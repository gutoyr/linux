/*
 *   USB Audio Driver for ALSA
 *
 *   Quirks and vendor-specific extensions for mixer interfaces
 *
 *   Copyright (c) 2002 by Takashi Iwai <tiwai@suse.de>
 *
 *   Many codes borrowed from audio.c by
 *	    Alan Cox (alan@lxorguk.ukuu.org.uk)
 *	    Thomas Sailer (sailer@ife.ee.ethz.ch)
 *
 *   Audio Advantage Micro II support added by:
 *	    Przemek Rudy (prudy1@o2.pl)
 *
 *   This program is free software; you can redistribute it and/or modify
 *   it under the terms of the GNU General Public License as published by
 *   the Free Software Foundation; either version 2 of the License, or
 *   (at your option) any later version.
 *
 *   This program is distributed in the hope that it will be useful,
 *   but WITHOUT ANY WARRANTY; without even the implied warranty of
 *   MERCHANTABILITY or FITNESS FOR A PARTICULAR PURPOSE.  See the
 *   GNU General Public License for more details.
 *
 *   You should have received a copy of the GNU General Public License
 *   along with this program; if not, write to the Free Software
 *   Foundation, Inc., 59 Temple Place, Suite 330, Boston, MA  02111-1307 USA
 */

#include <linux/init.h>
#include <linux/slab.h>
#include <linux/usb.h>
#include <linux/usb/audio.h>

#include <sound/asoundef.h>
#include <sound/core.h>
#include <sound/control.h>
#include <sound/hwdep.h>
#include <sound/info.h>
#include <sound/tlv.h>

#include "usbaudio.h"
#include "mixer.h"
#include "mixer_quirks.h"
#include "mixer_scarlett.h"
#include "helper.h"

extern struct snd_kcontrol_new *snd_usb_feature_unit_ctl;

struct std_mono_table {
	unsigned int unitid, control, cmask;
	int val_type;
	const char *name;
	snd_kcontrol_tlv_rw_t *tlv_callback;
};

/* This function allows for the creation of standard UAC controls.
 * See the quirks for M-Audio FTUs or Ebox-44.
 * If you don't want to set a TLV callback pass NULL.
 *
 * Since there doesn't seem to be a devices that needs a multichannel
 * version, we keep it mono for simplicity.
 */
static int snd_create_std_mono_ctl_offset(struct usb_mixer_interface *mixer,
				unsigned int unitid,
				unsigned int control,
				unsigned int cmask,
				int val_type,
				unsigned int idx_off,
				const char *name,
				snd_kcontrol_tlv_rw_t *tlv_callback)
{
	struct usb_mixer_elem_info *cval;
	struct snd_kcontrol *kctl;

	cval = kzalloc(sizeof(*cval), GFP_KERNEL);
	if (!cval)
		return -ENOMEM;

	snd_usb_mixer_elem_init_std(&cval->head, mixer, unitid);
	cval->val_type = val_type;
	cval->channels = 1;
	cval->control = control;
	cval->cmask = cmask;
	cval->idx_off = idx_off;

	/* get_min_max() is called only for integer volumes later,
	 * so provide a short-cut for booleans */
	cval->min = 0;
	cval->max = 1;
	cval->res = 0;
	cval->dBmin = 0;
	cval->dBmax = 0;

	/* Create control */
	kctl = snd_ctl_new1(snd_usb_feature_unit_ctl, cval);
	if (!kctl) {
		kfree(cval);
		return -ENOMEM;
	}

	/* Set name */
	snprintf(kctl->id.name, sizeof(kctl->id.name), name);
	kctl->private_free = snd_usb_mixer_elem_free;

	/* set TLV */
	if (tlv_callback) {
		kctl->tlv.c = tlv_callback;
		kctl->vd[0].access |=
			SNDRV_CTL_ELEM_ACCESS_TLV_READ |
			SNDRV_CTL_ELEM_ACCESS_TLV_CALLBACK;
	}
	/* Add control to mixer */
	return snd_usb_mixer_add_control(&cval->head, kctl);
}

static int snd_create_std_mono_ctl(struct usb_mixer_interface *mixer,
				unsigned int unitid,
				unsigned int control,
				unsigned int cmask,
				int val_type,
				const char *name,
				snd_kcontrol_tlv_rw_t *tlv_callback)
{
	return snd_create_std_mono_ctl_offset(mixer, unitid, control, cmask,
		val_type, 0 /* Offset */, name, tlv_callback);
}

/*
 * Create a set of standard UAC controls from a table
 */
static int snd_create_std_mono_table(struct usb_mixer_interface *mixer,
				struct std_mono_table *t)
{
	int err;

	while (t->name != NULL) {
		err = snd_create_std_mono_ctl(mixer, t->unitid, t->control,
				t->cmask, t->val_type, t->name, t->tlv_callback);
		if (err < 0)
			return err;
		t++;
	}

	return 0;
}

static int add_single_ctl_with_resume(struct usb_mixer_interface *mixer,
				      int id,
				      usb_mixer_elem_resume_func_t resume,
				      const struct snd_kcontrol_new *knew,
				      struct usb_mixer_elem_list **listp)
{
	struct usb_mixer_elem_list *list;
	struct snd_kcontrol *kctl;

	list = kzalloc(sizeof(*list), GFP_KERNEL);
	if (!list)
		return -ENOMEM;
	if (listp)
		*listp = list;
	list->mixer = mixer;
	list->id = id;
	list->resume = resume;
	kctl = snd_ctl_new1(knew, list);
	if (!kctl) {
		kfree(list);
		return -ENOMEM;
	}
	kctl->private_free = snd_usb_mixer_elem_free;
	return snd_usb_mixer_add_control(list, kctl);
}

/*
 * Sound Blaster remote control configuration
 *
 * format of remote control data:
 * Extigy:       xx 00
 * Audigy 2 NX:  06 80 xx 00 00 00
 * Live! 24-bit: 06 80 xx yy 22 83
 */
static const struct rc_config {
	u32 usb_id;
	u8  offset;
	u8  length;
	u8  packet_length;
	u8  min_packet_length; /* minimum accepted length of the URB result */
	u8  mute_mixer_id;
	u32 mute_code;
} rc_configs[] = {
	{ USB_ID(0x041e, 0x3000), 0, 1, 2, 1,  18, 0x0013 }, /* Extigy       */
	{ USB_ID(0x041e, 0x3020), 2, 1, 6, 6,  18, 0x0013 }, /* Audigy 2 NX  */
	{ USB_ID(0x041e, 0x3040), 2, 2, 6, 6,  2,  0x6e91 }, /* Live! 24-bit */
	{ USB_ID(0x041e, 0x3042), 0, 1, 1, 1,  1,  0x000d }, /* Usb X-Fi S51 */
	{ USB_ID(0x041e, 0x30df), 0, 1, 1, 1,  1,  0x000d }, /* Usb X-Fi S51 Pro */
	{ USB_ID(0x041e, 0x3237), 0, 1, 1, 1,  1,  0x000d }, /* Usb X-Fi S51 Pro */
	{ USB_ID(0x041e, 0x3048), 2, 2, 6, 6,  2,  0x6e91 }, /* Toshiba SB0500 */
};

static void snd_usb_soundblaster_remote_complete(struct urb *urb)
{
	struct usb_mixer_interface *mixer = urb->context;
	const struct rc_config *rc = mixer->rc_cfg;
	u32 code;

	if (urb->status < 0 || urb->actual_length < rc->min_packet_length)
		return;

	code = mixer->rc_buffer[rc->offset];
	if (rc->length == 2)
		code |= mixer->rc_buffer[rc->offset + 1] << 8;

	/* the Mute button actually changes the mixer control */
	if (code == rc->mute_code)
		snd_usb_mixer_notify_id(mixer, rc->mute_mixer_id);
	mixer->rc_code = code;
	wmb();
	wake_up(&mixer->rc_waitq);
}

static long snd_usb_sbrc_hwdep_read(struct snd_hwdep *hw, char __user *buf,
				     long count, loff_t *offset)
{
	struct usb_mixer_interface *mixer = hw->private_data;
	int err;
	u32 rc_code;

	if (count != 1 && count != 4)
		return -EINVAL;
	err = wait_event_interruptible(mixer->rc_waitq,
				       (rc_code = xchg(&mixer->rc_code, 0)) != 0);
	if (err == 0) {
		if (count == 1)
			err = put_user(rc_code, buf);
		else
			err = put_user(rc_code, (u32 __user *)buf);
	}
	return err < 0 ? err : count;
}

static unsigned int snd_usb_sbrc_hwdep_poll(struct snd_hwdep *hw, struct file *file,
					    poll_table *wait)
{
	struct usb_mixer_interface *mixer = hw->private_data;

	poll_wait(file, &mixer->rc_waitq, wait);
	return mixer->rc_code ? POLLIN | POLLRDNORM : 0;
}

static int snd_usb_soundblaster_remote_init(struct usb_mixer_interface *mixer)
{
	struct snd_hwdep *hwdep;
	int err, len, i;

	for (i = 0; i < ARRAY_SIZE(rc_configs); ++i)
		if (rc_configs[i].usb_id == mixer->chip->usb_id)
			break;
	if (i >= ARRAY_SIZE(rc_configs))
		return 0;
	mixer->rc_cfg = &rc_configs[i];

	len = mixer->rc_cfg->packet_length;

	init_waitqueue_head(&mixer->rc_waitq);
	err = snd_hwdep_new(mixer->chip->card, "SB remote control", 0, &hwdep);
	if (err < 0)
		return err;
	snprintf(hwdep->name, sizeof(hwdep->name),
		 "%s remote control", mixer->chip->card->shortname);
	hwdep->iface = SNDRV_HWDEP_IFACE_SB_RC;
	hwdep->private_data = mixer;
	hwdep->ops.read = snd_usb_sbrc_hwdep_read;
	hwdep->ops.poll = snd_usb_sbrc_hwdep_poll;
	hwdep->exclusive = 1;

	mixer->rc_urb = usb_alloc_urb(0, GFP_KERNEL);
	if (!mixer->rc_urb)
		return -ENOMEM;
	mixer->rc_setup_packet = kmalloc(sizeof(*mixer->rc_setup_packet), GFP_KERNEL);
	if (!mixer->rc_setup_packet) {
		usb_free_urb(mixer->rc_urb);
		mixer->rc_urb = NULL;
		return -ENOMEM;
	}
	mixer->rc_setup_packet->bRequestType =
		USB_DIR_IN | USB_TYPE_CLASS | USB_RECIP_INTERFACE;
	mixer->rc_setup_packet->bRequest = UAC_GET_MEM;
	mixer->rc_setup_packet->wValue = cpu_to_le16(0);
	mixer->rc_setup_packet->wIndex = cpu_to_le16(0);
	mixer->rc_setup_packet->wLength = cpu_to_le16(len);
	usb_fill_control_urb(mixer->rc_urb, mixer->chip->dev,
			     usb_rcvctrlpipe(mixer->chip->dev, 0),
			     (u8*)mixer->rc_setup_packet, mixer->rc_buffer, len,
			     snd_usb_soundblaster_remote_complete, mixer);
	return 0;
}

#define snd_audigy2nx_led_info		snd_ctl_boolean_mono_info

static int snd_audigy2nx_led_get(struct snd_kcontrol *kcontrol, struct snd_ctl_elem_value *ucontrol)
{
	ucontrol->value.integer.value[0] = kcontrol->private_value >> 8;
	return 0;
}

static int snd_audigy2nx_led_update(struct usb_mixer_interface *mixer,
				    int value, int index)
{
	struct snd_usb_audio *chip = mixer->chip;
	int err;

	err = snd_usb_lock_shutdown(chip);
	if (err < 0)
		return err;

	if (chip->usb_id == USB_ID(0x041e, 0x3042))
		err = snd_usb_ctl_msg(chip->dev,
			      usb_sndctrlpipe(chip->dev, 0), 0x24,
			      USB_DIR_OUT | USB_TYPE_VENDOR | USB_RECIP_OTHER,
			      !value, 0, NULL, 0);
	/* USB X-Fi S51 Pro */
	if (chip->usb_id == USB_ID(0x041e, 0x30df))
		err = snd_usb_ctl_msg(chip->dev,
			      usb_sndctrlpipe(chip->dev, 0), 0x24,
			      USB_DIR_OUT | USB_TYPE_VENDOR | USB_RECIP_OTHER,
			      !value, 0, NULL, 0);
	else
		err = snd_usb_ctl_msg(chip->dev,
			      usb_sndctrlpipe(chip->dev, 0), 0x24,
			      USB_DIR_OUT | USB_TYPE_VENDOR | USB_RECIP_OTHER,
			      value, index + 2, NULL, 0);
	snd_usb_unlock_shutdown(chip);
	return err;
}

static int snd_audigy2nx_led_put(struct snd_kcontrol *kcontrol,
				 struct snd_ctl_elem_value *ucontrol)
{
	struct usb_mixer_elem_list *list = snd_kcontrol_chip(kcontrol);
	struct usb_mixer_interface *mixer = list->mixer;
	int index = kcontrol->private_value & 0xff;
	unsigned int value = ucontrol->value.integer.value[0];
	int old_value = kcontrol->private_value >> 8;
	int err;

	if (value > 1)
		return -EINVAL;
	if (value == old_value)
		return 0;
	kcontrol->private_value = (value << 8) | index;
	err = snd_audigy2nx_led_update(mixer, value, index);
	return err < 0 ? err : 1;
}

static int snd_audigy2nx_led_resume(struct usb_mixer_elem_list *list)
{
	int priv_value = list->kctl->private_value;

	return snd_audigy2nx_led_update(list->mixer, priv_value >> 8,
					priv_value & 0xff);
}

/* name and private_value are set dynamically */
static struct snd_kcontrol_new snd_audigy2nx_control = {
	.iface = SNDRV_CTL_ELEM_IFACE_MIXER,
	.info = snd_audigy2nx_led_info,
	.get = snd_audigy2nx_led_get,
	.put = snd_audigy2nx_led_put,
};

static const char * const snd_audigy2nx_led_names[] = {
	"CMSS LED Switch",
	"Power LED Switch",
	"Dolby Digital LED Switch",
};

static int snd_audigy2nx_controls_create(struct usb_mixer_interface *mixer)
{
	int i, err;

	for (i = 0; i < ARRAY_SIZE(snd_audigy2nx_led_names); ++i) {
		struct snd_kcontrol_new knew;

		/* USB X-Fi S51 doesn't have a CMSS LED */
		if ((mixer->chip->usb_id == USB_ID(0x041e, 0x3042)) && i == 0)
			continue;
		/* USB X-Fi S51 Pro doesn't have one either */
		if ((mixer->chip->usb_id == USB_ID(0x041e, 0x30df)) && i == 0)
			continue;
		if (i > 1 && /* Live24ext has 2 LEDs only */
			(mixer->chip->usb_id == USB_ID(0x041e, 0x3040) ||
			 mixer->chip->usb_id == USB_ID(0x041e, 0x3042) ||
			 mixer->chip->usb_id == USB_ID(0x041e, 0x30df) ||
			 mixer->chip->usb_id == USB_ID(0x041e, 0x3048)))
			break; 

		knew = snd_audigy2nx_control;
		knew.name = snd_audigy2nx_led_names[i];
		knew.private_value = (1 << 8) | i; /* LED on as default */
		err = add_single_ctl_with_resume(mixer, 0,
						 snd_audigy2nx_led_resume,
						 &knew, NULL);
		if (err < 0)
			return err;
	}
	return 0;
}

static void snd_audigy2nx_proc_read(struct snd_info_entry *entry,
				    struct snd_info_buffer *buffer)
{
	static const struct sb_jack {
		int unitid;
		const char *name;
	}  jacks_audigy2nx[] = {
		{4,  "dig in "},
		{7,  "line in"},
		{19, "spk out"},
		{20, "hph out"},
		{-1, NULL}
	}, jacks_live24ext[] = {
		{4,  "line in"}, /* &1=Line, &2=Mic*/
		{3,  "hph out"}, /* headphones */
		{0,  "RC     "}, /* last command, 6 bytes see rc_config above */
		{-1, NULL}
	};
	const struct sb_jack *jacks;
	struct usb_mixer_interface *mixer = entry->private_data;
	int i, err;
	u8 buf[3];

	snd_iprintf(buffer, "%s jacks\n\n", mixer->chip->card->shortname);
	if (mixer->chip->usb_id == USB_ID(0x041e, 0x3020))
		jacks = jacks_audigy2nx;
	else if (mixer->chip->usb_id == USB_ID(0x041e, 0x3040) ||
		 mixer->chip->usb_id == USB_ID(0x041e, 0x3048))
		jacks = jacks_live24ext;
	else
		return;

	for (i = 0; jacks[i].name; ++i) {
		snd_iprintf(buffer, "%s: ", jacks[i].name);
		err = snd_usb_lock_shutdown(mixer->chip);
		if (err < 0)
			return;
		err = snd_usb_ctl_msg(mixer->chip->dev,
				      usb_rcvctrlpipe(mixer->chip->dev, 0),
				      UAC_GET_MEM, USB_DIR_IN | USB_TYPE_CLASS |
				      USB_RECIP_INTERFACE, 0,
				      jacks[i].unitid << 8, buf, 3);
		snd_usb_unlock_shutdown(mixer->chip);
		if (err == 3 && (buf[0] == 3 || buf[0] == 6))
			snd_iprintf(buffer, "%02x %02x\n", buf[1], buf[2]);
		else
			snd_iprintf(buffer, "?\n");
	}
}

/* EMU0204 */
static int snd_emu0204_ch_switch_info(struct snd_kcontrol *kcontrol,
				      struct snd_ctl_elem_info *uinfo)
{
	static const char * const texts[2] = {"1/2", "3/4"};

	return snd_ctl_enum_info(uinfo, 1, ARRAY_SIZE(texts), texts);
}

static int snd_emu0204_ch_switch_get(struct snd_kcontrol *kcontrol,
				     struct snd_ctl_elem_value *ucontrol)
{
	ucontrol->value.enumerated.item[0] = kcontrol->private_value;
	return 0;
}

static int snd_emu0204_ch_switch_update(struct usb_mixer_interface *mixer,
					int value)
{
	struct snd_usb_audio *chip = mixer->chip;
	int err;
	unsigned char buf[2];

	err = snd_usb_lock_shutdown(chip);
	if (err < 0)
		return err;

	buf[0] = 0x01;
	buf[1] = value ? 0x02 : 0x01;
	err = snd_usb_ctl_msg(chip->dev,
		      usb_sndctrlpipe(chip->dev, 0), UAC_SET_CUR,
		      USB_RECIP_INTERFACE | USB_TYPE_CLASS | USB_DIR_OUT,
		      0x0400, 0x0e00, buf, 2);
	snd_usb_unlock_shutdown(chip);
	return err;
}

static int snd_emu0204_ch_switch_put(struct snd_kcontrol *kcontrol,
				     struct snd_ctl_elem_value *ucontrol)
{
	struct usb_mixer_elem_list *list = snd_kcontrol_chip(kcontrol);
	struct usb_mixer_interface *mixer = list->mixer;
	unsigned int value = ucontrol->value.enumerated.item[0];
	int err;

	if (value > 1)
		return -EINVAL;

	if (value == kcontrol->private_value)
		return 0;

	kcontrol->private_value = value;
	err = snd_emu0204_ch_switch_update(mixer, value);
	return err < 0 ? err : 1;
}

static int snd_emu0204_ch_switch_resume(struct usb_mixer_elem_list *list)
{
	return snd_emu0204_ch_switch_update(list->mixer,
					    list->kctl->private_value);
}

static struct snd_kcontrol_new snd_emu0204_control = {
	.iface = SNDRV_CTL_ELEM_IFACE_MIXER,
	.name = "Front Jack Channels",
	.info = snd_emu0204_ch_switch_info,
	.get = snd_emu0204_ch_switch_get,
	.put = snd_emu0204_ch_switch_put,
	.private_value = 0,
};

static int snd_emu0204_controls_create(struct usb_mixer_interface *mixer)
{
	return add_single_ctl_with_resume(mixer, 0,
					  snd_emu0204_ch_switch_resume,
					  &snd_emu0204_control, NULL);
}

/* ASUS Xonar U1 / U3 controls */

static int snd_xonar_u1_switch_get(struct snd_kcontrol *kcontrol,
				   struct snd_ctl_elem_value *ucontrol)
{
	ucontrol->value.integer.value[0] = !!(kcontrol->private_value & 0x02);
	return 0;
}

static int snd_xonar_u1_switch_update(struct usb_mixer_interface *mixer,
				      unsigned char status)
{
	struct snd_usb_audio *chip = mixer->chip;
	int err;

	err = snd_usb_lock_shutdown(chip);
	if (err < 0)
		return err;
	err = snd_usb_ctl_msg(chip->dev,
			      usb_sndctrlpipe(chip->dev, 0), 0x08,
			      USB_DIR_OUT | USB_TYPE_VENDOR | USB_RECIP_OTHER,
			      50, 0, &status, 1);
	snd_usb_unlock_shutdown(chip);
	return err;
}

static int snd_xonar_u1_switch_put(struct snd_kcontrol *kcontrol,
				   struct snd_ctl_elem_value *ucontrol)
{
	struct usb_mixer_elem_list *list = snd_kcontrol_chip(kcontrol);
	u8 old_status, new_status;
	int err;

	old_status = kcontrol->private_value;
	if (ucontrol->value.integer.value[0])
		new_status = old_status | 0x02;
	else
		new_status = old_status & ~0x02;
	if (new_status == old_status)
		return 0;

	kcontrol->private_value = new_status;
	err = snd_xonar_u1_switch_update(list->mixer, new_status);
	return err < 0 ? err : 1;
}

static int snd_xonar_u1_switch_resume(struct usb_mixer_elem_list *list)
{
	return snd_xonar_u1_switch_update(list->mixer,
					  list->kctl->private_value);
}

static struct snd_kcontrol_new snd_xonar_u1_output_switch = {
	.iface = SNDRV_CTL_ELEM_IFACE_MIXER,
	.name = "Digital Playback Switch",
	.info = snd_ctl_boolean_mono_info,
	.get = snd_xonar_u1_switch_get,
	.put = snd_xonar_u1_switch_put,
	.private_value = 0x05,
};

static int snd_xonar_u1_controls_create(struct usb_mixer_interface *mixer)
{
	return add_single_ctl_with_resume(mixer, 0,
					  snd_xonar_u1_switch_resume,
					  &snd_xonar_u1_output_switch, NULL);
}

/* Digidesign Mbox 1 clock source switch (internal/spdif) */

static int snd_mbox1_switch_get(struct snd_kcontrol *kctl,
				struct snd_ctl_elem_value *ucontrol)
{
	ucontrol->value.enumerated.item[0] = kctl->private_value;
	return 0;
}

static int snd_mbox1_switch_update(struct usb_mixer_interface *mixer, int val)
{
	struct snd_usb_audio *chip = mixer->chip;
	int err;
	unsigned char buff[3];

	err = snd_usb_lock_shutdown(chip);
	if (err < 0)
		return err;

	/* Prepare for magic command to toggle clock source */
	err = snd_usb_ctl_msg(chip->dev,
				usb_rcvctrlpipe(chip->dev, 0), 0x81,
				USB_DIR_IN |
				USB_TYPE_CLASS |
				USB_RECIP_INTERFACE, 0x00, 0x500, buff, 1);
	if (err < 0)
		goto err;
	err = snd_usb_ctl_msg(chip->dev,
				usb_rcvctrlpipe(chip->dev, 0), 0x81,
				USB_DIR_IN |
				USB_TYPE_CLASS |
				USB_RECIP_ENDPOINT, 0x100, 0x81, buff, 3);
	if (err < 0)
		goto err;

	/* 2 possibilities:	Internal    -> send sample rate
	 *			S/PDIF sync -> send zeroes
	 * NB: Sample rate locked to 48kHz on purpose to
	 *     prevent user from resetting the sample rate
	 *     while S/PDIF sync is enabled and confusing
	 *     this configuration.
	 */
	if (val == 0) {
		buff[0] = 0x80;
		buff[1] = 0xbb;
		buff[2] = 0x00;
	} else {
		buff[0] = buff[1] = buff[2] = 0x00;
	}

	/* Send the magic command to toggle the clock source */
	err = snd_usb_ctl_msg(chip->dev,
				usb_sndctrlpipe(chip->dev, 0), 0x1,
				USB_TYPE_CLASS |
				USB_RECIP_ENDPOINT, 0x100, 0x81, buff, 3);
	if (err < 0)
		goto err;
	err = snd_usb_ctl_msg(chip->dev,
				usb_rcvctrlpipe(chip->dev, 0), 0x81,
				USB_DIR_IN |
				USB_TYPE_CLASS |
				USB_RECIP_ENDPOINT, 0x100, 0x81, buff, 3);
	if (err < 0)
		goto err;
	err = snd_usb_ctl_msg(chip->dev,
				usb_rcvctrlpipe(chip->dev, 0), 0x81,
				USB_DIR_IN |
				USB_TYPE_CLASS |
				USB_RECIP_ENDPOINT, 0x100, 0x2, buff, 3);
	if (err < 0)
		goto err;

err:
	snd_usb_unlock_shutdown(chip);
	return err;
}

static int snd_mbox1_switch_put(struct snd_kcontrol *kctl,
				struct snd_ctl_elem_value *ucontrol)
{
	struct usb_mixer_elem_list *list = snd_kcontrol_chip(kctl);
	struct usb_mixer_interface *mixer = list->mixer;
	int err;
	bool cur_val, new_val;

	cur_val = kctl->private_value;
	new_val = ucontrol->value.enumerated.item[0];
	if (cur_val == new_val)
		return 0;

	kctl->private_value = new_val;
	err = snd_mbox1_switch_update(mixer, new_val);
	return err < 0 ? err : 1;
}

static int snd_mbox1_switch_info(struct snd_kcontrol *kcontrol,
				 struct snd_ctl_elem_info *uinfo)
{
	static const char *const texts[2] = {
		"Internal",
		"S/PDIF"
	};

	return snd_ctl_enum_info(uinfo, 1, ARRAY_SIZE(texts), texts);
}

static int snd_mbox1_switch_resume(struct usb_mixer_elem_list *list)
{
	return snd_mbox1_switch_update(list->mixer, list->kctl->private_value);
}

static struct snd_kcontrol_new snd_mbox1_switch = {
	.iface = SNDRV_CTL_ELEM_IFACE_MIXER,
	.name = "Clock Source",
	.index = 0,
	.access = SNDRV_CTL_ELEM_ACCESS_READWRITE,
	.info = snd_mbox1_switch_info,
	.get = snd_mbox1_switch_get,
	.put = snd_mbox1_switch_put,
	.private_value = 0
};

static int snd_mbox1_create_sync_switch(struct usb_mixer_interface *mixer)
{
	return add_single_ctl_with_resume(mixer, 0,
					  snd_mbox1_switch_resume,
					  &snd_mbox1_switch, NULL);
}

/* Native Instruments device quirks */

#define _MAKE_NI_CONTROL(bRequest,wIndex) ((bRequest) << 16 | (wIndex))

static int snd_ni_control_init_val(struct usb_mixer_interface *mixer,
				   struct snd_kcontrol *kctl)
{
	struct usb_device *dev = mixer->chip->dev;
<<<<<<< HEAD
	u8 bRequest = (kcontrol->private_value >> 16) & 0xff;
	u16 wIndex = kcontrol->private_value & 0xffff;
	u8 tmp;
	int ret;

	down_read(&mixer->chip->shutdown_rwsem);
	if (mixer->chip->shutdown)
		ret = -ENODEV;
	else
		ret = snd_usb_ctl_msg(dev, usb_rcvctrlpipe(dev, 0), bRequest,
				  USB_TYPE_VENDOR | USB_RECIP_DEVICE | USB_DIR_IN,
				  0, wIndex,
				  &tmp, sizeof(tmp));
	up_read(&mixer->chip->shutdown_rwsem);
=======
	unsigned int pval = kctl->private_value;
	u8 value;
	int err;
>>>>>>> afd2ff9b

	err = snd_usb_ctl_msg(dev, usb_rcvctrlpipe(dev, 0),
			      (pval >> 16) & 0xff,
			      USB_TYPE_VENDOR | USB_RECIP_DEVICE | USB_DIR_IN,
			      0, pval & 0xffff, &value, 1);
	if (err < 0) {
		dev_err(&dev->dev,
			"unable to issue vendor read request (ret = %d)", err);
		return err;
	}

	kctl->private_value |= (value << 24);
	return 0;
}

static int snd_nativeinstruments_control_get(struct snd_kcontrol *kcontrol,
					     struct snd_ctl_elem_value *ucontrol)
{
	ucontrol->value.integer.value[0] = kcontrol->private_value >> 24;
	return 0;
}

static int snd_ni_update_cur_val(struct usb_mixer_elem_list *list)
{
	struct snd_usb_audio *chip = list->mixer->chip;
	unsigned int pval = list->kctl->private_value;
	int err;

	err = snd_usb_lock_shutdown(chip);
	if (err < 0)
		return err;
	err = usb_control_msg(chip->dev, usb_sndctrlpipe(chip->dev, 0),
			      (pval >> 16) & 0xff,
			      USB_TYPE_VENDOR | USB_RECIP_DEVICE | USB_DIR_OUT,
			      pval >> 24, pval & 0xffff, NULL, 0, 1000);
	snd_usb_unlock_shutdown(chip);
	return err;
}

static int snd_nativeinstruments_control_put(struct snd_kcontrol *kcontrol,
					     struct snd_ctl_elem_value *ucontrol)
{
	struct usb_mixer_elem_list *list = snd_kcontrol_chip(kcontrol);
	u8 oldval = (kcontrol->private_value >> 24) & 0xff;
	u8 newval = ucontrol->value.integer.value[0];
	int err;

	if (oldval == newval)
		return 0;

	kcontrol->private_value &= ~(0xff << 24);
	kcontrol->private_value |= newval;
	err = snd_ni_update_cur_val(list);
	return err < 0 ? err : 1;
}

static struct snd_kcontrol_new snd_nativeinstruments_ta6_mixers[] = {
	{
		.name = "Direct Thru Channel A",
		.private_value = _MAKE_NI_CONTROL(0x01, 0x03),
	},
	{
		.name = "Direct Thru Channel B",
		.private_value = _MAKE_NI_CONTROL(0x01, 0x05),
	},
	{
		.name = "Phono Input Channel A",
		.private_value = _MAKE_NI_CONTROL(0x02, 0x03),
	},
	{
		.name = "Phono Input Channel B",
		.private_value = _MAKE_NI_CONTROL(0x02, 0x05),
	},
};

static struct snd_kcontrol_new snd_nativeinstruments_ta10_mixers[] = {
	{
		.name = "Direct Thru Channel A",
		.private_value = _MAKE_NI_CONTROL(0x01, 0x03),
	},
	{
		.name = "Direct Thru Channel B",
		.private_value = _MAKE_NI_CONTROL(0x01, 0x05),
	},
	{
		.name = "Direct Thru Channel C",
		.private_value = _MAKE_NI_CONTROL(0x01, 0x07),
	},
	{
		.name = "Direct Thru Channel D",
		.private_value = _MAKE_NI_CONTROL(0x01, 0x09),
	},
	{
		.name = "Phono Input Channel A",
		.private_value = _MAKE_NI_CONTROL(0x02, 0x03),
	},
	{
		.name = "Phono Input Channel B",
		.private_value = _MAKE_NI_CONTROL(0x02, 0x05),
	},
	{
		.name = "Phono Input Channel C",
		.private_value = _MAKE_NI_CONTROL(0x02, 0x07),
	},
	{
		.name = "Phono Input Channel D",
		.private_value = _MAKE_NI_CONTROL(0x02, 0x09),
	},
};

static int snd_nativeinstruments_create_mixer(struct usb_mixer_interface *mixer,
					      const struct snd_kcontrol_new *kc,
					      unsigned int count)
{
	int i, err = 0;
	struct snd_kcontrol_new template = {
		.iface = SNDRV_CTL_ELEM_IFACE_MIXER,
		.access = SNDRV_CTL_ELEM_ACCESS_READWRITE,
		.get = snd_nativeinstruments_control_get,
		.put = snd_nativeinstruments_control_put,
		.info = snd_ctl_boolean_mono_info,
	};

	for (i = 0; i < count; i++) {
		struct usb_mixer_elem_list *list;

		template.name = kc[i].name;
		template.private_value = kc[i].private_value;

		err = add_single_ctl_with_resume(mixer, 0,
						 snd_ni_update_cur_val,
						 &template, &list);
		if (err < 0)
			break;
		snd_ni_control_init_val(mixer, list->kctl);
	}

	return err;
}

/* M-Audio FastTrack Ultra quirks */
/* FTU Effect switch (also used by C400/C600) */
static int snd_ftu_eff_switch_info(struct snd_kcontrol *kcontrol,
					struct snd_ctl_elem_info *uinfo)
{
	static const char *const texts[8] = {
		"Room 1", "Room 2", "Room 3", "Hall 1",
		"Hall 2", "Plate", "Delay", "Echo"
	};

	return snd_ctl_enum_info(uinfo, 1, ARRAY_SIZE(texts), texts);
}

static int snd_ftu_eff_switch_init(struct usb_mixer_interface *mixer,
				   struct snd_kcontrol *kctl)
{
	struct usb_device *dev = mixer->chip->dev;
	unsigned int pval = kctl->private_value;
	int err;
	unsigned char value[2];

	value[0] = 0x00;
	value[1] = 0x00;

	err = snd_usb_ctl_msg(dev, usb_rcvctrlpipe(dev, 0), UAC_GET_CUR,
			      USB_RECIP_INTERFACE | USB_TYPE_CLASS | USB_DIR_IN,
			      pval & 0xff00,
			      snd_usb_ctrl_intf(mixer->chip) | ((pval & 0xff) << 8),
			      value, 2);
	if (err < 0)
		return err;

	kctl->private_value |= value[0] << 24;
	return 0;
}

static int snd_ftu_eff_switch_get(struct snd_kcontrol *kctl,
					struct snd_ctl_elem_value *ucontrol)
{
	ucontrol->value.enumerated.item[0] = kctl->private_value >> 24;
	return 0;
}

static int snd_ftu_eff_switch_update(struct usb_mixer_elem_list *list)
{
	struct snd_usb_audio *chip = list->mixer->chip;
	unsigned int pval = list->kctl->private_value;
	unsigned char value[2];
	int err;

	value[0] = pval >> 24;
	value[1] = 0;

	err = snd_usb_lock_shutdown(chip);
	if (err < 0)
		return err;
	err = snd_usb_ctl_msg(chip->dev,
			      usb_sndctrlpipe(chip->dev, 0),
			      UAC_SET_CUR,
			      USB_RECIP_INTERFACE | USB_TYPE_CLASS | USB_DIR_OUT,
			      pval & 0xff00,
			      snd_usb_ctrl_intf(chip) | ((pval & 0xff) << 8),
			      value, 2);
	snd_usb_unlock_shutdown(chip);
	return err;
}

static int snd_ftu_eff_switch_put(struct snd_kcontrol *kctl,
					struct snd_ctl_elem_value *ucontrol)
{
	struct usb_mixer_elem_list *list = snd_kcontrol_chip(kctl);
	unsigned int pval = list->kctl->private_value;
	int cur_val, err, new_val;

	cur_val = pval >> 24;
	new_val = ucontrol->value.enumerated.item[0];
	if (cur_val == new_val)
		return 0;

	kctl->private_value &= ~(0xff << 24);
	kctl->private_value |= new_val << 24;
	err = snd_ftu_eff_switch_update(list);
	return err < 0 ? err : 1;
}

static void kctl_private_value_free(struct snd_kcontrol *kctl)
{
	kfree((void *)kctl->private_value);
}

static int snd_ftu_create_effect_switch(struct usb_mixer_interface *mixer,
	int validx, int bUnitID)
{
	static struct snd_kcontrol_new template = {
		.iface = SNDRV_CTL_ELEM_IFACE_MIXER,
		.name = "Effect Program Switch",
		.index = 0,
		.access = SNDRV_CTL_ELEM_ACCESS_READWRITE,
		.info = snd_ftu_eff_switch_info,
		.get = snd_ftu_eff_switch_get,
		.put = snd_ftu_eff_switch_put
	};
	struct usb_mixer_elem_list *list;
	int err;

<<<<<<< HEAD
	pval->cached_value = 0;
	pval->is_cached = 0;
	pval->mixer = mixer;
	pval->bUnitID = bUnitID;
	pval->validx = validx;

	template.private_value = (unsigned long) pval;
	kctl = snd_ctl_new1(&template, mixer->chip);
	if (!kctl) {
		kfree(pval);
		return -ENOMEM;
	}

	kctl->private_free = kctl_private_value_free;
	err = snd_ctl_add(mixer->chip->card, kctl);
=======
	err = add_single_ctl_with_resume(mixer, bUnitID,
					 snd_ftu_eff_switch_update,
					 &template, &list);
>>>>>>> afd2ff9b
	if (err < 0)
		return err;
	list->kctl->private_value = (validx << 8) | bUnitID;
	snd_ftu_eff_switch_init(mixer, list->kctl);
	return 0;
}

/* Create volume controls for FTU devices*/
static int snd_ftu_create_volume_ctls(struct usb_mixer_interface *mixer)
{
	char name[64];
	unsigned int control, cmask;
	int in, out, err;

	const unsigned int id = 5;
	const int val_type = USB_MIXER_S16;

	for (out = 0; out < 8; out++) {
		control = out + 1;
		for (in = 0; in < 8; in++) {
			cmask = 1 << in;
			snprintf(name, sizeof(name),
				"AIn%d - Out%d Capture Volume",
				in  + 1, out + 1);
			err = snd_create_std_mono_ctl(mixer, id, control,
							cmask, val_type, name,
							&snd_usb_mixer_vol_tlv);
			if (err < 0)
				return err;
		}
		for (in = 8; in < 16; in++) {
			cmask = 1 << in;
			snprintf(name, sizeof(name),
				"DIn%d - Out%d Playback Volume",
				in - 7, out + 1);
			err = snd_create_std_mono_ctl(mixer, id, control,
							cmask, val_type, name,
							&snd_usb_mixer_vol_tlv);
			if (err < 0)
				return err;
		}
	}

	return 0;
}

/* This control needs a volume quirk, see mixer.c */
static int snd_ftu_create_effect_volume_ctl(struct usb_mixer_interface *mixer)
{
	static const char name[] = "Effect Volume";
	const unsigned int id = 6;
	const int val_type = USB_MIXER_U8;
	const unsigned int control = 2;
	const unsigned int cmask = 0;

	return snd_create_std_mono_ctl(mixer, id, control, cmask, val_type,
					name, snd_usb_mixer_vol_tlv);
}

/* This control needs a volume quirk, see mixer.c */
static int snd_ftu_create_effect_duration_ctl(struct usb_mixer_interface *mixer)
{
	static const char name[] = "Effect Duration";
	const unsigned int id = 6;
	const int val_type = USB_MIXER_S16;
	const unsigned int control = 3;
	const unsigned int cmask = 0;

	return snd_create_std_mono_ctl(mixer, id, control, cmask, val_type,
					name, snd_usb_mixer_vol_tlv);
}

/* This control needs a volume quirk, see mixer.c */
static int snd_ftu_create_effect_feedback_ctl(struct usb_mixer_interface *mixer)
{
	static const char name[] = "Effect Feedback Volume";
	const unsigned int id = 6;
	const int val_type = USB_MIXER_U8;
	const unsigned int control = 4;
	const unsigned int cmask = 0;

	return snd_create_std_mono_ctl(mixer, id, control, cmask, val_type,
					name, NULL);
}

static int snd_ftu_create_effect_return_ctls(struct usb_mixer_interface *mixer)
{
	unsigned int cmask;
	int err, ch;
	char name[48];

	const unsigned int id = 7;
	const int val_type = USB_MIXER_S16;
	const unsigned int control = 7;

	for (ch = 0; ch < 4; ++ch) {
		cmask = 1 << ch;
		snprintf(name, sizeof(name),
			"Effect Return %d Volume", ch + 1);
		err = snd_create_std_mono_ctl(mixer, id, control,
						cmask, val_type, name,
						snd_usb_mixer_vol_tlv);
		if (err < 0)
			return err;
	}

	return 0;
}

static int snd_ftu_create_effect_send_ctls(struct usb_mixer_interface *mixer)
{
	unsigned int  cmask;
	int err, ch;
	char name[48];

	const unsigned int id = 5;
	const int val_type = USB_MIXER_S16;
	const unsigned int control = 9;

	for (ch = 0; ch < 8; ++ch) {
		cmask = 1 << ch;
		snprintf(name, sizeof(name),
			"Effect Send AIn%d Volume", ch + 1);
		err = snd_create_std_mono_ctl(mixer, id, control, cmask,
						val_type, name,
						snd_usb_mixer_vol_tlv);
		if (err < 0)
			return err;
	}
	for (ch = 8; ch < 16; ++ch) {
		cmask = 1 << ch;
		snprintf(name, sizeof(name),
			"Effect Send DIn%d Volume", ch - 7);
		err = snd_create_std_mono_ctl(mixer, id, control, cmask,
						val_type, name,
						snd_usb_mixer_vol_tlv);
		if (err < 0)
			return err;
	}
	return 0;
}

static int snd_ftu_create_mixer(struct usb_mixer_interface *mixer)
{
	int err;

	err = snd_ftu_create_volume_ctls(mixer);
	if (err < 0)
		return err;

	err = snd_ftu_create_effect_switch(mixer, 1, 6);
	if (err < 0)
		return err;

	err = snd_ftu_create_effect_volume_ctl(mixer);
	if (err < 0)
		return err;

	err = snd_ftu_create_effect_duration_ctl(mixer);
	if (err < 0)
		return err;

	err = snd_ftu_create_effect_feedback_ctl(mixer);
	if (err < 0)
		return err;

	err = snd_ftu_create_effect_return_ctls(mixer);
	if (err < 0)
		return err;

	err = snd_ftu_create_effect_send_ctls(mixer);
	if (err < 0)
		return err;

	return 0;
}

void snd_emuusb_set_samplerate(struct snd_usb_audio *chip,
			       unsigned char samplerate_id)
{
	struct usb_mixer_interface *mixer;
	struct usb_mixer_elem_info *cval;
	int unitid = 12; /* SamleRate ExtensionUnit ID */

	list_for_each_entry(mixer, &chip->mixer_list, list) {
		cval = (struct usb_mixer_elem_info *)mixer->id_elems[unitid];
		if (cval) {
			snd_usb_mixer_set_ctl_value(cval, UAC_SET_CUR,
						    cval->control << 8,
						    samplerate_id);
			snd_usb_mixer_notify_id(mixer, unitid);
		}
		break;
	}
}

/* M-Audio Fast Track C400/C600 */
/* C400/C600 volume controls, this control needs a volume quirk, see mixer.c */
static int snd_c400_create_vol_ctls(struct usb_mixer_interface *mixer)
{
	char name[64];
	unsigned int cmask, offset;
	int out, chan, err;
	int num_outs = 0;
	int num_ins = 0;

	const unsigned int id = 0x40;
	const int val_type = USB_MIXER_S16;
	const int control = 1;

	switch (mixer->chip->usb_id) {
	case USB_ID(0x0763, 0x2030):
		num_outs = 6;
		num_ins = 4;
		break;
	case USB_ID(0x0763, 0x2031):
		num_outs = 8;
		num_ins = 6;
		break;
	}

	for (chan = 0; chan < num_outs + num_ins; chan++) {
		for (out = 0; out < num_outs; out++) {
			if (chan < num_outs) {
				snprintf(name, sizeof(name),
					"PCM%d-Out%d Playback Volume",
					chan + 1, out + 1);
			} else {
				snprintf(name, sizeof(name),
					"In%d-Out%d Playback Volume",
					chan - num_outs + 1, out + 1);
			}

			cmask = (out == 0) ? 0 : 1 << (out - 1);
			offset = chan * num_outs;
			err = snd_create_std_mono_ctl_offset(mixer, id, control,
						cmask, val_type, offset, name,
						&snd_usb_mixer_vol_tlv);
			if (err < 0)
				return err;
		}
	}

	return 0;
}

/* This control needs a volume quirk, see mixer.c */
static int snd_c400_create_effect_volume_ctl(struct usb_mixer_interface *mixer)
{
	static const char name[] = "Effect Volume";
	const unsigned int id = 0x43;
	const int val_type = USB_MIXER_U8;
	const unsigned int control = 3;
	const unsigned int cmask = 0;

	return snd_create_std_mono_ctl(mixer, id, control, cmask, val_type,
					name, snd_usb_mixer_vol_tlv);
}

/* This control needs a volume quirk, see mixer.c */
static int snd_c400_create_effect_duration_ctl(struct usb_mixer_interface *mixer)
{
	static const char name[] = "Effect Duration";
	const unsigned int id = 0x43;
	const int val_type = USB_MIXER_S16;
	const unsigned int control = 4;
	const unsigned int cmask = 0;

	return snd_create_std_mono_ctl(mixer, id, control, cmask, val_type,
					name, snd_usb_mixer_vol_tlv);
}

/* This control needs a volume quirk, see mixer.c */
static int snd_c400_create_effect_feedback_ctl(struct usb_mixer_interface *mixer)
{
	static const char name[] = "Effect Feedback Volume";
	const unsigned int id = 0x43;
	const int val_type = USB_MIXER_U8;
	const unsigned int control = 5;
	const unsigned int cmask = 0;

	return snd_create_std_mono_ctl(mixer, id, control, cmask, val_type,
					name, NULL);
}

static int snd_c400_create_effect_vol_ctls(struct usb_mixer_interface *mixer)
{
	char name[64];
	unsigned int cmask;
	int chan, err;
	int num_outs = 0;
	int num_ins = 0;

	const unsigned int id = 0x42;
	const int val_type = USB_MIXER_S16;
	const int control = 1;

	switch (mixer->chip->usb_id) {
	case USB_ID(0x0763, 0x2030):
		num_outs = 6;
		num_ins = 4;
		break;
	case USB_ID(0x0763, 0x2031):
		num_outs = 8;
		num_ins = 6;
		break;
	}

	for (chan = 0; chan < num_outs + num_ins; chan++) {
		if (chan < num_outs) {
			snprintf(name, sizeof(name),
				"Effect Send DOut%d",
				chan + 1);
		} else {
			snprintf(name, sizeof(name),
				"Effect Send AIn%d",
				chan - num_outs + 1);
		}

		cmask = (chan == 0) ? 0 : 1 << (chan - 1);
		err = snd_create_std_mono_ctl(mixer, id, control,
						cmask, val_type, name,
						&snd_usb_mixer_vol_tlv);
		if (err < 0)
			return err;
	}

	return 0;
}

static int snd_c400_create_effect_ret_vol_ctls(struct usb_mixer_interface *mixer)
{
	char name[64];
	unsigned int cmask;
	int chan, err;
	int num_outs = 0;
	int offset = 0;

	const unsigned int id = 0x40;
	const int val_type = USB_MIXER_S16;
	const int control = 1;

	switch (mixer->chip->usb_id) {
	case USB_ID(0x0763, 0x2030):
		num_outs = 6;
		offset = 0x3c;
		/* { 0x3c, 0x43, 0x3e, 0x45, 0x40, 0x47 } */
		break;
	case USB_ID(0x0763, 0x2031):
		num_outs = 8;
		offset = 0x70;
		/* { 0x70, 0x79, 0x72, 0x7b, 0x74, 0x7d, 0x76, 0x7f } */
		break;
	}

	for (chan = 0; chan < num_outs; chan++) {
		snprintf(name, sizeof(name),
			"Effect Return %d",
			chan + 1);

		cmask = (chan == 0) ? 0 :
			1 << (chan + (chan % 2) * num_outs - 1);
		err = snd_create_std_mono_ctl_offset(mixer, id, control,
						cmask, val_type, offset, name,
						&snd_usb_mixer_vol_tlv);
		if (err < 0)
			return err;
	}

	return 0;
}

static int snd_c400_create_mixer(struct usb_mixer_interface *mixer)
{
	int err;

	err = snd_c400_create_vol_ctls(mixer);
	if (err < 0)
		return err;

	err = snd_c400_create_effect_vol_ctls(mixer);
	if (err < 0)
		return err;

	err = snd_c400_create_effect_ret_vol_ctls(mixer);
	if (err < 0)
		return err;

	err = snd_ftu_create_effect_switch(mixer, 2, 0x43);
	if (err < 0)
		return err;

	err = snd_c400_create_effect_volume_ctl(mixer);
	if (err < 0)
		return err;

	err = snd_c400_create_effect_duration_ctl(mixer);
	if (err < 0)
		return err;

	err = snd_c400_create_effect_feedback_ctl(mixer);
	if (err < 0)
		return err;

	return 0;
}

/*
 * The mixer units for Ebox-44 are corrupt, and even where they
 * are valid they presents mono controls as L and R channels of
 * stereo. So we provide a good mixer here.
 */
static struct std_mono_table ebox44_table[] = {
	{
		.unitid = 4,
		.control = 1,
		.cmask = 0x0,
		.val_type = USB_MIXER_INV_BOOLEAN,
		.name = "Headphone Playback Switch"
	},
	{
		.unitid = 4,
		.control = 2,
		.cmask = 0x1,
		.val_type = USB_MIXER_S16,
		.name = "Headphone A Mix Playback Volume"
	},
	{
		.unitid = 4,
		.control = 2,
		.cmask = 0x2,
		.val_type = USB_MIXER_S16,
		.name = "Headphone B Mix Playback Volume"
	},

	{
		.unitid = 7,
		.control = 1,
		.cmask = 0x0,
		.val_type = USB_MIXER_INV_BOOLEAN,
		.name = "Output Playback Switch"
	},
	{
		.unitid = 7,
		.control = 2,
		.cmask = 0x1,
		.val_type = USB_MIXER_S16,
		.name = "Output A Playback Volume"
	},
	{
		.unitid = 7,
		.control = 2,
		.cmask = 0x2,
		.val_type = USB_MIXER_S16,
		.name = "Output B Playback Volume"
	},

	{
		.unitid = 10,
		.control = 1,
		.cmask = 0x0,
		.val_type = USB_MIXER_INV_BOOLEAN,
		.name = "Input Capture Switch"
	},
	{
		.unitid = 10,
		.control = 2,
		.cmask = 0x1,
		.val_type = USB_MIXER_S16,
		.name = "Input A Capture Volume"
	},
	{
		.unitid = 10,
		.control = 2,
		.cmask = 0x2,
		.val_type = USB_MIXER_S16,
		.name = "Input B Capture Volume"
	},

	{}
};

/* Audio Advantage Micro II findings:
 *
 * Mapping spdif AES bits to vendor register.bit:
 * AES0: [0 0 0 0 2.3 2.2 2.1 2.0] - default 0x00
 * AES1: [3.3 3.2.3.1.3.0 2.7 2.6 2.5 2.4] - default: 0x01
 * AES2: [0 0 0 0 0 0 0 0]
 * AES3: [0 0 0 0 0 0 x 0] - 'x' bit is set basing on standard usb request
 *                           (UAC_EP_CS_ATTR_SAMPLE_RATE) for Audio Devices
 *
 * power on values:
 * r2: 0x10
 * r3: 0x20 (b7 is zeroed just before playback (except IEC61937) and set
 *           just after it to 0xa0, presumably it disables/mutes some analog
 *           parts when there is no audio.)
 * r9: 0x28
 *
 * Optical transmitter on/off:
 * vendor register.bit: 9.1
 * 0 - on (0x28 register value)
 * 1 - off (0x2a register value)
 *
 */
static int snd_microii_spdif_info(struct snd_kcontrol *kcontrol,
	struct snd_ctl_elem_info *uinfo)
{
	uinfo->type = SNDRV_CTL_ELEM_TYPE_IEC958;
	uinfo->count = 1;
	return 0;
}

static int snd_microii_spdif_default_get(struct snd_kcontrol *kcontrol,
	struct snd_ctl_elem_value *ucontrol)
{
	struct usb_mixer_elem_list *list = snd_kcontrol_chip(kcontrol);
	struct snd_usb_audio *chip = list->mixer->chip;
	int err;
	struct usb_interface *iface;
	struct usb_host_interface *alts;
	unsigned int ep;
	unsigned char data[3];
	int rate;

	err = snd_usb_lock_shutdown(chip);
	if (err < 0)
		return err;

	ucontrol->value.iec958.status[0] = kcontrol->private_value & 0xff;
	ucontrol->value.iec958.status[1] = (kcontrol->private_value >> 8) & 0xff;
	ucontrol->value.iec958.status[2] = 0x00;

	/* use known values for that card: interface#1 altsetting#1 */
	iface = usb_ifnum_to_if(chip->dev, 1);
	alts = &iface->altsetting[1];
	ep = get_endpoint(alts, 0)->bEndpointAddress;

	err = snd_usb_ctl_msg(chip->dev,
			usb_rcvctrlpipe(chip->dev, 0),
			UAC_GET_CUR,
			USB_TYPE_CLASS | USB_RECIP_ENDPOINT | USB_DIR_IN,
			UAC_EP_CS_ATTR_SAMPLE_RATE << 8,
			ep,
			data,
			sizeof(data));
	if (err < 0)
		goto end;

	rate = data[0] | (data[1] << 8) | (data[2] << 16);
	ucontrol->value.iec958.status[3] = (rate == 48000) ?
			IEC958_AES3_CON_FS_48000 : IEC958_AES3_CON_FS_44100;

	err = 0;
 end:
	snd_usb_unlock_shutdown(chip);
	return err;
}

static int snd_microii_spdif_default_update(struct usb_mixer_elem_list *list)
{
	struct snd_usb_audio *chip = list->mixer->chip;
	unsigned int pval = list->kctl->private_value;
	u8 reg;
	int err;

	err = snd_usb_lock_shutdown(chip);
	if (err < 0)
		return err;

	reg = ((pval >> 4) & 0xf0) | (pval & 0x0f);
	err = snd_usb_ctl_msg(chip->dev,
			usb_sndctrlpipe(chip->dev, 0),
			UAC_SET_CUR,
			USB_DIR_OUT | USB_TYPE_VENDOR | USB_RECIP_OTHER,
			reg,
			2,
			NULL,
			0);
	if (err < 0)
		goto end;

	reg = (pval & IEC958_AES0_NONAUDIO) ? 0xa0 : 0x20;
	reg |= (pval >> 12) & 0x0f;
	err = snd_usb_ctl_msg(chip->dev,
			usb_sndctrlpipe(chip->dev, 0),
			UAC_SET_CUR,
			USB_DIR_OUT | USB_TYPE_VENDOR | USB_RECIP_OTHER,
			reg,
			3,
			NULL,
			0);
	if (err < 0)
		goto end;

 end:
	snd_usb_unlock_shutdown(chip);
	return err;
}

static int snd_microii_spdif_default_put(struct snd_kcontrol *kcontrol,
	struct snd_ctl_elem_value *ucontrol)
{
	struct usb_mixer_elem_list *list = snd_kcontrol_chip(kcontrol);
	unsigned int pval, pval_old;
	int err;

	pval = pval_old = kcontrol->private_value;
	pval &= 0xfffff0f0;
	pval |= (ucontrol->value.iec958.status[1] & 0x0f) << 8;
	pval |= (ucontrol->value.iec958.status[0] & 0x0f);

	pval &= 0xffff0fff;
	pval |= (ucontrol->value.iec958.status[1] & 0xf0) << 8;

	/* The frequency bits in AES3 cannot be set via register access. */

	/* Silently ignore any bits from the request that cannot be set. */

	if (pval == pval_old)
		return 0;

	kcontrol->private_value = pval;
	err = snd_microii_spdif_default_update(list);
	return err < 0 ? err : 1;
}

static int snd_microii_spdif_mask_get(struct snd_kcontrol *kcontrol,
	struct snd_ctl_elem_value *ucontrol)
{
	ucontrol->value.iec958.status[0] = 0x0f;
	ucontrol->value.iec958.status[1] = 0xff;
	ucontrol->value.iec958.status[2] = 0x00;
	ucontrol->value.iec958.status[3] = 0x00;

	return 0;
}

static int snd_microii_spdif_switch_get(struct snd_kcontrol *kcontrol,
	struct snd_ctl_elem_value *ucontrol)
{
	ucontrol->value.integer.value[0] = !(kcontrol->private_value & 0x02);

	return 0;
}

static int snd_microii_spdif_switch_update(struct usb_mixer_elem_list *list)
{
	struct snd_usb_audio *chip = list->mixer->chip;
	u8 reg = list->kctl->private_value;
	int err;

	err = snd_usb_lock_shutdown(chip);
	if (err < 0)
		return err;

	err = snd_usb_ctl_msg(chip->dev,
			usb_sndctrlpipe(chip->dev, 0),
			UAC_SET_CUR,
			USB_DIR_OUT | USB_TYPE_VENDOR | USB_RECIP_OTHER,
			reg,
			9,
			NULL,
			0);

	snd_usb_unlock_shutdown(chip);
	return err;
}

static int snd_microii_spdif_switch_put(struct snd_kcontrol *kcontrol,
	struct snd_ctl_elem_value *ucontrol)
{
	struct usb_mixer_elem_list *list = snd_kcontrol_chip(kcontrol);
	u8 reg;
	int err;

	reg = ucontrol->value.integer.value[0] ? 0x28 : 0x2a;
	if (reg != list->kctl->private_value)
		return 0;

	kcontrol->private_value = reg;
	err = snd_microii_spdif_switch_update(list);
	return err < 0 ? err : 1;
}

static struct snd_kcontrol_new snd_microii_mixer_spdif[] = {
	{
		.iface =    SNDRV_CTL_ELEM_IFACE_PCM,
		.name =     SNDRV_CTL_NAME_IEC958("", PLAYBACK, DEFAULT),
		.info =     snd_microii_spdif_info,
		.get =      snd_microii_spdif_default_get,
		.put =      snd_microii_spdif_default_put,
		.private_value = 0x00000100UL,/* reset value */
	},
	{
		.access =   SNDRV_CTL_ELEM_ACCESS_READ,
		.iface =    SNDRV_CTL_ELEM_IFACE_PCM,
		.name =     SNDRV_CTL_NAME_IEC958("", PLAYBACK, MASK),
		.info =     snd_microii_spdif_info,
		.get =      snd_microii_spdif_mask_get,
	},
	{
		.iface =    SNDRV_CTL_ELEM_IFACE_MIXER,
		.name =     SNDRV_CTL_NAME_IEC958("", PLAYBACK, SWITCH),
		.info =     snd_ctl_boolean_mono_info,
		.get =      snd_microii_spdif_switch_get,
		.put =      snd_microii_spdif_switch_put,
		.private_value = 0x00000028UL,/* reset value */
	}
};

static int snd_microii_controls_create(struct usb_mixer_interface *mixer)
{
	int err, i;
	static usb_mixer_elem_resume_func_t resume_funcs[] = {
		snd_microii_spdif_default_update,
		NULL,
		snd_microii_spdif_switch_update
	};

	for (i = 0; i < ARRAY_SIZE(snd_microii_mixer_spdif); ++i) {
		err = add_single_ctl_with_resume(mixer, 0,
						 resume_funcs[i],
						 &snd_microii_mixer_spdif[i],
						 NULL);
		if (err < 0)
			return err;
	}

	return 0;
}

int snd_usb_mixer_apply_create_quirk(struct usb_mixer_interface *mixer)
{
	int err = 0;
	struct snd_info_entry *entry;

	if ((err = snd_usb_soundblaster_remote_init(mixer)) < 0)
		return err;

	switch (mixer->chip->usb_id) {
	case USB_ID(0x041e, 0x3020):
	case USB_ID(0x041e, 0x3040):
	case USB_ID(0x041e, 0x3042):
	case USB_ID(0x041e, 0x30df):
	case USB_ID(0x041e, 0x3048):
		err = snd_audigy2nx_controls_create(mixer);
		if (err < 0)
			break;
		if (!snd_card_proc_new(mixer->chip->card, "audigy2nx", &entry))
			snd_info_set_text_ops(entry, mixer,
					      snd_audigy2nx_proc_read);
		break;

	/* EMU0204 */
	case USB_ID(0x041e, 0x3f19):
		err = snd_emu0204_controls_create(mixer);
		if (err < 0)
			break;
		break;

	case USB_ID(0x0763, 0x2030): /* M-Audio Fast Track C400 */
	case USB_ID(0x0763, 0x2031): /* M-Audio Fast Track C400 */
		err = snd_c400_create_mixer(mixer);
		break;

	case USB_ID(0x0763, 0x2080): /* M-Audio Fast Track Ultra */
	case USB_ID(0x0763, 0x2081): /* M-Audio Fast Track Ultra 8R */
		err = snd_ftu_create_mixer(mixer);
		break;

	case USB_ID(0x0b05, 0x1739): /* ASUS Xonar U1 */
	case USB_ID(0x0b05, 0x1743): /* ASUS Xonar U1 (2) */
	case USB_ID(0x0b05, 0x17a0): /* ASUS Xonar U3 */
		err = snd_xonar_u1_controls_create(mixer);
		break;

	case USB_ID(0x0d8c, 0x0103): /* Audio Advantage Micro II */
		err = snd_microii_controls_create(mixer);
		break;

	case USB_ID(0x0dba, 0x1000): /* Digidesign Mbox 1 */
		err = snd_mbox1_create_sync_switch(mixer);
		break;

	case USB_ID(0x17cc, 0x1011): /* Traktor Audio 6 */
		err = snd_nativeinstruments_create_mixer(mixer,
				snd_nativeinstruments_ta6_mixers,
				ARRAY_SIZE(snd_nativeinstruments_ta6_mixers));
		break;

	case USB_ID(0x17cc, 0x1021): /* Traktor Audio 10 */
		err = snd_nativeinstruments_create_mixer(mixer,
				snd_nativeinstruments_ta10_mixers,
				ARRAY_SIZE(snd_nativeinstruments_ta10_mixers));
		break;

	case USB_ID(0x200c, 0x1018): /* Electrix Ebox-44 */
		/* detection is disabled in mixer_maps.c */
		err = snd_create_std_mono_table(mixer, ebox44_table);
		break;

	case USB_ID(0x1235, 0x8012): /* Focusrite Scarlett 6i6 */
	case USB_ID(0x1235, 0x8002): /* Focusrite Scarlett 8i6 */
	case USB_ID(0x1235, 0x8004): /* Focusrite Scarlett 18i6 */
	case USB_ID(0x1235, 0x8014): /* Focusrite Scarlett 18i8 */
	case USB_ID(0x1235, 0x800c): /* Focusrite Scarlett 18i20 */
		err = snd_scarlett_controls_create(mixer);
		break;
	}

	return err;
}

void snd_usb_mixer_rc_memory_change(struct usb_mixer_interface *mixer,
				    int unitid)
{
	if (!mixer->rc_cfg)
		return;
	/* unit ids specific to Extigy/Audigy 2 NX: */
	switch (unitid) {
	case 0: /* remote control */
		mixer->rc_urb->dev = mixer->chip->dev;
		usb_submit_urb(mixer->rc_urb, GFP_ATOMIC);
		break;
	case 4: /* digital in jack */
	case 7: /* line in jacks */
	case 19: /* speaker out jacks */
	case 20: /* headphones out jack */
		break;
	/* live24ext: 4 = line-in jack */
	case 3:	/* hp-out jack (may actuate Mute) */
		if (mixer->chip->usb_id == USB_ID(0x041e, 0x3040) ||
		    mixer->chip->usb_id == USB_ID(0x041e, 0x3048))
			snd_usb_mixer_notify_id(mixer, mixer->rc_cfg->mute_mixer_id);
		break;
	default:
		usb_audio_dbg(mixer->chip, "memory change in unknown unit %d\n", unitid);
		break;
	}
}

static void snd_dragonfly_quirk_db_scale(struct usb_mixer_interface *mixer,
					 struct snd_kcontrol *kctl)
{
	/* Approximation using 10 ranges based on output measurement on hw v1.2.
	 * This seems close to the cubic mapping e.g. alsamixer uses. */
	static const DECLARE_TLV_DB_RANGE(scale,
		 0,  1, TLV_DB_MINMAX_ITEM(-5300, -4970),
		 2,  5, TLV_DB_MINMAX_ITEM(-4710, -4160),
		 6,  7, TLV_DB_MINMAX_ITEM(-3884, -3710),
		 8, 14, TLV_DB_MINMAX_ITEM(-3443, -2560),
		15, 16, TLV_DB_MINMAX_ITEM(-2475, -2324),
		17, 19, TLV_DB_MINMAX_ITEM(-2228, -2031),
		20, 26, TLV_DB_MINMAX_ITEM(-1910, -1393),
		27, 31, TLV_DB_MINMAX_ITEM(-1322, -1032),
		32, 40, TLV_DB_MINMAX_ITEM(-968, -490),
		41, 50, TLV_DB_MINMAX_ITEM(-441, 0),
	);

	usb_audio_info(mixer->chip, "applying DragonFly dB scale quirk\n");
	kctl->tlv.p = scale;
	kctl->vd[0].access |= SNDRV_CTL_ELEM_ACCESS_TLV_READ;
	kctl->vd[0].access &= ~SNDRV_CTL_ELEM_ACCESS_TLV_CALLBACK;
}

void snd_usb_mixer_fu_apply_quirk(struct usb_mixer_interface *mixer,
				  struct usb_mixer_elem_info *cval, int unitid,
				  struct snd_kcontrol *kctl)
{
	switch (mixer->chip->usb_id) {
	case USB_ID(0x21b4, 0x0081): /* AudioQuest DragonFly */
		if (unitid == 7 && cval->min == 0 && cval->max == 50)
			snd_dragonfly_quirk_db_scale(mixer, kctl);
		break;
	}
}
<|MERGE_RESOLUTION|>--- conflicted
+++ resolved
@@ -739,26 +739,9 @@
 				   struct snd_kcontrol *kctl)
 {
 	struct usb_device *dev = mixer->chip->dev;
-<<<<<<< HEAD
-	u8 bRequest = (kcontrol->private_value >> 16) & 0xff;
-	u16 wIndex = kcontrol->private_value & 0xffff;
-	u8 tmp;
-	int ret;
-
-	down_read(&mixer->chip->shutdown_rwsem);
-	if (mixer->chip->shutdown)
-		ret = -ENODEV;
-	else
-		ret = snd_usb_ctl_msg(dev, usb_rcvctrlpipe(dev, 0), bRequest,
-				  USB_TYPE_VENDOR | USB_RECIP_DEVICE | USB_DIR_IN,
-				  0, wIndex,
-				  &tmp, sizeof(tmp));
-	up_read(&mixer->chip->shutdown_rwsem);
-=======
 	unsigned int pval = kctl->private_value;
 	u8 value;
 	int err;
->>>>>>> afd2ff9b
 
 	err = snd_usb_ctl_msg(dev, usb_rcvctrlpipe(dev, 0),
 			      (pval >> 16) & 0xff,
@@ -982,11 +965,6 @@
 	kctl->private_value |= new_val << 24;
 	err = snd_ftu_eff_switch_update(list);
 	return err < 0 ? err : 1;
-}
-
-static void kctl_private_value_free(struct snd_kcontrol *kctl)
-{
-	kfree((void *)kctl->private_value);
 }
 
 static int snd_ftu_create_effect_switch(struct usb_mixer_interface *mixer,
@@ -1004,27 +982,9 @@
 	struct usb_mixer_elem_list *list;
 	int err;
 
-<<<<<<< HEAD
-	pval->cached_value = 0;
-	pval->is_cached = 0;
-	pval->mixer = mixer;
-	pval->bUnitID = bUnitID;
-	pval->validx = validx;
-
-	template.private_value = (unsigned long) pval;
-	kctl = snd_ctl_new1(&template, mixer->chip);
-	if (!kctl) {
-		kfree(pval);
-		return -ENOMEM;
-	}
-
-	kctl->private_free = kctl_private_value_free;
-	err = snd_ctl_add(mixer->chip->card, kctl);
-=======
 	err = add_single_ctl_with_resume(mixer, bUnitID,
 					 snd_ftu_eff_switch_update,
 					 &template, &list);
->>>>>>> afd2ff9b
 	if (err < 0)
 		return err;
 	list->kctl->private_value = (validx << 8) | bUnitID;
