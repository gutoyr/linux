--- conflicted
+++ resolved
@@ -587,26 +587,15 @@
 	struct snd_usb_audio *chip = usb_get_intfdata(intf);
 	struct snd_card *card;
 	struct list_head *p;
-	bool was_shutdown;
 
 	if (chip == (void *)-1L)
 		return;
 
 	card = chip->card;
-<<<<<<< HEAD
-	down_write(&chip->shutdown_rwsem);
-	was_shutdown = chip->shutdown;
-	chip->shutdown = 1;
-	up_write(&chip->shutdown_rwsem);
-
-	mutex_lock(&register_mutex);
-	if (!was_shutdown) {
-=======
 
 	mutex_lock(&register_mutex);
 	if (atomic_inc_return(&chip->shutdown) == 1) {
 		struct snd_usb_stream *as;
->>>>>>> afd2ff9b
 		struct snd_usb_endpoint *ep;
 		struct usb_mixer_interface *mixer;
 
