--- conflicted
+++ resolved
@@ -322,15 +322,12 @@
 	{ 0 }				/* terminator */
 };
 
-<<<<<<< HEAD
-=======
 /* Plantronics Gamecom 780 has a broken volume control, better to disable it */
 static struct usbmix_name_map gamecom780_map[] = {
 	{ 9, NULL }, /* FU, speaker out */
 	{}
 };
 
->>>>>>> fc14f9c1
 static const struct usbmix_name_map kef_x300a_map[] = {
 	{ 10, NULL }, /* firmware locks up (?) when we try to access this FU */
 	{ 0 }
