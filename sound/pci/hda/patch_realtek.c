--- conflicted
+++ resolved
@@ -1763,10 +1763,7 @@
 	ALC882_FIXUP_INV_DMIC,
 	ALC882_FIXUP_NO_PRIMARY_HP,
 	ALC887_FIXUP_ASUS_BASS,
-<<<<<<< HEAD
-=======
 	ALC887_FIXUP_BASS_CHMAP,
->>>>>>> fc14f9c1
 };
 
 static void alc889_fixup_coef(struct hda_codec *codec,
@@ -2152,15 +2149,12 @@
 			{0x16, 0x99130130}, /* bass speaker */
 			{}
 		},
-<<<<<<< HEAD
-=======
 		.chained = true,
 		.chain_id = ALC887_FIXUP_BASS_CHMAP,
 	},
 	[ALC887_FIXUP_BASS_CHMAP] = {
 		.type = HDA_FIXUP_FUNC,
 		.v.func = alc_fixup_bass_chmap,
->>>>>>> fc14f9c1
 	},
 };
 
@@ -3252,12 +3246,8 @@
 {
 	struct alc_spec *spec = codec->spec;
 
-<<<<<<< HEAD
-	if (power_state != AC_PWRST_D3 || nid != spec->mute_led_nid)
-=======
 	if (power_state != AC_PWRST_D3 || nid == 0 ||
 	    (nid != spec->mute_led_nid && nid != spec->cap_mute_led_nid))
->>>>>>> fc14f9c1
 		return power_state;
 
 	/* Set pin ctl again, it might have just been set to 0 */
@@ -3287,12 +3277,8 @@
 		spec->gen.vmaster_mute.hook = alc269_fixup_mic_mute_hook;
 		spec->gen.vmaster_mute_enum = 1;
 		codec->power_filter = led_power_filter;
-<<<<<<< HEAD
-		snd_printd("Detected mute LED for %x:%d\n", spec->mute_led_nid,
-=======
 		codec_dbg(codec,
 			  "Detected mute LED for %x:%d\n", spec->mute_led_nid,
->>>>>>> fc14f9c1
 			   spec->mute_led_polarity);
 		break;
 	}
@@ -3697,13 +3683,7 @@
 		alc_process_coef_fw(codec, coef0293);
 		break;
 	case 0x10ec0668:
-<<<<<<< HEAD
-		alc_write_coef_idx(codec, 0x11, 0x0001);
-		alc_write_coef_idx(codec, 0x15, 0x0d60);
-		alc_write_coef_idx(codec, 0xc3, 0x0000);
-=======
 		alc_process_coef_fw(codec, coef0688);
->>>>>>> fc14f9c1
 		break;
 	}
 	codec_dbg(codec, "Headset jack set to iPhone-style headset mode.\n");
@@ -3757,13 +3737,7 @@
 		alc_process_coef_fw(codec, coef0293);
 		break;
 	case 0x10ec0668:
-<<<<<<< HEAD
-		alc_write_coef_idx(codec, 0x11, 0x0001);
-		alc_write_coef_idx(codec, 0x15, 0x0d50);
-		alc_write_coef_idx(codec, 0xc3, 0x0000);
-=======
 		alc_process_coef_fw(codec, coef0688);
->>>>>>> fc14f9c1
 		break;
 	}
 	codec_dbg(codec, "Headset jack set to Nokia-style headset mode.\n");
@@ -4137,17 +4111,6 @@
 	}
 }
 
-<<<<<<< HEAD
-static void alc290_fixup_mono_speakers(struct hda_codec *codec,
-				       const struct hda_fixup *fix, int action)
-{
-	if (action == HDA_FIXUP_ACT_PRE_PROBE)
-		/* Remove DAC node 0x03, as it seems to be
-		   giving mono output */
-		snd_hda_override_wcaps(codec, 0x03, 0);
-}
-
-=======
 static void alc283_hp_automute_hook(struct hda_codec *codec,
 				    struct hda_jack_callback *jack)
 {
@@ -4270,7 +4233,6 @@
 /* for dell wmi mic mute led */
 #include "dell_wmi_helper.c"
 
->>>>>>> fc14f9c1
 enum {
 	ALC269_FIXUP_SONY_VAIO,
 	ALC275_FIXUP_SONY_VAIO_GPIO2,
@@ -4299,19 +4261,12 @@
 	ALC269_FIXUP_HP_LINE1_MIC1_LED,
 	ALC269_FIXUP_INV_DMIC,
 	ALC269_FIXUP_LENOVO_DOCK,
-<<<<<<< HEAD
-=======
 	ALC269_FIXUP_NO_SHUTUP,
->>>>>>> fc14f9c1
 	ALC286_FIXUP_SONY_MIC_NO_PRESENCE,
 	ALC269_FIXUP_PINCFG_NO_HP_TO_LINEOUT,
 	ALC269_FIXUP_DELL1_MIC_NO_PRESENCE,
 	ALC269_FIXUP_DELL2_MIC_NO_PRESENCE,
 	ALC269_FIXUP_DELL3_MIC_NO_PRESENCE,
-<<<<<<< HEAD
-	ALC290_FIXUP_MONO_SPEAKERS,
-=======
->>>>>>> fc14f9c1
 	ALC269_FIXUP_HEADSET_MODE,
 	ALC269_FIXUP_HEADSET_MODE_NO_HP_MIC,
 	ALC269_FIXUP_ASUS_X101_FUNC,
@@ -4576,11 +4531,8 @@
 			{ 0x18, 0x01a1913c }, /* use as headset mic, without its own jack detect */
 			{ }
 		},
-<<<<<<< HEAD
-=======
 		.chained = true,
 		.chain_id = ALC269_FIXUP_HEADSET_MIC
->>>>>>> fc14f9c1
 	},
 	[ALC269_FIXUP_ASUS_X101_FUNC] = {
 		.type = HDA_FIXUP_FUNC,
@@ -4814,12 +4766,6 @@
 	[ALC280_FIXUP_HP_GPIO4] = {
 		.type = HDA_FIXUP_FUNC,
 		.v.func = alc280_fixup_hp_gpio4,
-	},
-	[ALC290_FIXUP_MONO_SPEAKERS] = {
-		.type = HDA_FIXUP_FUNC,
-		.v.func = alc290_fixup_mono_speakers,
-		.chained = true,
-		.chain_id = ALC269_FIXUP_DELL3_MIC_NO_PRESENCE,
 	},
 };
 
@@ -4837,18 +4783,6 @@
 	SND_PCI_QUIRK(0x1028, 0x05f4, "Dell", ALC269_FIXUP_DELL1_MIC_NO_PRESENCE),
 	SND_PCI_QUIRK(0x1028, 0x05f5, "Dell", ALC269_FIXUP_DELL1_MIC_NO_PRESENCE),
 	SND_PCI_QUIRK(0x1028, 0x05f6, "Dell", ALC269_FIXUP_DELL1_MIC_NO_PRESENCE),
-<<<<<<< HEAD
-	SND_PCI_QUIRK(0x1028, 0x05f8, "Dell", ALC269_FIXUP_DELL1_MIC_NO_PRESENCE),
-	SND_PCI_QUIRK(0x1028, 0x05f9, "Dell", ALC269_FIXUP_DELL1_MIC_NO_PRESENCE),
-	SND_PCI_QUIRK(0x1028, 0x05fb, "Dell", ALC269_FIXUP_DELL1_MIC_NO_PRESENCE),
-	SND_PCI_QUIRK(0x1028, 0x0606, "Dell", ALC269_FIXUP_DELL1_MIC_NO_PRESENCE),
-	SND_PCI_QUIRK(0x1028, 0x0608, "Dell", ALC269_FIXUP_DELL1_MIC_NO_PRESENCE),
-	SND_PCI_QUIRK(0x1028, 0x0609, "Dell", ALC269_FIXUP_DELL1_MIC_NO_PRESENCE),
-	SND_PCI_QUIRK(0x1028, 0x0613, "Dell", ALC269_FIXUP_DELL1_MIC_NO_PRESENCE),
-	SND_PCI_QUIRK(0x1028, 0x0614, "Dell Inspiron 3135", ALC269_FIXUP_DELL1_MIC_NO_PRESENCE),
-	SND_PCI_QUIRK(0x1028, 0x0616, "Dell Vostro 5470", ALC290_FIXUP_MONO_SPEAKERS),
-	SND_PCI_QUIRK(0x1028, 0x0638, "Dell Inspiron 5439", ALC290_FIXUP_MONO_SPEAKERS),
-=======
 	SND_PCI_QUIRK(0x1028, 0x0610, "Dell", ALC255_FIXUP_DELL_WMI_MIC_MUTE_LED),
 	SND_PCI_QUIRK(0x1028, 0x0615, "Dell Vostro 5470", ALC290_FIXUP_SUBWOOFER_HSJACK),
 	SND_PCI_QUIRK(0x1028, 0x0616, "Dell Vostro 5470", ALC290_FIXUP_SUBWOOFER_HSJACK),
@@ -4858,7 +4792,6 @@
 	SND_PCI_QUIRK(0x1028, 0x064b, "Dell", ALC293_FIXUP_DELL1_MIC_NO_PRESENCE),
 	SND_PCI_QUIRK(0x1028, 0x164a, "Dell", ALC293_FIXUP_DELL1_MIC_NO_PRESENCE),
 	SND_PCI_QUIRK(0x1028, 0x164b, "Dell", ALC293_FIXUP_DELL1_MIC_NO_PRESENCE),
->>>>>>> fc14f9c1
 	SND_PCI_QUIRK(0x103c, 0x1586, "HP", ALC269_FIXUP_HP_MUTE_LED_MIC2),
 	SND_PCI_QUIRK(0x103c, 0x18e6, "HP", ALC269_FIXUP_HP_GPIO_LED),
 	SND_PCI_QUIRK(0x103c, 0x218b, "HP", ALC269_FIXUP_LIMIT_INT_MIC_BOOST_MUTE_LED),
@@ -4934,11 +4867,8 @@
 	SND_PCI_QUIRK(0x104d, 0x9099, "Sony VAIO S13", ALC275_FIXUP_SONY_DISABLE_AAMIX),
 	SND_PCI_QUIRK(0x10cf, 0x1475, "Lifebook", ALC269_FIXUP_LIFEBOOK),
 	SND_PCI_QUIRK(0x10cf, 0x1845, "Lifebook U904", ALC269_FIXUP_LIFEBOOK_EXTMIC),
-<<<<<<< HEAD
-=======
 	SND_PCI_QUIRK(0x144d, 0xc109, "Samsung Ativ book 9 (NP900X3G)", ALC269_FIXUP_INV_DMIC),
 	SND_PCI_QUIRK(0x1458, 0xfa53, "Gigabyte BXBT-2807", ALC283_FIXUP_BXBT2807_MIC),
->>>>>>> fc14f9c1
 	SND_PCI_QUIRK(0x17aa, 0x20f2, "Thinkpad SL410/510", ALC269_FIXUP_SKU_IGNORE),
 	SND_PCI_QUIRK(0x17aa, 0x215e, "Thinkpad L512", ALC269_FIXUP_SKU_IGNORE),
 	SND_PCI_QUIRK(0x17aa, 0x21b8, "Thinkpad Edge 14", ALC269_FIXUP_SKU_IGNORE),
@@ -5448,9 +5378,6 @@
 	case 0x10ec0255:
 		spec->codec_variant = ALC269_TYPE_ALC255;
 		break;
-	case 0x10ec0255:
-		spec->codec_variant = ALC269_TYPE_ALC255;
-		break;
 	}
 
 	if (snd_hda_codec_read(codec, 0x51, 0, AC_VERB_PARAMETERS, 0) == 0x10ec5505) {
@@ -6117,16 +6044,11 @@
 	SND_PCI_QUIRK(0x1028, 0x0698, "Dell", ALC668_FIXUP_DELL_MIC_NO_PRESENCE),
 	SND_PCI_QUIRK(0x1028, 0x069f, "Dell", ALC668_FIXUP_DELL_MIC_NO_PRESENCE),
 	SND_PCI_QUIRK(0x103c, 0x1632, "HP RP5800", ALC662_FIXUP_HP_RP5800),
-<<<<<<< HEAD
-	SND_PCI_QUIRK(0x1043, 0x1477, "ASUS N56VZ", ALC662_FIXUP_ASUS_MODE4),
-	SND_PCI_QUIRK(0x1043, 0x1bf3, "ASUS N76VZ", ALC662_FIXUP_ASUS_MODE4),
-=======
 	SND_PCI_QUIRK(0x1043, 0x11cd, "Asus N550", ALC662_FIXUP_BASS_1A),
 	SND_PCI_QUIRK(0x1043, 0x1477, "ASUS N56VZ", ALC662_FIXUP_BASS_MODE4_CHMAP),
 	SND_PCI_QUIRK(0x1043, 0x15a7, "ASUS UX51VZH", ALC662_FIXUP_BASS_16),
 	SND_PCI_QUIRK(0x1043, 0x1b73, "ASUS N55SF", ALC662_FIXUP_BASS_16),
 	SND_PCI_QUIRK(0x1043, 0x1bf3, "ASUS N76VZ", ALC662_FIXUP_BASS_MODE4_CHMAP),
->>>>>>> fc14f9c1
 	SND_PCI_QUIRK(0x1043, 0x8469, "ASUS mobo", ALC662_FIXUP_NO_JACK_DETECT),
 	SND_PCI_QUIRK(0x105b, 0x0cd6, "Foxconn", ALC662_FIXUP_ASUS_MODE2),
 	SND_PCI_QUIRK(0x144d, 0xc051, "Samsung R720", ALC662_FIXUP_IDEAPAD),
@@ -6389,10 +6311,7 @@
 	{ .id = 0x10ec0221, .name = "ALC221", .patch = patch_alc269 },
 	{ .id = 0x10ec0231, .name = "ALC231", .patch = patch_alc269 },
 	{ .id = 0x10ec0233, .name = "ALC233", .patch = patch_alc269 },
-<<<<<<< HEAD
-=======
 	{ .id = 0x10ec0235, .name = "ALC233", .patch = patch_alc269 },
->>>>>>> fc14f9c1
 	{ .id = 0x10ec0255, .name = "ALC255", .patch = patch_alc269 },
 	{ .id = 0x10ec0260, .name = "ALC260", .patch = patch_alc260 },
 	{ .id = 0x10ec0262, .name = "ALC262", .patch = patch_alc262 },
