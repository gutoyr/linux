/*
 * Universal Interface for Intel High Definition Audio Codec
 *
 * HD audio interface patch for SigmaTel STAC92xx
 *
 * Copyright (c) 2005 Embedded Alley Solutions, Inc.
 * Matt Porter <mporter@embeddedalley.com>
 *
 * Based on patch_cmedia.c and patch_realtek.c
 * Copyright (c) 2004 Takashi Iwai <tiwai@suse.de>
 *
 *  This driver is free software; you can redistribute it and/or modify
 *  it under the terms of the GNU General Public License as published by
 *  the Free Software Foundation; either version 2 of the License, or
 *  (at your option) any later version.
 *
 *  This driver is distributed in the hope that it will be useful,
 *  but WITHOUT ANY WARRANTY; without even the implied warranty of
 *  MERCHANTABILITY or FITNESS FOR A PARTICULAR PURPOSE.  See the
 *  GNU General Public License for more details.
 *
 *  You should have received a copy of the GNU General Public License
 *  along with this program; if not, write to the Free Software
 *  Foundation, Inc., 59 Temple Place, Suite 330, Boston, MA  02111-1307 USA
 */

#include <linux/init.h>
#include <linux/delay.h>
#include <linux/slab.h>
#include <linux/pci.h>
#include <linux/dmi.h>
#include <linux/module.h>
#include <sound/core.h>
#include <sound/jack.h>
#include "hda_codec.h"
#include "hda_local.h"
#include "hda_auto_parser.h"
#include "hda_beep.h"
#include "hda_jack.h"
#include "hda_generic.h"

enum {
	STAC_REF,
	STAC_9200_OQO,
	STAC_9200_DELL_D21,
	STAC_9200_DELL_D22,
	STAC_9200_DELL_D23,
	STAC_9200_DELL_M21,
	STAC_9200_DELL_M22,
	STAC_9200_DELL_M23,
	STAC_9200_DELL_M24,
	STAC_9200_DELL_M25,
	STAC_9200_DELL_M26,
	STAC_9200_DELL_M27,
	STAC_9200_M4,
	STAC_9200_M4_2,
	STAC_9200_PANASONIC,
	STAC_9200_EAPD_INIT,
	STAC_9200_MODELS
};

enum {
	STAC_9205_REF,
	STAC_9205_DELL_M42,
	STAC_9205_DELL_M43,
	STAC_9205_DELL_M44,
	STAC_9205_EAPD,
	STAC_9205_MODELS
};

enum {
	STAC_92HD73XX_NO_JD, /* no jack-detection */
	STAC_92HD73XX_REF,
	STAC_92HD73XX_INTEL,
	STAC_DELL_M6_AMIC,
	STAC_DELL_M6_DMIC,
	STAC_DELL_M6_BOTH,
	STAC_DELL_EQ,
	STAC_ALIENWARE_M17X,
	STAC_92HD89XX_HP_FRONT_JACK,
<<<<<<< HEAD
=======
	STAC_92HD89XX_HP_Z1_G2_RIGHT_MIC_JACK,
>>>>>>> fc14f9c1
	STAC_92HD73XX_MODELS
};

enum {
	STAC_92HD83XXX_REF,
	STAC_92HD83XXX_PWR_REF,
	STAC_DELL_S14,
	STAC_DELL_VOSTRO_3500,
	STAC_92HD83XXX_HP_cNB11_INTQUAD,
	STAC_HP_DV7_4000,
	STAC_HP_ZEPHYR,
	STAC_92HD83XXX_HP_LED,
	STAC_92HD83XXX_HP_INV_LED,
	STAC_92HD83XXX_HP_MIC_LED,
	STAC_HP_LED_GPIO10,
	STAC_92HD83XXX_HEADSET_JACK,
	STAC_92HD83XXX_HP,
	STAC_HP_ENVY_BASS,
	STAC_HP_BNB13_EQ,
	STAC_HP_ENVY_TS_BASS,
	STAC_92HD83XXX_MODELS
};

enum {
	STAC_92HD71BXX_REF,
	STAC_DELL_M4_1,
	STAC_DELL_M4_2,
	STAC_DELL_M4_3,
	STAC_HP_M4,
	STAC_HP_DV4,
	STAC_HP_DV5,
	STAC_HP_HDX,
	STAC_92HD71BXX_HP,
	STAC_92HD71BXX_NO_DMIC,
	STAC_92HD71BXX_NO_SMUX,
	STAC_92HD71BXX_MODELS
};

enum {
	STAC_92HD95_HP_LED,
	STAC_92HD95_HP_BASS,
	STAC_92HD95_MODELS
};

enum {
	STAC_925x_REF,
	STAC_M1,
	STAC_M1_2,
	STAC_M2,
	STAC_M2_2,
	STAC_M3,
	STAC_M5,
	STAC_M6,
	STAC_925x_MODELS
};

enum {
	STAC_D945_REF,
	STAC_D945GTP3,
	STAC_D945GTP5,
	STAC_INTEL_MAC_V1,
	STAC_INTEL_MAC_V2,
	STAC_INTEL_MAC_V3,
	STAC_INTEL_MAC_V4,
	STAC_INTEL_MAC_V5,
	STAC_INTEL_MAC_AUTO,
	STAC_ECS_202,
	STAC_922X_DELL_D81,
	STAC_922X_DELL_D82,
	STAC_922X_DELL_M81,
	STAC_922X_DELL_M82,
	STAC_922X_INTEL_MAC_GPIO,
	STAC_922X_MODELS
};

enum {
	STAC_D965_REF_NO_JD, /* no jack-detection */
	STAC_D965_REF,
	STAC_D965_3ST,
	STAC_D965_5ST,
	STAC_D965_5ST_NO_FP,
	STAC_D965_VERBS,
	STAC_DELL_3ST,
	STAC_DELL_BIOS,
	STAC_DELL_BIOS_AMIC,
	STAC_DELL_BIOS_SPDIF,
	STAC_927X_DELL_DMIC,
	STAC_927X_VOLKNOB,
	STAC_927X_MODELS
};

enum {
	STAC_9872_VAIO,
	STAC_9872_MODELS
};

struct sigmatel_spec {
	struct hda_gen_spec gen;

	unsigned int eapd_switch: 1;
	unsigned int linear_tone_beep:1;
	unsigned int headset_jack:1; /* 4-pin headset jack (hp + mono mic) */
	unsigned int volknob_init:1; /* special volume-knob initialization */
	unsigned int powerdown_adcs:1;
	unsigned int have_spdif_mux:1;

	/* gpio lines */
	unsigned int eapd_mask;
	unsigned int gpio_mask;
	unsigned int gpio_dir;
	unsigned int gpio_data;
	unsigned int gpio_mute;
	unsigned int gpio_led;
	unsigned int gpio_led_polarity;
	unsigned int vref_mute_led_nid; /* pin NID for mute-LED vref control */
	unsigned int vref_led;
	int default_polarity;

	unsigned int mic_mute_led_gpio; /* capture mute LED GPIO */
	unsigned int mic_enabled; /* current mic mute state (bitmask) */

	/* stream */
	unsigned int stream_delay;

	/* analog loopback */
	const struct snd_kcontrol_new *aloopback_ctl;
	unsigned int aloopback;
	unsigned char aloopback_mask;
	unsigned char aloopback_shift;

	/* power management */
	unsigned int power_map_bits;
	unsigned int num_pwrs;
	const hda_nid_t *pwr_nids;
	unsigned int active_adcs;

	/* beep widgets */
	hda_nid_t anabeep_nid;

	/* SPDIF-out mux */
	const char * const *spdif_labels;
	struct hda_input_mux spdif_mux;
	unsigned int cur_smux[2];
};

#define AC_VERB_IDT_SET_POWER_MAP	0x7ec
#define AC_VERB_IDT_GET_POWER_MAP	0xfec

static const hda_nid_t stac92hd73xx_pwr_nids[8] = {
	0x0a, 0x0b, 0x0c, 0xd, 0x0e,
	0x0f, 0x10, 0x11
};

static const hda_nid_t stac92hd83xxx_pwr_nids[7] = {
	0x0a, 0x0b, 0x0c, 0xd, 0x0e,
	0x0f, 0x10
};

static const hda_nid_t stac92hd71bxx_pwr_nids[3] = {
	0x0a, 0x0d, 0x0f
};


/*
 * PCM hooks
 */
static void stac_playback_pcm_hook(struct hda_pcm_stream *hinfo,
				   struct hda_codec *codec,
				   struct snd_pcm_substream *substream,
				   int action)
{
	struct sigmatel_spec *spec = codec->spec;
	if (action == HDA_GEN_PCM_ACT_OPEN && spec->stream_delay)
		msleep(spec->stream_delay);
}

static void stac_capture_pcm_hook(struct hda_pcm_stream *hinfo,
				  struct hda_codec *codec,
				  struct snd_pcm_substream *substream,
				  int action)
{
	struct sigmatel_spec *spec = codec->spec;
	int i, idx = 0;

	if (!spec->powerdown_adcs)
		return;

	for (i = 0; i < spec->gen.num_all_adcs; i++) {
		if (spec->gen.all_adcs[i] == hinfo->nid) {
			idx = i;
			break;
		}
	}

	switch (action) {
	case HDA_GEN_PCM_ACT_OPEN:
		msleep(40);
		snd_hda_codec_write(codec, hinfo->nid, 0,
				    AC_VERB_SET_POWER_STATE, AC_PWRST_D0);
		spec->active_adcs |= (1 << idx);
		break;
	case HDA_GEN_PCM_ACT_CLOSE:
		snd_hda_codec_write(codec, hinfo->nid, 0,
				    AC_VERB_SET_POWER_STATE, AC_PWRST_D3);
		spec->active_adcs &= ~(1 << idx);
		break;
	}
}

/*
 * Early 2006 Intel Macintoshes with STAC9220X5 codecs seem to have a
 * funky external mute control using GPIO pins.
 */

static void stac_gpio_set(struct hda_codec *codec, unsigned int mask,
			  unsigned int dir_mask, unsigned int data)
{
	unsigned int gpiostate, gpiomask, gpiodir;

	codec_dbg(codec, "%s msk %x dir %x gpio %x\n", __func__, mask, dir_mask, data);

	gpiostate = snd_hda_codec_read(codec, codec->afg, 0,
				       AC_VERB_GET_GPIO_DATA, 0);
	gpiostate = (gpiostate & ~dir_mask) | (data & dir_mask);

	gpiomask = snd_hda_codec_read(codec, codec->afg, 0,
				      AC_VERB_GET_GPIO_MASK, 0);
	gpiomask |= mask;

	gpiodir = snd_hda_codec_read(codec, codec->afg, 0,
				     AC_VERB_GET_GPIO_DIRECTION, 0);
	gpiodir |= dir_mask;

	/* Configure GPIOx as CMOS */
	snd_hda_codec_write(codec, codec->afg, 0, 0x7e7, 0);

	snd_hda_codec_write(codec, codec->afg, 0,
			    AC_VERB_SET_GPIO_MASK, gpiomask);
	snd_hda_codec_read(codec, codec->afg, 0,
			   AC_VERB_SET_GPIO_DIRECTION, gpiodir); /* sync */

	msleep(1);

	snd_hda_codec_read(codec, codec->afg, 0,
			   AC_VERB_SET_GPIO_DATA, gpiostate); /* sync */
}

/* hook for controlling mic-mute LED GPIO */
static void stac_capture_led_hook(struct hda_codec *codec,
				  struct snd_kcontrol *kcontrol,
				  struct snd_ctl_elem_value *ucontrol)
{
	struct sigmatel_spec *spec = codec->spec;
	unsigned int mask;
	bool cur_mute, prev_mute;

	if (!kcontrol || !ucontrol)
		return;

	mask = 1U << snd_ctl_get_ioffidx(kcontrol, &ucontrol->id);
	prev_mute = !spec->mic_enabled;
	if (ucontrol->value.integer.value[0] ||
	    ucontrol->value.integer.value[1])
		spec->mic_enabled |= mask;
	else
		spec->mic_enabled &= ~mask;
	cur_mute = !spec->mic_enabled;
	if (cur_mute != prev_mute) {
		if (cur_mute)
			spec->gpio_data |= spec->mic_mute_led_gpio;
		else
			spec->gpio_data &= ~spec->mic_mute_led_gpio;
		stac_gpio_set(codec, spec->gpio_mask,
			      spec->gpio_dir, spec->gpio_data);
	}
}

static int stac_vrefout_set(struct hda_codec *codec,
					hda_nid_t nid, unsigned int new_vref)
{
	int error, pinctl;

	codec_dbg(codec, "%s, nid %x ctl %x\n", __func__, nid, new_vref);
	pinctl = snd_hda_codec_read(codec, nid, 0,
				AC_VERB_GET_PIN_WIDGET_CONTROL, 0);

	if (pinctl < 0)
		return pinctl;

	pinctl &= 0xff;
	pinctl &= ~AC_PINCTL_VREFEN;
	pinctl |= (new_vref & AC_PINCTL_VREFEN);

	error = snd_hda_set_pin_ctl_cache(codec, nid, pinctl);
	if (error < 0)
		return error;

	return 1;
}

/* prevent codec AFG to D3 state when vref-out pin is used for mute LED */
/* this hook is set in stac_setup_gpio() */
static unsigned int stac_vref_led_power_filter(struct hda_codec *codec,
					       hda_nid_t nid,
					       unsigned int power_state)
{
	if (nid == codec->afg && power_state == AC_PWRST_D3)
		return AC_PWRST_D1;
	return snd_hda_gen_path_power_filter(codec, nid, power_state);
}

/* update mute-LED accoring to the master switch */
static void stac_update_led_status(struct hda_codec *codec, int enabled)
{
	struct sigmatel_spec *spec = codec->spec;
	int muted = !enabled;

	if (!spec->gpio_led)
		return;

	/* LED state is inverted on these systems */
	if (spec->gpio_led_polarity)
		muted = !muted;

	if (!spec->vref_mute_led_nid) {
		if (muted)
			spec->gpio_data |= spec->gpio_led;
		else
			spec->gpio_data &= ~spec->gpio_led;
		stac_gpio_set(codec, spec->gpio_mask,
				spec->gpio_dir, spec->gpio_data);
	} else {
		spec->vref_led = muted ? AC_PINCTL_VREF_50 : AC_PINCTL_VREF_GRD;
		stac_vrefout_set(codec,	spec->vref_mute_led_nid,
				 spec->vref_led);
	}
}

/* vmaster hook to update mute LED */
static void stac_vmaster_hook(void *private_data, int val)
{
	stac_update_led_status(private_data, val);
}

/* automute hook to handle GPIO mute and EAPD updates */
static void stac_update_outputs(struct hda_codec *codec)
{
	struct sigmatel_spec *spec = codec->spec;

	if (spec->gpio_mute)
		spec->gen.master_mute =
			!(snd_hda_codec_read(codec, codec->afg, 0,
				AC_VERB_GET_GPIO_DATA, 0) & spec->gpio_mute);

	snd_hda_gen_update_outputs(codec);

	if (spec->eapd_mask && spec->eapd_switch) {
		unsigned int val = spec->gpio_data;
		if (spec->gen.speaker_muted)
			val &= ~spec->eapd_mask;
		else
			val |= spec->eapd_mask;
		if (spec->gpio_data != val) {
			spec->gpio_data = val;
			stac_gpio_set(codec, spec->gpio_mask, spec->gpio_dir,
				      val);
		}
	}
}

static void stac_toggle_power_map(struct hda_codec *codec, hda_nid_t nid,
				  bool enable, bool do_write)
{
	struct sigmatel_spec *spec = codec->spec;
	unsigned int idx, val;

	for (idx = 0; idx < spec->num_pwrs; idx++) {
		if (spec->pwr_nids[idx] == nid)
			break;
	}
	if (idx >= spec->num_pwrs)
		return;

	idx = 1 << idx;

	val = spec->power_map_bits;
	if (enable)
		val &= ~idx;
	else
		val |= idx;

	/* power down unused output ports */
	if (val != spec->power_map_bits) {
		spec->power_map_bits = val;
		if (do_write)
			snd_hda_codec_write(codec, codec->afg, 0,
					    AC_VERB_IDT_SET_POWER_MAP, val);
	}
}

/* update power bit per jack plug/unplug */
static void jack_update_power(struct hda_codec *codec,
			      struct hda_jack_callback *jack)
{
	struct sigmatel_spec *spec = codec->spec;
	int i;

	if (!spec->num_pwrs)
		return;

	if (jack && jack->tbl->nid) {
		stac_toggle_power_map(codec, jack->tbl->nid,
				      snd_hda_jack_detect(codec, jack->tbl->nid),
				      true);
		return;
	}

	/* update all jacks */
	for (i = 0; i < spec->num_pwrs; i++) {
		hda_nid_t nid = spec->pwr_nids[i];
		if (!snd_hda_jack_tbl_get(codec, nid))
			continue;
		stac_toggle_power_map(codec, nid,
				      snd_hda_jack_detect(codec, nid),
				      false);
	}

	snd_hda_codec_write(codec, codec->afg, 0, AC_VERB_IDT_SET_POWER_MAP,
			    spec->power_map_bits);
}

static void stac_vref_event(struct hda_codec *codec,
			    struct hda_jack_callback *event)
{
	unsigned int data;

	data = snd_hda_codec_read(codec, codec->afg, 0,
				  AC_VERB_GET_GPIO_DATA, 0);
	/* toggle VREF state based on GPIOx status */
	snd_hda_codec_write(codec, codec->afg, 0, 0x7e0,
			    !!(data & (1 << event->private_data)));
}

/* initialize the power map and enable the power event to jacks that
 * haven't been assigned to automute
 */
static void stac_init_power_map(struct hda_codec *codec)
{
	struct sigmatel_spec *spec = codec->spec;
	int i;

	for (i = 0; i < spec->num_pwrs; i++)  {
		hda_nid_t nid = spec->pwr_nids[i];
		unsigned int def_conf = snd_hda_codec_get_pincfg(codec, nid);
		def_conf = get_defcfg_connect(def_conf);
		if (def_conf == AC_JACK_PORT_COMPLEX &&
		    spec->vref_mute_led_nid != nid &&
		    is_jack_detectable(codec, nid)) {
			snd_hda_jack_detect_enable_callback(codec, nid,
							    jack_update_power);
		} else {
			if (def_conf == AC_JACK_PORT_NONE)
				stac_toggle_power_map(codec, nid, false, false);
			else
				stac_toggle_power_map(codec, nid, true, false);
		}
	}
}

/*
 */

static inline bool get_int_hint(struct hda_codec *codec, const char *key,
				int *valp)
{
	return !snd_hda_get_int_hint(codec, key, valp);
}

/* override some hints from the hwdep entry */
static void stac_store_hints(struct hda_codec *codec)
{
	struct sigmatel_spec *spec = codec->spec;
	int val;

	if (get_int_hint(codec, "gpio_mask", &spec->gpio_mask)) {
		spec->eapd_mask = spec->gpio_dir = spec->gpio_data =
			spec->gpio_mask;
	}
	if (get_int_hint(codec, "gpio_dir", &spec->gpio_dir))
		spec->gpio_mask &= spec->gpio_mask;
	if (get_int_hint(codec, "gpio_data", &spec->gpio_data))
		spec->gpio_dir &= spec->gpio_mask;
	if (get_int_hint(codec, "eapd_mask", &spec->eapd_mask))
		spec->eapd_mask &= spec->gpio_mask;
	if (get_int_hint(codec, "gpio_mute", &spec->gpio_mute))
		spec->gpio_mute &= spec->gpio_mask;
	val = snd_hda_get_bool_hint(codec, "eapd_switch");
	if (val >= 0)
		spec->eapd_switch = val;
}

/*
 * loopback controls
 */

#define stac_aloopback_info snd_ctl_boolean_mono_info

static int stac_aloopback_get(struct snd_kcontrol *kcontrol,
			      struct snd_ctl_elem_value *ucontrol)
{
	struct hda_codec *codec = snd_kcontrol_chip(kcontrol);
	unsigned int idx = snd_ctl_get_ioffidx(kcontrol, &ucontrol->id);
	struct sigmatel_spec *spec = codec->spec;

	ucontrol->value.integer.value[0] = !!(spec->aloopback &
					      (spec->aloopback_mask << idx));
	return 0;
}

static int stac_aloopback_put(struct snd_kcontrol *kcontrol,
			      struct snd_ctl_elem_value *ucontrol)
{
	struct hda_codec *codec = snd_kcontrol_chip(kcontrol);
	struct sigmatel_spec *spec = codec->spec;
	unsigned int idx = snd_ctl_get_ioffidx(kcontrol, &ucontrol->id);
	unsigned int dac_mode;
	unsigned int val, idx_val;

	idx_val = spec->aloopback_mask << idx;
	if (ucontrol->value.integer.value[0])
		val = spec->aloopback | idx_val;
	else
		val = spec->aloopback & ~idx_val;
	if (spec->aloopback == val)
		return 0;

	spec->aloopback = val;

	/* Only return the bits defined by the shift value of the
	 * first two bytes of the mask
	 */
	dac_mode = snd_hda_codec_read(codec, codec->afg, 0,
				      kcontrol->private_value & 0xFFFF, 0x0);
	dac_mode >>= spec->aloopback_shift;

	if (spec->aloopback & idx_val) {
		snd_hda_power_up(codec);
		dac_mode |= idx_val;
	} else {
		snd_hda_power_down(codec);
		dac_mode &= ~idx_val;
	}

	snd_hda_codec_write_cache(codec, codec->afg, 0,
		kcontrol->private_value >> 16, dac_mode);

	return 1;
}

#define STAC_ANALOG_LOOPBACK(verb_read, verb_write, cnt) \
	{ \
		.iface = SNDRV_CTL_ELEM_IFACE_MIXER, \
		.name  = "Analog Loopback", \
		.count = cnt, \
		.info  = stac_aloopback_info, \
		.get   = stac_aloopback_get, \
		.put   = stac_aloopback_put, \
		.private_value = verb_read | (verb_write << 16), \
	}

/*
 * Mute LED handling on HP laptops
 */

/* check whether it's a HP laptop with a docking port */
static bool hp_bnb2011_with_dock(struct hda_codec *codec)
{
	if (codec->vendor_id != 0x111d7605 &&
	    codec->vendor_id != 0x111d76d1)
		return false;

	switch (codec->subsystem_id) {
	case 0x103c1618:
	case 0x103c1619:
	case 0x103c161a:
	case 0x103c161b:
	case 0x103c161c:
	case 0x103c161d:
	case 0x103c161e:
	case 0x103c161f:

	case 0x103c162a:
	case 0x103c162b:

	case 0x103c1630:
	case 0x103c1631:

	case 0x103c1633:
	case 0x103c1634:
	case 0x103c1635:

	case 0x103c3587:
	case 0x103c3588:
	case 0x103c3589:
	case 0x103c358a:

	case 0x103c3667:
	case 0x103c3668:
	case 0x103c3669:

		return true;
	}
	return false;
}

static bool hp_blike_system(u32 subsystem_id)
{
	switch (subsystem_id) {
	case 0x103c1520:
	case 0x103c1521:
	case 0x103c1523:
	case 0x103c1524:
	case 0x103c1525:
	case 0x103c1722:
	case 0x103c1723:
	case 0x103c1724:
	case 0x103c1725:
	case 0x103c1726:
	case 0x103c1727:
	case 0x103c1728:
	case 0x103c1729:
	case 0x103c172a:
	case 0x103c172b:
	case 0x103c307e:
	case 0x103c307f:
	case 0x103c3080:
	case 0x103c3081:
	case 0x103c7007:
	case 0x103c7008:
		return true;
	}
	return false;
}

static void set_hp_led_gpio(struct hda_codec *codec)
{
	struct sigmatel_spec *spec = codec->spec;
	unsigned int gpio;

	if (spec->gpio_led)
		return;

	gpio = snd_hda_param_read(codec, codec->afg, AC_PAR_GPIO_CAP);
	gpio &= AC_GPIO_IO_COUNT;
	if (gpio > 3)
		spec->gpio_led = 0x08; /* GPIO 3 */
	else
		spec->gpio_led = 0x01; /* GPIO 0 */
}

/*
 * This method searches for the mute LED GPIO configuration
 * provided as OEM string in SMBIOS. The format of that string
 * is HP_Mute_LED_P_G or HP_Mute_LED_P
 * where P can be 0 or 1 and defines mute LED GPIO control state (low/high)
 * that corresponds to the NOT muted state of the master volume
 * and G is the index of the GPIO to use as the mute LED control (0..9)
 * If _G portion is missing it is assigned based on the codec ID
 *
 * So, HP B-series like systems may have HP_Mute_LED_0 (current models)
 * or  HP_Mute_LED_0_3 (future models) OEM SMBIOS strings
 *
 *
 * The dv-series laptops don't seem to have the HP_Mute_LED* strings in
 * SMBIOS - at least the ones I have seen do not have them - which include
 * my own system (HP Pavilion dv6-1110ax) and my cousin's
 * HP Pavilion dv9500t CTO.
 * Need more information on whether it is true across the entire series.
 * -- kunal
 */
static int find_mute_led_cfg(struct hda_codec *codec, int default_polarity)
{
	struct sigmatel_spec *spec = codec->spec;
	const struct dmi_device *dev = NULL;

	if (get_int_hint(codec, "gpio_led", &spec->gpio_led)) {
		get_int_hint(codec, "gpio_led_polarity",
			     &spec->gpio_led_polarity);
		return 1;
	}

	while ((dev = dmi_find_device(DMI_DEV_TYPE_OEM_STRING, NULL, dev))) {
		if (sscanf(dev->name, "HP_Mute_LED_%u_%x",
			   &spec->gpio_led_polarity,
			   &spec->gpio_led) == 2) {
			unsigned int max_gpio;
			max_gpio = snd_hda_param_read(codec, codec->afg,
						      AC_PAR_GPIO_CAP);
			max_gpio &= AC_GPIO_IO_COUNT;
			if (spec->gpio_led < max_gpio)
				spec->gpio_led = 1 << spec->gpio_led;
			else
				spec->vref_mute_led_nid = spec->gpio_led;
			return 1;
		}
		if (sscanf(dev->name, "HP_Mute_LED_%u",
			   &spec->gpio_led_polarity) == 1) {
			set_hp_led_gpio(codec);
			return 1;
		}
		/* BIOS bug: unfilled OEM string */
		if (strstr(dev->name, "HP_Mute_LED_P_G")) {
			set_hp_led_gpio(codec);
			if (default_polarity >= 0)
				spec->gpio_led_polarity = default_polarity;
			else
				spec->gpio_led_polarity = 1;
			return 1;
		}
	}

	/*
	 * Fallback case - if we don't find the DMI strings,
	 * we statically set the GPIO - if not a B-series system
	 * and default polarity is provided
	 */
	if (!hp_blike_system(codec->subsystem_id) &&
	    (default_polarity == 0 || default_polarity == 1)) {
		set_hp_led_gpio(codec);
		spec->gpio_led_polarity = default_polarity;
		return 1;
	}
	return 0;
}

/* check whether a built-in speaker is included in parsed pins */
static bool has_builtin_speaker(struct hda_codec *codec)
{
	struct sigmatel_spec *spec = codec->spec;
	hda_nid_t *nid_pin;
	int nids, i;

	if (spec->gen.autocfg.line_out_type == AUTO_PIN_SPEAKER_OUT) {
		nid_pin = spec->gen.autocfg.line_out_pins;
		nids = spec->gen.autocfg.line_outs;
	} else {
		nid_pin = spec->gen.autocfg.speaker_pins;
		nids = spec->gen.autocfg.speaker_outs;
	}

	for (i = 0; i < nids; i++) {
		unsigned int def_conf = snd_hda_codec_get_pincfg(codec, nid_pin[i]);
		if (snd_hda_get_input_pin_attr(def_conf) == INPUT_PIN_ATTR_INT)
			return true;
	}
	return false;
}

/*
 * PC beep controls
 */

/* create PC beep volume controls */
static int stac_auto_create_beep_ctls(struct hda_codec *codec,
						hda_nid_t nid)
{
	struct sigmatel_spec *spec = codec->spec;
	u32 caps = query_amp_caps(codec, nid, HDA_OUTPUT);
	struct snd_kcontrol_new *knew;
	static struct snd_kcontrol_new abeep_mute_ctl =
		HDA_CODEC_MUTE(NULL, 0, 0, 0);
	static struct snd_kcontrol_new dbeep_mute_ctl =
		HDA_CODEC_MUTE_BEEP(NULL, 0, 0, 0);
	static struct snd_kcontrol_new beep_vol_ctl =
		HDA_CODEC_VOLUME(NULL, 0, 0, 0);

	/* check for mute support for the the amp */
	if ((caps & AC_AMPCAP_MUTE) >> AC_AMPCAP_MUTE_SHIFT) {
		const struct snd_kcontrol_new *temp;
		if (spec->anabeep_nid == nid)
			temp = &abeep_mute_ctl;
		else
			temp = &dbeep_mute_ctl;
		knew = snd_hda_gen_add_kctl(&spec->gen,
					    "Beep Playback Switch", temp);
		if (!knew)
			return -ENOMEM;
		knew->private_value =
			HDA_COMPOSE_AMP_VAL(nid, 1, 0, HDA_OUTPUT);
	}

	/* check to see if there is volume support for the amp */
	if ((caps & AC_AMPCAP_NUM_STEPS) >> AC_AMPCAP_NUM_STEPS_SHIFT) {
		knew = snd_hda_gen_add_kctl(&spec->gen,
					    "Beep Playback Volume",
					    &beep_vol_ctl);
		if (!knew)
			return -ENOMEM;
		knew->private_value =
			HDA_COMPOSE_AMP_VAL(nid, 1, 0, HDA_OUTPUT);
	}
	return 0;
}

#ifdef CONFIG_SND_HDA_INPUT_BEEP
#define stac_dig_beep_switch_info snd_ctl_boolean_mono_info

static int stac_dig_beep_switch_get(struct snd_kcontrol *kcontrol,
				    struct snd_ctl_elem_value *ucontrol)
{
	struct hda_codec *codec = snd_kcontrol_chip(kcontrol);
	ucontrol->value.integer.value[0] = codec->beep->enabled;
	return 0;
}

static int stac_dig_beep_switch_put(struct snd_kcontrol *kcontrol,
				    struct snd_ctl_elem_value *ucontrol)
{
	struct hda_codec *codec = snd_kcontrol_chip(kcontrol);
	return snd_hda_enable_beep_device(codec, ucontrol->value.integer.value[0]);
}

static const struct snd_kcontrol_new stac_dig_beep_ctrl = {
	.iface = SNDRV_CTL_ELEM_IFACE_MIXER,
	.name = "Beep Playback Switch",
	.info = stac_dig_beep_switch_info,
	.get = stac_dig_beep_switch_get,
	.put = stac_dig_beep_switch_put,
};

static int stac_beep_switch_ctl(struct hda_codec *codec)
{
	struct sigmatel_spec *spec = codec->spec;

	if (!snd_hda_gen_add_kctl(&spec->gen, NULL, &stac_dig_beep_ctrl))
		return -ENOMEM;
	return 0;
}
#endif

/*
 * SPDIF-out mux controls
 */

static int stac_smux_enum_info(struct snd_kcontrol *kcontrol,
			       struct snd_ctl_elem_info *uinfo)
{
	struct hda_codec *codec = snd_kcontrol_chip(kcontrol);
	struct sigmatel_spec *spec = codec->spec;
	return snd_hda_input_mux_info(&spec->spdif_mux, uinfo);
}

static int stac_smux_enum_get(struct snd_kcontrol *kcontrol,
			      struct snd_ctl_elem_value *ucontrol)
{
	struct hda_codec *codec = snd_kcontrol_chip(kcontrol);
	struct sigmatel_spec *spec = codec->spec;
	unsigned int smux_idx = snd_ctl_get_ioffidx(kcontrol, &ucontrol->id);

	ucontrol->value.enumerated.item[0] = spec->cur_smux[smux_idx];
	return 0;
}

static int stac_smux_enum_put(struct snd_kcontrol *kcontrol,
			      struct snd_ctl_elem_value *ucontrol)
{
	struct hda_codec *codec = snd_kcontrol_chip(kcontrol);
	struct sigmatel_spec *spec = codec->spec;
	unsigned int smux_idx = snd_ctl_get_ioffidx(kcontrol, &ucontrol->id);

	return snd_hda_input_mux_put(codec, &spec->spdif_mux, ucontrol,
				     spec->gen.autocfg.dig_out_pins[smux_idx],
				     &spec->cur_smux[smux_idx]);
}

static struct snd_kcontrol_new stac_smux_mixer = {
	.iface = SNDRV_CTL_ELEM_IFACE_MIXER,
	.name = "IEC958 Playback Source",
	/* count set later */
	.info = stac_smux_enum_info,
	.get = stac_smux_enum_get,
	.put = stac_smux_enum_put,
};

static const char * const stac_spdif_labels[] = {
	"Digital Playback", "Analog Mux 1", "Analog Mux 2", NULL
};

static int stac_create_spdif_mux_ctls(struct hda_codec *codec)
{
	struct sigmatel_spec *spec = codec->spec;
	struct auto_pin_cfg *cfg = &spec->gen.autocfg;
	const char * const *labels = spec->spdif_labels;
	struct snd_kcontrol_new *kctl;
	int i, num_cons;

	if (cfg->dig_outs < 1)
		return 0;

	num_cons = snd_hda_get_num_conns(codec, cfg->dig_out_pins[0]);
	if (num_cons <= 1)
		return 0;

	if (!labels)
		labels = stac_spdif_labels;
	for (i = 0; i < num_cons; i++) {
		if (snd_BUG_ON(!labels[i]))
			return -EINVAL;
		snd_hda_add_imux_item(codec, &spec->spdif_mux, labels[i], i, NULL);
	}

	kctl = snd_hda_gen_add_kctl(&spec->gen, NULL, &stac_smux_mixer);
	if (!kctl)
		return -ENOMEM;
	kctl->count = cfg->dig_outs;

	return 0;
}

/*
 */

static const struct hda_verb stac9200_core_init[] = {
	/* set dac0mux for dac converter */
	{ 0x07, AC_VERB_SET_CONNECT_SEL, 0x00},
	{}
};

static const struct hda_verb stac9200_eapd_init[] = {
	/* set dac0mux for dac converter */
	{0x07, AC_VERB_SET_CONNECT_SEL, 0x00},
	{0x08, AC_VERB_SET_EAPD_BTLENABLE, 0x02},
	{}
};

static const struct hda_verb dell_eq_core_init[] = {
	/* set master volume to max value without distortion
	 * and direct control */
	{ 0x1f, AC_VERB_SET_VOLUME_KNOB_CONTROL, 0xec},
	{}
};

static const struct hda_verb stac92hd73xx_core_init[] = {
	/* set master volume and direct control */
	{ 0x1f, AC_VERB_SET_VOLUME_KNOB_CONTROL, 0xff},
	{}
};

static const struct hda_verb stac92hd83xxx_core_init[] = {
	/* power state controls amps */
	{ 0x01, AC_VERB_SET_EAPD, 1 << 2},
	{}
};

static const struct hda_verb stac92hd83xxx_hp_zephyr_init[] = {
	{ 0x22, 0x785, 0x43 },
	{ 0x22, 0x782, 0xe0 },
	{ 0x22, 0x795, 0x00 },
	{}
};

static const struct hda_verb stac92hd71bxx_core_init[] = {
	/* set master volume and direct control */
	{ 0x28, AC_VERB_SET_VOLUME_KNOB_CONTROL, 0xff},
	{}
};

static const struct hda_verb stac92hd71bxx_unmute_core_init[] = {
	/* unmute right and left channels for nodes 0x0f, 0xa, 0x0d */
	{ 0x0f, AC_VERB_SET_AMP_GAIN_MUTE, AMP_IN_UNMUTE(0)},
	{ 0x0a, AC_VERB_SET_AMP_GAIN_MUTE, AMP_IN_UNMUTE(0)},
	{ 0x0d, AC_VERB_SET_AMP_GAIN_MUTE, AMP_IN_UNMUTE(0)},
	{}
};

static const struct hda_verb stac925x_core_init[] = {
	/* set dac0mux for dac converter */
	{ 0x06, AC_VERB_SET_CONNECT_SEL, 0x00},
	/* mute the master volume */
	{ 0x0e, AC_VERB_SET_AMP_GAIN_MUTE, AMP_OUT_MUTE },
	{}
};

static const struct hda_verb stac922x_core_init[] = {
	/* set master volume and direct control */
	{ 0x16, AC_VERB_SET_VOLUME_KNOB_CONTROL, 0xff},
	{}
};

static const struct hda_verb d965_core_init[] = {
	/* unmute node 0x1b */
	{ 0x1b, AC_VERB_SET_AMP_GAIN_MUTE, 0xb000},
	/* select node 0x03 as DAC */
	{ 0x0b, AC_VERB_SET_CONNECT_SEL, 0x01},
	{}
};

static const struct hda_verb dell_3st_core_init[] = {
	/* don't set delta bit */
	{0x24, AC_VERB_SET_VOLUME_KNOB_CONTROL, 0x7f},
	/* unmute node 0x1b */
	{0x1b, AC_VERB_SET_AMP_GAIN_MUTE, 0xb000},
	/* select node 0x03 as DAC */
	{0x0b, AC_VERB_SET_CONNECT_SEL, 0x01},
	{}
};

static const struct hda_verb stac927x_core_init[] = {
	/* set master volume and direct control */
	{ 0x24, AC_VERB_SET_VOLUME_KNOB_CONTROL, 0xff},
	/* enable analog pc beep path */
	{ 0x01, AC_VERB_SET_DIGI_CONVERT_2, 1 << 5},
	{}
};

static const struct hda_verb stac927x_volknob_core_init[] = {
	/* don't set delta bit */
	{0x24, AC_VERB_SET_VOLUME_KNOB_CONTROL, 0x7f},
	/* enable analog pc beep path */
	{0x01, AC_VERB_SET_DIGI_CONVERT_2, 1 << 5},
	{}
};

static const struct hda_verb stac9205_core_init[] = {
	/* set master volume and direct control */
	{ 0x24, AC_VERB_SET_VOLUME_KNOB_CONTROL, 0xff},
	/* enable analog pc beep path */
	{ 0x01, AC_VERB_SET_DIGI_CONVERT_2, 1 << 5},
	{}
};

static const struct snd_kcontrol_new stac92hd73xx_6ch_loopback =
	STAC_ANALOG_LOOPBACK(0xFA0, 0x7A1, 3);

static const struct snd_kcontrol_new stac92hd73xx_8ch_loopback =
	STAC_ANALOG_LOOPBACK(0xFA0, 0x7A1, 4);

static const struct snd_kcontrol_new stac92hd73xx_10ch_loopback =
	STAC_ANALOG_LOOPBACK(0xFA0, 0x7A1, 5);

static const struct snd_kcontrol_new stac92hd71bxx_loopback =
	STAC_ANALOG_LOOPBACK(0xFA0, 0x7A0, 2);

static const struct snd_kcontrol_new stac9205_loopback =
	STAC_ANALOG_LOOPBACK(0xFE0, 0x7E0, 1);

static const struct snd_kcontrol_new stac927x_loopback =
	STAC_ANALOG_LOOPBACK(0xFEB, 0x7EB, 1);

static const struct hda_pintbl ref9200_pin_configs[] = {
	{ 0x08, 0x01c47010 },
	{ 0x09, 0x01447010 },
	{ 0x0d, 0x0221401f },
	{ 0x0e, 0x01114010 },
	{ 0x0f, 0x02a19020 },
	{ 0x10, 0x01a19021 },
	{ 0x11, 0x90100140 },
	{ 0x12, 0x01813122 },
	{}
};

static const struct hda_pintbl gateway9200_m4_pin_configs[] = {
	{ 0x08, 0x400000fe },
	{ 0x09, 0x404500f4 },
	{ 0x0d, 0x400100f0 },
	{ 0x0e, 0x90110010 },
	{ 0x0f, 0x400100f1 },
	{ 0x10, 0x02a1902e },
	{ 0x11, 0x500000f2 },
	{ 0x12, 0x500000f3 },
	{}
};

static const struct hda_pintbl gateway9200_m4_2_pin_configs[] = {
	{ 0x08, 0x400000fe },
	{ 0x09, 0x404500f4 },
	{ 0x0d, 0x400100f0 },
	{ 0x0e, 0x90110010 },
	{ 0x0f, 0x400100f1 },
	{ 0x10, 0x02a1902e },
	{ 0x11, 0x500000f2 },
	{ 0x12, 0x500000f3 },
	{}
};

/*
    STAC 9200 pin configs for
    102801A8
    102801DE
    102801E8
*/
static const struct hda_pintbl dell9200_d21_pin_configs[] = {
	{ 0x08, 0x400001f0 },
	{ 0x09, 0x400001f1 },
	{ 0x0d, 0x02214030 },
	{ 0x0e, 0x01014010 },
	{ 0x0f, 0x02a19020 },
	{ 0x10, 0x01a19021 },
	{ 0x11, 0x90100140 },
	{ 0x12, 0x01813122 },
	{}
};

/*
    STAC 9200 pin configs for
    102801C0
    102801C1
*/
static const struct hda_pintbl dell9200_d22_pin_configs[] = {
	{ 0x08, 0x400001f0 },
	{ 0x09, 0x400001f1 },
	{ 0x0d, 0x0221401f },
	{ 0x0e, 0x01014010 },
	{ 0x0f, 0x01813020 },
	{ 0x10, 0x02a19021 },
	{ 0x11, 0x90100140 },
	{ 0x12, 0x400001f2 },
	{}
};

/*
    STAC 9200 pin configs for
    102801C4 (Dell Dimension E310)
    102801C5
    102801C7
    102801D9
    102801DA
    102801E3
*/
static const struct hda_pintbl dell9200_d23_pin_configs[] = {
	{ 0x08, 0x400001f0 },
	{ 0x09, 0x400001f1 },
	{ 0x0d, 0x0221401f },
	{ 0x0e, 0x01014010 },
	{ 0x0f, 0x01813020 },
	{ 0x10, 0x01a19021 },
	{ 0x11, 0x90100140 },
	{ 0x12, 0x400001f2 },
	{}
};


/* 
    STAC 9200-32 pin configs for
    102801B5 (Dell Inspiron 630m)
    102801D8 (Dell Inspiron 640m)
*/
static const struct hda_pintbl dell9200_m21_pin_configs[] = {
	{ 0x08, 0x40c003fa },
	{ 0x09, 0x03441340 },
	{ 0x0d, 0x0321121f },
	{ 0x0e, 0x90170310 },
	{ 0x0f, 0x408003fb },
	{ 0x10, 0x03a11020 },
	{ 0x11, 0x401003fc },
	{ 0x12, 0x403003fd },
	{}
};

/* 
    STAC 9200-32 pin configs for
    102801C2 (Dell Latitude D620)
    102801C8 
    102801CC (Dell Latitude D820)
    102801D4 
    102801D6 
*/
static const struct hda_pintbl dell9200_m22_pin_configs[] = {
	{ 0x08, 0x40c003fa },
	{ 0x09, 0x0144131f },
	{ 0x0d, 0x0321121f },
	{ 0x0e, 0x90170310 },
	{ 0x0f, 0x90a70321 },
	{ 0x10, 0x03a11020 },
	{ 0x11, 0x401003fb },
	{ 0x12, 0x40f000fc },
	{}
};

/* 
    STAC 9200-32 pin configs for
    102801CE (Dell XPS M1710)
    102801CF (Dell Precision M90)
*/
static const struct hda_pintbl dell9200_m23_pin_configs[] = {
	{ 0x08, 0x40c003fa },
	{ 0x09, 0x01441340 },
	{ 0x0d, 0x0421421f },
	{ 0x0e, 0x90170310 },
	{ 0x0f, 0x408003fb },
	{ 0x10, 0x04a1102e },
	{ 0x11, 0x90170311 },
	{ 0x12, 0x403003fc },
	{}
};

/*
    STAC 9200-32 pin configs for 
    102801C9
    102801CA
    102801CB (Dell Latitude 120L)
    102801D3
*/
static const struct hda_pintbl dell9200_m24_pin_configs[] = {
	{ 0x08, 0x40c003fa },
	{ 0x09, 0x404003fb },
	{ 0x0d, 0x0321121f },
	{ 0x0e, 0x90170310 },
	{ 0x0f, 0x408003fc },
	{ 0x10, 0x03a11020 },
	{ 0x11, 0x401003fd },
	{ 0x12, 0x403003fe },
	{}
};

/*
    STAC 9200-32 pin configs for
    102801BD (Dell Inspiron E1505n)
    102801EE
    102801EF
*/
static const struct hda_pintbl dell9200_m25_pin_configs[] = {
	{ 0x08, 0x40c003fa },
	{ 0x09, 0x01441340 },
	{ 0x0d, 0x0421121f },
	{ 0x0e, 0x90170310 },
	{ 0x0f, 0x408003fb },
	{ 0x10, 0x04a11020 },
	{ 0x11, 0x401003fc },
	{ 0x12, 0x403003fd },
	{}
};

/*
    STAC 9200-32 pin configs for
    102801F5 (Dell Inspiron 1501)
    102801F6
*/
static const struct hda_pintbl dell9200_m26_pin_configs[] = {
	{ 0x08, 0x40c003fa },
	{ 0x09, 0x404003fb },
	{ 0x0d, 0x0421121f },
	{ 0x0e, 0x90170310 },
	{ 0x0f, 0x408003fc },
	{ 0x10, 0x04a11020 },
	{ 0x11, 0x401003fd },
	{ 0x12, 0x403003fe },
	{}
};

/*
    STAC 9200-32
    102801CD (Dell Inspiron E1705/9400)
*/
static const struct hda_pintbl dell9200_m27_pin_configs[] = {
	{ 0x08, 0x40c003fa },
	{ 0x09, 0x01441340 },
	{ 0x0d, 0x0421121f },
	{ 0x0e, 0x90170310 },
	{ 0x0f, 0x90170310 },
	{ 0x10, 0x04a11020 },
	{ 0x11, 0x90170310 },
	{ 0x12, 0x40f003fc },
	{}
};

static const struct hda_pintbl oqo9200_pin_configs[] = {
	{ 0x08, 0x40c000f0 },
	{ 0x09, 0x404000f1 },
	{ 0x0d, 0x0221121f },
	{ 0x0e, 0x02211210 },
	{ 0x0f, 0x90170111 },
	{ 0x10, 0x90a70120 },
	{ 0x11, 0x400000f2 },
	{ 0x12, 0x400000f3 },
	{}
};


static void stac9200_fixup_panasonic(struct hda_codec *codec,
				     const struct hda_fixup *fix, int action)
{
	struct sigmatel_spec *spec = codec->spec;

	if (action == HDA_FIXUP_ACT_PRE_PROBE) {
		spec->gpio_mask = spec->gpio_dir = 0x09;
		spec->gpio_data = 0x00;
		/* CF-74 has no headphone detection, and the driver should *NOT*
		 * do detection and HP/speaker toggle because the hardware does it.
		 */
		spec->gen.suppress_auto_mute = 1;
	}
}


static const struct hda_fixup stac9200_fixups[] = {
	[STAC_REF] = {
		.type = HDA_FIXUP_PINS,
		.v.pins = ref9200_pin_configs,
	},
	[STAC_9200_OQO] = {
		.type = HDA_FIXUP_PINS,
		.v.pins = oqo9200_pin_configs,
		.chained = true,
		.chain_id = STAC_9200_EAPD_INIT,
	},
	[STAC_9200_DELL_D21] = {
		.type = HDA_FIXUP_PINS,
		.v.pins = dell9200_d21_pin_configs,
	},
	[STAC_9200_DELL_D22] = {
		.type = HDA_FIXUP_PINS,
		.v.pins = dell9200_d22_pin_configs,
	},
	[STAC_9200_DELL_D23] = {
		.type = HDA_FIXUP_PINS,
		.v.pins = dell9200_d23_pin_configs,
	},
	[STAC_9200_DELL_M21] = {
		.type = HDA_FIXUP_PINS,
		.v.pins = dell9200_m21_pin_configs,
	},
	[STAC_9200_DELL_M22] = {
		.type = HDA_FIXUP_PINS,
		.v.pins = dell9200_m22_pin_configs,
	},
	[STAC_9200_DELL_M23] = {
		.type = HDA_FIXUP_PINS,
		.v.pins = dell9200_m23_pin_configs,
	},
	[STAC_9200_DELL_M24] = {
		.type = HDA_FIXUP_PINS,
		.v.pins = dell9200_m24_pin_configs,
	},
	[STAC_9200_DELL_M25] = {
		.type = HDA_FIXUP_PINS,
		.v.pins = dell9200_m25_pin_configs,
	},
	[STAC_9200_DELL_M26] = {
		.type = HDA_FIXUP_PINS,
		.v.pins = dell9200_m26_pin_configs,
	},
	[STAC_9200_DELL_M27] = {
		.type = HDA_FIXUP_PINS,
		.v.pins = dell9200_m27_pin_configs,
	},
	[STAC_9200_M4] = {
		.type = HDA_FIXUP_PINS,
		.v.pins = gateway9200_m4_pin_configs,
		.chained = true,
		.chain_id = STAC_9200_EAPD_INIT,
	},
	[STAC_9200_M4_2] = {
		.type = HDA_FIXUP_PINS,
		.v.pins = gateway9200_m4_2_pin_configs,
		.chained = true,
		.chain_id = STAC_9200_EAPD_INIT,
	},
	[STAC_9200_PANASONIC] = {
		.type = HDA_FIXUP_FUNC,
		.v.func = stac9200_fixup_panasonic,
	},
	[STAC_9200_EAPD_INIT] = {
		.type = HDA_FIXUP_VERBS,
		.v.verbs = (const struct hda_verb[]) {
			{0x08, AC_VERB_SET_EAPD_BTLENABLE, 0x02},
			{}
		},
	},
};

static const struct hda_model_fixup stac9200_models[] = {
	{ .id = STAC_REF, .name = "ref" },
	{ .id = STAC_9200_OQO, .name = "oqo" },
	{ .id = STAC_9200_DELL_D21, .name = "dell-d21" },
	{ .id = STAC_9200_DELL_D22, .name = "dell-d22" },
	{ .id = STAC_9200_DELL_D23, .name = "dell-d23" },
	{ .id = STAC_9200_DELL_M21, .name = "dell-m21" },
	{ .id = STAC_9200_DELL_M22, .name = "dell-m22" },
	{ .id = STAC_9200_DELL_M23, .name = "dell-m23" },
	{ .id = STAC_9200_DELL_M24, .name = "dell-m24" },
	{ .id = STAC_9200_DELL_M25, .name = "dell-m25" },
	{ .id = STAC_9200_DELL_M26, .name = "dell-m26" },
	{ .id = STAC_9200_DELL_M27, .name = "dell-m27" },
	{ .id = STAC_9200_M4, .name = "gateway-m4" },
	{ .id = STAC_9200_M4_2, .name = "gateway-m4-2" },
	{ .id = STAC_9200_PANASONIC, .name = "panasonic" },
	{}
};

static const struct snd_pci_quirk stac9200_fixup_tbl[] = {
	/* SigmaTel reference board */
	SND_PCI_QUIRK(PCI_VENDOR_ID_INTEL, 0x2668,
		      "DFI LanParty", STAC_REF),
	SND_PCI_QUIRK(PCI_VENDOR_ID_DFI, 0x3101,
		      "DFI LanParty", STAC_REF),
	/* Dell laptops have BIOS problem */
	SND_PCI_QUIRK(PCI_VENDOR_ID_DELL, 0x01a8,
		      "unknown Dell", STAC_9200_DELL_D21),
	SND_PCI_QUIRK(PCI_VENDOR_ID_DELL, 0x01b5,
		      "Dell Inspiron 630m", STAC_9200_DELL_M21),
	SND_PCI_QUIRK(PCI_VENDOR_ID_DELL, 0x01bd,
		      "Dell Inspiron E1505n", STAC_9200_DELL_M25),
	SND_PCI_QUIRK(PCI_VENDOR_ID_DELL, 0x01c0,
		      "unknown Dell", STAC_9200_DELL_D22),
	SND_PCI_QUIRK(PCI_VENDOR_ID_DELL, 0x01c1,
		      "unknown Dell", STAC_9200_DELL_D22),
	SND_PCI_QUIRK(PCI_VENDOR_ID_DELL, 0x01c2,
		      "Dell Latitude D620", STAC_9200_DELL_M22),
	SND_PCI_QUIRK(PCI_VENDOR_ID_DELL, 0x01c5,
		      "unknown Dell", STAC_9200_DELL_D23),
	SND_PCI_QUIRK(PCI_VENDOR_ID_DELL, 0x01c7,
		      "unknown Dell", STAC_9200_DELL_D23),
	SND_PCI_QUIRK(PCI_VENDOR_ID_DELL, 0x01c8,
		      "unknown Dell", STAC_9200_DELL_M22),
	SND_PCI_QUIRK(PCI_VENDOR_ID_DELL, 0x01c9,
		      "unknown Dell", STAC_9200_DELL_M24),
	SND_PCI_QUIRK(PCI_VENDOR_ID_DELL, 0x01ca,
		      "unknown Dell", STAC_9200_DELL_M24),
	SND_PCI_QUIRK(PCI_VENDOR_ID_DELL, 0x01cb,
		      "Dell Latitude 120L", STAC_9200_DELL_M24),
	SND_PCI_QUIRK(PCI_VENDOR_ID_DELL, 0x01cc,
		      "Dell Latitude D820", STAC_9200_DELL_M22),
	SND_PCI_QUIRK(PCI_VENDOR_ID_DELL, 0x01cd,
		      "Dell Inspiron E1705/9400", STAC_9200_DELL_M27),
	SND_PCI_QUIRK(PCI_VENDOR_ID_DELL, 0x01ce,
		      "Dell XPS M1710", STAC_9200_DELL_M23),
	SND_PCI_QUIRK(PCI_VENDOR_ID_DELL, 0x01cf,
		      "Dell Precision M90", STAC_9200_DELL_M23),
	SND_PCI_QUIRK(PCI_VENDOR_ID_DELL, 0x01d3,
		      "unknown Dell", STAC_9200_DELL_M22),
	SND_PCI_QUIRK(PCI_VENDOR_ID_DELL, 0x01d4,
		      "unknown Dell", STAC_9200_DELL_M22),
	SND_PCI_QUIRK(PCI_VENDOR_ID_DELL, 0x01d6,
		      "unknown Dell", STAC_9200_DELL_M22),
	SND_PCI_QUIRK(PCI_VENDOR_ID_DELL, 0x01d8,
		      "Dell Inspiron 640m", STAC_9200_DELL_M21),
	SND_PCI_QUIRK(PCI_VENDOR_ID_DELL, 0x01d9,
		      "unknown Dell", STAC_9200_DELL_D23),
	SND_PCI_QUIRK(PCI_VENDOR_ID_DELL, 0x01da,
		      "unknown Dell", STAC_9200_DELL_D23),
	SND_PCI_QUIRK(PCI_VENDOR_ID_DELL, 0x01de,
		      "unknown Dell", STAC_9200_DELL_D21),
	SND_PCI_QUIRK(PCI_VENDOR_ID_DELL, 0x01e3,
		      "unknown Dell", STAC_9200_DELL_D23),
	SND_PCI_QUIRK(PCI_VENDOR_ID_DELL, 0x01e8,
		      "unknown Dell", STAC_9200_DELL_D21),
	SND_PCI_QUIRK(PCI_VENDOR_ID_DELL, 0x01ee,
		      "unknown Dell", STAC_9200_DELL_M25),
	SND_PCI_QUIRK(PCI_VENDOR_ID_DELL, 0x01ef,
		      "unknown Dell", STAC_9200_DELL_M25),
	SND_PCI_QUIRK(PCI_VENDOR_ID_DELL, 0x01f5,
		      "Dell Inspiron 1501", STAC_9200_DELL_M26),
	SND_PCI_QUIRK(PCI_VENDOR_ID_DELL, 0x01f6,
		      "unknown Dell", STAC_9200_DELL_M26),
	/* Panasonic */
	SND_PCI_QUIRK(0x10f7, 0x8338, "Panasonic CF-74", STAC_9200_PANASONIC),
	/* Gateway machines needs EAPD to be set on resume */
	SND_PCI_QUIRK(0x107b, 0x0205, "Gateway S-7110M", STAC_9200_M4),
	SND_PCI_QUIRK(0x107b, 0x0317, "Gateway MT3423, MX341*", STAC_9200_M4_2),
	SND_PCI_QUIRK(0x107b, 0x0318, "Gateway ML3019, MT3707", STAC_9200_M4_2),
	/* OQO Mobile */
	SND_PCI_QUIRK(0x1106, 0x3288, "OQO Model 2", STAC_9200_OQO),
	{} /* terminator */
};

static const struct hda_pintbl ref925x_pin_configs[] = {
	{ 0x07, 0x40c003f0 },
	{ 0x08, 0x424503f2 },
	{ 0x0a, 0x01813022 },
	{ 0x0b, 0x02a19021 },
	{ 0x0c, 0x90a70320 },
	{ 0x0d, 0x02214210 },
	{ 0x10, 0x01019020 },
	{ 0x11, 0x9033032e },
	{}
};

static const struct hda_pintbl stac925xM1_pin_configs[] = {
	{ 0x07, 0x40c003f4 },
	{ 0x08, 0x424503f2 },
	{ 0x0a, 0x400000f3 },
	{ 0x0b, 0x02a19020 },
	{ 0x0c, 0x40a000f0 },
	{ 0x0d, 0x90100210 },
	{ 0x10, 0x400003f1 },
	{ 0x11, 0x9033032e },
	{}
};

static const struct hda_pintbl stac925xM1_2_pin_configs[] = {
	{ 0x07, 0x40c003f4 },
	{ 0x08, 0x424503f2 },
	{ 0x0a, 0x400000f3 },
	{ 0x0b, 0x02a19020 },
	{ 0x0c, 0x40a000f0 },
	{ 0x0d, 0x90100210 },
	{ 0x10, 0x400003f1 },
	{ 0x11, 0x9033032e },
	{}
};

static const struct hda_pintbl stac925xM2_pin_configs[] = {
	{ 0x07, 0x40c003f4 },
	{ 0x08, 0x424503f2 },
	{ 0x0a, 0x400000f3 },
	{ 0x0b, 0x02a19020 },
	{ 0x0c, 0x40a000f0 },
	{ 0x0d, 0x90100210 },
	{ 0x10, 0x400003f1 },
	{ 0x11, 0x9033032e },
	{}
};

static const struct hda_pintbl stac925xM2_2_pin_configs[] = {
	{ 0x07, 0x40c003f4 },
	{ 0x08, 0x424503f2 },
	{ 0x0a, 0x400000f3 },
	{ 0x0b, 0x02a19020 },
	{ 0x0c, 0x40a000f0 },
	{ 0x0d, 0x90100210 },
	{ 0x10, 0x400003f1 },
	{ 0x11, 0x9033032e },
	{}
};

static const struct hda_pintbl stac925xM3_pin_configs[] = {
	{ 0x07, 0x40c003f4 },
	{ 0x08, 0x424503f2 },
	{ 0x0a, 0x400000f3 },
	{ 0x0b, 0x02a19020 },
	{ 0x0c, 0x40a000f0 },
	{ 0x0d, 0x90100210 },
	{ 0x10, 0x400003f1 },
	{ 0x11, 0x503303f3 },
	{}
};

static const struct hda_pintbl stac925xM5_pin_configs[] = {
	{ 0x07, 0x40c003f4 },
	{ 0x08, 0x424503f2 },
	{ 0x0a, 0x400000f3 },
	{ 0x0b, 0x02a19020 },
	{ 0x0c, 0x40a000f0 },
	{ 0x0d, 0x90100210 },
	{ 0x10, 0x400003f1 },
	{ 0x11, 0x9033032e },
	{}
};

static const struct hda_pintbl stac925xM6_pin_configs[] = {
	{ 0x07, 0x40c003f4 },
	{ 0x08, 0x424503f2 },
	{ 0x0a, 0x400000f3 },
	{ 0x0b, 0x02a19020 },
	{ 0x0c, 0x40a000f0 },
	{ 0x0d, 0x90100210 },
	{ 0x10, 0x400003f1 },
	{ 0x11, 0x90330320 },
	{}
};

static const struct hda_fixup stac925x_fixups[] = {
	[STAC_REF] = {
		.type = HDA_FIXUP_PINS,
		.v.pins = ref925x_pin_configs,
	},
	[STAC_M1] = {
		.type = HDA_FIXUP_PINS,
		.v.pins = stac925xM1_pin_configs,
	},
	[STAC_M1_2] = {
		.type = HDA_FIXUP_PINS,
		.v.pins = stac925xM1_2_pin_configs,
	},
	[STAC_M2] = {
		.type = HDA_FIXUP_PINS,
		.v.pins = stac925xM2_pin_configs,
	},
	[STAC_M2_2] = {
		.type = HDA_FIXUP_PINS,
		.v.pins = stac925xM2_2_pin_configs,
	},
	[STAC_M3] = {
		.type = HDA_FIXUP_PINS,
		.v.pins = stac925xM3_pin_configs,
	},
	[STAC_M5] = {
		.type = HDA_FIXUP_PINS,
		.v.pins = stac925xM5_pin_configs,
	},
	[STAC_M6] = {
		.type = HDA_FIXUP_PINS,
		.v.pins = stac925xM6_pin_configs,
	},
};

static const struct hda_model_fixup stac925x_models[] = {
	{ .id = STAC_REF, .name = "ref" },
	{ .id = STAC_M1, .name = "m1" },
	{ .id = STAC_M1_2, .name = "m1-2" },
	{ .id = STAC_M2, .name = "m2" },
	{ .id = STAC_M2_2, .name = "m2-2" },
	{ .id = STAC_M3, .name = "m3" },
	{ .id = STAC_M5, .name = "m5" },
	{ .id = STAC_M6, .name = "m6" },
	{}
};

static const struct snd_pci_quirk stac925x_fixup_tbl[] = {
	/* SigmaTel reference board */
	SND_PCI_QUIRK(PCI_VENDOR_ID_INTEL, 0x2668, "DFI LanParty", STAC_REF),
	SND_PCI_QUIRK(PCI_VENDOR_ID_DFI, 0x3101, "DFI LanParty", STAC_REF),
	SND_PCI_QUIRK(0x8384, 0x7632, "Stac9202 Reference Board", STAC_REF),

	/* Default table for unknown ID */
	SND_PCI_QUIRK(0x1002, 0x437b, "Gateway mobile", STAC_M2_2),

	/* gateway machines are checked via codec ssid */
	SND_PCI_QUIRK(0x107b, 0x0316, "Gateway M255", STAC_M2),
	SND_PCI_QUIRK(0x107b, 0x0366, "Gateway MP6954", STAC_M5),
	SND_PCI_QUIRK(0x107b, 0x0461, "Gateway NX560XL", STAC_M1),
	SND_PCI_QUIRK(0x107b, 0x0681, "Gateway NX860", STAC_M2),
	SND_PCI_QUIRK(0x107b, 0x0367, "Gateway MX6453", STAC_M1_2),
	/* Not sure about the brand name for those */
	SND_PCI_QUIRK(0x107b, 0x0281, "Gateway mobile", STAC_M1),
	SND_PCI_QUIRK(0x107b, 0x0507, "Gateway mobile", STAC_M3),
	SND_PCI_QUIRK(0x107b, 0x0281, "Gateway mobile", STAC_M6),
	SND_PCI_QUIRK(0x107b, 0x0685, "Gateway mobile", STAC_M2_2),
	{} /* terminator */
};

static const struct hda_pintbl ref92hd73xx_pin_configs[] = {
	{ 0x0a, 0x02214030 },
	{ 0x0b, 0x02a19040 },
	{ 0x0c, 0x01a19020 },
	{ 0x0d, 0x02214030 },
	{ 0x0e, 0x0181302e },
	{ 0x0f, 0x01014010 },
	{ 0x10, 0x01014020 },
	{ 0x11, 0x01014030 },
	{ 0x12, 0x02319040 },
	{ 0x13, 0x90a000f0 },
	{ 0x14, 0x90a000f0 },
	{ 0x22, 0x01452050 },
	{ 0x23, 0x01452050 },
	{}
};

static const struct hda_pintbl dell_m6_pin_configs[] = {
	{ 0x0a, 0x0321101f },
	{ 0x0b, 0x4f00000f },
	{ 0x0c, 0x4f0000f0 },
	{ 0x0d, 0x90170110 },
	{ 0x0e, 0x03a11020 },
	{ 0x0f, 0x0321101f },
	{ 0x10, 0x4f0000f0 },
	{ 0x11, 0x4f0000f0 },
	{ 0x12, 0x4f0000f0 },
	{ 0x13, 0x90a60160 },
	{ 0x14, 0x4f0000f0 },
	{ 0x22, 0x4f0000f0 },
	{ 0x23, 0x4f0000f0 },
	{}
};

static const struct hda_pintbl alienware_m17x_pin_configs[] = {
	{ 0x0a, 0x0321101f },
	{ 0x0b, 0x0321101f },
	{ 0x0c, 0x03a11020 },
	{ 0x0d, 0x03014020 },
	{ 0x0e, 0x90170110 },
	{ 0x0f, 0x4f0000f0 },
	{ 0x10, 0x4f0000f0 },
	{ 0x11, 0x4f0000f0 },
	{ 0x12, 0x4f0000f0 },
	{ 0x13, 0x90a60160 },
	{ 0x14, 0x4f0000f0 },
	{ 0x22, 0x4f0000f0 },
	{ 0x23, 0x904601b0 },
	{}
};

static const struct hda_pintbl intel_dg45id_pin_configs[] = {
	{ 0x0a, 0x02214230 },
	{ 0x0b, 0x02A19240 },
	{ 0x0c, 0x01013214 },
	{ 0x0d, 0x01014210 },
	{ 0x0e, 0x01A19250 },
	{ 0x0f, 0x01011212 },
	{ 0x10, 0x01016211 },
	{}
};

static const struct hda_pintbl stac92hd89xx_hp_front_jack_pin_configs[] = {
	{ 0x0a, 0x02214030 },
	{ 0x0b, 0x02A19010 },
	{}
};

<<<<<<< HEAD
=======
static const struct hda_pintbl stac92hd89xx_hp_z1_g2_right_mic_jack_pin_configs[] = {
	{ 0x0e, 0x400000f0 },
	{}
};

>>>>>>> fc14f9c1
static void stac92hd73xx_fixup_ref(struct hda_codec *codec,
				   const struct hda_fixup *fix, int action)
{
	struct sigmatel_spec *spec = codec->spec;

	if (action != HDA_FIXUP_ACT_PRE_PROBE)
		return;

	snd_hda_apply_pincfgs(codec, ref92hd73xx_pin_configs);
	spec->gpio_mask = spec->gpio_dir = spec->gpio_data = 0;
}

static void stac92hd73xx_fixup_dell(struct hda_codec *codec)
{
	struct sigmatel_spec *spec = codec->spec;

	snd_hda_apply_pincfgs(codec, dell_m6_pin_configs);
	spec->eapd_switch = 0;
}

static void stac92hd73xx_fixup_dell_eq(struct hda_codec *codec,
				       const struct hda_fixup *fix, int action)
{
	struct sigmatel_spec *spec = codec->spec;

	if (action != HDA_FIXUP_ACT_PRE_PROBE)
		return;

	stac92hd73xx_fixup_dell(codec);
	snd_hda_add_verbs(codec, dell_eq_core_init);
	spec->volknob_init = 1;
}

/* Analog Mics */
static void stac92hd73xx_fixup_dell_m6_amic(struct hda_codec *codec,
				    const struct hda_fixup *fix, int action)
{
	if (action != HDA_FIXUP_ACT_PRE_PROBE)
		return;

	stac92hd73xx_fixup_dell(codec);
	snd_hda_codec_set_pincfg(codec, 0x0b, 0x90A70170);
}

/* Digital Mics */
static void stac92hd73xx_fixup_dell_m6_dmic(struct hda_codec *codec,
				    const struct hda_fixup *fix, int action)
{
	if (action != HDA_FIXUP_ACT_PRE_PROBE)
		return;

	stac92hd73xx_fixup_dell(codec);
	snd_hda_codec_set_pincfg(codec, 0x13, 0x90A60160);
}

/* Both */
static void stac92hd73xx_fixup_dell_m6_both(struct hda_codec *codec,
				    const struct hda_fixup *fix, int action)
{
	if (action != HDA_FIXUP_ACT_PRE_PROBE)
		return;

	stac92hd73xx_fixup_dell(codec);
	snd_hda_codec_set_pincfg(codec, 0x0b, 0x90A70170);
	snd_hda_codec_set_pincfg(codec, 0x13, 0x90A60160);
}

static void stac92hd73xx_fixup_alienware_m17x(struct hda_codec *codec,
				    const struct hda_fixup *fix, int action)
{
	struct sigmatel_spec *spec = codec->spec;

	if (action != HDA_FIXUP_ACT_PRE_PROBE)
		return;

	snd_hda_apply_pincfgs(codec, alienware_m17x_pin_configs);
	spec->eapd_switch = 0;
}

static void stac92hd73xx_fixup_no_jd(struct hda_codec *codec,
				     const struct hda_fixup *fix, int action)
{
	if (action == HDA_FIXUP_ACT_PRE_PROBE)
		codec->no_jack_detect = 1;
}

static const struct hda_fixup stac92hd73xx_fixups[] = {
	[STAC_92HD73XX_REF] = {
		.type = HDA_FIXUP_FUNC,
		.v.func = stac92hd73xx_fixup_ref,
	},
	[STAC_DELL_M6_AMIC] = {
		.type = HDA_FIXUP_FUNC,
		.v.func = stac92hd73xx_fixup_dell_m6_amic,
	},
	[STAC_DELL_M6_DMIC] = {
		.type = HDA_FIXUP_FUNC,
		.v.func = stac92hd73xx_fixup_dell_m6_dmic,
	},
	[STAC_DELL_M6_BOTH] = {
		.type = HDA_FIXUP_FUNC,
		.v.func = stac92hd73xx_fixup_dell_m6_both,
	},
	[STAC_DELL_EQ]	= {
		.type = HDA_FIXUP_FUNC,
		.v.func = stac92hd73xx_fixup_dell_eq,
	},
	[STAC_ALIENWARE_M17X] = {
		.type = HDA_FIXUP_FUNC,
		.v.func = stac92hd73xx_fixup_alienware_m17x,
	},
	[STAC_92HD73XX_INTEL] = {
		.type = HDA_FIXUP_PINS,
		.v.pins = intel_dg45id_pin_configs,
	},
	[STAC_92HD73XX_NO_JD] = {
		.type = HDA_FIXUP_FUNC,
		.v.func = stac92hd73xx_fixup_no_jd,
	},
	[STAC_92HD89XX_HP_FRONT_JACK] = {
		.type = HDA_FIXUP_PINS,
		.v.pins = stac92hd89xx_hp_front_jack_pin_configs,
<<<<<<< HEAD
=======
	},
	[STAC_92HD89XX_HP_Z1_G2_RIGHT_MIC_JACK] = {
		.type = HDA_FIXUP_PINS,
		.v.pins = stac92hd89xx_hp_z1_g2_right_mic_jack_pin_configs,
>>>>>>> fc14f9c1
	}
};

static const struct hda_model_fixup stac92hd73xx_models[] = {
	{ .id = STAC_92HD73XX_NO_JD, .name = "no-jd" },
	{ .id = STAC_92HD73XX_REF, .name = "ref" },
	{ .id = STAC_92HD73XX_INTEL, .name = "intel" },
	{ .id = STAC_DELL_M6_AMIC, .name = "dell-m6-amic" },
	{ .id = STAC_DELL_M6_DMIC, .name = "dell-m6-dmic" },
	{ .id = STAC_DELL_M6_BOTH, .name = "dell-m6" },
	{ .id = STAC_DELL_EQ, .name = "dell-eq" },
	{ .id = STAC_ALIENWARE_M17X, .name = "alienware" },
	{}
};

static const struct snd_pci_quirk stac92hd73xx_fixup_tbl[] = {
	/* SigmaTel reference board */
	SND_PCI_QUIRK(PCI_VENDOR_ID_INTEL, 0x2668,
				"DFI LanParty", STAC_92HD73XX_REF),
	SND_PCI_QUIRK(PCI_VENDOR_ID_DFI, 0x3101,
				"DFI LanParty", STAC_92HD73XX_REF),
	SND_PCI_QUIRK(PCI_VENDOR_ID_INTEL, 0x5002,
				"Intel DG45ID", STAC_92HD73XX_INTEL),
	SND_PCI_QUIRK(PCI_VENDOR_ID_INTEL, 0x5003,
				"Intel DG45FC", STAC_92HD73XX_INTEL),
	SND_PCI_QUIRK(PCI_VENDOR_ID_DELL, 0x0254,
				"Dell Studio 1535", STAC_DELL_M6_DMIC),
	SND_PCI_QUIRK(PCI_VENDOR_ID_DELL, 0x0255,
				"unknown Dell", STAC_DELL_M6_DMIC),
	SND_PCI_QUIRK(PCI_VENDOR_ID_DELL, 0x0256,
				"unknown Dell", STAC_DELL_M6_BOTH),
	SND_PCI_QUIRK(PCI_VENDOR_ID_DELL, 0x0257,
				"unknown Dell", STAC_DELL_M6_BOTH),
	SND_PCI_QUIRK(PCI_VENDOR_ID_DELL, 0x025e,
				"unknown Dell", STAC_DELL_M6_AMIC),
	SND_PCI_QUIRK(PCI_VENDOR_ID_DELL, 0x025f,
				"unknown Dell", STAC_DELL_M6_AMIC),
	SND_PCI_QUIRK(PCI_VENDOR_ID_DELL, 0x0271,
				"unknown Dell", STAC_DELL_M6_DMIC),
	SND_PCI_QUIRK(PCI_VENDOR_ID_DELL, 0x0272,
				"unknown Dell", STAC_DELL_M6_DMIC),
	SND_PCI_QUIRK(PCI_VENDOR_ID_DELL, 0x029f,
				"Dell Studio 1537", STAC_DELL_M6_DMIC),
	SND_PCI_QUIRK(PCI_VENDOR_ID_DELL, 0x02a0,
				"Dell Studio 17", STAC_DELL_M6_DMIC),
	SND_PCI_QUIRK(PCI_VENDOR_ID_DELL, 0x02be,
				"Dell Studio 1555", STAC_DELL_M6_DMIC),
	SND_PCI_QUIRK(PCI_VENDOR_ID_DELL, 0x02bd,
				"Dell Studio 1557", STAC_DELL_M6_DMIC),
	SND_PCI_QUIRK(PCI_VENDOR_ID_DELL, 0x02fe,
				"Dell Studio XPS 1645", STAC_DELL_M6_DMIC),
	SND_PCI_QUIRK(PCI_VENDOR_ID_DELL, 0x0413,
				"Dell Studio 1558", STAC_DELL_M6_DMIC),
	/* codec SSID matching */
	SND_PCI_QUIRK(PCI_VENDOR_ID_DELL, 0x02a1,
		      "Alienware M17x", STAC_ALIENWARE_M17X),
	SND_PCI_QUIRK(PCI_VENDOR_ID_DELL, 0x043a,
		      "Alienware M17x", STAC_ALIENWARE_M17X),
	SND_PCI_QUIRK(PCI_VENDOR_ID_DELL, 0x0490,
		      "Alienware M17x R3", STAC_DELL_EQ),
<<<<<<< HEAD
=======
	SND_PCI_QUIRK(PCI_VENDOR_ID_HP, 0x1927,
				"HP Z1 G2", STAC_92HD89XX_HP_Z1_G2_RIGHT_MIC_JACK),
>>>>>>> fc14f9c1
	SND_PCI_QUIRK(PCI_VENDOR_ID_HP, 0x2b17,
				"unknown HP", STAC_92HD89XX_HP_FRONT_JACK),
	{} /* terminator */
};

static const struct hda_pintbl ref92hd83xxx_pin_configs[] = {
	{ 0x0a, 0x02214030 },
	{ 0x0b, 0x02211010 },
	{ 0x0c, 0x02a19020 },
	{ 0x0d, 0x02170130 },
	{ 0x0e, 0x01014050 },
	{ 0x0f, 0x01819040 },
	{ 0x10, 0x01014020 },
	{ 0x11, 0x90a3014e },
	{ 0x1f, 0x01451160 },
	{ 0x20, 0x98560170 },
	{}
};

static const struct hda_pintbl dell_s14_pin_configs[] = {
	{ 0x0a, 0x0221403f },
	{ 0x0b, 0x0221101f },
	{ 0x0c, 0x02a19020 },
	{ 0x0d, 0x90170110 },
	{ 0x0e, 0x40f000f0 },
	{ 0x0f, 0x40f000f0 },
	{ 0x10, 0x40f000f0 },
	{ 0x11, 0x90a60160 },
	{ 0x1f, 0x40f000f0 },
	{ 0x20, 0x40f000f0 },
	{}
};

static const struct hda_pintbl dell_vostro_3500_pin_configs[] = {
	{ 0x0a, 0x02a11020 },
	{ 0x0b, 0x0221101f },
	{ 0x0c, 0x400000f0 },
	{ 0x0d, 0x90170110 },
	{ 0x0e, 0x400000f1 },
	{ 0x0f, 0x400000f2 },
	{ 0x10, 0x400000f3 },
	{ 0x11, 0x90a60160 },
	{ 0x1f, 0x400000f4 },
	{ 0x20, 0x400000f5 },
	{}
};

static const struct hda_pintbl hp_dv7_4000_pin_configs[] = {
	{ 0x0a, 0x03a12050 },
	{ 0x0b, 0x0321201f },
	{ 0x0c, 0x40f000f0 },
	{ 0x0d, 0x90170110 },
	{ 0x0e, 0x40f000f0 },
	{ 0x0f, 0x40f000f0 },
	{ 0x10, 0x90170110 },
	{ 0x11, 0xd5a30140 },
	{ 0x1f, 0x40f000f0 },
	{ 0x20, 0x40f000f0 },
	{}
};

static const struct hda_pintbl hp_zephyr_pin_configs[] = {
	{ 0x0a, 0x01813050 },
	{ 0x0b, 0x0421201f },
	{ 0x0c, 0x04a1205e },
	{ 0x0d, 0x96130310 },
	{ 0x0e, 0x96130310 },
	{ 0x0f, 0x0101401f },
	{ 0x10, 0x1111611f },
	{ 0x11, 0xd5a30130 },
	{}
};

static const struct hda_pintbl hp_cNB11_intquad_pin_configs[] = {
	{ 0x0a, 0x40f000f0 },
	{ 0x0b, 0x0221101f },
	{ 0x0c, 0x02a11020 },
	{ 0x0d, 0x92170110 },
	{ 0x0e, 0x40f000f0 },
	{ 0x0f, 0x92170110 },
	{ 0x10, 0x40f000f0 },
	{ 0x11, 0xd5a30130 },
	{ 0x1f, 0x40f000f0 },
	{ 0x20, 0x40f000f0 },
	{}
};

static void stac92hd83xxx_fixup_hp(struct hda_codec *codec,
				   const struct hda_fixup *fix, int action)
{
	struct sigmatel_spec *spec = codec->spec;

	if (action != HDA_FIXUP_ACT_PRE_PROBE)
		return;

	if (hp_bnb2011_with_dock(codec)) {
		snd_hda_codec_set_pincfg(codec, 0xa, 0x2101201f);
		snd_hda_codec_set_pincfg(codec, 0xf, 0x2181205e);
	}

	if (find_mute_led_cfg(codec, spec->default_polarity))
		codec_dbg(codec, "mute LED gpio %d polarity %d\n",
				spec->gpio_led,
				spec->gpio_led_polarity);

	/* allow auto-switching of dock line-in */
	spec->gen.line_in_auto_switch = true;
}

static void stac92hd83xxx_fixup_hp_zephyr(struct hda_codec *codec,
				   const struct hda_fixup *fix, int action)
{
	if (action != HDA_FIXUP_ACT_PRE_PROBE)
		return;

	snd_hda_apply_pincfgs(codec, hp_zephyr_pin_configs);
	snd_hda_add_verbs(codec, stac92hd83xxx_hp_zephyr_init);
}

static void stac92hd83xxx_fixup_hp_led(struct hda_codec *codec,
				   const struct hda_fixup *fix, int action)
{
	struct sigmatel_spec *spec = codec->spec;

	if (action == HDA_FIXUP_ACT_PRE_PROBE)
		spec->default_polarity = 0;
}

static void stac92hd83xxx_fixup_hp_inv_led(struct hda_codec *codec,
				   const struct hda_fixup *fix, int action)
{
	struct sigmatel_spec *spec = codec->spec;

	if (action == HDA_FIXUP_ACT_PRE_PROBE)
		spec->default_polarity = 1;
}

static void stac92hd83xxx_fixup_hp_mic_led(struct hda_codec *codec,
				   const struct hda_fixup *fix, int action)
{
	struct sigmatel_spec *spec = codec->spec;

	if (action == HDA_FIXUP_ACT_PRE_PROBE) {
		spec->mic_mute_led_gpio = 0x08; /* GPIO3 */
		/* resetting controller clears GPIO, so we need to keep on */
		codec->bus->power_keep_link_on = 1;
	}
}

static void stac92hd83xxx_fixup_hp_led_gpio10(struct hda_codec *codec,
				   const struct hda_fixup *fix, int action)
{
	struct sigmatel_spec *spec = codec->spec;

	if (action == HDA_FIXUP_ACT_PRE_PROBE) {
		spec->gpio_led = 0x10; /* GPIO4 */
		spec->default_polarity = 0;
	}
}

static void stac92hd83xxx_fixup_hp_led_gpio10(struct hda_codec *codec,
				   const struct hda_fixup *fix, int action)
{
	struct sigmatel_spec *spec = codec->spec;

	if (action == HDA_FIXUP_ACT_PRE_PROBE) {
		spec->gpio_led = 0x10; /* GPIO4 */
		spec->default_polarity = 0;
	}
}

static void stac92hd83xxx_fixup_headset_jack(struct hda_codec *codec,
				   const struct hda_fixup *fix, int action)
{
	struct sigmatel_spec *spec = codec->spec;

	if (action == HDA_FIXUP_ACT_PRE_PROBE)
		spec->headset_jack = 1;
}

static const struct hda_verb hp_bnb13_eq_verbs[] = {
	/* 44.1KHz base */
	{ 0x22, 0x7A6, 0x3E },
	{ 0x22, 0x7A7, 0x68 },
	{ 0x22, 0x7A8, 0x17 },
	{ 0x22, 0x7A9, 0x3E },
	{ 0x22, 0x7AA, 0x68 },
	{ 0x22, 0x7AB, 0x17 },
	{ 0x22, 0x7AC, 0x00 },
	{ 0x22, 0x7AD, 0x80 },
	{ 0x22, 0x7A6, 0x83 },
	{ 0x22, 0x7A7, 0x2F },
	{ 0x22, 0x7A8, 0xD1 },
	{ 0x22, 0x7A9, 0x83 },
	{ 0x22, 0x7AA, 0x2F },
	{ 0x22, 0x7AB, 0xD1 },
	{ 0x22, 0x7AC, 0x01 },
	{ 0x22, 0x7AD, 0x80 },
	{ 0x22, 0x7A6, 0x3E },
	{ 0x22, 0x7A7, 0x68 },
	{ 0x22, 0x7A8, 0x17 },
	{ 0x22, 0x7A9, 0x3E },
	{ 0x22, 0x7AA, 0x68 },
	{ 0x22, 0x7AB, 0x17 },
	{ 0x22, 0x7AC, 0x02 },
	{ 0x22, 0x7AD, 0x80 },
	{ 0x22, 0x7A6, 0x7C },
	{ 0x22, 0x7A7, 0xC6 },
	{ 0x22, 0x7A8, 0x0C },
	{ 0x22, 0x7A9, 0x7C },
	{ 0x22, 0x7AA, 0xC6 },
	{ 0x22, 0x7AB, 0x0C },
	{ 0x22, 0x7AC, 0x03 },
	{ 0x22, 0x7AD, 0x80 },
	{ 0x22, 0x7A6, 0xC3 },
	{ 0x22, 0x7A7, 0x25 },
	{ 0x22, 0x7A8, 0xAF },
	{ 0x22, 0x7A9, 0xC3 },
	{ 0x22, 0x7AA, 0x25 },
	{ 0x22, 0x7AB, 0xAF },
	{ 0x22, 0x7AC, 0x04 },
	{ 0x22, 0x7AD, 0x80 },
	{ 0x22, 0x7A6, 0x3E },
	{ 0x22, 0x7A7, 0x85 },
	{ 0x22, 0x7A8, 0x73 },
	{ 0x22, 0x7A9, 0x3E },
	{ 0x22, 0x7AA, 0x85 },
	{ 0x22, 0x7AB, 0x73 },
	{ 0x22, 0x7AC, 0x05 },
	{ 0x22, 0x7AD, 0x80 },
	{ 0x22, 0x7A6, 0x85 },
	{ 0x22, 0x7A7, 0x39 },
	{ 0x22, 0x7A8, 0xC7 },
	{ 0x22, 0x7A9, 0x85 },
	{ 0x22, 0x7AA, 0x39 },
	{ 0x22, 0x7AB, 0xC7 },
	{ 0x22, 0x7AC, 0x06 },
	{ 0x22, 0x7AD, 0x80 },
	{ 0x22, 0x7A6, 0x3C },
	{ 0x22, 0x7A7, 0x90 },
	{ 0x22, 0x7A8, 0xB0 },
	{ 0x22, 0x7A9, 0x3C },
	{ 0x22, 0x7AA, 0x90 },
	{ 0x22, 0x7AB, 0xB0 },
	{ 0x22, 0x7AC, 0x07 },
	{ 0x22, 0x7AD, 0x80 },
	{ 0x22, 0x7A6, 0x7A },
	{ 0x22, 0x7A7, 0xC6 },
	{ 0x22, 0x7A8, 0x39 },
	{ 0x22, 0x7A9, 0x7A },
	{ 0x22, 0x7AA, 0xC6 },
	{ 0x22, 0x7AB, 0x39 },
	{ 0x22, 0x7AC, 0x08 },
	{ 0x22, 0x7AD, 0x80 },
	{ 0x22, 0x7A6, 0xC4 },
	{ 0x22, 0x7A7, 0xE9 },
	{ 0x22, 0x7A8, 0xDC },
	{ 0x22, 0x7A9, 0xC4 },
	{ 0x22, 0x7AA, 0xE9 },
	{ 0x22, 0x7AB, 0xDC },
	{ 0x22, 0x7AC, 0x09 },
	{ 0x22, 0x7AD, 0x80 },
	{ 0x22, 0x7A6, 0x3D },
	{ 0x22, 0x7A7, 0xE1 },
	{ 0x22, 0x7A8, 0x0D },
	{ 0x22, 0x7A9, 0x3D },
	{ 0x22, 0x7AA, 0xE1 },
	{ 0x22, 0x7AB, 0x0D },
	{ 0x22, 0x7AC, 0x0A },
	{ 0x22, 0x7AD, 0x80 },
	{ 0x22, 0x7A6, 0x89 },
	{ 0x22, 0x7A7, 0xB6 },
	{ 0x22, 0x7A8, 0xEB },
	{ 0x22, 0x7A9, 0x89 },
	{ 0x22, 0x7AA, 0xB6 },
	{ 0x22, 0x7AB, 0xEB },
	{ 0x22, 0x7AC, 0x0B },
	{ 0x22, 0x7AD, 0x80 },
	{ 0x22, 0x7A6, 0x39 },
	{ 0x22, 0x7A7, 0x9D },
	{ 0x22, 0x7A8, 0xFE },
	{ 0x22, 0x7A9, 0x39 },
	{ 0x22, 0x7AA, 0x9D },
	{ 0x22, 0x7AB, 0xFE },
	{ 0x22, 0x7AC, 0x0C },
	{ 0x22, 0x7AD, 0x80 },
	{ 0x22, 0x7A6, 0x76 },
	{ 0x22, 0x7A7, 0x49 },
	{ 0x22, 0x7A8, 0x15 },
	{ 0x22, 0x7A9, 0x76 },
	{ 0x22, 0x7AA, 0x49 },
	{ 0x22, 0x7AB, 0x15 },
	{ 0x22, 0x7AC, 0x0D },
	{ 0x22, 0x7AD, 0x80 },
	{ 0x22, 0x7A6, 0xC8 },
	{ 0x22, 0x7A7, 0x80 },
	{ 0x22, 0x7A8, 0xF5 },
	{ 0x22, 0x7A9, 0xC8 },
	{ 0x22, 0x7AA, 0x80 },
	{ 0x22, 0x7AB, 0xF5 },
	{ 0x22, 0x7AC, 0x0E },
	{ 0x22, 0x7AD, 0x80 },
	{ 0x22, 0x7A6, 0x40 },
	{ 0x22, 0x7A7, 0x00 },
	{ 0x22, 0x7A8, 0x00 },
	{ 0x22, 0x7A9, 0x40 },
	{ 0x22, 0x7AA, 0x00 },
	{ 0x22, 0x7AB, 0x00 },
	{ 0x22, 0x7AC, 0x0F },
	{ 0x22, 0x7AD, 0x80 },
	{ 0x22, 0x7A6, 0x90 },
	{ 0x22, 0x7A7, 0x68 },
	{ 0x22, 0x7A8, 0xF1 },
	{ 0x22, 0x7A9, 0x90 },
	{ 0x22, 0x7AA, 0x68 },
	{ 0x22, 0x7AB, 0xF1 },
	{ 0x22, 0x7AC, 0x10 },
	{ 0x22, 0x7AD, 0x80 },
	{ 0x22, 0x7A6, 0x34 },
	{ 0x22, 0x7A7, 0x47 },
	{ 0x22, 0x7A8, 0x6C },
	{ 0x22, 0x7A9, 0x34 },
	{ 0x22, 0x7AA, 0x47 },
	{ 0x22, 0x7AB, 0x6C },
	{ 0x22, 0x7AC, 0x11 },
	{ 0x22, 0x7AD, 0x80 },
	{ 0x22, 0x7A6, 0x6F },
	{ 0x22, 0x7A7, 0x97 },
	{ 0x22, 0x7A8, 0x0F },
	{ 0x22, 0x7A9, 0x6F },
	{ 0x22, 0x7AA, 0x97 },
	{ 0x22, 0x7AB, 0x0F },
	{ 0x22, 0x7AC, 0x12 },
	{ 0x22, 0x7AD, 0x80 },
	{ 0x22, 0x7A6, 0xCB },
	{ 0x22, 0x7A7, 0xB8 },
	{ 0x22, 0x7A8, 0x94 },
	{ 0x22, 0x7A9, 0xCB },
	{ 0x22, 0x7AA, 0xB8 },
	{ 0x22, 0x7AB, 0x94 },
	{ 0x22, 0x7AC, 0x13 },
	{ 0x22, 0x7AD, 0x80 },
	{ 0x22, 0x7A6, 0x40 },
	{ 0x22, 0x7A7, 0x00 },
	{ 0x22, 0x7A8, 0x00 },
	{ 0x22, 0x7A9, 0x40 },
	{ 0x22, 0x7AA, 0x00 },
	{ 0x22, 0x7AB, 0x00 },
	{ 0x22, 0x7AC, 0x14 },
	{ 0x22, 0x7AD, 0x80 },
	{ 0x22, 0x7A6, 0x95 },
	{ 0x22, 0x7A7, 0x76 },
	{ 0x22, 0x7A8, 0x5B },
	{ 0x22, 0x7A9, 0x95 },
	{ 0x22, 0x7AA, 0x76 },
	{ 0x22, 0x7AB, 0x5B },
	{ 0x22, 0x7AC, 0x15 },
	{ 0x22, 0x7AD, 0x80 },
	{ 0x22, 0x7A6, 0x31 },
	{ 0x22, 0x7A7, 0xAC },
	{ 0x22, 0x7A8, 0x31 },
	{ 0x22, 0x7A9, 0x31 },
	{ 0x22, 0x7AA, 0xAC },
	{ 0x22, 0x7AB, 0x31 },
	{ 0x22, 0x7AC, 0x16 },
	{ 0x22, 0x7AD, 0x80 },
	{ 0x22, 0x7A6, 0x6A },
	{ 0x22, 0x7A7, 0x89 },
	{ 0x22, 0x7A8, 0xA5 },
	{ 0x22, 0x7A9, 0x6A },
	{ 0x22, 0x7AA, 0x89 },
	{ 0x22, 0x7AB, 0xA5 },
	{ 0x22, 0x7AC, 0x17 },
	{ 0x22, 0x7AD, 0x80 },
	{ 0x22, 0x7A6, 0xCE },
	{ 0x22, 0x7A7, 0x53 },
	{ 0x22, 0x7A8, 0xCF },
	{ 0x22, 0x7A9, 0xCE },
	{ 0x22, 0x7AA, 0x53 },
	{ 0x22, 0x7AB, 0xCF },
	{ 0x22, 0x7AC, 0x18 },
	{ 0x22, 0x7AD, 0x80 },
	{ 0x22, 0x7A6, 0x40 },
	{ 0x22, 0x7A7, 0x00 },
	{ 0x22, 0x7A8, 0x00 },
	{ 0x22, 0x7A9, 0x40 },
	{ 0x22, 0x7AA, 0x00 },
	{ 0x22, 0x7AB, 0x00 },
	{ 0x22, 0x7AC, 0x19 },
	{ 0x22, 0x7AD, 0x80 },
	/* 48KHz base */
	{ 0x22, 0x7A6, 0x3E },
	{ 0x22, 0x7A7, 0x88 },
	{ 0x22, 0x7A8, 0xDC },
	{ 0x22, 0x7A9, 0x3E },
	{ 0x22, 0x7AA, 0x88 },
	{ 0x22, 0x7AB, 0xDC },
	{ 0x22, 0x7AC, 0x1A },
	{ 0x22, 0x7AD, 0x80 },
	{ 0x22, 0x7A6, 0x82 },
	{ 0x22, 0x7A7, 0xEE },
	{ 0x22, 0x7A8, 0x46 },
	{ 0x22, 0x7A9, 0x82 },
	{ 0x22, 0x7AA, 0xEE },
	{ 0x22, 0x7AB, 0x46 },
	{ 0x22, 0x7AC, 0x1B },
	{ 0x22, 0x7AD, 0x80 },
	{ 0x22, 0x7A6, 0x3E },
	{ 0x22, 0x7A7, 0x88 },
	{ 0x22, 0x7A8, 0xDC },
	{ 0x22, 0x7A9, 0x3E },
	{ 0x22, 0x7AA, 0x88 },
	{ 0x22, 0x7AB, 0xDC },
	{ 0x22, 0x7AC, 0x1C },
	{ 0x22, 0x7AD, 0x80 },
	{ 0x22, 0x7A6, 0x7D },
	{ 0x22, 0x7A7, 0x09 },
	{ 0x22, 0x7A8, 0x28 },
	{ 0x22, 0x7A9, 0x7D },
	{ 0x22, 0x7AA, 0x09 },
	{ 0x22, 0x7AB, 0x28 },
	{ 0x22, 0x7AC, 0x1D },
	{ 0x22, 0x7AD, 0x80 },
	{ 0x22, 0x7A6, 0xC2 },
	{ 0x22, 0x7A7, 0xE5 },
	{ 0x22, 0x7A8, 0xB4 },
	{ 0x22, 0x7A9, 0xC2 },
	{ 0x22, 0x7AA, 0xE5 },
	{ 0x22, 0x7AB, 0xB4 },
	{ 0x22, 0x7AC, 0x1E },
	{ 0x22, 0x7AD, 0x80 },
	{ 0x22, 0x7A6, 0x3E },
	{ 0x22, 0x7A7, 0xA3 },
	{ 0x22, 0x7A8, 0x1F },
	{ 0x22, 0x7A9, 0x3E },
	{ 0x22, 0x7AA, 0xA3 },
	{ 0x22, 0x7AB, 0x1F },
	{ 0x22, 0x7AC, 0x1F },
	{ 0x22, 0x7AD, 0x80 },
	{ 0x22, 0x7A6, 0x84 },
	{ 0x22, 0x7A7, 0xCA },
	{ 0x22, 0x7A8, 0xF1 },
	{ 0x22, 0x7A9, 0x84 },
	{ 0x22, 0x7AA, 0xCA },
	{ 0x22, 0x7AB, 0xF1 },
	{ 0x22, 0x7AC, 0x20 },
	{ 0x22, 0x7AD, 0x80 },
	{ 0x22, 0x7A6, 0x3C },
	{ 0x22, 0x7A7, 0xD5 },
	{ 0x22, 0x7A8, 0x9C },
	{ 0x22, 0x7A9, 0x3C },
	{ 0x22, 0x7AA, 0xD5 },
	{ 0x22, 0x7AB, 0x9C },
	{ 0x22, 0x7AC, 0x21 },
	{ 0x22, 0x7AD, 0x80 },
	{ 0x22, 0x7A6, 0x7B },
	{ 0x22, 0x7A7, 0x35 },
	{ 0x22, 0x7A8, 0x0F },
	{ 0x22, 0x7A9, 0x7B },
	{ 0x22, 0x7AA, 0x35 },
	{ 0x22, 0x7AB, 0x0F },
	{ 0x22, 0x7AC, 0x22 },
	{ 0x22, 0x7AD, 0x80 },
	{ 0x22, 0x7A6, 0xC4 },
	{ 0x22, 0x7A7, 0x87 },
	{ 0x22, 0x7A8, 0x45 },
	{ 0x22, 0x7A9, 0xC4 },
	{ 0x22, 0x7AA, 0x87 },
	{ 0x22, 0x7AB, 0x45 },
	{ 0x22, 0x7AC, 0x23 },
	{ 0x22, 0x7AD, 0x80 },
	{ 0x22, 0x7A6, 0x3E },
	{ 0x22, 0x7A7, 0x0A },
	{ 0x22, 0x7A8, 0x78 },
	{ 0x22, 0x7A9, 0x3E },
	{ 0x22, 0x7AA, 0x0A },
	{ 0x22, 0x7AB, 0x78 },
	{ 0x22, 0x7AC, 0x24 },
	{ 0x22, 0x7AD, 0x80 },
	{ 0x22, 0x7A6, 0x88 },
	{ 0x22, 0x7A7, 0xE2 },
	{ 0x22, 0x7A8, 0x05 },
	{ 0x22, 0x7A9, 0x88 },
	{ 0x22, 0x7AA, 0xE2 },
	{ 0x22, 0x7AB, 0x05 },
	{ 0x22, 0x7AC, 0x25 },
	{ 0x22, 0x7AD, 0x80 },
	{ 0x22, 0x7A6, 0x3A },
	{ 0x22, 0x7A7, 0x1A },
	{ 0x22, 0x7A8, 0xA3 },
	{ 0x22, 0x7A9, 0x3A },
	{ 0x22, 0x7AA, 0x1A },
	{ 0x22, 0x7AB, 0xA3 },
	{ 0x22, 0x7AC, 0x26 },
	{ 0x22, 0x7AD, 0x80 },
	{ 0x22, 0x7A6, 0x77 },
	{ 0x22, 0x7A7, 0x1D },
	{ 0x22, 0x7A8, 0xFB },
	{ 0x22, 0x7A9, 0x77 },
	{ 0x22, 0x7AA, 0x1D },
	{ 0x22, 0x7AB, 0xFB },
	{ 0x22, 0x7AC, 0x27 },
	{ 0x22, 0x7AD, 0x80 },
	{ 0x22, 0x7A6, 0xC7 },
	{ 0x22, 0x7A7, 0xDA },
	{ 0x22, 0x7A8, 0xE5 },
	{ 0x22, 0x7A9, 0xC7 },
	{ 0x22, 0x7AA, 0xDA },
	{ 0x22, 0x7AB, 0xE5 },
	{ 0x22, 0x7AC, 0x28 },
	{ 0x22, 0x7AD, 0x80 },
	{ 0x22, 0x7A6, 0x40 },
	{ 0x22, 0x7A7, 0x00 },
	{ 0x22, 0x7A8, 0x00 },
	{ 0x22, 0x7A9, 0x40 },
	{ 0x22, 0x7AA, 0x00 },
	{ 0x22, 0x7AB, 0x00 },
	{ 0x22, 0x7AC, 0x29 },
	{ 0x22, 0x7AD, 0x80 },
	{ 0x22, 0x7A6, 0x8E },
	{ 0x22, 0x7A7, 0xD7 },
	{ 0x22, 0x7A8, 0x22 },
	{ 0x22, 0x7A9, 0x8E },
	{ 0x22, 0x7AA, 0xD7 },
	{ 0x22, 0x7AB, 0x22 },
	{ 0x22, 0x7AC, 0x2A },
	{ 0x22, 0x7AD, 0x80 },
	{ 0x22, 0x7A6, 0x35 },
	{ 0x22, 0x7A7, 0x26 },
	{ 0x22, 0x7A8, 0xC6 },
	{ 0x22, 0x7A9, 0x35 },
	{ 0x22, 0x7AA, 0x26 },
	{ 0x22, 0x7AB, 0xC6 },
	{ 0x22, 0x7AC, 0x2B },
	{ 0x22, 0x7AD, 0x80 },
	{ 0x22, 0x7A6, 0x71 },
	{ 0x22, 0x7A7, 0x28 },
	{ 0x22, 0x7A8, 0xDE },
	{ 0x22, 0x7A9, 0x71 },
	{ 0x22, 0x7AA, 0x28 },
	{ 0x22, 0x7AB, 0xDE },
	{ 0x22, 0x7AC, 0x2C },
	{ 0x22, 0x7AD, 0x80 },
	{ 0x22, 0x7A6, 0xCA },
	{ 0x22, 0x7A7, 0xD9 },
	{ 0x22, 0x7A8, 0x3A },
	{ 0x22, 0x7A9, 0xCA },
	{ 0x22, 0x7AA, 0xD9 },
	{ 0x22, 0x7AB, 0x3A },
	{ 0x22, 0x7AC, 0x2D },
	{ 0x22, 0x7AD, 0x80 },
	{ 0x22, 0x7A6, 0x40 },
	{ 0x22, 0x7A7, 0x00 },
	{ 0x22, 0x7A8, 0x00 },
	{ 0x22, 0x7A9, 0x40 },
	{ 0x22, 0x7AA, 0x00 },
	{ 0x22, 0x7AB, 0x00 },
	{ 0x22, 0x7AC, 0x2E },
	{ 0x22, 0x7AD, 0x80 },
	{ 0x22, 0x7A6, 0x93 },
	{ 0x22, 0x7A7, 0x5E },
	{ 0x22, 0x7A8, 0xD8 },
	{ 0x22, 0x7A9, 0x93 },
	{ 0x22, 0x7AA, 0x5E },
	{ 0x22, 0x7AB, 0xD8 },
	{ 0x22, 0x7AC, 0x2F },
	{ 0x22, 0x7AD, 0x80 },
	{ 0x22, 0x7A6, 0x32 },
	{ 0x22, 0x7A7, 0xB7 },
	{ 0x22, 0x7A8, 0xB1 },
	{ 0x22, 0x7A9, 0x32 },
	{ 0x22, 0x7AA, 0xB7 },
	{ 0x22, 0x7AB, 0xB1 },
	{ 0x22, 0x7AC, 0x30 },
	{ 0x22, 0x7AD, 0x80 },
	{ 0x22, 0x7A6, 0x6C },
	{ 0x22, 0x7A7, 0xA1 },
	{ 0x22, 0x7A8, 0x28 },
	{ 0x22, 0x7A9, 0x6C },
	{ 0x22, 0x7AA, 0xA1 },
	{ 0x22, 0x7AB, 0x28 },
	{ 0x22, 0x7AC, 0x31 },
	{ 0x22, 0x7AD, 0x80 },
	{ 0x22, 0x7A6, 0xCD },
	{ 0x22, 0x7A7, 0x48 },
	{ 0x22, 0x7A8, 0x4F },
	{ 0x22, 0x7A9, 0xCD },
	{ 0x22, 0x7AA, 0x48 },
	{ 0x22, 0x7AB, 0x4F },
	{ 0x22, 0x7AC, 0x32 },
	{ 0x22, 0x7AD, 0x80 },
	{ 0x22, 0x7A6, 0x40 },
	{ 0x22, 0x7A7, 0x00 },
	{ 0x22, 0x7A8, 0x00 },
	{ 0x22, 0x7A9, 0x40 },
	{ 0x22, 0x7AA, 0x00 },
	{ 0x22, 0x7AB, 0x00 },
	{ 0x22, 0x7AC, 0x33 },
	{ 0x22, 0x7AD, 0x80 },
	/* common */
	{ 0x22, 0x782, 0xC1 },
	{ 0x22, 0x771, 0x2C },
	{ 0x22, 0x772, 0x2C },
	{ 0x22, 0x788, 0x04 },
	{ 0x01, 0x7B0, 0x08 },
	{}
};

static const struct hda_fixup stac92hd83xxx_fixups[] = {
	[STAC_92HD83XXX_REF] = {
		.type = HDA_FIXUP_PINS,
		.v.pins = ref92hd83xxx_pin_configs,
	},
	[STAC_92HD83XXX_PWR_REF] = {
		.type = HDA_FIXUP_PINS,
		.v.pins = ref92hd83xxx_pin_configs,
	},
	[STAC_DELL_S14] = {
		.type = HDA_FIXUP_PINS,
		.v.pins = dell_s14_pin_configs,
	},
	[STAC_DELL_VOSTRO_3500] = {
		.type = HDA_FIXUP_PINS,
		.v.pins = dell_vostro_3500_pin_configs,
	},
	[STAC_92HD83XXX_HP_cNB11_INTQUAD] = {
		.type = HDA_FIXUP_PINS,
		.v.pins = hp_cNB11_intquad_pin_configs,
		.chained = true,
		.chain_id = STAC_92HD83XXX_HP,
	},
	[STAC_92HD83XXX_HP] = {
		.type = HDA_FIXUP_FUNC,
		.v.func = stac92hd83xxx_fixup_hp,
	},
	[STAC_HP_DV7_4000] = {
		.type = HDA_FIXUP_PINS,
		.v.pins = hp_dv7_4000_pin_configs,
		.chained = true,
		.chain_id = STAC_92HD83XXX_HP,
	},
	[STAC_HP_ZEPHYR] = {
		.type = HDA_FIXUP_FUNC,
		.v.func = stac92hd83xxx_fixup_hp_zephyr,
		.chained = true,
		.chain_id = STAC_92HD83XXX_HP,
	},
	[STAC_92HD83XXX_HP_LED] = {
		.type = HDA_FIXUP_FUNC,
		.v.func = stac92hd83xxx_fixup_hp_led,
		.chained = true,
		.chain_id = STAC_92HD83XXX_HP,
	},
	[STAC_92HD83XXX_HP_INV_LED] = {
		.type = HDA_FIXUP_FUNC,
		.v.func = stac92hd83xxx_fixup_hp_inv_led,
		.chained = true,
		.chain_id = STAC_92HD83XXX_HP,
	},
	[STAC_92HD83XXX_HP_MIC_LED] = {
		.type = HDA_FIXUP_FUNC,
		.v.func = stac92hd83xxx_fixup_hp_mic_led,
		.chained = true,
		.chain_id = STAC_92HD83XXX_HP,
	},
	[STAC_HP_LED_GPIO10] = {
		.type = HDA_FIXUP_FUNC,
		.v.func = stac92hd83xxx_fixup_hp_led_gpio10,
		.chained = true,
		.chain_id = STAC_92HD83XXX_HP,
	},
	[STAC_92HD83XXX_HEADSET_JACK] = {
		.type = HDA_FIXUP_FUNC,
		.v.func = stac92hd83xxx_fixup_headset_jack,
	},
	[STAC_HP_ENVY_BASS] = {
		.type = HDA_FIXUP_PINS,
		.v.pins = (const struct hda_pintbl[]) {
			{ 0x0f, 0x90170111 },
			{}
		},
	},
	[STAC_HP_BNB13_EQ] = {
		.type = HDA_FIXUP_VERBS,
		.v.verbs = hp_bnb13_eq_verbs,
		.chained = true,
		.chain_id = STAC_92HD83XXX_HP_MIC_LED,
	},
	[STAC_HP_ENVY_TS_BASS] = {
		.type = HDA_FIXUP_PINS,
		.v.pins = (const struct hda_pintbl[]) {
			{ 0x10, 0x92170111 },
			{}
		},
	},
};

static const struct hda_model_fixup stac92hd83xxx_models[] = {
	{ .id = STAC_92HD83XXX_REF, .name = "ref" },
	{ .id = STAC_92HD83XXX_PWR_REF, .name = "mic-ref" },
	{ .id = STAC_DELL_S14, .name = "dell-s14" },
	{ .id = STAC_DELL_VOSTRO_3500, .name = "dell-vostro-3500" },
	{ .id = STAC_92HD83XXX_HP_cNB11_INTQUAD, .name = "hp_cNB11_intquad" },
	{ .id = STAC_HP_DV7_4000, .name = "hp-dv7-4000" },
	{ .id = STAC_HP_ZEPHYR, .name = "hp-zephyr" },
	{ .id = STAC_92HD83XXX_HP_LED, .name = "hp-led" },
	{ .id = STAC_92HD83XXX_HP_INV_LED, .name = "hp-inv-led" },
	{ .id = STAC_92HD83XXX_HP_MIC_LED, .name = "hp-mic-led" },
	{ .id = STAC_92HD83XXX_HEADSET_JACK, .name = "headset-jack" },
	{ .id = STAC_HP_ENVY_BASS, .name = "hp-envy-bass" },
	{ .id = STAC_HP_BNB13_EQ, .name = "hp-bnb13-eq" },
	{ .id = STAC_HP_ENVY_TS_BASS, .name = "hp-envy-ts-bass" },
	{}
};

static const struct snd_pci_quirk stac92hd83xxx_fixup_tbl[] = {
	/* SigmaTel reference board */
	SND_PCI_QUIRK(PCI_VENDOR_ID_INTEL, 0x2668,
		      "DFI LanParty", STAC_92HD83XXX_REF),
	SND_PCI_QUIRK(PCI_VENDOR_ID_DFI, 0x3101,
		      "DFI LanParty", STAC_92HD83XXX_REF),
	SND_PCI_QUIRK(PCI_VENDOR_ID_DELL, 0x02ba,
		      "unknown Dell", STAC_DELL_S14),
	SND_PCI_QUIRK(PCI_VENDOR_ID_DELL, 0x0532,
		      "Dell Latitude E6230", STAC_92HD83XXX_HEADSET_JACK),
	SND_PCI_QUIRK(PCI_VENDOR_ID_DELL, 0x0533,
		      "Dell Latitude E6330", STAC_92HD83XXX_HEADSET_JACK),
	SND_PCI_QUIRK(PCI_VENDOR_ID_DELL, 0x0534,
		      "Dell Latitude E6430", STAC_92HD83XXX_HEADSET_JACK),
	SND_PCI_QUIRK(PCI_VENDOR_ID_DELL, 0x0535,
		      "Dell Latitude E6530", STAC_92HD83XXX_HEADSET_JACK),
	SND_PCI_QUIRK(PCI_VENDOR_ID_DELL, 0x053c,
		      "Dell Latitude E5430", STAC_92HD83XXX_HEADSET_JACK),
	SND_PCI_QUIRK(PCI_VENDOR_ID_DELL, 0x053d,
		      "Dell Latitude E5530", STAC_92HD83XXX_HEADSET_JACK),
	SND_PCI_QUIRK(PCI_VENDOR_ID_DELL, 0x0549,
		      "Dell Latitude E5430", STAC_92HD83XXX_HEADSET_JACK),
	SND_PCI_QUIRK(PCI_VENDOR_ID_DELL, 0x057d,
		      "Dell Latitude E6430s", STAC_92HD83XXX_HEADSET_JACK),
	SND_PCI_QUIRK(PCI_VENDOR_ID_DELL, 0x0584,
		      "Dell Latitude E6430U", STAC_92HD83XXX_HEADSET_JACK),
	SND_PCI_QUIRK(PCI_VENDOR_ID_DELL, 0x1028,
		      "Dell Vostro 3500", STAC_DELL_VOSTRO_3500),
	SND_PCI_QUIRK(PCI_VENDOR_ID_HP, 0x1656,
			  "HP", STAC_92HD83XXX_HP_cNB11_INTQUAD),
	SND_PCI_QUIRK(PCI_VENDOR_ID_HP, 0x1657,
			  "HP", STAC_92HD83XXX_HP_cNB11_INTQUAD),
	SND_PCI_QUIRK(PCI_VENDOR_ID_HP, 0x1658,
			  "HP", STAC_92HD83XXX_HP_cNB11_INTQUAD),
	SND_PCI_QUIRK(PCI_VENDOR_ID_HP, 0x1659,
			  "HP Pavilion dv7", STAC_HP_DV7_4000),
	SND_PCI_QUIRK(PCI_VENDOR_ID_HP, 0x165A,
			  "HP", STAC_92HD83XXX_HP_cNB11_INTQUAD),
	SND_PCI_QUIRK(PCI_VENDOR_ID_HP, 0x165B,
			  "HP", STAC_92HD83XXX_HP_cNB11_INTQUAD),
	SND_PCI_QUIRK(PCI_VENDOR_ID_HP, 0x1888,
			  "HP Envy Spectre", STAC_HP_ENVY_BASS),
	SND_PCI_QUIRK(PCI_VENDOR_ID_HP, 0x1899,
			  "HP Folio 13", STAC_HP_LED_GPIO10),
	SND_PCI_QUIRK(PCI_VENDOR_ID_HP, 0x18df,
			  "HP Folio", STAC_HP_BNB13_EQ),
	SND_PCI_QUIRK(PCI_VENDOR_ID_HP, 0x18F8,
			  "HP bNB13", STAC_HP_BNB13_EQ),
	SND_PCI_QUIRK(PCI_VENDOR_ID_HP, 0x1909,
			  "HP bNB13", STAC_HP_BNB13_EQ),
	SND_PCI_QUIRK(PCI_VENDOR_ID_HP, 0x190A,
			  "HP bNB13", STAC_HP_BNB13_EQ),
	SND_PCI_QUIRK(PCI_VENDOR_ID_HP, 0x190e,
			  "HP ENVY TS", STAC_HP_ENVY_TS_BASS),
	SND_PCI_QUIRK(PCI_VENDOR_ID_HP, 0x1940,
			  "HP bNB13", STAC_HP_BNB13_EQ),
	SND_PCI_QUIRK(PCI_VENDOR_ID_HP, 0x1941,
			  "HP bNB13", STAC_HP_BNB13_EQ),
	SND_PCI_QUIRK(PCI_VENDOR_ID_HP, 0x1942,
			  "HP bNB13", STAC_HP_BNB13_EQ),
	SND_PCI_QUIRK(PCI_VENDOR_ID_HP, 0x1943,
			  "HP bNB13", STAC_HP_BNB13_EQ),
	SND_PCI_QUIRK(PCI_VENDOR_ID_HP, 0x1944,
			  "HP bNB13", STAC_HP_BNB13_EQ),
	SND_PCI_QUIRK(PCI_VENDOR_ID_HP, 0x1945,
			  "HP bNB13", STAC_HP_BNB13_EQ),
	SND_PCI_QUIRK(PCI_VENDOR_ID_HP, 0x1946,
			  "HP bNB13", STAC_HP_BNB13_EQ),
	SND_PCI_QUIRK(PCI_VENDOR_ID_HP, 0x1948,
			  "HP bNB13", STAC_HP_BNB13_EQ),
	SND_PCI_QUIRK(PCI_VENDOR_ID_HP, 0x1949,
			  "HP bNB13", STAC_HP_BNB13_EQ),
	SND_PCI_QUIRK(PCI_VENDOR_ID_HP, 0x194A,
			  "HP bNB13", STAC_HP_BNB13_EQ),
	SND_PCI_QUIRK(PCI_VENDOR_ID_HP, 0x194B,
			  "HP bNB13", STAC_HP_BNB13_EQ),
	SND_PCI_QUIRK(PCI_VENDOR_ID_HP, 0x194C,
			  "HP bNB13", STAC_HP_BNB13_EQ),
	SND_PCI_QUIRK(PCI_VENDOR_ID_HP, 0x194E,
			  "HP bNB13", STAC_HP_BNB13_EQ),
	SND_PCI_QUIRK(PCI_VENDOR_ID_HP, 0x194F,
			  "HP bNB13", STAC_HP_BNB13_EQ),
	SND_PCI_QUIRK(PCI_VENDOR_ID_HP, 0x1950,
			  "HP bNB13", STAC_HP_BNB13_EQ),
	SND_PCI_QUIRK(PCI_VENDOR_ID_HP, 0x1951,
			  "HP bNB13", STAC_HP_BNB13_EQ),
	SND_PCI_QUIRK(PCI_VENDOR_ID_HP, 0x195A,
			  "HP bNB13", STAC_HP_BNB13_EQ),
	SND_PCI_QUIRK(PCI_VENDOR_ID_HP, 0x195B,
			  "HP bNB13", STAC_HP_BNB13_EQ),
	SND_PCI_QUIRK(PCI_VENDOR_ID_HP, 0x195C,
			  "HP bNB13", STAC_HP_BNB13_EQ),
	SND_PCI_QUIRK(PCI_VENDOR_ID_HP, 0x1991,
			  "HP bNB13", STAC_HP_BNB13_EQ),
	SND_PCI_QUIRK(PCI_VENDOR_ID_HP, 0x2103,
			  "HP bNB13", STAC_HP_BNB13_EQ),
	SND_PCI_QUIRK(PCI_VENDOR_ID_HP, 0x2104,
			  "HP bNB13", STAC_HP_BNB13_EQ),
	SND_PCI_QUIRK(PCI_VENDOR_ID_HP, 0x2105,
			  "HP bNB13", STAC_HP_BNB13_EQ),
	SND_PCI_QUIRK(PCI_VENDOR_ID_HP, 0x2106,
			  "HP bNB13", STAC_HP_BNB13_EQ),
	SND_PCI_QUIRK(PCI_VENDOR_ID_HP, 0x2107,
			  "HP bNB13", STAC_HP_BNB13_EQ),
	SND_PCI_QUIRK(PCI_VENDOR_ID_HP, 0x2108,
			  "HP bNB13", STAC_HP_BNB13_EQ),
	SND_PCI_QUIRK(PCI_VENDOR_ID_HP, 0x2109,
			  "HP bNB13", STAC_HP_BNB13_EQ),
	SND_PCI_QUIRK(PCI_VENDOR_ID_HP, 0x210A,
			  "HP bNB13", STAC_HP_BNB13_EQ),
	SND_PCI_QUIRK(PCI_VENDOR_ID_HP, 0x210B,
			  "HP bNB13", STAC_HP_BNB13_EQ),
	SND_PCI_QUIRK(PCI_VENDOR_ID_HP, 0x211C,
			  "HP bNB13", STAC_HP_BNB13_EQ),
	SND_PCI_QUIRK(PCI_VENDOR_ID_HP, 0x211D,
			  "HP bNB13", STAC_HP_BNB13_EQ),
	SND_PCI_QUIRK(PCI_VENDOR_ID_HP, 0x211E,
			  "HP bNB13", STAC_HP_BNB13_EQ),
	SND_PCI_QUIRK(PCI_VENDOR_ID_HP, 0x211F,
			  "HP bNB13", STAC_HP_BNB13_EQ),
	SND_PCI_QUIRK(PCI_VENDOR_ID_HP, 0x2120,
			  "HP bNB13", STAC_HP_BNB13_EQ),
	SND_PCI_QUIRK(PCI_VENDOR_ID_HP, 0x2121,
			  "HP bNB13", STAC_HP_BNB13_EQ),
	SND_PCI_QUIRK(PCI_VENDOR_ID_HP, 0x2122,
			  "HP bNB13", STAC_HP_BNB13_EQ),
	SND_PCI_QUIRK(PCI_VENDOR_ID_HP, 0x2123,
			  "HP bNB13", STAC_HP_BNB13_EQ),
	SND_PCI_QUIRK(PCI_VENDOR_ID_HP, 0x213E,
			  "HP bNB13", STAC_HP_BNB13_EQ),
	SND_PCI_QUIRK(PCI_VENDOR_ID_HP, 0x213F,
			  "HP bNB13", STAC_HP_BNB13_EQ),
	SND_PCI_QUIRK(PCI_VENDOR_ID_HP, 0x2140,
			  "HP bNB13", STAC_HP_BNB13_EQ),
	SND_PCI_QUIRK(PCI_VENDOR_ID_HP, 0x21B2,
			  "HP bNB13", STAC_HP_BNB13_EQ),
	SND_PCI_QUIRK(PCI_VENDOR_ID_HP, 0x21B3,
			  "HP bNB13", STAC_HP_BNB13_EQ),
	SND_PCI_QUIRK(PCI_VENDOR_ID_HP, 0x21B5,
			  "HP bNB13", STAC_HP_BNB13_EQ),
	SND_PCI_QUIRK(PCI_VENDOR_ID_HP, 0x21B6,
			  "HP bNB13", STAC_HP_BNB13_EQ),
	SND_PCI_QUIRK_MASK(PCI_VENDOR_ID_HP, 0xff00, 0x1900,
			  "HP", STAC_92HD83XXX_HP_MIC_LED),
	SND_PCI_QUIRK_MASK(PCI_VENDOR_ID_HP, 0xff00, 0x2000,
			  "HP", STAC_92HD83XXX_HP_MIC_LED),
	SND_PCI_QUIRK_MASK(PCI_VENDOR_ID_HP, 0xff00, 0x2100,
			  "HP", STAC_92HD83XXX_HP_MIC_LED),
	SND_PCI_QUIRK(PCI_VENDOR_ID_HP, 0x3388,
			  "HP", STAC_92HD83XXX_HP_cNB11_INTQUAD),
	SND_PCI_QUIRK(PCI_VENDOR_ID_HP, 0x3389,
			  "HP", STAC_92HD83XXX_HP_cNB11_INTQUAD),
	SND_PCI_QUIRK(PCI_VENDOR_ID_HP, 0x355B,
			  "HP", STAC_92HD83XXX_HP_cNB11_INTQUAD),
	SND_PCI_QUIRK(PCI_VENDOR_ID_HP, 0x355C,
			  "HP", STAC_92HD83XXX_HP_cNB11_INTQUAD),
	SND_PCI_QUIRK(PCI_VENDOR_ID_HP, 0x355D,
			  "HP", STAC_92HD83XXX_HP_cNB11_INTQUAD),
	SND_PCI_QUIRK(PCI_VENDOR_ID_HP, 0x355E,
			  "HP", STAC_92HD83XXX_HP_cNB11_INTQUAD),
	SND_PCI_QUIRK(PCI_VENDOR_ID_HP, 0x355F,
			  "HP", STAC_92HD83XXX_HP_cNB11_INTQUAD),
	SND_PCI_QUIRK(PCI_VENDOR_ID_HP, 0x3560,
			  "HP", STAC_92HD83XXX_HP_cNB11_INTQUAD),
	SND_PCI_QUIRK(PCI_VENDOR_ID_HP, 0x358B,
			  "HP", STAC_92HD83XXX_HP_cNB11_INTQUAD),
	SND_PCI_QUIRK(PCI_VENDOR_ID_HP, 0x358C,
			  "HP", STAC_92HD83XXX_HP_cNB11_INTQUAD),
	SND_PCI_QUIRK(PCI_VENDOR_ID_HP, 0x358D,
			  "HP", STAC_92HD83XXX_HP_cNB11_INTQUAD),
	SND_PCI_QUIRK(PCI_VENDOR_ID_HP, 0x3591,
			  "HP", STAC_92HD83XXX_HP_cNB11_INTQUAD),
	SND_PCI_QUIRK(PCI_VENDOR_ID_HP, 0x3592,
			  "HP", STAC_92HD83XXX_HP_cNB11_INTQUAD),
	SND_PCI_QUIRK(PCI_VENDOR_ID_HP, 0x3593,
			  "HP", STAC_92HD83XXX_HP_cNB11_INTQUAD),
	SND_PCI_QUIRK(PCI_VENDOR_ID_HP, 0x3561,
			  "HP", STAC_HP_ZEPHYR),
	SND_PCI_QUIRK(PCI_VENDOR_ID_HP, 0x3660,
			  "HP Mini", STAC_92HD83XXX_HP_LED),
	SND_PCI_QUIRK(PCI_VENDOR_ID_HP, 0x144E,
			  "HP Pavilion dv5", STAC_92HD83XXX_HP_INV_LED),
	SND_PCI_QUIRK(PCI_VENDOR_ID_HP, 0x148a,
		      "HP Mini", STAC_92HD83XXX_HP_LED),
	SND_PCI_QUIRK_VENDOR(PCI_VENDOR_ID_HP, "HP", STAC_92HD83XXX_HP),
	{} /* terminator */
};

/* HP dv7 bass switch - GPIO5 */
#define stac_hp_bass_gpio_info	snd_ctl_boolean_mono_info
static int stac_hp_bass_gpio_get(struct snd_kcontrol *kcontrol,
				 struct snd_ctl_elem_value *ucontrol)
{
	struct hda_codec *codec = snd_kcontrol_chip(kcontrol);
	struct sigmatel_spec *spec = codec->spec;
	ucontrol->value.integer.value[0] = !!(spec->gpio_data & 0x20);
	return 0;
}

static int stac_hp_bass_gpio_put(struct snd_kcontrol *kcontrol,
				 struct snd_ctl_elem_value *ucontrol)
{
	struct hda_codec *codec = snd_kcontrol_chip(kcontrol);
	struct sigmatel_spec *spec = codec->spec;
	unsigned int gpio_data;

	gpio_data = (spec->gpio_data & ~0x20) |
		(ucontrol->value.integer.value[0] ? 0x20 : 0);
	if (gpio_data == spec->gpio_data)
		return 0;
	spec->gpio_data = gpio_data;
	stac_gpio_set(codec, spec->gpio_mask, spec->gpio_dir, spec->gpio_data);
	return 1;
}

static const struct snd_kcontrol_new stac_hp_bass_sw_ctrl = {
	.iface = SNDRV_CTL_ELEM_IFACE_MIXER,
	.info = stac_hp_bass_gpio_info,
	.get = stac_hp_bass_gpio_get,
	.put = stac_hp_bass_gpio_put,
};

static int stac_add_hp_bass_switch(struct hda_codec *codec)
{
	struct sigmatel_spec *spec = codec->spec;

	if (!snd_hda_gen_add_kctl(&spec->gen, "Bass Speaker Playback Switch",
				  &stac_hp_bass_sw_ctrl))
		return -ENOMEM;

	spec->gpio_mask |= 0x20;
	spec->gpio_dir |= 0x20;
	spec->gpio_data |= 0x20;
	return 0;
}

static const struct hda_pintbl ref92hd71bxx_pin_configs[] = {
	{ 0x0a, 0x02214030 },
	{ 0x0b, 0x02a19040 },
	{ 0x0c, 0x01a19020 },
	{ 0x0d, 0x01014010 },
	{ 0x0e, 0x0181302e },
	{ 0x0f, 0x01014010 },
	{ 0x14, 0x01019020 },
	{ 0x18, 0x90a000f0 },
	{ 0x19, 0x90a000f0 },
	{ 0x1e, 0x01452050 },
	{ 0x1f, 0x01452050 },
	{}
};

static const struct hda_pintbl dell_m4_1_pin_configs[] = {
	{ 0x0a, 0x0421101f },
	{ 0x0b, 0x04a11221 },
	{ 0x0c, 0x40f000f0 },
	{ 0x0d, 0x90170110 },
	{ 0x0e, 0x23a1902e },
	{ 0x0f, 0x23014250 },
	{ 0x14, 0x40f000f0 },
	{ 0x18, 0x90a000f0 },
	{ 0x19, 0x40f000f0 },
	{ 0x1e, 0x4f0000f0 },
	{ 0x1f, 0x4f0000f0 },
	{}
};

static const struct hda_pintbl dell_m4_2_pin_configs[] = {
	{ 0x0a, 0x0421101f },
	{ 0x0b, 0x04a11221 },
	{ 0x0c, 0x90a70330 },
	{ 0x0d, 0x90170110 },
	{ 0x0e, 0x23a1902e },
	{ 0x0f, 0x23014250 },
	{ 0x14, 0x40f000f0 },
	{ 0x18, 0x40f000f0 },
	{ 0x19, 0x40f000f0 },
	{ 0x1e, 0x044413b0 },
	{ 0x1f, 0x044413b0 },
	{}
};

static const struct hda_pintbl dell_m4_3_pin_configs[] = {
	{ 0x0a, 0x0421101f },
	{ 0x0b, 0x04a11221 },
	{ 0x0c, 0x90a70330 },
	{ 0x0d, 0x90170110 },
	{ 0x0e, 0x40f000f0 },
	{ 0x0f, 0x40f000f0 },
	{ 0x14, 0x40f000f0 },
	{ 0x18, 0x90a000f0 },
	{ 0x19, 0x40f000f0 },
	{ 0x1e, 0x044413b0 },
	{ 0x1f, 0x044413b0 },
	{}
};

static void stac92hd71bxx_fixup_ref(struct hda_codec *codec,
				    const struct hda_fixup *fix, int action)
{
	struct sigmatel_spec *spec = codec->spec;

	if (action != HDA_FIXUP_ACT_PRE_PROBE)
		return;

	snd_hda_apply_pincfgs(codec, ref92hd71bxx_pin_configs);
	spec->gpio_mask = spec->gpio_dir = spec->gpio_data = 0;
}

static void stac92hd71bxx_fixup_hp_m4(struct hda_codec *codec,
				      const struct hda_fixup *fix, int action)
{
	struct sigmatel_spec *spec = codec->spec;
	struct hda_jack_callback *jack;

	if (action != HDA_FIXUP_ACT_PRE_PROBE)
		return;

	/* Enable VREF power saving on GPIO1 detect */
	snd_hda_codec_write_cache(codec, codec->afg, 0,
				  AC_VERB_SET_GPIO_UNSOLICITED_RSP_MASK, 0x02);
	jack = snd_hda_jack_detect_enable_callback(codec, codec->afg,
						   stac_vref_event);
	if (!IS_ERR(jack))
		jack->private_data = 0x02;

	spec->gpio_mask |= 0x02;

	/* enable internal microphone */
	snd_hda_codec_set_pincfg(codec, 0x0e, 0x01813040);
}

static void stac92hd71bxx_fixup_hp_dv4(struct hda_codec *codec,
				       const struct hda_fixup *fix, int action)
{
	struct sigmatel_spec *spec = codec->spec;

	if (action != HDA_FIXUP_ACT_PRE_PROBE)
		return;
	spec->gpio_led = 0x01;
}

static void stac92hd71bxx_fixup_hp_dv5(struct hda_codec *codec,
				       const struct hda_fixup *fix, int action)
{
	unsigned int cap;

	switch (action) {
	case HDA_FIXUP_ACT_PRE_PROBE:
		snd_hda_codec_set_pincfg(codec, 0x0d, 0x90170010);
		break;

	case HDA_FIXUP_ACT_PROBE:
		/* enable bass on HP dv7 */
		cap = snd_hda_param_read(codec, 0x1, AC_PAR_GPIO_CAP);
		cap &= AC_GPIO_IO_COUNT;
		if (cap >= 6)
			stac_add_hp_bass_switch(codec);
		break;
	}
}

static void stac92hd71bxx_fixup_hp_hdx(struct hda_codec *codec,
				       const struct hda_fixup *fix, int action)
{
	struct sigmatel_spec *spec = codec->spec;

	if (action != HDA_FIXUP_ACT_PRE_PROBE)
		return;
	spec->gpio_led = 0x08;
}


static void stac92hd71bxx_fixup_hp(struct hda_codec *codec,
				   const struct hda_fixup *fix, int action)
{
	struct sigmatel_spec *spec = codec->spec;

	if (action != HDA_FIXUP_ACT_PRE_PROBE)
		return;

	if (hp_blike_system(codec->subsystem_id)) {
		unsigned int pin_cfg = snd_hda_codec_get_pincfg(codec, 0x0f);
		if (get_defcfg_device(pin_cfg) == AC_JACK_LINE_OUT ||
			get_defcfg_device(pin_cfg) == AC_JACK_SPEAKER  ||
			get_defcfg_device(pin_cfg) == AC_JACK_HP_OUT) {
			/* It was changed in the BIOS to just satisfy MS DTM.
			 * Lets turn it back into slaved HP
			 */
			pin_cfg = (pin_cfg & (~AC_DEFCFG_DEVICE))
					| (AC_JACK_HP_OUT <<
						AC_DEFCFG_DEVICE_SHIFT);
			pin_cfg = (pin_cfg & (~(AC_DEFCFG_DEF_ASSOC
							| AC_DEFCFG_SEQUENCE)))
								| 0x1f;
			snd_hda_codec_set_pincfg(codec, 0x0f, pin_cfg);
		}
	}

	if (find_mute_led_cfg(codec, 1))
		codec_dbg(codec, "mute LED gpio %d polarity %d\n",
				spec->gpio_led,
				spec->gpio_led_polarity);

}

static const struct hda_fixup stac92hd71bxx_fixups[] = {
	[STAC_92HD71BXX_REF] = {
		.type = HDA_FIXUP_FUNC,
		.v.func = stac92hd71bxx_fixup_ref,
	},
	[STAC_DELL_M4_1] = {
		.type = HDA_FIXUP_PINS,
		.v.pins = dell_m4_1_pin_configs,
	},
	[STAC_DELL_M4_2] = {
		.type = HDA_FIXUP_PINS,
		.v.pins = dell_m4_2_pin_configs,
	},
	[STAC_DELL_M4_3] = {
		.type = HDA_FIXUP_PINS,
		.v.pins = dell_m4_3_pin_configs,
	},
	[STAC_HP_M4] = {
		.type = HDA_FIXUP_FUNC,
		.v.func = stac92hd71bxx_fixup_hp_m4,
		.chained = true,
		.chain_id = STAC_92HD71BXX_HP,
	},
	[STAC_HP_DV4] = {
		.type = HDA_FIXUP_FUNC,
		.v.func = stac92hd71bxx_fixup_hp_dv4,
		.chained = true,
		.chain_id = STAC_HP_DV5,
	},
	[STAC_HP_DV5] = {
		.type = HDA_FIXUP_FUNC,
		.v.func = stac92hd71bxx_fixup_hp_dv5,
		.chained = true,
		.chain_id = STAC_92HD71BXX_HP,
	},
	[STAC_HP_HDX] = {
		.type = HDA_FIXUP_FUNC,
		.v.func = stac92hd71bxx_fixup_hp_hdx,
		.chained = true,
		.chain_id = STAC_92HD71BXX_HP,
	},
	[STAC_92HD71BXX_HP] = {
		.type = HDA_FIXUP_FUNC,
		.v.func = stac92hd71bxx_fixup_hp,
	},
};

static const struct hda_model_fixup stac92hd71bxx_models[] = {
	{ .id = STAC_92HD71BXX_REF, .name = "ref" },
	{ .id = STAC_DELL_M4_1, .name = "dell-m4-1" },
	{ .id = STAC_DELL_M4_2, .name = "dell-m4-2" },
	{ .id = STAC_DELL_M4_3, .name = "dell-m4-3" },
	{ .id = STAC_HP_M4, .name = "hp-m4" },
	{ .id = STAC_HP_DV4, .name = "hp-dv4" },
	{ .id = STAC_HP_DV5, .name = "hp-dv5" },
	{ .id = STAC_HP_HDX, .name = "hp-hdx" },
	{ .id = STAC_HP_DV4, .name = "hp-dv4-1222nr" },
	{}
};

static const struct snd_pci_quirk stac92hd71bxx_fixup_tbl[] = {
	/* SigmaTel reference board */
	SND_PCI_QUIRK(PCI_VENDOR_ID_INTEL, 0x2668,
		      "DFI LanParty", STAC_92HD71BXX_REF),
	SND_PCI_QUIRK(PCI_VENDOR_ID_DFI, 0x3101,
		      "DFI LanParty", STAC_92HD71BXX_REF),
	SND_PCI_QUIRK_MASK(PCI_VENDOR_ID_HP, 0xfff0, 0x1720,
			  "HP", STAC_HP_DV5),
	SND_PCI_QUIRK_MASK(PCI_VENDOR_ID_HP, 0xfff0, 0x3080,
		      "HP", STAC_HP_DV5),
	SND_PCI_QUIRK_MASK(PCI_VENDOR_ID_HP, 0xfff0, 0x30f0,
		      "HP dv4-7", STAC_HP_DV4),
	SND_PCI_QUIRK_MASK(PCI_VENDOR_ID_HP, 0xfff0, 0x3600,
		      "HP dv4-7", STAC_HP_DV5),
	SND_PCI_QUIRK(PCI_VENDOR_ID_HP, 0x3610,
		      "HP HDX", STAC_HP_HDX),  /* HDX18 */
	SND_PCI_QUIRK(PCI_VENDOR_ID_HP, 0x361a,
		      "HP mini 1000", STAC_HP_M4),
	SND_PCI_QUIRK(PCI_VENDOR_ID_HP, 0x361b,
		      "HP HDX", STAC_HP_HDX),  /* HDX16 */
	SND_PCI_QUIRK_MASK(PCI_VENDOR_ID_HP, 0xfff0, 0x3620,
		      "HP dv6", STAC_HP_DV5),
	SND_PCI_QUIRK(PCI_VENDOR_ID_HP, 0x3061,
		      "HP dv6", STAC_HP_DV5), /* HP dv6-1110ax */
	SND_PCI_QUIRK(PCI_VENDOR_ID_HP, 0x363e,
		      "HP DV6", STAC_HP_DV5),
	SND_PCI_QUIRK_MASK(PCI_VENDOR_ID_HP, 0xfff0, 0x7010,
		      "HP", STAC_HP_DV5),
	SND_PCI_QUIRK_VENDOR(PCI_VENDOR_ID_HP, "HP", STAC_92HD71BXX_HP),
	SND_PCI_QUIRK(PCI_VENDOR_ID_DELL, 0x0233,
				"unknown Dell", STAC_DELL_M4_1),
	SND_PCI_QUIRK(PCI_VENDOR_ID_DELL, 0x0234,
				"unknown Dell", STAC_DELL_M4_1),
	SND_PCI_QUIRK(PCI_VENDOR_ID_DELL, 0x0250,
				"unknown Dell", STAC_DELL_M4_1),
	SND_PCI_QUIRK(PCI_VENDOR_ID_DELL, 0x024f,
				"unknown Dell", STAC_DELL_M4_1),
	SND_PCI_QUIRK(PCI_VENDOR_ID_DELL, 0x024d,
				"unknown Dell", STAC_DELL_M4_1),
	SND_PCI_QUIRK(PCI_VENDOR_ID_DELL, 0x0251,
				"unknown Dell", STAC_DELL_M4_1),
	SND_PCI_QUIRK(PCI_VENDOR_ID_DELL, 0x0277,
				"unknown Dell", STAC_DELL_M4_1),
	SND_PCI_QUIRK(PCI_VENDOR_ID_DELL, 0x0263,
				"unknown Dell", STAC_DELL_M4_2),
	SND_PCI_QUIRK(PCI_VENDOR_ID_DELL, 0x0265,
				"unknown Dell", STAC_DELL_M4_2),
	SND_PCI_QUIRK(PCI_VENDOR_ID_DELL, 0x0262,
				"unknown Dell", STAC_DELL_M4_2),
	SND_PCI_QUIRK(PCI_VENDOR_ID_DELL, 0x0264,
				"unknown Dell", STAC_DELL_M4_2),
	SND_PCI_QUIRK(PCI_VENDOR_ID_DELL, 0x02aa,
				"unknown Dell", STAC_DELL_M4_3),
	{} /* terminator */
};

static const struct hda_pintbl ref922x_pin_configs[] = {
	{ 0x0a, 0x01014010 },
	{ 0x0b, 0x01016011 },
	{ 0x0c, 0x01012012 },
	{ 0x0d, 0x0221401f },
	{ 0x0e, 0x01813122 },
	{ 0x0f, 0x01011014 },
	{ 0x10, 0x01441030 },
	{ 0x11, 0x01c41030 },
	{ 0x15, 0x40000100 },
	{ 0x1b, 0x40000100 },
	{}
};

/*
    STAC 922X pin configs for
    102801A7
    102801AB
    102801A9
    102801D1
    102801D2
*/
static const struct hda_pintbl dell_922x_d81_pin_configs[] = {
	{ 0x0a, 0x02214030 },
	{ 0x0b, 0x01a19021 },
	{ 0x0c, 0x01111012 },
	{ 0x0d, 0x01114010 },
	{ 0x0e, 0x02a19020 },
	{ 0x0f, 0x01117011 },
	{ 0x10, 0x400001f0 },
	{ 0x11, 0x400001f1 },
	{ 0x15, 0x01813122 },
	{ 0x1b, 0x400001f2 },
	{}
};

/*
    STAC 922X pin configs for
    102801AC
    102801D0
*/
static const struct hda_pintbl dell_922x_d82_pin_configs[] = {
	{ 0x0a, 0x02214030 },
	{ 0x0b, 0x01a19021 },
	{ 0x0c, 0x01111012 },
	{ 0x0d, 0x01114010 },
	{ 0x0e, 0x02a19020 },
	{ 0x0f, 0x01117011 },
	{ 0x10, 0x01451140 },
	{ 0x11, 0x400001f0 },
	{ 0x15, 0x01813122 },
	{ 0x1b, 0x400001f1 },
	{}
};

/*
    STAC 922X pin configs for
    102801BF
*/
static const struct hda_pintbl dell_922x_m81_pin_configs[] = {
	{ 0x0a, 0x0321101f },
	{ 0x0b, 0x01112024 },
	{ 0x0c, 0x01111222 },
	{ 0x0d, 0x91174220 },
	{ 0x0e, 0x03a11050 },
	{ 0x0f, 0x01116221 },
	{ 0x10, 0x90a70330 },
	{ 0x11, 0x01452340 },
	{ 0x15, 0x40C003f1 },
	{ 0x1b, 0x405003f0 },
	{}
};

/*
    STAC 9221 A1 pin configs for
    102801D7 (Dell XPS M1210)
*/
static const struct hda_pintbl dell_922x_m82_pin_configs[] = {
	{ 0x0a, 0x02211211 },
	{ 0x0b, 0x408103ff },
	{ 0x0c, 0x02a1123e },
	{ 0x0d, 0x90100310 },
	{ 0x0e, 0x408003f1 },
	{ 0x0f, 0x0221121f },
	{ 0x10, 0x03451340 },
	{ 0x11, 0x40c003f2 },
	{ 0x15, 0x508003f3 },
	{ 0x1b, 0x405003f4 },
	{}
};

static const struct hda_pintbl d945gtp3_pin_configs[] = {
	{ 0x0a, 0x0221401f },
	{ 0x0b, 0x01a19022 },
	{ 0x0c, 0x01813021 },
	{ 0x0d, 0x01014010 },
	{ 0x0e, 0x40000100 },
	{ 0x0f, 0x40000100 },
	{ 0x10, 0x40000100 },
	{ 0x11, 0x40000100 },
	{ 0x15, 0x02a19120 },
	{ 0x1b, 0x40000100 },
	{}
};

static const struct hda_pintbl d945gtp5_pin_configs[] = {
	{ 0x0a, 0x0221401f },
	{ 0x0b, 0x01011012 },
	{ 0x0c, 0x01813024 },
	{ 0x0d, 0x01014010 },
	{ 0x0e, 0x01a19021 },
	{ 0x0f, 0x01016011 },
	{ 0x10, 0x01452130 },
	{ 0x11, 0x40000100 },
	{ 0x15, 0x02a19320 },
	{ 0x1b, 0x40000100 },
	{}
};

static const struct hda_pintbl intel_mac_v1_pin_configs[] = {
	{ 0x0a, 0x0121e21f },
	{ 0x0b, 0x400000ff },
	{ 0x0c, 0x9017e110 },
	{ 0x0d, 0x400000fd },
	{ 0x0e, 0x400000fe },
	{ 0x0f, 0x0181e020 },
	{ 0x10, 0x1145e030 },
	{ 0x11, 0x11c5e240 },
	{ 0x15, 0x400000fc },
	{ 0x1b, 0x400000fb },
	{}
};

static const struct hda_pintbl intel_mac_v2_pin_configs[] = {
	{ 0x0a, 0x0121e21f },
	{ 0x0b, 0x90a7012e },
	{ 0x0c, 0x9017e110 },
	{ 0x0d, 0x400000fd },
	{ 0x0e, 0x400000fe },
	{ 0x0f, 0x0181e020 },
	{ 0x10, 0x1145e230 },
	{ 0x11, 0x500000fa },
	{ 0x15, 0x400000fc },
	{ 0x1b, 0x400000fb },
	{}
};

static const struct hda_pintbl intel_mac_v3_pin_configs[] = {
	{ 0x0a, 0x0121e21f },
	{ 0x0b, 0x90a7012e },
	{ 0x0c, 0x9017e110 },
	{ 0x0d, 0x400000fd },
	{ 0x0e, 0x400000fe },
	{ 0x0f, 0x0181e020 },
	{ 0x10, 0x1145e230 },
	{ 0x11, 0x11c5e240 },
	{ 0x15, 0x400000fc },
	{ 0x1b, 0x400000fb },
	{}
};

static const struct hda_pintbl intel_mac_v4_pin_configs[] = {
	{ 0x0a, 0x0321e21f },
	{ 0x0b, 0x03a1e02e },
	{ 0x0c, 0x9017e110 },
	{ 0x0d, 0x9017e11f },
	{ 0x0e, 0x400000fe },
	{ 0x0f, 0x0381e020 },
	{ 0x10, 0x1345e230 },
	{ 0x11, 0x13c5e240 },
	{ 0x15, 0x400000fc },
	{ 0x1b, 0x400000fb },
	{}
};

static const struct hda_pintbl intel_mac_v5_pin_configs[] = {
	{ 0x0a, 0x0321e21f },
	{ 0x0b, 0x03a1e02e },
	{ 0x0c, 0x9017e110 },
	{ 0x0d, 0x9017e11f },
	{ 0x0e, 0x400000fe },
	{ 0x0f, 0x0381e020 },
	{ 0x10, 0x1345e230 },
	{ 0x11, 0x13c5e240 },
	{ 0x15, 0x400000fc },
	{ 0x1b, 0x400000fb },
	{}
};

static const struct hda_pintbl ecs202_pin_configs[] = {
	{ 0x0a, 0x0221401f },
	{ 0x0b, 0x02a19020 },
	{ 0x0c, 0x01a19020 },
	{ 0x0d, 0x01114010 },
	{ 0x0e, 0x408000f0 },
	{ 0x0f, 0x01813022 },
	{ 0x10, 0x074510a0 },
	{ 0x11, 0x40c400f1 },
	{ 0x15, 0x9037012e },
	{ 0x1b, 0x40e000f2 },
	{}
};

/* codec SSIDs for Intel Mac sharing the same PCI SSID 8384:7680 */
static const struct snd_pci_quirk stac922x_intel_mac_fixup_tbl[] = {
	SND_PCI_QUIRK(0x0000, 0x0100, "Mac Mini", STAC_INTEL_MAC_V3),
	SND_PCI_QUIRK(0x106b, 0x0800, "Mac", STAC_INTEL_MAC_V1),
	SND_PCI_QUIRK(0x106b, 0x0600, "Mac", STAC_INTEL_MAC_V2),
	SND_PCI_QUIRK(0x106b, 0x0700, "Mac", STAC_INTEL_MAC_V2),
	SND_PCI_QUIRK(0x106b, 0x0e00, "Mac", STAC_INTEL_MAC_V3),
	SND_PCI_QUIRK(0x106b, 0x0f00, "Mac", STAC_INTEL_MAC_V3),
	SND_PCI_QUIRK(0x106b, 0x1600, "Mac", STAC_INTEL_MAC_V3),
	SND_PCI_QUIRK(0x106b, 0x1700, "Mac", STAC_INTEL_MAC_V3),
	SND_PCI_QUIRK(0x106b, 0x0200, "Mac", STAC_INTEL_MAC_V3),
	SND_PCI_QUIRK(0x106b, 0x1e00, "Mac", STAC_INTEL_MAC_V3),
	SND_PCI_QUIRK(0x106b, 0x1a00, "Mac", STAC_INTEL_MAC_V4),
	SND_PCI_QUIRK(0x106b, 0x0a00, "Mac", STAC_INTEL_MAC_V5),
	SND_PCI_QUIRK(0x106b, 0x2200, "Mac", STAC_INTEL_MAC_V5),
	{}
};

static const struct hda_fixup stac922x_fixups[];

/* remap the fixup from codec SSID and apply it */
static void stac922x_fixup_intel_mac_auto(struct hda_codec *codec,
					  const struct hda_fixup *fix,
					  int action)
{
	if (action != HDA_FIXUP_ACT_PRE_PROBE)
		return;

	codec->fixup_id = HDA_FIXUP_ID_NOT_SET;
	snd_hda_pick_fixup(codec, NULL, stac922x_intel_mac_fixup_tbl,
			   stac922x_fixups);
	if (codec->fixup_id != HDA_FIXUP_ID_NOT_SET)
		snd_hda_apply_fixup(codec, action);
}

static void stac922x_fixup_intel_mac_gpio(struct hda_codec *codec,
					  const struct hda_fixup *fix,
					  int action)
{
	struct sigmatel_spec *spec = codec->spec;

	if (action == HDA_FIXUP_ACT_PRE_PROBE) {
		spec->gpio_mask = spec->gpio_dir = 0x03;
		spec->gpio_data = 0x03;
	}
}

static const struct hda_fixup stac922x_fixups[] = {
	[STAC_D945_REF] = {
		.type = HDA_FIXUP_PINS,
		.v.pins = ref922x_pin_configs,
	},
	[STAC_D945GTP3] = {
		.type = HDA_FIXUP_PINS,
		.v.pins = d945gtp3_pin_configs,
	},
	[STAC_D945GTP5] = {
		.type = HDA_FIXUP_PINS,
		.v.pins = d945gtp5_pin_configs,
	},
	[STAC_INTEL_MAC_AUTO] = {
		.type = HDA_FIXUP_FUNC,
		.v.func = stac922x_fixup_intel_mac_auto,
	},
	[STAC_INTEL_MAC_V1] = {
		.type = HDA_FIXUP_PINS,
		.v.pins = intel_mac_v1_pin_configs,
		.chained = true,
		.chain_id = STAC_922X_INTEL_MAC_GPIO,
	},
	[STAC_INTEL_MAC_V2] = {
		.type = HDA_FIXUP_PINS,
		.v.pins = intel_mac_v2_pin_configs,
		.chained = true,
		.chain_id = STAC_922X_INTEL_MAC_GPIO,
	},
	[STAC_INTEL_MAC_V3] = {
		.type = HDA_FIXUP_PINS,
		.v.pins = intel_mac_v3_pin_configs,
		.chained = true,
		.chain_id = STAC_922X_INTEL_MAC_GPIO,
	},
	[STAC_INTEL_MAC_V4] = {
		.type = HDA_FIXUP_PINS,
		.v.pins = intel_mac_v4_pin_configs,
		.chained = true,
		.chain_id = STAC_922X_INTEL_MAC_GPIO,
	},
	[STAC_INTEL_MAC_V5] = {
		.type = HDA_FIXUP_PINS,
		.v.pins = intel_mac_v5_pin_configs,
		.chained = true,
		.chain_id = STAC_922X_INTEL_MAC_GPIO,
	},
	[STAC_922X_INTEL_MAC_GPIO] = {
		.type = HDA_FIXUP_FUNC,
		.v.func = stac922x_fixup_intel_mac_gpio,
	},
	[STAC_ECS_202] = {
		.type = HDA_FIXUP_PINS,
		.v.pins = ecs202_pin_configs,
	},
	[STAC_922X_DELL_D81] = {
		.type = HDA_FIXUP_PINS,
		.v.pins = dell_922x_d81_pin_configs,
	},
	[STAC_922X_DELL_D82] = {
		.type = HDA_FIXUP_PINS,
		.v.pins = dell_922x_d82_pin_configs,
	},
	[STAC_922X_DELL_M81] = {
		.type = HDA_FIXUP_PINS,
		.v.pins = dell_922x_m81_pin_configs,
	},
	[STAC_922X_DELL_M82] = {
		.type = HDA_FIXUP_PINS,
		.v.pins = dell_922x_m82_pin_configs,
	},
};

static const struct hda_model_fixup stac922x_models[] = {
	{ .id = STAC_D945_REF, .name = "ref" },
	{ .id = STAC_D945GTP5, .name = "5stack" },
	{ .id = STAC_D945GTP3, .name = "3stack" },
	{ .id = STAC_INTEL_MAC_V1, .name = "intel-mac-v1" },
	{ .id = STAC_INTEL_MAC_V2, .name = "intel-mac-v2" },
	{ .id = STAC_INTEL_MAC_V3, .name = "intel-mac-v3" },
	{ .id = STAC_INTEL_MAC_V4, .name = "intel-mac-v4" },
	{ .id = STAC_INTEL_MAC_V5, .name = "intel-mac-v5" },
	{ .id = STAC_INTEL_MAC_AUTO, .name = "intel-mac-auto" },
	{ .id = STAC_ECS_202, .name = "ecs202" },
	{ .id = STAC_922X_DELL_D81, .name = "dell-d81" },
	{ .id = STAC_922X_DELL_D82, .name = "dell-d82" },
	{ .id = STAC_922X_DELL_M81, .name = "dell-m81" },
	{ .id = STAC_922X_DELL_M82, .name = "dell-m82" },
	/* for backward compatibility */
	{ .id = STAC_INTEL_MAC_V3, .name = "macmini" },
	{ .id = STAC_INTEL_MAC_V5, .name = "macbook" },
	{ .id = STAC_INTEL_MAC_V3, .name = "macbook-pro-v1" },
	{ .id = STAC_INTEL_MAC_V3, .name = "macbook-pro" },
	{ .id = STAC_INTEL_MAC_V2, .name = "imac-intel" },
	{ .id = STAC_INTEL_MAC_V3, .name = "imac-intel-20" },
	{}
};

static const struct snd_pci_quirk stac922x_fixup_tbl[] = {
	/* SigmaTel reference board */
	SND_PCI_QUIRK(PCI_VENDOR_ID_INTEL, 0x2668,
		      "DFI LanParty", STAC_D945_REF),
	SND_PCI_QUIRK(PCI_VENDOR_ID_DFI, 0x3101,
		      "DFI LanParty", STAC_D945_REF),
	/* Intel 945G based systems */
	SND_PCI_QUIRK(PCI_VENDOR_ID_INTEL, 0x0101,
		      "Intel D945G", STAC_D945GTP3),
	SND_PCI_QUIRK(PCI_VENDOR_ID_INTEL, 0x0202,
		      "Intel D945G", STAC_D945GTP3),
	SND_PCI_QUIRK(PCI_VENDOR_ID_INTEL, 0x0606,
		      "Intel D945G", STAC_D945GTP3),
	SND_PCI_QUIRK(PCI_VENDOR_ID_INTEL, 0x0601,
		      "Intel D945G", STAC_D945GTP3),
	SND_PCI_QUIRK(PCI_VENDOR_ID_INTEL, 0x0111,
		      "Intel D945G", STAC_D945GTP3),
	SND_PCI_QUIRK(PCI_VENDOR_ID_INTEL, 0x1115,
		      "Intel D945G", STAC_D945GTP3),
	SND_PCI_QUIRK(PCI_VENDOR_ID_INTEL, 0x1116,
		      "Intel D945G", STAC_D945GTP3),
	SND_PCI_QUIRK(PCI_VENDOR_ID_INTEL, 0x1117,
		      "Intel D945G", STAC_D945GTP3),
	SND_PCI_QUIRK(PCI_VENDOR_ID_INTEL, 0x1118,
		      "Intel D945G", STAC_D945GTP3),
	SND_PCI_QUIRK(PCI_VENDOR_ID_INTEL, 0x1119,
		      "Intel D945G", STAC_D945GTP3),
	SND_PCI_QUIRK(PCI_VENDOR_ID_INTEL, 0x8826,
		      "Intel D945G", STAC_D945GTP3),
	SND_PCI_QUIRK(PCI_VENDOR_ID_INTEL, 0x5049,
		      "Intel D945G", STAC_D945GTP3),
	SND_PCI_QUIRK(PCI_VENDOR_ID_INTEL, 0x5055,
		      "Intel D945G", STAC_D945GTP3),
	SND_PCI_QUIRK(PCI_VENDOR_ID_INTEL, 0x5048,
		      "Intel D945G", STAC_D945GTP3),
	SND_PCI_QUIRK(PCI_VENDOR_ID_INTEL, 0x0110,
		      "Intel D945G", STAC_D945GTP3),
	/* Intel D945G 5-stack systems */
	SND_PCI_QUIRK(PCI_VENDOR_ID_INTEL, 0x0404,
		      "Intel D945G", STAC_D945GTP5),
	SND_PCI_QUIRK(PCI_VENDOR_ID_INTEL, 0x0303,
		      "Intel D945G", STAC_D945GTP5),
	SND_PCI_QUIRK(PCI_VENDOR_ID_INTEL, 0x0013,
		      "Intel D945G", STAC_D945GTP5),
	SND_PCI_QUIRK(PCI_VENDOR_ID_INTEL, 0x0417,
		      "Intel D945G", STAC_D945GTP5),
	/* Intel 945P based systems */
	SND_PCI_QUIRK(PCI_VENDOR_ID_INTEL, 0x0b0b,
		      "Intel D945P", STAC_D945GTP3),
	SND_PCI_QUIRK(PCI_VENDOR_ID_INTEL, 0x0112,
		      "Intel D945P", STAC_D945GTP3),
	SND_PCI_QUIRK(PCI_VENDOR_ID_INTEL, 0x0d0d,
		      "Intel D945P", STAC_D945GTP3),
	SND_PCI_QUIRK(PCI_VENDOR_ID_INTEL, 0x0909,
		      "Intel D945P", STAC_D945GTP3),
	SND_PCI_QUIRK(PCI_VENDOR_ID_INTEL, 0x0505,
		      "Intel D945P", STAC_D945GTP3),
	SND_PCI_QUIRK(PCI_VENDOR_ID_INTEL, 0x0707,
		      "Intel D945P", STAC_D945GTP5),
	/* other intel */
	SND_PCI_QUIRK(PCI_VENDOR_ID_INTEL, 0x0204,
		      "Intel D945", STAC_D945_REF),
	/* other systems  */

	/* Apple Intel Mac (Mac Mini, MacBook, MacBook Pro...) */
	SND_PCI_QUIRK(0x8384, 0x7680, "Mac", STAC_INTEL_MAC_AUTO),

	/* Dell systems  */
	SND_PCI_QUIRK(PCI_VENDOR_ID_DELL, 0x01a7,
		      "unknown Dell", STAC_922X_DELL_D81),
	SND_PCI_QUIRK(PCI_VENDOR_ID_DELL, 0x01a9,
		      "unknown Dell", STAC_922X_DELL_D81),
	SND_PCI_QUIRK(PCI_VENDOR_ID_DELL, 0x01ab,
		      "unknown Dell", STAC_922X_DELL_D81),
	SND_PCI_QUIRK(PCI_VENDOR_ID_DELL, 0x01ac,
		      "unknown Dell", STAC_922X_DELL_D82),
	SND_PCI_QUIRK(PCI_VENDOR_ID_DELL, 0x01bf,
		      "unknown Dell", STAC_922X_DELL_M81),
	SND_PCI_QUIRK(PCI_VENDOR_ID_DELL, 0x01d0,
		      "unknown Dell", STAC_922X_DELL_D82),
	SND_PCI_QUIRK(PCI_VENDOR_ID_DELL, 0x01d1,
		      "unknown Dell", STAC_922X_DELL_D81),
	SND_PCI_QUIRK(PCI_VENDOR_ID_DELL, 0x01d2,
		      "unknown Dell", STAC_922X_DELL_D81),
	SND_PCI_QUIRK(PCI_VENDOR_ID_DELL, 0x01d7,
		      "Dell XPS M1210", STAC_922X_DELL_M82),
	/* ECS/PC Chips boards */
	SND_PCI_QUIRK_MASK(0x1019, 0xf000, 0x2000,
		      "ECS/PC chips", STAC_ECS_202),
	{} /* terminator */
};

static const struct hda_pintbl ref927x_pin_configs[] = {
	{ 0x0a, 0x02214020 },
	{ 0x0b, 0x02a19080 },
	{ 0x0c, 0x0181304e },
	{ 0x0d, 0x01014010 },
	{ 0x0e, 0x01a19040 },
	{ 0x0f, 0x01011012 },
	{ 0x10, 0x01016011 },
	{ 0x11, 0x0101201f },
	{ 0x12, 0x183301f0 },
	{ 0x13, 0x18a001f0 },
	{ 0x14, 0x18a001f0 },
	{ 0x21, 0x01442070 },
	{ 0x22, 0x01c42190 },
	{ 0x23, 0x40000100 },
	{}
};

static const struct hda_pintbl d965_3st_pin_configs[] = {
	{ 0x0a, 0x0221401f },
	{ 0x0b, 0x02a19120 },
	{ 0x0c, 0x40000100 },
	{ 0x0d, 0x01014011 },
	{ 0x0e, 0x01a19021 },
	{ 0x0f, 0x01813024 },
	{ 0x10, 0x40000100 },
	{ 0x11, 0x40000100 },
	{ 0x12, 0x40000100 },
	{ 0x13, 0x40000100 },
	{ 0x14, 0x40000100 },
	{ 0x21, 0x40000100 },
	{ 0x22, 0x40000100 },
	{ 0x23, 0x40000100 },
	{}
};

static const struct hda_pintbl d965_5st_pin_configs[] = {
	{ 0x0a, 0x02214020 },
	{ 0x0b, 0x02a19080 },
	{ 0x0c, 0x0181304e },
	{ 0x0d, 0x01014010 },
	{ 0x0e, 0x01a19040 },
	{ 0x0f, 0x01011012 },
	{ 0x10, 0x01016011 },
	{ 0x11, 0x40000100 },
	{ 0x12, 0x40000100 },
	{ 0x13, 0x40000100 },
	{ 0x14, 0x40000100 },
	{ 0x21, 0x01442070 },
	{ 0x22, 0x40000100 },
	{ 0x23, 0x40000100 },
	{}
};

static const struct hda_pintbl d965_5st_no_fp_pin_configs[] = {
	{ 0x0a, 0x40000100 },
	{ 0x0b, 0x40000100 },
	{ 0x0c, 0x0181304e },
	{ 0x0d, 0x01014010 },
	{ 0x0e, 0x01a19040 },
	{ 0x0f, 0x01011012 },
	{ 0x10, 0x01016011 },
	{ 0x11, 0x40000100 },
	{ 0x12, 0x40000100 },
	{ 0x13, 0x40000100 },
	{ 0x14, 0x40000100 },
	{ 0x21, 0x01442070 },
	{ 0x22, 0x40000100 },
	{ 0x23, 0x40000100 },
	{}
};

static const struct hda_pintbl dell_3st_pin_configs[] = {
	{ 0x0a, 0x02211230 },
	{ 0x0b, 0x02a11220 },
	{ 0x0c, 0x01a19040 },
	{ 0x0d, 0x01114210 },
	{ 0x0e, 0x01111212 },
	{ 0x0f, 0x01116211 },
	{ 0x10, 0x01813050 },
	{ 0x11, 0x01112214 },
	{ 0x12, 0x403003fa },
	{ 0x13, 0x90a60040 },
	{ 0x14, 0x90a60040 },
	{ 0x21, 0x404003fb },
	{ 0x22, 0x40c003fc },
	{ 0x23, 0x40000100 },
	{}
};

static void stac927x_fixup_ref_no_jd(struct hda_codec *codec,
				     const struct hda_fixup *fix, int action)
{
	/* no jack detecion for ref-no-jd model */
	if (action == HDA_FIXUP_ACT_PRE_PROBE)
		codec->no_jack_detect = 1;
}

static void stac927x_fixup_ref(struct hda_codec *codec,
			       const struct hda_fixup *fix, int action)
{
	struct sigmatel_spec *spec = codec->spec;

	if (action == HDA_FIXUP_ACT_PRE_PROBE) {
		snd_hda_apply_pincfgs(codec, ref927x_pin_configs);
		spec->eapd_mask = spec->gpio_mask = 0;
		spec->gpio_dir = spec->gpio_data = 0;
	}
}

static void stac927x_fixup_dell_dmic(struct hda_codec *codec,
				     const struct hda_fixup *fix, int action)
{
	struct sigmatel_spec *spec = codec->spec;

	if (action != HDA_FIXUP_ACT_PRE_PROBE)
		return;

	if (codec->subsystem_id != 0x1028022f) {
		/* GPIO2 High = Enable EAPD */
		spec->eapd_mask = spec->gpio_mask = 0x04;
		spec->gpio_dir = spec->gpio_data = 0x04;
	}

	snd_hda_add_verbs(codec, dell_3st_core_init);
	spec->volknob_init = 1;
}

static void stac927x_fixup_volknob(struct hda_codec *codec,
				   const struct hda_fixup *fix, int action)
{
	struct sigmatel_spec *spec = codec->spec;

	if (action == HDA_FIXUP_ACT_PRE_PROBE) {
		snd_hda_add_verbs(codec, stac927x_volknob_core_init);
		spec->volknob_init = 1;
	}
}

static const struct hda_fixup stac927x_fixups[] = {
	[STAC_D965_REF_NO_JD] = {
		.type = HDA_FIXUP_FUNC,
		.v.func = stac927x_fixup_ref_no_jd,
		.chained = true,
		.chain_id = STAC_D965_REF,
	},
	[STAC_D965_REF] = {
		.type = HDA_FIXUP_FUNC,
		.v.func = stac927x_fixup_ref,
	},
	[STAC_D965_3ST] = {
		.type = HDA_FIXUP_PINS,
		.v.pins = d965_3st_pin_configs,
		.chained = true,
		.chain_id = STAC_D965_VERBS,
	},
	[STAC_D965_5ST] = {
		.type = HDA_FIXUP_PINS,
		.v.pins = d965_5st_pin_configs,
		.chained = true,
		.chain_id = STAC_D965_VERBS,
	},
	[STAC_D965_VERBS] = {
		.type = HDA_FIXUP_VERBS,
		.v.verbs = d965_core_init,
	},
	[STAC_D965_5ST_NO_FP] = {
		.type = HDA_FIXUP_PINS,
		.v.pins = d965_5st_no_fp_pin_configs,
	},
	[STAC_DELL_3ST] = {
		.type = HDA_FIXUP_PINS,
		.v.pins = dell_3st_pin_configs,
		.chained = true,
		.chain_id = STAC_927X_DELL_DMIC,
	},
	[STAC_DELL_BIOS] = {
		.type = HDA_FIXUP_PINS,
		.v.pins = (const struct hda_pintbl[]) {
			/* correct the front output jack as a hp out */
			{ 0x0f, 0x0221101f },
			/* correct the front input jack as a mic */
			{ 0x0e, 0x02a79130 },
			{}
		},
		.chained = true,
		.chain_id = STAC_927X_DELL_DMIC,
	},
	[STAC_DELL_BIOS_AMIC] = {
		.type = HDA_FIXUP_PINS,
		.v.pins = (const struct hda_pintbl[]) {
			/* configure the analog microphone on some laptops */
			{ 0x0c, 0x90a79130 },
			{}
		},
		.chained = true,
		.chain_id = STAC_DELL_BIOS,
	},
	[STAC_DELL_BIOS_SPDIF] = {
		.type = HDA_FIXUP_PINS,
		.v.pins = (const struct hda_pintbl[]) {
			/* correct the device field to SPDIF out */
			{ 0x21, 0x01442070 },
			{}
		},
		.chained = true,
		.chain_id = STAC_DELL_BIOS,
	},
	[STAC_927X_DELL_DMIC] = {
		.type = HDA_FIXUP_FUNC,
		.v.func = stac927x_fixup_dell_dmic,
	},
	[STAC_927X_VOLKNOB] = {
		.type = HDA_FIXUP_FUNC,
		.v.func = stac927x_fixup_volknob,
	},
};

static const struct hda_model_fixup stac927x_models[] = {
	{ .id = STAC_D965_REF_NO_JD, .name = "ref-no-jd" },
	{ .id = STAC_D965_REF, .name = "ref" },
	{ .id = STAC_D965_3ST, .name = "3stack" },
	{ .id = STAC_D965_5ST, .name = "5stack" },
	{ .id = STAC_D965_5ST_NO_FP, .name = "5stack-no-fp" },
	{ .id = STAC_DELL_3ST, .name = "dell-3stack" },
	{ .id = STAC_DELL_BIOS, .name = "dell-bios" },
	{ .id = STAC_DELL_BIOS_AMIC, .name = "dell-bios-amic" },
	{ .id = STAC_927X_VOLKNOB, .name = "volknob" },
	{}
};

static const struct snd_pci_quirk stac927x_fixup_tbl[] = {
	/* SigmaTel reference board */
	SND_PCI_QUIRK(PCI_VENDOR_ID_INTEL, 0x2668,
		      "DFI LanParty", STAC_D965_REF),
	SND_PCI_QUIRK(PCI_VENDOR_ID_DFI, 0x3101,
		      "DFI LanParty", STAC_D965_REF),
	 /* Intel 946 based systems */
	SND_PCI_QUIRK(PCI_VENDOR_ID_INTEL, 0x3d01, "Intel D946", STAC_D965_3ST),
	SND_PCI_QUIRK(PCI_VENDOR_ID_INTEL, 0xa301, "Intel D946", STAC_D965_3ST),
	/* 965 based 3 stack systems */
	SND_PCI_QUIRK_MASK(PCI_VENDOR_ID_INTEL, 0xff00, 0x2100,
			   "Intel D965", STAC_D965_3ST),
	SND_PCI_QUIRK_MASK(PCI_VENDOR_ID_INTEL, 0xff00, 0x2000,
			   "Intel D965", STAC_D965_3ST),
	/* Dell 3 stack systems */
	SND_PCI_QUIRK(PCI_VENDOR_ID_DELL,  0x01dd, "Dell Dimension E520", STAC_DELL_3ST),
	SND_PCI_QUIRK(PCI_VENDOR_ID_DELL,  0x01ed, "Dell     ", STAC_DELL_3ST),
	SND_PCI_QUIRK(PCI_VENDOR_ID_DELL,  0x01f4, "Dell     ", STAC_DELL_3ST),
	/* Dell 3 stack systems with verb table in BIOS */
	SND_PCI_QUIRK(PCI_VENDOR_ID_DELL,  0x01f3, "Dell Inspiron 1420", STAC_DELL_BIOS),
	SND_PCI_QUIRK(PCI_VENDOR_ID_DELL,  0x01f7, "Dell XPS M1730", STAC_DELL_BIOS),
	SND_PCI_QUIRK(PCI_VENDOR_ID_DELL,  0x0227, "Dell Vostro 1400  ", STAC_DELL_BIOS),
	SND_PCI_QUIRK(PCI_VENDOR_ID_DELL,  0x022e, "Dell     ", STAC_DELL_BIOS_SPDIF),
	SND_PCI_QUIRK(PCI_VENDOR_ID_DELL,  0x022f, "Dell Inspiron 1525", STAC_DELL_BIOS),
	SND_PCI_QUIRK(PCI_VENDOR_ID_DELL,  0x0242, "Dell     ", STAC_DELL_BIOS),
	SND_PCI_QUIRK(PCI_VENDOR_ID_DELL,  0x0243, "Dell     ", STAC_DELL_BIOS),
	SND_PCI_QUIRK(PCI_VENDOR_ID_DELL,  0x02ff, "Dell     ", STAC_DELL_BIOS),
	SND_PCI_QUIRK(PCI_VENDOR_ID_DELL,  0x0209, "Dell XPS 1330", STAC_DELL_BIOS_SPDIF),
	/* 965 based 5 stack systems */
	SND_PCI_QUIRK_MASK(PCI_VENDOR_ID_INTEL, 0xff00, 0x2300,
			   "Intel D965", STAC_D965_5ST),
	SND_PCI_QUIRK_MASK(PCI_VENDOR_ID_INTEL, 0xff00, 0x2500,
			   "Intel D965", STAC_D965_5ST),
	/* volume-knob fixes */
	SND_PCI_QUIRK_VENDOR(0x10cf, "FSC", STAC_927X_VOLKNOB),
	{} /* terminator */
};

static const struct hda_pintbl ref9205_pin_configs[] = {
	{ 0x0a, 0x40000100 },
	{ 0x0b, 0x40000100 },
	{ 0x0c, 0x01016011 },
	{ 0x0d, 0x01014010 },
	{ 0x0e, 0x01813122 },
	{ 0x0f, 0x01a19021 },
	{ 0x14, 0x01019020 },
	{ 0x16, 0x40000100 },
	{ 0x17, 0x90a000f0 },
	{ 0x18, 0x90a000f0 },
	{ 0x21, 0x01441030 },
	{ 0x22, 0x01c41030 },
	{}
};

/*
    STAC 9205 pin configs for
    102801F1
    102801F2
    102801FC
    102801FD
    10280204
    1028021F
    10280228 (Dell Vostro 1500)
    10280229 (Dell Vostro 1700)
*/
static const struct hda_pintbl dell_9205_m42_pin_configs[] = {
	{ 0x0a, 0x0321101F },
	{ 0x0b, 0x03A11020 },
	{ 0x0c, 0x400003FA },
	{ 0x0d, 0x90170310 },
	{ 0x0e, 0x400003FB },
	{ 0x0f, 0x400003FC },
	{ 0x14, 0x400003FD },
	{ 0x16, 0x40F000F9 },
	{ 0x17, 0x90A60330 },
	{ 0x18, 0x400003FF },
	{ 0x21, 0x0144131F },
	{ 0x22, 0x40C003FE },
	{}
};

/*
    STAC 9205 pin configs for
    102801F9
    102801FA
    102801FE
    102801FF (Dell Precision M4300)
    10280206
    10280200
    10280201
*/
static const struct hda_pintbl dell_9205_m43_pin_configs[] = {
	{ 0x0a, 0x0321101f },
	{ 0x0b, 0x03a11020 },
	{ 0x0c, 0x90a70330 },
	{ 0x0d, 0x90170310 },
	{ 0x0e, 0x400000fe },
	{ 0x0f, 0x400000ff },
	{ 0x14, 0x400000fd },
	{ 0x16, 0x40f000f9 },
	{ 0x17, 0x400000fa },
	{ 0x18, 0x400000fc },
	{ 0x21, 0x0144131f },
	{ 0x22, 0x40c003f8 },
	/* Enable SPDIF in/out */
	{ 0x1f, 0x01441030 },
	{ 0x20, 0x1c410030 },
	{}
};

static const struct hda_pintbl dell_9205_m44_pin_configs[] = {
	{ 0x0a, 0x0421101f },
	{ 0x0b, 0x04a11020 },
	{ 0x0c, 0x400003fa },
	{ 0x0d, 0x90170310 },
	{ 0x0e, 0x400003fb },
	{ 0x0f, 0x400003fc },
	{ 0x14, 0x400003fd },
	{ 0x16, 0x400003f9 },
	{ 0x17, 0x90a60330 },
	{ 0x18, 0x400003ff },
	{ 0x21, 0x01441340 },
	{ 0x22, 0x40c003fe },
	{}
};

static void stac9205_fixup_ref(struct hda_codec *codec,
			       const struct hda_fixup *fix, int action)
{
	struct sigmatel_spec *spec = codec->spec;

	if (action == HDA_FIXUP_ACT_PRE_PROBE) {
		snd_hda_apply_pincfgs(codec, ref9205_pin_configs);
		/* SPDIF-In enabled */
		spec->eapd_mask = spec->gpio_mask = spec->gpio_dir = 0;
	}
}

static void stac9205_fixup_dell_m43(struct hda_codec *codec,
				    const struct hda_fixup *fix, int action)
{
	struct sigmatel_spec *spec = codec->spec;
	struct hda_jack_callback *jack;

	if (action == HDA_FIXUP_ACT_PRE_PROBE) {
		snd_hda_apply_pincfgs(codec, dell_9205_m43_pin_configs);

		/* Enable unsol response for GPIO4/Dock HP connection */
		snd_hda_codec_write_cache(codec, codec->afg, 0,
			AC_VERB_SET_GPIO_UNSOLICITED_RSP_MASK, 0x10);
		jack = snd_hda_jack_detect_enable_callback(codec, codec->afg,
							   stac_vref_event);
		if (!IS_ERR(jack))
			jack->private_data = 0x01;

		spec->gpio_dir = 0x0b;
		spec->eapd_mask = 0x01;
		spec->gpio_mask = 0x1b;
		spec->gpio_mute = 0x10;
		/* GPIO0 High = EAPD, GPIO1 Low = Headphone Mute,
		 * GPIO3 Low = DRM
		 */
		spec->gpio_data = 0x01;
	}
}

static void stac9205_fixup_eapd(struct hda_codec *codec,
				const struct hda_fixup *fix, int action)
{
	struct sigmatel_spec *spec = codec->spec;

	if (action == HDA_FIXUP_ACT_PRE_PROBE)
		spec->eapd_switch = 0;
}

static const struct hda_fixup stac9205_fixups[] = {
	[STAC_9205_REF] = {
		.type = HDA_FIXUP_FUNC,
		.v.func = stac9205_fixup_ref,
	},
	[STAC_9205_DELL_M42] = {
		.type = HDA_FIXUP_PINS,
		.v.pins = dell_9205_m42_pin_configs,
	},
	[STAC_9205_DELL_M43] = {
		.type = HDA_FIXUP_FUNC,
		.v.func = stac9205_fixup_dell_m43,
	},
	[STAC_9205_DELL_M44] = {
		.type = HDA_FIXUP_PINS,
		.v.pins = dell_9205_m44_pin_configs,
	},
	[STAC_9205_EAPD] = {
		.type = HDA_FIXUP_FUNC,
		.v.func = stac9205_fixup_eapd,
	},
	{}
};

static const struct hda_model_fixup stac9205_models[] = {
	{ .id = STAC_9205_REF, .name = "ref" },
	{ .id = STAC_9205_DELL_M42, .name = "dell-m42" },
	{ .id = STAC_9205_DELL_M43, .name = "dell-m43" },
	{ .id = STAC_9205_DELL_M44, .name = "dell-m44" },
	{ .id = STAC_9205_EAPD, .name = "eapd" },
	{}
};

static const struct snd_pci_quirk stac9205_fixup_tbl[] = {
	/* SigmaTel reference board */
	SND_PCI_QUIRK(PCI_VENDOR_ID_INTEL, 0x2668,
		      "DFI LanParty", STAC_9205_REF),
	SND_PCI_QUIRK(PCI_VENDOR_ID_INTEL, 0xfb30,
		      "SigmaTel", STAC_9205_REF),
	SND_PCI_QUIRK(PCI_VENDOR_ID_DFI, 0x3101,
		      "DFI LanParty", STAC_9205_REF),
	/* Dell */
	SND_PCI_QUIRK(PCI_VENDOR_ID_DELL, 0x01f1,
		      "unknown Dell", STAC_9205_DELL_M42),
	SND_PCI_QUIRK(PCI_VENDOR_ID_DELL, 0x01f2,
		      "unknown Dell", STAC_9205_DELL_M42),
	SND_PCI_QUIRK(PCI_VENDOR_ID_DELL, 0x01f8,
		      "Dell Precision", STAC_9205_DELL_M43),
	SND_PCI_QUIRK(PCI_VENDOR_ID_DELL, 0x01f9,
		      "Dell Precision", STAC_9205_DELL_M43),
	SND_PCI_QUIRK(PCI_VENDOR_ID_DELL, 0x01fa,
		      "Dell Precision", STAC_9205_DELL_M43),
	SND_PCI_QUIRK(PCI_VENDOR_ID_DELL, 0x01fc,
		      "unknown Dell", STAC_9205_DELL_M42),
	SND_PCI_QUIRK(PCI_VENDOR_ID_DELL, 0x01fd,
		      "unknown Dell", STAC_9205_DELL_M42),
	SND_PCI_QUIRK(PCI_VENDOR_ID_DELL, 0x01fe,
		      "Dell Precision", STAC_9205_DELL_M43),
	SND_PCI_QUIRK(PCI_VENDOR_ID_DELL, 0x01ff,
		      "Dell Precision M4300", STAC_9205_DELL_M43),
	SND_PCI_QUIRK(PCI_VENDOR_ID_DELL, 0x0204,
		      "unknown Dell", STAC_9205_DELL_M42),
	SND_PCI_QUIRK(PCI_VENDOR_ID_DELL, 0x0206,
		      "Dell Precision", STAC_9205_DELL_M43),
	SND_PCI_QUIRK(PCI_VENDOR_ID_DELL, 0x021b,
		      "Dell Precision", STAC_9205_DELL_M43),
	SND_PCI_QUIRK(PCI_VENDOR_ID_DELL, 0x021c,
		      "Dell Precision", STAC_9205_DELL_M43),
	SND_PCI_QUIRK(PCI_VENDOR_ID_DELL, 0x021f,
		      "Dell Inspiron", STAC_9205_DELL_M44),
	SND_PCI_QUIRK(PCI_VENDOR_ID_DELL, 0x0228,
		      "Dell Vostro 1500", STAC_9205_DELL_M42),
	SND_PCI_QUIRK(PCI_VENDOR_ID_DELL, 0x0229,
		      "Dell Vostro 1700", STAC_9205_DELL_M42),
	/* Gateway */
	SND_PCI_QUIRK(0x107b, 0x0560, "Gateway T6834c", STAC_9205_EAPD),
	SND_PCI_QUIRK(0x107b, 0x0565, "Gateway T1616", STAC_9205_EAPD),
	{} /* terminator */
};

static void stac92hd95_fixup_hp_led(struct hda_codec *codec,
				    const struct hda_fixup *fix, int action)
{
	struct sigmatel_spec *spec = codec->spec;

	if (action != HDA_FIXUP_ACT_PRE_PROBE)
		return;

	if (find_mute_led_cfg(codec, spec->default_polarity))
		codec_dbg(codec, "mute LED gpio %d polarity %d\n",
				spec->gpio_led,
				spec->gpio_led_polarity);
}

static const struct hda_fixup stac92hd95_fixups[] = {
	[STAC_92HD95_HP_LED] = {
		.type = HDA_FIXUP_FUNC,
		.v.func = stac92hd95_fixup_hp_led,
	},
	[STAC_92HD95_HP_BASS] = {
		.type = HDA_FIXUP_VERBS,
		.v.verbs = (const struct hda_verb[]) {
			{0x1a, 0x795, 0x00}, /* HPF to 100Hz */
			{}
		},
		.chained = true,
		.chain_id = STAC_92HD95_HP_LED,
	},
};

static const struct snd_pci_quirk stac92hd95_fixup_tbl[] = {
	SND_PCI_QUIRK(PCI_VENDOR_ID_HP, 0x1911, "HP Spectre 13", STAC_92HD95_HP_BASS),
	{} /* terminator */
};

static const struct hda_model_fixup stac92hd95_models[] = {
	{ .id = STAC_92HD95_HP_LED, .name = "hp-led" },
	{ .id = STAC_92HD95_HP_BASS, .name = "hp-bass" },
	{}
};


static int stac_parse_auto_config(struct hda_codec *codec)
{
	struct sigmatel_spec *spec = codec->spec;
	int err;
	int flags = 0;

	if (spec->headset_jack)
		flags |= HDA_PINCFG_HEADSET_MIC;

	err = snd_hda_parse_pin_defcfg(codec, &spec->gen.autocfg, NULL, flags);
	if (err < 0)
		return err;

	/* add hooks */
	spec->gen.pcm_playback_hook = stac_playback_pcm_hook;
	spec->gen.pcm_capture_hook = stac_capture_pcm_hook;

	spec->gen.automute_hook = stac_update_outputs;

	err = snd_hda_gen_parse_auto_config(codec, &spec->gen.autocfg);
	if (err < 0)
		return err;

	/* setup analog beep controls */
	if (spec->anabeep_nid > 0) {
		err = stac_auto_create_beep_ctls(codec,
						 spec->anabeep_nid);
		if (err < 0)
			return err;
	}

	/* setup digital beep controls and input device */
#ifdef CONFIG_SND_HDA_INPUT_BEEP
	if (spec->gen.beep_nid) {
		hda_nid_t nid = spec->gen.beep_nid;
		unsigned int caps;

		err = stac_auto_create_beep_ctls(codec, nid);
		if (err < 0)
			return err;
		if (codec->beep) {
			/* IDT/STAC codecs have linear beep tone parameter */
			codec->beep->linear_tone = spec->linear_tone_beep;
			/* if no beep switch is available, make its own one */
			caps = query_amp_caps(codec, nid, HDA_OUTPUT);
			if (!(caps & AC_AMPCAP_MUTE)) {
				err = stac_beep_switch_ctl(codec);
				if (err < 0)
					return err;
			}
		}
	}
#endif

	if (spec->gpio_led)
		spec->gen.vmaster_mute.hook = stac_vmaster_hook;

	if (spec->aloopback_ctl &&
	    snd_hda_get_bool_hint(codec, "loopback") == 1) {
		if (!snd_hda_gen_add_kctl(&spec->gen, NULL, spec->aloopback_ctl))
			return -ENOMEM;
	}

	if (spec->have_spdif_mux) {
		err = stac_create_spdif_mux_ctls(codec);
		if (err < 0)
			return err;
	}

	stac_init_power_map(codec);

	return 0;
}

static int stac_init(struct hda_codec *codec)
{
	struct sigmatel_spec *spec = codec->spec;
	int i;

	/* override some hints */
	stac_store_hints(codec);

	/* set up GPIO */
	/* turn on EAPD statically when spec->eapd_switch isn't set.
	 * otherwise, unsol event will turn it on/off dynamically
	 */
	if (!spec->eapd_switch)
		spec->gpio_data |= spec->eapd_mask;
	stac_gpio_set(codec, spec->gpio_mask, spec->gpio_dir, spec->gpio_data);

	snd_hda_gen_init(codec);

	/* sync the power-map */
	if (spec->num_pwrs)
		snd_hda_codec_write(codec, codec->afg, 0,
				    AC_VERB_IDT_SET_POWER_MAP,
				    spec->power_map_bits);

	/* power down inactive ADCs */
	if (spec->powerdown_adcs) {
		for (i = 0; i < spec->gen.num_all_adcs; i++) {
			if (spec->active_adcs & (1 << i))
				continue;
			snd_hda_codec_write(codec, spec->gen.all_adcs[i], 0,
					    AC_VERB_SET_POWER_STATE,
					    AC_PWRST_D3);
		}
	}

	return 0;
}

static void stac_shutup(struct hda_codec *codec)
{
	struct sigmatel_spec *spec = codec->spec;

	snd_hda_shutup_pins(codec);

	if (spec->eapd_mask)
		stac_gpio_set(codec, spec->gpio_mask,
				spec->gpio_dir, spec->gpio_data &
				~spec->eapd_mask);
}

#define stac_free	snd_hda_gen_free

#ifdef CONFIG_PROC_FS
static void stac92hd_proc_hook(struct snd_info_buffer *buffer,
			       struct hda_codec *codec, hda_nid_t nid)
{
	if (nid == codec->afg)
		snd_iprintf(buffer, "Power-Map: 0x%02x\n", 
			    snd_hda_codec_read(codec, nid, 0,
					       AC_VERB_IDT_GET_POWER_MAP, 0));
}

static void analog_loop_proc_hook(struct snd_info_buffer *buffer,
				  struct hda_codec *codec,
				  unsigned int verb)
{
	snd_iprintf(buffer, "Analog Loopback: 0x%02x\n",
		    snd_hda_codec_read(codec, codec->afg, 0, verb, 0));
}

/* stac92hd71bxx, stac92hd73xx */
static void stac92hd7x_proc_hook(struct snd_info_buffer *buffer,
				 struct hda_codec *codec, hda_nid_t nid)
{
	stac92hd_proc_hook(buffer, codec, nid);
	if (nid == codec->afg)
		analog_loop_proc_hook(buffer, codec, 0xfa0);
}

static void stac9205_proc_hook(struct snd_info_buffer *buffer,
			       struct hda_codec *codec, hda_nid_t nid)
{
	if (nid == codec->afg)
		analog_loop_proc_hook(buffer, codec, 0xfe0);
}

static void stac927x_proc_hook(struct snd_info_buffer *buffer,
			       struct hda_codec *codec, hda_nid_t nid)
{
	if (nid == codec->afg)
		analog_loop_proc_hook(buffer, codec, 0xfeb);
}
#else
#define stac92hd_proc_hook	NULL
#define stac92hd7x_proc_hook	NULL
#define stac9205_proc_hook	NULL
#define stac927x_proc_hook	NULL
#endif

#ifdef CONFIG_PM
static int stac_suspend(struct hda_codec *codec)
{
	stac_shutup(codec);
	return 0;
}
#else
#define stac_suspend		NULL
#endif /* CONFIG_PM */

static const struct hda_codec_ops stac_patch_ops = {
	.build_controls = snd_hda_gen_build_controls,
	.build_pcms = snd_hda_gen_build_pcms,
	.init = stac_init,
	.free = stac_free,
	.unsol_event = snd_hda_jack_unsol_event,
#ifdef CONFIG_PM
	.suspend = stac_suspend,
#endif
	.reboot_notify = stac_shutup,
};

static int alloc_stac_spec(struct hda_codec *codec)
{
	struct sigmatel_spec *spec;

	spec = kzalloc(sizeof(*spec), GFP_KERNEL);
	if (!spec)
		return -ENOMEM;
	snd_hda_gen_spec_init(&spec->gen);
	codec->spec = spec;
	codec->no_trigger_sense = 1; /* seems common with STAC/IDT codecs */
	spec->gen.dac_min_mute = true;
	return 0;
}

static int patch_stac9200(struct hda_codec *codec)
{
	struct sigmatel_spec *spec;
	int err;

	err = alloc_stac_spec(codec);
	if (err < 0)
		return err;

	spec = codec->spec;
	spec->linear_tone_beep = 1;
	spec->gen.own_eapd_ctl = 1;

	codec->patch_ops = stac_patch_ops;
	codec->power_filter = snd_hda_codec_eapd_power_filter;

	snd_hda_add_verbs(codec, stac9200_eapd_init);

	snd_hda_pick_fixup(codec, stac9200_models, stac9200_fixup_tbl,
			   stac9200_fixups);
	snd_hda_apply_fixup(codec, HDA_FIXUP_ACT_PRE_PROBE);

	err = stac_parse_auto_config(codec);
	if (err < 0) {
		stac_free(codec);
		return err;
	}

	snd_hda_apply_fixup(codec, HDA_FIXUP_ACT_PROBE);

	return 0;
}

static int patch_stac925x(struct hda_codec *codec)
{
	struct sigmatel_spec *spec;
	int err;

	err = alloc_stac_spec(codec);
	if (err < 0)
		return err;

	spec = codec->spec;
	spec->linear_tone_beep = 1;
	spec->gen.own_eapd_ctl = 1;

	codec->patch_ops = stac_patch_ops;

	snd_hda_add_verbs(codec, stac925x_core_init);

	snd_hda_pick_fixup(codec, stac925x_models, stac925x_fixup_tbl,
			   stac925x_fixups);
	snd_hda_apply_fixup(codec, HDA_FIXUP_ACT_PRE_PROBE);

	err = stac_parse_auto_config(codec);
	if (err < 0) {
		stac_free(codec);
		return err;
	}

	snd_hda_apply_fixup(codec, HDA_FIXUP_ACT_PROBE);

	return 0;
}

static int patch_stac92hd73xx(struct hda_codec *codec)
{
	struct sigmatel_spec *spec;
	int err;
	int num_dacs;

	err = alloc_stac_spec(codec);
	if (err < 0)
		return err;

	spec = codec->spec;
	spec->linear_tone_beep = 0;
	spec->gen.mixer_nid = 0x1d;
	spec->have_spdif_mux = 1;

	num_dacs = snd_hda_get_num_conns(codec, 0x0a) - 1;
	if (num_dacs < 3 || num_dacs > 5) {
		codec_warn(codec,
			   "Could not determine number of channels defaulting to DAC count\n");
		num_dacs = 5;
	}

	switch (num_dacs) {
	case 0x3: /* 6 Channel */
		spec->aloopback_ctl = &stac92hd73xx_6ch_loopback;
		break;
	case 0x4: /* 8 Channel */
		spec->aloopback_ctl = &stac92hd73xx_8ch_loopback;
		break;
	case 0x5: /* 10 Channel */
		spec->aloopback_ctl = &stac92hd73xx_10ch_loopback;
		break;
	}

	spec->aloopback_mask = 0x01;
	spec->aloopback_shift = 8;

	spec->gen.beep_nid = 0x1c; /* digital beep */

	/* GPIO0 High = Enable EAPD */
	spec->eapd_mask = spec->gpio_mask = spec->gpio_dir = 0x1;
	spec->gpio_data = 0x01;

	spec->eapd_switch = 1;

	spec->num_pwrs = ARRAY_SIZE(stac92hd73xx_pwr_nids);
	spec->pwr_nids = stac92hd73xx_pwr_nids;

	spec->gen.own_eapd_ctl = 1;
	spec->gen.power_down_unused = 1;

	codec->patch_ops = stac_patch_ops;

	snd_hda_pick_fixup(codec, stac92hd73xx_models, stac92hd73xx_fixup_tbl,
			   stac92hd73xx_fixups);
	snd_hda_apply_fixup(codec, HDA_FIXUP_ACT_PRE_PROBE);

	if (!spec->volknob_init)
		snd_hda_add_verbs(codec, stac92hd73xx_core_init);

	err = stac_parse_auto_config(codec);
	if (err < 0) {
		stac_free(codec);
		return err;
	}

	/* Don't GPIO-mute speakers if there are no internal speakers, because
	 * the GPIO might be necessary for Headphone
	 */
	if (spec->eapd_switch && !has_builtin_speaker(codec))
		spec->eapd_switch = 0;

	codec->proc_widget_hook = stac92hd7x_proc_hook;

	snd_hda_apply_fixup(codec, HDA_FIXUP_ACT_PROBE);

	return 0;
}

static void stac_setup_gpio(struct hda_codec *codec)
{
	struct sigmatel_spec *spec = codec->spec;

	spec->gpio_mask |= spec->eapd_mask;
	if (spec->gpio_led) {
		if (!spec->vref_mute_led_nid) {
			spec->gpio_mask |= spec->gpio_led;
			spec->gpio_dir |= spec->gpio_led;
			spec->gpio_data |= spec->gpio_led;
		} else {
			codec->power_filter = stac_vref_led_power_filter;
		}
	}

	if (spec->mic_mute_led_gpio) {
		spec->gpio_mask |= spec->mic_mute_led_gpio;
		spec->gpio_dir |= spec->mic_mute_led_gpio;
		spec->mic_enabled = 0;
		spec->gpio_data |= spec->mic_mute_led_gpio;

		spec->gen.cap_sync_hook = stac_capture_led_hook;
	}
}

static int patch_stac92hd83xxx(struct hda_codec *codec)
{
	struct sigmatel_spec *spec;
	int err;

	err = alloc_stac_spec(codec);
	if (err < 0)
		return err;

	codec->epss = 0; /* longer delay needed for D3 */

	spec = codec->spec;
	spec->linear_tone_beep = 0;
	spec->gen.own_eapd_ctl = 1;
	spec->gen.power_down_unused = 1;
	spec->gen.mixer_nid = 0x1b;

	spec->gen.beep_nid = 0x21; /* digital beep */
	spec->pwr_nids = stac92hd83xxx_pwr_nids;
	spec->num_pwrs = ARRAY_SIZE(stac92hd83xxx_pwr_nids);
	spec->default_polarity = -1; /* no default cfg */

	codec->patch_ops = stac_patch_ops;

	snd_hda_add_verbs(codec, stac92hd83xxx_core_init);

	snd_hda_pick_fixup(codec, stac92hd83xxx_models, stac92hd83xxx_fixup_tbl,
			   stac92hd83xxx_fixups);
	snd_hda_apply_fixup(codec, HDA_FIXUP_ACT_PRE_PROBE);

	stac_setup_gpio(codec);

	err = stac_parse_auto_config(codec);
	if (err < 0) {
		stac_free(codec);
		return err;
	}

	codec->proc_widget_hook = stac92hd_proc_hook;

	snd_hda_apply_fixup(codec, HDA_FIXUP_ACT_PROBE);

	return 0;
}

static const hda_nid_t stac92hd95_pwr_nids[] = {
	0x0a, 0x0b, 0x0c, 0x0d
};

static int patch_stac92hd95(struct hda_codec *codec)
{
	struct sigmatel_spec *spec;
	int err;

	err = alloc_stac_spec(codec);
	if (err < 0)
		return err;

	codec->epss = 0; /* longer delay needed for D3 */

	spec = codec->spec;
	spec->linear_tone_beep = 0;
	spec->gen.own_eapd_ctl = 1;
	spec->gen.power_down_unused = 1;

	spec->gen.beep_nid = 0x19; /* digital beep */
	spec->pwr_nids = stac92hd95_pwr_nids;
	spec->num_pwrs = ARRAY_SIZE(stac92hd95_pwr_nids);
	spec->default_polarity = 0;

	codec->patch_ops = stac_patch_ops;

	snd_hda_pick_fixup(codec, stac92hd95_models, stac92hd95_fixup_tbl,
			   stac92hd95_fixups);
	snd_hda_apply_fixup(codec, HDA_FIXUP_ACT_PRE_PROBE);

	stac_setup_gpio(codec);

	err = stac_parse_auto_config(codec);
	if (err < 0) {
		stac_free(codec);
		return err;
	}

	codec->proc_widget_hook = stac92hd_proc_hook;

	snd_hda_apply_fixup(codec, HDA_FIXUP_ACT_PROBE);

	return 0;
}

static int patch_stac92hd71bxx(struct hda_codec *codec)
{
	struct sigmatel_spec *spec;
	const struct hda_verb *unmute_init = stac92hd71bxx_unmute_core_init;
	int err;

	err = alloc_stac_spec(codec);
	if (err < 0)
		return err;

	spec = codec->spec;
	spec->linear_tone_beep = 0;
	spec->gen.own_eapd_ctl = 1;
	spec->gen.power_down_unused = 1;
	spec->gen.mixer_nid = 0x17;
	spec->have_spdif_mux = 1;

	codec->patch_ops = stac_patch_ops;

	/* GPIO0 = EAPD */
	spec->gpio_mask = 0x01;
	spec->gpio_dir = 0x01;
	spec->gpio_data = 0x01;

	switch (codec->vendor_id) {
	case 0x111d76b6: /* 4 Port without Analog Mixer */
	case 0x111d76b7:
		unmute_init++;
		break;
	case 0x111d7608: /* 5 Port with Analog Mixer */
		if ((codec->revision_id & 0xf) == 0 ||
		    (codec->revision_id & 0xf) == 1)
			spec->stream_delay = 40; /* 40 milliseconds */

		/* disable VSW */
		unmute_init++;
		snd_hda_codec_set_pincfg(codec, 0x0f, 0x40f000f0);
		snd_hda_codec_set_pincfg(codec, 0x19, 0x40f000f3);
		break;
	case 0x111d7603: /* 6 Port with Analog Mixer */
		if ((codec->revision_id & 0xf) == 1)
			spec->stream_delay = 40; /* 40 milliseconds */

		break;
	}

	if (get_wcaps_type(get_wcaps(codec, 0x28)) == AC_WID_VOL_KNB)
		snd_hda_add_verbs(codec, stac92hd71bxx_core_init);

	if (get_wcaps(codec, 0xa) & AC_WCAP_IN_AMP)
		snd_hda_sequence_write_cache(codec, unmute_init);

	spec->aloopback_ctl = &stac92hd71bxx_loopback;
	spec->aloopback_mask = 0x50;
	spec->aloopback_shift = 0;

	spec->powerdown_adcs = 1;
	spec->gen.beep_nid = 0x26; /* digital beep */
	spec->num_pwrs = ARRAY_SIZE(stac92hd71bxx_pwr_nids);
	spec->pwr_nids = stac92hd71bxx_pwr_nids;

	snd_hda_pick_fixup(codec, stac92hd71bxx_models, stac92hd71bxx_fixup_tbl,
			   stac92hd71bxx_fixups);
	snd_hda_apply_fixup(codec, HDA_FIXUP_ACT_PRE_PROBE);

	stac_setup_gpio(codec);

	err = stac_parse_auto_config(codec);
	if (err < 0) {
		stac_free(codec);
		return err;
	}

	codec->proc_widget_hook = stac92hd7x_proc_hook;

	snd_hda_apply_fixup(codec, HDA_FIXUP_ACT_PROBE);

	return 0;
}

static int patch_stac922x(struct hda_codec *codec)
{
	struct sigmatel_spec *spec;
	int err;

	err = alloc_stac_spec(codec);
	if (err < 0)
		return err;

	spec = codec->spec;
	spec->linear_tone_beep = 1;
	spec->gen.own_eapd_ctl = 1;

	codec->patch_ops = stac_patch_ops;

	snd_hda_add_verbs(codec, stac922x_core_init);

	/* Fix Mux capture level; max to 2 */
	snd_hda_override_amp_caps(codec, 0x12, HDA_OUTPUT,
				  (0 << AC_AMPCAP_OFFSET_SHIFT) |
				  (2 << AC_AMPCAP_NUM_STEPS_SHIFT) |
				  (0x27 << AC_AMPCAP_STEP_SIZE_SHIFT) |
				  (0 << AC_AMPCAP_MUTE_SHIFT));

	snd_hda_pick_fixup(codec, stac922x_models, stac922x_fixup_tbl,
			   stac922x_fixups);
	snd_hda_apply_fixup(codec, HDA_FIXUP_ACT_PRE_PROBE);

	err = stac_parse_auto_config(codec);
	if (err < 0) {
		stac_free(codec);
		return err;
	}

	snd_hda_apply_fixup(codec, HDA_FIXUP_ACT_PROBE);

	return 0;
}

static const char * const stac927x_spdif_labels[] = {
	"Digital Playback", "ADAT", "Analog Mux 1",
	"Analog Mux 2", "Analog Mux 3", NULL
};

static int patch_stac927x(struct hda_codec *codec)
{
	struct sigmatel_spec *spec;
	int err;

	err = alloc_stac_spec(codec);
	if (err < 0)
		return err;

	spec = codec->spec;
	spec->linear_tone_beep = 1;
	spec->gen.own_eapd_ctl = 1;
	spec->have_spdif_mux = 1;
	spec->spdif_labels = stac927x_spdif_labels;

	spec->gen.beep_nid = 0x23; /* digital beep */

	/* GPIO0 High = Enable EAPD */
	spec->eapd_mask = spec->gpio_mask = 0x01;
	spec->gpio_dir = spec->gpio_data = 0x01;

	spec->aloopback_ctl = &stac927x_loopback;
	spec->aloopback_mask = 0x40;
	spec->aloopback_shift = 0;
	spec->eapd_switch = 1;

	codec->patch_ops = stac_patch_ops;

	snd_hda_pick_fixup(codec, stac927x_models, stac927x_fixup_tbl,
			   stac927x_fixups);
	snd_hda_apply_fixup(codec, HDA_FIXUP_ACT_PRE_PROBE);

	if (!spec->volknob_init)
		snd_hda_add_verbs(codec, stac927x_core_init);

	err = stac_parse_auto_config(codec);
	if (err < 0) {
		stac_free(codec);
		return err;
	}

	codec->proc_widget_hook = stac927x_proc_hook;

	/*
	 * !!FIXME!!
	 * The STAC927x seem to require fairly long delays for certain
	 * command sequences.  With too short delays (even if the answer
	 * is set to RIRB properly), it results in the silence output
	 * on some hardwares like Dell.
	 *
	 * The below flag enables the longer delay (see get_response
	 * in hda_intel.c).
	 */
	codec->bus->needs_damn_long_delay = 1;

	snd_hda_apply_fixup(codec, HDA_FIXUP_ACT_PROBE);

	return 0;
}

static int patch_stac9205(struct hda_codec *codec)
{
	struct sigmatel_spec *spec;
	int err;

	err = alloc_stac_spec(codec);
	if (err < 0)
		return err;

	spec = codec->spec;
	spec->linear_tone_beep = 1;
	spec->gen.own_eapd_ctl = 1;
	spec->have_spdif_mux = 1;

	spec->gen.beep_nid = 0x23; /* digital beep */

	snd_hda_add_verbs(codec, stac9205_core_init);
	spec->aloopback_ctl = &stac9205_loopback;

	spec->aloopback_mask = 0x40;
	spec->aloopback_shift = 0;
	
	/* GPIO0 High = EAPD */
	spec->eapd_mask = spec->gpio_mask = spec->gpio_dir = 0x1;
	spec->gpio_data = 0x01;

	/* Turn on/off EAPD per HP plugging */
	spec->eapd_switch = 1;

	codec->patch_ops = stac_patch_ops;

	snd_hda_pick_fixup(codec, stac9205_models, stac9205_fixup_tbl,
			   stac9205_fixups);
	snd_hda_apply_fixup(codec, HDA_FIXUP_ACT_PRE_PROBE);

	err = stac_parse_auto_config(codec);
	if (err < 0) {
		stac_free(codec);
		return err;
	}

	codec->proc_widget_hook = stac9205_proc_hook;

	snd_hda_apply_fixup(codec, HDA_FIXUP_ACT_PROBE);

	return 0;
}

/*
 * STAC9872 hack
 */

static const struct hda_verb stac9872_core_init[] = {
	{0x15, AC_VERB_SET_CONNECT_SEL, 0x1}, /* mic-sel: 0a,0d,14,02 */
	{0x15, AC_VERB_SET_AMP_GAIN_MUTE, AMP_OUT_UNMUTE}, /* Mic-in -> 0x9 */
	{}
};

static const struct hda_pintbl stac9872_vaio_pin_configs[] = {
	{ 0x0a, 0x03211020 },
	{ 0x0b, 0x411111f0 },
	{ 0x0c, 0x411111f0 },
	{ 0x0d, 0x03a15030 },
	{ 0x0e, 0x411111f0 },
	{ 0x0f, 0x90170110 },
	{ 0x11, 0x411111f0 },
	{ 0x13, 0x411111f0 },
	{ 0x14, 0x90a7013e },
	{}
};

static const struct hda_model_fixup stac9872_models[] = {
	{ .id = STAC_9872_VAIO, .name = "vaio" },
	{}
};

static const struct hda_fixup stac9872_fixups[] = {
	[STAC_9872_VAIO] = {
		.type = HDA_FIXUP_PINS,
		.v.pins = stac9872_vaio_pin_configs,
	},
};

static const struct snd_pci_quirk stac9872_fixup_tbl[] = {
	SND_PCI_QUIRK_MASK(0x104d, 0xfff0, 0x81e0,
			   "Sony VAIO F/S", STAC_9872_VAIO),
	{} /* terminator */
};

static int patch_stac9872(struct hda_codec *codec)
{
	struct sigmatel_spec *spec;
	int err;

	err = alloc_stac_spec(codec);
	if (err < 0)
		return err;

	spec = codec->spec;
	spec->linear_tone_beep = 1;
	spec->gen.own_eapd_ctl = 1;

	codec->patch_ops = stac_patch_ops;

	snd_hda_add_verbs(codec, stac9872_core_init);

	snd_hda_pick_fixup(codec, stac9872_models, stac9872_fixup_tbl,
			   stac9872_fixups);
	snd_hda_apply_fixup(codec, HDA_FIXUP_ACT_PRE_PROBE);

	err = stac_parse_auto_config(codec);
	if (err < 0) {
		stac_free(codec);
		return -EINVAL;
	}

	snd_hda_apply_fixup(codec, HDA_FIXUP_ACT_PROBE);

	return 0;
}


/*
 * patch entries
 */
static const struct hda_codec_preset snd_hda_preset_sigmatel[] = {
 	{ .id = 0x83847690, .name = "STAC9200", .patch = patch_stac9200 },
 	{ .id = 0x83847882, .name = "STAC9220 A1", .patch = patch_stac922x },
 	{ .id = 0x83847680, .name = "STAC9221 A1", .patch = patch_stac922x },
 	{ .id = 0x83847880, .name = "STAC9220 A2", .patch = patch_stac922x },
 	{ .id = 0x83847681, .name = "STAC9220D/9223D A2", .patch = patch_stac922x },
 	{ .id = 0x83847682, .name = "STAC9221 A2", .patch = patch_stac922x },
 	{ .id = 0x83847683, .name = "STAC9221D A2", .patch = patch_stac922x },
 	{ .id = 0x83847618, .name = "STAC9227", .patch = patch_stac927x },
 	{ .id = 0x83847619, .name = "STAC9227", .patch = patch_stac927x },
 	{ .id = 0x83847616, .name = "STAC9228", .patch = patch_stac927x },
 	{ .id = 0x83847617, .name = "STAC9228", .patch = patch_stac927x },
 	{ .id = 0x83847614, .name = "STAC9229", .patch = patch_stac927x },
 	{ .id = 0x83847615, .name = "STAC9229", .patch = patch_stac927x },
 	{ .id = 0x83847620, .name = "STAC9274", .patch = patch_stac927x },
 	{ .id = 0x83847621, .name = "STAC9274D", .patch = patch_stac927x },
 	{ .id = 0x83847622, .name = "STAC9273X", .patch = patch_stac927x },
 	{ .id = 0x83847623, .name = "STAC9273D", .patch = patch_stac927x },
 	{ .id = 0x83847624, .name = "STAC9272X", .patch = patch_stac927x },
 	{ .id = 0x83847625, .name = "STAC9272D", .patch = patch_stac927x },
 	{ .id = 0x83847626, .name = "STAC9271X", .patch = patch_stac927x },
 	{ .id = 0x83847627, .name = "STAC9271D", .patch = patch_stac927x },
 	{ .id = 0x83847628, .name = "STAC9274X5NH", .patch = patch_stac927x },
 	{ .id = 0x83847629, .name = "STAC9274D5NH", .patch = patch_stac927x },
	{ .id = 0x83847632, .name = "STAC9202",  .patch = patch_stac925x },
	{ .id = 0x83847633, .name = "STAC9202D", .patch = patch_stac925x },
	{ .id = 0x83847634, .name = "STAC9250", .patch = patch_stac925x },
	{ .id = 0x83847635, .name = "STAC9250D", .patch = patch_stac925x },
	{ .id = 0x83847636, .name = "STAC9251", .patch = patch_stac925x },
	{ .id = 0x83847637, .name = "STAC9250D", .patch = patch_stac925x },
	{ .id = 0x83847645, .name = "92HD206X", .patch = patch_stac927x },
	{ .id = 0x83847646, .name = "92HD206D", .patch = patch_stac927x },
 	/* The following does not take into account .id=0x83847661 when subsys =
 	 * 104D0C00 which is STAC9225s. Because of this, some SZ Notebooks are
 	 * currently not fully supported.
 	 */
 	{ .id = 0x83847661, .name = "CXD9872RD/K", .patch = patch_stac9872 },
 	{ .id = 0x83847662, .name = "STAC9872AK", .patch = patch_stac9872 },
 	{ .id = 0x83847664, .name = "CXD9872AKD", .patch = patch_stac9872 },
	{ .id = 0x83847698, .name = "STAC9205", .patch = patch_stac9205 },
 	{ .id = 0x838476a0, .name = "STAC9205", .patch = patch_stac9205 },
 	{ .id = 0x838476a1, .name = "STAC9205D", .patch = patch_stac9205 },
 	{ .id = 0x838476a2, .name = "STAC9204", .patch = patch_stac9205 },
 	{ .id = 0x838476a3, .name = "STAC9204D", .patch = patch_stac9205 },
 	{ .id = 0x838476a4, .name = "STAC9255", .patch = patch_stac9205 },
 	{ .id = 0x838476a5, .name = "STAC9255D", .patch = patch_stac9205 },
 	{ .id = 0x838476a6, .name = "STAC9254", .patch = patch_stac9205 },
 	{ .id = 0x838476a7, .name = "STAC9254D", .patch = patch_stac9205 },
	{ .id = 0x111d7603, .name = "92HD75B3X5", .patch = patch_stac92hd71bxx},
	{ .id = 0x111d7604, .name = "92HD83C1X5", .patch = patch_stac92hd83xxx},
	{ .id = 0x111d76d4, .name = "92HD83C1C5", .patch = patch_stac92hd83xxx},
	{ .id = 0x111d7605, .name = "92HD81B1X5", .patch = patch_stac92hd83xxx},
	{ .id = 0x111d76d5, .name = "92HD81B1C5", .patch = patch_stac92hd83xxx},
	{ .id = 0x111d76d1, .name = "92HD87B1/3", .patch = patch_stac92hd83xxx},
	{ .id = 0x111d76d9, .name = "92HD87B2/4", .patch = patch_stac92hd83xxx},
	{ .id = 0x111d7666, .name = "92HD88B3", .patch = patch_stac92hd83xxx},
	{ .id = 0x111d7667, .name = "92HD88B1", .patch = patch_stac92hd83xxx},
	{ .id = 0x111d7668, .name = "92HD88B2", .patch = patch_stac92hd83xxx},
	{ .id = 0x111d7669, .name = "92HD88B4", .patch = patch_stac92hd83xxx},
	{ .id = 0x111d7608, .name = "92HD75B2X5", .patch = patch_stac92hd71bxx},
	{ .id = 0x111d7674, .name = "92HD73D1X5", .patch = patch_stac92hd73xx },
	{ .id = 0x111d7675, .name = "92HD73C1X5", .patch = patch_stac92hd73xx },
	{ .id = 0x111d7676, .name = "92HD73E1X5", .patch = patch_stac92hd73xx },
	{ .id = 0x111d7695, .name = "92HD95", .patch = patch_stac92hd95 },
	{ .id = 0x111d76b0, .name = "92HD71B8X", .patch = patch_stac92hd71bxx },
	{ .id = 0x111d76b1, .name = "92HD71B8X", .patch = patch_stac92hd71bxx },
	{ .id = 0x111d76b2, .name = "92HD71B7X", .patch = patch_stac92hd71bxx },
	{ .id = 0x111d76b3, .name = "92HD71B7X", .patch = patch_stac92hd71bxx },
	{ .id = 0x111d76b4, .name = "92HD71B6X", .patch = patch_stac92hd71bxx },
	{ .id = 0x111d76b5, .name = "92HD71B6X", .patch = patch_stac92hd71bxx },
	{ .id = 0x111d76b6, .name = "92HD71B5X", .patch = patch_stac92hd71bxx },
	{ .id = 0x111d76b7, .name = "92HD71B5X", .patch = patch_stac92hd71bxx },
	{ .id = 0x111d76c0, .name = "92HD89C3", .patch = patch_stac92hd73xx },
	{ .id = 0x111d76c1, .name = "92HD89C2", .patch = patch_stac92hd73xx },
	{ .id = 0x111d76c2, .name = "92HD89C1", .patch = patch_stac92hd73xx },
	{ .id = 0x111d76c3, .name = "92HD89B3", .patch = patch_stac92hd73xx },
	{ .id = 0x111d76c4, .name = "92HD89B2", .patch = patch_stac92hd73xx },
	{ .id = 0x111d76c5, .name = "92HD89B1", .patch = patch_stac92hd73xx },
	{ .id = 0x111d76c6, .name = "92HD89E3", .patch = patch_stac92hd73xx },
	{ .id = 0x111d76c7, .name = "92HD89E2", .patch = patch_stac92hd73xx },
	{ .id = 0x111d76c8, .name = "92HD89E1", .patch = patch_stac92hd73xx },
	{ .id = 0x111d76c9, .name = "92HD89D3", .patch = patch_stac92hd73xx },
	{ .id = 0x111d76ca, .name = "92HD89D2", .patch = patch_stac92hd73xx },
	{ .id = 0x111d76cb, .name = "92HD89D1", .patch = patch_stac92hd73xx },
	{ .id = 0x111d76cc, .name = "92HD89F3", .patch = patch_stac92hd73xx },
	{ .id = 0x111d76cd, .name = "92HD89F2", .patch = patch_stac92hd73xx },
	{ .id = 0x111d76ce, .name = "92HD89F1", .patch = patch_stac92hd73xx },
	{ .id = 0x111d76df, .name = "92HD93BXX", .patch = patch_stac92hd83xxx},
	{ .id = 0x111d76e0, .name = "92HD91BXX", .patch = patch_stac92hd83xxx},
	{ .id = 0x111d76e3, .name = "92HD98BXX", .patch = patch_stac92hd83xxx},
	{ .id = 0x111d76e5, .name = "92HD99BXX", .patch = patch_stac92hd83xxx},
	{ .id = 0x111d76e7, .name = "92HD90BXX", .patch = patch_stac92hd83xxx},
	{ .id = 0x111d76e8, .name = "92HD66B1X5", .patch = patch_stac92hd83xxx},
	{ .id = 0x111d76e9, .name = "92HD66B2X5", .patch = patch_stac92hd83xxx},
	{ .id = 0x111d76ea, .name = "92HD66B3X5", .patch = patch_stac92hd83xxx},
	{ .id = 0x111d76eb, .name = "92HD66C1X5", .patch = patch_stac92hd83xxx},
	{ .id = 0x111d76ec, .name = "92HD66C2X5", .patch = patch_stac92hd83xxx},
	{ .id = 0x111d76ed, .name = "92HD66C3X5", .patch = patch_stac92hd83xxx},
	{ .id = 0x111d76ee, .name = "92HD66B1X3", .patch = patch_stac92hd83xxx},
	{ .id = 0x111d76ef, .name = "92HD66B2X3", .patch = patch_stac92hd83xxx},
	{ .id = 0x111d76f0, .name = "92HD66B3X3", .patch = patch_stac92hd83xxx},
	{ .id = 0x111d76f1, .name = "92HD66C1X3", .patch = patch_stac92hd83xxx},
	{ .id = 0x111d76f2, .name = "92HD66C2X3", .patch = patch_stac92hd83xxx},
	{ .id = 0x111d76f3, .name = "92HD66C3/65", .patch = patch_stac92hd83xxx},
	{} /* terminator */
};

MODULE_ALIAS("snd-hda-codec-id:8384*");
MODULE_ALIAS("snd-hda-codec-id:111d*");

MODULE_LICENSE("GPL");
MODULE_DESCRIPTION("IDT/Sigmatel HD-audio codec");

static struct hda_codec_preset_list sigmatel_list = {
	.preset = snd_hda_preset_sigmatel,
	.owner = THIS_MODULE,
};

static int __init patch_sigmatel_init(void)
{
	return snd_hda_add_codec_preset(&sigmatel_list);
}

static void __exit patch_sigmatel_exit(void)
{
	snd_hda_delete_codec_preset(&sigmatel_list);
}

module_init(patch_sigmatel_init)
module_exit(patch_sigmatel_exit)<|MERGE_RESOLUTION|>--- conflicted
+++ resolved
@@ -78,10 +78,7 @@
 	STAC_DELL_EQ,
 	STAC_ALIENWARE_M17X,
 	STAC_92HD89XX_HP_FRONT_JACK,
-<<<<<<< HEAD
-=======
 	STAC_92HD89XX_HP_Z1_G2_RIGHT_MIC_JACK,
->>>>>>> fc14f9c1
 	STAC_92HD73XX_MODELS
 };
 
@@ -1782,14 +1779,11 @@
 	{}
 };
 
-<<<<<<< HEAD
-=======
 static const struct hda_pintbl stac92hd89xx_hp_z1_g2_right_mic_jack_pin_configs[] = {
 	{ 0x0e, 0x400000f0 },
 	{}
 };
 
->>>>>>> fc14f9c1
 static void stac92hd73xx_fixup_ref(struct hda_codec *codec,
 				   const struct hda_fixup *fix, int action)
 {
@@ -1912,13 +1906,10 @@
 	[STAC_92HD89XX_HP_FRONT_JACK] = {
 		.type = HDA_FIXUP_PINS,
 		.v.pins = stac92hd89xx_hp_front_jack_pin_configs,
-<<<<<<< HEAD
-=======
 	},
 	[STAC_92HD89XX_HP_Z1_G2_RIGHT_MIC_JACK] = {
 		.type = HDA_FIXUP_PINS,
 		.v.pins = stac92hd89xx_hp_z1_g2_right_mic_jack_pin_configs,
->>>>>>> fc14f9c1
 	}
 };
 
@@ -1979,11 +1970,8 @@
 		      "Alienware M17x", STAC_ALIENWARE_M17X),
 	SND_PCI_QUIRK(PCI_VENDOR_ID_DELL, 0x0490,
 		      "Alienware M17x R3", STAC_DELL_EQ),
-<<<<<<< HEAD
-=======
 	SND_PCI_QUIRK(PCI_VENDOR_ID_HP, 0x1927,
 				"HP Z1 G2", STAC_92HD89XX_HP_Z1_G2_RIGHT_MIC_JACK),
->>>>>>> fc14f9c1
 	SND_PCI_QUIRK(PCI_VENDOR_ID_HP, 0x2b17,
 				"unknown HP", STAC_92HD89XX_HP_FRONT_JACK),
 	{} /* terminator */
@@ -2130,17 +2118,6 @@
 		spec->mic_mute_led_gpio = 0x08; /* GPIO3 */
 		/* resetting controller clears GPIO, so we need to keep on */
 		codec->bus->power_keep_link_on = 1;
-	}
-}
-
-static void stac92hd83xxx_fixup_hp_led_gpio10(struct hda_codec *codec,
-				   const struct hda_fixup *fix, int action)
-{
-	struct sigmatel_spec *spec = codec->spec;
-
-	if (action == HDA_FIXUP_ACT_PRE_PROBE) {
-		spec->gpio_led = 0x10; /* GPIO4 */
-		spec->default_polarity = 0;
 	}
 }
 
