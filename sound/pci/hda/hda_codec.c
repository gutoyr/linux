--- conflicted
+++ resolved
@@ -4147,10 +4147,6 @@
 	 * in the resume / power-save sequence
 	 */
 	hda_keep_power_on(codec);
-	if (codec->pm_down_notified) {
-		codec->pm_down_notified = 0;
-		hda_call_pm_notify(codec->bus, true);
-	}
 	hda_set_power_state(codec, AC_PWRST_D0);
 	restore_shutup_pins(codec);
 	hda_exec_init_verbs(codec);
@@ -4911,16 +4907,8 @@
 	spin_unlock(&codec->power_lock);
 
 	state = hda_call_codec_suspend(codec, true);
-<<<<<<< HEAD
-	if (!codec->pm_down_notified &&
-	    !bus->power_keep_link_on && (state & AC_PWRST_CLK_STOP_OK)) {
-		codec->pm_down_notified = 1;
-		hda_call_pm_notify(bus, false);
-	}
-=======
 	if (!bus->power_keep_link_on && (state & AC_PWRST_CLK_STOP_OK))
 		hda_call_pm_notify(codec, false);
->>>>>>> fc14f9c1
 }
 
 static void hda_keep_power_on(struct hda_codec *codec)
