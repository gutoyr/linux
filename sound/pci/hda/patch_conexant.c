/*
 * HD audio interface patch for Conexant HDA audio codec
 *
 * Copyright (c) 2006 Pototskiy Akex <alex.pototskiy@gmail.com>
 * 		      Takashi Iwai <tiwai@suse.de>
 * 		      Tobin Davis  <tdavis@dsl-only.net>
 *
 *  This driver is free software; you can redistribute it and/or modify
 *  it under the terms of the GNU General Public License as published by
 *  the Free Software Foundation; either version 2 of the License, or
 *  (at your option) any later version.
 *
 *  This driver is distributed in the hope that it will be useful,
 *  but WITHOUT ANY WARRANTY; without even the implied warranty of
 *  MERCHANTABILITY or FITNESS FOR A PARTICULAR PURPOSE.  See the
 *  GNU General Public License for more details.
 *
 *  You should have received a copy of the GNU General Public License
 *  along with this program; if not, write to the Free Software
 *  Foundation, Inc., 59 Temple Place, Suite 330, Boston, MA  02111-1307 USA
 */

#include <linux/init.h>
#include <linux/delay.h>
#include <linux/slab.h>
#include <linux/module.h>
#include <sound/core.h>
#include <sound/jack.h>

#include "hda_codec.h"
#include "hda_local.h"
#include "hda_auto_parser.h"
#include "hda_beep.h"
#include "hda_jack.h"
#include "hda_generic.h"

struct conexant_spec {
	struct hda_gen_spec gen;

	unsigned int beep_amp;

	/* extra EAPD pins */
	unsigned int num_eapds;
	hda_nid_t eapds[4];
	bool dynamic_eapd;
	hda_nid_t mute_led_eapd;

	unsigned int parse_flags; /* flag for snd_hda_parse_pin_defcfg() */

	/* OPLC XO specific */
	bool recording;
	bool dc_enable;
	unsigned int dc_input_bias; /* offset into olpc_xo_dc_bias */
	struct nid_path *dc_mode_path;
};


#ifdef CONFIG_SND_HDA_INPUT_BEEP
static inline void set_beep_amp(struct conexant_spec *spec, hda_nid_t nid,
				int idx, int dir)
{
	spec->gen.beep_nid = nid;
	spec->beep_amp = HDA_COMPOSE_AMP_VAL(nid, 1, idx, dir);
}
/* additional beep mixers; the actual parameters are overwritten at build */
static const struct snd_kcontrol_new cxt_beep_mixer[] = {
	HDA_CODEC_VOLUME_MONO("Beep Playback Volume", 0, 1, 0, HDA_OUTPUT),
	HDA_CODEC_MUTE_BEEP_MONO("Beep Playback Switch", 0, 1, 0, HDA_OUTPUT),
	{ } /* end */
};

/* create beep controls if needed */
static int add_beep_ctls(struct hda_codec *codec)
{
	struct conexant_spec *spec = codec->spec;
	int err;

	if (spec->beep_amp) {
		const struct snd_kcontrol_new *knew;
		for (knew = cxt_beep_mixer; knew->name; knew++) {
			struct snd_kcontrol *kctl;
			kctl = snd_ctl_new1(knew, codec);
			if (!kctl)
				return -ENOMEM;
			kctl->private_value = spec->beep_amp;
			err = snd_hda_ctl_add(codec, 0, kctl);
			if (err < 0)
				return err;
		}
	}
	return 0;
}
#else
#define set_beep_amp(spec, nid, idx, dir) /* NOP */
#define add_beep_ctls(codec)	0
#endif

/*
 * Automatic parser for CX20641 & co
 */

#ifdef CONFIG_SND_HDA_INPUT_BEEP
static void cx_auto_parse_beep(struct hda_codec *codec)
{
	struct conexant_spec *spec = codec->spec;
	hda_nid_t nid, end_nid;

	end_nid = codec->start_nid + codec->num_nodes;
	for (nid = codec->start_nid; nid < end_nid; nid++)
		if (get_wcaps_type(get_wcaps(codec, nid)) == AC_WID_BEEP) {
			set_beep_amp(spec, nid, 0, HDA_OUTPUT);
			break;
		}
}
#else
#define cx_auto_parse_beep(codec)
#endif

/* parse EAPDs */
static void cx_auto_parse_eapd(struct hda_codec *codec)
{
	struct conexant_spec *spec = codec->spec;
	hda_nid_t nid, end_nid;

	end_nid = codec->start_nid + codec->num_nodes;
	for (nid = codec->start_nid; nid < end_nid; nid++) {
		if (get_wcaps_type(get_wcaps(codec, nid)) != AC_WID_PIN)
			continue;
		if (!(snd_hda_query_pin_caps(codec, nid) & AC_PINCAP_EAPD))
			continue;
		spec->eapds[spec->num_eapds++] = nid;
		if (spec->num_eapds >= ARRAY_SIZE(spec->eapds))
			break;
	}

	/* NOTE: below is a wild guess; if we have more than two EAPDs,
	 * it's a new chip, where EAPDs are supposed to be associated to
	 * pins, and we can control EAPD per pin.
	 * OTOH, if only one or two EAPDs are found, it's an old chip,
	 * thus it might control over all pins.
	 */
	if (spec->num_eapds > 2)
		spec->dynamic_eapd = 1;
}

static void cx_auto_turn_eapd(struct hda_codec *codec, int num_pins,
			      hda_nid_t *pins, bool on)
{
	int i;
	for (i = 0; i < num_pins; i++) {
		if (snd_hda_query_pin_caps(codec, pins[i]) & AC_PINCAP_EAPD)
			snd_hda_codec_write(codec, pins[i], 0,
					    AC_VERB_SET_EAPD_BTLENABLE,
					    on ? 0x02 : 0);
	}
}

/* turn on/off EAPD according to Master switch */
static void cx_auto_vmaster_hook(void *private_data, int enabled)
{
	struct hda_codec *codec = private_data;
	struct conexant_spec *spec = codec->spec;

	cx_auto_turn_eapd(codec, spec->num_eapds, spec->eapds, enabled);
}

/* turn on/off EAPD according to Master switch (inversely!) for mute LED */
static void cx_auto_vmaster_hook_mute_led(void *private_data, int enabled)
{
	struct hda_codec *codec = private_data;
	struct conexant_spec *spec = codec->spec;

	snd_hda_codec_write(codec, spec->mute_led_eapd, 0,
			    AC_VERB_SET_EAPD_BTLENABLE,
			    enabled ? 0x00 : 0x02);
}

static int cx_auto_build_controls(struct hda_codec *codec)
{
	int err;

	err = snd_hda_gen_build_controls(codec);
	if (err < 0)
		return err;

	err = add_beep_ctls(codec);
	if (err < 0)
		return err;

	return 0;
}

static int cx_auto_init(struct hda_codec *codec)
{
	struct conexant_spec *spec = codec->spec;
	snd_hda_gen_init(codec);
	if (!spec->dynamic_eapd)
		cx_auto_turn_eapd(codec, spec->num_eapds, spec->eapds, true);

	snd_hda_apply_fixup(codec, HDA_FIXUP_ACT_INIT);

	return 0;
}

#define cx_auto_free	snd_hda_gen_free

static const struct hda_codec_ops cx_auto_patch_ops = {
	.build_controls = cx_auto_build_controls,
	.build_pcms = snd_hda_gen_build_pcms,
	.init = cx_auto_init,
	.free = cx_auto_free,
	.unsol_event = snd_hda_jack_unsol_event,
#ifdef CONFIG_PM
	.check_power_status = snd_hda_gen_check_power_status,
#endif
};

/*
 * pin fix-up
 */
enum {
	CXT_PINCFG_LENOVO_X200,
	CXT_PINCFG_LENOVO_TP410,
	CXT_PINCFG_LEMOTE_A1004,
	CXT_PINCFG_LEMOTE_A1205,
	CXT_FIXUP_STEREO_DMIC,
	CXT_FIXUP_INC_MIC_BOOST,
<<<<<<< HEAD
	CXT_FIXUP_GPIO1,
};
=======
	CXT_FIXUP_HEADPHONE_MIC_PIN,
	CXT_FIXUP_HEADPHONE_MIC,
	CXT_FIXUP_GPIO1,
	CXT_FIXUP_ASPIRE_DMIC,
	CXT_FIXUP_THINKPAD_ACPI,
	CXT_FIXUP_OLPC_XO,
	CXT_FIXUP_CAP_MIX_AMP,
	CXT_FIXUP_TOSHIBA_P105,
	CXT_FIXUP_HP_530,
	CXT_FIXUP_CAP_MIX_AMP_5047,
	CXT_FIXUP_MUTE_LED_EAPD,
};

/* for hda_fixup_thinkpad_acpi() */
#include "thinkpad_helper.c"
>>>>>>> fc14f9c1

static void cxt_fixup_stereo_dmic(struct hda_codec *codec,
				  const struct hda_fixup *fix, int action)
{
	struct conexant_spec *spec = codec->spec;
	spec->gen.inv_dmic_split = 1;
}

static void cxt5066_increase_mic_boost(struct hda_codec *codec,
				   const struct hda_fixup *fix, int action)
{
	if (action != HDA_FIXUP_ACT_PRE_PROBE)
		return;

	snd_hda_override_amp_caps(codec, 0x17, HDA_OUTPUT,
				  (0x3 << AC_AMPCAP_OFFSET_SHIFT) |
				  (0x4 << AC_AMPCAP_NUM_STEPS_SHIFT) |
				  (0x27 << AC_AMPCAP_STEP_SIZE_SHIFT) |
				  (0 << AC_AMPCAP_MUTE_SHIFT));
}

static void cxt_update_headset_mode(struct hda_codec *codec)
{
	/* The verbs used in this function were tested on a Conexant CX20751/2 codec. */
	int i;
	bool mic_mode = false;
	struct conexant_spec *spec = codec->spec;
	struct auto_pin_cfg *cfg = &spec->gen.autocfg;

	hda_nid_t mux_pin = spec->gen.imux_pins[spec->gen.cur_mux[0]];

	for (i = 0; i < cfg->num_inputs; i++)
		if (cfg->inputs[i].pin == mux_pin) {
			mic_mode = !!cfg->inputs[i].is_headphone_mic;
			break;
		}

	if (mic_mode) {
		snd_hda_codec_write_cache(codec, 0x1c, 0, 0x410, 0x7c); /* enable merged mode for analog int-mic */
		spec->gen.hp_jack_present = false;
	} else {
		snd_hda_codec_write_cache(codec, 0x1c, 0, 0x410, 0x54); /* disable merged mode for analog int-mic */
		spec->gen.hp_jack_present = snd_hda_jack_detect(codec, spec->gen.autocfg.hp_pins[0]);
	}

	snd_hda_gen_update_outputs(codec);
}

static void cxt_update_headset_mode_hook(struct hda_codec *codec,
					 struct snd_kcontrol *kcontrol,
					 struct snd_ctl_elem_value *ucontrol)
{
	cxt_update_headset_mode(codec);
}

static void cxt_fixup_headphone_mic(struct hda_codec *codec,
				    const struct hda_fixup *fix, int action)
{
	struct conexant_spec *spec = codec->spec;

	switch (action) {
	case HDA_FIXUP_ACT_PRE_PROBE:
		spec->parse_flags |= HDA_PINCFG_HEADPHONE_MIC;
		break;
	case HDA_FIXUP_ACT_PROBE:
		spec->gen.cap_sync_hook = cxt_update_headset_mode_hook;
		spec->gen.automute_hook = cxt_update_headset_mode;
		break;
	case HDA_FIXUP_ACT_INIT:
		cxt_update_headset_mode(codec);
		break;
	}
}

/* OPLC XO 1.5 fixup */

/* OLPC XO-1.5 supports DC input mode (e.g. for use with analog sensors)
 * through the microphone jack.
 * When the user enables this through a mixer switch, both internal and
 * external microphones are disabled. Gain is fixed at 0dB. In this mode,
 * we also allow the bias to be configured through a separate mixer
 * control. */

#define update_mic_pin(codec, nid, val)					\
	snd_hda_codec_update_cache(codec, nid, 0,			\
				   AC_VERB_SET_PIN_WIDGET_CONTROL, val)

static const struct hda_input_mux olpc_xo_dc_bias = {
	.num_items = 3,
	.items = {
		{ "Off", PIN_IN },
		{ "50%", PIN_VREF50 },
		{ "80%", PIN_VREF80 },
	},
};

static void olpc_xo_update_mic_boost(struct hda_codec *codec)
{
	struct conexant_spec *spec = codec->spec;
	int ch, val;

	for (ch = 0; ch < 2; ch++) {
		val = AC_AMP_SET_OUTPUT |
			(ch ? AC_AMP_SET_RIGHT : AC_AMP_SET_LEFT);
		if (!spec->dc_enable)
			val |= snd_hda_codec_amp_read(codec, 0x17, ch, HDA_OUTPUT, 0);
		snd_hda_codec_write(codec, 0x17, 0,
				    AC_VERB_SET_AMP_GAIN_MUTE, val);
	}
}

static void olpc_xo_update_mic_pins(struct hda_codec *codec)
{
	struct conexant_spec *spec = codec->spec;
	int cur_input, val;
	struct nid_path *path;

	cur_input = spec->gen.input_paths[0][spec->gen.cur_mux[0]];

	/* Set up mic pins for port-B, C and F dynamically as the recording
	 * LED is turned on/off by these pin controls
	 */
	if (!spec->dc_enable) {
		/* disable DC bias path and pin for port F */
		update_mic_pin(codec, 0x1e, 0);
		snd_hda_activate_path(codec, spec->dc_mode_path, false, false);

		/* update port B (ext mic) and C (int mic) */
		/* OLPC defers mic widget control until when capture is
		 * started because the microphone LED comes on as soon as
		 * these settings are put in place. if we did this before
		 * recording, it would give the false indication that
		 * recording is happening when it is not.
		 */
		update_mic_pin(codec, 0x1a, spec->recording ?
			       snd_hda_codec_get_pin_target(codec, 0x1a) : 0);
		update_mic_pin(codec, 0x1b, spec->recording ?
			       snd_hda_codec_get_pin_target(codec, 0x1b) : 0);
		/* enable normal mic path */
		path = snd_hda_get_path_from_idx(codec, cur_input);
		if (path)
			snd_hda_activate_path(codec, path, true, false);
	} else {
		/* disable normal mic path */
		path = snd_hda_get_path_from_idx(codec, cur_input);
		if (path)
			snd_hda_activate_path(codec, path, false, false);

		/* Even though port F is the DC input, the bias is controlled
		 * on port B.  We also leave that port as an active input (but
		 * unselected) in DC mode just in case that is necessary to
		 * make the bias setting take effect.
		 */
		if (spec->recording)
			val = olpc_xo_dc_bias.items[spec->dc_input_bias].index;
		else
			val = 0;
		update_mic_pin(codec, 0x1a, val);
		update_mic_pin(codec, 0x1b, 0);
		/* enable DC bias path and pin */
		update_mic_pin(codec, 0x1e, spec->recording ? PIN_IN : 0);
		snd_hda_activate_path(codec, spec->dc_mode_path, true, false);
	}
}

/* mic_autoswitch hook */
static void olpc_xo_automic(struct hda_codec *codec,
			    struct hda_jack_callback *jack)
{
	struct conexant_spec *spec = codec->spec;
	int saved_cached_write = codec->cached_write;

	codec->cached_write = 1;
	/* in DC mode, we don't handle automic */
	if (!spec->dc_enable)
		snd_hda_gen_mic_autoswitch(codec, jack);
	olpc_xo_update_mic_pins(codec);
	snd_hda_codec_flush_cache(codec);
	codec->cached_write = saved_cached_write;
	if (spec->dc_enable)
		olpc_xo_update_mic_boost(codec);
}

/* pcm_capture hook */
static void olpc_xo_capture_hook(struct hda_pcm_stream *hinfo,
				 struct hda_codec *codec,
				 struct snd_pcm_substream *substream,
				 int action)
{
	struct conexant_spec *spec = codec->spec;

	/* toggle spec->recording flag and update mic pins accordingly
	 * for turning on/off LED
	 */
	switch (action) {
	case HDA_GEN_PCM_ACT_PREPARE:
		spec->recording = 1;
		olpc_xo_update_mic_pins(codec);
		break;
	case HDA_GEN_PCM_ACT_CLEANUP:
		spec->recording = 0;
		olpc_xo_update_mic_pins(codec);
		break;
	}
}

static int olpc_xo_dc_mode_get(struct snd_kcontrol *kcontrol,
			       struct snd_ctl_elem_value *ucontrol)
{
	struct hda_codec *codec = snd_kcontrol_chip(kcontrol);
	struct conexant_spec *spec = codec->spec;
	ucontrol->value.integer.value[0] = spec->dc_enable;
	return 0;
}

static int olpc_xo_dc_mode_put(struct snd_kcontrol *kcontrol,
			       struct snd_ctl_elem_value *ucontrol)
{
	struct hda_codec *codec = snd_kcontrol_chip(kcontrol);
	struct conexant_spec *spec = codec->spec;
	int dc_enable = !!ucontrol->value.integer.value[0];

	if (dc_enable == spec->dc_enable)
		return 0;

	spec->dc_enable = dc_enable;
	olpc_xo_update_mic_pins(codec);
	olpc_xo_update_mic_boost(codec);
	return 1;
}

static int olpc_xo_dc_bias_enum_get(struct snd_kcontrol *kcontrol,
				    struct snd_ctl_elem_value *ucontrol)
{
	struct hda_codec *codec = snd_kcontrol_chip(kcontrol);
	struct conexant_spec *spec = codec->spec;
	ucontrol->value.enumerated.item[0] = spec->dc_input_bias;
	return 0;
}

static int olpc_xo_dc_bias_enum_info(struct snd_kcontrol *kcontrol,
				     struct snd_ctl_elem_info *uinfo)
{
	return snd_hda_input_mux_info(&olpc_xo_dc_bias, uinfo);
}

static int olpc_xo_dc_bias_enum_put(struct snd_kcontrol *kcontrol,
				    struct snd_ctl_elem_value *ucontrol)
{
	struct hda_codec *codec = snd_kcontrol_chip(kcontrol);
	struct conexant_spec *spec = codec->spec;
	const struct hda_input_mux *imux = &olpc_xo_dc_bias;
	unsigned int idx;

	idx = ucontrol->value.enumerated.item[0];
	if (idx >= imux->num_items)
		idx = imux->num_items - 1;
	if (spec->dc_input_bias == idx)
		return 0;

	spec->dc_input_bias = idx;
	if (spec->dc_enable)
		olpc_xo_update_mic_pins(codec);
	return 1;
}

static const struct snd_kcontrol_new olpc_xo_mixers[] = {
	{
		.iface = SNDRV_CTL_ELEM_IFACE_MIXER,
		.name = "DC Mode Enable Switch",
		.info = snd_ctl_boolean_mono_info,
		.get = olpc_xo_dc_mode_get,
		.put = olpc_xo_dc_mode_put,
	},
	{
		.iface = SNDRV_CTL_ELEM_IFACE_MIXER,
		.name = "DC Input Bias Enum",
		.info = olpc_xo_dc_bias_enum_info,
		.get = olpc_xo_dc_bias_enum_get,
		.put = olpc_xo_dc_bias_enum_put,
	},
	{}
};

/* overriding mic boost put callback; update mic boost volume only when
 * DC mode is disabled
 */
static int olpc_xo_mic_boost_put(struct snd_kcontrol *kcontrol,
				 struct snd_ctl_elem_value *ucontrol)
{
	struct hda_codec *codec = snd_kcontrol_chip(kcontrol);
	struct conexant_spec *spec = codec->spec;
	int ret = snd_hda_mixer_amp_volume_put(kcontrol, ucontrol);
	if (ret > 0 && spec->dc_enable)
		olpc_xo_update_mic_boost(codec);
	return ret;
}

static void cxt_fixup_olpc_xo(struct hda_codec *codec,
				    const struct hda_fixup *fix, int action)
{
	struct conexant_spec *spec = codec->spec;
	int i;

	if (action != HDA_FIXUP_ACT_PROBE)
		return;

	spec->gen.mic_autoswitch_hook = olpc_xo_automic;
	spec->gen.pcm_capture_hook = olpc_xo_capture_hook;
	spec->dc_mode_path = snd_hda_add_new_path(codec, 0x1e, 0x14, 0);

	snd_hda_add_new_ctls(codec, olpc_xo_mixers);

	/* OLPC's microphone port is DC coupled for use with external sensors,
	 * therefore we use a 50% mic bias in order to center the input signal
	 * with the DC input range of the codec.
	 */
	snd_hda_codec_set_pin_target(codec, 0x1a, PIN_VREF50);

	/* override mic boost control */
	for (i = 0; i < spec->gen.kctls.used; i++) {
		struct snd_kcontrol_new *kctl =
			snd_array_elem(&spec->gen.kctls, i);
		if (!strcmp(kctl->name, "Mic Boost Volume")) {
			kctl->put = olpc_xo_mic_boost_put;
			break;
		}
	}
}

static void cxt_fixup_mute_led_eapd(struct hda_codec *codec,
				    const struct hda_fixup *fix, int action)
{
	struct conexant_spec *spec = codec->spec;

	if (action == HDA_FIXUP_ACT_PRE_PROBE) {
		spec->mute_led_eapd = 0x1b;
		spec->dynamic_eapd = 1;
		spec->gen.vmaster_mute.hook = cx_auto_vmaster_hook_mute_led;
	}
}

/*
 * Fix max input level on mixer widget to 0dB
 * (originally it has 0x2b steps with 0dB offset 0x14)
 */
static void cxt_fixup_cap_mix_amp(struct hda_codec *codec,
				  const struct hda_fixup *fix, int action)
{
	snd_hda_override_amp_caps(codec, 0x17, HDA_INPUT,
				  (0x14 << AC_AMPCAP_OFFSET_SHIFT) |
				  (0x14 << AC_AMPCAP_NUM_STEPS_SHIFT) |
				  (0x05 << AC_AMPCAP_STEP_SIZE_SHIFT) |
				  (1 << AC_AMPCAP_MUTE_SHIFT));
}

/*
 * Fix max input level on mixer widget to 0dB
 * (originally it has 0x1e steps with 0 dB offset 0x17)
 */
static void cxt_fixup_cap_mix_amp_5047(struct hda_codec *codec,
				  const struct hda_fixup *fix, int action)
{
	snd_hda_override_amp_caps(codec, 0x10, HDA_INPUT,
				  (0x17 << AC_AMPCAP_OFFSET_SHIFT) |
				  (0x17 << AC_AMPCAP_NUM_STEPS_SHIFT) |
				  (0x05 << AC_AMPCAP_STEP_SIZE_SHIFT) |
				  (1 << AC_AMPCAP_MUTE_SHIFT));
}

/* ThinkPad X200 & co with cxt5051 */
static const struct hda_pintbl cxt_pincfg_lenovo_x200[] = {
	{ 0x16, 0x042140ff }, /* HP (seq# overridden) */
	{ 0x17, 0x21a11000 }, /* dock-mic */
	{ 0x19, 0x2121103f }, /* dock-HP */
	{ 0x1c, 0x21440100 }, /* dock SPDIF out */
	{}
};

/* ThinkPad 410/420/510/520, X201 & co with cxt5066 */
static const struct hda_pintbl cxt_pincfg_lenovo_tp410[] = {
	{ 0x19, 0x042110ff }, /* HP (seq# overridden) */
	{ 0x1a, 0x21a190f0 }, /* dock-mic */
	{ 0x1c, 0x212140ff }, /* dock-HP */
	{}
};

/* Lemote A1004/A1205 with cxt5066 */
static const struct hda_pintbl cxt_pincfg_lemote[] = {
	{ 0x1a, 0x90a10020 }, /* Internal mic */
	{ 0x1b, 0x03a11020 }, /* External mic */
	{ 0x1d, 0x400101f0 }, /* Not used */
	{ 0x1e, 0x40a701f0 }, /* Not used */
	{ 0x20, 0x404501f0 }, /* Not used */
	{ 0x22, 0x404401f0 }, /* Not used */
	{ 0x23, 0x40a701f0 }, /* Not used */
	{}
};

static const struct hda_fixup cxt_fixups[] = {
	[CXT_PINCFG_LENOVO_X200] = {
		.type = HDA_FIXUP_PINS,
		.v.pins = cxt_pincfg_lenovo_x200,
	},
	[CXT_PINCFG_LENOVO_TP410] = {
		.type = HDA_FIXUP_PINS,
		.v.pins = cxt_pincfg_lenovo_tp410,
		.chained = true,
		.chain_id = CXT_FIXUP_THINKPAD_ACPI,
	},
	[CXT_PINCFG_LEMOTE_A1004] = {
		.type = HDA_FIXUP_PINS,
		.chained = true,
		.chain_id = CXT_FIXUP_INC_MIC_BOOST,
		.v.pins = cxt_pincfg_lemote,
	},
	[CXT_PINCFG_LEMOTE_A1205] = {
		.type = HDA_FIXUP_PINS,
		.v.pins = cxt_pincfg_lemote,
	},
	[CXT_FIXUP_STEREO_DMIC] = {
		.type = HDA_FIXUP_FUNC,
		.v.func = cxt_fixup_stereo_dmic,
	},
	[CXT_FIXUP_INC_MIC_BOOST] = {
		.type = HDA_FIXUP_FUNC,
		.v.func = cxt5066_increase_mic_boost,
	},
<<<<<<< HEAD
=======
	[CXT_FIXUP_HEADPHONE_MIC_PIN] = {
		.type = HDA_FIXUP_PINS,
		.chained = true,
		.chain_id = CXT_FIXUP_HEADPHONE_MIC,
		.v.pins = (const struct hda_pintbl[]) {
			{ 0x18, 0x03a1913d }, /* use as headphone mic, without its own jack detect */
			{ }
		}
	},
	[CXT_FIXUP_HEADPHONE_MIC] = {
		.type = HDA_FIXUP_FUNC,
		.v.func = cxt_fixup_headphone_mic,
	},
>>>>>>> fc14f9c1
	[CXT_FIXUP_GPIO1] = {
		.type = HDA_FIXUP_VERBS,
		.v.verbs = (const struct hda_verb[]) {
			{ 0x01, AC_VERB_SET_GPIO_MASK, 0x01 },
			{ 0x01, AC_VERB_SET_GPIO_DIRECTION, 0x01 },
			{ 0x01, AC_VERB_SET_GPIO_DATA, 0x01 },
			{ }
		},
	},
<<<<<<< HEAD
=======
	[CXT_FIXUP_ASPIRE_DMIC] = {
		.type = HDA_FIXUP_FUNC,
		.v.func = cxt_fixup_stereo_dmic,
		.chained = true,
		.chain_id = CXT_FIXUP_GPIO1,
	},
	[CXT_FIXUP_THINKPAD_ACPI] = {
		.type = HDA_FIXUP_FUNC,
		.v.func = hda_fixup_thinkpad_acpi,
	},
	[CXT_FIXUP_OLPC_XO] = {
		.type = HDA_FIXUP_FUNC,
		.v.func = cxt_fixup_olpc_xo,
	},
	[CXT_FIXUP_CAP_MIX_AMP] = {
		.type = HDA_FIXUP_FUNC,
		.v.func = cxt_fixup_cap_mix_amp,
	},
	[CXT_FIXUP_TOSHIBA_P105] = {
		.type = HDA_FIXUP_PINS,
		.v.pins = (const struct hda_pintbl[]) {
			{ 0x10, 0x961701f0 }, /* speaker/hp */
			{ 0x12, 0x02a1901e }, /* ext mic */
			{ 0x14, 0x95a70110 }, /* int mic */
			{}
		},
	},
	[CXT_FIXUP_HP_530] = {
		.type = HDA_FIXUP_PINS,
		.v.pins = (const struct hda_pintbl[]) {
			{ 0x12, 0x90a60160 }, /* int mic */
			{}
		},
		.chained = true,
		.chain_id = CXT_FIXUP_CAP_MIX_AMP,
	},
	[CXT_FIXUP_CAP_MIX_AMP_5047] = {
		.type = HDA_FIXUP_FUNC,
		.v.func = cxt_fixup_cap_mix_amp_5047,
	},
	[CXT_FIXUP_MUTE_LED_EAPD] = {
		.type = HDA_FIXUP_FUNC,
		.v.func = cxt_fixup_mute_led_eapd,
	},
};

static const struct snd_pci_quirk cxt5045_fixups[] = {
	SND_PCI_QUIRK(0x103c, 0x30d5, "HP 530", CXT_FIXUP_HP_530),
	SND_PCI_QUIRK(0x1179, 0xff31, "Toshiba P105", CXT_FIXUP_TOSHIBA_P105),
	/* HP, Packard Bell, Fujitsu-Siemens & Lenovo laptops have
	 * really bad sound over 0dB on NID 0x17.
	 */
	SND_PCI_QUIRK_VENDOR(0x103c, "HP", CXT_FIXUP_CAP_MIX_AMP),
	SND_PCI_QUIRK_VENDOR(0x1631, "Packard Bell", CXT_FIXUP_CAP_MIX_AMP),
	SND_PCI_QUIRK_VENDOR(0x1734, "Fujitsu", CXT_FIXUP_CAP_MIX_AMP),
	SND_PCI_QUIRK_VENDOR(0x17aa, "Lenovo", CXT_FIXUP_CAP_MIX_AMP),
	{}
};

static const struct hda_model_fixup cxt5045_fixup_models[] = {
	{ .id = CXT_FIXUP_CAP_MIX_AMP, .name = "cap-mix-amp" },
	{ .id = CXT_FIXUP_TOSHIBA_P105, .name = "toshiba-p105" },
	{ .id = CXT_FIXUP_HP_530, .name = "hp-530" },
	{}
};

static const struct snd_pci_quirk cxt5047_fixups[] = {
	/* HP laptops have really bad sound over 0 dB on NID 0x10.
	 */
	SND_PCI_QUIRK_VENDOR(0x103c, "HP", CXT_FIXUP_CAP_MIX_AMP_5047),
	{}
};

static const struct hda_model_fixup cxt5047_fixup_models[] = {
	{ .id = CXT_FIXUP_CAP_MIX_AMP_5047, .name = "cap-mix-amp" },
	{}
>>>>>>> fc14f9c1
};

static const struct snd_pci_quirk cxt5051_fixups[] = {
	SND_PCI_QUIRK(0x17aa, 0x20f2, "Lenovo X200", CXT_PINCFG_LENOVO_X200),
	{}
};

static const struct hda_model_fixup cxt5051_fixup_models[] = {
	{ .id = CXT_PINCFG_LENOVO_X200, .name = "lenovo-x200" },
	{}
};

static const struct snd_pci_quirk cxt5066_fixups[] = {
	SND_PCI_QUIRK(0x1025, 0x0543, "Acer Aspire One 522", CXT_FIXUP_STEREO_DMIC),
<<<<<<< HEAD
	SND_PCI_QUIRK(0x1025, 0x054c, "Acer Aspire 3830TG", CXT_FIXUP_GPIO1),
=======
	SND_PCI_QUIRK(0x1025, 0x054c, "Acer Aspire 3830TG", CXT_FIXUP_ASPIRE_DMIC),
	SND_PCI_QUIRK(0x1025, 0x054f, "Acer Aspire 4830T", CXT_FIXUP_ASPIRE_DMIC),
	SND_PCI_QUIRK(0x1043, 0x138d, "Asus", CXT_FIXUP_HEADPHONE_MIC_PIN),
	SND_PCI_QUIRK(0x152d, 0x0833, "OLPC XO-1.5", CXT_FIXUP_OLPC_XO),
>>>>>>> fc14f9c1
	SND_PCI_QUIRK(0x17aa, 0x20f2, "Lenovo T400", CXT_PINCFG_LENOVO_TP410),
	SND_PCI_QUIRK(0x17aa, 0x215e, "Lenovo T410", CXT_PINCFG_LENOVO_TP410),
	SND_PCI_QUIRK(0x17aa, 0x215f, "Lenovo T510", CXT_PINCFG_LENOVO_TP410),
	SND_PCI_QUIRK(0x17aa, 0x21ce, "Lenovo T420", CXT_PINCFG_LENOVO_TP410),
	SND_PCI_QUIRK(0x17aa, 0x21cf, "Lenovo T520", CXT_PINCFG_LENOVO_TP410),
	SND_PCI_QUIRK(0x17aa, 0x21da, "Lenovo X220", CXT_PINCFG_LENOVO_TP410),
	SND_PCI_QUIRK(0x17aa, 0x21db, "Lenovo X220-tablet", CXT_PINCFG_LENOVO_TP410),
	SND_PCI_QUIRK(0x17aa, 0x38af, "Lenovo IdeaPad Z560", CXT_FIXUP_MUTE_LED_EAPD),
	SND_PCI_QUIRK(0x17aa, 0x3975, "Lenovo U300s", CXT_FIXUP_STEREO_DMIC),
	SND_PCI_QUIRK(0x17aa, 0x3977, "Lenovo IdeaPad U310", CXT_FIXUP_STEREO_DMIC),
	SND_PCI_QUIRK(0x17aa, 0x397b, "Lenovo S205", CXT_FIXUP_STEREO_DMIC),
	SND_PCI_QUIRK_VENDOR(0x17aa, "Thinkpad", CXT_FIXUP_THINKPAD_ACPI),
	SND_PCI_QUIRK(0x1c06, 0x2011, "Lemote A1004", CXT_PINCFG_LEMOTE_A1004),
	SND_PCI_QUIRK(0x1c06, 0x2012, "Lemote A1205", CXT_PINCFG_LEMOTE_A1205),
	{}
};

static const struct hda_model_fixup cxt5066_fixup_models[] = {
	{ .id = CXT_FIXUP_STEREO_DMIC, .name = "stereo-dmic" },
	{ .id = CXT_FIXUP_GPIO1, .name = "gpio1" },
	{ .id = CXT_FIXUP_HEADPHONE_MIC_PIN, .name = "headphone-mic-pin" },
	{ .id = CXT_PINCFG_LENOVO_TP410, .name = "tp410" },
	{ .id = CXT_FIXUP_THINKPAD_ACPI, .name = "thinkpad" },
	{ .id = CXT_PINCFG_LEMOTE_A1004, .name = "lemote-a1004" },
	{ .id = CXT_PINCFG_LEMOTE_A1205, .name = "lemote-a1205" },
	{ .id = CXT_FIXUP_OLPC_XO, .name = "olpc-xo" },
	{ .id = CXT_FIXUP_MUTE_LED_EAPD, .name = "mute-led-eapd" },
	{}
};

/* add "fake" mute amp-caps to DACs on cx5051 so that mixer mute switches
 * can be created (bko#42825)
 */
static void add_cx5051_fake_mutes(struct hda_codec *codec)
{
	struct conexant_spec *spec = codec->spec;
	static hda_nid_t out_nids[] = {
		0x10, 0x11, 0
	};
	hda_nid_t *p;

	for (p = out_nids; *p; p++)
		snd_hda_override_amp_caps(codec, *p, HDA_OUTPUT,
					  AC_AMPCAP_MIN_MUTE |
					  query_amp_caps(codec, *p, HDA_OUTPUT));
	spec->gen.dac_min_mute = true;
}

static int patch_conexant_auto(struct hda_codec *codec)
{
	struct conexant_spec *spec;
	int err;

	codec_info(codec, "%s: BIOS auto-probing.\n", codec->chip_name);

	spec = kzalloc(sizeof(*spec), GFP_KERNEL);
	if (!spec)
		return -ENOMEM;
	snd_hda_gen_spec_init(&spec->gen);
	codec->spec = spec;

	cx_auto_parse_beep(codec);
	cx_auto_parse_eapd(codec);
	spec->gen.own_eapd_ctl = 1;
	if (spec->dynamic_eapd)
		spec->gen.vmaster_mute.hook = cx_auto_vmaster_hook;

	switch (codec->vendor_id) {
	case 0x14f15045:
		codec->single_adc_amp = 1;
		spec->gen.mixer_nid = 0x17;
		spec->gen.add_stereo_mix_input = 1;
		snd_hda_pick_fixup(codec, cxt5045_fixup_models,
				   cxt5045_fixups, cxt_fixups);
		break;
	case 0x14f15047:
		codec->pin_amp_workaround = 1;
		spec->gen.mixer_nid = 0x19;
		spec->gen.add_stereo_mix_input = 1;
		snd_hda_pick_fixup(codec, cxt5047_fixup_models,
				   cxt5047_fixups, cxt_fixups);
		break;
	case 0x14f15051:
		add_cx5051_fake_mutes(codec);
		codec->pin_amp_workaround = 1;
		snd_hda_pick_fixup(codec, cxt5051_fixup_models,
				   cxt5051_fixups, cxt_fixups);
		break;
	default:
		codec->pin_amp_workaround = 1;
		snd_hda_pick_fixup(codec, cxt5066_fixup_models,
				   cxt5066_fixups, cxt_fixups);
		break;
	}

	/* Show mute-led control only on HP laptops
	 * This is a sort of white-list: on HP laptops, EAPD corresponds
	 * only to the mute-LED without actualy amp function.  Meanwhile,
	 * others may use EAPD really as an amp switch, so it might be
	 * not good to expose it blindly.
	 */
	switch (codec->subsystem_id >> 16) {
	case 0x103c:
		spec->gen.vmaster_mute_enum = 1;
		break;
	}

	snd_hda_apply_fixup(codec, HDA_FIXUP_ACT_PRE_PROBE);

	err = snd_hda_parse_pin_defcfg(codec, &spec->gen.autocfg, NULL,
				       spec->parse_flags);
	if (err < 0)
		goto error;

	err = snd_hda_gen_parse_auto_config(codec, &spec->gen.autocfg);
	if (err < 0)
		goto error;

	codec->patch_ops = cx_auto_patch_ops;

	/* Some laptops with Conexant chips show stalls in S3 resume,
	 * which falls into the single-cmd mode.
	 * Better to make reset, then.
	 */
	if (!codec->bus->sync_write) {
		codec_info(codec,
			   "Enable sync_write for stable communication\n");
		codec->bus->sync_write = 1;
		codec->bus->allow_bus_reset = 1;
	}

	snd_hda_apply_fixup(codec, HDA_FIXUP_ACT_PROBE);

	return 0;

 error:
	cx_auto_free(codec);
	return err;
}

/*
 */

static const struct hda_codec_preset snd_hda_preset_conexant[] = {
	{ .id = 0x14f15045, .name = "CX20549 (Venice)",
	  .patch = patch_conexant_auto },
	{ .id = 0x14f15047, .name = "CX20551 (Waikiki)",
	  .patch = patch_conexant_auto },
	{ .id = 0x14f15051, .name = "CX20561 (Hermosa)",
	  .patch = patch_conexant_auto },
	{ .id = 0x14f15066, .name = "CX20582 (Pebble)",
	  .patch = patch_conexant_auto },
	{ .id = 0x14f15067, .name = "CX20583 (Pebble HSF)",
	  .patch = patch_conexant_auto },
	{ .id = 0x14f15068, .name = "CX20584",
	  .patch = patch_conexant_auto },
	{ .id = 0x14f15069, .name = "CX20585",
	  .patch = patch_conexant_auto },
	{ .id = 0x14f1506c, .name = "CX20588",
	  .patch = patch_conexant_auto },
	{ .id = 0x14f1506e, .name = "CX20590",
	  .patch = patch_conexant_auto },
	{ .id = 0x14f15097, .name = "CX20631",
	  .patch = patch_conexant_auto },
	{ .id = 0x14f15098, .name = "CX20632",
	  .patch = patch_conexant_auto },
	{ .id = 0x14f150a1, .name = "CX20641",
	  .patch = patch_conexant_auto },
	{ .id = 0x14f150a2, .name = "CX20642",
	  .patch = patch_conexant_auto },
	{ .id = 0x14f150ab, .name = "CX20651",
	  .patch = patch_conexant_auto },
	{ .id = 0x14f150ac, .name = "CX20652",
	  .patch = patch_conexant_auto },
	{ .id = 0x14f150b8, .name = "CX20664",
	  .patch = patch_conexant_auto },
	{ .id = 0x14f150b9, .name = "CX20665",
	  .patch = patch_conexant_auto },
	{ .id = 0x14f1510f, .name = "CX20751/2",
	  .patch = patch_conexant_auto },
	{ .id = 0x14f15110, .name = "CX20751/2",
	  .patch = patch_conexant_auto },
	{ .id = 0x14f15111, .name = "CX20753/4",
	  .patch = patch_conexant_auto },
	{ .id = 0x14f15113, .name = "CX20755",
	  .patch = patch_conexant_auto },
	{ .id = 0x14f15114, .name = "CX20756",
	  .patch = patch_conexant_auto },
	{ .id = 0x14f15115, .name = "CX20757",
	  .patch = patch_conexant_auto },
	{ .id = 0x14f151d7, .name = "CX20952",
	  .patch = patch_conexant_auto },
	{} /* terminator */
};

MODULE_ALIAS("snd-hda-codec-id:14f15045");
MODULE_ALIAS("snd-hda-codec-id:14f15047");
MODULE_ALIAS("snd-hda-codec-id:14f15051");
MODULE_ALIAS("snd-hda-codec-id:14f15066");
MODULE_ALIAS("snd-hda-codec-id:14f15067");
MODULE_ALIAS("snd-hda-codec-id:14f15068");
MODULE_ALIAS("snd-hda-codec-id:14f15069");
MODULE_ALIAS("snd-hda-codec-id:14f1506c");
MODULE_ALIAS("snd-hda-codec-id:14f1506e");
MODULE_ALIAS("snd-hda-codec-id:14f15097");
MODULE_ALIAS("snd-hda-codec-id:14f15098");
MODULE_ALIAS("snd-hda-codec-id:14f150a1");
MODULE_ALIAS("snd-hda-codec-id:14f150a2");
MODULE_ALIAS("snd-hda-codec-id:14f150ab");
MODULE_ALIAS("snd-hda-codec-id:14f150ac");
MODULE_ALIAS("snd-hda-codec-id:14f150b8");
MODULE_ALIAS("snd-hda-codec-id:14f150b9");
MODULE_ALIAS("snd-hda-codec-id:14f1510f");
MODULE_ALIAS("snd-hda-codec-id:14f15110");
MODULE_ALIAS("snd-hda-codec-id:14f15111");
MODULE_ALIAS("snd-hda-codec-id:14f15113");
MODULE_ALIAS("snd-hda-codec-id:14f15114");
MODULE_ALIAS("snd-hda-codec-id:14f15115");
MODULE_ALIAS("snd-hda-codec-id:14f151d7");

MODULE_LICENSE("GPL");
MODULE_DESCRIPTION("Conexant HD-audio codec");

static struct hda_codec_preset_list conexant_list = {
	.preset = snd_hda_preset_conexant,
	.owner = THIS_MODULE,
};

static int __init patch_conexant_init(void)
{
	return snd_hda_add_codec_preset(&conexant_list);
}

static void __exit patch_conexant_exit(void)
{
	snd_hda_delete_codec_preset(&conexant_list);
}

module_init(patch_conexant_init)
module_exit(patch_conexant_exit)<|MERGE_RESOLUTION|>--- conflicted
+++ resolved
@@ -225,10 +225,6 @@
 	CXT_PINCFG_LEMOTE_A1205,
 	CXT_FIXUP_STEREO_DMIC,
 	CXT_FIXUP_INC_MIC_BOOST,
-<<<<<<< HEAD
-	CXT_FIXUP_GPIO1,
-};
-=======
 	CXT_FIXUP_HEADPHONE_MIC_PIN,
 	CXT_FIXUP_HEADPHONE_MIC,
 	CXT_FIXUP_GPIO1,
@@ -244,7 +240,6 @@
 
 /* for hda_fixup_thinkpad_acpi() */
 #include "thinkpad_helper.c"
->>>>>>> fc14f9c1
 
 static void cxt_fixup_stereo_dmic(struct hda_codec *codec,
 				  const struct hda_fixup *fix, int action)
@@ -673,8 +668,6 @@
 		.type = HDA_FIXUP_FUNC,
 		.v.func = cxt5066_increase_mic_boost,
 	},
-<<<<<<< HEAD
-=======
 	[CXT_FIXUP_HEADPHONE_MIC_PIN] = {
 		.type = HDA_FIXUP_PINS,
 		.chained = true,
@@ -688,7 +681,6 @@
 		.type = HDA_FIXUP_FUNC,
 		.v.func = cxt_fixup_headphone_mic,
 	},
->>>>>>> fc14f9c1
 	[CXT_FIXUP_GPIO1] = {
 		.type = HDA_FIXUP_VERBS,
 		.v.verbs = (const struct hda_verb[]) {
@@ -698,8 +690,6 @@
 			{ }
 		},
 	},
-<<<<<<< HEAD
-=======
 	[CXT_FIXUP_ASPIRE_DMIC] = {
 		.type = HDA_FIXUP_FUNC,
 		.v.func = cxt_fixup_stereo_dmic,
@@ -776,7 +766,6 @@
 static const struct hda_model_fixup cxt5047_fixup_models[] = {
 	{ .id = CXT_FIXUP_CAP_MIX_AMP_5047, .name = "cap-mix-amp" },
 	{}
->>>>>>> fc14f9c1
 };
 
 static const struct snd_pci_quirk cxt5051_fixups[] = {
@@ -791,14 +780,10 @@
 
 static const struct snd_pci_quirk cxt5066_fixups[] = {
 	SND_PCI_QUIRK(0x1025, 0x0543, "Acer Aspire One 522", CXT_FIXUP_STEREO_DMIC),
-<<<<<<< HEAD
-	SND_PCI_QUIRK(0x1025, 0x054c, "Acer Aspire 3830TG", CXT_FIXUP_GPIO1),
-=======
 	SND_PCI_QUIRK(0x1025, 0x054c, "Acer Aspire 3830TG", CXT_FIXUP_ASPIRE_DMIC),
 	SND_PCI_QUIRK(0x1025, 0x054f, "Acer Aspire 4830T", CXT_FIXUP_ASPIRE_DMIC),
 	SND_PCI_QUIRK(0x1043, 0x138d, "Asus", CXT_FIXUP_HEADPHONE_MIC_PIN),
 	SND_PCI_QUIRK(0x152d, 0x0833, "OLPC XO-1.5", CXT_FIXUP_OLPC_XO),
->>>>>>> fc14f9c1
 	SND_PCI_QUIRK(0x17aa, 0x20f2, "Lenovo T400", CXT_PINCFG_LENOVO_TP410),
 	SND_PCI_QUIRK(0x17aa, 0x215e, "Lenovo T410", CXT_PINCFG_LENOVO_TP410),
 	SND_PCI_QUIRK(0x17aa, 0x215f, "Lenovo T510", CXT_PINCFG_LENOVO_TP410),
