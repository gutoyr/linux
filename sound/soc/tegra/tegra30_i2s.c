/*
 * tegra30_i2s.c - Tegra30 I2S driver
 *
 * Author: Stephen Warren <swarren@nvidia.com>
 * Copyright (c) 2010-2012, NVIDIA CORPORATION.  All rights reserved.
 *
 * Based on code copyright/by:
 *
 * Copyright (c) 2009-2010, NVIDIA Corporation.
 * Scott Peterson <speterson@nvidia.com>
 *
 * Copyright (C) 2010 Google, Inc.
 * Iliyan Malchev <malchev@google.com>
 *
 * This program is free software; you can redistribute it and/or modify it
 * under the terms and conditions of the GNU General Public License,
 * version 2, as published by the Free Software Foundation.
 *
 * This program is distributed in the hope it will be useful, but WITHOUT
 * ANY WARRANTY; without even the implied warranty of MERCHANTABILITY or
 * FITNESS FOR A PARTICULAR PURPOSE.  See the GNU General Public License for
 * more details.
 *
 * You should have received a copy of the GNU General Public License
 * along with this program.  If not, see <http://www.gnu.org/licenses/>.
 */

#include <linux/clk.h>
#include <linux/device.h>
#include <linux/io.h>
#include <linux/module.h>
#include <linux/of.h>
#include <linux/of_device.h>
#include <linux/platform_device.h>
#include <linux/pm_runtime.h>
#include <linux/regmap.h>
#include <linux/slab.h>
#include <sound/core.h>
#include <sound/pcm.h>
#include <sound/pcm_params.h>
#include <sound/soc.h>
#include <sound/dmaengine_pcm.h>

#include "tegra30_ahub.h"
#include "tegra30_i2s.h"

#define DRV_NAME "tegra30-i2s"

static int tegra30_i2s_runtime_suspend(struct device *dev)
{
	struct tegra30_i2s *i2s = dev_get_drvdata(dev);

	regcache_cache_only(i2s->regmap, true);

	clk_disable_unprepare(i2s->clk_i2s);

	return 0;
}

static int tegra30_i2s_runtime_resume(struct device *dev)
{
	struct tegra30_i2s *i2s = dev_get_drvdata(dev);
	int ret;

	ret = clk_prepare_enable(i2s->clk_i2s);
	if (ret) {
		dev_err(dev, "clk_enable failed: %d\n", ret);
		return ret;
	}

	regcache_cache_only(i2s->regmap, false);

	return 0;
}

static int tegra30_i2s_set_fmt(struct snd_soc_dai *dai,
				unsigned int fmt)
{
	struct tegra30_i2s *i2s = snd_soc_dai_get_drvdata(dai);
	unsigned int mask = 0, val = 0;

	switch (fmt & SND_SOC_DAIFMT_INV_MASK) {
	case SND_SOC_DAIFMT_NB_NF:
		break;
	default:
		return -EINVAL;
	}

	mask |= TEGRA30_I2S_CTRL_MASTER_ENABLE;
	switch (fmt & SND_SOC_DAIFMT_MASTER_MASK) {
	case SND_SOC_DAIFMT_CBS_CFS:
		val |= TEGRA30_I2S_CTRL_MASTER_ENABLE;
		break;
	case SND_SOC_DAIFMT_CBM_CFM:
		break;
	default:
		return -EINVAL;
	}

	mask |= TEGRA30_I2S_CTRL_FRAME_FORMAT_MASK |
		TEGRA30_I2S_CTRL_LRCK_MASK;
	switch (fmt & SND_SOC_DAIFMT_FORMAT_MASK) {
	case SND_SOC_DAIFMT_DSP_A:
		val |= TEGRA30_I2S_CTRL_FRAME_FORMAT_FSYNC;
		val |= TEGRA30_I2S_CTRL_LRCK_L_LOW;
		break;
	case SND_SOC_DAIFMT_DSP_B:
		val |= TEGRA30_I2S_CTRL_FRAME_FORMAT_FSYNC;
		val |= TEGRA30_I2S_CTRL_LRCK_R_LOW;
		break;
	case SND_SOC_DAIFMT_I2S:
		val |= TEGRA30_I2S_CTRL_FRAME_FORMAT_LRCK;
		val |= TEGRA30_I2S_CTRL_LRCK_L_LOW;
		break;
	case SND_SOC_DAIFMT_RIGHT_J:
		val |= TEGRA30_I2S_CTRL_FRAME_FORMAT_LRCK;
		val |= TEGRA30_I2S_CTRL_LRCK_L_LOW;
		break;
	case SND_SOC_DAIFMT_LEFT_J:
		val |= TEGRA30_I2S_CTRL_FRAME_FORMAT_LRCK;
		val |= TEGRA30_I2S_CTRL_LRCK_L_LOW;
		break;
	default:
		return -EINVAL;
	}

	pm_runtime_get_sync(dai->dev);
	regmap_update_bits(i2s->regmap, TEGRA30_I2S_CTRL, mask, val);
	pm_runtime_put(dai->dev);

	return 0;
}

static int tegra30_i2s_hw_params(struct snd_pcm_substream *substream,
				 struct snd_pcm_hw_params *params,
				 struct snd_soc_dai *dai)
{
	struct device *dev = dai->dev;
	struct tegra30_i2s *i2s = snd_soc_dai_get_drvdata(dai);
	unsigned int mask, val, reg;
	int ret, sample_size, srate, i2sclock, bitcnt;
	struct tegra30_ahub_cif_conf cif_conf;

	if (params_channels(params) != 2)
		return -EINVAL;

	mask = TEGRA30_I2S_CTRL_BIT_SIZE_MASK;
	switch (params_format(params)) {
	case SNDRV_PCM_FORMAT_S16_LE:
		val = TEGRA30_I2S_CTRL_BIT_SIZE_16;
		sample_size = 16;
		break;
	default:
		return -EINVAL;
	}

	regmap_update_bits(i2s->regmap, TEGRA30_I2S_CTRL, mask, val);

	srate = params_rate(params);

	/* Final "* 2" required by Tegra hardware */
	i2sclock = srate * params_channels(params) * sample_size * 2;

	bitcnt = (i2sclock / (2 * srate)) - 1;
	if (bitcnt < 0 || bitcnt > TEGRA30_I2S_TIMING_CHANNEL_BIT_COUNT_MASK_US)
		return -EINVAL;

	ret = clk_set_rate(i2s->clk_i2s, i2sclock);
	if (ret) {
		dev_err(dev, "Can't set I2S clock rate: %d\n", ret);
		return ret;
	}

	val = bitcnt << TEGRA30_I2S_TIMING_CHANNEL_BIT_COUNT_SHIFT;

	if (i2sclock % (2 * srate))
		val |= TEGRA30_I2S_TIMING_NON_SYM_ENABLE;

	regmap_write(i2s->regmap, TEGRA30_I2S_TIMING, val);

	cif_conf.threshold = 0;
	cif_conf.audio_channels = 2;
	cif_conf.client_channels = 2;
	cif_conf.audio_bits = TEGRA30_AUDIOCIF_BITS_16;
	cif_conf.client_bits = TEGRA30_AUDIOCIF_BITS_16;
	cif_conf.expand = 0;
	cif_conf.stereo_conv = 0;
	cif_conf.replicate = 0;
	cif_conf.truncate = 0;
	cif_conf.mono_conv = 0;

	if (substream->stream == SNDRV_PCM_STREAM_PLAYBACK) {
		cif_conf.direction = TEGRA30_AUDIOCIF_DIRECTION_RX;
		reg = TEGRA30_I2S_CIF_RX_CTRL;
	} else {
<<<<<<< HEAD
		val |= TEGRA30_AUDIOCIF_CTRL_DIRECTION_TX;
=======
		cif_conf.direction = TEGRA30_AUDIOCIF_DIRECTION_TX;
>>>>>>> fc14f9c1
		reg = TEGRA30_I2S_CIF_TX_CTRL;
	}

	i2s->soc_data->set_audio_cif(i2s->regmap, reg, &cif_conf);

	val = (1 << TEGRA30_I2S_OFFSET_RX_DATA_OFFSET_SHIFT) |
	      (1 << TEGRA30_I2S_OFFSET_TX_DATA_OFFSET_SHIFT);
	regmap_write(i2s->regmap, TEGRA30_I2S_OFFSET, val);

	return 0;
}

static void tegra30_i2s_start_playback(struct tegra30_i2s *i2s)
{
	tegra30_ahub_enable_tx_fifo(i2s->playback_fifo_cif);
	regmap_update_bits(i2s->regmap, TEGRA30_I2S_CTRL,
			   TEGRA30_I2S_CTRL_XFER_EN_TX,
			   TEGRA30_I2S_CTRL_XFER_EN_TX);
}

static void tegra30_i2s_stop_playback(struct tegra30_i2s *i2s)
{
	tegra30_ahub_disable_tx_fifo(i2s->playback_fifo_cif);
	regmap_update_bits(i2s->regmap, TEGRA30_I2S_CTRL,
			   TEGRA30_I2S_CTRL_XFER_EN_TX, 0);
}

static void tegra30_i2s_start_capture(struct tegra30_i2s *i2s)
{
	tegra30_ahub_enable_rx_fifo(i2s->capture_fifo_cif);
	regmap_update_bits(i2s->regmap, TEGRA30_I2S_CTRL,
			   TEGRA30_I2S_CTRL_XFER_EN_RX,
			   TEGRA30_I2S_CTRL_XFER_EN_RX);
}

static void tegra30_i2s_stop_capture(struct tegra30_i2s *i2s)
{
	tegra30_ahub_disable_rx_fifo(i2s->capture_fifo_cif);
	regmap_update_bits(i2s->regmap, TEGRA30_I2S_CTRL,
			   TEGRA30_I2S_CTRL_XFER_EN_RX, 0);
}

static int tegra30_i2s_trigger(struct snd_pcm_substream *substream, int cmd,
				struct snd_soc_dai *dai)
{
	struct tegra30_i2s *i2s = snd_soc_dai_get_drvdata(dai);

	switch (cmd) {
	case SNDRV_PCM_TRIGGER_START:
	case SNDRV_PCM_TRIGGER_PAUSE_RELEASE:
	case SNDRV_PCM_TRIGGER_RESUME:
		if (substream->stream == SNDRV_PCM_STREAM_PLAYBACK)
			tegra30_i2s_start_playback(i2s);
		else
			tegra30_i2s_start_capture(i2s);
		break;
	case SNDRV_PCM_TRIGGER_STOP:
	case SNDRV_PCM_TRIGGER_PAUSE_PUSH:
	case SNDRV_PCM_TRIGGER_SUSPEND:
		if (substream->stream == SNDRV_PCM_STREAM_PLAYBACK)
			tegra30_i2s_stop_playback(i2s);
		else
			tegra30_i2s_stop_capture(i2s);
		break;
	default:
		return -EINVAL;
	}

	return 0;
}

static int tegra30_i2s_probe(struct snd_soc_dai *dai)
{
	struct tegra30_i2s *i2s = snd_soc_dai_get_drvdata(dai);

	dai->capture_dma_data = &i2s->capture_dma_data;
	dai->playback_dma_data = &i2s->playback_dma_data;

	return 0;
}

static struct snd_soc_dai_ops tegra30_i2s_dai_ops = {
	.set_fmt	= tegra30_i2s_set_fmt,
	.hw_params	= tegra30_i2s_hw_params,
	.trigger	= tegra30_i2s_trigger,
};

static const struct snd_soc_dai_driver tegra30_i2s_dai_template = {
	.probe = tegra30_i2s_probe,
	.playback = {
		.stream_name = "Playback",
		.channels_min = 2,
		.channels_max = 2,
		.rates = SNDRV_PCM_RATE_8000_96000,
		.formats = SNDRV_PCM_FMTBIT_S16_LE,
	},
	.capture = {
		.stream_name = "Capture",
		.channels_min = 2,
		.channels_max = 2,
		.rates = SNDRV_PCM_RATE_8000_96000,
		.formats = SNDRV_PCM_FMTBIT_S16_LE,
	},
	.ops = &tegra30_i2s_dai_ops,
	.symmetric_rates = 1,
};

static const struct snd_soc_component_driver tegra30_i2s_component = {
	.name		= DRV_NAME,
};

static bool tegra30_i2s_wr_rd_reg(struct device *dev, unsigned int reg)
{
	switch (reg) {
	case TEGRA30_I2S_CTRL:
	case TEGRA30_I2S_TIMING:
	case TEGRA30_I2S_OFFSET:
	case TEGRA30_I2S_CH_CTRL:
	case TEGRA30_I2S_SLOT_CTRL:
	case TEGRA30_I2S_CIF_RX_CTRL:
	case TEGRA30_I2S_CIF_TX_CTRL:
	case TEGRA30_I2S_FLOWCTL:
	case TEGRA30_I2S_TX_STEP:
	case TEGRA30_I2S_FLOW_STATUS:
	case TEGRA30_I2S_FLOW_TOTAL:
	case TEGRA30_I2S_FLOW_OVER:
	case TEGRA30_I2S_FLOW_UNDER:
	case TEGRA30_I2S_LCOEF_1_4_0:
	case TEGRA30_I2S_LCOEF_1_4_1:
	case TEGRA30_I2S_LCOEF_1_4_2:
	case TEGRA30_I2S_LCOEF_1_4_3:
	case TEGRA30_I2S_LCOEF_1_4_4:
	case TEGRA30_I2S_LCOEF_1_4_5:
	case TEGRA30_I2S_LCOEF_2_4_0:
	case TEGRA30_I2S_LCOEF_2_4_1:
	case TEGRA30_I2S_LCOEF_2_4_2:
		return true;
	default:
		return false;
	}
}

static bool tegra30_i2s_volatile_reg(struct device *dev, unsigned int reg)
{
	switch (reg) {
	case TEGRA30_I2S_FLOW_STATUS:
	case TEGRA30_I2S_FLOW_TOTAL:
	case TEGRA30_I2S_FLOW_OVER:
	case TEGRA30_I2S_FLOW_UNDER:
		return true;
	default:
		return false;
	}
}

static const struct regmap_config tegra30_i2s_regmap_config = {
	.reg_bits = 32,
	.reg_stride = 4,
	.val_bits = 32,
	.max_register = TEGRA30_I2S_LCOEF_2_4_2,
	.writeable_reg = tegra30_i2s_wr_rd_reg,
	.readable_reg = tegra30_i2s_wr_rd_reg,
	.volatile_reg = tegra30_i2s_volatile_reg,
	.cache_type = REGCACHE_FLAT,
};

static const struct tegra30_i2s_soc_data tegra30_i2s_config = {
	.set_audio_cif = tegra30_ahub_set_cif,
};

static const struct tegra30_i2s_soc_data tegra124_i2s_config = {
	.set_audio_cif = tegra124_ahub_set_cif,
};

static const struct of_device_id tegra30_i2s_of_match[] = {
	{ .compatible = "nvidia,tegra124-i2s", .data = &tegra124_i2s_config },
	{ .compatible = "nvidia,tegra30-i2s", .data = &tegra30_i2s_config },
	{},
};

static int tegra30_i2s_platform_probe(struct platform_device *pdev)
{
	struct tegra30_i2s *i2s;
	const struct of_device_id *match;
	u32 cif_ids[2];
	struct resource *mem, *memregion;
	void __iomem *regs;
	int ret;

	i2s = devm_kzalloc(&pdev->dev, sizeof(struct tegra30_i2s), GFP_KERNEL);
	if (!i2s) {
		dev_err(&pdev->dev, "Can't allocate tegra30_i2s\n");
		ret = -ENOMEM;
		goto err;
	}
	dev_set_drvdata(&pdev->dev, i2s);

	match = of_match_device(tegra30_i2s_of_match, &pdev->dev);
	if (!match) {
		dev_err(&pdev->dev, "Error: No device match found\n");
		ret = -ENODEV;
		goto err;
	}
	i2s->soc_data = (struct tegra30_i2s_soc_data *)match->data;

	i2s->dai = tegra30_i2s_dai_template;
	i2s->dai.name = dev_name(&pdev->dev);

	ret = of_property_read_u32_array(pdev->dev.of_node,
					 "nvidia,ahub-cif-ids", cif_ids,
					 ARRAY_SIZE(cif_ids));
	if (ret < 0)
		goto err;

	i2s->playback_i2s_cif = cif_ids[0];
	i2s->capture_i2s_cif = cif_ids[1];

	i2s->clk_i2s = clk_get(&pdev->dev, NULL);
	if (IS_ERR(i2s->clk_i2s)) {
		dev_err(&pdev->dev, "Can't retrieve i2s clock\n");
		ret = PTR_ERR(i2s->clk_i2s);
		goto err;
	}

	mem = platform_get_resource(pdev, IORESOURCE_MEM, 0);
	if (!mem) {
		dev_err(&pdev->dev, "No memory resource\n");
		ret = -ENODEV;
		goto err_clk_put;
	}

	memregion = devm_request_mem_region(&pdev->dev, mem->start,
					    resource_size(mem), DRV_NAME);
	if (!memregion) {
		dev_err(&pdev->dev, "Memory region already claimed\n");
		ret = -EBUSY;
		goto err_clk_put;
	}

	regs = devm_ioremap(&pdev->dev, mem->start, resource_size(mem));
	if (!regs) {
		dev_err(&pdev->dev, "ioremap failed\n");
		ret = -ENOMEM;
		goto err_clk_put;
	}

	i2s->regmap = devm_regmap_init_mmio(&pdev->dev, regs,
					    &tegra30_i2s_regmap_config);
	if (IS_ERR(i2s->regmap)) {
		dev_err(&pdev->dev, "regmap init failed\n");
		ret = PTR_ERR(i2s->regmap);
		goto err_clk_put;
	}
	regcache_cache_only(i2s->regmap, true);

	pm_runtime_enable(&pdev->dev);
	if (!pm_runtime_enabled(&pdev->dev)) {
		ret = tegra30_i2s_runtime_resume(&pdev->dev);
		if (ret)
			goto err_pm_disable;
	}

	i2s->playback_dma_data.addr_width = DMA_SLAVE_BUSWIDTH_4_BYTES;
	i2s->playback_dma_data.maxburst = 4;
	ret = tegra30_ahub_allocate_tx_fifo(&i2s->playback_fifo_cif,
					    i2s->playback_dma_chan,
					    sizeof(i2s->playback_dma_chan),
					    &i2s->playback_dma_data.addr);
	if (ret) {
		dev_err(&pdev->dev, "Could not alloc TX FIFO: %d\n", ret);
		goto err_suspend;
	}
	ret = tegra30_ahub_set_rx_cif_source(i2s->playback_i2s_cif,
					     i2s->playback_fifo_cif);
	if (ret) {
		dev_err(&pdev->dev, "Could not route TX FIFO: %d\n", ret);
		goto err_free_tx_fifo;
	}

	i2s->capture_dma_data.addr_width = DMA_SLAVE_BUSWIDTH_4_BYTES;
	i2s->capture_dma_data.maxburst = 4;
	ret = tegra30_ahub_allocate_rx_fifo(&i2s->capture_fifo_cif,
					    i2s->capture_dma_chan,
					    sizeof(i2s->capture_dma_chan),
					    &i2s->capture_dma_data.addr);
	if (ret) {
		dev_err(&pdev->dev, "Could not alloc RX FIFO: %d\n", ret);
		goto err_unroute_tx_fifo;
	}
	ret = tegra30_ahub_set_rx_cif_source(i2s->capture_fifo_cif,
					     i2s->capture_i2s_cif);
	if (ret) {
		dev_err(&pdev->dev, "Could not route TX FIFO: %d\n", ret);
		goto err_free_rx_fifo;
	}

	ret = snd_soc_register_component(&pdev->dev, &tegra30_i2s_component,
				   &i2s->dai, 1);
	if (ret) {
		dev_err(&pdev->dev, "Could not register DAI: %d\n", ret);
		ret = -ENOMEM;
		goto err_unroute_rx_fifo;
	}

	ret = tegra_pcm_platform_register_with_chan_names(&pdev->dev,
				&i2s->dma_config, i2s->playback_dma_chan,
				i2s->capture_dma_chan);
	if (ret) {
		dev_err(&pdev->dev, "Could not register PCM: %d\n", ret);
		goto err_unregister_component;
	}

	return 0;

err_unregister_component:
	snd_soc_unregister_component(&pdev->dev);
err_unroute_rx_fifo:
	tegra30_ahub_unset_rx_cif_source(i2s->capture_fifo_cif);
err_free_rx_fifo:
	tegra30_ahub_free_rx_fifo(i2s->capture_fifo_cif);
err_unroute_tx_fifo:
	tegra30_ahub_unset_rx_cif_source(i2s->playback_i2s_cif);
err_free_tx_fifo:
	tegra30_ahub_free_tx_fifo(i2s->playback_fifo_cif);
err_suspend:
	if (!pm_runtime_status_suspended(&pdev->dev))
		tegra30_i2s_runtime_suspend(&pdev->dev);
err_pm_disable:
	pm_runtime_disable(&pdev->dev);
err_clk_put:
	clk_put(i2s->clk_i2s);
err:
	return ret;
}

static int tegra30_i2s_platform_remove(struct platform_device *pdev)
{
	struct tegra30_i2s *i2s = dev_get_drvdata(&pdev->dev);

	pm_runtime_disable(&pdev->dev);
	if (!pm_runtime_status_suspended(&pdev->dev))
		tegra30_i2s_runtime_suspend(&pdev->dev);

	tegra_pcm_platform_unregister(&pdev->dev);
	snd_soc_unregister_component(&pdev->dev);

	tegra30_ahub_unset_rx_cif_source(i2s->capture_fifo_cif);
	tegra30_ahub_free_rx_fifo(i2s->capture_fifo_cif);

	tegra30_ahub_unset_rx_cif_source(i2s->playback_i2s_cif);
	tegra30_ahub_free_tx_fifo(i2s->playback_fifo_cif);

	clk_put(i2s->clk_i2s);

	return 0;
}

#ifdef CONFIG_PM_SLEEP
static int tegra30_i2s_suspend(struct device *dev)
{
	struct tegra30_i2s *i2s = dev_get_drvdata(dev);

	regcache_mark_dirty(i2s->regmap);

	return 0;
}

static int tegra30_i2s_resume(struct device *dev)
{
	struct tegra30_i2s *i2s = dev_get_drvdata(dev);
	int ret;

	ret = pm_runtime_get_sync(dev);
	if (ret < 0)
		return ret;
	ret = regcache_sync(i2s->regmap);
	pm_runtime_put(dev);

	return ret;
}
#endif

static const struct dev_pm_ops tegra30_i2s_pm_ops = {
	SET_RUNTIME_PM_OPS(tegra30_i2s_runtime_suspend,
			   tegra30_i2s_runtime_resume, NULL)
	SET_SYSTEM_SLEEP_PM_OPS(tegra30_i2s_suspend, tegra30_i2s_resume)
};

static struct platform_driver tegra30_i2s_driver = {
	.driver = {
		.name = DRV_NAME,
		.owner = THIS_MODULE,
		.of_match_table = tegra30_i2s_of_match,
		.pm = &tegra30_i2s_pm_ops,
	},
	.probe = tegra30_i2s_platform_probe,
	.remove = tegra30_i2s_platform_remove,
};
module_platform_driver(tegra30_i2s_driver);

MODULE_AUTHOR("Stephen Warren <swarren@nvidia.com>");
MODULE_DESCRIPTION("Tegra30 I2S ASoC driver");
MODULE_LICENSE("GPL");
MODULE_ALIAS("platform:" DRV_NAME);
MODULE_DEVICE_TABLE(of, tegra30_i2s_of_match);<|MERGE_RESOLUTION|>--- conflicted
+++ resolved
@@ -193,11 +193,7 @@
 		cif_conf.direction = TEGRA30_AUDIOCIF_DIRECTION_RX;
 		reg = TEGRA30_I2S_CIF_RX_CTRL;
 	} else {
-<<<<<<< HEAD
-		val |= TEGRA30_AUDIOCIF_CTRL_DIRECTION_TX;
-=======
 		cif_conf.direction = TEGRA30_AUDIOCIF_DIRECTION_TX;
->>>>>>> fc14f9c1
 		reg = TEGRA30_I2S_CIF_TX_CTRL;
 	}
 
