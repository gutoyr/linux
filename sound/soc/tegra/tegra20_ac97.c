--- conflicted
+++ resolved
@@ -374,9 +374,6 @@
 	ac97->playback_dma_data.addr = mem->start + TEGRA20_AC97_FIFO_TX1;
 	ac97->playback_dma_data.addr_width = DMA_SLAVE_BUSWIDTH_4_BYTES;
 	ac97->playback_dma_data.maxburst = 4;
-<<<<<<< HEAD
-	ac97->playback_dma_data.slave_id = of_dma[1];
-=======
 
 	ret = clk_prepare_enable(ac97->clk_ac97);
 	if (ret) {
@@ -389,7 +386,6 @@
 		dev_err(&pdev->dev, "Failed to set AC'97 ops: %d\n", ret);
 		goto err_clk_disable_unprepare;
 	}
->>>>>>> fc14f9c1
 
 	ret = snd_soc_register_component(&pdev->dev, &tegra20_ac97_component,
 					 &tegra20_ac97_dai, 1);
