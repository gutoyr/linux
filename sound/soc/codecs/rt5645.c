--- conflicted
+++ resolved
@@ -391,10 +391,7 @@
 	case RT5645_TDM_CTRL_1:
 	case RT5645_TDM_CTRL_2:
 	case RT5645_TDM_CTRL_3:
-<<<<<<< HEAD
-=======
 	case RT5650_TDM_CTRL_4:
->>>>>>> afd2ff9b
 	case RT5645_GLB_CLK:
 	case RT5645_PLL_CTRL1:
 	case RT5645_PLL_CTRL2:
