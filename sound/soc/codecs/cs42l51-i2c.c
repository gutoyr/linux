--- conflicted
+++ resolved
@@ -45,10 +45,6 @@
 static struct i2c_driver cs42l51_i2c_driver = {
 	.driver = {
 		.name = "cs42l51",
-<<<<<<< HEAD
-		.owner = THIS_MODULE,
-=======
->>>>>>> afd2ff9b
 		.of_match_table = cs42l51_of_match,
 	},
 	.probe = cs42l51_i2c_probe,
