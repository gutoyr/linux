/*
 * max98088.c -- MAX98088 ALSA SoC Audio driver
 *
 * Copyright 2010 Maxim Integrated Products
 *
 * This program is free software; you can redistribute it and/or modify
 * it under the terms of the GNU General Public License version 2 as
 * published by the Free Software Foundation.
 */

#include <linux/module.h>
#include <linux/moduleparam.h>
#include <linux/kernel.h>
#include <linux/init.h>
#include <linux/delay.h>
#include <linux/pm.h>
#include <linux/i2c.h>
#include <linux/regmap.h>
#include <sound/core.h>
#include <sound/pcm.h>
#include <sound/pcm_params.h>
#include <sound/soc.h>
#include <sound/initval.h>
#include <sound/tlv.h>
#include <linux/slab.h>
#include <asm/div64.h>
#include <sound/max98088.h>
#include "max98088.h"

enum max98088_type {
       MAX98088,
       MAX98089,
};

struct max98088_cdata {
       unsigned int rate;
       unsigned int fmt;
       int eq_sel;
};

struct max98088_priv {
	struct regmap *regmap;
	enum max98088_type devtype;
	struct max98088_pdata *pdata;
	unsigned int sysclk;
	struct max98088_cdata dai[2];
	int eq_textcnt;
	const char **eq_texts;
	struct soc_enum eq_enum;
	u8 ina_state;
	u8 inb_state;
	unsigned int ex_mode;
	unsigned int digmic;
	unsigned int mic1pre;
	unsigned int mic2pre;
	unsigned int extmic_mode;
};

static const struct reg_default max98088_reg[] = {
	{  0xf, 0x00 }, /* 0F interrupt enable */

	{ 0x10, 0x00 }, /* 10 master clock */
	{ 0x11, 0x00 }, /* 11 DAI1 clock mode */
	{ 0x12, 0x00 }, /* 12 DAI1 clock control */
	{ 0x13, 0x00 }, /* 13 DAI1 clock control */
	{ 0x14, 0x00 }, /* 14 DAI1 format */
	{ 0x15, 0x00 }, /* 15 DAI1 clock */
	{ 0x16, 0x00 }, /* 16 DAI1 config */
	{ 0x17, 0x00 }, /* 17 DAI1 TDM */
	{ 0x18, 0x00 }, /* 18 DAI1 filters */
	{ 0x19, 0x00 }, /* 19 DAI2 clock mode */
	{ 0x1a, 0x00 }, /* 1A DAI2 clock control */
	{ 0x1b, 0x00 }, /* 1B DAI2 clock control */
	{ 0x1c, 0x00 }, /* 1C DAI2 format */
	{ 0x1d, 0x00 }, /* 1D DAI2 clock */
	{ 0x1e, 0x00 }, /* 1E DAI2 config */
	{ 0x1f, 0x00 }, /* 1F DAI2 TDM */

	{ 0x20, 0x00 }, /* 20 DAI2 filters */
	{ 0x21, 0x00 }, /* 21 data config */
	{ 0x22, 0x00 }, /* 22 DAC mixer */
	{ 0x23, 0x00 }, /* 23 left ADC mixer */
	{ 0x24, 0x00 }, /* 24 right ADC mixer */
	{ 0x25, 0x00 }, /* 25 left HP mixer */
	{ 0x26, 0x00 }, /* 26 right HP mixer */
	{ 0x27, 0x00 }, /* 27 HP control */
	{ 0x28, 0x00 }, /* 28 left REC mixer */
	{ 0x29, 0x00 }, /* 29 right REC mixer */
	{ 0x2a, 0x00 }, /* 2A REC control */
	{ 0x2b, 0x00 }, /* 2B left SPK mixer */
	{ 0x2c, 0x00 }, /* 2C right SPK mixer */
	{ 0x2d, 0x00 }, /* 2D SPK control */
	{ 0x2e, 0x00 }, /* 2E sidetone */
	{ 0x2f, 0x00 }, /* 2F DAI1 playback level */

	{ 0x30, 0x00 }, /* 30 DAI1 playback level */
	{ 0x31, 0x00 }, /* 31 DAI2 playback level */
	{ 0x32, 0x00 }, /* 32 DAI2 playbakc level */
	{ 0x33, 0x00 }, /* 33 left ADC level */
	{ 0x34, 0x00 }, /* 34 right ADC level */
	{ 0x35, 0x00 }, /* 35 MIC1 level */
	{ 0x36, 0x00 }, /* 36 MIC2 level */
	{ 0x37, 0x00 }, /* 37 INA level */
	{ 0x38, 0x00 }, /* 38 INB level */
	{ 0x39, 0x00 }, /* 39 left HP volume */
	{ 0x3a, 0x00 }, /* 3A right HP volume */
	{ 0x3b, 0x00 }, /* 3B left REC volume */
	{ 0x3c, 0x00 }, /* 3C right REC volume */
	{ 0x3d, 0x00 }, /* 3D left SPK volume */
	{ 0x3e, 0x00 }, /* 3E right SPK volume */
	{ 0x3f, 0x00 }, /* 3F MIC config */

	{ 0x40, 0x00 }, /* 40 MIC threshold */
	{ 0x41, 0x00 }, /* 41 excursion limiter filter */
	{ 0x42, 0x00 }, /* 42 excursion limiter threshold */
	{ 0x43, 0x00 }, /* 43 ALC */
	{ 0x44, 0x00 }, /* 44 power limiter threshold */
	{ 0x45, 0x00 }, /* 45 power limiter config */
	{ 0x46, 0x00 }, /* 46 distortion limiter config */
	{ 0x47, 0x00 }, /* 47 audio input */
        { 0x48, 0x00 }, /* 48 microphone */
	{ 0x49, 0x00 }, /* 49 level control */
	{ 0x4a, 0x00 }, /* 4A bypass switches */
	{ 0x4b, 0x00 }, /* 4B jack detect */
	{ 0x4c, 0x00 }, /* 4C input enable */
	{ 0x4d, 0x00 }, /* 4D output enable */
	{ 0x4e, 0xF0 }, /* 4E bias control */
	{ 0x4f, 0x00 }, /* 4F DAC power */

	{ 0x50, 0x0F }, /* 50 DAC power */
	{ 0x51, 0x00 }, /* 51 system */
	{ 0x52, 0x00 }, /* 52 DAI1 EQ1 */
	{ 0x53, 0x00 }, /* 53 DAI1 EQ1 */
	{ 0x54, 0x00 }, /* 54 DAI1 EQ1 */
	{ 0x55, 0x00 }, /* 55 DAI1 EQ1 */
	{ 0x56, 0x00 }, /* 56 DAI1 EQ1 */
	{ 0x57, 0x00 }, /* 57 DAI1 EQ1 */
	{ 0x58, 0x00 }, /* 58 DAI1 EQ1 */
	{ 0x59, 0x00 }, /* 59 DAI1 EQ1 */
	{ 0x5a, 0x00 }, /* 5A DAI1 EQ1 */
	{ 0x5b, 0x00 }, /* 5B DAI1 EQ1 */
	{ 0x5c, 0x00 }, /* 5C DAI1 EQ2 */
	{ 0x5d, 0x00 }, /* 5D DAI1 EQ2 */
	{ 0x5e, 0x00 }, /* 5E DAI1 EQ2 */
	{ 0x5f, 0x00 }, /* 5F DAI1 EQ2 */

	{ 0x60, 0x00 }, /* 60 DAI1 EQ2 */
	{ 0x61, 0x00 }, /* 61 DAI1 EQ2 */
	{ 0x62, 0x00 }, /* 62 DAI1 EQ2 */
	{ 0x63, 0x00 }, /* 63 DAI1 EQ2 */
	{ 0x64, 0x00 }, /* 64 DAI1 EQ2 */
	{ 0x65, 0x00 }, /* 65 DAI1 EQ2 */
	{ 0x66, 0x00 }, /* 66 DAI1 EQ3 */
	{ 0x67, 0x00 }, /* 67 DAI1 EQ3 */
	{ 0x68, 0x00 }, /* 68 DAI1 EQ3 */
	{ 0x69, 0x00 }, /* 69 DAI1 EQ3 */
	{ 0x6a, 0x00 }, /* 6A DAI1 EQ3 */
	{ 0x6b, 0x00 }, /* 6B DAI1 EQ3 */
	{ 0x6c, 0x00 }, /* 6C DAI1 EQ3 */
	{ 0x6d, 0x00 }, /* 6D DAI1 EQ3 */
	{ 0x6e, 0x00 }, /* 6E DAI1 EQ3 */
	{ 0x6f, 0x00 }, /* 6F DAI1 EQ3 */

	{ 0x70, 0x00 }, /* 70 DAI1 EQ4 */
	{ 0x71, 0x00 }, /* 71 DAI1 EQ4 */
	{ 0x72, 0x00 }, /* 72 DAI1 EQ4 */
	{ 0x73, 0x00 }, /* 73 DAI1 EQ4 */
	{ 0x74, 0x00 }, /* 74 DAI1 EQ4 */
	{ 0x75, 0x00 }, /* 75 DAI1 EQ4 */
	{ 0x76, 0x00 }, /* 76 DAI1 EQ4 */
	{ 0x77, 0x00 }, /* 77 DAI1 EQ4 */
	{ 0x78, 0x00 }, /* 78 DAI1 EQ4 */
	{ 0x79, 0x00 }, /* 79 DAI1 EQ4 */
	{ 0x7a, 0x00 }, /* 7A DAI1 EQ5 */
	{ 0x7b, 0x00 }, /* 7B DAI1 EQ5 */
	{ 0x7c, 0x00 }, /* 7C DAI1 EQ5 */
	{ 0x7d, 0x00 }, /* 7D DAI1 EQ5 */
	{ 0x7e, 0x00 }, /* 7E DAI1 EQ5 */
	{ 0x7f, 0x00 }, /* 7F DAI1 EQ5 */

	{ 0x80, 0x00 }, /* 80 DAI1 EQ5 */
	{ 0x81, 0x00 }, /* 81 DAI1 EQ5 */
	{ 0x82, 0x00 }, /* 82 DAI1 EQ5 */
	{ 0x83, 0x00 }, /* 83 DAI1 EQ5 */
	{ 0x84, 0x00 }, /* 84 DAI2 EQ1 */
	{ 0x85, 0x00 }, /* 85 DAI2 EQ1 */
	{ 0x86, 0x00 }, /* 86 DAI2 EQ1 */
	{ 0x87, 0x00 }, /* 87 DAI2 EQ1 */
	{ 0x88, 0x00 }, /* 88 DAI2 EQ1 */
	{ 0x89, 0x00 }, /* 89 DAI2 EQ1 */
	{ 0x8a, 0x00 }, /* 8A DAI2 EQ1 */
	{ 0x8b, 0x00 }, /* 8B DAI2 EQ1 */
	{ 0x8c, 0x00 }, /* 8C DAI2 EQ1 */
	{ 0x8d, 0x00 }, /* 8D DAI2 EQ1 */
	{ 0x8e, 0x00 }, /* 8E DAI2 EQ2 */
	{ 0x8f, 0x00 }, /* 8F DAI2 EQ2 */

	{ 0x90, 0x00 }, /* 90 DAI2 EQ2 */
	{ 0x91, 0x00 }, /* 91 DAI2 EQ2 */
	{ 0x92, 0x00 }, /* 92 DAI2 EQ2 */
	{ 0x93, 0x00 }, /* 93 DAI2 EQ2 */
	{ 0x94, 0x00 }, /* 94 DAI2 EQ2 */
	{ 0x95, 0x00 }, /* 95 DAI2 EQ2 */
	{ 0x96, 0x00 }, /* 96 DAI2 EQ2 */
	{ 0x97, 0x00 }, /* 97 DAI2 EQ2 */
	{ 0x98, 0x00 }, /* 98 DAI2 EQ3 */
	{ 0x99, 0x00 }, /* 99 DAI2 EQ3 */
	{ 0x9a, 0x00 }, /* 9A DAI2 EQ3 */
        { 0x9b, 0x00 }, /* 9B DAI2 EQ3 */
	{ 0x9c, 0x00 }, /* 9C DAI2 EQ3 */
	{ 0x9d, 0x00 }, /* 9D DAI2 EQ3 */
	{ 0x9e, 0x00 }, /* 9E DAI2 EQ3 */
	{ 0x9f, 0x00 }, /* 9F DAI2 EQ3 */

	{ 0xa0, 0x00 }, /* A0 DAI2 EQ3 */
	{ 0xa1, 0x00 }, /* A1 DAI2 EQ3 */
	{ 0xa2, 0x00 }, /* A2 DAI2 EQ4 */
	{ 0xa3, 0x00 }, /* A3 DAI2 EQ4 */
	{ 0xa4, 0x00 }, /* A4 DAI2 EQ4 */
	{ 0xa5, 0x00 }, /* A5 DAI2 EQ4 */
	{ 0xa6, 0x00 }, /* A6 DAI2 EQ4 */
	{ 0xa7, 0x00 }, /* A7 DAI2 EQ4 */
	{ 0xa8, 0x00 }, /* A8 DAI2 EQ4 */
	{ 0xa9, 0x00 }, /* A9 DAI2 EQ4 */
	{ 0xaa, 0x00 }, /* AA DAI2 EQ4 */
	{ 0xab, 0x00 }, /* AB DAI2 EQ4 */
	{ 0xac, 0x00 }, /* AC DAI2 EQ5 */
	{ 0xad, 0x00 }, /* AD DAI2 EQ5 */
	{ 0xae, 0x00 }, /* AE DAI2 EQ5 */
	{ 0xaf, 0x00 }, /* AF DAI2 EQ5 */

	{ 0xb0, 0x00 }, /* B0 DAI2 EQ5 */
	{ 0xb1, 0x00 }, /* B1 DAI2 EQ5 */
	{ 0xb2, 0x00 }, /* B2 DAI2 EQ5 */
	{ 0xb3, 0x00 }, /* B3 DAI2 EQ5 */
	{ 0xb4, 0x00 }, /* B4 DAI2 EQ5 */
	{ 0xb5, 0x00 }, /* B5 DAI2 EQ5 */
	{ 0xb6, 0x00 }, /* B6 DAI1 biquad */
	{ 0xb7, 0x00 }, /* B7 DAI1 biquad */
	{ 0xb8 ,0x00 }, /* B8 DAI1 biquad */
	{ 0xb9, 0x00 }, /* B9 DAI1 biquad */
	{ 0xba, 0x00 }, /* BA DAI1 biquad */
	{ 0xbb, 0x00 }, /* BB DAI1 biquad */
	{ 0xbc, 0x00 }, /* BC DAI1 biquad */
	{ 0xbd, 0x00 }, /* BD DAI1 biquad */
	{ 0xbe, 0x00 }, /* BE DAI1 biquad */
        { 0xbf, 0x00 }, /* BF DAI1 biquad */

	{ 0xc0, 0x00 }, /* C0 DAI2 biquad */
	{ 0xc1, 0x00 }, /* C1 DAI2 biquad */
	{ 0xc2, 0x00 }, /* C2 DAI2 biquad */
	{ 0xc3, 0x00 }, /* C3 DAI2 biquad */
	{ 0xc4, 0x00 }, /* C4 DAI2 biquad */
	{ 0xc5, 0x00 }, /* C5 DAI2 biquad */
	{ 0xc6, 0x00 }, /* C6 DAI2 biquad */
	{ 0xc7, 0x00 }, /* C7 DAI2 biquad */
	{ 0xc8, 0x00 }, /* C8 DAI2 biquad */
	{ 0xc9, 0x00 }, /* C9 DAI2 biquad */
};

static struct {
       int readable;
       int writable;
       int vol;
} max98088_access[M98088_REG_CNT] = {
       { 0xFF, 0xFF, 1 }, /* 00 IRQ status */
       { 0xFF, 0x00, 1 }, /* 01 MIC status */
       { 0xFF, 0x00, 1 }, /* 02 jack status */
       { 0x1F, 0x1F, 1 }, /* 03 battery voltage */
       { 0xFF, 0xFF, 0 }, /* 04 */
       { 0xFF, 0xFF, 0 }, /* 05 */
       { 0xFF, 0xFF, 0 }, /* 06 */
       { 0xFF, 0xFF, 0 }, /* 07 */
       { 0xFF, 0xFF, 0 }, /* 08 */
       { 0xFF, 0xFF, 0 }, /* 09 */
       { 0xFF, 0xFF, 0 }, /* 0A */
       { 0xFF, 0xFF, 0 }, /* 0B */
       { 0xFF, 0xFF, 0 }, /* 0C */
       { 0xFF, 0xFF, 0 }, /* 0D */
       { 0xFF, 0xFF, 0 }, /* 0E */
       { 0xFF, 0xFF, 0 }, /* 0F interrupt enable */

       { 0xFF, 0xFF, 0 }, /* 10 master clock */
       { 0xFF, 0xFF, 0 }, /* 11 DAI1 clock mode */
       { 0xFF, 0xFF, 0 }, /* 12 DAI1 clock control */
       { 0xFF, 0xFF, 0 }, /* 13 DAI1 clock control */
       { 0xFF, 0xFF, 0 }, /* 14 DAI1 format */
       { 0xFF, 0xFF, 0 }, /* 15 DAI1 clock */
       { 0xFF, 0xFF, 0 }, /* 16 DAI1 config */
       { 0xFF, 0xFF, 0 }, /* 17 DAI1 TDM */
       { 0xFF, 0xFF, 0 }, /* 18 DAI1 filters */
       { 0xFF, 0xFF, 0 }, /* 19 DAI2 clock mode */
       { 0xFF, 0xFF, 0 }, /* 1A DAI2 clock control */
       { 0xFF, 0xFF, 0 }, /* 1B DAI2 clock control */
       { 0xFF, 0xFF, 0 }, /* 1C DAI2 format */
       { 0xFF, 0xFF, 0 }, /* 1D DAI2 clock */
       { 0xFF, 0xFF, 0 }, /* 1E DAI2 config */
       { 0xFF, 0xFF, 0 }, /* 1F DAI2 TDM */

       { 0xFF, 0xFF, 0 }, /* 20 DAI2 filters */
       { 0xFF, 0xFF, 0 }, /* 21 data config */
       { 0xFF, 0xFF, 0 }, /* 22 DAC mixer */
       { 0xFF, 0xFF, 0 }, /* 23 left ADC mixer */
       { 0xFF, 0xFF, 0 }, /* 24 right ADC mixer */
       { 0xFF, 0xFF, 0 }, /* 25 left HP mixer */
       { 0xFF, 0xFF, 0 }, /* 26 right HP mixer */
       { 0xFF, 0xFF, 0 }, /* 27 HP control */
       { 0xFF, 0xFF, 0 }, /* 28 left REC mixer */
       { 0xFF, 0xFF, 0 }, /* 29 right REC mixer */
       { 0xFF, 0xFF, 0 }, /* 2A REC control */
       { 0xFF, 0xFF, 0 }, /* 2B left SPK mixer */
       { 0xFF, 0xFF, 0 }, /* 2C right SPK mixer */
       { 0xFF, 0xFF, 0 }, /* 2D SPK control */
       { 0xFF, 0xFF, 0 }, /* 2E sidetone */
       { 0xFF, 0xFF, 0 }, /* 2F DAI1 playback level */

       { 0xFF, 0xFF, 0 }, /* 30 DAI1 playback level */
       { 0xFF, 0xFF, 0 }, /* 31 DAI2 playback level */
       { 0xFF, 0xFF, 0 }, /* 32 DAI2 playbakc level */
       { 0xFF, 0xFF, 0 }, /* 33 left ADC level */
       { 0xFF, 0xFF, 0 }, /* 34 right ADC level */
       { 0xFF, 0xFF, 0 }, /* 35 MIC1 level */
       { 0xFF, 0xFF, 0 }, /* 36 MIC2 level */
       { 0xFF, 0xFF, 0 }, /* 37 INA level */
       { 0xFF, 0xFF, 0 }, /* 38 INB level */
       { 0xFF, 0xFF, 0 }, /* 39 left HP volume */
       { 0xFF, 0xFF, 0 }, /* 3A right HP volume */
       { 0xFF, 0xFF, 0 }, /* 3B left REC volume */
       { 0xFF, 0xFF, 0 }, /* 3C right REC volume */
       { 0xFF, 0xFF, 0 }, /* 3D left SPK volume */
       { 0xFF, 0xFF, 0 }, /* 3E right SPK volume */
       { 0xFF, 0xFF, 0 }, /* 3F MIC config */

       { 0xFF, 0xFF, 0 }, /* 40 MIC threshold */
       { 0xFF, 0xFF, 0 }, /* 41 excursion limiter filter */
       { 0xFF, 0xFF, 0 }, /* 42 excursion limiter threshold */
       { 0xFF, 0xFF, 0 }, /* 43 ALC */
       { 0xFF, 0xFF, 0 }, /* 44 power limiter threshold */
       { 0xFF, 0xFF, 0 }, /* 45 power limiter config */
       { 0xFF, 0xFF, 0 }, /* 46 distortion limiter config */
       { 0xFF, 0xFF, 0 }, /* 47 audio input */
       { 0xFF, 0xFF, 0 }, /* 48 microphone */
       { 0xFF, 0xFF, 0 }, /* 49 level control */
       { 0xFF, 0xFF, 0 }, /* 4A bypass switches */
       { 0xFF, 0xFF, 0 }, /* 4B jack detect */
       { 0xFF, 0xFF, 0 }, /* 4C input enable */
       { 0xFF, 0xFF, 0 }, /* 4D output enable */
       { 0xFF, 0xFF, 0 }, /* 4E bias control */
       { 0xFF, 0xFF, 0 }, /* 4F DAC power */

       { 0xFF, 0xFF, 0 }, /* 50 DAC power */
       { 0xFF, 0xFF, 0 }, /* 51 system */
       { 0xFF, 0xFF, 0 }, /* 52 DAI1 EQ1 */
       { 0xFF, 0xFF, 0 }, /* 53 DAI1 EQ1 */
       { 0xFF, 0xFF, 0 }, /* 54 DAI1 EQ1 */
       { 0xFF, 0xFF, 0 }, /* 55 DAI1 EQ1 */
       { 0xFF, 0xFF, 0 }, /* 56 DAI1 EQ1 */
       { 0xFF, 0xFF, 0 }, /* 57 DAI1 EQ1 */
       { 0xFF, 0xFF, 0 }, /* 58 DAI1 EQ1 */
       { 0xFF, 0xFF, 0 }, /* 59 DAI1 EQ1 */
       { 0xFF, 0xFF, 0 }, /* 5A DAI1 EQ1 */
       { 0xFF, 0xFF, 0 }, /* 5B DAI1 EQ1 */
       { 0xFF, 0xFF, 0 }, /* 5C DAI1 EQ2 */
       { 0xFF, 0xFF, 0 }, /* 5D DAI1 EQ2 */
       { 0xFF, 0xFF, 0 }, /* 5E DAI1 EQ2 */
       { 0xFF, 0xFF, 0 }, /* 5F DAI1 EQ2 */

       { 0xFF, 0xFF, 0 }, /* 60 DAI1 EQ2 */
       { 0xFF, 0xFF, 0 }, /* 61 DAI1 EQ2 */
       { 0xFF, 0xFF, 0 }, /* 62 DAI1 EQ2 */
       { 0xFF, 0xFF, 0 }, /* 63 DAI1 EQ2 */
       { 0xFF, 0xFF, 0 }, /* 64 DAI1 EQ2 */
       { 0xFF, 0xFF, 0 }, /* 65 DAI1 EQ2 */
       { 0xFF, 0xFF, 0 }, /* 66 DAI1 EQ3 */
       { 0xFF, 0xFF, 0 }, /* 67 DAI1 EQ3 */
       { 0xFF, 0xFF, 0 }, /* 68 DAI1 EQ3 */
       { 0xFF, 0xFF, 0 }, /* 69 DAI1 EQ3 */
       { 0xFF, 0xFF, 0 }, /* 6A DAI1 EQ3 */
       { 0xFF, 0xFF, 0 }, /* 6B DAI1 EQ3 */
       { 0xFF, 0xFF, 0 }, /* 6C DAI1 EQ3 */
       { 0xFF, 0xFF, 0 }, /* 6D DAI1 EQ3 */
       { 0xFF, 0xFF, 0 }, /* 6E DAI1 EQ3 */
       { 0xFF, 0xFF, 0 }, /* 6F DAI1 EQ3 */

       { 0xFF, 0xFF, 0 }, /* 70 DAI1 EQ4 */
       { 0xFF, 0xFF, 0 }, /* 71 DAI1 EQ4 */
       { 0xFF, 0xFF, 0 }, /* 72 DAI1 EQ4 */
       { 0xFF, 0xFF, 0 }, /* 73 DAI1 EQ4 */
       { 0xFF, 0xFF, 0 }, /* 74 DAI1 EQ4 */
       { 0xFF, 0xFF, 0 }, /* 75 DAI1 EQ4 */
       { 0xFF, 0xFF, 0 }, /* 76 DAI1 EQ4 */
       { 0xFF, 0xFF, 0 }, /* 77 DAI1 EQ4 */
       { 0xFF, 0xFF, 0 }, /* 78 DAI1 EQ4 */
       { 0xFF, 0xFF, 0 }, /* 79 DAI1 EQ4 */
       { 0xFF, 0xFF, 0 }, /* 7A DAI1 EQ5 */
       { 0xFF, 0xFF, 0 }, /* 7B DAI1 EQ5 */
       { 0xFF, 0xFF, 0 }, /* 7C DAI1 EQ5 */
       { 0xFF, 0xFF, 0 }, /* 7D DAI1 EQ5 */
       { 0xFF, 0xFF, 0 }, /* 7E DAI1 EQ5 */
       { 0xFF, 0xFF, 0 }, /* 7F DAI1 EQ5 */

       { 0xFF, 0xFF, 0 }, /* 80 DAI1 EQ5 */
       { 0xFF, 0xFF, 0 }, /* 81 DAI1 EQ5 */
       { 0xFF, 0xFF, 0 }, /* 82 DAI1 EQ5 */
       { 0xFF, 0xFF, 0 }, /* 83 DAI1 EQ5 */
       { 0xFF, 0xFF, 0 }, /* 84 DAI2 EQ1 */
       { 0xFF, 0xFF, 0 }, /* 85 DAI2 EQ1 */
       { 0xFF, 0xFF, 0 }, /* 86 DAI2 EQ1 */
       { 0xFF, 0xFF, 0 }, /* 87 DAI2 EQ1 */
       { 0xFF, 0xFF, 0 }, /* 88 DAI2 EQ1 */
       { 0xFF, 0xFF, 0 }, /* 89 DAI2 EQ1 */
       { 0xFF, 0xFF, 0 }, /* 8A DAI2 EQ1 */
       { 0xFF, 0xFF, 0 }, /* 8B DAI2 EQ1 */
       { 0xFF, 0xFF, 0 }, /* 8C DAI2 EQ1 */
       { 0xFF, 0xFF, 0 }, /* 8D DAI2 EQ1 */
       { 0xFF, 0xFF, 0 }, /* 8E DAI2 EQ2 */
       { 0xFF, 0xFF, 0 }, /* 8F DAI2 EQ2 */

       { 0xFF, 0xFF, 0 }, /* 90 DAI2 EQ2 */
       { 0xFF, 0xFF, 0 }, /* 91 DAI2 EQ2 */
       { 0xFF, 0xFF, 0 }, /* 92 DAI2 EQ2 */
       { 0xFF, 0xFF, 0 }, /* 93 DAI2 EQ2 */
       { 0xFF, 0xFF, 0 }, /* 94 DAI2 EQ2 */
       { 0xFF, 0xFF, 0 }, /* 95 DAI2 EQ2 */
       { 0xFF, 0xFF, 0 }, /* 96 DAI2 EQ2 */
       { 0xFF, 0xFF, 0 }, /* 97 DAI2 EQ2 */
       { 0xFF, 0xFF, 0 }, /* 98 DAI2 EQ3 */
       { 0xFF, 0xFF, 0 }, /* 99 DAI2 EQ3 */
       { 0xFF, 0xFF, 0 }, /* 9A DAI2 EQ3 */
       { 0xFF, 0xFF, 0 }, /* 9B DAI2 EQ3 */
       { 0xFF, 0xFF, 0 }, /* 9C DAI2 EQ3 */
       { 0xFF, 0xFF, 0 }, /* 9D DAI2 EQ3 */
       { 0xFF, 0xFF, 0 }, /* 9E DAI2 EQ3 */
       { 0xFF, 0xFF, 0 }, /* 9F DAI2 EQ3 */

       { 0xFF, 0xFF, 0 }, /* A0 DAI2 EQ3 */
       { 0xFF, 0xFF, 0 }, /* A1 DAI2 EQ3 */
       { 0xFF, 0xFF, 0 }, /* A2 DAI2 EQ4 */
       { 0xFF, 0xFF, 0 }, /* A3 DAI2 EQ4 */
       { 0xFF, 0xFF, 0 }, /* A4 DAI2 EQ4 */
       { 0xFF, 0xFF, 0 }, /* A5 DAI2 EQ4 */
       { 0xFF, 0xFF, 0 }, /* A6 DAI2 EQ4 */
       { 0xFF, 0xFF, 0 }, /* A7 DAI2 EQ4 */
       { 0xFF, 0xFF, 0 }, /* A8 DAI2 EQ4 */
       { 0xFF, 0xFF, 0 }, /* A9 DAI2 EQ4 */
       { 0xFF, 0xFF, 0 }, /* AA DAI2 EQ4 */
       { 0xFF, 0xFF, 0 }, /* AB DAI2 EQ4 */
       { 0xFF, 0xFF, 0 }, /* AC DAI2 EQ5 */
       { 0xFF, 0xFF, 0 }, /* AD DAI2 EQ5 */
       { 0xFF, 0xFF, 0 }, /* AE DAI2 EQ5 */
       { 0xFF, 0xFF, 0 }, /* AF DAI2 EQ5 */

       { 0xFF, 0xFF, 0 }, /* B0 DAI2 EQ5 */
       { 0xFF, 0xFF, 0 }, /* B1 DAI2 EQ5 */
       { 0xFF, 0xFF, 0 }, /* B2 DAI2 EQ5 */
       { 0xFF, 0xFF, 0 }, /* B3 DAI2 EQ5 */
       { 0xFF, 0xFF, 0 }, /* B4 DAI2 EQ5 */
       { 0xFF, 0xFF, 0 }, /* B5 DAI2 EQ5 */
       { 0xFF, 0xFF, 0 }, /* B6 DAI1 biquad */
       { 0xFF, 0xFF, 0 }, /* B7 DAI1 biquad */
       { 0xFF, 0xFF, 0 }, /* B8 DAI1 biquad */
       { 0xFF, 0xFF, 0 }, /* B9 DAI1 biquad */
       { 0xFF, 0xFF, 0 }, /* BA DAI1 biquad */
       { 0xFF, 0xFF, 0 }, /* BB DAI1 biquad */
       { 0xFF, 0xFF, 0 }, /* BC DAI1 biquad */
       { 0xFF, 0xFF, 0 }, /* BD DAI1 biquad */
       { 0xFF, 0xFF, 0 }, /* BE DAI1 biquad */
       { 0xFF, 0xFF, 0 }, /* BF DAI1 biquad */

       { 0xFF, 0xFF, 0 }, /* C0 DAI2 biquad */
       { 0xFF, 0xFF, 0 }, /* C1 DAI2 biquad */
       { 0xFF, 0xFF, 0 }, /* C2 DAI2 biquad */
       { 0xFF, 0xFF, 0 }, /* C3 DAI2 biquad */
       { 0xFF, 0xFF, 0 }, /* C4 DAI2 biquad */
       { 0xFF, 0xFF, 0 }, /* C5 DAI2 biquad */
       { 0xFF, 0xFF, 0 }, /* C6 DAI2 biquad */
       { 0xFF, 0xFF, 0 }, /* C7 DAI2 biquad */
       { 0xFF, 0xFF, 0 }, /* C8 DAI2 biquad */
       { 0xFF, 0xFF, 0 }, /* C9 DAI2 biquad */
       { 0x00, 0x00, 0 }, /* CA */
       { 0x00, 0x00, 0 }, /* CB */
       { 0x00, 0x00, 0 }, /* CC */
       { 0x00, 0x00, 0 }, /* CD */
       { 0x00, 0x00, 0 }, /* CE */
       { 0x00, 0x00, 0 }, /* CF */

       { 0x00, 0x00, 0 }, /* D0 */
       { 0x00, 0x00, 0 }, /* D1 */
       { 0x00, 0x00, 0 }, /* D2 */
       { 0x00, 0x00, 0 }, /* D3 */
       { 0x00, 0x00, 0 }, /* D4 */
       { 0x00, 0x00, 0 }, /* D5 */
       { 0x00, 0x00, 0 }, /* D6 */
       { 0x00, 0x00, 0 }, /* D7 */
       { 0x00, 0x00, 0 }, /* D8 */
       { 0x00, 0x00, 0 }, /* D9 */
       { 0x00, 0x00, 0 }, /* DA */
       { 0x00, 0x00, 0 }, /* DB */
       { 0x00, 0x00, 0 }, /* DC */
       { 0x00, 0x00, 0 }, /* DD */
       { 0x00, 0x00, 0 }, /* DE */
       { 0x00, 0x00, 0 }, /* DF */

       { 0x00, 0x00, 0 }, /* E0 */
       { 0x00, 0x00, 0 }, /* E1 */
       { 0x00, 0x00, 0 }, /* E2 */
       { 0x00, 0x00, 0 }, /* E3 */
       { 0x00, 0x00, 0 }, /* E4 */
       { 0x00, 0x00, 0 }, /* E5 */
       { 0x00, 0x00, 0 }, /* E6 */
       { 0x00, 0x00, 0 }, /* E7 */
       { 0x00, 0x00, 0 }, /* E8 */
       { 0x00, 0x00, 0 }, /* E9 */
       { 0x00, 0x00, 0 }, /* EA */
       { 0x00, 0x00, 0 }, /* EB */
       { 0x00, 0x00, 0 }, /* EC */
       { 0x00, 0x00, 0 }, /* ED */
       { 0x00, 0x00, 0 }, /* EE */
       { 0x00, 0x00, 0 }, /* EF */

       { 0x00, 0x00, 0 }, /* F0 */
       { 0x00, 0x00, 0 }, /* F1 */
       { 0x00, 0x00, 0 }, /* F2 */
       { 0x00, 0x00, 0 }, /* F3 */
       { 0x00, 0x00, 0 }, /* F4 */
       { 0x00, 0x00, 0 }, /* F5 */
       { 0x00, 0x00, 0 }, /* F6 */
       { 0x00, 0x00, 0 }, /* F7 */
       { 0x00, 0x00, 0 }, /* F8 */
       { 0x00, 0x00, 0 }, /* F9 */
       { 0x00, 0x00, 0 }, /* FA */
       { 0x00, 0x00, 0 }, /* FB */
       { 0x00, 0x00, 0 }, /* FC */
       { 0x00, 0x00, 0 }, /* FD */
       { 0x00, 0x00, 0 }, /* FE */
       { 0xFF, 0x00, 1 }, /* FF */
};

static bool max98088_readable_register(struct device *dev, unsigned int reg)
{
       return max98088_access[reg].readable;
}

static bool max98088_volatile_register(struct device *dev, unsigned int reg)
{
       return max98088_access[reg].vol;
}

static const struct regmap_config max98088_regmap = {
	.reg_bits = 8,
	.val_bits = 8,

	.readable_reg = max98088_readable_register,
	.volatile_reg = max98088_volatile_register,
	.max_register = 0xff,

	.reg_defaults = max98088_reg,
	.num_reg_defaults = ARRAY_SIZE(max98088_reg),
	.cache_type = REGCACHE_RBTREE,
};

/*
 * Load equalizer DSP coefficient configurations registers
 */
static void m98088_eq_band(struct snd_soc_codec *codec, unsigned int dai,
                   unsigned int band, u16 *coefs)
{
       unsigned int eq_reg;
       unsigned int i;

	if (WARN_ON(band > 4) ||
	    WARN_ON(dai > 1))
		return;

       /* Load the base register address */
       eq_reg = dai ? M98088_REG_84_DAI2_EQ_BASE : M98088_REG_52_DAI1_EQ_BASE;

       /* Add the band address offset, note adjustment for word address */
       eq_reg += band * (M98088_COEFS_PER_BAND << 1);

       /* Step through the registers and coefs */
       for (i = 0; i < M98088_COEFS_PER_BAND; i++) {
               snd_soc_write(codec, eq_reg++, M98088_BYTE1(coefs[i]));
               snd_soc_write(codec, eq_reg++, M98088_BYTE0(coefs[i]));
       }
}

/*
 * Excursion limiter modes
 */
static const char *max98088_exmode_texts[] = {
       "Off", "100Hz", "400Hz", "600Hz", "800Hz", "1000Hz", "200-400Hz",
       "400-600Hz", "400-800Hz",
};

static const unsigned int max98088_exmode_values[] = {
       0x00, 0x43, 0x10, 0x20, 0x30, 0x40, 0x11, 0x22, 0x32
};

static SOC_VALUE_ENUM_SINGLE_DECL(max98088_exmode_enum,
				  M98088_REG_41_SPKDHP, 0, 127,
				  max98088_exmode_texts,
				  max98088_exmode_values);

static const char *max98088_ex_thresh[] = { /* volts PP */
       "0.6", "1.2", "1.8", "2.4", "3.0", "3.6", "4.2", "4.8"};
static SOC_ENUM_SINGLE_DECL(max98088_ex_thresh_enum,
			    M98088_REG_42_SPKDHP_THRESH, 0,
			    max98088_ex_thresh);

static const char *max98088_fltr_mode[] = {"Voice", "Music" };
static SOC_ENUM_SINGLE_DECL(max98088_filter_mode_enum,
			    M98088_REG_18_DAI1_FILTERS, 7,
			    max98088_fltr_mode);

static const char *max98088_extmic_text[] = { "None", "MIC1", "MIC2" };

static SOC_ENUM_SINGLE_DECL(max98088_extmic_enum,
			    M98088_REG_48_CFG_MIC, 0,
			    max98088_extmic_text);

static const struct snd_kcontrol_new max98088_extmic_mux =
       SOC_DAPM_ENUM("External MIC Mux", max98088_extmic_enum);

static const char *max98088_dai1_fltr[] = {
       "Off", "fc=258/fs=16k", "fc=500/fs=16k",
       "fc=258/fs=8k", "fc=500/fs=8k", "fc=200"};
static SOC_ENUM_SINGLE_DECL(max98088_dai1_dac_filter_enum,
			    M98088_REG_18_DAI1_FILTERS, 0,
			    max98088_dai1_fltr);
static SOC_ENUM_SINGLE_DECL(max98088_dai1_adc_filter_enum,
			    M98088_REG_18_DAI1_FILTERS, 4,
			    max98088_dai1_fltr);

static int max98088_mic1pre_set(struct snd_kcontrol *kcontrol,
                               struct snd_ctl_elem_value *ucontrol)
{
       struct snd_soc_codec *codec = snd_soc_kcontrol_codec(kcontrol);
       struct max98088_priv *max98088 = snd_soc_codec_get_drvdata(codec);
       unsigned int sel = ucontrol->value.integer.value[0];

       max98088->mic1pre = sel;
       snd_soc_update_bits(codec, M98088_REG_35_LVL_MIC1, M98088_MICPRE_MASK,
               (1+sel)<<M98088_MICPRE_SHIFT);

       return 0;
}

static int max98088_mic1pre_get(struct snd_kcontrol *kcontrol,
                               struct snd_ctl_elem_value *ucontrol)
{
       struct snd_soc_codec *codec = snd_soc_kcontrol_codec(kcontrol);
       struct max98088_priv *max98088 = snd_soc_codec_get_drvdata(codec);

       ucontrol->value.integer.value[0] = max98088->mic1pre;
       return 0;
}

static int max98088_mic2pre_set(struct snd_kcontrol *kcontrol,
                               struct snd_ctl_elem_value *ucontrol)
{
       struct snd_soc_codec *codec = snd_soc_kcontrol_codec(kcontrol);
       struct max98088_priv *max98088 = snd_soc_codec_get_drvdata(codec);
       unsigned int sel = ucontrol->value.integer.value[0];

       max98088->mic2pre = sel;
       snd_soc_update_bits(codec, M98088_REG_36_LVL_MIC2, M98088_MICPRE_MASK,
               (1+sel)<<M98088_MICPRE_SHIFT);

       return 0;
}

static int max98088_mic2pre_get(struct snd_kcontrol *kcontrol,
                               struct snd_ctl_elem_value *ucontrol)
{
       struct snd_soc_codec *codec = snd_soc_kcontrol_codec(kcontrol);
       struct max98088_priv *max98088 = snd_soc_codec_get_drvdata(codec);

       ucontrol->value.integer.value[0] = max98088->mic2pre;
       return 0;
}

static const unsigned int max98088_micboost_tlv[] = {
       TLV_DB_RANGE_HEAD(2),
       0, 1, TLV_DB_SCALE_ITEM(0, 2000, 0),
       2, 2, TLV_DB_SCALE_ITEM(3000, 0, 0),
};

static const unsigned int max98088_hp_tlv[] = {
	TLV_DB_RANGE_HEAD(5),
	0, 6, TLV_DB_SCALE_ITEM(-6700, 400, 0),
	7, 14, TLV_DB_SCALE_ITEM(-4000, 300, 0),
	15, 21, TLV_DB_SCALE_ITEM(-1700, 200, 0),
	22, 27, TLV_DB_SCALE_ITEM(-400, 100, 0),
	28, 31, TLV_DB_SCALE_ITEM(150, 50, 0),
};

static const unsigned int max98088_spk_tlv[] = {
	TLV_DB_RANGE_HEAD(5),
	0, 6, TLV_DB_SCALE_ITEM(-6200, 400, 0),
	7, 14, TLV_DB_SCALE_ITEM(-3500, 300, 0),
	15, 21, TLV_DB_SCALE_ITEM(-1200, 200, 0),
	22, 27, TLV_DB_SCALE_ITEM(100, 100, 0),
	28, 31, TLV_DB_SCALE_ITEM(650, 50, 0),
};

static const struct snd_kcontrol_new max98088_snd_controls[] = {

	SOC_DOUBLE_R_TLV("Headphone Volume", M98088_REG_39_LVL_HP_L,
			 M98088_REG_3A_LVL_HP_R, 0, 31, 0, max98088_hp_tlv),
	SOC_DOUBLE_R_TLV("Speaker Volume", M98088_REG_3D_LVL_SPK_L,
			 M98088_REG_3E_LVL_SPK_R, 0, 31, 0, max98088_spk_tlv),
	SOC_DOUBLE_R_TLV("Receiver Volume", M98088_REG_3B_LVL_REC_L,
			 M98088_REG_3C_LVL_REC_R, 0, 31, 0, max98088_spk_tlv),

       SOC_DOUBLE_R("Headphone Switch", M98088_REG_39_LVL_HP_L,
               M98088_REG_3A_LVL_HP_R, 7, 1, 1),
       SOC_DOUBLE_R("Speaker Switch", M98088_REG_3D_LVL_SPK_L,
               M98088_REG_3E_LVL_SPK_R, 7, 1, 1),
       SOC_DOUBLE_R("Receiver Switch", M98088_REG_3B_LVL_REC_L,
               M98088_REG_3C_LVL_REC_R, 7, 1, 1),

       SOC_SINGLE("MIC1 Volume", M98088_REG_35_LVL_MIC1, 0, 31, 1),
       SOC_SINGLE("MIC2 Volume", M98088_REG_36_LVL_MIC2, 0, 31, 1),

       SOC_SINGLE_EXT_TLV("MIC1 Boost Volume",
                       M98088_REG_35_LVL_MIC1, 5, 2, 0,
                       max98088_mic1pre_get, max98088_mic1pre_set,
                       max98088_micboost_tlv),
       SOC_SINGLE_EXT_TLV("MIC2 Boost Volume",
                       M98088_REG_36_LVL_MIC2, 5, 2, 0,
                       max98088_mic2pre_get, max98088_mic2pre_set,
                       max98088_micboost_tlv),

       SOC_SINGLE("INA Volume", M98088_REG_37_LVL_INA, 0, 7, 1),
       SOC_SINGLE("INB Volume", M98088_REG_38_LVL_INB, 0, 7, 1),

       SOC_SINGLE("ADCL Volume", M98088_REG_33_LVL_ADC_L, 0, 15, 0),
       SOC_SINGLE("ADCR Volume", M98088_REG_34_LVL_ADC_R, 0, 15, 0),

       SOC_SINGLE("ADCL Boost Volume", M98088_REG_33_LVL_ADC_L, 4, 3, 0),
       SOC_SINGLE("ADCR Boost Volume", M98088_REG_34_LVL_ADC_R, 4, 3, 0),

       SOC_SINGLE("EQ1 Switch", M98088_REG_49_CFG_LEVEL, 0, 1, 0),
       SOC_SINGLE("EQ2 Switch", M98088_REG_49_CFG_LEVEL, 1, 1, 0),

       SOC_ENUM("EX Limiter Mode", max98088_exmode_enum),
       SOC_ENUM("EX Limiter Threshold", max98088_ex_thresh_enum),

       SOC_ENUM("DAI1 Filter Mode", max98088_filter_mode_enum),
       SOC_ENUM("DAI1 DAC Filter", max98088_dai1_dac_filter_enum),
       SOC_ENUM("DAI1 ADC Filter", max98088_dai1_adc_filter_enum),
       SOC_SINGLE("DAI2 DC Block Switch", M98088_REG_20_DAI2_FILTERS,
               0, 1, 0),

       SOC_SINGLE("ALC Switch", M98088_REG_43_SPKALC_COMP, 7, 1, 0),
       SOC_SINGLE("ALC Threshold", M98088_REG_43_SPKALC_COMP, 0, 7, 0),
       SOC_SINGLE("ALC Multiband", M98088_REG_43_SPKALC_COMP, 3, 1, 0),
       SOC_SINGLE("ALC Release Time", M98088_REG_43_SPKALC_COMP, 4, 7, 0),

       SOC_SINGLE("PWR Limiter Threshold", M98088_REG_44_PWRLMT_CFG,
               4, 15, 0),
       SOC_SINGLE("PWR Limiter Weight", M98088_REG_44_PWRLMT_CFG, 0, 7, 0),
       SOC_SINGLE("PWR Limiter Time1", M98088_REG_45_PWRLMT_TIME, 0, 15, 0),
       SOC_SINGLE("PWR Limiter Time2", M98088_REG_45_PWRLMT_TIME, 4, 15, 0),

       SOC_SINGLE("THD Limiter Threshold", M98088_REG_46_THDLMT_CFG, 4, 15, 0),
       SOC_SINGLE("THD Limiter Time", M98088_REG_46_THDLMT_CFG, 0, 7, 0),
};

/* Left speaker mixer switch */
static const struct snd_kcontrol_new max98088_left_speaker_mixer_controls[] = {
       SOC_DAPM_SINGLE("Left DAC1 Switch", M98088_REG_2B_MIX_SPK_LEFT, 0, 1, 0),
       SOC_DAPM_SINGLE("Right DAC1 Switch", M98088_REG_2B_MIX_SPK_LEFT, 7, 1, 0),
       SOC_DAPM_SINGLE("Left DAC2 Switch", M98088_REG_2B_MIX_SPK_LEFT, 0, 1, 0),
       SOC_DAPM_SINGLE("Right DAC2 Switch", M98088_REG_2B_MIX_SPK_LEFT, 7, 1, 0),
       SOC_DAPM_SINGLE("MIC1 Switch", M98088_REG_2B_MIX_SPK_LEFT, 5, 1, 0),
       SOC_DAPM_SINGLE("MIC2 Switch", M98088_REG_2B_MIX_SPK_LEFT, 6, 1, 0),
       SOC_DAPM_SINGLE("INA1 Switch", M98088_REG_2B_MIX_SPK_LEFT, 1, 1, 0),
       SOC_DAPM_SINGLE("INA2 Switch", M98088_REG_2B_MIX_SPK_LEFT, 2, 1, 0),
       SOC_DAPM_SINGLE("INB1 Switch", M98088_REG_2B_MIX_SPK_LEFT, 3, 1, 0),
       SOC_DAPM_SINGLE("INB2 Switch", M98088_REG_2B_MIX_SPK_LEFT, 4, 1, 0),
};

/* Right speaker mixer switch */
static const struct snd_kcontrol_new max98088_right_speaker_mixer_controls[] = {
       SOC_DAPM_SINGLE("Left DAC1 Switch", M98088_REG_2C_MIX_SPK_RIGHT, 7, 1, 0),
       SOC_DAPM_SINGLE("Right DAC1 Switch", M98088_REG_2C_MIX_SPK_RIGHT, 0, 1, 0),
       SOC_DAPM_SINGLE("Left DAC2 Switch", M98088_REG_2C_MIX_SPK_RIGHT, 7, 1, 0),
       SOC_DAPM_SINGLE("Right DAC2 Switch", M98088_REG_2C_MIX_SPK_RIGHT, 0, 1, 0),
       SOC_DAPM_SINGLE("MIC1 Switch", M98088_REG_2C_MIX_SPK_RIGHT, 5, 1, 0),
       SOC_DAPM_SINGLE("MIC2 Switch", M98088_REG_2C_MIX_SPK_RIGHT, 6, 1, 0),
       SOC_DAPM_SINGLE("INA1 Switch", M98088_REG_2C_MIX_SPK_RIGHT, 1, 1, 0),
       SOC_DAPM_SINGLE("INA2 Switch", M98088_REG_2C_MIX_SPK_RIGHT, 2, 1, 0),
       SOC_DAPM_SINGLE("INB1 Switch", M98088_REG_2C_MIX_SPK_RIGHT, 3, 1, 0),
       SOC_DAPM_SINGLE("INB2 Switch", M98088_REG_2C_MIX_SPK_RIGHT, 4, 1, 0),
};

/* Left headphone mixer switch */
static const struct snd_kcontrol_new max98088_left_hp_mixer_controls[] = {
       SOC_DAPM_SINGLE("Left DAC1 Switch", M98088_REG_25_MIX_HP_LEFT, 0, 1, 0),
       SOC_DAPM_SINGLE("Right DAC1 Switch", M98088_REG_25_MIX_HP_LEFT, 7, 1, 0),
       SOC_DAPM_SINGLE("Left DAC2 Switch", M98088_REG_25_MIX_HP_LEFT, 0, 1, 0),
       SOC_DAPM_SINGLE("Right DAC2 Switch", M98088_REG_25_MIX_HP_LEFT, 7, 1, 0),
       SOC_DAPM_SINGLE("MIC1 Switch", M98088_REG_25_MIX_HP_LEFT, 5, 1, 0),
       SOC_DAPM_SINGLE("MIC2 Switch", M98088_REG_25_MIX_HP_LEFT, 6, 1, 0),
       SOC_DAPM_SINGLE("INA1 Switch", M98088_REG_25_MIX_HP_LEFT, 1, 1, 0),
       SOC_DAPM_SINGLE("INA2 Switch", M98088_REG_25_MIX_HP_LEFT, 2, 1, 0),
       SOC_DAPM_SINGLE("INB1 Switch", M98088_REG_25_MIX_HP_LEFT, 3, 1, 0),
       SOC_DAPM_SINGLE("INB2 Switch", M98088_REG_25_MIX_HP_LEFT, 4, 1, 0),
};

/* Right headphone mixer switch */
static const struct snd_kcontrol_new max98088_right_hp_mixer_controls[] = {
       SOC_DAPM_SINGLE("Left DAC1 Switch", M98088_REG_26_MIX_HP_RIGHT, 7, 1, 0),
       SOC_DAPM_SINGLE("Right DAC1 Switch", M98088_REG_26_MIX_HP_RIGHT, 0, 1, 0),
       SOC_DAPM_SINGLE("Left DAC2 Switch", M98088_REG_26_MIX_HP_RIGHT, 7, 1, 0),
       SOC_DAPM_SINGLE("Right DAC2 Switch", M98088_REG_26_MIX_HP_RIGHT, 0, 1, 0),
       SOC_DAPM_SINGLE("MIC1 Switch", M98088_REG_26_MIX_HP_RIGHT, 5, 1, 0),
       SOC_DAPM_SINGLE("MIC2 Switch", M98088_REG_26_MIX_HP_RIGHT, 6, 1, 0),
       SOC_DAPM_SINGLE("INA1 Switch", M98088_REG_26_MIX_HP_RIGHT, 1, 1, 0),
       SOC_DAPM_SINGLE("INA2 Switch", M98088_REG_26_MIX_HP_RIGHT, 2, 1, 0),
       SOC_DAPM_SINGLE("INB1 Switch", M98088_REG_26_MIX_HP_RIGHT, 3, 1, 0),
       SOC_DAPM_SINGLE("INB2 Switch", M98088_REG_26_MIX_HP_RIGHT, 4, 1, 0),
};

/* Left earpiece/receiver mixer switch */
static const struct snd_kcontrol_new max98088_left_rec_mixer_controls[] = {
       SOC_DAPM_SINGLE("Left DAC1 Switch", M98088_REG_28_MIX_REC_LEFT, 0, 1, 0),
       SOC_DAPM_SINGLE("Right DAC1 Switch", M98088_REG_28_MIX_REC_LEFT, 7, 1, 0),
       SOC_DAPM_SINGLE("Left DAC2 Switch", M98088_REG_28_MIX_REC_LEFT, 0, 1, 0),
       SOC_DAPM_SINGLE("Right DAC2 Switch", M98088_REG_28_MIX_REC_LEFT, 7, 1, 0),
       SOC_DAPM_SINGLE("MIC1 Switch", M98088_REG_28_MIX_REC_LEFT, 5, 1, 0),
       SOC_DAPM_SINGLE("MIC2 Switch", M98088_REG_28_MIX_REC_LEFT, 6, 1, 0),
       SOC_DAPM_SINGLE("INA1 Switch", M98088_REG_28_MIX_REC_LEFT, 1, 1, 0),
       SOC_DAPM_SINGLE("INA2 Switch", M98088_REG_28_MIX_REC_LEFT, 2, 1, 0),
       SOC_DAPM_SINGLE("INB1 Switch", M98088_REG_28_MIX_REC_LEFT, 3, 1, 0),
       SOC_DAPM_SINGLE("INB2 Switch", M98088_REG_28_MIX_REC_LEFT, 4, 1, 0),
};

/* Right earpiece/receiver mixer switch */
static const struct snd_kcontrol_new max98088_right_rec_mixer_controls[] = {
       SOC_DAPM_SINGLE("Left DAC1 Switch", M98088_REG_29_MIX_REC_RIGHT, 7, 1, 0),
       SOC_DAPM_SINGLE("Right DAC1 Switch", M98088_REG_29_MIX_REC_RIGHT, 0, 1, 0),
       SOC_DAPM_SINGLE("Left DAC2 Switch", M98088_REG_29_MIX_REC_RIGHT, 7, 1, 0),
       SOC_DAPM_SINGLE("Right DAC2 Switch", M98088_REG_29_MIX_REC_RIGHT, 0, 1, 0),
       SOC_DAPM_SINGLE("MIC1 Switch", M98088_REG_29_MIX_REC_RIGHT, 5, 1, 0),
       SOC_DAPM_SINGLE("MIC2 Switch", M98088_REG_29_MIX_REC_RIGHT, 6, 1, 0),
       SOC_DAPM_SINGLE("INA1 Switch", M98088_REG_29_MIX_REC_RIGHT, 1, 1, 0),
       SOC_DAPM_SINGLE("INA2 Switch", M98088_REG_29_MIX_REC_RIGHT, 2, 1, 0),
       SOC_DAPM_SINGLE("INB1 Switch", M98088_REG_29_MIX_REC_RIGHT, 3, 1, 0),
       SOC_DAPM_SINGLE("INB2 Switch", M98088_REG_29_MIX_REC_RIGHT, 4, 1, 0),
};

/* Left ADC mixer switch */
static const struct snd_kcontrol_new max98088_left_ADC_mixer_controls[] = {
       SOC_DAPM_SINGLE("MIC1 Switch", M98088_REG_23_MIX_ADC_LEFT, 7, 1, 0),
       SOC_DAPM_SINGLE("MIC2 Switch", M98088_REG_23_MIX_ADC_LEFT, 6, 1, 0),
       SOC_DAPM_SINGLE("INA1 Switch", M98088_REG_23_MIX_ADC_LEFT, 3, 1, 0),
       SOC_DAPM_SINGLE("INA2 Switch", M98088_REG_23_MIX_ADC_LEFT, 2, 1, 0),
       SOC_DAPM_SINGLE("INB1 Switch", M98088_REG_23_MIX_ADC_LEFT, 1, 1, 0),
       SOC_DAPM_SINGLE("INB2 Switch", M98088_REG_23_MIX_ADC_LEFT, 0, 1, 0),
};

/* Right ADC mixer switch */
static const struct snd_kcontrol_new max98088_right_ADC_mixer_controls[] = {
       SOC_DAPM_SINGLE("MIC1 Switch", M98088_REG_24_MIX_ADC_RIGHT, 7, 1, 0),
       SOC_DAPM_SINGLE("MIC2 Switch", M98088_REG_24_MIX_ADC_RIGHT, 6, 1, 0),
       SOC_DAPM_SINGLE("INA1 Switch", M98088_REG_24_MIX_ADC_RIGHT, 3, 1, 0),
       SOC_DAPM_SINGLE("INA2 Switch", M98088_REG_24_MIX_ADC_RIGHT, 2, 1, 0),
       SOC_DAPM_SINGLE("INB1 Switch", M98088_REG_24_MIX_ADC_RIGHT, 1, 1, 0),
       SOC_DAPM_SINGLE("INB2 Switch", M98088_REG_24_MIX_ADC_RIGHT, 0, 1, 0),
};

static int max98088_mic_event(struct snd_soc_dapm_widget *w,
                            struct snd_kcontrol *kcontrol, int event)
{
       struct snd_soc_codec *codec = w->codec;
       struct max98088_priv *max98088 = snd_soc_codec_get_drvdata(codec);

       switch (event) {
       case SND_SOC_DAPM_POST_PMU:
               if (w->reg == M98088_REG_35_LVL_MIC1) {
                       snd_soc_update_bits(codec, w->reg, M98088_MICPRE_MASK,
                               (1+max98088->mic1pre)<<M98088_MICPRE_SHIFT);
               } else {
                       snd_soc_update_bits(codec, w->reg, M98088_MICPRE_MASK,
                               (1+max98088->mic2pre)<<M98088_MICPRE_SHIFT);
               }
               break;
       case SND_SOC_DAPM_POST_PMD:
               snd_soc_update_bits(codec, w->reg, M98088_MICPRE_MASK, 0);
               break;
       default:
               return -EINVAL;
       }

       return 0;
}

/*
 * The line inputs are 2-channel stereo inputs with the left
 * and right channels sharing a common PGA power control signal.
 */
static int max98088_line_pga(struct snd_soc_dapm_widget *w,
                            int event, int line, u8 channel)
{
       struct snd_soc_codec *codec = w->codec;
       struct max98088_priv *max98088 = snd_soc_codec_get_drvdata(codec);
       u8 *state;

	if (WARN_ON(!(channel == 1 || channel == 2)))
		return -EINVAL;

       switch (line) {
       case LINE_INA:
               state = &max98088->ina_state;
               break;
       case LINE_INB:
               state = &max98088->inb_state;
               break;
       default:
               return -EINVAL;
       }

       switch (event) {
       case SND_SOC_DAPM_POST_PMU:
               *state |= channel;
               snd_soc_update_bits(codec, w->reg,
                       (1 << w->shift), (1 << w->shift));
               break;
       case SND_SOC_DAPM_POST_PMD:
               *state &= ~channel;
               if (*state == 0) {
                       snd_soc_update_bits(codec, w->reg,
                               (1 << w->shift), 0);
               }
               break;
       default:
               return -EINVAL;
       }

       return 0;
}

static int max98088_pga_ina1_event(struct snd_soc_dapm_widget *w,
                                  struct snd_kcontrol *k, int event)
{
       return max98088_line_pga(w, event, LINE_INA, 1);
}

static int max98088_pga_ina2_event(struct snd_soc_dapm_widget *w,
                                  struct snd_kcontrol *k, int event)
{
       return max98088_line_pga(w, event, LINE_INA, 2);
}

static int max98088_pga_inb1_event(struct snd_soc_dapm_widget *w,
                                  struct snd_kcontrol *k, int event)
{
       return max98088_line_pga(w, event, LINE_INB, 1);
}

static int max98088_pga_inb2_event(struct snd_soc_dapm_widget *w,
                                  struct snd_kcontrol *k, int event)
{
       return max98088_line_pga(w, event, LINE_INB, 2);
}

static const struct snd_soc_dapm_widget max98088_dapm_widgets[] = {

       SND_SOC_DAPM_ADC("ADCL", "HiFi Capture", M98088_REG_4C_PWR_EN_IN, 1, 0),
       SND_SOC_DAPM_ADC("ADCR", "HiFi Capture", M98088_REG_4C_PWR_EN_IN, 0, 0),

       SND_SOC_DAPM_DAC("DACL1", "HiFi Playback",
               M98088_REG_4D_PWR_EN_OUT, 1, 0),
       SND_SOC_DAPM_DAC("DACR1", "HiFi Playback",
               M98088_REG_4D_PWR_EN_OUT, 0, 0),
       SND_SOC_DAPM_DAC("DACL2", "Aux Playback",
               M98088_REG_4D_PWR_EN_OUT, 1, 0),
       SND_SOC_DAPM_DAC("DACR2", "Aux Playback",
               M98088_REG_4D_PWR_EN_OUT, 0, 0),

       SND_SOC_DAPM_PGA("HP Left Out", M98088_REG_4D_PWR_EN_OUT,
               7, 0, NULL, 0),
       SND_SOC_DAPM_PGA("HP Right Out", M98088_REG_4D_PWR_EN_OUT,
               6, 0, NULL, 0),

       SND_SOC_DAPM_PGA("SPK Left Out", M98088_REG_4D_PWR_EN_OUT,
               5, 0, NULL, 0),
       SND_SOC_DAPM_PGA("SPK Right Out", M98088_REG_4D_PWR_EN_OUT,
               4, 0, NULL, 0),

       SND_SOC_DAPM_PGA("REC Left Out", M98088_REG_4D_PWR_EN_OUT,
               3, 0, NULL, 0),
       SND_SOC_DAPM_PGA("REC Right Out", M98088_REG_4D_PWR_EN_OUT,
               2, 0, NULL, 0),

       SND_SOC_DAPM_MUX("External MIC", SND_SOC_NOPM, 0, 0,
               &max98088_extmic_mux),

       SND_SOC_DAPM_MIXER("Left HP Mixer", SND_SOC_NOPM, 0, 0,
               &max98088_left_hp_mixer_controls[0],
               ARRAY_SIZE(max98088_left_hp_mixer_controls)),

       SND_SOC_DAPM_MIXER("Right HP Mixer", SND_SOC_NOPM, 0, 0,
               &max98088_right_hp_mixer_controls[0],
               ARRAY_SIZE(max98088_right_hp_mixer_controls)),

       SND_SOC_DAPM_MIXER("Left SPK Mixer", SND_SOC_NOPM, 0, 0,
               &max98088_left_speaker_mixer_controls[0],
               ARRAY_SIZE(max98088_left_speaker_mixer_controls)),

       SND_SOC_DAPM_MIXER("Right SPK Mixer", SND_SOC_NOPM, 0, 0,
               &max98088_right_speaker_mixer_controls[0],
               ARRAY_SIZE(max98088_right_speaker_mixer_controls)),

       SND_SOC_DAPM_MIXER("Left REC Mixer", SND_SOC_NOPM, 0, 0,
         &max98088_left_rec_mixer_controls[0],
               ARRAY_SIZE(max98088_left_rec_mixer_controls)),

       SND_SOC_DAPM_MIXER("Right REC Mixer", SND_SOC_NOPM, 0, 0,
         &max98088_right_rec_mixer_controls[0],
               ARRAY_SIZE(max98088_right_rec_mixer_controls)),

       SND_SOC_DAPM_MIXER("Left ADC Mixer", SND_SOC_NOPM, 0, 0,
               &max98088_left_ADC_mixer_controls[0],
               ARRAY_SIZE(max98088_left_ADC_mixer_controls)),

       SND_SOC_DAPM_MIXER("Right ADC Mixer", SND_SOC_NOPM, 0, 0,
               &max98088_right_ADC_mixer_controls[0],
               ARRAY_SIZE(max98088_right_ADC_mixer_controls)),

       SND_SOC_DAPM_PGA_E("MIC1 Input", M98088_REG_35_LVL_MIC1,
               5, 0, NULL, 0, max98088_mic_event,
               SND_SOC_DAPM_POST_PMU | SND_SOC_DAPM_POST_PMD),

       SND_SOC_DAPM_PGA_E("MIC2 Input", M98088_REG_36_LVL_MIC2,
               5, 0, NULL, 0, max98088_mic_event,
               SND_SOC_DAPM_POST_PMU | SND_SOC_DAPM_POST_PMD),

       SND_SOC_DAPM_PGA_E("INA1 Input", M98088_REG_4C_PWR_EN_IN,
               7, 0, NULL, 0, max98088_pga_ina1_event,
               SND_SOC_DAPM_POST_PMU | SND_SOC_DAPM_POST_PMD),

       SND_SOC_DAPM_PGA_E("INA2 Input", M98088_REG_4C_PWR_EN_IN,
               7, 0, NULL, 0, max98088_pga_ina2_event,
               SND_SOC_DAPM_POST_PMU | SND_SOC_DAPM_POST_PMD),

       SND_SOC_DAPM_PGA_E("INB1 Input", M98088_REG_4C_PWR_EN_IN,
               6, 0, NULL, 0, max98088_pga_inb1_event,
               SND_SOC_DAPM_POST_PMU | SND_SOC_DAPM_POST_PMD),

       SND_SOC_DAPM_PGA_E("INB2 Input", M98088_REG_4C_PWR_EN_IN,
               6, 0, NULL, 0, max98088_pga_inb2_event,
               SND_SOC_DAPM_POST_PMU | SND_SOC_DAPM_POST_PMD),

       SND_SOC_DAPM_MICBIAS("MICBIAS", M98088_REG_4C_PWR_EN_IN, 3, 0),

       SND_SOC_DAPM_OUTPUT("HPL"),
       SND_SOC_DAPM_OUTPUT("HPR"),
       SND_SOC_DAPM_OUTPUT("SPKL"),
       SND_SOC_DAPM_OUTPUT("SPKR"),
       SND_SOC_DAPM_OUTPUT("RECL"),
       SND_SOC_DAPM_OUTPUT("RECR"),

       SND_SOC_DAPM_INPUT("MIC1"),
       SND_SOC_DAPM_INPUT("MIC2"),
       SND_SOC_DAPM_INPUT("INA1"),
       SND_SOC_DAPM_INPUT("INA2"),
       SND_SOC_DAPM_INPUT("INB1"),
       SND_SOC_DAPM_INPUT("INB2"),
};

static const struct snd_soc_dapm_route max98088_audio_map[] = {
       /* Left headphone output mixer */
       {"Left HP Mixer", "Left DAC1 Switch", "DACL1"},
       {"Left HP Mixer", "Left DAC2 Switch", "DACL2"},
       {"Left HP Mixer", "Right DAC1 Switch", "DACR1"},
       {"Left HP Mixer", "Right DAC2 Switch", "DACR2"},
       {"Left HP Mixer", "MIC1 Switch", "MIC1 Input"},
       {"Left HP Mixer", "MIC2 Switch", "MIC2 Input"},
       {"Left HP Mixer", "INA1 Switch", "INA1 Input"},
       {"Left HP Mixer", "INA2 Switch", "INA2 Input"},
       {"Left HP Mixer", "INB1 Switch", "INB1 Input"},
       {"Left HP Mixer", "INB2 Switch", "INB2 Input"},

       /* Right headphone output mixer */
       {"Right HP Mixer", "Left DAC1 Switch", "DACL1"},
       {"Right HP Mixer", "Left DAC2 Switch", "DACL2"  },
       {"Right HP Mixer", "Right DAC1 Switch", "DACR1"},
       {"Right HP Mixer", "Right DAC2 Switch", "DACR2"},
       {"Right HP Mixer", "MIC1 Switch", "MIC1 Input"},
       {"Right HP Mixer", "MIC2 Switch", "MIC2 Input"},
       {"Right HP Mixer", "INA1 Switch", "INA1 Input"},
       {"Right HP Mixer", "INA2 Switch", "INA2 Input"},
       {"Right HP Mixer", "INB1 Switch", "INB1 Input"},
       {"Right HP Mixer", "INB2 Switch", "INB2 Input"},

       /* Left speaker output mixer */
       {"Left SPK Mixer", "Left DAC1 Switch", "DACL1"},
       {"Left SPK Mixer", "Left DAC2 Switch", "DACL2"},
       {"Left SPK Mixer", "Right DAC1 Switch", "DACR1"},
       {"Left SPK Mixer", "Right DAC2 Switch", "DACR2"},
       {"Left SPK Mixer", "MIC1 Switch", "MIC1 Input"},
       {"Left SPK Mixer", "MIC2 Switch", "MIC2 Input"},
       {"Left SPK Mixer", "INA1 Switch", "INA1 Input"},
       {"Left SPK Mixer", "INA2 Switch", "INA2 Input"},
       {"Left SPK Mixer", "INB1 Switch", "INB1 Input"},
       {"Left SPK Mixer", "INB2 Switch", "INB2 Input"},

       /* Right speaker output mixer */
       {"Right SPK Mixer", "Left DAC1 Switch", "DACL1"},
       {"Right SPK Mixer", "Left DAC2 Switch", "DACL2"},
       {"Right SPK Mixer", "Right DAC1 Switch", "DACR1"},
       {"Right SPK Mixer", "Right DAC2 Switch", "DACR2"},
       {"Right SPK Mixer", "MIC1 Switch", "MIC1 Input"},
       {"Right SPK Mixer", "MIC2 Switch", "MIC2 Input"},
       {"Right SPK Mixer", "INA1 Switch", "INA1 Input"},
       {"Right SPK Mixer", "INA2 Switch", "INA2 Input"},
       {"Right SPK Mixer", "INB1 Switch", "INB1 Input"},
       {"Right SPK Mixer", "INB2 Switch", "INB2 Input"},

       /* Earpiece/Receiver output mixer */
       {"Left REC Mixer", "Left DAC1 Switch", "DACL1"},
       {"Left REC Mixer", "Left DAC2 Switch", "DACL2"},
       {"Left REC Mixer", "Right DAC1 Switch", "DACR1"},
       {"Left REC Mixer", "Right DAC2 Switch", "DACR2"},
       {"Left REC Mixer", "MIC1 Switch", "MIC1 Input"},
       {"Left REC Mixer", "MIC2 Switch", "MIC2 Input"},
       {"Left REC Mixer", "INA1 Switch", "INA1 Input"},
       {"Left REC Mixer", "INA2 Switch", "INA2 Input"},
       {"Left REC Mixer", "INB1 Switch", "INB1 Input"},
       {"Left REC Mixer", "INB2 Switch", "INB2 Input"},

       /* Earpiece/Receiver output mixer */
       {"Right REC Mixer", "Left DAC1 Switch", "DACL1"},
       {"Right REC Mixer", "Left DAC2 Switch", "DACL2"},
       {"Right REC Mixer", "Right DAC1 Switch", "DACR1"},
       {"Right REC Mixer", "Right DAC2 Switch", "DACR2"},
       {"Right REC Mixer", "MIC1 Switch", "MIC1 Input"},
       {"Right REC Mixer", "MIC2 Switch", "MIC2 Input"},
       {"Right REC Mixer", "INA1 Switch", "INA1 Input"},
       {"Right REC Mixer", "INA2 Switch", "INA2 Input"},
       {"Right REC Mixer", "INB1 Switch", "INB1 Input"},
       {"Right REC Mixer", "INB2 Switch", "INB2 Input"},

       {"HP Left Out", NULL, "Left HP Mixer"},
       {"HP Right Out", NULL, "Right HP Mixer"},
       {"SPK Left Out", NULL, "Left SPK Mixer"},
       {"SPK Right Out", NULL, "Right SPK Mixer"},
       {"REC Left Out", NULL, "Left REC Mixer"},
       {"REC Right Out", NULL, "Right REC Mixer"},

       {"HPL", NULL, "HP Left Out"},
       {"HPR", NULL, "HP Right Out"},
       {"SPKL", NULL, "SPK Left Out"},
       {"SPKR", NULL, "SPK Right Out"},
       {"RECL", NULL, "REC Left Out"},
       {"RECR", NULL, "REC Right Out"},

       /* Left ADC input mixer */
       {"Left ADC Mixer", "MIC1 Switch", "MIC1 Input"},
       {"Left ADC Mixer", "MIC2 Switch", "MIC2 Input"},
       {"Left ADC Mixer", "INA1 Switch", "INA1 Input"},
       {"Left ADC Mixer", "INA2 Switch", "INA2 Input"},
       {"Left ADC Mixer", "INB1 Switch", "INB1 Input"},
       {"Left ADC Mixer", "INB2 Switch", "INB2 Input"},

       /* Right ADC input mixer */
       {"Right ADC Mixer", "MIC1 Switch", "MIC1 Input"},
       {"Right ADC Mixer", "MIC2 Switch", "MIC2 Input"},
       {"Right ADC Mixer", "INA1 Switch", "INA1 Input"},
       {"Right ADC Mixer", "INA2 Switch", "INA2 Input"},
       {"Right ADC Mixer", "INB1 Switch", "INB1 Input"},
       {"Right ADC Mixer", "INB2 Switch", "INB2 Input"},

       /* Inputs */
       {"ADCL", NULL, "Left ADC Mixer"},
       {"ADCR", NULL, "Right ADC Mixer"},
       {"INA1 Input", NULL, "INA1"},
       {"INA2 Input", NULL, "INA2"},
       {"INB1 Input", NULL, "INB1"},
       {"INB2 Input", NULL, "INB2"},
       {"MIC1 Input", NULL, "MIC1"},
       {"MIC2 Input", NULL, "MIC2"},
};

/* codec mclk clock divider coefficients */
static const struct {
       u32 rate;
       u8  sr;
} rate_table[] = {
       {8000,  0x10},
       {11025, 0x20},
       {16000, 0x30},
       {22050, 0x40},
       {24000, 0x50},
       {32000, 0x60},
       {44100, 0x70},
       {48000, 0x80},
       {88200, 0x90},
       {96000, 0xA0},
};

static inline int rate_value(int rate, u8 *value)
{
       int i;

       for (i = 0; i < ARRAY_SIZE(rate_table); i++) {
               if (rate_table[i].rate >= rate) {
                       *value = rate_table[i].sr;
                       return 0;
               }
       }
       *value = rate_table[0].sr;
       return -EINVAL;
}

static int max98088_dai1_hw_params(struct snd_pcm_substream *substream,
                                  struct snd_pcm_hw_params *params,
                                  struct snd_soc_dai *dai)
{
       struct snd_soc_codec *codec = dai->codec;
       struct max98088_priv *max98088 = snd_soc_codec_get_drvdata(codec);
       struct max98088_cdata *cdata;
       unsigned long long ni;
       unsigned int rate;
       u8 regval;

       cdata = &max98088->dai[0];

       rate = params_rate(params);

       switch (params_width(params)) {
       case 16:
               snd_soc_update_bits(codec, M98088_REG_14_DAI1_FORMAT,
                       M98088_DAI_WS, 0);
               break;
       case 24:
               snd_soc_update_bits(codec, M98088_REG_14_DAI1_FORMAT,
                       M98088_DAI_WS, M98088_DAI_WS);
               break;
       default:
               return -EINVAL;
       }

       snd_soc_update_bits(codec, M98088_REG_51_PWR_SYS, M98088_SHDNRUN, 0);

       if (rate_value(rate, &regval))
               return -EINVAL;

       snd_soc_update_bits(codec, M98088_REG_11_DAI1_CLKMODE,
               M98088_CLKMODE_MASK, regval);
       cdata->rate = rate;

       /* Configure NI when operating as master */
       if (snd_soc_read(codec, M98088_REG_14_DAI1_FORMAT)
               & M98088_DAI_MAS) {
               if (max98088->sysclk == 0) {
                       dev_err(codec->dev, "Invalid system clock frequency\n");
                       return -EINVAL;
               }
               ni = 65536ULL * (rate < 50000 ? 96ULL : 48ULL)
                               * (unsigned long long int)rate;
               do_div(ni, (unsigned long long int)max98088->sysclk);
               snd_soc_write(codec, M98088_REG_12_DAI1_CLKCFG_HI,
                       (ni >> 8) & 0x7F);
               snd_soc_write(codec, M98088_REG_13_DAI1_CLKCFG_LO,
                       ni & 0xFF);
       }

       /* Update sample rate mode */
       if (rate < 50000)
               snd_soc_update_bits(codec, M98088_REG_18_DAI1_FILTERS,
                       M98088_DAI_DHF, 0);
       else
               snd_soc_update_bits(codec, M98088_REG_18_DAI1_FILTERS,
                       M98088_DAI_DHF, M98088_DAI_DHF);

       snd_soc_update_bits(codec, M98088_REG_51_PWR_SYS, M98088_SHDNRUN,
               M98088_SHDNRUN);

       return 0;
}

static int max98088_dai2_hw_params(struct snd_pcm_substream *substream,
                                  struct snd_pcm_hw_params *params,
                                  struct snd_soc_dai *dai)
{
       struct snd_soc_codec *codec = dai->codec;
       struct max98088_priv *max98088 = snd_soc_codec_get_drvdata(codec);
       struct max98088_cdata *cdata;
       unsigned long long ni;
       unsigned int rate;
       u8 regval;

       cdata = &max98088->dai[1];

       rate = params_rate(params);

       switch (params_width(params)) {
       case 16:
               snd_soc_update_bits(codec, M98088_REG_1C_DAI2_FORMAT,
                       M98088_DAI_WS, 0);
               break;
       case 24:
               snd_soc_update_bits(codec, M98088_REG_1C_DAI2_FORMAT,
                       M98088_DAI_WS, M98088_DAI_WS);
               break;
       default:
               return -EINVAL;
       }

       snd_soc_update_bits(codec, M98088_REG_51_PWR_SYS, M98088_SHDNRUN, 0);

       if (rate_value(rate, &regval))
               return -EINVAL;

       snd_soc_update_bits(codec, M98088_REG_19_DAI2_CLKMODE,
               M98088_CLKMODE_MASK, regval);
       cdata->rate = rate;

       /* Configure NI when operating as master */
       if (snd_soc_read(codec, M98088_REG_1C_DAI2_FORMAT)
               & M98088_DAI_MAS) {
               if (max98088->sysclk == 0) {
                       dev_err(codec->dev, "Invalid system clock frequency\n");
                       return -EINVAL;
               }
               ni = 65536ULL * (rate < 50000 ? 96ULL : 48ULL)
                               * (unsigned long long int)rate;
               do_div(ni, (unsigned long long int)max98088->sysclk);
               snd_soc_write(codec, M98088_REG_1A_DAI2_CLKCFG_HI,
                       (ni >> 8) & 0x7F);
               snd_soc_write(codec, M98088_REG_1B_DAI2_CLKCFG_LO,
                       ni & 0xFF);
       }

       /* Update sample rate mode */
       if (rate < 50000)
               snd_soc_update_bits(codec, M98088_REG_20_DAI2_FILTERS,
                       M98088_DAI_DHF, 0);
       else
               snd_soc_update_bits(codec, M98088_REG_20_DAI2_FILTERS,
                       M98088_DAI_DHF, M98088_DAI_DHF);

       snd_soc_update_bits(codec, M98088_REG_51_PWR_SYS, M98088_SHDNRUN,
               M98088_SHDNRUN);

       return 0;
}

static int max98088_dai_set_sysclk(struct snd_soc_dai *dai,
                                  int clk_id, unsigned int freq, int dir)
{
       struct snd_soc_codec *codec = dai->codec;
       struct max98088_priv *max98088 = snd_soc_codec_get_drvdata(codec);

       /* Requested clock frequency is already setup */
       if (freq == max98088->sysclk)
               return 0;

       /* Setup clocks for slave mode, and using the PLL
        * PSCLK = 0x01 (when master clk is 10MHz to 20MHz)
        *         0x02 (when master clk is 20MHz to 30MHz)..
        */
       if ((freq >= 10000000) && (freq < 20000000)) {
               snd_soc_write(codec, M98088_REG_10_SYS_CLK, 0x10);
       } else if ((freq >= 20000000) && (freq < 30000000)) {
               snd_soc_write(codec, M98088_REG_10_SYS_CLK, 0x20);
       } else {
               dev_err(codec->dev, "Invalid master clock frequency\n");
               return -EINVAL;
       }

       if (snd_soc_read(codec, M98088_REG_51_PWR_SYS)  & M98088_SHDNRUN) {
               snd_soc_update_bits(codec, M98088_REG_51_PWR_SYS,
                       M98088_SHDNRUN, 0);
               snd_soc_update_bits(codec, M98088_REG_51_PWR_SYS,
                       M98088_SHDNRUN, M98088_SHDNRUN);
       }

       dev_dbg(dai->dev, "Clock source is %d at %uHz\n", clk_id, freq);

       max98088->sysclk = freq;
       return 0;
}

static int max98088_dai1_set_fmt(struct snd_soc_dai *codec_dai,
                                unsigned int fmt)
{
       struct snd_soc_codec *codec = codec_dai->codec;
       struct max98088_priv *max98088 = snd_soc_codec_get_drvdata(codec);
       struct max98088_cdata *cdata;
       u8 reg15val;
       u8 reg14val = 0;

       cdata = &max98088->dai[0];

       if (fmt != cdata->fmt) {
               cdata->fmt = fmt;

               switch (fmt & SND_SOC_DAIFMT_MASTER_MASK) {
               case SND_SOC_DAIFMT_CBS_CFS:
                       /* Slave mode PLL */
                       snd_soc_write(codec, M98088_REG_12_DAI1_CLKCFG_HI,
                               0x80);
                       snd_soc_write(codec, M98088_REG_13_DAI1_CLKCFG_LO,
                               0x00);
                       break;
               case SND_SOC_DAIFMT_CBM_CFM:
                       /* Set to master mode */
                       reg14val |= M98088_DAI_MAS;
                       break;
               case SND_SOC_DAIFMT_CBS_CFM:
               case SND_SOC_DAIFMT_CBM_CFS:
               default:
                       dev_err(codec->dev, "Clock mode unsupported");
                       return -EINVAL;
               }

               switch (fmt & SND_SOC_DAIFMT_FORMAT_MASK) {
               case SND_SOC_DAIFMT_I2S:
                       reg14val |= M98088_DAI_DLY;
                       break;
               case SND_SOC_DAIFMT_LEFT_J:
                       break;
               default:
                       return -EINVAL;
               }

               switch (fmt & SND_SOC_DAIFMT_INV_MASK) {
               case SND_SOC_DAIFMT_NB_NF:
                       break;
               case SND_SOC_DAIFMT_NB_IF:
                       reg14val |= M98088_DAI_WCI;
                       break;
               case SND_SOC_DAIFMT_IB_NF:
                       reg14val |= M98088_DAI_BCI;
                       break;
               case SND_SOC_DAIFMT_IB_IF:
                       reg14val |= M98088_DAI_BCI|M98088_DAI_WCI;
                       break;
               default:
                       return -EINVAL;
               }

               snd_soc_update_bits(codec, M98088_REG_14_DAI1_FORMAT,
                       M98088_DAI_MAS | M98088_DAI_DLY | M98088_DAI_BCI |
                       M98088_DAI_WCI, reg14val);

               reg15val = M98088_DAI_BSEL64;
               if (max98088->digmic)
                       reg15val |= M98088_DAI_OSR64;
               snd_soc_write(codec, M98088_REG_15_DAI1_CLOCK, reg15val);
       }

       return 0;
}

static int max98088_dai2_set_fmt(struct snd_soc_dai *codec_dai,
                                unsigned int fmt)
{
       struct snd_soc_codec *codec = codec_dai->codec;
       struct max98088_priv *max98088 = snd_soc_codec_get_drvdata(codec);
       struct max98088_cdata *cdata;
       u8 reg1Cval = 0;

       cdata = &max98088->dai[1];

       if (fmt != cdata->fmt) {
               cdata->fmt = fmt;

               switch (fmt & SND_SOC_DAIFMT_MASTER_MASK) {
               case SND_SOC_DAIFMT_CBS_CFS:
                       /* Slave mode PLL */
                       snd_soc_write(codec, M98088_REG_1A_DAI2_CLKCFG_HI,
                               0x80);
                       snd_soc_write(codec, M98088_REG_1B_DAI2_CLKCFG_LO,
                               0x00);
                       break;
               case SND_SOC_DAIFMT_CBM_CFM:
                       /* Set to master mode */
                       reg1Cval |= M98088_DAI_MAS;
                       break;
               case SND_SOC_DAIFMT_CBS_CFM:
               case SND_SOC_DAIFMT_CBM_CFS:
               default:
                       dev_err(codec->dev, "Clock mode unsupported");
                       return -EINVAL;
               }

               switch (fmt & SND_SOC_DAIFMT_FORMAT_MASK) {
               case SND_SOC_DAIFMT_I2S:
                       reg1Cval |= M98088_DAI_DLY;
                       break;
               case SND_SOC_DAIFMT_LEFT_J:
                       break;
               default:
                       return -EINVAL;
               }

               switch (fmt & SND_SOC_DAIFMT_INV_MASK) {
               case SND_SOC_DAIFMT_NB_NF:
                       break;
               case SND_SOC_DAIFMT_NB_IF:
                       reg1Cval |= M98088_DAI_WCI;
                       break;
               case SND_SOC_DAIFMT_IB_NF:
                       reg1Cval |= M98088_DAI_BCI;
                       break;
               case SND_SOC_DAIFMT_IB_IF:
                       reg1Cval |= M98088_DAI_BCI|M98088_DAI_WCI;
                       break;
               default:
                       return -EINVAL;
               }

               snd_soc_update_bits(codec, M98088_REG_1C_DAI2_FORMAT,
                       M98088_DAI_MAS | M98088_DAI_DLY | M98088_DAI_BCI |
                       M98088_DAI_WCI, reg1Cval);

               snd_soc_write(codec, M98088_REG_1D_DAI2_CLOCK,
                       M98088_DAI_BSEL64);
       }

       return 0;
}

static int max98088_dai1_digital_mute(struct snd_soc_dai *codec_dai, int mute)
{
       struct snd_soc_codec *codec = codec_dai->codec;
       int reg;

       if (mute)
               reg = M98088_DAI_MUTE;
       else
               reg = 0;

       snd_soc_update_bits(codec, M98088_REG_2F_LVL_DAI1_PLAY,
                           M98088_DAI_MUTE_MASK, reg);
       return 0;
}

static int max98088_dai2_digital_mute(struct snd_soc_dai *codec_dai, int mute)
{
       struct snd_soc_codec *codec = codec_dai->codec;
       int reg;

       if (mute)
               reg = M98088_DAI_MUTE;
       else
               reg = 0;

       snd_soc_update_bits(codec, M98088_REG_31_LVL_DAI2_PLAY,
                           M98088_DAI_MUTE_MASK, reg);
       return 0;
}

<<<<<<< HEAD
static void max98088_sync_cache(struct snd_soc_codec *codec)
{
       u8 *reg_cache = codec->reg_cache;
       int i;

       if (!codec->cache_sync)
               return;

       codec->cache_only = 0;

       /* write back cached values if they're writeable and
        * different from the hardware default.
        */
       for (i = 1; i < codec->driver->reg_cache_size; i++) {
               if (!max98088_access[i].writable)
                       continue;

               if (reg_cache[i] == max98088_reg[i])
                       continue;

               snd_soc_write(codec, i, reg_cache[i]);
       }

       codec->cache_sync = 0;
}

=======
>>>>>>> fc14f9c1
static int max98088_set_bias_level(struct snd_soc_codec *codec,
                                  enum snd_soc_bias_level level)
{
	struct max98088_priv *max98088 = snd_soc_codec_get_drvdata(codec);

	switch (level) {
	case SND_SOC_BIAS_ON:
		break;

	case SND_SOC_BIAS_PREPARE:
		break;

	case SND_SOC_BIAS_STANDBY:
		if (codec->dapm.bias_level == SND_SOC_BIAS_OFF)
			regcache_sync(max98088->regmap);

		snd_soc_update_bits(codec, M98088_REG_4C_PWR_EN_IN,
				   M98088_MBEN, M98088_MBEN);
		break;

	case SND_SOC_BIAS_OFF:
		snd_soc_update_bits(codec, M98088_REG_4C_PWR_EN_IN,
				    M98088_MBEN, 0);
		regcache_mark_dirty(max98088->regmap);
		break;
	}
	codec->dapm.bias_level = level;
	return 0;
}

#define MAX98088_RATES SNDRV_PCM_RATE_8000_96000
#define MAX98088_FORMATS (SNDRV_PCM_FMTBIT_S16_LE | SNDRV_PCM_FMTBIT_S24_LE)

static const struct snd_soc_dai_ops max98088_dai1_ops = {
       .set_sysclk = max98088_dai_set_sysclk,
       .set_fmt = max98088_dai1_set_fmt,
       .hw_params = max98088_dai1_hw_params,
       .digital_mute = max98088_dai1_digital_mute,
};

static const struct snd_soc_dai_ops max98088_dai2_ops = {
       .set_sysclk = max98088_dai_set_sysclk,
       .set_fmt = max98088_dai2_set_fmt,
       .hw_params = max98088_dai2_hw_params,
       .digital_mute = max98088_dai2_digital_mute,
};

static struct snd_soc_dai_driver max98088_dai[] = {
{
       .name = "HiFi",
       .playback = {
               .stream_name = "HiFi Playback",
               .channels_min = 1,
               .channels_max = 2,
               .rates = MAX98088_RATES,
               .formats = MAX98088_FORMATS,
       },
       .capture = {
               .stream_name = "HiFi Capture",
               .channels_min = 1,
               .channels_max = 2,
               .rates = MAX98088_RATES,
               .formats = MAX98088_FORMATS,
       },
        .ops = &max98088_dai1_ops,
},
{
       .name = "Aux",
       .playback = {
               .stream_name = "Aux Playback",
               .channels_min = 1,
               .channels_max = 2,
               .rates = MAX98088_RATES,
               .formats = MAX98088_FORMATS,
       },
       .ops = &max98088_dai2_ops,
}
};

static const char *eq_mode_name[] = {"EQ1 Mode", "EQ2 Mode"};

static int max98088_get_channel(struct snd_soc_codec *codec, const char *name)
{
	int i;

	for (i = 0; i < ARRAY_SIZE(eq_mode_name); i++)
		if (strcmp(name, eq_mode_name[i]) == 0)
			return i;

	/* Shouldn't happen */
	dev_err(codec->dev, "Bad EQ channel name '%s'\n", name);
	return -EINVAL;
}

static void max98088_setup_eq1(struct snd_soc_codec *codec)
{
       struct max98088_priv *max98088 = snd_soc_codec_get_drvdata(codec);
       struct max98088_pdata *pdata = max98088->pdata;
       struct max98088_eq_cfg *coef_set;
       int best, best_val, save, i, sel, fs;
       struct max98088_cdata *cdata;

       cdata = &max98088->dai[0];

       if (!pdata || !max98088->eq_textcnt)
               return;

       /* Find the selected configuration with nearest sample rate */
       fs = cdata->rate;
       sel = cdata->eq_sel;

       best = 0;
       best_val = INT_MAX;
       for (i = 0; i < pdata->eq_cfgcnt; i++) {
               if (strcmp(pdata->eq_cfg[i].name, max98088->eq_texts[sel]) == 0 &&
                   abs(pdata->eq_cfg[i].rate - fs) < best_val) {
                       best = i;
                       best_val = abs(pdata->eq_cfg[i].rate - fs);
               }
       }

       dev_dbg(codec->dev, "Selected %s/%dHz for %dHz sample rate\n",
               pdata->eq_cfg[best].name,
               pdata->eq_cfg[best].rate, fs);

       /* Disable EQ while configuring, and save current on/off state */
       save = snd_soc_read(codec, M98088_REG_49_CFG_LEVEL);
       snd_soc_update_bits(codec, M98088_REG_49_CFG_LEVEL, M98088_EQ1EN, 0);

       coef_set = &pdata->eq_cfg[sel];

       m98088_eq_band(codec, 0, 0, coef_set->band1);
       m98088_eq_band(codec, 0, 1, coef_set->band2);
       m98088_eq_band(codec, 0, 2, coef_set->band3);
       m98088_eq_band(codec, 0, 3, coef_set->band4);
       m98088_eq_band(codec, 0, 4, coef_set->band5);

       /* Restore the original on/off state */
       snd_soc_update_bits(codec, M98088_REG_49_CFG_LEVEL, M98088_EQ1EN, save);
}

static void max98088_setup_eq2(struct snd_soc_codec *codec)
{
       struct max98088_priv *max98088 = snd_soc_codec_get_drvdata(codec);
       struct max98088_pdata *pdata = max98088->pdata;
       struct max98088_eq_cfg *coef_set;
       int best, best_val, save, i, sel, fs;
       struct max98088_cdata *cdata;

       cdata = &max98088->dai[1];

       if (!pdata || !max98088->eq_textcnt)
               return;

       /* Find the selected configuration with nearest sample rate */
       fs = cdata->rate;

       sel = cdata->eq_sel;
       best = 0;
       best_val = INT_MAX;
       for (i = 0; i < pdata->eq_cfgcnt; i++) {
               if (strcmp(pdata->eq_cfg[i].name, max98088->eq_texts[sel]) == 0 &&
                   abs(pdata->eq_cfg[i].rate - fs) < best_val) {
                       best = i;
                       best_val = abs(pdata->eq_cfg[i].rate - fs);
               }
       }

       dev_dbg(codec->dev, "Selected %s/%dHz for %dHz sample rate\n",
               pdata->eq_cfg[best].name,
               pdata->eq_cfg[best].rate, fs);

       /* Disable EQ while configuring, and save current on/off state */
       save = snd_soc_read(codec, M98088_REG_49_CFG_LEVEL);
       snd_soc_update_bits(codec, M98088_REG_49_CFG_LEVEL, M98088_EQ2EN, 0);

       coef_set = &pdata->eq_cfg[sel];

       m98088_eq_band(codec, 1, 0, coef_set->band1);
       m98088_eq_band(codec, 1, 1, coef_set->band2);
       m98088_eq_band(codec, 1, 2, coef_set->band3);
       m98088_eq_band(codec, 1, 3, coef_set->band4);
       m98088_eq_band(codec, 1, 4, coef_set->band5);

       /* Restore the original on/off state */
       snd_soc_update_bits(codec, M98088_REG_49_CFG_LEVEL, M98088_EQ2EN,
               save);
}

static int max98088_put_eq_enum(struct snd_kcontrol *kcontrol,
                                struct snd_ctl_elem_value *ucontrol)
{
       struct snd_soc_codec *codec = snd_soc_kcontrol_codec(kcontrol);
       struct max98088_priv *max98088 = snd_soc_codec_get_drvdata(codec);
       struct max98088_pdata *pdata = max98088->pdata;
       int channel = max98088_get_channel(codec, kcontrol->id.name);
       struct max98088_cdata *cdata;
       int sel = ucontrol->value.integer.value[0];

       if (channel < 0)
	       return channel;

       cdata = &max98088->dai[channel];

       if (sel >= pdata->eq_cfgcnt)
               return -EINVAL;

       cdata->eq_sel = sel;

       switch (channel) {
       case 0:
               max98088_setup_eq1(codec);
               break;
       case 1:
               max98088_setup_eq2(codec);
               break;
       }

       return 0;
}

static int max98088_get_eq_enum(struct snd_kcontrol *kcontrol,
                                struct snd_ctl_elem_value *ucontrol)
{
       struct snd_soc_codec *codec = snd_soc_kcontrol_codec(kcontrol);
       struct max98088_priv *max98088 = snd_soc_codec_get_drvdata(codec);
       int channel = max98088_get_channel(codec, kcontrol->id.name);
       struct max98088_cdata *cdata;

       if (channel < 0)
	       return channel;

       cdata = &max98088->dai[channel];
       ucontrol->value.enumerated.item[0] = cdata->eq_sel;
       return 0;
}

static void max98088_handle_eq_pdata(struct snd_soc_codec *codec)
{
       struct max98088_priv *max98088 = snd_soc_codec_get_drvdata(codec);
       struct max98088_pdata *pdata = max98088->pdata;
       struct max98088_eq_cfg *cfg;
       unsigned int cfgcnt;
       int i, j;
       const char **t;
       int ret;
       struct snd_kcontrol_new controls[] = {
               SOC_ENUM_EXT((char *)eq_mode_name[0],
                       max98088->eq_enum,
                       max98088_get_eq_enum,
                       max98088_put_eq_enum),
               SOC_ENUM_EXT((char *)eq_mode_name[1],
                       max98088->eq_enum,
                       max98088_get_eq_enum,
                       max98088_put_eq_enum),
       };
       BUILD_BUG_ON(ARRAY_SIZE(controls) != ARRAY_SIZE(eq_mode_name));

       cfg = pdata->eq_cfg;
       cfgcnt = pdata->eq_cfgcnt;

       /* Setup an array of texts for the equalizer enum.
        * This is based on Mark Brown's equalizer driver code.
        */
       max98088->eq_textcnt = 0;
       max98088->eq_texts = NULL;
       for (i = 0; i < cfgcnt; i++) {
               for (j = 0; j < max98088->eq_textcnt; j++) {
                       if (strcmp(cfg[i].name, max98088->eq_texts[j]) == 0)
                               break;
               }

               if (j != max98088->eq_textcnt)
                       continue;

               /* Expand the array */
               t = krealloc(max98088->eq_texts,
                            sizeof(char *) * (max98088->eq_textcnt + 1),
                            GFP_KERNEL);
               if (t == NULL)
                       continue;

               /* Store the new entry */
               t[max98088->eq_textcnt] = cfg[i].name;
               max98088->eq_textcnt++;
               max98088->eq_texts = t;
       }

       /* Now point the soc_enum to .texts array items */
       max98088->eq_enum.texts = max98088->eq_texts;
       max98088->eq_enum.items = max98088->eq_textcnt;

       ret = snd_soc_add_codec_controls(codec, controls, ARRAY_SIZE(controls));
       if (ret != 0)
               dev_err(codec->dev, "Failed to add EQ control: %d\n", ret);
}

static void max98088_handle_pdata(struct snd_soc_codec *codec)
{
       struct max98088_priv *max98088 = snd_soc_codec_get_drvdata(codec);
       struct max98088_pdata *pdata = max98088->pdata;
       u8 regval = 0;

       if (!pdata) {
               dev_dbg(codec->dev, "No platform data\n");
               return;
       }

       /* Configure mic for analog/digital mic mode */
       if (pdata->digmic_left_mode)
               regval |= M98088_DIGMIC_L;

       if (pdata->digmic_right_mode)
               regval |= M98088_DIGMIC_R;

       max98088->digmic = (regval ? 1 : 0);

       snd_soc_write(codec, M98088_REG_48_CFG_MIC, regval);

       /* Configure receiver output */
       regval = ((pdata->receiver_mode) ? M98088_REC_LINEMODE : 0);
       snd_soc_update_bits(codec, M98088_REG_2A_MIC_REC_CNTL,
               M98088_REC_LINEMODE_MASK, regval);

       /* Configure equalizers */
       if (pdata->eq_cfgcnt)
               max98088_handle_eq_pdata(codec);
}

#ifdef CONFIG_PM
static int max98088_suspend(struct snd_soc_codec *codec)
{
       max98088_set_bias_level(codec, SND_SOC_BIAS_OFF);

       return 0;
}

static int max98088_resume(struct snd_soc_codec *codec)
{
       max98088_set_bias_level(codec, SND_SOC_BIAS_STANDBY);

       return 0;
}
#else
#define max98088_suspend NULL
#define max98088_resume NULL
#endif

static int max98088_probe(struct snd_soc_codec *codec)
{
       struct max98088_priv *max98088 = snd_soc_codec_get_drvdata(codec);
       struct max98088_cdata *cdata;
       int ret = 0;

       regcache_mark_dirty(max98088->regmap);

       /* initialize private data */

       max98088->sysclk = (unsigned)-1;
       max98088->eq_textcnt = 0;

       cdata = &max98088->dai[0];
       cdata->rate = (unsigned)-1;
       cdata->fmt  = (unsigned)-1;
       cdata->eq_sel = 0;

       cdata = &max98088->dai[1];
       cdata->rate = (unsigned)-1;
       cdata->fmt  = (unsigned)-1;
       cdata->eq_sel = 0;

       max98088->ina_state = 0;
       max98088->inb_state = 0;
       max98088->ex_mode = 0;
       max98088->digmic = 0;
       max98088->mic1pre = 0;
       max98088->mic2pre = 0;

       ret = snd_soc_read(codec, M98088_REG_FF_REV_ID);
       if (ret < 0) {
               dev_err(codec->dev, "Failed to read device revision: %d\n",
                       ret);
               goto err_access;
       }
       dev_info(codec->dev, "revision %c\n", ret - 0x40 + 'A');

       snd_soc_write(codec, M98088_REG_51_PWR_SYS, M98088_PWRSV);

       /* initialize registers cache to hardware default */
       max98088_set_bias_level(codec, SND_SOC_BIAS_STANDBY);

       snd_soc_write(codec, M98088_REG_0F_IRQ_ENABLE, 0x00);

       snd_soc_write(codec, M98088_REG_22_MIX_DAC,
               M98088_DAI1L_TO_DACL|M98088_DAI2L_TO_DACL|
               M98088_DAI1R_TO_DACR|M98088_DAI2R_TO_DACR);

       snd_soc_write(codec, M98088_REG_4E_BIAS_CNTL, 0xF0);
       snd_soc_write(codec, M98088_REG_50_DAC_BIAS2, 0x0F);

       snd_soc_write(codec, M98088_REG_16_DAI1_IOCFG,
               M98088_S1NORMAL|M98088_SDATA);

       snd_soc_write(codec, M98088_REG_1E_DAI2_IOCFG,
               M98088_S2NORMAL|M98088_SDATA);

       max98088_handle_pdata(codec);

err_access:
       return ret;
}

static int max98088_remove(struct snd_soc_codec *codec)
{
       struct max98088_priv *max98088 = snd_soc_codec_get_drvdata(codec);

       max98088_set_bias_level(codec, SND_SOC_BIAS_OFF);
       kfree(max98088->eq_texts);

       return 0;
}

static struct snd_soc_codec_driver soc_codec_dev_max98088 = {
	.probe   = max98088_probe,
	.remove  = max98088_remove,
	.suspend = max98088_suspend,
	.resume  = max98088_resume,
	.set_bias_level = max98088_set_bias_level,
	.controls = max98088_snd_controls,
	.num_controls = ARRAY_SIZE(max98088_snd_controls),
	.dapm_widgets = max98088_dapm_widgets,
	.num_dapm_widgets = ARRAY_SIZE(max98088_dapm_widgets),
	.dapm_routes = max98088_audio_map,
	.num_dapm_routes = ARRAY_SIZE(max98088_audio_map),
};

static int max98088_i2c_probe(struct i2c_client *i2c,
			      const struct i2c_device_id *id)
{
       struct max98088_priv *max98088;
       int ret;

       max98088 = devm_kzalloc(&i2c->dev, sizeof(struct max98088_priv),
			       GFP_KERNEL);
       if (max98088 == NULL)
               return -ENOMEM;

       max98088->regmap = devm_regmap_init_i2c(i2c, &max98088_regmap);
       if (IS_ERR(max98088->regmap))
	       return PTR_ERR(max98088->regmap);

       max98088->devtype = id->driver_data;

       i2c_set_clientdata(i2c, max98088);
       max98088->pdata = i2c->dev.platform_data;

       ret = snd_soc_register_codec(&i2c->dev,
                       &soc_codec_dev_max98088, &max98088_dai[0], 2);
       return ret;
}

static int max98088_i2c_remove(struct i2c_client *client)
{
       snd_soc_unregister_codec(&client->dev);
       return 0;
}

static const struct i2c_device_id max98088_i2c_id[] = {
       { "max98088", MAX98088 },
       { "max98089", MAX98089 },
       { }
};
MODULE_DEVICE_TABLE(i2c, max98088_i2c_id);

static struct i2c_driver max98088_i2c_driver = {
	.driver = {
		.name = "max98088",
		.owner = THIS_MODULE,
	},
	.probe  = max98088_i2c_probe,
	.remove = max98088_i2c_remove,
	.id_table = max98088_i2c_id,
};

module_i2c_driver(max98088_i2c_driver);

MODULE_DESCRIPTION("ALSA SoC MAX98088 driver");
MODULE_AUTHOR("Peter Hsiang, Jesse Marroquin");
MODULE_LICENSE("GPL");<|MERGE_RESOLUTION|>--- conflicted
+++ resolved
@@ -1558,35 +1558,6 @@
        return 0;
 }
 
-<<<<<<< HEAD
-static void max98088_sync_cache(struct snd_soc_codec *codec)
-{
-       u8 *reg_cache = codec->reg_cache;
-       int i;
-
-       if (!codec->cache_sync)
-               return;
-
-       codec->cache_only = 0;
-
-       /* write back cached values if they're writeable and
-        * different from the hardware default.
-        */
-       for (i = 1; i < codec->driver->reg_cache_size; i++) {
-               if (!max98088_access[i].writable)
-                       continue;
-
-               if (reg_cache[i] == max98088_reg[i])
-                       continue;
-
-               snd_soc_write(codec, i, reg_cache[i]);
-       }
-
-       codec->cache_sync = 0;
-}
-
-=======
->>>>>>> fc14f9c1
 static int max98088_set_bias_level(struct snd_soc_codec *codec,
                                   enum snd_soc_bias_level level)
 {
