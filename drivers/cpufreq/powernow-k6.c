--- conflicted
+++ resolved
@@ -37,42 +37,6 @@
 
 /* Clock ratio multiplied by 10 - see table 27 in AMD#23446 */
 static struct cpufreq_frequency_table clock_ratio[] = {
-<<<<<<< HEAD
-	{60,  /* 110 -> 6.0x */ 0},
-	{55,  /* 011 -> 5.5x */ 0},
-	{50,  /* 001 -> 5.0x */ 0},
-	{45,  /* 000 -> 4.5x */ 0},
-	{40,  /* 010 -> 4.0x */ 0},
-	{35,  /* 111 -> 3.5x */ 0},
-	{30,  /* 101 -> 3.0x */ 0},
-	{20,  /* 100 -> 2.0x */ 0},
-	{0, CPUFREQ_TABLE_END}
-};
-
-static const u8 index_to_register[8] = { 6, 3, 1, 0, 2, 7, 5, 4 };
-static const u8 register_to_index[8] = { 3, 2, 4, 1, 7, 6, 0, 5 };
-
-static const struct {
-	unsigned freq;
-	unsigned mult;
-} usual_frequency_table[] = {
-	{ 400000, 40 },	// 100   * 4
-	{ 450000, 45 }, // 100   * 4.5
-	{ 475000, 50 }, //  95   * 5
-	{ 500000, 50 }, // 100   * 5
-	{ 506250, 45 }, // 112.5 * 4.5
-	{ 533500, 55 }, //  97   * 5.5
-	{ 550000, 55 }, // 100   * 5.5
-	{ 562500, 50 }, // 112.5 * 5
-	{ 570000, 60 }, //  95   * 6
-	{ 600000, 60 }, // 100   * 6
-	{ 618750, 55 }, // 112.5 * 5.5
-	{ 660000, 55 }, // 120   * 5.5
-	{ 675000, 60 }, // 112.5 * 6
-	{ 720000, 60 }, // 120   * 6
-};
-
-=======
 	{0, 60,  /* 110 -> 6.0x */ 0},
 	{0, 55,  /* 011 -> 5.5x */ 0},
 	{0, 50,  /* 001 -> 5.0x */ 0},
@@ -108,7 +72,6 @@
 	{ 720000, 60 }, // 120   * 6
 };
 
->>>>>>> fc14f9c1
 #define FREQ_RANGE		3000
 
 /**
@@ -131,9 +94,8 @@
 	wrmsr(MSR_K6_EPMR, msrval, 0); /* disable it again */
 
 	local_irq_enable();
-<<<<<<< HEAD
-
-	return clock_ratio[register_to_index[(invalue >> 5)&7]].index;
+
+	return clock_ratio[register_to_index[(invalue >> 5)&7]].driver_data;
 }
 
 static void powernow_k6_set_cpu_multiplier(unsigned int best_i)
@@ -166,58 +128,6 @@
 
 	write_cr0(cr0);
 	local_irq_enable();
-=======
-
-	return clock_ratio[register_to_index[(invalue >> 5)&7]].driver_data;
->>>>>>> fc14f9c1
-}
-
-static void powernow_k6_set_cpu_multiplier(unsigned int best_i)
-{
-<<<<<<< HEAD
-	struct cpufreq_freqs freqs;
-
-	if (clock_ratio[best_i].index > max_multiplier) {
-		printk(KERN_ERR PFX "invalid target frequency\n");
-		return;
-	}
-
-	freqs.old = busfreq * powernow_k6_get_cpu_multiplier();
-	freqs.new = busfreq * clock_ratio[best_i].index;
-
-	cpufreq_notify_transition(policy, &freqs, CPUFREQ_PRECHANGE);
-
-	powernow_k6_set_cpu_multiplier(best_i);
-=======
-	unsigned long outvalue, invalue;
-	unsigned long msrval;
-	unsigned long cr0;
-
-	/* we now need to transform best_i to the BVC format, see AMD#23446 */
-
-	/*
-	 * The processor doesn't respond to inquiry cycles while changing the
-	 * frequency, so we must disable cache.
-	 */
-	local_irq_disable();
-	cr0 = read_cr0();
-	write_cr0(cr0 | X86_CR0_CD);
-	wbinvd();
-
-	outvalue = (1<<12) | (1<<10) | (1<<9) | (index_to_register[best_i]<<5);
-
-	msrval = POWERNOW_IOPORT + 0x1;
-	wrmsr(MSR_K6_EPMR, msrval, 0); /* enable the PowerNow port */
-	invalue = inl(POWERNOW_IOPORT + 0x8);
-	invalue = invalue & 0x1f;
-	outvalue = outvalue | invalue;
-	outl(outvalue, (POWERNOW_IOPORT + 0x8));
-	msrval = POWERNOW_IOPORT + 0x0;
-	wrmsr(MSR_K6_EPMR, msrval, 0); /* disable it again */
->>>>>>> fc14f9c1
-
-	write_cr0(cr0);
-	local_irq_enable();
 }
 
 /**
@@ -244,10 +154,6 @@
 {
 	struct cpufreq_frequency_table *pos;
 	unsigned int i, f;
-<<<<<<< HEAD
-	int result;
-=======
->>>>>>> fc14f9c1
 	unsigned khz;
 
 	if (policy->cpu != 0)
@@ -264,20 +170,11 @@
 		}
 	}
 	if (param_max_multiplier) {
-<<<<<<< HEAD
-		for (i = 0; (clock_ratio[i].frequency != CPUFREQ_TABLE_END); i++) {
-			if (clock_ratio[i].index == param_max_multiplier) {
-				max_multiplier = param_max_multiplier;
-				goto have_max_multiplier;
-			}
-		}
-=======
 		cpufreq_for_each_entry(pos, clock_ratio)
 			if (pos->driver_data == param_max_multiplier) {
 				max_multiplier = param_max_multiplier;
 				goto have_max_multiplier;
 			}
->>>>>>> fc14f9c1
 		printk(KERN_ERR "powernow-k6: invalid max_multiplier parameter, valid parameters 20, 30, 35, 40, 45, 50, 55, 60\n");
 		return -EINVAL;
 	}
@@ -315,14 +212,6 @@
 
 	/* cpuinfo and default policy values */
 	policy->cpuinfo.transition_latency = 500000;
-<<<<<<< HEAD
-	policy->cur = busfreq * max_multiplier;
-
-	result = cpufreq_frequency_table_cpuinfo(policy, clock_ratio);
-	if (result)
-		return result;
-=======
->>>>>>> fc14f9c1
 
 	return cpufreq_table_validate_and_show(policy, clock_ratio);
 }
