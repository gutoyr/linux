--- conflicted
+++ resolved
@@ -19,12 +19,6 @@
 #include <linux/export.h>
 #include <linux/kernel_stat.h>
 #include <linux/slab.h>
-<<<<<<< HEAD
-#include <linux/tick.h>
-#include <linux/types.h>
-#include <linux/workqueue.h>
-=======
->>>>>>> fc14f9c1
 
 #include "cpufreq_governor.h"
 
@@ -47,12 +41,6 @@
 	unsigned int ignore_nice;
 	unsigned int j;
 
-<<<<<<< HEAD
-	if (dbs_data->cdata->governor == GOV_ONDEMAND)
-		ignore_nice = od_tuners->ignore_nice_load;
-	else
-		ignore_nice = cs_tuners->ignore_nice_load;
-=======
 	if (dbs_data->cdata->governor == GOV_ONDEMAND) {
 		struct od_cpu_dbs_info_s *od_dbs_info =
 				dbs_data->cdata->get_cpu_dbs_info_s(cpu);
@@ -71,7 +59,6 @@
 		sampling_rate = cs_tuners->sampling_rate;
 		ignore_nice = cs_tuners->ignore_nice_load;
 	}
->>>>>>> fc14f9c1
 
 	policy = cdbs->cur_policy;
 
@@ -186,14 +173,9 @@
 {
 	int i;
 
-<<<<<<< HEAD
-	if (!policy->governor_enabled)
-		return;
-=======
 	mutex_lock(&cpufreq_governor_lock);
 	if (!policy->governor_enabled)
 		goto out_unlock;
->>>>>>> fc14f9c1
 
 	if (!all_cpus) {
 		/*
