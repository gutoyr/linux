/*
 *  drivers/cpufreq/cpufreq_stats.c
 *
 *  Copyright (C) 2003-2004 Venkatesh Pallipadi <venkatesh.pallipadi@intel.com>.
 *  (C) 2004 Zou Nan hai <nanhai.zou@intel.com>.
 *
 * This program is free software; you can redistribute it and/or modify
 * it under the terms of the GNU General Public License version 2 as
 * published by the Free Software Foundation.
 */

#include <linux/cpu.h>
#include <linux/cpufreq.h>
#include <linux/module.h>
#include <linux/slab.h>
#include <linux/cputime.h>

static spinlock_t cpufreq_stats_lock;

struct cpufreq_stats {
	unsigned int cpu;
	unsigned int total_trans;
	unsigned long long last_time;
	unsigned int max_state;
	unsigned int state_num;
	unsigned int last_index;
	u64 *time_in_state;
	unsigned int *freq_table;
#ifdef CONFIG_CPU_FREQ_STAT_DETAILS
	unsigned int *trans_table;
#endif
};

static DEFINE_PER_CPU(struct cpufreq_stats *, cpufreq_stats_table);

struct cpufreq_stats_attribute {
	struct attribute attr;
	ssize_t(*show) (struct cpufreq_stats *, char *);
};

static int cpufreq_stats_update(unsigned int cpu)
{
	struct cpufreq_stats *stat;
	unsigned long long cur_time;

	cur_time = get_jiffies_64();
	spin_lock(&cpufreq_stats_lock);
	stat = per_cpu(cpufreq_stats_table, cpu);
	if (stat->time_in_state)
		stat->time_in_state[stat->last_index] +=
			cur_time - stat->last_time;
	stat->last_time = cur_time;
	spin_unlock(&cpufreq_stats_lock);
	return 0;
}

static ssize_t show_total_trans(struct cpufreq_policy *policy, char *buf)
{
	struct cpufreq_stats *stat = per_cpu(cpufreq_stats_table, policy->cpu);
	if (!stat)
		return 0;
	return sprintf(buf, "%d\n",
			per_cpu(cpufreq_stats_table, stat->cpu)->total_trans);
}

static ssize_t show_time_in_state(struct cpufreq_policy *policy, char *buf)
{
	ssize_t len = 0;
	int i;
	struct cpufreq_stats *stat = per_cpu(cpufreq_stats_table, policy->cpu);
	if (!stat)
		return 0;
	cpufreq_stats_update(stat->cpu);
	for (i = 0; i < stat->state_num; i++) {
		len += sprintf(buf + len, "%u %llu\n", stat->freq_table[i],
			(unsigned long long)
			jiffies_64_to_clock_t(stat->time_in_state[i]));
	}
	return len;
}

#ifdef CONFIG_CPU_FREQ_STAT_DETAILS
static ssize_t show_trans_table(struct cpufreq_policy *policy, char *buf)
{
	ssize_t len = 0;
	int i, j;

	struct cpufreq_stats *stat = per_cpu(cpufreq_stats_table, policy->cpu);
	if (!stat)
		return 0;
	cpufreq_stats_update(stat->cpu);
	len += snprintf(buf + len, PAGE_SIZE - len, "   From  :    To\n");
	len += snprintf(buf + len, PAGE_SIZE - len, "         : ");
	for (i = 0; i < stat->state_num; i++) {
		if (len >= PAGE_SIZE)
			break;
		len += snprintf(buf + len, PAGE_SIZE - len, "%9u ",
				stat->freq_table[i]);
	}
	if (len >= PAGE_SIZE)
		return PAGE_SIZE;

	len += snprintf(buf + len, PAGE_SIZE - len, "\n");

	for (i = 0; i < stat->state_num; i++) {
		if (len >= PAGE_SIZE)
			break;

		len += snprintf(buf + len, PAGE_SIZE - len, "%9u: ",
				stat->freq_table[i]);

		for (j = 0; j < stat->state_num; j++) {
			if (len >= PAGE_SIZE)
				break;
			len += snprintf(buf + len, PAGE_SIZE - len, "%9u ",
					stat->trans_table[i*stat->max_state+j]);
		}
		if (len >= PAGE_SIZE)
			break;
		len += snprintf(buf + len, PAGE_SIZE - len, "\n");
	}
	if (len >= PAGE_SIZE)
		return PAGE_SIZE;
	return len;
}
cpufreq_freq_attr_ro(trans_table);
#endif

cpufreq_freq_attr_ro(total_trans);
cpufreq_freq_attr_ro(time_in_state);

static struct attribute *default_attrs[] = {
	&total_trans.attr,
	&time_in_state.attr,
#ifdef CONFIG_CPU_FREQ_STAT_DETAILS
	&trans_table.attr,
#endif
	NULL
};
static struct attribute_group stats_attr_group = {
	.attrs = default_attrs,
	.name = "stats"
};

static int freq_table_get_index(struct cpufreq_stats *stat, unsigned int freq)
{
	int index;
	for (index = 0; index < stat->max_state; index++)
		if (stat->freq_table[index] == freq)
			return index;
	return -1;
}

static void __cpufreq_stats_free_table(struct cpufreq_policy *policy)
{
	struct cpufreq_stats *stat = per_cpu(cpufreq_stats_table, policy->cpu);

	if (!stat)
		return;

	pr_debug("%s: Free stat table\n", __func__);

	sysfs_remove_group(&policy->kobj, &stats_attr_group);
	kfree(stat->time_in_state);
	kfree(stat);
	per_cpu(cpufreq_stats_table, policy->cpu) = NULL;
}

static void cpufreq_stats_free_table(unsigned int cpu)
{
	struct cpufreq_policy *policy;

	policy = cpufreq_cpu_get(cpu);
	if (!policy)
		return;

	if (cpufreq_frequency_get_table(policy->cpu))
		__cpufreq_stats_free_table(policy);

	cpufreq_cpu_put(policy);
}

static int __cpufreq_stats_create_table(struct cpufreq_policy *policy)
{
	unsigned int i, count = 0, ret = 0;
	struct cpufreq_stats *stat;
	unsigned int alloc_size;
	unsigned int cpu = policy->cpu;
	struct cpufreq_frequency_table *pos, *table;

	table = cpufreq_frequency_get_table(cpu);
	if (unlikely(!table))
		return 0;

	if (per_cpu(cpufreq_stats_table, cpu))
		return -EBUSY;
	stat = kzalloc(sizeof(*stat), GFP_KERNEL);
	if ((stat) == NULL)
		return -ENOMEM;

	ret = sysfs_create_group(&policy->kobj, &stats_attr_group);
	if (ret)
		goto error_out;

	stat->cpu = cpu;
	per_cpu(cpufreq_stats_table, cpu) = stat;

	cpufreq_for_each_valid_entry(pos, table)
		count++;

	alloc_size = count * sizeof(int) + count * sizeof(u64);

#ifdef CONFIG_CPU_FREQ_STAT_DETAILS
	alloc_size += count * count * sizeof(int);
#endif
	stat->max_state = count;
	stat->time_in_state = kzalloc(alloc_size, GFP_KERNEL);
	if (!stat->time_in_state) {
		ret = -ENOMEM;
		goto error_alloc;
	}
	stat->freq_table = (unsigned int *)(stat->time_in_state + count);

#ifdef CONFIG_CPU_FREQ_STAT_DETAILS
	stat->trans_table = stat->freq_table + count;
#endif
	i = 0;
	cpufreq_for_each_valid_entry(pos, table)
		if (freq_table_get_index(stat, pos->frequency) == -1)
			stat->freq_table[i++] = pos->frequency;
	stat->state_num = i;
	spin_lock(&cpufreq_stats_lock);
	stat->last_time = get_jiffies_64();
	stat->last_index = freq_table_get_index(stat, policy->cur);
	spin_unlock(&cpufreq_stats_lock);
	return 0;
error_alloc:
	sysfs_remove_group(&policy->kobj, &stats_attr_group);
error_out:
	kfree(stat);
	per_cpu(cpufreq_stats_table, cpu) = NULL;
	return ret;
}

static void cpufreq_stats_create_table(unsigned int cpu)
{
	struct cpufreq_policy *policy;

	/*
	 * "likely(!policy)" because normally cpufreq_stats will be registered
	 * before cpufreq driver
	 */
	policy = cpufreq_cpu_get(cpu);
	if (likely(!policy))
		return;

	__cpufreq_stats_create_table(policy);

	cpufreq_cpu_put(policy);
}

static void cpufreq_stats_update_policy_cpu(struct cpufreq_policy *policy)
{
	struct cpufreq_stats *stat = per_cpu(cpufreq_stats_table,
			policy->last_cpu);

	pr_debug("Updating stats_table for new_cpu %u from last_cpu %u\n",
			policy->cpu, policy->last_cpu);
	per_cpu(cpufreq_stats_table, policy->cpu) = per_cpu(cpufreq_stats_table,
			policy->last_cpu);
	per_cpu(cpufreq_stats_table, policy->last_cpu) = NULL;
	stat->cpu = policy->cpu;
}

static int cpufreq_stat_notifier_policy(struct notifier_block *nb,
		unsigned long val, void *data)
{
	int ret = 0;
	struct cpufreq_policy *policy = data;

	if (val == CPUFREQ_UPDATE_POLICY_CPU) {
		cpufreq_stats_update_policy_cpu(policy);
		return 0;
	}

	if (val == CPUFREQ_CREATE_POLICY)
		ret = __cpufreq_stats_create_table(policy);
	else if (val == CPUFREQ_REMOVE_POLICY)
		__cpufreq_stats_free_table(policy);

	return ret;
}

static int cpufreq_stat_notifier_trans(struct notifier_block *nb,
		unsigned long val, void *data)
{
	struct cpufreq_freqs *freq = data;
	struct cpufreq_stats *stat;
	int old_index, new_index;

	if (val != CPUFREQ_POSTCHANGE)
		return 0;

	stat = per_cpu(cpufreq_stats_table, freq->cpu);
	if (!stat)
		return 0;

	old_index = stat->last_index;
	new_index = freq_table_get_index(stat, freq->new);

	/* We can't do stat->time_in_state[-1]= .. */
	if (old_index == -1 || new_index == -1)
		return 0;

	cpufreq_stats_update(freq->cpu);

	if (old_index == new_index)
		return 0;

	spin_lock(&cpufreq_stats_lock);
	stat->last_index = new_index;
#ifdef CONFIG_CPU_FREQ_STAT_DETAILS
	stat->trans_table[old_index * stat->max_state + new_index]++;
#endif
	stat->total_trans++;
	spin_unlock(&cpufreq_stats_lock);
	return 0;
}

<<<<<<< HEAD
static int __cpuinit cpufreq_stat_cpu_callback(struct notifier_block *nfb,
					       unsigned long action,
					       void *hcpu)
{
	unsigned int cpu = (unsigned long)hcpu;

	switch (action) {
	case CPU_ONLINE:
	case CPU_ONLINE_FROZEN:
		cpufreq_update_policy(cpu);
		break;
	case CPU_DOWN_PREPARE:
	case CPU_DOWN_PREPARE_FROZEN:
		cpufreq_stats_free_sysfs(cpu);
		break;
	case CPU_DEAD:
	case CPU_DEAD_FROZEN:
		cpufreq_stats_free_table(cpu);
		break;
	}
	return NOTIFY_OK;
}

/* priority=1 so this will get called before cpufreq_remove_dev */
static struct notifier_block cpufreq_stat_cpu_notifier __refdata = {
	.notifier_call = cpufreq_stat_cpu_callback,
	.priority = 1,
};

=======
>>>>>>> fc14f9c1
static struct notifier_block notifier_policy_block = {
	.notifier_call = cpufreq_stat_notifier_policy
};

static struct notifier_block notifier_trans_block = {
	.notifier_call = cpufreq_stat_notifier_trans
};

static int __init cpufreq_stats_init(void)
{
	int ret;
	unsigned int cpu;

	spin_lock_init(&cpufreq_stats_lock);
	ret = cpufreq_register_notifier(&notifier_policy_block,
				CPUFREQ_POLICY_NOTIFIER);
	if (ret)
		return ret;

	for_each_online_cpu(cpu)
		cpufreq_stats_create_table(cpu);

	ret = cpufreq_register_notifier(&notifier_trans_block,
				CPUFREQ_TRANSITION_NOTIFIER);
	if (ret) {
		cpufreq_unregister_notifier(&notifier_policy_block,
				CPUFREQ_POLICY_NOTIFIER);
		for_each_online_cpu(cpu)
			cpufreq_stats_free_table(cpu);
		return ret;
	}

	return 0;
}
static void __exit cpufreq_stats_exit(void)
{
	unsigned int cpu;

	cpufreq_unregister_notifier(&notifier_policy_block,
			CPUFREQ_POLICY_NOTIFIER);
	cpufreq_unregister_notifier(&notifier_trans_block,
			CPUFREQ_TRANSITION_NOTIFIER);
	for_each_online_cpu(cpu)
		cpufreq_stats_free_table(cpu);
}

MODULE_AUTHOR("Zou Nan hai <nanhai.zou@intel.com>");
MODULE_DESCRIPTION("'cpufreq_stats' - A driver to export cpufreq stats "
				"through sysfs filesystem");
MODULE_LICENSE("GPL");

module_init(cpufreq_stats_init);
module_exit(cpufreq_stats_exit);<|MERGE_RESOLUTION|>--- conflicted
+++ resolved
@@ -327,38 +327,6 @@
 	return 0;
 }
 
-<<<<<<< HEAD
-static int __cpuinit cpufreq_stat_cpu_callback(struct notifier_block *nfb,
-					       unsigned long action,
-					       void *hcpu)
-{
-	unsigned int cpu = (unsigned long)hcpu;
-
-	switch (action) {
-	case CPU_ONLINE:
-	case CPU_ONLINE_FROZEN:
-		cpufreq_update_policy(cpu);
-		break;
-	case CPU_DOWN_PREPARE:
-	case CPU_DOWN_PREPARE_FROZEN:
-		cpufreq_stats_free_sysfs(cpu);
-		break;
-	case CPU_DEAD:
-	case CPU_DEAD_FROZEN:
-		cpufreq_stats_free_table(cpu);
-		break;
-	}
-	return NOTIFY_OK;
-}
-
-/* priority=1 so this will get called before cpufreq_remove_dev */
-static struct notifier_block cpufreq_stat_cpu_notifier __refdata = {
-	.notifier_call = cpufreq_stat_cpu_callback,
-	.priority = 1,
-};
-
-=======
->>>>>>> fc14f9c1
 static struct notifier_block notifier_policy_block = {
 	.notifier_call = cpufreq_stat_notifier_policy
 };
