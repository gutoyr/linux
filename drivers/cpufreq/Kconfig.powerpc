--- conflicted
+++ resolved
@@ -23,16 +23,6 @@
 	  This adds support for frequency switching on Maple 970FX
 	  Evaluation Board and compatible boards (IBM JS2x blades).
 
-<<<<<<< HEAD
-config BOOK3S_CPUFREQ
-       tristate "IBM POWER Book3s platform cpu frequency scaling"
-       depends on PPC_POWERNV
-       select CPU_FREQ_TABLE
-       default y
-       help
-         This adds the cpufreq driver for IBM POWER Book3s processors
-         in powernv environment
-=======
 config PPC_CORENET_CPUFREQ
 	tristate "CPU frequency scaling driver for Freescale E500MC SoCs"
 	depends on PPC_E500MC && OF && COMMON_CLK
@@ -71,5 +61,4 @@
        default y
        help
 	 This adds support for CPU frequency switching on IBM POWERNV
-	 platform
->>>>>>> fc14f9c1
+	 platform