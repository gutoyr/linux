/*
 * POWERNV cpufreq driver for the IBM POWER processors
 *
 * (C) Copyright IBM 2014
 *
 * Author: Vaidyanathan Srinivasan <svaidy at linux.vnet.ibm.com>
 *
 * This program is free software; you can redistribute it and/or modify
 * it under the terms of the GNU General Public License as published by
 * the Free Software Foundation; either version 2, or (at your option)
 * any later version.
 *
 * This program is distributed in the hope that it will be useful,
 * but WITHOUT ANY WARRANTY; without even the implied warranty of
 * MERCHANTABILITY or FITNESS FOR A PARTICULAR PURPOSE.  See the
 * GNU General Public License for more details.
 *
 */

#define pr_fmt(fmt)	"powernv-cpufreq: " fmt

#include <linux/kernel.h>
#include <linux/sysfs.h>
#include <linux/cpumask.h>
#include <linux/module.h>
#include <linux/cpufreq.h>
#include <linux/smp.h>
#include <linux/of.h>
#include <linux/reboot.h>
#include <linux/slab.h>

#include <asm/cputhreads.h>
#include <asm/firmware.h>
#include <asm/reg.h>
#include <asm/smp.h> /* Required for cpu_sibling_mask() in UP configs */
#include <asm/opal.h>

#define POWERNV_MAX_PSTATES	256
#define PMSR_PSAFE_ENABLE	(1UL << 30)
#define PMSR_SPR_EM_DISABLE	(1UL << 31)
#define PMSR_MAX(x)		((x >> 32) & 0xFF)

static struct cpufreq_frequency_table powernv_freqs[POWERNV_MAX_PSTATES+1];
static bool rebooting, throttled, occ_reset;

static struct chip {
	unsigned int id;
	bool throttled;
	cpumask_t mask;
	struct work_struct throttle;
	bool restore;
} *chips;

static int nr_chips;

/*
 * Note: The set of pstates consists of contiguous integers, the
 * smallest of which is indicated by powernv_pstate_info.min, the
 * largest of which is indicated by powernv_pstate_info.max.
 *
 * The nominal pstate is the highest non-turbo pstate in this
 * platform. This is indicated by powernv_pstate_info.nominal.
 */
static struct powernv_pstate_info {
	int min;
	int max;
	int nominal;
	int nr_pstates;
} powernv_pstate_info;

/*
 * Initialize the freq table based on data obtained
 * from the firmware passed via device-tree
 */
static int init_powernv_pstates(void)
{
	struct device_node *power_mgt;
	int i, pstate_min, pstate_max, pstate_nominal, nr_pstates = 0;
	const __be32 *pstate_ids, *pstate_freqs;
	u32 len_ids, len_freqs;

	power_mgt = of_find_node_by_path("/ibm,opal/power-mgt");
	if (!power_mgt) {
		pr_warn("power-mgt node not found\n");
		return -ENODEV;
	}

	if (of_property_read_u32(power_mgt, "ibm,pstate-min", &pstate_min)) {
		pr_warn("ibm,pstate-min node not found\n");
		return -ENODEV;
	}

	if (of_property_read_u32(power_mgt, "ibm,pstate-max", &pstate_max)) {
		pr_warn("ibm,pstate-max node not found\n");
		return -ENODEV;
	}

	if (of_property_read_u32(power_mgt, "ibm,pstate-nominal",
				 &pstate_nominal)) {
		pr_warn("ibm,pstate-nominal not found\n");
		return -ENODEV;
	}
	pr_info("cpufreq pstate min %d nominal %d max %d\n", pstate_min,
		pstate_nominal, pstate_max);

	pstate_ids = of_get_property(power_mgt, "ibm,pstate-ids", &len_ids);
	if (!pstate_ids) {
		pr_warn("ibm,pstate-ids not found\n");
		return -ENODEV;
	}

	pstate_freqs = of_get_property(power_mgt, "ibm,pstate-frequencies-mhz",
				      &len_freqs);
	if (!pstate_freqs) {
		pr_warn("ibm,pstate-frequencies-mhz not found\n");
		return -ENODEV;
	}

	if (len_ids != len_freqs) {
		pr_warn("Entries in ibm,pstate-ids and "
			"ibm,pstate-frequencies-mhz does not match\n");
	}

	nr_pstates = min(len_ids, len_freqs) / sizeof(u32);
	if (!nr_pstates) {
		pr_warn("No PStates found\n");
		return -ENODEV;
	}

	pr_debug("NR PStates %d\n", nr_pstates);
	for (i = 0; i < nr_pstates; i++) {
		u32 id = be32_to_cpu(pstate_ids[i]);
		u32 freq = be32_to_cpu(pstate_freqs[i]);

		pr_debug("PState id %d freq %d MHz\n", id, freq);
		powernv_freqs[i].frequency = freq * 1000; /* kHz */
		powernv_freqs[i].driver_data = id;
	}
	/* End of list marker entry */
	powernv_freqs[i].frequency = CPUFREQ_TABLE_END;

	powernv_pstate_info.min = pstate_min;
	powernv_pstate_info.max = pstate_max;
	powernv_pstate_info.nominal = pstate_nominal;
	powernv_pstate_info.nr_pstates = nr_pstates;

	return 0;
}

/* Returns the CPU frequency corresponding to the pstate_id. */
static unsigned int pstate_id_to_freq(int pstate_id)
{
	int i;

	i = powernv_pstate_info.max - pstate_id;
	if (i >= powernv_pstate_info.nr_pstates || i < 0) {
		pr_warn("PState id %d outside of PState table, "
			"reporting nominal id %d instead\n",
			pstate_id, powernv_pstate_info.nominal);
		i = powernv_pstate_info.max - powernv_pstate_info.nominal;
	}

	return powernv_freqs[i].frequency;
}

/*
 * cpuinfo_nominal_freq_show - Show the nominal CPU frequency as indicated by
 * the firmware
 */
static ssize_t cpuinfo_nominal_freq_show(struct cpufreq_policy *policy,
					char *buf)
{
	return sprintf(buf, "%u\n",
		pstate_id_to_freq(powernv_pstate_info.nominal));
}

struct freq_attr cpufreq_freq_attr_cpuinfo_nominal_freq =
	__ATTR_RO(cpuinfo_nominal_freq);

static struct freq_attr *powernv_cpu_freq_attr[] = {
	&cpufreq_freq_attr_scaling_available_freqs,
	&cpufreq_freq_attr_cpuinfo_nominal_freq,
	NULL,
};

/* Helper routines */

/* Access helpers to power mgt SPR */

static inline unsigned long get_pmspr(unsigned long sprn)
{
	switch (sprn) {
	case SPRN_PMCR:
		return mfspr(SPRN_PMCR);

	case SPRN_PMICR:
		return mfspr(SPRN_PMICR);

	case SPRN_PMSR:
		return mfspr(SPRN_PMSR);
	}
	BUG();
}

static inline void set_pmspr(unsigned long sprn, unsigned long val)
{
	switch (sprn) {
	case SPRN_PMCR:
		mtspr(SPRN_PMCR, val);
		return;

	case SPRN_PMICR:
		mtspr(SPRN_PMICR, val);
		return;
	}
	BUG();
}

/*
 * Use objects of this type to query/update
 * pstates on a remote CPU via smp_call_function.
 */
struct powernv_smp_call_data {
	unsigned int freq;
	int pstate_id;
};

/*
 * powernv_read_cpu_freq: Reads the current frequency on this CPU.
 *
 * Called via smp_call_function.
 *
 * Note: The caller of the smp_call_function should pass an argument of
 * the type 'struct powernv_smp_call_data *' along with this function.
 *
 * The current frequency on this CPU will be returned via
 * ((struct powernv_smp_call_data *)arg)->freq;
 */
static void powernv_read_cpu_freq(void *arg)
{
	unsigned long pmspr_val;
	s8 local_pstate_id;
	struct powernv_smp_call_data *freq_data = arg;

	pmspr_val = get_pmspr(SPRN_PMSR);

	/*
	 * The local pstate id corresponds bits 48..55 in the PMSR.
	 * Note: Watch out for the sign!
	 */
	local_pstate_id = (pmspr_val >> 48) & 0xFF;
	freq_data->pstate_id = local_pstate_id;
	freq_data->freq = pstate_id_to_freq(freq_data->pstate_id);

	pr_debug("cpu %d pmsr %016lX pstate_id %d frequency %d kHz\n",
		raw_smp_processor_id(), pmspr_val, freq_data->pstate_id,
		freq_data->freq);
}

/*
 * powernv_cpufreq_get: Returns the CPU frequency as reported by the
 * firmware for CPU 'cpu'. This value is reported through the sysfs
 * file cpuinfo_cur_freq.
 */
static unsigned int powernv_cpufreq_get(unsigned int cpu)
{
	struct powernv_smp_call_data freq_data;

	smp_call_function_any(cpu_sibling_mask(cpu), powernv_read_cpu_freq,
			&freq_data, 1);

	return freq_data.freq;
}

/*
 * set_pstate: Sets the pstate on this CPU.
 *
 * This is called via an smp_call_function.
 *
 * The caller must ensure that freq_data is of the type
 * (struct powernv_smp_call_data *) and the pstate_id which needs to be set
 * on this CPU should be present in freq_data->pstate_id.
 */
static void set_pstate(void *freq_data)
{
	unsigned long val;
	unsigned long pstate_ul =
		((struct powernv_smp_call_data *) freq_data)->pstate_id;

	val = get_pmspr(SPRN_PMCR);
	val = val & 0x0000FFFFFFFFFFFFULL;

	pstate_ul = pstate_ul & 0xFF;

	/* Set both global(bits 56..63) and local(bits 48..55) PStates */
	val = val | (pstate_ul << 56) | (pstate_ul << 48);

	pr_debug("Setting cpu %d pmcr to %016lX\n",
			raw_smp_processor_id(), val);
	set_pmspr(SPRN_PMCR, val);
}

/*
 * get_nominal_index: Returns the index corresponding to the nominal
 * pstate in the cpufreq table
 */
static inline unsigned int get_nominal_index(void)
{
	return powernv_pstate_info.max - powernv_pstate_info.nominal;
}

static void powernv_cpufreq_throttle_check(void *data)
{
	unsigned int cpu = smp_processor_id();
	unsigned long pmsr;
	int pmsr_pmax, i;

	pmsr = get_pmspr(SPRN_PMSR);

	for (i = 0; i < nr_chips; i++)
		if (chips[i].id == cpu_to_chip_id(cpu))
			break;

	/* Check for Pmax Capping */
	pmsr_pmax = (s8)PMSR_MAX(pmsr);
	if (pmsr_pmax != powernv_pstate_info.max) {
		if (chips[i].throttled)
			goto next;
		chips[i].throttled = true;
<<<<<<< HEAD
		pr_info("CPU %d on Chip %u has Pmax reduced to %d\n", cpu,
			chips[i].id, pmsr_pmax);
=======
		if (pmsr_pmax < powernv_pstate_info.nominal)
			pr_crit("CPU %d on Chip %u has Pmax reduced below nominal frequency (%d < %d)\n",
				cpu, chips[i].id, pmsr_pmax,
				powernv_pstate_info.nominal);
		else
			pr_info("CPU %d on Chip %u has Pmax reduced below turbo frequency (%d < %d)\n",
				cpu, chips[i].id, pmsr_pmax,
				powernv_pstate_info.max);
>>>>>>> afd2ff9b
	} else if (chips[i].throttled) {
		chips[i].throttled = false;
		pr_info("CPU %d on Chip %u has Pmax restored to %d\n", cpu,
			chips[i].id, pmsr_pmax);
	}

	/* Check if Psafe_mode_active is set in PMSR. */
next:
	if (pmsr & PMSR_PSAFE_ENABLE) {
		throttled = true;
		pr_info("Pstate set to safe frequency\n");
	}

	/* Check if SPR_EM_DISABLE is set in PMSR */
	if (pmsr & PMSR_SPR_EM_DISABLE) {
		throttled = true;
		pr_info("Frequency Control disabled from OS\n");
	}

	if (throttled) {
		pr_info("PMSR = %16lx\n", pmsr);
		pr_crit("CPU Frequency could be throttled\n");
	}
}

/*
 * powernv_cpufreq_target_index: Sets the frequency corresponding to
 * the cpufreq table entry indexed by new_index on the cpus in the
 * mask policy->cpus
 */
static int powernv_cpufreq_target_index(struct cpufreq_policy *policy,
					unsigned int new_index)
{
	struct powernv_smp_call_data freq_data;

	if (unlikely(rebooting) && new_index != get_nominal_index())
		return 0;

	if (!throttled)
		powernv_cpufreq_throttle_check(NULL);

	freq_data.pstate_id = powernv_freqs[new_index].driver_data;

	/*
	 * Use smp_call_function to send IPI and execute the
	 * mtspr on target CPU.  We could do that without IPI
	 * if current CPU is within policy->cpus (core)
	 */
	smp_call_function_any(policy->cpus, set_pstate, &freq_data, 1);

	return 0;
}

static int powernv_cpufreq_cpu_init(struct cpufreq_policy *policy)
{
	int base, i;

	base = cpu_first_thread_sibling(policy->cpu);

	for (i = 0; i < threads_per_core; i++)
		cpumask_set_cpu(base + i, policy->cpus);

	return cpufreq_table_validate_and_show(policy, powernv_freqs);
}

static int powernv_cpufreq_reboot_notifier(struct notifier_block *nb,
				unsigned long action, void *unused)
{
	int cpu;
	struct cpufreq_policy cpu_policy;

	rebooting = true;
	for_each_online_cpu(cpu) {
		cpufreq_get_policy(&cpu_policy, cpu);
		powernv_cpufreq_target_index(&cpu_policy, get_nominal_index());
	}

	return NOTIFY_DONE;
}

static struct notifier_block powernv_cpufreq_reboot_nb = {
	.notifier_call = powernv_cpufreq_reboot_notifier,
};

void powernv_cpufreq_work_fn(struct work_struct *work)
{
	struct chip *chip = container_of(work, struct chip, throttle);
	unsigned int cpu;
	cpumask_var_t mask;

	smp_call_function_any(&chip->mask,
			      powernv_cpufreq_throttle_check, NULL, 0);

	if (!chip->restore)
		return;

	chip->restore = false;
	cpumask_copy(mask, &chip->mask);
	for_each_cpu_and(cpu, mask, cpu_online_mask) {
		int index, tcpu;
		struct cpufreq_policy policy;

		cpufreq_get_policy(&policy, cpu);
		cpufreq_frequency_table_target(&policy, policy.freq_table,
					       policy.cur,
					       CPUFREQ_RELATION_C, &index);
		powernv_cpufreq_target_index(&policy, index);
		for_each_cpu(tcpu, policy.cpus)
			cpumask_clear_cpu(tcpu, mask);
	}
}

static char throttle_reason[][30] = {
					"No throttling",
					"Power Cap",
					"Processor Over Temperature",
					"Power Supply Failure",
					"Over Current",
					"OCC Reset"
				     };

static int powernv_cpufreq_occ_msg(struct notifier_block *nb,
				   unsigned long msg_type, void *_msg)
{
	struct opal_msg *msg = _msg;
	struct opal_occ_msg omsg;
	int i;

	if (msg_type != OPAL_MSG_OCC)
		return 0;

	omsg.type = be64_to_cpu(msg->params[0]);

	switch (omsg.type) {
	case OCC_RESET:
		occ_reset = true;
		pr_info("OCC (On Chip Controller - enforces hard thermal/power limits) Resetting\n");
		/*
		 * powernv_cpufreq_throttle_check() is called in
		 * target() callback which can detect the throttle state
		 * for governors like ondemand.
		 * But static governors will not call target() often thus
		 * report throttling here.
		 */
		if (!throttled) {
			throttled = true;
			pr_crit("CPU frequency is throttled for duration\n");
		}

		break;
	case OCC_LOAD:
		pr_info("OCC Loading, CPU frequency is throttled until OCC is started\n");
		break;
	case OCC_THROTTLE:
		omsg.chip = be64_to_cpu(msg->params[1]);
		omsg.throttle_status = be64_to_cpu(msg->params[2]);

		if (occ_reset) {
			occ_reset = false;
			throttled = false;
			pr_info("OCC Active, CPU frequency is no longer throttled\n");

			for (i = 0; i < nr_chips; i++) {
				chips[i].restore = true;
				schedule_work(&chips[i].throttle);
			}

			return 0;
		}

		if (omsg.throttle_status &&
		    omsg.throttle_status <= OCC_MAX_THROTTLE_STATUS)
			pr_info("OCC: Chip %u Pmax reduced due to %s\n",
				(unsigned int)omsg.chip,
				throttle_reason[omsg.throttle_status]);
		else if (!omsg.throttle_status)
			pr_info("OCC: Chip %u %s\n", (unsigned int)omsg.chip,
				throttle_reason[omsg.throttle_status]);
		else
			return 0;

		for (i = 0; i < nr_chips; i++)
			if (chips[i].id == omsg.chip) {
				if (!omsg.throttle_status)
					chips[i].restore = true;
				schedule_work(&chips[i].throttle);
			}
	}
	return 0;
}

static struct notifier_block powernv_cpufreq_opal_nb = {
	.notifier_call	= powernv_cpufreq_occ_msg,
	.next		= NULL,
	.priority	= 0,
};

static void powernv_cpufreq_stop_cpu(struct cpufreq_policy *policy)
{
	struct powernv_smp_call_data freq_data;

	freq_data.pstate_id = powernv_pstate_info.min;
	smp_call_function_single(policy->cpu, set_pstate, &freq_data, 1);
}

static struct cpufreq_driver powernv_cpufreq_driver = {
	.name		= "powernv-cpufreq",
	.flags		= CPUFREQ_CONST_LOOPS,
	.init		= powernv_cpufreq_cpu_init,
	.verify		= cpufreq_generic_frequency_table_verify,
	.target_index	= powernv_cpufreq_target_index,
	.get		= powernv_cpufreq_get,
	.stop_cpu	= powernv_cpufreq_stop_cpu,
	.attr		= powernv_cpu_freq_attr,
};

static int init_chip_info(void)
{
	unsigned int chip[256];
	unsigned int cpu, i;
	unsigned int prev_chip_id = UINT_MAX;

	for_each_possible_cpu(cpu) {
		unsigned int id = cpu_to_chip_id(cpu);

		if (prev_chip_id != id) {
			prev_chip_id = id;
			chip[nr_chips++] = id;
		}
	}

	chips = kmalloc_array(nr_chips, sizeof(struct chip), GFP_KERNEL);
	if (!chips)
		return -ENOMEM;

	for (i = 0; i < nr_chips; i++) {
		chips[i].id = chip[i];
		chips[i].throttled = false;
		cpumask_copy(&chips[i].mask, cpumask_of_node(chip[i]));
		INIT_WORK(&chips[i].throttle, powernv_cpufreq_work_fn);
		chips[i].restore = false;
	}

	return 0;
}

static int __init powernv_cpufreq_init(void)
{
	int rc = 0;

	/* Don't probe on pseries (guest) platforms */
	if (!firmware_has_feature(FW_FEATURE_OPALv3))
		return -ENODEV;

	/* Discover pstates from device tree and init */
	rc = init_powernv_pstates();
	if (rc) {
		pr_info("powernv-cpufreq disabled. System does not support PState control\n");
		return rc;
	}

	/* Populate chip info */
	rc = init_chip_info();
	if (rc)
		return rc;

	register_reboot_notifier(&powernv_cpufreq_reboot_nb);
	opal_message_notifier_register(OPAL_MSG_OCC, &powernv_cpufreq_opal_nb);
	return cpufreq_register_driver(&powernv_cpufreq_driver);
}
module_init(powernv_cpufreq_init);

static void __exit powernv_cpufreq_exit(void)
{
	unregister_reboot_notifier(&powernv_cpufreq_reboot_nb);
	opal_message_notifier_unregister(OPAL_MSG_OCC,
					 &powernv_cpufreq_opal_nb);
	cpufreq_unregister_driver(&powernv_cpufreq_driver);
}
module_exit(powernv_cpufreq_exit);

MODULE_LICENSE("GPL");
MODULE_AUTHOR("Vaidyanathan Srinivasan <svaidy at linux.vnet.ibm.com>");<|MERGE_RESOLUTION|>--- conflicted
+++ resolved
@@ -327,10 +327,6 @@
 		if (chips[i].throttled)
 			goto next;
 		chips[i].throttled = true;
-<<<<<<< HEAD
-		pr_info("CPU %d on Chip %u has Pmax reduced to %d\n", cpu,
-			chips[i].id, pmsr_pmax);
-=======
 		if (pmsr_pmax < powernv_pstate_info.nominal)
 			pr_crit("CPU %d on Chip %u has Pmax reduced below nominal frequency (%d < %d)\n",
 				cpu, chips[i].id, pmsr_pmax,
@@ -339,7 +335,6 @@
 			pr_info("CPU %d on Chip %u has Pmax reduced below turbo frequency (%d < %d)\n",
 				cpu, chips[i].id, pmsr_pmax,
 				powernv_pstate_info.max);
->>>>>>> afd2ff9b
 	} else if (chips[i].throttled) {
 		chips[i].throttled = false;
 		pr_info("CPU %d on Chip %u has Pmax restored to %d\n", cpu,
