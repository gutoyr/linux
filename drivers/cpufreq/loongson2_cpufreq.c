/*
 * Cpufreq driver for the loongson-2 processors
 *
 * The 2E revision of loongson processor not support this feature.
 *
 * Copyright (C) 2006 - 2008 Lemote Inc. & Insititute of Computing Technology
 * Author: Yanhua, yanh@lemote.com
 *
 * This file is subject to the terms and conditions of the GNU General Public
 * License.  See the file "COPYING" in the main directory of this archive
 * for more details.
 */
#include <linux/cpufreq.h>
#include <linux/module.h>
#include <linux/err.h>
#include <linux/sched.h>	/* set_cpus_allowed() */
#include <linux/delay.h>
#include <linux/platform_device.h>

#include <asm/clock.h>
#include <asm/idle.h>

#include <asm/mach-loongson/loongson.h>

static uint nowait;

static void (*saved_cpu_wait) (void);

static int loongson2_cpu_freq_notifier(struct notifier_block *nb,
					unsigned long val, void *data);

static struct notifier_block loongson2_cpufreq_notifier_block = {
	.notifier_call = loongson2_cpu_freq_notifier
};

static int loongson2_cpu_freq_notifier(struct notifier_block *nb,
					unsigned long val, void *data)
{
	if (val == CPUFREQ_POSTCHANGE)
		current_cpu_data.udelay_val = loops_per_jiffy;

	return 0;
}

/*
 * Here we notify other drivers of the proposed change and the final change.
 */
static int loongson2_cpufreq_target(struct cpufreq_policy *policy,
				     unsigned int index)
{
	unsigned int cpu = policy->cpu;
	cpumask_t cpus_allowed;
	unsigned int freq;

	cpus_allowed = current->cpus_allowed;
	set_cpus_allowed_ptr(current, cpumask_of(cpu));

	freq =
	    ((cpu_clock_freq / 1000) *
	     loongson2_clockmod_table[index].driver_data) / 8;

	set_cpus_allowed_ptr(current, &cpus_allowed);

	/* setting the cpu frequency */
	clk_set_rate(policy->clk, freq * 1000);

	return 0;
}

static int loongson2_cpufreq_cpu_init(struct cpufreq_policy *policy)
{
	struct clk *cpuclk;
	int i;
	unsigned long rate;
	int ret;

	cpuclk = clk_get(NULL, "cpu_clk");
	if (IS_ERR(cpuclk)) {
		printk(KERN_ERR "cpufreq: couldn't get CPU clk\n");
		return PTR_ERR(cpuclk);
	}

	rate = cpu_clock_freq / 1000;
	if (!rate) {
		clk_put(cpuclk);
		return -EINVAL;
	}

	/* clock table init */
	for (i = 2;
	     (loongson2_clockmod_table[i].frequency != CPUFREQ_TABLE_END);
	     i++)
		loongson2_clockmod_table[i].frequency = (rate * i) / 8;

<<<<<<< HEAD
	ret = clk_set_rate(cpuclk, rate);
=======
	ret = clk_set_rate(cpuclk, rate * 1000);
>>>>>>> fc14f9c1
	if (ret) {
		clk_put(cpuclk);
		return ret;
	}
<<<<<<< HEAD

	policy->cur = loongson2_cpufreq_get(policy->cpu);

	cpufreq_frequency_table_get_attr(&loongson2_clockmod_table[0],
					 policy->cpu);

	return cpufreq_frequency_table_cpuinfo(policy,
					    &loongson2_clockmod_table[0]);
}
=======
>>>>>>> fc14f9c1

	policy->clk = cpuclk;
	return cpufreq_generic_init(policy, &loongson2_clockmod_table[0], 0);
}

static int loongson2_cpufreq_exit(struct cpufreq_policy *policy)
{
	clk_put(policy->clk);
	return 0;
}

static struct cpufreq_driver loongson2_cpufreq_driver = {
	.name = "loongson2",
	.init = loongson2_cpufreq_cpu_init,
	.verify = cpufreq_generic_frequency_table_verify,
	.target_index = loongson2_cpufreq_target,
	.get = cpufreq_generic_get,
	.exit = loongson2_cpufreq_exit,
	.attr = cpufreq_generic_attr,
};

static struct platform_device_id platform_device_ids[] = {
	{
		.name = "loongson2_cpufreq",
	},
	{}
};

MODULE_DEVICE_TABLE(platform, platform_device_ids);

static struct platform_driver platform_driver = {
	.driver = {
		.name = "loongson2_cpufreq",
		.owner = THIS_MODULE,
	},
	.id_table = platform_device_ids,
};

/*
 * This is the simple version of Loongson-2 wait, Maybe we need do this in
 * interrupt disabled context.
 */

static DEFINE_SPINLOCK(loongson2_wait_lock);

static void loongson2_cpu_wait(void)
{
	unsigned long flags;
	u32 cpu_freq;

	spin_lock_irqsave(&loongson2_wait_lock, flags);
	cpu_freq = LOONGSON_CHIPCFG(0);
	LOONGSON_CHIPCFG(0) &= ~0x7;	/* Put CPU into wait mode */
	LOONGSON_CHIPCFG(0) = cpu_freq;	/* Restore CPU state */
	spin_unlock_irqrestore(&loongson2_wait_lock, flags);
	local_irq_enable();
}

static int __init cpufreq_init(void)
{
	int ret;

	/* Register platform stuff */
	ret = platform_driver_register(&platform_driver);
	if (ret)
		return ret;

	pr_info("cpufreq: Loongson-2F CPU frequency driver.\n");

	cpufreq_register_notifier(&loongson2_cpufreq_notifier_block,
				  CPUFREQ_TRANSITION_NOTIFIER);

	ret = cpufreq_register_driver(&loongson2_cpufreq_driver);

	if (!ret && !nowait) {
		saved_cpu_wait = cpu_wait;
		cpu_wait = loongson2_cpu_wait;
	}

	return ret;
}

static void __exit cpufreq_exit(void)
{
	if (!nowait && saved_cpu_wait)
		cpu_wait = saved_cpu_wait;
	cpufreq_unregister_driver(&loongson2_cpufreq_driver);
	cpufreq_unregister_notifier(&loongson2_cpufreq_notifier_block,
				    CPUFREQ_TRANSITION_NOTIFIER);

	platform_driver_unregister(&platform_driver);
}

module_init(cpufreq_init);
module_exit(cpufreq_exit);

module_param(nowait, uint, 0644);
MODULE_PARM_DESC(nowait, "Disable Loongson-2F specific wait");

MODULE_AUTHOR("Yanhua <yanh@lemote.com>");
MODULE_DESCRIPTION("cpufreq driver for Loongson2F");
MODULE_LICENSE("GPL");<|MERGE_RESOLUTION|>--- conflicted
+++ resolved
@@ -92,27 +92,11 @@
 	     i++)
 		loongson2_clockmod_table[i].frequency = (rate * i) / 8;
 
-<<<<<<< HEAD
-	ret = clk_set_rate(cpuclk, rate);
-=======
 	ret = clk_set_rate(cpuclk, rate * 1000);
->>>>>>> fc14f9c1
 	if (ret) {
 		clk_put(cpuclk);
 		return ret;
 	}
-<<<<<<< HEAD
-
-	policy->cur = loongson2_cpufreq_get(policy->cpu);
-
-	cpufreq_frequency_table_get_attr(&loongson2_clockmod_table[0],
-					 policy->cpu);
-
-	return cpufreq_frequency_table_cpuinfo(policy,
-					    &loongson2_clockmod_table[0]);
-}
-=======
->>>>>>> fc14f9c1
 
 	policy->clk = cpuclk;
 	return cpufreq_generic_init(policy, &loongson2_clockmod_table[0], 0);
