/*
 * Copyright (C) 2006, 2007, 2009 Rusty Russell, IBM Corporation
 * Copyright (C) 2009, 2010, 2011 Red Hat, Inc.
 * Copyright (C) 2009, 2010, 2011 Amit Shah <amit.shah@redhat.com>
 *
 * This program is free software; you can redistribute it and/or modify
 * it under the terms of the GNU General Public License as published by
 * the Free Software Foundation; either version 2 of the License, or
 * (at your option) any later version.
 *
 * This program is distributed in the hope that it will be useful,
 * but WITHOUT ANY WARRANTY; without even the implied warranty of
 * MERCHANTABILITY or FITNESS FOR A PARTICULAR PURPOSE.  See the
 * GNU General Public License for more details.
 *
 * You should have received a copy of the GNU General Public License
 * along with this program; if not, write to the Free Software
 * Foundation, Inc., 59 Temple Place, Suite 330, Boston, MA  02111-1307  USA
 */
#include <linux/cdev.h>
#include <linux/debugfs.h>
#include <linux/completion.h>
#include <linux/device.h>
#include <linux/err.h>
#include <linux/freezer.h>
#include <linux/fs.h>
#include <linux/splice.h>
#include <linux/pagemap.h>
#include <linux/init.h>
#include <linux/list.h>
#include <linux/poll.h>
#include <linux/sched.h>
#include <linux/slab.h>
#include <linux/spinlock.h>
#include <linux/virtio.h>
#include <linux/virtio_console.h>
#include <linux/wait.h>
#include <linux/workqueue.h>
#include <linux/module.h>
#include <linux/dma-mapping.h>
#include <linux/kconfig.h>
#include "../tty/hvc/hvc_console.h"

#define is_rproc_enabled IS_ENABLED(CONFIG_REMOTEPROC)

/*
 * This is a global struct for storing common data for all the devices
 * this driver handles.
 *
 * Mainly, it has a linked list for all the consoles in one place so
 * that callbacks from hvc for get_chars(), put_chars() work properly
 * across multiple devices and multiple ports per device.
 */
struct ports_driver_data {
	/* Used for registering chardevs */
	struct class *class;

	/* Used for exporting per-port information to debugfs */
	struct dentry *debugfs_dir;

	/* List of all the devices we're handling */
	struct list_head portdevs;

	/*
	 * This is used to keep track of the number of hvc consoles
	 * spawned by this driver.  This number is given as the first
	 * argument to hvc_alloc().  To correctly map an initial
	 * console spawned via hvc_instantiate to the console being
	 * hooked up via hvc_alloc, we need to pass the same vtermno.
	 *
	 * We also just assume the first console being initialised was
	 * the first one that got used as the initial console.
	 */
	unsigned int next_vtermno;

	/* All the console devices handled by this driver */
	struct list_head consoles;
};
static struct ports_driver_data pdrvdata;

static DEFINE_SPINLOCK(pdrvdata_lock);
static DECLARE_COMPLETION(early_console_added);

/* This struct holds information that's relevant only for console ports */
struct console {
	/* We'll place all consoles in a list in the pdrvdata struct */
	struct list_head list;

	/* The hvc device associated with this console port */
	struct hvc_struct *hvc;

	/* The size of the console */
	struct winsize ws;

	/*
	 * This number identifies the number that we used to register
	 * with hvc in hvc_instantiate() and hvc_alloc(); this is the
	 * number passed on by the hvc callbacks to us to
	 * differentiate between the other console ports handled by
	 * this driver
	 */
	u32 vtermno;
};

struct port_buffer {
	char *buf;

	/* size of the buffer in *buf above */
	size_t size;

	/* used length of the buffer */
	size_t len;
	/* offset in the buf from which to consume data */
	size_t offset;

	/* DMA address of buffer */
	dma_addr_t dma;

	/* Device we got DMA memory from */
	struct device *dev;

	/* List of pending dma buffers to free */
	struct list_head list;

	/* If sgpages == 0 then buf is used */
	unsigned int sgpages;

	/* sg is used if spages > 0. sg must be the last in is struct */
	struct scatterlist sg[0];
};

/*
 * This is a per-device struct that stores data common to all the
 * ports for that device (vdev->priv).
 */
struct ports_device {
	/* Next portdev in the list, head is in the pdrvdata struct */
	struct list_head list;

	/*
	 * Workqueue handlers where we process deferred work after
	 * notification
	 */
	struct work_struct control_work;
	struct work_struct config_work;

	struct list_head ports;

	/* To protect the list of ports */
	spinlock_t ports_lock;

	/* To protect the vq operations for the control channel */
	spinlock_t c_ivq_lock;
	spinlock_t c_ovq_lock;

	/* The current config space is stored here */
	struct virtio_console_config config;

	/* The virtio device we're associated with */
	struct virtio_device *vdev;

	/*
	 * A couple of virtqueues for the control channel: one for
	 * guest->host transfers, one for host->guest transfers
	 */
	struct virtqueue *c_ivq, *c_ovq;

	/* Array of per-port IO virtqueues */
	struct virtqueue **in_vqs, **out_vqs;

	/* Major number for this device.  Ports will be created as minors. */
	int chr_major;
};

struct port_stats {
	unsigned long bytes_sent, bytes_received, bytes_discarded;
};

/* This struct holds the per-port data */
struct port {
	/* Next port in the list, head is in the ports_device */
	struct list_head list;

	/* Pointer to the parent virtio_console device */
	struct ports_device *portdev;

	/* The current buffer from which data has to be fed to readers */
	struct port_buffer *inbuf;

	/*
	 * To protect the operations on the in_vq associated with this
	 * port.  Has to be a spinlock because it can be called from
	 * interrupt context (get_char()).
	 */
	spinlock_t inbuf_lock;

	/* Protect the operations on the out_vq. */
	spinlock_t outvq_lock;

	/* The IO vqs for this port */
	struct virtqueue *in_vq, *out_vq;

	/* File in the debugfs directory that exposes this port's information */
	struct dentry *debugfs_file;

	/*
	 * Keep count of the bytes sent, received and discarded for
	 * this port for accounting and debugging purposes.  These
	 * counts are not reset across port open / close events.
	 */
	struct port_stats stats;

	/*
	 * The entries in this struct will be valid if this port is
	 * hooked up to an hvc console
	 */
	struct console cons;

	/* Each port associates with a separate char device */
	struct cdev *cdev;
	struct device *dev;

	/* Reference-counting to handle port hot-unplugs and file operations */
	struct kref kref;

	/* A waitqueue for poll() or blocking read operations */
	wait_queue_head_t waitqueue;

	/* The 'name' of the port that we expose via sysfs properties */
	char *name;

	/* We can notify apps of host connect / disconnect events via SIGIO */
	struct fasync_struct *async_queue;

	/* The 'id' to identify the port with the Host */
	u32 id;

	bool outvq_full;

	/* Is the host device open */
	bool host_connected;

	/* We should allow only one process to open a port */
	bool guest_connected;
};

/* This is the very early arch-specified put chars function. */
static int (*early_put_chars)(u32, const char *, int);

static struct port *find_port_by_vtermno(u32 vtermno)
{
	struct port *port;
	struct console *cons;
	unsigned long flags;

	spin_lock_irqsave(&pdrvdata_lock, flags);
	list_for_each_entry(cons, &pdrvdata.consoles, list) {
		if (cons->vtermno == vtermno) {
			port = container_of(cons, struct port, cons);
			goto out;
		}
	}
	port = NULL;
out:
	spin_unlock_irqrestore(&pdrvdata_lock, flags);
	return port;
}

static struct port *find_port_by_devt_in_portdev(struct ports_device *portdev,
						 dev_t dev)
{
	struct port *port;
	unsigned long flags;

	spin_lock_irqsave(&portdev->ports_lock, flags);
	list_for_each_entry(port, &portdev->ports, list) {
		if (port->cdev->dev == dev) {
			kref_get(&port->kref);
			goto out;
		}
	}
	port = NULL;
out:
	spin_unlock_irqrestore(&portdev->ports_lock, flags);

	return port;
}

static struct port *find_port_by_devt(dev_t dev)
{
	struct ports_device *portdev;
	struct port *port;
	unsigned long flags;

	spin_lock_irqsave(&pdrvdata_lock, flags);
	list_for_each_entry(portdev, &pdrvdata.portdevs, list) {
		port = find_port_by_devt_in_portdev(portdev, dev);
		if (port)
			goto out;
	}
	port = NULL;
out:
	spin_unlock_irqrestore(&pdrvdata_lock, flags);
	return port;
}

static struct port *find_port_by_id(struct ports_device *portdev, u32 id)
{
	struct port *port;
	unsigned long flags;

	spin_lock_irqsave(&portdev->ports_lock, flags);
	list_for_each_entry(port, &portdev->ports, list)
		if (port->id == id)
			goto out;
	port = NULL;
out:
	spin_unlock_irqrestore(&portdev->ports_lock, flags);

	return port;
}

static struct port *find_port_by_vq(struct ports_device *portdev,
				    struct virtqueue *vq)
{
	struct port *port;
	unsigned long flags;

	spin_lock_irqsave(&portdev->ports_lock, flags);
	list_for_each_entry(port, &portdev->ports, list)
		if (port->in_vq == vq || port->out_vq == vq)
			goto out;
	port = NULL;
out:
	spin_unlock_irqrestore(&portdev->ports_lock, flags);
	return port;
}

static bool is_console_port(struct port *port)
{
	if (port->cons.hvc)
		return true;
	return false;
}

static bool is_rproc_serial(const struct virtio_device *vdev)
{
	return is_rproc_enabled && vdev->id.device == VIRTIO_ID_RPROC_SERIAL;
}

static inline bool use_multiport(struct ports_device *portdev)
{
	/*
	 * This condition can be true when put_chars is called from
	 * early_init
	 */
	if (!portdev->vdev)
		return false;
	return __virtio_test_bit(portdev->vdev, VIRTIO_CONSOLE_F_MULTIPORT);
}

static DEFINE_SPINLOCK(dma_bufs_lock);
static LIST_HEAD(pending_free_dma_bufs);

static void free_buf(struct port_buffer *buf, bool can_sleep)
{
	unsigned int i;

	for (i = 0; i < buf->sgpages; i++) {
		struct page *page = sg_page(&buf->sg[i]);
		if (!page)
			break;
		put_page(page);
	}

	if (!buf->dev) {
		kfree(buf->buf);
	} else if (is_rproc_enabled) {
		unsigned long flags;

		/* dma_free_coherent requires interrupts to be enabled. */
		if (!can_sleep) {
			/* queue up dma-buffers to be freed later */
			spin_lock_irqsave(&dma_bufs_lock, flags);
			list_add_tail(&buf->list, &pending_free_dma_bufs);
			spin_unlock_irqrestore(&dma_bufs_lock, flags);
			return;
		}
		dma_free_coherent(buf->dev, buf->size, buf->buf, buf->dma);

		/* Release device refcnt and allow it to be freed */
		put_device(buf->dev);
	}

	kfree(buf);
}

static void reclaim_dma_bufs(void)
{
	unsigned long flags;
	struct port_buffer *buf, *tmp;
	LIST_HEAD(tmp_list);

	if (list_empty(&pending_free_dma_bufs))
		return;

	/* Create a copy of the pending_free_dma_bufs while holding the lock */
	spin_lock_irqsave(&dma_bufs_lock, flags);
	list_cut_position(&tmp_list, &pending_free_dma_bufs,
			  pending_free_dma_bufs.prev);
	spin_unlock_irqrestore(&dma_bufs_lock, flags);

	/* Release the dma buffers, without irqs enabled */
	list_for_each_entry_safe(buf, tmp, &tmp_list, list) {
		list_del(&buf->list);
		free_buf(buf, true);
	}
}

static struct port_buffer *alloc_buf(struct virtqueue *vq, size_t buf_size,
				     int pages)
{
	struct port_buffer *buf;

	reclaim_dma_bufs();

	/*
	 * Allocate buffer and the sg list. The sg list array is allocated
	 * directly after the port_buffer struct.
	 */
	buf = kmalloc(sizeof(*buf) + sizeof(struct scatterlist) * pages,
		      GFP_KERNEL);
	if (!buf)
		goto fail;

	buf->sgpages = pages;
	if (pages > 0) {
		buf->dev = NULL;
		buf->buf = NULL;
		return buf;
	}

	if (is_rproc_serial(vq->vdev)) {
		/*
		 * Allocate DMA memory from ancestor. When a virtio
		 * device is created by remoteproc, the DMA memory is
		 * associated with the grandparent device:
		 * vdev => rproc => platform-dev.
		 * The code here would have been less quirky if
		 * DMA_MEMORY_INCLUDES_CHILDREN had been supported
		 * in dma-coherent.c
		 */
		if (!vq->vdev->dev.parent || !vq->vdev->dev.parent->parent)
			goto free_buf;
		buf->dev = vq->vdev->dev.parent->parent;

		/* Increase device refcnt to avoid freeing it */
		get_device(buf->dev);
		buf->buf = dma_alloc_coherent(buf->dev, buf_size, &buf->dma,
					      GFP_KERNEL);
	} else {
		buf->dev = NULL;
		buf->buf = kmalloc(buf_size, GFP_KERNEL);
	}

	if (!buf->buf)
		goto free_buf;
	buf->len = 0;
	buf->offset = 0;
	buf->size = buf_size;
	return buf;

free_buf:
	kfree(buf);
fail:
	return NULL;
}

/* Callers should take appropriate locks */
static struct port_buffer *get_inbuf(struct port *port)
{
	struct port_buffer *buf;
	unsigned int len;

	if (port->inbuf)
		return port->inbuf;

	buf = virtqueue_get_buf(port->in_vq, &len);
	if (buf) {
		buf->len = len;
		buf->offset = 0;
		port->stats.bytes_received += len;
	}
	return buf;
}

/*
 * Create a scatter-gather list representing our input buffer and put
 * it in the queue.
 *
 * Callers should take appropriate locks.
 */
static int add_inbuf(struct virtqueue *vq, struct port_buffer *buf)
{
	struct scatterlist sg[1];
	int ret;

	sg_init_one(sg, buf->buf, buf->size);

	ret = virtqueue_add_inbuf(vq, sg, 1, buf, GFP_ATOMIC);
	virtqueue_kick(vq);
	if (!ret)
		ret = vq->num_free;
	return ret;
}

/* Discard any unread data this port has. Callers lockers. */
static void discard_port_data(struct port *port)
{
	struct port_buffer *buf;
	unsigned int err;

	if (!port->portdev) {
		/* Device has been unplugged.  vqs are already gone. */
		return;
	}
	buf = get_inbuf(port);

	err = 0;
	while (buf) {
		port->stats.bytes_discarded += buf->len - buf->offset;
		if (add_inbuf(port->in_vq, buf) < 0) {
			err++;
			free_buf(buf, false);
		}
		port->inbuf = NULL;
		buf = get_inbuf(port);
	}
	if (err)
		dev_warn(port->dev, "Errors adding %d buffers back to vq\n",
			 err);
}

static bool port_has_data(struct port *port)
{
	unsigned long flags;
	bool ret;

	ret = false;
	spin_lock_irqsave(&port->inbuf_lock, flags);
	port->inbuf = get_inbuf(port);
	if (port->inbuf)
		ret = true;

	spin_unlock_irqrestore(&port->inbuf_lock, flags);
	return ret;
}

static ssize_t __send_control_msg(struct ports_device *portdev, u32 port_id,
				  unsigned int event, unsigned int value)
{
	struct scatterlist sg[1];
	struct virtio_console_control cpkt;
	struct virtqueue *vq;
	unsigned int len;

	if (!use_multiport(portdev))
		return 0;

	cpkt.id = cpu_to_virtio32(portdev->vdev, port_id);
	cpkt.event = cpu_to_virtio16(portdev->vdev, event);
	cpkt.value = cpu_to_virtio16(portdev->vdev, value);

	vq = portdev->c_ovq;

	sg_init_one(sg, &cpkt, sizeof(cpkt));

	spin_lock(&portdev->c_ovq_lock);
	if (virtqueue_add_outbuf(vq, sg, 1, &cpkt, GFP_ATOMIC) == 0) {
		virtqueue_kick(vq);
		while (!virtqueue_get_buf(vq, &len)
			&& !virtqueue_is_broken(vq))
			cpu_relax();
	}
	spin_unlock(&portdev->c_ovq_lock);
	return 0;
}

static ssize_t send_control_msg(struct port *port, unsigned int event,
				unsigned int value)
{
	/* Did the port get unplugged before userspace closed it? */
	if (port->portdev)
		return __send_control_msg(port->portdev, port->id, event, value);
	return 0;
}


/* Callers must take the port->outvq_lock */
static void reclaim_consumed_buffers(struct port *port)
{
	struct port_buffer *buf;
	unsigned int len;

	if (!port->portdev) {
		/* Device has been unplugged.  vqs are already gone. */
		return;
	}
	while ((buf = virtqueue_get_buf(port->out_vq, &len))) {
		free_buf(buf, false);
		port->outvq_full = false;
	}
}

static ssize_t __send_to_port(struct port *port, struct scatterlist *sg,
			      int nents, size_t in_count,
			      void *data, bool nonblock)
{
	struct virtqueue *out_vq;
	int err;
	unsigned long flags;
	unsigned int len;

	out_vq = port->out_vq;

	spin_lock_irqsave(&port->outvq_lock, flags);

	reclaim_consumed_buffers(port);

	err = virtqueue_add_outbuf(out_vq, sg, nents, data, GFP_ATOMIC);

	/* Tell Host to go! */
	virtqueue_kick(out_vq);

	if (err) {
		in_count = 0;
		goto done;
	}

	if (out_vq->num_free == 0)
		port->outvq_full = true;

	if (nonblock)
		goto done;

	/*
	 * Wait till the host acknowledges it pushed out the data we
	 * sent.  This is done for data from the hvc_console; the tty
	 * operations are performed with spinlocks held so we can't
	 * sleep here.  An alternative would be to copy the data to a
	 * buffer and relax the spinning requirement.  The downside is
	 * we need to kmalloc a GFP_ATOMIC buffer each time the
	 * console driver writes something out.
	 */
	while (!virtqueue_get_buf(out_vq, &len)
		&& !virtqueue_is_broken(out_vq))
		cpu_relax();
done:
	spin_unlock_irqrestore(&port->outvq_lock, flags);

	port->stats.bytes_sent += in_count;
	/*
	 * We're expected to return the amount of data we wrote -- all
	 * of it
	 */
	return in_count;
}

/*
 * Give out the data that's requested from the buffer that we have
 * queued up.
 */
static ssize_t fill_readbuf(struct port *port, char __user *out_buf,
			    size_t out_count, bool to_user)
{
	struct port_buffer *buf;
	unsigned long flags;

	if (!out_count || !port_has_data(port))
		return 0;

	buf = port->inbuf;
	out_count = min(out_count, buf->len - buf->offset);

	if (to_user) {
		ssize_t ret;

		ret = copy_to_user(out_buf, buf->buf + buf->offset, out_count);
		if (ret)
			return -EFAULT;
	} else {
		memcpy((__force char *)out_buf, buf->buf + buf->offset,
		       out_count);
	}

	buf->offset += out_count;

	if (buf->offset == buf->len) {
		/*
		 * We're done using all the data in this buffer.
		 * Re-queue so that the Host can send us more data.
		 */
		spin_lock_irqsave(&port->inbuf_lock, flags);
		port->inbuf = NULL;

		if (add_inbuf(port->in_vq, buf) < 0)
			dev_warn(port->dev, "failed add_buf\n");

		spin_unlock_irqrestore(&port->inbuf_lock, flags);
	}
	/* Return the number of bytes actually copied */
	return out_count;
}

/* The condition that must be true for polling to end */
static bool will_read_block(struct port *port)
{
	if (!port->guest_connected) {
		/* Port got hot-unplugged. Let's exit. */
		return false;
	}
	return !port_has_data(port) && port->host_connected;
}

static bool will_write_block(struct port *port)
{
	bool ret;

	if (!port->guest_connected) {
		/* Port got hot-unplugged. Let's exit. */
		return false;
	}
	if (!port->host_connected)
		return true;

	spin_lock_irq(&port->outvq_lock);
	/*
	 * Check if the Host has consumed any buffers since we last
	 * sent data (this is only applicable for nonblocking ports).
	 */
	reclaim_consumed_buffers(port);
	ret = port->outvq_full;
	spin_unlock_irq(&port->outvq_lock);

	return ret;
}

static ssize_t port_fops_read(struct file *filp, char __user *ubuf,
			      size_t count, loff_t *offp)
{
	struct port *port;
	ssize_t ret;

	port = filp->private_data;

	/* Port is hot-unplugged. */
	if (!port->guest_connected)
		return -ENODEV;

	if (!port_has_data(port)) {
		/*
		 * If nothing's connected on the host just return 0 in
		 * case of list_empty; this tells the userspace app
		 * that there's no connection
		 */
		if (!port->host_connected)
			return 0;
		if (filp->f_flags & O_NONBLOCK)
			return -EAGAIN;

		ret = wait_event_freezable(port->waitqueue,
					   !will_read_block(port));
		if (ret < 0)
			return ret;
	}
	/* Port got hot-unplugged while we were waiting above. */
	if (!port->guest_connected)
		return -ENODEV;
	/*
	 * We could've received a disconnection message while we were
	 * waiting for more data.
	 *
	 * This check is not clubbed in the if() statement above as we
	 * might receive some data as well as the host could get
	 * disconnected after we got woken up from our wait.  So we
	 * really want to give off whatever data we have and only then
	 * check for host_connected.
	 */
	if (!port_has_data(port) && !port->host_connected)
		return 0;

	return fill_readbuf(port, ubuf, count, true);
}

static int wait_port_writable(struct port *port, bool nonblock)
{
	int ret;

	if (will_write_block(port)) {
		if (nonblock)
			return -EAGAIN;

		ret = wait_event_freezable(port->waitqueue,
					   !will_write_block(port));
		if (ret < 0)
			return ret;
	}
	/* Port got hot-unplugged. */
	if (!port->guest_connected)
		return -ENODEV;

	return 0;
}

static ssize_t port_fops_write(struct file *filp, const char __user *ubuf,
			       size_t count, loff_t *offp)
{
	struct port *port;
	struct port_buffer *buf;
	ssize_t ret;
	bool nonblock;
	struct scatterlist sg[1];

	/* Userspace could be out to fool us */
	if (!count)
		return 0;

	port = filp->private_data;

	nonblock = filp->f_flags & O_NONBLOCK;

	ret = wait_port_writable(port, nonblock);
	if (ret < 0)
		return ret;

	count = min((size_t)(32 * 1024), count);

	buf = alloc_buf(port->out_vq, count, 0);
	if (!buf)
		return -ENOMEM;

	ret = copy_from_user(buf->buf, ubuf, count);
	if (ret) {
		ret = -EFAULT;
		goto free_buf;
	}

	/*
	 * We now ask send_buf() to not spin for generic ports -- we
	 * can re-use the same code path that non-blocking file
	 * descriptors take for blocking file descriptors since the
	 * wait is already done and we're certain the write will go
	 * through to the host.
	 */
	nonblock = true;
	sg_init_one(sg, buf->buf, count);
	ret = __send_to_port(port, sg, 1, count, buf, nonblock);

	if (nonblock && ret > 0)
		goto out;

free_buf:
	free_buf(buf, true);
out:
	return ret;
}

struct sg_list {
	unsigned int n;
	unsigned int size;
	size_t len;
	struct scatterlist *sg;
};

static int pipe_to_sg(struct pipe_inode_info *pipe, struct pipe_buffer *buf,
			struct splice_desc *sd)
{
	struct sg_list *sgl = sd->u.data;
	unsigned int offset, len;

	if (sgl->n == sgl->size)
		return 0;

	/* Try lock this page */
	if (buf->ops->steal(pipe, buf) == 0) {
		/* Get reference and unlock page for moving */
		get_page(buf->page);
		unlock_page(buf->page);

		len = min(buf->len, sd->len);
		sg_set_page(&(sgl->sg[sgl->n]), buf->page, len, buf->offset);
	} else {
		/* Failback to copying a page */
		struct page *page = alloc_page(GFP_KERNEL);
		char *src;

		if (!page)
			return -ENOMEM;

		offset = sd->pos & ~PAGE_MASK;

		len = sd->len;
		if (len + offset > PAGE_SIZE)
			len = PAGE_SIZE - offset;

		src = kmap_atomic(buf->page);
		memcpy(page_address(page) + offset, src + buf->offset, len);
		kunmap_atomic(src);

		sg_set_page(&(sgl->sg[sgl->n]), page, len, offset);
	}
	sgl->n++;
	sgl->len += len;

	return len;
}

/* Faster zero-copy write by splicing */
static ssize_t port_fops_splice_write(struct pipe_inode_info *pipe,
				      struct file *filp, loff_t *ppos,
				      size_t len, unsigned int flags)
{
	struct port *port = filp->private_data;
	struct sg_list sgl;
	ssize_t ret;
	struct port_buffer *buf;
	struct splice_desc sd = {
		.total_len = len,
		.flags = flags,
		.pos = *ppos,
		.u.data = &sgl,
	};

	/*
	 * Rproc_serial does not yet support splice. To support splice
	 * pipe_to_sg() must allocate dma-buffers and copy content from
	 * regular pages to dma pages. And alloc_buf and free_buf must
	 * support allocating and freeing such a list of dma-buffers.
	 */
	if (is_rproc_serial(port->out_vq->vdev))
		return -EINVAL;

	/*
	 * pipe->nrbufs == 0 means there are no data to transfer,
	 * so this returns just 0 for no data.
	 */
	pipe_lock(pipe);
	if (!pipe->nrbufs) {
		ret = 0;
		goto error_out;
	}

	ret = wait_port_writable(port, filp->f_flags & O_NONBLOCK);
	if (ret < 0)
		goto error_out;

	buf = alloc_buf(port->out_vq, 0, pipe->nrbufs);
	if (!buf) {
		ret = -ENOMEM;
		goto error_out;
	}

	sgl.n = 0;
	sgl.len = 0;
	sgl.size = pipe->nrbufs;
	sgl.sg = buf->sg;
	sg_init_table(sgl.sg, sgl.size);
	ret = __splice_from_pipe(pipe, &sd, pipe_to_sg);
	pipe_unlock(pipe);
	if (likely(ret > 0))
		ret = __send_to_port(port, buf->sg, sgl.n, sgl.len, buf, true);

	if (unlikely(ret <= 0))
		free_buf(buf, true);
	return ret;

error_out:
	pipe_unlock(pipe);
	return ret;
}

static unsigned int port_fops_poll(struct file *filp, poll_table *wait)
{
	struct port *port;
	unsigned int ret;

	port = filp->private_data;
	poll_wait(filp, &port->waitqueue, wait);

	if (!port->guest_connected) {
		/* Port got unplugged */
		return POLLHUP;
	}
	ret = 0;
	if (!will_read_block(port))
		ret |= POLLIN | POLLRDNORM;
	if (!will_write_block(port))
		ret |= POLLOUT;
	if (!port->host_connected)
		ret |= POLLHUP;

	return ret;
}

static void remove_port(struct kref *kref);

static int port_fops_release(struct inode *inode, struct file *filp)
{
	struct port *port;

	port = filp->private_data;

	/* Notify host of port being closed */
	send_control_msg(port, VIRTIO_CONSOLE_PORT_OPEN, 0);

	spin_lock_irq(&port->inbuf_lock);
	port->guest_connected = false;

	discard_port_data(port);

	spin_unlock_irq(&port->inbuf_lock);

	spin_lock_irq(&port->outvq_lock);
	reclaim_consumed_buffers(port);
	spin_unlock_irq(&port->outvq_lock);

	reclaim_dma_bufs();
	/*
	 * Locks aren't necessary here as a port can't be opened after
	 * unplug, and if a port isn't unplugged, a kref would already
	 * exist for the port.  Plus, taking ports_lock here would
	 * create a dependency on other locks taken by functions
	 * inside remove_port if we're the last holder of the port,
	 * creating many problems.
	 */
	kref_put(&port->kref, remove_port);

	return 0;
}

static int port_fops_open(struct inode *inode, struct file *filp)
{
	struct cdev *cdev = inode->i_cdev;
	struct port *port;
	int ret;

	/* We get the port with a kref here */
	port = find_port_by_devt(cdev->dev);
	if (!port) {
		/* Port was unplugged before we could proceed */
		return -ENXIO;
	}
	filp->private_data = port;

	/*
	 * Don't allow opening of console port devices -- that's done
	 * via /dev/hvc
	 */
	if (is_console_port(port)) {
		ret = -ENXIO;
		goto out;
	}

	/* Allow only one process to open a particular port at a time */
	spin_lock_irq(&port->inbuf_lock);
	if (port->guest_connected) {
		spin_unlock_irq(&port->inbuf_lock);
		ret = -EBUSY;
		goto out;
	}

	port->guest_connected = true;
	spin_unlock_irq(&port->inbuf_lock);

	spin_lock_irq(&port->outvq_lock);
	/*
	 * There might be a chance that we missed reclaiming a few
	 * buffers in the window of the port getting previously closed
	 * and opening now.
	 */
	reclaim_consumed_buffers(port);
	spin_unlock_irq(&port->outvq_lock);

	nonseekable_open(inode, filp);

	/* Notify host of port being opened */
	send_control_msg(filp->private_data, VIRTIO_CONSOLE_PORT_OPEN, 1);

	return 0;
out:
	kref_put(&port->kref, remove_port);
	return ret;
}

static int port_fops_fasync(int fd, struct file *filp, int mode)
{
	struct port *port;

	port = filp->private_data;
	return fasync_helper(fd, filp, mode, &port->async_queue);
}

/*
 * The file operations that we support: programs in the guest can open
 * a console device, read from it, write to it, poll for data and
 * close it.  The devices are at
 *   /dev/vport<device number>p<port number>
 */
static const struct file_operations port_fops = {
	.owner = THIS_MODULE,
	.open  = port_fops_open,
	.read  = port_fops_read,
	.write = port_fops_write,
	.splice_write = port_fops_splice_write,
	.poll  = port_fops_poll,
	.release = port_fops_release,
	.fasync = port_fops_fasync,
	.llseek = no_llseek,
};

/*
 * The put_chars() callback is pretty straightforward.
 *
 * We turn the characters into a scatter-gather list, add it to the
 * output queue and then kick the Host.  Then we sit here waiting for
 * it to finish: inefficient in theory, but in practice
 * implementations will do it immediately (lguest's Launcher does).
 */
static int put_chars(u32 vtermno, const char *buf, int count)
{
	struct port *port;
	struct scatterlist sg[1];

	if (unlikely(early_put_chars))
		return early_put_chars(vtermno, buf, count);

	port = find_port_by_vtermno(vtermno);
	if (!port)
		return -EPIPE;

	sg_init_one(sg, buf, count);
	return __send_to_port(port, sg, 1, count, (void *)buf, false);
}

/*
 * get_chars() is the callback from the hvc_console infrastructure
 * when an interrupt is received.
 *
 * We call out to fill_readbuf that gets us the required data from the
 * buffers that are queued up.
 */
static int get_chars(u32 vtermno, char *buf, int count)
{
	struct port *port;

	/* If we've not set up the port yet, we have no input to give. */
	if (unlikely(early_put_chars))
		return 0;

	port = find_port_by_vtermno(vtermno);
	if (!port)
		return -EPIPE;

	/* If we don't have an input queue yet, we can't get input. */
	BUG_ON(!port->in_vq);

	return fill_readbuf(port, (__force char __user *)buf, count, false);
}

static void resize_console(struct port *port)
{
	struct virtio_device *vdev;

	/* The port could have been hot-unplugged */
	if (!port || !is_console_port(port))
		return;

	vdev = port->portdev->vdev;

	/* Don't test F_SIZE at all if we're rproc: not a valid feature! */
	if (!is_rproc_serial(vdev) &&
	    virtio_has_feature(vdev, VIRTIO_CONSOLE_F_SIZE))
		hvc_resize(port->cons.hvc, port->cons.ws);
}

/* We set the configuration at this point, since we now have a tty */
static int notifier_add_vio(struct hvc_struct *hp, int data)
{
	struct port *port;

	port = find_port_by_vtermno(hp->vtermno);
	if (!port)
		return -EINVAL;

	hp->irq_requested = 1;
	resize_console(port);

	return 0;
}

static void notifier_del_vio(struct hvc_struct *hp, int data)
{
	hp->irq_requested = 0;
}

/* The operations for console ports. */
static const struct hv_ops hv_ops = {
	.get_chars = get_chars,
	.put_chars = put_chars,
	.notifier_add = notifier_add_vio,
	.notifier_del = notifier_del_vio,
	.notifier_hangup = notifier_del_vio,
};

/*
 * Console drivers are initialized very early so boot messages can go
 * out, so we do things slightly differently from the generic virtio
 * initialization of the net and block drivers.
 *
 * At this stage, the console is output-only.  It's too early to set
 * up a virtqueue, so we let the drivers do some boutique early-output
 * thing.
 */
int __init virtio_cons_early_init(int (*put_chars)(u32, const char *, int))
{
	early_put_chars = put_chars;
	return hvc_instantiate(0, 0, &hv_ops);
}

static int init_port_console(struct port *port)
{
	int ret;

	/*
	 * The Host's telling us this port is a console port.  Hook it
	 * up with an hvc console.
	 *
	 * To set up and manage our virtual console, we call
	 * hvc_alloc().
	 *
	 * The first argument of hvc_alloc() is the virtual console
	 * number.  The second argument is the parameter for the
	 * notification mechanism (like irq number).  We currently
	 * leave this as zero, virtqueues have implicit notifications.
	 *
	 * The third argument is a "struct hv_ops" containing the
	 * put_chars() get_chars(), notifier_add() and notifier_del()
	 * pointers.  The final argument is the output buffer size: we
	 * can do any size, so we put PAGE_SIZE here.
	 */
	port->cons.vtermno = pdrvdata.next_vtermno;

	port->cons.hvc = hvc_alloc(port->cons.vtermno, 0, &hv_ops, PAGE_SIZE);
	if (IS_ERR(port->cons.hvc)) {
		ret = PTR_ERR(port->cons.hvc);
		dev_err(port->dev,
			"error %d allocating hvc for port\n", ret);
		port->cons.hvc = NULL;
		return ret;
	}
	spin_lock_irq(&pdrvdata_lock);
	pdrvdata.next_vtermno++;
	list_add_tail(&port->cons.list, &pdrvdata.consoles);
	spin_unlock_irq(&pdrvdata_lock);
	port->guest_connected = true;

	/*
	 * Start using the new console output if this is the first
	 * console to come up.
	 */
	if (early_put_chars)
		early_put_chars = NULL;

	/* Notify host of port being opened */
	send_control_msg(port, VIRTIO_CONSOLE_PORT_OPEN, 1);

	return 0;
}

static ssize_t show_port_name(struct device *dev,
			      struct device_attribute *attr, char *buffer)
{
	struct port *port;

	port = dev_get_drvdata(dev);

	return sprintf(buffer, "%s\n", port->name);
}

static DEVICE_ATTR(name, S_IRUGO, show_port_name, NULL);

static struct attribute *port_sysfs_entries[] = {
	&dev_attr_name.attr,
	NULL
};

static struct attribute_group port_attribute_group = {
	.name = NULL,		/* put in device directory */
	.attrs = port_sysfs_entries,
};

static ssize_t debugfs_read(struct file *filp, char __user *ubuf,
			    size_t count, loff_t *offp)
{
	struct port *port;
	char *buf;
	ssize_t ret, out_offset, out_count;

	out_count = 1024;
	buf = kmalloc(out_count, GFP_KERNEL);
	if (!buf)
		return -ENOMEM;

	port = filp->private_data;
	out_offset = 0;
	out_offset += snprintf(buf + out_offset, out_count,
			       "name: %s\n", port->name ? port->name : "");
	out_offset += snprintf(buf + out_offset, out_count - out_offset,
			       "guest_connected: %d\n", port->guest_connected);
	out_offset += snprintf(buf + out_offset, out_count - out_offset,
			       "host_connected: %d\n", port->host_connected);
	out_offset += snprintf(buf + out_offset, out_count - out_offset,
			       "outvq_full: %d\n", port->outvq_full);
	out_offset += snprintf(buf + out_offset, out_count - out_offset,
			       "bytes_sent: %lu\n", port->stats.bytes_sent);
	out_offset += snprintf(buf + out_offset, out_count - out_offset,
			       "bytes_received: %lu\n",
			       port->stats.bytes_received);
	out_offset += snprintf(buf + out_offset, out_count - out_offset,
			       "bytes_discarded: %lu\n",
			       port->stats.bytes_discarded);
	out_offset += snprintf(buf + out_offset, out_count - out_offset,
			       "is_console: %s\n",
			       is_console_port(port) ? "yes" : "no");
	out_offset += snprintf(buf + out_offset, out_count - out_offset,
			       "console_vtermno: %u\n", port->cons.vtermno);

	ret = simple_read_from_buffer(ubuf, count, offp, buf, out_offset);
	kfree(buf);
	return ret;
}

static const struct file_operations port_debugfs_ops = {
	.owner = THIS_MODULE,
	.open  = simple_open,
	.read  = debugfs_read,
};

static void set_console_size(struct port *port, u16 rows, u16 cols)
{
	if (!port || !is_console_port(port))
		return;

	port->cons.ws.ws_row = rows;
	port->cons.ws.ws_col = cols;
}

static unsigned int fill_queue(struct virtqueue *vq, spinlock_t *lock)
{
	struct port_buffer *buf;
	unsigned int nr_added_bufs;
	int ret;

	nr_added_bufs = 0;
	do {
		buf = alloc_buf(vq, PAGE_SIZE, 0);
		if (!buf)
			break;

		spin_lock_irq(lock);
		ret = add_inbuf(vq, buf);
		if (ret < 0) {
			spin_unlock_irq(lock);
			free_buf(buf, true);
			break;
		}
		nr_added_bufs++;
		spin_unlock_irq(lock);
	} while (ret > 0);

	return nr_added_bufs;
}

static void send_sigio_to_port(struct port *port)
{
	if (port->async_queue && port->guest_connected)
		kill_fasync(&port->async_queue, SIGIO, POLL_OUT);
}

static int add_port(struct ports_device *portdev, u32 id)
{
	char debugfs_name[16];
	struct port *port;
	struct port_buffer *buf;
	dev_t devt;
	unsigned int nr_added_bufs;
	int err;

	port = kmalloc(sizeof(*port), GFP_KERNEL);
	if (!port) {
		err = -ENOMEM;
		goto fail;
	}
	kref_init(&port->kref);

	port->portdev = portdev;
	port->id = id;

	port->name = NULL;
	port->inbuf = NULL;
	port->cons.hvc = NULL;
	port->async_queue = NULL;

	port->cons.ws.ws_row = port->cons.ws.ws_col = 0;

	port->host_connected = port->guest_connected = false;
	port->stats = (struct port_stats) { 0 };

	port->outvq_full = false;

	port->in_vq = portdev->in_vqs[port->id];
	port->out_vq = portdev->out_vqs[port->id];

	port->cdev = cdev_alloc();
	if (!port->cdev) {
		dev_err(&port->portdev->vdev->dev, "Error allocating cdev\n");
		err = -ENOMEM;
		goto free_port;
	}
	port->cdev->ops = &port_fops;

	devt = MKDEV(portdev->chr_major, id);
	err = cdev_add(port->cdev, devt, 1);
	if (err < 0) {
		dev_err(&port->portdev->vdev->dev,
			"Error %d adding cdev for port %u\n", err, id);
		goto free_cdev;
	}
	port->dev = device_create(pdrvdata.class, &port->portdev->vdev->dev,
				  devt, port, "vport%up%u",
				  port->portdev->vdev->index, id);
	if (IS_ERR(port->dev)) {
		err = PTR_ERR(port->dev);
		dev_err(&port->portdev->vdev->dev,
			"Error %d creating device for port %u\n",
			err, id);
		goto free_cdev;
	}

	spin_lock_init(&port->inbuf_lock);
	spin_lock_init(&port->outvq_lock);
	init_waitqueue_head(&port->waitqueue);

	/* Fill the in_vq with buffers so the host can send us data. */
	nr_added_bufs = fill_queue(port->in_vq, &port->inbuf_lock);
	if (!nr_added_bufs) {
		dev_err(port->dev, "Error allocating inbufs\n");
		err = -ENOMEM;
		goto free_device;
	}

	if (is_rproc_serial(port->portdev->vdev))
		/*
		 * For rproc_serial assume remote processor is connected.
		 * rproc_serial does not want the console port, only
		 * the generic port implementation.
		 */
		port->host_connected = true;
	else if (!use_multiport(port->portdev)) {
		/*
		 * If we're not using multiport support,
		 * this has to be a console port.
		 */
		err = init_port_console(port);
		if (err)
			goto free_inbufs;
	}

	spin_lock_irq(&portdev->ports_lock);
	list_add_tail(&port->list, &port->portdev->ports);
	spin_unlock_irq(&portdev->ports_lock);

	/*
	 * Tell the Host we're set so that it can send us various
	 * configuration parameters for this port (eg, port name,
	 * caching, whether this is a console port, etc.)
	 */
	send_control_msg(port, VIRTIO_CONSOLE_PORT_READY, 1);

	if (pdrvdata.debugfs_dir) {
		/*
		 * Finally, create the debugfs file that we can use to
		 * inspect a port's state at any time
		 */
		snprintf(debugfs_name, sizeof(debugfs_name), "vport%up%u",
			 port->portdev->vdev->index, id);
		port->debugfs_file = debugfs_create_file(debugfs_name, 0444,
							 pdrvdata.debugfs_dir,
							 port,
							 &port_debugfs_ops);
	}
	return 0;

free_inbufs:
	while ((buf = virtqueue_detach_unused_buf(port->in_vq)))
		free_buf(buf, true);
free_device:
	device_destroy(pdrvdata.class, port->dev->devt);
free_cdev:
	cdev_del(port->cdev);
free_port:
	kfree(port);
fail:
	/* The host might want to notify management sw about port add failure */
	__send_control_msg(portdev, id, VIRTIO_CONSOLE_PORT_READY, 0);
	return err;
}

/* No users remain, remove all port-specific data. */
static void remove_port(struct kref *kref)
{
	struct port *port;

	port = container_of(kref, struct port, kref);

	kfree(port);
}

static void remove_port_data(struct port *port)
{
	struct port_buffer *buf;

	spin_lock_irq(&port->inbuf_lock);
	/* Remove unused data this port might have received. */
	discard_port_data(port);

	/* Remove buffers we queued up for the Host to send us data in. */
	while ((buf = virtqueue_detach_unused_buf(port->in_vq)))
		free_buf(buf, true);
	spin_unlock_irq(&port->inbuf_lock);

	spin_lock_irq(&port->outvq_lock);
	reclaim_consumed_buffers(port);

	/* Free pending buffers from the out-queue. */
	while ((buf = virtqueue_detach_unused_buf(port->out_vq)))
		free_buf(buf, true);
	spin_unlock_irq(&port->outvq_lock);
}

/*
 * Port got unplugged.  Remove port from portdev's list and drop the
 * kref reference.  If no userspace has this port opened, it will
 * result in immediate removal the port.
 */
static void unplug_port(struct port *port)
{
	spin_lock_irq(&port->portdev->ports_lock);
	list_del(&port->list);
	spin_unlock_irq(&port->portdev->ports_lock);

	spin_lock_irq(&port->inbuf_lock);
	if (port->guest_connected) {
		/* Let the app know the port is going down. */
		send_sigio_to_port(port);

		/* Do this after sigio is actually sent */
		port->guest_connected = false;
		port->host_connected = false;

		wake_up_interruptible(&port->waitqueue);
	}
	spin_unlock_irq(&port->inbuf_lock);

	if (is_console_port(port)) {
		spin_lock_irq(&pdrvdata_lock);
		list_del(&port->cons.list);
		spin_unlock_irq(&pdrvdata_lock);
		hvc_remove(port->cons.hvc);
	}

	remove_port_data(port);

	/*
	 * We should just assume the device itself has gone off --
	 * else a close on an open port later will try to send out a
	 * control message.
	 */
	port->portdev = NULL;

	sysfs_remove_group(&port->dev->kobj, &port_attribute_group);
	device_destroy(pdrvdata.class, port->dev->devt);
	cdev_del(port->cdev);

	debugfs_remove(port->debugfs_file);
	kfree(port->name);

	/*
	 * Locks around here are not necessary - a port can't be
	 * opened after we removed the port struct from ports_list
	 * above.
	 */
	kref_put(&port->kref, remove_port);
}

/* Any private messages that the Host and Guest want to share */
static void handle_control_message(struct virtio_device *vdev,
				   struct ports_device *portdev,
				   struct port_buffer *buf)
{
	struct virtio_console_control *cpkt;
	struct port *port;
	size_t name_size;
	int err;

	cpkt = (struct virtio_console_control *)(buf->buf + buf->offset);

	port = find_port_by_id(portdev, virtio32_to_cpu(vdev, cpkt->id));
	if (!port &&
	    cpkt->event != cpu_to_virtio16(vdev, VIRTIO_CONSOLE_PORT_ADD)) {
		/* No valid header at start of buffer.  Drop it. */
		dev_dbg(&portdev->vdev->dev,
			"Invalid index %u in control packet\n", cpkt->id);
		return;
	}

	switch (virtio16_to_cpu(vdev, cpkt->event)) {
	case VIRTIO_CONSOLE_PORT_ADD:
		if (port) {
			dev_dbg(&portdev->vdev->dev,
				"Port %u already added\n", port->id);
			send_control_msg(port, VIRTIO_CONSOLE_PORT_READY, 1);
			break;
		}
		if (virtio32_to_cpu(vdev, cpkt->id) >=
		    portdev->config.max_nr_ports) {
			dev_warn(&portdev->vdev->dev,
				"Request for adding port with "
				"out-of-bound id %u, max. supported id: %u\n",
				cpkt->id, portdev->config.max_nr_ports - 1);
			break;
		}
		add_port(portdev, virtio32_to_cpu(vdev, cpkt->id));
		break;
	case VIRTIO_CONSOLE_PORT_REMOVE:
		unplug_port(port);
		break;
	case VIRTIO_CONSOLE_CONSOLE_PORT:
		if (!cpkt->value)
			break;
		if (is_console_port(port))
			break;

		init_port_console(port);
		complete(&early_console_added);
		/*
		 * Could remove the port here in case init fails - but
		 * have to notify the host first.
		 */
		break;
	case VIRTIO_CONSOLE_RESIZE: {
		struct {
			__u16 rows;
			__u16 cols;
		} size;

		if (!is_console_port(port))
			break;

		memcpy(&size, buf->buf + buf->offset + sizeof(*cpkt),
		       sizeof(size));
		set_console_size(port, size.rows, size.cols);

		port->cons.hvc->irq_requested = 1;
		resize_console(port);
		break;
	}
	case VIRTIO_CONSOLE_PORT_OPEN:
		port->host_connected = virtio16_to_cpu(vdev, cpkt->value);
		wake_up_interruptible(&port->waitqueue);
		/*
		 * If the host port got closed and the host had any
		 * unconsumed buffers, we'll be able to reclaim them
		 * now.
		 */
		spin_lock_irq(&port->outvq_lock);
		reclaim_consumed_buffers(port);
		spin_unlock_irq(&port->outvq_lock);

		/*
		 * If the guest is connected, it'll be interested in
		 * knowing the host connection state changed.
		 */
		spin_lock_irq(&port->inbuf_lock);
		send_sigio_to_port(port);
		spin_unlock_irq(&port->inbuf_lock);
		break;
	case VIRTIO_CONSOLE_PORT_NAME:
		/*
		 * If we woke up after hibernation, we can get this
		 * again.  Skip it in that case.
		 */
		if (port->name)
			break;

		/*
		 * Skip the size of the header and the cpkt to get the size
		 * of the name that was sent
		 */
		name_size = buf->len - buf->offset - sizeof(*cpkt) + 1;

		port->name = kmalloc(name_size, GFP_KERNEL);
		if (!port->name) {
			dev_err(port->dev,
				"Not enough space to store port name\n");
			break;
		}
		strncpy(port->name, buf->buf + buf->offset + sizeof(*cpkt),
			name_size - 1);
		port->name[name_size - 1] = 0;

		/*
		 * Since we only have one sysfs attribute, 'name',
		 * create it only if we have a name for the port.
		 */
		err = sysfs_create_group(&port->dev->kobj,
					 &port_attribute_group);
		if (err) {
			dev_err(port->dev,
				"Error %d creating sysfs device attributes\n",
				err);
		} else {
			/*
			 * Generate a udev event so that appropriate
			 * symlinks can be created based on udev
			 * rules.
			 */
			kobject_uevent(&port->dev->kobj, KOBJ_CHANGE);
		}
		break;
	}
}

static void control_work_handler(struct work_struct *work)
{
	struct ports_device *portdev;
	struct virtqueue *vq;
	struct port_buffer *buf;
	unsigned int len;

	portdev = container_of(work, struct ports_device, control_work);
	vq = portdev->c_ivq;

	spin_lock(&portdev->c_ivq_lock);
	while ((buf = virtqueue_get_buf(vq, &len))) {
		spin_unlock(&portdev->c_ivq_lock);

		buf->len = len;
		buf->offset = 0;

		handle_control_message(vq->vdev, portdev, buf);

		spin_lock(&portdev->c_ivq_lock);
		if (add_inbuf(portdev->c_ivq, buf) < 0) {
			dev_warn(&portdev->vdev->dev,
				 "Error adding buffer to queue\n");
			free_buf(buf, false);
		}
	}
	spin_unlock(&portdev->c_ivq_lock);
}

static void out_intr(struct virtqueue *vq)
{
	struct port *port;

	port = find_port_by_vq(vq->vdev->priv, vq);
	if (!port)
		return;

	wake_up_interruptible(&port->waitqueue);
}

static void in_intr(struct virtqueue *vq)
{
	struct port *port;
	unsigned long flags;

	port = find_port_by_vq(vq->vdev->priv, vq);
	if (!port)
		return;

	spin_lock_irqsave(&port->inbuf_lock, flags);
	port->inbuf = get_inbuf(port);

	/*
	 * Normally the port should not accept data when the port is
	 * closed. For generic serial ports, the host won't (shouldn't)
	 * send data till the guest is connected. But this condition
	 * can be reached when a console port is not yet connected (no
	 * tty is spawned) and the other side sends out data over the
	 * vring, or when a remote devices start sending data before
	 * the ports are opened.
	 *
	 * A generic serial port will discard data if not connected,
	 * while console ports and rproc-serial ports accepts data at
	 * any time. rproc-serial is initiated with guest_connected to
	 * false because port_fops_open expects this. Console ports are
	 * hooked up with an HVC console and is initialized with
	 * guest_connected to true.
	 */

	if (!port->guest_connected && !is_rproc_serial(port->portdev->vdev))
		discard_port_data(port);

	/* Send a SIGIO indicating new data in case the process asked for it */
	send_sigio_to_port(port);

	spin_unlock_irqrestore(&port->inbuf_lock, flags);

	wake_up_interruptible(&port->waitqueue);

	if (is_console_port(port) && hvc_poll(port->cons.hvc))
		hvc_kick();
}

static void control_intr(struct virtqueue *vq)
{
	struct ports_device *portdev;

	portdev = vq->vdev->priv;
	schedule_work(&portdev->control_work);
}

static void config_intr(struct virtio_device *vdev)
{
	struct ports_device *portdev;

	portdev = vdev->priv;

	if (!use_multiport(portdev))
		schedule_work(&portdev->config_work);
}

static void config_work_handler(struct work_struct *work)
{
	struct ports_device *portdev;

	portdev = container_of(work, struct ports_device, control_work);
	if (!use_multiport(portdev)) {
		struct virtio_device *vdev;
		struct port *port;
		u16 rows, cols;

		vdev = portdev->vdev;
		virtio_cread(vdev, struct virtio_console_config, cols, &cols);
		virtio_cread(vdev, struct virtio_console_config, rows, &rows);

		port = find_port_by_id(portdev, 0);
		set_console_size(port, rows, cols);

		/*
		 * We'll use this way of resizing only for legacy
		 * support.  For newer userspace
		 * (VIRTIO_CONSOLE_F_MULTPORT+), use control messages
		 * to indicate console size changes so that it can be
		 * done per-port.
		 */
		resize_console(port);
	}
}

static int init_vqs(struct ports_device *portdev)
{
	vq_callback_t **io_callbacks;
	char **io_names;
	struct virtqueue **vqs;
	u32 i, j, nr_ports, nr_queues;
	int err;

	nr_ports = portdev->config.max_nr_ports;
	nr_queues = use_multiport(portdev) ? (nr_ports + 1) * 2 : 2;

	vqs = kmalloc(nr_queues * sizeof(struct virtqueue *), GFP_KERNEL);
	io_callbacks = kmalloc(nr_queues * sizeof(vq_callback_t *), GFP_KERNEL);
	io_names = kmalloc(nr_queues * sizeof(char *), GFP_KERNEL);
	portdev->in_vqs = kmalloc(nr_ports * sizeof(struct virtqueue *),
				  GFP_KERNEL);
	portdev->out_vqs = kmalloc(nr_ports * sizeof(struct virtqueue *),
				   GFP_KERNEL);
	if (!vqs || !io_callbacks || !io_names || !portdev->in_vqs ||
	    !portdev->out_vqs) {
		err = -ENOMEM;
		goto free;
	}

	/*
	 * For backward compat (newer host but older guest), the host
	 * spawns a console port first and also inits the vqs for port
	 * 0 before others.
	 */
	j = 0;
	io_callbacks[j] = in_intr;
	io_callbacks[j + 1] = out_intr;
	io_names[j] = "input";
	io_names[j + 1] = "output";
	j += 2;

	if (use_multiport(portdev)) {
		io_callbacks[j] = control_intr;
		io_callbacks[j + 1] = NULL;
		io_names[j] = "control-i";
		io_names[j + 1] = "control-o";

		for (i = 1; i < nr_ports; i++) {
			j += 2;
			io_callbacks[j] = in_intr;
			io_callbacks[j + 1] = out_intr;
			io_names[j] = "input";
			io_names[j + 1] = "output";
		}
	}
	/* Find the queues. */
	err = portdev->vdev->config->find_vqs(portdev->vdev, nr_queues, vqs,
					      io_callbacks,
					      (const char **)io_names);
	if (err)
		goto free;

	j = 0;
	portdev->in_vqs[0] = vqs[0];
	portdev->out_vqs[0] = vqs[1];
	j += 2;
	if (use_multiport(portdev)) {
		portdev->c_ivq = vqs[j];
		portdev->c_ovq = vqs[j + 1];

		for (i = 1; i < nr_ports; i++) {
			j += 2;
			portdev->in_vqs[i] = vqs[j];
			portdev->out_vqs[i] = vqs[j + 1];
		}
	}
	kfree(io_names);
	kfree(io_callbacks);
	kfree(vqs);

	return 0;

free:
	kfree(portdev->out_vqs);
	kfree(portdev->in_vqs);
	kfree(io_names);
	kfree(io_callbacks);
	kfree(vqs);

	return err;
}

static const struct file_operations portdev_fops = {
	.owner = THIS_MODULE,
};

static void remove_vqs(struct ports_device *portdev)
{
	portdev->vdev->config->del_vqs(portdev->vdev);
	kfree(portdev->in_vqs);
	kfree(portdev->out_vqs);
}

static void remove_controlq_data(struct ports_device *portdev)
{
	struct port_buffer *buf;
	unsigned int len;

	if (!use_multiport(portdev))
		return;

	while ((buf = virtqueue_get_buf(portdev->c_ivq, &len)))
		free_buf(buf, true);

	while ((buf = virtqueue_detach_unused_buf(portdev->c_ivq)))
		free_buf(buf, true);
}

/*
 * Once we're further in boot, we get probed like any other virtio
 * device.
 *
 * If the host also supports multiple console ports, we check the
 * config space to see how many ports the host has spawned.  We
 * initialize each port found.
 */
static int virtcons_probe(struct virtio_device *vdev)
{
	struct ports_device *portdev;
	int err;
	bool multiport;
	bool early = early_put_chars != NULL;

	/* We only need a config space if features are offered */
	if (!vdev->config->get &&
	    (virtio_has_feature(vdev, VIRTIO_CONSOLE_F_SIZE)
	     || virtio_has_feature(vdev, VIRTIO_CONSOLE_F_MULTIPORT))) {
		dev_err(&vdev->dev, "%s failure: config access disabled\n",
			__func__);
		return -EINVAL;
	}

	/* Ensure to read early_put_chars now */
	barrier();

	portdev = kmalloc(sizeof(*portdev), GFP_KERNEL);
	if (!portdev) {
		err = -ENOMEM;
		goto fail;
	}

	/* Attach this portdev to this virtio_device, and vice-versa. */
	portdev->vdev = vdev;
	vdev->priv = portdev;

	portdev->chr_major = register_chrdev(0, "virtio-portsdev",
					     &portdev_fops);
	if (portdev->chr_major < 0) {
		dev_err(&vdev->dev,
			"Error %d registering chrdev for device %u\n",
			portdev->chr_major, vdev->index);
		err = portdev->chr_major;
		goto free;
	}

	multiport = false;
	portdev->config.max_nr_ports = 1;

	/* Don't test MULTIPORT at all if we're rproc: not a valid feature! */
	if (!is_rproc_serial(vdev) &&
	    virtio_cread_feature(vdev, VIRTIO_CONSOLE_F_MULTIPORT,
				 struct virtio_console_config, max_nr_ports,
				 &portdev->config.max_nr_ports) == 0) {
		multiport = true;
	}

	err = init_vqs(portdev);
	if (err < 0) {
		dev_err(&vdev->dev, "Error %d initializing vqs\n", err);
		goto free_chrdev;
	}

	spin_lock_init(&portdev->ports_lock);
	INIT_LIST_HEAD(&portdev->ports);

	virtio_device_ready(portdev->vdev);

<<<<<<< HEAD
=======
	INIT_WORK(&portdev->config_work, &config_work_handler);
	INIT_WORK(&portdev->control_work, &control_work_handler);

>>>>>>> afd2ff9b
	if (multiport) {
		unsigned int nr_added_bufs;

		spin_lock_init(&portdev->c_ivq_lock);
		spin_lock_init(&portdev->c_ovq_lock);

		nr_added_bufs = fill_queue(portdev->c_ivq,
					   &portdev->c_ivq_lock);
		if (!nr_added_bufs) {
			dev_err(&vdev->dev,
				"Error allocating buffers for control queue\n");
			err = -ENOMEM;
			goto free_vqs;
		}
	} else {
		/*
		 * For backward compatibility: Create a console port
		 * if we're running on older host.
		 */
		add_port(portdev, 0);
	}

	spin_lock_irq(&pdrvdata_lock);
	list_add_tail(&portdev->list, &pdrvdata.portdevs);
	spin_unlock_irq(&pdrvdata_lock);

	__send_control_msg(portdev, VIRTIO_CONSOLE_BAD_ID,
			   VIRTIO_CONSOLE_DEVICE_READY, 1);

	/*
	 * If there was an early virtio console, assume that there are no
	 * other consoles. We need to wait until the hvc_alloc matches the
	 * hvc_instantiate, otherwise tty_open will complain, resulting in
	 * a "Warning: unable to open an initial console" boot failure.
	 * Without multiport this is done in add_port above. With multiport
	 * this might take some host<->guest communication - thus we have to
	 * wait.
	 */
	if (multiport && early)
		wait_for_completion(&early_console_added);

	return 0;

free_vqs:
	/* The host might want to notify mgmt sw about device add failure */
	__send_control_msg(portdev, VIRTIO_CONSOLE_BAD_ID,
			   VIRTIO_CONSOLE_DEVICE_READY, 0);
	remove_vqs(portdev);
free_chrdev:
	unregister_chrdev(portdev->chr_major, "virtio-portsdev");
free:
	kfree(portdev);
fail:
	return err;
}

static void virtcons_remove(struct virtio_device *vdev)
{
	struct ports_device *portdev;
	struct port *port, *port2;

	portdev = vdev->priv;

	spin_lock_irq(&pdrvdata_lock);
	list_del(&portdev->list);
	spin_unlock_irq(&pdrvdata_lock);

	/* Disable interrupts for vqs */
	vdev->config->reset(vdev);
	/* Finish up work that's lined up */
	if (use_multiport(portdev))
		cancel_work_sync(&portdev->control_work);
	else
		cancel_work_sync(&portdev->config_work);

	list_for_each_entry_safe(port, port2, &portdev->ports, list)
		unplug_port(port);

	unregister_chrdev(portdev->chr_major, "virtio-portsdev");

	/*
	 * When yanking out a device, we immediately lose the
	 * (device-side) queues.  So there's no point in keeping the
	 * guest side around till we drop our final reference.  This
	 * also means that any ports which are in an open state will
	 * have to just stop using the port, as the vqs are going
	 * away.
	 */
	remove_controlq_data(portdev);
	remove_vqs(portdev);
	kfree(portdev);
}

static struct virtio_device_id id_table[] = {
	{ VIRTIO_ID_CONSOLE, VIRTIO_DEV_ANY_ID },
	{ 0 },
};

static unsigned int features[] = {
	VIRTIO_CONSOLE_F_SIZE,
	VIRTIO_CONSOLE_F_MULTIPORT,
};

static struct virtio_device_id rproc_serial_id_table[] = {
#if IS_ENABLED(CONFIG_REMOTEPROC)
	{ VIRTIO_ID_RPROC_SERIAL, VIRTIO_DEV_ANY_ID },
#endif
	{ 0 },
};

static unsigned int rproc_serial_features[] = {
};

#ifdef CONFIG_PM_SLEEP
static int virtcons_freeze(struct virtio_device *vdev)
{
	struct ports_device *portdev;
	struct port *port;

	portdev = vdev->priv;

	vdev->config->reset(vdev);

	virtqueue_disable_cb(portdev->c_ivq);
	cancel_work_sync(&portdev->control_work);
	cancel_work_sync(&portdev->config_work);
	/*
	 * Once more: if control_work_handler() was running, it would
	 * enable the cb as the last step.
	 */
	virtqueue_disable_cb(portdev->c_ivq);
	remove_controlq_data(portdev);

	list_for_each_entry(port, &portdev->ports, list) {
		virtqueue_disable_cb(port->in_vq);
		virtqueue_disable_cb(port->out_vq);
		/*
		 * We'll ask the host later if the new invocation has
		 * the port opened or closed.
		 */
		port->host_connected = false;
		remove_port_data(port);
	}
	remove_vqs(portdev);

	return 0;
}

static int virtcons_restore(struct virtio_device *vdev)
{
	struct ports_device *portdev;
	struct port *port;
	int ret;

	portdev = vdev->priv;

	ret = init_vqs(portdev);
	if (ret)
		return ret;

	virtio_device_ready(portdev->vdev);

	if (use_multiport(portdev))
		fill_queue(portdev->c_ivq, &portdev->c_ivq_lock);

	list_for_each_entry(port, &portdev->ports, list) {
		port->in_vq = portdev->in_vqs[port->id];
		port->out_vq = portdev->out_vqs[port->id];

		fill_queue(port->in_vq, &port->inbuf_lock);

		/* Get port open/close status on the host */
		send_control_msg(port, VIRTIO_CONSOLE_PORT_READY, 1);

		/*
		 * If a port was open at the time of suspending, we
		 * have to let the host know that it's still open.
		 */
		if (port->guest_connected)
			send_control_msg(port, VIRTIO_CONSOLE_PORT_OPEN, 1);
	}
	return 0;
}
#endif

static struct virtio_driver virtio_console = {
	.feature_table = features,
	.feature_table_size = ARRAY_SIZE(features),
	.driver.name =	KBUILD_MODNAME,
	.driver.owner =	THIS_MODULE,
	.id_table =	id_table,
	.probe =	virtcons_probe,
	.remove =	virtcons_remove,
	.config_changed = config_intr,
#ifdef CONFIG_PM_SLEEP
	.freeze =	virtcons_freeze,
	.restore =	virtcons_restore,
#endif
};

static struct virtio_driver virtio_rproc_serial = {
	.feature_table = rproc_serial_features,
	.feature_table_size = ARRAY_SIZE(rproc_serial_features),
	.driver.name =	"virtio_rproc_serial",
	.driver.owner =	THIS_MODULE,
	.id_table =	rproc_serial_id_table,
	.probe =	virtcons_probe,
	.remove =	virtcons_remove,
};

static int __init init(void)
{
	int err;

	pdrvdata.class = class_create(THIS_MODULE, "virtio-ports");
	if (IS_ERR(pdrvdata.class)) {
		err = PTR_ERR(pdrvdata.class);
		pr_err("Error %d creating virtio-ports class\n", err);
		return err;
	}

	pdrvdata.debugfs_dir = debugfs_create_dir("virtio-ports", NULL);
	if (!pdrvdata.debugfs_dir)
		pr_warning("Error creating debugfs dir for virtio-ports\n");
	INIT_LIST_HEAD(&pdrvdata.consoles);
	INIT_LIST_HEAD(&pdrvdata.portdevs);

	err = register_virtio_driver(&virtio_console);
	if (err < 0) {
		pr_err("Error %d registering virtio driver\n", err);
		goto free;
	}
	err = register_virtio_driver(&virtio_rproc_serial);
	if (err < 0) {
		pr_err("Error %d registering virtio rproc serial driver\n",
		       err);
		goto unregister;
	}
	return 0;
unregister:
	unregister_virtio_driver(&virtio_console);
free:
	debugfs_remove_recursive(pdrvdata.debugfs_dir);
	class_destroy(pdrvdata.class);
	return err;
}

static void __exit fini(void)
{
	reclaim_dma_bufs();

	unregister_virtio_driver(&virtio_console);
	unregister_virtio_driver(&virtio_rproc_serial);

	class_destroy(pdrvdata.class);
	debugfs_remove_recursive(pdrvdata.debugfs_dir);
}
module_init(init);
module_exit(fini);

MODULE_DEVICE_TABLE(virtio, id_table);
MODULE_DESCRIPTION("Virtio console driver");
MODULE_LICENSE("GPL");<|MERGE_RESOLUTION|>--- conflicted
+++ resolved
@@ -2052,12 +2052,9 @@
 
 	virtio_device_ready(portdev->vdev);
 
-<<<<<<< HEAD
-=======
 	INIT_WORK(&portdev->config_work, &config_work_handler);
 	INIT_WORK(&portdev->control_work, &control_work_handler);
 
->>>>>>> afd2ff9b
 	if (multiport) {
 		unsigned int nr_added_bufs;
 
