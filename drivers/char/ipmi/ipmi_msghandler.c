/*
 * ipmi_msghandler.c
 *
 * Incoming and outgoing message routing for an IPMI interface.
 *
 * Author: MontaVista Software, Inc.
 *         Corey Minyard <minyard@mvista.com>
 *         source@mvista.com
 *
 * Copyright 2002 MontaVista Software Inc.
 *
 *  This program is free software; you can redistribute it and/or modify it
 *  under the terms of the GNU General Public License as published by the
 *  Free Software Foundation; either version 2 of the License, or (at your
 *  option) any later version.
 *
 *
 *  THIS SOFTWARE IS PROVIDED ``AS IS'' AND ANY EXPRESS OR IMPLIED
 *  WARRANTIES, INCLUDING, BUT NOT LIMITED TO, THE IMPLIED WARRANTIES OF
 *  MERCHANTABILITY AND FITNESS FOR A PARTICULAR PURPOSE ARE DISCLAIMED.
 *  IN NO EVENT SHALL THE AUTHOR BE LIABLE FOR ANY DIRECT, INDIRECT,
 *  INCIDENTAL, SPECIAL, EXEMPLARY, OR CONSEQUENTIAL DAMAGES (INCLUDING,
 *  BUT NOT LIMITED TO, PROCUREMENT OF SUBSTITUTE GOODS OR SERVICES; LOSS
 *  OF USE, DATA, OR PROFITS; OR BUSINESS INTERRUPTION) HOWEVER CAUSED AND
 *  ON ANY THEORY OF LIABILITY, WHETHER IN CONTRACT, STRICT LIABILITY, OR
 *  TORT (INCLUDING NEGLIGENCE OR OTHERWISE) ARISING IN ANY WAY OUT OF THE
 *  USE OF THIS SOFTWARE, EVEN IF ADVISED OF THE POSSIBILITY OF SUCH DAMAGE.
 *
 *  You should have received a copy of the GNU General Public License along
 *  with this program; if not, write to the Free Software Foundation, Inc.,
 *  675 Mass Ave, Cambridge, MA 02139, USA.
 */

#include <linux/module.h>
#include <linux/errno.h>
#include <linux/poll.h>
#include <linux/sched.h>
#include <linux/seq_file.h>
#include <linux/spinlock.h>
#include <linux/mutex.h>
#include <linux/slab.h>
#include <linux/ipmi.h>
#include <linux/ipmi_smi.h>
#include <linux/notifier.h>
#include <linux/init.h>
#include <linux/proc_fs.h>
#include <linux/rcupdate.h>
#include <linux/interrupt.h>

#define PFX "IPMI message handler: "

#define IPMI_DRIVER_VERSION "39.2"

static struct ipmi_recv_msg *ipmi_alloc_recv_msg(void);
static int ipmi_init_msghandler(void);
static void smi_recv_tasklet(unsigned long);
static void handle_new_recv_msgs(ipmi_smi_t intf);
static void need_waiter(ipmi_smi_t intf);
static int handle_one_recv_msg(ipmi_smi_t          intf,
			       struct ipmi_smi_msg *msg);

static int initialized;

#ifdef CONFIG_PROC_FS
static struct proc_dir_entry *proc_ipmi_root;
#endif /* CONFIG_PROC_FS */

/* Remain in auto-maintenance mode for this amount of time (in ms). */
#define IPMI_MAINTENANCE_MODE_TIMEOUT 30000

#define MAX_EVENTS_IN_QUEUE	25

/*
 * Don't let a message sit in a queue forever, always time it with at lest
 * the max message timer.  This is in milliseconds.
 */
#define MAX_MSG_TIMEOUT		60000

/* Call every ~1000 ms. */
#define IPMI_TIMEOUT_TIME	1000

/* How many jiffies does it take to get to the timeout time. */
#define IPMI_TIMEOUT_JIFFIES	((IPMI_TIMEOUT_TIME * HZ) / 1000)

/*
 * Request events from the queue every second (this is the number of
 * IPMI_TIMEOUT_TIMES between event requests).  Hopefully, in the
 * future, IPMI will add a way to know immediately if an event is in
 * the queue and this silliness can go away.
 */
#define IPMI_REQUEST_EV_TIME	(1000 / (IPMI_TIMEOUT_TIME))

/*
 * The main "user" data structure.
 */
struct ipmi_user {
	struct list_head link;

	/* Set to false when the user is destroyed. */
	bool valid;

	struct kref refcount;

	/* The upper layer that handles receive messages. */
	struct ipmi_user_hndl *handler;
	void             *handler_data;

	/* The interface this user is bound to. */
	ipmi_smi_t intf;

	/* Does this interface receive IPMI events? */
	bool gets_events;
};

struct cmd_rcvr {
	struct list_head link;

	ipmi_user_t   user;
	unsigned char netfn;
	unsigned char cmd;
	unsigned int  chans;

	/*
	 * This is used to form a linked lised during mass deletion.
	 * Since this is in an RCU list, we cannot use the link above
	 * or change any data until the RCU period completes.  So we
	 * use this next variable during mass deletion so we can have
	 * a list and don't have to wait and restart the search on
	 * every individual deletion of a command.
	 */
	struct cmd_rcvr *next;
};

struct seq_table {
	unsigned int         inuse : 1;
	unsigned int         broadcast : 1;

	unsigned long        timeout;
	unsigned long        orig_timeout;
	unsigned int         retries_left;

	/*
	 * To verify on an incoming send message response that this is
	 * the message that the response is for, we keep a sequence id
	 * and increment it every time we send a message.
	 */
	long                 seqid;

	/*
	 * This is held so we can properly respond to the message on a
	 * timeout, and it is used to hold the temporary data for
	 * retransmission, too.
	 */
	struct ipmi_recv_msg *recv_msg;
};

/*
 * Store the information in a msgid (long) to allow us to find a
 * sequence table entry from the msgid.
 */
#define STORE_SEQ_IN_MSGID(seq, seqid) (((seq&0xff)<<26) | (seqid&0x3ffffff))

#define GET_SEQ_FROM_MSGID(msgid, seq, seqid) \
	do {								\
		seq = ((msgid >> 26) & 0x3f);				\
		seqid = (msgid & 0x3fffff);				\
	} while (0)

#define NEXT_SEQID(seqid) (((seqid) + 1) & 0x3fffff)

struct ipmi_channel {
	unsigned char medium;
	unsigned char protocol;

	/*
	 * My slave address.  This is initialized to IPMI_BMC_SLAVE_ADDR,
	 * but may be changed by the user.
	 */
	unsigned char address;

	/*
	 * My LUN.  This should generally stay the SMS LUN, but just in
	 * case...
	 */
	unsigned char lun;
};

#ifdef CONFIG_PROC_FS
struct ipmi_proc_entry {
	char                   *name;
	struct ipmi_proc_entry *next;
};
#endif

struct bmc_device {
	struct platform_device pdev;
	struct ipmi_device_id  id;
	unsigned char          guid[16];
	int                    guid_set;
	char                   name[16];
	struct kref	       usecount;
<<<<<<< HEAD

	/* bmc device attributes */
	struct device_attribute device_id_attr;
	struct device_attribute provides_dev_sdrs_attr;
	struct device_attribute revision_attr;
	struct device_attribute firmware_rev_attr;
	struct device_attribute version_attr;
	struct device_attribute add_dev_support_attr;
	struct device_attribute manufacturer_id_attr;
	struct device_attribute product_id_attr;
	struct device_attribute guid_attr;
	struct device_attribute aux_firmware_rev_attr;
=======
>>>>>>> afd2ff9b
};
#define to_bmc_device(x) container_of((x), struct bmc_device, pdev.dev)

/*
 * Various statistics for IPMI, these index stats[] in the ipmi_smi
 * structure.
 */
enum ipmi_stat_indexes {
	/* Commands we got from the user that were invalid. */
	IPMI_STAT_sent_invalid_commands = 0,

	/* Commands we sent to the MC. */
	IPMI_STAT_sent_local_commands,

	/* Responses from the MC that were delivered to a user. */
	IPMI_STAT_handled_local_responses,

	/* Responses from the MC that were not delivered to a user. */
	IPMI_STAT_unhandled_local_responses,

	/* Commands we sent out to the IPMB bus. */
	IPMI_STAT_sent_ipmb_commands,

	/* Commands sent on the IPMB that had errors on the SEND CMD */
	IPMI_STAT_sent_ipmb_command_errs,

	/* Each retransmit increments this count. */
	IPMI_STAT_retransmitted_ipmb_commands,

	/*
	 * When a message times out (runs out of retransmits) this is
	 * incremented.
	 */
	IPMI_STAT_timed_out_ipmb_commands,

	/*
	 * This is like above, but for broadcasts.  Broadcasts are
	 * *not* included in the above count (they are expected to
	 * time out).
	 */
	IPMI_STAT_timed_out_ipmb_broadcasts,

	/* Responses I have sent to the IPMB bus. */
	IPMI_STAT_sent_ipmb_responses,

	/* The response was delivered to the user. */
	IPMI_STAT_handled_ipmb_responses,

	/* The response had invalid data in it. */
	IPMI_STAT_invalid_ipmb_responses,

	/* The response didn't have anyone waiting for it. */
	IPMI_STAT_unhandled_ipmb_responses,

	/* Commands we sent out to the IPMB bus. */
	IPMI_STAT_sent_lan_commands,

	/* Commands sent on the IPMB that had errors on the SEND CMD */
	IPMI_STAT_sent_lan_command_errs,

	/* Each retransmit increments this count. */
	IPMI_STAT_retransmitted_lan_commands,

	/*
	 * When a message times out (runs out of retransmits) this is
	 * incremented.
	 */
	IPMI_STAT_timed_out_lan_commands,

	/* Responses I have sent to the IPMB bus. */
	IPMI_STAT_sent_lan_responses,

	/* The response was delivered to the user. */
	IPMI_STAT_handled_lan_responses,

	/* The response had invalid data in it. */
	IPMI_STAT_invalid_lan_responses,

	/* The response didn't have anyone waiting for it. */
	IPMI_STAT_unhandled_lan_responses,

	/* The command was delivered to the user. */
	IPMI_STAT_handled_commands,

	/* The command had invalid data in it. */
	IPMI_STAT_invalid_commands,

	/* The command didn't have anyone waiting for it. */
	IPMI_STAT_unhandled_commands,

	/* Invalid data in an event. */
	IPMI_STAT_invalid_events,

	/* Events that were received with the proper format. */
	IPMI_STAT_events,

	/* Retransmissions on IPMB that failed. */
	IPMI_STAT_dropped_rexmit_ipmb_commands,

	/* Retransmissions on LAN that failed. */
	IPMI_STAT_dropped_rexmit_lan_commands,

	/* This *must* remain last, add new values above this. */
	IPMI_NUM_STATS
};


#define IPMI_IPMB_NUM_SEQ	64
#define IPMI_MAX_CHANNELS       16
struct ipmi_smi {
	/* What interface number are we? */
	int intf_num;

	struct kref refcount;

	/* Set when the interface is being unregistered. */
	bool in_shutdown;

	/* Used for a list of interfaces. */
	struct list_head link;

	/*
	 * The list of upper layers that are using me.  seq_lock
	 * protects this.
	 */
	struct list_head users;

	/* Information to supply to users. */
	unsigned char ipmi_version_major;
	unsigned char ipmi_version_minor;

	/* Used for wake ups at startup. */
	wait_queue_head_t waitq;

	struct bmc_device *bmc;
	char *my_dev_name;

	/*
	 * This is the lower-layer's sender routine.  Note that you
	 * must either be holding the ipmi_interfaces_mutex or be in
	 * an umpreemptible region to use this.  You must fetch the
	 * value into a local variable and make sure it is not NULL.
	 */
	const struct ipmi_smi_handlers *handlers;
	void                     *send_info;

#ifdef CONFIG_PROC_FS
	/* A list of proc entries for this interface. */
	struct mutex           proc_entry_lock;
	struct ipmi_proc_entry *proc_entries;
#endif

	/* Driver-model device for the system interface. */
	struct device          *si_dev;

	/*
	 * A table of sequence numbers for this interface.  We use the
	 * sequence numbers for IPMB messages that go out of the
	 * interface to match them up with their responses.  A routine
	 * is called periodically to time the items in this list.
	 */
	spinlock_t       seq_lock;
	struct seq_table seq_table[IPMI_IPMB_NUM_SEQ];
	int curr_seq;

	/*
	 * Messages queued for delivery.  If delivery fails (out of memory
	 * for instance), They will stay in here to be processed later in a
	 * periodic timer interrupt.  The tasklet is for handling received
	 * messages directly from the handler.
	 */
	spinlock_t       waiting_rcv_msgs_lock;
	struct list_head waiting_rcv_msgs;
	atomic_t	 watchdog_pretimeouts_to_deliver;
	struct tasklet_struct recv_tasklet;

	spinlock_t             xmit_msgs_lock;
	struct list_head       xmit_msgs;
	struct ipmi_smi_msg    *curr_msg;
	struct list_head       hp_xmit_msgs;

	/*
	 * The list of command receivers that are registered for commands
	 * on this interface.
	 */
	struct mutex     cmd_rcvrs_mutex;
	struct list_head cmd_rcvrs;

	/*
	 * Events that were queues because no one was there to receive
	 * them.
	 */
	spinlock_t       events_lock; /* For dealing with event stuff. */
	struct list_head waiting_events;
	unsigned int     waiting_events_count; /* How many events in queue? */
	char             delivering_events;
	char             event_msg_printed;
	atomic_t         event_waiters;
	unsigned int     ticks_to_req_ev;
	int              last_needs_timer;

	/*
	 * The event receiver for my BMC, only really used at panic
	 * shutdown as a place to store this.
	 */
	unsigned char event_receiver;
	unsigned char event_receiver_lun;
	unsigned char local_sel_device;
	unsigned char local_event_generator;

	/* For handling of maintenance mode. */
	int maintenance_mode;
	bool maintenance_mode_enable;
	int auto_maintenance_timeout;
	spinlock_t maintenance_mode_lock; /* Used in a timer... */

	/*
	 * A cheap hack, if this is non-null and a message to an
	 * interface comes in with a NULL user, call this routine with
	 * it.  Note that the message will still be freed by the
	 * caller.  This only works on the system interface.
	 */
	void (*null_user_handler)(ipmi_smi_t intf, struct ipmi_recv_msg *msg);

	/*
	 * When we are scanning the channels for an SMI, this will
	 * tell which channel we are scanning.
	 */
	int curr_channel;

	/* Channel information */
	struct ipmi_channel channels[IPMI_MAX_CHANNELS];

	/* Proc FS stuff. */
	struct proc_dir_entry *proc_dir;
	char                  proc_dir_name[10];

	atomic_t stats[IPMI_NUM_STATS];

	/*
	 * run_to_completion duplicate of smb_info, smi_info
	 * and ipmi_serial_info structures. Used to decrease numbers of
	 * parameters passed by "low" level IPMI code.
	 */
	int run_to_completion;
};
#define to_si_intf_from_dev(device) container_of(device, struct ipmi_smi, dev)

/**
 * The driver model view of the IPMI messaging driver.
 */
static struct platform_driver ipmidriver = {
	.driver = {
		.name = "ipmi",
		.bus = &platform_bus_type
	}
};
static DEFINE_MUTEX(ipmidriver_mutex);

static LIST_HEAD(ipmi_interfaces);
static DEFINE_MUTEX(ipmi_interfaces_mutex);

/*
 * List of watchers that want to know when smi's are added and deleted.
 */
static LIST_HEAD(smi_watchers);
static DEFINE_MUTEX(smi_watchers_mutex);

#define ipmi_inc_stat(intf, stat) \
	atomic_inc(&(intf)->stats[IPMI_STAT_ ## stat])
#define ipmi_get_stat(intf, stat) \
	((unsigned int) atomic_read(&(intf)->stats[IPMI_STAT_ ## stat]))

static char *addr_src_to_str[] = { "invalid", "hotmod", "hardcoded", "SPMI",
				   "ACPI", "SMBIOS", "PCI",
				   "device-tree", "default" };

const char *ipmi_addr_src_to_str(enum ipmi_addr_src src)
{
	if (src > SI_DEFAULT)
		src = 0; /* Invalid */
	return addr_src_to_str[src];
}
EXPORT_SYMBOL(ipmi_addr_src_to_str);

static int is_lan_addr(struct ipmi_addr *addr)
{
	return addr->addr_type == IPMI_LAN_ADDR_TYPE;
}

static int is_ipmb_addr(struct ipmi_addr *addr)
{
	return addr->addr_type == IPMI_IPMB_ADDR_TYPE;
}

static int is_ipmb_bcast_addr(struct ipmi_addr *addr)
{
	return addr->addr_type == IPMI_IPMB_BROADCAST_ADDR_TYPE;
}

static void free_recv_msg_list(struct list_head *q)
{
	struct ipmi_recv_msg *msg, *msg2;

	list_for_each_entry_safe(msg, msg2, q, link) {
		list_del(&msg->link);
		ipmi_free_recv_msg(msg);
	}
}

static void free_smi_msg_list(struct list_head *q)
{
	struct ipmi_smi_msg *msg, *msg2;

	list_for_each_entry_safe(msg, msg2, q, link) {
		list_del(&msg->link);
		ipmi_free_smi_msg(msg);
	}
}

static void clean_up_interface_data(ipmi_smi_t intf)
{
	int              i;
	struct cmd_rcvr  *rcvr, *rcvr2;
	struct list_head list;

	tasklet_kill(&intf->recv_tasklet);

	free_smi_msg_list(&intf->waiting_rcv_msgs);
	free_recv_msg_list(&intf->waiting_events);

	/*
	 * Wholesale remove all the entries from the list in the
	 * interface and wait for RCU to know that none are in use.
	 */
	mutex_lock(&intf->cmd_rcvrs_mutex);
	INIT_LIST_HEAD(&list);
	list_splice_init_rcu(&intf->cmd_rcvrs, &list, synchronize_rcu);
	mutex_unlock(&intf->cmd_rcvrs_mutex);

	list_for_each_entry_safe(rcvr, rcvr2, &list, link)
		kfree(rcvr);

	for (i = 0; i < IPMI_IPMB_NUM_SEQ; i++) {
		if ((intf->seq_table[i].inuse)
					&& (intf->seq_table[i].recv_msg))
			ipmi_free_recv_msg(intf->seq_table[i].recv_msg);
	}
}

static void intf_free(struct kref *ref)
{
	ipmi_smi_t intf = container_of(ref, struct ipmi_smi, refcount);

	clean_up_interface_data(intf);
	kfree(intf);
}

struct watcher_entry {
	int              intf_num;
	ipmi_smi_t       intf;
	struct list_head link;
};

int ipmi_smi_watcher_register(struct ipmi_smi_watcher *watcher)
{
	ipmi_smi_t intf;
	LIST_HEAD(to_deliver);
	struct watcher_entry *e, *e2;

	mutex_lock(&smi_watchers_mutex);

	mutex_lock(&ipmi_interfaces_mutex);

	/* Build a list of things to deliver. */
	list_for_each_entry(intf, &ipmi_interfaces, link) {
		if (intf->intf_num == -1)
			continue;
		e = kmalloc(sizeof(*e), GFP_KERNEL);
		if (!e)
			goto out_err;
		kref_get(&intf->refcount);
		e->intf = intf;
		e->intf_num = intf->intf_num;
		list_add_tail(&e->link, &to_deliver);
	}

	/* We will succeed, so add it to the list. */
	list_add(&watcher->link, &smi_watchers);

	mutex_unlock(&ipmi_interfaces_mutex);

	list_for_each_entry_safe(e, e2, &to_deliver, link) {
		list_del(&e->link);
		watcher->new_smi(e->intf_num, e->intf->si_dev);
		kref_put(&e->intf->refcount, intf_free);
		kfree(e);
	}

	mutex_unlock(&smi_watchers_mutex);

	return 0;

 out_err:
	mutex_unlock(&ipmi_interfaces_mutex);
	mutex_unlock(&smi_watchers_mutex);
	list_for_each_entry_safe(e, e2, &to_deliver, link) {
		list_del(&e->link);
		kref_put(&e->intf->refcount, intf_free);
		kfree(e);
	}
	return -ENOMEM;
}
EXPORT_SYMBOL(ipmi_smi_watcher_register);

int ipmi_smi_watcher_unregister(struct ipmi_smi_watcher *watcher)
{
	mutex_lock(&smi_watchers_mutex);
	list_del(&(watcher->link));
	mutex_unlock(&smi_watchers_mutex);
	return 0;
}
EXPORT_SYMBOL(ipmi_smi_watcher_unregister);

/*
 * Must be called with smi_watchers_mutex held.
 */
static void
call_smi_watchers(int i, struct device *dev)
{
	struct ipmi_smi_watcher *w;

	list_for_each_entry(w, &smi_watchers, link) {
		if (try_module_get(w->owner)) {
			w->new_smi(i, dev);
			module_put(w->owner);
		}
	}
}

static int
ipmi_addr_equal(struct ipmi_addr *addr1, struct ipmi_addr *addr2)
{
	if (addr1->addr_type != addr2->addr_type)
		return 0;

	if (addr1->channel != addr2->channel)
		return 0;

	if (addr1->addr_type == IPMI_SYSTEM_INTERFACE_ADDR_TYPE) {
		struct ipmi_system_interface_addr *smi_addr1
		    = (struct ipmi_system_interface_addr *) addr1;
		struct ipmi_system_interface_addr *smi_addr2
		    = (struct ipmi_system_interface_addr *) addr2;
		return (smi_addr1->lun == smi_addr2->lun);
	}

	if (is_ipmb_addr(addr1) || is_ipmb_bcast_addr(addr1)) {
		struct ipmi_ipmb_addr *ipmb_addr1
		    = (struct ipmi_ipmb_addr *) addr1;
		struct ipmi_ipmb_addr *ipmb_addr2
		    = (struct ipmi_ipmb_addr *) addr2;

		return ((ipmb_addr1->slave_addr == ipmb_addr2->slave_addr)
			&& (ipmb_addr1->lun == ipmb_addr2->lun));
	}

	if (is_lan_addr(addr1)) {
		struct ipmi_lan_addr *lan_addr1
			= (struct ipmi_lan_addr *) addr1;
		struct ipmi_lan_addr *lan_addr2
		    = (struct ipmi_lan_addr *) addr2;

		return ((lan_addr1->remote_SWID == lan_addr2->remote_SWID)
			&& (lan_addr1->local_SWID == lan_addr2->local_SWID)
			&& (lan_addr1->session_handle
			    == lan_addr2->session_handle)
			&& (lan_addr1->lun == lan_addr2->lun));
	}

	return 1;
}

int ipmi_validate_addr(struct ipmi_addr *addr, int len)
{
	if (len < sizeof(struct ipmi_system_interface_addr))
		return -EINVAL;

	if (addr->addr_type == IPMI_SYSTEM_INTERFACE_ADDR_TYPE) {
		if (addr->channel != IPMI_BMC_CHANNEL)
			return -EINVAL;
		return 0;
	}

	if ((addr->channel == IPMI_BMC_CHANNEL)
	    || (addr->channel >= IPMI_MAX_CHANNELS)
	    || (addr->channel < 0))
		return -EINVAL;

	if (is_ipmb_addr(addr) || is_ipmb_bcast_addr(addr)) {
		if (len < sizeof(struct ipmi_ipmb_addr))
			return -EINVAL;
		return 0;
	}

	if (is_lan_addr(addr)) {
		if (len < sizeof(struct ipmi_lan_addr))
			return -EINVAL;
		return 0;
	}

	return -EINVAL;
}
EXPORT_SYMBOL(ipmi_validate_addr);

unsigned int ipmi_addr_length(int addr_type)
{
	if (addr_type == IPMI_SYSTEM_INTERFACE_ADDR_TYPE)
		return sizeof(struct ipmi_system_interface_addr);

	if ((addr_type == IPMI_IPMB_ADDR_TYPE)
			|| (addr_type == IPMI_IPMB_BROADCAST_ADDR_TYPE))
		return sizeof(struct ipmi_ipmb_addr);

	if (addr_type == IPMI_LAN_ADDR_TYPE)
		return sizeof(struct ipmi_lan_addr);

	return 0;
}
EXPORT_SYMBOL(ipmi_addr_length);

static void deliver_response(struct ipmi_recv_msg *msg)
{
	if (!msg->user) {
		ipmi_smi_t    intf = msg->user_msg_data;

		/* Special handling for NULL users. */
		if (intf->null_user_handler) {
			intf->null_user_handler(intf, msg);
			ipmi_inc_stat(intf, handled_local_responses);
		} else {
			/* No handler, so give up. */
			ipmi_inc_stat(intf, unhandled_local_responses);
		}
		ipmi_free_recv_msg(msg);
	} else if (!oops_in_progress) {
		/*
		 * If we are running in the panic context, calling the
		 * receive handler doesn't much meaning and has a deadlock
		 * risk.  At this moment, simply skip it in that case.
		 */

		ipmi_user_t user = msg->user;
		user->handler->ipmi_recv_hndl(msg, user->handler_data);
	}
}

static void
deliver_err_response(struct ipmi_recv_msg *msg, int err)
{
	msg->recv_type = IPMI_RESPONSE_RECV_TYPE;
	msg->msg_data[0] = err;
	msg->msg.netfn |= 1; /* Convert to a response. */
	msg->msg.data_len = 1;
	msg->msg.data = msg->msg_data;
	deliver_response(msg);
}

/*
 * Find the next sequence number not being used and add the given
 * message with the given timeout to the sequence table.  This must be
 * called with the interface's seq_lock held.
 */
static int intf_next_seq(ipmi_smi_t           intf,
			 struct ipmi_recv_msg *recv_msg,
			 unsigned long        timeout,
			 int                  retries,
			 int                  broadcast,
			 unsigned char        *seq,
			 long                 *seqid)
{
	int          rv = 0;
	unsigned int i;

	for (i = intf->curr_seq; (i+1)%IPMI_IPMB_NUM_SEQ != intf->curr_seq;
					i = (i+1)%IPMI_IPMB_NUM_SEQ) {
		if (!intf->seq_table[i].inuse)
			break;
	}

	if (!intf->seq_table[i].inuse) {
		intf->seq_table[i].recv_msg = recv_msg;

		/*
		 * Start with the maximum timeout, when the send response
		 * comes in we will start the real timer.
		 */
		intf->seq_table[i].timeout = MAX_MSG_TIMEOUT;
		intf->seq_table[i].orig_timeout = timeout;
		intf->seq_table[i].retries_left = retries;
		intf->seq_table[i].broadcast = broadcast;
		intf->seq_table[i].inuse = 1;
		intf->seq_table[i].seqid = NEXT_SEQID(intf->seq_table[i].seqid);
		*seq = i;
		*seqid = intf->seq_table[i].seqid;
		intf->curr_seq = (i+1)%IPMI_IPMB_NUM_SEQ;
		need_waiter(intf);
	} else {
		rv = -EAGAIN;
	}

	return rv;
}

/*
 * Return the receive message for the given sequence number and
 * release the sequence number so it can be reused.  Some other data
 * is passed in to be sure the message matches up correctly (to help
 * guard against message coming in after their timeout and the
 * sequence number being reused).
 */
static int intf_find_seq(ipmi_smi_t           intf,
			 unsigned char        seq,
			 short                channel,
			 unsigned char        cmd,
			 unsigned char        netfn,
			 struct ipmi_addr     *addr,
			 struct ipmi_recv_msg **recv_msg)
{
	int           rv = -ENODEV;
	unsigned long flags;

	if (seq >= IPMI_IPMB_NUM_SEQ)
		return -EINVAL;

	spin_lock_irqsave(&(intf->seq_lock), flags);
	if (intf->seq_table[seq].inuse) {
		struct ipmi_recv_msg *msg = intf->seq_table[seq].recv_msg;

		if ((msg->addr.channel == channel) && (msg->msg.cmd == cmd)
				&& (msg->msg.netfn == netfn)
				&& (ipmi_addr_equal(addr, &(msg->addr)))) {
			*recv_msg = msg;
			intf->seq_table[seq].inuse = 0;
			rv = 0;
		}
	}
	spin_unlock_irqrestore(&(intf->seq_lock), flags);

	return rv;
}


/* Start the timer for a specific sequence table entry. */
static int intf_start_seq_timer(ipmi_smi_t intf,
				long       msgid)
{
	int           rv = -ENODEV;
	unsigned long flags;
	unsigned char seq;
	unsigned long seqid;


	GET_SEQ_FROM_MSGID(msgid, seq, seqid);

	spin_lock_irqsave(&(intf->seq_lock), flags);
	/*
	 * We do this verification because the user can be deleted
	 * while a message is outstanding.
	 */
	if ((intf->seq_table[seq].inuse)
				&& (intf->seq_table[seq].seqid == seqid)) {
		struct seq_table *ent = &(intf->seq_table[seq]);
		ent->timeout = ent->orig_timeout;
		rv = 0;
	}
	spin_unlock_irqrestore(&(intf->seq_lock), flags);

	return rv;
}

/* Got an error for the send message for a specific sequence number. */
static int intf_err_seq(ipmi_smi_t   intf,
			long         msgid,
			unsigned int err)
{
	int                  rv = -ENODEV;
	unsigned long        flags;
	unsigned char        seq;
	unsigned long        seqid;
	struct ipmi_recv_msg *msg = NULL;


	GET_SEQ_FROM_MSGID(msgid, seq, seqid);

	spin_lock_irqsave(&(intf->seq_lock), flags);
	/*
	 * We do this verification because the user can be deleted
	 * while a message is outstanding.
	 */
	if ((intf->seq_table[seq].inuse)
				&& (intf->seq_table[seq].seqid == seqid)) {
		struct seq_table *ent = &(intf->seq_table[seq]);

		ent->inuse = 0;
		msg = ent->recv_msg;
		rv = 0;
	}
	spin_unlock_irqrestore(&(intf->seq_lock), flags);

	if (msg)
		deliver_err_response(msg, err);

	return rv;
}


int ipmi_create_user(unsigned int          if_num,
		     struct ipmi_user_hndl *handler,
		     void                  *handler_data,
		     ipmi_user_t           *user)
{
	unsigned long flags;
	ipmi_user_t   new_user;
	int           rv = 0;
	ipmi_smi_t    intf;

	/*
	 * There is no module usecount here, because it's not
	 * required.  Since this can only be used by and called from
	 * other modules, they will implicitly use this module, and
	 * thus this can't be removed unless the other modules are
	 * removed.
	 */

	if (handler == NULL)
		return -EINVAL;

	/*
	 * Make sure the driver is actually initialized, this handles
	 * problems with initialization order.
	 */
	if (!initialized) {
		rv = ipmi_init_msghandler();
		if (rv)
			return rv;

		/*
		 * The init code doesn't return an error if it was turned
		 * off, but it won't initialize.  Check that.
		 */
		if (!initialized)
			return -ENODEV;
	}

	new_user = kmalloc(sizeof(*new_user), GFP_KERNEL);
	if (!new_user)
		return -ENOMEM;

	mutex_lock(&ipmi_interfaces_mutex);
	list_for_each_entry_rcu(intf, &ipmi_interfaces, link) {
		if (intf->intf_num == if_num)
			goto found;
	}
	/* Not found, return an error */
	rv = -EINVAL;
	goto out_kfree;

 found:
	/* Note that each existing user holds a refcount to the interface. */
	kref_get(&intf->refcount);

	kref_init(&new_user->refcount);
	new_user->handler = handler;
	new_user->handler_data = handler_data;
	new_user->intf = intf;
	new_user->gets_events = false;

	if (!try_module_get(intf->handlers->owner)) {
		rv = -ENODEV;
		goto out_kref;
	}

	if (intf->handlers->inc_usecount) {
		rv = intf->handlers->inc_usecount(intf->send_info);
		if (rv) {
			module_put(intf->handlers->owner);
			goto out_kref;
		}
	}

	/*
	 * Hold the lock so intf->handlers is guaranteed to be good
	 * until now
	 */
	mutex_unlock(&ipmi_interfaces_mutex);

	new_user->valid = true;
	spin_lock_irqsave(&intf->seq_lock, flags);
	list_add_rcu(&new_user->link, &intf->users);
	spin_unlock_irqrestore(&intf->seq_lock, flags);
	if (handler->ipmi_watchdog_pretimeout) {
		/* User wants pretimeouts, so make sure to watch for them. */
		if (atomic_inc_return(&intf->event_waiters) == 1)
			need_waiter(intf);
	}
	*user = new_user;
	return 0;

out_kref:
	kref_put(&intf->refcount, intf_free);
out_kfree:
	mutex_unlock(&ipmi_interfaces_mutex);
	kfree(new_user);
	return rv;
}
EXPORT_SYMBOL(ipmi_create_user);

int ipmi_get_smi_info(int if_num, struct ipmi_smi_info *data)
{
	int           rv = 0;
	ipmi_smi_t    intf;
	const struct ipmi_smi_handlers *handlers;

	mutex_lock(&ipmi_interfaces_mutex);
	list_for_each_entry_rcu(intf, &ipmi_interfaces, link) {
		if (intf->intf_num == if_num)
			goto found;
	}
	/* Not found, return an error */
	rv = -EINVAL;
	mutex_unlock(&ipmi_interfaces_mutex);
	return rv;

found:
	handlers = intf->handlers;
	rv = -ENOSYS;
	if (handlers->get_smi_info)
		rv = handlers->get_smi_info(intf->send_info, data);
	mutex_unlock(&ipmi_interfaces_mutex);

	return rv;
}
EXPORT_SYMBOL(ipmi_get_smi_info);

static void free_user(struct kref *ref)
{
	ipmi_user_t user = container_of(ref, struct ipmi_user, refcount);
	kfree(user);
}

int ipmi_destroy_user(ipmi_user_t user)
{
	ipmi_smi_t       intf = user->intf;
	int              i;
	unsigned long    flags;
	struct cmd_rcvr  *rcvr;
	struct cmd_rcvr  *rcvrs = NULL;

	user->valid = false;

	if (user->handler->ipmi_watchdog_pretimeout)
		atomic_dec(&intf->event_waiters);

	if (user->gets_events)
		atomic_dec(&intf->event_waiters);

	/* Remove the user from the interface's sequence table. */
	spin_lock_irqsave(&intf->seq_lock, flags);
	list_del_rcu(&user->link);

	for (i = 0; i < IPMI_IPMB_NUM_SEQ; i++) {
		if (intf->seq_table[i].inuse
		    && (intf->seq_table[i].recv_msg->user == user)) {
			intf->seq_table[i].inuse = 0;
			ipmi_free_recv_msg(intf->seq_table[i].recv_msg);
		}
	}
	spin_unlock_irqrestore(&intf->seq_lock, flags);

	/*
	 * Remove the user from the command receiver's table.  First
	 * we build a list of everything (not using the standard link,
	 * since other things may be using it till we do
	 * synchronize_rcu()) then free everything in that list.
	 */
	mutex_lock(&intf->cmd_rcvrs_mutex);
	list_for_each_entry_rcu(rcvr, &intf->cmd_rcvrs, link) {
		if (rcvr->user == user) {
			list_del_rcu(&rcvr->link);
			rcvr->next = rcvrs;
			rcvrs = rcvr;
		}
	}
	mutex_unlock(&intf->cmd_rcvrs_mutex);
	synchronize_rcu();
	while (rcvrs) {
		rcvr = rcvrs;
		rcvrs = rcvr->next;
		kfree(rcvr);
	}

	mutex_lock(&ipmi_interfaces_mutex);
	if (intf->handlers) {
		module_put(intf->handlers->owner);
		if (intf->handlers->dec_usecount)
			intf->handlers->dec_usecount(intf->send_info);
	}
	mutex_unlock(&ipmi_interfaces_mutex);

	kref_put(&intf->refcount, intf_free);

	kref_put(&user->refcount, free_user);

	return 0;
}
EXPORT_SYMBOL(ipmi_destroy_user);

void ipmi_get_version(ipmi_user_t   user,
		      unsigned char *major,
		      unsigned char *minor)
{
	*major = user->intf->ipmi_version_major;
	*minor = user->intf->ipmi_version_minor;
}
EXPORT_SYMBOL(ipmi_get_version);

int ipmi_set_my_address(ipmi_user_t   user,
			unsigned int  channel,
			unsigned char address)
{
	if (channel >= IPMI_MAX_CHANNELS)
		return -EINVAL;
	user->intf->channels[channel].address = address;
	return 0;
}
EXPORT_SYMBOL(ipmi_set_my_address);

int ipmi_get_my_address(ipmi_user_t   user,
			unsigned int  channel,
			unsigned char *address)
{
	if (channel >= IPMI_MAX_CHANNELS)
		return -EINVAL;
	*address = user->intf->channels[channel].address;
	return 0;
}
EXPORT_SYMBOL(ipmi_get_my_address);

int ipmi_set_my_LUN(ipmi_user_t   user,
		    unsigned int  channel,
		    unsigned char LUN)
{
	if (channel >= IPMI_MAX_CHANNELS)
		return -EINVAL;
	user->intf->channels[channel].lun = LUN & 0x3;
	return 0;
}
EXPORT_SYMBOL(ipmi_set_my_LUN);

int ipmi_get_my_LUN(ipmi_user_t   user,
		    unsigned int  channel,
		    unsigned char *address)
{
	if (channel >= IPMI_MAX_CHANNELS)
		return -EINVAL;
	*address = user->intf->channels[channel].lun;
	return 0;
}
EXPORT_SYMBOL(ipmi_get_my_LUN);

int ipmi_get_maintenance_mode(ipmi_user_t user)
{
	int           mode;
	unsigned long flags;

	spin_lock_irqsave(&user->intf->maintenance_mode_lock, flags);
	mode = user->intf->maintenance_mode;
	spin_unlock_irqrestore(&user->intf->maintenance_mode_lock, flags);

	return mode;
}
EXPORT_SYMBOL(ipmi_get_maintenance_mode);

static void maintenance_mode_update(ipmi_smi_t intf)
{
	if (intf->handlers->set_maintenance_mode)
		intf->handlers->set_maintenance_mode(
			intf->send_info, intf->maintenance_mode_enable);
}

int ipmi_set_maintenance_mode(ipmi_user_t user, int mode)
{
	int           rv = 0;
	unsigned long flags;
	ipmi_smi_t    intf = user->intf;

	spin_lock_irqsave(&intf->maintenance_mode_lock, flags);
	if (intf->maintenance_mode != mode) {
		switch (mode) {
		case IPMI_MAINTENANCE_MODE_AUTO:
			intf->maintenance_mode_enable
				= (intf->auto_maintenance_timeout > 0);
			break;

		case IPMI_MAINTENANCE_MODE_OFF:
			intf->maintenance_mode_enable = false;
			break;

		case IPMI_MAINTENANCE_MODE_ON:
			intf->maintenance_mode_enable = true;
			break;

		default:
			rv = -EINVAL;
			goto out_unlock;
		}
		intf->maintenance_mode = mode;

		maintenance_mode_update(intf);
	}
 out_unlock:
	spin_unlock_irqrestore(&intf->maintenance_mode_lock, flags);

	return rv;
}
EXPORT_SYMBOL(ipmi_set_maintenance_mode);

int ipmi_set_gets_events(ipmi_user_t user, bool val)
{
	unsigned long        flags;
	ipmi_smi_t           intf = user->intf;
	struct ipmi_recv_msg *msg, *msg2;
	struct list_head     msgs;

	INIT_LIST_HEAD(&msgs);

	spin_lock_irqsave(&intf->events_lock, flags);
	if (user->gets_events == val)
		goto out;

	user->gets_events = val;

	if (val) {
		if (atomic_inc_return(&intf->event_waiters) == 1)
			need_waiter(intf);
	} else {
		atomic_dec(&intf->event_waiters);
	}

	if (intf->delivering_events)
		/*
		 * Another thread is delivering events for this, so
		 * let it handle any new events.
		 */
		goto out;

	/* Deliver any queued events. */
	while (user->gets_events && !list_empty(&intf->waiting_events)) {
		list_for_each_entry_safe(msg, msg2, &intf->waiting_events, link)
			list_move_tail(&msg->link, &msgs);
		intf->waiting_events_count = 0;
		if (intf->event_msg_printed) {
			printk(KERN_WARNING PFX "Event queue no longer"
			       " full\n");
			intf->event_msg_printed = 0;
		}

		intf->delivering_events = 1;
		spin_unlock_irqrestore(&intf->events_lock, flags);

		list_for_each_entry_safe(msg, msg2, &msgs, link) {
			msg->user = user;
			kref_get(&user->refcount);
			deliver_response(msg);
		}

		spin_lock_irqsave(&intf->events_lock, flags);
		intf->delivering_events = 0;
	}

 out:
	spin_unlock_irqrestore(&intf->events_lock, flags);

	return 0;
}
EXPORT_SYMBOL(ipmi_set_gets_events);

static struct cmd_rcvr *find_cmd_rcvr(ipmi_smi_t    intf,
				      unsigned char netfn,
				      unsigned char cmd,
				      unsigned char chan)
{
	struct cmd_rcvr *rcvr;

	list_for_each_entry_rcu(rcvr, &intf->cmd_rcvrs, link) {
		if ((rcvr->netfn == netfn) && (rcvr->cmd == cmd)
					&& (rcvr->chans & (1 << chan)))
			return rcvr;
	}
	return NULL;
}

static int is_cmd_rcvr_exclusive(ipmi_smi_t    intf,
				 unsigned char netfn,
				 unsigned char cmd,
				 unsigned int  chans)
{
	struct cmd_rcvr *rcvr;

	list_for_each_entry_rcu(rcvr, &intf->cmd_rcvrs, link) {
		if ((rcvr->netfn == netfn) && (rcvr->cmd == cmd)
					&& (rcvr->chans & chans))
			return 0;
	}
	return 1;
}

int ipmi_register_for_cmd(ipmi_user_t   user,
			  unsigned char netfn,
			  unsigned char cmd,
			  unsigned int  chans)
{
	ipmi_smi_t      intf = user->intf;
	struct cmd_rcvr *rcvr;
	int             rv = 0;


	rcvr = kmalloc(sizeof(*rcvr), GFP_KERNEL);
	if (!rcvr)
		return -ENOMEM;
	rcvr->cmd = cmd;
	rcvr->netfn = netfn;
	rcvr->chans = chans;
	rcvr->user = user;

	mutex_lock(&intf->cmd_rcvrs_mutex);
	/* Make sure the command/netfn is not already registered. */
	if (!is_cmd_rcvr_exclusive(intf, netfn, cmd, chans)) {
		rv = -EBUSY;
		goto out_unlock;
	}

	if (atomic_inc_return(&intf->event_waiters) == 1)
		need_waiter(intf);

	list_add_rcu(&rcvr->link, &intf->cmd_rcvrs);

 out_unlock:
	mutex_unlock(&intf->cmd_rcvrs_mutex);
	if (rv)
		kfree(rcvr);

	return rv;
}
EXPORT_SYMBOL(ipmi_register_for_cmd);

int ipmi_unregister_for_cmd(ipmi_user_t   user,
			    unsigned char netfn,
			    unsigned char cmd,
			    unsigned int  chans)
{
	ipmi_smi_t      intf = user->intf;
	struct cmd_rcvr *rcvr;
	struct cmd_rcvr *rcvrs = NULL;
	int i, rv = -ENOENT;

	mutex_lock(&intf->cmd_rcvrs_mutex);
	for (i = 0; i < IPMI_NUM_CHANNELS; i++) {
		if (((1 << i) & chans) == 0)
			continue;
		rcvr = find_cmd_rcvr(intf, netfn, cmd, i);
		if (rcvr == NULL)
			continue;
		if (rcvr->user == user) {
			rv = 0;
			rcvr->chans &= ~chans;
			if (rcvr->chans == 0) {
				list_del_rcu(&rcvr->link);
				rcvr->next = rcvrs;
				rcvrs = rcvr;
			}
		}
	}
	mutex_unlock(&intf->cmd_rcvrs_mutex);
	synchronize_rcu();
	while (rcvrs) {
		atomic_dec(&intf->event_waiters);
		rcvr = rcvrs;
		rcvrs = rcvr->next;
		kfree(rcvr);
	}
	return rv;
}
EXPORT_SYMBOL(ipmi_unregister_for_cmd);

static unsigned char
ipmb_checksum(unsigned char *data, int size)
{
	unsigned char csum = 0;

	for (; size > 0; size--, data++)
		csum += *data;

	return -csum;
}

static inline void format_ipmb_msg(struct ipmi_smi_msg   *smi_msg,
				   struct kernel_ipmi_msg *msg,
				   struct ipmi_ipmb_addr *ipmb_addr,
				   long                  msgid,
				   unsigned char         ipmb_seq,
				   int                   broadcast,
				   unsigned char         source_address,
				   unsigned char         source_lun)
{
	int i = broadcast;

	/* Format the IPMB header data. */
	smi_msg->data[0] = (IPMI_NETFN_APP_REQUEST << 2);
	smi_msg->data[1] = IPMI_SEND_MSG_CMD;
	smi_msg->data[2] = ipmb_addr->channel;
	if (broadcast)
		smi_msg->data[3] = 0;
	smi_msg->data[i+3] = ipmb_addr->slave_addr;
	smi_msg->data[i+4] = (msg->netfn << 2) | (ipmb_addr->lun & 0x3);
	smi_msg->data[i+5] = ipmb_checksum(&(smi_msg->data[i+3]), 2);
	smi_msg->data[i+6] = source_address;
	smi_msg->data[i+7] = (ipmb_seq << 2) | source_lun;
	smi_msg->data[i+8] = msg->cmd;

	/* Now tack on the data to the message. */
	if (msg->data_len > 0)
		memcpy(&(smi_msg->data[i+9]), msg->data,
		       msg->data_len);
	smi_msg->data_size = msg->data_len + 9;

	/* Now calculate the checksum and tack it on. */
	smi_msg->data[i+smi_msg->data_size]
		= ipmb_checksum(&(smi_msg->data[i+6]),
				smi_msg->data_size-6);

	/*
	 * Add on the checksum size and the offset from the
	 * broadcast.
	 */
	smi_msg->data_size += 1 + i;

	smi_msg->msgid = msgid;
}

static inline void format_lan_msg(struct ipmi_smi_msg   *smi_msg,
				  struct kernel_ipmi_msg *msg,
				  struct ipmi_lan_addr  *lan_addr,
				  long                  msgid,
				  unsigned char         ipmb_seq,
				  unsigned char         source_lun)
{
	/* Format the IPMB header data. */
	smi_msg->data[0] = (IPMI_NETFN_APP_REQUEST << 2);
	smi_msg->data[1] = IPMI_SEND_MSG_CMD;
	smi_msg->data[2] = lan_addr->channel;
	smi_msg->data[3] = lan_addr->session_handle;
	smi_msg->data[4] = lan_addr->remote_SWID;
	smi_msg->data[5] = (msg->netfn << 2) | (lan_addr->lun & 0x3);
	smi_msg->data[6] = ipmb_checksum(&(smi_msg->data[4]), 2);
	smi_msg->data[7] = lan_addr->local_SWID;
	smi_msg->data[8] = (ipmb_seq << 2) | source_lun;
	smi_msg->data[9] = msg->cmd;

	/* Now tack on the data to the message. */
	if (msg->data_len > 0)
		memcpy(&(smi_msg->data[10]), msg->data,
		       msg->data_len);
	smi_msg->data_size = msg->data_len + 10;

	/* Now calculate the checksum and tack it on. */
	smi_msg->data[smi_msg->data_size]
		= ipmb_checksum(&(smi_msg->data[7]),
				smi_msg->data_size-7);

	/*
	 * Add on the checksum size and the offset from the
	 * broadcast.
	 */
	smi_msg->data_size += 1;

	smi_msg->msgid = msgid;
}

static struct ipmi_smi_msg *smi_add_send_msg(ipmi_smi_t intf,
					     struct ipmi_smi_msg *smi_msg,
					     int priority)
{
	if (intf->curr_msg) {
		if (priority > 0)
			list_add_tail(&smi_msg->link, &intf->hp_xmit_msgs);
		else
			list_add_tail(&smi_msg->link, &intf->xmit_msgs);
		smi_msg = NULL;
	} else {
		intf->curr_msg = smi_msg;
	}

	return smi_msg;
}


<<<<<<< HEAD
static void smi_send(ipmi_smi_t intf, struct ipmi_smi_handlers *handlers,
=======
static void smi_send(ipmi_smi_t intf, const struct ipmi_smi_handlers *handlers,
>>>>>>> afd2ff9b
		     struct ipmi_smi_msg *smi_msg, int priority)
{
	int run_to_completion = intf->run_to_completion;

	if (run_to_completion) {
		smi_msg = smi_add_send_msg(intf, smi_msg, priority);
	} else {
		unsigned long flags;

		spin_lock_irqsave(&intf->xmit_msgs_lock, flags);
		smi_msg = smi_add_send_msg(intf, smi_msg, priority);
		spin_unlock_irqrestore(&intf->xmit_msgs_lock, flags);
	}

	if (smi_msg)
		handlers->sender(intf->send_info, smi_msg);
}

/*
 * Separate from ipmi_request so that the user does not have to be
 * supplied in certain circumstances (mainly at panic time).  If
 * messages are supplied, they will be freed, even if an error
 * occurs.
 */
static int i_ipmi_request(ipmi_user_t          user,
			  ipmi_smi_t           intf,
			  struct ipmi_addr     *addr,
			  long                 msgid,
			  struct kernel_ipmi_msg *msg,
			  void                 *user_msg_data,
			  void                 *supplied_smi,
			  struct ipmi_recv_msg *supplied_recv,
			  int                  priority,
			  unsigned char        source_address,
			  unsigned char        source_lun,
			  int                  retries,
			  unsigned int         retry_time_ms)
{
	int                      rv = 0;
	struct ipmi_smi_msg      *smi_msg;
	struct ipmi_recv_msg     *recv_msg;
	unsigned long            flags;


	if (supplied_recv)
		recv_msg = supplied_recv;
	else {
		recv_msg = ipmi_alloc_recv_msg();
		if (recv_msg == NULL)
			return -ENOMEM;
	}
	recv_msg->user_msg_data = user_msg_data;

	if (supplied_smi)
		smi_msg = (struct ipmi_smi_msg *) supplied_smi;
	else {
		smi_msg = ipmi_alloc_smi_msg();
		if (smi_msg == NULL) {
			ipmi_free_recv_msg(recv_msg);
			return -ENOMEM;
		}
	}

	rcu_read_lock();
	if (intf->in_shutdown) {
		rv = -ENODEV;
		goto out_err;
	}

	recv_msg->user = user;
	if (user)
		kref_get(&user->refcount);
	recv_msg->msgid = msgid;
	/*
	 * Store the message to send in the receive message so timeout
	 * responses can get the proper response data.
	 */
	recv_msg->msg = *msg;

	if (addr->addr_type == IPMI_SYSTEM_INTERFACE_ADDR_TYPE) {
		struct ipmi_system_interface_addr *smi_addr;

		if (msg->netfn & 1) {
			/* Responses are not allowed to the SMI. */
			rv = -EINVAL;
			goto out_err;
		}

		smi_addr = (struct ipmi_system_interface_addr *) addr;
		if (smi_addr->lun > 3) {
			ipmi_inc_stat(intf, sent_invalid_commands);
			rv = -EINVAL;
			goto out_err;
		}

		memcpy(&recv_msg->addr, smi_addr, sizeof(*smi_addr));

		if ((msg->netfn == IPMI_NETFN_APP_REQUEST)
		    && ((msg->cmd == IPMI_SEND_MSG_CMD)
			|| (msg->cmd == IPMI_GET_MSG_CMD)
			|| (msg->cmd == IPMI_READ_EVENT_MSG_BUFFER_CMD))) {
			/*
			 * We don't let the user do these, since we manage
			 * the sequence numbers.
			 */
			ipmi_inc_stat(intf, sent_invalid_commands);
			rv = -EINVAL;
			goto out_err;
		}

		if (((msg->netfn == IPMI_NETFN_APP_REQUEST)
		      && ((msg->cmd == IPMI_COLD_RESET_CMD)
			  || (msg->cmd == IPMI_WARM_RESET_CMD)))
		     || (msg->netfn == IPMI_NETFN_FIRMWARE_REQUEST)) {
			spin_lock_irqsave(&intf->maintenance_mode_lock, flags);
			intf->auto_maintenance_timeout
				= IPMI_MAINTENANCE_MODE_TIMEOUT;
			if (!intf->maintenance_mode
			    && !intf->maintenance_mode_enable) {
				intf->maintenance_mode_enable = true;
				maintenance_mode_update(intf);
			}
			spin_unlock_irqrestore(&intf->maintenance_mode_lock,
					       flags);
		}

		if ((msg->data_len + 2) > IPMI_MAX_MSG_LENGTH) {
			ipmi_inc_stat(intf, sent_invalid_commands);
			rv = -EMSGSIZE;
			goto out_err;
		}

		smi_msg->data[0] = (msg->netfn << 2) | (smi_addr->lun & 0x3);
		smi_msg->data[1] = msg->cmd;
		smi_msg->msgid = msgid;
		smi_msg->user_data = recv_msg;
		if (msg->data_len > 0)
			memcpy(&(smi_msg->data[2]), msg->data, msg->data_len);
		smi_msg->data_size = msg->data_len + 2;
		ipmi_inc_stat(intf, sent_local_commands);
	} else if (is_ipmb_addr(addr) || is_ipmb_bcast_addr(addr)) {
		struct ipmi_ipmb_addr *ipmb_addr;
		unsigned char         ipmb_seq;
		long                  seqid;
		int                   broadcast = 0;

		if (addr->channel >= IPMI_MAX_CHANNELS) {
			ipmi_inc_stat(intf, sent_invalid_commands);
			rv = -EINVAL;
			goto out_err;
		}

		if (intf->channels[addr->channel].medium
					!= IPMI_CHANNEL_MEDIUM_IPMB) {
			ipmi_inc_stat(intf, sent_invalid_commands);
			rv = -EINVAL;
			goto out_err;
		}

		if (retries < 0) {
		    if (addr->addr_type == IPMI_IPMB_BROADCAST_ADDR_TYPE)
			retries = 0; /* Don't retry broadcasts. */
		    else
			retries = 4;
		}
		if (addr->addr_type == IPMI_IPMB_BROADCAST_ADDR_TYPE) {
		    /*
		     * Broadcasts add a zero at the beginning of the
		     * message, but otherwise is the same as an IPMB
		     * address.
		     */
		    addr->addr_type = IPMI_IPMB_ADDR_TYPE;
		    broadcast = 1;
		}


		/* Default to 1 second retries. */
		if (retry_time_ms == 0)
		    retry_time_ms = 1000;

		/*
		 * 9 for the header and 1 for the checksum, plus
		 * possibly one for the broadcast.
		 */
		if ((msg->data_len + 10 + broadcast) > IPMI_MAX_MSG_LENGTH) {
			ipmi_inc_stat(intf, sent_invalid_commands);
			rv = -EMSGSIZE;
			goto out_err;
		}

		ipmb_addr = (struct ipmi_ipmb_addr *) addr;
		if (ipmb_addr->lun > 3) {
			ipmi_inc_stat(intf, sent_invalid_commands);
			rv = -EINVAL;
			goto out_err;
		}

		memcpy(&recv_msg->addr, ipmb_addr, sizeof(*ipmb_addr));

		if (recv_msg->msg.netfn & 0x1) {
			/*
			 * It's a response, so use the user's sequence
			 * from msgid.
			 */
			ipmi_inc_stat(intf, sent_ipmb_responses);
			format_ipmb_msg(smi_msg, msg, ipmb_addr, msgid,
					msgid, broadcast,
					source_address, source_lun);

			/*
			 * Save the receive message so we can use it
			 * to deliver the response.
			 */
			smi_msg->user_data = recv_msg;
		} else {
			/* It's a command, so get a sequence for it. */

			spin_lock_irqsave(&(intf->seq_lock), flags);

			/*
			 * Create a sequence number with a 1 second
			 * timeout and 4 retries.
			 */
			rv = intf_next_seq(intf,
					   recv_msg,
					   retry_time_ms,
					   retries,
					   broadcast,
					   &ipmb_seq,
					   &seqid);
			if (rv) {
				/*
				 * We have used up all the sequence numbers,
				 * probably, so abort.
				 */
				spin_unlock_irqrestore(&(intf->seq_lock),
						       flags);
				goto out_err;
			}

			ipmi_inc_stat(intf, sent_ipmb_commands);

			/*
			 * Store the sequence number in the message,
			 * so that when the send message response
			 * comes back we can start the timer.
			 */
			format_ipmb_msg(smi_msg, msg, ipmb_addr,
					STORE_SEQ_IN_MSGID(ipmb_seq, seqid),
					ipmb_seq, broadcast,
					source_address, source_lun);

			/*
			 * Copy the message into the recv message data, so we
			 * can retransmit it later if necessary.
			 */
			memcpy(recv_msg->msg_data, smi_msg->data,
			       smi_msg->data_size);
			recv_msg->msg.data = recv_msg->msg_data;
			recv_msg->msg.data_len = smi_msg->data_size;

			/*
			 * We don't unlock until here, because we need
			 * to copy the completed message into the
			 * recv_msg before we release the lock.
			 * Otherwise, race conditions may bite us.  I
			 * know that's pretty paranoid, but I prefer
			 * to be correct.
			 */
			spin_unlock_irqrestore(&(intf->seq_lock), flags);
		}
	} else if (is_lan_addr(addr)) {
		struct ipmi_lan_addr  *lan_addr;
		unsigned char         ipmb_seq;
		long                  seqid;

		if (addr->channel >= IPMI_MAX_CHANNELS) {
			ipmi_inc_stat(intf, sent_invalid_commands);
			rv = -EINVAL;
			goto out_err;
		}

		if ((intf->channels[addr->channel].medium
				!= IPMI_CHANNEL_MEDIUM_8023LAN)
		    && (intf->channels[addr->channel].medium
				!= IPMI_CHANNEL_MEDIUM_ASYNC)) {
			ipmi_inc_stat(intf, sent_invalid_commands);
			rv = -EINVAL;
			goto out_err;
		}

		retries = 4;

		/* Default to 1 second retries. */
		if (retry_time_ms == 0)
		    retry_time_ms = 1000;

		/* 11 for the header and 1 for the checksum. */
		if ((msg->data_len + 12) > IPMI_MAX_MSG_LENGTH) {
			ipmi_inc_stat(intf, sent_invalid_commands);
			rv = -EMSGSIZE;
			goto out_err;
		}

		lan_addr = (struct ipmi_lan_addr *) addr;
		if (lan_addr->lun > 3) {
			ipmi_inc_stat(intf, sent_invalid_commands);
			rv = -EINVAL;
			goto out_err;
		}

		memcpy(&recv_msg->addr, lan_addr, sizeof(*lan_addr));

		if (recv_msg->msg.netfn & 0x1) {
			/*
			 * It's a response, so use the user's sequence
			 * from msgid.
			 */
			ipmi_inc_stat(intf, sent_lan_responses);
			format_lan_msg(smi_msg, msg, lan_addr, msgid,
				       msgid, source_lun);

			/*
			 * Save the receive message so we can use it
			 * to deliver the response.
			 */
			smi_msg->user_data = recv_msg;
		} else {
			/* It's a command, so get a sequence for it. */

			spin_lock_irqsave(&(intf->seq_lock), flags);

			/*
			 * Create a sequence number with a 1 second
			 * timeout and 4 retries.
			 */
			rv = intf_next_seq(intf,
					   recv_msg,
					   retry_time_ms,
					   retries,
					   0,
					   &ipmb_seq,
					   &seqid);
			if (rv) {
				/*
				 * We have used up all the sequence numbers,
				 * probably, so abort.
				 */
				spin_unlock_irqrestore(&(intf->seq_lock),
						       flags);
				goto out_err;
			}

			ipmi_inc_stat(intf, sent_lan_commands);

			/*
			 * Store the sequence number in the message,
			 * so that when the send message response
			 * comes back we can start the timer.
			 */
			format_lan_msg(smi_msg, msg, lan_addr,
				       STORE_SEQ_IN_MSGID(ipmb_seq, seqid),
				       ipmb_seq, source_lun);

			/*
			 * Copy the message into the recv message data, so we
			 * can retransmit it later if necessary.
			 */
			memcpy(recv_msg->msg_data, smi_msg->data,
			       smi_msg->data_size);
			recv_msg->msg.data = recv_msg->msg_data;
			recv_msg->msg.data_len = smi_msg->data_size;

			/*
			 * We don't unlock until here, because we need
			 * to copy the completed message into the
			 * recv_msg before we release the lock.
			 * Otherwise, race conditions may bite us.  I
			 * know that's pretty paranoid, but I prefer
			 * to be correct.
			 */
			spin_unlock_irqrestore(&(intf->seq_lock), flags);
		}
	} else {
	    /* Unknown address type. */
		ipmi_inc_stat(intf, sent_invalid_commands);
		rv = -EINVAL;
		goto out_err;
	}

#ifdef DEBUG_MSGING
	{
		int m;
		for (m = 0; m < smi_msg->data_size; m++)
			printk(" %2.2x", smi_msg->data[m]);
		printk("\n");
	}
#endif

	smi_send(intf, intf->handlers, smi_msg, priority);
	rcu_read_unlock();

	return 0;

 out_err:
	rcu_read_unlock();
	ipmi_free_smi_msg(smi_msg);
	ipmi_free_recv_msg(recv_msg);
	return rv;
}

static int check_addr(ipmi_smi_t       intf,
		      struct ipmi_addr *addr,
		      unsigned char    *saddr,
		      unsigned char    *lun)
{
	if (addr->channel >= IPMI_MAX_CHANNELS)
		return -EINVAL;
	*lun = intf->channels[addr->channel].lun;
	*saddr = intf->channels[addr->channel].address;
	return 0;
}

int ipmi_request_settime(ipmi_user_t      user,
			 struct ipmi_addr *addr,
			 long             msgid,
			 struct kernel_ipmi_msg  *msg,
			 void             *user_msg_data,
			 int              priority,
			 int              retries,
			 unsigned int     retry_time_ms)
{
	unsigned char saddr = 0, lun = 0;
	int           rv;

	if (!user)
		return -EINVAL;
	rv = check_addr(user->intf, addr, &saddr, &lun);
	if (rv)
		return rv;
	return i_ipmi_request(user,
			      user->intf,
			      addr,
			      msgid,
			      msg,
			      user_msg_data,
			      NULL, NULL,
			      priority,
			      saddr,
			      lun,
			      retries,
			      retry_time_ms);
}
EXPORT_SYMBOL(ipmi_request_settime);

int ipmi_request_supply_msgs(ipmi_user_t          user,
			     struct ipmi_addr     *addr,
			     long                 msgid,
			     struct kernel_ipmi_msg *msg,
			     void                 *user_msg_data,
			     void                 *supplied_smi,
			     struct ipmi_recv_msg *supplied_recv,
			     int                  priority)
{
	unsigned char saddr = 0, lun = 0;
	int           rv;

	if (!user)
		return -EINVAL;
	rv = check_addr(user->intf, addr, &saddr, &lun);
	if (rv)
		return rv;
	return i_ipmi_request(user,
			      user->intf,
			      addr,
			      msgid,
			      msg,
			      user_msg_data,
			      supplied_smi,
			      supplied_recv,
			      priority,
			      saddr,
			      lun,
			      -1, 0);
}
EXPORT_SYMBOL(ipmi_request_supply_msgs);

#ifdef CONFIG_PROC_FS
static int smi_ipmb_proc_show(struct seq_file *m, void *v)
{
	ipmi_smi_t intf = m->private;
	int        i;

	seq_printf(m, "%x", intf->channels[0].address);
	for (i = 1; i < IPMI_MAX_CHANNELS; i++)
		seq_printf(m, " %x", intf->channels[i].address);
	seq_putc(m, '\n');

	return 0;
}

static int smi_ipmb_proc_open(struct inode *inode, struct file *file)
{
	return single_open(file, smi_ipmb_proc_show, PDE_DATA(inode));
}

static const struct file_operations smi_ipmb_proc_ops = {
	.open		= smi_ipmb_proc_open,
	.read		= seq_read,
	.llseek		= seq_lseek,
	.release	= single_release,
};

static int smi_version_proc_show(struct seq_file *m, void *v)
{
	ipmi_smi_t intf = m->private;

	seq_printf(m, "%u.%u\n",
		   ipmi_version_major(&intf->bmc->id),
		   ipmi_version_minor(&intf->bmc->id));

	return 0;
}

static int smi_version_proc_open(struct inode *inode, struct file *file)
{
	return single_open(file, smi_version_proc_show, PDE_DATA(inode));
}

static const struct file_operations smi_version_proc_ops = {
	.open		= smi_version_proc_open,
	.read		= seq_read,
	.llseek		= seq_lseek,
	.release	= single_release,
};

static int smi_stats_proc_show(struct seq_file *m, void *v)
{
	ipmi_smi_t intf = m->private;

	seq_printf(m, "sent_invalid_commands:       %u\n",
		       ipmi_get_stat(intf, sent_invalid_commands));
	seq_printf(m, "sent_local_commands:         %u\n",
		       ipmi_get_stat(intf, sent_local_commands));
	seq_printf(m, "handled_local_responses:     %u\n",
		       ipmi_get_stat(intf, handled_local_responses));
	seq_printf(m, "unhandled_local_responses:   %u\n",
		       ipmi_get_stat(intf, unhandled_local_responses));
	seq_printf(m, "sent_ipmb_commands:          %u\n",
		       ipmi_get_stat(intf, sent_ipmb_commands));
	seq_printf(m, "sent_ipmb_command_errs:      %u\n",
		       ipmi_get_stat(intf, sent_ipmb_command_errs));
	seq_printf(m, "retransmitted_ipmb_commands: %u\n",
		       ipmi_get_stat(intf, retransmitted_ipmb_commands));
	seq_printf(m, "timed_out_ipmb_commands:     %u\n",
		       ipmi_get_stat(intf, timed_out_ipmb_commands));
	seq_printf(m, "timed_out_ipmb_broadcasts:   %u\n",
		       ipmi_get_stat(intf, timed_out_ipmb_broadcasts));
	seq_printf(m, "sent_ipmb_responses:         %u\n",
		       ipmi_get_stat(intf, sent_ipmb_responses));
	seq_printf(m, "handled_ipmb_responses:      %u\n",
		       ipmi_get_stat(intf, handled_ipmb_responses));
	seq_printf(m, "invalid_ipmb_responses:      %u\n",
		       ipmi_get_stat(intf, invalid_ipmb_responses));
	seq_printf(m, "unhandled_ipmb_responses:    %u\n",
		       ipmi_get_stat(intf, unhandled_ipmb_responses));
	seq_printf(m, "sent_lan_commands:           %u\n",
		       ipmi_get_stat(intf, sent_lan_commands));
	seq_printf(m, "sent_lan_command_errs:       %u\n",
		       ipmi_get_stat(intf, sent_lan_command_errs));
	seq_printf(m, "retransmitted_lan_commands:  %u\n",
		       ipmi_get_stat(intf, retransmitted_lan_commands));
	seq_printf(m, "timed_out_lan_commands:      %u\n",
		       ipmi_get_stat(intf, timed_out_lan_commands));
	seq_printf(m, "sent_lan_responses:          %u\n",
		       ipmi_get_stat(intf, sent_lan_responses));
	seq_printf(m, "handled_lan_responses:       %u\n",
		       ipmi_get_stat(intf, handled_lan_responses));
	seq_printf(m, "invalid_lan_responses:       %u\n",
		       ipmi_get_stat(intf, invalid_lan_responses));
	seq_printf(m, "unhandled_lan_responses:     %u\n",
		       ipmi_get_stat(intf, unhandled_lan_responses));
	seq_printf(m, "handled_commands:            %u\n",
		       ipmi_get_stat(intf, handled_commands));
	seq_printf(m, "invalid_commands:            %u\n",
		       ipmi_get_stat(intf, invalid_commands));
	seq_printf(m, "unhandled_commands:          %u\n",
		       ipmi_get_stat(intf, unhandled_commands));
	seq_printf(m, "invalid_events:              %u\n",
		       ipmi_get_stat(intf, invalid_events));
	seq_printf(m, "events:                      %u\n",
		       ipmi_get_stat(intf, events));
	seq_printf(m, "failed rexmit LAN msgs:      %u\n",
		       ipmi_get_stat(intf, dropped_rexmit_lan_commands));
	seq_printf(m, "failed rexmit IPMB msgs:     %u\n",
		       ipmi_get_stat(intf, dropped_rexmit_ipmb_commands));
	return 0;
}

static int smi_stats_proc_open(struct inode *inode, struct file *file)
{
	return single_open(file, smi_stats_proc_show, PDE_DATA(inode));
}

static const struct file_operations smi_stats_proc_ops = {
	.open		= smi_stats_proc_open,
	.read		= seq_read,
	.llseek		= seq_lseek,
	.release	= single_release,
};
#endif /* CONFIG_PROC_FS */

int ipmi_smi_add_proc_entry(ipmi_smi_t smi, char *name,
			    const struct file_operations *proc_ops,
			    void *data)
{
	int                    rv = 0;
#ifdef CONFIG_PROC_FS
	struct proc_dir_entry  *file;
	struct ipmi_proc_entry *entry;

	/* Create a list element. */
	entry = kmalloc(sizeof(*entry), GFP_KERNEL);
	if (!entry)
		return -ENOMEM;
	entry->name = kstrdup(name, GFP_KERNEL);
	if (!entry->name) {
		kfree(entry);
		return -ENOMEM;
	}

	file = proc_create_data(name, 0, smi->proc_dir, proc_ops, data);
	if (!file) {
		kfree(entry->name);
		kfree(entry);
		rv = -ENOMEM;
	} else {
		mutex_lock(&smi->proc_entry_lock);
		/* Stick it on the list. */
		entry->next = smi->proc_entries;
		smi->proc_entries = entry;
		mutex_unlock(&smi->proc_entry_lock);
	}
#endif /* CONFIG_PROC_FS */

	return rv;
}
EXPORT_SYMBOL(ipmi_smi_add_proc_entry);

static int add_proc_entries(ipmi_smi_t smi, int num)
{
	int rv = 0;

#ifdef CONFIG_PROC_FS
	sprintf(smi->proc_dir_name, "%d", num);
	smi->proc_dir = proc_mkdir(smi->proc_dir_name, proc_ipmi_root);
	if (!smi->proc_dir)
		rv = -ENOMEM;

	if (rv == 0)
		rv = ipmi_smi_add_proc_entry(smi, "stats",
					     &smi_stats_proc_ops,
					     smi);

	if (rv == 0)
		rv = ipmi_smi_add_proc_entry(smi, "ipmb",
					     &smi_ipmb_proc_ops,
					     smi);

	if (rv == 0)
		rv = ipmi_smi_add_proc_entry(smi, "version",
					     &smi_version_proc_ops,
					     smi);
#endif /* CONFIG_PROC_FS */

	return rv;
}

static void remove_proc_entries(ipmi_smi_t smi)
{
#ifdef CONFIG_PROC_FS
	struct ipmi_proc_entry *entry;

	mutex_lock(&smi->proc_entry_lock);
	while (smi->proc_entries) {
		entry = smi->proc_entries;
		smi->proc_entries = entry->next;

		remove_proc_entry(entry->name, smi->proc_dir);
		kfree(entry->name);
		kfree(entry);
	}
	mutex_unlock(&smi->proc_entry_lock);
	remove_proc_entry(smi->proc_dir_name, proc_ipmi_root);
#endif /* CONFIG_PROC_FS */
}

static int __find_bmc_guid(struct device *dev, void *data)
{
	unsigned char *id = data;
	struct bmc_device *bmc = to_bmc_device(dev);
	return memcmp(bmc->guid, id, 16) == 0;
}

static struct bmc_device *ipmi_find_bmc_guid(struct device_driver *drv,
					     unsigned char *guid)
{
	struct device *dev;

	dev = driver_find_device(drv, NULL, guid, __find_bmc_guid);
	if (dev)
		return to_bmc_device(dev);
	else
		return NULL;
}

struct prod_dev_id {
	unsigned int  product_id;
	unsigned char device_id;
};

static int __find_bmc_prod_dev_id(struct device *dev, void *data)
{
	struct prod_dev_id *id = data;
	struct bmc_device *bmc = to_bmc_device(dev);

	return (bmc->id.product_id == id->product_id
		&& bmc->id.device_id == id->device_id);
}

static struct bmc_device *ipmi_find_bmc_prod_dev_id(
	struct device_driver *drv,
	unsigned int product_id, unsigned char device_id)
{
	struct prod_dev_id id = {
		.product_id = product_id,
		.device_id = device_id,
	};
	struct device *dev;

	dev = driver_find_device(drv, NULL, &id, __find_bmc_prod_dev_id);
	if (dev)
		return to_bmc_device(dev);
	else
		return NULL;
}

static ssize_t device_id_show(struct device *dev,
			      struct device_attribute *attr,
			      char *buf)
{
	struct bmc_device *bmc = to_bmc_device(dev);

	return snprintf(buf, 10, "%u\n", bmc->id.device_id);
}
<<<<<<< HEAD
DEVICE_ATTR(device_id, S_IRUGO, device_id_show, NULL);
=======
static DEVICE_ATTR(device_id, S_IRUGO, device_id_show, NULL);
>>>>>>> afd2ff9b

static ssize_t provides_device_sdrs_show(struct device *dev,
					 struct device_attribute *attr,
					 char *buf)
{
	struct bmc_device *bmc = to_bmc_device(dev);

	return snprintf(buf, 10, "%u\n",
			(bmc->id.device_revision & 0x80) >> 7);
}
<<<<<<< HEAD
DEVICE_ATTR(provides_device_sdrs, S_IRUGO, provides_device_sdrs_show, NULL);
=======
static DEVICE_ATTR(provides_device_sdrs, S_IRUGO, provides_device_sdrs_show,
		   NULL);
>>>>>>> afd2ff9b

static ssize_t revision_show(struct device *dev, struct device_attribute *attr,
			     char *buf)
{
	struct bmc_device *bmc = to_bmc_device(dev);

	return snprintf(buf, 20, "%u\n",
			bmc->id.device_revision & 0x0F);
}
<<<<<<< HEAD
DEVICE_ATTR(revision, S_IRUGO, revision_show, NULL);
=======
static DEVICE_ATTR(revision, S_IRUGO, revision_show, NULL);
>>>>>>> afd2ff9b

static ssize_t firmware_revision_show(struct device *dev,
				      struct device_attribute *attr,
				      char *buf)
{
	struct bmc_device *bmc = to_bmc_device(dev);

	return snprintf(buf, 20, "%u.%x\n", bmc->id.firmware_revision_1,
			bmc->id.firmware_revision_2);
}
<<<<<<< HEAD
DEVICE_ATTR(firmware_revision, S_IRUGO, firmware_revision_show, NULL);
=======
static DEVICE_ATTR(firmware_revision, S_IRUGO, firmware_revision_show, NULL);
>>>>>>> afd2ff9b

static ssize_t ipmi_version_show(struct device *dev,
				 struct device_attribute *attr,
				 char *buf)
{
	struct bmc_device *bmc = to_bmc_device(dev);

	return snprintf(buf, 20, "%u.%u\n",
			ipmi_version_major(&bmc->id),
			ipmi_version_minor(&bmc->id));
}
<<<<<<< HEAD
DEVICE_ATTR(ipmi_version, S_IRUGO, ipmi_version_show, NULL);
=======
static DEVICE_ATTR(ipmi_version, S_IRUGO, ipmi_version_show, NULL);
>>>>>>> afd2ff9b

static ssize_t add_dev_support_show(struct device *dev,
				    struct device_attribute *attr,
				    char *buf)
{
	struct bmc_device *bmc = to_bmc_device(dev);

	return snprintf(buf, 10, "0x%02x\n",
			bmc->id.additional_device_support);
}
<<<<<<< HEAD
DEVICE_ATTR(additional_device_support, S_IRUGO, add_dev_support_show, NULL);
=======
static DEVICE_ATTR(additional_device_support, S_IRUGO, add_dev_support_show,
		   NULL);
>>>>>>> afd2ff9b

static ssize_t manufacturer_id_show(struct device *dev,
				    struct device_attribute *attr,
				    char *buf)
{
	struct bmc_device *bmc = to_bmc_device(dev);

	return snprintf(buf, 20, "0x%6.6x\n", bmc->id.manufacturer_id);
}
<<<<<<< HEAD
DEVICE_ATTR(manufacturer_id, S_IRUGO, manufacturer_id_show, NULL);
=======
static DEVICE_ATTR(manufacturer_id, S_IRUGO, manufacturer_id_show, NULL);
>>>>>>> afd2ff9b

static ssize_t product_id_show(struct device *dev,
			       struct device_attribute *attr,
			       char *buf)
{
	struct bmc_device *bmc = to_bmc_device(dev);

	return snprintf(buf, 10, "0x%4.4x\n", bmc->id.product_id);
}
<<<<<<< HEAD
DEVICE_ATTR(product_id, S_IRUGO, product_id_show, NULL);
=======
static DEVICE_ATTR(product_id, S_IRUGO, product_id_show, NULL);
>>>>>>> afd2ff9b

static ssize_t aux_firmware_rev_show(struct device *dev,
				     struct device_attribute *attr,
				     char *buf)
{
	struct bmc_device *bmc = to_bmc_device(dev);

	return snprintf(buf, 21, "0x%02x 0x%02x 0x%02x 0x%02x\n",
			bmc->id.aux_firmware_revision[3],
			bmc->id.aux_firmware_revision[2],
			bmc->id.aux_firmware_revision[1],
			bmc->id.aux_firmware_revision[0]);
}
<<<<<<< HEAD
DEVICE_ATTR(aux_firmware_revision, S_IRUGO, aux_firmware_rev_show, NULL);
=======
static DEVICE_ATTR(aux_firmware_revision, S_IRUGO, aux_firmware_rev_show, NULL);
>>>>>>> afd2ff9b

static ssize_t guid_show(struct device *dev, struct device_attribute *attr,
			 char *buf)
{
	struct bmc_device *bmc = to_bmc_device(dev);

	return snprintf(buf, 100, "%Lx%Lx\n",
			(long long) bmc->guid[0],
			(long long) bmc->guid[8]);
}
<<<<<<< HEAD
DEVICE_ATTR(guid, S_IRUGO, guid_show, NULL);
=======
static DEVICE_ATTR(guid, S_IRUGO, guid_show, NULL);
>>>>>>> afd2ff9b

static struct attribute *bmc_dev_attrs[] = {
	&dev_attr_device_id.attr,
	&dev_attr_provides_device_sdrs.attr,
	&dev_attr_revision.attr,
	&dev_attr_firmware_revision.attr,
	&dev_attr_ipmi_version.attr,
	&dev_attr_additional_device_support.attr,
	&dev_attr_manufacturer_id.attr,
	&dev_attr_product_id.attr,
<<<<<<< HEAD
	NULL
};

static struct attribute_group bmc_dev_attr_group = {
	.attrs		= bmc_dev_attrs,
};

=======
	&dev_attr_aux_firmware_revision.attr,
	&dev_attr_guid.attr,
	NULL
};

static umode_t bmc_dev_attr_is_visible(struct kobject *kobj,
				       struct attribute *attr, int idx)
{
	struct device *dev = kobj_to_dev(kobj);
	struct bmc_device *bmc = to_bmc_device(dev);
	umode_t mode = attr->mode;

	if (attr == &dev_attr_aux_firmware_revision.attr)
		return bmc->id.aux_firmware_revision_set ? mode : 0;
	if (attr == &dev_attr_guid.attr)
		return bmc->guid_set ? mode : 0;
	return mode;
}

static struct attribute_group bmc_dev_attr_group = {
	.attrs		= bmc_dev_attrs,
	.is_visible	= bmc_dev_attr_is_visible,
};

>>>>>>> afd2ff9b
static const struct attribute_group *bmc_dev_attr_groups[] = {
	&bmc_dev_attr_group,
	NULL
};

static struct device_type bmc_device_type = {
	.groups		= bmc_dev_attr_groups,
};

static void
release_bmc_device(struct device *dev)
{
	kfree(to_bmc_device(dev));
}

static void
cleanup_bmc_device(struct kref *ref)
{
	struct bmc_device *bmc = container_of(ref, struct bmc_device, usecount);
<<<<<<< HEAD

	if (bmc->id.aux_firmware_revision_set)
		device_remove_file(&bmc->pdev.dev,
				   &bmc->aux_firmware_rev_attr);
	if (bmc->guid_set)
		device_remove_file(&bmc->pdev.dev,
				   &bmc->guid_attr);
=======
>>>>>>> afd2ff9b

	platform_device_unregister(&bmc->pdev);
}

static void ipmi_bmc_unregister(ipmi_smi_t intf)
{
	struct bmc_device *bmc = intf->bmc;

	sysfs_remove_link(&intf->si_dev->kobj, "bmc");
	if (intf->my_dev_name) {
		sysfs_remove_link(&bmc->pdev.dev.kobj, intf->my_dev_name);
		kfree(intf->my_dev_name);
		intf->my_dev_name = NULL;
	}

	mutex_lock(&ipmidriver_mutex);
	kref_put(&bmc->usecount, cleanup_bmc_device);
	intf->bmc = NULL;
	mutex_unlock(&ipmidriver_mutex);
}

<<<<<<< HEAD
static int create_bmc_files(struct bmc_device *bmc)
{
	int err;

	if (bmc->id.aux_firmware_revision_set) {
		bmc->aux_firmware_rev_attr.attr.name = "aux_firmware_revision";
		err = device_create_file(&bmc->pdev.dev,
				   &bmc->aux_firmware_rev_attr);
		if (err)
			goto out;
	}
	if (bmc->guid_set) {
		bmc->guid_attr.attr.name = "guid";
		err = device_create_file(&bmc->pdev.dev,
				   &bmc->guid_attr);
		if (err)
			goto out_aux_firm;
	}

	return 0;

out_aux_firm:
	if (bmc->id.aux_firmware_revision_set)
		device_remove_file(&bmc->pdev.dev,
				   &bmc->aux_firmware_rev_attr);
out:
	return err;
}

=======
>>>>>>> afd2ff9b
static int ipmi_bmc_register(ipmi_smi_t intf, int ifnum)
{
	int               rv;
	struct bmc_device *bmc = intf->bmc;
	struct bmc_device *old_bmc;

	mutex_lock(&ipmidriver_mutex);

	/*
	 * Try to find if there is an bmc_device struct
	 * representing the interfaced BMC already
	 */
	if (bmc->guid_set)
		old_bmc = ipmi_find_bmc_guid(&ipmidriver.driver, bmc->guid);
	else
		old_bmc = ipmi_find_bmc_prod_dev_id(&ipmidriver.driver,
						    bmc->id.product_id,
						    bmc->id.device_id);

	/*
	 * If there is already an bmc_device, free the new one,
	 * otherwise register the new BMC device
	 */
	if (old_bmc) {
		kfree(bmc);
		intf->bmc = old_bmc;
		bmc = old_bmc;

		kref_get(&bmc->usecount);
		mutex_unlock(&ipmidriver_mutex);

		printk(KERN_INFO
		       "ipmi: interfacing existing BMC (man_id: 0x%6.6x,"
		       " prod_id: 0x%4.4x, dev_id: 0x%2.2x)\n",
		       bmc->id.manufacturer_id,
		       bmc->id.product_id,
		       bmc->id.device_id);
	} else {
		unsigned char orig_dev_id = bmc->id.device_id;
		int warn_printed = 0;

		snprintf(bmc->name, sizeof(bmc->name),
			 "ipmi_bmc.%4.4x", bmc->id.product_id);
		bmc->pdev.name = bmc->name;

		while (ipmi_find_bmc_prod_dev_id(&ipmidriver.driver,
						 bmc->id.product_id,
						 bmc->id.device_id)) {
			if (!warn_printed) {
				printk(KERN_WARNING PFX
				       "This machine has two different BMCs"
				       " with the same product id and device"
				       " id.  This is an error in the"
				       " firmware, but incrementing the"
				       " device id to work around the problem."
				       " Prod ID = 0x%x, Dev ID = 0x%x\n",
				       bmc->id.product_id, bmc->id.device_id);
				warn_printed = 1;
			}
			bmc->id.device_id++; /* Wraps at 255 */
			if (bmc->id.device_id == orig_dev_id) {
				printk(KERN_ERR PFX
				       "Out of device ids!\n");
				break;
			}
		}

		bmc->pdev.dev.driver = &ipmidriver.driver;
		bmc->pdev.id = bmc->id.device_id;
		bmc->pdev.dev.release = release_bmc_device;
		bmc->pdev.dev.type = &bmc_device_type;
		kref_init(&bmc->usecount);

		rv = platform_device_register(&bmc->pdev);
		mutex_unlock(&ipmidriver_mutex);
		if (rv) {
			put_device(&bmc->pdev.dev);
			printk(KERN_ERR
			       "ipmi_msghandler:"
			       " Unable to register bmc device: %d\n",
			       rv);
			/*
			 * Don't go to out_err, you can only do that if
			 * the device is registered already.
			 */
			return rv;
		}

<<<<<<< HEAD
		rv = create_bmc_files(bmc);
		if (rv) {
			mutex_lock(&ipmidriver_mutex);
			platform_device_unregister(&bmc->pdev);
			mutex_unlock(&ipmidriver_mutex);

			return rv;
		}

=======
>>>>>>> afd2ff9b
		dev_info(intf->si_dev, "Found new BMC (man_id: 0x%6.6x, "
			 "prod_id: 0x%4.4x, dev_id: 0x%2.2x)\n",
			 bmc->id.manufacturer_id,
			 bmc->id.product_id,
			 bmc->id.device_id);
	}

	/*
	 * create symlink from system interface device to bmc device
	 * and back.
	 */
	rv = sysfs_create_link(&intf->si_dev->kobj, &bmc->pdev.dev.kobj, "bmc");
	if (rv) {
		printk(KERN_ERR
		       "ipmi_msghandler: Unable to create bmc symlink: %d\n",
		       rv);
		goto out_err;
	}

	intf->my_dev_name = kasprintf(GFP_KERNEL, "ipmi%d", ifnum);
	if (!intf->my_dev_name) {
		rv = -ENOMEM;
		printk(KERN_ERR
		       "ipmi_msghandler: allocate link from BMC: %d\n",
		       rv);
		goto out_err;
	}

	rv = sysfs_create_link(&bmc->pdev.dev.kobj, &intf->si_dev->kobj,
			       intf->my_dev_name);
	if (rv) {
		kfree(intf->my_dev_name);
		intf->my_dev_name = NULL;
		printk(KERN_ERR
		       "ipmi_msghandler:"
		       " Unable to create symlink to bmc: %d\n",
		       rv);
		goto out_err;
	}

	return 0;

out_err:
	ipmi_bmc_unregister(intf);
	return rv;
}

static int
send_guid_cmd(ipmi_smi_t intf, int chan)
{
	struct kernel_ipmi_msg            msg;
	struct ipmi_system_interface_addr si;

	si.addr_type = IPMI_SYSTEM_INTERFACE_ADDR_TYPE;
	si.channel = IPMI_BMC_CHANNEL;
	si.lun = 0;

	msg.netfn = IPMI_NETFN_APP_REQUEST;
	msg.cmd = IPMI_GET_DEVICE_GUID_CMD;
	msg.data = NULL;
	msg.data_len = 0;
	return i_ipmi_request(NULL,
			      intf,
			      (struct ipmi_addr *) &si,
			      0,
			      &msg,
			      intf,
			      NULL,
			      NULL,
			      0,
			      intf->channels[0].address,
			      intf->channels[0].lun,
			      -1, 0);
}

static void
guid_handler(ipmi_smi_t intf, struct ipmi_recv_msg *msg)
{
	if ((msg->addr.addr_type != IPMI_SYSTEM_INTERFACE_ADDR_TYPE)
	    || (msg->msg.netfn != IPMI_NETFN_APP_RESPONSE)
	    || (msg->msg.cmd != IPMI_GET_DEVICE_GUID_CMD))
		/* Not for me */
		return;

	if (msg->msg.data[0] != 0) {
		/* Error from getting the GUID, the BMC doesn't have one. */
		intf->bmc->guid_set = 0;
		goto out;
	}

	if (msg->msg.data_len < 17) {
		intf->bmc->guid_set = 0;
		printk(KERN_WARNING PFX
		       "guid_handler: The GUID response from the BMC was too"
		       " short, it was %d but should have been 17.  Assuming"
		       " GUID is not available.\n",
		       msg->msg.data_len);
		goto out;
	}

	memcpy(intf->bmc->guid, msg->msg.data, 16);
	intf->bmc->guid_set = 1;
 out:
	wake_up(&intf->waitq);
}

static void
get_guid(ipmi_smi_t intf)
{
	int rv;

	intf->bmc->guid_set = 0x2;
	intf->null_user_handler = guid_handler;
	rv = send_guid_cmd(intf, 0);
	if (rv)
		/* Send failed, no GUID available. */
		intf->bmc->guid_set = 0;
	wait_event(intf->waitq, intf->bmc->guid_set != 2);
	intf->null_user_handler = NULL;
}

static int
send_channel_info_cmd(ipmi_smi_t intf, int chan)
{
	struct kernel_ipmi_msg            msg;
	unsigned char                     data[1];
	struct ipmi_system_interface_addr si;

	si.addr_type = IPMI_SYSTEM_INTERFACE_ADDR_TYPE;
	si.channel = IPMI_BMC_CHANNEL;
	si.lun = 0;

	msg.netfn = IPMI_NETFN_APP_REQUEST;
	msg.cmd = IPMI_GET_CHANNEL_INFO_CMD;
	msg.data = data;
	msg.data_len = 1;
	data[0] = chan;
	return i_ipmi_request(NULL,
			      intf,
			      (struct ipmi_addr *) &si,
			      0,
			      &msg,
			      intf,
			      NULL,
			      NULL,
			      0,
			      intf->channels[0].address,
			      intf->channels[0].lun,
			      -1, 0);
}

static void
channel_handler(ipmi_smi_t intf, struct ipmi_recv_msg *msg)
{
	int rv = 0;
	int chan;

	if ((msg->addr.addr_type == IPMI_SYSTEM_INTERFACE_ADDR_TYPE)
	    && (msg->msg.netfn == IPMI_NETFN_APP_RESPONSE)
	    && (msg->msg.cmd == IPMI_GET_CHANNEL_INFO_CMD)) {
		/* It's the one we want */
		if (msg->msg.data[0] != 0) {
			/* Got an error from the channel, just go on. */

			if (msg->msg.data[0] == IPMI_INVALID_COMMAND_ERR) {
				/*
				 * If the MC does not support this
				 * command, that is legal.  We just
				 * assume it has one IPMB at channel
				 * zero.
				 */
				intf->channels[0].medium
					= IPMI_CHANNEL_MEDIUM_IPMB;
				intf->channels[0].protocol
					= IPMI_CHANNEL_PROTOCOL_IPMB;

				intf->curr_channel = IPMI_MAX_CHANNELS;
				wake_up(&intf->waitq);
				goto out;
			}
			goto next_channel;
		}
		if (msg->msg.data_len < 4) {
			/* Message not big enough, just go on. */
			goto next_channel;
		}
		chan = intf->curr_channel;
		intf->channels[chan].medium = msg->msg.data[2] & 0x7f;
		intf->channels[chan].protocol = msg->msg.data[3] & 0x1f;

 next_channel:
		intf->curr_channel++;
		if (intf->curr_channel >= IPMI_MAX_CHANNELS)
			wake_up(&intf->waitq);
		else
			rv = send_channel_info_cmd(intf, intf->curr_channel);

		if (rv) {
			/* Got an error somehow, just give up. */
			printk(KERN_WARNING PFX
			       "Error sending channel information for channel"
			       " %d: %d\n", intf->curr_channel, rv);

			intf->curr_channel = IPMI_MAX_CHANNELS;
			wake_up(&intf->waitq);
		}
	}
 out:
	return;
}

static void ipmi_poll(ipmi_smi_t intf)
{
	if (intf->handlers->poll)
		intf->handlers->poll(intf->send_info);
	/* In case something came in */
	handle_new_recv_msgs(intf);
}

void ipmi_poll_interface(ipmi_user_t user)
{
	ipmi_poll(user->intf);
}
EXPORT_SYMBOL(ipmi_poll_interface);

int ipmi_register_smi(const struct ipmi_smi_handlers *handlers,
		      void		       *send_info,
		      struct ipmi_device_id    *device_id,
		      struct device            *si_dev,
		      unsigned char            slave_addr)
{
	int              i, j;
	int              rv;
	ipmi_smi_t       intf;
	ipmi_smi_t       tintf;
	struct list_head *link;

	/*
	 * Make sure the driver is actually initialized, this handles
	 * problems with initialization order.
	 */
	if (!initialized) {
		rv = ipmi_init_msghandler();
		if (rv)
			return rv;
		/*
		 * The init code doesn't return an error if it was turned
		 * off, but it won't initialize.  Check that.
		 */
		if (!initialized)
			return -ENODEV;
	}

	intf = kzalloc(sizeof(*intf), GFP_KERNEL);
	if (!intf)
		return -ENOMEM;

	intf->ipmi_version_major = ipmi_version_major(device_id);
	intf->ipmi_version_minor = ipmi_version_minor(device_id);

	intf->bmc = kzalloc(sizeof(*intf->bmc), GFP_KERNEL);
	if (!intf->bmc) {
		kfree(intf);
		return -ENOMEM;
	}
	intf->intf_num = -1; /* Mark it invalid for now. */
	kref_init(&intf->refcount);
	intf->bmc->id = *device_id;
	intf->si_dev = si_dev;
	for (j = 0; j < IPMI_MAX_CHANNELS; j++) {
		intf->channels[j].address = IPMI_BMC_SLAVE_ADDR;
		intf->channels[j].lun = 2;
	}
	if (slave_addr != 0)
		intf->channels[0].address = slave_addr;
	INIT_LIST_HEAD(&intf->users);
	intf->handlers = handlers;
	intf->send_info = send_info;
	spin_lock_init(&intf->seq_lock);
	for (j = 0; j < IPMI_IPMB_NUM_SEQ; j++) {
		intf->seq_table[j].inuse = 0;
		intf->seq_table[j].seqid = 0;
	}
	intf->curr_seq = 0;
#ifdef CONFIG_PROC_FS
	mutex_init(&intf->proc_entry_lock);
#endif
	spin_lock_init(&intf->waiting_rcv_msgs_lock);
	INIT_LIST_HEAD(&intf->waiting_rcv_msgs);
	tasklet_init(&intf->recv_tasklet,
		     smi_recv_tasklet,
		     (unsigned long) intf);
	atomic_set(&intf->watchdog_pretimeouts_to_deliver, 0);
	spin_lock_init(&intf->xmit_msgs_lock);
	INIT_LIST_HEAD(&intf->xmit_msgs);
	INIT_LIST_HEAD(&intf->hp_xmit_msgs);
	spin_lock_init(&intf->events_lock);
	atomic_set(&intf->event_waiters, 0);
	intf->ticks_to_req_ev = IPMI_REQUEST_EV_TIME;
	INIT_LIST_HEAD(&intf->waiting_events);
	intf->waiting_events_count = 0;
	mutex_init(&intf->cmd_rcvrs_mutex);
	spin_lock_init(&intf->maintenance_mode_lock);
	INIT_LIST_HEAD(&intf->cmd_rcvrs);
	init_waitqueue_head(&intf->waitq);
	for (i = 0; i < IPMI_NUM_STATS; i++)
		atomic_set(&intf->stats[i], 0);

	intf->proc_dir = NULL;

	mutex_lock(&smi_watchers_mutex);
	mutex_lock(&ipmi_interfaces_mutex);
	/* Look for a hole in the numbers. */
	i = 0;
	link = &ipmi_interfaces;
	list_for_each_entry_rcu(tintf, &ipmi_interfaces, link) {
		if (tintf->intf_num != i) {
			link = &tintf->link;
			break;
		}
		i++;
	}
	/* Add the new interface in numeric order. */
	if (i == 0)
		list_add_rcu(&intf->link, &ipmi_interfaces);
	else
		list_add_tail_rcu(&intf->link, link);

	rv = handlers->start_processing(send_info, intf);
	if (rv)
		goto out;

	get_guid(intf);

	if ((intf->ipmi_version_major > 1)
			|| ((intf->ipmi_version_major == 1)
			    && (intf->ipmi_version_minor >= 5))) {
		/*
		 * Start scanning the channels to see what is
		 * available.
		 */
		intf->null_user_handler = channel_handler;
		intf->curr_channel = 0;
		rv = send_channel_info_cmd(intf, 0);
		if (rv) {
			printk(KERN_WARNING PFX
			       "Error sending channel information for channel"
			       " 0, %d\n", rv);
			goto out;
		}

		/* Wait for the channel info to be read. */
		wait_event(intf->waitq,
			   intf->curr_channel >= IPMI_MAX_CHANNELS);
		intf->null_user_handler = NULL;
	} else {
		/* Assume a single IPMB channel at zero. */
		intf->channels[0].medium = IPMI_CHANNEL_MEDIUM_IPMB;
		intf->channels[0].protocol = IPMI_CHANNEL_PROTOCOL_IPMB;
		intf->curr_channel = IPMI_MAX_CHANNELS;
	}

	if (rv == 0)
		rv = add_proc_entries(intf, i);

	rv = ipmi_bmc_register(intf, i);

 out:
	if (rv) {
		if (intf->proc_dir)
			remove_proc_entries(intf);
		intf->handlers = NULL;
		list_del_rcu(&intf->link);
		mutex_unlock(&ipmi_interfaces_mutex);
		mutex_unlock(&smi_watchers_mutex);
		synchronize_rcu();
		kref_put(&intf->refcount, intf_free);
	} else {
		/*
		 * Keep memory order straight for RCU readers.  Make
		 * sure everything else is committed to memory before
		 * setting intf_num to mark the interface valid.
		 */
		smp_wmb();
		intf->intf_num = i;
		mutex_unlock(&ipmi_interfaces_mutex);
		/* After this point the interface is legal to use. */
		call_smi_watchers(i, intf->si_dev);
		mutex_unlock(&smi_watchers_mutex);
	}

	return rv;
}
EXPORT_SYMBOL(ipmi_register_smi);

static void deliver_smi_err_response(ipmi_smi_t intf,
				     struct ipmi_smi_msg *msg,
				     unsigned char err)
{
	msg->rsp[0] = msg->data[0] | 4;
	msg->rsp[1] = msg->data[1];
	msg->rsp[2] = err;
	msg->rsp_size = 3;
	/* It's an error, so it will never requeue, no need to check return. */
	handle_one_recv_msg(intf, msg);
}

static void cleanup_smi_msgs(ipmi_smi_t intf)
{
	int              i;
	struct seq_table *ent;
	struct ipmi_smi_msg *msg;
	struct list_head *entry;
	struct list_head tmplist;

	/* Clear out our transmit queues and hold the messages. */
	INIT_LIST_HEAD(&tmplist);
	list_splice_tail(&intf->hp_xmit_msgs, &tmplist);
	list_splice_tail(&intf->xmit_msgs, &tmplist);

	/* Current message first, to preserve order */
	while (intf->curr_msg && !list_empty(&intf->waiting_rcv_msgs)) {
		/* Wait for the message to clear out. */
		schedule_timeout(1);
	}

	/* No need for locks, the interface is down. */

	/*
	 * Return errors for all pending messages in queue and in the
	 * tables waiting for remote responses.
	 */
	while (!list_empty(&tmplist)) {
		entry = tmplist.next;
		list_del(entry);
		msg = list_entry(entry, struct ipmi_smi_msg, link);
		deliver_smi_err_response(intf, msg, IPMI_ERR_UNSPECIFIED);
	}

	for (i = 0; i < IPMI_IPMB_NUM_SEQ; i++) {
		ent = &(intf->seq_table[i]);
		if (!ent->inuse)
			continue;
		deliver_err_response(ent->recv_msg, IPMI_ERR_UNSPECIFIED);
	}
}

int ipmi_unregister_smi(ipmi_smi_t intf)
{
	struct ipmi_smi_watcher *w;
	int intf_num = intf->intf_num;
	ipmi_user_t user;

	ipmi_bmc_unregister(intf);

	mutex_lock(&smi_watchers_mutex);
	mutex_lock(&ipmi_interfaces_mutex);
	intf->intf_num = -1;
	intf->in_shutdown = true;
	list_del_rcu(&intf->link);
	mutex_unlock(&ipmi_interfaces_mutex);
	synchronize_rcu();

	cleanup_smi_msgs(intf);

	/* Clean up the effects of users on the lower-level software. */
	mutex_lock(&ipmi_interfaces_mutex);
	rcu_read_lock();
	list_for_each_entry_rcu(user, &intf->users, link) {
		module_put(intf->handlers->owner);
		if (intf->handlers->dec_usecount)
			intf->handlers->dec_usecount(intf->send_info);
	}
	rcu_read_unlock();
	intf->handlers = NULL;
	mutex_unlock(&ipmi_interfaces_mutex);

	remove_proc_entries(intf);

	/*
	 * Call all the watcher interfaces to tell them that
	 * an interface is gone.
	 */
	list_for_each_entry(w, &smi_watchers, link)
		w->smi_gone(intf_num);
	mutex_unlock(&smi_watchers_mutex);

	kref_put(&intf->refcount, intf_free);
	return 0;
}
EXPORT_SYMBOL(ipmi_unregister_smi);

static int handle_ipmb_get_msg_rsp(ipmi_smi_t          intf,
				   struct ipmi_smi_msg *msg)
{
	struct ipmi_ipmb_addr ipmb_addr;
	struct ipmi_recv_msg  *recv_msg;

	/*
	 * This is 11, not 10, because the response must contain a
	 * completion code.
	 */
	if (msg->rsp_size < 11) {
		/* Message not big enough, just ignore it. */
		ipmi_inc_stat(intf, invalid_ipmb_responses);
		return 0;
	}

	if (msg->rsp[2] != 0) {
		/* An error getting the response, just ignore it. */
		return 0;
	}

	ipmb_addr.addr_type = IPMI_IPMB_ADDR_TYPE;
	ipmb_addr.slave_addr = msg->rsp[6];
	ipmb_addr.channel = msg->rsp[3] & 0x0f;
	ipmb_addr.lun = msg->rsp[7] & 3;

	/*
	 * It's a response from a remote entity.  Look up the sequence
	 * number and handle the response.
	 */
	if (intf_find_seq(intf,
			  msg->rsp[7] >> 2,
			  msg->rsp[3] & 0x0f,
			  msg->rsp[8],
			  (msg->rsp[4] >> 2) & (~1),
			  (struct ipmi_addr *) &(ipmb_addr),
			  &recv_msg)) {
		/*
		 * We were unable to find the sequence number,
		 * so just nuke the message.
		 */
		ipmi_inc_stat(intf, unhandled_ipmb_responses);
		return 0;
	}

	memcpy(recv_msg->msg_data,
	       &(msg->rsp[9]),
	       msg->rsp_size - 9);
	/*
	 * The other fields matched, so no need to set them, except
	 * for netfn, which needs to be the response that was
	 * returned, not the request value.
	 */
	recv_msg->msg.netfn = msg->rsp[4] >> 2;
	recv_msg->msg.data = recv_msg->msg_data;
	recv_msg->msg.data_len = msg->rsp_size - 10;
	recv_msg->recv_type = IPMI_RESPONSE_RECV_TYPE;
	ipmi_inc_stat(intf, handled_ipmb_responses);
	deliver_response(recv_msg);

	return 0;
}

static int handle_ipmb_get_msg_cmd(ipmi_smi_t          intf,
				   struct ipmi_smi_msg *msg)
{
	struct cmd_rcvr          *rcvr;
	int                      rv = 0;
	unsigned char            netfn;
	unsigned char            cmd;
	unsigned char            chan;
	ipmi_user_t              user = NULL;
	struct ipmi_ipmb_addr    *ipmb_addr;
	struct ipmi_recv_msg     *recv_msg;

	if (msg->rsp_size < 10) {
		/* Message not big enough, just ignore it. */
		ipmi_inc_stat(intf, invalid_commands);
		return 0;
	}

	if (msg->rsp[2] != 0) {
		/* An error getting the response, just ignore it. */
		return 0;
	}

	netfn = msg->rsp[4] >> 2;
	cmd = msg->rsp[8];
	chan = msg->rsp[3] & 0xf;

	rcu_read_lock();
	rcvr = find_cmd_rcvr(intf, netfn, cmd, chan);
	if (rcvr) {
		user = rcvr->user;
		kref_get(&user->refcount);
	} else
		user = NULL;
	rcu_read_unlock();

	if (user == NULL) {
		/* We didn't find a user, deliver an error response. */
		ipmi_inc_stat(intf, unhandled_commands);

		msg->data[0] = (IPMI_NETFN_APP_REQUEST << 2);
		msg->data[1] = IPMI_SEND_MSG_CMD;
		msg->data[2] = msg->rsp[3];
		msg->data[3] = msg->rsp[6];
		msg->data[4] = ((netfn + 1) << 2) | (msg->rsp[7] & 0x3);
		msg->data[5] = ipmb_checksum(&(msg->data[3]), 2);
		msg->data[6] = intf->channels[msg->rsp[3] & 0xf].address;
		/* rqseq/lun */
		msg->data[7] = (msg->rsp[7] & 0xfc) | (msg->rsp[4] & 0x3);
		msg->data[8] = msg->rsp[8]; /* cmd */
		msg->data[9] = IPMI_INVALID_CMD_COMPLETION_CODE;
		msg->data[10] = ipmb_checksum(&(msg->data[6]), 4);
		msg->data_size = 11;

#ifdef DEBUG_MSGING
	{
		int m;
		printk("Invalid command:");
		for (m = 0; m < msg->data_size; m++)
			printk(" %2.2x", msg->data[m]);
		printk("\n");
	}
#endif
		rcu_read_lock();
		if (!intf->in_shutdown) {
			smi_send(intf, intf->handlers, msg, 0);
			/*
			 * We used the message, so return the value
			 * that causes it to not be freed or
			 * queued.
			 */
			rv = -1;
		}
		rcu_read_unlock();
	} else {
		/* Deliver the message to the user. */
		ipmi_inc_stat(intf, handled_commands);

		recv_msg = ipmi_alloc_recv_msg();
		if (!recv_msg) {
			/*
			 * We couldn't allocate memory for the
			 * message, so requeue it for handling
			 * later.
			 */
			rv = 1;
			kref_put(&user->refcount, free_user);
		} else {
			/* Extract the source address from the data. */
			ipmb_addr = (struct ipmi_ipmb_addr *) &recv_msg->addr;
			ipmb_addr->addr_type = IPMI_IPMB_ADDR_TYPE;
			ipmb_addr->slave_addr = msg->rsp[6];
			ipmb_addr->lun = msg->rsp[7] & 3;
			ipmb_addr->channel = msg->rsp[3] & 0xf;

			/*
			 * Extract the rest of the message information
			 * from the IPMB header.
			 */
			recv_msg->user = user;
			recv_msg->recv_type = IPMI_CMD_RECV_TYPE;
			recv_msg->msgid = msg->rsp[7] >> 2;
			recv_msg->msg.netfn = msg->rsp[4] >> 2;
			recv_msg->msg.cmd = msg->rsp[8];
			recv_msg->msg.data = recv_msg->msg_data;

			/*
			 * We chop off 10, not 9 bytes because the checksum
			 * at the end also needs to be removed.
			 */
			recv_msg->msg.data_len = msg->rsp_size - 10;
			memcpy(recv_msg->msg_data,
			       &(msg->rsp[9]),
			       msg->rsp_size - 10);
			deliver_response(recv_msg);
		}
	}

	return rv;
}

static int handle_lan_get_msg_rsp(ipmi_smi_t          intf,
				  struct ipmi_smi_msg *msg)
{
	struct ipmi_lan_addr  lan_addr;
	struct ipmi_recv_msg  *recv_msg;


	/*
	 * This is 13, not 12, because the response must contain a
	 * completion code.
	 */
	if (msg->rsp_size < 13) {
		/* Message not big enough, just ignore it. */
		ipmi_inc_stat(intf, invalid_lan_responses);
		return 0;
	}

	if (msg->rsp[2] != 0) {
		/* An error getting the response, just ignore it. */
		return 0;
	}

	lan_addr.addr_type = IPMI_LAN_ADDR_TYPE;
	lan_addr.session_handle = msg->rsp[4];
	lan_addr.remote_SWID = msg->rsp[8];
	lan_addr.local_SWID = msg->rsp[5];
	lan_addr.channel = msg->rsp[3] & 0x0f;
	lan_addr.privilege = msg->rsp[3] >> 4;
	lan_addr.lun = msg->rsp[9] & 3;

	/*
	 * It's a response from a remote entity.  Look up the sequence
	 * number and handle the response.
	 */
	if (intf_find_seq(intf,
			  msg->rsp[9] >> 2,
			  msg->rsp[3] & 0x0f,
			  msg->rsp[10],
			  (msg->rsp[6] >> 2) & (~1),
			  (struct ipmi_addr *) &(lan_addr),
			  &recv_msg)) {
		/*
		 * We were unable to find the sequence number,
		 * so just nuke the message.
		 */
		ipmi_inc_stat(intf, unhandled_lan_responses);
		return 0;
	}

	memcpy(recv_msg->msg_data,
	       &(msg->rsp[11]),
	       msg->rsp_size - 11);
	/*
	 * The other fields matched, so no need to set them, except
	 * for netfn, which needs to be the response that was
	 * returned, not the request value.
	 */
	recv_msg->msg.netfn = msg->rsp[6] >> 2;
	recv_msg->msg.data = recv_msg->msg_data;
	recv_msg->msg.data_len = msg->rsp_size - 12;
	recv_msg->recv_type = IPMI_RESPONSE_RECV_TYPE;
	ipmi_inc_stat(intf, handled_lan_responses);
	deliver_response(recv_msg);

	return 0;
}

static int handle_lan_get_msg_cmd(ipmi_smi_t          intf,
				  struct ipmi_smi_msg *msg)
{
	struct cmd_rcvr          *rcvr;
	int                      rv = 0;
	unsigned char            netfn;
	unsigned char            cmd;
	unsigned char            chan;
	ipmi_user_t              user = NULL;
	struct ipmi_lan_addr     *lan_addr;
	struct ipmi_recv_msg     *recv_msg;

	if (msg->rsp_size < 12) {
		/* Message not big enough, just ignore it. */
		ipmi_inc_stat(intf, invalid_commands);
		return 0;
	}

	if (msg->rsp[2] != 0) {
		/* An error getting the response, just ignore it. */
		return 0;
	}

	netfn = msg->rsp[6] >> 2;
	cmd = msg->rsp[10];
	chan = msg->rsp[3] & 0xf;

	rcu_read_lock();
	rcvr = find_cmd_rcvr(intf, netfn, cmd, chan);
	if (rcvr) {
		user = rcvr->user;
		kref_get(&user->refcount);
	} else
		user = NULL;
	rcu_read_unlock();

	if (user == NULL) {
		/* We didn't find a user, just give up. */
		ipmi_inc_stat(intf, unhandled_commands);

		/*
		 * Don't do anything with these messages, just allow
		 * them to be freed.
		 */
		rv = 0;
	} else {
		/* Deliver the message to the user. */
		ipmi_inc_stat(intf, handled_commands);

		recv_msg = ipmi_alloc_recv_msg();
		if (!recv_msg) {
			/*
			 * We couldn't allocate memory for the
			 * message, so requeue it for handling later.
			 */
			rv = 1;
			kref_put(&user->refcount, free_user);
		} else {
			/* Extract the source address from the data. */
			lan_addr = (struct ipmi_lan_addr *) &recv_msg->addr;
			lan_addr->addr_type = IPMI_LAN_ADDR_TYPE;
			lan_addr->session_handle = msg->rsp[4];
			lan_addr->remote_SWID = msg->rsp[8];
			lan_addr->local_SWID = msg->rsp[5];
			lan_addr->lun = msg->rsp[9] & 3;
			lan_addr->channel = msg->rsp[3] & 0xf;
			lan_addr->privilege = msg->rsp[3] >> 4;

			/*
			 * Extract the rest of the message information
			 * from the IPMB header.
			 */
			recv_msg->user = user;
			recv_msg->recv_type = IPMI_CMD_RECV_TYPE;
			recv_msg->msgid = msg->rsp[9] >> 2;
			recv_msg->msg.netfn = msg->rsp[6] >> 2;
			recv_msg->msg.cmd = msg->rsp[10];
			recv_msg->msg.data = recv_msg->msg_data;

			/*
			 * We chop off 12, not 11 bytes because the checksum
			 * at the end also needs to be removed.
			 */
			recv_msg->msg.data_len = msg->rsp_size - 12;
			memcpy(recv_msg->msg_data,
			       &(msg->rsp[11]),
			       msg->rsp_size - 12);
			deliver_response(recv_msg);
		}
	}

	return rv;
}

/*
 * This routine will handle "Get Message" command responses with
 * channels that use an OEM Medium. The message format belongs to
 * the OEM.  See IPMI 2.0 specification, Chapter 6 and
 * Chapter 22, sections 22.6 and 22.24 for more details.
 */
static int handle_oem_get_msg_cmd(ipmi_smi_t          intf,
				  struct ipmi_smi_msg *msg)
{
	struct cmd_rcvr       *rcvr;
	int                   rv = 0;
	unsigned char         netfn;
	unsigned char         cmd;
	unsigned char         chan;
	ipmi_user_t           user = NULL;
	struct ipmi_system_interface_addr *smi_addr;
	struct ipmi_recv_msg  *recv_msg;

	/*
	 * We expect the OEM SW to perform error checking
	 * so we just do some basic sanity checks
	 */
	if (msg->rsp_size < 4) {
		/* Message not big enough, just ignore it. */
		ipmi_inc_stat(intf, invalid_commands);
		return 0;
	}

	if (msg->rsp[2] != 0) {
		/* An error getting the response, just ignore it. */
		return 0;
	}

	/*
	 * This is an OEM Message so the OEM needs to know how
	 * handle the message. We do no interpretation.
	 */
	netfn = msg->rsp[0] >> 2;
	cmd = msg->rsp[1];
	chan = msg->rsp[3] & 0xf;

	rcu_read_lock();
	rcvr = find_cmd_rcvr(intf, netfn, cmd, chan);
	if (rcvr) {
		user = rcvr->user;
		kref_get(&user->refcount);
	} else
		user = NULL;
	rcu_read_unlock();

	if (user == NULL) {
		/* We didn't find a user, just give up. */
		ipmi_inc_stat(intf, unhandled_commands);

		/*
		 * Don't do anything with these messages, just allow
		 * them to be freed.
		 */

		rv = 0;
	} else {
		/* Deliver the message to the user. */
		ipmi_inc_stat(intf, handled_commands);

		recv_msg = ipmi_alloc_recv_msg();
		if (!recv_msg) {
			/*
			 * We couldn't allocate memory for the
			 * message, so requeue it for handling
			 * later.
			 */
			rv = 1;
			kref_put(&user->refcount, free_user);
		} else {
			/*
			 * OEM Messages are expected to be delivered via
			 * the system interface to SMS software.  We might
			 * need to visit this again depending on OEM
			 * requirements
			 */
			smi_addr = ((struct ipmi_system_interface_addr *)
				    &(recv_msg->addr));
			smi_addr->addr_type = IPMI_SYSTEM_INTERFACE_ADDR_TYPE;
			smi_addr->channel = IPMI_BMC_CHANNEL;
			smi_addr->lun = msg->rsp[0] & 3;

			recv_msg->user = user;
			recv_msg->user_msg_data = NULL;
			recv_msg->recv_type = IPMI_OEM_RECV_TYPE;
			recv_msg->msg.netfn = msg->rsp[0] >> 2;
			recv_msg->msg.cmd = msg->rsp[1];
			recv_msg->msg.data = recv_msg->msg_data;

			/*
			 * The message starts at byte 4 which follows the
			 * the Channel Byte in the "GET MESSAGE" command
			 */
			recv_msg->msg.data_len = msg->rsp_size - 4;
			memcpy(recv_msg->msg_data,
			       &(msg->rsp[4]),
			       msg->rsp_size - 4);
			deliver_response(recv_msg);
		}
	}

	return rv;
}

static void copy_event_into_recv_msg(struct ipmi_recv_msg *recv_msg,
				     struct ipmi_smi_msg  *msg)
{
	struct ipmi_system_interface_addr *smi_addr;

	recv_msg->msgid = 0;
	smi_addr = (struct ipmi_system_interface_addr *) &(recv_msg->addr);
	smi_addr->addr_type = IPMI_SYSTEM_INTERFACE_ADDR_TYPE;
	smi_addr->channel = IPMI_BMC_CHANNEL;
	smi_addr->lun = msg->rsp[0] & 3;
	recv_msg->recv_type = IPMI_ASYNC_EVENT_RECV_TYPE;
	recv_msg->msg.netfn = msg->rsp[0] >> 2;
	recv_msg->msg.cmd = msg->rsp[1];
	memcpy(recv_msg->msg_data, &(msg->rsp[3]), msg->rsp_size - 3);
	recv_msg->msg.data = recv_msg->msg_data;
	recv_msg->msg.data_len = msg->rsp_size - 3;
}

static int handle_read_event_rsp(ipmi_smi_t          intf,
				 struct ipmi_smi_msg *msg)
{
	struct ipmi_recv_msg *recv_msg, *recv_msg2;
	struct list_head     msgs;
	ipmi_user_t          user;
	int                  rv = 0;
	int                  deliver_count = 0;
	unsigned long        flags;

	if (msg->rsp_size < 19) {
		/* Message is too small to be an IPMB event. */
		ipmi_inc_stat(intf, invalid_events);
		return 0;
	}

	if (msg->rsp[2] != 0) {
		/* An error getting the event, just ignore it. */
		return 0;
	}

	INIT_LIST_HEAD(&msgs);

	spin_lock_irqsave(&intf->events_lock, flags);

	ipmi_inc_stat(intf, events);

	/*
	 * Allocate and fill in one message for every user that is
	 * getting events.
	 */
	rcu_read_lock();
	list_for_each_entry_rcu(user, &intf->users, link) {
		if (!user->gets_events)
			continue;

		recv_msg = ipmi_alloc_recv_msg();
		if (!recv_msg) {
			rcu_read_unlock();
			list_for_each_entry_safe(recv_msg, recv_msg2, &msgs,
						 link) {
				list_del(&recv_msg->link);
				ipmi_free_recv_msg(recv_msg);
			}
			/*
			 * We couldn't allocate memory for the
			 * message, so requeue it for handling
			 * later.
			 */
			rv = 1;
			goto out;
		}

		deliver_count++;

		copy_event_into_recv_msg(recv_msg, msg);
		recv_msg->user = user;
		kref_get(&user->refcount);
		list_add_tail(&(recv_msg->link), &msgs);
	}
	rcu_read_unlock();

	if (deliver_count) {
		/* Now deliver all the messages. */
		list_for_each_entry_safe(recv_msg, recv_msg2, &msgs, link) {
			list_del(&recv_msg->link);
			deliver_response(recv_msg);
		}
	} else if (intf->waiting_events_count < MAX_EVENTS_IN_QUEUE) {
		/*
		 * No one to receive the message, put it in queue if there's
		 * not already too many things in the queue.
		 */
		recv_msg = ipmi_alloc_recv_msg();
		if (!recv_msg) {
			/*
			 * We couldn't allocate memory for the
			 * message, so requeue it for handling
			 * later.
			 */
			rv = 1;
			goto out;
		}

		copy_event_into_recv_msg(recv_msg, msg);
		list_add_tail(&(recv_msg->link), &(intf->waiting_events));
		intf->waiting_events_count++;
	} else if (!intf->event_msg_printed) {
		/*
		 * There's too many things in the queue, discard this
		 * message.
		 */
		printk(KERN_WARNING PFX "Event queue full, discarding"
		       " incoming events\n");
		intf->event_msg_printed = 1;
	}

 out:
	spin_unlock_irqrestore(&(intf->events_lock), flags);

	return rv;
}

static int handle_bmc_rsp(ipmi_smi_t          intf,
			  struct ipmi_smi_msg *msg)
{
	struct ipmi_recv_msg *recv_msg;
	struct ipmi_user     *user;

	recv_msg = (struct ipmi_recv_msg *) msg->user_data;
	if (recv_msg == NULL) {
		printk(KERN_WARNING
		       "IPMI message received with no owner. This\n"
		       "could be because of a malformed message, or\n"
		       "because of a hardware error.  Contact your\n"
		       "hardware vender for assistance\n");
		return 0;
	}

	user = recv_msg->user;
	/* Make sure the user still exists. */
	if (user && !user->valid) {
		/* The user for the message went away, so give up. */
		ipmi_inc_stat(intf, unhandled_local_responses);
		ipmi_free_recv_msg(recv_msg);
	} else {
		struct ipmi_system_interface_addr *smi_addr;

		ipmi_inc_stat(intf, handled_local_responses);
		recv_msg->recv_type = IPMI_RESPONSE_RECV_TYPE;
		recv_msg->msgid = msg->msgid;
		smi_addr = ((struct ipmi_system_interface_addr *)
			    &(recv_msg->addr));
		smi_addr->addr_type = IPMI_SYSTEM_INTERFACE_ADDR_TYPE;
		smi_addr->channel = IPMI_BMC_CHANNEL;
		smi_addr->lun = msg->rsp[0] & 3;
		recv_msg->msg.netfn = msg->rsp[0] >> 2;
		recv_msg->msg.cmd = msg->rsp[1];
		memcpy(recv_msg->msg_data,
		       &(msg->rsp[2]),
		       msg->rsp_size - 2);
		recv_msg->msg.data = recv_msg->msg_data;
		recv_msg->msg.data_len = msg->rsp_size - 2;
		deliver_response(recv_msg);
	}

	return 0;
}

/*
 * Handle a received message.  Return 1 if the message should be requeued,
 * 0 if the message should be freed, or -1 if the message should not
 * be freed or requeued.
 */
static int handle_one_recv_msg(ipmi_smi_t          intf,
			       struct ipmi_smi_msg *msg)
{
	int requeue;
	int chan;

#ifdef DEBUG_MSGING
	int m;
	printk("Recv:");
	for (m = 0; m < msg->rsp_size; m++)
		printk(" %2.2x", msg->rsp[m]);
	printk("\n");
#endif
	if (msg->rsp_size < 2) {
		/* Message is too small to be correct. */
		printk(KERN_WARNING PFX "BMC returned to small a message"
		       " for netfn %x cmd %x, got %d bytes\n",
		       (msg->data[0] >> 2) | 1, msg->data[1], msg->rsp_size);

		/* Generate an error response for the message. */
		msg->rsp[0] = msg->data[0] | (1 << 2);
		msg->rsp[1] = msg->data[1];
		msg->rsp[2] = IPMI_ERR_UNSPECIFIED;
		msg->rsp_size = 3;
	} else if (((msg->rsp[0] >> 2) != ((msg->data[0] >> 2) | 1))
		   || (msg->rsp[1] != msg->data[1])) {
		/*
		 * The NetFN and Command in the response is not even
		 * marginally correct.
		 */
		printk(KERN_WARNING PFX "BMC returned incorrect response,"
		       " expected netfn %x cmd %x, got netfn %x cmd %x\n",
		       (msg->data[0] >> 2) | 1, msg->data[1],
		       msg->rsp[0] >> 2, msg->rsp[1]);

		/* Generate an error response for the message. */
		msg->rsp[0] = msg->data[0] | (1 << 2);
		msg->rsp[1] = msg->data[1];
		msg->rsp[2] = IPMI_ERR_UNSPECIFIED;
		msg->rsp_size = 3;
	}

	if ((msg->rsp[0] == ((IPMI_NETFN_APP_REQUEST|1) << 2))
	    && (msg->rsp[1] == IPMI_SEND_MSG_CMD)
	    && (msg->user_data != NULL)) {
		/*
		 * It's a response to a response we sent.  For this we
		 * deliver a send message response to the user.
		 */
		struct ipmi_recv_msg     *recv_msg = msg->user_data;

		requeue = 0;
		if (msg->rsp_size < 2)
			/* Message is too small to be correct. */
			goto out;

		chan = msg->data[2] & 0x0f;
		if (chan >= IPMI_MAX_CHANNELS)
			/* Invalid channel number */
			goto out;

		if (!recv_msg)
			goto out;

		/* Make sure the user still exists. */
		if (!recv_msg->user || !recv_msg->user->valid)
			goto out;

		recv_msg->recv_type = IPMI_RESPONSE_RESPONSE_TYPE;
		recv_msg->msg.data = recv_msg->msg_data;
		recv_msg->msg.data_len = 1;
		recv_msg->msg_data[0] = msg->rsp[2];
		deliver_response(recv_msg);
	} else if ((msg->rsp[0] == ((IPMI_NETFN_APP_REQUEST|1) << 2))
		   && (msg->rsp[1] == IPMI_GET_MSG_CMD)) {
		/* It's from the receive queue. */
		chan = msg->rsp[3] & 0xf;
		if (chan >= IPMI_MAX_CHANNELS) {
			/* Invalid channel number */
			requeue = 0;
			goto out;
		}

		/*
		 * We need to make sure the channels have been initialized.
		 * The channel_handler routine will set the "curr_channel"
		 * equal to or greater than IPMI_MAX_CHANNELS when all the
		 * channels for this interface have been initialized.
		 */
		if (intf->curr_channel < IPMI_MAX_CHANNELS) {
			requeue = 0; /* Throw the message away */
			goto out;
		}

		switch (intf->channels[chan].medium) {
		case IPMI_CHANNEL_MEDIUM_IPMB:
			if (msg->rsp[4] & 0x04) {
				/*
				 * It's a response, so find the
				 * requesting message and send it up.
				 */
				requeue = handle_ipmb_get_msg_rsp(intf, msg);
			} else {
				/*
				 * It's a command to the SMS from some other
				 * entity.  Handle that.
				 */
				requeue = handle_ipmb_get_msg_cmd(intf, msg);
			}
			break;

		case IPMI_CHANNEL_MEDIUM_8023LAN:
		case IPMI_CHANNEL_MEDIUM_ASYNC:
			if (msg->rsp[6] & 0x04) {
				/*
				 * It's a response, so find the
				 * requesting message and send it up.
				 */
				requeue = handle_lan_get_msg_rsp(intf, msg);
			} else {
				/*
				 * It's a command to the SMS from some other
				 * entity.  Handle that.
				 */
				requeue = handle_lan_get_msg_cmd(intf, msg);
			}
			break;

		default:
			/* Check for OEM Channels.  Clients had better
			   register for these commands. */
			if ((intf->channels[chan].medium
			     >= IPMI_CHANNEL_MEDIUM_OEM_MIN)
			    && (intf->channels[chan].medium
				<= IPMI_CHANNEL_MEDIUM_OEM_MAX)) {
				requeue = handle_oem_get_msg_cmd(intf, msg);
			} else {
				/*
				 * We don't handle the channel type, so just
				 * free the message.
				 */
				requeue = 0;
			}
		}

	} else if ((msg->rsp[0] == ((IPMI_NETFN_APP_REQUEST|1) << 2))
		   && (msg->rsp[1] == IPMI_READ_EVENT_MSG_BUFFER_CMD)) {
		/* It's an asynchronous event. */
		requeue = handle_read_event_rsp(intf, msg);
	} else {
		/* It's a response from the local BMC. */
		requeue = handle_bmc_rsp(intf, msg);
	}

 out:
	return requeue;
}

/*
 * If there are messages in the queue or pretimeouts, handle them.
 */
static void handle_new_recv_msgs(ipmi_smi_t intf)
{
	struct ipmi_smi_msg  *smi_msg;
	unsigned long        flags = 0;
	int                  rv;
	int                  run_to_completion = intf->run_to_completion;

	/* See if any waiting messages need to be processed. */
	if (!run_to_completion)
		spin_lock_irqsave(&intf->waiting_rcv_msgs_lock, flags);
	while (!list_empty(&intf->waiting_rcv_msgs)) {
		smi_msg = list_entry(intf->waiting_rcv_msgs.next,
				     struct ipmi_smi_msg, link);
		if (!run_to_completion)
			spin_unlock_irqrestore(&intf->waiting_rcv_msgs_lock,
					       flags);
		rv = handle_one_recv_msg(intf, smi_msg);
		if (!run_to_completion)
			spin_lock_irqsave(&intf->waiting_rcv_msgs_lock, flags);
		if (rv > 0) {
			/*
			 * To preserve message order, quit if we
			 * can't handle a message.
			 */
			break;
		} else {
			list_del(&smi_msg->link);
			if (rv == 0)
				/* Message handled */
				ipmi_free_smi_msg(smi_msg);
			/* If rv < 0, fatal error, del but don't free. */
		}
	}
	if (!run_to_completion)
		spin_unlock_irqrestore(&intf->waiting_rcv_msgs_lock, flags);

	/*
	 * If the pretimout count is non-zero, decrement one from it and
	 * deliver pretimeouts to all the users.
	 */
	if (atomic_add_unless(&intf->watchdog_pretimeouts_to_deliver, -1, 0)) {
		ipmi_user_t user;

		rcu_read_lock();
		list_for_each_entry_rcu(user, &intf->users, link) {
			if (user->handler->ipmi_watchdog_pretimeout)
				user->handler->ipmi_watchdog_pretimeout(
					user->handler_data);
		}
		rcu_read_unlock();
	}
}

static void smi_recv_tasklet(unsigned long val)
{
	unsigned long flags = 0; /* keep us warning-free. */
	ipmi_smi_t intf = (ipmi_smi_t) val;
	int run_to_completion = intf->run_to_completion;
	struct ipmi_smi_msg *newmsg = NULL;

	/*
	 * Start the next message if available.
	 *
	 * Do this here, not in the actual receiver, because we may deadlock
	 * because the lower layer is allowed to hold locks while calling
	 * message delivery.
	 */
	if (!run_to_completion)
		spin_lock_irqsave(&intf->xmit_msgs_lock, flags);
	if (intf->curr_msg == NULL && !intf->in_shutdown) {
		struct list_head *entry = NULL;

		/* Pick the high priority queue first. */
		if (!list_empty(&intf->hp_xmit_msgs))
			entry = intf->hp_xmit_msgs.next;
		else if (!list_empty(&intf->xmit_msgs))
			entry = intf->xmit_msgs.next;

		if (entry) {
			list_del(entry);
			newmsg = list_entry(entry, struct ipmi_smi_msg, link);
			intf->curr_msg = newmsg;
		}
	}
	if (!run_to_completion)
		spin_unlock_irqrestore(&intf->xmit_msgs_lock, flags);
	if (newmsg)
		intf->handlers->sender(intf->send_info, newmsg);

	handle_new_recv_msgs(intf);
}

/* Handle a new message from the lower layer. */
void ipmi_smi_msg_received(ipmi_smi_t          intf,
			   struct ipmi_smi_msg *msg)
{
	unsigned long flags = 0; /* keep us warning-free. */
	int run_to_completion = intf->run_to_completion;

	if ((msg->data_size >= 2)
	    && (msg->data[0] == (IPMI_NETFN_APP_REQUEST << 2))
	    && (msg->data[1] == IPMI_SEND_MSG_CMD)
	    && (msg->user_data == NULL)) {

		if (intf->in_shutdown)
			goto free_msg;

		/*
		 * This is the local response to a command send, start
		 * the timer for these.  The user_data will not be
		 * NULL if this is a response send, and we will let
		 * response sends just go through.
		 */

		/*
		 * Check for errors, if we get certain errors (ones
		 * that mean basically we can try again later), we
		 * ignore them and start the timer.  Otherwise we
		 * report the error immediately.
		 */
		if ((msg->rsp_size >= 3) && (msg->rsp[2] != 0)
		    && (msg->rsp[2] != IPMI_NODE_BUSY_ERR)
		    && (msg->rsp[2] != IPMI_LOST_ARBITRATION_ERR)
		    && (msg->rsp[2] != IPMI_BUS_ERR)
		    && (msg->rsp[2] != IPMI_NAK_ON_WRITE_ERR)) {
			int chan = msg->rsp[3] & 0xf;

			/* Got an error sending the message, handle it. */
			if (chan >= IPMI_MAX_CHANNELS)
				; /* This shouldn't happen */
			else if ((intf->channels[chan].medium
				  == IPMI_CHANNEL_MEDIUM_8023LAN)
				 || (intf->channels[chan].medium
				     == IPMI_CHANNEL_MEDIUM_ASYNC))
				ipmi_inc_stat(intf, sent_lan_command_errs);
			else
				ipmi_inc_stat(intf, sent_ipmb_command_errs);
			intf_err_seq(intf, msg->msgid, msg->rsp[2]);
		} else
			/* The message was sent, start the timer. */
			intf_start_seq_timer(intf, msg->msgid);

free_msg:
		ipmi_free_smi_msg(msg);
	} else {
		/*
		 * To preserve message order, we keep a queue and deliver from
		 * a tasklet.
		 */
		if (!run_to_completion)
			spin_lock_irqsave(&intf->waiting_rcv_msgs_lock, flags);
		list_add_tail(&msg->link, &intf->waiting_rcv_msgs);
		if (!run_to_completion)
			spin_unlock_irqrestore(&intf->waiting_rcv_msgs_lock,
					       flags);
	}

<<<<<<< HEAD
	if (!run_to_completion)
		spin_lock_irqsave(&intf->xmit_msgs_lock, flags);
	if (msg == intf->curr_msg)
		intf->curr_msg = NULL;
	if (!run_to_completion)
=======
	if (!run_to_completion)
		spin_lock_irqsave(&intf->xmit_msgs_lock, flags);
	/*
	 * We can get an asynchronous event or receive message in addition
	 * to commands we send.
	 */
	if (msg == intf->curr_msg)
		intf->curr_msg = NULL;
	if (!run_to_completion)
>>>>>>> afd2ff9b
		spin_unlock_irqrestore(&intf->xmit_msgs_lock, flags);

	if (run_to_completion)
		smi_recv_tasklet((unsigned long) intf);
	else
		tasklet_schedule(&intf->recv_tasklet);
}
EXPORT_SYMBOL(ipmi_smi_msg_received);

void ipmi_smi_watchdog_pretimeout(ipmi_smi_t intf)
{
	if (intf->in_shutdown)
		return;

	atomic_set(&intf->watchdog_pretimeouts_to_deliver, 1);
	tasklet_schedule(&intf->recv_tasklet);
}
EXPORT_SYMBOL(ipmi_smi_watchdog_pretimeout);

static struct ipmi_smi_msg *
smi_from_recv_msg(ipmi_smi_t intf, struct ipmi_recv_msg *recv_msg,
		  unsigned char seq, long seqid)
{
	struct ipmi_smi_msg *smi_msg = ipmi_alloc_smi_msg();
	if (!smi_msg)
		/*
		 * If we can't allocate the message, then just return, we
		 * get 4 retries, so this should be ok.
		 */
		return NULL;

	memcpy(smi_msg->data, recv_msg->msg.data, recv_msg->msg.data_len);
	smi_msg->data_size = recv_msg->msg.data_len;
	smi_msg->msgid = STORE_SEQ_IN_MSGID(seq, seqid);

#ifdef DEBUG_MSGING
	{
		int m;
		printk("Resend: ");
		for (m = 0; m < smi_msg->data_size; m++)
			printk(" %2.2x", smi_msg->data[m]);
		printk("\n");
	}
#endif
	return smi_msg;
}

static void check_msg_timeout(ipmi_smi_t intf, struct seq_table *ent,
			      struct list_head *timeouts, long timeout_period,
			      int slot, unsigned long *flags,
			      unsigned int *waiting_msgs)
{
	struct ipmi_recv_msg     *msg;
	const struct ipmi_smi_handlers *handlers;

	if (intf->in_shutdown)
		return;

	if (!ent->inuse)
		return;

	ent->timeout -= timeout_period;
	if (ent->timeout > 0) {
		(*waiting_msgs)++;
		return;
	}

	if (ent->retries_left == 0) {
		/* The message has used all its retries. */
		ent->inuse = 0;
		msg = ent->recv_msg;
		list_add_tail(&msg->link, timeouts);
		if (ent->broadcast)
			ipmi_inc_stat(intf, timed_out_ipmb_broadcasts);
		else if (is_lan_addr(&ent->recv_msg->addr))
			ipmi_inc_stat(intf, timed_out_lan_commands);
		else
			ipmi_inc_stat(intf, timed_out_ipmb_commands);
	} else {
		struct ipmi_smi_msg *smi_msg;
		/* More retries, send again. */

		(*waiting_msgs)++;

		/*
		 * Start with the max timer, set to normal timer after
		 * the message is sent.
		 */
		ent->timeout = MAX_MSG_TIMEOUT;
		ent->retries_left--;
		smi_msg = smi_from_recv_msg(intf, ent->recv_msg, slot,
					    ent->seqid);
		if (!smi_msg) {
			if (is_lan_addr(&ent->recv_msg->addr))
				ipmi_inc_stat(intf,
					      dropped_rexmit_lan_commands);
			else
				ipmi_inc_stat(intf,
					      dropped_rexmit_ipmb_commands);
			return;
		}

		spin_unlock_irqrestore(&intf->seq_lock, *flags);

		/*
		 * Send the new message.  We send with a zero
		 * priority.  It timed out, I doubt time is that
		 * critical now, and high priority messages are really
		 * only for messages to the local MC, which don't get
		 * resent.
		 */
		handlers = intf->handlers;
		if (handlers) {
			if (is_lan_addr(&ent->recv_msg->addr))
				ipmi_inc_stat(intf,
					      retransmitted_lan_commands);
			else
				ipmi_inc_stat(intf,
					      retransmitted_ipmb_commands);

<<<<<<< HEAD
			smi_send(intf, intf->handlers, smi_msg, 0);
=======
			smi_send(intf, handlers, smi_msg, 0);
>>>>>>> afd2ff9b
		} else
			ipmi_free_smi_msg(smi_msg);

		spin_lock_irqsave(&intf->seq_lock, *flags);
	}
}

static unsigned int ipmi_timeout_handler(ipmi_smi_t intf, long timeout_period)
{
	struct list_head     timeouts;
	struct ipmi_recv_msg *msg, *msg2;
	unsigned long        flags;
	int                  i;
	unsigned int         waiting_msgs = 0;

	/*
	 * Go through the seq table and find any messages that
	 * have timed out, putting them in the timeouts
	 * list.
	 */
	INIT_LIST_HEAD(&timeouts);
	spin_lock_irqsave(&intf->seq_lock, flags);
	for (i = 0; i < IPMI_IPMB_NUM_SEQ; i++)
		check_msg_timeout(intf, &(intf->seq_table[i]),
				  &timeouts, timeout_period, i,
				  &flags, &waiting_msgs);
	spin_unlock_irqrestore(&intf->seq_lock, flags);

	list_for_each_entry_safe(msg, msg2, &timeouts, link)
		deliver_err_response(msg, IPMI_TIMEOUT_COMPLETION_CODE);

	/*
	 * Maintenance mode handling.  Check the timeout
	 * optimistically before we claim the lock.  It may
	 * mean a timeout gets missed occasionally, but that
	 * only means the timeout gets extended by one period
	 * in that case.  No big deal, and it avoids the lock
	 * most of the time.
	 */
	if (intf->auto_maintenance_timeout > 0) {
		spin_lock_irqsave(&intf->maintenance_mode_lock, flags);
		if (intf->auto_maintenance_timeout > 0) {
			intf->auto_maintenance_timeout
				-= timeout_period;
			if (!intf->maintenance_mode
			    && (intf->auto_maintenance_timeout <= 0)) {
				intf->maintenance_mode_enable = false;
				maintenance_mode_update(intf);
			}
		}
		spin_unlock_irqrestore(&intf->maintenance_mode_lock,
				       flags);
	}

	tasklet_schedule(&intf->recv_tasklet);

	return waiting_msgs;
}

static void ipmi_request_event(ipmi_smi_t intf)
{
	/* No event requests when in maintenance mode. */
	if (intf->maintenance_mode_enable)
		return;

	if (!intf->in_shutdown)
		intf->handlers->request_events(intf->send_info);
}

static struct timer_list ipmi_timer;

static atomic_t stop_operation;

static void ipmi_timeout(unsigned long data)
{
	ipmi_smi_t intf;
	int nt = 0;

	if (atomic_read(&stop_operation))
		return;

	rcu_read_lock();
	list_for_each_entry_rcu(intf, &ipmi_interfaces, link) {
		int lnt = 0;

		if (atomic_read(&intf->event_waiters)) {
			intf->ticks_to_req_ev--;
			if (intf->ticks_to_req_ev == 0) {
				ipmi_request_event(intf);
				intf->ticks_to_req_ev = IPMI_REQUEST_EV_TIME;
			}
			lnt++;
		}

		lnt += ipmi_timeout_handler(intf, IPMI_TIMEOUT_TIME);

		lnt = !!lnt;
		if (lnt != intf->last_needs_timer &&
					intf->handlers->set_need_watch)
			intf->handlers->set_need_watch(intf->send_info, lnt);
		intf->last_needs_timer = lnt;

		nt += lnt;
	}
	rcu_read_unlock();

	if (nt)
		mod_timer(&ipmi_timer, jiffies + IPMI_TIMEOUT_JIFFIES);
}

static void need_waiter(ipmi_smi_t intf)
{
	/* Racy, but worst case we start the timer twice. */
	if (!timer_pending(&ipmi_timer))
		mod_timer(&ipmi_timer, jiffies + IPMI_TIMEOUT_JIFFIES);
}

static atomic_t smi_msg_inuse_count = ATOMIC_INIT(0);
static atomic_t recv_msg_inuse_count = ATOMIC_INIT(0);

static void free_smi_msg(struct ipmi_smi_msg *msg)
{
	atomic_dec(&smi_msg_inuse_count);
	kfree(msg);
}

struct ipmi_smi_msg *ipmi_alloc_smi_msg(void)
{
	struct ipmi_smi_msg *rv;
	rv = kmalloc(sizeof(struct ipmi_smi_msg), GFP_ATOMIC);
	if (rv) {
		rv->done = free_smi_msg;
		rv->user_data = NULL;
		atomic_inc(&smi_msg_inuse_count);
	}
	return rv;
}
EXPORT_SYMBOL(ipmi_alloc_smi_msg);

static void free_recv_msg(struct ipmi_recv_msg *msg)
{
	atomic_dec(&recv_msg_inuse_count);
	kfree(msg);
}

static struct ipmi_recv_msg *ipmi_alloc_recv_msg(void)
{
	struct ipmi_recv_msg *rv;

	rv = kmalloc(sizeof(struct ipmi_recv_msg), GFP_ATOMIC);
	if (rv) {
		rv->user = NULL;
		rv->done = free_recv_msg;
		atomic_inc(&recv_msg_inuse_count);
	}
	return rv;
}

void ipmi_free_recv_msg(struct ipmi_recv_msg *msg)
{
	if (msg->user)
		kref_put(&msg->user->refcount, free_user);
	msg->done(msg);
}
EXPORT_SYMBOL(ipmi_free_recv_msg);

#ifdef CONFIG_IPMI_PANIC_EVENT

static atomic_t panic_done_count = ATOMIC_INIT(0);

static void dummy_smi_done_handler(struct ipmi_smi_msg *msg)
{
	atomic_dec(&panic_done_count);
}

static void dummy_recv_done_handler(struct ipmi_recv_msg *msg)
{
	atomic_dec(&panic_done_count);
}

/*
 * Inside a panic, send a message and wait for a response.
 */
static void ipmi_panic_request_and_wait(ipmi_smi_t           intf,
					struct ipmi_addr     *addr,
					struct kernel_ipmi_msg *msg)
{
	struct ipmi_smi_msg  smi_msg;
	struct ipmi_recv_msg recv_msg;
	int rv;

	smi_msg.done = dummy_smi_done_handler;
	recv_msg.done = dummy_recv_done_handler;
	atomic_add(2, &panic_done_count);
	rv = i_ipmi_request(NULL,
			    intf,
			    addr,
			    0,
			    msg,
			    intf,
			    &smi_msg,
			    &recv_msg,
			    0,
			    intf->channels[0].address,
			    intf->channels[0].lun,
			    0, 1); /* Don't retry, and don't wait. */
	if (rv)
		atomic_sub(2, &panic_done_count);
	else if (intf->handlers->flush_messages)
		intf->handlers->flush_messages(intf->send_info);

	while (atomic_read(&panic_done_count) != 0)
		ipmi_poll(intf);
}

#ifdef CONFIG_IPMI_PANIC_STRING
static void event_receiver_fetcher(ipmi_smi_t intf, struct ipmi_recv_msg *msg)
{
	if ((msg->addr.addr_type == IPMI_SYSTEM_INTERFACE_ADDR_TYPE)
	    && (msg->msg.netfn == IPMI_NETFN_SENSOR_EVENT_RESPONSE)
	    && (msg->msg.cmd == IPMI_GET_EVENT_RECEIVER_CMD)
	    && (msg->msg.data[0] == IPMI_CC_NO_ERROR)) {
		/* A get event receiver command, save it. */
		intf->event_receiver = msg->msg.data[1];
		intf->event_receiver_lun = msg->msg.data[2] & 0x3;
	}
}

static void device_id_fetcher(ipmi_smi_t intf, struct ipmi_recv_msg *msg)
{
	if ((msg->addr.addr_type == IPMI_SYSTEM_INTERFACE_ADDR_TYPE)
	    && (msg->msg.netfn == IPMI_NETFN_APP_RESPONSE)
	    && (msg->msg.cmd == IPMI_GET_DEVICE_ID_CMD)
	    && (msg->msg.data[0] == IPMI_CC_NO_ERROR)) {
		/*
		 * A get device id command, save if we are an event
		 * receiver or generator.
		 */
		intf->local_sel_device = (msg->msg.data[6] >> 2) & 1;
		intf->local_event_generator = (msg->msg.data[6] >> 5) & 1;
	}
}
#endif

static void send_panic_events(char *str)
{
	struct kernel_ipmi_msg            msg;
	ipmi_smi_t                        intf;
	unsigned char                     data[16];
	struct ipmi_system_interface_addr *si;
	struct ipmi_addr                  addr;

	si = (struct ipmi_system_interface_addr *) &addr;
	si->addr_type = IPMI_SYSTEM_INTERFACE_ADDR_TYPE;
	si->channel = IPMI_BMC_CHANNEL;
	si->lun = 0;

	/* Fill in an event telling that we have failed. */
	msg.netfn = 0x04; /* Sensor or Event. */
	msg.cmd = 2; /* Platform event command. */
	msg.data = data;
	msg.data_len = 8;
	data[0] = 0x41; /* Kernel generator ID, IPMI table 5-4 */
	data[1] = 0x03; /* This is for IPMI 1.0. */
	data[2] = 0x20; /* OS Critical Stop, IPMI table 36-3 */
	data[4] = 0x6f; /* Sensor specific, IPMI table 36-1 */
	data[5] = 0xa1; /* Runtime stop OEM bytes 2 & 3. */

	/*
	 * Put a few breadcrumbs in.  Hopefully later we can add more things
	 * to make the panic events more useful.
	 */
	if (str) {
		data[3] = str[0];
		data[6] = str[1];
		data[7] = str[2];
	}

	/* For every registered interface, send the event. */
	list_for_each_entry_rcu(intf, &ipmi_interfaces, link) {
		if (!intf->handlers)
			/* Interface is not ready. */
			continue;

		/* Send the event announcing the panic. */
		ipmi_panic_request_and_wait(intf, &addr, &msg);
	}

#ifdef CONFIG_IPMI_PANIC_STRING
	/*
	 * On every interface, dump a bunch of OEM event holding the
	 * string.
	 */
	if (!str)
		return;

	/* For every registered interface, send the event. */
	list_for_each_entry_rcu(intf, &ipmi_interfaces, link) {
		char                  *p = str;
		struct ipmi_ipmb_addr *ipmb;
		int                   j;

		if (intf->intf_num == -1)
			/* Interface was not ready yet. */
			continue;

		/*
		 * intf_num is used as an marker to tell if the
		 * interface is valid.  Thus we need a read barrier to
		 * make sure data fetched before checking intf_num
		 * won't be used.
		 */
		smp_rmb();

		/*
		 * First job here is to figure out where to send the
		 * OEM events.  There's no way in IPMI to send OEM
		 * events using an event send command, so we have to
		 * find the SEL to put them in and stick them in
		 * there.
		 */

		/* Get capabilities from the get device id. */
		intf->local_sel_device = 0;
		intf->local_event_generator = 0;
		intf->event_receiver = 0;

		/* Request the device info from the local MC. */
		msg.netfn = IPMI_NETFN_APP_REQUEST;
		msg.cmd = IPMI_GET_DEVICE_ID_CMD;
		msg.data = NULL;
		msg.data_len = 0;
		intf->null_user_handler = device_id_fetcher;
		ipmi_panic_request_and_wait(intf, &addr, &msg);

		if (intf->local_event_generator) {
			/* Request the event receiver from the local MC. */
			msg.netfn = IPMI_NETFN_SENSOR_EVENT_REQUEST;
			msg.cmd = IPMI_GET_EVENT_RECEIVER_CMD;
			msg.data = NULL;
			msg.data_len = 0;
			intf->null_user_handler = event_receiver_fetcher;
			ipmi_panic_request_and_wait(intf, &addr, &msg);
		}
		intf->null_user_handler = NULL;

		/*
		 * Validate the event receiver.  The low bit must not
		 * be 1 (it must be a valid IPMB address), it cannot
		 * be zero, and it must not be my address.
		 */
		if (((intf->event_receiver & 1) == 0)
		    && (intf->event_receiver != 0)
		    && (intf->event_receiver != intf->channels[0].address)) {
			/*
			 * The event receiver is valid, send an IPMB
			 * message.
			 */
			ipmb = (struct ipmi_ipmb_addr *) &addr;
			ipmb->addr_type = IPMI_IPMB_ADDR_TYPE;
			ipmb->channel = 0; /* FIXME - is this right? */
			ipmb->lun = intf->event_receiver_lun;
			ipmb->slave_addr = intf->event_receiver;
		} else if (intf->local_sel_device) {
			/*
			 * The event receiver was not valid (or was
			 * me), but I am an SEL device, just dump it
			 * in my SEL.
			 */
			si = (struct ipmi_system_interface_addr *) &addr;
			si->addr_type = IPMI_SYSTEM_INTERFACE_ADDR_TYPE;
			si->channel = IPMI_BMC_CHANNEL;
			si->lun = 0;
		} else
			continue; /* No where to send the event. */

		msg.netfn = IPMI_NETFN_STORAGE_REQUEST; /* Storage. */
		msg.cmd = IPMI_ADD_SEL_ENTRY_CMD;
		msg.data = data;
		msg.data_len = 16;

		j = 0;
		while (*p) {
			int size = strlen(p);

			if (size > 11)
				size = 11;
			data[0] = 0;
			data[1] = 0;
			data[2] = 0xf0; /* OEM event without timestamp. */
			data[3] = intf->channels[0].address;
			data[4] = j++; /* sequence # */
			/*
			 * Always give 11 bytes, so strncpy will fill
			 * it with zeroes for me.
			 */
			strncpy(data+5, p, 11);
			p += size;

			ipmi_panic_request_and_wait(intf, &addr, &msg);
		}
	}
#endif /* CONFIG_IPMI_PANIC_STRING */
}
#endif /* CONFIG_IPMI_PANIC_EVENT */

static int has_panicked;

static int panic_event(struct notifier_block *this,
		       unsigned long         event,
		       void                  *ptr)
{
	ipmi_smi_t intf;

	if (has_panicked)
		return NOTIFY_DONE;
	has_panicked = 1;

	/* For every registered interface, set it to run to completion. */
	list_for_each_entry_rcu(intf, &ipmi_interfaces, link) {
		if (!intf->handlers)
			/* Interface is not ready. */
			continue;

		/*
		 * If we were interrupted while locking xmit_msgs_lock or
		 * waiting_rcv_msgs_lock, the corresponding list may be
		 * corrupted.  In this case, drop items on the list for
		 * the safety.
		 */
		if (!spin_trylock(&intf->xmit_msgs_lock)) {
			INIT_LIST_HEAD(&intf->xmit_msgs);
			INIT_LIST_HEAD(&intf->hp_xmit_msgs);
		} else
			spin_unlock(&intf->xmit_msgs_lock);

		if (!spin_trylock(&intf->waiting_rcv_msgs_lock))
			INIT_LIST_HEAD(&intf->waiting_rcv_msgs);
		else
			spin_unlock(&intf->waiting_rcv_msgs_lock);

		intf->run_to_completion = 1;
		intf->handlers->set_run_to_completion(intf->send_info, 1);
	}

#ifdef CONFIG_IPMI_PANIC_EVENT
	send_panic_events(ptr);
#endif

	return NOTIFY_DONE;
}

static struct notifier_block panic_block = {
	.notifier_call	= panic_event,
	.next		= NULL,
	.priority	= 200	/* priority: INT_MAX >= x >= 0 */
};

static int ipmi_init_msghandler(void)
{
	int rv;

	if (initialized)
		return 0;

	rv = driver_register(&ipmidriver.driver);
	if (rv) {
		printk(KERN_ERR PFX "Could not register IPMI driver\n");
		return rv;
	}

	printk(KERN_INFO "ipmi message handler version "
	       IPMI_DRIVER_VERSION "\n");

#ifdef CONFIG_PROC_FS
	proc_ipmi_root = proc_mkdir("ipmi", NULL);
	if (!proc_ipmi_root) {
	    printk(KERN_ERR PFX "Unable to create IPMI proc dir");
	    driver_unregister(&ipmidriver.driver);
	    return -ENOMEM;
	}

#endif /* CONFIG_PROC_FS */

	setup_timer(&ipmi_timer, ipmi_timeout, 0);
	mod_timer(&ipmi_timer, jiffies + IPMI_TIMEOUT_JIFFIES);

	atomic_notifier_chain_register(&panic_notifier_list, &panic_block);

	initialized = 1;

	return 0;
}

static int __init ipmi_init_msghandler_mod(void)
{
	ipmi_init_msghandler();
	return 0;
}

static void __exit cleanup_ipmi(void)
{
	int count;

	if (!initialized)
		return;

	atomic_notifier_chain_unregister(&panic_notifier_list, &panic_block);

	/*
	 * This can't be called if any interfaces exist, so no worry
	 * about shutting down the interfaces.
	 */

	/*
	 * Tell the timer to stop, then wait for it to stop.  This
	 * avoids problems with race conditions removing the timer
	 * here.
	 */
	atomic_inc(&stop_operation);
	del_timer_sync(&ipmi_timer);

#ifdef CONFIG_PROC_FS
	proc_remove(proc_ipmi_root);
#endif /* CONFIG_PROC_FS */

	driver_unregister(&ipmidriver.driver);

	initialized = 0;

	/* Check for buffer leaks. */
	count = atomic_read(&smi_msg_inuse_count);
	if (count != 0)
		printk(KERN_WARNING PFX "SMI message count %d at exit\n",
		       count);
	count = atomic_read(&recv_msg_inuse_count);
	if (count != 0)
		printk(KERN_WARNING PFX "recv message count %d at exit\n",
		       count);
}
module_exit(cleanup_ipmi);

module_init(ipmi_init_msghandler_mod);
MODULE_LICENSE("GPL");
MODULE_AUTHOR("Corey Minyard <minyard@mvista.com>");
MODULE_DESCRIPTION("Incoming and outgoing message routing for an IPMI"
		   " interface.");
MODULE_VERSION(IPMI_DRIVER_VERSION);<|MERGE_RESOLUTION|>--- conflicted
+++ resolved
@@ -199,21 +199,6 @@
 	int                    guid_set;
 	char                   name[16];
 	struct kref	       usecount;
-<<<<<<< HEAD
-
-	/* bmc device attributes */
-	struct device_attribute device_id_attr;
-	struct device_attribute provides_dev_sdrs_attr;
-	struct device_attribute revision_attr;
-	struct device_attribute firmware_rev_attr;
-	struct device_attribute version_attr;
-	struct device_attribute add_dev_support_attr;
-	struct device_attribute manufacturer_id_attr;
-	struct device_attribute product_id_attr;
-	struct device_attribute guid_attr;
-	struct device_attribute aux_firmware_rev_attr;
-=======
->>>>>>> afd2ff9b
 };
 #define to_bmc_device(x) container_of((x), struct bmc_device, pdev.dev)
 
@@ -1522,11 +1507,7 @@
 }
 
 
-<<<<<<< HEAD
-static void smi_send(ipmi_smi_t intf, struct ipmi_smi_handlers *handlers,
-=======
 static void smi_send(ipmi_smi_t intf, const struct ipmi_smi_handlers *handlers,
->>>>>>> afd2ff9b
 		     struct ipmi_smi_msg *smi_msg, int priority)
 {
 	int run_to_completion = intf->run_to_completion;
@@ -2282,11 +2263,7 @@
 
 	return snprintf(buf, 10, "%u\n", bmc->id.device_id);
 }
-<<<<<<< HEAD
-DEVICE_ATTR(device_id, S_IRUGO, device_id_show, NULL);
-=======
 static DEVICE_ATTR(device_id, S_IRUGO, device_id_show, NULL);
->>>>>>> afd2ff9b
 
 static ssize_t provides_device_sdrs_show(struct device *dev,
 					 struct device_attribute *attr,
@@ -2297,12 +2274,8 @@
 	return snprintf(buf, 10, "%u\n",
 			(bmc->id.device_revision & 0x80) >> 7);
 }
-<<<<<<< HEAD
-DEVICE_ATTR(provides_device_sdrs, S_IRUGO, provides_device_sdrs_show, NULL);
-=======
 static DEVICE_ATTR(provides_device_sdrs, S_IRUGO, provides_device_sdrs_show,
 		   NULL);
->>>>>>> afd2ff9b
 
 static ssize_t revision_show(struct device *dev, struct device_attribute *attr,
 			     char *buf)
@@ -2312,11 +2285,7 @@
 	return snprintf(buf, 20, "%u\n",
 			bmc->id.device_revision & 0x0F);
 }
-<<<<<<< HEAD
-DEVICE_ATTR(revision, S_IRUGO, revision_show, NULL);
-=======
 static DEVICE_ATTR(revision, S_IRUGO, revision_show, NULL);
->>>>>>> afd2ff9b
 
 static ssize_t firmware_revision_show(struct device *dev,
 				      struct device_attribute *attr,
@@ -2327,11 +2296,7 @@
 	return snprintf(buf, 20, "%u.%x\n", bmc->id.firmware_revision_1,
 			bmc->id.firmware_revision_2);
 }
-<<<<<<< HEAD
-DEVICE_ATTR(firmware_revision, S_IRUGO, firmware_revision_show, NULL);
-=======
 static DEVICE_ATTR(firmware_revision, S_IRUGO, firmware_revision_show, NULL);
->>>>>>> afd2ff9b
 
 static ssize_t ipmi_version_show(struct device *dev,
 				 struct device_attribute *attr,
@@ -2343,11 +2308,7 @@
 			ipmi_version_major(&bmc->id),
 			ipmi_version_minor(&bmc->id));
 }
-<<<<<<< HEAD
-DEVICE_ATTR(ipmi_version, S_IRUGO, ipmi_version_show, NULL);
-=======
 static DEVICE_ATTR(ipmi_version, S_IRUGO, ipmi_version_show, NULL);
->>>>>>> afd2ff9b
 
 static ssize_t add_dev_support_show(struct device *dev,
 				    struct device_attribute *attr,
@@ -2358,12 +2319,8 @@
 	return snprintf(buf, 10, "0x%02x\n",
 			bmc->id.additional_device_support);
 }
-<<<<<<< HEAD
-DEVICE_ATTR(additional_device_support, S_IRUGO, add_dev_support_show, NULL);
-=======
 static DEVICE_ATTR(additional_device_support, S_IRUGO, add_dev_support_show,
 		   NULL);
->>>>>>> afd2ff9b
 
 static ssize_t manufacturer_id_show(struct device *dev,
 				    struct device_attribute *attr,
@@ -2373,11 +2330,7 @@
 
 	return snprintf(buf, 20, "0x%6.6x\n", bmc->id.manufacturer_id);
 }
-<<<<<<< HEAD
-DEVICE_ATTR(manufacturer_id, S_IRUGO, manufacturer_id_show, NULL);
-=======
 static DEVICE_ATTR(manufacturer_id, S_IRUGO, manufacturer_id_show, NULL);
->>>>>>> afd2ff9b
 
 static ssize_t product_id_show(struct device *dev,
 			       struct device_attribute *attr,
@@ -2387,11 +2340,7 @@
 
 	return snprintf(buf, 10, "0x%4.4x\n", bmc->id.product_id);
 }
-<<<<<<< HEAD
-DEVICE_ATTR(product_id, S_IRUGO, product_id_show, NULL);
-=======
 static DEVICE_ATTR(product_id, S_IRUGO, product_id_show, NULL);
->>>>>>> afd2ff9b
 
 static ssize_t aux_firmware_rev_show(struct device *dev,
 				     struct device_attribute *attr,
@@ -2405,11 +2354,7 @@
 			bmc->id.aux_firmware_revision[1],
 			bmc->id.aux_firmware_revision[0]);
 }
-<<<<<<< HEAD
-DEVICE_ATTR(aux_firmware_revision, S_IRUGO, aux_firmware_rev_show, NULL);
-=======
 static DEVICE_ATTR(aux_firmware_revision, S_IRUGO, aux_firmware_rev_show, NULL);
->>>>>>> afd2ff9b
 
 static ssize_t guid_show(struct device *dev, struct device_attribute *attr,
 			 char *buf)
@@ -2420,11 +2365,7 @@
 			(long long) bmc->guid[0],
 			(long long) bmc->guid[8]);
 }
-<<<<<<< HEAD
-DEVICE_ATTR(guid, S_IRUGO, guid_show, NULL);
-=======
 static DEVICE_ATTR(guid, S_IRUGO, guid_show, NULL);
->>>>>>> afd2ff9b
 
 static struct attribute *bmc_dev_attrs[] = {
 	&dev_attr_device_id.attr,
@@ -2435,15 +2376,6 @@
 	&dev_attr_additional_device_support.attr,
 	&dev_attr_manufacturer_id.attr,
 	&dev_attr_product_id.attr,
-<<<<<<< HEAD
-	NULL
-};
-
-static struct attribute_group bmc_dev_attr_group = {
-	.attrs		= bmc_dev_attrs,
-};
-
-=======
 	&dev_attr_aux_firmware_revision.attr,
 	&dev_attr_guid.attr,
 	NULL
@@ -2468,7 +2400,6 @@
 	.is_visible	= bmc_dev_attr_is_visible,
 };
 
->>>>>>> afd2ff9b
 static const struct attribute_group *bmc_dev_attr_groups[] = {
 	&bmc_dev_attr_group,
 	NULL
@@ -2488,16 +2419,6 @@
 cleanup_bmc_device(struct kref *ref)
 {
 	struct bmc_device *bmc = container_of(ref, struct bmc_device, usecount);
-<<<<<<< HEAD
-
-	if (bmc->id.aux_firmware_revision_set)
-		device_remove_file(&bmc->pdev.dev,
-				   &bmc->aux_firmware_rev_attr);
-	if (bmc->guid_set)
-		device_remove_file(&bmc->pdev.dev,
-				   &bmc->guid_attr);
-=======
->>>>>>> afd2ff9b
 
 	platform_device_unregister(&bmc->pdev);
 }
@@ -2519,38 +2440,6 @@
 	mutex_unlock(&ipmidriver_mutex);
 }
 
-<<<<<<< HEAD
-static int create_bmc_files(struct bmc_device *bmc)
-{
-	int err;
-
-	if (bmc->id.aux_firmware_revision_set) {
-		bmc->aux_firmware_rev_attr.attr.name = "aux_firmware_revision";
-		err = device_create_file(&bmc->pdev.dev,
-				   &bmc->aux_firmware_rev_attr);
-		if (err)
-			goto out;
-	}
-	if (bmc->guid_set) {
-		bmc->guid_attr.attr.name = "guid";
-		err = device_create_file(&bmc->pdev.dev,
-				   &bmc->guid_attr);
-		if (err)
-			goto out_aux_firm;
-	}
-
-	return 0;
-
-out_aux_firm:
-	if (bmc->id.aux_firmware_revision_set)
-		device_remove_file(&bmc->pdev.dev,
-				   &bmc->aux_firmware_rev_attr);
-out:
-	return err;
-}
-
-=======
->>>>>>> afd2ff9b
 static int ipmi_bmc_register(ipmi_smi_t intf, int ifnum)
 {
 	int               rv;
@@ -2639,18 +2528,6 @@
 			return rv;
 		}
 
-<<<<<<< HEAD
-		rv = create_bmc_files(bmc);
-		if (rv) {
-			mutex_lock(&ipmidriver_mutex);
-			platform_device_unregister(&bmc->pdev);
-			mutex_unlock(&ipmidriver_mutex);
-
-			return rv;
-		}
-
-=======
->>>>>>> afd2ff9b
 		dev_info(intf->si_dev, "Found new BMC (man_id: 0x%6.6x, "
 			 "prod_id: 0x%4.4x, dev_id: 0x%2.2x)\n",
 			 bmc->id.manufacturer_id,
@@ -4086,23 +3963,15 @@
 					       flags);
 	}
 
-<<<<<<< HEAD
 	if (!run_to_completion)
 		spin_lock_irqsave(&intf->xmit_msgs_lock, flags);
+	/*
+	 * We can get an asynchronous event or receive message in addition
+	 * to commands we send.
+	 */
 	if (msg == intf->curr_msg)
 		intf->curr_msg = NULL;
 	if (!run_to_completion)
-=======
-	if (!run_to_completion)
-		spin_lock_irqsave(&intf->xmit_msgs_lock, flags);
-	/*
-	 * We can get an asynchronous event or receive message in addition
-	 * to commands we send.
-	 */
-	if (msg == intf->curr_msg)
-		intf->curr_msg = NULL;
-	if (!run_to_completion)
->>>>>>> afd2ff9b
 		spin_unlock_irqrestore(&intf->xmit_msgs_lock, flags);
 
 	if (run_to_completion)
@@ -4223,11 +4092,7 @@
 				ipmi_inc_stat(intf,
 					      retransmitted_ipmb_commands);
 
-<<<<<<< HEAD
-			smi_send(intf, intf->handlers, smi_msg, 0);
-=======
 			smi_send(intf, handlers, smi_msg, 0);
->>>>>>> afd2ff9b
 		} else
 			ipmi_free_smi_msg(smi_msg);
 
