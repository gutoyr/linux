--- conflicted
+++ resolved
@@ -62,8 +62,6 @@
 	 only be available on older systems if the "ipmi_si_intf.trydefaults=1"
 	 boot argument is passed.
 
-<<<<<<< HEAD
-=======
 config IPMI_SSIF
        tristate 'IPMI SMBus handler (SSIF)'
        select I2C
@@ -72,7 +70,6 @@
 	 have a driver that must be accessed over an I2C bus instead of a
 	 standard interface.  This module requires I2C support.
 
->>>>>>> afd2ff9b
 config IPMI_POWERNV
        depends on PPC_POWERNV
        tristate 'POWERNV (OPAL firmware) IPMI interface'
