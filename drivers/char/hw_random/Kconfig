#
# Hardware Random Number Generator (RNG) configuration
#

menuconfig HW_RANDOM
	tristate "Hardware Random Number Generator Core support"
	default m
	---help---
	  Hardware Random Number Generator Core infrastructure.

	  To compile this driver as a module, choose M here: the
	  module will be called rng-core.  This provides a device
	  that's usually called /dev/hw_random, and which exposes one
	  of possibly several hardware random number generators.

	  These hardware random number generators do not feed directly
	  into the kernel's random number generator.  That is usually
	  handled by the "rngd" daemon.  Documentation/hw_random.txt
	  has more information.

	  If unsure, say Y.

if HW_RANDOM

config HW_RANDOM_TIMERIOMEM
	tristate "Timer IOMEM HW Random Number Generator support"
	depends on HAS_IOMEM
	---help---
	  This driver provides kernel-side support for a generic Random
	  Number Generator used by reading a 'dumb' iomem address that
	  is to be read no faster than, for example, once a second;
	  the default FPGA bitstream on the TS-7800 has such functionality.

	  To compile this driver as a module, choose M here: the
	  module will be called timeriomem-rng.

	  If unsure, say Y.

config HW_RANDOM_INTEL
	tristate "Intel HW Random Number Generator support"
	depends on (X86 || IA64) && PCI
	default HW_RANDOM
	---help---
	  This driver provides kernel-side support for the Random Number
	  Generator hardware found on Intel i8xx-based motherboards.

	  To compile this driver as a module, choose M here: the
	  module will be called intel-rng.

	  If unsure, say Y.

config HW_RANDOM_AMD
	tristate "AMD HW Random Number Generator support"
	depends on (X86 || PPC_MAPLE) && PCI
	default HW_RANDOM
	---help---
	  This driver provides kernel-side support for the Random Number
	  Generator hardware found on AMD 76x-based motherboards.

	  To compile this driver as a module, choose M here: the
	  module will be called amd-rng.

	  If unsure, say Y.

config HW_RANDOM_ATMEL
	tristate "Atmel Random Number Generator support"
	depends on ARCH_AT91 && HAVE_CLK
	default HW_RANDOM
	---help---
	  This driver provides kernel-side support for the Random Number
	  Generator hardware found on Atmel AT91 devices.

	  To compile this driver as a module, choose M here: the
	  module will be called atmel-rng.

	  If unsure, say Y.

config HW_RANDOM_BCM63XX
	tristate "Broadcom BCM63xx Random Number Generator support"
	depends on BCM63XX
	default HW_RANDOM
	---help---
	  This driver provides kernel-side support for the Random Number
	  Generator hardware found on the Broadcom BCM63xx SoCs.

	  To compile this driver as a module, choose M here: the
	  module will be called bcm63xx-rng

	  If unusure, say Y.

config HW_RANDOM_BCM2835
	tristate "Broadcom BCM2835 Random Number Generator support"
	depends on ARCH_BCM2835
	default HW_RANDOM
	---help---
	  This driver provides kernel-side support for the Random Number
	  Generator hardware found on the Broadcom BCM2835 SoCs.

	  To compile this driver as a module, choose M here: the
	  module will be called bcm2835-rng

	  If unsure, say Y.

config HW_RANDOM_GEODE
	tristate "AMD Geode HW Random Number Generator support"
	depends on X86_32 && PCI
	default HW_RANDOM
	---help---
	  This driver provides kernel-side support for the Random Number
	  Generator hardware found on the AMD Geode LX.

	  To compile this driver as a module, choose M here: the
	  module will be called geode-rng.

	  If unsure, say Y.

config HW_RANDOM_N2RNG
	tristate "Niagara2 Random Number Generator support"
	depends on SPARC64
	default HW_RANDOM
	---help---
	  This driver provides kernel-side support for the Random Number
	  Generator hardware found on Niagara2 cpus.

	  To compile this driver as a module, choose M here: the
	  module will be called n2-rng.

	  If unsure, say Y.

config HW_RANDOM_VIA
	tristate "VIA HW Random Number Generator support"
	depends on X86
	default HW_RANDOM
	---help---
	  This driver provides kernel-side support for the Random Number
	  Generator hardware found on VIA based motherboards.

	  To compile this driver as a module, choose M here: the
	  module will be called via-rng.

	  If unsure, say Y.

config HW_RANDOM_IXP4XX
	tristate "Intel IXP4xx NPU HW Pseudo-Random Number Generator support"
	depends on ARCH_IXP4XX
	default HW_RANDOM
	---help---
	  This driver provides kernel-side support for the Pseudo-Random
	  Number Generator hardware found on the Intel IXP45x/46x NPU.

	  To compile this driver as a module, choose M here: the
	  module will be called ixp4xx-rng.

	  If unsure, say Y.

config HW_RANDOM_OMAP
	tristate "OMAP Random Number Generator support"
	depends on ARCH_OMAP16XX || ARCH_OMAP2PLUS
	default HW_RANDOM
 	---help---
 	  This driver provides kernel-side support for the Random Number
	  Generator hardware found on OMAP16xx, OMAP2/3/4/5 and AM33xx/AM43xx
	  multimedia processors.

	  To compile this driver as a module, choose M here: the
	  module will be called omap-rng.

 	  If unsure, say Y.

config HW_RANDOM_OMAP3_ROM
	tristate "OMAP3 ROM Random Number Generator support"
	depends on ARCH_OMAP3
	default HW_RANDOM
	---help---
	  This driver provides kernel-side support for the Random Number
	  Generator hardware found on OMAP34xx processors.

	  To compile this driver as a module, choose M here: the
	  module will be called omap3-rom-rng.

	  If unsure, say Y.

config HW_RANDOM_OCTEON
	tristate "Octeon Random Number Generator support"
	depends on CAVIUM_OCTEON_SOC
	default HW_RANDOM
	---help---
	  This driver provides kernel-side support for the Random Number
	  Generator hardware found on Octeon processors.

	  To compile this driver as a module, choose M here: the
	  module will be called octeon-rng.

	  If unsure, say Y.

config HW_RANDOM_PASEMI
	tristate "PA Semi HW Random Number Generator support"
	depends on PPC_PASEMI
	default HW_RANDOM
	---help---
	  This driver provides kernel-side support for the Random Number
	  Generator hardware found on PA Semi PWRficient SoCs.

	  To compile this driver as a module, choose M here: the
	  module will be called pasemi-rng.

	  If unsure, say Y.

config HW_RANDOM_VIRTIO
	tristate "VirtIO Random Number Generator support"
	depends on VIRTIO
	---help---
	  This driver provides kernel-side support for the virtual Random Number
	  Generator hardware.

	  To compile this driver as a module, choose M here: the
	  module will be called virtio-rng.  If unsure, say N.

config HW_RANDOM_TX4939
	tristate "TX4939 Random Number Generator support"
	depends on SOC_TX4939
	default HW_RANDOM
	---help---
	  This driver provides kernel-side support for the Random Number
	  Generator hardware found on TX4939 SoC.

	  To compile this driver as a module, choose M here: the
	  module will be called tx4939-rng.

	  If unsure, say Y.

config HW_RANDOM_MXC_RNGA
	tristate "Freescale i.MX RNGA Random Number Generator"
	depends on ARCH_HAS_RNGA
	default HW_RANDOM
	---help---
	  This driver provides kernel-side support for the Random Number
	  Generator hardware found on Freescale i.MX processors.

	  To compile this driver as a module, choose M here: the
	  module will be called mxc-rnga.

	  If unsure, say Y.

config HW_RANDOM_NOMADIK
	tristate "ST-Ericsson Nomadik Random Number Generator support"
	depends on ARCH_NOMADIK
	default HW_RANDOM
	---help---
	  This driver provides kernel-side support for the Random Number
	  Generator hardware found on ST-Ericsson SoCs (8815 and 8500).

	  To compile this driver as a module, choose M here: the
	  module will be called nomadik-rng.

	  If unsure, say Y.

config HW_RANDOM_PPC4XX
	tristate "PowerPC 4xx generic true random number generator support"
	depends on PPC && 4xx
	default HW_RANDOM
	---help---
	 This driver provides the kernel-side support for the TRNG hardware
	 found in the security function of some PowerPC 4xx SoCs.

	 To compile this driver as a module, choose M here: the
	 module will be called ppc4xx-rng.

	 If unsure, say N.

config HW_RANDOM_PSERIES
	tristate "pSeries HW Random Number Generator support"
	depends on PPC64 && IBMVIO
	default HW_RANDOM
	---help---
	  This driver provides kernel-side support for the Random Number
	  Generator hardware found on POWER7+ machines and above

	  To compile this driver as a module, choose M here: the
	  module will be called pseries-rng.

	  If unsure, say Y.

config HW_RANDOM_POWERNV
	tristate "PowerNV Random Number Generator support"
<<<<<<< HEAD
	depends on HW_RANDOM && PPC_POWERNV
=======
	depends on PPC_POWERNV
>>>>>>> fc14f9c1
	default HW_RANDOM
	---help---
	  This is the driver for Random Number Generator hardware found
	  in POWER7+ and above machines for PowerNV platform.

	  To compile this driver as a module, choose M here: the
	  module will be called powernv-rng.

	  If unsure, say Y.

config HW_RANDOM_EXYNOS
	tristate "EXYNOS HW random number generator support"
	depends on ARCH_EXYNOS
	default HW_RANDOM
	---help---
	  This driver provides kernel-side support for the Random Number
	  Generator hardware found on EXYNOS SOCs.

	  To compile this driver as a module, choose M here: the
	  module will be called exynos-rng.

	  If unsure, say Y.

config HW_RANDOM_TPM
	tristate "TPM HW Random Number Generator support"
	depends on TCG_TPM
	default HW_RANDOM
	---help---
	  This driver provides kernel-side support for the Random Number
	  Generator in the Trusted Platform Module

	  To compile this driver as a module, choose M here: the
	  module will be called tpm-rng.

	  If unsure, say Y.

config HW_RANDOM_MSM
	tristate "Qualcomm SoCs Random Number Generator support"
	depends on HW_RANDOM && ARCH_QCOM
	default HW_RANDOM
	---help---
	  This driver provides kernel-side support for the Random Number
	  Generator hardware found on Qualcomm SoCs.

	  To compile this driver as a module, choose M here. the
	  module will be called msm-rng.

	  If unsure, say Y.

config HW_RANDOM_XGENE
	tristate "APM X-Gene True Random Number Generator (TRNG) support"
	depends on HW_RANDOM && ARCH_XGENE
	default HW_RANDOM
	---help---
	  This driver provides kernel-side support for the Random Number
	  Generator hardware found on APM X-Gene SoC.

	  To compile this driver as a module, choose M here: the
	  module will be called xgene_rng.

	  If unsure, say Y.

endif # HW_RANDOM

config UML_RANDOM
	depends on UML
	tristate "Hardware random number generator"
	help
	  This option enables UML's "hardware" random number generator.  It
	  attaches itself to the host's /dev/random, supplying as much entropy
	  as the host has, rather than the small amount the UML gets from its
	  own drivers.  It registers itself as a standard hardware random number
	  generator, major 10, minor 183, and the canonical device name is
	  /dev/hwrng.
	  The way to make use of this is to install the rng-tools package
	  (check your distro, or download from
	  http://sourceforge.net/projects/gkernel/).  rngd periodically reads
	  /dev/hwrng and injects the entropy into /dev/random.<|MERGE_RESOLUTION|>--- conflicted
+++ resolved
@@ -283,11 +283,7 @@
 
 config HW_RANDOM_POWERNV
 	tristate "PowerNV Random Number Generator support"
-<<<<<<< HEAD
 	depends on HW_RANDOM && PPC_POWERNV
-=======
-	depends on PPC_POWERNV
->>>>>>> fc14f9c1
 	default HW_RANDOM
 	---help---
 	  This is the driver for Random Number Generator hardware found
