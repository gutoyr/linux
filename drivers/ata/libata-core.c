--- conflicted
+++ resolved
@@ -4224,15 +4224,12 @@
 	{ "PIONEER DVD-RW  DVR-212D",	NULL,	ATA_HORKAGE_NOSETXFER },
 	{ "PIONEER DVD-RW  DVR-216D",	NULL,	ATA_HORKAGE_NOSETXFER },
 
-<<<<<<< HEAD
-=======
 	/* devices that don't properly handle queued TRIM commands */
 	{ "Micron_M500*",		NULL,	ATA_HORKAGE_NO_NCQ_TRIM, },
 	{ "Crucial_CT???M500SSD*",	NULL,	ATA_HORKAGE_NO_NCQ_TRIM, },
 	{ "Micron_M550*",		NULL,	ATA_HORKAGE_NO_NCQ_TRIM, },
 	{ "Crucial_CT*M550SSD*",	NULL,	ATA_HORKAGE_NO_NCQ_TRIM, },
 
->>>>>>> fc14f9c1
 	/*
 	 * Some WD SATA-I drives spin up and down erratically when the link
 	 * is put into the slumber mode.  We don't have full list of the
