/*
 *  ahci.c - AHCI SATA support
 *
 *  Maintained by:  Tejun Heo <tj@kernel.org>
 *    		    Please ALWAYS copy linux-ide@vger.kernel.org
 *		    on emails.
 *
 *  Copyright 2004-2005 Red Hat, Inc.
 *
 *
 *  This program is free software; you can redistribute it and/or modify
 *  it under the terms of the GNU General Public License as published by
 *  the Free Software Foundation; either version 2, or (at your option)
 *  any later version.
 *
 *  This program is distributed in the hope that it will be useful,
 *  but WITHOUT ANY WARRANTY; without even the implied warranty of
 *  MERCHANTABILITY or FITNESS FOR A PARTICULAR PURPOSE.  See the
 *  GNU General Public License for more details.
 *
 *  You should have received a copy of the GNU General Public License
 *  along with this program; see the file COPYING.  If not, write to
 *  the Free Software Foundation, 675 Mass Ave, Cambridge, MA 02139, USA.
 *
 *
 * libata documentation is available via 'make {ps|pdf}docs',
 * as Documentation/DocBook/libata.*
 *
 * AHCI hardware documentation:
 * http://www.intel.com/technology/serialata/pdf/rev1_0.pdf
 * http://www.intel.com/technology/serialata/pdf/rev1_1.pdf
 *
 */

#include <linux/kernel.h>
#include <linux/module.h>
#include <linux/pci.h>
#include <linux/blkdev.h>
#include <linux/delay.h>
#include <linux/interrupt.h>
#include <linux/dma-mapping.h>
#include <linux/device.h>
#include <linux/dmi.h>
#include <linux/gfp.h>
#include <linux/msi.h>
#include <scsi/scsi_host.h>
#include <scsi/scsi_cmnd.h>
#include <linux/libata.h>
#include "ahci.h"

#define DRV_NAME	"ahci"
#define DRV_VERSION	"3.0"

enum {
	AHCI_PCI_BAR_STA2X11	= 0,
	AHCI_PCI_BAR_CAVIUM	= 0,
	AHCI_PCI_BAR_ENMOTUS	= 2,
	AHCI_PCI_BAR_STANDARD	= 5,
};

enum board_ids {
	/* board IDs by feature in alphabetical order */
	board_ahci,
	board_ahci_ign_iferr,
	board_ahci_nomsi,
	board_ahci_noncq,
	board_ahci_nosntf,
	board_ahci_yes_fbs,

	/* board IDs for specific chipsets in alphabetical order */
	board_ahci_avn,
	board_ahci_mcp65,
	board_ahci_mcp77,
	board_ahci_mcp89,
	board_ahci_mv,
	board_ahci_sb600,
	board_ahci_sb700,	/* for SB700 and SB800 */
	board_ahci_vt8251,

	/* aliases */
	board_ahci_mcp_linux	= board_ahci_mcp65,
	board_ahci_mcp67	= board_ahci_mcp65,
	board_ahci_mcp73	= board_ahci_mcp65,
	board_ahci_mcp79	= board_ahci_mcp77,
};

static int ahci_init_one(struct pci_dev *pdev, const struct pci_device_id *ent);
static int ahci_vt8251_hardreset(struct ata_link *link, unsigned int *class,
				 unsigned long deadline);
static int ahci_avn_hardreset(struct ata_link *link, unsigned int *class,
			      unsigned long deadline);
static void ahci_mcp89_apple_enable(struct pci_dev *pdev);
static bool is_mcp89_apple(struct pci_dev *pdev);
static int ahci_p5wdh_hardreset(struct ata_link *link, unsigned int *class,
				unsigned long deadline);
#ifdef CONFIG_PM
static int ahci_pci_device_suspend(struct pci_dev *pdev, pm_message_t mesg);
static int ahci_pci_device_resume(struct pci_dev *pdev);
#endif

static struct scsi_host_template ahci_sht = {
	AHCI_SHT("ahci"),
};

static struct ata_port_operations ahci_vt8251_ops = {
	.inherits		= &ahci_ops,
	.hardreset		= ahci_vt8251_hardreset,
};

static struct ata_port_operations ahci_p5wdh_ops = {
	.inherits		= &ahci_ops,
	.hardreset		= ahci_p5wdh_hardreset,
};

static struct ata_port_operations ahci_avn_ops = {
	.inherits		= &ahci_ops,
	.hardreset		= ahci_avn_hardreset,
};

static const struct ata_port_info ahci_port_info[] = {
	/* by features */
	[board_ahci] = {
		.flags		= AHCI_FLAG_COMMON,
		.pio_mask	= ATA_PIO4,
		.udma_mask	= ATA_UDMA6,
		.port_ops	= &ahci_ops,
	},
	[board_ahci_ign_iferr] = {
		AHCI_HFLAGS	(AHCI_HFLAG_IGN_IRQ_IF_ERR),
		.flags		= AHCI_FLAG_COMMON,
		.pio_mask	= ATA_PIO4,
		.udma_mask	= ATA_UDMA6,
		.port_ops	= &ahci_ops,
	},
	[board_ahci_nomsi] = {
		AHCI_HFLAGS	(AHCI_HFLAG_NO_MSI),
		.flags		= AHCI_FLAG_COMMON,
		.pio_mask	= ATA_PIO4,
		.udma_mask	= ATA_UDMA6,
		.port_ops	= &ahci_ops,
	},
	[board_ahci_noncq] = {
		AHCI_HFLAGS	(AHCI_HFLAG_NO_NCQ),
		.flags		= AHCI_FLAG_COMMON,
		.pio_mask	= ATA_PIO4,
		.udma_mask	= ATA_UDMA6,
		.port_ops	= &ahci_ops,
	},
	[board_ahci_nosntf] = {
		AHCI_HFLAGS	(AHCI_HFLAG_NO_SNTF),
		.flags		= AHCI_FLAG_COMMON,
		.pio_mask	= ATA_PIO4,
		.udma_mask	= ATA_UDMA6,
		.port_ops	= &ahci_ops,
	},
	[board_ahci_yes_fbs] = {
		AHCI_HFLAGS	(AHCI_HFLAG_YES_FBS),
		.flags		= AHCI_FLAG_COMMON,
		.pio_mask	= ATA_PIO4,
		.udma_mask	= ATA_UDMA6,
		.port_ops	= &ahci_ops,
	},
	/* by chipsets */
	[board_ahci_avn] = {
		.flags		= AHCI_FLAG_COMMON,
		.pio_mask	= ATA_PIO4,
		.udma_mask	= ATA_UDMA6,
		.port_ops	= &ahci_avn_ops,
	},
	[board_ahci_mcp65] = {
		AHCI_HFLAGS	(AHCI_HFLAG_NO_FPDMA_AA | AHCI_HFLAG_NO_PMP |
				 AHCI_HFLAG_YES_NCQ),
		.flags		= AHCI_FLAG_COMMON | ATA_FLAG_NO_DIPM,
		.pio_mask	= ATA_PIO4,
		.udma_mask	= ATA_UDMA6,
		.port_ops	= &ahci_ops,
	},
	[board_ahci_mcp77] = {
		AHCI_HFLAGS	(AHCI_HFLAG_NO_FPDMA_AA | AHCI_HFLAG_NO_PMP),
		.flags		= AHCI_FLAG_COMMON,
		.pio_mask	= ATA_PIO4,
		.udma_mask	= ATA_UDMA6,
		.port_ops	= &ahci_ops,
	},
	[board_ahci_mcp89] = {
		AHCI_HFLAGS	(AHCI_HFLAG_NO_FPDMA_AA),
		.flags		= AHCI_FLAG_COMMON,
		.pio_mask	= ATA_PIO4,
		.udma_mask	= ATA_UDMA6,
		.port_ops	= &ahci_ops,
	},
	[board_ahci_mv] = {
		AHCI_HFLAGS	(AHCI_HFLAG_NO_NCQ | AHCI_HFLAG_NO_MSI |
				 AHCI_HFLAG_MV_PATA | AHCI_HFLAG_NO_PMP),
		.flags		= ATA_FLAG_SATA | ATA_FLAG_PIO_DMA,
		.pio_mask	= ATA_PIO4,
		.udma_mask	= ATA_UDMA6,
		.port_ops	= &ahci_ops,
	},
	[board_ahci_sb600] = {
		AHCI_HFLAGS	(AHCI_HFLAG_IGN_SERR_INTERNAL |
				 AHCI_HFLAG_NO_MSI | AHCI_HFLAG_SECT255 |
				 AHCI_HFLAG_32BIT_ONLY),
		.flags		= AHCI_FLAG_COMMON,
		.pio_mask	= ATA_PIO4,
		.udma_mask	= ATA_UDMA6,
		.port_ops	= &ahci_pmp_retry_srst_ops,
	},
	[board_ahci_sb700] = {	/* for SB700 and SB800 */
		AHCI_HFLAGS	(AHCI_HFLAG_IGN_SERR_INTERNAL),
		.flags		= AHCI_FLAG_COMMON,
		.pio_mask	= ATA_PIO4,
		.udma_mask	= ATA_UDMA6,
		.port_ops	= &ahci_pmp_retry_srst_ops,
	},
	[board_ahci_vt8251] = {
		AHCI_HFLAGS	(AHCI_HFLAG_NO_NCQ | AHCI_HFLAG_NO_PMP),
		.flags		= AHCI_FLAG_COMMON,
		.pio_mask	= ATA_PIO4,
		.udma_mask	= ATA_UDMA6,
		.port_ops	= &ahci_vt8251_ops,
	},
};

static const struct pci_device_id ahci_pci_tbl[] = {
	/* Intel */
	{ PCI_VDEVICE(INTEL, 0x2652), board_ahci }, /* ICH6 */
	{ PCI_VDEVICE(INTEL, 0x2653), board_ahci }, /* ICH6M */
	{ PCI_VDEVICE(INTEL, 0x27c1), board_ahci }, /* ICH7 */
	{ PCI_VDEVICE(INTEL, 0x27c5), board_ahci }, /* ICH7M */
	{ PCI_VDEVICE(INTEL, 0x27c3), board_ahci }, /* ICH7R */
	{ PCI_VDEVICE(AL, 0x5288), board_ahci_ign_iferr }, /* ULi M5288 */
	{ PCI_VDEVICE(INTEL, 0x2681), board_ahci }, /* ESB2 */
	{ PCI_VDEVICE(INTEL, 0x2682), board_ahci }, /* ESB2 */
	{ PCI_VDEVICE(INTEL, 0x2683), board_ahci }, /* ESB2 */
	{ PCI_VDEVICE(INTEL, 0x27c6), board_ahci }, /* ICH7-M DH */
	{ PCI_VDEVICE(INTEL, 0x2821), board_ahci }, /* ICH8 */
	{ PCI_VDEVICE(INTEL, 0x2822), board_ahci_nosntf }, /* ICH8 */
	{ PCI_VDEVICE(INTEL, 0x2824), board_ahci }, /* ICH8 */
	{ PCI_VDEVICE(INTEL, 0x2829), board_ahci }, /* ICH8M */
	{ PCI_VDEVICE(INTEL, 0x282a), board_ahci }, /* ICH8M */
	{ PCI_VDEVICE(INTEL, 0x2922), board_ahci }, /* ICH9 */
	{ PCI_VDEVICE(INTEL, 0x2923), board_ahci }, /* ICH9 */
	{ PCI_VDEVICE(INTEL, 0x2924), board_ahci }, /* ICH9 */
	{ PCI_VDEVICE(INTEL, 0x2925), board_ahci }, /* ICH9 */
	{ PCI_VDEVICE(INTEL, 0x2927), board_ahci }, /* ICH9 */
	{ PCI_VDEVICE(INTEL, 0x2929), board_ahci }, /* ICH9M */
	{ PCI_VDEVICE(INTEL, 0x292a), board_ahci }, /* ICH9M */
	{ PCI_VDEVICE(INTEL, 0x292b), board_ahci }, /* ICH9M */
	{ PCI_VDEVICE(INTEL, 0x292c), board_ahci }, /* ICH9M */
	{ PCI_VDEVICE(INTEL, 0x292f), board_ahci }, /* ICH9M */
	{ PCI_VDEVICE(INTEL, 0x294d), board_ahci }, /* ICH9 */
	{ PCI_VDEVICE(INTEL, 0x294e), board_ahci }, /* ICH9M */
	{ PCI_VDEVICE(INTEL, 0x502a), board_ahci }, /* Tolapai */
	{ PCI_VDEVICE(INTEL, 0x502b), board_ahci }, /* Tolapai */
	{ PCI_VDEVICE(INTEL, 0x3a05), board_ahci }, /* ICH10 */
	{ PCI_VDEVICE(INTEL, 0x3a22), board_ahci }, /* ICH10 */
	{ PCI_VDEVICE(INTEL, 0x3a25), board_ahci }, /* ICH10 */
	{ PCI_VDEVICE(INTEL, 0x3b22), board_ahci }, /* PCH AHCI */
	{ PCI_VDEVICE(INTEL, 0x3b23), board_ahci }, /* PCH AHCI */
	{ PCI_VDEVICE(INTEL, 0x3b24), board_ahci }, /* PCH RAID */
	{ PCI_VDEVICE(INTEL, 0x3b25), board_ahci }, /* PCH RAID */
	{ PCI_VDEVICE(INTEL, 0x3b29), board_ahci }, /* PCH AHCI */
	{ PCI_VDEVICE(INTEL, 0x3b2b), board_ahci }, /* PCH RAID */
	{ PCI_VDEVICE(INTEL, 0x3b2c), board_ahci }, /* PCH RAID */
	{ PCI_VDEVICE(INTEL, 0x3b2f), board_ahci }, /* PCH AHCI */
	{ PCI_VDEVICE(INTEL, 0x1c02), board_ahci }, /* CPT AHCI */
	{ PCI_VDEVICE(INTEL, 0x1c03), board_ahci }, /* CPT AHCI */
	{ PCI_VDEVICE(INTEL, 0x1c04), board_ahci }, /* CPT RAID */
	{ PCI_VDEVICE(INTEL, 0x1c05), board_ahci }, /* CPT RAID */
	{ PCI_VDEVICE(INTEL, 0x1c06), board_ahci }, /* CPT RAID */
	{ PCI_VDEVICE(INTEL, 0x1c07), board_ahci }, /* CPT RAID */
	{ PCI_VDEVICE(INTEL, 0x1d02), board_ahci }, /* PBG AHCI */
	{ PCI_VDEVICE(INTEL, 0x1d04), board_ahci }, /* PBG RAID */
	{ PCI_VDEVICE(INTEL, 0x1d06), board_ahci }, /* PBG RAID */
	{ PCI_VDEVICE(INTEL, 0x2826), board_ahci }, /* PBG RAID */
	{ PCI_VDEVICE(INTEL, 0x2323), board_ahci }, /* DH89xxCC AHCI */
	{ PCI_VDEVICE(INTEL, 0x1e02), board_ahci }, /* Panther Point AHCI */
	{ PCI_VDEVICE(INTEL, 0x1e03), board_ahci }, /* Panther Point AHCI */
	{ PCI_VDEVICE(INTEL, 0x1e04), board_ahci }, /* Panther Point RAID */
	{ PCI_VDEVICE(INTEL, 0x1e05), board_ahci }, /* Panther Point RAID */
	{ PCI_VDEVICE(INTEL, 0x1e06), board_ahci }, /* Panther Point RAID */
	{ PCI_VDEVICE(INTEL, 0x1e07), board_ahci }, /* Panther Point RAID */
	{ PCI_VDEVICE(INTEL, 0x1e0e), board_ahci }, /* Panther Point RAID */
	{ PCI_VDEVICE(INTEL, 0x8c02), board_ahci }, /* Lynx Point AHCI */
	{ PCI_VDEVICE(INTEL, 0x8c03), board_ahci }, /* Lynx Point AHCI */
	{ PCI_VDEVICE(INTEL, 0x8c04), board_ahci }, /* Lynx Point RAID */
	{ PCI_VDEVICE(INTEL, 0x8c05), board_ahci }, /* Lynx Point RAID */
	{ PCI_VDEVICE(INTEL, 0x8c06), board_ahci }, /* Lynx Point RAID */
	{ PCI_VDEVICE(INTEL, 0x8c07), board_ahci }, /* Lynx Point RAID */
	{ PCI_VDEVICE(INTEL, 0x8c0e), board_ahci }, /* Lynx Point RAID */
	{ PCI_VDEVICE(INTEL, 0x8c0f), board_ahci }, /* Lynx Point RAID */
	{ PCI_VDEVICE(INTEL, 0x9c02), board_ahci }, /* Lynx Point-LP AHCI */
	{ PCI_VDEVICE(INTEL, 0x9c03), board_ahci }, /* Lynx Point-LP AHCI */
	{ PCI_VDEVICE(INTEL, 0x9c04), board_ahci }, /* Lynx Point-LP RAID */
	{ PCI_VDEVICE(INTEL, 0x9c05), board_ahci }, /* Lynx Point-LP RAID */
	{ PCI_VDEVICE(INTEL, 0x9c06), board_ahci }, /* Lynx Point-LP RAID */
	{ PCI_VDEVICE(INTEL, 0x9c07), board_ahci }, /* Lynx Point-LP RAID */
	{ PCI_VDEVICE(INTEL, 0x9c0e), board_ahci }, /* Lynx Point-LP RAID */
	{ PCI_VDEVICE(INTEL, 0x9c0f), board_ahci }, /* Lynx Point-LP RAID */
	{ PCI_VDEVICE(INTEL, 0x1f22), board_ahci }, /* Avoton AHCI */
	{ PCI_VDEVICE(INTEL, 0x1f23), board_ahci }, /* Avoton AHCI */
	{ PCI_VDEVICE(INTEL, 0x1f24), board_ahci }, /* Avoton RAID */
	{ PCI_VDEVICE(INTEL, 0x1f25), board_ahci }, /* Avoton RAID */
	{ PCI_VDEVICE(INTEL, 0x1f26), board_ahci }, /* Avoton RAID */
	{ PCI_VDEVICE(INTEL, 0x1f27), board_ahci }, /* Avoton RAID */
	{ PCI_VDEVICE(INTEL, 0x1f2e), board_ahci }, /* Avoton RAID */
	{ PCI_VDEVICE(INTEL, 0x1f2f), board_ahci }, /* Avoton RAID */
	{ PCI_VDEVICE(INTEL, 0x1f32), board_ahci_avn }, /* Avoton AHCI */
	{ PCI_VDEVICE(INTEL, 0x1f33), board_ahci_avn }, /* Avoton AHCI */
	{ PCI_VDEVICE(INTEL, 0x1f34), board_ahci_avn }, /* Avoton RAID */
	{ PCI_VDEVICE(INTEL, 0x1f35), board_ahci_avn }, /* Avoton RAID */
	{ PCI_VDEVICE(INTEL, 0x1f36), board_ahci_avn }, /* Avoton RAID */
	{ PCI_VDEVICE(INTEL, 0x1f37), board_ahci_avn }, /* Avoton RAID */
	{ PCI_VDEVICE(INTEL, 0x1f3e), board_ahci_avn }, /* Avoton RAID */
	{ PCI_VDEVICE(INTEL, 0x1f3f), board_ahci_avn }, /* Avoton RAID */
	{ PCI_VDEVICE(INTEL, 0x2823), board_ahci }, /* Wellsburg RAID */
	{ PCI_VDEVICE(INTEL, 0x2827), board_ahci }, /* Wellsburg RAID */
	{ PCI_VDEVICE(INTEL, 0x8d02), board_ahci }, /* Wellsburg AHCI */
	{ PCI_VDEVICE(INTEL, 0x8d04), board_ahci }, /* Wellsburg RAID */
	{ PCI_VDEVICE(INTEL, 0x8d06), board_ahci }, /* Wellsburg RAID */
	{ PCI_VDEVICE(INTEL, 0x8d0e), board_ahci }, /* Wellsburg RAID */
	{ PCI_VDEVICE(INTEL, 0x8d62), board_ahci }, /* Wellsburg AHCI */
	{ PCI_VDEVICE(INTEL, 0x8d64), board_ahci }, /* Wellsburg RAID */
	{ PCI_VDEVICE(INTEL, 0x8d66), board_ahci }, /* Wellsburg RAID */
	{ PCI_VDEVICE(INTEL, 0x8d6e), board_ahci }, /* Wellsburg RAID */
	{ PCI_VDEVICE(INTEL, 0x23a3), board_ahci }, /* Coleto Creek AHCI */
	{ PCI_VDEVICE(INTEL, 0x9c83), board_ahci }, /* Wildcat Point-LP AHCI */
	{ PCI_VDEVICE(INTEL, 0x9c85), board_ahci }, /* Wildcat Point-LP RAID */
	{ PCI_VDEVICE(INTEL, 0x9c87), board_ahci }, /* Wildcat Point-LP RAID */
	{ PCI_VDEVICE(INTEL, 0x9c8f), board_ahci }, /* Wildcat Point-LP RAID */
	{ PCI_VDEVICE(INTEL, 0x8c82), board_ahci }, /* 9 Series AHCI */
	{ PCI_VDEVICE(INTEL, 0x8c83), board_ahci }, /* 9 Series AHCI */
	{ PCI_VDEVICE(INTEL, 0x8c84), board_ahci }, /* 9 Series RAID */
	{ PCI_VDEVICE(INTEL, 0x8c85), board_ahci }, /* 9 Series RAID */
	{ PCI_VDEVICE(INTEL, 0x8c86), board_ahci }, /* 9 Series RAID */
	{ PCI_VDEVICE(INTEL, 0x8c87), board_ahci }, /* 9 Series RAID */
	{ PCI_VDEVICE(INTEL, 0x8c8e), board_ahci }, /* 9 Series RAID */
	{ PCI_VDEVICE(INTEL, 0x8c8f), board_ahci }, /* 9 Series RAID */
	{ PCI_VDEVICE(INTEL, 0x9d03), board_ahci }, /* Sunrise Point-LP AHCI */
	{ PCI_VDEVICE(INTEL, 0x9d05), board_ahci }, /* Sunrise Point-LP RAID */
	{ PCI_VDEVICE(INTEL, 0x9d07), board_ahci }, /* Sunrise Point-LP RAID */
<<<<<<< HEAD
	{ PCI_VDEVICE(INTEL, 0xa103), board_ahci }, /* Sunrise Point-H AHCI */
	{ PCI_VDEVICE(INTEL, 0xa103), board_ahci }, /* Sunrise Point-H RAID */
	{ PCI_VDEVICE(INTEL, 0xa105), board_ahci }, /* Sunrise Point-H RAID */
	{ PCI_VDEVICE(INTEL, 0xa107), board_ahci }, /* Sunrise Point-H RAID */
	{ PCI_VDEVICE(INTEL, 0xa10f), board_ahci }, /* Sunrise Point-H RAID */
=======
	{ PCI_VDEVICE(INTEL, 0xa102), board_ahci }, /* Sunrise Point-H AHCI */
	{ PCI_VDEVICE(INTEL, 0xa103), board_ahci }, /* Sunrise Point-H AHCI */
	{ PCI_VDEVICE(INTEL, 0xa105), board_ahci }, /* Sunrise Point-H RAID */
	{ PCI_VDEVICE(INTEL, 0xa106), board_ahci }, /* Sunrise Point-H RAID */
	{ PCI_VDEVICE(INTEL, 0xa107), board_ahci }, /* Sunrise Point-H RAID */
	{ PCI_VDEVICE(INTEL, 0xa10f), board_ahci }, /* Sunrise Point-H RAID */
	{ PCI_VDEVICE(INTEL, 0x2822), board_ahci }, /* Lewisburg RAID*/
	{ PCI_VDEVICE(INTEL, 0x2826), board_ahci }, /* Lewisburg RAID*/
	{ PCI_VDEVICE(INTEL, 0xa182), board_ahci }, /* Lewisburg AHCI*/
	{ PCI_VDEVICE(INTEL, 0xa184), board_ahci }, /* Lewisburg RAID*/
	{ PCI_VDEVICE(INTEL, 0xa186), board_ahci }, /* Lewisburg RAID*/
	{ PCI_VDEVICE(INTEL, 0xa18e), board_ahci }, /* Lewisburg RAID*/
	{ PCI_VDEVICE(INTEL, 0xa202), board_ahci }, /* Lewisburg AHCI*/
	{ PCI_VDEVICE(INTEL, 0xa204), board_ahci }, /* Lewisburg RAID*/
	{ PCI_VDEVICE(INTEL, 0xa206), board_ahci }, /* Lewisburg RAID*/
	{ PCI_VDEVICE(INTEL, 0xa20e), board_ahci }, /* Lewisburg RAID*/
>>>>>>> afd2ff9b

	/* JMicron 360/1/3/5/6, match class to avoid IDE function */
	{ PCI_VENDOR_ID_JMICRON, PCI_ANY_ID, PCI_ANY_ID, PCI_ANY_ID,
	  PCI_CLASS_STORAGE_SATA_AHCI, 0xffffff, board_ahci_ign_iferr },
	/* JMicron 362B and 362C have an AHCI function with IDE class code */
	{ PCI_VDEVICE(JMICRON, 0x2362), board_ahci_ign_iferr },
	{ PCI_VDEVICE(JMICRON, 0x236f), board_ahci_ign_iferr },
	/* May need to update quirk_jmicron_async_suspend() for additions */

	/* ATI */
	{ PCI_VDEVICE(ATI, 0x4380), board_ahci_sb600 }, /* ATI SB600 */
	{ PCI_VDEVICE(ATI, 0x4390), board_ahci_sb700 }, /* ATI SB700/800 */
	{ PCI_VDEVICE(ATI, 0x4391), board_ahci_sb700 }, /* ATI SB700/800 */
	{ PCI_VDEVICE(ATI, 0x4392), board_ahci_sb700 }, /* ATI SB700/800 */
	{ PCI_VDEVICE(ATI, 0x4393), board_ahci_sb700 }, /* ATI SB700/800 */
	{ PCI_VDEVICE(ATI, 0x4394), board_ahci_sb700 }, /* ATI SB700/800 */
	{ PCI_VDEVICE(ATI, 0x4395), board_ahci_sb700 }, /* ATI SB700/800 */

	/* AMD */
	{ PCI_VDEVICE(AMD, 0x7800), board_ahci }, /* AMD Hudson-2 */
	{ PCI_VDEVICE(AMD, 0x7900), board_ahci }, /* AMD CZ */
	/* AMD is using RAID class only for ahci controllers */
	{ PCI_VENDOR_ID_AMD, PCI_ANY_ID, PCI_ANY_ID, PCI_ANY_ID,
	  PCI_CLASS_STORAGE_RAID << 8, 0xffffff, board_ahci },

	/* VIA */
	{ PCI_VDEVICE(VIA, 0x3349), board_ahci_vt8251 }, /* VIA VT8251 */
	{ PCI_VDEVICE(VIA, 0x6287), board_ahci_vt8251 }, /* VIA VT8251 */

	/* NVIDIA */
	{ PCI_VDEVICE(NVIDIA, 0x044c), board_ahci_mcp65 },	/* MCP65 */
	{ PCI_VDEVICE(NVIDIA, 0x044d), board_ahci_mcp65 },	/* MCP65 */
	{ PCI_VDEVICE(NVIDIA, 0x044e), board_ahci_mcp65 },	/* MCP65 */
	{ PCI_VDEVICE(NVIDIA, 0x044f), board_ahci_mcp65 },	/* MCP65 */
	{ PCI_VDEVICE(NVIDIA, 0x045c), board_ahci_mcp65 },	/* MCP65 */
	{ PCI_VDEVICE(NVIDIA, 0x045d), board_ahci_mcp65 },	/* MCP65 */
	{ PCI_VDEVICE(NVIDIA, 0x045e), board_ahci_mcp65 },	/* MCP65 */
	{ PCI_VDEVICE(NVIDIA, 0x045f), board_ahci_mcp65 },	/* MCP65 */
	{ PCI_VDEVICE(NVIDIA, 0x0550), board_ahci_mcp67 },	/* MCP67 */
	{ PCI_VDEVICE(NVIDIA, 0x0551), board_ahci_mcp67 },	/* MCP67 */
	{ PCI_VDEVICE(NVIDIA, 0x0552), board_ahci_mcp67 },	/* MCP67 */
	{ PCI_VDEVICE(NVIDIA, 0x0553), board_ahci_mcp67 },	/* MCP67 */
	{ PCI_VDEVICE(NVIDIA, 0x0554), board_ahci_mcp67 },	/* MCP67 */
	{ PCI_VDEVICE(NVIDIA, 0x0555), board_ahci_mcp67 },	/* MCP67 */
	{ PCI_VDEVICE(NVIDIA, 0x0556), board_ahci_mcp67 },	/* MCP67 */
	{ PCI_VDEVICE(NVIDIA, 0x0557), board_ahci_mcp67 },	/* MCP67 */
	{ PCI_VDEVICE(NVIDIA, 0x0558), board_ahci_mcp67 },	/* MCP67 */
	{ PCI_VDEVICE(NVIDIA, 0x0559), board_ahci_mcp67 },	/* MCP67 */
	{ PCI_VDEVICE(NVIDIA, 0x055a), board_ahci_mcp67 },	/* MCP67 */
	{ PCI_VDEVICE(NVIDIA, 0x055b), board_ahci_mcp67 },	/* MCP67 */
	{ PCI_VDEVICE(NVIDIA, 0x0580), board_ahci_mcp_linux },	/* Linux ID */
	{ PCI_VDEVICE(NVIDIA, 0x0581), board_ahci_mcp_linux },	/* Linux ID */
	{ PCI_VDEVICE(NVIDIA, 0x0582), board_ahci_mcp_linux },	/* Linux ID */
	{ PCI_VDEVICE(NVIDIA, 0x0583), board_ahci_mcp_linux },	/* Linux ID */
	{ PCI_VDEVICE(NVIDIA, 0x0584), board_ahci_mcp_linux },	/* Linux ID */
	{ PCI_VDEVICE(NVIDIA, 0x0585), board_ahci_mcp_linux },	/* Linux ID */
	{ PCI_VDEVICE(NVIDIA, 0x0586), board_ahci_mcp_linux },	/* Linux ID */
	{ PCI_VDEVICE(NVIDIA, 0x0587), board_ahci_mcp_linux },	/* Linux ID */
	{ PCI_VDEVICE(NVIDIA, 0x0588), board_ahci_mcp_linux },	/* Linux ID */
	{ PCI_VDEVICE(NVIDIA, 0x0589), board_ahci_mcp_linux },	/* Linux ID */
	{ PCI_VDEVICE(NVIDIA, 0x058a), board_ahci_mcp_linux },	/* Linux ID */
	{ PCI_VDEVICE(NVIDIA, 0x058b), board_ahci_mcp_linux },	/* Linux ID */
	{ PCI_VDEVICE(NVIDIA, 0x058c), board_ahci_mcp_linux },	/* Linux ID */
	{ PCI_VDEVICE(NVIDIA, 0x058d), board_ahci_mcp_linux },	/* Linux ID */
	{ PCI_VDEVICE(NVIDIA, 0x058e), board_ahci_mcp_linux },	/* Linux ID */
	{ PCI_VDEVICE(NVIDIA, 0x058f), board_ahci_mcp_linux },	/* Linux ID */
	{ PCI_VDEVICE(NVIDIA, 0x07f0), board_ahci_mcp73 },	/* MCP73 */
	{ PCI_VDEVICE(NVIDIA, 0x07f1), board_ahci_mcp73 },	/* MCP73 */
	{ PCI_VDEVICE(NVIDIA, 0x07f2), board_ahci_mcp73 },	/* MCP73 */
	{ PCI_VDEVICE(NVIDIA, 0x07f3), board_ahci_mcp73 },	/* MCP73 */
	{ PCI_VDEVICE(NVIDIA, 0x07f4), board_ahci_mcp73 },	/* MCP73 */
	{ PCI_VDEVICE(NVIDIA, 0x07f5), board_ahci_mcp73 },	/* MCP73 */
	{ PCI_VDEVICE(NVIDIA, 0x07f6), board_ahci_mcp73 },	/* MCP73 */
	{ PCI_VDEVICE(NVIDIA, 0x07f7), board_ahci_mcp73 },	/* MCP73 */
	{ PCI_VDEVICE(NVIDIA, 0x07f8), board_ahci_mcp73 },	/* MCP73 */
	{ PCI_VDEVICE(NVIDIA, 0x07f9), board_ahci_mcp73 },	/* MCP73 */
	{ PCI_VDEVICE(NVIDIA, 0x07fa), board_ahci_mcp73 },	/* MCP73 */
	{ PCI_VDEVICE(NVIDIA, 0x07fb), board_ahci_mcp73 },	/* MCP73 */
	{ PCI_VDEVICE(NVIDIA, 0x0ad0), board_ahci_mcp77 },	/* MCP77 */
	{ PCI_VDEVICE(NVIDIA, 0x0ad1), board_ahci_mcp77 },	/* MCP77 */
	{ PCI_VDEVICE(NVIDIA, 0x0ad2), board_ahci_mcp77 },	/* MCP77 */
	{ PCI_VDEVICE(NVIDIA, 0x0ad3), board_ahci_mcp77 },	/* MCP77 */
	{ PCI_VDEVICE(NVIDIA, 0x0ad4), board_ahci_mcp77 },	/* MCP77 */
	{ PCI_VDEVICE(NVIDIA, 0x0ad5), board_ahci_mcp77 },	/* MCP77 */
	{ PCI_VDEVICE(NVIDIA, 0x0ad6), board_ahci_mcp77 },	/* MCP77 */
	{ PCI_VDEVICE(NVIDIA, 0x0ad7), board_ahci_mcp77 },	/* MCP77 */
	{ PCI_VDEVICE(NVIDIA, 0x0ad8), board_ahci_mcp77 },	/* MCP77 */
	{ PCI_VDEVICE(NVIDIA, 0x0ad9), board_ahci_mcp77 },	/* MCP77 */
	{ PCI_VDEVICE(NVIDIA, 0x0ada), board_ahci_mcp77 },	/* MCP77 */
	{ PCI_VDEVICE(NVIDIA, 0x0adb), board_ahci_mcp77 },	/* MCP77 */
	{ PCI_VDEVICE(NVIDIA, 0x0ab4), board_ahci_mcp79 },	/* MCP79 */
	{ PCI_VDEVICE(NVIDIA, 0x0ab5), board_ahci_mcp79 },	/* MCP79 */
	{ PCI_VDEVICE(NVIDIA, 0x0ab6), board_ahci_mcp79 },	/* MCP79 */
	{ PCI_VDEVICE(NVIDIA, 0x0ab7), board_ahci_mcp79 },	/* MCP79 */
	{ PCI_VDEVICE(NVIDIA, 0x0ab8), board_ahci_mcp79 },	/* MCP79 */
	{ PCI_VDEVICE(NVIDIA, 0x0ab9), board_ahci_mcp79 },	/* MCP79 */
	{ PCI_VDEVICE(NVIDIA, 0x0aba), board_ahci_mcp79 },	/* MCP79 */
	{ PCI_VDEVICE(NVIDIA, 0x0abb), board_ahci_mcp79 },	/* MCP79 */
	{ PCI_VDEVICE(NVIDIA, 0x0abc), board_ahci_mcp79 },	/* MCP79 */
	{ PCI_VDEVICE(NVIDIA, 0x0abd), board_ahci_mcp79 },	/* MCP79 */
	{ PCI_VDEVICE(NVIDIA, 0x0abe), board_ahci_mcp79 },	/* MCP79 */
	{ PCI_VDEVICE(NVIDIA, 0x0abf), board_ahci_mcp79 },	/* MCP79 */
	{ PCI_VDEVICE(NVIDIA, 0x0d84), board_ahci_mcp89 },	/* MCP89 */
	{ PCI_VDEVICE(NVIDIA, 0x0d85), board_ahci_mcp89 },	/* MCP89 */
	{ PCI_VDEVICE(NVIDIA, 0x0d86), board_ahci_mcp89 },	/* MCP89 */
	{ PCI_VDEVICE(NVIDIA, 0x0d87), board_ahci_mcp89 },	/* MCP89 */
	{ PCI_VDEVICE(NVIDIA, 0x0d88), board_ahci_mcp89 },	/* MCP89 */
	{ PCI_VDEVICE(NVIDIA, 0x0d89), board_ahci_mcp89 },	/* MCP89 */
	{ PCI_VDEVICE(NVIDIA, 0x0d8a), board_ahci_mcp89 },	/* MCP89 */
	{ PCI_VDEVICE(NVIDIA, 0x0d8b), board_ahci_mcp89 },	/* MCP89 */
	{ PCI_VDEVICE(NVIDIA, 0x0d8c), board_ahci_mcp89 },	/* MCP89 */
	{ PCI_VDEVICE(NVIDIA, 0x0d8d), board_ahci_mcp89 },	/* MCP89 */
	{ PCI_VDEVICE(NVIDIA, 0x0d8e), board_ahci_mcp89 },	/* MCP89 */
	{ PCI_VDEVICE(NVIDIA, 0x0d8f), board_ahci_mcp89 },	/* MCP89 */

	/* SiS */
	{ PCI_VDEVICE(SI, 0x1184), board_ahci },		/* SiS 966 */
	{ PCI_VDEVICE(SI, 0x1185), board_ahci },		/* SiS 968 */
	{ PCI_VDEVICE(SI, 0x0186), board_ahci },		/* SiS 968 */

	/* ST Microelectronics */
	{ PCI_VDEVICE(STMICRO, 0xCC06), board_ahci },		/* ST ConneXt */

	/* Marvell */
	{ PCI_VDEVICE(MARVELL, 0x6145), board_ahci_mv },	/* 6145 */
	{ PCI_VDEVICE(MARVELL, 0x6121), board_ahci_mv },	/* 6121 */
	{ PCI_DEVICE(PCI_VENDOR_ID_MARVELL_EXT, 0x9123),
	  .class = PCI_CLASS_STORAGE_SATA_AHCI,
	  .class_mask = 0xffffff,
	  .driver_data = board_ahci_yes_fbs },			/* 88se9128 */
	{ PCI_DEVICE(PCI_VENDOR_ID_MARVELL_EXT, 0x9125),
	  .driver_data = board_ahci_yes_fbs },			/* 88se9125 */
	{ PCI_DEVICE_SUB(PCI_VENDOR_ID_MARVELL_EXT, 0x9178,
			 PCI_VENDOR_ID_MARVELL_EXT, 0x9170),
	  .driver_data = board_ahci_yes_fbs },			/* 88se9170 */
	{ PCI_DEVICE(PCI_VENDOR_ID_MARVELL_EXT, 0x917a),
	  .driver_data = board_ahci_yes_fbs },			/* 88se9172 */
	{ PCI_DEVICE(PCI_VENDOR_ID_MARVELL_EXT, 0x9172),
	  .driver_data = board_ahci_yes_fbs },			/* 88se9182 */
	{ PCI_DEVICE(PCI_VENDOR_ID_MARVELL_EXT, 0x9182),
	  .driver_data = board_ahci_yes_fbs },			/* 88se9172 */
	{ PCI_DEVICE(PCI_VENDOR_ID_MARVELL_EXT, 0x9192),
	  .driver_data = board_ahci_yes_fbs },			/* 88se9172 on some Gigabyte */
	{ PCI_DEVICE(PCI_VENDOR_ID_MARVELL_EXT, 0x91a0),
	  .driver_data = board_ahci_yes_fbs },
	{ PCI_DEVICE(PCI_VENDOR_ID_MARVELL_EXT, 0x91a2), 	/* 88se91a2 */
	  .driver_data = board_ahci_yes_fbs },
	{ PCI_DEVICE(PCI_VENDOR_ID_MARVELL_EXT, 0x91a3),
	  .driver_data = board_ahci_yes_fbs },
	{ PCI_DEVICE(PCI_VENDOR_ID_MARVELL_EXT, 0x9230),
	  .driver_data = board_ahci_yes_fbs },
	{ PCI_DEVICE(PCI_VENDOR_ID_TTI, 0x0642),
	  .driver_data = board_ahci_yes_fbs },

	/* Promise */
	{ PCI_VDEVICE(PROMISE, 0x3f20), board_ahci },	/* PDC42819 */
	{ PCI_VDEVICE(PROMISE, 0x3781), board_ahci },   /* FastTrak TX8660 ahci-mode */

	/* Asmedia */
	{ PCI_VDEVICE(ASMEDIA, 0x0601), board_ahci },	/* ASM1060 */
	{ PCI_VDEVICE(ASMEDIA, 0x0602), board_ahci },	/* ASM1060 */
	{ PCI_VDEVICE(ASMEDIA, 0x0611), board_ahci },	/* ASM1061 */
	{ PCI_VDEVICE(ASMEDIA, 0x0612), board_ahci },	/* ASM1062 */

	/*
	 * Samsung SSDs found on some macbooks.  NCQ times out if MSI is
	 * enabled.  https://bugzilla.kernel.org/show_bug.cgi?id=60731
	 */
	{ PCI_VDEVICE(SAMSUNG, 0x1600), board_ahci_nomsi },
	{ PCI_VDEVICE(SAMSUNG, 0xa800), board_ahci_nomsi },

	/* Enmotus */
	{ PCI_DEVICE(0x1c44, 0x8000), board_ahci },

	/* Generic, PCI class code for AHCI */
	{ PCI_ANY_ID, PCI_ANY_ID, PCI_ANY_ID, PCI_ANY_ID,
	  PCI_CLASS_STORAGE_SATA_AHCI, 0xffffff, board_ahci },

	{ }	/* terminate list */
};


static struct pci_driver ahci_pci_driver = {
	.name			= DRV_NAME,
	.id_table		= ahci_pci_tbl,
	.probe			= ahci_init_one,
	.remove			= ata_pci_remove_one,
#ifdef CONFIG_PM
	.suspend		= ahci_pci_device_suspend,
	.resume			= ahci_pci_device_resume,
#endif
};

#if defined(CONFIG_PATA_MARVELL) || defined(CONFIG_PATA_MARVELL_MODULE)
static int marvell_enable;
#else
static int marvell_enable = 1;
#endif
module_param(marvell_enable, int, 0644);
MODULE_PARM_DESC(marvell_enable, "Marvell SATA via AHCI (1 = enabled)");


static void ahci_pci_save_initial_config(struct pci_dev *pdev,
					 struct ahci_host_priv *hpriv)
{
	if (pdev->vendor == PCI_VENDOR_ID_JMICRON && pdev->device == 0x2361) {
		dev_info(&pdev->dev, "JMB361 has only one port\n");
		hpriv->force_port_map = 1;
	}

	/*
	 * Temporary Marvell 6145 hack: PATA port presence
	 * is asserted through the standard AHCI port
	 * presence register, as bit 4 (counting from 0)
	 */
	if (hpriv->flags & AHCI_HFLAG_MV_PATA) {
		if (pdev->device == 0x6121)
			hpriv->mask_port_map = 0x3;
		else
			hpriv->mask_port_map = 0xf;
		dev_info(&pdev->dev,
			  "Disabling your PATA port. Use the boot option 'ahci.marvell_enable=0' to avoid this.\n");
	}

	ahci_save_initial_config(&pdev->dev, hpriv);
}

static int ahci_pci_reset_controller(struct ata_host *host)
{
	struct pci_dev *pdev = to_pci_dev(host->dev);

	ahci_reset_controller(host);

	if (pdev->vendor == PCI_VENDOR_ID_INTEL) {
		struct ahci_host_priv *hpriv = host->private_data;
		u16 tmp16;

		/* configure PCS */
		pci_read_config_word(pdev, 0x92, &tmp16);
		if ((tmp16 & hpriv->port_map) != hpriv->port_map) {
			tmp16 |= hpriv->port_map;
			pci_write_config_word(pdev, 0x92, tmp16);
		}
	}

	return 0;
}

static void ahci_pci_init_controller(struct ata_host *host)
{
	struct ahci_host_priv *hpriv = host->private_data;
	struct pci_dev *pdev = to_pci_dev(host->dev);
	void __iomem *port_mmio;
	u32 tmp;
	int mv;

	if (hpriv->flags & AHCI_HFLAG_MV_PATA) {
		if (pdev->device == 0x6121)
			mv = 2;
		else
			mv = 4;
		port_mmio = __ahci_port_base(host, mv);

		writel(0, port_mmio + PORT_IRQ_MASK);

		/* clear port IRQ */
		tmp = readl(port_mmio + PORT_IRQ_STAT);
		VPRINTK("PORT_IRQ_STAT 0x%x\n", tmp);
		if (tmp)
			writel(tmp, port_mmio + PORT_IRQ_STAT);
	}

	ahci_init_controller(host);
}

static int ahci_vt8251_hardreset(struct ata_link *link, unsigned int *class,
				 unsigned long deadline)
{
	struct ata_port *ap = link->ap;
	struct ahci_host_priv *hpriv = ap->host->private_data;
	bool online;
	int rc;

	DPRINTK("ENTER\n");

	ahci_stop_engine(ap);

	rc = sata_link_hardreset(link, sata_ehc_deb_timing(&link->eh_context),
				 deadline, &online, NULL);

	hpriv->start_engine(ap);

	DPRINTK("EXIT, rc=%d, class=%u\n", rc, *class);

	/* vt8251 doesn't clear BSY on signature FIS reception,
	 * request follow-up softreset.
	 */
	return online ? -EAGAIN : rc;
}

static int ahci_p5wdh_hardreset(struct ata_link *link, unsigned int *class,
				unsigned long deadline)
{
	struct ata_port *ap = link->ap;
	struct ahci_port_priv *pp = ap->private_data;
	struct ahci_host_priv *hpriv = ap->host->private_data;
	u8 *d2h_fis = pp->rx_fis + RX_FIS_D2H_REG;
	struct ata_taskfile tf;
	bool online;
	int rc;

	ahci_stop_engine(ap);

	/* clear D2H reception area to properly wait for D2H FIS */
	ata_tf_init(link->device, &tf);
	tf.command = ATA_BUSY;
	ata_tf_to_fis(&tf, 0, 0, d2h_fis);

	rc = sata_link_hardreset(link, sata_ehc_deb_timing(&link->eh_context),
				 deadline, &online, NULL);

	hpriv->start_engine(ap);

	/* The pseudo configuration device on SIMG4726 attached to
	 * ASUS P5W-DH Deluxe doesn't send signature FIS after
	 * hardreset if no device is attached to the first downstream
	 * port && the pseudo device locks up on SRST w/ PMP==0.  To
	 * work around this, wait for !BSY only briefly.  If BSY isn't
	 * cleared, perform CLO and proceed to IDENTIFY (achieved by
	 * ATA_LFLAG_NO_SRST and ATA_LFLAG_ASSUME_ATA).
	 *
	 * Wait for two seconds.  Devices attached to downstream port
	 * which can't process the following IDENTIFY after this will
	 * have to be reset again.  For most cases, this should
	 * suffice while making probing snappish enough.
	 */
	if (online) {
		rc = ata_wait_after_reset(link, jiffies + 2 * HZ,
					  ahci_check_ready);
		if (rc)
			ahci_kick_engine(ap);
	}
	return rc;
}

/*
 * ahci_avn_hardreset - attempt more aggressive recovery of Avoton ports.
 *
 * It has been observed with some SSDs that the timing of events in the
 * link synchronization phase can leave the port in a state that can not
 * be recovered by a SATA-hard-reset alone.  The failing signature is
 * SStatus.DET stuck at 1 ("Device presence detected but Phy
 * communication not established").  It was found that unloading and
 * reloading the driver when this problem occurs allows the drive
 * connection to be recovered (DET advanced to 0x3).  The critical
 * component of reloading the driver is that the port state machines are
 * reset by bouncing "port enable" in the AHCI PCS configuration
 * register.  So, reproduce that effect by bouncing a port whenever we
 * see DET==1 after a reset.
 */
static int ahci_avn_hardreset(struct ata_link *link, unsigned int *class,
			      unsigned long deadline)
{
	const unsigned long *timing = sata_ehc_deb_timing(&link->eh_context);
	struct ata_port *ap = link->ap;
	struct ahci_port_priv *pp = ap->private_data;
	struct ahci_host_priv *hpriv = ap->host->private_data;
	u8 *d2h_fis = pp->rx_fis + RX_FIS_D2H_REG;
	unsigned long tmo = deadline - jiffies;
	struct ata_taskfile tf;
	bool online;
	int rc, i;

	DPRINTK("ENTER\n");

	ahci_stop_engine(ap);

	for (i = 0; i < 2; i++) {
		u16 val;
		u32 sstatus;
		int port = ap->port_no;
		struct ata_host *host = ap->host;
		struct pci_dev *pdev = to_pci_dev(host->dev);

		/* clear D2H reception area to properly wait for D2H FIS */
		ata_tf_init(link->device, &tf);
		tf.command = ATA_BUSY;
		ata_tf_to_fis(&tf, 0, 0, d2h_fis);

		rc = sata_link_hardreset(link, timing, deadline, &online,
				ahci_check_ready);

		if (sata_scr_read(link, SCR_STATUS, &sstatus) != 0 ||
				(sstatus & 0xf) != 1)
			break;

		ata_link_printk(link, KERN_INFO, "avn bounce port%d\n",
				port);

		pci_read_config_word(pdev, 0x92, &val);
		val &= ~(1 << port);
		pci_write_config_word(pdev, 0x92, val);
		ata_msleep(ap, 1000);
		val |= 1 << port;
		pci_write_config_word(pdev, 0x92, val);
		deadline += tmo;
	}

	hpriv->start_engine(ap);

	if (online)
		*class = ahci_dev_classify(ap);

	DPRINTK("EXIT, rc=%d, class=%u\n", rc, *class);
	return rc;
}


#ifdef CONFIG_PM
static int ahci_pci_device_suspend(struct pci_dev *pdev, pm_message_t mesg)
{
	struct ata_host *host = pci_get_drvdata(pdev);
	struct ahci_host_priv *hpriv = host->private_data;
	void __iomem *mmio = hpriv->mmio;
	u32 ctl;

	if (mesg.event & PM_EVENT_SUSPEND &&
	    hpriv->flags & AHCI_HFLAG_NO_SUSPEND) {
		dev_err(&pdev->dev,
			"BIOS update required for suspend/resume\n");
		return -EIO;
	}

	if (mesg.event & PM_EVENT_SLEEP) {
		/* AHCI spec rev1.1 section 8.3.3:
		 * Software must disable interrupts prior to requesting a
		 * transition of the HBA to D3 state.
		 */
		ctl = readl(mmio + HOST_CTL);
		ctl &= ~HOST_IRQ_EN;
		writel(ctl, mmio + HOST_CTL);
		readl(mmio + HOST_CTL); /* flush */
	}

	return ata_pci_device_suspend(pdev, mesg);
}

static int ahci_pci_device_resume(struct pci_dev *pdev)
{
	struct ata_host *host = pci_get_drvdata(pdev);
	int rc;

	rc = ata_pci_device_do_resume(pdev);
	if (rc)
		return rc;

	/* Apple BIOS helpfully mangles the registers on resume */
	if (is_mcp89_apple(pdev))
		ahci_mcp89_apple_enable(pdev);

	if (pdev->dev.power.power_state.event == PM_EVENT_SUSPEND) {
		rc = ahci_pci_reset_controller(host);
		if (rc)
			return rc;

		ahci_pci_init_controller(host);
	}

	ata_host_resume(host);

	return 0;
}
#endif

static int ahci_configure_dma_masks(struct pci_dev *pdev, int using_dac)
{
	int rc;

	/*
	 * If the device fixup already set the dma_mask to some non-standard
	 * value, don't extend it here. This happens on STA2X11, for example.
	 */
	if (pdev->dma_mask && pdev->dma_mask < DMA_BIT_MASK(32))
		return 0;

	if (using_dac &&
	    !dma_set_mask(&pdev->dev, DMA_BIT_MASK(64))) {
		rc = dma_set_coherent_mask(&pdev->dev, DMA_BIT_MASK(64));
		if (rc) {
			rc = dma_set_coherent_mask(&pdev->dev, DMA_BIT_MASK(32));
			if (rc) {
				dev_err(&pdev->dev,
					"64-bit DMA enable failed\n");
				return rc;
			}
		}
	} else {
		rc = dma_set_mask(&pdev->dev, DMA_BIT_MASK(32));
		if (rc) {
			dev_err(&pdev->dev, "32-bit DMA enable failed\n");
			return rc;
		}
		rc = dma_set_coherent_mask(&pdev->dev, DMA_BIT_MASK(32));
		if (rc) {
			dev_err(&pdev->dev,
				"32-bit consistent DMA enable failed\n");
			return rc;
		}
	}
	return 0;
}

static void ahci_pci_print_info(struct ata_host *host)
{
	struct pci_dev *pdev = to_pci_dev(host->dev);
	u16 cc;
	const char *scc_s;

	pci_read_config_word(pdev, 0x0a, &cc);
	if (cc == PCI_CLASS_STORAGE_IDE)
		scc_s = "IDE";
	else if (cc == PCI_CLASS_STORAGE_SATA)
		scc_s = "SATA";
	else if (cc == PCI_CLASS_STORAGE_RAID)
		scc_s = "RAID";
	else
		scc_s = "unknown";

	ahci_print_info(host, scc_s);
}

/* On ASUS P5W DH Deluxe, the second port of PCI device 00:1f.2 is
 * hardwired to on-board SIMG 4726.  The chipset is ICH8 and doesn't
 * support PMP and the 4726 either directly exports the device
 * attached to the first downstream port or acts as a hardware storage
 * controller and emulate a single ATA device (can be RAID 0/1 or some
 * other configuration).
 *
 * When there's no device attached to the first downstream port of the
 * 4726, "Config Disk" appears, which is a pseudo ATA device to
 * configure the 4726.  However, ATA emulation of the device is very
 * lame.  It doesn't send signature D2H Reg FIS after the initial
 * hardreset, pukes on SRST w/ PMP==0 and has bunch of other issues.
 *
 * The following function works around the problem by always using
 * hardreset on the port and not depending on receiving signature FIS
 * afterward.  If signature FIS isn't received soon, ATA class is
 * assumed without follow-up softreset.
 */
static void ahci_p5wdh_workaround(struct ata_host *host)
{
	static const struct dmi_system_id sysids[] = {
		{
			.ident = "P5W DH Deluxe",
			.matches = {
				DMI_MATCH(DMI_SYS_VENDOR,
					  "ASUSTEK COMPUTER INC"),
				DMI_MATCH(DMI_PRODUCT_NAME, "P5W DH Deluxe"),
			},
		},
		{ }
	};
	struct pci_dev *pdev = to_pci_dev(host->dev);

	if (pdev->bus->number == 0 && pdev->devfn == PCI_DEVFN(0x1f, 2) &&
	    dmi_check_system(sysids)) {
		struct ata_port *ap = host->ports[1];

		dev_info(&pdev->dev,
			 "enabling ASUS P5W DH Deluxe on-board SIMG4726 workaround\n");

		ap->ops = &ahci_p5wdh_ops;
		ap->link.flags |= ATA_LFLAG_NO_SRST | ATA_LFLAG_ASSUME_ATA;
	}
}

/*
 * Macbook7,1 firmware forcibly disables MCP89 AHCI and changes PCI ID when
 * booting in BIOS compatibility mode.  We restore the registers but not ID.
 */
static void ahci_mcp89_apple_enable(struct pci_dev *pdev)
{
	u32 val;

	printk(KERN_INFO "ahci: enabling MCP89 AHCI mode\n");

	pci_read_config_dword(pdev, 0xf8, &val);
	val |= 1 << 0x1b;
	/* the following changes the device ID, but appears not to affect function */
	/* val = (val & ~0xf0000000) | 0x80000000; */
	pci_write_config_dword(pdev, 0xf8, val);

	pci_read_config_dword(pdev, 0x54c, &val);
	val |= 1 << 0xc;
	pci_write_config_dword(pdev, 0x54c, val);

	pci_read_config_dword(pdev, 0x4a4, &val);
	val &= 0xff;
	val |= 0x01060100;
	pci_write_config_dword(pdev, 0x4a4, val);

	pci_read_config_dword(pdev, 0x54c, &val);
	val &= ~(1 << 0xc);
	pci_write_config_dword(pdev, 0x54c, val);

	pci_read_config_dword(pdev, 0xf8, &val);
	val &= ~(1 << 0x1b);
	pci_write_config_dword(pdev, 0xf8, val);
}

static bool is_mcp89_apple(struct pci_dev *pdev)
{
	return pdev->vendor == PCI_VENDOR_ID_NVIDIA &&
		pdev->device == PCI_DEVICE_ID_NVIDIA_NFORCE_MCP89_SATA &&
		pdev->subsystem_vendor == PCI_VENDOR_ID_APPLE &&
		pdev->subsystem_device == 0xcb89;
}

/* only some SB600 ahci controllers can do 64bit DMA */
static bool ahci_sb600_enable_64bit(struct pci_dev *pdev)
{
	static const struct dmi_system_id sysids[] = {
		/*
		 * The oldest version known to be broken is 0901 and
		 * working is 1501 which was released on 2007-10-26.
		 * Enable 64bit DMA on 1501 and anything newer.
		 *
		 * Please read bko#9412 for more info.
		 */
		{
			.ident = "ASUS M2A-VM",
			.matches = {
				DMI_MATCH(DMI_BOARD_VENDOR,
					  "ASUSTeK Computer INC."),
				DMI_MATCH(DMI_BOARD_NAME, "M2A-VM"),
			},
			.driver_data = "20071026",	/* yyyymmdd */
		},
		/*
		 * All BIOS versions for the MSI K9A2 Platinum (MS-7376)
		 * support 64bit DMA.
		 *
		 * BIOS versions earlier than 1.5 had the Manufacturer DMI
		 * fields as "MICRO-STAR INTERANTIONAL CO.,LTD".
		 * This spelling mistake was fixed in BIOS version 1.5, so
		 * 1.5 and later have the Manufacturer as
		 * "MICRO-STAR INTERNATIONAL CO.,LTD".
		 * So try to match on DMI_BOARD_VENDOR of "MICRO-STAR INTER".
		 *
		 * BIOS versions earlier than 1.9 had a Board Product Name
		 * DMI field of "MS-7376". This was changed to be
		 * "K9A2 Platinum (MS-7376)" in version 1.9, but we can still
		 * match on DMI_BOARD_NAME of "MS-7376".
		 */
		{
			.ident = "MSI K9A2 Platinum",
			.matches = {
				DMI_MATCH(DMI_BOARD_VENDOR,
					  "MICRO-STAR INTER"),
				DMI_MATCH(DMI_BOARD_NAME, "MS-7376"),
			},
		},
		/*
		 * All BIOS versions for the MSI K9AGM2 (MS-7327) support
		 * 64bit DMA.
		 *
		 * This board also had the typo mentioned above in the
		 * Manufacturer DMI field (fixed in BIOS version 1.5), so
		 * match on DMI_BOARD_VENDOR of "MICRO-STAR INTER" again.
		 */
		{
			.ident = "MSI K9AGM2",
			.matches = {
				DMI_MATCH(DMI_BOARD_VENDOR,
					  "MICRO-STAR INTER"),
				DMI_MATCH(DMI_BOARD_NAME, "MS-7327"),
			},
		},
		/*
		 * All BIOS versions for the Asus M3A support 64bit DMA.
		 * (all release versions from 0301 to 1206 were tested)
		 */
		{
			.ident = "ASUS M3A",
			.matches = {
				DMI_MATCH(DMI_BOARD_VENDOR,
					  "ASUSTeK Computer INC."),
				DMI_MATCH(DMI_BOARD_NAME, "M3A"),
			},
		},
		{ }
	};
	const struct dmi_system_id *match;
	int year, month, date;
	char buf[9];

	match = dmi_first_match(sysids);
	if (pdev->bus->number != 0 || pdev->devfn != PCI_DEVFN(0x12, 0) ||
	    !match)
		return false;

	if (!match->driver_data)
		goto enable_64bit;

	dmi_get_date(DMI_BIOS_DATE, &year, &month, &date);
	snprintf(buf, sizeof(buf), "%04d%02d%02d", year, month, date);

	if (strcmp(buf, match->driver_data) >= 0)
		goto enable_64bit;
	else {
		dev_warn(&pdev->dev,
			 "%s: BIOS too old, forcing 32bit DMA, update BIOS\n",
			 match->ident);
		return false;
	}

enable_64bit:
	dev_warn(&pdev->dev, "%s: enabling 64bit DMA\n", match->ident);
	return true;
}

static bool ahci_broken_system_poweroff(struct pci_dev *pdev)
{
	static const struct dmi_system_id broken_systems[] = {
		{
			.ident = "HP Compaq nx6310",
			.matches = {
				DMI_MATCH(DMI_SYS_VENDOR, "Hewlett-Packard"),
				DMI_MATCH(DMI_PRODUCT_NAME, "HP Compaq nx6310"),
			},
			/* PCI slot number of the controller */
			.driver_data = (void *)0x1FUL,
		},
		{
			.ident = "HP Compaq 6720s",
			.matches = {
				DMI_MATCH(DMI_SYS_VENDOR, "Hewlett-Packard"),
				DMI_MATCH(DMI_PRODUCT_NAME, "HP Compaq 6720s"),
			},
			/* PCI slot number of the controller */
			.driver_data = (void *)0x1FUL,
		},

		{ }	/* terminate list */
	};
	const struct dmi_system_id *dmi = dmi_first_match(broken_systems);

	if (dmi) {
		unsigned long slot = (unsigned long)dmi->driver_data;
		/* apply the quirk only to on-board controllers */
		return slot == PCI_SLOT(pdev->devfn);
	}

	return false;
}

static bool ahci_broken_suspend(struct pci_dev *pdev)
{
	static const struct dmi_system_id sysids[] = {
		/*
		 * On HP dv[4-6] and HDX18 with earlier BIOSen, link
		 * to the harddisk doesn't become online after
		 * resuming from STR.  Warn and fail suspend.
		 *
		 * http://bugzilla.kernel.org/show_bug.cgi?id=12276
		 *
		 * Use dates instead of versions to match as HP is
		 * apparently recycling both product and version
		 * strings.
		 *
		 * http://bugzilla.kernel.org/show_bug.cgi?id=15462
		 */
		{
			.ident = "dv4",
			.matches = {
				DMI_MATCH(DMI_SYS_VENDOR, "Hewlett-Packard"),
				DMI_MATCH(DMI_PRODUCT_NAME,
					  "HP Pavilion dv4 Notebook PC"),
			},
			.driver_data = "20090105",	/* F.30 */
		},
		{
			.ident = "dv5",
			.matches = {
				DMI_MATCH(DMI_SYS_VENDOR, "Hewlett-Packard"),
				DMI_MATCH(DMI_PRODUCT_NAME,
					  "HP Pavilion dv5 Notebook PC"),
			},
			.driver_data = "20090506",	/* F.16 */
		},
		{
			.ident = "dv6",
			.matches = {
				DMI_MATCH(DMI_SYS_VENDOR, "Hewlett-Packard"),
				DMI_MATCH(DMI_PRODUCT_NAME,
					  "HP Pavilion dv6 Notebook PC"),
			},
			.driver_data = "20090423",	/* F.21 */
		},
		{
			.ident = "HDX18",
			.matches = {
				DMI_MATCH(DMI_SYS_VENDOR, "Hewlett-Packard"),
				DMI_MATCH(DMI_PRODUCT_NAME,
					  "HP HDX18 Notebook PC"),
			},
			.driver_data = "20090430",	/* F.23 */
		},
		/*
		 * Acer eMachines G725 has the same problem.  BIOS
		 * V1.03 is known to be broken.  V3.04 is known to
		 * work.  Between, there are V1.06, V2.06 and V3.03
		 * that we don't have much idea about.  For now,
		 * blacklist anything older than V3.04.
		 *
		 * http://bugzilla.kernel.org/show_bug.cgi?id=15104
		 */
		{
			.ident = "G725",
			.matches = {
				DMI_MATCH(DMI_SYS_VENDOR, "eMachines"),
				DMI_MATCH(DMI_PRODUCT_NAME, "eMachines G725"),
			},
			.driver_data = "20091216",	/* V3.04 */
		},
		{ }	/* terminate list */
	};
	const struct dmi_system_id *dmi = dmi_first_match(sysids);
	int year, month, date;
	char buf[9];

	if (!dmi || pdev->bus->number || pdev->devfn != PCI_DEVFN(0x1f, 2))
		return false;

	dmi_get_date(DMI_BIOS_DATE, &year, &month, &date);
	snprintf(buf, sizeof(buf), "%04d%02d%02d", year, month, date);

	return strcmp(buf, dmi->driver_data) < 0;
}

static bool ahci_broken_online(struct pci_dev *pdev)
{
#define ENCODE_BUSDEVFN(bus, slot, func)			\
	(void *)(unsigned long)(((bus) << 8) | PCI_DEVFN((slot), (func)))
	static const struct dmi_system_id sysids[] = {
		/*
		 * There are several gigabyte boards which use
		 * SIMG5723s configured as hardware RAID.  Certain
		 * 5723 firmware revisions shipped there keep the link
		 * online but fail to answer properly to SRST or
		 * IDENTIFY when no device is attached downstream
		 * causing libata to retry quite a few times leading
		 * to excessive detection delay.
		 *
		 * As these firmwares respond to the second reset try
		 * with invalid device signature, considering unknown
		 * sig as offline works around the problem acceptably.
		 */
		{
			.ident = "EP45-DQ6",
			.matches = {
				DMI_MATCH(DMI_BOARD_VENDOR,
					  "Gigabyte Technology Co., Ltd."),
				DMI_MATCH(DMI_BOARD_NAME, "EP45-DQ6"),
			},
			.driver_data = ENCODE_BUSDEVFN(0x0a, 0x00, 0),
		},
		{
			.ident = "EP45-DS5",
			.matches = {
				DMI_MATCH(DMI_BOARD_VENDOR,
					  "Gigabyte Technology Co., Ltd."),
				DMI_MATCH(DMI_BOARD_NAME, "EP45-DS5"),
			},
			.driver_data = ENCODE_BUSDEVFN(0x03, 0x00, 0),
		},
		{ }	/* terminate list */
	};
#undef ENCODE_BUSDEVFN
	const struct dmi_system_id *dmi = dmi_first_match(sysids);
	unsigned int val;

	if (!dmi)
		return false;

	val = (unsigned long)dmi->driver_data;

	return pdev->bus->number == (val >> 8) && pdev->devfn == (val & 0xff);
}

static bool ahci_broken_devslp(struct pci_dev *pdev)
{
	/* device with broken DEVSLP but still showing SDS capability */
	static const struct pci_device_id ids[] = {
		{ PCI_VDEVICE(INTEL, 0x0f23)}, /* Valleyview SoC */
		{}
	};

	return pci_match_id(ids, pdev);
}

#ifdef CONFIG_ATA_ACPI
static void ahci_gtf_filter_workaround(struct ata_host *host)
{
	static const struct dmi_system_id sysids[] = {
		/*
		 * Aspire 3810T issues a bunch of SATA enable commands
		 * via _GTF including an invalid one and one which is
		 * rejected by the device.  Among the successful ones
		 * is FPDMA non-zero offset enable which when enabled
		 * only on the drive side leads to NCQ command
		 * failures.  Filter it out.
		 */
		{
			.ident = "Aspire 3810T",
			.matches = {
				DMI_MATCH(DMI_SYS_VENDOR, "Acer"),
				DMI_MATCH(DMI_PRODUCT_NAME, "Aspire 3810T"),
			},
			.driver_data = (void *)ATA_ACPI_FILTER_FPDMA_OFFSET,
		},
		{ }
	};
	const struct dmi_system_id *dmi = dmi_first_match(sysids);
	unsigned int filter;
	int i;

	if (!dmi)
		return;

	filter = (unsigned long)dmi->driver_data;
	dev_info(host->dev, "applying extra ACPI _GTF filter 0x%x for %s\n",
		 filter, dmi->ident);

	for (i = 0; i < host->n_ports; i++) {
		struct ata_port *ap = host->ports[i];
		struct ata_link *link;
		struct ata_device *dev;

		ata_for_each_link(link, ap, EDGE)
			ata_for_each_dev(dev, link, ALL)
				dev->gtf_filter |= filter;
	}
}
#else
static inline void ahci_gtf_filter_workaround(struct ata_host *host)
{}
#endif

/*
 * ahci_init_msix() only implements single MSI-X support, not multiple
 * MSI-X per-port interrupts. This is needed for host controllers that only
 * have MSI-X support implemented, but no MSI or intx.
 */
static int ahci_init_msix(struct pci_dev *pdev, unsigned int n_ports,
			  struct ahci_host_priv *hpriv)
{
	int rc, nvec;
	struct msix_entry entry = {};

	/* Do not init MSI-X if MSI is disabled for the device */
	if (hpriv->flags & AHCI_HFLAG_NO_MSI)
		return -ENODEV;

	nvec = pci_msix_vec_count(pdev);
	if (nvec < 0)
		return nvec;

	if (!nvec) {
		rc = -ENODEV;
		goto fail;
	}

	/*
	 * There can be more than one vector (e.g. for error detection or
	 * hdd hotplug). Only the first vector (entry.entry = 0) is used.
	 */
	rc = pci_enable_msix_exact(pdev, &entry, 1);
	if (rc < 0)
		goto fail;

	hpriv->irq = entry.vector;

	return 1;
fail:
	dev_err(&pdev->dev,
		"failed to enable MSI-X with error %d, # of vectors: %d\n",
		rc, nvec);

	return rc;
}

static int ahci_init_msi(struct pci_dev *pdev, unsigned int n_ports,
			struct ahci_host_priv *hpriv)
{
	int rc, nvec;

	if (hpriv->flags & AHCI_HFLAG_NO_MSI)
		return -ENODEV;

	nvec = pci_msi_vec_count(pdev);
	if (nvec < 0)
		return nvec;

	/*
	 * If number of MSIs is less than number of ports then Sharing Last
	 * Message mode could be enforced. In this case assume that advantage
	 * of multipe MSIs is negated and use single MSI mode instead.
	 */
	if (nvec < n_ports)
		goto single_msi;

	rc = pci_enable_msi_exact(pdev, nvec);
	if (rc == -ENOSPC)
		goto single_msi;
	if (rc < 0)
		return rc;

	/* fallback to single MSI mode if the controller enforced MRSM mode */
	if (readl(hpriv->mmio + HOST_CTL) & HOST_MRSM) {
		pci_disable_msi(pdev);
		printk(KERN_INFO "ahci: MRSM is on, fallback to single MSI\n");
		goto single_msi;
	}

	if (nvec > 1)
		hpriv->flags |= AHCI_HFLAG_MULTI_MSI;

	goto out;

single_msi:
	nvec = 1;

	rc = pci_enable_msi(pdev);
	if (rc < 0)
		return rc;
out:
	hpriv->irq = pdev->irq;

	return nvec;
}

static int ahci_init_interrupts(struct pci_dev *pdev, unsigned int n_ports,
				struct ahci_host_priv *hpriv)
{
	int nvec;

	nvec = ahci_init_msi(pdev, n_ports, hpriv);
	if (nvec >= 0)
		return nvec;

	/*
	 * Currently, MSI-X support only implements single IRQ mode and
	 * exists for controllers which can't do other types of IRQ. Only
	 * set it up if MSI fails.
	 */
	nvec = ahci_init_msix(pdev, n_ports, hpriv);
	if (nvec >= 0)
		return nvec;

	/* lagacy intx interrupts */
	pci_intx(pdev, 1);
	hpriv->irq = pdev->irq;

	return 0;
}

static int ahci_init_one(struct pci_dev *pdev, const struct pci_device_id *ent)
{
	unsigned int board_id = ent->driver_data;
	struct ata_port_info pi = ahci_port_info[board_id];
	const struct ata_port_info *ppi[] = { &pi, NULL };
	struct device *dev = &pdev->dev;
	struct ahci_host_priv *hpriv;
	struct ata_host *host;
	int n_ports, i, rc;
	int ahci_pci_bar = AHCI_PCI_BAR_STANDARD;

	VPRINTK("ENTER\n");

	WARN_ON((int)ATA_MAX_QUEUE > AHCI_MAX_CMDS);

	ata_print_version_once(&pdev->dev, DRV_VERSION);

	/* The AHCI driver can only drive the SATA ports, the PATA driver
	   can drive them all so if both drivers are selected make sure
	   AHCI stays out of the way */
	if (pdev->vendor == PCI_VENDOR_ID_MARVELL && !marvell_enable)
		return -ENODEV;

	/* Apple BIOS on MCP89 prevents us using AHCI */
	if (is_mcp89_apple(pdev))
		ahci_mcp89_apple_enable(pdev);

	/* Promise's PDC42819 is a SAS/SATA controller that has an AHCI mode.
	 * At the moment, we can only use the AHCI mode. Let the users know
	 * that for SAS drives they're out of luck.
	 */
	if (pdev->vendor == PCI_VENDOR_ID_PROMISE)
		dev_info(&pdev->dev,
			 "PDC42819 can only drive SATA devices with this driver\n");

	/* Some devices use non-standard BARs */
	if (pdev->vendor == PCI_VENDOR_ID_STMICRO && pdev->device == 0xCC06)
		ahci_pci_bar = AHCI_PCI_BAR_STA2X11;
	else if (pdev->vendor == 0x1c44 && pdev->device == 0x8000)
		ahci_pci_bar = AHCI_PCI_BAR_ENMOTUS;
	else if (pdev->vendor == 0x177d && pdev->device == 0xa01c)
		ahci_pci_bar = AHCI_PCI_BAR_CAVIUM;

	/* acquire resources */
	rc = pcim_enable_device(pdev);
	if (rc)
		return rc;

	if (pdev->vendor == PCI_VENDOR_ID_INTEL &&
	    (pdev->device == 0x2652 || pdev->device == 0x2653)) {
		u8 map;

		/* ICH6s share the same PCI ID for both piix and ahci
		 * modes.  Enabling ahci mode while MAP indicates
		 * combined mode is a bad idea.  Yield to ata_piix.
		 */
		pci_read_config_byte(pdev, ICH_MAP, &map);
		if (map & 0x3) {
			dev_info(&pdev->dev,
				 "controller is in combined mode, can't enable AHCI mode\n");
			return -ENODEV;
		}
	}

	/* AHCI controllers often implement SFF compatible interface.
	 * Grab all PCI BARs just in case.
	 */
	rc = pcim_iomap_regions_request_all(pdev, 1 << ahci_pci_bar, DRV_NAME);
	if (rc == -EBUSY)
		pcim_pin_device(pdev);
	if (rc)
		return rc;

	hpriv = devm_kzalloc(dev, sizeof(*hpriv), GFP_KERNEL);
	if (!hpriv)
		return -ENOMEM;
	hpriv->flags |= (unsigned long)pi.private_data;

	/* MCP65 revision A1 and A2 can't do MSI */
	if (board_id == board_ahci_mcp65 &&
	    (pdev->revision == 0xa1 || pdev->revision == 0xa2))
		hpriv->flags |= AHCI_HFLAG_NO_MSI;

	/* SB800 does NOT need the workaround to ignore SERR_INTERNAL */
	if (board_id == board_ahci_sb700 && pdev->revision >= 0x40)
		hpriv->flags &= ~AHCI_HFLAG_IGN_SERR_INTERNAL;

	/* only some SB600s can do 64bit DMA */
	if (ahci_sb600_enable_64bit(pdev))
		hpriv->flags &= ~AHCI_HFLAG_32BIT_ONLY;

	hpriv->mmio = pcim_iomap_table(pdev)[ahci_pci_bar];

	/* must set flag prior to save config in order to take effect */
	if (ahci_broken_devslp(pdev))
		hpriv->flags |= AHCI_HFLAG_NO_DEVSLP;

	/* save initial config */
	ahci_pci_save_initial_config(pdev, hpriv);

	/* prepare host */
	if (hpriv->cap & HOST_CAP_NCQ) {
		pi.flags |= ATA_FLAG_NCQ;
		/*
		 * Auto-activate optimization is supposed to be
		 * supported on all AHCI controllers indicating NCQ
		 * capability, but it seems to be broken on some
		 * chipsets including NVIDIAs.
		 */
		if (!(hpriv->flags & AHCI_HFLAG_NO_FPDMA_AA))
			pi.flags |= ATA_FLAG_FPDMA_AA;

		/*
		 * All AHCI controllers should be forward-compatible
		 * with the new auxiliary field. This code should be
		 * conditionalized if any buggy AHCI controllers are
		 * encountered.
		 */
		pi.flags |= ATA_FLAG_FPDMA_AUX;
	}

	if (hpriv->cap & HOST_CAP_PMP)
		pi.flags |= ATA_FLAG_PMP;

	ahci_set_em_messages(hpriv, &pi);

	if (ahci_broken_system_poweroff(pdev)) {
		pi.flags |= ATA_FLAG_NO_POWEROFF_SPINDOWN;
		dev_info(&pdev->dev,
			"quirky BIOS, skipping spindown on poweroff\n");
	}

	if (ahci_broken_suspend(pdev)) {
		hpriv->flags |= AHCI_HFLAG_NO_SUSPEND;
		dev_warn(&pdev->dev,
			 "BIOS update required for suspend/resume\n");
	}

	if (ahci_broken_online(pdev)) {
		hpriv->flags |= AHCI_HFLAG_SRST_TOUT_IS_OFFLINE;
		dev_info(&pdev->dev,
			 "online status unreliable, applying workaround\n");
	}

	/* CAP.NP sometimes indicate the index of the last enabled
	 * port, at other times, that of the last possible port, so
	 * determining the maximum port number requires looking at
	 * both CAP.NP and port_map.
	 */
	n_ports = max(ahci_nr_ports(hpriv->cap), fls(hpriv->port_map));

	host = ata_host_alloc_pinfo(&pdev->dev, ppi, n_ports);
	if (!host)
		return -ENOMEM;
	host->private_data = hpriv;

	ahci_init_interrupts(pdev, n_ports, hpriv);

	if (!(hpriv->cap & HOST_CAP_SSS) || ahci_ignore_sss)
		host->flags |= ATA_HOST_PARALLEL_SCAN;
	else
		dev_info(&pdev->dev, "SSS flag set, parallel bus scan disabled\n");

	if (pi.flags & ATA_FLAG_EM)
		ahci_reset_em(host);

	for (i = 0; i < host->n_ports; i++) {
		struct ata_port *ap = host->ports[i];

		ata_port_pbar_desc(ap, ahci_pci_bar, -1, "abar");
		ata_port_pbar_desc(ap, ahci_pci_bar,
				   0x100 + ap->port_no * 0x80, "port");

		/* set enclosure management message type */
		if (ap->flags & ATA_FLAG_EM)
			ap->em_message_type = hpriv->em_msg_type;


		/* disabled/not-implemented port */
		if (!(hpriv->port_map & (1 << i)))
			ap->ops = &ata_dummy_port_ops;
	}

	/* apply workaround for ASUS P5W DH Deluxe mainboard */
	ahci_p5wdh_workaround(host);

	/* apply gtf filter quirk */
	ahci_gtf_filter_workaround(host);

	/* initialize adapter */
	rc = ahci_configure_dma_masks(pdev, hpriv->cap & HOST_CAP_64);
	if (rc)
		return rc;

	rc = ahci_pci_reset_controller(host);
	if (rc)
		return rc;

	ahci_pci_init_controller(host);
	ahci_pci_print_info(host);

	pci_set_master(pdev);

	return ahci_host_activate(host, &ahci_sht);
}

module_pci_driver(ahci_pci_driver);

MODULE_AUTHOR("Jeff Garzik");
MODULE_DESCRIPTION("AHCI SATA low-level driver");
MODULE_LICENSE("GPL");
MODULE_DEVICE_TABLE(pci, ahci_pci_tbl);
MODULE_VERSION(DRV_VERSION);<|MERGE_RESOLUTION|>--- conflicted
+++ resolved
@@ -340,13 +340,6 @@
 	{ PCI_VDEVICE(INTEL, 0x9d03), board_ahci }, /* Sunrise Point-LP AHCI */
 	{ PCI_VDEVICE(INTEL, 0x9d05), board_ahci }, /* Sunrise Point-LP RAID */
 	{ PCI_VDEVICE(INTEL, 0x9d07), board_ahci }, /* Sunrise Point-LP RAID */
-<<<<<<< HEAD
-	{ PCI_VDEVICE(INTEL, 0xa103), board_ahci }, /* Sunrise Point-H AHCI */
-	{ PCI_VDEVICE(INTEL, 0xa103), board_ahci }, /* Sunrise Point-H RAID */
-	{ PCI_VDEVICE(INTEL, 0xa105), board_ahci }, /* Sunrise Point-H RAID */
-	{ PCI_VDEVICE(INTEL, 0xa107), board_ahci }, /* Sunrise Point-H RAID */
-	{ PCI_VDEVICE(INTEL, 0xa10f), board_ahci }, /* Sunrise Point-H RAID */
-=======
 	{ PCI_VDEVICE(INTEL, 0xa102), board_ahci }, /* Sunrise Point-H AHCI */
 	{ PCI_VDEVICE(INTEL, 0xa103), board_ahci }, /* Sunrise Point-H AHCI */
 	{ PCI_VDEVICE(INTEL, 0xa105), board_ahci }, /* Sunrise Point-H RAID */
@@ -363,7 +356,6 @@
 	{ PCI_VDEVICE(INTEL, 0xa204), board_ahci }, /* Lewisburg RAID*/
 	{ PCI_VDEVICE(INTEL, 0xa206), board_ahci }, /* Lewisburg RAID*/
 	{ PCI_VDEVICE(INTEL, 0xa20e), board_ahci }, /* Lewisburg RAID*/
->>>>>>> afd2ff9b
 
 	/* JMicron 360/1/3/5/6, match class to avoid IDE function */
 	{ PCI_VENDOR_ID_JMICRON, PCI_ANY_ID, PCI_ANY_ID, PCI_ANY_ID,
