/*
 *  ahci.c - AHCI SATA support
 *
 *  Maintained by:  Tejun Heo <tj@kernel.org>
 *    		    Please ALWAYS copy linux-ide@vger.kernel.org
 *		    on emails.
 *
 *  Copyright 2004-2005 Red Hat, Inc.
 *
 *
 *  This program is free software; you can redistribute it and/or modify
 *  it under the terms of the GNU General Public License as published by
 *  the Free Software Foundation; either version 2, or (at your option)
 *  any later version.
 *
 *  This program is distributed in the hope that it will be useful,
 *  but WITHOUT ANY WARRANTY; without even the implied warranty of
 *  MERCHANTABILITY or FITNESS FOR A PARTICULAR PURPOSE.  See the
 *  GNU General Public License for more details.
 *
 *  You should have received a copy of the GNU General Public License
 *  along with this program; see the file COPYING.  If not, write to
 *  the Free Software Foundation, 675 Mass Ave, Cambridge, MA 02139, USA.
 *
 *
 * libata documentation is available via 'make {ps|pdf}docs',
 * as Documentation/DocBook/libata.*
 *
 * AHCI hardware documentation:
 * http://www.intel.com/technology/serialata/pdf/rev1_0.pdf
 * http://www.intel.com/technology/serialata/pdf/rev1_1.pdf
 *
 */

#include <linux/kernel.h>
#include <linux/module.h>
#include <linux/pci.h>
#include <linux/blkdev.h>
#include <linux/delay.h>
#include <linux/interrupt.h>
#include <linux/dma-mapping.h>
#include <linux/device.h>
#include <linux/dmi.h>
#include <linux/gfp.h>
#include <scsi/scsi_host.h>
#include <scsi/scsi_cmnd.h>
#include <linux/libata.h>
#include "ahci.h"

#define DRV_NAME	"ahci"
#define DRV_VERSION	"3.0"

enum {
	AHCI_PCI_BAR_STA2X11	= 0,
	AHCI_PCI_BAR_ENMOTUS	= 2,
	AHCI_PCI_BAR_STANDARD	= 5,
};

enum board_ids {
	/* board IDs by feature in alphabetical order */
	board_ahci,
	board_ahci_ign_iferr,
<<<<<<< HEAD
=======
	board_ahci_nomsi,
>>>>>>> fc14f9c1
	board_ahci_noncq,
	board_ahci_nosntf,
	board_ahci_yes_fbs,

	/* board IDs for specific chipsets in alphabetical order */
	board_ahci_mcp65,
	board_ahci_mcp77,
	board_ahci_mcp89,
	board_ahci_mv,
	board_ahci_sb600,
	board_ahci_sb700,	/* for SB700 and SB800 */
	board_ahci_vt8251,

	/* aliases */
	board_ahci_mcp_linux	= board_ahci_mcp65,
	board_ahci_mcp67	= board_ahci_mcp65,
	board_ahci_mcp73	= board_ahci_mcp65,
	board_ahci_mcp79	= board_ahci_mcp77,
};

static int ahci_init_one(struct pci_dev *pdev, const struct pci_device_id *ent);
static int ahci_vt8251_hardreset(struct ata_link *link, unsigned int *class,
				 unsigned long deadline);
static void ahci_mcp89_apple_enable(struct pci_dev *pdev);
static bool is_mcp89_apple(struct pci_dev *pdev);
static int ahci_p5wdh_hardreset(struct ata_link *link, unsigned int *class,
				unsigned long deadline);
#ifdef CONFIG_PM
static int ahci_pci_device_suspend(struct pci_dev *pdev, pm_message_t mesg);
static int ahci_pci_device_resume(struct pci_dev *pdev);
#endif

static struct scsi_host_template ahci_sht = {
	AHCI_SHT("ahci"),
};

static struct ata_port_operations ahci_vt8251_ops = {
	.inherits		= &ahci_ops,
	.hardreset		= ahci_vt8251_hardreset,
};

static struct ata_port_operations ahci_p5wdh_ops = {
	.inherits		= &ahci_ops,
	.hardreset		= ahci_p5wdh_hardreset,
};

static const struct ata_port_info ahci_port_info[] = {
	/* by features */
	[board_ahci] = {
		.flags		= AHCI_FLAG_COMMON,
		.pio_mask	= ATA_PIO4,
		.udma_mask	= ATA_UDMA6,
		.port_ops	= &ahci_ops,
	},
	[board_ahci_ign_iferr] = {
		AHCI_HFLAGS	(AHCI_HFLAG_IGN_IRQ_IF_ERR),
		.flags		= AHCI_FLAG_COMMON,
		.pio_mask	= ATA_PIO4,
		.udma_mask	= ATA_UDMA6,
		.port_ops	= &ahci_ops,
	},
<<<<<<< HEAD
=======
	[board_ahci_nomsi] = {
		AHCI_HFLAGS	(AHCI_HFLAG_NO_MSI),
		.flags		= AHCI_FLAG_COMMON,
		.pio_mask	= ATA_PIO4,
		.udma_mask	= ATA_UDMA6,
		.port_ops	= &ahci_ops,
	},
>>>>>>> fc14f9c1
	[board_ahci_noncq] = {
		AHCI_HFLAGS	(AHCI_HFLAG_NO_NCQ),
		.flags		= AHCI_FLAG_COMMON,
		.pio_mask	= ATA_PIO4,
		.udma_mask	= ATA_UDMA6,
		.port_ops	= &ahci_ops,
	},
	[board_ahci_nosntf] = {
		AHCI_HFLAGS	(AHCI_HFLAG_NO_SNTF),
		.flags		= AHCI_FLAG_COMMON,
		.pio_mask	= ATA_PIO4,
		.udma_mask	= ATA_UDMA6,
		.port_ops	= &ahci_ops,
	},
	[board_ahci_yes_fbs] = {
		AHCI_HFLAGS	(AHCI_HFLAG_YES_FBS),
		.flags		= AHCI_FLAG_COMMON,
		.pio_mask	= ATA_PIO4,
		.udma_mask	= ATA_UDMA6,
		.port_ops	= &ahci_ops,
	},
	/* by chipsets */
	[board_ahci_mcp65] = {
		AHCI_HFLAGS	(AHCI_HFLAG_NO_FPDMA_AA | AHCI_HFLAG_NO_PMP |
				 AHCI_HFLAG_YES_NCQ),
		.flags		= AHCI_FLAG_COMMON | ATA_FLAG_NO_DIPM,
		.pio_mask	= ATA_PIO4,
		.udma_mask	= ATA_UDMA6,
		.port_ops	= &ahci_ops,
	},
	[board_ahci_mcp77] = {
		AHCI_HFLAGS	(AHCI_HFLAG_NO_FPDMA_AA | AHCI_HFLAG_NO_PMP),
		.flags		= AHCI_FLAG_COMMON,
		.pio_mask	= ATA_PIO4,
		.udma_mask	= ATA_UDMA6,
		.port_ops	= &ahci_ops,
	},
	[board_ahci_mcp89] = {
		AHCI_HFLAGS	(AHCI_HFLAG_NO_FPDMA_AA),
		.flags		= AHCI_FLAG_COMMON,
		.pio_mask	= ATA_PIO4,
		.udma_mask	= ATA_UDMA6,
		.port_ops	= &ahci_ops,
	},
	[board_ahci_mv] = {
		AHCI_HFLAGS	(AHCI_HFLAG_NO_NCQ | AHCI_HFLAG_NO_MSI |
				 AHCI_HFLAG_MV_PATA | AHCI_HFLAG_NO_PMP),
		.flags		= ATA_FLAG_SATA | ATA_FLAG_PIO_DMA,
		.pio_mask	= ATA_PIO4,
		.udma_mask	= ATA_UDMA6,
		.port_ops	= &ahci_ops,
	},
	[board_ahci_sb600] = {
		AHCI_HFLAGS	(AHCI_HFLAG_IGN_SERR_INTERNAL |
				 AHCI_HFLAG_NO_MSI | AHCI_HFLAG_SECT255 |
				 AHCI_HFLAG_32BIT_ONLY),
		.flags		= AHCI_FLAG_COMMON,
		.pio_mask	= ATA_PIO4,
		.udma_mask	= ATA_UDMA6,
		.port_ops	= &ahci_pmp_retry_srst_ops,
	},
	[board_ahci_sb700] = {	/* for SB700 and SB800 */
		AHCI_HFLAGS	(AHCI_HFLAG_IGN_SERR_INTERNAL),
		.flags		= AHCI_FLAG_COMMON,
		.pio_mask	= ATA_PIO4,
		.udma_mask	= ATA_UDMA6,
		.port_ops	= &ahci_pmp_retry_srst_ops,
	},
	[board_ahci_vt8251] = {
		AHCI_HFLAGS	(AHCI_HFLAG_NO_NCQ | AHCI_HFLAG_NO_PMP),
		.flags		= AHCI_FLAG_COMMON,
		.pio_mask	= ATA_PIO4,
		.udma_mask	= ATA_UDMA6,
		.port_ops	= &ahci_vt8251_ops,
	},
};

static const struct pci_device_id ahci_pci_tbl[] = {
	/* Intel */
	{ PCI_VDEVICE(INTEL, 0x2652), board_ahci }, /* ICH6 */
	{ PCI_VDEVICE(INTEL, 0x2653), board_ahci }, /* ICH6M */
	{ PCI_VDEVICE(INTEL, 0x27c1), board_ahci }, /* ICH7 */
	{ PCI_VDEVICE(INTEL, 0x27c5), board_ahci }, /* ICH7M */
	{ PCI_VDEVICE(INTEL, 0x27c3), board_ahci }, /* ICH7R */
	{ PCI_VDEVICE(AL, 0x5288), board_ahci_ign_iferr }, /* ULi M5288 */
	{ PCI_VDEVICE(INTEL, 0x2681), board_ahci }, /* ESB2 */
	{ PCI_VDEVICE(INTEL, 0x2682), board_ahci }, /* ESB2 */
	{ PCI_VDEVICE(INTEL, 0x2683), board_ahci }, /* ESB2 */
	{ PCI_VDEVICE(INTEL, 0x27c6), board_ahci }, /* ICH7-M DH */
	{ PCI_VDEVICE(INTEL, 0x2821), board_ahci }, /* ICH8 */
	{ PCI_VDEVICE(INTEL, 0x2822), board_ahci_nosntf }, /* ICH8 */
	{ PCI_VDEVICE(INTEL, 0x2824), board_ahci }, /* ICH8 */
	{ PCI_VDEVICE(INTEL, 0x2829), board_ahci }, /* ICH8M */
	{ PCI_VDEVICE(INTEL, 0x282a), board_ahci }, /* ICH8M */
	{ PCI_VDEVICE(INTEL, 0x2922), board_ahci }, /* ICH9 */
	{ PCI_VDEVICE(INTEL, 0x2923), board_ahci }, /* ICH9 */
	{ PCI_VDEVICE(INTEL, 0x2924), board_ahci }, /* ICH9 */
	{ PCI_VDEVICE(INTEL, 0x2925), board_ahci }, /* ICH9 */
	{ PCI_VDEVICE(INTEL, 0x2927), board_ahci }, /* ICH9 */
	{ PCI_VDEVICE(INTEL, 0x2929), board_ahci }, /* ICH9M */
	{ PCI_VDEVICE(INTEL, 0x292a), board_ahci }, /* ICH9M */
	{ PCI_VDEVICE(INTEL, 0x292b), board_ahci }, /* ICH9M */
	{ PCI_VDEVICE(INTEL, 0x292c), board_ahci }, /* ICH9M */
	{ PCI_VDEVICE(INTEL, 0x292f), board_ahci }, /* ICH9M */
	{ PCI_VDEVICE(INTEL, 0x294d), board_ahci }, /* ICH9 */
	{ PCI_VDEVICE(INTEL, 0x294e), board_ahci }, /* ICH9M */
	{ PCI_VDEVICE(INTEL, 0x502a), board_ahci }, /* Tolapai */
	{ PCI_VDEVICE(INTEL, 0x502b), board_ahci }, /* Tolapai */
	{ PCI_VDEVICE(INTEL, 0x3a05), board_ahci }, /* ICH10 */
	{ PCI_VDEVICE(INTEL, 0x3a22), board_ahci }, /* ICH10 */
	{ PCI_VDEVICE(INTEL, 0x3a25), board_ahci }, /* ICH10 */
	{ PCI_VDEVICE(INTEL, 0x3b22), board_ahci }, /* PCH AHCI */
	{ PCI_VDEVICE(INTEL, 0x3b23), board_ahci }, /* PCH AHCI */
	{ PCI_VDEVICE(INTEL, 0x3b24), board_ahci }, /* PCH RAID */
	{ PCI_VDEVICE(INTEL, 0x3b25), board_ahci }, /* PCH RAID */
	{ PCI_VDEVICE(INTEL, 0x3b29), board_ahci }, /* PCH AHCI */
	{ PCI_VDEVICE(INTEL, 0x3b2b), board_ahci }, /* PCH RAID */
	{ PCI_VDEVICE(INTEL, 0x3b2c), board_ahci }, /* PCH RAID */
	{ PCI_VDEVICE(INTEL, 0x3b2f), board_ahci }, /* PCH AHCI */
	{ PCI_VDEVICE(INTEL, 0x1c02), board_ahci }, /* CPT AHCI */
	{ PCI_VDEVICE(INTEL, 0x1c03), board_ahci }, /* CPT AHCI */
	{ PCI_VDEVICE(INTEL, 0x1c04), board_ahci }, /* CPT RAID */
	{ PCI_VDEVICE(INTEL, 0x1c05), board_ahci }, /* CPT RAID */
	{ PCI_VDEVICE(INTEL, 0x1c06), board_ahci }, /* CPT RAID */
	{ PCI_VDEVICE(INTEL, 0x1c07), board_ahci }, /* CPT RAID */
	{ PCI_VDEVICE(INTEL, 0x1d02), board_ahci }, /* PBG AHCI */
	{ PCI_VDEVICE(INTEL, 0x1d04), board_ahci }, /* PBG RAID */
	{ PCI_VDEVICE(INTEL, 0x1d06), board_ahci }, /* PBG RAID */
	{ PCI_VDEVICE(INTEL, 0x2826), board_ahci }, /* PBG RAID */
	{ PCI_VDEVICE(INTEL, 0x2323), board_ahci }, /* DH89xxCC AHCI */
	{ PCI_VDEVICE(INTEL, 0x1e02), board_ahci }, /* Panther Point AHCI */
	{ PCI_VDEVICE(INTEL, 0x1e03), board_ahci }, /* Panther Point AHCI */
	{ PCI_VDEVICE(INTEL, 0x1e04), board_ahci }, /* Panther Point RAID */
	{ PCI_VDEVICE(INTEL, 0x1e05), board_ahci }, /* Panther Point RAID */
	{ PCI_VDEVICE(INTEL, 0x1e06), board_ahci }, /* Panther Point RAID */
	{ PCI_VDEVICE(INTEL, 0x1e07), board_ahci }, /* Panther Point RAID */
	{ PCI_VDEVICE(INTEL, 0x1e0e), board_ahci }, /* Panther Point RAID */
	{ PCI_VDEVICE(INTEL, 0x8c02), board_ahci }, /* Lynx Point AHCI */
	{ PCI_VDEVICE(INTEL, 0x8c03), board_ahci }, /* Lynx Point AHCI */
	{ PCI_VDEVICE(INTEL, 0x8c04), board_ahci }, /* Lynx Point RAID */
	{ PCI_VDEVICE(INTEL, 0x8c05), board_ahci }, /* Lynx Point RAID */
	{ PCI_VDEVICE(INTEL, 0x8c06), board_ahci }, /* Lynx Point RAID */
	{ PCI_VDEVICE(INTEL, 0x8c07), board_ahci }, /* Lynx Point RAID */
	{ PCI_VDEVICE(INTEL, 0x8c0e), board_ahci }, /* Lynx Point RAID */
	{ PCI_VDEVICE(INTEL, 0x8c0f), board_ahci }, /* Lynx Point RAID */
	{ PCI_VDEVICE(INTEL, 0x9c02), board_ahci }, /* Lynx Point-LP AHCI */
	{ PCI_VDEVICE(INTEL, 0x9c03), board_ahci }, /* Lynx Point-LP AHCI */
	{ PCI_VDEVICE(INTEL, 0x9c04), board_ahci }, /* Lynx Point-LP RAID */
	{ PCI_VDEVICE(INTEL, 0x9c05), board_ahci }, /* Lynx Point-LP RAID */
	{ PCI_VDEVICE(INTEL, 0x9c06), board_ahci }, /* Lynx Point-LP RAID */
	{ PCI_VDEVICE(INTEL, 0x9c07), board_ahci }, /* Lynx Point-LP RAID */
	{ PCI_VDEVICE(INTEL, 0x9c0e), board_ahci }, /* Lynx Point-LP RAID */
	{ PCI_VDEVICE(INTEL, 0x9c0f), board_ahci }, /* Lynx Point-LP RAID */
	{ PCI_VDEVICE(INTEL, 0x1f22), board_ahci }, /* Avoton AHCI */
	{ PCI_VDEVICE(INTEL, 0x1f23), board_ahci }, /* Avoton AHCI */
	{ PCI_VDEVICE(INTEL, 0x1f24), board_ahci }, /* Avoton RAID */
	{ PCI_VDEVICE(INTEL, 0x1f25), board_ahci }, /* Avoton RAID */
	{ PCI_VDEVICE(INTEL, 0x1f26), board_ahci }, /* Avoton RAID */
	{ PCI_VDEVICE(INTEL, 0x1f27), board_ahci }, /* Avoton RAID */
	{ PCI_VDEVICE(INTEL, 0x1f2e), board_ahci }, /* Avoton RAID */
	{ PCI_VDEVICE(INTEL, 0x1f2f), board_ahci }, /* Avoton RAID */
	{ PCI_VDEVICE(INTEL, 0x1f32), board_ahci }, /* Avoton AHCI */
	{ PCI_VDEVICE(INTEL, 0x1f33), board_ahci }, /* Avoton AHCI */
	{ PCI_VDEVICE(INTEL, 0x1f34), board_ahci }, /* Avoton RAID */
	{ PCI_VDEVICE(INTEL, 0x1f35), board_ahci }, /* Avoton RAID */
	{ PCI_VDEVICE(INTEL, 0x1f36), board_ahci }, /* Avoton RAID */
	{ PCI_VDEVICE(INTEL, 0x1f37), board_ahci }, /* Avoton RAID */
	{ PCI_VDEVICE(INTEL, 0x1f3e), board_ahci }, /* Avoton RAID */
	{ PCI_VDEVICE(INTEL, 0x1f3f), board_ahci }, /* Avoton RAID */
	{ PCI_VDEVICE(INTEL, 0x2823), board_ahci }, /* Wellsburg RAID */
	{ PCI_VDEVICE(INTEL, 0x2827), board_ahci }, /* Wellsburg RAID */
	{ PCI_VDEVICE(INTEL, 0x8d02), board_ahci }, /* Wellsburg AHCI */
	{ PCI_VDEVICE(INTEL, 0x8d04), board_ahci }, /* Wellsburg RAID */
	{ PCI_VDEVICE(INTEL, 0x8d06), board_ahci }, /* Wellsburg RAID */
	{ PCI_VDEVICE(INTEL, 0x8d0e), board_ahci }, /* Wellsburg RAID */
	{ PCI_VDEVICE(INTEL, 0x8d62), board_ahci }, /* Wellsburg AHCI */
	{ PCI_VDEVICE(INTEL, 0x8d64), board_ahci }, /* Wellsburg RAID */
	{ PCI_VDEVICE(INTEL, 0x8d66), board_ahci }, /* Wellsburg RAID */
	{ PCI_VDEVICE(INTEL, 0x8d6e), board_ahci }, /* Wellsburg RAID */
	{ PCI_VDEVICE(INTEL, 0x23a3), board_ahci }, /* Coleto Creek AHCI */
	{ PCI_VDEVICE(INTEL, 0x9c83), board_ahci }, /* Wildcat Point-LP AHCI */
	{ PCI_VDEVICE(INTEL, 0x9c85), board_ahci }, /* Wildcat Point-LP RAID */
	{ PCI_VDEVICE(INTEL, 0x9c87), board_ahci }, /* Wildcat Point-LP RAID */
	{ PCI_VDEVICE(INTEL, 0x9c8f), board_ahci }, /* Wildcat Point-LP RAID */
<<<<<<< HEAD
=======
	{ PCI_VDEVICE(INTEL, 0x8c82), board_ahci }, /* 9 Series AHCI */
	{ PCI_VDEVICE(INTEL, 0x8c83), board_ahci }, /* 9 Series AHCI */
	{ PCI_VDEVICE(INTEL, 0x8c84), board_ahci }, /* 9 Series RAID */
	{ PCI_VDEVICE(INTEL, 0x8c85), board_ahci }, /* 9 Series RAID */
	{ PCI_VDEVICE(INTEL, 0x8c86), board_ahci }, /* 9 Series RAID */
	{ PCI_VDEVICE(INTEL, 0x8c87), board_ahci }, /* 9 Series RAID */
	{ PCI_VDEVICE(INTEL, 0x8c8e), board_ahci }, /* 9 Series RAID */
	{ PCI_VDEVICE(INTEL, 0x8c8f), board_ahci }, /* 9 Series RAID */
	{ PCI_VDEVICE(INTEL, 0xa103), board_ahci }, /* Sunrise Point-H AHCI */
	{ PCI_VDEVICE(INTEL, 0xa103), board_ahci }, /* Sunrise Point-H RAID */
	{ PCI_VDEVICE(INTEL, 0xa105), board_ahci }, /* Sunrise Point-H RAID */
	{ PCI_VDEVICE(INTEL, 0xa107), board_ahci }, /* Sunrise Point-H RAID */
	{ PCI_VDEVICE(INTEL, 0xa10f), board_ahci }, /* Sunrise Point-H RAID */
>>>>>>> fc14f9c1

	/* JMicron 360/1/3/5/6, match class to avoid IDE function */
	{ PCI_VENDOR_ID_JMICRON, PCI_ANY_ID, PCI_ANY_ID, PCI_ANY_ID,
	  PCI_CLASS_STORAGE_SATA_AHCI, 0xffffff, board_ahci_ign_iferr },
	/* JMicron 362B and 362C have an AHCI function with IDE class code */
	{ PCI_VDEVICE(JMICRON, 0x2362), board_ahci_ign_iferr },
	{ PCI_VDEVICE(JMICRON, 0x236f), board_ahci_ign_iferr },

	/* ATI */
	{ PCI_VDEVICE(ATI, 0x4380), board_ahci_sb600 }, /* ATI SB600 */
	{ PCI_VDEVICE(ATI, 0x4390), board_ahci_sb700 }, /* ATI SB700/800 */
	{ PCI_VDEVICE(ATI, 0x4391), board_ahci_sb700 }, /* ATI SB700/800 */
	{ PCI_VDEVICE(ATI, 0x4392), board_ahci_sb700 }, /* ATI SB700/800 */
	{ PCI_VDEVICE(ATI, 0x4393), board_ahci_sb700 }, /* ATI SB700/800 */
	{ PCI_VDEVICE(ATI, 0x4394), board_ahci_sb700 }, /* ATI SB700/800 */
	{ PCI_VDEVICE(ATI, 0x4395), board_ahci_sb700 }, /* ATI SB700/800 */

	/* AMD */
	{ PCI_VDEVICE(AMD, 0x7800), board_ahci }, /* AMD Hudson-2 */
	{ PCI_VDEVICE(AMD, 0x7900), board_ahci }, /* AMD CZ */
	/* AMD is using RAID class only for ahci controllers */
	{ PCI_VENDOR_ID_AMD, PCI_ANY_ID, PCI_ANY_ID, PCI_ANY_ID,
	  PCI_CLASS_STORAGE_RAID << 8, 0xffffff, board_ahci },

	/* VIA */
	{ PCI_VDEVICE(VIA, 0x3349), board_ahci_vt8251 }, /* VIA VT8251 */
	{ PCI_VDEVICE(VIA, 0x6287), board_ahci_vt8251 }, /* VIA VT8251 */

	/* NVIDIA */
	{ PCI_VDEVICE(NVIDIA, 0x044c), board_ahci_mcp65 },	/* MCP65 */
	{ PCI_VDEVICE(NVIDIA, 0x044d), board_ahci_mcp65 },	/* MCP65 */
	{ PCI_VDEVICE(NVIDIA, 0x044e), board_ahci_mcp65 },	/* MCP65 */
	{ PCI_VDEVICE(NVIDIA, 0x044f), board_ahci_mcp65 },	/* MCP65 */
	{ PCI_VDEVICE(NVIDIA, 0x045c), board_ahci_mcp65 },	/* MCP65 */
	{ PCI_VDEVICE(NVIDIA, 0x045d), board_ahci_mcp65 },	/* MCP65 */
	{ PCI_VDEVICE(NVIDIA, 0x045e), board_ahci_mcp65 },	/* MCP65 */
	{ PCI_VDEVICE(NVIDIA, 0x045f), board_ahci_mcp65 },	/* MCP65 */
	{ PCI_VDEVICE(NVIDIA, 0x0550), board_ahci_mcp67 },	/* MCP67 */
	{ PCI_VDEVICE(NVIDIA, 0x0551), board_ahci_mcp67 },	/* MCP67 */
	{ PCI_VDEVICE(NVIDIA, 0x0552), board_ahci_mcp67 },	/* MCP67 */
	{ PCI_VDEVICE(NVIDIA, 0x0553), board_ahci_mcp67 },	/* MCP67 */
	{ PCI_VDEVICE(NVIDIA, 0x0554), board_ahci_mcp67 },	/* MCP67 */
	{ PCI_VDEVICE(NVIDIA, 0x0555), board_ahci_mcp67 },	/* MCP67 */
	{ PCI_VDEVICE(NVIDIA, 0x0556), board_ahci_mcp67 },	/* MCP67 */
	{ PCI_VDEVICE(NVIDIA, 0x0557), board_ahci_mcp67 },	/* MCP67 */
	{ PCI_VDEVICE(NVIDIA, 0x0558), board_ahci_mcp67 },	/* MCP67 */
	{ PCI_VDEVICE(NVIDIA, 0x0559), board_ahci_mcp67 },	/* MCP67 */
	{ PCI_VDEVICE(NVIDIA, 0x055a), board_ahci_mcp67 },	/* MCP67 */
	{ PCI_VDEVICE(NVIDIA, 0x055b), board_ahci_mcp67 },	/* MCP67 */
	{ PCI_VDEVICE(NVIDIA, 0x0580), board_ahci_mcp_linux },	/* Linux ID */
	{ PCI_VDEVICE(NVIDIA, 0x0581), board_ahci_mcp_linux },	/* Linux ID */
	{ PCI_VDEVICE(NVIDIA, 0x0582), board_ahci_mcp_linux },	/* Linux ID */
	{ PCI_VDEVICE(NVIDIA, 0x0583), board_ahci_mcp_linux },	/* Linux ID */
	{ PCI_VDEVICE(NVIDIA, 0x0584), board_ahci_mcp_linux },	/* Linux ID */
	{ PCI_VDEVICE(NVIDIA, 0x0585), board_ahci_mcp_linux },	/* Linux ID */
	{ PCI_VDEVICE(NVIDIA, 0x0586), board_ahci_mcp_linux },	/* Linux ID */
	{ PCI_VDEVICE(NVIDIA, 0x0587), board_ahci_mcp_linux },	/* Linux ID */
	{ PCI_VDEVICE(NVIDIA, 0x0588), board_ahci_mcp_linux },	/* Linux ID */
	{ PCI_VDEVICE(NVIDIA, 0x0589), board_ahci_mcp_linux },	/* Linux ID */
	{ PCI_VDEVICE(NVIDIA, 0x058a), board_ahci_mcp_linux },	/* Linux ID */
	{ PCI_VDEVICE(NVIDIA, 0x058b), board_ahci_mcp_linux },	/* Linux ID */
	{ PCI_VDEVICE(NVIDIA, 0x058c), board_ahci_mcp_linux },	/* Linux ID */
	{ PCI_VDEVICE(NVIDIA, 0x058d), board_ahci_mcp_linux },	/* Linux ID */
	{ PCI_VDEVICE(NVIDIA, 0x058e), board_ahci_mcp_linux },	/* Linux ID */
	{ PCI_VDEVICE(NVIDIA, 0x058f), board_ahci_mcp_linux },	/* Linux ID */
	{ PCI_VDEVICE(NVIDIA, 0x07f0), board_ahci_mcp73 },	/* MCP73 */
	{ PCI_VDEVICE(NVIDIA, 0x07f1), board_ahci_mcp73 },	/* MCP73 */
	{ PCI_VDEVICE(NVIDIA, 0x07f2), board_ahci_mcp73 },	/* MCP73 */
	{ PCI_VDEVICE(NVIDIA, 0x07f3), board_ahci_mcp73 },	/* MCP73 */
	{ PCI_VDEVICE(NVIDIA, 0x07f4), board_ahci_mcp73 },	/* MCP73 */
	{ PCI_VDEVICE(NVIDIA, 0x07f5), board_ahci_mcp73 },	/* MCP73 */
	{ PCI_VDEVICE(NVIDIA, 0x07f6), board_ahci_mcp73 },	/* MCP73 */
	{ PCI_VDEVICE(NVIDIA, 0x07f7), board_ahci_mcp73 },	/* MCP73 */
	{ PCI_VDEVICE(NVIDIA, 0x07f8), board_ahci_mcp73 },	/* MCP73 */
	{ PCI_VDEVICE(NVIDIA, 0x07f9), board_ahci_mcp73 },	/* MCP73 */
	{ PCI_VDEVICE(NVIDIA, 0x07fa), board_ahci_mcp73 },	/* MCP73 */
	{ PCI_VDEVICE(NVIDIA, 0x07fb), board_ahci_mcp73 },	/* MCP73 */
	{ PCI_VDEVICE(NVIDIA, 0x0ad0), board_ahci_mcp77 },	/* MCP77 */
	{ PCI_VDEVICE(NVIDIA, 0x0ad1), board_ahci_mcp77 },	/* MCP77 */
	{ PCI_VDEVICE(NVIDIA, 0x0ad2), board_ahci_mcp77 },	/* MCP77 */
	{ PCI_VDEVICE(NVIDIA, 0x0ad3), board_ahci_mcp77 },	/* MCP77 */
	{ PCI_VDEVICE(NVIDIA, 0x0ad4), board_ahci_mcp77 },	/* MCP77 */
	{ PCI_VDEVICE(NVIDIA, 0x0ad5), board_ahci_mcp77 },	/* MCP77 */
	{ PCI_VDEVICE(NVIDIA, 0x0ad6), board_ahci_mcp77 },	/* MCP77 */
	{ PCI_VDEVICE(NVIDIA, 0x0ad7), board_ahci_mcp77 },	/* MCP77 */
	{ PCI_VDEVICE(NVIDIA, 0x0ad8), board_ahci_mcp77 },	/* MCP77 */
	{ PCI_VDEVICE(NVIDIA, 0x0ad9), board_ahci_mcp77 },	/* MCP77 */
	{ PCI_VDEVICE(NVIDIA, 0x0ada), board_ahci_mcp77 },	/* MCP77 */
	{ PCI_VDEVICE(NVIDIA, 0x0adb), board_ahci_mcp77 },	/* MCP77 */
	{ PCI_VDEVICE(NVIDIA, 0x0ab4), board_ahci_mcp79 },	/* MCP79 */
	{ PCI_VDEVICE(NVIDIA, 0x0ab5), board_ahci_mcp79 },	/* MCP79 */
	{ PCI_VDEVICE(NVIDIA, 0x0ab6), board_ahci_mcp79 },	/* MCP79 */
	{ PCI_VDEVICE(NVIDIA, 0x0ab7), board_ahci_mcp79 },	/* MCP79 */
	{ PCI_VDEVICE(NVIDIA, 0x0ab8), board_ahci_mcp79 },	/* MCP79 */
	{ PCI_VDEVICE(NVIDIA, 0x0ab9), board_ahci_mcp79 },	/* MCP79 */
	{ PCI_VDEVICE(NVIDIA, 0x0aba), board_ahci_mcp79 },	/* MCP79 */
	{ PCI_VDEVICE(NVIDIA, 0x0abb), board_ahci_mcp79 },	/* MCP79 */
	{ PCI_VDEVICE(NVIDIA, 0x0abc), board_ahci_mcp79 },	/* MCP79 */
	{ PCI_VDEVICE(NVIDIA, 0x0abd), board_ahci_mcp79 },	/* MCP79 */
	{ PCI_VDEVICE(NVIDIA, 0x0abe), board_ahci_mcp79 },	/* MCP79 */
	{ PCI_VDEVICE(NVIDIA, 0x0abf), board_ahci_mcp79 },	/* MCP79 */
	{ PCI_VDEVICE(NVIDIA, 0x0d84), board_ahci_mcp89 },	/* MCP89 */
	{ PCI_VDEVICE(NVIDIA, 0x0d85), board_ahci_mcp89 },	/* MCP89 */
	{ PCI_VDEVICE(NVIDIA, 0x0d86), board_ahci_mcp89 },	/* MCP89 */
	{ PCI_VDEVICE(NVIDIA, 0x0d87), board_ahci_mcp89 },	/* MCP89 */
	{ PCI_VDEVICE(NVIDIA, 0x0d88), board_ahci_mcp89 },	/* MCP89 */
	{ PCI_VDEVICE(NVIDIA, 0x0d89), board_ahci_mcp89 },	/* MCP89 */
	{ PCI_VDEVICE(NVIDIA, 0x0d8a), board_ahci_mcp89 },	/* MCP89 */
	{ PCI_VDEVICE(NVIDIA, 0x0d8b), board_ahci_mcp89 },	/* MCP89 */
	{ PCI_VDEVICE(NVIDIA, 0x0d8c), board_ahci_mcp89 },	/* MCP89 */
	{ PCI_VDEVICE(NVIDIA, 0x0d8d), board_ahci_mcp89 },	/* MCP89 */
	{ PCI_VDEVICE(NVIDIA, 0x0d8e), board_ahci_mcp89 },	/* MCP89 */
	{ PCI_VDEVICE(NVIDIA, 0x0d8f), board_ahci_mcp89 },	/* MCP89 */

	/* SiS */
	{ PCI_VDEVICE(SI, 0x1184), board_ahci },		/* SiS 966 */
	{ PCI_VDEVICE(SI, 0x1185), board_ahci },		/* SiS 968 */
	{ PCI_VDEVICE(SI, 0x0186), board_ahci },		/* SiS 968 */

	/* ST Microelectronics */
	{ PCI_VDEVICE(STMICRO, 0xCC06), board_ahci },		/* ST ConneXt */

	/* Marvell */
	{ PCI_VDEVICE(MARVELL, 0x6145), board_ahci_mv },	/* 6145 */
	{ PCI_VDEVICE(MARVELL, 0x6121), board_ahci_mv },	/* 6121 */
	{ PCI_DEVICE(PCI_VENDOR_ID_MARVELL_EXT, 0x9123),
	  .class = PCI_CLASS_STORAGE_SATA_AHCI,
	  .class_mask = 0xffffff,
	  .driver_data = board_ahci_yes_fbs },			/* 88se9128 */
	{ PCI_DEVICE(PCI_VENDOR_ID_MARVELL_EXT, 0x9125),
	  .driver_data = board_ahci_yes_fbs },			/* 88se9125 */
	{ PCI_DEVICE_SUB(PCI_VENDOR_ID_MARVELL_EXT, 0x9178,
			 PCI_VENDOR_ID_MARVELL_EXT, 0x9170),
	  .driver_data = board_ahci_yes_fbs },			/* 88se9170 */
	{ PCI_DEVICE(PCI_VENDOR_ID_MARVELL_EXT, 0x917a),
	  .driver_data = board_ahci_yes_fbs },			/* 88se9172 */
	{ PCI_DEVICE(PCI_VENDOR_ID_MARVELL_EXT, 0x9172),
	  .driver_data = board_ahci_yes_fbs },			/* 88se9182 */
	{ PCI_DEVICE(PCI_VENDOR_ID_MARVELL_EXT, 0x9182),
	  .driver_data = board_ahci_yes_fbs },			/* 88se9172 */
	{ PCI_DEVICE(PCI_VENDOR_ID_MARVELL_EXT, 0x9192),
	  .driver_data = board_ahci_yes_fbs },			/* 88se9172 on some Gigabyte */
	{ PCI_DEVICE(PCI_VENDOR_ID_MARVELL_EXT, 0x91a0),
	  .driver_data = board_ahci_yes_fbs },
	{ PCI_DEVICE(PCI_VENDOR_ID_MARVELL_EXT, 0x91a3),
	  .driver_data = board_ahci_yes_fbs },
	{ PCI_DEVICE(PCI_VENDOR_ID_MARVELL_EXT, 0x9230),
	  .driver_data = board_ahci_yes_fbs },
	{ PCI_DEVICE(PCI_VENDOR_ID_TTI, 0x0642),
	  .driver_data = board_ahci_yes_fbs },

	/* Promise */
	{ PCI_VDEVICE(PROMISE, 0x3f20), board_ahci },	/* PDC42819 */
	{ PCI_VDEVICE(PROMISE, 0x3781), board_ahci },   /* FastTrak TX8660 ahci-mode */

	/* Asmedia */
	{ PCI_VDEVICE(ASMEDIA, 0x0601), board_ahci },	/* ASM1060 */
	{ PCI_VDEVICE(ASMEDIA, 0x0602), board_ahci },	/* ASM1060 */
	{ PCI_VDEVICE(ASMEDIA, 0x0611), board_ahci },	/* ASM1061 */
	{ PCI_VDEVICE(ASMEDIA, 0x0612), board_ahci },	/* ASM1062 */

	/*
<<<<<<< HEAD
	 * Samsung SSDs found on some macbooks.  NCQ times out.
	 * https://bugzilla.kernel.org/show_bug.cgi?id=60731
	 */
	{ PCI_VDEVICE(SAMSUNG, 0x1600), board_ahci_noncq },
=======
	 * Samsung SSDs found on some macbooks.  NCQ times out if MSI is
	 * enabled.  https://bugzilla.kernel.org/show_bug.cgi?id=60731
	 */
	{ PCI_VDEVICE(SAMSUNG, 0x1600), board_ahci_nomsi },
>>>>>>> fc14f9c1

	/* Enmotus */
	{ PCI_DEVICE(0x1c44, 0x8000), board_ahci },

	/* Generic, PCI class code for AHCI */
	{ PCI_ANY_ID, PCI_ANY_ID, PCI_ANY_ID, PCI_ANY_ID,
	  PCI_CLASS_STORAGE_SATA_AHCI, 0xffffff, board_ahci },

	{ }	/* terminate list */
};


static struct pci_driver ahci_pci_driver = {
	.name			= DRV_NAME,
	.id_table		= ahci_pci_tbl,
	.probe			= ahci_init_one,
	.remove			= ata_pci_remove_one,
#ifdef CONFIG_PM
	.suspend		= ahci_pci_device_suspend,
	.resume			= ahci_pci_device_resume,
#endif
};

#if defined(CONFIG_PATA_MARVELL) || defined(CONFIG_PATA_MARVELL_MODULE)
static int marvell_enable;
#else
static int marvell_enable = 1;
#endif
module_param(marvell_enable, int, 0644);
MODULE_PARM_DESC(marvell_enable, "Marvell SATA via AHCI (1 = enabled)");


static void ahci_pci_save_initial_config(struct pci_dev *pdev,
					 struct ahci_host_priv *hpriv)
{
	if (pdev->vendor == PCI_VENDOR_ID_JMICRON && pdev->device == 0x2361) {
		dev_info(&pdev->dev, "JMB361 has only one port\n");
		hpriv->force_port_map = 1;
	}

	/*
	 * Temporary Marvell 6145 hack: PATA port presence
	 * is asserted through the standard AHCI port
	 * presence register, as bit 4 (counting from 0)
	 */
	if (hpriv->flags & AHCI_HFLAG_MV_PATA) {
		if (pdev->device == 0x6121)
			hpriv->mask_port_map = 0x3;
		else
			hpriv->mask_port_map = 0xf;
		dev_info(&pdev->dev,
			  "Disabling your PATA port. Use the boot option 'ahci.marvell_enable=0' to avoid this.\n");
	}

	ahci_save_initial_config(&pdev->dev, hpriv);
}

static int ahci_pci_reset_controller(struct ata_host *host)
{
	struct pci_dev *pdev = to_pci_dev(host->dev);

	ahci_reset_controller(host);

	if (pdev->vendor == PCI_VENDOR_ID_INTEL) {
		struct ahci_host_priv *hpriv = host->private_data;
		u16 tmp16;

		/* configure PCS */
		pci_read_config_word(pdev, 0x92, &tmp16);
		if ((tmp16 & hpriv->port_map) != hpriv->port_map) {
			tmp16 |= hpriv->port_map;
			pci_write_config_word(pdev, 0x92, tmp16);
		}
	}

	return 0;
}

static void ahci_pci_init_controller(struct ata_host *host)
{
	struct ahci_host_priv *hpriv = host->private_data;
	struct pci_dev *pdev = to_pci_dev(host->dev);
	void __iomem *port_mmio;
	u32 tmp;
	int mv;

	if (hpriv->flags & AHCI_HFLAG_MV_PATA) {
		if (pdev->device == 0x6121)
			mv = 2;
		else
			mv = 4;
		port_mmio = __ahci_port_base(host, mv);

		writel(0, port_mmio + PORT_IRQ_MASK);

		/* clear port IRQ */
		tmp = readl(port_mmio + PORT_IRQ_STAT);
		VPRINTK("PORT_IRQ_STAT 0x%x\n", tmp);
		if (tmp)
			writel(tmp, port_mmio + PORT_IRQ_STAT);
	}

	ahci_init_controller(host);
}

static int ahci_vt8251_hardreset(struct ata_link *link, unsigned int *class,
				 unsigned long deadline)
{
	struct ata_port *ap = link->ap;
	struct ahci_host_priv *hpriv = ap->host->private_data;
	bool online;
	int rc;

	DPRINTK("ENTER\n");

	ahci_stop_engine(ap);

	rc = sata_link_hardreset(link, sata_ehc_deb_timing(&link->eh_context),
				 deadline, &online, NULL);

	hpriv->start_engine(ap);

	DPRINTK("EXIT, rc=%d, class=%u\n", rc, *class);

	/* vt8251 doesn't clear BSY on signature FIS reception,
	 * request follow-up softreset.
	 */
	return online ? -EAGAIN : rc;
}

static int ahci_p5wdh_hardreset(struct ata_link *link, unsigned int *class,
				unsigned long deadline)
{
	struct ata_port *ap = link->ap;
	struct ahci_port_priv *pp = ap->private_data;
	struct ahci_host_priv *hpriv = ap->host->private_data;
	u8 *d2h_fis = pp->rx_fis + RX_FIS_D2H_REG;
	struct ata_taskfile tf;
	bool online;
	int rc;

	ahci_stop_engine(ap);

	/* clear D2H reception area to properly wait for D2H FIS */
	ata_tf_init(link->device, &tf);
	tf.command = ATA_BUSY;
	ata_tf_to_fis(&tf, 0, 0, d2h_fis);

	rc = sata_link_hardreset(link, sata_ehc_deb_timing(&link->eh_context),
				 deadline, &online, NULL);

	hpriv->start_engine(ap);

	/* The pseudo configuration device on SIMG4726 attached to
	 * ASUS P5W-DH Deluxe doesn't send signature FIS after
	 * hardreset if no device is attached to the first downstream
	 * port && the pseudo device locks up on SRST w/ PMP==0.  To
	 * work around this, wait for !BSY only briefly.  If BSY isn't
	 * cleared, perform CLO and proceed to IDENTIFY (achieved by
	 * ATA_LFLAG_NO_SRST and ATA_LFLAG_ASSUME_ATA).
	 *
	 * Wait for two seconds.  Devices attached to downstream port
	 * which can't process the following IDENTIFY after this will
	 * have to be reset again.  For most cases, this should
	 * suffice while making probing snappish enough.
	 */
	if (online) {
		rc = ata_wait_after_reset(link, jiffies + 2 * HZ,
					  ahci_check_ready);
		if (rc)
			ahci_kick_engine(ap);
	}
	return rc;
}

#ifdef CONFIG_PM
static int ahci_pci_device_suspend(struct pci_dev *pdev, pm_message_t mesg)
{
	struct ata_host *host = pci_get_drvdata(pdev);
	struct ahci_host_priv *hpriv = host->private_data;
	void __iomem *mmio = hpriv->mmio;
	u32 ctl;

	if (mesg.event & PM_EVENT_SUSPEND &&
	    hpriv->flags & AHCI_HFLAG_NO_SUSPEND) {
		dev_err(&pdev->dev,
			"BIOS update required for suspend/resume\n");
		return -EIO;
	}

	if (mesg.event & PM_EVENT_SLEEP) {
		/* AHCI spec rev1.1 section 8.3.3:
		 * Software must disable interrupts prior to requesting a
		 * transition of the HBA to D3 state.
		 */
		ctl = readl(mmio + HOST_CTL);
		ctl &= ~HOST_IRQ_EN;
		writel(ctl, mmio + HOST_CTL);
		readl(mmio + HOST_CTL); /* flush */
	}

	return ata_pci_device_suspend(pdev, mesg);
}

static int ahci_pci_device_resume(struct pci_dev *pdev)
{
	struct ata_host *host = pci_get_drvdata(pdev);
	int rc;

	rc = ata_pci_device_do_resume(pdev);
	if (rc)
		return rc;

	/* Apple BIOS helpfully mangles the registers on resume */
	if (is_mcp89_apple(pdev))
		ahci_mcp89_apple_enable(pdev);

	if (pdev->dev.power.power_state.event == PM_EVENT_SUSPEND) {
		rc = ahci_pci_reset_controller(host);
		if (rc)
			return rc;

		ahci_pci_init_controller(host);
	}

	ata_host_resume(host);

	return 0;
}
#endif

static int ahci_configure_dma_masks(struct pci_dev *pdev, int using_dac)
{
	int rc;

	/*
	 * If the device fixup already set the dma_mask to some non-standard
	 * value, don't extend it here. This happens on STA2X11, for example.
	 */
	if (pdev->dma_mask && pdev->dma_mask < DMA_BIT_MASK(32))
		return 0;

	if (using_dac &&
	    !pci_set_dma_mask(pdev, DMA_BIT_MASK(64))) {
		rc = pci_set_consistent_dma_mask(pdev, DMA_BIT_MASK(64));
		if (rc) {
			rc = pci_set_consistent_dma_mask(pdev, DMA_BIT_MASK(32));
			if (rc) {
				dev_err(&pdev->dev,
					"64-bit DMA enable failed\n");
				return rc;
			}
		}
	} else {
		rc = pci_set_dma_mask(pdev, DMA_BIT_MASK(32));
		if (rc) {
			dev_err(&pdev->dev, "32-bit DMA enable failed\n");
			return rc;
		}
		rc = pci_set_consistent_dma_mask(pdev, DMA_BIT_MASK(32));
		if (rc) {
			dev_err(&pdev->dev,
				"32-bit consistent DMA enable failed\n");
			return rc;
		}
	}
	return 0;
}

static void ahci_pci_print_info(struct ata_host *host)
{
	struct pci_dev *pdev = to_pci_dev(host->dev);
	u16 cc;
	const char *scc_s;

	pci_read_config_word(pdev, 0x0a, &cc);
	if (cc == PCI_CLASS_STORAGE_IDE)
		scc_s = "IDE";
	else if (cc == PCI_CLASS_STORAGE_SATA)
		scc_s = "SATA";
	else if (cc == PCI_CLASS_STORAGE_RAID)
		scc_s = "RAID";
	else
		scc_s = "unknown";

	ahci_print_info(host, scc_s);
}

/* On ASUS P5W DH Deluxe, the second port of PCI device 00:1f.2 is
 * hardwired to on-board SIMG 4726.  The chipset is ICH8 and doesn't
 * support PMP and the 4726 either directly exports the device
 * attached to the first downstream port or acts as a hardware storage
 * controller and emulate a single ATA device (can be RAID 0/1 or some
 * other configuration).
 *
 * When there's no device attached to the first downstream port of the
 * 4726, "Config Disk" appears, which is a pseudo ATA device to
 * configure the 4726.  However, ATA emulation of the device is very
 * lame.  It doesn't send signature D2H Reg FIS after the initial
 * hardreset, pukes on SRST w/ PMP==0 and has bunch of other issues.
 *
 * The following function works around the problem by always using
 * hardreset on the port and not depending on receiving signature FIS
 * afterward.  If signature FIS isn't received soon, ATA class is
 * assumed without follow-up softreset.
 */
static void ahci_p5wdh_workaround(struct ata_host *host)
{
	static const struct dmi_system_id sysids[] = {
		{
			.ident = "P5W DH Deluxe",
			.matches = {
				DMI_MATCH(DMI_SYS_VENDOR,
					  "ASUSTEK COMPUTER INC"),
				DMI_MATCH(DMI_PRODUCT_NAME, "P5W DH Deluxe"),
			},
		},
		{ }
	};
	struct pci_dev *pdev = to_pci_dev(host->dev);

	if (pdev->bus->number == 0 && pdev->devfn == PCI_DEVFN(0x1f, 2) &&
	    dmi_check_system(sysids)) {
		struct ata_port *ap = host->ports[1];

		dev_info(&pdev->dev,
			 "enabling ASUS P5W DH Deluxe on-board SIMG4726 workaround\n");

		ap->ops = &ahci_p5wdh_ops;
		ap->link.flags |= ATA_LFLAG_NO_SRST | ATA_LFLAG_ASSUME_ATA;
	}
}

/*
 * Macbook7,1 firmware forcibly disables MCP89 AHCI and changes PCI ID when
 * booting in BIOS compatibility mode.  We restore the registers but not ID.
 */
static void ahci_mcp89_apple_enable(struct pci_dev *pdev)
{
	u32 val;

	printk(KERN_INFO "ahci: enabling MCP89 AHCI mode\n");

	pci_read_config_dword(pdev, 0xf8, &val);
	val |= 1 << 0x1b;
	/* the following changes the device ID, but appears not to affect function */
	/* val = (val & ~0xf0000000) | 0x80000000; */
	pci_write_config_dword(pdev, 0xf8, val);

	pci_read_config_dword(pdev, 0x54c, &val);
	val |= 1 << 0xc;
	pci_write_config_dword(pdev, 0x54c, val);

	pci_read_config_dword(pdev, 0x4a4, &val);
	val &= 0xff;
	val |= 0x01060100;
	pci_write_config_dword(pdev, 0x4a4, val);

	pci_read_config_dword(pdev, 0x54c, &val);
	val &= ~(1 << 0xc);
	pci_write_config_dword(pdev, 0x54c, val);

	pci_read_config_dword(pdev, 0xf8, &val);
	val &= ~(1 << 0x1b);
	pci_write_config_dword(pdev, 0xf8, val);
}

static bool is_mcp89_apple(struct pci_dev *pdev)
{
	return pdev->vendor == PCI_VENDOR_ID_NVIDIA &&
		pdev->device == PCI_DEVICE_ID_NVIDIA_NFORCE_MCP89_SATA &&
		pdev->subsystem_vendor == PCI_VENDOR_ID_APPLE &&
		pdev->subsystem_device == 0xcb89;
}

/* only some SB600 ahci controllers can do 64bit DMA */
static bool ahci_sb600_enable_64bit(struct pci_dev *pdev)
{
	static const struct dmi_system_id sysids[] = {
		/*
		 * The oldest version known to be broken is 0901 and
		 * working is 1501 which was released on 2007-10-26.
		 * Enable 64bit DMA on 1501 and anything newer.
		 *
		 * Please read bko#9412 for more info.
		 */
		{
			.ident = "ASUS M2A-VM",
			.matches = {
				DMI_MATCH(DMI_BOARD_VENDOR,
					  "ASUSTeK Computer INC."),
				DMI_MATCH(DMI_BOARD_NAME, "M2A-VM"),
			},
			.driver_data = "20071026",	/* yyyymmdd */
		},
		/*
		 * All BIOS versions for the MSI K9A2 Platinum (MS-7376)
		 * support 64bit DMA.
		 *
		 * BIOS versions earlier than 1.5 had the Manufacturer DMI
		 * fields as "MICRO-STAR INTERANTIONAL CO.,LTD".
		 * This spelling mistake was fixed in BIOS version 1.5, so
		 * 1.5 and later have the Manufacturer as
		 * "MICRO-STAR INTERNATIONAL CO.,LTD".
		 * So try to match on DMI_BOARD_VENDOR of "MICRO-STAR INTER".
		 *
		 * BIOS versions earlier than 1.9 had a Board Product Name
		 * DMI field of "MS-7376". This was changed to be
		 * "K9A2 Platinum (MS-7376)" in version 1.9, but we can still
		 * match on DMI_BOARD_NAME of "MS-7376".
		 */
		{
			.ident = "MSI K9A2 Platinum",
			.matches = {
				DMI_MATCH(DMI_BOARD_VENDOR,
					  "MICRO-STAR INTER"),
				DMI_MATCH(DMI_BOARD_NAME, "MS-7376"),
			},
		},
		/*
		 * All BIOS versions for the MSI K9AGM2 (MS-7327) support
		 * 64bit DMA.
		 *
		 * This board also had the typo mentioned above in the
		 * Manufacturer DMI field (fixed in BIOS version 1.5), so
		 * match on DMI_BOARD_VENDOR of "MICRO-STAR INTER" again.
		 */
		{
			.ident = "MSI K9AGM2",
			.matches = {
				DMI_MATCH(DMI_BOARD_VENDOR,
					  "MICRO-STAR INTER"),
				DMI_MATCH(DMI_BOARD_NAME, "MS-7327"),
			},
		},
		/*
		 * All BIOS versions for the Asus M3A support 64bit DMA.
		 * (all release versions from 0301 to 1206 were tested)
		 */
		{
			.ident = "ASUS M3A",
			.matches = {
				DMI_MATCH(DMI_BOARD_VENDOR,
					  "ASUSTeK Computer INC."),
				DMI_MATCH(DMI_BOARD_NAME, "M3A"),
			},
		},
		{ }
	};
	const struct dmi_system_id *match;
	int year, month, date;
	char buf[9];

	match = dmi_first_match(sysids);
	if (pdev->bus->number != 0 || pdev->devfn != PCI_DEVFN(0x12, 0) ||
	    !match)
		return false;

	if (!match->driver_data)
		goto enable_64bit;

	dmi_get_date(DMI_BIOS_DATE, &year, &month, &date);
	snprintf(buf, sizeof(buf), "%04d%02d%02d", year, month, date);

	if (strcmp(buf, match->driver_data) >= 0)
		goto enable_64bit;
	else {
		dev_warn(&pdev->dev,
			 "%s: BIOS too old, forcing 32bit DMA, update BIOS\n",
			 match->ident);
		return false;
	}

enable_64bit:
	dev_warn(&pdev->dev, "%s: enabling 64bit DMA\n", match->ident);
	return true;
}

static bool ahci_broken_system_poweroff(struct pci_dev *pdev)
{
	static const struct dmi_system_id broken_systems[] = {
		{
			.ident = "HP Compaq nx6310",
			.matches = {
				DMI_MATCH(DMI_SYS_VENDOR, "Hewlett-Packard"),
				DMI_MATCH(DMI_PRODUCT_NAME, "HP Compaq nx6310"),
			},
			/* PCI slot number of the controller */
			.driver_data = (void *)0x1FUL,
		},
		{
			.ident = "HP Compaq 6720s",
			.matches = {
				DMI_MATCH(DMI_SYS_VENDOR, "Hewlett-Packard"),
				DMI_MATCH(DMI_PRODUCT_NAME, "HP Compaq 6720s"),
			},
			/* PCI slot number of the controller */
			.driver_data = (void *)0x1FUL,
		},

		{ }	/* terminate list */
	};
	const struct dmi_system_id *dmi = dmi_first_match(broken_systems);

	if (dmi) {
		unsigned long slot = (unsigned long)dmi->driver_data;
		/* apply the quirk only to on-board controllers */
		return slot == PCI_SLOT(pdev->devfn);
	}

	return false;
}

static bool ahci_broken_suspend(struct pci_dev *pdev)
{
	static const struct dmi_system_id sysids[] = {
		/*
		 * On HP dv[4-6] and HDX18 with earlier BIOSen, link
		 * to the harddisk doesn't become online after
		 * resuming from STR.  Warn and fail suspend.
		 *
		 * http://bugzilla.kernel.org/show_bug.cgi?id=12276
		 *
		 * Use dates instead of versions to match as HP is
		 * apparently recycling both product and version
		 * strings.
		 *
		 * http://bugzilla.kernel.org/show_bug.cgi?id=15462
		 */
		{
			.ident = "dv4",
			.matches = {
				DMI_MATCH(DMI_SYS_VENDOR, "Hewlett-Packard"),
				DMI_MATCH(DMI_PRODUCT_NAME,
					  "HP Pavilion dv4 Notebook PC"),
			},
			.driver_data = "20090105",	/* F.30 */
		},
		{
			.ident = "dv5",
			.matches = {
				DMI_MATCH(DMI_SYS_VENDOR, "Hewlett-Packard"),
				DMI_MATCH(DMI_PRODUCT_NAME,
					  "HP Pavilion dv5 Notebook PC"),
			},
			.driver_data = "20090506",	/* F.16 */
		},
		{
			.ident = "dv6",
			.matches = {
				DMI_MATCH(DMI_SYS_VENDOR, "Hewlett-Packard"),
				DMI_MATCH(DMI_PRODUCT_NAME,
					  "HP Pavilion dv6 Notebook PC"),
			},
			.driver_data = "20090423",	/* F.21 */
		},
		{
			.ident = "HDX18",
			.matches = {
				DMI_MATCH(DMI_SYS_VENDOR, "Hewlett-Packard"),
				DMI_MATCH(DMI_PRODUCT_NAME,
					  "HP HDX18 Notebook PC"),
			},
			.driver_data = "20090430",	/* F.23 */
		},
		/*
		 * Acer eMachines G725 has the same problem.  BIOS
		 * V1.03 is known to be broken.  V3.04 is known to
		 * work.  Between, there are V1.06, V2.06 and V3.03
		 * that we don't have much idea about.  For now,
		 * blacklist anything older than V3.04.
		 *
		 * http://bugzilla.kernel.org/show_bug.cgi?id=15104
		 */
		{
			.ident = "G725",
			.matches = {
				DMI_MATCH(DMI_SYS_VENDOR, "eMachines"),
				DMI_MATCH(DMI_PRODUCT_NAME, "eMachines G725"),
			},
			.driver_data = "20091216",	/* V3.04 */
		},
		{ }	/* terminate list */
	};
	const struct dmi_system_id *dmi = dmi_first_match(sysids);
	int year, month, date;
	char buf[9];

	if (!dmi || pdev->bus->number || pdev->devfn != PCI_DEVFN(0x1f, 2))
		return false;

	dmi_get_date(DMI_BIOS_DATE, &year, &month, &date);
	snprintf(buf, sizeof(buf), "%04d%02d%02d", year, month, date);

	return strcmp(buf, dmi->driver_data) < 0;
}

static bool ahci_broken_online(struct pci_dev *pdev)
{
#define ENCODE_BUSDEVFN(bus, slot, func)			\
	(void *)(unsigned long)(((bus) << 8) | PCI_DEVFN((slot), (func)))
	static const struct dmi_system_id sysids[] = {
		/*
		 * There are several gigabyte boards which use
		 * SIMG5723s configured as hardware RAID.  Certain
		 * 5723 firmware revisions shipped there keep the link
		 * online but fail to answer properly to SRST or
		 * IDENTIFY when no device is attached downstream
		 * causing libata to retry quite a few times leading
		 * to excessive detection delay.
		 *
		 * As these firmwares respond to the second reset try
		 * with invalid device signature, considering unknown
		 * sig as offline works around the problem acceptably.
		 */
		{
			.ident = "EP45-DQ6",
			.matches = {
				DMI_MATCH(DMI_BOARD_VENDOR,
					  "Gigabyte Technology Co., Ltd."),
				DMI_MATCH(DMI_BOARD_NAME, "EP45-DQ6"),
			},
			.driver_data = ENCODE_BUSDEVFN(0x0a, 0x00, 0),
		},
		{
			.ident = "EP45-DS5",
			.matches = {
				DMI_MATCH(DMI_BOARD_VENDOR,
					  "Gigabyte Technology Co., Ltd."),
				DMI_MATCH(DMI_BOARD_NAME, "EP45-DS5"),
			},
			.driver_data = ENCODE_BUSDEVFN(0x03, 0x00, 0),
		},
		{ }	/* terminate list */
	};
#undef ENCODE_BUSDEVFN
	const struct dmi_system_id *dmi = dmi_first_match(sysids);
	unsigned int val;

	if (!dmi)
		return false;

	val = (unsigned long)dmi->driver_data;

	return pdev->bus->number == (val >> 8) && pdev->devfn == (val & 0xff);
}

static bool ahci_broken_devslp(struct pci_dev *pdev)
{
	/* device with broken DEVSLP but still showing SDS capability */
	static const struct pci_device_id ids[] = {
		{ PCI_VDEVICE(INTEL, 0x0f23)}, /* Valleyview SoC */
		{}
	};

	return pci_match_id(ids, pdev);
}

#ifdef CONFIG_ATA_ACPI
static void ahci_gtf_filter_workaround(struct ata_host *host)
{
	static const struct dmi_system_id sysids[] = {
		/*
		 * Aspire 3810T issues a bunch of SATA enable commands
		 * via _GTF including an invalid one and one which is
		 * rejected by the device.  Among the successful ones
		 * is FPDMA non-zero offset enable which when enabled
		 * only on the drive side leads to NCQ command
		 * failures.  Filter it out.
		 */
		{
			.ident = "Aspire 3810T",
			.matches = {
				DMI_MATCH(DMI_SYS_VENDOR, "Acer"),
				DMI_MATCH(DMI_PRODUCT_NAME, "Aspire 3810T"),
			},
			.driver_data = (void *)ATA_ACPI_FILTER_FPDMA_OFFSET,
		},
		{ }
	};
	const struct dmi_system_id *dmi = dmi_first_match(sysids);
	unsigned int filter;
	int i;

	if (!dmi)
		return;

	filter = (unsigned long)dmi->driver_data;
	dev_info(host->dev, "applying extra ACPI _GTF filter 0x%x for %s\n",
		 filter, dmi->ident);

	for (i = 0; i < host->n_ports; i++) {
		struct ata_port *ap = host->ports[i];
		struct ata_link *link;
		struct ata_device *dev;

		ata_for_each_link(link, ap, EDGE)
			ata_for_each_dev(dev, link, ALL)
				dev->gtf_filter |= filter;
	}
}
#else
static inline void ahci_gtf_filter_workaround(struct ata_host *host)
{}
#endif

static int ahci_init_interrupts(struct pci_dev *pdev, unsigned int n_ports,
				struct ahci_host_priv *hpriv)
{
	int rc, nvec;

	if (hpriv->flags & AHCI_HFLAG_NO_MSI)
		goto intx;

	nvec = pci_msi_vec_count(pdev);
	if (nvec < 0)
		goto intx;

	/*
	 * If number of MSIs is less than number of ports then Sharing Last
	 * Message mode could be enforced. In this case assume that advantage
	 * of multipe MSIs is negated and use single MSI mode instead.
	 */
	if (nvec < n_ports)
		goto single_msi;

	rc = pci_enable_msi_exact(pdev, nvec);
	if (rc == -ENOSPC)
		goto single_msi;
	else if (rc < 0)
		goto intx;

	/* fallback to single MSI mode if the controller enforced MRSM mode */
	if (readl(hpriv->mmio + HOST_CTL) & HOST_MRSM) {
		pci_disable_msi(pdev);
		printk(KERN_INFO "ahci: MRSM is on, fallback to single MSI\n");
		goto single_msi;
	}

	if (nvec > 1)
		hpriv->flags |= AHCI_HFLAG_MULTI_MSI;

	return nvec;

single_msi:
	if (pci_enable_msi(pdev))
		goto intx;
	return 1;

intx:
	pci_intx(pdev, 1);
	return 0;
}

static int ahci_init_one(struct pci_dev *pdev, const struct pci_device_id *ent)
{
	unsigned int board_id = ent->driver_data;
	struct ata_port_info pi = ahci_port_info[board_id];
	const struct ata_port_info *ppi[] = { &pi, NULL };
	struct device *dev = &pdev->dev;
	struct ahci_host_priv *hpriv;
	struct ata_host *host;
	int n_ports, i, rc;
	int ahci_pci_bar = AHCI_PCI_BAR_STANDARD;

	VPRINTK("ENTER\n");

	WARN_ON((int)ATA_MAX_QUEUE > AHCI_MAX_CMDS);

	ata_print_version_once(&pdev->dev, DRV_VERSION);

	/* The AHCI driver can only drive the SATA ports, the PATA driver
	   can drive them all so if both drivers are selected make sure
	   AHCI stays out of the way */
	if (pdev->vendor == PCI_VENDOR_ID_MARVELL && !marvell_enable)
		return -ENODEV;

	/* Apple BIOS on MCP89 prevents us using AHCI */
	if (is_mcp89_apple(pdev))
		ahci_mcp89_apple_enable(pdev);

	/* Promise's PDC42819 is a SAS/SATA controller that has an AHCI mode.
	 * At the moment, we can only use the AHCI mode. Let the users know
	 * that for SAS drives they're out of luck.
	 */
	if (pdev->vendor == PCI_VENDOR_ID_PROMISE)
		dev_info(&pdev->dev,
			 "PDC42819 can only drive SATA devices with this driver\n");

	/* Both Connext and Enmotus devices use non-standard BARs */
	if (pdev->vendor == PCI_VENDOR_ID_STMICRO && pdev->device == 0xCC06)
		ahci_pci_bar = AHCI_PCI_BAR_STA2X11;
	else if (pdev->vendor == 0x1c44 && pdev->device == 0x8000)
		ahci_pci_bar = AHCI_PCI_BAR_ENMOTUS;

	/*
	 * The JMicron chip 361/363 contains one SATA controller and one
	 * PATA controller,for powering on these both controllers, we must
	 * follow the sequence one by one, otherwise one of them can not be
	 * powered on successfully, so here we disable the async suspend
	 * method for these chips.
	 */
	if (pdev->vendor == PCI_VENDOR_ID_JMICRON &&
		(pdev->device == PCI_DEVICE_ID_JMICRON_JMB363 ||
		pdev->device == PCI_DEVICE_ID_JMICRON_JMB361))
		device_disable_async_suspend(&pdev->dev);

	/* acquire resources */
	rc = pcim_enable_device(pdev);
	if (rc)
		return rc;

	if (pdev->vendor == PCI_VENDOR_ID_INTEL &&
	    (pdev->device == 0x2652 || pdev->device == 0x2653)) {
		u8 map;

		/* ICH6s share the same PCI ID for both piix and ahci
		 * modes.  Enabling ahci mode while MAP indicates
		 * combined mode is a bad idea.  Yield to ata_piix.
		 */
		pci_read_config_byte(pdev, ICH_MAP, &map);
		if (map & 0x3) {
			dev_info(&pdev->dev,
				 "controller is in combined mode, can't enable AHCI mode\n");
			return -ENODEV;
		}
	}

	/* AHCI controllers often implement SFF compatible interface.
	 * Grab all PCI BARs just in case.
	 */
	rc = pcim_iomap_regions_request_all(pdev, 1 << ahci_pci_bar, DRV_NAME);
	if (rc == -EBUSY)
		pcim_pin_device(pdev);
	if (rc)
		return rc;

	hpriv = devm_kzalloc(dev, sizeof(*hpriv), GFP_KERNEL);
	if (!hpriv)
		return -ENOMEM;
	hpriv->flags |= (unsigned long)pi.private_data;

	/* MCP65 revision A1 and A2 can't do MSI */
	if (board_id == board_ahci_mcp65 &&
	    (pdev->revision == 0xa1 || pdev->revision == 0xa2))
		hpriv->flags |= AHCI_HFLAG_NO_MSI;

	/* SB800 does NOT need the workaround to ignore SERR_INTERNAL */
	if (board_id == board_ahci_sb700 && pdev->revision >= 0x40)
		hpriv->flags &= ~AHCI_HFLAG_IGN_SERR_INTERNAL;

	/* only some SB600s can do 64bit DMA */
	if (ahci_sb600_enable_64bit(pdev))
		hpriv->flags &= ~AHCI_HFLAG_32BIT_ONLY;

	hpriv->mmio = pcim_iomap_table(pdev)[ahci_pci_bar];

	/* must set flag prior to save config in order to take effect */
	if (ahci_broken_devslp(pdev))
		hpriv->flags |= AHCI_HFLAG_NO_DEVSLP;

	/* save initial config */
	ahci_pci_save_initial_config(pdev, hpriv);

	/* prepare host */
	if (hpriv->cap & HOST_CAP_NCQ) {
		pi.flags |= ATA_FLAG_NCQ;
		/*
		 * Auto-activate optimization is supposed to be
		 * supported on all AHCI controllers indicating NCQ
		 * capability, but it seems to be broken on some
		 * chipsets including NVIDIAs.
		 */
		if (!(hpriv->flags & AHCI_HFLAG_NO_FPDMA_AA))
			pi.flags |= ATA_FLAG_FPDMA_AA;

		/*
		 * All AHCI controllers should be forward-compatible
		 * with the new auxiliary field. This code should be
		 * conditionalized if any buggy AHCI controllers are
		 * encountered.
		 */
		pi.flags |= ATA_FLAG_FPDMA_AUX;
	}

	if (hpriv->cap & HOST_CAP_PMP)
		pi.flags |= ATA_FLAG_PMP;

	ahci_set_em_messages(hpriv, &pi);

	if (ahci_broken_system_poweroff(pdev)) {
		pi.flags |= ATA_FLAG_NO_POWEROFF_SPINDOWN;
		dev_info(&pdev->dev,
			"quirky BIOS, skipping spindown on poweroff\n");
	}

	if (ahci_broken_suspend(pdev)) {
		hpriv->flags |= AHCI_HFLAG_NO_SUSPEND;
		dev_warn(&pdev->dev,
			 "BIOS update required for suspend/resume\n");
	}

	if (ahci_broken_online(pdev)) {
		hpriv->flags |= AHCI_HFLAG_SRST_TOUT_IS_OFFLINE;
		dev_info(&pdev->dev,
			 "online status unreliable, applying workaround\n");
	}

	/* CAP.NP sometimes indicate the index of the last enabled
	 * port, at other times, that of the last possible port, so
	 * determining the maximum port number requires looking at
	 * both CAP.NP and port_map.
	 */
	n_ports = max(ahci_nr_ports(hpriv->cap), fls(hpriv->port_map));

	ahci_init_interrupts(pdev, n_ports, hpriv);

	host = ata_host_alloc_pinfo(&pdev->dev, ppi, n_ports);
	if (!host)
		return -ENOMEM;
	host->private_data = hpriv;

	if (!(hpriv->cap & HOST_CAP_SSS) || ahci_ignore_sss)
		host->flags |= ATA_HOST_PARALLEL_SCAN;
	else
		dev_info(&pdev->dev, "SSS flag set, parallel bus scan disabled\n");

	if (pi.flags & ATA_FLAG_EM)
		ahci_reset_em(host);

	for (i = 0; i < host->n_ports; i++) {
		struct ata_port *ap = host->ports[i];

		ata_port_pbar_desc(ap, ahci_pci_bar, -1, "abar");
		ata_port_pbar_desc(ap, ahci_pci_bar,
				   0x100 + ap->port_no * 0x80, "port");

		/* set enclosure management message type */
		if (ap->flags & ATA_FLAG_EM)
			ap->em_message_type = hpriv->em_msg_type;


		/* disabled/not-implemented port */
		if (!(hpriv->port_map & (1 << i)))
			ap->ops = &ata_dummy_port_ops;
	}

	/* apply workaround for ASUS P5W DH Deluxe mainboard */
	ahci_p5wdh_workaround(host);

	/* apply gtf filter quirk */
	ahci_gtf_filter_workaround(host);

	/* initialize adapter */
	rc = ahci_configure_dma_masks(pdev, hpriv->cap & HOST_CAP_64);
	if (rc)
		return rc;

	rc = ahci_pci_reset_controller(host);
	if (rc)
		return rc;

	ahci_pci_init_controller(host);
	ahci_pci_print_info(host);

	pci_set_master(pdev);

	return ahci_host_activate(host, pdev->irq, &ahci_sht);
}

module_pci_driver(ahci_pci_driver);

MODULE_AUTHOR("Jeff Garzik");
MODULE_DESCRIPTION("AHCI SATA low-level driver");
MODULE_LICENSE("GPL");
MODULE_DEVICE_TABLE(pci, ahci_pci_tbl);
MODULE_VERSION(DRV_VERSION);<|MERGE_RESOLUTION|>--- conflicted
+++ resolved
@@ -60,10 +60,7 @@
 	/* board IDs by feature in alphabetical order */
 	board_ahci,
 	board_ahci_ign_iferr,
-<<<<<<< HEAD
-=======
 	board_ahci_nomsi,
->>>>>>> fc14f9c1
 	board_ahci_noncq,
 	board_ahci_nosntf,
 	board_ahci_yes_fbs,
@@ -125,8 +122,6 @@
 		.udma_mask	= ATA_UDMA6,
 		.port_ops	= &ahci_ops,
 	},
-<<<<<<< HEAD
-=======
 	[board_ahci_nomsi] = {
 		AHCI_HFLAGS	(AHCI_HFLAG_NO_MSI),
 		.flags		= AHCI_FLAG_COMMON,
@@ -134,7 +129,6 @@
 		.udma_mask	= ATA_UDMA6,
 		.port_ops	= &ahci_ops,
 	},
->>>>>>> fc14f9c1
 	[board_ahci_noncq] = {
 		AHCI_HFLAGS	(AHCI_HFLAG_NO_NCQ),
 		.flags		= AHCI_FLAG_COMMON,
@@ -319,8 +313,6 @@
 	{ PCI_VDEVICE(INTEL, 0x9c85), board_ahci }, /* Wildcat Point-LP RAID */
 	{ PCI_VDEVICE(INTEL, 0x9c87), board_ahci }, /* Wildcat Point-LP RAID */
 	{ PCI_VDEVICE(INTEL, 0x9c8f), board_ahci }, /* Wildcat Point-LP RAID */
-<<<<<<< HEAD
-=======
 	{ PCI_VDEVICE(INTEL, 0x8c82), board_ahci }, /* 9 Series AHCI */
 	{ PCI_VDEVICE(INTEL, 0x8c83), board_ahci }, /* 9 Series AHCI */
 	{ PCI_VDEVICE(INTEL, 0x8c84), board_ahci }, /* 9 Series RAID */
@@ -334,7 +326,6 @@
 	{ PCI_VDEVICE(INTEL, 0xa105), board_ahci }, /* Sunrise Point-H RAID */
 	{ PCI_VDEVICE(INTEL, 0xa107), board_ahci }, /* Sunrise Point-H RAID */
 	{ PCI_VDEVICE(INTEL, 0xa10f), board_ahci }, /* Sunrise Point-H RAID */
->>>>>>> fc14f9c1
 
 	/* JMicron 360/1/3/5/6, match class to avoid IDE function */
 	{ PCI_VENDOR_ID_JMICRON, PCI_ANY_ID, PCI_ANY_ID, PCI_ANY_ID,
@@ -497,17 +488,10 @@
 	{ PCI_VDEVICE(ASMEDIA, 0x0612), board_ahci },	/* ASM1062 */
 
 	/*
-<<<<<<< HEAD
-	 * Samsung SSDs found on some macbooks.  NCQ times out.
-	 * https://bugzilla.kernel.org/show_bug.cgi?id=60731
-	 */
-	{ PCI_VDEVICE(SAMSUNG, 0x1600), board_ahci_noncq },
-=======
 	 * Samsung SSDs found on some macbooks.  NCQ times out if MSI is
 	 * enabled.  https://bugzilla.kernel.org/show_bug.cgi?id=60731
 	 */
 	{ PCI_VDEVICE(SAMSUNG, 0x1600), board_ahci_nomsi },
->>>>>>> fc14f9c1
 
 	/* Enmotus */
 	{ PCI_DEVICE(0x1c44, 0x8000), board_ahci },
