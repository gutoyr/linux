--- conflicted
+++ resolved
@@ -861,13 +861,6 @@
 static const struct platform_device_id sata_rcar_id_table[] = {
 	{ "sata_rcar", RCAR_GEN1_SATA }, /* Deprecated by "sata-r8a7779" */
 	{ "sata-r8a7779", RCAR_GEN1_SATA },
-<<<<<<< HEAD
-	{ "sata-r8a7790", RCAR_GEN2_SATA },
-	{ "sata-r8a7790-es1", RCAR_R8A7790_ES1_SATA },
-	{ "sata-r8a7791", RCAR_GEN2_SATA },
-	{ "sata-r8a7793", RCAR_GEN2_SATA },
-=======
->>>>>>> afd2ff9b
 	{ },
 };
 MODULE_DEVICE_TABLE(platform, sata_rcar_id_table);
