/*
 *  libahci.c - Common AHCI SATA low-level routines
 *
 *  Maintained by:  Tejun Heo <tj@kernel.org>
 *    		    Please ALWAYS copy linux-ide@vger.kernel.org
 *		    on emails.
 *
 *  Copyright 2004-2005 Red Hat, Inc.
 *
 *
 *  This program is free software; you can redistribute it and/or modify
 *  it under the terms of the GNU General Public License as published by
 *  the Free Software Foundation; either version 2, or (at your option)
 *  any later version.
 *
 *  This program is distributed in the hope that it will be useful,
 *  but WITHOUT ANY WARRANTY; without even the implied warranty of
 *  MERCHANTABILITY or FITNESS FOR A PARTICULAR PURPOSE.  See the
 *  GNU General Public License for more details.
 *
 *  You should have received a copy of the GNU General Public License
 *  along with this program; see the file COPYING.  If not, write to
 *  the Free Software Foundation, 675 Mass Ave, Cambridge, MA 02139, USA.
 *
 *
 * libata documentation is available via 'make {ps|pdf}docs',
 * as Documentation/DocBook/libata.*
 *
 * AHCI hardware documentation:
 * http://www.intel.com/technology/serialata/pdf/rev1_0.pdf
 * http://www.intel.com/technology/serialata/pdf/rev1_1.pdf
 *
 */

#include <linux/kernel.h>
#include <linux/gfp.h>
#include <linux/module.h>
#include <linux/blkdev.h>
#include <linux/delay.h>
#include <linux/interrupt.h>
#include <linux/dma-mapping.h>
#include <linux/device.h>
#include <scsi/scsi_host.h>
#include <scsi/scsi_cmnd.h>
#include <linux/libata.h>
#include "ahci.h"
#include "libata.h"

static int ahci_skip_host_reset;
int ahci_ignore_sss;
EXPORT_SYMBOL_GPL(ahci_ignore_sss);

module_param_named(skip_host_reset, ahci_skip_host_reset, int, 0444);
MODULE_PARM_DESC(skip_host_reset, "skip global host reset (0=don't skip, 1=skip)");

module_param_named(ignore_sss, ahci_ignore_sss, int, 0444);
MODULE_PARM_DESC(ignore_sss, "Ignore staggered spinup flag (0=don't ignore, 1=ignore)");

static int ahci_set_lpm(struct ata_link *link, enum ata_lpm_policy policy,
			unsigned hints);
static ssize_t ahci_led_show(struct ata_port *ap, char *buf);
static ssize_t ahci_led_store(struct ata_port *ap, const char *buf,
			      size_t size);
static ssize_t ahci_transmit_led_message(struct ata_port *ap, u32 state,
					ssize_t size);



static int ahci_scr_read(struct ata_link *link, unsigned int sc_reg, u32 *val);
static int ahci_scr_write(struct ata_link *link, unsigned int sc_reg, u32 val);
static bool ahci_qc_fill_rtf(struct ata_queued_cmd *qc);
static int ahci_port_start(struct ata_port *ap);
static void ahci_port_stop(struct ata_port *ap);
static void ahci_qc_prep(struct ata_queued_cmd *qc);
static int ahci_pmp_qc_defer(struct ata_queued_cmd *qc);
static void ahci_freeze(struct ata_port *ap);
static void ahci_thaw(struct ata_port *ap);
static void ahci_set_aggressive_devslp(struct ata_port *ap, bool sleep);
static void ahci_enable_fbs(struct ata_port *ap);
static void ahci_disable_fbs(struct ata_port *ap);
static void ahci_pmp_attach(struct ata_port *ap);
static void ahci_pmp_detach(struct ata_port *ap);
static int ahci_softreset(struct ata_link *link, unsigned int *class,
			  unsigned long deadline);
static int ahci_pmp_retry_softreset(struct ata_link *link, unsigned int *class,
			  unsigned long deadline);
static int ahci_hardreset(struct ata_link *link, unsigned int *class,
			  unsigned long deadline);
static void ahci_postreset(struct ata_link *link, unsigned int *class);
static void ahci_post_internal_cmd(struct ata_queued_cmd *qc);
static void ahci_dev_config(struct ata_device *dev);
#ifdef CONFIG_PM
static int ahci_port_suspend(struct ata_port *ap, pm_message_t mesg);
#endif
static ssize_t ahci_activity_show(struct ata_device *dev, char *buf);
static ssize_t ahci_activity_store(struct ata_device *dev,
				   enum sw_activity val);
static void ahci_init_sw_activity(struct ata_link *link);

static ssize_t ahci_show_host_caps(struct device *dev,
				   struct device_attribute *attr, char *buf);
static ssize_t ahci_show_host_cap2(struct device *dev,
				   struct device_attribute *attr, char *buf);
static ssize_t ahci_show_host_version(struct device *dev,
				      struct device_attribute *attr, char *buf);
static ssize_t ahci_show_port_cmd(struct device *dev,
				  struct device_attribute *attr, char *buf);
static ssize_t ahci_read_em_buffer(struct device *dev,
				   struct device_attribute *attr, char *buf);
static ssize_t ahci_store_em_buffer(struct device *dev,
				    struct device_attribute *attr,
				    const char *buf, size_t size);
static ssize_t ahci_show_em_supported(struct device *dev,
				      struct device_attribute *attr, char *buf);

static DEVICE_ATTR(ahci_host_caps, S_IRUGO, ahci_show_host_caps, NULL);
static DEVICE_ATTR(ahci_host_cap2, S_IRUGO, ahci_show_host_cap2, NULL);
static DEVICE_ATTR(ahci_host_version, S_IRUGO, ahci_show_host_version, NULL);
static DEVICE_ATTR(ahci_port_cmd, S_IRUGO, ahci_show_port_cmd, NULL);
static DEVICE_ATTR(em_buffer, S_IWUSR | S_IRUGO,
		   ahci_read_em_buffer, ahci_store_em_buffer);
static DEVICE_ATTR(em_message_supported, S_IRUGO, ahci_show_em_supported, NULL);

struct device_attribute *ahci_shost_attrs[] = {
	&dev_attr_link_power_management_policy,
	&dev_attr_em_message_type,
	&dev_attr_em_message,
	&dev_attr_ahci_host_caps,
	&dev_attr_ahci_host_cap2,
	&dev_attr_ahci_host_version,
	&dev_attr_ahci_port_cmd,
	&dev_attr_em_buffer,
	&dev_attr_em_message_supported,
	NULL
};
EXPORT_SYMBOL_GPL(ahci_shost_attrs);

struct device_attribute *ahci_sdev_attrs[] = {
	&dev_attr_sw_activity,
	&dev_attr_unload_heads,
	NULL
};
EXPORT_SYMBOL_GPL(ahci_sdev_attrs);

struct ata_port_operations ahci_ops = {
	.inherits		= &sata_pmp_port_ops,

	.qc_defer		= ahci_pmp_qc_defer,
	.qc_prep		= ahci_qc_prep,
	.qc_issue		= ahci_qc_issue,
	.qc_fill_rtf		= ahci_qc_fill_rtf,

	.freeze			= ahci_freeze,
	.thaw			= ahci_thaw,
	.softreset		= ahci_softreset,
	.hardreset		= ahci_hardreset,
	.postreset		= ahci_postreset,
	.pmp_softreset		= ahci_softreset,
	.error_handler		= ahci_error_handler,
	.post_internal_cmd	= ahci_post_internal_cmd,
	.dev_config		= ahci_dev_config,

	.scr_read		= ahci_scr_read,
	.scr_write		= ahci_scr_write,
	.pmp_attach		= ahci_pmp_attach,
	.pmp_detach		= ahci_pmp_detach,

	.set_lpm		= ahci_set_lpm,
	.em_show		= ahci_led_show,
	.em_store		= ahci_led_store,
	.sw_activity_show	= ahci_activity_show,
	.sw_activity_store	= ahci_activity_store,
	.transmit_led_message	= ahci_transmit_led_message,
#ifdef CONFIG_PM
	.port_suspend		= ahci_port_suspend,
	.port_resume		= ahci_port_resume,
#endif
	.port_start		= ahci_port_start,
	.port_stop		= ahci_port_stop,
};
EXPORT_SYMBOL_GPL(ahci_ops);

struct ata_port_operations ahci_pmp_retry_srst_ops = {
	.inherits		= &ahci_ops,
	.softreset		= ahci_pmp_retry_softreset,
};
EXPORT_SYMBOL_GPL(ahci_pmp_retry_srst_ops);

static bool ahci_em_messages __read_mostly = true;
EXPORT_SYMBOL_GPL(ahci_em_messages);
module_param(ahci_em_messages, bool, 0444);
/* add other LED protocol types when they become supported */
MODULE_PARM_DESC(ahci_em_messages,
	"AHCI Enclosure Management Message control (0 = off, 1 = on)");

/* device sleep idle timeout in ms */
static int devslp_idle_timeout __read_mostly = 1000;
module_param(devslp_idle_timeout, int, 0644);
MODULE_PARM_DESC(devslp_idle_timeout, "device sleep idle timeout");

static void ahci_enable_ahci(void __iomem *mmio)
{
	int i;
	u32 tmp;

	/* turn on AHCI_EN */
	tmp = readl(mmio + HOST_CTL);
	if (tmp & HOST_AHCI_EN)
		return;

	/* Some controllers need AHCI_EN to be written multiple times.
	 * Try a few times before giving up.
	 */
	for (i = 0; i < 5; i++) {
		tmp |= HOST_AHCI_EN;
		writel(tmp, mmio + HOST_CTL);
		tmp = readl(mmio + HOST_CTL);	/* flush && sanity check */
		if (tmp & HOST_AHCI_EN)
			return;
		msleep(10);
	}

	WARN_ON(1);
}

static ssize_t ahci_show_host_caps(struct device *dev,
				   struct device_attribute *attr, char *buf)
{
	struct Scsi_Host *shost = class_to_shost(dev);
	struct ata_port *ap = ata_shost_to_port(shost);
	struct ahci_host_priv *hpriv = ap->host->private_data;

	return sprintf(buf, "%x\n", hpriv->cap);
}

static ssize_t ahci_show_host_cap2(struct device *dev,
				   struct device_attribute *attr, char *buf)
{
	struct Scsi_Host *shost = class_to_shost(dev);
	struct ata_port *ap = ata_shost_to_port(shost);
	struct ahci_host_priv *hpriv = ap->host->private_data;

	return sprintf(buf, "%x\n", hpriv->cap2);
}

static ssize_t ahci_show_host_version(struct device *dev,
				   struct device_attribute *attr, char *buf)
{
	struct Scsi_Host *shost = class_to_shost(dev);
	struct ata_port *ap = ata_shost_to_port(shost);
	struct ahci_host_priv *hpriv = ap->host->private_data;
	void __iomem *mmio = hpriv->mmio;

	return sprintf(buf, "%x\n", readl(mmio + HOST_VERSION));
}

static ssize_t ahci_show_port_cmd(struct device *dev,
				  struct device_attribute *attr, char *buf)
{
	struct Scsi_Host *shost = class_to_shost(dev);
	struct ata_port *ap = ata_shost_to_port(shost);
	void __iomem *port_mmio = ahci_port_base(ap);

	return sprintf(buf, "%x\n", readl(port_mmio + PORT_CMD));
}

static ssize_t ahci_read_em_buffer(struct device *dev,
				   struct device_attribute *attr, char *buf)
{
	struct Scsi_Host *shost = class_to_shost(dev);
	struct ata_port *ap = ata_shost_to_port(shost);
	struct ahci_host_priv *hpriv = ap->host->private_data;
	void __iomem *mmio = hpriv->mmio;
	void __iomem *em_mmio = mmio + hpriv->em_loc;
	u32 em_ctl, msg;
	unsigned long flags;
	size_t count;
	int i;

	spin_lock_irqsave(ap->lock, flags);

	em_ctl = readl(mmio + HOST_EM_CTL);
	if (!(ap->flags & ATA_FLAG_EM) || em_ctl & EM_CTL_XMT ||
	    !(hpriv->em_msg_type & EM_MSG_TYPE_SGPIO)) {
		spin_unlock_irqrestore(ap->lock, flags);
		return -EINVAL;
	}

	if (!(em_ctl & EM_CTL_MR)) {
		spin_unlock_irqrestore(ap->lock, flags);
		return -EAGAIN;
	}

	if (!(em_ctl & EM_CTL_SMB))
		em_mmio += hpriv->em_buf_sz;

	count = hpriv->em_buf_sz;

	/* the count should not be larger than PAGE_SIZE */
	if (count > PAGE_SIZE) {
		if (printk_ratelimit())
			ata_port_warn(ap,
				      "EM read buffer size too large: "
				      "buffer size %u, page size %lu\n",
				      hpriv->em_buf_sz, PAGE_SIZE);
		count = PAGE_SIZE;
	}

	for (i = 0; i < count; i += 4) {
		msg = readl(em_mmio + i);
		buf[i] = msg & 0xff;
		buf[i + 1] = (msg >> 8) & 0xff;
		buf[i + 2] = (msg >> 16) & 0xff;
		buf[i + 3] = (msg >> 24) & 0xff;
	}

	spin_unlock_irqrestore(ap->lock, flags);

	return i;
}

static ssize_t ahci_store_em_buffer(struct device *dev,
				    struct device_attribute *attr,
				    const char *buf, size_t size)
{
	struct Scsi_Host *shost = class_to_shost(dev);
	struct ata_port *ap = ata_shost_to_port(shost);
	struct ahci_host_priv *hpriv = ap->host->private_data;
	void __iomem *mmio = hpriv->mmio;
	void __iomem *em_mmio = mmio + hpriv->em_loc;
	const unsigned char *msg_buf = buf;
	u32 em_ctl, msg;
	unsigned long flags;
	int i;

	/* check size validity */
	if (!(ap->flags & ATA_FLAG_EM) ||
	    !(hpriv->em_msg_type & EM_MSG_TYPE_SGPIO) ||
	    size % 4 || size > hpriv->em_buf_sz)
		return -EINVAL;

	spin_lock_irqsave(ap->lock, flags);

	em_ctl = readl(mmio + HOST_EM_CTL);
	if (em_ctl & EM_CTL_TM) {
		spin_unlock_irqrestore(ap->lock, flags);
		return -EBUSY;
	}

	for (i = 0; i < size; i += 4) {
		msg = msg_buf[i] | msg_buf[i + 1] << 8 |
		      msg_buf[i + 2] << 16 | msg_buf[i + 3] << 24;
		writel(msg, em_mmio + i);
	}

	writel(em_ctl | EM_CTL_TM, mmio + HOST_EM_CTL);

	spin_unlock_irqrestore(ap->lock, flags);

	return size;
}

static ssize_t ahci_show_em_supported(struct device *dev,
				      struct device_attribute *attr, char *buf)
{
	struct Scsi_Host *shost = class_to_shost(dev);
	struct ata_port *ap = ata_shost_to_port(shost);
	struct ahci_host_priv *hpriv = ap->host->private_data;
	void __iomem *mmio = hpriv->mmio;
	u32 em_ctl;

	em_ctl = readl(mmio + HOST_EM_CTL);

	return sprintf(buf, "%s%s%s%s\n",
		       em_ctl & EM_CTL_LED ? "led " : "",
		       em_ctl & EM_CTL_SAFTE ? "saf-te " : "",
		       em_ctl & EM_CTL_SES ? "ses-2 " : "",
		       em_ctl & EM_CTL_SGPIO ? "sgpio " : "");
}

/**
 *	ahci_save_initial_config - Save and fixup initial config values
 *	@dev: target AHCI device
 *	@hpriv: host private area to store config values
 *
 *	Some registers containing configuration info might be setup by
 *	BIOS and might be cleared on reset.  This function saves the
 *	initial values of those registers into @hpriv such that they
 *	can be restored after controller reset.
 *
 *	If inconsistent, config values are fixed up by this function.
 *
 *	If it is not set already this function sets hpriv->start_engine to
 *	ahci_start_engine.
 *
 *	LOCKING:
 *	None.
 */
void ahci_save_initial_config(struct device *dev, struct ahci_host_priv *hpriv)
{
	void __iomem *mmio = hpriv->mmio;
	u32 cap, cap2, vers, port_map;
	int i;

	/* make sure AHCI mode is enabled before accessing CAP */
	ahci_enable_ahci(mmio);

	/* Values prefixed with saved_ are written back to host after
	 * reset.  Values without are used for driver operation.
	 */
	hpriv->saved_cap = cap = readl(mmio + HOST_CAP);
	hpriv->saved_port_map = port_map = readl(mmio + HOST_PORTS_IMPL);

	/* CAP2 register is only defined for AHCI 1.2 and later */
	vers = readl(mmio + HOST_VERSION);
	if ((vers >> 16) > 1 ||
	   ((vers >> 16) == 1 && (vers & 0xFFFF) >= 0x200))
		hpriv->saved_cap2 = cap2 = readl(mmio + HOST_CAP2);
	else
		hpriv->saved_cap2 = cap2 = 0;

	/* some chips have errata preventing 64bit use */
	if ((cap & HOST_CAP_64) && (hpriv->flags & AHCI_HFLAG_32BIT_ONLY)) {
		dev_info(dev, "controller can't do 64bit DMA, forcing 32bit\n");
		cap &= ~HOST_CAP_64;
	}

	if ((cap & HOST_CAP_NCQ) && (hpriv->flags & AHCI_HFLAG_NO_NCQ)) {
		dev_info(dev, "controller can't do NCQ, turning off CAP_NCQ\n");
		cap &= ~HOST_CAP_NCQ;
	}

	if (!(cap & HOST_CAP_NCQ) && (hpriv->flags & AHCI_HFLAG_YES_NCQ)) {
		dev_info(dev, "controller can do NCQ, turning on CAP_NCQ\n");
		cap |= HOST_CAP_NCQ;
	}

	if ((cap & HOST_CAP_PMP) && (hpriv->flags & AHCI_HFLAG_NO_PMP)) {
		dev_info(dev, "controller can't do PMP, turning off CAP_PMP\n");
		cap &= ~HOST_CAP_PMP;
	}

	if ((cap & HOST_CAP_SNTF) && (hpriv->flags & AHCI_HFLAG_NO_SNTF)) {
		dev_info(dev,
			 "controller can't do SNTF, turning off CAP_SNTF\n");
		cap &= ~HOST_CAP_SNTF;
	}

	if ((cap2 & HOST_CAP2_SDS) && (hpriv->flags & AHCI_HFLAG_NO_DEVSLP)) {
		dev_info(dev,
			 "controller can't do DEVSLP, turning off\n");
		cap2 &= ~HOST_CAP2_SDS;
		cap2 &= ~HOST_CAP2_SADM;
	}

	if (!(cap & HOST_CAP_FBS) && (hpriv->flags & AHCI_HFLAG_YES_FBS)) {
		dev_info(dev, "controller can do FBS, turning on CAP_FBS\n");
		cap |= HOST_CAP_FBS;
	}

	if ((cap & HOST_CAP_FBS) && (hpriv->flags & AHCI_HFLAG_NO_FBS)) {
		dev_info(dev, "controller can't do FBS, turning off CAP_FBS\n");
		cap &= ~HOST_CAP_FBS;
	}

	if (hpriv->force_port_map && port_map != hpriv->force_port_map) {
		dev_info(dev, "forcing port_map 0x%x -> 0x%x\n",
			 port_map, hpriv->force_port_map);
		port_map = hpriv->force_port_map;
	}

	if (hpriv->mask_port_map) {
		dev_warn(dev, "masking port_map 0x%x -> 0x%x\n",
			port_map,
			port_map & hpriv->mask_port_map);
		port_map &= hpriv->mask_port_map;
	}

	/* cross check port_map and cap.n_ports */
	if (port_map) {
		int map_ports = 0;

		for (i = 0; i < AHCI_MAX_PORTS; i++)
			if (port_map & (1 << i))
				map_ports++;

		/* If PI has more ports than n_ports, whine, clear
		 * port_map and let it be generated from n_ports.
		 */
		if (map_ports > ahci_nr_ports(cap)) {
			dev_warn(dev,
				 "implemented port map (0x%x) contains more ports than nr_ports (%u), using nr_ports\n",
				 port_map, ahci_nr_ports(cap));
			port_map = 0;
		}
	}

	/* fabricate port_map from cap.nr_ports */
	if (!port_map) {
		port_map = (1 << ahci_nr_ports(cap)) - 1;
		dev_warn(dev, "forcing PORTS_IMPL to 0x%x\n", port_map);

		/* write the fixed up value to the PI register */
		hpriv->saved_port_map = port_map;
	}

	/* record values to use during operation */
	hpriv->cap = cap;
	hpriv->cap2 = cap2;
	hpriv->port_map = port_map;

	if (!hpriv->start_engine)
		hpriv->start_engine = ahci_start_engine;
}
EXPORT_SYMBOL_GPL(ahci_save_initial_config);

/**
 *	ahci_restore_initial_config - Restore initial config
 *	@host: target ATA host
 *
 *	Restore initial config stored by ahci_save_initial_config().
 *
 *	LOCKING:
 *	None.
 */
static void ahci_restore_initial_config(struct ata_host *host)
{
	struct ahci_host_priv *hpriv = host->private_data;
	void __iomem *mmio = hpriv->mmio;

	writel(hpriv->saved_cap, mmio + HOST_CAP);
	if (hpriv->saved_cap2)
		writel(hpriv->saved_cap2, mmio + HOST_CAP2);
	writel(hpriv->saved_port_map, mmio + HOST_PORTS_IMPL);
	(void) readl(mmio + HOST_PORTS_IMPL);	/* flush */
}

static unsigned ahci_scr_offset(struct ata_port *ap, unsigned int sc_reg)
{
	static const int offset[] = {
		[SCR_STATUS]		= PORT_SCR_STAT,
		[SCR_CONTROL]		= PORT_SCR_CTL,
		[SCR_ERROR]		= PORT_SCR_ERR,
		[SCR_ACTIVE]		= PORT_SCR_ACT,
		[SCR_NOTIFICATION]	= PORT_SCR_NTF,
	};
	struct ahci_host_priv *hpriv = ap->host->private_data;

	if (sc_reg < ARRAY_SIZE(offset) &&
	    (sc_reg != SCR_NOTIFICATION || (hpriv->cap & HOST_CAP_SNTF)))
		return offset[sc_reg];
	return 0;
}

static int ahci_scr_read(struct ata_link *link, unsigned int sc_reg, u32 *val)
{
	void __iomem *port_mmio = ahci_port_base(link->ap);
	int offset = ahci_scr_offset(link->ap, sc_reg);

	if (offset) {
		*val = readl(port_mmio + offset);
		return 0;
	}
	return -EINVAL;
}

static int ahci_scr_write(struct ata_link *link, unsigned int sc_reg, u32 val)
{
	void __iomem *port_mmio = ahci_port_base(link->ap);
	int offset = ahci_scr_offset(link->ap, sc_reg);

	if (offset) {
		writel(val, port_mmio + offset);
		return 0;
	}
	return -EINVAL;
}

void ahci_start_engine(struct ata_port *ap)
{
	void __iomem *port_mmio = ahci_port_base(ap);
	u32 tmp;

	/* start DMA */
	tmp = readl(port_mmio + PORT_CMD);
	tmp |= PORT_CMD_START;
	writel(tmp, port_mmio + PORT_CMD);
	readl(port_mmio + PORT_CMD); /* flush */
}
EXPORT_SYMBOL_GPL(ahci_start_engine);

int ahci_stop_engine(struct ata_port *ap)
{
	void __iomem *port_mmio = ahci_port_base(ap);
	u32 tmp;

	tmp = readl(port_mmio + PORT_CMD);

	/* check if the HBA is idle */
	if ((tmp & (PORT_CMD_START | PORT_CMD_LIST_ON)) == 0)
		return 0;

	/* setting HBA to idle */
	tmp &= ~PORT_CMD_START;
	writel(tmp, port_mmio + PORT_CMD);

	/* wait for engine to stop. This could be as long as 500 msec */
	tmp = ata_wait_register(ap, port_mmio + PORT_CMD,
				PORT_CMD_LIST_ON, PORT_CMD_LIST_ON, 1, 500);
	if (tmp & PORT_CMD_LIST_ON)
		return -EIO;

	return 0;
}
EXPORT_SYMBOL_GPL(ahci_stop_engine);

void ahci_start_fis_rx(struct ata_port *ap)
{
	void __iomem *port_mmio = ahci_port_base(ap);
	struct ahci_host_priv *hpriv = ap->host->private_data;
	struct ahci_port_priv *pp = ap->private_data;
	u32 tmp;

	/* set FIS registers */
	if (hpriv->cap & HOST_CAP_64)
		writel((pp->cmd_slot_dma >> 16) >> 16,
		       port_mmio + PORT_LST_ADDR_HI);
	writel(pp->cmd_slot_dma & 0xffffffff, port_mmio + PORT_LST_ADDR);

	if (hpriv->cap & HOST_CAP_64)
		writel((pp->rx_fis_dma >> 16) >> 16,
		       port_mmio + PORT_FIS_ADDR_HI);
	writel(pp->rx_fis_dma & 0xffffffff, port_mmio + PORT_FIS_ADDR);

	/* enable FIS reception */
	tmp = readl(port_mmio + PORT_CMD);
	tmp |= PORT_CMD_FIS_RX;
	writel(tmp, port_mmio + PORT_CMD);

	/* flush */
	readl(port_mmio + PORT_CMD);
}
EXPORT_SYMBOL_GPL(ahci_start_fis_rx);

static int ahci_stop_fis_rx(struct ata_port *ap)
{
	void __iomem *port_mmio = ahci_port_base(ap);
	u32 tmp;

	/* disable FIS reception */
	tmp = readl(port_mmio + PORT_CMD);
	tmp &= ~PORT_CMD_FIS_RX;
	writel(tmp, port_mmio + PORT_CMD);

	/* wait for completion, spec says 500ms, give it 1000 */
	tmp = ata_wait_register(ap, port_mmio + PORT_CMD, PORT_CMD_FIS_ON,
				PORT_CMD_FIS_ON, 10, 1000);
	if (tmp & PORT_CMD_FIS_ON)
		return -EBUSY;

	return 0;
}

static void ahci_power_up(struct ata_port *ap)
{
	struct ahci_host_priv *hpriv = ap->host->private_data;
	void __iomem *port_mmio = ahci_port_base(ap);
	u32 cmd;

	cmd = readl(port_mmio + PORT_CMD) & ~PORT_CMD_ICC_MASK;

	/* spin up device */
	if (hpriv->cap & HOST_CAP_SSS) {
		cmd |= PORT_CMD_SPIN_UP;
		writel(cmd, port_mmio + PORT_CMD);
	}

	/* wake up link */
	writel(cmd | PORT_CMD_ICC_ACTIVE, port_mmio + PORT_CMD);
}

static int ahci_set_lpm(struct ata_link *link, enum ata_lpm_policy policy,
			unsigned int hints)
{
	struct ata_port *ap = link->ap;
	struct ahci_host_priv *hpriv = ap->host->private_data;
	struct ahci_port_priv *pp = ap->private_data;
	void __iomem *port_mmio = ahci_port_base(ap);

	if (policy != ATA_LPM_MAX_POWER) {
		/*
		 * Disable interrupts on Phy Ready. This keeps us from
		 * getting woken up due to spurious phy ready
		 * interrupts.
		 */
		pp->intr_mask &= ~PORT_IRQ_PHYRDY;
		writel(pp->intr_mask, port_mmio + PORT_IRQ_MASK);

		sata_link_scr_lpm(link, policy, false);
	}

	if (hpriv->cap & HOST_CAP_ALPM) {
		u32 cmd = readl(port_mmio + PORT_CMD);

		if (policy == ATA_LPM_MAX_POWER || !(hints & ATA_LPM_HIPM)) {
			cmd &= ~(PORT_CMD_ASP | PORT_CMD_ALPE);
			cmd |= PORT_CMD_ICC_ACTIVE;

			writel(cmd, port_mmio + PORT_CMD);
			readl(port_mmio + PORT_CMD);

			/* wait 10ms to be sure we've come out of LPM state */
			ata_msleep(ap, 10);
		} else {
			cmd |= PORT_CMD_ALPE;
			if (policy == ATA_LPM_MIN_POWER)
				cmd |= PORT_CMD_ASP;

			/* write out new cmd value */
			writel(cmd, port_mmio + PORT_CMD);
		}
	}

	/* set aggressive device sleep */
	if ((hpriv->cap2 & HOST_CAP2_SDS) &&
	    (hpriv->cap2 & HOST_CAP2_SADM) &&
	    (link->device->flags & ATA_DFLAG_DEVSLP)) {
		if (policy == ATA_LPM_MIN_POWER)
			ahci_set_aggressive_devslp(ap, true);
		else
			ahci_set_aggressive_devslp(ap, false);
	}

	if (policy == ATA_LPM_MAX_POWER) {
		sata_link_scr_lpm(link, policy, false);

		/* turn PHYRDY IRQ back on */
		pp->intr_mask |= PORT_IRQ_PHYRDY;
		writel(pp->intr_mask, port_mmio + PORT_IRQ_MASK);
	}

	return 0;
}

#ifdef CONFIG_PM
static void ahci_power_down(struct ata_port *ap)
{
	struct ahci_host_priv *hpriv = ap->host->private_data;
	void __iomem *port_mmio = ahci_port_base(ap);
	u32 cmd, scontrol;

	if (!(hpriv->cap & HOST_CAP_SSS))
		return;

	/* put device into listen mode, first set PxSCTL.DET to 0 */
	scontrol = readl(port_mmio + PORT_SCR_CTL);
	scontrol &= ~0xf;
	writel(scontrol, port_mmio + PORT_SCR_CTL);

	/* then set PxCMD.SUD to 0 */
	cmd = readl(port_mmio + PORT_CMD) & ~PORT_CMD_ICC_MASK;
	cmd &= ~PORT_CMD_SPIN_UP;
	writel(cmd, port_mmio + PORT_CMD);
}
#endif

static void ahci_start_port(struct ata_port *ap)
{
	struct ahci_host_priv *hpriv = ap->host->private_data;
	struct ahci_port_priv *pp = ap->private_data;
	struct ata_link *link;
	struct ahci_em_priv *emp;
	ssize_t rc;
	int i;

	/* enable FIS reception */
	ahci_start_fis_rx(ap);

	/* enable DMA */
	if (!(hpriv->flags & AHCI_HFLAG_DELAY_ENGINE))
		hpriv->start_engine(ap);

	/* turn on LEDs */
	if (ap->flags & ATA_FLAG_EM) {
		ata_for_each_link(link, ap, EDGE) {
			emp = &pp->em_priv[link->pmp];

			/* EM Transmit bit maybe busy during init */
			for (i = 0; i < EM_MAX_RETRY; i++) {
				rc = ap->ops->transmit_led_message(ap,
							       emp->led_state,
							       4);
				/*
				 * If busy, give a breather but do not
				 * release EH ownership by using msleep()
				 * instead of ata_msleep().  EM Transmit
				 * bit is busy for the whole host and
				 * releasing ownership will cause other
				 * ports to fail the same way.
				 */
				if (rc == -EBUSY)
					msleep(1);
				else
					break;
			}
		}
	}

	if (ap->flags & ATA_FLAG_SW_ACTIVITY)
		ata_for_each_link(link, ap, EDGE)
			ahci_init_sw_activity(link);

}

static int ahci_deinit_port(struct ata_port *ap, const char **emsg)
{
	int rc;

	/* disable DMA */
	rc = ahci_stop_engine(ap);
	if (rc) {
		*emsg = "failed to stop engine";
		return rc;
	}

	/* disable FIS reception */
	rc = ahci_stop_fis_rx(ap);
	if (rc) {
		*emsg = "failed stop FIS RX";
		return rc;
	}

	return 0;
}

int ahci_reset_controller(struct ata_host *host)
{
	struct ahci_host_priv *hpriv = host->private_data;
	void __iomem *mmio = hpriv->mmio;
	u32 tmp;

	/* we must be in AHCI mode, before using anything
	 * AHCI-specific, such as HOST_RESET.
	 */
	ahci_enable_ahci(mmio);

	/* global controller reset */
	if (!ahci_skip_host_reset) {
		tmp = readl(mmio + HOST_CTL);
		if ((tmp & HOST_RESET) == 0) {
			writel(tmp | HOST_RESET, mmio + HOST_CTL);
			readl(mmio + HOST_CTL); /* flush */
		}

		/*
		 * to perform host reset, OS should set HOST_RESET
		 * and poll until this bit is read to be "0".
		 * reset must complete within 1 second, or
		 * the hardware should be considered fried.
		 */
		tmp = ata_wait_register(NULL, mmio + HOST_CTL, HOST_RESET,
					HOST_RESET, 10, 1000);

		if (tmp & HOST_RESET) {
			dev_err(host->dev, "controller reset failed (0x%x)\n",
				tmp);
			return -EIO;
		}

		/* turn on AHCI mode */
		ahci_enable_ahci(mmio);

		/* Some registers might be cleared on reset.  Restore
		 * initial values.
		 */
		ahci_restore_initial_config(host);
	} else
		dev_info(host->dev, "skipping global host reset\n");

	return 0;
}
EXPORT_SYMBOL_GPL(ahci_reset_controller);

static void ahci_sw_activity(struct ata_link *link)
{
	struct ata_port *ap = link->ap;
	struct ahci_port_priv *pp = ap->private_data;
	struct ahci_em_priv *emp = &pp->em_priv[link->pmp];

	if (!(link->flags & ATA_LFLAG_SW_ACTIVITY))
		return;

	emp->activity++;
	if (!timer_pending(&emp->timer))
		mod_timer(&emp->timer, jiffies + msecs_to_jiffies(10));
}

static void ahci_sw_activity_blink(unsigned long arg)
{
	struct ata_link *link = (struct ata_link *)arg;
	struct ata_port *ap = link->ap;
	struct ahci_port_priv *pp = ap->private_data;
	struct ahci_em_priv *emp = &pp->em_priv[link->pmp];
	unsigned long led_message = emp->led_state;
	u32 activity_led_state;
	unsigned long flags;

	led_message &= EM_MSG_LED_VALUE;
	led_message |= ap->port_no | (link->pmp << 8);

	/* check to see if we've had activity.  If so,
	 * toggle state of LED and reset timer.  If not,
	 * turn LED to desired idle state.
	 */
	spin_lock_irqsave(ap->lock, flags);
	if (emp->saved_activity != emp->activity) {
		emp->saved_activity = emp->activity;
		/* get the current LED state */
		activity_led_state = led_message & EM_MSG_LED_VALUE_ON;

		if (activity_led_state)
			activity_led_state = 0;
		else
			activity_led_state = 1;

		/* clear old state */
		led_message &= ~EM_MSG_LED_VALUE_ACTIVITY;

		/* toggle state */
		led_message |= (activity_led_state << 16);
		mod_timer(&emp->timer, jiffies + msecs_to_jiffies(100));
	} else {
		/* switch to idle */
		led_message &= ~EM_MSG_LED_VALUE_ACTIVITY;
		if (emp->blink_policy == BLINK_OFF)
			led_message |= (1 << 16);
	}
	spin_unlock_irqrestore(ap->lock, flags);
	ap->ops->transmit_led_message(ap, led_message, 4);
}

static void ahci_init_sw_activity(struct ata_link *link)
{
	struct ata_port *ap = link->ap;
	struct ahci_port_priv *pp = ap->private_data;
	struct ahci_em_priv *emp = &pp->em_priv[link->pmp];

	/* init activity stats, setup timer */
	emp->saved_activity = emp->activity = 0;
	setup_timer(&emp->timer, ahci_sw_activity_blink, (unsigned long)link);

	/* check our blink policy and set flag for link if it's enabled */
	if (emp->blink_policy)
		link->flags |= ATA_LFLAG_SW_ACTIVITY;
}

int ahci_reset_em(struct ata_host *host)
{
	struct ahci_host_priv *hpriv = host->private_data;
	void __iomem *mmio = hpriv->mmio;
	u32 em_ctl;

	em_ctl = readl(mmio + HOST_EM_CTL);
	if ((em_ctl & EM_CTL_TM) || (em_ctl & EM_CTL_RST))
		return -EINVAL;

	writel(em_ctl | EM_CTL_RST, mmio + HOST_EM_CTL);
	return 0;
}
EXPORT_SYMBOL_GPL(ahci_reset_em);

static ssize_t ahci_transmit_led_message(struct ata_port *ap, u32 state,
					ssize_t size)
{
	struct ahci_host_priv *hpriv = ap->host->private_data;
	struct ahci_port_priv *pp = ap->private_data;
	void __iomem *mmio = hpriv->mmio;
	u32 em_ctl;
	u32 message[] = {0, 0};
	unsigned long flags;
	int pmp;
	struct ahci_em_priv *emp;

	/* get the slot number from the message */
	pmp = (state & EM_MSG_LED_PMP_SLOT) >> 8;
	if (pmp < EM_MAX_SLOTS)
		emp = &pp->em_priv[pmp];
	else
		return -EINVAL;

	spin_lock_irqsave(ap->lock, flags);

	/*
	 * if we are still busy transmitting a previous message,
	 * do not allow
	 */
	em_ctl = readl(mmio + HOST_EM_CTL);
	if (em_ctl & EM_CTL_TM) {
		spin_unlock_irqrestore(ap->lock, flags);
		return -EBUSY;
	}

	if (hpriv->em_msg_type & EM_MSG_TYPE_LED) {
		/*
		 * create message header - this is all zero except for
		 * the message size, which is 4 bytes.
		 */
		message[0] |= (4 << 8);

		/* ignore 0:4 of byte zero, fill in port info yourself */
		message[1] = ((state & ~EM_MSG_LED_HBA_PORT) | ap->port_no);

		/* write message to EM_LOC */
		writel(message[0], mmio + hpriv->em_loc);
		writel(message[1], mmio + hpriv->em_loc+4);

		/*
		 * tell hardware to transmit the message
		 */
		writel(em_ctl | EM_CTL_TM, mmio + HOST_EM_CTL);
	}

	/* save off new led state for port/slot */
	emp->led_state = state;

	spin_unlock_irqrestore(ap->lock, flags);
	return size;
}

static ssize_t ahci_led_show(struct ata_port *ap, char *buf)
{
	struct ahci_port_priv *pp = ap->private_data;
	struct ata_link *link;
	struct ahci_em_priv *emp;
	int rc = 0;

	ata_for_each_link(link, ap, EDGE) {
		emp = &pp->em_priv[link->pmp];
		rc += sprintf(buf, "%lx\n", emp->led_state);
	}
	return rc;
}

static ssize_t ahci_led_store(struct ata_port *ap, const char *buf,
				size_t size)
{
	unsigned int state;
	int pmp;
	struct ahci_port_priv *pp = ap->private_data;
	struct ahci_em_priv *emp;

	if (kstrtouint(buf, 0, &state) < 0)
		return -EINVAL;

	/* get the slot number from the message */
	pmp = (state & EM_MSG_LED_PMP_SLOT) >> 8;
	if (pmp < EM_MAX_SLOTS)
		emp = &pp->em_priv[pmp];
	else
		return -EINVAL;

	/* mask off the activity bits if we are in sw_activity
	 * mode, user should turn off sw_activity before setting
	 * activity led through em_message
	 */
	if (emp->blink_policy)
		state &= ~EM_MSG_LED_VALUE_ACTIVITY;

	return ap->ops->transmit_led_message(ap, state, size);
}

static ssize_t ahci_activity_store(struct ata_device *dev, enum sw_activity val)
{
	struct ata_link *link = dev->link;
	struct ata_port *ap = link->ap;
	struct ahci_port_priv *pp = ap->private_data;
	struct ahci_em_priv *emp = &pp->em_priv[link->pmp];
	u32 port_led_state = emp->led_state;

	/* save the desired Activity LED behavior */
	if (val == OFF) {
		/* clear LFLAG */
		link->flags &= ~(ATA_LFLAG_SW_ACTIVITY);

		/* set the LED to OFF */
		port_led_state &= EM_MSG_LED_VALUE_OFF;
		port_led_state |= (ap->port_no | (link->pmp << 8));
		ap->ops->transmit_led_message(ap, port_led_state, 4);
	} else {
		link->flags |= ATA_LFLAG_SW_ACTIVITY;
		if (val == BLINK_OFF) {
			/* set LED to ON for idle */
			port_led_state &= EM_MSG_LED_VALUE_OFF;
			port_led_state |= (ap->port_no | (link->pmp << 8));
			port_led_state |= EM_MSG_LED_VALUE_ON; /* check this */
			ap->ops->transmit_led_message(ap, port_led_state, 4);
		}
	}
	emp->blink_policy = val;
	return 0;
}

static ssize_t ahci_activity_show(struct ata_device *dev, char *buf)
{
	struct ata_link *link = dev->link;
	struct ata_port *ap = link->ap;
	struct ahci_port_priv *pp = ap->private_data;
	struct ahci_em_priv *emp = &pp->em_priv[link->pmp];

	/* display the saved value of activity behavior for this
	 * disk.
	 */
	return sprintf(buf, "%d\n", emp->blink_policy);
}

static void ahci_port_init(struct device *dev, struct ata_port *ap,
			   int port_no, void __iomem *mmio,
			   void __iomem *port_mmio)
{
	struct ahci_host_priv *hpriv = ap->host->private_data;
	const char *emsg = NULL;
	int rc;
	u32 tmp;

	/* make sure port is not active */
	rc = ahci_deinit_port(ap, &emsg);
	if (rc)
		dev_warn(dev, "%s (%d)\n", emsg, rc);

	/* clear SError */
	tmp = readl(port_mmio + PORT_SCR_ERR);
	VPRINTK("PORT_SCR_ERR 0x%x\n", tmp);
	writel(tmp, port_mmio + PORT_SCR_ERR);

	/* clear port IRQ */
	tmp = readl(port_mmio + PORT_IRQ_STAT);
	VPRINTK("PORT_IRQ_STAT 0x%x\n", tmp);
	if (tmp)
		writel(tmp, port_mmio + PORT_IRQ_STAT);

	writel(1 << port_no, mmio + HOST_IRQ_STAT);

	/* mark esata ports */
	tmp = readl(port_mmio + PORT_CMD);
	if ((tmp & PORT_CMD_HPCP) ||
	    ((tmp & PORT_CMD_ESP) && (hpriv->cap & HOST_CAP_SXS)))
		ap->pflags |= ATA_PFLAG_EXTERNAL;
}

void ahci_init_controller(struct ata_host *host)
{
	struct ahci_host_priv *hpriv = host->private_data;
	void __iomem *mmio = hpriv->mmio;
	int i;
	void __iomem *port_mmio;
	u32 tmp;

	for (i = 0; i < host->n_ports; i++) {
		struct ata_port *ap = host->ports[i];

		port_mmio = ahci_port_base(ap);
		if (ata_port_is_dummy(ap))
			continue;

		ahci_port_init(host->dev, ap, i, mmio, port_mmio);
	}

	tmp = readl(mmio + HOST_CTL);
	VPRINTK("HOST_CTL 0x%x\n", tmp);
	writel(tmp | HOST_IRQ_EN, mmio + HOST_CTL);
	tmp = readl(mmio + HOST_CTL);
	VPRINTK("HOST_CTL 0x%x\n", tmp);
}
EXPORT_SYMBOL_GPL(ahci_init_controller);

static void ahci_dev_config(struct ata_device *dev)
{
	struct ahci_host_priv *hpriv = dev->link->ap->host->private_data;

	if (hpriv->flags & AHCI_HFLAG_SECT255) {
		dev->max_sectors = 255;
		ata_dev_info(dev,
			     "SB600 AHCI: limiting to 255 sectors per cmd\n");
	}
}

unsigned int ahci_dev_classify(struct ata_port *ap)
{
	void __iomem *port_mmio = ahci_port_base(ap);
	struct ata_taskfile tf;
	u32 tmp;

	tmp = readl(port_mmio + PORT_SIG);
	tf.lbah		= (tmp >> 24)	& 0xff;
	tf.lbam		= (tmp >> 16)	& 0xff;
	tf.lbal		= (tmp >> 8)	& 0xff;
	tf.nsect	= (tmp)		& 0xff;

	return ata_dev_classify(&tf);
}
EXPORT_SYMBOL_GPL(ahci_dev_classify);

void ahci_fill_cmd_slot(struct ahci_port_priv *pp, unsigned int tag,
			u32 opts)
{
	dma_addr_t cmd_tbl_dma;

	cmd_tbl_dma = pp->cmd_tbl_dma + tag * AHCI_CMD_TBL_SZ;

	pp->cmd_slot[tag].opts = cpu_to_le32(opts);
	pp->cmd_slot[tag].status = 0;
	pp->cmd_slot[tag].tbl_addr = cpu_to_le32(cmd_tbl_dma & 0xffffffff);
	pp->cmd_slot[tag].tbl_addr_hi = cpu_to_le32((cmd_tbl_dma >> 16) >> 16);
}
EXPORT_SYMBOL_GPL(ahci_fill_cmd_slot);

int ahci_kick_engine(struct ata_port *ap)
{
	void __iomem *port_mmio = ahci_port_base(ap);
	struct ahci_host_priv *hpriv = ap->host->private_data;
	u8 status = readl(port_mmio + PORT_TFDATA) & 0xFF;
	u32 tmp;
	int busy, rc;

	/* stop engine */
	rc = ahci_stop_engine(ap);
	if (rc)
		goto out_restart;

	/* need to do CLO?
	 * always do CLO if PMP is attached (AHCI-1.3 9.2)
	 */
	busy = status & (ATA_BUSY | ATA_DRQ);
	if (!busy && !sata_pmp_attached(ap)) {
		rc = 0;
		goto out_restart;
	}

	if (!(hpriv->cap & HOST_CAP_CLO)) {
		rc = -EOPNOTSUPP;
		goto out_restart;
	}

	/* perform CLO */
	tmp = readl(port_mmio + PORT_CMD);
	tmp |= PORT_CMD_CLO;
	writel(tmp, port_mmio + PORT_CMD);

	rc = 0;
	tmp = ata_wait_register(ap, port_mmio + PORT_CMD,
				PORT_CMD_CLO, PORT_CMD_CLO, 1, 500);
	if (tmp & PORT_CMD_CLO)
		rc = -EIO;

	/* restart engine */
 out_restart:
	hpriv->start_engine(ap);
	return rc;
}
EXPORT_SYMBOL_GPL(ahci_kick_engine);

static int ahci_exec_polled_cmd(struct ata_port *ap, int pmp,
				struct ata_taskfile *tf, int is_cmd, u16 flags,
				unsigned long timeout_msec)
{
	const u32 cmd_fis_len = 5; /* five dwords */
	struct ahci_port_priv *pp = ap->private_data;
	void __iomem *port_mmio = ahci_port_base(ap);
	u8 *fis = pp->cmd_tbl;
	u32 tmp;

	/* prep the command */
	ata_tf_to_fis(tf, pmp, is_cmd, fis);
	ahci_fill_cmd_slot(pp, 0, cmd_fis_len | flags | (pmp << 12));

	/* set port value for softreset of Port Multiplier */
	if (pp->fbs_enabled && pp->fbs_last_dev != pmp) {
		tmp = readl(port_mmio + PORT_FBS);
		tmp &= ~(PORT_FBS_DEV_MASK | PORT_FBS_DEC);
		tmp |= pmp << PORT_FBS_DEV_OFFSET;
		writel(tmp, port_mmio + PORT_FBS);
		pp->fbs_last_dev = pmp;
	}

	/* issue & wait */
	writel(1, port_mmio + PORT_CMD_ISSUE);

	if (timeout_msec) {
		tmp = ata_wait_register(ap, port_mmio + PORT_CMD_ISSUE,
					0x1, 0x1, 1, timeout_msec);
		if (tmp & 0x1) {
			ahci_kick_engine(ap);
			return -EBUSY;
		}
	} else
		readl(port_mmio + PORT_CMD_ISSUE);	/* flush */

	return 0;
}

int ahci_do_softreset(struct ata_link *link, unsigned int *class,
		      int pmp, unsigned long deadline,
		      int (*check_ready)(struct ata_link *link))
{
	struct ata_port *ap = link->ap;
	struct ahci_host_priv *hpriv = ap->host->private_data;
	struct ahci_port_priv *pp = ap->private_data;
	const char *reason = NULL;
	unsigned long now, msecs;
	struct ata_taskfile tf;
	bool fbs_disabled = false;
	int rc;

	DPRINTK("ENTER\n");

	/* prepare for SRST (AHCI-1.1 10.4.1) */
	rc = ahci_kick_engine(ap);
	if (rc && rc != -EOPNOTSUPP)
		ata_link_warn(link, "failed to reset engine (errno=%d)\n", rc);

	/*
	 * According to AHCI-1.2 9.3.9: if FBS is enable, software shall
	 * clear PxFBS.EN to '0' prior to issuing software reset to devices
	 * that is attached to port multiplier.
	 */
	if (!ata_is_host_link(link) && pp->fbs_enabled) {
		ahci_disable_fbs(ap);
		fbs_disabled = true;
	}

	ata_tf_init(link->device, &tf);

	/* issue the first D2H Register FIS */
	msecs = 0;
	now = jiffies;
	if (time_after(deadline, now))
		msecs = jiffies_to_msecs(deadline - now);

	tf.ctl |= ATA_SRST;
	if (ahci_exec_polled_cmd(ap, pmp, &tf, 0,
				 AHCI_CMD_RESET | AHCI_CMD_CLR_BUSY, msecs)) {
		rc = -EIO;
		reason = "1st FIS failed";
		goto fail;
	}

	/* spec says at least 5us, but be generous and sleep for 1ms */
	ata_msleep(ap, 1);

	/* issue the second D2H Register FIS */
	tf.ctl &= ~ATA_SRST;
	ahci_exec_polled_cmd(ap, pmp, &tf, 0, 0, 0);

	/* wait for link to become ready */
	rc = ata_wait_after_reset(link, deadline, check_ready);
	if (rc == -EBUSY && hpriv->flags & AHCI_HFLAG_SRST_TOUT_IS_OFFLINE) {
		/*
		 * Workaround for cases where link online status can't
		 * be trusted.  Treat device readiness timeout as link
		 * offline.
		 */
		ata_link_info(link, "device not ready, treating as offline\n");
		*class = ATA_DEV_NONE;
	} else if (rc) {
		/* link occupied, -ENODEV too is an error */
		reason = "device not ready";
		goto fail;
	} else
		*class = ahci_dev_classify(ap);

	/* re-enable FBS if disabled before */
	if (fbs_disabled)
		ahci_enable_fbs(ap);

	DPRINTK("EXIT, class=%u\n", *class);
	return 0;

 fail:
	ata_link_err(link, "softreset failed (%s)\n", reason);
	return rc;
}

int ahci_check_ready(struct ata_link *link)
{
	void __iomem *port_mmio = ahci_port_base(link->ap);
	u8 status = readl(port_mmio + PORT_TFDATA) & 0xFF;

	return ata_check_ready(status);
}
EXPORT_SYMBOL_GPL(ahci_check_ready);

static int ahci_softreset(struct ata_link *link, unsigned int *class,
			  unsigned long deadline)
{
	int pmp = sata_srst_pmp(link);

	DPRINTK("ENTER\n");

	return ahci_do_softreset(link, class, pmp, deadline, ahci_check_ready);
}
EXPORT_SYMBOL_GPL(ahci_do_softreset);

static int ahci_bad_pmp_check_ready(struct ata_link *link)
{
	void __iomem *port_mmio = ahci_port_base(link->ap);
	u8 status = readl(port_mmio + PORT_TFDATA) & 0xFF;
	u32 irq_status = readl(port_mmio + PORT_IRQ_STAT);

	/*
	 * There is no need to check TFDATA if BAD PMP is found due to HW bug,
	 * which can save timeout delay.
	 */
	if (irq_status & PORT_IRQ_BAD_PMP)
		return -EIO;

	return ata_check_ready(status);
}

static int ahci_pmp_retry_softreset(struct ata_link *link, unsigned int *class,
				    unsigned long deadline)
{
	struct ata_port *ap = link->ap;
	void __iomem *port_mmio = ahci_port_base(ap);
	int pmp = sata_srst_pmp(link);
	int rc;
	u32 irq_sts;

	DPRINTK("ENTER\n");

	rc = ahci_do_softreset(link, class, pmp, deadline,
			       ahci_bad_pmp_check_ready);

	/*
	 * Soft reset fails with IPMS set when PMP is enabled but
	 * SATA HDD/ODD is connected to SATA port, do soft reset
	 * again to port 0.
	 */
	if (rc == -EIO) {
		irq_sts = readl(port_mmio + PORT_IRQ_STAT);
		if (irq_sts & PORT_IRQ_BAD_PMP) {
			ata_link_warn(link,
					"applying PMP SRST workaround "
					"and retrying\n");
			rc = ahci_do_softreset(link, class, 0, deadline,
					       ahci_check_ready);
		}
	}

	return rc;
}

static int ahci_hardreset(struct ata_link *link, unsigned int *class,
			  unsigned long deadline)
{
	const unsigned long *timing = sata_ehc_deb_timing(&link->eh_context);
	struct ata_port *ap = link->ap;
	struct ahci_port_priv *pp = ap->private_data;
	struct ahci_host_priv *hpriv = ap->host->private_data;
	u8 *d2h_fis = pp->rx_fis + RX_FIS_D2H_REG;
	struct ata_taskfile tf;
	bool online;
	int rc;

	DPRINTK("ENTER\n");

	ahci_stop_engine(ap);

	/* clear D2H reception area to properly wait for D2H FIS */
	ata_tf_init(link->device, &tf);
	tf.command = ATA_BUSY;
	ata_tf_to_fis(&tf, 0, 0, d2h_fis);

	rc = sata_link_hardreset(link, timing, deadline, &online,
				 ahci_check_ready);

	hpriv->start_engine(ap);

	if (online)
		*class = ahci_dev_classify(ap);

	DPRINTK("EXIT, rc=%d, class=%u\n", rc, *class);
	return rc;
}

static void ahci_postreset(struct ata_link *link, unsigned int *class)
{
	struct ata_port *ap = link->ap;
	void __iomem *port_mmio = ahci_port_base(ap);
	u32 new_tmp, tmp;

	ata_std_postreset(link, class);

	/* Make sure port's ATAPI bit is set appropriately */
	new_tmp = tmp = readl(port_mmio + PORT_CMD);
	if (*class == ATA_DEV_ATAPI)
		new_tmp |= PORT_CMD_ATAPI;
	else
		new_tmp &= ~PORT_CMD_ATAPI;
	if (new_tmp != tmp) {
		writel(new_tmp, port_mmio + PORT_CMD);
		readl(port_mmio + PORT_CMD); /* flush */
	}
}

static unsigned int ahci_fill_sg(struct ata_queued_cmd *qc, void *cmd_tbl)
{
	struct scatterlist *sg;
	struct ahci_sg *ahci_sg = cmd_tbl + AHCI_CMD_TBL_HDR_SZ;
	unsigned int si;

	VPRINTK("ENTER\n");

	/*
	 * Next, the S/G list.
	 */
	for_each_sg(qc->sg, sg, qc->n_elem, si) {
		dma_addr_t addr = sg_dma_address(sg);
		u32 sg_len = sg_dma_len(sg);

		ahci_sg[si].addr = cpu_to_le32(addr & 0xffffffff);
		ahci_sg[si].addr_hi = cpu_to_le32((addr >> 16) >> 16);
		ahci_sg[si].flags_size = cpu_to_le32(sg_len - 1);
	}

	return si;
}

static int ahci_pmp_qc_defer(struct ata_queued_cmd *qc)
{
	struct ata_port *ap = qc->ap;
	struct ahci_port_priv *pp = ap->private_data;

	if (!sata_pmp_attached(ap) || pp->fbs_enabled)
		return ata_std_qc_defer(qc);
	else
		return sata_pmp_qc_defer_cmd_switch(qc);
}

static void ahci_qc_prep(struct ata_queued_cmd *qc)
{
	struct ata_port *ap = qc->ap;
	struct ahci_port_priv *pp = ap->private_data;
	int is_atapi = ata_is_atapi(qc->tf.protocol);
	void *cmd_tbl;
	u32 opts;
	const u32 cmd_fis_len = 5; /* five dwords */
	unsigned int n_elem;

	/*
	 * Fill in command table information.  First, the header,
	 * a SATA Register - Host to Device command FIS.
	 */
	cmd_tbl = pp->cmd_tbl + qc->tag * AHCI_CMD_TBL_SZ;

	ata_tf_to_fis(&qc->tf, qc->dev->link->pmp, 1, cmd_tbl);
	if (is_atapi) {
		memset(cmd_tbl + AHCI_CMD_TBL_CDB, 0, 32);
		memcpy(cmd_tbl + AHCI_CMD_TBL_CDB, qc->cdb, qc->dev->cdb_len);
	}

	n_elem = 0;
	if (qc->flags & ATA_QCFLAG_DMAMAP)
		n_elem = ahci_fill_sg(qc, cmd_tbl);

	/*
	 * Fill in command slot information.
	 */
	opts = cmd_fis_len | n_elem << 16 | (qc->dev->link->pmp << 12);
	if (qc->tf.flags & ATA_TFLAG_WRITE)
		opts |= AHCI_CMD_WRITE;
	if (is_atapi)
		opts |= AHCI_CMD_ATAPI | AHCI_CMD_PREFETCH;

	ahci_fill_cmd_slot(pp, qc->tag, opts);
}

static void ahci_fbs_dec_intr(struct ata_port *ap)
{
	struct ahci_port_priv *pp = ap->private_data;
	void __iomem *port_mmio = ahci_port_base(ap);
	u32 fbs = readl(port_mmio + PORT_FBS);
	int retries = 3;

	DPRINTK("ENTER\n");
	BUG_ON(!pp->fbs_enabled);

	/* time to wait for DEC is not specified by AHCI spec,
	 * add a retry loop for safety.
	 */
	writel(fbs | PORT_FBS_DEC, port_mmio + PORT_FBS);
	fbs = readl(port_mmio + PORT_FBS);
	while ((fbs & PORT_FBS_DEC) && retries--) {
		udelay(1);
		fbs = readl(port_mmio + PORT_FBS);
	}

	if (fbs & PORT_FBS_DEC)
		dev_err(ap->host->dev, "failed to clear device error\n");
}

static void ahci_error_intr(struct ata_port *ap, u32 irq_stat)
{
	struct ahci_host_priv *hpriv = ap->host->private_data;
	struct ahci_port_priv *pp = ap->private_data;
	struct ata_eh_info *host_ehi = &ap->link.eh_info;
	struct ata_link *link = NULL;
	struct ata_queued_cmd *active_qc;
	struct ata_eh_info *active_ehi;
	bool fbs_need_dec = false;
	u32 serror;

	/* determine active link with error */
	if (pp->fbs_enabled) {
		void __iomem *port_mmio = ahci_port_base(ap);
		u32 fbs = readl(port_mmio + PORT_FBS);
		int pmp = fbs >> PORT_FBS_DWE_OFFSET;

		if ((fbs & PORT_FBS_SDE) && (pmp < ap->nr_pmp_links)) {
			link = &ap->pmp_link[pmp];
			fbs_need_dec = true;
		}

	} else
		ata_for_each_link(link, ap, EDGE)
			if (ata_link_active(link))
				break;

	if (!link)
		link = &ap->link;

	active_qc = ata_qc_from_tag(ap, link->active_tag);
	active_ehi = &link->eh_info;

	/* record irq stat */
	ata_ehi_clear_desc(host_ehi);
	ata_ehi_push_desc(host_ehi, "irq_stat 0x%08x", irq_stat);

	/* AHCI needs SError cleared; otherwise, it might lock up */
	ahci_scr_read(&ap->link, SCR_ERROR, &serror);
	ahci_scr_write(&ap->link, SCR_ERROR, serror);
	host_ehi->serror |= serror;

	/* some controllers set IRQ_IF_ERR on device errors, ignore it */
	if (hpriv->flags & AHCI_HFLAG_IGN_IRQ_IF_ERR)
		irq_stat &= ~PORT_IRQ_IF_ERR;

	if (irq_stat & PORT_IRQ_TF_ERR) {
		/* If qc is active, charge it; otherwise, the active
		 * link.  There's no active qc on NCQ errors.  It will
		 * be determined by EH by reading log page 10h.
		 */
		if (active_qc)
			active_qc->err_mask |= AC_ERR_DEV;
		else
			active_ehi->err_mask |= AC_ERR_DEV;

		if (hpriv->flags & AHCI_HFLAG_IGN_SERR_INTERNAL)
			host_ehi->serror &= ~SERR_INTERNAL;
	}

	if (irq_stat & PORT_IRQ_UNK_FIS) {
		u32 *unk = pp->rx_fis + RX_FIS_UNK;

		active_ehi->err_mask |= AC_ERR_HSM;
		active_ehi->action |= ATA_EH_RESET;
		ata_ehi_push_desc(active_ehi,
				  "unknown FIS %08x %08x %08x %08x" ,
				  unk[0], unk[1], unk[2], unk[3]);
	}

	if (sata_pmp_attached(ap) && (irq_stat & PORT_IRQ_BAD_PMP)) {
		active_ehi->err_mask |= AC_ERR_HSM;
		active_ehi->action |= ATA_EH_RESET;
		ata_ehi_push_desc(active_ehi, "incorrect PMP");
	}

	if (irq_stat & (PORT_IRQ_HBUS_ERR | PORT_IRQ_HBUS_DATA_ERR)) {
		host_ehi->err_mask |= AC_ERR_HOST_BUS;
		host_ehi->action |= ATA_EH_RESET;
		ata_ehi_push_desc(host_ehi, "host bus error");
	}

	if (irq_stat & PORT_IRQ_IF_ERR) {
		if (fbs_need_dec)
			active_ehi->err_mask |= AC_ERR_DEV;
		else {
			host_ehi->err_mask |= AC_ERR_ATA_BUS;
			host_ehi->action |= ATA_EH_RESET;
		}

		ata_ehi_push_desc(host_ehi, "interface fatal error");
	}

	if (irq_stat & (PORT_IRQ_CONNECT | PORT_IRQ_PHYRDY)) {
		ata_ehi_hotplugged(host_ehi);
		ata_ehi_push_desc(host_ehi, "%s",
			irq_stat & PORT_IRQ_CONNECT ?
			"connection status changed" : "PHY RDY changed");
	}

	/* okay, let's hand over to EH */

	if (irq_stat & PORT_IRQ_FREEZE)
		ata_port_freeze(ap);
	else if (fbs_need_dec) {
		ata_link_abort(link);
		ahci_fbs_dec_intr(ap);
	} else
		ata_port_abort(ap);
}

static void ahci_handle_port_interrupt(struct ata_port *ap,
				       void __iomem *port_mmio, u32 status)
{
	struct ata_eh_info *ehi = &ap->link.eh_info;
	struct ahci_port_priv *pp = ap->private_data;
	struct ahci_host_priv *hpriv = ap->host->private_data;
	int resetting = !!(ap->pflags & ATA_PFLAG_RESETTING);
	u32 qc_active = 0;
	int rc;

	/* ignore BAD_PMP while resetting */
	if (unlikely(resetting))
		status &= ~PORT_IRQ_BAD_PMP;

	if (sata_lpm_ignore_phy_events(&ap->link)) {
		status &= ~PORT_IRQ_PHYRDY;
		ahci_scr_write(&ap->link, SCR_ERROR, SERR_PHYRDY_CHG);
	}

	if (unlikely(status & PORT_IRQ_ERROR)) {
		ahci_error_intr(ap, status);
		return;
	}

	if (status & PORT_IRQ_SDB_FIS) {
		/* If SNotification is available, leave notification
		 * handling to sata_async_notification().  If not,
		 * emulate it by snooping SDB FIS RX area.
		 *
		 * Snooping FIS RX area is probably cheaper than
		 * poking SNotification but some constrollers which
		 * implement SNotification, ICH9 for example, don't
		 * store AN SDB FIS into receive area.
		 */
		if (hpriv->cap & HOST_CAP_SNTF)
			sata_async_notification(ap);
		else {
			/* If the 'N' bit in word 0 of the FIS is set,
			 * we just received asynchronous notification.
			 * Tell libata about it.
			 *
			 * Lack of SNotification should not appear in
			 * ahci 1.2, so the workaround is unnecessary
			 * when FBS is enabled.
			 */
			if (pp->fbs_enabled)
				WARN_ON_ONCE(1);
			else {
				const __le32 *f = pp->rx_fis + RX_FIS_SDB;
				u32 f0 = le32_to_cpu(f[0]);
				if (f0 & (1 << 15))
					sata_async_notification(ap);
			}
		}
	}

	/* pp->active_link is not reliable once FBS is enabled, both
	 * PORT_SCR_ACT and PORT_CMD_ISSUE should be checked because
	 * NCQ and non-NCQ commands may be in flight at the same time.
	 */
	if (pp->fbs_enabled) {
		if (ap->qc_active) {
			qc_active = readl(port_mmio + PORT_SCR_ACT);
			qc_active |= readl(port_mmio + PORT_CMD_ISSUE);
		}
	} else {
		/* pp->active_link is valid iff any command is in flight */
		if (ap->qc_active && pp->active_link->sactive)
			qc_active = readl(port_mmio + PORT_SCR_ACT);
		else
			qc_active = readl(port_mmio + PORT_CMD_ISSUE);
	}


	rc = ata_qc_complete_multiple(ap, qc_active);

	/* while resetting, invalid completions are expected */
	if (unlikely(rc < 0 && !resetting)) {
		ehi->err_mask |= AC_ERR_HSM;
		ehi->action |= ATA_EH_RESET;
		ata_port_freeze(ap);
	}
}

static void ahci_port_intr(struct ata_port *ap)
{
	void __iomem *port_mmio = ahci_port_base(ap);
	u32 status;

	status = readl(port_mmio + PORT_IRQ_STAT);
	writel(status, port_mmio + PORT_IRQ_STAT);

	ahci_handle_port_interrupt(ap, port_mmio, status);
}

static irqreturn_t ahci_port_thread_fn(int irq, void *dev_instance)
{
	struct ata_port *ap = dev_instance;
	struct ahci_port_priv *pp = ap->private_data;
	void __iomem *port_mmio = ahci_port_base(ap);
	u32 status;

	status = atomic_xchg(&pp->intr_status, 0);
	if (!status)
		return IRQ_NONE;

	spin_lock_bh(ap->lock);
	ahci_handle_port_interrupt(ap, port_mmio, status);
	spin_unlock_bh(ap->lock);

	return IRQ_HANDLED;
}

static irqreturn_t ahci_multi_irqs_intr(int irq, void *dev_instance)
<<<<<<< HEAD
=======
{
	struct ata_port *ap = dev_instance;
	void __iomem *port_mmio = ahci_port_base(ap);
	struct ahci_port_priv *pp = ap->private_data;
	u32 status;

	VPRINTK("ENTER\n");

	status = readl(port_mmio + PORT_IRQ_STAT);
	writel(status, port_mmio + PORT_IRQ_STAT);

	atomic_or(status, &pp->intr_status);

	VPRINTK("EXIT\n");

	return IRQ_WAKE_THREAD;
}

static u32 ahci_handle_port_intr(struct ata_host *host, u32 irq_masked)
{
	unsigned int i, handled = 0;

	for (i = 0; i < host->n_ports; i++) {
		struct ata_port *ap;

		if (!(irq_masked & (1 << i)))
			continue;

		ap = host->ports[i];
		if (ap) {
			ahci_port_intr(ap);
			VPRINTK("port %u\n", i);
		} else {
			VPRINTK("port %u (no irq)\n", i);
			if (ata_ratelimit())
				dev_warn(host->dev,
					 "interrupt on disabled port %u\n", i);
		}

		handled = 1;
	}

	return handled;
}

static irqreturn_t ahci_single_edge_irq_intr(int irq, void *dev_instance)
>>>>>>> afd2ff9b
{
	struct ata_host *host = dev_instance;
	struct ahci_host_priv *hpriv;
	unsigned int rc = 0;
	void __iomem *mmio;
	u32 irq_stat, irq_masked;

	VPRINTK("ENTER\n");

	hpriv = host->private_data;
	mmio = hpriv->mmio;

	/* sigh.  0xffffffff is a valid return from h/w */
	irq_stat = readl(mmio + HOST_IRQ_STAT);
	if (!irq_stat)
		return IRQ_NONE;

	irq_masked = irq_stat & hpriv->port_map;

	spin_lock(&host->lock);

	/*
	 * HOST_IRQ_STAT behaves as edge triggered latch meaning that
	 * it should be cleared before all the port events are cleared.
	 */
	writel(irq_stat, mmio + HOST_IRQ_STAT);

	rc = ahci_handle_port_intr(host, irq_masked);

	spin_unlock(&host->lock);

	VPRINTK("EXIT\n");

	return IRQ_RETVAL(rc);
}

static irqreturn_t ahci_single_level_irq_intr(int irq, void *dev_instance)
{
	struct ata_host *host = dev_instance;
	struct ahci_host_priv *hpriv;
	unsigned int rc = 0;
	void __iomem *mmio;
	u32 irq_stat, irq_masked;

	VPRINTK("ENTER\n");

	hpriv = host->private_data;
	mmio = hpriv->mmio;

	/* sigh.  0xffffffff is a valid return from h/w */
	irq_stat = readl(mmio + HOST_IRQ_STAT);
	if (!irq_stat)
		return IRQ_NONE;

	irq_masked = irq_stat & hpriv->port_map;

	spin_lock(&host->lock);
<<<<<<< HEAD

	for (i = 0; i < host->n_ports; i++) {
		struct ata_port *ap;

		if (!(irq_masked & (1 << i)))
			continue;

		ap = host->ports[i];
		if (ap) {
			ahci_port_intr(ap);
			VPRINTK("port %u\n", i);
		} else {
			VPRINTK("port %u (no irq)\n", i);
			if (ata_ratelimit())
				dev_warn(host->dev,
					 "interrupt on disabled port %u\n", i);
		}

		handled = 1;
	}
=======

	rc = ahci_handle_port_intr(host, irq_masked);
>>>>>>> afd2ff9b

	/* HOST_IRQ_STAT behaves as level triggered latch meaning that
	 * it should be cleared after all the port events are cleared;
	 * otherwise, it will raise a spurious interrupt after each
	 * valid one.  Please read section 10.6.2 of ahci 1.1 for more
	 * information.
	 *
	 * Also, use the unmasked value to clear interrupt as spurious
	 * pending event on a dummy port might cause screaming IRQ.
	 */
	writel(irq_stat, mmio + HOST_IRQ_STAT);

	spin_unlock(&host->lock);

	VPRINTK("EXIT\n");

<<<<<<< HEAD
	return IRQ_RETVAL(handled);
=======
	return IRQ_RETVAL(rc);
>>>>>>> afd2ff9b
}

unsigned int ahci_qc_issue(struct ata_queued_cmd *qc)
{
	struct ata_port *ap = qc->ap;
	void __iomem *port_mmio = ahci_port_base(ap);
	struct ahci_port_priv *pp = ap->private_data;

	/* Keep track of the currently active link.  It will be used
	 * in completion path to determine whether NCQ phase is in
	 * progress.
	 */
	pp->active_link = qc->dev->link;

	if (qc->tf.protocol == ATA_PROT_NCQ)
		writel(1 << qc->tag, port_mmio + PORT_SCR_ACT);

	if (pp->fbs_enabled && pp->fbs_last_dev != qc->dev->link->pmp) {
		u32 fbs = readl(port_mmio + PORT_FBS);
		fbs &= ~(PORT_FBS_DEV_MASK | PORT_FBS_DEC);
		fbs |= qc->dev->link->pmp << PORT_FBS_DEV_OFFSET;
		writel(fbs, port_mmio + PORT_FBS);
		pp->fbs_last_dev = qc->dev->link->pmp;
	}

	writel(1 << qc->tag, port_mmio + PORT_CMD_ISSUE);

	ahci_sw_activity(qc->dev->link);

	return 0;
}
EXPORT_SYMBOL_GPL(ahci_qc_issue);

static bool ahci_qc_fill_rtf(struct ata_queued_cmd *qc)
{
	struct ahci_port_priv *pp = qc->ap->private_data;
	u8 *rx_fis = pp->rx_fis;

	if (pp->fbs_enabled)
		rx_fis += qc->dev->link->pmp * AHCI_RX_FIS_SZ;

	/*
	 * After a successful execution of an ATA PIO data-in command,
	 * the device doesn't send D2H Reg FIS to update the TF and
	 * the host should take TF and E_Status from the preceding PIO
	 * Setup FIS.
	 */
	if (qc->tf.protocol == ATA_PROT_PIO && qc->dma_dir == DMA_FROM_DEVICE &&
	    !(qc->flags & ATA_QCFLAG_FAILED)) {
		ata_tf_from_fis(rx_fis + RX_FIS_PIO_SETUP, &qc->result_tf);
		qc->result_tf.command = (rx_fis + RX_FIS_PIO_SETUP)[15];
	} else
		ata_tf_from_fis(rx_fis + RX_FIS_D2H_REG, &qc->result_tf);

	return true;
}

static void ahci_freeze(struct ata_port *ap)
{
	void __iomem *port_mmio = ahci_port_base(ap);

	/* turn IRQ off */
	writel(0, port_mmio + PORT_IRQ_MASK);
}

static void ahci_thaw(struct ata_port *ap)
{
	struct ahci_host_priv *hpriv = ap->host->private_data;
	void __iomem *mmio = hpriv->mmio;
	void __iomem *port_mmio = ahci_port_base(ap);
	u32 tmp;
	struct ahci_port_priv *pp = ap->private_data;

	/* clear IRQ */
	tmp = readl(port_mmio + PORT_IRQ_STAT);
	writel(tmp, port_mmio + PORT_IRQ_STAT);
	writel(1 << ap->port_no, mmio + HOST_IRQ_STAT);

	/* turn IRQ back on */
	writel(pp->intr_mask, port_mmio + PORT_IRQ_MASK);
}

void ahci_error_handler(struct ata_port *ap)
{
	struct ahci_host_priv *hpriv = ap->host->private_data;

	if (!(ap->pflags & ATA_PFLAG_FROZEN)) {
		/* restart engine */
		ahci_stop_engine(ap);
		hpriv->start_engine(ap);
	}

	sata_pmp_error_handler(ap);

	if (!ata_dev_enabled(ap->link.device))
		ahci_stop_engine(ap);
}
EXPORT_SYMBOL_GPL(ahci_error_handler);

static void ahci_post_internal_cmd(struct ata_queued_cmd *qc)
{
	struct ata_port *ap = qc->ap;

	/* make DMA engine forget about the failed command */
	if (qc->flags & ATA_QCFLAG_FAILED)
		ahci_kick_engine(ap);
}

static void ahci_set_aggressive_devslp(struct ata_port *ap, bool sleep)
{
	struct ahci_host_priv *hpriv = ap->host->private_data;
	void __iomem *port_mmio = ahci_port_base(ap);
	struct ata_device *dev = ap->link.device;
	u32 devslp, dm, dito, mdat, deto;
	int rc;
	unsigned int err_mask;

	devslp = readl(port_mmio + PORT_DEVSLP);
	if (!(devslp & PORT_DEVSLP_DSP)) {
		dev_info(ap->host->dev, "port does not support device sleep\n");
		return;
	}

	/* disable device sleep */
	if (!sleep) {
		if (devslp & PORT_DEVSLP_ADSE) {
			writel(devslp & ~PORT_DEVSLP_ADSE,
			       port_mmio + PORT_DEVSLP);
			err_mask = ata_dev_set_feature(dev,
						       SETFEATURES_SATA_DISABLE,
						       SATA_DEVSLP);
			if (err_mask && err_mask != AC_ERR_DEV)
				ata_dev_warn(dev, "failed to disable DEVSLP\n");
		}
		return;
	}

	/* device sleep was already enabled */
	if (devslp & PORT_DEVSLP_ADSE)
		return;

	/* set DITO, MDAT, DETO and enable DevSlp, need to stop engine first */
	rc = ahci_stop_engine(ap);
	if (rc)
		return;

	dm = (devslp & PORT_DEVSLP_DM_MASK) >> PORT_DEVSLP_DM_OFFSET;
	dito = devslp_idle_timeout / (dm + 1);
	if (dito > 0x3ff)
		dito = 0x3ff;

	/* Use the nominal value 10 ms if the read MDAT is zero,
	 * the nominal value of DETO is 20 ms.
	 */
	if (dev->devslp_timing[ATA_LOG_DEVSLP_VALID] &
	    ATA_LOG_DEVSLP_VALID_MASK) {
		mdat = dev->devslp_timing[ATA_LOG_DEVSLP_MDAT] &
		       ATA_LOG_DEVSLP_MDAT_MASK;
		if (!mdat)
			mdat = 10;
		deto = dev->devslp_timing[ATA_LOG_DEVSLP_DETO];
		if (!deto)
			deto = 20;
	} else {
		mdat = 10;
		deto = 20;
	}

	devslp |= ((dito << PORT_DEVSLP_DITO_OFFSET) |
		   (mdat << PORT_DEVSLP_MDAT_OFFSET) |
		   (deto << PORT_DEVSLP_DETO_OFFSET) |
		   PORT_DEVSLP_ADSE);
	writel(devslp, port_mmio + PORT_DEVSLP);

	hpriv->start_engine(ap);

	/* enable device sleep feature for the drive */
	err_mask = ata_dev_set_feature(dev,
				       SETFEATURES_SATA_ENABLE,
				       SATA_DEVSLP);
	if (err_mask && err_mask != AC_ERR_DEV)
		ata_dev_warn(dev, "failed to enable DEVSLP\n");
}

static void ahci_enable_fbs(struct ata_port *ap)
{
	struct ahci_host_priv *hpriv = ap->host->private_data;
	struct ahci_port_priv *pp = ap->private_data;
	void __iomem *port_mmio = ahci_port_base(ap);
	u32 fbs;
	int rc;

	if (!pp->fbs_supported)
		return;

	fbs = readl(port_mmio + PORT_FBS);
	if (fbs & PORT_FBS_EN) {
		pp->fbs_enabled = true;
		pp->fbs_last_dev = -1; /* initialization */
		return;
	}

	rc = ahci_stop_engine(ap);
	if (rc)
		return;

	writel(fbs | PORT_FBS_EN, port_mmio + PORT_FBS);
	fbs = readl(port_mmio + PORT_FBS);
	if (fbs & PORT_FBS_EN) {
		dev_info(ap->host->dev, "FBS is enabled\n");
		pp->fbs_enabled = true;
		pp->fbs_last_dev = -1; /* initialization */
	} else
		dev_err(ap->host->dev, "Failed to enable FBS\n");

	hpriv->start_engine(ap);
}

static void ahci_disable_fbs(struct ata_port *ap)
{
	struct ahci_host_priv *hpriv = ap->host->private_data;
	struct ahci_port_priv *pp = ap->private_data;
	void __iomem *port_mmio = ahci_port_base(ap);
	u32 fbs;
	int rc;

	if (!pp->fbs_supported)
		return;

	fbs = readl(port_mmio + PORT_FBS);
	if ((fbs & PORT_FBS_EN) == 0) {
		pp->fbs_enabled = false;
		return;
	}

	rc = ahci_stop_engine(ap);
	if (rc)
		return;

	writel(fbs & ~PORT_FBS_EN, port_mmio + PORT_FBS);
	fbs = readl(port_mmio + PORT_FBS);
	if (fbs & PORT_FBS_EN)
		dev_err(ap->host->dev, "Failed to disable FBS\n");
	else {
		dev_info(ap->host->dev, "FBS is disabled\n");
		pp->fbs_enabled = false;
	}

	hpriv->start_engine(ap);
}

static void ahci_pmp_attach(struct ata_port *ap)
{
	void __iomem *port_mmio = ahci_port_base(ap);
	struct ahci_port_priv *pp = ap->private_data;
	u32 cmd;

	cmd = readl(port_mmio + PORT_CMD);
	cmd |= PORT_CMD_PMP;
	writel(cmd, port_mmio + PORT_CMD);

	ahci_enable_fbs(ap);

	pp->intr_mask |= PORT_IRQ_BAD_PMP;

	/*
	 * We must not change the port interrupt mask register if the
	 * port is marked frozen, the value in pp->intr_mask will be
	 * restored later when the port is thawed.
	 *
	 * Note that during initialization, the port is marked as
	 * frozen since the irq handler is not yet registered.
	 */
	if (!(ap->pflags & ATA_PFLAG_FROZEN))
		writel(pp->intr_mask, port_mmio + PORT_IRQ_MASK);
}

static void ahci_pmp_detach(struct ata_port *ap)
{
	void __iomem *port_mmio = ahci_port_base(ap);
	struct ahci_port_priv *pp = ap->private_data;
	u32 cmd;

	ahci_disable_fbs(ap);

	cmd = readl(port_mmio + PORT_CMD);
	cmd &= ~PORT_CMD_PMP;
	writel(cmd, port_mmio + PORT_CMD);

	pp->intr_mask &= ~PORT_IRQ_BAD_PMP;

	/* see comment above in ahci_pmp_attach() */
	if (!(ap->pflags & ATA_PFLAG_FROZEN))
		writel(pp->intr_mask, port_mmio + PORT_IRQ_MASK);
}

int ahci_port_resume(struct ata_port *ap)
{
	ahci_power_up(ap);
	ahci_start_port(ap);

	if (sata_pmp_attached(ap))
		ahci_pmp_attach(ap);
	else
		ahci_pmp_detach(ap);

	return 0;
}
EXPORT_SYMBOL_GPL(ahci_port_resume);

#ifdef CONFIG_PM
static int ahci_port_suspend(struct ata_port *ap, pm_message_t mesg)
{
	const char *emsg = NULL;
	int rc;

	rc = ahci_deinit_port(ap, &emsg);
	if (rc == 0)
		ahci_power_down(ap);
	else {
		ata_port_err(ap, "%s (%d)\n", emsg, rc);
		ata_port_freeze(ap);
	}

	return rc;
}
#endif

static int ahci_port_start(struct ata_port *ap)
{
	struct ahci_host_priv *hpriv = ap->host->private_data;
	struct device *dev = ap->host->dev;
	struct ahci_port_priv *pp;
	void *mem;
	dma_addr_t mem_dma;
	size_t dma_sz, rx_fis_sz;

	pp = devm_kzalloc(dev, sizeof(*pp), GFP_KERNEL);
	if (!pp)
		return -ENOMEM;

	if (ap->host->n_ports > 1) {
		pp->irq_desc = devm_kzalloc(dev, 8, GFP_KERNEL);
		if (!pp->irq_desc) {
			devm_kfree(dev, pp);
			return -ENOMEM;
		}
		snprintf(pp->irq_desc, 8,
			 "%s%d", dev_driver_string(dev), ap->port_no);
	}

	/* check FBS capability */
	if ((hpriv->cap & HOST_CAP_FBS) && sata_pmp_supported(ap)) {
		void __iomem *port_mmio = ahci_port_base(ap);
		u32 cmd = readl(port_mmio + PORT_CMD);
		if (cmd & PORT_CMD_FBSCP)
			pp->fbs_supported = true;
		else if (hpriv->flags & AHCI_HFLAG_YES_FBS) {
			dev_info(dev, "port %d can do FBS, forcing FBSCP\n",
				 ap->port_no);
			pp->fbs_supported = true;
		} else
			dev_warn(dev, "port %d is not capable of FBS\n",
				 ap->port_no);
	}

	if (pp->fbs_supported) {
		dma_sz = AHCI_PORT_PRIV_FBS_DMA_SZ;
		rx_fis_sz = AHCI_RX_FIS_SZ * 16;
	} else {
		dma_sz = AHCI_PORT_PRIV_DMA_SZ;
		rx_fis_sz = AHCI_RX_FIS_SZ;
	}

	mem = dmam_alloc_coherent(dev, dma_sz, &mem_dma, GFP_KERNEL);
	if (!mem)
		return -ENOMEM;
	memset(mem, 0, dma_sz);

	/*
	 * First item in chunk of DMA memory: 32-slot command table,
	 * 32 bytes each in size
	 */
	pp->cmd_slot = mem;
	pp->cmd_slot_dma = mem_dma;

	mem += AHCI_CMD_SLOT_SZ;
	mem_dma += AHCI_CMD_SLOT_SZ;

	/*
	 * Second item: Received-FIS area
	 */
	pp->rx_fis = mem;
	pp->rx_fis_dma = mem_dma;

	mem += rx_fis_sz;
	mem_dma += rx_fis_sz;

	/*
	 * Third item: data area for storing a single command
	 * and its scatter-gather table
	 */
	pp->cmd_tbl = mem;
	pp->cmd_tbl_dma = mem_dma;

	/*
	 * Save off initial list of interrupts to be enabled.
	 * This could be changed later
	 */
	pp->intr_mask = DEF_PORT_IRQ;

	/*
	 * Switch to per-port locking in case each port has its own MSI vector.
	 */
<<<<<<< HEAD
	if ((hpriv->flags & AHCI_HFLAG_MULTI_MSI)) {
=======
	if (hpriv->flags & AHCI_HFLAG_MULTI_MSI) {
>>>>>>> afd2ff9b
		spin_lock_init(&pp->lock);
		ap->lock = &pp->lock;
	}

	ap->private_data = pp;

	/* engage engines, captain */
	return ahci_port_resume(ap);
}

static void ahci_port_stop(struct ata_port *ap)
{
	const char *emsg = NULL;
	int rc;

	/* de-initialize port */
	rc = ahci_deinit_port(ap, &emsg);
	if (rc)
		ata_port_warn(ap, "%s (%d)\n", emsg, rc);
}

void ahci_print_info(struct ata_host *host, const char *scc_s)
{
	struct ahci_host_priv *hpriv = host->private_data;
	void __iomem *mmio = hpriv->mmio;
	u32 vers, cap, cap2, impl, speed;
	const char *speed_s;

	vers = readl(mmio + HOST_VERSION);
	cap = hpriv->cap;
	cap2 = hpriv->cap2;
	impl = hpriv->port_map;

	speed = (cap >> 20) & 0xf;
	if (speed == 1)
		speed_s = "1.5";
	else if (speed == 2)
		speed_s = "3";
	else if (speed == 3)
		speed_s = "6";
	else
		speed_s = "?";

	dev_info(host->dev,
		"AHCI %02x%02x.%02x%02x "
		"%u slots %u ports %s Gbps 0x%x impl %s mode\n"
		,

		(vers >> 24) & 0xff,
		(vers >> 16) & 0xff,
		(vers >> 8) & 0xff,
		vers & 0xff,

		((cap >> 8) & 0x1f) + 1,
		(cap & 0x1f) + 1,
		speed_s,
		impl,
		scc_s);

	dev_info(host->dev,
		"flags: "
		"%s%s%s%s%s%s%s"
		"%s%s%s%s%s%s%s"
		"%s%s%s%s%s%s%s"
		"%s%s\n"
		,

		cap & HOST_CAP_64 ? "64bit " : "",
		cap & HOST_CAP_NCQ ? "ncq " : "",
		cap & HOST_CAP_SNTF ? "sntf " : "",
		cap & HOST_CAP_MPS ? "ilck " : "",
		cap & HOST_CAP_SSS ? "stag " : "",
		cap & HOST_CAP_ALPM ? "pm " : "",
		cap & HOST_CAP_LED ? "led " : "",
		cap & HOST_CAP_CLO ? "clo " : "",
		cap & HOST_CAP_ONLY ? "only " : "",
		cap & HOST_CAP_PMP ? "pmp " : "",
		cap & HOST_CAP_FBS ? "fbs " : "",
		cap & HOST_CAP_PIO_MULTI ? "pio " : "",
		cap & HOST_CAP_SSC ? "slum " : "",
		cap & HOST_CAP_PART ? "part " : "",
		cap & HOST_CAP_CCC ? "ccc " : "",
		cap & HOST_CAP_EMS ? "ems " : "",
		cap & HOST_CAP_SXS ? "sxs " : "",
		cap2 & HOST_CAP2_DESO ? "deso " : "",
		cap2 & HOST_CAP2_SADM ? "sadm " : "",
		cap2 & HOST_CAP2_SDS ? "sds " : "",
		cap2 & HOST_CAP2_APST ? "apst " : "",
		cap2 & HOST_CAP2_NVMHCI ? "nvmp " : "",
		cap2 & HOST_CAP2_BOH ? "boh " : ""
		);
}
EXPORT_SYMBOL_GPL(ahci_print_info);

void ahci_set_em_messages(struct ahci_host_priv *hpriv,
			  struct ata_port_info *pi)
{
	u8 messages;
	void __iomem *mmio = hpriv->mmio;
	u32 em_loc = readl(mmio + HOST_EM_LOC);
	u32 em_ctl = readl(mmio + HOST_EM_CTL);

	if (!ahci_em_messages || !(hpriv->cap & HOST_CAP_EMS))
		return;

	messages = (em_ctl & EM_CTRL_MSG_TYPE) >> 16;

	if (messages) {
		/* store em_loc */
		hpriv->em_loc = ((em_loc >> 16) * 4);
		hpriv->em_buf_sz = ((em_loc & 0xff) * 4);
		hpriv->em_msg_type = messages;
		pi->flags |= ATA_FLAG_EM;
		if (!(em_ctl & EM_CTL_ALHD))
			pi->flags |= ATA_FLAG_SW_ACTIVITY;
	}
}
EXPORT_SYMBOL_GPL(ahci_set_em_messages);

static int ahci_host_activate_multi_irqs(struct ata_host *host, int irq,
					 struct scsi_host_template *sht)
{
	int i, rc;

	rc = ata_host_start(host);
	if (rc)
		return rc;
	/*
	 * Requests IRQs according to AHCI-1.1 when multiple MSIs were
	 * allocated. That is one MSI per port, starting from @irq.
	 */
	for (i = 0; i < host->n_ports; i++) {
		struct ahci_port_priv *pp = host->ports[i]->private_data;

		/* Do not receive interrupts sent by dummy ports */
		if (!pp) {
			disable_irq(irq + i);
			continue;
		}

		rc = devm_request_threaded_irq(host->dev, irq + i,
					       ahci_multi_irqs_intr,
					       ahci_port_thread_fn, 0,
					       pp->irq_desc, host->ports[i]);
		if (rc)
			return rc;
		ata_port_desc(host->ports[i], "irq %d", irq + i);
<<<<<<< HEAD

	rc = ata_host_register(host, sht);
	if (rc)
		goto out_free_all_irqs;

	return 0;

out_free_all_irqs:
	i = host->n_ports;
out_free_irqs:
	for (i--; i >= 0; i--)
		devm_free_irq(host->dev, irq + i, host->ports[i]);

	return rc;
=======
	}
	return ata_host_register(host, sht);
>>>>>>> afd2ff9b
}

/**
 *	ahci_host_activate - start AHCI host, request IRQs and register it
 *	@host: target ATA host
 *	@sht: scsi_host_template to use when registering the host
 *
 *	LOCKING:
 *	Inherited from calling layer (may sleep).
 *
 *	RETURNS:
 *	0 on success, -errno otherwise.
 */
int ahci_host_activate(struct ata_host *host, struct scsi_host_template *sht)
{
	struct ahci_host_priv *hpriv = host->private_data;
	int irq = hpriv->irq;
	int rc;

	if (hpriv->flags & AHCI_HFLAG_MULTI_MSI)
		rc = ahci_host_activate_multi_irqs(host, irq, sht);
	else if (hpriv->flags & AHCI_HFLAG_EDGE_IRQ)
		rc = ata_host_activate(host, irq, ahci_single_edge_irq_intr,
				       IRQF_SHARED, sht);
	else
<<<<<<< HEAD
		rc = ata_host_activate(host, irq, ahci_single_irq_intr,
=======
		rc = ata_host_activate(host, irq, ahci_single_level_irq_intr,
>>>>>>> afd2ff9b
				       IRQF_SHARED, sht);
	return rc;
}
EXPORT_SYMBOL_GPL(ahci_host_activate);

MODULE_AUTHOR("Jeff Garzik");
MODULE_DESCRIPTION("Common AHCI SATA low-level routines");
MODULE_LICENSE("GPL");<|MERGE_RESOLUTION|>--- conflicted
+++ resolved
@@ -1823,8 +1823,6 @@
 }
 
 static irqreturn_t ahci_multi_irqs_intr(int irq, void *dev_instance)
-<<<<<<< HEAD
-=======
 {
 	struct ata_port *ap = dev_instance;
 	void __iomem *port_mmio = ahci_port_base(ap);
@@ -1871,7 +1869,6 @@
 }
 
 static irqreturn_t ahci_single_edge_irq_intr(int irq, void *dev_instance)
->>>>>>> afd2ff9b
 {
 	struct ata_host *host = dev_instance;
 	struct ahci_host_priv *hpriv;
@@ -1929,31 +1926,8 @@
 	irq_masked = irq_stat & hpriv->port_map;
 
 	spin_lock(&host->lock);
-<<<<<<< HEAD
-
-	for (i = 0; i < host->n_ports; i++) {
-		struct ata_port *ap;
-
-		if (!(irq_masked & (1 << i)))
-			continue;
-
-		ap = host->ports[i];
-		if (ap) {
-			ahci_port_intr(ap);
-			VPRINTK("port %u\n", i);
-		} else {
-			VPRINTK("port %u (no irq)\n", i);
-			if (ata_ratelimit())
-				dev_warn(host->dev,
-					 "interrupt on disabled port %u\n", i);
-		}
-
-		handled = 1;
-	}
-=======
 
 	rc = ahci_handle_port_intr(host, irq_masked);
->>>>>>> afd2ff9b
 
 	/* HOST_IRQ_STAT behaves as level triggered latch meaning that
 	 * it should be cleared after all the port events are cleared;
@@ -1970,11 +1944,7 @@
 
 	VPRINTK("EXIT\n");
 
-<<<<<<< HEAD
-	return IRQ_RETVAL(handled);
-=======
 	return IRQ_RETVAL(rc);
->>>>>>> afd2ff9b
 }
 
 unsigned int ahci_qc_issue(struct ata_queued_cmd *qc)
@@ -2389,11 +2359,7 @@
 	/*
 	 * Switch to per-port locking in case each port has its own MSI vector.
 	 */
-<<<<<<< HEAD
-	if ((hpriv->flags & AHCI_HFLAG_MULTI_MSI)) {
-=======
 	if (hpriv->flags & AHCI_HFLAG_MULTI_MSI) {
->>>>>>> afd2ff9b
 		spin_lock_init(&pp->lock);
 		ap->lock = &pp->lock;
 	}
@@ -2541,25 +2507,8 @@
 		if (rc)
 			return rc;
 		ata_port_desc(host->ports[i], "irq %d", irq + i);
-<<<<<<< HEAD
-
-	rc = ata_host_register(host, sht);
-	if (rc)
-		goto out_free_all_irqs;
-
-	return 0;
-
-out_free_all_irqs:
-	i = host->n_ports;
-out_free_irqs:
-	for (i--; i >= 0; i--)
-		devm_free_irq(host->dev, irq + i, host->ports[i]);
-
-	return rc;
-=======
 	}
 	return ata_host_register(host, sht);
->>>>>>> afd2ff9b
 }
 
 /**
@@ -2585,11 +2534,7 @@
 		rc = ata_host_activate(host, irq, ahci_single_edge_irq_intr,
 				       IRQF_SHARED, sht);
 	else
-<<<<<<< HEAD
-		rc = ata_host_activate(host, irq, ahci_single_irq_intr,
-=======
 		rc = ata_host_activate(host, irq, ahci_single_level_irq_intr,
->>>>>>> afd2ff9b
 				       IRQF_SHARED, sht);
 	return rc;
 }
