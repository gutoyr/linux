--- conflicted
+++ resolved
@@ -340,8 +340,6 @@
 	{ 0x8086, 0x0F21, PCI_ANY_ID, PCI_ANY_ID, 0, 0, ich8_2port_sata_byt },
 	/* SATA Controller IDE (Coleto Creek) */
 	{ 0x8086, 0x23a6, PCI_ANY_ID, PCI_ANY_ID, 0, 0, ich8_2port_sata },
-<<<<<<< HEAD
-=======
 	/* SATA Controller IDE (9 Series) */
 	{ 0x8086, 0x8c88, PCI_ANY_ID, PCI_ANY_ID, 0, 0, ich8_2port_sata_snb },
 	/* SATA Controller IDE (9 Series) */
@@ -350,7 +348,6 @@
 	{ 0x8086, 0x8c80, PCI_ANY_ID, PCI_ANY_ID, 0, 0, ich8_sata_snb },
 	/* SATA Controller IDE (9 Series) */
 	{ 0x8086, 0x8c81, PCI_ANY_ID, PCI_ANY_ID, 0, 0, ich8_sata_snb },
->>>>>>> fc14f9c1
 
 	{ }	/* terminate list */
 };
