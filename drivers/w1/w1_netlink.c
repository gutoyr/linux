/*
 * w1_netlink.c
 *
 * Copyright (c) 2003 Evgeniy Polyakov <zbr@ioremap.net>
 *
 *
 * This program is free software; you can redistribute it and/or modify
 * it under the terms of the GNU General Public License as published by
 * the Free Software Foundation; either version 2 of the License, or
 * (at your option) any later version.
 *
 * This program is distributed in the hope that it will be useful,
 * but WITHOUT ANY WARRANTY; without even the implied warranty of
 * MERCHANTABILITY or FITNESS FOR A PARTICULAR PURPOSE.  See the
 * GNU General Public License for more details.
 *
 * You should have received a copy of the GNU General Public License
 * along with this program; if not, write to the Free Software
 * Foundation, Inc., 59 Temple Place, Suite 330, Boston, MA 02111-1307 USA
 */

#include <linux/slab.h>
#include <linux/skbuff.h>
#include <linux/netlink.h>
#include <linux/connector.h>

#include "w1.h"
#include "w1_log.h"
#include "w1_netlink.h"

#if defined(CONFIG_W1_CON) && (defined(CONFIG_CONNECTOR) || (defined(CONFIG_CONNECTOR_MODULE) && defined(CONFIG_W1_MODULE)))

#define MIN(a, b)                   (((a) < (b)) ? (a) : (b))

/* Bundle together everything required to process a request in one memory
 * allocation.
 */
struct w1_cb_block {
	atomic_t refcnt;
	u32 portid; /* Sending process port ID */
	/* maximum value for first_cn->len */
	u16 maxlen;
	/* pointers to building up the reply message */
	struct cn_msg *first_cn; /* fixed once the structure is populated */
	struct cn_msg *cn; /* advances as cn_msg is appeneded */
	struct w1_netlink_msg *msg; /* advances as w1_netlink_msg is appened */
	struct w1_netlink_cmd *cmd; /* advances as cmds are appened */
	struct w1_netlink_msg *cur_msg; /* currently message being processed */
	/* copy of the original request follows */
	struct cn_msg request_cn;
	/* followed by variable length:
	 * cn_msg, data (w1_netlink_msg and w1_netlink_cmd)
	 * one or more struct w1_cb_node
	 * reply first_cn, data (w1_netlink_msg and w1_netlink_cmd)
	 */
};
struct w1_cb_node {
	struct w1_async_cmd async;
	/* pointers within w1_cb_block and cn data */
	struct w1_cb_block *block;
	struct w1_netlink_msg *msg;
	struct w1_slave *sl;
	struct w1_master *dev;
};

/**
 * w1_reply_len() - calculate current reply length, compare to maxlen
 * @block: block to calculate
 *
 * Calculates the current message length including possible multiple
 * cn_msg and data, excludes the first sizeof(struct cn_msg).  Direclty
 * compariable to maxlen and usable to send the message.
 */
static u16 w1_reply_len(struct w1_cb_block *block)
{
	if (!block->cn)
		return 0;
	return (u8 *)block->cn - (u8 *)block->first_cn + block->cn->len;
}

static void w1_unref_block(struct w1_cb_block *block)
{
<<<<<<< HEAD
	struct cn_msg *msg = dev->priv;
	struct w1_netlink_msg *hdr = (struct w1_netlink_msg *)(msg + 1);
	struct w1_netlink_cmd *cmd = (struct w1_netlink_cmd *)(hdr + 1);
	int avail;
	u64 *data;

	/* update kernel slave list */
	w1_slave_found(dev, rn);
=======
	if (atomic_sub_return(1, &block->refcnt) == 0) {
		u16 len = w1_reply_len(block);
		if (len) {
			cn_netlink_send_mult(block->first_cn, len,
				block->portid, 0, GFP_KERNEL);
		}
		kfree(block);
	}
}
>>>>>>> fc14f9c1

/**
 * w1_reply_make_space() - send message if needed to make space
 * @block: block to make space on
 * @space: how many bytes requested
 *
 * Verify there is enough room left for the caller to add "space" bytes to the
 * message, if there isn't send the message and reset.
 */
static void w1_reply_make_space(struct w1_cb_block *block, u16 space)
{
	u16 len = w1_reply_len(block);
	if (len + space >= block->maxlen) {
		cn_netlink_send_mult(block->first_cn, len, block->portid, 0, GFP_KERNEL);
		block->first_cn->len = 0;
		block->cn = NULL;
		block->msg = NULL;
		block->cmd = NULL;
	}
}

<<<<<<< HEAD
	if (avail < 8) {
		msg->ack++;
		cn_netlink_send(msg, 0, GFP_KERNEL);

		msg->len = sizeof(struct w1_netlink_msg) +
			sizeof(struct w1_netlink_cmd);
		hdr->len = sizeof(struct w1_netlink_cmd);
		cmd->len = 0;
=======
/* Early send when replies aren't bundled. */
static void w1_netlink_check_send(struct w1_cb_block *block)
{
	if (!(block->request_cn.flags & W1_CN_BUNDLE) && block->cn)
		w1_reply_make_space(block, block->maxlen);
}

/**
 * w1_netlink_setup_msg() - prepare to write block->msg
 * @block: block to operate on
 * @ack: determines if cn can be reused
 *
 * block->cn will be setup with the correct ack, advancing if needed
 * block->cn->len does not include space for block->msg
 * block->msg advances but remains uninitialized
 */
static void w1_netlink_setup_msg(struct w1_cb_block *block, u32 ack)
{
	if (block->cn && block->cn->ack == ack) {
		block->msg = (struct w1_netlink_msg *)(block->cn->data + block->cn->len);
	} else {
		/* advance or set to data */
		if (block->cn)
			block->cn = (struct cn_msg *)(block->cn->data +
				block->cn->len);
		else
			block->cn = block->first_cn;

		memcpy(block->cn, &block->request_cn, sizeof(*block->cn));
		block->cn->len = 0;
		block->cn->ack = ack;
		block->msg = (struct w1_netlink_msg *)block->cn->data;
>>>>>>> fc14f9c1
	}
}

<<<<<<< HEAD
	data = (void *)(cmd + 1) + cmd->len;

	*data = rn;
	cmd->len += 8;
	hdr->len += 8;
	msg->len += 8;
=======
/* Append cmd to msg, include cmd->data as well.  This is because
 * any following data goes with the command and in the case of a read is
 * the results.
 */
static void w1_netlink_queue_cmd(struct w1_cb_block *block,
	struct w1_netlink_cmd *cmd)
{
	u32 space;
	w1_reply_make_space(block, sizeof(struct cn_msg) +
		sizeof(struct w1_netlink_msg) + sizeof(*cmd) + cmd->len);

	/* There's a status message sent after each command, so no point
	 * in trying to bundle this cmd after an existing one, because
	 * there won't be one.  Allocate and copy over a new cn_msg.
	 */
	w1_netlink_setup_msg(block, block->request_cn.seq + 1);
	memcpy(block->msg, block->cur_msg, sizeof(*block->msg));
	block->cn->len += sizeof(*block->msg);
	block->msg->len = 0;
	block->cmd = (struct w1_netlink_cmd *)(block->msg->data);

	space = sizeof(*cmd) + cmd->len;
	if (block->cmd != cmd)
		memcpy(block->cmd, cmd, space);
	block->cn->len += space;
	block->msg->len += space;
}

/* Append req_msg and req_cmd, no other commands and no data from req_cmd are
 * copied.
 */
static void w1_netlink_queue_status(struct w1_cb_block *block,
	struct w1_netlink_msg *req_msg, struct w1_netlink_cmd *req_cmd,
	int error)
{
	u16 space = sizeof(struct cn_msg) + sizeof(*req_msg) + sizeof(*req_cmd);
	w1_reply_make_space(block, space);
	w1_netlink_setup_msg(block, block->request_cn.ack);

	memcpy(block->msg, req_msg, sizeof(*req_msg));
	block->cn->len += sizeof(*req_msg);
	block->msg->len = 0;
	block->msg->status = (u8)-error;
	if (req_cmd) {
		struct w1_netlink_cmd *cmd = (struct w1_netlink_cmd *)block->msg->data;
		memcpy(cmd, req_cmd, sizeof(*cmd));
		block->cn->len += sizeof(*cmd);
		block->msg->len += sizeof(*cmd);
		cmd->len = 0;
	}
	w1_netlink_check_send(block);
>>>>>>> fc14f9c1
}

/**
 * w1_netlink_send_error() - sends the error message now
 * @cn: original cn_msg
 * @msg: original w1_netlink_msg
 * @portid: where to send it
 * @error: error status
 *
 * Use when a block isn't available to queue the message to and cn, msg
 * might not be contiguous.
 */
static void w1_netlink_send_error(struct cn_msg *cn, struct w1_netlink_msg *msg,
	int portid, int error)
{
	struct {
		struct cn_msg cn;
		struct w1_netlink_msg msg;
	} packet;
	memcpy(&packet.cn, cn, sizeof(packet.cn));
	memcpy(&packet.msg, msg, sizeof(packet.msg));
	packet.cn.len = sizeof(packet.msg);
	packet.msg.len = 0;
	packet.msg.status = (u8)-error;
	cn_netlink_send(&packet.cn, portid, 0, GFP_KERNEL);
}

/**
 * w1_netlink_send() - sends w1 netlink notifications
 * @dev: w1_master the even is associated with or for
 * @msg: w1_netlink_msg message to be sent
 *
 * This are notifications generated from the kernel.
 */
void w1_netlink_send(struct w1_master *dev, struct w1_netlink_msg *msg)
{
	struct {
		struct cn_msg cn;
		struct w1_netlink_msg msg;
	} packet;
	memset(&packet, 0, sizeof(packet));

	packet.cn.id.idx = CN_W1_IDX;
	packet.cn.id.val = CN_W1_VAL;

	packet.cn.seq = dev->seq++;
	packet.cn.len = sizeof(*msg);

	memcpy(&packet.msg, msg, sizeof(*msg));
	packet.msg.len = 0;

	cn_netlink_send(&packet.cn, 0, 0, GFP_KERNEL);
}

static void w1_send_slave(struct w1_master *dev, u64 rn)
{
	struct w1_cb_block *block = dev->priv;
	struct w1_netlink_cmd *cache_cmd = block->cmd;
	u64 *data;

	w1_reply_make_space(block, sizeof(*data));

	/* Add cmd back if the packet was sent */
	if (!block->cmd) {
		cache_cmd->len = 0;
		w1_netlink_queue_cmd(block, cache_cmd);
	}

	data = (u64 *)(block->cmd->data + block->cmd->len);

	*data = rn;
	block->cn->len += sizeof(*data);
	block->msg->len += sizeof(*data);
	block->cmd->len += sizeof(*data);
}

static void w1_found_send_slave(struct w1_master *dev, u64 rn)
{
	/* update kernel slave list */
	w1_slave_found(dev, rn);

	w1_send_slave(dev, rn);
}

/* Get the current slave list, or search (with or without alarm) */
static int w1_get_slaves(struct w1_master *dev, struct w1_netlink_cmd *req_cmd)
{
	struct w1_slave *sl;

	req_cmd->len = 0;
	w1_netlink_queue_cmd(dev->priv, req_cmd);

	if (req_cmd->cmd == W1_CMD_LIST_SLAVES) {
		u64 rn;
		mutex_lock(&dev->list_mutex);
		list_for_each_entry(sl, &dev->slist, w1_slave_entry) {
			memcpy(&rn, &sl->reg_num, sizeof(rn));
			w1_send_slave(dev, rn);
		}
		mutex_unlock(&dev->list_mutex);
	} else {
		w1_search_process_cb(dev, req_cmd->cmd == W1_CMD_ALARM_SEARCH ?
			W1_ALARM_SEARCH : W1_SEARCH, w1_found_send_slave);
	}

	return 0;
}

static int w1_process_command_io(struct w1_master *dev,
	struct w1_netlink_cmd *cmd)
{
	int err = 0;

	switch (cmd->cmd) {
	case W1_CMD_TOUCH:
		w1_touch_block(dev, cmd->data, cmd->len);
		w1_netlink_queue_cmd(dev->priv, cmd);
		break;
	case W1_CMD_READ:
		w1_read_block(dev, cmd->data, cmd->len);
		w1_netlink_queue_cmd(dev->priv, cmd);
		break;
	case W1_CMD_WRITE:
		w1_write_block(dev, cmd->data, cmd->len);
		break;
	default:
		err = -EINVAL;
		break;
	}

	return err;
}

static int w1_process_command_addremove(struct w1_master *dev,
	struct w1_netlink_cmd *cmd)
{
	struct w1_slave *sl;
	int err = 0;
	struct w1_reg_num *id;

	if (cmd->len != sizeof(*id))
		return -EINVAL;

	id = (struct w1_reg_num *)cmd->data;

	sl = w1_slave_search_device(dev, id);
	switch (cmd->cmd) {
	case W1_CMD_SLAVE_ADD:
		if (sl)
			err = -EINVAL;
		else
			err = w1_attach_slave_device(dev, id);
		break;
	case W1_CMD_SLAVE_REMOVE:
		if (sl)
			w1_slave_detach(sl);
		else
			err = -EINVAL;
		break;
	default:
		err = -EINVAL;
		break;
	}

	return err;
}

static int w1_process_command_master(struct w1_master *dev,
	struct w1_netlink_cmd *req_cmd)
{
	int err = -EINVAL;

	/* drop bus_mutex for search (does it's own locking), and add/remove
	 * which doesn't use the bus
	 */
	switch (req_cmd->cmd) {
	case W1_CMD_SEARCH:
	case W1_CMD_ALARM_SEARCH:
	case W1_CMD_LIST_SLAVES:
		mutex_unlock(&dev->bus_mutex);
		err = w1_get_slaves(dev, req_cmd);
		mutex_lock(&dev->bus_mutex);
		break;
	case W1_CMD_READ:
	case W1_CMD_WRITE:
	case W1_CMD_TOUCH:
		err = w1_process_command_io(dev, req_cmd);
		break;
	case W1_CMD_RESET:
		err = w1_reset_bus(dev);
		break;
	case W1_CMD_SLAVE_ADD:
	case W1_CMD_SLAVE_REMOVE:
		mutex_unlock(&dev->bus_mutex);
		mutex_lock(&dev->mutex);
		err = w1_process_command_addremove(dev, req_cmd);
		mutex_unlock(&dev->mutex);
		mutex_lock(&dev->bus_mutex);
		break;
	default:
		err = -EINVAL;
		break;
	}

	return err;
}

static int w1_process_command_slave(struct w1_slave *sl,
		struct w1_netlink_cmd *cmd)
{
	dev_dbg(&sl->master->dev, "%s: %02x.%012llx.%02x: cmd=%02x, len=%u.\n",
		__func__, sl->reg_num.family, (unsigned long long)sl->reg_num.id,
		sl->reg_num.crc, cmd->cmd, cmd->len);

	return w1_process_command_io(sl->master, cmd);
}

static int w1_process_command_root(struct cn_msg *req_cn, u32 portid)
{
	struct w1_master *dev;
	struct cn_msg *cn;
	struct w1_netlink_msg *msg;
	u32 *id;

	cn = kmalloc(PAGE_SIZE, GFP_KERNEL);
	if (!cn)
		return -ENOMEM;

	cn->id.idx = CN_W1_IDX;
	cn->id.val = CN_W1_VAL;

	cn->seq = req_cn->seq;
	cn->ack = req_cn->seq + 1;
	cn->len = sizeof(struct w1_netlink_msg);
	msg = (struct w1_netlink_msg *)cn->data;

	msg->type = W1_LIST_MASTERS;
	msg->status = 0;
	msg->len = 0;
	id = (u32 *)msg->data;

	mutex_lock(&w1_mlock);
	list_for_each_entry(dev, &w1_masters, w1_master_entry) {
		if (cn->len + sizeof(*id) > PAGE_SIZE - sizeof(struct cn_msg)) {
			cn_netlink_send(cn, portid, 0, GFP_KERNEL);
			cn->len = sizeof(struct w1_netlink_msg);
			msg->len = 0;
			id = (u32 *)msg->data;
		}

		*id = dev->id;
		msg->len += sizeof(*id);
		cn->len += sizeof(*id);
		id++;
	}
	cn_netlink_send(cn, portid, 0, GFP_KERNEL);
	mutex_unlock(&w1_mlock);

	kfree(cn);
	return 0;
}

static void w1_process_cb(struct w1_master *dev, struct w1_async_cmd *async_cmd)
{
	struct w1_cb_node *node = container_of(async_cmd, struct w1_cb_node,
		async);
	u16 mlen = node->msg->len;
	u16 len;
	int err = 0;
	struct w1_slave *sl = node->sl;
	struct w1_netlink_cmd *cmd = (struct w1_netlink_cmd *)node->msg->data;

	mutex_lock(&dev->bus_mutex);
	dev->priv = node->block;
	if (sl && w1_reset_select_slave(sl))
		err = -ENODEV;
	node->block->cur_msg = node->msg;

	while (mlen && !err) {
		if (cmd->len + sizeof(struct w1_netlink_cmd) > mlen) {
			err = -E2BIG;
			break;
		}

		if (sl)
			err = w1_process_command_slave(sl, cmd);
		else
			err = w1_process_command_master(dev, cmd);
		w1_netlink_check_send(node->block);

		w1_netlink_queue_status(node->block, node->msg, cmd, err);
		err = 0;

		len = sizeof(*cmd) + cmd->len;
		cmd = (struct w1_netlink_cmd *)((u8 *)cmd + len);
		mlen -= len;
	}

	if (!cmd || err)
		w1_netlink_queue_status(node->block, node->msg, cmd, err);

	/* ref taken in w1_search_slave or w1_search_master_id when building
	 * the block
	 */
	if (sl)
		w1_unref_slave(sl);
	else
		atomic_dec(&dev->refcnt);
	dev->priv = NULL;
	mutex_unlock(&dev->bus_mutex);

	mutex_lock(&dev->list_mutex);
	list_del(&async_cmd->async_entry);
	mutex_unlock(&dev->list_mutex);

	w1_unref_block(node->block);
}

static void w1_list_count_cmds(struct w1_netlink_msg *msg, int *cmd_count,
	u16 *slave_len)
{
	struct w1_netlink_cmd *cmd = (struct w1_netlink_cmd *)msg->data;
	u16 mlen = msg->len;
	u16 len;
	int slave_list = 0;
	while (mlen) {
		if (cmd->len + sizeof(struct w1_netlink_cmd) > mlen)
			break;

		switch (cmd->cmd) {
		case W1_CMD_SEARCH:
		case W1_CMD_ALARM_SEARCH:
		case W1_CMD_LIST_SLAVES:
			++slave_list;
		}
		++*cmd_count;
		len = sizeof(*cmd) + cmd->len;
		cmd = (struct w1_netlink_cmd *)((u8 *)cmd + len);
		mlen -= len;
	}

	if (slave_list) {
		struct w1_master *dev = w1_search_master_id(msg->id.mst.id);
		if (dev) {
			/* Bytes, and likely an overstimate, and if it isn't
			 * the results can still be split between packets.
			 */
			*slave_len += sizeof(struct w1_reg_num) * slave_list *
				(dev->slave_count + dev->max_slave_count);
			/* search incremented it */
			atomic_dec(&dev->refcnt);
		}
	}
}

static void w1_cn_callback(struct cn_msg *cn, struct netlink_skb_parms *nsp)
{
	struct w1_netlink_msg *msg = (struct w1_netlink_msg *)(cn + 1);
	struct w1_slave *sl;
	struct w1_master *dev;
	u16 msg_len;
	u16 slave_len = 0;
	int err = 0;
	struct w1_cb_block *block = NULL;
	struct w1_cb_node *node = NULL;
	int node_count = 0;
	int cmd_count = 0;

	/* If any unknown flag is set let the application know, that way
	 * applications can detect the absence of features in kernels that
	 * don't know about them.  http://lwn.net/Articles/587527/
	 */
	if (cn->flags & ~(W1_CN_BUNDLE)) {
		w1_netlink_send_error(cn, msg, nsp->portid, -EINVAL);
		return;
	}

	/* Count the number of master or slave commands there are to allocate
	 * space for one cb_node each.
	 */
	msg_len = cn->len;
	while (msg_len && !err) {
		if (msg->len + sizeof(struct w1_netlink_msg) > msg_len) {
			err = -E2BIG;
			break;
		}

		/* count messages for nodes and allocate any additional space
		 * required for slave lists
		 */
		if (msg->type == W1_MASTER_CMD || msg->type == W1_SLAVE_CMD) {
			++node_count;
			w1_list_count_cmds(msg, &cmd_count, &slave_len);
		}

		msg_len -= sizeof(struct w1_netlink_msg) + msg->len;
		msg = (struct w1_netlink_msg *)(((u8 *)msg) +
			sizeof(struct w1_netlink_msg) + msg->len);
	}
	msg = (struct w1_netlink_msg *)(cn + 1);
	if (node_count) {
		int size;
		u16 reply_size = sizeof(*cn) + cn->len + slave_len;
		if (cn->flags & W1_CN_BUNDLE) {
			/* bundling duplicats some of the messages */
			reply_size += 2 * cmd_count * (sizeof(struct cn_msg) +
				sizeof(struct w1_netlink_msg) +
				sizeof(struct w1_netlink_cmd));
		}
		reply_size = MIN(CONNECTOR_MAX_MSG_SIZE, reply_size);

		/* allocate space for the block, a copy of the original message,
		 * one node per cmd to point into the original message,
		 * space for replies which is the original message size plus
		 * space for any list slave data and status messages
		 * cn->len doesn't include itself which is part of the block
		 * */
		size =  /* block + original message */
			sizeof(struct w1_cb_block) + sizeof(*cn) + cn->len +
			/* space for nodes */
			node_count * sizeof(struct w1_cb_node) +
			/* replies */
			sizeof(struct cn_msg) + reply_size;
		block = kzalloc(size, GFP_KERNEL);
		if (!block) {
			/* if the system is already out of memory,
			 * (A) will this work, and (B) would it be better
			 * to not try?
			 */
			w1_netlink_send_error(cn, msg, nsp->portid, -ENOMEM);
			return;
		}
		atomic_set(&block->refcnt, 1);
		block->portid = nsp->portid;
		memcpy(&block->request_cn, cn, sizeof(*cn) + cn->len);
		node = (struct w1_cb_node *)(block->request_cn.data + cn->len);

		/* Sneeky, when not bundling, reply_size is the allocated space
		 * required for the reply, cn_msg isn't part of maxlen so
		 * it should be reply_size - sizeof(struct cn_msg), however
		 * when checking if there is enough space, w1_reply_make_space
		 * is called with the full message size including cn_msg,
		 * because it isn't known at that time if an additional cn_msg
		 * will need to be allocated.  So an extra cn_msg is added
		 * above in "size".
		 */
		block->maxlen = reply_size;
		block->first_cn = (struct cn_msg *)(node + node_count);
		memset(block->first_cn, 0, sizeof(*block->first_cn));
	}

	msg_len = cn->len;
	while (msg_len && !err) {

		dev = NULL;
		sl = NULL;

		if (msg->len + sizeof(struct w1_netlink_msg) > msg_len) {
			err = -E2BIG;
			break;
		}

		/* execute on this thread, no need to process later */
		if (msg->type == W1_LIST_MASTERS) {
			err = w1_process_command_root(cn, nsp->portid);
			goto out_cont;
		}

		/* All following message types require additional data,
		 * check here before references are taken.
		 */
		if (!msg->len) {
			err = -EPROTO;
			goto out_cont;
		}

		/* both search calls take references */
		if (msg->type == W1_MASTER_CMD) {
			dev = w1_search_master_id(msg->id.mst.id);
		} else if (msg->type == W1_SLAVE_CMD) {
			sl = w1_search_slave((struct w1_reg_num *)msg->id.id);
			if (sl)
				dev = sl->master;
		} else {
			pr_notice("%s: cn: %x.%x, wrong type: %u, len: %u.\n",
				__func__, cn->id.idx, cn->id.val,
				msg->type, msg->len);
			err = -EPROTO;
			goto out_cont;
		}

		if (!dev) {
			err = -ENODEV;
			goto out_cont;
		}

		err = 0;

		atomic_inc(&block->refcnt);
		node->async.cb = w1_process_cb;
		node->block = block;
		node->msg = (struct w1_netlink_msg *)((u8 *)&block->request_cn +
			(size_t)((u8 *)msg - (u8 *)cn));
		node->sl = sl;
		node->dev = dev;

		mutex_lock(&dev->list_mutex);
		list_add_tail(&node->async.async_entry, &dev->async_list);
		wake_up_process(dev->thread);
		mutex_unlock(&dev->list_mutex);
		++node;

out_cont:
		/* Can't queue because that modifies block and another
		 * thread could be processing the messages by now and
		 * there isn't a lock, send directly.
		 */
		if (err)
			w1_netlink_send_error(cn, msg, nsp->portid, err);
		msg_len -= sizeof(struct w1_netlink_msg) + msg->len;
		msg = (struct w1_netlink_msg *)(((u8 *)msg) +
			sizeof(struct w1_netlink_msg) + msg->len);

		/*
		 * Let's allow requests for nonexisting devices.
		 */
		if (err == -ENODEV)
			err = 0;
	}
	if (block)
		w1_unref_block(block);
}

int w1_init_netlink(void)
{
	struct cb_id w1_id = {.idx = CN_W1_IDX, .val = CN_W1_VAL};

	return cn_add_callback(&w1_id, "w1", &w1_cn_callback);
}

void w1_fini_netlink(void)
{
	struct cb_id w1_id = {.idx = CN_W1_IDX, .val = CN_W1_VAL};

	cn_del_callback(&w1_id);
}
#else
void w1_netlink_send(struct w1_master *dev, struct w1_netlink_msg *cn)
{
}

int w1_init_netlink(void)
{
	return 0;
}

void w1_fini_netlink(void)
{
}
#endif<|MERGE_RESOLUTION|>--- conflicted
+++ resolved
@@ -80,16 +80,6 @@
 
 static void w1_unref_block(struct w1_cb_block *block)
 {
-<<<<<<< HEAD
-	struct cn_msg *msg = dev->priv;
-	struct w1_netlink_msg *hdr = (struct w1_netlink_msg *)(msg + 1);
-	struct w1_netlink_cmd *cmd = (struct w1_netlink_cmd *)(hdr + 1);
-	int avail;
-	u64 *data;
-
-	/* update kernel slave list */
-	w1_slave_found(dev, rn);
-=======
 	if (atomic_sub_return(1, &block->refcnt) == 0) {
 		u16 len = w1_reply_len(block);
 		if (len) {
@@ -99,7 +89,6 @@
 		kfree(block);
 	}
 }
->>>>>>> fc14f9c1
 
 /**
  * w1_reply_make_space() - send message if needed to make space
@@ -121,16 +110,6 @@
 	}
 }
 
-<<<<<<< HEAD
-	if (avail < 8) {
-		msg->ack++;
-		cn_netlink_send(msg, 0, GFP_KERNEL);
-
-		msg->len = sizeof(struct w1_netlink_msg) +
-			sizeof(struct w1_netlink_cmd);
-		hdr->len = sizeof(struct w1_netlink_cmd);
-		cmd->len = 0;
-=======
 /* Early send when replies aren't bundled. */
 static void w1_netlink_check_send(struct w1_cb_block *block)
 {
@@ -163,18 +142,9 @@
 		block->cn->len = 0;
 		block->cn->ack = ack;
 		block->msg = (struct w1_netlink_msg *)block->cn->data;
->>>>>>> fc14f9c1
-	}
-}
-
-<<<<<<< HEAD
-	data = (void *)(cmd + 1) + cmd->len;
-
-	*data = rn;
-	cmd->len += 8;
-	hdr->len += 8;
-	msg->len += 8;
-=======
+	}
+}
+
 /* Append cmd to msg, include cmd->data as well.  This is because
  * any following data goes with the command and in the case of a read is
  * the results.
@@ -226,7 +196,6 @@
 		cmd->len = 0;
 	}
 	w1_netlink_check_send(block);
->>>>>>> fc14f9c1
 }
 
 /**
