--- conflicted
+++ resolved
@@ -616,23 +616,6 @@
 
 	beacon_int = beacon_interval * 1024;
 
-<<<<<<< HEAD
-    uBeaconInterval = wBeaconInterval * 1024;
-    // Next TBTT = ((local_current_TSF / beacon_interval) + 1 ) * beacon_interval
-	uLowNextTBTT = ((qwTSF & 0xffffffffULL) >> 10) << 10;
-	uLowRemain = (uLowNextTBTT) % uBeaconInterval;
-	uHighRemain = ((0x80000000 % uBeaconInterval) * 2 * (u32)(qwTSF >> 32))
-		% uBeaconInterval;
-	uLowRemain = (uHighRemain + uLowRemain) % uBeaconInterval;
-	uLowRemain = uBeaconInterval - uLowRemain;
-
-    // check if carry when add one beacon interval
-	if ((~uLowNextTBTT) < uLowRemain)
-		qwTSF = ((qwTSF >> 32) + 1) << 32;
-
-	qwTSF = (qwTSF & 0xffffffff00000000ULL) |
-		(u64)(uLowNextTBTT + uLowRemain);
-=======
 	/* Next TBTT =
 	*	((local_current_TSF / beacon_interval) + 1) * beacon_interval
 	*/
@@ -641,7 +624,6 @@
 		tsf += 1;
 		tsf *= beacon_int;
 	}
->>>>>>> fc14f9c1
 
 	return tsf;
 }
