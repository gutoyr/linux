--- conflicted
+++ resolved
@@ -378,183 +378,6 @@
 
 int vnt_vt3184_init(struct vnt_private *priv)
 {
-<<<<<<< HEAD
-	int ntStatus;
-    u16                    wLength;
-    u8 *                   pbyAddr;
-    u8 *                   pbyAgc;
-    u16                    wLengthAgc;
-    u8                    abyArray[256];
-	u8 data;
-
-    ntStatus = CONTROLnsRequestIn(pDevice,
-                                  MESSAGE_TYPE_READ,
-                                  0,
-                                  MESSAGE_REQUEST_EEPROM,
-                                  EEP_MAX_CONTEXT_SIZE,
-                                  pDevice->abyEEPROM);
-    if (ntStatus != STATUS_SUCCESS) {
-        return false;
-    }
-
-//    if ((pDevice->abyEEPROM[EEP_OFS_RADIOCTL]&0x06)==0x04)
-//        return false;
-
-//zonetype initial
- pDevice->byOriginalZonetype = pDevice->abyEEPROM[EEP_OFS_ZONETYPE];
- if(pDevice->config_file.ZoneType >= 0) {         //read zonetype file ok!
-  if ((pDevice->config_file.ZoneType == 0)&&
-        (pDevice->abyEEPROM[EEP_OFS_ZONETYPE] !=0x00)){          //for USA
-    pDevice->abyEEPROM[EEP_OFS_ZONETYPE] = 0;
-    pDevice->abyEEPROM[EEP_OFS_MAXCHANNEL] = 0x0B;
-    DBG_PRT(MSG_LEVEL_DEBUG, KERN_INFO"Init Zone Type :USA\n");
-  }
- else if((pDevice->config_file.ZoneType == 1)&&
- 	     (pDevice->abyEEPROM[EEP_OFS_ZONETYPE]!=0x01)){   //for Japan
-    pDevice->abyEEPROM[EEP_OFS_ZONETYPE] = 0x01;
-    pDevice->abyEEPROM[EEP_OFS_MAXCHANNEL] = 0x0D;
-    DBG_PRT(MSG_LEVEL_DEBUG, KERN_INFO"Init Zone Type :Japan\n");
-  }
- else if((pDevice->config_file.ZoneType == 2)&&
- 	     (pDevice->abyEEPROM[EEP_OFS_ZONETYPE]!=0x02)){   //for Europe
-    pDevice->abyEEPROM[EEP_OFS_ZONETYPE] = 0x02;
-    pDevice->abyEEPROM[EEP_OFS_MAXCHANNEL] = 0x0D;
-    DBG_PRT(MSG_LEVEL_DEBUG, KERN_INFO"Init Zone Type :Europe\n");
-  }
-else {
-   if(pDevice->config_file.ZoneType !=pDevice->abyEEPROM[EEP_OFS_ZONETYPE])
-      printk("zonetype in file[%02x] mismatch with in EEPROM[%02x]\n",pDevice->config_file.ZoneType,pDevice->abyEEPROM[EEP_OFS_ZONETYPE]);
-   else
-      printk("Read Zonetype file success,use default zonetype setting[%02x]\n",pDevice->config_file.ZoneType);
- }
-}
-
-    if ( !pDevice->bZoneRegExist ) {
-        pDevice->byZoneType = pDevice->abyEEPROM[EEP_OFS_ZONETYPE];
-    }
-    pDevice->byRFType = pDevice->abyEEPROM[EEP_OFS_RFTYPE];
-
-    DBG_PRT(MSG_LEVEL_DEBUG, KERN_INFO"Zone Type %x\n", pDevice->byZoneType);
-    DBG_PRT(MSG_LEVEL_DEBUG, KERN_INFO"RF Type %d\n", pDevice->byRFType);
-
-    if ((pDevice->byRFType == RF_AL2230) || (pDevice->byRFType == RF_AL2230S)) {
-        pDevice->byBBRxConf = abyVT3184_AL2230[10];
-        wLength = sizeof(abyVT3184_AL2230);
-        pbyAddr = abyVT3184_AL2230;
-        pbyAgc = abyVT3184_AGC;
-        wLengthAgc = sizeof(abyVT3184_AGC);
-
-        pDevice->abyBBVGA[0] = 0x1C;
-        pDevice->abyBBVGA[1] = 0x10;
-        pDevice->abyBBVGA[2] = 0x0;
-        pDevice->abyBBVGA[3] = 0x0;
-        pDevice->ldBmThreshold[0] = -70;
-        pDevice->ldBmThreshold[1] = -48;
-        pDevice->ldBmThreshold[2] = 0;
-        pDevice->ldBmThreshold[3] = 0;
-    }
-    else if (pDevice->byRFType == RF_AIROHA7230) {
-        pDevice->byBBRxConf = abyVT3184_AL2230[10];
-        wLength = sizeof(abyVT3184_AL2230);
-        pbyAddr = abyVT3184_AL2230;
-        pbyAgc = abyVT3184_AGC;
-        wLengthAgc = sizeof(abyVT3184_AGC);
-
-        // Init ANT B select,TX Config CR09 = 0x61->0x45, 0x45->0x41(VC1/VC2 define, make the ANT_A, ANT_B inverted)
-        //pbyAddr[0x09] = 0x41;
-        // Init ANT B select,RX Config CR10 = 0x28->0x2A, 0x2A->0x28(VC1/VC2 define, make the ANT_A, ANT_B inverted)
-        //pbyAddr[0x0a] = 0x28;
-        // Select VC1/VC2, CR215 = 0x02->0x06
-        pbyAddr[0xd7] = 0x06;
-
-        pDevice->abyBBVGA[0] = 0x1C;
-        pDevice->abyBBVGA[1] = 0x10;
-        pDevice->abyBBVGA[2] = 0x0;
-        pDevice->abyBBVGA[3] = 0x0;
-        pDevice->ldBmThreshold[0] = -70;
-        pDevice->ldBmThreshold[1] = -48;
-        pDevice->ldBmThreshold[2] = 0;
-        pDevice->ldBmThreshold[3] = 0;
-    }
-    else if ( (pDevice->byRFType == RF_VT3226) || (pDevice->byRFType == RF_VT3226D0) ) {
-        pDevice->byBBRxConf = abyVT3184_VT3226D0[10];   //RobertYu:20060515
-        wLength = sizeof(abyVT3184_VT3226D0);           //RobertYu:20060515
-        pbyAddr = abyVT3184_VT3226D0;                   //RobertYu:20060515
-        pbyAgc = abyVT3184_AGC;
-        wLengthAgc = sizeof(abyVT3184_AGC);
-
-        pDevice->abyBBVGA[0] = 0x20; //RobertYu:20060104, reguest by Jack
-        pDevice->abyBBVGA[1] = 0x10;
-        pDevice->abyBBVGA[2] = 0x0;
-        pDevice->abyBBVGA[3] = 0x0;
-        pDevice->ldBmThreshold[0] = -70;
-        pDevice->ldBmThreshold[1] = -48;
-        pDevice->ldBmThreshold[2] = 0;
-        pDevice->ldBmThreshold[3] = 0;
-        // Fix VT3226 DFC system timing issue
-        MACvRegBitsOn(pDevice, MAC_REG_SOFTPWRCTL2, SOFTPWRCTL_RFLEOPT);
-    //}}
-    //{{RobertYu:20060609
-    } else if ( (pDevice->byRFType == RF_VT3342A0) ) {
-        pDevice->byBBRxConf = abyVT3184_VT3226D0[10];
-        wLength = sizeof(abyVT3184_VT3226D0);
-        pbyAddr = abyVT3184_VT3226D0;
-        pbyAgc = abyVT3184_AGC;
-        wLengthAgc = sizeof(abyVT3184_AGC);
-
-        pDevice->abyBBVGA[0] = 0x20;
-        pDevice->abyBBVGA[1] = 0x10;
-        pDevice->abyBBVGA[2] = 0x0;
-        pDevice->abyBBVGA[3] = 0x0;
-        pDevice->ldBmThreshold[0] = -70;
-        pDevice->ldBmThreshold[1] = -48;
-        pDevice->ldBmThreshold[2] = 0;
-        pDevice->ldBmThreshold[3] = 0;
-        // Fix VT3226 DFC system timing issue
-        MACvRegBitsOn(pDevice, MAC_REG_SOFTPWRCTL2, SOFTPWRCTL_RFLEOPT);
-    //}}
-    } else {
-        return true;
-    }
-
-   memcpy(abyArray, pbyAddr, wLength);
-   CONTROLnsRequestOut(pDevice,
-                    MESSAGE_TYPE_WRITE,
-                    0,
-                    MESSAGE_REQUEST_BBREG,
-                    wLength,
-                    abyArray
-                    );
-
-   memcpy(abyArray, pbyAgc, wLengthAgc);
-   CONTROLnsRequestOut(pDevice,
-                    MESSAGE_TYPE_WRITE,
-                    0,
-                    MESSAGE_REQUEST_BBAGC,
-                    wLengthAgc,
-                    abyArray
-                    );
-
-    if ((pDevice->byRFType == RF_VT3226) || //RobertYu:20051116, 20060111 remove VT3226D0
-         (pDevice->byRFType == RF_VT3342A0)  //RobertYu:20060609
-         ) {
-        ControlvWriteByte(pDevice,MESSAGE_REQUEST_MACREG,MAC_REG_ITRTMSET,0x23);
-        MACvRegBitsOn(pDevice,MAC_REG_PAPEDELAY,0x01);
-    }
-    else if (pDevice->byRFType == RF_VT3226D0)
-    {
-        ControlvWriteByte(pDevice,MESSAGE_REQUEST_MACREG,MAC_REG_ITRTMSET,0x11);
-        MACvRegBitsOn(pDevice,MAC_REG_PAPEDELAY,0x01);
-    }
-
-    ControlvWriteByte(pDevice,MESSAGE_REQUEST_BBREG,0x04,0x7F);
-    ControlvWriteByte(pDevice,MESSAGE_REQUEST_BBREG,0x0D,0x01);
-
-    RFbRFTableDownload(pDevice);
-
-	/* Fix for TX USB resets from vendors driver */
-	CONTROLnsRequestIn(pDevice, MESSAGE_TYPE_READ, USB_REG4,
-=======
 	int status;
 	u16 length;
 	u8 *addr;
@@ -663,22 +486,14 @@
 
 	/* Fix for TX USB resets from vendors driver */
 	vnt_control_in(priv, MESSAGE_TYPE_READ, USB_REG4,
->>>>>>> fc14f9c1
 		MESSAGE_REQUEST_MEM, sizeof(data), &data);
 
 	data |= 0x2;
 
-<<<<<<< HEAD
-	CONTROLnsRequestOut(pDevice, MESSAGE_TYPE_WRITE, USB_REG4,
-		MESSAGE_REQUEST_MEM, sizeof(data), &data);
-
-    return true;//ntStatus;
-=======
 	vnt_control_out(priv, MESSAGE_TYPE_WRITE, USB_REG4,
 		MESSAGE_REQUEST_MEM, sizeof(data), &data);
 
 	return true;
->>>>>>> fc14f9c1
 }
 
 /*
@@ -750,449 +565,6 @@
 
 void vnt_update_pre_ed_threshold(struct vnt_private *priv, int scanning)
 {
-<<<<<<< HEAD
-
-    switch(pDevice->byRFType)
-    {
-        case RF_AL2230:
-        case RF_AL2230S:
-        case RF_AIROHA7230:
-            //RobertYu:20060627, update new table
-
-            if( bScanning )
-            {   // need Max sensitivity //RSSI -69, -70,....
-                pDevice->byBBPreEDIndex = 0;
-                ControlvWriteByte(pDevice, MESSAGE_REQUEST_BBREG, 0xC9, 0x00); //CR201(0xC9)
-                ControlvWriteByte(pDevice, MESSAGE_REQUEST_BBREG, 0xCE, 0x30); //CR206(0xCE)
-                DBG_PRT(MSG_LEVEL_DEBUG, KERN_INFO"            pDevice->byBBPreEDRSSI -69, -70, -71,...\n");
-                break;
-            }
-
-            if(pDevice->byBBPreEDRSSI <= 45) { // RSSI 0, -1,-2,....-45
-                if(pDevice->byBBPreEDIndex == 20) break;
-                pDevice->byBBPreEDIndex = 20;
-                ControlvWriteByte(pDevice, MESSAGE_REQUEST_BBREG, 0xC9, 0xFF); //CR201(0xC9)
-                ControlvWriteByte(pDevice, MESSAGE_REQUEST_BBREG, 0xCE, 0x00); //CR206(0xCE)
-                DBG_PRT(MSG_LEVEL_DEBUG, KERN_INFO"            pDevice->byBBPreEDRSSI 0, -1,-2,..-45\n");
-            } else if(pDevice->byBBPreEDRSSI <= 46)  { //RSSI -46
-                if(pDevice->byBBPreEDIndex == 19) break;
-                pDevice->byBBPreEDIndex = 19;
-                ControlvWriteByte(pDevice, MESSAGE_REQUEST_BBREG, 0xC9, 0x1A); //CR201(0xC9)
-                ControlvWriteByte(pDevice, MESSAGE_REQUEST_BBREG, 0xCE, 0x00); //CR206(0xCE)
-                DBG_PRT(MSG_LEVEL_DEBUG, KERN_INFO"            pDevice->byBBPreEDRSSI -46\n");
-            } else if(pDevice->byBBPreEDRSSI <= 47)  { //RSSI -47
-                if(pDevice->byBBPreEDIndex == 18) break;
-                pDevice->byBBPreEDIndex = 18;
-                ControlvWriteByte(pDevice, MESSAGE_REQUEST_BBREG, 0xC9, 0x15); //CR201(0xC9)
-                ControlvWriteByte(pDevice, MESSAGE_REQUEST_BBREG, 0xCE, 0x00); //CR206(0xCE)
-                DBG_PRT(MSG_LEVEL_DEBUG, KERN_INFO"            pDevice->byBBPreEDRSSI -47\n");
-            } else if(pDevice->byBBPreEDRSSI <= 49)  { //RSSI -48, -49
-                if(pDevice->byBBPreEDIndex == 17) break;
-                pDevice->byBBPreEDIndex = 17;
-                ControlvWriteByte(pDevice, MESSAGE_REQUEST_BBREG, 0xC9, 0x0E); //CR201(0xC9)
-                ControlvWriteByte(pDevice, MESSAGE_REQUEST_BBREG, 0xCE, 0x00); //CR206(0xCE)
-                DBG_PRT(MSG_LEVEL_DEBUG, KERN_INFO"            pDevice->byBBPreEDRSSI -48,-49\n");
-            } else if(pDevice->byBBPreEDRSSI <= 51)  { //RSSI -50, -51
-                if(pDevice->byBBPreEDIndex == 16) break;
-                pDevice->byBBPreEDIndex = 16;
-                ControlvWriteByte(pDevice, MESSAGE_REQUEST_BBREG, 0xC9, 0x09); //CR201(0xC9)
-                ControlvWriteByte(pDevice, MESSAGE_REQUEST_BBREG, 0xCE, 0x00); //CR206(0xCE)
-                DBG_PRT(MSG_LEVEL_DEBUG, KERN_INFO"            pDevice->byBBPreEDRSSI -50,-51\n");
-            } else if(pDevice->byBBPreEDRSSI <= 53)  { //RSSI -52, -53
-                if(pDevice->byBBPreEDIndex == 15) break;
-                pDevice->byBBPreEDIndex = 15;
-                ControlvWriteByte(pDevice, MESSAGE_REQUEST_BBREG, 0xC9, 0x06); //CR201(0xC9)
-                ControlvWriteByte(pDevice, MESSAGE_REQUEST_BBREG, 0xCE, 0x00); //CR206(0xCE)
-                DBG_PRT(MSG_LEVEL_DEBUG, KERN_INFO"            pDevice->byBBPreEDRSSI -52,-53\n");
-            } else if(pDevice->byBBPreEDRSSI <= 55)  { //RSSI -54, -55
-                if(pDevice->byBBPreEDIndex == 14) break;
-                pDevice->byBBPreEDIndex = 14;
-                ControlvWriteByte(pDevice, MESSAGE_REQUEST_BBREG, 0xC9, 0x03); //CR201(0xC9)
-                ControlvWriteByte(pDevice, MESSAGE_REQUEST_BBREG, 0xCE, 0x00); //CR206(0xCE)
-                DBG_PRT(MSG_LEVEL_DEBUG, KERN_INFO"            pDevice->byBBPreEDRSSI -54,-55\n");
-            } else if(pDevice->byBBPreEDRSSI <= 56)  { //RSSI -56
-                if(pDevice->byBBPreEDIndex == 13) break;
-                pDevice->byBBPreEDIndex = 13;
-                ControlvWriteByte(pDevice, MESSAGE_REQUEST_BBREG, 0xC9, 0x02); //CR201(0xC9)
-                ControlvWriteByte(pDevice, MESSAGE_REQUEST_BBREG, 0xCE, 0xA0); //CR206(0xCE)
-                DBG_PRT(MSG_LEVEL_DEBUG, KERN_INFO"            pDevice->byBBPreEDRSSI -56\n");
-            } else if(pDevice->byBBPreEDRSSI <= 57)  { //RSSI -57
-                if(pDevice->byBBPreEDIndex == 12) break;
-                pDevice->byBBPreEDIndex = 12;
-                ControlvWriteByte(pDevice, MESSAGE_REQUEST_BBREG, 0xC9, 0x02); //CR201(0xC9)
-                ControlvWriteByte(pDevice, MESSAGE_REQUEST_BBREG, 0xCE, 0x20); //CR206(0xCE)
-                DBG_PRT(MSG_LEVEL_DEBUG, KERN_INFO"            pDevice->byBBPreEDRSSI -57\n");
-            } else if(pDevice->byBBPreEDRSSI <= 58)  { //RSSI -58
-                if(pDevice->byBBPreEDIndex == 11) break;
-                pDevice->byBBPreEDIndex = 11;
-                ControlvWriteByte(pDevice, MESSAGE_REQUEST_BBREG, 0xC9, 0x01); //CR201(0xC9)
-                ControlvWriteByte(pDevice, MESSAGE_REQUEST_BBREG, 0xCE, 0xA0); //CR206(0xCE)
-                DBG_PRT(MSG_LEVEL_DEBUG, KERN_INFO"            pDevice->byBBPreEDRSSI -58\n");
-            } else if(pDevice->byBBPreEDRSSI <= 59)  { //RSSI -59
-                if(pDevice->byBBPreEDIndex == 10) break;
-                pDevice->byBBPreEDIndex = 10;
-                ControlvWriteByte(pDevice, MESSAGE_REQUEST_BBREG, 0xC9, 0x01); //CR201(0xC9)
-                ControlvWriteByte(pDevice, MESSAGE_REQUEST_BBREG, 0xCE, 0x54); //CR206(0xCE)
-                DBG_PRT(MSG_LEVEL_DEBUG, KERN_INFO"            pDevice->byBBPreEDRSSI -59\n");
-            } else if(pDevice->byBBPreEDRSSI <= 60)  { //RSSI -60
-                if(pDevice->byBBPreEDIndex == 9) break;
-                pDevice->byBBPreEDIndex = 9;
-                ControlvWriteByte(pDevice, MESSAGE_REQUEST_BBREG, 0xC9, 0x01); //CR201(0xC9)
-                ControlvWriteByte(pDevice, MESSAGE_REQUEST_BBREG, 0xCE, 0x18); //CR206(0xCE)
-                DBG_PRT(MSG_LEVEL_DEBUG, KERN_INFO"            pDevice->byBBPreEDRSSI -60\n");
-            } else if(pDevice->byBBPreEDRSSI <= 61)  { //RSSI -61
-                if(pDevice->byBBPreEDIndex == 8) break;
-                pDevice->byBBPreEDIndex = 8;
-                ControlvWriteByte(pDevice, MESSAGE_REQUEST_BBREG, 0xC9, 0x00); //CR201(0xC9)
-                ControlvWriteByte(pDevice, MESSAGE_REQUEST_BBREG, 0xCE, 0xE3); //CR206(0xCE)
-                DBG_PRT(MSG_LEVEL_DEBUG, KERN_INFO"            pDevice->byBBPreEDRSSI -61\n");
-            } else if(pDevice->byBBPreEDRSSI <= 62)  { //RSSI -62
-                if(pDevice->byBBPreEDIndex == 7) break;
-                pDevice->byBBPreEDIndex = 7;
-                ControlvWriteByte(pDevice, MESSAGE_REQUEST_BBREG, 0xC9, 0x00); //CR201(0xC9)
-                ControlvWriteByte(pDevice, MESSAGE_REQUEST_BBREG, 0xCE, 0xB9); //CR206(0xCE)
-                DBG_PRT(MSG_LEVEL_DEBUG, KERN_INFO"            pDevice->byBBPreEDRSSI -62\n");
-            } else if(pDevice->byBBPreEDRSSI <= 63)  { //RSSI -63
-                if(pDevice->byBBPreEDIndex == 6) break;
-                pDevice->byBBPreEDIndex = 6;
-                ControlvWriteByte(pDevice, MESSAGE_REQUEST_BBREG, 0xC9, 0x00); //CR201(0xC9)
-                ControlvWriteByte(pDevice, MESSAGE_REQUEST_BBREG, 0xCE, 0x93); //CR206(0xCE)
-                DBG_PRT(MSG_LEVEL_DEBUG, KERN_INFO"            pDevice->byBBPreEDRSSI -63\n");
-            } else if(pDevice->byBBPreEDRSSI <= 64)  { //RSSI -64
-                if(pDevice->byBBPreEDIndex == 5) break;
-                pDevice->byBBPreEDIndex = 5;
-                ControlvWriteByte(pDevice, MESSAGE_REQUEST_BBREG, 0xC9, 0x00); //CR201(0xC9)
-                ControlvWriteByte(pDevice, MESSAGE_REQUEST_BBREG, 0xCE, 0x79); //CR206(0xCE)
-                DBG_PRT(MSG_LEVEL_DEBUG, KERN_INFO"            pDevice->byBBPreEDRSSI -64\n");
-            } else if(pDevice->byBBPreEDRSSI <= 65)  { //RSSI -65
-                if(pDevice->byBBPreEDIndex == 4) break;
-                pDevice->byBBPreEDIndex = 4;
-                ControlvWriteByte(pDevice, MESSAGE_REQUEST_BBREG, 0xC9, 0x00); //CR201(0xC9)
-                ControlvWriteByte(pDevice, MESSAGE_REQUEST_BBREG, 0xCE, 0x62); //CR206(0xCE)
-                DBG_PRT(MSG_LEVEL_DEBUG, KERN_INFO"            pDevice->byBBPreEDRSSI -65\n");
-            } else if(pDevice->byBBPreEDRSSI <= 66)  { //RSSI -66
-                if(pDevice->byBBPreEDIndex == 3) break;
-                pDevice->byBBPreEDIndex = 3;
-                ControlvWriteByte(pDevice, MESSAGE_REQUEST_BBREG, 0xC9, 0x00); //CR201(0xC9)
-                ControlvWriteByte(pDevice, MESSAGE_REQUEST_BBREG, 0xCE, 0x51); //CR206(0xCE)
-                DBG_PRT(MSG_LEVEL_DEBUG, KERN_INFO"            pDevice->byBBPreEDRSSI -66\n");
-            } else if(pDevice->byBBPreEDRSSI <= 67)  { //RSSI -67
-                if(pDevice->byBBPreEDIndex == 2) break;
-                pDevice->byBBPreEDIndex = 2;
-                ControlvWriteByte(pDevice, MESSAGE_REQUEST_BBREG, 0xC9, 0x00); //CR201(0xC9)
-                ControlvWriteByte(pDevice, MESSAGE_REQUEST_BBREG, 0xCE, 0x43); //CR206(0xCE)
-                DBG_PRT(MSG_LEVEL_DEBUG, KERN_INFO"            pDevice->byBBPreEDRSSI -67\n");
-            } else if(pDevice->byBBPreEDRSSI <= 68)  { //RSSI -68
-                if(pDevice->byBBPreEDIndex == 1) break;
-                pDevice->byBBPreEDIndex = 1;
-                ControlvWriteByte(pDevice, MESSAGE_REQUEST_BBREG, 0xC9, 0x00); //CR201(0xC9)
-                ControlvWriteByte(pDevice, MESSAGE_REQUEST_BBREG, 0xCE, 0x36); //CR206(0xCE)
-                DBG_PRT(MSG_LEVEL_DEBUG, KERN_INFO"            pDevice->byBBPreEDRSSI -68\n");
-            } else { //RSSI -69, -70,....
-                if(pDevice->byBBPreEDIndex == 0) break;
-                pDevice->byBBPreEDIndex = 0;
-                ControlvWriteByte(pDevice, MESSAGE_REQUEST_BBREG, 0xC9, 0x00); //CR201(0xC9)
-                ControlvWriteByte(pDevice, MESSAGE_REQUEST_BBREG, 0xCE, 0x30); //CR206(0xCE)
-                DBG_PRT(MSG_LEVEL_DEBUG, KERN_INFO"            pDevice->byBBPreEDRSSI -69, -70,...\n");
-            }
-            break;
-
-        case RF_VT3226:
-        case RF_VT3226D0:
-            //RobertYu:20060627, update new table
-
-            if( bScanning )
-            {   // need Max sensitivity  //RSSI -69, -70, ...
-                pDevice->byBBPreEDIndex = 0;
-                ControlvWriteByte(pDevice, MESSAGE_REQUEST_BBREG, 0xC9, 0x00); //CR201(0xC9)
-                ControlvWriteByte(pDevice, MESSAGE_REQUEST_BBREG, 0xCE, 0x24); //CR206(0xCE)
-                DBG_PRT(MSG_LEVEL_DEBUG, KERN_INFO"            pDevice->byBBPreEDRSSI -69, -70,..\n");
-                break;
-            }
-
-            if(pDevice->byBBPreEDRSSI <= 41) { // RSSI 0, -1,-2,....-41
-                if(pDevice->byBBPreEDIndex == 22) break;
-                pDevice->byBBPreEDIndex = 22;
-                ControlvWriteByte(pDevice, MESSAGE_REQUEST_BBREG, 0xC9, 0xFF); //CR201(0xC9)
-                ControlvWriteByte(pDevice, MESSAGE_REQUEST_BBREG, 0xCE, 0x00); //CR206(0xCE)
-                DBG_PRT(MSG_LEVEL_DEBUG, KERN_INFO"            pDevice->byBBPreEDRSSI 0, -1,-2,..-41\n");
-            } else if(pDevice->byBBPreEDRSSI <= 42)  { //RSSI -42
-                if(pDevice->byBBPreEDIndex == 21) break;
-                pDevice->byBBPreEDIndex = 21;
-                ControlvWriteByte(pDevice, MESSAGE_REQUEST_BBREG, 0xC9, 0x36); //CR201(0xC9)
-                ControlvWriteByte(pDevice, MESSAGE_REQUEST_BBREG, 0xCE, 0x00); //CR206(0xCE)
-                DBG_PRT(MSG_LEVEL_DEBUG, KERN_INFO"            pDevice->byBBPreEDRSSI -42\n");
-            } else if(pDevice->byBBPreEDRSSI <= 43)  { //RSSI -43
-                if(pDevice->byBBPreEDIndex == 20) break;
-                pDevice->byBBPreEDIndex = 20;
-                ControlvWriteByte(pDevice, MESSAGE_REQUEST_BBREG, 0xC9, 0x26); //CR201(0xC9)
-                ControlvWriteByte(pDevice, MESSAGE_REQUEST_BBREG, 0xCE, 0x00); //CR206(0xCE)
-                DBG_PRT(MSG_LEVEL_DEBUG, KERN_INFO"            pDevice->byBBPreEDRSSI -43\n");
-            } else if(pDevice->byBBPreEDRSSI <= 45)  { //RSSI -44, -45
-                if(pDevice->byBBPreEDIndex == 19) break;
-                pDevice->byBBPreEDIndex = 19;
-                ControlvWriteByte(pDevice, MESSAGE_REQUEST_BBREG, 0xC9, 0x18); //CR201(0xC9)
-                ControlvWriteByte(pDevice, MESSAGE_REQUEST_BBREG, 0xCE, 0x00); //CR206(0xCE)
-                DBG_PRT(MSG_LEVEL_DEBUG, KERN_INFO"            pDevice->byBBPreEDRSSI -44,-45\n");
-            } else if(pDevice->byBBPreEDRSSI <= 47)  { //RSSI -46, -47
-                if(pDevice->byBBPreEDIndex == 18) break;
-                pDevice->byBBPreEDIndex = 18;
-                ControlvWriteByte(pDevice, MESSAGE_REQUEST_BBREG, 0xC9, 0x11); //CR201(0xC9)
-                ControlvWriteByte(pDevice, MESSAGE_REQUEST_BBREG, 0xCE, 0x00); //CR206(0xCE)
-                DBG_PRT(MSG_LEVEL_DEBUG, KERN_INFO"            pDevice->byBBPreEDRSSI -46,-47\n");
-            } else if(pDevice->byBBPreEDRSSI <= 49)  { //RSSI -48, -49
-                if(pDevice->byBBPreEDIndex == 17) break;
-                pDevice->byBBPreEDIndex = 17;
-                ControlvWriteByte(pDevice, MESSAGE_REQUEST_BBREG, 0xC9, 0x0a); //CR201(0xC9)
-                ControlvWriteByte(pDevice, MESSAGE_REQUEST_BBREG, 0xCE, 0x00); //CR206(0xCE)
-                DBG_PRT(MSG_LEVEL_DEBUG, KERN_INFO"            pDevice->byBBPreEDRSSI -48,-49\n");
-            } else if(pDevice->byBBPreEDRSSI <= 51)  { //RSSI -50, -51
-                if(pDevice->byBBPreEDIndex == 16) break;
-                pDevice->byBBPreEDIndex = 16;
-                ControlvWriteByte(pDevice, MESSAGE_REQUEST_BBREG, 0xC9, 0x07); //CR201(0xC9)
-                ControlvWriteByte(pDevice, MESSAGE_REQUEST_BBREG, 0xCE, 0x00); //CR206(0xCE)
-                DBG_PRT(MSG_LEVEL_DEBUG, KERN_INFO"            pDevice->byBBPreEDRSSI -50,-51\n");
-            } else if(pDevice->byBBPreEDRSSI <= 53)  { //RSSI -52, -53
-                if(pDevice->byBBPreEDIndex == 15) break;
-                pDevice->byBBPreEDIndex = 15;
-                ControlvWriteByte(pDevice, MESSAGE_REQUEST_BBREG, 0xC9, 0x04); //CR201(0xC9)
-                ControlvWriteByte(pDevice, MESSAGE_REQUEST_BBREG, 0xCE, 0x00); //CR206(0xCE)
-                DBG_PRT(MSG_LEVEL_DEBUG, KERN_INFO"            pDevice->byBBPreEDRSSI -52,-53\n");
-            } else if(pDevice->byBBPreEDRSSI <= 55)  { //RSSI -54, -55
-                if(pDevice->byBBPreEDIndex == 14) break;
-                pDevice->byBBPreEDIndex = 14;
-                ControlvWriteByte(pDevice, MESSAGE_REQUEST_BBREG, 0xC9, 0x02); //CR201(0xC9)
-                ControlvWriteByte(pDevice, MESSAGE_REQUEST_BBREG, 0xCE, 0xC0); //CR206(0xCE)
-                DBG_PRT(MSG_LEVEL_DEBUG, KERN_INFO"            pDevice->byBBPreEDRSSI -54,-55\n");
-            } else if(pDevice->byBBPreEDRSSI <= 56)  { //RSSI -56
-                if(pDevice->byBBPreEDIndex == 13) break;
-                pDevice->byBBPreEDIndex = 13;
-                ControlvWriteByte(pDevice, MESSAGE_REQUEST_BBREG, 0xC9, 0x02); //CR201(0xC9)
-                ControlvWriteByte(pDevice, MESSAGE_REQUEST_BBREG, 0xCE, 0x30); //CR206(0xCE)
-                DBG_PRT(MSG_LEVEL_DEBUG, KERN_INFO"            pDevice->byBBPreEDRSSI -56\n");
-            } else if(pDevice->byBBPreEDRSSI <= 57)  { //RSSI -57
-                if(pDevice->byBBPreEDIndex == 12) break;
-                pDevice->byBBPreEDIndex = 12;
-                ControlvWriteByte(pDevice, MESSAGE_REQUEST_BBREG, 0xC9, 0x01); //CR201(0xC9)
-                ControlvWriteByte(pDevice, MESSAGE_REQUEST_BBREG, 0xCE, 0xB0); //CR206(0xCE)
-                DBG_PRT(MSG_LEVEL_DEBUG, KERN_INFO"            pDevice->byBBPreEDRSSI -57\n");
-            } else if(pDevice->byBBPreEDRSSI <= 58)  { //RSSI -58
-                if(pDevice->byBBPreEDIndex == 11) break;
-                pDevice->byBBPreEDIndex = 11;
-                ControlvWriteByte(pDevice, MESSAGE_REQUEST_BBREG, 0xC9, 0x01); //CR201(0xC9)
-                ControlvWriteByte(pDevice, MESSAGE_REQUEST_BBREG, 0xCE, 0x70); //CR206(0xCE)
-                DBG_PRT(MSG_LEVEL_DEBUG, KERN_INFO"            pDevice->byBBPreEDRSSI -58\n");
-            } else if(pDevice->byBBPreEDRSSI <= 59)  { //RSSI -59
-                if(pDevice->byBBPreEDIndex == 10) break;
-                pDevice->byBBPreEDIndex = 10;
-                ControlvWriteByte(pDevice, MESSAGE_REQUEST_BBREG, 0xC9, 0x01); //CR201(0xC9)
-                ControlvWriteByte(pDevice, MESSAGE_REQUEST_BBREG, 0xCE, 0x30); //CR206(0xCE)
-                DBG_PRT(MSG_LEVEL_DEBUG, KERN_INFO"            pDevice->byBBPreEDRSSI -59\n");
-            } else if(pDevice->byBBPreEDRSSI <= 60)  { //RSSI -60
-                if(pDevice->byBBPreEDIndex == 9) break;
-                pDevice->byBBPreEDIndex = 9;
-                ControlvWriteByte(pDevice, MESSAGE_REQUEST_BBREG, 0xC9, 0x00); //CR201(0xC9)
-                ControlvWriteByte(pDevice, MESSAGE_REQUEST_BBREG, 0xCE, 0xEA); //CR206(0xCE)
-                DBG_PRT(MSG_LEVEL_DEBUG, KERN_INFO"            pDevice->byBBPreEDRSSI -60\n");
-            } else if(pDevice->byBBPreEDRSSI <= 61)  { //RSSI -61
-                if(pDevice->byBBPreEDIndex == 8) break;
-                pDevice->byBBPreEDIndex = 8;
-                ControlvWriteByte(pDevice, MESSAGE_REQUEST_BBREG, 0xC9, 0x00); //CR201(0xC9)
-                ControlvWriteByte(pDevice, MESSAGE_REQUEST_BBREG, 0xCE, 0xC0); //CR206(0xCE)
-                DBG_PRT(MSG_LEVEL_DEBUG, KERN_INFO"            pDevice->byBBPreEDRSSI -61\n");
-            } else if(pDevice->byBBPreEDRSSI <= 62)  { //RSSI -62
-                if(pDevice->byBBPreEDIndex == 7) break;
-                pDevice->byBBPreEDIndex = 7;
-                ControlvWriteByte(pDevice, MESSAGE_REQUEST_BBREG, 0xC9, 0x00); //CR201(0xC9)
-                ControlvWriteByte(pDevice, MESSAGE_REQUEST_BBREG, 0xCE, 0x9C); //CR206(0xCE)
-                DBG_PRT(MSG_LEVEL_DEBUG, KERN_INFO"            pDevice->byBBPreEDRSSI -62\n");
-            } else if(pDevice->byBBPreEDRSSI <= 63)  { //RSSI -63
-                if(pDevice->byBBPreEDIndex == 6) break;
-                pDevice->byBBPreEDIndex = 6;
-                ControlvWriteByte(pDevice, MESSAGE_REQUEST_BBREG, 0xC9, 0x00); //CR201(0xC9)
-                ControlvWriteByte(pDevice, MESSAGE_REQUEST_BBREG, 0xCE, 0x80); //CR206(0xCE)
-                DBG_PRT(MSG_LEVEL_DEBUG, KERN_INFO"            pDevice->byBBPreEDRSSI -63\n");
-            } else if(pDevice->byBBPreEDRSSI <= 64)  { //RSSI -64
-                if(pDevice->byBBPreEDIndex == 5) break;
-                pDevice->byBBPreEDIndex = 5;
-                ControlvWriteByte(pDevice, MESSAGE_REQUEST_BBREG, 0xC9, 0x00); //CR201(0xC9)
-                ControlvWriteByte(pDevice, MESSAGE_REQUEST_BBREG, 0xCE, 0x68); //CR206(0xCE)
-                DBG_PRT(MSG_LEVEL_DEBUG, KERN_INFO"            pDevice->byBBPreEDRSSI -64\n");
-            } else if(pDevice->byBBPreEDRSSI <= 65)  { //RSSI -65
-                if(pDevice->byBBPreEDIndex == 4) break;
-                pDevice->byBBPreEDIndex = 4;
-                ControlvWriteByte(pDevice, MESSAGE_REQUEST_BBREG, 0xC9, 0x00); //CR201(0xC9)
-                ControlvWriteByte(pDevice, MESSAGE_REQUEST_BBREG, 0xCE, 0x52); //CR206(0xCE)
-                DBG_PRT(MSG_LEVEL_DEBUG, KERN_INFO"            pDevice->byBBPreEDRSSI -65\n");
-            } else if(pDevice->byBBPreEDRSSI <= 66)  { //RSSI -66
-                if(pDevice->byBBPreEDIndex == 3) break;
-                pDevice->byBBPreEDIndex = 3;
-                ControlvWriteByte(pDevice, MESSAGE_REQUEST_BBREG, 0xC9, 0x00); //CR201(0xC9)
-                ControlvWriteByte(pDevice, MESSAGE_REQUEST_BBREG, 0xCE, 0x43); //CR206(0xCE)
-                DBG_PRT(MSG_LEVEL_DEBUG, KERN_INFO"            pDevice->byBBPreEDRSSI -66\n");
-            } else if(pDevice->byBBPreEDRSSI <= 67)  { //RSSI -67
-                if(pDevice->byBBPreEDIndex == 2) break;
-                pDevice->byBBPreEDIndex = 2;
-                ControlvWriteByte(pDevice, MESSAGE_REQUEST_BBREG, 0xC9, 0x00); //CR201(0xC9)
-                ControlvWriteByte(pDevice, MESSAGE_REQUEST_BBREG, 0xCE, 0x36); //CR206(0xCE)
-                DBG_PRT(MSG_LEVEL_DEBUG, KERN_INFO"            pDevice->byBBPreEDRSSI -67\n");
-            } else if(pDevice->byBBPreEDRSSI <= 68)  { //RSSI -68
-                if(pDevice->byBBPreEDIndex == 1) break;
-                pDevice->byBBPreEDIndex = 1;
-                ControlvWriteByte(pDevice, MESSAGE_REQUEST_BBREG, 0xC9, 0x00); //CR201(0xC9)
-                ControlvWriteByte(pDevice, MESSAGE_REQUEST_BBREG, 0xCE, 0x2D); //CR206(0xCE)
-                DBG_PRT(MSG_LEVEL_DEBUG, KERN_INFO"            pDevice->byBBPreEDRSSI -68\n");
-            } else { //RSSI -69, -70, ...
-                if(pDevice->byBBPreEDIndex == 0) break;
-                pDevice->byBBPreEDIndex = 0;
-                ControlvWriteByte(pDevice, MESSAGE_REQUEST_BBREG, 0xC9, 0x00); //CR201(0xC9)
-                ControlvWriteByte(pDevice, MESSAGE_REQUEST_BBREG, 0xCE, 0x24); //CR206(0xCE)
-                DBG_PRT(MSG_LEVEL_DEBUG, KERN_INFO"            pDevice->byBBPreEDRSSI -69, -70,..\n");
-            }
-            break;
-
-        case RF_VT3342A0: //RobertYu:20060627, testing table
-            if( bScanning )
-            {   // need Max sensitivity  //RSSI -67, -68, ...
-                pDevice->byBBPreEDIndex = 0;
-                ControlvWriteByte(pDevice, MESSAGE_REQUEST_BBREG, 0xC9, 0x00); //CR201(0xC9)
-                ControlvWriteByte(pDevice, MESSAGE_REQUEST_BBREG, 0xCE, 0x38); //CR206(0xCE)
-                DBG_PRT(MSG_LEVEL_DEBUG, KERN_INFO"            pDevice->byBBPreEDRSSI -67, -68,..\n");
-                break;
-            }
-
-            if(pDevice->byBBPreEDRSSI <= 41) { // RSSI 0, -1,-2,....-41
-                if(pDevice->byBBPreEDIndex == 20) break;
-                pDevice->byBBPreEDIndex = 20;
-                ControlvWriteByte(pDevice, MESSAGE_REQUEST_BBREG, 0xC9, 0xFF); //CR201(0xC9)
-                ControlvWriteByte(pDevice, MESSAGE_REQUEST_BBREG, 0xCE, 0x00); //CR206(0xCE)
-                DBG_PRT(MSG_LEVEL_DEBUG, KERN_INFO"            pDevice->byBBPreEDRSSI 0, -1,-2,..-41\n");
-            } else if(pDevice->byBBPreEDRSSI <= 42)  { //RSSI -42
-                if(pDevice->byBBPreEDIndex == 19) break;
-                pDevice->byBBPreEDIndex = 19;
-                ControlvWriteByte(pDevice, MESSAGE_REQUEST_BBREG, 0xC9, 0x36); //CR201(0xC9)
-                ControlvWriteByte(pDevice, MESSAGE_REQUEST_BBREG, 0xCE, 0x00); //CR206(0xCE)
-                DBG_PRT(MSG_LEVEL_DEBUG, KERN_INFO"            pDevice->byBBPreEDRSSI -42\n");
-            } else if(pDevice->byBBPreEDRSSI <= 43)  { //RSSI -43
-                if(pDevice->byBBPreEDIndex == 18) break;
-                pDevice->byBBPreEDIndex = 18;
-                ControlvWriteByte(pDevice, MESSAGE_REQUEST_BBREG, 0xC9, 0x26); //CR201(0xC9)
-                ControlvWriteByte(pDevice, MESSAGE_REQUEST_BBREG, 0xCE, 0x00); //CR206(0xCE)
-                DBG_PRT(MSG_LEVEL_DEBUG, KERN_INFO"            pDevice->byBBPreEDRSSI -43\n");
-            } else if(pDevice->byBBPreEDRSSI <= 45)  { //RSSI -44, -45
-                if(pDevice->byBBPreEDIndex == 17) break;
-                pDevice->byBBPreEDIndex = 17;
-                ControlvWriteByte(pDevice, MESSAGE_REQUEST_BBREG, 0xC9, 0x18); //CR201(0xC9)
-                ControlvWriteByte(pDevice, MESSAGE_REQUEST_BBREG, 0xCE, 0x00); //CR206(0xCE)
-                DBG_PRT(MSG_LEVEL_DEBUG, KERN_INFO"            pDevice->byBBPreEDRSSI -44,-45\n");
-            } else if(pDevice->byBBPreEDRSSI <= 47)  { //RSSI -46, -47
-                if(pDevice->byBBPreEDIndex == 16) break;
-                pDevice->byBBPreEDIndex = 16;
-                ControlvWriteByte(pDevice, MESSAGE_REQUEST_BBREG, 0xC9, 0x11); //CR201(0xC9)
-                ControlvWriteByte(pDevice, MESSAGE_REQUEST_BBREG, 0xCE, 0x00); //CR206(0xCE)
-                DBG_PRT(MSG_LEVEL_DEBUG, KERN_INFO"            pDevice->byBBPreEDRSSI -46,-47\n");
-            } else if(pDevice->byBBPreEDRSSI <= 49)  { //RSSI -48, -49
-                if(pDevice->byBBPreEDIndex == 15) break;
-                pDevice->byBBPreEDIndex = 15;
-                ControlvWriteByte(pDevice, MESSAGE_REQUEST_BBREG, 0xC9, 0x0a); //CR201(0xC9)
-                ControlvWriteByte(pDevice, MESSAGE_REQUEST_BBREG, 0xCE, 0x00); //CR206(0xCE)
-                DBG_PRT(MSG_LEVEL_DEBUG, KERN_INFO"            pDevice->byBBPreEDRSSI -48,-49\n");
-            } else if(pDevice->byBBPreEDRSSI <= 51)  { //RSSI -50, -51
-                if(pDevice->byBBPreEDIndex == 14) break;
-                pDevice->byBBPreEDIndex = 14;
-                ControlvWriteByte(pDevice, MESSAGE_REQUEST_BBREG, 0xC9, 0x07); //CR201(0xC9)
-                ControlvWriteByte(pDevice, MESSAGE_REQUEST_BBREG, 0xCE, 0x00); //CR206(0xCE)
-                DBG_PRT(MSG_LEVEL_DEBUG, KERN_INFO"            pDevice->byBBPreEDRSSI -50,-51\n");
-            } else if(pDevice->byBBPreEDRSSI <= 53)  { //RSSI -52, -53
-                if(pDevice->byBBPreEDIndex == 13) break;
-                pDevice->byBBPreEDIndex = 13;
-                ControlvWriteByte(pDevice, MESSAGE_REQUEST_BBREG, 0xC9, 0x04); //CR201(0xC9)
-                ControlvWriteByte(pDevice, MESSAGE_REQUEST_BBREG, 0xCE, 0x00); //CR206(0xCE)
-                DBG_PRT(MSG_LEVEL_DEBUG, KERN_INFO"            pDevice->byBBPreEDRSSI -52,-53\n");
-            } else if(pDevice->byBBPreEDRSSI <= 55)  { //RSSI -54, -55
-                if(pDevice->byBBPreEDIndex == 12) break;
-                pDevice->byBBPreEDIndex = 12;
-                ControlvWriteByte(pDevice, MESSAGE_REQUEST_BBREG, 0xC9, 0x02); //CR201(0xC9)
-                ControlvWriteByte(pDevice, MESSAGE_REQUEST_BBREG, 0xCE, 0xC0); //CR206(0xCE)
-                DBG_PRT(MSG_LEVEL_DEBUG, KERN_INFO"            pDevice->byBBPreEDRSSI -54,-55\n");
-            } else if(pDevice->byBBPreEDRSSI <= 56)  { //RSSI -56
-                if(pDevice->byBBPreEDIndex == 11) break;
-                pDevice->byBBPreEDIndex = 11;
-                ControlvWriteByte(pDevice, MESSAGE_REQUEST_BBREG, 0xC9, 0x02); //CR201(0xC9)
-                ControlvWriteByte(pDevice, MESSAGE_REQUEST_BBREG, 0xCE, 0x30); //CR206(0xCE)
-                DBG_PRT(MSG_LEVEL_DEBUG, KERN_INFO"            pDevice->byBBPreEDRSSI -56\n");
-            } else if(pDevice->byBBPreEDRSSI <= 57)  { //RSSI -57
-                if(pDevice->byBBPreEDIndex == 10) break;
-                pDevice->byBBPreEDIndex = 10;
-                ControlvWriteByte(pDevice, MESSAGE_REQUEST_BBREG, 0xC9, 0x01); //CR201(0xC9)
-                ControlvWriteByte(pDevice, MESSAGE_REQUEST_BBREG, 0xCE, 0xB0); //CR206(0xCE)
-                DBG_PRT(MSG_LEVEL_DEBUG, KERN_INFO"            pDevice->byBBPreEDRSSI -57\n");
-            } else if(pDevice->byBBPreEDRSSI <= 58)  { //RSSI -58
-                if(pDevice->byBBPreEDIndex == 9) break;
-                pDevice->byBBPreEDIndex = 9;
-                ControlvWriteByte(pDevice, MESSAGE_REQUEST_BBREG, 0xC9, 0x01); //CR201(0xC9)
-                ControlvWriteByte(pDevice, MESSAGE_REQUEST_BBREG, 0xCE, 0x70); //CR206(0xCE)
-                DBG_PRT(MSG_LEVEL_DEBUG, KERN_INFO"            pDevice->byBBPreEDRSSI -58\n");
-            } else if(pDevice->byBBPreEDRSSI <= 59)  { //RSSI -59
-                if(pDevice->byBBPreEDIndex == 8) break;
-                pDevice->byBBPreEDIndex = 8;
-                ControlvWriteByte(pDevice, MESSAGE_REQUEST_BBREG, 0xC9, 0x01); //CR201(0xC9)
-                ControlvWriteByte(pDevice, MESSAGE_REQUEST_BBREG, 0xCE, 0x30); //CR206(0xCE)
-                DBG_PRT(MSG_LEVEL_DEBUG, KERN_INFO"            pDevice->byBBPreEDRSSI -59\n");
-            } else if(pDevice->byBBPreEDRSSI <= 60)  { //RSSI -60
-                if(pDevice->byBBPreEDIndex == 7) break;
-                pDevice->byBBPreEDIndex = 7;
-                ControlvWriteByte(pDevice, MESSAGE_REQUEST_BBREG, 0xC9, 0x00); //CR201(0xC9)
-                ControlvWriteByte(pDevice, MESSAGE_REQUEST_BBREG, 0xCE, 0xEA); //CR206(0xCE)
-                DBG_PRT(MSG_LEVEL_DEBUG, KERN_INFO"            pDevice->byBBPreEDRSSI -60\n");
-            } else if(pDevice->byBBPreEDRSSI <= 61)  { //RSSI -61
-                if(pDevice->byBBPreEDIndex == 6) break;
-                pDevice->byBBPreEDIndex = 6;
-                ControlvWriteByte(pDevice, MESSAGE_REQUEST_BBREG, 0xC9, 0x00); //CR201(0xC9)
-                ControlvWriteByte(pDevice, MESSAGE_REQUEST_BBREG, 0xCE, 0xC0); //CR206(0xCE)
-                DBG_PRT(MSG_LEVEL_DEBUG, KERN_INFO"            pDevice->byBBPreEDRSSI -61\n");
-            } else if(pDevice->byBBPreEDRSSI <= 62)  { //RSSI -62
-                if(pDevice->byBBPreEDIndex == 5) break;
-                pDevice->byBBPreEDIndex = 5;
-                ControlvWriteByte(pDevice, MESSAGE_REQUEST_BBREG, 0xC9, 0x00); //CR201(0xC9)
-                ControlvWriteByte(pDevice, MESSAGE_REQUEST_BBREG, 0xCE, 0x9C); //CR206(0xCE)
-                DBG_PRT(MSG_LEVEL_DEBUG, KERN_INFO"            pDevice->byBBPreEDRSSI -62\n");
-            } else if(pDevice->byBBPreEDRSSI <= 63)  { //RSSI -63
-                if(pDevice->byBBPreEDIndex == 4) break;
-                pDevice->byBBPreEDIndex = 4;
-                ControlvWriteByte(pDevice, MESSAGE_REQUEST_BBREG, 0xC9, 0x00); //CR201(0xC9)
-                ControlvWriteByte(pDevice, MESSAGE_REQUEST_BBREG, 0xCE, 0x80); //CR206(0xCE)
-                DBG_PRT(MSG_LEVEL_DEBUG, KERN_INFO"            pDevice->byBBPreEDRSSI -63\n");
-            } else if(pDevice->byBBPreEDRSSI <= 64)  { //RSSI -64
-                if(pDevice->byBBPreEDIndex == 3) break;
-                pDevice->byBBPreEDIndex = 3;
-                ControlvWriteByte(pDevice, MESSAGE_REQUEST_BBREG, 0xC9, 0x00); //CR201(0xC9)
-                ControlvWriteByte(pDevice, MESSAGE_REQUEST_BBREG, 0xCE, 0x68); //CR206(0xCE)
-                DBG_PRT(MSG_LEVEL_DEBUG, KERN_INFO"            pDevice->byBBPreEDRSSI -64\n");
-            } else if(pDevice->byBBPreEDRSSI <= 65)  { //RSSI -65
-                if(pDevice->byBBPreEDIndex == 2) break;
-                pDevice->byBBPreEDIndex = 2;
-                ControlvWriteByte(pDevice, MESSAGE_REQUEST_BBREG, 0xC9, 0x00); //CR201(0xC9)
-                ControlvWriteByte(pDevice, MESSAGE_REQUEST_BBREG, 0xCE, 0x52); //CR206(0xCE)
-                DBG_PRT(MSG_LEVEL_DEBUG, KERN_INFO"            pDevice->byBBPreEDRSSI -65\n");
-            } else if(pDevice->byBBPreEDRSSI <= 66)  { //RSSI -66
-                if(pDevice->byBBPreEDIndex == 1) break;
-                pDevice->byBBPreEDIndex = 1;
-                ControlvWriteByte(pDevice, MESSAGE_REQUEST_BBREG, 0xC9, 0x00); //CR201(0xC9)
-                ControlvWriteByte(pDevice, MESSAGE_REQUEST_BBREG, 0xCE, 0x43); //CR206(0xCE)
-                DBG_PRT(MSG_LEVEL_DEBUG, KERN_INFO"            pDevice->byBBPreEDRSSI -66\n");
-            } else { //RSSI -67, -68, ...
-                if(pDevice->byBBPreEDIndex == 0) break;
-                pDevice->byBBPreEDIndex = 0;
-                ControlvWriteByte(pDevice, MESSAGE_REQUEST_BBREG, 0xC9, 0x00); //CR201(0xC9)
-                ControlvWriteByte(pDevice, MESSAGE_REQUEST_BBREG, 0xCE, 0x38); //CR206(0xCE)
-                DBG_PRT(MSG_LEVEL_DEBUG, KERN_INFO"            pDevice->byBBPreEDRSSI -67, -68,..\n");
-            }
-            break;
-
-    }
-
-=======
 	u8 cr_201 = 0x0, cr_206 = 0x0;
 	u8 ed_inx = priv->bb_pre_ed_index;
 
@@ -1455,5 +827,4 @@
 
 	vnt_control_out_u8(priv, MESSAGE_REQUEST_BBREG, 0xc9, cr_201);
 	vnt_control_out_u8(priv, MESSAGE_REQUEST_BBREG, 0xce, cr_206);
->>>>>>> fc14f9c1
 }
