--- conflicted
+++ resolved
@@ -471,12 +471,7 @@
 static void mxs_lradc_setup_ts_pressure(struct mxs_lradc *lradc, unsigned ch1,
 							unsigned ch2)
 {
-<<<<<<< HEAD
-	struct mxs_lradc *lradc = iio_priv(iio_dev);
-	int ret;
-=======
 	u32 reg;
->>>>>>> fc14f9c1
 
 	/*
 	 * prepare for oversampling conversion
@@ -530,8 +525,6 @@
 	u32 reg;
 	unsigned num_samples, val;
 
-<<<<<<< HEAD
-=======
 	reg = readl(lradc->base + LRADC_CH(channel));
 	if (reg & LRADC_CH_ACCUMULATE)
 		num_samples = lradc->over_sample_cnt;
@@ -824,7 +817,6 @@
 	struct mxs_lradc *lradc = iio_priv(iio_dev);
 	int ret;
 
->>>>>>> fc14f9c1
 	/*
 	 * See if there is no buffered operation in progess. If there is, simply
 	 * bail out. This can be improved to support both buffered and raw IO at
