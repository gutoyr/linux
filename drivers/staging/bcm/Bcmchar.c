#include <linux/fs.h>

#include "headers.h"

static int bcm_handle_nvm_read_cmd(struct bcm_mini_adapter *ad,
				   PUCHAR read_data,
				   struct bcm_nvm_readwrite *nvm_rw)
{
	INT status = STATUS_FAILURE;

	down(&ad->NVMRdmWrmLock);

	if ((ad->IdleMode == TRUE) || (ad->bShutStatus == TRUE) ||
			(ad->bPreparingForLowPowerMode == TRUE)) {

		BCM_DEBUG_PRINT(ad,
			DBG_TYPE_OTHERS, OSAL_DBG, DBG_LVL_ALL,
			"Device is in Idle/Shutdown Mode\n");
		up(&ad->NVMRdmWrmLock);
		kfree(read_data);
		return -EACCES;
	}

	status = BeceemNVMRead(ad, (PUINT)read_data,
			       nvm_rw->uiOffset,
			       nvm_rw->uiNumBytes);
	up(&ad->NVMRdmWrmLock);

	if (status != STATUS_SUCCESS) {
		kfree(read_data);
		return status;
	}

	if (copy_to_user(nvm_rw->pBuffer, read_data, nvm_rw->uiNumBytes)) {
		kfree(read_data);
		return -EFAULT;
	}

	return STATUS_SUCCESS;
}

static int handle_flash2x_adapter(struct bcm_mini_adapter *ad,
				  PUCHAR read_data,
				  struct bcm_nvm_readwrite *nvm_rw)
{
	/*
	 * New Requirement:-
	 * DSD section updation will be allowed in two case:-
	 * 1.  if DSD sig is present in DSD header means dongle
	 * is ok and updation is fruitfull
	 * 2.  if point 1 failes then user buff should have
	 * DSD sig. this point ensures that if dongle is
	 * corrupted then user space program first modify
	 * the DSD header with valid DSD sig so that this
	 * as well as further write may be worthwhile.
	 *
	 * This restriction has been put assuming that
	 * if DSD sig is corrupted, DSD data won't be
	 * considered valid.
	 */
	INT status;
	ULONG dsd_magic_num_in_usr_buff = 0;

	status = BcmFlash2xCorruptSig(ad, ad->eActiveDSD);
	if (status == STATUS_SUCCESS)
		return STATUS_SUCCESS;

	if (((nvm_rw->uiOffset + nvm_rw->uiNumBytes) !=
			ad->uiNVMDSDSize) ||
			(nvm_rw->uiNumBytes < SIGNATURE_SIZE)) {

		BCM_DEBUG_PRINT(ad, DBG_TYPE_OTHERS, OSAL_DBG, DBG_LVL_ALL,
				"DSD Sig is present neither in Flash nor User provided Input..");
		up(&ad->NVMRdmWrmLock);
		kfree(read_data);
		return status;
	}

	dsd_magic_num_in_usr_buff =
		ntohl(*(PUINT)(read_data + nvm_rw->uiNumBytes -
		      SIGNATURE_SIZE));
	if (dsd_magic_num_in_usr_buff != DSD_IMAGE_MAGIC_NUMBER) {
		BCM_DEBUG_PRINT(ad, DBG_TYPE_OTHERS, OSAL_DBG, DBG_LVL_ALL,
				"DSD Sig is present neither in Flash nor User provided Input..");
		up(&ad->NVMRdmWrmLock);
		kfree(read_data);
		return status;
	}

	return STATUS_SUCCESS;
}

/***************************************************************
* Function	  - bcm_char_open()
*
* Description - This is the "open" entry point for the character
*				driver.
*
* Parameters  - inode: Pointer to the Inode structure of char device
*				filp : File pointer of the char device
*
* Returns	  - Zero(Success)
****************************************************************/

static int bcm_char_open(struct inode *inode, struct file *filp)
{
	struct bcm_mini_adapter *ad = NULL;
	struct bcm_tarang_data *tarang = NULL;

	ad = GET_BCM_ADAPTER(gblpnetdev);
	tarang = kzalloc(sizeof(struct bcm_tarang_data), GFP_KERNEL);
	if (!tarang)
		return -ENOMEM;

	tarang->Adapter = ad;
	tarang->RxCntrlMsgBitMask = 0xFFFFFFFF & ~(1 << 0xB);

	down(&ad->RxAppControlQueuelock);
	tarang->next = ad->pTarangs;
	ad->pTarangs = tarang;
	up(&ad->RxAppControlQueuelock);

	/* Store the Adapter structure */
	filp->private_data = tarang;

	/* Start Queuing the control response Packets */
	atomic_inc(&ad->ApplicationRunning);

	nonseekable_open(inode, filp);
	return 0;
}

static int bcm_char_release(struct inode *inode, struct file *filp)
{
	struct bcm_tarang_data *tarang, *tmp, *ptmp;
	struct bcm_mini_adapter *ad = NULL;
	struct sk_buff *pkt, *npkt;

	tarang = (struct bcm_tarang_data *)filp->private_data;

	if (tarang == NULL)
		return 0;

	ad = tarang->Adapter;

	down(&ad->RxAppControlQueuelock);

	tmp = ad->pTarangs;
	for (ptmp = NULL; tmp; ptmp = tmp, tmp = tmp->next) {
		if (tmp == tarang)
			break;
	}

	if (tmp) {
		if (!ptmp)
			ad->pTarangs = tmp->next;
		else
			ptmp->next = tmp->next;
	} else {
		up(&ad->RxAppControlQueuelock);
		return 0;
	}

	pkt = tarang->RxAppControlHead;
	while (pkt) {
		npkt = pkt->next;
		kfree_skb(pkt);
		pkt = npkt;
	}

	up(&ad->RxAppControlQueuelock);

	/* Stop Queuing the control response Packets */
	atomic_dec(&ad->ApplicationRunning);

	kfree(tarang);

	/* remove this filp from the asynchronously notified filp's */
	filp->private_data = NULL;
	return 0;
}

static ssize_t bcm_char_read(struct file *filp,
			     char __user *buf,
			     size_t size,
			     loff_t *f_pos)
{
	struct bcm_tarang_data *tarang = filp->private_data;
	struct bcm_mini_adapter *ad = tarang->Adapter;
	struct sk_buff *packet = NULL;
	ssize_t pkt_len = 0;
	int wait_ret_val = 0;
	unsigned long ret = 0;

	wait_ret_val = wait_event_interruptible(
				ad->process_read_wait_queue,
				(tarang->RxAppControlHead ||
				ad->device_removed));

	if ((wait_ret_val == -ERESTARTSYS)) {
		BCM_DEBUG_PRINT(ad, DBG_TYPE_OTHERS, OSAL_DBG, DBG_LVL_ALL,
				"Exiting as i've been asked to exit!!!\n");
		return wait_ret_val;
	}

	if (ad->device_removed) {
		BCM_DEBUG_PRINT(ad, DBG_TYPE_OTHERS, OSAL_DBG, DBG_LVL_ALL,
				"Device Removed... Killing the Apps...\n");
		return -ENODEV;
	}

	if (false == ad->fw_download_done)
		return -EACCES;

	down(&ad->RxAppControlQueuelock);

	if (tarang->RxAppControlHead) {
		packet = tarang->RxAppControlHead;
		DEQUEUEPACKET(tarang->RxAppControlHead,
			      tarang->RxAppControlTail);
		tarang->AppCtrlQueueLen--;
	}

	up(&ad->RxAppControlQueuelock);

	if (packet) {
		pkt_len = packet->len;
		ret = copy_to_user(buf, packet->data,
				   min_t(size_t, pkt_len, size));
		if (ret) {
			dev_kfree_skb(packet);
			BCM_DEBUG_PRINT(ad, DBG_TYPE_PRINTK, 0, 0,
					"Returning from copy to user failure\n");
			return -EFAULT;
		}
		BCM_DEBUG_PRINT(ad, DBG_TYPE_OTHERS, OSAL_DBG, DBG_LVL_ALL,
				"Read %zd Bytes From Adapter packet = %p by process %d!\n",
				pkt_len, packet, current->pid);
		dev_kfree_skb(packet);
	}

	BCM_DEBUG_PRINT(ad, DBG_TYPE_OTHERS, OSAL_DBG, DBG_LVL_ALL, "<\n");
	return pkt_len;
}

static int bcm_char_ioctl_reg_read_private(void __user *argp,
					   struct bcm_mini_adapter *ad)
{
	struct bcm_rdm_buffer rdm_buff = {0};
	struct bcm_ioctl_buffer io_buff;
	PCHAR temp_buff;
	INT status = STATUS_FAILURE;
	UINT buff_len;
	u16 temp_value;
	int bytes;

	/* Copy Ioctl Buffer structure */
	if (copy_from_user(&io_buff, argp, sizeof(struct bcm_ioctl_buffer)))
		return -EFAULT;

	if (io_buff.InputLength > sizeof(rdm_buff))
		return -EINVAL;

	if (copy_from_user(&rdm_buff, io_buff.InputBuffer,
		io_buff.InputLength))
		return -EFAULT;

	if (io_buff.OutputLength > USHRT_MAX ||
		io_buff.OutputLength == 0) {
		return -EINVAL;
	}

	buff_len = io_buff.OutputLength;
	temp_value = 4 - (buff_len % 4);
	buff_len += temp_value % 4;

	temp_buff = kmalloc(buff_len, GFP_KERNEL);
	if (!temp_buff)
		return -ENOMEM;

	bytes = rdmalt(ad, (UINT)rdm_buff.Register,
			(PUINT)temp_buff, buff_len);
	if (bytes > 0) {
		status = STATUS_SUCCESS;
		if (copy_to_user(io_buff.OutputBuffer, temp_buff, bytes)) {
			kfree(temp_buff);
			return -EFAULT;
		}
	} else {
		status = bytes;
	}

	kfree(temp_buff);
	return status;
}

static int bcm_char_ioctl_reg_write_private(void __user *argp,
					    struct bcm_mini_adapter *ad)
{
	struct bcm_wrm_buffer wrm_buff = {0};
	struct bcm_ioctl_buffer io_buff;
	UINT tmp = 0;
	INT status;

	/* Copy Ioctl Buffer structure */

	if (copy_from_user(&io_buff, argp, sizeof(struct bcm_ioctl_buffer)))
		return -EFAULT;

	if (io_buff.InputLength > sizeof(wrm_buff))
		return -EINVAL;

	/* Get WrmBuffer structure */
	if (copy_from_user(&wrm_buff, io_buff.InputBuffer,
		io_buff.InputLength))
		return -EFAULT;

	tmp = wrm_buff.Register & EEPROM_REJECT_MASK;
	if (!((ad->pstargetparams->m_u32Customize) & VSG_MODE) &&
		((tmp == EEPROM_REJECT_REG_1) ||
			(tmp == EEPROM_REJECT_REG_2) ||
			(tmp == EEPROM_REJECT_REG_3) ||
			(tmp == EEPROM_REJECT_REG_4))) {

		BCM_DEBUG_PRINT(ad, DBG_TYPE_PRINTK, 0, 0,
				"EEPROM Access Denied, not in VSG Mode\n");
		return -EFAULT;
	}

	status = wrmalt(ad, (UINT)wrm_buff.Register,
			(PUINT)wrm_buff.Data, sizeof(ULONG));

	if (status == STATUS_SUCCESS) {
		BCM_DEBUG_PRINT(ad, DBG_TYPE_OTHERS, OSAL_DBG,
				DBG_LVL_ALL, "WRM Done\n");
	} else {
		BCM_DEBUG_PRINT(ad, DBG_TYPE_OTHERS, OSAL_DBG,
				DBG_LVL_ALL, "WRM Failed\n");
		status = -EFAULT;
	}
	return status;
}

static int bcm_char_ioctl_eeprom_reg_read(void __user *argp,
					  struct bcm_mini_adapter *ad)
{
	struct bcm_rdm_buffer rdm_buff = {0};
	struct bcm_ioctl_buffer io_buff;
	PCHAR temp_buff = NULL;
	UINT tmp = 0;
	INT status;
	int bytes;

	if ((ad->IdleMode == TRUE) ||
		(ad->bShutStatus == TRUE) ||
		(ad->bPreparingForLowPowerMode == TRUE)) {

		BCM_DEBUG_PRINT(ad, DBG_TYPE_PRINTK, 0, 0,
				"Device in Idle Mode, Blocking Rdms\n");
		return -EACCES;
	}

	/* Copy Ioctl Buffer structure */
	if (copy_from_user(&io_buff, argp, sizeof(struct bcm_ioctl_buffer)))
		return -EFAULT;

	if (io_buff.InputLength > sizeof(rdm_buff))
		return -EINVAL;

	if (copy_from_user(&rdm_buff, io_buff.InputBuffer,
		io_buff.InputLength))
		return -EFAULT;

	if (io_buff.OutputLength > USHRT_MAX ||
		io_buff.OutputLength == 0) {
		return -EINVAL;
	}

	temp_buff = kmalloc(io_buff.OutputLength, GFP_KERNEL);
	if (!temp_buff)
		return STATUS_FAILURE;

	if ((((ULONG)rdm_buff.Register & 0x0F000000) != 0x0F000000) ||
		((ULONG)rdm_buff.Register & 0x3)) {

		BCM_DEBUG_PRINT(ad, DBG_TYPE_PRINTK, 0, 0,
				"RDM Done On invalid Address : %x Access Denied.\n",
				(int)rdm_buff.Register);

		kfree(temp_buff);
		return -EINVAL;
	}

	tmp = rdm_buff.Register & EEPROM_REJECT_MASK;
	bytes = rdmaltWithLock(ad, (UINT)rdm_buff.Register,
			       (PUINT)temp_buff, io_buff.OutputLength);

	if (bytes > 0) {
		status = STATUS_SUCCESS;
		if (copy_to_user(io_buff.OutputBuffer, temp_buff, bytes)) {
			kfree(temp_buff);
			return -EFAULT;
		}
	} else {
		status = bytes;
	}

	kfree(temp_buff);
	return status;
}

static int bcm_char_ioctl_eeprom_reg_write(void __user *argp,
					   struct bcm_mini_adapter *ad,
					   UINT cmd)
{
	struct bcm_wrm_buffer wrm_buff = {0};
	struct bcm_ioctl_buffer io_buff;
	UINT tmp = 0;
	INT status;

	if ((ad->IdleMode == TRUE) ||
		(ad->bShutStatus == TRUE) ||
		(ad->bPreparingForLowPowerMode == TRUE)) {

		BCM_DEBUG_PRINT(ad, DBG_TYPE_PRINTK, 0, 0,
				"Device in Idle Mode, Blocking Wrms\n");
		return -EACCES;
	}

	/* Copy Ioctl Buffer structure */
	if (copy_from_user(&io_buff, argp, sizeof(struct bcm_ioctl_buffer)))
		return -EFAULT;

	if (io_buff.InputLength > sizeof(wrm_buff))
		return -EINVAL;

	/* Get WrmBuffer structure */
	if (copy_from_user(&wrm_buff, io_buff.InputBuffer,
		io_buff.InputLength))
		return -EFAULT;

	if ((((ULONG)wrm_buff.Register & 0x0F000000) != 0x0F000000) ||
		((ULONG)wrm_buff.Register & 0x3)) {

		BCM_DEBUG_PRINT(ad, DBG_TYPE_PRINTK, 0, 0,
				"WRM Done On invalid Address : %x Access Denied.\n",
				(int)wrm_buff.Register);
		return -EINVAL;
	}

	tmp = wrm_buff.Register & EEPROM_REJECT_MASK;
	if (!((ad->pstargetparams->m_u32Customize) & VSG_MODE) &&
			((tmp == EEPROM_REJECT_REG_1) ||
			(tmp == EEPROM_REJECT_REG_2) ||
			(tmp == EEPROM_REJECT_REG_3) ||
			(tmp == EEPROM_REJECT_REG_4)) &&
			(cmd == IOCTL_BCM_REGISTER_WRITE)) {

			BCM_DEBUG_PRINT(ad, DBG_TYPE_PRINTK, 0, 0,
					"EEPROM Access Denied, not in VSG Mode\n");
			return -EFAULT;
	}

	status = wrmaltWithLock(ad, (UINT)wrm_buff.Register,
				(PUINT)wrm_buff.Data,
				wrm_buff.Length);

	if (status == STATUS_SUCCESS) {
		BCM_DEBUG_PRINT(ad, DBG_TYPE_PRINTK, OSAL_DBG,
				DBG_LVL_ALL, "WRM Done\n");
	} else {
		BCM_DEBUG_PRINT(ad, DBG_TYPE_OTHERS, OSAL_DBG,
				DBG_LVL_ALL, "WRM Failed\n");
		status = -EFAULT;
	}
	return status;
}

static int bcm_char_ioctl_gpio_set_request(void __user *argp,
					   struct bcm_mini_adapter *ad)
{
	struct bcm_gpio_info gpio_info = {0};
	struct bcm_ioctl_buffer io_buff;
	UCHAR reset_val[4];
	UINT value = 0;
	UINT bit = 0;
	UINT operation = 0;
	INT status;
	int bytes;

	if ((ad->IdleMode == TRUE) ||
		(ad->bShutStatus == TRUE) ||
		(ad->bPreparingForLowPowerMode == TRUE)) {

		BCM_DEBUG_PRINT(ad, DBG_TYPE_OTHERS, OSAL_DBG,
				DBG_LVL_ALL,
				"GPIO Can't be set/clear in Low power Mode");
		return -EACCES;
	}

	if (copy_from_user(&io_buff, argp, sizeof(struct bcm_ioctl_buffer)))
		return -EFAULT;

	if (io_buff.InputLength > sizeof(gpio_info))
		return -EINVAL;

	if (copy_from_user(&gpio_info, io_buff.InputBuffer,
			   io_buff.InputLength))
		return -EFAULT;

	bit  = gpio_info.uiGpioNumber;
	operation = gpio_info.uiGpioValue;
	value = (1<<bit);

	if (IsReqGpioIsLedInNVM(ad, value) == false) {
		BCM_DEBUG_PRINT(ad, DBG_TYPE_OTHERS, OSAL_DBG,
				DBG_LVL_ALL,
				"Sorry, Requested GPIO<0x%X> is not correspond to LED !!!",
				value);
		return -EINVAL;
	}

	/* Set - setting 1 */
	if (operation) {
		/* Set the gpio output register */
		status = wrmaltWithLock(ad,
					BCM_GPIO_OUTPUT_SET_REG,
					(PUINT)(&value), sizeof(UINT));

		if (status == STATUS_SUCCESS) {
			BCM_DEBUG_PRINT(ad, DBG_TYPE_OTHERS,
					OSAL_DBG, DBG_LVL_ALL,
					"Set the GPIO bit\n");
		} else {
			BCM_DEBUG_PRINT(ad, DBG_TYPE_OTHERS,
					OSAL_DBG, DBG_LVL_ALL,
					"Failed to set the %dth GPIO\n",
					bit);
			return status;
		}
	} else {
		/* Set the gpio output register */
		status = wrmaltWithLock(ad,
					BCM_GPIO_OUTPUT_CLR_REG,
					(PUINT)(&value), sizeof(UINT));

		if (status == STATUS_SUCCESS) {
			BCM_DEBUG_PRINT(ad, DBG_TYPE_OTHERS,
					OSAL_DBG, DBG_LVL_ALL,
					"Set the GPIO bit\n");
		} else {
			BCM_DEBUG_PRINT(ad, DBG_TYPE_OTHERS,
					OSAL_DBG, DBG_LVL_ALL,
					"Failed to clear the %dth GPIO\n",
					bit);
			return status;
		}
	}

	bytes = rdmaltWithLock(ad, (UINT)GPIO_MODE_REGISTER,
			       (PUINT)reset_val, sizeof(UINT));
	if (bytes < 0) {
		status = bytes;
		BCM_DEBUG_PRINT(ad, DBG_TYPE_OTHERS, OSAL_DBG, DBG_LVL_ALL,
				"GPIO_MODE_REGISTER read failed");
		return status;
	}
	status = STATUS_SUCCESS;

	/* Set the gpio mode register to output */
	*(UINT *)reset_val |= (1<<bit);
	status = wrmaltWithLock(ad, GPIO_MODE_REGISTER,
				(PUINT)reset_val, sizeof(UINT));

	if (status == STATUS_SUCCESS) {
		BCM_DEBUG_PRINT(ad, DBG_TYPE_OTHERS, OSAL_DBG,
				DBG_LVL_ALL,
				"Set the GPIO to output Mode\n");
	} else {
		BCM_DEBUG_PRINT(ad, DBG_TYPE_OTHERS, OSAL_DBG,
				DBG_LVL_ALL,
				"Failed to put GPIO in Output Mode\n");
	}

	return status;
}

static int bcm_char_ioctl_led_thread_state_change_req(void __user *argp,
		struct bcm_mini_adapter *ad)
{
	struct bcm_user_thread_req thread_req = {0};
	struct bcm_ioctl_buffer io_buff;

	BCM_DEBUG_PRINT(ad, DBG_TYPE_OTHERS, OSAL_DBG, DBG_LVL_ALL,
			"User made LED thread InActive");

	if ((ad->IdleMode == TRUE) ||
		(ad->bShutStatus == TRUE) ||
		(ad->bPreparingForLowPowerMode == TRUE)) {

		BCM_DEBUG_PRINT(ad, DBG_TYPE_OTHERS, OSAL_DBG,
				DBG_LVL_ALL,
				"GPIO Can't be set/clear in Low power Mode");
		return -EACCES;
	}

	if (copy_from_user(&io_buff, argp, sizeof(struct bcm_ioctl_buffer)))
		return -EFAULT;

	if (io_buff.InputLength > sizeof(thread_req))
		return -EINVAL;

	if (copy_from_user(&thread_req, io_buff.InputBuffer,
			   io_buff.InputLength))
		return -EFAULT;

	/* if LED thread is running(Actively or Inactively)
	 * set it state to make inactive
	 */
	if (ad->LEDInfo.led_thread_running) {
		if (thread_req.ThreadState == LED_THREAD_ACTIVATION_REQ) {
			BCM_DEBUG_PRINT(ad, DBG_TYPE_OTHERS,
					OSAL_DBG, DBG_LVL_ALL,
					"Activating thread req");
			ad->DriverState = LED_THREAD_ACTIVE;
		} else {
			BCM_DEBUG_PRINT(ad, DBG_TYPE_OTHERS,
					OSAL_DBG, DBG_LVL_ALL,
					"DeActivating Thread req.....");
			ad->DriverState = LED_THREAD_INACTIVE;
		}

		/* signal thread. */
		wake_up(&ad->LEDInfo.notify_led_event);
	}
	return STATUS_SUCCESS;
}

static int bcm_char_ioctl_gpio_status_request(void __user *argp,
					      struct bcm_mini_adapter *ad)
{
	struct bcm_gpio_info gpio_info = {0};
	struct bcm_ioctl_buffer io_buff;
	ULONG bit = 0;
	UCHAR read[4];
	INT status;
	int bytes;

	if ((ad->IdleMode == TRUE) ||
		(ad->bShutStatus == TRUE) ||
		(ad->bPreparingForLowPowerMode == TRUE))
		return -EACCES;

	if (copy_from_user(&io_buff, argp, sizeof(struct bcm_ioctl_buffer)))
		return -EFAULT;

	if (io_buff.InputLength > sizeof(gpio_info))
		return -EINVAL;

	if (copy_from_user(&gpio_info, io_buff.InputBuffer,
		io_buff.InputLength))
		return -EFAULT;

	bit = gpio_info.uiGpioNumber;

	/* Set the gpio output register */
	bytes = rdmaltWithLock(ad, (UINT)GPIO_PIN_STATE_REGISTER,
				(PUINT)read, sizeof(UINT));

	if (bytes < 0) {
		status = bytes;
		BCM_DEBUG_PRINT(ad, DBG_TYPE_PRINTK, 0, 0,
				"RDM Failed\n");
		return status;
	}
	status = STATUS_SUCCESS;
	return status;
}

static int bcm_char_ioctl_gpio_multi_request(void __user *argp,
					     struct bcm_mini_adapter *ad)
{
	struct bcm_gpio_multi_info gpio_multi_info[MAX_IDX];
	struct bcm_gpio_multi_info *pgpio_multi_info =
		(struct bcm_gpio_multi_info *)gpio_multi_info;
	struct bcm_ioctl_buffer io_buff;
	UCHAR reset_val[4];
	INT status = STATUS_FAILURE;
	int bytes;

	memset(pgpio_multi_info, 0,
	       MAX_IDX * sizeof(struct bcm_gpio_multi_info));

	if ((ad->IdleMode == TRUE) ||
		(ad->bShutStatus == TRUE) ||
		(ad->bPreparingForLowPowerMode == TRUE))
		return -EINVAL;

	if (copy_from_user(&io_buff, argp, sizeof(struct bcm_ioctl_buffer)))
		return -EFAULT;

	if (io_buff.InputLength > sizeof(gpio_multi_info))
		return -EINVAL;
	if (io_buff.OutputLength > sizeof(gpio_multi_info))
		io_buff.OutputLength = sizeof(gpio_multi_info);

	if (copy_from_user(&gpio_multi_info, io_buff.InputBuffer,
			   io_buff.InputLength))
		return -EFAULT;

	if (IsReqGpioIsLedInNVM(ad, pgpio_multi_info[WIMAX_IDX].uiGPIOMask)
			== false) {
		BCM_DEBUG_PRINT(ad, DBG_TYPE_OTHERS, OSAL_DBG,
				DBG_LVL_ALL,
				"Sorry, Requested GPIO<0x%X> is not correspond to NVM LED bit map<0x%X>!!!",
				pgpio_multi_info[WIMAX_IDX].uiGPIOMask,
				ad->gpioBitMap);
		return -EINVAL;
	}

	/* Set the gpio output register */
	if ((pgpio_multi_info[WIMAX_IDX].uiGPIOMask) &
		(pgpio_multi_info[WIMAX_IDX].uiGPIOCommand)) {
		/* Set 1's in GPIO OUTPUT REGISTER */
		*(UINT *)reset_val = pgpio_multi_info[WIMAX_IDX].uiGPIOMask &
			pgpio_multi_info[WIMAX_IDX].uiGPIOCommand &
			pgpio_multi_info[WIMAX_IDX].uiGPIOValue;

		if (*(UINT *) reset_val)
			status = wrmaltWithLock(ad,
				BCM_GPIO_OUTPUT_SET_REG,
				(PUINT)reset_val, sizeof(ULONG));

		if (status != STATUS_SUCCESS) {
			BCM_DEBUG_PRINT(ad, DBG_TYPE_PRINTK, 0, 0,
				"WRM to BCM_GPIO_OUTPUT_SET_REG Failed.");
			return status;
		}

		/* Clear to 0's in GPIO OUTPUT REGISTER */
		*(UINT *)reset_val =
			(pgpio_multi_info[WIMAX_IDX].uiGPIOMask &
			pgpio_multi_info[WIMAX_IDX].uiGPIOCommand &
			(~(pgpio_multi_info[WIMAX_IDX].uiGPIOValue)));

		if (*(UINT *) reset_val)
			status = wrmaltWithLock(ad,
				BCM_GPIO_OUTPUT_CLR_REG, (PUINT)reset_val,
				sizeof(ULONG));

		if (status != STATUS_SUCCESS) {
			BCM_DEBUG_PRINT(ad, DBG_TYPE_PRINTK, 0, 0,
					"WRM to BCM_GPIO_OUTPUT_CLR_REG Failed.");
			return status;
		}
	}

	if (pgpio_multi_info[WIMAX_IDX].uiGPIOMask) {
		bytes = rdmaltWithLock(ad, (UINT)GPIO_PIN_STATE_REGISTER,
				       (PUINT)reset_val, sizeof(UINT));

		if (bytes < 0) {
			status = bytes;
			BCM_DEBUG_PRINT(ad, DBG_TYPE_PRINTK, 0, 0,
					"RDM to GPIO_PIN_STATE_REGISTER Failed.");
			return status;
		}
		status = STATUS_SUCCESS;

		pgpio_multi_info[WIMAX_IDX].uiGPIOValue =
			(*(UINT *)reset_val &
			pgpio_multi_info[WIMAX_IDX].uiGPIOMask);
	}

	status = copy_to_user(io_buff.OutputBuffer, &gpio_multi_info,
		io_buff.OutputLength);
	if (status) {
		BCM_DEBUG_PRINT(ad, DBG_TYPE_PRINTK, 0, 0,
			"Failed while copying Content to IOBufer for user space err:%d",
			status);
		return -EFAULT;
	}
	return status;
}

static int bcm_char_ioctl_gpio_mode_request(void __user *argp,
					    struct bcm_mini_adapter *ad)
{
	struct bcm_gpio_multi_mode gpio_multi_mode[MAX_IDX];
	struct bcm_gpio_multi_mode *pgpio_multi_mode =
		(struct bcm_gpio_multi_mode *)gpio_multi_mode;
	struct bcm_ioctl_buffer io_buff;
	UCHAR reset_val[4];
	INT status;
	int bytes;

	if ((ad->IdleMode == TRUE) ||
		(ad->bShutStatus == TRUE) ||
		(ad->bPreparingForLowPowerMode == TRUE))
		return -EINVAL;

	if (copy_from_user(&io_buff, argp, sizeof(struct bcm_ioctl_buffer)))
		return -EFAULT;

	if (io_buff.InputLength > sizeof(gpio_multi_mode))
		return -EINVAL;
	if (io_buff.OutputLength > sizeof(gpio_multi_mode))
		io_buff.OutputLength = sizeof(gpio_multi_mode);

	if (copy_from_user(&gpio_multi_mode, io_buff.InputBuffer,
		io_buff.InputLength))
		return -EFAULT;

	bytes = rdmaltWithLock(ad, (UINT)GPIO_MODE_REGISTER,
		(PUINT)reset_val, sizeof(UINT));

	if (bytes < 0) {
		status = bytes;
		BCM_DEBUG_PRINT(ad, DBG_TYPE_PRINTK, 0, 0,
			"Read of GPIO_MODE_REGISTER failed");
		return status;
	}
	status = STATUS_SUCCESS;

	/* Validating the request */
	if (IsReqGpioIsLedInNVM(ad, pgpio_multi_mode[WIMAX_IDX].uiGPIOMask)
			== false) {
		BCM_DEBUG_PRINT(ad, DBG_TYPE_OTHERS, OSAL_DBG, DBG_LVL_ALL,
				"Sorry, Requested GPIO<0x%X> is not correspond to NVM LED bit map<0x%X>!!!",
				pgpio_multi_mode[WIMAX_IDX].uiGPIOMask,
				ad->gpioBitMap);
		return -EINVAL;
	}

	if (pgpio_multi_mode[WIMAX_IDX].uiGPIOMask) {
		/* write all OUT's (1's) */
		*(UINT *) reset_val |=
			(pgpio_multi_mode[WIMAX_IDX].uiGPIOMode &
					pgpio_multi_mode[WIMAX_IDX].uiGPIOMask);

		/* write all IN's (0's) */
		*(UINT *) reset_val &=
			~((~pgpio_multi_mode[WIMAX_IDX].uiGPIOMode) &
					pgpio_multi_mode[WIMAX_IDX].uiGPIOMask);

		/* Currently implemented return the modes of all GPIO's
		 * else needs to bit AND with  mask
		 */
		pgpio_multi_mode[WIMAX_IDX].uiGPIOMode = *(UINT *)reset_val;

		status = wrmaltWithLock(ad, GPIO_MODE_REGISTER,
			(PUINT)reset_val, sizeof(ULONG));
		if (status == STATUS_SUCCESS) {
			BCM_DEBUG_PRINT(ad,
				DBG_TYPE_OTHERS, OSAL_DBG, DBG_LVL_ALL,
				"WRM to GPIO_MODE_REGISTER Done");
		} else {
			BCM_DEBUG_PRINT(ad, DBG_TYPE_PRINTK, 0, 0,
					"WRM to GPIO_MODE_REGISTER Failed");
			return -EFAULT;
		}
	} else {
		/* if uiGPIOMask is 0 then return mode register configuration */
		pgpio_multi_mode[WIMAX_IDX].uiGPIOMode = *(UINT *)reset_val;
	}

	status = copy_to_user(io_buff.OutputBuffer, &gpio_multi_mode,
		io_buff.OutputLength);
	if (status) {
		BCM_DEBUG_PRINT(ad, DBG_TYPE_PRINTK, 0, 0,
			"Failed while copying Content to IOBufer for user space err:%d",
			status);
		return -EFAULT;
	}
	return status;
}

static int bcm_char_ioctl_misc_request(void __user *argp,
				       struct bcm_mini_adapter *ad)
{
	struct bcm_ioctl_buffer io_buff;
	PVOID buff = NULL;
	INT status;

	/* Copy Ioctl Buffer structure */
	if (copy_from_user(&io_buff, argp, sizeof(struct bcm_ioctl_buffer)))
		return -EFAULT;

	if (io_buff.InputLength < sizeof(struct bcm_link_request))
		return -EINVAL;

	if (io_buff.InputLength > MAX_CNTL_PKT_SIZE)
		return -EINVAL;

	buff = memdup_user(io_buff.InputBuffer,
			       io_buff.InputLength);
	if (IS_ERR(buff))
		return PTR_ERR(buff);

	down(&ad->LowPowerModeSync);
	status = wait_event_interruptible_timeout(
			ad->lowpower_mode_wait_queue,
			!ad->bPreparingForLowPowerMode,
			(1 * HZ));

	if (status == -ERESTARTSYS)
		goto cntrlEnd;

	if (ad->bPreparingForLowPowerMode) {
		BCM_DEBUG_PRINT(ad, DBG_TYPE_OTHERS, OSAL_DBG, DBG_LVL_ALL,
				"Preparing Idle Mode is still True - Hence Rejecting control message\n");
		status = STATUS_FAILURE;
		goto cntrlEnd;
	}
	status = CopyBufferToControlPacket(ad, (PVOID)buff);

cntrlEnd:
	up(&ad->LowPowerModeSync);
	kfree(buff);
	return status;
}

static int bcm_char_ioctl_buffer_download_start(
		struct bcm_mini_adapter *ad)
{
	INT status;

	if (down_trylock(&ad->NVMRdmWrmLock)) {
		BCM_DEBUG_PRINT(ad, DBG_TYPE_OTHERS, OSAL_DBG, DBG_LVL_ALL,
				"IOCTL_BCM_CHIP_RESET not allowed as EEPROM Read/Write is in progress\n");
		return -EACCES;
	}

	BCM_DEBUG_PRINT(ad, DBG_TYPE_PRINTK, 0, 0,
			"Starting the firmware download PID =0x%x!!!!\n",
			current->pid);

	if (down_trylock(&ad->fw_download_sema))
		return -EBUSY;

	ad->bBinDownloaded = false;
	ad->fw_download_process_pid = current->pid;
	ad->bCfgDownloaded = false;
	ad->fw_download_done = false;
	netif_carrier_off(ad->dev);
	netif_stop_queue(ad->dev);
	status = reset_card_proc(ad);
	if (status) {
		pr_err(PFX "%s: reset_card_proc Failed!\n", ad->dev->name);
		up(&ad->fw_download_sema);
		up(&ad->NVMRdmWrmLock);
		return status;
	}
	mdelay(10);

	up(&ad->NVMRdmWrmLock);
	return status;
}

static int bcm_char_ioctl_buffer_download(void __user *argp,
					  struct bcm_mini_adapter *ad)
{
	struct bcm_firmware_info *fw_info = NULL;
	struct bcm_ioctl_buffer io_buff;
	INT status;

	BCM_DEBUG_PRINT(ad, DBG_TYPE_PRINTK, 0, 0,
		"Starting the firmware download PID =0x%x!!!!\n", current->pid);

	if (!down_trylock(&ad->fw_download_sema)) {
		BCM_DEBUG_PRINT(ad, DBG_TYPE_PRINTK, 0, 0,
				"Invalid way to download buffer. Use Start and then call this!!!\n");
		up(&ad->fw_download_sema);
		return -EINVAL;
	}

	/* Copy Ioctl Buffer structure */
	if (copy_from_user(&io_buff, argp, sizeof(struct bcm_ioctl_buffer))) {
		up(&ad->fw_download_sema);
		return -EFAULT;
	}

	BCM_DEBUG_PRINT(ad, DBG_TYPE_PRINTK, 0, 0,
			"Length for FW DLD is : %lx\n", io_buff.InputLength);

	if (io_buff.InputLength > sizeof(struct bcm_firmware_info)) {
		up(&ad->fw_download_sema);
		return -EINVAL;
	}

	fw_info = kmalloc(sizeof(*fw_info), GFP_KERNEL);
	if (!fw_info) {
		up(&ad->fw_download_sema);
		return -ENOMEM;
	}

	if (copy_from_user(fw_info, io_buff.InputBuffer,
		io_buff.InputLength)) {
		up(&ad->fw_download_sema);
		kfree(fw_info);
		return -EFAULT;
	}

	if (!fw_info->pvMappedFirmwareAddress ||
		(fw_info->u32FirmwareLength == 0)) {

		BCM_DEBUG_PRINT(ad, DBG_TYPE_PRINTK, 0, 0,
				"Something else is wrong %lu\n",
				fw_info->u32FirmwareLength);
		up(&ad->fw_download_sema);
		kfree(fw_info);
		status = -EINVAL;
		return status;
	}

	status = bcm_ioctl_fw_download(ad, fw_info);

	if (status != STATUS_SUCCESS) {
		if (fw_info->u32StartingAddress == CONFIG_BEGIN_ADDR)
			BCM_DEBUG_PRINT(ad, DBG_TYPE_PRINTK, 0, 0,
				"IOCTL: Configuration File Upload Failed\n");
		else
			BCM_DEBUG_PRINT(ad, DBG_TYPE_PRINTK, 0, 0,
				"IOCTL: Firmware File Upload Failed\n");

		/* up(&ad->fw_download_sema); */

		if (ad->LEDInfo.led_thread_running &
			BCM_LED_THREAD_RUNNING_ACTIVELY) {
			ad->DriverState = DRIVER_INIT;
			ad->LEDInfo.bLedInitDone = false;
			wake_up(&ad->LEDInfo.notify_led_event);
		}
	}

	if (status != STATUS_SUCCESS)
		up(&ad->fw_download_sema);

	BCM_DEBUG_PRINT(ad, DBG_TYPE_PRINTK, OSAL_DBG, DBG_LVL_ALL,
		"IOCTL: Firmware File Uploaded\n");
	kfree(fw_info);
	return status;
}

static int bcm_char_ioctl_buffer_download_stop(void __user *argp,
					       struct bcm_mini_adapter *ad)
{
	INT status;
	int timeout = 0;

	if (!down_trylock(&ad->fw_download_sema)) {
		up(&ad->fw_download_sema);
		return -EINVAL;
	}

	if (down_trylock(&ad->NVMRdmWrmLock)) {
		BCM_DEBUG_PRINT(ad, DBG_TYPE_PRINTK, 0, 0,
				"FW download blocked as EEPROM Read/Write is in progress\n");
		up(&ad->fw_download_sema);
		return -EACCES;
	}

	ad->bBinDownloaded = TRUE;
	ad->bCfgDownloaded = TRUE;
	atomic_set(&ad->CurrNumFreeTxDesc, 0);
	ad->CurrNumRecvDescs = 0;
	ad->downloadDDR = 0;

	/* setting the Mips to Run */
	status = run_card_proc(ad);

	if (status) {
		BCM_DEBUG_PRINT(ad, DBG_TYPE_PRINTK, 0, 0,
			"Firm Download Failed\n");
		up(&ad->fw_download_sema);
		up(&ad->NVMRdmWrmLock);
		return status;
	}
	BCM_DEBUG_PRINT(ad, DBG_TYPE_OTHERS, OSAL_DBG,
			DBG_LVL_ALL, "Firm Download Over...\n");

	mdelay(10);

	/* Wait for MailBox Interrupt */
	if (StartInterruptUrb((struct bcm_interface_adapter *)ad->pvInterfaceAdapter))
		BCM_DEBUG_PRINT(ad, DBG_TYPE_PRINTK, 0, 0,
			"Unable to send interrupt...\n");

	timeout = 5*HZ;
	ad->waiting_to_fw_download_done = false;
	wait_event_timeout(ad->ioctl_fw_dnld_wait_queue,
			ad->waiting_to_fw_download_done, timeout);
	ad->fw_download_process_pid = INVALID_PID;
	ad->fw_download_done = TRUE;
	atomic_set(&ad->CurrNumFreeTxDesc, 0);
	ad->CurrNumRecvDescs = 0;
	ad->PrevNumRecvDescs = 0;
	atomic_set(&ad->cntrlpktCnt, 0);
	ad->LinkUpStatus = 0;
	ad->LinkStatus = 0;

	if (ad->LEDInfo.led_thread_running &
		BCM_LED_THREAD_RUNNING_ACTIVELY) {
		ad->DriverState = FW_DOWNLOAD_DONE;
		wake_up(&ad->LEDInfo.notify_led_event);
	}

	if (!timeout)
		status = -ENODEV;

	up(&ad->fw_download_sema);
	up(&ad->NVMRdmWrmLock);
	return status;
}

static int bcm_char_ioctl_chip_reset(struct bcm_mini_adapter *ad)
{
	INT status;
	INT nvm_access;

	nvm_access = down_trylock(&ad->NVMRdmWrmLock);
	if (nvm_access) {
		BCM_DEBUG_PRINT(ad, DBG_TYPE_PRINTK, 0, 0,
			" IOCTL_BCM_CHIP_RESET not allowed as EEPROM Read/Write is in progress\n");
		return -EACCES;
	}

	down(&ad->RxAppControlQueuelock);
	status = reset_card_proc(ad);
	flushAllAppQ();
	up(&ad->RxAppControlQueuelock);
	up(&ad->NVMRdmWrmLock);
	ResetCounters(ad);
	return status;
}

static int bcm_char_ioctl_qos_threshold(ULONG arg,
					struct bcm_mini_adapter *ad)
{
	USHORT i;

	for (i = 0; i < NO_OF_QUEUES; i++) {
		if (get_user(ad->PackInfo[i].uiThreshold,
				(unsigned long __user *)arg)) {
			return -EFAULT;
		}
	}
	return 0;
}

static int bcm_char_ioctl_switch_transfer_mode(void __user *argp,
					       struct bcm_mini_adapter *ad)
{
	UINT data = 0;

	if (copy_from_user(&data, argp, sizeof(UINT)))
		return -EFAULT;

	if (data) {
		/* Allow All Packets */
		BCM_DEBUG_PRINT(ad, DBG_TYPE_OTHERS, OSAL_DBG, DBG_LVL_ALL,
			"IOCTL_BCM_SWITCH_TRANSFER_MODE: ETH_PACKET_TUNNELING_MODE\n");
			ad->TransferMode = ETH_PACKET_TUNNELING_MODE;
	} else {
		/* Allow IP only Packets */
		BCM_DEBUG_PRINT(ad, DBG_TYPE_OTHERS, OSAL_DBG, DBG_LVL_ALL,
			"IOCTL_BCM_SWITCH_TRANSFER_MODE: IP_PACKET_ONLY_MODE\n");
		ad->TransferMode = IP_PACKET_ONLY_MODE;
	}
	return STATUS_SUCCESS;
}

static int bcm_char_ioctl_get_driver_version(void __user *argp)
{
	struct bcm_ioctl_buffer io_buff;
	ulong len;

	/* Copy Ioctl Buffer structure */
	if (copy_from_user(&io_buff, argp, sizeof(struct bcm_ioctl_buffer)))
		return -EFAULT;

	len = min_t(ulong, io_buff.OutputLength, strlen(DRV_VERSION) + 1);

	if (copy_to_user(io_buff.OutputBuffer, DRV_VERSION, len))
		return -EFAULT;

	return STATUS_SUCCESS;
}

static int bcm_char_ioctl_get_current_status(void __user *argp,
					     struct bcm_mini_adapter *ad)
{
	struct bcm_link_state link_state;
	struct bcm_ioctl_buffer io_buff;

	/* Copy Ioctl Buffer structure */
	if (copy_from_user(&io_buff, argp, sizeof(struct bcm_ioctl_buffer))) {
		BCM_DEBUG_PRINT(ad, DBG_TYPE_PRINTK, 0, 0,
			"copy_from_user failed..\n");
		return -EFAULT;
	}

	if (io_buff.OutputLength != sizeof(link_state))
		return -EINVAL;

	memset(&link_state, 0, sizeof(link_state));
	link_state.bIdleMode = ad->IdleMode;
	link_state.bShutdownMode = ad->bShutStatus;
	link_state.ucLinkStatus = ad->LinkStatus;

	if (copy_to_user(io_buff.OutputBuffer, &link_state, min_t(size_t,
		sizeof(link_state), io_buff.OutputLength))) {
		BCM_DEBUG_PRINT(ad, DBG_TYPE_PRINTK, 0, 0,
			"Copy_to_user Failed..\n");
		return -EFAULT;
	}
	return STATUS_SUCCESS;
}


static int bcm_char_ioctl_set_mac_tracing(void __user *argp,
					  struct bcm_mini_adapter *ad)
{
	struct bcm_ioctl_buffer io_buff;
	UINT tracing_flag;

	/* copy ioctl Buffer structure */
	if (copy_from_user(&io_buff, argp, sizeof(struct bcm_ioctl_buffer)))
		return -EFAULT;

	if (copy_from_user(&tracing_flag, io_buff.InputBuffer, sizeof(UINT)))
		return -EFAULT;

	if (tracing_flag)
		ad->pTarangs->MacTracingEnabled = TRUE;
	else
		ad->pTarangs->MacTracingEnabled = false;

	return STATUS_SUCCESS;
}

static int bcm_char_ioctl_get_dsx_indication(void __user *argp,
					     struct bcm_mini_adapter *ad)
{
	struct bcm_ioctl_buffer io_buff;
	ULONG sf_id = 0;

	if (copy_from_user(&io_buff, argp, sizeof(struct bcm_ioctl_buffer)))
		return -EFAULT;

	if (io_buff.OutputLength < sizeof(struct bcm_add_indication_alt)) {
		BCM_DEBUG_PRINT(ad, DBG_TYPE_PRINTK, 0, 0,
			"Mismatch req: %lx needed is =0x%zx!!!",
			io_buff.OutputLength,
			sizeof(struct bcm_add_indication_alt));
		return -EINVAL;
	}

	if (copy_from_user(&sf_id, io_buff.InputBuffer, sizeof(sf_id)))
		return -EFAULT;

	BCM_DEBUG_PRINT(ad, DBG_TYPE_OTHERS, OSAL_DBG, DBG_LVL_ALL,
		"Get DSX Data SF ID is =%lx\n", sf_id);
	get_dsx_sf_data_to_application(ad, sf_id, io_buff.OutputBuffer);
	return STATUS_SUCCESS;
}

static int bcm_char_ioctl_get_host_mibs(void __user *argp,
					struct bcm_mini_adapter *ad,
					struct bcm_tarang_data *tarang)
{
	struct bcm_ioctl_buffer io_buff;
	INT status = STATUS_FAILURE;
	PVOID temp_buff;

	if (copy_from_user(&io_buff, argp, sizeof(struct bcm_ioctl_buffer)))
		return -EFAULT;

	if (io_buff.OutputLength != sizeof(struct bcm_host_stats_mibs)) {
		BCM_DEBUG_PRINT(ad, DBG_TYPE_PRINTK, 0, 0,
			"Length Check failed %lu %zd\n", io_buff.OutputLength,
			sizeof(struct bcm_host_stats_mibs));
		return -EINVAL;
	}

	/* FIXME: HOST_STATS are too big for kmalloc (122048)! */
	temp_buff = kzalloc(sizeof(struct bcm_host_stats_mibs), GFP_KERNEL);
	if (!temp_buff)
		return STATUS_FAILURE;

	status = ProcessGetHostMibs(ad, temp_buff);
	GetDroppedAppCntrlPktMibs(temp_buff, tarang);

	if (status != STATUS_FAILURE) {
		if (copy_to_user(io_buff.OutputBuffer, temp_buff,
			sizeof(struct bcm_host_stats_mibs))) {
			kfree(temp_buff);
			return -EFAULT;
		}
	}

	kfree(temp_buff);
	return status;
}

static int bcm_char_ioctl_bulk_wrm(void __user *argp,
				   struct bcm_mini_adapter *ad, UINT cmd)
{
	struct bcm_bulk_wrm_buffer *bulk_buff;
	struct bcm_ioctl_buffer io_buff;
	UINT tmp = 0;
	INT status = STATUS_FAILURE;
	PCHAR buff = NULL;

	if ((ad->IdleMode == TRUE) ||
		(ad->bShutStatus == TRUE) ||
		(ad->bPreparingForLowPowerMode == TRUE)) {

		BCM_DEBUG_PRINT (ad, DBG_TYPE_PRINTK, 0, 0,
			"Device in Idle/Shutdown Mode, Blocking Wrms\n");
		return -EACCES;
	}

	/* Copy Ioctl Buffer structure */
	if (copy_from_user(&io_buff, argp, sizeof(struct bcm_ioctl_buffer)))
		return -EFAULT;

	if (io_buff.InputLength < sizeof(ULONG) * 2)
		return -EINVAL;

	buff = memdup_user(io_buff.InputBuffer,
			       io_buff.InputLength);
	if (IS_ERR(buff))
		return PTR_ERR(buff);

	bulk_buff = (struct bcm_bulk_wrm_buffer *)buff;

	if (((ULONG)bulk_buff->Register & 0x0F000000) != 0x0F000000 ||
		((ULONG)bulk_buff->Register & 0x3)) {
		BCM_DEBUG_PRINT (ad, DBG_TYPE_PRINTK, 0, 0,
			"WRM Done On invalid Address : %x Access Denied.\n",
			(int)bulk_buff->Register);
		kfree(buff);
		return -EINVAL;
	}

	tmp = bulk_buff->Register & EEPROM_REJECT_MASK;
	if (!((ad->pstargetparams->m_u32Customize)&VSG_MODE) &&
		((tmp == EEPROM_REJECT_REG_1) ||
			(tmp == EEPROM_REJECT_REG_2) ||
			(tmp == EEPROM_REJECT_REG_3) ||
			(tmp == EEPROM_REJECT_REG_4)) &&
		(cmd == IOCTL_BCM_REGISTER_WRITE)) {

		kfree(buff);
		BCM_DEBUG_PRINT (ad, DBG_TYPE_PRINTK, 0, 0,
			"EEPROM Access Denied, not in VSG Mode\n");
		return -EFAULT;
	}

	if (bulk_buff->SwapEndian == false)
		status = wrmWithLock(ad, (UINT)bulk_buff->Register,
			(PCHAR)bulk_buff->Values,
			io_buff.InputLength - 2*sizeof(ULONG));
	else
		status = wrmaltWithLock(ad, (UINT)bulk_buff->Register,
			(PUINT)bulk_buff->Values,
			io_buff.InputLength - 2*sizeof(ULONG));

	if (status != STATUS_SUCCESS)
		BCM_DEBUG_PRINT(ad, DBG_TYPE_PRINTK, 0, 0, "WRM Failed\n");

	kfree(buff);
	return status;
}

static int bcm_char_ioctl_get_nvm_size(void __user *argp,
				       struct bcm_mini_adapter *ad)
{
	struct bcm_ioctl_buffer io_buff;

	if (copy_from_user(&io_buff, argp, sizeof(struct bcm_ioctl_buffer)))
		return -EFAULT;

	if (ad->eNVMType == NVM_EEPROM || ad->eNVMType == NVM_FLASH) {
		if (copy_to_user(io_buff.OutputBuffer, &ad->uiNVMDSDSize,
			sizeof(UINT)))
			return -EFAULT;
	}

	return STATUS_SUCCESS;
}

static int bcm_char_ioctl_cal_init(void __user *argp,
				   struct bcm_mini_adapter *ad)
{
	struct bcm_ioctl_buffer io_buff;
	UINT sector_size = 0;
	INT status = STATUS_FAILURE;

	if (ad->eNVMType == NVM_FLASH) {
		if (copy_from_user(&io_buff, argp,
			sizeof(struct bcm_ioctl_buffer)))
			return -EFAULT;

		if (copy_from_user(&sector_size, io_buff.InputBuffer,
			sizeof(UINT)))
			return -EFAULT;

		if ((sector_size < MIN_SECTOR_SIZE) ||
			(sector_size > MAX_SECTOR_SIZE)) {
			if (copy_to_user(io_buff.OutputBuffer,
				&ad->uiSectorSize, sizeof(UINT)))
				return -EFAULT;
		} else {
			if (IsFlash2x(ad)) {
				if (copy_to_user(io_buff.OutputBuffer,
					&ad->uiSectorSize, sizeof(UINT)))
					return -EFAULT;
			} else {
				if ((TRUE == ad->bShutStatus) ||
					(TRUE == ad->IdleMode)) {
					BCM_DEBUG_PRINT(ad,
						DBG_TYPE_PRINTK, 0, 0,
						"Device is in Idle/Shutdown Mode\n");
					return -EACCES;
				}

				ad->uiSectorSize = sector_size;
				BcmUpdateSectorSize(ad,
					ad->uiSectorSize);
			}
		}
		status = STATUS_SUCCESS;
	} else {
		status = STATUS_FAILURE;
	}
	return status;
}

static int bcm_char_ioctl_set_debug(void __user *argp,
				    struct bcm_mini_adapter *ad)
{
#ifdef DEBUG
	struct bcm_ioctl_buffer io_buff;
	struct bcm_user_debug_state user_debug_state;

	BCM_DEBUG_PRINT(ad, DBG_TYPE_OTHERS, OSAL_DBG, DBG_LVL_ALL,
		"In SET_DEBUG ioctl\n");
	if (copy_from_user(&io_buff, argp, sizeof(struct bcm_ioctl_buffer)))
		return -EFAULT;

	if (copy_from_user(&user_debug_state, io_buff.InputBuffer,
		sizeof(struct bcm_user_debug_state)))
		return -EFAULT;

	BCM_DEBUG_PRINT (ad, DBG_TYPE_PRINTK, 0, 0,
			"IOCTL_BCM_SET_DEBUG: OnOff=%d Type = 0x%x ",
			user_debug_state.OnOff, user_debug_state.Type);
	/* user_debug_state.Subtype <<= 1; */
	user_debug_state.Subtype = 1 << user_debug_state.Subtype;
	BCM_DEBUG_PRINT (ad, DBG_TYPE_PRINTK, 0, 0,
		"actual Subtype=0x%x\n", user_debug_state.Subtype);

	/* Update new 'DebugState' in the ad */
	ad->stDebugState.type |= user_debug_state.Type;
	/* Subtype: A bitmap of 32 bits for Subtype per Type.
	 * Valid indexes in 'subtype' array: 1,2,4,8
	 * corresponding to valid Type values. Hence we can use the 'Type' field
	 * as the index value, ignoring the array entries 0,3,5,6,7 !
	 */
	if (user_debug_state.OnOff)
		ad->stDebugState.subtype[user_debug_state.Type] |=
			user_debug_state.Subtype;
	else
		ad->stDebugState.subtype[user_debug_state.Type] &=
			~user_debug_state.Subtype;

	BCM_SHOW_DEBUG_BITMAP(ad);
#endif
	return STATUS_SUCCESS;
}

static int bcm_char_ioctl_nvm_rw(void __user *argp,
				 struct bcm_mini_adapter *ad, UINT cmd)
{
	struct bcm_nvm_readwrite nvm_rw;
	struct timeval tv0, tv1;
	struct bcm_ioctl_buffer io_buff;
	PUCHAR read_data = NULL;
	INT status = STATUS_FAILURE;

	memset(&tv0, 0, sizeof(struct timeval));
	memset(&tv1, 0, sizeof(struct timeval));
	if ((ad->eNVMType == NVM_FLASH) &&
		(ad->uiFlashLayoutMajorVersion == 0)) {
		BCM_DEBUG_PRINT(ad, DBG_TYPE_PRINTK, 0, 0,
			"The Flash Control Section is Corrupted. Hence Rejection on NVM Read/Write\n");
		return -EFAULT;
	}

	if (IsFlash2x(ad)) {
		if ((ad->eActiveDSD != DSD0) &&
			(ad->eActiveDSD != DSD1) &&
			(ad->eActiveDSD != DSD2)) {

			BCM_DEBUG_PRINT(ad, DBG_TYPE_PRINTK, 0, 0,
				"No DSD is active..hence NVM Command is blocked");
			return STATUS_FAILURE;
		}
	}

	/* Copy Ioctl Buffer structure */
	if (copy_from_user(&io_buff, argp, sizeof(struct bcm_ioctl_buffer)))
		return -EFAULT;

	if (copy_from_user(&nvm_rw,
				(IOCTL_BCM_NVM_READ == cmd) ?
				io_buff.OutputBuffer : io_buff.InputBuffer,
				sizeof(struct bcm_nvm_readwrite)))
		return -EFAULT;

	/*
	 * Deny the access if the offset crosses the cal area limit.
	 */
	if (nvm_rw.uiNumBytes > ad->uiNVMDSDSize)
		return STATUS_FAILURE;

	if (nvm_rw.uiOffset >
		ad->uiNVMDSDSize - nvm_rw.uiNumBytes)
		return STATUS_FAILURE;

	read_data = memdup_user(nvm_rw.pBuffer,
				nvm_rw.uiNumBytes);
	if (IS_ERR(read_data))
		return PTR_ERR(read_data);

	do_gettimeofday(&tv0);
	if (IOCTL_BCM_NVM_READ == cmd) {
		int ret = bcm_handle_nvm_read_cmd(ad, read_data,
				&nvm_rw);
		if (ret != STATUS_SUCCESS)
			return ret;
	} else {
		down(&ad->NVMRdmWrmLock);

		if ((ad->IdleMode == TRUE) ||
			(ad->bShutStatus == TRUE) ||
			(ad->bPreparingForLowPowerMode == TRUE)) {

			BCM_DEBUG_PRINT(ad,
				DBG_TYPE_OTHERS, OSAL_DBG, DBG_LVL_ALL,
				"Device is in Idle/Shutdown Mode\n");
			up(&ad->NVMRdmWrmLock);
			kfree(read_data);
			return -EACCES;
		}

		ad->bHeaderChangeAllowed = TRUE;
		if (IsFlash2x(ad)) {
			int ret = handle_flash2x_adapter(ad,
							read_data,
							&nvm_rw);
			if (ret != STATUS_SUCCESS)
				return ret;
		}

		status = BeceemNVMWrite(ad, (PUINT)read_data,
			nvm_rw.uiOffset, nvm_rw.uiNumBytes,
			nvm_rw.bVerify);
		if (IsFlash2x(ad))
			BcmFlash2xWriteSig(ad, ad->eActiveDSD);

		ad->bHeaderChangeAllowed = false;

		up(&ad->NVMRdmWrmLock);

		if (status != STATUS_SUCCESS) {
			kfree(read_data);
			return status;
		}
	}

	do_gettimeofday(&tv1);
	BCM_DEBUG_PRINT(ad, DBG_TYPE_OTHERS, OSAL_DBG, DBG_LVL_ALL,
		" timetaken by Write/read :%ld msec\n",
		(tv1.tv_sec - tv0.tv_sec)*1000 +
		(tv1.tv_usec - tv0.tv_usec)/1000);

	kfree(read_data);
	return STATUS_SUCCESS;
}

static int bcm_char_ioctl_flash2x_section_read(void __user *argp,
	struct bcm_mini_adapter *ad)
{
	struct bcm_flash2x_readwrite flash_2x_read = {0};
	struct bcm_ioctl_buffer io_buff;
	PUCHAR read_buff = NULL;
	UINT nob = 0;
	UINT buff_size = 0;
	UINT read_bytes = 0;
	UINT read_offset = 0;
	INT status = STATUS_FAILURE;
	void __user *OutPutBuff;

	if (IsFlash2x(ad) != TRUE)	{
		BCM_DEBUG_PRINT(ad, DBG_TYPE_PRINTK, 0, 0,
			"Flash Does not have 2.x map");
		return -EINVAL;
	}

	BCM_DEBUG_PRINT(ad, DBG_TYPE_OTHERS, OSAL_DBG,
		DBG_LVL_ALL, "IOCTL_BCM_FLASH2X_SECTION_READ Called");
	if (copy_from_user(&io_buff, argp, sizeof(struct bcm_ioctl_buffer)))
		return -EFAULT;

	/* Reading FLASH 2.x READ structure */
	if (copy_from_user(&flash_2x_read, io_buff.InputBuffer,
		sizeof(struct bcm_flash2x_readwrite)))
		return -EFAULT;

	BCM_DEBUG_PRINT(ad, DBG_TYPE_OTHERS, OSAL_DBG, DBG_LVL_ALL,
			"\nflash_2x_read.Section :%x",
			flash_2x_read.Section);
	BCM_DEBUG_PRINT(ad, DBG_TYPE_OTHERS, OSAL_DBG, DBG_LVL_ALL,
			"\nflash_2x_read.offset :%x",
			flash_2x_read.offset);
	BCM_DEBUG_PRINT(ad, DBG_TYPE_OTHERS, OSAL_DBG, DBG_LVL_ALL,
			"\nflash_2x_read.numOfBytes :%x",
			flash_2x_read.numOfBytes);
	BCM_DEBUG_PRINT(ad, DBG_TYPE_OTHERS, OSAL_DBG, DBG_LVL_ALL,
			"\nflash_2x_read.bVerify :%x\n",
			flash_2x_read.bVerify);

	/* This was internal to driver for raw read.
	 * now it has ben exposed to user space app.
	 */
	if (validateFlash2xReadWrite(ad, &flash_2x_read) == false)
		return STATUS_FAILURE;

	nob = flash_2x_read.numOfBytes;
	if (nob > ad->uiSectorSize)
		buff_size = ad->uiSectorSize;
	else
		buff_size = nob;

	read_offset = flash_2x_read.offset;
	OutPutBuff = io_buff.OutputBuffer;
	read_buff = kzalloc(buff_size , GFP_KERNEL);

	if (read_buff == NULL) {
		BCM_DEBUG_PRINT(ad, DBG_TYPE_PRINTK, 0, 0,
				"Memory allocation failed for Flash 2.x Read Structure");
		return -ENOMEM;
	}
	down(&ad->NVMRdmWrmLock);

	if ((ad->IdleMode == TRUE) ||
		(ad->bShutStatus == TRUE) ||
		(ad->bPreparingForLowPowerMode == TRUE)) {

		BCM_DEBUG_PRINT(ad, DBG_TYPE_OTHERS, OSAL_DBG,
				DBG_LVL_ALL,
				"Device is in Idle/Shutdown Mode\n");
		up(&ad->NVMRdmWrmLock);
		kfree(read_buff);
		return -EACCES;
	}

	while (nob) {
		if (nob > ad->uiSectorSize)
			read_bytes = ad->uiSectorSize;
		else
			read_bytes = nob;

		/* Reading the data from Flash 2.x */
		status = BcmFlash2xBulkRead(ad, (PUINT)read_buff,
			flash_2x_read.Section, read_offset, read_bytes);
		if (status) {
			BCM_DEBUG_PRINT(ad,
				DBG_TYPE_OTHERS, OSAL_DBG, DBG_LVL_ALL,
				"Flash 2x read err with status :%d",
				status);
			break;
		}

		BCM_DEBUG_PRINT_BUFFER(ad, DBG_TYPE_OTHERS, OSAL_DBG,
			DBG_LVL_ALL, read_buff, read_bytes);

		status = copy_to_user(OutPutBuff, read_buff, read_bytes);
		if (status) {
			BCM_DEBUG_PRINT(ad,
				DBG_TYPE_OTHERS, OSAL_DBG, DBG_LVL_ALL,
				"Copy to use failed with status :%d", status);
			up(&ad->NVMRdmWrmLock);
			kfree(read_buff);
			return -EFAULT;
		}
		nob = nob - read_bytes;
		if (nob) {
			read_offset = read_offset + read_bytes;
			OutPutBuff = OutPutBuff + read_bytes;
		}
	}

	up(&ad->NVMRdmWrmLock);
	kfree(read_buff);
	return status;
}

static int bcm_char_ioctl_flash2x_section_write(void __user *argp,
	struct bcm_mini_adapter *ad)
{
	struct bcm_flash2x_readwrite sFlash2xWrite = {0};
	struct bcm_ioctl_buffer io_buff;
	PUCHAR write_buff;
	void __user *input_addr;
	UINT nob = 0;
	UINT buff_size = 0;
	UINT write_off = 0;
	UINT write_bytes = 0;
	INT status = STATUS_FAILURE;

	if (IsFlash2x(ad) != TRUE) {
		BCM_DEBUG_PRINT(ad, DBG_TYPE_PRINTK, 0, 0,
			"Flash Does not have 2.x map");
		return -EINVAL;
	}

	/* First make this False so that we can enable the Sector
	 * Permission Check in BeceemFlashBulkWrite
	 */
	ad->bAllDSDWriteAllow = false;

	BCM_DEBUG_PRINT(ad, DBG_TYPE_OTHERS, OSAL_DBG, DBG_LVL_ALL,
		"IOCTL_BCM_FLASH2X_SECTION_WRITE Called");

	if (copy_from_user(&io_buff, argp, sizeof(struct bcm_ioctl_buffer)))
		return -EFAULT;

	/* Reading FLASH 2.x READ structure */
	if (copy_from_user(&sFlash2xWrite, io_buff.InputBuffer,
		sizeof(struct bcm_flash2x_readwrite)))
		return -EFAULT;

	BCM_DEBUG_PRINT(ad, DBG_TYPE_OTHERS, OSAL_DBG, DBG_LVL_ALL,
		"\nsFlash2xWrite.Section :%x", sFlash2xWrite.Section);
	BCM_DEBUG_PRINT(ad, DBG_TYPE_OTHERS, OSAL_DBG, DBG_LVL_ALL,
		"\nsFlash2xWrite.offset :%d", sFlash2xWrite.offset);
	BCM_DEBUG_PRINT(ad, DBG_TYPE_OTHERS, OSAL_DBG, DBG_LVL_ALL,
		"\nsFlash2xWrite.numOfBytes :%x", sFlash2xWrite.numOfBytes);
	BCM_DEBUG_PRINT(ad, DBG_TYPE_OTHERS, OSAL_DBG, DBG_LVL_ALL,
		"\nsFlash2xWrite.bVerify :%x\n", sFlash2xWrite.bVerify);

	if ((sFlash2xWrite.Section != VSA0) && (sFlash2xWrite.Section != VSA1)
		&& (sFlash2xWrite.Section != VSA2)) {
		BCM_DEBUG_PRINT(ad, DBG_TYPE_OTHERS, OSAL_DBG, DBG_LVL_ALL,
			"Only VSA write is allowed");
		return -EINVAL;
	}

	if (validateFlash2xReadWrite(ad, &sFlash2xWrite) == false)
		return STATUS_FAILURE;

	input_addr = sFlash2xWrite.pDataBuff;
	write_off = sFlash2xWrite.offset;
	nob = sFlash2xWrite.numOfBytes;

	if (nob > ad->uiSectorSize)
		buff_size = ad->uiSectorSize;
	else
		buff_size = nob;

	write_buff = kmalloc(buff_size, GFP_KERNEL);

	if (write_buff == NULL)
		return -ENOMEM;

	/* extracting the remainder of the given offset. */
	write_bytes = ad->uiSectorSize;
	if (write_off % ad->uiSectorSize) {
		write_bytes = ad->uiSectorSize -
			(write_off % ad->uiSectorSize);
	}

	if (nob < write_bytes)
		write_bytes = nob;

	down(&ad->NVMRdmWrmLock);

	if ((ad->IdleMode == TRUE) ||
		(ad->bShutStatus == TRUE) ||
		(ad->bPreparingForLowPowerMode == TRUE)) {

		BCM_DEBUG_PRINT(ad, DBG_TYPE_OTHERS, OSAL_DBG, DBG_LVL_ALL,
			"Device is in Idle/Shutdown Mode\n");
		up(&ad->NVMRdmWrmLock);
		kfree(write_buff);
		return -EACCES;
	}

	BcmFlash2xCorruptSig(ad, sFlash2xWrite.Section);
	do {
		status = copy_from_user(write_buff, input_addr, write_bytes);
		if (status) {
			BCM_DEBUG_PRINT(ad, DBG_TYPE_PRINTK, 0, 0,
				"Copy to user failed with status :%d", status);
			up(&ad->NVMRdmWrmLock);
			kfree(write_buff);
			return -EFAULT;
		}
		BCM_DEBUG_PRINT_BUFFER(ad, DBG_TYPE_OTHERS,
			OSAL_DBG, DBG_LVL_ALL, write_buff, write_bytes);

		/* Writing the data from Flash 2.x */
		status = BcmFlash2xBulkWrite(ad, (PUINT)write_buff,
					     sFlash2xWrite.Section,
					     write_off,
					     write_bytes,
					     sFlash2xWrite.bVerify);

		if (status) {
			BCM_DEBUG_PRINT(ad, DBG_TYPE_PRINTK, 0, 0,
				"Flash 2x read err with status :%d", status);
			break;
		}

		nob = nob - write_bytes;
		if (nob) {
			write_off = write_off + write_bytes;
			input_addr = input_addr + write_bytes;
			if (nob > ad->uiSectorSize)
				write_bytes = ad->uiSectorSize;
			else
				write_bytes = nob;
		}
	} while (nob > 0);

	BcmFlash2xWriteSig(ad, sFlash2xWrite.Section);
	up(&ad->NVMRdmWrmLock);
	kfree(write_buff);
	return status;
}

static int bcm_char_ioctl_flash2x_section_bitmap(void __user *argp,
	struct bcm_mini_adapter *ad)
{
	struct bcm_flash2x_bitmap *flash_2x_bit_map;
	struct bcm_ioctl_buffer io_buff;

BCM_DEBUG_PRINT(ad, DBG_TYPE_OTHERS, OSAL_DBG, DBG_LVL_ALL,
	"IOCTL_BCM_GET_FLASH2X_SECTION_BITMAP Called");

	if (copy_from_user(&io_buff, argp, sizeof(struct bcm_ioctl_buffer)))
		return -EFAULT;

	if (io_buff.OutputLength != sizeof(struct bcm_flash2x_bitmap))
		return -EINVAL;

	flash_2x_bit_map = kzalloc(sizeof(struct bcm_flash2x_bitmap),
			GFP_KERNEL);

	if (flash_2x_bit_map == NULL) {
		BCM_DEBUG_PRINT(ad, DBG_TYPE_PRINTK, 0, 0,
			"Memory is not available");
		return -ENOMEM;
	}

	/* Reading the Flash Sectio Bit map */
	down(&ad->NVMRdmWrmLock);

	if ((ad->IdleMode == TRUE) ||
		(ad->bShutStatus == TRUE) ||
		(ad->bPreparingForLowPowerMode == TRUE)) {

		BCM_DEBUG_PRINT(ad, DBG_TYPE_OTHERS, OSAL_DBG, DBG_LVL_ALL,
			"Device is in Idle/Shutdown Mode\n");
		up(&ad->NVMRdmWrmLock);
		kfree(flash_2x_bit_map);
		return -EACCES;
	}

	BcmGetFlash2xSectionalBitMap(ad, flash_2x_bit_map);
	up(&ad->NVMRdmWrmLock);
	if (copy_to_user(io_buff.OutputBuffer, flash_2x_bit_map,
		sizeof(struct bcm_flash2x_bitmap))) {
		kfree(flash_2x_bit_map);
		return -EFAULT;
	}

	kfree(flash_2x_bit_map);
	return STATUS_FAILURE;
}

static int bcm_char_ioctl_set_active_section(void __user *argp,
					     struct bcm_mini_adapter *ad)
{
	enum bcm_flash2x_section_val flash_2x_section_val = 0;
	INT status = STATUS_FAILURE;
	struct bcm_ioctl_buffer io_buff;

	BCM_DEBUG_PRINT(ad, DBG_TYPE_OTHERS, OSAL_DBG, DBG_LVL_ALL,
			"IOCTL_BCM_SET_ACTIVE_SECTION Called");

	if (IsFlash2x(ad) != TRUE) {
		BCM_DEBUG_PRINT(ad, DBG_TYPE_PRINTK, 0, 0,
				"Flash Does not have 2.x map");
		return -EINVAL;
	}

	status = copy_from_user(&io_buff, argp,
				sizeof(struct bcm_ioctl_buffer));
	if (status) {
		BCM_DEBUG_PRINT(ad, DBG_TYPE_PRINTK, 0, 0,
				"Copy of IOCTL BUFFER failed");
		return -EFAULT;
	}

	status = copy_from_user(&flash_2x_section_val,
				io_buff.InputBuffer, sizeof(INT));
	if (status) {
		BCM_DEBUG_PRINT(ad, DBG_TYPE_PRINTK, 0, 0,
			"Copy of flash section val failed");
		return -EFAULT;
	}

	down(&ad->NVMRdmWrmLock);

	if ((ad->IdleMode == TRUE) ||
		(ad->bShutStatus == TRUE) ||
		(ad->bPreparingForLowPowerMode == TRUE)) {

		BCM_DEBUG_PRINT(ad, DBG_TYPE_OTHERS, OSAL_DBG, DBG_LVL_ALL,
				"Device is in Idle/Shutdown Mode\n");
		up(&ad->NVMRdmWrmLock);
		return -EACCES;
	}

	status = BcmSetActiveSection(ad, flash_2x_section_val);
	if (status)
		BCM_DEBUG_PRINT(ad, DBG_TYPE_PRINTK, 0, 0,
				"Failed to make it's priority Highest. status %d",
				status);

	up(&ad->NVMRdmWrmLock);

	return status;
}

static int bcm_char_ioctl_copy_section(void __user *argp,
				       struct bcm_mini_adapter *ad)
{
	struct bcm_flash2x_copy_section copy_sect_strut = {0};
	struct bcm_ioctl_buffer io_buff;
	INT status = STATUS_SUCCESS;

	BCM_DEBUG_PRINT(ad, DBG_TYPE_OTHERS, OSAL_DBG, DBG_LVL_ALL,
			"IOCTL_BCM_COPY_SECTION  Called");

	ad->bAllDSDWriteAllow = false;
	if (IsFlash2x(ad) != TRUE) {
		BCM_DEBUG_PRINT(ad, DBG_TYPE_PRINTK, 0, 0,
				"Flash Does not have 2.x map");
		return -EINVAL;
	}

	status = copy_from_user(&io_buff, argp,
				sizeof(struct bcm_ioctl_buffer));
	if (status) {
		BCM_DEBUG_PRINT(ad, DBG_TYPE_PRINTK, 0, 0,
				"Copy of IOCTL BUFFER failed status :%d",
				status);
		return -EFAULT;
	}

	status = copy_from_user(&copy_sect_strut, io_buff.InputBuffer,
				sizeof(struct bcm_flash2x_copy_section));
	if (status) {
		BCM_DEBUG_PRINT(ad, DBG_TYPE_PRINTK, 0, 0,
				"Copy of Copy_Section_Struct failed with status :%d",
				status);
		return -EFAULT;
	}

	BCM_DEBUG_PRINT(ad, DBG_TYPE_OTHERS, OSAL_DBG, DBG_LVL_ALL,
			"Source SEction :%x", copy_sect_strut.SrcSection);
	BCM_DEBUG_PRINT(ad, DBG_TYPE_OTHERS, OSAL_DBG, DBG_LVL_ALL,
			"Destination SEction :%x", copy_sect_strut.DstSection);
	BCM_DEBUG_PRINT(ad, DBG_TYPE_OTHERS, OSAL_DBG, DBG_LVL_ALL,
			"offset :%x", copy_sect_strut.offset);
	BCM_DEBUG_PRINT(ad, DBG_TYPE_OTHERS, OSAL_DBG, DBG_LVL_ALL,
			"nob :%x", copy_sect_strut.numOfBytes);

	if (IsSectionExistInFlash(ad, copy_sect_strut.SrcSection) == false) {
		BCM_DEBUG_PRINT(ad, DBG_TYPE_PRINTK, 0, 0,
				"Source Section<%x> does not exist in Flash ",
				copy_sect_strut.SrcSection);
		return -EINVAL;
	}

	if (IsSectionExistInFlash(ad, copy_sect_strut.DstSection) == false) {
		BCM_DEBUG_PRINT(ad, DBG_TYPE_PRINTK, 0, 0,
				"Destinatio Section<%x> does not exist in Flash ",
				copy_sect_strut.DstSection);
		return -EINVAL;
	}

	if (copy_sect_strut.SrcSection == copy_sect_strut.DstSection) {
		BCM_DEBUG_PRINT(ad, DBG_TYPE_OTHERS, OSAL_DBG, DBG_LVL_ALL,
				"Source and Destination section should be different");
		return -EINVAL;
	}

	down(&ad->NVMRdmWrmLock);

	if ((ad->IdleMode == TRUE) ||
		(ad->bShutStatus == TRUE) ||
		(ad->bPreparingForLowPowerMode == TRUE)) {

		BCM_DEBUG_PRINT(ad, DBG_TYPE_OTHERS, OSAL_DBG, DBG_LVL_ALL,
				"Device is in Idle/Shutdown Mode\n");
		up(&ad->NVMRdmWrmLock);
		return -EACCES;
	}

	if (copy_sect_strut.SrcSection == ISO_IMAGE1 ||
		copy_sect_strut.SrcSection == ISO_IMAGE2) {
		if (IsNonCDLessDevice(ad)) {
			BCM_DEBUG_PRINT(ad, DBG_TYPE_PRINTK, 0, 0,
					"Device is Non-CDLess hence won't have ISO !!");
			status = -EINVAL;
		} else if (copy_sect_strut.numOfBytes == 0) {
			status = BcmCopyISO(ad, copy_sect_strut);
		} else {
			BCM_DEBUG_PRINT(ad, DBG_TYPE_PRINTK, 0, 0,
					"Partial Copy of ISO section is not Allowed..");
			status = STATUS_FAILURE;
		}
		up(&ad->NVMRdmWrmLock);
		return status;
	}

	status = BcmCopySection(ad, copy_sect_strut.SrcSection,
				copy_sect_strut.DstSection,
				copy_sect_strut.offset,
				copy_sect_strut.numOfBytes);
	up(&ad->NVMRdmWrmLock);
	return status;
}

static int bcm_char_ioctl_get_flash_cs_info(void __user *argp,
					    struct bcm_mini_adapter *ad)
{
	struct bcm_ioctl_buffer io_buff;
	INT status = STATUS_SUCCESS;

	BCM_DEBUG_PRINT(ad, DBG_TYPE_OTHERS, OSAL_DBG, DBG_LVL_ALL,
			" IOCTL_BCM_GET_FLASH_CS_INFO Called");

	status = copy_from_user(&io_buff, argp,
			sizeof(struct bcm_ioctl_buffer));
	if (status) {
		BCM_DEBUG_PRINT(ad, DBG_TYPE_PRINTK, 0, 0,
				"Copy of IOCTL BUFFER failed");
		return -EFAULT;
	}

	if (ad->eNVMType != NVM_FLASH) {
		BCM_DEBUG_PRINT(ad, DBG_TYPE_PRINTK, 0, 0,
				"Connected device does not have flash");
		return -EINVAL;
	}

	if (IsFlash2x(ad) == TRUE) {
		if (io_buff.OutputLength < sizeof(struct bcm_flash2x_cs_info))
			return -EINVAL;

		if (copy_to_user(io_buff.OutputBuffer,
				 ad->psFlash2xCSInfo,
				 sizeof(struct bcm_flash2x_cs_info)))
			return -EFAULT;
	} else {
		if (io_buff.OutputLength < sizeof(struct bcm_flash_cs_info))
			return -EINVAL;

		if (copy_to_user(io_buff.OutputBuffer, ad->psFlashCSInfo,
				 sizeof(struct bcm_flash_cs_info)))
			return -EFAULT;
	}
	return status;
}

static int bcm_char_ioctl_select_dsd(void __user *argp,
				     struct bcm_mini_adapter *ad)
{
	struct bcm_ioctl_buffer io_buff;
	INT status = STATUS_FAILURE;
	UINT sect_offset = 0;
	enum bcm_flash2x_section_val flash_2x_section_val;

	flash_2x_section_val = NO_SECTION_VAL;
	BCM_DEBUG_PRINT(ad, DBG_TYPE_OTHERS, OSAL_DBG, DBG_LVL_ALL,
			"IOCTL_BCM_SELECT_DSD Called");

	if (IsFlash2x(ad) != TRUE) {
		BCM_DEBUG_PRINT(ad, DBG_TYPE_PRINTK, 0, 0,
				"Flash Does not have 2.x map");
		return -EINVAL;
	}

	status = copy_from_user(&io_buff, argp,
				sizeof(struct bcm_ioctl_buffer));
	if (status) {
		BCM_DEBUG_PRINT(ad, DBG_TYPE_PRINTK, 0, 0,
				"Copy of IOCTL BUFFER failed");
		return -EFAULT;
	}
	status = copy_from_user(&flash_2x_section_val, io_buff.InputBuffer,
		sizeof(INT));
	if (status) {
		BCM_DEBUG_PRINT(ad, DBG_TYPE_PRINTK, 0, 0,
				"Copy of flash section val failed");
		return -EFAULT;
	}

	BCM_DEBUG_PRINT(ad, DBG_TYPE_OTHERS, OSAL_DBG, DBG_LVL_ALL,
			"Read Section :%d", flash_2x_section_val);
	if ((flash_2x_section_val != DSD0) &&
		(flash_2x_section_val != DSD1) &&
		(flash_2x_section_val != DSD2)) {

		BCM_DEBUG_PRINT(ad, DBG_TYPE_PRINTK, 0, 0,
				"Passed section<%x> is not DSD section",
				flash_2x_section_val);
		return STATUS_FAILURE;
	}

	sect_offset = BcmGetSectionValStartOffset(ad, flash_2x_section_val);
	if (sect_offset == INVALID_OFFSET) {
		BCM_DEBUG_PRINT(ad, DBG_TYPE_PRINTK, 0, 0,
				"Provided Section val <%d> does not exist in Flash 2.x",
				flash_2x_section_val);
		return -EINVAL;
	}

	ad->bAllDSDWriteAllow = TRUE;
	ad->ulFlashCalStart = sect_offset;
	ad->eActiveDSD = flash_2x_section_val;

	return STATUS_SUCCESS;
}

static int bcm_char_ioctl_nvm_raw_read(void __user *argp,
				       struct bcm_mini_adapter *ad)
{
	struct bcm_nvm_readwrite nvm_read;
	struct bcm_ioctl_buffer io_buff;
	unsigned int nob;
	INT buff_size;
	INT read_offset = 0;
	UINT read_bytes = 0;
	PUCHAR read_buff;
	void __user *OutPutBuff;
	INT status = STATUS_FAILURE;

	if (ad->eNVMType != NVM_FLASH) {
		BCM_DEBUG_PRINT(ad, DBG_TYPE_PRINTK, 0, 0,
				"NVM TYPE is not Flash");
		return -EINVAL;
	}

	/* Copy Ioctl Buffer structure */
	if (copy_from_user(&io_buff, argp, sizeof(struct bcm_ioctl_buffer))) {
		BCM_DEBUG_PRINT(ad, DBG_TYPE_PRINTK, 0, 0,
				"copy_from_user 1 failed\n");
		return -EFAULT;
	}

	if (copy_from_user(&nvm_read, io_buff.OutputBuffer,
		sizeof(struct bcm_nvm_readwrite)))
		return -EFAULT;

	nob = nvm_read.uiNumBytes;
	/* In Raw-Read max Buff size : 64MB */

	if (nob > DEFAULT_BUFF_SIZE)
		buff_size = DEFAULT_BUFF_SIZE;
	else
		buff_size = nob;

	read_offset = nvm_read.uiOffset;
	OutPutBuff = nvm_read.pBuffer;

	read_buff = kzalloc(buff_size , GFP_KERNEL);
	if (read_buff == NULL) {
		BCM_DEBUG_PRINT(ad, DBG_TYPE_PRINTK, 0, 0,
				"Memory allocation failed for Flash 2.x Read Structure");
		return -ENOMEM;
	}
	down(&ad->NVMRdmWrmLock);

	if ((ad->IdleMode == TRUE) ||
		(ad->bShutStatus == TRUE) ||
		(ad->bPreparingForLowPowerMode == TRUE)) {

		BCM_DEBUG_PRINT(ad, DBG_TYPE_OTHERS, OSAL_DBG, DBG_LVL_ALL,
				"Device is in Idle/Shutdown Mode\n");
		kfree(read_buff);
		up(&ad->NVMRdmWrmLock);
		return -EACCES;
	}

	ad->bFlashRawRead = TRUE;

	while (nob) {
		if (nob > DEFAULT_BUFF_SIZE)
			read_bytes = DEFAULT_BUFF_SIZE;
		else
			read_bytes = nob;

		/* Reading the data from Flash 2.x */
		status = BeceemNVMRead(ad, (PUINT)read_buff,
			read_offset, read_bytes);
		if (status) {
			BCM_DEBUG_PRINT(ad, DBG_TYPE_PRINTK, 0, 0,
					"Flash 2x read err with status :%d",
					status);
			break;
		}

		BCM_DEBUG_PRINT_BUFFER(ad, DBG_TYPE_OTHERS, OSAL_DBG,
				       DBG_LVL_ALL, read_buff, read_bytes);

		status = copy_to_user(OutPutBuff, read_buff, read_bytes);
		if (status) {
			BCM_DEBUG_PRINT(ad, DBG_TYPE_PRINTK, 0, 0,
					"Copy to use failed with status :%d",
					status);
			up(&ad->NVMRdmWrmLock);
			kfree(read_buff);
			return -EFAULT;
		}
		nob = nob - read_bytes;
		if (nob) {
			read_offset = read_offset + read_bytes;
			OutPutBuff = OutPutBuff + read_bytes;
		}
	}
	ad->bFlashRawRead = false;
	up(&ad->NVMRdmWrmLock);
	kfree(read_buff);
	return status;
}

static int bcm_char_ioctl_cntrlmsg_mask(void __user *argp,
					struct bcm_mini_adapter *ad,
					struct bcm_tarang_data *tarang)
{
	struct bcm_ioctl_buffer io_buff;
	INT status = STATUS_FAILURE;
	ULONG rx_cntrl_msg_bit_mask = 0;

	/* Copy Ioctl Buffer structure */
	status = copy_from_user(&io_buff, argp,
			sizeof(struct bcm_ioctl_buffer));
	if (status) {
		BCM_DEBUG_PRINT(ad, DBG_TYPE_OTHERS, OSAL_DBG, DBG_LVL_ALL,
				"copy of Ioctl buffer is failed from user space");
		return -EFAULT;
	}

	if (io_buff.InputLength != sizeof(unsigned long))
		return -EINVAL;

	status = copy_from_user(&rx_cntrl_msg_bit_mask, io_buff.InputBuffer,
				io_buff.InputLength);
	if (status) {
		BCM_DEBUG_PRINT(ad, DBG_TYPE_OTHERS, OSAL_DBG, DBG_LVL_ALL,
				"copy of control bit mask failed from user space");
		return -EFAULT;
	}
	BCM_DEBUG_PRINT(ad, DBG_TYPE_OTHERS, OSAL_DBG, DBG_LVL_ALL,
			"\n Got user defined cntrl msg bit mask :%lx",
			rx_cntrl_msg_bit_mask);
	tarang->RxCntrlMsgBitMask = rx_cntrl_msg_bit_mask;

	return status;
}

static int bcm_char_ioctl_get_device_driver_info(void __user *argp,
	struct bcm_mini_adapter *ad)
{
	struct bcm_driver_info dev_info;
	struct bcm_ioctl_buffer io_buff;

	BCM_DEBUG_PRINT(ad, DBG_TYPE_OTHERS, OSAL_DBG, DBG_LVL_ALL,
			"Called IOCTL_BCM_GET_DEVICE_DRIVER_INFO\n");

	memset(&dev_info, 0, sizeof(dev_info));
	dev_info.MaxRDMBufferSize = BUFFER_4K;
	dev_info.u32DSDStartOffset = EEPROM_CALPARAM_START;
	dev_info.u32RxAlignmentCorrection = 0;
	dev_info.u32NVMType = ad->eNVMType;
	dev_info.u32InterfaceType = BCM_USB;

	if (copy_from_user(&io_buff, argp, sizeof(struct bcm_ioctl_buffer)))
		return -EFAULT;

	if (io_buff.OutputLength < sizeof(dev_info))
		return -EINVAL;

	if (copy_to_user(io_buff.OutputBuffer, &dev_info, sizeof(dev_info)))
		return -EFAULT;

	return STATUS_SUCCESS;
}

static int bcm_char_ioctl_time_since_net_entry(void __user *argp,
	struct bcm_mini_adapter *ad)
{
	struct bcm_time_elapsed time_elapsed_since_net_entry = {0};
	struct bcm_ioctl_buffer io_buff;

	BCM_DEBUG_PRINT(ad, DBG_TYPE_OTHERS, OSAL_DBG, DBG_LVL_ALL,
			"IOCTL_BCM_TIME_SINCE_NET_ENTRY called");

	if (copy_from_user(&io_buff, argp, sizeof(struct bcm_ioctl_buffer)))
		return -EFAULT;

	if (io_buff.OutputLength < sizeof(struct bcm_time_elapsed))
		return -EINVAL;

	time_elapsed_since_net_entry.ul64TimeElapsedSinceNetEntry =
		get_seconds() - ad->liTimeSinceLastNetEntry;

	if (copy_to_user(io_buff.OutputBuffer, &time_elapsed_since_net_entry,
			 sizeof(struct bcm_time_elapsed)))
		return -EFAULT;

	return STATUS_SUCCESS;
}


static long bcm_char_ioctl(struct file *filp, UINT cmd, ULONG arg)
{
	struct bcm_tarang_data *tarang = filp->private_data;
	void __user *argp = (void __user *)arg;
	struct bcm_mini_adapter *ad = tarang->Adapter;
	INT status = STATUS_FAILURE;

	BCM_DEBUG_PRINT(ad, DBG_TYPE_OTHERS, OSAL_DBG, DBG_LVL_ALL,
			"Parameters Passed to control IOCTL cmd=0x%X arg=0x%lX",
			cmd, arg);

	if (_IOC_TYPE(cmd) != BCM_IOCTL)
		return -EFAULT;
	if (_IOC_DIR(cmd) & _IOC_READ)
		status = !access_ok(VERIFY_WRITE, argp, _IOC_SIZE(cmd));
	else if (_IOC_DIR(cmd) & _IOC_WRITE)
		status = !access_ok(VERIFY_READ, argp, _IOC_SIZE(cmd));
	else if (_IOC_NONE == (_IOC_DIR(cmd) & _IOC_NONE))
		status = STATUS_SUCCESS;

	if (status)
		return -EFAULT;

	if (ad->device_removed)
		return -EFAULT;

	if (false == ad->fw_download_done) {
		switch (cmd) {
		case IOCTL_MAC_ADDR_REQ:
		case IOCTL_LINK_REQ:
		case IOCTL_CM_REQUEST:
		case IOCTL_SS_INFO_REQ:
		case IOCTL_SEND_CONTROL_MESSAGE:
		case IOCTL_IDLE_REQ:
		case IOCTL_BCM_GPIO_SET_REQUEST:
		case IOCTL_BCM_GPIO_STATUS_REQUEST:
			return -EACCES;
		default:
			break;
		}
	}

	status = vendorextnIoctl(ad, cmd, arg);
	if (status != CONTINUE_COMMON_PATH)
		return status;

	switch (cmd) {
	/* Rdms for Swin Idle... */
	case IOCTL_BCM_REGISTER_READ_PRIVATE:
		status = bcm_char_ioctl_reg_read_private(argp, ad);
		return status;

	case IOCTL_BCM_REGISTER_WRITE_PRIVATE:
		status = bcm_char_ioctl_reg_write_private(argp, ad);
		return status;

	case IOCTL_BCM_REGISTER_READ:
	case IOCTL_BCM_EEPROM_REGISTER_READ:
		status = bcm_char_ioctl_eeprom_reg_read(argp, ad);
		return status;

	case IOCTL_BCM_REGISTER_WRITE:
	case IOCTL_BCM_EEPROM_REGISTER_WRITE:
		status = bcm_char_ioctl_eeprom_reg_write(argp, ad, cmd);
		return status;

	case IOCTL_BCM_GPIO_SET_REQUEST:
		status = bcm_char_ioctl_gpio_set_request(argp, ad);
		return status;

	case BCM_LED_THREAD_STATE_CHANGE_REQ:
		status = bcm_char_ioctl_led_thread_state_change_req(argp,
								    ad);
		return status;

	case IOCTL_BCM_GPIO_STATUS_REQUEST:
		status = bcm_char_ioctl_gpio_status_request(argp, ad);
		return status;

	case IOCTL_BCM_GPIO_MULTI_REQUEST:
		status = bcm_char_ioctl_gpio_multi_request(argp, ad);
		return status;

	case IOCTL_BCM_GPIO_MODE_REQUEST:
		status = bcm_char_ioctl_gpio_mode_request(argp, ad);
		return status;

	case IOCTL_MAC_ADDR_REQ:
	case IOCTL_LINK_REQ:
	case IOCTL_CM_REQUEST:
	case IOCTL_SS_INFO_REQ:
	case IOCTL_SEND_CONTROL_MESSAGE:
	case IOCTL_IDLE_REQ:
		status = bcm_char_ioctl_misc_request(argp, ad);
		return status;

	case IOCTL_BCM_BUFFER_DOWNLOAD_START:
		status = bcm_char_ioctl_buffer_download_start(ad);
		return status;

	case IOCTL_BCM_BUFFER_DOWNLOAD:
		status = bcm_char_ioctl_buffer_download(argp, ad);
		return status;

	case IOCTL_BCM_BUFFER_DOWNLOAD_STOP:
		status = bcm_char_ioctl_buffer_download_stop(argp, ad);
		return status;


	case IOCTL_BE_BUCKET_SIZE:
		status = 0;
		if (get_user(ad->BEBucketSize,
			     (unsigned long __user *)arg))
			status = -EFAULT;
		break;

	case IOCTL_RTPS_BUCKET_SIZE:
		status = 0;
		if (get_user(ad->rtPSBucketSize,
			     (unsigned long __user *)arg))
			status = -EFAULT;
		break;

	case IOCTL_CHIP_RESET:
		status = bcm_char_ioctl_chip_reset(ad);
		return status;

	case IOCTL_QOS_THRESHOLD:
		status = bcm_char_ioctl_qos_threshold(arg, ad);
		return status;

	case IOCTL_DUMP_PACKET_INFO:
		DumpPackInfo(ad);
		DumpPhsRules(&ad->stBCMPhsContext);
		status = STATUS_SUCCESS;
		break;

	case IOCTL_GET_PACK_INFO:
		if (copy_to_user(argp, &ad->PackInfo,
				 sizeof(struct bcm_packet_info)*NO_OF_QUEUES))
			return -EFAULT;
		status = STATUS_SUCCESS;
		break;

	case IOCTL_BCM_SWITCH_TRANSFER_MODE:
		status = bcm_char_ioctl_switch_transfer_mode(argp, ad);
		return status;

	case IOCTL_BCM_GET_DRIVER_VERSION:
		status = bcm_char_ioctl_get_driver_version(argp);
		return status;

	case IOCTL_BCM_GET_CURRENT_STATUS:
		status = bcm_char_ioctl_get_current_status(argp, ad);
		return status;

	case IOCTL_BCM_SET_MAC_TRACING:
		status = bcm_char_ioctl_set_mac_tracing(argp, ad);
		return status;

	case IOCTL_BCM_GET_DSX_INDICATION:
		status = bcm_char_ioctl_get_dsx_indication(argp, ad);
		return status;

	case IOCTL_BCM_GET_HOST_MIBS:
		status = bcm_char_ioctl_get_host_mibs(argp, ad, tarang);
		return status;

	case IOCTL_BCM_WAKE_UP_DEVICE_FROM_IDLE:
		if ((false == ad->bTriedToWakeUpFromlowPowerMode) &&
				(TRUE == ad->IdleMode)) {
			ad->usIdleModePattern = ABORT_IDLE_MODE;
			ad->bWakeUpDevice = TRUE;
			wake_up(&ad->process_rx_cntrlpkt);
		}

		status = STATUS_SUCCESS;
		break;

	case IOCTL_BCM_BULK_WRM:
		status = bcm_char_ioctl_bulk_wrm(argp, ad, cmd);
		return status;

	case IOCTL_BCM_GET_NVM_SIZE:
		status = bcm_char_ioctl_get_nvm_size(argp, ad);
		return status;

	case IOCTL_BCM_CAL_INIT:
		status = bcm_char_ioctl_cal_init(argp, ad);
		return status;

	case IOCTL_BCM_SET_DEBUG:
		status = bcm_char_ioctl_set_debug(argp, ad);
		return status;

	case IOCTL_BCM_NVM_READ:
	case IOCTL_BCM_NVM_WRITE:
		status = bcm_char_ioctl_nvm_rw(argp, ad, cmd);
		return status;

	case IOCTL_BCM_FLASH2X_SECTION_READ:
		status = bcm_char_ioctl_flash2x_section_read(argp, ad);
		return status;

<<<<<<< HEAD
		memset(&DevInfo, 0, sizeof(DevInfo));
		DevInfo.MaxRDMBufferSize = BUFFER_4K;
		DevInfo.u32DSDStartOffset = EEPROM_CALPARAM_START;
		DevInfo.u32RxAlignmentCorrection = 0;
		DevInfo.u32NVMType = Adapter->eNVMType;
		DevInfo.u32InterfaceType = BCM_USB;
=======
	case IOCTL_BCM_FLASH2X_SECTION_WRITE:
		status = bcm_char_ioctl_flash2x_section_write(argp, ad);
		return status;
>>>>>>> fc14f9c1

	case IOCTL_BCM_GET_FLASH2X_SECTION_BITMAP:
		status = bcm_char_ioctl_flash2x_section_bitmap(argp, ad);
		return status;

	case IOCTL_BCM_SET_ACTIVE_SECTION:
		status = bcm_char_ioctl_set_active_section(argp, ad);
		return status;

	case IOCTL_BCM_IDENTIFY_ACTIVE_SECTION:
		/* Right Now we are taking care of only DSD */
		ad->bAllDSDWriteAllow = false;
		BCM_DEBUG_PRINT(ad, DBG_TYPE_OTHERS, OSAL_DBG, DBG_LVL_ALL,
				"IOCTL_BCM_IDENTIFY_ACTIVE_SECTION called");
		status = STATUS_SUCCESS;
		break;

	case IOCTL_BCM_COPY_SECTION:
		status = bcm_char_ioctl_copy_section(argp, ad);
		return status;

	case IOCTL_BCM_GET_FLASH_CS_INFO:
		status = bcm_char_ioctl_get_flash_cs_info(argp, ad);
		return status;

	case IOCTL_BCM_SELECT_DSD:
		status = bcm_char_ioctl_select_dsd(argp, ad);
		return status;

	case IOCTL_BCM_NVM_RAW_READ:
		status = bcm_char_ioctl_nvm_raw_read(argp, ad);
		return status;

	case IOCTL_BCM_CNTRLMSG_MASK:
		status = bcm_char_ioctl_cntrlmsg_mask(argp, ad, tarang);
		return status;

	case IOCTL_BCM_GET_DEVICE_DRIVER_INFO:
		status = bcm_char_ioctl_get_device_driver_info(argp, ad);
		return status;

	case IOCTL_BCM_TIME_SINCE_NET_ENTRY:
		status = bcm_char_ioctl_time_since_net_entry(argp, ad);
		return status;

	case IOCTL_CLOSE_NOTIFICATION:
		BCM_DEBUG_PRINT(ad, DBG_TYPE_OTHERS, OSAL_DBG, DBG_LVL_ALL,
				"IOCTL_CLOSE_NOTIFICATION");
		break;

	default:
		pr_info(DRV_NAME ": unknown ioctl cmd=%#x\n", cmd);
		status = STATUS_FAILURE;
		break;
	}
	return status;
}


static const struct file_operations bcm_fops = {
	.owner    = THIS_MODULE,
	.open     = bcm_char_open,
	.release  = bcm_char_release,
	.read     = bcm_char_read,
	.unlocked_ioctl    = bcm_char_ioctl,
	.llseek = no_llseek,
};

int register_control_device_interface(struct bcm_mini_adapter *ad)
{

	if (ad->major > 0)
		return ad->major;

	ad->major = register_chrdev(0, DEV_NAME, &bcm_fops);
	if (ad->major < 0) {
		pr_err(DRV_NAME ": could not created character device\n");
		return ad->major;
	}

	ad->pstCreatedClassDevice = device_create(bcm_class, NULL,
						       MKDEV(ad->major, 0),
						       ad, DEV_NAME);

	if (IS_ERR(ad->pstCreatedClassDevice)) {
		pr_err(DRV_NAME ": class device create failed\n");
		unregister_chrdev(ad->major, DEV_NAME);
		return PTR_ERR(ad->pstCreatedClassDevice);
	}

	return 0;
}

void unregister_control_device_interface(struct bcm_mini_adapter *ad)
{
	if (ad->major > 0) {
		device_destroy(bcm_class, MKDEV(ad->major, 0));
		unregister_chrdev(ad->major, DEV_NAME);
	}
}
<|MERGE_RESOLUTION|>--- conflicted
+++ resolved
@@ -2546,18 +2546,9 @@
 		status = bcm_char_ioctl_flash2x_section_read(argp, ad);
 		return status;
 
-<<<<<<< HEAD
-		memset(&DevInfo, 0, sizeof(DevInfo));
-		DevInfo.MaxRDMBufferSize = BUFFER_4K;
-		DevInfo.u32DSDStartOffset = EEPROM_CALPARAM_START;
-		DevInfo.u32RxAlignmentCorrection = 0;
-		DevInfo.u32NVMType = Adapter->eNVMType;
-		DevInfo.u32InterfaceType = BCM_USB;
-=======
 	case IOCTL_BCM_FLASH2X_SECTION_WRITE:
 		status = bcm_char_ioctl_flash2x_section_write(argp, ad);
 		return status;
->>>>>>> fc14f9c1
 
 	case IOCTL_BCM_GET_FLASH2X_SECTION_BITMAP:
 		status = bcm_char_ioctl_flash2x_section_bitmap(argp, ad);
