#include <linux/slab.h> /* for kmalloc */
#include <linux/consolemap.h>
#include <linux/interrupt.h>
#include <linux/sched.h>
#include <linux/device.h> /* for dev_warn */
#include <linux/selection.h>
#include <linux/workqueue.h>
<<<<<<< HEAD
=======
#include <linux/tty.h>
#include <linux/tty_flip.h>
>>>>>>> fc14f9c1
#include <asm/cmpxchg.h>

#include "speakup.h"

/* ------ cut and paste ----- */
/* Don't take this from <ctype.h>: 011-015 on the screen aren't spaces */
#define ishardspace(c)      ((c) == ' ')

unsigned short spk_xs, spk_ys, spk_xe, spk_ye; /* our region points */

/* Variables for selection control. */
/* must not be deallocated */
struct vc_data *spk_sel_cons;
/* cleared by clear_selection */
static int sel_start = -1;
static int sel_end;
static int sel_buffer_lth;
static char *sel_buffer;

static unsigned char sel_pos(int n)
{
	return inverse_translate(spk_sel_cons,
		screen_glyph(spk_sel_cons, n), 0);
}

void speakup_clear_selection(void)
{
	sel_start = -1;
}

/* does screen address p correspond to character at LH/RH edge of screen? */
static int atedge(const int p, int size_row)
{
	return !(p % size_row) || !((p + 2) % size_row);
}

/* constrain v such that v <= u */
static unsigned short limit(const unsigned short v, const unsigned short u)
{
	return (v > u) ? u : v;
}

int speakup_set_selection(struct tty_struct *tty)
{
	int new_sel_start, new_sel_end;
	char *bp, *obp;
	int i, ps, pe;
	struct vc_data *vc = vc_cons[fg_console].d;

	spk_xs = limit(spk_xs, vc->vc_cols - 1);
	spk_ys = limit(spk_ys, vc->vc_rows - 1);
	spk_xe = limit(spk_xe, vc->vc_cols - 1);
	spk_ye = limit(spk_ye, vc->vc_rows - 1);
	ps = spk_ys * vc->vc_size_row + (spk_xs << 1);
	pe = spk_ye * vc->vc_size_row + (spk_xe << 1);

	if (ps > pe) {
		/* make sel_start <= sel_end */
		int tmp = ps;

		ps = pe;
		pe = tmp;
	}

	if (spk_sel_cons != vc_cons[fg_console].d) {
		speakup_clear_selection();
		spk_sel_cons = vc_cons[fg_console].d;
		dev_warn(tty->dev,
			"Selection: mark console not the same as cut\n");
		return -EINVAL;
	}

	new_sel_start = ps;
	new_sel_end = pe;

	/* select to end of line if on trailing space */
	if (new_sel_end > new_sel_start &&
	    !atedge(new_sel_end, vc->vc_size_row) &&
	    ishardspace(sel_pos(new_sel_end))) {
		for (pe = new_sel_end + 2; ; pe += 2)
			if (!ishardspace(sel_pos(pe)) ||
			    atedge(pe, vc->vc_size_row))
				break;
		if (ishardspace(sel_pos(pe)))
			new_sel_end = pe;
	}
	if ((new_sel_start == sel_start) && (new_sel_end == sel_end))
		return 0; /* no action required */

	sel_start = new_sel_start;
	sel_end = new_sel_end;
	/* Allocate a new buffer before freeing the old one ... */
	bp = kmalloc((sel_end-sel_start)/2+1, GFP_ATOMIC);
	if (!bp) {
		speakup_clear_selection();
		return -ENOMEM;
	}
	kfree(sel_buffer);
	sel_buffer = bp;

	obp = bp;
	for (i = sel_start; i <= sel_end; i += 2) {
		*bp = sel_pos(i);
		if (!ishardspace(*bp++))
			obp = bp;
		if (!((i + 2) % vc->vc_size_row)) {
			/* strip trailing blanks from line and add newline,
			   unless non-space at end of line. */
			if (obp != bp) {
				bp = obp;
				*bp++ = '\r';
			}
			obp = bp;
		}
	}
	sel_buffer_lth = bp - sel_buffer;
	return 0;
}

struct speakup_paste_work {
	struct work_struct work;
	struct tty_struct *tty;
};

static void __speakup_paste_selection(struct work_struct *work)
{
	struct speakup_paste_work *spw =
		container_of(work, struct speakup_paste_work, work);
	struct tty_struct *tty = xchg(&spw->tty, NULL);
	struct vc_data *vc = (struct vc_data *) tty->driver_data;
	int pasted = 0, count;
	struct tty_ldisc *ld;
	DECLARE_WAITQUEUE(wait, current);

<<<<<<< HEAD
=======
	ld = tty_ldisc_ref_wait(tty);
	tty_buffer_lock_exclusive(&vc->port);

>>>>>>> fc14f9c1
	add_wait_queue(&vc->paste_wait, &wait);
	while (sel_buffer && sel_buffer_lth > pasted) {
		set_current_state(TASK_INTERRUPTIBLE);
		if (test_bit(TTY_THROTTLED, &tty->flags)) {
			schedule();
			continue;
		}
		count = sel_buffer_lth - pasted;
		count = tty_ldisc_receive_buf(ld, sel_buffer + pasted, NULL,
					      count);
		pasted += count;
	}
	remove_wait_queue(&vc->paste_wait, &wait);
	current->state = TASK_RUNNING;
<<<<<<< HEAD
=======

	tty_buffer_unlock_exclusive(&vc->port);
	tty_ldisc_deref(ld);
>>>>>>> fc14f9c1
	tty_kref_put(tty);
}

static struct speakup_paste_work speakup_paste_work = {
	.work = __WORK_INITIALIZER(speakup_paste_work.work,
				   __speakup_paste_selection)
};

int speakup_paste_selection(struct tty_struct *tty)
{
	if (cmpxchg(&speakup_paste_work.tty, NULL, tty) != NULL)
		return -EBUSY;

	tty_kref_get(tty);
	schedule_work_on(WORK_CPU_UNBOUND, &speakup_paste_work.work);
	return 0;
}

void speakup_cancel_paste(void)
{
	cancel_work_sync(&speakup_paste_work.work);
	tty_kref_put(speakup_paste_work.tty);
}<|MERGE_RESOLUTION|>--- conflicted
+++ resolved
@@ -5,11 +5,8 @@
 #include <linux/device.h> /* for dev_warn */
 #include <linux/selection.h>
 #include <linux/workqueue.h>
-<<<<<<< HEAD
-=======
 #include <linux/tty.h>
 #include <linux/tty_flip.h>
->>>>>>> fc14f9c1
 #include <asm/cmpxchg.h>
 
 #include "speakup.h"
@@ -144,12 +141,9 @@
 	struct tty_ldisc *ld;
 	DECLARE_WAITQUEUE(wait, current);
 
-<<<<<<< HEAD
-=======
 	ld = tty_ldisc_ref_wait(tty);
 	tty_buffer_lock_exclusive(&vc->port);
 
->>>>>>> fc14f9c1
 	add_wait_queue(&vc->paste_wait, &wait);
 	while (sel_buffer && sel_buffer_lth > pasted) {
 		set_current_state(TASK_INTERRUPTIBLE);
@@ -164,12 +158,9 @@
 	}
 	remove_wait_queue(&vc->paste_wait, &wait);
 	current->state = TASK_RUNNING;
-<<<<<<< HEAD
-=======
 
 	tty_buffer_unlock_exclusive(&vc->port);
 	tty_ldisc_deref(ld);
->>>>>>> fc14f9c1
 	tty_kref_put(tty);
 }
 
