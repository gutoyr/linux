/*
 * drivers/misc/logger.c
 *
 * A Logging Subsystem
 *
 * Copyright (C) 2007-2008 Google, Inc.
 *
 * Robert Love <rlove@google.com>
 *
 * This software is licensed under the terms of the GNU General Public
 * License version 2, as published by the Free Software Foundation, and
 * may be copied, distributed, and modified under those terms.
 *
 * This program is distributed in the hope that it will be useful,
 * but WITHOUT ANY WARRANTY; without even the implied warranty of
 * MERCHANTABILITY or FITNESS FOR A PARTICULAR PURPOSE.  See the
 * GNU General Public License for more details.
 */

#define pr_fmt(fmt) "logger: " fmt

#include <linux/sched.h>
#include <linux/module.h>
#include <linux/fs.h>
#include <linux/miscdevice.h>
#include <linux/uaccess.h>
#include <linux/poll.h>
#include <linux/slab.h>
#include <linux/time.h>
#include <linux/vmalloc.h>
#include <linux/aio.h>
#include "logger.h"

#include <asm/ioctls.h>

/**
 * struct logger_log - represents a specific log, such as 'main' or 'radio'
 * @buffer:	The actual ring buffer
 * @misc:	The "misc" device representing the log
 * @wq:		The wait queue for @readers
 * @readers:	This log's readers
 * @mutex:	The mutex that protects the @buffer
 * @w_off:	The current write head offset
 * @head:	The head, or location that readers start reading at.
 * @size:	The size of the log
 * @logs:	The list of log channels
 *
 * This structure lives from module insertion until module removal, so it does
 * not need additional reference counting. The structure is protected by the
 * mutex 'mutex'.
 */
struct logger_log {
	unsigned char		*buffer;
	struct miscdevice	misc;
	wait_queue_head_t	wq;
	struct list_head	readers;
	struct mutex		mutex;
	size_t			w_off;
	size_t			head;
	size_t			size;
	struct list_head	logs;
};

static LIST_HEAD(log_list);


/**
 * struct logger_reader - a logging device open for reading
 * @log:	The associated log
 * @list:	The associated entry in @logger_log's list
 * @r_off:	The current read head offset.
 * @r_all:	Reader can read all entries
 * @r_ver:	Reader ABI version
 *
 * This object lives from open to release, so we don't need additional
 * reference counting. The structure is protected by log->mutex.
 */
struct logger_reader {
	struct logger_log	*log;
	struct list_head	list;
	size_t			r_off;
	bool			r_all;
	int			r_ver;
};

/* logger_offset - returns index 'n' into the log via (optimized) modulus */
static size_t logger_offset(struct logger_log *log, size_t n)
{
	return n & (log->size - 1);
}


/*
 * file_get_log - Given a file structure, return the associated log
 *
 * This isn't aesthetic. We have several goals:
 *
 *	1) Need to quickly obtain the associated log during an I/O operation
 *	2) Readers need to maintain state (logger_reader)
 *	3) Writers need to be very fast (open() should be a near no-op)
 *
 * In the reader case, we can trivially go file->logger_reader->logger_log.
 * For a writer, we don't want to maintain a logger_reader, so we just go
 * file->logger_log. Thus what file->private_data points at depends on whether
 * or not the file was opened for reading. This function hides that dirtiness.
 */
static inline struct logger_log *file_get_log(struct file *file)
{
	if (file->f_mode & FMODE_READ) {
		struct logger_reader *reader = file->private_data;

		return reader->log;
	}
	return file->private_data;
}

/*
 * get_entry_header - returns a pointer to the logger_entry header within
 * 'log' starting at offset 'off'. A temporary logger_entry 'scratch' must
 * be provided. Typically the return value will be a pointer within
 * 'logger->buf'.  However, a pointer to 'scratch' may be returned if
 * the log entry spans the end and beginning of the circular buffer.
 */
static struct logger_entry *get_entry_header(struct logger_log *log,
		size_t off, struct logger_entry *scratch)
{
	size_t len = min(sizeof(struct logger_entry), log->size - off);

	if (len != sizeof(struct logger_entry)) {
		memcpy(((void *) scratch), log->buffer + off, len);
		memcpy(((void *) scratch) + len, log->buffer,
			sizeof(struct logger_entry) - len);
		return scratch;
	}

	return (struct logger_entry *) (log->buffer + off);
}

/*
 * get_entry_msg_len - Grabs the length of the message of the entry
 * starting from from 'off'.
 *
 * An entry length is 2 bytes (16 bits) in host endian order.
 * In the log, the length does not include the size of the log entry structure.
 * This function returns the size including the log entry structure.
 *
 * Caller needs to hold log->mutex.
 */
static __u32 get_entry_msg_len(struct logger_log *log, size_t off)
{
	struct logger_entry scratch;
	struct logger_entry *entry;

	entry = get_entry_header(log, off, &scratch);
	return entry->len;
}

static size_t get_user_hdr_len(int ver)
{
	if (ver < 2)
		return sizeof(struct user_logger_entry_compat);
	return sizeof(struct logger_entry);
}

static ssize_t copy_header_to_user(int ver, struct logger_entry *entry,
					 char __user *buf)
{
	void *hdr;
	size_t hdr_len;
	struct user_logger_entry_compat v1;

	if (ver < 2) {
		v1.len      = entry->len;
		v1.__pad    = 0;
		v1.pid      = entry->pid;
		v1.tid      = entry->tid;
		v1.sec      = entry->sec;
		v1.nsec     = entry->nsec;
		hdr         = &v1;
		hdr_len     = sizeof(struct user_logger_entry_compat);
	} else {
		hdr         = entry;
		hdr_len     = sizeof(struct logger_entry);
	}

	return copy_to_user(buf, hdr, hdr_len);
}

/*
 * do_read_log_to_user - reads exactly 'count' bytes from 'log' into the
 * user-space buffer 'buf'. Returns 'count' on success.
 *
 * Caller must hold log->mutex.
 */
static ssize_t do_read_log_to_user(struct logger_log *log,
				   struct logger_reader *reader,
				   char __user *buf,
				   size_t count)
{
	struct logger_entry scratch;
	struct logger_entry *entry;
	size_t len;
	size_t msg_start;

	/*
	 * First, copy the header to userspace, using the version of
	 * the header requested
	 */
	entry = get_entry_header(log, reader->r_off, &scratch);
	if (copy_header_to_user(reader->r_ver, entry, buf))
		return -EFAULT;

	count -= get_user_hdr_len(reader->r_ver);
	buf += get_user_hdr_len(reader->r_ver);
	msg_start = logger_offset(log,
		reader->r_off + sizeof(struct logger_entry));

	/*
	 * We read from the msg in two disjoint operations. First, we read from
	 * the current msg head offset up to 'count' bytes or to the end of
	 * the log, whichever comes first.
	 */
	len = min(count, log->size - msg_start);
	if (copy_to_user(buf, log->buffer + msg_start, len))
		return -EFAULT;

	/*
	 * Second, we read any remaining bytes, starting back at the head of
	 * the log.
	 */
	if (count != len)
		if (copy_to_user(buf + len, log->buffer, count - len))
			return -EFAULT;

	reader->r_off = logger_offset(log, reader->r_off +
		sizeof(struct logger_entry) + count);

	return count + get_user_hdr_len(reader->r_ver);
}

/*
 * get_next_entry_by_uid - Starting at 'off', returns an offset into
 * 'log->buffer' which contains the first entry readable by 'euid'
 */
static size_t get_next_entry_by_uid(struct logger_log *log,
		size_t off, kuid_t euid)
{
	while (off != log->w_off) {
		struct logger_entry *entry;
		struct logger_entry scratch;
		size_t next_len;

		entry = get_entry_header(log, off, &scratch);

		if (uid_eq(entry->euid, euid))
			return off;

		next_len = sizeof(struct logger_entry) + entry->len;
		off = logger_offset(log, off + next_len);
	}

	return off;
}

/*
 * logger_read - our log's read() method
 *
 * Behavior:
 *
 *	- O_NONBLOCK works
 *	- If there are no log entries to read, blocks until log is written to
 *	- Atomically reads exactly one log entry
 *
 * Will set errno to EINVAL if read
 * buffer is insufficient to hold next entry.
 */
static ssize_t logger_read(struct file *file, char __user *buf,
			   size_t count, loff_t *pos)
{
	struct logger_reader *reader = file->private_data;
	struct logger_log *log = reader->log;
	ssize_t ret;
	DEFINE_WAIT(wait);

start:
	while (1) {
		mutex_lock(&log->mutex);

		prepare_to_wait(&log->wq, &wait, TASK_INTERRUPTIBLE);

		ret = (log->w_off == reader->r_off);
		mutex_unlock(&log->mutex);
		if (!ret)
			break;

		if (file->f_flags & O_NONBLOCK) {
			ret = -EAGAIN;
			break;
		}

		if (signal_pending(current)) {
			ret = -EINTR;
			break;
		}

		schedule();
	}

	finish_wait(&log->wq, &wait);
	if (ret)
		return ret;

	mutex_lock(&log->mutex);

	if (!reader->r_all)
		reader->r_off = get_next_entry_by_uid(log,
			reader->r_off, current_euid());

	/* is there still something to read or did we race? */
	if (unlikely(log->w_off == reader->r_off)) {
		mutex_unlock(&log->mutex);
		goto start;
	}

	/* get the size of the next entry */
	ret = get_user_hdr_len(reader->r_ver) +
		get_entry_msg_len(log, reader->r_off);
	if (count < ret) {
		ret = -EINVAL;
		goto out;
	}

	/* get exactly one entry from the log */
	ret = do_read_log_to_user(log, reader, buf, ret);

out:
	mutex_unlock(&log->mutex);

	return ret;
}

/*
 * get_next_entry - return the offset of the first valid entry at least 'len'
 * bytes after 'off'.
 *
 * Caller must hold log->mutex.
 */
static size_t get_next_entry(struct logger_log *log, size_t off, size_t len)
{
	size_t count = 0;

	do {
		size_t nr = sizeof(struct logger_entry) +
			get_entry_msg_len(log, off);
		off = logger_offset(log, off + nr);
		count += nr;
	} while (count < len);

	return off;
}

/*
 * is_between - is a < c < b, accounting for wrapping of a, b, and c
 *    positions in the buffer
 *
 * That is, if a<b, check for c between a and b
 * and if a>b, check for c outside (not between) a and b
 *
 * |------- a xxxxxxxx b --------|
 *               c^
 *
 * |xxxxx b --------- a xxxxxxxxx|
 *    c^
 *  or                    c^
 */
static inline int is_between(size_t a, size_t b, size_t c)
{
	if (a < b) {
		/* is c between a and b? */
		if (a < c && c <= b)
			return 1;
	} else {
		/* is c outside of b through a? */
		if (c <= b || a < c)
			return 1;
	}

	return 0;
}

/*
 * fix_up_readers - walk the list of all readers and "fix up" any who were
 * lapped by the writer; also do the same for the default "start head".
 * We do this by "pulling forward" the readers and start head to the first
 * entry after the new write head.
 *
 * The caller needs to hold log->mutex.
 */
static void fix_up_readers(struct logger_log *log, size_t len)
{
	size_t old = log->w_off;
	size_t new = logger_offset(log, old + len);
	struct logger_reader *reader;

	if (is_between(old, new, log->head))
		log->head = get_next_entry(log, log->head, len);

	list_for_each_entry(reader, &log->readers, list)
		if (is_between(old, new, reader->r_off))
			reader->r_off = get_next_entry(log, reader->r_off, len);
}

/*
 * logger_write_iter - our write method, implementing support for write(),
 * writev(), and aio_write(). Writes are our fast path, and we try to optimize
 * them above all else.
 */
static ssize_t logger_write_iter(struct kiocb *iocb, struct iov_iter *from)
{
	struct logger_log *log = file_get_log(iocb->ki_filp);
<<<<<<< HEAD
	size_t orig;
=======
>>>>>>> fc14f9c1
	struct logger_entry header;
	struct timespec now;
	size_t len, count, w_off;

	count = min_t(size_t, iocb->ki_nbytes, LOGGER_ENTRY_MAX_PAYLOAD);

	now = current_kernel_time();

	header.pid = current->tgid;
	header.tid = current->pid;
	header.sec = now.tv_sec;
	header.nsec = now.tv_nsec;
	header.euid = current_euid();
	header.len = count;
	header.hdr_size = sizeof(struct logger_entry);

	/* null writes succeed, return zero */
	if (unlikely(!header.len))
		return 0;

	mutex_lock(&log->mutex);

	orig = log->w_off;

	/*
	 * Fix up any readers, pulling them forward to the first readable
	 * entry after (what will be) the new write offset. We do this now
	 * because if we partially fail, we can end up with clobbered log
	 * entries that encroach on readable buffer.
	 */
	fix_up_readers(log, sizeof(struct logger_entry) + header.len);

	len = min(sizeof(header), log->size - log->w_off);
	memcpy(log->buffer + log->w_off, &header, len);
	memcpy(log->buffer, (char *)&header + len, sizeof(header) - len);

	/* Work with a copy until we are ready to commit the whole entry */
	w_off =  logger_offset(log, log->w_off + sizeof(struct logger_entry));

	len = min(count, log->size - w_off);

	if (copy_from_iter(log->buffer + w_off, len, from) != len) {
		/*
		 * Note that by not updating log->w_off, this abandons the
		 * portion of the new entry that *was* successfully
		 * copied, just above.  This is intentional to avoid
		 * message corruption from missing fragments.
		 */
		mutex_unlock(&log->mutex);
		return -EFAULT;
	}

	if (copy_from_iter(log->buffer, count - len, from) != count - len) {
		mutex_unlock(&log->mutex);
		return -EFAULT;
	}

	log->w_off = logger_offset(log, w_off + count);
	mutex_unlock(&log->mutex);

	/* wake up any blocked readers */
	wake_up_interruptible(&log->wq);

	return len;
}

static struct logger_log *get_log_from_minor(int minor)
{
	struct logger_log *log;

	list_for_each_entry(log, &log_list, logs)
		if (log->misc.minor == minor)
			return log;
	return NULL;
}

/*
 * logger_open - the log's open() file operation
 *
 * Note how near a no-op this is in the write-only case. Keep it that way!
 */
static int logger_open(struct inode *inode, struct file *file)
{
	struct logger_log *log;
	int ret;

	ret = nonseekable_open(inode, file);
	if (ret)
		return ret;

	log = get_log_from_minor(MINOR(inode->i_rdev));
	if (!log)
		return -ENODEV;

	if (file->f_mode & FMODE_READ) {
		struct logger_reader *reader;

		reader = kmalloc(sizeof(struct logger_reader), GFP_KERNEL);
		if (!reader)
			return -ENOMEM;

		reader->log = log;
		reader->r_ver = 1;
		reader->r_all = in_egroup_p(inode->i_gid) ||
			capable(CAP_SYSLOG);

		INIT_LIST_HEAD(&reader->list);

		mutex_lock(&log->mutex);
		reader->r_off = log->head;
		list_add_tail(&reader->list, &log->readers);
		mutex_unlock(&log->mutex);

		file->private_data = reader;
	} else
		file->private_data = log;

	return 0;
}

/*
 * logger_release - the log's release file operation
 *
 * Note this is a total no-op in the write-only case. Keep it that way!
 */
static int logger_release(struct inode *ignored, struct file *file)
{
	if (file->f_mode & FMODE_READ) {
		struct logger_reader *reader = file->private_data;
		struct logger_log *log = reader->log;

		mutex_lock(&log->mutex);
		list_del(&reader->list);
		mutex_unlock(&log->mutex);

		kfree(reader);
	}

	return 0;
}

/*
 * logger_poll - the log's poll file operation, for poll/select/epoll
 *
 * Note we always return POLLOUT, because you can always write() to the log.
 * Note also that, strictly speaking, a return value of POLLIN does not
 * guarantee that the log is readable without blocking, as there is a small
 * chance that the writer can lap the reader in the interim between poll()
 * returning and the read() request.
 */
static unsigned int logger_poll(struct file *file, poll_table *wait)
{
	struct logger_reader *reader;
	struct logger_log *log;
	unsigned int ret = POLLOUT | POLLWRNORM;

	if (!(file->f_mode & FMODE_READ))
		return ret;

	reader = file->private_data;
	log = reader->log;

	poll_wait(file, &log->wq, wait);

	mutex_lock(&log->mutex);
	if (!reader->r_all)
		reader->r_off = get_next_entry_by_uid(log,
			reader->r_off, current_euid());

	if (log->w_off != reader->r_off)
		ret |= POLLIN | POLLRDNORM;
	mutex_unlock(&log->mutex);

	return ret;
}

static long logger_set_version(struct logger_reader *reader, void __user *arg)
{
	int version;

	if (copy_from_user(&version, arg, sizeof(int)))
		return -EFAULT;

	if ((version < 1) || (version > 2))
		return -EINVAL;

	reader->r_ver = version;
	return 0;
}

static long logger_ioctl(struct file *file, unsigned int cmd, unsigned long arg)
{
	struct logger_log *log = file_get_log(file);
	struct logger_reader *reader;
	long ret = -EINVAL;
	void __user *argp = (void __user *) arg;

	mutex_lock(&log->mutex);

	switch (cmd) {
	case LOGGER_GET_LOG_BUF_SIZE:
		ret = log->size;
		break;
	case LOGGER_GET_LOG_LEN:
		if (!(file->f_mode & FMODE_READ)) {
			ret = -EBADF;
			break;
		}
		reader = file->private_data;
		if (log->w_off >= reader->r_off)
			ret = log->w_off - reader->r_off;
		else
			ret = (log->size - reader->r_off) + log->w_off;
		break;
	case LOGGER_GET_NEXT_ENTRY_LEN:
		if (!(file->f_mode & FMODE_READ)) {
			ret = -EBADF;
			break;
		}
		reader = file->private_data;

		if (!reader->r_all)
			reader->r_off = get_next_entry_by_uid(log,
				reader->r_off, current_euid());

		if (log->w_off != reader->r_off)
			ret = get_user_hdr_len(reader->r_ver) +
				get_entry_msg_len(log, reader->r_off);
		else
			ret = 0;
		break;
	case LOGGER_FLUSH_LOG:
		if (!(file->f_mode & FMODE_WRITE)) {
			ret = -EBADF;
			break;
		}
		if (!(in_egroup_p(file_inode(file)->i_gid) ||
				capable(CAP_SYSLOG))) {
			ret = -EPERM;
			break;
		}
		list_for_each_entry(reader, &log->readers, list)
			reader->r_off = log->w_off;
		log->head = log->w_off;
		ret = 0;
		break;
	case LOGGER_GET_VERSION:
		if (!(file->f_mode & FMODE_READ)) {
			ret = -EBADF;
			break;
		}
		reader = file->private_data;
		ret = reader->r_ver;
		break;
	case LOGGER_SET_VERSION:
		if (!(file->f_mode & FMODE_READ)) {
			ret = -EBADF;
			break;
		}
		reader = file->private_data;
		ret = logger_set_version(reader, argp);
		break;
	}

	mutex_unlock(&log->mutex);

	return ret;
}

static const struct file_operations logger_fops = {
	.owner = THIS_MODULE,
	.read = logger_read,
	.write_iter = logger_write_iter,
	.poll = logger_poll,
	.unlocked_ioctl = logger_ioctl,
	.compat_ioctl = logger_ioctl,
	.open = logger_open,
	.release = logger_release,
};

/*
 * Log size must must be a power of two, and greater than
 * (LOGGER_ENTRY_MAX_PAYLOAD + sizeof(struct logger_entry)).
 */
static int __init create_log(char *log_name, int size)
{
	int ret = 0;
	struct logger_log *log;
	unsigned char *buffer;

	buffer = vmalloc(size);
	if (buffer == NULL)
		return -ENOMEM;

	log = kzalloc(sizeof(struct logger_log), GFP_KERNEL);
	if (log == NULL) {
		ret = -ENOMEM;
		goto out_free_buffer;
	}
	log->buffer = buffer;

	log->misc.minor = MISC_DYNAMIC_MINOR;
	log->misc.name = kstrdup(log_name, GFP_KERNEL);
	if (log->misc.name == NULL) {
		ret = -ENOMEM;
		goto out_free_log;
	}

	log->misc.fops = &logger_fops;
	log->misc.parent = NULL;

	init_waitqueue_head(&log->wq);
	INIT_LIST_HEAD(&log->readers);
	mutex_init(&log->mutex);
	log->w_off = 0;
	log->head = 0;
	log->size = size;

	INIT_LIST_HEAD(&log->logs);
	list_add_tail(&log->logs, &log_list);

	/* finally, initialize the misc device for this log */
	ret = misc_register(&log->misc);
	if (unlikely(ret)) {
		pr_err("failed to register misc device for log '%s'!\n",
				log->misc.name);
		goto out_free_misc_name;
	}

	pr_info("created %luK log '%s'\n",
		(unsigned long) log->size >> 10, log->misc.name);

	return 0;

out_free_misc_name:
	kfree(log->misc.name);

out_free_log:
	kfree(log);

out_free_buffer:
	vfree(buffer);
	return ret;
}

static int __init logger_init(void)
{
	int ret;

	ret = create_log(LOGGER_LOG_MAIN, 256*1024);
	if (unlikely(ret))
		goto out;

	ret = create_log(LOGGER_LOG_EVENTS, 256*1024);
	if (unlikely(ret))
		goto out;

	ret = create_log(LOGGER_LOG_RADIO, 256*1024);
	if (unlikely(ret))
		goto out;

	ret = create_log(LOGGER_LOG_SYSTEM, 256*1024);
	if (unlikely(ret))
		goto out;

out:
	return ret;
}

static void __exit logger_exit(void)
{
	struct logger_log *current_log, *next_log;

	list_for_each_entry_safe(current_log, next_log, &log_list, logs) {
		/* we have to delete all the entry inside log_list */
		misc_deregister(&current_log->misc);
		vfree(current_log->buffer);
		kfree(current_log->misc.name);
		list_del(&current_log->logs);
		kfree(current_log);
	}
}


device_initcall(logger_init);
module_exit(logger_exit);

MODULE_LICENSE("GPL");
MODULE_AUTHOR("Robert Love, <rlove@google.com>");
MODULE_DESCRIPTION("Android Logger");<|MERGE_RESOLUTION|>--- conflicted
+++ resolved
@@ -418,10 +418,6 @@
 static ssize_t logger_write_iter(struct kiocb *iocb, struct iov_iter *from)
 {
 	struct logger_log *log = file_get_log(iocb->ki_filp);
-<<<<<<< HEAD
-	size_t orig;
-=======
->>>>>>> fc14f9c1
 	struct logger_entry header;
 	struct timespec now;
 	size_t len, count, w_off;
@@ -443,8 +439,6 @@
 		return 0;
 
 	mutex_lock(&log->mutex);
-
-	orig = log->w_off;
 
 	/*
 	 * Fix up any readers, pulling them forward to the first readable
