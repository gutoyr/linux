/*
 * ni_65xx.c
 * Comedi driver for National Instruments PCI-65xx static dio boards
 *
 * Copyright (C) 2006 Jon Grierson <jd@renko.co.uk>
 * Copyright (C) 2006 Frank Mori Hess <fmhess@users.sourceforge.net>
 *
 * COMEDI - Linux Control and Measurement Device Interface
 * Copyright (C) 1999,2002,2003 David A. Schleef <ds@schleef.org>
 *
 * This program is free software; you can redistribute it and/or modify
 * it under the terms of the GNU General Public License as published by
 * the Free Software Foundation; either version 2 of the License, or
 * (at your option) any later version.
 *
 * This program is distributed in the hope that it will be useful,
 * but WITHOUT ANY WARRANTY; without even the implied warranty of
 * MERCHANTABILITY or FITNESS FOR A PARTICULAR PURPOSE.  See the
 * GNU General Public License for more details.
 */

/*
 * Driver: ni_65xx
 * Description: National Instruments 65xx static dio boards
 * Author: Jon Grierson <jd@renko.co.uk>,
 *	   Frank Mori Hess <fmhess@users.sourceforge.net>
 * Status: testing
 * Devices: (National Instruments) PCI-6509 [ni_65xx]
 *	    (National Instruments) PXI-6509 [ni_65xx]
 *	    (National Instruments) PCI-6510 [ni_65xx]
 *	    (National Instruments) PCI-6511 [ni_65xx]
 *	    (National Instruments) PXI-6511 [ni_65xx]
 *	    (National Instruments) PCI-6512 [ni_65xx]
 *	    (National Instruments) PXI-6512 [ni_65xx]
 *	    (National Instruments) PCI-6513 [ni_65xx]
 *	    (National Instruments) PXI-6513 [ni_65xx]
 *	    (National Instruments) PCI-6514 [ni_65xx]
 *	    (National Instruments) PXI-6514 [ni_65xx]
 *	    (National Instruments) PCI-6515 [ni_65xx]
 *	    (National Instruments) PXI-6515 [ni_65xx]
 *	    (National Instruments) PCI-6516 [ni_65xx]
 *	    (National Instruments) PCI-6517 [ni_65xx]
 *	    (National Instruments) PCI-6518 [ni_65xx]
 *	    (National Instruments) PCI-6519 [ni_65xx]
 *	    (National Instruments) PCI-6520 [ni_65xx]
 *	    (National Instruments) PCI-6521 [ni_65xx]
 *	    (National Instruments) PXI-6521 [ni_65xx]
 *	    (National Instruments) PCI-6528 [ni_65xx]
 *	    (National Instruments) PXI-6528 [ni_65xx]
 * Updated: Mon, 21 Jul 2014 12:49:58 +0000
 *
 * Configuration Options: not applicable, uses PCI auto config
 *
 * Based on the PCI-6527 driver by ds.
 * The interrupt subdevice (subdevice 3) is probably broken for all
 * boards except maybe the 6514.
 *
 * This driver previously inverted the outputs on PCI-6513 through to
 * PCI-6519 and on PXI-6513 through to PXI-6515.  It no longer inverts
 * outputs on those cards by default as it didn't make much sense.  If
 * you require the outputs to be inverted on those cards for legacy
 * reasons, set the module parameter "legacy_invert_outputs=true" when
 * loading the module, or set "ni_65xx.legacy_invert_outputs=true" on
 * the kernel command line if the driver is built in to the kernel.
 */

/*
 * Manuals (available from ftp://ftp.natinst.com/support/manuals)
 *
 *	370106b.pdf	6514 Register Level Programmer Manual
 */

#include <linux/module.h>
#include <linux/pci.h>
#include <linux/interrupt.h>

#include "../comedidev.h"

#include "comedi_fc.h"

/*
 * PCI BAR1 Register Map
 */

/* Non-recurring Registers (8-bit except where noted) */
#define NI_65XX_ID_REG			0x00
#define NI_65XX_CLR_REG			0x01
#define NI_65XX_CLR_WDOG_INT		(1 << 6)
#define NI_65XX_CLR_WDOG_PING		(1 << 5)
#define NI_65XX_CLR_WDOG_EXP		(1 << 4)
#define NI_65XX_CLR_EDGE_INT		(1 << 3)
#define NI_65XX_CLR_OVERFLOW_INT	(1 << 2)
#define NI_65XX_STATUS_REG		0x02
#define NI_65XX_STATUS_WDOG_INT		(1 << 5)
#define NI_65XX_STATUS_FALL_EDGE	(1 << 4)
#define NI_65XX_STATUS_RISE_EDGE	(1 << 3)
#define NI_65XX_STATUS_INT		(1 << 2)
#define NI_65XX_STATUS_OVERFLOW_INT	(1 << 1)
#define NI_65XX_STATUS_EDGE_INT		(1 << 0)
#define NI_65XX_CTRL_REG		0x03
#define NI_65XX_CTRL_WDOG_ENA		(1 << 5)
#define NI_65XX_CTRL_FALL_EDGE_ENA	(1 << 4)
#define NI_65XX_CTRL_RISE_EDGE_ENA	(1 << 3)
#define NI_65XX_CTRL_INT_ENA		(1 << 2)
#define NI_65XX_CTRL_OVERFLOW_ENA	(1 << 1)
#define NI_65XX_CTRL_EDGE_ENA		(1 << 0)
#define NI_65XX_REV_REG			0x04 /* 32-bit */
#define NI_65XX_FILTER_REG		0x08 /* 32-bit */
#define NI_65XX_RTSI_ROUTE_REG		0x0c /* 16-bit */
#define NI_65XX_RTSI_EDGE_REG		0x0e /* 16-bit */
#define NI_65XX_RTSI_WDOG_REG		0x10 /* 16-bit */
#define NI_65XX_RTSI_TRIG_REG		0x12 /* 16-bit */
#define NI_65XX_AUTO_CLK_SEL_REG	0x14 /* PXI-6528 only */
#define NI_65XX_AUTO_CLK_SEL_STATUS	(1 << 1)
#define NI_65XX_AUTO_CLK_SEL_DISABLE	(1 << 0)
#define NI_65XX_WDOG_CTRL_REG		0x15
#define NI_65XX_WDOG_CTRL_ENA		(1 << 0)
#define NI_65XX_RTSI_CFG_REG		0x16
#define NI_65XX_RTSI_CFG_RISE_SENSE	(1 << 2)
#define NI_65XX_RTSI_CFG_FALL_SENSE	(1 << 1)
#define NI_65XX_RTSI_CFG_SYNC_DETECT	(1 << 0)
#define NI_65XX_WDOG_STATUS_REG		0x17
#define NI_65XX_WDOG_STATUS_EXP		(1 << 0)
#define NI_65XX_WDOG_INTERVAL_REG	0x18 /* 32-bit */

/* Recurring port registers (8-bit) */
#define NI_65XX_PORT(x)			((x) * 0x10)
#define NI_65XX_IO_DATA_REG(x)		(0x40 + NI_65XX_PORT(x))
#define NI_65XX_IO_SEL_REG(x)		(0x41 + NI_65XX_PORT(x))
#define NI_65XX_IO_SEL_OUTPUT		(0 << 0)
#define NI_65XX_IO_SEL_INPUT		(1 << 0)
#define NI_65XX_RISE_EDGE_ENA_REG(x)	(0x42 + NI_65XX_PORT(x))
#define NI_65XX_FALL_EDGE_ENA_REG(x)	(0x43 + NI_65XX_PORT(x))
#define NI_65XX_FILTER_ENA(x)		(0x44 + NI_65XX_PORT(x))
#define NI_65XX_WDOG_HIZ_REG(x)		(0x46 + NI_65XX_PORT(x))
#define NI_65XX_WDOG_ENA(x)		(0x47 + NI_65XX_PORT(x))
#define NI_65XX_WDOG_HI_LO_REG(x)	(0x48 + NI_65XX_PORT(x))
#define NI_65XX_RTSI_ENA(x)		(0x49 + NI_65XX_PORT(x))

#define NI_65XX_PORT_TO_CHAN(x)		((x) * 8)
#define NI_65XX_CHAN_TO_PORT(x)		((x) / 8)
#define NI_65XX_CHAN_TO_MASK(x)		(1 << ((x) % 8))

enum ni_65xx_boardid {
	BOARD_PCI6509,
	BOARD_PXI6509,
	BOARD_PCI6510,
	BOARD_PCI6511,
	BOARD_PXI6511,
	BOARD_PCI6512,
	BOARD_PXI6512,
	BOARD_PCI6513,
	BOARD_PXI6513,
	BOARD_PCI6514,
	BOARD_PXI6514,
	BOARD_PCI6515,
	BOARD_PXI6515,
	BOARD_PCI6516,
	BOARD_PCI6517,
	BOARD_PCI6518,
	BOARD_PCI6519,
	BOARD_PCI6520,
	BOARD_PCI6521,
	BOARD_PXI6521,
	BOARD_PCI6528,
	BOARD_PXI6528,
};

struct ni_65xx_board {
	const char *name;
	unsigned num_dio_ports;
	unsigned num_di_ports;
	unsigned num_do_ports;
	unsigned legacy_invert:1;
};

static const struct ni_65xx_board ni_65xx_boards[] = {
	[BOARD_PCI6509] = {
		.name		= "pci-6509",
		.num_dio_ports	= 12,
	},
	[BOARD_PXI6509] = {
		.name		= "pxi-6509",
		.num_dio_ports	= 12,
	},
	[BOARD_PCI6510] = {
		.name		= "pci-6510",
		.num_di_ports	= 4,
	},
	[BOARD_PCI6511] = {
		.name		= "pci-6511",
		.num_di_ports	= 8,
	},
	[BOARD_PXI6511] = {
		.name		= "pxi-6511",
		.num_di_ports	= 8,
	},
	[BOARD_PCI6512] = {
		.name		= "pci-6512",
		.num_do_ports	= 8,
	},
	[BOARD_PXI6512] = {
		.name		= "pxi-6512",
		.num_do_ports	= 8,
	},
	[BOARD_PCI6513] = {
		.name		= "pci-6513",
		.num_do_ports	= 8,
		.legacy_invert	= 1,
	},
	[BOARD_PXI6513] = {
		.name		= "pxi-6513",
		.num_do_ports	= 8,
		.legacy_invert	= 1,
	},
	[BOARD_PCI6514] = {
		.name		= "pci-6514",
		.num_di_ports	= 4,
		.num_do_ports	= 4,
		.legacy_invert	= 1,
	},
	[BOARD_PXI6514] = {
		.name		= "pxi-6514",
		.num_di_ports	= 4,
		.num_do_ports	= 4,
		.legacy_invert	= 1,
	},
	[BOARD_PCI6515] = {
		.name		= "pci-6515",
		.num_di_ports	= 4,
		.num_do_ports	= 4,
		.legacy_invert	= 1,
	},
	[BOARD_PXI6515] = {
		.name		= "pxi-6515",
		.num_di_ports	= 4,
		.num_do_ports	= 4,
		.legacy_invert	= 1,
	},
	[BOARD_PCI6516] = {
		.name		= "pci-6516",
		.num_do_ports	= 4,
		.legacy_invert	= 1,
	},
	[BOARD_PCI6517] = {
		.name		= "pci-6517",
		.num_do_ports	= 4,
		.legacy_invert	= 1,
	},
	[BOARD_PCI6518] = {
		.name		= "pci-6518",
		.num_di_ports	= 2,
		.num_do_ports	= 2,
		.legacy_invert	= 1,
	},
	[BOARD_PCI6519] = {
		.name		= "pci-6519",
		.num_di_ports	= 2,
		.num_do_ports	= 2,
		.legacy_invert	= 1,
	},
	[BOARD_PCI6520] = {
		.name		= "pci-6520",
		.num_di_ports	= 1,
		.num_do_ports	= 1,
	},
	[BOARD_PCI6521] = {
		.name		= "pci-6521",
		.num_di_ports	= 1,
		.num_do_ports	= 1,
	},
	[BOARD_PXI6521] = {
		.name		= "pxi-6521",
		.num_di_ports	= 1,
		.num_do_ports	= 1,
	},
	[BOARD_PCI6528] = {
		.name		= "pci-6528",
		.num_di_ports	= 3,
		.num_do_ports	= 3,
	},
	[BOARD_PXI6528] = {
		.name		= "pxi-6528",
		.num_di_ports	= 3,
		.num_do_ports	= 3,
	},
};

static bool ni_65xx_legacy_invert_outputs;
module_param_named(legacy_invert_outputs, ni_65xx_legacy_invert_outputs,
		   bool, 0444);
MODULE_PARM_DESC(legacy_invert_outputs,
		 "invert outputs of PCI/PXI-6513/6514/6515/6516/6517/6518/6519 for compatibility with old user code");

static unsigned int ni_65xx_num_ports(struct comedi_device *dev)
{
	const struct ni_65xx_board *board = dev->board_ptr;

	return board->num_dio_ports + board->num_di_ports + board->num_do_ports;
}

static void ni_65xx_disable_input_filters(struct comedi_device *dev)
{
	unsigned int num_ports = ni_65xx_num_ports(dev);
	int i;

	/* disable input filtering on all ports */
	for (i = 0; i < num_ports; ++i)
		writeb(0x00, dev->mmio + NI_65XX_FILTER_ENA(i));

	/* set filter interval to 0 (32bit reg) */
	writel(0x00000000, dev->mmio + NI_65XX_FILTER_REG);
}

/* updates edge detection for base_chan to base_chan+31 */
static void ni_65xx_update_edge_detection(struct comedi_device *dev,
					  unsigned int base_chan,
					  unsigned int rising,
					  unsigned int falling)
{
	unsigned int num_ports = ni_65xx_num_ports(dev);
	unsigned int port;

	if (base_chan >= NI_65XX_PORT_TO_CHAN(num_ports))
		return;

	for (port = NI_65XX_CHAN_TO_PORT(base_chan); port < num_ports; port++) {
		int bitshift = (int)(NI_65XX_PORT_TO_CHAN(port) - base_chan);
		unsigned int port_mask, port_rising, port_falling;

		if (bitshift >= 32)
			break;

		if (bitshift >= 0) {
			port_mask = ~0U >> bitshift;
			port_rising = rising >> bitshift;
			port_falling = falling >> bitshift;
		} else {
			port_mask = ~0U << -bitshift;
			port_rising = rising << -bitshift;
			port_falling = falling << -bitshift;
		}
		if (port_mask & 0xff) {
			if (~port_mask & 0xff) {
				port_rising |=
				    readb(dev->mmio +
					  NI_65XX_RISE_EDGE_ENA_REG(port)) &
				    ~port_mask;
				port_falling |=
				    readb(dev->mmio +
					  NI_65XX_FALL_EDGE_ENA_REG(port)) &
				    ~port_mask;
			}
			writeb(port_rising & 0xff,
			       dev->mmio + NI_65XX_RISE_EDGE_ENA_REG(port));
			writeb(port_falling & 0xff,
			       dev->mmio + NI_65XX_FALL_EDGE_ENA_REG(port));
		}
	}
}

static void ni_65xx_disable_edge_detection(struct comedi_device *dev)
{
	/* clear edge detection for channels 0 to 31 */
	ni_65xx_update_edge_detection(dev, 0, 0, 0);
	/* clear edge detection for channels 32 to 63 */
	ni_65xx_update_edge_detection(dev, 32, 0, 0);
	/* clear edge detection for channels 64 to 95 */
	ni_65xx_update_edge_detection(dev, 64, 0, 0);
}

static int ni_65xx_dio_insn_config(struct comedi_device *dev,
				   struct comedi_subdevice *s,
				   struct comedi_insn *insn,
				   unsigned int *data)
{
	unsigned long base_port = (unsigned long)s->private;
	unsigned int chan = CR_CHAN(insn->chanspec);
	unsigned int chan_mask = NI_65XX_CHAN_TO_MASK(chan);
	unsigned port = base_port + NI_65XX_CHAN_TO_PORT(chan);
	unsigned int interval;
	unsigned int val;

	switch (data[0]) {
	case INSN_CONFIG_FILTER:
		/*
		 * The deglitch filter interval is specified in nanoseconds.
		 * The hardware supports intervals in 200ns increments. Round
		 * the user values up and return the actual interval.
		 */
		interval = (data[1] + 100) / 200;
		if (interval > 0xfffff)
			interval = 0xfffff;
		data[1] = interval * 200;

		/*
		 * Enable/disable the channel for deglitch filtering. Note
		 * that the filter interval is never set to '0'. This is done
		 * because other channels might still be enabled for filtering.
		 */
		val = readb(dev->mmio + NI_65XX_FILTER_ENA(port));
		if (interval) {
			writel(interval, dev->mmio + NI_65XX_FILTER_REG);
			val |= chan_mask;
		} else {
			val &= ~chan_mask;
		}
		writeb(val, dev->mmio + NI_65XX_FILTER_ENA(port));
		break;

	case INSN_CONFIG_DIO_OUTPUT:
		if (s->type != COMEDI_SUBD_DIO)
			return -EINVAL;
		writeb(NI_65XX_IO_SEL_OUTPUT,
		       dev->mmio + NI_65XX_IO_SEL_REG(port));
		break;

	case INSN_CONFIG_DIO_INPUT:
		if (s->type != COMEDI_SUBD_DIO)
			return -EINVAL;
		writeb(NI_65XX_IO_SEL_INPUT,
		       dev->mmio + NI_65XX_IO_SEL_REG(port));
		break;

	case INSN_CONFIG_DIO_QUERY:
		if (s->type != COMEDI_SUBD_DIO)
			return -EINVAL;
		val = readb(dev->mmio + NI_65XX_IO_SEL_REG(port));
		data[1] = (val == NI_65XX_IO_SEL_INPUT) ? COMEDI_INPUT
							: COMEDI_OUTPUT;
		break;

	default:
		return -EINVAL;
	}

	return insn->n;
}

static int ni_65xx_dio_insn_bits(struct comedi_device *dev,
				 struct comedi_subdevice *s,
				 struct comedi_insn *insn,
				 unsigned int *data)
{
<<<<<<< HEAD
	const struct ni_65xx_board *board = comedi_board(dev);
	struct ni_65xx_private *devpriv = dev->private;
	int base_bitfield_channel;
	unsigned read_bits = 0;
	int last_port_offset = ni_65xx_port_by_channel(s->n_chan - 1);
	int port_offset;

	base_bitfield_channel = CR_CHAN(insn->chanspec);
	for (port_offset = ni_65xx_port_by_channel(base_bitfield_channel);
	     port_offset <= last_port_offset; port_offset++) {
		unsigned port = sprivate(s)->base_port + port_offset;
		int base_port_channel = port_offset * ni_65xx_channels_per_port;
		unsigned port_mask, port_data, port_read_bits;
		int bitshift = base_port_channel - base_bitfield_channel;
=======
	unsigned long base_port = (unsigned long)s->private;
	unsigned int base_chan = CR_CHAN(insn->chanspec);
	int last_port_offset = NI_65XX_CHAN_TO_PORT(s->n_chan - 1);
	unsigned read_bits = 0;
	int port_offset;

	for (port_offset = NI_65XX_CHAN_TO_PORT(base_chan);
	     port_offset <= last_port_offset; port_offset++) {
		unsigned port = base_port + port_offset;
		int base_port_channel = NI_65XX_PORT_TO_CHAN(port_offset);
		unsigned port_mask, port_data, bits;
		int bitshift = base_port_channel - base_chan;
>>>>>>> fc14f9c1

		if (bitshift >= 32)
			break;
		port_mask = data[0];
		port_data = data[1];
		if (bitshift > 0) {
			port_mask >>= bitshift;
			port_data >>= bitshift;
		} else {
			port_mask <<= -bitshift;
			port_data <<= -bitshift;
		}
		port_mask &= 0xff;
		port_data &= 0xff;

		/* update the outputs */
		if (port_mask) {
			bits = readb(dev->mmio + NI_65XX_IO_DATA_REG(port));
			bits ^= s->io_bits;	/* invert if necessary */
			bits &= ~port_mask;
			bits |= (port_data & port_mask);
			bits ^= s->io_bits;	/* invert back */
			writeb(bits, dev->mmio + NI_65XX_IO_DATA_REG(port));
		}

		/* read back the actual state */
		bits = readb(dev->mmio + NI_65XX_IO_DATA_REG(port));
		bits ^= s->io_bits;	/* invert if necessary */
		if (bitshift > 0)
			bits <<= bitshift;
		else
			bits >>= -bitshift;

		read_bits |= bits;
	}
	data[1] = read_bits;
	return insn->n;
}

static irqreturn_t ni_65xx_interrupt(int irq, void *d)
{
	struct comedi_device *dev = d;
	struct comedi_subdevice *s = dev->read_subdev;
	unsigned int status;

	status = readb(dev->mmio + NI_65XX_STATUS_REG);
	if ((status & NI_65XX_STATUS_INT) == 0)
		return IRQ_NONE;
	if ((status & NI_65XX_STATUS_EDGE_INT) == 0)
		return IRQ_NONE;

	writeb(NI_65XX_CLR_EDGE_INT | NI_65XX_CLR_OVERFLOW_INT,
	       dev->mmio + NI_65XX_CLR_REG);

	comedi_buf_put(s, 0);
	s->async->events |= COMEDI_CB_EOS;
	comedi_event(dev, s);
	return IRQ_HANDLED;
}

static int ni_65xx_intr_cmdtest(struct comedi_device *dev,
				struct comedi_subdevice *s,
				struct comedi_cmd *cmd)
{
	int err = 0;

	/* Step 1 : check if triggers are trivially valid */

	err |= cfc_check_trigger_src(&cmd->start_src, TRIG_NOW);
	err |= cfc_check_trigger_src(&cmd->scan_begin_src, TRIG_OTHER);
	err |= cfc_check_trigger_src(&cmd->convert_src, TRIG_FOLLOW);
	err |= cfc_check_trigger_src(&cmd->scan_end_src, TRIG_COUNT);
	err |= cfc_check_trigger_src(&cmd->stop_src, TRIG_COUNT);

	if (err)
		return 1;

	/* Step 2a : make sure trigger sources are unique */
	/* Step 2b : and mutually compatible */

	if (err)
		return 2;

	/* Step 3: check if arguments are trivially valid */

	err |= cfc_check_trigger_arg_is(&cmd->start_arg, 0);
	err |= cfc_check_trigger_arg_is(&cmd->scan_begin_arg, 0);
	err |= cfc_check_trigger_arg_is(&cmd->convert_arg, 0);
	err |= cfc_check_trigger_arg_is(&cmd->scan_end_arg, cmd->chanlist_len);
	err |= cfc_check_trigger_arg_is(&cmd->stop_arg, 0);

	if (err)
		return 3;

	/* Step 4: fix up any arguments */

	/* Step 5: check channel list if it exists */

	return 0;
}

static int ni_65xx_intr_cmd(struct comedi_device *dev,
			    struct comedi_subdevice *s)
{
	writeb(NI_65XX_CLR_EDGE_INT | NI_65XX_CLR_OVERFLOW_INT,
	       dev->mmio + NI_65XX_CLR_REG);
	writeb(NI_65XX_CTRL_FALL_EDGE_ENA | NI_65XX_CTRL_RISE_EDGE_ENA |
	       NI_65XX_CTRL_INT_ENA | NI_65XX_CTRL_EDGE_ENA,
	       dev->mmio + NI_65XX_CTRL_REG);

	return 0;
}

static int ni_65xx_intr_cancel(struct comedi_device *dev,
			       struct comedi_subdevice *s)
{
	writeb(0x00, dev->mmio + NI_65XX_CTRL_REG);

	return 0;
}

static int ni_65xx_intr_insn_bits(struct comedi_device *dev,
				  struct comedi_subdevice *s,
				  struct comedi_insn *insn,
				  unsigned int *data)
{
	data[1] = 0;
	return insn->n;
}

static int ni_65xx_intr_insn_config(struct comedi_device *dev,
				    struct comedi_subdevice *s,
				    struct comedi_insn *insn,
				    unsigned int *data)
{
	switch (data[0]) {
	case INSN_CONFIG_CHANGE_NOTIFY:
		/* add instruction to check_insn_config_length() */
		if (insn->n != 3)
			return -EINVAL;

		/* update edge detection for channels 0 to 31 */
		ni_65xx_update_edge_detection(dev, 0, data[1], data[2]);
		/* clear edge detection for channels 32 to 63 */
		ni_65xx_update_edge_detection(dev, 32, 0, 0);
		/* clear edge detection for channels 64 to 95 */
		ni_65xx_update_edge_detection(dev, 64, 0, 0);
		break;
	case INSN_CONFIG_DIGITAL_TRIG:
		/* check trigger number */
		if (data[1] != 0)
			return -EINVAL;
		/* check digital trigger operation */
		switch (data[2]) {
		case COMEDI_DIGITAL_TRIG_DISABLE:
			ni_65xx_disable_edge_detection(dev);
			break;
		case COMEDI_DIGITAL_TRIG_ENABLE_EDGES:
			/*
			 * update edge detection for channels data[3]
			 * to (data[3] + 31)
			 */
			ni_65xx_update_edge_detection(dev, data[3],
						      data[4], data[5]);
			break;
		default:
			return -EINVAL;
		}
		break;
	default:
		return -EINVAL;
	}

	return insn->n;
}

/* ripped from mite.h and mite_setup2() to avoid mite dependancy */
#define MITE_IODWBSR	0xc0	 /* IO Device Window Base Size Register */
#define WENAB		(1 << 7) /* window enable */

static int ni_65xx_mite_init(struct pci_dev *pcidev)
{
	void __iomem *mite_base;
	u32 main_phys_addr;

	/* ioremap the MITE registers (BAR 0) temporarily */
	mite_base = pci_ioremap_bar(pcidev, 0);
	if (!mite_base)
		return -ENOMEM;

	/* set data window to main registers (BAR 1) */
	main_phys_addr = pci_resource_start(pcidev, 1);
	writel(main_phys_addr | WENAB, mite_base + MITE_IODWBSR);

	/* finished with MITE registers */
	iounmap(mite_base);
	return 0;
}

static int ni_65xx_auto_attach(struct comedi_device *dev,
			       unsigned long context)
{
	struct pci_dev *pcidev = comedi_to_pci_dev(dev);
	const struct ni_65xx_board *board = NULL;
	struct comedi_subdevice *s;
	unsigned i;
	int ret;

	if (context < ARRAY_SIZE(ni_65xx_boards))
		board = &ni_65xx_boards[context];
	if (!board)
		return -ENODEV;
	dev->board_ptr = board;
	dev->board_name = board->name;

	ret = comedi_pci_enable(dev);
	if (ret)
		return ret;

	ret = ni_65xx_mite_init(pcidev);
	if (ret)
		return ret;

	dev->mmio = pci_ioremap_bar(pcidev, 1);
	if (!dev->mmio)
		return -ENOMEM;

	writeb(NI_65XX_CLR_EDGE_INT | NI_65XX_CLR_OVERFLOW_INT,
	       dev->mmio + NI_65XX_CLR_REG);
	writeb(0x00, dev->mmio + NI_65XX_CTRL_REG);

	if (pcidev->irq) {
		ret = request_irq(pcidev->irq, ni_65xx_interrupt, IRQF_SHARED,
				  dev->board_name, dev);
		if (ret == 0)
			dev->irq = pcidev->irq;
	}

	dev_info(dev->class_dev, "board: %s, ID=0x%02x", dev->board_name,
	       readb(dev->mmio + NI_65XX_ID_REG));

	ret = comedi_alloc_subdevices(dev, 4);
	if (ret)
		return ret;

	s = &dev->subdevices[0];
	if (board->num_di_ports) {
		s->type		= COMEDI_SUBD_DI;
		s->subdev_flags	= SDF_READABLE;
		s->n_chan	= NI_65XX_PORT_TO_CHAN(board->num_di_ports);
		s->maxdata	= 1;
		s->range_table	= &range_digital;
		s->insn_bits	= ni_65xx_dio_insn_bits;
		s->insn_config	= ni_65xx_dio_insn_config;

		/* the input ports always start at port 0 */
		s->private = (void *)0;
	} else {
		s->type		= COMEDI_SUBD_UNUSED;
	}

	s = &dev->subdevices[1];
	if (board->num_do_ports) {
		s->type		= COMEDI_SUBD_DO;
		s->subdev_flags	= SDF_WRITABLE;
		s->n_chan	= NI_65XX_PORT_TO_CHAN(board->num_do_ports);
		s->maxdata	= 1;
		s->range_table	= &range_digital;
		s->insn_bits	= ni_65xx_dio_insn_bits;

		/* the output ports always start after the input ports */
		s->private = (void *)(unsigned long)board->num_di_ports;

		/*
		 * Use the io_bits to handle the inverted outputs.  Inverted
		 * outputs are only supported if the "legacy_invert_outputs"
		 * module parameter is set to "true".
		 */
		if (ni_65xx_legacy_invert_outputs && board->legacy_invert)
			s->io_bits = 0xff;

		/* reset all output ports to comedi '0' */
		for (i = 0; i < board->num_do_ports; ++i) {
			writeb(s->io_bits,	/* inverted if necessary */
			       dev->mmio +
			       NI_65XX_IO_DATA_REG(board->num_di_ports + i));
		}
	} else {
		s->type		= COMEDI_SUBD_UNUSED;
	}

	s = &dev->subdevices[2];
	if (board->num_dio_ports) {
		s->type		= COMEDI_SUBD_DIO;
		s->subdev_flags	= SDF_READABLE | SDF_WRITABLE;
		s->n_chan	= NI_65XX_PORT_TO_CHAN(board->num_dio_ports);
		s->maxdata	= 1;
		s->range_table	= &range_digital;
		s->insn_bits	= ni_65xx_dio_insn_bits;
		s->insn_config	= ni_65xx_dio_insn_config;

		/* the input/output ports always start at port 0 */
		s->private = (void *)0;

		/* configure all ports for input */
		for (i = 0; i < board->num_dio_ports; ++i) {
			writeb(NI_65XX_IO_SEL_INPUT,
			       dev->mmio + NI_65XX_IO_SEL_REG(i));
		}
	} else {
		s->type		= COMEDI_SUBD_UNUSED;
	}

	s = &dev->subdevices[3];
	s->type		= COMEDI_SUBD_DI;
	s->subdev_flags	= SDF_READABLE;
	s->n_chan	= 1;
	s->maxdata	= 1;
	s->range_table	= &range_digital;
	s->insn_bits	= ni_65xx_intr_insn_bits;
	if (dev->irq) {
		dev->read_subdev = s;
		s->subdev_flags	|= SDF_CMD_READ;
		s->len_chanlist	= 1;
		s->insn_config	= ni_65xx_intr_insn_config;
		s->do_cmdtest	= ni_65xx_intr_cmdtest;
		s->do_cmd	= ni_65xx_intr_cmd;
		s->cancel	= ni_65xx_intr_cancel;
	}

	ni_65xx_disable_input_filters(dev);
	ni_65xx_disable_edge_detection(dev);

	return 0;
}

static void ni_65xx_detach(struct comedi_device *dev)
{
	if (dev->mmio)
		writeb(0x00, dev->mmio + NI_65XX_CTRL_REG);
	comedi_pci_detach(dev);
}

static struct comedi_driver ni_65xx_driver = {
	.driver_name	= "ni_65xx",
	.module		= THIS_MODULE,
	.auto_attach	= ni_65xx_auto_attach,
	.detach		= ni_65xx_detach,
};

static int ni_65xx_pci_probe(struct pci_dev *dev,
			     const struct pci_device_id *id)
{
	return comedi_pci_auto_config(dev, &ni_65xx_driver, id->driver_data);
}

static const struct pci_device_id ni_65xx_pci_table[] = {
	{ PCI_VDEVICE(NI, 0x1710), BOARD_PXI6509 },
	{ PCI_VDEVICE(NI, 0x7085), BOARD_PCI6509 },
	{ PCI_VDEVICE(NI, 0x7086), BOARD_PXI6528 },
	{ PCI_VDEVICE(NI, 0x7087), BOARD_PCI6515 },
	{ PCI_VDEVICE(NI, 0x7088), BOARD_PCI6514 },
	{ PCI_VDEVICE(NI, 0x70a9), BOARD_PCI6528 },
	{ PCI_VDEVICE(NI, 0x70c3), BOARD_PCI6511 },
	{ PCI_VDEVICE(NI, 0x70c8), BOARD_PCI6513 },
	{ PCI_VDEVICE(NI, 0x70c9), BOARD_PXI6515 },
	{ PCI_VDEVICE(NI, 0x70cc), BOARD_PCI6512 },
	{ PCI_VDEVICE(NI, 0x70cd), BOARD_PXI6514 },
	{ PCI_VDEVICE(NI, 0x70d1), BOARD_PXI6513 },
	{ PCI_VDEVICE(NI, 0x70d2), BOARD_PXI6512 },
	{ PCI_VDEVICE(NI, 0x70d3), BOARD_PXI6511 },
	{ PCI_VDEVICE(NI, 0x7124), BOARD_PCI6510 },
	{ PCI_VDEVICE(NI, 0x7125), BOARD_PCI6516 },
	{ PCI_VDEVICE(NI, 0x7126), BOARD_PCI6517 },
	{ PCI_VDEVICE(NI, 0x7127), BOARD_PCI6518 },
	{ PCI_VDEVICE(NI, 0x7128), BOARD_PCI6519 },
	{ PCI_VDEVICE(NI, 0x718b), BOARD_PCI6521 },
	{ PCI_VDEVICE(NI, 0x718c), BOARD_PXI6521 },
	{ PCI_VDEVICE(NI, 0x71c5), BOARD_PCI6520 },
	{ 0 }
};
MODULE_DEVICE_TABLE(pci, ni_65xx_pci_table);

static struct pci_driver ni_65xx_pci_driver = {
	.name		= "ni_65xx",
	.id_table	= ni_65xx_pci_table,
	.probe		= ni_65xx_pci_probe,
	.remove		= comedi_pci_auto_unconfig,
};
module_comedi_pci_driver(ni_65xx_driver, ni_65xx_pci_driver);

MODULE_AUTHOR("Comedi http://www.comedi.org");
MODULE_DESCRIPTION("Comedi driver for NI PCI-65xx static dio boards");
MODULE_LICENSE("GPL");<|MERGE_RESOLUTION|>--- conflicted
+++ resolved
@@ -442,22 +442,6 @@
 				 struct comedi_insn *insn,
 				 unsigned int *data)
 {
-<<<<<<< HEAD
-	const struct ni_65xx_board *board = comedi_board(dev);
-	struct ni_65xx_private *devpriv = dev->private;
-	int base_bitfield_channel;
-	unsigned read_bits = 0;
-	int last_port_offset = ni_65xx_port_by_channel(s->n_chan - 1);
-	int port_offset;
-
-	base_bitfield_channel = CR_CHAN(insn->chanspec);
-	for (port_offset = ni_65xx_port_by_channel(base_bitfield_channel);
-	     port_offset <= last_port_offset; port_offset++) {
-		unsigned port = sprivate(s)->base_port + port_offset;
-		int base_port_channel = port_offset * ni_65xx_channels_per_port;
-		unsigned port_mask, port_data, port_read_bits;
-		int bitshift = base_port_channel - base_bitfield_channel;
-=======
 	unsigned long base_port = (unsigned long)s->private;
 	unsigned int base_chan = CR_CHAN(insn->chanspec);
 	int last_port_offset = NI_65XX_CHAN_TO_PORT(s->n_chan - 1);
@@ -470,7 +454,6 @@
 		int base_port_channel = NI_65XX_PORT_TO_CHAN(port_offset);
 		unsigned port_mask, port_data, bits;
 		int bitshift = base_port_channel - base_chan;
->>>>>>> fc14f9c1
 
 		if (bitshift >= 32)
 			break;
