/*
 * Freescale i.MX drm driver
 *
 * Copyright (C) 2011 Sascha Hauer, Pengutronix
 *
 * This program is free software; you can redistribute it and/or
 * modify it under the terms of the GNU General Public License
 * as published by the Free Software Foundation; either version 2
 * of the License, or (at your option) any later version.
 * This program is distributed in the hope that it will be useful,
 * but WITHOUT ANY WARRANTY; without even the implied warranty of
 * MERCHANTABILITY or FITNESS FOR A PARTICULAR PURPOSE.  See the
 * GNU General Public License for more details.
 *
 */
#include <linux/component.h>
#include <linux/device.h>
#include <linux/fb.h>
#include <linux/module.h>
#include <linux/of_graph.h>
#include <linux/platform_device.h>
#include <drm/drmP.h>
#include <drm/drm_fb_helper.h>
#include <drm/drm_crtc_helper.h>
#include <drm/drm_gem_cma_helper.h>
#include <drm/drm_fb_cma_helper.h>

#include "imx-drm.h"

#define MAX_CRTC	4

struct imx_drm_crtc;

struct imx_drm_component {
	struct device_node *of_node;
	struct list_head list;
};

struct imx_drm_device {
	struct drm_device			*drm;
	struct imx_drm_crtc			*crtc[MAX_CRTC];
	int					pipes;
	struct drm_fbdev_cma			*fbhelper;
};

struct imx_drm_crtc {
	struct drm_crtc				*crtc;
	int					pipe;
	struct imx_drm_crtc_helper_funcs	imx_drm_helper_funcs;
	struct device_node			*port;
};

static int legacyfb_depth = 16;
module_param(legacyfb_depth, int, 0444);

int imx_drm_crtc_id(struct imx_drm_crtc *crtc)
{
	return crtc->pipe;
}
EXPORT_SYMBOL_GPL(imx_drm_crtc_id);

static void imx_drm_driver_lastclose(struct drm_device *drm)
{
#if IS_ENABLED(CONFIG_DRM_IMX_FB_HELPER)
	struct imx_drm_device *imxdrm = drm->dev_private;

	if (imxdrm->fbhelper)
		drm_fbdev_cma_restore_mode(imxdrm->fbhelper);
#endif
}

static int imx_drm_driver_unload(struct drm_device *drm)
{
#if IS_ENABLED(CONFIG_DRM_IMX_FB_HELPER)
	struct imx_drm_device *imxdrm = drm->dev_private;
#endif

	drm_kms_helper_poll_fini(drm);

#if IS_ENABLED(CONFIG_DRM_IMX_FB_HELPER)
	if (imxdrm->fbhelper)
		drm_fbdev_cma_fini(imxdrm->fbhelper);
#endif

	component_unbind_all(drm->dev, drm);

	drm_vblank_cleanup(drm);
	drm_mode_config_cleanup(drm);

	platform_set_drvdata(drm->platformdev, NULL);

	return 0;
}

static struct imx_drm_crtc *imx_drm_find_crtc(struct drm_crtc *crtc)
{
	struct imx_drm_device *imxdrm = crtc->dev->dev_private;
	unsigned i;

	for (i = 0; i < MAX_CRTC; i++)
		if (imxdrm->crtc[i] && imxdrm->crtc[i]->crtc == crtc)
			return imxdrm->crtc[i];

	return NULL;
}

int imx_drm_panel_format_pins(struct drm_encoder *encoder,
		u32 interface_pix_fmt, int hsync_pin, int vsync_pin)
{
	struct imx_drm_crtc_helper_funcs *helper;
	struct imx_drm_crtc *imx_crtc;

	imx_crtc = imx_drm_find_crtc(encoder->crtc);
	if (!imx_crtc)
		return -EINVAL;

	helper = &imx_crtc->imx_drm_helper_funcs;
	if (helper->set_interface_pix_fmt)
		return helper->set_interface_pix_fmt(encoder->crtc,
				encoder->encoder_type, interface_pix_fmt,
				hsync_pin, vsync_pin);
	return 0;
}
EXPORT_SYMBOL_GPL(imx_drm_panel_format_pins);

int imx_drm_panel_format(struct drm_encoder *encoder, u32 interface_pix_fmt)
{
	return imx_drm_panel_format_pins(encoder, interface_pix_fmt, 2, 3);
}
EXPORT_SYMBOL_GPL(imx_drm_panel_format);

int imx_drm_crtc_vblank_get(struct imx_drm_crtc *imx_drm_crtc)
{
	return drm_vblank_get(imx_drm_crtc->crtc->dev, imx_drm_crtc->pipe);
}
EXPORT_SYMBOL_GPL(imx_drm_crtc_vblank_get);

void imx_drm_crtc_vblank_put(struct imx_drm_crtc *imx_drm_crtc)
{
	drm_vblank_put(imx_drm_crtc->crtc->dev, imx_drm_crtc->pipe);
}
EXPORT_SYMBOL_GPL(imx_drm_crtc_vblank_put);

void imx_drm_handle_vblank(struct imx_drm_crtc *imx_drm_crtc)
{
	drm_handle_vblank(imx_drm_crtc->crtc->dev, imx_drm_crtc->pipe);
}
EXPORT_SYMBOL_GPL(imx_drm_handle_vblank);

static int imx_drm_enable_vblank(struct drm_device *drm, int crtc)
{
	struct imx_drm_device *imxdrm = drm->dev_private;
	struct imx_drm_crtc *imx_drm_crtc = imxdrm->crtc[crtc];
	int ret;

	if (!imx_drm_crtc)
		return -EINVAL;

	if (!imx_drm_crtc->imx_drm_helper_funcs.enable_vblank)
		return -ENOSYS;

	ret = imx_drm_crtc->imx_drm_helper_funcs.enable_vblank(
			imx_drm_crtc->crtc);

	return ret;
}

static void imx_drm_disable_vblank(struct drm_device *drm, int crtc)
{
	struct imx_drm_device *imxdrm = drm->dev_private;
	struct imx_drm_crtc *imx_drm_crtc = imxdrm->crtc[crtc];

	if (!imx_drm_crtc)
		return;

	if (!imx_drm_crtc->imx_drm_helper_funcs.disable_vblank)
		return;

	imx_drm_crtc->imx_drm_helper_funcs.disable_vblank(imx_drm_crtc->crtc);
}

static void imx_drm_driver_preclose(struct drm_device *drm,
		struct drm_file *file)
{
	int i;

	if (!file->is_master)
		return;

	for (i = 0; i < MAX_CRTC; i++)
		imx_drm_disable_vblank(drm, i);
}

static const struct file_operations imx_drm_driver_fops = {
	.owner = THIS_MODULE,
	.open = drm_open,
	.release = drm_release,
	.unlocked_ioctl = drm_ioctl,
	.mmap = drm_gem_cma_mmap,
	.poll = drm_poll,
	.read = drm_read,
	.llseek = noop_llseek,
};

void imx_drm_connector_destroy(struct drm_connector *connector)
{
	drm_connector_unregister(connector);
	drm_connector_cleanup(connector);
}
EXPORT_SYMBOL_GPL(imx_drm_connector_destroy);

void imx_drm_encoder_destroy(struct drm_encoder *encoder)
{
	drm_encoder_cleanup(encoder);
}
EXPORT_SYMBOL_GPL(imx_drm_encoder_destroy);

static void imx_drm_output_poll_changed(struct drm_device *drm)
{
#if IS_ENABLED(CONFIG_DRM_IMX_FB_HELPER)
	struct imx_drm_device *imxdrm = drm->dev_private;

	drm_fbdev_cma_hotplug_event(imxdrm->fbhelper);
#endif
}

static struct drm_mode_config_funcs imx_drm_mode_config_funcs = {
	.fb_create = drm_fb_cma_create,
	.output_poll_changed = imx_drm_output_poll_changed,
};

/*
 * Main DRM initialisation. This binds, initialises and registers
 * with DRM the subcomponents of the driver.
 */
static int imx_drm_driver_load(struct drm_device *drm, unsigned long flags)
{
	struct imx_drm_device *imxdrm;
	struct drm_connector *connector;
	int ret;

	imxdrm = devm_kzalloc(drm->dev, sizeof(*imxdrm), GFP_KERNEL);
	if (!imxdrm)
		return -ENOMEM;

	imxdrm->drm = drm;

	drm->dev_private = imxdrm;

	/*
	 * enable drm irq mode.
	 * - with irq_enabled = true, we can use the vblank feature.
	 *
	 * P.S. note that we wouldn't use drm irq handler but
	 *      just specific driver own one instead because
	 *      drm framework supports only one irq handler and
	 *      drivers can well take care of their interrupts
	 */
	drm->irq_enabled = true;

	/*
	 * set max width and height as default value(4096x4096).
	 * this value would be used to check framebuffer size limitation
	 * at drm_mode_addfb().
	 */
	drm->mode_config.min_width = 64;
	drm->mode_config.min_height = 64;
	drm->mode_config.max_width = 4096;
	drm->mode_config.max_height = 4096;
	drm->mode_config.funcs = &imx_drm_mode_config_funcs;

	drm_mode_config_init(drm);

	ret = drm_vblank_init(drm, MAX_CRTC);
	if (ret)
		goto err_kms;

	/*
	 * with vblank_disable_allowed = true, vblank interrupt will be
	 * disabled by drm timer once a current process gives up ownership
	 * of vblank event. (after drm_vblank_put function is called)
	 */
	drm->vblank_disable_allowed = true;

	platform_set_drvdata(drm->platformdev, drm);

	/* Now try and bind all our sub-components */
	ret = component_bind_all(drm->dev, drm);
	if (ret)
		goto err_vblank;

	/*
	 * All components are now added, we can publish the connector sysfs
	 * entries to userspace.  This will generate hotplug events and so
	 * userspace will expect to be able to access DRM at this point.
	 */
	list_for_each_entry(connector, &drm->mode_config.connector_list, head) {
		ret = drm_connector_register(connector);
		if (ret) {
			dev_err(drm->dev,
				"[CONNECTOR:%d:%s] drm_connector_register failed: %d\n",
				connector->base.id,
				connector->name, ret);
			goto err_unbind;
		}
	}

	/*
	 * All components are now initialised, so setup the fb helper.
	 * The fb helper takes copies of key hardware information, so the
	 * crtcs/connectors/encoders must not change after this point.
	 */
#if IS_ENABLED(CONFIG_DRM_IMX_FB_HELPER)
	if (legacyfb_depth != 16 && legacyfb_depth != 32) {
		dev_warn(drm->dev, "Invalid legacyfb_depth.  Defaulting to 16bpp\n");
		legacyfb_depth = 16;
	}
	imxdrm->fbhelper = drm_fbdev_cma_init(drm, legacyfb_depth,
				drm->mode_config.num_crtc, MAX_CRTC);
	if (IS_ERR(imxdrm->fbhelper)) {
		ret = PTR_ERR(imxdrm->fbhelper);
		imxdrm->fbhelper = NULL;
		goto err_unbind;
	}
#endif

	drm_kms_helper_poll_init(drm);

	return 0;

err_unbind:
	component_unbind_all(drm->dev, drm);
err_vblank:
	drm_vblank_cleanup(drm);
err_kms:
	drm_mode_config_cleanup(drm);

	return ret;
}

/*
 * imx_drm_add_crtc - add a new crtc
 */
int imx_drm_add_crtc(struct drm_device *drm, struct drm_crtc *crtc,
		struct imx_drm_crtc **new_crtc,
		const struct imx_drm_crtc_helper_funcs *imx_drm_helper_funcs,
		struct device_node *port)
{
	struct imx_drm_device *imxdrm = drm->dev_private;
	struct imx_drm_crtc *imx_drm_crtc;
	int ret;

	/*
	 * The vblank arrays are dimensioned by MAX_CRTC - we can't
	 * pass IDs greater than this to those functions.
	 */
	if (imxdrm->pipes >= MAX_CRTC)
		return -EINVAL;

	if (imxdrm->drm->open_count)
		return -EBUSY;

	imx_drm_crtc = kzalloc(sizeof(*imx_drm_crtc), GFP_KERNEL);
	if (!imx_drm_crtc)
		return -ENOMEM;

	imx_drm_crtc->imx_drm_helper_funcs = *imx_drm_helper_funcs;
	imx_drm_crtc->pipe = imxdrm->pipes++;
	imx_drm_crtc->port = port;
	imx_drm_crtc->crtc = crtc;

	imxdrm->crtc[imx_drm_crtc->pipe] = imx_drm_crtc;

	*new_crtc = imx_drm_crtc;

	ret = drm_mode_crtc_set_gamma_size(imx_drm_crtc->crtc, 256);
	if (ret)
		goto err_register;

	drm_crtc_helper_add(crtc,
			imx_drm_crtc->imx_drm_helper_funcs.crtc_helper_funcs);

	drm_crtc_init(drm, crtc,
			imx_drm_crtc->imx_drm_helper_funcs.crtc_funcs);

	return 0;

err_register:
	imxdrm->crtc[imx_drm_crtc->pipe] = NULL;
	kfree(imx_drm_crtc);
	return ret;
}
EXPORT_SYMBOL_GPL(imx_drm_add_crtc);

/*
 * imx_drm_remove_crtc - remove a crtc
 */
int imx_drm_remove_crtc(struct imx_drm_crtc *imx_drm_crtc)
{
	struct imx_drm_device *imxdrm = imx_drm_crtc->crtc->dev->dev_private;

	drm_crtc_cleanup(imx_drm_crtc->crtc);

	imxdrm->crtc[imx_drm_crtc->pipe] = NULL;

	kfree(imx_drm_crtc);

	return 0;
}
EXPORT_SYMBOL_GPL(imx_drm_remove_crtc);

/*
 * Find the DRM CRTC possible mask for the connected endpoint.
 *
 * The encoder possible masks are defined by their position in the
 * mode_config crtc_list.  This means that CRTCs must not be added
 * or removed once the DRM device has been fully initialised.
 */
static uint32_t imx_drm_find_crtc_mask(struct imx_drm_device *imxdrm,
	struct device_node *endpoint)
{
	struct device_node *port;
	unsigned i;

	port = of_graph_get_remote_port(endpoint);
	if (!port)
		return 0;
	of_node_put(port);

	for (i = 0; i < MAX_CRTC; i++) {
		struct imx_drm_crtc *imx_drm_crtc = imxdrm->crtc[i];

		if (imx_drm_crtc && imx_drm_crtc->port == port)
			return drm_crtc_mask(imx_drm_crtc->crtc);
	}

	return 0;
}

static struct device_node *imx_drm_of_get_next_endpoint(
		const struct device_node *parent, struct device_node *prev)
{
	struct device_node *node = of_graph_get_next_endpoint(parent, prev);

	of_node_put(prev);
	return node;
}

int imx_drm_encoder_parse_of(struct drm_device *drm,
	struct drm_encoder *encoder, struct device_node *np)
{
	struct imx_drm_device *imxdrm = drm->dev_private;
	struct device_node *ep = NULL;
	uint32_t crtc_mask = 0;
	int i;

	for (i = 0; ; i++) {
		u32 mask;

		ep = imx_drm_of_get_next_endpoint(np, ep);
		if (!ep)
			break;

		mask = imx_drm_find_crtc_mask(imxdrm, ep);

		/*
		 * If we failed to find the CRTC(s) which this encoder is
		 * supposed to be connected to, it's because the CRTC has
		 * not been registered yet.  Defer probing, and hope that
		 * the required CRTC is added later.
		 */
		if (mask == 0)
			return -EPROBE_DEFER;

		crtc_mask |= mask;
	}

	of_node_put(ep);
	if (i == 0)
		return -ENOENT;

<<<<<<< HEAD
	return 0;
}
EXPORT_SYMBOL_GPL(imx_drm_encoder_add_possible_crtcs);

int imx_drm_encoder_get_mux_id(struct imx_drm_encoder *imx_drm_encoder,
		struct drm_crtc *crtc)
{
	struct imx_drm_device *imxdrm = __imx_drm_device();
	struct imx_drm_crtc *imx_crtc;
	int i = 0;

	mutex_lock(&imxdrm->mutex);

	list_for_each_entry(imx_crtc, &imxdrm->crtc_list, list) {
		if (imx_crtc->crtc == crtc)
			goto found;
		i++;
	}

	mutex_unlock(&imxdrm->mutex);

	return -EINVAL;
found:
	mutex_unlock(&imxdrm->mutex);

	return i;
}
EXPORT_SYMBOL_GPL(imx_drm_encoder_get_mux_id);

/*
 * imx_drm_remove_encoder - remove an encoder
 */
int imx_drm_remove_encoder(struct imx_drm_encoder *imx_drm_encoder)
{
	struct imx_drm_device *imxdrm = __imx_drm_device();
	struct crtc_cookie *c, *tmp;

	mutex_lock(&imxdrm->mutex);

	imx_drm_encoder_unregister(imx_drm_encoder);
=======
	encoder->possible_crtcs = crtc_mask;
>>>>>>> fc14f9c1

	/* FIXME: this is the mask of outputs which can clone this output. */
	encoder->possible_clones = ~0;

	return 0;
}
EXPORT_SYMBOL_GPL(imx_drm_encoder_parse_of);

/*
 * @node: device tree node containing encoder input ports
 * @encoder: drm_encoder
 */
int imx_drm_encoder_get_mux_id(struct device_node *node,
			       struct drm_encoder *encoder)
{
	struct imx_drm_crtc *imx_crtc = imx_drm_find_crtc(encoder->crtc);
	struct device_node *ep = NULL;
	struct of_endpoint endpoint;
	struct device_node *port;
	int ret;

	if (!node || !imx_crtc)
		return -EINVAL;

	do {
		ep = imx_drm_of_get_next_endpoint(node, ep);
		if (!ep)
			break;

		port = of_graph_get_remote_port(ep);
		of_node_put(port);
		if (port == imx_crtc->port) {
			ret = of_graph_parse_endpoint(ep, &endpoint);
			return ret ? ret : endpoint.port;
		}
	} while (ep);

	return -EINVAL;
}
EXPORT_SYMBOL_GPL(imx_drm_encoder_get_mux_id);

static const struct drm_ioctl_desc imx_drm_ioctls[] = {
	/* none so far */
};

static struct drm_driver imx_drm_driver = {
	.driver_features	= DRIVER_MODESET | DRIVER_GEM | DRIVER_PRIME,
	.load			= imx_drm_driver_load,
	.unload			= imx_drm_driver_unload,
	.lastclose		= imx_drm_driver_lastclose,
	.preclose		= imx_drm_driver_preclose,
	.set_busid		= drm_platform_set_busid,
	.gem_free_object	= drm_gem_cma_free_object,
	.gem_vm_ops		= &drm_gem_cma_vm_ops,
	.dumb_create		= drm_gem_cma_dumb_create,
	.dumb_map_offset	= drm_gem_cma_dumb_map_offset,
	.dumb_destroy		= drm_gem_dumb_destroy,

	.prime_handle_to_fd	= drm_gem_prime_handle_to_fd,
	.prime_fd_to_handle	= drm_gem_prime_fd_to_handle,
	.gem_prime_import	= drm_gem_prime_import,
	.gem_prime_export	= drm_gem_prime_export,
	.gem_prime_get_sg_table	= drm_gem_cma_prime_get_sg_table,
	.gem_prime_import_sg_table = drm_gem_cma_prime_import_sg_table,
	.gem_prime_vmap		= drm_gem_cma_prime_vmap,
	.gem_prime_vunmap	= drm_gem_cma_prime_vunmap,
	.gem_prime_mmap		= drm_gem_cma_prime_mmap,
	.get_vblank_counter	= drm_vblank_count,
	.enable_vblank		= imx_drm_enable_vblank,
	.disable_vblank		= imx_drm_disable_vblank,
	.ioctls			= imx_drm_ioctls,
	.num_ioctls		= ARRAY_SIZE(imx_drm_ioctls),
	.fops			= &imx_drm_driver_fops,
	.name			= "imx-drm",
	.desc			= "i.MX DRM graphics",
	.date			= "20120507",
	.major			= 1,
	.minor			= 0,
	.patchlevel		= 0,
};

static int compare_of(struct device *dev, void *data)
{
	struct device_node *np = data;

	/* Special case for LDB, one device for two channels */
	if (of_node_cmp(np->name, "lvds-channel") == 0) {
		np = of_get_parent(np);
		of_node_put(np);
	}

	return dev->of_node == np;
}

static int imx_drm_bind(struct device *dev)
{
	return drm_platform_init(&imx_drm_driver, to_platform_device(dev));
}

static void imx_drm_unbind(struct device *dev)
{
	drm_put_dev(dev_get_drvdata(dev));
}

static const struct component_master_ops imx_drm_ops = {
	.bind = imx_drm_bind,
	.unbind = imx_drm_unbind,
};

static int imx_drm_platform_probe(struct platform_device *pdev)
{
	struct device_node *ep, *port, *remote;
	struct component_match *match = NULL;
	int ret;
	int i;

	/*
	 * Bind the IPU display interface ports first, so that
	 * imx_drm_encoder_parse_of called from encoder .bind callbacks
	 * works as expected.
	 */
	for (i = 0; ; i++) {
		port = of_parse_phandle(pdev->dev.of_node, "ports", i);
		if (!port)
			break;

		component_match_add(&pdev->dev, &match, compare_of, port);
	}

	if (i == 0) {
		dev_err(&pdev->dev, "missing 'ports' property\n");
		return -ENODEV;
	}

	/* Then bind all encoders */
	for (i = 0; ; i++) {
		port = of_parse_phandle(pdev->dev.of_node, "ports", i);
		if (!port)
			break;

		for_each_child_of_node(port, ep) {
			remote = of_graph_get_remote_port_parent(ep);
			if (!remote || !of_device_is_available(remote)) {
				of_node_put(remote);
				continue;
			} else if (!of_device_is_available(remote->parent)) {
				dev_warn(&pdev->dev, "parent device of %s is not available\n",
					 remote->full_name);
				of_node_put(remote);
				continue;
			}

			component_match_add(&pdev->dev, &match, compare_of, remote);
			of_node_put(remote);
		}
		of_node_put(port);
	}

	ret = dma_set_coherent_mask(&pdev->dev, DMA_BIT_MASK(32));
	if (ret)
		return ret;

	return component_master_add_with_match(&pdev->dev, &imx_drm_ops, match);
}

static int imx_drm_platform_remove(struct platform_device *pdev)
{
	component_master_del(&pdev->dev, &imx_drm_ops);
	return 0;
}

#ifdef CONFIG_PM_SLEEP
static int imx_drm_suspend(struct device *dev)
{
	struct drm_device *drm_dev = dev_get_drvdata(dev);

	/* The drm_dev is NULL before .load hook is called */
	if (drm_dev == NULL)
		return 0;

	drm_kms_helper_poll_disable(drm_dev);

	return 0;
}

static int imx_drm_resume(struct device *dev)
{
	struct drm_device *drm_dev = dev_get_drvdata(dev);

	if (drm_dev == NULL)
		return 0;

	drm_helper_resume_force_mode(drm_dev);
	drm_kms_helper_poll_enable(drm_dev);

	return 0;
}
#endif

static SIMPLE_DEV_PM_OPS(imx_drm_pm_ops, imx_drm_suspend, imx_drm_resume);

static const struct of_device_id imx_drm_dt_ids[] = {
	{ .compatible = "fsl,imx-display-subsystem", },
	{ /* sentinel */ },
};
MODULE_DEVICE_TABLE(of, imx_drm_dt_ids);

static struct platform_driver imx_drm_pdrv = {
	.probe		= imx_drm_platform_probe,
	.remove		= imx_drm_platform_remove,
	.driver		= {
		.owner	= THIS_MODULE,
		.name	= "imx-drm",
		.pm	= &imx_drm_pm_ops,
		.of_match_table = imx_drm_dt_ids,
	},
};
module_platform_driver(imx_drm_pdrv);

MODULE_AUTHOR("Sascha Hauer <s.hauer@pengutronix.de>");
MODULE_DESCRIPTION("i.MX drm driver core");
MODULE_LICENSE("GPL");<|MERGE_RESOLUTION|>--- conflicted
+++ resolved
@@ -479,50 +479,7 @@
 	if (i == 0)
 		return -ENOENT;
 
-<<<<<<< HEAD
-	return 0;
-}
-EXPORT_SYMBOL_GPL(imx_drm_encoder_add_possible_crtcs);
-
-int imx_drm_encoder_get_mux_id(struct imx_drm_encoder *imx_drm_encoder,
-		struct drm_crtc *crtc)
-{
-	struct imx_drm_device *imxdrm = __imx_drm_device();
-	struct imx_drm_crtc *imx_crtc;
-	int i = 0;
-
-	mutex_lock(&imxdrm->mutex);
-
-	list_for_each_entry(imx_crtc, &imxdrm->crtc_list, list) {
-		if (imx_crtc->crtc == crtc)
-			goto found;
-		i++;
-	}
-
-	mutex_unlock(&imxdrm->mutex);
-
-	return -EINVAL;
-found:
-	mutex_unlock(&imxdrm->mutex);
-
-	return i;
-}
-EXPORT_SYMBOL_GPL(imx_drm_encoder_get_mux_id);
-
-/*
- * imx_drm_remove_encoder - remove an encoder
- */
-int imx_drm_remove_encoder(struct imx_drm_encoder *imx_drm_encoder)
-{
-	struct imx_drm_device *imxdrm = __imx_drm_device();
-	struct crtc_cookie *c, *tmp;
-
-	mutex_lock(&imxdrm->mutex);
-
-	imx_drm_encoder_unregister(imx_drm_encoder);
-=======
 	encoder->possible_crtcs = crtc_mask;
->>>>>>> fc14f9c1
 
 	/* FIXME: this is the mask of outputs which can clone this output. */
 	encoder->possible_clones = ~0;
