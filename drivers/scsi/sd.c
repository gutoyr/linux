--- conflicted
+++ resolved
@@ -2876,14 +2876,6 @@
 	 */
 	sd_set_flush_flag(sdkp);
 
-<<<<<<< HEAD
-	max_xfer = sdkp->max_xfer_blocks;
-	max_xfer <<= ilog2(sdp->sector_size) - 9;
-
-	max_xfer = min_not_zero(queue_max_hw_sectors(sdkp->disk->queue),
-				max_xfer);
-	blk_queue_max_hw_sectors(sdkp->disk->queue, max_xfer);
-=======
 	/* Initial block count limit based on CDB TRANSFER LENGTH field size. */
 	dev_max = sdp->use_16_for_rw ? SD_MAX_XFER_BLOCKS : SD_DEF_XFER_BLOCKS;
 
@@ -2908,7 +2900,6 @@
 	/* Combine with controller limits */
 	q->limits.max_sectors = min(rw_max, queue_max_hw_sectors(q));
 
->>>>>>> afd2ff9b
 	set_capacity(disk, sdkp->capacity);
 	sd_config_write_same(sdkp);
 	kfree(buffer);
