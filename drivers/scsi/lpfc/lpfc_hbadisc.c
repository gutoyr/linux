--- conflicted
+++ resolved
@@ -4292,15 +4292,9 @@
 	if (vport->phba->sli_rev == LPFC_SLI_REV4) {
 		lpfc_cleanup_vports_rrqs(vport, ndlp);
 		lpfc_unreg_rpi(vport, ndlp);
-<<<<<<< HEAD
-	} else {
-		lpfc_nlp_put(ndlp);
-	}
-=======
 	}
 
 	lpfc_nlp_put(ndlp);
->>>>>>> afd2ff9b
 	return;
 }
 
@@ -4545,13 +4539,10 @@
 					mbox->context1 = lpfc_nlp_get(ndlp);
 					mbox->mbox_cmpl =
 						lpfc_sli4_unreg_rpi_cmpl_clr;
-<<<<<<< HEAD
-=======
 					/*
 					 * accept PLOGIs after unreg_rpi_cmpl
 					 */
 					acc_plogi = 0;
->>>>>>> afd2ff9b
 				} else
 					mbox->mbox_cmpl =
 						lpfc_sli_def_mbox_cmpl;
