/*******************************************************************
 * This file is part of the Emulex Linux Device Driver for         *
 * Fibre Channel Host Bus Adapters.                                *
 * Copyright (C) 2004-2015 Emulex.  All rights reserved.           *
 * EMULEX and SLI are trademarks of Emulex.                        *
 * www.emulex.com                                                  *
 *                                                                 *
 * This program is free software; you can redistribute it and/or   *
 * modify it under the terms of version 2 of the GNU General       *
 * Public License as published by the Free Software Foundation.    *
 * This program is distributed in the hope that it will be useful. *
 * ALL EXPRESS OR IMPLIED CONDITIONS, REPRESENTATIONS AND          *
 * WARRANTIES, INCLUDING ANY IMPLIED WARRANTY OF MERCHANTABILITY,  *
 * FITNESS FOR A PARTICULAR PURPOSE, OR NON-INFRINGEMENT, ARE      *
 * DISCLAIMED, EXCEPT TO THE EXTENT THAT SUCH DISCLAIMERS ARE HELD *
 * TO BE LEGALLY INVALID.  See the GNU General Public License for  *
 * more details, a copy of which can be found in the file COPYING  *
 * included with this package.                                     *
 *******************************************************************/

#define FDMI_DID        0xfffffaU
#define NameServer_DID  0xfffffcU
#define SCR_DID         0xfffffdU
#define Fabric_DID      0xfffffeU
#define Bcast_DID       0xffffffU
#define Mask_DID        0xffffffU
#define CT_DID_MASK     0xffff00U
#define Fabric_DID_MASK 0xfff000U
#define WELL_KNOWN_DID_MASK 0xfffff0U

#define PT2PT_LocalID	1
#define PT2PT_RemoteID	2

#define FF_DEF_EDTOV          2000	/* Default E_D_TOV (2000ms) */
#define FF_DEF_ALTOV            15	/* Default AL_TIME (15ms) */
#define FF_DEF_RATOV            10	/* Default RA_TOV (10s) */
#define FF_DEF_ARBTOV         1900	/* Default ARB_TOV (1900ms) */

#define LPFC_BUF_RING0        64	/* Number of buffers to post to RING
					   0 */

#define FCELSSIZE             1024	/* maximum ELS transfer size */

#define LPFC_FCP_RING            0	/* ring 0 for FCP initiator commands */
#define LPFC_EXTRA_RING          1	/* ring 1 for other protocols */
#define LPFC_ELS_RING            2	/* ring 2 for ELS commands */
#define LPFC_FCP_NEXT_RING       3
#define LPFC_FCP_OAS_RING        3

#define SLI2_IOCB_CMD_R0_ENTRIES    172	/* SLI-2 FCP command ring entries */
#define SLI2_IOCB_RSP_R0_ENTRIES    134	/* SLI-2 FCP response ring entries */
#define SLI2_IOCB_CMD_R1_ENTRIES      4	/* SLI-2 extra command ring entries */
#define SLI2_IOCB_RSP_R1_ENTRIES      4	/* SLI-2 extra response ring entries */
#define SLI2_IOCB_CMD_R1XTRA_ENTRIES 36	/* SLI-2 extra FCP cmd ring entries */
#define SLI2_IOCB_RSP_R1XTRA_ENTRIES 52	/* SLI-2 extra FCP rsp ring entries */
#define SLI2_IOCB_CMD_R2_ENTRIES     20	/* SLI-2 ELS command ring entries */
#define SLI2_IOCB_RSP_R2_ENTRIES     20	/* SLI-2 ELS response ring entries */
#define SLI2_IOCB_CMD_R3_ENTRIES      0
#define SLI2_IOCB_RSP_R3_ENTRIES      0
#define SLI2_IOCB_CMD_R3XTRA_ENTRIES 24
#define SLI2_IOCB_RSP_R3XTRA_ENTRIES 32

#define SLI2_IOCB_CMD_SIZE	32
#define SLI2_IOCB_RSP_SIZE	32
#define SLI3_IOCB_CMD_SIZE	128
#define SLI3_IOCB_RSP_SIZE	64

#define LPFC_UNREG_ALL_RPIS_VPORT	0xffff
#define LPFC_UNREG_ALL_DFLT_RPIS	0xffffffff

/* vendor ID used in SCSI netlink calls */
#define LPFC_NL_VENDOR_ID (SCSI_NL_VID_TYPE_PCI | PCI_VENDOR_ID_EMULEX)

#define FW_REV_STR_SIZE	32
/* Common Transport structures and definitions */

union CtRevisionId {
	/* Structure is in Big Endian format */
	struct {
		uint32_t Revision:8;
		uint32_t InId:24;
	} bits;
	uint32_t word;
};

union CtCommandResponse {
	/* Structure is in Big Endian format */
	struct {
		uint32_t CmdRsp:16;
		uint32_t Size:16;
	} bits;
	uint32_t word;
};

#define FC4_FEATURE_INIT 0x2
#define FC4_FEATURE_TARGET 0x1

struct lpfc_sli_ct_request {
	/* Structure is in Big Endian format */
	union CtRevisionId RevisionId;
	uint8_t FsType;
	uint8_t FsSubType;
	uint8_t Options;
	uint8_t Rsrvd1;
	union CtCommandResponse CommandResponse;
	uint8_t Rsrvd2;
	uint8_t ReasonCode;
	uint8_t Explanation;
	uint8_t VendorUnique;
#define LPFC_CT_PREAMBLE	20	/* Size of CTReq + 4 up to here */

	union {
		uint32_t PortID;
		struct gid {
			uint8_t PortType;	/* for GID_PT requests */
			uint8_t DomainScope;
			uint8_t AreaScope;
			uint8_t Fc4Type;	/* for GID_FT requests */
		} gid;
		struct rft {
			uint32_t PortId;	/* For RFT_ID requests */

#ifdef __BIG_ENDIAN_BITFIELD
			uint32_t rsvd0:16;
			uint32_t rsvd1:7;
			uint32_t fcpReg:1;	/* Type 8 */
			uint32_t rsvd2:2;
			uint32_t ipReg:1;	/* Type 5 */
			uint32_t rsvd3:5;
#else	/*  __LITTLE_ENDIAN_BITFIELD */
			uint32_t rsvd0:16;
			uint32_t fcpReg:1;	/* Type 8 */
			uint32_t rsvd1:7;
			uint32_t rsvd3:5;
			uint32_t ipReg:1;	/* Type 5 */
			uint32_t rsvd2:2;
#endif

			uint32_t rsvd[7];
		} rft;
		struct rnn {
			uint32_t PortId;	/* For RNN_ID requests */
			uint8_t wwnn[8];
		} rnn;
		struct rsnn {	/* For RSNN_ID requests */
			uint8_t wwnn[8];
			uint8_t len;
			uint8_t symbname[255];
		} rsnn;
		struct da_id { /* For DA_ID requests */
			uint32_t port_id;
		} da_id;
		struct rspn {	/* For RSPN_ID requests */
			uint32_t PortId;
			uint8_t len;
			uint8_t symbname[255];
		} rspn;
		struct gff {
			uint32_t PortId;
		} gff;
		struct gff_acc {
			uint8_t fbits[128];
		} gff_acc;
#define FCP_TYPE_FEATURE_OFFSET 7
		struct rff {
			uint32_t PortId;
			uint8_t reserved[2];
			uint8_t fbits;
			uint8_t type_code;     /* type=8 for FCP */
		} rff;
	} un;
};

#define LPFC_MAX_CT_SIZE	(60 * 4096)

#define  SLI_CT_REVISION        1
#define  GID_REQUEST_SZ   (offsetof(struct lpfc_sli_ct_request, un) + \
			   sizeof(struct gid))
#define  GFF_REQUEST_SZ   (offsetof(struct lpfc_sli_ct_request, un) + \
			   sizeof(struct gff))
#define  RFT_REQUEST_SZ   (offsetof(struct lpfc_sli_ct_request, un) + \
			   sizeof(struct rft))
#define  RFF_REQUEST_SZ   (offsetof(struct lpfc_sli_ct_request, un) + \
			   sizeof(struct rff))
#define  RNN_REQUEST_SZ   (offsetof(struct lpfc_sli_ct_request, un) + \
			   sizeof(struct rnn))
#define  RSNN_REQUEST_SZ  (offsetof(struct lpfc_sli_ct_request, un) + \
			   sizeof(struct rsnn))
#define DA_ID_REQUEST_SZ (offsetof(struct lpfc_sli_ct_request, un) + \
			  sizeof(struct da_id))
#define  RSPN_REQUEST_SZ  (offsetof(struct lpfc_sli_ct_request, un) + \
			   sizeof(struct rspn))

/*
 * FsType Definitions
 */

#define  SLI_CT_MANAGEMENT_SERVICE        0xFA
#define  SLI_CT_TIME_SERVICE              0xFB
#define  SLI_CT_DIRECTORY_SERVICE         0xFC
#define  SLI_CT_FABRIC_CONTROLLER_SERVICE 0xFD

/*
 * Directory Service Subtypes
 */

#define  SLI_CT_DIRECTORY_NAME_SERVER     0x02

/*
 * Response Codes
 */

#define  SLI_CT_RESPONSE_FS_RJT           0x8001
#define  SLI_CT_RESPONSE_FS_ACC           0x8002

/*
 * Reason Codes
 */

#define  SLI_CT_NO_ADDITIONAL_EXPL	  0x0
#define  SLI_CT_INVALID_COMMAND           0x01
#define  SLI_CT_INVALID_VERSION           0x02
#define  SLI_CT_LOGICAL_ERROR             0x03
#define  SLI_CT_INVALID_IU_SIZE           0x04
#define  SLI_CT_LOGICAL_BUSY              0x05
#define  SLI_CT_PROTOCOL_ERROR            0x07
#define  SLI_CT_UNABLE_TO_PERFORM_REQ     0x09
#define  SLI_CT_REQ_NOT_SUPPORTED         0x0b
#define  SLI_CT_HBA_INFO_NOT_REGISTERED	  0x10
#define  SLI_CT_MULTIPLE_HBA_ATTR_OF_SAME_TYPE  0x11
#define  SLI_CT_INVALID_HBA_ATTR_BLOCK_LEN      0x12
#define  SLI_CT_HBA_ATTR_NOT_PRESENT	  0x13
#define  SLI_CT_PORT_INFO_NOT_REGISTERED  0x20
#define  SLI_CT_MULTIPLE_PORT_ATTR_OF_SAME_TYPE 0x21
#define  SLI_CT_INVALID_PORT_ATTR_BLOCK_LEN     0x22
#define  SLI_CT_VENDOR_UNIQUE             0xff

/*
 * Name Server SLI_CT_UNABLE_TO_PERFORM_REQ Explanations
 */

#define  SLI_CT_NO_PORT_ID                0x01
#define  SLI_CT_NO_PORT_NAME              0x02
#define  SLI_CT_NO_NODE_NAME              0x03
#define  SLI_CT_NO_CLASS_OF_SERVICE       0x04
#define  SLI_CT_NO_IP_ADDRESS             0x05
#define  SLI_CT_NO_IPA                    0x06
#define  SLI_CT_NO_FC4_TYPES              0x07
#define  SLI_CT_NO_SYMBOLIC_PORT_NAME     0x08
#define  SLI_CT_NO_SYMBOLIC_NODE_NAME     0x09
#define  SLI_CT_NO_PORT_TYPE              0x0A
#define  SLI_CT_ACCESS_DENIED             0x10
#define  SLI_CT_INVALID_PORT_ID           0x11
#define  SLI_CT_DATABASE_EMPTY            0x12

/*
 * Name Server Command Codes
 */

#define  SLI_CTNS_GA_NXT      0x0100
#define  SLI_CTNS_GPN_ID      0x0112
#define  SLI_CTNS_GNN_ID      0x0113
#define  SLI_CTNS_GCS_ID      0x0114
#define  SLI_CTNS_GFT_ID      0x0117
#define  SLI_CTNS_GSPN_ID     0x0118
#define  SLI_CTNS_GPT_ID      0x011A
#define  SLI_CTNS_GFF_ID      0x011F
#define  SLI_CTNS_GID_PN      0x0121
#define  SLI_CTNS_GID_NN      0x0131
#define  SLI_CTNS_GIP_NN      0x0135
#define  SLI_CTNS_GIPA_NN     0x0136
#define  SLI_CTNS_GSNN_NN     0x0139
#define  SLI_CTNS_GNN_IP      0x0153
#define  SLI_CTNS_GIPA_IP     0x0156
#define  SLI_CTNS_GID_FT      0x0171
#define  SLI_CTNS_GID_PT      0x01A1
#define  SLI_CTNS_RPN_ID      0x0212
#define  SLI_CTNS_RNN_ID      0x0213
#define  SLI_CTNS_RCS_ID      0x0214
#define  SLI_CTNS_RFT_ID      0x0217
#define  SLI_CTNS_RSPN_ID     0x0218
#define  SLI_CTNS_RPT_ID      0x021A
#define  SLI_CTNS_RFF_ID      0x021F
#define  SLI_CTNS_RIP_NN      0x0235
#define  SLI_CTNS_RIPA_NN     0x0236
#define  SLI_CTNS_RSNN_NN     0x0239
#define  SLI_CTNS_DA_ID       0x0300

/*
 * Port Types
 */

#define  SLI_CTPT_N_PORT      0x01
#define  SLI_CTPT_NL_PORT     0x02
#define  SLI_CTPT_FNL_PORT    0x03
#define  SLI_CTPT_IP          0x04
#define  SLI_CTPT_FCP         0x08
#define  SLI_CTPT_NX_PORT     0x7F
#define  SLI_CTPT_F_PORT      0x81
#define  SLI_CTPT_FL_PORT     0x82
#define  SLI_CTPT_E_PORT      0x84

#define SLI_CT_LAST_ENTRY     0x80000000

/* Fibre Channel Service Parameter definitions */

#define FC_PH_4_0   6		/* FC-PH version 4.0 */
#define FC_PH_4_1   7		/* FC-PH version 4.1 */
#define FC_PH_4_2   8		/* FC-PH version 4.2 */
#define FC_PH_4_3   9		/* FC-PH version 4.3 */

#define FC_PH_LOW   8		/* Lowest supported FC-PH version */
#define FC_PH_HIGH  9		/* Highest supported FC-PH version */
#define FC_PH3   0x20		/* FC-PH-3 version */

#define FF_FRAME_SIZE     2048

struct lpfc_name {
	union {
		struct {
#ifdef __BIG_ENDIAN_BITFIELD
			uint8_t nameType:4;	/* FC Word 0, bit 28:31 */
			uint8_t IEEEextMsn:4;	/* FC Word 0, bit 24:27, bit
						   8:11 of IEEE ext */
#else	/*  __LITTLE_ENDIAN_BITFIELD */
			uint8_t IEEEextMsn:4;	/* FC Word 0, bit 24:27, bit
						   8:11 of IEEE ext */
			uint8_t nameType:4;	/* FC Word 0, bit 28:31 */
#endif

#define NAME_IEEE           0x1	/* IEEE name - nameType */
#define NAME_IEEE_EXT       0x2	/* IEEE extended name */
#define NAME_FC_TYPE        0x3	/* FC native name type */
#define NAME_IP_TYPE        0x4	/* IP address */
#define NAME_CCITT_TYPE     0xC
#define NAME_CCITT_GR_TYPE  0xE
			uint8_t IEEEextLsb;	/* FC Word 0, bit 16:23, IEEE
						   extended Lsb */
			uint8_t IEEE[6];	/* FC IEEE address */
		} s;
		uint8_t wwn[8];
	} u;
};

struct csp {
	uint8_t fcphHigh;	/* FC Word 0, byte 0 */
	uint8_t fcphLow;
	uint8_t bbCreditMsb;
	uint8_t bbCreditlsb;	/* FC Word 0, byte 3 */

/*
 * Word 1 Bit 31 in common service parameter is overloaded.
 * Word 1 Bit 31 in FLOGI request is multiple NPort request
 * Word 1 Bit 31 in FLOGI response is clean address bit
 */
#define clean_address_bit request_multiple_Nport /* Word 1, bit 31 */
/*
 * Word 1 Bit 30 in common service parameter is overloaded.
 * Word 1 Bit 30 in FLOGI request is Virtual Fabrics
 * Word 1 Bit 30 in PLOGI request is random offset
 */
#define virtual_fabric_support randomOffset /* Word 1, bit 30 */
#ifdef __BIG_ENDIAN_BITFIELD
	uint16_t request_multiple_Nport:1;	/* FC Word 1, bit 31 */
	uint16_t randomOffset:1;	/* FC Word 1, bit 30 */
	uint16_t response_multiple_NPort:1;	/* FC Word 1, bit 29 */
	uint16_t fPort:1;	/* FC Word 1, bit 28 */
	uint16_t altBbCredit:1;	/* FC Word 1, bit 27 */
	uint16_t edtovResolution:1;	/* FC Word 1, bit 26 */
	uint16_t multicast:1;	/* FC Word 1, bit 25 */
	uint16_t broadcast:1;	/* FC Word 1, bit 24 */

	uint16_t huntgroup:1;	/* FC Word 1, bit 23 */
	uint16_t simplex:1;	/* FC Word 1, bit 22 */
	uint16_t word1Reserved1:3;	/* FC Word 1, bit 21:19 */
	uint16_t dhd:1;		/* FC Word 1, bit 18 */
	uint16_t contIncSeqCnt:1;	/* FC Word 1, bit 17 */
	uint16_t payloadlength:1;	/* FC Word 1, bit 16 */
#else	/*  __LITTLE_ENDIAN_BITFIELD */
	uint16_t broadcast:1;	/* FC Word 1, bit 24 */
	uint16_t multicast:1;	/* FC Word 1, bit 25 */
	uint16_t edtovResolution:1;	/* FC Word 1, bit 26 */
	uint16_t altBbCredit:1;	/* FC Word 1, bit 27 */
	uint16_t fPort:1;	/* FC Word 1, bit 28 */
	uint16_t response_multiple_NPort:1;	/* FC Word 1, bit 29 */
	uint16_t randomOffset:1;	/* FC Word 1, bit 30 */
	uint16_t request_multiple_Nport:1;	/* FC Word 1, bit 31 */

	uint16_t payloadlength:1;	/* FC Word 1, bit 16 */
	uint16_t contIncSeqCnt:1;	/* FC Word 1, bit 17 */
	uint16_t dhd:1;		/* FC Word 1, bit 18 */
	uint16_t word1Reserved1:3;	/* FC Word 1, bit 21:19 */
	uint16_t simplex:1;	/* FC Word 1, bit 22 */
	uint16_t huntgroup:1;	/* FC Word 1, bit 23 */
#endif

	uint8_t bbRcvSizeMsb;	/* Upper nibble is reserved */
	uint8_t bbRcvSizeLsb;	/* FC Word 1, byte 3 */
	union {
		struct {
			uint8_t word2Reserved1;	/* FC Word 2 byte 0 */

			uint8_t totalConcurrSeq;	/* FC Word 2 byte 1 */
			uint8_t roByCategoryMsb;	/* FC Word 2 byte 2 */

			uint8_t roByCategoryLsb;	/* FC Word 2 byte 3 */
		} nPort;
		uint32_t r_a_tov;	/* R_A_TOV must be in B.E. format */
	} w2;

	uint32_t e_d_tov;	/* E_D_TOV must be in B.E. format */
};

struct class_parms {
#ifdef __BIG_ENDIAN_BITFIELD
	uint8_t classValid:1;	/* FC Word 0, bit 31 */
	uint8_t intermix:1;	/* FC Word 0, bit 30 */
	uint8_t stackedXparent:1;	/* FC Word 0, bit 29 */
	uint8_t stackedLockDown:1;	/* FC Word 0, bit 28 */
	uint8_t seqDelivery:1;	/* FC Word 0, bit 27 */
	uint8_t word0Reserved1:3;	/* FC Word 0, bit 24:26 */
#else	/*  __LITTLE_ENDIAN_BITFIELD */
	uint8_t word0Reserved1:3;	/* FC Word 0, bit 24:26 */
	uint8_t seqDelivery:1;	/* FC Word 0, bit 27 */
	uint8_t stackedLockDown:1;	/* FC Word 0, bit 28 */
	uint8_t stackedXparent:1;	/* FC Word 0, bit 29 */
	uint8_t intermix:1;	/* FC Word 0, bit 30 */
	uint8_t classValid:1;	/* FC Word 0, bit 31 */

#endif

	uint8_t word0Reserved2;	/* FC Word 0, bit 16:23 */

#ifdef __BIG_ENDIAN_BITFIELD
	uint8_t iCtlXidReAssgn:2;	/* FC Word 0, Bit 14:15 */
	uint8_t iCtlInitialPa:2;	/* FC Word 0, bit 12:13 */
	uint8_t iCtlAck0capable:1;	/* FC Word 0, bit 11 */
	uint8_t iCtlAckNcapable:1;	/* FC Word 0, bit 10 */
	uint8_t word0Reserved3:2;	/* FC Word 0, bit  8: 9 */
#else	/*  __LITTLE_ENDIAN_BITFIELD */
	uint8_t word0Reserved3:2;	/* FC Word 0, bit  8: 9 */
	uint8_t iCtlAckNcapable:1;	/* FC Word 0, bit 10 */
	uint8_t iCtlAck0capable:1;	/* FC Word 0, bit 11 */
	uint8_t iCtlInitialPa:2;	/* FC Word 0, bit 12:13 */
	uint8_t iCtlXidReAssgn:2;	/* FC Word 0, Bit 14:15 */
#endif

	uint8_t word0Reserved4;	/* FC Word 0, bit  0: 7 */

#ifdef __BIG_ENDIAN_BITFIELD
	uint8_t rCtlAck0capable:1;	/* FC Word 1, bit 31 */
	uint8_t rCtlAckNcapable:1;	/* FC Word 1, bit 30 */
	uint8_t rCtlXidInterlck:1;	/* FC Word 1, bit 29 */
	uint8_t rCtlErrorPolicy:2;	/* FC Word 1, bit 27:28 */
	uint8_t word1Reserved1:1;	/* FC Word 1, bit 26 */
	uint8_t rCtlCatPerSeq:2;	/* FC Word 1, bit 24:25 */
#else	/*  __LITTLE_ENDIAN_BITFIELD */
	uint8_t rCtlCatPerSeq:2;	/* FC Word 1, bit 24:25 */
	uint8_t word1Reserved1:1;	/* FC Word 1, bit 26 */
	uint8_t rCtlErrorPolicy:2;	/* FC Word 1, bit 27:28 */
	uint8_t rCtlXidInterlck:1;	/* FC Word 1, bit 29 */
	uint8_t rCtlAckNcapable:1;	/* FC Word 1, bit 30 */
	uint8_t rCtlAck0capable:1;	/* FC Word 1, bit 31 */
#endif

	uint8_t word1Reserved2;	/* FC Word 1, bit 16:23 */
	uint8_t rcvDataSizeMsb;	/* FC Word 1, bit  8:15 */
	uint8_t rcvDataSizeLsb;	/* FC Word 1, bit  0: 7 */

	uint8_t concurrentSeqMsb;	/* FC Word 2, bit 24:31 */
	uint8_t concurrentSeqLsb;	/* FC Word 2, bit 16:23 */
	uint8_t EeCreditSeqMsb;	/* FC Word 2, bit  8:15 */
	uint8_t EeCreditSeqLsb;	/* FC Word 2, bit  0: 7 */

	uint8_t openSeqPerXchgMsb;	/* FC Word 3, bit 24:31 */
	uint8_t openSeqPerXchgLsb;	/* FC Word 3, bit 16:23 */
	uint8_t word3Reserved1;	/* Fc Word 3, bit  8:15 */
	uint8_t word3Reserved2;	/* Fc Word 3, bit  0: 7 */
};

struct serv_parm {	/* Structure is in Big Endian format */
	struct csp cmn;
	struct lpfc_name portName;
	struct lpfc_name nodeName;
	struct class_parms cls1;
	struct class_parms cls2;
	struct class_parms cls3;
	struct class_parms cls4;
	uint8_t vendorVersion[16];
};

/*
 * Virtual Fabric Tagging Header
 */
struct fc_vft_header {
	 uint32_t word0;
#define fc_vft_hdr_r_ctl_SHIFT		24
#define fc_vft_hdr_r_ctl_MASK		0xFF
#define fc_vft_hdr_r_ctl_WORD		word0
#define fc_vft_hdr_ver_SHIFT		22
#define fc_vft_hdr_ver_MASK		0x3
#define fc_vft_hdr_ver_WORD		word0
#define fc_vft_hdr_type_SHIFT		18
#define fc_vft_hdr_type_MASK		0xF
#define fc_vft_hdr_type_WORD		word0
#define fc_vft_hdr_e_SHIFT		16
#define fc_vft_hdr_e_MASK		0x1
#define fc_vft_hdr_e_WORD		word0
#define fc_vft_hdr_priority_SHIFT	13
#define fc_vft_hdr_priority_MASK	0x7
#define fc_vft_hdr_priority_WORD	word0
#define fc_vft_hdr_vf_id_SHIFT		1
#define fc_vft_hdr_vf_id_MASK		0xFFF
#define fc_vft_hdr_vf_id_WORD		word0
	uint32_t word1;
#define fc_vft_hdr_hopct_SHIFT		24
#define fc_vft_hdr_hopct_MASK		0xFF
#define fc_vft_hdr_hopct_WORD		word1
};

/*
 *  Extended Link Service LS_COMMAND codes (Payload Word 0)
 */
#ifdef __BIG_ENDIAN_BITFIELD
#define ELS_CMD_MASK      0xffff0000
#define ELS_RSP_MASK      0xff000000
#define ELS_CMD_LS_RJT    0x01000000
#define ELS_CMD_ACC       0x02000000
#define ELS_CMD_PLOGI     0x03000000
#define ELS_CMD_FLOGI     0x04000000
#define ELS_CMD_LOGO      0x05000000
#define ELS_CMD_ABTX      0x06000000
#define ELS_CMD_RCS       0x07000000
#define ELS_CMD_RES       0x08000000
#define ELS_CMD_RSS       0x09000000
#define ELS_CMD_RSI       0x0A000000
#define ELS_CMD_ESTS      0x0B000000
#define ELS_CMD_ESTC      0x0C000000
#define ELS_CMD_ADVC      0x0D000000
#define ELS_CMD_RTV       0x0E000000
#define ELS_CMD_RLS       0x0F000000
#define ELS_CMD_ECHO      0x10000000
#define ELS_CMD_TEST      0x11000000
#define ELS_CMD_RRQ       0x12000000
#define ELS_CMD_REC       0x13000000
#define ELS_CMD_RDP       0x18000000
#define ELS_CMD_PRLI      0x20100014
#define ELS_CMD_PRLO      0x21100014
#define ELS_CMD_PRLO_ACC  0x02100014
#define ELS_CMD_PDISC     0x50000000
#define ELS_CMD_FDISC     0x51000000
#define ELS_CMD_ADISC     0x52000000
#define ELS_CMD_FARP      0x54000000
#define ELS_CMD_FARPR     0x55000000
#define ELS_CMD_RPS       0x56000000
#define ELS_CMD_RPL       0x57000000
#define ELS_CMD_FAN       0x60000000
#define ELS_CMD_RSCN      0x61040000
#define ELS_CMD_SCR       0x62000000
#define ELS_CMD_RNID      0x78000000
#define ELS_CMD_LIRR      0x7A000000
#define ELS_CMD_LCB	  0x81000000
#else	/*  __LITTLE_ENDIAN_BITFIELD */
#define ELS_CMD_MASK      0xffff
#define ELS_RSP_MASK      0xff
#define ELS_CMD_LS_RJT    0x01
#define ELS_CMD_ACC       0x02
#define ELS_CMD_PLOGI     0x03
#define ELS_CMD_FLOGI     0x04
#define ELS_CMD_LOGO      0x05
#define ELS_CMD_ABTX      0x06
#define ELS_CMD_RCS       0x07
#define ELS_CMD_RES       0x08
#define ELS_CMD_RSS       0x09
#define ELS_CMD_RSI       0x0A
#define ELS_CMD_ESTS      0x0B
#define ELS_CMD_ESTC      0x0C
#define ELS_CMD_ADVC      0x0D
#define ELS_CMD_RTV       0x0E
#define ELS_CMD_RLS       0x0F
#define ELS_CMD_ECHO      0x10
#define ELS_CMD_TEST      0x11
#define ELS_CMD_RRQ       0x12
#define ELS_CMD_REC       0x13
#define ELS_CMD_RDP	  0x18
#define ELS_CMD_PRLI      0x14001020
#define ELS_CMD_PRLO      0x14001021
#define ELS_CMD_PRLO_ACC  0x14001002
#define ELS_CMD_PDISC     0x50
#define ELS_CMD_FDISC     0x51
#define ELS_CMD_ADISC     0x52
#define ELS_CMD_FARP      0x54
#define ELS_CMD_FARPR     0x55
#define ELS_CMD_RPS       0x56
#define ELS_CMD_RPL       0x57
#define ELS_CMD_FAN       0x60
#define ELS_CMD_RSCN      0x0461
#define ELS_CMD_SCR       0x62
#define ELS_CMD_RNID      0x78
#define ELS_CMD_LIRR      0x7A
#define ELS_CMD_LCB	  0x81
#endif

/*
 *  LS_RJT Payload Definition
 */

struct ls_rjt {	/* Structure is in Big Endian format */
	union {
		uint32_t lsRjtError;
		struct {
			uint8_t lsRjtRsvd0;	/* FC Word 0, bit 24:31 */

			uint8_t lsRjtRsnCode;	/* FC Word 0, bit 16:23 */
			/* LS_RJT reason codes */
#define LSRJT_INVALID_CMD     0x01
#define LSRJT_LOGICAL_ERR     0x03
#define LSRJT_LOGICAL_BSY     0x05
#define LSRJT_PROTOCOL_ERR    0x07
#define LSRJT_UNABLE_TPC      0x09	/* Unable to perform command */
#define LSRJT_CMD_UNSUPPORTED 0x0B
#define LSRJT_VENDOR_UNIQUE   0xFF	/* See Byte 3 */

			uint8_t lsRjtRsnCodeExp; /* FC Word 0, bit 8:15 */
			/* LS_RJT reason explanation */
#define LSEXP_NOTHING_MORE      0x00
#define LSEXP_SPARM_OPTIONS     0x01
#define LSEXP_SPARM_ICTL        0x03
#define LSEXP_SPARM_RCTL        0x05
#define LSEXP_SPARM_RCV_SIZE    0x07
#define LSEXP_SPARM_CONCUR_SEQ  0x09
#define LSEXP_SPARM_CREDIT      0x0B
#define LSEXP_INVALID_PNAME     0x0D
#define LSEXP_INVALID_NNAME     0x0E
#define LSEXP_INVALID_CSP       0x0F
#define LSEXP_INVALID_ASSOC_HDR 0x11
#define LSEXP_ASSOC_HDR_REQ     0x13
#define LSEXP_INVALID_O_SID     0x15
#define LSEXP_INVALID_OX_RX     0x17
#define LSEXP_CMD_IN_PROGRESS   0x19
#define LSEXP_PORT_LOGIN_REQ    0x1E
#define LSEXP_INVALID_NPORT_ID  0x1F
#define LSEXP_INVALID_SEQ_ID    0x21
#define LSEXP_INVALID_XCHG      0x23
#define LSEXP_INACTIVE_XCHG     0x25
#define LSEXP_RQ_REQUIRED       0x27
#define LSEXP_OUT_OF_RESOURCE   0x29
#define LSEXP_CANT_GIVE_DATA    0x2A
#define LSEXP_REQ_UNSUPPORTED   0x2C
			uint8_t vendorUnique;	/* FC Word 0, bit  0: 7 */
		} b;
	} un;
};

/*
 *  N_Port Login (FLOGO/PLOGO Request) Payload Definition
 */

typedef struct _LOGO {		/* Structure is in Big Endian format */
	union {
		uint32_t nPortId32;	/* Access nPortId as a word */
		struct {
			uint8_t word1Reserved1;	/* FC Word 1, bit 31:24 */
			uint8_t nPortIdByte0;	/* N_port  ID bit 16:23 */
			uint8_t nPortIdByte1;	/* N_port  ID bit  8:15 */
			uint8_t nPortIdByte2;	/* N_port  ID bit  0: 7 */
		} b;
	} un;
	struct lpfc_name portName;	/* N_port name field */
} LOGO;

/*
 *  FCP Login (PRLI Request / ACC) Payload Definition
 */

#define PRLX_PAGE_LEN   0x10
#define TPRLO_PAGE_LEN  0x14

typedef struct _PRLI {		/* Structure is in Big Endian format */
	uint8_t prliType;	/* FC Parm Word 0, bit 24:31 */

#define PRLI_FCP_TYPE 0x08
	uint8_t word0Reserved1;	/* FC Parm Word 0, bit 16:23 */

#ifdef __BIG_ENDIAN_BITFIELD
	uint8_t origProcAssocV:1;	/* FC Parm Word 0, bit 15 */
	uint8_t respProcAssocV:1;	/* FC Parm Word 0, bit 14 */
	uint8_t estabImagePair:1;	/* FC Parm Word 0, bit 13 */

	/*    ACC = imagePairEstablished */
	uint8_t word0Reserved2:1;	/* FC Parm Word 0, bit 12 */
	uint8_t acceptRspCode:4;	/* FC Parm Word 0, bit 8:11, ACC ONLY */
#else	/*  __LITTLE_ENDIAN_BITFIELD */
	uint8_t acceptRspCode:4;	/* FC Parm Word 0, bit 8:11, ACC ONLY */
	uint8_t word0Reserved2:1;	/* FC Parm Word 0, bit 12 */
	uint8_t estabImagePair:1;	/* FC Parm Word 0, bit 13 */
	uint8_t respProcAssocV:1;	/* FC Parm Word 0, bit 14 */
	uint8_t origProcAssocV:1;	/* FC Parm Word 0, bit 15 */
	/*    ACC = imagePairEstablished */
#endif

#define PRLI_REQ_EXECUTED     0x1	/* acceptRspCode */
#define PRLI_NO_RESOURCES     0x2
#define PRLI_INIT_INCOMPLETE  0x3
#define PRLI_NO_SUCH_PA       0x4
#define PRLI_PREDEF_CONFIG    0x5
#define PRLI_PARTIAL_SUCCESS  0x6
#define PRLI_INVALID_PAGE_CNT 0x7
	uint8_t word0Reserved3;	/* FC Parm Word 0, bit 0:7 */

	uint32_t origProcAssoc;	/* FC Parm Word 1, bit 0:31 */

	uint32_t respProcAssoc;	/* FC Parm Word 2, bit 0:31 */

	uint8_t word3Reserved1;	/* FC Parm Word 3, bit 24:31 */
	uint8_t word3Reserved2;	/* FC Parm Word 3, bit 16:23 */

#ifdef __BIG_ENDIAN_BITFIELD
	uint16_t Word3bit15Resved:1;	/* FC Parm Word 3, bit 15 */
	uint16_t Word3bit14Resved:1;	/* FC Parm Word 3, bit 14 */
	uint16_t Word3bit13Resved:1;	/* FC Parm Word 3, bit 13 */
	uint16_t Word3bit12Resved:1;	/* FC Parm Word 3, bit 12 */
	uint16_t Word3bit11Resved:1;	/* FC Parm Word 3, bit 11 */
	uint16_t Word3bit10Resved:1;	/* FC Parm Word 3, bit 10 */
	uint16_t TaskRetryIdReq:1;	/* FC Parm Word 3, bit  9 */
	uint16_t Retry:1;	/* FC Parm Word 3, bit  8 */
	uint16_t ConfmComplAllowed:1;	/* FC Parm Word 3, bit  7 */
	uint16_t dataOverLay:1;	/* FC Parm Word 3, bit  6 */
	uint16_t initiatorFunc:1;	/* FC Parm Word 3, bit  5 */
	uint16_t targetFunc:1;	/* FC Parm Word 3, bit  4 */
	uint16_t cmdDataMixEna:1;	/* FC Parm Word 3, bit  3 */
	uint16_t dataRspMixEna:1;	/* FC Parm Word 3, bit  2 */
	uint16_t readXferRdyDis:1;	/* FC Parm Word 3, bit  1 */
	uint16_t writeXferRdyDis:1;	/* FC Parm Word 3, bit  0 */
#else	/*  __LITTLE_ENDIAN_BITFIELD */
	uint16_t Retry:1;	/* FC Parm Word 3, bit  8 */
	uint16_t TaskRetryIdReq:1;	/* FC Parm Word 3, bit  9 */
	uint16_t Word3bit10Resved:1;	/* FC Parm Word 3, bit 10 */
	uint16_t Word3bit11Resved:1;	/* FC Parm Word 3, bit 11 */
	uint16_t Word3bit12Resved:1;	/* FC Parm Word 3, bit 12 */
	uint16_t Word3bit13Resved:1;	/* FC Parm Word 3, bit 13 */
	uint16_t Word3bit14Resved:1;	/* FC Parm Word 3, bit 14 */
	uint16_t Word3bit15Resved:1;	/* FC Parm Word 3, bit 15 */
	uint16_t writeXferRdyDis:1;	/* FC Parm Word 3, bit  0 */
	uint16_t readXferRdyDis:1;	/* FC Parm Word 3, bit  1 */
	uint16_t dataRspMixEna:1;	/* FC Parm Word 3, bit  2 */
	uint16_t cmdDataMixEna:1;	/* FC Parm Word 3, bit  3 */
	uint16_t targetFunc:1;	/* FC Parm Word 3, bit  4 */
	uint16_t initiatorFunc:1;	/* FC Parm Word 3, bit  5 */
	uint16_t dataOverLay:1;	/* FC Parm Word 3, bit  6 */
	uint16_t ConfmComplAllowed:1;	/* FC Parm Word 3, bit  7 */
#endif
} PRLI;

/*
 *  FCP Logout (PRLO Request / ACC) Payload Definition
 */

typedef struct _PRLO {		/* Structure is in Big Endian format */
	uint8_t prloType;	/* FC Parm Word 0, bit 24:31 */

#define PRLO_FCP_TYPE  0x08
	uint8_t word0Reserved1;	/* FC Parm Word 0, bit 16:23 */

#ifdef __BIG_ENDIAN_BITFIELD
	uint8_t origProcAssocV:1;	/* FC Parm Word 0, bit 15 */
	uint8_t respProcAssocV:1;	/* FC Parm Word 0, bit 14 */
	uint8_t word0Reserved2:2;	/* FC Parm Word 0, bit 12:13 */
	uint8_t acceptRspCode:4;	/* FC Parm Word 0, bit 8:11, ACC ONLY */
#else	/*  __LITTLE_ENDIAN_BITFIELD */
	uint8_t acceptRspCode:4;	/* FC Parm Word 0, bit 8:11, ACC ONLY */
	uint8_t word0Reserved2:2;	/* FC Parm Word 0, bit 12:13 */
	uint8_t respProcAssocV:1;	/* FC Parm Word 0, bit 14 */
	uint8_t origProcAssocV:1;	/* FC Parm Word 0, bit 15 */
#endif

#define PRLO_REQ_EXECUTED     0x1	/* acceptRspCode */
#define PRLO_NO_SUCH_IMAGE    0x4
#define PRLO_INVALID_PAGE_CNT 0x7

	uint8_t word0Reserved3;	/* FC Parm Word 0, bit 0:7 */

	uint32_t origProcAssoc;	/* FC Parm Word 1, bit 0:31 */

	uint32_t respProcAssoc;	/* FC Parm Word 2, bit 0:31 */

	uint32_t word3Reserved1;	/* FC Parm Word 3, bit 0:31 */
} PRLO;

typedef struct _ADISC {		/* Structure is in Big Endian format */
	uint32_t hardAL_PA;
	struct lpfc_name portName;
	struct lpfc_name nodeName;
	uint32_t DID;
} ADISC;

typedef struct _FARP {		/* Structure is in Big Endian format */
	uint32_t Mflags:8;
	uint32_t Odid:24;
#define FARP_NO_ACTION          0	/* FARP information enclosed, no
					   action */
#define FARP_MATCH_PORT         0x1	/* Match on Responder Port Name */
#define FARP_MATCH_NODE         0x2	/* Match on Responder Node Name */
#define FARP_MATCH_IP           0x4	/* Match on IP address, not supported */
#define FARP_MATCH_IPV4         0x5	/* Match on IPV4 address, not
					   supported */
#define FARP_MATCH_IPV6         0x6	/* Match on IPV6 address, not
					   supported */
	uint32_t Rflags:8;
	uint32_t Rdid:24;
#define FARP_REQUEST_PLOGI      0x1	/* Request for PLOGI */
#define FARP_REQUEST_FARPR      0x2	/* Request for FARP Response */
	struct lpfc_name OportName;
	struct lpfc_name OnodeName;
	struct lpfc_name RportName;
	struct lpfc_name RnodeName;
	uint8_t Oipaddr[16];
	uint8_t Ripaddr[16];
} FARP;

typedef struct _FAN {		/* Structure is in Big Endian format */
	uint32_t Fdid;
	struct lpfc_name FportName;
	struct lpfc_name FnodeName;
} FAN;

typedef struct _SCR {		/* Structure is in Big Endian format */
	uint8_t resvd1;
	uint8_t resvd2;
	uint8_t resvd3;
	uint8_t Function;
#define  SCR_FUNC_FABRIC     0x01
#define  SCR_FUNC_NPORT      0x02
#define  SCR_FUNC_FULL       0x03
#define  SCR_CLEAR           0xff
} SCR;

typedef struct _RNID_TOP_DISC {
	struct lpfc_name portName;
	uint8_t resvd[8];
	uint32_t unitType;
#define RNID_HBA            0x7
#define RNID_HOST           0xa
#define RNID_DRIVER         0xd
	uint32_t physPort;
	uint32_t attachedNodes;
	uint16_t ipVersion;
#define RNID_IPV4           0x1
#define RNID_IPV6           0x2
	uint16_t UDPport;
	uint8_t ipAddr[16];
	uint16_t resvd1;
	uint16_t flags;
#define RNID_TD_SUPPORT     0x1
#define RNID_LP_VALID       0x2
} RNID_TOP_DISC;

typedef struct _RNID {		/* Structure is in Big Endian format */
	uint8_t Format;
#define RNID_TOPOLOGY_DISC  0xdf
	uint8_t CommonLen;
	uint8_t resvd1;
	uint8_t SpecificLen;
	struct lpfc_name portName;
	struct lpfc_name nodeName;
	union {
		RNID_TOP_DISC topologyDisc;	/* topology disc (0xdf) */
	} un;
} RNID;

typedef struct  _RPS {		/* Structure is in Big Endian format */
	union {
		uint32_t portNum;
		struct lpfc_name portName;
	} un;
} RPS;

typedef struct  _RPS_RSP {	/* Structure is in Big Endian format */
	uint16_t rsvd1;
	uint16_t portStatus;
	uint32_t linkFailureCnt;
	uint32_t lossSyncCnt;
	uint32_t lossSignalCnt;
	uint32_t primSeqErrCnt;
	uint32_t invalidXmitWord;
	uint32_t crcCnt;
} RPS_RSP;

struct RLS {			/* Structure is in Big Endian format */
	uint32_t rls;
#define rls_rsvd_SHIFT		24
#define rls_rsvd_MASK		0x000000ff
#define rls_rsvd_WORD		rls
#define rls_did_SHIFT		0
#define rls_did_MASK		0x00ffffff
#define rls_did_WORD		rls
};

struct  RLS_RSP {		/* Structure is in Big Endian format */
	uint32_t linkFailureCnt;
	uint32_t lossSyncCnt;
	uint32_t lossSignalCnt;
	uint32_t primSeqErrCnt;
	uint32_t invalidXmitWord;
	uint32_t crcCnt;
};

struct RRQ {			/* Structure is in Big Endian format */
	uint32_t rrq;
#define rrq_rsvd_SHIFT		24
#define rrq_rsvd_MASK		0x000000ff
#define rrq_rsvd_WORD		rrq
#define rrq_did_SHIFT		0
#define rrq_did_MASK		0x00ffffff
#define rrq_did_WORD		rrq
	uint32_t rrq_exchg;
#define rrq_oxid_SHIFT		16
#define rrq_oxid_MASK		0xffff
#define rrq_oxid_WORD		rrq_exchg
#define rrq_rxid_SHIFT		0
#define rrq_rxid_MASK		0xffff
#define rrq_rxid_WORD		rrq_exchg
};

#define LPFC_MAX_VFN_PER_PFN	255 /* Maximum VFs allowed per ARI */
#define LPFC_DEF_VFN_PER_PFN	0   /* Default VFs due to platform limitation*/

struct RTV_RSP {		/* Structure is in Big Endian format */
	uint32_t ratov;
	uint32_t edtov;
	uint32_t qtov;
#define qtov_rsvd0_SHIFT	28
#define qtov_rsvd0_MASK		0x0000000f
#define qtov_rsvd0_WORD		qtov		/* reserved */
#define qtov_edtovres_SHIFT	27
#define qtov_edtovres_MASK	0x00000001
#define qtov_edtovres_WORD	qtov		/* E_D_TOV Resolution */
#define qtov__rsvd1_SHIFT	19
#define qtov_rsvd1_MASK		0x0000003f
#define qtov_rsvd1_WORD		qtov		/* reserved */
#define qtov_rttov_SHIFT	18
#define qtov_rttov_MASK		0x00000001
#define qtov_rttov_WORD		qtov		/* R_T_TOV value */
#define qtov_rsvd2_SHIFT	0
#define qtov_rsvd2_MASK		0x0003ffff
#define qtov_rsvd2_WORD		qtov		/* reserved */
};


typedef struct  _RPL {		/* Structure is in Big Endian format */
	uint32_t maxsize;
	uint32_t index;
} RPL;

typedef struct  _PORT_NUM_BLK {
	uint32_t portNum;
	uint32_t portID;
	struct lpfc_name portName;
} PORT_NUM_BLK;

typedef struct  _RPL_RSP {	/* Structure is in Big Endian format */
	uint32_t listLen;
	uint32_t index;
	PORT_NUM_BLK port_num_blk;
} RPL_RSP;

/* This is used for RSCN command */
typedef struct _D_ID {		/* Structure is in Big Endian format */
	union {
		uint32_t word;
		struct {
#ifdef __BIG_ENDIAN_BITFIELD
			uint8_t resv;
			uint8_t domain;
			uint8_t area;
			uint8_t id;
#else	/*  __LITTLE_ENDIAN_BITFIELD */
			uint8_t id;
			uint8_t area;
			uint8_t domain;
			uint8_t resv;
#endif
		} b;
	} un;
} D_ID;

#define RSCN_ADDRESS_FORMAT_PORT	0x0
#define RSCN_ADDRESS_FORMAT_AREA	0x1
#define RSCN_ADDRESS_FORMAT_DOMAIN	0x2
#define RSCN_ADDRESS_FORMAT_FABRIC	0x3
#define RSCN_ADDRESS_FORMAT_MASK	0x3

/*
 *  Structure to define all ELS Payload types
 */

typedef struct _ELS_PKT {	/* Structure is in Big Endian format */
	uint8_t elsCode;	/* FC Word 0, bit 24:31 */
	uint8_t elsByte1;
	uint8_t elsByte2;
	uint8_t elsByte3;
	union {
		struct ls_rjt lsRjt;	/* Payload for LS_RJT ELS response */
		struct serv_parm logi;	/* Payload for PLOGI/FLOGI/PDISC/ACC */
		LOGO logo;	/* Payload for PLOGO/FLOGO/ACC */
		PRLI prli;	/* Payload for PRLI/ACC */
		PRLO prlo;	/* Payload for PRLO/ACC */
		ADISC adisc;	/* Payload for ADISC/ACC */
		FARP farp;	/* Payload for FARP/ACC */
		FAN fan;	/* Payload for FAN */
		SCR scr;	/* Payload for SCR/ACC */
		RNID rnid;	/* Payload for RNID */
		uint8_t pad[128 - 4];	/* Pad out to payload of 128 bytes */
	} un;
} ELS_PKT;

<<<<<<< HEAD
/******** FDMI ********/

/* lpfc_sli_ct_request defines the CT_IU preamble for FDMI commands */
#define  SLI_CT_FDMI_Subtypes     0x10	/* Management Service Subtype */

/*
 * Registered Port List Format
 */
struct lpfc_fdmi_reg_port_list {
	uint32_t EntryCnt;
	uint32_t pe;		/* Variable-length array */
};


/* Definitions for HBA / Port attribute entries */

=======
/*
 * Link Cable Beacon (LCB) ELS Frame
 */

struct fc_lcb_request_frame {
	uint32_t      lcb_command;      /* ELS command opcode (0x81)     */
	uint8_t       lcb_sub_command;/* LCB Payload Word 1, bit 24:31 */
#define LPFC_LCB_ON    0x1
#define LPFC_LCB_OFF   0x2
	uint8_t       reserved[3];

	uint8_t       lcb_type; /* LCB Payload Word 2, bit 24:31 */
#define LPFC_LCB_GREEN 0x1
#define LPFC_LCB_AMBER 0x2
	uint8_t       lcb_frequency;    /* LCB Payload Word 2, bit 16:23 */
	uint16_t      lcb_duration;     /* LCB Payload Word 2, bit 15:0  */
};

/*
 * Link Cable Beacon (LCB) ELS Response Frame
 */
struct fc_lcb_res_frame {
	uint32_t      lcb_ls_acc;       /* Acceptance of LCB request (0x02) */
	uint8_t       lcb_sub_command;/* LCB Payload Word 1, bit 24:31 */
	uint8_t       reserved[3];
	uint8_t       lcb_type; /* LCB Payload Word 2, bit 24:31 */
	uint8_t       lcb_frequency;    /* LCB Payload Word 2, bit 16:23 */
	uint16_t      lcb_duration;     /* LCB Payload Word 2, bit 15:0  */
};

/*
 * Read Diagnostic Parameters (RDP) ELS frame.
 */
#define SFF_PG0_IDENT_SFP              0x3

#define SFP_FLAG_PT_OPTICAL            0x0
#define SFP_FLAG_PT_SWLASER            0x01
#define SFP_FLAG_PT_LWLASER_LC1310     0x02
#define SFP_FLAG_PT_LWLASER_LL1550     0x03
#define SFP_FLAG_PT_MASK               0x0F
#define SFP_FLAG_PT_SHIFT              0

#define SFP_FLAG_IS_OPTICAL_PORT       0x01
#define SFP_FLAG_IS_OPTICAL_MASK       0x010
#define SFP_FLAG_IS_OPTICAL_SHIFT      4

#define SFP_FLAG_IS_DESC_VALID         0x01
#define SFP_FLAG_IS_DESC_VALID_MASK    0x020
#define SFP_FLAG_IS_DESC_VALID_SHIFT   5

#define SFP_FLAG_CT_UNKNOWN            0x0
#define SFP_FLAG_CT_SFP_PLUS           0x01
#define SFP_FLAG_CT_MASK               0x3C
#define SFP_FLAG_CT_SHIFT              6

struct fc_rdp_port_name_info {
	uint8_t wwnn[8];
	uint8_t wwpn[8];
};


/*
 * Link Error Status Block Structure (FC-FS-3) for RDP
 * This similar to RPS ELS
 */
struct fc_link_status {
	uint32_t      link_failure_cnt;
	uint32_t      loss_of_synch_cnt;
	uint32_t      loss_of_signal_cnt;
	uint32_t      primitive_seq_proto_err;
	uint32_t      invalid_trans_word;
	uint32_t      invalid_crc_cnt;

};

#define RDP_PORT_NAMES_DESC_TAG  0x00010003
struct fc_rdp_port_name_desc {
	uint32_t	tag;     /* 0001 0003h */
	uint32_t	length;  /* set to size of payload struct */
	struct fc_rdp_port_name_info  port_names;
};


struct fc_rdp_link_error_status_payload_info {
	struct fc_link_status link_status; /* 24 bytes */
	uint32_t  port_type;             /* bits 31-30 only */
};

#define RDP_LINK_ERROR_STATUS_DESC_TAG  0x00010002
struct fc_rdp_link_error_status_desc {
	uint32_t         tag;     /* 0001 0002h */
	uint32_t         length;  /* set to size of payload struct */
	struct fc_rdp_link_error_status_payload_info info;
};

#define VN_PT_PHY_UNKNOWN      0x00
#define VN_PT_PHY_PF_PORT      0x01
#define VN_PT_PHY_ETH_MAC      0x10
#define VN_PT_PHY_SHIFT                30

#define RDP_PS_1GB             0x8000
#define RDP_PS_2GB             0x4000
#define RDP_PS_4GB             0x2000
#define RDP_PS_10GB            0x1000
#define RDP_PS_8GB             0x0800
#define RDP_PS_16GB            0x0400
#define RDP_PS_32GB            0x0200

#define RDP_CAP_UNKNOWN        0x0001
#define RDP_PS_UNKNOWN         0x0002
#define RDP_PS_NOT_ESTABLISHED 0x0001

struct fc_rdp_port_speed {
	uint16_t   capabilities;
	uint16_t   speed;
};

struct fc_rdp_port_speed_info {
	struct fc_rdp_port_speed   port_speed;
};

#define RDP_PORT_SPEED_DESC_TAG  0x00010001
struct fc_rdp_port_speed_desc {
	uint32_t         tag;            /* 00010001h */
	uint32_t         length;         /* set to size of payload struct */
	struct fc_rdp_port_speed_info info;
};

#define RDP_NPORT_ID_SIZE      4
#define RDP_N_PORT_DESC_TAG    0x00000003
struct fc_rdp_nport_desc {
	uint32_t         tag;          /* 0000 0003h, big endian */
	uint32_t         length;       /* size of RDP_N_PORT_ID struct */
	uint32_t         nport_id : 12;
	uint32_t         reserved : 8;
};


struct fc_rdp_link_service_info {
	uint32_t         els_req;    /* Request payload word 0 value.*/
};

#define RDP_LINK_SERVICE_DESC_TAG  0x00000001
struct fc_rdp_link_service_desc {
	uint32_t         tag;     /* Descriptor tag  1 */
	uint32_t         length;  /* set to size of payload struct. */
	struct fc_rdp_link_service_info  payload;
				  /* must be ELS req Word 0(0x18) */
};

struct fc_rdp_sfp_info {
	uint16_t	temperature;
	uint16_t	vcc;
	uint16_t	tx_bias;
	uint16_t	tx_power;
	uint16_t	rx_power;
	uint16_t	flags;
};

#define RDP_SFP_DESC_TAG  0x00010000
struct fc_rdp_sfp_desc {
	uint32_t         tag;
	uint32_t         length;  /* set to size of sfp_info struct */
	struct fc_rdp_sfp_info sfp_info;
};

struct fc_rdp_req_frame {
	uint32_t         rdp_command;           /* ELS command opcode (0x18)*/
	uint32_t         rdp_des_length;        /* RDP Payload Word 1 */
	struct fc_rdp_nport_desc nport_id_desc; /* RDP Payload Word 2 - 4 */
};


struct fc_rdp_res_frame {
	uint32_t	reply_sequence;		/* FC word0 LS_ACC or LS_RJT */
	uint32_t	length;			/* FC Word 1      */
	struct fc_rdp_link_service_desc link_service_desc;    /* Word 2 -4  */
	struct fc_rdp_sfp_desc sfp_desc;                      /* Word 5 -9  */
	struct fc_rdp_port_speed_desc portspeed_desc;         /* Word 10-12 */
	struct fc_rdp_link_error_status_desc link_error_desc; /* Word 13-21 */
	struct fc_rdp_port_name_desc diag_port_names_desc;    /* Word 22-27 */
	struct fc_rdp_port_name_desc attached_port_names_desc;/* Word 28-33 */
};


#define RDP_DESC_PAYLOAD_SIZE (sizeof(struct fc_rdp_link_service_desc) \
			+ sizeof(struct fc_rdp_sfp_desc) \
			+ sizeof(struct fc_rdp_port_speed_desc) \
			+ sizeof(struct fc_rdp_link_error_status_desc) \
			+ (sizeof(struct fc_rdp_port_name_desc) * 2))


/******** FDMI ********/

/* lpfc_sli_ct_request defines the CT_IU preamble for FDMI commands */
#define  SLI_CT_FDMI_Subtypes     0x10	/* Management Service Subtype */

/*
 * Registered Port List Format
 */
struct lpfc_fdmi_reg_port_list {
	uint32_t EntryCnt;
	uint32_t pe;		/* Variable-length array */
};


/* Definitions for HBA / Port attribute entries */

>>>>>>> afd2ff9b
struct lpfc_fdmi_attr_def { /* Defined in TLV format */
	/* Structure is in Big Endian format */
	uint32_t AttrType:16;
	uint32_t AttrLen:16;
	uint32_t AttrValue;  /* Marks start of Value (ATTRIBUTE_ENTRY) */
};


/* Attribute Entry */
struct lpfc_fdmi_attr_entry {
	union {
		uint32_t VendorSpecific;
		uint32_t SupportClass;
		uint32_t SupportSpeed;
		uint32_t PortSpeed;
		uint32_t MaxFrameSize;
		uint32_t MaxCTPayloadLen;
		uint32_t PortState;
		uint32_t PortId;
		struct lpfc_name NodeName;
		struct lpfc_name PortName;
		struct lpfc_name FabricName;
		uint8_t FC4Types[32];
		uint8_t Manufacturer[64];
		uint8_t SerialNumber[64];
		uint8_t Model[256];
		uint8_t ModelDescription[256];
		uint8_t HardwareVersion[256];
		uint8_t DriverVersion[256];
		uint8_t OptionROMVersion[256];
		uint8_t FirmwareVersion[256];
		uint8_t OsHostName[256];
		uint8_t NodeSymName[256];
		uint8_t OsDeviceName[256];
		uint8_t OsNameVersion[256];
		uint8_t HostName[256];
	} un;
};

#define LPFC_FDMI_MAX_AE_SIZE	sizeof(struct lpfc_fdmi_attr_entry)

/*
 * HBA Attribute Block
 */
struct lpfc_fdmi_attr_block {
	uint32_t EntryCnt;		/* Number of HBA attribute entries */
	struct lpfc_fdmi_attr_entry Entry;	/* Variable-length array */
};

/*
 * Port Entry
 */
struct lpfc_fdmi_port_entry {
	struct lpfc_name PortName;
};

/*
 * HBA Identifier
 */
struct lpfc_fdmi_hba_ident {
	struct lpfc_name PortName;
};

/*
 * Register HBA(RHBA)
 */
struct lpfc_fdmi_reg_hba {
	struct lpfc_fdmi_hba_ident hi;
	struct lpfc_fdmi_reg_port_list rpl;	/* variable-length array */
/* struct lpfc_fdmi_attr_block   ab; */
};

/*
 * Register HBA Attributes (RHAT)
 */
struct lpfc_fdmi_reg_hbaattr {
	struct lpfc_name HBA_PortName;
	struct lpfc_fdmi_attr_block ab;
};

/*
 * Register Port Attributes (RPA)
 */
struct lpfc_fdmi_reg_portattr {
	struct lpfc_name PortName;
	struct lpfc_fdmi_attr_block ab;
};

/*
 * HBA MAnagement Operations Command Codes
 */
#define  SLI_MGMT_GRHL     0x100	/* Get registered HBA list */
#define  SLI_MGMT_GHAT     0x101	/* Get HBA attributes */
#define  SLI_MGMT_GRPL     0x102	/* Get registered Port list */
#define  SLI_MGMT_GPAT     0x110	/* Get Port attributes */
#define  SLI_MGMT_GPAS     0x120	/* Get Port Statistics */
#define  SLI_MGMT_RHBA     0x200	/* Register HBA */
#define  SLI_MGMT_RHAT     0x201	/* Register HBA attributes */
#define  SLI_MGMT_RPRT     0x210	/* Register Port */
#define  SLI_MGMT_RPA      0x211	/* Register Port attributes */
#define  SLI_MGMT_DHBA     0x300	/* De-register HBA */
#define  SLI_MGMT_DHAT     0x301	/* De-register HBA attributes */
#define  SLI_MGMT_DPRT     0x310	/* De-register Port */
#define  SLI_MGMT_DPA      0x311	/* De-register Port attributes */

/*
 * HBA Attribute Types
 */
#define  RHBA_NODENAME           0x1 /* 8 byte WWNN */
#define  RHBA_MANUFACTURER       0x2 /* 4 to 64 byte ASCII string */
#define  RHBA_SERIAL_NUMBER      0x3 /* 4 to 64 byte ASCII string */
#define  RHBA_MODEL              0x4 /* 4 to 256 byte ASCII string */
#define  RHBA_MODEL_DESCRIPTION  0x5 /* 4 to 256 byte ASCII string */
#define  RHBA_HARDWARE_VERSION   0x6 /* 4 to 256 byte ASCII string */
#define  RHBA_DRIVER_VERSION     0x7 /* 4 to 256 byte ASCII string */
#define  RHBA_OPTION_ROM_VERSION 0x8 /* 4 to 256 byte ASCII string */
#define  RHBA_FIRMWARE_VERSION   0x9 /* 4 to 256 byte ASCII string */
#define  RHBA_OS_NAME_VERSION	 0xa /* 4 to 256 byte ASCII string */
#define  RHBA_MAX_CT_PAYLOAD_LEN 0xb /* 32-bit unsigned int */
#define  RHBA_SYM_NODENAME       0xc /* 4 to 256 byte ASCII string */

/*
 * Port Attrubute Types
 */
#define  RPRT_SUPPORTED_FC4_TYPES     0x1 /* 32 byte binary array */
#define  RPRT_SUPPORTED_SPEED         0x2 /* 32-bit unsigned int */
#define  RPRT_PORT_SPEED              0x3 /* 32-bit unsigned int */
#define  RPRT_MAX_FRAME_SIZE          0x4 /* 32-bit unsigned int */
#define  RPRT_OS_DEVICE_NAME          0x5 /* 4 to 256 byte ASCII string */
#define  RPRT_HOST_NAME               0x6 /* 4 to 256 byte ASCII string */
#define  RPRT_NODENAME                0x7 /* 8 byte WWNN */
#define  RPRT_PORTNAME                0x8 /* 8 byte WWNN */
#define  RPRT_SYM_PORTNAME            0x9 /* 4 to 256 byte ASCII string */
#define  RPRT_PORT_TYPE               0xa /* 32-bit unsigned int */
#define  RPRT_SUPPORTED_CLASS         0xb /* 32-bit unsigned int */
#define  RPRT_FABRICNAME              0xc /* 8 byte Fabric WWNN */
#define  RPRT_ACTIVE_FC4_TYPES        0xd /* 32 byte binary array */
#define  RPRT_PORT_STATE              0x101 /* 32-bit unsigned int */
#define  RPRT_DISC_PORT               0x102 /* 32-bit unsigned int */
#define  RPRT_PORT_ID                 0x103 /* 32-bit unsigned int */

/*
 *  Begin HBA configuration parameters.
 *  The PCI configuration register BAR assignments are:
 *  BAR0, offset 0x10 - SLIM base memory address
 *  BAR1, offset 0x14 - SLIM base memory high address
 *  BAR2, offset 0x18 - REGISTER base memory address
 *  BAR3, offset 0x1c - REGISTER base memory high address
 *  BAR4, offset 0x20 - BIU I/O registers
 *  BAR5, offset 0x24 - REGISTER base io high address
 */

/* Number of rings currently used and available. */
#define MAX_SLI3_CONFIGURED_RINGS     3
#define MAX_SLI3_RINGS                4

/* IOCB / Mailbox is owned by FireFly */
#define OWN_CHIP        1

/* IOCB / Mailbox is owned by Host */
#define OWN_HOST        0

/* Number of 4-byte words in an IOCB. */
#define IOCB_WORD_SZ    8

/* network headers for Dfctl field */
#define FC_NET_HDR      0x20

/* Start FireFly Register definitions */
#define PCI_VENDOR_ID_EMULEX        0x10df
#define PCI_DEVICE_ID_FIREFLY       0x1ae5
#define PCI_DEVICE_ID_PROTEUS_VF    0xe100
#define PCI_DEVICE_ID_BALIUS        0xe131
#define PCI_DEVICE_ID_PROTEUS_PF    0xe180
#define PCI_DEVICE_ID_LANCER_FC     0xe200
#define PCI_DEVICE_ID_LANCER_FC_VF  0xe208
#define PCI_DEVICE_ID_LANCER_FCOE   0xe260
#define PCI_DEVICE_ID_LANCER_FCOE_VF 0xe268
#define PCI_DEVICE_ID_LANCER_G6_FC  0xe300
#define PCI_DEVICE_ID_SAT_SMB       0xf011
#define PCI_DEVICE_ID_SAT_MID       0xf015
#define PCI_DEVICE_ID_RFLY          0xf095
#define PCI_DEVICE_ID_PFLY          0xf098
#define PCI_DEVICE_ID_LP101         0xf0a1
#define PCI_DEVICE_ID_TFLY          0xf0a5
#define PCI_DEVICE_ID_BSMB          0xf0d1
#define PCI_DEVICE_ID_BMID          0xf0d5
#define PCI_DEVICE_ID_ZSMB          0xf0e1
#define PCI_DEVICE_ID_ZMID          0xf0e5
#define PCI_DEVICE_ID_NEPTUNE       0xf0f5
#define PCI_DEVICE_ID_NEPTUNE_SCSP  0xf0f6
#define PCI_DEVICE_ID_NEPTUNE_DCSP  0xf0f7
#define PCI_DEVICE_ID_SAT           0xf100
#define PCI_DEVICE_ID_SAT_SCSP      0xf111
#define PCI_DEVICE_ID_SAT_DCSP      0xf112
#define PCI_DEVICE_ID_FALCON        0xf180
#define PCI_DEVICE_ID_SUPERFLY      0xf700
#define PCI_DEVICE_ID_DRAGONFLY     0xf800
#define PCI_DEVICE_ID_CENTAUR       0xf900
#define PCI_DEVICE_ID_PEGASUS       0xf980
#define PCI_DEVICE_ID_THOR          0xfa00
#define PCI_DEVICE_ID_VIPER         0xfb00
#define PCI_DEVICE_ID_LP10000S      0xfc00
#define PCI_DEVICE_ID_LP11000S      0xfc10
#define PCI_DEVICE_ID_LPE11000S     0xfc20
#define PCI_DEVICE_ID_SAT_S         0xfc40
#define PCI_DEVICE_ID_PROTEUS_S     0xfc50
#define PCI_DEVICE_ID_HELIOS        0xfd00
#define PCI_DEVICE_ID_HELIOS_SCSP   0xfd11
#define PCI_DEVICE_ID_HELIOS_DCSP   0xfd12
#define PCI_DEVICE_ID_ZEPHYR        0xfe00
#define PCI_DEVICE_ID_HORNET        0xfe05
#define PCI_DEVICE_ID_ZEPHYR_SCSP   0xfe11
#define PCI_DEVICE_ID_ZEPHYR_DCSP   0xfe12
#define PCI_VENDOR_ID_SERVERENGINE  0x19a2
#define PCI_DEVICE_ID_TIGERSHARK    0x0704
#define PCI_DEVICE_ID_TOMCAT        0x0714
#define PCI_DEVICE_ID_SKYHAWK       0x0724
#define PCI_DEVICE_ID_SKYHAWK_VF    0x072c

#define JEDEC_ID_ADDRESS            0x0080001c
#define FIREFLY_JEDEC_ID            0x1ACC
#define SUPERFLY_JEDEC_ID           0x0020
#define DRAGONFLY_JEDEC_ID          0x0021
#define DRAGONFLY_V2_JEDEC_ID       0x0025
#define CENTAUR_2G_JEDEC_ID         0x0026
#define CENTAUR_1G_JEDEC_ID         0x0028
#define PEGASUS_ORION_JEDEC_ID      0x0036
#define PEGASUS_JEDEC_ID            0x0038
#define THOR_JEDEC_ID               0x0012
#define HELIOS_JEDEC_ID             0x0364
#define ZEPHYR_JEDEC_ID             0x0577
#define VIPER_JEDEC_ID              0x4838
#define SATURN_JEDEC_ID             0x1004
#define HORNET_JDEC_ID              0x2057706D

#define JEDEC_ID_MASK               0x0FFFF000
#define JEDEC_ID_SHIFT              12
#define FC_JEDEC_ID(id)             ((id & JEDEC_ID_MASK) >> JEDEC_ID_SHIFT)

typedef struct {		/* FireFly BIU registers */
	uint32_t hostAtt;	/* See definitions for Host Attention
				   register */
	uint32_t chipAtt;	/* See definitions for Chip Attention
				   register */
	uint32_t hostStatus;	/* See definitions for Host Status register */
	uint32_t hostControl;	/* See definitions for Host Control register */
	uint32_t buiConfig;	/* See definitions for BIU configuration
				   register */
} FF_REGS;

/* IO Register size in bytes */
#define FF_REG_AREA_SIZE       256

/* Host Attention Register */

#define HA_REG_OFFSET  0	/* Byte offset from register base address */

#define HA_R0RE_REQ    0x00000001	/* Bit  0 */
#define HA_R0CE_RSP    0x00000002	/* Bit  1 */
#define HA_R0ATT       0x00000008	/* Bit  3 */
#define HA_R1RE_REQ    0x00000010	/* Bit  4 */
#define HA_R1CE_RSP    0x00000020	/* Bit  5 */
#define HA_R1ATT       0x00000080	/* Bit  7 */
#define HA_R2RE_REQ    0x00000100	/* Bit  8 */
#define HA_R2CE_RSP    0x00000200	/* Bit  9 */
#define HA_R2ATT       0x00000800	/* Bit 11 */
#define HA_R3RE_REQ    0x00001000	/* Bit 12 */
#define HA_R3CE_RSP    0x00002000	/* Bit 13 */
#define HA_R3ATT       0x00008000	/* Bit 15 */
#define HA_LATT        0x20000000	/* Bit 29 */
#define HA_MBATT       0x40000000	/* Bit 30 */
#define HA_ERATT       0x80000000	/* Bit 31 */

#define HA_RXRE_REQ    0x00000001	/* Bit  0 */
#define HA_RXCE_RSP    0x00000002	/* Bit  1 */
#define HA_RXATT       0x00000008	/* Bit  3 */
#define HA_RXMASK      0x0000000f

#define HA_R0_CLR_MSK	(HA_R0RE_REQ | HA_R0CE_RSP | HA_R0ATT)
#define HA_R1_CLR_MSK	(HA_R1RE_REQ | HA_R1CE_RSP | HA_R1ATT)
#define HA_R2_CLR_MSK	(HA_R2RE_REQ | HA_R2CE_RSP | HA_R2ATT)
#define HA_R3_CLR_MSK	(HA_R3RE_REQ | HA_R3CE_RSP | HA_R3ATT)

#define HA_R0_POS	3
#define HA_R1_POS	7
#define HA_R2_POS	11
#define HA_R3_POS	15
#define HA_LE_POS	29
#define HA_MB_POS	30
#define HA_ER_POS	31
/* Chip Attention Register */

#define CA_REG_OFFSET  4	/* Byte offset from register base address */

#define CA_R0CE_REQ    0x00000001	/* Bit  0 */
#define CA_R0RE_RSP    0x00000002	/* Bit  1 */
#define CA_R0ATT       0x00000008	/* Bit  3 */
#define CA_R1CE_REQ    0x00000010	/* Bit  4 */
#define CA_R1RE_RSP    0x00000020	/* Bit  5 */
#define CA_R1ATT       0x00000080	/* Bit  7 */
#define CA_R2CE_REQ    0x00000100	/* Bit  8 */
#define CA_R2RE_RSP    0x00000200	/* Bit  9 */
#define CA_R2ATT       0x00000800	/* Bit 11 */
#define CA_R3CE_REQ    0x00001000	/* Bit 12 */
#define CA_R3RE_RSP    0x00002000	/* Bit 13 */
#define CA_R3ATT       0x00008000	/* Bit 15 */
#define CA_MBATT       0x40000000	/* Bit 30 */

/* Host Status Register */

#define HS_REG_OFFSET  8	/* Byte offset from register base address */

#define HS_MBRDY       0x00400000	/* Bit 22 */
#define HS_FFRDY       0x00800000	/* Bit 23 */
#define HS_FFER8       0x01000000	/* Bit 24 */
#define HS_FFER7       0x02000000	/* Bit 25 */
#define HS_FFER6       0x04000000	/* Bit 26 */
#define HS_FFER5       0x08000000	/* Bit 27 */
#define HS_FFER4       0x10000000	/* Bit 28 */
#define HS_FFER3       0x20000000	/* Bit 29 */
#define HS_FFER2       0x40000000	/* Bit 30 */
#define HS_FFER1       0x80000000	/* Bit 31 */
#define HS_CRIT_TEMP   0x00000100	/* Bit 8  */
#define HS_FFERM       0xFF000100	/* Mask for error bits 31:24 and 8 */
#define UNPLUG_ERR     0x00000001	/* Indicate pci hot unplug */
/* Host Control Register */

#define HC_REG_OFFSET  12	/* Byte offset from register base address */

#define HC_MBINT_ENA   0x00000001	/* Bit  0 */
#define HC_R0INT_ENA   0x00000002	/* Bit  1 */
#define HC_R1INT_ENA   0x00000004	/* Bit  2 */
#define HC_R2INT_ENA   0x00000008	/* Bit  3 */
#define HC_R3INT_ENA   0x00000010	/* Bit  4 */
#define HC_INITHBI     0x02000000	/* Bit 25 */
#define HC_INITMB      0x04000000	/* Bit 26 */
#define HC_INITFF      0x08000000	/* Bit 27 */
#define HC_LAINT_ENA   0x20000000	/* Bit 29 */
#define HC_ERINT_ENA   0x80000000	/* Bit 31 */

/* Message Signaled Interrupt eXtension (MSI-X) message identifiers */
#define MSIX_DFLT_ID	0
#define MSIX_RNG0_ID	0
#define MSIX_RNG1_ID	1
#define MSIX_RNG2_ID	2
#define MSIX_RNG3_ID	3

#define MSIX_LINK_ID	4
#define MSIX_MBOX_ID	5

#define MSIX_SPARE0_ID	6
#define MSIX_SPARE1_ID	7

/* Mailbox Commands */
#define MBX_SHUTDOWN        0x00	/* terminate testing */
#define MBX_LOAD_SM         0x01
#define MBX_READ_NV         0x02
#define MBX_WRITE_NV        0x03
#define MBX_RUN_BIU_DIAG    0x04
#define MBX_INIT_LINK       0x05
#define MBX_DOWN_LINK       0x06
#define MBX_CONFIG_LINK     0x07
#define MBX_CONFIG_RING     0x09
#define MBX_RESET_RING      0x0A
#define MBX_READ_CONFIG     0x0B
#define MBX_READ_RCONFIG    0x0C
#define MBX_READ_SPARM      0x0D
#define MBX_READ_STATUS     0x0E
#define MBX_READ_RPI        0x0F
#define MBX_READ_XRI        0x10
#define MBX_READ_REV        0x11
#define MBX_READ_LNK_STAT   0x12
#define MBX_REG_LOGIN       0x13
#define MBX_UNREG_LOGIN     0x14
#define MBX_CLEAR_LA        0x16
#define MBX_DUMP_MEMORY     0x17
#define MBX_DUMP_CONTEXT    0x18
#define MBX_RUN_DIAGS       0x19
#define MBX_RESTART         0x1A
#define MBX_UPDATE_CFG      0x1B
#define MBX_DOWN_LOAD       0x1C
#define MBX_DEL_LD_ENTRY    0x1D
#define MBX_RUN_PROGRAM     0x1E
#define MBX_SET_MASK        0x20
#define MBX_SET_VARIABLE    0x21
#define MBX_UNREG_D_ID      0x23
#define MBX_KILL_BOARD      0x24
#define MBX_CONFIG_FARP     0x25
#define MBX_BEACON          0x2A
#define MBX_CONFIG_MSI      0x30
#define MBX_HEARTBEAT       0x31
#define MBX_WRITE_VPARMS    0x32
#define MBX_ASYNCEVT_ENABLE 0x33
#define MBX_READ_EVENT_LOG_STATUS 0x37
#define MBX_READ_EVENT_LOG  0x38
#define MBX_WRITE_EVENT_LOG 0x39

#define MBX_PORT_CAPABILITIES 0x3B
#define MBX_PORT_IOV_CONTROL 0x3C

#define MBX_CONFIG_HBQ	    0x7C
#define MBX_LOAD_AREA       0x81
#define MBX_RUN_BIU_DIAG64  0x84
#define MBX_CONFIG_PORT     0x88
#define MBX_READ_SPARM64    0x8D
#define MBX_READ_RPI64      0x8F
#define MBX_REG_LOGIN64     0x93
#define MBX_READ_TOPOLOGY   0x95
#define MBX_REG_VPI	    0x96
#define MBX_UNREG_VPI	    0x97

#define MBX_WRITE_WWN       0x98
#define MBX_SET_DEBUG       0x99
#define MBX_LOAD_EXP_ROM    0x9C
#define MBX_SLI4_CONFIG	    0x9B
#define MBX_SLI4_REQ_FTRS   0x9D
#define MBX_MAX_CMDS        0x9E
#define MBX_RESUME_RPI      0x9E
#define MBX_SLI2_CMD_MASK   0x80
#define MBX_REG_VFI         0x9F
#define MBX_REG_FCFI        0xA0
#define MBX_UNREG_VFI       0xA1
#define MBX_UNREG_FCFI	    0xA2
#define MBX_INIT_VFI        0xA3
#define MBX_INIT_VPI        0xA4
#define MBX_ACCESS_VDATA    0xA5

#define MBX_AUTH_PORT       0xF8
#define MBX_SECURITY_MGMT   0xF9

/* IOCB Commands */

#define CMD_RCV_SEQUENCE_CX     0x01
#define CMD_XMIT_SEQUENCE_CR    0x02
#define CMD_XMIT_SEQUENCE_CX    0x03
#define CMD_XMIT_BCAST_CN       0x04
#define CMD_XMIT_BCAST_CX       0x05
#define CMD_QUE_RING_BUF_CN     0x06
#define CMD_QUE_XRI_BUF_CX      0x07
#define CMD_IOCB_CONTINUE_CN    0x08
#define CMD_RET_XRI_BUF_CX      0x09
#define CMD_ELS_REQUEST_CR      0x0A
#define CMD_ELS_REQUEST_CX      0x0B
#define CMD_RCV_ELS_REQ_CX      0x0D
#define CMD_ABORT_XRI_CN        0x0E
#define CMD_ABORT_XRI_CX        0x0F
#define CMD_CLOSE_XRI_CN        0x10
#define CMD_CLOSE_XRI_CX        0x11
#define CMD_CREATE_XRI_CR       0x12
#define CMD_CREATE_XRI_CX       0x13
#define CMD_GET_RPI_CN          0x14
#define CMD_XMIT_ELS_RSP_CX     0x15
#define CMD_GET_RPI_CR          0x16
#define CMD_XRI_ABORTED_CX      0x17
#define CMD_FCP_IWRITE_CR       0x18
#define CMD_FCP_IWRITE_CX       0x19
#define CMD_FCP_IREAD_CR        0x1A
#define CMD_FCP_IREAD_CX        0x1B
#define CMD_FCP_ICMND_CR        0x1C
#define CMD_FCP_ICMND_CX        0x1D
#define CMD_FCP_TSEND_CX        0x1F
#define CMD_FCP_TRECEIVE_CX     0x21
#define CMD_FCP_TRSP_CX	        0x23
#define CMD_FCP_AUTO_TRSP_CX    0x29

#define CMD_ADAPTER_MSG         0x20
#define CMD_ADAPTER_DUMP        0x22

/*  SLI_2 IOCB Command Set */

#define CMD_ASYNC_STATUS        0x7C
#define CMD_RCV_SEQUENCE64_CX   0x81
#define CMD_XMIT_SEQUENCE64_CR  0x82
#define CMD_XMIT_SEQUENCE64_CX  0x83
#define CMD_XMIT_BCAST64_CN     0x84
#define CMD_XMIT_BCAST64_CX     0x85
#define CMD_QUE_RING_BUF64_CN   0x86
#define CMD_QUE_XRI_BUF64_CX    0x87
#define CMD_IOCB_CONTINUE64_CN  0x88
#define CMD_RET_XRI_BUF64_CX    0x89
#define CMD_ELS_REQUEST64_CR    0x8A
#define CMD_ELS_REQUEST64_CX    0x8B
#define CMD_ABORT_MXRI64_CN     0x8C
#define CMD_RCV_ELS_REQ64_CX    0x8D
#define CMD_XMIT_ELS_RSP64_CX   0x95
#define CMD_XMIT_BLS_RSP64_CX   0x97
#define CMD_FCP_IWRITE64_CR     0x98
#define CMD_FCP_IWRITE64_CX     0x99
#define CMD_FCP_IREAD64_CR      0x9A
#define CMD_FCP_IREAD64_CX      0x9B
#define CMD_FCP_ICMND64_CR      0x9C
#define CMD_FCP_ICMND64_CX      0x9D
#define CMD_FCP_TSEND64_CX      0x9F
#define CMD_FCP_TRECEIVE64_CX   0xA1
#define CMD_FCP_TRSP64_CX       0xA3

#define CMD_QUE_XRI64_CX	0xB3
#define CMD_IOCB_RCV_SEQ64_CX	0xB5
#define CMD_IOCB_RCV_ELS64_CX	0xB7
#define CMD_IOCB_RET_XRI64_CX	0xB9
#define CMD_IOCB_RCV_CONT64_CX	0xBB

#define CMD_GEN_REQUEST64_CR    0xC2
#define CMD_GEN_REQUEST64_CX    0xC3

/* Unhandled SLI-3 Commands */
#define CMD_IOCB_XMIT_MSEQ64_CR		0xB0
#define CMD_IOCB_XMIT_MSEQ64_CX		0xB1
#define CMD_IOCB_RCV_SEQ_LIST64_CX	0xC1
#define CMD_IOCB_RCV_ELS_LIST64_CX	0xCD
#define CMD_IOCB_CLOSE_EXTENDED_CN	0xB6
#define CMD_IOCB_ABORT_EXTENDED_CN	0xBA
#define CMD_IOCB_RET_HBQE64_CN		0xCA
#define CMD_IOCB_FCP_IBIDIR64_CR	0xAC
#define CMD_IOCB_FCP_IBIDIR64_CX	0xAD
#define CMD_IOCB_FCP_ITASKMGT64_CX	0xAF
#define CMD_IOCB_LOGENTRY_CN		0x94
#define CMD_IOCB_LOGENTRY_ASYNC_CN	0x96

/* Data Security SLI Commands */
#define DSSCMD_IWRITE64_CR		0xF8
#define DSSCMD_IWRITE64_CX		0xF9
#define DSSCMD_IREAD64_CR		0xFA
#define DSSCMD_IREAD64_CX		0xFB

#define CMD_MAX_IOCB_CMD        0xFB
#define CMD_IOCB_MASK           0xff

#define MAX_MSG_DATA            28	/* max msg data in CMD_ADAPTER_MSG
					   iocb */
#define LPFC_MAX_ADPTMSG         32	/* max msg data */
/*
 *  Define Status
 */
#define MBX_SUCCESS                 0
#define MBXERR_NUM_RINGS            1
#define MBXERR_NUM_IOCBS            2
#define MBXERR_IOCBS_EXCEEDED       3
#define MBXERR_BAD_RING_NUMBER      4
#define MBXERR_MASK_ENTRIES_RANGE   5
#define MBXERR_MASKS_EXCEEDED       6
#define MBXERR_BAD_PROFILE          7
#define MBXERR_BAD_DEF_CLASS        8
#define MBXERR_BAD_MAX_RESPONDER    9
#define MBXERR_BAD_MAX_ORIGINATOR   10
#define MBXERR_RPI_REGISTERED       11
#define MBXERR_RPI_FULL             12
#define MBXERR_NO_RESOURCES         13
#define MBXERR_BAD_RCV_LENGTH       14
#define MBXERR_DMA_ERROR            15
#define MBXERR_ERROR                16
#define MBXERR_LINK_DOWN            0x33
#define MBXERR_SEC_NO_PERMISSION    0xF02
#define MBX_NOT_FINISHED            255

#define MBX_BUSY                   0xffffff /* Attempted cmd to busy Mailbox */
#define MBX_TIMEOUT                0xfffffe /* time-out expired waiting for */

#define TEMPERATURE_OFFSET 0xB0	/* Slim offset for critical temperature event */

/*
 * return code Fail
 */
#define FAILURE 1

/*
 *    Begin Structure Definitions for Mailbox Commands
 */

typedef struct {
#ifdef __BIG_ENDIAN_BITFIELD
	uint8_t tval;
	uint8_t tmask;
	uint8_t rval;
	uint8_t rmask;
#else	/*  __LITTLE_ENDIAN_BITFIELD */
	uint8_t rmask;
	uint8_t rval;
	uint8_t tmask;
	uint8_t tval;
#endif
} RR_REG;

struct ulp_bde {
	uint32_t bdeAddress;
#ifdef __BIG_ENDIAN_BITFIELD
	uint32_t bdeReserved:4;
	uint32_t bdeAddrHigh:4;
	uint32_t bdeSize:24;
#else	/*  __LITTLE_ENDIAN_BITFIELD */
	uint32_t bdeSize:24;
	uint32_t bdeAddrHigh:4;
	uint32_t bdeReserved:4;
#endif
};

typedef struct ULP_BDL {	/* SLI-2 */
#ifdef __BIG_ENDIAN_BITFIELD
	uint32_t bdeFlags:8;	/* BDL Flags */
	uint32_t bdeSize:24;	/* Size of BDL array in host memory (bytes) */
#else	/*  __LITTLE_ENDIAN_BITFIELD */
	uint32_t bdeSize:24;	/* Size of BDL array in host memory (bytes) */
	uint32_t bdeFlags:8;	/* BDL Flags */
#endif

	uint32_t addrLow;	/* Address 0:31 */
	uint32_t addrHigh;	/* Address 32:63 */
	uint32_t ulpIoTag32;	/* Can be used for 32 bit I/O Tag */
} ULP_BDL;

/*
 * BlockGuard Definitions
 */

enum lpfc_protgrp_type {
	LPFC_PG_TYPE_INVALID = 0, /* used to indicate errors                  */
	LPFC_PG_TYPE_NO_DIF,	  /* no DIF data pointed to by prot grp       */
	LPFC_PG_TYPE_EMBD_DIF,	  /* DIF is embedded (inline) with data       */
	LPFC_PG_TYPE_DIF_BUF	  /* DIF has its own scatter/gather list      */
};

/* PDE Descriptors */
#define LPFC_PDE5_DESCRIPTOR		0x85
#define LPFC_PDE6_DESCRIPTOR		0x86
#define LPFC_PDE7_DESCRIPTOR		0x87

/* BlockGuard Opcodes */
#define BG_OP_IN_NODIF_OUT_CRC		0x0
#define	BG_OP_IN_CRC_OUT_NODIF		0x1
#define	BG_OP_IN_NODIF_OUT_CSUM		0x2
#define	BG_OP_IN_CSUM_OUT_NODIF		0x3
#define	BG_OP_IN_CRC_OUT_CRC		0x4
#define	BG_OP_IN_CSUM_OUT_CSUM		0x5
#define	BG_OP_IN_CRC_OUT_CSUM		0x6
#define	BG_OP_IN_CSUM_OUT_CRC		0x7
#define	BG_OP_RAW_MODE			0x8

struct lpfc_pde5 {
	uint32_t word0;
#define pde5_type_SHIFT		24
#define pde5_type_MASK		0x000000ff
#define pde5_type_WORD		word0
#define pde5_rsvd0_SHIFT	0
#define pde5_rsvd0_MASK		0x00ffffff
#define pde5_rsvd0_WORD		word0
	uint32_t reftag;	/* Reference Tag Value			*/
	uint32_t reftagtr;	/* Reference Tag Translation Value 	*/
};

struct lpfc_pde6 {
	uint32_t word0;
#define pde6_type_SHIFT		24
#define pde6_type_MASK		0x000000ff
#define pde6_type_WORD		word0
#define pde6_rsvd0_SHIFT	0
#define pde6_rsvd0_MASK		0x00ffffff
#define pde6_rsvd0_WORD		word0
	uint32_t word1;
#define pde6_rsvd1_SHIFT	26
#define pde6_rsvd1_MASK		0x0000003f
#define pde6_rsvd1_WORD		word1
#define pde6_na_SHIFT		25
#define pde6_na_MASK		0x00000001
#define pde6_na_WORD		word1
#define pde6_rsvd2_SHIFT	16
#define pde6_rsvd2_MASK		0x000001FF
#define pde6_rsvd2_WORD		word1
#define pde6_apptagtr_SHIFT	0
#define pde6_apptagtr_MASK	0x0000ffff
#define pde6_apptagtr_WORD	word1
	uint32_t word2;
#define pde6_optx_SHIFT		28
#define pde6_optx_MASK		0x0000000f
#define pde6_optx_WORD		word2
#define pde6_oprx_SHIFT		24
#define pde6_oprx_MASK		0x0000000f
#define pde6_oprx_WORD		word2
#define pde6_nr_SHIFT		23
#define pde6_nr_MASK		0x00000001
#define pde6_nr_WORD		word2
#define pde6_ce_SHIFT		22
#define pde6_ce_MASK		0x00000001
#define pde6_ce_WORD		word2
#define pde6_re_SHIFT		21
#define pde6_re_MASK		0x00000001
#define pde6_re_WORD		word2
#define pde6_ae_SHIFT		20
#define pde6_ae_MASK		0x00000001
#define pde6_ae_WORD		word2
#define pde6_ai_SHIFT		19
#define pde6_ai_MASK		0x00000001
#define pde6_ai_WORD		word2
#define pde6_bs_SHIFT		16
#define pde6_bs_MASK		0x00000007
#define pde6_bs_WORD		word2
#define pde6_apptagval_SHIFT	0
#define pde6_apptagval_MASK	0x0000ffff
#define pde6_apptagval_WORD	word2
};

struct lpfc_pde7 {
	uint32_t word0;
#define pde7_type_SHIFT		24
#define pde7_type_MASK		0x000000ff
#define pde7_type_WORD		word0
#define pde7_rsvd0_SHIFT	0
#define pde7_rsvd0_MASK		0x00ffffff
#define pde7_rsvd0_WORD		word0
	uint32_t addrHigh;
	uint32_t addrLow;
};

/* Structure for MB Command LOAD_SM and DOWN_LOAD */

typedef struct {
#ifdef __BIG_ENDIAN_BITFIELD
	uint32_t rsvd2:25;
	uint32_t acknowledgment:1;
	uint32_t version:1;
	uint32_t erase_or_prog:1;
	uint32_t update_flash:1;
	uint32_t update_ram:1;
	uint32_t method:1;
	uint32_t load_cmplt:1;
#else	/*  __LITTLE_ENDIAN_BITFIELD */
	uint32_t load_cmplt:1;
	uint32_t method:1;
	uint32_t update_ram:1;
	uint32_t update_flash:1;
	uint32_t erase_or_prog:1;
	uint32_t version:1;
	uint32_t acknowledgment:1;
	uint32_t rsvd2:25;
#endif

	uint32_t dl_to_adr_low;
	uint32_t dl_to_adr_high;
	uint32_t dl_len;
	union {
		uint32_t dl_from_mbx_offset;
		struct ulp_bde dl_from_bde;
		struct ulp_bde64 dl_from_bde64;
	} un;

} LOAD_SM_VAR;

/* Structure for MB Command READ_NVPARM (02) */

typedef struct {
	uint32_t rsvd1[3];	/* Read as all one's */
	uint32_t rsvd2;		/* Read as all zero's */
	uint32_t portname[2];	/* N_PORT name */
	uint32_t nodename[2];	/* NODE name */

#ifdef __BIG_ENDIAN_BITFIELD
	uint32_t pref_DID:24;
	uint32_t hardAL_PA:8;
#else	/*  __LITTLE_ENDIAN_BITFIELD */
	uint32_t hardAL_PA:8;
	uint32_t pref_DID:24;
#endif

	uint32_t rsvd3[21];	/* Read as all one's */
} READ_NV_VAR;

/* Structure for MB Command WRITE_NVPARMS (03) */

typedef struct {
	uint32_t rsvd1[3];	/* Must be all one's */
	uint32_t rsvd2;		/* Must be all zero's */
	uint32_t portname[2];	/* N_PORT name */
	uint32_t nodename[2];	/* NODE name */

#ifdef __BIG_ENDIAN_BITFIELD
	uint32_t pref_DID:24;
	uint32_t hardAL_PA:8;
#else	/*  __LITTLE_ENDIAN_BITFIELD */
	uint32_t hardAL_PA:8;
	uint32_t pref_DID:24;
#endif

	uint32_t rsvd3[21];	/* Must be all one's */
} WRITE_NV_VAR;

/* Structure for MB Command RUN_BIU_DIAG (04) */
/* Structure for MB Command RUN_BIU_DIAG64 (0x84) */

typedef struct {
	uint32_t rsvd1;
	union {
		struct {
			struct ulp_bde xmit_bde;
			struct ulp_bde rcv_bde;
		} s1;
		struct {
			struct ulp_bde64 xmit_bde64;
			struct ulp_bde64 rcv_bde64;
		} s2;
	} un;
} BIU_DIAG_VAR;

/* Structure for MB command READ_EVENT_LOG (0x38) */
struct READ_EVENT_LOG_VAR {
	uint32_t word1;
#define lpfc_event_log_SHIFT	29
#define lpfc_event_log_MASK	0x00000001
#define lpfc_event_log_WORD	word1
#define USE_MAILBOX_RESPONSE	1
	uint32_t offset;
	struct ulp_bde64 rcv_bde64;
};

/* Structure for MB Command INIT_LINK (05) */

typedef struct {
#ifdef __BIG_ENDIAN_BITFIELD
	uint32_t rsvd1:24;
	uint32_t lipsr_AL_PA:8;	/* AL_PA to issue Lip Selective Reset to */
#else	/*  __LITTLE_ENDIAN_BITFIELD */
	uint32_t lipsr_AL_PA:8;	/* AL_PA to issue Lip Selective Reset to */
	uint32_t rsvd1:24;
#endif

#ifdef __BIG_ENDIAN_BITFIELD
	uint8_t fabric_AL_PA;	/* If using a Fabric Assigned AL_PA */
	uint8_t rsvd2;
	uint16_t link_flags;
#else	/*  __LITTLE_ENDIAN_BITFIELD */
	uint16_t link_flags;
	uint8_t rsvd2;
	uint8_t fabric_AL_PA;	/* If using a Fabric Assigned AL_PA */
#endif

#define FLAGS_TOPOLOGY_MODE_LOOP_PT  0x00 /* Attempt loop then pt-pt */
#define FLAGS_LOCAL_LB               0x01 /* link_flags (=1) ENDEC loopback */
#define FLAGS_TOPOLOGY_MODE_PT_PT    0x02 /* Attempt pt-pt only */
#define FLAGS_TOPOLOGY_MODE_LOOP     0x04 /* Attempt loop only */
#define FLAGS_TOPOLOGY_MODE_PT_LOOP  0x06 /* Attempt pt-pt then loop */
#define	FLAGS_UNREG_LOGIN_ALL	     0x08 /* UNREG_LOGIN all on link down */
#define FLAGS_LIRP_LILP              0x80 /* LIRP / LILP is disabled */

#define FLAGS_TOPOLOGY_FAILOVER      0x0400	/* Bit 10 */
#define FLAGS_LINK_SPEED             0x0800	/* Bit 11 */
#define FLAGS_IMED_ABORT             0x04000	/* Bit 14 */

	uint32_t link_speed;
#define LINK_SPEED_AUTO 0x0     /* Auto selection */
#define LINK_SPEED_1G   0x1     /* 1 Gigabaud */
#define LINK_SPEED_2G   0x2     /* 2 Gigabaud */
#define LINK_SPEED_4G   0x4     /* 4 Gigabaud */
#define LINK_SPEED_8G   0x8     /* 8 Gigabaud */
#define LINK_SPEED_10G  0x10    /* 10 Gigabaud */
#define LINK_SPEED_16G  0x11    /* 16 Gigabaud */
#define LINK_SPEED_32G  0x14    /* 32 Gigabaud */

} INIT_LINK_VAR;

/* Structure for MB Command DOWN_LINK (06) */

typedef struct {
	uint32_t rsvd1;
} DOWN_LINK_VAR;

/* Structure for MB Command CONFIG_LINK (07) */

typedef struct {
#ifdef __BIG_ENDIAN_BITFIELD
	uint32_t cr:1;
	uint32_t ci:1;
	uint32_t cr_delay:6;
	uint32_t cr_count:8;
	uint32_t rsvd1:8;
	uint32_t MaxBBC:8;
#else	/*  __LITTLE_ENDIAN_BITFIELD */
	uint32_t MaxBBC:8;
	uint32_t rsvd1:8;
	uint32_t cr_count:8;
	uint32_t cr_delay:6;
	uint32_t ci:1;
	uint32_t cr:1;
#endif

	uint32_t myId;
	uint32_t rsvd2;
	uint32_t edtov;
	uint32_t arbtov;
	uint32_t ratov;
	uint32_t rttov;
	uint32_t altov;
	uint32_t crtov;
	uint32_t citov;
#ifdef __BIG_ENDIAN_BITFIELD
	uint32_t rrq_enable:1;
	uint32_t rrq_immed:1;
	uint32_t rsvd4:29;
	uint32_t ack0_enable:1;
#else	/*  __LITTLE_ENDIAN_BITFIELD */
	uint32_t ack0_enable:1;
	uint32_t rsvd4:29;
	uint32_t rrq_immed:1;
	uint32_t rrq_enable:1;
#endif
} CONFIG_LINK;

/* Structure for MB Command PART_SLIM (08)
 * will be removed since SLI1 is no longer supported!
 */
typedef struct {
#ifdef __BIG_ENDIAN_BITFIELD
	uint16_t offCiocb;
	uint16_t numCiocb;
	uint16_t offRiocb;
	uint16_t numRiocb;
#else	/*  __LITTLE_ENDIAN_BITFIELD */
	uint16_t numCiocb;
	uint16_t offCiocb;
	uint16_t numRiocb;
	uint16_t offRiocb;
#endif
} RING_DEF;

typedef struct {
#ifdef __BIG_ENDIAN_BITFIELD
	uint32_t unused1:24;
	uint32_t numRing:8;
#else	/*  __LITTLE_ENDIAN_BITFIELD */
	uint32_t numRing:8;
	uint32_t unused1:24;
#endif

	RING_DEF ringdef[4];
	uint32_t hbainit;
} PART_SLIM_VAR;

/* Structure for MB Command CONFIG_RING (09) */

typedef struct {
#ifdef __BIG_ENDIAN_BITFIELD
	uint32_t unused2:6;
	uint32_t recvSeq:1;
	uint32_t recvNotify:1;
	uint32_t numMask:8;
	uint32_t profile:8;
	uint32_t unused1:4;
	uint32_t ring:4;
#else	/*  __LITTLE_ENDIAN_BITFIELD */
	uint32_t ring:4;
	uint32_t unused1:4;
	uint32_t profile:8;
	uint32_t numMask:8;
	uint32_t recvNotify:1;
	uint32_t recvSeq:1;
	uint32_t unused2:6;
#endif

#ifdef __BIG_ENDIAN_BITFIELD
	uint16_t maxRespXchg;
	uint16_t maxOrigXchg;
#else	/*  __LITTLE_ENDIAN_BITFIELD */
	uint16_t maxOrigXchg;
	uint16_t maxRespXchg;
#endif

	RR_REG rrRegs[6];
} CONFIG_RING_VAR;

/* Structure for MB Command RESET_RING (10) */

typedef struct {
	uint32_t ring_no;
} RESET_RING_VAR;

/* Structure for MB Command READ_CONFIG (11) */

typedef struct {
#ifdef __BIG_ENDIAN_BITFIELD
	uint32_t cr:1;
	uint32_t ci:1;
	uint32_t cr_delay:6;
	uint32_t cr_count:8;
	uint32_t InitBBC:8;
	uint32_t MaxBBC:8;
#else	/*  __LITTLE_ENDIAN_BITFIELD */
	uint32_t MaxBBC:8;
	uint32_t InitBBC:8;
	uint32_t cr_count:8;
	uint32_t cr_delay:6;
	uint32_t ci:1;
	uint32_t cr:1;
#endif

#ifdef __BIG_ENDIAN_BITFIELD
	uint32_t topology:8;
	uint32_t myDid:24;
#else	/*  __LITTLE_ENDIAN_BITFIELD */
	uint32_t myDid:24;
	uint32_t topology:8;
#endif

	/* Defines for topology (defined previously) */
#ifdef __BIG_ENDIAN_BITFIELD
	uint32_t AR:1;
	uint32_t IR:1;
	uint32_t rsvd1:29;
	uint32_t ack0:1;
#else	/*  __LITTLE_ENDIAN_BITFIELD */
	uint32_t ack0:1;
	uint32_t rsvd1:29;
	uint32_t IR:1;
	uint32_t AR:1;
#endif

	uint32_t edtov;
	uint32_t arbtov;
	uint32_t ratov;
	uint32_t rttov;
	uint32_t altov;
	uint32_t lmt;
#define LMT_RESERVED  0x000    /* Not used */
#define LMT_1Gb       0x004
#define LMT_2Gb       0x008
#define LMT_4Gb       0x040
#define LMT_8Gb       0x080
#define LMT_10Gb      0x100
#define LMT_16Gb      0x200
#define LMT_32Gb      0x400
	uint32_t rsvd2;
	uint32_t rsvd3;
	uint32_t max_xri;
	uint32_t max_iocb;
	uint32_t max_rpi;
	uint32_t avail_xri;
	uint32_t avail_iocb;
	uint32_t avail_rpi;
	uint32_t max_vpi;
	uint32_t rsvd4;
	uint32_t rsvd5;
	uint32_t avail_vpi;
} READ_CONFIG_VAR;

/* Structure for MB Command READ_RCONFIG (12) */

typedef struct {
#ifdef __BIG_ENDIAN_BITFIELD
	uint32_t rsvd2:7;
	uint32_t recvNotify:1;
	uint32_t numMask:8;
	uint32_t profile:8;
	uint32_t rsvd1:4;
	uint32_t ring:4;
#else	/*  __LITTLE_ENDIAN_BITFIELD */
	uint32_t ring:4;
	uint32_t rsvd1:4;
	uint32_t profile:8;
	uint32_t numMask:8;
	uint32_t recvNotify:1;
	uint32_t rsvd2:7;
#endif

#ifdef __BIG_ENDIAN_BITFIELD
	uint16_t maxResp;
	uint16_t maxOrig;
#else	/*  __LITTLE_ENDIAN_BITFIELD */
	uint16_t maxOrig;
	uint16_t maxResp;
#endif

	RR_REG rrRegs[6];

#ifdef __BIG_ENDIAN_BITFIELD
	uint16_t cmdRingOffset;
	uint16_t cmdEntryCnt;
	uint16_t rspRingOffset;
	uint16_t rspEntryCnt;
	uint16_t nextCmdOffset;
	uint16_t rsvd3;
	uint16_t nextRspOffset;
	uint16_t rsvd4;
#else	/*  __LITTLE_ENDIAN_BITFIELD */
	uint16_t cmdEntryCnt;
	uint16_t cmdRingOffset;
	uint16_t rspEntryCnt;
	uint16_t rspRingOffset;
	uint16_t rsvd3;
	uint16_t nextCmdOffset;
	uint16_t rsvd4;
	uint16_t nextRspOffset;
#endif
} READ_RCONF_VAR;

/* Structure for MB Command READ_SPARM (13) */
/* Structure for MB Command READ_SPARM64 (0x8D) */

typedef struct {
	uint32_t rsvd1;
	uint32_t rsvd2;
	union {
		struct ulp_bde sp; /* This BDE points to struct serv_parm
				      structure */
		struct ulp_bde64 sp64;
	} un;
#ifdef __BIG_ENDIAN_BITFIELD
	uint16_t rsvd3;
	uint16_t vpi;
#else	/*  __LITTLE_ENDIAN_BITFIELD */
	uint16_t vpi;
	uint16_t rsvd3;
#endif
} READ_SPARM_VAR;

/* Structure for MB Command READ_STATUS (14) */

typedef struct {
#ifdef __BIG_ENDIAN_BITFIELD
	uint32_t rsvd1:31;
	uint32_t clrCounters:1;
	uint16_t activeXriCnt;
	uint16_t activeRpiCnt;
#else	/*  __LITTLE_ENDIAN_BITFIELD */
	uint32_t clrCounters:1;
	uint32_t rsvd1:31;
	uint16_t activeRpiCnt;
	uint16_t activeXriCnt;
#endif

	uint32_t xmitByteCnt;
	uint32_t rcvByteCnt;
	uint32_t xmitFrameCnt;
	uint32_t rcvFrameCnt;
	uint32_t xmitSeqCnt;
	uint32_t rcvSeqCnt;
	uint32_t totalOrigExchanges;
	uint32_t totalRespExchanges;
	uint32_t rcvPbsyCnt;
	uint32_t rcvFbsyCnt;
} READ_STATUS_VAR;

/* Structure for MB Command READ_RPI (15) */
/* Structure for MB Command READ_RPI64 (0x8F) */

typedef struct {
#ifdef __BIG_ENDIAN_BITFIELD
	uint16_t nextRpi;
	uint16_t reqRpi;
	uint32_t rsvd2:8;
	uint32_t DID:24;
#else	/*  __LITTLE_ENDIAN_BITFIELD */
	uint16_t reqRpi;
	uint16_t nextRpi;
	uint32_t DID:24;
	uint32_t rsvd2:8;
#endif

	union {
		struct ulp_bde sp;
		struct ulp_bde64 sp64;
	} un;

} READ_RPI_VAR;

/* Structure for MB Command READ_XRI (16) */

typedef struct {
#ifdef __BIG_ENDIAN_BITFIELD
	uint16_t nextXri;
	uint16_t reqXri;
	uint16_t rsvd1;
	uint16_t rpi;
	uint32_t rsvd2:8;
	uint32_t DID:24;
	uint32_t rsvd3:8;
	uint32_t SID:24;
	uint32_t rsvd4;
	uint8_t seqId;
	uint8_t rsvd5;
	uint16_t seqCount;
	uint16_t oxId;
	uint16_t rxId;
	uint32_t rsvd6:30;
	uint32_t si:1;
	uint32_t exchOrig:1;
#else	/*  __LITTLE_ENDIAN_BITFIELD */
	uint16_t reqXri;
	uint16_t nextXri;
	uint16_t rpi;
	uint16_t rsvd1;
	uint32_t DID:24;
	uint32_t rsvd2:8;
	uint32_t SID:24;
	uint32_t rsvd3:8;
	uint32_t rsvd4;
	uint16_t seqCount;
	uint8_t rsvd5;
	uint8_t seqId;
	uint16_t rxId;
	uint16_t oxId;
	uint32_t exchOrig:1;
	uint32_t si:1;
	uint32_t rsvd6:30;
#endif
} READ_XRI_VAR;

/* Structure for MB Command READ_REV (17) */

typedef struct {
#ifdef __BIG_ENDIAN_BITFIELD
	uint32_t cv:1;
	uint32_t rr:1;
	uint32_t rsvd2:2;
	uint32_t v3req:1;
	uint32_t v3rsp:1;
	uint32_t rsvd1:25;
	uint32_t rv:1;
#else	/*  __LITTLE_ENDIAN_BITFIELD */
	uint32_t rv:1;
	uint32_t rsvd1:25;
	uint32_t v3rsp:1;
	uint32_t v3req:1;
	uint32_t rsvd2:2;
	uint32_t rr:1;
	uint32_t cv:1;
#endif

	uint32_t biuRev;
	uint32_t smRev;
	union {
		uint32_t smFwRev;
		struct {
#ifdef __BIG_ENDIAN_BITFIELD
			uint8_t ProgType;
			uint8_t ProgId;
			uint16_t ProgVer:4;
			uint16_t ProgRev:4;
			uint16_t ProgFixLvl:2;
			uint16_t ProgDistType:2;
			uint16_t DistCnt:4;
#else	/*  __LITTLE_ENDIAN_BITFIELD */
			uint16_t DistCnt:4;
			uint16_t ProgDistType:2;
			uint16_t ProgFixLvl:2;
			uint16_t ProgRev:4;
			uint16_t ProgVer:4;
			uint8_t ProgId;
			uint8_t ProgType;
#endif

		} b;
	} un;
	uint32_t endecRev;
#ifdef __BIG_ENDIAN_BITFIELD
	uint8_t feaLevelHigh;
	uint8_t feaLevelLow;
	uint8_t fcphHigh;
	uint8_t fcphLow;
#else	/*  __LITTLE_ENDIAN_BITFIELD */
	uint8_t fcphLow;
	uint8_t fcphHigh;
	uint8_t feaLevelLow;
	uint8_t feaLevelHigh;
#endif

	uint32_t postKernRev;
	uint32_t opFwRev;
	uint8_t opFwName[16];
	uint32_t sli1FwRev;
	uint8_t sli1FwName[16];
	uint32_t sli2FwRev;
	uint8_t sli2FwName[16];
	uint32_t sli3Feat;
	uint32_t RandomData[6];
} READ_REV_VAR;

/* Structure for MB Command READ_LINK_STAT (18) */

typedef struct {
	uint32_t rsvd1;
	uint32_t linkFailureCnt;
	uint32_t lossSyncCnt;

	uint32_t lossSignalCnt;
	uint32_t primSeqErrCnt;
	uint32_t invalidXmitWord;
	uint32_t crcCnt;
	uint32_t primSeqTimeout;
	uint32_t elasticOverrun;
	uint32_t arbTimeout;
} READ_LNK_VAR;

/* Structure for MB Command REG_LOGIN (19) */
/* Structure for MB Command REG_LOGIN64 (0x93) */

typedef struct {
#ifdef __BIG_ENDIAN_BITFIELD
	uint16_t rsvd1;
	uint16_t rpi;
	uint32_t rsvd2:8;
	uint32_t did:24;
#else	/*  __LITTLE_ENDIAN_BITFIELD */
	uint16_t rpi;
	uint16_t rsvd1;
	uint32_t did:24;
	uint32_t rsvd2:8;
#endif

	union {
		struct ulp_bde sp;
		struct ulp_bde64 sp64;
	} un;

#ifdef __BIG_ENDIAN_BITFIELD
	uint16_t rsvd6;
	uint16_t vpi;
#else /* __LITTLE_ENDIAN_BITFIELD */
	uint16_t vpi;
	uint16_t rsvd6;
#endif

} REG_LOGIN_VAR;

/* Word 30 contents for REG_LOGIN */
typedef union {
	struct {
#ifdef __BIG_ENDIAN_BITFIELD
		uint16_t rsvd1:12;
		uint16_t wd30_class:4;
		uint16_t xri;
#else	/*  __LITTLE_ENDIAN_BITFIELD */
		uint16_t xri;
		uint16_t wd30_class:4;
		uint16_t rsvd1:12;
#endif
	} f;
	uint32_t word;
} REG_WD30;

/* Structure for MB Command UNREG_LOGIN (20) */

typedef struct {
#ifdef __BIG_ENDIAN_BITFIELD
	uint16_t rsvd1;
	uint16_t rpi;
	uint32_t rsvd2;
	uint32_t rsvd3;
	uint32_t rsvd4;
	uint32_t rsvd5;
	uint16_t rsvd6;
	uint16_t vpi;
#else	/*  __LITTLE_ENDIAN_BITFIELD */
	uint16_t rpi;
	uint16_t rsvd1;
	uint32_t rsvd2;
	uint32_t rsvd3;
	uint32_t rsvd4;
	uint32_t rsvd5;
	uint16_t vpi;
	uint16_t rsvd6;
#endif
} UNREG_LOGIN_VAR;

/* Structure for MB Command REG_VPI (0x96) */
typedef struct {
#ifdef __BIG_ENDIAN_BITFIELD
	uint32_t rsvd1;
	uint32_t rsvd2:7;
	uint32_t upd:1;
	uint32_t sid:24;
	uint32_t wwn[2];
	uint32_t rsvd5;
	uint16_t vfi;
	uint16_t vpi;
#else	/*  __LITTLE_ENDIAN */
	uint32_t rsvd1;
	uint32_t sid:24;
	uint32_t upd:1;
	uint32_t rsvd2:7;
	uint32_t wwn[2];
	uint32_t rsvd5;
	uint16_t vpi;
	uint16_t vfi;
#endif
} REG_VPI_VAR;

/* Structure for MB Command UNREG_VPI (0x97) */
typedef struct {
	uint32_t rsvd1;
#ifdef __BIG_ENDIAN_BITFIELD
	uint16_t rsvd2;
	uint16_t sli4_vpi;
#else	/*  __LITTLE_ENDIAN */
	uint16_t sli4_vpi;
	uint16_t rsvd2;
#endif
	uint32_t rsvd3;
	uint32_t rsvd4;
	uint32_t rsvd5;
#ifdef __BIG_ENDIAN_BITFIELD
	uint16_t rsvd6;
	uint16_t vpi;
#else	/*  __LITTLE_ENDIAN */
	uint16_t vpi;
	uint16_t rsvd6;
#endif
} UNREG_VPI_VAR;

/* Structure for MB Command UNREG_D_ID (0x23) */

typedef struct {
	uint32_t did;
	uint32_t rsvd2;
	uint32_t rsvd3;
	uint32_t rsvd4;
	uint32_t rsvd5;
#ifdef __BIG_ENDIAN_BITFIELD
	uint16_t rsvd6;
	uint16_t vpi;
#else
	uint16_t vpi;
	uint16_t rsvd6;
#endif
} UNREG_D_ID_VAR;

/* Structure for MB Command READ_TOPOLOGY (0x95) */
struct lpfc_mbx_read_top {
	uint32_t eventTag;	/* Event tag */
	uint32_t word2;
#define lpfc_mbx_read_top_fa_SHIFT		12
#define lpfc_mbx_read_top_fa_MASK		0x00000001
#define lpfc_mbx_read_top_fa_WORD		word2
#define lpfc_mbx_read_top_mm_SHIFT		11
#define lpfc_mbx_read_top_mm_MASK		0x00000001
#define lpfc_mbx_read_top_mm_WORD		word2
#define lpfc_mbx_read_top_pb_SHIFT		9
#define lpfc_mbx_read_top_pb_MASK		0X00000001
#define lpfc_mbx_read_top_pb_WORD		word2
#define lpfc_mbx_read_top_il_SHIFT		8
#define lpfc_mbx_read_top_il_MASK		0x00000001
#define lpfc_mbx_read_top_il_WORD		word2
#define lpfc_mbx_read_top_att_type_SHIFT	0
#define lpfc_mbx_read_top_att_type_MASK		0x000000FF
#define lpfc_mbx_read_top_att_type_WORD		word2
#define LPFC_ATT_RESERVED    0x00	/* Reserved - attType */
#define LPFC_ATT_LINK_UP     0x01	/* Link is up */
#define LPFC_ATT_LINK_DOWN   0x02	/* Link is down */
	uint32_t word3;
#define lpfc_mbx_read_top_alpa_granted_SHIFT	24
#define lpfc_mbx_read_top_alpa_granted_MASK	0x000000FF
#define lpfc_mbx_read_top_alpa_granted_WORD	word3
#define lpfc_mbx_read_top_lip_alps_SHIFT	16
#define lpfc_mbx_read_top_lip_alps_MASK		0x000000FF
#define lpfc_mbx_read_top_lip_alps_WORD		word3
#define lpfc_mbx_read_top_lip_type_SHIFT	8
#define lpfc_mbx_read_top_lip_type_MASK		0x000000FF
#define lpfc_mbx_read_top_lip_type_WORD		word3
#define lpfc_mbx_read_top_topology_SHIFT	0
#define lpfc_mbx_read_top_topology_MASK		0x000000FF
#define lpfc_mbx_read_top_topology_WORD		word3
#define LPFC_TOPOLOGY_PT_PT 0x01	/* Topology is pt-pt / pt-fabric */
#define LPFC_TOPOLOGY_LOOP  0x02	/* Topology is FC-AL */
#define LPFC_TOPOLOGY_MM    0x05	/* maint mode zephtr to menlo */
	/* store the LILP AL_PA position map into */
	struct ulp_bde64 lilpBde64;
#define LPFC_ALPA_MAP_SIZE	128
	uint32_t word7;
#define lpfc_mbx_read_top_ld_lu_SHIFT		31
#define lpfc_mbx_read_top_ld_lu_MASK		0x00000001
#define lpfc_mbx_read_top_ld_lu_WORD		word7
#define lpfc_mbx_read_top_ld_tf_SHIFT		30
#define lpfc_mbx_read_top_ld_tf_MASK		0x00000001
#define lpfc_mbx_read_top_ld_tf_WORD		word7
#define lpfc_mbx_read_top_ld_link_spd_SHIFT	8
#define lpfc_mbx_read_top_ld_link_spd_MASK	0x000000FF
#define lpfc_mbx_read_top_ld_link_spd_WORD	word7
#define lpfc_mbx_read_top_ld_nl_port_SHIFT	4
#define lpfc_mbx_read_top_ld_nl_port_MASK	0x0000000F
#define lpfc_mbx_read_top_ld_nl_port_WORD	word7
#define lpfc_mbx_read_top_ld_tx_SHIFT		2
#define lpfc_mbx_read_top_ld_tx_MASK		0x00000003
#define lpfc_mbx_read_top_ld_tx_WORD		word7
#define lpfc_mbx_read_top_ld_rx_SHIFT		0
#define lpfc_mbx_read_top_ld_rx_MASK		0x00000003
#define lpfc_mbx_read_top_ld_rx_WORD		word7
	uint32_t word8;
#define lpfc_mbx_read_top_lu_SHIFT		31
#define lpfc_mbx_read_top_lu_MASK		0x00000001
#define lpfc_mbx_read_top_lu_WORD		word8
#define lpfc_mbx_read_top_tf_SHIFT		30
#define lpfc_mbx_read_top_tf_MASK		0x00000001
#define lpfc_mbx_read_top_tf_WORD		word8
#define lpfc_mbx_read_top_link_spd_SHIFT	8
#define lpfc_mbx_read_top_link_spd_MASK		0x000000FF
#define lpfc_mbx_read_top_link_spd_WORD		word8
#define lpfc_mbx_read_top_nl_port_SHIFT		4
#define lpfc_mbx_read_top_nl_port_MASK		0x0000000F
#define lpfc_mbx_read_top_nl_port_WORD		word8
#define lpfc_mbx_read_top_tx_SHIFT		2
#define lpfc_mbx_read_top_tx_MASK		0x00000003
#define lpfc_mbx_read_top_tx_WORD		word8
#define lpfc_mbx_read_top_rx_SHIFT		0
#define lpfc_mbx_read_top_rx_MASK		0x00000003
#define lpfc_mbx_read_top_rx_WORD		word8
#define LPFC_LINK_SPEED_UNKNOWN	0x0
#define LPFC_LINK_SPEED_1GHZ	0x04
#define LPFC_LINK_SPEED_2GHZ	0x08
#define LPFC_LINK_SPEED_4GHZ	0x10
#define LPFC_LINK_SPEED_8GHZ	0x20
#define LPFC_LINK_SPEED_10GHZ	0x40
#define LPFC_LINK_SPEED_16GHZ	0x80
#define LPFC_LINK_SPEED_32GHZ	0x90
};

/* Structure for MB Command CLEAR_LA (22) */

typedef struct {
	uint32_t eventTag;	/* Event tag */
	uint32_t rsvd1;
} CLEAR_LA_VAR;

/* Structure for MB Command DUMP */

typedef struct {
#ifdef __BIG_ENDIAN_BITFIELD
	uint32_t rsvd:25;
	uint32_t ra:1;
	uint32_t co:1;
	uint32_t cv:1;
	uint32_t type:4;
	uint32_t entry_index:16;
	uint32_t region_id:16;
#else	/*  __LITTLE_ENDIAN_BITFIELD */
	uint32_t type:4;
	uint32_t cv:1;
	uint32_t co:1;
	uint32_t ra:1;
	uint32_t rsvd:25;
	uint32_t region_id:16;
	uint32_t entry_index:16;
#endif

	uint32_t sli4_length;
	uint32_t word_cnt;
	uint32_t resp_offset;
} DUMP_VAR;

#define  DMP_MEM_REG             0x1
#define  DMP_NV_PARAMS           0x2
#define  DMP_LMSD                0x3 /* Link Module Serial Data */
#define  DMP_WELL_KNOWN          0x4

#define  DMP_REGION_VPD          0xe
#define  DMP_VPD_SIZE            0x400  /* maximum amount of VPD */
#define  DMP_RSP_OFFSET          0x14   /* word 5 contains first word of rsp */
#define  DMP_RSP_SIZE            0x6C   /* maximum of 27 words of rsp data */

#define  DMP_REGION_VPORT	 0x16   /* VPort info region */
#define  DMP_VPORT_REGION_SIZE	 0x200
#define  DMP_MBOX_OFFSET_WORD	 0x5

#define  DMP_REGION_23		 0x17   /* fcoe param  and port state region */
#define  DMP_RGN23_SIZE		 0x400

#define  WAKE_UP_PARMS_REGION_ID    4
#define  WAKE_UP_PARMS_WORD_SIZE   15

struct vport_rec {
	uint8_t wwpn[8];
	uint8_t wwnn[8];
};

#define VPORT_INFO_SIG 0x32324752
#define VPORT_INFO_REV_MASK 0xff
#define VPORT_INFO_REV 0x1
#define MAX_STATIC_VPORT_COUNT 16
struct static_vport_info {
	uint32_t		signature;
	uint32_t		rev;
	struct vport_rec	vport_list[MAX_STATIC_VPORT_COUNT];
	uint32_t		resvd[66];
};

/* Option rom version structure */
struct prog_id {
#ifdef __BIG_ENDIAN_BITFIELD
	uint8_t  type;
	uint8_t  id;
	uint32_t ver:4;  /* Major Version */
	uint32_t rev:4;  /* Revision */
	uint32_t lev:2;  /* Level */
	uint32_t dist:2; /* Dist Type */
	uint32_t num:4;  /* number after dist type */
#else /*  __LITTLE_ENDIAN_BITFIELD */
	uint32_t num:4;  /* number after dist type */
	uint32_t dist:2; /* Dist Type */
	uint32_t lev:2;  /* Level */
	uint32_t rev:4;  /* Revision */
	uint32_t ver:4;  /* Major Version */
	uint8_t  id;
	uint8_t  type;
#endif
};

/* Structure for MB Command UPDATE_CFG (0x1B) */

struct update_cfg_var {
#ifdef __BIG_ENDIAN_BITFIELD
	uint32_t rsvd2:16;
	uint32_t type:8;
	uint32_t rsvd:1;
	uint32_t ra:1;
	uint32_t co:1;
	uint32_t cv:1;
	uint32_t req:4;
	uint32_t entry_length:16;
	uint32_t region_id:16;
#else  /*  __LITTLE_ENDIAN_BITFIELD */
	uint32_t req:4;
	uint32_t cv:1;
	uint32_t co:1;
	uint32_t ra:1;
	uint32_t rsvd:1;
	uint32_t type:8;
	uint32_t rsvd2:16;
	uint32_t region_id:16;
	uint32_t entry_length:16;
#endif

	uint32_t resp_info;
	uint32_t byte_cnt;
	uint32_t data_offset;
};

struct hbq_mask {
#ifdef __BIG_ENDIAN_BITFIELD
	uint8_t tmatch;
	uint8_t tmask;
	uint8_t rctlmatch;
	uint8_t rctlmask;
#else	/*  __LITTLE_ENDIAN */
	uint8_t rctlmask;
	uint8_t rctlmatch;
	uint8_t tmask;
	uint8_t tmatch;
#endif
};


/* Structure for MB Command CONFIG_HBQ (7c) */

struct config_hbq_var {
#ifdef __BIG_ENDIAN_BITFIELD
	uint32_t rsvd1      :7;
	uint32_t recvNotify :1;     /* Receive Notification */
	uint32_t numMask    :8;     /* # Mask Entries       */
	uint32_t profile    :8;     /* Selection Profile    */
	uint32_t rsvd2      :8;
#else	/*  __LITTLE_ENDIAN */
	uint32_t rsvd2      :8;
	uint32_t profile    :8;     /* Selection Profile    */
	uint32_t numMask    :8;     /* # Mask Entries       */
	uint32_t recvNotify :1;     /* Receive Notification */
	uint32_t rsvd1      :7;
#endif

#ifdef __BIG_ENDIAN_BITFIELD
	uint32_t hbqId      :16;
	uint32_t rsvd3      :12;
	uint32_t ringMask   :4;
#else	/*  __LITTLE_ENDIAN */
	uint32_t ringMask   :4;
	uint32_t rsvd3      :12;
	uint32_t hbqId      :16;
#endif

#ifdef __BIG_ENDIAN_BITFIELD
	uint32_t entry_count :16;
	uint32_t rsvd4        :8;
	uint32_t headerLen    :8;
#else	/*  __LITTLE_ENDIAN */
	uint32_t headerLen    :8;
	uint32_t rsvd4        :8;
	uint32_t entry_count :16;
#endif

	uint32_t hbqaddrLow;
	uint32_t hbqaddrHigh;

#ifdef __BIG_ENDIAN_BITFIELD
	uint32_t rsvd5      :31;
	uint32_t logEntry   :1;
#else	/*  __LITTLE_ENDIAN */
	uint32_t logEntry   :1;
	uint32_t rsvd5      :31;
#endif

	uint32_t rsvd6;    /* w7 */
	uint32_t rsvd7;    /* w8 */
	uint32_t rsvd8;    /* w9 */

	struct hbq_mask hbqMasks[6];


	union {
		uint32_t allprofiles[12];

		struct {
			#ifdef __BIG_ENDIAN_BITFIELD
				uint32_t	seqlenoff	:16;
				uint32_t	maxlen		:16;
			#else	/*  __LITTLE_ENDIAN */
				uint32_t	maxlen		:16;
				uint32_t	seqlenoff	:16;
			#endif
			#ifdef __BIG_ENDIAN_BITFIELD
				uint32_t	rsvd1		:28;
				uint32_t	seqlenbcnt	:4;
			#else	/*  __LITTLE_ENDIAN */
				uint32_t	seqlenbcnt	:4;
				uint32_t	rsvd1		:28;
			#endif
			uint32_t rsvd[10];
		} profile2;

		struct {
			#ifdef __BIG_ENDIAN_BITFIELD
				uint32_t	seqlenoff	:16;
				uint32_t	maxlen		:16;
			#else	/*  __LITTLE_ENDIAN */
				uint32_t	maxlen		:16;
				uint32_t	seqlenoff	:16;
			#endif
			#ifdef __BIG_ENDIAN_BITFIELD
				uint32_t	cmdcodeoff	:28;
				uint32_t	rsvd1		:12;
				uint32_t	seqlenbcnt	:4;
			#else	/*  __LITTLE_ENDIAN */
				uint32_t	seqlenbcnt	:4;
				uint32_t	rsvd1		:12;
				uint32_t	cmdcodeoff	:28;
			#endif
			uint32_t cmdmatch[8];

			uint32_t rsvd[2];
		} profile3;

		struct {
			#ifdef __BIG_ENDIAN_BITFIELD
				uint32_t	seqlenoff	:16;
				uint32_t	maxlen		:16;
			#else	/*  __LITTLE_ENDIAN */
				uint32_t	maxlen		:16;
				uint32_t	seqlenoff	:16;
			#endif
			#ifdef __BIG_ENDIAN_BITFIELD
				uint32_t	cmdcodeoff	:28;
				uint32_t	rsvd1		:12;
				uint32_t	seqlenbcnt	:4;
			#else	/*  __LITTLE_ENDIAN */
				uint32_t	seqlenbcnt	:4;
				uint32_t	rsvd1		:12;
				uint32_t	cmdcodeoff	:28;
			#endif
			uint32_t cmdmatch[8];

			uint32_t rsvd[2];
		} profile5;

	} profiles;

};



/* Structure for MB Command CONFIG_PORT (0x88) */
typedef struct {
#ifdef __BIG_ENDIAN_BITFIELD
	uint32_t cBE       :  1;
	uint32_t cET       :  1;
	uint32_t cHpcb     :  1;
	uint32_t cMA       :  1;
	uint32_t sli_mode  :  4;
	uint32_t pcbLen    : 24;       /* bit 23:0  of memory based port
					* config block */
#else	/*  __LITTLE_ENDIAN */
	uint32_t pcbLen    : 24;       /* bit 23:0  of memory based port
					* config block */
	uint32_t sli_mode  :  4;
	uint32_t cMA       :  1;
	uint32_t cHpcb     :  1;
	uint32_t cET       :  1;
	uint32_t cBE       :  1;
#endif

	uint32_t pcbLow;       /* bit 31:0  of memory based port config block */
	uint32_t pcbHigh;      /* bit 63:32 of memory based port config block */
	uint32_t hbainit[5];
#ifdef __BIG_ENDIAN_BITFIELD
	uint32_t hps	   :  1; /* bit 31 word9 Host Pointer in slim */
	uint32_t rsvd	   : 31; /* least significant 31 bits of word 9 */
#else   /*  __LITTLE_ENDIAN */
	uint32_t rsvd      : 31; /* least significant 31 bits of word 9 */
	uint32_t hps	   :  1; /* bit 31 word9 Host Pointer in slim */
#endif

#ifdef __BIG_ENDIAN_BITFIELD
	uint32_t rsvd1     : 19;  /* Reserved                             */
	uint32_t cdss      :  1;  /* Configure Data Security SLI          */
	uint32_t casabt    :  1;  /* Configure async abts status notice   */
	uint32_t rsvd2     :  2;  /* Reserved                             */
	uint32_t cbg       :  1;  /* Configure BlockGuard                 */
	uint32_t cmv       :  1;  /* Configure Max VPIs                   */
	uint32_t ccrp      :  1;  /* Config Command Ring Polling          */
	uint32_t csah      :  1;  /* Configure Synchronous Abort Handling */
	uint32_t chbs      :  1;  /* Cofigure Host Backing store          */
	uint32_t cinb      :  1;  /* Enable Interrupt Notification Block  */
	uint32_t cerbm	   :  1;  /* Configure Enhanced Receive Buf Mgmt  */
	uint32_t cmx	   :  1;  /* Configure Max XRIs                   */
	uint32_t cmr	   :  1;  /* Configure Max RPIs                   */
#else	/*  __LITTLE_ENDIAN */
	uint32_t cmr	   :  1;  /* Configure Max RPIs                   */
	uint32_t cmx	   :  1;  /* Configure Max XRIs                   */
	uint32_t cerbm	   :  1;  /* Configure Enhanced Receive Buf Mgmt  */
	uint32_t cinb      :  1;  /* Enable Interrupt Notification Block  */
	uint32_t chbs      :  1;  /* Cofigure Host Backing store          */
	uint32_t csah      :  1;  /* Configure Synchronous Abort Handling */
	uint32_t ccrp      :  1;  /* Config Command Ring Polling          */
	uint32_t cmv	   :  1;  /* Configure Max VPIs                   */
	uint32_t cbg       :  1;  /* Configure BlockGuard                 */
	uint32_t rsvd2     :  2;  /* Reserved                             */
	uint32_t casabt    :  1;  /* Configure async abts status notice   */
	uint32_t cdss      :  1;  /* Configure Data Security SLI          */
	uint32_t rsvd1     : 19;  /* Reserved                             */
#endif
#ifdef __BIG_ENDIAN_BITFIELD
	uint32_t rsvd3     : 19;  /* Reserved                             */
	uint32_t gdss      :  1;  /* Configure Data Security SLI          */
	uint32_t gasabt    :  1;  /* Grant async abts status notice       */
	uint32_t rsvd4     :  2;  /* Reserved                             */
	uint32_t gbg       :  1;  /* Grant BlockGuard                     */
	uint32_t gmv	   :  1;  /* Grant Max VPIs                       */
	uint32_t gcrp	   :  1;  /* Grant Command Ring Polling           */
	uint32_t gsah	   :  1;  /* Grant Synchronous Abort Handling     */
	uint32_t ghbs	   :  1;  /* Grant Host Backing Store             */
	uint32_t ginb	   :  1;  /* Grant Interrupt Notification Block   */
	uint32_t gerbm	   :  1;  /* Grant ERBM Request                   */
	uint32_t gmx	   :  1;  /* Grant Max XRIs                       */
	uint32_t gmr	   :  1;  /* Grant Max RPIs                       */
#else	/*  __LITTLE_ENDIAN */
	uint32_t gmr	   :  1;  /* Grant Max RPIs                       */
	uint32_t gmx	   :  1;  /* Grant Max XRIs                       */
	uint32_t gerbm	   :  1;  /* Grant ERBM Request                   */
	uint32_t ginb	   :  1;  /* Grant Interrupt Notification Block   */
	uint32_t ghbs	   :  1;  /* Grant Host Backing Store             */
	uint32_t gsah	   :  1;  /* Grant Synchronous Abort Handling     */
	uint32_t gcrp	   :  1;  /* Grant Command Ring Polling           */
	uint32_t gmv	   :  1;  /* Grant Max VPIs                       */
	uint32_t gbg       :  1;  /* Grant BlockGuard                     */
	uint32_t rsvd4     :  2;  /* Reserved                             */
	uint32_t gasabt    :  1;  /* Grant async abts status notice       */
	uint32_t gdss      :  1;  /* Configure Data Security SLI          */
	uint32_t rsvd3     : 19;  /* Reserved                             */
#endif

#ifdef __BIG_ENDIAN_BITFIELD
	uint32_t max_rpi   : 16;  /* Max RPIs Port should configure       */
	uint32_t max_xri   : 16;  /* Max XRIs Port should configure       */
#else	/*  __LITTLE_ENDIAN */
	uint32_t max_xri   : 16;  /* Max XRIs Port should configure       */
	uint32_t max_rpi   : 16;  /* Max RPIs Port should configure       */
#endif

#ifdef __BIG_ENDIAN_BITFIELD
	uint32_t max_hbq   : 16;  /* Max HBQs Host expect to configure    */
	uint32_t rsvd5     : 16;  /* Max HBQs Host expect to configure    */
#else	/*  __LITTLE_ENDIAN */
	uint32_t rsvd5     : 16;  /* Max HBQs Host expect to configure    */
	uint32_t max_hbq   : 16;  /* Max HBQs Host expect to configure    */
#endif

	uint32_t rsvd6;           /* Reserved                             */

#ifdef __BIG_ENDIAN_BITFIELD
	uint32_t fips_rev   : 3;   /* FIPS Spec Revision                   */
	uint32_t fips_level : 4;   /* FIPS Level                           */
	uint32_t sec_err    : 9;   /* security crypto error                */
	uint32_t max_vpi    : 16;  /* Max number of virt N-Ports           */
#else	/*  __LITTLE_ENDIAN */
	uint32_t max_vpi    : 16;  /* Max number of virt N-Ports           */
	uint32_t sec_err    : 9;   /* security crypto error                */
	uint32_t fips_level : 4;   /* FIPS Level                           */
	uint32_t fips_rev   : 3;   /* FIPS Spec Revision                   */
#endif

} CONFIG_PORT_VAR;

/* Structure for MB Command CONFIG_MSI (0x30) */
struct config_msi_var {
#ifdef __BIG_ENDIAN_BITFIELD
	uint32_t dfltMsgNum:8;	/* Default message number            */
	uint32_t rsvd1:11;	/* Reserved                          */
	uint32_t NID:5;		/* Number of secondary attention IDs */
	uint32_t rsvd2:5;	/* Reserved                          */
	uint32_t dfltPresent:1;	/* Default message number present    */
	uint32_t addFlag:1;	/* Add association flag              */
	uint32_t reportFlag:1;	/* Report association flag           */
#else	/*  __LITTLE_ENDIAN_BITFIELD */
	uint32_t reportFlag:1;	/* Report association flag           */
	uint32_t addFlag:1;	/* Add association flag              */
	uint32_t dfltPresent:1;	/* Default message number present    */
	uint32_t rsvd2:5;	/* Reserved                          */
	uint32_t NID:5;		/* Number of secondary attention IDs */
	uint32_t rsvd1:11;	/* Reserved                          */
	uint32_t dfltMsgNum:8;	/* Default message number            */
#endif
	uint32_t attentionConditions[2];
	uint8_t  attentionId[16];
	uint8_t  messageNumberByHA[64];
	uint8_t  messageNumberByID[16];
	uint32_t autoClearHA[2];
#ifdef __BIG_ENDIAN_BITFIELD
	uint32_t rsvd3:16;
	uint32_t autoClearID:16;
#else	/*  __LITTLE_ENDIAN_BITFIELD */
	uint32_t autoClearID:16;
	uint32_t rsvd3:16;
#endif
	uint32_t rsvd4;
};

/* SLI-2 Port Control Block */

/* SLIM POINTER */
#define SLIMOFF 0x30		/* WORD */

typedef struct _SLI2_RDSC {
	uint32_t cmdEntries;
	uint32_t cmdAddrLow;
	uint32_t cmdAddrHigh;

	uint32_t rspEntries;
	uint32_t rspAddrLow;
	uint32_t rspAddrHigh;
} SLI2_RDSC;

typedef struct _PCB {
#ifdef __BIG_ENDIAN_BITFIELD
	uint32_t type:8;
#define TYPE_NATIVE_SLI2       0x01
	uint32_t feature:8;
#define FEATURE_INITIAL_SLI2   0x01
	uint32_t rsvd:12;
	uint32_t maxRing:4;
#else	/*  __LITTLE_ENDIAN_BITFIELD */
	uint32_t maxRing:4;
	uint32_t rsvd:12;
	uint32_t feature:8;
#define FEATURE_INITIAL_SLI2   0x01
	uint32_t type:8;
#define TYPE_NATIVE_SLI2       0x01
#endif

	uint32_t mailBoxSize;
	uint32_t mbAddrLow;
	uint32_t mbAddrHigh;

	uint32_t hgpAddrLow;
	uint32_t hgpAddrHigh;

	uint32_t pgpAddrLow;
	uint32_t pgpAddrHigh;
	SLI2_RDSC rdsc[MAX_SLI3_RINGS];
} PCB_t;

/* NEW_FEATURE */
typedef struct {
#ifdef __BIG_ENDIAN_BITFIELD
	uint32_t rsvd0:27;
	uint32_t discardFarp:1;
	uint32_t IPEnable:1;
	uint32_t nodeName:1;
	uint32_t portName:1;
	uint32_t filterEnable:1;
#else	/*  __LITTLE_ENDIAN_BITFIELD */
	uint32_t filterEnable:1;
	uint32_t portName:1;
	uint32_t nodeName:1;
	uint32_t IPEnable:1;
	uint32_t discardFarp:1;
	uint32_t rsvd:27;
#endif

	uint8_t portname[8];	/* Used to be struct lpfc_name */
	uint8_t nodename[8];
	uint32_t rsvd1;
	uint32_t rsvd2;
	uint32_t rsvd3;
	uint32_t IPAddress;
} CONFIG_FARP_VAR;

/* Structure for MB Command MBX_ASYNCEVT_ENABLE (0x33) */

typedef struct {
#ifdef __BIG_ENDIAN_BITFIELD
	uint32_t rsvd:30;
	uint32_t ring:2;	/* Ring for ASYNC_EVENT iocb Bits 0-1*/
#else /*  __LITTLE_ENDIAN */
	uint32_t ring:2;	/* Ring for ASYNC_EVENT iocb Bits 0-1*/
	uint32_t rsvd:30;
#endif
} ASYNCEVT_ENABLE_VAR;

/* Union of all Mailbox Command types */
#define MAILBOX_CMD_WSIZE	32
#define MAILBOX_CMD_SIZE	(MAILBOX_CMD_WSIZE * sizeof(uint32_t))
/* ext_wsize times 4 bytes should not be greater than max xmit size */
#define MAILBOX_EXT_WSIZE	512
#define MAILBOX_EXT_SIZE	(MAILBOX_EXT_WSIZE * sizeof(uint32_t))
#define MAILBOX_HBA_EXT_OFFSET  0x100
/* max mbox xmit size is a page size for sysfs IO operations */
#define MAILBOX_SYSFS_MAX	4096

typedef union {
	uint32_t varWords[MAILBOX_CMD_WSIZE - 1]; /* first word is type/
						    * feature/max ring number
						    */
	LOAD_SM_VAR varLdSM;		/* cmd =  1 (LOAD_SM)        */
	READ_NV_VAR varRDnvp;		/* cmd =  2 (READ_NVPARMS)   */
	WRITE_NV_VAR varWTnvp;		/* cmd =  3 (WRITE_NVPARMS)  */
	BIU_DIAG_VAR varBIUdiag;	/* cmd =  4 (RUN_BIU_DIAG)   */
	INIT_LINK_VAR varInitLnk;	/* cmd =  5 (INIT_LINK)      */
	DOWN_LINK_VAR varDwnLnk;	/* cmd =  6 (DOWN_LINK)      */
	CONFIG_LINK varCfgLnk;		/* cmd =  7 (CONFIG_LINK)    */
	PART_SLIM_VAR varSlim;		/* cmd =  8 (PART_SLIM)      */
	CONFIG_RING_VAR varCfgRing;	/* cmd =  9 (CONFIG_RING)    */
	RESET_RING_VAR varRstRing;	/* cmd = 10 (RESET_RING)     */
	READ_CONFIG_VAR varRdConfig;	/* cmd = 11 (READ_CONFIG)    */
	READ_RCONF_VAR varRdRConfig;	/* cmd = 12 (READ_RCONFIG)   */
	READ_SPARM_VAR varRdSparm;	/* cmd = 13 (READ_SPARM(64)) */
	READ_STATUS_VAR varRdStatus;	/* cmd = 14 (READ_STATUS)    */
	READ_RPI_VAR varRdRPI;		/* cmd = 15 (READ_RPI(64))   */
	READ_XRI_VAR varRdXRI;		/* cmd = 16 (READ_XRI)       */
	READ_REV_VAR varRdRev;		/* cmd = 17 (READ_REV)       */
	READ_LNK_VAR varRdLnk;		/* cmd = 18 (READ_LNK_STAT)  */
	REG_LOGIN_VAR varRegLogin;	/* cmd = 19 (REG_LOGIN(64))  */
	UNREG_LOGIN_VAR varUnregLogin;	/* cmd = 20 (UNREG_LOGIN)    */
	CLEAR_LA_VAR varClearLA;	/* cmd = 22 (CLEAR_LA)       */
	DUMP_VAR varDmp;		/* Warm Start DUMP mbx cmd   */
	UNREG_D_ID_VAR varUnregDID;	/* cmd = 0x23 (UNREG_D_ID)   */
	CONFIG_FARP_VAR varCfgFarp;	/* cmd = 0x25 (CONFIG_FARP)
					 * NEW_FEATURE
					 */
	struct config_hbq_var varCfgHbq;/* cmd = 0x7c (CONFIG_HBQ)  */
	struct update_cfg_var varUpdateCfg; /* cmd = 0x1B (UPDATE_CFG)*/
	CONFIG_PORT_VAR varCfgPort;	/* cmd = 0x88 (CONFIG_PORT)  */
	struct lpfc_mbx_read_top varReadTop; /* cmd = 0x95 (READ_TOPOLOGY) */
	REG_VPI_VAR varRegVpi;		/* cmd = 0x96 (REG_VPI) */
	UNREG_VPI_VAR varUnregVpi;	/* cmd = 0x97 (UNREG_VPI) */
	ASYNCEVT_ENABLE_VAR varCfgAsyncEvent; /*cmd = x33 (CONFIG_ASYNC) */
	struct READ_EVENT_LOG_VAR varRdEventLog;	/* cmd = 0x38
							 * (READ_EVENT_LOG)
							 */
	struct config_msi_var varCfgMSI;/* cmd = x30 (CONFIG_MSI)     */
} MAILVARIANTS;

/*
 * SLI-2 specific structures
 */

struct lpfc_hgp {
	__le32 cmdPutInx;
	__le32 rspGetInx;
};

struct lpfc_pgp {
	__le32 cmdGetInx;
	__le32 rspPutInx;
};

struct sli2_desc {
	uint32_t unused1[16];
	struct lpfc_hgp host[MAX_SLI3_RINGS];
	struct lpfc_pgp port[MAX_SLI3_RINGS];
};

struct sli3_desc {
	struct lpfc_hgp host[MAX_SLI3_RINGS];
	uint32_t reserved[8];
	uint32_t hbq_put[16];
};

struct sli3_pgp {
	struct lpfc_pgp port[MAX_SLI3_RINGS];
	uint32_t hbq_get[16];
};

union sli_var {
	struct sli2_desc	s2;
	struct sli3_desc	s3;
	struct sli3_pgp		s3_pgp;
};

typedef struct {
#ifdef __BIG_ENDIAN_BITFIELD
	uint16_t mbxStatus;
	uint8_t mbxCommand;
	uint8_t mbxReserved:6;
	uint8_t mbxHc:1;
	uint8_t mbxOwner:1;	/* Low order bit first word */
#else	/*  __LITTLE_ENDIAN_BITFIELD */
	uint8_t mbxOwner:1;	/* Low order bit first word */
	uint8_t mbxHc:1;
	uint8_t mbxReserved:6;
	uint8_t mbxCommand;
	uint16_t mbxStatus;
#endif

	MAILVARIANTS un;
	union sli_var us;
} MAILBOX_t;

/*
 *    Begin Structure Definitions for IOCB Commands
 */

typedef struct {
#ifdef __BIG_ENDIAN_BITFIELD
	uint8_t statAction;
	uint8_t statRsn;
	uint8_t statBaExp;
	uint8_t statLocalError;
#else	/*  __LITTLE_ENDIAN_BITFIELD */
	uint8_t statLocalError;
	uint8_t statBaExp;
	uint8_t statRsn;
	uint8_t statAction;
#endif
	/* statRsn  P/F_RJT reason codes */
#define RJT_BAD_D_ID       0x01	/* Invalid D_ID field */
#define RJT_BAD_S_ID       0x02	/* Invalid S_ID field */
#define RJT_UNAVAIL_TEMP   0x03	/* N_Port unavailable temp. */
#define RJT_UNAVAIL_PERM   0x04	/* N_Port unavailable perm. */
#define RJT_UNSUP_CLASS    0x05	/* Class not supported */
#define RJT_DELIM_ERR      0x06	/* Delimiter usage error */
#define RJT_UNSUP_TYPE     0x07	/* Type not supported */
#define RJT_BAD_CONTROL    0x08	/* Invalid link conrtol */
#define RJT_BAD_RCTL       0x09	/* R_CTL invalid */
#define RJT_BAD_FCTL       0x0A	/* F_CTL invalid */
#define RJT_BAD_OXID       0x0B	/* OX_ID invalid */
#define RJT_BAD_RXID       0x0C	/* RX_ID invalid */
#define RJT_BAD_SEQID      0x0D	/* SEQ_ID invalid */
#define RJT_BAD_DFCTL      0x0E	/* DF_CTL invalid */
#define RJT_BAD_SEQCNT     0x0F	/* SEQ_CNT invalid */
#define RJT_BAD_PARM       0x10	/* Param. field invalid */
#define RJT_XCHG_ERR       0x11	/* Exchange error */
#define RJT_PROT_ERR       0x12	/* Protocol error */
#define RJT_BAD_LENGTH     0x13	/* Invalid Length */
#define RJT_UNEXPECTED_ACK 0x14	/* Unexpected ACK */
#define RJT_LOGIN_REQUIRED 0x16	/* Login required */
#define RJT_TOO_MANY_SEQ   0x17	/* Excessive sequences */
#define RJT_XCHG_NOT_STRT  0x18	/* Exchange not started */
#define RJT_UNSUP_SEC_HDR  0x19	/* Security hdr not supported */
#define RJT_UNAVAIL_PATH   0x1A	/* Fabric Path not available */
#define RJT_VENDOR_UNIQUE  0xFF	/* Vendor unique error */

#define IOERR_SUCCESS                 0x00	/* statLocalError */
#define IOERR_MISSING_CONTINUE        0x01
#define IOERR_SEQUENCE_TIMEOUT        0x02
#define IOERR_INTERNAL_ERROR          0x03
#define IOERR_INVALID_RPI             0x04
#define IOERR_NO_XRI                  0x05
#define IOERR_ILLEGAL_COMMAND         0x06
#define IOERR_XCHG_DROPPED            0x07
#define IOERR_ILLEGAL_FIELD           0x08
#define IOERR_BAD_CONTINUE            0x09
#define IOERR_TOO_MANY_BUFFERS        0x0A
#define IOERR_RCV_BUFFER_WAITING      0x0B
#define IOERR_NO_CONNECTION           0x0C
#define IOERR_TX_DMA_FAILED           0x0D
#define IOERR_RX_DMA_FAILED           0x0E
#define IOERR_ILLEGAL_FRAME           0x0F
#define IOERR_EXTRA_DATA              0x10
#define IOERR_NO_RESOURCES            0x11
#define IOERR_RESERVED                0x12
#define IOERR_ILLEGAL_LENGTH          0x13
#define IOERR_UNSUPPORTED_FEATURE     0x14
#define IOERR_ABORT_IN_PROGRESS       0x15
#define IOERR_ABORT_REQUESTED         0x16
#define IOERR_RECEIVE_BUFFER_TIMEOUT  0x17
#define IOERR_LOOP_OPEN_FAILURE       0x18
#define IOERR_RING_RESET              0x19
#define IOERR_LINK_DOWN               0x1A
#define IOERR_CORRUPTED_DATA          0x1B
#define IOERR_CORRUPTED_RPI           0x1C
#define IOERR_OUT_OF_ORDER_DATA       0x1D
#define IOERR_OUT_OF_ORDER_ACK        0x1E
#define IOERR_DUP_FRAME               0x1F
#define IOERR_LINK_CONTROL_FRAME      0x20	/* ACK_N received */
#define IOERR_BAD_HOST_ADDRESS        0x21
#define IOERR_RCV_HDRBUF_WAITING      0x22
#define IOERR_MISSING_HDR_BUFFER      0x23
#define IOERR_MSEQ_CHAIN_CORRUPTED    0x24
#define IOERR_ABORTMULT_REQUESTED     0x25
#define IOERR_BUFFER_SHORTAGE         0x28
#define IOERR_DEFAULT                 0x29
#define IOERR_CNT                     0x2A
#define IOERR_SLER_FAILURE            0x46
#define IOERR_SLER_CMD_RCV_FAILURE    0x47
#define IOERR_SLER_REC_RJT_ERR        0x48
#define IOERR_SLER_REC_SRR_RETRY_ERR  0x49
#define IOERR_SLER_SRR_RJT_ERR        0x4A
#define IOERR_SLER_RRQ_RJT_ERR        0x4C
#define IOERR_SLER_RRQ_RETRY_ERR      0x4D
#define IOERR_SLER_ABTS_ERR           0x4E
#define IOERR_ELXSEC_KEY_UNWRAP_ERROR		0xF0
#define IOERR_ELXSEC_KEY_UNWRAP_COMPARE_ERROR	0xF1
#define IOERR_ELXSEC_CRYPTO_ERROR		0xF2
#define IOERR_ELXSEC_CRYPTO_COMPARE_ERROR	0xF3
#define IOERR_DRVR_MASK               0x100
#define IOERR_SLI_DOWN                0x101  /* ulpStatus  - Driver defined */
#define IOERR_SLI_BRESET              0x102
#define IOERR_SLI_ABORTED             0x103
#define IOERR_PARAM_MASK              0x1ff
} PARM_ERR;

typedef union {
	struct {
#ifdef __BIG_ENDIAN_BITFIELD
		uint8_t Rctl;	/* R_CTL field */
		uint8_t Type;	/* TYPE field */
		uint8_t Dfctl;	/* DF_CTL field */
		uint8_t Fctl;	/* Bits 0-7 of IOCB word 5 */
#else	/*  __LITTLE_ENDIAN_BITFIELD */
		uint8_t Fctl;	/* Bits 0-7 of IOCB word 5 */
		uint8_t Dfctl;	/* DF_CTL field */
		uint8_t Type;	/* TYPE field */
		uint8_t Rctl;	/* R_CTL field */
#endif

#define BC      0x02		/* Broadcast Received  - Fctl */
#define SI      0x04		/* Sequence Initiative */
#define LA      0x08		/* Ignore Link Attention state */
#define LS      0x80		/* Last Sequence */
	} hcsw;
	uint32_t reserved;
} WORD5;

/* IOCB Command template for a generic response */
typedef struct {
	uint32_t reserved[4];
	PARM_ERR perr;
} GENERIC_RSP;

/* IOCB Command template for XMIT / XMIT_BCAST / RCV_SEQUENCE / XMIT_ELS */
typedef struct {
	struct ulp_bde xrsqbde[2];
	uint32_t xrsqRo;	/* Starting Relative Offset */
	WORD5 w5;		/* Header control/status word */
} XR_SEQ_FIELDS;

/* IOCB Command template for ELS_REQUEST */
typedef struct {
	struct ulp_bde elsReq;
	struct ulp_bde elsRsp;

#ifdef __BIG_ENDIAN_BITFIELD
	uint32_t word4Rsvd:7;
	uint32_t fl:1;
	uint32_t myID:24;
	uint32_t word5Rsvd:8;
	uint32_t remoteID:24;
#else	/*  __LITTLE_ENDIAN_BITFIELD */
	uint32_t myID:24;
	uint32_t fl:1;
	uint32_t word4Rsvd:7;
	uint32_t remoteID:24;
	uint32_t word5Rsvd:8;
#endif
} ELS_REQUEST;

/* IOCB Command template for RCV_ELS_REQ */
typedef struct {
	struct ulp_bde elsReq[2];
	uint32_t parmRo;

#ifdef __BIG_ENDIAN_BITFIELD
	uint32_t word5Rsvd:8;
	uint32_t remoteID:24;
#else	/*  __LITTLE_ENDIAN_BITFIELD */
	uint32_t remoteID:24;
	uint32_t word5Rsvd:8;
#endif
} RCV_ELS_REQ;

/* IOCB Command template for ABORT / CLOSE_XRI */
typedef struct {
	uint32_t rsvd[3];
	uint32_t abortType;
#define ABORT_TYPE_ABTX  0x00000000
#define ABORT_TYPE_ABTS  0x00000001
	uint32_t parm;
#ifdef __BIG_ENDIAN_BITFIELD
	uint16_t abortContextTag; /* ulpContext from command to abort/close */
	uint16_t abortIoTag;	/* ulpIoTag from command to abort/close */
#else	/*  __LITTLE_ENDIAN_BITFIELD */
	uint16_t abortIoTag;	/* ulpIoTag from command to abort/close */
	uint16_t abortContextTag; /* ulpContext from command to abort/close */
#endif
} AC_XRI;

/* IOCB Command template for ABORT_MXRI64 */
typedef struct {
	uint32_t rsvd[3];
	uint32_t abortType;
	uint32_t parm;
	uint32_t iotag32;
} A_MXRI64;

/* IOCB Command template for GET_RPI */
typedef struct {
	uint32_t rsvd[4];
	uint32_t parmRo;
#ifdef __BIG_ENDIAN_BITFIELD
	uint32_t word5Rsvd:8;
	uint32_t remoteID:24;
#else	/*  __LITTLE_ENDIAN_BITFIELD */
	uint32_t remoteID:24;
	uint32_t word5Rsvd:8;
#endif
} GET_RPI;

/* IOCB Command template for all FCP Initiator commands */
typedef struct {
	struct ulp_bde fcpi_cmnd;	/* FCP_CMND payload descriptor */
	struct ulp_bde fcpi_rsp;	/* Rcv buffer */
	uint32_t fcpi_parm;
	uint32_t fcpi_XRdy;	/* transfer ready for IWRITE */
} FCPI_FIELDS;

/* IOCB Command template for all FCP Target commands */
typedef struct {
	struct ulp_bde fcpt_Buffer[2];	/* FCP_CMND payload descriptor */
	uint32_t fcpt_Offset;
	uint32_t fcpt_Length;	/* transfer ready for IWRITE */
} FCPT_FIELDS;

/* SLI-2 IOCB structure definitions */

/* IOCB Command template for 64 bit XMIT / XMIT_BCAST / XMIT_ELS */
typedef struct {
	ULP_BDL bdl;
	uint32_t xrsqRo;	/* Starting Relative Offset */
	WORD5 w5;		/* Header control/status word */
} XMT_SEQ_FIELDS64;

/* This word is remote ports D_ID for XMIT_ELS_RSP64 */
#define xmit_els_remoteID xrsqRo

/* IOCB Command template for 64 bit RCV_SEQUENCE64 */
typedef struct {
	struct ulp_bde64 rcvBde;
	uint32_t rsvd1;
	uint32_t xrsqRo;	/* Starting Relative Offset */
	WORD5 w5;		/* Header control/status word */
} RCV_SEQ_FIELDS64;

/* IOCB Command template for ELS_REQUEST64 */
typedef struct {
	ULP_BDL bdl;
#ifdef __BIG_ENDIAN_BITFIELD
	uint32_t word4Rsvd:7;
	uint32_t fl:1;
	uint32_t myID:24;
	uint32_t word5Rsvd:8;
	uint32_t remoteID:24;
#else	/*  __LITTLE_ENDIAN_BITFIELD */
	uint32_t myID:24;
	uint32_t fl:1;
	uint32_t word4Rsvd:7;
	uint32_t remoteID:24;
	uint32_t word5Rsvd:8;
#endif
} ELS_REQUEST64;

/* IOCB Command template for GEN_REQUEST64 */
typedef struct {
	ULP_BDL bdl;
	uint32_t xrsqRo;	/* Starting Relative Offset */
	WORD5 w5;		/* Header control/status word */
} GEN_REQUEST64;

/* IOCB Command template for RCV_ELS_REQ64 */
typedef struct {
	struct ulp_bde64 elsReq;
	uint32_t rcvd1;
	uint32_t parmRo;

#ifdef __BIG_ENDIAN_BITFIELD
	uint32_t word5Rsvd:8;
	uint32_t remoteID:24;
#else	/*  __LITTLE_ENDIAN_BITFIELD */
	uint32_t remoteID:24;
	uint32_t word5Rsvd:8;
#endif
} RCV_ELS_REQ64;

/* IOCB Command template for RCV_SEQ64 */
struct rcv_seq64 {
	struct ulp_bde64 elsReq;
	uint32_t hbq_1;
	uint32_t parmRo;
#ifdef __BIG_ENDIAN_BITFIELD
	uint32_t rctl:8;
	uint32_t type:8;
	uint32_t dfctl:8;
	uint32_t ls:1;
	uint32_t fs:1;
	uint32_t rsvd2:3;
	uint32_t si:1;
	uint32_t bc:1;
	uint32_t rsvd3:1;
#else	/*  __LITTLE_ENDIAN_BITFIELD */
	uint32_t rsvd3:1;
	uint32_t bc:1;
	uint32_t si:1;
	uint32_t rsvd2:3;
	uint32_t fs:1;
	uint32_t ls:1;
	uint32_t dfctl:8;
	uint32_t type:8;
	uint32_t rctl:8;
#endif
};

/* IOCB Command template for all 64 bit FCP Initiator commands */
typedef struct {
	ULP_BDL bdl;
	uint32_t fcpi_parm;
	uint32_t fcpi_XRdy;	/* transfer ready for IWRITE */
} FCPI_FIELDS64;

/* IOCB Command template for all 64 bit FCP Target commands */
typedef struct {
	ULP_BDL bdl;
	uint32_t fcpt_Offset;
	uint32_t fcpt_Length;	/* transfer ready for IWRITE */
} FCPT_FIELDS64;

/* IOCB Command template for Async Status iocb commands */
typedef struct {
	uint32_t rsvd[4];
	uint32_t param;
#ifdef __BIG_ENDIAN_BITFIELD
	uint16_t evt_code;		/* High order bits word 5 */
	uint16_t sub_ctxt_tag;		/* Low  order bits word 5 */
#else   /*  __LITTLE_ENDIAN_BITFIELD */
	uint16_t sub_ctxt_tag;		/* High order bits word 5 */
	uint16_t evt_code;		/* Low  order bits word 5 */
#endif
} ASYNCSTAT_FIELDS;
#define ASYNC_TEMP_WARN		0x100
#define ASYNC_TEMP_SAFE		0x101
#define ASYNC_STATUS_CN		0x102

/* IOCB Command template for CMD_IOCB_RCV_ELS64_CX (0xB7)
   or CMD_IOCB_RCV_SEQ64_CX (0xB5) */

struct rcv_sli3 {
#ifdef __BIG_ENDIAN_BITFIELD
	uint16_t ox_id;
	uint16_t seq_cnt;

	uint16_t vpi;
	uint16_t word9Rsvd;
#else  /*  __LITTLE_ENDIAN */
	uint16_t seq_cnt;
	uint16_t ox_id;

	uint16_t word9Rsvd;
	uint16_t vpi;
#endif
	uint32_t word10Rsvd;
	uint32_t acc_len;      /* accumulated length */
	struct ulp_bde64 bde2;
};

/* Structure used for a single HBQ entry */
struct lpfc_hbq_entry {
	struct ulp_bde64 bde;
	uint32_t buffer_tag;
};

/* IOCB Command template for QUE_XRI64_CX (0xB3) command */
typedef struct {
	struct lpfc_hbq_entry   buff;
	uint32_t                rsvd;
	uint32_t		rsvd1;
} QUE_XRI64_CX_FIELDS;

struct que_xri64cx_ext_fields {
	uint32_t	iotag64_low;
	uint32_t	iotag64_high;
	uint32_t	ebde_count;
	uint32_t	rsvd;
	struct lpfc_hbq_entry	buff[5];
};

struct sli3_bg_fields {
	uint32_t filler[6];	/* word 8-13 in IOCB */
	uint32_t bghm;		/* word 14 - BlockGuard High Water Mark */
/* Bitfields for bgstat (BlockGuard Status - word 15 of IOCB) */
#define BGS_BIDIR_BG_PROF_MASK		0xff000000
#define BGS_BIDIR_BG_PROF_SHIFT		24
#define BGS_BIDIR_ERR_COND_FLAGS_MASK	0x003f0000
#define BGS_BIDIR_ERR_COND_SHIFT	16
#define BGS_BG_PROFILE_MASK		0x0000ff00
#define BGS_BG_PROFILE_SHIFT		8
#define BGS_INVALID_PROF_MASK		0x00000020
#define BGS_INVALID_PROF_SHIFT		5
#define BGS_UNINIT_DIF_BLOCK_MASK	0x00000010
#define BGS_UNINIT_DIF_BLOCK_SHIFT	4
#define BGS_HI_WATER_MARK_PRESENT_MASK	0x00000008
#define BGS_HI_WATER_MARK_PRESENT_SHIFT	3
#define BGS_REFTAG_ERR_MASK		0x00000004
#define BGS_REFTAG_ERR_SHIFT		2
#define BGS_APPTAG_ERR_MASK		0x00000002
#define BGS_APPTAG_ERR_SHIFT		1
#define BGS_GUARD_ERR_MASK		0x00000001
#define BGS_GUARD_ERR_SHIFT		0
	uint32_t bgstat;	/* word 15 - BlockGuard Status */
};

static inline uint32_t
lpfc_bgs_get_bidir_bg_prof(uint32_t bgstat)
{
	return (bgstat & BGS_BIDIR_BG_PROF_MASK) >>
				BGS_BIDIR_BG_PROF_SHIFT;
}

static inline uint32_t
lpfc_bgs_get_bidir_err_cond(uint32_t bgstat)
{
	return (bgstat & BGS_BIDIR_ERR_COND_FLAGS_MASK) >>
				BGS_BIDIR_ERR_COND_SHIFT;
}

static inline uint32_t
lpfc_bgs_get_bg_prof(uint32_t bgstat)
{
	return (bgstat & BGS_BG_PROFILE_MASK) >>
				BGS_BG_PROFILE_SHIFT;
}

static inline uint32_t
lpfc_bgs_get_invalid_prof(uint32_t bgstat)
{
	return (bgstat & BGS_INVALID_PROF_MASK) >>
				BGS_INVALID_PROF_SHIFT;
}

static inline uint32_t
lpfc_bgs_get_uninit_dif_block(uint32_t bgstat)
{
	return (bgstat & BGS_UNINIT_DIF_BLOCK_MASK) >>
				BGS_UNINIT_DIF_BLOCK_SHIFT;
}

static inline uint32_t
lpfc_bgs_get_hi_water_mark_present(uint32_t bgstat)
{
	return (bgstat & BGS_HI_WATER_MARK_PRESENT_MASK) >>
				BGS_HI_WATER_MARK_PRESENT_SHIFT;
}

static inline uint32_t
lpfc_bgs_get_reftag_err(uint32_t bgstat)
{
	return (bgstat & BGS_REFTAG_ERR_MASK) >>
				BGS_REFTAG_ERR_SHIFT;
}

static inline uint32_t
lpfc_bgs_get_apptag_err(uint32_t bgstat)
{
	return (bgstat & BGS_APPTAG_ERR_MASK) >>
				BGS_APPTAG_ERR_SHIFT;
}

static inline uint32_t
lpfc_bgs_get_guard_err(uint32_t bgstat)
{
	return (bgstat & BGS_GUARD_ERR_MASK) >>
				BGS_GUARD_ERR_SHIFT;
}

#define LPFC_EXT_DATA_BDE_COUNT 3
struct fcp_irw_ext {
	uint32_t	io_tag64_low;
	uint32_t	io_tag64_high;
#ifdef __BIG_ENDIAN_BITFIELD
	uint8_t		reserved1;
	uint8_t		reserved2;
	uint8_t		reserved3;
	uint8_t		ebde_count;
#else  /* __LITTLE_ENDIAN */
	uint8_t		ebde_count;
	uint8_t		reserved3;
	uint8_t		reserved2;
	uint8_t		reserved1;
#endif
	uint32_t	reserved4;
	struct ulp_bde64 rbde;		/* response bde */
	struct ulp_bde64 dbde[LPFC_EXT_DATA_BDE_COUNT];	/* data BDE or BPL */
	uint8_t icd[32];		/* immediate command data (32 bytes) */
};

typedef struct _IOCB {	/* IOCB structure */
	union {
		GENERIC_RSP grsp;	/* Generic response */
		XR_SEQ_FIELDS xrseq;	/* XMIT / BCAST / RCV_SEQUENCE cmd */
		struct ulp_bde cont[3];	/* up to 3 continuation bdes */
		RCV_ELS_REQ rcvels;	/* RCV_ELS_REQ template */
		AC_XRI acxri;	/* ABORT / CLOSE_XRI template */
		A_MXRI64 amxri;	/* abort multiple xri command overlay */
		GET_RPI getrpi;	/* GET_RPI template */
		FCPI_FIELDS fcpi;	/* FCP Initiator template */
		FCPT_FIELDS fcpt;	/* FCP target template */

		/* SLI-2 structures */

		struct ulp_bde64 cont64[2];  /* up to 2 64 bit continuation
					      * bde_64s */
		ELS_REQUEST64 elsreq64;	/* ELS_REQUEST template */
		GEN_REQUEST64 genreq64;	/* GEN_REQUEST template */
		RCV_ELS_REQ64 rcvels64;	/* RCV_ELS_REQ template */
		XMT_SEQ_FIELDS64 xseq64;	/* XMIT / BCAST cmd */
		FCPI_FIELDS64 fcpi64;	/* FCP 64 bit Initiator template */
		FCPT_FIELDS64 fcpt64;	/* FCP 64 bit target template */
		ASYNCSTAT_FIELDS asyncstat; /* async_status iocb */
		QUE_XRI64_CX_FIELDS quexri64cx; /* que_xri64_cx fields */
		struct rcv_seq64 rcvseq64;	/* RCV_SEQ64 and RCV_CONT64 */
		struct sli4_bls_rsp bls_rsp; /* UNSOL ABTS BLS_RSP params */
		uint32_t ulpWord[IOCB_WORD_SZ - 2];	/* generic 6 'words' */
	} un;
	union {
		struct {
#ifdef __BIG_ENDIAN_BITFIELD
			uint16_t ulpContext;	/* High order bits word 6 */
			uint16_t ulpIoTag;	/* Low  order bits word 6 */
#else	/*  __LITTLE_ENDIAN_BITFIELD */
			uint16_t ulpIoTag;	/* Low  order bits word 6 */
			uint16_t ulpContext;	/* High order bits word 6 */
#endif
		} t1;
		struct {
#ifdef __BIG_ENDIAN_BITFIELD
			uint16_t ulpContext;	/* High order bits word 6 */
			uint16_t ulpIoTag1:2;	/* Low  order bits word 6 */
			uint16_t ulpIoTag0:14;	/* Low  order bits word 6 */
#else	/*  __LITTLE_ENDIAN_BITFIELD */
			uint16_t ulpIoTag0:14;	/* Low  order bits word 6 */
			uint16_t ulpIoTag1:2;	/* Low  order bits word 6 */
			uint16_t ulpContext;	/* High order bits word 6 */
#endif
		} t2;
	} un1;
#define ulpContext un1.t1.ulpContext
#define ulpIoTag   un1.t1.ulpIoTag
#define ulpIoTag0  un1.t2.ulpIoTag0

#ifdef __BIG_ENDIAN_BITFIELD
	uint32_t ulpTimeout:8;
	uint32_t ulpXS:1;
	uint32_t ulpFCP2Rcvy:1;
	uint32_t ulpPU:2;
	uint32_t ulpIr:1;
	uint32_t ulpClass:3;
	uint32_t ulpCommand:8;
	uint32_t ulpStatus:4;
	uint32_t ulpBdeCount:2;
	uint32_t ulpLe:1;
	uint32_t ulpOwner:1;	/* Low order bit word 7 */
#else	/*  __LITTLE_ENDIAN_BITFIELD */
	uint32_t ulpOwner:1;	/* Low order bit word 7 */
	uint32_t ulpLe:1;
	uint32_t ulpBdeCount:2;
	uint32_t ulpStatus:4;
	uint32_t ulpCommand:8;
	uint32_t ulpClass:3;
	uint32_t ulpIr:1;
	uint32_t ulpPU:2;
	uint32_t ulpFCP2Rcvy:1;
	uint32_t ulpXS:1;
	uint32_t ulpTimeout:8;
#endif

	union {
		struct rcv_sli3 rcvsli3; /* words 8 - 15 */

		/* words 8-31 used for que_xri_cx iocb */
		struct que_xri64cx_ext_fields que_xri64cx_ext_words;
		struct fcp_irw_ext fcp_ext;
		uint32_t sli3Words[24]; /* 96 extra bytes for SLI-3 */

		/* words 8-15 for BlockGuard */
		struct sli3_bg_fields sli3_bg;
	} unsli3;

#define ulpCt_h ulpXS
#define ulpCt_l ulpFCP2Rcvy

#define IOCB_FCP	   1	/* IOCB is used for FCP ELS cmds-ulpRsvByte */
#define IOCB_IP		   2	/* IOCB is used for IP ELS cmds */
#define PARM_UNUSED        0	/* PU field (Word 4) not used */
#define PARM_REL_OFF       1	/* PU field (Word 4) = R. O. */
#define PARM_READ_CHECK    2	/* PU field (Word 4) = Data Transfer Length */
#define PARM_NPIV_DID	   3
#define CLASS1             0	/* Class 1 */
#define CLASS2             1	/* Class 2 */
#define CLASS3             2	/* Class 3 */
#define CLASS_FCP_INTERMIX 7	/* FCP Data->Cls 1, all else->Cls 2 */

#define IOSTAT_SUCCESS         0x0	/* ulpStatus  - HBA defined */
#define IOSTAT_FCP_RSP_ERROR   0x1
#define IOSTAT_REMOTE_STOP     0x2
#define IOSTAT_LOCAL_REJECT    0x3
#define IOSTAT_NPORT_RJT       0x4
#define IOSTAT_FABRIC_RJT      0x5
#define IOSTAT_NPORT_BSY       0x6
#define IOSTAT_FABRIC_BSY      0x7
#define IOSTAT_INTERMED_RSP    0x8
#define IOSTAT_LS_RJT          0x9
#define IOSTAT_BA_RJT          0xA
#define IOSTAT_RSVD1           0xB
#define IOSTAT_RSVD2           0xC
#define IOSTAT_RSVD3           0xD
#define IOSTAT_RSVD4           0xE
#define IOSTAT_NEED_BUFFER     0xF
#define IOSTAT_DRIVER_REJECT   0x10   /* ulpStatus  - Driver defined */
#define IOSTAT_DEFAULT         0xF    /* Same as rsvd5 for now */
#define IOSTAT_CNT             0x11

} IOCB_t;


#define SLI1_SLIM_SIZE   (4 * 1024)

/* Up to 498 IOCBs will fit into 16k
 * 256 (MAILBOX_t) + 140 (PCB_t) + ( 32 (IOCB_t) * 498 ) = < 16384
 */
#define SLI2_SLIM_SIZE   (64 * 1024)

/* Maximum IOCBs that will fit in SLI2 slim */
#define MAX_SLI2_IOCB    498
#define MAX_SLIM_IOCB_SIZE (SLI2_SLIM_SIZE - \
			    (sizeof(MAILBOX_t) + sizeof(PCB_t) + \
			    sizeof(uint32_t) * MAILBOX_EXT_WSIZE))

/* HBQ entries are 4 words each = 4k */
#define LPFC_TOTAL_HBQ_SIZE (sizeof(struct lpfc_hbq_entry) *  \
			     lpfc_sli_hbq_count())

struct lpfc_sli2_slim {
	MAILBOX_t mbx;
	uint32_t  mbx_ext_words[MAILBOX_EXT_WSIZE];
	PCB_t pcb;
	IOCB_t IOCBs[MAX_SLIM_IOCB_SIZE];
};

/*
 * This function checks PCI device to allow special handling for LC HBAs.
 *
 * Parameters:
 * device : struct pci_dev 's device field
 *
 * return 1 => TRUE
 *        0 => FALSE
 */
static inline int
lpfc_is_LC_HBA(unsigned short device)
{
	if ((device == PCI_DEVICE_ID_TFLY) ||
	    (device == PCI_DEVICE_ID_PFLY) ||
	    (device == PCI_DEVICE_ID_LP101) ||
	    (device == PCI_DEVICE_ID_BMID) ||
	    (device == PCI_DEVICE_ID_BSMB) ||
	    (device == PCI_DEVICE_ID_ZMID) ||
	    (device == PCI_DEVICE_ID_ZSMB) ||
	    (device == PCI_DEVICE_ID_SAT_MID) ||
	    (device == PCI_DEVICE_ID_SAT_SMB) ||
	    (device == PCI_DEVICE_ID_RFLY))
		return 1;
	else
		return 0;
}

/*
 * Determine if an IOCB failed because of a link event or firmware reset.
 */

static inline int
lpfc_error_lost_link(IOCB_t *iocbp)
{
	return (iocbp->ulpStatus == IOSTAT_LOCAL_REJECT &&
		(iocbp->un.ulpWord[4] == IOERR_SLI_ABORTED ||
		 iocbp->un.ulpWord[4] == IOERR_LINK_DOWN ||
		 iocbp->un.ulpWord[4] == IOERR_SLI_DOWN));
}

#define MENLO_TRANSPORT_TYPE 0xfe
#define MENLO_CONTEXT 0
#define MENLO_PU 3
#define MENLO_TIMEOUT 30
#define SETVAR_MLOMNT 0x103107
#define SETVAR_MLORST 0x103007

#define BPL_ALIGN_SZ 8 /* 8 byte alignment for bpl and mbufs */<|MERGE_RESOLUTION|>--- conflicted
+++ resolved
@@ -1014,24 +1014,6 @@
 	} un;
 } ELS_PKT;
 
-<<<<<<< HEAD
-/******** FDMI ********/
-
-/* lpfc_sli_ct_request defines the CT_IU preamble for FDMI commands */
-#define  SLI_CT_FDMI_Subtypes     0x10	/* Management Service Subtype */
-
-/*
- * Registered Port List Format
- */
-struct lpfc_fdmi_reg_port_list {
-	uint32_t EntryCnt;
-	uint32_t pe;		/* Variable-length array */
-};
-
-
-/* Definitions for HBA / Port attribute entries */
-
-=======
 /*
  * Link Cable Beacon (LCB) ELS Frame
  */
@@ -1240,7 +1222,6 @@
 
 /* Definitions for HBA / Port attribute entries */
 
->>>>>>> afd2ff9b
 struct lpfc_fdmi_attr_def { /* Defined in TLV format */
 	/* Structure is in Big Endian format */
 	uint32_t AttrType:16;
