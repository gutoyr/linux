--- conflicted
+++ resolved
@@ -995,12 +995,6 @@
 	lpfc_hba_clean_txcmplq(phba);
 	pring = &psli->ring[LPFC_ELS_RING];
 
-<<<<<<< HEAD
-	lpfc_hba_free_post_buf(phba);
-	lpfc_hba_clean_txcmplq(phba);
-
-=======
->>>>>>> fc14f9c1
 	/* At this point in time the HBA is either reset or DOA. Either
 	 * way, nothing should be on lpfc_abts_els_sgl_list, it needs to be
 	 * on the lpfc_sgl_list so that it can either be freed if the
@@ -8900,14 +8894,10 @@
 		free_irq(phba->sli4_hba.msix_entries[index].vector,
 			 &phba->sli4_hba.fcp_eq_hdl[index]);
 	}
-<<<<<<< HEAD
-
-=======
 	if (phba->cfg_fof) {
 		free_irq(phba->sli4_hba.msix_entries[index].vector,
 			 &phba->sli4_hba.fcp_eq_hdl[index]);
 	}
->>>>>>> fc14f9c1
 	/* Disable MSI-X */
 	pci_disable_msix(phba->pcidev);
 
