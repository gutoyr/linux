/*******************************************************************
 * This file is part of the Emulex Linux Device Driver for         *
 * Fibre Channel Host Bus Adapters.                                *
 * Copyright (C) 2004-2014 Emulex.  All rights reserved.           *
 * EMULEX and SLI are trademarks of Emulex.                        *
 * www.emulex.com                                                  *
 * Portions Copyright (C) 2004-2005 Christoph Hellwig              *
 *                                                                 *
 * This program is free software; you can redistribute it and/or   *
 * modify it under the terms of version 2 of the GNU General       *
 * Public License as published by the Free Software Foundation.    *
 * This program is distributed in the hope that it will be useful. *
 * ALL EXPRESS OR IMPLIED CONDITIONS, REPRESENTATIONS AND          *
 * WARRANTIES, INCLUDING ANY IMPLIED WARRANTY OF MERCHANTABILITY,  *
 * FITNESS FOR A PARTICULAR PURPOSE, OR NON-INFRINGEMENT, ARE      *
 * DISCLAIMED, EXCEPT TO THE EXTENT THAT SUCH DISCLAIMERS ARE HELD *
 * TO BE LEGALLY INVALID.  See the GNU General Public License for  *
 * more details, a copy of which can be found in the file COPYING  *
 * included with this package.                                     *
 *******************************************************************/
/* See Fibre Channel protocol T11 FC-LS for details */
#include <linux/blkdev.h>
#include <linux/pci.h>
#include <linux/slab.h>
#include <linux/interrupt.h>

#include <scsi/scsi.h>
#include <scsi/scsi_device.h>
#include <scsi/scsi_host.h>
#include <scsi/scsi_transport_fc.h>


#include "lpfc_hw4.h"
#include "lpfc_hw.h"
#include "lpfc_sli.h"
#include "lpfc_sli4.h"
#include "lpfc_nl.h"
#include "lpfc_disc.h"
#include "lpfc_scsi.h"
#include "lpfc.h"
#include "lpfc_logmsg.h"
#include "lpfc_crtn.h"
#include "lpfc_vport.h"
#include "lpfc_debugfs.h"

static int lpfc_els_retry(struct lpfc_hba *, struct lpfc_iocbq *,
			  struct lpfc_iocbq *);
static void lpfc_cmpl_fabric_iocb(struct lpfc_hba *, struct lpfc_iocbq *,
			struct lpfc_iocbq *);
static void lpfc_fabric_abort_vport(struct lpfc_vport *vport);
static int lpfc_issue_els_fdisc(struct lpfc_vport *vport,
				struct lpfc_nodelist *ndlp, uint8_t retry);
static int lpfc_issue_fabric_iocb(struct lpfc_hba *phba,
				  struct lpfc_iocbq *iocb);

static int lpfc_max_els_tries = 3;

/**
 * lpfc_els_chk_latt - Check host link attention event for a vport
 * @vport: pointer to a host virtual N_Port data structure.
 *
 * This routine checks whether there is an outstanding host link
 * attention event during the discovery process with the @vport. It is done
 * by reading the HBA's Host Attention (HA) register. If there is any host
 * link attention events during this @vport's discovery process, the @vport
 * shall be marked as FC_ABORT_DISCOVERY, a host link attention clear shall
 * be issued if the link state is not already in host link cleared state,
 * and a return code shall indicate whether the host link attention event
 * had happened.
 *
 * Note that, if either the host link is in state LPFC_LINK_DOWN or @vport
 * state in LPFC_VPORT_READY, the request for checking host link attention
 * event will be ignored and a return code shall indicate no host link
 * attention event had happened.
 *
 * Return codes
 *   0 - no host link attention event happened
 *   1 - host link attention event happened
 **/
int
lpfc_els_chk_latt(struct lpfc_vport *vport)
{
	struct Scsi_Host *shost = lpfc_shost_from_vport(vport);
	struct lpfc_hba  *phba = vport->phba;
	uint32_t ha_copy;

	if (vport->port_state >= LPFC_VPORT_READY ||
	    phba->link_state == LPFC_LINK_DOWN ||
	    phba->sli_rev > LPFC_SLI_REV3)
		return 0;

	/* Read the HBA Host Attention Register */
	if (lpfc_readl(phba->HAregaddr, &ha_copy))
		return 1;

	if (!(ha_copy & HA_LATT))
		return 0;

	/* Pending Link Event during Discovery */
	lpfc_printf_vlog(vport, KERN_ERR, LOG_DISCOVERY,
			 "0237 Pending Link Event during "
			 "Discovery: State x%x\n",
			 phba->pport->port_state);

	/* CLEAR_LA should re-enable link attention events and
	 * we should then immediately take a LATT event. The
	 * LATT processing should call lpfc_linkdown() which
	 * will cleanup any left over in-progress discovery
	 * events.
	 */
	spin_lock_irq(shost->host_lock);
	vport->fc_flag |= FC_ABORT_DISCOVERY;
	spin_unlock_irq(shost->host_lock);

	if (phba->link_state != LPFC_CLEAR_LA)
		lpfc_issue_clear_la(phba, vport);

	return 1;
}

/**
 * lpfc_prep_els_iocb - Allocate and prepare a lpfc iocb data structure
 * @vport: pointer to a host virtual N_Port data structure.
 * @expectRsp: flag indicating whether response is expected.
 * @cmdSize: size of the ELS command.
 * @retry: number of retries to the command IOCB when it fails.
 * @ndlp: pointer to a node-list data structure.
 * @did: destination identifier.
 * @elscmd: the ELS command code.
 *
 * This routine is used for allocating a lpfc-IOCB data structure from
 * the driver lpfc-IOCB free-list and prepare the IOCB with the parameters
 * passed into the routine for discovery state machine to issue an Extended
 * Link Service (ELS) commands. It is a generic lpfc-IOCB allocation
 * and preparation routine that is used by all the discovery state machine
 * routines and the ELS command-specific fields will be later set up by
 * the individual discovery machine routines after calling this routine
 * allocating and preparing a generic IOCB data structure. It fills in the
 * Buffer Descriptor Entries (BDEs), allocates buffers for both command
 * payload and response payload (if expected). The reference count on the
 * ndlp is incremented by 1 and the reference to the ndlp is put into
 * context1 of the IOCB data structure for this IOCB to hold the ndlp
 * reference for the command's callback function to access later.
 *
 * Return code
 *   Pointer to the newly allocated/prepared els iocb data structure
 *   NULL - when els iocb data structure allocation/preparation failed
 **/
struct lpfc_iocbq *
lpfc_prep_els_iocb(struct lpfc_vport *vport, uint8_t expectRsp,
		   uint16_t cmdSize, uint8_t retry,
		   struct lpfc_nodelist *ndlp, uint32_t did,
		   uint32_t elscmd)
{
	struct lpfc_hba  *phba = vport->phba;
	struct lpfc_iocbq *elsiocb;
	struct lpfc_dmabuf *pcmd, *prsp, *pbuflist;
	struct ulp_bde64 *bpl;
	IOCB_t *icmd;


	if (!lpfc_is_link_up(phba))
		return NULL;

	/* Allocate buffer for  command iocb */
	elsiocb = lpfc_sli_get_iocbq(phba);

	if (elsiocb == NULL)
		return NULL;

	/*
	 * If this command is for fabric controller and HBA running
	 * in FIP mode send FLOGI, FDISC and LOGO as FIP frames.
	 */
	if ((did == Fabric_DID) &&
		(phba->hba_flag & HBA_FIP_SUPPORT) &&
		((elscmd == ELS_CMD_FLOGI) ||
		 (elscmd == ELS_CMD_FDISC) ||
		 (elscmd == ELS_CMD_LOGO)))
		switch (elscmd) {
		case ELS_CMD_FLOGI:
		elsiocb->iocb_flag |=
			((LPFC_ELS_ID_FLOGI << LPFC_FIP_ELS_ID_SHIFT)
					& LPFC_FIP_ELS_ID_MASK);
		break;
		case ELS_CMD_FDISC:
		elsiocb->iocb_flag |=
			((LPFC_ELS_ID_FDISC << LPFC_FIP_ELS_ID_SHIFT)
					& LPFC_FIP_ELS_ID_MASK);
		break;
		case ELS_CMD_LOGO:
		elsiocb->iocb_flag |=
			((LPFC_ELS_ID_LOGO << LPFC_FIP_ELS_ID_SHIFT)
					& LPFC_FIP_ELS_ID_MASK);
		break;
		}
	else
		elsiocb->iocb_flag &= ~LPFC_FIP_ELS_ID_MASK;

	icmd = &elsiocb->iocb;

	/* fill in BDEs for command */
	/* Allocate buffer for command payload */
	pcmd = kmalloc(sizeof(struct lpfc_dmabuf), GFP_KERNEL);
	if (pcmd)
		pcmd->virt = lpfc_mbuf_alloc(phba, MEM_PRI, &pcmd->phys);
	if (!pcmd || !pcmd->virt)
		goto els_iocb_free_pcmb_exit;

	INIT_LIST_HEAD(&pcmd->list);

	/* Allocate buffer for response payload */
	if (expectRsp) {
		prsp = kmalloc(sizeof(struct lpfc_dmabuf), GFP_KERNEL);
		if (prsp)
			prsp->virt = lpfc_mbuf_alloc(phba, MEM_PRI,
						     &prsp->phys);
		if (!prsp || !prsp->virt)
			goto els_iocb_free_prsp_exit;
		INIT_LIST_HEAD(&prsp->list);
	} else
		prsp = NULL;

	/* Allocate buffer for Buffer ptr list */
	pbuflist = kmalloc(sizeof(struct lpfc_dmabuf), GFP_KERNEL);
	if (pbuflist)
		pbuflist->virt = lpfc_mbuf_alloc(phba, MEM_PRI,
						 &pbuflist->phys);
	if (!pbuflist || !pbuflist->virt)
		goto els_iocb_free_pbuf_exit;

	INIT_LIST_HEAD(&pbuflist->list);

	if (expectRsp) {
		icmd->un.elsreq64.bdl.addrHigh = putPaddrHigh(pbuflist->phys);
		icmd->un.elsreq64.bdl.addrLow = putPaddrLow(pbuflist->phys);
		icmd->un.elsreq64.bdl.bdeFlags = BUFF_TYPE_BLP_64;
		icmd->un.elsreq64.bdl.bdeSize = (2 * sizeof(struct ulp_bde64));

		icmd->un.elsreq64.remoteID = did;		/* DID */
		icmd->ulpCommand = CMD_ELS_REQUEST64_CR;
		if (elscmd == ELS_CMD_FLOGI)
			icmd->ulpTimeout = FF_DEF_RATOV * 2;
		else
			icmd->ulpTimeout = phba->fc_ratov * 2;
	} else {
		icmd->un.xseq64.bdl.addrHigh = putPaddrHigh(pbuflist->phys);
		icmd->un.xseq64.bdl.addrLow = putPaddrLow(pbuflist->phys);
		icmd->un.xseq64.bdl.bdeFlags = BUFF_TYPE_BLP_64;
		icmd->un.xseq64.bdl.bdeSize = sizeof(struct ulp_bde64);
		icmd->un.xseq64.xmit_els_remoteID = did;	/* DID */
		icmd->ulpCommand = CMD_XMIT_ELS_RSP64_CX;
	}
	icmd->ulpBdeCount = 1;
	icmd->ulpLe = 1;
	icmd->ulpClass = CLASS3;

	/*
	 * If we have NPIV enabled, we want to send ELS traffic by VPI.
	 * For SLI4, since the driver controls VPIs we also want to include
	 * all ELS pt2pt protocol traffic as well.
	 */
	if ((phba->sli3_options & LPFC_SLI3_NPIV_ENABLED) ||
		((phba->sli_rev == LPFC_SLI_REV4) &&
		    (vport->fc_flag & FC_PT2PT))) {

		if (expectRsp) {
			icmd->un.elsreq64.myID = vport->fc_myDID;

			/* For ELS_REQUEST64_CR, use the VPI by default */
			icmd->ulpContext = phba->vpi_ids[vport->vpi];
		}

		icmd->ulpCt_h = 0;
		/* The CT field must be 0=INVALID_RPI for the ECHO cmd */
		if (elscmd == ELS_CMD_ECHO)
			icmd->ulpCt_l = 0; /* context = invalid RPI */
		else
			icmd->ulpCt_l = 1; /* context = VPI */
	}

	bpl = (struct ulp_bde64 *) pbuflist->virt;
	bpl->addrLow = le32_to_cpu(putPaddrLow(pcmd->phys));
	bpl->addrHigh = le32_to_cpu(putPaddrHigh(pcmd->phys));
	bpl->tus.f.bdeSize = cmdSize;
	bpl->tus.f.bdeFlags = 0;
	bpl->tus.w = le32_to_cpu(bpl->tus.w);

	if (expectRsp) {
		bpl++;
		bpl->addrLow = le32_to_cpu(putPaddrLow(prsp->phys));
		bpl->addrHigh = le32_to_cpu(putPaddrHigh(prsp->phys));
		bpl->tus.f.bdeSize = FCELSSIZE;
		bpl->tus.f.bdeFlags = BUFF_TYPE_BDE_64;
		bpl->tus.w = le32_to_cpu(bpl->tus.w);
	}

	/* prevent preparing iocb with NULL ndlp reference */
	elsiocb->context1 = lpfc_nlp_get(ndlp);
	if (!elsiocb->context1)
		goto els_iocb_free_pbuf_exit;
	elsiocb->context2 = pcmd;
	elsiocb->context3 = pbuflist;
	elsiocb->retry = retry;
	elsiocb->vport = vport;
	elsiocb->drvrTimeout = (phba->fc_ratov << 1) + LPFC_DRVR_TIMEOUT;

	if (prsp) {
		list_add(&prsp->list, &pcmd->list);
	}
	if (expectRsp) {
		/* Xmit ELS command <elsCmd> to remote NPORT <did> */
		lpfc_printf_vlog(vport, KERN_INFO, LOG_ELS,
				 "0116 Xmit ELS command x%x to remote "
				 "NPORT x%x I/O tag: x%x, port state:x%x"
				 " fc_flag:x%x\n",
				 elscmd, did, elsiocb->iotag,
				 vport->port_state,
				 vport->fc_flag);
	} else {
		/* Xmit ELS response <elsCmd> to remote NPORT <did> */
		lpfc_printf_vlog(vport, KERN_INFO, LOG_ELS,
				 "0117 Xmit ELS response x%x to remote "
				 "NPORT x%x I/O tag: x%x, size: x%x "
				 "port_state x%x fc_flag x%x\n",
				 elscmd, ndlp->nlp_DID, elsiocb->iotag,
				 cmdSize, vport->port_state,
				 vport->fc_flag);
	}
	return elsiocb;

els_iocb_free_pbuf_exit:
	if (expectRsp)
		lpfc_mbuf_free(phba, prsp->virt, prsp->phys);
	kfree(pbuflist);

els_iocb_free_prsp_exit:
	lpfc_mbuf_free(phba, pcmd->virt, pcmd->phys);
	kfree(prsp);

els_iocb_free_pcmb_exit:
	kfree(pcmd);
	lpfc_sli_release_iocbq(phba, elsiocb);
	return NULL;
}

/**
 * lpfc_issue_fabric_reglogin - Issue fabric registration login for a vport
 * @vport: pointer to a host virtual N_Port data structure.
 *
 * This routine issues a fabric registration login for a @vport. An
 * active ndlp node with Fabric_DID must already exist for this @vport.
 * The routine invokes two mailbox commands to carry out fabric registration
 * login through the HBA firmware: the first mailbox command requests the
 * HBA to perform link configuration for the @vport; and the second mailbox
 * command requests the HBA to perform the actual fabric registration login
 * with the @vport.
 *
 * Return code
 *   0 - successfully issued fabric registration login for @vport
 *   -ENXIO -- failed to issue fabric registration login for @vport
 **/
int
lpfc_issue_fabric_reglogin(struct lpfc_vport *vport)
{
	struct lpfc_hba  *phba = vport->phba;
	LPFC_MBOXQ_t *mbox;
	struct lpfc_dmabuf *mp;
	struct lpfc_nodelist *ndlp;
	struct serv_parm *sp;
	int rc;
	int err = 0;

	sp = &phba->fc_fabparam;
	ndlp = lpfc_findnode_did(vport, Fabric_DID);
	if (!ndlp || !NLP_CHK_NODE_ACT(ndlp)) {
		err = 1;
		goto fail;
	}

	mbox = mempool_alloc(phba->mbox_mem_pool, GFP_KERNEL);
	if (!mbox) {
		err = 2;
		goto fail;
	}

	vport->port_state = LPFC_FABRIC_CFG_LINK;
	lpfc_config_link(phba, mbox);
	mbox->mbox_cmpl = lpfc_sli_def_mbox_cmpl;
	mbox->vport = vport;

	rc = lpfc_sli_issue_mbox(phba, mbox, MBX_NOWAIT);
	if (rc == MBX_NOT_FINISHED) {
		err = 3;
		goto fail_free_mbox;
	}

	mbox = mempool_alloc(phba->mbox_mem_pool, GFP_KERNEL);
	if (!mbox) {
		err = 4;
		goto fail;
	}
	rc = lpfc_reg_rpi(phba, vport->vpi, Fabric_DID, (uint8_t *)sp, mbox,
			  ndlp->nlp_rpi);
	if (rc) {
		err = 5;
		goto fail_free_mbox;
	}

	mbox->mbox_cmpl = lpfc_mbx_cmpl_fabric_reg_login;
	mbox->vport = vport;
	/* increment the reference count on ndlp to hold reference
	 * for the callback routine.
	 */
	mbox->context2 = lpfc_nlp_get(ndlp);

	rc = lpfc_sli_issue_mbox(phba, mbox, MBX_NOWAIT);
	if (rc == MBX_NOT_FINISHED) {
		err = 6;
		goto fail_issue_reg_login;
	}

	return 0;

fail_issue_reg_login:
	/* decrement the reference count on ndlp just incremented
	 * for the failed mbox command.
	 */
	lpfc_nlp_put(ndlp);
	mp = (struct lpfc_dmabuf *) mbox->context1;
	lpfc_mbuf_free(phba, mp->virt, mp->phys);
	kfree(mp);
fail_free_mbox:
	mempool_free(mbox, phba->mbox_mem_pool);

fail:
	lpfc_vport_set_state(vport, FC_VPORT_FAILED);
	lpfc_printf_vlog(vport, KERN_ERR, LOG_ELS,
		"0249 Cannot issue Register Fabric login: Err %d\n", err);
	return -ENXIO;
}

/**
 * lpfc_issue_reg_vfi - Register VFI for this vport's fabric login
 * @vport: pointer to a host virtual N_Port data structure.
 *
 * This routine issues a REG_VFI mailbox for the vfi, vpi, fcfi triplet for
 * the @vport. This mailbox command is necessary for SLI4 port only.
 *
 * Return code
 *   0 - successfully issued REG_VFI for @vport
 *   A failure code otherwise.
 **/
int
lpfc_issue_reg_vfi(struct lpfc_vport *vport)
{
	struct lpfc_hba  *phba = vport->phba;
	LPFC_MBOXQ_t *mboxq;
	struct lpfc_nodelist *ndlp;
	struct serv_parm *sp;
	struct lpfc_dmabuf *dmabuf;
	int rc = 0;

	sp = &phba->fc_fabparam;
	/* move forward in case of SLI4 FC port loopback test and pt2pt mode */
	if ((phba->sli_rev == LPFC_SLI_REV4) &&
	    !(phba->link_flag & LS_LOOPBACK_MODE) &&
	    !(vport->fc_flag & FC_PT2PT)) {
		ndlp = lpfc_findnode_did(vport, Fabric_DID);
		if (!ndlp || !NLP_CHK_NODE_ACT(ndlp)) {
			rc = -ENODEV;
			goto fail;
		}
	}

	dmabuf = kzalloc(sizeof(struct lpfc_dmabuf), GFP_KERNEL);
	if (!dmabuf) {
		rc = -ENOMEM;
		goto fail;
	}
	dmabuf->virt = lpfc_mbuf_alloc(phba, MEM_PRI, &dmabuf->phys);
	if (!dmabuf->virt) {
		rc = -ENOMEM;
		goto fail_free_dmabuf;
	}

	mboxq = mempool_alloc(phba->mbox_mem_pool, GFP_KERNEL);
	if (!mboxq) {
		rc = -ENOMEM;
		goto fail_free_coherent;
	}
	vport->port_state = LPFC_FABRIC_CFG_LINK;
	memcpy(dmabuf->virt, &phba->fc_fabparam, sizeof(vport->fc_sparam));
	lpfc_reg_vfi(mboxq, vport, dmabuf->phys);

	mboxq->mbox_cmpl = lpfc_mbx_cmpl_reg_vfi;
	mboxq->vport = vport;
	mboxq->context1 = dmabuf;
	rc = lpfc_sli_issue_mbox(phba, mboxq, MBX_NOWAIT);
	if (rc == MBX_NOT_FINISHED) {
		rc = -ENXIO;
		goto fail_free_mbox;
	}
	return 0;

fail_free_mbox:
	mempool_free(mboxq, phba->mbox_mem_pool);
fail_free_coherent:
	lpfc_mbuf_free(phba, dmabuf->virt, dmabuf->phys);
fail_free_dmabuf:
	kfree(dmabuf);
fail:
	lpfc_vport_set_state(vport, FC_VPORT_FAILED);
	lpfc_printf_vlog(vport, KERN_ERR, LOG_ELS,
		"0289 Issue Register VFI failed: Err %d\n", rc);
	return rc;
}

/**
 * lpfc_issue_unreg_vfi - Unregister VFI for this vport's fabric login
 * @vport: pointer to a host virtual N_Port data structure.
 *
 * This routine issues a UNREG_VFI mailbox with the vfi, vpi, fcfi triplet for
 * the @vport. This mailbox command is necessary for SLI4 port only.
 *
 * Return code
 *   0 - successfully issued REG_VFI for @vport
 *   A failure code otherwise.
 **/
int
lpfc_issue_unreg_vfi(struct lpfc_vport *vport)
{
	struct lpfc_hba *phba = vport->phba;
	struct Scsi_Host *shost;
	LPFC_MBOXQ_t *mboxq;
	int rc;

	mboxq = mempool_alloc(phba->mbox_mem_pool, GFP_KERNEL);
	if (!mboxq) {
		lpfc_printf_log(phba, KERN_ERR, LOG_DISCOVERY|LOG_MBOX,
				"2556 UNREG_VFI mbox allocation failed"
				"HBA state x%x\n", phba->pport->port_state);
		return -ENOMEM;
	}

	lpfc_unreg_vfi(mboxq, vport);
	mboxq->vport = vport;
	mboxq->mbox_cmpl = lpfc_unregister_vfi_cmpl;

	rc = lpfc_sli_issue_mbox(phba, mboxq, MBX_NOWAIT);
	if (rc == MBX_NOT_FINISHED) {
		lpfc_printf_log(phba, KERN_ERR, LOG_DISCOVERY|LOG_MBOX,
				"2557 UNREG_VFI issue mbox failed rc x%x "
				"HBA state x%x\n",
				rc, phba->pport->port_state);
		mempool_free(mboxq, phba->mbox_mem_pool);
		return -EIO;
	}

	shost = lpfc_shost_from_vport(vport);
	spin_lock_irq(shost->host_lock);
	vport->fc_flag &= ~FC_VFI_REGISTERED;
	spin_unlock_irq(shost->host_lock);
	return 0;
}

/**
 * lpfc_check_clean_addr_bit - Check whether assigned FCID is clean.
 * @vport: pointer to a host virtual N_Port data structure.
 * @sp: pointer to service parameter data structure.
 *
 * This routine is called from FLOGI/FDISC completion handler functions.
 * lpfc_check_clean_addr_bit return 1 when FCID/Fabric portname/ Fabric
 * node nodename is changed in the completion service parameter else return
 * 0. This function also set flag in the vport data structure to delay
 * NP_Port discovery after the FLOGI/FDISC completion if Clean address bit
 * in FLOGI/FDISC response is cleared and FCID/Fabric portname/ Fabric
 * node nodename is changed in the completion service parameter.
 *
 * Return code
 *   0 - FCID and Fabric Nodename and Fabric portname is not changed.
 *   1 - FCID or Fabric Nodename or Fabric portname is changed.
 *
 **/
static uint8_t
lpfc_check_clean_addr_bit(struct lpfc_vport *vport,
		struct serv_parm *sp)
{
	uint8_t fabric_param_changed = 0;
	struct Scsi_Host *shost = lpfc_shost_from_vport(vport);

	if ((vport->fc_prevDID != vport->fc_myDID) ||
		memcmp(&vport->fabric_portname, &sp->portName,
			sizeof(struct lpfc_name)) ||
		memcmp(&vport->fabric_nodename, &sp->nodeName,
			sizeof(struct lpfc_name)))
		fabric_param_changed = 1;

	/*
	 * Word 1 Bit 31 in common service parameter is overloaded.
	 * Word 1 Bit 31 in FLOGI request is multiple NPort request
	 * Word 1 Bit 31 in FLOGI response is clean address bit
	 *
	 * If fabric parameter is changed and clean address bit is
	 * cleared delay nport discovery if
	 * - vport->fc_prevDID != 0 (not initial discovery) OR
	 * - lpfc_delay_discovery module parameter is set.
	 */
	if (fabric_param_changed && !sp->cmn.clean_address_bit &&
	    (vport->fc_prevDID || lpfc_delay_discovery)) {
		spin_lock_irq(shost->host_lock);
		vport->fc_flag |= FC_DISC_DELAYED;
		spin_unlock_irq(shost->host_lock);
	}

	return fabric_param_changed;
}


/**
 * lpfc_cmpl_els_flogi_fabric - Completion function for flogi to a fabric port
 * @vport: pointer to a host virtual N_Port data structure.
 * @ndlp: pointer to a node-list data structure.
 * @sp: pointer to service parameter data structure.
 * @irsp: pointer to the IOCB within the lpfc response IOCB.
 *
 * This routine is invoked by the lpfc_cmpl_els_flogi() completion callback
 * function to handle the completion of a Fabric Login (FLOGI) into a fabric
 * port in a fabric topology. It properly sets up the parameters to the @ndlp
 * from the IOCB response. It also check the newly assigned N_Port ID to the
 * @vport against the previously assigned N_Port ID. If it is different from
 * the previously assigned Destination ID (DID), the lpfc_unreg_rpi() routine
 * is invoked on all the remaining nodes with the @vport to unregister the
 * Remote Port Indicators (RPIs). Finally, the lpfc_issue_fabric_reglogin()
 * is invoked to register login to the fabric.
 *
 * Return code
 *   0 - Success (currently, always return 0)
 **/
static int
lpfc_cmpl_els_flogi_fabric(struct lpfc_vport *vport, struct lpfc_nodelist *ndlp,
			   struct serv_parm *sp, IOCB_t *irsp)
{
	struct Scsi_Host *shost = lpfc_shost_from_vport(vport);
	struct lpfc_hba  *phba = vport->phba;
	struct lpfc_nodelist *np;
	struct lpfc_nodelist *next_np;
	uint8_t fabric_param_changed;

	spin_lock_irq(shost->host_lock);
	vport->fc_flag |= FC_FABRIC;
	spin_unlock_irq(shost->host_lock);

	phba->fc_edtov = be32_to_cpu(sp->cmn.e_d_tov);
	if (sp->cmn.edtovResolution)	/* E_D_TOV ticks are in nanoseconds */
		phba->fc_edtov = (phba->fc_edtov + 999999) / 1000000;

	phba->fc_edtovResol = sp->cmn.edtovResolution;
	phba->fc_ratov = (be32_to_cpu(sp->cmn.w2.r_a_tov) + 999) / 1000;

	if (phba->fc_topology == LPFC_TOPOLOGY_LOOP) {
		spin_lock_irq(shost->host_lock);
		vport->fc_flag |= FC_PUBLIC_LOOP;
		spin_unlock_irq(shost->host_lock);
	}

	vport->fc_myDID = irsp->un.ulpWord[4] & Mask_DID;
	memcpy(&ndlp->nlp_portname, &sp->portName, sizeof(struct lpfc_name));
	memcpy(&ndlp->nlp_nodename, &sp->nodeName, sizeof(struct lpfc_name));
	ndlp->nlp_class_sup = 0;
	if (sp->cls1.classValid)
		ndlp->nlp_class_sup |= FC_COS_CLASS1;
	if (sp->cls2.classValid)
		ndlp->nlp_class_sup |= FC_COS_CLASS2;
	if (sp->cls3.classValid)
		ndlp->nlp_class_sup |= FC_COS_CLASS3;
	if (sp->cls4.classValid)
		ndlp->nlp_class_sup |= FC_COS_CLASS4;
	ndlp->nlp_maxframe = ((sp->cmn.bbRcvSizeMsb & 0x0F) << 8) |
				sp->cmn.bbRcvSizeLsb;

	fabric_param_changed = lpfc_check_clean_addr_bit(vport, sp);
	memcpy(&vport->fabric_portname, &sp->portName,
			sizeof(struct lpfc_name));
	memcpy(&vport->fabric_nodename, &sp->nodeName,
			sizeof(struct lpfc_name));
	memcpy(&phba->fc_fabparam, sp, sizeof(struct serv_parm));

	if (phba->sli3_options & LPFC_SLI3_NPIV_ENABLED) {
		if (sp->cmn.response_multiple_NPort) {
			lpfc_printf_vlog(vport, KERN_WARNING,
					 LOG_ELS | LOG_VPORT,
					 "1816 FLOGI NPIV supported, "
					 "response data 0x%x\n",
					 sp->cmn.response_multiple_NPort);
			spin_lock_irq(&phba->hbalock);
			phba->link_flag |= LS_NPIV_FAB_SUPPORTED;
			spin_unlock_irq(&phba->hbalock);
		} else {
			/* Because we asked f/w for NPIV it still expects us
			to call reg_vnpid atleast for the physcial host */
			lpfc_printf_vlog(vport, KERN_WARNING,
					 LOG_ELS | LOG_VPORT,
					 "1817 Fabric does not support NPIV "
					 "- configuring single port mode.\n");
			spin_lock_irq(&phba->hbalock);
			phba->link_flag &= ~LS_NPIV_FAB_SUPPORTED;
			spin_unlock_irq(&phba->hbalock);
		}
	}

	/*
	 * For FC we need to do some special processing because of the SLI
	 * Port's default settings of the Common Service Parameters.
	 */
	if (phba->sli4_hba.lnk_info.lnk_tp == LPFC_LNK_TYPE_FC) {
		/* If physical FC port changed, unreg VFI and ALL VPIs / RPIs */
		if ((phba->sli_rev == LPFC_SLI_REV4) && fabric_param_changed)
			lpfc_unregister_fcf_prep(phba);

		/* This should just update the VFI CSPs*/
		if (vport->fc_flag & FC_VFI_REGISTERED)
			lpfc_issue_reg_vfi(vport);
	}

	if (fabric_param_changed &&
		!(vport->fc_flag & FC_VPORT_NEEDS_REG_VPI)) {

		/* If our NportID changed, we need to ensure all
		 * remaining NPORTs get unreg_login'ed.
		 */
		list_for_each_entry_safe(np, next_np,
					&vport->fc_nodes, nlp_listp) {
			if (!NLP_CHK_NODE_ACT(np))
				continue;
			if ((np->nlp_state != NLP_STE_NPR_NODE) ||
				   !(np->nlp_flag & NLP_NPR_ADISC))
				continue;
			spin_lock_irq(shost->host_lock);
			np->nlp_flag &= ~NLP_NPR_ADISC;
			spin_unlock_irq(shost->host_lock);
			lpfc_unreg_rpi(vport, np);
		}
		lpfc_cleanup_pending_mbox(vport);

		if (phba->sli_rev == LPFC_SLI_REV4) {
			lpfc_sli4_unreg_all_rpis(vport);
			lpfc_mbx_unreg_vpi(vport);
			spin_lock_irq(shost->host_lock);
			vport->fc_flag |= FC_VPORT_NEEDS_INIT_VPI;
			spin_unlock_irq(shost->host_lock);
		}

		/*
		 * For SLI3 and SLI4, the VPI needs to be reregistered in
		 * response to this fabric parameter change event.
		 */
		spin_lock_irq(shost->host_lock);
		vport->fc_flag |= FC_VPORT_NEEDS_REG_VPI;
		spin_unlock_irq(shost->host_lock);
	} else if ((phba->sli_rev == LPFC_SLI_REV4) &&
		!(vport->fc_flag & FC_VPORT_NEEDS_REG_VPI)) {
			/*
			 * Driver needs to re-reg VPI in order for f/w
			 * to update the MAC address.
			 */
			lpfc_nlp_set_state(vport, ndlp, NLP_STE_UNMAPPED_NODE);
			lpfc_register_new_vport(phba, vport, ndlp);
			return 0;
	}

	if (phba->sli_rev < LPFC_SLI_REV4) {
		lpfc_nlp_set_state(vport, ndlp, NLP_STE_REG_LOGIN_ISSUE);
		if (phba->sli3_options & LPFC_SLI3_NPIV_ENABLED &&
		    vport->fc_flag & FC_VPORT_NEEDS_REG_VPI)
			lpfc_register_new_vport(phba, vport, ndlp);
		else
			lpfc_issue_fabric_reglogin(vport);
	} else {
		ndlp->nlp_type |= NLP_FABRIC;
		lpfc_nlp_set_state(vport, ndlp, NLP_STE_UNMAPPED_NODE);
		if ((!(vport->fc_flag & FC_VPORT_NEEDS_REG_VPI)) &&
			(vport->vpi_state & LPFC_VPI_REGISTERED)) {
			lpfc_start_fdiscs(phba);
			lpfc_do_scr_ns_plogi(phba, vport);
		} else if (vport->fc_flag & FC_VFI_REGISTERED)
			lpfc_issue_init_vpi(vport);
		else {
			lpfc_printf_vlog(vport, KERN_INFO, LOG_ELS,
					"3135 Need register VFI: (x%x/%x)\n",
					vport->fc_prevDID, vport->fc_myDID);
			lpfc_issue_reg_vfi(vport);
		}
	}
	return 0;
}

/**
 * lpfc_cmpl_els_flogi_nport - Completion function for flogi to an N_Port
 * @vport: pointer to a host virtual N_Port data structure.
 * @ndlp: pointer to a node-list data structure.
 * @sp: pointer to service parameter data structure.
 *
 * This routine is invoked by the lpfc_cmpl_els_flogi() completion callback
 * function to handle the completion of a Fabric Login (FLOGI) into an N_Port
 * in a point-to-point topology. First, the @vport's N_Port Name is compared
 * with the received N_Port Name: if the @vport's N_Port Name is greater than
 * the received N_Port Name lexicographically, this node shall assign local
 * N_Port ID (PT2PT_LocalID: 1) and remote N_Port ID (PT2PT_RemoteID: 2) and
 * will send out Port Login (PLOGI) with the N_Port IDs assigned. Otherwise,
 * this node shall just wait for the remote node to issue PLOGI and assign
 * N_Port IDs.
 *
 * Return code
 *   0 - Success
 *   -ENXIO - Fail
 **/
static int
lpfc_cmpl_els_flogi_nport(struct lpfc_vport *vport, struct lpfc_nodelist *ndlp,
			  struct serv_parm *sp)
{
	struct Scsi_Host *shost = lpfc_shost_from_vport(vport);
	struct lpfc_hba  *phba = vport->phba;
	LPFC_MBOXQ_t *mbox;
	int rc;

	spin_lock_irq(shost->host_lock);
	vport->fc_flag &= ~(FC_FABRIC | FC_PUBLIC_LOOP);
	spin_unlock_irq(shost->host_lock);

	phba->fc_edtov = FF_DEF_EDTOV;
	phba->fc_ratov = FF_DEF_RATOV;
	rc = memcmp(&vport->fc_portname, &sp->portName,
		    sizeof(vport->fc_portname));
	memcpy(&phba->fc_fabparam, sp, sizeof(struct serv_parm));

	if (rc >= 0) {
		/* This side will initiate the PLOGI */
		spin_lock_irq(shost->host_lock);
		vport->fc_flag |= FC_PT2PT_PLOGI;
		spin_unlock_irq(shost->host_lock);

		/*
		 * N_Port ID cannot be 0, set our to LocalID the other
		 * side will be RemoteID.
		 */

		/* not equal */
		if (rc)
			vport->fc_myDID = PT2PT_LocalID;

		mbox = mempool_alloc(phba->mbox_mem_pool, GFP_KERNEL);
		if (!mbox)
			goto fail;

		lpfc_config_link(phba, mbox);

		mbox->mbox_cmpl = lpfc_sli_def_mbox_cmpl;
		mbox->vport = vport;
		rc = lpfc_sli_issue_mbox(phba, mbox, MBX_NOWAIT);
		if (rc == MBX_NOT_FINISHED) {
			mempool_free(mbox, phba->mbox_mem_pool);
			goto fail;
		}

		/*
		 * For SLI4, the VFI/VPI are registered AFTER the
		 * Nport with the higher WWPN sends the PLOGI with
		 * an assigned NPortId.
		 */

		/* not equal */
		if ((phba->sli_rev == LPFC_SLI_REV4) && rc)
			lpfc_issue_reg_vfi(vport);

		/* Decrement ndlp reference count indicating that ndlp can be
		 * safely released when other references to it are done.
		 */
		lpfc_nlp_put(ndlp);

		ndlp = lpfc_findnode_did(vport, PT2PT_RemoteID);
		if (!ndlp) {
			/*
			 * Cannot find existing Fabric ndlp, so allocate a
			 * new one
			 */
			ndlp = mempool_alloc(phba->nlp_mem_pool, GFP_KERNEL);
			if (!ndlp)
				goto fail;
			lpfc_nlp_init(vport, ndlp, PT2PT_RemoteID);
		} else if (!NLP_CHK_NODE_ACT(ndlp)) {
			ndlp = lpfc_enable_node(vport, ndlp,
						NLP_STE_UNUSED_NODE);
			if(!ndlp)
				goto fail;
		}

		memcpy(&ndlp->nlp_portname, &sp->portName,
		       sizeof(struct lpfc_name));
		memcpy(&ndlp->nlp_nodename, &sp->nodeName,
		       sizeof(struct lpfc_name));
		/* Set state will put ndlp onto node list if not already done */
		lpfc_nlp_set_state(vport, ndlp, NLP_STE_NPR_NODE);
		spin_lock_irq(shost->host_lock);
		ndlp->nlp_flag |= NLP_NPR_2B_DISC;
		spin_unlock_irq(shost->host_lock);
	} else
		/* This side will wait for the PLOGI, decrement ndlp reference
		 * count indicating that ndlp can be released when other
		 * references to it are done.
		 */
		lpfc_nlp_put(ndlp);

	/* If we are pt2pt with another NPort, force NPIV off! */
	phba->sli3_options &= ~LPFC_SLI3_NPIV_ENABLED;

	spin_lock_irq(shost->host_lock);
	vport->fc_flag |= FC_PT2PT;
	spin_unlock_irq(shost->host_lock);
	/* If physical FC port changed, unreg VFI and ALL VPIs / RPIs */
	if ((phba->sli_rev == LPFC_SLI_REV4) && phba->fc_topology_changed) {
		lpfc_unregister_fcf_prep(phba);

		/* The FC_VFI_REGISTERED flag will get clear in the cmpl
		 * handler for unreg_vfi, but if we don't force the
		 * FC_VFI_REGISTERED flag then the reg_vfi mailbox could be
		 * built with the update bit set instead of just the vp bit to
		 * change the Nport ID.  We need to have the vp set and the
		 * Upd cleared on topology changes.
		 */
		spin_lock_irq(shost->host_lock);
		vport->fc_flag &= ~FC_VFI_REGISTERED;
		spin_unlock_irq(shost->host_lock);
		phba->fc_topology_changed = 0;
		lpfc_issue_reg_vfi(vport);
	}

	/* Start discovery - this should just do CLEAR_LA */
	lpfc_disc_start(vport);
	return 0;
fail:
	return -ENXIO;
}

/**
 * lpfc_cmpl_els_flogi - Completion callback function for flogi
 * @phba: pointer to lpfc hba data structure.
 * @cmdiocb: pointer to lpfc command iocb data structure.
 * @rspiocb: pointer to lpfc response iocb data structure.
 *
 * This routine is the top-level completion callback function for issuing
 * a Fabric Login (FLOGI) command. If the response IOCB reported error,
 * the lpfc_els_retry() routine shall be invoked to retry the FLOGI. If
 * retry has been made (either immediately or delayed with lpfc_els_retry()
 * returning 1), the command IOCB will be released and function returned.
 * If the retry attempt has been given up (possibly reach the maximum
 * number of retries), one additional decrement of ndlp reference shall be
 * invoked before going out after releasing the command IOCB. This will
 * actually release the remote node (Note, lpfc_els_free_iocb() will also
 * invoke one decrement of ndlp reference count). If no error reported in
 * the IOCB status, the command Port ID field is used to determine whether
 * this is a point-to-point topology or a fabric topology: if the Port ID
 * field is assigned, it is a fabric topology; otherwise, it is a
 * point-to-point topology. The routine lpfc_cmpl_els_flogi_fabric() or
 * lpfc_cmpl_els_flogi_nport() shall be invoked accordingly to handle the
 * specific topology completion conditions.
 **/
static void
lpfc_cmpl_els_flogi(struct lpfc_hba *phba, struct lpfc_iocbq *cmdiocb,
		    struct lpfc_iocbq *rspiocb)
{
	struct lpfc_vport *vport = cmdiocb->vport;
	struct Scsi_Host  *shost = lpfc_shost_from_vport(vport);
	IOCB_t *irsp = &rspiocb->iocb;
	struct lpfc_nodelist *ndlp = cmdiocb->context1;
	struct lpfc_dmabuf *pcmd = cmdiocb->context2, *prsp;
	struct serv_parm *sp;
	uint16_t fcf_index;
	int rc;

	/* Check to see if link went down during discovery */
	if (lpfc_els_chk_latt(vport)) {
		/* One additional decrement on node reference count to
		 * trigger the release of the node
		 */
		lpfc_nlp_put(ndlp);
		goto out;
	}

	lpfc_debugfs_disc_trc(vport, LPFC_DISC_TRC_ELS_CMD,
		"FLOGI cmpl:      status:x%x/x%x state:x%x",
		irsp->ulpStatus, irsp->un.ulpWord[4],
		vport->port_state);

	if (irsp->ulpStatus) {
		/*
		 * In case of FIP mode, perform roundrobin FCF failover
		 * due to new FCF discovery
		 */
		if ((phba->hba_flag & HBA_FIP_SUPPORT) &&
		    (phba->fcf.fcf_flag & FCF_DISCOVERY)) {
			if (phba->link_state < LPFC_LINK_UP)
				goto stop_rr_fcf_flogi;
			if ((phba->fcoe_cvl_eventtag_attn ==
			     phba->fcoe_cvl_eventtag) &&
			    (irsp->ulpStatus == IOSTAT_LOCAL_REJECT) &&
			    ((irsp->un.ulpWord[4] & IOERR_PARAM_MASK) ==
			    IOERR_SLI_ABORTED))
				goto stop_rr_fcf_flogi;
			else
				phba->fcoe_cvl_eventtag_attn =
					phba->fcoe_cvl_eventtag;
			lpfc_printf_log(phba, KERN_WARNING, LOG_FIP | LOG_ELS,
					"2611 FLOGI failed on FCF (x%x), "
					"status:x%x/x%x, tmo:x%x, perform "
					"roundrobin FCF failover\n",
					phba->fcf.current_rec.fcf_indx,
					irsp->ulpStatus, irsp->un.ulpWord[4],
					irsp->ulpTimeout);
			lpfc_sli4_set_fcf_flogi_fail(phba,
					phba->fcf.current_rec.fcf_indx);
			fcf_index = lpfc_sli4_fcf_rr_next_index_get(phba);
			rc = lpfc_sli4_fcf_rr_next_proc(vport, fcf_index);
			if (rc)
				goto out;
		}

stop_rr_fcf_flogi:
		/* FLOGI failure */
		lpfc_printf_vlog(vport, KERN_ERR, LOG_ELS,
				"2858 FLOGI failure Status:x%x/x%x TMO:x%x\n",
				irsp->ulpStatus, irsp->un.ulpWord[4],
				irsp->ulpTimeout);

		/* Check for retry */
		if (lpfc_els_retry(phba, cmdiocb, rspiocb))
			goto out;

		/* FLOGI failure */
		lpfc_printf_vlog(vport, KERN_ERR, LOG_ELS,
				 "0100 FLOGI failure Status:x%x/x%x TMO:x%x\n",
				 irsp->ulpStatus, irsp->un.ulpWord[4],
				 irsp->ulpTimeout);

		/* FLOGI failed, so there is no fabric */
		spin_lock_irq(shost->host_lock);
		vport->fc_flag &= ~(FC_FABRIC | FC_PUBLIC_LOOP);
		spin_unlock_irq(shost->host_lock);

		/* If private loop, then allow max outstanding els to be
		 * LPFC_MAX_DISC_THREADS (32). Scanning in the case of no
		 * alpa map would take too long otherwise.
		 */
		if (phba->alpa_map[0] == 0)
			vport->cfg_discovery_threads = LPFC_MAX_DISC_THREADS;
		if ((phba->sli_rev == LPFC_SLI_REV4) &&
		    (!(vport->fc_flag & FC_VFI_REGISTERED) ||
		     (vport->fc_prevDID != vport->fc_myDID) ||
			phba->fc_topology_changed)) {
			if (vport->fc_flag & FC_VFI_REGISTERED) {
				if (phba->fc_topology_changed) {
					lpfc_unregister_fcf_prep(phba);
					spin_lock_irq(shost->host_lock);
					vport->fc_flag &= ~FC_VFI_REGISTERED;
					spin_unlock_irq(shost->host_lock);
					phba->fc_topology_changed = 0;
				} else {
					lpfc_sli4_unreg_all_rpis(vport);
				}
			}
			lpfc_issue_reg_vfi(vport);
			lpfc_nlp_put(ndlp);
			goto out;
		}
		goto flogifail;
	}
	spin_lock_irq(shost->host_lock);
	vport->fc_flag &= ~FC_VPORT_CVL_RCVD;
	vport->fc_flag &= ~FC_VPORT_LOGO_RCVD;
	spin_unlock_irq(shost->host_lock);

	/*
	 * The FLogI succeeded.  Sync the data for the CPU before
	 * accessing it.
	 */
	prsp = list_get_first(&pcmd->list, struct lpfc_dmabuf, list);
	if (!prsp)
		goto out;
	sp = prsp->virt + sizeof(uint32_t);

	/* FLOGI completes successfully */
	lpfc_printf_vlog(vport, KERN_INFO, LOG_ELS,
			 "0101 FLOGI completes successfully, I/O tag:x%x, "
			 "Data: x%x x%x x%x x%x x%x x%x\n", cmdiocb->iotag,
			 irsp->un.ulpWord[4], sp->cmn.e_d_tov,
			 sp->cmn.w2.r_a_tov, sp->cmn.edtovResolution,
			 vport->port_state, vport->fc_flag);

	if (vport->port_state == LPFC_FLOGI) {
		/*
		 * If Common Service Parameters indicate Nport
		 * we are point to point, if Fport we are Fabric.
		 */
		if (sp->cmn.fPort)
			rc = lpfc_cmpl_els_flogi_fabric(vport, ndlp, sp, irsp);
		else if (!(phba->hba_flag & HBA_FCOE_MODE))
			rc = lpfc_cmpl_els_flogi_nport(vport, ndlp, sp);
		else {
			lpfc_printf_vlog(vport, KERN_ERR,
				LOG_FIP | LOG_ELS,
				"2831 FLOGI response with cleared Fabric "
				"bit fcf_index 0x%x "
				"Switch Name %02x%02x%02x%02x%02x%02x%02x%02x "
				"Fabric Name "
				"%02x%02x%02x%02x%02x%02x%02x%02x\n",
				phba->fcf.current_rec.fcf_indx,
				phba->fcf.current_rec.switch_name[0],
				phba->fcf.current_rec.switch_name[1],
				phba->fcf.current_rec.switch_name[2],
				phba->fcf.current_rec.switch_name[3],
				phba->fcf.current_rec.switch_name[4],
				phba->fcf.current_rec.switch_name[5],
				phba->fcf.current_rec.switch_name[6],
				phba->fcf.current_rec.switch_name[7],
				phba->fcf.current_rec.fabric_name[0],
				phba->fcf.current_rec.fabric_name[1],
				phba->fcf.current_rec.fabric_name[2],
				phba->fcf.current_rec.fabric_name[3],
				phba->fcf.current_rec.fabric_name[4],
				phba->fcf.current_rec.fabric_name[5],
				phba->fcf.current_rec.fabric_name[6],
				phba->fcf.current_rec.fabric_name[7]);
			lpfc_nlp_put(ndlp);
			spin_lock_irq(&phba->hbalock);
			phba->fcf.fcf_flag &= ~FCF_DISCOVERY;
			phba->hba_flag &= ~(FCF_RR_INPROG | HBA_DEVLOSS_TMO);
			spin_unlock_irq(&phba->hbalock);
			goto out;
		}
		if (!rc) {
			/* Mark the FCF discovery process done */
			if (phba->hba_flag & HBA_FIP_SUPPORT)
				lpfc_printf_vlog(vport, KERN_INFO, LOG_FIP |
						LOG_ELS,
						"2769 FLOGI to FCF (x%x) "
						"completed successfully\n",
						phba->fcf.current_rec.fcf_indx);
			spin_lock_irq(&phba->hbalock);
			phba->fcf.fcf_flag &= ~FCF_DISCOVERY;
			phba->hba_flag &= ~(FCF_RR_INPROG | HBA_DEVLOSS_TMO);
			spin_unlock_irq(&phba->hbalock);
			goto out;
		}
	}

flogifail:
	lpfc_nlp_put(ndlp);

	if (!lpfc_error_lost_link(irsp)) {
		/* FLOGI failed, so just use loop map to make discovery list */
		lpfc_disc_list_loopmap(vport);

		/* Start discovery */
		lpfc_disc_start(vport);
	} else if (((irsp->ulpStatus != IOSTAT_LOCAL_REJECT) ||
			(((irsp->un.ulpWord[4] & IOERR_PARAM_MASK) !=
			 IOERR_SLI_ABORTED) &&
			((irsp->un.ulpWord[4] & IOERR_PARAM_MASK) !=
			 IOERR_SLI_DOWN))) &&
			(phba->link_state != LPFC_CLEAR_LA)) {
		/* If FLOGI failed enable link interrupt. */
		lpfc_issue_clear_la(phba, vport);
	}
out:
	lpfc_els_free_iocb(phba, cmdiocb);
}

/**
 * lpfc_issue_els_flogi - Issue an flogi iocb command for a vport
 * @vport: pointer to a host virtual N_Port data structure.
 * @ndlp: pointer to a node-list data structure.
 * @retry: number of retries to the command IOCB.
 *
 * This routine issues a Fabric Login (FLOGI) Request ELS command
 * for a @vport. The initiator service parameters are put into the payload
 * of the FLOGI Request IOCB and the top-level callback function pointer
 * to lpfc_cmpl_els_flogi() routine is put to the IOCB completion callback
 * function field. The lpfc_issue_fabric_iocb routine is invoked to send
 * out FLOGI ELS command with one outstanding fabric IOCB at a time.
 *
 * Note that, in lpfc_prep_els_iocb() routine, the reference count of ndlp
 * will be incremented by 1 for holding the ndlp and the reference to ndlp
 * will be stored into the context1 field of the IOCB for the completion
 * callback function to the FLOGI ELS command.
 *
 * Return code
 *   0 - successfully issued flogi iocb for @vport
 *   1 - failed to issue flogi iocb for @vport
 **/
static int
lpfc_issue_els_flogi(struct lpfc_vport *vport, struct lpfc_nodelist *ndlp,
		     uint8_t retry)
{
	struct lpfc_hba  *phba = vport->phba;
	struct serv_parm *sp;
	IOCB_t *icmd;
	struct lpfc_iocbq *elsiocb;
	struct lpfc_sli_ring *pring;
	uint8_t *pcmd;
	uint16_t cmdsize;
	uint32_t tmo;
	int rc;

	pring = &phba->sli.ring[LPFC_ELS_RING];

	cmdsize = (sizeof(uint32_t) + sizeof(struct serv_parm));
	elsiocb = lpfc_prep_els_iocb(vport, 1, cmdsize, retry, ndlp,
				     ndlp->nlp_DID, ELS_CMD_FLOGI);

	if (!elsiocb)
		return 1;

	icmd = &elsiocb->iocb;
	pcmd = (uint8_t *) (((struct lpfc_dmabuf *) elsiocb->context2)->virt);

	/* For FLOGI request, remainder of payload is service parameters */
	*((uint32_t *) (pcmd)) = ELS_CMD_FLOGI;
	pcmd += sizeof(uint32_t);
	memcpy(pcmd, &vport->fc_sparam, sizeof(struct serv_parm));
	sp = (struct serv_parm *) pcmd;

	/* Setup CSPs accordingly for Fabric */
	sp->cmn.e_d_tov = 0;
	sp->cmn.w2.r_a_tov = 0;
	sp->cmn.virtual_fabric_support = 0;
	sp->cls1.classValid = 0;
	if (sp->cmn.fcphLow < FC_PH3)
		sp->cmn.fcphLow = FC_PH3;
	if (sp->cmn.fcphHigh < FC_PH3)
		sp->cmn.fcphHigh = FC_PH3;

	if  (phba->sli_rev == LPFC_SLI_REV4) {
		if (bf_get(lpfc_sli_intf_if_type, &phba->sli4_hba.sli_intf) ==
		    LPFC_SLI_INTF_IF_TYPE_0) {
			elsiocb->iocb.ulpCt_h = ((SLI4_CT_FCFI >> 1) & 1);
			elsiocb->iocb.ulpCt_l = (SLI4_CT_FCFI & 1);
			/* FLOGI needs to be 3 for WQE FCFI */
			/* Set the fcfi to the fcfi we registered with */
			elsiocb->iocb.ulpContext = phba->fcf.fcfi;
		}
		/* Can't do SLI4 class2 without support sequence coalescing */
		sp->cls2.classValid = 0;
		sp->cls2.seqDelivery = 0;
	} else {
		/* Historical, setting sequential-delivery bit for SLI3 */
		sp->cls2.seqDelivery = (sp->cls2.classValid) ? 1 : 0;
		sp->cls3.seqDelivery = (sp->cls3.classValid) ? 1 : 0;
		if (phba->sli3_options & LPFC_SLI3_NPIV_ENABLED) {
			sp->cmn.request_multiple_Nport = 1;
			/* For FLOGI, Let FLOGI rsp set the NPortID for VPI 0 */
			icmd->ulpCt_h = 1;
			icmd->ulpCt_l = 0;
		} else
			sp->cmn.request_multiple_Nport = 0;
	}

	if (phba->fc_topology != LPFC_TOPOLOGY_LOOP) {
		icmd->un.elsreq64.myID = 0;
		icmd->un.elsreq64.fl = 1;
	}

	tmo = phba->fc_ratov;
	phba->fc_ratov = LPFC_DISC_FLOGI_TMO;
	lpfc_set_disctmo(vport);
	phba->fc_ratov = tmo;

	phba->fc_stat.elsXmitFLOGI++;
	elsiocb->iocb_cmpl = lpfc_cmpl_els_flogi;

	lpfc_debugfs_disc_trc(vport, LPFC_DISC_TRC_ELS_CMD,
		"Issue FLOGI:     opt:x%x",
		phba->sli3_options, 0, 0);

	rc = lpfc_issue_fabric_iocb(phba, elsiocb);
	if (rc == IOCB_ERROR) {
		lpfc_els_free_iocb(phba, elsiocb);
		return 1;
	}
	return 0;
}

/**
 * lpfc_els_abort_flogi - Abort all outstanding flogi iocbs
 * @phba: pointer to lpfc hba data structure.
 *
 * This routine aborts all the outstanding Fabric Login (FLOGI) IOCBs
 * with a @phba. This routine walks all the outstanding IOCBs on the txcmplq
 * list and issues an abort IOCB commond on each outstanding IOCB that
 * contains a active Fabric_DID ndlp. Note that this function is to issue
 * the abort IOCB command on all the outstanding IOCBs, thus when this
 * function returns, it does not guarantee all the IOCBs are actually aborted.
 *
 * Return code
 *   0 - Successfully issued abort iocb on all outstanding flogis (Always 0)
 **/
int
lpfc_els_abort_flogi(struct lpfc_hba *phba)
{
	struct lpfc_sli_ring *pring;
	struct lpfc_iocbq *iocb, *next_iocb;
	struct lpfc_nodelist *ndlp;
	IOCB_t *icmd;

	/* Abort outstanding I/O on NPort <nlp_DID> */
	lpfc_printf_log(phba, KERN_INFO, LOG_DISCOVERY,
			"0201 Abort outstanding I/O on NPort x%x\n",
			Fabric_DID);

	pring = &phba->sli.ring[LPFC_ELS_RING];

	/*
	 * Check the txcmplq for an iocb that matches the nport the driver is
	 * searching for.
	 */
	spin_lock_irq(&phba->hbalock);
	list_for_each_entry_safe(iocb, next_iocb, &pring->txcmplq, list) {
		icmd = &iocb->iocb;
		if (icmd->ulpCommand == CMD_ELS_REQUEST64_CR) {
			ndlp = (struct lpfc_nodelist *)(iocb->context1);
			if (ndlp && NLP_CHK_NODE_ACT(ndlp) &&
			    (ndlp->nlp_DID == Fabric_DID))
				lpfc_sli_issue_abort_iotag(phba, pring, iocb);
		}
	}
	spin_unlock_irq(&phba->hbalock);

	return 0;
}

/**
 * lpfc_initial_flogi - Issue an initial fabric login for a vport
 * @vport: pointer to a host virtual N_Port data structure.
 *
 * This routine issues an initial Fabric Login (FLOGI) for the @vport
 * specified. It first searches the ndlp with the Fabric_DID (0xfffffe) from
 * the @vport's ndlp list. If no such ndlp found, it will create an ndlp and
 * put it into the @vport's ndlp list. If an inactive ndlp found on the list,
 * it will just be enabled and made active. The lpfc_issue_els_flogi() routine
 * is then invoked with the @vport and the ndlp to perform the FLOGI for the
 * @vport.
 *
 * Return code
 *   0 - failed to issue initial flogi for @vport
 *   1 - successfully issued initial flogi for @vport
 **/
int
lpfc_initial_flogi(struct lpfc_vport *vport)
{
	struct lpfc_hba *phba = vport->phba;
	struct lpfc_nodelist *ndlp;

	vport->port_state = LPFC_FLOGI;
	lpfc_set_disctmo(vport);

	/* First look for the Fabric ndlp */
	ndlp = lpfc_findnode_did(vport, Fabric_DID);
	if (!ndlp) {
		/* Cannot find existing Fabric ndlp, so allocate a new one */
		ndlp = mempool_alloc(phba->nlp_mem_pool, GFP_KERNEL);
		if (!ndlp)
			return 0;
		lpfc_nlp_init(vport, ndlp, Fabric_DID);
		/* Set the node type */
		ndlp->nlp_type |= NLP_FABRIC;
		/* Put ndlp onto node list */
		lpfc_enqueue_node(vport, ndlp);
	} else if (!NLP_CHK_NODE_ACT(ndlp)) {
		/* re-setup ndlp without removing from node list */
		ndlp = lpfc_enable_node(vport, ndlp, NLP_STE_UNUSED_NODE);
		if (!ndlp)
			return 0;
	}

	if (lpfc_issue_els_flogi(vport, ndlp, 0)) {
		/* This decrement of reference count to node shall kick off
		 * the release of the node.
		 */
		lpfc_nlp_put(ndlp);
		return 0;
	}
	return 1;
}

/**
 * lpfc_initial_fdisc - Issue an initial fabric discovery for a vport
 * @vport: pointer to a host virtual N_Port data structure.
 *
 * This routine issues an initial Fabric Discover (FDISC) for the @vport
 * specified. It first searches the ndlp with the Fabric_DID (0xfffffe) from
 * the @vport's ndlp list. If no such ndlp found, it will create an ndlp and
 * put it into the @vport's ndlp list. If an inactive ndlp found on the list,
 * it will just be enabled and made active. The lpfc_issue_els_fdisc() routine
 * is then invoked with the @vport and the ndlp to perform the FDISC for the
 * @vport.
 *
 * Return code
 *   0 - failed to issue initial fdisc for @vport
 *   1 - successfully issued initial fdisc for @vport
 **/
int
lpfc_initial_fdisc(struct lpfc_vport *vport)
{
	struct lpfc_hba *phba = vport->phba;
	struct lpfc_nodelist *ndlp;

	/* First look for the Fabric ndlp */
	ndlp = lpfc_findnode_did(vport, Fabric_DID);
	if (!ndlp) {
		/* Cannot find existing Fabric ndlp, so allocate a new one */
		ndlp = mempool_alloc(phba->nlp_mem_pool, GFP_KERNEL);
		if (!ndlp)
			return 0;
		lpfc_nlp_init(vport, ndlp, Fabric_DID);
		/* Put ndlp onto node list */
		lpfc_enqueue_node(vport, ndlp);
	} else if (!NLP_CHK_NODE_ACT(ndlp)) {
		/* re-setup ndlp without removing from node list */
		ndlp = lpfc_enable_node(vport, ndlp, NLP_STE_UNUSED_NODE);
		if (!ndlp)
			return 0;
	}

	if (lpfc_issue_els_fdisc(vport, ndlp, 0)) {
		/* decrement node reference count to trigger the release of
		 * the node.
		 */
		lpfc_nlp_put(ndlp);
		return 0;
	}
	return 1;
}

/**
 * lpfc_more_plogi - Check and issue remaining plogis for a vport
 * @vport: pointer to a host virtual N_Port data structure.
 *
 * This routine checks whether there are more remaining Port Logins
 * (PLOGI) to be issued for the @vport. If so, it will invoke the routine
 * lpfc_els_disc_plogi() to go through the Node Port Recovery (NPR) nodes
 * to issue ELS PLOGIs up to the configured discover threads with the
 * @vport (@vport->cfg_discovery_threads). The function also decrement
 * the @vport's num_disc_node by 1 if it is not already 0.
 **/
void
lpfc_more_plogi(struct lpfc_vport *vport)
{
	int sentplogi;

	if (vport->num_disc_nodes)
		vport->num_disc_nodes--;

	/* Continue discovery with <num_disc_nodes> PLOGIs to go */
	lpfc_printf_vlog(vport, KERN_INFO, LOG_DISCOVERY,
			 "0232 Continue discovery with %d PLOGIs to go "
			 "Data: x%x x%x x%x\n",
			 vport->num_disc_nodes, vport->fc_plogi_cnt,
			 vport->fc_flag, vport->port_state);
	/* Check to see if there are more PLOGIs to be sent */
	if (vport->fc_flag & FC_NLP_MORE)
		/* go thru NPR nodes and issue any remaining ELS PLOGIs */
		sentplogi = lpfc_els_disc_plogi(vport);

	return;
}

/**
 * lpfc_plogi_confirm_nport - Confirm pologi wwpn matches stored ndlp
 * @phba: pointer to lpfc hba data structure.
 * @prsp: pointer to response IOCB payload.
 * @ndlp: pointer to a node-list data structure.
 *
 * This routine checks and indicates whether the WWPN of an N_Port, retrieved
 * from a PLOGI, matches the WWPN that is stored in the @ndlp for that N_POrt.
 * The following cases are considered N_Port confirmed:
 * 1) The N_Port is a Fabric ndlp; 2) The @ndlp is on vport list and matches
 * the WWPN of the N_Port logged into; 3) The @ndlp is not on vport list but
 * it does not have WWPN assigned either. If the WWPN is confirmed, the
 * pointer to the @ndlp will be returned. If the WWPN is not confirmed:
 * 1) if there is a node on vport list other than the @ndlp with the same
 * WWPN of the N_Port PLOGI logged into, the lpfc_unreg_rpi() will be invoked
 * on that node to release the RPI associated with the node; 2) if there is
 * no node found on vport list with the same WWPN of the N_Port PLOGI logged
 * into, a new node shall be allocated (or activated). In either case, the
 * parameters of the @ndlp shall be copied to the new_ndlp, the @ndlp shall
 * be released and the new_ndlp shall be put on to the vport node list and
 * its pointer returned as the confirmed node.
 *
 * Note that before the @ndlp got "released", the keepDID from not-matching
 * or inactive "new_ndlp" on the vport node list is assigned to the nlp_DID
 * of the @ndlp. This is because the release of @ndlp is actually to put it
 * into an inactive state on the vport node list and the vport node list
 * management algorithm does not allow two node with a same DID.
 *
 * Return code
 *   pointer to the PLOGI N_Port @ndlp
 **/
static struct lpfc_nodelist *
lpfc_plogi_confirm_nport(struct lpfc_hba *phba, uint32_t *prsp,
			 struct lpfc_nodelist *ndlp)
{
	struct lpfc_vport    *vport = ndlp->vport;
	struct lpfc_nodelist *new_ndlp;
	struct lpfc_rport_data *rdata;
	struct fc_rport *rport;
	struct serv_parm *sp;
	uint8_t  name[sizeof(struct lpfc_name)];
	uint32_t rc, keepDID = 0;
	int  put_node;
	int  put_rport;
	unsigned long *active_rrqs_xri_bitmap = NULL;

	/* Fabric nodes can have the same WWPN so we don't bother searching
	 * by WWPN.  Just return the ndlp that was given to us.
	 */
	if (ndlp->nlp_type & NLP_FABRIC)
		return ndlp;

	sp = (struct serv_parm *) ((uint8_t *) prsp + sizeof(uint32_t));
	memset(name, 0, sizeof(struct lpfc_name));

	/* Now we find out if the NPort we are logging into, matches the WWPN
	 * we have for that ndlp. If not, we have some work to do.
	 */
	new_ndlp = lpfc_findnode_wwpn(vport, &sp->portName);

	if (new_ndlp == ndlp && NLP_CHK_NODE_ACT(new_ndlp))
		return ndlp;
	if (phba->sli_rev == LPFC_SLI_REV4) {
		active_rrqs_xri_bitmap = mempool_alloc(phba->active_rrq_pool,
						       GFP_KERNEL);
		if (active_rrqs_xri_bitmap)
			memset(active_rrqs_xri_bitmap, 0,
			       phba->cfg_rrq_xri_bitmap_sz);
	}

	lpfc_printf_vlog(vport, KERN_INFO, LOG_ELS,
		 "3178 PLOGI confirm: ndlp %p x%x: new_ndlp %p\n",
		 ndlp, ndlp->nlp_DID, new_ndlp);

	if (!new_ndlp) {
		rc = memcmp(&ndlp->nlp_portname, name,
			    sizeof(struct lpfc_name));
		if (!rc) {
			if (active_rrqs_xri_bitmap)
				mempool_free(active_rrqs_xri_bitmap,
					     phba->active_rrq_pool);
			return ndlp;
		}
		new_ndlp = mempool_alloc(phba->nlp_mem_pool, GFP_ATOMIC);
		if (!new_ndlp) {
			if (active_rrqs_xri_bitmap)
				mempool_free(active_rrqs_xri_bitmap,
					     phba->active_rrq_pool);
			return ndlp;
		}
		lpfc_nlp_init(vport, new_ndlp, ndlp->nlp_DID);
	} else if (!NLP_CHK_NODE_ACT(new_ndlp)) {
		rc = memcmp(&ndlp->nlp_portname, name,
			    sizeof(struct lpfc_name));
		if (!rc) {
			if (active_rrqs_xri_bitmap)
				mempool_free(active_rrqs_xri_bitmap,
					     phba->active_rrq_pool);
			return ndlp;
		}
		new_ndlp = lpfc_enable_node(vport, new_ndlp,
						NLP_STE_UNUSED_NODE);
		if (!new_ndlp) {
			if (active_rrqs_xri_bitmap)
				mempool_free(active_rrqs_xri_bitmap,
					     phba->active_rrq_pool);
			return ndlp;
		}
		keepDID = new_ndlp->nlp_DID;
		if ((phba->sli_rev == LPFC_SLI_REV4) && active_rrqs_xri_bitmap)
			memcpy(active_rrqs_xri_bitmap,
			       new_ndlp->active_rrqs_xri_bitmap,
			       phba->cfg_rrq_xri_bitmap_sz);
	} else {
		keepDID = new_ndlp->nlp_DID;
		if (phba->sli_rev == LPFC_SLI_REV4 &&
		    active_rrqs_xri_bitmap)
			memcpy(active_rrqs_xri_bitmap,
			       new_ndlp->active_rrqs_xri_bitmap,
			       phba->cfg_rrq_xri_bitmap_sz);
	}

	lpfc_unreg_rpi(vport, new_ndlp);
	new_ndlp->nlp_DID = ndlp->nlp_DID;
	new_ndlp->nlp_prev_state = ndlp->nlp_prev_state;
	if (phba->sli_rev == LPFC_SLI_REV4)
		memcpy(new_ndlp->active_rrqs_xri_bitmap,
		       ndlp->active_rrqs_xri_bitmap,
		       phba->cfg_rrq_xri_bitmap_sz);

	if (ndlp->nlp_flag & NLP_NPR_2B_DISC)
		new_ndlp->nlp_flag |= NLP_NPR_2B_DISC;
	ndlp->nlp_flag &= ~NLP_NPR_2B_DISC;

	/* Set state will put new_ndlp on to node list if not already done */
	lpfc_nlp_set_state(vport, new_ndlp, ndlp->nlp_state);

	/* Move this back to NPR state */
	if (memcmp(&ndlp->nlp_portname, name, sizeof(struct lpfc_name)) == 0) {
		/* The new_ndlp is replacing ndlp totally, so we need
		 * to put ndlp on UNUSED list and try to free it.
		 */
		lpfc_printf_vlog(vport, KERN_INFO, LOG_ELS,
			 "3179 PLOGI confirm NEW: %x %x\n",
			 new_ndlp->nlp_DID, keepDID);

		/* Fix up the rport accordingly */
		rport =  ndlp->rport;
		if (rport) {
			rdata = rport->dd_data;
			if (rdata->pnode == ndlp) {
				lpfc_nlp_put(ndlp);
				ndlp->rport = NULL;
				rdata->pnode = lpfc_nlp_get(new_ndlp);
				new_ndlp->rport = rport;
			}
			new_ndlp->nlp_type = ndlp->nlp_type;
		}
		/* We shall actually free the ndlp with both nlp_DID and
		 * nlp_portname fields equals 0 to avoid any ndlp on the
		 * nodelist never to be used.
		 */
		if (ndlp->nlp_DID == 0) {
			spin_lock_irq(&phba->ndlp_lock);
			NLP_SET_FREE_REQ(ndlp);
			spin_unlock_irq(&phba->ndlp_lock);
		}

		/* Two ndlps cannot have the same did on the nodelist */
		ndlp->nlp_DID = keepDID;
		if (phba->sli_rev == LPFC_SLI_REV4 &&
		    active_rrqs_xri_bitmap)
			memcpy(ndlp->active_rrqs_xri_bitmap,
			       active_rrqs_xri_bitmap,
			       phba->cfg_rrq_xri_bitmap_sz);
		lpfc_drop_node(vport, ndlp);
	}
	else {
		lpfc_printf_vlog(vport, KERN_INFO, LOG_ELS,
			 "3180 PLOGI confirm SWAP: %x %x\n",
			 new_ndlp->nlp_DID, keepDID);

		lpfc_unreg_rpi(vport, ndlp);

		/* Two ndlps cannot have the same did */
		ndlp->nlp_DID = keepDID;
		if (phba->sli_rev == LPFC_SLI_REV4 &&
		    active_rrqs_xri_bitmap)
			memcpy(ndlp->active_rrqs_xri_bitmap,
			       active_rrqs_xri_bitmap,
			       phba->cfg_rrq_xri_bitmap_sz);

		/* Since we are swapping the ndlp passed in with the new one
		 * and the did has already been swapped, copy over state.
		 * The new WWNs are already in new_ndlp since thats what
		 * we looked it up by in the begining of this routine.
		 */
		new_ndlp->nlp_state = ndlp->nlp_state;

		/* Since we are switching over to the new_ndlp, the old
		 * ndlp should be put in the NPR state, unless we have
		 * already started re-discovery on it.
		 */
		if ((ndlp->nlp_state == NLP_STE_UNMAPPED_NODE) ||
		    (ndlp->nlp_state == NLP_STE_MAPPED_NODE))
			lpfc_nlp_set_state(vport, ndlp, NLP_STE_NPR_NODE);

		/* Fix up the rport accordingly */
		rport = ndlp->rport;
		if (rport) {
			rdata = rport->dd_data;
			put_node = rdata->pnode != NULL;
			put_rport = ndlp->rport != NULL;
			rdata->pnode = NULL;
			ndlp->rport = NULL;
			if (put_node)
				lpfc_nlp_put(ndlp);
			if (put_rport)
				put_device(&rport->dev);
		}
	}
	if (phba->sli_rev == LPFC_SLI_REV4 &&
	    active_rrqs_xri_bitmap)
		mempool_free(active_rrqs_xri_bitmap,
			     phba->active_rrq_pool);
	return new_ndlp;
}

/**
 * lpfc_end_rscn - Check and handle more rscn for a vport
 * @vport: pointer to a host virtual N_Port data structure.
 *
 * This routine checks whether more Registration State Change
 * Notifications (RSCNs) came in while the discovery state machine was in
 * the FC_RSCN_MODE. If so, the lpfc_els_handle_rscn() routine will be
 * invoked to handle the additional RSCNs for the @vport. Otherwise, the
 * FC_RSCN_MODE bit will be cleared with the @vport to mark as the end of
 * handling the RSCNs.
 **/
void
lpfc_end_rscn(struct lpfc_vport *vport)
{
	struct Scsi_Host *shost = lpfc_shost_from_vport(vport);

	if (vport->fc_flag & FC_RSCN_MODE) {
		/*
		 * Check to see if more RSCNs came in while we were
		 * processing this one.
		 */
		if (vport->fc_rscn_id_cnt ||
		    (vport->fc_flag & FC_RSCN_DISCOVERY) != 0)
			lpfc_els_handle_rscn(vport);
		else {
			spin_lock_irq(shost->host_lock);
			vport->fc_flag &= ~FC_RSCN_MODE;
			spin_unlock_irq(shost->host_lock);
		}
	}
}

/**
 * lpfc_cmpl_els_rrq - Completion handled for els RRQs.
 * @phba: pointer to lpfc hba data structure.
 * @cmdiocb: pointer to lpfc command iocb data structure.
 * @rspiocb: pointer to lpfc response iocb data structure.
 *
 * This routine will call the clear rrq function to free the rrq and
 * clear the xri's bit in the ndlp's xri_bitmap. If the ndlp does not
 * exist then the clear_rrq is still called because the rrq needs to
 * be freed.
 **/

static void
lpfc_cmpl_els_rrq(struct lpfc_hba *phba, struct lpfc_iocbq *cmdiocb,
		    struct lpfc_iocbq *rspiocb)
{
	struct lpfc_vport *vport = cmdiocb->vport;
	IOCB_t *irsp;
	struct lpfc_nodelist *ndlp;
	struct lpfc_node_rrq *rrq;

	/* we pass cmdiocb to state machine which needs rspiocb as well */
	rrq = cmdiocb->context_un.rrq;
	cmdiocb->context_un.rsp_iocb = rspiocb;

	irsp = &rspiocb->iocb;
	lpfc_debugfs_disc_trc(vport, LPFC_DISC_TRC_ELS_CMD,
		"RRQ cmpl:      status:x%x/x%x did:x%x",
		irsp->ulpStatus, irsp->un.ulpWord[4],
		irsp->un.elsreq64.remoteID);

	ndlp = lpfc_findnode_did(vport, irsp->un.elsreq64.remoteID);
	if (!ndlp || !NLP_CHK_NODE_ACT(ndlp) || ndlp != rrq->ndlp) {
		lpfc_printf_vlog(vport, KERN_ERR, LOG_ELS,
				 "2882 RRQ completes to NPort x%x "
				 "with no ndlp. Data: x%x x%x x%x\n",
				 irsp->un.elsreq64.remoteID,
				 irsp->ulpStatus, irsp->un.ulpWord[4],
				 irsp->ulpIoTag);
		goto out;
	}

	/* rrq completes to NPort <nlp_DID> */
	lpfc_printf_vlog(vport, KERN_INFO, LOG_ELS,
			 "2880 RRQ completes to NPort x%x "
			 "Data: x%x x%x x%x x%x x%x\n",
			 ndlp->nlp_DID, irsp->ulpStatus, irsp->un.ulpWord[4],
			 irsp->ulpTimeout, rrq->xritag, rrq->rxid);

	if (irsp->ulpStatus) {
		/* Check for retry */
		/* RRQ failed Don't print the vport to vport rjts */
		if (irsp->ulpStatus != IOSTAT_LS_RJT ||
			(((irsp->un.ulpWord[4]) >> 16 != LSRJT_INVALID_CMD) &&
			((irsp->un.ulpWord[4]) >> 16 != LSRJT_UNABLE_TPC)) ||
			(phba)->pport->cfg_log_verbose & LOG_ELS)
			lpfc_printf_vlog(vport, KERN_ERR, LOG_ELS,
				 "2881 RRQ failure DID:%06X Status:x%x/x%x\n",
				 ndlp->nlp_DID, irsp->ulpStatus,
				 irsp->un.ulpWord[4]);
	}
out:
	if (rrq)
		lpfc_clr_rrq_active(phba, rrq->xritag, rrq);
	lpfc_els_free_iocb(phba, cmdiocb);
	return;
}
/**
 * lpfc_cmpl_els_plogi - Completion callback function for plogi
 * @phba: pointer to lpfc hba data structure.
 * @cmdiocb: pointer to lpfc command iocb data structure.
 * @rspiocb: pointer to lpfc response iocb data structure.
 *
 * This routine is the completion callback function for issuing the Port
 * Login (PLOGI) command. For PLOGI completion, there must be an active
 * ndlp on the vport node list that matches the remote node ID from the
 * PLOGI response IOCB. If such ndlp does not exist, the PLOGI is simply
 * ignored and command IOCB released. The PLOGI response IOCB status is
 * checked for error conditons. If there is error status reported, PLOGI
 * retry shall be attempted by invoking the lpfc_els_retry() routine.
 * Otherwise, the lpfc_plogi_confirm_nport() routine shall be invoked on
 * the ndlp and the NLP_EVT_CMPL_PLOGI state to the Discover State Machine
 * (DSM) is set for this PLOGI completion. Finally, it checks whether
 * there are additional N_Port nodes with the vport that need to perform
 * PLOGI. If so, the lpfc_more_plogi() routine is invoked to issue addition
 * PLOGIs.
 **/
static void
lpfc_cmpl_els_plogi(struct lpfc_hba *phba, struct lpfc_iocbq *cmdiocb,
		    struct lpfc_iocbq *rspiocb)
{
	struct lpfc_vport *vport = cmdiocb->vport;
	struct Scsi_Host  *shost = lpfc_shost_from_vport(vport);
	IOCB_t *irsp;
	struct lpfc_nodelist *ndlp;
	struct lpfc_dmabuf *prsp;
	int disc, rc;

	/* we pass cmdiocb to state machine which needs rspiocb as well */
	cmdiocb->context_un.rsp_iocb = rspiocb;

	irsp = &rspiocb->iocb;
	lpfc_debugfs_disc_trc(vport, LPFC_DISC_TRC_ELS_CMD,
		"PLOGI cmpl:      status:x%x/x%x did:x%x",
		irsp->ulpStatus, irsp->un.ulpWord[4],
		irsp->un.elsreq64.remoteID);

	ndlp = lpfc_findnode_did(vport, irsp->un.elsreq64.remoteID);
	if (!ndlp || !NLP_CHK_NODE_ACT(ndlp)) {
		lpfc_printf_vlog(vport, KERN_ERR, LOG_ELS,
				 "0136 PLOGI completes to NPort x%x "
				 "with no ndlp. Data: x%x x%x x%x\n",
				 irsp->un.elsreq64.remoteID,
				 irsp->ulpStatus, irsp->un.ulpWord[4],
				 irsp->ulpIoTag);
		goto out;
	}

	/* Since ndlp can be freed in the disc state machine, note if this node
	 * is being used during discovery.
	 */
	spin_lock_irq(shost->host_lock);
	disc = (ndlp->nlp_flag & NLP_NPR_2B_DISC);
	ndlp->nlp_flag &= ~NLP_NPR_2B_DISC;
	spin_unlock_irq(shost->host_lock);
	rc   = 0;

	/* PLOGI completes to NPort <nlp_DID> */
	lpfc_printf_vlog(vport, KERN_INFO, LOG_ELS,
			 "0102 PLOGI completes to NPort x%x "
			 "Data: x%x x%x x%x x%x x%x\n",
			 ndlp->nlp_DID, irsp->ulpStatus, irsp->un.ulpWord[4],
			 irsp->ulpTimeout, disc, vport->num_disc_nodes);
	/* Check to see if link went down during discovery */
	if (lpfc_els_chk_latt(vport)) {
		spin_lock_irq(shost->host_lock);
		ndlp->nlp_flag |= NLP_NPR_2B_DISC;
		spin_unlock_irq(shost->host_lock);
		goto out;
	}

	if (irsp->ulpStatus) {
		/* Check for retry */
		if (lpfc_els_retry(phba, cmdiocb, rspiocb)) {
			/* ELS command is being retried */
			if (disc) {
				spin_lock_irq(shost->host_lock);
				ndlp->nlp_flag |= NLP_NPR_2B_DISC;
				spin_unlock_irq(shost->host_lock);
			}
			goto out;
		}
		/* PLOGI failed Don't print the vport to vport rjts */
		if (irsp->ulpStatus != IOSTAT_LS_RJT ||
			(((irsp->un.ulpWord[4]) >> 16 != LSRJT_INVALID_CMD) &&
			((irsp->un.ulpWord[4]) >> 16 != LSRJT_UNABLE_TPC)) ||
			(phba)->pport->cfg_log_verbose & LOG_ELS)
			lpfc_printf_vlog(vport, KERN_ERR, LOG_ELS,
				 "2753 PLOGI failure DID:%06X Status:x%x/x%x\n",
				 ndlp->nlp_DID, irsp->ulpStatus,
				 irsp->un.ulpWord[4]);
		/* Do not call DSM for lpfc_els_abort'ed ELS cmds */
		if (lpfc_error_lost_link(irsp))
			rc = NLP_STE_FREED_NODE;
		else
			rc = lpfc_disc_state_machine(vport, ndlp, cmdiocb,
						     NLP_EVT_CMPL_PLOGI);
	} else {
		/* Good status, call state machine */
		prsp = list_entry(((struct lpfc_dmabuf *)
				   cmdiocb->context2)->list.next,
				  struct lpfc_dmabuf, list);
		ndlp = lpfc_plogi_confirm_nport(phba, prsp->virt, ndlp);
		rc = lpfc_disc_state_machine(vport, ndlp, cmdiocb,
					     NLP_EVT_CMPL_PLOGI);
	}

	if (disc && vport->num_disc_nodes) {
		/* Check to see if there are more PLOGIs to be sent */
		lpfc_more_plogi(vport);

		if (vport->num_disc_nodes == 0) {
			spin_lock_irq(shost->host_lock);
			vport->fc_flag &= ~FC_NDISC_ACTIVE;
			spin_unlock_irq(shost->host_lock);

			lpfc_can_disctmo(vport);
			lpfc_end_rscn(vport);
		}
	}

out:
	lpfc_els_free_iocb(phba, cmdiocb);
	return;
}

/**
 * lpfc_issue_els_plogi - Issue an plogi iocb command for a vport
 * @vport: pointer to a host virtual N_Port data structure.
 * @did: destination port identifier.
 * @retry: number of retries to the command IOCB.
 *
 * This routine issues a Port Login (PLOGI) command to a remote N_Port
 * (with the @did) for a @vport. Before issuing a PLOGI to a remote N_Port,
 * the ndlp with the remote N_Port DID must exist on the @vport's ndlp list.
 * This routine constructs the proper feilds of the PLOGI IOCB and invokes
 * the lpfc_sli_issue_iocb() routine to send out PLOGI ELS command.
 *
 * Note that, in lpfc_prep_els_iocb() routine, the reference count of ndlp
 * will be incremented by 1 for holding the ndlp and the reference to ndlp
 * will be stored into the context1 field of the IOCB for the completion
 * callback function to the PLOGI ELS command.
 *
 * Return code
 *   0 - Successfully issued a plogi for @vport
 *   1 - failed to issue a plogi for @vport
 **/
int
lpfc_issue_els_plogi(struct lpfc_vport *vport, uint32_t did, uint8_t retry)
{
	struct lpfc_hba  *phba = vport->phba;
	struct serv_parm *sp;
	IOCB_t *icmd;
	struct lpfc_nodelist *ndlp;
	struct lpfc_iocbq *elsiocb;
	struct lpfc_sli *psli;
	uint8_t *pcmd;
	uint16_t cmdsize;
	int ret;

	psli = &phba->sli;

	ndlp = lpfc_findnode_did(vport, did);
	if (ndlp && !NLP_CHK_NODE_ACT(ndlp))
		ndlp = NULL;

	/* If ndlp is not NULL, we will bump the reference count on it */
	cmdsize = (sizeof(uint32_t) + sizeof(struct serv_parm));
	elsiocb = lpfc_prep_els_iocb(vport, 1, cmdsize, retry, ndlp, did,
				     ELS_CMD_PLOGI);
	if (!elsiocb)
		return 1;

	icmd = &elsiocb->iocb;
	pcmd = (uint8_t *) (((struct lpfc_dmabuf *) elsiocb->context2)->virt);

	/* For PLOGI request, remainder of payload is service parameters */
	*((uint32_t *) (pcmd)) = ELS_CMD_PLOGI;
	pcmd += sizeof(uint32_t);
	memcpy(pcmd, &vport->fc_sparam, sizeof(struct serv_parm));
	sp = (struct serv_parm *) pcmd;

	/*
	 * If we are a N-port connected to a Fabric, fix-up paramm's so logins
	 * to device on remote loops work.
	 */
	if ((vport->fc_flag & FC_FABRIC) && !(vport->fc_flag & FC_PUBLIC_LOOP))
		sp->cmn.altBbCredit = 1;

	if (sp->cmn.fcphLow < FC_PH_4_3)
		sp->cmn.fcphLow = FC_PH_4_3;

	if (sp->cmn.fcphHigh < FC_PH3)
		sp->cmn.fcphHigh = FC_PH3;

	lpfc_debugfs_disc_trc(vport, LPFC_DISC_TRC_ELS_CMD,
		"Issue PLOGI:     did:x%x",
		did, 0, 0);

	phba->fc_stat.elsXmitPLOGI++;
	elsiocb->iocb_cmpl = lpfc_cmpl_els_plogi;
	ret = lpfc_sli_issue_iocb(phba, LPFC_ELS_RING, elsiocb, 0);

	if (ret == IOCB_ERROR) {
		lpfc_els_free_iocb(phba, elsiocb);
		return 1;
	}
	return 0;
}

/**
 * lpfc_cmpl_els_prli - Completion callback function for prli
 * @phba: pointer to lpfc hba data structure.
 * @cmdiocb: pointer to lpfc command iocb data structure.
 * @rspiocb: pointer to lpfc response iocb data structure.
 *
 * This routine is the completion callback function for a Process Login
 * (PRLI) ELS command. The PRLI response IOCB status is checked for error
 * status. If there is error status reported, PRLI retry shall be attempted
 * by invoking the lpfc_els_retry() routine. Otherwise, the state
 * NLP_EVT_CMPL_PRLI is sent to the Discover State Machine (DSM) for this
 * ndlp to mark the PRLI completion.
 **/
static void
lpfc_cmpl_els_prli(struct lpfc_hba *phba, struct lpfc_iocbq *cmdiocb,
		   struct lpfc_iocbq *rspiocb)
{
	struct lpfc_vport *vport = cmdiocb->vport;
	struct Scsi_Host  *shost = lpfc_shost_from_vport(vport);
	IOCB_t *irsp;
	struct lpfc_sli *psli;
	struct lpfc_nodelist *ndlp;

	psli = &phba->sli;
	/* we pass cmdiocb to state machine which needs rspiocb as well */
	cmdiocb->context_un.rsp_iocb = rspiocb;

	irsp = &(rspiocb->iocb);
	ndlp = (struct lpfc_nodelist *) cmdiocb->context1;
	spin_lock_irq(shost->host_lock);
	ndlp->nlp_flag &= ~NLP_PRLI_SND;
	spin_unlock_irq(shost->host_lock);

	lpfc_debugfs_disc_trc(vport, LPFC_DISC_TRC_ELS_CMD,
		"PRLI cmpl:       status:x%x/x%x did:x%x",
		irsp->ulpStatus, irsp->un.ulpWord[4],
		ndlp->nlp_DID);
	/* PRLI completes to NPort <nlp_DID> */
	lpfc_printf_vlog(vport, KERN_INFO, LOG_ELS,
			 "0103 PRLI completes to NPort x%x "
			 "Data: x%x x%x x%x x%x\n",
			 ndlp->nlp_DID, irsp->ulpStatus, irsp->un.ulpWord[4],
			 irsp->ulpTimeout, vport->num_disc_nodes);

	vport->fc_prli_sent--;
	/* Check to see if link went down during discovery */
	if (lpfc_els_chk_latt(vport))
		goto out;

	if (irsp->ulpStatus) {
		/* Check for retry */
		if (lpfc_els_retry(phba, cmdiocb, rspiocb)) {
			/* ELS command is being retried */
			goto out;
		}
		/* PRLI failed */
		lpfc_printf_vlog(vport, KERN_ERR, LOG_ELS,
				 "2754 PRLI failure DID:%06X Status:x%x/x%x\n",
				 ndlp->nlp_DID, irsp->ulpStatus,
				 irsp->un.ulpWord[4]);
		/* Do not call DSM for lpfc_els_abort'ed ELS cmds */
		if (lpfc_error_lost_link(irsp))
			goto out;
		else
			lpfc_disc_state_machine(vport, ndlp, cmdiocb,
						NLP_EVT_CMPL_PRLI);
	} else
		/* Good status, call state machine */
		lpfc_disc_state_machine(vport, ndlp, cmdiocb,
					NLP_EVT_CMPL_PRLI);
out:
	lpfc_els_free_iocb(phba, cmdiocb);
	return;
}

/**
 * lpfc_issue_els_prli - Issue a prli iocb command for a vport
 * @vport: pointer to a host virtual N_Port data structure.
 * @ndlp: pointer to a node-list data structure.
 * @retry: number of retries to the command IOCB.
 *
 * This routine issues a Process Login (PRLI) ELS command for the
 * @vport. The PRLI service parameters are set up in the payload of the
 * PRLI Request command and the pointer to lpfc_cmpl_els_prli() routine
 * is put to the IOCB completion callback func field before invoking the
 * routine lpfc_sli_issue_iocb() to send out PRLI command.
 *
 * Note that, in lpfc_prep_els_iocb() routine, the reference count of ndlp
 * will be incremented by 1 for holding the ndlp and the reference to ndlp
 * will be stored into the context1 field of the IOCB for the completion
 * callback function to the PRLI ELS command.
 *
 * Return code
 *   0 - successfully issued prli iocb command for @vport
 *   1 - failed to issue prli iocb command for @vport
 **/
int
lpfc_issue_els_prli(struct lpfc_vport *vport, struct lpfc_nodelist *ndlp,
		    uint8_t retry)
{
	struct Scsi_Host *shost = lpfc_shost_from_vport(vport);
	struct lpfc_hba *phba = vport->phba;
	PRLI *npr;
	IOCB_t *icmd;
	struct lpfc_iocbq *elsiocb;
	uint8_t *pcmd;
	uint16_t cmdsize;

	cmdsize = (sizeof(uint32_t) + sizeof(PRLI));
	elsiocb = lpfc_prep_els_iocb(vport, 1, cmdsize, retry, ndlp,
				     ndlp->nlp_DID, ELS_CMD_PRLI);
	if (!elsiocb)
		return 1;

	icmd = &elsiocb->iocb;
	pcmd = (uint8_t *) (((struct lpfc_dmabuf *) elsiocb->context2)->virt);

	/* For PRLI request, remainder of payload is service parameters */
	memset(pcmd, 0, (sizeof(PRLI) + sizeof(uint32_t)));
	*((uint32_t *) (pcmd)) = ELS_CMD_PRLI;
	pcmd += sizeof(uint32_t);

	/* For PRLI, remainder of payload is PRLI parameter page */
	npr = (PRLI *) pcmd;
	/*
	 * If our firmware version is 3.20 or later,
	 * set the following bits for FC-TAPE support.
	 */
	if (phba->vpd.rev.feaLevelHigh >= 0x02) {
		npr->ConfmComplAllowed = 1;
		npr->Retry = 1;
		npr->TaskRetryIdReq = 1;
	}
	npr->estabImagePair = 1;
	npr->readXferRdyDis = 1;
	 if (vport->cfg_first_burst_size)
		npr->writeXferRdyDis = 1;

	/* For FCP support */
	npr->prliType = PRLI_FCP_TYPE;
	npr->initiatorFunc = 1;

	lpfc_debugfs_disc_trc(vport, LPFC_DISC_TRC_ELS_CMD,
		"Issue PRLI:      did:x%x",
		ndlp->nlp_DID, 0, 0);

	phba->fc_stat.elsXmitPRLI++;
	elsiocb->iocb_cmpl = lpfc_cmpl_els_prli;
	spin_lock_irq(shost->host_lock);
	ndlp->nlp_flag |= NLP_PRLI_SND;
	spin_unlock_irq(shost->host_lock);
	if (lpfc_sli_issue_iocb(phba, LPFC_ELS_RING, elsiocb, 0) ==
	    IOCB_ERROR) {
		spin_lock_irq(shost->host_lock);
		ndlp->nlp_flag &= ~NLP_PRLI_SND;
		spin_unlock_irq(shost->host_lock);
		lpfc_els_free_iocb(phba, elsiocb);
		return 1;
	}
	vport->fc_prli_sent++;
	return 0;
}

/**
 * lpfc_rscn_disc - Perform rscn discovery for a vport
 * @vport: pointer to a host virtual N_Port data structure.
 *
 * This routine performs Registration State Change Notification (RSCN)
 * discovery for a @vport. If the @vport's node port recovery count is not
 * zero, it will invoke the lpfc_els_disc_plogi() to perform PLOGI for all
 * the nodes that need recovery. If none of the PLOGI were needed through
 * the lpfc_els_disc_plogi() routine, the lpfc_end_rscn() routine shall be
 * invoked to check and handle possible more RSCN came in during the period
 * of processing the current ones.
 **/
static void
lpfc_rscn_disc(struct lpfc_vport *vport)
{
	lpfc_can_disctmo(vport);

	/* RSCN discovery */
	/* go thru NPR nodes and issue ELS PLOGIs */
	if (vport->fc_npr_cnt)
		if (lpfc_els_disc_plogi(vport))
			return;

	lpfc_end_rscn(vport);
}

/**
 * lpfc_adisc_done - Complete the adisc phase of discovery
 * @vport: pointer to lpfc_vport hba data structure that finished all ADISCs.
 *
 * This function is called when the final ADISC is completed during discovery.
 * This function handles clearing link attention or issuing reg_vpi depending
 * on whether npiv is enabled. This function also kicks off the PLOGI phase of
 * discovery.
 * This function is called with no locks held.
 **/
static void
lpfc_adisc_done(struct lpfc_vport *vport)
{
	struct Scsi_Host   *shost = lpfc_shost_from_vport(vport);
	struct lpfc_hba   *phba = vport->phba;

	/*
	 * For NPIV, cmpl_reg_vpi will set port_state to READY,
	 * and continue discovery.
	 */
	if ((phba->sli3_options & LPFC_SLI3_NPIV_ENABLED) &&
	    !(vport->fc_flag & FC_RSCN_MODE) &&
	    (phba->sli_rev < LPFC_SLI_REV4)) {
		lpfc_issue_reg_vpi(phba, vport);
		return;
	}
	/*
	* For SLI2, we need to set port_state to READY
	* and continue discovery.
	*/
	if (vport->port_state < LPFC_VPORT_READY) {
		/* If we get here, there is nothing to ADISC */
		if (vport->port_type == LPFC_PHYSICAL_PORT)
			lpfc_issue_clear_la(phba, vport);
		if (!(vport->fc_flag & FC_ABORT_DISCOVERY)) {
			vport->num_disc_nodes = 0;
			/* go thru NPR list, issue ELS PLOGIs */
			if (vport->fc_npr_cnt)
				lpfc_els_disc_plogi(vport);
			if (!vport->num_disc_nodes) {
				spin_lock_irq(shost->host_lock);
				vport->fc_flag &= ~FC_NDISC_ACTIVE;
				spin_unlock_irq(shost->host_lock);
				lpfc_can_disctmo(vport);
				lpfc_end_rscn(vport);
			}
		}
		vport->port_state = LPFC_VPORT_READY;
	} else
		lpfc_rscn_disc(vport);
}

/**
 * lpfc_more_adisc - Issue more adisc as needed
 * @vport: pointer to a host virtual N_Port data structure.
 *
 * This routine determines whether there are more ndlps on a @vport
 * node list need to have Address Discover (ADISC) issued. If so, it will
 * invoke the lpfc_els_disc_adisc() routine to issue ADISC on the @vport's
 * remaining nodes which need to have ADISC sent.
 **/
void
lpfc_more_adisc(struct lpfc_vport *vport)
{
	if (vport->num_disc_nodes)
		vport->num_disc_nodes--;
	/* Continue discovery with <num_disc_nodes> ADISCs to go */
	lpfc_printf_vlog(vport, KERN_INFO, LOG_DISCOVERY,
			 "0210 Continue discovery with %d ADISCs to go "
			 "Data: x%x x%x x%x\n",
			 vport->num_disc_nodes, vport->fc_adisc_cnt,
			 vport->fc_flag, vport->port_state);
	/* Check to see if there are more ADISCs to be sent */
	if (vport->fc_flag & FC_NLP_MORE) {
		lpfc_set_disctmo(vport);
		/* go thru NPR nodes and issue any remaining ELS ADISCs */
		lpfc_els_disc_adisc(vport);
	}
	if (!vport->num_disc_nodes)
		lpfc_adisc_done(vport);
	return;
}

/**
 * lpfc_cmpl_els_adisc - Completion callback function for adisc
 * @phba: pointer to lpfc hba data structure.
 * @cmdiocb: pointer to lpfc command iocb data structure.
 * @rspiocb: pointer to lpfc response iocb data structure.
 *
 * This routine is the completion function for issuing the Address Discover
 * (ADISC) command. It first checks to see whether link went down during
 * the discovery process. If so, the node will be marked as node port
 * recovery for issuing discover IOCB by the link attention handler and
 * exit. Otherwise, the response status is checked. If error was reported
 * in the response status, the ADISC command shall be retried by invoking
 * the lpfc_els_retry() routine. Otherwise, if no error was reported in
 * the response status, the state machine is invoked to set transition
 * with respect to NLP_EVT_CMPL_ADISC event.
 **/
static void
lpfc_cmpl_els_adisc(struct lpfc_hba *phba, struct lpfc_iocbq *cmdiocb,
		    struct lpfc_iocbq *rspiocb)
{
	struct lpfc_vport *vport = cmdiocb->vport;
	struct Scsi_Host  *shost = lpfc_shost_from_vport(vport);
	IOCB_t *irsp;
	struct lpfc_nodelist *ndlp;
	int  disc;

	/* we pass cmdiocb to state machine which needs rspiocb as well */
	cmdiocb->context_un.rsp_iocb = rspiocb;

	irsp = &(rspiocb->iocb);
	ndlp = (struct lpfc_nodelist *) cmdiocb->context1;

	lpfc_debugfs_disc_trc(vport, LPFC_DISC_TRC_ELS_CMD,
		"ADISC cmpl:      status:x%x/x%x did:x%x",
		irsp->ulpStatus, irsp->un.ulpWord[4],
		ndlp->nlp_DID);

	/* Since ndlp can be freed in the disc state machine, note if this node
	 * is being used during discovery.
	 */
	spin_lock_irq(shost->host_lock);
	disc = (ndlp->nlp_flag & NLP_NPR_2B_DISC);
	ndlp->nlp_flag &= ~(NLP_ADISC_SND | NLP_NPR_2B_DISC);
	spin_unlock_irq(shost->host_lock);
	/* ADISC completes to NPort <nlp_DID> */
	lpfc_printf_vlog(vport, KERN_INFO, LOG_ELS,
			 "0104 ADISC completes to NPort x%x "
			 "Data: x%x x%x x%x x%x x%x\n",
			 ndlp->nlp_DID, irsp->ulpStatus, irsp->un.ulpWord[4],
			 irsp->ulpTimeout, disc, vport->num_disc_nodes);
	/* Check to see if link went down during discovery */
	if (lpfc_els_chk_latt(vport)) {
		spin_lock_irq(shost->host_lock);
		ndlp->nlp_flag |= NLP_NPR_2B_DISC;
		spin_unlock_irq(shost->host_lock);
		goto out;
	}

	if (irsp->ulpStatus) {
		/* Check for retry */
		if (lpfc_els_retry(phba, cmdiocb, rspiocb)) {
			/* ELS command is being retried */
			if (disc) {
				spin_lock_irq(shost->host_lock);
				ndlp->nlp_flag |= NLP_NPR_2B_DISC;
				spin_unlock_irq(shost->host_lock);
				lpfc_set_disctmo(vport);
			}
			goto out;
		}
		/* ADISC failed */
		lpfc_printf_vlog(vport, KERN_ERR, LOG_ELS,
				 "2755 ADISC failure DID:%06X Status:x%x/x%x\n",
				 ndlp->nlp_DID, irsp->ulpStatus,
				 irsp->un.ulpWord[4]);
		/* Do not call DSM for lpfc_els_abort'ed ELS cmds */
		if (!lpfc_error_lost_link(irsp))
			lpfc_disc_state_machine(vport, ndlp, cmdiocb,
						NLP_EVT_CMPL_ADISC);
	} else
		/* Good status, call state machine */
		lpfc_disc_state_machine(vport, ndlp, cmdiocb,
					NLP_EVT_CMPL_ADISC);

	/* Check to see if there are more ADISCs to be sent */
	if (disc && vport->num_disc_nodes)
		lpfc_more_adisc(vport);
out:
	lpfc_els_free_iocb(phba, cmdiocb);
	return;
}

/**
 * lpfc_issue_els_adisc - Issue an address discover iocb to an node on a vport
 * @vport: pointer to a virtual N_Port data structure.
 * @ndlp: pointer to a node-list data structure.
 * @retry: number of retries to the command IOCB.
 *
 * This routine issues an Address Discover (ADISC) for an @ndlp on a
 * @vport. It prepares the payload of the ADISC ELS command, updates the
 * and states of the ndlp, and invokes the lpfc_sli_issue_iocb() routine
 * to issue the ADISC ELS command.
 *
 * Note that, in lpfc_prep_els_iocb() routine, the reference count of ndlp
 * will be incremented by 1 for holding the ndlp and the reference to ndlp
 * will be stored into the context1 field of the IOCB for the completion
 * callback function to the ADISC ELS command.
 *
 * Return code
 *   0 - successfully issued adisc
 *   1 - failed to issue adisc
 **/
int
lpfc_issue_els_adisc(struct lpfc_vport *vport, struct lpfc_nodelist *ndlp,
		     uint8_t retry)
{
	struct Scsi_Host *shost = lpfc_shost_from_vport(vport);
	struct lpfc_hba  *phba = vport->phba;
	ADISC *ap;
	IOCB_t *icmd;
	struct lpfc_iocbq *elsiocb;
	uint8_t *pcmd;
	uint16_t cmdsize;

	cmdsize = (sizeof(uint32_t) + sizeof(ADISC));
	elsiocb = lpfc_prep_els_iocb(vport, 1, cmdsize, retry, ndlp,
				     ndlp->nlp_DID, ELS_CMD_ADISC);
	if (!elsiocb)
		return 1;

	icmd = &elsiocb->iocb;
	pcmd = (uint8_t *) (((struct lpfc_dmabuf *) elsiocb->context2)->virt);

	/* For ADISC request, remainder of payload is service parameters */
	*((uint32_t *) (pcmd)) = ELS_CMD_ADISC;
	pcmd += sizeof(uint32_t);

	/* Fill in ADISC payload */
	ap = (ADISC *) pcmd;
	ap->hardAL_PA = phba->fc_pref_ALPA;
	memcpy(&ap->portName, &vport->fc_portname, sizeof(struct lpfc_name));
	memcpy(&ap->nodeName, &vport->fc_nodename, sizeof(struct lpfc_name));
	ap->DID = be32_to_cpu(vport->fc_myDID);

	lpfc_debugfs_disc_trc(vport, LPFC_DISC_TRC_ELS_CMD,
		"Issue ADISC:     did:x%x",
		ndlp->nlp_DID, 0, 0);

	phba->fc_stat.elsXmitADISC++;
	elsiocb->iocb_cmpl = lpfc_cmpl_els_adisc;
	spin_lock_irq(shost->host_lock);
	ndlp->nlp_flag |= NLP_ADISC_SND;
	spin_unlock_irq(shost->host_lock);
	if (lpfc_sli_issue_iocb(phba, LPFC_ELS_RING, elsiocb, 0) ==
	    IOCB_ERROR) {
		spin_lock_irq(shost->host_lock);
		ndlp->nlp_flag &= ~NLP_ADISC_SND;
		spin_unlock_irq(shost->host_lock);
		lpfc_els_free_iocb(phba, elsiocb);
		return 1;
	}
	return 0;
}

/**
 * lpfc_cmpl_els_logo - Completion callback function for logo
 * @phba: pointer to lpfc hba data structure.
 * @cmdiocb: pointer to lpfc command iocb data structure.
 * @rspiocb: pointer to lpfc response iocb data structure.
 *
 * This routine is the completion function for issuing the ELS Logout (LOGO)
 * command. If no error status was reported from the LOGO response, the
 * state machine of the associated ndlp shall be invoked for transition with
 * respect to NLP_EVT_CMPL_LOGO event. Otherwise, if error status was reported,
 * the lpfc_els_retry() routine will be invoked to retry the LOGO command.
 **/
static void
lpfc_cmpl_els_logo(struct lpfc_hba *phba, struct lpfc_iocbq *cmdiocb,
		   struct lpfc_iocbq *rspiocb)
{
	struct lpfc_nodelist *ndlp = (struct lpfc_nodelist *) cmdiocb->context1;
	struct lpfc_vport *vport = ndlp->vport;
	struct Scsi_Host  *shost = lpfc_shost_from_vport(vport);
	IOCB_t *irsp;
	struct lpfc_sli *psli;
	struct lpfcMboxq *mbox;
	unsigned long flags;
	uint32_t skip_recovery = 0;

	psli = &phba->sli;
	/* we pass cmdiocb to state machine which needs rspiocb as well */
	cmdiocb->context_un.rsp_iocb = rspiocb;

	irsp = &(rspiocb->iocb);
	spin_lock_irq(shost->host_lock);
	ndlp->nlp_flag &= ~NLP_LOGO_SND;
	spin_unlock_irq(shost->host_lock);

	lpfc_debugfs_disc_trc(vport, LPFC_DISC_TRC_ELS_CMD,
		"LOGO cmpl:       status:x%x/x%x did:x%x",
		irsp->ulpStatus, irsp->un.ulpWord[4],
		ndlp->nlp_DID);

	/* LOGO completes to NPort <nlp_DID> */
	lpfc_printf_vlog(vport, KERN_INFO, LOG_ELS,
			 "0105 LOGO completes to NPort x%x "
			 "Data: x%x x%x x%x x%x\n",
			 ndlp->nlp_DID, irsp->ulpStatus, irsp->un.ulpWord[4],
			 irsp->ulpTimeout, vport->num_disc_nodes);

	if (lpfc_els_chk_latt(vport)) {
		skip_recovery = 1;
		goto out;
	}

	/* Check to see if link went down during discovery */
	if (ndlp->nlp_flag & NLP_TARGET_REMOVE) {
	        /* NLP_EVT_DEVICE_RM should unregister the RPI
		 * which should abort all outstanding IOs.
		 */
		lpfc_disc_state_machine(vport, ndlp, cmdiocb,
					NLP_EVT_DEVICE_RM);
		skip_recovery = 1;
		goto out;
	}

	if (irsp->ulpStatus) {
		/* Check for retry */
		if (lpfc_els_retry(phba, cmdiocb, rspiocb)) {
			/* ELS command is being retried */
			skip_recovery = 1;
			goto out;
		}
		/* LOGO failed */
		lpfc_printf_vlog(vport, KERN_ERR, LOG_ELS,
				 "2756 LOGO failure DID:%06X Status:x%x/x%x\n",
				 ndlp->nlp_DID, irsp->ulpStatus,
				 irsp->un.ulpWord[4]);
		/* Do not call DSM for lpfc_els_abort'ed ELS cmds */
		if (lpfc_error_lost_link(irsp)) {
			skip_recovery = 1;
			goto out;
		}
	}

	/* Call state machine. This will unregister the rpi if needed. */
	lpfc_disc_state_machine(vport, ndlp, cmdiocb, NLP_EVT_CMPL_LOGO);

out:
	lpfc_els_free_iocb(phba, cmdiocb);
	/* If we are in pt2pt mode, we could rcv new S_ID on PLOGI */
	if ((vport->fc_flag & FC_PT2PT) &&
		!(vport->fc_flag & FC_PT2PT_PLOGI)) {
		phba->pport->fc_myDID = 0;
		mbox = mempool_alloc(phba->mbox_mem_pool, GFP_KERNEL);
		if (mbox) {
			lpfc_config_link(phba, mbox);
			mbox->mbox_cmpl = lpfc_sli_def_mbox_cmpl;
			mbox->vport = vport;
			if (lpfc_sli_issue_mbox(phba, mbox, MBX_NOWAIT) ==
				MBX_NOT_FINISHED) {
				mempool_free(mbox, phba->mbox_mem_pool);
				skip_recovery = 1;
			}
		}
	}

	/*
	 * If the node is a target, the handling attempts to recover the port.
	 * For any other port type, the rpi is unregistered as an implicit
	 * LOGO.
	 */
	if ((ndlp->nlp_type & NLP_FCP_TARGET) && (skip_recovery == 0)) {
		lpfc_cancel_retry_delay_tmo(vport, ndlp);
		spin_lock_irqsave(shost->host_lock, flags);
		ndlp->nlp_flag |= NLP_NPR_2B_DISC;
		spin_unlock_irqrestore(shost->host_lock, flags);

		lpfc_printf_vlog(vport, KERN_INFO, LOG_ELS,
				 "3187 LOGO completes to NPort x%x: Start "
				 "Recovery Data: x%x x%x x%x x%x\n",
				 ndlp->nlp_DID, irsp->ulpStatus,
				 irsp->un.ulpWord[4], irsp->ulpTimeout,
				 vport->num_disc_nodes);
		lpfc_disc_start(vport);
	}
	return;
}

/**
 * lpfc_issue_els_logo - Issue a logo to an node on a vport
 * @vport: pointer to a virtual N_Port data structure.
 * @ndlp: pointer to a node-list data structure.
 * @retry: number of retries to the command IOCB.
 *
 * This routine constructs and issues an ELS Logout (LOGO) iocb command
 * to a remote node, referred by an @ndlp on a @vport. It constructs the
 * payload of the IOCB, properly sets up the @ndlp state, and invokes the
 * lpfc_sli_issue_iocb() routine to send out the LOGO ELS command.
 *
 * Note that, in lpfc_prep_els_iocb() routine, the reference count of ndlp
 * will be incremented by 1 for holding the ndlp and the reference to ndlp
 * will be stored into the context1 field of the IOCB for the completion
 * callback function to the LOGO ELS command.
 *
 * Return code
 *   0 - successfully issued logo
 *   1 - failed to issue logo
 **/
int
lpfc_issue_els_logo(struct lpfc_vport *vport, struct lpfc_nodelist *ndlp,
		    uint8_t retry)
{
	struct Scsi_Host *shost = lpfc_shost_from_vport(vport);
	struct lpfc_hba  *phba = vport->phba;
	IOCB_t *icmd;
	struct lpfc_iocbq *elsiocb;
	uint8_t *pcmd;
	uint16_t cmdsize;
	int rc;

	spin_lock_irq(shost->host_lock);
	if (ndlp->nlp_flag & NLP_LOGO_SND) {
		spin_unlock_irq(shost->host_lock);
		return 0;
	}
	spin_unlock_irq(shost->host_lock);

	cmdsize = (2 * sizeof(uint32_t)) + sizeof(struct lpfc_name);
	elsiocb = lpfc_prep_els_iocb(vport, 1, cmdsize, retry, ndlp,
				     ndlp->nlp_DID, ELS_CMD_LOGO);
	if (!elsiocb)
		return 1;

	icmd = &elsiocb->iocb;
	pcmd = (uint8_t *) (((struct lpfc_dmabuf *) elsiocb->context2)->virt);
	*((uint32_t *) (pcmd)) = ELS_CMD_LOGO;
	pcmd += sizeof(uint32_t);

	/* Fill in LOGO payload */
	*((uint32_t *) (pcmd)) = be32_to_cpu(vport->fc_myDID);
	pcmd += sizeof(uint32_t);
	memcpy(pcmd, &vport->fc_portname, sizeof(struct lpfc_name));

	lpfc_debugfs_disc_trc(vport, LPFC_DISC_TRC_ELS_CMD,
		"Issue LOGO:      did:x%x",
		ndlp->nlp_DID, 0, 0);

	/*
	 * If we are issuing a LOGO, we may try to recover the remote NPort
	 * by issuing a PLOGI later. Even though we issue ELS cmds by the
	 * VPI, if we have a valid RPI, and that RPI gets unreg'ed while
	 * that ELS command is in-flight, the HBA returns a IOERR_INVALID_RPI
	 * for that ELS cmd. To avoid this situation, lets get rid of the
	 * RPI right now, before any ELS cmds are sent.
	 */
	spin_lock_irq(shost->host_lock);
	ndlp->nlp_flag |= NLP_ISSUE_LOGO;
	spin_unlock_irq(shost->host_lock);
	if (lpfc_unreg_rpi(vport, ndlp)) {
		lpfc_els_free_iocb(phba, elsiocb);
		return 0;
	}

	phba->fc_stat.elsXmitLOGO++;
	elsiocb->iocb_cmpl = lpfc_cmpl_els_logo;
	spin_lock_irq(shost->host_lock);
	ndlp->nlp_flag |= NLP_LOGO_SND;
	ndlp->nlp_flag &= ~NLP_ISSUE_LOGO;
	spin_unlock_irq(shost->host_lock);
	rc = lpfc_sli_issue_iocb(phba, LPFC_ELS_RING, elsiocb, 0);

	if (rc == IOCB_ERROR) {
		spin_lock_irq(shost->host_lock);
		ndlp->nlp_flag &= ~NLP_LOGO_SND;
		spin_unlock_irq(shost->host_lock);
		lpfc_els_free_iocb(phba, elsiocb);
		return 1;
	}
	return 0;
}

/**
 * lpfc_cmpl_els_cmd - Completion callback function for generic els command
 * @phba: pointer to lpfc hba data structure.
 * @cmdiocb: pointer to lpfc command iocb data structure.
 * @rspiocb: pointer to lpfc response iocb data structure.
 *
 * This routine is a generic completion callback function for ELS commands.
 * Specifically, it is the callback function which does not need to perform
 * any command specific operations. It is currently used by the ELS command
 * issuing routines for the ELS State Change  Request (SCR),
 * lpfc_issue_els_scr(), and the ELS Fibre Channel Address Resolution
 * Protocol Response (FARPR) routine, lpfc_issue_els_farpr(). Other than
 * certain debug loggings, this callback function simply invokes the
 * lpfc_els_chk_latt() routine to check whether link went down during the
 * discovery process.
 **/
static void
lpfc_cmpl_els_cmd(struct lpfc_hba *phba, struct lpfc_iocbq *cmdiocb,
		  struct lpfc_iocbq *rspiocb)
{
	struct lpfc_vport *vport = cmdiocb->vport;
	IOCB_t *irsp;

	irsp = &rspiocb->iocb;

	lpfc_debugfs_disc_trc(vport, LPFC_DISC_TRC_ELS_CMD,
		"ELS cmd cmpl:    status:x%x/x%x did:x%x",
		irsp->ulpStatus, irsp->un.ulpWord[4],
		irsp->un.elsreq64.remoteID);
	/* ELS cmd tag <ulpIoTag> completes */
	lpfc_printf_vlog(vport, KERN_INFO, LOG_ELS,
			 "0106 ELS cmd tag x%x completes Data: x%x x%x x%x\n",
			 irsp->ulpIoTag, irsp->ulpStatus,
			 irsp->un.ulpWord[4], irsp->ulpTimeout);
	/* Check to see if link went down during discovery */
	lpfc_els_chk_latt(vport);
	lpfc_els_free_iocb(phba, cmdiocb);
	return;
}

/**
 * lpfc_issue_els_scr - Issue a scr to an node on a vport
 * @vport: pointer to a host virtual N_Port data structure.
 * @nportid: N_Port identifier to the remote node.
 * @retry: number of retries to the command IOCB.
 *
 * This routine issues a State Change Request (SCR) to a fabric node
 * on a @vport. The remote node @nportid is passed into the function. It
 * first search the @vport node list to find the matching ndlp. If no such
 * ndlp is found, a new ndlp shall be created for this (SCR) purpose. An
 * IOCB is allocated, payload prepared, and the lpfc_sli_issue_iocb()
 * routine is invoked to send the SCR IOCB.
 *
 * Note that, in lpfc_prep_els_iocb() routine, the reference count of ndlp
 * will be incremented by 1 for holding the ndlp and the reference to ndlp
 * will be stored into the context1 field of the IOCB for the completion
 * callback function to the SCR ELS command.
 *
 * Return code
 *   0 - Successfully issued scr command
 *   1 - Failed to issue scr command
 **/
int
lpfc_issue_els_scr(struct lpfc_vport *vport, uint32_t nportid, uint8_t retry)
{
	struct lpfc_hba  *phba = vport->phba;
	IOCB_t *icmd;
	struct lpfc_iocbq *elsiocb;
	struct lpfc_sli *psli;
	uint8_t *pcmd;
	uint16_t cmdsize;
	struct lpfc_nodelist *ndlp;

	psli = &phba->sli;
	cmdsize = (sizeof(uint32_t) + sizeof(SCR));

	ndlp = lpfc_findnode_did(vport, nportid);
	if (!ndlp) {
		ndlp = mempool_alloc(phba->nlp_mem_pool, GFP_KERNEL);
		if (!ndlp)
			return 1;
		lpfc_nlp_init(vport, ndlp, nportid);
		lpfc_enqueue_node(vport, ndlp);
	} else if (!NLP_CHK_NODE_ACT(ndlp)) {
		ndlp = lpfc_enable_node(vport, ndlp, NLP_STE_UNUSED_NODE);
		if (!ndlp)
			return 1;
	}

	elsiocb = lpfc_prep_els_iocb(vport, 1, cmdsize, retry, ndlp,
				     ndlp->nlp_DID, ELS_CMD_SCR);

	if (!elsiocb) {
		/* This will trigger the release of the node just
		 * allocated
		 */
		lpfc_nlp_put(ndlp);
		return 1;
	}

	icmd = &elsiocb->iocb;
	pcmd = (uint8_t *) (((struct lpfc_dmabuf *) elsiocb->context2)->virt);

	*((uint32_t *) (pcmd)) = ELS_CMD_SCR;
	pcmd += sizeof(uint32_t);

	/* For SCR, remainder of payload is SCR parameter page */
	memset(pcmd, 0, sizeof(SCR));
	((SCR *) pcmd)->Function = SCR_FUNC_FULL;

	lpfc_debugfs_disc_trc(vport, LPFC_DISC_TRC_ELS_CMD,
		"Issue SCR:       did:x%x",
		ndlp->nlp_DID, 0, 0);

	phba->fc_stat.elsXmitSCR++;
	elsiocb->iocb_cmpl = lpfc_cmpl_els_cmd;
	if (lpfc_sli_issue_iocb(phba, LPFC_ELS_RING, elsiocb, 0) ==
	    IOCB_ERROR) {
		/* The additional lpfc_nlp_put will cause the following
		 * lpfc_els_free_iocb routine to trigger the rlease of
		 * the node.
		 */
		lpfc_nlp_put(ndlp);
		lpfc_els_free_iocb(phba, elsiocb);
		return 1;
	}
	/* This will cause the callback-function lpfc_cmpl_els_cmd to
	 * trigger the release of node.
	 */

	lpfc_nlp_put(ndlp);
	return 0;
}

/**
 * lpfc_issue_els_farpr - Issue a farp to an node on a vport
 * @vport: pointer to a host virtual N_Port data structure.
 * @nportid: N_Port identifier to the remote node.
 * @retry: number of retries to the command IOCB.
 *
 * This routine issues a Fibre Channel Address Resolution Response
 * (FARPR) to a node on a vport. The remote node N_Port identifier (@nportid)
 * is passed into the function. It first search the @vport node list to find
 * the matching ndlp. If no such ndlp is found, a new ndlp shall be created
 * for this (FARPR) purpose. An IOCB is allocated, payload prepared, and the
 * lpfc_sli_issue_iocb() routine is invoked to send the FARPR ELS command.
 *
 * Note that, in lpfc_prep_els_iocb() routine, the reference count of ndlp
 * will be incremented by 1 for holding the ndlp and the reference to ndlp
 * will be stored into the context1 field of the IOCB for the completion
 * callback function to the PARPR ELS command.
 *
 * Return code
 *   0 - Successfully issued farpr command
 *   1 - Failed to issue farpr command
 **/
static int
lpfc_issue_els_farpr(struct lpfc_vport *vport, uint32_t nportid, uint8_t retry)
{
	struct lpfc_hba  *phba = vport->phba;
	IOCB_t *icmd;
	struct lpfc_iocbq *elsiocb;
	struct lpfc_sli *psli;
	FARP *fp;
	uint8_t *pcmd;
	uint32_t *lp;
	uint16_t cmdsize;
	struct lpfc_nodelist *ondlp;
	struct lpfc_nodelist *ndlp;

	psli = &phba->sli;
	cmdsize = (sizeof(uint32_t) + sizeof(FARP));

	ndlp = lpfc_findnode_did(vport, nportid);
	if (!ndlp) {
		ndlp = mempool_alloc(phba->nlp_mem_pool, GFP_KERNEL);
		if (!ndlp)
			return 1;
		lpfc_nlp_init(vport, ndlp, nportid);
		lpfc_enqueue_node(vport, ndlp);
	} else if (!NLP_CHK_NODE_ACT(ndlp)) {
		ndlp = lpfc_enable_node(vport, ndlp, NLP_STE_UNUSED_NODE);
		if (!ndlp)
			return 1;
	}

	elsiocb = lpfc_prep_els_iocb(vport, 1, cmdsize, retry, ndlp,
				     ndlp->nlp_DID, ELS_CMD_RNID);
	if (!elsiocb) {
		/* This will trigger the release of the node just
		 * allocated
		 */
		lpfc_nlp_put(ndlp);
		return 1;
	}

	icmd = &elsiocb->iocb;
	pcmd = (uint8_t *) (((struct lpfc_dmabuf *) elsiocb->context2)->virt);

	*((uint32_t *) (pcmd)) = ELS_CMD_FARPR;
	pcmd += sizeof(uint32_t);

	/* Fill in FARPR payload */
	fp = (FARP *) (pcmd);
	memset(fp, 0, sizeof(FARP));
	lp = (uint32_t *) pcmd;
	*lp++ = be32_to_cpu(nportid);
	*lp++ = be32_to_cpu(vport->fc_myDID);
	fp->Rflags = 0;
	fp->Mflags = (FARP_MATCH_PORT | FARP_MATCH_NODE);

	memcpy(&fp->RportName, &vport->fc_portname, sizeof(struct lpfc_name));
	memcpy(&fp->RnodeName, &vport->fc_nodename, sizeof(struct lpfc_name));
	ondlp = lpfc_findnode_did(vport, nportid);
	if (ondlp && NLP_CHK_NODE_ACT(ondlp)) {
		memcpy(&fp->OportName, &ondlp->nlp_portname,
		       sizeof(struct lpfc_name));
		memcpy(&fp->OnodeName, &ondlp->nlp_nodename,
		       sizeof(struct lpfc_name));
	}

	lpfc_debugfs_disc_trc(vport, LPFC_DISC_TRC_ELS_CMD,
		"Issue FARPR:     did:x%x",
		ndlp->nlp_DID, 0, 0);

	phba->fc_stat.elsXmitFARPR++;
	elsiocb->iocb_cmpl = lpfc_cmpl_els_cmd;
	if (lpfc_sli_issue_iocb(phba, LPFC_ELS_RING, elsiocb, 0) ==
	    IOCB_ERROR) {
		/* The additional lpfc_nlp_put will cause the following
		 * lpfc_els_free_iocb routine to trigger the release of
		 * the node.
		 */
		lpfc_nlp_put(ndlp);
		lpfc_els_free_iocb(phba, elsiocb);
		return 1;
	}
	/* This will cause the callback-function lpfc_cmpl_els_cmd to
	 * trigger the release of the node.
	 */
	lpfc_nlp_put(ndlp);
	return 0;
}

/**
 * lpfc_cancel_retry_delay_tmo - Cancel the timer with delayed iocb-cmd retry
 * @vport: pointer to a host virtual N_Port data structure.
 * @nlp: pointer to a node-list data structure.
 *
 * This routine cancels the timer with a delayed IOCB-command retry for
 * a @vport's @ndlp. It stops the timer for the delayed function retrial and
 * removes the ELS retry event if it presents. In addition, if the
 * NLP_NPR_2B_DISC bit is set in the @nlp's nlp_flag bitmap, ADISC IOCB
 * commands are sent for the @vport's nodes that require issuing discovery
 * ADISC.
 **/
void
lpfc_cancel_retry_delay_tmo(struct lpfc_vport *vport, struct lpfc_nodelist *nlp)
{
	struct Scsi_Host *shost = lpfc_shost_from_vport(vport);
	struct lpfc_work_evt *evtp;

	if (!(nlp->nlp_flag & NLP_DELAY_TMO))
		return;
	spin_lock_irq(shost->host_lock);
	nlp->nlp_flag &= ~NLP_DELAY_TMO;
	spin_unlock_irq(shost->host_lock);
	del_timer_sync(&nlp->nlp_delayfunc);
	nlp->nlp_last_elscmd = 0;
	if (!list_empty(&nlp->els_retry_evt.evt_listp)) {
		list_del_init(&nlp->els_retry_evt.evt_listp);
		/* Decrement nlp reference count held for the delayed retry */
		evtp = &nlp->els_retry_evt;
		lpfc_nlp_put((struct lpfc_nodelist *)evtp->evt_arg1);
	}
	if (nlp->nlp_flag & NLP_NPR_2B_DISC) {
		spin_lock_irq(shost->host_lock);
		nlp->nlp_flag &= ~NLP_NPR_2B_DISC;
		spin_unlock_irq(shost->host_lock);
		if (vport->num_disc_nodes) {
			if (vport->port_state < LPFC_VPORT_READY) {
				/* Check if there are more ADISCs to be sent */
				lpfc_more_adisc(vport);
			} else {
				/* Check if there are more PLOGIs to be sent */
				lpfc_more_plogi(vport);
				if (vport->num_disc_nodes == 0) {
					spin_lock_irq(shost->host_lock);
					vport->fc_flag &= ~FC_NDISC_ACTIVE;
					spin_unlock_irq(shost->host_lock);
					lpfc_can_disctmo(vport);
					lpfc_end_rscn(vport);
				}
			}
		}
	}
	return;
}

/**
 * lpfc_els_retry_delay - Timer function with a ndlp delayed function timer
 * @ptr: holder for the pointer to the timer function associated data (ndlp).
 *
 * This routine is invoked by the ndlp delayed-function timer to check
 * whether there is any pending ELS retry event(s) with the node. If not, it
 * simply returns. Otherwise, if there is at least one ELS delayed event, it
 * adds the delayed events to the HBA work list and invokes the
 * lpfc_worker_wake_up() routine to wake up worker thread to process the
 * event. Note that lpfc_nlp_get() is called before posting the event to
 * the work list to hold reference count of ndlp so that it guarantees the
 * reference to ndlp will still be available when the worker thread gets
 * to the event associated with the ndlp.
 **/
void
lpfc_els_retry_delay(unsigned long ptr)
{
	struct lpfc_nodelist *ndlp = (struct lpfc_nodelist *) ptr;
	struct lpfc_vport *vport = ndlp->vport;
	struct lpfc_hba   *phba = vport->phba;
	unsigned long flags;
	struct lpfc_work_evt  *evtp = &ndlp->els_retry_evt;

	spin_lock_irqsave(&phba->hbalock, flags);
	if (!list_empty(&evtp->evt_listp)) {
		spin_unlock_irqrestore(&phba->hbalock, flags);
		return;
	}

	/* We need to hold the node by incrementing the reference
	 * count until the queued work is done
	 */
	evtp->evt_arg1  = lpfc_nlp_get(ndlp);
	if (evtp->evt_arg1) {
		evtp->evt = LPFC_EVT_ELS_RETRY;
		list_add_tail(&evtp->evt_listp, &phba->work_list);
		lpfc_worker_wake_up(phba);
	}
	spin_unlock_irqrestore(&phba->hbalock, flags);
	return;
}

/**
 * lpfc_els_retry_delay_handler - Work thread handler for ndlp delayed function
 * @ndlp: pointer to a node-list data structure.
 *
 * This routine is the worker-thread handler for processing the @ndlp delayed
 * event(s), posted by the lpfc_els_retry_delay() routine. It simply retrieves
 * the last ELS command from the associated ndlp and invokes the proper ELS
 * function according to the delayed ELS command to retry the command.
 **/
void
lpfc_els_retry_delay_handler(struct lpfc_nodelist *ndlp)
{
	struct lpfc_vport *vport = ndlp->vport;
	struct Scsi_Host  *shost = lpfc_shost_from_vport(vport);
	uint32_t cmd, retry;

	spin_lock_irq(shost->host_lock);
	cmd = ndlp->nlp_last_elscmd;
	ndlp->nlp_last_elscmd = 0;

	if (!(ndlp->nlp_flag & NLP_DELAY_TMO)) {
		spin_unlock_irq(shost->host_lock);
		return;
	}

	ndlp->nlp_flag &= ~NLP_DELAY_TMO;
	spin_unlock_irq(shost->host_lock);
	/*
	 * If a discovery event readded nlp_delayfunc after timer
	 * firing and before processing the timer, cancel the
	 * nlp_delayfunc.
	 */
	del_timer_sync(&ndlp->nlp_delayfunc);
	retry = ndlp->nlp_retry;
	ndlp->nlp_retry = 0;

	switch (cmd) {
	case ELS_CMD_FLOGI:
		lpfc_issue_els_flogi(vport, ndlp, retry);
		break;
	case ELS_CMD_PLOGI:
		if (!lpfc_issue_els_plogi(vport, ndlp->nlp_DID, retry)) {
			ndlp->nlp_prev_state = ndlp->nlp_state;
			lpfc_nlp_set_state(vport, ndlp, NLP_STE_PLOGI_ISSUE);
		}
		break;
	case ELS_CMD_ADISC:
		if (!lpfc_issue_els_adisc(vport, ndlp, retry)) {
			ndlp->nlp_prev_state = ndlp->nlp_state;
			lpfc_nlp_set_state(vport, ndlp, NLP_STE_ADISC_ISSUE);
		}
		break;
	case ELS_CMD_PRLI:
		if (!lpfc_issue_els_prli(vport, ndlp, retry)) {
			ndlp->nlp_prev_state = ndlp->nlp_state;
			lpfc_nlp_set_state(vport, ndlp, NLP_STE_PRLI_ISSUE);
		}
		break;
	case ELS_CMD_LOGO:
		if (!lpfc_issue_els_logo(vport, ndlp, retry)) {
			ndlp->nlp_prev_state = ndlp->nlp_state;
			lpfc_nlp_set_state(vport, ndlp, NLP_STE_LOGO_ISSUE);
		}
		break;
	case ELS_CMD_FDISC:
		if (!(vport->fc_flag & FC_VPORT_NEEDS_INIT_VPI))
			lpfc_issue_els_fdisc(vport, ndlp, retry);
		break;
	}
	return;
}

/**
 * lpfc_els_retry - Make retry decision on an els command iocb
 * @phba: pointer to lpfc hba data structure.
 * @cmdiocb: pointer to lpfc command iocb data structure.
 * @rspiocb: pointer to lpfc response iocb data structure.
 *
 * This routine makes a retry decision on an ELS command IOCB, which has
 * failed. The following ELS IOCBs use this function for retrying the command
 * when previously issued command responsed with error status: FLOGI, PLOGI,
 * PRLI, ADISC, LOGO, and FDISC. Based on the ELS command type and the
 * returned error status, it makes the decision whether a retry shall be
 * issued for the command, and whether a retry shall be made immediately or
 * delayed. In the former case, the corresponding ELS command issuing-function
 * is called to retry the command. In the later case, the ELS command shall
 * be posted to the ndlp delayed event and delayed function timer set to the
 * ndlp for the delayed command issusing.
 *
 * Return code
 *   0 - No retry of els command is made
 *   1 - Immediate or delayed retry of els command is made
 **/
static int
lpfc_els_retry(struct lpfc_hba *phba, struct lpfc_iocbq *cmdiocb,
	       struct lpfc_iocbq *rspiocb)
{
	struct lpfc_vport *vport = cmdiocb->vport;
	struct Scsi_Host  *shost = lpfc_shost_from_vport(vport);
	IOCB_t *irsp = &rspiocb->iocb;
	struct lpfc_nodelist *ndlp = (struct lpfc_nodelist *) cmdiocb->context1;
	struct lpfc_dmabuf *pcmd = (struct lpfc_dmabuf *) cmdiocb->context2;
	uint32_t *elscmd;
	struct ls_rjt stat;
	int retry = 0, maxretry = lpfc_max_els_tries, delay = 0;
	int logerr = 0;
	uint32_t cmd = 0;
	uint32_t did;


	/* Note: context2 may be 0 for internal driver abort
	 * of delays ELS command.
	 */

	if (pcmd && pcmd->virt) {
		elscmd = (uint32_t *) (pcmd->virt);
		cmd = *elscmd++;
	}

	if (ndlp && NLP_CHK_NODE_ACT(ndlp))
		did = ndlp->nlp_DID;
	else {
		/* We should only hit this case for retrying PLOGI */
		did = irsp->un.elsreq64.remoteID;
		ndlp = lpfc_findnode_did(vport, did);
		if ((!ndlp || !NLP_CHK_NODE_ACT(ndlp))
		    && (cmd != ELS_CMD_PLOGI))
			return 1;
	}

	lpfc_debugfs_disc_trc(vport, LPFC_DISC_TRC_ELS_CMD,
		"Retry ELS:       wd7:x%x wd4:x%x did:x%x",
		*(((uint32_t *) irsp) + 7), irsp->un.ulpWord[4], ndlp->nlp_DID);

	switch (irsp->ulpStatus) {
	case IOSTAT_FCP_RSP_ERROR:
		break;
	case IOSTAT_REMOTE_STOP:
		if (phba->sli_rev == LPFC_SLI_REV4) {
			/* This IO was aborted by the target, we don't
			 * know the rxid and because we did not send the
			 * ABTS we cannot generate and RRQ.
			 */
			lpfc_set_rrq_active(phba, ndlp,
					 cmdiocb->sli4_lxritag, 0, 0);
		}
		break;
	case IOSTAT_LOCAL_REJECT:
		switch ((irsp->un.ulpWord[4] & IOERR_PARAM_MASK)) {
		case IOERR_LOOP_OPEN_FAILURE:
			if (cmd == ELS_CMD_FLOGI) {
				if (PCI_DEVICE_ID_HORNET ==
					phba->pcidev->device) {
					phba->fc_topology = LPFC_TOPOLOGY_LOOP;
					phba->pport->fc_myDID = 0;
					phba->alpa_map[0] = 0;
					phba->alpa_map[1] = 0;
				}
			}
			if (cmd == ELS_CMD_PLOGI && cmdiocb->retry == 0)
				delay = 1000;
			retry = 1;
			break;

		case IOERR_ILLEGAL_COMMAND:
			lpfc_printf_vlog(vport, KERN_ERR, LOG_ELS,
					 "0124 Retry illegal cmd x%x "
					 "retry:x%x delay:x%x\n",
					 cmd, cmdiocb->retry, delay);
			retry = 1;
			/* All command's retry policy */
			maxretry = 8;
			if (cmdiocb->retry > 2)
				delay = 1000;
			break;

		case IOERR_NO_RESOURCES:
			logerr = 1; /* HBA out of resources */
			retry = 1;
			if (cmdiocb->retry > 100)
				delay = 100;
			maxretry = 250;
			break;

		case IOERR_ILLEGAL_FRAME:
			delay = 100;
			retry = 1;
			break;

		case IOERR_SEQUENCE_TIMEOUT:
		case IOERR_INVALID_RPI:
			if (cmd == ELS_CMD_PLOGI &&
			    did == NameServer_DID) {
				/* Continue forever if plogi to */
				/* the nameserver fails */
				maxretry = 0;
				delay = 100;
			}
			retry = 1;
			break;
		}
		break;

	case IOSTAT_NPORT_RJT:
	case IOSTAT_FABRIC_RJT:
		if (irsp->un.ulpWord[4] & RJT_UNAVAIL_TEMP) {
			retry = 1;
			break;
		}
		break;

	case IOSTAT_NPORT_BSY:
	case IOSTAT_FABRIC_BSY:
		logerr = 1; /* Fabric / Remote NPort out of resources */
		retry = 1;
		break;

	case IOSTAT_LS_RJT:
		stat.un.lsRjtError = be32_to_cpu(irsp->un.ulpWord[4]);
		/* Added for Vendor specifc support
		 * Just keep retrying for these Rsn / Exp codes
		 */
		switch (stat.un.b.lsRjtRsnCode) {
		case LSRJT_UNABLE_TPC:
			if (stat.un.b.lsRjtRsnCodeExp ==
			    LSEXP_CMD_IN_PROGRESS) {
				if (cmd == ELS_CMD_PLOGI) {
					delay = 1000;
					maxretry = 48;
				}
				retry = 1;
				break;
			}
			if (stat.un.b.lsRjtRsnCodeExp ==
			    LSEXP_CANT_GIVE_DATA) {
				if (cmd == ELS_CMD_PLOGI) {
					delay = 1000;
					maxretry = 48;
				}
				retry = 1;
				break;
			}
			if ((cmd == ELS_CMD_PLOGI) ||
			    (cmd == ELS_CMD_PRLI)) {
				delay = 1000;
				maxretry = lpfc_max_els_tries + 1;
				retry = 1;
				break;
			}
			if ((phba->sli3_options & LPFC_SLI3_NPIV_ENABLED) &&
			  (cmd == ELS_CMD_FDISC) &&
			  (stat.un.b.lsRjtRsnCodeExp == LSEXP_OUT_OF_RESOURCE)){
				lpfc_printf_vlog(vport, KERN_ERR, LOG_ELS,
						 "0125 FDISC Failed (x%x). "
						 "Fabric out of resources\n",
						 stat.un.lsRjtError);
				lpfc_vport_set_state(vport,
						     FC_VPORT_NO_FABRIC_RSCS);
			}
			break;

		case LSRJT_LOGICAL_BSY:
			if ((cmd == ELS_CMD_PLOGI) ||
			    (cmd == ELS_CMD_PRLI)) {
				delay = 1000;
				maxretry = 48;
			} else if (cmd == ELS_CMD_FDISC) {
				/* FDISC retry policy */
				maxretry = 48;
				if (cmdiocb->retry >= 32)
					delay = 1000;
			}
			retry = 1;
			break;

		case LSRJT_LOGICAL_ERR:
			/* There are some cases where switches return this
			 * error when they are not ready and should be returning
			 * Logical Busy. We should delay every time.
			 */
			if (cmd == ELS_CMD_FDISC &&
			    stat.un.b.lsRjtRsnCodeExp == LSEXP_PORT_LOGIN_REQ) {
				maxretry = 3;
				delay = 1000;
				retry = 1;
				break;
			}
		case LSRJT_PROTOCOL_ERR:
			if ((phba->sli3_options & LPFC_SLI3_NPIV_ENABLED) &&
			  (cmd == ELS_CMD_FDISC) &&
			  ((stat.un.b.lsRjtRsnCodeExp == LSEXP_INVALID_PNAME) ||
			  (stat.un.b.lsRjtRsnCodeExp == LSEXP_INVALID_NPORT_ID))
			  ) {
				lpfc_printf_vlog(vport, KERN_ERR, LOG_ELS,
						 "0122 FDISC Failed (x%x). "
						 "Fabric Detected Bad WWN\n",
						 stat.un.lsRjtError);
				lpfc_vport_set_state(vport,
						     FC_VPORT_FABRIC_REJ_WWN);
			}
			break;
		}
		break;

	case IOSTAT_INTERMED_RSP:
	case IOSTAT_BA_RJT:
		break;

	default:
		break;
	}

	if (did == FDMI_DID)
		retry = 1;

	if ((cmd == ELS_CMD_FLOGI) &&
	    (phba->fc_topology != LPFC_TOPOLOGY_LOOP) &&
	    !lpfc_error_lost_link(irsp)) {
		/* FLOGI retry policy */
		retry = 1;
		/* retry FLOGI forever */
		maxretry = 0;
		if (cmdiocb->retry >= 100)
			delay = 5000;
		else if (cmdiocb->retry >= 32)
			delay = 1000;
	} else if ((cmd == ELS_CMD_FDISC) && !lpfc_error_lost_link(irsp)) {
		/* retry FDISCs every second up to devloss */
		retry = 1;
		maxretry = vport->cfg_devloss_tmo;
		delay = 1000;
	}

	cmdiocb->retry++;
	if (maxretry && (cmdiocb->retry >= maxretry)) {
		phba->fc_stat.elsRetryExceeded++;
		retry = 0;
	}

	if ((vport->load_flag & FC_UNLOADING) != 0)
		retry = 0;

	if (retry) {
		if ((cmd == ELS_CMD_PLOGI) || (cmd == ELS_CMD_FDISC)) {
			/* Stop retrying PLOGI and FDISC if in FCF discovery */
			if (phba->fcf.fcf_flag & FCF_DISCOVERY) {
				lpfc_printf_vlog(vport, KERN_INFO, LOG_ELS,
						 "2849 Stop retry ELS command "
						 "x%x to remote NPORT x%x, "
						 "Data: x%x x%x\n", cmd, did,
						 cmdiocb->retry, delay);
				return 0;
			}
		}

		/* Retry ELS command <elsCmd> to remote NPORT <did> */
		lpfc_printf_vlog(vport, KERN_INFO, LOG_ELS,
				 "0107 Retry ELS command x%x to remote "
				 "NPORT x%x Data: x%x x%x\n",
				 cmd, did, cmdiocb->retry, delay);

		if (((cmd == ELS_CMD_PLOGI) || (cmd == ELS_CMD_ADISC)) &&
			((irsp->ulpStatus != IOSTAT_LOCAL_REJECT) ||
			((irsp->un.ulpWord[4] & IOERR_PARAM_MASK) !=
			IOERR_NO_RESOURCES))) {
			/* Don't reset timer for no resources */

			/* If discovery / RSCN timer is running, reset it */
			if (timer_pending(&vport->fc_disctmo) ||
			    (vport->fc_flag & FC_RSCN_MODE))
				lpfc_set_disctmo(vport);
		}

		phba->fc_stat.elsXmitRetry++;
		if (ndlp && NLP_CHK_NODE_ACT(ndlp) && delay) {
			phba->fc_stat.elsDelayRetry++;
			ndlp->nlp_retry = cmdiocb->retry;

			/* delay is specified in milliseconds */
			mod_timer(&ndlp->nlp_delayfunc,
				jiffies + msecs_to_jiffies(delay));
			spin_lock_irq(shost->host_lock);
			ndlp->nlp_flag |= NLP_DELAY_TMO;
			spin_unlock_irq(shost->host_lock);

			ndlp->nlp_prev_state = ndlp->nlp_state;
			if (cmd == ELS_CMD_PRLI)
				lpfc_nlp_set_state(vport, ndlp,
					NLP_STE_PRLI_ISSUE);
			else
				lpfc_nlp_set_state(vport, ndlp,
					NLP_STE_NPR_NODE);
			ndlp->nlp_last_elscmd = cmd;

			return 1;
		}
		switch (cmd) {
		case ELS_CMD_FLOGI:
			lpfc_issue_els_flogi(vport, ndlp, cmdiocb->retry);
			return 1;
		case ELS_CMD_FDISC:
			lpfc_issue_els_fdisc(vport, ndlp, cmdiocb->retry);
			return 1;
		case ELS_CMD_PLOGI:
			if (ndlp && NLP_CHK_NODE_ACT(ndlp)) {
				ndlp->nlp_prev_state = ndlp->nlp_state;
				lpfc_nlp_set_state(vport, ndlp,
						   NLP_STE_PLOGI_ISSUE);
			}
			lpfc_issue_els_plogi(vport, did, cmdiocb->retry);
			return 1;
		case ELS_CMD_ADISC:
			ndlp->nlp_prev_state = ndlp->nlp_state;
			lpfc_nlp_set_state(vport, ndlp, NLP_STE_ADISC_ISSUE);
			lpfc_issue_els_adisc(vport, ndlp, cmdiocb->retry);
			return 1;
		case ELS_CMD_PRLI:
			ndlp->nlp_prev_state = ndlp->nlp_state;
			lpfc_nlp_set_state(vport, ndlp, NLP_STE_PRLI_ISSUE);
			lpfc_issue_els_prli(vport, ndlp, cmdiocb->retry);
			return 1;
		case ELS_CMD_LOGO:
			ndlp->nlp_prev_state = ndlp->nlp_state;
			lpfc_nlp_set_state(vport, ndlp, NLP_STE_LOGO_ISSUE);
			lpfc_issue_els_logo(vport, ndlp, cmdiocb->retry);
			return 1;
		}
	}
	/* No retry ELS command <elsCmd> to remote NPORT <did> */
	if (logerr) {
		lpfc_printf_vlog(vport, KERN_ERR, LOG_ELS,
			 "0137 No retry ELS command x%x to remote "
			 "NPORT x%x: Out of Resources: Error:x%x/%x\n",
			 cmd, did, irsp->ulpStatus,
			 irsp->un.ulpWord[4]);
	}
	else {
		lpfc_printf_vlog(vport, KERN_INFO, LOG_ELS,
			 "0108 No retry ELS command x%x to remote "
			 "NPORT x%x Retried:%d Error:x%x/%x\n",
			 cmd, did, cmdiocb->retry, irsp->ulpStatus,
			 irsp->un.ulpWord[4]);
	}
	return 0;
}

/**
 * lpfc_els_free_data - Free lpfc dma buffer and data structure with an iocb
 * @phba: pointer to lpfc hba data structure.
 * @buf_ptr1: pointer to the lpfc DMA buffer data structure.
 *
 * This routine releases the lpfc DMA (Direct Memory Access) buffer(s)
 * associated with a command IOCB back to the lpfc DMA buffer pool. It first
 * checks to see whether there is a lpfc DMA buffer associated with the
 * response of the command IOCB. If so, it will be released before releasing
 * the lpfc DMA buffer associated with the IOCB itself.
 *
 * Return code
 *   0 - Successfully released lpfc DMA buffer (currently, always return 0)
 **/
static int
lpfc_els_free_data(struct lpfc_hba *phba, struct lpfc_dmabuf *buf_ptr1)
{
	struct lpfc_dmabuf *buf_ptr;

	/* Free the response before processing the command. */
	if (!list_empty(&buf_ptr1->list)) {
		list_remove_head(&buf_ptr1->list, buf_ptr,
				 struct lpfc_dmabuf,
				 list);
		lpfc_mbuf_free(phba, buf_ptr->virt, buf_ptr->phys);
		kfree(buf_ptr);
	}
	lpfc_mbuf_free(phba, buf_ptr1->virt, buf_ptr1->phys);
	kfree(buf_ptr1);
	return 0;
}

/**
 * lpfc_els_free_bpl - Free lpfc dma buffer and data structure with bpl
 * @phba: pointer to lpfc hba data structure.
 * @buf_ptr: pointer to the lpfc dma buffer data structure.
 *
 * This routine releases the lpfc Direct Memory Access (DMA) buffer
 * associated with a Buffer Pointer List (BPL) back to the lpfc DMA buffer
 * pool.
 *
 * Return code
 *   0 - Successfully released lpfc DMA buffer (currently, always return 0)
 **/
static int
lpfc_els_free_bpl(struct lpfc_hba *phba, struct lpfc_dmabuf *buf_ptr)
{
	lpfc_mbuf_free(phba, buf_ptr->virt, buf_ptr->phys);
	kfree(buf_ptr);
	return 0;
}

/**
 * lpfc_els_free_iocb - Free a command iocb and its associated resources
 * @phba: pointer to lpfc hba data structure.
 * @elsiocb: pointer to lpfc els command iocb data structure.
 *
 * This routine frees a command IOCB and its associated resources. The
 * command IOCB data structure contains the reference to various associated
 * resources, these fields must be set to NULL if the associated reference
 * not present:
 *   context1 - reference to ndlp
 *   context2 - reference to cmd
 *   context2->next - reference to rsp
 *   context3 - reference to bpl
 *
 * It first properly decrements the reference count held on ndlp for the
 * IOCB completion callback function. If LPFC_DELAY_MEM_FREE flag is not
 * set, it invokes the lpfc_els_free_data() routine to release the Direct
 * Memory Access (DMA) buffers associated with the IOCB. Otherwise, it
 * adds the DMA buffer the @phba data structure for the delayed release.
 * If reference to the Buffer Pointer List (BPL) is present, the
 * lpfc_els_free_bpl() routine is invoked to release the DMA memory
 * associated with BPL. Finally, the lpfc_sli_release_iocbq() routine is
 * invoked to release the IOCB data structure back to @phba IOCBQ list.
 *
 * Return code
 *   0 - Success (currently, always return 0)
 **/
int
lpfc_els_free_iocb(struct lpfc_hba *phba, struct lpfc_iocbq *elsiocb)
{
	struct lpfc_dmabuf *buf_ptr, *buf_ptr1;
	struct lpfc_nodelist *ndlp;

	ndlp = (struct lpfc_nodelist *)elsiocb->context1;
	if (ndlp) {
		if (ndlp->nlp_flag & NLP_DEFER_RM) {
			lpfc_nlp_put(ndlp);

			/* If the ndlp is not being used by another discovery
			 * thread, free it.
			 */
			if (!lpfc_nlp_not_used(ndlp)) {
				/* If ndlp is being used by another discovery
				 * thread, just clear NLP_DEFER_RM
				 */
				ndlp->nlp_flag &= ~NLP_DEFER_RM;
			}
		}
		else
			lpfc_nlp_put(ndlp);
		elsiocb->context1 = NULL;
	}
	/* context2  = cmd,  context2->next = rsp, context3 = bpl */
	if (elsiocb->context2) {
		if (elsiocb->iocb_flag & LPFC_DELAY_MEM_FREE) {
			/* Firmware could still be in progress of DMAing
			 * payload, so don't free data buffer till after
			 * a hbeat.
			 */
			elsiocb->iocb_flag &= ~LPFC_DELAY_MEM_FREE;
			buf_ptr = elsiocb->context2;
			elsiocb->context2 = NULL;
			if (buf_ptr) {
				buf_ptr1 = NULL;
				spin_lock_irq(&phba->hbalock);
				if (!list_empty(&buf_ptr->list)) {
					list_remove_head(&buf_ptr->list,
						buf_ptr1, struct lpfc_dmabuf,
						list);
					INIT_LIST_HEAD(&buf_ptr1->list);
					list_add_tail(&buf_ptr1->list,
						&phba->elsbuf);
					phba->elsbuf_cnt++;
				}
				INIT_LIST_HEAD(&buf_ptr->list);
				list_add_tail(&buf_ptr->list, &phba->elsbuf);
				phba->elsbuf_cnt++;
				spin_unlock_irq(&phba->hbalock);
			}
		} else {
			buf_ptr1 = (struct lpfc_dmabuf *) elsiocb->context2;
			lpfc_els_free_data(phba, buf_ptr1);
		}
	}

	if (elsiocb->context3) {
		buf_ptr = (struct lpfc_dmabuf *) elsiocb->context3;
		lpfc_els_free_bpl(phba, buf_ptr);
	}
	lpfc_sli_release_iocbq(phba, elsiocb);
	return 0;
}

/**
 * lpfc_cmpl_els_logo_acc - Completion callback function to logo acc response
 * @phba: pointer to lpfc hba data structure.
 * @cmdiocb: pointer to lpfc command iocb data structure.
 * @rspiocb: pointer to lpfc response iocb data structure.
 *
 * This routine is the completion callback function to the Logout (LOGO)
 * Accept (ACC) Response ELS command. This routine is invoked to indicate
 * the completion of the LOGO process. It invokes the lpfc_nlp_not_used() to
 * release the ndlp if it has the last reference remaining (reference count
 * is 1). If succeeded (meaning ndlp released), it sets the IOCB context1
 * field to NULL to inform the following lpfc_els_free_iocb() routine no
 * ndlp reference count needs to be decremented. Otherwise, the ndlp
 * reference use-count shall be decremented by the lpfc_els_free_iocb()
 * routine. Finally, the lpfc_els_free_iocb() is invoked to release the
 * IOCB data structure.
 **/
static void
lpfc_cmpl_els_logo_acc(struct lpfc_hba *phba, struct lpfc_iocbq *cmdiocb,
		       struct lpfc_iocbq *rspiocb)
{
	struct lpfc_nodelist *ndlp = (struct lpfc_nodelist *) cmdiocb->context1;
	struct lpfc_vport *vport = cmdiocb->vport;
	IOCB_t *irsp;

	irsp = &rspiocb->iocb;
	lpfc_debugfs_disc_trc(vport, LPFC_DISC_TRC_ELS_RSP,
		"ACC LOGO cmpl:   status:x%x/x%x did:x%x",
		irsp->ulpStatus, irsp->un.ulpWord[4], ndlp->nlp_DID);
	/* ACC to LOGO completes to NPort <nlp_DID> */
	lpfc_printf_vlog(vport, KERN_INFO, LOG_ELS,
			 "0109 ACC to LOGO completes to NPort x%x "
			 "Data: x%x x%x x%x\n",
			 ndlp->nlp_DID, ndlp->nlp_flag, ndlp->nlp_state,
			 ndlp->nlp_rpi);

	if (ndlp->nlp_state == NLP_STE_NPR_NODE) {
		/* NPort Recovery mode or node is just allocated */
		if (!lpfc_nlp_not_used(ndlp)) {
			/* If the ndlp is being used by another discovery
			 * thread, just unregister the RPI.
			 */
			lpfc_unreg_rpi(vport, ndlp);
		} else {
			/* Indicate the node has already released, should
			 * not reference to it from within lpfc_els_free_iocb.
			 */
			cmdiocb->context1 = NULL;
		}
	}

	/*
	 * The driver received a LOGO from the rport and has ACK'd it.
	 * At this point, the driver is done so release the IOCB
	 */
	lpfc_els_free_iocb(phba, cmdiocb);

	/*
	 * Remove the ndlp reference if it's a fabric node that has
	 * sent us an unsolicted LOGO.
	 */
	if (ndlp->nlp_type & NLP_FABRIC)
		lpfc_nlp_put(ndlp);

	return;
}

/**
 * lpfc_mbx_cmpl_dflt_rpi - Completion callbk func for unreg dflt rpi mbox cmd
 * @phba: pointer to lpfc hba data structure.
 * @pmb: pointer to the driver internal queue element for mailbox command.
 *
 * This routine is the completion callback function for unregister default
 * RPI (Remote Port Index) mailbox command to the @phba. It simply releases
 * the associated lpfc Direct Memory Access (DMA) buffer back to the pool and
 * decrements the ndlp reference count held for this completion callback
 * function. After that, it invokes the lpfc_nlp_not_used() to check
 * whether there is only one reference left on the ndlp. If so, it will
 * perform one more decrement and trigger the release of the ndlp.
 **/
void
lpfc_mbx_cmpl_dflt_rpi(struct lpfc_hba *phba, LPFC_MBOXQ_t *pmb)
{
	struct lpfc_dmabuf *mp = (struct lpfc_dmabuf *) (pmb->context1);
	struct lpfc_nodelist *ndlp = (struct lpfc_nodelist *) pmb->context2;

	pmb->context1 = NULL;
	pmb->context2 = NULL;

	lpfc_mbuf_free(phba, mp->virt, mp->phys);
	kfree(mp);
	mempool_free(pmb, phba->mbox_mem_pool);
	if (ndlp) {
		if (NLP_CHK_NODE_ACT(ndlp)) {
			lpfc_nlp_put(ndlp);
			/* This is the end of the default RPI cleanup logic for
			 * this ndlp. If no other discovery threads are using
			 * this ndlp, free all resources associated with it.
			 */
			lpfc_nlp_not_used(ndlp);
		} else {
			lpfc_drop_node(ndlp->vport, ndlp);
		}
	}

	return;
}

/**
 * lpfc_cmpl_els_rsp - Completion callback function for els response iocb cmd
 * @phba: pointer to lpfc hba data structure.
 * @cmdiocb: pointer to lpfc command iocb data structure.
 * @rspiocb: pointer to lpfc response iocb data structure.
 *
 * This routine is the completion callback function for ELS Response IOCB
 * command. In normal case, this callback function just properly sets the
 * nlp_flag bitmap in the ndlp data structure, if the mbox command reference
 * field in the command IOCB is not NULL, the referred mailbox command will
 * be send out, and then invokes the lpfc_els_free_iocb() routine to release
 * the IOCB. Under error conditions, such as when a LS_RJT is returned or a
 * link down event occurred during the discovery, the lpfc_nlp_not_used()
 * routine shall be invoked trying to release the ndlp if no other threads
 * are currently referring it.
 **/
static void
lpfc_cmpl_els_rsp(struct lpfc_hba *phba, struct lpfc_iocbq *cmdiocb,
		  struct lpfc_iocbq *rspiocb)
{
	struct lpfc_nodelist *ndlp = (struct lpfc_nodelist *) cmdiocb->context1;
	struct lpfc_vport *vport = ndlp ? ndlp->vport : NULL;
	struct Scsi_Host  *shost = vport ? lpfc_shost_from_vport(vport) : NULL;
	IOCB_t  *irsp;
	uint8_t *pcmd;
	LPFC_MBOXQ_t *mbox = NULL;
	struct lpfc_dmabuf *mp = NULL;
	uint32_t ls_rjt = 0;

	irsp = &rspiocb->iocb;

	if (cmdiocb->context_un.mbox)
		mbox = cmdiocb->context_un.mbox;

	/* First determine if this is a LS_RJT cmpl. Note, this callback
	 * function can have cmdiocb->contest1 (ndlp) field set to NULL.
	 */
	pcmd = (uint8_t *) (((struct lpfc_dmabuf *) cmdiocb->context2)->virt);
	if (ndlp && NLP_CHK_NODE_ACT(ndlp) &&
	    (*((uint32_t *) (pcmd)) == ELS_CMD_LS_RJT)) {
		/* A LS_RJT associated with Default RPI cleanup has its own
		 * separate code path.
		 */
		if (!(ndlp->nlp_flag & NLP_RM_DFLT_RPI))
			ls_rjt = 1;
	}

	/* Check to see if link went down during discovery */
	if (!ndlp || !NLP_CHK_NODE_ACT(ndlp) || lpfc_els_chk_latt(vport)) {
		if (mbox) {
			mp = (struct lpfc_dmabuf *) mbox->context1;
			if (mp) {
				lpfc_mbuf_free(phba, mp->virt, mp->phys);
				kfree(mp);
			}
			mempool_free(mbox, phba->mbox_mem_pool);
		}
		if (ndlp && NLP_CHK_NODE_ACT(ndlp) &&
		    (ndlp->nlp_flag & NLP_RM_DFLT_RPI))
			if (lpfc_nlp_not_used(ndlp)) {
				ndlp = NULL;
				/* Indicate the node has already released,
				 * should not reference to it from within
				 * the routine lpfc_els_free_iocb.
				 */
				cmdiocb->context1 = NULL;
			}
		goto out;
	}

	lpfc_debugfs_disc_trc(vport, LPFC_DISC_TRC_ELS_RSP,
		"ELS rsp cmpl:    status:x%x/x%x did:x%x",
		irsp->ulpStatus, irsp->un.ulpWord[4],
		cmdiocb->iocb.un.elsreq64.remoteID);
	/* ELS response tag <ulpIoTag> completes */
	lpfc_printf_vlog(vport, KERN_INFO, LOG_ELS,
			 "0110 ELS response tag x%x completes "
			 "Data: x%x x%x x%x x%x x%x x%x x%x\n",
			 cmdiocb->iocb.ulpIoTag, rspiocb->iocb.ulpStatus,
			 rspiocb->iocb.un.ulpWord[4], rspiocb->iocb.ulpTimeout,
			 ndlp->nlp_DID, ndlp->nlp_flag, ndlp->nlp_state,
			 ndlp->nlp_rpi);
	if (mbox) {
		if ((rspiocb->iocb.ulpStatus == 0)
		    && (ndlp->nlp_flag & NLP_ACC_REGLOGIN)) {
			lpfc_unreg_rpi(vport, ndlp);
			/* Increment reference count to ndlp to hold the
			 * reference to ndlp for the callback function.
			 */
			mbox->context2 = lpfc_nlp_get(ndlp);
			mbox->vport = vport;
			if (ndlp->nlp_flag & NLP_RM_DFLT_RPI) {
				mbox->mbox_flag |= LPFC_MBX_IMED_UNREG;
				mbox->mbox_cmpl = lpfc_mbx_cmpl_dflt_rpi;
			}
			else {
				mbox->mbox_cmpl = lpfc_mbx_cmpl_reg_login;
				ndlp->nlp_prev_state = ndlp->nlp_state;
				lpfc_nlp_set_state(vport, ndlp,
					   NLP_STE_REG_LOGIN_ISSUE);
			}
			if (lpfc_sli_issue_mbox(phba, mbox, MBX_NOWAIT)
			    != MBX_NOT_FINISHED)
				goto out;
			else
				/* Decrement the ndlp reference count we
				 * set for this failed mailbox command.
				 */
				lpfc_nlp_put(ndlp);

			/* ELS rsp: Cannot issue reg_login for <NPortid> */
			lpfc_printf_vlog(vport, KERN_ERR, LOG_ELS,
				"0138 ELS rsp: Cannot issue reg_login for x%x "
				"Data: x%x x%x x%x\n",
				ndlp->nlp_DID, ndlp->nlp_flag, ndlp->nlp_state,
				ndlp->nlp_rpi);

			if (lpfc_nlp_not_used(ndlp)) {
				ndlp = NULL;
				/* Indicate node has already been released,
				 * should not reference to it from within
				 * the routine lpfc_els_free_iocb.
				 */
				cmdiocb->context1 = NULL;
			}
		} else {
			/* Do not drop node for lpfc_els_abort'ed ELS cmds */
			if (!lpfc_error_lost_link(irsp) &&
			    ndlp->nlp_flag & NLP_ACC_REGLOGIN) {
				if (lpfc_nlp_not_used(ndlp)) {
					ndlp = NULL;
					/* Indicate node has already been
					 * released, should not reference
					 * to it from within the routine
					 * lpfc_els_free_iocb.
					 */
					cmdiocb->context1 = NULL;
				}
			}
		}
		mp = (struct lpfc_dmabuf *) mbox->context1;
		if (mp) {
			lpfc_mbuf_free(phba, mp->virt, mp->phys);
			kfree(mp);
		}
		mempool_free(mbox, phba->mbox_mem_pool);
	}
out:
	if (ndlp && NLP_CHK_NODE_ACT(ndlp)) {
		spin_lock_irq(shost->host_lock);
		ndlp->nlp_flag &= ~(NLP_ACC_REGLOGIN | NLP_RM_DFLT_RPI);
		spin_unlock_irq(shost->host_lock);

		/* If the node is not being used by another discovery thread,
		 * and we are sending a reject, we are done with it.
		 * Release driver reference count here and free associated
		 * resources.
		 */
		if (ls_rjt)
			if (lpfc_nlp_not_used(ndlp))
				/* Indicate node has already been released,
				 * should not reference to it from within
				 * the routine lpfc_els_free_iocb.
				 */
				cmdiocb->context1 = NULL;
	}

	lpfc_els_free_iocb(phba, cmdiocb);
	return;
}

/**
 * lpfc_els_rsp_acc - Prepare and issue an acc response iocb command
 * @vport: pointer to a host virtual N_Port data structure.
 * @flag: the els command code to be accepted.
 * @oldiocb: pointer to the original lpfc command iocb data structure.
 * @ndlp: pointer to a node-list data structure.
 * @mbox: pointer to the driver internal queue element for mailbox command.
 *
 * This routine prepares and issues an Accept (ACC) response IOCB
 * command. It uses the @flag to properly set up the IOCB field for the
 * specific ACC response command to be issued and invokes the
 * lpfc_sli_issue_iocb() routine to send out ACC response IOCB. If a
 * @mbox pointer is passed in, it will be put into the context_un.mbox
 * field of the IOCB for the completion callback function to issue the
 * mailbox command to the HBA later when callback is invoked.
 *
 * Note that, in lpfc_prep_els_iocb() routine, the reference count of ndlp
 * will be incremented by 1 for holding the ndlp and the reference to ndlp
 * will be stored into the context1 field of the IOCB for the completion
 * callback function to the corresponding response ELS IOCB command.
 *
 * Return code
 *   0 - Successfully issued acc response
 *   1 - Failed to issue acc response
 **/
int
lpfc_els_rsp_acc(struct lpfc_vport *vport, uint32_t flag,
		 struct lpfc_iocbq *oldiocb, struct lpfc_nodelist *ndlp,
		 LPFC_MBOXQ_t *mbox)
{
	struct Scsi_Host *shost = lpfc_shost_from_vport(vport);
	struct lpfc_hba  *phba = vport->phba;
	IOCB_t *icmd;
	IOCB_t *oldcmd;
	struct lpfc_iocbq *elsiocb;
	struct lpfc_sli *psli;
	uint8_t *pcmd;
	uint16_t cmdsize;
	int rc;
	ELS_PKT *els_pkt_ptr;

	psli = &phba->sli;
	oldcmd = &oldiocb->iocb;

	switch (flag) {
	case ELS_CMD_ACC:
		cmdsize = sizeof(uint32_t);
		elsiocb = lpfc_prep_els_iocb(vport, 0, cmdsize, oldiocb->retry,
					     ndlp, ndlp->nlp_DID, ELS_CMD_ACC);
		if (!elsiocb) {
			spin_lock_irq(shost->host_lock);
			ndlp->nlp_flag &= ~NLP_LOGO_ACC;
			spin_unlock_irq(shost->host_lock);
			return 1;
		}

		icmd = &elsiocb->iocb;
		icmd->ulpContext = oldcmd->ulpContext;	/* Xri / rx_id */
		icmd->unsli3.rcvsli3.ox_id = oldcmd->unsli3.rcvsli3.ox_id;
		pcmd = (((struct lpfc_dmabuf *) elsiocb->context2)->virt);
		*((uint32_t *) (pcmd)) = ELS_CMD_ACC;
		pcmd += sizeof(uint32_t);

		lpfc_debugfs_disc_trc(vport, LPFC_DISC_TRC_ELS_RSP,
			"Issue ACC:       did:x%x flg:x%x",
			ndlp->nlp_DID, ndlp->nlp_flag, 0);
		break;
	case ELS_CMD_PLOGI:
		cmdsize = (sizeof(struct serv_parm) + sizeof(uint32_t));
		elsiocb = lpfc_prep_els_iocb(vport, 0, cmdsize, oldiocb->retry,
					     ndlp, ndlp->nlp_DID, ELS_CMD_ACC);
		if (!elsiocb)
			return 1;

		icmd = &elsiocb->iocb;
		icmd->ulpContext = oldcmd->ulpContext;	/* Xri / rx_id */
		icmd->unsli3.rcvsli3.ox_id = oldcmd->unsli3.rcvsli3.ox_id;
		pcmd = (((struct lpfc_dmabuf *) elsiocb->context2)->virt);

		if (mbox)
			elsiocb->context_un.mbox = mbox;

		*((uint32_t *) (pcmd)) = ELS_CMD_ACC;
		pcmd += sizeof(uint32_t);
		memcpy(pcmd, &vport->fc_sparam, sizeof(struct serv_parm));

		lpfc_debugfs_disc_trc(vport, LPFC_DISC_TRC_ELS_RSP,
			"Issue ACC PLOGI: did:x%x flg:x%x",
			ndlp->nlp_DID, ndlp->nlp_flag, 0);
		break;
	case ELS_CMD_PRLO:
		cmdsize = sizeof(uint32_t) + sizeof(PRLO);
		elsiocb = lpfc_prep_els_iocb(vport, 0, cmdsize, oldiocb->retry,
					     ndlp, ndlp->nlp_DID, ELS_CMD_PRLO);
		if (!elsiocb)
			return 1;

		icmd = &elsiocb->iocb;
		icmd->ulpContext = oldcmd->ulpContext;	/* Xri / rx_id */
		icmd->unsli3.rcvsli3.ox_id = oldcmd->unsli3.rcvsli3.ox_id;
		pcmd = (((struct lpfc_dmabuf *) elsiocb->context2)->virt);

		memcpy(pcmd, ((struct lpfc_dmabuf *) oldiocb->context2)->virt,
		       sizeof(uint32_t) + sizeof(PRLO));
		*((uint32_t *) (pcmd)) = ELS_CMD_PRLO_ACC;
		els_pkt_ptr = (ELS_PKT *) pcmd;
		els_pkt_ptr->un.prlo.acceptRspCode = PRLO_REQ_EXECUTED;

		lpfc_debugfs_disc_trc(vport, LPFC_DISC_TRC_ELS_RSP,
			"Issue ACC PRLO:  did:x%x flg:x%x",
			ndlp->nlp_DID, ndlp->nlp_flag, 0);
		break;
	default:
		return 1;
	}
	/* Xmit ELS ACC response tag <ulpIoTag> */
	lpfc_printf_vlog(vport, KERN_INFO, LOG_ELS,
			 "0128 Xmit ELS ACC response tag x%x, XRI: x%x, "
			 "DID: x%x, nlp_flag: x%x nlp_state: x%x RPI: x%x "
			 "fc_flag x%x\n",
			 elsiocb->iotag, elsiocb->iocb.ulpContext,
			 ndlp->nlp_DID, ndlp->nlp_flag, ndlp->nlp_state,
			 ndlp->nlp_rpi, vport->fc_flag);
	if (ndlp->nlp_flag & NLP_LOGO_ACC) {
		spin_lock_irq(shost->host_lock);
		ndlp->nlp_flag &= ~NLP_LOGO_ACC;
		spin_unlock_irq(shost->host_lock);
		elsiocb->iocb_cmpl = lpfc_cmpl_els_logo_acc;
	} else {
		elsiocb->iocb_cmpl = lpfc_cmpl_els_rsp;
	}

	phba->fc_stat.elsXmitACC++;
	rc = lpfc_sli_issue_iocb(phba, LPFC_ELS_RING, elsiocb, 0);
	if (rc == IOCB_ERROR) {
		lpfc_els_free_iocb(phba, elsiocb);
		return 1;
	}
	return 0;
}

/**
 * lpfc_els_rsp_reject - Propare and issue a rjt response iocb command
 * @vport: pointer to a virtual N_Port data structure.
 * @rejectError:
 * @oldiocb: pointer to the original lpfc command iocb data structure.
 * @ndlp: pointer to a node-list data structure.
 * @mbox: pointer to the driver internal queue element for mailbox command.
 *
 * This routine prepares and issue an Reject (RJT) response IOCB
 * command. If a @mbox pointer is passed in, it will be put into the
 * context_un.mbox field of the IOCB for the completion callback function
 * to issue to the HBA later.
 *
 * Note that, in lpfc_prep_els_iocb() routine, the reference count of ndlp
 * will be incremented by 1 for holding the ndlp and the reference to ndlp
 * will be stored into the context1 field of the IOCB for the completion
 * callback function to the reject response ELS IOCB command.
 *
 * Return code
 *   0 - Successfully issued reject response
 *   1 - Failed to issue reject response
 **/
int
lpfc_els_rsp_reject(struct lpfc_vport *vport, uint32_t rejectError,
		    struct lpfc_iocbq *oldiocb, struct lpfc_nodelist *ndlp,
		    LPFC_MBOXQ_t *mbox)
{
	struct lpfc_hba  *phba = vport->phba;
	IOCB_t *icmd;
	IOCB_t *oldcmd;
	struct lpfc_iocbq *elsiocb;
	struct lpfc_sli *psli;
	uint8_t *pcmd;
	uint16_t cmdsize;
	int rc;

	psli = &phba->sli;
	cmdsize = 2 * sizeof(uint32_t);
	elsiocb = lpfc_prep_els_iocb(vport, 0, cmdsize, oldiocb->retry, ndlp,
				     ndlp->nlp_DID, ELS_CMD_LS_RJT);
	if (!elsiocb)
		return 1;

	icmd = &elsiocb->iocb;
	oldcmd = &oldiocb->iocb;
	icmd->ulpContext = oldcmd->ulpContext;	/* Xri / rx_id */
	icmd->unsli3.rcvsli3.ox_id = oldcmd->unsli3.rcvsli3.ox_id;
	pcmd = (uint8_t *) (((struct lpfc_dmabuf *) elsiocb->context2)->virt);

	*((uint32_t *) (pcmd)) = ELS_CMD_LS_RJT;
	pcmd += sizeof(uint32_t);
	*((uint32_t *) (pcmd)) = rejectError;

	if (mbox)
		elsiocb->context_un.mbox = mbox;

	/* Xmit ELS RJT <err> response tag <ulpIoTag> */
	lpfc_printf_vlog(vport, KERN_INFO, LOG_ELS,
			 "0129 Xmit ELS RJT x%x response tag x%x "
			 "xri x%x, did x%x, nlp_flag x%x, nlp_state x%x, "
			 "rpi x%x\n",
			 rejectError, elsiocb->iotag,
			 elsiocb->iocb.ulpContext, ndlp->nlp_DID,
			 ndlp->nlp_flag, ndlp->nlp_state, ndlp->nlp_rpi);
	lpfc_debugfs_disc_trc(vport, LPFC_DISC_TRC_ELS_RSP,
		"Issue LS_RJT:    did:x%x flg:x%x err:x%x",
		ndlp->nlp_DID, ndlp->nlp_flag, rejectError);

	phba->fc_stat.elsXmitLSRJT++;
	elsiocb->iocb_cmpl = lpfc_cmpl_els_rsp;
	rc = lpfc_sli_issue_iocb(phba, LPFC_ELS_RING, elsiocb, 0);

	if (rc == IOCB_ERROR) {
		lpfc_els_free_iocb(phba, elsiocb);
		return 1;
	}
	return 0;
}

/**
 * lpfc_els_rsp_adisc_acc - Prepare and issue acc response to adisc iocb cmd
 * @vport: pointer to a virtual N_Port data structure.
 * @oldiocb: pointer to the original lpfc command iocb data structure.
 * @ndlp: pointer to a node-list data structure.
 *
 * This routine prepares and issues an Accept (ACC) response to Address
 * Discover (ADISC) ELS command. It simply prepares the payload of the IOCB
 * and invokes the lpfc_sli_issue_iocb() routine to send out the command.
 *
 * Note that, in lpfc_prep_els_iocb() routine, the reference count of ndlp
 * will be incremented by 1 for holding the ndlp and the reference to ndlp
 * will be stored into the context1 field of the IOCB for the completion
 * callback function to the ADISC Accept response ELS IOCB command.
 *
 * Return code
 *   0 - Successfully issued acc adisc response
 *   1 - Failed to issue adisc acc response
 **/
int
lpfc_els_rsp_adisc_acc(struct lpfc_vport *vport, struct lpfc_iocbq *oldiocb,
		       struct lpfc_nodelist *ndlp)
{
	struct lpfc_hba  *phba = vport->phba;
	ADISC *ap;
	IOCB_t *icmd, *oldcmd;
	struct lpfc_iocbq *elsiocb;
	uint8_t *pcmd;
	uint16_t cmdsize;
	int rc;

	cmdsize = sizeof(uint32_t) + sizeof(ADISC);
	elsiocb = lpfc_prep_els_iocb(vport, 0, cmdsize, oldiocb->retry, ndlp,
				     ndlp->nlp_DID, ELS_CMD_ACC);
	if (!elsiocb)
		return 1;

	icmd = &elsiocb->iocb;
	oldcmd = &oldiocb->iocb;
	icmd->ulpContext = oldcmd->ulpContext;	/* Xri / rx_id */
	icmd->unsli3.rcvsli3.ox_id = oldcmd->unsli3.rcvsli3.ox_id;

	/* Xmit ADISC ACC response tag <ulpIoTag> */
	lpfc_printf_vlog(vport, KERN_INFO, LOG_ELS,
			 "0130 Xmit ADISC ACC response iotag x%x xri: "
			 "x%x, did x%x, nlp_flag x%x, nlp_state x%x rpi x%x\n",
			 elsiocb->iotag, elsiocb->iocb.ulpContext,
			 ndlp->nlp_DID, ndlp->nlp_flag, ndlp->nlp_state,
			 ndlp->nlp_rpi);
	pcmd = (uint8_t *) (((struct lpfc_dmabuf *) elsiocb->context2)->virt);

	*((uint32_t *) (pcmd)) = ELS_CMD_ACC;
	pcmd += sizeof(uint32_t);

	ap = (ADISC *) (pcmd);
	ap->hardAL_PA = phba->fc_pref_ALPA;
	memcpy(&ap->portName, &vport->fc_portname, sizeof(struct lpfc_name));
	memcpy(&ap->nodeName, &vport->fc_nodename, sizeof(struct lpfc_name));
	ap->DID = be32_to_cpu(vport->fc_myDID);

	lpfc_debugfs_disc_trc(vport, LPFC_DISC_TRC_ELS_RSP,
		"Issue ACC ADISC: did:x%x flg:x%x",
		ndlp->nlp_DID, ndlp->nlp_flag, 0);

	phba->fc_stat.elsXmitACC++;
	elsiocb->iocb_cmpl = lpfc_cmpl_els_rsp;
	rc = lpfc_sli_issue_iocb(phba, LPFC_ELS_RING, elsiocb, 0);
	if (rc == IOCB_ERROR) {
		lpfc_els_free_iocb(phba, elsiocb);
		return 1;
	}
	return 0;
}

/**
 * lpfc_els_rsp_prli_acc - Prepare and issue acc response to prli iocb cmd
 * @vport: pointer to a virtual N_Port data structure.
 * @oldiocb: pointer to the original lpfc command iocb data structure.
 * @ndlp: pointer to a node-list data structure.
 *
 * This routine prepares and issues an Accept (ACC) response to Process
 * Login (PRLI) ELS command. It simply prepares the payload of the IOCB
 * and invokes the lpfc_sli_issue_iocb() routine to send out the command.
 *
 * Note that, in lpfc_prep_els_iocb() routine, the reference count of ndlp
 * will be incremented by 1 for holding the ndlp and the reference to ndlp
 * will be stored into the context1 field of the IOCB for the completion
 * callback function to the PRLI Accept response ELS IOCB command.
 *
 * Return code
 *   0 - Successfully issued acc prli response
 *   1 - Failed to issue acc prli response
 **/
int
lpfc_els_rsp_prli_acc(struct lpfc_vport *vport, struct lpfc_iocbq *oldiocb,
		      struct lpfc_nodelist *ndlp)
{
	struct lpfc_hba  *phba = vport->phba;
	PRLI *npr;
	lpfc_vpd_t *vpd;
	IOCB_t *icmd;
	IOCB_t *oldcmd;
	struct lpfc_iocbq *elsiocb;
	struct lpfc_sli *psli;
	uint8_t *pcmd;
	uint16_t cmdsize;
	int rc;

	psli = &phba->sli;

	cmdsize = sizeof(uint32_t) + sizeof(PRLI);
	elsiocb = lpfc_prep_els_iocb(vport, 0, cmdsize, oldiocb->retry, ndlp,
		ndlp->nlp_DID, (ELS_CMD_ACC | (ELS_CMD_PRLI & ~ELS_RSP_MASK)));
	if (!elsiocb)
		return 1;

	icmd = &elsiocb->iocb;
	oldcmd = &oldiocb->iocb;
	icmd->ulpContext = oldcmd->ulpContext;	/* Xri / rx_id */
	icmd->unsli3.rcvsli3.ox_id = oldcmd->unsli3.rcvsli3.ox_id;

	/* Xmit PRLI ACC response tag <ulpIoTag> */
	lpfc_printf_vlog(vport, KERN_INFO, LOG_ELS,
			 "0131 Xmit PRLI ACC response tag x%x xri x%x, "
			 "did x%x, nlp_flag x%x, nlp_state x%x, rpi x%x\n",
			 elsiocb->iotag, elsiocb->iocb.ulpContext,
			 ndlp->nlp_DID, ndlp->nlp_flag, ndlp->nlp_state,
			 ndlp->nlp_rpi);
	pcmd = (uint8_t *) (((struct lpfc_dmabuf *) elsiocb->context2)->virt);

	*((uint32_t *) (pcmd)) = (ELS_CMD_ACC | (ELS_CMD_PRLI & ~ELS_RSP_MASK));
	pcmd += sizeof(uint32_t);

	/* For PRLI, remainder of payload is PRLI parameter page */
	memset(pcmd, 0, sizeof(PRLI));

	npr = (PRLI *) pcmd;
	vpd = &phba->vpd;
	/*
	 * If the remote port is a target and our firmware version is 3.20 or
	 * later, set the following bits for FC-TAPE support.
	 */
	if ((ndlp->nlp_type & NLP_FCP_TARGET) &&
	    (vpd->rev.feaLevelHigh >= 0x02)) {
		npr->ConfmComplAllowed = 1;
		npr->Retry = 1;
		npr->TaskRetryIdReq = 1;
	}

	npr->acceptRspCode = PRLI_REQ_EXECUTED;
	npr->estabImagePair = 1;
	npr->readXferRdyDis = 1;
	npr->ConfmComplAllowed = 1;

	npr->prliType = PRLI_FCP_TYPE;
	npr->initiatorFunc = 1;

	lpfc_debugfs_disc_trc(vport, LPFC_DISC_TRC_ELS_RSP,
		"Issue ACC PRLI:  did:x%x flg:x%x",
		ndlp->nlp_DID, ndlp->nlp_flag, 0);

	phba->fc_stat.elsXmitACC++;
	elsiocb->iocb_cmpl = lpfc_cmpl_els_rsp;

	rc = lpfc_sli_issue_iocb(phba, LPFC_ELS_RING, elsiocb, 0);
	if (rc == IOCB_ERROR) {
		lpfc_els_free_iocb(phba, elsiocb);
		return 1;
	}
	return 0;
}

/**
 * lpfc_els_rsp_rnid_acc - Issue rnid acc response iocb command
 * @vport: pointer to a virtual N_Port data structure.
 * @format: rnid command format.
 * @oldiocb: pointer to the original lpfc command iocb data structure.
 * @ndlp: pointer to a node-list data structure.
 *
 * This routine issues a Request Node Identification Data (RNID) Accept
 * (ACC) response. It constructs the RNID ACC response command according to
 * the proper @format and then calls the lpfc_sli_issue_iocb() routine to
 * issue the response. Note that this command does not need to hold the ndlp
 * reference count for the callback. So, the ndlp reference count taken by
 * the lpfc_prep_els_iocb() routine is put back and the context1 field of
 * IOCB is set to NULL to indicate to the lpfc_els_free_iocb() routine that
 * there is no ndlp reference available.
 *
 * Note that, in lpfc_prep_els_iocb() routine, the reference count of ndlp
 * will be incremented by 1 for holding the ndlp and the reference to ndlp
 * will be stored into the context1 field of the IOCB for the completion
 * callback function. However, for the RNID Accept Response ELS command,
 * this is undone later by this routine after the IOCB is allocated.
 *
 * Return code
 *   0 - Successfully issued acc rnid response
 *   1 - Failed to issue acc rnid response
 **/
static int
lpfc_els_rsp_rnid_acc(struct lpfc_vport *vport, uint8_t format,
		      struct lpfc_iocbq *oldiocb, struct lpfc_nodelist *ndlp)
{
	struct lpfc_hba  *phba = vport->phba;
	RNID *rn;
	IOCB_t *icmd, *oldcmd;
	struct lpfc_iocbq *elsiocb;
	struct lpfc_sli *psli;
	uint8_t *pcmd;
	uint16_t cmdsize;
	int rc;

	psli = &phba->sli;
	cmdsize = sizeof(uint32_t) + sizeof(uint32_t)
					+ (2 * sizeof(struct lpfc_name));
	if (format)
		cmdsize += sizeof(RNID_TOP_DISC);

	elsiocb = lpfc_prep_els_iocb(vport, 0, cmdsize, oldiocb->retry, ndlp,
				     ndlp->nlp_DID, ELS_CMD_ACC);
	if (!elsiocb)
		return 1;

	icmd = &elsiocb->iocb;
	oldcmd = &oldiocb->iocb;
	icmd->ulpContext = oldcmd->ulpContext;	/* Xri / rx_id */
	icmd->unsli3.rcvsli3.ox_id = oldcmd->unsli3.rcvsli3.ox_id;

	/* Xmit RNID ACC response tag <ulpIoTag> */
	lpfc_printf_vlog(vport, KERN_INFO, LOG_ELS,
			 "0132 Xmit RNID ACC response tag x%x xri x%x\n",
			 elsiocb->iotag, elsiocb->iocb.ulpContext);
	pcmd = (uint8_t *) (((struct lpfc_dmabuf *) elsiocb->context2)->virt);
	*((uint32_t *) (pcmd)) = ELS_CMD_ACC;
	pcmd += sizeof(uint32_t);

	memset(pcmd, 0, sizeof(RNID));
	rn = (RNID *) (pcmd);
	rn->Format = format;
	rn->CommonLen = (2 * sizeof(struct lpfc_name));
	memcpy(&rn->portName, &vport->fc_portname, sizeof(struct lpfc_name));
	memcpy(&rn->nodeName, &vport->fc_nodename, sizeof(struct lpfc_name));
	switch (format) {
	case 0:
		rn->SpecificLen = 0;
		break;
	case RNID_TOPOLOGY_DISC:
		rn->SpecificLen = sizeof(RNID_TOP_DISC);
		memcpy(&rn->un.topologyDisc.portName,
		       &vport->fc_portname, sizeof(struct lpfc_name));
		rn->un.topologyDisc.unitType = RNID_HBA;
		rn->un.topologyDisc.physPort = 0;
		rn->un.topologyDisc.attachedNodes = 0;
		break;
	default:
		rn->CommonLen = 0;
		rn->SpecificLen = 0;
		break;
	}

	lpfc_debugfs_disc_trc(vport, LPFC_DISC_TRC_ELS_RSP,
		"Issue ACC RNID:  did:x%x flg:x%x",
		ndlp->nlp_DID, ndlp->nlp_flag, 0);

	phba->fc_stat.elsXmitACC++;
	elsiocb->iocb_cmpl = lpfc_cmpl_els_rsp;

	rc = lpfc_sli_issue_iocb(phba, LPFC_ELS_RING, elsiocb, 0);
	if (rc == IOCB_ERROR) {
		lpfc_els_free_iocb(phba, elsiocb);
		return 1;
	}
	return 0;
}

/**
 * lpfc_els_clear_rrq - Clear the rq that this rrq describes.
 * @vport: pointer to a virtual N_Port data structure.
 * @iocb: pointer to the lpfc command iocb data structure.
 * @ndlp: pointer to a node-list data structure.
 *
 * Return
 **/
static void
lpfc_els_clear_rrq(struct lpfc_vport *vport,
      struct lpfc_iocbq *iocb, struct lpfc_nodelist *ndlp)
{
	struct lpfc_hba  *phba = vport->phba;
	uint8_t *pcmd;
	struct RRQ *rrq;
	uint16_t rxid;
	uint16_t xri;
	struct lpfc_node_rrq *prrq;


	pcmd = (uint8_t *) (((struct lpfc_dmabuf *) iocb->context2)->virt);
	pcmd += sizeof(uint32_t);
	rrq = (struct RRQ *)pcmd;
	rrq->rrq_exchg = be32_to_cpu(rrq->rrq_exchg);
	rxid = bf_get(rrq_rxid, rrq);

	lpfc_printf_vlog(vport, KERN_INFO, LOG_ELS,
			"2883 Clear RRQ for SID:x%x OXID:x%x RXID:x%x"
			" x%x x%x\n",
			be32_to_cpu(bf_get(rrq_did, rrq)),
			bf_get(rrq_oxid, rrq),
			rxid,
			iocb->iotag, iocb->iocb.ulpContext);

	lpfc_debugfs_disc_trc(vport, LPFC_DISC_TRC_ELS_RSP,
		"Clear RRQ:  did:x%x flg:x%x exchg:x%.08x",
		ndlp->nlp_DID, ndlp->nlp_flag, rrq->rrq_exchg);
	if (vport->fc_myDID == be32_to_cpu(bf_get(rrq_did, rrq)))
		xri = bf_get(rrq_oxid, rrq);
	else
		xri = rxid;
	prrq = lpfc_get_active_rrq(vport, xri, ndlp->nlp_DID);
	if (prrq)
		lpfc_clr_rrq_active(phba, xri, prrq);
	return;
}

/**
 * lpfc_els_rsp_echo_acc - Issue echo acc response
 * @vport: pointer to a virtual N_Port data structure.
 * @data: pointer to echo data to return in the accept.
 * @oldiocb: pointer to the original lpfc command iocb data structure.
 * @ndlp: pointer to a node-list data structure.
 *
 * Return code
 *   0 - Successfully issued acc echo response
 *   1 - Failed to issue acc echo response
 **/
static int
lpfc_els_rsp_echo_acc(struct lpfc_vport *vport, uint8_t *data,
		      struct lpfc_iocbq *oldiocb, struct lpfc_nodelist *ndlp)
{
	struct lpfc_hba  *phba = vport->phba;
	struct lpfc_iocbq *elsiocb;
	struct lpfc_sli *psli;
	uint8_t *pcmd;
	uint16_t cmdsize;
	int rc;

	psli = &phba->sli;
	cmdsize = oldiocb->iocb.unsli3.rcvsli3.acc_len;

	/* The accumulated length can exceed the BPL_SIZE.  For
	 * now, use this as the limit
	 */
	if (cmdsize > LPFC_BPL_SIZE)
		cmdsize = LPFC_BPL_SIZE;
	elsiocb = lpfc_prep_els_iocb(vport, 0, cmdsize, oldiocb->retry, ndlp,
				     ndlp->nlp_DID, ELS_CMD_ACC);
	if (!elsiocb)
		return 1;

	elsiocb->iocb.ulpContext = oldiocb->iocb.ulpContext;  /* Xri / rx_id */
	elsiocb->iocb.unsli3.rcvsli3.ox_id = oldiocb->iocb.unsli3.rcvsli3.ox_id;

	/* Xmit ECHO ACC response tag <ulpIoTag> */
	lpfc_printf_vlog(vport, KERN_INFO, LOG_ELS,
			 "2876 Xmit ECHO ACC response tag x%x xri x%x\n",
			 elsiocb->iotag, elsiocb->iocb.ulpContext);
	pcmd = (uint8_t *) (((struct lpfc_dmabuf *) elsiocb->context2)->virt);
	*((uint32_t *) (pcmd)) = ELS_CMD_ACC;
	pcmd += sizeof(uint32_t);
	memcpy(pcmd, data, cmdsize - sizeof(uint32_t));

	lpfc_debugfs_disc_trc(vport, LPFC_DISC_TRC_ELS_RSP,
		"Issue ACC ECHO:  did:x%x flg:x%x",
		ndlp->nlp_DID, ndlp->nlp_flag, 0);

	phba->fc_stat.elsXmitACC++;
	elsiocb->iocb_cmpl = lpfc_cmpl_els_rsp;

	rc = lpfc_sli_issue_iocb(phba, LPFC_ELS_RING, elsiocb, 0);
	if (rc == IOCB_ERROR) {
		lpfc_els_free_iocb(phba, elsiocb);
		return 1;
	}
	return 0;
}

/**
 * lpfc_els_disc_adisc - Issue remaining adisc iocbs to npr nodes of a vport
 * @vport: pointer to a host virtual N_Port data structure.
 *
 * This routine issues Address Discover (ADISC) ELS commands to those
 * N_Ports which are in node port recovery state and ADISC has not been issued
 * for the @vport. Each time an ELS ADISC IOCB is issued by invoking the
 * lpfc_issue_els_adisc() routine, the per @vport number of discover count
 * (num_disc_nodes) shall be incremented. If the num_disc_nodes reaches a
 * pre-configured threshold (cfg_discovery_threads), the @vport fc_flag will
 * be marked with FC_NLP_MORE bit and the process of issuing remaining ADISC
 * IOCBs quit for later pick up. On the other hand, after walking through
 * all the ndlps with the @vport and there is none ADISC IOCB issued, the
 * @vport fc_flag shall be cleared with FC_NLP_MORE bit indicating there is
 * no more ADISC need to be sent.
 *
 * Return code
 *    The number of N_Ports with adisc issued.
 **/
int
lpfc_els_disc_adisc(struct lpfc_vport *vport)
{
	struct Scsi_Host *shost = lpfc_shost_from_vport(vport);
	struct lpfc_nodelist *ndlp, *next_ndlp;
	int sentadisc = 0;

	/* go thru NPR nodes and issue any remaining ELS ADISCs */
	list_for_each_entry_safe(ndlp, next_ndlp, &vport->fc_nodes, nlp_listp) {
		if (!NLP_CHK_NODE_ACT(ndlp))
			continue;
		if (ndlp->nlp_state == NLP_STE_NPR_NODE &&
		    (ndlp->nlp_flag & NLP_NPR_2B_DISC) != 0 &&
		    (ndlp->nlp_flag & NLP_NPR_ADISC) != 0) {
			spin_lock_irq(shost->host_lock);
			ndlp->nlp_flag &= ~NLP_NPR_ADISC;
			spin_unlock_irq(shost->host_lock);
			ndlp->nlp_prev_state = ndlp->nlp_state;
			lpfc_nlp_set_state(vport, ndlp, NLP_STE_ADISC_ISSUE);
			lpfc_issue_els_adisc(vport, ndlp, 0);
			sentadisc++;
			vport->num_disc_nodes++;
			if (vport->num_disc_nodes >=
			    vport->cfg_discovery_threads) {
				spin_lock_irq(shost->host_lock);
				vport->fc_flag |= FC_NLP_MORE;
				spin_unlock_irq(shost->host_lock);
				break;
			}
		}
	}
	if (sentadisc == 0) {
		spin_lock_irq(shost->host_lock);
		vport->fc_flag &= ~FC_NLP_MORE;
		spin_unlock_irq(shost->host_lock);
	}
	return sentadisc;
}

/**
 * lpfc_els_disc_plogi - Issue plogi for all npr nodes of a vport before adisc
 * @vport: pointer to a host virtual N_Port data structure.
 *
 * This routine issues Port Login (PLOGI) ELS commands to all the N_Ports
 * which are in node port recovery state, with a @vport. Each time an ELS
 * ADISC PLOGI IOCB is issued by invoking the lpfc_issue_els_plogi() routine,
 * the per @vport number of discover count (num_disc_nodes) shall be
 * incremented. If the num_disc_nodes reaches a pre-configured threshold
 * (cfg_discovery_threads), the @vport fc_flag will be marked with FC_NLP_MORE
 * bit set and quit the process of issuing remaining ADISC PLOGIN IOCBs for
 * later pick up. On the other hand, after walking through all the ndlps with
 * the @vport and there is none ADISC PLOGI IOCB issued, the @vport fc_flag
 * shall be cleared with the FC_NLP_MORE bit indicating there is no more ADISC
 * PLOGI need to be sent.
 *
 * Return code
 *   The number of N_Ports with plogi issued.
 **/
int
lpfc_els_disc_plogi(struct lpfc_vport *vport)
{
	struct Scsi_Host *shost = lpfc_shost_from_vport(vport);
	struct lpfc_nodelist *ndlp, *next_ndlp;
	int sentplogi = 0;

	/* go thru NPR nodes and issue any remaining ELS PLOGIs */
	list_for_each_entry_safe(ndlp, next_ndlp, &vport->fc_nodes, nlp_listp) {
		if (!NLP_CHK_NODE_ACT(ndlp))
			continue;
		if (ndlp->nlp_state == NLP_STE_NPR_NODE &&
		    (ndlp->nlp_flag & NLP_NPR_2B_DISC) != 0 &&
		    (ndlp->nlp_flag & NLP_DELAY_TMO) == 0 &&
		    (ndlp->nlp_flag & NLP_NPR_ADISC) == 0) {
			ndlp->nlp_prev_state = ndlp->nlp_state;
			lpfc_nlp_set_state(vport, ndlp, NLP_STE_PLOGI_ISSUE);
			lpfc_issue_els_plogi(vport, ndlp->nlp_DID, 0);
			sentplogi++;
			vport->num_disc_nodes++;
			if (vport->num_disc_nodes >=
			    vport->cfg_discovery_threads) {
				spin_lock_irq(shost->host_lock);
				vport->fc_flag |= FC_NLP_MORE;
				spin_unlock_irq(shost->host_lock);
				break;
			}
		}
	}
	if (sentplogi) {
		lpfc_set_disctmo(vport);
	}
	else {
		spin_lock_irq(shost->host_lock);
		vport->fc_flag &= ~FC_NLP_MORE;
		spin_unlock_irq(shost->host_lock);
	}
	return sentplogi;
}

/**
 * lpfc_els_flush_rscn - Clean up any rscn activities with a vport
 * @vport: pointer to a host virtual N_Port data structure.
 *
 * This routine cleans up any Registration State Change Notification
 * (RSCN) activity with a @vport. Note that the fc_rscn_flush flag of the
 * @vport together with the host_lock is used to prevent multiple thread
 * trying to access the RSCN array on a same @vport at the same time.
 **/
void
lpfc_els_flush_rscn(struct lpfc_vport *vport)
{
	struct Scsi_Host *shost = lpfc_shost_from_vport(vport);
	struct lpfc_hba  *phba = vport->phba;
	int i;

	spin_lock_irq(shost->host_lock);
	if (vport->fc_rscn_flush) {
		/* Another thread is walking fc_rscn_id_list on this vport */
		spin_unlock_irq(shost->host_lock);
		return;
	}
	/* Indicate we are walking lpfc_els_flush_rscn on this vport */
	vport->fc_rscn_flush = 1;
	spin_unlock_irq(shost->host_lock);

	for (i = 0; i < vport->fc_rscn_id_cnt; i++) {
		lpfc_in_buf_free(phba, vport->fc_rscn_id_list[i]);
		vport->fc_rscn_id_list[i] = NULL;
	}
	spin_lock_irq(shost->host_lock);
	vport->fc_rscn_id_cnt = 0;
	vport->fc_flag &= ~(FC_RSCN_MODE | FC_RSCN_DISCOVERY);
	spin_unlock_irq(shost->host_lock);
	lpfc_can_disctmo(vport);
	/* Indicate we are done walking this fc_rscn_id_list */
	vport->fc_rscn_flush = 0;
}

/**
 * lpfc_rscn_payload_check - Check whether there is a pending rscn to a did
 * @vport: pointer to a host virtual N_Port data structure.
 * @did: remote destination port identifier.
 *
 * This routine checks whether there is any pending Registration State
 * Configuration Notification (RSCN) to a @did on @vport.
 *
 * Return code
 *   None zero - The @did matched with a pending rscn
 *   0 - not able to match @did with a pending rscn
 **/
int
lpfc_rscn_payload_check(struct lpfc_vport *vport, uint32_t did)
{
	D_ID ns_did;
	D_ID rscn_did;
	uint32_t *lp;
	uint32_t payload_len, i;
	struct Scsi_Host *shost = lpfc_shost_from_vport(vport);

	ns_did.un.word = did;

	/* Never match fabric nodes for RSCNs */
	if ((did & Fabric_DID_MASK) == Fabric_DID_MASK)
		return 0;

	/* If we are doing a FULL RSCN rediscovery, match everything */
	if (vport->fc_flag & FC_RSCN_DISCOVERY)
		return did;

	spin_lock_irq(shost->host_lock);
	if (vport->fc_rscn_flush) {
		/* Another thread is walking fc_rscn_id_list on this vport */
		spin_unlock_irq(shost->host_lock);
		return 0;
	}
	/* Indicate we are walking fc_rscn_id_list on this vport */
	vport->fc_rscn_flush = 1;
	spin_unlock_irq(shost->host_lock);
	for (i = 0; i < vport->fc_rscn_id_cnt; i++) {
		lp = vport->fc_rscn_id_list[i]->virt;
		payload_len = be32_to_cpu(*lp++ & ~ELS_CMD_MASK);
		payload_len -= sizeof(uint32_t);	/* take off word 0 */
		while (payload_len) {
			rscn_did.un.word = be32_to_cpu(*lp++);
			payload_len -= sizeof(uint32_t);
			switch (rscn_did.un.b.resv & RSCN_ADDRESS_FORMAT_MASK) {
			case RSCN_ADDRESS_FORMAT_PORT:
				if ((ns_did.un.b.domain == rscn_did.un.b.domain)
				    && (ns_did.un.b.area == rscn_did.un.b.area)
				    && (ns_did.un.b.id == rscn_did.un.b.id))
					goto return_did_out;
				break;
			case RSCN_ADDRESS_FORMAT_AREA:
				if ((ns_did.un.b.domain == rscn_did.un.b.domain)
				    && (ns_did.un.b.area == rscn_did.un.b.area))
					goto return_did_out;
				break;
			case RSCN_ADDRESS_FORMAT_DOMAIN:
				if (ns_did.un.b.domain == rscn_did.un.b.domain)
					goto return_did_out;
				break;
			case RSCN_ADDRESS_FORMAT_FABRIC:
				goto return_did_out;
			}
		}
	}
	/* Indicate we are done with walking fc_rscn_id_list on this vport */
	vport->fc_rscn_flush = 0;
	return 0;
return_did_out:
	/* Indicate we are done with walking fc_rscn_id_list on this vport */
	vport->fc_rscn_flush = 0;
	return did;
}

/**
 * lpfc_rscn_recovery_check - Send recovery event to vport nodes matching rscn
 * @vport: pointer to a host virtual N_Port data structure.
 *
 * This routine sends recovery (NLP_EVT_DEVICE_RECOVERY) event to the
 * state machine for a @vport's nodes that are with pending RSCN (Registration
 * State Change Notification).
 *
 * Return code
 *   0 - Successful (currently alway return 0)
 **/
static int
lpfc_rscn_recovery_check(struct lpfc_vport *vport)
{
	struct lpfc_nodelist *ndlp = NULL;

	/* Move all affected nodes by pending RSCNs to NPR state. */
	list_for_each_entry(ndlp, &vport->fc_nodes, nlp_listp) {
		if (!NLP_CHK_NODE_ACT(ndlp) ||
		    (ndlp->nlp_state == NLP_STE_UNUSED_NODE) ||
		    !lpfc_rscn_payload_check(vport, ndlp->nlp_DID))
			continue;
		lpfc_disc_state_machine(vport, ndlp, NULL,
					NLP_EVT_DEVICE_RECOVERY);
		lpfc_cancel_retry_delay_tmo(vport, ndlp);
	}
	return 0;
}

/**
 * lpfc_send_rscn_event - Send an RSCN event to management application
 * @vport: pointer to a host virtual N_Port data structure.
 * @cmdiocb: pointer to lpfc command iocb data structure.
 *
 * lpfc_send_rscn_event sends an RSCN netlink event to management
 * applications.
 */
static void
lpfc_send_rscn_event(struct lpfc_vport *vport,
		struct lpfc_iocbq *cmdiocb)
{
	struct lpfc_dmabuf *pcmd;
	struct Scsi_Host *shost = lpfc_shost_from_vport(vport);
	uint32_t *payload_ptr;
	uint32_t payload_len;
	struct lpfc_rscn_event_header *rscn_event_data;

	pcmd = (struct lpfc_dmabuf *) cmdiocb->context2;
	payload_ptr = (uint32_t *) pcmd->virt;
	payload_len = be32_to_cpu(*payload_ptr & ~ELS_CMD_MASK);

	rscn_event_data = kmalloc(sizeof(struct lpfc_rscn_event_header) +
		payload_len, GFP_KERNEL);
	if (!rscn_event_data) {
		lpfc_printf_vlog(vport, KERN_ERR, LOG_ELS,
			"0147 Failed to allocate memory for RSCN event\n");
		return;
	}
	rscn_event_data->event_type = FC_REG_RSCN_EVENT;
	rscn_event_data->payload_length = payload_len;
	memcpy(rscn_event_data->rscn_payload, payload_ptr,
		payload_len);

	fc_host_post_vendor_event(shost,
		fc_get_event_number(),
		sizeof(struct lpfc_els_event_header) + payload_len,
		(char *)rscn_event_data,
		LPFC_NL_VENDOR_ID);

	kfree(rscn_event_data);
}

/**
 * lpfc_els_rcv_rscn - Process an unsolicited rscn iocb
 * @vport: pointer to a host virtual N_Port data structure.
 * @cmdiocb: pointer to lpfc command iocb data structure.
 * @ndlp: pointer to a node-list data structure.
 *
 * This routine processes an unsolicited RSCN (Registration State Change
 * Notification) IOCB. First, the payload of the unsolicited RSCN is walked
 * to invoke fc_host_post_event() routine to the FC transport layer. If the
 * discover state machine is about to begin discovery, it just accepts the
 * RSCN and the discovery process will satisfy the RSCN. If this RSCN only
 * contains N_Port IDs for other vports on this HBA, it just accepts the
 * RSCN and ignore processing it. If the state machine is in the recovery
 * state, the fc_rscn_id_list of this @vport is walked and the
 * lpfc_rscn_recovery_check() routine is invoked to send recovery event for
 * all nodes that match RSCN payload. Otherwise, the lpfc_els_handle_rscn()
 * routine is invoked to handle the RSCN event.
 *
 * Return code
 *   0 - Just sent the acc response
 *   1 - Sent the acc response and waited for name server completion
 **/
static int
lpfc_els_rcv_rscn(struct lpfc_vport *vport, struct lpfc_iocbq *cmdiocb,
		  struct lpfc_nodelist *ndlp)
{
	struct Scsi_Host *shost = lpfc_shost_from_vport(vport);
	struct lpfc_hba  *phba = vport->phba;
	struct lpfc_dmabuf *pcmd;
	uint32_t *lp, *datap;
	IOCB_t *icmd;
	uint32_t payload_len, length, nportid, *cmd;
	int rscn_cnt;
	int rscn_id = 0, hba_id = 0;
	int i;

	icmd = &cmdiocb->iocb;
	pcmd = (struct lpfc_dmabuf *) cmdiocb->context2;
	lp = (uint32_t *) pcmd->virt;

	payload_len = be32_to_cpu(*lp++ & ~ELS_CMD_MASK);
	payload_len -= sizeof(uint32_t);	/* take off word 0 */
	/* RSCN received */
	lpfc_printf_vlog(vport, KERN_INFO, LOG_DISCOVERY,
			 "0214 RSCN received Data: x%x x%x x%x x%x\n",
			 vport->fc_flag, payload_len, *lp,
			 vport->fc_rscn_id_cnt);

	/* Send an RSCN event to the management application */
	lpfc_send_rscn_event(vport, cmdiocb);

	for (i = 0; i < payload_len/sizeof(uint32_t); i++)
		fc_host_post_event(shost, fc_get_event_number(),
			FCH_EVT_RSCN, lp[i]);

	/* If we are about to begin discovery, just ACC the RSCN.
	 * Discovery processing will satisfy it.
	 */
	if (vport->port_state <= LPFC_NS_QRY) {
		lpfc_debugfs_disc_trc(vport, LPFC_DISC_TRC_ELS_UNSOL,
			"RCV RSCN ignore: did:x%x/ste:x%x flg:x%x",
			ndlp->nlp_DID, vport->port_state, ndlp->nlp_flag);

		lpfc_els_rsp_acc(vport, ELS_CMD_ACC, cmdiocb, ndlp, NULL);
		return 0;
	}

	/* If this RSCN just contains NPortIDs for other vports on this HBA,
	 * just ACC and ignore it.
	 */
	if ((phba->sli3_options & LPFC_SLI3_NPIV_ENABLED) &&
		!(vport->cfg_peer_port_login)) {
		i = payload_len;
		datap = lp;
		while (i > 0) {
			nportid = *datap++;
			nportid = ((be32_to_cpu(nportid)) & Mask_DID);
			i -= sizeof(uint32_t);
			rscn_id++;
			if (lpfc_find_vport_by_did(phba, nportid))
				hba_id++;
		}
		if (rscn_id == hba_id) {
			/* ALL NPortIDs in RSCN are on HBA */
			lpfc_printf_vlog(vport, KERN_INFO, LOG_DISCOVERY,
					 "0219 Ignore RSCN "
					 "Data: x%x x%x x%x x%x\n",
					 vport->fc_flag, payload_len,
					 *lp, vport->fc_rscn_id_cnt);
			lpfc_debugfs_disc_trc(vport, LPFC_DISC_TRC_ELS_UNSOL,
				"RCV RSCN vport:  did:x%x/ste:x%x flg:x%x",
				ndlp->nlp_DID, vport->port_state,
				ndlp->nlp_flag);

			lpfc_els_rsp_acc(vport, ELS_CMD_ACC, cmdiocb,
				ndlp, NULL);
			return 0;
		}
	}

	spin_lock_irq(shost->host_lock);
	if (vport->fc_rscn_flush) {
		/* Another thread is walking fc_rscn_id_list on this vport */
		vport->fc_flag |= FC_RSCN_DISCOVERY;
		spin_unlock_irq(shost->host_lock);
		/* Send back ACC */
		lpfc_els_rsp_acc(vport, ELS_CMD_ACC, cmdiocb, ndlp, NULL);
		return 0;
	}
	/* Indicate we are walking fc_rscn_id_list on this vport */
	vport->fc_rscn_flush = 1;
	spin_unlock_irq(shost->host_lock);
	/* Get the array count after successfully have the token */
	rscn_cnt = vport->fc_rscn_id_cnt;
	/* If we are already processing an RSCN, save the received
	 * RSCN payload buffer, cmdiocb->context2 to process later.
	 */
	if (vport->fc_flag & (FC_RSCN_MODE | FC_NDISC_ACTIVE)) {
		lpfc_debugfs_disc_trc(vport, LPFC_DISC_TRC_ELS_UNSOL,
			"RCV RSCN defer:  did:x%x/ste:x%x flg:x%x",
			ndlp->nlp_DID, vport->port_state, ndlp->nlp_flag);

		spin_lock_irq(shost->host_lock);
		vport->fc_flag |= FC_RSCN_DEFERRED;
		if ((rscn_cnt < FC_MAX_HOLD_RSCN) &&
		    !(vport->fc_flag & FC_RSCN_DISCOVERY)) {
			vport->fc_flag |= FC_RSCN_MODE;
			spin_unlock_irq(shost->host_lock);
			if (rscn_cnt) {
				cmd = vport->fc_rscn_id_list[rscn_cnt-1]->virt;
				length = be32_to_cpu(*cmd & ~ELS_CMD_MASK);
			}
			if ((rscn_cnt) &&
			    (payload_len + length <= LPFC_BPL_SIZE)) {
				*cmd &= ELS_CMD_MASK;
				*cmd |= cpu_to_be32(payload_len + length);
				memcpy(((uint8_t *)cmd) + length, lp,
				       payload_len);
			} else {
				vport->fc_rscn_id_list[rscn_cnt] = pcmd;
				vport->fc_rscn_id_cnt++;
				/* If we zero, cmdiocb->context2, the calling
				 * routine will not try to free it.
				 */
				cmdiocb->context2 = NULL;
			}
			/* Deferred RSCN */
			lpfc_printf_vlog(vport, KERN_INFO, LOG_DISCOVERY,
					 "0235 Deferred RSCN "
					 "Data: x%x x%x x%x\n",
					 vport->fc_rscn_id_cnt, vport->fc_flag,
					 vport->port_state);
		} else {
			vport->fc_flag |= FC_RSCN_DISCOVERY;
			spin_unlock_irq(shost->host_lock);
			/* ReDiscovery RSCN */
			lpfc_printf_vlog(vport, KERN_INFO, LOG_DISCOVERY,
					 "0234 ReDiscovery RSCN "
					 "Data: x%x x%x x%x\n",
					 vport->fc_rscn_id_cnt, vport->fc_flag,
					 vport->port_state);
		}
		/* Indicate we are done walking fc_rscn_id_list on this vport */
		vport->fc_rscn_flush = 0;
		/* Send back ACC */
		lpfc_els_rsp_acc(vport, ELS_CMD_ACC, cmdiocb, ndlp, NULL);
		/* send RECOVERY event for ALL nodes that match RSCN payload */
		lpfc_rscn_recovery_check(vport);
		spin_lock_irq(shost->host_lock);
		vport->fc_flag &= ~FC_RSCN_DEFERRED;
		spin_unlock_irq(shost->host_lock);
		return 0;
	}
	lpfc_debugfs_disc_trc(vport, LPFC_DISC_TRC_ELS_UNSOL,
		"RCV RSCN:        did:x%x/ste:x%x flg:x%x",
		ndlp->nlp_DID, vport->port_state, ndlp->nlp_flag);

	spin_lock_irq(shost->host_lock);
	vport->fc_flag |= FC_RSCN_MODE;
	spin_unlock_irq(shost->host_lock);
	vport->fc_rscn_id_list[vport->fc_rscn_id_cnt++] = pcmd;
	/* Indicate we are done walking fc_rscn_id_list on this vport */
	vport->fc_rscn_flush = 0;
	/*
	 * If we zero, cmdiocb->context2, the calling routine will
	 * not try to free it.
	 */
	cmdiocb->context2 = NULL;
	lpfc_set_disctmo(vport);
	/* Send back ACC */
	lpfc_els_rsp_acc(vport, ELS_CMD_ACC, cmdiocb, ndlp, NULL);
	/* send RECOVERY event for ALL nodes that match RSCN payload */
	lpfc_rscn_recovery_check(vport);
	return lpfc_els_handle_rscn(vport);
}

/**
 * lpfc_els_handle_rscn - Handle rscn for a vport
 * @vport: pointer to a host virtual N_Port data structure.
 *
 * This routine handles the Registration State Configuration Notification
 * (RSCN) for a @vport. If login to NameServer does not exist, a new ndlp shall
 * be created and a Port Login (PLOGI) to the NameServer is issued. Otherwise,
 * if the ndlp to NameServer exists, a Common Transport (CT) command to the
 * NameServer shall be issued. If CT command to the NameServer fails to be
 * issued, the lpfc_els_flush_rscn() routine shall be invoked to clean up any
 * RSCN activities with the @vport.
 *
 * Return code
 *   0 - Cleaned up rscn on the @vport
 *   1 - Wait for plogi to name server before proceed
 **/
int
lpfc_els_handle_rscn(struct lpfc_vport *vport)
{
	struct lpfc_nodelist *ndlp;
	struct lpfc_hba *phba = vport->phba;

	/* Ignore RSCN if the port is being torn down. */
	if (vport->load_flag & FC_UNLOADING) {
		lpfc_els_flush_rscn(vport);
		return 0;
	}

	/* Start timer for RSCN processing */
	lpfc_set_disctmo(vport);

	/* RSCN processed */
	lpfc_printf_vlog(vport, KERN_INFO, LOG_DISCOVERY,
			 "0215 RSCN processed Data: x%x x%x x%x x%x\n",
			 vport->fc_flag, 0, vport->fc_rscn_id_cnt,
			 vport->port_state);

	/* To process RSCN, first compare RSCN data with NameServer */
	vport->fc_ns_retry = 0;
	vport->num_disc_nodes = 0;

	ndlp = lpfc_findnode_did(vport, NameServer_DID);
	if (ndlp && NLP_CHK_NODE_ACT(ndlp)
	    && ndlp->nlp_state == NLP_STE_UNMAPPED_NODE) {
		/* Good ndlp, issue CT Request to NameServer */
		if (lpfc_ns_cmd(vport, SLI_CTNS_GID_FT, 0, 0) == 0)
			/* Wait for NameServer query cmpl before we can
			   continue */
			return 1;
	} else {
		/* If login to NameServer does not exist, issue one */
		/* Good status, issue PLOGI to NameServer */
		ndlp = lpfc_findnode_did(vport, NameServer_DID);
		if (ndlp && NLP_CHK_NODE_ACT(ndlp))
			/* Wait for NameServer login cmpl before we can
			   continue */
			return 1;

		if (ndlp) {
			ndlp = lpfc_enable_node(vport, ndlp,
						NLP_STE_PLOGI_ISSUE);
			if (!ndlp) {
				lpfc_els_flush_rscn(vport);
				return 0;
			}
			ndlp->nlp_prev_state = NLP_STE_UNUSED_NODE;
		} else {
			ndlp = mempool_alloc(phba->nlp_mem_pool, GFP_KERNEL);
			if (!ndlp) {
				lpfc_els_flush_rscn(vport);
				return 0;
			}
			lpfc_nlp_init(vport, ndlp, NameServer_DID);
			ndlp->nlp_prev_state = ndlp->nlp_state;
			lpfc_nlp_set_state(vport, ndlp, NLP_STE_PLOGI_ISSUE);
		}
		ndlp->nlp_type |= NLP_FABRIC;
		lpfc_issue_els_plogi(vport, NameServer_DID, 0);
		/* Wait for NameServer login cmpl before we can
		 * continue
		 */
		return 1;
	}

	lpfc_els_flush_rscn(vport);
	return 0;
}

/**
 * lpfc_els_rcv_flogi - Process an unsolicited flogi iocb
 * @vport: pointer to a host virtual N_Port data structure.
 * @cmdiocb: pointer to lpfc command iocb data structure.
 * @ndlp: pointer to a node-list data structure.
 *
 * This routine processes Fabric Login (FLOGI) IOCB received as an ELS
 * unsolicited event. An unsolicited FLOGI can be received in a point-to-
 * point topology. As an unsolicited FLOGI should not be received in a loop
 * mode, any unsolicited FLOGI received in loop mode shall be ignored. The
 * lpfc_check_sparm() routine is invoked to check the parameters in the
 * unsolicited FLOGI. If parameters validation failed, the routine
 * lpfc_els_rsp_reject() shall be called with reject reason code set to
 * LSEXP_SPARM_OPTIONS to reject the FLOGI. Otherwise, the Port WWN in the
 * FLOGI shall be compared with the Port WWN of the @vport to determine who
 * will initiate PLOGI. The higher lexicographical value party shall has
 * higher priority (as the winning port) and will initiate PLOGI and
 * communicate Port_IDs (Addresses) for both nodes in PLOGI. The result
 * of this will be marked in the @vport fc_flag field with FC_PT2PT_PLOGI
 * and then the lpfc_els_rsp_acc() routine is invoked to accept the FLOGI.
 *
 * Return code
 *   0 - Successfully processed the unsolicited flogi
 *   1 - Failed to process the unsolicited flogi
 **/
static int
lpfc_els_rcv_flogi(struct lpfc_vport *vport, struct lpfc_iocbq *cmdiocb,
		   struct lpfc_nodelist *ndlp)
{
	struct Scsi_Host *shost = lpfc_shost_from_vport(vport);
	struct lpfc_hba  *phba = vport->phba;
	struct lpfc_dmabuf *pcmd = (struct lpfc_dmabuf *) cmdiocb->context2;
	uint32_t *lp = (uint32_t *) pcmd->virt;
	IOCB_t *icmd = &cmdiocb->iocb;
	struct serv_parm *sp;
	LPFC_MBOXQ_t *mbox;
	struct ls_rjt stat;
	uint32_t cmd, did;
	int rc;
	uint32_t fc_flag = 0;
	uint32_t port_state = 0;

	cmd = *lp++;
	sp = (struct serv_parm *) lp;

	/* FLOGI received */

	lpfc_set_disctmo(vport);

	if (phba->fc_topology == LPFC_TOPOLOGY_LOOP) {
		/* We should never receive a FLOGI in loop mode, ignore it */
		did = icmd->un.elsreq64.remoteID;

		/* An FLOGI ELS command <elsCmd> was received from DID <did> in
		   Loop Mode */
		lpfc_printf_vlog(vport, KERN_ERR, LOG_ELS,
				 "0113 An FLOGI ELS command x%x was "
				 "received from DID x%x in Loop Mode\n",
				 cmd, did);
		return 1;
	}

	if ((lpfc_check_sparm(vport, ndlp, sp, CLASS3, 1))) {
		/* For a FLOGI we accept, then if our portname is greater
		 * then the remote portname we initiate Nport login.
		 */

		rc = memcmp(&vport->fc_portname, &sp->portName,
			    sizeof(struct lpfc_name));

		if (!rc) {
			if (phba->sli_rev < LPFC_SLI_REV4) {
				mbox = mempool_alloc(phba->mbox_mem_pool,
						     GFP_KERNEL);
				if (!mbox)
					return 1;
				lpfc_linkdown(phba);
				lpfc_init_link(phba, mbox,
					       phba->cfg_topology,
					       phba->cfg_link_speed);
				mbox->u.mb.un.varInitLnk.lipsr_AL_PA = 0;
				mbox->mbox_cmpl = lpfc_sli_def_mbox_cmpl;
				mbox->vport = vport;
				rc = lpfc_sli_issue_mbox(phba, mbox,
							 MBX_NOWAIT);
				lpfc_set_loopback_flag(phba);
				if (rc == MBX_NOT_FINISHED)
					mempool_free(mbox, phba->mbox_mem_pool);
				return 1;
			} else {
				/* abort the flogi coming back to ourselves
				 * due to external loopback on the port.
				 */
				lpfc_els_abort_flogi(phba);
				return 0;
			}
		} else if (rc > 0) {	/* greater than */
			spin_lock_irq(shost->host_lock);
			vport->fc_flag |= FC_PT2PT_PLOGI;
			spin_unlock_irq(shost->host_lock);

			/* If we have the high WWPN we can assign our own
			 * myDID; otherwise, we have to WAIT for a PLOGI
			 * from the remote NPort to find out what it
			 * will be.
			 */
			vport->fc_myDID = PT2PT_LocalID;
		} else
			vport->fc_myDID = PT2PT_RemoteID;

		/*
		 * The vport state should go to LPFC_FLOGI only
		 * AFTER we issue a FLOGI, not receive one.
		 */
		spin_lock_irq(shost->host_lock);
		fc_flag = vport->fc_flag;
		port_state = vport->port_state;
		vport->fc_flag |= FC_PT2PT;
		vport->fc_flag &= ~(FC_FABRIC | FC_PUBLIC_LOOP);
		vport->port_state = LPFC_FLOGI;
		spin_unlock_irq(shost->host_lock);
		lpfc_printf_vlog(vport, KERN_INFO, LOG_ELS,
				 "3311 Rcv Flogi PS x%x new PS x%x "
				 "fc_flag x%x new fc_flag x%x\n",
				 port_state, vport->port_state,
				 fc_flag, vport->fc_flag);

		/*
		 * We temporarily set fc_myDID to make it look like we are
		 * a Fabric. This is done just so we end up with the right
		 * did / sid on the FLOGI ACC rsp.
		 */
		did = vport->fc_myDID;
		vport->fc_myDID = Fabric_DID;

	} else {
		/* Reject this request because invalid parameters */
		stat.un.b.lsRjtRsvd0 = 0;
		stat.un.b.lsRjtRsnCode = LSRJT_UNABLE_TPC;
		stat.un.b.lsRjtRsnCodeExp = LSEXP_SPARM_OPTIONS;
		stat.un.b.vendorUnique = 0;

		/*
		 * We temporarily set fc_myDID to make it look like we are
		 * a Fabric. This is done just so we end up with the right
		 * did / sid on the FLOGI LS_RJT rsp.
		 */
		did = vport->fc_myDID;
		vport->fc_myDID = Fabric_DID;

		lpfc_els_rsp_reject(vport, stat.un.lsRjtError, cmdiocb, ndlp,
			NULL);

		/* Now lets put fc_myDID back to what its supposed to be */
		vport->fc_myDID = did;

		return 1;
	}

	/* Send back ACC */
	lpfc_els_rsp_acc(vport, ELS_CMD_PLOGI, cmdiocb, ndlp, NULL);

	/* Now lets put fc_myDID back to what its supposed to be */
	vport->fc_myDID = did;

	if (!(vport->fc_flag & FC_PT2PT_PLOGI)) {

		mbox = mempool_alloc(phba->mbox_mem_pool, GFP_KERNEL);
		if (!mbox)
			goto fail;

		lpfc_config_link(phba, mbox);

		mbox->mbox_cmpl = lpfc_sli_def_mbox_cmpl;
		mbox->vport = vport;
		rc = lpfc_sli_issue_mbox(phba, mbox, MBX_NOWAIT);
		if (rc == MBX_NOT_FINISHED) {
			mempool_free(mbox, phba->mbox_mem_pool);
			goto fail;
		}
	}

	return 0;
fail:
	return 1;
}

/**
 * lpfc_els_rcv_rnid - Process an unsolicited rnid iocb
 * @vport: pointer to a host virtual N_Port data structure.
 * @cmdiocb: pointer to lpfc command iocb data structure.
 * @ndlp: pointer to a node-list data structure.
 *
 * This routine processes Request Node Identification Data (RNID) IOCB
 * received as an ELS unsolicited event. Only when the RNID specified format
 * 0x0 or 0xDF (Topology Discovery Specific Node Identification Data)
 * present, this routine will invoke the lpfc_els_rsp_rnid_acc() routine to
 * Accept (ACC) the RNID ELS command. All the other RNID formats are
 * rejected by invoking the lpfc_els_rsp_reject() routine.
 *
 * Return code
 *   0 - Successfully processed rnid iocb (currently always return 0)
 **/
static int
lpfc_els_rcv_rnid(struct lpfc_vport *vport, struct lpfc_iocbq *cmdiocb,
		  struct lpfc_nodelist *ndlp)
{
	struct lpfc_dmabuf *pcmd;
	uint32_t *lp;
	IOCB_t *icmd;
	RNID *rn;
	struct ls_rjt stat;
	uint32_t cmd;

	icmd = &cmdiocb->iocb;
	pcmd = (struct lpfc_dmabuf *) cmdiocb->context2;
	lp = (uint32_t *) pcmd->virt;

	cmd = *lp++;
	rn = (RNID *) lp;

	/* RNID received */

	switch (rn->Format) {
	case 0:
	case RNID_TOPOLOGY_DISC:
		/* Send back ACC */
		lpfc_els_rsp_rnid_acc(vport, rn->Format, cmdiocb, ndlp);
		break;
	default:
		/* Reject this request because format not supported */
		stat.un.b.lsRjtRsvd0 = 0;
		stat.un.b.lsRjtRsnCode = LSRJT_UNABLE_TPC;
		stat.un.b.lsRjtRsnCodeExp = LSEXP_CANT_GIVE_DATA;
		stat.un.b.vendorUnique = 0;
		lpfc_els_rsp_reject(vport, stat.un.lsRjtError, cmdiocb, ndlp,
			NULL);
	}
	return 0;
}

/**
 * lpfc_els_rcv_echo - Process an unsolicited echo iocb
 * @vport: pointer to a host virtual N_Port data structure.
 * @cmdiocb: pointer to lpfc command iocb data structure.
 * @ndlp: pointer to a node-list data structure.
 *
 * Return code
 *   0 - Successfully processed echo iocb (currently always return 0)
 **/
static int
lpfc_els_rcv_echo(struct lpfc_vport *vport, struct lpfc_iocbq *cmdiocb,
		  struct lpfc_nodelist *ndlp)
{
	uint8_t *pcmd;

	pcmd = (uint8_t *) (((struct lpfc_dmabuf *) cmdiocb->context2)->virt);

	/* skip over first word of echo command to find echo data */
	pcmd += sizeof(uint32_t);

	lpfc_els_rsp_echo_acc(vport, pcmd, cmdiocb, ndlp);
	return 0;
}

/**
 * lpfc_els_rcv_lirr - Process an unsolicited lirr iocb
 * @vport: pointer to a host virtual N_Port data structure.
 * @cmdiocb: pointer to lpfc command iocb data structure.
 * @ndlp: pointer to a node-list data structure.
 *
 * This routine processes a Link Incident Report Registration(LIRR) IOCB
 * received as an ELS unsolicited event. Currently, this function just invokes
 * the lpfc_els_rsp_reject() routine to reject the LIRR IOCB unconditionally.
 *
 * Return code
 *   0 - Successfully processed lirr iocb (currently always return 0)
 **/
static int
lpfc_els_rcv_lirr(struct lpfc_vport *vport, struct lpfc_iocbq *cmdiocb,
		  struct lpfc_nodelist *ndlp)
{
	struct ls_rjt stat;

	/* For now, unconditionally reject this command */
	stat.un.b.lsRjtRsvd0 = 0;
	stat.un.b.lsRjtRsnCode = LSRJT_UNABLE_TPC;
	stat.un.b.lsRjtRsnCodeExp = LSEXP_CANT_GIVE_DATA;
	stat.un.b.vendorUnique = 0;
	lpfc_els_rsp_reject(vport, stat.un.lsRjtError, cmdiocb, ndlp, NULL);
	return 0;
}

/**
 * lpfc_els_rcv_rrq - Process an unsolicited rrq iocb
 * @vport: pointer to a host virtual N_Port data structure.
 * @cmdiocb: pointer to lpfc command iocb data structure.
 * @ndlp: pointer to a node-list data structure.
 *
 * This routine processes a Reinstate Recovery Qualifier (RRQ) IOCB
 * received as an ELS unsolicited event. A request to RRQ shall only
 * be accepted if the Originator Nx_Port N_Port_ID or the Responder
 * Nx_Port N_Port_ID of the target Exchange is the same as the
 * N_Port_ID of the Nx_Port that makes the request. If the RRQ is
 * not accepted, an LS_RJT with reason code "Unable to perform
 * command request" and reason code explanation "Invalid Originator
 * S_ID" shall be returned. For now, we just unconditionally accept
 * RRQ from the target.
 **/
static void
lpfc_els_rcv_rrq(struct lpfc_vport *vport, struct lpfc_iocbq *cmdiocb,
		 struct lpfc_nodelist *ndlp)
{
	lpfc_els_rsp_acc(vport, ELS_CMD_ACC, cmdiocb, ndlp, NULL);
	if (vport->phba->sli_rev == LPFC_SLI_REV4)
		lpfc_els_clear_rrq(vport, cmdiocb, ndlp);
}

/**
 * lpfc_els_rsp_rls_acc - Completion callbk func for MBX_READ_LNK_STAT mbox cmd
 * @phba: pointer to lpfc hba data structure.
 * @pmb: pointer to the driver internal queue element for mailbox command.
 *
 * This routine is the completion callback function for the MBX_READ_LNK_STAT
 * mailbox command. This callback function is to actually send the Accept
 * (ACC) response to a Read Port Status (RPS) unsolicited IOCB event. It
 * collects the link statistics from the completion of the MBX_READ_LNK_STAT
 * mailbox command, constructs the RPS response with the link statistics
 * collected, and then invokes the lpfc_sli_issue_iocb() routine to send ACC
 * response to the RPS.
 *
 * Note that, in lpfc_prep_els_iocb() routine, the reference count of ndlp
 * will be incremented by 1 for holding the ndlp and the reference to ndlp
 * will be stored into the context1 field of the IOCB for the completion
 * callback function to the RPS Accept Response ELS IOCB command.
 *
 **/
static void
lpfc_els_rsp_rls_acc(struct lpfc_hba *phba, LPFC_MBOXQ_t *pmb)
{
	MAILBOX_t *mb;
	IOCB_t *icmd;
	struct RLS_RSP *rls_rsp;
	uint8_t *pcmd;
	struct lpfc_iocbq *elsiocb;
	struct lpfc_nodelist *ndlp;
	uint16_t oxid;
	uint16_t rxid;
	uint32_t cmdsize;

	mb = &pmb->u.mb;

	ndlp = (struct lpfc_nodelist *) pmb->context2;
	rxid = (uint16_t) ((unsigned long)(pmb->context1) & 0xffff);
	oxid = (uint16_t) (((unsigned long)(pmb->context1) >> 16) & 0xffff);
	pmb->context1 = NULL;
	pmb->context2 = NULL;

	if (mb->mbxStatus) {
		mempool_free(pmb, phba->mbox_mem_pool);
		return;
	}

	cmdsize = sizeof(struct RLS_RSP) + sizeof(uint32_t);
	elsiocb = lpfc_prep_els_iocb(phba->pport, 0, cmdsize,
				     lpfc_max_els_tries, ndlp,
				     ndlp->nlp_DID, ELS_CMD_ACC);

	/* Decrement the ndlp reference count from previous mbox command */
	lpfc_nlp_put(ndlp);

	if (!elsiocb) {
		mempool_free(pmb, phba->mbox_mem_pool);
		return;
	}

	icmd = &elsiocb->iocb;
	icmd->ulpContext = rxid;
	icmd->unsli3.rcvsli3.ox_id = oxid;

	pcmd = (uint8_t *) (((struct lpfc_dmabuf *) elsiocb->context2)->virt);
	*((uint32_t *) (pcmd)) = ELS_CMD_ACC;
	pcmd += sizeof(uint32_t); /* Skip past command */
	rls_rsp = (struct RLS_RSP *)pcmd;

	rls_rsp->linkFailureCnt = cpu_to_be32(mb->un.varRdLnk.linkFailureCnt);
	rls_rsp->lossSyncCnt = cpu_to_be32(mb->un.varRdLnk.lossSyncCnt);
	rls_rsp->lossSignalCnt = cpu_to_be32(mb->un.varRdLnk.lossSignalCnt);
	rls_rsp->primSeqErrCnt = cpu_to_be32(mb->un.varRdLnk.primSeqErrCnt);
	rls_rsp->invalidXmitWord = cpu_to_be32(mb->un.varRdLnk.invalidXmitWord);
	rls_rsp->crcCnt = cpu_to_be32(mb->un.varRdLnk.crcCnt);
	mempool_free(pmb, phba->mbox_mem_pool);
	/* Xmit ELS RLS ACC response tag <ulpIoTag> */
	lpfc_printf_vlog(ndlp->vport, KERN_INFO, LOG_ELS,
			 "2874 Xmit ELS RLS ACC response tag x%x xri x%x, "
			 "did x%x, nlp_flag x%x, nlp_state x%x, rpi x%x\n",
			 elsiocb->iotag, elsiocb->iocb.ulpContext,
			 ndlp->nlp_DID, ndlp->nlp_flag, ndlp->nlp_state,
			 ndlp->nlp_rpi);
	elsiocb->iocb_cmpl = lpfc_cmpl_els_rsp;
	phba->fc_stat.elsXmitACC++;
	if (lpfc_sli_issue_iocb(phba, LPFC_ELS_RING, elsiocb, 0) == IOCB_ERROR)
		lpfc_els_free_iocb(phba, elsiocb);
}

/**
 * lpfc_els_rsp_rps_acc - Completion callbk func for MBX_READ_LNK_STAT mbox cmd
 * @phba: pointer to lpfc hba data structure.
 * @pmb: pointer to the driver internal queue element for mailbox command.
 *
 * This routine is the completion callback function for the MBX_READ_LNK_STAT
 * mailbox command. This callback function is to actually send the Accept
 * (ACC) response to a Read Port Status (RPS) unsolicited IOCB event. It
 * collects the link statistics from the completion of the MBX_READ_LNK_STAT
 * mailbox command, constructs the RPS response with the link statistics
 * collected, and then invokes the lpfc_sli_issue_iocb() routine to send ACC
 * response to the RPS.
 *
 * Note that, in lpfc_prep_els_iocb() routine, the reference count of ndlp
 * will be incremented by 1 for holding the ndlp and the reference to ndlp
 * will be stored into the context1 field of the IOCB for the completion
 * callback function to the RPS Accept Response ELS IOCB command.
 *
 **/
static void
lpfc_els_rsp_rps_acc(struct lpfc_hba *phba, LPFC_MBOXQ_t *pmb)
{
	MAILBOX_t *mb;
	IOCB_t *icmd;
	RPS_RSP *rps_rsp;
	uint8_t *pcmd;
	struct lpfc_iocbq *elsiocb;
	struct lpfc_nodelist *ndlp;
	uint16_t status;
	uint16_t oxid;
	uint16_t rxid;
	uint32_t cmdsize;

	mb = &pmb->u.mb;

	ndlp = (struct lpfc_nodelist *) pmb->context2;
	rxid = (uint16_t) ((unsigned long)(pmb->context1) & 0xffff);
	oxid = (uint16_t) (((unsigned long)(pmb->context1) >> 16) & 0xffff);
	pmb->context1 = NULL;
	pmb->context2 = NULL;

	if (mb->mbxStatus) {
		mempool_free(pmb, phba->mbox_mem_pool);
		return;
	}

	cmdsize = sizeof(RPS_RSP) + sizeof(uint32_t);
	mempool_free(pmb, phba->mbox_mem_pool);
	elsiocb = lpfc_prep_els_iocb(phba->pport, 0, cmdsize,
				     lpfc_max_els_tries, ndlp,
				     ndlp->nlp_DID, ELS_CMD_ACC);

	/* Decrement the ndlp reference count from previous mbox command */
	lpfc_nlp_put(ndlp);

	if (!elsiocb)
		return;

	icmd = &elsiocb->iocb;
	icmd->ulpContext = rxid;
	icmd->unsli3.rcvsli3.ox_id = oxid;

	pcmd = (uint8_t *) (((struct lpfc_dmabuf *) elsiocb->context2)->virt);
	*((uint32_t *) (pcmd)) = ELS_CMD_ACC;
	pcmd += sizeof(uint32_t); /* Skip past command */
	rps_rsp = (RPS_RSP *)pcmd;

	if (phba->fc_topology != LPFC_TOPOLOGY_LOOP)
		status = 0x10;
	else
		status = 0x8;
	if (phba->pport->fc_flag & FC_FABRIC)
		status |= 0x4;

	rps_rsp->rsvd1 = 0;
	rps_rsp->portStatus = cpu_to_be16(status);
	rps_rsp->linkFailureCnt = cpu_to_be32(mb->un.varRdLnk.linkFailureCnt);
	rps_rsp->lossSyncCnt = cpu_to_be32(mb->un.varRdLnk.lossSyncCnt);
	rps_rsp->lossSignalCnt = cpu_to_be32(mb->un.varRdLnk.lossSignalCnt);
	rps_rsp->primSeqErrCnt = cpu_to_be32(mb->un.varRdLnk.primSeqErrCnt);
	rps_rsp->invalidXmitWord = cpu_to_be32(mb->un.varRdLnk.invalidXmitWord);
	rps_rsp->crcCnt = cpu_to_be32(mb->un.varRdLnk.crcCnt);
	/* Xmit ELS RPS ACC response tag <ulpIoTag> */
	lpfc_printf_vlog(ndlp->vport, KERN_INFO, LOG_ELS,
			 "0118 Xmit ELS RPS ACC response tag x%x xri x%x, "
			 "did x%x, nlp_flag x%x, nlp_state x%x, rpi x%x\n",
			 elsiocb->iotag, elsiocb->iocb.ulpContext,
			 ndlp->nlp_DID, ndlp->nlp_flag, ndlp->nlp_state,
			 ndlp->nlp_rpi);
	elsiocb->iocb_cmpl = lpfc_cmpl_els_rsp;
	phba->fc_stat.elsXmitACC++;
	if (lpfc_sli_issue_iocb(phba, LPFC_ELS_RING, elsiocb, 0) == IOCB_ERROR)
		lpfc_els_free_iocb(phba, elsiocb);
	return;
}

/**
 * lpfc_els_rcv_rls - Process an unsolicited rls iocb
 * @vport: pointer to a host virtual N_Port data structure.
 * @cmdiocb: pointer to lpfc command iocb data structure.
 * @ndlp: pointer to a node-list data structure.
 *
 * This routine processes Read Port Status (RPL) IOCB received as an
 * ELS unsolicited event. It first checks the remote port state. If the
 * remote port is not in NLP_STE_UNMAPPED_NODE state or NLP_STE_MAPPED_NODE
 * state, it invokes the lpfc_els_rsl_reject() routine to send the reject
 * response. Otherwise, it issue the MBX_READ_LNK_STAT mailbox command
 * for reading the HBA link statistics. It is for the callback function,
 * lpfc_els_rsp_rls_acc(), set to the MBX_READ_LNK_STAT mailbox command
 * to actually sending out RPL Accept (ACC) response.
 *
 * Return codes
 *   0 - Successfully processed rls iocb (currently always return 0)
 **/
static int
lpfc_els_rcv_rls(struct lpfc_vport *vport, struct lpfc_iocbq *cmdiocb,
		 struct lpfc_nodelist *ndlp)
{
	struct lpfc_hba *phba = vport->phba;
	LPFC_MBOXQ_t *mbox;
	struct lpfc_dmabuf *pcmd;
	struct ls_rjt stat;

	if ((ndlp->nlp_state != NLP_STE_UNMAPPED_NODE) &&
	    (ndlp->nlp_state != NLP_STE_MAPPED_NODE))
		/* reject the unsolicited RPS request and done with it */
		goto reject_out;

	pcmd = (struct lpfc_dmabuf *) cmdiocb->context2;

	mbox = mempool_alloc(phba->mbox_mem_pool, GFP_ATOMIC);
	if (mbox) {
		lpfc_read_lnk_stat(phba, mbox);
		mbox->context1 = (void *)((unsigned long)
			((cmdiocb->iocb.unsli3.rcvsli3.ox_id << 16) |
			cmdiocb->iocb.ulpContext)); /* rx_id */
		mbox->context2 = lpfc_nlp_get(ndlp);
		mbox->vport = vport;
		mbox->mbox_cmpl = lpfc_els_rsp_rls_acc;
		if (lpfc_sli_issue_mbox(phba, mbox, MBX_NOWAIT)
			!= MBX_NOT_FINISHED)
			/* Mbox completion will send ELS Response */
			return 0;
		/* Decrement reference count used for the failed mbox
		 * command.
		 */
		lpfc_nlp_put(ndlp);
		mempool_free(mbox, phba->mbox_mem_pool);
	}
reject_out:
	/* issue rejection response */
	stat.un.b.lsRjtRsvd0 = 0;
	stat.un.b.lsRjtRsnCode = LSRJT_UNABLE_TPC;
	stat.un.b.lsRjtRsnCodeExp = LSEXP_CANT_GIVE_DATA;
	stat.un.b.vendorUnique = 0;
	lpfc_els_rsp_reject(vport, stat.un.lsRjtError, cmdiocb, ndlp, NULL);
	return 0;
}

/**
 * lpfc_els_rcv_rtv - Process an unsolicited rtv iocb
 * @vport: pointer to a host virtual N_Port data structure.
 * @cmdiocb: pointer to lpfc command iocb data structure.
 * @ndlp: pointer to a node-list data structure.
 *
 * This routine processes Read Timout Value (RTV) IOCB received as an
 * ELS unsolicited event. It first checks the remote port state. If the
 * remote port is not in NLP_STE_UNMAPPED_NODE state or NLP_STE_MAPPED_NODE
 * state, it invokes the lpfc_els_rsl_reject() routine to send the reject
 * response. Otherwise, it sends the Accept(ACC) response to a Read Timeout
 * Value (RTV) unsolicited IOCB event.
 *
 * Note that, in lpfc_prep_els_iocb() routine, the reference count of ndlp
 * will be incremented by 1 for holding the ndlp and the reference to ndlp
 * will be stored into the context1 field of the IOCB for the completion
 * callback function to the RPS Accept Response ELS IOCB command.
 *
 * Return codes
 *   0 - Successfully processed rtv iocb (currently always return 0)
 **/
static int
lpfc_els_rcv_rtv(struct lpfc_vport *vport, struct lpfc_iocbq *cmdiocb,
		 struct lpfc_nodelist *ndlp)
{
	struct lpfc_hba *phba = vport->phba;
	struct ls_rjt stat;
	struct RTV_RSP *rtv_rsp;
	uint8_t *pcmd;
	struct lpfc_iocbq *elsiocb;
	uint32_t cmdsize;


	if ((ndlp->nlp_state != NLP_STE_UNMAPPED_NODE) &&
	    (ndlp->nlp_state != NLP_STE_MAPPED_NODE))
		/* reject the unsolicited RPS request and done with it */
		goto reject_out;

	cmdsize = sizeof(struct RTV_RSP) + sizeof(uint32_t);
	elsiocb = lpfc_prep_els_iocb(phba->pport, 0, cmdsize,
				     lpfc_max_els_tries, ndlp,
				     ndlp->nlp_DID, ELS_CMD_ACC);

	if (!elsiocb)
		return 1;

	pcmd = (uint8_t *) (((struct lpfc_dmabuf *) elsiocb->context2)->virt);
		*((uint32_t *) (pcmd)) = ELS_CMD_ACC;
	pcmd += sizeof(uint32_t); /* Skip past command */

	/* use the command's xri in the response */
	elsiocb->iocb.ulpContext = cmdiocb->iocb.ulpContext;  /* Xri / rx_id */
	elsiocb->iocb.unsli3.rcvsli3.ox_id = cmdiocb->iocb.unsli3.rcvsli3.ox_id;

	rtv_rsp = (struct RTV_RSP *)pcmd;

	/* populate RTV payload */
	rtv_rsp->ratov = cpu_to_be32(phba->fc_ratov * 1000); /* report msecs */
	rtv_rsp->edtov = cpu_to_be32(phba->fc_edtov);
	bf_set(qtov_edtovres, rtv_rsp, phba->fc_edtovResol ? 1 : 0);
	bf_set(qtov_rttov, rtv_rsp, 0); /* Field is for FC ONLY */
	rtv_rsp->qtov = cpu_to_be32(rtv_rsp->qtov);

	/* Xmit ELS RLS ACC response tag <ulpIoTag> */
	lpfc_printf_vlog(ndlp->vport, KERN_INFO, LOG_ELS,
			 "2875 Xmit ELS RTV ACC response tag x%x xri x%x, "
			 "did x%x, nlp_flag x%x, nlp_state x%x, rpi x%x, "
			 "Data: x%x x%x x%x\n",
			 elsiocb->iotag, elsiocb->iocb.ulpContext,
			 ndlp->nlp_DID, ndlp->nlp_flag, ndlp->nlp_state,
			 ndlp->nlp_rpi,
			rtv_rsp->ratov, rtv_rsp->edtov, rtv_rsp->qtov);
	elsiocb->iocb_cmpl = lpfc_cmpl_els_rsp;
	phba->fc_stat.elsXmitACC++;
	if (lpfc_sli_issue_iocb(phba, LPFC_ELS_RING, elsiocb, 0) == IOCB_ERROR)
		lpfc_els_free_iocb(phba, elsiocb);
	return 0;

reject_out:
	/* issue rejection response */
	stat.un.b.lsRjtRsvd0 = 0;
	stat.un.b.lsRjtRsnCode = LSRJT_UNABLE_TPC;
	stat.un.b.lsRjtRsnCodeExp = LSEXP_CANT_GIVE_DATA;
	stat.un.b.vendorUnique = 0;
	lpfc_els_rsp_reject(vport, stat.un.lsRjtError, cmdiocb, ndlp, NULL);
	return 0;
}

/* lpfc_els_rcv_rps - Process an unsolicited rps iocb
 * @vport: pointer to a host virtual N_Port data structure.
 * @cmdiocb: pointer to lpfc command iocb data structure.
 * @ndlp: pointer to a node-list data structure.
 *
 * This routine processes Read Port Status (RPS) IOCB received as an
 * ELS unsolicited event. It first checks the remote port state. If the
 * remote port is not in NLP_STE_UNMAPPED_NODE state or NLP_STE_MAPPED_NODE
 * state, it invokes the lpfc_els_rsp_reject() routine to send the reject
 * response. Otherwise, it issue the MBX_READ_LNK_STAT mailbox command
 * for reading the HBA link statistics. It is for the callback function,
 * lpfc_els_rsp_rps_acc(), set to the MBX_READ_LNK_STAT mailbox command
 * to actually sending out RPS Accept (ACC) response.
 *
 * Return codes
 *   0 - Successfully processed rps iocb (currently always return 0)
 **/
static int
lpfc_els_rcv_rps(struct lpfc_vport *vport, struct lpfc_iocbq *cmdiocb,
		 struct lpfc_nodelist *ndlp)
{
	struct lpfc_hba *phba = vport->phba;
	uint32_t *lp;
	uint8_t flag;
	LPFC_MBOXQ_t *mbox;
	struct lpfc_dmabuf *pcmd;
	RPS *rps;
	struct ls_rjt stat;

	if ((ndlp->nlp_state != NLP_STE_UNMAPPED_NODE) &&
	    (ndlp->nlp_state != NLP_STE_MAPPED_NODE))
		/* reject the unsolicited RPS request and done with it */
		goto reject_out;

	pcmd = (struct lpfc_dmabuf *) cmdiocb->context2;
	lp = (uint32_t *) pcmd->virt;
	flag = (be32_to_cpu(*lp++) & 0xf);
	rps = (RPS *) lp;

	if ((flag == 0) ||
	    ((flag == 1) && (be32_to_cpu(rps->un.portNum) == 0)) ||
	    ((flag == 2) && (memcmp(&rps->un.portName, &vport->fc_portname,
				    sizeof(struct lpfc_name)) == 0))) {

		printk("Fix me....\n");
		dump_stack();
		mbox = mempool_alloc(phba->mbox_mem_pool, GFP_ATOMIC);
		if (mbox) {
			lpfc_read_lnk_stat(phba, mbox);
			mbox->context1 = (void *)((unsigned long)
				((cmdiocb->iocb.unsli3.rcvsli3.ox_id << 16) |
				cmdiocb->iocb.ulpContext)); /* rx_id */
			mbox->context2 = lpfc_nlp_get(ndlp);
			mbox->vport = vport;
			mbox->mbox_cmpl = lpfc_els_rsp_rps_acc;
			if (lpfc_sli_issue_mbox(phba, mbox, MBX_NOWAIT)
				!= MBX_NOT_FINISHED)
				/* Mbox completion will send ELS Response */
				return 0;
			/* Decrement reference count used for the failed mbox
			 * command.
			 */
			lpfc_nlp_put(ndlp);
			mempool_free(mbox, phba->mbox_mem_pool);
		}
	}

reject_out:
	/* issue rejection response */
	stat.un.b.lsRjtRsvd0 = 0;
	stat.un.b.lsRjtRsnCode = LSRJT_UNABLE_TPC;
	stat.un.b.lsRjtRsnCodeExp = LSEXP_CANT_GIVE_DATA;
	stat.un.b.vendorUnique = 0;
	lpfc_els_rsp_reject(vport, stat.un.lsRjtError, cmdiocb, ndlp, NULL);
	return 0;
}

/* lpfc_issue_els_rrq - Process an unsolicited rps iocb
 * @vport: pointer to a host virtual N_Port data structure.
 * @ndlp: pointer to a node-list data structure.
 * @did: DID of the target.
 * @rrq: Pointer to the rrq struct.
 *
 * Build a ELS RRQ command and send it to the target. If the issue_iocb is
 * Successful the the completion handler will clear the RRQ.
 *
 * Return codes
 *   0 - Successfully sent rrq els iocb.
 *   1 - Failed to send rrq els iocb.
 **/
static int
lpfc_issue_els_rrq(struct lpfc_vport *vport, struct lpfc_nodelist *ndlp,
			uint32_t did, struct lpfc_node_rrq *rrq)
{
	struct lpfc_hba  *phba = vport->phba;
	struct RRQ *els_rrq;
	IOCB_t *icmd;
	struct lpfc_iocbq *elsiocb;
	uint8_t *pcmd;
	uint16_t cmdsize;
	int ret;


	if (ndlp != rrq->ndlp)
		ndlp = rrq->ndlp;
	if (!ndlp || !NLP_CHK_NODE_ACT(ndlp))
		return 1;

	/* If ndlp is not NULL, we will bump the reference count on it */
	cmdsize = (sizeof(uint32_t) + sizeof(struct RRQ));
	elsiocb = lpfc_prep_els_iocb(vport, 1, cmdsize, 0, ndlp, did,
				     ELS_CMD_RRQ);
	if (!elsiocb)
		return 1;

	icmd = &elsiocb->iocb;
	pcmd = (uint8_t *) (((struct lpfc_dmabuf *) elsiocb->context2)->virt);

	/* For RRQ request, remainder of payload is Exchange IDs */
	*((uint32_t *) (pcmd)) = ELS_CMD_RRQ;
	pcmd += sizeof(uint32_t);
	els_rrq = (struct RRQ *) pcmd;

	bf_set(rrq_oxid, els_rrq, phba->sli4_hba.xri_ids[rrq->xritag]);
	bf_set(rrq_rxid, els_rrq, rrq->rxid);
	bf_set(rrq_did, els_rrq, vport->fc_myDID);
	els_rrq->rrq = cpu_to_be32(els_rrq->rrq);
	els_rrq->rrq_exchg = cpu_to_be32(els_rrq->rrq_exchg);


	lpfc_debugfs_disc_trc(vport, LPFC_DISC_TRC_ELS_CMD,
		"Issue RRQ:     did:x%x",
		did, rrq->xritag, rrq->rxid);
	elsiocb->context_un.rrq = rrq;
	elsiocb->iocb_cmpl = lpfc_cmpl_els_rrq;
	ret = lpfc_sli_issue_iocb(phba, LPFC_ELS_RING, elsiocb, 0);

	if (ret == IOCB_ERROR) {
		lpfc_els_free_iocb(phba, elsiocb);
		return 1;
	}
	return 0;
}

/**
 * lpfc_send_rrq - Sends ELS RRQ if needed.
 * @phba: pointer to lpfc hba data structure.
 * @rrq: pointer to the active rrq.
 *
 * This routine will call the lpfc_issue_els_rrq if the rrq is
 * still active for the xri. If this function returns a failure then
 * the caller needs to clean up the RRQ by calling lpfc_clr_active_rrq.
 *
 * Returns 0 Success.
 *         1 Failure.
 **/
int
lpfc_send_rrq(struct lpfc_hba *phba, struct lpfc_node_rrq *rrq)
{
	struct lpfc_nodelist *ndlp = lpfc_findnode_did(rrq->vport,
							rrq->nlp_DID);
	if (lpfc_test_rrq_active(phba, ndlp, rrq->xritag))
		return lpfc_issue_els_rrq(rrq->vport, ndlp,
					 rrq->nlp_DID, rrq);
	else
		return 1;
}

/**
 * lpfc_els_rsp_rpl_acc - Issue an accept rpl els command
 * @vport: pointer to a host virtual N_Port data structure.
 * @cmdsize: size of the ELS command.
 * @oldiocb: pointer to the original lpfc command iocb data structure.
 * @ndlp: pointer to a node-list data structure.
 *
 * This routine issuees an Accept (ACC) Read Port List (RPL) ELS command.
 * It is to be called by the lpfc_els_rcv_rpl() routine to accept the RPL.
 *
 * Note that, in lpfc_prep_els_iocb() routine, the reference count of ndlp
 * will be incremented by 1 for holding the ndlp and the reference to ndlp
 * will be stored into the context1 field of the IOCB for the completion
 * callback function to the RPL Accept Response ELS command.
 *
 * Return code
 *   0 - Successfully issued ACC RPL ELS command
 *   1 - Failed to issue ACC RPL ELS command
 **/
static int
lpfc_els_rsp_rpl_acc(struct lpfc_vport *vport, uint16_t cmdsize,
		     struct lpfc_iocbq *oldiocb, struct lpfc_nodelist *ndlp)
{
	struct lpfc_hba *phba = vport->phba;
	IOCB_t *icmd, *oldcmd;
	RPL_RSP rpl_rsp;
	struct lpfc_iocbq *elsiocb;
	uint8_t *pcmd;

	elsiocb = lpfc_prep_els_iocb(vport, 0, cmdsize, oldiocb->retry, ndlp,
				     ndlp->nlp_DID, ELS_CMD_ACC);

	if (!elsiocb)
		return 1;

	icmd = &elsiocb->iocb;
	oldcmd = &oldiocb->iocb;
	icmd->ulpContext = oldcmd->ulpContext;	/* Xri / rx_id */
	icmd->unsli3.rcvsli3.ox_id = oldcmd->unsli3.rcvsli3.ox_id;

	pcmd = (((struct lpfc_dmabuf *) elsiocb->context2)->virt);
	*((uint32_t *) (pcmd)) = ELS_CMD_ACC;
	pcmd += sizeof(uint16_t);
	*((uint16_t *)(pcmd)) = be16_to_cpu(cmdsize);
	pcmd += sizeof(uint16_t);

	/* Setup the RPL ACC payload */
	rpl_rsp.listLen = be32_to_cpu(1);
	rpl_rsp.index = 0;
	rpl_rsp.port_num_blk.portNum = 0;
	rpl_rsp.port_num_blk.portID = be32_to_cpu(vport->fc_myDID);
	memcpy(&rpl_rsp.port_num_blk.portName, &vport->fc_portname,
	    sizeof(struct lpfc_name));
	memcpy(pcmd, &rpl_rsp, cmdsize - sizeof(uint32_t));
	/* Xmit ELS RPL ACC response tag <ulpIoTag> */
	lpfc_printf_vlog(vport, KERN_INFO, LOG_ELS,
			 "0120 Xmit ELS RPL ACC response tag x%x "
			 "xri x%x, did x%x, nlp_flag x%x, nlp_state x%x, "
			 "rpi x%x\n",
			 elsiocb->iotag, elsiocb->iocb.ulpContext,
			 ndlp->nlp_DID, ndlp->nlp_flag, ndlp->nlp_state,
			 ndlp->nlp_rpi);
	elsiocb->iocb_cmpl = lpfc_cmpl_els_rsp;
	phba->fc_stat.elsXmitACC++;
	if (lpfc_sli_issue_iocb(phba, LPFC_ELS_RING, elsiocb, 0) ==
	    IOCB_ERROR) {
		lpfc_els_free_iocb(phba, elsiocb);
		return 1;
	}
	return 0;
}

/**
 * lpfc_els_rcv_rpl - Process an unsolicited rpl iocb
 * @vport: pointer to a host virtual N_Port data structure.
 * @cmdiocb: pointer to lpfc command iocb data structure.
 * @ndlp: pointer to a node-list data structure.
 *
 * This routine processes Read Port List (RPL) IOCB received as an ELS
 * unsolicited event. It first checks the remote port state. If the remote
 * port is not in NLP_STE_UNMAPPED_NODE and NLP_STE_MAPPED_NODE states, it
 * invokes the lpfc_els_rsp_reject() routine to send reject response.
 * Otherwise, this routine then invokes the lpfc_els_rsp_rpl_acc() routine
 * to accept the RPL.
 *
 * Return code
 *   0 - Successfully processed rpl iocb (currently always return 0)
 **/
static int
lpfc_els_rcv_rpl(struct lpfc_vport *vport, struct lpfc_iocbq *cmdiocb,
		 struct lpfc_nodelist *ndlp)
{
	struct lpfc_dmabuf *pcmd;
	uint32_t *lp;
	uint32_t maxsize;
	uint16_t cmdsize;
	RPL *rpl;
	struct ls_rjt stat;

	if ((ndlp->nlp_state != NLP_STE_UNMAPPED_NODE) &&
	    (ndlp->nlp_state != NLP_STE_MAPPED_NODE)) {
		/* issue rejection response */
		stat.un.b.lsRjtRsvd0 = 0;
		stat.un.b.lsRjtRsnCode = LSRJT_UNABLE_TPC;
		stat.un.b.lsRjtRsnCodeExp = LSEXP_CANT_GIVE_DATA;
		stat.un.b.vendorUnique = 0;
		lpfc_els_rsp_reject(vport, stat.un.lsRjtError, cmdiocb, ndlp,
			NULL);
		/* rejected the unsolicited RPL request and done with it */
		return 0;
	}

	pcmd = (struct lpfc_dmabuf *) cmdiocb->context2;
	lp = (uint32_t *) pcmd->virt;
	rpl = (RPL *) (lp + 1);
	maxsize = be32_to_cpu(rpl->maxsize);

	/* We support only one port */
	if ((rpl->index == 0) &&
	    ((maxsize == 0) ||
	     ((maxsize * sizeof(uint32_t)) >= sizeof(RPL_RSP)))) {
		cmdsize = sizeof(uint32_t) + sizeof(RPL_RSP);
	} else {
		cmdsize = sizeof(uint32_t) + maxsize * sizeof(uint32_t);
	}
	lpfc_els_rsp_rpl_acc(vport, cmdsize, cmdiocb, ndlp);

	return 0;
}

/**
 * lpfc_els_rcv_farp - Process an unsolicited farp request els command
 * @vport: pointer to a virtual N_Port data structure.
 * @cmdiocb: pointer to lpfc command iocb data structure.
 * @ndlp: pointer to a node-list data structure.
 *
 * This routine processes Fibre Channel Address Resolution Protocol
 * (FARP) Request IOCB received as an ELS unsolicited event. Currently,
 * the lpfc driver only supports matching on WWPN or WWNN for FARP. As such,
 * FARP_MATCH_PORT flag and FARP_MATCH_NODE flag are checked against the
 * Match Flag in the FARP request IOCB: if FARP_MATCH_PORT flag is set, the
 * remote PortName is compared against the FC PortName stored in the @vport
 * data structure; if FARP_MATCH_NODE flag is set, the remote NodeName is
 * compared against the FC NodeName stored in the @vport data structure.
 * If any of these matches and the FARP_REQUEST_FARPR flag is set in the
 * FARP request IOCB Response Flag, the lpfc_issue_els_farpr() routine is
 * invoked to send out FARP Response to the remote node. Before sending the
 * FARP Response, however, the FARP_REQUEST_PLOGI flag is check in the FARP
 * request IOCB Response Flag and, if it is set, the lpfc_issue_els_plogi()
 * routine is invoked to log into the remote port first.
 *
 * Return code
 *   0 - Either the FARP Match Mode not supported or successfully processed
 **/
static int
lpfc_els_rcv_farp(struct lpfc_vport *vport, struct lpfc_iocbq *cmdiocb,
		  struct lpfc_nodelist *ndlp)
{
	struct lpfc_dmabuf *pcmd;
	uint32_t *lp;
	IOCB_t *icmd;
	FARP *fp;
	uint32_t cmd, cnt, did;

	icmd = &cmdiocb->iocb;
	did = icmd->un.elsreq64.remoteID;
	pcmd = (struct lpfc_dmabuf *) cmdiocb->context2;
	lp = (uint32_t *) pcmd->virt;

	cmd = *lp++;
	fp = (FARP *) lp;
	/* FARP-REQ received from DID <did> */
	lpfc_printf_vlog(vport, KERN_INFO, LOG_ELS,
			 "0601 FARP-REQ received from DID x%x\n", did);
	/* We will only support match on WWPN or WWNN */
	if (fp->Mflags & ~(FARP_MATCH_NODE | FARP_MATCH_PORT)) {
		return 0;
	}

	cnt = 0;
	/* If this FARP command is searching for my portname */
	if (fp->Mflags & FARP_MATCH_PORT) {
		if (memcmp(&fp->RportName, &vport->fc_portname,
			   sizeof(struct lpfc_name)) == 0)
			cnt = 1;
	}

	/* If this FARP command is searching for my nodename */
	if (fp->Mflags & FARP_MATCH_NODE) {
		if (memcmp(&fp->RnodeName, &vport->fc_nodename,
			   sizeof(struct lpfc_name)) == 0)
			cnt = 1;
	}

	if (cnt) {
		if ((ndlp->nlp_state == NLP_STE_UNMAPPED_NODE) ||
		   (ndlp->nlp_state == NLP_STE_MAPPED_NODE)) {
			/* Log back into the node before sending the FARP. */
			if (fp->Rflags & FARP_REQUEST_PLOGI) {
				ndlp->nlp_prev_state = ndlp->nlp_state;
				lpfc_nlp_set_state(vport, ndlp,
						   NLP_STE_PLOGI_ISSUE);
				lpfc_issue_els_plogi(vport, ndlp->nlp_DID, 0);
			}

			/* Send a FARP response to that node */
			if (fp->Rflags & FARP_REQUEST_FARPR)
				lpfc_issue_els_farpr(vport, did, 0);
		}
	}
	return 0;
}

/**
 * lpfc_els_rcv_farpr - Process an unsolicited farp response iocb
 * @vport: pointer to a host virtual N_Port data structure.
 * @cmdiocb: pointer to lpfc command iocb data structure.
 * @ndlp: pointer to a node-list data structure.
 *
 * This routine processes Fibre Channel Address Resolution Protocol
 * Response (FARPR) IOCB received as an ELS unsolicited event. It simply
 * invokes the lpfc_els_rsp_acc() routine to the remote node to accept
 * the FARP response request.
 *
 * Return code
 *   0 - Successfully processed FARPR IOCB (currently always return 0)
 **/
static int
lpfc_els_rcv_farpr(struct lpfc_vport *vport, struct lpfc_iocbq *cmdiocb,
		   struct lpfc_nodelist  *ndlp)
{
	struct lpfc_dmabuf *pcmd;
	uint32_t *lp;
	IOCB_t *icmd;
	uint32_t cmd, did;

	icmd = &cmdiocb->iocb;
	did = icmd->un.elsreq64.remoteID;
	pcmd = (struct lpfc_dmabuf *) cmdiocb->context2;
	lp = (uint32_t *) pcmd->virt;

	cmd = *lp++;
	/* FARP-RSP received from DID <did> */
	lpfc_printf_vlog(vport, KERN_INFO, LOG_ELS,
			 "0600 FARP-RSP received from DID x%x\n", did);
	/* ACCEPT the Farp resp request */
	lpfc_els_rsp_acc(vport, ELS_CMD_ACC, cmdiocb, ndlp, NULL);

	return 0;
}

/**
 * lpfc_els_rcv_fan - Process an unsolicited fan iocb command
 * @vport: pointer to a host virtual N_Port data structure.
 * @cmdiocb: pointer to lpfc command iocb data structure.
 * @fan_ndlp: pointer to a node-list data structure.
 *
 * This routine processes a Fabric Address Notification (FAN) IOCB
 * command received as an ELS unsolicited event. The FAN ELS command will
 * only be processed on a physical port (i.e., the @vport represents the
 * physical port). The fabric NodeName and PortName from the FAN IOCB are
 * compared against those in the phba data structure. If any of those is
 * different, the lpfc_initial_flogi() routine is invoked to initialize
 * Fabric Login (FLOGI) to the fabric to start the discover over. Otherwise,
 * if both of those are identical, the lpfc_issue_fabric_reglogin() routine
 * is invoked to register login to the fabric.
 *
 * Return code
 *   0 - Successfully processed fan iocb (currently always return 0).
 **/
static int
lpfc_els_rcv_fan(struct lpfc_vport *vport, struct lpfc_iocbq *cmdiocb,
		 struct lpfc_nodelist *fan_ndlp)
{
	struct lpfc_hba *phba = vport->phba;
	uint32_t *lp;
	FAN *fp;

	lpfc_printf_vlog(vport, KERN_INFO, LOG_ELS, "0265 FAN received\n");
	lp = (uint32_t *)((struct lpfc_dmabuf *)cmdiocb->context2)->virt;
	fp = (FAN *) ++lp;
	/* FAN received; Fan does not have a reply sequence */
	if ((vport == phba->pport) &&
	    (vport->port_state == LPFC_LOCAL_CFG_LINK)) {
		if ((memcmp(&phba->fc_fabparam.nodeName, &fp->FnodeName,
			    sizeof(struct lpfc_name))) ||
		    (memcmp(&phba->fc_fabparam.portName, &fp->FportName,
			    sizeof(struct lpfc_name)))) {
			/* This port has switched fabrics. FLOGI is required */
			lpfc_issue_init_vfi(vport);
		} else {
			/* FAN verified - skip FLOGI */
			vport->fc_myDID = vport->fc_prevDID;
			if (phba->sli_rev < LPFC_SLI_REV4)
				lpfc_issue_fabric_reglogin(vport);
			else {
				lpfc_printf_vlog(vport, KERN_INFO, LOG_ELS,
					"3138 Need register VFI: (x%x/%x)\n",
					vport->fc_prevDID, vport->fc_myDID);
				lpfc_issue_reg_vfi(vport);
			}
		}
	}
	return 0;
}

/**
 * lpfc_els_timeout - Handler funciton to the els timer
 * @ptr: holder for the timer function associated data.
 *
 * This routine is invoked by the ELS timer after timeout. It posts the ELS
 * timer timeout event by setting the WORKER_ELS_TMO bit to the work port
 * event bitmap and then invokes the lpfc_worker_wake_up() routine to wake
 * up the worker thread. It is for the worker thread to invoke the routine
 * lpfc_els_timeout_handler() to work on the posted event WORKER_ELS_TMO.
 **/
void
lpfc_els_timeout(unsigned long ptr)
{
	struct lpfc_vport *vport = (struct lpfc_vport *) ptr;
	struct lpfc_hba   *phba = vport->phba;
	uint32_t tmo_posted;
	unsigned long iflag;

	spin_lock_irqsave(&vport->work_port_lock, iflag);
	tmo_posted = vport->work_port_events & WORKER_ELS_TMO;
	if ((!tmo_posted) && (!(vport->load_flag & FC_UNLOADING)))
		vport->work_port_events |= WORKER_ELS_TMO;
	spin_unlock_irqrestore(&vport->work_port_lock, iflag);

	if ((!tmo_posted) && (!(vport->load_flag & FC_UNLOADING)))
		lpfc_worker_wake_up(phba);
	return;
}


/**
 * lpfc_els_timeout_handler - Process an els timeout event
 * @vport: pointer to a virtual N_Port data structure.
 *
 * This routine is the actual handler function that processes an ELS timeout
 * event. It walks the ELS ring to get and abort all the IOCBs (except the
 * ABORT/CLOSE/FARP/FARPR/FDISC), which are associated with the @vport by
 * invoking the lpfc_sli_issue_abort_iotag() routine.
 **/
void
lpfc_els_timeout_handler(struct lpfc_vport *vport)
{
	struct lpfc_hba  *phba = vport->phba;
	struct lpfc_sli_ring *pring;
	struct lpfc_iocbq *tmp_iocb, *piocb;
	IOCB_t *cmd = NULL;
	struct lpfc_dmabuf *pcmd;
	uint32_t els_command = 0;
	uint32_t timeout;
	uint32_t remote_ID = 0xffffffff;
	LIST_HEAD(abort_list);


	timeout = (uint32_t)(phba->fc_ratov << 1);

	pring = &phba->sli.ring[LPFC_ELS_RING];
	if ((phba->pport->load_flag & FC_UNLOADING))
		return;
	spin_lock_irq(&phba->hbalock);
	if (phba->sli_rev == LPFC_SLI_REV4)
		spin_lock(&pring->ring_lock);
<<<<<<< HEAD

	if ((phba->pport->load_flag & FC_UNLOADING)) {
		if (phba->sli_rev == LPFC_SLI_REV4)
			spin_unlock(&pring->ring_lock);
		spin_unlock_irq(&phba->hbalock);
		return;
	}

=======

	if ((phba->pport->load_flag & FC_UNLOADING)) {
		if (phba->sli_rev == LPFC_SLI_REV4)
			spin_unlock(&pring->ring_lock);
		spin_unlock_irq(&phba->hbalock);
		return;
	}

>>>>>>> fc14f9c1
	list_for_each_entry_safe(piocb, tmp_iocb, &pring->txcmplq, list) {
		cmd = &piocb->iocb;

		if ((piocb->iocb_flag & LPFC_IO_LIBDFC) != 0 ||
		    piocb->iocb.ulpCommand == CMD_ABORT_XRI_CN ||
		    piocb->iocb.ulpCommand == CMD_CLOSE_XRI_CN)
			continue;

		if (piocb->vport != vport)
			continue;

		pcmd = (struct lpfc_dmabuf *) piocb->context2;
		if (pcmd)
			els_command = *(uint32_t *) (pcmd->virt);

		if (els_command == ELS_CMD_FARP ||
		    els_command == ELS_CMD_FARPR ||
		    els_command == ELS_CMD_FDISC)
			continue;

		if (piocb->drvrTimeout > 0) {
			if (piocb->drvrTimeout >= timeout)
				piocb->drvrTimeout -= timeout;
			else
				piocb->drvrTimeout = 0;
			continue;
		}

		remote_ID = 0xffffffff;
		if (cmd->ulpCommand != CMD_GEN_REQUEST64_CR)
			remote_ID = cmd->un.elsreq64.remoteID;
		else {
			struct lpfc_nodelist *ndlp;
			ndlp = __lpfc_findnode_rpi(vport, cmd->ulpContext);
			if (ndlp && NLP_CHK_NODE_ACT(ndlp))
				remote_ID = ndlp->nlp_DID;
		}
		list_add_tail(&piocb->dlist, &abort_list);
	}
	if (phba->sli_rev == LPFC_SLI_REV4)
		spin_unlock(&pring->ring_lock);
	spin_unlock_irq(&phba->hbalock);

	list_for_each_entry_safe(piocb, tmp_iocb, &abort_list, dlist) {
		cmd = &piocb->iocb;
		lpfc_printf_vlog(vport, KERN_ERR, LOG_ELS,
			 "0127 ELS timeout Data: x%x x%x x%x "
			 "x%x\n", els_command,
			 remote_ID, cmd->ulpCommand, cmd->ulpIoTag);
		spin_lock_irq(&phba->hbalock);
		list_del_init(&piocb->dlist);
		lpfc_sli_issue_abort_iotag(phba, pring, piocb);
		spin_unlock_irq(&phba->hbalock);
	}

	if (!list_empty(&phba->sli.ring[LPFC_ELS_RING].txcmplq))
		if (!(phba->pport->load_flag & FC_UNLOADING))
			mod_timer(&vport->els_tmofunc,
				  jiffies + msecs_to_jiffies(1000 * timeout));
}

/**
 * lpfc_els_flush_cmd - Clean up the outstanding els commands to a vport
 * @vport: pointer to a host virtual N_Port data structure.
 *
 * This routine is used to clean up all the outstanding ELS commands on a
 * @vport. It first aborts the @vport by invoking lpfc_fabric_abort_vport()
 * routine. After that, it walks the ELS transmit queue to remove all the
 * IOCBs with the @vport other than the QUE_RING and ABORT/CLOSE IOCBs. For
 * the IOCBs with a non-NULL completion callback function, the callback
 * function will be invoked with the status set to IOSTAT_LOCAL_REJECT and
 * un.ulpWord[4] set to IOERR_SLI_ABORTED. For IOCBs with a NULL completion
 * callback function, the IOCB will simply be released. Finally, it walks
 * the ELS transmit completion queue to issue an abort IOCB to any transmit
 * completion queue IOCB that is associated with the @vport and is not
 * an IOCB from libdfc (i.e., the management plane IOCBs that are not
 * part of the discovery state machine) out to HBA by invoking the
 * lpfc_sli_issue_abort_iotag() routine. Note that this function issues the
 * abort IOCB to any transmit completion queueed IOCB, it does not guarantee
 * the IOCBs are aborted when this function returns.
 **/
void
lpfc_els_flush_cmd(struct lpfc_vport *vport)
{
	LIST_HEAD(abort_list);
	struct lpfc_hba  *phba = vport->phba;
	struct lpfc_sli_ring *pring = &phba->sli.ring[LPFC_ELS_RING];
	struct lpfc_iocbq *tmp_iocb, *piocb;
	IOCB_t *cmd = NULL;

	lpfc_fabric_abort_vport(vport);
	/*
	 * For SLI3, only the hbalock is required.  But SLI4 needs to coordinate
	 * with the ring insert operation.  Because lpfc_sli_issue_abort_iotag
	 * ultimately grabs the ring_lock, the driver must splice the list into
	 * a working list and release the locks before calling the abort.
	 */
	spin_lock_irq(&phba->hbalock);
	if (phba->sli_rev == LPFC_SLI_REV4)
		spin_lock(&pring->ring_lock);

	list_for_each_entry_safe(piocb, tmp_iocb, &pring->txcmplq, list) {
		if (piocb->iocb_flag & LPFC_IO_LIBDFC)
			continue;

		if (piocb->vport != vport)
			continue;
		list_add_tail(&piocb->dlist, &abort_list);
	}
	if (phba->sli_rev == LPFC_SLI_REV4)
		spin_unlock(&pring->ring_lock);
	spin_unlock_irq(&phba->hbalock);
	/* Abort each iocb on the aborted list and remove the dlist links. */
	list_for_each_entry_safe(piocb, tmp_iocb, &abort_list, dlist) {
		spin_lock_irq(&phba->hbalock);
		list_del_init(&piocb->dlist);
		lpfc_sli_issue_abort_iotag(phba, pring, piocb);
		spin_unlock_irq(&phba->hbalock);
	}
	if (!list_empty(&abort_list))
		lpfc_printf_vlog(vport, KERN_ERR, LOG_ELS,
				 "3387 abort list for txq not empty\n");
	INIT_LIST_HEAD(&abort_list);

	spin_lock_irq(&phba->hbalock);
	if (phba->sli_rev == LPFC_SLI_REV4)
		spin_lock(&pring->ring_lock);

	list_for_each_entry_safe(piocb, tmp_iocb, &pring->txq, list) {
		cmd = &piocb->iocb;

		if (piocb->iocb_flag & LPFC_IO_LIBDFC) {
			continue;
		}

		/* Do not flush out the QUE_RING and ABORT/CLOSE iocbs */
		if (cmd->ulpCommand == CMD_QUE_RING_BUF_CN ||
		    cmd->ulpCommand == CMD_QUE_RING_BUF64_CN ||
		    cmd->ulpCommand == CMD_CLOSE_XRI_CN ||
		    cmd->ulpCommand == CMD_ABORT_XRI_CN)
			continue;

		if (piocb->vport != vport)
			continue;

		list_del_init(&piocb->list);
		list_add_tail(&piocb->list, &abort_list);
	}
	if (phba->sli_rev == LPFC_SLI_REV4)
		spin_unlock(&pring->ring_lock);
	spin_unlock_irq(&phba->hbalock);

	/* Cancell all the IOCBs from the completions list */
	lpfc_sli_cancel_iocbs(phba, &abort_list,
			      IOSTAT_LOCAL_REJECT, IOERR_SLI_ABORTED);

	return;
}

/**
 * lpfc_els_flush_all_cmd - Clean up all the outstanding els commands to a HBA
 * @phba: pointer to lpfc hba data structure.
 *
 * This routine is used to clean up all the outstanding ELS commands on a
 * @phba. It first aborts the @phba by invoking the lpfc_fabric_abort_hba()
 * routine. After that, it walks the ELS transmit queue to remove all the
 * IOCBs to the @phba other than the QUE_RING and ABORT/CLOSE IOCBs. For
 * the IOCBs with the completion callback function associated, the callback
 * function will be invoked with the status set to IOSTAT_LOCAL_REJECT and
 * un.ulpWord[4] set to IOERR_SLI_ABORTED. For IOCBs without the completion
 * callback function associated, the IOCB will simply be released. Finally,
 * it walks the ELS transmit completion queue to issue an abort IOCB to any
 * transmit completion queue IOCB that is not an IOCB from libdfc (i.e., the
 * management plane IOCBs that are not part of the discovery state machine)
 * out to HBA by invoking the lpfc_sli_issue_abort_iotag() routine.
 **/
void
lpfc_els_flush_all_cmd(struct lpfc_hba  *phba)
{
	struct lpfc_vport *vport;
	list_for_each_entry(vport, &phba->port_list, listentry)
		lpfc_els_flush_cmd(vport);

	return;
}

/**
 * lpfc_send_els_failure_event - Posts an ELS command failure event
 * @phba: Pointer to hba context object.
 * @cmdiocbp: Pointer to command iocb which reported error.
 * @rspiocbp: Pointer to response iocb which reported error.
 *
 * This function sends an event when there is an ELS command
 * failure.
 **/
void
lpfc_send_els_failure_event(struct lpfc_hba *phba,
			struct lpfc_iocbq *cmdiocbp,
			struct lpfc_iocbq *rspiocbp)
{
	struct lpfc_vport *vport = cmdiocbp->vport;
	struct Scsi_Host *shost = lpfc_shost_from_vport(vport);
	struct lpfc_lsrjt_event lsrjt_event;
	struct lpfc_fabric_event_header fabric_event;
	struct ls_rjt stat;
	struct lpfc_nodelist *ndlp;
	uint32_t *pcmd;

	ndlp = cmdiocbp->context1;
	if (!ndlp || !NLP_CHK_NODE_ACT(ndlp))
		return;

	if (rspiocbp->iocb.ulpStatus == IOSTAT_LS_RJT) {
		lsrjt_event.header.event_type = FC_REG_ELS_EVENT;
		lsrjt_event.header.subcategory = LPFC_EVENT_LSRJT_RCV;
		memcpy(lsrjt_event.header.wwpn, &ndlp->nlp_portname,
			sizeof(struct lpfc_name));
		memcpy(lsrjt_event.header.wwnn, &ndlp->nlp_nodename,
			sizeof(struct lpfc_name));
		pcmd = (uint32_t *) (((struct lpfc_dmabuf *)
			cmdiocbp->context2)->virt);
		lsrjt_event.command = (pcmd != NULL) ? *pcmd : 0;
		stat.un.lsRjtError = be32_to_cpu(rspiocbp->iocb.un.ulpWord[4]);
		lsrjt_event.reason_code = stat.un.b.lsRjtRsnCode;
		lsrjt_event.explanation = stat.un.b.lsRjtRsnCodeExp;
		fc_host_post_vendor_event(shost,
			fc_get_event_number(),
			sizeof(lsrjt_event),
			(char *)&lsrjt_event,
			LPFC_NL_VENDOR_ID);
		return;
	}
	if ((rspiocbp->iocb.ulpStatus == IOSTAT_NPORT_BSY) ||
		(rspiocbp->iocb.ulpStatus == IOSTAT_FABRIC_BSY)) {
		fabric_event.event_type = FC_REG_FABRIC_EVENT;
		if (rspiocbp->iocb.ulpStatus == IOSTAT_NPORT_BSY)
			fabric_event.subcategory = LPFC_EVENT_PORT_BUSY;
		else
			fabric_event.subcategory = LPFC_EVENT_FABRIC_BUSY;
		memcpy(fabric_event.wwpn, &ndlp->nlp_portname,
			sizeof(struct lpfc_name));
		memcpy(fabric_event.wwnn, &ndlp->nlp_nodename,
			sizeof(struct lpfc_name));
		fc_host_post_vendor_event(shost,
			fc_get_event_number(),
			sizeof(fabric_event),
			(char *)&fabric_event,
			LPFC_NL_VENDOR_ID);
		return;
	}

}

/**
 * lpfc_send_els_event - Posts unsolicited els event
 * @vport: Pointer to vport object.
 * @ndlp: Pointer FC node object.
 * @cmd: ELS command code.
 *
 * This function posts an event when there is an incoming
 * unsolicited ELS command.
 **/
static void
lpfc_send_els_event(struct lpfc_vport *vport,
		    struct lpfc_nodelist *ndlp,
		    uint32_t *payload)
{
	struct lpfc_els_event_header *els_data = NULL;
	struct lpfc_logo_event *logo_data = NULL;
	struct Scsi_Host *shost = lpfc_shost_from_vport(vport);

	if (*payload == ELS_CMD_LOGO) {
		logo_data = kmalloc(sizeof(struct lpfc_logo_event), GFP_KERNEL);
		if (!logo_data) {
			lpfc_printf_vlog(vport, KERN_ERR, LOG_ELS,
				"0148 Failed to allocate memory "
				"for LOGO event\n");
			return;
		}
		els_data = &logo_data->header;
	} else {
		els_data = kmalloc(sizeof(struct lpfc_els_event_header),
			GFP_KERNEL);
		if (!els_data) {
			lpfc_printf_vlog(vport, KERN_ERR, LOG_ELS,
				"0149 Failed to allocate memory "
				"for ELS event\n");
			return;
		}
	}
	els_data->event_type = FC_REG_ELS_EVENT;
	switch (*payload) {
	case ELS_CMD_PLOGI:
		els_data->subcategory = LPFC_EVENT_PLOGI_RCV;
		break;
	case ELS_CMD_PRLO:
		els_data->subcategory = LPFC_EVENT_PRLO_RCV;
		break;
	case ELS_CMD_ADISC:
		els_data->subcategory = LPFC_EVENT_ADISC_RCV;
		break;
	case ELS_CMD_LOGO:
		els_data->subcategory = LPFC_EVENT_LOGO_RCV;
		/* Copy the WWPN in the LOGO payload */
		memcpy(logo_data->logo_wwpn, &payload[2],
			sizeof(struct lpfc_name));
		break;
	default:
		kfree(els_data);
		return;
	}
	memcpy(els_data->wwpn, &ndlp->nlp_portname, sizeof(struct lpfc_name));
	memcpy(els_data->wwnn, &ndlp->nlp_nodename, sizeof(struct lpfc_name));
	if (*payload == ELS_CMD_LOGO) {
		fc_host_post_vendor_event(shost,
			fc_get_event_number(),
			sizeof(struct lpfc_logo_event),
			(char *)logo_data,
			LPFC_NL_VENDOR_ID);
		kfree(logo_data);
	} else {
		fc_host_post_vendor_event(shost,
			fc_get_event_number(),
			sizeof(struct lpfc_els_event_header),
			(char *)els_data,
			LPFC_NL_VENDOR_ID);
		kfree(els_data);
	}

	return;
}


/**
 * lpfc_els_unsol_buffer - Process an unsolicited event data buffer
 * @phba: pointer to lpfc hba data structure.
 * @pring: pointer to a SLI ring.
 * @vport: pointer to a host virtual N_Port data structure.
 * @elsiocb: pointer to lpfc els command iocb data structure.
 *
 * This routine is used for processing the IOCB associated with a unsolicited
 * event. It first determines whether there is an existing ndlp that matches
 * the DID from the unsolicited IOCB. If not, it will create a new one with
 * the DID from the unsolicited IOCB. The ELS command from the unsolicited
 * IOCB is then used to invoke the proper routine and to set up proper state
 * of the discovery state machine.
 **/
static void
lpfc_els_unsol_buffer(struct lpfc_hba *phba, struct lpfc_sli_ring *pring,
		      struct lpfc_vport *vport, struct lpfc_iocbq *elsiocb)
{
	struct Scsi_Host  *shost;
	struct lpfc_nodelist *ndlp;
	struct ls_rjt stat;
	uint32_t *payload;
	uint32_t cmd, did, newnode;
	uint8_t rjt_exp, rjt_err = 0;
	IOCB_t *icmd = &elsiocb->iocb;

	if (!vport || !(elsiocb->context2))
		goto dropit;

	newnode = 0;
	payload = ((struct lpfc_dmabuf *)elsiocb->context2)->virt;
	cmd = *payload;
	if ((phba->sli3_options & LPFC_SLI3_HBQ_ENABLED) == 0)
		lpfc_post_buffer(phba, pring, 1);

	did = icmd->un.rcvels.remoteID;
	if (icmd->ulpStatus) {
		lpfc_debugfs_disc_trc(vport, LPFC_DISC_TRC_ELS_UNSOL,
			"RCV Unsol ELS:  status:x%x/x%x did:x%x",
			icmd->ulpStatus, icmd->un.ulpWord[4], did);
		goto dropit;
	}

	/* Check to see if link went down during discovery */
	if (lpfc_els_chk_latt(vport))
		goto dropit;

	/* Ignore traffic received during vport shutdown. */
	if (vport->load_flag & FC_UNLOADING)
		goto dropit;

	/* If NPort discovery is delayed drop incoming ELS */
	if ((vport->fc_flag & FC_DISC_DELAYED) &&
			(cmd != ELS_CMD_PLOGI))
		goto dropit;

	ndlp = lpfc_findnode_did(vport, did);
	if (!ndlp) {
		/* Cannot find existing Fabric ndlp, so allocate a new one */
		ndlp = mempool_alloc(phba->nlp_mem_pool, GFP_KERNEL);
		if (!ndlp)
			goto dropit;

		lpfc_nlp_init(vport, ndlp, did);
		lpfc_nlp_set_state(vport, ndlp, NLP_STE_NPR_NODE);
		newnode = 1;
		if ((did & Fabric_DID_MASK) == Fabric_DID_MASK)
			ndlp->nlp_type |= NLP_FABRIC;
	} else if (!NLP_CHK_NODE_ACT(ndlp)) {
		ndlp = lpfc_enable_node(vport, ndlp,
					NLP_STE_UNUSED_NODE);
		if (!ndlp)
			goto dropit;
		lpfc_nlp_set_state(vport, ndlp, NLP_STE_NPR_NODE);
		newnode = 1;
		if ((did & Fabric_DID_MASK) == Fabric_DID_MASK)
			ndlp->nlp_type |= NLP_FABRIC;
	} else if (ndlp->nlp_state == NLP_STE_UNUSED_NODE) {
		/* This is similar to the new node path */
		ndlp = lpfc_nlp_get(ndlp);
		if (!ndlp)
			goto dropit;
		lpfc_nlp_set_state(vport, ndlp, NLP_STE_NPR_NODE);
		newnode = 1;
	}

	phba->fc_stat.elsRcvFrame++;

	/*
	 * Do not process any unsolicited ELS commands
	 * if the ndlp is in DEV_LOSS
	 */
	if (ndlp->nlp_add_flag & NLP_IN_DEV_LOSS)
		goto dropit;

	elsiocb->context1 = lpfc_nlp_get(ndlp);
	elsiocb->vport = vport;

	if ((cmd & ELS_CMD_MASK) == ELS_CMD_RSCN) {
		cmd &= ELS_CMD_MASK;
	}
	/* ELS command <elsCmd> received from NPORT <did> */
	lpfc_printf_vlog(vport, KERN_INFO, LOG_ELS,
			 "0112 ELS command x%x received from NPORT x%x "
			 "Data: x%x x%x x%x x%x\n",
			cmd, did, vport->port_state, vport->fc_flag,
			vport->fc_myDID, vport->fc_prevDID);
	switch (cmd) {
	case ELS_CMD_PLOGI:
		lpfc_debugfs_disc_trc(vport, LPFC_DISC_TRC_ELS_UNSOL,
			"RCV PLOGI:       did:x%x/ste:x%x flg:x%x",
			did, vport->port_state, ndlp->nlp_flag);

		phba->fc_stat.elsRcvPLOGI++;
		ndlp = lpfc_plogi_confirm_nport(phba, payload, ndlp);
		if (phba->sli_rev == LPFC_SLI_REV4 &&
		    (phba->pport->fc_flag & FC_PT2PT)) {
			vport->fc_prevDID = vport->fc_myDID;
			/* Our DID needs to be updated before registering
			 * the vfi. This is done in lpfc_rcv_plogi but
			 * that is called after the reg_vfi.
			 */
			vport->fc_myDID = elsiocb->iocb.un.rcvels.parmRo;
			lpfc_printf_vlog(vport, KERN_INFO, LOG_ELS,
					 "3312 Remote port assigned DID x%x "
					 "%x\n", vport->fc_myDID,
					 vport->fc_prevDID);
		}

		lpfc_send_els_event(vport, ndlp, payload);

		/* If Nport discovery is delayed, reject PLOGIs */
		if (vport->fc_flag & FC_DISC_DELAYED) {
			rjt_err = LSRJT_UNABLE_TPC;
			rjt_exp = LSEXP_NOTHING_MORE;
			break;
		}
		shost = lpfc_shost_from_vport(vport);
		if (vport->port_state < LPFC_DISC_AUTH) {
			if (!(phba->pport->fc_flag & FC_PT2PT) ||
				(phba->pport->fc_flag & FC_PT2PT_PLOGI)) {
				rjt_err = LSRJT_UNABLE_TPC;
				rjt_exp = LSEXP_NOTHING_MORE;
				break;
			}
			/* We get here, and drop thru, if we are PT2PT with
			 * another NPort and the other side has initiated
			 * the PLOGI before responding to our FLOGI.
			 */
			if (phba->sli_rev == LPFC_SLI_REV4 &&
			    (phba->fc_topology_changed ||
			     vport->fc_myDID != vport->fc_prevDID)) {
				lpfc_unregister_fcf_prep(phba);
				spin_lock_irq(shost->host_lock);
				vport->fc_flag &= ~FC_VFI_REGISTERED;
				spin_unlock_irq(shost->host_lock);
				phba->fc_topology_changed = 0;
				lpfc_issue_reg_vfi(vport);
			}
		}

		spin_lock_irq(shost->host_lock);
		ndlp->nlp_flag &= ~NLP_TARGET_REMOVE;
		spin_unlock_irq(shost->host_lock);

		lpfc_disc_state_machine(vport, ndlp, elsiocb,
					NLP_EVT_RCV_PLOGI);

		break;
	case ELS_CMD_FLOGI:
		lpfc_debugfs_disc_trc(vport, LPFC_DISC_TRC_ELS_UNSOL,
			"RCV FLOGI:       did:x%x/ste:x%x flg:x%x",
			did, vport->port_state, ndlp->nlp_flag);

		phba->fc_stat.elsRcvFLOGI++;
		lpfc_els_rcv_flogi(vport, elsiocb, ndlp);
		if (newnode)
			lpfc_nlp_put(ndlp);
		break;
	case ELS_CMD_LOGO:
		lpfc_debugfs_disc_trc(vport, LPFC_DISC_TRC_ELS_UNSOL,
			"RCV LOGO:        did:x%x/ste:x%x flg:x%x",
			did, vport->port_state, ndlp->nlp_flag);

		phba->fc_stat.elsRcvLOGO++;
		lpfc_send_els_event(vport, ndlp, payload);
		if (vport->port_state < LPFC_DISC_AUTH) {
			rjt_err = LSRJT_UNABLE_TPC;
			rjt_exp = LSEXP_NOTHING_MORE;
			break;
		}
		lpfc_disc_state_machine(vport, ndlp, elsiocb, NLP_EVT_RCV_LOGO);
		break;
	case ELS_CMD_PRLO:
		lpfc_debugfs_disc_trc(vport, LPFC_DISC_TRC_ELS_UNSOL,
			"RCV PRLO:        did:x%x/ste:x%x flg:x%x",
			did, vport->port_state, ndlp->nlp_flag);

		phba->fc_stat.elsRcvPRLO++;
		lpfc_send_els_event(vport, ndlp, payload);
		if (vport->port_state < LPFC_DISC_AUTH) {
			rjt_err = LSRJT_UNABLE_TPC;
			rjt_exp = LSEXP_NOTHING_MORE;
			break;
		}
		lpfc_disc_state_machine(vport, ndlp, elsiocb, NLP_EVT_RCV_PRLO);
		break;
	case ELS_CMD_RSCN:
		phba->fc_stat.elsRcvRSCN++;
		lpfc_els_rcv_rscn(vport, elsiocb, ndlp);
		if (newnode)
			lpfc_nlp_put(ndlp);
		break;
	case ELS_CMD_ADISC:
		lpfc_debugfs_disc_trc(vport, LPFC_DISC_TRC_ELS_UNSOL,
			"RCV ADISC:       did:x%x/ste:x%x flg:x%x",
			did, vport->port_state, ndlp->nlp_flag);

		lpfc_send_els_event(vport, ndlp, payload);
		phba->fc_stat.elsRcvADISC++;
		if (vport->port_state < LPFC_DISC_AUTH) {
			rjt_err = LSRJT_UNABLE_TPC;
			rjt_exp = LSEXP_NOTHING_MORE;
			break;
		}
		lpfc_disc_state_machine(vport, ndlp, elsiocb,
					NLP_EVT_RCV_ADISC);
		break;
	case ELS_CMD_PDISC:
		lpfc_debugfs_disc_trc(vport, LPFC_DISC_TRC_ELS_UNSOL,
			"RCV PDISC:       did:x%x/ste:x%x flg:x%x",
			did, vport->port_state, ndlp->nlp_flag);

		phba->fc_stat.elsRcvPDISC++;
		if (vport->port_state < LPFC_DISC_AUTH) {
			rjt_err = LSRJT_UNABLE_TPC;
			rjt_exp = LSEXP_NOTHING_MORE;
			break;
		}
		lpfc_disc_state_machine(vport, ndlp, elsiocb,
					NLP_EVT_RCV_PDISC);
		break;
	case ELS_CMD_FARPR:
		lpfc_debugfs_disc_trc(vport, LPFC_DISC_TRC_ELS_UNSOL,
			"RCV FARPR:       did:x%x/ste:x%x flg:x%x",
			did, vport->port_state, ndlp->nlp_flag);

		phba->fc_stat.elsRcvFARPR++;
		lpfc_els_rcv_farpr(vport, elsiocb, ndlp);
		break;
	case ELS_CMD_FARP:
		lpfc_debugfs_disc_trc(vport, LPFC_DISC_TRC_ELS_UNSOL,
			"RCV FARP:        did:x%x/ste:x%x flg:x%x",
			did, vport->port_state, ndlp->nlp_flag);

		phba->fc_stat.elsRcvFARP++;
		lpfc_els_rcv_farp(vport, elsiocb, ndlp);
		break;
	case ELS_CMD_FAN:
		lpfc_debugfs_disc_trc(vport, LPFC_DISC_TRC_ELS_UNSOL,
			"RCV FAN:         did:x%x/ste:x%x flg:x%x",
			did, vport->port_state, ndlp->nlp_flag);

		phba->fc_stat.elsRcvFAN++;
		lpfc_els_rcv_fan(vport, elsiocb, ndlp);
		break;
	case ELS_CMD_PRLI:
		lpfc_debugfs_disc_trc(vport, LPFC_DISC_TRC_ELS_UNSOL,
			"RCV PRLI:        did:x%x/ste:x%x flg:x%x",
			did, vport->port_state, ndlp->nlp_flag);

		phba->fc_stat.elsRcvPRLI++;
		if (vport->port_state < LPFC_DISC_AUTH) {
			rjt_err = LSRJT_UNABLE_TPC;
			rjt_exp = LSEXP_NOTHING_MORE;
			break;
		}
		lpfc_disc_state_machine(vport, ndlp, elsiocb, NLP_EVT_RCV_PRLI);
		break;
	case ELS_CMD_LIRR:
		lpfc_debugfs_disc_trc(vport, LPFC_DISC_TRC_ELS_UNSOL,
			"RCV LIRR:        did:x%x/ste:x%x flg:x%x",
			did, vport->port_state, ndlp->nlp_flag);

		phba->fc_stat.elsRcvLIRR++;
		lpfc_els_rcv_lirr(vport, elsiocb, ndlp);
		if (newnode)
			lpfc_nlp_put(ndlp);
		break;
	case ELS_CMD_RLS:
		lpfc_debugfs_disc_trc(vport, LPFC_DISC_TRC_ELS_UNSOL,
			"RCV RLS:         did:x%x/ste:x%x flg:x%x",
			did, vport->port_state, ndlp->nlp_flag);

		phba->fc_stat.elsRcvRLS++;
		lpfc_els_rcv_rls(vport, elsiocb, ndlp);
		if (newnode)
			lpfc_nlp_put(ndlp);
		break;
	case ELS_CMD_RPS:
		lpfc_debugfs_disc_trc(vport, LPFC_DISC_TRC_ELS_UNSOL,
			"RCV RPS:         did:x%x/ste:x%x flg:x%x",
			did, vport->port_state, ndlp->nlp_flag);

		phba->fc_stat.elsRcvRPS++;
		lpfc_els_rcv_rps(vport, elsiocb, ndlp);
		if (newnode)
			lpfc_nlp_put(ndlp);
		break;
	case ELS_CMD_RPL:
		lpfc_debugfs_disc_trc(vport, LPFC_DISC_TRC_ELS_UNSOL,
			"RCV RPL:         did:x%x/ste:x%x flg:x%x",
			did, vport->port_state, ndlp->nlp_flag);

		phba->fc_stat.elsRcvRPL++;
		lpfc_els_rcv_rpl(vport, elsiocb, ndlp);
		if (newnode)
			lpfc_nlp_put(ndlp);
		break;
	case ELS_CMD_RNID:
		lpfc_debugfs_disc_trc(vport, LPFC_DISC_TRC_ELS_UNSOL,
			"RCV RNID:        did:x%x/ste:x%x flg:x%x",
			did, vport->port_state, ndlp->nlp_flag);

		phba->fc_stat.elsRcvRNID++;
		lpfc_els_rcv_rnid(vport, elsiocb, ndlp);
		if (newnode)
			lpfc_nlp_put(ndlp);
		break;
	case ELS_CMD_RTV:
		lpfc_debugfs_disc_trc(vport, LPFC_DISC_TRC_ELS_UNSOL,
			"RCV RTV:        did:x%x/ste:x%x flg:x%x",
			did, vport->port_state, ndlp->nlp_flag);
		phba->fc_stat.elsRcvRTV++;
		lpfc_els_rcv_rtv(vport, elsiocb, ndlp);
		if (newnode)
			lpfc_nlp_put(ndlp);
		break;
	case ELS_CMD_RRQ:
		lpfc_debugfs_disc_trc(vport, LPFC_DISC_TRC_ELS_UNSOL,
			"RCV RRQ:         did:x%x/ste:x%x flg:x%x",
			did, vport->port_state, ndlp->nlp_flag);

		phba->fc_stat.elsRcvRRQ++;
		lpfc_els_rcv_rrq(vport, elsiocb, ndlp);
		if (newnode)
			lpfc_nlp_put(ndlp);
		break;
	case ELS_CMD_ECHO:
		lpfc_debugfs_disc_trc(vport, LPFC_DISC_TRC_ELS_UNSOL,
			"RCV ECHO:        did:x%x/ste:x%x flg:x%x",
			did, vport->port_state, ndlp->nlp_flag);

		phba->fc_stat.elsRcvECHO++;
		lpfc_els_rcv_echo(vport, elsiocb, ndlp);
		if (newnode)
			lpfc_nlp_put(ndlp);
		break;
	case ELS_CMD_REC:
			/* receive this due to exchange closed */
			rjt_err = LSRJT_UNABLE_TPC;
			rjt_exp = LSEXP_INVALID_OX_RX;
		break;
	default:
		lpfc_debugfs_disc_trc(vport, LPFC_DISC_TRC_ELS_UNSOL,
			"RCV ELS cmd:     cmd:x%x did:x%x/ste:x%x",
			cmd, did, vport->port_state);

		/* Unsupported ELS command, reject */
		rjt_err = LSRJT_CMD_UNSUPPORTED;
		rjt_exp = LSEXP_NOTHING_MORE;

		/* Unknown ELS command <elsCmd> received from NPORT <did> */
		lpfc_printf_vlog(vport, KERN_ERR, LOG_ELS,
				 "0115 Unknown ELS command x%x "
				 "received from NPORT x%x\n", cmd, did);
		if (newnode)
			lpfc_nlp_put(ndlp);
		break;
	}

	/* check if need to LS_RJT received ELS cmd */
	if (rjt_err) {
		memset(&stat, 0, sizeof(stat));
		stat.un.b.lsRjtRsnCode = rjt_err;
		stat.un.b.lsRjtRsnCodeExp = rjt_exp;
		lpfc_els_rsp_reject(vport, stat.un.lsRjtError, elsiocb, ndlp,
			NULL);
	}

	lpfc_nlp_put(elsiocb->context1);
	elsiocb->context1 = NULL;
	return;

dropit:
	if (vport && !(vport->load_flag & FC_UNLOADING))
		lpfc_printf_vlog(vport, KERN_ERR, LOG_ELS,
			"0111 Dropping received ELS cmd "
			"Data: x%x x%x x%x\n",
			icmd->ulpStatus, icmd->un.ulpWord[4], icmd->ulpTimeout);
	phba->fc_stat.elsRcvDrop++;
}

/**
 * lpfc_els_unsol_event - Process an unsolicited event from an els sli ring
 * @phba: pointer to lpfc hba data structure.
 * @pring: pointer to a SLI ring.
 * @elsiocb: pointer to lpfc els iocb data structure.
 *
 * This routine is used to process an unsolicited event received from a SLI
 * (Service Level Interface) ring. The actual processing of the data buffer
 * associated with the unsolicited event is done by invoking the routine
 * lpfc_els_unsol_buffer() after properly set up the iocb buffer from the
 * SLI ring on which the unsolicited event was received.
 **/
void
lpfc_els_unsol_event(struct lpfc_hba *phba, struct lpfc_sli_ring *pring,
		     struct lpfc_iocbq *elsiocb)
{
	struct lpfc_vport *vport = phba->pport;
	IOCB_t *icmd = &elsiocb->iocb;
	dma_addr_t paddr;
	struct lpfc_dmabuf *bdeBuf1 = elsiocb->context2;
	struct lpfc_dmabuf *bdeBuf2 = elsiocb->context3;

	elsiocb->context1 = NULL;
	elsiocb->context2 = NULL;
	elsiocb->context3 = NULL;

	if (icmd->ulpStatus == IOSTAT_NEED_BUFFER) {
		lpfc_sli_hbqbuf_add_hbqs(phba, LPFC_ELS_HBQ);
	} else if (icmd->ulpStatus == IOSTAT_LOCAL_REJECT &&
		   (icmd->un.ulpWord[4] & IOERR_PARAM_MASK) ==
		   IOERR_RCV_BUFFER_WAITING) {
		phba->fc_stat.NoRcvBuf++;
		/* Not enough posted buffers; Try posting more buffers */
		if (!(phba->sli3_options & LPFC_SLI3_HBQ_ENABLED))
			lpfc_post_buffer(phba, pring, 0);
		return;
	}

	if ((phba->sli3_options & LPFC_SLI3_NPIV_ENABLED) &&
	    (icmd->ulpCommand == CMD_IOCB_RCV_ELS64_CX ||
	     icmd->ulpCommand == CMD_IOCB_RCV_SEQ64_CX)) {
		if (icmd->unsli3.rcvsli3.vpi == 0xffff)
			vport = phba->pport;
		else
			vport = lpfc_find_vport_by_vpid(phba,
						icmd->unsli3.rcvsli3.vpi);
	}

	/* If there are no BDEs associated
	 * with this IOCB, there is nothing to do.
	 */
	if (icmd->ulpBdeCount == 0)
		return;

	/* type of ELS cmd is first 32bit word
	 * in packet
	 */
	if (phba->sli3_options & LPFC_SLI3_HBQ_ENABLED) {
		elsiocb->context2 = bdeBuf1;
	} else {
		paddr = getPaddr(icmd->un.cont64[0].addrHigh,
				 icmd->un.cont64[0].addrLow);
		elsiocb->context2 = lpfc_sli_ringpostbuf_get(phba, pring,
							     paddr);
	}

	lpfc_els_unsol_buffer(phba, pring, vport, elsiocb);
	/*
	 * The different unsolicited event handlers would tell us
	 * if they are done with "mp" by setting context2 to NULL.
	 */
	if (elsiocb->context2) {
		lpfc_in_buf_free(phba, (struct lpfc_dmabuf *)elsiocb->context2);
		elsiocb->context2 = NULL;
	}

	/* RCV_ELS64_CX provide for 2 BDEs - process 2nd if included */
	if ((phba->sli3_options & LPFC_SLI3_HBQ_ENABLED) &&
	    icmd->ulpBdeCount == 2) {
		elsiocb->context2 = bdeBuf2;
		lpfc_els_unsol_buffer(phba, pring, vport, elsiocb);
		/* free mp if we are done with it */
		if (elsiocb->context2) {
			lpfc_in_buf_free(phba, elsiocb->context2);
			elsiocb->context2 = NULL;
		}
	}
}

/**
 * lpfc_do_scr_ns_plogi - Issue a plogi to the name server for scr
 * @phba: pointer to lpfc hba data structure.
 * @vport: pointer to a virtual N_Port data structure.
 *
 * This routine issues a Port Login (PLOGI) to the Name Server with
 * State Change Request (SCR) for a @vport. This routine will create an
 * ndlp for the Name Server associated to the @vport if such node does
 * not already exist. The PLOGI to Name Server is issued by invoking the
 * lpfc_issue_els_plogi() routine. If Fabric-Device Management Interface
 * (FDMI) is configured to the @vport, a FDMI node will be created and
 * the PLOGI to FDMI is issued by invoking lpfc_issue_els_plogi() routine.
 **/
void
lpfc_do_scr_ns_plogi(struct lpfc_hba *phba, struct lpfc_vport *vport)
{
	struct lpfc_nodelist *ndlp, *ndlp_fdmi;
	struct Scsi_Host *shost = lpfc_shost_from_vport(vport);

	/*
	 * If lpfc_delay_discovery parameter is set and the clean address
	 * bit is cleared and fc fabric parameters chenged, delay FC NPort
	 * discovery.
	 */
	spin_lock_irq(shost->host_lock);
	if (vport->fc_flag & FC_DISC_DELAYED) {
		spin_unlock_irq(shost->host_lock);
		lpfc_printf_log(phba, KERN_ERR, LOG_DISCOVERY,
				"3334 Delay fc port discovery for %d seconds\n",
				phba->fc_ratov);
		mod_timer(&vport->delayed_disc_tmo,
			jiffies + msecs_to_jiffies(1000 * phba->fc_ratov));
		return;
	}
	spin_unlock_irq(shost->host_lock);

	ndlp = lpfc_findnode_did(vport, NameServer_DID);
	if (!ndlp) {
		ndlp = mempool_alloc(phba->nlp_mem_pool, GFP_KERNEL);
		if (!ndlp) {
			if (phba->fc_topology == LPFC_TOPOLOGY_LOOP) {
				lpfc_disc_start(vport);
				return;
			}
			lpfc_vport_set_state(vport, FC_VPORT_FAILED);
			lpfc_printf_vlog(vport, KERN_ERR, LOG_ELS,
					 "0251 NameServer login: no memory\n");
			return;
		}
		lpfc_nlp_init(vport, ndlp, NameServer_DID);
	} else if (!NLP_CHK_NODE_ACT(ndlp)) {
		ndlp = lpfc_enable_node(vport, ndlp, NLP_STE_UNUSED_NODE);
		if (!ndlp) {
			if (phba->fc_topology == LPFC_TOPOLOGY_LOOP) {
				lpfc_disc_start(vport);
				return;
			}
			lpfc_vport_set_state(vport, FC_VPORT_FAILED);
			lpfc_printf_vlog(vport, KERN_ERR, LOG_ELS,
					"0348 NameServer login: node freed\n");
			return;
		}
	}
	ndlp->nlp_type |= NLP_FABRIC;

	lpfc_nlp_set_state(vport, ndlp, NLP_STE_PLOGI_ISSUE);

	if (lpfc_issue_els_plogi(vport, ndlp->nlp_DID, 0)) {
		lpfc_vport_set_state(vport, FC_VPORT_FAILED);
		lpfc_printf_vlog(vport, KERN_ERR, LOG_ELS,
				 "0252 Cannot issue NameServer login\n");
		return;
	}

	if (vport->cfg_fdmi_on) {
		/* If this is the first time, allocate an ndlp and initialize
		 * it. Otherwise, make sure the node is enabled and then do the
		 * login.
		 */
		ndlp_fdmi = lpfc_findnode_did(vport, FDMI_DID);
		if (!ndlp_fdmi) {
			ndlp_fdmi = mempool_alloc(phba->nlp_mem_pool,
						  GFP_KERNEL);
			if (ndlp_fdmi) {
				lpfc_nlp_init(vport, ndlp_fdmi, FDMI_DID);
				ndlp_fdmi->nlp_type |= NLP_FABRIC;
			} else
				return;
		}
		if (!NLP_CHK_NODE_ACT(ndlp_fdmi))
			ndlp_fdmi = lpfc_enable_node(vport,
						     ndlp_fdmi,
						     NLP_STE_NPR_NODE);

		if (ndlp_fdmi) {
			lpfc_nlp_set_state(vport, ndlp_fdmi,
					   NLP_STE_PLOGI_ISSUE);
			lpfc_issue_els_plogi(vport, ndlp_fdmi->nlp_DID, 0);
		}
	}
}

/**
 * lpfc_cmpl_reg_new_vport - Completion callback function to register new vport
 * @phba: pointer to lpfc hba data structure.
 * @pmb: pointer to the driver internal queue element for mailbox command.
 *
 * This routine is the completion callback function to register new vport
 * mailbox command. If the new vport mailbox command completes successfully,
 * the fabric registration login shall be performed on physical port (the
 * new vport created is actually a physical port, with VPI 0) or the port
 * login to Name Server for State Change Request (SCR) will be performed
 * on virtual port (real virtual port, with VPI greater than 0).
 **/
static void
lpfc_cmpl_reg_new_vport(struct lpfc_hba *phba, LPFC_MBOXQ_t *pmb)
{
	struct lpfc_vport *vport = pmb->vport;
	struct Scsi_Host  *shost = lpfc_shost_from_vport(vport);
	struct lpfc_nodelist *ndlp = (struct lpfc_nodelist *) pmb->context2;
	MAILBOX_t *mb = &pmb->u.mb;
	int rc;

	spin_lock_irq(shost->host_lock);
	vport->fc_flag &= ~FC_VPORT_NEEDS_REG_VPI;
	spin_unlock_irq(shost->host_lock);

	if (mb->mbxStatus) {
		lpfc_printf_vlog(vport, KERN_ERR, LOG_MBOX,
				"0915 Register VPI failed : Status: x%x"
				" upd bit: x%x \n", mb->mbxStatus,
				 mb->un.varRegVpi.upd);
		if (phba->sli_rev == LPFC_SLI_REV4 &&
			mb->un.varRegVpi.upd)
			goto mbox_err_exit ;

		switch (mb->mbxStatus) {
		case 0x11:	/* unsupported feature */
		case 0x9603:	/* max_vpi exceeded */
		case 0x9602:	/* Link event since CLEAR_LA */
			/* giving up on vport registration */
			lpfc_vport_set_state(vport, FC_VPORT_FAILED);
			spin_lock_irq(shost->host_lock);
			vport->fc_flag &= ~(FC_FABRIC | FC_PUBLIC_LOOP);
			spin_unlock_irq(shost->host_lock);
			lpfc_can_disctmo(vport);
			break;
		/* If reg_vpi fail with invalid VPI status, re-init VPI */
		case 0x20:
			spin_lock_irq(shost->host_lock);
			vport->fc_flag |= FC_VPORT_NEEDS_REG_VPI;
			spin_unlock_irq(shost->host_lock);
			lpfc_init_vpi(phba, pmb, vport->vpi);
			pmb->vport = vport;
			pmb->mbox_cmpl = lpfc_init_vpi_cmpl;
			rc = lpfc_sli_issue_mbox(phba, pmb,
				MBX_NOWAIT);
			if (rc == MBX_NOT_FINISHED) {
				lpfc_printf_vlog(vport,
					KERN_ERR, LOG_MBOX,
					"2732 Failed to issue INIT_VPI"
					" mailbox command\n");
			} else {
				lpfc_nlp_put(ndlp);
				return;
			}

		default:
			/* Try to recover from this error */
			if (phba->sli_rev == LPFC_SLI_REV4)
				lpfc_sli4_unreg_all_rpis(vport);
			lpfc_mbx_unreg_vpi(vport);
			spin_lock_irq(shost->host_lock);
			vport->fc_flag |= FC_VPORT_NEEDS_REG_VPI;
			spin_unlock_irq(shost->host_lock);
			if (vport->port_type == LPFC_PHYSICAL_PORT
				&& !(vport->fc_flag & FC_LOGO_RCVD_DID_CHNG))
				lpfc_issue_init_vfi(vport);
			else
				lpfc_initial_fdisc(vport);
			break;
		}
	} else {
		spin_lock_irq(shost->host_lock);
		vport->vpi_state |= LPFC_VPI_REGISTERED;
		spin_unlock_irq(shost->host_lock);
		if (vport == phba->pport) {
			if (phba->sli_rev < LPFC_SLI_REV4)
				lpfc_issue_fabric_reglogin(vport);
			else {
				/*
				 * If the physical port is instantiated using
				 * FDISC, do not start vport discovery.
				 */
				if (vport->port_state != LPFC_FDISC)
					lpfc_start_fdiscs(phba);
				lpfc_do_scr_ns_plogi(phba, vport);
			}
		} else
			lpfc_do_scr_ns_plogi(phba, vport);
	}
mbox_err_exit:
	/* Now, we decrement the ndlp reference count held for this
	 * callback function
	 */
	lpfc_nlp_put(ndlp);

	mempool_free(pmb, phba->mbox_mem_pool);
	return;
}

/**
 * lpfc_register_new_vport - Register a new vport with a HBA
 * @phba: pointer to lpfc hba data structure.
 * @vport: pointer to a host virtual N_Port data structure.
 * @ndlp: pointer to a node-list data structure.
 *
 * This routine registers the @vport as a new virtual port with a HBA.
 * It is done through a registering vpi mailbox command.
 **/
void
lpfc_register_new_vport(struct lpfc_hba *phba, struct lpfc_vport *vport,
			struct lpfc_nodelist *ndlp)
{
	struct Scsi_Host *shost = lpfc_shost_from_vport(vport);
	LPFC_MBOXQ_t *mbox;

	mbox = mempool_alloc(phba->mbox_mem_pool, GFP_KERNEL);
	if (mbox) {
		lpfc_reg_vpi(vport, mbox);
		mbox->vport = vport;
		mbox->context2 = lpfc_nlp_get(ndlp);
		mbox->mbox_cmpl = lpfc_cmpl_reg_new_vport;
		if (lpfc_sli_issue_mbox(phba, mbox, MBX_NOWAIT)
		    == MBX_NOT_FINISHED) {
			/* mailbox command not success, decrement ndlp
			 * reference count for this command
			 */
			lpfc_nlp_put(ndlp);
			mempool_free(mbox, phba->mbox_mem_pool);

			lpfc_printf_vlog(vport, KERN_ERR, LOG_MBOX,
				"0253 Register VPI: Can't send mbox\n");
			goto mbox_err_exit;
		}
	} else {
		lpfc_printf_vlog(vport, KERN_ERR, LOG_MBOX,
				 "0254 Register VPI: no memory\n");
		goto mbox_err_exit;
	}
	return;

mbox_err_exit:
	lpfc_vport_set_state(vport, FC_VPORT_FAILED);
	spin_lock_irq(shost->host_lock);
	vport->fc_flag &= ~FC_VPORT_NEEDS_REG_VPI;
	spin_unlock_irq(shost->host_lock);
	return;
}

/**
 * lpfc_cancel_all_vport_retry_delay_timer - Cancel all vport retry delay timer
 * @phba: pointer to lpfc hba data structure.
 *
 * This routine cancels the retry delay timers to all the vports.
 **/
void
lpfc_cancel_all_vport_retry_delay_timer(struct lpfc_hba *phba)
{
	struct lpfc_vport **vports;
	struct lpfc_nodelist *ndlp;
	uint32_t link_state;
	int i;

	/* Treat this failure as linkdown for all vports */
	link_state = phba->link_state;
	lpfc_linkdown(phba);
	phba->link_state = link_state;

	vports = lpfc_create_vport_work_array(phba);

	if (vports) {
		for (i = 0; i <= phba->max_vports && vports[i] != NULL; i++) {
			ndlp = lpfc_findnode_did(vports[i], Fabric_DID);
			if (ndlp)
				lpfc_cancel_retry_delay_tmo(vports[i], ndlp);
			lpfc_els_flush_cmd(vports[i]);
		}
		lpfc_destroy_vport_work_array(phba, vports);
	}
}

/**
 * lpfc_retry_pport_discovery - Start timer to retry FLOGI.
 * @phba: pointer to lpfc hba data structure.
 *
 * This routine abort all pending discovery commands and
 * start a timer to retry FLOGI for the physical port
 * discovery.
 **/
void
lpfc_retry_pport_discovery(struct lpfc_hba *phba)
{
	struct lpfc_nodelist *ndlp;
	struct Scsi_Host  *shost;

	/* Cancel the all vports retry delay retry timers */
	lpfc_cancel_all_vport_retry_delay_timer(phba);

	/* If fabric require FLOGI, then re-instantiate physical login */
	ndlp = lpfc_findnode_did(phba->pport, Fabric_DID);
	if (!ndlp)
		return;

	shost = lpfc_shost_from_vport(phba->pport);
	mod_timer(&ndlp->nlp_delayfunc, jiffies + msecs_to_jiffies(1000));
	spin_lock_irq(shost->host_lock);
	ndlp->nlp_flag |= NLP_DELAY_TMO;
	spin_unlock_irq(shost->host_lock);
	ndlp->nlp_last_elscmd = ELS_CMD_FLOGI;
	phba->pport->port_state = LPFC_FLOGI;
	return;
}

/**
 * lpfc_fabric_login_reqd - Check if FLOGI required.
 * @phba: pointer to lpfc hba data structure.
 * @cmdiocb: pointer to FDISC command iocb.
 * @rspiocb: pointer to FDISC response iocb.
 *
 * This routine checks if a FLOGI is reguired for FDISC
 * to succeed.
 **/
static int
lpfc_fabric_login_reqd(struct lpfc_hba *phba,
		struct lpfc_iocbq *cmdiocb,
		struct lpfc_iocbq *rspiocb)
{

	if ((rspiocb->iocb.ulpStatus != IOSTAT_FABRIC_RJT) ||
		(rspiocb->iocb.un.ulpWord[4] != RJT_LOGIN_REQUIRED))
		return 0;
	else
		return 1;
}

/**
 * lpfc_cmpl_els_fdisc - Completion function for fdisc iocb command
 * @phba: pointer to lpfc hba data structure.
 * @cmdiocb: pointer to lpfc command iocb data structure.
 * @rspiocb: pointer to lpfc response iocb data structure.
 *
 * This routine is the completion callback function to a Fabric Discover
 * (FDISC) ELS command. Since all the FDISC ELS commands are issued
 * single threaded, each FDISC completion callback function will reset
 * the discovery timer for all vports such that the timers will not get
 * unnecessary timeout. The function checks the FDISC IOCB status. If error
 * detected, the vport will be set to FC_VPORT_FAILED state. Otherwise,the
 * vport will set to FC_VPORT_ACTIVE state. It then checks whether the DID
 * assigned to the vport has been changed with the completion of the FDISC
 * command. If so, both RPI (Remote Port Index) and VPI (Virtual Port Index)
 * are unregistered from the HBA, and then the lpfc_register_new_vport()
 * routine is invoked to register new vport with the HBA. Otherwise, the
 * lpfc_do_scr_ns_plogi() routine is invoked to issue a PLOGI to the Name
 * Server for State Change Request (SCR).
 **/
static void
lpfc_cmpl_els_fdisc(struct lpfc_hba *phba, struct lpfc_iocbq *cmdiocb,
		    struct lpfc_iocbq *rspiocb)
{
	struct lpfc_vport *vport = cmdiocb->vport;
	struct Scsi_Host  *shost = lpfc_shost_from_vport(vport);
	struct lpfc_nodelist *ndlp = (struct lpfc_nodelist *) cmdiocb->context1;
	struct lpfc_nodelist *np;
	struct lpfc_nodelist *next_np;
	IOCB_t *irsp = &rspiocb->iocb;
	struct lpfc_iocbq *piocb;
	struct lpfc_dmabuf *pcmd = cmdiocb->context2, *prsp;
	struct serv_parm *sp;
	uint8_t fabric_param_changed;

	lpfc_printf_vlog(vport, KERN_INFO, LOG_ELS,
			 "0123 FDISC completes. x%x/x%x prevDID: x%x\n",
			 irsp->ulpStatus, irsp->un.ulpWord[4],
			 vport->fc_prevDID);
	/* Since all FDISCs are being single threaded, we
	 * must reset the discovery timer for ALL vports
	 * waiting to send FDISC when one completes.
	 */
	list_for_each_entry(piocb, &phba->fabric_iocb_list, list) {
		lpfc_set_disctmo(piocb->vport);
	}

	lpfc_debugfs_disc_trc(vport, LPFC_DISC_TRC_ELS_CMD,
		"FDISC cmpl:      status:x%x/x%x prevdid:x%x",
		irsp->ulpStatus, irsp->un.ulpWord[4], vport->fc_prevDID);

	if (irsp->ulpStatus) {

		if (lpfc_fabric_login_reqd(phba, cmdiocb, rspiocb)) {
			lpfc_retry_pport_discovery(phba);
			goto out;
		}

		/* Check for retry */
		if (lpfc_els_retry(phba, cmdiocb, rspiocb))
			goto out;
		/* FDISC failed */
		lpfc_printf_vlog(vport, KERN_ERR, LOG_ELS,
				 "0126 FDISC failed. (x%x/x%x)\n",
				 irsp->ulpStatus, irsp->un.ulpWord[4]);
		goto fdisc_failed;
	}
	spin_lock_irq(shost->host_lock);
	vport->fc_flag &= ~FC_VPORT_CVL_RCVD;
	vport->fc_flag &= ~FC_VPORT_LOGO_RCVD;
	vport->fc_flag |= FC_FABRIC;
	if (vport->phba->fc_topology == LPFC_TOPOLOGY_LOOP)
		vport->fc_flag |=  FC_PUBLIC_LOOP;
	spin_unlock_irq(shost->host_lock);

	vport->fc_myDID = irsp->un.ulpWord[4] & Mask_DID;
	lpfc_vport_set_state(vport, FC_VPORT_ACTIVE);
	prsp = list_get_first(&pcmd->list, struct lpfc_dmabuf, list);
	if (!prsp)
		goto out;
	sp = prsp->virt + sizeof(uint32_t);
	fabric_param_changed = lpfc_check_clean_addr_bit(vport, sp);
	memcpy(&vport->fabric_portname, &sp->portName,
		sizeof(struct lpfc_name));
	memcpy(&vport->fabric_nodename, &sp->nodeName,
		sizeof(struct lpfc_name));
	if (fabric_param_changed &&
		!(vport->fc_flag & FC_VPORT_NEEDS_REG_VPI)) {
		/* If our NportID changed, we need to ensure all
		 * remaining NPORTs get unreg_login'ed so we can
		 * issue unreg_vpi.
		 */
		list_for_each_entry_safe(np, next_np,
			&vport->fc_nodes, nlp_listp) {
			if (!NLP_CHK_NODE_ACT(ndlp) ||
			    (np->nlp_state != NLP_STE_NPR_NODE) ||
			    !(np->nlp_flag & NLP_NPR_ADISC))
				continue;
			spin_lock_irq(shost->host_lock);
			np->nlp_flag &= ~NLP_NPR_ADISC;
			spin_unlock_irq(shost->host_lock);
			lpfc_unreg_rpi(vport, np);
		}
		lpfc_cleanup_pending_mbox(vport);

		if (phba->sli_rev == LPFC_SLI_REV4)
			lpfc_sli4_unreg_all_rpis(vport);

		lpfc_mbx_unreg_vpi(vport);
		spin_lock_irq(shost->host_lock);
		vport->fc_flag |= FC_VPORT_NEEDS_REG_VPI;
		if (phba->sli_rev == LPFC_SLI_REV4)
			vport->fc_flag |= FC_VPORT_NEEDS_INIT_VPI;
		else
			vport->fc_flag |= FC_LOGO_RCVD_DID_CHNG;
		spin_unlock_irq(shost->host_lock);
	} else if ((phba->sli_rev == LPFC_SLI_REV4) &&
		!(vport->fc_flag & FC_VPORT_NEEDS_REG_VPI)) {
		/*
		 * Driver needs to re-reg VPI in order for f/w
		 * to update the MAC address.
		 */
		lpfc_register_new_vport(phba, vport, ndlp);
		goto out;
	}

	if (vport->fc_flag & FC_VPORT_NEEDS_INIT_VPI)
		lpfc_issue_init_vpi(vport);
	else if (vport->fc_flag & FC_VPORT_NEEDS_REG_VPI)
		lpfc_register_new_vport(phba, vport, ndlp);
	else
		lpfc_do_scr_ns_plogi(phba, vport);
	goto out;
fdisc_failed:
	lpfc_vport_set_state(vport, FC_VPORT_FAILED);
	/* Cancel discovery timer */
	lpfc_can_disctmo(vport);
	lpfc_nlp_put(ndlp);
out:
	lpfc_els_free_iocb(phba, cmdiocb);
}

/**
 * lpfc_issue_els_fdisc - Issue a fdisc iocb command
 * @vport: pointer to a virtual N_Port data structure.
 * @ndlp: pointer to a node-list data structure.
 * @retry: number of retries to the command IOCB.
 *
 * This routine prepares and issues a Fabric Discover (FDISC) IOCB to
 * a remote node (@ndlp) off a @vport. It uses the lpfc_issue_fabric_iocb()
 * routine to issue the IOCB, which makes sure only one outstanding fabric
 * IOCB will be sent off HBA at any given time.
 *
 * Note that, in lpfc_prep_els_iocb() routine, the reference count of ndlp
 * will be incremented by 1 for holding the ndlp and the reference to ndlp
 * will be stored into the context1 field of the IOCB for the completion
 * callback function to the FDISC ELS command.
 *
 * Return code
 *   0 - Successfully issued fdisc iocb command
 *   1 - Failed to issue fdisc iocb command
 **/
static int
lpfc_issue_els_fdisc(struct lpfc_vport *vport, struct lpfc_nodelist *ndlp,
		     uint8_t retry)
{
	struct lpfc_hba *phba = vport->phba;
	IOCB_t *icmd;
	struct lpfc_iocbq *elsiocb;
	struct serv_parm *sp;
	uint8_t *pcmd;
	uint16_t cmdsize;
	int did = ndlp->nlp_DID;
	int rc;

	vport->port_state = LPFC_FDISC;
	vport->fc_myDID = 0;
	cmdsize = (sizeof(uint32_t) + sizeof(struct serv_parm));
	elsiocb = lpfc_prep_els_iocb(vport, 1, cmdsize, retry, ndlp, did,
				     ELS_CMD_FDISC);
	if (!elsiocb) {
		lpfc_vport_set_state(vport, FC_VPORT_FAILED);
		lpfc_printf_vlog(vport, KERN_ERR, LOG_ELS,
				 "0255 Issue FDISC: no IOCB\n");
		return 1;
	}

	icmd = &elsiocb->iocb;
	icmd->un.elsreq64.myID = 0;
	icmd->un.elsreq64.fl = 1;

	/*
	 * SLI3 ports require a different context type value than SLI4.
	 * Catch SLI3 ports here and override the prep.
	 */
	if (phba->sli_rev == LPFC_SLI_REV3) {
		icmd->ulpCt_h = 1;
		icmd->ulpCt_l = 0;
	}

	pcmd = (uint8_t *) (((struct lpfc_dmabuf *) elsiocb->context2)->virt);
	*((uint32_t *) (pcmd)) = ELS_CMD_FDISC;
	pcmd += sizeof(uint32_t); /* CSP Word 1 */
	memcpy(pcmd, &vport->phba->pport->fc_sparam, sizeof(struct serv_parm));
	sp = (struct serv_parm *) pcmd;
	/* Setup CSPs accordingly for Fabric */
	sp->cmn.e_d_tov = 0;
	sp->cmn.w2.r_a_tov = 0;
	sp->cmn.virtual_fabric_support = 0;
	sp->cls1.classValid = 0;
	sp->cls2.seqDelivery = 1;
	sp->cls3.seqDelivery = 1;

	pcmd += sizeof(uint32_t); /* CSP Word 2 */
	pcmd += sizeof(uint32_t); /* CSP Word 3 */
	pcmd += sizeof(uint32_t); /* CSP Word 4 */
	pcmd += sizeof(uint32_t); /* Port Name */
	memcpy(pcmd, &vport->fc_portname, 8);
	pcmd += sizeof(uint32_t); /* Node Name */
	pcmd += sizeof(uint32_t); /* Node Name */
	memcpy(pcmd, &vport->fc_nodename, 8);

	lpfc_set_disctmo(vport);

	phba->fc_stat.elsXmitFDISC++;
	elsiocb->iocb_cmpl = lpfc_cmpl_els_fdisc;

	lpfc_debugfs_disc_trc(vport, LPFC_DISC_TRC_ELS_CMD,
		"Issue FDISC:     did:x%x",
		did, 0, 0);

	rc = lpfc_issue_fabric_iocb(phba, elsiocb);
	if (rc == IOCB_ERROR) {
		lpfc_els_free_iocb(phba, elsiocb);
		lpfc_vport_set_state(vport, FC_VPORT_FAILED);
		lpfc_printf_vlog(vport, KERN_ERR, LOG_ELS,
				 "0256 Issue FDISC: Cannot send IOCB\n");
		return 1;
	}
	lpfc_vport_set_state(vport, FC_VPORT_INITIALIZING);
	return 0;
}

/**
 * lpfc_cmpl_els_npiv_logo - Completion function with vport logo
 * @phba: pointer to lpfc hba data structure.
 * @cmdiocb: pointer to lpfc command iocb data structure.
 * @rspiocb: pointer to lpfc response iocb data structure.
 *
 * This routine is the completion callback function to the issuing of a LOGO
 * ELS command off a vport. It frees the command IOCB and then decrement the
 * reference count held on ndlp for this completion function, indicating that
 * the reference to the ndlp is no long needed. Note that the
 * lpfc_els_free_iocb() routine decrements the ndlp reference held for this
 * callback function and an additional explicit ndlp reference decrementation
 * will trigger the actual release of the ndlp.
 **/
static void
lpfc_cmpl_els_npiv_logo(struct lpfc_hba *phba, struct lpfc_iocbq *cmdiocb,
			struct lpfc_iocbq *rspiocb)
{
	struct lpfc_vport *vport = cmdiocb->vport;
	IOCB_t *irsp;
	struct lpfc_nodelist *ndlp;
	struct Scsi_Host *shost = lpfc_shost_from_vport(vport);

	ndlp = (struct lpfc_nodelist *)cmdiocb->context1;
	irsp = &rspiocb->iocb;
	lpfc_debugfs_disc_trc(vport, LPFC_DISC_TRC_ELS_CMD,
		"LOGO npiv cmpl:  status:x%x/x%x did:x%x",
		irsp->ulpStatus, irsp->un.ulpWord[4], irsp->un.rcvels.remoteID);

	lpfc_els_free_iocb(phba, cmdiocb);
	vport->unreg_vpi_cmpl = VPORT_ERROR;

	/* Trigger the release of the ndlp after logo */
	lpfc_nlp_put(ndlp);

	/* NPIV LOGO completes to NPort <nlp_DID> */
	lpfc_printf_vlog(vport, KERN_INFO, LOG_ELS,
			 "2928 NPIV LOGO completes to NPort x%x "
			 "Data: x%x x%x x%x x%x\n",
			 ndlp->nlp_DID, irsp->ulpStatus, irsp->un.ulpWord[4],
			 irsp->ulpTimeout, vport->num_disc_nodes);

	if (irsp->ulpStatus == IOSTAT_SUCCESS) {
		spin_lock_irq(shost->host_lock);
		vport->fc_flag &= ~FC_FABRIC;
		spin_unlock_irq(shost->host_lock);
	}
}

/**
 * lpfc_issue_els_npiv_logo - Issue a logo off a vport
 * @vport: pointer to a virtual N_Port data structure.
 * @ndlp: pointer to a node-list data structure.
 *
 * This routine issues a LOGO ELS command to an @ndlp off a @vport.
 *
 * Note that, in lpfc_prep_els_iocb() routine, the reference count of ndlp
 * will be incremented by 1 for holding the ndlp and the reference to ndlp
 * will be stored into the context1 field of the IOCB for the completion
 * callback function to the LOGO ELS command.
 *
 * Return codes
 *   0 - Successfully issued logo off the @vport
 *   1 - Failed to issue logo off the @vport
 **/
int
lpfc_issue_els_npiv_logo(struct lpfc_vport *vport, struct lpfc_nodelist *ndlp)
{
	struct Scsi_Host *shost = lpfc_shost_from_vport(vport);
	struct lpfc_hba  *phba = vport->phba;
	IOCB_t *icmd;
	struct lpfc_iocbq *elsiocb;
	uint8_t *pcmd;
	uint16_t cmdsize;

	cmdsize = 2 * sizeof(uint32_t) + sizeof(struct lpfc_name);
	elsiocb = lpfc_prep_els_iocb(vport, 1, cmdsize, 0, ndlp, ndlp->nlp_DID,
				     ELS_CMD_LOGO);
	if (!elsiocb)
		return 1;

	icmd = &elsiocb->iocb;
	pcmd = (uint8_t *) (((struct lpfc_dmabuf *) elsiocb->context2)->virt);
	*((uint32_t *) (pcmd)) = ELS_CMD_LOGO;
	pcmd += sizeof(uint32_t);

	/* Fill in LOGO payload */
	*((uint32_t *) (pcmd)) = be32_to_cpu(vport->fc_myDID);
	pcmd += sizeof(uint32_t);
	memcpy(pcmd, &vport->fc_portname, sizeof(struct lpfc_name));

	lpfc_debugfs_disc_trc(vport, LPFC_DISC_TRC_ELS_CMD,
		"Issue LOGO npiv  did:x%x flg:x%x",
		ndlp->nlp_DID, ndlp->nlp_flag, 0);

	elsiocb->iocb_cmpl = lpfc_cmpl_els_npiv_logo;
	spin_lock_irq(shost->host_lock);
	ndlp->nlp_flag |= NLP_LOGO_SND;
	spin_unlock_irq(shost->host_lock);
	if (lpfc_sli_issue_iocb(phba, LPFC_ELS_RING, elsiocb, 0) ==
	    IOCB_ERROR) {
		spin_lock_irq(shost->host_lock);
		ndlp->nlp_flag &= ~NLP_LOGO_SND;
		spin_unlock_irq(shost->host_lock);
		lpfc_els_free_iocb(phba, elsiocb);
		return 1;
	}
	return 0;
}

/**
 * lpfc_fabric_block_timeout - Handler function to the fabric block timer
 * @ptr: holder for the timer function associated data.
 *
 * This routine is invoked by the fabric iocb block timer after
 * timeout. It posts the fabric iocb block timeout event by setting the
 * WORKER_FABRIC_BLOCK_TMO bit to work port event bitmap and then invokes
 * lpfc_worker_wake_up() routine to wake up the worker thread. It is for
 * the worker thread to invoke the lpfc_unblock_fabric_iocbs() on the
 * posted event WORKER_FABRIC_BLOCK_TMO.
 **/
void
lpfc_fabric_block_timeout(unsigned long ptr)
{
	struct lpfc_hba  *phba = (struct lpfc_hba *) ptr;
	unsigned long iflags;
	uint32_t tmo_posted;

	spin_lock_irqsave(&phba->pport->work_port_lock, iflags);
	tmo_posted = phba->pport->work_port_events & WORKER_FABRIC_BLOCK_TMO;
	if (!tmo_posted)
		phba->pport->work_port_events |= WORKER_FABRIC_BLOCK_TMO;
	spin_unlock_irqrestore(&phba->pport->work_port_lock, iflags);

	if (!tmo_posted)
		lpfc_worker_wake_up(phba);
	return;
}

/**
 * lpfc_resume_fabric_iocbs - Issue a fabric iocb from driver internal list
 * @phba: pointer to lpfc hba data structure.
 *
 * This routine issues one fabric iocb from the driver internal list to
 * the HBA. It first checks whether it's ready to issue one fabric iocb to
 * the HBA (whether there is no outstanding fabric iocb). If so, it shall
 * remove one pending fabric iocb from the driver internal list and invokes
 * lpfc_sli_issue_iocb() routine to send the fabric iocb to the HBA.
 **/
static void
lpfc_resume_fabric_iocbs(struct lpfc_hba *phba)
{
	struct lpfc_iocbq *iocb;
	unsigned long iflags;
	int ret;
	IOCB_t *cmd;

repeat:
	iocb = NULL;
	spin_lock_irqsave(&phba->hbalock, iflags);
	/* Post any pending iocb to the SLI layer */
	if (atomic_read(&phba->fabric_iocb_count) == 0) {
		list_remove_head(&phba->fabric_iocb_list, iocb, typeof(*iocb),
				 list);
		if (iocb)
			/* Increment fabric iocb count to hold the position */
			atomic_inc(&phba->fabric_iocb_count);
	}
	spin_unlock_irqrestore(&phba->hbalock, iflags);
	if (iocb) {
		iocb->fabric_iocb_cmpl = iocb->iocb_cmpl;
		iocb->iocb_cmpl = lpfc_cmpl_fabric_iocb;
		iocb->iocb_flag |= LPFC_IO_FABRIC;

		lpfc_debugfs_disc_trc(iocb->vport, LPFC_DISC_TRC_ELS_CMD,
			"Fabric sched1:   ste:x%x",
			iocb->vport->port_state, 0, 0);

		ret = lpfc_sli_issue_iocb(phba, LPFC_ELS_RING, iocb, 0);

		if (ret == IOCB_ERROR) {
			iocb->iocb_cmpl = iocb->fabric_iocb_cmpl;
			iocb->fabric_iocb_cmpl = NULL;
			iocb->iocb_flag &= ~LPFC_IO_FABRIC;
			cmd = &iocb->iocb;
			cmd->ulpStatus = IOSTAT_LOCAL_REJECT;
			cmd->un.ulpWord[4] = IOERR_SLI_ABORTED;
			iocb->iocb_cmpl(phba, iocb, iocb);

			atomic_dec(&phba->fabric_iocb_count);
			goto repeat;
		}
	}

	return;
}

/**
 * lpfc_unblock_fabric_iocbs - Unblock issuing fabric iocb command
 * @phba: pointer to lpfc hba data structure.
 *
 * This routine unblocks the  issuing fabric iocb command. The function
 * will clear the fabric iocb block bit and then invoke the routine
 * lpfc_resume_fabric_iocbs() to issue one of the pending fabric iocb
 * from the driver internal fabric iocb list.
 **/
void
lpfc_unblock_fabric_iocbs(struct lpfc_hba *phba)
{
	clear_bit(FABRIC_COMANDS_BLOCKED, &phba->bit_flags);

	lpfc_resume_fabric_iocbs(phba);
	return;
}

/**
 * lpfc_block_fabric_iocbs - Block issuing fabric iocb command
 * @phba: pointer to lpfc hba data structure.
 *
 * This routine blocks the issuing fabric iocb for a specified amount of
 * time (currently 100 ms). This is done by set the fabric iocb block bit
 * and set up a timeout timer for 100ms. When the block bit is set, no more
 * fabric iocb will be issued out of the HBA.
 **/
static void
lpfc_block_fabric_iocbs(struct lpfc_hba *phba)
{
	int blocked;

	blocked = test_and_set_bit(FABRIC_COMANDS_BLOCKED, &phba->bit_flags);
	/* Start a timer to unblock fabric iocbs after 100ms */
	if (!blocked)
		mod_timer(&phba->fabric_block_timer,
			  jiffies + msecs_to_jiffies(100));

	return;
}

/**
 * lpfc_cmpl_fabric_iocb - Completion callback function for fabric iocb
 * @phba: pointer to lpfc hba data structure.
 * @cmdiocb: pointer to lpfc command iocb data structure.
 * @rspiocb: pointer to lpfc response iocb data structure.
 *
 * This routine is the callback function that is put to the fabric iocb's
 * callback function pointer (iocb->iocb_cmpl). The original iocb's callback
 * function pointer has been stored in iocb->fabric_iocb_cmpl. This callback
 * function first restores and invokes the original iocb's callback function
 * and then invokes the lpfc_resume_fabric_iocbs() routine to issue the next
 * fabric bound iocb from the driver internal fabric iocb list onto the wire.
 **/
static void
lpfc_cmpl_fabric_iocb(struct lpfc_hba *phba, struct lpfc_iocbq *cmdiocb,
	struct lpfc_iocbq *rspiocb)
{
	struct ls_rjt stat;

	if ((cmdiocb->iocb_flag & LPFC_IO_FABRIC) != LPFC_IO_FABRIC)
		BUG();

	switch (rspiocb->iocb.ulpStatus) {
		case IOSTAT_NPORT_RJT:
		case IOSTAT_FABRIC_RJT:
			if (rspiocb->iocb.un.ulpWord[4] & RJT_UNAVAIL_TEMP) {
				lpfc_block_fabric_iocbs(phba);
			}
			break;

		case IOSTAT_NPORT_BSY:
		case IOSTAT_FABRIC_BSY:
			lpfc_block_fabric_iocbs(phba);
			break;

		case IOSTAT_LS_RJT:
			stat.un.lsRjtError =
				be32_to_cpu(rspiocb->iocb.un.ulpWord[4]);
			if ((stat.un.b.lsRjtRsnCode == LSRJT_UNABLE_TPC) ||
				(stat.un.b.lsRjtRsnCode == LSRJT_LOGICAL_BSY))
				lpfc_block_fabric_iocbs(phba);
			break;
	}

	if (atomic_read(&phba->fabric_iocb_count) == 0)
		BUG();

	cmdiocb->iocb_cmpl = cmdiocb->fabric_iocb_cmpl;
	cmdiocb->fabric_iocb_cmpl = NULL;
	cmdiocb->iocb_flag &= ~LPFC_IO_FABRIC;
	cmdiocb->iocb_cmpl(phba, cmdiocb, rspiocb);

	atomic_dec(&phba->fabric_iocb_count);
	if (!test_bit(FABRIC_COMANDS_BLOCKED, &phba->bit_flags)) {
		/* Post any pending iocbs to HBA */
		lpfc_resume_fabric_iocbs(phba);
	}
}

/**
 * lpfc_issue_fabric_iocb - Issue a fabric iocb command
 * @phba: pointer to lpfc hba data structure.
 * @iocb: pointer to lpfc command iocb data structure.
 *
 * This routine is used as the top-level API for issuing a fabric iocb command
 * such as FLOGI and FDISC. To accommodate certain switch fabric, this driver
 * function makes sure that only one fabric bound iocb will be outstanding at
 * any given time. As such, this function will first check to see whether there
 * is already an outstanding fabric iocb on the wire. If so, it will put the
 * newly issued iocb onto the driver internal fabric iocb list, waiting to be
 * issued later. Otherwise, it will issue the iocb on the wire and update the
 * fabric iocb count it indicate that there is one fabric iocb on the wire.
 *
 * Note, this implementation has a potential sending out fabric IOCBs out of
 * order. The problem is caused by the construction of the "ready" boolen does
 * not include the condition that the internal fabric IOCB list is empty. As
 * such, it is possible a fabric IOCB issued by this routine might be "jump"
 * ahead of the fabric IOCBs in the internal list.
 *
 * Return code
 *   IOCB_SUCCESS - either fabric iocb put on the list or issued successfully
 *   IOCB_ERROR - failed to issue fabric iocb
 **/
static int
lpfc_issue_fabric_iocb(struct lpfc_hba *phba, struct lpfc_iocbq *iocb)
{
	unsigned long iflags;
	int ready;
	int ret;

	if (atomic_read(&phba->fabric_iocb_count) > 1)
		BUG();

	spin_lock_irqsave(&phba->hbalock, iflags);
	ready = atomic_read(&phba->fabric_iocb_count) == 0 &&
		!test_bit(FABRIC_COMANDS_BLOCKED, &phba->bit_flags);

	if (ready)
		/* Increment fabric iocb count to hold the position */
		atomic_inc(&phba->fabric_iocb_count);
	spin_unlock_irqrestore(&phba->hbalock, iflags);
	if (ready) {
		iocb->fabric_iocb_cmpl = iocb->iocb_cmpl;
		iocb->iocb_cmpl = lpfc_cmpl_fabric_iocb;
		iocb->iocb_flag |= LPFC_IO_FABRIC;

		lpfc_debugfs_disc_trc(iocb->vport, LPFC_DISC_TRC_ELS_CMD,
			"Fabric sched2:   ste:x%x",
			iocb->vport->port_state, 0, 0);

		ret = lpfc_sli_issue_iocb(phba, LPFC_ELS_RING, iocb, 0);

		if (ret == IOCB_ERROR) {
			iocb->iocb_cmpl = iocb->fabric_iocb_cmpl;
			iocb->fabric_iocb_cmpl = NULL;
			iocb->iocb_flag &= ~LPFC_IO_FABRIC;
			atomic_dec(&phba->fabric_iocb_count);
		}
	} else {
		spin_lock_irqsave(&phba->hbalock, iflags);
		list_add_tail(&iocb->list, &phba->fabric_iocb_list);
		spin_unlock_irqrestore(&phba->hbalock, iflags);
		ret = IOCB_SUCCESS;
	}
	return ret;
}

/**
 * lpfc_fabric_abort_vport - Abort a vport's iocbs from driver fabric iocb list
 * @vport: pointer to a virtual N_Port data structure.
 *
 * This routine aborts all the IOCBs associated with a @vport from the
 * driver internal fabric IOCB list. The list contains fabric IOCBs to be
 * issued to the ELS IOCB ring. This abort function walks the fabric IOCB
 * list, removes each IOCB associated with the @vport off the list, set the
 * status feild to IOSTAT_LOCAL_REJECT, and invokes the callback function
 * associated with the IOCB.
 **/
static void lpfc_fabric_abort_vport(struct lpfc_vport *vport)
{
	LIST_HEAD(completions);
	struct lpfc_hba  *phba = vport->phba;
	struct lpfc_iocbq *tmp_iocb, *piocb;

	spin_lock_irq(&phba->hbalock);
	list_for_each_entry_safe(piocb, tmp_iocb, &phba->fabric_iocb_list,
				 list) {

		if (piocb->vport != vport)
			continue;

		list_move_tail(&piocb->list, &completions);
	}
	spin_unlock_irq(&phba->hbalock);

	/* Cancel all the IOCBs from the completions list */
	lpfc_sli_cancel_iocbs(phba, &completions, IOSTAT_LOCAL_REJECT,
			      IOERR_SLI_ABORTED);
}

/**
 * lpfc_fabric_abort_nport - Abort a ndlp's iocbs from driver fabric iocb list
 * @ndlp: pointer to a node-list data structure.
 *
 * This routine aborts all the IOCBs associated with an @ndlp from the
 * driver internal fabric IOCB list. The list contains fabric IOCBs to be
 * issued to the ELS IOCB ring. This abort function walks the fabric IOCB
 * list, removes each IOCB associated with the @ndlp off the list, set the
 * status feild to IOSTAT_LOCAL_REJECT, and invokes the callback function
 * associated with the IOCB.
 **/
void lpfc_fabric_abort_nport(struct lpfc_nodelist *ndlp)
{
	LIST_HEAD(completions);
	struct lpfc_hba  *phba = ndlp->phba;
	struct lpfc_iocbq *tmp_iocb, *piocb;
	struct lpfc_sli_ring *pring = &phba->sli.ring[LPFC_ELS_RING];

	spin_lock_irq(&phba->hbalock);
	list_for_each_entry_safe(piocb, tmp_iocb, &phba->fabric_iocb_list,
				 list) {
		if ((lpfc_check_sli_ndlp(phba, pring, piocb, ndlp))) {

			list_move_tail(&piocb->list, &completions);
		}
	}
	spin_unlock_irq(&phba->hbalock);

	/* Cancel all the IOCBs from the completions list */
	lpfc_sli_cancel_iocbs(phba, &completions, IOSTAT_LOCAL_REJECT,
			      IOERR_SLI_ABORTED);
}

/**
 * lpfc_fabric_abort_hba - Abort all iocbs on driver fabric iocb list
 * @phba: pointer to lpfc hba data structure.
 *
 * This routine aborts all the IOCBs currently on the driver internal
 * fabric IOCB list. The list contains fabric IOCBs to be issued to the ELS
 * IOCB ring. This function takes the entire IOCB list off the fabric IOCB
 * list, removes IOCBs off the list, set the status feild to
 * IOSTAT_LOCAL_REJECT, and invokes the callback function associated with
 * the IOCB.
 **/
void lpfc_fabric_abort_hba(struct lpfc_hba *phba)
{
	LIST_HEAD(completions);

	spin_lock_irq(&phba->hbalock);
	list_splice_init(&phba->fabric_iocb_list, &completions);
	spin_unlock_irq(&phba->hbalock);

	/* Cancel all the IOCBs from the completions list */
	lpfc_sli_cancel_iocbs(phba, &completions, IOSTAT_LOCAL_REJECT,
			      IOERR_SLI_ABORTED);
}

/**
 * lpfc_sli4_vport_delete_els_xri_aborted -Remove all ndlp references for vport
 * @vport: pointer to lpfc vport data structure.
 *
 * This routine is invoked by the vport cleanup for deletions and the cleanup
 * for an ndlp on removal.
 **/
void
lpfc_sli4_vport_delete_els_xri_aborted(struct lpfc_vport *vport)
{
	struct lpfc_hba *phba = vport->phba;
	struct lpfc_sglq *sglq_entry = NULL, *sglq_next = NULL;
	unsigned long iflag = 0;

	spin_lock_irqsave(&phba->hbalock, iflag);
	spin_lock(&phba->sli4_hba.abts_sgl_list_lock);
	list_for_each_entry_safe(sglq_entry, sglq_next,
			&phba->sli4_hba.lpfc_abts_els_sgl_list, list) {
		if (sglq_entry->ndlp && sglq_entry->ndlp->vport == vport)
			sglq_entry->ndlp = NULL;
	}
	spin_unlock(&phba->sli4_hba.abts_sgl_list_lock);
	spin_unlock_irqrestore(&phba->hbalock, iflag);
	return;
}

/**
 * lpfc_sli4_els_xri_aborted - Slow-path process of els xri abort
 * @phba: pointer to lpfc hba data structure.
 * @axri: pointer to the els xri abort wcqe structure.
 *
 * This routine is invoked by the worker thread to process a SLI4 slow-path
 * ELS aborted xri.
 **/
void
lpfc_sli4_els_xri_aborted(struct lpfc_hba *phba,
			  struct sli4_wcqe_xri_aborted *axri)
{
	uint16_t xri = bf_get(lpfc_wcqe_xa_xri, axri);
	uint16_t rxid = bf_get(lpfc_wcqe_xa_remote_xid, axri);
	uint16_t lxri = 0;

	struct lpfc_sglq *sglq_entry = NULL, *sglq_next = NULL;
	unsigned long iflag = 0;
	struct lpfc_nodelist *ndlp;
	struct lpfc_sli_ring *pring = &phba->sli.ring[LPFC_ELS_RING];

	spin_lock_irqsave(&phba->hbalock, iflag);
	spin_lock(&phba->sli4_hba.abts_sgl_list_lock);
	list_for_each_entry_safe(sglq_entry, sglq_next,
			&phba->sli4_hba.lpfc_abts_els_sgl_list, list) {
		if (sglq_entry->sli4_xritag == xri) {
			list_del(&sglq_entry->list);
			ndlp = sglq_entry->ndlp;
			sglq_entry->ndlp = NULL;
			spin_lock(&pring->ring_lock);
			list_add_tail(&sglq_entry->list,
				&phba->sli4_hba.lpfc_sgl_list);
			sglq_entry->state = SGL_FREED;
			spin_unlock(&pring->ring_lock);
			spin_unlock(&phba->sli4_hba.abts_sgl_list_lock);
			spin_unlock_irqrestore(&phba->hbalock, iflag);
			lpfc_set_rrq_active(phba, ndlp,
				sglq_entry->sli4_lxritag,
				rxid, 1);

			/* Check if TXQ queue needs to be serviced */
			if (!(list_empty(&pring->txq)))
				lpfc_worker_wake_up(phba);
			return;
		}
	}
	spin_unlock(&phba->sli4_hba.abts_sgl_list_lock);
	lxri = lpfc_sli4_xri_inrange(phba, xri);
	if (lxri == NO_XRI) {
		spin_unlock_irqrestore(&phba->hbalock, iflag);
		return;
	}
	spin_lock(&pring->ring_lock);
	sglq_entry = __lpfc_get_active_sglq(phba, lxri);
	if (!sglq_entry || (sglq_entry->sli4_xritag != xri)) {
		spin_unlock(&pring->ring_lock);
		spin_unlock_irqrestore(&phba->hbalock, iflag);
		return;
	}
	sglq_entry->state = SGL_XRI_ABORTED;
	spin_unlock(&pring->ring_lock);
	spin_unlock_irqrestore(&phba->hbalock, iflag);
	return;
}

/* lpfc_sli_abts_recover_port - Recover a port that failed a BLS_ABORT req.
 * @vport: pointer to virtual port object.
 * @ndlp: nodelist pointer for the impacted node.
 *
 * The driver calls this routine in response to an SLI4 XRI ABORT CQE
 * or an SLI3 ASYNC_STATUS_CN event from the port.  For either event,
 * the driver is required to send a LOGO to the remote node before it
 * attempts to recover its login to the remote node.
 */
void
lpfc_sli_abts_recover_port(struct lpfc_vport *vport,
			   struct lpfc_nodelist *ndlp)
{
	struct Scsi_Host *shost;
	struct lpfc_hba *phba;
	unsigned long flags = 0;

	shost = lpfc_shost_from_vport(vport);
	phba = vport->phba;
	if (ndlp->nlp_state != NLP_STE_MAPPED_NODE) {
		lpfc_printf_log(phba, KERN_INFO,
				LOG_SLI, "3093 No rport recovery needed. "
				"rport in state 0x%x\n", ndlp->nlp_state);
		return;
	}
	lpfc_printf_log(phba, KERN_INFO, LOG_SLI,
			"3094 Start rport recovery on shost id 0x%x "
			"fc_id 0x%06x vpi 0x%x rpi 0x%x state 0x%x "
			"flags 0x%x\n",
			shost->host_no, ndlp->nlp_DID,
			vport->vpi, ndlp->nlp_rpi, ndlp->nlp_state,
			ndlp->nlp_flag);
	/*
	 * The rport is not responding.  Remove the FCP-2 flag to prevent
	 * an ADISC in the follow-up recovery code.
	 */
	spin_lock_irqsave(shost->host_lock, flags);
	ndlp->nlp_fcp_info &= ~NLP_FCP_2_DEVICE;
	spin_unlock_irqrestore(shost->host_lock, flags);
	lpfc_issue_els_logo(vport, ndlp, 0);
	lpfc_nlp_set_state(vport, ndlp, NLP_STE_LOGO_ISSUE);
}
<|MERGE_RESOLUTION|>--- conflicted
+++ resolved
@@ -6257,7 +6257,6 @@
 	spin_lock_irq(&phba->hbalock);
 	if (phba->sli_rev == LPFC_SLI_REV4)
 		spin_lock(&pring->ring_lock);
-<<<<<<< HEAD
 
 	if ((phba->pport->load_flag & FC_UNLOADING)) {
 		if (phba->sli_rev == LPFC_SLI_REV4)
@@ -6266,16 +6265,6 @@
 		return;
 	}
 
-=======
-
-	if ((phba->pport->load_flag & FC_UNLOADING)) {
-		if (phba->sli_rev == LPFC_SLI_REV4)
-			spin_unlock(&pring->ring_lock);
-		spin_unlock_irq(&phba->hbalock);
-		return;
-	}
-
->>>>>>> fc14f9c1
 	list_for_each_entry_safe(piocb, tmp_iocb, &pring->txcmplq, list) {
 		cmd = &piocb->iocb;
 
