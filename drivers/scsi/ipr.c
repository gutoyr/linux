--- conflicted
+++ resolved
@@ -9281,11 +9281,7 @@
 	if (ioa_cfg->ipr_cmnd_list) {
 		for (i = 0; i < IPR_NUM_CMD_BLKS; i++) {
 			if (ioa_cfg->ipr_cmnd_list[i])
-<<<<<<< HEAD
-				pci_pool_free(ioa_cfg->ipr_cmd_pool,
-=======
 				dma_pool_free(ioa_cfg->ipr_cmd_pool,
->>>>>>> afd2ff9b
 					      ioa_cfg->ipr_cmnd_list[i],
 					      ioa_cfg->ipr_cmnd_list_dma[i]);
 
@@ -10456,26 +10452,7 @@
 	spin_unlock_irqrestore(ioa_cfg->host->host_lock, lock_flags);
 	wait_event(ioa_cfg->reset_wait_q, !ioa_cfg->in_reset_reload);
 	if (ipr_fast_reboot && system_state == SYSTEM_RESTART && ioa_cfg->sis64) {
-<<<<<<< HEAD
-		if (ioa_cfg->intr_flag == IPR_USE_MSI ||
-		    ioa_cfg->intr_flag == IPR_USE_MSIX) {
-			int i;
-			for (i = 0; i < ioa_cfg->nvectors; i++)
-				free_irq(ioa_cfg->vectors_info[i].vec,
-					 &ioa_cfg->hrrq[i]);
-		}
-
-		if (ioa_cfg->intr_flag == IPR_USE_MSI) {
-			pci_disable_msi(ioa_cfg->pdev);
-			ioa_cfg->intr_flag &= ~IPR_USE_MSI;
-		} else if (ioa_cfg->intr_flag == IPR_USE_MSIX) {
-			pci_disable_msix(ioa_cfg->pdev);
-			ioa_cfg->intr_flag &= ~IPR_USE_MSIX;
-		}
-
-=======
 		ipr_free_irqs(ioa_cfg);
->>>>>>> afd2ff9b
 		pci_disable_device(ioa_cfg->pdev);
 	}
 }
