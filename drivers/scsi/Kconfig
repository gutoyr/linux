--- conflicted
+++ resolved
@@ -1286,11 +1286,7 @@
 config SCSI_LPFC
 	tristate "Emulex LightPulse Fibre Channel Support"
 	depends on PCI && SCSI
-<<<<<<< HEAD
-	select SCSI_FC_ATTRS
-=======
 	depends on SCSI_FC_ATTRS
->>>>>>> fc14f9c1
 	select CRC_T10DIF
 	help
           This lpfc driver supports the Emulex LightPulse
