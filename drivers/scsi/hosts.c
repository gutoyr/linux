/*
 *  hosts.c Copyright (C) 1992 Drew Eckhardt
 *          Copyright (C) 1993, 1994, 1995 Eric Youngdale
 *          Copyright (C) 2002-2003 Christoph Hellwig
 *
 *  mid to lowlevel SCSI driver interface
 *      Initial versions: Drew Eckhardt
 *      Subsequent revisions: Eric Youngdale
 *
 *  <drew@colorado.edu>
 *
 *  Jiffies wrap fixes (host->resetting), 3 Dec 1998 Andrea Arcangeli
 *  Added QLOGIC QLA1280 SCSI controller kernel host support. 
 *     August 4, 1999 Fred Lewis, Intel DuPont
 *
 *  Updated to reflect the new initialization scheme for the higher 
 *  level of scsi drivers (sd/sr/st)
 *  September 17, 2000 Torben Mathiasen <tmm@image.dk>
 *
 *  Restructured scsi_host lists and associated functions.
 *  September 04, 2002 Mike Anderson (andmike@us.ibm.com)
 */

#include <linux/module.h>
#include <linux/blkdev.h>
#include <linux/kernel.h>
#include <linux/slab.h>
#include <linux/kthread.h>
#include <linux/string.h>
#include <linux/mm.h>
#include <linux/init.h>
#include <linux/completion.h>
#include <linux/transport_class.h>
#include <linux/platform_device.h>
#include <linux/pm_runtime.h>

#include <scsi/scsi_device.h>
#include <scsi/scsi_host.h>
#include <scsi/scsi_transport.h>

#include "scsi_priv.h"
#include "scsi_logging.h"


static atomic_t scsi_host_next_hn = ATOMIC_INIT(0);	/* host_no for next new host */


static void scsi_host_cls_release(struct device *dev)
{
	put_device(&class_to_shost(dev)->shost_gendev);
}

static struct class shost_class = {
	.name		= "scsi_host",
	.dev_release	= scsi_host_cls_release,
};

/**
 *	scsi_host_set_state - Take the given host through the host state model.
 *	@shost:	scsi host to change the state of.
 *	@state:	state to change to.
 *
 *	Returns zero if unsuccessful or an error if the requested
 *	transition is illegal.
 **/
int scsi_host_set_state(struct Scsi_Host *shost, enum scsi_host_state state)
{
	enum scsi_host_state oldstate = shost->shost_state;

	if (state == oldstate)
		return 0;

	switch (state) {
	case SHOST_CREATED:
		/* There are no legal states that come back to
		 * created.  This is the manually initialised start
		 * state */
		goto illegal;

	case SHOST_RUNNING:
		switch (oldstate) {
		case SHOST_CREATED:
		case SHOST_RECOVERY:
			break;
		default:
			goto illegal;
		}
		break;

	case SHOST_RECOVERY:
		switch (oldstate) {
		case SHOST_RUNNING:
			break;
		default:
			goto illegal;
		}
		break;

	case SHOST_CANCEL:
		switch (oldstate) {
		case SHOST_CREATED:
		case SHOST_RUNNING:
		case SHOST_CANCEL_RECOVERY:
			break;
		default:
			goto illegal;
		}
		break;

	case SHOST_DEL:
		switch (oldstate) {
		case SHOST_CANCEL:
		case SHOST_DEL_RECOVERY:
			break;
		default:
			goto illegal;
		}
		break;

	case SHOST_CANCEL_RECOVERY:
		switch (oldstate) {
		case SHOST_CANCEL:
		case SHOST_RECOVERY:
			break;
		default:
			goto illegal;
		}
		break;

	case SHOST_DEL_RECOVERY:
		switch (oldstate) {
		case SHOST_CANCEL_RECOVERY:
			break;
		default:
			goto illegal;
		}
		break;
	}
	shost->shost_state = state;
	return 0;

 illegal:
	SCSI_LOG_ERROR_RECOVERY(1,
				shost_printk(KERN_ERR, shost,
					     "Illegal host state transition"
					     "%s->%s\n",
					     scsi_host_state_name(oldstate),
					     scsi_host_state_name(state)));
	return -EINVAL;
}
EXPORT_SYMBOL(scsi_host_set_state);

/**
 * scsi_remove_host - remove a scsi host
 * @shost:	a pointer to a scsi host to remove
 **/
void scsi_remove_host(struct Scsi_Host *shost)
{
	unsigned long flags;

	mutex_lock(&shost->scan_mutex);
	spin_lock_irqsave(shost->host_lock, flags);
	if (scsi_host_set_state(shost, SHOST_CANCEL))
		if (scsi_host_set_state(shost, SHOST_CANCEL_RECOVERY)) {
			spin_unlock_irqrestore(shost->host_lock, flags);
			mutex_unlock(&shost->scan_mutex);
			return;
		}
	spin_unlock_irqrestore(shost->host_lock, flags);

	scsi_autopm_get_host(shost);
	flush_workqueue(shost->tmf_work_q);
	scsi_forget_host(shost);
	mutex_unlock(&shost->scan_mutex);
	scsi_proc_host_rm(shost);

	spin_lock_irqsave(shost->host_lock, flags);
	if (scsi_host_set_state(shost, SHOST_DEL))
		BUG_ON(scsi_host_set_state(shost, SHOST_DEL_RECOVERY));
	spin_unlock_irqrestore(shost->host_lock, flags);

	transport_unregister_device(&shost->shost_gendev);
	device_unregister(&shost->shost_dev);
	device_del(&shost->shost_gendev);
}
EXPORT_SYMBOL(scsi_remove_host);

/**
 * scsi_add_host_with_dma - add a scsi host with dma device
 * @shost:	scsi host pointer to add
 * @dev:	a struct device of type scsi class
 * @dma_dev:	dma device for the host
 *
 * Note: You rarely need to worry about this unless you're in a
 * virtualised host environments, so use the simpler scsi_add_host()
 * function instead.
 *
 * Return value: 
 * 	0 on success / != 0 for error
 **/
int scsi_add_host_with_dma(struct Scsi_Host *shost, struct device *dev,
			   struct device *dma_dev)
{
	struct scsi_host_template *sht = shost->hostt;
	int error = -EINVAL;

	shost_printk(KERN_INFO, shost, "%s\n",
			sht->info ? sht->info(shost) : sht->name);

	if (!shost->can_queue) {
		shost_printk(KERN_ERR, shost,
			     "can_queue = 0 no longer supported\n");
		goto fail;
	}

	if (shost_use_blk_mq(shost)) {
		error = scsi_mq_setup_tags(shost);
		if (error)
			goto fail;
	}

	/*
	 * Note that we allocate the freelist even for the MQ case for now,
	 * as we need a command set aside for scsi_reset_provider.  Having
	 * the full host freelist and one command available for that is a
	 * little heavy-handed, but avoids introducing a special allocator
	 * just for this.  Eventually the structure of scsi_reset_provider
	 * will need a major overhaul.
	 */
	error = scsi_setup_command_freelist(shost);
	if (error)
		goto out_destroy_tags;


	if (!shost->shost_gendev.parent)
		shost->shost_gendev.parent = dev ? dev : &platform_bus;
	if (!dma_dev)
		dma_dev = shost->shost_gendev.parent;

	shost->dma_dev = dma_dev;

	error = device_add(&shost->shost_gendev);
	if (error)
		goto out_destroy_freelist;

	pm_runtime_set_active(&shost->shost_gendev);
	pm_runtime_enable(&shost->shost_gendev);
	device_enable_async_suspend(&shost->shost_gendev);

	scsi_host_set_state(shost, SHOST_RUNNING);
	get_device(shost->shost_gendev.parent);

	device_enable_async_suspend(&shost->shost_dev);

	error = device_add(&shost->shost_dev);
	if (error)
		goto out_del_gendev;

	get_device(&shost->shost_gendev);

	if (shost->transportt->host_size) {
		shost->shost_data = kzalloc(shost->transportt->host_size,
					 GFP_KERNEL);
		if (shost->shost_data == NULL) {
			error = -ENOMEM;
			goto out_del_dev;
		}
	}

	if (shost->transportt->create_work_queue) {
		snprintf(shost->work_q_name, sizeof(shost->work_q_name),
			 "scsi_wq_%d", shost->host_no);
		shost->work_q = create_singlethread_workqueue(
					shost->work_q_name);
		if (!shost->work_q) {
			error = -EINVAL;
			goto out_free_shost_data;
		}
	}

	error = scsi_sysfs_add_host(shost);
	if (error)
		goto out_destroy_host;

	scsi_proc_host_add(shost);
	return error;

 out_destroy_host:
	if (shost->work_q)
		destroy_workqueue(shost->work_q);
 out_free_shost_data:
	kfree(shost->shost_data);
 out_del_dev:
	device_del(&shost->shost_dev);
 out_del_gendev:
	device_del(&shost->shost_gendev);
 out_destroy_freelist:
	scsi_destroy_command_freelist(shost);
 out_destroy_tags:
	if (shost_use_blk_mq(shost))
		scsi_mq_destroy_tags(shost);
 fail:
	return error;
}
EXPORT_SYMBOL(scsi_add_host_with_dma);

static void scsi_host_dev_release(struct device *dev)
{
	struct Scsi_Host *shost = dev_to_shost(dev);
	struct device *parent = dev->parent;
	struct request_queue *q;
	void *queuedata;

	scsi_proc_hostdir_rm(shost->hostt);

	if (shost->tmf_work_q)
		destroy_workqueue(shost->tmf_work_q);
	if (shost->ehandler)
		kthread_stop(shost->ehandler);
	if (shost->work_q)
		destroy_workqueue(shost->work_q);
	q = shost->uspace_req_q;
	if (q) {
		queuedata = q->queuedata;
		blk_cleanup_queue(q);
		kfree(queuedata);
	}

	scsi_destroy_command_freelist(shost);
	if (shost_use_blk_mq(shost)) {
		if (shost->tag_set.tags)
			scsi_mq_destroy_tags(shost);
	} else {
		if (shost->bqt)
			blk_free_tags(shost->bqt);
	}

	kfree(shost->shost_data);

	if (parent)
		put_device(parent);
	kfree(shost);
}

static int shost_eh_deadline = -1;

module_param_named(eh_deadline, shost_eh_deadline, int, S_IRUGO|S_IWUSR);
MODULE_PARM_DESC(eh_deadline,
		 "SCSI EH timeout in seconds (should be between 0 and 2^31-1)");

static struct device_type scsi_host_type = {
	.name =		"scsi_host",
	.release =	scsi_host_dev_release,
};

/**
 * scsi_host_alloc - register a scsi host adapter instance.
 * @sht:	pointer to scsi host template
 * @privsize:	extra bytes to allocate for driver
 *
 * Note:
 * 	Allocate a new Scsi_Host and perform basic initialization.
 * 	The host is not published to the scsi midlayer until scsi_add_host
 * 	is called.
 *
 * Return value:
 * 	Pointer to a new Scsi_Host
 **/
struct Scsi_Host *scsi_host_alloc(struct scsi_host_template *sht, int privsize)
{
	struct Scsi_Host *shost;
	gfp_t gfp_mask = GFP_KERNEL;

	if (sht->unchecked_isa_dma && privsize)
		gfp_mask |= __GFP_DMA;

	shost = kzalloc(sizeof(struct Scsi_Host) + privsize, gfp_mask);
	if (!shost)
		return NULL;

	shost->host_lock = &shost->default_lock;
	spin_lock_init(shost->host_lock);
	shost->shost_state = SHOST_CREATED;
	INIT_LIST_HEAD(&shost->__devices);
	INIT_LIST_HEAD(&shost->__targets);
	INIT_LIST_HEAD(&shost->eh_cmd_q);
	INIT_LIST_HEAD(&shost->starved_list);
	init_waitqueue_head(&shost->host_wait);
	mutex_init(&shost->scan_mutex);

	/*
	 * subtract one because we increment first then return, but we need to
	 * know what the next host number was before increment
	 */
	shost->host_no = atomic_inc_return(&scsi_host_next_hn) - 1;
	shost->dma_channel = 0xff;

	/* These three are default values which can be overridden */
	shost->max_channel = 0;
	shost->max_id = 8;
	shost->max_lun = 8;

	/* Give each shost a default transportt */
	shost->transportt = &blank_transport_template;

	/*
	 * All drivers right now should be able to handle 12 byte
	 * commands.  Every so often there are requests for 16 byte
	 * commands, but individual low-level drivers need to certify that
	 * they actually do something sensible with such commands.
	 */
	shost->max_cmd_len = 12;
	shost->hostt = sht;
	shost->this_id = sht->this_id;
	shost->can_queue = sht->can_queue;
	shost->sg_tablesize = sht->sg_tablesize;
	shost->sg_prot_tablesize = sht->sg_prot_tablesize;
	shost->cmd_per_lun = sht->cmd_per_lun;
	shost->unchecked_isa_dma = sht->unchecked_isa_dma;
	shost->use_clustering = sht->use_clustering;
	shost->ordered_tag = sht->ordered_tag;
	shost->no_write_same = sht->no_write_same;
<<<<<<< HEAD
=======

	if (shost_eh_deadline == -1 || !sht->eh_host_reset_handler)
		shost->eh_deadline = -1;
	else if ((ulong) shost_eh_deadline * HZ > INT_MAX) {
		shost_printk(KERN_WARNING, shost,
			     "eh_deadline %u too large, setting to %u\n",
			     shost_eh_deadline, INT_MAX / HZ);
		shost->eh_deadline = INT_MAX;
	} else
		shost->eh_deadline = shost_eh_deadline * HZ;
>>>>>>> fc14f9c1

	if (sht->supported_mode == MODE_UNKNOWN)
		/* means we didn't set it ... default to INITIATOR */
		shost->active_mode = MODE_INITIATOR;
	else
		shost->active_mode = sht->supported_mode;

	if (sht->max_host_blocked)
		shost->max_host_blocked = sht->max_host_blocked;
	else
		shost->max_host_blocked = SCSI_DEFAULT_HOST_BLOCKED;

	/*
	 * If the driver imposes no hard sector transfer limit, start at
	 * machine infinity initially.
	 */
	if (sht->max_sectors)
		shost->max_sectors = sht->max_sectors;
	else
		shost->max_sectors = SCSI_DEFAULT_MAX_SECTORS;

	/*
	 * assume a 4GB boundary, if not set
	 */
	if (sht->dma_boundary)
		shost->dma_boundary = sht->dma_boundary;
	else
		shost->dma_boundary = 0xffffffff;

	shost->use_blk_mq = scsi_use_blk_mq && !shost->hostt->disable_blk_mq;

	device_initialize(&shost->shost_gendev);
	dev_set_name(&shost->shost_gendev, "host%d", shost->host_no);
	shost->shost_gendev.bus = &scsi_bus_type;
	shost->shost_gendev.type = &scsi_host_type;

	device_initialize(&shost->shost_dev);
	shost->shost_dev.parent = &shost->shost_gendev;
	shost->shost_dev.class = &shost_class;
	dev_set_name(&shost->shost_dev, "host%d", shost->host_no);
	shost->shost_dev.groups = scsi_sysfs_shost_attr_groups;

	shost->ehandler = kthread_run(scsi_error_handler, shost,
			"scsi_eh_%d", shost->host_no);
	if (IS_ERR(shost->ehandler)) {
		shost_printk(KERN_WARNING, shost,
			"error handler thread failed to spawn, error = %ld\n",
			PTR_ERR(shost->ehandler));
		goto fail_kfree;
	}

	shost->tmf_work_q = alloc_workqueue("scsi_tmf_%d",
					    WQ_UNBOUND | WQ_MEM_RECLAIM,
					   1, shost->host_no);
	if (!shost->tmf_work_q) {
		printk(KERN_WARNING "scsi%d: failed to create tmf workq\n",
		       shost->host_no);
		goto fail_kthread;
	}
	scsi_proc_hostdir_add(shost->hostt);
	return shost;

 fail_kthread:
	kthread_stop(shost->ehandler);
 fail_kfree:
	kfree(shost);
	return NULL;
}
EXPORT_SYMBOL(scsi_host_alloc);

struct Scsi_Host *scsi_register(struct scsi_host_template *sht, int privsize)
{
	struct Scsi_Host *shost = scsi_host_alloc(sht, privsize);

	if (!sht->detect) {
		printk(KERN_WARNING "scsi_register() called on new-style "
				    "template for driver %s\n", sht->name);
		dump_stack();
	}

	if (shost)
		list_add_tail(&shost->sht_legacy_list, &sht->legacy_hosts);
	return shost;
}
EXPORT_SYMBOL(scsi_register);

void scsi_unregister(struct Scsi_Host *shost)
{
	list_del(&shost->sht_legacy_list);
	scsi_host_put(shost);
}
EXPORT_SYMBOL(scsi_unregister);

static int __scsi_host_match(struct device *dev, const void *data)
{
	struct Scsi_Host *p;
	const unsigned short *hostnum = data;

	p = class_to_shost(dev);
	return p->host_no == *hostnum;
}

/**
 * scsi_host_lookup - get a reference to a Scsi_Host by host no
 * @hostnum:	host number to locate
 *
 * Return value:
 *	A pointer to located Scsi_Host or NULL.
 *
 *	The caller must do a scsi_host_put() to drop the reference
 *	that scsi_host_get() took. The put_device() below dropped
 *	the reference from class_find_device().
 **/
struct Scsi_Host *scsi_host_lookup(unsigned short hostnum)
{
	struct device *cdev;
	struct Scsi_Host *shost = NULL;

	cdev = class_find_device(&shost_class, NULL, &hostnum,
				 __scsi_host_match);
	if (cdev) {
		shost = scsi_host_get(class_to_shost(cdev));
		put_device(cdev);
	}
	return shost;
}
EXPORT_SYMBOL(scsi_host_lookup);

/**
 * scsi_host_get - inc a Scsi_Host ref count
 * @shost:	Pointer to Scsi_Host to inc.
 **/
struct Scsi_Host *scsi_host_get(struct Scsi_Host *shost)
{
	if ((shost->shost_state == SHOST_DEL) ||
		!get_device(&shost->shost_gendev))
		return NULL;
	return shost;
}
EXPORT_SYMBOL(scsi_host_get);

/**
 * scsi_host_put - dec a Scsi_Host ref count
 * @shost:	Pointer to Scsi_Host to dec.
 **/
void scsi_host_put(struct Scsi_Host *shost)
{
	put_device(&shost->shost_gendev);
}
EXPORT_SYMBOL(scsi_host_put);

int scsi_init_hosts(void)
{
	return class_register(&shost_class);
}

void scsi_exit_hosts(void)
{
	class_unregister(&shost_class);
}

int scsi_is_host_device(const struct device *dev)
{
	return dev->type == &scsi_host_type;
}
EXPORT_SYMBOL(scsi_is_host_device);

/**
 * scsi_queue_work - Queue work to the Scsi_Host workqueue.
 * @shost:	Pointer to Scsi_Host.
 * @work:	Work to queue for execution.
 *
 * Return value:
 * 	1 - work queued for execution
 *	0 - work is already queued
 *	-EINVAL - work queue doesn't exist
 **/
int scsi_queue_work(struct Scsi_Host *shost, struct work_struct *work)
{
	if (unlikely(!shost->work_q)) {
		shost_printk(KERN_ERR, shost,
			"ERROR: Scsi host '%s' attempted to queue scsi-work, "
			"when no workqueue created.\n", shost->hostt->name);
		dump_stack();

		return -EINVAL;
	}

	return queue_work(shost->work_q, work);
}
EXPORT_SYMBOL_GPL(scsi_queue_work);

/**
 * scsi_flush_work - Flush a Scsi_Host's workqueue.
 * @shost:	Pointer to Scsi_Host.
 **/
void scsi_flush_work(struct Scsi_Host *shost)
{
	if (!shost->work_q) {
		shost_printk(KERN_ERR, shost,
			"ERROR: Scsi host '%s' attempted to flush scsi-work, "
			"when no workqueue created.\n", shost->hostt->name);
		dump_stack();
		return;
	}

	flush_workqueue(shost->work_q);
}
EXPORT_SYMBOL_GPL(scsi_flush_work);<|MERGE_RESOLUTION|>--- conflicted
+++ resolved
@@ -420,8 +420,6 @@
 	shost->use_clustering = sht->use_clustering;
 	shost->ordered_tag = sht->ordered_tag;
 	shost->no_write_same = sht->no_write_same;
-<<<<<<< HEAD
-=======
 
 	if (shost_eh_deadline == -1 || !sht->eh_host_reset_handler)
 		shost->eh_deadline = -1;
@@ -432,7 +430,6 @@
 		shost->eh_deadline = INT_MAX;
 	} else
 		shost->eh_deadline = shost_eh_deadline * HZ;
->>>>>>> fc14f9c1
 
 	if (sht->supported_mode == MODE_UNKNOWN)
 		/* means we didn't set it ... default to INITIATOR */
