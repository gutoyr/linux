--- conflicted
+++ resolved
@@ -4331,11 +4331,7 @@
 {
 	u32 max_sectors_1;
 	u32 max_sectors_2;
-<<<<<<< HEAD
-	u32 tmp_sectors, msix_enable;
-=======
 	u32 tmp_sectors, msix_enable, scratch_pad_2;
->>>>>>> fc14f9c1
 	resource_size_t base_addr;
 	struct megasas_register_set __iomem *reg_set;
 	struct megasas_ctrl_info *ctrl_info = NULL;
@@ -4403,8 +4399,6 @@
 		if (megasas_transition_to_ready(instance, 0))
 			goto fail_ready_state;
 	}
-<<<<<<< HEAD
-=======
 
 	/*
 	 * MSI-X host index 0 is common for all adapter.
@@ -4413,7 +4407,6 @@
 	instance->reply_post_host_index_addr[0] =
 		(u32 *)((u8 *)instance->reg_set +
 		MPI2_REPLY_POST_HOST_INDEX_OFFSET);
->>>>>>> fc14f9c1
 
 	/* Check if MSI-X is supported while in ready state */
 	msix_enable = (instance->instancet->read_fw_status_reg(reg_set) &
@@ -6107,16 +6100,10 @@
 	for (i = 0; i < ioc->sge_count; i++) {
 		if (kbuff_arr[i])
 			dma_free_coherent(&instance->pdev->dev,
-<<<<<<< HEAD
-					  kern_sge32[i].length,
-					  kbuff_arr[i],
-					  kern_sge32[i].phys_addr);
-=======
 					  le32_to_cpu(kern_sge32[i].length),
 					  kbuff_arr[i],
 					  le32_to_cpu(kern_sge32[i].phys_addr));
 			kbuff_arr[i] = NULL;
->>>>>>> fc14f9c1
 	}
 
 	if (instance->ctrl_context && cmd->mpt_pthr_cmd_blocked)
