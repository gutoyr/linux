/*
 * This is the Fusion MPT base driver providing common API layer interface
 * for access to MPT (Message Passing Technology) firmware.
 *
 * This code is based on drivers/scsi/mpt2sas/mpt2_base.c
 * Copyright (C) 2007-2014  LSI Corporation
 *  (mailto:DL-MPTFusionLinux@lsi.com)
 *
 * This program is free software; you can redistribute it and/or
 * modify it under the terms of the GNU General Public License
 * as published by the Free Software Foundation; either version 2
 * of the License, or (at your option) any later version.
 *
 * This program is distributed in the hope that it will be useful,
 * but WITHOUT ANY WARRANTY; without even the implied warranty of
 * MERCHANTABILITY or FITNESS FOR A PARTICULAR PURPOSE.  See the
 * GNU General Public License for more details.
 *
 * NO WARRANTY
 * THE PROGRAM IS PROVIDED ON AN "AS IS" BASIS, WITHOUT WARRANTIES OR
 * CONDITIONS OF ANY KIND, EITHER EXPRESS OR IMPLIED INCLUDING, WITHOUT
 * LIMITATION, ANY WARRANTIES OR CONDITIONS OF TITLE, NON-INFRINGEMENT,
 * MERCHANTABILITY OR FITNESS FOR A PARTICULAR PURPOSE. Each Recipient is
 * solely responsible for determining the appropriateness of using and
 * distributing the Program and assumes all risks associated with its
 * exercise of rights under this Agreement, including but not limited to
 * the risks and costs of program errors, damage to or loss of data,
 * programs or equipment, and unavailability or interruption of operations.

 * DISCLAIMER OF LIABILITY
 * NEITHER RECIPIENT NOR ANY CONTRIBUTORS SHALL HAVE ANY LIABILITY FOR ANY
 * DIRECT, INDIRECT, INCIDENTAL, SPECIAL, EXEMPLARY, OR CONSEQUENTIAL
 * DAMAGES (INCLUDING WITHOUT LIMITATION LOST PROFITS), HOWEVER CAUSED AND
 * ON ANY THEORY OF LIABILITY, WHETHER IN CONTRACT, STRICT LIABILITY, OR
 * TORT (INCLUDING NEGLIGENCE OR OTHERWISE) ARISING IN ANY WAY OUT OF THE
 * USE OR DISTRIBUTION OF THE PROGRAM OR THE EXERCISE OF ANY RIGHTS GRANTED
 * HEREUNDER, EVEN IF ADVISED OF THE POSSIBILITY OF SUCH DAMAGES

 * You should have received a copy of the GNU General Public License
 * along with this program; if not, write to the Free Software
 * Foundation, Inc., 51 Franklin Street, Fifth Floor, Boston, MA  02110-1301,
 * USA.
 */

#include <linux/kernel.h>
#include <linux/module.h>
#include <linux/errno.h>
#include <linux/init.h>
#include <linux/slab.h>
#include <linux/types.h>
#include <linux/pci.h>
#include <linux/kdev_t.h>
#include <linux/blkdev.h>
#include <linux/delay.h>
#include <linux/interrupt.h>
#include <linux/dma-mapping.h>
#include <linux/sort.h>
#include <linux/io.h>
#include <linux/time.h>
#include <linux/kthread.h>
#include <linux/aer.h>

#include "mpt2sas_base.h"

static MPT_CALLBACK	mpt_callbacks[MPT_MAX_CALLBACKS];

#define FAULT_POLLING_INTERVAL 1000 /* in milliseconds */

#define MAX_HBA_QUEUE_DEPTH	30000
#define MAX_CHAIN_DEPTH		100000
static int max_queue_depth = -1;
module_param(max_queue_depth, int, 0);
MODULE_PARM_DESC(max_queue_depth, " max controller queue depth ");

static int max_sgl_entries = -1;
module_param(max_sgl_entries, int, 0);
MODULE_PARM_DESC(max_sgl_entries, " max sg entries ");

static int msix_disable = -1;
module_param(msix_disable, int, 0);
MODULE_PARM_DESC(msix_disable, " disable msix routed interrupts (default=0)");

<<<<<<< HEAD
=======
static int max_msix_vectors = -1;
module_param(max_msix_vectors, int, 0);
MODULE_PARM_DESC(max_msix_vectors, " max msix vectors ");

>>>>>>> fc14f9c1
static int mpt2sas_fwfault_debug;
MODULE_PARM_DESC(mpt2sas_fwfault_debug, " enable detection of firmware fault "
	"and halt firmware - (default=0)");

static int disable_discovery = -1;
module_param(disable_discovery, int, 0);
MODULE_PARM_DESC(disable_discovery, " disable discovery ");

static int
_base_get_ioc_facts(struct MPT2SAS_ADAPTER *ioc, int sleep_flag);

static int
_base_diag_reset(struct MPT2SAS_ADAPTER *ioc, int sleep_flag);

/**
 * _scsih_set_fwfault_debug - global setting of ioc->fwfault_debug.
 *
 */
static int
_scsih_set_fwfault_debug(const char *val, struct kernel_param *kp)
{
	int ret = param_set_int(val, kp);
	struct MPT2SAS_ADAPTER *ioc;

	if (ret)
		return ret;

	printk(KERN_INFO "setting fwfault_debug(%d)\n", mpt2sas_fwfault_debug);
	list_for_each_entry(ioc, &mpt2sas_ioc_list, list)
		ioc->fwfault_debug = mpt2sas_fwfault_debug;
	return 0;
}

module_param_call(mpt2sas_fwfault_debug, _scsih_set_fwfault_debug,
    param_get_int, &mpt2sas_fwfault_debug, 0644);

/**
 *  mpt2sas_remove_dead_ioc_func - kthread context to remove dead ioc
 * @arg: input argument, used to derive ioc
 *
 * Return 0 if controller is removed from pci subsystem.
 * Return -1 for other case.
 */
static int mpt2sas_remove_dead_ioc_func(void *arg)
{
		struct MPT2SAS_ADAPTER *ioc = (struct MPT2SAS_ADAPTER *)arg;
		struct pci_dev *pdev;

		if ((ioc == NULL))
			return -1;

		pdev = ioc->pdev;
		if ((pdev == NULL))
			return -1;
		pci_stop_and_remove_bus_device_locked(pdev);
		return 0;
}


/**
 * _base_fault_reset_work - workq handling ioc fault conditions
 * @work: input argument, used to derive ioc
 * Context: sleep.
 *
 * Return nothing.
 */
static void
_base_fault_reset_work(struct work_struct *work)
{
	struct MPT2SAS_ADAPTER *ioc =
	    container_of(work, struct MPT2SAS_ADAPTER, fault_reset_work.work);
	unsigned long	 flags;
	u32 doorbell;
	int rc;
	struct task_struct *p;

	spin_lock_irqsave(&ioc->ioc_reset_in_progress_lock, flags);
	if (ioc->shost_recovery || ioc->pci_error_recovery)
		goto rearm_timer;
	spin_unlock_irqrestore(&ioc->ioc_reset_in_progress_lock, flags);

	doorbell = mpt2sas_base_get_iocstate(ioc, 0);
	if ((doorbell & MPI2_IOC_STATE_MASK) == MPI2_IOC_STATE_MASK) {
		printk(MPT2SAS_INFO_FMT "%s : SAS host is non-operational !!!!\n",
			ioc->name, __func__);

		/* It may be possible that EEH recovery can resolve some of
		 * pci bus failure issues rather removing the dead ioc function
		 * by considering controller is in a non-operational state. So
		 * here priority is given to the EEH recovery. If it doesn't
		 * not resolve this issue, mpt2sas driver will consider this
		 * controller to non-operational state and remove the dead ioc
		 * function.
		 */
		if (ioc->non_operational_loop++ < 5) {
			spin_lock_irqsave(&ioc->ioc_reset_in_progress_lock,
							 flags);
			goto rearm_timer;
		}

		/*
		 * Call _scsih_flush_pending_cmds callback so that we flush all
		 * pending commands back to OS. This call is required to aovid
		 * deadlock at block layer. Dead IOC will fail to do diag reset,
		 * and this call is safe since dead ioc will never return any
		 * command back from HW.
		 */
		ioc->schedule_dead_ioc_flush_running_cmds(ioc);
		/*
		 * Set remove_host flag early since kernel thread will
		 * take some time to execute.
		 */
		ioc->remove_host = 1;
		/*Remove the Dead Host */
		p = kthread_run(mpt2sas_remove_dead_ioc_func, ioc,
		    "mpt2sas_dead_ioc_%d", ioc->id);
		if (IS_ERR(p)) {
			printk(MPT2SAS_ERR_FMT
			"%s: Running mpt2sas_dead_ioc thread failed !!!!\n",
			ioc->name, __func__);
		} else {
		    printk(MPT2SAS_ERR_FMT
			"%s: Running mpt2sas_dead_ioc thread success !!!!\n",
			ioc->name, __func__);
		}

		return; /* don't rearm timer */
	}

	ioc->non_operational_loop = 0;

	if ((doorbell & MPI2_IOC_STATE_MASK) == MPI2_IOC_STATE_FAULT) {
		rc = mpt2sas_base_hard_reset_handler(ioc, CAN_SLEEP,
		    FORCE_BIG_HAMMER);
		printk(MPT2SAS_WARN_FMT "%s: hard reset: %s\n", ioc->name,
		    __func__, (rc == 0) ? "success" : "failed");
		doorbell = mpt2sas_base_get_iocstate(ioc, 0);
		if ((doorbell & MPI2_IOC_STATE_MASK) == MPI2_IOC_STATE_FAULT)
			mpt2sas_base_fault_info(ioc, doorbell &
			    MPI2_DOORBELL_DATA_MASK);
	}

	spin_lock_irqsave(&ioc->ioc_reset_in_progress_lock, flags);
 rearm_timer:
	if (ioc->fault_reset_work_q)
		queue_delayed_work(ioc->fault_reset_work_q,
		    &ioc->fault_reset_work,
		    msecs_to_jiffies(FAULT_POLLING_INTERVAL));
	spin_unlock_irqrestore(&ioc->ioc_reset_in_progress_lock, flags);
}

/**
 * mpt2sas_base_start_watchdog - start the fault_reset_work_q
 * @ioc: per adapter object
 * Context: sleep.
 *
 * Return nothing.
 */
void
mpt2sas_base_start_watchdog(struct MPT2SAS_ADAPTER *ioc)
{
	unsigned long	 flags;

	if (ioc->fault_reset_work_q)
		return;

	/* initialize fault polling */
	INIT_DELAYED_WORK(&ioc->fault_reset_work, _base_fault_reset_work);
	snprintf(ioc->fault_reset_work_q_name,
	    sizeof(ioc->fault_reset_work_q_name), "poll_%d_status", ioc->id);
	ioc->fault_reset_work_q =
		create_singlethread_workqueue(ioc->fault_reset_work_q_name);
	if (!ioc->fault_reset_work_q) {
		printk(MPT2SAS_ERR_FMT "%s: failed (line=%d)\n",
		    ioc->name, __func__, __LINE__);
			return;
	}
	spin_lock_irqsave(&ioc->ioc_reset_in_progress_lock, flags);
	if (ioc->fault_reset_work_q)
		queue_delayed_work(ioc->fault_reset_work_q,
		    &ioc->fault_reset_work,
		    msecs_to_jiffies(FAULT_POLLING_INTERVAL));
	spin_unlock_irqrestore(&ioc->ioc_reset_in_progress_lock, flags);
}

/**
 * mpt2sas_base_stop_watchdog - stop the fault_reset_work_q
 * @ioc: per adapter object
 * Context: sleep.
 *
 * Return nothing.
 */
void
mpt2sas_base_stop_watchdog(struct MPT2SAS_ADAPTER *ioc)
{
	unsigned long	 flags;
	struct workqueue_struct *wq;

	spin_lock_irqsave(&ioc->ioc_reset_in_progress_lock, flags);
	wq = ioc->fault_reset_work_q;
	ioc->fault_reset_work_q = NULL;
	spin_unlock_irqrestore(&ioc->ioc_reset_in_progress_lock, flags);
	if (wq) {
		if (!cancel_delayed_work_sync(&ioc->fault_reset_work))
			flush_workqueue(wq);
		destroy_workqueue(wq);
	}
}

/**
 * mpt2sas_base_fault_info - verbose translation of firmware FAULT code
 * @ioc: per adapter object
 * @fault_code: fault code
 *
 * Return nothing.
 */
void
mpt2sas_base_fault_info(struct MPT2SAS_ADAPTER *ioc , u16 fault_code)
{
	printk(MPT2SAS_ERR_FMT "fault_state(0x%04x)!\n",
	    ioc->name, fault_code);
}

/**
 * mpt2sas_halt_firmware - halt's mpt controller firmware
 * @ioc: per adapter object
 *
 * For debugging timeout related issues.  Writing 0xCOFFEE00
 * to the doorbell register will halt controller firmware. With
 * the purpose to stop both driver and firmware, the enduser can
 * obtain a ring buffer from controller UART.
 */
void
mpt2sas_halt_firmware(struct MPT2SAS_ADAPTER *ioc)
{
	u32 doorbell;

	if (!ioc->fwfault_debug)
		return;

	dump_stack();

	doorbell = readl(&ioc->chip->Doorbell);
	if ((doorbell & MPI2_IOC_STATE_MASK) == MPI2_IOC_STATE_FAULT)
		mpt2sas_base_fault_info(ioc , doorbell);
	else {
		writel(0xC0FFEE00, &ioc->chip->Doorbell);
		printk(MPT2SAS_ERR_FMT "Firmware is halted due to command "
		    "timeout\n", ioc->name);
	}

	panic("panic in %s\n", __func__);
}

#ifdef CONFIG_SCSI_MPT2SAS_LOGGING
/**
 * _base_sas_ioc_info - verbose translation of the ioc status
 * @ioc: per adapter object
 * @mpi_reply: reply mf payload returned from firmware
 * @request_hdr: request mf
 *
 * Return nothing.
 */
static void
_base_sas_ioc_info(struct MPT2SAS_ADAPTER *ioc, MPI2DefaultReply_t *mpi_reply,
     MPI2RequestHeader_t *request_hdr)
{
	u16 ioc_status = le16_to_cpu(mpi_reply->IOCStatus) &
	    MPI2_IOCSTATUS_MASK;
	char *desc = NULL;
	u16 frame_sz;
	char *func_str = NULL;

	/* SCSI_IO, RAID_PASS are handled from _scsih_scsi_ioc_info */
	if (request_hdr->Function == MPI2_FUNCTION_SCSI_IO_REQUEST ||
	    request_hdr->Function == MPI2_FUNCTION_RAID_SCSI_IO_PASSTHROUGH ||
	    request_hdr->Function == MPI2_FUNCTION_EVENT_NOTIFICATION)
		return;

	if (ioc_status == MPI2_IOCSTATUS_CONFIG_INVALID_PAGE)
		return;

	switch (ioc_status) {

/****************************************************************************
*  Common IOCStatus values for all replies
****************************************************************************/

	case MPI2_IOCSTATUS_INVALID_FUNCTION:
		desc = "invalid function";
		break;
	case MPI2_IOCSTATUS_BUSY:
		desc = "busy";
		break;
	case MPI2_IOCSTATUS_INVALID_SGL:
		desc = "invalid sgl";
		break;
	case MPI2_IOCSTATUS_INTERNAL_ERROR:
		desc = "internal error";
		break;
	case MPI2_IOCSTATUS_INVALID_VPID:
		desc = "invalid vpid";
		break;
	case MPI2_IOCSTATUS_INSUFFICIENT_RESOURCES:
		desc = "insufficient resources";
		break;
	case MPI2_IOCSTATUS_INVALID_FIELD:
		desc = "invalid field";
		break;
	case MPI2_IOCSTATUS_INVALID_STATE:
		desc = "invalid state";
		break;
	case MPI2_IOCSTATUS_OP_STATE_NOT_SUPPORTED:
		desc = "op state not supported";
		break;

/****************************************************************************
*  Config IOCStatus values
****************************************************************************/

	case MPI2_IOCSTATUS_CONFIG_INVALID_ACTION:
		desc = "config invalid action";
		break;
	case MPI2_IOCSTATUS_CONFIG_INVALID_TYPE:
		desc = "config invalid type";
		break;
	case MPI2_IOCSTATUS_CONFIG_INVALID_PAGE:
		desc = "config invalid page";
		break;
	case MPI2_IOCSTATUS_CONFIG_INVALID_DATA:
		desc = "config invalid data";
		break;
	case MPI2_IOCSTATUS_CONFIG_NO_DEFAULTS:
		desc = "config no defaults";
		break;
	case MPI2_IOCSTATUS_CONFIG_CANT_COMMIT:
		desc = "config cant commit";
		break;

/****************************************************************************
*  SCSI IO Reply
****************************************************************************/

	case MPI2_IOCSTATUS_SCSI_RECOVERED_ERROR:
	case MPI2_IOCSTATUS_SCSI_INVALID_DEVHANDLE:
	case MPI2_IOCSTATUS_SCSI_DEVICE_NOT_THERE:
	case MPI2_IOCSTATUS_SCSI_DATA_OVERRUN:
	case MPI2_IOCSTATUS_SCSI_DATA_UNDERRUN:
	case MPI2_IOCSTATUS_SCSI_IO_DATA_ERROR:
	case MPI2_IOCSTATUS_SCSI_PROTOCOL_ERROR:
	case MPI2_IOCSTATUS_SCSI_TASK_TERMINATED:
	case MPI2_IOCSTATUS_SCSI_RESIDUAL_MISMATCH:
	case MPI2_IOCSTATUS_SCSI_TASK_MGMT_FAILED:
	case MPI2_IOCSTATUS_SCSI_IOC_TERMINATED:
	case MPI2_IOCSTATUS_SCSI_EXT_TERMINATED:
		break;

/****************************************************************************
*  For use by SCSI Initiator and SCSI Target end-to-end data protection
****************************************************************************/

	case MPI2_IOCSTATUS_EEDP_GUARD_ERROR:
		desc = "eedp guard error";
		break;
	case MPI2_IOCSTATUS_EEDP_REF_TAG_ERROR:
		desc = "eedp ref tag error";
		break;
	case MPI2_IOCSTATUS_EEDP_APP_TAG_ERROR:
		desc = "eedp app tag error";
		break;

/****************************************************************************
*  SCSI Target values
****************************************************************************/

	case MPI2_IOCSTATUS_TARGET_INVALID_IO_INDEX:
		desc = "target invalid io index";
		break;
	case MPI2_IOCSTATUS_TARGET_ABORTED:
		desc = "target aborted";
		break;
	case MPI2_IOCSTATUS_TARGET_NO_CONN_RETRYABLE:
		desc = "target no conn retryable";
		break;
	case MPI2_IOCSTATUS_TARGET_NO_CONNECTION:
		desc = "target no connection";
		break;
	case MPI2_IOCSTATUS_TARGET_XFER_COUNT_MISMATCH:
		desc = "target xfer count mismatch";
		break;
	case MPI2_IOCSTATUS_TARGET_DATA_OFFSET_ERROR:
		desc = "target data offset error";
		break;
	case MPI2_IOCSTATUS_TARGET_TOO_MUCH_WRITE_DATA:
		desc = "target too much write data";
		break;
	case MPI2_IOCSTATUS_TARGET_IU_TOO_SHORT:
		desc = "target iu too short";
		break;
	case MPI2_IOCSTATUS_TARGET_ACK_NAK_TIMEOUT:
		desc = "target ack nak timeout";
		break;
	case MPI2_IOCSTATUS_TARGET_NAK_RECEIVED:
		desc = "target nak received";
		break;

/****************************************************************************
*  Serial Attached SCSI values
****************************************************************************/

	case MPI2_IOCSTATUS_SAS_SMP_REQUEST_FAILED:
		desc = "smp request failed";
		break;
	case MPI2_IOCSTATUS_SAS_SMP_DATA_OVERRUN:
		desc = "smp data overrun";
		break;

/****************************************************************************
*  Diagnostic Buffer Post / Diagnostic Release values
****************************************************************************/

	case MPI2_IOCSTATUS_DIAGNOSTIC_RELEASED:
		desc = "diagnostic released";
		break;
	default:
		break;
	}

	if (!desc)
		return;

	switch (request_hdr->Function) {
	case MPI2_FUNCTION_CONFIG:
		frame_sz = sizeof(Mpi2ConfigRequest_t) + ioc->sge_size;
		func_str = "config_page";
		break;
	case MPI2_FUNCTION_SCSI_TASK_MGMT:
		frame_sz = sizeof(Mpi2SCSITaskManagementRequest_t);
		func_str = "task_mgmt";
		break;
	case MPI2_FUNCTION_SAS_IO_UNIT_CONTROL:
		frame_sz = sizeof(Mpi2SasIoUnitControlRequest_t);
		func_str = "sas_iounit_ctl";
		break;
	case MPI2_FUNCTION_SCSI_ENCLOSURE_PROCESSOR:
		frame_sz = sizeof(Mpi2SepRequest_t);
		func_str = "enclosure";
		break;
	case MPI2_FUNCTION_IOC_INIT:
		frame_sz = sizeof(Mpi2IOCInitRequest_t);
		func_str = "ioc_init";
		break;
	case MPI2_FUNCTION_PORT_ENABLE:
		frame_sz = sizeof(Mpi2PortEnableRequest_t);
		func_str = "port_enable";
		break;
	case MPI2_FUNCTION_SMP_PASSTHROUGH:
		frame_sz = sizeof(Mpi2SmpPassthroughRequest_t) + ioc->sge_size;
		func_str = "smp_passthru";
		break;
	default:
		frame_sz = 32;
		func_str = "unknown";
		break;
	}

	printk(MPT2SAS_WARN_FMT "ioc_status: %s(0x%04x), request(0x%p),"
	    " (%s)\n", ioc->name, desc, ioc_status, request_hdr, func_str);

	_debug_dump_mf(request_hdr, frame_sz/4);
}

/**
 * _base_display_event_data - verbose translation of firmware asyn events
 * @ioc: per adapter object
 * @mpi_reply: reply mf payload returned from firmware
 *
 * Return nothing.
 */
static void
_base_display_event_data(struct MPT2SAS_ADAPTER *ioc,
    Mpi2EventNotificationReply_t *mpi_reply)
{
	char *desc = NULL;
	u16 event;

	if (!(ioc->logging_level & MPT_DEBUG_EVENTS))
		return;

	event = le16_to_cpu(mpi_reply->Event);

	switch (event) {
	case MPI2_EVENT_LOG_DATA:
		desc = "Log Data";
		break;
	case MPI2_EVENT_STATE_CHANGE:
		desc = "Status Change";
		break;
	case MPI2_EVENT_HARD_RESET_RECEIVED:
		desc = "Hard Reset Received";
		break;
	case MPI2_EVENT_EVENT_CHANGE:
		desc = "Event Change";
		break;
	case MPI2_EVENT_SAS_DEVICE_STATUS_CHANGE:
		desc = "Device Status Change";
		break;
	case MPI2_EVENT_IR_OPERATION_STATUS:
		if (!ioc->hide_ir_msg)
			desc = "IR Operation Status";
		break;
	case MPI2_EVENT_SAS_DISCOVERY:
	{
		Mpi2EventDataSasDiscovery_t *event_data =
		    (Mpi2EventDataSasDiscovery_t *)mpi_reply->EventData;
		printk(MPT2SAS_INFO_FMT "Discovery: (%s)", ioc->name,
		    (event_data->ReasonCode == MPI2_EVENT_SAS_DISC_RC_STARTED) ?
		    "start" : "stop");
		if (event_data->DiscoveryStatus)
			printk("discovery_status(0x%08x)",
			    le32_to_cpu(event_data->DiscoveryStatus));
		printk("\n");
		return;
	}
	case MPI2_EVENT_SAS_BROADCAST_PRIMITIVE:
		desc = "SAS Broadcast Primitive";
		break;
	case MPI2_EVENT_SAS_INIT_DEVICE_STATUS_CHANGE:
		desc = "SAS Init Device Status Change";
		break;
	case MPI2_EVENT_SAS_INIT_TABLE_OVERFLOW:
		desc = "SAS Init Table Overflow";
		break;
	case MPI2_EVENT_SAS_TOPOLOGY_CHANGE_LIST:
		desc = "SAS Topology Change List";
		break;
	case MPI2_EVENT_SAS_ENCL_DEVICE_STATUS_CHANGE:
		desc = "SAS Enclosure Device Status Change";
		break;
	case MPI2_EVENT_IR_VOLUME:
		if (!ioc->hide_ir_msg)
			desc = "IR Volume";
		break;
	case MPI2_EVENT_IR_PHYSICAL_DISK:
		if (!ioc->hide_ir_msg)
			desc = "IR Physical Disk";
		break;
	case MPI2_EVENT_IR_CONFIGURATION_CHANGE_LIST:
		if (!ioc->hide_ir_msg)
			desc = "IR Configuration Change List";
		break;
	case MPI2_EVENT_LOG_ENTRY_ADDED:
		if (!ioc->hide_ir_msg)
			desc = "Log Entry Added";
		break;
	}

	if (!desc)
		return;

	printk(MPT2SAS_INFO_FMT "%s\n", ioc->name, desc);
}
#endif

/**
 * _base_sas_log_info - verbose translation of firmware log info
 * @ioc: per adapter object
 * @log_info: log info
 *
 * Return nothing.
 */
static void
_base_sas_log_info(struct MPT2SAS_ADAPTER *ioc , u32 log_info)
{
	union loginfo_type {
		u32	loginfo;
		struct {
			u32	subcode:16;
			u32	code:8;
			u32	originator:4;
			u32	bus_type:4;
		} dw;
	};
	union loginfo_type sas_loginfo;
	char *originator_str = NULL;

	sas_loginfo.loginfo = log_info;
	if (sas_loginfo.dw.bus_type != 3 /*SAS*/)
		return;

	/* each nexus loss loginfo */
	if (log_info == 0x31170000)
		return;

	/* eat the loginfos associated with task aborts */
	if (ioc->ignore_loginfos && (log_info == 0x30050000 || log_info ==
	    0x31140000 || log_info == 0x31130000))
		return;

	switch (sas_loginfo.dw.originator) {
	case 0:
		originator_str = "IOP";
		break;
	case 1:
		originator_str = "PL";
		break;
	case 2:
		if (!ioc->hide_ir_msg)
			originator_str = "IR";
		else
			originator_str = "WarpDrive";
		break;
	}

	printk(MPT2SAS_WARN_FMT "log_info(0x%08x): originator(%s), "
	    "code(0x%02x), sub_code(0x%04x)\n", ioc->name, log_info,
	     originator_str, sas_loginfo.dw.code,
	     sas_loginfo.dw.subcode);
}

/**
 * _base_display_reply_info -
 * @ioc: per adapter object
 * @smid: system request message index
 * @msix_index: MSIX table index supplied by the OS
 * @reply: reply message frame(lower 32bit addr)
 *
 * Return nothing.
 */
static void
_base_display_reply_info(struct MPT2SAS_ADAPTER *ioc, u16 smid, u8 msix_index,
    u32 reply)
{
	MPI2DefaultReply_t *mpi_reply;
	u16 ioc_status;

	mpi_reply = mpt2sas_base_get_reply_virt_addr(ioc, reply);
	if (unlikely(!mpi_reply)) {
		printk(MPT2SAS_ERR_FMT "mpi_reply not valid at %s:%d/%s()!\n",
			ioc->name, __FILE__, __LINE__, __func__);
		return;
	}
	ioc_status = le16_to_cpu(mpi_reply->IOCStatus);
#ifdef CONFIG_SCSI_MPT2SAS_LOGGING
	if ((ioc_status & MPI2_IOCSTATUS_MASK) &&
	    (ioc->logging_level & MPT_DEBUG_REPLY)) {
		_base_sas_ioc_info(ioc , mpi_reply,
		   mpt2sas_base_get_msg_frame(ioc, smid));
	}
#endif
	if (ioc_status & MPI2_IOCSTATUS_FLAG_LOG_INFO_AVAILABLE)
		_base_sas_log_info(ioc, le32_to_cpu(mpi_reply->IOCLogInfo));
}

/**
 * mpt2sas_base_done - base internal command completion routine
 * @ioc: per adapter object
 * @smid: system request message index
 * @msix_index: MSIX table index supplied by the OS
 * @reply: reply message frame(lower 32bit addr)
 *
 * Return 1 meaning mf should be freed from _base_interrupt
 *        0 means the mf is freed from this function.
 */
u8
mpt2sas_base_done(struct MPT2SAS_ADAPTER *ioc, u16 smid, u8 msix_index,
    u32 reply)
{
	MPI2DefaultReply_t *mpi_reply;

	mpi_reply = mpt2sas_base_get_reply_virt_addr(ioc, reply);
	if (mpi_reply && mpi_reply->Function == MPI2_FUNCTION_EVENT_ACK)
		return 1;

	if (ioc->base_cmds.status == MPT2_CMD_NOT_USED)
		return 1;

	ioc->base_cmds.status |= MPT2_CMD_COMPLETE;
	if (mpi_reply) {
		ioc->base_cmds.status |= MPT2_CMD_REPLY_VALID;
		memcpy(ioc->base_cmds.reply, mpi_reply, mpi_reply->MsgLength*4);
	}
	ioc->base_cmds.status &= ~MPT2_CMD_PENDING;

	complete(&ioc->base_cmds.done);
	return 1;
}

/**
 * _base_async_event - main callback handler for firmware asyn events
 * @ioc: per adapter object
 * @msix_index: MSIX table index supplied by the OS
 * @reply: reply message frame(lower 32bit addr)
 *
 * Returns void.
 */
static void
_base_async_event(struct MPT2SAS_ADAPTER *ioc, u8 msix_index, u32 reply)
{
	Mpi2EventNotificationReply_t *mpi_reply;
	Mpi2EventAckRequest_t *ack_request;
	u16 smid;

	mpi_reply = mpt2sas_base_get_reply_virt_addr(ioc, reply);
	if (!mpi_reply)
		return;
	if (mpi_reply->Function != MPI2_FUNCTION_EVENT_NOTIFICATION)
		return;
#ifdef CONFIG_SCSI_MPT2SAS_LOGGING
	_base_display_event_data(ioc, mpi_reply);
#endif
	if (!(mpi_reply->AckRequired & MPI2_EVENT_NOTIFICATION_ACK_REQUIRED))
		goto out;
	smid = mpt2sas_base_get_smid(ioc, ioc->base_cb_idx);
	if (!smid) {
		printk(MPT2SAS_ERR_FMT "%s: failed obtaining a smid\n",
		    ioc->name, __func__);
		goto out;
	}

	ack_request = mpt2sas_base_get_msg_frame(ioc, smid);
	memset(ack_request, 0, sizeof(Mpi2EventAckRequest_t));
	ack_request->Function = MPI2_FUNCTION_EVENT_ACK;
	ack_request->Event = mpi_reply->Event;
	ack_request->EventContext = mpi_reply->EventContext;
	ack_request->VF_ID = 0;  /* TODO */
	ack_request->VP_ID = 0;
	mpt2sas_base_put_smid_default(ioc, smid);

 out:

	/* scsih callback handler */
	mpt2sas_scsih_event_callback(ioc, msix_index, reply);

	/* ctl callback handler */
	mpt2sas_ctl_event_callback(ioc, msix_index, reply);

	return;
}

/**
 * _base_get_cb_idx - obtain the callback index
 * @ioc: per adapter object
 * @smid: system request message index
 *
 * Return callback index.
 */
static u8
_base_get_cb_idx(struct MPT2SAS_ADAPTER *ioc, u16 smid)
{
	int i;
	u8 cb_idx;

	if (smid < ioc->hi_priority_smid) {
		i = smid - 1;
		cb_idx = ioc->scsi_lookup[i].cb_idx;
	} else if (smid < ioc->internal_smid) {
		i = smid - ioc->hi_priority_smid;
		cb_idx = ioc->hpr_lookup[i].cb_idx;
	} else if (smid <= ioc->hba_queue_depth) {
		i = smid - ioc->internal_smid;
		cb_idx = ioc->internal_lookup[i].cb_idx;
	} else
		cb_idx = 0xFF;
	return cb_idx;
}

/**
 * _base_mask_interrupts - disable interrupts
 * @ioc: per adapter object
 *
 * Disabling ResetIRQ, Reply and Doorbell Interrupts
 *
 * Return nothing.
 */
static void
_base_mask_interrupts(struct MPT2SAS_ADAPTER *ioc)
{
	u32 him_register;

	ioc->mask_interrupts = 1;
	him_register = readl(&ioc->chip->HostInterruptMask);
	him_register |= MPI2_HIM_DIM + MPI2_HIM_RIM + MPI2_HIM_RESET_IRQ_MASK;
	writel(him_register, &ioc->chip->HostInterruptMask);
	readl(&ioc->chip->HostInterruptMask);
}

/**
 * _base_unmask_interrupts - enable interrupts
 * @ioc: per adapter object
 *
 * Enabling only Reply Interrupts
 *
 * Return nothing.
 */
static void
_base_unmask_interrupts(struct MPT2SAS_ADAPTER *ioc)
{
	u32 him_register;

	him_register = readl(&ioc->chip->HostInterruptMask);
	him_register &= ~MPI2_HIM_RIM;
	writel(him_register, &ioc->chip->HostInterruptMask);
	ioc->mask_interrupts = 0;
}

union reply_descriptor {
	u64 word;
	struct {
		u32 low;
		u32 high;
	} u;
};

/**
 * _base_interrupt - MPT adapter (IOC) specific interrupt handler.
 * @irq: irq number (not used)
 * @bus_id: bus identifier cookie == pointer to MPT_ADAPTER structure
 * @r: pt_regs pointer (not used)
 *
 * Return IRQ_HANDLE if processed, else IRQ_NONE.
 */
static irqreturn_t
_base_interrupt(int irq, void *bus_id)
{
	struct adapter_reply_queue *reply_q = bus_id;
	union reply_descriptor rd;
	u32 completed_cmds;
	u8 request_desript_type;
	u16 smid;
	u8 cb_idx;
	u32 reply;
	u8 msix_index = reply_q->msix_index;
	struct MPT2SAS_ADAPTER *ioc = reply_q->ioc;
	Mpi2ReplyDescriptorsUnion_t *rpf;
	u8 rc;

	if (ioc->mask_interrupts)
		return IRQ_NONE;

	if (!atomic_add_unless(&reply_q->busy, 1, 1))
		return IRQ_NONE;

	rpf = &reply_q->reply_post_free[reply_q->reply_post_host_index];
	request_desript_type = rpf->Default.ReplyFlags
	     & MPI2_RPY_DESCRIPT_FLAGS_TYPE_MASK;
	if (request_desript_type == MPI2_RPY_DESCRIPT_FLAGS_UNUSED) {
		atomic_dec(&reply_q->busy);
		return IRQ_NONE;
	}

	completed_cmds = 0;
	cb_idx = 0xFF;
	do {
		rd.word = le64_to_cpu(rpf->Words);
		if (rd.u.low == UINT_MAX || rd.u.high == UINT_MAX)
			goto out;
		reply = 0;
		smid = le16_to_cpu(rpf->Default.DescriptorTypeDependent1);
		if (request_desript_type ==
		    MPI2_RPY_DESCRIPT_FLAGS_ADDRESS_REPLY) {
			reply = le32_to_cpu
				(rpf->AddressReply.ReplyFrameAddress);
			if (reply > ioc->reply_dma_max_address ||
			    reply < ioc->reply_dma_min_address)
				reply = 0;
		} else if (request_desript_type ==
		    MPI2_RPY_DESCRIPT_FLAGS_TARGET_COMMAND_BUFFER)
			goto next;
		else if (request_desript_type ==
		    MPI2_RPY_DESCRIPT_FLAGS_TARGETASSIST_SUCCESS)
			goto next;
		if (smid) {
			cb_idx = _base_get_cb_idx(ioc, smid);
		if ((likely(cb_idx < MPT_MAX_CALLBACKS))
			    && (likely(mpt_callbacks[cb_idx] != NULL))) {
				rc = mpt_callbacks[cb_idx](ioc, smid,
				    msix_index, reply);
			if (reply)
				_base_display_reply_info(ioc, smid,
				    msix_index, reply);
			if (rc)
				mpt2sas_base_free_smid(ioc, smid);
			}
		}
		if (!smid)
			_base_async_event(ioc, msix_index, reply);

		/* reply free queue handling */
		if (reply) {
			ioc->reply_free_host_index =
			    (ioc->reply_free_host_index ==
			    (ioc->reply_free_queue_depth - 1)) ?
			    0 : ioc->reply_free_host_index + 1;
			ioc->reply_free[ioc->reply_free_host_index] =
			    cpu_to_le32(reply);
			wmb();
			writel(ioc->reply_free_host_index,
			    &ioc->chip->ReplyFreeHostIndex);
		}

 next:

		rpf->Words = cpu_to_le64(ULLONG_MAX);
		reply_q->reply_post_host_index =
		    (reply_q->reply_post_host_index ==
		    (ioc->reply_post_queue_depth - 1)) ? 0 :
		    reply_q->reply_post_host_index + 1;
		request_desript_type =
		    reply_q->reply_post_free[reply_q->reply_post_host_index].
		    Default.ReplyFlags & MPI2_RPY_DESCRIPT_FLAGS_TYPE_MASK;
		completed_cmds++;
		if (request_desript_type == MPI2_RPY_DESCRIPT_FLAGS_UNUSED)
			goto out;
		if (!reply_q->reply_post_host_index)
			rpf = reply_q->reply_post_free;
		else
			rpf++;
	} while (1);

 out:

	if (!completed_cmds) {
		atomic_dec(&reply_q->busy);
		return IRQ_NONE;
	}
	wmb();
	if (ioc->is_warpdrive) {
		writel(reply_q->reply_post_host_index,
		ioc->reply_post_host_index[msix_index]);
		atomic_dec(&reply_q->busy);
		return IRQ_HANDLED;
	}
	writel(reply_q->reply_post_host_index | (msix_index <<
	    MPI2_RPHI_MSIX_INDEX_SHIFT), &ioc->chip->ReplyPostHostIndex);
	atomic_dec(&reply_q->busy);
	return IRQ_HANDLED;
}

/**
 * _base_is_controller_msix_enabled - is controller support muli-reply queues
 * @ioc: per adapter object
 *
 */
static inline int
_base_is_controller_msix_enabled(struct MPT2SAS_ADAPTER *ioc)
{
	return (ioc->facts.IOCCapabilities &
	    MPI2_IOCFACTS_CAPABILITY_MSI_X_INDEX) && ioc->msix_enable;
}

/**
 * mpt2sas_base_flush_reply_queues - flushing the MSIX reply queues
 * @ioc: per adapter object
 * Context: ISR conext
 *
 * Called when a Task Management request has completed. We want
 * to flush the other reply queues so all the outstanding IO has been
 * completed back to OS before we process the TM completetion.
 *
 * Return nothing.
 */
void
mpt2sas_base_flush_reply_queues(struct MPT2SAS_ADAPTER *ioc)
{
	struct adapter_reply_queue *reply_q;

	/* If MSIX capability is turned off
	 * then multi-queues are not enabled
	 */
	if (!_base_is_controller_msix_enabled(ioc))
		return;

	list_for_each_entry(reply_q, &ioc->reply_queue_list, list) {
		if (ioc->shost_recovery)
			return;
		/* TMs are on msix_index == 0 */
		if (reply_q->msix_index == 0)
			continue;
		_base_interrupt(reply_q->vector, (void *)reply_q);
	}
}

/**
 * mpt2sas_base_release_callback_handler - clear interrupt callback handler
 * @cb_idx: callback index
 *
 * Return nothing.
 */
void
mpt2sas_base_release_callback_handler(u8 cb_idx)
{
	mpt_callbacks[cb_idx] = NULL;
}

/**
 * mpt2sas_base_register_callback_handler - obtain index for the interrupt callback handler
 * @cb_func: callback function
 *
 * Returns cb_func.
 */
u8
mpt2sas_base_register_callback_handler(MPT_CALLBACK cb_func)
{
	u8 cb_idx;

	for (cb_idx = MPT_MAX_CALLBACKS-1; cb_idx; cb_idx--)
		if (mpt_callbacks[cb_idx] == NULL)
			break;

	mpt_callbacks[cb_idx] = cb_func;
	return cb_idx;
}

/**
 * mpt2sas_base_initialize_callback_handler - initialize the interrupt callback handler
 *
 * Return nothing.
 */
void
mpt2sas_base_initialize_callback_handler(void)
{
	u8 cb_idx;

	for (cb_idx = 0; cb_idx < MPT_MAX_CALLBACKS; cb_idx++)
		mpt2sas_base_release_callback_handler(cb_idx);
}

/**
 * mpt2sas_base_build_zero_len_sge - build zero length sg entry
 * @ioc: per adapter object
 * @paddr: virtual address for SGE
 *
 * Create a zero length scatter gather entry to insure the IOCs hardware has
 * something to use if the target device goes brain dead and tries
 * to send data even when none is asked for.
 *
 * Return nothing.
 */
void
mpt2sas_base_build_zero_len_sge(struct MPT2SAS_ADAPTER *ioc, void *paddr)
{
	u32 flags_length = (u32)((MPI2_SGE_FLAGS_LAST_ELEMENT |
	    MPI2_SGE_FLAGS_END_OF_BUFFER | MPI2_SGE_FLAGS_END_OF_LIST |
	    MPI2_SGE_FLAGS_SIMPLE_ELEMENT) <<
	    MPI2_SGE_FLAGS_SHIFT);
	ioc->base_add_sg_single(paddr, flags_length, -1);
}

/**
 * _base_add_sg_single_32 - Place a simple 32 bit SGE at address pAddr.
 * @paddr: virtual address for SGE
 * @flags_length: SGE flags and data transfer length
 * @dma_addr: Physical address
 *
 * Return nothing.
 */
static void
_base_add_sg_single_32(void *paddr, u32 flags_length, dma_addr_t dma_addr)
{
	Mpi2SGESimple32_t *sgel = paddr;

	flags_length |= (MPI2_SGE_FLAGS_32_BIT_ADDRESSING |
	    MPI2_SGE_FLAGS_SYSTEM_ADDRESS) << MPI2_SGE_FLAGS_SHIFT;
	sgel->FlagsLength = cpu_to_le32(flags_length);
	sgel->Address = cpu_to_le32(dma_addr);
}


/**
 * _base_add_sg_single_64 - Place a simple 64 bit SGE at address pAddr.
 * @paddr: virtual address for SGE
 * @flags_length: SGE flags and data transfer length
 * @dma_addr: Physical address
 *
 * Return nothing.
 */
static void
_base_add_sg_single_64(void *paddr, u32 flags_length, dma_addr_t dma_addr)
{
	Mpi2SGESimple64_t *sgel = paddr;

	flags_length |= (MPI2_SGE_FLAGS_64_BIT_ADDRESSING |
	    MPI2_SGE_FLAGS_SYSTEM_ADDRESS) << MPI2_SGE_FLAGS_SHIFT;
	sgel->FlagsLength = cpu_to_le32(flags_length);
	sgel->Address = cpu_to_le64(dma_addr);
}

#define convert_to_kb(x) ((x) << (PAGE_SHIFT - 10))

/**
 * _base_config_dma_addressing - set dma addressing
 * @ioc: per adapter object
 * @pdev: PCI device struct
 *
 * Returns 0 for success, non-zero for failure.
 */
static int
_base_config_dma_addressing(struct MPT2SAS_ADAPTER *ioc, struct pci_dev *pdev)
{
	struct sysinfo s;
	u64 consistent_dma_mask;

	if (ioc->dma_mask)
		consistent_dma_mask = DMA_BIT_MASK(64);
	else
		consistent_dma_mask = DMA_BIT_MASK(32);

	if (sizeof(dma_addr_t) > 4) {
		const uint64_t required_mask =
		    dma_get_required_mask(&pdev->dev);
		if ((required_mask > DMA_BIT_MASK(32)) &&
		    !pci_set_dma_mask(pdev, DMA_BIT_MASK(64)) &&
		    !pci_set_consistent_dma_mask(pdev, consistent_dma_mask)) {
			ioc->base_add_sg_single = &_base_add_sg_single_64;
			ioc->sge_size = sizeof(Mpi2SGESimple64_t);
			ioc->dma_mask = 64;
			goto out;
		}
	}

	if (!pci_set_dma_mask(pdev, DMA_BIT_MASK(32))
	    && !pci_set_consistent_dma_mask(pdev, DMA_BIT_MASK(32))) {
		ioc->base_add_sg_single = &_base_add_sg_single_32;
		ioc->sge_size = sizeof(Mpi2SGESimple32_t);
		ioc->dma_mask = 32;
	} else
		return -ENODEV;

 out:
	si_meminfo(&s);
	printk(MPT2SAS_INFO_FMT
	    "%d BIT PCI BUS DMA ADDRESSING SUPPORTED, total mem (%ld kB)\n",
	    ioc->name, ioc->dma_mask, convert_to_kb(s.totalram));

	return 0;
}

static int
_base_change_consistent_dma_mask(struct MPT2SAS_ADAPTER *ioc,
				  struct pci_dev *pdev)
{
	if (pci_set_consistent_dma_mask(pdev, DMA_BIT_MASK(64))) {
		if (pci_set_consistent_dma_mask(pdev, DMA_BIT_MASK(32)))
			return -ENODEV;
	}
	return 0;
}
/**
 * _base_check_enable_msix - checks MSIX capabable.
 * @ioc: per adapter object
 *
 * Check to see if card is capable of MSIX, and set number
 * of available msix vectors
 */
static int
_base_check_enable_msix(struct MPT2SAS_ADAPTER *ioc)
{
	int base;
	u16 message_control;


	/* Check whether controller SAS2008 B0 controller,
	   if it is SAS2008 B0 controller use IO-APIC instead of MSIX */
	if (ioc->pdev->device == MPI2_MFGPAGE_DEVID_SAS2008 &&
	    ioc->pdev->revision == 0x01) {
		return -EINVAL;
	}

	base = pci_find_capability(ioc->pdev, PCI_CAP_ID_MSIX);
	if (!base) {
		dfailprintk(ioc, printk(MPT2SAS_INFO_FMT "msix not "
		    "supported\n", ioc->name));
		return -EINVAL;
	}

	/* get msix vector count */
	/* NUMA_IO not supported for older controllers */
	if (ioc->pdev->device == MPI2_MFGPAGE_DEVID_SAS2004 ||
	    ioc->pdev->device == MPI2_MFGPAGE_DEVID_SAS2008 ||
	    ioc->pdev->device == MPI2_MFGPAGE_DEVID_SAS2108_1 ||
	    ioc->pdev->device == MPI2_MFGPAGE_DEVID_SAS2108_2 ||
	    ioc->pdev->device == MPI2_MFGPAGE_DEVID_SAS2108_3 ||
	    ioc->pdev->device == MPI2_MFGPAGE_DEVID_SAS2116_1 ||
	    ioc->pdev->device == MPI2_MFGPAGE_DEVID_SAS2116_2)
		ioc->msix_vector_count = 1;
	else {
		pci_read_config_word(ioc->pdev, base + 2, &message_control);
		ioc->msix_vector_count = (message_control & 0x3FF) + 1;
	}
	dinitprintk(ioc, printk(MPT2SAS_INFO_FMT "msix is supported, "
	    "vector_count(%d)\n", ioc->name, ioc->msix_vector_count));

	return 0;
}

/**
 * _base_free_irq - free irq
 * @ioc: per adapter object
 *
 * Freeing respective reply_queue from the list.
 */
static void
_base_free_irq(struct MPT2SAS_ADAPTER *ioc)
{
	struct adapter_reply_queue *reply_q, *next;

	if (list_empty(&ioc->reply_queue_list))
		return;

	list_for_each_entry_safe(reply_q, next, &ioc->reply_queue_list, list) {
		list_del(&reply_q->list);
		synchronize_irq(reply_q->vector);
		free_irq(reply_q->vector, reply_q);
		kfree(reply_q);
	}
}

/**
 * _base_request_irq - request irq
 * @ioc: per adapter object
 * @index: msix index into vector table
 * @vector: irq vector
 *
 * Inserting respective reply_queue into the list.
 */
static int
_base_request_irq(struct MPT2SAS_ADAPTER *ioc, u8 index, u32 vector)
{
	struct adapter_reply_queue *reply_q;
	int r;

	reply_q =  kzalloc(sizeof(struct adapter_reply_queue), GFP_KERNEL);
	if (!reply_q) {
		printk(MPT2SAS_ERR_FMT "unable to allocate memory %d!\n",
		    ioc->name, (int)sizeof(struct adapter_reply_queue));
		return -ENOMEM;
	}
	reply_q->ioc = ioc;
	reply_q->msix_index = index;
	reply_q->vector = vector;
	atomic_set(&reply_q->busy, 0);
	if (ioc->msix_enable)
		snprintf(reply_q->name, MPT_NAME_LENGTH, "%s%d-msix%d",
		    MPT2SAS_DRIVER_NAME, ioc->id, index);
	else
		snprintf(reply_q->name, MPT_NAME_LENGTH, "%s%d",
		    MPT2SAS_DRIVER_NAME, ioc->id);
	r = request_irq(vector, _base_interrupt, IRQF_SHARED, reply_q->name,
	    reply_q);
	if (r) {
		printk(MPT2SAS_ERR_FMT "unable to allocate interrupt %d!\n",
		    reply_q->name, vector);
		kfree(reply_q);
		return -EBUSY;
	}

	INIT_LIST_HEAD(&reply_q->list);
	list_add_tail(&reply_q->list, &ioc->reply_queue_list);
	return 0;
}

/**
 * _base_assign_reply_queues - assigning msix index for each cpu
 * @ioc: per adapter object
 *
 * The enduser would need to set the affinity via /proc/irq/#/smp_affinity
 *
 * It would nice if we could call irq_set_affinity, however it is not
 * an exported symbol
 */
static void
_base_assign_reply_queues(struct MPT2SAS_ADAPTER *ioc)
{
	unsigned int cpu, nr_cpus, nr_msix, index = 0;

	if (!_base_is_controller_msix_enabled(ioc))
		return;

	memset(ioc->cpu_msix_table, 0, ioc->cpu_msix_table_sz);

	nr_cpus = num_online_cpus();
	nr_msix = ioc->reply_queue_count = min(ioc->reply_queue_count,
					       ioc->facts.MaxMSIxVectors);
	if (!nr_msix)
		return;

	cpu = cpumask_first(cpu_online_mask);

	do {
		unsigned int i, group = nr_cpus / nr_msix;

		if (index < nr_cpus % nr_msix)
			group++;

		for (i = 0 ; i < group ; i++) {
			ioc->cpu_msix_table[cpu] = index;
			cpu = cpumask_next(cpu, cpu_online_mask);
		}

		index++;

	} while (cpu < nr_cpus);
}

/**
 * _base_disable_msix - disables msix
 * @ioc: per adapter object
 *
 */
static void
_base_disable_msix(struct MPT2SAS_ADAPTER *ioc)
{
	if (ioc->msix_enable) {
		pci_disable_msix(ioc->pdev);
		ioc->msix_enable = 0;
	}
}

/**
 * _base_enable_msix - enables msix, failback to io_apic
 * @ioc: per adapter object
 *
 */
static int
_base_enable_msix(struct MPT2SAS_ADAPTER *ioc)
{
	struct msix_entry *entries, *a;
	int r;
	int i;
	u8 try_msix = 0;

	if (msix_disable == -1 || msix_disable == 0)
		try_msix = 1;

	if (!try_msix)
		goto try_ioapic;

	if (_base_check_enable_msix(ioc) != 0)
		goto try_ioapic;

	ioc->reply_queue_count = min_t(int, ioc->cpu_count,
	    ioc->msix_vector_count);

	if (!ioc->rdpq_array_enable && max_msix_vectors == -1)
		max_msix_vectors = 8;

	if (max_msix_vectors > 0) {
		ioc->reply_queue_count = min_t(int, max_msix_vectors,
		    ioc->reply_queue_count);
		ioc->msix_vector_count = ioc->reply_queue_count;
	} else if (max_msix_vectors == 0)
		goto try_ioapic;

	printk(MPT2SAS_INFO_FMT
	"MSI-X vectors supported: %d, no of cores: %d, max_msix_vectors: %d\n",
	 ioc->name, ioc->msix_vector_count, ioc->cpu_count, max_msix_vectors);

	entries = kcalloc(ioc->reply_queue_count, sizeof(struct msix_entry),
	    GFP_KERNEL);
	if (!entries) {
		dfailprintk(ioc, printk(MPT2SAS_INFO_FMT "kcalloc "
		    "failed @ at %s:%d/%s() !!!\n", ioc->name, __FILE__,
		    __LINE__, __func__));
		goto try_ioapic;
	}

	for (i = 0, a = entries; i < ioc->reply_queue_count; i++, a++)
		a->entry = i;

	r = pci_enable_msix_exact(ioc->pdev, entries, ioc->reply_queue_count);
	if (r) {
		dfailprintk(ioc, printk(MPT2SAS_INFO_FMT
		    "pci_enable_msix_exact failed (r=%d) !!!\n", ioc->name, r));
		kfree(entries);
		goto try_ioapic;
	}

	ioc->msix_enable = 1;
	for (i = 0, a = entries; i < ioc->reply_queue_count; i++, a++) {
		r = _base_request_irq(ioc, i, a->vector);
		if (r) {
			_base_free_irq(ioc);
			_base_disable_msix(ioc);
			kfree(entries);
			goto try_ioapic;
		}
	}

	kfree(entries);
	return 0;

/* failback to io_apic interrupt routing */
 try_ioapic:

	ioc->reply_queue_count = 1;
	r = _base_request_irq(ioc, 0, ioc->pdev->irq);

	return r;
}

/**
 * mpt2sas_base_map_resources - map in controller resources (io/irq/memap)
 * @ioc: per adapter object
 *
 * Returns 0 for success, non-zero for failure.
 */
int
mpt2sas_base_map_resources(struct MPT2SAS_ADAPTER *ioc)
{
	struct pci_dev *pdev = ioc->pdev;
	u32 memap_sz;
	u32 pio_sz;
	int i, r = 0;
	u64 pio_chip = 0;
	u64 chip_phys = 0;
	struct adapter_reply_queue *reply_q;

	dinitprintk(ioc, printk(MPT2SAS_INFO_FMT "%s\n",
	    ioc->name, __func__));

	ioc->bars = pci_select_bars(pdev, IORESOURCE_MEM);
	if (pci_enable_device_mem(pdev)) {
		printk(MPT2SAS_WARN_FMT "pci_enable_device_mem: "
		    "failed\n", ioc->name);
		ioc->bars = 0;
		return -ENODEV;
	}


	if (pci_request_selected_regions(pdev, ioc->bars,
	    MPT2SAS_DRIVER_NAME)) {
		printk(MPT2SAS_WARN_FMT "pci_request_selected_regions: "
		    "failed\n", ioc->name);
		ioc->bars = 0;
		r = -ENODEV;
		goto out_fail;
	}

	/* AER (Advanced Error Reporting) hooks */
	pci_enable_pcie_error_reporting(pdev);

	pci_set_master(pdev);

	if (_base_config_dma_addressing(ioc, pdev) != 0) {
		printk(MPT2SAS_WARN_FMT "no suitable DMA mask for %s\n",
		    ioc->name, pci_name(pdev));
		r = -ENODEV;
		goto out_fail;
	}

	for (i = 0, memap_sz = 0, pio_sz = 0 ; i < DEVICE_COUNT_RESOURCE; i++) {
		if (pci_resource_flags(pdev, i) & IORESOURCE_IO) {
			if (pio_sz)
				continue;
			pio_chip = (u64)pci_resource_start(pdev, i);
			pio_sz = pci_resource_len(pdev, i);
		} else {
			if (memap_sz)
				continue;
			/* verify memory resource is valid before using */
			if (pci_resource_flags(pdev, i) & IORESOURCE_MEM) {
				ioc->chip_phys = pci_resource_start(pdev, i);
				chip_phys = (u64)ioc->chip_phys;
				memap_sz = pci_resource_len(pdev, i);
				ioc->chip = ioremap(ioc->chip_phys, memap_sz);
				if (ioc->chip == NULL) {
					printk(MPT2SAS_ERR_FMT "unable to map "
					    "adapter memory!\n", ioc->name);
					r = -EINVAL;
					goto out_fail;
				}
			}
		}
	}

	_base_mask_interrupts(ioc);

	r = _base_get_ioc_facts(ioc, CAN_SLEEP);
	if (r)
		goto out_fail;

	if (!ioc->rdpq_array_enable_assigned) {
		ioc->rdpq_array_enable = ioc->rdpq_array_capable;
		ioc->rdpq_array_enable_assigned = 1;
	}

	r = _base_enable_msix(ioc);
	if (r)
		goto out_fail;

	list_for_each_entry(reply_q, &ioc->reply_queue_list, list)
		printk(MPT2SAS_INFO_FMT "%s: IRQ %d\n",
		    reply_q->name,  ((ioc->msix_enable) ? "PCI-MSI-X enabled" :
		    "IO-APIC enabled"), reply_q->vector);

	printk(MPT2SAS_INFO_FMT "iomem(0x%016llx), mapped(0x%p), size(%d)\n",
	    ioc->name, (unsigned long long)chip_phys, ioc->chip, memap_sz);
	printk(MPT2SAS_INFO_FMT "ioport(0x%016llx), size(%d)\n",
	    ioc->name, (unsigned long long)pio_chip, pio_sz);

	/* Save PCI configuration state for recovery from PCI AER/EEH errors */
	pci_save_state(pdev);

	return 0;

 out_fail:
	if (ioc->chip_phys)
		iounmap(ioc->chip);
	ioc->chip_phys = 0;
	pci_release_selected_regions(ioc->pdev, ioc->bars);
	pci_disable_pcie_error_reporting(pdev);
	pci_disable_device(pdev);
	return r;
}

/**
 * mpt2sas_base_get_msg_frame - obtain request mf pointer
 * @ioc: per adapter object
 * @smid: system request message index(smid zero is invalid)
 *
 * Returns virt pointer to message frame.
 */
void *
mpt2sas_base_get_msg_frame(struct MPT2SAS_ADAPTER *ioc, u16 smid)
{
	return (void *)(ioc->request + (smid * ioc->request_sz));
}

/**
 * mpt2sas_base_get_sense_buffer - obtain a sense buffer assigned to a mf request
 * @ioc: per adapter object
 * @smid: system request message index
 *
 * Returns virt pointer to sense buffer.
 */
void *
mpt2sas_base_get_sense_buffer(struct MPT2SAS_ADAPTER *ioc, u16 smid)
{
	return (void *)(ioc->sense + ((smid - 1) * SCSI_SENSE_BUFFERSIZE));
}

/**
 * mpt2sas_base_get_sense_buffer_dma - obtain a sense buffer assigned to a mf request
 * @ioc: per adapter object
 * @smid: system request message index
 *
 * Returns phys pointer to the low 32bit address of the sense buffer.
 */
__le32
mpt2sas_base_get_sense_buffer_dma(struct MPT2SAS_ADAPTER *ioc, u16 smid)
{
	return cpu_to_le32(ioc->sense_dma +
			((smid - 1) * SCSI_SENSE_BUFFERSIZE));
}

/**
 * mpt2sas_base_get_reply_virt_addr - obtain reply frames virt address
 * @ioc: per adapter object
 * @phys_addr: lower 32 physical addr of the reply
 *
 * Converts 32bit lower physical addr into a virt address.
 */
void *
mpt2sas_base_get_reply_virt_addr(struct MPT2SAS_ADAPTER *ioc, u32 phys_addr)
{
	if (!phys_addr)
		return NULL;
	return ioc->reply + (phys_addr - (u32)ioc->reply_dma);
}

/**
 * mpt2sas_base_get_smid - obtain a free smid from internal queue
 * @ioc: per adapter object
 * @cb_idx: callback index
 *
 * Returns smid (zero is invalid)
 */
u16
mpt2sas_base_get_smid(struct MPT2SAS_ADAPTER *ioc, u8 cb_idx)
{
	unsigned long flags;
	struct request_tracker *request;
	u16 smid;

	spin_lock_irqsave(&ioc->scsi_lookup_lock, flags);
	if (list_empty(&ioc->internal_free_list)) {
		spin_unlock_irqrestore(&ioc->scsi_lookup_lock, flags);
		printk(MPT2SAS_ERR_FMT "%s: smid not available\n",
		    ioc->name, __func__);
		return 0;
	}

	request = list_entry(ioc->internal_free_list.next,
	    struct request_tracker, tracker_list);
	request->cb_idx = cb_idx;
	smid = request->smid;
	list_del(&request->tracker_list);
	spin_unlock_irqrestore(&ioc->scsi_lookup_lock, flags);
	return smid;
}

/**
 * mpt2sas_base_get_smid_scsiio - obtain a free smid from scsiio queue
 * @ioc: per adapter object
 * @cb_idx: callback index
 * @scmd: pointer to scsi command object
 *
 * Returns smid (zero is invalid)
 */
u16
mpt2sas_base_get_smid_scsiio(struct MPT2SAS_ADAPTER *ioc, u8 cb_idx,
    struct scsi_cmnd *scmd)
{
	unsigned long flags;
	struct scsiio_tracker *request;
	u16 smid;

	spin_lock_irqsave(&ioc->scsi_lookup_lock, flags);
	if (list_empty(&ioc->free_list)) {
		spin_unlock_irqrestore(&ioc->scsi_lookup_lock, flags);
		printk(MPT2SAS_ERR_FMT "%s: smid not available\n",
		    ioc->name, __func__);
		return 0;
	}

	request = list_entry(ioc->free_list.next,
	    struct scsiio_tracker, tracker_list);
	request->scmd = scmd;
	request->cb_idx = cb_idx;
	smid = request->smid;
	list_del(&request->tracker_list);
	spin_unlock_irqrestore(&ioc->scsi_lookup_lock, flags);
	return smid;
}

/**
 * mpt2sas_base_get_smid_hpr - obtain a free smid from hi-priority queue
 * @ioc: per adapter object
 * @cb_idx: callback index
 *
 * Returns smid (zero is invalid)
 */
u16
mpt2sas_base_get_smid_hpr(struct MPT2SAS_ADAPTER *ioc, u8 cb_idx)
{
	unsigned long flags;
	struct request_tracker *request;
	u16 smid;

	spin_lock_irqsave(&ioc->scsi_lookup_lock, flags);
	if (list_empty(&ioc->hpr_free_list)) {
		spin_unlock_irqrestore(&ioc->scsi_lookup_lock, flags);
		return 0;
	}

	request = list_entry(ioc->hpr_free_list.next,
	    struct request_tracker, tracker_list);
	request->cb_idx = cb_idx;
	smid = request->smid;
	list_del(&request->tracker_list);
	spin_unlock_irqrestore(&ioc->scsi_lookup_lock, flags);
	return smid;
}


/**
 * mpt2sas_base_free_smid - put smid back on free_list
 * @ioc: per adapter object
 * @smid: system request message index
 *
 * Return nothing.
 */
void
mpt2sas_base_free_smid(struct MPT2SAS_ADAPTER *ioc, u16 smid)
{
	unsigned long flags;
	int i;
	struct chain_tracker *chain_req, *next;

	spin_lock_irqsave(&ioc->scsi_lookup_lock, flags);
	if (smid < ioc->hi_priority_smid) {
		/* scsiio queue */
		i = smid - 1;
		if (!list_empty(&ioc->scsi_lookup[i].chain_list)) {
			list_for_each_entry_safe(chain_req, next,
			    &ioc->scsi_lookup[i].chain_list, tracker_list) {
				list_del_init(&chain_req->tracker_list);
				list_add(&chain_req->tracker_list,
				    &ioc->free_chain_list);
			}
		}
		ioc->scsi_lookup[i].cb_idx = 0xFF;
		ioc->scsi_lookup[i].scmd = NULL;
		ioc->scsi_lookup[i].direct_io = 0;
		list_add(&ioc->scsi_lookup[i].tracker_list,
		    &ioc->free_list);
		spin_unlock_irqrestore(&ioc->scsi_lookup_lock, flags);

		/*
		 * See _wait_for_commands_to_complete() call with regards
		 * to this code.
		 */
		if (ioc->shost_recovery && ioc->pending_io_count) {
			if (ioc->pending_io_count == 1)
				wake_up(&ioc->reset_wq);
			ioc->pending_io_count--;
		}
		return;
	} else if (smid < ioc->internal_smid) {
		/* hi-priority */
		i = smid - ioc->hi_priority_smid;
		ioc->hpr_lookup[i].cb_idx = 0xFF;
		list_add(&ioc->hpr_lookup[i].tracker_list,
		    &ioc->hpr_free_list);
	} else if (smid <= ioc->hba_queue_depth) {
		/* internal queue */
		i = smid - ioc->internal_smid;
		ioc->internal_lookup[i].cb_idx = 0xFF;
		list_add(&ioc->internal_lookup[i].tracker_list,
		    &ioc->internal_free_list);
	}
	spin_unlock_irqrestore(&ioc->scsi_lookup_lock, flags);
}

/**
 * _base_writeq - 64 bit write to MMIO
 * @ioc: per adapter object
 * @b: data payload
 * @addr: address in MMIO space
 * @writeq_lock: spin lock
 *
 * Glue for handling an atomic 64 bit word to MMIO. This special handling takes
 * care of 32 bit environment where its not quarenteed to send the entire word
 * in one transfer.
 */
#ifndef writeq
static inline void _base_writeq(__u64 b, volatile void __iomem *addr,
    spinlock_t *writeq_lock)
{
	unsigned long flags;
	__u64 data_out = cpu_to_le64(b);

	spin_lock_irqsave(writeq_lock, flags);
	writel((u32)(data_out), addr);
	writel((u32)(data_out >> 32), (addr + 4));
	spin_unlock_irqrestore(writeq_lock, flags);
}
#else
static inline void _base_writeq(__u64 b, volatile void __iomem *addr,
    spinlock_t *writeq_lock)
{
	writeq(cpu_to_le64(b), addr);
}
#endif

static inline u8
_base_get_msix_index(struct MPT2SAS_ADAPTER *ioc)
{
	return ioc->cpu_msix_table[raw_smp_processor_id()];
}

/**
 * mpt2sas_base_put_smid_scsi_io - send SCSI_IO request to firmware
 * @ioc: per adapter object
 * @smid: system request message index
 * @handle: device handle
 *
 * Return nothing.
 */
void
mpt2sas_base_put_smid_scsi_io(struct MPT2SAS_ADAPTER *ioc, u16 smid, u16 handle)
{
	Mpi2RequestDescriptorUnion_t descriptor;
	u64 *request = (u64 *)&descriptor;


	descriptor.SCSIIO.RequestFlags = MPI2_REQ_DESCRIPT_FLAGS_SCSI_IO;
	descriptor.SCSIIO.MSIxIndex =  _base_get_msix_index(ioc);
	descriptor.SCSIIO.SMID = cpu_to_le16(smid);
	descriptor.SCSIIO.DevHandle = cpu_to_le16(handle);
	descriptor.SCSIIO.LMID = 0;
	_base_writeq(*request, &ioc->chip->RequestDescriptorPostLow,
	    &ioc->scsi_lookup_lock);
}


/**
 * mpt2sas_base_put_smid_hi_priority - send Task Management request to firmware
 * @ioc: per adapter object
 * @smid: system request message index
 *
 * Return nothing.
 */
void
mpt2sas_base_put_smid_hi_priority(struct MPT2SAS_ADAPTER *ioc, u16 smid)
{
	Mpi2RequestDescriptorUnion_t descriptor;
	u64 *request = (u64 *)&descriptor;

	descriptor.HighPriority.RequestFlags =
	    MPI2_REQ_DESCRIPT_FLAGS_HIGH_PRIORITY;
	descriptor.HighPriority.MSIxIndex =  0;
	descriptor.HighPriority.SMID = cpu_to_le16(smid);
	descriptor.HighPriority.LMID = 0;
	descriptor.HighPriority.Reserved1 = 0;
	_base_writeq(*request, &ioc->chip->RequestDescriptorPostLow,
	    &ioc->scsi_lookup_lock);
}

/**
 * mpt2sas_base_put_smid_default - Default, primarily used for config pages
 * @ioc: per adapter object
 * @smid: system request message index
 *
 * Return nothing.
 */
void
mpt2sas_base_put_smid_default(struct MPT2SAS_ADAPTER *ioc, u16 smid)
{
	Mpi2RequestDescriptorUnion_t descriptor;
	u64 *request = (u64 *)&descriptor;

	descriptor.Default.RequestFlags = MPI2_REQ_DESCRIPT_FLAGS_DEFAULT_TYPE;
	descriptor.Default.MSIxIndex =  _base_get_msix_index(ioc);
	descriptor.Default.SMID = cpu_to_le16(smid);
	descriptor.Default.LMID = 0;
	descriptor.Default.DescriptorTypeDependent = 0;
	_base_writeq(*request, &ioc->chip->RequestDescriptorPostLow,
	    &ioc->scsi_lookup_lock);
}

/**
 * mpt2sas_base_put_smid_target_assist - send Target Assist/Status to firmware
 * @ioc: per adapter object
 * @smid: system request message index
 * @io_index: value used to track the IO
 *
 * Return nothing.
 */
void
mpt2sas_base_put_smid_target_assist(struct MPT2SAS_ADAPTER *ioc, u16 smid,
    u16 io_index)
{
	Mpi2RequestDescriptorUnion_t descriptor;
	u64 *request = (u64 *)&descriptor;

	descriptor.SCSITarget.RequestFlags =
	    MPI2_REQ_DESCRIPT_FLAGS_SCSI_TARGET;
	descriptor.SCSITarget.MSIxIndex =  _base_get_msix_index(ioc);
	descriptor.SCSITarget.SMID = cpu_to_le16(smid);
	descriptor.SCSITarget.LMID = 0;
	descriptor.SCSITarget.IoIndex = cpu_to_le16(io_index);
	_base_writeq(*request, &ioc->chip->RequestDescriptorPostLow,
	    &ioc->scsi_lookup_lock);
}

/**
 * _base_display_dell_branding - Disply branding string
 * @ioc: per adapter object
 *
 * Return nothing.
 */
static void
_base_display_dell_branding(struct MPT2SAS_ADAPTER *ioc)
{
	char dell_branding[MPT2SAS_DELL_BRANDING_SIZE];

	if (ioc->pdev->subsystem_vendor != PCI_VENDOR_ID_DELL)
		return;

	memset(dell_branding, 0, MPT2SAS_DELL_BRANDING_SIZE);
	switch (ioc->pdev->subsystem_device) {
	case MPT2SAS_DELL_6GBPS_SAS_HBA_SSDID:
		strncpy(dell_branding, MPT2SAS_DELL_6GBPS_SAS_HBA_BRANDING,
		    MPT2SAS_DELL_BRANDING_SIZE - 1);
		break;
	case MPT2SAS_DELL_PERC_H200_ADAPTER_SSDID:
		strncpy(dell_branding, MPT2SAS_DELL_PERC_H200_ADAPTER_BRANDING,
		    MPT2SAS_DELL_BRANDING_SIZE - 1);
		break;
	case MPT2SAS_DELL_PERC_H200_INTEGRATED_SSDID:
		strncpy(dell_branding,
		    MPT2SAS_DELL_PERC_H200_INTEGRATED_BRANDING,
		    MPT2SAS_DELL_BRANDING_SIZE - 1);
		break;
	case MPT2SAS_DELL_PERC_H200_MODULAR_SSDID:
		strncpy(dell_branding,
		    MPT2SAS_DELL_PERC_H200_MODULAR_BRANDING,
		    MPT2SAS_DELL_BRANDING_SIZE - 1);
		break;
	case MPT2SAS_DELL_PERC_H200_EMBEDDED_SSDID:
		strncpy(dell_branding,
		    MPT2SAS_DELL_PERC_H200_EMBEDDED_BRANDING,
		    MPT2SAS_DELL_BRANDING_SIZE - 1);
		break;
	case MPT2SAS_DELL_PERC_H200_SSDID:
		strncpy(dell_branding, MPT2SAS_DELL_PERC_H200_BRANDING,
		    MPT2SAS_DELL_BRANDING_SIZE - 1);
		break;
	case MPT2SAS_DELL_6GBPS_SAS_SSDID:
		strncpy(dell_branding, MPT2SAS_DELL_6GBPS_SAS_BRANDING,
		    MPT2SAS_DELL_BRANDING_SIZE - 1);
		break;
	default:
		sprintf(dell_branding, "0x%4X", ioc->pdev->subsystem_device);
		break;
	}

	printk(MPT2SAS_INFO_FMT "%s: Vendor(0x%04X), Device(0x%04X),"
	    " SSVID(0x%04X), SSDID(0x%04X)\n", ioc->name, dell_branding,
	    ioc->pdev->vendor, ioc->pdev->device, ioc->pdev->subsystem_vendor,
	    ioc->pdev->subsystem_device);
}

/**
 * _base_display_intel_branding - Display branding string
 * @ioc: per adapter object
 *
 * Return nothing.
 */
static void
_base_display_intel_branding(struct MPT2SAS_ADAPTER *ioc)
{
	if (ioc->pdev->subsystem_vendor != PCI_VENDOR_ID_INTEL)
		return;

	switch (ioc->pdev->device) {
	case MPI2_MFGPAGE_DEVID_SAS2008:
		switch (ioc->pdev->subsystem_device) {
		case MPT2SAS_INTEL_RMS2LL080_SSDID:
			printk(MPT2SAS_INFO_FMT "%s\n", ioc->name,
			    MPT2SAS_INTEL_RMS2LL080_BRANDING);
			break;
		case MPT2SAS_INTEL_RMS2LL040_SSDID:
			printk(MPT2SAS_INFO_FMT "%s\n", ioc->name,
			    MPT2SAS_INTEL_RMS2LL040_BRANDING);
			break;
		case MPT2SAS_INTEL_SSD910_SSDID:
			printk(MPT2SAS_INFO_FMT "%s\n", ioc->name,
			    MPT2SAS_INTEL_SSD910_BRANDING);
			break;
		default:
			break;
		}
	case MPI2_MFGPAGE_DEVID_SAS2308_2:
		switch (ioc->pdev->subsystem_device) {
		case MPT2SAS_INTEL_RS25GB008_SSDID:
			printk(MPT2SAS_INFO_FMT "%s\n", ioc->name,
			    MPT2SAS_INTEL_RS25GB008_BRANDING);
			break;
		case MPT2SAS_INTEL_RMS25JB080_SSDID:
			printk(MPT2SAS_INFO_FMT "%s\n", ioc->name,
			    MPT2SAS_INTEL_RMS25JB080_BRANDING);
			break;
		case MPT2SAS_INTEL_RMS25JB040_SSDID:
			printk(MPT2SAS_INFO_FMT "%s\n", ioc->name,
			    MPT2SAS_INTEL_RMS25JB040_BRANDING);
			break;
		case MPT2SAS_INTEL_RMS25KB080_SSDID:
			printk(MPT2SAS_INFO_FMT "%s\n", ioc->name,
			    MPT2SAS_INTEL_RMS25KB080_BRANDING);
			break;
		case MPT2SAS_INTEL_RMS25KB040_SSDID:
			printk(MPT2SAS_INFO_FMT "%s\n", ioc->name,
			    MPT2SAS_INTEL_RMS25KB040_BRANDING);
			break;
		case MPT2SAS_INTEL_RMS25LB040_SSDID:
			printk(MPT2SAS_INFO_FMT "%s\n", ioc->name,
			    MPT2SAS_INTEL_RMS25LB040_BRANDING);
			break;
		case MPT2SAS_INTEL_RMS25LB080_SSDID:
			printk(MPT2SAS_INFO_FMT "%s\n", ioc->name,
			    MPT2SAS_INTEL_RMS25LB080_BRANDING);
			break;
		default:
			break;
		}
	default:
		break;
	}
}

/**
 * _base_display_hp_branding - Display branding string
 * @ioc: per adapter object
 *
 * Return nothing.
 */
static void
_base_display_hp_branding(struct MPT2SAS_ADAPTER *ioc)
{
	if (ioc->pdev->subsystem_vendor != MPT2SAS_HP_3PAR_SSVID)
		return;

	switch (ioc->pdev->device) {
	case MPI2_MFGPAGE_DEVID_SAS2004:
		switch (ioc->pdev->subsystem_device) {
		case MPT2SAS_HP_DAUGHTER_2_4_INTERNAL_SSDID:
			printk(MPT2SAS_INFO_FMT "%s\n", ioc->name,
			    MPT2SAS_HP_DAUGHTER_2_4_INTERNAL_BRANDING);
			break;
		default:
			break;
		}
	case MPI2_MFGPAGE_DEVID_SAS2308_2:
		switch (ioc->pdev->subsystem_device) {
		case MPT2SAS_HP_2_4_INTERNAL_SSDID:
			printk(MPT2SAS_INFO_FMT "%s\n", ioc->name,
			    MPT2SAS_HP_2_4_INTERNAL_BRANDING);
			break;
		case MPT2SAS_HP_2_4_EXTERNAL_SSDID:
			printk(MPT2SAS_INFO_FMT "%s\n", ioc->name,
			    MPT2SAS_HP_2_4_EXTERNAL_BRANDING);
			break;
		case MPT2SAS_HP_1_4_INTERNAL_1_4_EXTERNAL_SSDID:
			printk(MPT2SAS_INFO_FMT "%s\n", ioc->name,
			    MPT2SAS_HP_1_4_INTERNAL_1_4_EXTERNAL_BRANDING);
			break;
		case MPT2SAS_HP_EMBEDDED_2_4_INTERNAL_SSDID:
			printk(MPT2SAS_INFO_FMT "%s\n", ioc->name,
			    MPT2SAS_HP_EMBEDDED_2_4_INTERNAL_BRANDING);
			break;
		default:
			break;
		}
	default:
		break;
	}
}

/**
 * _base_display_ioc_capabilities - Disply IOC's capabilities.
 * @ioc: per adapter object
 *
 * Return nothing.
 */
static void
_base_display_ioc_capabilities(struct MPT2SAS_ADAPTER *ioc)
{
	int i = 0;
	char desc[16];
	u32 iounit_pg1_flags;
	u32 bios_version;

	bios_version = le32_to_cpu(ioc->bios_pg3.BiosVersion);
	strncpy(desc, ioc->manu_pg0.ChipName, 16);
	printk(MPT2SAS_INFO_FMT "%s: FWVersion(%02d.%02d.%02d.%02d), "
	   "ChipRevision(0x%02x), BiosVersion(%02d.%02d.%02d.%02d)\n",
	    ioc->name, desc,
	   (ioc->facts.FWVersion.Word & 0xFF000000) >> 24,
	   (ioc->facts.FWVersion.Word & 0x00FF0000) >> 16,
	   (ioc->facts.FWVersion.Word & 0x0000FF00) >> 8,
	   ioc->facts.FWVersion.Word & 0x000000FF,
	   ioc->pdev->revision,
	   (bios_version & 0xFF000000) >> 24,
	   (bios_version & 0x00FF0000) >> 16,
	   (bios_version & 0x0000FF00) >> 8,
	    bios_version & 0x000000FF);

	_base_display_dell_branding(ioc);
	_base_display_intel_branding(ioc);
	_base_display_hp_branding(ioc);

	printk(MPT2SAS_INFO_FMT "Protocol=(", ioc->name);

	if (ioc->facts.ProtocolFlags & MPI2_IOCFACTS_PROTOCOL_SCSI_INITIATOR) {
		printk("Initiator");
		i++;
	}

	if (ioc->facts.ProtocolFlags & MPI2_IOCFACTS_PROTOCOL_SCSI_TARGET) {
		printk("%sTarget", i ? "," : "");
		i++;
	}

	i = 0;
	printk("), ");
	printk("Capabilities=(");

	if (!ioc->hide_ir_msg) {
		if (ioc->facts.IOCCapabilities &
		    MPI2_IOCFACTS_CAPABILITY_INTEGRATED_RAID) {
			printk("Raid");
			i++;
		}
	}

	if (ioc->facts.IOCCapabilities & MPI2_IOCFACTS_CAPABILITY_TLR) {
		printk("%sTLR", i ? "," : "");
		i++;
	}

	if (ioc->facts.IOCCapabilities & MPI2_IOCFACTS_CAPABILITY_MULTICAST) {
		printk("%sMulticast", i ? "," : "");
		i++;
	}

	if (ioc->facts.IOCCapabilities &
	    MPI2_IOCFACTS_CAPABILITY_BIDIRECTIONAL_TARGET) {
		printk("%sBIDI Target", i ? "," : "");
		i++;
	}

	if (ioc->facts.IOCCapabilities & MPI2_IOCFACTS_CAPABILITY_EEDP) {
		printk("%sEEDP", i ? "," : "");
		i++;
	}

	if (ioc->facts.IOCCapabilities &
	    MPI2_IOCFACTS_CAPABILITY_SNAPSHOT_BUFFER) {
		printk("%sSnapshot Buffer", i ? "," : "");
		i++;
	}

	if (ioc->facts.IOCCapabilities &
	    MPI2_IOCFACTS_CAPABILITY_DIAG_TRACE_BUFFER) {
		printk("%sDiag Trace Buffer", i ? "," : "");
		i++;
	}

	if (ioc->facts.IOCCapabilities &
	    MPI2_IOCFACTS_CAPABILITY_EXTENDED_BUFFER) {
		printk(KERN_INFO "%sDiag Extended Buffer", i ? "," : "");
		i++;
	}

	if (ioc->facts.IOCCapabilities &
	    MPI2_IOCFACTS_CAPABILITY_TASK_SET_FULL_HANDLING) {
		printk("%sTask Set Full", i ? "," : "");
		i++;
	}

	iounit_pg1_flags = le32_to_cpu(ioc->iounit_pg1.Flags);
	if (!(iounit_pg1_flags & MPI2_IOUNITPAGE1_NATIVE_COMMAND_Q_DISABLE)) {
		printk("%sNCQ", i ? "," : "");
		i++;
	}

	printk(")\n");
}

/**
 * mpt2sas_base_update_missing_delay - change the missing delay timers
 * @ioc: per adapter object
 * @device_missing_delay: amount of time till device is reported missing
 * @io_missing_delay: interval IO is returned when there is a missing device
 *
 * Return nothing.
 *
 * Passed on the command line, this function will modify the device missing
 * delay, as well as the io missing delay. This should be called at driver
 * load time.
 */
void
mpt2sas_base_update_missing_delay(struct MPT2SAS_ADAPTER *ioc,
	u16 device_missing_delay, u8 io_missing_delay)
{
	u16 dmd, dmd_new, dmd_orignal;
	u8 io_missing_delay_original;
	u16 sz;
	Mpi2SasIOUnitPage1_t *sas_iounit_pg1 = NULL;
	Mpi2ConfigReply_t mpi_reply;
	u8 num_phys = 0;
	u16 ioc_status;

	mpt2sas_config_get_number_hba_phys(ioc, &num_phys);
	if (!num_phys)
		return;

	sz = offsetof(Mpi2SasIOUnitPage1_t, PhyData) + (num_phys *
	    sizeof(Mpi2SasIOUnit1PhyData_t));
	sas_iounit_pg1 = kzalloc(sz, GFP_KERNEL);
	if (!sas_iounit_pg1) {
		printk(MPT2SAS_ERR_FMT "failure at %s:%d/%s()!\n",
		    ioc->name, __FILE__, __LINE__, __func__);
		goto out;
	}
	if ((mpt2sas_config_get_sas_iounit_pg1(ioc, &mpi_reply,
	    sas_iounit_pg1, sz))) {
		printk(MPT2SAS_ERR_FMT "failure at %s:%d/%s()!\n",
		    ioc->name, __FILE__, __LINE__, __func__);
		goto out;
	}
	ioc_status = le16_to_cpu(mpi_reply.IOCStatus) &
	    MPI2_IOCSTATUS_MASK;
	if (ioc_status != MPI2_IOCSTATUS_SUCCESS) {
		printk(MPT2SAS_ERR_FMT "failure at %s:%d/%s()!\n",
		    ioc->name, __FILE__, __LINE__, __func__);
		goto out;
	}

	/* device missing delay */
	dmd = sas_iounit_pg1->ReportDeviceMissingDelay;
	if (dmd & MPI2_SASIOUNIT1_REPORT_MISSING_UNIT_16)
		dmd = (dmd & MPI2_SASIOUNIT1_REPORT_MISSING_TIMEOUT_MASK) * 16;
	else
		dmd = dmd & MPI2_SASIOUNIT1_REPORT_MISSING_TIMEOUT_MASK;
	dmd_orignal = dmd;
	if (device_missing_delay > 0x7F) {
		dmd = (device_missing_delay > 0x7F0) ? 0x7F0 :
		    device_missing_delay;
		dmd = dmd / 16;
		dmd |= MPI2_SASIOUNIT1_REPORT_MISSING_UNIT_16;
	} else
		dmd = device_missing_delay;
	sas_iounit_pg1->ReportDeviceMissingDelay = dmd;

	/* io missing delay */
	io_missing_delay_original = sas_iounit_pg1->IODeviceMissingDelay;
	sas_iounit_pg1->IODeviceMissingDelay = io_missing_delay;

	if (!mpt2sas_config_set_sas_iounit_pg1(ioc, &mpi_reply, sas_iounit_pg1,
	    sz)) {
		if (dmd & MPI2_SASIOUNIT1_REPORT_MISSING_UNIT_16)
			dmd_new = (dmd &
			    MPI2_SASIOUNIT1_REPORT_MISSING_TIMEOUT_MASK) * 16;
		else
			dmd_new =
		    dmd & MPI2_SASIOUNIT1_REPORT_MISSING_TIMEOUT_MASK;
		printk(MPT2SAS_INFO_FMT "device_missing_delay: old(%d), "
		    "new(%d)\n", ioc->name, dmd_orignal, dmd_new);
		printk(MPT2SAS_INFO_FMT "ioc_missing_delay: old(%d), "
		    "new(%d)\n", ioc->name, io_missing_delay_original,
		    io_missing_delay);
		ioc->device_missing_delay = dmd_new;
		ioc->io_missing_delay = io_missing_delay;
	}

out:
	kfree(sas_iounit_pg1);
}

/**
 * _base_static_config_pages - static start of day config pages
 * @ioc: per adapter object
 *
 * Return nothing.
 */
static void
_base_static_config_pages(struct MPT2SAS_ADAPTER *ioc)
{
	Mpi2ConfigReply_t mpi_reply;
	u32 iounit_pg1_flags;

	mpt2sas_config_get_manufacturing_pg0(ioc, &mpi_reply, &ioc->manu_pg0);
	if (ioc->ir_firmware)
		mpt2sas_config_get_manufacturing_pg10(ioc, &mpi_reply,
		    &ioc->manu_pg10);
	mpt2sas_config_get_bios_pg2(ioc, &mpi_reply, &ioc->bios_pg2);
	mpt2sas_config_get_bios_pg3(ioc, &mpi_reply, &ioc->bios_pg3);
	mpt2sas_config_get_ioc_pg8(ioc, &mpi_reply, &ioc->ioc_pg8);
	mpt2sas_config_get_iounit_pg0(ioc, &mpi_reply, &ioc->iounit_pg0);
	mpt2sas_config_get_iounit_pg1(ioc, &mpi_reply, &ioc->iounit_pg1);
	_base_display_ioc_capabilities(ioc);

	/*
	 * Enable task_set_full handling in iounit_pg1 when the
	 * facts capabilities indicate that its supported.
	 */
	iounit_pg1_flags = le32_to_cpu(ioc->iounit_pg1.Flags);
	if ((ioc->facts.IOCCapabilities &
	    MPI2_IOCFACTS_CAPABILITY_TASK_SET_FULL_HANDLING))
		iounit_pg1_flags &=
		    ~MPI2_IOUNITPAGE1_DISABLE_TASK_SET_FULL_HANDLING;
	else
		iounit_pg1_flags |=
		    MPI2_IOUNITPAGE1_DISABLE_TASK_SET_FULL_HANDLING;
	ioc->iounit_pg1.Flags = cpu_to_le32(iounit_pg1_flags);
	mpt2sas_config_set_iounit_pg1(ioc, &mpi_reply, &ioc->iounit_pg1);

}

/**
 * _base_release_memory_pools - release memory
 * @ioc: per adapter object
 *
 * Free memory allocated from _base_allocate_memory_pools.
 *
 * Return nothing.
 */
static void
_base_release_memory_pools(struct MPT2SAS_ADAPTER *ioc)
{
	int i = 0;
	struct reply_post_struct *rps;

	dexitprintk(ioc, printk(MPT2SAS_INFO_FMT "%s\n", ioc->name,
	    __func__));

	if (ioc->request) {
		pci_free_consistent(ioc->pdev, ioc->request_dma_sz,
		    ioc->request,  ioc->request_dma);
		dexitprintk(ioc, printk(MPT2SAS_INFO_FMT "request_pool(0x%p)"
		    ": free\n", ioc->name, ioc->request));
		ioc->request = NULL;
	}

	if (ioc->sense) {
		pci_pool_free(ioc->sense_dma_pool, ioc->sense, ioc->sense_dma);
		if (ioc->sense_dma_pool)
			pci_pool_destroy(ioc->sense_dma_pool);
		dexitprintk(ioc, printk(MPT2SAS_INFO_FMT "sense_pool(0x%p)"
		    ": free\n", ioc->name, ioc->sense));
		ioc->sense = NULL;
	}

	if (ioc->reply) {
		pci_pool_free(ioc->reply_dma_pool, ioc->reply, ioc->reply_dma);
		if (ioc->reply_dma_pool)
			pci_pool_destroy(ioc->reply_dma_pool);
		dexitprintk(ioc, printk(MPT2SAS_INFO_FMT "reply_pool(0x%p)"
		     ": free\n", ioc->name, ioc->reply));
		ioc->reply = NULL;
	}

	if (ioc->reply_free) {
		pci_pool_free(ioc->reply_free_dma_pool, ioc->reply_free,
		    ioc->reply_free_dma);
		if (ioc->reply_free_dma_pool)
			pci_pool_destroy(ioc->reply_free_dma_pool);
		dexitprintk(ioc, printk(MPT2SAS_INFO_FMT "reply_free_pool"
		    "(0x%p): free\n", ioc->name, ioc->reply_free));
		ioc->reply_free = NULL;
	}

	if (ioc->reply_post) {
		do {
			rps = &ioc->reply_post[i];
			if (rps->reply_post_free) {
				pci_pool_free(
				    ioc->reply_post_free_dma_pool,
				    rps->reply_post_free,
				    rps->reply_post_free_dma);
				dexitprintk(ioc, printk(MPT2SAS_INFO_FMT
				    "reply_post_free_pool(0x%p): free\n",
				    ioc->name, rps->reply_post_free));
				rps->reply_post_free = NULL;
			}
		} while (ioc->rdpq_array_enable &&
			   (++i < ioc->reply_queue_count));

		if (ioc->reply_post_free_dma_pool)
			pci_pool_destroy(ioc->reply_post_free_dma_pool);
		kfree(ioc->reply_post);
	}

	if (ioc->config_page) {
		dexitprintk(ioc, printk(MPT2SAS_INFO_FMT
		    "config_page(0x%p): free\n", ioc->name,
		    ioc->config_page));
		pci_free_consistent(ioc->pdev, ioc->config_page_sz,
		    ioc->config_page, ioc->config_page_dma);
	}

	if (ioc->scsi_lookup) {
		free_pages((ulong)ioc->scsi_lookup, ioc->scsi_lookup_pages);
		ioc->scsi_lookup = NULL;
	}
	kfree(ioc->hpr_lookup);
	kfree(ioc->internal_lookup);
	if (ioc->chain_lookup) {
		for (i = 0; i < ioc->chain_depth; i++) {
			if (ioc->chain_lookup[i].chain_buffer)
				pci_pool_free(ioc->chain_dma_pool,
				    ioc->chain_lookup[i].chain_buffer,
				    ioc->chain_lookup[i].chain_buffer_dma);
		}
		if (ioc->chain_dma_pool)
			pci_pool_destroy(ioc->chain_dma_pool);
		free_pages((ulong)ioc->chain_lookup, ioc->chain_pages);
		ioc->chain_lookup = NULL;
	}
}


/**
 * _base_allocate_memory_pools - allocate start of day memory pools
 * @ioc: per adapter object
 * @sleep_flag: CAN_SLEEP or NO_SLEEP
 *
 * Returns 0 success, anything else error
 */
static int
_base_allocate_memory_pools(struct MPT2SAS_ADAPTER *ioc,  int sleep_flag)
{
	struct mpt2sas_facts *facts;
	u16 max_sge_elements;
	u16 chains_needed_per_io;
	u32 sz, total_sz, reply_post_free_sz;
	u32 retry_sz;
	u16 max_request_credit;
	int i;

	dinitprintk(ioc, printk(MPT2SAS_INFO_FMT "%s\n", ioc->name,
	    __func__));

	retry_sz = 0;
	facts = &ioc->facts;

	/* command line tunables  for max sgl entries */
	if (max_sgl_entries != -1) {
		ioc->shost->sg_tablesize = (max_sgl_entries <
		    MPT2SAS_SG_DEPTH) ? max_sgl_entries :
		    MPT2SAS_SG_DEPTH;
	} else {
		ioc->shost->sg_tablesize = MPT2SAS_SG_DEPTH;
	}

	/* command line tunables  for max controller queue depth */
	if (max_queue_depth != -1 && max_queue_depth != 0) {
		max_request_credit = min_t(u16, max_queue_depth +
			ioc->hi_priority_depth + ioc->internal_depth,
			facts->RequestCredit);
		if (max_request_credit > MAX_HBA_QUEUE_DEPTH)
			max_request_credit =  MAX_HBA_QUEUE_DEPTH;
	} else
		max_request_credit = min_t(u16, facts->RequestCredit,
		    MAX_HBA_QUEUE_DEPTH);

	ioc->hba_queue_depth = max_request_credit;
	ioc->hi_priority_depth = facts->HighPriorityCredit;
	ioc->internal_depth = ioc->hi_priority_depth + 5;

	/* request frame size */
	ioc->request_sz = facts->IOCRequestFrameSize * 4;

	/* reply frame size */
	ioc->reply_sz = facts->ReplyFrameSize * 4;

 retry_allocation:
	total_sz = 0;
	/* calculate number of sg elements left over in the 1st frame */
	max_sge_elements = ioc->request_sz - ((sizeof(Mpi2SCSIIORequest_t) -
	    sizeof(Mpi2SGEIOUnion_t)) + ioc->sge_size);
	ioc->max_sges_in_main_message = max_sge_elements/ioc->sge_size;

	/* now do the same for a chain buffer */
	max_sge_elements = ioc->request_sz - ioc->sge_size;
	ioc->max_sges_in_chain_message = max_sge_elements/ioc->sge_size;

	ioc->chain_offset_value_for_main_message =
	    ((sizeof(Mpi2SCSIIORequest_t) - sizeof(Mpi2SGEIOUnion_t)) +
	     (ioc->max_sges_in_chain_message * ioc->sge_size)) / 4;

	/*
	 *  MPT2SAS_SG_DEPTH = CONFIG_FUSION_MAX_SGE
	 */
	chains_needed_per_io = ((ioc->shost->sg_tablesize -
	   ioc->max_sges_in_main_message)/ioc->max_sges_in_chain_message)
	    + 1;
	if (chains_needed_per_io > facts->MaxChainDepth) {
		chains_needed_per_io = facts->MaxChainDepth;
		ioc->shost->sg_tablesize = min_t(u16,
		ioc->max_sges_in_main_message + (ioc->max_sges_in_chain_message
		* chains_needed_per_io), ioc->shost->sg_tablesize);
	}
	ioc->chains_needed_per_io = chains_needed_per_io;

	/* reply free queue sizing - taking into account for 64 FW events */
	ioc->reply_free_queue_depth = ioc->hba_queue_depth + 64;

	/* calculate reply descriptor post queue depth */
	ioc->reply_post_queue_depth = ioc->hba_queue_depth +
					ioc->reply_free_queue_depth +  1;
	/* align the reply post queue on the next 16 count boundary */
	if (ioc->reply_post_queue_depth % 16)
		ioc->reply_post_queue_depth += 16 -
			(ioc->reply_post_queue_depth % 16);


	if (ioc->reply_post_queue_depth >
	    facts->MaxReplyDescriptorPostQueueDepth) {
		ioc->reply_post_queue_depth =
			facts->MaxReplyDescriptorPostQueueDepth -
		    (facts->MaxReplyDescriptorPostQueueDepth % 16);
		ioc->hba_queue_depth =
			((ioc->reply_post_queue_depth - 64) / 2) - 1;
		ioc->reply_free_queue_depth = ioc->hba_queue_depth + 64;
	}

	dinitprintk(ioc, printk(MPT2SAS_INFO_FMT "scatter gather: "
	    "sge_in_main_msg(%d), sge_per_chain(%d), sge_per_io(%d), "
	    "chains_per_io(%d)\n", ioc->name, ioc->max_sges_in_main_message,
	    ioc->max_sges_in_chain_message, ioc->shost->sg_tablesize,
	    ioc->chains_needed_per_io));

	/* reply post queue, 16 byte align */
	reply_post_free_sz = ioc->reply_post_queue_depth *
	    sizeof(Mpi2DefaultReplyDescriptor_t);

	sz = reply_post_free_sz;
	if (_base_is_controller_msix_enabled(ioc) && !ioc->rdpq_array_enable)
		sz *= ioc->reply_queue_count;

	ioc->reply_post = kcalloc((ioc->rdpq_array_enable) ?
	    (ioc->reply_queue_count):1,
	    sizeof(struct reply_post_struct), GFP_KERNEL);

	if (!ioc->reply_post) {
		printk(MPT2SAS_ERR_FMT "reply_post_free pool: kcalloc failed\n",
			ioc->name);
		goto out;
	}
	ioc->reply_post_free_dma_pool = pci_pool_create("reply_post_free pool",
	    ioc->pdev, sz, 16, 0);
	if (!ioc->reply_post_free_dma_pool) {
		printk(MPT2SAS_ERR_FMT
		 "reply_post_free pool: pci_pool_create failed\n",
		 ioc->name);
		goto out;
	}
	i = 0;
	do {
		ioc->reply_post[i].reply_post_free =
		    pci_pool_alloc(ioc->reply_post_free_dma_pool,
		    GFP_KERNEL,
		    &ioc->reply_post[i].reply_post_free_dma);
		if (!ioc->reply_post[i].reply_post_free) {
			printk(MPT2SAS_ERR_FMT
			"reply_post_free pool: pci_pool_alloc failed\n",
			ioc->name);
			goto out;
		}
		memset(ioc->reply_post[i].reply_post_free, 0, sz);
		dinitprintk(ioc, printk(MPT2SAS_INFO_FMT
		    "reply post free pool (0x%p): depth(%d),"
		    "element_size(%d), pool_size(%d kB)\n", ioc->name,
		    ioc->reply_post[i].reply_post_free,
		    ioc->reply_post_queue_depth, 8, sz/1024));
		dinitprintk(ioc, printk(MPT2SAS_INFO_FMT
		    "reply_post_free_dma = (0x%llx)\n", ioc->name,
		    (unsigned long long)
		    ioc->reply_post[i].reply_post_free_dma));
		total_sz += sz;
	} while (ioc->rdpq_array_enable && (++i < ioc->reply_queue_count));

	if (ioc->dma_mask == 64) {
		if (_base_change_consistent_dma_mask(ioc, ioc->pdev) != 0) {
			printk(MPT2SAS_WARN_FMT
			    "no suitable consistent DMA mask for %s\n",
			    ioc->name, pci_name(ioc->pdev));
			goto out;
		}
	}

	ioc->scsiio_depth = ioc->hba_queue_depth -
	    ioc->hi_priority_depth - ioc->internal_depth;

	/* set the scsi host can_queue depth
	 * with some internal commands that could be outstanding
	 */
	ioc->shost->can_queue = ioc->scsiio_depth;
	dinitprintk(ioc, printk(MPT2SAS_INFO_FMT "scsi host: "
	    "can_queue depth (%d)\n", ioc->name, ioc->shost->can_queue));

	/* contiguous pool for request and chains, 16 byte align, one extra "
	 * "frame for smid=0
	 */
	ioc->chain_depth = ioc->chains_needed_per_io * ioc->scsiio_depth;
	sz = ((ioc->scsiio_depth + 1) * ioc->request_sz);

	/* hi-priority queue */
	sz += (ioc->hi_priority_depth * ioc->request_sz);

	/* internal queue */
	sz += (ioc->internal_depth * ioc->request_sz);

	ioc->request_dma_sz = sz;
	ioc->request = pci_alloc_consistent(ioc->pdev, sz, &ioc->request_dma);
	if (!ioc->request) {
		printk(MPT2SAS_ERR_FMT "request pool: pci_alloc_consistent "
		    "failed: hba_depth(%d), chains_per_io(%d), frame_sz(%d), "
		    "total(%d kB)\n", ioc->name, ioc->hba_queue_depth,
		    ioc->chains_needed_per_io, ioc->request_sz, sz/1024);
		if (ioc->scsiio_depth < MPT2SAS_SAS_QUEUE_DEPTH)
			goto out;
		retry_sz += 64;
		ioc->hba_queue_depth = max_request_credit - retry_sz;
		goto retry_allocation;
	}

	if (retry_sz)
		printk(MPT2SAS_ERR_FMT "request pool: pci_alloc_consistent "
		    "succeed: hba_depth(%d), chains_per_io(%d), frame_sz(%d), "
		    "total(%d kb)\n", ioc->name, ioc->hba_queue_depth,
		    ioc->chains_needed_per_io, ioc->request_sz, sz/1024);


	/* hi-priority queue */
	ioc->hi_priority = ioc->request + ((ioc->scsiio_depth + 1) *
	    ioc->request_sz);
	ioc->hi_priority_dma = ioc->request_dma + ((ioc->scsiio_depth + 1) *
	    ioc->request_sz);

	/* internal queue */
	ioc->internal = ioc->hi_priority + (ioc->hi_priority_depth *
	    ioc->request_sz);
	ioc->internal_dma = ioc->hi_priority_dma + (ioc->hi_priority_depth *
	    ioc->request_sz);


	dinitprintk(ioc, printk(MPT2SAS_INFO_FMT "request pool(0x%p): "
	    "depth(%d), frame_size(%d), pool_size(%d kB)\n", ioc->name,
	    ioc->request, ioc->hba_queue_depth, ioc->request_sz,
	    (ioc->hba_queue_depth * ioc->request_sz)/1024));
	dinitprintk(ioc, printk(MPT2SAS_INFO_FMT "request pool: dma(0x%llx)\n",
	    ioc->name, (unsigned long long) ioc->request_dma));
	total_sz += sz;

	sz = ioc->scsiio_depth * sizeof(struct scsiio_tracker);
	ioc->scsi_lookup_pages = get_order(sz);
	ioc->scsi_lookup = (struct scsiio_tracker *)__get_free_pages(
	    GFP_KERNEL, ioc->scsi_lookup_pages);
	if (!ioc->scsi_lookup) {
		printk(MPT2SAS_ERR_FMT "scsi_lookup: get_free_pages failed, "
		    "sz(%d)\n", ioc->name, (int)sz);
		goto out;
	}

	dinitprintk(ioc, printk(MPT2SAS_INFO_FMT "scsiio(0x%p): "
	    "depth(%d)\n", ioc->name, ioc->request,
	    ioc->scsiio_depth));

	ioc->chain_depth = min_t(u32, ioc->chain_depth, MAX_CHAIN_DEPTH);
	sz = ioc->chain_depth * sizeof(struct chain_tracker);
	ioc->chain_pages = get_order(sz);

	ioc->chain_lookup = (struct chain_tracker *)__get_free_pages(
	    GFP_KERNEL, ioc->chain_pages);
	if (!ioc->chain_lookup) {
		printk(MPT2SAS_ERR_FMT "chain_lookup: get_free_pages failed, "
		    "sz(%d)\n", ioc->name, (int)sz);
		goto out;
	}
	ioc->chain_dma_pool = pci_pool_create("chain pool", ioc->pdev,
	    ioc->request_sz, 16, 0);
	if (!ioc->chain_dma_pool) {
		printk(MPT2SAS_ERR_FMT "chain_dma_pool: pci_pool_create "
		    "failed\n", ioc->name);
		goto out;
	}
	for (i = 0; i < ioc->chain_depth; i++) {
		ioc->chain_lookup[i].chain_buffer = pci_pool_alloc(
		    ioc->chain_dma_pool , GFP_KERNEL,
		    &ioc->chain_lookup[i].chain_buffer_dma);
		if (!ioc->chain_lookup[i].chain_buffer) {
			ioc->chain_depth = i;
			goto chain_done;
		}
		total_sz += ioc->request_sz;
	}
chain_done:
	dinitprintk(ioc, printk(MPT2SAS_INFO_FMT "chain pool depth"
	    "(%d), frame_size(%d), pool_size(%d kB)\n", ioc->name,
	    ioc->chain_depth, ioc->request_sz, ((ioc->chain_depth *
	    ioc->request_sz))/1024));

	/* initialize hi-priority queue smid's */
	ioc->hpr_lookup = kcalloc(ioc->hi_priority_depth,
	    sizeof(struct request_tracker), GFP_KERNEL);
	if (!ioc->hpr_lookup) {
		printk(MPT2SAS_ERR_FMT "hpr_lookup: kcalloc failed\n",
		    ioc->name);
		goto out;
	}
	ioc->hi_priority_smid = ioc->scsiio_depth + 1;
	dinitprintk(ioc, printk(MPT2SAS_INFO_FMT "hi_priority(0x%p): "
	    "depth(%d), start smid(%d)\n", ioc->name, ioc->hi_priority,
	    ioc->hi_priority_depth, ioc->hi_priority_smid));

	/* initialize internal queue smid's */
	ioc->internal_lookup = kcalloc(ioc->internal_depth,
	    sizeof(struct request_tracker), GFP_KERNEL);
	if (!ioc->internal_lookup) {
		printk(MPT2SAS_ERR_FMT "internal_lookup: kcalloc failed\n",
		    ioc->name);
		goto out;
	}
	ioc->internal_smid = ioc->hi_priority_smid + ioc->hi_priority_depth;
	dinitprintk(ioc, printk(MPT2SAS_INFO_FMT "internal(0x%p): "
	    "depth(%d), start smid(%d)\n", ioc->name, ioc->internal,
	     ioc->internal_depth, ioc->internal_smid));

	/* sense buffers, 4 byte align */
	sz = ioc->scsiio_depth * SCSI_SENSE_BUFFERSIZE;
	ioc->sense_dma_pool = pci_pool_create("sense pool", ioc->pdev, sz, 4,
	    0);
	if (!ioc->sense_dma_pool) {
		printk(MPT2SAS_ERR_FMT "sense pool: pci_pool_create failed\n",
		    ioc->name);
		goto out;
	}
	ioc->sense = pci_pool_alloc(ioc->sense_dma_pool , GFP_KERNEL,
	    &ioc->sense_dma);
	if (!ioc->sense) {
		printk(MPT2SAS_ERR_FMT "sense pool: pci_pool_alloc failed\n",
		    ioc->name);
		goto out;
	}
	dinitprintk(ioc, printk(MPT2SAS_INFO_FMT
	    "sense pool(0x%p): depth(%d), element_size(%d), pool_size"
	    "(%d kB)\n", ioc->name, ioc->sense, ioc->scsiio_depth,
	    SCSI_SENSE_BUFFERSIZE, sz/1024));
	dinitprintk(ioc, printk(MPT2SAS_INFO_FMT "sense_dma(0x%llx)\n",
	    ioc->name, (unsigned long long)ioc->sense_dma));
	total_sz += sz;

	/* reply pool, 4 byte align */
	sz = ioc->reply_free_queue_depth * ioc->reply_sz;
	ioc->reply_dma_pool = pci_pool_create("reply pool", ioc->pdev, sz, 4,
	    0);
	if (!ioc->reply_dma_pool) {
		printk(MPT2SAS_ERR_FMT "reply pool: pci_pool_create failed\n",
		    ioc->name);
		goto out;
	}
	ioc->reply = pci_pool_alloc(ioc->reply_dma_pool , GFP_KERNEL,
	    &ioc->reply_dma);
	if (!ioc->reply) {
		printk(MPT2SAS_ERR_FMT "reply pool: pci_pool_alloc failed\n",
		    ioc->name);
		goto out;
	}
	ioc->reply_dma_min_address = (u32)(ioc->reply_dma);
	ioc->reply_dma_max_address = (u32)(ioc->reply_dma) + sz;
	dinitprintk(ioc, printk(MPT2SAS_INFO_FMT "reply pool(0x%p): depth"
	    "(%d), frame_size(%d), pool_size(%d kB)\n", ioc->name, ioc->reply,
	    ioc->reply_free_queue_depth, ioc->reply_sz, sz/1024));
	dinitprintk(ioc, printk(MPT2SAS_INFO_FMT "reply_dma(0x%llx)\n",
	    ioc->name, (unsigned long long)ioc->reply_dma));
	total_sz += sz;

	/* reply free queue, 16 byte align */
	sz = ioc->reply_free_queue_depth * 4;
	ioc->reply_free_dma_pool = pci_pool_create("reply_free pool",
	    ioc->pdev, sz, 16, 0);
	if (!ioc->reply_free_dma_pool) {
		printk(MPT2SAS_ERR_FMT "reply_free pool: pci_pool_create "
		    "failed\n", ioc->name);
		goto out;
	}
	ioc->reply_free = pci_pool_alloc(ioc->reply_free_dma_pool , GFP_KERNEL,
	    &ioc->reply_free_dma);
	if (!ioc->reply_free) {
		printk(MPT2SAS_ERR_FMT "reply_free pool: pci_pool_alloc "
		    "failed\n", ioc->name);
		goto out;
	}
	memset(ioc->reply_free, 0, sz);
	dinitprintk(ioc, printk(MPT2SAS_INFO_FMT "reply_free pool(0x%p): "
	    "depth(%d), element_size(%d), pool_size(%d kB)\n", ioc->name,
	    ioc->reply_free, ioc->reply_free_queue_depth, 4, sz/1024));
	dinitprintk(ioc, printk(MPT2SAS_INFO_FMT "reply_free_dma"
	    "(0x%llx)\n", ioc->name, (unsigned long long)ioc->reply_free_dma));
	total_sz += sz;

	ioc->config_page_sz = 512;
	ioc->config_page = pci_alloc_consistent(ioc->pdev,
	    ioc->config_page_sz, &ioc->config_page_dma);
	if (!ioc->config_page) {
		printk(MPT2SAS_ERR_FMT "config page: pci_pool_alloc "
		    "failed\n", ioc->name);
		goto out;
	}
	dinitprintk(ioc, printk(MPT2SAS_INFO_FMT "config page(0x%p): size"
	    "(%d)\n", ioc->name, ioc->config_page, ioc->config_page_sz));
	dinitprintk(ioc, printk(MPT2SAS_INFO_FMT "config_page_dma"
	    "(0x%llx)\n", ioc->name, (unsigned long long)ioc->config_page_dma));
	total_sz += ioc->config_page_sz;

	printk(MPT2SAS_INFO_FMT "Allocated physical memory: size(%d kB)\n",
	    ioc->name, total_sz/1024);
	printk(MPT2SAS_INFO_FMT "Current Controller Queue Depth(%d), "
	    "Max Controller Queue Depth(%d)\n",
	    ioc->name, ioc->shost->can_queue, facts->RequestCredit);
	printk(MPT2SAS_INFO_FMT "Scatter Gather Elements per IO(%d)\n",
	    ioc->name, ioc->shost->sg_tablesize);
	return 0;

 out:
	return -ENOMEM;
}


/**
 * mpt2sas_base_get_iocstate - Get the current state of a MPT adapter.
 * @ioc: Pointer to MPT_ADAPTER structure
 * @cooked: Request raw or cooked IOC state
 *
 * Returns all IOC Doorbell register bits if cooked==0, else just the
 * Doorbell bits in MPI_IOC_STATE_MASK.
 */
u32
mpt2sas_base_get_iocstate(struct MPT2SAS_ADAPTER *ioc, int cooked)
{
	u32 s, sc;

	s = readl(&ioc->chip->Doorbell);
	sc = s & MPI2_IOC_STATE_MASK;
	return cooked ? sc : s;
}

/**
 * _base_wait_on_iocstate - waiting on a particular ioc state
 * @ioc_state: controller state { READY, OPERATIONAL, or RESET }
 * @timeout: timeout in second
 * @sleep_flag: CAN_SLEEP or NO_SLEEP
 *
 * Returns 0 for success, non-zero for failure.
 */
static int
_base_wait_on_iocstate(struct MPT2SAS_ADAPTER *ioc, u32 ioc_state, int timeout,
    int sleep_flag)
{
	u32 count, cntdn;
	u32 current_state;

	count = 0;
	cntdn = (sleep_flag == CAN_SLEEP) ? 1000*timeout : 2000*timeout;
	do {
		current_state = mpt2sas_base_get_iocstate(ioc, 1);
		if (current_state == ioc_state)
			return 0;
		if (count && current_state == MPI2_IOC_STATE_FAULT)
			break;
		if (sleep_flag == CAN_SLEEP)
			msleep(1);
		else
			udelay(500);
		count++;
	} while (--cntdn);

	return current_state;
}

/**
 * _base_wait_for_doorbell_int - waiting for controller interrupt(generated by
 * a write to the doorbell)
 * @ioc: per adapter object
 * @timeout: timeout in second
 * @sleep_flag: CAN_SLEEP or NO_SLEEP
 *
 * Returns 0 for success, non-zero for failure.
 *
 * Notes: MPI2_HIS_IOC2SYS_DB_STATUS - set to one when IOC writes to doorbell.
 */
static int
_base_wait_for_doorbell_int(struct MPT2SAS_ADAPTER *ioc, int timeout,
    int sleep_flag)
{
	u32 cntdn, count;
	u32 int_status;

	count = 0;
	cntdn = (sleep_flag == CAN_SLEEP) ? 1000*timeout : 2000*timeout;
	do {
		int_status = readl(&ioc->chip->HostInterruptStatus);
		if (int_status & MPI2_HIS_IOC2SYS_DB_STATUS) {
			dhsprintk(ioc, printk(MPT2SAS_INFO_FMT "%s: "
			    "successful count(%d), timeout(%d)\n", ioc->name,
			    __func__, count, timeout));
			return 0;
		}
		if (sleep_flag == CAN_SLEEP)
			msleep(1);
		else
			udelay(500);
		count++;
	} while (--cntdn);

	printk(MPT2SAS_ERR_FMT "%s: failed due to timeout count(%d), "
	    "int_status(%x)!\n", ioc->name, __func__, count, int_status);
	return -EFAULT;
}

/**
 * _base_wait_for_doorbell_ack - waiting for controller to read the doorbell.
 * @ioc: per adapter object
 * @timeout: timeout in second
 * @sleep_flag: CAN_SLEEP or NO_SLEEP
 *
 * Returns 0 for success, non-zero for failure.
 *
 * Notes: MPI2_HIS_SYS2IOC_DB_STATUS - set to one when host writes to
 * doorbell.
 */
static int
_base_wait_for_doorbell_ack(struct MPT2SAS_ADAPTER *ioc, int timeout,
    int sleep_flag)
{
	u32 cntdn, count;
	u32 int_status;
	u32 doorbell;

	count = 0;
	cntdn = (sleep_flag == CAN_SLEEP) ? 1000*timeout : 2000*timeout;
	do {
		int_status = readl(&ioc->chip->HostInterruptStatus);
		if (!(int_status & MPI2_HIS_SYS2IOC_DB_STATUS)) {
			dhsprintk(ioc, printk(MPT2SAS_INFO_FMT "%s: "
			    "successful count(%d), timeout(%d)\n", ioc->name,
			    __func__, count, timeout));
			return 0;
		} else if (int_status & MPI2_HIS_IOC2SYS_DB_STATUS) {
			doorbell = readl(&ioc->chip->Doorbell);
			if ((doorbell & MPI2_IOC_STATE_MASK) ==
			    MPI2_IOC_STATE_FAULT) {
				mpt2sas_base_fault_info(ioc , doorbell);
				return -EFAULT;
			}
		} else if (int_status == 0xFFFFFFFF)
			goto out;

		if (sleep_flag == CAN_SLEEP)
			msleep(1);
		else
			udelay(500);
		count++;
	} while (--cntdn);

 out:
	printk(MPT2SAS_ERR_FMT "%s: failed due to timeout count(%d), "
	    "int_status(%x)!\n", ioc->name, __func__, count, int_status);
	return -EFAULT;
}

/**
 * _base_wait_for_doorbell_not_used - waiting for doorbell to not be in use
 * @ioc: per adapter object
 * @timeout: timeout in second
 * @sleep_flag: CAN_SLEEP or NO_SLEEP
 *
 * Returns 0 for success, non-zero for failure.
 *
 */
static int
_base_wait_for_doorbell_not_used(struct MPT2SAS_ADAPTER *ioc, int timeout,
    int sleep_flag)
{
	u32 cntdn, count;
	u32 doorbell_reg;

	count = 0;
	cntdn = (sleep_flag == CAN_SLEEP) ? 1000*timeout : 2000*timeout;
	do {
		doorbell_reg = readl(&ioc->chip->Doorbell);
		if (!(doorbell_reg & MPI2_DOORBELL_USED)) {
			dhsprintk(ioc, printk(MPT2SAS_INFO_FMT "%s: "
			    "successful count(%d), timeout(%d)\n", ioc->name,
			    __func__, count, timeout));
			return 0;
		}
		if (sleep_flag == CAN_SLEEP)
			msleep(1);
		else
			udelay(500);
		count++;
	} while (--cntdn);

	printk(MPT2SAS_ERR_FMT "%s: failed due to timeout count(%d), "
	    "doorbell_reg(%x)!\n", ioc->name, __func__, count, doorbell_reg);
	return -EFAULT;
}

/**
 * _base_send_ioc_reset - send doorbell reset
 * @ioc: per adapter object
 * @reset_type: currently only supports: MPI2_FUNCTION_IOC_MESSAGE_UNIT_RESET
 * @timeout: timeout in second
 * @sleep_flag: CAN_SLEEP or NO_SLEEP
 *
 * Returns 0 for success, non-zero for failure.
 */
static int
_base_send_ioc_reset(struct MPT2SAS_ADAPTER *ioc, u8 reset_type, int timeout,
    int sleep_flag)
{
	u32 ioc_state;
	int r = 0;

	if (reset_type != MPI2_FUNCTION_IOC_MESSAGE_UNIT_RESET) {
		printk(MPT2SAS_ERR_FMT "%s: unknown reset_type\n",
		    ioc->name, __func__);
		return -EFAULT;
	}

	if (!(ioc->facts.IOCCapabilities &
	   MPI2_IOCFACTS_CAPABILITY_EVENT_REPLAY))
		return -EFAULT;

	printk(MPT2SAS_INFO_FMT "sending message unit reset !!\n", ioc->name);

	writel(reset_type << MPI2_DOORBELL_FUNCTION_SHIFT,
	    &ioc->chip->Doorbell);
	if ((_base_wait_for_doorbell_ack(ioc, 15, sleep_flag))) {
		r = -EFAULT;
		goto out;
	}
	ioc_state = _base_wait_on_iocstate(ioc, MPI2_IOC_STATE_READY,
	    timeout, sleep_flag);
	if (ioc_state) {
		printk(MPT2SAS_ERR_FMT "%s: failed going to ready state "
		    " (ioc_state=0x%x)\n", ioc->name, __func__, ioc_state);
		r = -EFAULT;
		goto out;
	}
 out:
	printk(MPT2SAS_INFO_FMT "message unit reset: %s\n",
	    ioc->name, ((r == 0) ? "SUCCESS" : "FAILED"));
	return r;
}

/**
 * _base_handshake_req_reply_wait - send request thru doorbell interface
 * @ioc: per adapter object
 * @request_bytes: request length
 * @request: pointer having request payload
 * @reply_bytes: reply length
 * @reply: pointer to reply payload
 * @timeout: timeout in second
 * @sleep_flag: CAN_SLEEP or NO_SLEEP
 *
 * Returns 0 for success, non-zero for failure.
 */
static int
_base_handshake_req_reply_wait(struct MPT2SAS_ADAPTER *ioc, int request_bytes,
    u32 *request, int reply_bytes, u16 *reply, int timeout, int sleep_flag)
{
	MPI2DefaultReply_t *default_reply = (MPI2DefaultReply_t *)reply;
	int i;
	u8 failed;
	u16 dummy;
	__le32 *mfp;

	/* make sure doorbell is not in use */
	if ((readl(&ioc->chip->Doorbell) & MPI2_DOORBELL_USED)) {
		printk(MPT2SAS_ERR_FMT "doorbell is in use "
		    " (line=%d)\n", ioc->name, __LINE__);
		return -EFAULT;
	}

	/* clear pending doorbell interrupts from previous state changes */
	if (readl(&ioc->chip->HostInterruptStatus) &
	    MPI2_HIS_IOC2SYS_DB_STATUS)
		writel(0, &ioc->chip->HostInterruptStatus);

	/* send message to ioc */
	writel(((MPI2_FUNCTION_HANDSHAKE<<MPI2_DOORBELL_FUNCTION_SHIFT) |
	    ((request_bytes/4)<<MPI2_DOORBELL_ADD_DWORDS_SHIFT)),
	    &ioc->chip->Doorbell);

	if ((_base_wait_for_doorbell_int(ioc, 5, NO_SLEEP))) {
		printk(MPT2SAS_ERR_FMT "doorbell handshake "
		   "int failed (line=%d)\n", ioc->name, __LINE__);
		return -EFAULT;
	}
	writel(0, &ioc->chip->HostInterruptStatus);

	if ((_base_wait_for_doorbell_ack(ioc, 5, sleep_flag))) {
		printk(MPT2SAS_ERR_FMT "doorbell handshake "
		    "ack failed (line=%d)\n", ioc->name, __LINE__);
		return -EFAULT;
	}

	/* send message 32-bits at a time */
	for (i = 0, failed = 0; i < request_bytes/4 && !failed; i++) {
		writel(cpu_to_le32(request[i]), &ioc->chip->Doorbell);
		if ((_base_wait_for_doorbell_ack(ioc, 5, sleep_flag)))
			failed = 1;
	}

	if (failed) {
		printk(MPT2SAS_ERR_FMT "doorbell handshake "
		    "sending request failed (line=%d)\n", ioc->name, __LINE__);
		return -EFAULT;
	}

	/* now wait for the reply */
	if ((_base_wait_for_doorbell_int(ioc, timeout, sleep_flag))) {
		printk(MPT2SAS_ERR_FMT "doorbell handshake "
		   "int failed (line=%d)\n", ioc->name, __LINE__);
		return -EFAULT;
	}

	/* read the first two 16-bits, it gives the total length of the reply */
	reply[0] = le16_to_cpu(readl(&ioc->chip->Doorbell)
	    & MPI2_DOORBELL_DATA_MASK);
	writel(0, &ioc->chip->HostInterruptStatus);
	if ((_base_wait_for_doorbell_int(ioc, 5, sleep_flag))) {
		printk(MPT2SAS_ERR_FMT "doorbell handshake "
		   "int failed (line=%d)\n", ioc->name, __LINE__);
		return -EFAULT;
	}
	reply[1] = le16_to_cpu(readl(&ioc->chip->Doorbell)
	    & MPI2_DOORBELL_DATA_MASK);
	writel(0, &ioc->chip->HostInterruptStatus);

	for (i = 2; i < default_reply->MsgLength * 2; i++)  {
		if ((_base_wait_for_doorbell_int(ioc, 5, sleep_flag))) {
			printk(MPT2SAS_ERR_FMT "doorbell "
			    "handshake int failed (line=%d)\n", ioc->name,
			    __LINE__);
			return -EFAULT;
		}
		if (i >=  reply_bytes/2) /* overflow case */
			dummy = readl(&ioc->chip->Doorbell);
		else
			reply[i] = le16_to_cpu(readl(&ioc->chip->Doorbell)
			    & MPI2_DOORBELL_DATA_MASK);
		writel(0, &ioc->chip->HostInterruptStatus);
	}

	_base_wait_for_doorbell_int(ioc, 5, sleep_flag);
	if (_base_wait_for_doorbell_not_used(ioc, 5, sleep_flag) != 0) {
		dhsprintk(ioc, printk(MPT2SAS_INFO_FMT "doorbell is in use "
		    " (line=%d)\n", ioc->name, __LINE__));
	}
	writel(0, &ioc->chip->HostInterruptStatus);

	if (ioc->logging_level & MPT_DEBUG_INIT) {
		mfp = (__le32 *)reply;
		printk(KERN_INFO "\toffset:data\n");
		for (i = 0; i < reply_bytes/4; i++)
			printk(KERN_INFO "\t[0x%02x]:%08x\n", i*4,
			    le32_to_cpu(mfp[i]));
	}
	return 0;
}

/**
 * mpt2sas_base_sas_iounit_control - send sas iounit control to FW
 * @ioc: per adapter object
 * @mpi_reply: the reply payload from FW
 * @mpi_request: the request payload sent to FW
 *
 * The SAS IO Unit Control Request message allows the host to perform low-level
 * operations, such as resets on the PHYs of the IO Unit, also allows the host
 * to obtain the IOC assigned device handles for a device if it has other
 * identifying information about the device, in addition allows the host to
 * remove IOC resources associated with the device.
 *
 * Returns 0 for success, non-zero for failure.
 */
int
mpt2sas_base_sas_iounit_control(struct MPT2SAS_ADAPTER *ioc,
    Mpi2SasIoUnitControlReply_t *mpi_reply,
    Mpi2SasIoUnitControlRequest_t *mpi_request)
{
	u16 smid;
	u32 ioc_state;
	unsigned long timeleft;
	u8 issue_reset;
	int rc;
	void *request;
	u16 wait_state_count;

	dinitprintk(ioc, printk(MPT2SAS_INFO_FMT "%s\n", ioc->name,
	    __func__));

	mutex_lock(&ioc->base_cmds.mutex);

	if (ioc->base_cmds.status != MPT2_CMD_NOT_USED) {
		printk(MPT2SAS_ERR_FMT "%s: base_cmd in use\n",
		    ioc->name, __func__);
		rc = -EAGAIN;
		goto out;
	}

	wait_state_count = 0;
	ioc_state = mpt2sas_base_get_iocstate(ioc, 1);
	while (ioc_state != MPI2_IOC_STATE_OPERATIONAL) {
		if (wait_state_count++ == 10) {
			printk(MPT2SAS_ERR_FMT
			    "%s: failed due to ioc not operational\n",
			    ioc->name, __func__);
			rc = -EFAULT;
			goto out;
		}
		ssleep(1);
		ioc_state = mpt2sas_base_get_iocstate(ioc, 1);
		printk(MPT2SAS_INFO_FMT "%s: waiting for "
		    "operational state(count=%d)\n", ioc->name,
		    __func__, wait_state_count);
	}

	smid = mpt2sas_base_get_smid(ioc, ioc->base_cb_idx);
	if (!smid) {
		printk(MPT2SAS_ERR_FMT "%s: failed obtaining a smid\n",
		    ioc->name, __func__);
		rc = -EAGAIN;
		goto out;
	}

	rc = 0;
	ioc->base_cmds.status = MPT2_CMD_PENDING;
	request = mpt2sas_base_get_msg_frame(ioc, smid);
	ioc->base_cmds.smid = smid;
	memcpy(request, mpi_request, sizeof(Mpi2SasIoUnitControlRequest_t));
	if (mpi_request->Operation == MPI2_SAS_OP_PHY_HARD_RESET ||
	    mpi_request->Operation == MPI2_SAS_OP_PHY_LINK_RESET)
		ioc->ioc_link_reset_in_progress = 1;
	init_completion(&ioc->base_cmds.done);
	mpt2sas_base_put_smid_default(ioc, smid);
	timeleft = wait_for_completion_timeout(&ioc->base_cmds.done,
	    msecs_to_jiffies(10000));
	if ((mpi_request->Operation == MPI2_SAS_OP_PHY_HARD_RESET ||
	    mpi_request->Operation == MPI2_SAS_OP_PHY_LINK_RESET) &&
	    ioc->ioc_link_reset_in_progress)
		ioc->ioc_link_reset_in_progress = 0;
	if (!(ioc->base_cmds.status & MPT2_CMD_COMPLETE)) {
		printk(MPT2SAS_ERR_FMT "%s: timeout\n",
		    ioc->name, __func__);
		_debug_dump_mf(mpi_request,
		    sizeof(Mpi2SasIoUnitControlRequest_t)/4);
		if (!(ioc->base_cmds.status & MPT2_CMD_RESET))
			issue_reset = 1;
		goto issue_host_reset;
	}
	if (ioc->base_cmds.status & MPT2_CMD_REPLY_VALID)
		memcpy(mpi_reply, ioc->base_cmds.reply,
		    sizeof(Mpi2SasIoUnitControlReply_t));
	else
		memset(mpi_reply, 0, sizeof(Mpi2SasIoUnitControlReply_t));
	ioc->base_cmds.status = MPT2_CMD_NOT_USED;
	goto out;

 issue_host_reset:
	if (issue_reset)
		mpt2sas_base_hard_reset_handler(ioc, CAN_SLEEP,
		    FORCE_BIG_HAMMER);
	ioc->base_cmds.status = MPT2_CMD_NOT_USED;
	rc = -EFAULT;
 out:
	mutex_unlock(&ioc->base_cmds.mutex);
	return rc;
}


/**
 * mpt2sas_base_scsi_enclosure_processor - sending request to sep device
 * @ioc: per adapter object
 * @mpi_reply: the reply payload from FW
 * @mpi_request: the request payload sent to FW
 *
 * The SCSI Enclosure Processor request message causes the IOC to
 * communicate with SES devices to control LED status signals.
 *
 * Returns 0 for success, non-zero for failure.
 */
int
mpt2sas_base_scsi_enclosure_processor(struct MPT2SAS_ADAPTER *ioc,
    Mpi2SepReply_t *mpi_reply, Mpi2SepRequest_t *mpi_request)
{
	u16 smid;
	u32 ioc_state;
	unsigned long timeleft;
	u8 issue_reset;
	int rc;
	void *request;
	u16 wait_state_count;

	dinitprintk(ioc, printk(MPT2SAS_INFO_FMT "%s\n", ioc->name,
	    __func__));

	mutex_lock(&ioc->base_cmds.mutex);

	if (ioc->base_cmds.status != MPT2_CMD_NOT_USED) {
		printk(MPT2SAS_ERR_FMT "%s: base_cmd in use\n",
		    ioc->name, __func__);
		rc = -EAGAIN;
		goto out;
	}

	wait_state_count = 0;
	ioc_state = mpt2sas_base_get_iocstate(ioc, 1);
	while (ioc_state != MPI2_IOC_STATE_OPERATIONAL) {
		if (wait_state_count++ == 10) {
			printk(MPT2SAS_ERR_FMT
			    "%s: failed due to ioc not operational\n",
			    ioc->name, __func__);
			rc = -EFAULT;
			goto out;
		}
		ssleep(1);
		ioc_state = mpt2sas_base_get_iocstate(ioc, 1);
		printk(MPT2SAS_INFO_FMT "%s: waiting for "
		    "operational state(count=%d)\n", ioc->name,
		    __func__, wait_state_count);
	}

	smid = mpt2sas_base_get_smid(ioc, ioc->base_cb_idx);
	if (!smid) {
		printk(MPT2SAS_ERR_FMT "%s: failed obtaining a smid\n",
		    ioc->name, __func__);
		rc = -EAGAIN;
		goto out;
	}

	rc = 0;
	ioc->base_cmds.status = MPT2_CMD_PENDING;
	request = mpt2sas_base_get_msg_frame(ioc, smid);
	ioc->base_cmds.smid = smid;
	memcpy(request, mpi_request, sizeof(Mpi2SepReply_t));
	init_completion(&ioc->base_cmds.done);
	mpt2sas_base_put_smid_default(ioc, smid);
	timeleft = wait_for_completion_timeout(&ioc->base_cmds.done,
	    msecs_to_jiffies(10000));
	if (!(ioc->base_cmds.status & MPT2_CMD_COMPLETE)) {
		printk(MPT2SAS_ERR_FMT "%s: timeout\n",
		    ioc->name, __func__);
		_debug_dump_mf(mpi_request,
		    sizeof(Mpi2SepRequest_t)/4);
		if (!(ioc->base_cmds.status & MPT2_CMD_RESET))
			issue_reset = 1;
		goto issue_host_reset;
	}
	if (ioc->base_cmds.status & MPT2_CMD_REPLY_VALID)
		memcpy(mpi_reply, ioc->base_cmds.reply,
		    sizeof(Mpi2SepReply_t));
	else
		memset(mpi_reply, 0, sizeof(Mpi2SepReply_t));
	ioc->base_cmds.status = MPT2_CMD_NOT_USED;
	goto out;

 issue_host_reset:
	if (issue_reset)
		mpt2sas_base_hard_reset_handler(ioc, CAN_SLEEP,
		    FORCE_BIG_HAMMER);
	ioc->base_cmds.status = MPT2_CMD_NOT_USED;
	rc = -EFAULT;
 out:
	mutex_unlock(&ioc->base_cmds.mutex);
	return rc;
}

/**
 * _base_get_port_facts - obtain port facts reply and save in ioc
 * @ioc: per adapter object
 * @sleep_flag: CAN_SLEEP or NO_SLEEP
 *
 * Returns 0 for success, non-zero for failure.
 */
static int
_base_get_port_facts(struct MPT2SAS_ADAPTER *ioc, int port, int sleep_flag)
{
	Mpi2PortFactsRequest_t mpi_request;
	Mpi2PortFactsReply_t mpi_reply;
	struct mpt2sas_port_facts *pfacts;
	int mpi_reply_sz, mpi_request_sz, r;

	dinitprintk(ioc, printk(MPT2SAS_INFO_FMT "%s\n", ioc->name,
	    __func__));

	mpi_reply_sz = sizeof(Mpi2PortFactsReply_t);
	mpi_request_sz = sizeof(Mpi2PortFactsRequest_t);
	memset(&mpi_request, 0, mpi_request_sz);
	mpi_request.Function = MPI2_FUNCTION_PORT_FACTS;
	mpi_request.PortNumber = port;
	r = _base_handshake_req_reply_wait(ioc, mpi_request_sz,
	    (u32 *)&mpi_request, mpi_reply_sz, (u16 *)&mpi_reply, 5, CAN_SLEEP);

	if (r != 0) {
		printk(MPT2SAS_ERR_FMT "%s: handshake failed (r=%d)\n",
		    ioc->name, __func__, r);
		return r;
	}

	pfacts = &ioc->pfacts[port];
	memset(pfacts, 0, sizeof(struct mpt2sas_port_facts));
	pfacts->PortNumber = mpi_reply.PortNumber;
	pfacts->VP_ID = mpi_reply.VP_ID;
	pfacts->VF_ID = mpi_reply.VF_ID;
	pfacts->MaxPostedCmdBuffers =
	    le16_to_cpu(mpi_reply.MaxPostedCmdBuffers);

	return 0;
}

/**
 * _base_wait_for_iocstate - Wait until the card is in READY or OPERATIONAL
 * @ioc: per adapter object
 * @timeout:
 * @sleep_flag: CAN_SLEEP or NO_SLEEP
 *
 * Returns 0 for success, non-zero for failure.
 */
static int
_base_wait_for_iocstate(struct MPT2SAS_ADAPTER *ioc, int timeout,
	int sleep_flag)
{
	u32 ioc_state, doorbell;
	int rc;

	dinitprintk(ioc, printk(MPT2SAS_INFO_FMT "%s\n", ioc->name,
	    __func__));

	if (ioc->pci_error_recovery)
		return 0;

	doorbell = mpt2sas_base_get_iocstate(ioc, 0);
	ioc_state = doorbell & MPI2_IOC_STATE_MASK;
	dhsprintk(ioc, printk(MPT2SAS_INFO_FMT "%s: ioc_state(0x%08x)\n",
	    ioc->name, __func__, ioc_state));

	switch (ioc_state) {
	case MPI2_IOC_STATE_READY:
	case MPI2_IOC_STATE_OPERATIONAL:
		return 0;
	}

	if (doorbell & MPI2_DOORBELL_USED) {
		dhsprintk(ioc, printk(MPT2SAS_INFO_FMT
		    "unexpected doorbell activ!e\n", ioc->name));
		goto issue_diag_reset;
	}

	if (ioc_state == MPI2_IOC_STATE_FAULT) {
		mpt2sas_base_fault_info(ioc, doorbell &
		    MPI2_DOORBELL_DATA_MASK);
		goto issue_diag_reset;
	}

	ioc_state = _base_wait_on_iocstate(ioc, MPI2_IOC_STATE_READY,
	    timeout, sleep_flag);
	if (ioc_state) {
		printk(MPT2SAS_ERR_FMT
		    "%s: failed going to ready state (ioc_state=0x%x)\n",
		    ioc->name, __func__, ioc_state);
		return -EFAULT;
	}

 issue_diag_reset:
	rc = _base_diag_reset(ioc, sleep_flag);
	return rc;
}

/**
 * _base_get_ioc_facts - obtain ioc facts reply and save in ioc
 * @ioc: per adapter object
 * @sleep_flag: CAN_SLEEP or NO_SLEEP
 *
 * Returns 0 for success, non-zero for failure.
 */
static int
_base_get_ioc_facts(struct MPT2SAS_ADAPTER *ioc, int sleep_flag)
{
	Mpi2IOCFactsRequest_t mpi_request;
	Mpi2IOCFactsReply_t mpi_reply;
	struct mpt2sas_facts *facts;
	int mpi_reply_sz, mpi_request_sz, r;

	dinitprintk(ioc, printk(MPT2SAS_INFO_FMT "%s\n", ioc->name,
	    __func__));

	r = _base_wait_for_iocstate(ioc, 10, sleep_flag);
	if (r) {
		printk(MPT2SAS_ERR_FMT "%s: failed getting to correct state\n",
			ioc->name, __func__);
		return r;
	}

	mpi_reply_sz = sizeof(Mpi2IOCFactsReply_t);
	mpi_request_sz = sizeof(Mpi2IOCFactsRequest_t);
	memset(&mpi_request, 0, mpi_request_sz);
	mpi_request.Function = MPI2_FUNCTION_IOC_FACTS;
	r = _base_handshake_req_reply_wait(ioc, mpi_request_sz,
	    (u32 *)&mpi_request, mpi_reply_sz, (u16 *)&mpi_reply, 5, CAN_SLEEP);

	if (r != 0) {
		printk(MPT2SAS_ERR_FMT "%s: handshake failed (r=%d)\n",
		    ioc->name, __func__, r);
		return r;
	}

	facts = &ioc->facts;
	memset(facts, 0, sizeof(struct mpt2sas_facts));
	facts->MsgVersion = le16_to_cpu(mpi_reply.MsgVersion);
	facts->HeaderVersion = le16_to_cpu(mpi_reply.HeaderVersion);
	facts->VP_ID = mpi_reply.VP_ID;
	facts->VF_ID = mpi_reply.VF_ID;
	facts->IOCExceptions = le16_to_cpu(mpi_reply.IOCExceptions);
	facts->MaxChainDepth = mpi_reply.MaxChainDepth;
	facts->WhoInit = mpi_reply.WhoInit;
	facts->NumberOfPorts = mpi_reply.NumberOfPorts;
	facts->MaxMSIxVectors = mpi_reply.MaxMSIxVectors;
	facts->RequestCredit = le16_to_cpu(mpi_reply.RequestCredit);
	facts->MaxReplyDescriptorPostQueueDepth =
	    le16_to_cpu(mpi_reply.MaxReplyDescriptorPostQueueDepth);
	facts->ProductID = le16_to_cpu(mpi_reply.ProductID);
	facts->IOCCapabilities = le32_to_cpu(mpi_reply.IOCCapabilities);
	if ((facts->IOCCapabilities & MPI2_IOCFACTS_CAPABILITY_INTEGRATED_RAID))
		ioc->ir_firmware = 1;
	if ((facts->IOCCapabilities &
	      MPI2_IOCFACTS_CAPABILITY_RDPQ_ARRAY_CAPABLE))
		ioc->rdpq_array_capable = 1;
	facts->FWVersion.Word = le32_to_cpu(mpi_reply.FWVersion.Word);
	facts->IOCRequestFrameSize =
	    le16_to_cpu(mpi_reply.IOCRequestFrameSize);
	facts->MaxInitiators = le16_to_cpu(mpi_reply.MaxInitiators);
	facts->MaxTargets = le16_to_cpu(mpi_reply.MaxTargets);
	ioc->shost->max_id = -1;
	facts->MaxSasExpanders = le16_to_cpu(mpi_reply.MaxSasExpanders);
	facts->MaxEnclosures = le16_to_cpu(mpi_reply.MaxEnclosures);
	facts->ProtocolFlags = le16_to_cpu(mpi_reply.ProtocolFlags);
	facts->HighPriorityCredit =
	    le16_to_cpu(mpi_reply.HighPriorityCredit);
	facts->ReplyFrameSize = mpi_reply.ReplyFrameSize;
	facts->MaxDevHandle = le16_to_cpu(mpi_reply.MaxDevHandle);

	dinitprintk(ioc, printk(MPT2SAS_INFO_FMT "hba queue depth(%d), "
	    "max chains per io(%d)\n", ioc->name, facts->RequestCredit,
	    facts->MaxChainDepth));
	dinitprintk(ioc, printk(MPT2SAS_INFO_FMT "request frame size(%d), "
	    "reply frame size(%d)\n", ioc->name,
	    facts->IOCRequestFrameSize * 4, facts->ReplyFrameSize * 4));
	return 0;
}

/**
 * _base_send_ioc_init - send ioc_init to firmware
 * @ioc: per adapter object
 * @sleep_flag: CAN_SLEEP or NO_SLEEP
 *
 * Returns 0 for success, non-zero for failure.
 */
static int
_base_send_ioc_init(struct MPT2SAS_ADAPTER *ioc, int sleep_flag)
{
	Mpi2IOCInitRequest_t mpi_request;
	Mpi2IOCInitReply_t mpi_reply;
	int i, r = 0;
	struct timeval current_time;
	u16 ioc_status;
	u32 reply_post_free_array_sz = 0;
	Mpi2IOCInitRDPQArrayEntry *reply_post_free_array = NULL;
	dma_addr_t reply_post_free_array_dma;

	dinitprintk(ioc, printk(MPT2SAS_INFO_FMT "%s\n", ioc->name,
	    __func__));

	memset(&mpi_request, 0, sizeof(Mpi2IOCInitRequest_t));
	mpi_request.Function = MPI2_FUNCTION_IOC_INIT;
	mpi_request.WhoInit = MPI2_WHOINIT_HOST_DRIVER;
	mpi_request.VF_ID = 0; /* TODO */
	mpi_request.VP_ID = 0;
	mpi_request.MsgVersion = cpu_to_le16(MPI2_VERSION);
	mpi_request.HeaderVersion = cpu_to_le16(MPI2_HEADER_VERSION);

	if (_base_is_controller_msix_enabled(ioc))
		mpi_request.HostMSIxVectors = ioc->reply_queue_count;
	mpi_request.SystemRequestFrameSize = cpu_to_le16(ioc->request_sz/4);
	mpi_request.ReplyDescriptorPostQueueDepth =
	    cpu_to_le16(ioc->reply_post_queue_depth);
	mpi_request.ReplyFreeQueueDepth =
	    cpu_to_le16(ioc->reply_free_queue_depth);

	mpi_request.SenseBufferAddressHigh =
	    cpu_to_le32((u64)ioc->sense_dma >> 32);
	mpi_request.SystemReplyAddressHigh =
	    cpu_to_le32((u64)ioc->reply_dma >> 32);
	mpi_request.SystemRequestFrameBaseAddress =
	    cpu_to_le64((u64)ioc->request_dma);
	mpi_request.ReplyFreeQueueAddress =
	    cpu_to_le64((u64)ioc->reply_free_dma);

	if (ioc->rdpq_array_enable) {
		reply_post_free_array_sz = ioc->reply_queue_count *
		    sizeof(Mpi2IOCInitRDPQArrayEntry);
		reply_post_free_array = pci_alloc_consistent(ioc->pdev,
			reply_post_free_array_sz, &reply_post_free_array_dma);
		if (!reply_post_free_array) {
			printk(MPT2SAS_ERR_FMT
			"reply_post_free_array: pci_alloc_consistent failed\n",
			ioc->name);
			r = -ENOMEM;
			goto out;
		}
		memset(reply_post_free_array, 0, reply_post_free_array_sz);
		for (i = 0; i < ioc->reply_queue_count; i++)
			reply_post_free_array[i].RDPQBaseAddress =
			    cpu_to_le64(
				(u64)ioc->reply_post[i].reply_post_free_dma);
		mpi_request.MsgFlags = MPI2_IOCINIT_MSGFLAG_RDPQ_ARRAY_MODE;
		mpi_request.ReplyDescriptorPostQueueAddress =
		    cpu_to_le64((u64)reply_post_free_array_dma);
	} else {
		mpi_request.ReplyDescriptorPostQueueAddress =
		    cpu_to_le64((u64)ioc->reply_post[0].reply_post_free_dma);
	}

	/* This time stamp specifies number of milliseconds
	 * since epoch ~ midnight January 1, 1970.
	 */
	do_gettimeofday(&current_time);
	mpi_request.TimeStamp = cpu_to_le64((u64)current_time.tv_sec * 1000 +
	    (current_time.tv_usec / 1000));

	if (ioc->logging_level & MPT_DEBUG_INIT) {
		__le32 *mfp;
		int i;

		mfp = (__le32 *)&mpi_request;
		printk(KERN_INFO "\toffset:data\n");
		for (i = 0; i < sizeof(Mpi2IOCInitRequest_t)/4; i++)
			printk(KERN_INFO "\t[0x%02x]:%08x\n", i*4,
			    le32_to_cpu(mfp[i]));
	}

	r = _base_handshake_req_reply_wait(ioc,
	    sizeof(Mpi2IOCInitRequest_t), (u32 *)&mpi_request,
	    sizeof(Mpi2IOCInitReply_t), (u16 *)&mpi_reply, 10,
	    sleep_flag);

	if (r != 0) {
		printk(MPT2SAS_ERR_FMT "%s: handshake failed (r=%d)\n",
		    ioc->name, __func__, r);
		goto out;
	}

	ioc_status = le16_to_cpu(mpi_reply.IOCStatus) & MPI2_IOCSTATUS_MASK;
	if (ioc_status != MPI2_IOCSTATUS_SUCCESS ||
	    mpi_reply.IOCLogInfo) {
		printk(MPT2SAS_ERR_FMT "%s: failed\n", ioc->name, __func__);
		r = -EIO;
	}

out:
	if (reply_post_free_array)
		pci_free_consistent(ioc->pdev, reply_post_free_array_sz,
				    reply_post_free_array,
				    reply_post_free_array_dma);
	return r;
}

/**
 * mpt2sas_port_enable_done - command completion routine for port enable
 * @ioc: per adapter object
 * @smid: system request message index
 * @msix_index: MSIX table index supplied by the OS
 * @reply: reply message frame(lower 32bit addr)
 *
 * Return 1 meaning mf should be freed from _base_interrupt
 *        0 means the mf is freed from this function.
 */
u8
mpt2sas_port_enable_done(struct MPT2SAS_ADAPTER *ioc, u16 smid, u8 msix_index,
	u32 reply)
{
	MPI2DefaultReply_t *mpi_reply;
	u16 ioc_status;

	mpi_reply = mpt2sas_base_get_reply_virt_addr(ioc, reply);
	if (mpi_reply && mpi_reply->Function == MPI2_FUNCTION_EVENT_ACK)
		return 1;

	if (ioc->port_enable_cmds.status == MPT2_CMD_NOT_USED)
		return 1;

	ioc->port_enable_cmds.status |= MPT2_CMD_COMPLETE;
	if (mpi_reply) {
		ioc->port_enable_cmds.status |= MPT2_CMD_REPLY_VALID;
		memcpy(ioc->port_enable_cmds.reply, mpi_reply,
		    mpi_reply->MsgLength*4);
	}
	ioc->port_enable_cmds.status &= ~MPT2_CMD_PENDING;

	ioc_status = le16_to_cpu(mpi_reply->IOCStatus) & MPI2_IOCSTATUS_MASK;

	if (ioc_status != MPI2_IOCSTATUS_SUCCESS)
		ioc->port_enable_failed = 1;

	if (ioc->is_driver_loading) {
		if (ioc_status == MPI2_IOCSTATUS_SUCCESS) {
			mpt2sas_port_enable_complete(ioc);
			return 1;
		} else {
			ioc->start_scan_failed = ioc_status;
			ioc->start_scan = 0;
			return 1;
		}
	}
	complete(&ioc->port_enable_cmds.done);
	return 1;
}


/**
 * _base_send_port_enable - send port_enable(discovery stuff) to firmware
 * @ioc: per adapter object
 * @sleep_flag: CAN_SLEEP or NO_SLEEP
 *
 * Returns 0 for success, non-zero for failure.
 */
static int
_base_send_port_enable(struct MPT2SAS_ADAPTER *ioc, int sleep_flag)
{
	Mpi2PortEnableRequest_t *mpi_request;
	Mpi2PortEnableReply_t *mpi_reply;
	unsigned long timeleft;
	int r = 0;
	u16 smid;
	u16 ioc_status;

	printk(MPT2SAS_INFO_FMT "sending port enable !!\n", ioc->name);

	if (ioc->port_enable_cmds.status & MPT2_CMD_PENDING) {
		printk(MPT2SAS_ERR_FMT "%s: internal command already in use\n",
		    ioc->name, __func__);
		return -EAGAIN;
	}

	smid = mpt2sas_base_get_smid(ioc, ioc->port_enable_cb_idx);
	if (!smid) {
		printk(MPT2SAS_ERR_FMT "%s: failed obtaining a smid\n",
		    ioc->name, __func__);
		return -EAGAIN;
	}

	ioc->port_enable_cmds.status = MPT2_CMD_PENDING;
	mpi_request = mpt2sas_base_get_msg_frame(ioc, smid);
	ioc->port_enable_cmds.smid = smid;
	memset(mpi_request, 0, sizeof(Mpi2PortEnableRequest_t));
	mpi_request->Function = MPI2_FUNCTION_PORT_ENABLE;

	init_completion(&ioc->port_enable_cmds.done);
	mpt2sas_base_put_smid_default(ioc, smid);
	timeleft = wait_for_completion_timeout(&ioc->port_enable_cmds.done,
	    300*HZ);
	if (!(ioc->port_enable_cmds.status & MPT2_CMD_COMPLETE)) {
		printk(MPT2SAS_ERR_FMT "%s: timeout\n",
		    ioc->name, __func__);
		_debug_dump_mf(mpi_request,
		    sizeof(Mpi2PortEnableRequest_t)/4);
		if (ioc->port_enable_cmds.status & MPT2_CMD_RESET)
			r = -EFAULT;
		else
			r = -ETIME;
		goto out;
	}
	mpi_reply = ioc->port_enable_cmds.reply;

	ioc_status = le16_to_cpu(mpi_reply->IOCStatus) & MPI2_IOCSTATUS_MASK;
	if (ioc_status != MPI2_IOCSTATUS_SUCCESS) {
		printk(MPT2SAS_ERR_FMT "%s: failed with (ioc_status=0x%08x)\n",
		    ioc->name, __func__, ioc_status);
		r = -EFAULT;
		goto out;
	}
 out:
	ioc->port_enable_cmds.status = MPT2_CMD_NOT_USED;
	printk(MPT2SAS_INFO_FMT "port enable: %s\n", ioc->name, ((r == 0) ?
	    "SUCCESS" : "FAILED"));
	return r;
}

/**
 * mpt2sas_port_enable - initiate firmware discovery (don't wait for reply)
 * @ioc: per adapter object
 *
 * Returns 0 for success, non-zero for failure.
 */
int
mpt2sas_port_enable(struct MPT2SAS_ADAPTER *ioc)
{
	Mpi2PortEnableRequest_t *mpi_request;
	u16 smid;

	printk(MPT2SAS_INFO_FMT "sending port enable !!\n", ioc->name);

	if (ioc->port_enable_cmds.status & MPT2_CMD_PENDING) {
		printk(MPT2SAS_ERR_FMT "%s: internal command already in use\n",
		    ioc->name, __func__);
		return -EAGAIN;
	}

	smid = mpt2sas_base_get_smid(ioc, ioc->port_enable_cb_idx);
	if (!smid) {
		printk(MPT2SAS_ERR_FMT "%s: failed obtaining a smid\n",
		    ioc->name, __func__);
		return -EAGAIN;
	}

	ioc->port_enable_cmds.status = MPT2_CMD_PENDING;
	mpi_request = mpt2sas_base_get_msg_frame(ioc, smid);
	ioc->port_enable_cmds.smid = smid;
	memset(mpi_request, 0, sizeof(Mpi2PortEnableRequest_t));
	mpi_request->Function = MPI2_FUNCTION_PORT_ENABLE;

	mpt2sas_base_put_smid_default(ioc, smid);
	return 0;
}

/**
 * _base_determine_wait_on_discovery - desposition
 * @ioc: per adapter object
 *
 * Decide whether to wait on discovery to complete. Used to either
 * locate boot device, or report volumes ahead of physical devices.
 *
 * Returns 1 for wait, 0 for don't wait
 */
static int
_base_determine_wait_on_discovery(struct MPT2SAS_ADAPTER *ioc)
{
	/* We wait for discovery to complete if IR firmware is loaded.
	 * The sas topology events arrive before PD events, so we need time to
	 * turn on the bit in ioc->pd_handles to indicate PD
	 * Also, it maybe required to report Volumes ahead of physical
	 * devices when MPI2_IOCPAGE8_IRFLAGS_LOW_VOLUME_MAPPING is set.
	 */
	if (ioc->ir_firmware)
		return 1;

	/* if no Bios, then we don't need to wait */
	if (!ioc->bios_pg3.BiosVersion)
		return 0;

	/* Bios is present, then we drop down here.
	 *
	 * If there any entries in the Bios Page 2, then we wait
	 * for discovery to complete.
	 */

	/* Current Boot Device */
	if ((ioc->bios_pg2.CurrentBootDeviceForm &
	    MPI2_BIOSPAGE2_FORM_MASK) ==
	    MPI2_BIOSPAGE2_FORM_NO_DEVICE_SPECIFIED &&
	/* Request Boot Device */
	   (ioc->bios_pg2.ReqBootDeviceForm &
	    MPI2_BIOSPAGE2_FORM_MASK) ==
	    MPI2_BIOSPAGE2_FORM_NO_DEVICE_SPECIFIED &&
	/* Alternate Request Boot Device */
	   (ioc->bios_pg2.ReqAltBootDeviceForm &
	    MPI2_BIOSPAGE2_FORM_MASK) ==
	    MPI2_BIOSPAGE2_FORM_NO_DEVICE_SPECIFIED)
		return 0;

	return 1;
}


/**
 * _base_unmask_events - turn on notification for this event
 * @ioc: per adapter object
 * @event: firmware event
 *
 * The mask is stored in ioc->event_masks.
 */
static void
_base_unmask_events(struct MPT2SAS_ADAPTER *ioc, u16 event)
{
	u32 desired_event;

	if (event >= 128)
		return;

	desired_event = (1 << (event % 32));

	if (event < 32)
		ioc->event_masks[0] &= ~desired_event;
	else if (event < 64)
		ioc->event_masks[1] &= ~desired_event;
	else if (event < 96)
		ioc->event_masks[2] &= ~desired_event;
	else if (event < 128)
		ioc->event_masks[3] &= ~desired_event;
}

/**
 * _base_event_notification - send event notification
 * @ioc: per adapter object
 * @sleep_flag: CAN_SLEEP or NO_SLEEP
 *
 * Returns 0 for success, non-zero for failure.
 */
static int
_base_event_notification(struct MPT2SAS_ADAPTER *ioc, int sleep_flag)
{
	Mpi2EventNotificationRequest_t *mpi_request;
	unsigned long timeleft;
	u16 smid;
	int r = 0;
	int i;

	dinitprintk(ioc, printk(MPT2SAS_INFO_FMT "%s\n", ioc->name,
	    __func__));

	if (ioc->base_cmds.status & MPT2_CMD_PENDING) {
		printk(MPT2SAS_ERR_FMT "%s: internal command already in use\n",
		    ioc->name, __func__);
		return -EAGAIN;
	}

	smid = mpt2sas_base_get_smid(ioc, ioc->base_cb_idx);
	if (!smid) {
		printk(MPT2SAS_ERR_FMT "%s: failed obtaining a smid\n",
		    ioc->name, __func__);
		return -EAGAIN;
	}
	ioc->base_cmds.status = MPT2_CMD_PENDING;
	mpi_request = mpt2sas_base_get_msg_frame(ioc, smid);
	ioc->base_cmds.smid = smid;
	memset(mpi_request, 0, sizeof(Mpi2EventNotificationRequest_t));
	mpi_request->Function = MPI2_FUNCTION_EVENT_NOTIFICATION;
	mpi_request->VF_ID = 0; /* TODO */
	mpi_request->VP_ID = 0;
	for (i = 0; i < MPI2_EVENT_NOTIFY_EVENTMASK_WORDS; i++)
		mpi_request->EventMasks[i] =
		    cpu_to_le32(ioc->event_masks[i]);
	init_completion(&ioc->base_cmds.done);
	mpt2sas_base_put_smid_default(ioc, smid);
	timeleft = wait_for_completion_timeout(&ioc->base_cmds.done, 30*HZ);
	if (!(ioc->base_cmds.status & MPT2_CMD_COMPLETE)) {
		printk(MPT2SAS_ERR_FMT "%s: timeout\n",
		    ioc->name, __func__);
		_debug_dump_mf(mpi_request,
		    sizeof(Mpi2EventNotificationRequest_t)/4);
		if (ioc->base_cmds.status & MPT2_CMD_RESET)
			r = -EFAULT;
		else
			r = -ETIME;
	} else
		dinitprintk(ioc, printk(MPT2SAS_INFO_FMT "%s: complete\n",
		    ioc->name, __func__));
	ioc->base_cmds.status = MPT2_CMD_NOT_USED;
	return r;
}

/**
 * mpt2sas_base_validate_event_type - validating event types
 * @ioc: per adapter object
 * @event: firmware event
 *
 * This will turn on firmware event notification when application
 * ask for that event. We don't mask events that are already enabled.
 */
void
mpt2sas_base_validate_event_type(struct MPT2SAS_ADAPTER *ioc, u32 *event_type)
{
	int i, j;
	u32 event_mask, desired_event;
	u8 send_update_to_fw;

	for (i = 0, send_update_to_fw = 0; i <
	    MPI2_EVENT_NOTIFY_EVENTMASK_WORDS; i++) {
		event_mask = ~event_type[i];
		desired_event = 1;
		for (j = 0; j < 32; j++) {
			if (!(event_mask & desired_event) &&
			    (ioc->event_masks[i] & desired_event)) {
				ioc->event_masks[i] &= ~desired_event;
				send_update_to_fw = 1;
			}
			desired_event = (desired_event << 1);
		}
	}

	if (!send_update_to_fw)
		return;

	mutex_lock(&ioc->base_cmds.mutex);
	_base_event_notification(ioc, CAN_SLEEP);
	mutex_unlock(&ioc->base_cmds.mutex);
}

/**
 * _base_diag_reset - the "big hammer" start of day reset
 * @ioc: per adapter object
 * @sleep_flag: CAN_SLEEP or NO_SLEEP
 *
 * Returns 0 for success, non-zero for failure.
 */
static int
_base_diag_reset(struct MPT2SAS_ADAPTER *ioc, int sleep_flag)
{
	u32 host_diagnostic;
	u32 ioc_state;
	u32 count;
	u32 hcb_size;

	printk(MPT2SAS_INFO_FMT "sending diag reset !!\n", ioc->name);
	drsprintk(ioc, printk(MPT2SAS_INFO_FMT "clear interrupts\n",
	    ioc->name));

	count = 0;
	do {
		/* Write magic sequence to WriteSequence register
		 * Loop until in diagnostic mode
		 */
		drsprintk(ioc, printk(MPT2SAS_INFO_FMT "write magic "
		    "sequence\n", ioc->name));
		writel(MPI2_WRSEQ_FLUSH_KEY_VALUE, &ioc->chip->WriteSequence);
		writel(MPI2_WRSEQ_1ST_KEY_VALUE, &ioc->chip->WriteSequence);
		writel(MPI2_WRSEQ_2ND_KEY_VALUE, &ioc->chip->WriteSequence);
		writel(MPI2_WRSEQ_3RD_KEY_VALUE, &ioc->chip->WriteSequence);
		writel(MPI2_WRSEQ_4TH_KEY_VALUE, &ioc->chip->WriteSequence);
		writel(MPI2_WRSEQ_5TH_KEY_VALUE, &ioc->chip->WriteSequence);
		writel(MPI2_WRSEQ_6TH_KEY_VALUE, &ioc->chip->WriteSequence);

		/* wait 100 msec */
		if (sleep_flag == CAN_SLEEP)
			msleep(100);
		else
			mdelay(100);

		if (count++ > 20)
			goto out;

		host_diagnostic = readl(&ioc->chip->HostDiagnostic);
		drsprintk(ioc, printk(MPT2SAS_INFO_FMT "wrote magic "
		    "sequence: count(%d), host_diagnostic(0x%08x)\n",
		    ioc->name, count, host_diagnostic));

	} while ((host_diagnostic & MPI2_DIAG_DIAG_WRITE_ENABLE) == 0);

	hcb_size = readl(&ioc->chip->HCBSize);

	drsprintk(ioc, printk(MPT2SAS_INFO_FMT "diag reset: issued\n",
	    ioc->name));
	writel(host_diagnostic | MPI2_DIAG_RESET_ADAPTER,
	     &ioc->chip->HostDiagnostic);

	/* This delay allows the chip PCIe hardware time to finish reset tasks*/
	if (sleep_flag == CAN_SLEEP)
		msleep(MPI2_HARD_RESET_PCIE_FIRST_READ_DELAY_MICRO_SEC/1000);
	else
		mdelay(MPI2_HARD_RESET_PCIE_FIRST_READ_DELAY_MICRO_SEC/1000);

	/* Approximately 300 second max wait */
	for (count = 0; count < (300000000 /
	    MPI2_HARD_RESET_PCIE_SECOND_READ_DELAY_MICRO_SEC); count++) {

		host_diagnostic = readl(&ioc->chip->HostDiagnostic);

		if (host_diagnostic == 0xFFFFFFFF)
			goto out;
		if (!(host_diagnostic & MPI2_DIAG_RESET_ADAPTER))
			break;

		/* Wait to pass the second read delay window */
		if (sleep_flag == CAN_SLEEP)
			msleep(MPI2_HARD_RESET_PCIE_SECOND_READ_DELAY_MICRO_SEC
			       /1000);
		else
			mdelay(MPI2_HARD_RESET_PCIE_SECOND_READ_DELAY_MICRO_SEC
			       /1000);
	}

	if (host_diagnostic & MPI2_DIAG_HCB_MODE) {

		drsprintk(ioc, printk(MPT2SAS_INFO_FMT "restart the adapter "
		    "assuming the HCB Address points to good F/W\n",
		    ioc->name));
		host_diagnostic &= ~MPI2_DIAG_BOOT_DEVICE_SELECT_MASK;
		host_diagnostic |= MPI2_DIAG_BOOT_DEVICE_SELECT_HCDW;
		writel(host_diagnostic, &ioc->chip->HostDiagnostic);

		drsprintk(ioc, printk(MPT2SAS_INFO_FMT
		    "re-enable the HCDW\n", ioc->name));
		writel(hcb_size | MPI2_HCB_SIZE_HCB_ENABLE,
		    &ioc->chip->HCBSize);
	}

	drsprintk(ioc, printk(MPT2SAS_INFO_FMT "restart the adapter\n",
	    ioc->name));
	writel(host_diagnostic & ~MPI2_DIAG_HOLD_IOC_RESET,
	    &ioc->chip->HostDiagnostic);

	drsprintk(ioc, printk(MPT2SAS_INFO_FMT "disable writes to the "
	    "diagnostic register\n", ioc->name));
	writel(MPI2_WRSEQ_FLUSH_KEY_VALUE, &ioc->chip->WriteSequence);

	drsprintk(ioc, printk(MPT2SAS_INFO_FMT "Wait for FW to go to the "
	    "READY state\n", ioc->name));
	ioc_state = _base_wait_on_iocstate(ioc, MPI2_IOC_STATE_READY, 20,
	    sleep_flag);
	if (ioc_state) {
		printk(MPT2SAS_ERR_FMT "%s: failed going to ready state "
		    " (ioc_state=0x%x)\n", ioc->name, __func__, ioc_state);
		goto out;
	}

	printk(MPT2SAS_INFO_FMT "diag reset: SUCCESS\n", ioc->name);
	return 0;

 out:
	printk(MPT2SAS_ERR_FMT "diag reset: FAILED\n", ioc->name);
	return -EFAULT;
}

/**
 * _base_make_ioc_ready - put controller in READY state
 * @ioc: per adapter object
 * @sleep_flag: CAN_SLEEP or NO_SLEEP
 * @type: FORCE_BIG_HAMMER or SOFT_RESET
 *
 * Returns 0 for success, non-zero for failure.
 */
static int
_base_make_ioc_ready(struct MPT2SAS_ADAPTER *ioc, int sleep_flag,
    enum reset_type type)
{
	u32 ioc_state;
	int rc;

	dinitprintk(ioc, printk(MPT2SAS_INFO_FMT "%s\n", ioc->name,
	    __func__));

	if (ioc->pci_error_recovery)
		return 0;

	ioc_state = mpt2sas_base_get_iocstate(ioc, 0);
	dhsprintk(ioc, printk(MPT2SAS_INFO_FMT "%s: ioc_state(0x%08x)\n",
	    ioc->name, __func__, ioc_state));

	if ((ioc_state & MPI2_IOC_STATE_MASK) == MPI2_IOC_STATE_READY)
		return 0;

	if (ioc_state & MPI2_DOORBELL_USED) {
		dhsprintk(ioc, printk(MPT2SAS_INFO_FMT "unexpected doorbell "
		    "active!\n", ioc->name));
		goto issue_diag_reset;
	}

	if ((ioc_state & MPI2_IOC_STATE_MASK) == MPI2_IOC_STATE_FAULT) {
		mpt2sas_base_fault_info(ioc, ioc_state &
		    MPI2_DOORBELL_DATA_MASK);
		goto issue_diag_reset;
	}

	if (type == FORCE_BIG_HAMMER)
		goto issue_diag_reset;

	if ((ioc_state & MPI2_IOC_STATE_MASK) == MPI2_IOC_STATE_OPERATIONAL)
		if (!(_base_send_ioc_reset(ioc,
		    MPI2_FUNCTION_IOC_MESSAGE_UNIT_RESET, 15, CAN_SLEEP))) {
			ioc->ioc_reset_count++;
			return 0;
	}

 issue_diag_reset:
	rc = _base_diag_reset(ioc, CAN_SLEEP);
	ioc->ioc_reset_count++;
	return rc;
}

/**
 * _base_make_ioc_operational - put controller in OPERATIONAL state
 * @ioc: per adapter object
 * @sleep_flag: CAN_SLEEP or NO_SLEEP
 *
 * Returns 0 for success, non-zero for failure.
 */
static int
_base_make_ioc_operational(struct MPT2SAS_ADAPTER *ioc, int sleep_flag)
{
	int r, i;
	unsigned long	flags;
	u32 reply_address;
	u16 smid;
	struct _tr_list *delayed_tr, *delayed_tr_next;
	u8 hide_flag;
	struct adapter_reply_queue *reply_q;
	long reply_post_free;
	u32 reply_post_free_sz, index = 0;

	dinitprintk(ioc, printk(MPT2SAS_INFO_FMT "%s\n", ioc->name,
	    __func__));

	/* clean the delayed target reset list */
	list_for_each_entry_safe(delayed_tr, delayed_tr_next,
	    &ioc->delayed_tr_list, list) {
		list_del(&delayed_tr->list);
		kfree(delayed_tr);
	}

	list_for_each_entry_safe(delayed_tr, delayed_tr_next,
	    &ioc->delayed_tr_volume_list, list) {
		list_del(&delayed_tr->list);
		kfree(delayed_tr);
	}

	/* initialize the scsi lookup free list */
	spin_lock_irqsave(&ioc->scsi_lookup_lock, flags);
	INIT_LIST_HEAD(&ioc->free_list);
	smid = 1;
	for (i = 0; i < ioc->scsiio_depth; i++, smid++) {
		INIT_LIST_HEAD(&ioc->scsi_lookup[i].chain_list);
		ioc->scsi_lookup[i].cb_idx = 0xFF;
		ioc->scsi_lookup[i].smid = smid;
		ioc->scsi_lookup[i].scmd = NULL;
		ioc->scsi_lookup[i].direct_io = 0;
		list_add_tail(&ioc->scsi_lookup[i].tracker_list,
		    &ioc->free_list);
	}

	/* hi-priority queue */
	INIT_LIST_HEAD(&ioc->hpr_free_list);
	smid = ioc->hi_priority_smid;
	for (i = 0; i < ioc->hi_priority_depth; i++, smid++) {
		ioc->hpr_lookup[i].cb_idx = 0xFF;
		ioc->hpr_lookup[i].smid = smid;
		list_add_tail(&ioc->hpr_lookup[i].tracker_list,
		    &ioc->hpr_free_list);
	}

	/* internal queue */
	INIT_LIST_HEAD(&ioc->internal_free_list);
	smid = ioc->internal_smid;
	for (i = 0; i < ioc->internal_depth; i++, smid++) {
		ioc->internal_lookup[i].cb_idx = 0xFF;
		ioc->internal_lookup[i].smid = smid;
		list_add_tail(&ioc->internal_lookup[i].tracker_list,
		    &ioc->internal_free_list);
	}

	/* chain pool */
	INIT_LIST_HEAD(&ioc->free_chain_list);
	for (i = 0; i < ioc->chain_depth; i++)
		list_add_tail(&ioc->chain_lookup[i].tracker_list,
		    &ioc->free_chain_list);

	spin_unlock_irqrestore(&ioc->scsi_lookup_lock, flags);

	/* initialize Reply Free Queue */
	for (i = 0, reply_address = (u32)ioc->reply_dma ;
	    i < ioc->reply_free_queue_depth ; i++, reply_address +=
	    ioc->reply_sz)
		ioc->reply_free[i] = cpu_to_le32(reply_address);

	/* initialize reply queues */
	if (ioc->is_driver_loading)
		_base_assign_reply_queues(ioc);

	/* initialize Reply Post Free Queue */
	reply_post_free_sz = ioc->reply_post_queue_depth *
	    sizeof(Mpi2DefaultReplyDescriptor_t);
	reply_post_free = (long)ioc->reply_post[index].reply_post_free;
	list_for_each_entry(reply_q, &ioc->reply_queue_list, list) {
		reply_q->reply_post_host_index = 0;
		reply_q->reply_post_free = (Mpi2ReplyDescriptorsUnion_t *)
		    reply_post_free;
		for (i = 0; i < ioc->reply_post_queue_depth; i++)
			reply_q->reply_post_free[i].Words =
						     cpu_to_le64(ULLONG_MAX);
		if (!_base_is_controller_msix_enabled(ioc))
			goto skip_init_reply_post_free_queue;
		/*
		 * If RDPQ is enabled, switch to the next allocation.
		 * Otherwise advance within the contiguous region.
		 */
		if (ioc->rdpq_array_enable)
			reply_post_free = (long)
			    ioc->reply_post[++index].reply_post_free;
		else
			reply_post_free += reply_post_free_sz;
	}
 skip_init_reply_post_free_queue:

	r = _base_send_ioc_init(ioc, sleep_flag);
	if (r)
		return r;

	/* initialize reply free host index */
	ioc->reply_free_host_index = ioc->reply_free_queue_depth - 1;
	writel(ioc->reply_free_host_index, &ioc->chip->ReplyFreeHostIndex);

	/* initialize reply post host index */
	list_for_each_entry(reply_q, &ioc->reply_queue_list, list) {
		writel(reply_q->msix_index << MPI2_RPHI_MSIX_INDEX_SHIFT,
		    &ioc->chip->ReplyPostHostIndex);
		if (!_base_is_controller_msix_enabled(ioc))
			goto skip_init_reply_post_host_index;
	}

 skip_init_reply_post_host_index:

	_base_unmask_interrupts(ioc);

	r = _base_event_notification(ioc, sleep_flag);
	if (r)
		return r;

	if (sleep_flag == CAN_SLEEP)
		_base_static_config_pages(ioc);


	if (ioc->is_driver_loading) {
		if (ioc->is_warpdrive && ioc->manu_pg10.OEMIdentifier
		    == 0x80) {
			hide_flag = (u8) (
			    le32_to_cpu(ioc->manu_pg10.OEMSpecificFlags0) &
			    MFG_PAGE10_HIDE_SSDS_MASK);
			if (hide_flag != MFG_PAGE10_HIDE_SSDS_MASK)
				ioc->mfg_pg10_hide_flag = hide_flag;
		}
		ioc->wait_for_discovery_to_complete =
		    _base_determine_wait_on_discovery(ioc);
		return r; /* scan_start and scan_finished support */
	}
	r = _base_send_port_enable(ioc, sleep_flag);
	if (r)
		return r;

	return r;
}

/**
 * mpt2sas_base_free_resources - free resources controller resources (io/irq/memap)
 * @ioc: per adapter object
 *
 * Return nothing.
 */
void
mpt2sas_base_free_resources(struct MPT2SAS_ADAPTER *ioc)
{
	struct pci_dev *pdev = ioc->pdev;

	dexitprintk(ioc, printk(MPT2SAS_INFO_FMT "%s\n", ioc->name,
	    __func__));

	if (ioc->chip_phys && ioc->chip) {
		_base_mask_interrupts(ioc);
		ioc->shost_recovery = 1;
		_base_make_ioc_ready(ioc, CAN_SLEEP, SOFT_RESET);
		ioc->shost_recovery = 0;
	}

	_base_free_irq(ioc);
	_base_disable_msix(ioc);

	if (ioc->chip_phys && ioc->chip)
		iounmap(ioc->chip);
	ioc->chip_phys = 0;

	if (pci_is_enabled(pdev)) {
		pci_release_selected_regions(ioc->pdev, ioc->bars);
		pci_disable_pcie_error_reporting(pdev);
		pci_disable_device(pdev);
	}
	return;
}

/**
 * mpt2sas_base_attach - attach controller instance
 * @ioc: per adapter object
 *
 * Returns 0 for success, non-zero for failure.
 */
int
mpt2sas_base_attach(struct MPT2SAS_ADAPTER *ioc)
{
	int r, i;
	int cpu_id, last_cpu_id = 0;

	dinitprintk(ioc, printk(MPT2SAS_INFO_FMT "%s\n", ioc->name,
	    __func__));

	/* setup cpu_msix_table */
	ioc->cpu_count = num_online_cpus();
	for_each_online_cpu(cpu_id)
		last_cpu_id = cpu_id;
	ioc->cpu_msix_table_sz = last_cpu_id + 1;
	ioc->cpu_msix_table = kzalloc(ioc->cpu_msix_table_sz, GFP_KERNEL);
	ioc->reply_queue_count = 1;
	if (!ioc->cpu_msix_table) {
		dfailprintk(ioc, printk(MPT2SAS_INFO_FMT "allocation for "
		    "cpu_msix_table failed!!!\n", ioc->name));
		r = -ENOMEM;
		goto out_free_resources;
	}

	if (ioc->is_warpdrive) {
		ioc->reply_post_host_index = kcalloc(ioc->cpu_msix_table_sz,
		    sizeof(resource_size_t *), GFP_KERNEL);
		if (!ioc->reply_post_host_index) {
			dfailprintk(ioc, printk(MPT2SAS_INFO_FMT "allocation "
				"for cpu_msix_table failed!!!\n", ioc->name));
			r = -ENOMEM;
			goto out_free_resources;
		}
	}

	ioc->rdpq_array_enable_assigned = 0;
	ioc->dma_mask = 0;
	r = mpt2sas_base_map_resources(ioc);
	if (r)
		goto out_free_resources;

	if (ioc->is_warpdrive) {
		ioc->reply_post_host_index[0] = (resource_size_t __iomem *)
		    &ioc->chip->ReplyPostHostIndex;

		for (i = 1; i < ioc->cpu_msix_table_sz; i++)
			ioc->reply_post_host_index[i] =
			(resource_size_t __iomem *)
			((u8 __iomem *)&ioc->chip->Doorbell + (0x4000 + ((i - 1)
			* 4)));
	}

	pci_set_drvdata(ioc->pdev, ioc->shost);
	r = _base_get_ioc_facts(ioc, CAN_SLEEP);
	if (r)
		goto out_free_resources;

	r = _base_make_ioc_ready(ioc, CAN_SLEEP, SOFT_RESET);
	if (r)
		goto out_free_resources;

	ioc->pfacts = kcalloc(ioc->facts.NumberOfPorts,
	    sizeof(struct mpt2sas_port_facts), GFP_KERNEL);
	if (!ioc->pfacts) {
		r = -ENOMEM;
		goto out_free_resources;
	}

	for (i = 0 ; i < ioc->facts.NumberOfPorts; i++) {
		r = _base_get_port_facts(ioc, i, CAN_SLEEP);
		if (r)
			goto out_free_resources;
	}

	r = _base_allocate_memory_pools(ioc, CAN_SLEEP);
	if (r)
		goto out_free_resources;

	init_waitqueue_head(&ioc->reset_wq);
	/* allocate memory pd handle bitmask list */
	ioc->pd_handles_sz = (ioc->facts.MaxDevHandle / 8);
	if (ioc->facts.MaxDevHandle % 8)
		ioc->pd_handles_sz++;
	ioc->pd_handles = kzalloc(ioc->pd_handles_sz,
	    GFP_KERNEL);
	if (!ioc->pd_handles) {
		r = -ENOMEM;
		goto out_free_resources;
	}
	ioc->blocking_handles = kzalloc(ioc->pd_handles_sz,
	    GFP_KERNEL);
	if (!ioc->blocking_handles) {
		r = -ENOMEM;
		goto out_free_resources;
	}
	ioc->fwfault_debug = mpt2sas_fwfault_debug;

	/* base internal command bits */
	mutex_init(&ioc->base_cmds.mutex);
	ioc->base_cmds.reply = kzalloc(ioc->reply_sz, GFP_KERNEL);
	ioc->base_cmds.status = MPT2_CMD_NOT_USED;

	/* port_enable command bits */
	ioc->port_enable_cmds.reply = kzalloc(ioc->reply_sz, GFP_KERNEL);
	ioc->port_enable_cmds.status = MPT2_CMD_NOT_USED;

	/* transport internal command bits */
	ioc->transport_cmds.reply = kzalloc(ioc->reply_sz, GFP_KERNEL);
	ioc->transport_cmds.status = MPT2_CMD_NOT_USED;
	mutex_init(&ioc->transport_cmds.mutex);

	/* scsih internal command bits */
	ioc->scsih_cmds.reply = kzalloc(ioc->reply_sz, GFP_KERNEL);
	ioc->scsih_cmds.status = MPT2_CMD_NOT_USED;
	mutex_init(&ioc->scsih_cmds.mutex);

	/* task management internal command bits */
	ioc->tm_cmds.reply = kzalloc(ioc->reply_sz, GFP_KERNEL);
	ioc->tm_cmds.status = MPT2_CMD_NOT_USED;
	mutex_init(&ioc->tm_cmds.mutex);

	/* config page internal command bits */
	ioc->config_cmds.reply = kzalloc(ioc->reply_sz, GFP_KERNEL);
	ioc->config_cmds.status = MPT2_CMD_NOT_USED;
	mutex_init(&ioc->config_cmds.mutex);

	/* ctl module internal command bits */
	ioc->ctl_cmds.reply = kzalloc(ioc->reply_sz, GFP_KERNEL);
	ioc->ctl_cmds.sense = kzalloc(SCSI_SENSE_BUFFERSIZE, GFP_KERNEL);
	ioc->ctl_cmds.status = MPT2_CMD_NOT_USED;
	mutex_init(&ioc->ctl_cmds.mutex);

	if (!ioc->base_cmds.reply || !ioc->transport_cmds.reply ||
	    !ioc->scsih_cmds.reply || !ioc->tm_cmds.reply ||
	    !ioc->config_cmds.reply || !ioc->ctl_cmds.reply ||
	    !ioc->ctl_cmds.sense) {
		r = -ENOMEM;
		goto out_free_resources;
	}

	if (!ioc->base_cmds.reply || !ioc->transport_cmds.reply ||
	    !ioc->scsih_cmds.reply || !ioc->tm_cmds.reply ||
	    !ioc->config_cmds.reply || !ioc->ctl_cmds.reply) {
		r = -ENOMEM;
		goto out_free_resources;
	}

	for (i = 0; i < MPI2_EVENT_NOTIFY_EVENTMASK_WORDS; i++)
		ioc->event_masks[i] = -1;

	/* here we enable the events we care about */
	_base_unmask_events(ioc, MPI2_EVENT_SAS_DISCOVERY);
	_base_unmask_events(ioc, MPI2_EVENT_SAS_BROADCAST_PRIMITIVE);
	_base_unmask_events(ioc, MPI2_EVENT_SAS_TOPOLOGY_CHANGE_LIST);
	_base_unmask_events(ioc, MPI2_EVENT_SAS_DEVICE_STATUS_CHANGE);
	_base_unmask_events(ioc, MPI2_EVENT_SAS_ENCL_DEVICE_STATUS_CHANGE);
	_base_unmask_events(ioc, MPI2_EVENT_IR_CONFIGURATION_CHANGE_LIST);
	_base_unmask_events(ioc, MPI2_EVENT_IR_VOLUME);
	_base_unmask_events(ioc, MPI2_EVENT_IR_PHYSICAL_DISK);
	_base_unmask_events(ioc, MPI2_EVENT_IR_OPERATION_STATUS);
	_base_unmask_events(ioc, MPI2_EVENT_LOG_ENTRY_ADDED);
	r = _base_make_ioc_operational(ioc, CAN_SLEEP);
	if (r)
		goto out_free_resources;

	ioc->non_operational_loop = 0;

	return 0;

 out_free_resources:

	ioc->remove_host = 1;
	mpt2sas_base_free_resources(ioc);
	_base_release_memory_pools(ioc);
	pci_set_drvdata(ioc->pdev, NULL);
	kfree(ioc->cpu_msix_table);
	if (ioc->is_warpdrive)
		kfree(ioc->reply_post_host_index);
	kfree(ioc->pd_handles);
	kfree(ioc->blocking_handles);
	kfree(ioc->tm_cmds.reply);
	kfree(ioc->transport_cmds.reply);
	kfree(ioc->scsih_cmds.reply);
	kfree(ioc->config_cmds.reply);
	kfree(ioc->base_cmds.reply);
	kfree(ioc->port_enable_cmds.reply);
	kfree(ioc->ctl_cmds.reply);
	kfree(ioc->ctl_cmds.sense);
	kfree(ioc->pfacts);
	ioc->ctl_cmds.reply = NULL;
	ioc->base_cmds.reply = NULL;
	ioc->tm_cmds.reply = NULL;
	ioc->scsih_cmds.reply = NULL;
	ioc->transport_cmds.reply = NULL;
	ioc->config_cmds.reply = NULL;
	ioc->pfacts = NULL;
	return r;
}


/**
 * mpt2sas_base_detach - remove controller instance
 * @ioc: per adapter object
 *
 * Return nothing.
 */
void
mpt2sas_base_detach(struct MPT2SAS_ADAPTER *ioc)
{

	dexitprintk(ioc, printk(MPT2SAS_INFO_FMT "%s\n", ioc->name,
	    __func__));

	mpt2sas_base_stop_watchdog(ioc);
	mpt2sas_base_free_resources(ioc);
	_base_release_memory_pools(ioc);
	pci_set_drvdata(ioc->pdev, NULL);
	kfree(ioc->cpu_msix_table);
	if (ioc->is_warpdrive)
		kfree(ioc->reply_post_host_index);
	kfree(ioc->pd_handles);
	kfree(ioc->blocking_handles);
	kfree(ioc->pfacts);
	kfree(ioc->ctl_cmds.reply);
	kfree(ioc->ctl_cmds.sense);
	kfree(ioc->base_cmds.reply);
	kfree(ioc->port_enable_cmds.reply);
	kfree(ioc->tm_cmds.reply);
	kfree(ioc->transport_cmds.reply);
	kfree(ioc->scsih_cmds.reply);
	kfree(ioc->config_cmds.reply);
}

/**
 * _base_reset_handler - reset callback handler (for base)
 * @ioc: per adapter object
 * @reset_phase: phase
 *
 * The handler for doing any required cleanup or initialization.
 *
 * The reset phase can be MPT2_IOC_PRE_RESET, MPT2_IOC_AFTER_RESET,
 * MPT2_IOC_DONE_RESET
 *
 * Return nothing.
 */
static void
_base_reset_handler(struct MPT2SAS_ADAPTER *ioc, int reset_phase)
{
	mpt2sas_scsih_reset_handler(ioc, reset_phase);
	mpt2sas_ctl_reset_handler(ioc, reset_phase);
	switch (reset_phase) {
	case MPT2_IOC_PRE_RESET:
		dtmprintk(ioc, printk(MPT2SAS_INFO_FMT "%s: "
		    "MPT2_IOC_PRE_RESET\n", ioc->name, __func__));
		break;
	case MPT2_IOC_AFTER_RESET:
		dtmprintk(ioc, printk(MPT2SAS_INFO_FMT "%s: "
		    "MPT2_IOC_AFTER_RESET\n", ioc->name, __func__));
		if (ioc->transport_cmds.status & MPT2_CMD_PENDING) {
			ioc->transport_cmds.status |= MPT2_CMD_RESET;
			mpt2sas_base_free_smid(ioc, ioc->transport_cmds.smid);
			complete(&ioc->transport_cmds.done);
		}
		if (ioc->base_cmds.status & MPT2_CMD_PENDING) {
			ioc->base_cmds.status |= MPT2_CMD_RESET;
			mpt2sas_base_free_smid(ioc, ioc->base_cmds.smid);
			complete(&ioc->base_cmds.done);
		}
		if (ioc->port_enable_cmds.status & MPT2_CMD_PENDING) {
			ioc->port_enable_failed = 1;
			ioc->port_enable_cmds.status |= MPT2_CMD_RESET;
			mpt2sas_base_free_smid(ioc, ioc->port_enable_cmds.smid);
			if (ioc->is_driver_loading) {
				ioc->start_scan_failed =
				    MPI2_IOCSTATUS_INTERNAL_ERROR;
				ioc->start_scan = 0;
				ioc->port_enable_cmds.status =
						MPT2_CMD_NOT_USED;
			} else
				complete(&ioc->port_enable_cmds.done);

		}
		if (ioc->config_cmds.status & MPT2_CMD_PENDING) {
			ioc->config_cmds.status |= MPT2_CMD_RESET;
			mpt2sas_base_free_smid(ioc, ioc->config_cmds.smid);
			ioc->config_cmds.smid = USHRT_MAX;
			complete(&ioc->config_cmds.done);
		}
		break;
	case MPT2_IOC_DONE_RESET:
		dtmprintk(ioc, printk(MPT2SAS_INFO_FMT "%s: "
		    "MPT2_IOC_DONE_RESET\n", ioc->name, __func__));
		break;
	}
}

/**
 * _wait_for_commands_to_complete - reset controller
 * @ioc: Pointer to MPT_ADAPTER structure
 * @sleep_flag: CAN_SLEEP or NO_SLEEP
 *
 * This function waiting(3s) for all pending commands to complete
 * prior to putting controller in reset.
 */
static void
_wait_for_commands_to_complete(struct MPT2SAS_ADAPTER *ioc, int sleep_flag)
{
	u32 ioc_state;
	unsigned long flags;
	u16 i;

	ioc->pending_io_count = 0;
	if (sleep_flag != CAN_SLEEP)
		return;

	ioc_state = mpt2sas_base_get_iocstate(ioc, 0);
	if ((ioc_state & MPI2_IOC_STATE_MASK) != MPI2_IOC_STATE_OPERATIONAL)
		return;

	/* pending command count */
	spin_lock_irqsave(&ioc->scsi_lookup_lock, flags);
	for (i = 0; i < ioc->scsiio_depth; i++)
		if (ioc->scsi_lookup[i].cb_idx != 0xFF)
			ioc->pending_io_count++;
	spin_unlock_irqrestore(&ioc->scsi_lookup_lock, flags);

	if (!ioc->pending_io_count)
		return;

	/* wait for pending commands to complete */
	wait_event_timeout(ioc->reset_wq, ioc->pending_io_count == 0, 10 * HZ);
}

/**
 * mpt2sas_base_hard_reset_handler - reset controller
 * @ioc: Pointer to MPT_ADAPTER structure
 * @sleep_flag: CAN_SLEEP or NO_SLEEP
 * @type: FORCE_BIG_HAMMER or SOFT_RESET
 *
 * Returns 0 for success, non-zero for failure.
 */
int
mpt2sas_base_hard_reset_handler(struct MPT2SAS_ADAPTER *ioc, int sleep_flag,
    enum reset_type type)
{
	int r;
	unsigned long flags;

	dtmprintk(ioc, printk(MPT2SAS_INFO_FMT "%s: enter\n", ioc->name,
	    __func__));

	if (ioc->pci_error_recovery) {
		printk(MPT2SAS_ERR_FMT "%s: pci error recovery reset\n",
		    ioc->name, __func__);
		r = 0;
		goto out_unlocked;
	}

	if (mpt2sas_fwfault_debug)
		mpt2sas_halt_firmware(ioc);

	/* TODO - What we really should be doing is pulling
	 * out all the code associated with NO_SLEEP; its never used.
	 * That is legacy code from mpt fusion driver, ported over.
	 * I will leave this BUG_ON here for now till its been resolved.
	 */
	BUG_ON(sleep_flag == NO_SLEEP);

	/* wait for an active reset in progress to complete */
	if (!mutex_trylock(&ioc->reset_in_progress_mutex)) {
		do {
			ssleep(1);
		} while (ioc->shost_recovery == 1);
		dtmprintk(ioc, printk(MPT2SAS_INFO_FMT "%s: exit\n", ioc->name,
		    __func__));
		return ioc->ioc_reset_in_progress_status;
	}

	spin_lock_irqsave(&ioc->ioc_reset_in_progress_lock, flags);
	ioc->shost_recovery = 1;
	spin_unlock_irqrestore(&ioc->ioc_reset_in_progress_lock, flags);

	_base_reset_handler(ioc, MPT2_IOC_PRE_RESET);
	_wait_for_commands_to_complete(ioc, sleep_flag);
	_base_mask_interrupts(ioc);
	r = _base_make_ioc_ready(ioc, sleep_flag, type);
	if (r)
		goto out;
	_base_reset_handler(ioc, MPT2_IOC_AFTER_RESET);

	/* If this hard reset is called while port enable is active, then
	 * there is no reason to call make_ioc_operational
	 */
	if (ioc->is_driver_loading && ioc->port_enable_failed) {
		ioc->remove_host = 1;
		r = -EFAULT;
		goto out;
	}

	r = _base_get_ioc_facts(ioc, CAN_SLEEP);
	if (r)
		goto out;

	if (ioc->rdpq_array_enable && !ioc->rdpq_array_capable)
		panic("%s: Issue occurred with flashing controller firmware."
		      "Please reboot the system and ensure that the correct"
		      " firmware version is running\n", ioc->name);

	r = _base_make_ioc_operational(ioc, sleep_flag);
	if (!r)
		_base_reset_handler(ioc, MPT2_IOC_DONE_RESET);
 out:
	dtmprintk(ioc, printk(MPT2SAS_INFO_FMT "%s: %s\n",
	    ioc->name, __func__, ((r == 0) ? "SUCCESS" : "FAILED")));

	spin_lock_irqsave(&ioc->ioc_reset_in_progress_lock, flags);
	ioc->ioc_reset_in_progress_status = r;
	ioc->shost_recovery = 0;
	spin_unlock_irqrestore(&ioc->ioc_reset_in_progress_lock, flags);
	mutex_unlock(&ioc->reset_in_progress_mutex);

 out_unlocked:
	dtmprintk(ioc, printk(MPT2SAS_INFO_FMT "%s: exit\n", ioc->name,
	    __func__));
	return r;
}<|MERGE_RESOLUTION|>--- conflicted
+++ resolved
@@ -80,13 +80,10 @@
 module_param(msix_disable, int, 0);
 MODULE_PARM_DESC(msix_disable, " disable msix routed interrupts (default=0)");
 
-<<<<<<< HEAD
-=======
 static int max_msix_vectors = -1;
 module_param(max_msix_vectors, int, 0);
 MODULE_PARM_DESC(max_msix_vectors, " max msix vectors ");
 
->>>>>>> fc14f9c1
 static int mpt2sas_fwfault_debug;
 MODULE_PARM_DESC(mpt2sas_fwfault_debug, " enable detection of firmware fault "
 	"and halt firmware - (default=0)");
