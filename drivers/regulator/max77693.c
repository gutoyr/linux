--- conflicted
+++ resolved
@@ -243,15 +243,6 @@
 {
 	enum max77693_types type = platform_get_device_id(pdev)->driver_data;
 	struct max77693_dev *iodev = dev_get_drvdata(pdev->dev.parent);
-<<<<<<< HEAD
-	struct max77693_regulator_data *rdata = NULL;
-	int num_rdata, i;
-	struct regulator_config config = { };
-
-	num_rdata = max77693_pmic_init_rdata(&pdev->dev, &rdata);
-	if (!rdata || num_rdata <= 0) {
-		dev_err(&pdev->dev, "No init data supplied.\n");
-=======
 	const struct regulator_desc *regulators;
 	unsigned int regulators_size;
 	int i;
@@ -272,7 +263,6 @@
 		break;
 	default:
 		dev_err(&pdev->dev, "Unsupported device type: %u\n", type);
->>>>>>> afd2ff9b
 		return -ENODEV;
 	}
 
