/*
 * Copyright 2013 Red Hat Inc.
 *
 * Permission is hereby granted, free of charge, to any person obtaining a
 * copy of this software and associated documentation files (the "Software"),
 * to deal in the Software without restriction, including without limitation
 * the rights to use, copy, modify, merge, publish, distribute, sublicense,
 * and/or sell copies of the Software, and to permit persons to whom the
 * Software is furnished to do so, subject to the following conditions:
 *
 * The above copyright notice and this permission notice shall be included in
 * all copies or substantial portions of the Software.
 *
 * THE SOFTWARE IS PROVIDED "AS IS", WITHOUT WARRANTY OF ANY KIND, EXPRESS OR
 * IMPLIED, INCLUDING BUT NOT LIMITED TO THE WARRANTIES OF MERCHANTABILITY,
 * FITNESS FOR A PARTICULAR PURPOSE AND NONINFRINGEMENT.  IN NO EVENT SHALL
 * THE COPYRIGHT HOLDER(S) OR AUTHOR(S) BE LIABLE FOR ANY CLAIM, DAMAGES OR
 * OTHER LIABILITY, WHETHER IN AN ACTION OF CONTRACT, TORT OR OTHERWISE,
 * ARISING FROM, OUT OF OR IN CONNECTION WITH THE SOFTWARE OR THE USE OR
 * OTHER DEALINGS IN THE SOFTWARE.
 *
 * Authors: Dave Airlie
 *          Alon Levy
 */

#include <ttm/ttm_bo_api.h>
#include <ttm/ttm_bo_driver.h>
#include <ttm/ttm_placement.h>
#include <ttm/ttm_page_alloc.h>
#include <ttm/ttm_module.h>
#include <drm/drmP.h>
#include <drm/drm.h>
#include <drm/qxl_drm.h>
#include "qxl_drv.h"
#include "qxl_object.h"

#include <linux/delay.h>
static int qxl_ttm_debugfs_init(struct qxl_device *qdev);

static struct qxl_device *qxl_get_qdev(struct ttm_bo_device *bdev)
{
	struct qxl_mman *mman;
	struct qxl_device *qdev;

	mman = container_of(bdev, struct qxl_mman, bdev);
	qdev = container_of(mman, struct qxl_device, mman);
	return qdev;
}

static int qxl_ttm_mem_global_init(struct drm_global_reference *ref)
{
	return ttm_mem_global_init(ref->object);
}

static void qxl_ttm_mem_global_release(struct drm_global_reference *ref)
{
	ttm_mem_global_release(ref->object);
}

static int qxl_ttm_global_init(struct qxl_device *qdev)
{
	struct drm_global_reference *global_ref;
	int r;

	qdev->mman.mem_global_referenced = false;
	global_ref = &qdev->mman.mem_global_ref;
	global_ref->global_type = DRM_GLOBAL_TTM_MEM;
	global_ref->size = sizeof(struct ttm_mem_global);
	global_ref->init = &qxl_ttm_mem_global_init;
	global_ref->release = &qxl_ttm_mem_global_release;

	r = drm_global_item_ref(global_ref);
	if (r != 0) {
		DRM_ERROR("Failed setting up TTM memory accounting "
			  "subsystem.\n");
		return r;
	}

	qdev->mman.bo_global_ref.mem_glob =
		qdev->mman.mem_global_ref.object;
	global_ref = &qdev->mman.bo_global_ref.ref;
	global_ref->global_type = DRM_GLOBAL_TTM_BO;
	global_ref->size = sizeof(struct ttm_bo_global);
	global_ref->init = &ttm_bo_global_init;
	global_ref->release = &ttm_bo_global_release;
	r = drm_global_item_ref(global_ref);
	if (r != 0) {
		DRM_ERROR("Failed setting up TTM BO subsystem.\n");
		drm_global_item_unref(&qdev->mman.mem_global_ref);
		return r;
	}

	qdev->mman.mem_global_referenced = true;
	return 0;
}

static void qxl_ttm_global_fini(struct qxl_device *qdev)
{
	if (qdev->mman.mem_global_referenced) {
		drm_global_item_unref(&qdev->mman.bo_global_ref.ref);
		drm_global_item_unref(&qdev->mman.mem_global_ref);
		qdev->mman.mem_global_referenced = false;
	}
}

static struct vm_operations_struct qxl_ttm_vm_ops;
static const struct vm_operations_struct *ttm_vm_ops;

static int qxl_ttm_fault(struct vm_area_struct *vma, struct vm_fault *vmf)
{
	struct ttm_buffer_object *bo;
	int r;

	bo = (struct ttm_buffer_object *)vma->vm_private_data;
	if (bo == NULL)
		return VM_FAULT_NOPAGE;
	r = ttm_vm_ops->fault(vma, vmf);
	return r;
}

int qxl_mmap(struct file *filp, struct vm_area_struct *vma)
{
	struct drm_file *file_priv;
	struct qxl_device *qdev;
	int r;

	if (unlikely(vma->vm_pgoff < DRM_FILE_PAGE_OFFSET)) {
		pr_info("%s: vma->vm_pgoff (%ld) < DRM_FILE_PAGE_OFFSET\n",
			__func__, vma->vm_pgoff);
		return -EINVAL;
	}

	file_priv = filp->private_data;
	qdev = file_priv->minor->dev->dev_private;
	if (qdev == NULL) {
		DRM_ERROR(
		 "filp->private_data->minor->dev->dev_private == NULL\n");
		return -EINVAL;
	}
	QXL_INFO(qdev, "%s: filp->private_data = 0x%p, vma->vm_pgoff = %lx\n",
		 __func__, filp->private_data, vma->vm_pgoff);

	r = ttm_bo_mmap(filp, vma, &qdev->mman.bdev);
	if (unlikely(r != 0))
		return r;
	if (unlikely(ttm_vm_ops == NULL)) {
		ttm_vm_ops = vma->vm_ops;
		qxl_ttm_vm_ops = *ttm_vm_ops;
		qxl_ttm_vm_ops.fault = &qxl_ttm_fault;
	}
	vma->vm_ops = &qxl_ttm_vm_ops;
	return 0;
}

static int qxl_invalidate_caches(struct ttm_bo_device *bdev, uint32_t flags)
{
	return 0;
}

static int qxl_init_mem_type(struct ttm_bo_device *bdev, uint32_t type,
			     struct ttm_mem_type_manager *man)
{
	switch (type) {
	case TTM_PL_SYSTEM:
		/* System memory */
		man->flags = TTM_MEMTYPE_FLAG_MAPPABLE;
		man->available_caching = TTM_PL_MASK_CACHING;
		man->default_caching = TTM_PL_FLAG_CACHED;
		break;
	case TTM_PL_VRAM:
	case TTM_PL_PRIV0:
		/* "On-card" video ram */
		man->func = &ttm_bo_manager_func;
		man->gpu_offset = 0;
		man->flags = TTM_MEMTYPE_FLAG_FIXED |
			     TTM_MEMTYPE_FLAG_MAPPABLE;
		man->available_caching = TTM_PL_MASK_CACHING;
		man->default_caching = TTM_PL_FLAG_CACHED;
		break;
	default:
		DRM_ERROR("Unsupported memory type %u\n", (unsigned)type);
		return -EINVAL;
	}
	return 0;
}

static void qxl_evict_flags(struct ttm_buffer_object *bo,
				struct ttm_placement *placement)
{
	struct qxl_bo *qbo;
	static struct ttm_place placements = {
		.fpfn = 0,
		.lpfn = 0,
		.flags = TTM_PL_MASK_CACHING | TTM_PL_FLAG_SYSTEM
	};

	if (!qxl_ttm_bo_is_qxl_bo(bo)) {
		placement->placement = &placements;
		placement->busy_placement = &placements;
		placement->num_placement = 1;
		placement->num_busy_placement = 1;
		return;
	}
	qbo = container_of(bo, struct qxl_bo, tbo);
	qxl_ttm_placement_from_domain(qbo, QXL_GEM_DOMAIN_CPU, false);
	*placement = qbo->placement;
}

static int qxl_verify_access(struct ttm_buffer_object *bo, struct file *filp)
{
	struct qxl_bo *qbo = to_qxl_bo(bo);

	return drm_vma_node_verify_access(&qbo->gem_base.vma_node, filp);
}

static int qxl_ttm_io_mem_reserve(struct ttm_bo_device *bdev,
				  struct ttm_mem_reg *mem)
{
	struct ttm_mem_type_manager *man = &bdev->man[mem->mem_type];
	struct qxl_device *qdev = qxl_get_qdev(bdev);

	mem->bus.addr = NULL;
	mem->bus.offset = 0;
	mem->bus.size = mem->num_pages << PAGE_SHIFT;
	mem->bus.base = 0;
	mem->bus.is_iomem = false;
	if (!(man->flags & TTM_MEMTYPE_FLAG_MAPPABLE))
		return -EINVAL;
	switch (mem->mem_type) {
	case TTM_PL_SYSTEM:
		/* system memory */
		return 0;
	case TTM_PL_VRAM:
		mem->bus.is_iomem = true;
		mem->bus.base = qdev->vram_base;
		mem->bus.offset = mem->start << PAGE_SHIFT;
		break;
	case TTM_PL_PRIV0:
		mem->bus.is_iomem = true;
		mem->bus.base = qdev->surfaceram_base;
		mem->bus.offset = mem->start << PAGE_SHIFT;
		break;
	default:
		return -EINVAL;
	}
	return 0;
}

static void qxl_ttm_io_mem_free(struct ttm_bo_device *bdev,
				struct ttm_mem_reg *mem)
{
}

/*
 * TTM backend functions.
 */
struct qxl_ttm_tt {
	struct ttm_dma_tt		ttm;
	struct qxl_device		*qdev;
	u64				offset;
};

static int qxl_ttm_backend_bind(struct ttm_tt *ttm,
				struct ttm_mem_reg *bo_mem)
{
	struct qxl_ttm_tt *gtt = (void *)ttm;

	gtt->offset = (unsigned long)(bo_mem->start << PAGE_SHIFT);
	if (!ttm->num_pages) {
		WARN(1, "nothing to bind %lu pages for mreg %p back %p!\n",
		     ttm->num_pages, bo_mem, ttm);
	}
	/* Not implemented */
	return -1;
}

static int qxl_ttm_backend_unbind(struct ttm_tt *ttm)
{
	/* Not implemented */
	return -1;
}

static void qxl_ttm_backend_destroy(struct ttm_tt *ttm)
{
	struct qxl_ttm_tt *gtt = (void *)ttm;

	ttm_dma_tt_fini(&gtt->ttm);
	kfree(gtt);
}

static struct ttm_backend_func qxl_backend_func = {
	.bind = &qxl_ttm_backend_bind,
	.unbind = &qxl_ttm_backend_unbind,
	.destroy = &qxl_ttm_backend_destroy,
};

static int qxl_ttm_tt_populate(struct ttm_tt *ttm)
{
	int r;

	if (ttm->state != tt_unpopulated)
		return 0;

	r = ttm_pool_populate(ttm);
	if (r)
		return r;

	return 0;
}

static void qxl_ttm_tt_unpopulate(struct ttm_tt *ttm)
{
	ttm_pool_unpopulate(ttm);
}

static struct ttm_tt *qxl_ttm_tt_create(struct ttm_bo_device *bdev,
					unsigned long size, uint32_t page_flags,
					struct page *dummy_read_page)
{
	struct qxl_device *qdev;
	struct qxl_ttm_tt *gtt;

	qdev = qxl_get_qdev(bdev);
	gtt = kzalloc(sizeof(struct qxl_ttm_tt), GFP_KERNEL);
	if (gtt == NULL)
		return NULL;
	gtt->ttm.ttm.func = &qxl_backend_func;
	gtt->qdev = qdev;
	if (ttm_dma_tt_init(&gtt->ttm, bdev, size, page_flags,
			    dummy_read_page)) {
		kfree(gtt);
		return NULL;
	}
	return &gtt->ttm.ttm;
}

static void qxl_move_null(struct ttm_buffer_object *bo,
			     struct ttm_mem_reg *new_mem)
{
	struct ttm_mem_reg *old_mem = &bo->mem;

	BUG_ON(old_mem->mm_node != NULL);
	*old_mem = *new_mem;
	new_mem->mm_node = NULL;
}

static int qxl_bo_move(struct ttm_buffer_object *bo,
		       bool evict, bool interruptible,
		       bool no_wait_gpu,
		       struct ttm_mem_reg *new_mem)
{
	struct ttm_mem_reg *old_mem = &bo->mem;
	if (old_mem->mem_type == TTM_PL_SYSTEM && bo->ttm == NULL) {
		qxl_move_null(bo, new_mem);
		return 0;
	}
	return ttm_bo_move_memcpy(bo, evict, no_wait_gpu, new_mem);
}

<<<<<<< HEAD

static int qxl_sync_obj_wait(void *sync_obj,
			     bool lazy, bool interruptible)
{
	struct qxl_fence *qfence = (struct qxl_fence *)sync_obj;
	int count = 0, sc = 0;
	struct qxl_bo *bo = container_of(qfence, struct qxl_bo, fence);

	if (qfence->num_active_releases == 0)
		return 0;

retry:
	if (sc == 0) {
		if (bo->type == QXL_GEM_DOMAIN_SURFACE)
			qxl_update_surface(qfence->qdev, bo);
	} else if (sc >= 1) {
		qxl_io_notify_oom(qfence->qdev);
	}

	sc++;

	for (count = 0; count < 10; count++) {
		bool ret;
		ret = qxl_queue_garbage_collect(qfence->qdev, true);
		if (ret == false)
			break;

		if (qfence->num_active_releases == 0)
			return 0;
	}

	if (qfence->num_active_releases) {
		bool have_drawable_releases = false;
		void **slot;
		struct radix_tree_iter iter;
		int release_id;

		radix_tree_for_each_slot(slot, &qfence->tree, &iter, 0) {
			struct qxl_release *release;

			release_id = iter.index;
			release = qxl_release_from_id_locked(qfence->qdev, release_id);
			if (release == NULL)
				continue;

			if (release->type == QXL_RELEASE_DRAWABLE)
				have_drawable_releases = true;
		}

		qxl_queue_garbage_collect(qfence->qdev, true);

		if (have_drawable_releases || sc < 4) {
			if (sc > 2)
				/* back off */
				usleep_range(500, 1000);
			if (have_drawable_releases && sc > 300) {
				WARN(1, "sync obj %d still has outstanding releases %d %d %d %ld %d\n", sc, bo->surface_id, bo->is_primary, bo->pin_count, (unsigned long)bo->gem_base.size, qfence->num_active_releases);
				return -EBUSY;
			}
			goto retry;
		}
	}
	return 0;
}

static int qxl_sync_obj_flush(void *sync_obj)
{
	return 0;
}

static void qxl_sync_obj_unref(void **sync_obj)
{
	*sync_obj = NULL;
}

static void *qxl_sync_obj_ref(void *sync_obj)
{
	return sync_obj;
}

static bool qxl_sync_obj_signaled(void *sync_obj)
{
	struct qxl_fence *qfence = (struct qxl_fence *)sync_obj;
	return (qfence->num_active_releases == 0);
}

=======
>>>>>>> fc14f9c1
static void qxl_bo_move_notify(struct ttm_buffer_object *bo,
			       struct ttm_mem_reg *new_mem)
{
	struct qxl_bo *qbo;
	struct qxl_device *qdev;

	if (!qxl_ttm_bo_is_qxl_bo(bo))
		return;
	qbo = container_of(bo, struct qxl_bo, tbo);
	qdev = qbo->gem_base.dev->dev_private;

	if (bo->mem.mem_type == TTM_PL_PRIV0 && qbo->surface_id)
		qxl_surface_evict(qdev, qbo, new_mem ? true : false);
}

static struct ttm_bo_driver qxl_bo_driver = {
	.ttm_tt_create = &qxl_ttm_tt_create,
	.ttm_tt_populate = &qxl_ttm_tt_populate,
	.ttm_tt_unpopulate = &qxl_ttm_tt_unpopulate,
	.invalidate_caches = &qxl_invalidate_caches,
	.init_mem_type = &qxl_init_mem_type,
	.evict_flags = &qxl_evict_flags,
	.move = &qxl_bo_move,
	.verify_access = &qxl_verify_access,
	.io_mem_reserve = &qxl_ttm_io_mem_reserve,
	.io_mem_free = &qxl_ttm_io_mem_free,
	.move_notify = &qxl_bo_move_notify,
};

int qxl_ttm_init(struct qxl_device *qdev)
{
	int r;
	int num_io_pages; /* != rom->num_io_pages, we include surface0 */

	r = qxl_ttm_global_init(qdev);
	if (r)
		return r;
	/* No others user of address space so set it to 0 */
	r = ttm_bo_device_init(&qdev->mman.bdev,
			       qdev->mman.bo_global_ref.ref.object,
			       &qxl_bo_driver,
			       qdev->ddev->anon_inode->i_mapping,
			       DRM_FILE_PAGE_OFFSET, 0);
	if (r) {
		DRM_ERROR("failed initializing buffer object driver(%d).\n", r);
		return r;
	}
	/* NOTE: this includes the framebuffer (aka surface 0) */
	num_io_pages = qdev->rom->ram_header_offset / PAGE_SIZE;
	r = ttm_bo_init_mm(&qdev->mman.bdev, TTM_PL_VRAM,
			   num_io_pages);
	if (r) {
		DRM_ERROR("Failed initializing VRAM heap.\n");
		return r;
	}
	r = ttm_bo_init_mm(&qdev->mman.bdev, TTM_PL_PRIV0,
			   qdev->surfaceram_size / PAGE_SIZE);
	if (r) {
		DRM_ERROR("Failed initializing Surfaces heap.\n");
		return r;
	}
	DRM_INFO("qxl: %uM of VRAM memory size\n",
		 (unsigned)qdev->vram_size / (1024 * 1024));
	DRM_INFO("qxl: %luM of IO pages memory ready (VRAM domain)\n",
		 ((unsigned)num_io_pages * PAGE_SIZE) / (1024 * 1024));
	DRM_INFO("qxl: %uM of Surface memory size\n",
		 (unsigned)qdev->surfaceram_size / (1024 * 1024));
	r = qxl_ttm_debugfs_init(qdev);
	if (r) {
		DRM_ERROR("Failed to init debugfs\n");
		return r;
	}
	return 0;
}

void qxl_ttm_fini(struct qxl_device *qdev)
{
	ttm_bo_clean_mm(&qdev->mman.bdev, TTM_PL_VRAM);
	ttm_bo_clean_mm(&qdev->mman.bdev, TTM_PL_PRIV0);
	ttm_bo_device_release(&qdev->mman.bdev);
	qxl_ttm_global_fini(qdev);
	DRM_INFO("qxl: ttm finalized\n");
}


#define QXL_DEBUGFS_MEM_TYPES 2

#if defined(CONFIG_DEBUG_FS)
static int qxl_mm_dump_table(struct seq_file *m, void *data)
{
	struct drm_info_node *node = (struct drm_info_node *)m->private;
	struct drm_mm *mm = (struct drm_mm *)node->info_ent->data;
	struct drm_device *dev = node->minor->dev;
	struct qxl_device *rdev = dev->dev_private;
	int ret;
	struct ttm_bo_global *glob = rdev->mman.bdev.glob;

	spin_lock(&glob->lru_lock);
	ret = drm_mm_dump_table(m, mm);
	spin_unlock(&glob->lru_lock);
	return ret;
}
#endif

static int qxl_ttm_debugfs_init(struct qxl_device *qdev)
{
#if defined(CONFIG_DEBUG_FS)
	static struct drm_info_list qxl_mem_types_list[QXL_DEBUGFS_MEM_TYPES];
	static char qxl_mem_types_names[QXL_DEBUGFS_MEM_TYPES][32];
	unsigned i;

	for (i = 0; i < QXL_DEBUGFS_MEM_TYPES; i++) {
		if (i == 0)
			sprintf(qxl_mem_types_names[i], "qxl_mem_mm");
		else
			sprintf(qxl_mem_types_names[i], "qxl_surf_mm");
		qxl_mem_types_list[i].name = qxl_mem_types_names[i];
		qxl_mem_types_list[i].show = &qxl_mm_dump_table;
		qxl_mem_types_list[i].driver_features = 0;
		if (i == 0)
			qxl_mem_types_list[i].data = qdev->mman.bdev.man[TTM_PL_VRAM].priv;
		else
			qxl_mem_types_list[i].data = qdev->mman.bdev.man[TTM_PL_PRIV0].priv;

	}
	return qxl_debugfs_add_files(qdev, qxl_mem_types_list, i);
#else
	return 0;
#endif
}<|MERGE_RESOLUTION|>--- conflicted
+++ resolved
@@ -357,95 +357,6 @@
 	return ttm_bo_move_memcpy(bo, evict, no_wait_gpu, new_mem);
 }
 
-<<<<<<< HEAD
-
-static int qxl_sync_obj_wait(void *sync_obj,
-			     bool lazy, bool interruptible)
-{
-	struct qxl_fence *qfence = (struct qxl_fence *)sync_obj;
-	int count = 0, sc = 0;
-	struct qxl_bo *bo = container_of(qfence, struct qxl_bo, fence);
-
-	if (qfence->num_active_releases == 0)
-		return 0;
-
-retry:
-	if (sc == 0) {
-		if (bo->type == QXL_GEM_DOMAIN_SURFACE)
-			qxl_update_surface(qfence->qdev, bo);
-	} else if (sc >= 1) {
-		qxl_io_notify_oom(qfence->qdev);
-	}
-
-	sc++;
-
-	for (count = 0; count < 10; count++) {
-		bool ret;
-		ret = qxl_queue_garbage_collect(qfence->qdev, true);
-		if (ret == false)
-			break;
-
-		if (qfence->num_active_releases == 0)
-			return 0;
-	}
-
-	if (qfence->num_active_releases) {
-		bool have_drawable_releases = false;
-		void **slot;
-		struct radix_tree_iter iter;
-		int release_id;
-
-		radix_tree_for_each_slot(slot, &qfence->tree, &iter, 0) {
-			struct qxl_release *release;
-
-			release_id = iter.index;
-			release = qxl_release_from_id_locked(qfence->qdev, release_id);
-			if (release == NULL)
-				continue;
-
-			if (release->type == QXL_RELEASE_DRAWABLE)
-				have_drawable_releases = true;
-		}
-
-		qxl_queue_garbage_collect(qfence->qdev, true);
-
-		if (have_drawable_releases || sc < 4) {
-			if (sc > 2)
-				/* back off */
-				usleep_range(500, 1000);
-			if (have_drawable_releases && sc > 300) {
-				WARN(1, "sync obj %d still has outstanding releases %d %d %d %ld %d\n", sc, bo->surface_id, bo->is_primary, bo->pin_count, (unsigned long)bo->gem_base.size, qfence->num_active_releases);
-				return -EBUSY;
-			}
-			goto retry;
-		}
-	}
-	return 0;
-}
-
-static int qxl_sync_obj_flush(void *sync_obj)
-{
-	return 0;
-}
-
-static void qxl_sync_obj_unref(void **sync_obj)
-{
-	*sync_obj = NULL;
-}
-
-static void *qxl_sync_obj_ref(void *sync_obj)
-{
-	return sync_obj;
-}
-
-static bool qxl_sync_obj_signaled(void *sync_obj)
-{
-	struct qxl_fence *qfence = (struct qxl_fence *)sync_obj;
-	return (qfence->num_active_releases == 0);
-}
-
-=======
->>>>>>> fc14f9c1
 static void qxl_bo_move_notify(struct ttm_buffer_object *bo,
 			       struct ttm_mem_reg *new_mem)
 {
