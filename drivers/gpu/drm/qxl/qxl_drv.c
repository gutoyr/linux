--- conflicted
+++ resolved
@@ -196,8 +196,6 @@
 	return qxl_drm_resume(drm_dev, false);
 }
 
-<<<<<<< HEAD
-=======
 static u32 qxl_noop_get_vblank_counter(struct drm_device *dev, int crtc)
 {
 	return dev->vblank[crtc].count.counter;
@@ -212,7 +210,6 @@
 {
 }
 
->>>>>>> fc14f9c1
 static const struct dev_pm_ops qxl_pm_ops = {
 	.suspend = qxl_pm_suspend,
 	.resume = qxl_pm_resume,
