--- conflicted
+++ resolved
@@ -2322,15 +2322,7 @@
 #define GEN7_CXT_EXTENDED_SIZE(ctx_reg)	((ctx_reg >> 9) & 0x7f)
 #define GEN7_CXT_GT1_SIZE(ctx_reg)	((ctx_reg >> 6) & 0x7)
 #define GEN7_CXT_VFSTATE_SIZE(ctx_reg)	((ctx_reg >> 0) & 0x3f)
-<<<<<<< HEAD
-#define GEN7_CXT_TOTAL_SIZE(ctx_reg)	(GEN7_CXT_POWER_SIZE(ctx_reg) + \
-					 GEN7_CXT_RING_SIZE(ctx_reg) + \
-					 GEN7_CXT_RENDER_SIZE(ctx_reg) + \
-					 GEN7_CXT_EXTENDED_SIZE(ctx_reg) + \
-					 GEN7_CXT_GT1_SIZE(ctx_reg) + \
-=======
 #define GEN7_CXT_TOTAL_SIZE(ctx_reg)	(GEN7_CXT_EXTENDED_SIZE(ctx_reg) + \
->>>>>>> fc14f9c1
 					 GEN7_CXT_VFSTATE_SIZE(ctx_reg))
 /* Haswell does have the CXT_SIZE register however it does not appear to be
  * valid. Now, docs explain in dwords what is in the context object. The full
@@ -2339,15 +2331,12 @@
  * on HSW) - so the final size is 66944 bytes, which rounds to 17 pages.
  */
 #define HSW_CXT_TOTAL_SIZE		(17 * PAGE_SIZE)
-<<<<<<< HEAD
-=======
 /* Same as Haswell, but 72064 bytes now. */
 #define GEN8_CXT_TOTAL_SIZE		(18 * PAGE_SIZE)
 
 #define CHV_CLK_CTL1			0x101100
 #define VLV_CLK_CTL2			0x101104
 #define   CLK_CTL2_CZCOUNT_30NS_SHIFT	28
->>>>>>> fc14f9c1
 
 /*
  * Overlay regs
@@ -2635,11 +2624,7 @@
 #define CRT_HOTPLUG_DETECT_VOLTAGE_325MV	(0 << 2)
 #define CRT_HOTPLUG_DETECT_VOLTAGE_475MV	(1 << 2)
 
-<<<<<<< HEAD
-#define PORT_HOTPLUG_STAT	(dev_priv->info->display_mmio_offset + 0x61114)
-=======
 #define PORT_HOTPLUG_STAT	(dev_priv->info.display_mmio_offset + 0x61114)
->>>>>>> fc14f9c1
 /*
  * HDMI/DP bits are gen4+
  *
