--- conflicted
+++ resolved
@@ -951,11 +951,7 @@
 	if (HAS_PCH_SPLIT(dev)) {
 		I915_WRITE(PCH_PP_CONTROL,
 			   I915_READ(PCH_PP_CONTROL) | PANEL_UNLOCK_REGS);
-<<<<<<< HEAD
-	} else {
-=======
 	} else if (INTEL_INFO(dev_priv)->gen < 5) {
->>>>>>> afd2ff9b
 		I915_WRITE(PP_CONTROL,
 			   I915_READ(PP_CONTROL) | PANEL_UNLOCK_REGS);
 	}
