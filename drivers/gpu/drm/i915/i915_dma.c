--- conflicted
+++ resolved
@@ -944,22 +944,6 @@
 	if (ret)
 		goto out_freecsr;
 
-<<<<<<< HEAD
-	if (drm_core_check_feature(dev, DRIVER_MODESET)) {
-		/* WARNING: Apparently we must kick fbdev drivers before vgacon,
-		 * otherwise the vga fbdev driver falls over. */
-		ret = i915_kick_out_firmware_fb(dev_priv);
-		if (ret) {
-			DRM_ERROR("failed to remove conflicting framebuffer drivers\n");
-			goto out_gtt;
-		}
-
-		ret = i915_kick_out_vgacon(dev_priv);
-		if (ret) {
-			DRM_ERROR("failed to remove conflicting VGA console\n");
-			goto out_gtt;
-		}
-=======
 	/* WARNING: Apparently we must kick fbdev drivers before vgacon,
 	 * otherwise the vga fbdev driver falls over. */
 	ret = i915_kick_out_firmware_fb(dev_priv);
@@ -972,7 +956,6 @@
 	if (ret) {
 		DRM_ERROR("failed to remove conflicting VGA console\n");
 		goto out_gtt;
->>>>>>> afd2ff9b
 	}
 
 	pci_set_master(dev->pdev);
