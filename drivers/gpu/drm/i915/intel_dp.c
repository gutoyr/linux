/*
 * Copyright © 2008 Intel Corporation
 *
 * Permission is hereby granted, free of charge, to any person obtaining a
 * copy of this software and associated documentation files (the "Software"),
 * to deal in the Software without restriction, including without limitation
 * the rights to use, copy, modify, merge, publish, distribute, sublicense,
 * and/or sell copies of the Software, and to permit persons to whom the
 * Software is furnished to do so, subject to the following conditions:
 *
 * The above copyright notice and this permission notice (including the next
 * paragraph) shall be included in all copies or substantial portions of the
 * Software.
 *
 * THE SOFTWARE IS PROVIDED "AS IS", WITHOUT WARRANTY OF ANY KIND, EXPRESS OR
 * IMPLIED, INCLUDING BUT NOT LIMITED TO THE WARRANTIES OF MERCHANTABILITY,
 * FITNESS FOR A PARTICULAR PURPOSE AND NONINFRINGEMENT.  IN NO EVENT SHALL
 * THE AUTHORS OR COPYRIGHT HOLDERS BE LIABLE FOR ANY CLAIM, DAMAGES OR OTHER
 * LIABILITY, WHETHER IN AN ACTION OF CONTRACT, TORT OR OTHERWISE, ARISING
 * FROM, OUT OF OR IN CONNECTION WITH THE SOFTWARE OR THE USE OR OTHER DEALINGS
 * IN THE SOFTWARE.
 *
 * Authors:
 *    Keith Packard <keithp@keithp.com>
 *
 */

#include <linux/i2c.h>
#include <linux/slab.h>
#include <linux/export.h>
#include <linux/notifier.h>
#include <linux/reboot.h>
#include <drm/drmP.h>
#include <drm/drm_atomic_helper.h>
#include <drm/drm_crtc.h>
#include <drm/drm_crtc_helper.h>
#include <drm/drm_edid.h>
#include "intel_drv.h"
#include <drm/i915_drm.h>
#include "i915_drv.h"

#define DP_LINK_CHECK_TIMEOUT	(10 * 1000)

/* Compliance test status bits  */
#define INTEL_DP_RESOLUTION_SHIFT_MASK	0
#define INTEL_DP_RESOLUTION_PREFERRED	(1 << INTEL_DP_RESOLUTION_SHIFT_MASK)
#define INTEL_DP_RESOLUTION_STANDARD	(2 << INTEL_DP_RESOLUTION_SHIFT_MASK)
#define INTEL_DP_RESOLUTION_FAILSAFE	(3 << INTEL_DP_RESOLUTION_SHIFT_MASK)

struct dp_link_dpll {
	int clock;
	struct dpll dpll;
};

static const struct dp_link_dpll gen4_dpll[] = {
	{ 162000,
		{ .p1 = 2, .p2 = 10, .n = 2, .m1 = 23, .m2 = 8 } },
	{ 270000,
		{ .p1 = 1, .p2 = 10, .n = 1, .m1 = 14, .m2 = 2 } }
};

static const struct dp_link_dpll pch_dpll[] = {
	{ 162000,
		{ .p1 = 2, .p2 = 10, .n = 1, .m1 = 12, .m2 = 9 } },
	{ 270000,
		{ .p1 = 1, .p2 = 10, .n = 2, .m1 = 14, .m2 = 8 } }
};

static const struct dp_link_dpll vlv_dpll[] = {
	{ 162000,
		{ .p1 = 3, .p2 = 2, .n = 5, .m1 = 3, .m2 = 81 } },
	{ 270000,
		{ .p1 = 2, .p2 = 2, .n = 1, .m1 = 2, .m2 = 27 } }
};

/*
 * CHV supports eDP 1.4 that have  more link rates.
 * Below only provides the fixed rate but exclude variable rate.
 */
static const struct dp_link_dpll chv_dpll[] = {
	/*
	 * CHV requires to program fractional division for m2.
	 * m2 is stored in fixed point format using formula below
	 * (m2_int << 22) | m2_fraction
	 */
	{ 162000,	/* m2_int = 32, m2_fraction = 1677722 */
		{ .p1 = 4, .p2 = 2, .n = 1, .m1 = 2, .m2 = 0x819999a } },
	{ 270000,	/* m2_int = 27, m2_fraction = 0 */
		{ .p1 = 4, .p2 = 1, .n = 1, .m1 = 2, .m2 = 0x6c00000 } },
	{ 540000,	/* m2_int = 27, m2_fraction = 0 */
		{ .p1 = 2, .p2 = 1, .n = 1, .m1 = 2, .m2 = 0x6c00000 } }
};

static const int bxt_rates[] = { 162000, 216000, 243000, 270000,
				  324000, 432000, 540000 };
static const int skl_rates[] = { 162000, 216000, 270000,
				  324000, 432000, 540000 };
static const int default_rates[] = { 162000, 270000, 540000 };

/**
 * is_edp - is the given port attached to an eDP panel (either CPU or PCH)
 * @intel_dp: DP struct
 *
 * If a CPU or PCH DP output is attached to an eDP panel, this function
 * will return true, and false otherwise.
 */
static bool is_edp(struct intel_dp *intel_dp)
{
	struct intel_digital_port *intel_dig_port = dp_to_dig_port(intel_dp);

	return intel_dig_port->base.type == INTEL_OUTPUT_EDP;
}

static struct drm_device *intel_dp_to_dev(struct intel_dp *intel_dp)
{
	struct intel_digital_port *intel_dig_port = dp_to_dig_port(intel_dp);

	return intel_dig_port->base.base.dev;
}

static struct intel_dp *intel_attached_dp(struct drm_connector *connector)
{
	return enc_to_intel_dp(&intel_attached_encoder(connector)->base);
}

static void intel_dp_link_down(struct intel_dp *intel_dp);
static bool edp_panel_vdd_on(struct intel_dp *intel_dp);
static void edp_panel_vdd_off(struct intel_dp *intel_dp, bool sync);
static void vlv_init_panel_power_sequencer(struct intel_dp *intel_dp);
static void vlv_steal_power_sequencer(struct drm_device *dev,
				      enum pipe pipe);

static unsigned int intel_dp_unused_lane_mask(int lane_count)
{
	return ~((1 << lane_count) - 1) & 0xf;
}

static int
intel_dp_max_link_bw(struct intel_dp  *intel_dp)
{
	int max_link_bw = intel_dp->dpcd[DP_MAX_LINK_RATE];

	switch (max_link_bw) {
	case DP_LINK_BW_1_62:
	case DP_LINK_BW_2_7:
	case DP_LINK_BW_5_4:
		break;
	default:
		WARN(1, "invalid max DP link bw val %x, using 1.62Gbps\n",
		     max_link_bw);
		max_link_bw = DP_LINK_BW_1_62;
		break;
	}
	return max_link_bw;
}

static u8 intel_dp_max_lane_count(struct intel_dp *intel_dp)
{
	struct intel_digital_port *intel_dig_port = dp_to_dig_port(intel_dp);
	struct drm_device *dev = intel_dig_port->base.base.dev;
	u8 source_max, sink_max;

	source_max = 4;
	if (HAS_DDI(dev) && intel_dig_port->port == PORT_A &&
	    (intel_dig_port->saved_port_bits & DDI_A_4_LANES) == 0)
		source_max = 2;

	sink_max = drm_dp_max_lane_count(intel_dp->dpcd);

	return min(source_max, sink_max);
}

/*
 * The units on the numbers in the next two are... bizarre.  Examples will
 * make it clearer; this one parallels an example in the eDP spec.
 *
 * intel_dp_max_data_rate for one lane of 2.7GHz evaluates as:
 *
 *     270000 * 1 * 8 / 10 == 216000
 *
 * The actual data capacity of that configuration is 2.16Gbit/s, so the
 * units are decakilobits.  ->clock in a drm_display_mode is in kilohertz -
 * or equivalently, kilopixels per second - so for 1680x1050R it'd be
 * 119000.  At 18bpp that's 2142000 kilobits per second.
 *
 * Thus the strange-looking division by 10 in intel_dp_link_required, to
 * get the result in decakilobits instead of kilobits.
 */

static int
intel_dp_link_required(int pixel_clock, int bpp)
{
	return (pixel_clock * bpp + 9) / 10;
}

static int
intel_dp_max_data_rate(int max_link_clock, int max_lanes)
{
	return (max_link_clock * max_lanes * 8) / 10;
}

static enum drm_mode_status
intel_dp_mode_valid(struct drm_connector *connector,
		    struct drm_display_mode *mode)
{
	struct intel_dp *intel_dp = intel_attached_dp(connector);
	struct intel_connector *intel_connector = to_intel_connector(connector);
	struct drm_display_mode *fixed_mode = intel_connector->panel.fixed_mode;
	int target_clock = mode->clock;
	int max_rate, mode_rate, max_lanes, max_link_clock;

	if (is_edp(intel_dp) && fixed_mode) {
		if (mode->hdisplay > fixed_mode->hdisplay)
			return MODE_PANEL;

		if (mode->vdisplay > fixed_mode->vdisplay)
			return MODE_PANEL;

		target_clock = fixed_mode->clock;
	}

	max_link_clock = intel_dp_max_link_rate(intel_dp);
	max_lanes = intel_dp_max_lane_count(intel_dp);

	max_rate = intel_dp_max_data_rate(max_link_clock, max_lanes);
	mode_rate = intel_dp_link_required(target_clock, 18);

	if (mode_rate > max_rate)
		return MODE_CLOCK_HIGH;

	if (mode->clock < 10000)
		return MODE_CLOCK_LOW;

	if (mode->flags & DRM_MODE_FLAG_DBLCLK)
		return MODE_H_ILLEGAL;

	return MODE_OK;
}

uint32_t intel_dp_pack_aux(const uint8_t *src, int src_bytes)
{
	int	i;
	uint32_t v = 0;

	if (src_bytes > 4)
		src_bytes = 4;
	for (i = 0; i < src_bytes; i++)
		v |= ((uint32_t) src[i]) << ((3-i) * 8);
	return v;
}

static void intel_dp_unpack_aux(uint32_t src, uint8_t *dst, int dst_bytes)
{
	int i;
	if (dst_bytes > 4)
		dst_bytes = 4;
	for (i = 0; i < dst_bytes; i++)
		dst[i] = src >> ((3-i) * 8);
}

static void
intel_dp_init_panel_power_sequencer(struct drm_device *dev,
				    struct intel_dp *intel_dp);
static void
intel_dp_init_panel_power_sequencer_registers(struct drm_device *dev,
					      struct intel_dp *intel_dp);

static void pps_lock(struct intel_dp *intel_dp)
{
	struct intel_digital_port *intel_dig_port = dp_to_dig_port(intel_dp);
	struct intel_encoder *encoder = &intel_dig_port->base;
	struct drm_device *dev = encoder->base.dev;
	struct drm_i915_private *dev_priv = dev->dev_private;
	enum intel_display_power_domain power_domain;

	/*
	 * See vlv_power_sequencer_reset() why we need
	 * a power domain reference here.
	 */
	power_domain = intel_display_port_aux_power_domain(encoder);
	intel_display_power_get(dev_priv, power_domain);

	mutex_lock(&dev_priv->pps_mutex);
}

static void pps_unlock(struct intel_dp *intel_dp)
{
	struct intel_digital_port *intel_dig_port = dp_to_dig_port(intel_dp);
	struct intel_encoder *encoder = &intel_dig_port->base;
	struct drm_device *dev = encoder->base.dev;
	struct drm_i915_private *dev_priv = dev->dev_private;
	enum intel_display_power_domain power_domain;

	mutex_unlock(&dev_priv->pps_mutex);

	power_domain = intel_display_port_aux_power_domain(encoder);
	intel_display_power_put(dev_priv, power_domain);
}

static void
vlv_power_sequencer_kick(struct intel_dp *intel_dp)
{
	struct intel_digital_port *intel_dig_port = dp_to_dig_port(intel_dp);
	struct drm_device *dev = intel_dig_port->base.base.dev;
	struct drm_i915_private *dev_priv = dev->dev_private;
	enum pipe pipe = intel_dp->pps_pipe;
	bool pll_enabled, release_cl_override = false;
	enum dpio_phy phy = DPIO_PHY(pipe);
	enum dpio_channel ch = vlv_pipe_to_channel(pipe);
	uint32_t DP;

	if (WARN(I915_READ(intel_dp->output_reg) & DP_PORT_EN,
		 "skipping pipe %c power seqeuncer kick due to port %c being active\n",
		 pipe_name(pipe), port_name(intel_dig_port->port)))
		return;

	DRM_DEBUG_KMS("kicking pipe %c power sequencer for port %c\n",
		      pipe_name(pipe), port_name(intel_dig_port->port));

	/* Preserve the BIOS-computed detected bit. This is
	 * supposed to be read-only.
	 */
	DP = I915_READ(intel_dp->output_reg) & DP_DETECTED;
	DP |= DP_VOLTAGE_0_4 | DP_PRE_EMPHASIS_0;
	DP |= DP_PORT_WIDTH(1);
	DP |= DP_LINK_TRAIN_PAT_1;

	if (IS_CHERRYVIEW(dev))
		DP |= DP_PIPE_SELECT_CHV(pipe);
	else if (pipe == PIPE_B)
		DP |= DP_PIPEB_SELECT;

	pll_enabled = I915_READ(DPLL(pipe)) & DPLL_VCO_ENABLE;

	/*
	 * The DPLL for the pipe must be enabled for this to work.
	 * So enable temporarily it if it's not already enabled.
	 */
	if (!pll_enabled) {
		release_cl_override = IS_CHERRYVIEW(dev) &&
			!chv_phy_powergate_ch(dev_priv, phy, ch, true);

		vlv_force_pll_on(dev, pipe, IS_CHERRYVIEW(dev) ?
				 &chv_dpll[0].dpll : &vlv_dpll[0].dpll);
	}

	/*
	 * Similar magic as in intel_dp_enable_port().
	 * We _must_ do this port enable + disable trick
	 * to make this power seqeuencer lock onto the port.
	 * Otherwise even VDD force bit won't work.
	 */
	I915_WRITE(intel_dp->output_reg, DP);
	POSTING_READ(intel_dp->output_reg);

	I915_WRITE(intel_dp->output_reg, DP | DP_PORT_EN);
	POSTING_READ(intel_dp->output_reg);

	I915_WRITE(intel_dp->output_reg, DP & ~DP_PORT_EN);
	POSTING_READ(intel_dp->output_reg);

	if (!pll_enabled) {
		vlv_force_pll_off(dev, pipe);

		if (release_cl_override)
			chv_phy_powergate_ch(dev_priv, phy, ch, false);
	}
}

static enum pipe
vlv_power_sequencer_pipe(struct intel_dp *intel_dp)
{
	struct intel_digital_port *intel_dig_port = dp_to_dig_port(intel_dp);
	struct drm_device *dev = intel_dig_port->base.base.dev;
	struct drm_i915_private *dev_priv = dev->dev_private;
	struct intel_encoder *encoder;
	unsigned int pipes = (1 << PIPE_A) | (1 << PIPE_B);
	enum pipe pipe;

	lockdep_assert_held(&dev_priv->pps_mutex);

	/* We should never land here with regular DP ports */
	WARN_ON(!is_edp(intel_dp));

	if (intel_dp->pps_pipe != INVALID_PIPE)
		return intel_dp->pps_pipe;

	/*
	 * We don't have power sequencer currently.
	 * Pick one that's not used by other ports.
	 */
	list_for_each_entry(encoder, &dev->mode_config.encoder_list,
			    base.head) {
		struct intel_dp *tmp;

		if (encoder->type != INTEL_OUTPUT_EDP)
			continue;

		tmp = enc_to_intel_dp(&encoder->base);

		if (tmp->pps_pipe != INVALID_PIPE)
			pipes &= ~(1 << tmp->pps_pipe);
	}

	/*
	 * Didn't find one. This should not happen since there
	 * are two power sequencers and up to two eDP ports.
	 */
	if (WARN_ON(pipes == 0))
		pipe = PIPE_A;
	else
		pipe = ffs(pipes) - 1;

	vlv_steal_power_sequencer(dev, pipe);
	intel_dp->pps_pipe = pipe;

	DRM_DEBUG_KMS("picked pipe %c power sequencer for port %c\n",
		      pipe_name(intel_dp->pps_pipe),
		      port_name(intel_dig_port->port));

	/* init power sequencer on this pipe and port */
	intel_dp_init_panel_power_sequencer(dev, intel_dp);
	intel_dp_init_panel_power_sequencer_registers(dev, intel_dp);

	/*
	 * Even vdd force doesn't work until we've made
	 * the power sequencer lock in on the port.
	 */
	vlv_power_sequencer_kick(intel_dp);

	return intel_dp->pps_pipe;
}

typedef bool (*vlv_pipe_check)(struct drm_i915_private *dev_priv,
			       enum pipe pipe);

static bool vlv_pipe_has_pp_on(struct drm_i915_private *dev_priv,
			       enum pipe pipe)
{
	return I915_READ(VLV_PIPE_PP_STATUS(pipe)) & PP_ON;
}

static bool vlv_pipe_has_vdd_on(struct drm_i915_private *dev_priv,
				enum pipe pipe)
{
	return I915_READ(VLV_PIPE_PP_CONTROL(pipe)) & EDP_FORCE_VDD;
}

static bool vlv_pipe_any(struct drm_i915_private *dev_priv,
			 enum pipe pipe)
{
	return true;
}

static enum pipe
vlv_initial_pps_pipe(struct drm_i915_private *dev_priv,
		     enum port port,
		     vlv_pipe_check pipe_check)
{
	enum pipe pipe;

	for (pipe = PIPE_A; pipe <= PIPE_B; pipe++) {
		u32 port_sel = I915_READ(VLV_PIPE_PP_ON_DELAYS(pipe)) &
			PANEL_PORT_SELECT_MASK;

		if (port_sel != PANEL_PORT_SELECT_VLV(port))
			continue;

		if (!pipe_check(dev_priv, pipe))
			continue;

		return pipe;
	}

	return INVALID_PIPE;
}

static void
vlv_initial_power_sequencer_setup(struct intel_dp *intel_dp)
{
	struct intel_digital_port *intel_dig_port = dp_to_dig_port(intel_dp);
	struct drm_device *dev = intel_dig_port->base.base.dev;
	struct drm_i915_private *dev_priv = dev->dev_private;
	enum port port = intel_dig_port->port;

	lockdep_assert_held(&dev_priv->pps_mutex);

	/* try to find a pipe with this port selected */
	/* first pick one where the panel is on */
	intel_dp->pps_pipe = vlv_initial_pps_pipe(dev_priv, port,
						  vlv_pipe_has_pp_on);
	/* didn't find one? pick one where vdd is on */
	if (intel_dp->pps_pipe == INVALID_PIPE)
		intel_dp->pps_pipe = vlv_initial_pps_pipe(dev_priv, port,
							  vlv_pipe_has_vdd_on);
	/* didn't find one? pick one with just the correct port */
	if (intel_dp->pps_pipe == INVALID_PIPE)
		intel_dp->pps_pipe = vlv_initial_pps_pipe(dev_priv, port,
							  vlv_pipe_any);

	/* didn't find one? just let vlv_power_sequencer_pipe() pick one when needed */
	if (intel_dp->pps_pipe == INVALID_PIPE) {
		DRM_DEBUG_KMS("no initial power sequencer for port %c\n",
			      port_name(port));
		return;
	}

	DRM_DEBUG_KMS("initial power sequencer for port %c: pipe %c\n",
		      port_name(port), pipe_name(intel_dp->pps_pipe));

	intel_dp_init_panel_power_sequencer(dev, intel_dp);
	intel_dp_init_panel_power_sequencer_registers(dev, intel_dp);
}

void vlv_power_sequencer_reset(struct drm_i915_private *dev_priv)
{
	struct drm_device *dev = dev_priv->dev;
	struct intel_encoder *encoder;

	if (WARN_ON(!IS_VALLEYVIEW(dev)))
		return;

	/*
	 * We can't grab pps_mutex here due to deadlock with power_domain
	 * mutex when power_domain functions are called while holding pps_mutex.
	 * That also means that in order to use pps_pipe the code needs to
	 * hold both a power domain reference and pps_mutex, and the power domain
	 * reference get/put must be done while _not_ holding pps_mutex.
	 * pps_{lock,unlock}() do these steps in the correct order, so one
	 * should use them always.
	 */

	list_for_each_entry(encoder, &dev->mode_config.encoder_list, base.head) {
		struct intel_dp *intel_dp;

		if (encoder->type != INTEL_OUTPUT_EDP)
			continue;

		intel_dp = enc_to_intel_dp(&encoder->base);
		intel_dp->pps_pipe = INVALID_PIPE;
	}
}

static u32 _pp_ctrl_reg(struct intel_dp *intel_dp)
{
	struct drm_device *dev = intel_dp_to_dev(intel_dp);

	if (IS_BROXTON(dev))
		return BXT_PP_CONTROL(0);
	else if (HAS_PCH_SPLIT(dev))
		return PCH_PP_CONTROL;
	else
		return VLV_PIPE_PP_CONTROL(vlv_power_sequencer_pipe(intel_dp));
}

static u32 _pp_stat_reg(struct intel_dp *intel_dp)
{
	struct drm_device *dev = intel_dp_to_dev(intel_dp);

	if (IS_BROXTON(dev))
		return BXT_PP_STATUS(0);
	else if (HAS_PCH_SPLIT(dev))
		return PCH_PP_STATUS;
	else
		return VLV_PIPE_PP_STATUS(vlv_power_sequencer_pipe(intel_dp));
}

/* Reboot notifier handler to shutdown panel power to guarantee T12 timing
   This function only applicable when panel PM state is not to be tracked */
static int edp_notify_handler(struct notifier_block *this, unsigned long code,
			      void *unused)
{
	struct intel_dp *intel_dp = container_of(this, typeof(* intel_dp),
						 edp_notifier);
	struct drm_device *dev = intel_dp_to_dev(intel_dp);
	struct drm_i915_private *dev_priv = dev->dev_private;

	if (!is_edp(intel_dp) || code != SYS_RESTART)
		return 0;

	pps_lock(intel_dp);

	if (IS_VALLEYVIEW(dev)) {
		enum pipe pipe = vlv_power_sequencer_pipe(intel_dp);
		u32 pp_ctrl_reg, pp_div_reg;
		u32 pp_div;

		pp_ctrl_reg = VLV_PIPE_PP_CONTROL(pipe);
		pp_div_reg  = VLV_PIPE_PP_DIVISOR(pipe);
		pp_div = I915_READ(pp_div_reg);
		pp_div &= PP_REFERENCE_DIVIDER_MASK;

		/* 0x1F write to PP_DIV_REG sets max cycle delay */
		I915_WRITE(pp_div_reg, pp_div | 0x1F);
		I915_WRITE(pp_ctrl_reg, PANEL_UNLOCK_REGS | PANEL_POWER_OFF);
		msleep(intel_dp->panel_power_cycle_delay);
	}

	pps_unlock(intel_dp);

	return 0;
}

static bool edp_have_panel_power(struct intel_dp *intel_dp)
{
	struct drm_device *dev = intel_dp_to_dev(intel_dp);
	struct drm_i915_private *dev_priv = dev->dev_private;

	lockdep_assert_held(&dev_priv->pps_mutex);

	if (IS_VALLEYVIEW(dev) &&
	    intel_dp->pps_pipe == INVALID_PIPE)
		return false;

	return (I915_READ(_pp_stat_reg(intel_dp)) & PP_ON) != 0;
}

static bool edp_have_panel_vdd(struct intel_dp *intel_dp)
{
	struct drm_device *dev = intel_dp_to_dev(intel_dp);
	struct drm_i915_private *dev_priv = dev->dev_private;

	lockdep_assert_held(&dev_priv->pps_mutex);

	if (IS_VALLEYVIEW(dev) &&
	    intel_dp->pps_pipe == INVALID_PIPE)
		return false;

	return I915_READ(_pp_ctrl_reg(intel_dp)) & EDP_FORCE_VDD;
}

static void
intel_dp_check_edp(struct intel_dp *intel_dp)
{
	struct drm_device *dev = intel_dp_to_dev(intel_dp);
	struct drm_i915_private *dev_priv = dev->dev_private;

	if (!is_edp(intel_dp))
		return;

	if (!edp_have_panel_power(intel_dp) && !edp_have_panel_vdd(intel_dp)) {
		WARN(1, "eDP powered off while attempting aux channel communication.\n");
		DRM_DEBUG_KMS("Status 0x%08x Control 0x%08x\n",
			      I915_READ(_pp_stat_reg(intel_dp)),
			      I915_READ(_pp_ctrl_reg(intel_dp)));
	}
}

static uint32_t
intel_dp_aux_wait_done(struct intel_dp *intel_dp, bool has_aux_irq)
{
	struct intel_digital_port *intel_dig_port = dp_to_dig_port(intel_dp);
	struct drm_device *dev = intel_dig_port->base.base.dev;
	struct drm_i915_private *dev_priv = dev->dev_private;
	uint32_t ch_ctl = intel_dp->aux_ch_ctl_reg;
	uint32_t status;
	bool done;

#define C (((status = I915_READ_NOTRACE(ch_ctl)) & DP_AUX_CH_CTL_SEND_BUSY) == 0)
	if (has_aux_irq)
		done = wait_event_timeout(dev_priv->gmbus_wait_queue, C,
					  msecs_to_jiffies_timeout(10));
	else
		done = wait_for_atomic(C, 10) == 0;
	if (!done)
		DRM_ERROR("dp aux hw did not signal timeout (has irq: %i)!\n",
			  has_aux_irq);
#undef C

	return status;
}

static uint32_t i9xx_get_aux_clock_divider(struct intel_dp *intel_dp, int index)
{
	struct intel_digital_port *intel_dig_port = dp_to_dig_port(intel_dp);
	struct drm_device *dev = intel_dig_port->base.base.dev;

	/*
	 * The clock divider is based off the hrawclk, and would like to run at
	 * 2MHz.  So, take the hrawclk value and divide by 2 and use that
	 */
	return index ? 0 : intel_hrawclk(dev) / 2;
}

static uint32_t ilk_get_aux_clock_divider(struct intel_dp *intel_dp, int index)
{
	struct intel_digital_port *intel_dig_port = dp_to_dig_port(intel_dp);
	struct drm_device *dev = intel_dig_port->base.base.dev;
	struct drm_i915_private *dev_priv = dev->dev_private;

	if (index)
		return 0;

	if (intel_dig_port->port == PORT_A) {
		return DIV_ROUND_UP(dev_priv->cdclk_freq, 2000);

	} else {
		return DIV_ROUND_UP(intel_pch_rawclk(dev), 2);
	}
}

static uint32_t hsw_get_aux_clock_divider(struct intel_dp *intel_dp, int index)
{
	struct intel_digital_port *intel_dig_port = dp_to_dig_port(intel_dp);
	struct drm_device *dev = intel_dig_port->base.base.dev;
	struct drm_i915_private *dev_priv = dev->dev_private;

	if (intel_dig_port->port == PORT_A) {
		if (index)
			return 0;
		return DIV_ROUND_CLOSEST(dev_priv->cdclk_freq, 2000);
	} else if (dev_priv->pch_id == INTEL_PCH_LPT_DEVICE_ID_TYPE) {
		/* Workaround for non-ULT HSW */
		switch (index) {
		case 0: return 63;
		case 1: return 72;
		default: return 0;
		}
	} else  {
		return index ? 0 : DIV_ROUND_UP(intel_pch_rawclk(dev), 2);
	}
}

static uint32_t vlv_get_aux_clock_divider(struct intel_dp *intel_dp, int index)
{
	return index ? 0 : 100;
}

static uint32_t skl_get_aux_clock_divider(struct intel_dp *intel_dp, int index)
{
	/*
	 * SKL doesn't need us to program the AUX clock divider (Hardware will
	 * derive the clock from CDCLK automatically). We still implement the
	 * get_aux_clock_divider vfunc to plug-in into the existing code.
	 */
	return index ? 0 : 1;
}

static uint32_t i9xx_get_aux_send_ctl(struct intel_dp *intel_dp,
				      bool has_aux_irq,
				      int send_bytes,
				      uint32_t aux_clock_divider)
{
	struct intel_digital_port *intel_dig_port = dp_to_dig_port(intel_dp);
	struct drm_device *dev = intel_dig_port->base.base.dev;
	uint32_t precharge, timeout;

	if (IS_GEN6(dev))
		precharge = 3;
	else
		precharge = 5;

	if (IS_BROADWELL(dev) && intel_dp->aux_ch_ctl_reg == DPA_AUX_CH_CTL)
		timeout = DP_AUX_CH_CTL_TIME_OUT_600us;
	else
		timeout = DP_AUX_CH_CTL_TIME_OUT_400us;

	return DP_AUX_CH_CTL_SEND_BUSY |
	       DP_AUX_CH_CTL_DONE |
	       (has_aux_irq ? DP_AUX_CH_CTL_INTERRUPT : 0) |
	       DP_AUX_CH_CTL_TIME_OUT_ERROR |
	       timeout |
	       DP_AUX_CH_CTL_RECEIVE_ERROR |
	       (send_bytes << DP_AUX_CH_CTL_MESSAGE_SIZE_SHIFT) |
	       (precharge << DP_AUX_CH_CTL_PRECHARGE_2US_SHIFT) |
	       (aux_clock_divider << DP_AUX_CH_CTL_BIT_CLOCK_2X_SHIFT);
}

static uint32_t skl_get_aux_send_ctl(struct intel_dp *intel_dp,
				      bool has_aux_irq,
				      int send_bytes,
				      uint32_t unused)
{
	return DP_AUX_CH_CTL_SEND_BUSY |
	       DP_AUX_CH_CTL_DONE |
	       (has_aux_irq ? DP_AUX_CH_CTL_INTERRUPT : 0) |
	       DP_AUX_CH_CTL_TIME_OUT_ERROR |
	       DP_AUX_CH_CTL_TIME_OUT_1600us |
	       DP_AUX_CH_CTL_RECEIVE_ERROR |
	       (send_bytes << DP_AUX_CH_CTL_MESSAGE_SIZE_SHIFT) |
	       DP_AUX_CH_CTL_SYNC_PULSE_SKL(32);
}

static int
intel_dp_aux_ch(struct intel_dp *intel_dp,
		const uint8_t *send, int send_bytes,
		uint8_t *recv, int recv_size)
{
	struct intel_digital_port *intel_dig_port = dp_to_dig_port(intel_dp);
	struct drm_device *dev = intel_dig_port->base.base.dev;
	struct drm_i915_private *dev_priv = dev->dev_private;
	uint32_t ch_ctl = intel_dp->aux_ch_ctl_reg;
	uint32_t ch_data = ch_ctl + 4;
	uint32_t aux_clock_divider;
	int i, ret, recv_bytes;
	uint32_t status;
	int try, clock = 0;
	bool has_aux_irq = HAS_AUX_IRQ(dev);
	bool vdd;

	pps_lock(intel_dp);

	/*
	 * We will be called with VDD already enabled for dpcd/edid/oui reads.
	 * In such cases we want to leave VDD enabled and it's up to upper layers
	 * to turn it off. But for eg. i2c-dev access we need to turn it on/off
	 * ourselves.
	 */
	vdd = edp_panel_vdd_on(intel_dp);

	/* dp aux is extremely sensitive to irq latency, hence request the
	 * lowest possible wakeup latency and so prevent the cpu from going into
	 * deep sleep states.
	 */
	pm_qos_update_request(&dev_priv->pm_qos, 0);

	intel_dp_check_edp(intel_dp);

	/* Try to wait for any previous AUX channel activity */
	for (try = 0; try < 3; try++) {
		status = I915_READ_NOTRACE(ch_ctl);
		if ((status & DP_AUX_CH_CTL_SEND_BUSY) == 0)
			break;
		msleep(1);
	}

	if (try == 3) {
		static u32 last_status = -1;
		const u32 status = I915_READ(ch_ctl);

		if (status != last_status) {
			WARN(1, "dp_aux_ch not started status 0x%08x\n",
			     status);
			last_status = status;
		}

		ret = -EBUSY;
		goto out;
	}

	/* Only 5 data registers! */
	if (WARN_ON(send_bytes > 20 || recv_size > 20)) {
		ret = -E2BIG;
		goto out;
	}

	while ((aux_clock_divider = intel_dp->get_aux_clock_divider(intel_dp, clock++))) {
		u32 send_ctl = intel_dp->get_aux_send_ctl(intel_dp,
							  has_aux_irq,
							  send_bytes,
							  aux_clock_divider);

		/* Must try at least 3 times according to DP spec */
		for (try = 0; try < 5; try++) {
			/* Load the send data into the aux channel data registers */
			for (i = 0; i < send_bytes; i += 4)
				I915_WRITE(ch_data + i,
					   intel_dp_pack_aux(send + i,
							     send_bytes - i));

			/* Send the command and wait for it to complete */
			I915_WRITE(ch_ctl, send_ctl);

			status = intel_dp_aux_wait_done(intel_dp, has_aux_irq);

			/* Clear done status and any errors */
			I915_WRITE(ch_ctl,
				   status |
				   DP_AUX_CH_CTL_DONE |
				   DP_AUX_CH_CTL_TIME_OUT_ERROR |
				   DP_AUX_CH_CTL_RECEIVE_ERROR);

			if (status & DP_AUX_CH_CTL_TIME_OUT_ERROR)
				continue;

			/* DP CTS 1.2 Core Rev 1.1, 4.2.1.1 & 4.2.1.2
			 *   400us delay required for errors and timeouts
			 *   Timeout errors from the HW already meet this
			 *   requirement so skip to next iteration
			 */
			if (status & DP_AUX_CH_CTL_RECEIVE_ERROR) {
				usleep_range(400, 500);
				continue;
			}
			if (status & DP_AUX_CH_CTL_DONE)
				goto done;
		}
	}

	if ((status & DP_AUX_CH_CTL_DONE) == 0) {
		DRM_ERROR("dp_aux_ch not done status 0x%08x\n", status);
		ret = -EBUSY;
		goto out;
	}

done:
	/* Check for timeout or receive error.
	 * Timeouts occur when the sink is not connected
	 */
	if (status & DP_AUX_CH_CTL_RECEIVE_ERROR) {
		DRM_ERROR("dp_aux_ch receive error status 0x%08x\n", status);
		ret = -EIO;
		goto out;
	}

	/* Timeouts occur when the device isn't connected, so they're
	 * "normal" -- don't fill the kernel log with these */
	if (status & DP_AUX_CH_CTL_TIME_OUT_ERROR) {
		DRM_DEBUG_KMS("dp_aux_ch timeout status 0x%08x\n", status);
		ret = -ETIMEDOUT;
		goto out;
	}

	/* Unload any bytes sent back from the other side */
	recv_bytes = ((status & DP_AUX_CH_CTL_MESSAGE_SIZE_MASK) >>
		      DP_AUX_CH_CTL_MESSAGE_SIZE_SHIFT);
	if (recv_bytes > recv_size)
		recv_bytes = recv_size;

	for (i = 0; i < recv_bytes; i += 4)
		intel_dp_unpack_aux(I915_READ(ch_data + i),
				    recv + i, recv_bytes - i);

	ret = recv_bytes;
out:
	pm_qos_update_request(&dev_priv->pm_qos, PM_QOS_DEFAULT_VALUE);

	if (vdd)
		edp_panel_vdd_off(intel_dp, false);

	pps_unlock(intel_dp);

	return ret;
}

#define BARE_ADDRESS_SIZE	3
#define HEADER_SIZE		(BARE_ADDRESS_SIZE + 1)
static ssize_t
intel_dp_aux_transfer(struct drm_dp_aux *aux, struct drm_dp_aux_msg *msg)
{
	struct intel_dp *intel_dp = container_of(aux, struct intel_dp, aux);
	uint8_t txbuf[20], rxbuf[20];
	size_t txsize, rxsize;
	int ret;

	txbuf[0] = (msg->request << 4) |
		((msg->address >> 16) & 0xf);
	txbuf[1] = (msg->address >> 8) & 0xff;
	txbuf[2] = msg->address & 0xff;
	txbuf[3] = msg->size - 1;

	switch (msg->request & ~DP_AUX_I2C_MOT) {
	case DP_AUX_NATIVE_WRITE:
	case DP_AUX_I2C_WRITE:
	case DP_AUX_I2C_WRITE_STATUS_UPDATE:
		txsize = msg->size ? HEADER_SIZE + msg->size : BARE_ADDRESS_SIZE;
		rxsize = 2; /* 0 or 1 data bytes */

		if (WARN_ON(txsize > 20))
			return -E2BIG;

		memcpy(txbuf + HEADER_SIZE, msg->buffer, msg->size);

		ret = intel_dp_aux_ch(intel_dp, txbuf, txsize, rxbuf, rxsize);
		if (ret > 0) {
			msg->reply = rxbuf[0] >> 4;

			if (ret > 1) {
				/* Number of bytes written in a short write. */
				ret = clamp_t(int, rxbuf[1], 0, msg->size);
			} else {
				/* Return payload size. */
				ret = msg->size;
			}
		}
		break;

	case DP_AUX_NATIVE_READ:
	case DP_AUX_I2C_READ:
		txsize = msg->size ? HEADER_SIZE : BARE_ADDRESS_SIZE;
		rxsize = msg->size + 1;

		if (WARN_ON(rxsize > 20))
			return -E2BIG;

		ret = intel_dp_aux_ch(intel_dp, txbuf, txsize, rxbuf, rxsize);
		if (ret > 0) {
			msg->reply = rxbuf[0] >> 4;
			/*
			 * Assume happy day, and copy the data. The caller is
			 * expected to check msg->reply before touching it.
			 *
			 * Return payload size.
			 */
			ret--;
			memcpy(msg->buffer, rxbuf + 1, ret);
		}
		break;

	default:
		ret = -EINVAL;
		break;
	}

	return ret;
}

static void
intel_dp_aux_init(struct intel_dp *intel_dp, struct intel_connector *connector)
{
	struct drm_device *dev = intel_dp_to_dev(intel_dp);
	struct drm_i915_private *dev_priv = dev->dev_private;
	struct intel_digital_port *intel_dig_port = dp_to_dig_port(intel_dp);
	enum port port = intel_dig_port->port;
	struct ddi_vbt_port_info *info = &dev_priv->vbt.ddi_port_info[port];
	const char *name = NULL;
	uint32_t porte_aux_ctl_reg = DPA_AUX_CH_CTL;
	int ret;

	/* On SKL we don't have Aux for port E so we rely on VBT to set
	 * a proper alternate aux channel.
	 */
	if (IS_SKYLAKE(dev) && port == PORT_E) {
		switch (info->alternate_aux_channel) {
		case DP_AUX_B:
			porte_aux_ctl_reg = DPB_AUX_CH_CTL;
			break;
		case DP_AUX_C:
			porte_aux_ctl_reg = DPC_AUX_CH_CTL;
			break;
		case DP_AUX_D:
			porte_aux_ctl_reg = DPD_AUX_CH_CTL;
			break;
		case DP_AUX_A:
		default:
			porte_aux_ctl_reg = DPA_AUX_CH_CTL;
		}
	}

	switch (port) {
	case PORT_A:
		intel_dp->aux_ch_ctl_reg = DPA_AUX_CH_CTL;
		name = "DPDDC-A";
		break;
	case PORT_B:
		intel_dp->aux_ch_ctl_reg = PCH_DPB_AUX_CH_CTL;
		name = "DPDDC-B";
		break;
	case PORT_C:
		intel_dp->aux_ch_ctl_reg = PCH_DPC_AUX_CH_CTL;
		name = "DPDDC-C";
		break;
	case PORT_D:
		intel_dp->aux_ch_ctl_reg = PCH_DPD_AUX_CH_CTL;
		name = "DPDDC-D";
		break;
	case PORT_E:
		intel_dp->aux_ch_ctl_reg = porte_aux_ctl_reg;
		name = "DPDDC-E";
		break;
	default:
		BUG();
	}

	/*
	 * The AUX_CTL register is usually DP_CTL + 0x10.
	 *
	 * On Haswell and Broadwell though:
	 *   - Both port A DDI_BUF_CTL and DDI_AUX_CTL are on the CPU
	 *   - Port B/C/D AUX channels are on the PCH, DDI_BUF_CTL on the CPU
	 *
	 * Skylake moves AUX_CTL back next to DDI_BUF_CTL, on the CPU.
	 */
	if (!IS_HASWELL(dev) && !IS_BROADWELL(dev) && port != PORT_E)
		intel_dp->aux_ch_ctl_reg = intel_dp->output_reg + 0x10;

	intel_dp->aux.name = name;
	intel_dp->aux.dev = dev->dev;
	intel_dp->aux.transfer = intel_dp_aux_transfer;

	DRM_DEBUG_KMS("registering %s bus for %s\n", name,
		      connector->base.kdev->kobj.name);

	ret = drm_dp_aux_register(&intel_dp->aux);
	if (ret < 0) {
		DRM_ERROR("drm_dp_aux_register() for %s failed (%d)\n",
			  name, ret);
		return;
	}

	ret = sysfs_create_link(&connector->base.kdev->kobj,
				&intel_dp->aux.ddc.dev.kobj,
				intel_dp->aux.ddc.dev.kobj.name);
	if (ret < 0) {
		DRM_ERROR("sysfs_create_link() for %s failed (%d)\n", name, ret);
		drm_dp_aux_unregister(&intel_dp->aux);
	}
}

static void
intel_dp_connector_unregister(struct intel_connector *intel_connector)
{
	struct intel_dp *intel_dp = intel_attached_dp(&intel_connector->base);

	if (!intel_connector->mst_port)
		sysfs_remove_link(&intel_connector->base.kdev->kobj,
				  intel_dp->aux.ddc.dev.kobj.name);
	intel_connector_unregister(intel_connector);
}

static void
skl_edp_set_pll_config(struct intel_crtc_state *pipe_config)
{
	u32 ctrl1;

	memset(&pipe_config->dpll_hw_state, 0,
	       sizeof(pipe_config->dpll_hw_state));

	pipe_config->ddi_pll_sel = SKL_DPLL0;
	pipe_config->dpll_hw_state.cfgcr1 = 0;
	pipe_config->dpll_hw_state.cfgcr2 = 0;

	ctrl1 = DPLL_CTRL1_OVERRIDE(SKL_DPLL0);
	switch (pipe_config->port_clock / 2) {
	case 81000:
		ctrl1 |= DPLL_CTRL1_LINK_RATE(DPLL_CTRL1_LINK_RATE_810,
					      SKL_DPLL0);
		break;
	case 135000:
		ctrl1 |= DPLL_CTRL1_LINK_RATE(DPLL_CTRL1_LINK_RATE_1350,
					      SKL_DPLL0);
		break;
	case 270000:
		ctrl1 |= DPLL_CTRL1_LINK_RATE(DPLL_CTRL1_LINK_RATE_2700,
					      SKL_DPLL0);
		break;
	case 162000:
		ctrl1 |= DPLL_CTRL1_LINK_RATE(DPLL_CTRL1_LINK_RATE_1620,
					      SKL_DPLL0);
		break;
	/* TBD: For DP link rates 2.16 GHz and 4.32 GHz, VCO is 8640 which
	results in CDCLK change. Need to handle the change of CDCLK by
	disabling pipes and re-enabling them */
	case 108000:
		ctrl1 |= DPLL_CTRL1_LINK_RATE(DPLL_CTRL1_LINK_RATE_1080,
					      SKL_DPLL0);
		break;
	case 216000:
		ctrl1 |= DPLL_CTRL1_LINK_RATE(DPLL_CTRL1_LINK_RATE_2160,
					      SKL_DPLL0);
		break;

	}
	pipe_config->dpll_hw_state.ctrl1 = ctrl1;
}

void
hsw_dp_set_ddi_pll_sel(struct intel_crtc_state *pipe_config)
{
	memset(&pipe_config->dpll_hw_state, 0,
	       sizeof(pipe_config->dpll_hw_state));

	switch (pipe_config->port_clock / 2) {
	case 81000:
		pipe_config->ddi_pll_sel = PORT_CLK_SEL_LCPLL_810;
		break;
	case 135000:
		pipe_config->ddi_pll_sel = PORT_CLK_SEL_LCPLL_1350;
		break;
	case 270000:
		pipe_config->ddi_pll_sel = PORT_CLK_SEL_LCPLL_2700;
		break;
	}
}

static int
intel_dp_sink_rates(struct intel_dp *intel_dp, const int **sink_rates)
{
	if (intel_dp->num_sink_rates) {
		*sink_rates = intel_dp->sink_rates;
		return intel_dp->num_sink_rates;
	}

	*sink_rates = default_rates;

	return (intel_dp_max_link_bw(intel_dp) >> 3) + 1;
}

static bool intel_dp_source_supports_hbr2(struct drm_device *dev)
{
	/* WaDisableHBR2:skl */
	if (IS_SKYLAKE(dev) && INTEL_REVID(dev) <= SKL_REVID_B0)
		return false;

	if ((IS_HASWELL(dev) && !IS_HSW_ULX(dev)) || IS_BROADWELL(dev) ||
	    (INTEL_INFO(dev)->gen >= 9))
		return true;
	else
		return false;
}

static int
intel_dp_source_rates(struct drm_device *dev, const int **source_rates)
{
	int size;

	if (IS_BROXTON(dev)) {
		*source_rates = bxt_rates;
		size = ARRAY_SIZE(bxt_rates);
	} else if (IS_SKYLAKE(dev)) {
		*source_rates = skl_rates;
		size = ARRAY_SIZE(skl_rates);
	} else {
		*source_rates = default_rates;
		size = ARRAY_SIZE(default_rates);
	}

	/* This depends on the fact that 5.4 is last value in the array */
	if (!intel_dp_source_supports_hbr2(dev))
		size--;

	return size;
}

static void
intel_dp_set_clock(struct intel_encoder *encoder,
		   struct intel_crtc_state *pipe_config)
{
	struct drm_device *dev = encoder->base.dev;
	const struct dp_link_dpll *divisor = NULL;
	int i, count = 0;

	if (IS_G4X(dev)) {
		divisor = gen4_dpll;
		count = ARRAY_SIZE(gen4_dpll);
	} else if (HAS_PCH_SPLIT(dev)) {
		divisor = pch_dpll;
		count = ARRAY_SIZE(pch_dpll);
	} else if (IS_CHERRYVIEW(dev)) {
		divisor = chv_dpll;
		count = ARRAY_SIZE(chv_dpll);
	} else if (IS_VALLEYVIEW(dev)) {
		divisor = vlv_dpll;
		count = ARRAY_SIZE(vlv_dpll);
	}

	if (divisor && count) {
		for (i = 0; i < count; i++) {
			if (pipe_config->port_clock == divisor[i].clock) {
				pipe_config->dpll = divisor[i].dpll;
				pipe_config->clock_set = true;
				break;
			}
		}
	}
}

static int intersect_rates(const int *source_rates, int source_len,
			   const int *sink_rates, int sink_len,
			   int *common_rates)
{
	int i = 0, j = 0, k = 0;

	while (i < source_len && j < sink_len) {
		if (source_rates[i] == sink_rates[j]) {
			if (WARN_ON(k >= DP_MAX_SUPPORTED_RATES))
				return k;
			common_rates[k] = source_rates[i];
			++k;
			++i;
			++j;
		} else if (source_rates[i] < sink_rates[j]) {
			++i;
		} else {
			++j;
		}
	}
	return k;
}

static int intel_dp_common_rates(struct intel_dp *intel_dp,
				 int *common_rates)
{
	struct drm_device *dev = intel_dp_to_dev(intel_dp);
	const int *source_rates, *sink_rates;
	int source_len, sink_len;

	sink_len = intel_dp_sink_rates(intel_dp, &sink_rates);
	source_len = intel_dp_source_rates(dev, &source_rates);

	return intersect_rates(source_rates, source_len,
			       sink_rates, sink_len,
			       common_rates);
}

static void snprintf_int_array(char *str, size_t len,
			       const int *array, int nelem)
{
	int i;

	str[0] = '\0';

	for (i = 0; i < nelem; i++) {
		int r = snprintf(str, len, "%s%d", i ? ", " : "", array[i]);
		if (r >= len)
			return;
		str += r;
		len -= r;
	}
}

static void intel_dp_print_rates(struct intel_dp *intel_dp)
{
	struct drm_device *dev = intel_dp_to_dev(intel_dp);
	const int *source_rates, *sink_rates;
	int source_len, sink_len, common_len;
	int common_rates[DP_MAX_SUPPORTED_RATES];
	char str[128]; /* FIXME: too big for stack? */

	if ((drm_debug & DRM_UT_KMS) == 0)
		return;

	source_len = intel_dp_source_rates(dev, &source_rates);
	snprintf_int_array(str, sizeof(str), source_rates, source_len);
	DRM_DEBUG_KMS("source rates: %s\n", str);

	sink_len = intel_dp_sink_rates(intel_dp, &sink_rates);
	snprintf_int_array(str, sizeof(str), sink_rates, sink_len);
	DRM_DEBUG_KMS("sink rates: %s\n", str);

	common_len = intel_dp_common_rates(intel_dp, common_rates);
	snprintf_int_array(str, sizeof(str), common_rates, common_len);
	DRM_DEBUG_KMS("common rates: %s\n", str);
}

static int rate_to_index(int find, const int *rates)
{
	int i = 0;

	for (i = 0; i < DP_MAX_SUPPORTED_RATES; ++i)
		if (find == rates[i])
			break;

	return i;
}

int
intel_dp_max_link_rate(struct intel_dp *intel_dp)
{
	int rates[DP_MAX_SUPPORTED_RATES] = {};
	int len;

	len = intel_dp_common_rates(intel_dp, rates);
	if (WARN_ON(len <= 0))
		return 162000;

	return rates[rate_to_index(0, rates) - 1];
}

int intel_dp_rate_select(struct intel_dp *intel_dp, int rate)
{
	return rate_to_index(rate, intel_dp->sink_rates);
}

static void intel_dp_compute_rate(struct intel_dp *intel_dp, int port_clock,
				  uint8_t *link_bw, uint8_t *rate_select)
{
	if (intel_dp->num_sink_rates) {
		*link_bw = 0;
		*rate_select =
			intel_dp_rate_select(intel_dp, port_clock);
	} else {
		*link_bw = drm_dp_link_rate_to_bw_code(port_clock);
		*rate_select = 0;
	}
}

bool
intel_dp_compute_config(struct intel_encoder *encoder,
			struct intel_crtc_state *pipe_config)
{
	struct drm_device *dev = encoder->base.dev;
	struct drm_i915_private *dev_priv = dev->dev_private;
	struct drm_display_mode *adjusted_mode = &pipe_config->base.adjusted_mode;
	struct intel_dp *intel_dp = enc_to_intel_dp(&encoder->base);
	enum port port = dp_to_dig_port(intel_dp)->port;
	struct intel_crtc *intel_crtc = to_intel_crtc(pipe_config->base.crtc);
	struct intel_connector *intel_connector = intel_dp->attached_connector;
	int lane_count, clock;
	int min_lane_count = 1;
	int max_lane_count = intel_dp_max_lane_count(intel_dp);
	/* Conveniently, the link BW constants become indices with a shift...*/
	int min_clock = 0;
	int max_clock;
	int bpp, mode_rate;
	int link_avail, link_clock;
	int common_rates[DP_MAX_SUPPORTED_RATES] = {};
	int common_len;
	uint8_t link_bw, rate_select;

	common_len = intel_dp_common_rates(intel_dp, common_rates);

	/* No common link rates between source and sink */
	WARN_ON(common_len <= 0);

	max_clock = common_len - 1;

	if (HAS_PCH_SPLIT(dev) && !HAS_DDI(dev) && port != PORT_A)
		pipe_config->has_pch_encoder = true;

	pipe_config->has_dp_encoder = true;
	pipe_config->has_drrs = false;
	pipe_config->has_audio = intel_dp->has_audio && port != PORT_A;

	if (is_edp(intel_dp) && intel_connector->panel.fixed_mode) {
		intel_fixed_panel_mode(intel_connector->panel.fixed_mode,
				       adjusted_mode);

		if (INTEL_INFO(dev)->gen >= 9) {
			int ret;
			ret = skl_update_scaler_crtc(pipe_config);
			if (ret)
				return ret;
		}

		if (!HAS_PCH_SPLIT(dev))
			intel_gmch_panel_fitting(intel_crtc, pipe_config,
						 intel_connector->panel.fitting_mode);
		else
			intel_pch_panel_fitting(intel_crtc, pipe_config,
						intel_connector->panel.fitting_mode);
	}

	if (adjusted_mode->flags & DRM_MODE_FLAG_DBLCLK)
		return false;

	DRM_DEBUG_KMS("DP link computation with max lane count %i "
		      "max bw %d pixel clock %iKHz\n",
		      max_lane_count, common_rates[max_clock],
		      adjusted_mode->crtc_clock);

	/* Walk through all bpp values. Luckily they're all nicely spaced with 2
	 * bpc in between. */
	bpp = pipe_config->pipe_bpp;
	if (is_edp(intel_dp)) {

		/* Get bpp from vbt only for panels that dont have bpp in edid */
		if (intel_connector->base.display_info.bpc == 0 &&
			(dev_priv->vbt.edp_bpp && dev_priv->vbt.edp_bpp < bpp)) {
			DRM_DEBUG_KMS("clamping bpp for eDP panel to BIOS-provided %i\n",
				      dev_priv->vbt.edp_bpp);
			bpp = dev_priv->vbt.edp_bpp;
		}

		/*
		 * Use the maximum clock and number of lanes the eDP panel
		 * advertizes being capable of. The panels are generally
		 * designed to support only a single clock and lane
		 * configuration, and typically these values correspond to the
		 * native resolution of the panel.
		 */
		min_lane_count = max_lane_count;
		min_clock = max_clock;
	}

	for (; bpp >= 6*3; bpp -= 2*3) {
		mode_rate = intel_dp_link_required(adjusted_mode->crtc_clock,
						   bpp);

		for (clock = min_clock; clock <= max_clock; clock++) {
			for (lane_count = min_lane_count;
				lane_count <= max_lane_count;
				lane_count <<= 1) {

				link_clock = common_rates[clock];
				link_avail = intel_dp_max_data_rate(link_clock,
								    lane_count);

				if (mode_rate <= link_avail) {
					goto found;
				}
			}
		}
	}

	return false;

found:
	if (intel_dp->color_range_auto) {
		/*
		 * See:
		 * CEA-861-E - 5.1 Default Encoding Parameters
		 * VESA DisplayPort Ver.1.2a - 5.1.1.1 Video Colorimetry
		 */
		pipe_config->limited_color_range =
			bpp != 18 && drm_match_cea_mode(adjusted_mode) > 1;
	} else {
		pipe_config->limited_color_range =
			intel_dp->limited_color_range;
	}

	pipe_config->lane_count = lane_count;

	pipe_config->pipe_bpp = bpp;
	pipe_config->port_clock = common_rates[clock];

	intel_dp_compute_rate(intel_dp, pipe_config->port_clock,
			      &link_bw, &rate_select);

	DRM_DEBUG_KMS("DP link bw %02x rate select %02x lane count %d clock %d bpp %d\n",
		      link_bw, rate_select, pipe_config->lane_count,
		      pipe_config->port_clock, bpp);
	DRM_DEBUG_KMS("DP link bw required %i available %i\n",
		      mode_rate, link_avail);

	intel_link_compute_m_n(bpp, lane_count,
			       adjusted_mode->crtc_clock,
			       pipe_config->port_clock,
			       &pipe_config->dp_m_n);

	if (intel_connector->panel.downclock_mode != NULL &&
		dev_priv->drrs.type == SEAMLESS_DRRS_SUPPORT) {
			pipe_config->has_drrs = true;
			intel_link_compute_m_n(bpp, lane_count,
				intel_connector->panel.downclock_mode->clock,
				pipe_config->port_clock,
				&pipe_config->dp_m2_n2);
	}

	if (IS_SKYLAKE(dev) && is_edp(intel_dp))
		skl_edp_set_pll_config(pipe_config);
	else if (IS_BROXTON(dev))
		/* handled in ddi */;
	else if (IS_HASWELL(dev) || IS_BROADWELL(dev))
		hsw_dp_set_ddi_pll_sel(pipe_config);
	else
		intel_dp_set_clock(encoder, pipe_config);

	return true;
}

static void ironlake_set_pll_cpu_edp(struct intel_dp *intel_dp)
{
	struct intel_digital_port *dig_port = dp_to_dig_port(intel_dp);
	struct intel_crtc *crtc = to_intel_crtc(dig_port->base.base.crtc);
	struct drm_device *dev = crtc->base.dev;
	struct drm_i915_private *dev_priv = dev->dev_private;
	u32 dpa_ctl;

	DRM_DEBUG_KMS("eDP PLL enable for clock %d\n",
		      crtc->config->port_clock);
	dpa_ctl = I915_READ(DP_A);
	dpa_ctl &= ~DP_PLL_FREQ_MASK;

	if (crtc->config->port_clock == 162000) {
		/* For a long time we've carried around a ILK-DevA w/a for the
		 * 160MHz clock. If we're really unlucky, it's still required.
		 */
		DRM_DEBUG_KMS("160MHz cpu eDP clock, might need ilk devA w/a\n");
		dpa_ctl |= DP_PLL_FREQ_160MHZ;
		intel_dp->DP |= DP_PLL_FREQ_160MHZ;
	} else {
		dpa_ctl |= DP_PLL_FREQ_270MHZ;
		intel_dp->DP |= DP_PLL_FREQ_270MHZ;
	}

	I915_WRITE(DP_A, dpa_ctl);

	POSTING_READ(DP_A);
	udelay(500);
}

void intel_dp_set_link_params(struct intel_dp *intel_dp,
			      const struct intel_crtc_state *pipe_config)
{
	intel_dp->link_rate = pipe_config->port_clock;
	intel_dp->lane_count = pipe_config->lane_count;
}

static void intel_dp_prepare(struct intel_encoder *encoder)
{
	struct drm_device *dev = encoder->base.dev;
	struct drm_i915_private *dev_priv = dev->dev_private;
	struct intel_dp *intel_dp = enc_to_intel_dp(&encoder->base);
	enum port port = dp_to_dig_port(intel_dp)->port;
	struct intel_crtc *crtc = to_intel_crtc(encoder->base.crtc);
	const struct drm_display_mode *adjusted_mode = &crtc->config->base.adjusted_mode;

	intel_dp_set_link_params(intel_dp, crtc->config);

	/*
	 * There are four kinds of DP registers:
	 *
	 * 	IBX PCH
	 * 	SNB CPU
	 *	IVB CPU
	 * 	CPT PCH
	 *
	 * IBX PCH and CPU are the same for almost everything,
	 * except that the CPU DP PLL is configured in this
	 * register
	 *
	 * CPT PCH is quite different, having many bits moved
	 * to the TRANS_DP_CTL register instead. That
	 * configuration happens (oddly) in ironlake_pch_enable
	 */

	/* Preserve the BIOS-computed detected bit. This is
	 * supposed to be read-only.
	 */
	intel_dp->DP = I915_READ(intel_dp->output_reg) & DP_DETECTED;

	/* Handle DP bits in common between all three register formats */
	intel_dp->DP |= DP_VOLTAGE_0_4 | DP_PRE_EMPHASIS_0;
	intel_dp->DP |= DP_PORT_WIDTH(crtc->config->lane_count);

	if (crtc->config->has_audio)
		intel_dp->DP |= DP_AUDIO_OUTPUT_ENABLE;

	/* Split out the IBX/CPU vs CPT settings */

	if (IS_GEN7(dev) && port == PORT_A) {
		if (adjusted_mode->flags & DRM_MODE_FLAG_PHSYNC)
			intel_dp->DP |= DP_SYNC_HS_HIGH;
		if (adjusted_mode->flags & DRM_MODE_FLAG_PVSYNC)
			intel_dp->DP |= DP_SYNC_VS_HIGH;
		intel_dp->DP |= DP_LINK_TRAIN_OFF_CPT;

		if (drm_dp_enhanced_frame_cap(intel_dp->dpcd))
			intel_dp->DP |= DP_ENHANCED_FRAMING;

		intel_dp->DP |= crtc->pipe << 29;
	} else if (HAS_PCH_CPT(dev) && port != PORT_A) {
		u32 trans_dp;

		intel_dp->DP |= DP_LINK_TRAIN_OFF_CPT;

		trans_dp = I915_READ(TRANS_DP_CTL(crtc->pipe));
		if (drm_dp_enhanced_frame_cap(intel_dp->dpcd))
			trans_dp |= TRANS_DP_ENH_FRAMING;
		else
			trans_dp &= ~TRANS_DP_ENH_FRAMING;
		I915_WRITE(TRANS_DP_CTL(crtc->pipe), trans_dp);
	} else {
		if (!HAS_PCH_SPLIT(dev) && !IS_VALLEYVIEW(dev) &&
		    crtc->config->limited_color_range)
			intel_dp->DP |= DP_COLOR_RANGE_16_235;

		if (adjusted_mode->flags & DRM_MODE_FLAG_PHSYNC)
			intel_dp->DP |= DP_SYNC_HS_HIGH;
		if (adjusted_mode->flags & DRM_MODE_FLAG_PVSYNC)
			intel_dp->DP |= DP_SYNC_VS_HIGH;
		intel_dp->DP |= DP_LINK_TRAIN_OFF;

		if (drm_dp_enhanced_frame_cap(intel_dp->dpcd))
			intel_dp->DP |= DP_ENHANCED_FRAMING;

		if (IS_CHERRYVIEW(dev))
			intel_dp->DP |= DP_PIPE_SELECT_CHV(crtc->pipe);
		else if (crtc->pipe == PIPE_B)
			intel_dp->DP |= DP_PIPEB_SELECT;
	}
}

#define IDLE_ON_MASK		(PP_ON | PP_SEQUENCE_MASK | 0                     | PP_SEQUENCE_STATE_MASK)
#define IDLE_ON_VALUE   	(PP_ON | PP_SEQUENCE_NONE | 0                     | PP_SEQUENCE_STATE_ON_IDLE)

#define IDLE_OFF_MASK		(PP_ON | PP_SEQUENCE_MASK | 0                     | 0)
#define IDLE_OFF_VALUE		(0     | PP_SEQUENCE_NONE | 0                     | 0)

#define IDLE_CYCLE_MASK		(PP_ON | PP_SEQUENCE_MASK | PP_CYCLE_DELAY_ACTIVE | PP_SEQUENCE_STATE_MASK)
#define IDLE_CYCLE_VALUE	(0     | PP_SEQUENCE_NONE | 0                     | PP_SEQUENCE_STATE_OFF_IDLE)

static void wait_panel_status(struct intel_dp *intel_dp,
				       u32 mask,
				       u32 value)
{
	struct drm_device *dev = intel_dp_to_dev(intel_dp);
	struct drm_i915_private *dev_priv = dev->dev_private;
	u32 pp_stat_reg, pp_ctrl_reg;

	lockdep_assert_held(&dev_priv->pps_mutex);

	pp_stat_reg = _pp_stat_reg(intel_dp);
	pp_ctrl_reg = _pp_ctrl_reg(intel_dp);

	DRM_DEBUG_KMS("mask %08x value %08x status %08x control %08x\n",
			mask, value,
			I915_READ(pp_stat_reg),
			I915_READ(pp_ctrl_reg));

	if (_wait_for((I915_READ(pp_stat_reg) & mask) == value, 5000, 10)) {
		DRM_ERROR("Panel status timeout: status %08x control %08x\n",
				I915_READ(pp_stat_reg),
				I915_READ(pp_ctrl_reg));
	}

	DRM_DEBUG_KMS("Wait complete\n");
}

static void wait_panel_on(struct intel_dp *intel_dp)
{
	DRM_DEBUG_KMS("Wait for panel power on\n");
	wait_panel_status(intel_dp, IDLE_ON_MASK, IDLE_ON_VALUE);
}

static void wait_panel_off(struct intel_dp *intel_dp)
{
	DRM_DEBUG_KMS("Wait for panel power off time\n");
	wait_panel_status(intel_dp, IDLE_OFF_MASK, IDLE_OFF_VALUE);
}

static void wait_panel_power_cycle(struct intel_dp *intel_dp)
{
	DRM_DEBUG_KMS("Wait for panel power cycle\n");

	/* When we disable the VDD override bit last we have to do the manual
	 * wait. */
	wait_remaining_ms_from_jiffies(intel_dp->last_power_cycle,
				       intel_dp->panel_power_cycle_delay);

	wait_panel_status(intel_dp, IDLE_CYCLE_MASK, IDLE_CYCLE_VALUE);
}

static void wait_backlight_on(struct intel_dp *intel_dp)
{
	wait_remaining_ms_from_jiffies(intel_dp->last_power_on,
				       intel_dp->backlight_on_delay);
}

static void edp_wait_backlight_off(struct intel_dp *intel_dp)
{
	wait_remaining_ms_from_jiffies(intel_dp->last_backlight_off,
				       intel_dp->backlight_off_delay);
}

/* Read the current pp_control value, unlocking the register if it
 * is locked
 */

static  u32 ironlake_get_pp_control(struct intel_dp *intel_dp)
{
	struct drm_device *dev = intel_dp_to_dev(intel_dp);
	struct drm_i915_private *dev_priv = dev->dev_private;
	u32 control;

	lockdep_assert_held(&dev_priv->pps_mutex);

	control = I915_READ(_pp_ctrl_reg(intel_dp));
	if (!IS_BROXTON(dev)) {
		control &= ~PANEL_UNLOCK_MASK;
		control |= PANEL_UNLOCK_REGS;
	}
	return control;
}

/*
 * Must be paired with edp_panel_vdd_off().
 * Must hold pps_mutex around the whole on/off sequence.
 * Can be nested with intel_edp_panel_vdd_{on,off}() calls.
 */
static bool edp_panel_vdd_on(struct intel_dp *intel_dp)
{
	struct drm_device *dev = intel_dp_to_dev(intel_dp);
	struct intel_digital_port *intel_dig_port = dp_to_dig_port(intel_dp);
	struct intel_encoder *intel_encoder = &intel_dig_port->base;
	struct drm_i915_private *dev_priv = dev->dev_private;
	enum intel_display_power_domain power_domain;
	u32 pp;
	u32 pp_stat_reg, pp_ctrl_reg;
	bool need_to_disable = !intel_dp->want_panel_vdd;

	lockdep_assert_held(&dev_priv->pps_mutex);

	if (!is_edp(intel_dp))
		return false;

	cancel_delayed_work(&intel_dp->panel_vdd_work);
	intel_dp->want_panel_vdd = true;

	if (edp_have_panel_vdd(intel_dp))
		return need_to_disable;

	power_domain = intel_display_port_aux_power_domain(intel_encoder);
	intel_display_power_get(dev_priv, power_domain);

	DRM_DEBUG_KMS("Turning eDP port %c VDD on\n",
		      port_name(intel_dig_port->port));

	if (!edp_have_panel_power(intel_dp))
		wait_panel_power_cycle(intel_dp);

	pp = ironlake_get_pp_control(intel_dp);
	pp |= EDP_FORCE_VDD;

	pp_stat_reg = _pp_stat_reg(intel_dp);
	pp_ctrl_reg = _pp_ctrl_reg(intel_dp);

	I915_WRITE(pp_ctrl_reg, pp);
	POSTING_READ(pp_ctrl_reg);
	DRM_DEBUG_KMS("PP_STATUS: 0x%08x PP_CONTROL: 0x%08x\n",
			I915_READ(pp_stat_reg), I915_READ(pp_ctrl_reg));
	/*
	 * If the panel wasn't on, delay before accessing aux channel
	 */
	if (!edp_have_panel_power(intel_dp)) {
		DRM_DEBUG_KMS("eDP port %c panel power wasn't enabled\n",
			      port_name(intel_dig_port->port));
		msleep(intel_dp->panel_power_up_delay);
	}

	return need_to_disable;
}

/*
 * Must be paired with intel_edp_panel_vdd_off() or
 * intel_edp_panel_off().
 * Nested calls to these functions are not allowed since
 * we drop the lock. Caller must use some higher level
 * locking to prevent nested calls from other threads.
 */
void intel_edp_panel_vdd_on(struct intel_dp *intel_dp)
{
	bool vdd;

	if (!is_edp(intel_dp))
		return;

	pps_lock(intel_dp);
	vdd = edp_panel_vdd_on(intel_dp);
	pps_unlock(intel_dp);

	I915_STATE_WARN(!vdd, "eDP port %c VDD already requested on\n",
	     port_name(dp_to_dig_port(intel_dp)->port));
}

static void edp_panel_vdd_off_sync(struct intel_dp *intel_dp)
{
	struct drm_device *dev = intel_dp_to_dev(intel_dp);
	struct drm_i915_private *dev_priv = dev->dev_private;
	struct intel_digital_port *intel_dig_port =
		dp_to_dig_port(intel_dp);
	struct intel_encoder *intel_encoder = &intel_dig_port->base;
	enum intel_display_power_domain power_domain;
	u32 pp;
	u32 pp_stat_reg, pp_ctrl_reg;

	lockdep_assert_held(&dev_priv->pps_mutex);

	WARN_ON(intel_dp->want_panel_vdd);

	if (!edp_have_panel_vdd(intel_dp))
		return;

	DRM_DEBUG_KMS("Turning eDP port %c VDD off\n",
		      port_name(intel_dig_port->port));

	pp = ironlake_get_pp_control(intel_dp);
	pp &= ~EDP_FORCE_VDD;

	pp_ctrl_reg = _pp_ctrl_reg(intel_dp);
	pp_stat_reg = _pp_stat_reg(intel_dp);

	I915_WRITE(pp_ctrl_reg, pp);
	POSTING_READ(pp_ctrl_reg);

	/* Make sure sequencer is idle before allowing subsequent activity */
	DRM_DEBUG_KMS("PP_STATUS: 0x%08x PP_CONTROL: 0x%08x\n",
	I915_READ(pp_stat_reg), I915_READ(pp_ctrl_reg));

	if ((pp & POWER_TARGET_ON) == 0)
		intel_dp->last_power_cycle = jiffies;

	power_domain = intel_display_port_aux_power_domain(intel_encoder);
	intel_display_power_put(dev_priv, power_domain);
}

static void edp_panel_vdd_work(struct work_struct *__work)
{
	struct intel_dp *intel_dp = container_of(to_delayed_work(__work),
						 struct intel_dp, panel_vdd_work);

	pps_lock(intel_dp);
	if (!intel_dp->want_panel_vdd)
		edp_panel_vdd_off_sync(intel_dp);
	pps_unlock(intel_dp);
}

static void edp_panel_vdd_schedule_off(struct intel_dp *intel_dp)
{
	unsigned long delay;

	/*
	 * Queue the timer to fire a long time from now (relative to the power
	 * down delay) to keep the panel power up across a sequence of
	 * operations.
	 */
	delay = msecs_to_jiffies(intel_dp->panel_power_cycle_delay * 5);
	schedule_delayed_work(&intel_dp->panel_vdd_work, delay);
}

/*
 * Must be paired with edp_panel_vdd_on().
 * Must hold pps_mutex around the whole on/off sequence.
 * Can be nested with intel_edp_panel_vdd_{on,off}() calls.
 */
static void edp_panel_vdd_off(struct intel_dp *intel_dp, bool sync)
{
	struct drm_i915_private *dev_priv =
		intel_dp_to_dev(intel_dp)->dev_private;

	lockdep_assert_held(&dev_priv->pps_mutex);

	if (!is_edp(intel_dp))
		return;

	I915_STATE_WARN(!intel_dp->want_panel_vdd, "eDP port %c VDD not forced on",
	     port_name(dp_to_dig_port(intel_dp)->port));

	intel_dp->want_panel_vdd = false;

	if (sync)
		edp_panel_vdd_off_sync(intel_dp);
	else
		edp_panel_vdd_schedule_off(intel_dp);
}

static void edp_panel_on(struct intel_dp *intel_dp)
{
	struct drm_device *dev = intel_dp_to_dev(intel_dp);
	struct drm_i915_private *dev_priv = dev->dev_private;
	u32 pp;
	u32 pp_ctrl_reg;

	lockdep_assert_held(&dev_priv->pps_mutex);

	if (!is_edp(intel_dp))
		return;

	DRM_DEBUG_KMS("Turn eDP port %c panel power on\n",
		      port_name(dp_to_dig_port(intel_dp)->port));

	if (WARN(edp_have_panel_power(intel_dp),
		 "eDP port %c panel power already on\n",
		 port_name(dp_to_dig_port(intel_dp)->port)))
		return;

	wait_panel_power_cycle(intel_dp);

	pp_ctrl_reg = _pp_ctrl_reg(intel_dp);
	pp = ironlake_get_pp_control(intel_dp);
	if (IS_GEN5(dev)) {
		/* ILK workaround: disable reset around power sequence */
		pp &= ~PANEL_POWER_RESET;
		I915_WRITE(pp_ctrl_reg, pp);
		POSTING_READ(pp_ctrl_reg);
	}

	pp |= POWER_TARGET_ON;
	if (!IS_GEN5(dev))
		pp |= PANEL_POWER_RESET;

	I915_WRITE(pp_ctrl_reg, pp);
	POSTING_READ(pp_ctrl_reg);

	wait_panel_on(intel_dp);
	intel_dp->last_power_on = jiffies;

	if (IS_GEN5(dev)) {
		pp |= PANEL_POWER_RESET; /* restore panel reset bit */
		I915_WRITE(pp_ctrl_reg, pp);
		POSTING_READ(pp_ctrl_reg);
	}
}

void intel_edp_panel_on(struct intel_dp *intel_dp)
{
	if (!is_edp(intel_dp))
		return;

	pps_lock(intel_dp);
	edp_panel_on(intel_dp);
	pps_unlock(intel_dp);
}


static void edp_panel_off(struct intel_dp *intel_dp)
{
	struct intel_digital_port *intel_dig_port = dp_to_dig_port(intel_dp);
	struct intel_encoder *intel_encoder = &intel_dig_port->base;
	struct drm_device *dev = intel_dp_to_dev(intel_dp);
	struct drm_i915_private *dev_priv = dev->dev_private;
	enum intel_display_power_domain power_domain;
	u32 pp;
	u32 pp_ctrl_reg;

	lockdep_assert_held(&dev_priv->pps_mutex);

	if (!is_edp(intel_dp))
		return;

	DRM_DEBUG_KMS("Turn eDP port %c panel power off\n",
		      port_name(dp_to_dig_port(intel_dp)->port));

	WARN(!intel_dp->want_panel_vdd, "Need eDP port %c VDD to turn off panel\n",
	     port_name(dp_to_dig_port(intel_dp)->port));

	pp = ironlake_get_pp_control(intel_dp);
	/* We need to switch off panel power _and_ force vdd, for otherwise some
	 * panels get very unhappy and cease to work. */
	pp &= ~(POWER_TARGET_ON | PANEL_POWER_RESET | EDP_FORCE_VDD |
		EDP_BLC_ENABLE);

	pp_ctrl_reg = _pp_ctrl_reg(intel_dp);

	intel_dp->want_panel_vdd = false;

	I915_WRITE(pp_ctrl_reg, pp);
	POSTING_READ(pp_ctrl_reg);

	intel_dp->last_power_cycle = jiffies;
	wait_panel_off(intel_dp);

	/* We got a reference when we enabled the VDD. */
	power_domain = intel_display_port_aux_power_domain(intel_encoder);
	intel_display_power_put(dev_priv, power_domain);
}

void intel_edp_panel_off(struct intel_dp *intel_dp)
{
	if (!is_edp(intel_dp))
		return;

	pps_lock(intel_dp);
	edp_panel_off(intel_dp);
	pps_unlock(intel_dp);
}

/* Enable backlight in the panel power control. */
static void _intel_edp_backlight_on(struct intel_dp *intel_dp)
{
	struct intel_digital_port *intel_dig_port = dp_to_dig_port(intel_dp);
	struct drm_device *dev = intel_dig_port->base.base.dev;
	struct drm_i915_private *dev_priv = dev->dev_private;
	u32 pp;
	u32 pp_ctrl_reg;

	/*
	 * If we enable the backlight right away following a panel power
	 * on, we may see slight flicker as the panel syncs with the eDP
	 * link.  So delay a bit to make sure the image is solid before
	 * allowing it to appear.
	 */
	wait_backlight_on(intel_dp);

	pps_lock(intel_dp);

	pp = ironlake_get_pp_control(intel_dp);
	pp |= EDP_BLC_ENABLE;

	pp_ctrl_reg = _pp_ctrl_reg(intel_dp);

	I915_WRITE(pp_ctrl_reg, pp);
	POSTING_READ(pp_ctrl_reg);

	pps_unlock(intel_dp);
}

/* Enable backlight PWM and backlight PP control. */
void intel_edp_backlight_on(struct intel_dp *intel_dp)
{
	if (!is_edp(intel_dp))
		return;

	DRM_DEBUG_KMS("\n");

	intel_panel_enable_backlight(intel_dp->attached_connector);
	_intel_edp_backlight_on(intel_dp);
}

/* Disable backlight in the panel power control. */
static void _intel_edp_backlight_off(struct intel_dp *intel_dp)
{
	struct drm_device *dev = intel_dp_to_dev(intel_dp);
	struct drm_i915_private *dev_priv = dev->dev_private;
	u32 pp;
	u32 pp_ctrl_reg;

	if (!is_edp(intel_dp))
		return;

	pps_lock(intel_dp);

	pp = ironlake_get_pp_control(intel_dp);
	pp &= ~EDP_BLC_ENABLE;

	pp_ctrl_reg = _pp_ctrl_reg(intel_dp);

	I915_WRITE(pp_ctrl_reg, pp);
	POSTING_READ(pp_ctrl_reg);

	pps_unlock(intel_dp);

	intel_dp->last_backlight_off = jiffies;
	edp_wait_backlight_off(intel_dp);
}

/* Disable backlight PP control and backlight PWM. */
void intel_edp_backlight_off(struct intel_dp *intel_dp)
{
	if (!is_edp(intel_dp))
		return;

	DRM_DEBUG_KMS("\n");

	_intel_edp_backlight_off(intel_dp);
	intel_panel_disable_backlight(intel_dp->attached_connector);
}

/*
 * Hook for controlling the panel power control backlight through the bl_power
 * sysfs attribute. Take care to handle multiple calls.
 */
static void intel_edp_backlight_power(struct intel_connector *connector,
				      bool enable)
{
	struct intel_dp *intel_dp = intel_attached_dp(&connector->base);
	bool is_enabled;

	pps_lock(intel_dp);
	is_enabled = ironlake_get_pp_control(intel_dp) & EDP_BLC_ENABLE;
	pps_unlock(intel_dp);

	if (is_enabled == enable)
		return;

	DRM_DEBUG_KMS("panel power control backlight %s\n",
		      enable ? "enable" : "disable");

	if (enable)
		_intel_edp_backlight_on(intel_dp);
	else
		_intel_edp_backlight_off(intel_dp);
}

static void ironlake_edp_pll_on(struct intel_dp *intel_dp)
{
	struct intel_digital_port *intel_dig_port = dp_to_dig_port(intel_dp);
	struct drm_crtc *crtc = intel_dig_port->base.base.crtc;
	struct drm_device *dev = crtc->dev;
	struct drm_i915_private *dev_priv = dev->dev_private;
	u32 dpa_ctl;

	assert_pipe_disabled(dev_priv,
			     to_intel_crtc(crtc)->pipe);

	DRM_DEBUG_KMS("\n");
	dpa_ctl = I915_READ(DP_A);
	WARN(dpa_ctl & DP_PLL_ENABLE, "dp pll on, should be off\n");
	WARN(dpa_ctl & DP_PORT_EN, "dp port still on, should be off\n");

	/* We don't adjust intel_dp->DP while tearing down the link, to
	 * facilitate link retraining (e.g. after hotplug). Hence clear all
	 * enable bits here to ensure that we don't enable too much. */
	intel_dp->DP &= ~(DP_PORT_EN | DP_AUDIO_OUTPUT_ENABLE);
	intel_dp->DP |= DP_PLL_ENABLE;
	I915_WRITE(DP_A, intel_dp->DP);
	POSTING_READ(DP_A);
	udelay(200);
}

static void ironlake_edp_pll_off(struct intel_dp *intel_dp)
{
	struct intel_digital_port *intel_dig_port = dp_to_dig_port(intel_dp);
	struct drm_crtc *crtc = intel_dig_port->base.base.crtc;
	struct drm_device *dev = crtc->dev;
	struct drm_i915_private *dev_priv = dev->dev_private;
	u32 dpa_ctl;

	assert_pipe_disabled(dev_priv,
			     to_intel_crtc(crtc)->pipe);

	dpa_ctl = I915_READ(DP_A);
	WARN((dpa_ctl & DP_PLL_ENABLE) == 0,
	     "dp pll off, should be on\n");
	WARN(dpa_ctl & DP_PORT_EN, "dp port still on, should be off\n");

	/* We can't rely on the value tracked for the DP register in
	 * intel_dp->DP because link_down must not change that (otherwise link
	 * re-training will fail. */
	dpa_ctl &= ~DP_PLL_ENABLE;
	I915_WRITE(DP_A, dpa_ctl);
	POSTING_READ(DP_A);
	udelay(200);
}

/* If the sink supports it, try to set the power state appropriately */
void intel_dp_sink_dpms(struct intel_dp *intel_dp, int mode)
{
	int ret, i;

	/* Should have a valid DPCD by this point */
	if (intel_dp->dpcd[DP_DPCD_REV] < 0x11)
		return;

	if (mode != DRM_MODE_DPMS_ON) {
		ret = drm_dp_dpcd_writeb(&intel_dp->aux, DP_SET_POWER,
					 DP_SET_POWER_D3);
	} else {
		/*
		 * When turning on, we need to retry for 1ms to give the sink
		 * time to wake up.
		 */
		for (i = 0; i < 3; i++) {
			ret = drm_dp_dpcd_writeb(&intel_dp->aux, DP_SET_POWER,
						 DP_SET_POWER_D0);
			if (ret == 1)
				break;
			msleep(1);
		}
	}

	if (ret != 1)
		DRM_DEBUG_KMS("failed to %s sink power state\n",
			      mode == DRM_MODE_DPMS_ON ? "enable" : "disable");
}

static bool intel_dp_get_hw_state(struct intel_encoder *encoder,
				  enum pipe *pipe)
{
	struct intel_dp *intel_dp = enc_to_intel_dp(&encoder->base);
	enum port port = dp_to_dig_port(intel_dp)->port;
	struct drm_device *dev = encoder->base.dev;
	struct drm_i915_private *dev_priv = dev->dev_private;
	enum intel_display_power_domain power_domain;
	u32 tmp;

	power_domain = intel_display_port_power_domain(encoder);
	if (!intel_display_power_is_enabled(dev_priv, power_domain))
		return false;

	tmp = I915_READ(intel_dp->output_reg);

	if (!(tmp & DP_PORT_EN))
		return false;

	if (IS_GEN7(dev) && port == PORT_A) {
		*pipe = PORT_TO_PIPE_CPT(tmp);
	} else if (HAS_PCH_CPT(dev) && port != PORT_A) {
		enum pipe p;

		for_each_pipe(dev_priv, p) {
			u32 trans_dp = I915_READ(TRANS_DP_CTL(p));
			if (TRANS_DP_PIPE_TO_PORT(trans_dp) == port) {
				*pipe = p;
				return true;
			}
		}

		DRM_DEBUG_KMS("No pipe for dp port 0x%x found\n",
			      intel_dp->output_reg);
	} else if (IS_CHERRYVIEW(dev)) {
		*pipe = DP_PORT_TO_PIPE_CHV(tmp);
	} else {
		*pipe = PORT_TO_PIPE(tmp);
	}

	return true;
}

static void intel_dp_get_config(struct intel_encoder *encoder,
				struct intel_crtc_state *pipe_config)
{
	struct intel_dp *intel_dp = enc_to_intel_dp(&encoder->base);
	u32 tmp, flags = 0;
	struct drm_device *dev = encoder->base.dev;
	struct drm_i915_private *dev_priv = dev->dev_private;
	enum port port = dp_to_dig_port(intel_dp)->port;
	struct intel_crtc *crtc = to_intel_crtc(encoder->base.crtc);
	int dotclock;

	tmp = I915_READ(intel_dp->output_reg);

	pipe_config->has_audio = tmp & DP_AUDIO_OUTPUT_ENABLE && port != PORT_A;

	if (HAS_PCH_CPT(dev) && port != PORT_A) {
		u32 trans_dp = I915_READ(TRANS_DP_CTL(crtc->pipe));

		if (trans_dp & TRANS_DP_HSYNC_ACTIVE_HIGH)
			flags |= DRM_MODE_FLAG_PHSYNC;
		else
			flags |= DRM_MODE_FLAG_NHSYNC;

		if (trans_dp & TRANS_DP_VSYNC_ACTIVE_HIGH)
			flags |= DRM_MODE_FLAG_PVSYNC;
		else
			flags |= DRM_MODE_FLAG_NVSYNC;
	} else {
		if (tmp & DP_SYNC_HS_HIGH)
			flags |= DRM_MODE_FLAG_PHSYNC;
		else
			flags |= DRM_MODE_FLAG_NHSYNC;

		if (tmp & DP_SYNC_VS_HIGH)
			flags |= DRM_MODE_FLAG_PVSYNC;
		else
			flags |= DRM_MODE_FLAG_NVSYNC;
	}

	pipe_config->base.adjusted_mode.flags |= flags;

	if (!HAS_PCH_SPLIT(dev) && !IS_VALLEYVIEW(dev) &&
	    tmp & DP_COLOR_RANGE_16_235)
		pipe_config->limited_color_range = true;

	pipe_config->has_dp_encoder = true;

	pipe_config->lane_count =
		((tmp & DP_PORT_WIDTH_MASK) >> DP_PORT_WIDTH_SHIFT) + 1;

	intel_dp_get_m_n(crtc, pipe_config);

	if (port == PORT_A) {
		if ((I915_READ(DP_A) & DP_PLL_FREQ_MASK) == DP_PLL_FREQ_160MHZ)
			pipe_config->port_clock = 162000;
		else
			pipe_config->port_clock = 270000;
	}

	dotclock = intel_dotclock_calculate(pipe_config->port_clock,
					    &pipe_config->dp_m_n);

	if (HAS_PCH_SPLIT(dev_priv->dev) && port != PORT_A)
		ironlake_check_encoder_dotclock(pipe_config, dotclock);

	pipe_config->base.adjusted_mode.crtc_clock = dotclock;

	if (is_edp(intel_dp) && dev_priv->vbt.edp_bpp &&
	    pipe_config->pipe_bpp > dev_priv->vbt.edp_bpp) {
		/*
		 * This is a big fat ugly hack.
		 *
		 * Some machines in UEFI boot mode provide us a VBT that has 18
		 * bpp and 1.62 GHz link bandwidth for eDP, which for reasons
		 * unknown we fail to light up. Yet the same BIOS boots up with
		 * 24 bpp and 2.7 GHz link. Use the same bpp as the BIOS uses as
		 * max, not what it tells us to use.
		 *
		 * Note: This will still be broken if the eDP panel is not lit
		 * up by the BIOS, and thus we can't get the mode at module
		 * load.
		 */
		DRM_DEBUG_KMS("pipe has %d bpp for eDP panel, overriding BIOS-provided max %d bpp\n",
			      pipe_config->pipe_bpp, dev_priv->vbt.edp_bpp);
		dev_priv->vbt.edp_bpp = pipe_config->pipe_bpp;
	}
}

static void intel_disable_dp(struct intel_encoder *encoder)
{
	struct intel_dp *intel_dp = enc_to_intel_dp(&encoder->base);
	struct drm_device *dev = encoder->base.dev;
	struct intel_crtc *crtc = to_intel_crtc(encoder->base.crtc);

	if (crtc->config->has_audio)
		intel_audio_codec_disable(encoder);

	if (HAS_PSR(dev) && !HAS_DDI(dev))
		intel_psr_disable(intel_dp);

	/* Make sure the panel is off before trying to change the mode. But also
	 * ensure that we have vdd while we switch off the panel. */
	intel_edp_panel_vdd_on(intel_dp);
	intel_edp_backlight_off(intel_dp);
	intel_dp_sink_dpms(intel_dp, DRM_MODE_DPMS_OFF);
	intel_edp_panel_off(intel_dp);

	/* disable the port before the pipe on g4x */
	if (INTEL_INFO(dev)->gen < 5)
		intel_dp_link_down(intel_dp);
}

static void ilk_post_disable_dp(struct intel_encoder *encoder)
{
	struct intel_dp *intel_dp = enc_to_intel_dp(&encoder->base);
	enum port port = dp_to_dig_port(intel_dp)->port;

	intel_dp_link_down(intel_dp);
	if (port == PORT_A)
		ironlake_edp_pll_off(intel_dp);
}

static void vlv_post_disable_dp(struct intel_encoder *encoder)
{
	struct intel_dp *intel_dp = enc_to_intel_dp(&encoder->base);

	intel_dp_link_down(intel_dp);
}

static void chv_data_lane_soft_reset(struct intel_encoder *encoder,
				     bool reset)
{
	struct drm_i915_private *dev_priv = to_i915(encoder->base.dev);
	enum dpio_channel ch = vlv_dport_to_channel(enc_to_dig_port(&encoder->base));
	struct intel_crtc *crtc = to_intel_crtc(encoder->base.crtc);
	enum pipe pipe = crtc->pipe;
	uint32_t val;

	val = vlv_dpio_read(dev_priv, pipe, VLV_PCS01_DW0(ch));
	if (reset)
		val &= ~(DPIO_PCS_TX_LANE2_RESET | DPIO_PCS_TX_LANE1_RESET);
	else
		val |= DPIO_PCS_TX_LANE2_RESET | DPIO_PCS_TX_LANE1_RESET;
	vlv_dpio_write(dev_priv, pipe, VLV_PCS01_DW0(ch), val);

	if (crtc->config->lane_count > 2) {
		val = vlv_dpio_read(dev_priv, pipe, VLV_PCS23_DW0(ch));
		if (reset)
			val &= ~(DPIO_PCS_TX_LANE2_RESET | DPIO_PCS_TX_LANE1_RESET);
		else
			val |= DPIO_PCS_TX_LANE2_RESET | DPIO_PCS_TX_LANE1_RESET;
		vlv_dpio_write(dev_priv, pipe, VLV_PCS23_DW0(ch), val);
	}

	val = vlv_dpio_read(dev_priv, pipe, VLV_PCS01_DW1(ch));
	val |= CHV_PCS_REQ_SOFTRESET_EN;
	if (reset)
		val &= ~DPIO_PCS_CLK_SOFT_RESET;
	else
		val |= DPIO_PCS_CLK_SOFT_RESET;
	vlv_dpio_write(dev_priv, pipe, VLV_PCS01_DW1(ch), val);

	if (crtc->config->lane_count > 2) {
		val = vlv_dpio_read(dev_priv, pipe, VLV_PCS23_DW1(ch));
		val |= CHV_PCS_REQ_SOFTRESET_EN;
		if (reset)
			val &= ~DPIO_PCS_CLK_SOFT_RESET;
		else
			val |= DPIO_PCS_CLK_SOFT_RESET;
		vlv_dpio_write(dev_priv, pipe, VLV_PCS23_DW1(ch), val);
	}
}

static void chv_post_disable_dp(struct intel_encoder *encoder)
{
	struct intel_dp *intel_dp = enc_to_intel_dp(&encoder->base);
	struct drm_device *dev = encoder->base.dev;
	struct drm_i915_private *dev_priv = dev->dev_private;

	intel_dp_link_down(intel_dp);

	mutex_lock(&dev_priv->sb_lock);

	/* Assert data lane reset */
	chv_data_lane_soft_reset(encoder, true);

	mutex_unlock(&dev_priv->sb_lock);
}

static void
_intel_dp_set_link_train(struct intel_dp *intel_dp,
			 uint32_t *DP,
			 uint8_t dp_train_pat)
{
	struct intel_digital_port *intel_dig_port = dp_to_dig_port(intel_dp);
	struct drm_device *dev = intel_dig_port->base.base.dev;
	struct drm_i915_private *dev_priv = dev->dev_private;
	enum port port = intel_dig_port->port;

	if (HAS_DDI(dev)) {
		uint32_t temp = I915_READ(DP_TP_CTL(port));

		if (dp_train_pat & DP_LINK_SCRAMBLING_DISABLE)
			temp |= DP_TP_CTL_SCRAMBLE_DISABLE;
		else
			temp &= ~DP_TP_CTL_SCRAMBLE_DISABLE;

		temp &= ~DP_TP_CTL_LINK_TRAIN_MASK;
		switch (dp_train_pat & DP_TRAINING_PATTERN_MASK) {
		case DP_TRAINING_PATTERN_DISABLE:
			temp |= DP_TP_CTL_LINK_TRAIN_NORMAL;

			break;
		case DP_TRAINING_PATTERN_1:
			temp |= DP_TP_CTL_LINK_TRAIN_PAT1;
			break;
		case DP_TRAINING_PATTERN_2:
			temp |= DP_TP_CTL_LINK_TRAIN_PAT2;
			break;
		case DP_TRAINING_PATTERN_3:
			temp |= DP_TP_CTL_LINK_TRAIN_PAT3;
			break;
		}
		I915_WRITE(DP_TP_CTL(port), temp);

	} else if ((IS_GEN7(dev) && port == PORT_A) ||
		   (HAS_PCH_CPT(dev) && port != PORT_A)) {
		*DP &= ~DP_LINK_TRAIN_MASK_CPT;

		switch (dp_train_pat & DP_TRAINING_PATTERN_MASK) {
		case DP_TRAINING_PATTERN_DISABLE:
			*DP |= DP_LINK_TRAIN_OFF_CPT;
			break;
		case DP_TRAINING_PATTERN_1:
			*DP |= DP_LINK_TRAIN_PAT_1_CPT;
			break;
		case DP_TRAINING_PATTERN_2:
			*DP |= DP_LINK_TRAIN_PAT_2_CPT;
			break;
		case DP_TRAINING_PATTERN_3:
			DRM_ERROR("DP training pattern 3 not supported\n");
			*DP |= DP_LINK_TRAIN_PAT_2_CPT;
			break;
		}

	} else {
		if (IS_CHERRYVIEW(dev))
			*DP &= ~DP_LINK_TRAIN_MASK_CHV;
		else
			*DP &= ~DP_LINK_TRAIN_MASK;

		switch (dp_train_pat & DP_TRAINING_PATTERN_MASK) {
		case DP_TRAINING_PATTERN_DISABLE:
			*DP |= DP_LINK_TRAIN_OFF;
			break;
		case DP_TRAINING_PATTERN_1:
			*DP |= DP_LINK_TRAIN_PAT_1;
			break;
		case DP_TRAINING_PATTERN_2:
			*DP |= DP_LINK_TRAIN_PAT_2;
			break;
		case DP_TRAINING_PATTERN_3:
			if (IS_CHERRYVIEW(dev)) {
				*DP |= DP_LINK_TRAIN_PAT_3_CHV;
			} else {
				DRM_ERROR("DP training pattern 3 not supported\n");
				*DP |= DP_LINK_TRAIN_PAT_2;
			}
			break;
		}
	}
}

static void intel_dp_enable_port(struct intel_dp *intel_dp)
{
	struct drm_device *dev = intel_dp_to_dev(intel_dp);
	struct drm_i915_private *dev_priv = dev->dev_private;

	/* enable with pattern 1 (as per spec) */
	_intel_dp_set_link_train(intel_dp, &intel_dp->DP,
				 DP_TRAINING_PATTERN_1);

	I915_WRITE(intel_dp->output_reg, intel_dp->DP);
	POSTING_READ(intel_dp->output_reg);

	/*
	 * Magic for VLV/CHV. We _must_ first set up the register
	 * without actually enabling the port, and then do another
	 * write to enable the port. Otherwise link training will
	 * fail when the power sequencer is freshly used for this port.
	 */
	intel_dp->DP |= DP_PORT_EN;

	I915_WRITE(intel_dp->output_reg, intel_dp->DP);
	POSTING_READ(intel_dp->output_reg);
}

static void intel_enable_dp(struct intel_encoder *encoder)
{
	struct intel_dp *intel_dp = enc_to_intel_dp(&encoder->base);
	struct drm_device *dev = encoder->base.dev;
	struct drm_i915_private *dev_priv = dev->dev_private;
	struct intel_crtc *crtc = to_intel_crtc(encoder->base.crtc);
	uint32_t dp_reg = I915_READ(intel_dp->output_reg);

	if (WARN_ON(dp_reg & DP_PORT_EN))
		return;

	pps_lock(intel_dp);

	if (IS_VALLEYVIEW(dev))
		vlv_init_panel_power_sequencer(intel_dp);

	intel_dp_enable_port(intel_dp);

	edp_panel_vdd_on(intel_dp);
	edp_panel_on(intel_dp);
	edp_panel_vdd_off(intel_dp, true);

	pps_unlock(intel_dp);

	if (IS_VALLEYVIEW(dev)) {
		unsigned int lane_mask = 0x0;

		if (IS_CHERRYVIEW(dev))
			lane_mask = intel_dp_unused_lane_mask(crtc->config->lane_count);

		vlv_wait_port_ready(dev_priv, dp_to_dig_port(intel_dp),
				    lane_mask);
	}

	intel_dp_sink_dpms(intel_dp, DRM_MODE_DPMS_ON);
	intel_dp_start_link_train(intel_dp);
	intel_dp_stop_link_train(intel_dp);

	if (crtc->config->has_audio) {
		DRM_DEBUG_DRIVER("Enabling DP audio on pipe %c\n",
				 pipe_name(crtc->pipe));
		intel_audio_codec_enable(encoder);
	}
}

static void g4x_enable_dp(struct intel_encoder *encoder)
{
	struct intel_dp *intel_dp = enc_to_intel_dp(&encoder->base);

	intel_enable_dp(encoder);
	intel_edp_backlight_on(intel_dp);
}

static void vlv_enable_dp(struct intel_encoder *encoder)
{
	struct intel_dp *intel_dp = enc_to_intel_dp(&encoder->base);

	intel_edp_backlight_on(intel_dp);
	intel_psr_enable(intel_dp);
}

static void g4x_pre_enable_dp(struct intel_encoder *encoder)
{
	struct intel_dp *intel_dp = enc_to_intel_dp(&encoder->base);
	struct intel_digital_port *dport = dp_to_dig_port(intel_dp);

	intel_dp_prepare(encoder);

	/* Only ilk+ has port A */
	if (dport->port == PORT_A) {
		ironlake_set_pll_cpu_edp(intel_dp);
		ironlake_edp_pll_on(intel_dp);
	}
}

static void vlv_detach_power_sequencer(struct intel_dp *intel_dp)
{
	struct intel_digital_port *intel_dig_port = dp_to_dig_port(intel_dp);
	struct drm_i915_private *dev_priv = intel_dig_port->base.base.dev->dev_private;
	enum pipe pipe = intel_dp->pps_pipe;
	int pp_on_reg = VLV_PIPE_PP_ON_DELAYS(pipe);

	edp_panel_vdd_off_sync(intel_dp);

	/*
	 * VLV seems to get confused when multiple power seqeuencers
	 * have the same port selected (even if only one has power/vdd
	 * enabled). The failure manifests as vlv_wait_port_ready() failing
	 * CHV on the other hand doesn't seem to mind having the same port
	 * selected in multiple power seqeuencers, but let's clear the
	 * port select always when logically disconnecting a power sequencer
	 * from a port.
	 */
	DRM_DEBUG_KMS("detaching pipe %c power sequencer from port %c\n",
		      pipe_name(pipe), port_name(intel_dig_port->port));
	I915_WRITE(pp_on_reg, 0);
	POSTING_READ(pp_on_reg);

	intel_dp->pps_pipe = INVALID_PIPE;
}

static void vlv_steal_power_sequencer(struct drm_device *dev,
				      enum pipe pipe)
{
	struct drm_i915_private *dev_priv = dev->dev_private;
	struct intel_encoder *encoder;

	lockdep_assert_held(&dev_priv->pps_mutex);

	if (WARN_ON(pipe != PIPE_A && pipe != PIPE_B))
		return;

	list_for_each_entry(encoder, &dev->mode_config.encoder_list,
			    base.head) {
		struct intel_dp *intel_dp;
		enum port port;

		if (encoder->type != INTEL_OUTPUT_EDP)
			continue;

		intel_dp = enc_to_intel_dp(&encoder->base);
		port = dp_to_dig_port(intel_dp)->port;

		if (intel_dp->pps_pipe != pipe)
			continue;

		DRM_DEBUG_KMS("stealing pipe %c power sequencer from port %c\n",
			      pipe_name(pipe), port_name(port));

		WARN(encoder->base.crtc,
		     "stealing pipe %c power sequencer from active eDP port %c\n",
		     pipe_name(pipe), port_name(port));

		/* make sure vdd is off before we steal it */
		vlv_detach_power_sequencer(intel_dp);
	}
}

static void vlv_init_panel_power_sequencer(struct intel_dp *intel_dp)
{
	struct intel_digital_port *intel_dig_port = dp_to_dig_port(intel_dp);
	struct intel_encoder *encoder = &intel_dig_port->base;
	struct drm_device *dev = encoder->base.dev;
	struct drm_i915_private *dev_priv = dev->dev_private;
	struct intel_crtc *crtc = to_intel_crtc(encoder->base.crtc);

	lockdep_assert_held(&dev_priv->pps_mutex);

	if (!is_edp(intel_dp))
		return;

	if (intel_dp->pps_pipe == crtc->pipe)
		return;

	/*
	 * If another power sequencer was being used on this
	 * port previously make sure to turn off vdd there while
	 * we still have control of it.
	 */
	if (intel_dp->pps_pipe != INVALID_PIPE)
		vlv_detach_power_sequencer(intel_dp);

	/*
	 * We may be stealing the power
	 * sequencer from another port.
	 */
	vlv_steal_power_sequencer(dev, crtc->pipe);

	/* now it's all ours */
	intel_dp->pps_pipe = crtc->pipe;

	DRM_DEBUG_KMS("initializing pipe %c power sequencer for port %c\n",
		      pipe_name(intel_dp->pps_pipe), port_name(intel_dig_port->port));

	/* init power sequencer on this pipe and port */
	intel_dp_init_panel_power_sequencer(dev, intel_dp);
	intel_dp_init_panel_power_sequencer_registers(dev, intel_dp);
}

static void vlv_pre_enable_dp(struct intel_encoder *encoder)
{
	struct intel_dp *intel_dp = enc_to_intel_dp(&encoder->base);
	struct intel_digital_port *dport = dp_to_dig_port(intel_dp);
	struct drm_device *dev = encoder->base.dev;
	struct drm_i915_private *dev_priv = dev->dev_private;
	struct intel_crtc *intel_crtc = to_intel_crtc(encoder->base.crtc);
	enum dpio_channel port = vlv_dport_to_channel(dport);
	int pipe = intel_crtc->pipe;
	u32 val;

	mutex_lock(&dev_priv->sb_lock);

	val = vlv_dpio_read(dev_priv, pipe, VLV_PCS01_DW8(port));
	val = 0;
	if (pipe)
		val |= (1<<21);
	else
		val &= ~(1<<21);
	val |= 0x001000c4;
	vlv_dpio_write(dev_priv, pipe, VLV_PCS_DW8(port), val);
	vlv_dpio_write(dev_priv, pipe, VLV_PCS_DW14(port), 0x00760018);
	vlv_dpio_write(dev_priv, pipe, VLV_PCS_DW23(port), 0x00400888);

	mutex_unlock(&dev_priv->sb_lock);

	intel_enable_dp(encoder);
}

static void vlv_dp_pre_pll_enable(struct intel_encoder *encoder)
{
	struct intel_digital_port *dport = enc_to_dig_port(&encoder->base);
	struct drm_device *dev = encoder->base.dev;
	struct drm_i915_private *dev_priv = dev->dev_private;
	struct intel_crtc *intel_crtc =
		to_intel_crtc(encoder->base.crtc);
	enum dpio_channel port = vlv_dport_to_channel(dport);
	int pipe = intel_crtc->pipe;

	intel_dp_prepare(encoder);

	/* Program Tx lane resets to default */
	mutex_lock(&dev_priv->sb_lock);
	vlv_dpio_write(dev_priv, pipe, VLV_PCS_DW0(port),
			 DPIO_PCS_TX_LANE2_RESET |
			 DPIO_PCS_TX_LANE1_RESET);
	vlv_dpio_write(dev_priv, pipe, VLV_PCS_DW1(port),
			 DPIO_PCS_CLK_CRI_RXEB_EIOS_EN |
			 DPIO_PCS_CLK_CRI_RXDIGFILTSG_EN |
			 (1<<DPIO_PCS_CLK_DATAWIDTH_SHIFT) |
				 DPIO_PCS_CLK_SOFT_RESET);

	/* Fix up inter-pair skew failure */
	vlv_dpio_write(dev_priv, pipe, VLV_PCS_DW12(port), 0x00750f00);
	vlv_dpio_write(dev_priv, pipe, VLV_TX_DW11(port), 0x00001500);
	vlv_dpio_write(dev_priv, pipe, VLV_TX_DW14(port), 0x40400000);
	mutex_unlock(&dev_priv->sb_lock);
}

static void chv_pre_enable_dp(struct intel_encoder *encoder)
{
	struct intel_dp *intel_dp = enc_to_intel_dp(&encoder->base);
	struct intel_digital_port *dport = dp_to_dig_port(intel_dp);
	struct drm_device *dev = encoder->base.dev;
	struct drm_i915_private *dev_priv = dev->dev_private;
	struct intel_crtc *intel_crtc =
		to_intel_crtc(encoder->base.crtc);
	enum dpio_channel ch = vlv_dport_to_channel(dport);
	int pipe = intel_crtc->pipe;
	int data, i, stagger;
	u32 val;

	mutex_lock(&dev_priv->sb_lock);

	/* allow hardware to manage TX FIFO reset source */
	val = vlv_dpio_read(dev_priv, pipe, VLV_PCS01_DW11(ch));
	val &= ~DPIO_LANEDESKEW_STRAP_OVRD;
	vlv_dpio_write(dev_priv, pipe, VLV_PCS01_DW11(ch), val);

	if (intel_crtc->config->lane_count > 2) {
		val = vlv_dpio_read(dev_priv, pipe, VLV_PCS23_DW11(ch));
		val &= ~DPIO_LANEDESKEW_STRAP_OVRD;
		vlv_dpio_write(dev_priv, pipe, VLV_PCS23_DW11(ch), val);
	}

	/* Program Tx lane latency optimal setting*/
	for (i = 0; i < intel_crtc->config->lane_count; i++) {
		/* Set the upar bit */
		if (intel_crtc->config->lane_count == 1)
			data = 0x0;
		else
			data = (i == 1) ? 0x0 : 0x1;
		vlv_dpio_write(dev_priv, pipe, CHV_TX_DW14(ch, i),
				data << DPIO_UPAR_SHIFT);
	}

	/* Data lane stagger programming */
	if (intel_crtc->config->port_clock > 270000)
		stagger = 0x18;
	else if (intel_crtc->config->port_clock > 135000)
		stagger = 0xd;
	else if (intel_crtc->config->port_clock > 67500)
		stagger = 0x7;
	else if (intel_crtc->config->port_clock > 33750)
		stagger = 0x4;
	else
		stagger = 0x2;

	val = vlv_dpio_read(dev_priv, pipe, VLV_PCS01_DW11(ch));
	val |= DPIO_TX2_STAGGER_MASK(0x1f);
	vlv_dpio_write(dev_priv, pipe, VLV_PCS01_DW11(ch), val);

	if (intel_crtc->config->lane_count > 2) {
		val = vlv_dpio_read(dev_priv, pipe, VLV_PCS23_DW11(ch));
		val |= DPIO_TX2_STAGGER_MASK(0x1f);
		vlv_dpio_write(dev_priv, pipe, VLV_PCS23_DW11(ch), val);
	}

	vlv_dpio_write(dev_priv, pipe, VLV_PCS01_DW12(ch),
		       DPIO_LANESTAGGER_STRAP(stagger) |
		       DPIO_LANESTAGGER_STRAP_OVRD |
		       DPIO_TX1_STAGGER_MASK(0x1f) |
		       DPIO_TX1_STAGGER_MULT(6) |
		       DPIO_TX2_STAGGER_MULT(0));

	if (intel_crtc->config->lane_count > 2) {
		vlv_dpio_write(dev_priv, pipe, VLV_PCS23_DW12(ch),
			       DPIO_LANESTAGGER_STRAP(stagger) |
			       DPIO_LANESTAGGER_STRAP_OVRD |
			       DPIO_TX1_STAGGER_MASK(0x1f) |
			       DPIO_TX1_STAGGER_MULT(7) |
			       DPIO_TX2_STAGGER_MULT(5));
	}

	/* Deassert data lane reset */
	chv_data_lane_soft_reset(encoder, false);

	mutex_unlock(&dev_priv->sb_lock);

	intel_enable_dp(encoder);

	/* Second common lane will stay alive on its own now */
	if (dport->release_cl2_override) {
		chv_phy_powergate_ch(dev_priv, DPIO_PHY0, DPIO_CH1, false);
		dport->release_cl2_override = false;
	}
}

static void chv_dp_pre_pll_enable(struct intel_encoder *encoder)
{
	struct intel_digital_port *dport = enc_to_dig_port(&encoder->base);
	struct drm_device *dev = encoder->base.dev;
	struct drm_i915_private *dev_priv = dev->dev_private;
	struct intel_crtc *intel_crtc =
		to_intel_crtc(encoder->base.crtc);
	enum dpio_channel ch = vlv_dport_to_channel(dport);
	enum pipe pipe = intel_crtc->pipe;
	unsigned int lane_mask =
		intel_dp_unused_lane_mask(intel_crtc->config->lane_count);
	u32 val;

	intel_dp_prepare(encoder);

	/*
	 * Must trick the second common lane into life.
	 * Otherwise we can't even access the PLL.
	 */
	if (ch == DPIO_CH0 && pipe == PIPE_B)
		dport->release_cl2_override =
			!chv_phy_powergate_ch(dev_priv, DPIO_PHY0, DPIO_CH1, true);

	chv_phy_powergate_lanes(encoder, true, lane_mask);

	mutex_lock(&dev_priv->sb_lock);

	/* Assert data lane reset */
	chv_data_lane_soft_reset(encoder, true);

	/* program left/right clock distribution */
	if (pipe != PIPE_B) {
		val = vlv_dpio_read(dev_priv, pipe, _CHV_CMN_DW5_CH0);
		val &= ~(CHV_BUFLEFTENA1_MASK | CHV_BUFRIGHTENA1_MASK);
		if (ch == DPIO_CH0)
			val |= CHV_BUFLEFTENA1_FORCE;
		if (ch == DPIO_CH1)
			val |= CHV_BUFRIGHTENA1_FORCE;
		vlv_dpio_write(dev_priv, pipe, _CHV_CMN_DW5_CH0, val);
	} else {
		val = vlv_dpio_read(dev_priv, pipe, _CHV_CMN_DW1_CH1);
		val &= ~(CHV_BUFLEFTENA2_MASK | CHV_BUFRIGHTENA2_MASK);
		if (ch == DPIO_CH0)
			val |= CHV_BUFLEFTENA2_FORCE;
		if (ch == DPIO_CH1)
			val |= CHV_BUFRIGHTENA2_FORCE;
		vlv_dpio_write(dev_priv, pipe, _CHV_CMN_DW1_CH1, val);
	}

	/* program clock channel usage */
	val = vlv_dpio_read(dev_priv, pipe, VLV_PCS01_DW8(ch));
	val |= CHV_PCS_USEDCLKCHANNEL_OVRRIDE;
	if (pipe != PIPE_B)
		val &= ~CHV_PCS_USEDCLKCHANNEL;
	else
		val |= CHV_PCS_USEDCLKCHANNEL;
	vlv_dpio_write(dev_priv, pipe, VLV_PCS01_DW8(ch), val);

	if (intel_crtc->config->lane_count > 2) {
		val = vlv_dpio_read(dev_priv, pipe, VLV_PCS23_DW8(ch));
		val |= CHV_PCS_USEDCLKCHANNEL_OVRRIDE;
		if (pipe != PIPE_B)
			val &= ~CHV_PCS_USEDCLKCHANNEL;
		else
			val |= CHV_PCS_USEDCLKCHANNEL;
		vlv_dpio_write(dev_priv, pipe, VLV_PCS23_DW8(ch), val);
	}

	/*
	 * This a a bit weird since generally CL
	 * matches the pipe, but here we need to
	 * pick the CL based on the port.
	 */
	val = vlv_dpio_read(dev_priv, pipe, CHV_CMN_DW19(ch));
	if (pipe != PIPE_B)
		val &= ~CHV_CMN_USEDCLKCHANNEL;
	else
		val |= CHV_CMN_USEDCLKCHANNEL;
	vlv_dpio_write(dev_priv, pipe, CHV_CMN_DW19(ch), val);

	mutex_unlock(&dev_priv->sb_lock);
}

static void chv_dp_post_pll_disable(struct intel_encoder *encoder)
{
	struct drm_i915_private *dev_priv = to_i915(encoder->base.dev);
	enum pipe pipe = to_intel_crtc(encoder->base.crtc)->pipe;
	u32 val;

	mutex_lock(&dev_priv->sb_lock);

	/* disable left/right clock distribution */
	if (pipe != PIPE_B) {
		val = vlv_dpio_read(dev_priv, pipe, _CHV_CMN_DW5_CH0);
		val &= ~(CHV_BUFLEFTENA1_MASK | CHV_BUFRIGHTENA1_MASK);
		vlv_dpio_write(dev_priv, pipe, _CHV_CMN_DW5_CH0, val);
	} else {
		val = vlv_dpio_read(dev_priv, pipe, _CHV_CMN_DW1_CH1);
		val &= ~(CHV_BUFLEFTENA2_MASK | CHV_BUFRIGHTENA2_MASK);
		vlv_dpio_write(dev_priv, pipe, _CHV_CMN_DW1_CH1, val);
	}

	mutex_unlock(&dev_priv->sb_lock);

	/*
	 * Leave the power down bit cleared for at least one
	 * lane so that chv_powergate_phy_ch() will power
	 * on something when the channel is otherwise unused.
	 * When the port is off and the override is removed
	 * the lanes power down anyway, so otherwise it doesn't
	 * really matter what the state of power down bits is
	 * after this.
	 */
	chv_phy_powergate_lanes(encoder, false, 0x0);
}

/*
 * Native read with retry for link status and receiver capability reads for
 * cases where the sink may still be asleep.
 *
 * Sinks are *supposed* to come up within 1ms from an off state, but we're also
 * supposed to retry 3 times per the spec.
 */
static ssize_t
intel_dp_dpcd_read_wake(struct drm_dp_aux *aux, unsigned int offset,
			void *buffer, size_t size)
{
	ssize_t ret;
	int i;

	/*
	 * Sometime we just get the same incorrect byte repeated
	 * over the entire buffer. Doing just one throw away read
	 * initially seems to "solve" it.
	 */
	drm_dp_dpcd_read(aux, DP_DPCD_REV, buffer, 1);

	for (i = 0; i < 3; i++) {
		ret = drm_dp_dpcd_read(aux, offset, buffer, size);
		if (ret == size)
			return ret;
		msleep(1);
	}

	return ret;
}

/*
 * Fetch AUX CH registers 0x202 - 0x207 which contain
 * link status information
 */
static bool
intel_dp_get_link_status(struct intel_dp *intel_dp, uint8_t link_status[DP_LINK_STATUS_SIZE])
{
	return intel_dp_dpcd_read_wake(&intel_dp->aux,
				       DP_LANE0_1_STATUS,
				       link_status,
				       DP_LINK_STATUS_SIZE) == DP_LINK_STATUS_SIZE;
}

/* These are source-specific values. */
static uint8_t
intel_dp_voltage_max(struct intel_dp *intel_dp)
{
	struct drm_device *dev = intel_dp_to_dev(intel_dp);
	struct drm_i915_private *dev_priv = dev->dev_private;
	enum port port = dp_to_dig_port(intel_dp)->port;

	if (IS_BROXTON(dev))
		return DP_TRAIN_VOLTAGE_SWING_LEVEL_3;
	else if (INTEL_INFO(dev)->gen >= 9) {
		if (dev_priv->edp_low_vswing && port == PORT_A)
			return DP_TRAIN_VOLTAGE_SWING_LEVEL_3;
		return DP_TRAIN_VOLTAGE_SWING_LEVEL_2;
	} else if (IS_VALLEYVIEW(dev))
		return DP_TRAIN_VOLTAGE_SWING_LEVEL_3;
	else if (IS_GEN7(dev) && port == PORT_A)
		return DP_TRAIN_VOLTAGE_SWING_LEVEL_2;
	else if (HAS_PCH_CPT(dev) && port != PORT_A)
		return DP_TRAIN_VOLTAGE_SWING_LEVEL_3;
	else
		return DP_TRAIN_VOLTAGE_SWING_LEVEL_2;
}

static uint8_t
intel_dp_pre_emphasis_max(struct intel_dp *intel_dp, uint8_t voltage_swing)
{
	struct drm_device *dev = intel_dp_to_dev(intel_dp);
	enum port port = dp_to_dig_port(intel_dp)->port;

	if (INTEL_INFO(dev)->gen >= 9) {
		switch (voltage_swing & DP_TRAIN_VOLTAGE_SWING_MASK) {
		case DP_TRAIN_VOLTAGE_SWING_LEVEL_0:
			return DP_TRAIN_PRE_EMPH_LEVEL_3;
		case DP_TRAIN_VOLTAGE_SWING_LEVEL_1:
			return DP_TRAIN_PRE_EMPH_LEVEL_2;
		case DP_TRAIN_VOLTAGE_SWING_LEVEL_2:
			return DP_TRAIN_PRE_EMPH_LEVEL_1;
		case DP_TRAIN_VOLTAGE_SWING_LEVEL_3:
			return DP_TRAIN_PRE_EMPH_LEVEL_0;
		default:
			return DP_TRAIN_PRE_EMPH_LEVEL_0;
		}
	} else if (IS_HASWELL(dev) || IS_BROADWELL(dev)) {
		switch (voltage_swing & DP_TRAIN_VOLTAGE_SWING_MASK) {
		case DP_TRAIN_VOLTAGE_SWING_LEVEL_0:
			return DP_TRAIN_PRE_EMPH_LEVEL_3;
		case DP_TRAIN_VOLTAGE_SWING_LEVEL_1:
			return DP_TRAIN_PRE_EMPH_LEVEL_2;
		case DP_TRAIN_VOLTAGE_SWING_LEVEL_2:
			return DP_TRAIN_PRE_EMPH_LEVEL_1;
		case DP_TRAIN_VOLTAGE_SWING_LEVEL_3:
		default:
			return DP_TRAIN_PRE_EMPH_LEVEL_0;
		}
	} else if (IS_VALLEYVIEW(dev)) {
		switch (voltage_swing & DP_TRAIN_VOLTAGE_SWING_MASK) {
		case DP_TRAIN_VOLTAGE_SWING_LEVEL_0:
			return DP_TRAIN_PRE_EMPH_LEVEL_3;
		case DP_TRAIN_VOLTAGE_SWING_LEVEL_1:
			return DP_TRAIN_PRE_EMPH_LEVEL_2;
		case DP_TRAIN_VOLTAGE_SWING_LEVEL_2:
			return DP_TRAIN_PRE_EMPH_LEVEL_1;
		case DP_TRAIN_VOLTAGE_SWING_LEVEL_3:
		default:
			return DP_TRAIN_PRE_EMPH_LEVEL_0;
		}
	} else if (IS_GEN7(dev) && port == PORT_A) {
		switch (voltage_swing & DP_TRAIN_VOLTAGE_SWING_MASK) {
		case DP_TRAIN_VOLTAGE_SWING_LEVEL_0:
			return DP_TRAIN_PRE_EMPH_LEVEL_2;
		case DP_TRAIN_VOLTAGE_SWING_LEVEL_1:
		case DP_TRAIN_VOLTAGE_SWING_LEVEL_2:
			return DP_TRAIN_PRE_EMPH_LEVEL_1;
		default:
			return DP_TRAIN_PRE_EMPH_LEVEL_0;
		}
	} else {
		switch (voltage_swing & DP_TRAIN_VOLTAGE_SWING_MASK) {
		case DP_TRAIN_VOLTAGE_SWING_LEVEL_0:
			return DP_TRAIN_PRE_EMPH_LEVEL_2;
		case DP_TRAIN_VOLTAGE_SWING_LEVEL_1:
			return DP_TRAIN_PRE_EMPH_LEVEL_2;
		case DP_TRAIN_VOLTAGE_SWING_LEVEL_2:
			return DP_TRAIN_PRE_EMPH_LEVEL_1;
		case DP_TRAIN_VOLTAGE_SWING_LEVEL_3:
		default:
			return DP_TRAIN_PRE_EMPH_LEVEL_0;
		}
	}
}

static uint32_t vlv_signal_levels(struct intel_dp *intel_dp)
{
	struct drm_device *dev = intel_dp_to_dev(intel_dp);
	struct drm_i915_private *dev_priv = dev->dev_private;
	struct intel_digital_port *dport = dp_to_dig_port(intel_dp);
	struct intel_crtc *intel_crtc =
		to_intel_crtc(dport->base.base.crtc);
	unsigned long demph_reg_value, preemph_reg_value,
		uniqtranscale_reg_value;
	uint8_t train_set = intel_dp->train_set[0];
	enum dpio_channel port = vlv_dport_to_channel(dport);
	int pipe = intel_crtc->pipe;

	switch (train_set & DP_TRAIN_PRE_EMPHASIS_MASK) {
	case DP_TRAIN_PRE_EMPH_LEVEL_0:
		preemph_reg_value = 0x0004000;
		switch (train_set & DP_TRAIN_VOLTAGE_SWING_MASK) {
		case DP_TRAIN_VOLTAGE_SWING_LEVEL_0:
			demph_reg_value = 0x2B405555;
			uniqtranscale_reg_value = 0x552AB83A;
			break;
		case DP_TRAIN_VOLTAGE_SWING_LEVEL_1:
			demph_reg_value = 0x2B404040;
			uniqtranscale_reg_value = 0x5548B83A;
			break;
		case DP_TRAIN_VOLTAGE_SWING_LEVEL_2:
			demph_reg_value = 0x2B245555;
			uniqtranscale_reg_value = 0x5560B83A;
			break;
		case DP_TRAIN_VOLTAGE_SWING_LEVEL_3:
			demph_reg_value = 0x2B405555;
			uniqtranscale_reg_value = 0x5598DA3A;
			break;
		default:
			return 0;
		}
		break;
	case DP_TRAIN_PRE_EMPH_LEVEL_1:
		preemph_reg_value = 0x0002000;
		switch (train_set & DP_TRAIN_VOLTAGE_SWING_MASK) {
		case DP_TRAIN_VOLTAGE_SWING_LEVEL_0:
			demph_reg_value = 0x2B404040;
			uniqtranscale_reg_value = 0x5552B83A;
			break;
		case DP_TRAIN_VOLTAGE_SWING_LEVEL_1:
			demph_reg_value = 0x2B404848;
			uniqtranscale_reg_value = 0x5580B83A;
			break;
		case DP_TRAIN_VOLTAGE_SWING_LEVEL_2:
			demph_reg_value = 0x2B404040;
			uniqtranscale_reg_value = 0x55ADDA3A;
			break;
		default:
			return 0;
		}
		break;
	case DP_TRAIN_PRE_EMPH_LEVEL_2:
		preemph_reg_value = 0x0000000;
		switch (train_set & DP_TRAIN_VOLTAGE_SWING_MASK) {
		case DP_TRAIN_VOLTAGE_SWING_LEVEL_0:
			demph_reg_value = 0x2B305555;
			uniqtranscale_reg_value = 0x5570B83A;
			break;
		case DP_TRAIN_VOLTAGE_SWING_LEVEL_1:
			demph_reg_value = 0x2B2B4040;
			uniqtranscale_reg_value = 0x55ADDA3A;
			break;
		default:
			return 0;
		}
		break;
	case DP_TRAIN_PRE_EMPH_LEVEL_3:
		preemph_reg_value = 0x0006000;
		switch (train_set & DP_TRAIN_VOLTAGE_SWING_MASK) {
		case DP_TRAIN_VOLTAGE_SWING_LEVEL_0:
			demph_reg_value = 0x1B405555;
			uniqtranscale_reg_value = 0x55ADDA3A;
			break;
		default:
			return 0;
		}
		break;
	default:
		return 0;
	}

	mutex_lock(&dev_priv->sb_lock);
	vlv_dpio_write(dev_priv, pipe, VLV_TX_DW5(port), 0x00000000);
	vlv_dpio_write(dev_priv, pipe, VLV_TX_DW4(port), demph_reg_value);
	vlv_dpio_write(dev_priv, pipe, VLV_TX_DW2(port),
			 uniqtranscale_reg_value);
	vlv_dpio_write(dev_priv, pipe, VLV_TX_DW3(port), 0x0C782040);
	vlv_dpio_write(dev_priv, pipe, VLV_PCS_DW11(port), 0x00030000);
	vlv_dpio_write(dev_priv, pipe, VLV_PCS_DW9(port), preemph_reg_value);
	vlv_dpio_write(dev_priv, pipe, VLV_TX_DW5(port), 0x80000000);
	mutex_unlock(&dev_priv->sb_lock);

	return 0;
}

static bool chv_need_uniq_trans_scale(uint8_t train_set)
{
	return (train_set & DP_TRAIN_PRE_EMPHASIS_MASK) == DP_TRAIN_PRE_EMPH_LEVEL_0 &&
		(train_set & DP_TRAIN_VOLTAGE_SWING_MASK) == DP_TRAIN_VOLTAGE_SWING_LEVEL_3;
}

static uint32_t chv_signal_levels(struct intel_dp *intel_dp)
{
	struct drm_device *dev = intel_dp_to_dev(intel_dp);
	struct drm_i915_private *dev_priv = dev->dev_private;
	struct intel_digital_port *dport = dp_to_dig_port(intel_dp);
	struct intel_crtc *intel_crtc = to_intel_crtc(dport->base.base.crtc);
	u32 deemph_reg_value, margin_reg_value, val;
	uint8_t train_set = intel_dp->train_set[0];
	enum dpio_channel ch = vlv_dport_to_channel(dport);
	enum pipe pipe = intel_crtc->pipe;
	int i;

	switch (train_set & DP_TRAIN_PRE_EMPHASIS_MASK) {
	case DP_TRAIN_PRE_EMPH_LEVEL_0:
		switch (train_set & DP_TRAIN_VOLTAGE_SWING_MASK) {
		case DP_TRAIN_VOLTAGE_SWING_LEVEL_0:
			deemph_reg_value = 128;
			margin_reg_value = 52;
			break;
		case DP_TRAIN_VOLTAGE_SWING_LEVEL_1:
			deemph_reg_value = 128;
			margin_reg_value = 77;
			break;
		case DP_TRAIN_VOLTAGE_SWING_LEVEL_2:
			deemph_reg_value = 128;
			margin_reg_value = 102;
			break;
		case DP_TRAIN_VOLTAGE_SWING_LEVEL_3:
			deemph_reg_value = 128;
			margin_reg_value = 154;
			/* FIXME extra to set for 1200 */
			break;
		default:
			return 0;
		}
		break;
	case DP_TRAIN_PRE_EMPH_LEVEL_1:
		switch (train_set & DP_TRAIN_VOLTAGE_SWING_MASK) {
		case DP_TRAIN_VOLTAGE_SWING_LEVEL_0:
			deemph_reg_value = 85;
			margin_reg_value = 78;
			break;
		case DP_TRAIN_VOLTAGE_SWING_LEVEL_1:
			deemph_reg_value = 85;
			margin_reg_value = 116;
			break;
		case DP_TRAIN_VOLTAGE_SWING_LEVEL_2:
			deemph_reg_value = 85;
			margin_reg_value = 154;
			break;
		default:
			return 0;
		}
		break;
	case DP_TRAIN_PRE_EMPH_LEVEL_2:
		switch (train_set & DP_TRAIN_VOLTAGE_SWING_MASK) {
		case DP_TRAIN_VOLTAGE_SWING_LEVEL_0:
			deemph_reg_value = 64;
			margin_reg_value = 104;
			break;
		case DP_TRAIN_VOLTAGE_SWING_LEVEL_1:
			deemph_reg_value = 64;
			margin_reg_value = 154;
			break;
		default:
			return 0;
		}
		break;
	case DP_TRAIN_PRE_EMPH_LEVEL_3:
		switch (train_set & DP_TRAIN_VOLTAGE_SWING_MASK) {
		case DP_TRAIN_VOLTAGE_SWING_LEVEL_0:
			deemph_reg_value = 43;
			margin_reg_value = 154;
			break;
		default:
			return 0;
		}
		break;
	default:
		return 0;
	}

	mutex_lock(&dev_priv->sb_lock);

	/* Clear calc init */
	val = vlv_dpio_read(dev_priv, pipe, VLV_PCS01_DW10(ch));
	val &= ~(DPIO_PCS_SWING_CALC_TX0_TX2 | DPIO_PCS_SWING_CALC_TX1_TX3);
	val &= ~(DPIO_PCS_TX1DEEMP_MASK | DPIO_PCS_TX2DEEMP_MASK);
	val |= DPIO_PCS_TX1DEEMP_9P5 | DPIO_PCS_TX2DEEMP_9P5;
	vlv_dpio_write(dev_priv, pipe, VLV_PCS01_DW10(ch), val);

	if (intel_crtc->config->lane_count > 2) {
		val = vlv_dpio_read(dev_priv, pipe, VLV_PCS23_DW10(ch));
		val &= ~(DPIO_PCS_SWING_CALC_TX0_TX2 | DPIO_PCS_SWING_CALC_TX1_TX3);
		val &= ~(DPIO_PCS_TX1DEEMP_MASK | DPIO_PCS_TX2DEEMP_MASK);
		val |= DPIO_PCS_TX1DEEMP_9P5 | DPIO_PCS_TX2DEEMP_9P5;
		vlv_dpio_write(dev_priv, pipe, VLV_PCS23_DW10(ch), val);
	}

	val = vlv_dpio_read(dev_priv, pipe, VLV_PCS01_DW9(ch));
	val &= ~(DPIO_PCS_TX1MARGIN_MASK | DPIO_PCS_TX2MARGIN_MASK);
	val |= DPIO_PCS_TX1MARGIN_000 | DPIO_PCS_TX2MARGIN_000;
	vlv_dpio_write(dev_priv, pipe, VLV_PCS01_DW9(ch), val);

	if (intel_crtc->config->lane_count > 2) {
		val = vlv_dpio_read(dev_priv, pipe, VLV_PCS23_DW9(ch));
		val &= ~(DPIO_PCS_TX1MARGIN_MASK | DPIO_PCS_TX2MARGIN_MASK);
		val |= DPIO_PCS_TX1MARGIN_000 | DPIO_PCS_TX2MARGIN_000;
		vlv_dpio_write(dev_priv, pipe, VLV_PCS23_DW9(ch), val);
	}

	/* Program swing deemph */
	for (i = 0; i < intel_crtc->config->lane_count; i++) {
		val = vlv_dpio_read(dev_priv, pipe, CHV_TX_DW4(ch, i));
		val &= ~DPIO_SWING_DEEMPH9P5_MASK;
		val |= deemph_reg_value << DPIO_SWING_DEEMPH9P5_SHIFT;
		vlv_dpio_write(dev_priv, pipe, CHV_TX_DW4(ch, i), val);
	}

	/* Program swing margin */
	for (i = 0; i < intel_crtc->config->lane_count; i++) {
		val = vlv_dpio_read(dev_priv, pipe, CHV_TX_DW2(ch, i));

		val &= ~DPIO_SWING_MARGIN000_MASK;
		val |= margin_reg_value << DPIO_SWING_MARGIN000_SHIFT;

		/*
		 * Supposedly this value shouldn't matter when unique transition
		 * scale is disabled, but in fact it does matter. Let's just
		 * always program the same value and hope it's OK.
		 */
		val &= ~(0xff << DPIO_UNIQ_TRANS_SCALE_SHIFT);
		val |= 0x9a << DPIO_UNIQ_TRANS_SCALE_SHIFT;

		vlv_dpio_write(dev_priv, pipe, CHV_TX_DW2(ch, i), val);
	}

	/*
	 * The document said it needs to set bit 27 for ch0 and bit 26
	 * for ch1. Might be a typo in the doc.
	 * For now, for this unique transition scale selection, set bit
	 * 27 for ch0 and ch1.
	 */
	for (i = 0; i < intel_crtc->config->lane_count; i++) {
		val = vlv_dpio_read(dev_priv, pipe, CHV_TX_DW3(ch, i));
		if (chv_need_uniq_trans_scale(train_set))
			val |= DPIO_TX_UNIQ_TRANS_SCALE_EN;
		else
			val &= ~DPIO_TX_UNIQ_TRANS_SCALE_EN;
		vlv_dpio_write(dev_priv, pipe, CHV_TX_DW3(ch, i), val);
	}

	/* Start swing calculation */
	val = vlv_dpio_read(dev_priv, pipe, VLV_PCS01_DW10(ch));
	val |= DPIO_PCS_SWING_CALC_TX0_TX2 | DPIO_PCS_SWING_CALC_TX1_TX3;
	vlv_dpio_write(dev_priv, pipe, VLV_PCS01_DW10(ch), val);

	if (intel_crtc->config->lane_count > 2) {
		val = vlv_dpio_read(dev_priv, pipe, VLV_PCS23_DW10(ch));
		val |= DPIO_PCS_SWING_CALC_TX0_TX2 | DPIO_PCS_SWING_CALC_TX1_TX3;
		vlv_dpio_write(dev_priv, pipe, VLV_PCS23_DW10(ch), val);
	}

	mutex_unlock(&dev_priv->sb_lock);

	return 0;
}

static void
intel_get_adjust_train(struct intel_dp *intel_dp,
		       const uint8_t link_status[DP_LINK_STATUS_SIZE])
{
	uint8_t v = 0;
	uint8_t p = 0;
	int lane;
	uint8_t voltage_max;
	uint8_t preemph_max;

	for (lane = 0; lane < intel_dp->lane_count; lane++) {
		uint8_t this_v = drm_dp_get_adjust_request_voltage(link_status, lane);
		uint8_t this_p = drm_dp_get_adjust_request_pre_emphasis(link_status, lane);

		if (this_v > v)
			v = this_v;
		if (this_p > p)
			p = this_p;
	}

	voltage_max = intel_dp_voltage_max(intel_dp);
	if (v >= voltage_max)
		v = voltage_max | DP_TRAIN_MAX_SWING_REACHED;

	preemph_max = intel_dp_pre_emphasis_max(intel_dp, v);
	if (p >= preemph_max)
		p = preemph_max | DP_TRAIN_MAX_PRE_EMPHASIS_REACHED;

	for (lane = 0; lane < 4; lane++)
		intel_dp->train_set[lane] = v | p;
}

static uint32_t
gen4_signal_levels(uint8_t train_set)
{
	uint32_t	signal_levels = 0;

	switch (train_set & DP_TRAIN_VOLTAGE_SWING_MASK) {
	case DP_TRAIN_VOLTAGE_SWING_LEVEL_0:
	default:
		signal_levels |= DP_VOLTAGE_0_4;
		break;
	case DP_TRAIN_VOLTAGE_SWING_LEVEL_1:
		signal_levels |= DP_VOLTAGE_0_6;
		break;
	case DP_TRAIN_VOLTAGE_SWING_LEVEL_2:
		signal_levels |= DP_VOLTAGE_0_8;
		break;
	case DP_TRAIN_VOLTAGE_SWING_LEVEL_3:
		signal_levels |= DP_VOLTAGE_1_2;
		break;
	}
	switch (train_set & DP_TRAIN_PRE_EMPHASIS_MASK) {
	case DP_TRAIN_PRE_EMPH_LEVEL_0:
	default:
		signal_levels |= DP_PRE_EMPHASIS_0;
		break;
	case DP_TRAIN_PRE_EMPH_LEVEL_1:
		signal_levels |= DP_PRE_EMPHASIS_3_5;
		break;
	case DP_TRAIN_PRE_EMPH_LEVEL_2:
		signal_levels |= DP_PRE_EMPHASIS_6;
		break;
	case DP_TRAIN_PRE_EMPH_LEVEL_3:
		signal_levels |= DP_PRE_EMPHASIS_9_5;
		break;
	}
	return signal_levels;
}

/* Gen6's DP voltage swing and pre-emphasis control */
static uint32_t
gen6_edp_signal_levels(uint8_t train_set)
{
	int signal_levels = train_set & (DP_TRAIN_VOLTAGE_SWING_MASK |
					 DP_TRAIN_PRE_EMPHASIS_MASK);
	switch (signal_levels) {
	case DP_TRAIN_VOLTAGE_SWING_LEVEL_0 | DP_TRAIN_PRE_EMPH_LEVEL_0:
	case DP_TRAIN_VOLTAGE_SWING_LEVEL_1 | DP_TRAIN_PRE_EMPH_LEVEL_0:
		return EDP_LINK_TRAIN_400_600MV_0DB_SNB_B;
	case DP_TRAIN_VOLTAGE_SWING_LEVEL_0 | DP_TRAIN_PRE_EMPH_LEVEL_1:
		return EDP_LINK_TRAIN_400MV_3_5DB_SNB_B;
	case DP_TRAIN_VOLTAGE_SWING_LEVEL_0 | DP_TRAIN_PRE_EMPH_LEVEL_2:
	case DP_TRAIN_VOLTAGE_SWING_LEVEL_1 | DP_TRAIN_PRE_EMPH_LEVEL_2:
		return EDP_LINK_TRAIN_400_600MV_6DB_SNB_B;
	case DP_TRAIN_VOLTAGE_SWING_LEVEL_1 | DP_TRAIN_PRE_EMPH_LEVEL_1:
	case DP_TRAIN_VOLTAGE_SWING_LEVEL_2 | DP_TRAIN_PRE_EMPH_LEVEL_1:
		return EDP_LINK_TRAIN_600_800MV_3_5DB_SNB_B;
	case DP_TRAIN_VOLTAGE_SWING_LEVEL_2 | DP_TRAIN_PRE_EMPH_LEVEL_0:
	case DP_TRAIN_VOLTAGE_SWING_LEVEL_3 | DP_TRAIN_PRE_EMPH_LEVEL_0:
		return EDP_LINK_TRAIN_800_1200MV_0DB_SNB_B;
	default:
		DRM_DEBUG_KMS("Unsupported voltage swing/pre-emphasis level:"
			      "0x%x\n", signal_levels);
		return EDP_LINK_TRAIN_400_600MV_0DB_SNB_B;
	}
}

/* Gen7's DP voltage swing and pre-emphasis control */
static uint32_t
gen7_edp_signal_levels(uint8_t train_set)
{
	int signal_levels = train_set & (DP_TRAIN_VOLTAGE_SWING_MASK |
					 DP_TRAIN_PRE_EMPHASIS_MASK);
	switch (signal_levels) {
	case DP_TRAIN_VOLTAGE_SWING_LEVEL_0 | DP_TRAIN_PRE_EMPH_LEVEL_0:
		return EDP_LINK_TRAIN_400MV_0DB_IVB;
	case DP_TRAIN_VOLTAGE_SWING_LEVEL_0 | DP_TRAIN_PRE_EMPH_LEVEL_1:
		return EDP_LINK_TRAIN_400MV_3_5DB_IVB;
	case DP_TRAIN_VOLTAGE_SWING_LEVEL_0 | DP_TRAIN_PRE_EMPH_LEVEL_2:
		return EDP_LINK_TRAIN_400MV_6DB_IVB;

	case DP_TRAIN_VOLTAGE_SWING_LEVEL_1 | DP_TRAIN_PRE_EMPH_LEVEL_0:
		return EDP_LINK_TRAIN_600MV_0DB_IVB;
	case DP_TRAIN_VOLTAGE_SWING_LEVEL_1 | DP_TRAIN_PRE_EMPH_LEVEL_1:
		return EDP_LINK_TRAIN_600MV_3_5DB_IVB;

	case DP_TRAIN_VOLTAGE_SWING_LEVEL_2 | DP_TRAIN_PRE_EMPH_LEVEL_0:
		return EDP_LINK_TRAIN_800MV_0DB_IVB;
	case DP_TRAIN_VOLTAGE_SWING_LEVEL_2 | DP_TRAIN_PRE_EMPH_LEVEL_1:
		return EDP_LINK_TRAIN_800MV_3_5DB_IVB;

	default:
		DRM_DEBUG_KMS("Unsupported voltage swing/pre-emphasis level:"
			      "0x%x\n", signal_levels);
		return EDP_LINK_TRAIN_500MV_0DB_IVB;
	}
}

/* Properly updates "DP" with the correct signal levels. */
static void
intel_dp_set_signal_levels(struct intel_dp *intel_dp, uint32_t *DP)
{
	struct intel_digital_port *intel_dig_port = dp_to_dig_port(intel_dp);
	enum port port = intel_dig_port->port;
	struct drm_device *dev = intel_dig_port->base.base.dev;
	uint32_t signal_levels, mask = 0;
	uint8_t train_set = intel_dp->train_set[0];

	if (HAS_DDI(dev)) {
		signal_levels = ddi_signal_levels(intel_dp);

		if (IS_BROXTON(dev))
			signal_levels = 0;
		else
			mask = DDI_BUF_EMP_MASK;
	} else if (IS_CHERRYVIEW(dev)) {
		signal_levels = chv_signal_levels(intel_dp);
	} else if (IS_VALLEYVIEW(dev)) {
		signal_levels = vlv_signal_levels(intel_dp);
	} else if (IS_GEN7(dev) && port == PORT_A) {
		signal_levels = gen7_edp_signal_levels(train_set);
		mask = EDP_LINK_TRAIN_VOL_EMP_MASK_IVB;
	} else if (IS_GEN6(dev) && port == PORT_A) {
		signal_levels = gen6_edp_signal_levels(train_set);
		mask = EDP_LINK_TRAIN_VOL_EMP_MASK_SNB;
	} else {
		signal_levels = gen4_signal_levels(train_set);
		mask = DP_VOLTAGE_MASK | DP_PRE_EMPHASIS_MASK;
	}

	if (mask)
		DRM_DEBUG_KMS("Using signal levels %08x\n", signal_levels);

	DRM_DEBUG_KMS("Using vswing level %d\n",
		train_set & DP_TRAIN_VOLTAGE_SWING_MASK);
	DRM_DEBUG_KMS("Using pre-emphasis level %d\n",
		(train_set & DP_TRAIN_PRE_EMPHASIS_MASK) >>
			DP_TRAIN_PRE_EMPHASIS_SHIFT);

	*DP = (*DP & ~mask) | signal_levels;
}

static bool
intel_dp_set_link_train(struct intel_dp *intel_dp,
			uint32_t *DP,
			uint8_t dp_train_pat)
{
	struct intel_digital_port *intel_dig_port = dp_to_dig_port(intel_dp);
	struct drm_i915_private *dev_priv =
		to_i915(intel_dig_port->base.base.dev);
	uint8_t buf[sizeof(intel_dp->train_set) + 1];
	int ret, len;

	_intel_dp_set_link_train(intel_dp, DP, dp_train_pat);

	I915_WRITE(intel_dp->output_reg, *DP);
	POSTING_READ(intel_dp->output_reg);

	buf[0] = dp_train_pat;
	if ((dp_train_pat & DP_TRAINING_PATTERN_MASK) ==
	    DP_TRAINING_PATTERN_DISABLE) {
		/* don't write DP_TRAINING_LANEx_SET on disable */
		len = 1;
	} else {
		/* DP_TRAINING_LANEx_SET follow DP_TRAINING_PATTERN_SET */
		memcpy(buf + 1, intel_dp->train_set, intel_dp->lane_count);
		len = intel_dp->lane_count + 1;
	}

	ret = drm_dp_dpcd_write(&intel_dp->aux, DP_TRAINING_PATTERN_SET,
				buf, len);

	return ret == len;
}

static bool
intel_dp_reset_link_train(struct intel_dp *intel_dp, uint32_t *DP,
			uint8_t dp_train_pat)
{
	if (!intel_dp->train_set_valid)
		memset(intel_dp->train_set, 0, sizeof(intel_dp->train_set));
	intel_dp_set_signal_levels(intel_dp, DP);
	return intel_dp_set_link_train(intel_dp, DP, dp_train_pat);
}

static bool
intel_dp_update_link_train(struct intel_dp *intel_dp, uint32_t *DP,
			   const uint8_t link_status[DP_LINK_STATUS_SIZE])
{
	struct intel_digital_port *intel_dig_port = dp_to_dig_port(intel_dp);
	struct drm_i915_private *dev_priv =
		to_i915(intel_dig_port->base.base.dev);
	int ret;

	intel_get_adjust_train(intel_dp, link_status);
	intel_dp_set_signal_levels(intel_dp, DP);

	I915_WRITE(intel_dp->output_reg, *DP);
	POSTING_READ(intel_dp->output_reg);

	ret = drm_dp_dpcd_write(&intel_dp->aux, DP_TRAINING_LANE0_SET,
				intel_dp->train_set, intel_dp->lane_count);

	return ret == intel_dp->lane_count;
}

static void intel_dp_set_idle_link_train(struct intel_dp *intel_dp)
{
	struct intel_digital_port *intel_dig_port = dp_to_dig_port(intel_dp);
	struct drm_device *dev = intel_dig_port->base.base.dev;
	struct drm_i915_private *dev_priv = dev->dev_private;
	enum port port = intel_dig_port->port;
	uint32_t val;

	if (!HAS_DDI(dev))
		return;

	val = I915_READ(DP_TP_CTL(port));
	val &= ~DP_TP_CTL_LINK_TRAIN_MASK;
	val |= DP_TP_CTL_LINK_TRAIN_IDLE;
	I915_WRITE(DP_TP_CTL(port), val);

	/*
	 * On PORT_A we can have only eDP in SST mode. There the only reason
	 * we need to set idle transmission mode is to work around a HW issue
	 * where we enable the pipe while not in idle link-training mode.
	 * In this case there is requirement to wait for a minimum number of
	 * idle patterns to be sent.
	 */
	if (port == PORT_A)
		return;

	if (wait_for((I915_READ(DP_TP_STATUS(port)) & DP_TP_STATUS_IDLE_DONE),
		     1))
		DRM_ERROR("Timed out waiting for DP idle patterns\n");
}

/* Enable corresponding port and start training pattern 1 */
static void
intel_dp_link_training_clock_recovery(struct intel_dp *intel_dp)
{
	struct drm_encoder *encoder = &dp_to_dig_port(intel_dp)->base.base;
	struct drm_device *dev = encoder->dev;
	int i;
	uint8_t voltage;
	int voltage_tries, loop_tries;
	uint32_t DP = intel_dp->DP;
	uint8_t link_config[2];
	uint8_t link_bw, rate_select;

	if (HAS_DDI(dev))
		intel_ddi_prepare_link_retrain(encoder);

	intel_dp_compute_rate(intel_dp, intel_dp->link_rate,
			      &link_bw, &rate_select);

	/* Write the link configuration data */
	link_config[0] = link_bw;
	link_config[1] = intel_dp->lane_count;
	if (drm_dp_enhanced_frame_cap(intel_dp->dpcd))
		link_config[1] |= DP_LANE_COUNT_ENHANCED_FRAME_EN;
	drm_dp_dpcd_write(&intel_dp->aux, DP_LINK_BW_SET, link_config, 2);
	if (intel_dp->num_sink_rates)
		drm_dp_dpcd_write(&intel_dp->aux, DP_LINK_RATE_SET,
				  &rate_select, 1);

	link_config[0] = 0;
	link_config[1] = DP_SET_ANSI_8B10B;
	drm_dp_dpcd_write(&intel_dp->aux, DP_DOWNSPREAD_CTRL, link_config, 2);

	DP |= DP_PORT_EN;

	/* clock recovery */
	if (!intel_dp_reset_link_train(intel_dp, &DP,
				       DP_TRAINING_PATTERN_1 |
				       DP_LINK_SCRAMBLING_DISABLE)) {
		DRM_ERROR("failed to enable link training\n");
		return;
	}

	voltage = 0xff;
	voltage_tries = 0;
	loop_tries = 0;
	for (;;) {
		uint8_t link_status[DP_LINK_STATUS_SIZE];

		drm_dp_link_train_clock_recovery_delay(intel_dp->dpcd);
		if (!intel_dp_get_link_status(intel_dp, link_status)) {
			DRM_ERROR("failed to get link status\n");
			break;
		}

		if (drm_dp_clock_recovery_ok(link_status, intel_dp->lane_count)) {
			DRM_DEBUG_KMS("clock recovery OK\n");
			break;
		}

		/*
		 * if we used previously trained voltage and pre-emphasis values
		 * and we don't get clock recovery, reset link training values
		 */
		if (intel_dp->train_set_valid) {
			DRM_DEBUG_KMS("clock recovery not ok, reset");
			/* clear the flag as we are not reusing train set */
			intel_dp->train_set_valid = false;
			if (!intel_dp_reset_link_train(intel_dp, &DP,
						       DP_TRAINING_PATTERN_1 |
						       DP_LINK_SCRAMBLING_DISABLE)) {
				DRM_ERROR("failed to enable link training\n");
				return;
			}
			continue;
		}

		/* Check to see if we've tried the max voltage */
		for (i = 0; i < intel_dp->lane_count; i++)
			if ((intel_dp->train_set[i] & DP_TRAIN_MAX_SWING_REACHED) == 0)
				break;
		if (i == intel_dp->lane_count) {
			++loop_tries;
			if (loop_tries == 5) {
				DRM_ERROR("too many full retries, give up\n");
				break;
			}
			intel_dp_reset_link_train(intel_dp, &DP,
						  DP_TRAINING_PATTERN_1 |
						  DP_LINK_SCRAMBLING_DISABLE);
			voltage_tries = 0;
			continue;
		}

		/* Check to see if we've tried the same voltage 5 times */
		if ((intel_dp->train_set[0] & DP_TRAIN_VOLTAGE_SWING_MASK) == voltage) {
			++voltage_tries;
			if (voltage_tries == 5) {
				DRM_ERROR("too many voltage retries, give up\n");
				break;
			}
		} else
			voltage_tries = 0;
		voltage = intel_dp->train_set[0] & DP_TRAIN_VOLTAGE_SWING_MASK;

		/* Update training set as requested by target */
		if (!intel_dp_update_link_train(intel_dp, &DP, link_status)) {
			DRM_ERROR("failed to update link training\n");
			break;
		}
	}

	intel_dp->DP = DP;
}

static void
intel_dp_link_training_channel_equalization(struct intel_dp *intel_dp)
{
	struct intel_digital_port *dig_port = dp_to_dig_port(intel_dp);
	struct drm_device *dev = dig_port->base.base.dev;
	bool channel_eq = false;
	int tries, cr_tries;
	uint32_t DP = intel_dp->DP;
	uint32_t training_pattern = DP_TRAINING_PATTERN_2;

	/*
	 * Training Pattern 3 for HBR2 or 1.2 devices that support it.
	 *
	 * Intel platforms that support HBR2 also support TPS3. TPS3 support is
	 * also mandatory for downstream devices that support HBR2.
	 *
	 * Due to WaDisableHBR2 SKL < B0 is the only exception where TPS3 is
	 * supported but still not enabled.
	 */
	if (intel_dp_source_supports_hbr2(dev) &&
	    drm_dp_tps3_supported(intel_dp->dpcd))
		training_pattern = DP_TRAINING_PATTERN_3;
	else if (intel_dp->link_rate == 540000)
		DRM_ERROR("5.4 Gbps link rate without HBR2/TPS3 support\n");

	/* channel equalization */
	if (!intel_dp_set_link_train(intel_dp, &DP,
				     training_pattern |
				     DP_LINK_SCRAMBLING_DISABLE)) {
		DRM_ERROR("failed to start channel equalization\n");
		return;
	}

	tries = 0;
	cr_tries = 0;
	channel_eq = false;
	for (;;) {
		uint8_t link_status[DP_LINK_STATUS_SIZE];

		if (cr_tries > 5) {
			DRM_ERROR("failed to train DP, aborting\n");
			break;
		}

		drm_dp_link_train_channel_eq_delay(intel_dp->dpcd);
		if (!intel_dp_get_link_status(intel_dp, link_status)) {
			DRM_ERROR("failed to get link status\n");
			break;
		}

		/* Make sure clock is still ok */
		if (!drm_dp_clock_recovery_ok(link_status,
					      intel_dp->lane_count)) {
			intel_dp->train_set_valid = false;
			intel_dp_link_training_clock_recovery(intel_dp);
			intel_dp_set_link_train(intel_dp, &DP,
						training_pattern |
						DP_LINK_SCRAMBLING_DISABLE);
			cr_tries++;
			continue;
		}

		if (drm_dp_channel_eq_ok(link_status,
					 intel_dp->lane_count)) {
			channel_eq = true;
			break;
		}

		/* Try 5 times, then try clock recovery if that fails */
		if (tries > 5) {
			intel_dp->train_set_valid = false;
			intel_dp_link_training_clock_recovery(intel_dp);
			intel_dp_set_link_train(intel_dp, &DP,
						training_pattern |
						DP_LINK_SCRAMBLING_DISABLE);
			tries = 0;
			cr_tries++;
			continue;
		}

		/* Update training set as requested by target */
		if (!intel_dp_update_link_train(intel_dp, &DP, link_status)) {
			DRM_ERROR("failed to update link training\n");
			break;
		}
		++tries;
	}

	intel_dp_set_idle_link_train(intel_dp);

	intel_dp->DP = DP;

	if (channel_eq) {
		intel_dp->train_set_valid = true;
		DRM_DEBUG_KMS("Channel EQ done. DP Training successful\n");
	}
}

void intel_dp_stop_link_train(struct intel_dp *intel_dp)
{
	intel_dp_set_link_train(intel_dp, &intel_dp->DP,
				DP_TRAINING_PATTERN_DISABLE);
}

void
intel_dp_start_link_train(struct intel_dp *intel_dp)
{
	intel_dp_link_training_clock_recovery(intel_dp);
	intel_dp_link_training_channel_equalization(intel_dp);
}

static void
intel_dp_link_down(struct intel_dp *intel_dp)
{
	struct intel_digital_port *intel_dig_port = dp_to_dig_port(intel_dp);
	struct intel_crtc *crtc = to_intel_crtc(intel_dig_port->base.base.crtc);
	enum port port = intel_dig_port->port;
	struct drm_device *dev = intel_dig_port->base.base.dev;
	struct drm_i915_private *dev_priv = dev->dev_private;
	uint32_t DP = intel_dp->DP;

	if (WARN_ON(HAS_DDI(dev)))
		return;

	if (WARN_ON((I915_READ(intel_dp->output_reg) & DP_PORT_EN) == 0))
		return;

	DRM_DEBUG_KMS("\n");

	if ((IS_GEN7(dev) && port == PORT_A) ||
	    (HAS_PCH_CPT(dev) && port != PORT_A)) {
		DP &= ~DP_LINK_TRAIN_MASK_CPT;
		DP |= DP_LINK_TRAIN_PAT_IDLE_CPT;
	} else {
		if (IS_CHERRYVIEW(dev))
			DP &= ~DP_LINK_TRAIN_MASK_CHV;
		else
			DP &= ~DP_LINK_TRAIN_MASK;
		DP |= DP_LINK_TRAIN_PAT_IDLE;
	}
	I915_WRITE(intel_dp->output_reg, DP);
	POSTING_READ(intel_dp->output_reg);

	DP &= ~(DP_PORT_EN | DP_AUDIO_OUTPUT_ENABLE);
	I915_WRITE(intel_dp->output_reg, DP);
	POSTING_READ(intel_dp->output_reg);

	/*
	 * HW workaround for IBX, we need to move the port
	 * to transcoder A after disabling it to allow the
	 * matching HDMI port to be enabled on transcoder A.
	 */
	if (HAS_PCH_IBX(dev) && crtc->pipe == PIPE_B && port != PORT_A) {
		/* always enable with pattern 1 (as per spec) */
		DP &= ~(DP_PIPEB_SELECT | DP_LINK_TRAIN_MASK);
		DP |= DP_PORT_EN | DP_LINK_TRAIN_PAT_1;
		I915_WRITE(intel_dp->output_reg, DP);
		POSTING_READ(intel_dp->output_reg);

		DP &= ~DP_PORT_EN;
		I915_WRITE(intel_dp->output_reg, DP);
		POSTING_READ(intel_dp->output_reg);
	}

	msleep(intel_dp->panel_power_down_delay);
}

static bool
intel_dp_get_dpcd(struct intel_dp *intel_dp)
{
	struct intel_digital_port *dig_port = dp_to_dig_port(intel_dp);
	struct drm_device *dev = dig_port->base.base.dev;
	struct drm_i915_private *dev_priv = dev->dev_private;
	uint8_t rev;

	if (intel_dp_dpcd_read_wake(&intel_dp->aux, 0x000, intel_dp->dpcd,
				    sizeof(intel_dp->dpcd)) < 0)
		return false; /* aux transfer failed */

	DRM_DEBUG_KMS("DPCD: %*ph\n", (int) sizeof(intel_dp->dpcd), intel_dp->dpcd);

	if (intel_dp->dpcd[DP_DPCD_REV] == 0)
		return false; /* DPCD not present */

	/* Check if the panel supports PSR */
	memset(intel_dp->psr_dpcd, 0, sizeof(intel_dp->psr_dpcd));
	if (is_edp(intel_dp)) {
		intel_dp_dpcd_read_wake(&intel_dp->aux, DP_PSR_SUPPORT,
					intel_dp->psr_dpcd,
					sizeof(intel_dp->psr_dpcd));
		if (intel_dp->psr_dpcd[0] & DP_PSR_IS_SUPPORTED) {
			dev_priv->psr.sink_support = true;
			DRM_DEBUG_KMS("Detected EDP PSR Panel.\n");
		}

		if (INTEL_INFO(dev)->gen >= 9 &&
			(intel_dp->psr_dpcd[0] & DP_PSR2_IS_SUPPORTED)) {
			uint8_t frame_sync_cap;

			dev_priv->psr.sink_support = true;
			intel_dp_dpcd_read_wake(&intel_dp->aux,
					DP_SINK_DEVICE_AUX_FRAME_SYNC_CAP,
					&frame_sync_cap, 1);
			dev_priv->psr.aux_frame_sync = frame_sync_cap ? true : false;
			/* PSR2 needs frame sync as well */
			dev_priv->psr.psr2_support = dev_priv->psr.aux_frame_sync;
			DRM_DEBUG_KMS("PSR2 %s on sink",
				dev_priv->psr.psr2_support ? "supported" : "not supported");
		}
	}

	DRM_DEBUG_KMS("Display Port TPS3 support: source %s, sink %s\n",
		      yesno(intel_dp_source_supports_hbr2(dev)),
		      yesno(drm_dp_tps3_supported(intel_dp->dpcd)));

	/* Intermediate frequency support */
	if (is_edp(intel_dp) &&
	    (intel_dp->dpcd[DP_EDP_CONFIGURATION_CAP] &	DP_DPCD_DISPLAY_CONTROL_CAPABLE) &&
	    (intel_dp_dpcd_read_wake(&intel_dp->aux, DP_EDP_DPCD_REV, &rev, 1) == 1) &&
	    (rev >= 0x03)) { /* eDp v1.4 or higher */
		__le16 sink_rates[DP_MAX_SUPPORTED_RATES];
		int i;

		intel_dp_dpcd_read_wake(&intel_dp->aux,
				DP_SUPPORTED_LINK_RATES,
				sink_rates,
				sizeof(sink_rates));

		for (i = 0; i < ARRAY_SIZE(sink_rates); i++) {
			int val = le16_to_cpu(sink_rates[i]);

			if (val == 0)
				break;

			/* Value read is in kHz while drm clock is saved in deca-kHz */
			intel_dp->sink_rates[i] = (val * 200) / 10;
		}
		intel_dp->num_sink_rates = i;
	}

	intel_dp_print_rates(intel_dp);

	if (!(intel_dp->dpcd[DP_DOWNSTREAMPORT_PRESENT] &
	      DP_DWN_STRM_PORT_PRESENT))
		return true; /* native DP sink */

	if (intel_dp->dpcd[DP_DPCD_REV] == 0x10)
		return true; /* no per-port downstream info */

	if (intel_dp_dpcd_read_wake(&intel_dp->aux, DP_DOWNSTREAM_PORT_0,
				    intel_dp->downstream_ports,
				    DP_MAX_DOWNSTREAM_PORTS) < 0)
		return false; /* downstream port status fetch failed */

	return true;
}

static void
intel_dp_probe_oui(struct intel_dp *intel_dp)
{
	u8 buf[3];

	if (!(intel_dp->dpcd[DP_DOWN_STREAM_PORT_COUNT] & DP_OUI_SUPPORT))
		return;

	if (intel_dp_dpcd_read_wake(&intel_dp->aux, DP_SINK_OUI, buf, 3) == 3)
		DRM_DEBUG_KMS("Sink OUI: %02hx%02hx%02hx\n",
			      buf[0], buf[1], buf[2]);

	if (intel_dp_dpcd_read_wake(&intel_dp->aux, DP_BRANCH_OUI, buf, 3) == 3)
		DRM_DEBUG_KMS("Branch OUI: %02hx%02hx%02hx\n",
			      buf[0], buf[1], buf[2]);
}

static bool
intel_dp_probe_mst(struct intel_dp *intel_dp)
{
	u8 buf[1];

	if (!intel_dp->can_mst)
		return false;

	if (intel_dp->dpcd[DP_DPCD_REV] < 0x12)
		return false;

	if (intel_dp_dpcd_read_wake(&intel_dp->aux, DP_MSTM_CAP, buf, 1)) {
		if (buf[0] & DP_MST_CAP) {
			DRM_DEBUG_KMS("Sink is MST capable\n");
			intel_dp->is_mst = true;
		} else {
			DRM_DEBUG_KMS("Sink is not MST capable\n");
			intel_dp->is_mst = false;
		}
	}

	drm_dp_mst_topology_mgr_set_mst(&intel_dp->mst_mgr, intel_dp->is_mst);
	return intel_dp->is_mst;
}

static int intel_dp_sink_crc_stop(struct intel_dp *intel_dp)
{
	struct intel_digital_port *dig_port = dp_to_dig_port(intel_dp);
	struct intel_crtc *intel_crtc = to_intel_crtc(dig_port->base.base.crtc);
	u8 buf;
	int ret = 0;

	if (drm_dp_dpcd_readb(&intel_dp->aux, DP_TEST_SINK, &buf) < 0) {
		DRM_DEBUG_KMS("Sink CRC couldn't be stopped properly\n");
		ret = -EIO;
		goto out;
	}

	if (drm_dp_dpcd_writeb(&intel_dp->aux, DP_TEST_SINK,
			       buf & ~DP_TEST_SINK_START) < 0) {
		DRM_DEBUG_KMS("Sink CRC couldn't be stopped properly\n");
		ret = -EIO;
		goto out;
	}

	intel_dp->sink_crc.started = false;
 out:
	hsw_enable_ips(intel_crtc);
	return ret;
}

static int intel_dp_sink_crc_start(struct intel_dp *intel_dp)
{
	struct intel_digital_port *dig_port = dp_to_dig_port(intel_dp);
	struct intel_crtc *intel_crtc = to_intel_crtc(dig_port->base.base.crtc);
	u8 buf;
	int ret;

	if (intel_dp->sink_crc.started) {
		ret = intel_dp_sink_crc_stop(intel_dp);
		if (ret)
			return ret;
	}

	if (drm_dp_dpcd_readb(&intel_dp->aux, DP_TEST_SINK_MISC, &buf) < 0)
		return -EIO;

	if (!(buf & DP_TEST_CRC_SUPPORTED))
		return -ENOTTY;

	intel_dp->sink_crc.last_count = buf & DP_TEST_COUNT_MASK;

	if (drm_dp_dpcd_readb(&intel_dp->aux, DP_TEST_SINK, &buf) < 0)
		return -EIO;

	hsw_disable_ips(intel_crtc);

	if (drm_dp_dpcd_writeb(&intel_dp->aux, DP_TEST_SINK,
			       buf | DP_TEST_SINK_START) < 0) {
		hsw_enable_ips(intel_crtc);
		return -EIO;
	}

	intel_dp->sink_crc.started = true;
	return 0;
}

int intel_dp_sink_crc(struct intel_dp *intel_dp, u8 *crc)
{
	struct intel_digital_port *dig_port = dp_to_dig_port(intel_dp);
	struct drm_device *dev = dig_port->base.base.dev;
	struct intel_crtc *intel_crtc = to_intel_crtc(dig_port->base.base.crtc);
	u8 buf;
	int count, ret;
	int attempts = 6;
	bool old_equal_new;

	ret = intel_dp_sink_crc_start(intel_dp);
	if (ret)
		return ret;

	do {
		intel_wait_for_vblank(dev, intel_crtc->pipe);

		if (drm_dp_dpcd_readb(&intel_dp->aux,
				      DP_TEST_SINK_MISC, &buf) < 0) {
			ret = -EIO;
			goto stop;
		}
		count = buf & DP_TEST_COUNT_MASK;

		/*
		 * Count might be reset during the loop. In this case
		 * last known count needs to be reset as well.
		 */
		if (count == 0)
			intel_dp->sink_crc.last_count = 0;

		if (drm_dp_dpcd_read(&intel_dp->aux, DP_TEST_CRC_R_CR, crc, 6) < 0) {
			ret = -EIO;
			goto stop;
		}

		old_equal_new = (count == intel_dp->sink_crc.last_count &&
				 !memcmp(intel_dp->sink_crc.last_crc, crc,
					 6 * sizeof(u8)));

	} while (--attempts && (count == 0 || old_equal_new));

	intel_dp->sink_crc.last_count = buf & DP_TEST_COUNT_MASK;
	memcpy(intel_dp->sink_crc.last_crc, crc, 6 * sizeof(u8));

	if (attempts == 0) {
		if (old_equal_new) {
			DRM_DEBUG_KMS("Unreliable Sink CRC counter: Current returned CRC is identical to the previous one\n");
		} else {
			DRM_ERROR("Panel is unable to calculate any CRC after 6 vblanks\n");
			ret = -ETIMEDOUT;
			goto stop;
		}
	}

stop:
	intel_dp_sink_crc_stop(intel_dp);
	return ret;
}

static bool
intel_dp_get_sink_irq(struct intel_dp *intel_dp, u8 *sink_irq_vector)
{
	return intel_dp_dpcd_read_wake(&intel_dp->aux,
				       DP_DEVICE_SERVICE_IRQ_VECTOR,
				       sink_irq_vector, 1) == 1;
}

static bool
intel_dp_get_sink_irq_esi(struct intel_dp *intel_dp, u8 *sink_irq_vector)
{
	int ret;

	ret = intel_dp_dpcd_read_wake(&intel_dp->aux,
					     DP_SINK_COUNT_ESI,
					     sink_irq_vector, 14);
	if (ret != 14)
		return false;

	return true;
}

static uint8_t intel_dp_autotest_link_training(struct intel_dp *intel_dp)
{
	uint8_t test_result = DP_TEST_ACK;
	return test_result;
}

static uint8_t intel_dp_autotest_video_pattern(struct intel_dp *intel_dp)
{
	uint8_t test_result = DP_TEST_NAK;
	return test_result;
}

static uint8_t intel_dp_autotest_edid(struct intel_dp *intel_dp)
{
	uint8_t test_result = DP_TEST_NAK;
	struct intel_connector *intel_connector = intel_dp->attached_connector;
	struct drm_connector *connector = &intel_connector->base;

	if (intel_connector->detect_edid == NULL ||
	    connector->edid_corrupt ||
	    intel_dp->aux.i2c_defer_count > 6) {
		/* Check EDID read for NACKs, DEFERs and corruption
		 * (DP CTS 1.2 Core r1.1)
		 *    4.2.2.4 : Failed EDID read, I2C_NAK
		 *    4.2.2.5 : Failed EDID read, I2C_DEFER
		 *    4.2.2.6 : EDID corruption detected
		 * Use failsafe mode for all cases
		 */
		if (intel_dp->aux.i2c_nack_count > 0 ||
			intel_dp->aux.i2c_defer_count > 0)
			DRM_DEBUG_KMS("EDID read had %d NACKs, %d DEFERs\n",
				      intel_dp->aux.i2c_nack_count,
				      intel_dp->aux.i2c_defer_count);
		intel_dp->compliance_test_data = INTEL_DP_RESOLUTION_FAILSAFE;
	} else {
		struct edid *block = intel_connector->detect_edid;

		/* We have to write the checksum
		 * of the last block read
		 */
		block += intel_connector->detect_edid->extensions;

		if (!drm_dp_dpcd_write(&intel_dp->aux,
					DP_TEST_EDID_CHECKSUM,
					&block->checksum,
					1))
			DRM_DEBUG_KMS("Failed to write EDID checksum\n");

		test_result = DP_TEST_ACK | DP_TEST_EDID_CHECKSUM_WRITE;
		intel_dp->compliance_test_data = INTEL_DP_RESOLUTION_STANDARD;
	}

	/* Set test active flag here so userspace doesn't interrupt things */
	intel_dp->compliance_test_active = 1;

	return test_result;
}

static uint8_t intel_dp_autotest_phy_pattern(struct intel_dp *intel_dp)
{
	uint8_t test_result = DP_TEST_NAK;
	return test_result;
}

static void intel_dp_handle_test_request(struct intel_dp *intel_dp)
{
	uint8_t response = DP_TEST_NAK;
	uint8_t rxdata = 0;
	int status = 0;

	intel_dp->compliance_test_active = 0;
	intel_dp->compliance_test_type = 0;
	intel_dp->compliance_test_data = 0;

	intel_dp->aux.i2c_nack_count = 0;
	intel_dp->aux.i2c_defer_count = 0;

	status = drm_dp_dpcd_read(&intel_dp->aux, DP_TEST_REQUEST, &rxdata, 1);
	if (status <= 0) {
		DRM_DEBUG_KMS("Could not read test request from sink\n");
		goto update_status;
	}

	switch (rxdata) {
	case DP_TEST_LINK_TRAINING:
		DRM_DEBUG_KMS("LINK_TRAINING test requested\n");
		intel_dp->compliance_test_type = DP_TEST_LINK_TRAINING;
		response = intel_dp_autotest_link_training(intel_dp);
		break;
	case DP_TEST_LINK_VIDEO_PATTERN:
		DRM_DEBUG_KMS("TEST_PATTERN test requested\n");
		intel_dp->compliance_test_type = DP_TEST_LINK_VIDEO_PATTERN;
		response = intel_dp_autotest_video_pattern(intel_dp);
		break;
	case DP_TEST_LINK_EDID_READ:
		DRM_DEBUG_KMS("EDID test requested\n");
		intel_dp->compliance_test_type = DP_TEST_LINK_EDID_READ;
		response = intel_dp_autotest_edid(intel_dp);
		break;
	case DP_TEST_LINK_PHY_TEST_PATTERN:
		DRM_DEBUG_KMS("PHY_PATTERN test requested\n");
		intel_dp->compliance_test_type = DP_TEST_LINK_PHY_TEST_PATTERN;
		response = intel_dp_autotest_phy_pattern(intel_dp);
		break;
	default:
		DRM_DEBUG_KMS("Invalid test request '%02x'\n", rxdata);
		break;
	}

update_status:
	status = drm_dp_dpcd_write(&intel_dp->aux,
				   DP_TEST_RESPONSE,
				   &response, 1);
	if (status <= 0)
		DRM_DEBUG_KMS("Could not write test response to sink\n");
}

static int
intel_dp_check_mst_status(struct intel_dp *intel_dp)
{
	bool bret;

	if (intel_dp->is_mst) {
		u8 esi[16] = { 0 };
		int ret = 0;
		int retry;
		bool handled;
		bret = intel_dp_get_sink_irq_esi(intel_dp, esi);
go_again:
		if (bret == true) {

			/* check link status - esi[10] = 0x200c */
			if (intel_dp->active_mst_links &&
			    !drm_dp_channel_eq_ok(&esi[10], intel_dp->lane_count)) {
				DRM_DEBUG_KMS("channel EQ not ok, retraining\n");
				intel_dp_start_link_train(intel_dp);
				intel_dp_stop_link_train(intel_dp);
			}

			DRM_DEBUG_KMS("got esi %3ph\n", esi);
			ret = drm_dp_mst_hpd_irq(&intel_dp->mst_mgr, esi, &handled);

			if (handled) {
				for (retry = 0; retry < 3; retry++) {
					int wret;
					wret = drm_dp_dpcd_write(&intel_dp->aux,
								 DP_SINK_COUNT_ESI+1,
								 &esi[1], 3);
					if (wret == 3) {
						break;
					}
				}

				bret = intel_dp_get_sink_irq_esi(intel_dp, esi);
				if (bret == true) {
					DRM_DEBUG_KMS("got esi2 %3ph\n", esi);
					goto go_again;
				}
			} else
				ret = 0;

			return ret;
		} else {
			struct intel_digital_port *intel_dig_port = dp_to_dig_port(intel_dp);
			DRM_DEBUG_KMS("failed to get ESI - device may have failed\n");
			intel_dp->is_mst = false;
			drm_dp_mst_topology_mgr_set_mst(&intel_dp->mst_mgr, intel_dp->is_mst);
			/* send a hotplug event */
			drm_kms_helper_hotplug_event(intel_dig_port->base.base.dev);
		}
	}
	return -EINVAL;
}

/*
 * According to DP spec
 * 5.1.2:
 *  1. Read DPCD
 *  2. Configure link according to Receiver Capabilities
 *  3. Use Link Training from 2.5.3.3 and 3.5.1.3
 *  4. Check link status on receipt of hot-plug interrupt
 */
static void
intel_dp_check_link_status(struct intel_dp *intel_dp)
{
	struct drm_device *dev = intel_dp_to_dev(intel_dp);
	struct intel_encoder *intel_encoder = &dp_to_dig_port(intel_dp)->base;
	u8 sink_irq_vector;
	u8 link_status[DP_LINK_STATUS_SIZE];

	WARN_ON(!drm_modeset_is_locked(&dev->mode_config.connection_mutex));

	if (!intel_encoder->base.crtc)
		return;

	if (!to_intel_crtc(intel_encoder->base.crtc)->active)
		return;

	/* Try to read receiver status if the link appears to be up */
	if (!intel_dp_get_link_status(intel_dp, link_status)) {
		return;
	}

	/* Now read the DPCD to see if it's actually running */
	if (!intel_dp_get_dpcd(intel_dp)) {
		return;
	}

	/* Try to read the source of the interrupt */
	if (intel_dp->dpcd[DP_DPCD_REV] >= 0x11 &&
	    intel_dp_get_sink_irq(intel_dp, &sink_irq_vector)) {
		/* Clear interrupt source */
		drm_dp_dpcd_writeb(&intel_dp->aux,
				   DP_DEVICE_SERVICE_IRQ_VECTOR,
				   sink_irq_vector);

		if (sink_irq_vector & DP_AUTOMATED_TEST_REQUEST)
			DRM_DEBUG_DRIVER("Test request in short pulse not handled\n");
		if (sink_irq_vector & (DP_CP_IRQ | DP_SINK_SPECIFIC_IRQ))
			DRM_DEBUG_DRIVER("CP or sink specific irq unhandled\n");
	}

	if (!drm_dp_channel_eq_ok(link_status, intel_dp->lane_count)) {
		DRM_DEBUG_KMS("%s: channel EQ not ok, retraining\n",
			      intel_encoder->base.name);
		intel_dp_start_link_train(intel_dp);
		intel_dp_stop_link_train(intel_dp);
	}
}

/* XXX this is probably wrong for multiple downstream ports */
static enum drm_connector_status
intel_dp_detect_dpcd(struct intel_dp *intel_dp)
{
	uint8_t *dpcd = intel_dp->dpcd;
	uint8_t type;

	if (!intel_dp_get_dpcd(intel_dp))
		return connector_status_disconnected;

	/* if there's no downstream port, we're done */
	if (!(dpcd[DP_DOWNSTREAMPORT_PRESENT] & DP_DWN_STRM_PORT_PRESENT))
		return connector_status_connected;

	/* If we're HPD-aware, SINK_COUNT changes dynamically */
	if (intel_dp->dpcd[DP_DPCD_REV] >= 0x11 &&
	    intel_dp->downstream_ports[0] & DP_DS_PORT_HPD) {
		uint8_t reg;

		if (intel_dp_dpcd_read_wake(&intel_dp->aux, DP_SINK_COUNT,
					    &reg, 1) < 0)
			return connector_status_unknown;

		return DP_GET_SINK_COUNT(reg) ? connector_status_connected
					      : connector_status_disconnected;
	}

	/* If no HPD, poke DDC gently */
	if (drm_probe_ddc(&intel_dp->aux.ddc))
		return connector_status_connected;

	/* Well we tried, say unknown for unreliable port types */
	if (intel_dp->dpcd[DP_DPCD_REV] >= 0x11) {
		type = intel_dp->downstream_ports[0] & DP_DS_PORT_TYPE_MASK;
		if (type == DP_DS_PORT_TYPE_VGA ||
		    type == DP_DS_PORT_TYPE_NON_EDID)
			return connector_status_unknown;
	} else {
		type = intel_dp->dpcd[DP_DOWNSTREAMPORT_PRESENT] &
			DP_DWN_STRM_PORT_TYPE_MASK;
		if (type == DP_DWN_STRM_PORT_TYPE_ANALOG ||
		    type == DP_DWN_STRM_PORT_TYPE_OTHER)
			return connector_status_unknown;
	}

	/* Anything else is out of spec, warn and ignore */
	DRM_DEBUG_KMS("Broken DP branch device, ignoring\n");
	return connector_status_disconnected;
}

static enum drm_connector_status
edp_detect(struct intel_dp *intel_dp)
{
	struct drm_device *dev = intel_dp_to_dev(intel_dp);
	enum drm_connector_status status;

	status = intel_panel_detect(dev);
	if (status == connector_status_unknown)
		status = connector_status_connected;

	return status;
}

static bool ibx_digital_port_connected(struct drm_i915_private *dev_priv,
				       struct intel_digital_port *port)
{
	u32 bit;

	switch (port->port) {
	case PORT_A:
		return true;
	case PORT_B:
		bit = SDE_PORTB_HOTPLUG;
		break;
	case PORT_C:
		bit = SDE_PORTC_HOTPLUG;
		break;
	case PORT_D:
		bit = SDE_PORTD_HOTPLUG;
		break;
	default:
		MISSING_CASE(port->port);
		return false;
	}

	return I915_READ(SDEISR) & bit;
}

static bool cpt_digital_port_connected(struct drm_i915_private *dev_priv,
				       struct intel_digital_port *port)
{
	u32 bit;

	switch (port->port) {
	case PORT_A:
		return true;
	case PORT_B:
		bit = SDE_PORTB_HOTPLUG_CPT;
		break;
	case PORT_C:
		bit = SDE_PORTC_HOTPLUG_CPT;
		break;
	case PORT_D:
		bit = SDE_PORTD_HOTPLUG_CPT;
		break;
	case PORT_E:
		bit = SDE_PORTE_HOTPLUG_SPT;
		break;
	default:
		MISSING_CASE(port->port);
		return false;
	}

	return I915_READ(SDEISR) & bit;
}

static bool g4x_digital_port_connected(struct drm_i915_private *dev_priv,
				       struct intel_digital_port *port)
{
	u32 bit;

	switch (port->port) {
	case PORT_B:
		bit = PORTB_HOTPLUG_LIVE_STATUS_G4X;
		break;
	case PORT_C:
		bit = PORTC_HOTPLUG_LIVE_STATUS_G4X;
		break;
	case PORT_D:
		bit = PORTD_HOTPLUG_LIVE_STATUS_G4X;
		break;
	default:
		MISSING_CASE(port->port);
		return false;
	}

	return I915_READ(PORT_HOTPLUG_STAT) & bit;
}

static bool vlv_digital_port_connected(struct drm_i915_private *dev_priv,
				       struct intel_digital_port *port)
{
	u32 bit;

	switch (port->port) {
	case PORT_B:
		bit = PORTB_HOTPLUG_LIVE_STATUS_VLV;
		break;
	case PORT_C:
		bit = PORTC_HOTPLUG_LIVE_STATUS_VLV;
		break;
	case PORT_D:
		bit = PORTD_HOTPLUG_LIVE_STATUS_VLV;
		break;
	default:
		MISSING_CASE(port->port);
		return false;
	}

	return I915_READ(PORT_HOTPLUG_STAT) & bit;
}

static bool bxt_digital_port_connected(struct drm_i915_private *dev_priv,
				       struct intel_digital_port *intel_dig_port)
{
	struct intel_encoder *intel_encoder = &intel_dig_port->base;
	enum port port;
	u32 bit;

	intel_hpd_pin_to_port(intel_encoder->hpd_pin, &port);
	switch (port) {
	case PORT_A:
		bit = BXT_DE_PORT_HP_DDIA;
		break;
	case PORT_B:
		bit = BXT_DE_PORT_HP_DDIB;
		break;
	case PORT_C:
		bit = BXT_DE_PORT_HP_DDIC;
		break;
	default:
		MISSING_CASE(port);
		return false;
	}

	return I915_READ(GEN8_DE_PORT_ISR) & bit;
}

/*
 * intel_digital_port_connected - is the specified port connected?
 * @dev_priv: i915 private structure
 * @port: the port to test
 *
 * Return %true if @port is connected, %false otherwise.
 */
bool intel_digital_port_connected(struct drm_i915_private *dev_priv,
					 struct intel_digital_port *port)
{
	if (HAS_PCH_IBX(dev_priv))
		return ibx_digital_port_connected(dev_priv, port);
	if (HAS_PCH_SPLIT(dev_priv))
		return cpt_digital_port_connected(dev_priv, port);
	else if (IS_BROXTON(dev_priv))
		return bxt_digital_port_connected(dev_priv, port);
	else if (IS_VALLEYVIEW(dev_priv))
		return vlv_digital_port_connected(dev_priv, port);
	else
		return g4x_digital_port_connected(dev_priv, port);
}

static enum drm_connector_status
ironlake_dp_detect(struct intel_dp *intel_dp)
{
	struct drm_device *dev = intel_dp_to_dev(intel_dp);
	struct drm_i915_private *dev_priv = dev->dev_private;
	struct intel_digital_port *intel_dig_port = dp_to_dig_port(intel_dp);

	if (!intel_digital_port_connected(dev_priv, intel_dig_port))
		return connector_status_disconnected;

	return intel_dp_detect_dpcd(intel_dp);
}

static enum drm_connector_status
g4x_dp_detect(struct intel_dp *intel_dp)
{
	struct drm_device *dev = intel_dp_to_dev(intel_dp);
	struct intel_digital_port *intel_dig_port = dp_to_dig_port(intel_dp);

	/* Can't disconnect eDP, but you can close the lid... */
	if (is_edp(intel_dp)) {
		enum drm_connector_status status;

		status = intel_panel_detect(dev);
		if (status == connector_status_unknown)
			status = connector_status_connected;
		return status;
	}

	if (!intel_digital_port_connected(dev->dev_private, intel_dig_port))
		return connector_status_disconnected;

	return intel_dp_detect_dpcd(intel_dp);
}

static struct edid *
intel_dp_get_edid(struct intel_dp *intel_dp)
{
	struct intel_connector *intel_connector = intel_dp->attached_connector;

	/* use cached edid if we have one */
	if (intel_connector->edid) {
		/* invalid edid */
		if (IS_ERR(intel_connector->edid))
			return NULL;

		return drm_edid_duplicate(intel_connector->edid);
	} else
		return drm_get_edid(&intel_connector->base,
				    &intel_dp->aux.ddc);
}

static void
intel_dp_set_edid(struct intel_dp *intel_dp)
{
	struct intel_connector *intel_connector = intel_dp->attached_connector;
	struct edid *edid;

	edid = intel_dp_get_edid(intel_dp);
	intel_connector->detect_edid = edid;

	if (intel_dp->force_audio != HDMI_AUDIO_AUTO)
		intel_dp->has_audio = intel_dp->force_audio == HDMI_AUDIO_ON;
	else
		intel_dp->has_audio = drm_detect_monitor_audio(edid);
}

static void
intel_dp_unset_edid(struct intel_dp *intel_dp)
{
	struct intel_connector *intel_connector = intel_dp->attached_connector;

	kfree(intel_connector->detect_edid);
	intel_connector->detect_edid = NULL;

	intel_dp->has_audio = false;
}

static enum drm_connector_status
intel_dp_detect(struct drm_connector *connector, bool force)
{
	struct intel_dp *intel_dp = intel_attached_dp(connector);
	struct intel_digital_port *intel_dig_port = dp_to_dig_port(intel_dp);
	struct intel_encoder *intel_encoder = &intel_dig_port->base;
	struct drm_device *dev = connector->dev;
	enum drm_connector_status status;
	enum intel_display_power_domain power_domain;
	bool ret;
	u8 sink_irq_vector;

	DRM_DEBUG_KMS("[CONNECTOR:%d:%s]\n",
		      connector->base.id, connector->name);
	intel_dp_unset_edid(intel_dp);

	if (intel_dp->is_mst) {
		/* MST devices are disconnected from a monitor POV */
		if (intel_encoder->type != INTEL_OUTPUT_EDP)
			intel_encoder->type = INTEL_OUTPUT_DISPLAYPORT;
		return connector_status_disconnected;
	}

	power_domain = intel_display_port_aux_power_domain(intel_encoder);
	intel_display_power_get(to_i915(dev), power_domain);

	/* Can't disconnect eDP, but you can close the lid... */
	if (is_edp(intel_dp))
		status = edp_detect(intel_dp);
	else if (HAS_PCH_SPLIT(dev))
		status = ironlake_dp_detect(intel_dp);
	else
		status = g4x_dp_detect(intel_dp);
	if (status != connector_status_connected)
		goto out;

	intel_dp_probe_oui(intel_dp);

	ret = intel_dp_probe_mst(intel_dp);
	if (ret) {
		/* if we are in MST mode then this connector
		   won't appear connected or have anything with EDID on it */
		if (intel_encoder->type != INTEL_OUTPUT_EDP)
			intel_encoder->type = INTEL_OUTPUT_DISPLAYPORT;
		status = connector_status_disconnected;
		goto out;
	}

	intel_dp_set_edid(intel_dp);

	if (intel_encoder->type != INTEL_OUTPUT_EDP)
		intel_encoder->type = INTEL_OUTPUT_DISPLAYPORT;
	status = connector_status_connected;

	/* Try to read the source of the interrupt */
	if (intel_dp->dpcd[DP_DPCD_REV] >= 0x11 &&
	    intel_dp_get_sink_irq(intel_dp, &sink_irq_vector)) {
		/* Clear interrupt source */
		drm_dp_dpcd_writeb(&intel_dp->aux,
				   DP_DEVICE_SERVICE_IRQ_VECTOR,
				   sink_irq_vector);

		if (sink_irq_vector & DP_AUTOMATED_TEST_REQUEST)
			intel_dp_handle_test_request(intel_dp);
		if (sink_irq_vector & (DP_CP_IRQ | DP_SINK_SPECIFIC_IRQ))
			DRM_DEBUG_DRIVER("CP or sink specific irq unhandled\n");
	}

out:
	intel_display_power_put(to_i915(dev), power_domain);
	return status;
}

static void
intel_dp_force(struct drm_connector *connector)
{
	struct intel_dp *intel_dp = intel_attached_dp(connector);
	struct intel_encoder *intel_encoder = &dp_to_dig_port(intel_dp)->base;
	struct drm_i915_private *dev_priv = to_i915(intel_encoder->base.dev);
	enum intel_display_power_domain power_domain;

	DRM_DEBUG_KMS("[CONNECTOR:%d:%s]\n",
		      connector->base.id, connector->name);
	intel_dp_unset_edid(intel_dp);

	if (connector->status != connector_status_connected)
		return;

	power_domain = intel_display_port_aux_power_domain(intel_encoder);
	intel_display_power_get(dev_priv, power_domain);

	intel_dp_set_edid(intel_dp);

	intel_display_power_put(dev_priv, power_domain);

	if (intel_encoder->type != INTEL_OUTPUT_EDP)
		intel_encoder->type = INTEL_OUTPUT_DISPLAYPORT;
}

static int intel_dp_get_modes(struct drm_connector *connector)
{
	struct intel_connector *intel_connector = to_intel_connector(connector);
	struct edid *edid;

	edid = intel_connector->detect_edid;
	if (edid) {
		int ret = intel_connector_update_modes(connector, edid);
		if (ret)
			return ret;
	}

	/* if eDP has no EDID, fall back to fixed mode */
	if (is_edp(intel_attached_dp(connector)) &&
	    intel_connector->panel.fixed_mode) {
		struct drm_display_mode *mode;

		mode = drm_mode_duplicate(connector->dev,
					  intel_connector->panel.fixed_mode);
		if (mode) {
			drm_mode_probed_add(connector, mode);
			return 1;
		}
	}

	return 0;
}

static bool
intel_dp_detect_audio(struct drm_connector *connector)
{
	bool has_audio = false;
	struct edid *edid;

	edid = to_intel_connector(connector)->detect_edid;
	if (edid)
		has_audio = drm_detect_monitor_audio(edid);

	return has_audio;
}

static int
intel_dp_set_property(struct drm_connector *connector,
		      struct drm_property *property,
		      uint64_t val)
{
	struct drm_i915_private *dev_priv = connector->dev->dev_private;
	struct intel_connector *intel_connector = to_intel_connector(connector);
	struct intel_encoder *intel_encoder = intel_attached_encoder(connector);
	struct intel_dp *intel_dp = enc_to_intel_dp(&intel_encoder->base);
	int ret;

	ret = drm_object_property_set_value(&connector->base, property, val);
	if (ret)
		return ret;

	if (property == dev_priv->force_audio_property) {
		int i = val;
		bool has_audio;

		if (i == intel_dp->force_audio)
			return 0;

		intel_dp->force_audio = i;

		if (i == HDMI_AUDIO_AUTO)
			has_audio = intel_dp_detect_audio(connector);
		else
			has_audio = (i == HDMI_AUDIO_ON);

		if (has_audio == intel_dp->has_audio)
			return 0;

		intel_dp->has_audio = has_audio;
		goto done;
	}

	if (property == dev_priv->broadcast_rgb_property) {
		bool old_auto = intel_dp->color_range_auto;
		bool old_range = intel_dp->limited_color_range;

		switch (val) {
		case INTEL_BROADCAST_RGB_AUTO:
			intel_dp->color_range_auto = true;
			break;
		case INTEL_BROADCAST_RGB_FULL:
			intel_dp->color_range_auto = false;
			intel_dp->limited_color_range = false;
			break;
		case INTEL_BROADCAST_RGB_LIMITED:
			intel_dp->color_range_auto = false;
			intel_dp->limited_color_range = true;
			break;
		default:
			return -EINVAL;
		}

		if (old_auto == intel_dp->color_range_auto &&
		    old_range == intel_dp->limited_color_range)
			return 0;

		goto done;
	}

	if (is_edp(intel_dp) &&
	    property == connector->dev->mode_config.scaling_mode_property) {
		if (val == DRM_MODE_SCALE_NONE) {
			DRM_DEBUG_KMS("no scaling not supported\n");
			return -EINVAL;
		}

		if (intel_connector->panel.fitting_mode == val) {
			/* the eDP scaling property is not changed */
			return 0;
		}
		intel_connector->panel.fitting_mode = val;

		goto done;
	}

	return -EINVAL;

done:
	if (intel_encoder->base.crtc)
		intel_crtc_restore_mode(intel_encoder->base.crtc);

	return 0;
}

static void
intel_dp_connector_destroy(struct drm_connector *connector)
{
	struct intel_connector *intel_connector = to_intel_connector(connector);

	kfree(intel_connector->detect_edid);

	if (!IS_ERR_OR_NULL(intel_connector->edid))
		kfree(intel_connector->edid);

	/* Can't call is_edp() since the encoder may have been destroyed
	 * already. */
	if (connector->connector_type == DRM_MODE_CONNECTOR_eDP)
		intel_panel_fini(&intel_connector->panel);

	drm_connector_cleanup(connector);
	kfree(connector);
}

void intel_dp_encoder_destroy(struct drm_encoder *encoder)
{
	struct intel_digital_port *intel_dig_port = enc_to_dig_port(encoder);
	struct intel_dp *intel_dp = &intel_dig_port->dp;

	drm_dp_aux_unregister(&intel_dp->aux);
	intel_dp_mst_encoder_cleanup(intel_dig_port);
	if (is_edp(intel_dp)) {
		cancel_delayed_work_sync(&intel_dp->panel_vdd_work);
		/*
		 * vdd might still be enabled do to the delayed vdd off.
		 * Make sure vdd is actually turned off here.
		 */
		pps_lock(intel_dp);
		edp_panel_vdd_off_sync(intel_dp);
		pps_unlock(intel_dp);

		if (intel_dp->edp_notifier.notifier_call) {
			unregister_reboot_notifier(&intel_dp->edp_notifier);
			intel_dp->edp_notifier.notifier_call = NULL;
		}
	}
	drm_encoder_cleanup(encoder);
	kfree(intel_dig_port);
}

static void intel_dp_encoder_suspend(struct intel_encoder *intel_encoder)
{
	struct intel_dp *intel_dp = enc_to_intel_dp(&intel_encoder->base);

	if (!is_edp(intel_dp))
		return;

	/*
	 * vdd might still be enabled do to the delayed vdd off.
	 * Make sure vdd is actually turned off here.
	 */
	cancel_delayed_work_sync(&intel_dp->panel_vdd_work);
	pps_lock(intel_dp);
	edp_panel_vdd_off_sync(intel_dp);
	pps_unlock(intel_dp);
}

static void intel_edp_panel_vdd_sanitize(struct intel_dp *intel_dp)
{
	struct intel_digital_port *intel_dig_port = dp_to_dig_port(intel_dp);
	struct drm_device *dev = intel_dig_port->base.base.dev;
	struct drm_i915_private *dev_priv = dev->dev_private;
	enum intel_display_power_domain power_domain;

	lockdep_assert_held(&dev_priv->pps_mutex);

	if (!edp_have_panel_vdd(intel_dp))
		return;

	/*
	 * The VDD bit needs a power domain reference, so if the bit is
	 * already enabled when we boot or resume, grab this reference and
	 * schedule a vdd off, so we don't hold on to the reference
	 * indefinitely.
	 */
	DRM_DEBUG_KMS("VDD left on by BIOS, adjusting state tracking\n");
	power_domain = intel_display_port_aux_power_domain(&intel_dig_port->base);
	intel_display_power_get(dev_priv, power_domain);

	edp_panel_vdd_schedule_off(intel_dp);
}

static void intel_dp_encoder_reset(struct drm_encoder *encoder)
{
	struct intel_dp *intel_dp;

	if (to_intel_encoder(encoder)->type != INTEL_OUTPUT_EDP)
		return;

	intel_dp = enc_to_intel_dp(encoder);

	pps_lock(intel_dp);

	/*
	 * Read out the current power sequencer assignment,
	 * in case the BIOS did something with it.
	 */
<<<<<<< HEAD
	cancel_delayed_work_sync(&intel_dp->panel_vdd_work);
	pps_lock(intel_dp);
	edp_panel_vdd_off_sync(intel_dp);
	pps_unlock(intel_dp);
}
=======
	if (IS_VALLEYVIEW(encoder->dev))
		vlv_initial_power_sequencer_setup(intel_dp);
>>>>>>> afd2ff9b

	intel_edp_panel_vdd_sanitize(intel_dp);

	pps_unlock(intel_dp);
}

static const struct drm_connector_funcs intel_dp_connector_funcs = {
	.dpms = drm_atomic_helper_connector_dpms,
	.detect = intel_dp_detect,
	.force = intel_dp_force,
	.fill_modes = drm_helper_probe_single_connector_modes,
	.set_property = intel_dp_set_property,
	.atomic_get_property = intel_connector_atomic_get_property,
	.destroy = intel_dp_connector_destroy,
	.atomic_destroy_state = drm_atomic_helper_connector_destroy_state,
	.atomic_duplicate_state = drm_atomic_helper_connector_duplicate_state,
};

static const struct drm_connector_helper_funcs intel_dp_connector_helper_funcs = {
	.get_modes = intel_dp_get_modes,
	.mode_valid = intel_dp_mode_valid,
	.best_encoder = intel_best_encoder,
};

static const struct drm_encoder_funcs intel_dp_enc_funcs = {
	.reset = intel_dp_encoder_reset,
	.destroy = intel_dp_encoder_destroy,
};

enum irqreturn
intel_dp_hpd_pulse(struct intel_digital_port *intel_dig_port, bool long_hpd)
{
	struct intel_dp *intel_dp = &intel_dig_port->dp;
	struct intel_encoder *intel_encoder = &intel_dig_port->base;
	struct drm_device *dev = intel_dig_port->base.base.dev;
	struct drm_i915_private *dev_priv = dev->dev_private;
	enum intel_display_power_domain power_domain;
	enum irqreturn ret = IRQ_NONE;

	if (intel_dig_port->base.type != INTEL_OUTPUT_EDP &&
	    intel_dig_port->base.type != INTEL_OUTPUT_HDMI)
		intel_dig_port->base.type = INTEL_OUTPUT_DISPLAYPORT;

	if (long_hpd && intel_dig_port->base.type == INTEL_OUTPUT_EDP) {
		/*
		 * vdd off can generate a long pulse on eDP which
		 * would require vdd on to handle it, and thus we
		 * would end up in an endless cycle of
		 * "vdd off -> long hpd -> vdd on -> detect -> vdd off -> ..."
		 */
		DRM_DEBUG_KMS("ignoring long hpd on eDP port %c\n",
			      port_name(intel_dig_port->port));
		return IRQ_HANDLED;
	}

	DRM_DEBUG_KMS("got hpd irq on port %c - %s\n",
		      port_name(intel_dig_port->port),
		      long_hpd ? "long" : "short");

	power_domain = intel_display_port_aux_power_domain(intel_encoder);
	intel_display_power_get(dev_priv, power_domain);

	if (long_hpd) {
		/* indicate that we need to restart link training */
		intel_dp->train_set_valid = false;

		if (!intel_digital_port_connected(dev_priv, intel_dig_port))
			goto mst_fail;

		if (!intel_dp_get_dpcd(intel_dp)) {
			goto mst_fail;
		}

		intel_dp_probe_oui(intel_dp);

		if (!intel_dp_probe_mst(intel_dp)) {
			drm_modeset_lock(&dev->mode_config.connection_mutex, NULL);
			intel_dp_check_link_status(intel_dp);
			drm_modeset_unlock(&dev->mode_config.connection_mutex);
			goto mst_fail;
		}
	} else {
		if (intel_dp->is_mst) {
			if (intel_dp_check_mst_status(intel_dp) == -EINVAL)
				goto mst_fail;
		}

		if (!intel_dp->is_mst) {
			drm_modeset_lock(&dev->mode_config.connection_mutex, NULL);
			intel_dp_check_link_status(intel_dp);
			drm_modeset_unlock(&dev->mode_config.connection_mutex);
		}
	}

	ret = IRQ_HANDLED;

	goto put_power;
mst_fail:
	/* if we were in MST mode, and device is not there get out of MST mode */
	if (intel_dp->is_mst) {
		DRM_DEBUG_KMS("MST device may have disappeared %d vs %d\n", intel_dp->is_mst, intel_dp->mst_mgr.mst_state);
		intel_dp->is_mst = false;
		drm_dp_mst_topology_mgr_set_mst(&intel_dp->mst_mgr, intel_dp->is_mst);
	}
put_power:
	intel_display_power_put(dev_priv, power_domain);

	return ret;
}

/* Return which DP Port should be selected for Transcoder DP control */
int
intel_trans_dp_port_sel(struct drm_crtc *crtc)
{
	struct drm_device *dev = crtc->dev;
	struct intel_encoder *intel_encoder;
	struct intel_dp *intel_dp;

	for_each_encoder_on_crtc(dev, crtc, intel_encoder) {
		intel_dp = enc_to_intel_dp(&intel_encoder->base);

		if (intel_encoder->type == INTEL_OUTPUT_DISPLAYPORT ||
		    intel_encoder->type == INTEL_OUTPUT_EDP)
			return intel_dp->output_reg;
	}

	return -1;
}

/* check the VBT to see whether the eDP is on another port */
bool intel_dp_is_edp(struct drm_device *dev, enum port port)
{
	struct drm_i915_private *dev_priv = dev->dev_private;
	union child_device_config *p_child;
	int i;
	static const short port_mapping[] = {
		[PORT_B] = DVO_PORT_DPB,
		[PORT_C] = DVO_PORT_DPC,
		[PORT_D] = DVO_PORT_DPD,
		[PORT_E] = DVO_PORT_DPE,
	};

	/*
	 * eDP not supported on g4x. so bail out early just
	 * for a bit extra safety in case the VBT is bonkers.
	 */
	if (INTEL_INFO(dev)->gen < 5)
		return false;

	if (port == PORT_A)
		return true;

	if (!dev_priv->vbt.child_dev_num)
		return false;

	for (i = 0; i < dev_priv->vbt.child_dev_num; i++) {
		p_child = dev_priv->vbt.child_dev + i;

		if (p_child->common.dvo_port == port_mapping[port] &&
		    (p_child->common.device_type & DEVICE_TYPE_eDP_BITS) ==
		    (DEVICE_TYPE_eDP & DEVICE_TYPE_eDP_BITS))
			return true;
	}
	return false;
}

void
intel_dp_add_properties(struct intel_dp *intel_dp, struct drm_connector *connector)
{
	struct intel_connector *intel_connector = to_intel_connector(connector);

	intel_attach_force_audio_property(connector);
	intel_attach_broadcast_rgb_property(connector);
	intel_dp->color_range_auto = true;

	if (is_edp(intel_dp)) {
		drm_mode_create_scaling_mode_property(connector->dev);
		drm_object_attach_property(
			&connector->base,
			connector->dev->mode_config.scaling_mode_property,
			DRM_MODE_SCALE_ASPECT);
		intel_connector->panel.fitting_mode = DRM_MODE_SCALE_ASPECT;
	}
}

static void intel_dp_init_panel_power_timestamps(struct intel_dp *intel_dp)
{
	intel_dp->last_power_cycle = jiffies;
	intel_dp->last_power_on = jiffies;
	intel_dp->last_backlight_off = jiffies;
}

static void
intel_dp_init_panel_power_sequencer(struct drm_device *dev,
				    struct intel_dp *intel_dp)
{
	struct drm_i915_private *dev_priv = dev->dev_private;
	struct edp_power_seq cur, vbt, spec,
		*final = &intel_dp->pps_delays;
	u32 pp_on, pp_off, pp_div = 0, pp_ctl = 0;
	int pp_ctrl_reg, pp_on_reg, pp_off_reg, pp_div_reg = 0;

	lockdep_assert_held(&dev_priv->pps_mutex);

	/* already initialized? */
	if (final->t11_t12 != 0)
		return;

	if (IS_BROXTON(dev)) {
		/*
		 * TODO: BXT has 2 sets of PPS registers.
		 * Correct Register for Broxton need to be identified
		 * using VBT. hardcoding for now
		 */
		pp_ctrl_reg = BXT_PP_CONTROL(0);
		pp_on_reg = BXT_PP_ON_DELAYS(0);
		pp_off_reg = BXT_PP_OFF_DELAYS(0);
	} else if (HAS_PCH_SPLIT(dev)) {
		pp_ctrl_reg = PCH_PP_CONTROL;
		pp_on_reg = PCH_PP_ON_DELAYS;
		pp_off_reg = PCH_PP_OFF_DELAYS;
		pp_div_reg = PCH_PP_DIVISOR;
	} else {
		enum pipe pipe = vlv_power_sequencer_pipe(intel_dp);

		pp_ctrl_reg = VLV_PIPE_PP_CONTROL(pipe);
		pp_on_reg = VLV_PIPE_PP_ON_DELAYS(pipe);
		pp_off_reg = VLV_PIPE_PP_OFF_DELAYS(pipe);
		pp_div_reg = VLV_PIPE_PP_DIVISOR(pipe);
	}

	/* Workaround: Need to write PP_CONTROL with the unlock key as
	 * the very first thing. */
	pp_ctl = ironlake_get_pp_control(intel_dp);

	pp_on = I915_READ(pp_on_reg);
	pp_off = I915_READ(pp_off_reg);
	if (!IS_BROXTON(dev)) {
		I915_WRITE(pp_ctrl_reg, pp_ctl);
		pp_div = I915_READ(pp_div_reg);
	}

	/* Pull timing values out of registers */
	cur.t1_t3 = (pp_on & PANEL_POWER_UP_DELAY_MASK) >>
		PANEL_POWER_UP_DELAY_SHIFT;

	cur.t8 = (pp_on & PANEL_LIGHT_ON_DELAY_MASK) >>
		PANEL_LIGHT_ON_DELAY_SHIFT;

	cur.t9 = (pp_off & PANEL_LIGHT_OFF_DELAY_MASK) >>
		PANEL_LIGHT_OFF_DELAY_SHIFT;

	cur.t10 = (pp_off & PANEL_POWER_DOWN_DELAY_MASK) >>
		PANEL_POWER_DOWN_DELAY_SHIFT;

	if (IS_BROXTON(dev)) {
		u16 tmp = (pp_ctl & BXT_POWER_CYCLE_DELAY_MASK) >>
			BXT_POWER_CYCLE_DELAY_SHIFT;
		if (tmp > 0)
			cur.t11_t12 = (tmp - 1) * 1000;
		else
			cur.t11_t12 = 0;
	} else {
		cur.t11_t12 = ((pp_div & PANEL_POWER_CYCLE_DELAY_MASK) >>
		       PANEL_POWER_CYCLE_DELAY_SHIFT) * 1000;
	}

	DRM_DEBUG_KMS("cur t1_t3 %d t8 %d t9 %d t10 %d t11_t12 %d\n",
		      cur.t1_t3, cur.t8, cur.t9, cur.t10, cur.t11_t12);

	vbt = dev_priv->vbt.edp_pps;

	/* Upper limits from eDP 1.3 spec. Note that we use the clunky units of
	 * our hw here, which are all in 100usec. */
	spec.t1_t3 = 210 * 10;
	spec.t8 = 50 * 10; /* no limit for t8, use t7 instead */
	spec.t9 = 50 * 10; /* no limit for t9, make it symmetric with t8 */
	spec.t10 = 500 * 10;
	/* This one is special and actually in units of 100ms, but zero
	 * based in the hw (so we need to add 100 ms). But the sw vbt
	 * table multiplies it with 1000 to make it in units of 100usec,
	 * too. */
	spec.t11_t12 = (510 + 100) * 10;

	DRM_DEBUG_KMS("vbt t1_t3 %d t8 %d t9 %d t10 %d t11_t12 %d\n",
		      vbt.t1_t3, vbt.t8, vbt.t9, vbt.t10, vbt.t11_t12);

	/* Use the max of the register settings and vbt. If both are
	 * unset, fall back to the spec limits. */
#define assign_final(field)	final->field = (max(cur.field, vbt.field) == 0 ? \
				       spec.field : \
				       max(cur.field, vbt.field))
	assign_final(t1_t3);
	assign_final(t8);
	assign_final(t9);
	assign_final(t10);
	assign_final(t11_t12);
#undef assign_final

#define get_delay(field)	(DIV_ROUND_UP(final->field, 10))
	intel_dp->panel_power_up_delay = get_delay(t1_t3);
	intel_dp->backlight_on_delay = get_delay(t8);
	intel_dp->backlight_off_delay = get_delay(t9);
	intel_dp->panel_power_down_delay = get_delay(t10);
	intel_dp->panel_power_cycle_delay = get_delay(t11_t12);
#undef get_delay

	DRM_DEBUG_KMS("panel power up delay %d, power down delay %d, power cycle delay %d\n",
		      intel_dp->panel_power_up_delay, intel_dp->panel_power_down_delay,
		      intel_dp->panel_power_cycle_delay);

	DRM_DEBUG_KMS("backlight on delay %d, off delay %d\n",
		      intel_dp->backlight_on_delay, intel_dp->backlight_off_delay);
}

static void
intel_dp_init_panel_power_sequencer_registers(struct drm_device *dev,
					      struct intel_dp *intel_dp)
{
	struct drm_i915_private *dev_priv = dev->dev_private;
	u32 pp_on, pp_off, pp_div, port_sel = 0;
	int div = HAS_PCH_SPLIT(dev) ? intel_pch_rawclk(dev) : intel_hrawclk(dev);
	int pp_on_reg, pp_off_reg, pp_div_reg = 0, pp_ctrl_reg;
	enum port port = dp_to_dig_port(intel_dp)->port;
	const struct edp_power_seq *seq = &intel_dp->pps_delays;

	lockdep_assert_held(&dev_priv->pps_mutex);

	if (IS_BROXTON(dev)) {
		/*
		 * TODO: BXT has 2 sets of PPS registers.
		 * Correct Register for Broxton need to be identified
		 * using VBT. hardcoding for now
		 */
		pp_ctrl_reg = BXT_PP_CONTROL(0);
		pp_on_reg = BXT_PP_ON_DELAYS(0);
		pp_off_reg = BXT_PP_OFF_DELAYS(0);

	} else if (HAS_PCH_SPLIT(dev)) {
		pp_on_reg = PCH_PP_ON_DELAYS;
		pp_off_reg = PCH_PP_OFF_DELAYS;
		pp_div_reg = PCH_PP_DIVISOR;
	} else {
		enum pipe pipe = vlv_power_sequencer_pipe(intel_dp);

		pp_on_reg = VLV_PIPE_PP_ON_DELAYS(pipe);
		pp_off_reg = VLV_PIPE_PP_OFF_DELAYS(pipe);
		pp_div_reg = VLV_PIPE_PP_DIVISOR(pipe);
	}

	/*
	 * And finally store the new values in the power sequencer. The
	 * backlight delays are set to 1 because we do manual waits on them. For
	 * T8, even BSpec recommends doing it. For T9, if we don't do this,
	 * we'll end up waiting for the backlight off delay twice: once when we
	 * do the manual sleep, and once when we disable the panel and wait for
	 * the PP_STATUS bit to become zero.
	 */
	pp_on = (seq->t1_t3 << PANEL_POWER_UP_DELAY_SHIFT) |
		(1 << PANEL_LIGHT_ON_DELAY_SHIFT);
	pp_off = (1 << PANEL_LIGHT_OFF_DELAY_SHIFT) |
		 (seq->t10 << PANEL_POWER_DOWN_DELAY_SHIFT);
	/* Compute the divisor for the pp clock, simply match the Bspec
	 * formula. */
	if (IS_BROXTON(dev)) {
		pp_div = I915_READ(pp_ctrl_reg);
		pp_div &= ~BXT_POWER_CYCLE_DELAY_MASK;
		pp_div |= (DIV_ROUND_UP((seq->t11_t12 + 1), 1000)
				<< BXT_POWER_CYCLE_DELAY_SHIFT);
	} else {
		pp_div = ((100 * div)/2 - 1) << PP_REFERENCE_DIVIDER_SHIFT;
		pp_div |= (DIV_ROUND_UP(seq->t11_t12, 1000)
				<< PANEL_POWER_CYCLE_DELAY_SHIFT);
	}

	/* Haswell doesn't have any port selection bits for the panel
	 * power sequencer any more. */
	if (IS_VALLEYVIEW(dev)) {
		port_sel = PANEL_PORT_SELECT_VLV(port);
	} else if (HAS_PCH_IBX(dev) || HAS_PCH_CPT(dev)) {
		if (port == PORT_A)
			port_sel = PANEL_PORT_SELECT_DPA;
		else
			port_sel = PANEL_PORT_SELECT_DPD;
	}

	pp_on |= port_sel;

	I915_WRITE(pp_on_reg, pp_on);
	I915_WRITE(pp_off_reg, pp_off);
	if (IS_BROXTON(dev))
		I915_WRITE(pp_ctrl_reg, pp_div);
	else
		I915_WRITE(pp_div_reg, pp_div);

	DRM_DEBUG_KMS("panel power sequencer register settings: PP_ON %#x, PP_OFF %#x, PP_DIV %#x\n",
		      I915_READ(pp_on_reg),
		      I915_READ(pp_off_reg),
		      IS_BROXTON(dev) ?
		      (I915_READ(pp_ctrl_reg) & BXT_POWER_CYCLE_DELAY_MASK) :
		      I915_READ(pp_div_reg));
}

/**
 * intel_dp_set_drrs_state - program registers for RR switch to take effect
 * @dev: DRM device
 * @refresh_rate: RR to be programmed
 *
 * This function gets called when refresh rate (RR) has to be changed from
 * one frequency to another. Switches can be between high and low RR
 * supported by the panel or to any other RR based on media playback (in
 * this case, RR value needs to be passed from user space).
 *
 * The caller of this function needs to take a lock on dev_priv->drrs.
 */
static void intel_dp_set_drrs_state(struct drm_device *dev, int refresh_rate)
{
	struct drm_i915_private *dev_priv = dev->dev_private;
	struct intel_encoder *encoder;
	struct intel_digital_port *dig_port = NULL;
	struct intel_dp *intel_dp = dev_priv->drrs.dp;
	struct intel_crtc_state *config = NULL;
	struct intel_crtc *intel_crtc = NULL;
	enum drrs_refresh_rate_type index = DRRS_HIGH_RR;

	if (refresh_rate <= 0) {
		DRM_DEBUG_KMS("Refresh rate should be positive non-zero.\n");
		return;
	}

	if (intel_dp == NULL) {
		DRM_DEBUG_KMS("DRRS not supported.\n");
		return;
	}

	/*
	 * FIXME: This needs proper synchronization with psr state for some
	 * platforms that cannot have PSR and DRRS enabled at the same time.
	 */

	dig_port = dp_to_dig_port(intel_dp);
	encoder = &dig_port->base;
	intel_crtc = to_intel_crtc(encoder->base.crtc);

	if (!intel_crtc) {
		DRM_DEBUG_KMS("DRRS: intel_crtc not initialized\n");
		return;
	}

	config = intel_crtc->config;

	if (dev_priv->drrs.type < SEAMLESS_DRRS_SUPPORT) {
		DRM_DEBUG_KMS("Only Seamless DRRS supported.\n");
		return;
	}

	if (intel_dp->attached_connector->panel.downclock_mode->vrefresh ==
			refresh_rate)
		index = DRRS_LOW_RR;

	if (index == dev_priv->drrs.refresh_rate_type) {
		DRM_DEBUG_KMS(
			"DRRS requested for previously set RR...ignoring\n");
		return;
	}

	if (!intel_crtc->active) {
		DRM_DEBUG_KMS("eDP encoder disabled. CRTC not Active\n");
		return;
	}

	if (INTEL_INFO(dev)->gen >= 8 && !IS_CHERRYVIEW(dev)) {
		switch (index) {
		case DRRS_HIGH_RR:
			intel_dp_set_m_n(intel_crtc, M1_N1);
			break;
		case DRRS_LOW_RR:
			intel_dp_set_m_n(intel_crtc, M2_N2);
			break;
		case DRRS_MAX_RR:
		default:
			DRM_ERROR("Unsupported refreshrate type\n");
		}
	} else if (INTEL_INFO(dev)->gen > 6) {
		u32 reg = PIPECONF(intel_crtc->config->cpu_transcoder);
		u32 val;

		val = I915_READ(reg);
		if (index > DRRS_HIGH_RR) {
			if (IS_VALLEYVIEW(dev))
				val |= PIPECONF_EDP_RR_MODE_SWITCH_VLV;
			else
				val |= PIPECONF_EDP_RR_MODE_SWITCH;
		} else {
			if (IS_VALLEYVIEW(dev))
				val &= ~PIPECONF_EDP_RR_MODE_SWITCH_VLV;
			else
				val &= ~PIPECONF_EDP_RR_MODE_SWITCH;
		}
		I915_WRITE(reg, val);
	}

	dev_priv->drrs.refresh_rate_type = index;

	DRM_DEBUG_KMS("eDP Refresh Rate set to : %dHz\n", refresh_rate);
}

/**
 * intel_edp_drrs_enable - init drrs struct if supported
 * @intel_dp: DP struct
 *
 * Initializes frontbuffer_bits and drrs.dp
 */
void intel_edp_drrs_enable(struct intel_dp *intel_dp)
{
	struct drm_device *dev = intel_dp_to_dev(intel_dp);
	struct drm_i915_private *dev_priv = dev->dev_private;
	struct intel_digital_port *dig_port = dp_to_dig_port(intel_dp);
	struct drm_crtc *crtc = dig_port->base.base.crtc;
	struct intel_crtc *intel_crtc = to_intel_crtc(crtc);

	if (!intel_crtc->config->has_drrs) {
		DRM_DEBUG_KMS("Panel doesn't support DRRS\n");
		return;
	}

	mutex_lock(&dev_priv->drrs.mutex);
	if (WARN_ON(dev_priv->drrs.dp)) {
		DRM_ERROR("DRRS already enabled\n");
		goto unlock;
	}

	dev_priv->drrs.busy_frontbuffer_bits = 0;

	dev_priv->drrs.dp = intel_dp;

unlock:
	mutex_unlock(&dev_priv->drrs.mutex);
}

/**
 * intel_edp_drrs_disable - Disable DRRS
 * @intel_dp: DP struct
 *
 */
void intel_edp_drrs_disable(struct intel_dp *intel_dp)
{
	struct drm_device *dev = intel_dp_to_dev(intel_dp);
	struct drm_i915_private *dev_priv = dev->dev_private;
	struct intel_digital_port *dig_port = dp_to_dig_port(intel_dp);
	struct drm_crtc *crtc = dig_port->base.base.crtc;
	struct intel_crtc *intel_crtc = to_intel_crtc(crtc);

	if (!intel_crtc->config->has_drrs)
		return;

	mutex_lock(&dev_priv->drrs.mutex);
	if (!dev_priv->drrs.dp) {
		mutex_unlock(&dev_priv->drrs.mutex);
		return;
	}

	if (dev_priv->drrs.refresh_rate_type == DRRS_LOW_RR)
		intel_dp_set_drrs_state(dev_priv->dev,
			intel_dp->attached_connector->panel.
			fixed_mode->vrefresh);

	dev_priv->drrs.dp = NULL;
	mutex_unlock(&dev_priv->drrs.mutex);

	cancel_delayed_work_sync(&dev_priv->drrs.work);
}

static void intel_edp_drrs_downclock_work(struct work_struct *work)
{
	struct drm_i915_private *dev_priv =
		container_of(work, typeof(*dev_priv), drrs.work.work);
	struct intel_dp *intel_dp;

	mutex_lock(&dev_priv->drrs.mutex);

	intel_dp = dev_priv->drrs.dp;

	if (!intel_dp)
		goto unlock;

	/*
	 * The delayed work can race with an invalidate hence we need to
	 * recheck.
	 */

	if (dev_priv->drrs.busy_frontbuffer_bits)
		goto unlock;

	if (dev_priv->drrs.refresh_rate_type != DRRS_LOW_RR)
		intel_dp_set_drrs_state(dev_priv->dev,
			intel_dp->attached_connector->panel.
			downclock_mode->vrefresh);

unlock:
	mutex_unlock(&dev_priv->drrs.mutex);
}

/**
 * intel_edp_drrs_invalidate - Disable Idleness DRRS
 * @dev: DRM device
 * @frontbuffer_bits: frontbuffer plane tracking bits
 *
 * This function gets called everytime rendering on the given planes start.
 * Hence DRRS needs to be Upclocked, i.e. (LOW_RR -> HIGH_RR).
 *
 * Dirty frontbuffers relevant to DRRS are tracked in busy_frontbuffer_bits.
 */
void intel_edp_drrs_invalidate(struct drm_device *dev,
		unsigned frontbuffer_bits)
{
	struct drm_i915_private *dev_priv = dev->dev_private;
	struct drm_crtc *crtc;
	enum pipe pipe;

	if (dev_priv->drrs.type == DRRS_NOT_SUPPORTED)
		return;

	cancel_delayed_work(&dev_priv->drrs.work);

	mutex_lock(&dev_priv->drrs.mutex);
	if (!dev_priv->drrs.dp) {
		mutex_unlock(&dev_priv->drrs.mutex);
		return;
	}

	crtc = dp_to_dig_port(dev_priv->drrs.dp)->base.base.crtc;
	pipe = to_intel_crtc(crtc)->pipe;

	frontbuffer_bits &= INTEL_FRONTBUFFER_ALL_MASK(pipe);
	dev_priv->drrs.busy_frontbuffer_bits |= frontbuffer_bits;

	/* invalidate means busy screen hence upclock */
	if (frontbuffer_bits && dev_priv->drrs.refresh_rate_type == DRRS_LOW_RR)
		intel_dp_set_drrs_state(dev_priv->dev,
				dev_priv->drrs.dp->attached_connector->panel.
				fixed_mode->vrefresh);

	mutex_unlock(&dev_priv->drrs.mutex);
}

/**
 * intel_edp_drrs_flush - Restart Idleness DRRS
 * @dev: DRM device
 * @frontbuffer_bits: frontbuffer plane tracking bits
 *
 * This function gets called every time rendering on the given planes has
 * completed or flip on a crtc is completed. So DRRS should be upclocked
 * (LOW_RR -> HIGH_RR). And also Idleness detection should be started again,
 * if no other planes are dirty.
 *
 * Dirty frontbuffers relevant to DRRS are tracked in busy_frontbuffer_bits.
 */
void intel_edp_drrs_flush(struct drm_device *dev,
		unsigned frontbuffer_bits)
{
	struct drm_i915_private *dev_priv = dev->dev_private;
	struct drm_crtc *crtc;
	enum pipe pipe;

	if (dev_priv->drrs.type == DRRS_NOT_SUPPORTED)
		return;

	cancel_delayed_work(&dev_priv->drrs.work);

	mutex_lock(&dev_priv->drrs.mutex);
	if (!dev_priv->drrs.dp) {
		mutex_unlock(&dev_priv->drrs.mutex);
		return;
	}

	crtc = dp_to_dig_port(dev_priv->drrs.dp)->base.base.crtc;
	pipe = to_intel_crtc(crtc)->pipe;

	frontbuffer_bits &= INTEL_FRONTBUFFER_ALL_MASK(pipe);
	dev_priv->drrs.busy_frontbuffer_bits &= ~frontbuffer_bits;

	/* flush means busy screen hence upclock */
	if (frontbuffer_bits && dev_priv->drrs.refresh_rate_type == DRRS_LOW_RR)
		intel_dp_set_drrs_state(dev_priv->dev,
				dev_priv->drrs.dp->attached_connector->panel.
				fixed_mode->vrefresh);

	/*
	 * flush also means no more activity hence schedule downclock, if all
	 * other fbs are quiescent too
	 */
	if (!dev_priv->drrs.busy_frontbuffer_bits)
		schedule_delayed_work(&dev_priv->drrs.work,
				msecs_to_jiffies(1000));
	mutex_unlock(&dev_priv->drrs.mutex);
}

/**
 * DOC: Display Refresh Rate Switching (DRRS)
 *
 * Display Refresh Rate Switching (DRRS) is a power conservation feature
 * which enables swtching between low and high refresh rates,
 * dynamically, based on the usage scenario. This feature is applicable
 * for internal panels.
 *
 * Indication that the panel supports DRRS is given by the panel EDID, which
 * would list multiple refresh rates for one resolution.
 *
 * DRRS is of 2 types - static and seamless.
 * Static DRRS involves changing refresh rate (RR) by doing a full modeset
 * (may appear as a blink on screen) and is used in dock-undock scenario.
 * Seamless DRRS involves changing RR without any visual effect to the user
 * and can be used during normal system usage. This is done by programming
 * certain registers.
 *
 * Support for static/seamless DRRS may be indicated in the VBT based on
 * inputs from the panel spec.
 *
 * DRRS saves power by switching to low RR based on usage scenarios.
 *
 * eDP DRRS:-
 *        The implementation is based on frontbuffer tracking implementation.
 * When there is a disturbance on the screen triggered by user activity or a
 * periodic system activity, DRRS is disabled (RR is changed to high RR).
 * When there is no movement on screen, after a timeout of 1 second, a switch
 * to low RR is made.
 *        For integration with frontbuffer tracking code,
 * intel_edp_drrs_invalidate() and intel_edp_drrs_flush() are called.
 *
 * DRRS can be further extended to support other internal panels and also
 * the scenario of video playback wherein RR is set based on the rate
 * requested by userspace.
 */

/**
 * intel_dp_drrs_init - Init basic DRRS work and mutex.
 * @intel_connector: eDP connector
 * @fixed_mode: preferred mode of panel
 *
 * This function is  called only once at driver load to initialize basic
 * DRRS stuff.
 *
 * Returns:
 * Downclock mode if panel supports it, else return NULL.
 * DRRS support is determined by the presence of downclock mode (apart
 * from VBT setting).
 */
static struct drm_display_mode *
intel_dp_drrs_init(struct intel_connector *intel_connector,
		struct drm_display_mode *fixed_mode)
{
	struct drm_connector *connector = &intel_connector->base;
	struct drm_device *dev = connector->dev;
	struct drm_i915_private *dev_priv = dev->dev_private;
	struct drm_display_mode *downclock_mode = NULL;

	INIT_DELAYED_WORK(&dev_priv->drrs.work, intel_edp_drrs_downclock_work);
	mutex_init(&dev_priv->drrs.mutex);

	if (INTEL_INFO(dev)->gen <= 6) {
		DRM_DEBUG_KMS("DRRS supported for Gen7 and above\n");
		return NULL;
	}

	if (dev_priv->vbt.drrs_type != SEAMLESS_DRRS_SUPPORT) {
		DRM_DEBUG_KMS("VBT doesn't support DRRS\n");
		return NULL;
	}

	downclock_mode = intel_find_panel_downclock
					(dev, fixed_mode, connector);

	if (!downclock_mode) {
		DRM_DEBUG_KMS("Downclock mode is not found. DRRS not supported\n");
		return NULL;
	}

	dev_priv->drrs.type = dev_priv->vbt.drrs_type;

	dev_priv->drrs.refresh_rate_type = DRRS_HIGH_RR;
	DRM_DEBUG_KMS("seamless DRRS supported for eDP panel.\n");
	return downclock_mode;
}

static bool intel_edp_init_connector(struct intel_dp *intel_dp,
				     struct intel_connector *intel_connector)
{
	struct drm_connector *connector = &intel_connector->base;
	struct intel_digital_port *intel_dig_port = dp_to_dig_port(intel_dp);
	struct intel_encoder *intel_encoder = &intel_dig_port->base;
	struct drm_device *dev = intel_encoder->base.dev;
	struct drm_i915_private *dev_priv = dev->dev_private;
	struct drm_display_mode *fixed_mode = NULL;
	struct drm_display_mode *downclock_mode = NULL;
	bool has_dpcd;
	struct drm_display_mode *scan;
	struct edid *edid;
	enum pipe pipe = INVALID_PIPE;

	if (!is_edp(intel_dp))
		return true;

	pps_lock(intel_dp);
	intel_edp_panel_vdd_sanitize(intel_dp);
	pps_unlock(intel_dp);

	/* Cache DPCD and EDID for edp. */
	has_dpcd = intel_dp_get_dpcd(intel_dp);

	if (has_dpcd) {
		if (intel_dp->dpcd[DP_DPCD_REV] >= 0x11)
			dev_priv->no_aux_handshake =
				intel_dp->dpcd[DP_MAX_DOWNSPREAD] &
				DP_NO_AUX_HANDSHAKE_LINK_TRAINING;
	} else {
		/* if this fails, presume the device is a ghost */
		DRM_INFO("failed to retrieve link info, disabling eDP\n");
		return false;
	}

	/* We now know it's not a ghost, init power sequence regs. */
	pps_lock(intel_dp);
	intel_dp_init_panel_power_sequencer_registers(dev, intel_dp);
	pps_unlock(intel_dp);

	mutex_lock(&dev->mode_config.mutex);
	edid = drm_get_edid(connector, &intel_dp->aux.ddc);
	if (edid) {
		if (drm_add_edid_modes(connector, edid)) {
			drm_mode_connector_update_edid_property(connector,
								edid);
			drm_edid_to_eld(connector, edid);
		} else {
			kfree(edid);
			edid = ERR_PTR(-EINVAL);
		}
	} else {
		edid = ERR_PTR(-ENOENT);
	}
	intel_connector->edid = edid;

	/* prefer fixed mode from EDID if available */
	list_for_each_entry(scan, &connector->probed_modes, head) {
		if ((scan->type & DRM_MODE_TYPE_PREFERRED)) {
			fixed_mode = drm_mode_duplicate(dev, scan);
			downclock_mode = intel_dp_drrs_init(
						intel_connector, fixed_mode);
			break;
		}
	}

	/* fallback to VBT if available for eDP */
	if (!fixed_mode && dev_priv->vbt.lfp_lvds_vbt_mode) {
		fixed_mode = drm_mode_duplicate(dev,
					dev_priv->vbt.lfp_lvds_vbt_mode);
		if (fixed_mode)
			fixed_mode->type |= DRM_MODE_TYPE_PREFERRED;
	}
	mutex_unlock(&dev->mode_config.mutex);

	if (IS_VALLEYVIEW(dev)) {
		intel_dp->edp_notifier.notifier_call = edp_notify_handler;
		register_reboot_notifier(&intel_dp->edp_notifier);

		/*
		 * Figure out the current pipe for the initial backlight setup.
		 * If the current pipe isn't valid, try the PPS pipe, and if that
		 * fails just assume pipe A.
		 */
		if (IS_CHERRYVIEW(dev))
			pipe = DP_PORT_TO_PIPE_CHV(intel_dp->DP);
		else
			pipe = PORT_TO_PIPE(intel_dp->DP);

		if (pipe != PIPE_A && pipe != PIPE_B)
			pipe = intel_dp->pps_pipe;

		if (pipe != PIPE_A && pipe != PIPE_B)
			pipe = PIPE_A;

		DRM_DEBUG_KMS("using pipe %c for initial backlight setup\n",
			      pipe_name(pipe));
	}

	intel_panel_init(&intel_connector->panel, fixed_mode, downclock_mode);
	intel_connector->panel.backlight.power = intel_edp_backlight_power;
	intel_panel_setup_backlight(connector, pipe);

	return true;
}

bool
intel_dp_init_connector(struct intel_digital_port *intel_dig_port,
			struct intel_connector *intel_connector)
{
	struct drm_connector *connector = &intel_connector->base;
	struct intel_dp *intel_dp = &intel_dig_port->dp;
	struct intel_encoder *intel_encoder = &intel_dig_port->base;
	struct drm_device *dev = intel_encoder->base.dev;
	struct drm_i915_private *dev_priv = dev->dev_private;
	enum port port = intel_dig_port->port;
	int type;

	intel_dp->pps_pipe = INVALID_PIPE;

	/* intel_dp vfuncs */
	if (INTEL_INFO(dev)->gen >= 9)
		intel_dp->get_aux_clock_divider = skl_get_aux_clock_divider;
	else if (IS_VALLEYVIEW(dev))
		intel_dp->get_aux_clock_divider = vlv_get_aux_clock_divider;
	else if (IS_HASWELL(dev) || IS_BROADWELL(dev))
		intel_dp->get_aux_clock_divider = hsw_get_aux_clock_divider;
	else if (HAS_PCH_SPLIT(dev))
		intel_dp->get_aux_clock_divider = ilk_get_aux_clock_divider;
	else
		intel_dp->get_aux_clock_divider = i9xx_get_aux_clock_divider;

	if (INTEL_INFO(dev)->gen >= 9)
		intel_dp->get_aux_send_ctl = skl_get_aux_send_ctl;
	else
		intel_dp->get_aux_send_ctl = i9xx_get_aux_send_ctl;

	/* Preserve the current hw state. */
	intel_dp->DP = I915_READ(intel_dp->output_reg);
	intel_dp->attached_connector = intel_connector;

	if (intel_dp_is_edp(dev, port))
		type = DRM_MODE_CONNECTOR_eDP;
	else
		type = DRM_MODE_CONNECTOR_DisplayPort;

	/*
	 * For eDP we always set the encoder type to INTEL_OUTPUT_EDP, but
	 * for DP the encoder type can be set by the caller to
	 * INTEL_OUTPUT_UNKNOWN for DDI, so don't rewrite it.
	 */
	if (type == DRM_MODE_CONNECTOR_eDP)
		intel_encoder->type = INTEL_OUTPUT_EDP;

	/* eDP only on port B and/or C on vlv/chv */
	if (WARN_ON(IS_VALLEYVIEW(dev) && is_edp(intel_dp) &&
		    port != PORT_B && port != PORT_C))
		return false;

	DRM_DEBUG_KMS("Adding %s connector on port %c\n",
			type == DRM_MODE_CONNECTOR_eDP ? "eDP" : "DP",
			port_name(port));

	drm_connector_init(dev, connector, &intel_dp_connector_funcs, type);
	drm_connector_helper_add(connector, &intel_dp_connector_helper_funcs);

	connector->interlace_allowed = true;
	connector->doublescan_allowed = 0;

	INIT_DELAYED_WORK(&intel_dp->panel_vdd_work,
			  edp_panel_vdd_work);

	intel_connector_attach_encoder(intel_connector, intel_encoder);
	drm_connector_register(connector);

	if (HAS_DDI(dev))
		intel_connector->get_hw_state = intel_ddi_connector_get_hw_state;
	else
		intel_connector->get_hw_state = intel_connector_get_hw_state;
	intel_connector->unregister = intel_dp_connector_unregister;

	/* Set up the hotplug pin. */
	switch (port) {
	case PORT_A:
		intel_encoder->hpd_pin = HPD_PORT_A;
		break;
	case PORT_B:
		intel_encoder->hpd_pin = HPD_PORT_B;
		if (IS_BROXTON(dev_priv) && (INTEL_REVID(dev) < BXT_REVID_B0))
			intel_encoder->hpd_pin = HPD_PORT_A;
		break;
	case PORT_C:
		intel_encoder->hpd_pin = HPD_PORT_C;
		break;
	case PORT_D:
		intel_encoder->hpd_pin = HPD_PORT_D;
		break;
	case PORT_E:
		intel_encoder->hpd_pin = HPD_PORT_E;
		break;
	default:
		BUG();
	}

	if (is_edp(intel_dp)) {
		pps_lock(intel_dp);
		intel_dp_init_panel_power_timestamps(intel_dp);
		if (IS_VALLEYVIEW(dev))
			vlv_initial_power_sequencer_setup(intel_dp);
		else
			intel_dp_init_panel_power_sequencer(dev, intel_dp);
		pps_unlock(intel_dp);
	}

	intel_dp_aux_init(intel_dp, intel_connector);

	/* init MST on ports that can support it */
	if (HAS_DP_MST(dev) &&
	    (port == PORT_B || port == PORT_C || port == PORT_D))
		intel_dp_mst_encoder_init(intel_dig_port,
					  intel_connector->base.base.id);

	if (!intel_edp_init_connector(intel_dp, intel_connector)) {
		drm_dp_aux_unregister(&intel_dp->aux);
		if (is_edp(intel_dp)) {
			cancel_delayed_work_sync(&intel_dp->panel_vdd_work);
			/*
			 * vdd might still be enabled do to the delayed vdd off.
			 * Make sure vdd is actually turned off here.
			 */
			pps_lock(intel_dp);
			edp_panel_vdd_off_sync(intel_dp);
			pps_unlock(intel_dp);
		}
		drm_connector_unregister(connector);
		drm_connector_cleanup(connector);
		return false;
	}

	intel_dp_add_properties(intel_dp, connector);

	/* For G4X desktop chip, PEG_BAND_GAP_DATA 3:0 must first be written
	 * 0xd.  Failure to do so will result in spurious interrupts being
	 * generated on the port when a cable is not attached.
	 */
	if (IS_G4X(dev) && !IS_GM45(dev)) {
		u32 temp = I915_READ(PEG_BAND_GAP_DATA);
		I915_WRITE(PEG_BAND_GAP_DATA, (temp & ~0xf) | 0xd);
	}

	i915_debugfs_connector_add(connector);

	return true;
}

void
intel_dp_init(struct drm_device *dev, int output_reg, enum port port)
{
	struct drm_i915_private *dev_priv = dev->dev_private;
	struct intel_digital_port *intel_dig_port;
	struct intel_encoder *intel_encoder;
	struct drm_encoder *encoder;
	struct intel_connector *intel_connector;

	intel_dig_port = kzalloc(sizeof(*intel_dig_port), GFP_KERNEL);
	if (!intel_dig_port)
		return;

	intel_connector = intel_connector_alloc();
	if (!intel_connector)
		goto err_connector_alloc;

	intel_encoder = &intel_dig_port->base;
	encoder = &intel_encoder->base;

	drm_encoder_init(dev, &intel_encoder->base, &intel_dp_enc_funcs,
			 DRM_MODE_ENCODER_TMDS);

	intel_encoder->compute_config = intel_dp_compute_config;
	intel_encoder->disable = intel_disable_dp;
	intel_encoder->get_hw_state = intel_dp_get_hw_state;
	intel_encoder->get_config = intel_dp_get_config;
	intel_encoder->suspend = intel_dp_encoder_suspend;
	if (IS_CHERRYVIEW(dev)) {
		intel_encoder->pre_pll_enable = chv_dp_pre_pll_enable;
		intel_encoder->pre_enable = chv_pre_enable_dp;
		intel_encoder->enable = vlv_enable_dp;
		intel_encoder->post_disable = chv_post_disable_dp;
		intel_encoder->post_pll_disable = chv_dp_post_pll_disable;
	} else if (IS_VALLEYVIEW(dev)) {
		intel_encoder->pre_pll_enable = vlv_dp_pre_pll_enable;
		intel_encoder->pre_enable = vlv_pre_enable_dp;
		intel_encoder->enable = vlv_enable_dp;
		intel_encoder->post_disable = vlv_post_disable_dp;
	} else {
		intel_encoder->pre_enable = g4x_pre_enable_dp;
		intel_encoder->enable = g4x_enable_dp;
		if (INTEL_INFO(dev)->gen >= 5)
			intel_encoder->post_disable = ilk_post_disable_dp;
	}

	intel_dig_port->port = port;
	intel_dig_port->dp.output_reg = output_reg;

	intel_encoder->type = INTEL_OUTPUT_DISPLAYPORT;
	if (IS_CHERRYVIEW(dev)) {
		if (port == PORT_D)
			intel_encoder->crtc_mask = 1 << 2;
		else
			intel_encoder->crtc_mask = (1 << 0) | (1 << 1);
	} else {
		intel_encoder->crtc_mask = (1 << 0) | (1 << 1) | (1 << 2);
	}
	intel_encoder->cloneable = 0;

	intel_dig_port->hpd_pulse = intel_dp_hpd_pulse;
	dev_priv->hotplug.irq_port[port] = intel_dig_port;

	if (!intel_dp_init_connector(intel_dig_port, intel_connector))
		goto err_init_connector;

	return;

err_init_connector:
	drm_encoder_cleanup(encoder);
	kfree(intel_connector);
err_connector_alloc:
	kfree(intel_dig_port);

	return;
}

void intel_dp_mst_suspend(struct drm_device *dev)
{
	struct drm_i915_private *dev_priv = dev->dev_private;
	int i;

	/* disable MST */
	for (i = 0; i < I915_MAX_PORTS; i++) {
		struct intel_digital_port *intel_dig_port = dev_priv->hotplug.irq_port[i];
		if (!intel_dig_port)
			continue;

		if (intel_dig_port->base.type == INTEL_OUTPUT_DISPLAYPORT) {
			if (!intel_dig_port->dp.can_mst)
				continue;
			if (intel_dig_port->dp.is_mst)
				drm_dp_mst_topology_mgr_suspend(&intel_dig_port->dp.mst_mgr);
		}
	}
}

void intel_dp_mst_resume(struct drm_device *dev)
{
	struct drm_i915_private *dev_priv = dev->dev_private;
	int i;

	for (i = 0; i < I915_MAX_PORTS; i++) {
		struct intel_digital_port *intel_dig_port = dev_priv->hotplug.irq_port[i];
		if (!intel_dig_port)
			continue;
		if (intel_dig_port->base.type == INTEL_OUTPUT_DISPLAYPORT) {
			int ret;

			if (!intel_dig_port->dp.can_mst)
				continue;

			ret = drm_dp_mst_topology_mgr_resume(&intel_dig_port->dp.mst_mgr);
			if (ret != 0) {
				intel_dp_check_mst_status(&intel_dig_port->dp);
			}
		}
	}
}<|MERGE_RESOLUTION|>--- conflicted
+++ resolved
@@ -5092,16 +5092,8 @@
 	 * Read out the current power sequencer assignment,
 	 * in case the BIOS did something with it.
 	 */
-<<<<<<< HEAD
-	cancel_delayed_work_sync(&intel_dp->panel_vdd_work);
-	pps_lock(intel_dp);
-	edp_panel_vdd_off_sync(intel_dp);
-	pps_unlock(intel_dp);
-}
-=======
 	if (IS_VALLEYVIEW(encoder->dev))
 		vlv_initial_power_sequencer_setup(intel_dp);
->>>>>>> afd2ff9b
 
 	intel_edp_panel_vdd_sanitize(intel_dp);
 
