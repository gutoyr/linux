/*
 * Copyright © 2008 Intel Corporation
 *
 * Permission is hereby granted, free of charge, to any person obtaining a
 * copy of this software and associated documentation files (the "Software"),
 * to deal in the Software without restriction, including without limitation
 * the rights to use, copy, modify, merge, publish, distribute, sublicense,
 * and/or sell copies of the Software, and to permit persons to whom the
 * Software is furnished to do so, subject to the following conditions:
 *
 * The above copyright notice and this permission notice (including the next
 * paragraph) shall be included in all copies or substantial portions of the
 * Software.
 *
 * THE SOFTWARE IS PROVIDED "AS IS", WITHOUT WARRANTY OF ANY KIND, EXPRESS OR
 * IMPLIED, INCLUDING BUT NOT LIMITED TO THE WARRANTIES OF MERCHANTABILITY,
 * FITNESS FOR A PARTICULAR PURPOSE AND NONINFRINGEMENT.  IN NO EVENT SHALL
 * THE AUTHORS OR COPYRIGHT HOLDERS BE LIABLE FOR ANY CLAIM, DAMAGES OR OTHER
 * LIABILITY, WHETHER IN AN ACTION OF CONTRACT, TORT OR OTHERWISE, ARISING
 * FROM, OUT OF OR IN CONNECTION WITH THE SOFTWARE OR THE USE OR OTHER DEALINGS
 * IN THE SOFTWARE.
 *
 * Authors:
 *    Keith Packard <keithp@keithp.com>
 *
 */

#include <linux/i2c.h>
#include <linux/slab.h>
#include <linux/export.h>
#include <linux/notifier.h>
#include <linux/reboot.h>
#include <drm/drmP.h>
#include <drm/drm_crtc.h>
#include <drm/drm_crtc_helper.h>
#include <drm/drm_edid.h>
#include "intel_drv.h"
#include <drm/i915_drm.h>
#include "i915_drv.h"

#define DP_LINK_CHECK_TIMEOUT	(10 * 1000)

struct dp_link_dpll {
	int link_bw;
	struct dpll dpll;
};

static const struct dp_link_dpll gen4_dpll[] = {
	{ DP_LINK_BW_1_62,
		{ .p1 = 2, .p2 = 10, .n = 2, .m1 = 23, .m2 = 8 } },
	{ DP_LINK_BW_2_7,
		{ .p1 = 1, .p2 = 10, .n = 1, .m1 = 14, .m2 = 2 } }
};

static const struct dp_link_dpll pch_dpll[] = {
	{ DP_LINK_BW_1_62,
		{ .p1 = 2, .p2 = 10, .n = 1, .m1 = 12, .m2 = 9 } },
	{ DP_LINK_BW_2_7,
		{ .p1 = 1, .p2 = 10, .n = 2, .m1 = 14, .m2 = 8 } }
};

static const struct dp_link_dpll vlv_dpll[] = {
	{ DP_LINK_BW_1_62,
		{ .p1 = 3, .p2 = 2, .n = 5, .m1 = 3, .m2 = 81 } },
	{ DP_LINK_BW_2_7,
		{ .p1 = 2, .p2 = 2, .n = 1, .m1 = 2, .m2 = 27 } }
};

/*
 * CHV supports eDP 1.4 that have  more link rates.
 * Below only provides the fixed rate but exclude variable rate.
 */
static const struct dp_link_dpll chv_dpll[] = {
	/*
	 * CHV requires to program fractional division for m2.
	 * m2 is stored in fixed point format using formula below
	 * (m2_int << 22) | m2_fraction
	 */
	{ DP_LINK_BW_1_62,	/* m2_int = 32, m2_fraction = 1677722 */
		{ .p1 = 4, .p2 = 2, .n = 1, .m1 = 2, .m2 = 0x819999a } },
	{ DP_LINK_BW_2_7,	/* m2_int = 27, m2_fraction = 0 */
		{ .p1 = 4, .p2 = 1, .n = 1, .m1 = 2, .m2 = 0x6c00000 } },
	{ DP_LINK_BW_5_4,	/* m2_int = 27, m2_fraction = 0 */
		{ .p1 = 2, .p2 = 1, .n = 1, .m1 = 2, .m2 = 0x6c00000 } }
};

/**
 * is_edp - is the given port attached to an eDP panel (either CPU or PCH)
 * @intel_dp: DP struct
 *
 * If a CPU or PCH DP output is attached to an eDP panel, this function
 * will return true, and false otherwise.
 */
static bool is_edp(struct intel_dp *intel_dp)
{
	struct intel_digital_port *intel_dig_port = dp_to_dig_port(intel_dp);

	return intel_dig_port->base.type == INTEL_OUTPUT_EDP;
}

static struct drm_device *intel_dp_to_dev(struct intel_dp *intel_dp)
{
	struct intel_digital_port *intel_dig_port = dp_to_dig_port(intel_dp);

	return intel_dig_port->base.base.dev;
}

static struct intel_dp *intel_attached_dp(struct drm_connector *connector)
{
	return enc_to_intel_dp(&intel_attached_encoder(connector)->base);
}

static void intel_dp_link_down(struct intel_dp *intel_dp);
static bool edp_panel_vdd_on(struct intel_dp *intel_dp);
static void edp_panel_vdd_off(struct intel_dp *intel_dp, bool sync);

int
intel_dp_max_link_bw(struct intel_dp *intel_dp)
{
	int max_link_bw = intel_dp->dpcd[DP_MAX_LINK_RATE];
	struct drm_device *dev = intel_dp->attached_connector->base.dev;

	switch (max_link_bw) {
	case DP_LINK_BW_1_62:
	case DP_LINK_BW_2_7:
		break;
	case DP_LINK_BW_5_4: /* 1.2 capable displays may advertise higher bw */
		if (((IS_HASWELL(dev) && !IS_HSW_ULX(dev)) ||
		     INTEL_INFO(dev)->gen >= 8) &&
		    intel_dp->dpcd[DP_DPCD_REV] >= 0x12)
			max_link_bw = DP_LINK_BW_5_4;
		else
			max_link_bw = DP_LINK_BW_2_7;
		break;
	default:
		WARN(1, "invalid max DP link bw val %x, using 1.62Gbps\n",
		     max_link_bw);
		max_link_bw = DP_LINK_BW_1_62;
		break;
	}
	return max_link_bw;
}

static u8 intel_dp_max_lane_count(struct intel_dp *intel_dp)
{
	struct intel_digital_port *intel_dig_port = dp_to_dig_port(intel_dp);
	struct drm_device *dev = intel_dig_port->base.base.dev;
	u8 source_max, sink_max;

	source_max = 4;
	if (HAS_DDI(dev) && intel_dig_port->port == PORT_A &&
	    (intel_dig_port->saved_port_bits & DDI_A_4_LANES) == 0)
		source_max = 2;

	sink_max = drm_dp_max_lane_count(intel_dp->dpcd);

	return min(source_max, sink_max);
}

/*
 * The units on the numbers in the next two are... bizarre.  Examples will
 * make it clearer; this one parallels an example in the eDP spec.
 *
 * intel_dp_max_data_rate for one lane of 2.7GHz evaluates as:
 *
 *     270000 * 1 * 8 / 10 == 216000
 *
 * The actual data capacity of that configuration is 2.16Gbit/s, so the
 * units are decakilobits.  ->clock in a drm_display_mode is in kilohertz -
 * or equivalently, kilopixels per second - so for 1680x1050R it'd be
 * 119000.  At 18bpp that's 2142000 kilobits per second.
 *
 * Thus the strange-looking division by 10 in intel_dp_link_required, to
 * get the result in decakilobits instead of kilobits.
 */

static int
intel_dp_link_required(int pixel_clock, int bpp)
{
	return (pixel_clock * bpp + 9) / 10;
}

static int
intel_dp_max_data_rate(int max_link_clock, int max_lanes)
{
	return (max_link_clock * max_lanes * 8) / 10;
}

static enum drm_mode_status
intel_dp_mode_valid(struct drm_connector *connector,
		    struct drm_display_mode *mode)
{
	struct intel_dp *intel_dp = intel_attached_dp(connector);
	struct intel_connector *intel_connector = to_intel_connector(connector);
	struct drm_display_mode *fixed_mode = intel_connector->panel.fixed_mode;
	int target_clock = mode->clock;
	int max_rate, mode_rate, max_lanes, max_link_clock;

	if (is_edp(intel_dp) && fixed_mode) {
		if (mode->hdisplay > fixed_mode->hdisplay)
			return MODE_PANEL;

		if (mode->vdisplay > fixed_mode->vdisplay)
			return MODE_PANEL;

		target_clock = fixed_mode->clock;
	}

	max_link_clock = drm_dp_bw_code_to_link_rate(intel_dp_max_link_bw(intel_dp));
	max_lanes = intel_dp_max_lane_count(intel_dp);

	max_rate = intel_dp_max_data_rate(max_link_clock, max_lanes);
	mode_rate = intel_dp_link_required(target_clock, 18);

	if (mode_rate > max_rate)
		return MODE_CLOCK_HIGH;

	if (mode->clock < 10000)
		return MODE_CLOCK_LOW;

	if (mode->flags & DRM_MODE_FLAG_DBLCLK)
		return MODE_H_ILLEGAL;

	return MODE_OK;
}

static uint32_t
pack_aux(uint8_t *src, int src_bytes)
{
	int	i;
	uint32_t v = 0;

	if (src_bytes > 4)
		src_bytes = 4;
	for (i = 0; i < src_bytes; i++)
		v |= ((uint32_t) src[i]) << ((3-i) * 8);
	return v;
}

static void
unpack_aux(uint32_t src, uint8_t *dst, int dst_bytes)
{
	int i;
	if (dst_bytes > 4)
		dst_bytes = 4;
	for (i = 0; i < dst_bytes; i++)
		dst[i] = src >> ((3-i) * 8);
}

/* hrawclock is 1/4 the FSB frequency */
static int
intel_hrawclk(struct drm_device *dev)
{
	struct drm_i915_private *dev_priv = dev->dev_private;
	uint32_t clkcfg;

	/* There is no CLKCFG reg in Valleyview. VLV hrawclk is 200 MHz */
	if (IS_VALLEYVIEW(dev))
		return 200;

	clkcfg = I915_READ(CLKCFG);
	switch (clkcfg & CLKCFG_FSB_MASK) {
	case CLKCFG_FSB_400:
		return 100;
	case CLKCFG_FSB_533:
		return 133;
	case CLKCFG_FSB_667:
		return 166;
	case CLKCFG_FSB_800:
		return 200;
	case CLKCFG_FSB_1067:
		return 266;
	case CLKCFG_FSB_1333:
		return 333;
	/* these two are just a guess; one of them might be right */
	case CLKCFG_FSB_1600:
	case CLKCFG_FSB_1600_ALT:
		return 400;
	default:
		return 133;
	}
}

static void
intel_dp_init_panel_power_sequencer(struct drm_device *dev,
				    struct intel_dp *intel_dp,
				    struct edp_power_seq *out);
static void
intel_dp_init_panel_power_sequencer_registers(struct drm_device *dev,
					      struct intel_dp *intel_dp,
					      struct edp_power_seq *out);

static void pps_lock(struct intel_dp *intel_dp)
{
	struct intel_digital_port *intel_dig_port = dp_to_dig_port(intel_dp);
	struct intel_encoder *encoder = &intel_dig_port->base;
	struct drm_device *dev = encoder->base.dev;
	struct drm_i915_private *dev_priv = dev->dev_private;
	enum intel_display_power_domain power_domain;

	/*
	 * See vlv_power_sequencer_reset() why we need
	 * a power domain reference here.
	 */
	power_domain = intel_display_port_power_domain(encoder);
	intel_display_power_get(dev_priv, power_domain);

	mutex_lock(&dev_priv->pps_mutex);
}

static void pps_unlock(struct intel_dp *intel_dp)
{
	struct intel_digital_port *intel_dig_port = dp_to_dig_port(intel_dp);
	struct intel_encoder *encoder = &intel_dig_port->base;
	struct drm_device *dev = encoder->base.dev;
	struct drm_i915_private *dev_priv = dev->dev_private;
	enum intel_display_power_domain power_domain;

	mutex_unlock(&dev_priv->pps_mutex);

	power_domain = intel_display_port_power_domain(encoder);
	intel_display_power_put(dev_priv, power_domain);
}

static enum pipe
vlv_power_sequencer_pipe(struct intel_dp *intel_dp)
{
	struct intel_digital_port *intel_dig_port = dp_to_dig_port(intel_dp);
	struct drm_device *dev = intel_dig_port->base.base.dev;
	struct drm_i915_private *dev_priv = dev->dev_private;
	struct intel_encoder *encoder;
	unsigned int pipes = (1 << PIPE_A) | (1 << PIPE_B);
	struct edp_power_seq power_seq;

	lockdep_assert_held(&dev_priv->pps_mutex);

	if (intel_dp->pps_pipe != INVALID_PIPE)
		return intel_dp->pps_pipe;

	/*
	 * We don't have power sequencer currently.
	 * Pick one that's not used by other ports.
	 */
	list_for_each_entry(encoder, &dev->mode_config.encoder_list,
			    base.head) {
		struct intel_dp *tmp;

		if (encoder->type != INTEL_OUTPUT_EDP)
			continue;

		tmp = enc_to_intel_dp(&encoder->base);

		if (tmp->pps_pipe != INVALID_PIPE)
			pipes &= ~(1 << tmp->pps_pipe);
	}

	/*
	 * Didn't find one. This should not happen since there
	 * are two power sequencers and up to two eDP ports.
	 */
	if (WARN_ON(pipes == 0))
		return PIPE_A;

	intel_dp->pps_pipe = ffs(pipes) - 1;

	DRM_DEBUG_KMS("picked pipe %c power sequencer for port %c\n",
		      pipe_name(intel_dp->pps_pipe),
		      port_name(intel_dig_port->port));

	/* init power sequencer on this pipe and port */
	intel_dp_init_panel_power_sequencer(dev, intel_dp, &power_seq);
	intel_dp_init_panel_power_sequencer_registers(dev, intel_dp,
						      &power_seq);

	return intel_dp->pps_pipe;
}

typedef bool (*vlv_pipe_check)(struct drm_i915_private *dev_priv,
			       enum pipe pipe);

static bool vlv_pipe_has_pp_on(struct drm_i915_private *dev_priv,
			       enum pipe pipe)
{
	return I915_READ(VLV_PIPE_PP_STATUS(pipe)) & PP_ON;
}

static bool vlv_pipe_has_vdd_on(struct drm_i915_private *dev_priv,
				enum pipe pipe)
{
	return I915_READ(VLV_PIPE_PP_CONTROL(pipe)) & EDP_FORCE_VDD;
}

static bool vlv_pipe_any(struct drm_i915_private *dev_priv,
			 enum pipe pipe)
{
	return true;
}

static enum pipe
vlv_initial_pps_pipe(struct drm_i915_private *dev_priv,
		     enum port port,
		     vlv_pipe_check pipe_check)
{
	enum pipe pipe;

	for (pipe = PIPE_A; pipe <= PIPE_B; pipe++) {
		u32 port_sel = I915_READ(VLV_PIPE_PP_ON_DELAYS(pipe)) &
			PANEL_PORT_SELECT_MASK;

		if (port_sel != PANEL_PORT_SELECT_VLV(port))
			continue;

		if (!pipe_check(dev_priv, pipe))
			continue;

		return pipe;
	}

	return INVALID_PIPE;
}

static void
vlv_initial_power_sequencer_setup(struct intel_dp *intel_dp)
{
	struct intel_digital_port *intel_dig_port = dp_to_dig_port(intel_dp);
	struct drm_device *dev = intel_dig_port->base.base.dev;
	struct drm_i915_private *dev_priv = dev->dev_private;
	struct edp_power_seq power_seq;
	enum port port = intel_dig_port->port;

	lockdep_assert_held(&dev_priv->pps_mutex);

	/* try to find a pipe with this port selected */
	/* first pick one where the panel is on */
	intel_dp->pps_pipe = vlv_initial_pps_pipe(dev_priv, port,
						  vlv_pipe_has_pp_on);
	/* didn't find one? pick one where vdd is on */
	if (intel_dp->pps_pipe == INVALID_PIPE)
		intel_dp->pps_pipe = vlv_initial_pps_pipe(dev_priv, port,
							  vlv_pipe_has_vdd_on);
	/* didn't find one? pick one with just the correct port */
	if (intel_dp->pps_pipe == INVALID_PIPE)
		intel_dp->pps_pipe = vlv_initial_pps_pipe(dev_priv, port,
							  vlv_pipe_any);

	/* didn't find one? just let vlv_power_sequencer_pipe() pick one when needed */
	if (intel_dp->pps_pipe == INVALID_PIPE) {
		DRM_DEBUG_KMS("no initial power sequencer for port %c\n",
			      port_name(port));
		return;
	}

	DRM_DEBUG_KMS("initial power sequencer for port %c: pipe %c\n",
		      port_name(port), pipe_name(intel_dp->pps_pipe));

	intel_dp_init_panel_power_sequencer(dev, intel_dp, &power_seq);
	intel_dp_init_panel_power_sequencer_registers(dev, intel_dp,
						      &power_seq);
}

void vlv_power_sequencer_reset(struct drm_i915_private *dev_priv)
{
	struct drm_device *dev = dev_priv->dev;
	struct intel_encoder *encoder;

	if (WARN_ON(!IS_VALLEYVIEW(dev)))
		return;

	/*
	 * We can't grab pps_mutex here due to deadlock with power_domain
	 * mutex when power_domain functions are called while holding pps_mutex.
	 * That also means that in order to use pps_pipe the code needs to
	 * hold both a power domain reference and pps_mutex, and the power domain
	 * reference get/put must be done while _not_ holding pps_mutex.
	 * pps_{lock,unlock}() do these steps in the correct order, so one
	 * should use them always.
	 */

	list_for_each_entry(encoder, &dev->mode_config.encoder_list, base.head) {
		struct intel_dp *intel_dp;

		if (encoder->type != INTEL_OUTPUT_EDP)
			continue;

		intel_dp = enc_to_intel_dp(&encoder->base);
		intel_dp->pps_pipe = INVALID_PIPE;
	}
}

static u32 _pp_ctrl_reg(struct intel_dp *intel_dp)
{
	struct drm_device *dev = intel_dp_to_dev(intel_dp);

	if (HAS_PCH_SPLIT(dev))
		return PCH_PP_CONTROL;
	else
		return VLV_PIPE_PP_CONTROL(vlv_power_sequencer_pipe(intel_dp));
}

static u32 _pp_stat_reg(struct intel_dp *intel_dp)
{
	struct drm_device *dev = intel_dp_to_dev(intel_dp);

	if (HAS_PCH_SPLIT(dev))
		return PCH_PP_STATUS;
	else
		return VLV_PIPE_PP_STATUS(vlv_power_sequencer_pipe(intel_dp));
}

/* Reboot notifier handler to shutdown panel power to guarantee T12 timing
   This function only applicable when panel PM state is not to be tracked */
static int edp_notify_handler(struct notifier_block *this, unsigned long code,
			      void *unused)
{
	struct intel_dp *intel_dp = container_of(this, typeof(* intel_dp),
						 edp_notifier);
	struct drm_device *dev = intel_dp_to_dev(intel_dp);
	struct drm_i915_private *dev_priv = dev->dev_private;
	u32 pp_div;
	u32 pp_ctrl_reg, pp_div_reg;

	if (!is_edp(intel_dp) || code != SYS_RESTART)
		return 0;

	pps_lock(intel_dp);

	if (IS_VALLEYVIEW(dev)) {
		enum pipe pipe = vlv_power_sequencer_pipe(intel_dp);

		pp_ctrl_reg = VLV_PIPE_PP_CONTROL(pipe);
		pp_div_reg  = VLV_PIPE_PP_DIVISOR(pipe);
		pp_div = I915_READ(pp_div_reg);
		pp_div &= PP_REFERENCE_DIVIDER_MASK;

		/* 0x1F write to PP_DIV_REG sets max cycle delay */
		I915_WRITE(pp_div_reg, pp_div | 0x1F);
		I915_WRITE(pp_ctrl_reg, PANEL_UNLOCK_REGS | PANEL_POWER_OFF);
		msleep(intel_dp->panel_power_cycle_delay);
	}

	pps_unlock(intel_dp);

	return 0;
}

static bool edp_have_panel_power(struct intel_dp *intel_dp)
{
	struct drm_device *dev = intel_dp_to_dev(intel_dp);
	struct drm_i915_private *dev_priv = dev->dev_private;

	lockdep_assert_held(&dev_priv->pps_mutex);

	return (I915_READ(_pp_stat_reg(intel_dp)) & PP_ON) != 0;
}

static bool edp_have_panel_vdd(struct intel_dp *intel_dp)
{
	struct drm_device *dev = intel_dp_to_dev(intel_dp);
	struct drm_i915_private *dev_priv = dev->dev_private;

	lockdep_assert_held(&dev_priv->pps_mutex);

	return I915_READ(_pp_ctrl_reg(intel_dp)) & EDP_FORCE_VDD;
}

static void
intel_dp_check_edp(struct intel_dp *intel_dp)
{
	struct drm_device *dev = intel_dp_to_dev(intel_dp);
	struct drm_i915_private *dev_priv = dev->dev_private;

	if (!is_edp(intel_dp))
		return;

	if (!edp_have_panel_power(intel_dp) && !edp_have_panel_vdd(intel_dp)) {
		WARN(1, "eDP powered off while attempting aux channel communication.\n");
		DRM_DEBUG_KMS("Status 0x%08x Control 0x%08x\n",
			      I915_READ(_pp_stat_reg(intel_dp)),
			      I915_READ(_pp_ctrl_reg(intel_dp)));
	}
}

static uint32_t
intel_dp_aux_wait_done(struct intel_dp *intel_dp, bool has_aux_irq)
{
	struct intel_digital_port *intel_dig_port = dp_to_dig_port(intel_dp);
	struct drm_device *dev = intel_dig_port->base.base.dev;
	struct drm_i915_private *dev_priv = dev->dev_private;
	uint32_t ch_ctl = intel_dp->aux_ch_ctl_reg;
	uint32_t status;
	bool done;

#define C (((status = I915_READ_NOTRACE(ch_ctl)) & DP_AUX_CH_CTL_SEND_BUSY) == 0)
	if (has_aux_irq)
		done = wait_event_timeout(dev_priv->gmbus_wait_queue, C,
					  msecs_to_jiffies_timeout(10));
	else
		done = wait_for_atomic(C, 10) == 0;
	if (!done)
		DRM_ERROR("dp aux hw did not signal timeout (has irq: %i)!\n",
			  has_aux_irq);
#undef C

	return status;
}

static uint32_t i9xx_get_aux_clock_divider(struct intel_dp *intel_dp, int index)
{
	struct intel_digital_port *intel_dig_port = dp_to_dig_port(intel_dp);
	struct drm_device *dev = intel_dig_port->base.base.dev;

	/*
	 * The clock divider is based off the hrawclk, and would like to run at
	 * 2MHz.  So, take the hrawclk value and divide by 2 and use that
	 */
	return index ? 0 : intel_hrawclk(dev) / 2;
}

static uint32_t ilk_get_aux_clock_divider(struct intel_dp *intel_dp, int index)
{
	struct intel_digital_port *intel_dig_port = dp_to_dig_port(intel_dp);
	struct drm_device *dev = intel_dig_port->base.base.dev;

	if (index)
		return 0;

	if (intel_dig_port->port == PORT_A) {
		if (IS_GEN6(dev) || IS_GEN7(dev))
			return 200; /* SNB & IVB eDP input clock at 400Mhz */
		else
			return 225; /* eDP input clock at 450Mhz */
	} else {
		return DIV_ROUND_UP(intel_pch_rawclk(dev), 2);
	}
}

static uint32_t hsw_get_aux_clock_divider(struct intel_dp *intel_dp, int index)
{
	struct intel_digital_port *intel_dig_port = dp_to_dig_port(intel_dp);
	struct drm_device *dev = intel_dig_port->base.base.dev;
	struct drm_i915_private *dev_priv = dev->dev_private;

	if (intel_dig_port->port == PORT_A) {
		if (index)
			return 0;
		return DIV_ROUND_CLOSEST(intel_ddi_get_cdclk_freq(dev_priv), 2000);
	} else if (dev_priv->pch_id == INTEL_PCH_LPT_DEVICE_ID_TYPE) {
		/* Workaround for non-ULT HSW */
		switch (index) {
		case 0: return 63;
		case 1: return 72;
		default: return 0;
		}
	} else  {
		return index ? 0 : DIV_ROUND_UP(intel_pch_rawclk(dev), 2);
	}
}

static uint32_t vlv_get_aux_clock_divider(struct intel_dp *intel_dp, int index)
{
	return index ? 0 : 100;
}

static uint32_t i9xx_get_aux_send_ctl(struct intel_dp *intel_dp,
				      bool has_aux_irq,
				      int send_bytes,
				      uint32_t aux_clock_divider)
{
	struct intel_digital_port *intel_dig_port = dp_to_dig_port(intel_dp);
	struct drm_device *dev = intel_dig_port->base.base.dev;
	uint32_t precharge, timeout;

	if (IS_GEN6(dev))
		precharge = 3;
	else
		precharge = 5;

	if (IS_BROADWELL(dev) && intel_dp->aux_ch_ctl_reg == DPA_AUX_CH_CTL)
		timeout = DP_AUX_CH_CTL_TIME_OUT_600us;
	else
		timeout = DP_AUX_CH_CTL_TIME_OUT_400us;

	return DP_AUX_CH_CTL_SEND_BUSY |
	       DP_AUX_CH_CTL_DONE |
	       (has_aux_irq ? DP_AUX_CH_CTL_INTERRUPT : 0) |
	       DP_AUX_CH_CTL_TIME_OUT_ERROR |
	       timeout |
	       DP_AUX_CH_CTL_RECEIVE_ERROR |
	       (send_bytes << DP_AUX_CH_CTL_MESSAGE_SIZE_SHIFT) |
	       (precharge << DP_AUX_CH_CTL_PRECHARGE_2US_SHIFT) |
	       (aux_clock_divider << DP_AUX_CH_CTL_BIT_CLOCK_2X_SHIFT);
}

static int
intel_dp_aux_ch(struct intel_dp *intel_dp,
		uint8_t *send, int send_bytes,
		uint8_t *recv, int recv_size)
{
	struct intel_digital_port *intel_dig_port = dp_to_dig_port(intel_dp);
	struct drm_device *dev = intel_dig_port->base.base.dev;
	struct drm_i915_private *dev_priv = dev->dev_private;
	uint32_t ch_ctl = intel_dp->aux_ch_ctl_reg;
	uint32_t ch_data = ch_ctl + 4;
	uint32_t aux_clock_divider;
	int i, ret, recv_bytes;
	uint32_t status;
	int try, clock = 0;
	bool has_aux_irq = HAS_AUX_IRQ(dev);
	bool vdd;

	pps_lock(intel_dp);

	/*
	 * We will be called with VDD already enabled for dpcd/edid/oui reads.
	 * In such cases we want to leave VDD enabled and it's up to upper layers
	 * to turn it off. But for eg. i2c-dev access we need to turn it on/off
	 * ourselves.
	 */
	vdd = edp_panel_vdd_on(intel_dp);

	/* dp aux is extremely sensitive to irq latency, hence request the
	 * lowest possible wakeup latency and so prevent the cpu from going into
	 * deep sleep states.
	 */
	pm_qos_update_request(&dev_priv->pm_qos, 0);

	intel_dp_check_edp(intel_dp);

	intel_aux_display_runtime_get(dev_priv);

	/* Try to wait for any previous AUX channel activity */
	for (try = 0; try < 3; try++) {
		status = I915_READ_NOTRACE(ch_ctl);
		if ((status & DP_AUX_CH_CTL_SEND_BUSY) == 0)
			break;
		msleep(1);
	}

	if (try == 3) {
		WARN(1, "dp_aux_ch not started status 0x%08x\n",
		     I915_READ(ch_ctl));
		ret = -EBUSY;
		goto out;
	}

	/* Only 5 data registers! */
	if (WARN_ON(send_bytes > 20 || recv_size > 20)) {
		ret = -E2BIG;
		goto out;
	}

	while ((aux_clock_divider = intel_dp->get_aux_clock_divider(intel_dp, clock++))) {
		u32 send_ctl = intel_dp->get_aux_send_ctl(intel_dp,
							  has_aux_irq,
							  send_bytes,
							  aux_clock_divider);

		/* Must try at least 3 times according to DP spec */
		for (try = 0; try < 5; try++) {
			/* Load the send data into the aux channel data registers */
			for (i = 0; i < send_bytes; i += 4)
				I915_WRITE(ch_data + i,
					   pack_aux(send + i, send_bytes - i));

			/* Send the command and wait for it to complete */
			I915_WRITE(ch_ctl, send_ctl);

			status = intel_dp_aux_wait_done(intel_dp, has_aux_irq);

			/* Clear done status and any errors */
			I915_WRITE(ch_ctl,
				   status |
				   DP_AUX_CH_CTL_DONE |
				   DP_AUX_CH_CTL_TIME_OUT_ERROR |
				   DP_AUX_CH_CTL_RECEIVE_ERROR);

			if (status & (DP_AUX_CH_CTL_TIME_OUT_ERROR |
				      DP_AUX_CH_CTL_RECEIVE_ERROR))
				continue;
			if (status & DP_AUX_CH_CTL_DONE)
				break;
		}
		if (status & DP_AUX_CH_CTL_DONE)
			break;
	}

	if ((status & DP_AUX_CH_CTL_DONE) == 0) {
		DRM_ERROR("dp_aux_ch not done status 0x%08x\n", status);
		ret = -EBUSY;
		goto out;
	}

	/* Check for timeout or receive error.
	 * Timeouts occur when the sink is not connected
	 */
	if (status & DP_AUX_CH_CTL_RECEIVE_ERROR) {
		DRM_ERROR("dp_aux_ch receive error status 0x%08x\n", status);
		ret = -EIO;
		goto out;
	}

	/* Timeouts occur when the device isn't connected, so they're
	 * "normal" -- don't fill the kernel log with these */
	if (status & DP_AUX_CH_CTL_TIME_OUT_ERROR) {
		DRM_DEBUG_KMS("dp_aux_ch timeout status 0x%08x\n", status);
		ret = -ETIMEDOUT;
		goto out;
	}

	/* Unload any bytes sent back from the other side */
	recv_bytes = ((status & DP_AUX_CH_CTL_MESSAGE_SIZE_MASK) >>
		      DP_AUX_CH_CTL_MESSAGE_SIZE_SHIFT);
	if (recv_bytes > recv_size)
		recv_bytes = recv_size;

	for (i = 0; i < recv_bytes; i += 4)
		unpack_aux(I915_READ(ch_data + i),
			   recv + i, recv_bytes - i);

	ret = recv_bytes;
out:
	pm_qos_update_request(&dev_priv->pm_qos, PM_QOS_DEFAULT_VALUE);
	intel_aux_display_runtime_put(dev_priv);

	if (vdd)
		edp_panel_vdd_off(intel_dp, false);

	pps_unlock(intel_dp);

	return ret;
}

#define BARE_ADDRESS_SIZE	3
#define HEADER_SIZE		(BARE_ADDRESS_SIZE + 1)
static ssize_t
intel_dp_aux_transfer(struct drm_dp_aux *aux, struct drm_dp_aux_msg *msg)
{
	struct intel_dp *intel_dp = container_of(aux, struct intel_dp, aux);
	uint8_t txbuf[20], rxbuf[20];
	size_t txsize, rxsize;
	int ret;

	txbuf[0] = msg->request << 4;
	txbuf[1] = msg->address >> 8;
	txbuf[2] = msg->address & 0xff;
	txbuf[3] = msg->size - 1;

	switch (msg->request & ~DP_AUX_I2C_MOT) {
	case DP_AUX_NATIVE_WRITE:
	case DP_AUX_I2C_WRITE:
		txsize = msg->size ? HEADER_SIZE + msg->size : BARE_ADDRESS_SIZE;
		rxsize = 1;

		if (WARN_ON(txsize > 20))
			return -E2BIG;

		memcpy(txbuf + HEADER_SIZE, msg->buffer, msg->size);

		ret = intel_dp_aux_ch(intel_dp, txbuf, txsize, rxbuf, rxsize);
		if (ret > 0) {
			msg->reply = rxbuf[0] >> 4;

			/* Return payload size. */
			ret = msg->size;
		}
		break;

	case DP_AUX_NATIVE_READ:
	case DP_AUX_I2C_READ:
		txsize = msg->size ? HEADER_SIZE : BARE_ADDRESS_SIZE;
		rxsize = msg->size + 1;

		if (WARN_ON(rxsize > 20))
			return -E2BIG;

		ret = intel_dp_aux_ch(intel_dp, txbuf, txsize, rxbuf, rxsize);
		if (ret > 0) {
			msg->reply = rxbuf[0] >> 4;
			/*
			 * Assume happy day, and copy the data. The caller is
			 * expected to check msg->reply before touching it.
			 *
			 * Return payload size.
			 */
			ret--;
			memcpy(msg->buffer, rxbuf + 1, ret);
		}
		break;

	default:
		ret = -EINVAL;
		break;
	}

	return ret;
}

static void
intel_dp_aux_init(struct intel_dp *intel_dp, struct intel_connector *connector)
{
	struct drm_device *dev = intel_dp_to_dev(intel_dp);
	struct intel_digital_port *intel_dig_port = dp_to_dig_port(intel_dp);
	enum port port = intel_dig_port->port;
	const char *name = NULL;
	int ret;

	switch (port) {
	case PORT_A:
		intel_dp->aux_ch_ctl_reg = DPA_AUX_CH_CTL;
		name = "DPDDC-A";
		break;
	case PORT_B:
		intel_dp->aux_ch_ctl_reg = PCH_DPB_AUX_CH_CTL;
		name = "DPDDC-B";
		break;
	case PORT_C:
		intel_dp->aux_ch_ctl_reg = PCH_DPC_AUX_CH_CTL;
		name = "DPDDC-C";
		break;
	case PORT_D:
		intel_dp->aux_ch_ctl_reg = PCH_DPD_AUX_CH_CTL;
		name = "DPDDC-D";
		break;
	default:
		BUG();
	}

	if (!HAS_DDI(dev))
		intel_dp->aux_ch_ctl_reg = intel_dp->output_reg + 0x10;

	intel_dp->aux.name = name;
	intel_dp->aux.dev = dev->dev;
	intel_dp->aux.transfer = intel_dp_aux_transfer;

	DRM_DEBUG_KMS("registering %s bus for %s\n", name,
		      connector->base.kdev->kobj.name);

	ret = drm_dp_aux_register(&intel_dp->aux);
	if (ret < 0) {
		DRM_ERROR("drm_dp_aux_register() for %s failed (%d)\n",
			  name, ret);
		return;
	}

	ret = sysfs_create_link(&connector->base.kdev->kobj,
				&intel_dp->aux.ddc.dev.kobj,
				intel_dp->aux.ddc.dev.kobj.name);
	if (ret < 0) {
		DRM_ERROR("sysfs_create_link() for %s failed (%d)\n", name, ret);
		drm_dp_aux_unregister(&intel_dp->aux);
	}
}

static void
intel_dp_connector_unregister(struct intel_connector *intel_connector)
{
	struct intel_dp *intel_dp = intel_attached_dp(&intel_connector->base);

	if (!intel_connector->mst_port)
		sysfs_remove_link(&intel_connector->base.kdev->kobj,
				  intel_dp->aux.ddc.dev.kobj.name);
	intel_connector_unregister(intel_connector);
}

static void
hsw_dp_set_ddi_pll_sel(struct intel_crtc_config *pipe_config, int link_bw)
{
	switch (link_bw) {
	case DP_LINK_BW_1_62:
		pipe_config->ddi_pll_sel = PORT_CLK_SEL_LCPLL_810;
		break;
	case DP_LINK_BW_2_7:
		pipe_config->ddi_pll_sel = PORT_CLK_SEL_LCPLL_1350;
		break;
	case DP_LINK_BW_5_4:
		pipe_config->ddi_pll_sel = PORT_CLK_SEL_LCPLL_2700;
		break;
	}
}

static void
intel_dp_set_clock(struct intel_encoder *encoder,
		   struct intel_crtc_config *pipe_config, int link_bw)
{
	struct drm_device *dev = encoder->base.dev;
	const struct dp_link_dpll *divisor = NULL;
	int i, count = 0;

<<<<<<< HEAD
		switch (reply[0] & AUX_NATIVE_REPLY_MASK) {
		case AUX_NATIVE_REPLY_ACK:
			/* I2C-over-AUX Reply field is only valid
			 * when paired with AUX ACK.
			 */
			break;
		case AUX_NATIVE_REPLY_NACK:
			DRM_DEBUG_KMS("aux_ch native nack\n");
			return -EREMOTEIO;
		case AUX_NATIVE_REPLY_DEFER:
			/*
			 * For now, just give more slack to branch devices. We
			 * could check the DPCD for I2C bit rate capabilities,
			 * and if available, adjust the interval. We could also
			 * be more careful with DP-to-Legacy adapters where a
			 * long legacy cable may force very low I2C bit rates.
			 */
			if (intel_dp->dpcd[DP_DOWNSTREAMPORT_PRESENT] &
			    DP_DWN_STRM_PORT_PRESENT)
				usleep_range(500, 600);
			else
				usleep_range(300, 400);
			continue;
		default:
			DRM_ERROR("aux_ch invalid native reply 0x%02x\n",
				  reply[0]);
			return -EREMOTEIO;
		}
=======
	if (IS_G4X(dev)) {
		divisor = gen4_dpll;
		count = ARRAY_SIZE(gen4_dpll);
	} else if (HAS_PCH_SPLIT(dev)) {
		divisor = pch_dpll;
		count = ARRAY_SIZE(pch_dpll);
	} else if (IS_CHERRYVIEW(dev)) {
		divisor = chv_dpll;
		count = ARRAY_SIZE(chv_dpll);
	} else if (IS_VALLEYVIEW(dev)) {
		divisor = vlv_dpll;
		count = ARRAY_SIZE(vlv_dpll);
	}
>>>>>>> fc14f9c1

	if (divisor && count) {
		for (i = 0; i < count; i++) {
			if (link_bw == divisor[i].link_bw) {
				pipe_config->dpll = divisor[i].dpll;
				pipe_config->clock_set = true;
				break;
			}
		}
	}
}

bool
intel_dp_compute_config(struct intel_encoder *encoder,
			struct intel_crtc_config *pipe_config)
{
	struct drm_device *dev = encoder->base.dev;
	struct drm_i915_private *dev_priv = dev->dev_private;
	struct drm_display_mode *adjusted_mode = &pipe_config->adjusted_mode;
	struct intel_dp *intel_dp = enc_to_intel_dp(&encoder->base);
	enum port port = dp_to_dig_port(intel_dp)->port;
	struct intel_crtc *intel_crtc = encoder->new_crtc;
	struct intel_connector *intel_connector = intel_dp->attached_connector;
	int lane_count, clock;
	int min_lane_count = 1;
	int max_lane_count = intel_dp_max_lane_count(intel_dp);
	/* Conveniently, the link BW constants become indices with a shift...*/
	int min_clock = 0;
	int max_clock = intel_dp_max_link_bw(intel_dp) >> 3;
	int bpp, mode_rate;
	static int bws[] = { DP_LINK_BW_1_62, DP_LINK_BW_2_7, DP_LINK_BW_5_4 };
	int link_avail, link_clock;

	if (HAS_PCH_SPLIT(dev) && !HAS_DDI(dev) && port != PORT_A)
		pipe_config->has_pch_encoder = true;

	pipe_config->has_dp_encoder = true;
	pipe_config->has_drrs = false;
	pipe_config->has_audio = intel_dp->has_audio;

	if (is_edp(intel_dp) && intel_connector->panel.fixed_mode) {
		intel_fixed_panel_mode(intel_connector->panel.fixed_mode,
				       adjusted_mode);
		if (!HAS_PCH_SPLIT(dev))
			intel_gmch_panel_fitting(intel_crtc, pipe_config,
						 intel_connector->panel.fitting_mode);
		else
			intel_pch_panel_fitting(intel_crtc, pipe_config,
						intel_connector->panel.fitting_mode);
	}

	if (adjusted_mode->flags & DRM_MODE_FLAG_DBLCLK)
		return false;

	DRM_DEBUG_KMS("DP link computation with max lane count %i "
		      "max bw %02x pixel clock %iKHz\n",
		      max_lane_count, bws[max_clock],
		      adjusted_mode->crtc_clock);

	/* Walk through all bpp values. Luckily they're all nicely spaced with 2
	 * bpc in between. */
	bpp = pipe_config->pipe_bpp;
	if (is_edp(intel_dp)) {
		if (dev_priv->vbt.edp_bpp && dev_priv->vbt.edp_bpp < bpp) {
			DRM_DEBUG_KMS("clamping bpp for eDP panel to BIOS-provided %i\n",
				      dev_priv->vbt.edp_bpp);
			bpp = dev_priv->vbt.edp_bpp;
		}

		/*
		 * Use the maximum clock and number of lanes the eDP panel
		 * advertizes being capable of. The panels are generally
		 * designed to support only a single clock and lane
		 * configuration, and typically these values correspond to the
		 * native resolution of the panel.
		 */
		min_lane_count = max_lane_count;
		min_clock = max_clock;
	}

	for (; bpp >= 6*3; bpp -= 2*3) {
		mode_rate = intel_dp_link_required(adjusted_mode->crtc_clock,
						   bpp);

		for (clock = min_clock; clock <= max_clock; clock++) {
			for (lane_count = min_lane_count; lane_count <= max_lane_count; lane_count <<= 1) {
				link_clock = drm_dp_bw_code_to_link_rate(bws[clock]);
				link_avail = intel_dp_max_data_rate(link_clock,
								    lane_count);

				if (mode_rate <= link_avail) {
					goto found;
				}
			}
		}
	}

	return false;

found:
	if (intel_dp->color_range_auto) {
		/*
		 * See:
		 * CEA-861-E - 5.1 Default Encoding Parameters
		 * VESA DisplayPort Ver.1.2a - 5.1.1.1 Video Colorimetry
		 */
		if (bpp != 18 && drm_match_cea_mode(adjusted_mode) > 1)
			intel_dp->color_range = DP_COLOR_RANGE_16_235;
		else
			intel_dp->color_range = 0;
	}

	if (intel_dp->color_range)
		pipe_config->limited_color_range = true;

	intel_dp->link_bw = bws[clock];
	intel_dp->lane_count = lane_count;
	pipe_config->pipe_bpp = bpp;
	pipe_config->port_clock = drm_dp_bw_code_to_link_rate(intel_dp->link_bw);

	DRM_DEBUG_KMS("DP link bw %02x lane count %d clock %d bpp %d\n",
		      intel_dp->link_bw, intel_dp->lane_count,
		      pipe_config->port_clock, bpp);
	DRM_DEBUG_KMS("DP link bw required %i available %i\n",
		      mode_rate, link_avail);

	intel_link_compute_m_n(bpp, lane_count,
			       adjusted_mode->crtc_clock,
			       pipe_config->port_clock,
			       &pipe_config->dp_m_n);

	if (intel_connector->panel.downclock_mode != NULL &&
		intel_dp->drrs_state.type == SEAMLESS_DRRS_SUPPORT) {
			pipe_config->has_drrs = true;
			intel_link_compute_m_n(bpp, lane_count,
				intel_connector->panel.downclock_mode->clock,
				pipe_config->port_clock,
				&pipe_config->dp_m2_n2);
	}

	if (IS_HASWELL(dev) || IS_BROADWELL(dev))
		hsw_dp_set_ddi_pll_sel(pipe_config, intel_dp->link_bw);
	else
		intel_dp_set_clock(encoder, pipe_config, intel_dp->link_bw);

	return true;
}

static void ironlake_set_pll_cpu_edp(struct intel_dp *intel_dp)
{
	struct intel_digital_port *dig_port = dp_to_dig_port(intel_dp);
	struct intel_crtc *crtc = to_intel_crtc(dig_port->base.base.crtc);
	struct drm_device *dev = crtc->base.dev;
	struct drm_i915_private *dev_priv = dev->dev_private;
	u32 dpa_ctl;

	DRM_DEBUG_KMS("eDP PLL enable for clock %d\n", crtc->config.port_clock);
	dpa_ctl = I915_READ(DP_A);
	dpa_ctl &= ~DP_PLL_FREQ_MASK;

	if (crtc->config.port_clock == 162000) {
		/* For a long time we've carried around a ILK-DevA w/a for the
		 * 160MHz clock. If we're really unlucky, it's still required.
		 */
		DRM_DEBUG_KMS("160MHz cpu eDP clock, might need ilk devA w/a\n");
		dpa_ctl |= DP_PLL_FREQ_160MHZ;
		intel_dp->DP |= DP_PLL_FREQ_160MHZ;
	} else {
		dpa_ctl |= DP_PLL_FREQ_270MHZ;
		intel_dp->DP |= DP_PLL_FREQ_270MHZ;
	}

	I915_WRITE(DP_A, dpa_ctl);

	POSTING_READ(DP_A);
	udelay(500);
}

static void intel_dp_prepare(struct intel_encoder *encoder)
{
	struct drm_device *dev = encoder->base.dev;
	struct drm_i915_private *dev_priv = dev->dev_private;
	struct intel_dp *intel_dp = enc_to_intel_dp(&encoder->base);
	enum port port = dp_to_dig_port(intel_dp)->port;
	struct intel_crtc *crtc = to_intel_crtc(encoder->base.crtc);
	struct drm_display_mode *adjusted_mode = &crtc->config.adjusted_mode;

	/*
	 * There are four kinds of DP registers:
	 *
	 * 	IBX PCH
	 * 	SNB CPU
	 *	IVB CPU
	 * 	CPT PCH
	 *
	 * IBX PCH and CPU are the same for almost everything,
	 * except that the CPU DP PLL is configured in this
	 * register
	 *
	 * CPT PCH is quite different, having many bits moved
	 * to the TRANS_DP_CTL register instead. That
	 * configuration happens (oddly) in ironlake_pch_enable
	 */

	/* Preserve the BIOS-computed detected bit. This is
	 * supposed to be read-only.
	 */
	intel_dp->DP = I915_READ(intel_dp->output_reg) & DP_DETECTED;

	/* Handle DP bits in common between all three register formats */
	intel_dp->DP |= DP_VOLTAGE_0_4 | DP_PRE_EMPHASIS_0;
	intel_dp->DP |= DP_PORT_WIDTH(intel_dp->lane_count);

	if (crtc->config.has_audio) {
		DRM_DEBUG_DRIVER("Enabling DP audio on pipe %c\n",
				 pipe_name(crtc->pipe));
		intel_dp->DP |= DP_AUDIO_OUTPUT_ENABLE;
		intel_write_eld(&encoder->base, adjusted_mode);
	}

	/* Split out the IBX/CPU vs CPT settings */

	if (port == PORT_A && IS_GEN7(dev) && !IS_VALLEYVIEW(dev)) {
		if (adjusted_mode->flags & DRM_MODE_FLAG_PHSYNC)
			intel_dp->DP |= DP_SYNC_HS_HIGH;
		if (adjusted_mode->flags & DRM_MODE_FLAG_PVSYNC)
			intel_dp->DP |= DP_SYNC_VS_HIGH;
		intel_dp->DP |= DP_LINK_TRAIN_OFF_CPT;

		if (drm_dp_enhanced_frame_cap(intel_dp->dpcd))
			intel_dp->DP |= DP_ENHANCED_FRAMING;

		intel_dp->DP |= crtc->pipe << 29;
	} else if (!HAS_PCH_CPT(dev) || port == PORT_A) {
		if (!HAS_PCH_SPLIT(dev) && !IS_VALLEYVIEW(dev))
			intel_dp->DP |= intel_dp->color_range;

		if (adjusted_mode->flags & DRM_MODE_FLAG_PHSYNC)
			intel_dp->DP |= DP_SYNC_HS_HIGH;
		if (adjusted_mode->flags & DRM_MODE_FLAG_PVSYNC)
			intel_dp->DP |= DP_SYNC_VS_HIGH;
		intel_dp->DP |= DP_LINK_TRAIN_OFF;

		if (drm_dp_enhanced_frame_cap(intel_dp->dpcd))
			intel_dp->DP |= DP_ENHANCED_FRAMING;

		if (!IS_CHERRYVIEW(dev)) {
			if (crtc->pipe == 1)
				intel_dp->DP |= DP_PIPEB_SELECT;
		} else {
			intel_dp->DP |= DP_PIPE_SELECT_CHV(crtc->pipe);
		}
	} else {
		intel_dp->DP |= DP_LINK_TRAIN_OFF_CPT;
	}
}

#define IDLE_ON_MASK		(PP_ON | PP_SEQUENCE_MASK | 0                     | PP_SEQUENCE_STATE_MASK)
#define IDLE_ON_VALUE   	(PP_ON | PP_SEQUENCE_NONE | 0                     | PP_SEQUENCE_STATE_ON_IDLE)

#define IDLE_OFF_MASK		(PP_ON | PP_SEQUENCE_MASK | 0                     | 0)
#define IDLE_OFF_VALUE		(0     | PP_SEQUENCE_NONE | 0                     | 0)

#define IDLE_CYCLE_MASK		(PP_ON | PP_SEQUENCE_MASK | PP_CYCLE_DELAY_ACTIVE | PP_SEQUENCE_STATE_MASK)
#define IDLE_CYCLE_VALUE	(0     | PP_SEQUENCE_NONE | 0                     | PP_SEQUENCE_STATE_OFF_IDLE)

static void wait_panel_status(struct intel_dp *intel_dp,
				       u32 mask,
				       u32 value)
{
	struct drm_device *dev = intel_dp_to_dev(intel_dp);
	struct drm_i915_private *dev_priv = dev->dev_private;
	u32 pp_stat_reg, pp_ctrl_reg;

	lockdep_assert_held(&dev_priv->pps_mutex);

	pp_stat_reg = _pp_stat_reg(intel_dp);
	pp_ctrl_reg = _pp_ctrl_reg(intel_dp);

	DRM_DEBUG_KMS("mask %08x value %08x status %08x control %08x\n",
			mask, value,
			I915_READ(pp_stat_reg),
			I915_READ(pp_ctrl_reg));

	if (_wait_for((I915_READ(pp_stat_reg) & mask) == value, 5000, 10)) {
		DRM_ERROR("Panel status timeout: status %08x control %08x\n",
				I915_READ(pp_stat_reg),
				I915_READ(pp_ctrl_reg));
	}

	DRM_DEBUG_KMS("Wait complete\n");
}

static void wait_panel_on(struct intel_dp *intel_dp)
{
	DRM_DEBUG_KMS("Wait for panel power on\n");
	wait_panel_status(intel_dp, IDLE_ON_MASK, IDLE_ON_VALUE);
}

static void wait_panel_off(struct intel_dp *intel_dp)
{
	DRM_DEBUG_KMS("Wait for panel power off time\n");
	wait_panel_status(intel_dp, IDLE_OFF_MASK, IDLE_OFF_VALUE);
}

static void wait_panel_power_cycle(struct intel_dp *intel_dp)
{
	DRM_DEBUG_KMS("Wait for panel power cycle\n");

	/* When we disable the VDD override bit last we have to do the manual
	 * wait. */
	wait_remaining_ms_from_jiffies(intel_dp->last_power_cycle,
				       intel_dp->panel_power_cycle_delay);

	wait_panel_status(intel_dp, IDLE_CYCLE_MASK, IDLE_CYCLE_VALUE);
}

static void wait_backlight_on(struct intel_dp *intel_dp)
{
	wait_remaining_ms_from_jiffies(intel_dp->last_power_on,
				       intel_dp->backlight_on_delay);
}

static void edp_wait_backlight_off(struct intel_dp *intel_dp)
{
	wait_remaining_ms_from_jiffies(intel_dp->last_backlight_off,
				       intel_dp->backlight_off_delay);
}

/* Read the current pp_control value, unlocking the register if it
 * is locked
 */

static  u32 ironlake_get_pp_control(struct intel_dp *intel_dp)
{
	struct drm_device *dev = intel_dp_to_dev(intel_dp);
	struct drm_i915_private *dev_priv = dev->dev_private;
	u32 control;

	lockdep_assert_held(&dev_priv->pps_mutex);

	control = I915_READ(_pp_ctrl_reg(intel_dp));
	control &= ~PANEL_UNLOCK_MASK;
	control |= PANEL_UNLOCK_REGS;
	return control;
}

/*
 * Must be paired with edp_panel_vdd_off().
 * Must hold pps_mutex around the whole on/off sequence.
 * Can be nested with intel_edp_panel_vdd_{on,off}() calls.
 */
static bool edp_panel_vdd_on(struct intel_dp *intel_dp)
{
	struct drm_device *dev = intel_dp_to_dev(intel_dp);
	struct intel_digital_port *intel_dig_port = dp_to_dig_port(intel_dp);
	struct intel_encoder *intel_encoder = &intel_dig_port->base;
	struct drm_i915_private *dev_priv = dev->dev_private;
	enum intel_display_power_domain power_domain;
	u32 pp;
	u32 pp_stat_reg, pp_ctrl_reg;
	bool need_to_disable = !intel_dp->want_panel_vdd;

	lockdep_assert_held(&dev_priv->pps_mutex);

	if (!is_edp(intel_dp))
		return false;

	intel_dp->want_panel_vdd = true;

	if (edp_have_panel_vdd(intel_dp))
		return need_to_disable;

	power_domain = intel_display_port_power_domain(intel_encoder);
	intel_display_power_get(dev_priv, power_domain);

	DRM_DEBUG_KMS("Turning eDP VDD on\n");

	if (!edp_have_panel_power(intel_dp))
		wait_panel_power_cycle(intel_dp);

	pp = ironlake_get_pp_control(intel_dp);
	pp |= EDP_FORCE_VDD;

	pp_stat_reg = _pp_stat_reg(intel_dp);
	pp_ctrl_reg = _pp_ctrl_reg(intel_dp);

	I915_WRITE(pp_ctrl_reg, pp);
	POSTING_READ(pp_ctrl_reg);
	DRM_DEBUG_KMS("PP_STATUS: 0x%08x PP_CONTROL: 0x%08x\n",
			I915_READ(pp_stat_reg), I915_READ(pp_ctrl_reg));
	/*
	 * If the panel wasn't on, delay before accessing aux channel
	 */
	if (!edp_have_panel_power(intel_dp)) {
		DRM_DEBUG_KMS("eDP was not running\n");
		msleep(intel_dp->panel_power_up_delay);
	}

	return need_to_disable;
}

/*
 * Must be paired with intel_edp_panel_vdd_off() or
 * intel_edp_panel_off().
 * Nested calls to these functions are not allowed since
 * we drop the lock. Caller must use some higher level
 * locking to prevent nested calls from other threads.
 */
void intel_edp_panel_vdd_on(struct intel_dp *intel_dp)
{
	bool vdd;

	if (!is_edp(intel_dp))
		return;

	pps_lock(intel_dp);
	vdd = edp_panel_vdd_on(intel_dp);
	pps_unlock(intel_dp);

	WARN(!vdd, "eDP VDD already requested on\n");
}

static void edp_panel_vdd_off_sync(struct intel_dp *intel_dp)
{
	struct drm_device *dev = intel_dp_to_dev(intel_dp);
	struct drm_i915_private *dev_priv = dev->dev_private;
	struct intel_digital_port *intel_dig_port =
		dp_to_dig_port(intel_dp);
	struct intel_encoder *intel_encoder = &intel_dig_port->base;
	enum intel_display_power_domain power_domain;
	u32 pp;
	u32 pp_stat_reg, pp_ctrl_reg;

	lockdep_assert_held(&dev_priv->pps_mutex);

	WARN_ON(intel_dp->want_panel_vdd);

	if (!edp_have_panel_vdd(intel_dp))
		return;

	DRM_DEBUG_KMS("Turning eDP VDD off\n");

	pp = ironlake_get_pp_control(intel_dp);
	pp &= ~EDP_FORCE_VDD;

	pp_ctrl_reg = _pp_ctrl_reg(intel_dp);
	pp_stat_reg = _pp_stat_reg(intel_dp);

	I915_WRITE(pp_ctrl_reg, pp);
	POSTING_READ(pp_ctrl_reg);

	/* Make sure sequencer is idle before allowing subsequent activity */
	DRM_DEBUG_KMS("PP_STATUS: 0x%08x PP_CONTROL: 0x%08x\n",
	I915_READ(pp_stat_reg), I915_READ(pp_ctrl_reg));

	if ((pp & POWER_TARGET_ON) == 0)
		intel_dp->last_power_cycle = jiffies;

	power_domain = intel_display_port_power_domain(intel_encoder);
	intel_display_power_put(dev_priv, power_domain);
}

static void edp_panel_vdd_work(struct work_struct *__work)
{
	struct intel_dp *intel_dp = container_of(to_delayed_work(__work),
						 struct intel_dp, panel_vdd_work);

	pps_lock(intel_dp);
	if (!intel_dp->want_panel_vdd)
		edp_panel_vdd_off_sync(intel_dp);
	pps_unlock(intel_dp);
}

static void edp_panel_vdd_schedule_off(struct intel_dp *intel_dp)
{
	unsigned long delay;

	/*
	 * Queue the timer to fire a long time from now (relative to the power
	 * down delay) to keep the panel power up across a sequence of
	 * operations.
	 */
	delay = msecs_to_jiffies(intel_dp->panel_power_cycle_delay * 5);
	schedule_delayed_work(&intel_dp->panel_vdd_work, delay);
}

/*
 * Must be paired with edp_panel_vdd_on().
 * Must hold pps_mutex around the whole on/off sequence.
 * Can be nested with intel_edp_panel_vdd_{on,off}() calls.
 */
static void edp_panel_vdd_off(struct intel_dp *intel_dp, bool sync)
{
	struct drm_i915_private *dev_priv =
		intel_dp_to_dev(intel_dp)->dev_private;

	lockdep_assert_held(&dev_priv->pps_mutex);

	if (!is_edp(intel_dp))
		return;

	WARN(!intel_dp->want_panel_vdd, "eDP VDD not forced on");

	intel_dp->want_panel_vdd = false;

	if (sync)
		edp_panel_vdd_off_sync(intel_dp);
	else
		edp_panel_vdd_schedule_off(intel_dp);
}

/*
 * Must be paired with intel_edp_panel_vdd_on().
 * Nested calls to these functions are not allowed since
 * we drop the lock. Caller must use some higher level
 * locking to prevent nested calls from other threads.
 */
static void intel_edp_panel_vdd_off(struct intel_dp *intel_dp, bool sync)
{
	if (!is_edp(intel_dp))
		return;

	pps_lock(intel_dp);
	edp_panel_vdd_off(intel_dp, sync);
	pps_unlock(intel_dp);
}

void intel_edp_panel_on(struct intel_dp *intel_dp)
{
	struct drm_device *dev = intel_dp_to_dev(intel_dp);
	struct drm_i915_private *dev_priv = dev->dev_private;
	u32 pp;
	u32 pp_ctrl_reg;

	if (!is_edp(intel_dp))
		return;

	DRM_DEBUG_KMS("Turn eDP power on\n");

	pps_lock(intel_dp);

	if (edp_have_panel_power(intel_dp)) {
		DRM_DEBUG_KMS("eDP power already on\n");
		goto out;
	}

	wait_panel_power_cycle(intel_dp);

	pp_ctrl_reg = _pp_ctrl_reg(intel_dp);
	pp = ironlake_get_pp_control(intel_dp);
	if (IS_GEN5(dev)) {
		/* ILK workaround: disable reset around power sequence */
		pp &= ~PANEL_POWER_RESET;
		I915_WRITE(pp_ctrl_reg, pp);
		POSTING_READ(pp_ctrl_reg);
	}

	pp |= POWER_TARGET_ON;
	if (!IS_GEN5(dev))
		pp |= PANEL_POWER_RESET;

	I915_WRITE(pp_ctrl_reg, pp);
	POSTING_READ(pp_ctrl_reg);

	wait_panel_on(intel_dp);
	intel_dp->last_power_on = jiffies;

	if (IS_GEN5(dev)) {
		pp |= PANEL_POWER_RESET; /* restore panel reset bit */
		I915_WRITE(pp_ctrl_reg, pp);
		POSTING_READ(pp_ctrl_reg);
	}

 out:
	pps_unlock(intel_dp);
}

void intel_edp_panel_off(struct intel_dp *intel_dp)
{
	struct intel_digital_port *intel_dig_port = dp_to_dig_port(intel_dp);
	struct intel_encoder *intel_encoder = &intel_dig_port->base;
	struct drm_device *dev = intel_dp_to_dev(intel_dp);
	struct drm_i915_private *dev_priv = dev->dev_private;
	enum intel_display_power_domain power_domain;
	u32 pp;
	u32 pp_ctrl_reg;

	if (!is_edp(intel_dp))
		return;

	DRM_DEBUG_KMS("Turn eDP power off\n");

	pps_lock(intel_dp);

	WARN(!intel_dp->want_panel_vdd, "Need VDD to turn off panel\n");

	pp = ironlake_get_pp_control(intel_dp);
	/* We need to switch off panel power _and_ force vdd, for otherwise some
	 * panels get very unhappy and cease to work. */
	pp &= ~(POWER_TARGET_ON | PANEL_POWER_RESET | EDP_FORCE_VDD |
		EDP_BLC_ENABLE);

	pp_ctrl_reg = _pp_ctrl_reg(intel_dp);

	intel_dp->want_panel_vdd = false;

	I915_WRITE(pp_ctrl_reg, pp);
	POSTING_READ(pp_ctrl_reg);

	intel_dp->last_power_cycle = jiffies;
	wait_panel_off(intel_dp);

	/* We got a reference when we enabled the VDD. */
	power_domain = intel_display_port_power_domain(intel_encoder);
	intel_display_power_put(dev_priv, power_domain);

	pps_unlock(intel_dp);
}

/* Enable backlight in the panel power control. */
static void _intel_edp_backlight_on(struct intel_dp *intel_dp)
{
	struct intel_digital_port *intel_dig_port = dp_to_dig_port(intel_dp);
	struct drm_device *dev = intel_dig_port->base.base.dev;
	struct drm_i915_private *dev_priv = dev->dev_private;
	u32 pp;
	u32 pp_ctrl_reg;

	/*
	 * If we enable the backlight right away following a panel power
	 * on, we may see slight flicker as the panel syncs with the eDP
	 * link.  So delay a bit to make sure the image is solid before
	 * allowing it to appear.
	 */
	wait_backlight_on(intel_dp);

	pps_lock(intel_dp);

	pp = ironlake_get_pp_control(intel_dp);
	pp |= EDP_BLC_ENABLE;

	pp_ctrl_reg = _pp_ctrl_reg(intel_dp);

	I915_WRITE(pp_ctrl_reg, pp);
	POSTING_READ(pp_ctrl_reg);

	pps_unlock(intel_dp);
}

/* Enable backlight PWM and backlight PP control. */
void intel_edp_backlight_on(struct intel_dp *intel_dp)
{
	if (!is_edp(intel_dp))
		return;

	DRM_DEBUG_KMS("\n");

	intel_panel_enable_backlight(intel_dp->attached_connector);
	_intel_edp_backlight_on(intel_dp);
}

/* Disable backlight in the panel power control. */
static void _intel_edp_backlight_off(struct intel_dp *intel_dp)
{
	struct drm_device *dev = intel_dp_to_dev(intel_dp);
	struct drm_i915_private *dev_priv = dev->dev_private;
	u32 pp;
	u32 pp_ctrl_reg;

	if (!is_edp(intel_dp))
		return;

	pps_lock(intel_dp);

	pp = ironlake_get_pp_control(intel_dp);
	pp &= ~EDP_BLC_ENABLE;

	pp_ctrl_reg = _pp_ctrl_reg(intel_dp);

	I915_WRITE(pp_ctrl_reg, pp);
	POSTING_READ(pp_ctrl_reg);

	pps_unlock(intel_dp);

	intel_dp->last_backlight_off = jiffies;
	edp_wait_backlight_off(intel_dp);
}

/* Disable backlight PP control and backlight PWM. */
void intel_edp_backlight_off(struct intel_dp *intel_dp)
{
	if (!is_edp(intel_dp))
		return;

	DRM_DEBUG_KMS("\n");

	_intel_edp_backlight_off(intel_dp);
	intel_panel_disable_backlight(intel_dp->attached_connector);
}

/*
 * Hook for controlling the panel power control backlight through the bl_power
 * sysfs attribute. Take care to handle multiple calls.
 */
static void intel_edp_backlight_power(struct intel_connector *connector,
				      bool enable)
{
	struct intel_dp *intel_dp = intel_attached_dp(&connector->base);
	bool is_enabled;

	pps_lock(intel_dp);
	is_enabled = ironlake_get_pp_control(intel_dp) & EDP_BLC_ENABLE;
	pps_unlock(intel_dp);

	if (is_enabled == enable)
		return;

	DRM_DEBUG_KMS("panel power control backlight %s\n",
		      enable ? "enable" : "disable");

	if (enable)
		_intel_edp_backlight_on(intel_dp);
	else
		_intel_edp_backlight_off(intel_dp);
}

static void ironlake_edp_pll_on(struct intel_dp *intel_dp)
{
	struct intel_digital_port *intel_dig_port = dp_to_dig_port(intel_dp);
	struct drm_crtc *crtc = intel_dig_port->base.base.crtc;
	struct drm_device *dev = crtc->dev;
	struct drm_i915_private *dev_priv = dev->dev_private;
	u32 dpa_ctl;

	assert_pipe_disabled(dev_priv,
			     to_intel_crtc(crtc)->pipe);

	DRM_DEBUG_KMS("\n");
	dpa_ctl = I915_READ(DP_A);
	WARN(dpa_ctl & DP_PLL_ENABLE, "dp pll on, should be off\n");
	WARN(dpa_ctl & DP_PORT_EN, "dp port still on, should be off\n");

	/* We don't adjust intel_dp->DP while tearing down the link, to
	 * facilitate link retraining (e.g. after hotplug). Hence clear all
	 * enable bits here to ensure that we don't enable too much. */
	intel_dp->DP &= ~(DP_PORT_EN | DP_AUDIO_OUTPUT_ENABLE);
	intel_dp->DP |= DP_PLL_ENABLE;
	I915_WRITE(DP_A, intel_dp->DP);
	POSTING_READ(DP_A);
	udelay(200);
}

static void ironlake_edp_pll_off(struct intel_dp *intel_dp)
{
	struct intel_digital_port *intel_dig_port = dp_to_dig_port(intel_dp);
	struct drm_crtc *crtc = intel_dig_port->base.base.crtc;
	struct drm_device *dev = crtc->dev;
	struct drm_i915_private *dev_priv = dev->dev_private;
	u32 dpa_ctl;

	assert_pipe_disabled(dev_priv,
			     to_intel_crtc(crtc)->pipe);

	dpa_ctl = I915_READ(DP_A);
	WARN((dpa_ctl & DP_PLL_ENABLE) == 0,
	     "dp pll off, should be on\n");
	WARN(dpa_ctl & DP_PORT_EN, "dp port still on, should be off\n");

	/* We can't rely on the value tracked for the DP register in
	 * intel_dp->DP because link_down must not change that (otherwise link
	 * re-training will fail. */
	dpa_ctl &= ~DP_PLL_ENABLE;
	I915_WRITE(DP_A, dpa_ctl);
	POSTING_READ(DP_A);
	udelay(200);
}

/* If the sink supports it, try to set the power state appropriately */
void intel_dp_sink_dpms(struct intel_dp *intel_dp, int mode)
{
	int ret, i;

	/* Should have a valid DPCD by this point */
	if (intel_dp->dpcd[DP_DPCD_REV] < 0x11)
		return;

	if (mode != DRM_MODE_DPMS_ON) {
		ret = drm_dp_dpcd_writeb(&intel_dp->aux, DP_SET_POWER,
					 DP_SET_POWER_D3);
	} else {
		/*
		 * When turning on, we need to retry for 1ms to give the sink
		 * time to wake up.
		 */
		for (i = 0; i < 3; i++) {
			ret = drm_dp_dpcd_writeb(&intel_dp->aux, DP_SET_POWER,
						 DP_SET_POWER_D0);
			if (ret == 1)
				break;
			msleep(1);
		}
	}

	if (ret != 1)
		DRM_DEBUG_KMS("failed to %s sink power state\n",
			      mode == DRM_MODE_DPMS_ON ? "enable" : "disable");
}

static bool intel_dp_get_hw_state(struct intel_encoder *encoder,
				  enum pipe *pipe)
{
	struct intel_dp *intel_dp = enc_to_intel_dp(&encoder->base);
	enum port port = dp_to_dig_port(intel_dp)->port;
	struct drm_device *dev = encoder->base.dev;
	struct drm_i915_private *dev_priv = dev->dev_private;
	enum intel_display_power_domain power_domain;
	u32 tmp;

	power_domain = intel_display_port_power_domain(encoder);
	if (!intel_display_power_enabled(dev_priv, power_domain))
		return false;

	tmp = I915_READ(intel_dp->output_reg);

	if (!(tmp & DP_PORT_EN))
		return false;

	if (port == PORT_A && IS_GEN7(dev) && !IS_VALLEYVIEW(dev)) {
		*pipe = PORT_TO_PIPE_CPT(tmp);
	} else if (IS_CHERRYVIEW(dev)) {
		*pipe = DP_PORT_TO_PIPE_CHV(tmp);
	} else if (!HAS_PCH_CPT(dev) || port == PORT_A) {
		*pipe = PORT_TO_PIPE(tmp);
	} else {
		u32 trans_sel;
		u32 trans_dp;
		int i;

		switch (intel_dp->output_reg) {
		case PCH_DP_B:
			trans_sel = TRANS_DP_PORT_SEL_B;
			break;
		case PCH_DP_C:
			trans_sel = TRANS_DP_PORT_SEL_C;
			break;
		case PCH_DP_D:
			trans_sel = TRANS_DP_PORT_SEL_D;
			break;
		default:
			return true;
		}

		for_each_pipe(dev_priv, i) {
			trans_dp = I915_READ(TRANS_DP_CTL(i));
			if ((trans_dp & TRANS_DP_PORT_SEL_MASK) == trans_sel) {
				*pipe = i;
				return true;
			}
		}

		DRM_DEBUG_KMS("No pipe for dp port 0x%x found\n",
			      intel_dp->output_reg);
	}

	return true;
}

static void intel_dp_get_config(struct intel_encoder *encoder,
				struct intel_crtc_config *pipe_config)
{
	struct intel_dp *intel_dp = enc_to_intel_dp(&encoder->base);
	u32 tmp, flags = 0;
	struct drm_device *dev = encoder->base.dev;
	struct drm_i915_private *dev_priv = dev->dev_private;
	enum port port = dp_to_dig_port(intel_dp)->port;
	struct intel_crtc *crtc = to_intel_crtc(encoder->base.crtc);
	int dotclock;

	tmp = I915_READ(intel_dp->output_reg);
	if (tmp & DP_AUDIO_OUTPUT_ENABLE)
		pipe_config->has_audio = true;

	if ((port == PORT_A) || !HAS_PCH_CPT(dev)) {
		if (tmp & DP_SYNC_HS_HIGH)
			flags |= DRM_MODE_FLAG_PHSYNC;
		else
			flags |= DRM_MODE_FLAG_NHSYNC;

		if (tmp & DP_SYNC_VS_HIGH)
			flags |= DRM_MODE_FLAG_PVSYNC;
		else
			flags |= DRM_MODE_FLAG_NVSYNC;
	} else {
		tmp = I915_READ(TRANS_DP_CTL(crtc->pipe));
		if (tmp & TRANS_DP_HSYNC_ACTIVE_HIGH)
			flags |= DRM_MODE_FLAG_PHSYNC;
		else
			flags |= DRM_MODE_FLAG_NHSYNC;

		if (tmp & TRANS_DP_VSYNC_ACTIVE_HIGH)
			flags |= DRM_MODE_FLAG_PVSYNC;
		else
			flags |= DRM_MODE_FLAG_NVSYNC;
	}

	pipe_config->adjusted_mode.flags |= flags;

	if (!HAS_PCH_SPLIT(dev) && !IS_VALLEYVIEW(dev) &&
	    tmp & DP_COLOR_RANGE_16_235)
		pipe_config->limited_color_range = true;

	pipe_config->has_dp_encoder = true;

	intel_dp_get_m_n(crtc, pipe_config);

	if (port == PORT_A) {
		if ((I915_READ(DP_A) & DP_PLL_FREQ_MASK) == DP_PLL_FREQ_160MHZ)
			pipe_config->port_clock = 162000;
		else
			pipe_config->port_clock = 270000;
	}

	dotclock = intel_dotclock_calculate(pipe_config->port_clock,
					    &pipe_config->dp_m_n);

	if (HAS_PCH_SPLIT(dev_priv->dev) && port != PORT_A)
		ironlake_check_encoder_dotclock(pipe_config, dotclock);

	pipe_config->adjusted_mode.crtc_clock = dotclock;

	if (is_edp(intel_dp) && dev_priv->vbt.edp_bpp &&
	    pipe_config->pipe_bpp > dev_priv->vbt.edp_bpp) {
		/*
		 * This is a big fat ugly hack.
		 *
		 * Some machines in UEFI boot mode provide us a VBT that has 18
		 * bpp and 1.62 GHz link bandwidth for eDP, which for reasons
		 * unknown we fail to light up. Yet the same BIOS boots up with
		 * 24 bpp and 2.7 GHz link. Use the same bpp as the BIOS uses as
		 * max, not what it tells us to use.
		 *
		 * Note: This will still be broken if the eDP panel is not lit
		 * up by the BIOS, and thus we can't get the mode at module
		 * load.
		 */
		DRM_DEBUG_KMS("pipe has %d bpp for eDP panel, overriding BIOS-provided max %d bpp\n",
			      pipe_config->pipe_bpp, dev_priv->vbt.edp_bpp);
		dev_priv->vbt.edp_bpp = pipe_config->pipe_bpp;
	}
}

static bool is_edp_psr(struct intel_dp *intel_dp)
{
	return intel_dp->psr_dpcd[0] & DP_PSR_IS_SUPPORTED;
}

static bool intel_edp_is_psr_enabled(struct drm_device *dev)
{
	struct drm_i915_private *dev_priv = dev->dev_private;

	if (!HAS_PSR(dev))
		return false;

	return I915_READ(EDP_PSR_CTL(dev)) & EDP_PSR_ENABLE;
}

static void intel_edp_psr_write_vsc(struct intel_dp *intel_dp,
				    struct edp_vsc_psr *vsc_psr)
{
	struct intel_digital_port *dig_port = dp_to_dig_port(intel_dp);
	struct drm_device *dev = dig_port->base.base.dev;
	struct drm_i915_private *dev_priv = dev->dev_private;
	struct intel_crtc *crtc = to_intel_crtc(dig_port->base.base.crtc);
	u32 ctl_reg = HSW_TVIDEO_DIP_CTL(crtc->config.cpu_transcoder);
	u32 data_reg = HSW_TVIDEO_DIP_VSC_DATA(crtc->config.cpu_transcoder);
	uint32_t *data = (uint32_t *) vsc_psr;
	unsigned int i;

	/* As per BSPec (Pipe Video Data Island Packet), we need to disable
	   the video DIP being updated before program video DIP data buffer
	   registers for DIP being updated. */
	I915_WRITE(ctl_reg, 0);
	POSTING_READ(ctl_reg);

	for (i = 0; i < VIDEO_DIP_VSC_DATA_SIZE; i += 4) {
		if (i < sizeof(struct edp_vsc_psr))
			I915_WRITE(data_reg + i, *data++);
		else
			I915_WRITE(data_reg + i, 0);
	}

	I915_WRITE(ctl_reg, VIDEO_DIP_ENABLE_VSC_HSW);
	POSTING_READ(ctl_reg);
}

static void intel_edp_psr_setup(struct intel_dp *intel_dp)
{
	struct drm_device *dev = intel_dp_to_dev(intel_dp);
	struct drm_i915_private *dev_priv = dev->dev_private;
	struct edp_vsc_psr psr_vsc;

	/* Prepare VSC packet as per EDP 1.3 spec, Table 3.10 */
	memset(&psr_vsc, 0, sizeof(psr_vsc));
	psr_vsc.sdp_header.HB0 = 0;
	psr_vsc.sdp_header.HB1 = 0x7;
	psr_vsc.sdp_header.HB2 = 0x2;
	psr_vsc.sdp_header.HB3 = 0x8;
	intel_edp_psr_write_vsc(intel_dp, &psr_vsc);

	/* Avoid continuous PSR exit by masking memup and hpd */
	I915_WRITE(EDP_PSR_DEBUG_CTL(dev), EDP_PSR_DEBUG_MASK_MEMUP |
		   EDP_PSR_DEBUG_MASK_HPD | EDP_PSR_DEBUG_MASK_LPSP);
}

static void intel_edp_psr_enable_sink(struct intel_dp *intel_dp)
{
	struct intel_digital_port *dig_port = dp_to_dig_port(intel_dp);
	struct drm_device *dev = dig_port->base.base.dev;
	struct drm_i915_private *dev_priv = dev->dev_private;
	uint32_t aux_clock_divider;
	int precharge = 0x3;
	int msg_size = 5;       /* Header(4) + Message(1) */
	bool only_standby = false;

	aux_clock_divider = intel_dp->get_aux_clock_divider(intel_dp, 0);

	if (IS_BROADWELL(dev) && dig_port->port != PORT_A)
		only_standby = true;

	/* Enable PSR in sink */
	if (intel_dp->psr_dpcd[1] & DP_PSR_NO_TRAIN_ON_EXIT || only_standby)
		drm_dp_dpcd_writeb(&intel_dp->aux, DP_PSR_EN_CFG,
				   DP_PSR_ENABLE & ~DP_PSR_MAIN_LINK_ACTIVE);
	else
		drm_dp_dpcd_writeb(&intel_dp->aux, DP_PSR_EN_CFG,
				   DP_PSR_ENABLE | DP_PSR_MAIN_LINK_ACTIVE);

	/* Setup AUX registers */
	I915_WRITE(EDP_PSR_AUX_DATA1(dev), EDP_PSR_DPCD_COMMAND);
	I915_WRITE(EDP_PSR_AUX_DATA2(dev), EDP_PSR_DPCD_NORMAL_OPERATION);
	I915_WRITE(EDP_PSR_AUX_CTL(dev),
		   DP_AUX_CH_CTL_TIME_OUT_400us |
		   (msg_size << DP_AUX_CH_CTL_MESSAGE_SIZE_SHIFT) |
		   (precharge << DP_AUX_CH_CTL_PRECHARGE_2US_SHIFT) |
		   (aux_clock_divider << DP_AUX_CH_CTL_BIT_CLOCK_2X_SHIFT));
}

static void intel_edp_psr_enable_source(struct intel_dp *intel_dp)
{
	struct intel_digital_port *dig_port = dp_to_dig_port(intel_dp);
	struct drm_device *dev = dig_port->base.base.dev;
	struct drm_i915_private *dev_priv = dev->dev_private;
	uint32_t max_sleep_time = 0x1f;
	uint32_t idle_frames = 1;
	uint32_t val = 0x0;
	const uint32_t link_entry_time = EDP_PSR_MIN_LINK_ENTRY_TIME_8_LINES;
	bool only_standby = false;

	if (IS_BROADWELL(dev) && dig_port->port != PORT_A)
		only_standby = true;

	if (intel_dp->psr_dpcd[1] & DP_PSR_NO_TRAIN_ON_EXIT || only_standby) {
		val |= EDP_PSR_LINK_STANDBY;
		val |= EDP_PSR_TP2_TP3_TIME_0us;
		val |= EDP_PSR_TP1_TIME_0us;
		val |= EDP_PSR_SKIP_AUX_EXIT;
		val |= IS_BROADWELL(dev) ? BDW_PSR_SINGLE_FRAME : 0;
	} else
		val |= EDP_PSR_LINK_DISABLE;

	I915_WRITE(EDP_PSR_CTL(dev), val |
		   (IS_BROADWELL(dev) ? 0 : link_entry_time) |
		   max_sleep_time << EDP_PSR_MAX_SLEEP_TIME_SHIFT |
		   idle_frames << EDP_PSR_IDLE_FRAME_SHIFT |
		   EDP_PSR_ENABLE);
}

static bool intel_edp_psr_match_conditions(struct intel_dp *intel_dp)
{
	struct intel_digital_port *dig_port = dp_to_dig_port(intel_dp);
	struct drm_device *dev = dig_port->base.base.dev;
	struct drm_i915_private *dev_priv = dev->dev_private;
	struct drm_crtc *crtc = dig_port->base.base.crtc;
	struct intel_crtc *intel_crtc = to_intel_crtc(crtc);

	lockdep_assert_held(&dev_priv->psr.lock);
	WARN_ON(!drm_modeset_is_locked(&dev->mode_config.connection_mutex));
	WARN_ON(!drm_modeset_is_locked(&crtc->mutex));

	dev_priv->psr.source_ok = false;

	if (IS_HASWELL(dev) && dig_port->port != PORT_A) {
		DRM_DEBUG_KMS("HSW ties PSR to DDI A (eDP)\n");
		return false;
	}

	if (!i915.enable_psr) {
		DRM_DEBUG_KMS("PSR disable by flag\n");
		return false;
	}

	/* Below limitations aren't valid for Broadwell */
	if (IS_BROADWELL(dev))
		goto out;

	if (I915_READ(HSW_STEREO_3D_CTL(intel_crtc->config.cpu_transcoder)) &
	    S3D_ENABLE) {
		DRM_DEBUG_KMS("PSR condition failed: Stereo 3D is Enabled\n");
		return false;
	}

	if (intel_crtc->config.adjusted_mode.flags & DRM_MODE_FLAG_INTERLACE) {
		DRM_DEBUG_KMS("PSR condition failed: Interlaced is Enabled\n");
		return false;
	}

 out:
	dev_priv->psr.source_ok = true;
	return true;
}

static void intel_edp_psr_do_enable(struct intel_dp *intel_dp)
{
	struct intel_digital_port *intel_dig_port = dp_to_dig_port(intel_dp);
	struct drm_device *dev = intel_dig_port->base.base.dev;
	struct drm_i915_private *dev_priv = dev->dev_private;

	WARN_ON(I915_READ(EDP_PSR_CTL(dev)) & EDP_PSR_ENABLE);
	WARN_ON(dev_priv->psr.active);
	lockdep_assert_held(&dev_priv->psr.lock);

	/* Enable PSR on the panel */
	intel_edp_psr_enable_sink(intel_dp);

	/* Enable PSR on the host */
	intel_edp_psr_enable_source(intel_dp);

	dev_priv->psr.active = true;
}

void intel_edp_psr_enable(struct intel_dp *intel_dp)
{
	struct drm_device *dev = intel_dp_to_dev(intel_dp);
	struct drm_i915_private *dev_priv = dev->dev_private;

	if (!HAS_PSR(dev)) {
		DRM_DEBUG_KMS("PSR not supported on this platform\n");
		return;
	}

	if (!is_edp_psr(intel_dp)) {
		DRM_DEBUG_KMS("PSR not supported by this panel\n");
		return;
	}

	mutex_lock(&dev_priv->psr.lock);
	if (dev_priv->psr.enabled) {
		DRM_DEBUG_KMS("PSR already in use\n");
		mutex_unlock(&dev_priv->psr.lock);
		return;
	}

	dev_priv->psr.busy_frontbuffer_bits = 0;

	/* Setup PSR once */
	intel_edp_psr_setup(intel_dp);

	if (intel_edp_psr_match_conditions(intel_dp))
		dev_priv->psr.enabled = intel_dp;
	mutex_unlock(&dev_priv->psr.lock);
}

void intel_edp_psr_disable(struct intel_dp *intel_dp)
{
	struct drm_device *dev = intel_dp_to_dev(intel_dp);
	struct drm_i915_private *dev_priv = dev->dev_private;

	mutex_lock(&dev_priv->psr.lock);
	if (!dev_priv->psr.enabled) {
		mutex_unlock(&dev_priv->psr.lock);
		return;
	}

	if (dev_priv->psr.active) {
		I915_WRITE(EDP_PSR_CTL(dev),
			   I915_READ(EDP_PSR_CTL(dev)) & ~EDP_PSR_ENABLE);

		/* Wait till PSR is idle */
		if (_wait_for((I915_READ(EDP_PSR_STATUS_CTL(dev)) &
			       EDP_PSR_STATUS_STATE_MASK) == 0, 2000, 10))
			DRM_ERROR("Timed out waiting for PSR Idle State\n");

		dev_priv->psr.active = false;
	} else {
		WARN_ON(I915_READ(EDP_PSR_CTL(dev)) & EDP_PSR_ENABLE);
	}

	dev_priv->psr.enabled = NULL;
	mutex_unlock(&dev_priv->psr.lock);

	cancel_delayed_work_sync(&dev_priv->psr.work);
}

static void intel_edp_psr_work(struct work_struct *work)
{
	struct drm_i915_private *dev_priv =
		container_of(work, typeof(*dev_priv), psr.work.work);
	struct intel_dp *intel_dp = dev_priv->psr.enabled;

	mutex_lock(&dev_priv->psr.lock);
	intel_dp = dev_priv->psr.enabled;

	if (!intel_dp)
		goto unlock;

	/*
	 * The delayed work can race with an invalidate hence we need to
	 * recheck. Since psr_flush first clears this and then reschedules we
	 * won't ever miss a flush when bailing out here.
	 */
	if (dev_priv->psr.busy_frontbuffer_bits)
		goto unlock;

	intel_edp_psr_do_enable(intel_dp);
unlock:
	mutex_unlock(&dev_priv->psr.lock);
}

static void intel_edp_psr_do_exit(struct drm_device *dev)
{
	struct drm_i915_private *dev_priv = dev->dev_private;

	if (dev_priv->psr.active) {
		u32 val = I915_READ(EDP_PSR_CTL(dev));

		WARN_ON(!(val & EDP_PSR_ENABLE));

		I915_WRITE(EDP_PSR_CTL(dev), val & ~EDP_PSR_ENABLE);

		dev_priv->psr.active = false;
	}

}

void intel_edp_psr_invalidate(struct drm_device *dev,
			      unsigned frontbuffer_bits)
{
	struct drm_i915_private *dev_priv = dev->dev_private;
	struct drm_crtc *crtc;
	enum pipe pipe;

	mutex_lock(&dev_priv->psr.lock);
	if (!dev_priv->psr.enabled) {
		mutex_unlock(&dev_priv->psr.lock);
		return;
	}

	crtc = dp_to_dig_port(dev_priv->psr.enabled)->base.base.crtc;
	pipe = to_intel_crtc(crtc)->pipe;

	intel_edp_psr_do_exit(dev);

	frontbuffer_bits &= INTEL_FRONTBUFFER_ALL_MASK(pipe);

	dev_priv->psr.busy_frontbuffer_bits |= frontbuffer_bits;
	mutex_unlock(&dev_priv->psr.lock);
}

void intel_edp_psr_flush(struct drm_device *dev,
			 unsigned frontbuffer_bits)
{
	struct drm_i915_private *dev_priv = dev->dev_private;
	struct drm_crtc *crtc;
	enum pipe pipe;

	mutex_lock(&dev_priv->psr.lock);
	if (!dev_priv->psr.enabled) {
		mutex_unlock(&dev_priv->psr.lock);
		return;
	}

	crtc = dp_to_dig_port(dev_priv->psr.enabled)->base.base.crtc;
	pipe = to_intel_crtc(crtc)->pipe;
	dev_priv->psr.busy_frontbuffer_bits &= ~frontbuffer_bits;

	/*
	 * On Haswell sprite plane updates don't result in a psr invalidating
	 * signal in the hardware. Which means we need to manually fake this in
	 * software for all flushes, not just when we've seen a preceding
	 * invalidation through frontbuffer rendering.
	 */
	if (IS_HASWELL(dev) &&
	    (frontbuffer_bits & INTEL_FRONTBUFFER_SPRITE(pipe)))
		intel_edp_psr_do_exit(dev);

	if (!dev_priv->psr.active && !dev_priv->psr.busy_frontbuffer_bits)
		schedule_delayed_work(&dev_priv->psr.work,
				      msecs_to_jiffies(100));
	mutex_unlock(&dev_priv->psr.lock);
}

void intel_edp_psr_init(struct drm_device *dev)
{
	struct drm_i915_private *dev_priv = dev->dev_private;

	INIT_DELAYED_WORK(&dev_priv->psr.work, intel_edp_psr_work);
	mutex_init(&dev_priv->psr.lock);
}

static void intel_disable_dp(struct intel_encoder *encoder)
{
	struct intel_dp *intel_dp = enc_to_intel_dp(&encoder->base);
	struct drm_device *dev = encoder->base.dev;

	/* Make sure the panel is off before trying to change the mode. But also
	 * ensure that we have vdd while we switch off the panel. */
	intel_edp_panel_vdd_on(intel_dp);
	intel_edp_backlight_off(intel_dp);
	intel_dp_sink_dpms(intel_dp, DRM_MODE_DPMS_OFF);
	intel_edp_panel_off(intel_dp);

	/* disable the port before the pipe on g4x */
	if (INTEL_INFO(dev)->gen < 5)
		intel_dp_link_down(intel_dp);
}

static void ilk_post_disable_dp(struct intel_encoder *encoder)
{
	struct intel_dp *intel_dp = enc_to_intel_dp(&encoder->base);
	enum port port = dp_to_dig_port(intel_dp)->port;

	intel_dp_link_down(intel_dp);
	if (port == PORT_A)
		ironlake_edp_pll_off(intel_dp);
}

static void vlv_post_disable_dp(struct intel_encoder *encoder)
{
	struct intel_dp *intel_dp = enc_to_intel_dp(&encoder->base);

	intel_dp_link_down(intel_dp);
}

static void chv_post_disable_dp(struct intel_encoder *encoder)
{
	struct intel_dp *intel_dp = enc_to_intel_dp(&encoder->base);
	struct intel_digital_port *dport = dp_to_dig_port(intel_dp);
	struct drm_device *dev = encoder->base.dev;
	struct drm_i915_private *dev_priv = dev->dev_private;
	struct intel_crtc *intel_crtc =
		to_intel_crtc(encoder->base.crtc);
	enum dpio_channel ch = vlv_dport_to_channel(dport);
	enum pipe pipe = intel_crtc->pipe;
	u32 val;

	intel_dp_link_down(intel_dp);

	mutex_lock(&dev_priv->dpio_lock);

	/* Propagate soft reset to data lane reset */
	val = vlv_dpio_read(dev_priv, pipe, VLV_PCS01_DW1(ch));
	val |= CHV_PCS_REQ_SOFTRESET_EN;
	vlv_dpio_write(dev_priv, pipe, VLV_PCS01_DW1(ch), val);

	val = vlv_dpio_read(dev_priv, pipe, VLV_PCS23_DW1(ch));
	val |= CHV_PCS_REQ_SOFTRESET_EN;
	vlv_dpio_write(dev_priv, pipe, VLV_PCS23_DW1(ch), val);

	val = vlv_dpio_read(dev_priv, pipe, VLV_PCS01_DW0(ch));
	val &= ~(DPIO_PCS_TX_LANE2_RESET | DPIO_PCS_TX_LANE1_RESET);
	vlv_dpio_write(dev_priv, pipe, VLV_PCS01_DW0(ch), val);

	val = vlv_dpio_read(dev_priv, pipe, VLV_PCS23_DW0(ch));
	val &= ~(DPIO_PCS_TX_LANE2_RESET | DPIO_PCS_TX_LANE1_RESET);
	vlv_dpio_write(dev_priv, pipe, VLV_PCS23_DW0(ch), val);

	mutex_unlock(&dev_priv->dpio_lock);
}

static void
_intel_dp_set_link_train(struct intel_dp *intel_dp,
			 uint32_t *DP,
			 uint8_t dp_train_pat)
{
	struct intel_digital_port *intel_dig_port = dp_to_dig_port(intel_dp);
	struct drm_device *dev = intel_dig_port->base.base.dev;
	struct drm_i915_private *dev_priv = dev->dev_private;
	enum port port = intel_dig_port->port;

	if (HAS_DDI(dev)) {
		uint32_t temp = I915_READ(DP_TP_CTL(port));

		if (dp_train_pat & DP_LINK_SCRAMBLING_DISABLE)
			temp |= DP_TP_CTL_SCRAMBLE_DISABLE;
		else
			temp &= ~DP_TP_CTL_SCRAMBLE_DISABLE;

		temp &= ~DP_TP_CTL_LINK_TRAIN_MASK;
		switch (dp_train_pat & DP_TRAINING_PATTERN_MASK) {
		case DP_TRAINING_PATTERN_DISABLE:
			temp |= DP_TP_CTL_LINK_TRAIN_NORMAL;

			break;
		case DP_TRAINING_PATTERN_1:
			temp |= DP_TP_CTL_LINK_TRAIN_PAT1;
			break;
		case DP_TRAINING_PATTERN_2:
			temp |= DP_TP_CTL_LINK_TRAIN_PAT2;
			break;
		case DP_TRAINING_PATTERN_3:
			temp |= DP_TP_CTL_LINK_TRAIN_PAT3;
			break;
		}
		I915_WRITE(DP_TP_CTL(port), temp);

	} else if (HAS_PCH_CPT(dev) && (IS_GEN7(dev) || port != PORT_A)) {
		*DP &= ~DP_LINK_TRAIN_MASK_CPT;

		switch (dp_train_pat & DP_TRAINING_PATTERN_MASK) {
		case DP_TRAINING_PATTERN_DISABLE:
			*DP |= DP_LINK_TRAIN_OFF_CPT;
			break;
		case DP_TRAINING_PATTERN_1:
			*DP |= DP_LINK_TRAIN_PAT_1_CPT;
			break;
		case DP_TRAINING_PATTERN_2:
			*DP |= DP_LINK_TRAIN_PAT_2_CPT;
			break;
		case DP_TRAINING_PATTERN_3:
			DRM_ERROR("DP training pattern 3 not supported\n");
			*DP |= DP_LINK_TRAIN_PAT_2_CPT;
			break;
		}

	} else {
		if (IS_CHERRYVIEW(dev))
			*DP &= ~DP_LINK_TRAIN_MASK_CHV;
		else
			*DP &= ~DP_LINK_TRAIN_MASK;

		switch (dp_train_pat & DP_TRAINING_PATTERN_MASK) {
		case DP_TRAINING_PATTERN_DISABLE:
			*DP |= DP_LINK_TRAIN_OFF;
			break;
		case DP_TRAINING_PATTERN_1:
			*DP |= DP_LINK_TRAIN_PAT_1;
			break;
		case DP_TRAINING_PATTERN_2:
			*DP |= DP_LINK_TRAIN_PAT_2;
			break;
		case DP_TRAINING_PATTERN_3:
			if (IS_CHERRYVIEW(dev)) {
				*DP |= DP_LINK_TRAIN_PAT_3_CHV;
			} else {
				DRM_ERROR("DP training pattern 3 not supported\n");
				*DP |= DP_LINK_TRAIN_PAT_2;
			}
			break;
		}
	}
}

static void intel_dp_enable_port(struct intel_dp *intel_dp)
{
	struct drm_device *dev = intel_dp_to_dev(intel_dp);
	struct drm_i915_private *dev_priv = dev->dev_private;

	intel_dp->DP |= DP_PORT_EN;

	/* enable with pattern 1 (as per spec) */
	_intel_dp_set_link_train(intel_dp, &intel_dp->DP,
				 DP_TRAINING_PATTERN_1);

	I915_WRITE(intel_dp->output_reg, intel_dp->DP);
	POSTING_READ(intel_dp->output_reg);
}

static void intel_enable_dp(struct intel_encoder *encoder)
{
	struct intel_dp *intel_dp = enc_to_intel_dp(&encoder->base);
	struct drm_device *dev = encoder->base.dev;
	struct drm_i915_private *dev_priv = dev->dev_private;
	uint32_t dp_reg = I915_READ(intel_dp->output_reg);

	if (WARN_ON(dp_reg & DP_PORT_EN))
		return;

	intel_dp_enable_port(intel_dp);
	intel_edp_panel_vdd_on(intel_dp);
	intel_edp_panel_on(intel_dp);
	intel_edp_panel_vdd_off(intel_dp, true);
	intel_dp_sink_dpms(intel_dp, DRM_MODE_DPMS_ON);
	intel_dp_start_link_train(intel_dp);
	intel_dp_complete_link_train(intel_dp);
	intel_dp_stop_link_train(intel_dp);
}

static void g4x_enable_dp(struct intel_encoder *encoder)
{
	struct intel_dp *intel_dp = enc_to_intel_dp(&encoder->base);

	intel_enable_dp(encoder);
	intel_edp_backlight_on(intel_dp);
}

static void vlv_enable_dp(struct intel_encoder *encoder)
{
	struct intel_dp *intel_dp = enc_to_intel_dp(&encoder->base);

	intel_edp_backlight_on(intel_dp);
}

static void g4x_pre_enable_dp(struct intel_encoder *encoder)
{
	struct intel_dp *intel_dp = enc_to_intel_dp(&encoder->base);
	struct intel_digital_port *dport = dp_to_dig_port(intel_dp);

	intel_dp_prepare(encoder);

	/* Only ilk+ has port A */
	if (dport->port == PORT_A) {
		ironlake_set_pll_cpu_edp(intel_dp);
		ironlake_edp_pll_on(intel_dp);
	}
}

static void vlv_steal_power_sequencer(struct drm_device *dev,
				      enum pipe pipe)
{
	struct drm_i915_private *dev_priv = dev->dev_private;
	struct intel_encoder *encoder;

	lockdep_assert_held(&dev_priv->pps_mutex);

	list_for_each_entry(encoder, &dev->mode_config.encoder_list,
			    base.head) {
		struct intel_dp *intel_dp;
		enum port port;

		if (encoder->type != INTEL_OUTPUT_EDP)
			continue;

		intel_dp = enc_to_intel_dp(&encoder->base);
		port = dp_to_dig_port(intel_dp)->port;

		if (intel_dp->pps_pipe != pipe)
			continue;

		DRM_DEBUG_KMS("stealing pipe %c power sequencer from port %c\n",
			      pipe_name(pipe), port_name(port));

		/* make sure vdd is off before we steal it */
		edp_panel_vdd_off_sync(intel_dp);

		intel_dp->pps_pipe = INVALID_PIPE;
	}
}

static void vlv_init_panel_power_sequencer(struct intel_dp *intel_dp)
{
	struct intel_digital_port *intel_dig_port = dp_to_dig_port(intel_dp);
	struct intel_encoder *encoder = &intel_dig_port->base;
	struct drm_device *dev = encoder->base.dev;
	struct drm_i915_private *dev_priv = dev->dev_private;
	struct intel_crtc *crtc = to_intel_crtc(encoder->base.crtc);
	struct edp_power_seq power_seq;

	lockdep_assert_held(&dev_priv->pps_mutex);

	if (intel_dp->pps_pipe == crtc->pipe)
		return;

	/*
	 * If another power sequencer was being used on this
	 * port previously make sure to turn off vdd there while
	 * we still have control of it.
	 */
	if (intel_dp->pps_pipe != INVALID_PIPE)
		edp_panel_vdd_off_sync(intel_dp);

	/*
	 * We may be stealing the power
	 * sequencer from another port.
	 */
	vlv_steal_power_sequencer(dev, crtc->pipe);

	/* now it's all ours */
	intel_dp->pps_pipe = crtc->pipe;

	DRM_DEBUG_KMS("initializing pipe %c power sequencer for port %c\n",
		      pipe_name(intel_dp->pps_pipe), port_name(intel_dig_port->port));

	/* init power sequencer on this pipe and port */
	intel_dp_init_panel_power_sequencer(dev, intel_dp, &power_seq);
	intel_dp_init_panel_power_sequencer_registers(dev, intel_dp,
						      &power_seq);
}

static void vlv_pre_enable_dp(struct intel_encoder *encoder)
{
	struct intel_dp *intel_dp = enc_to_intel_dp(&encoder->base);
	struct intel_digital_port *dport = dp_to_dig_port(intel_dp);
	struct drm_device *dev = encoder->base.dev;
	struct drm_i915_private *dev_priv = dev->dev_private;
	struct intel_crtc *intel_crtc = to_intel_crtc(encoder->base.crtc);
	enum dpio_channel port = vlv_dport_to_channel(dport);
	int pipe = intel_crtc->pipe;
	u32 val;

	mutex_lock(&dev_priv->dpio_lock);

	val = vlv_dpio_read(dev_priv, pipe, VLV_PCS01_DW8(port));
	val = 0;
	if (pipe)
		val |= (1<<21);
	else
		val &= ~(1<<21);
	val |= 0x001000c4;
	vlv_dpio_write(dev_priv, pipe, VLV_PCS_DW8(port), val);
	vlv_dpio_write(dev_priv, pipe, VLV_PCS_DW14(port), 0x00760018);
	vlv_dpio_write(dev_priv, pipe, VLV_PCS_DW23(port), 0x00400888);

	mutex_unlock(&dev_priv->dpio_lock);

	if (is_edp(intel_dp)) {
		pps_lock(intel_dp);
		vlv_init_panel_power_sequencer(intel_dp);
		pps_unlock(intel_dp);
	}

	intel_enable_dp(encoder);

	vlv_wait_port_ready(dev_priv, dport);
}

static void vlv_dp_pre_pll_enable(struct intel_encoder *encoder)
{
	struct intel_digital_port *dport = enc_to_dig_port(&encoder->base);
	struct drm_device *dev = encoder->base.dev;
	struct drm_i915_private *dev_priv = dev->dev_private;
	struct intel_crtc *intel_crtc =
		to_intel_crtc(encoder->base.crtc);
	enum dpio_channel port = vlv_dport_to_channel(dport);
	int pipe = intel_crtc->pipe;

	intel_dp_prepare(encoder);

	/* Program Tx lane resets to default */
	mutex_lock(&dev_priv->dpio_lock);
	vlv_dpio_write(dev_priv, pipe, VLV_PCS_DW0(port),
			 DPIO_PCS_TX_LANE2_RESET |
			 DPIO_PCS_TX_LANE1_RESET);
	vlv_dpio_write(dev_priv, pipe, VLV_PCS_DW1(port),
			 DPIO_PCS_CLK_CRI_RXEB_EIOS_EN |
			 DPIO_PCS_CLK_CRI_RXDIGFILTSG_EN |
			 (1<<DPIO_PCS_CLK_DATAWIDTH_SHIFT) |
				 DPIO_PCS_CLK_SOFT_RESET);

	/* Fix up inter-pair skew failure */
	vlv_dpio_write(dev_priv, pipe, VLV_PCS_DW12(port), 0x00750f00);
	vlv_dpio_write(dev_priv, pipe, VLV_TX_DW11(port), 0x00001500);
	vlv_dpio_write(dev_priv, pipe, VLV_TX_DW14(port), 0x40400000);
	mutex_unlock(&dev_priv->dpio_lock);
}

static void chv_pre_enable_dp(struct intel_encoder *encoder)
{
	struct intel_dp *intel_dp = enc_to_intel_dp(&encoder->base);
	struct intel_digital_port *dport = dp_to_dig_port(intel_dp);
	struct drm_device *dev = encoder->base.dev;
	struct drm_i915_private *dev_priv = dev->dev_private;
	struct intel_crtc *intel_crtc =
		to_intel_crtc(encoder->base.crtc);
	enum dpio_channel ch = vlv_dport_to_channel(dport);
	int pipe = intel_crtc->pipe;
	int data, i;
	u32 val;

	mutex_lock(&dev_priv->dpio_lock);

	/* Deassert soft data lane reset*/
	val = vlv_dpio_read(dev_priv, pipe, VLV_PCS01_DW1(ch));
	val |= CHV_PCS_REQ_SOFTRESET_EN;
	vlv_dpio_write(dev_priv, pipe, VLV_PCS01_DW1(ch), val);

	val = vlv_dpio_read(dev_priv, pipe, VLV_PCS23_DW1(ch));
	val |= CHV_PCS_REQ_SOFTRESET_EN;
	vlv_dpio_write(dev_priv, pipe, VLV_PCS23_DW1(ch), val);

	val = vlv_dpio_read(dev_priv, pipe, VLV_PCS01_DW0(ch));
	val |= (DPIO_PCS_TX_LANE2_RESET | DPIO_PCS_TX_LANE1_RESET);
	vlv_dpio_write(dev_priv, pipe, VLV_PCS01_DW0(ch), val);

	val = vlv_dpio_read(dev_priv, pipe, VLV_PCS23_DW0(ch));
	val |= (DPIO_PCS_TX_LANE2_RESET | DPIO_PCS_TX_LANE1_RESET);
	vlv_dpio_write(dev_priv, pipe, VLV_PCS23_DW0(ch), val);

	/* Program Tx lane latency optimal setting*/
	for (i = 0; i < 4; i++) {
		/* Set the latency optimal bit */
		data = (i == 1) ? 0x0 : 0x6;
		vlv_dpio_write(dev_priv, pipe, CHV_TX_DW11(ch, i),
				data << DPIO_FRC_LATENCY_SHFIT);

		/* Set the upar bit */
		data = (i == 1) ? 0x0 : 0x1;
		vlv_dpio_write(dev_priv, pipe, CHV_TX_DW14(ch, i),
				data << DPIO_UPAR_SHIFT);
	}

	/* Data lane stagger programming */
	/* FIXME: Fix up value only after power analysis */

	mutex_unlock(&dev_priv->dpio_lock);

	if (is_edp(intel_dp)) {
		pps_lock(intel_dp);
		vlv_init_panel_power_sequencer(intel_dp);
		pps_unlock(intel_dp);
	}

	intel_enable_dp(encoder);

	vlv_wait_port_ready(dev_priv, dport);
}

static void chv_dp_pre_pll_enable(struct intel_encoder *encoder)
{
	struct intel_digital_port *dport = enc_to_dig_port(&encoder->base);
	struct drm_device *dev = encoder->base.dev;
	struct drm_i915_private *dev_priv = dev->dev_private;
	struct intel_crtc *intel_crtc =
		to_intel_crtc(encoder->base.crtc);
	enum dpio_channel ch = vlv_dport_to_channel(dport);
	enum pipe pipe = intel_crtc->pipe;
	u32 val;

	intel_dp_prepare(encoder);

	mutex_lock(&dev_priv->dpio_lock);

	/* program left/right clock distribution */
	if (pipe != PIPE_B) {
		val = vlv_dpio_read(dev_priv, pipe, _CHV_CMN_DW5_CH0);
		val &= ~(CHV_BUFLEFTENA1_MASK | CHV_BUFRIGHTENA1_MASK);
		if (ch == DPIO_CH0)
			val |= CHV_BUFLEFTENA1_FORCE;
		if (ch == DPIO_CH1)
			val |= CHV_BUFRIGHTENA1_FORCE;
		vlv_dpio_write(dev_priv, pipe, _CHV_CMN_DW5_CH0, val);
	} else {
		val = vlv_dpio_read(dev_priv, pipe, _CHV_CMN_DW1_CH1);
		val &= ~(CHV_BUFLEFTENA2_MASK | CHV_BUFRIGHTENA2_MASK);
		if (ch == DPIO_CH0)
			val |= CHV_BUFLEFTENA2_FORCE;
		if (ch == DPIO_CH1)
			val |= CHV_BUFRIGHTENA2_FORCE;
		vlv_dpio_write(dev_priv, pipe, _CHV_CMN_DW1_CH1, val);
	}

	/* program clock channel usage */
	val = vlv_dpio_read(dev_priv, pipe, VLV_PCS01_DW8(ch));
	val |= CHV_PCS_USEDCLKCHANNEL_OVRRIDE;
	if (pipe != PIPE_B)
		val &= ~CHV_PCS_USEDCLKCHANNEL;
	else
		val |= CHV_PCS_USEDCLKCHANNEL;
	vlv_dpio_write(dev_priv, pipe, VLV_PCS01_DW8(ch), val);

	val = vlv_dpio_read(dev_priv, pipe, VLV_PCS23_DW8(ch));
	val |= CHV_PCS_USEDCLKCHANNEL_OVRRIDE;
	if (pipe != PIPE_B)
		val &= ~CHV_PCS_USEDCLKCHANNEL;
	else
		val |= CHV_PCS_USEDCLKCHANNEL;
	vlv_dpio_write(dev_priv, pipe, VLV_PCS23_DW8(ch), val);

	/*
	 * This a a bit weird since generally CL
	 * matches the pipe, but here we need to
	 * pick the CL based on the port.
	 */
	val = vlv_dpio_read(dev_priv, pipe, CHV_CMN_DW19(ch));
	if (pipe != PIPE_B)
		val &= ~CHV_CMN_USEDCLKCHANNEL;
	else
		val |= CHV_CMN_USEDCLKCHANNEL;
	vlv_dpio_write(dev_priv, pipe, CHV_CMN_DW19(ch), val);

	mutex_unlock(&dev_priv->dpio_lock);
}

/*
 * Native read with retry for link status and receiver capability reads for
 * cases where the sink may still be asleep.
 *
 * Sinks are *supposed* to come up within 1ms from an off state, but we're also
 * supposed to retry 3 times per the spec.
 */
static ssize_t
intel_dp_dpcd_read_wake(struct drm_dp_aux *aux, unsigned int offset,
			void *buffer, size_t size)
{
	ssize_t ret;
	int i;

	/*
	 * Sometime we just get the same incorrect byte repeated
	 * over the entire buffer. Doing just one throw away read
	 * initially seems to "solve" it.
	 */
	drm_dp_dpcd_read(aux, DP_DPCD_REV, buffer, 1);

	for (i = 0; i < 3; i++) {
		ret = drm_dp_dpcd_read(aux, offset, buffer, size);
		if (ret == size)
			return ret;
		msleep(1);
	}

	return ret;
}

/*
 * Fetch AUX CH registers 0x202 - 0x207 which contain
 * link status information
 */
static bool
intel_dp_get_link_status(struct intel_dp *intel_dp, uint8_t link_status[DP_LINK_STATUS_SIZE])
{
	return intel_dp_dpcd_read_wake(&intel_dp->aux,
				       DP_LANE0_1_STATUS,
				       link_status,
				       DP_LINK_STATUS_SIZE) == DP_LINK_STATUS_SIZE;
}

/* These are source-specific values. */
static uint8_t
intel_dp_voltage_max(struct intel_dp *intel_dp)
{
	struct drm_device *dev = intel_dp_to_dev(intel_dp);
	enum port port = dp_to_dig_port(intel_dp)->port;

	if (IS_VALLEYVIEW(dev))
		return DP_TRAIN_VOLTAGE_SWING_LEVEL_3;
	else if (IS_GEN7(dev) && port == PORT_A)
		return DP_TRAIN_VOLTAGE_SWING_LEVEL_2;
	else if (HAS_PCH_CPT(dev) && port != PORT_A)
		return DP_TRAIN_VOLTAGE_SWING_LEVEL_3;
	else
		return DP_TRAIN_VOLTAGE_SWING_LEVEL_2;
}

static uint8_t
intel_dp_pre_emphasis_max(struct intel_dp *intel_dp, uint8_t voltage_swing)
{
	struct drm_device *dev = intel_dp_to_dev(intel_dp);
	enum port port = dp_to_dig_port(intel_dp)->port;

	if (IS_HASWELL(dev) || IS_BROADWELL(dev)) {
		switch (voltage_swing & DP_TRAIN_VOLTAGE_SWING_MASK) {
		case DP_TRAIN_VOLTAGE_SWING_LEVEL_0:
			return DP_TRAIN_PRE_EMPH_LEVEL_3;
		case DP_TRAIN_VOLTAGE_SWING_LEVEL_1:
			return DP_TRAIN_PRE_EMPH_LEVEL_2;
		case DP_TRAIN_VOLTAGE_SWING_LEVEL_2:
			return DP_TRAIN_PRE_EMPH_LEVEL_1;
		case DP_TRAIN_VOLTAGE_SWING_LEVEL_3:
		default:
			return DP_TRAIN_PRE_EMPH_LEVEL_0;
		}
	} else if (IS_VALLEYVIEW(dev)) {
		switch (voltage_swing & DP_TRAIN_VOLTAGE_SWING_MASK) {
		case DP_TRAIN_VOLTAGE_SWING_LEVEL_0:
			return DP_TRAIN_PRE_EMPH_LEVEL_3;
		case DP_TRAIN_VOLTAGE_SWING_LEVEL_1:
			return DP_TRAIN_PRE_EMPH_LEVEL_2;
		case DP_TRAIN_VOLTAGE_SWING_LEVEL_2:
			return DP_TRAIN_PRE_EMPH_LEVEL_1;
		case DP_TRAIN_VOLTAGE_SWING_LEVEL_3:
		default:
			return DP_TRAIN_PRE_EMPH_LEVEL_0;
		}
	} else if (IS_GEN7(dev) && port == PORT_A) {
		switch (voltage_swing & DP_TRAIN_VOLTAGE_SWING_MASK) {
		case DP_TRAIN_VOLTAGE_SWING_LEVEL_0:
			return DP_TRAIN_PRE_EMPH_LEVEL_2;
		case DP_TRAIN_VOLTAGE_SWING_LEVEL_1:
		case DP_TRAIN_VOLTAGE_SWING_LEVEL_2:
			return DP_TRAIN_PRE_EMPH_LEVEL_1;
		default:
			return DP_TRAIN_PRE_EMPH_LEVEL_0;
		}
	} else {
		switch (voltage_swing & DP_TRAIN_VOLTAGE_SWING_MASK) {
		case DP_TRAIN_VOLTAGE_SWING_LEVEL_0:
			return DP_TRAIN_PRE_EMPH_LEVEL_2;
		case DP_TRAIN_VOLTAGE_SWING_LEVEL_1:
			return DP_TRAIN_PRE_EMPH_LEVEL_2;
		case DP_TRAIN_VOLTAGE_SWING_LEVEL_2:
			return DP_TRAIN_PRE_EMPH_LEVEL_1;
		case DP_TRAIN_VOLTAGE_SWING_LEVEL_3:
		default:
			return DP_TRAIN_PRE_EMPH_LEVEL_0;
		}
	}
}

static uint32_t intel_vlv_signal_levels(struct intel_dp *intel_dp)
{
	struct drm_device *dev = intel_dp_to_dev(intel_dp);
	struct drm_i915_private *dev_priv = dev->dev_private;
	struct intel_digital_port *dport = dp_to_dig_port(intel_dp);
	struct intel_crtc *intel_crtc =
		to_intel_crtc(dport->base.base.crtc);
	unsigned long demph_reg_value, preemph_reg_value,
		uniqtranscale_reg_value;
	uint8_t train_set = intel_dp->train_set[0];
	enum dpio_channel port = vlv_dport_to_channel(dport);
	int pipe = intel_crtc->pipe;

	switch (train_set & DP_TRAIN_PRE_EMPHASIS_MASK) {
	case DP_TRAIN_PRE_EMPH_LEVEL_0:
		preemph_reg_value = 0x0004000;
		switch (train_set & DP_TRAIN_VOLTAGE_SWING_MASK) {
		case DP_TRAIN_VOLTAGE_SWING_LEVEL_0:
			demph_reg_value = 0x2B405555;
			uniqtranscale_reg_value = 0x552AB83A;
			break;
		case DP_TRAIN_VOLTAGE_SWING_LEVEL_1:
			demph_reg_value = 0x2B404040;
			uniqtranscale_reg_value = 0x5548B83A;
			break;
		case DP_TRAIN_VOLTAGE_SWING_LEVEL_2:
			demph_reg_value = 0x2B245555;
			uniqtranscale_reg_value = 0x5560B83A;
			break;
		case DP_TRAIN_VOLTAGE_SWING_LEVEL_3:
			demph_reg_value = 0x2B405555;
			uniqtranscale_reg_value = 0x5598DA3A;
			break;
		default:
			return 0;
		}
		break;
	case DP_TRAIN_PRE_EMPH_LEVEL_1:
		preemph_reg_value = 0x0002000;
		switch (train_set & DP_TRAIN_VOLTAGE_SWING_MASK) {
		case DP_TRAIN_VOLTAGE_SWING_LEVEL_0:
			demph_reg_value = 0x2B404040;
			uniqtranscale_reg_value = 0x5552B83A;
			break;
		case DP_TRAIN_VOLTAGE_SWING_LEVEL_1:
			demph_reg_value = 0x2B404848;
			uniqtranscale_reg_value = 0x5580B83A;
			break;
		case DP_TRAIN_VOLTAGE_SWING_LEVEL_2:
			demph_reg_value = 0x2B404040;
			uniqtranscale_reg_value = 0x55ADDA3A;
			break;
		default:
			return 0;
		}
		break;
	case DP_TRAIN_PRE_EMPH_LEVEL_2:
		preemph_reg_value = 0x0000000;
		switch (train_set & DP_TRAIN_VOLTAGE_SWING_MASK) {
		case DP_TRAIN_VOLTAGE_SWING_LEVEL_0:
			demph_reg_value = 0x2B305555;
			uniqtranscale_reg_value = 0x5570B83A;
			break;
		case DP_TRAIN_VOLTAGE_SWING_LEVEL_1:
			demph_reg_value = 0x2B2B4040;
			uniqtranscale_reg_value = 0x55ADDA3A;
			break;
		default:
			return 0;
		}
		break;
	case DP_TRAIN_PRE_EMPH_LEVEL_3:
		preemph_reg_value = 0x0006000;
		switch (train_set & DP_TRAIN_VOLTAGE_SWING_MASK) {
		case DP_TRAIN_VOLTAGE_SWING_LEVEL_0:
			demph_reg_value = 0x1B405555;
			uniqtranscale_reg_value = 0x55ADDA3A;
			break;
		default:
			return 0;
		}
		break;
	default:
		return 0;
	}

	mutex_lock(&dev_priv->dpio_lock);
	vlv_dpio_write(dev_priv, pipe, VLV_TX_DW5(port), 0x00000000);
	vlv_dpio_write(dev_priv, pipe, VLV_TX_DW4(port), demph_reg_value);
	vlv_dpio_write(dev_priv, pipe, VLV_TX_DW2(port),
			 uniqtranscale_reg_value);
	vlv_dpio_write(dev_priv, pipe, VLV_TX_DW3(port), 0x0C782040);
	vlv_dpio_write(dev_priv, pipe, VLV_PCS_DW11(port), 0x00030000);
	vlv_dpio_write(dev_priv, pipe, VLV_PCS_DW9(port), preemph_reg_value);
	vlv_dpio_write(dev_priv, pipe, VLV_TX_DW5(port), 0x80000000);
	mutex_unlock(&dev_priv->dpio_lock);

	return 0;
}

static uint32_t intel_chv_signal_levels(struct intel_dp *intel_dp)
{
	struct drm_device *dev = intel_dp_to_dev(intel_dp);
	struct drm_i915_private *dev_priv = dev->dev_private;
	struct intel_digital_port *dport = dp_to_dig_port(intel_dp);
	struct intel_crtc *intel_crtc = to_intel_crtc(dport->base.base.crtc);
	u32 deemph_reg_value, margin_reg_value, val;
	uint8_t train_set = intel_dp->train_set[0];
	enum dpio_channel ch = vlv_dport_to_channel(dport);
	enum pipe pipe = intel_crtc->pipe;
	int i;

	switch (train_set & DP_TRAIN_PRE_EMPHASIS_MASK) {
	case DP_TRAIN_PRE_EMPH_LEVEL_0:
		switch (train_set & DP_TRAIN_VOLTAGE_SWING_MASK) {
		case DP_TRAIN_VOLTAGE_SWING_LEVEL_0:
			deemph_reg_value = 128;
			margin_reg_value = 52;
			break;
		case DP_TRAIN_VOLTAGE_SWING_LEVEL_1:
			deemph_reg_value = 128;
			margin_reg_value = 77;
			break;
		case DP_TRAIN_VOLTAGE_SWING_LEVEL_2:
			deemph_reg_value = 128;
			margin_reg_value = 102;
			break;
		case DP_TRAIN_VOLTAGE_SWING_LEVEL_3:
			deemph_reg_value = 128;
			margin_reg_value = 154;
			/* FIXME extra to set for 1200 */
			break;
		default:
			return 0;
		}
		break;
	case DP_TRAIN_PRE_EMPH_LEVEL_1:
		switch (train_set & DP_TRAIN_VOLTAGE_SWING_MASK) {
		case DP_TRAIN_VOLTAGE_SWING_LEVEL_0:
			deemph_reg_value = 85;
			margin_reg_value = 78;
			break;
		case DP_TRAIN_VOLTAGE_SWING_LEVEL_1:
			deemph_reg_value = 85;
			margin_reg_value = 116;
			break;
		case DP_TRAIN_VOLTAGE_SWING_LEVEL_2:
			deemph_reg_value = 85;
			margin_reg_value = 154;
			break;
		default:
			return 0;
		}
		break;
	case DP_TRAIN_PRE_EMPH_LEVEL_2:
		switch (train_set & DP_TRAIN_VOLTAGE_SWING_MASK) {
		case DP_TRAIN_VOLTAGE_SWING_LEVEL_0:
			deemph_reg_value = 64;
			margin_reg_value = 104;
			break;
		case DP_TRAIN_VOLTAGE_SWING_LEVEL_1:
			deemph_reg_value = 64;
			margin_reg_value = 154;
			break;
		default:
			return 0;
		}
		break;
	case DP_TRAIN_PRE_EMPH_LEVEL_3:
		switch (train_set & DP_TRAIN_VOLTAGE_SWING_MASK) {
		case DP_TRAIN_VOLTAGE_SWING_LEVEL_0:
			deemph_reg_value = 43;
			margin_reg_value = 154;
			break;
		default:
			return 0;
		}
		break;
	default:
		return 0;
	}

	mutex_lock(&dev_priv->dpio_lock);

	/* Clear calc init */
	val = vlv_dpio_read(dev_priv, pipe, VLV_PCS01_DW10(ch));
	val &= ~(DPIO_PCS_SWING_CALC_TX0_TX2 | DPIO_PCS_SWING_CALC_TX1_TX3);
	vlv_dpio_write(dev_priv, pipe, VLV_PCS01_DW10(ch), val);

	val = vlv_dpio_read(dev_priv, pipe, VLV_PCS23_DW10(ch));
	val &= ~(DPIO_PCS_SWING_CALC_TX0_TX2 | DPIO_PCS_SWING_CALC_TX1_TX3);
	vlv_dpio_write(dev_priv, pipe, VLV_PCS23_DW10(ch), val);

	/* Program swing deemph */
	for (i = 0; i < 4; i++) {
		val = vlv_dpio_read(dev_priv, pipe, CHV_TX_DW4(ch, i));
		val &= ~DPIO_SWING_DEEMPH9P5_MASK;
		val |= deemph_reg_value << DPIO_SWING_DEEMPH9P5_SHIFT;
		vlv_dpio_write(dev_priv, pipe, CHV_TX_DW4(ch, i), val);
	}

	/* Program swing margin */
	for (i = 0; i < 4; i++) {
		val = vlv_dpio_read(dev_priv, pipe, CHV_TX_DW2(ch, i));
		val &= ~DPIO_SWING_MARGIN000_MASK;
		val |= margin_reg_value << DPIO_SWING_MARGIN000_SHIFT;
		vlv_dpio_write(dev_priv, pipe, CHV_TX_DW2(ch, i), val);
	}

	/* Disable unique transition scale */
	for (i = 0; i < 4; i++) {
		val = vlv_dpio_read(dev_priv, pipe, CHV_TX_DW3(ch, i));
		val &= ~DPIO_TX_UNIQ_TRANS_SCALE_EN;
		vlv_dpio_write(dev_priv, pipe, CHV_TX_DW3(ch, i), val);
	}

	if (((train_set & DP_TRAIN_PRE_EMPHASIS_MASK)
			== DP_TRAIN_PRE_EMPH_LEVEL_0) &&
		((train_set & DP_TRAIN_VOLTAGE_SWING_MASK)
			== DP_TRAIN_VOLTAGE_SWING_LEVEL_3)) {

		/*
		 * The document said it needs to set bit 27 for ch0 and bit 26
		 * for ch1. Might be a typo in the doc.
		 * For now, for this unique transition scale selection, set bit
		 * 27 for ch0 and ch1.
		 */
		for (i = 0; i < 4; i++) {
			val = vlv_dpio_read(dev_priv, pipe, CHV_TX_DW3(ch, i));
			val |= DPIO_TX_UNIQ_TRANS_SCALE_EN;
			vlv_dpio_write(dev_priv, pipe, CHV_TX_DW3(ch, i), val);
		}

		for (i = 0; i < 4; i++) {
			val = vlv_dpio_read(dev_priv, pipe, CHV_TX_DW2(ch, i));
			val &= ~(0xff << DPIO_UNIQ_TRANS_SCALE_SHIFT);
			val |= (0x9a << DPIO_UNIQ_TRANS_SCALE_SHIFT);
			vlv_dpio_write(dev_priv, pipe, CHV_TX_DW2(ch, i), val);
		}
	}

	/* Start swing calculation */
	val = vlv_dpio_read(dev_priv, pipe, VLV_PCS01_DW10(ch));
	val |= DPIO_PCS_SWING_CALC_TX0_TX2 | DPIO_PCS_SWING_CALC_TX1_TX3;
	vlv_dpio_write(dev_priv, pipe, VLV_PCS01_DW10(ch), val);

	val = vlv_dpio_read(dev_priv, pipe, VLV_PCS23_DW10(ch));
	val |= DPIO_PCS_SWING_CALC_TX0_TX2 | DPIO_PCS_SWING_CALC_TX1_TX3;
	vlv_dpio_write(dev_priv, pipe, VLV_PCS23_DW10(ch), val);

	/* LRC Bypass */
	val = vlv_dpio_read(dev_priv, pipe, CHV_CMN_DW30);
	val |= DPIO_LRC_BYPASS;
	vlv_dpio_write(dev_priv, pipe, CHV_CMN_DW30, val);

	mutex_unlock(&dev_priv->dpio_lock);

	return 0;
}

static void
intel_get_adjust_train(struct intel_dp *intel_dp,
		       const uint8_t link_status[DP_LINK_STATUS_SIZE])
{
	uint8_t v = 0;
	uint8_t p = 0;
	int lane;
	uint8_t voltage_max;
	uint8_t preemph_max;

	for (lane = 0; lane < intel_dp->lane_count; lane++) {
		uint8_t this_v = drm_dp_get_adjust_request_voltage(link_status, lane);
		uint8_t this_p = drm_dp_get_adjust_request_pre_emphasis(link_status, lane);

		if (this_v > v)
			v = this_v;
		if (this_p > p)
			p = this_p;
	}

	voltage_max = intel_dp_voltage_max(intel_dp);
	if (v >= voltage_max)
		v = voltage_max | DP_TRAIN_MAX_SWING_REACHED;

	preemph_max = intel_dp_pre_emphasis_max(intel_dp, v);
	if (p >= preemph_max)
		p = preemph_max | DP_TRAIN_MAX_PRE_EMPHASIS_REACHED;

	for (lane = 0; lane < 4; lane++)
		intel_dp->train_set[lane] = v | p;
}

static uint32_t
intel_gen4_signal_levels(uint8_t train_set)
{
	uint32_t	signal_levels = 0;

	switch (train_set & DP_TRAIN_VOLTAGE_SWING_MASK) {
	case DP_TRAIN_VOLTAGE_SWING_LEVEL_0:
	default:
		signal_levels |= DP_VOLTAGE_0_4;
		break;
	case DP_TRAIN_VOLTAGE_SWING_LEVEL_1:
		signal_levels |= DP_VOLTAGE_0_6;
		break;
	case DP_TRAIN_VOLTAGE_SWING_LEVEL_2:
		signal_levels |= DP_VOLTAGE_0_8;
		break;
	case DP_TRAIN_VOLTAGE_SWING_LEVEL_3:
		signal_levels |= DP_VOLTAGE_1_2;
		break;
	}
	switch (train_set & DP_TRAIN_PRE_EMPHASIS_MASK) {
	case DP_TRAIN_PRE_EMPH_LEVEL_0:
	default:
		signal_levels |= DP_PRE_EMPHASIS_0;
		break;
	case DP_TRAIN_PRE_EMPH_LEVEL_1:
		signal_levels |= DP_PRE_EMPHASIS_3_5;
		break;
	case DP_TRAIN_PRE_EMPH_LEVEL_2:
		signal_levels |= DP_PRE_EMPHASIS_6;
		break;
	case DP_TRAIN_PRE_EMPH_LEVEL_3:
		signal_levels |= DP_PRE_EMPHASIS_9_5;
		break;
	}
	return signal_levels;
}

/* Gen6's DP voltage swing and pre-emphasis control */
static uint32_t
intel_gen6_edp_signal_levels(uint8_t train_set)
{
	int signal_levels = train_set & (DP_TRAIN_VOLTAGE_SWING_MASK |
					 DP_TRAIN_PRE_EMPHASIS_MASK);
	switch (signal_levels) {
	case DP_TRAIN_VOLTAGE_SWING_LEVEL_0 | DP_TRAIN_PRE_EMPH_LEVEL_0:
	case DP_TRAIN_VOLTAGE_SWING_LEVEL_1 | DP_TRAIN_PRE_EMPH_LEVEL_0:
		return EDP_LINK_TRAIN_400_600MV_0DB_SNB_B;
	case DP_TRAIN_VOLTAGE_SWING_LEVEL_0 | DP_TRAIN_PRE_EMPH_LEVEL_1:
		return EDP_LINK_TRAIN_400MV_3_5DB_SNB_B;
	case DP_TRAIN_VOLTAGE_SWING_LEVEL_0 | DP_TRAIN_PRE_EMPH_LEVEL_2:
	case DP_TRAIN_VOLTAGE_SWING_LEVEL_1 | DP_TRAIN_PRE_EMPH_LEVEL_2:
		return EDP_LINK_TRAIN_400_600MV_6DB_SNB_B;
	case DP_TRAIN_VOLTAGE_SWING_LEVEL_1 | DP_TRAIN_PRE_EMPH_LEVEL_1:
	case DP_TRAIN_VOLTAGE_SWING_LEVEL_2 | DP_TRAIN_PRE_EMPH_LEVEL_1:
		return EDP_LINK_TRAIN_600_800MV_3_5DB_SNB_B;
	case DP_TRAIN_VOLTAGE_SWING_LEVEL_2 | DP_TRAIN_PRE_EMPH_LEVEL_0:
	case DP_TRAIN_VOLTAGE_SWING_LEVEL_3 | DP_TRAIN_PRE_EMPH_LEVEL_0:
		return EDP_LINK_TRAIN_800_1200MV_0DB_SNB_B;
	default:
		DRM_DEBUG_KMS("Unsupported voltage swing/pre-emphasis level:"
			      "0x%x\n", signal_levels);
		return EDP_LINK_TRAIN_400_600MV_0DB_SNB_B;
	}
}

/* Gen7's DP voltage swing and pre-emphasis control */
static uint32_t
intel_gen7_edp_signal_levels(uint8_t train_set)
{
	int signal_levels = train_set & (DP_TRAIN_VOLTAGE_SWING_MASK |
					 DP_TRAIN_PRE_EMPHASIS_MASK);
	switch (signal_levels) {
	case DP_TRAIN_VOLTAGE_SWING_LEVEL_0 | DP_TRAIN_PRE_EMPH_LEVEL_0:
		return EDP_LINK_TRAIN_400MV_0DB_IVB;
	case DP_TRAIN_VOLTAGE_SWING_LEVEL_0 | DP_TRAIN_PRE_EMPH_LEVEL_1:
		return EDP_LINK_TRAIN_400MV_3_5DB_IVB;
	case DP_TRAIN_VOLTAGE_SWING_LEVEL_0 | DP_TRAIN_PRE_EMPH_LEVEL_2:
		return EDP_LINK_TRAIN_400MV_6DB_IVB;

	case DP_TRAIN_VOLTAGE_SWING_LEVEL_1 | DP_TRAIN_PRE_EMPH_LEVEL_0:
		return EDP_LINK_TRAIN_600MV_0DB_IVB;
	case DP_TRAIN_VOLTAGE_SWING_LEVEL_1 | DP_TRAIN_PRE_EMPH_LEVEL_1:
		return EDP_LINK_TRAIN_600MV_3_5DB_IVB;

	case DP_TRAIN_VOLTAGE_SWING_LEVEL_2 | DP_TRAIN_PRE_EMPH_LEVEL_0:
		return EDP_LINK_TRAIN_800MV_0DB_IVB;
	case DP_TRAIN_VOLTAGE_SWING_LEVEL_2 | DP_TRAIN_PRE_EMPH_LEVEL_1:
		return EDP_LINK_TRAIN_800MV_3_5DB_IVB;

	default:
		DRM_DEBUG_KMS("Unsupported voltage swing/pre-emphasis level:"
			      "0x%x\n", signal_levels);
		return EDP_LINK_TRAIN_500MV_0DB_IVB;
	}
}

/* Gen7.5's (HSW) DP voltage swing and pre-emphasis control */
static uint32_t
intel_hsw_signal_levels(uint8_t train_set)
{
	int signal_levels = train_set & (DP_TRAIN_VOLTAGE_SWING_MASK |
					 DP_TRAIN_PRE_EMPHASIS_MASK);
	switch (signal_levels) {
	case DP_TRAIN_VOLTAGE_SWING_LEVEL_0 | DP_TRAIN_PRE_EMPH_LEVEL_0:
		return DDI_BUF_TRANS_SELECT(0);
	case DP_TRAIN_VOLTAGE_SWING_LEVEL_0 | DP_TRAIN_PRE_EMPH_LEVEL_1:
		return DDI_BUF_TRANS_SELECT(1);
	case DP_TRAIN_VOLTAGE_SWING_LEVEL_0 | DP_TRAIN_PRE_EMPH_LEVEL_2:
		return DDI_BUF_TRANS_SELECT(2);
	case DP_TRAIN_VOLTAGE_SWING_LEVEL_0 | DP_TRAIN_PRE_EMPH_LEVEL_3:
		return DDI_BUF_TRANS_SELECT(3);

	case DP_TRAIN_VOLTAGE_SWING_LEVEL_1 | DP_TRAIN_PRE_EMPH_LEVEL_0:
		return DDI_BUF_TRANS_SELECT(4);
	case DP_TRAIN_VOLTAGE_SWING_LEVEL_1 | DP_TRAIN_PRE_EMPH_LEVEL_1:
		return DDI_BUF_TRANS_SELECT(5);
	case DP_TRAIN_VOLTAGE_SWING_LEVEL_1 | DP_TRAIN_PRE_EMPH_LEVEL_2:
		return DDI_BUF_TRANS_SELECT(6);

	case DP_TRAIN_VOLTAGE_SWING_LEVEL_2 | DP_TRAIN_PRE_EMPH_LEVEL_0:
		return DDI_BUF_TRANS_SELECT(7);
	case DP_TRAIN_VOLTAGE_SWING_LEVEL_2 | DP_TRAIN_PRE_EMPH_LEVEL_1:
		return DDI_BUF_TRANS_SELECT(8);
	default:
		DRM_DEBUG_KMS("Unsupported voltage swing/pre-emphasis level:"
			      "0x%x\n", signal_levels);
		return DDI_BUF_TRANS_SELECT(0);
	}
}

/* Properly updates "DP" with the correct signal levels. */
static void
intel_dp_set_signal_levels(struct intel_dp *intel_dp, uint32_t *DP)
{
	struct intel_digital_port *intel_dig_port = dp_to_dig_port(intel_dp);
	enum port port = intel_dig_port->port;
	struct drm_device *dev = intel_dig_port->base.base.dev;
	uint32_t signal_levels, mask;
	uint8_t train_set = intel_dp->train_set[0];

	if (IS_HASWELL(dev) || IS_BROADWELL(dev)) {
		signal_levels = intel_hsw_signal_levels(train_set);
		mask = DDI_BUF_EMP_MASK;
	} else if (IS_CHERRYVIEW(dev)) {
		signal_levels = intel_chv_signal_levels(intel_dp);
		mask = 0;
	} else if (IS_VALLEYVIEW(dev)) {
		signal_levels = intel_vlv_signal_levels(intel_dp);
		mask = 0;
	} else if (IS_GEN7(dev) && port == PORT_A) {
		signal_levels = intel_gen7_edp_signal_levels(train_set);
		mask = EDP_LINK_TRAIN_VOL_EMP_MASK_IVB;
	} else if (IS_GEN6(dev) && port == PORT_A) {
		signal_levels = intel_gen6_edp_signal_levels(train_set);
		mask = EDP_LINK_TRAIN_VOL_EMP_MASK_SNB;
	} else {
		signal_levels = intel_gen4_signal_levels(train_set);
		mask = DP_VOLTAGE_MASK | DP_PRE_EMPHASIS_MASK;
	}

	DRM_DEBUG_KMS("Using signal levels %08x\n", signal_levels);

	*DP = (*DP & ~mask) | signal_levels;
}

static bool
intel_dp_set_link_train(struct intel_dp *intel_dp,
			uint32_t *DP,
			uint8_t dp_train_pat)
{
	struct intel_digital_port *intel_dig_port = dp_to_dig_port(intel_dp);
	struct drm_device *dev = intel_dig_port->base.base.dev;
	struct drm_i915_private *dev_priv = dev->dev_private;
	uint8_t buf[sizeof(intel_dp->train_set) + 1];
	int ret, len;

	_intel_dp_set_link_train(intel_dp, DP, dp_train_pat);

	I915_WRITE(intel_dp->output_reg, *DP);
	POSTING_READ(intel_dp->output_reg);

	buf[0] = dp_train_pat;
	if ((dp_train_pat & DP_TRAINING_PATTERN_MASK) ==
	    DP_TRAINING_PATTERN_DISABLE) {
		/* don't write DP_TRAINING_LANEx_SET on disable */
		len = 1;
	} else {
		/* DP_TRAINING_LANEx_SET follow DP_TRAINING_PATTERN_SET */
		memcpy(buf + 1, intel_dp->train_set, intel_dp->lane_count);
		len = intel_dp->lane_count + 1;
	}

	ret = drm_dp_dpcd_write(&intel_dp->aux, DP_TRAINING_PATTERN_SET,
				buf, len);

	return ret == len;
}

static bool
intel_dp_reset_link_train(struct intel_dp *intel_dp, uint32_t *DP,
			uint8_t dp_train_pat)
{
	memset(intel_dp->train_set, 0, sizeof(intel_dp->train_set));
	intel_dp_set_signal_levels(intel_dp, DP);
	return intel_dp_set_link_train(intel_dp, DP, dp_train_pat);
}

static bool
intel_dp_update_link_train(struct intel_dp *intel_dp, uint32_t *DP,
			   const uint8_t link_status[DP_LINK_STATUS_SIZE])
{
	struct intel_digital_port *intel_dig_port = dp_to_dig_port(intel_dp);
	struct drm_device *dev = intel_dig_port->base.base.dev;
	struct drm_i915_private *dev_priv = dev->dev_private;
	int ret;

	intel_get_adjust_train(intel_dp, link_status);
	intel_dp_set_signal_levels(intel_dp, DP);

	I915_WRITE(intel_dp->output_reg, *DP);
	POSTING_READ(intel_dp->output_reg);

	ret = drm_dp_dpcd_write(&intel_dp->aux, DP_TRAINING_LANE0_SET,
				intel_dp->train_set, intel_dp->lane_count);

	return ret == intel_dp->lane_count;
}

static void intel_dp_set_idle_link_train(struct intel_dp *intel_dp)
{
	struct intel_digital_port *intel_dig_port = dp_to_dig_port(intel_dp);
	struct drm_device *dev = intel_dig_port->base.base.dev;
	struct drm_i915_private *dev_priv = dev->dev_private;
	enum port port = intel_dig_port->port;
	uint32_t val;

	if (!HAS_DDI(dev))
		return;

	val = I915_READ(DP_TP_CTL(port));
	val &= ~DP_TP_CTL_LINK_TRAIN_MASK;
	val |= DP_TP_CTL_LINK_TRAIN_IDLE;
	I915_WRITE(DP_TP_CTL(port), val);

	/*
	 * On PORT_A we can have only eDP in SST mode. There the only reason
	 * we need to set idle transmission mode is to work around a HW issue
	 * where we enable the pipe while not in idle link-training mode.
	 * In this case there is requirement to wait for a minimum number of
	 * idle patterns to be sent.
	 */
	if (port == PORT_A)
		return;

	if (wait_for((I915_READ(DP_TP_STATUS(port)) & DP_TP_STATUS_IDLE_DONE),
		     1))
		DRM_ERROR("Timed out waiting for DP idle patterns\n");
}

/* Enable corresponding port and start training pattern 1 */
void
intel_dp_start_link_train(struct intel_dp *intel_dp)
{
	struct drm_encoder *encoder = &dp_to_dig_port(intel_dp)->base.base;
	struct drm_device *dev = encoder->dev;
	int i;
	uint8_t voltage;
	int voltage_tries, loop_tries;
	uint32_t DP = intel_dp->DP;
	uint8_t link_config[2];

	if (HAS_DDI(dev))
		intel_ddi_prepare_link_retrain(encoder);

	/* Write the link configuration data */
	link_config[0] = intel_dp->link_bw;
	link_config[1] = intel_dp->lane_count;
	if (drm_dp_enhanced_frame_cap(intel_dp->dpcd))
		link_config[1] |= DP_LANE_COUNT_ENHANCED_FRAME_EN;
	drm_dp_dpcd_write(&intel_dp->aux, DP_LINK_BW_SET, link_config, 2);

	link_config[0] = 0;
	link_config[1] = DP_SET_ANSI_8B10B;
	drm_dp_dpcd_write(&intel_dp->aux, DP_DOWNSPREAD_CTRL, link_config, 2);

	DP |= DP_PORT_EN;

	/* clock recovery */
	if (!intel_dp_reset_link_train(intel_dp, &DP,
				       DP_TRAINING_PATTERN_1 |
				       DP_LINK_SCRAMBLING_DISABLE)) {
		DRM_ERROR("failed to enable link training\n");
		return;
	}

	voltage = 0xff;
	voltage_tries = 0;
	loop_tries = 0;
	for (;;) {
		uint8_t link_status[DP_LINK_STATUS_SIZE];

		drm_dp_link_train_clock_recovery_delay(intel_dp->dpcd);
		if (!intel_dp_get_link_status(intel_dp, link_status)) {
			DRM_ERROR("failed to get link status\n");
			break;
		}

		if (drm_dp_clock_recovery_ok(link_status, intel_dp->lane_count)) {
			DRM_DEBUG_KMS("clock recovery OK\n");
			break;
		}

		/* Check to see if we've tried the max voltage */
		for (i = 0; i < intel_dp->lane_count; i++)
			if ((intel_dp->train_set[i] & DP_TRAIN_MAX_SWING_REACHED) == 0)
				break;
		if (i == intel_dp->lane_count) {
			++loop_tries;
			if (loop_tries == 5) {
				DRM_ERROR("too many full retries, give up\n");
				break;
			}
			intel_dp_reset_link_train(intel_dp, &DP,
						  DP_TRAINING_PATTERN_1 |
						  DP_LINK_SCRAMBLING_DISABLE);
			voltage_tries = 0;
			continue;
		}

		/* Check to see if we've tried the same voltage 5 times */
		if ((intel_dp->train_set[0] & DP_TRAIN_VOLTAGE_SWING_MASK) == voltage) {
			++voltage_tries;
			if (voltage_tries == 5) {
				DRM_ERROR("too many voltage retries, give up\n");
				break;
			}
		} else
			voltage_tries = 0;
		voltage = intel_dp->train_set[0] & DP_TRAIN_VOLTAGE_SWING_MASK;

		/* Update training set as requested by target */
		if (!intel_dp_update_link_train(intel_dp, &DP, link_status)) {
			DRM_ERROR("failed to update link training\n");
			break;
		}
	}

	intel_dp->DP = DP;
}

void
intel_dp_complete_link_train(struct intel_dp *intel_dp)
{
	bool channel_eq = false;
	int tries, cr_tries;
	uint32_t DP = intel_dp->DP;
	uint32_t training_pattern = DP_TRAINING_PATTERN_2;

	/* Training Pattern 3 for HBR2 ot 1.2 devices that support it*/
	if (intel_dp->link_bw == DP_LINK_BW_5_4 || intel_dp->use_tps3)
		training_pattern = DP_TRAINING_PATTERN_3;

	/* channel equalization */
	if (!intel_dp_set_link_train(intel_dp, &DP,
				     training_pattern |
				     DP_LINK_SCRAMBLING_DISABLE)) {
		DRM_ERROR("failed to start channel equalization\n");
		return;
	}

	tries = 0;
	cr_tries = 0;
	channel_eq = false;
	for (;;) {
		uint8_t link_status[DP_LINK_STATUS_SIZE];

		if (cr_tries > 5) {
			DRM_ERROR("failed to train DP, aborting\n");
			break;
		}

		drm_dp_link_train_channel_eq_delay(intel_dp->dpcd);
		if (!intel_dp_get_link_status(intel_dp, link_status)) {
			DRM_ERROR("failed to get link status\n");
			break;
		}

		/* Make sure clock is still ok */
		if (!drm_dp_clock_recovery_ok(link_status, intel_dp->lane_count)) {
			intel_dp_start_link_train(intel_dp);
			intel_dp_set_link_train(intel_dp, &DP,
						training_pattern |
						DP_LINK_SCRAMBLING_DISABLE);
			cr_tries++;
			continue;
		}

		if (drm_dp_channel_eq_ok(link_status, intel_dp->lane_count)) {
			channel_eq = true;
			break;
		}

		/* Try 5 times, then try clock recovery if that fails */
		if (tries > 5) {
			intel_dp_link_down(intel_dp);
			intel_dp_start_link_train(intel_dp);
			intel_dp_set_link_train(intel_dp, &DP,
						training_pattern |
						DP_LINK_SCRAMBLING_DISABLE);
			tries = 0;
			cr_tries++;
			continue;
		}

		/* Update training set as requested by target */
		if (!intel_dp_update_link_train(intel_dp, &DP, link_status)) {
			DRM_ERROR("failed to update link training\n");
			break;
		}
		++tries;
	}

	intel_dp_set_idle_link_train(intel_dp);

	intel_dp->DP = DP;

	if (channel_eq)
		DRM_DEBUG_KMS("Channel EQ done. DP Training successful\n");

}

void intel_dp_stop_link_train(struct intel_dp *intel_dp)
{
	intel_dp_set_link_train(intel_dp, &intel_dp->DP,
				DP_TRAINING_PATTERN_DISABLE);
}

static void
intel_dp_link_down(struct intel_dp *intel_dp)
{
	struct intel_digital_port *intel_dig_port = dp_to_dig_port(intel_dp);
	enum port port = intel_dig_port->port;
	struct drm_device *dev = intel_dig_port->base.base.dev;
	struct drm_i915_private *dev_priv = dev->dev_private;
	struct intel_crtc *intel_crtc =
		to_intel_crtc(intel_dig_port->base.base.crtc);
	uint32_t DP = intel_dp->DP;

	if (WARN_ON(HAS_DDI(dev)))
		return;

	if (WARN_ON((I915_READ(intel_dp->output_reg) & DP_PORT_EN) == 0))
		return;

	DRM_DEBUG_KMS("\n");

	if (HAS_PCH_CPT(dev) && (IS_GEN7(dev) || port != PORT_A)) {
		DP &= ~DP_LINK_TRAIN_MASK_CPT;
		I915_WRITE(intel_dp->output_reg, DP | DP_LINK_TRAIN_PAT_IDLE_CPT);
	} else {
		if (IS_CHERRYVIEW(dev))
			DP &= ~DP_LINK_TRAIN_MASK_CHV;
		else
			DP &= ~DP_LINK_TRAIN_MASK;
		I915_WRITE(intel_dp->output_reg, DP | DP_LINK_TRAIN_PAT_IDLE);
	}
	POSTING_READ(intel_dp->output_reg);

	if (HAS_PCH_IBX(dev) &&
	    I915_READ(intel_dp->output_reg) & DP_PIPEB_SELECT) {
		struct drm_crtc *crtc = intel_dig_port->base.base.crtc;

		/* Hardware workaround: leaving our transcoder select
		 * set to transcoder B while it's off will prevent the
		 * corresponding HDMI output on transcoder A.
		 *
		 * Combine this with another hardware workaround:
		 * transcoder select bit can only be cleared while the
		 * port is enabled.
		 */
		DP &= ~DP_PIPEB_SELECT;
		I915_WRITE(intel_dp->output_reg, DP);

		/* Changes to enable or select take place the vblank
		 * after being written.
		 */
		if (WARN_ON(crtc == NULL)) {
			/* We should never try to disable a port without a crtc
			 * attached. For paranoia keep the code around for a
			 * bit. */
			POSTING_READ(intel_dp->output_reg);
			msleep(50);
		} else
			intel_wait_for_vblank(dev, intel_crtc->pipe);
	}

	DP &= ~DP_AUDIO_OUTPUT_ENABLE;
	I915_WRITE(intel_dp->output_reg, DP & ~DP_PORT_EN);
	POSTING_READ(intel_dp->output_reg);
	msleep(intel_dp->panel_power_down_delay);
}

static bool
intel_dp_get_dpcd(struct intel_dp *intel_dp)
{
	struct intel_digital_port *dig_port = dp_to_dig_port(intel_dp);
	struct drm_device *dev = dig_port->base.base.dev;
	struct drm_i915_private *dev_priv = dev->dev_private;

	if (intel_dp_dpcd_read_wake(&intel_dp->aux, 0x000, intel_dp->dpcd,
				    sizeof(intel_dp->dpcd)) < 0)
		return false; /* aux transfer failed */

	DRM_DEBUG_KMS("DPCD: %*ph\n", (int) sizeof(intel_dp->dpcd), intel_dp->dpcd);

	if (intel_dp->dpcd[DP_DPCD_REV] == 0)
		return false; /* DPCD not present */

	/* Check if the panel supports PSR */
	memset(intel_dp->psr_dpcd, 0, sizeof(intel_dp->psr_dpcd));
	if (is_edp(intel_dp)) {
		intel_dp_dpcd_read_wake(&intel_dp->aux, DP_PSR_SUPPORT,
					intel_dp->psr_dpcd,
					sizeof(intel_dp->psr_dpcd));
		if (intel_dp->psr_dpcd[0] & DP_PSR_IS_SUPPORTED) {
			dev_priv->psr.sink_support = true;
			DRM_DEBUG_KMS("Detected EDP PSR Panel.\n");
		}
	}

	/* Training Pattern 3 support, both source and sink */
	if (intel_dp->dpcd[DP_DPCD_REV] >= 0x12 &&
	    intel_dp->dpcd[DP_MAX_LANE_COUNT] & DP_TPS3_SUPPORTED &&
	    (IS_HASWELL(dev_priv) || INTEL_INFO(dev_priv)->gen >= 8)) {
		intel_dp->use_tps3 = true;
		DRM_DEBUG_KMS("Displayport TPS3 supported\n");
	} else
		intel_dp->use_tps3 = false;

	if (!(intel_dp->dpcd[DP_DOWNSTREAMPORT_PRESENT] &
	      DP_DWN_STRM_PORT_PRESENT))
		return true; /* native DP sink */

	if (intel_dp->dpcd[DP_DPCD_REV] == 0x10)
		return true; /* no per-port downstream info */

	if (intel_dp_dpcd_read_wake(&intel_dp->aux, DP_DOWNSTREAM_PORT_0,
				    intel_dp->downstream_ports,
				    DP_MAX_DOWNSTREAM_PORTS) < 0)
		return false; /* downstream port status fetch failed */

	return true;
}

static void
intel_dp_probe_oui(struct intel_dp *intel_dp)
{
	u8 buf[3];

	if (!(intel_dp->dpcd[DP_DOWN_STREAM_PORT_COUNT] & DP_OUI_SUPPORT))
		return;

	intel_edp_panel_vdd_on(intel_dp);

	if (intel_dp_dpcd_read_wake(&intel_dp->aux, DP_SINK_OUI, buf, 3) == 3)
		DRM_DEBUG_KMS("Sink OUI: %02hx%02hx%02hx\n",
			      buf[0], buf[1], buf[2]);

	if (intel_dp_dpcd_read_wake(&intel_dp->aux, DP_BRANCH_OUI, buf, 3) == 3)
		DRM_DEBUG_KMS("Branch OUI: %02hx%02hx%02hx\n",
			      buf[0], buf[1], buf[2]);

	intel_edp_panel_vdd_off(intel_dp, false);
}

static bool
intel_dp_probe_mst(struct intel_dp *intel_dp)
{
	u8 buf[1];

	if (!intel_dp->can_mst)
		return false;

	if (intel_dp->dpcd[DP_DPCD_REV] < 0x12)
		return false;

	intel_edp_panel_vdd_on(intel_dp);
	if (intel_dp_dpcd_read_wake(&intel_dp->aux, DP_MSTM_CAP, buf, 1)) {
		if (buf[0] & DP_MST_CAP) {
			DRM_DEBUG_KMS("Sink is MST capable\n");
			intel_dp->is_mst = true;
		} else {
			DRM_DEBUG_KMS("Sink is not MST capable\n");
			intel_dp->is_mst = false;
		}
	}
	intel_edp_panel_vdd_off(intel_dp, false);

	drm_dp_mst_topology_mgr_set_mst(&intel_dp->mst_mgr, intel_dp->is_mst);
	return intel_dp->is_mst;
}

int intel_dp_sink_crc(struct intel_dp *intel_dp, u8 *crc)
{
	struct intel_digital_port *intel_dig_port = dp_to_dig_port(intel_dp);
	struct drm_device *dev = intel_dig_port->base.base.dev;
	struct intel_crtc *intel_crtc =
		to_intel_crtc(intel_dig_port->base.base.crtc);
	u8 buf[1];

	if (drm_dp_dpcd_readb(&intel_dp->aux, DP_TEST_SINK_MISC, buf) < 0)
		return -EIO;

	if (!(buf[0] & DP_TEST_CRC_SUPPORTED))
		return -ENOTTY;

	if (drm_dp_dpcd_writeb(&intel_dp->aux, DP_TEST_SINK,
			       DP_TEST_SINK_START) < 0)
		return -EIO;

	/* Wait 2 vblanks to be sure we will have the correct CRC value */
	intel_wait_for_vblank(dev, intel_crtc->pipe);
	intel_wait_for_vblank(dev, intel_crtc->pipe);

	if (drm_dp_dpcd_read(&intel_dp->aux, DP_TEST_CRC_R_CR, crc, 6) < 0)
		return -EIO;

	drm_dp_dpcd_writeb(&intel_dp->aux, DP_TEST_SINK, 0);
	return 0;
}

static bool
intel_dp_get_sink_irq(struct intel_dp *intel_dp, u8 *sink_irq_vector)
{
	return intel_dp_dpcd_read_wake(&intel_dp->aux,
				       DP_DEVICE_SERVICE_IRQ_VECTOR,
				       sink_irq_vector, 1) == 1;
}

static bool
intel_dp_get_sink_irq_esi(struct intel_dp *intel_dp, u8 *sink_irq_vector)
{
	int ret;

	ret = intel_dp_dpcd_read_wake(&intel_dp->aux,
					     DP_SINK_COUNT_ESI,
					     sink_irq_vector, 14);
	if (ret != 14)
		return false;

	return true;
}

static void
intel_dp_handle_test_request(struct intel_dp *intel_dp)
{
	/* NAK by default */
	drm_dp_dpcd_writeb(&intel_dp->aux, DP_TEST_RESPONSE, DP_TEST_NAK);
}

static int
intel_dp_check_mst_status(struct intel_dp *intel_dp)
{
	bool bret;

	if (intel_dp->is_mst) {
		u8 esi[16] = { 0 };
		int ret = 0;
		int retry;
		bool handled;
		bret = intel_dp_get_sink_irq_esi(intel_dp, esi);
go_again:
		if (bret == true) {

			/* check link status - esi[10] = 0x200c */
			if (intel_dp->active_mst_links && !drm_dp_channel_eq_ok(&esi[10], intel_dp->lane_count)) {
				DRM_DEBUG_KMS("channel EQ not ok, retraining\n");
				intel_dp_start_link_train(intel_dp);
				intel_dp_complete_link_train(intel_dp);
				intel_dp_stop_link_train(intel_dp);
			}

			DRM_DEBUG_KMS("got esi %02x %02x %02x\n", esi[0], esi[1], esi[2]);
			ret = drm_dp_mst_hpd_irq(&intel_dp->mst_mgr, esi, &handled);

			if (handled) {
				for (retry = 0; retry < 3; retry++) {
					int wret;
					wret = drm_dp_dpcd_write(&intel_dp->aux,
								 DP_SINK_COUNT_ESI+1,
								 &esi[1], 3);
					if (wret == 3) {
						break;
					}
				}

				bret = intel_dp_get_sink_irq_esi(intel_dp, esi);
				if (bret == true) {
					DRM_DEBUG_KMS("got esi2 %02x %02x %02x\n", esi[0], esi[1], esi[2]);
					goto go_again;
				}
			} else
				ret = 0;

			return ret;
		} else {
			struct intel_digital_port *intel_dig_port = dp_to_dig_port(intel_dp);
			DRM_DEBUG_KMS("failed to get ESI - device may have failed\n");
			intel_dp->is_mst = false;
			drm_dp_mst_topology_mgr_set_mst(&intel_dp->mst_mgr, intel_dp->is_mst);
			/* send a hotplug event */
			drm_kms_helper_hotplug_event(intel_dig_port->base.base.dev);
		}
	}
	return -EINVAL;
}

/*
 * According to DP spec
 * 5.1.2:
 *  1. Read DPCD
 *  2. Configure link according to Receiver Capabilities
 *  3. Use Link Training from 2.5.3.3 and 3.5.1.3
 *  4. Check link status on receipt of hot-plug interrupt
 */
void
intel_dp_check_link_status(struct intel_dp *intel_dp)
{
	struct drm_device *dev = intel_dp_to_dev(intel_dp);
	struct intel_encoder *intel_encoder = &dp_to_dig_port(intel_dp)->base;
	u8 sink_irq_vector;
	u8 link_status[DP_LINK_STATUS_SIZE];

	WARN_ON(!drm_modeset_is_locked(&dev->mode_config.connection_mutex));

	if (!intel_encoder->connectors_active)
		return;

	if (WARN_ON(!intel_encoder->base.crtc))
		return;

	if (!to_intel_crtc(intel_encoder->base.crtc)->active)
		return;

	/* Try to read receiver status if the link appears to be up */
	if (!intel_dp_get_link_status(intel_dp, link_status)) {
		return;
	}

	/* Now read the DPCD to see if it's actually running */
	if (!intel_dp_get_dpcd(intel_dp)) {
		return;
	}

	/* Try to read the source of the interrupt */
	if (intel_dp->dpcd[DP_DPCD_REV] >= 0x11 &&
	    intel_dp_get_sink_irq(intel_dp, &sink_irq_vector)) {
		/* Clear interrupt source */
		drm_dp_dpcd_writeb(&intel_dp->aux,
				   DP_DEVICE_SERVICE_IRQ_VECTOR,
				   sink_irq_vector);

		if (sink_irq_vector & DP_AUTOMATED_TEST_REQUEST)
			intel_dp_handle_test_request(intel_dp);
		if (sink_irq_vector & (DP_CP_IRQ | DP_SINK_SPECIFIC_IRQ))
			DRM_DEBUG_DRIVER("CP or sink specific irq unhandled\n");
	}

	if (!drm_dp_channel_eq_ok(link_status, intel_dp->lane_count)) {
		DRM_DEBUG_KMS("%s: channel EQ not ok, retraining\n",
			      intel_encoder->base.name);
		intel_dp_start_link_train(intel_dp);
		intel_dp_complete_link_train(intel_dp);
		intel_dp_stop_link_train(intel_dp);
	}
}

/* XXX this is probably wrong for multiple downstream ports */
static enum drm_connector_status
intel_dp_detect_dpcd(struct intel_dp *intel_dp)
{
	uint8_t *dpcd = intel_dp->dpcd;
	uint8_t type;

	if (!intel_dp_get_dpcd(intel_dp))
		return connector_status_disconnected;

	/* if there's no downstream port, we're done */
	if (!(dpcd[DP_DOWNSTREAMPORT_PRESENT] & DP_DWN_STRM_PORT_PRESENT))
		return connector_status_connected;

	/* If we're HPD-aware, SINK_COUNT changes dynamically */
	if (intel_dp->dpcd[DP_DPCD_REV] >= 0x11 &&
	    intel_dp->downstream_ports[0] & DP_DS_PORT_HPD) {
		uint8_t reg;

		if (intel_dp_dpcd_read_wake(&intel_dp->aux, DP_SINK_COUNT,
					    &reg, 1) < 0)
			return connector_status_unknown;

		return DP_GET_SINK_COUNT(reg) ? connector_status_connected
					      : connector_status_disconnected;
	}

	/* If no HPD, poke DDC gently */
	if (drm_probe_ddc(&intel_dp->aux.ddc))
		return connector_status_connected;

	/* Well we tried, say unknown for unreliable port types */
	if (intel_dp->dpcd[DP_DPCD_REV] >= 0x11) {
		type = intel_dp->downstream_ports[0] & DP_DS_PORT_TYPE_MASK;
		if (type == DP_DS_PORT_TYPE_VGA ||
		    type == DP_DS_PORT_TYPE_NON_EDID)
			return connector_status_unknown;
	} else {
		type = intel_dp->dpcd[DP_DOWNSTREAMPORT_PRESENT] &
			DP_DWN_STRM_PORT_TYPE_MASK;
		if (type == DP_DWN_STRM_PORT_TYPE_ANALOG ||
		    type == DP_DWN_STRM_PORT_TYPE_OTHER)
			return connector_status_unknown;
	}

	/* Anything else is out of spec, warn and ignore */
	DRM_DEBUG_KMS("Broken DP branch device, ignoring\n");
	return connector_status_disconnected;
}

static enum drm_connector_status
edp_detect(struct intel_dp *intel_dp)
{
	struct drm_device *dev = intel_dp_to_dev(intel_dp);
	enum drm_connector_status status;

	status = intel_panel_detect(dev);
	if (status == connector_status_unknown)
		status = connector_status_connected;

	return status;
}

static enum drm_connector_status
ironlake_dp_detect(struct intel_dp *intel_dp)
{
	struct drm_device *dev = intel_dp_to_dev(intel_dp);
	struct drm_i915_private *dev_priv = dev->dev_private;
	struct intel_digital_port *intel_dig_port = dp_to_dig_port(intel_dp);

	if (!ibx_digital_port_connected(dev_priv, intel_dig_port))
		return connector_status_disconnected;

	return intel_dp_detect_dpcd(intel_dp);
}

static int g4x_digital_port_connected(struct drm_device *dev,
				       struct intel_digital_port *intel_dig_port)
{
	struct drm_i915_private *dev_priv = dev->dev_private;
	uint32_t bit;

	if (IS_VALLEYVIEW(dev)) {
		switch (intel_dig_port->port) {
		case PORT_B:
			bit = PORTB_HOTPLUG_LIVE_STATUS_VLV;
			break;
		case PORT_C:
			bit = PORTC_HOTPLUG_LIVE_STATUS_VLV;
			break;
		case PORT_D:
			bit = PORTD_HOTPLUG_LIVE_STATUS_VLV;
			break;
		default:
			return -EINVAL;
		}
	} else {
		switch (intel_dig_port->port) {
		case PORT_B:
			bit = PORTB_HOTPLUG_LIVE_STATUS_G4X;
			break;
		case PORT_C:
			bit = PORTC_HOTPLUG_LIVE_STATUS_G4X;
			break;
		case PORT_D:
			bit = PORTD_HOTPLUG_LIVE_STATUS_G4X;
			break;
		default:
			return -EINVAL;
		}
	}

	if ((I915_READ(PORT_HOTPLUG_STAT) & bit) == 0)
		return 0;
	return 1;
}

static enum drm_connector_status
g4x_dp_detect(struct intel_dp *intel_dp)
{
	struct drm_device *dev = intel_dp_to_dev(intel_dp);
	struct intel_digital_port *intel_dig_port = dp_to_dig_port(intel_dp);
	int ret;

	/* Can't disconnect eDP, but you can close the lid... */
	if (is_edp(intel_dp)) {
		enum drm_connector_status status;

		status = intel_panel_detect(dev);
		if (status == connector_status_unknown)
			status = connector_status_connected;
		return status;
	}

<<<<<<< HEAD
	if (IS_VALLEYVIEW(dev)) {
		switch (intel_dig_port->port) {
		case PORT_B:
			bit = PORTB_HOTPLUG_LIVE_STATUS_VLV;
			break;
		case PORT_C:
			bit = PORTC_HOTPLUG_LIVE_STATUS_VLV;
			break;
		case PORT_D:
			bit = PORTD_HOTPLUG_LIVE_STATUS_VLV;
			break;
		default:
			return connector_status_unknown;
		}
	} else {
		switch (intel_dig_port->port) {
		case PORT_B:
			bit = PORTB_HOTPLUG_LIVE_STATUS_G4X;
			break;
		case PORT_C:
			bit = PORTC_HOTPLUG_LIVE_STATUS_G4X;
			break;
		case PORT_D:
			bit = PORTD_HOTPLUG_LIVE_STATUS_G4X;
			break;
		default:
			return connector_status_unknown;
		}
	}

	if ((I915_READ(PORT_HOTPLUG_STAT) & bit) == 0)
=======
	ret = g4x_digital_port_connected(dev, intel_dig_port);
	if (ret == -EINVAL)
		return connector_status_unknown;
	else if (ret == 0)
>>>>>>> fc14f9c1
		return connector_status_disconnected;

	return intel_dp_detect_dpcd(intel_dp);
}

static struct edid *
intel_dp_get_edid(struct intel_dp *intel_dp)
{
	struct intel_connector *intel_connector = intel_dp->attached_connector;

	/* use cached edid if we have one */
	if (intel_connector->edid) {
		/* invalid edid */
		if (IS_ERR(intel_connector->edid))
			return NULL;

		return drm_edid_duplicate(intel_connector->edid);
	} else
		return drm_get_edid(&intel_connector->base,
				    &intel_dp->aux.ddc);
}

static void
intel_dp_set_edid(struct intel_dp *intel_dp)
{
	struct intel_connector *intel_connector = intel_dp->attached_connector;
	struct edid *edid;

	edid = intel_dp_get_edid(intel_dp);
	intel_connector->detect_edid = edid;

	if (intel_dp->force_audio != HDMI_AUDIO_AUTO)
		intel_dp->has_audio = intel_dp->force_audio == HDMI_AUDIO_ON;
	else
		intel_dp->has_audio = drm_detect_monitor_audio(edid);
}

static void
intel_dp_unset_edid(struct intel_dp *intel_dp)
{
	struct intel_connector *intel_connector = intel_dp->attached_connector;

	kfree(intel_connector->detect_edid);
	intel_connector->detect_edid = NULL;

	intel_dp->has_audio = false;
}

static enum intel_display_power_domain
intel_dp_power_get(struct intel_dp *dp)
{
	struct intel_encoder *encoder = &dp_to_dig_port(dp)->base;
	enum intel_display_power_domain power_domain;

	power_domain = intel_display_port_power_domain(encoder);
	intel_display_power_get(to_i915(encoder->base.dev), power_domain);

	return power_domain;
}

static void
intel_dp_power_put(struct intel_dp *dp,
		   enum intel_display_power_domain power_domain)
{
	struct intel_encoder *encoder = &dp_to_dig_port(dp)->base;
	intel_display_power_put(to_i915(encoder->base.dev), power_domain);
}

static enum drm_connector_status
intel_dp_detect(struct drm_connector *connector, bool force)
{
	struct intel_dp *intel_dp = intel_attached_dp(connector);
	struct intel_digital_port *intel_dig_port = dp_to_dig_port(intel_dp);
	struct intel_encoder *intel_encoder = &intel_dig_port->base;
	struct drm_device *dev = connector->dev;
	enum drm_connector_status status;
	enum intel_display_power_domain power_domain;
	bool ret;

	DRM_DEBUG_KMS("[CONNECTOR:%d:%s]\n",
		      connector->base.id, connector->name);
	intel_dp_unset_edid(intel_dp);

	if (intel_dp->is_mst) {
		/* MST devices are disconnected from a monitor POV */
		if (intel_encoder->type != INTEL_OUTPUT_EDP)
			intel_encoder->type = INTEL_OUTPUT_DISPLAYPORT;
		return connector_status_disconnected;
	}

	power_domain = intel_dp_power_get(intel_dp);

	/* Can't disconnect eDP, but you can close the lid... */
	if (is_edp(intel_dp))
		status = edp_detect(intel_dp);
	else if (HAS_PCH_SPLIT(dev))
		status = ironlake_dp_detect(intel_dp);
	else
		status = g4x_dp_detect(intel_dp);
	if (status != connector_status_connected)
		goto out;

	intel_dp_probe_oui(intel_dp);

	ret = intel_dp_probe_mst(intel_dp);
	if (ret) {
		/* if we are in MST mode then this connector
		   won't appear connected or have anything with EDID on it */
		if (intel_encoder->type != INTEL_OUTPUT_EDP)
			intel_encoder->type = INTEL_OUTPUT_DISPLAYPORT;
		status = connector_status_disconnected;
		goto out;
	}

	intel_dp_set_edid(intel_dp);

	if (intel_encoder->type != INTEL_OUTPUT_EDP)
		intel_encoder->type = INTEL_OUTPUT_DISPLAYPORT;
	status = connector_status_connected;

out:
	intel_dp_power_put(intel_dp, power_domain);
	return status;
}

static void
intel_dp_force(struct drm_connector *connector)
{
	struct intel_dp *intel_dp = intel_attached_dp(connector);
	struct intel_encoder *intel_encoder = &dp_to_dig_port(intel_dp)->base;
	enum intel_display_power_domain power_domain;

	DRM_DEBUG_KMS("[CONNECTOR:%d:%s]\n",
		      connector->base.id, connector->name);
	intel_dp_unset_edid(intel_dp);

	if (connector->status != connector_status_connected)
		return;

	power_domain = intel_dp_power_get(intel_dp);

	intel_dp_set_edid(intel_dp);

	intel_dp_power_put(intel_dp, power_domain);

	if (intel_encoder->type != INTEL_OUTPUT_EDP)
		intel_encoder->type = INTEL_OUTPUT_DISPLAYPORT;
}

static int intel_dp_get_modes(struct drm_connector *connector)
{
	struct intel_connector *intel_connector = to_intel_connector(connector);
	struct edid *edid;

	edid = intel_connector->detect_edid;
	if (edid) {
		int ret = intel_connector_update_modes(connector, edid);
		if (ret)
			return ret;
	}

	/* if eDP has no EDID, fall back to fixed mode */
	if (is_edp(intel_attached_dp(connector)) &&
	    intel_connector->panel.fixed_mode) {
		struct drm_display_mode *mode;

		mode = drm_mode_duplicate(connector->dev,
					  intel_connector->panel.fixed_mode);
		if (mode) {
			drm_mode_probed_add(connector, mode);
			return 1;
		}
	}

	return 0;
}

static bool
intel_dp_detect_audio(struct drm_connector *connector)
{
	bool has_audio = false;
	struct edid *edid;

	edid = to_intel_connector(connector)->detect_edid;
	if (edid)
		has_audio = drm_detect_monitor_audio(edid);

	return has_audio;
}

static int
intel_dp_set_property(struct drm_connector *connector,
		      struct drm_property *property,
		      uint64_t val)
{
	struct drm_i915_private *dev_priv = connector->dev->dev_private;
	struct intel_connector *intel_connector = to_intel_connector(connector);
	struct intel_encoder *intel_encoder = intel_attached_encoder(connector);
	struct intel_dp *intel_dp = enc_to_intel_dp(&intel_encoder->base);
	int ret;

	ret = drm_object_property_set_value(&connector->base, property, val);
	if (ret)
		return ret;

	if (property == dev_priv->force_audio_property) {
		int i = val;
		bool has_audio;

		if (i == intel_dp->force_audio)
			return 0;

		intel_dp->force_audio = i;

		if (i == HDMI_AUDIO_AUTO)
			has_audio = intel_dp_detect_audio(connector);
		else
			has_audio = (i == HDMI_AUDIO_ON);

		if (has_audio == intel_dp->has_audio)
			return 0;

		intel_dp->has_audio = has_audio;
		goto done;
	}

	if (property == dev_priv->broadcast_rgb_property) {
		bool old_auto = intel_dp->color_range_auto;
		uint32_t old_range = intel_dp->color_range;

		switch (val) {
		case INTEL_BROADCAST_RGB_AUTO:
			intel_dp->color_range_auto = true;
			break;
		case INTEL_BROADCAST_RGB_FULL:
			intel_dp->color_range_auto = false;
			intel_dp->color_range = 0;
			break;
		case INTEL_BROADCAST_RGB_LIMITED:
			intel_dp->color_range_auto = false;
			intel_dp->color_range = DP_COLOR_RANGE_16_235;
			break;
		default:
			return -EINVAL;
		}

		if (old_auto == intel_dp->color_range_auto &&
		    old_range == intel_dp->color_range)
			return 0;

		goto done;
	}

	if (is_edp(intel_dp) &&
	    property == connector->dev->mode_config.scaling_mode_property) {
		if (val == DRM_MODE_SCALE_NONE) {
			DRM_DEBUG_KMS("no scaling not supported\n");
			return -EINVAL;
		}

		if (intel_connector->panel.fitting_mode == val) {
			/* the eDP scaling property is not changed */
			return 0;
		}
		intel_connector->panel.fitting_mode = val;

		goto done;
	}

	return -EINVAL;

done:
	if (intel_encoder->base.crtc)
		intel_crtc_restore_mode(intel_encoder->base.crtc);

	return 0;
}

static void
intel_dp_connector_destroy(struct drm_connector *connector)
{
	struct intel_connector *intel_connector = to_intel_connector(connector);

	kfree(intel_connector->detect_edid);

	if (!IS_ERR_OR_NULL(intel_connector->edid))
		kfree(intel_connector->edid);

	/* Can't call is_edp() since the encoder may have been destroyed
	 * already. */
	if (connector->connector_type == DRM_MODE_CONNECTOR_eDP)
		intel_panel_fini(&intel_connector->panel);

	drm_connector_cleanup(connector);
	kfree(connector);
}

void intel_dp_encoder_destroy(struct drm_encoder *encoder)
{
	struct intel_digital_port *intel_dig_port = enc_to_dig_port(encoder);
	struct intel_dp *intel_dp = &intel_dig_port->dp;

	drm_dp_aux_unregister(&intel_dp->aux);
	intel_dp_mst_encoder_cleanup(intel_dig_port);
	drm_encoder_cleanup(encoder);
	if (is_edp(intel_dp)) {
		cancel_delayed_work_sync(&intel_dp->panel_vdd_work);
		/*
		 * vdd might still be enabled do to the delayed vdd off.
		 * Make sure vdd is actually turned off here.
		 */
		pps_lock(intel_dp);
		edp_panel_vdd_off_sync(intel_dp);
		pps_unlock(intel_dp);

		if (intel_dp->edp_notifier.notifier_call) {
			unregister_reboot_notifier(&intel_dp->edp_notifier);
			intel_dp->edp_notifier.notifier_call = NULL;
		}
	}
	kfree(intel_dig_port);
}

static void intel_dp_encoder_suspend(struct intel_encoder *intel_encoder)
{
	struct intel_dp *intel_dp = enc_to_intel_dp(&intel_encoder->base);

	if (!is_edp(intel_dp))
		return;

	/*
	 * vdd might still be enabled do to the delayed vdd off.
	 * Make sure vdd is actually turned off here.
	 */
	pps_lock(intel_dp);
	edp_panel_vdd_off_sync(intel_dp);
	pps_unlock(intel_dp);
}

static void intel_dp_encoder_reset(struct drm_encoder *encoder)
{
	intel_edp_panel_vdd_sanitize(to_intel_encoder(encoder));
}

static const struct drm_connector_funcs intel_dp_connector_funcs = {
	.dpms = intel_connector_dpms,
	.detect = intel_dp_detect,
	.force = intel_dp_force,
	.fill_modes = drm_helper_probe_single_connector_modes,
	.set_property = intel_dp_set_property,
	.destroy = intel_dp_connector_destroy,
};

static const struct drm_connector_helper_funcs intel_dp_connector_helper_funcs = {
	.get_modes = intel_dp_get_modes,
	.mode_valid = intel_dp_mode_valid,
	.best_encoder = intel_best_encoder,
};

static const struct drm_encoder_funcs intel_dp_enc_funcs = {
	.reset = intel_dp_encoder_reset,
	.destroy = intel_dp_encoder_destroy,
};

void
intel_dp_hot_plug(struct intel_encoder *intel_encoder)
{
	return;
}

bool
intel_dp_hpd_pulse(struct intel_digital_port *intel_dig_port, bool long_hpd)
{
	struct intel_dp *intel_dp = &intel_dig_port->dp;
	struct intel_encoder *intel_encoder = &intel_dig_port->base;
	struct drm_device *dev = intel_dig_port->base.base.dev;
	struct drm_i915_private *dev_priv = dev->dev_private;
	enum intel_display_power_domain power_domain;
	bool ret = true;

	if (intel_dig_port->base.type != INTEL_OUTPUT_EDP)
		intel_dig_port->base.type = INTEL_OUTPUT_DISPLAYPORT;

	if (long_hpd && intel_dig_port->base.type == INTEL_OUTPUT_EDP) {
		/*
		 * vdd off can generate a long pulse on eDP which
		 * would require vdd on to handle it, and thus we
		 * would end up in an endless cycle of
		 * "vdd off -> long hpd -> vdd on -> detect -> vdd off -> ..."
		 */
		DRM_DEBUG_KMS("ignoring long hpd on eDP port %c\n",
			      port_name(intel_dig_port->port));
		return false;
	}

	DRM_DEBUG_KMS("got hpd irq on port %c - %s\n",
		      port_name(intel_dig_port->port),
		      long_hpd ? "long" : "short");

	power_domain = intel_display_port_power_domain(intel_encoder);
	intel_display_power_get(dev_priv, power_domain);

	if (long_hpd) {

		if (HAS_PCH_SPLIT(dev)) {
			if (!ibx_digital_port_connected(dev_priv, intel_dig_port))
				goto mst_fail;
		} else {
			if (g4x_digital_port_connected(dev, intel_dig_port) != 1)
				goto mst_fail;
		}

		if (!intel_dp_get_dpcd(intel_dp)) {
			goto mst_fail;
		}

		intel_dp_probe_oui(intel_dp);

		if (!intel_dp_probe_mst(intel_dp))
			goto mst_fail;

	} else {
		if (intel_dp->is_mst) {
			if (intel_dp_check_mst_status(intel_dp) == -EINVAL)
				goto mst_fail;
		}

		if (!intel_dp->is_mst) {
			/*
			 * we'll check the link status via the normal hot plug path later -
			 * but for short hpds we should check it now
			 */
			drm_modeset_lock(&dev->mode_config.connection_mutex, NULL);
			intel_dp_check_link_status(intel_dp);
			drm_modeset_unlock(&dev->mode_config.connection_mutex);
		}
	}
	ret = false;
	goto put_power;
mst_fail:
	/* if we were in MST mode, and device is not there get out of MST mode */
	if (intel_dp->is_mst) {
		DRM_DEBUG_KMS("MST device may have disappeared %d vs %d\n", intel_dp->is_mst, intel_dp->mst_mgr.mst_state);
		intel_dp->is_mst = false;
		drm_dp_mst_topology_mgr_set_mst(&intel_dp->mst_mgr, intel_dp->is_mst);
	}
put_power:
	intel_display_power_put(dev_priv, power_domain);

	return ret;
}

/* Return which DP Port should be selected for Transcoder DP control */
int
intel_trans_dp_port_sel(struct drm_crtc *crtc)
{
	struct drm_device *dev = crtc->dev;
	struct intel_encoder *intel_encoder;
	struct intel_dp *intel_dp;

	for_each_encoder_on_crtc(dev, crtc, intel_encoder) {
		intel_dp = enc_to_intel_dp(&intel_encoder->base);

		if (intel_encoder->type == INTEL_OUTPUT_DISPLAYPORT ||
		    intel_encoder->type == INTEL_OUTPUT_EDP)
			return intel_dp->output_reg;
	}

	return -1;
}

/* check the VBT to see whether the eDP is on DP-D port */
bool intel_dp_is_edp(struct drm_device *dev, enum port port)
{
	struct drm_i915_private *dev_priv = dev->dev_private;
	union child_device_config *p_child;
	int i;
	static const short port_mapping[] = {
		[PORT_B] = PORT_IDPB,
		[PORT_C] = PORT_IDPC,
		[PORT_D] = PORT_IDPD,
	};

	if (port == PORT_A)
		return true;

	if (!dev_priv->vbt.child_dev_num)
		return false;

	for (i = 0; i < dev_priv->vbt.child_dev_num; i++) {
		p_child = dev_priv->vbt.child_dev + i;

		if (p_child->common.dvo_port == port_mapping[port] &&
		    (p_child->common.device_type & DEVICE_TYPE_eDP_BITS) ==
		    (DEVICE_TYPE_eDP & DEVICE_TYPE_eDP_BITS))
			return true;
	}
	return false;
}

void
intel_dp_add_properties(struct intel_dp *intel_dp, struct drm_connector *connector)
{
	struct intel_connector *intel_connector = to_intel_connector(connector);

	intel_attach_force_audio_property(connector);
	intel_attach_broadcast_rgb_property(connector);
	intel_dp->color_range_auto = true;

	if (is_edp(intel_dp)) {
		drm_mode_create_scaling_mode_property(connector->dev);
		drm_object_attach_property(
			&connector->base,
			connector->dev->mode_config.scaling_mode_property,
			DRM_MODE_SCALE_ASPECT);
		intel_connector->panel.fitting_mode = DRM_MODE_SCALE_ASPECT;
	}
}

static void intel_dp_init_panel_power_timestamps(struct intel_dp *intel_dp)
{
	intel_dp->last_power_cycle = jiffies;
	intel_dp->last_power_on = jiffies;
	intel_dp->last_backlight_off = jiffies;
}

static void
intel_dp_init_panel_power_sequencer(struct drm_device *dev,
				    struct intel_dp *intel_dp,
				    struct edp_power_seq *out)
{
	struct drm_i915_private *dev_priv = dev->dev_private;
	struct edp_power_seq cur, vbt, spec, final;
	u32 pp_on, pp_off, pp_div, pp;
	int pp_ctrl_reg, pp_on_reg, pp_off_reg, pp_div_reg;

	lockdep_assert_held(&dev_priv->pps_mutex);

	if (HAS_PCH_SPLIT(dev)) {
		pp_ctrl_reg = PCH_PP_CONTROL;
		pp_on_reg = PCH_PP_ON_DELAYS;
		pp_off_reg = PCH_PP_OFF_DELAYS;
		pp_div_reg = PCH_PP_DIVISOR;
	} else {
		enum pipe pipe = vlv_power_sequencer_pipe(intel_dp);

		pp_ctrl_reg = VLV_PIPE_PP_CONTROL(pipe);
		pp_on_reg = VLV_PIPE_PP_ON_DELAYS(pipe);
		pp_off_reg = VLV_PIPE_PP_OFF_DELAYS(pipe);
		pp_div_reg = VLV_PIPE_PP_DIVISOR(pipe);
	}

	/* Workaround: Need to write PP_CONTROL with the unlock key as
	 * the very first thing. */
	pp = ironlake_get_pp_control(intel_dp);
	I915_WRITE(pp_ctrl_reg, pp);

	pp_on = I915_READ(pp_on_reg);
	pp_off = I915_READ(pp_off_reg);
	pp_div = I915_READ(pp_div_reg);

	/* Pull timing values out of registers */
	cur.t1_t3 = (pp_on & PANEL_POWER_UP_DELAY_MASK) >>
		PANEL_POWER_UP_DELAY_SHIFT;

	cur.t8 = (pp_on & PANEL_LIGHT_ON_DELAY_MASK) >>
		PANEL_LIGHT_ON_DELAY_SHIFT;

	cur.t9 = (pp_off & PANEL_LIGHT_OFF_DELAY_MASK) >>
		PANEL_LIGHT_OFF_DELAY_SHIFT;

	cur.t10 = (pp_off & PANEL_POWER_DOWN_DELAY_MASK) >>
		PANEL_POWER_DOWN_DELAY_SHIFT;

	cur.t11_t12 = ((pp_div & PANEL_POWER_CYCLE_DELAY_MASK) >>
		       PANEL_POWER_CYCLE_DELAY_SHIFT) * 1000;

	DRM_DEBUG_KMS("cur t1_t3 %d t8 %d t9 %d t10 %d t11_t12 %d\n",
		      cur.t1_t3, cur.t8, cur.t9, cur.t10, cur.t11_t12);

	vbt = dev_priv->vbt.edp_pps;

	/* Upper limits from eDP 1.3 spec. Note that we use the clunky units of
	 * our hw here, which are all in 100usec. */
	spec.t1_t3 = 210 * 10;
	spec.t8 = 50 * 10; /* no limit for t8, use t7 instead */
	spec.t9 = 50 * 10; /* no limit for t9, make it symmetric with t8 */
	spec.t10 = 500 * 10;
	/* This one is special and actually in units of 100ms, but zero
	 * based in the hw (so we need to add 100 ms). But the sw vbt
	 * table multiplies it with 1000 to make it in units of 100usec,
	 * too. */
	spec.t11_t12 = (510 + 100) * 10;

	DRM_DEBUG_KMS("vbt t1_t3 %d t8 %d t9 %d t10 %d t11_t12 %d\n",
		      vbt.t1_t3, vbt.t8, vbt.t9, vbt.t10, vbt.t11_t12);

	/* Use the max of the register settings and vbt. If both are
	 * unset, fall back to the spec limits. */
#define assign_final(field)	final.field = (max(cur.field, vbt.field) == 0 ? \
				       spec.field : \
				       max(cur.field, vbt.field))
	assign_final(t1_t3);
	assign_final(t8);
	assign_final(t9);
	assign_final(t10);
	assign_final(t11_t12);
#undef assign_final

#define get_delay(field)	(DIV_ROUND_UP(final.field, 10))
	intel_dp->panel_power_up_delay = get_delay(t1_t3);
	intel_dp->backlight_on_delay = get_delay(t8);
	intel_dp->backlight_off_delay = get_delay(t9);
	intel_dp->panel_power_down_delay = get_delay(t10);
	intel_dp->panel_power_cycle_delay = get_delay(t11_t12);
#undef get_delay

	DRM_DEBUG_KMS("panel power up delay %d, power down delay %d, power cycle delay %d\n",
		      intel_dp->panel_power_up_delay, intel_dp->panel_power_down_delay,
		      intel_dp->panel_power_cycle_delay);

	DRM_DEBUG_KMS("backlight on delay %d, off delay %d\n",
		      intel_dp->backlight_on_delay, intel_dp->backlight_off_delay);

	if (out)
		*out = final;
}

static void
intel_dp_init_panel_power_sequencer_registers(struct drm_device *dev,
					      struct intel_dp *intel_dp,
					      struct edp_power_seq *seq)
{
	struct drm_i915_private *dev_priv = dev->dev_private;
	u32 pp_on, pp_off, pp_div, port_sel = 0;
	int div = HAS_PCH_SPLIT(dev) ? intel_pch_rawclk(dev) : intel_hrawclk(dev);
	int pp_on_reg, pp_off_reg, pp_div_reg;
	enum port port = dp_to_dig_port(intel_dp)->port;

	lockdep_assert_held(&dev_priv->pps_mutex);

	if (HAS_PCH_SPLIT(dev)) {
		pp_on_reg = PCH_PP_ON_DELAYS;
		pp_off_reg = PCH_PP_OFF_DELAYS;
		pp_div_reg = PCH_PP_DIVISOR;
	} else {
		enum pipe pipe = vlv_power_sequencer_pipe(intel_dp);

		pp_on_reg = VLV_PIPE_PP_ON_DELAYS(pipe);
		pp_off_reg = VLV_PIPE_PP_OFF_DELAYS(pipe);
		pp_div_reg = VLV_PIPE_PP_DIVISOR(pipe);
	}

	/*
	 * And finally store the new values in the power sequencer. The
	 * backlight delays are set to 1 because we do manual waits on them. For
	 * T8, even BSpec recommends doing it. For T9, if we don't do this,
	 * we'll end up waiting for the backlight off delay twice: once when we
	 * do the manual sleep, and once when we disable the panel and wait for
	 * the PP_STATUS bit to become zero.
	 */
	pp_on = (seq->t1_t3 << PANEL_POWER_UP_DELAY_SHIFT) |
		(1 << PANEL_LIGHT_ON_DELAY_SHIFT);
	pp_off = (1 << PANEL_LIGHT_OFF_DELAY_SHIFT) |
		 (seq->t10 << PANEL_POWER_DOWN_DELAY_SHIFT);
	/* Compute the divisor for the pp clock, simply match the Bspec
	 * formula. */
	pp_div = ((100 * div)/2 - 1) << PP_REFERENCE_DIVIDER_SHIFT;
	pp_div |= (DIV_ROUND_UP(seq->t11_t12, 1000)
			<< PANEL_POWER_CYCLE_DELAY_SHIFT);

	/* Haswell doesn't have any port selection bits for the panel
	 * power sequencer any more. */
	if (IS_VALLEYVIEW(dev)) {
		port_sel = PANEL_PORT_SELECT_VLV(port);
	} else if (HAS_PCH_IBX(dev) || HAS_PCH_CPT(dev)) {
		if (port == PORT_A)
			port_sel = PANEL_PORT_SELECT_DPA;
		else
			port_sel = PANEL_PORT_SELECT_DPD;
	}

	pp_on |= port_sel;

	I915_WRITE(pp_on_reg, pp_on);
	I915_WRITE(pp_off_reg, pp_off);
	I915_WRITE(pp_div_reg, pp_div);

	DRM_DEBUG_KMS("panel power sequencer register settings: PP_ON %#x, PP_OFF %#x, PP_DIV %#x\n",
		      I915_READ(pp_on_reg),
		      I915_READ(pp_off_reg),
		      I915_READ(pp_div_reg));
}

void intel_dp_set_drrs_state(struct drm_device *dev, int refresh_rate)
{
	struct drm_i915_private *dev_priv = dev->dev_private;
	struct intel_encoder *encoder;
	struct intel_dp *intel_dp = NULL;
	struct intel_crtc_config *config = NULL;
	struct intel_crtc *intel_crtc = NULL;
	struct intel_connector *intel_connector = dev_priv->drrs.connector;
	u32 reg, val;
	enum edp_drrs_refresh_rate_type index = DRRS_HIGH_RR;

	if (refresh_rate <= 0) {
		DRM_DEBUG_KMS("Refresh rate should be positive non-zero.\n");
		return;
	}

	if (intel_connector == NULL) {
		DRM_DEBUG_KMS("DRRS supported for eDP only.\n");
		return;
	}

	/*
	 * FIXME: This needs proper synchronization with psr state. But really
	 * hard to tell without seeing the user of this function of this code.
	 * Check locking and ordering once that lands.
	 */
	if (INTEL_INFO(dev)->gen < 8 && intel_edp_is_psr_enabled(dev)) {
		DRM_DEBUG_KMS("DRRS is disabled as PSR is enabled\n");
		return;
	}

	encoder = intel_attached_encoder(&intel_connector->base);
	intel_dp = enc_to_intel_dp(&encoder->base);
	intel_crtc = encoder->new_crtc;

	if (!intel_crtc) {
		DRM_DEBUG_KMS("DRRS: intel_crtc not initialized\n");
		return;
	}

	config = &intel_crtc->config;

	if (intel_dp->drrs_state.type < SEAMLESS_DRRS_SUPPORT) {
		DRM_DEBUG_KMS("Only Seamless DRRS supported.\n");
		return;
	}

	if (intel_connector->panel.downclock_mode->vrefresh == refresh_rate)
		index = DRRS_LOW_RR;

	if (index == intel_dp->drrs_state.refresh_rate_type) {
		DRM_DEBUG_KMS(
			"DRRS requested for previously set RR...ignoring\n");
		return;
	}

	if (!intel_crtc->active) {
		DRM_DEBUG_KMS("eDP encoder disabled. CRTC not Active\n");
		return;
	}

	if (INTEL_INFO(dev)->gen > 6 && INTEL_INFO(dev)->gen < 8) {
		reg = PIPECONF(intel_crtc->config.cpu_transcoder);
		val = I915_READ(reg);
		if (index > DRRS_HIGH_RR) {
			val |= PIPECONF_EDP_RR_MODE_SWITCH;
			intel_dp_set_m_n(intel_crtc);
		} else {
			val &= ~PIPECONF_EDP_RR_MODE_SWITCH;
		}
		I915_WRITE(reg, val);
	}

	/*
	 * mutex taken to ensure that there is no race between differnt
	 * drrs calls trying to update refresh rate. This scenario may occur
	 * in future when idleness detection based DRRS in kernel and
	 * possible calls from user space to set differnt RR are made.
	 */

	mutex_lock(&intel_dp->drrs_state.mutex);

	intel_dp->drrs_state.refresh_rate_type = index;

	mutex_unlock(&intel_dp->drrs_state.mutex);

	DRM_DEBUG_KMS("eDP Refresh Rate set to : %dHz\n", refresh_rate);
}

static struct drm_display_mode *
intel_dp_drrs_init(struct intel_digital_port *intel_dig_port,
			struct intel_connector *intel_connector,
			struct drm_display_mode *fixed_mode)
{
	struct drm_connector *connector = &intel_connector->base;
	struct intel_dp *intel_dp = &intel_dig_port->dp;
	struct drm_device *dev = intel_dig_port->base.base.dev;
	struct drm_i915_private *dev_priv = dev->dev_private;
	struct drm_display_mode *downclock_mode = NULL;

	if (INTEL_INFO(dev)->gen <= 6) {
		DRM_DEBUG_KMS("DRRS supported for Gen7 and above\n");
		return NULL;
	}

	if (dev_priv->vbt.drrs_type != SEAMLESS_DRRS_SUPPORT) {
		DRM_DEBUG_KMS("VBT doesn't support DRRS\n");
		return NULL;
	}

	downclock_mode = intel_find_panel_downclock
					(dev, fixed_mode, connector);

	if (!downclock_mode) {
		DRM_DEBUG_KMS("DRRS not supported\n");
		return NULL;
	}

	dev_priv->drrs.connector = intel_connector;

	mutex_init(&intel_dp->drrs_state.mutex);

	intel_dp->drrs_state.type = dev_priv->vbt.drrs_type;

	intel_dp->drrs_state.refresh_rate_type = DRRS_HIGH_RR;
	DRM_DEBUG_KMS("seamless DRRS supported for eDP panel.\n");
	return downclock_mode;
}

void intel_edp_panel_vdd_sanitize(struct intel_encoder *intel_encoder)
{
	struct drm_device *dev = intel_encoder->base.dev;
	struct drm_i915_private *dev_priv = dev->dev_private;
	struct intel_dp *intel_dp;
	enum intel_display_power_domain power_domain;

	if (intel_encoder->type != INTEL_OUTPUT_EDP)
		return;

	intel_dp = enc_to_intel_dp(&intel_encoder->base);

	pps_lock(intel_dp);

	if (!edp_have_panel_vdd(intel_dp))
		goto out;
	/*
	 * The VDD bit needs a power domain reference, so if the bit is
	 * already enabled when we boot or resume, grab this reference and
	 * schedule a vdd off, so we don't hold on to the reference
	 * indefinitely.
	 */
	DRM_DEBUG_KMS("VDD left on by BIOS, adjusting state tracking\n");
	power_domain = intel_display_port_power_domain(intel_encoder);
	intel_display_power_get(dev_priv, power_domain);

	edp_panel_vdd_schedule_off(intel_dp);
 out:
	pps_unlock(intel_dp);
}

static bool intel_edp_init_connector(struct intel_dp *intel_dp,
				     struct intel_connector *intel_connector,
				     struct edp_power_seq *power_seq)
{
	struct drm_connector *connector = &intel_connector->base;
	struct intel_digital_port *intel_dig_port = dp_to_dig_port(intel_dp);
	struct intel_encoder *intel_encoder = &intel_dig_port->base;
	struct drm_device *dev = intel_encoder->base.dev;
	struct drm_i915_private *dev_priv = dev->dev_private;
	struct drm_display_mode *fixed_mode = NULL;
	struct drm_display_mode *downclock_mode = NULL;
	bool has_dpcd;
	struct drm_display_mode *scan;
	struct edid *edid;

	intel_dp->drrs_state.type = DRRS_NOT_SUPPORTED;

	if (!is_edp(intel_dp))
		return true;

	intel_edp_panel_vdd_sanitize(intel_encoder);

	/* Cache DPCD and EDID for edp. */
	intel_edp_panel_vdd_on(intel_dp);
	has_dpcd = intel_dp_get_dpcd(intel_dp);
	intel_edp_panel_vdd_off(intel_dp, false);

	if (has_dpcd) {
		if (intel_dp->dpcd[DP_DPCD_REV] >= 0x11)
			dev_priv->no_aux_handshake =
				intel_dp->dpcd[DP_MAX_DOWNSPREAD] &
				DP_NO_AUX_HANDSHAKE_LINK_TRAINING;
	} else {
		/* if this fails, presume the device is a ghost */
		DRM_INFO("failed to retrieve link info, disabling eDP\n");
		return false;
	}

	/* We now know it's not a ghost, init power sequence regs. */
	pps_lock(intel_dp);
	intel_dp_init_panel_power_sequencer_registers(dev, intel_dp, power_seq);
	pps_unlock(intel_dp);

	mutex_lock(&dev->mode_config.mutex);
	edid = drm_get_edid(connector, &intel_dp->aux.ddc);
	if (edid) {
		if (drm_add_edid_modes(connector, edid)) {
			drm_mode_connector_update_edid_property(connector,
								edid);
			drm_edid_to_eld(connector, edid);
		} else {
			kfree(edid);
			edid = ERR_PTR(-EINVAL);
		}
	} else {
		edid = ERR_PTR(-ENOENT);
	}
	intel_connector->edid = edid;

	/* prefer fixed mode from EDID if available */
	list_for_each_entry(scan, &connector->probed_modes, head) {
		if ((scan->type & DRM_MODE_TYPE_PREFERRED)) {
			fixed_mode = drm_mode_duplicate(dev, scan);
			downclock_mode = intel_dp_drrs_init(
						intel_dig_port,
						intel_connector, fixed_mode);
			break;
		}
	}

	/* fallback to VBT if available for eDP */
	if (!fixed_mode && dev_priv->vbt.lfp_lvds_vbt_mode) {
		fixed_mode = drm_mode_duplicate(dev,
					dev_priv->vbt.lfp_lvds_vbt_mode);
		if (fixed_mode)
			fixed_mode->type |= DRM_MODE_TYPE_PREFERRED;
	}
	mutex_unlock(&dev->mode_config.mutex);

	if (IS_VALLEYVIEW(dev)) {
		intel_dp->edp_notifier.notifier_call = edp_notify_handler;
		register_reboot_notifier(&intel_dp->edp_notifier);
	}

	intel_panel_init(&intel_connector->panel, fixed_mode, downclock_mode);
	intel_connector->panel.backlight_power = intel_edp_backlight_power;
	intel_panel_setup_backlight(connector);

	return true;
}

bool
intel_dp_init_connector(struct intel_digital_port *intel_dig_port,
			struct intel_connector *intel_connector)
{
	struct drm_connector *connector = &intel_connector->base;
	struct intel_dp *intel_dp = &intel_dig_port->dp;
	struct intel_encoder *intel_encoder = &intel_dig_port->base;
	struct drm_device *dev = intel_encoder->base.dev;
	struct drm_i915_private *dev_priv = dev->dev_private;
	enum port port = intel_dig_port->port;
	struct edp_power_seq power_seq = { 0 };
	int type;

	intel_dp->pps_pipe = INVALID_PIPE;

	/* intel_dp vfuncs */
	if (IS_VALLEYVIEW(dev))
		intel_dp->get_aux_clock_divider = vlv_get_aux_clock_divider;
	else if (IS_HASWELL(dev) || IS_BROADWELL(dev))
		intel_dp->get_aux_clock_divider = hsw_get_aux_clock_divider;
	else if (HAS_PCH_SPLIT(dev))
		intel_dp->get_aux_clock_divider = ilk_get_aux_clock_divider;
	else
		intel_dp->get_aux_clock_divider = i9xx_get_aux_clock_divider;

	intel_dp->get_aux_send_ctl = i9xx_get_aux_send_ctl;

	/* Preserve the current hw state. */
	intel_dp->DP = I915_READ(intel_dp->output_reg);
	intel_dp->attached_connector = intel_connector;

	if (intel_dp_is_edp(dev, port))
		type = DRM_MODE_CONNECTOR_eDP;
	else
		type = DRM_MODE_CONNECTOR_DisplayPort;

	/*
	 * For eDP we always set the encoder type to INTEL_OUTPUT_EDP, but
	 * for DP the encoder type can be set by the caller to
	 * INTEL_OUTPUT_UNKNOWN for DDI, so don't rewrite it.
	 */
	if (type == DRM_MODE_CONNECTOR_eDP)
		intel_encoder->type = INTEL_OUTPUT_EDP;

	DRM_DEBUG_KMS("Adding %s connector on port %c\n",
			type == DRM_MODE_CONNECTOR_eDP ? "eDP" : "DP",
			port_name(port));

	drm_connector_init(dev, connector, &intel_dp_connector_funcs, type);
	drm_connector_helper_add(connector, &intel_dp_connector_helper_funcs);

	connector->interlace_allowed = true;
	connector->doublescan_allowed = 0;

	INIT_DELAYED_WORK(&intel_dp->panel_vdd_work,
			  edp_panel_vdd_work);

	intel_connector_attach_encoder(intel_connector, intel_encoder);
	drm_connector_register(connector);

	if (HAS_DDI(dev))
		intel_connector->get_hw_state = intel_ddi_connector_get_hw_state;
	else
		intel_connector->get_hw_state = intel_connector_get_hw_state;
	intel_connector->unregister = intel_dp_connector_unregister;

	/* Set up the hotplug pin. */
	switch (port) {
	case PORT_A:
		intel_encoder->hpd_pin = HPD_PORT_A;
		break;
	case PORT_B:
		intel_encoder->hpd_pin = HPD_PORT_B;
		break;
	case PORT_C:
		intel_encoder->hpd_pin = HPD_PORT_C;
		break;
	case PORT_D:
		intel_encoder->hpd_pin = HPD_PORT_D;
		break;
	default:
		BUG();
	}

	if (is_edp(intel_dp)) {
		pps_lock(intel_dp);
		if (IS_VALLEYVIEW(dev)) {
			vlv_initial_power_sequencer_setup(intel_dp);
		} else {
			intel_dp_init_panel_power_timestamps(intel_dp);
			intel_dp_init_panel_power_sequencer(dev, intel_dp,
							    &power_seq);
		}
		pps_unlock(intel_dp);
	}

	intel_dp_aux_init(intel_dp, intel_connector);

	/* init MST on ports that can support it */
	if (IS_HASWELL(dev) || IS_BROADWELL(dev)) {
		if (port == PORT_B || port == PORT_C || port == PORT_D) {
			intel_dp_mst_encoder_init(intel_dig_port,
						  intel_connector->base.base.id);
		}
	}

	if (!intel_edp_init_connector(intel_dp, intel_connector, &power_seq)) {
		drm_dp_aux_unregister(&intel_dp->aux);
		if (is_edp(intel_dp)) {
			cancel_delayed_work_sync(&intel_dp->panel_vdd_work);
			/*
			 * vdd might still be enabled do to the delayed vdd off.
			 * Make sure vdd is actually turned off here.
			 */
			pps_lock(intel_dp);
			edp_panel_vdd_off_sync(intel_dp);
			pps_unlock(intel_dp);
		}
		drm_connector_unregister(connector);
		drm_connector_cleanup(connector);
		return false;
	}

	intel_dp_add_properties(intel_dp, connector);

	/* For G4X desktop chip, PEG_BAND_GAP_DATA 3:0 must first be written
	 * 0xd.  Failure to do so will result in spurious interrupts being
	 * generated on the port when a cable is not attached.
	 */
	if (IS_G4X(dev) && !IS_GM45(dev)) {
		u32 temp = I915_READ(PEG_BAND_GAP_DATA);
		I915_WRITE(PEG_BAND_GAP_DATA, (temp & ~0xf) | 0xd);
	}

	return true;
}

void
intel_dp_init(struct drm_device *dev, int output_reg, enum port port)
{
	struct drm_i915_private *dev_priv = dev->dev_private;
	struct intel_digital_port *intel_dig_port;
	struct intel_encoder *intel_encoder;
	struct drm_encoder *encoder;
	struct intel_connector *intel_connector;

	intel_dig_port = kzalloc(sizeof(*intel_dig_port), GFP_KERNEL);
	if (!intel_dig_port)
		return;

	intel_connector = kzalloc(sizeof(*intel_connector), GFP_KERNEL);
	if (!intel_connector) {
		kfree(intel_dig_port);
		return;
	}

	intel_encoder = &intel_dig_port->base;
	encoder = &intel_encoder->base;

	drm_encoder_init(dev, &intel_encoder->base, &intel_dp_enc_funcs,
			 DRM_MODE_ENCODER_TMDS);

	intel_encoder->compute_config = intel_dp_compute_config;
	intel_encoder->disable = intel_disable_dp;
	intel_encoder->get_hw_state = intel_dp_get_hw_state;
	intel_encoder->get_config = intel_dp_get_config;
	intel_encoder->suspend = intel_dp_encoder_suspend;
	if (IS_CHERRYVIEW(dev)) {
		intel_encoder->pre_pll_enable = chv_dp_pre_pll_enable;
		intel_encoder->pre_enable = chv_pre_enable_dp;
		intel_encoder->enable = vlv_enable_dp;
		intel_encoder->post_disable = chv_post_disable_dp;
	} else if (IS_VALLEYVIEW(dev)) {
		intel_encoder->pre_pll_enable = vlv_dp_pre_pll_enable;
		intel_encoder->pre_enable = vlv_pre_enable_dp;
		intel_encoder->enable = vlv_enable_dp;
		intel_encoder->post_disable = vlv_post_disable_dp;
	} else {
		intel_encoder->pre_enable = g4x_pre_enable_dp;
		intel_encoder->enable = g4x_enable_dp;
		if (INTEL_INFO(dev)->gen >= 5)
			intel_encoder->post_disable = ilk_post_disable_dp;
	}

	intel_dig_port->port = port;
	intel_dig_port->dp.output_reg = output_reg;

	intel_encoder->type = INTEL_OUTPUT_DISPLAYPORT;
	if (IS_CHERRYVIEW(dev)) {
		if (port == PORT_D)
			intel_encoder->crtc_mask = 1 << 2;
		else
			intel_encoder->crtc_mask = (1 << 0) | (1 << 1);
	} else {
		intel_encoder->crtc_mask = (1 << 0) | (1 << 1) | (1 << 2);
	}
	intel_encoder->cloneable = 0;
	intel_encoder->hot_plug = intel_dp_hot_plug;

	intel_dig_port->hpd_pulse = intel_dp_hpd_pulse;
	dev_priv->hpd_irq_port[port] = intel_dig_port;

	if (!intel_dp_init_connector(intel_dig_port, intel_connector)) {
		drm_encoder_cleanup(encoder);
		kfree(intel_dig_port);
		kfree(intel_connector);
	}
}

void intel_dp_mst_suspend(struct drm_device *dev)
{
	struct drm_i915_private *dev_priv = dev->dev_private;
	int i;

	/* disable MST */
	for (i = 0; i < I915_MAX_PORTS; i++) {
		struct intel_digital_port *intel_dig_port = dev_priv->hpd_irq_port[i];
		if (!intel_dig_port)
			continue;

		if (intel_dig_port->base.type == INTEL_OUTPUT_DISPLAYPORT) {
			if (!intel_dig_port->dp.can_mst)
				continue;
			if (intel_dig_port->dp.is_mst)
				drm_dp_mst_topology_mgr_suspend(&intel_dig_port->dp.mst_mgr);
		}
	}
}

void intel_dp_mst_resume(struct drm_device *dev)
{
	struct drm_i915_private *dev_priv = dev->dev_private;
	int i;

	for (i = 0; i < I915_MAX_PORTS; i++) {
		struct intel_digital_port *intel_dig_port = dev_priv->hpd_irq_port[i];
		if (!intel_dig_port)
			continue;
		if (intel_dig_port->base.type == INTEL_OUTPUT_DISPLAYPORT) {
			int ret;

			if (!intel_dig_port->dp.can_mst)
				continue;

			ret = drm_dp_mst_topology_mgr_resume(&intel_dig_port->dp.mst_mgr);
			if (ret != 0) {
				intel_dp_check_mst_status(&intel_dig_port->dp);
			}
		}
	}
}<|MERGE_RESOLUTION|>--- conflicted
+++ resolved
@@ -986,36 +986,6 @@
 	const struct dp_link_dpll *divisor = NULL;
 	int i, count = 0;
 
-<<<<<<< HEAD
-		switch (reply[0] & AUX_NATIVE_REPLY_MASK) {
-		case AUX_NATIVE_REPLY_ACK:
-			/* I2C-over-AUX Reply field is only valid
-			 * when paired with AUX ACK.
-			 */
-			break;
-		case AUX_NATIVE_REPLY_NACK:
-			DRM_DEBUG_KMS("aux_ch native nack\n");
-			return -EREMOTEIO;
-		case AUX_NATIVE_REPLY_DEFER:
-			/*
-			 * For now, just give more slack to branch devices. We
-			 * could check the DPCD for I2C bit rate capabilities,
-			 * and if available, adjust the interval. We could also
-			 * be more careful with DP-to-Legacy adapters where a
-			 * long legacy cable may force very low I2C bit rates.
-			 */
-			if (intel_dp->dpcd[DP_DOWNSTREAMPORT_PRESENT] &
-			    DP_DWN_STRM_PORT_PRESENT)
-				usleep_range(500, 600);
-			else
-				usleep_range(300, 400);
-			continue;
-		default:
-			DRM_ERROR("aux_ch invalid native reply 0x%02x\n",
-				  reply[0]);
-			return -EREMOTEIO;
-		}
-=======
 	if (IS_G4X(dev)) {
 		divisor = gen4_dpll;
 		count = ARRAY_SIZE(gen4_dpll);
@@ -1029,7 +999,6 @@
 		divisor = vlv_dpll;
 		count = ARRAY_SIZE(vlv_dpll);
 	}
->>>>>>> fc14f9c1
 
 	if (divisor && count) {
 		for (i = 0; i < count; i++) {
@@ -4143,44 +4112,10 @@
 		return status;
 	}
 
-<<<<<<< HEAD
-	if (IS_VALLEYVIEW(dev)) {
-		switch (intel_dig_port->port) {
-		case PORT_B:
-			bit = PORTB_HOTPLUG_LIVE_STATUS_VLV;
-			break;
-		case PORT_C:
-			bit = PORTC_HOTPLUG_LIVE_STATUS_VLV;
-			break;
-		case PORT_D:
-			bit = PORTD_HOTPLUG_LIVE_STATUS_VLV;
-			break;
-		default:
-			return connector_status_unknown;
-		}
-	} else {
-		switch (intel_dig_port->port) {
-		case PORT_B:
-			bit = PORTB_HOTPLUG_LIVE_STATUS_G4X;
-			break;
-		case PORT_C:
-			bit = PORTC_HOTPLUG_LIVE_STATUS_G4X;
-			break;
-		case PORT_D:
-			bit = PORTD_HOTPLUG_LIVE_STATUS_G4X;
-			break;
-		default:
-			return connector_status_unknown;
-		}
-	}
-
-	if ((I915_READ(PORT_HOTPLUG_STAT) & bit) == 0)
-=======
 	ret = g4x_digital_port_connected(dev, intel_dig_port);
 	if (ret == -EINVAL)
 		return connector_status_unknown;
 	else if (ret == 0)
->>>>>>> fc14f9c1
 		return connector_status_disconnected;
 
 	return intel_dp_detect_dpcd(intel_dp);
