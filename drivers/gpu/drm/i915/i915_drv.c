--- conflicted
+++ resolved
@@ -1051,20 +1051,7 @@
 	return i915_drm_resume(drm_dev);
 }
 
-<<<<<<< HEAD
-static int i915_pm_freeze_late(struct device *dev)
-{
-	struct pci_dev *pdev = to_pci_dev(dev);
-	struct drm_device *drm_dev = pci_get_drvdata(pdev);
-	struct drm_i915_private *dev_priv = drm_dev->dev_private;
-
-	return intel_suspend_complete(dev_priv);
-}
-
-static int i915_pm_thaw_early(struct device *dev)
-=======
 static int skl_suspend_complete(struct drm_i915_private *dev_priv)
->>>>>>> afd2ff9b
 {
 	/* Enabling DC6 is not a hard requirement to enter runtime D3 */
 
@@ -1650,13 +1637,6 @@
 	.suspend_late = i915_pm_suspend_late,
 	.resume_early = i915_pm_resume_early,
 	.resume = i915_pm_resume,
-<<<<<<< HEAD
-	.freeze = i915_pm_freeze,
-	.freeze_late = i915_pm_freeze_late,
-	.thaw_early = i915_pm_thaw_early,
-	.thaw = i915_pm_thaw,
-	.poweroff = i915_pm_poweroff,
-=======
 
 	/*
 	 * S4 event handlers
@@ -1679,7 +1659,6 @@
 	.thaw = i915_pm_resume,
 	.poweroff = i915_pm_suspend,
 	.poweroff_late = i915_pm_poweroff_late,
->>>>>>> afd2ff9b
 	.restore_early = i915_pm_resume_early,
 	.restore = i915_pm_resume,
 
