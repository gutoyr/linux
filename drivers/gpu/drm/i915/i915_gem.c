/*
 * Copyright © 2008 Intel Corporation
 *
 * Permission is hereby granted, free of charge, to any person obtaining a
 * copy of this software and associated documentation files (the "Software"),
 * to deal in the Software without restriction, including without limitation
 * the rights to use, copy, modify, merge, publish, distribute, sublicense,
 * and/or sell copies of the Software, and to permit persons to whom the
 * Software is furnished to do so, subject to the following conditions:
 *
 * The above copyright notice and this permission notice (including the next
 * paragraph) shall be included in all copies or substantial portions of the
 * Software.
 *
 * THE SOFTWARE IS PROVIDED "AS IS", WITHOUT WARRANTY OF ANY KIND, EXPRESS OR
 * IMPLIED, INCLUDING BUT NOT LIMITED TO THE WARRANTIES OF MERCHANTABILITY,
 * FITNESS FOR A PARTICULAR PURPOSE AND NONINFRINGEMENT.  IN NO EVENT SHALL
 * THE AUTHORS OR COPYRIGHT HOLDERS BE LIABLE FOR ANY CLAIM, DAMAGES OR OTHER
 * LIABILITY, WHETHER IN AN ACTION OF CONTRACT, TORT OR OTHERWISE, ARISING
 * FROM, OUT OF OR IN CONNECTION WITH THE SOFTWARE OR THE USE OR OTHER DEALINGS
 * IN THE SOFTWARE.
 *
 * Authors:
 *    Eric Anholt <eric@anholt.net>
 *
 */

#include <drm/drmP.h>
#include <drm/drm_vma_manager.h>
#include <drm/i915_drm.h>
#include "i915_drv.h"
#include "i915_trace.h"
#include "intel_drv.h"
#include <linux/oom.h>
#include <linux/shmem_fs.h>
#include <linux/slab.h>
#include <linux/swap.h>
#include <linux/pci.h>
#include <linux/dma-buf.h>

static void i915_gem_object_flush_gtt_write_domain(struct drm_i915_gem_object *obj);
static void i915_gem_object_flush_cpu_write_domain(struct drm_i915_gem_object *obj,
						   bool force);
static __must_check int
i915_gem_object_wait_rendering(struct drm_i915_gem_object *obj,
			       bool readonly);
static void
i915_gem_object_retire(struct drm_i915_gem_object *obj);

static void i915_gem_write_fence(struct drm_device *dev, int reg,
				 struct drm_i915_gem_object *obj);
static void i915_gem_object_update_fence(struct drm_i915_gem_object *obj,
					 struct drm_i915_fence_reg *fence,
					 bool enable);

static unsigned long i915_gem_shrinker_count(struct shrinker *shrinker,
					     struct shrink_control *sc);
static unsigned long i915_gem_shrinker_scan(struct shrinker *shrinker,
					    struct shrink_control *sc);
static int i915_gem_shrinker_oom(struct notifier_block *nb,
				 unsigned long event,
				 void *ptr);
static unsigned long i915_gem_shrink_all(struct drm_i915_private *dev_priv);

static bool cpu_cache_is_coherent(struct drm_device *dev,
				  enum i915_cache_level level)
{
	return HAS_LLC(dev) || level != I915_CACHE_NONE;
}

static bool cpu_write_needs_clflush(struct drm_i915_gem_object *obj)
{
	if (!cpu_cache_is_coherent(obj->base.dev, obj->cache_level))
		return true;

	return obj->pin_display;
}

static inline void i915_gem_object_fence_lost(struct drm_i915_gem_object *obj)
{
	if (obj->tiling_mode)
		i915_gem_release_mmap(obj);

	/* As we do not have an associated fence register, we will force
	 * a tiling change if we ever need to acquire one.
	 */
	obj->fence_dirty = false;
	obj->fence_reg = I915_FENCE_REG_NONE;
}

/* some bookkeeping */
static void i915_gem_info_add_obj(struct drm_i915_private *dev_priv,
				  size_t size)
{
	spin_lock(&dev_priv->mm.object_stat_lock);
	dev_priv->mm.object_count++;
	dev_priv->mm.object_memory += size;
	spin_unlock(&dev_priv->mm.object_stat_lock);
}

static void i915_gem_info_remove_obj(struct drm_i915_private *dev_priv,
				     size_t size)
{
	spin_lock(&dev_priv->mm.object_stat_lock);
	dev_priv->mm.object_count--;
	dev_priv->mm.object_memory -= size;
	spin_unlock(&dev_priv->mm.object_stat_lock);
}

static int
i915_gem_wait_for_error(struct i915_gpu_error *error)
{
	int ret;

#define EXIT_COND (!i915_reset_in_progress(error) || \
		   i915_terminally_wedged(error))
	if (EXIT_COND)
		return 0;

	/*
	 * Only wait 10 seconds for the gpu reset to complete to avoid hanging
	 * userspace. If it takes that long something really bad is going on and
	 * we should simply try to bail out and fail as gracefully as possible.
	 */
	ret = wait_event_interruptible_timeout(error->reset_queue,
					       EXIT_COND,
					       10*HZ);
	if (ret == 0) {
		DRM_ERROR("Timed out waiting for the gpu reset to complete\n");
		return -EIO;
	} else if (ret < 0) {
		return ret;
	}
#undef EXIT_COND

	return 0;
}

int i915_mutex_lock_interruptible(struct drm_device *dev)
{
	struct drm_i915_private *dev_priv = dev->dev_private;
	int ret;

	ret = i915_gem_wait_for_error(&dev_priv->gpu_error);
	if (ret)
		return ret;

	ret = mutex_lock_interruptible(&dev->struct_mutex);
	if (ret)
		return ret;

	WARN_ON(i915_verify_lists(dev));
	return 0;
}

static inline bool
i915_gem_object_is_inactive(struct drm_i915_gem_object *obj)
{
	return i915_gem_obj_bound_any(obj) && !obj->active;
}

int
i915_gem_init_ioctl(struct drm_device *dev, void *data,
		    struct drm_file *file)
{
	struct drm_i915_private *dev_priv = dev->dev_private;
	struct drm_i915_gem_init *args = data;

	if (drm_core_check_feature(dev, DRIVER_MODESET))
		return -ENODEV;

	if (args->gtt_start >= args->gtt_end ||
	    (args->gtt_end | args->gtt_start) & (PAGE_SIZE - 1))
		return -EINVAL;

	/* GEM with user mode setting was never supported on ilk and later. */
	if (INTEL_INFO(dev)->gen >= 5)
		return -ENODEV;

	mutex_lock(&dev->struct_mutex);
	i915_gem_setup_global_gtt(dev, args->gtt_start, args->gtt_end,
				  args->gtt_end);
	dev_priv->gtt.mappable_end = args->gtt_end;
	mutex_unlock(&dev->struct_mutex);

	return 0;
}

int
i915_gem_get_aperture_ioctl(struct drm_device *dev, void *data,
			    struct drm_file *file)
{
	struct drm_i915_private *dev_priv = dev->dev_private;
	struct drm_i915_gem_get_aperture *args = data;
	struct drm_i915_gem_object *obj;
	size_t pinned;

	pinned = 0;
	mutex_lock(&dev->struct_mutex);
	list_for_each_entry(obj, &dev_priv->mm.bound_list, global_list)
		if (i915_gem_obj_is_pinned(obj))
			pinned += i915_gem_obj_ggtt_size(obj);
	mutex_unlock(&dev->struct_mutex);

	args->aper_size = dev_priv->gtt.base.total;
	args->aper_available_size = args->aper_size - pinned;

	return 0;
}

static void i915_gem_object_detach_phys(struct drm_i915_gem_object *obj)
{
	drm_dma_handle_t *phys = obj->phys_handle;

	if (!phys)
		return;

	if (obj->madv == I915_MADV_WILLNEED) {
		struct address_space *mapping = file_inode(obj->base.filp)->i_mapping;
		char *vaddr = phys->vaddr;
		int i;

		for (i = 0; i < obj->base.size / PAGE_SIZE; i++) {
			struct page *page = shmem_read_mapping_page(mapping, i);
			if (!IS_ERR(page)) {
				char *dst = kmap_atomic(page);
				memcpy(dst, vaddr, PAGE_SIZE);
				drm_clflush_virt_range(dst, PAGE_SIZE);
				kunmap_atomic(dst);

				set_page_dirty(page);
				mark_page_accessed(page);
				page_cache_release(page);
			}
			vaddr += PAGE_SIZE;
		}
		i915_gem_chipset_flush(obj->base.dev);
	}

#ifdef CONFIG_X86
	set_memory_wb((unsigned long)phys->vaddr, phys->size / PAGE_SIZE);
#endif
	drm_pci_free(obj->base.dev, phys);
	obj->phys_handle = NULL;
}

int
i915_gem_object_attach_phys(struct drm_i915_gem_object *obj,
			    int align)
{
	drm_dma_handle_t *phys;
	struct address_space *mapping;
	char *vaddr;
	int i;

	if (obj->phys_handle) {
		if ((unsigned long)obj->phys_handle->vaddr & (align -1))
			return -EBUSY;

		return 0;
	}

	if (obj->madv != I915_MADV_WILLNEED)
		return -EFAULT;

	if (obj->base.filp == NULL)
		return -EINVAL;

	/* create a new object */
	phys = drm_pci_alloc(obj->base.dev, obj->base.size, align);
	if (!phys)
		return -ENOMEM;

	vaddr = phys->vaddr;
#ifdef CONFIG_X86
	set_memory_wc((unsigned long)vaddr, phys->size / PAGE_SIZE);
#endif
	mapping = file_inode(obj->base.filp)->i_mapping;
	for (i = 0; i < obj->base.size / PAGE_SIZE; i++) {
		struct page *page;
		char *src;

		page = shmem_read_mapping_page(mapping, i);
		if (IS_ERR(page)) {
#ifdef CONFIG_X86
			set_memory_wb((unsigned long)phys->vaddr, phys->size / PAGE_SIZE);
#endif
			drm_pci_free(obj->base.dev, phys);
			return PTR_ERR(page);
		}

		src = kmap_atomic(page);
		memcpy(vaddr, src, PAGE_SIZE);
		kunmap_atomic(src);

		mark_page_accessed(page);
		page_cache_release(page);

		vaddr += PAGE_SIZE;
	}

	obj->phys_handle = phys;
	return 0;
}

static int
i915_gem_phys_pwrite(struct drm_i915_gem_object *obj,
		     struct drm_i915_gem_pwrite *args,
		     struct drm_file *file_priv)
{
	struct drm_device *dev = obj->base.dev;
	void *vaddr = obj->phys_handle->vaddr + args->offset;
	char __user *user_data = to_user_ptr(args->data_ptr);

	if (__copy_from_user_inatomic_nocache(vaddr, user_data, args->size)) {
		unsigned long unwritten;

		/* The physical object once assigned is fixed for the lifetime
		 * of the obj, so we can safely drop the lock and continue
		 * to access vaddr.
		 */
		mutex_unlock(&dev->struct_mutex);
		unwritten = copy_from_user(vaddr, user_data, args->size);
		mutex_lock(&dev->struct_mutex);
		if (unwritten)
			return -EFAULT;
	}

	i915_gem_chipset_flush(dev);
	return 0;
}

void *i915_gem_object_alloc(struct drm_device *dev)
{
	struct drm_i915_private *dev_priv = dev->dev_private;
	return kmem_cache_zalloc(dev_priv->slab, GFP_KERNEL);
}

void i915_gem_object_free(struct drm_i915_gem_object *obj)
{
	struct drm_i915_private *dev_priv = obj->base.dev->dev_private;
	kmem_cache_free(dev_priv->slab, obj);
}

static int
i915_gem_create(struct drm_file *file,
		struct drm_device *dev,
		uint64_t size,
		uint32_t *handle_p)
{
	struct drm_i915_gem_object *obj;
	int ret;
	u32 handle;

	size = roundup(size, PAGE_SIZE);
	if (size == 0)
		return -EINVAL;

	/* Allocate the new object */
	obj = i915_gem_alloc_object(dev, size);
	if (obj == NULL)
		return -ENOMEM;

	ret = drm_gem_handle_create(file, &obj->base, &handle);
	/* drop reference from allocate - handle holds it now */
	drm_gem_object_unreference_unlocked(&obj->base);
	if (ret)
		return ret;

	*handle_p = handle;
	return 0;
}

int
i915_gem_dumb_create(struct drm_file *file,
		     struct drm_device *dev,
		     struct drm_mode_create_dumb *args)
{
	/* have to work out size/pitch and return them */
	args->pitch = ALIGN(args->width * DIV_ROUND_UP(args->bpp, 8), 64);
	args->size = args->pitch * args->height;
	return i915_gem_create(file, dev,
			       args->size, &args->handle);
}

/**
 * Creates a new mm object and returns a handle to it.
 */
int
i915_gem_create_ioctl(struct drm_device *dev, void *data,
		      struct drm_file *file)
{
	struct drm_i915_gem_create *args = data;

	return i915_gem_create(file, dev,
			       args->size, &args->handle);
}

static inline int
__copy_to_user_swizzled(char __user *cpu_vaddr,
			const char *gpu_vaddr, int gpu_offset,
			int length)
{
	int ret, cpu_offset = 0;

	while (length > 0) {
		int cacheline_end = ALIGN(gpu_offset + 1, 64);
		int this_length = min(cacheline_end - gpu_offset, length);
		int swizzled_gpu_offset = gpu_offset ^ 64;

		ret = __copy_to_user(cpu_vaddr + cpu_offset,
				     gpu_vaddr + swizzled_gpu_offset,
				     this_length);
		if (ret)
			return ret + length;

		cpu_offset += this_length;
		gpu_offset += this_length;
		length -= this_length;
	}

	return 0;
}

static inline int
__copy_from_user_swizzled(char *gpu_vaddr, int gpu_offset,
			  const char __user *cpu_vaddr,
			  int length)
{
	int ret, cpu_offset = 0;

	while (length > 0) {
		int cacheline_end = ALIGN(gpu_offset + 1, 64);
		int this_length = min(cacheline_end - gpu_offset, length);
		int swizzled_gpu_offset = gpu_offset ^ 64;

		ret = __copy_from_user(gpu_vaddr + swizzled_gpu_offset,
				       cpu_vaddr + cpu_offset,
				       this_length);
		if (ret)
			return ret + length;

		cpu_offset += this_length;
		gpu_offset += this_length;
		length -= this_length;
	}

	return 0;
}

/*
 * Pins the specified object's pages and synchronizes the object with
 * GPU accesses. Sets needs_clflush to non-zero if the caller should
 * flush the object from the CPU cache.
 */
int i915_gem_obj_prepare_shmem_read(struct drm_i915_gem_object *obj,
				    int *needs_clflush)
{
	int ret;

	*needs_clflush = 0;

	if (!obj->base.filp)
		return -EINVAL;

	if (!(obj->base.read_domains & I915_GEM_DOMAIN_CPU)) {
		/* If we're not in the cpu read domain, set ourself into the gtt
		 * read domain and manually flush cachelines (if required). This
		 * optimizes for the case when the gpu will dirty the data
		 * anyway again before the next pread happens. */
		*needs_clflush = !cpu_cache_is_coherent(obj->base.dev,
							obj->cache_level);
		ret = i915_gem_object_wait_rendering(obj, true);
		if (ret)
			return ret;

		i915_gem_object_retire(obj);
	}

	ret = i915_gem_object_get_pages(obj);
	if (ret)
		return ret;

	i915_gem_object_pin_pages(obj);

	return ret;
}

/* Per-page copy function for the shmem pread fastpath.
 * Flushes invalid cachelines before reading the target if
 * needs_clflush is set. */
static int
shmem_pread_fast(struct page *page, int shmem_page_offset, int page_length,
		 char __user *user_data,
		 bool page_do_bit17_swizzling, bool needs_clflush)
{
	char *vaddr;
	int ret;

	if (unlikely(page_do_bit17_swizzling))
		return -EINVAL;

	vaddr = kmap_atomic(page);
	if (needs_clflush)
		drm_clflush_virt_range(vaddr + shmem_page_offset,
				       page_length);
	ret = __copy_to_user_inatomic(user_data,
				      vaddr + shmem_page_offset,
				      page_length);
	kunmap_atomic(vaddr);

	return ret ? -EFAULT : 0;
}

static void
shmem_clflush_swizzled_range(char *addr, unsigned long length,
			     bool swizzled)
{
	if (unlikely(swizzled)) {
		unsigned long start = (unsigned long) addr;
		unsigned long end = (unsigned long) addr + length;

		/* For swizzling simply ensure that we always flush both
		 * channels. Lame, but simple and it works. Swizzled
		 * pwrite/pread is far from a hotpath - current userspace
		 * doesn't use it at all. */
		start = round_down(start, 128);
		end = round_up(end, 128);

		drm_clflush_virt_range((void *)start, end - start);
	} else {
		drm_clflush_virt_range(addr, length);
	}

}

/* Only difference to the fast-path function is that this can handle bit17
 * and uses non-atomic copy and kmap functions. */
static int
shmem_pread_slow(struct page *page, int shmem_page_offset, int page_length,
		 char __user *user_data,
		 bool page_do_bit17_swizzling, bool needs_clflush)
{
	char *vaddr;
	int ret;

	vaddr = kmap(page);
	if (needs_clflush)
		shmem_clflush_swizzled_range(vaddr + shmem_page_offset,
					     page_length,
					     page_do_bit17_swizzling);

	if (page_do_bit17_swizzling)
		ret = __copy_to_user_swizzled(user_data,
					      vaddr, shmem_page_offset,
					      page_length);
	else
		ret = __copy_to_user(user_data,
				     vaddr + shmem_page_offset,
				     page_length);
	kunmap(page);

	return ret ? - EFAULT : 0;
}

static int
i915_gem_shmem_pread(struct drm_device *dev,
		     struct drm_i915_gem_object *obj,
		     struct drm_i915_gem_pread *args,
		     struct drm_file *file)
{
	char __user *user_data;
	ssize_t remain;
	loff_t offset;
	int shmem_page_offset, page_length, ret = 0;
	int obj_do_bit17_swizzling, page_do_bit17_swizzling;
	int prefaulted = 0;
	int needs_clflush = 0;
	struct sg_page_iter sg_iter;

	user_data = to_user_ptr(args->data_ptr);
	remain = args->size;

	obj_do_bit17_swizzling = i915_gem_object_needs_bit17_swizzle(obj);

	ret = i915_gem_obj_prepare_shmem_read(obj, &needs_clflush);
	if (ret)
		return ret;

	offset = args->offset;

	for_each_sg_page(obj->pages->sgl, &sg_iter, obj->pages->nents,
			 offset >> PAGE_SHIFT) {
		struct page *page = sg_page_iter_page(&sg_iter);

		if (remain <= 0)
			break;

		/* Operation in this page
		 *
		 * shmem_page_offset = offset within page in shmem file
		 * page_length = bytes to copy for this page
		 */
		shmem_page_offset = offset_in_page(offset);
		page_length = remain;
		if ((shmem_page_offset + page_length) > PAGE_SIZE)
			page_length = PAGE_SIZE - shmem_page_offset;

		page_do_bit17_swizzling = obj_do_bit17_swizzling &&
			(page_to_phys(page) & (1 << 17)) != 0;

		ret = shmem_pread_fast(page, shmem_page_offset, page_length,
				       user_data, page_do_bit17_swizzling,
				       needs_clflush);
		if (ret == 0)
			goto next_page;

		mutex_unlock(&dev->struct_mutex);

		if (likely(!i915.prefault_disable) && !prefaulted) {
			ret = fault_in_multipages_writeable(user_data, remain);
			/* Userspace is tricking us, but we've already clobbered
			 * its pages with the prefault and promised to write the
			 * data up to the first fault. Hence ignore any errors
			 * and just continue. */
			(void)ret;
			prefaulted = 1;
		}

		ret = shmem_pread_slow(page, shmem_page_offset, page_length,
				       user_data, page_do_bit17_swizzling,
				       needs_clflush);

		mutex_lock(&dev->struct_mutex);

		if (ret)
			goto out;

next_page:
		remain -= page_length;
		user_data += page_length;
		offset += page_length;
	}

out:
	i915_gem_object_unpin_pages(obj);

	return ret;
}

/**
 * Reads data from the object referenced by handle.
 *
 * On error, the contents of *data are undefined.
 */
int
i915_gem_pread_ioctl(struct drm_device *dev, void *data,
		     struct drm_file *file)
{
	struct drm_i915_gem_pread *args = data;
	struct drm_i915_gem_object *obj;
	int ret = 0;

	if (args->size == 0)
		return 0;

	if (!access_ok(VERIFY_WRITE,
		       to_user_ptr(args->data_ptr),
		       args->size))
		return -EFAULT;

	ret = i915_mutex_lock_interruptible(dev);
	if (ret)
		return ret;

	obj = to_intel_bo(drm_gem_object_lookup(dev, file, args->handle));
	if (&obj->base == NULL) {
		ret = -ENOENT;
		goto unlock;
	}

	/* Bounds check source.  */
	if (args->offset > obj->base.size ||
	    args->size > obj->base.size - args->offset) {
		ret = -EINVAL;
		goto out;
	}

	/* prime objects have no backing filp to GEM pread/pwrite
	 * pages from.
	 */
	if (!obj->base.filp) {
		ret = -EINVAL;
		goto out;
	}

	trace_i915_gem_object_pread(obj, args->offset, args->size);

	ret = i915_gem_shmem_pread(dev, obj, args, file);

out:
	drm_gem_object_unreference(&obj->base);
unlock:
	mutex_unlock(&dev->struct_mutex);
	return ret;
}

/* This is the fast write path which cannot handle
 * page faults in the source data
 */

static inline int
fast_user_write(struct io_mapping *mapping,
		loff_t page_base, int page_offset,
		char __user *user_data,
		int length)
{
	void __iomem *vaddr_atomic;
	void *vaddr;
	unsigned long unwritten;

	vaddr_atomic = io_mapping_map_atomic_wc(mapping, page_base);
	/* We can use the cpu mem copy function because this is X86. */
	vaddr = (void __force*)vaddr_atomic + page_offset;
	unwritten = __copy_from_user_inatomic_nocache(vaddr,
						      user_data, length);
	io_mapping_unmap_atomic(vaddr_atomic);
	return unwritten;
}

/**
 * This is the fast pwrite path, where we copy the data directly from the
 * user into the GTT, uncached.
 */
static int
i915_gem_gtt_pwrite_fast(struct drm_device *dev,
			 struct drm_i915_gem_object *obj,
			 struct drm_i915_gem_pwrite *args,
			 struct drm_file *file)
{
	struct drm_i915_private *dev_priv = dev->dev_private;
	ssize_t remain;
	loff_t offset, page_base;
	char __user *user_data;
	int page_offset, page_length, ret;

	ret = i915_gem_obj_ggtt_pin(obj, 0, PIN_MAPPABLE | PIN_NONBLOCK);
	if (ret)
		goto out;

	ret = i915_gem_object_set_to_gtt_domain(obj, true);
	if (ret)
		goto out_unpin;

	ret = i915_gem_object_put_fence(obj);
	if (ret)
		goto out_unpin;

	user_data = to_user_ptr(args->data_ptr);
	remain = args->size;

	offset = i915_gem_obj_ggtt_offset(obj) + args->offset;

	while (remain > 0) {
		/* Operation in this page
		 *
		 * page_base = page offset within aperture
		 * page_offset = offset within page
		 * page_length = bytes to copy for this page
		 */
		page_base = offset & PAGE_MASK;
		page_offset = offset_in_page(offset);
		page_length = remain;
		if ((page_offset + remain) > PAGE_SIZE)
			page_length = PAGE_SIZE - page_offset;

		/* If we get a fault while copying data, then (presumably) our
		 * source page isn't available.  Return the error and we'll
		 * retry in the slow path.
		 */
		if (fast_user_write(dev_priv->gtt.mappable, page_base,
				    page_offset, user_data, page_length)) {
			ret = -EFAULT;
			goto out_unpin;
		}

		remain -= page_length;
		user_data += page_length;
		offset += page_length;
	}

out_unpin:
	i915_gem_object_ggtt_unpin(obj);
out:
	return ret;
}

/* Per-page copy function for the shmem pwrite fastpath.
 * Flushes invalid cachelines before writing to the target if
 * needs_clflush_before is set and flushes out any written cachelines after
 * writing if needs_clflush is set. */
static int
shmem_pwrite_fast(struct page *page, int shmem_page_offset, int page_length,
		  char __user *user_data,
		  bool page_do_bit17_swizzling,
		  bool needs_clflush_before,
		  bool needs_clflush_after)
{
	char *vaddr;
	int ret;

	if (unlikely(page_do_bit17_swizzling))
		return -EINVAL;

	vaddr = kmap_atomic(page);
	if (needs_clflush_before)
		drm_clflush_virt_range(vaddr + shmem_page_offset,
				       page_length);
	ret = __copy_from_user_inatomic(vaddr + shmem_page_offset,
					user_data, page_length);
	if (needs_clflush_after)
		drm_clflush_virt_range(vaddr + shmem_page_offset,
				       page_length);
	kunmap_atomic(vaddr);

	return ret ? -EFAULT : 0;
}

/* Only difference to the fast-path function is that this can handle bit17
 * and uses non-atomic copy and kmap functions. */
static int
shmem_pwrite_slow(struct page *page, int shmem_page_offset, int page_length,
		  char __user *user_data,
		  bool page_do_bit17_swizzling,
		  bool needs_clflush_before,
		  bool needs_clflush_after)
{
	char *vaddr;
	int ret;

	vaddr = kmap(page);
	if (unlikely(needs_clflush_before || page_do_bit17_swizzling))
		shmem_clflush_swizzled_range(vaddr + shmem_page_offset,
					     page_length,
					     page_do_bit17_swizzling);
	if (page_do_bit17_swizzling)
		ret = __copy_from_user_swizzled(vaddr, shmem_page_offset,
						user_data,
						page_length);
	else
		ret = __copy_from_user(vaddr + shmem_page_offset,
				       user_data,
				       page_length);
	if (needs_clflush_after)
		shmem_clflush_swizzled_range(vaddr + shmem_page_offset,
					     page_length,
					     page_do_bit17_swizzling);
	kunmap(page);

	return ret ? -EFAULT : 0;
}

static int
i915_gem_shmem_pwrite(struct drm_device *dev,
		      struct drm_i915_gem_object *obj,
		      struct drm_i915_gem_pwrite *args,
		      struct drm_file *file)
{
	ssize_t remain;
	loff_t offset;
	char __user *user_data;
	int shmem_page_offset, page_length, ret = 0;
	int obj_do_bit17_swizzling, page_do_bit17_swizzling;
	int hit_slowpath = 0;
	int needs_clflush_after = 0;
	int needs_clflush_before = 0;
	struct sg_page_iter sg_iter;

	user_data = to_user_ptr(args->data_ptr);
	remain = args->size;

	obj_do_bit17_swizzling = i915_gem_object_needs_bit17_swizzle(obj);

	if (obj->base.write_domain != I915_GEM_DOMAIN_CPU) {
		/* If we're not in the cpu write domain, set ourself into the gtt
		 * write domain and manually flush cachelines (if required). This
		 * optimizes for the case when the gpu will use the data
		 * right away and we therefore have to clflush anyway. */
		needs_clflush_after = cpu_write_needs_clflush(obj);
		ret = i915_gem_object_wait_rendering(obj, false);
		if (ret)
			return ret;

		i915_gem_object_retire(obj);
	}
	/* Same trick applies to invalidate partially written cachelines read
	 * before writing. */
	if ((obj->base.read_domains & I915_GEM_DOMAIN_CPU) == 0)
		needs_clflush_before =
			!cpu_cache_is_coherent(dev, obj->cache_level);

	ret = i915_gem_object_get_pages(obj);
	if (ret)
		return ret;

	i915_gem_object_pin_pages(obj);

	offset = args->offset;
	obj->dirty = 1;

	for_each_sg_page(obj->pages->sgl, &sg_iter, obj->pages->nents,
			 offset >> PAGE_SHIFT) {
		struct page *page = sg_page_iter_page(&sg_iter);
		int partial_cacheline_write;

		if (remain <= 0)
			break;

		/* Operation in this page
		 *
		 * shmem_page_offset = offset within page in shmem file
		 * page_length = bytes to copy for this page
		 */
		shmem_page_offset = offset_in_page(offset);

		page_length = remain;
		if ((shmem_page_offset + page_length) > PAGE_SIZE)
			page_length = PAGE_SIZE - shmem_page_offset;

		/* If we don't overwrite a cacheline completely we need to be
		 * careful to have up-to-date data by first clflushing. Don't
		 * overcomplicate things and flush the entire patch. */
		partial_cacheline_write = needs_clflush_before &&
			((shmem_page_offset | page_length)
				& (boot_cpu_data.x86_clflush_size - 1));

		page_do_bit17_swizzling = obj_do_bit17_swizzling &&
			(page_to_phys(page) & (1 << 17)) != 0;

		ret = shmem_pwrite_fast(page, shmem_page_offset, page_length,
					user_data, page_do_bit17_swizzling,
					partial_cacheline_write,
					needs_clflush_after);
		if (ret == 0)
			goto next_page;

		hit_slowpath = 1;
		mutex_unlock(&dev->struct_mutex);
		ret = shmem_pwrite_slow(page, shmem_page_offset, page_length,
					user_data, page_do_bit17_swizzling,
					partial_cacheline_write,
					needs_clflush_after);

		mutex_lock(&dev->struct_mutex);

		if (ret)
			goto out;

next_page:
		remain -= page_length;
		user_data += page_length;
		offset += page_length;
	}

out:
	i915_gem_object_unpin_pages(obj);

	if (hit_slowpath) {
		/*
		 * Fixup: Flush cpu caches in case we didn't flush the dirty
		 * cachelines in-line while writing and the object moved
		 * out of the cpu write domain while we've dropped the lock.
		 */
		if (!needs_clflush_after &&
		    obj->base.write_domain != I915_GEM_DOMAIN_CPU) {
			if (i915_gem_clflush_object(obj, obj->pin_display))
				i915_gem_chipset_flush(dev);
		}
	}

	if (needs_clflush_after)
		i915_gem_chipset_flush(dev);

	return ret;
}

/**
 * Writes data to the object referenced by handle.
 *
 * On error, the contents of the buffer that were to be modified are undefined.
 */
int
i915_gem_pwrite_ioctl(struct drm_device *dev, void *data,
		      struct drm_file *file)
{
	struct drm_i915_gem_pwrite *args = data;
	struct drm_i915_gem_object *obj;
	int ret;

	if (args->size == 0)
		return 0;

	if (!access_ok(VERIFY_READ,
		       to_user_ptr(args->data_ptr),
		       args->size))
		return -EFAULT;

	if (likely(!i915.prefault_disable)) {
		ret = fault_in_multipages_readable(to_user_ptr(args->data_ptr),
						   args->size);
		if (ret)
			return -EFAULT;
	}

	ret = i915_mutex_lock_interruptible(dev);
	if (ret)
		return ret;

	obj = to_intel_bo(drm_gem_object_lookup(dev, file, args->handle));
	if (&obj->base == NULL) {
		ret = -ENOENT;
		goto unlock;
	}

	/* Bounds check destination. */
	if (args->offset > obj->base.size ||
	    args->size > obj->base.size - args->offset) {
		ret = -EINVAL;
		goto out;
	}

	/* prime objects have no backing filp to GEM pread/pwrite
	 * pages from.
	 */
	if (!obj->base.filp) {
		ret = -EINVAL;
		goto out;
	}

	trace_i915_gem_object_pwrite(obj, args->offset, args->size);

	ret = -EFAULT;
	/* We can only do the GTT pwrite on untiled buffers, as otherwise
	 * it would end up going through the fenced access, and we'll get
	 * different detiling behavior between reading and writing.
	 * pread/pwrite currently are reading and writing from the CPU
	 * perspective, requiring manual detiling by the client.
	 */
	if (obj->phys_handle) {
		ret = i915_gem_phys_pwrite(obj, args, file);
		goto out;
	}

	if (obj->tiling_mode == I915_TILING_NONE &&
	    obj->base.write_domain != I915_GEM_DOMAIN_CPU &&
	    cpu_write_needs_clflush(obj)) {
		ret = i915_gem_gtt_pwrite_fast(dev, obj, args, file);
		/* Note that the gtt paths might fail with non-page-backed user
		 * pointers (e.g. gtt mappings when moving data between
		 * textures). Fallback to the shmem path in that case. */
	}

	if (ret == -EFAULT || ret == -ENOSPC)
		ret = i915_gem_shmem_pwrite(dev, obj, args, file);

out:
	drm_gem_object_unreference(&obj->base);
unlock:
	mutex_unlock(&dev->struct_mutex);
	return ret;
}

int
i915_gem_check_wedge(struct i915_gpu_error *error,
		     bool interruptible)
{
	if (i915_reset_in_progress(error)) {
		/* Non-interruptible callers can't handle -EAGAIN, hence return
		 * -EIO unconditionally for these. */
		if (!interruptible)
			return -EIO;

		/* Recovery complete, but the reset failed ... */
		if (i915_terminally_wedged(error))
			return -EIO;

		/*
		 * Check if GPU Reset is in progress - we need intel_ring_begin
		 * to work properly to reinit the hw state while the gpu is
		 * still marked as reset-in-progress. Handle this with a flag.
		 */
		if (!error->reload_in_reset)
			return -EAGAIN;
	}

	return 0;
}

/*
 * Compare seqno against outstanding lazy request. Emit a request if they are
 * equal.
 */
int
i915_gem_check_olr(struct intel_engine_cs *ring, u32 seqno)
{
	int ret;

	BUG_ON(!mutex_is_locked(&ring->dev->struct_mutex));

	ret = 0;
	if (seqno == ring->outstanding_lazy_seqno)
		ret = i915_add_request(ring, NULL);

	return ret;
}

static void fake_irq(unsigned long data)
{
	wake_up_process((struct task_struct *)data);
}

static bool missed_irq(struct drm_i915_private *dev_priv,
		       struct intel_engine_cs *ring)
{
	return test_bit(ring->id, &dev_priv->gpu_error.missed_irq_rings);
}

static bool can_wait_boost(struct drm_i915_file_private *file_priv)
{
	if (file_priv == NULL)
		return true;

	return !atomic_xchg(&file_priv->rps_wait_boost, true);
}

/**
 * __wait_seqno - wait until execution of seqno has finished
 * @ring: the ring expected to report seqno
 * @seqno: duh!
 * @reset_counter: reset sequence associated with the given seqno
 * @interruptible: do an interruptible wait (normally yes)
 * @timeout: in - how long to wait (NULL forever); out - how much time remaining
 *
 * Note: It is of utmost importance that the passed in seqno and reset_counter
 * values have been read by the caller in an smp safe manner. Where read-side
 * locks are involved, it is sufficient to read the reset_counter before
 * unlocking the lock that protects the seqno. For lockless tricks, the
 * reset_counter _must_ be read before, and an appropriate smp_rmb must be
 * inserted.
 *
 * Returns 0 if the seqno was found within the alloted time. Else returns the
 * errno with remaining time filled in timeout argument.
 */
static int __wait_seqno(struct intel_engine_cs *ring, u32 seqno,
			unsigned reset_counter,
			bool interruptible,
			s64 *timeout,
			struct drm_i915_file_private *file_priv)
{
	struct drm_device *dev = ring->dev;
	struct drm_i915_private *dev_priv = dev->dev_private;
	const bool irq_test_in_progress =
		ACCESS_ONCE(dev_priv->gpu_error.test_irq_rings) & intel_ring_flag(ring);
	DEFINE_WAIT(wait);
	unsigned long timeout_expire;
	s64 before, now;
	int ret;

	WARN(!intel_irqs_enabled(dev_priv), "IRQs disabled");

	if (i915_seqno_passed(ring->get_seqno(ring, true), seqno))
		return 0;

	timeout_expire = timeout ? jiffies + nsecs_to_jiffies((u64)*timeout) : 0;

	if (INTEL_INFO(dev)->gen >= 6 && ring->id == RCS && can_wait_boost(file_priv)) {
		gen6_rps_boost(dev_priv);
		if (file_priv)
			mod_delayed_work(dev_priv->wq,
					 &file_priv->mm.idle_work,
					 msecs_to_jiffies(100));
	}

	if (!irq_test_in_progress && WARN_ON(!ring->irq_get(ring)))
		return -ENODEV;

	/* Record current time in case interrupted by signal, or wedged */
	trace_i915_gem_request_wait_begin(ring, seqno);
	before = ktime_get_raw_ns();
	for (;;) {
		struct timer_list timer;

		prepare_to_wait(&ring->irq_queue, &wait,
				interruptible ? TASK_INTERRUPTIBLE : TASK_UNINTERRUPTIBLE);

		/* We need to check whether any gpu reset happened in between
		 * the caller grabbing the seqno and now ... */
		if (reset_counter != atomic_read(&dev_priv->gpu_error.reset_counter)) {
			/* ... but upgrade the -EAGAIN to an -EIO if the gpu
			 * is truely gone. */
			ret = i915_gem_check_wedge(&dev_priv->gpu_error, interruptible);
			if (ret == 0)
				ret = -EAGAIN;
			break;
		}

		if (i915_seqno_passed(ring->get_seqno(ring, false), seqno)) {
			ret = 0;
			break;
		}

		if (interruptible && signal_pending(current)) {
			ret = -ERESTARTSYS;
			break;
		}

		if (timeout && time_after_eq(jiffies, timeout_expire)) {
			ret = -ETIME;
			break;
		}

		timer.function = NULL;
		if (timeout || missed_irq(dev_priv, ring)) {
			unsigned long expire;

			setup_timer_on_stack(&timer, fake_irq, (unsigned long)current);
			expire = missed_irq(dev_priv, ring) ? jiffies + 1 : timeout_expire;
			mod_timer(&timer, expire);
		}

		io_schedule();

		if (timer.function) {
			del_singleshot_timer_sync(&timer);
			destroy_timer_on_stack(&timer);
		}
	}
	now = ktime_get_raw_ns();
	trace_i915_gem_request_wait_end(ring, seqno);

	if (!irq_test_in_progress)
		ring->irq_put(ring);

	finish_wait(&ring->irq_queue, &wait);

	if (timeout) {
		s64 tres = *timeout - (now - before);

		*timeout = tres < 0 ? 0 : tres;
	}

	return ret;
}

/**
 * Waits for a sequence number to be signaled, and cleans up the
 * request and object lists appropriately for that event.
 */
int
i915_wait_seqno(struct intel_engine_cs *ring, uint32_t seqno)
{
	struct drm_device *dev = ring->dev;
	struct drm_i915_private *dev_priv = dev->dev_private;
	bool interruptible = dev_priv->mm.interruptible;
	int ret;

	BUG_ON(!mutex_is_locked(&dev->struct_mutex));
	BUG_ON(seqno == 0);

	ret = i915_gem_check_wedge(&dev_priv->gpu_error, interruptible);
	if (ret)
		return ret;

	ret = i915_gem_check_olr(ring, seqno);
	if (ret)
		return ret;

	return __wait_seqno(ring, seqno,
			    atomic_read(&dev_priv->gpu_error.reset_counter),
			    interruptible, NULL, NULL);
}

static int
i915_gem_object_wait_rendering__tail(struct drm_i915_gem_object *obj,
				     struct intel_engine_cs *ring)
{
	if (!obj->active)
		return 0;

	/* Manually manage the write flush as we may have not yet
	 * retired the buffer.
	 *
	 * Note that the last_write_seqno is always the earlier of
	 * the two (read/write) seqno, so if we haved successfully waited,
	 * we know we have passed the last write.
	 */
	obj->last_write_seqno = 0;

	return 0;
}

/**
 * Ensures that all rendering to the object has completed and the object is
 * safe to unbind from the GTT or access from the CPU.
 */
static __must_check int
i915_gem_object_wait_rendering(struct drm_i915_gem_object *obj,
			       bool readonly)
{
	struct intel_engine_cs *ring = obj->ring;
	u32 seqno;
	int ret;

	seqno = readonly ? obj->last_write_seqno : obj->last_read_seqno;
	if (seqno == 0)
		return 0;

	ret = i915_wait_seqno(ring, seqno);
	if (ret)
		return ret;

	return i915_gem_object_wait_rendering__tail(obj, ring);
}

/* A nonblocking variant of the above wait. This is a highly dangerous routine
 * as the object state may change during this call.
 */
static __must_check int
i915_gem_object_wait_rendering__nonblocking(struct drm_i915_gem_object *obj,
					    struct drm_i915_file_private *file_priv,
					    bool readonly)
{
	struct drm_device *dev = obj->base.dev;
	struct drm_i915_private *dev_priv = dev->dev_private;
	struct intel_engine_cs *ring = obj->ring;
	unsigned reset_counter;
	u32 seqno;
	int ret;

	BUG_ON(!mutex_is_locked(&dev->struct_mutex));
	BUG_ON(!dev_priv->mm.interruptible);

	seqno = readonly ? obj->last_write_seqno : obj->last_read_seqno;
	if (seqno == 0)
		return 0;

	ret = i915_gem_check_wedge(&dev_priv->gpu_error, true);
	if (ret)
		return ret;

	ret = i915_gem_check_olr(ring, seqno);
	if (ret)
		return ret;

	reset_counter = atomic_read(&dev_priv->gpu_error.reset_counter);
	mutex_unlock(&dev->struct_mutex);
	ret = __wait_seqno(ring, seqno, reset_counter, true, NULL, file_priv);
	mutex_lock(&dev->struct_mutex);
	if (ret)
		return ret;

<<<<<<< HEAD
	i915_gem_retire_requests_ring(ring);

	/* Manually manage the write flush as we may have not yet
	 * retired the buffer.
	 */
	if (ret == 0 &&
	    obj->last_write_seqno &&
	    i915_seqno_passed(seqno, obj->last_write_seqno)) {
		obj->last_write_seqno = 0;
		obj->base.write_domain &= ~I915_GEM_GPU_DOMAINS;
	}

	return ret;
=======
	return i915_gem_object_wait_rendering__tail(obj, ring);
>>>>>>> fc14f9c1
}

/**
 * Called when user space prepares to use an object with the CPU, either
 * through the mmap ioctl's mapping or a GTT mapping.
 */
int
i915_gem_set_domain_ioctl(struct drm_device *dev, void *data,
			  struct drm_file *file)
{
	struct drm_i915_gem_set_domain *args = data;
	struct drm_i915_gem_object *obj;
	uint32_t read_domains = args->read_domains;
	uint32_t write_domain = args->write_domain;
	int ret;

	/* Only handle setting domains to types used by the CPU. */
	if (write_domain & I915_GEM_GPU_DOMAINS)
		return -EINVAL;

	if (read_domains & I915_GEM_GPU_DOMAINS)
		return -EINVAL;

	/* Having something in the write domain implies it's in the read
	 * domain, and only that read domain.  Enforce that in the request.
	 */
	if (write_domain != 0 && read_domains != write_domain)
		return -EINVAL;

	ret = i915_mutex_lock_interruptible(dev);
	if (ret)
		return ret;

	obj = to_intel_bo(drm_gem_object_lookup(dev, file, args->handle));
	if (&obj->base == NULL) {
		ret = -ENOENT;
		goto unlock;
	}

	/* Try to flush the object off the GPU without holding the lock.
	 * We will repeat the flush holding the lock in the normal manner
	 * to catch cases where we are gazumped.
	 */
	ret = i915_gem_object_wait_rendering__nonblocking(obj,
							  file->driver_priv,
							  !write_domain);
	if (ret)
		goto unref;

	if (read_domains & I915_GEM_DOMAIN_GTT) {
		ret = i915_gem_object_set_to_gtt_domain(obj, write_domain != 0);

		/* Silently promote "you're not bound, there was nothing to do"
		 * to success, since the client was just asking us to
		 * make sure everything was done.
		 */
		if (ret == -EINVAL)
			ret = 0;
	} else {
		ret = i915_gem_object_set_to_cpu_domain(obj, write_domain != 0);
	}

unref:
	drm_gem_object_unreference(&obj->base);
unlock:
	mutex_unlock(&dev->struct_mutex);
	return ret;
}

/**
 * Called when user space has done writes to this buffer
 */
int
i915_gem_sw_finish_ioctl(struct drm_device *dev, void *data,
			 struct drm_file *file)
{
	struct drm_i915_gem_sw_finish *args = data;
	struct drm_i915_gem_object *obj;
	int ret = 0;

	ret = i915_mutex_lock_interruptible(dev);
	if (ret)
		return ret;

	obj = to_intel_bo(drm_gem_object_lookup(dev, file, args->handle));
	if (&obj->base == NULL) {
		ret = -ENOENT;
		goto unlock;
	}

	/* Pinned buffers may be scanout, so flush the cache */
	if (obj->pin_display)
		i915_gem_object_flush_cpu_write_domain(obj, true);

	drm_gem_object_unreference(&obj->base);
unlock:
	mutex_unlock(&dev->struct_mutex);
	return ret;
}

/**
 * Maps the contents of an object, returning the address it is mapped
 * into.
 *
 * While the mapping holds a reference on the contents of the object, it doesn't
 * imply a ref on the object itself.
 */
int
i915_gem_mmap_ioctl(struct drm_device *dev, void *data,
		    struct drm_file *file)
{
	struct drm_i915_gem_mmap *args = data;
	struct drm_gem_object *obj;
	unsigned long addr;

	obj = drm_gem_object_lookup(dev, file, args->handle);
	if (obj == NULL)
		return -ENOENT;

	/* prime objects have no backing filp to GEM mmap
	 * pages from.
	 */
	if (!obj->filp) {
		drm_gem_object_unreference_unlocked(obj);
		return -EINVAL;
	}

	addr = vm_mmap(obj->filp, 0, args->size,
		       PROT_READ | PROT_WRITE, MAP_SHARED,
		       args->offset);
	drm_gem_object_unreference_unlocked(obj);
	if (IS_ERR((void *)addr))
		return addr;

	args->addr_ptr = (uint64_t) addr;

	return 0;
}

/**
 * i915_gem_fault - fault a page into the GTT
 * vma: VMA in question
 * vmf: fault info
 *
 * The fault handler is set up by drm_gem_mmap() when a object is GTT mapped
 * from userspace.  The fault handler takes care of binding the object to
 * the GTT (if needed), allocating and programming a fence register (again,
 * only if needed based on whether the old reg is still valid or the object
 * is tiled) and inserting a new PTE into the faulting process.
 *
 * Note that the faulting process may involve evicting existing objects
 * from the GTT and/or fence registers to make room.  So performance may
 * suffer if the GTT working set is large or there are few fence registers
 * left.
 */
int i915_gem_fault(struct vm_area_struct *vma, struct vm_fault *vmf)
{
	struct drm_i915_gem_object *obj = to_intel_bo(vma->vm_private_data);
	struct drm_device *dev = obj->base.dev;
	struct drm_i915_private *dev_priv = dev->dev_private;
	pgoff_t page_offset;
	unsigned long pfn;
	int ret = 0;
	bool write = !!(vmf->flags & FAULT_FLAG_WRITE);

	intel_runtime_pm_get(dev_priv);

	/* We don't use vmf->pgoff since that has the fake offset */
	page_offset = ((unsigned long)vmf->virtual_address - vma->vm_start) >>
		PAGE_SHIFT;

	ret = i915_mutex_lock_interruptible(dev);
	if (ret)
		goto out;

	trace_i915_gem_object_fault(obj, page_offset, true, write);

	/* Try to flush the object off the GPU first without holding the lock.
	 * Upon reacquiring the lock, we will perform our sanity checks and then
	 * repeat the flush holding the lock in the normal manner to catch cases
	 * where we are gazumped.
	 */
	ret = i915_gem_object_wait_rendering__nonblocking(obj, NULL, !write);
	if (ret)
		goto unlock;

	/* Access to snoopable pages through the GTT is incoherent. */
	if (obj->cache_level != I915_CACHE_NONE && !HAS_LLC(dev)) {
		ret = -EFAULT;
		goto unlock;
	}

	/* Now bind it into the GTT if needed */
	ret = i915_gem_obj_ggtt_pin(obj, 0, PIN_MAPPABLE);
	if (ret)
		goto unlock;

	ret = i915_gem_object_set_to_gtt_domain(obj, write);
	if (ret)
		goto unpin;

	ret = i915_gem_object_get_fence(obj);
	if (ret)
		goto unpin;

	/* Finally, remap it using the new GTT offset */
	pfn = dev_priv->gtt.mappable_base + i915_gem_obj_ggtt_offset(obj);
	pfn >>= PAGE_SHIFT;

	if (!obj->fault_mappable) {
		unsigned long size = min_t(unsigned long,
					   vma->vm_end - vma->vm_start,
					   obj->base.size);
		int i;

		for (i = 0; i < size >> PAGE_SHIFT; i++) {
			ret = vm_insert_pfn(vma,
					    (unsigned long)vma->vm_start + i * PAGE_SIZE,
					    pfn + i);
			if (ret)
				break;
		}

		obj->fault_mappable = true;
	} else
		ret = vm_insert_pfn(vma,
				    (unsigned long)vmf->virtual_address,
				    pfn + page_offset);
unpin:
	i915_gem_object_ggtt_unpin(obj);
unlock:
	mutex_unlock(&dev->struct_mutex);
out:
	switch (ret) {
	case -EIO:
		/*
		 * We eat errors when the gpu is terminally wedged to avoid
		 * userspace unduly crashing (gl has no provisions for mmaps to
		 * fail). But any other -EIO isn't ours (e.g. swap in failure)
		 * and so needs to be reported.
		 */
		if (!i915_terminally_wedged(&dev_priv->gpu_error)) {
			ret = VM_FAULT_SIGBUS;
			break;
		}
	case -EAGAIN:
		/*
		 * EAGAIN means the gpu is hung and we'll wait for the error
		 * handler to reset everything when re-faulting in
		 * i915_mutex_lock_interruptible.
		 */
	case 0:
	case -ERESTARTSYS:
	case -EINTR:
	case -EBUSY:
		/*
		 * EBUSY is ok: this just means that another thread
		 * already did the job.
		 */
		ret = VM_FAULT_NOPAGE;
		break;
	case -ENOMEM:
		ret = VM_FAULT_OOM;
		break;
	case -ENOSPC:
	case -EFAULT:
		ret = VM_FAULT_SIGBUS;
		break;
	default:
		WARN_ONCE(ret, "unhandled error in i915_gem_fault: %i\n", ret);
		ret = VM_FAULT_SIGBUS;
		break;
	}

	intel_runtime_pm_put(dev_priv);
	return ret;
}

/**
 * i915_gem_release_mmap - remove physical page mappings
 * @obj: obj in question
 *
 * Preserve the reservation of the mmapping with the DRM core code, but
 * relinquish ownership of the pages back to the system.
 *
 * It is vital that we remove the page mapping if we have mapped a tiled
 * object through the GTT and then lose the fence register due to
 * resource pressure. Similarly if the object has been moved out of the
 * aperture, than pages mapped into userspace must be revoked. Removing the
 * mapping will then trigger a page fault on the next user access, allowing
 * fixup by i915_gem_fault().
 */
void
i915_gem_release_mmap(struct drm_i915_gem_object *obj)
{
	if (!obj->fault_mappable)
		return;

	drm_vma_node_unmap(&obj->base.vma_node,
			   obj->base.dev->anon_inode->i_mapping);
	obj->fault_mappable = false;
}

void
i915_gem_release_all_mmaps(struct drm_i915_private *dev_priv)
{
	struct drm_i915_gem_object *obj;

	list_for_each_entry(obj, &dev_priv->mm.bound_list, global_list)
		i915_gem_release_mmap(obj);
}

uint32_t
i915_gem_get_gtt_size(struct drm_device *dev, uint32_t size, int tiling_mode)
{
	uint32_t gtt_size;

	if (INTEL_INFO(dev)->gen >= 4 ||
	    tiling_mode == I915_TILING_NONE)
		return size;

	/* Previous chips need a power-of-two fence region when tiling */
	if (INTEL_INFO(dev)->gen == 3)
		gtt_size = 1024*1024;
	else
		gtt_size = 512*1024;

	while (gtt_size < size)
		gtt_size <<= 1;

	return gtt_size;
}

/**
 * i915_gem_get_gtt_alignment - return required GTT alignment for an object
 * @obj: object to check
 *
 * Return the required GTT alignment for an object, taking into account
 * potential fence register mapping.
 */
uint32_t
i915_gem_get_gtt_alignment(struct drm_device *dev, uint32_t size,
			   int tiling_mode, bool fenced)
{
	/*
	 * Minimum alignment is 4k (GTT page size), but might be greater
	 * if a fence register is needed for the object.
	 */
	if (INTEL_INFO(dev)->gen >= 4 || (!fenced && IS_G33(dev)) ||
	    tiling_mode == I915_TILING_NONE)
		return 4096;

	/*
	 * Previous chips need to be aligned to the size of the smallest
	 * fence register that can contain the object.
	 */
	return i915_gem_get_gtt_size(dev, size, tiling_mode);
}

static int i915_gem_object_create_mmap_offset(struct drm_i915_gem_object *obj)
{
	struct drm_i915_private *dev_priv = obj->base.dev->dev_private;
	int ret;

	if (drm_vma_node_has_offset(&obj->base.vma_node))
		return 0;

	dev_priv->mm.shrinker_no_lock_stealing = true;

	ret = drm_gem_create_mmap_offset(&obj->base);
	if (ret != -ENOSPC)
		goto out;

	/* Badly fragmented mmap space? The only way we can recover
	 * space is by destroying unwanted objects. We can't randomly release
	 * mmap_offsets as userspace expects them to be persistent for the
	 * lifetime of the objects. The closest we can is to release the
	 * offsets on purgeable objects by truncating it and marking it purged,
	 * which prevents userspace from ever using that object again.
	 */
	i915_gem_shrink(dev_priv,
			obj->base.size >> PAGE_SHIFT,
			I915_SHRINK_BOUND |
			I915_SHRINK_UNBOUND |
			I915_SHRINK_PURGEABLE);
	ret = drm_gem_create_mmap_offset(&obj->base);
	if (ret != -ENOSPC)
		goto out;

	i915_gem_shrink_all(dev_priv);
	ret = drm_gem_create_mmap_offset(&obj->base);
out:
	dev_priv->mm.shrinker_no_lock_stealing = false;

	return ret;
}

static void i915_gem_object_free_mmap_offset(struct drm_i915_gem_object *obj)
{
	drm_gem_free_mmap_offset(&obj->base);
}

int
i915_gem_mmap_gtt(struct drm_file *file,
		  struct drm_device *dev,
		  uint32_t handle,
		  uint64_t *offset)
{
	struct drm_i915_private *dev_priv = dev->dev_private;
	struct drm_i915_gem_object *obj;
	int ret;

	ret = i915_mutex_lock_interruptible(dev);
	if (ret)
		return ret;

	obj = to_intel_bo(drm_gem_object_lookup(dev, file, handle));
	if (&obj->base == NULL) {
		ret = -ENOENT;
		goto unlock;
	}

	if (obj->base.size > dev_priv->gtt.mappable_end) {
		ret = -E2BIG;
		goto out;
	}

	if (obj->madv != I915_MADV_WILLNEED) {
		DRM_DEBUG("Attempting to mmap a purgeable buffer\n");
		ret = -EFAULT;
		goto out;
	}

	ret = i915_gem_object_create_mmap_offset(obj);
	if (ret)
		goto out;

	*offset = drm_vma_node_offset_addr(&obj->base.vma_node);

out:
	drm_gem_object_unreference(&obj->base);
unlock:
	mutex_unlock(&dev->struct_mutex);
	return ret;
}

/**
 * i915_gem_mmap_gtt_ioctl - prepare an object for GTT mmap'ing
 * @dev: DRM device
 * @data: GTT mapping ioctl data
 * @file: GEM object info
 *
 * Simply returns the fake offset to userspace so it can mmap it.
 * The mmap call will end up in drm_gem_mmap(), which will set things
 * up so we can get faults in the handler above.
 *
 * The fault handler will take care of binding the object into the GTT
 * (since it may have been evicted to make room for something), allocating
 * a fence register, and mapping the appropriate aperture address into
 * userspace.
 */
int
i915_gem_mmap_gtt_ioctl(struct drm_device *dev, void *data,
			struct drm_file *file)
{
	struct drm_i915_gem_mmap_gtt *args = data;

	return i915_gem_mmap_gtt(file, dev, args->handle, &args->offset);
}

static inline int
i915_gem_object_is_purgeable(struct drm_i915_gem_object *obj)
{
	return obj->madv == I915_MADV_DONTNEED;
}

/* Immediately discard the backing storage */
static void
i915_gem_object_truncate(struct drm_i915_gem_object *obj)
{
	i915_gem_object_free_mmap_offset(obj);

	if (obj->base.filp == NULL)
		return;

	/* Our goal here is to return as much of the memory as
	 * is possible back to the system as we are called from OOM.
	 * To do this we must instruct the shmfs to drop all of its
	 * backing pages, *now*.
	 */
	shmem_truncate_range(file_inode(obj->base.filp), 0, (loff_t)-1);
	obj->madv = __I915_MADV_PURGED;
}

/* Try to discard unwanted pages */
static void
i915_gem_object_invalidate(struct drm_i915_gem_object *obj)
{
	struct address_space *mapping;

	switch (obj->madv) {
	case I915_MADV_DONTNEED:
		i915_gem_object_truncate(obj);
	case __I915_MADV_PURGED:
		return;
	}

	if (obj->base.filp == NULL)
		return;

	mapping = file_inode(obj->base.filp)->i_mapping,
	invalidate_mapping_pages(mapping, 0, (loff_t)-1);
}

static void
i915_gem_object_put_pages_gtt(struct drm_i915_gem_object *obj)
{
	struct sg_page_iter sg_iter;
	int ret;

	BUG_ON(obj->madv == __I915_MADV_PURGED);

	ret = i915_gem_object_set_to_cpu_domain(obj, true);
	if (ret) {
		/* In the event of a disaster, abandon all caches and
		 * hope for the best.
		 */
		WARN_ON(ret != -EIO);
		i915_gem_clflush_object(obj, true);
		obj->base.read_domains = obj->base.write_domain = I915_GEM_DOMAIN_CPU;
	}

	if (i915_gem_object_needs_bit17_swizzle(obj))
		i915_gem_object_save_bit_17_swizzle(obj);

	if (obj->madv == I915_MADV_DONTNEED)
		obj->dirty = 0;

	for_each_sg_page(obj->pages->sgl, &sg_iter, obj->pages->nents, 0) {
		struct page *page = sg_page_iter_page(&sg_iter);

		if (obj->dirty)
			set_page_dirty(page);

		if (obj->madv == I915_MADV_WILLNEED)
			mark_page_accessed(page);

		page_cache_release(page);
	}
	obj->dirty = 0;

	sg_free_table(obj->pages);
	kfree(obj->pages);
}

int
i915_gem_object_put_pages(struct drm_i915_gem_object *obj)
{
	const struct drm_i915_gem_object_ops *ops = obj->ops;

	if (obj->pages == NULL)
		return 0;

	if (obj->pages_pin_count)
		return -EBUSY;

	BUG_ON(i915_gem_obj_bound_any(obj));

	/* ->put_pages might need to allocate memory for the bit17 swizzle
	 * array, hence protect them from being reaped by removing them from gtt
	 * lists early. */
	list_del(&obj->global_list);

	ops->put_pages(obj);
	obj->pages = NULL;

	i915_gem_object_invalidate(obj);

	return 0;
}

unsigned long
i915_gem_shrink(struct drm_i915_private *dev_priv,
		long target, unsigned flags)
{
	const bool purgeable_only = flags & I915_SHRINK_PURGEABLE;
	unsigned long count = 0;

	/*
	 * As we may completely rewrite the (un)bound list whilst unbinding
	 * (due to retiring requests) we have to strictly process only
	 * one element of the list at the time, and recheck the list
	 * on every iteration.
	 *
	 * In particular, we must hold a reference whilst removing the
	 * object as we may end up waiting for and/or retiring the objects.
	 * This might release the final reference (held by the active list)
	 * and result in the object being freed from under us. This is
	 * similar to the precautions the eviction code must take whilst
	 * removing objects.
	 *
	 * Also note that although these lists do not hold a reference to
	 * the object we can safely grab one here: The final object
	 * unreferencing and the bound_list are both protected by the
	 * dev->struct_mutex and so we won't ever be able to observe an
	 * object on the bound_list with a reference count equals 0.
	 */
	if (flags & I915_SHRINK_UNBOUND) {
		struct list_head still_in_list;

		INIT_LIST_HEAD(&still_in_list);
		while (count < target && !list_empty(&dev_priv->mm.unbound_list)) {
			struct drm_i915_gem_object *obj;

			obj = list_first_entry(&dev_priv->mm.unbound_list,
					       typeof(*obj), global_list);
			list_move_tail(&obj->global_list, &still_in_list);

			if (!i915_gem_object_is_purgeable(obj) && purgeable_only)
				continue;

			drm_gem_object_reference(&obj->base);

			if (i915_gem_object_put_pages(obj) == 0)
				count += obj->base.size >> PAGE_SHIFT;

			drm_gem_object_unreference(&obj->base);
		}
		list_splice(&still_in_list, &dev_priv->mm.unbound_list);
	}

	if (flags & I915_SHRINK_BOUND) {
		struct list_head still_in_list;

		INIT_LIST_HEAD(&still_in_list);
		while (count < target && !list_empty(&dev_priv->mm.bound_list)) {
			struct drm_i915_gem_object *obj;
			struct i915_vma *vma, *v;

			obj = list_first_entry(&dev_priv->mm.bound_list,
					       typeof(*obj), global_list);
			list_move_tail(&obj->global_list, &still_in_list);

			if (!i915_gem_object_is_purgeable(obj) && purgeable_only)
				continue;

			drm_gem_object_reference(&obj->base);

			list_for_each_entry_safe(vma, v, &obj->vma_list, vma_link)
				if (i915_vma_unbind(vma))
					break;

			if (i915_gem_object_put_pages(obj) == 0)
				count += obj->base.size >> PAGE_SHIFT;

			drm_gem_object_unreference(&obj->base);
		}
		list_splice(&still_in_list, &dev_priv->mm.bound_list);
	}

	return count;
}

static unsigned long
i915_gem_shrink_all(struct drm_i915_private *dev_priv)
{
	i915_gem_evict_everything(dev_priv->dev);
	return i915_gem_shrink(dev_priv, LONG_MAX,
			       I915_SHRINK_BOUND | I915_SHRINK_UNBOUND);
}

static int
i915_gem_object_get_pages_gtt(struct drm_i915_gem_object *obj)
{
	struct drm_i915_private *dev_priv = obj->base.dev->dev_private;
	int page_count, i;
	struct address_space *mapping;
	struct sg_table *st;
	struct scatterlist *sg;
	struct sg_page_iter sg_iter;
	struct page *page;
	unsigned long last_pfn = 0;	/* suppress gcc warning */
	gfp_t gfp;

	/* Assert that the object is not currently in any GPU domain. As it
	 * wasn't in the GTT, there shouldn't be any way it could have been in
	 * a GPU cache
	 */
	BUG_ON(obj->base.read_domains & I915_GEM_GPU_DOMAINS);
	BUG_ON(obj->base.write_domain & I915_GEM_GPU_DOMAINS);

	st = kmalloc(sizeof(*st), GFP_KERNEL);
	if (st == NULL)
		return -ENOMEM;

	page_count = obj->base.size / PAGE_SIZE;
	if (sg_alloc_table(st, page_count, GFP_KERNEL)) {
		kfree(st);
		return -ENOMEM;
	}

	/* Get the list of pages out of our struct file.  They'll be pinned
	 * at this point until we release them.
	 *
	 * Fail silently without starting the shrinker
	 */
	mapping = file_inode(obj->base.filp)->i_mapping;
	gfp = mapping_gfp_mask(mapping);
	gfp |= __GFP_NORETRY | __GFP_NOWARN | __GFP_NO_KSWAPD;
	gfp &= ~(__GFP_IO | __GFP_WAIT);
	sg = st->sgl;
	st->nents = 0;
	for (i = 0; i < page_count; i++) {
		page = shmem_read_mapping_page_gfp(mapping, i, gfp);
		if (IS_ERR(page)) {
			i915_gem_shrink(dev_priv,
					page_count,
					I915_SHRINK_BOUND |
					I915_SHRINK_UNBOUND |
					I915_SHRINK_PURGEABLE);
			page = shmem_read_mapping_page_gfp(mapping, i, gfp);
		}
		if (IS_ERR(page)) {
			/* We've tried hard to allocate the memory by reaping
			 * our own buffer, now let the real VM do its job and
			 * go down in flames if truly OOM.
			 */
			i915_gem_shrink_all(dev_priv);
			page = shmem_read_mapping_page(mapping, i);
			if (IS_ERR(page))
				goto err_pages;
		}
#ifdef CONFIG_SWIOTLB
		if (swiotlb_nr_tbl()) {
			st->nents++;
			sg_set_page(sg, page, PAGE_SIZE, 0);
			sg = sg_next(sg);
			continue;
		}
#endif
		if (!i || page_to_pfn(page) != last_pfn + 1) {
			if (i)
				sg = sg_next(sg);
			st->nents++;
			sg_set_page(sg, page, PAGE_SIZE, 0);
		} else {
			sg->length += PAGE_SIZE;
		}
		last_pfn = page_to_pfn(page);

		/* Check that the i965g/gm workaround works. */
		WARN_ON((gfp & __GFP_DMA32) && (last_pfn >= 0x00100000UL));
	}
#ifdef CONFIG_SWIOTLB
	if (!swiotlb_nr_tbl())
#endif
		sg_mark_end(sg);
	obj->pages = st;

	if (i915_gem_object_needs_bit17_swizzle(obj))
		i915_gem_object_do_bit_17_swizzle(obj);

	return 0;

err_pages:
	sg_mark_end(sg);
	for_each_sg_page(st->sgl, &sg_iter, st->nents, 0)
		page_cache_release(sg_page_iter_page(&sg_iter));
	sg_free_table(st);
	kfree(st);

	/* shmemfs first checks if there is enough memory to allocate the page
	 * and reports ENOSPC should there be insufficient, along with the usual
	 * ENOMEM for a genuine allocation failure.
	 *
	 * We use ENOSPC in our driver to mean that we have run out of aperture
	 * space and so want to translate the error from shmemfs back to our
	 * usual understanding of ENOMEM.
	 */
	if (PTR_ERR(page) == -ENOSPC)
		return -ENOMEM;
	else
		return PTR_ERR(page);
}

/* Ensure that the associated pages are gathered from the backing storage
 * and pinned into our object. i915_gem_object_get_pages() may be called
 * multiple times before they are released by a single call to
 * i915_gem_object_put_pages() - once the pages are no longer referenced
 * either as a result of memory pressure (reaping pages under the shrinker)
 * or as the object is itself released.
 */
int
i915_gem_object_get_pages(struct drm_i915_gem_object *obj)
{
	struct drm_i915_private *dev_priv = obj->base.dev->dev_private;
	const struct drm_i915_gem_object_ops *ops = obj->ops;
	int ret;

	if (obj->pages)
		return 0;

	if (obj->madv != I915_MADV_WILLNEED) {
		DRM_DEBUG("Attempting to obtain a purgeable object\n");
		return -EFAULT;
	}

	BUG_ON(obj->pages_pin_count);

	ret = ops->get_pages(obj);
	if (ret)
		return ret;

	list_add_tail(&obj->global_list, &dev_priv->mm.unbound_list);
	return 0;
}

static void
i915_gem_object_move_to_active(struct drm_i915_gem_object *obj,
			       struct intel_engine_cs *ring)
{
	u32 seqno = intel_ring_get_seqno(ring);

	BUG_ON(ring == NULL);
	if (obj->ring != ring && obj->last_write_seqno) {
		/* Keep the seqno relative to the current ring */
		obj->last_write_seqno = seqno;
	}
	obj->ring = ring;

	/* Add a reference if we're newly entering the active list. */
	if (!obj->active) {
		drm_gem_object_reference(&obj->base);
		obj->active = 1;
	}

	list_move_tail(&obj->ring_list, &ring->active_list);

	obj->last_read_seqno = seqno;
}

void i915_vma_move_to_active(struct i915_vma *vma,
			     struct intel_engine_cs *ring)
{
	list_move_tail(&vma->mm_list, &vma->vm->active_list);
	return i915_gem_object_move_to_active(vma->obj, ring);
}

static void
i915_gem_object_move_to_inactive(struct drm_i915_gem_object *obj)
{
	struct drm_i915_private *dev_priv = obj->base.dev->dev_private;
	struct i915_address_space *vm;
	struct i915_vma *vma;

	BUG_ON(obj->base.write_domain & ~I915_GEM_GPU_DOMAINS);
	BUG_ON(!obj->active);

	list_for_each_entry(vm, &dev_priv->vm_list, global_link) {
		vma = i915_gem_obj_to_vma(obj, vm);
		if (vma && !list_empty(&vma->mm_list))
			list_move_tail(&vma->mm_list, &vm->inactive_list);
	}

	intel_fb_obj_flush(obj, true);

	list_del_init(&obj->ring_list);
	obj->ring = NULL;

	obj->last_read_seqno = 0;
	obj->last_write_seqno = 0;
	obj->base.write_domain = 0;

	obj->last_fenced_seqno = 0;

	obj->active = 0;
	drm_gem_object_unreference(&obj->base);

	WARN_ON(i915_verify_lists(dev));
}

static void
i915_gem_object_retire(struct drm_i915_gem_object *obj)
{
	struct intel_engine_cs *ring = obj->ring;

	if (ring == NULL)
		return;

	if (i915_seqno_passed(ring->get_seqno(ring, true),
			      obj->last_read_seqno))
		i915_gem_object_move_to_inactive(obj);
}

static int
i915_gem_init_seqno(struct drm_device *dev, u32 seqno)
{
	struct drm_i915_private *dev_priv = dev->dev_private;
	struct intel_engine_cs *ring;
	int ret, i, j;

	/* Carefully retire all requests without writing to the rings */
	for_each_ring(ring, dev_priv, i) {
		ret = intel_ring_idle(ring);
		if (ret)
			return ret;
	}
	i915_gem_retire_requests(dev);

	/* Finally reset hw state */
	for_each_ring(ring, dev_priv, i) {
		intel_ring_init_seqno(ring, seqno);

		for (j = 0; j < ARRAY_SIZE(ring->semaphore.sync_seqno); j++)
			ring->semaphore.sync_seqno[j] = 0;
	}

	return 0;
}

int i915_gem_set_seqno(struct drm_device *dev, u32 seqno)
{
	struct drm_i915_private *dev_priv = dev->dev_private;
	int ret;

	if (seqno == 0)
		return -EINVAL;

	/* HWS page needs to be set less than what we
	 * will inject to ring
	 */
	ret = i915_gem_init_seqno(dev, seqno - 1);
	if (ret)
		return ret;

	/* Carefully set the last_seqno value so that wrap
	 * detection still works
	 */
	dev_priv->next_seqno = seqno;
	dev_priv->last_seqno = seqno - 1;
	if (dev_priv->last_seqno == 0)
		dev_priv->last_seqno--;

	return 0;
}

int
i915_gem_get_seqno(struct drm_device *dev, u32 *seqno)
{
	struct drm_i915_private *dev_priv = dev->dev_private;

	/* reserve 0 for non-seqno */
	if (dev_priv->next_seqno == 0) {
		int ret = i915_gem_init_seqno(dev, 0);
		if (ret)
			return ret;

		dev_priv->next_seqno = 1;
	}

	*seqno = dev_priv->last_seqno = dev_priv->next_seqno++;
	return 0;
}

int __i915_add_request(struct intel_engine_cs *ring,
		       struct drm_file *file,
		       struct drm_i915_gem_object *obj,
		       u32 *out_seqno)
{
	struct drm_i915_private *dev_priv = ring->dev->dev_private;
	struct drm_i915_gem_request *request;
	struct intel_ringbuffer *ringbuf;
	u32 request_ring_position, request_start;
	int ret;

	request = ring->preallocated_lazy_request;
	if (WARN_ON(request == NULL))
		return -ENOMEM;

	if (i915.enable_execlists) {
		struct intel_context *ctx = request->ctx;
		ringbuf = ctx->engine[ring->id].ringbuf;
	} else
		ringbuf = ring->buffer;

	request_start = intel_ring_get_tail(ringbuf);
	/*
	 * Emit any outstanding flushes - execbuf can fail to emit the flush
	 * after having emitted the batchbuffer command. Hence we need to fix
	 * things up similar to emitting the lazy request. The difference here
	 * is that the flush _must_ happen before the next request, no matter
	 * what.
	 */
	if (i915.enable_execlists) {
		ret = logical_ring_flush_all_caches(ringbuf);
		if (ret)
			return ret;
	} else {
		ret = intel_ring_flush_all_caches(ring);
		if (ret)
			return ret;
	}

	/* Record the position of the start of the request so that
	 * should we detect the updated seqno part-way through the
	 * GPU processing the request, we never over-estimate the
	 * position of the head.
	 */
	request_ring_position = intel_ring_get_tail(ringbuf);

	if (i915.enable_execlists) {
		ret = ring->emit_request(ringbuf);
		if (ret)
			return ret;
	} else {
		ret = ring->add_request(ring);
		if (ret)
			return ret;
	}

	request->seqno = intel_ring_get_seqno(ring);
	request->ring = ring;
	request->head = request_start;
	request->tail = request_ring_position;

	/* Whilst this request exists, batch_obj will be on the
	 * active_list, and so will hold the active reference. Only when this
	 * request is retired will the the batch_obj be moved onto the
	 * inactive_list and lose its active reference. Hence we do not need
	 * to explicitly hold another reference here.
	 */
	request->batch_obj = obj;

	if (!i915.enable_execlists) {
		/* Hold a reference to the current context so that we can inspect
		 * it later in case a hangcheck error event fires.
		 */
		request->ctx = ring->last_context;
		if (request->ctx)
			i915_gem_context_reference(request->ctx);
	}

	request->emitted_jiffies = jiffies;
	list_add_tail(&request->list, &ring->request_list);
	request->file_priv = NULL;

	if (file) {
		struct drm_i915_file_private *file_priv = file->driver_priv;

		spin_lock(&file_priv->mm.lock);
		request->file_priv = file_priv;
		list_add_tail(&request->client_list,
			      &file_priv->mm.request_list);
		spin_unlock(&file_priv->mm.lock);
	}

	trace_i915_gem_request_add(ring, request->seqno);
	ring->outstanding_lazy_seqno = 0;
	ring->preallocated_lazy_request = NULL;

	if (!dev_priv->ums.mm_suspended) {
		i915_queue_hangcheck(ring->dev);

		cancel_delayed_work_sync(&dev_priv->mm.idle_work);
		queue_delayed_work(dev_priv->wq,
				   &dev_priv->mm.retire_work,
				   round_jiffies_up_relative(HZ));
		intel_mark_busy(dev_priv->dev);
	}

	if (out_seqno)
		*out_seqno = request->seqno;
	return 0;
}

static inline void
i915_gem_request_remove_from_client(struct drm_i915_gem_request *request)
{
	struct drm_i915_file_private *file_priv = request->file_priv;

	if (!file_priv)
		return;

	spin_lock(&file_priv->mm.lock);
	list_del(&request->client_list);
	request->file_priv = NULL;
	spin_unlock(&file_priv->mm.lock);
}

static bool i915_context_is_banned(struct drm_i915_private *dev_priv,
				   const struct intel_context *ctx)
{
	unsigned long elapsed;

	elapsed = get_seconds() - ctx->hang_stats.guilty_ts;

	if (ctx->hang_stats.banned)
		return true;

	if (elapsed <= DRM_I915_CTX_BAN_PERIOD) {
		if (!i915_gem_context_is_default(ctx)) {
			DRM_DEBUG("context hanging too fast, banning!\n");
			return true;
		} else if (i915_stop_ring_allow_ban(dev_priv)) {
			if (i915_stop_ring_allow_warn(dev_priv))
				DRM_ERROR("gpu hanging too fast, banning!\n");
			return true;
		}
	}

	return false;
}

static void i915_set_reset_status(struct drm_i915_private *dev_priv,
				  struct intel_context *ctx,
				  const bool guilty)
{
	struct i915_ctx_hang_stats *hs;

	if (WARN_ON(!ctx))
		return;

	hs = &ctx->hang_stats;

	if (guilty) {
		hs->banned = i915_context_is_banned(dev_priv, ctx);
		hs->batch_active++;
		hs->guilty_ts = get_seconds();
	} else {
		hs->batch_pending++;
	}
}

static void i915_gem_free_request(struct drm_i915_gem_request *request)
{
	list_del(&request->list);
	i915_gem_request_remove_from_client(request);

	if (request->ctx)
		i915_gem_context_unreference(request->ctx);

	kfree(request);
}

struct drm_i915_gem_request *
i915_gem_find_active_request(struct intel_engine_cs *ring)
{
	struct drm_i915_gem_request *request;
	u32 completed_seqno;

	completed_seqno = ring->get_seqno(ring, false);

	list_for_each_entry(request, &ring->request_list, list) {
		if (i915_seqno_passed(completed_seqno, request->seqno))
			continue;

		return request;
	}

	return NULL;
}

static void i915_gem_reset_ring_status(struct drm_i915_private *dev_priv,
				       struct intel_engine_cs *ring)
{
	struct drm_i915_gem_request *request;
	bool ring_hung;

	request = i915_gem_find_active_request(ring);

	if (request == NULL)
		return;

	ring_hung = ring->hangcheck.score >= HANGCHECK_SCORE_RING_HUNG;

	i915_set_reset_status(dev_priv, request->ctx, ring_hung);

	list_for_each_entry_continue(request, &ring->request_list, list)
		i915_set_reset_status(dev_priv, request->ctx, false);
}

static void i915_gem_reset_ring_cleanup(struct drm_i915_private *dev_priv,
					struct intel_engine_cs *ring)
{
	while (!list_empty(&ring->active_list)) {
		struct drm_i915_gem_object *obj;

		obj = list_first_entry(&ring->active_list,
				       struct drm_i915_gem_object,
				       ring_list);

		i915_gem_object_move_to_inactive(obj);
	}

	/*
	 * We must free the requests after all the corresponding objects have
	 * been moved off active lists. Which is the same order as the normal
	 * retire_requests function does. This is important if object hold
	 * implicit references on things like e.g. ppgtt address spaces through
	 * the request.
	 */
	while (!list_empty(&ring->request_list)) {
		struct drm_i915_gem_request *request;

		request = list_first_entry(&ring->request_list,
					   struct drm_i915_gem_request,
					   list);

		i915_gem_free_request(request);
	}

	while (!list_empty(&ring->execlist_queue)) {
		struct intel_ctx_submit_request *submit_req;

		submit_req = list_first_entry(&ring->execlist_queue,
				struct intel_ctx_submit_request,
				execlist_link);
		list_del(&submit_req->execlist_link);
		intel_runtime_pm_put(dev_priv);
		i915_gem_context_unreference(submit_req->ctx);
		kfree(submit_req);
	}

	/* These may not have been flush before the reset, do so now */
	kfree(ring->preallocated_lazy_request);
	ring->preallocated_lazy_request = NULL;
	ring->outstanding_lazy_seqno = 0;
}

void i915_gem_restore_fences(struct drm_device *dev)
{
	struct drm_i915_private *dev_priv = dev->dev_private;
	int i;

	for (i = 0; i < dev_priv->num_fence_regs; i++) {
		struct drm_i915_fence_reg *reg = &dev_priv->fence_regs[i];

		/*
		 * Commit delayed tiling changes if we have an object still
		 * attached to the fence, otherwise just clear the fence.
		 */
		if (reg->obj) {
			i915_gem_object_update_fence(reg->obj, reg,
						     reg->obj->tiling_mode);
		} else {
			i915_gem_write_fence(dev, i, NULL);
		}
	}
}

void i915_gem_reset(struct drm_device *dev)
{
	struct drm_i915_private *dev_priv = dev->dev_private;
	struct intel_engine_cs *ring;
	int i;

	/*
	 * Before we free the objects from the requests, we need to inspect
	 * them for finding the guilty party. As the requests only borrow
	 * their reference to the objects, the inspection must be done first.
	 */
	for_each_ring(ring, dev_priv, i)
		i915_gem_reset_ring_status(dev_priv, ring);

	for_each_ring(ring, dev_priv, i)
		i915_gem_reset_ring_cleanup(dev_priv, ring);

	i915_gem_context_reset(dev);

	i915_gem_restore_fences(dev);
}

/**
 * This function clears the request list as sequence numbers are passed.
 */
void
i915_gem_retire_requests_ring(struct intel_engine_cs *ring)
{
	uint32_t seqno;

	if (list_empty(&ring->request_list))
		return;

	WARN_ON(i915_verify_lists(ring->dev));

	seqno = ring->get_seqno(ring, true);

	/* Move any buffers on the active list that are no longer referenced
	 * by the ringbuffer to the flushing/inactive lists as appropriate,
	 * before we free the context associated with the requests.
	 */
	while (!list_empty(&ring->active_list)) {
		struct drm_i915_gem_object *obj;

		obj = list_first_entry(&ring->active_list,
				      struct drm_i915_gem_object,
				      ring_list);

		if (!i915_seqno_passed(seqno, obj->last_read_seqno))
			break;

		i915_gem_object_move_to_inactive(obj);
	}


	while (!list_empty(&ring->request_list)) {
		struct drm_i915_gem_request *request;
		struct intel_ringbuffer *ringbuf;

		request = list_first_entry(&ring->request_list,
					   struct drm_i915_gem_request,
					   list);

		if (!i915_seqno_passed(seqno, request->seqno))
			break;

		trace_i915_gem_request_retire(ring, request->seqno);

		/* This is one of the few common intersection points
		 * between legacy ringbuffer submission and execlists:
		 * we need to tell them apart in order to find the correct
		 * ringbuffer to which the request belongs to.
		 */
		if (i915.enable_execlists) {
			struct intel_context *ctx = request->ctx;
			ringbuf = ctx->engine[ring->id].ringbuf;
		} else
			ringbuf = ring->buffer;

		/* We know the GPU must have read the request to have
		 * sent us the seqno + interrupt, so use the position
		 * of tail of the request to update the last known position
		 * of the GPU head.
		 */
		ringbuf->last_retired_head = request->tail;

		i915_gem_free_request(request);
	}

	if (unlikely(ring->trace_irq_seqno &&
		     i915_seqno_passed(seqno, ring->trace_irq_seqno))) {
		ring->irq_put(ring);
		ring->trace_irq_seqno = 0;
	}

	WARN_ON(i915_verify_lists(ring->dev));
}

bool
i915_gem_retire_requests(struct drm_device *dev)
{
	struct drm_i915_private *dev_priv = dev->dev_private;
	struct intel_engine_cs *ring;
	bool idle = true;
	int i;

	for_each_ring(ring, dev_priv, i) {
		i915_gem_retire_requests_ring(ring);
		idle &= list_empty(&ring->request_list);
	}

	if (idle)
		mod_delayed_work(dev_priv->wq,
				   &dev_priv->mm.idle_work,
				   msecs_to_jiffies(100));

	return idle;
}

static void
i915_gem_retire_work_handler(struct work_struct *work)
{
	struct drm_i915_private *dev_priv =
		container_of(work, typeof(*dev_priv), mm.retire_work.work);
	struct drm_device *dev = dev_priv->dev;
	bool idle;

	/* Come back later if the device is busy... */
	idle = false;
	if (mutex_trylock(&dev->struct_mutex)) {
		idle = i915_gem_retire_requests(dev);
		mutex_unlock(&dev->struct_mutex);
	}
	if (!idle)
		queue_delayed_work(dev_priv->wq, &dev_priv->mm.retire_work,
				   round_jiffies_up_relative(HZ));
}

static void
i915_gem_idle_work_handler(struct work_struct *work)
{
	struct drm_i915_private *dev_priv =
		container_of(work, typeof(*dev_priv), mm.idle_work.work);

	intel_mark_idle(dev_priv->dev);
}

/**
 * Ensures that an object will eventually get non-busy by flushing any required
 * write domains, emitting any outstanding lazy request and retiring and
 * completed requests.
 */
static int
i915_gem_object_flush_active(struct drm_i915_gem_object *obj)
{
	int ret;

	if (obj->active) {
		ret = i915_gem_check_olr(obj->ring, obj->last_read_seqno);
		if (ret)
			return ret;

		i915_gem_retire_requests_ring(obj->ring);
	}

	return 0;
}

/**
 * i915_gem_wait_ioctl - implements DRM_IOCTL_I915_GEM_WAIT
 * @DRM_IOCTL_ARGS: standard ioctl arguments
 *
 * Returns 0 if successful, else an error is returned with the remaining time in
 * the timeout parameter.
 *  -ETIME: object is still busy after timeout
 *  -ERESTARTSYS: signal interrupted the wait
 *  -ENONENT: object doesn't exist
 * Also possible, but rare:
 *  -EAGAIN: GPU wedged
 *  -ENOMEM: damn
 *  -ENODEV: Internal IRQ fail
 *  -E?: The add request failed
 *
 * The wait ioctl with a timeout of 0 reimplements the busy ioctl. With any
 * non-zero timeout parameter the wait ioctl will wait for the given number of
 * nanoseconds on an object becoming unbusy. Since the wait itself does so
 * without holding struct_mutex the object may become re-busied before this
 * function completes. A similar but shorter * race condition exists in the busy
 * ioctl
 */
int
i915_gem_wait_ioctl(struct drm_device *dev, void *data, struct drm_file *file)
{
	struct drm_i915_private *dev_priv = dev->dev_private;
	struct drm_i915_gem_wait *args = data;
	struct drm_i915_gem_object *obj;
	struct intel_engine_cs *ring = NULL;
	unsigned reset_counter;
	u32 seqno = 0;
	int ret = 0;

	ret = i915_mutex_lock_interruptible(dev);
	if (ret)
		return ret;

	obj = to_intel_bo(drm_gem_object_lookup(dev, file, args->bo_handle));
	if (&obj->base == NULL) {
		mutex_unlock(&dev->struct_mutex);
		return -ENOENT;
	}

	/* Need to make sure the object gets inactive eventually. */
	ret = i915_gem_object_flush_active(obj);
	if (ret)
		goto out;

	if (obj->active) {
		seqno = obj->last_read_seqno;
		ring = obj->ring;
	}

	if (seqno == 0)
		 goto out;

	/* Do this after OLR check to make sure we make forward progress polling
	 * on this IOCTL with a timeout <=0 (like busy ioctl)
	 */
	if (args->timeout_ns <= 0) {
		ret = -ETIME;
		goto out;
	}

	drm_gem_object_unreference(&obj->base);
	reset_counter = atomic_read(&dev_priv->gpu_error.reset_counter);
	mutex_unlock(&dev->struct_mutex);

	return __wait_seqno(ring, seqno, reset_counter, true, &args->timeout_ns,
			    file->driver_priv);

out:
	drm_gem_object_unreference(&obj->base);
	mutex_unlock(&dev->struct_mutex);
	return ret;
}

/**
 * i915_gem_object_sync - sync an object to a ring.
 *
 * @obj: object which may be in use on another ring.
 * @to: ring we wish to use the object on. May be NULL.
 *
 * This code is meant to abstract object synchronization with the GPU.
 * Calling with NULL implies synchronizing the object with the CPU
 * rather than a particular GPU ring.
 *
 * Returns 0 if successful, else propagates up the lower layer error.
 */
int
i915_gem_object_sync(struct drm_i915_gem_object *obj,
		     struct intel_engine_cs *to)
{
	struct intel_engine_cs *from = obj->ring;
	u32 seqno;
	int ret, idx;

	if (from == NULL || to == from)
		return 0;

	if (to == NULL || !i915_semaphore_is_enabled(obj->base.dev))
		return i915_gem_object_wait_rendering(obj, false);

	idx = intel_ring_sync_index(from, to);

	seqno = obj->last_read_seqno;
	/* Optimization: Avoid semaphore sync when we are sure we already
	 * waited for an object with higher seqno */
	if (seqno <= from->semaphore.sync_seqno[idx])
		return 0;

	ret = i915_gem_check_olr(obj->ring, seqno);
	if (ret)
		return ret;

	trace_i915_gem_ring_sync_to(from, to, seqno);
	ret = to->semaphore.sync_to(to, from, seqno);
	if (!ret)
		/* We use last_read_seqno because sync_to()
		 * might have just caused seqno wrap under
		 * the radar.
		 */
		from->semaphore.sync_seqno[idx] = obj->last_read_seqno;

	return ret;
}

static void i915_gem_object_finish_gtt(struct drm_i915_gem_object *obj)
{
	u32 old_write_domain, old_read_domains;

	/* Force a pagefault for domain tracking on next user access */
	i915_gem_release_mmap(obj);

	if ((obj->base.read_domains & I915_GEM_DOMAIN_GTT) == 0)
		return;

	/* Wait for any direct GTT access to complete */
	mb();

	old_read_domains = obj->base.read_domains;
	old_write_domain = obj->base.write_domain;

	obj->base.read_domains &= ~I915_GEM_DOMAIN_GTT;
	obj->base.write_domain &= ~I915_GEM_DOMAIN_GTT;

	trace_i915_gem_object_change_domain(obj,
					    old_read_domains,
					    old_write_domain);
}

int i915_vma_unbind(struct i915_vma *vma)
{
	struct drm_i915_gem_object *obj = vma->obj;
	struct drm_i915_private *dev_priv = obj->base.dev->dev_private;
	int ret;

	if (list_empty(&vma->vma_link))
		return 0;

	if (!drm_mm_node_allocated(&vma->node)) {
		i915_gem_vma_destroy(vma);
		return 0;
	}

	if (vma->pin_count)
		return -EBUSY;

	BUG_ON(obj->pages == NULL);

	ret = i915_gem_object_finish_gpu(obj);
	if (ret)
		return ret;
	/* Continue on if we fail due to EIO, the GPU is hung so we
	 * should be safe and we need to cleanup or else we might
	 * cause memory corruption through use-after-free.
	 */

	/* Throw away the active reference before moving to the unbound list */
	i915_gem_object_retire(obj);

	if (i915_is_ggtt(vma->vm)) {
		i915_gem_object_finish_gtt(obj);

		/* release the fence reg _after_ flushing */
		ret = i915_gem_object_put_fence(obj);
		if (ret)
			return ret;
	}

	trace_i915_vma_unbind(vma);

	vma->unbind_vma(vma);

	list_del_init(&vma->mm_list);
	if (i915_is_ggtt(vma->vm))
		obj->map_and_fenceable = false;

	drm_mm_remove_node(&vma->node);
	i915_gem_vma_destroy(vma);

	/* Since the unbound list is global, only move to that list if
	 * no more VMAs exist. */
	if (list_empty(&obj->vma_list)) {
		i915_gem_gtt_finish_object(obj);
		list_move_tail(&obj->global_list, &dev_priv->mm.unbound_list);
	}

	/* And finally now the object is completely decoupled from this vma,
	 * we can drop its hold on the backing storage and allow it to be
	 * reaped by the shrinker.
	 */
	i915_gem_object_unpin_pages(obj);

	return 0;
}

int i915_gpu_idle(struct drm_device *dev)
{
	struct drm_i915_private *dev_priv = dev->dev_private;
	struct intel_engine_cs *ring;
	int ret, i;

	/* Flush everything onto the inactive list. */
	for_each_ring(ring, dev_priv, i) {
		if (!i915.enable_execlists) {
			ret = i915_switch_context(ring, ring->default_context);
			if (ret)
				return ret;
		}

		ret = intel_ring_idle(ring);
		if (ret)
			return ret;
	}

	return 0;
}

static void i965_write_fence_reg(struct drm_device *dev, int reg,
				 struct drm_i915_gem_object *obj)
{
	struct drm_i915_private *dev_priv = dev->dev_private;
	int fence_reg;
	int fence_pitch_shift;

	if (INTEL_INFO(dev)->gen >= 6) {
		fence_reg = FENCE_REG_SANDYBRIDGE_0;
		fence_pitch_shift = SANDYBRIDGE_FENCE_PITCH_SHIFT;
	} else {
		fence_reg = FENCE_REG_965_0;
		fence_pitch_shift = I965_FENCE_PITCH_SHIFT;
	}

	fence_reg += reg * 8;

	/* To w/a incoherency with non-atomic 64-bit register updates,
	 * we split the 64-bit update into two 32-bit writes. In order
	 * for a partial fence not to be evaluated between writes, we
	 * precede the update with write to turn off the fence register,
	 * and only enable the fence as the last step.
	 *
	 * For extra levels of paranoia, we make sure each step lands
	 * before applying the next step.
	 */
	I915_WRITE(fence_reg, 0);
	POSTING_READ(fence_reg);

	if (obj) {
<<<<<<< HEAD
		u32 size = obj->gtt_space->size;
=======
		u32 size = i915_gem_obj_ggtt_size(obj);
>>>>>>> fc14f9c1
		uint64_t val;

		val = (uint64_t)((i915_gem_obj_ggtt_offset(obj) + size - 4096) &
				 0xfffff000) << 32;
		val |= i915_gem_obj_ggtt_offset(obj) & 0xfffff000;
		val |= (uint64_t)((obj->stride / 128) - 1) << fence_pitch_shift;
		if (obj->tiling_mode == I915_TILING_Y)
			val |= 1 << I965_FENCE_TILING_Y_SHIFT;
		val |= I965_FENCE_REG_VALID;

		I915_WRITE(fence_reg + 4, val >> 32);
		POSTING_READ(fence_reg + 4);

		I915_WRITE(fence_reg + 0, val);
		POSTING_READ(fence_reg);
	} else {
		I915_WRITE(fence_reg + 4, 0);
		POSTING_READ(fence_reg + 4);
	}
}

static void i915_write_fence_reg(struct drm_device *dev, int reg,
				 struct drm_i915_gem_object *obj)
{
	struct drm_i915_private *dev_priv = dev->dev_private;
	u32 val;

	if (obj) {
		u32 size = i915_gem_obj_ggtt_size(obj);
		int pitch_val;
		int tile_width;

		WARN((i915_gem_obj_ggtt_offset(obj) & ~I915_FENCE_START_MASK) ||
		     (size & -size) != size ||
		     (i915_gem_obj_ggtt_offset(obj) & (size - 1)),
		     "object 0x%08lx [fenceable? %d] not 1M or pot-size (0x%08x) aligned\n",
		     i915_gem_obj_ggtt_offset(obj), obj->map_and_fenceable, size);

		if (obj->tiling_mode == I915_TILING_Y && HAS_128_BYTE_Y_TILING(dev))
			tile_width = 128;
		else
			tile_width = 512;

		/* Note: pitch better be a power of two tile widths */
		pitch_val = obj->stride / tile_width;
		pitch_val = ffs(pitch_val) - 1;

		val = i915_gem_obj_ggtt_offset(obj);
		if (obj->tiling_mode == I915_TILING_Y)
			val |= 1 << I830_FENCE_TILING_Y_SHIFT;
		val |= I915_FENCE_SIZE_BITS(size);
		val |= pitch_val << I830_FENCE_PITCH_SHIFT;
		val |= I830_FENCE_REG_VALID;
	} else
		val = 0;

	if (reg < 8)
		reg = FENCE_REG_830_0 + reg * 4;
	else
		reg = FENCE_REG_945_8 + (reg - 8) * 4;

	I915_WRITE(reg, val);
	POSTING_READ(reg);
}

static void i830_write_fence_reg(struct drm_device *dev, int reg,
				struct drm_i915_gem_object *obj)
{
	struct drm_i915_private *dev_priv = dev->dev_private;
	uint32_t val;

	if (obj) {
		u32 size = i915_gem_obj_ggtt_size(obj);
		uint32_t pitch_val;

		WARN((i915_gem_obj_ggtt_offset(obj) & ~I830_FENCE_START_MASK) ||
		     (size & -size) != size ||
		     (i915_gem_obj_ggtt_offset(obj) & (size - 1)),
		     "object 0x%08lx not 512K or pot-size 0x%08x aligned\n",
		     i915_gem_obj_ggtt_offset(obj), size);

		pitch_val = obj->stride / 128;
		pitch_val = ffs(pitch_val) - 1;

		val = i915_gem_obj_ggtt_offset(obj);
		if (obj->tiling_mode == I915_TILING_Y)
			val |= 1 << I830_FENCE_TILING_Y_SHIFT;
		val |= I830_FENCE_SIZE_BITS(size);
		val |= pitch_val << I830_FENCE_PITCH_SHIFT;
		val |= I830_FENCE_REG_VALID;
	} else
		val = 0;

	I915_WRITE(FENCE_REG_830_0 + reg * 4, val);
	POSTING_READ(FENCE_REG_830_0 + reg * 4);
}

inline static bool i915_gem_object_needs_mb(struct drm_i915_gem_object *obj)
{
	return obj && obj->base.read_domains & I915_GEM_DOMAIN_GTT;
}

static void i915_gem_write_fence(struct drm_device *dev, int reg,
				 struct drm_i915_gem_object *obj)
{
	struct drm_i915_private *dev_priv = dev->dev_private;

	/* Ensure that all CPU reads are completed before installing a fence
	 * and all writes before removing the fence.
	 */
	if (i915_gem_object_needs_mb(dev_priv->fence_regs[reg].obj))
		mb();

	WARN(obj && (!obj->stride || !obj->tiling_mode),
	     "bogus fence setup with stride: 0x%x, tiling mode: %i\n",
	     obj->stride, obj->tiling_mode);

	switch (INTEL_INFO(dev)->gen) {
	case 8:
	case 7:
	case 6:
	case 5:
	case 4: i965_write_fence_reg(dev, reg, obj); break;
	case 3: i915_write_fence_reg(dev, reg, obj); break;
	case 2: i830_write_fence_reg(dev, reg, obj); break;
	default: BUG();
	}

	/* And similarly be paranoid that no direct access to this region
	 * is reordered to before the fence is installed.
	 */
	if (i915_gem_object_needs_mb(obj))
		mb();
}

static inline int fence_number(struct drm_i915_private *dev_priv,
			       struct drm_i915_fence_reg *fence)
{
	return fence - dev_priv->fence_regs;
}

static void i915_gem_object_update_fence(struct drm_i915_gem_object *obj,
					 struct drm_i915_fence_reg *fence,
					 bool enable)
{
	struct drm_i915_private *dev_priv = obj->base.dev->dev_private;
	int reg = fence_number(dev_priv, fence);

	i915_gem_write_fence(obj->base.dev, reg, enable ? obj : NULL);

	if (enable) {
		obj->fence_reg = reg;
		fence->obj = obj;
		list_move_tail(&fence->lru_list, &dev_priv->mm.fence_list);
	} else {
		obj->fence_reg = I915_FENCE_REG_NONE;
		fence->obj = NULL;
		list_del_init(&fence->lru_list);
	}
	obj->fence_dirty = false;
}

static int
i915_gem_object_wait_fence(struct drm_i915_gem_object *obj)
{
	if (obj->last_fenced_seqno) {
		int ret = i915_wait_seqno(obj->ring, obj->last_fenced_seqno);
		if (ret)
			return ret;

		obj->last_fenced_seqno = 0;
	}

	return 0;
}

int
i915_gem_object_put_fence(struct drm_i915_gem_object *obj)
{
	struct drm_i915_private *dev_priv = obj->base.dev->dev_private;
	struct drm_i915_fence_reg *fence;
	int ret;

	ret = i915_gem_object_wait_fence(obj);
	if (ret)
		return ret;

	if (obj->fence_reg == I915_FENCE_REG_NONE)
		return 0;

	fence = &dev_priv->fence_regs[obj->fence_reg];

	if (WARN_ON(fence->pin_count))
		return -EBUSY;

	i915_gem_object_fence_lost(obj);
	i915_gem_object_update_fence(obj, fence, false);

	return 0;
}

static struct drm_i915_fence_reg *
i915_find_fence_reg(struct drm_device *dev)
{
	struct drm_i915_private *dev_priv = dev->dev_private;
	struct drm_i915_fence_reg *reg, *avail;
	int i;

	/* First try to find a free reg */
	avail = NULL;
	for (i = dev_priv->fence_reg_start; i < dev_priv->num_fence_regs; i++) {
		reg = &dev_priv->fence_regs[i];
		if (!reg->obj)
			return reg;

		if (!reg->pin_count)
			avail = reg;
	}

	if (avail == NULL)
		goto deadlock;

	/* None available, try to steal one or wait for a user to finish */
	list_for_each_entry(reg, &dev_priv->mm.fence_list, lru_list) {
		if (reg->pin_count)
			continue;

		return reg;
	}

deadlock:
	/* Wait for completion of pending flips which consume fences */
	if (intel_has_pending_fb_unpin(dev))
		return ERR_PTR(-EAGAIN);

	return ERR_PTR(-EDEADLK);
}

/**
 * i915_gem_object_get_fence - set up fencing for an object
 * @obj: object to map through a fence reg
 *
 * When mapping objects through the GTT, userspace wants to be able to write
 * to them without having to worry about swizzling if the object is tiled.
 * This function walks the fence regs looking for a free one for @obj,
 * stealing one if it can't find any.
 *
 * It then sets up the reg based on the object's properties: address, pitch
 * and tiling format.
 *
 * For an untiled surface, this removes any existing fence.
 */
int
i915_gem_object_get_fence(struct drm_i915_gem_object *obj)
{
	struct drm_device *dev = obj->base.dev;
	struct drm_i915_private *dev_priv = dev->dev_private;
	bool enable = obj->tiling_mode != I915_TILING_NONE;
	struct drm_i915_fence_reg *reg;
	int ret;

	/* Have we updated the tiling parameters upon the object and so
	 * will need to serialise the write to the associated fence register?
	 */
	if (obj->fence_dirty) {
		ret = i915_gem_object_wait_fence(obj);
		if (ret)
			return ret;
	}

	/* Just update our place in the LRU if our fence is getting reused. */
	if (obj->fence_reg != I915_FENCE_REG_NONE) {
		reg = &dev_priv->fence_regs[obj->fence_reg];
		if (!obj->fence_dirty) {
			list_move_tail(&reg->lru_list,
				       &dev_priv->mm.fence_list);
			return 0;
		}
	} else if (enable) {
		if (WARN_ON(!obj->map_and_fenceable))
			return -EINVAL;

		reg = i915_find_fence_reg(dev);
		if (IS_ERR(reg))
			return PTR_ERR(reg);

		if (reg->obj) {
			struct drm_i915_gem_object *old = reg->obj;

			ret = i915_gem_object_wait_fence(old);
			if (ret)
				return ret;

			i915_gem_object_fence_lost(old);
		}
	} else
		return 0;

	i915_gem_object_update_fence(obj, reg, enable);

	return 0;
}

static bool i915_gem_valid_gtt_space(struct i915_vma *vma,
				     unsigned long cache_level)
{
	struct drm_mm_node *gtt_space = &vma->node;
	struct drm_mm_node *other;

	/*
	 * On some machines we have to be careful when putting differing types
	 * of snoopable memory together to avoid the prefetcher crossing memory
	 * domains and dying. During vm initialisation, we decide whether or not
	 * these constraints apply and set the drm_mm.color_adjust
	 * appropriately.
	 */
	if (vma->vm->mm.color_adjust == NULL)
		return true;

	if (!drm_mm_node_allocated(gtt_space))
		return true;

	if (list_empty(&gtt_space->node_list))
		return true;

	other = list_entry(gtt_space->node_list.prev, struct drm_mm_node, node_list);
	if (other->allocated && !other->hole_follows && other->color != cache_level)
		return false;

	other = list_entry(gtt_space->node_list.next, struct drm_mm_node, node_list);
	if (other->allocated && !gtt_space->hole_follows && other->color != cache_level)
		return false;

	return true;
}

static void i915_gem_verify_gtt(struct drm_device *dev)
{
#if WATCH_GTT
	struct drm_i915_private *dev_priv = dev->dev_private;
	struct drm_i915_gem_object *obj;
	int err = 0;

	list_for_each_entry(obj, &dev_priv->mm.gtt_list, global_list) {
		if (obj->gtt_space == NULL) {
			printk(KERN_ERR "object found on GTT list with no space reserved\n");
			err++;
			continue;
		}

		if (obj->cache_level != obj->gtt_space->color) {
			printk(KERN_ERR "object reserved space [%08lx, %08lx] with wrong color, cache_level=%x, color=%lx\n",
			       i915_gem_obj_ggtt_offset(obj),
			       i915_gem_obj_ggtt_offset(obj) + i915_gem_obj_ggtt_size(obj),
			       obj->cache_level,
			       obj->gtt_space->color);
			err++;
			continue;
		}

		if (!i915_gem_valid_gtt_space(dev,
					      obj->gtt_space,
					      obj->cache_level)) {
			printk(KERN_ERR "invalid GTT space found at [%08lx, %08lx] - color=%x\n",
			       i915_gem_obj_ggtt_offset(obj),
			       i915_gem_obj_ggtt_offset(obj) + i915_gem_obj_ggtt_size(obj),
			       obj->cache_level);
			err++;
			continue;
		}
	}

	WARN_ON(err);
#endif
}

/**
 * Finds free space in the GTT aperture and binds the object there.
 */
static struct i915_vma *
i915_gem_object_bind_to_vm(struct drm_i915_gem_object *obj,
			   struct i915_address_space *vm,
			   unsigned alignment,
			   uint64_t flags)
{
	struct drm_device *dev = obj->base.dev;
	struct drm_i915_private *dev_priv = dev->dev_private;
	u32 size, fence_size, fence_alignment, unfenced_alignment;
	unsigned long start =
		flags & PIN_OFFSET_BIAS ? flags & PIN_OFFSET_MASK : 0;
	unsigned long end =
		flags & PIN_MAPPABLE ? dev_priv->gtt.mappable_end : vm->total;
	struct i915_vma *vma;
	int ret;

	fence_size = i915_gem_get_gtt_size(dev,
					   obj->base.size,
					   obj->tiling_mode);
	fence_alignment = i915_gem_get_gtt_alignment(dev,
						     obj->base.size,
						     obj->tiling_mode, true);
	unfenced_alignment =
		i915_gem_get_gtt_alignment(dev,
					   obj->base.size,
					   obj->tiling_mode, false);

	if (alignment == 0)
		alignment = flags & PIN_MAPPABLE ? fence_alignment :
						unfenced_alignment;
	if (flags & PIN_MAPPABLE && alignment & (fence_alignment - 1)) {
		DRM_DEBUG("Invalid object alignment requested %u\n", alignment);
		return ERR_PTR(-EINVAL);
	}

	size = flags & PIN_MAPPABLE ? fence_size : obj->base.size;

	/* If the object is bigger than the entire aperture, reject it early
	 * before evicting everything in a vain attempt to find space.
	 */
	if (obj->base.size > end) {
		DRM_DEBUG("Attempting to bind an object larger than the aperture: object=%zd > %s aperture=%lu\n",
			  obj->base.size,
			  flags & PIN_MAPPABLE ? "mappable" : "total",
			  end);
		return ERR_PTR(-E2BIG);
	}

	ret = i915_gem_object_get_pages(obj);
	if (ret)
		return ERR_PTR(ret);

	i915_gem_object_pin_pages(obj);

	vma = i915_gem_obj_lookup_or_create_vma(obj, vm);
	if (IS_ERR(vma))
		goto err_unpin;

search_free:
	ret = drm_mm_insert_node_in_range_generic(&vm->mm, &vma->node,
						  size, alignment,
						  obj->cache_level,
						  start, end,
						  DRM_MM_SEARCH_DEFAULT,
						  DRM_MM_CREATE_DEFAULT);
	if (ret) {
		ret = i915_gem_evict_something(dev, vm, size, alignment,
					       obj->cache_level,
					       start, end,
					       flags);
		if (ret == 0)
			goto search_free;

		goto err_free_vma;
	}
	if (WARN_ON(!i915_gem_valid_gtt_space(vma, obj->cache_level))) {
		ret = -EINVAL;
		goto err_remove_node;
	}

	ret = i915_gem_gtt_prepare_object(obj);
	if (ret)
		goto err_remove_node;

	list_move_tail(&obj->global_list, &dev_priv->mm.bound_list);
	list_add_tail(&vma->mm_list, &vm->inactive_list);

	if (i915_is_ggtt(vm)) {
		bool mappable, fenceable;

		fenceable = (vma->node.size == fence_size &&
			     (vma->node.start & (fence_alignment - 1)) == 0);

		mappable = (vma->node.start + obj->base.size <=
			    dev_priv->gtt.mappable_end);

		obj->map_and_fenceable = mappable && fenceable;
	}

	WARN_ON(flags & PIN_MAPPABLE && !obj->map_and_fenceable);

	trace_i915_vma_bind(vma, flags);
	vma->bind_vma(vma, obj->cache_level,
		      flags & (PIN_MAPPABLE | PIN_GLOBAL) ? GLOBAL_BIND : 0);

	i915_gem_verify_gtt(dev);
	return vma;

err_remove_node:
	drm_mm_remove_node(&vma->node);
err_free_vma:
	i915_gem_vma_destroy(vma);
	vma = ERR_PTR(ret);
err_unpin:
	i915_gem_object_unpin_pages(obj);
	return vma;
}

bool
i915_gem_clflush_object(struct drm_i915_gem_object *obj,
			bool force)
{
	/* If we don't have a page list set up, then we're not pinned
	 * to GPU, and we can ignore the cache flush because it'll happen
	 * again at bind time.
	 */
	if (obj->pages == NULL)
		return false;

	/*
	 * Stolen memory is always coherent with the GPU as it is explicitly
	 * marked as wc by the system, or the system is cache-coherent.
	 */
	if (obj->stolen)
		return false;

	/* If the GPU is snooping the contents of the CPU cache,
	 * we do not need to manually clear the CPU cache lines.  However,
	 * the caches are only snooped when the render cache is
	 * flushed/invalidated.  As we always have to emit invalidations
	 * and flushes when moving into and out of the RENDER domain, correct
	 * snooping behaviour occurs naturally as the result of our domain
	 * tracking.
	 */
	if (!force && cpu_cache_is_coherent(obj->base.dev, obj->cache_level))
		return false;

	trace_i915_gem_object_clflush(obj);
	drm_clflush_sg(obj->pages);

	return true;
}

/** Flushes the GTT write domain for the object if it's dirty. */
static void
i915_gem_object_flush_gtt_write_domain(struct drm_i915_gem_object *obj)
{
	uint32_t old_write_domain;

	if (obj->base.write_domain != I915_GEM_DOMAIN_GTT)
		return;

	/* No actual flushing is required for the GTT write domain.  Writes
	 * to it immediately go to main memory as far as we know, so there's
	 * no chipset flush.  It also doesn't land in render cache.
	 *
	 * However, we do have to enforce the order so that all writes through
	 * the GTT land before any writes to the device, such as updates to
	 * the GATT itself.
	 */
	wmb();

	old_write_domain = obj->base.write_domain;
	obj->base.write_domain = 0;

	intel_fb_obj_flush(obj, false);

	trace_i915_gem_object_change_domain(obj,
					    obj->base.read_domains,
					    old_write_domain);
}

/** Flushes the CPU write domain for the object if it's dirty. */
static void
i915_gem_object_flush_cpu_write_domain(struct drm_i915_gem_object *obj,
				       bool force)
{
	uint32_t old_write_domain;

	if (obj->base.write_domain != I915_GEM_DOMAIN_CPU)
		return;

	if (i915_gem_clflush_object(obj, force))
		i915_gem_chipset_flush(obj->base.dev);

	old_write_domain = obj->base.write_domain;
	obj->base.write_domain = 0;

	intel_fb_obj_flush(obj, false);

	trace_i915_gem_object_change_domain(obj,
					    obj->base.read_domains,
					    old_write_domain);
}

/**
 * Moves a single object to the GTT read, and possibly write domain.
 *
 * This function returns when the move is complete, including waiting on
 * flushes to occur.
 */
int
i915_gem_object_set_to_gtt_domain(struct drm_i915_gem_object *obj, bool write)
{
	struct drm_i915_private *dev_priv = obj->base.dev->dev_private;
	struct i915_vma *vma = i915_gem_obj_to_ggtt(obj);
	uint32_t old_write_domain, old_read_domains;
	int ret;

	/* Not valid to be called on unbound objects. */
	if (vma == NULL)
		return -EINVAL;

	if (obj->base.write_domain == I915_GEM_DOMAIN_GTT)
		return 0;

	ret = i915_gem_object_wait_rendering(obj, !write);
	if (ret)
		return ret;

	i915_gem_object_retire(obj);
	i915_gem_object_flush_cpu_write_domain(obj, false);

	/* Serialise direct access to this object with the barriers for
	 * coherent writes from the GPU, by effectively invalidating the
	 * GTT domain upon first access.
	 */
	if ((obj->base.read_domains & I915_GEM_DOMAIN_GTT) == 0)
		mb();

	old_write_domain = obj->base.write_domain;
	old_read_domains = obj->base.read_domains;

	/* It should now be out of any other write domains, and we can update
	 * the domain values for our changes.
	 */
	BUG_ON((obj->base.write_domain & ~I915_GEM_DOMAIN_GTT) != 0);
	obj->base.read_domains |= I915_GEM_DOMAIN_GTT;
	if (write) {
		obj->base.read_domains = I915_GEM_DOMAIN_GTT;
		obj->base.write_domain = I915_GEM_DOMAIN_GTT;
		obj->dirty = 1;
	}

	if (write)
		intel_fb_obj_invalidate(obj, NULL);

	trace_i915_gem_object_change_domain(obj,
					    old_read_domains,
					    old_write_domain);

	/* And bump the LRU for this access */
	if (i915_gem_object_is_inactive(obj))
		list_move_tail(&vma->mm_list,
			       &dev_priv->gtt.base.inactive_list);

	return 0;
}

int i915_gem_object_set_cache_level(struct drm_i915_gem_object *obj,
				    enum i915_cache_level cache_level)
{
	struct drm_device *dev = obj->base.dev;
	struct i915_vma *vma, *next;
	int ret;

	if (obj->cache_level == cache_level)
		return 0;

	if (i915_gem_obj_is_pinned(obj)) {
		DRM_DEBUG("can not change the cache level of pinned objects\n");
		return -EBUSY;
	}

	list_for_each_entry_safe(vma, next, &obj->vma_list, vma_link) {
		if (!i915_gem_valid_gtt_space(vma, cache_level)) {
			ret = i915_vma_unbind(vma);
			if (ret)
				return ret;
		}
	}

	if (i915_gem_obj_bound_any(obj)) {
		ret = i915_gem_object_finish_gpu(obj);
		if (ret)
			return ret;

		i915_gem_object_finish_gtt(obj);

		/* Before SandyBridge, you could not use tiling or fence
		 * registers with snooped memory, so relinquish any fences
		 * currently pointing to our region in the aperture.
		 */
		if (INTEL_INFO(dev)->gen < 6) {
			ret = i915_gem_object_put_fence(obj);
			if (ret)
				return ret;
		}

		list_for_each_entry(vma, &obj->vma_list, vma_link)
			if (drm_mm_node_allocated(&vma->node))
				vma->bind_vma(vma, cache_level,
					      obj->has_global_gtt_mapping ? GLOBAL_BIND : 0);
	}

	list_for_each_entry(vma, &obj->vma_list, vma_link)
		vma->node.color = cache_level;
	obj->cache_level = cache_level;

	if (cpu_write_needs_clflush(obj)) {
		u32 old_read_domains, old_write_domain;

		/* If we're coming from LLC cached, then we haven't
		 * actually been tracking whether the data is in the
		 * CPU cache or not, since we only allow one bit set
		 * in obj->write_domain and have been skipping the clflushes.
		 * Just set it to the CPU cache for now.
		 */
		i915_gem_object_retire(obj);
		WARN_ON(obj->base.write_domain & ~I915_GEM_DOMAIN_CPU);

		old_read_domains = obj->base.read_domains;
		old_write_domain = obj->base.write_domain;

		obj->base.read_domains = I915_GEM_DOMAIN_CPU;
		obj->base.write_domain = I915_GEM_DOMAIN_CPU;

		trace_i915_gem_object_change_domain(obj,
						    old_read_domains,
						    old_write_domain);
	}

	i915_gem_verify_gtt(dev);
	return 0;
}

int i915_gem_get_caching_ioctl(struct drm_device *dev, void *data,
			       struct drm_file *file)
{
	struct drm_i915_gem_caching *args = data;
	struct drm_i915_gem_object *obj;
	int ret;

	ret = i915_mutex_lock_interruptible(dev);
	if (ret)
		return ret;

	obj = to_intel_bo(drm_gem_object_lookup(dev, file, args->handle));
	if (&obj->base == NULL) {
		ret = -ENOENT;
		goto unlock;
	}

	switch (obj->cache_level) {
	case I915_CACHE_LLC:
	case I915_CACHE_L3_LLC:
		args->caching = I915_CACHING_CACHED;
		break;

	case I915_CACHE_WT:
		args->caching = I915_CACHING_DISPLAY;
		break;

	default:
		args->caching = I915_CACHING_NONE;
		break;
	}

	drm_gem_object_unreference(&obj->base);
unlock:
	mutex_unlock(&dev->struct_mutex);
	return ret;
}

int i915_gem_set_caching_ioctl(struct drm_device *dev, void *data,
			       struct drm_file *file)
{
	struct drm_i915_gem_caching *args = data;
	struct drm_i915_gem_object *obj;
	enum i915_cache_level level;
	int ret;

	switch (args->caching) {
	case I915_CACHING_NONE:
		level = I915_CACHE_NONE;
		break;
	case I915_CACHING_CACHED:
		level = I915_CACHE_LLC;
		break;
	case I915_CACHING_DISPLAY:
		level = HAS_WT(dev) ? I915_CACHE_WT : I915_CACHE_NONE;
		break;
	default:
		return -EINVAL;
	}

	ret = i915_mutex_lock_interruptible(dev);
	if (ret)
		return ret;

	obj = to_intel_bo(drm_gem_object_lookup(dev, file, args->handle));
	if (&obj->base == NULL) {
		ret = -ENOENT;
		goto unlock;
	}

	ret = i915_gem_object_set_cache_level(obj, level);

	drm_gem_object_unreference(&obj->base);
unlock:
	mutex_unlock(&dev->struct_mutex);
	return ret;
}

static bool is_pin_display(struct drm_i915_gem_object *obj)
{
	struct i915_vma *vma;

	vma = i915_gem_obj_to_ggtt(obj);
	if (!vma)
		return false;

	/* There are 3 sources that pin objects:
	 *   1. The display engine (scanouts, sprites, cursors);
	 *   2. Reservations for execbuffer;
	 *   3. The user.
	 *
	 * We can ignore reservations as we hold the struct_mutex and
	 * are only called outside of the reservation path.  The user
	 * can only increment pin_count once, and so if after
	 * subtracting the potential reference by the user, any pin_count
	 * remains, it must be due to another use by the display engine.
	 */
	return vma->pin_count - !!obj->user_pin_count;
}

/*
 * Prepare buffer for display plane (scanout, cursors, etc).
 * Can be called from an uninterruptible phase (modesetting) and allows
 * any flushes to be pipelined (for pageflips).
 */
int
i915_gem_object_pin_to_display_plane(struct drm_i915_gem_object *obj,
				     u32 alignment,
				     struct intel_engine_cs *pipelined)
{
	u32 old_read_domains, old_write_domain;
	bool was_pin_display;
	int ret;

	if (pipelined != obj->ring) {
		ret = i915_gem_object_sync(obj, pipelined);
		if (ret)
			return ret;
	}

	/* Mark the pin_display early so that we account for the
	 * display coherency whilst setting up the cache domains.
	 */
	was_pin_display = obj->pin_display;
	obj->pin_display = true;

	/* The display engine is not coherent with the LLC cache on gen6.  As
	 * a result, we make sure that the pinning that is about to occur is
	 * done with uncached PTEs. This is lowest common denominator for all
	 * chipsets.
	 *
	 * However for gen6+, we could do better by using the GFDT bit instead
	 * of uncaching, which would allow us to flush all the LLC-cached data
	 * with that bit in the PTE to main memory with just one PIPE_CONTROL.
	 */
	ret = i915_gem_object_set_cache_level(obj,
					      HAS_WT(obj->base.dev) ? I915_CACHE_WT : I915_CACHE_NONE);
	if (ret)
		goto err_unpin_display;

	/* As the user may map the buffer once pinned in the display plane
	 * (e.g. libkms for the bootup splash), we have to ensure that we
	 * always use map_and_fenceable for all scanout buffers.
	 */
	ret = i915_gem_obj_ggtt_pin(obj, alignment, PIN_MAPPABLE);
	if (ret)
		goto err_unpin_display;

	i915_gem_object_flush_cpu_write_domain(obj, true);

	old_write_domain = obj->base.write_domain;
	old_read_domains = obj->base.read_domains;

	/* It should now be out of any other write domains, and we can update
	 * the domain values for our changes.
	 */
	obj->base.write_domain = 0;
	obj->base.read_domains |= I915_GEM_DOMAIN_GTT;

	trace_i915_gem_object_change_domain(obj,
					    old_read_domains,
					    old_write_domain);

	return 0;

err_unpin_display:
	WARN_ON(was_pin_display != is_pin_display(obj));
	obj->pin_display = was_pin_display;
	return ret;
}

void
i915_gem_object_unpin_from_display_plane(struct drm_i915_gem_object *obj)
{
	i915_gem_object_ggtt_unpin(obj);
	obj->pin_display = is_pin_display(obj);
}

int
i915_gem_object_finish_gpu(struct drm_i915_gem_object *obj)
{
	int ret;

	if ((obj->base.read_domains & I915_GEM_GPU_DOMAINS) == 0)
		return 0;

	ret = i915_gem_object_wait_rendering(obj, false);
	if (ret)
		return ret;

	/* Ensure that we invalidate the GPU's caches and TLBs. */
	obj->base.read_domains &= ~I915_GEM_GPU_DOMAINS;
	return 0;
}

/**
 * Moves a single object to the CPU read, and possibly write domain.
 *
 * This function returns when the move is complete, including waiting on
 * flushes to occur.
 */
int
i915_gem_object_set_to_cpu_domain(struct drm_i915_gem_object *obj, bool write)
{
	uint32_t old_write_domain, old_read_domains;
	int ret;

	if (obj->base.write_domain == I915_GEM_DOMAIN_CPU)
		return 0;

	ret = i915_gem_object_wait_rendering(obj, !write);
	if (ret)
		return ret;

	i915_gem_object_retire(obj);
	i915_gem_object_flush_gtt_write_domain(obj);

	old_write_domain = obj->base.write_domain;
	old_read_domains = obj->base.read_domains;

	/* Flush the CPU cache if it's still invalid. */
	if ((obj->base.read_domains & I915_GEM_DOMAIN_CPU) == 0) {
		i915_gem_clflush_object(obj, false);

		obj->base.read_domains |= I915_GEM_DOMAIN_CPU;
	}

	/* It should now be out of any other write domains, and we can update
	 * the domain values for our changes.
	 */
	BUG_ON((obj->base.write_domain & ~I915_GEM_DOMAIN_CPU) != 0);

	/* If we're writing through the CPU, then the GPU read domains will
	 * need to be invalidated at next use.
	 */
	if (write) {
		obj->base.read_domains = I915_GEM_DOMAIN_CPU;
		obj->base.write_domain = I915_GEM_DOMAIN_CPU;
	}

	if (write)
		intel_fb_obj_invalidate(obj, NULL);

	trace_i915_gem_object_change_domain(obj,
					    old_read_domains,
					    old_write_domain);

	return 0;
}

/* Throttle our rendering by waiting until the ring has completed our requests
 * emitted over 20 msec ago.
 *
 * Note that if we were to use the current jiffies each time around the loop,
 * we wouldn't escape the function with any frames outstanding if the time to
 * render a frame was over 20ms.
 *
 * This should get us reasonable parallelism between CPU and GPU but also
 * relatively low latency when blocking on a particular request to finish.
 */
static int
i915_gem_ring_throttle(struct drm_device *dev, struct drm_file *file)
{
	struct drm_i915_private *dev_priv = dev->dev_private;
	struct drm_i915_file_private *file_priv = file->driver_priv;
	unsigned long recent_enough = jiffies - msecs_to_jiffies(20);
	struct drm_i915_gem_request *request;
	struct intel_engine_cs *ring = NULL;
	unsigned reset_counter;
	u32 seqno = 0;
	int ret;

	ret = i915_gem_wait_for_error(&dev_priv->gpu_error);
	if (ret)
		return ret;

	ret = i915_gem_check_wedge(&dev_priv->gpu_error, false);
	if (ret)
		return ret;

	spin_lock(&file_priv->mm.lock);
	list_for_each_entry(request, &file_priv->mm.request_list, client_list) {
		if (time_after_eq(request->emitted_jiffies, recent_enough))
			break;

		ring = request->ring;
		seqno = request->seqno;
	}
	reset_counter = atomic_read(&dev_priv->gpu_error.reset_counter);
	spin_unlock(&file_priv->mm.lock);

	if (seqno == 0)
		return 0;

	ret = __wait_seqno(ring, seqno, reset_counter, true, NULL, NULL);
	if (ret == 0)
		queue_delayed_work(dev_priv->wq, &dev_priv->mm.retire_work, 0);

	return ret;
}

static bool
i915_vma_misplaced(struct i915_vma *vma, uint32_t alignment, uint64_t flags)
{
	struct drm_i915_gem_object *obj = vma->obj;

	if (alignment &&
	    vma->node.start & (alignment - 1))
		return true;

	if (flags & PIN_MAPPABLE && !obj->map_and_fenceable)
		return true;

	if (flags & PIN_OFFSET_BIAS &&
	    vma->node.start < (flags & PIN_OFFSET_MASK))
		return true;

	return false;
}

int
i915_gem_object_pin(struct drm_i915_gem_object *obj,
		    struct i915_address_space *vm,
		    uint32_t alignment,
		    uint64_t flags)
{
	struct drm_i915_private *dev_priv = obj->base.dev->dev_private;
	struct i915_vma *vma;
	int ret;

	if (WARN_ON(vm == &dev_priv->mm.aliasing_ppgtt->base))
		return -ENODEV;

	if (WARN_ON(flags & (PIN_GLOBAL | PIN_MAPPABLE) && !i915_is_ggtt(vm)))
		return -EINVAL;

	vma = i915_gem_obj_to_vma(obj, vm);
	if (vma) {
		if (WARN_ON(vma->pin_count == DRM_I915_GEM_OBJECT_MAX_PIN_COUNT))
			return -EBUSY;

		if (i915_vma_misplaced(vma, alignment, flags)) {
			WARN(vma->pin_count,
			     "bo is already pinned with incorrect alignment:"
			     " offset=%lx, req.alignment=%x, req.map_and_fenceable=%d,"
			     " obj->map_and_fenceable=%d\n",
			     i915_gem_obj_offset(obj, vm), alignment,
			     !!(flags & PIN_MAPPABLE),
			     obj->map_and_fenceable);
			ret = i915_vma_unbind(vma);
			if (ret)
				return ret;

			vma = NULL;
		}
	}

	if (vma == NULL || !drm_mm_node_allocated(&vma->node)) {
		vma = i915_gem_object_bind_to_vm(obj, vm, alignment, flags);
		if (IS_ERR(vma))
			return PTR_ERR(vma);
	}

	if (flags & PIN_GLOBAL && !obj->has_global_gtt_mapping)
		vma->bind_vma(vma, obj->cache_level, GLOBAL_BIND);

	vma->pin_count++;
	if (flags & PIN_MAPPABLE)
		obj->pin_mappable |= true;

	return 0;
}

void
i915_gem_object_ggtt_unpin(struct drm_i915_gem_object *obj)
{
	struct i915_vma *vma = i915_gem_obj_to_ggtt(obj);

	BUG_ON(!vma);
	BUG_ON(vma->pin_count == 0);
	BUG_ON(!i915_gem_obj_ggtt_bound(obj));

	if (--vma->pin_count == 0)
		obj->pin_mappable = false;
}

bool
i915_gem_object_pin_fence(struct drm_i915_gem_object *obj)
{
	if (obj->fence_reg != I915_FENCE_REG_NONE) {
		struct drm_i915_private *dev_priv = obj->base.dev->dev_private;
		struct i915_vma *ggtt_vma = i915_gem_obj_to_ggtt(obj);

		WARN_ON(!ggtt_vma ||
			dev_priv->fence_regs[obj->fence_reg].pin_count >
			ggtt_vma->pin_count);
		dev_priv->fence_regs[obj->fence_reg].pin_count++;
		return true;
	} else
		return false;
}

void
i915_gem_object_unpin_fence(struct drm_i915_gem_object *obj)
{
	if (obj->fence_reg != I915_FENCE_REG_NONE) {
		struct drm_i915_private *dev_priv = obj->base.dev->dev_private;
		WARN_ON(dev_priv->fence_regs[obj->fence_reg].pin_count <= 0);
		dev_priv->fence_regs[obj->fence_reg].pin_count--;
	}
}

int
i915_gem_pin_ioctl(struct drm_device *dev, void *data,
		   struct drm_file *file)
{
	struct drm_i915_gem_pin *args = data;
	struct drm_i915_gem_object *obj;
	int ret;

	if (INTEL_INFO(dev)->gen >= 6)
		return -ENODEV;

	ret = i915_mutex_lock_interruptible(dev);
	if (ret)
		return ret;

	obj = to_intel_bo(drm_gem_object_lookup(dev, file, args->handle));
	if (&obj->base == NULL) {
		ret = -ENOENT;
		goto unlock;
	}

	if (obj->madv != I915_MADV_WILLNEED) {
		DRM_DEBUG("Attempting to pin a purgeable buffer\n");
		ret = -EFAULT;
		goto out;
	}

	if (obj->pin_filp != NULL && obj->pin_filp != file) {
		DRM_DEBUG("Already pinned in i915_gem_pin_ioctl(): %d\n",
			  args->handle);
		ret = -EINVAL;
		goto out;
	}

	if (obj->user_pin_count == ULONG_MAX) {
		ret = -EBUSY;
		goto out;
	}

	if (obj->user_pin_count == 0) {
		ret = i915_gem_obj_ggtt_pin(obj, args->alignment, PIN_MAPPABLE);
		if (ret)
			goto out;
	}

	obj->user_pin_count++;
	obj->pin_filp = file;

	args->offset = i915_gem_obj_ggtt_offset(obj);
out:
	drm_gem_object_unreference(&obj->base);
unlock:
	mutex_unlock(&dev->struct_mutex);
	return ret;
}

int
i915_gem_unpin_ioctl(struct drm_device *dev, void *data,
		     struct drm_file *file)
{
	struct drm_i915_gem_pin *args = data;
	struct drm_i915_gem_object *obj;
	int ret;

	ret = i915_mutex_lock_interruptible(dev);
	if (ret)
		return ret;

	obj = to_intel_bo(drm_gem_object_lookup(dev, file, args->handle));
	if (&obj->base == NULL) {
		ret = -ENOENT;
		goto unlock;
	}

	if (obj->pin_filp != file) {
		DRM_DEBUG("Not pinned by caller in i915_gem_pin_ioctl(): %d\n",
			  args->handle);
		ret = -EINVAL;
		goto out;
	}
	obj->user_pin_count--;
	if (obj->user_pin_count == 0) {
		obj->pin_filp = NULL;
		i915_gem_object_ggtt_unpin(obj);
	}

out:
	drm_gem_object_unreference(&obj->base);
unlock:
	mutex_unlock(&dev->struct_mutex);
	return ret;
}

int
i915_gem_busy_ioctl(struct drm_device *dev, void *data,
		    struct drm_file *file)
{
	struct drm_i915_gem_busy *args = data;
	struct drm_i915_gem_object *obj;
	int ret;

	ret = i915_mutex_lock_interruptible(dev);
	if (ret)
		return ret;

	obj = to_intel_bo(drm_gem_object_lookup(dev, file, args->handle));
	if (&obj->base == NULL) {
		ret = -ENOENT;
		goto unlock;
	}

	/* Count all active objects as busy, even if they are currently not used
	 * by the gpu. Users of this interface expect objects to eventually
	 * become non-busy without any further actions, therefore emit any
	 * necessary flushes here.
	 */
	ret = i915_gem_object_flush_active(obj);

	args->busy = obj->active;
	if (obj->ring) {
		BUILD_BUG_ON(I915_NUM_RINGS > 16);
		args->busy |= intel_ring_flag(obj->ring) << 16;
	}

	drm_gem_object_unreference(&obj->base);
unlock:
	mutex_unlock(&dev->struct_mutex);
	return ret;
}

int
i915_gem_throttle_ioctl(struct drm_device *dev, void *data,
			struct drm_file *file_priv)
{
	return i915_gem_ring_throttle(dev, file_priv);
}

int
i915_gem_madvise_ioctl(struct drm_device *dev, void *data,
		       struct drm_file *file_priv)
{
	struct drm_i915_gem_madvise *args = data;
	struct drm_i915_gem_object *obj;
	int ret;

	switch (args->madv) {
	case I915_MADV_DONTNEED:
	case I915_MADV_WILLNEED:
	    break;
	default:
	    return -EINVAL;
	}

	ret = i915_mutex_lock_interruptible(dev);
	if (ret)
		return ret;

	obj = to_intel_bo(drm_gem_object_lookup(dev, file_priv, args->handle));
	if (&obj->base == NULL) {
		ret = -ENOENT;
		goto unlock;
	}

	if (i915_gem_obj_is_pinned(obj)) {
		ret = -EINVAL;
		goto out;
	}

	if (obj->madv != __I915_MADV_PURGED)
		obj->madv = args->madv;

	/* if the object is no longer attached, discard its backing storage */
	if (i915_gem_object_is_purgeable(obj) && obj->pages == NULL)
		i915_gem_object_truncate(obj);

	args->retained = obj->madv != __I915_MADV_PURGED;

out:
	drm_gem_object_unreference(&obj->base);
unlock:
	mutex_unlock(&dev->struct_mutex);
	return ret;
}

void i915_gem_object_init(struct drm_i915_gem_object *obj,
			  const struct drm_i915_gem_object_ops *ops)
{
	INIT_LIST_HEAD(&obj->global_list);
	INIT_LIST_HEAD(&obj->ring_list);
	INIT_LIST_HEAD(&obj->obj_exec_link);
	INIT_LIST_HEAD(&obj->vma_list);

	obj->ops = ops;

	obj->fence_reg = I915_FENCE_REG_NONE;
	obj->madv = I915_MADV_WILLNEED;

	i915_gem_info_add_obj(obj->base.dev->dev_private, obj->base.size);
}

static const struct drm_i915_gem_object_ops i915_gem_object_ops = {
	.get_pages = i915_gem_object_get_pages_gtt,
	.put_pages = i915_gem_object_put_pages_gtt,
};

struct drm_i915_gem_object *i915_gem_alloc_object(struct drm_device *dev,
						  size_t size)
{
	struct drm_i915_gem_object *obj;
	struct address_space *mapping;
	gfp_t mask;

	obj = i915_gem_object_alloc(dev);
	if (obj == NULL)
		return NULL;

	if (drm_gem_object_init(dev, &obj->base, size) != 0) {
		i915_gem_object_free(obj);
		return NULL;
	}

	mask = GFP_HIGHUSER | __GFP_RECLAIMABLE;
	if (IS_CRESTLINE(dev) || IS_BROADWATER(dev)) {
		/* 965gm cannot relocate objects above 4GiB. */
		mask &= ~__GFP_HIGHMEM;
		mask |= __GFP_DMA32;
	}

	mapping = file_inode(obj->base.filp)->i_mapping;
	mapping_set_gfp_mask(mapping, mask);

	i915_gem_object_init(obj, &i915_gem_object_ops);

	obj->base.write_domain = I915_GEM_DOMAIN_CPU;
	obj->base.read_domains = I915_GEM_DOMAIN_CPU;

	if (HAS_LLC(dev)) {
		/* On some devices, we can have the GPU use the LLC (the CPU
		 * cache) for about a 10% performance improvement
		 * compared to uncached.  Graphics requests other than
		 * display scanout are coherent with the CPU in
		 * accessing this cache.  This means in this mode we
		 * don't need to clflush on the CPU side, and on the
		 * GPU side we only need to flush internal caches to
		 * get data visible to the CPU.
		 *
		 * However, we maintain the display planes as UC, and so
		 * need to rebind when first used as such.
		 */
		obj->cache_level = I915_CACHE_LLC;
	} else
		obj->cache_level = I915_CACHE_NONE;

	trace_i915_gem_object_create(obj);

	return obj;
}

static bool discard_backing_storage(struct drm_i915_gem_object *obj)
{
	/* If we are the last user of the backing storage (be it shmemfs
	 * pages or stolen etc), we know that the pages are going to be
	 * immediately released. In this case, we can then skip copying
	 * back the contents from the GPU.
	 */

	if (obj->madv != I915_MADV_WILLNEED)
		return false;

	if (obj->base.filp == NULL)
		return true;

	/* At first glance, this looks racy, but then again so would be
	 * userspace racing mmap against close. However, the first external
	 * reference to the filp can only be obtained through the
	 * i915_gem_mmap_ioctl() which safeguards us against the user
	 * acquiring such a reference whilst we are in the middle of
	 * freeing the object.
	 */
	return atomic_long_read(&obj->base.filp->f_count) == 1;
}

void i915_gem_free_object(struct drm_gem_object *gem_obj)
{
	struct drm_i915_gem_object *obj = to_intel_bo(gem_obj);
	struct drm_device *dev = obj->base.dev;
	struct drm_i915_private *dev_priv = dev->dev_private;
	struct i915_vma *vma, *next;

	intel_runtime_pm_get(dev_priv);

	trace_i915_gem_object_destroy(obj);

	list_for_each_entry_safe(vma, next, &obj->vma_list, vma_link) {
		int ret;

		vma->pin_count = 0;
		ret = i915_vma_unbind(vma);
		if (WARN_ON(ret == -ERESTARTSYS)) {
			bool was_interruptible;

			was_interruptible = dev_priv->mm.interruptible;
			dev_priv->mm.interruptible = false;

			WARN_ON(i915_vma_unbind(vma));

			dev_priv->mm.interruptible = was_interruptible;
		}
	}

	i915_gem_object_detach_phys(obj);

	/* Stolen objects don't hold a ref, but do hold pin count. Fix that up
	 * before progressing. */
	if (obj->stolen)
		i915_gem_object_unpin_pages(obj);

	WARN_ON(obj->frontbuffer_bits);

	if (WARN_ON(obj->pages_pin_count))
		obj->pages_pin_count = 0;
	if (discard_backing_storage(obj))
		obj->madv = I915_MADV_DONTNEED;
	i915_gem_object_put_pages(obj);
	i915_gem_object_free_mmap_offset(obj);

	BUG_ON(obj->pages);

	if (obj->base.import_attach)
		drm_prime_gem_destroy(&obj->base, NULL);

	if (obj->ops->release)
		obj->ops->release(obj);

	drm_gem_object_release(&obj->base);
	i915_gem_info_remove_obj(dev_priv, obj->base.size);

	kfree(obj->bit_17);
	i915_gem_object_free(obj);

	intel_runtime_pm_put(dev_priv);
}

struct i915_vma *i915_gem_obj_to_vma(struct drm_i915_gem_object *obj,
				     struct i915_address_space *vm)
{
	struct i915_vma *vma;
	list_for_each_entry(vma, &obj->vma_list, vma_link)
		if (vma->vm == vm)
			return vma;

	return NULL;
}

void i915_gem_vma_destroy(struct i915_vma *vma)
{
	struct i915_address_space *vm = NULL;
	WARN_ON(vma->node.allocated);

	/* Keep the vma as a placeholder in the execbuffer reservation lists */
	if (!list_empty(&vma->exec_list))
		return;

	vm = vma->vm;

	if (!i915_is_ggtt(vm))
		i915_ppgtt_put(i915_vm_to_ppgtt(vm));

	list_del(&vma->vma_link);

	kfree(vma);
}

static void
i915_gem_stop_ringbuffers(struct drm_device *dev)
{
	struct drm_i915_private *dev_priv = dev->dev_private;
	struct intel_engine_cs *ring;
	int i;

	for_each_ring(ring, dev_priv, i)
		dev_priv->gt.stop_ring(ring);
}

int
i915_gem_suspend(struct drm_device *dev)
{
	struct drm_i915_private *dev_priv = dev->dev_private;
	int ret = 0;

	mutex_lock(&dev->struct_mutex);
	if (dev_priv->ums.mm_suspended)
		goto err;

	ret = i915_gpu_idle(dev);
	if (ret)
		goto err;

	i915_gem_retire_requests(dev);

	/* Under UMS, be paranoid and evict. */
	if (!drm_core_check_feature(dev, DRIVER_MODESET))
		i915_gem_evict_everything(dev);

	i915_kernel_lost_context(dev);
	i915_gem_stop_ringbuffers(dev);

	/* Hack!  Don't let anybody do execbuf while we don't control the chip.
	 * We need to replace this with a semaphore, or something.
	 * And not confound ums.mm_suspended!
	 */
	dev_priv->ums.mm_suspended = !drm_core_check_feature(dev,
							     DRIVER_MODESET);
	mutex_unlock(&dev->struct_mutex);

	del_timer_sync(&dev_priv->gpu_error.hangcheck_timer);
	cancel_delayed_work_sync(&dev_priv->mm.retire_work);
	flush_delayed_work(&dev_priv->mm.idle_work);

	return 0;

err:
	mutex_unlock(&dev->struct_mutex);
	return ret;
}

int i915_gem_l3_remap(struct intel_engine_cs *ring, int slice)
{
	struct drm_device *dev = ring->dev;
	struct drm_i915_private *dev_priv = dev->dev_private;
	u32 reg_base = GEN7_L3LOG_BASE + (slice * 0x200);
	u32 *remap_info = dev_priv->l3_parity.remap_info[slice];
	int i, ret;

	if (!HAS_L3_DPF(dev) || !remap_info)
		return 0;

	ret = intel_ring_begin(ring, GEN7_L3LOG_SIZE / 4 * 3);
	if (ret)
		return ret;

	/*
	 * Note: We do not worry about the concurrent register cacheline hang
	 * here because no other code should access these registers other than
	 * at initialization time.
	 */
	for (i = 0; i < GEN7_L3LOG_SIZE; i += 4) {
		intel_ring_emit(ring, MI_LOAD_REGISTER_IMM(1));
		intel_ring_emit(ring, reg_base + i);
		intel_ring_emit(ring, remap_info[i/4]);
	}

	intel_ring_advance(ring);

	return ret;
}

void i915_gem_init_swizzling(struct drm_device *dev)
{
	struct drm_i915_private *dev_priv = dev->dev_private;

	if (INTEL_INFO(dev)->gen < 5 ||
	    dev_priv->mm.bit_6_swizzle_x == I915_BIT_6_SWIZZLE_NONE)
		return;

	I915_WRITE(DISP_ARB_CTL, I915_READ(DISP_ARB_CTL) |
				 DISP_TILE_SURFACE_SWIZZLING);

	if (IS_GEN5(dev))
		return;

	I915_WRITE(TILECTL, I915_READ(TILECTL) | TILECTL_SWZCTL);
	if (IS_GEN6(dev))
		I915_WRITE(ARB_MODE, _MASKED_BIT_ENABLE(ARB_MODE_SWIZZLE_SNB));
	else if (IS_GEN7(dev))
		I915_WRITE(ARB_MODE, _MASKED_BIT_ENABLE(ARB_MODE_SWIZZLE_IVB));
	else if (IS_GEN8(dev))
		I915_WRITE(GAMTARBMODE, _MASKED_BIT_ENABLE(ARB_MODE_SWIZZLE_BDW));
	else
		BUG();
}

static bool
intel_enable_blt(struct drm_device *dev)
{
	if (!HAS_BLT(dev))
		return false;

	/* The blitter was dysfunctional on early prototypes */
	if (IS_GEN6(dev) && dev->pdev->revision < 8) {
		DRM_INFO("BLT not supported on this pre-production hardware;"
			 " graphics performance will be degraded.\n");
		return false;
	}

	return true;
}

static void init_unused_ring(struct drm_device *dev, u32 base)
{
	struct drm_i915_private *dev_priv = dev->dev_private;

	I915_WRITE(RING_CTL(base), 0);
	I915_WRITE(RING_HEAD(base), 0);
	I915_WRITE(RING_TAIL(base), 0);
	I915_WRITE(RING_START(base), 0);
}

static void init_unused_rings(struct drm_device *dev)
{
	if (IS_I830(dev)) {
		init_unused_ring(dev, PRB1_BASE);
		init_unused_ring(dev, SRB0_BASE);
		init_unused_ring(dev, SRB1_BASE);
		init_unused_ring(dev, SRB2_BASE);
		init_unused_ring(dev, SRB3_BASE);
	} else if (IS_GEN2(dev)) {
		init_unused_ring(dev, SRB0_BASE);
		init_unused_ring(dev, SRB1_BASE);
	} else if (IS_GEN3(dev)) {
		init_unused_ring(dev, PRB1_BASE);
		init_unused_ring(dev, PRB2_BASE);
	}
}

int i915_gem_init_rings(struct drm_device *dev)
{
	struct drm_i915_private *dev_priv = dev->dev_private;
	int ret;

	/*
	 * At least 830 can leave some of the unused rings
	 * "active" (ie. head != tail) after resume which
	 * will prevent c3 entry. Makes sure all unused rings
	 * are totally idle.
	 */
	init_unused_rings(dev);

	ret = intel_init_render_ring_buffer(dev);
	if (ret)
		return ret;

	if (HAS_BSD(dev)) {
		ret = intel_init_bsd_ring_buffer(dev);
		if (ret)
			goto cleanup_render_ring;
	}

	if (intel_enable_blt(dev)) {
		ret = intel_init_blt_ring_buffer(dev);
		if (ret)
			goto cleanup_bsd_ring;
	}

	if (HAS_VEBOX(dev)) {
		ret = intel_init_vebox_ring_buffer(dev);
		if (ret)
			goto cleanup_blt_ring;
	}

	if (HAS_BSD2(dev)) {
		ret = intel_init_bsd2_ring_buffer(dev);
		if (ret)
			goto cleanup_vebox_ring;
	}

	ret = i915_gem_set_seqno(dev, ((u32)~0 - 0x1000));
	if (ret)
		goto cleanup_bsd2_ring;

	return 0;

cleanup_bsd2_ring:
	intel_cleanup_ring_buffer(&dev_priv->ring[VCS2]);
cleanup_vebox_ring:
	intel_cleanup_ring_buffer(&dev_priv->ring[VECS]);
cleanup_blt_ring:
	intel_cleanup_ring_buffer(&dev_priv->ring[BCS]);
cleanup_bsd_ring:
	intel_cleanup_ring_buffer(&dev_priv->ring[VCS]);
cleanup_render_ring:
	intel_cleanup_ring_buffer(&dev_priv->ring[RCS]);

	return ret;
}

int
i915_gem_init_hw(struct drm_device *dev)
{
	struct drm_i915_private *dev_priv = dev->dev_private;
	int ret, i;

	if (INTEL_INFO(dev)->gen < 6 && !intel_enable_gtt())
		return -EIO;

	if (dev_priv->ellc_size)
		I915_WRITE(HSW_IDICR, I915_READ(HSW_IDICR) | IDIHASHMSK(0xf));

	if (IS_HASWELL(dev))
		I915_WRITE(MI_PREDICATE_RESULT_2, IS_HSW_GT3(dev) ?
			   LOWER_SLICE_ENABLED : LOWER_SLICE_DISABLED);

	if (HAS_PCH_NOP(dev)) {
		if (IS_IVYBRIDGE(dev)) {
			u32 temp = I915_READ(GEN7_MSG_CTL);
			temp &= ~(WAIT_FOR_PCH_FLR_ACK | WAIT_FOR_PCH_RESET_ACK);
			I915_WRITE(GEN7_MSG_CTL, temp);
		} else if (INTEL_INFO(dev)->gen >= 7) {
			u32 temp = I915_READ(HSW_NDE_RSTWRN_OPT);
			temp &= ~RESET_PCH_HANDSHAKE_ENABLE;
			I915_WRITE(HSW_NDE_RSTWRN_OPT, temp);
		}
	}

	i915_gem_init_swizzling(dev);

	ret = dev_priv->gt.init_rings(dev);
	if (ret)
		return ret;

	for (i = 0; i < NUM_L3_SLICES(dev); i++)
		i915_gem_l3_remap(&dev_priv->ring[RCS], i);

	/*
	 * XXX: Contexts should only be initialized once. Doing a switch to the
	 * default context switch however is something we'd like to do after
	 * reset or thaw (the latter may not actually be necessary for HW, but
	 * goes with our code better). Context switching requires rings (for
	 * the do_switch), but before enabling PPGTT. So don't move this.
	 */
	ret = i915_gem_context_enable(dev_priv);
	if (ret && ret != -EIO) {
		DRM_ERROR("Context enable failed %d\n", ret);
		i915_gem_cleanup_ringbuffer(dev);

		return ret;
	}

	ret = i915_ppgtt_init_hw(dev);
	if (ret && ret != -EIO) {
		DRM_ERROR("PPGTT enable failed %d\n", ret);
		i915_gem_cleanup_ringbuffer(dev);
	}

	return ret;
}

int i915_gem_init(struct drm_device *dev)
{
	struct drm_i915_private *dev_priv = dev->dev_private;
	int ret;

	i915.enable_execlists = intel_sanitize_enable_execlists(dev,
			i915.enable_execlists);

	mutex_lock(&dev->struct_mutex);

	if (IS_VALLEYVIEW(dev)) {
		/* VLVA0 (potential hack), BIOS isn't actually waking us */
		I915_WRITE(VLV_GTLC_WAKE_CTRL, VLV_GTLC_ALLOWWAKEREQ);
		if (wait_for((I915_READ(VLV_GTLC_PW_STATUS) &
			      VLV_GTLC_ALLOWWAKEACK), 10))
			DRM_DEBUG_DRIVER("allow wake ack timed out\n");
	}

	if (!i915.enable_execlists) {
		dev_priv->gt.do_execbuf = i915_gem_ringbuffer_submission;
		dev_priv->gt.init_rings = i915_gem_init_rings;
		dev_priv->gt.cleanup_ring = intel_cleanup_ring_buffer;
		dev_priv->gt.stop_ring = intel_stop_ring_buffer;
	} else {
		dev_priv->gt.do_execbuf = intel_execlists_submission;
		dev_priv->gt.init_rings = intel_logical_rings_init;
		dev_priv->gt.cleanup_ring = intel_logical_ring_cleanup;
		dev_priv->gt.stop_ring = intel_logical_ring_stop;
	}

	ret = i915_gem_init_userptr(dev);
	if (ret) {
		mutex_unlock(&dev->struct_mutex);
		return ret;
	}

	i915_gem_init_global_gtt(dev);

	ret = i915_gem_context_init(dev);
	if (ret) {
		mutex_unlock(&dev->struct_mutex);
		return ret;
	}

	ret = i915_gem_init_hw(dev);
	if (ret == -EIO) {
		/* Allow ring initialisation to fail by marking the GPU as
		 * wedged. But we only want to do this where the GPU is angry,
		 * for all other failure, such as an allocation failure, bail.
		 */
		DRM_ERROR("Failed to initialize GPU, declaring it wedged\n");
		atomic_set_mask(I915_WEDGED, &dev_priv->gpu_error.reset_counter);
		ret = 0;
	}
	mutex_unlock(&dev->struct_mutex);

	/* Allow hardware batchbuffers unless told otherwise, but not for KMS. */
	if (!drm_core_check_feature(dev, DRIVER_MODESET))
		dev_priv->dri1.allow_batchbuffer = 1;
	return ret;
}

void
i915_gem_cleanup_ringbuffer(struct drm_device *dev)
{
	struct drm_i915_private *dev_priv = dev->dev_private;
	struct intel_engine_cs *ring;
	int i;

	for_each_ring(ring, dev_priv, i)
		dev_priv->gt.cleanup_ring(ring);
}

int
i915_gem_entervt_ioctl(struct drm_device *dev, void *data,
		       struct drm_file *file_priv)
{
	struct drm_i915_private *dev_priv = dev->dev_private;
	int ret;

	if (drm_core_check_feature(dev, DRIVER_MODESET))
		return 0;

	if (i915_reset_in_progress(&dev_priv->gpu_error)) {
		DRM_ERROR("Reenabling wedged hardware, good luck\n");
		atomic_set(&dev_priv->gpu_error.reset_counter, 0);
	}

	mutex_lock(&dev->struct_mutex);
	dev_priv->ums.mm_suspended = 0;

	ret = i915_gem_init_hw(dev);
	if (ret != 0) {
		mutex_unlock(&dev->struct_mutex);
		return ret;
	}

	BUG_ON(!list_empty(&dev_priv->gtt.base.active_list));

	ret = drm_irq_install(dev, dev->pdev->irq);
	if (ret)
		goto cleanup_ringbuffer;
	mutex_unlock(&dev->struct_mutex);

	return 0;

cleanup_ringbuffer:
	i915_gem_cleanup_ringbuffer(dev);
	dev_priv->ums.mm_suspended = 1;
	mutex_unlock(&dev->struct_mutex);

	return ret;
}

int
i915_gem_leavevt_ioctl(struct drm_device *dev, void *data,
		       struct drm_file *file_priv)
{
	if (drm_core_check_feature(dev, DRIVER_MODESET))
		return 0;

	mutex_lock(&dev->struct_mutex);
	drm_irq_uninstall(dev);
	mutex_unlock(&dev->struct_mutex);

	return i915_gem_suspend(dev);
}

void
i915_gem_lastclose(struct drm_device *dev)
{
	int ret;

	if (drm_core_check_feature(dev, DRIVER_MODESET))
		return;

	ret = i915_gem_suspend(dev);
	if (ret)
		DRM_ERROR("failed to idle hardware: %d\n", ret);
}

static void
init_ring_lists(struct intel_engine_cs *ring)
{
	INIT_LIST_HEAD(&ring->active_list);
	INIT_LIST_HEAD(&ring->request_list);
}

void i915_init_vm(struct drm_i915_private *dev_priv,
		  struct i915_address_space *vm)
{
	if (!i915_is_ggtt(vm))
		drm_mm_init(&vm->mm, vm->start, vm->total);
	vm->dev = dev_priv->dev;
	INIT_LIST_HEAD(&vm->active_list);
	INIT_LIST_HEAD(&vm->inactive_list);
	INIT_LIST_HEAD(&vm->global_link);
	list_add_tail(&vm->global_link, &dev_priv->vm_list);
}

void
i915_gem_load(struct drm_device *dev)
{
	struct drm_i915_private *dev_priv = dev->dev_private;
	int i;

	dev_priv->slab =
		kmem_cache_create("i915_gem_object",
				  sizeof(struct drm_i915_gem_object), 0,
				  SLAB_HWCACHE_ALIGN,
				  NULL);

	INIT_LIST_HEAD(&dev_priv->vm_list);
	i915_init_vm(dev_priv, &dev_priv->gtt.base);

	INIT_LIST_HEAD(&dev_priv->context_list);
	INIT_LIST_HEAD(&dev_priv->mm.unbound_list);
	INIT_LIST_HEAD(&dev_priv->mm.bound_list);
	INIT_LIST_HEAD(&dev_priv->mm.fence_list);
	for (i = 0; i < I915_NUM_RINGS; i++)
		init_ring_lists(&dev_priv->ring[i]);
	for (i = 0; i < I915_MAX_NUM_FENCES; i++)
		INIT_LIST_HEAD(&dev_priv->fence_regs[i].lru_list);
	INIT_DELAYED_WORK(&dev_priv->mm.retire_work,
			  i915_gem_retire_work_handler);
	INIT_DELAYED_WORK(&dev_priv->mm.idle_work,
			  i915_gem_idle_work_handler);
	init_waitqueue_head(&dev_priv->gpu_error.reset_queue);

	/* On GEN3 we really need to make sure the ARB C3 LP bit is set */
	if (!drm_core_check_feature(dev, DRIVER_MODESET) && IS_GEN3(dev)) {
		I915_WRITE(MI_ARB_STATE,
			   _MASKED_BIT_ENABLE(MI_ARB_C3_LP_WRITE_ENABLE));
	}

	dev_priv->relative_constants_mode = I915_EXEC_CONSTANTS_REL_GENERAL;

	/* Old X drivers will take 0-2 for front, back, depth buffers */
	if (!drm_core_check_feature(dev, DRIVER_MODESET))
		dev_priv->fence_reg_start = 3;

	if (INTEL_INFO(dev)->gen >= 7 && !IS_VALLEYVIEW(dev))
		dev_priv->num_fence_regs = 32;
	else if (INTEL_INFO(dev)->gen >= 4 || IS_I945G(dev) || IS_I945GM(dev) || IS_G33(dev))
		dev_priv->num_fence_regs = 16;
	else
		dev_priv->num_fence_regs = 8;

	/* Initialize fence registers to zero */
	INIT_LIST_HEAD(&dev_priv->mm.fence_list);
	i915_gem_restore_fences(dev);

	i915_gem_detect_bit_6_swizzle(dev);
	init_waitqueue_head(&dev_priv->pending_flip_queue);

	dev_priv->mm.interruptible = true;

	dev_priv->mm.shrinker.scan_objects = i915_gem_shrinker_scan;
	dev_priv->mm.shrinker.count_objects = i915_gem_shrinker_count;
	dev_priv->mm.shrinker.seeks = DEFAULT_SEEKS;
	register_shrinker(&dev_priv->mm.shrinker);

	dev_priv->mm.oom_notifier.notifier_call = i915_gem_shrinker_oom;
	register_oom_notifier(&dev_priv->mm.oom_notifier);

	mutex_init(&dev_priv->fb_tracking.lock);
}

void i915_gem_release(struct drm_device *dev, struct drm_file *file)
{
	struct drm_i915_file_private *file_priv = file->driver_priv;

	cancel_delayed_work_sync(&file_priv->mm.idle_work);

	/* Clean up our request list when the client is going away, so that
	 * later retire_requests won't dereference our soon-to-be-gone
	 * file_priv.
	 */
	spin_lock(&file_priv->mm.lock);
	while (!list_empty(&file_priv->mm.request_list)) {
		struct drm_i915_gem_request *request;

		request = list_first_entry(&file_priv->mm.request_list,
					   struct drm_i915_gem_request,
					   client_list);
		list_del(&request->client_list);
		request->file_priv = NULL;
	}
	spin_unlock(&file_priv->mm.lock);
}

static void
i915_gem_file_idle_work_handler(struct work_struct *work)
{
	struct drm_i915_file_private *file_priv =
		container_of(work, typeof(*file_priv), mm.idle_work.work);

	atomic_set(&file_priv->rps_wait_boost, false);
}

int i915_gem_open(struct drm_device *dev, struct drm_file *file)
{
	struct drm_i915_file_private *file_priv;
	int ret;

	DRM_DEBUG_DRIVER("\n");

	file_priv = kzalloc(sizeof(*file_priv), GFP_KERNEL);
	if (!file_priv)
		return -ENOMEM;

	file->driver_priv = file_priv;
	file_priv->dev_priv = dev->dev_private;
	file_priv->file = file;

	spin_lock_init(&file_priv->mm.lock);
	INIT_LIST_HEAD(&file_priv->mm.request_list);
	INIT_DELAYED_WORK(&file_priv->mm.idle_work,
			  i915_gem_file_idle_work_handler);

	ret = i915_gem_context_open(dev, file);
	if (ret)
		kfree(file_priv);

	return ret;
}

void i915_gem_track_fb(struct drm_i915_gem_object *old,
		       struct drm_i915_gem_object *new,
		       unsigned frontbuffer_bits)
{
	if (old) {
		WARN_ON(!mutex_is_locked(&old->base.dev->struct_mutex));
		WARN_ON(!(old->frontbuffer_bits & frontbuffer_bits));
		old->frontbuffer_bits &= ~frontbuffer_bits;
	}

	if (new) {
		WARN_ON(!mutex_is_locked(&new->base.dev->struct_mutex));
		WARN_ON(new->frontbuffer_bits & frontbuffer_bits);
		new->frontbuffer_bits |= frontbuffer_bits;
	}
}

static bool mutex_is_locked_by(struct mutex *mutex, struct task_struct *task)
{
	if (!mutex_is_locked(mutex))
		return false;

#if defined(CONFIG_SMP) || defined(CONFIG_DEBUG_MUTEXES)
	return mutex->owner == task;
#else
	/* Since UP may be pre-empted, we cannot assume that we own the lock */
	return false;
#endif
}

static bool i915_gem_shrinker_lock(struct drm_device *dev, bool *unlock)
{
	if (!mutex_trylock(&dev->struct_mutex)) {
		if (!mutex_is_locked_by(&dev->struct_mutex, current))
			return false;

		if (to_i915(dev)->mm.shrinker_no_lock_stealing)
			return false;

		*unlock = false;
	} else
		*unlock = true;

	return true;
}

static int num_vma_bound(struct drm_i915_gem_object *obj)
{
	struct i915_vma *vma;
	int count = 0;

	list_for_each_entry(vma, &obj->vma_list, vma_link)
		if (drm_mm_node_allocated(&vma->node))
			count++;

	return count;
}

static unsigned long
i915_gem_shrinker_count(struct shrinker *shrinker, struct shrink_control *sc)
{
	struct drm_i915_private *dev_priv =
		container_of(shrinker, struct drm_i915_private, mm.shrinker);
	struct drm_device *dev = dev_priv->dev;
	struct drm_i915_gem_object *obj;
	unsigned long count;
	bool unlock;

	if (!i915_gem_shrinker_lock(dev, &unlock))
		return 0;

	count = 0;
	list_for_each_entry(obj, &dev_priv->mm.unbound_list, global_list)
		if (obj->pages_pin_count == 0)
			count += obj->base.size >> PAGE_SHIFT;

	list_for_each_entry(obj, &dev_priv->mm.bound_list, global_list) {
		if (!i915_gem_obj_is_pinned(obj) &&
		    obj->pages_pin_count == num_vma_bound(obj))
			count += obj->base.size >> PAGE_SHIFT;
	}

	if (unlock)
		mutex_unlock(&dev->struct_mutex);

	return count;
}

/* All the new VM stuff */
unsigned long i915_gem_obj_offset(struct drm_i915_gem_object *o,
				  struct i915_address_space *vm)
{
	struct drm_i915_private *dev_priv = o->base.dev->dev_private;
	struct i915_vma *vma;

	WARN_ON(vm == &dev_priv->mm.aliasing_ppgtt->base);

	list_for_each_entry(vma, &o->vma_list, vma_link) {
		if (vma->vm == vm)
			return vma->node.start;

	}
	WARN(1, "%s vma for this object not found.\n",
	     i915_is_ggtt(vm) ? "global" : "ppgtt");
	return -1;
}

bool i915_gem_obj_bound(struct drm_i915_gem_object *o,
			struct i915_address_space *vm)
{
	struct i915_vma *vma;

	list_for_each_entry(vma, &o->vma_list, vma_link)
		if (vma->vm == vm && drm_mm_node_allocated(&vma->node))
			return true;

	return false;
}

bool i915_gem_obj_bound_any(struct drm_i915_gem_object *o)
{
	struct i915_vma *vma;

	list_for_each_entry(vma, &o->vma_list, vma_link)
		if (drm_mm_node_allocated(&vma->node))
			return true;

	return false;
}

unsigned long i915_gem_obj_size(struct drm_i915_gem_object *o,
				struct i915_address_space *vm)
{
	struct drm_i915_private *dev_priv = o->base.dev->dev_private;
	struct i915_vma *vma;

	WARN_ON(vm == &dev_priv->mm.aliasing_ppgtt->base);

	BUG_ON(list_empty(&o->vma_list));

	list_for_each_entry(vma, &o->vma_list, vma_link)
		if (vma->vm == vm)
			return vma->node.size;

	return 0;
}

static unsigned long
i915_gem_shrinker_scan(struct shrinker *shrinker, struct shrink_control *sc)
{
	struct drm_i915_private *dev_priv =
		container_of(shrinker, struct drm_i915_private, mm.shrinker);
	struct drm_device *dev = dev_priv->dev;
	unsigned long freed;
	bool unlock;

	if (!i915_gem_shrinker_lock(dev, &unlock))
		return SHRINK_STOP;

	freed = i915_gem_shrink(dev_priv,
				sc->nr_to_scan,
				I915_SHRINK_BOUND |
				I915_SHRINK_UNBOUND |
				I915_SHRINK_PURGEABLE);
	if (freed < sc->nr_to_scan)
		freed += i915_gem_shrink(dev_priv,
					 sc->nr_to_scan - freed,
					 I915_SHRINK_BOUND |
					 I915_SHRINK_UNBOUND);
	if (unlock)
		mutex_unlock(&dev->struct_mutex);

	return freed;
}

static int
i915_gem_shrinker_oom(struct notifier_block *nb, unsigned long event, void *ptr)
{
	struct drm_i915_private *dev_priv =
		container_of(nb, struct drm_i915_private, mm.oom_notifier);
	struct drm_device *dev = dev_priv->dev;
	struct drm_i915_gem_object *obj;
	unsigned long timeout = msecs_to_jiffies(5000) + 1;
	unsigned long pinned, bound, unbound, freed;
	bool was_interruptible;
	bool unlock;

	while (!i915_gem_shrinker_lock(dev, &unlock) && --timeout) {
		schedule_timeout_killable(1);
		if (fatal_signal_pending(current))
			return NOTIFY_DONE;
	}
	if (timeout == 0) {
		pr_err("Unable to purge GPU memory due lock contention.\n");
		return NOTIFY_DONE;
	}

	was_interruptible = dev_priv->mm.interruptible;
	dev_priv->mm.interruptible = false;

	freed = i915_gem_shrink_all(dev_priv);

	dev_priv->mm.interruptible = was_interruptible;

	/* Because we may be allocating inside our own driver, we cannot
	 * assert that there are no objects with pinned pages that are not
	 * being pointed to by hardware.
	 */
	unbound = bound = pinned = 0;
	list_for_each_entry(obj, &dev_priv->mm.unbound_list, global_list) {
		if (!obj->base.filp) /* not backed by a freeable object */
			continue;

		if (obj->pages_pin_count)
			pinned += obj->base.size;
		else
			unbound += obj->base.size;
	}
	list_for_each_entry(obj, &dev_priv->mm.bound_list, global_list) {
		if (!obj->base.filp)
			continue;

<<<<<<< HEAD
	cnt = 0;
	list_for_each_entry(obj, &dev_priv->mm.unbound_list, gtt_list)
		if (obj->pages_pin_count == 0)
			cnt += obj->base.size >> PAGE_SHIFT;
	list_for_each_entry(obj, &dev_priv->mm.inactive_list, mm_list)
		if (obj->pin_count == 0 && obj->pages_pin_count == 0)
			cnt += obj->base.size >> PAGE_SHIFT;
=======
		if (obj->pages_pin_count)
			pinned += obj->base.size;
		else
			bound += obj->base.size;
	}
>>>>>>> fc14f9c1

	if (unlock)
		mutex_unlock(&dev->struct_mutex);

	pr_info("Purging GPU memory, %lu bytes freed, %lu bytes still pinned.\n",
		freed, pinned);
	if (unbound || bound)
		pr_err("%lu and %lu bytes still available in the "
		       "bound and unbound GPU page lists.\n",
		       bound, unbound);

	*(unsigned long *)ptr += freed;
	return NOTIFY_DONE;
}

struct i915_vma *i915_gem_obj_to_ggtt(struct drm_i915_gem_object *obj)
{
	struct i915_vma *vma;

	vma = list_first_entry(&obj->vma_list, typeof(*vma), vma_link);
	if (vma->vm != i915_obj_to_ggtt(obj))
		return NULL;

	return vma;
}<|MERGE_RESOLUTION|>--- conflicted
+++ resolved
@@ -1359,23 +1359,7 @@
 	if (ret)
 		return ret;
 
-<<<<<<< HEAD
-	i915_gem_retire_requests_ring(ring);
-
-	/* Manually manage the write flush as we may have not yet
-	 * retired the buffer.
-	 */
-	if (ret == 0 &&
-	    obj->last_write_seqno &&
-	    i915_seqno_passed(seqno, obj->last_write_seqno)) {
-		obj->last_write_seqno = 0;
-		obj->base.write_domain &= ~I915_GEM_GPU_DOMAINS;
-	}
-
-	return ret;
-=======
 	return i915_gem_object_wait_rendering__tail(obj, ring);
->>>>>>> fc14f9c1
 }
 
 /**
@@ -3063,11 +3047,7 @@
 	POSTING_READ(fence_reg);
 
 	if (obj) {
-<<<<<<< HEAD
-		u32 size = obj->gtt_space->size;
-=======
 		u32 size = i915_gem_obj_ggtt_size(obj);
->>>>>>> fc14f9c1
 		uint64_t val;
 
 		val = (uint64_t)((i915_gem_obj_ggtt_offset(obj) + size - 4096) &
@@ -5361,21 +5341,11 @@
 		if (!obj->base.filp)
 			continue;
 
-<<<<<<< HEAD
-	cnt = 0;
-	list_for_each_entry(obj, &dev_priv->mm.unbound_list, gtt_list)
-		if (obj->pages_pin_count == 0)
-			cnt += obj->base.size >> PAGE_SHIFT;
-	list_for_each_entry(obj, &dev_priv->mm.inactive_list, mm_list)
-		if (obj->pin_count == 0 && obj->pages_pin_count == 0)
-			cnt += obj->base.size >> PAGE_SHIFT;
-=======
 		if (obj->pages_pin_count)
 			pinned += obj->base.size;
 		else
 			bound += obj->base.size;
 	}
->>>>>>> fc14f9c1
 
 	if (unlock)
 		mutex_unlock(&dev->struct_mutex);
