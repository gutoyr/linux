/*
 * Copyright (C) 2008 Ben Skeggs.
 * All Rights Reserved.
 *
 * Permission is hereby granted, free of charge, to any person obtaining
 * a copy of this software and associated documentation files (the
 * "Software"), to deal in the Software without restriction, including
 * without limitation the rights to use, copy, modify, merge, publish,
 * distribute, sublicense, and/or sell copies of the Software, and to
 * permit persons to whom the Software is furnished to do so, subject to
 * the following conditions:
 *
 * The above copyright notice and this permission notice (including the
 * next paragraph) shall be included in all copies or substantial
 * portions of the Software.
 *
 * THE SOFTWARE IS PROVIDED "AS IS", WITHOUT WARRANTY OF ANY KIND,
 * EXPRESS OR IMPLIED, INCLUDING BUT NOT LIMITED TO THE WARRANTIES OF
 * MERCHANTABILITY, FITNESS FOR A PARTICULAR PURPOSE AND NONINFRINGEMENT.
 * IN NO EVENT SHALL THE COPYRIGHT OWNER(S) AND/OR ITS SUPPLIERS BE
 * LIABLE FOR ANY CLAIM, DAMAGES OR OTHER LIABILITY, WHETHER IN AN ACTION
 * OF CONTRACT, TORT OR OTHERWISE, ARISING FROM, OUT OF OR IN CONNECTION
 * WITH THE SOFTWARE OR THE USE OR OTHER DEALINGS IN THE SOFTWARE.
 *
 */

#include "nouveau_drm.h"
#include "nouveau_dma.h"
#include "nouveau_fence.h"
#include "nouveau_abi16.h"

#include "nouveau_ttm.h"
#include "nouveau_gem.h"

void
nouveau_gem_object_del(struct drm_gem_object *gem)
{
	struct nouveau_bo *nvbo = nouveau_gem_object(gem);
	struct ttm_buffer_object *bo = &nvbo->bo;

	if (gem->import_attach)
		drm_prime_gem_destroy(gem, nvbo->bo.sg);

	drm_gem_object_release(gem);

	/* reset filp so nouveau_bo_del_ttm() can test for it */
	gem->filp = NULL;
	ttm_bo_unref(&bo);
}

int
nouveau_gem_object_open(struct drm_gem_object *gem, struct drm_file *file_priv)
{
	struct nouveau_cli *cli = nouveau_cli(file_priv);
	struct nouveau_bo *nvbo = nouveau_gem_object(gem);
	struct nouveau_vma *vma;
	int ret;

	if (!cli->vm)
		return 0;

	ret = ttm_bo_reserve(&nvbo->bo, false, false, false, NULL);
	if (ret)
		return ret;

	vma = nouveau_bo_vma_find(nvbo, cli->vm);
	if (!vma) {
		vma = kzalloc(sizeof(*vma), GFP_KERNEL);
		if (!vma) {
			ret = -ENOMEM;
			goto out;
		}

		ret = nouveau_bo_vma_add(nvbo, cli->vm, vma);
		if (ret) {
			kfree(vma);
			goto out;
		}
	} else {
		vma->refcount++;
	}

out:
	ttm_bo_unreserve(&nvbo->bo);
	return ret;
}

static void
nouveau_gem_object_delete(void *data)
{
	struct nouveau_vma *vma = data;
	nouveau_vm_unmap(vma);
	nouveau_vm_put(vma);
	kfree(vma);
}

static void
nouveau_gem_object_unmap(struct nouveau_bo *nvbo, struct nouveau_vma *vma)
{
	const bool mapped = nvbo->bo.mem.mem_type != TTM_PL_SYSTEM;
	struct reservation_object *resv = nvbo->bo.resv;
	struct reservation_object_list *fobj;
	struct fence *fence = NULL;

	fobj = reservation_object_get_list(resv);

	list_del(&vma->head);

	if (fobj && fobj->shared_count > 1)
		ttm_bo_wait(&nvbo->bo, true, false, false);
	else if (fobj && fobj->shared_count == 1)
		fence = rcu_dereference_protected(fobj->shared[0],
						reservation_object_held(resv));
	else
		fence = reservation_object_get_excl(nvbo->bo.resv);

	if (fence && mapped) {
		nouveau_fence_work(fence, nouveau_gem_object_delete, vma);
	} else {
		if (mapped)
			nouveau_vm_unmap(vma);
		nouveau_vm_put(vma);
		kfree(vma);
	}
}

void
nouveau_gem_object_close(struct drm_gem_object *gem, struct drm_file *file_priv)
{
	struct nouveau_cli *cli = nouveau_cli(file_priv);
	struct nouveau_bo *nvbo = nouveau_gem_object(gem);
	struct nouveau_vma *vma;
	int ret;

	if (!cli->vm)
		return;

	ret = ttm_bo_reserve(&nvbo->bo, false, false, false, NULL);
	if (ret)
		return;

	vma = nouveau_bo_vma_find(nvbo, cli->vm);
	if (vma) {
		if (--vma->refcount == 0)
			nouveau_gem_object_unmap(nvbo, vma);
	}
	ttm_bo_unreserve(&nvbo->bo);
}

int
nouveau_gem_new(struct drm_device *dev, int size, int align, uint32_t domain,
		uint32_t tile_mode, uint32_t tile_flags,
		struct nouveau_bo **pnvbo)
{
	struct nouveau_drm *drm = nouveau_drm(dev);
	struct nouveau_bo *nvbo;
	u32 flags = 0;
	int ret;

	if (domain & NOUVEAU_GEM_DOMAIN_VRAM)
		flags |= TTM_PL_FLAG_VRAM;
	if (domain & NOUVEAU_GEM_DOMAIN_GART)
		flags |= TTM_PL_FLAG_TT;
	if (!flags || domain & NOUVEAU_GEM_DOMAIN_CPU)
		flags |= TTM_PL_FLAG_SYSTEM;

	ret = nouveau_bo_new(dev, size, align, flags, tile_mode,
			     tile_flags, NULL, NULL, pnvbo);
	if (ret)
		return ret;
	nvbo = *pnvbo;

	/* we restrict allowed domains on nv50+ to only the types
	 * that were requested at creation time.  not possibly on
	 * earlier chips without busting the ABI.
	 */
	nvbo->valid_domains = NOUVEAU_GEM_DOMAIN_VRAM |
			      NOUVEAU_GEM_DOMAIN_GART;
	if (drm->device.info.family >= NV_DEVICE_INFO_V0_TESLA)
		nvbo->valid_domains &= domain;

	/* Initialize the embedded gem-object. We return a single gem-reference
	 * to the caller, instead of a normal nouveau_bo ttm reference. */
	ret = drm_gem_object_init(dev, &nvbo->gem, nvbo->bo.mem.size);
	if (ret) {
		nouveau_bo_ref(NULL, pnvbo);
		return -ENOMEM;
	}

	nvbo->bo.persistent_swap_storage = nvbo->gem.filp;
	return 0;
}

static int
nouveau_gem_info(struct drm_file *file_priv, struct drm_gem_object *gem,
		 struct drm_nouveau_gem_info *rep)
{
	struct nouveau_cli *cli = nouveau_cli(file_priv);
	struct nouveau_bo *nvbo = nouveau_gem_object(gem);
	struct nouveau_vma *vma;

	if (nvbo->bo.mem.mem_type == TTM_PL_TT)
		rep->domain = NOUVEAU_GEM_DOMAIN_GART;
	else
		rep->domain = NOUVEAU_GEM_DOMAIN_VRAM;

	rep->offset = nvbo->bo.offset;
	if (cli->vm) {
		vma = nouveau_bo_vma_find(nvbo, cli->vm);
		if (!vma)
			return -EINVAL;

		rep->offset = vma->offset;
	}

	rep->size = nvbo->bo.mem.num_pages << PAGE_SHIFT;
	rep->map_handle = drm_vma_node_offset_addr(&nvbo->bo.vma_node);
	rep->tile_mode = nvbo->tile_mode;
	rep->tile_flags = nvbo->tile_flags;
	return 0;
}

int
nouveau_gem_ioctl_new(struct drm_device *dev, void *data,
		      struct drm_file *file_priv)
{
	struct nouveau_drm *drm = nouveau_drm(dev);
	struct nouveau_cli *cli = nouveau_cli(file_priv);
	struct nouveau_fb *pfb = nvkm_fb(&drm->device);
	struct drm_nouveau_gem_new *req = data;
	struct nouveau_bo *nvbo = NULL;
	int ret = 0;

	if (!pfb->memtype_valid(pfb, req->info.tile_flags)) {
		NV_PRINTK(error, cli, "bad page flags: 0x%08x\n", req->info.tile_flags);
		return -EINVAL;
	}

	ret = nouveau_gem_new(dev, req->info.size, req->align,
			      req->info.domain, req->info.tile_mode,
			      req->info.tile_flags, &nvbo);
	if (ret)
		return ret;

	ret = drm_gem_handle_create(file_priv, &nvbo->gem, &req->info.handle);
	if (ret == 0) {
		ret = nouveau_gem_info(file_priv, &nvbo->gem, &req->info);
		if (ret)
			drm_gem_handle_delete(file_priv, req->info.handle);
	}

	/* drop reference from allocate - handle holds it now */
	drm_gem_object_unreference_unlocked(&nvbo->gem);
	return ret;
}

static int
nouveau_gem_set_domain(struct drm_gem_object *gem, uint32_t read_domains,
		       uint32_t write_domains, uint32_t valid_domains)
{
	struct nouveau_bo *nvbo = nouveau_gem_object(gem);
	struct ttm_buffer_object *bo = &nvbo->bo;
	uint32_t domains = valid_domains & nvbo->valid_domains &
		(write_domains ? write_domains : read_domains);
	uint32_t pref_flags = 0, valid_flags = 0;

	if (!domains)
		return -EINVAL;

	if (valid_domains & NOUVEAU_GEM_DOMAIN_VRAM)
		valid_flags |= TTM_PL_FLAG_VRAM;

	if (valid_domains & NOUVEAU_GEM_DOMAIN_GART)
		valid_flags |= TTM_PL_FLAG_TT;

	if ((domains & NOUVEAU_GEM_DOMAIN_VRAM) &&
	    bo->mem.mem_type == TTM_PL_VRAM)
		pref_flags |= TTM_PL_FLAG_VRAM;

	else if ((domains & NOUVEAU_GEM_DOMAIN_GART) &&
		 bo->mem.mem_type == TTM_PL_TT)
		pref_flags |= TTM_PL_FLAG_TT;

	else if (domains & NOUVEAU_GEM_DOMAIN_VRAM)
		pref_flags |= TTM_PL_FLAG_VRAM;

	else
		pref_flags |= TTM_PL_FLAG_TT;

	nouveau_bo_placement_set(nvbo, pref_flags, valid_flags);

	return 0;
}

struct validate_op {
	struct list_head list;
	struct ww_acquire_ctx ticket;
};

static void
validate_fini_no_ticket(struct validate_op *op, struct nouveau_fence *fence,
			struct drm_nouveau_gem_pushbuf_bo *pbbo)
{
	struct nouveau_bo *nvbo;
	struct drm_nouveau_gem_pushbuf_bo *b;

	while (!list_empty(&op->list)) {
		nvbo = list_entry(op->list.next, struct nouveau_bo, entry);
		b = &pbbo[nvbo->pbbo_index];

		if (likely(fence))
<<<<<<< HEAD
			nouveau_bo_fence(nvbo, fence);
=======
			nouveau_bo_fence(nvbo, fence, !!b->write_domains);
>>>>>>> fc14f9c1

		if (unlikely(nvbo->validate_mapped)) {
			ttm_bo_kunmap(&nvbo->kmap);
			nvbo->validate_mapped = false;
		}

		list_del(&nvbo->entry);
		nvbo->reserved_by = NULL;
		ttm_bo_unreserve_ticket(&nvbo->bo, &op->ticket);
		drm_gem_object_unreference_unlocked(&nvbo->gem);
	}
}

static void
validate_fini(struct validate_op *op, struct nouveau_fence *fence,
	      struct drm_nouveau_gem_pushbuf_bo *pbbo)
{
	validate_fini_no_ticket(op, fence, pbbo);
	ww_acquire_fini(&op->ticket);
}

static int
validate_init(struct nouveau_channel *chan, struct drm_file *file_priv,
	      struct drm_nouveau_gem_pushbuf_bo *pbbo,
	      int nr_buffers, struct validate_op *op)
{
	struct nouveau_cli *cli = nouveau_cli(file_priv);
	struct drm_device *dev = chan->drm->dev;
	int trycnt = 0;
	int ret, i;
	struct nouveau_bo *res_bo = NULL;
	LIST_HEAD(gart_list);
	LIST_HEAD(vram_list);
	LIST_HEAD(both_list);

	ww_acquire_init(&op->ticket, &reservation_ww_class);
retry:
	if (++trycnt > 100000) {
		NV_PRINTK(error, cli, "%s failed and gave up.\n", __func__);
		return -EINVAL;
	}

	for (i = 0; i < nr_buffers; i++) {
		struct drm_nouveau_gem_pushbuf_bo *b = &pbbo[i];
		struct drm_gem_object *gem;
		struct nouveau_bo *nvbo;

		gem = drm_gem_object_lookup(dev, file_priv, b->handle);
		if (!gem) {
			NV_PRINTK(error, cli, "Unknown handle 0x%08x\n", b->handle);
			ret = -ENOENT;
			break;
		}
		nvbo = nouveau_gem_object(gem);
		if (nvbo == res_bo) {
			res_bo = NULL;
			drm_gem_object_unreference_unlocked(gem);
			continue;
		}

		if (nvbo->reserved_by && nvbo->reserved_by == file_priv) {
			NV_PRINTK(error, cli, "multiple instances of buffer %d on "
				      "validation list\n", b->handle);
			drm_gem_object_unreference_unlocked(gem);
			ret = -EINVAL;
			break;
		}

		ret = ttm_bo_reserve(&nvbo->bo, true, false, true, &op->ticket);
		if (ret) {
			list_splice_tail_init(&vram_list, &op->list);
			list_splice_tail_init(&gart_list, &op->list);
			list_splice_tail_init(&both_list, &op->list);
			validate_fini_no_ticket(op, NULL, NULL);
			if (unlikely(ret == -EDEADLK)) {
				ret = ttm_bo_reserve_slowpath(&nvbo->bo, true,
							      &op->ticket);
				if (!ret)
					res_bo = nvbo;
			}
			if (unlikely(ret)) {
				if (ret != -ERESTARTSYS)
					NV_PRINTK(error, cli, "fail reserve\n");
				break;
			}
		}

		b->user_priv = (uint64_t)(unsigned long)nvbo;
		nvbo->reserved_by = file_priv;
		nvbo->pbbo_index = i;
		if ((b->valid_domains & NOUVEAU_GEM_DOMAIN_VRAM) &&
		    (b->valid_domains & NOUVEAU_GEM_DOMAIN_GART))
			list_add_tail(&nvbo->entry, &both_list);
		else
		if (b->valid_domains & NOUVEAU_GEM_DOMAIN_VRAM)
			list_add_tail(&nvbo->entry, &vram_list);
		else
		if (b->valid_domains & NOUVEAU_GEM_DOMAIN_GART)
			list_add_tail(&nvbo->entry, &gart_list);
		else {
			NV_PRINTK(error, cli, "invalid valid domains: 0x%08x\n",
				 b->valid_domains);
			list_add_tail(&nvbo->entry, &both_list);
			ret = -EINVAL;
			break;
		}
		if (nvbo == res_bo)
			goto retry;
	}

	ww_acquire_done(&op->ticket);
	list_splice_tail(&vram_list, &op->list);
	list_splice_tail(&gart_list, &op->list);
	list_splice_tail(&both_list, &op->list);
	if (ret)
		validate_fini(op, NULL, NULL);
	return ret;

}

static int
validate_list(struct nouveau_channel *chan, struct nouveau_cli *cli,
	      struct list_head *list, struct drm_nouveau_gem_pushbuf_bo *pbbo,
	      uint64_t user_pbbo_ptr)
{
	struct nouveau_drm *drm = chan->drm;
	struct drm_nouveau_gem_pushbuf_bo __user *upbbo =
				(void __force __user *)(uintptr_t)user_pbbo_ptr;
	struct nouveau_bo *nvbo;
	int ret, relocs = 0;

	list_for_each_entry(nvbo, list, entry) {
		struct drm_nouveau_gem_pushbuf_bo *b = &pbbo[nvbo->pbbo_index];

		ret = nouveau_gem_set_domain(&nvbo->gem, b->read_domains,
					     b->write_domains,
					     b->valid_domains);
		if (unlikely(ret)) {
			NV_PRINTK(error, cli, "fail set_domain\n");
			return ret;
		}

		ret = nouveau_bo_validate(nvbo, true, false);
		if (unlikely(ret)) {
			if (ret != -ERESTARTSYS)
				NV_PRINTK(error, cli, "fail ttm_validate\n");
			return ret;
		}

		ret = nouveau_fence_sync(nvbo, chan, !!b->write_domains, true);
		if (unlikely(ret)) {
			if (ret != -ERESTARTSYS)
				NV_PRINTK(error, cli, "fail post-validate sync\n");
			return ret;
		}

		if (drm->device.info.family < NV_DEVICE_INFO_V0_TESLA) {
			if (nvbo->bo.offset == b->presumed.offset &&
			    ((nvbo->bo.mem.mem_type == TTM_PL_VRAM &&
			      b->presumed.domain & NOUVEAU_GEM_DOMAIN_VRAM) ||
			     (nvbo->bo.mem.mem_type == TTM_PL_TT &&
			      b->presumed.domain & NOUVEAU_GEM_DOMAIN_GART)))
				continue;

			if (nvbo->bo.mem.mem_type == TTM_PL_TT)
				b->presumed.domain = NOUVEAU_GEM_DOMAIN_GART;
			else
				b->presumed.domain = NOUVEAU_GEM_DOMAIN_VRAM;
			b->presumed.offset = nvbo->bo.offset;
			b->presumed.valid = 0;
			relocs++;

			if (copy_to_user(&upbbo[nvbo->pbbo_index].presumed,
					     &b->presumed, sizeof(b->presumed)))
				return -EFAULT;
		}
	}

	return relocs;
}

static int
nouveau_gem_pushbuf_validate(struct nouveau_channel *chan,
			     struct drm_file *file_priv,
			     struct drm_nouveau_gem_pushbuf_bo *pbbo,
			     uint64_t user_buffers, int nr_buffers,
			     struct validate_op *op, int *apply_relocs)
{
	struct nouveau_cli *cli = nouveau_cli(file_priv);
	int ret;

	INIT_LIST_HEAD(&op->list);

	if (nr_buffers == 0)
		return 0;

	ret = validate_init(chan, file_priv, pbbo, nr_buffers, op);
	if (unlikely(ret)) {
		if (ret != -ERESTARTSYS)
			NV_PRINTK(error, cli, "validate_init\n");
		return ret;
	}

	ret = validate_list(chan, cli, &op->list, pbbo, user_buffers);
	if (unlikely(ret < 0)) {
		if (ret != -ERESTARTSYS)
			NV_PRINTK(error, cli, "validating bo list\n");
		validate_fini(op, NULL, NULL);
		return ret;
	}
	*apply_relocs = ret;
	return 0;
}

static inline void
u_free(void *addr)
{
	if (!is_vmalloc_addr(addr))
		kfree(addr);
	else
		vfree(addr);
}

static inline void *
u_memcpya(uint64_t user, unsigned nmemb, unsigned size)
{
	void *mem;
	void __user *userptr = (void __force __user *)(uintptr_t)user;

	size *= nmemb;

	mem = kmalloc(size, GFP_KERNEL | __GFP_NOWARN);
	if (!mem)
		mem = vmalloc(size);
	if (!mem)
		return ERR_PTR(-ENOMEM);

	if (copy_from_user(mem, userptr, size)) {
		u_free(mem);
		return ERR_PTR(-EFAULT);
	}

	return mem;
}

static int
nouveau_gem_pushbuf_reloc_apply(struct nouveau_cli *cli,
				struct drm_nouveau_gem_pushbuf *req,
				struct drm_nouveau_gem_pushbuf_bo *bo)
{
	struct drm_nouveau_gem_pushbuf_reloc *reloc = NULL;
	int ret = 0;
	unsigned i;

	reloc = u_memcpya(req->relocs, req->nr_relocs, sizeof(*reloc));
	if (IS_ERR(reloc))
		return PTR_ERR(reloc);

	for (i = 0; i < req->nr_relocs; i++) {
		struct drm_nouveau_gem_pushbuf_reloc *r = &reloc[i];
		struct drm_nouveau_gem_pushbuf_bo *b;
		struct nouveau_bo *nvbo;
		uint32_t data;

		if (unlikely(r->bo_index > req->nr_buffers)) {
			NV_PRINTK(error, cli, "reloc bo index invalid\n");
			ret = -EINVAL;
			break;
		}

		b = &bo[r->bo_index];
		if (b->presumed.valid)
			continue;

		if (unlikely(r->reloc_bo_index > req->nr_buffers)) {
			NV_PRINTK(error, cli, "reloc container bo index invalid\n");
			ret = -EINVAL;
			break;
		}
		nvbo = (void *)(unsigned long)bo[r->reloc_bo_index].user_priv;

		if (unlikely(r->reloc_bo_offset + 4 >
			     nvbo->bo.mem.num_pages << PAGE_SHIFT)) {
			NV_PRINTK(error, cli, "reloc outside of bo\n");
			ret = -EINVAL;
			break;
		}

		if (!nvbo->kmap.virtual) {
			ret = ttm_bo_kmap(&nvbo->bo, 0, nvbo->bo.mem.num_pages,
					  &nvbo->kmap);
			if (ret) {
				NV_PRINTK(error, cli, "failed kmap for reloc\n");
				break;
			}
			nvbo->validate_mapped = true;
		}

		if (r->flags & NOUVEAU_GEM_RELOC_LOW)
			data = b->presumed.offset + r->data;
		else
		if (r->flags & NOUVEAU_GEM_RELOC_HIGH)
			data = (b->presumed.offset + r->data) >> 32;
		else
			data = r->data;

		if (r->flags & NOUVEAU_GEM_RELOC_OR) {
			if (b->presumed.domain == NOUVEAU_GEM_DOMAIN_GART)
				data |= r->tor;
			else
				data |= r->vor;
		}

		ret = ttm_bo_wait(&nvbo->bo, true, false, false);
		if (ret) {
			NV_PRINTK(error, cli, "reloc wait_idle failed: %d\n", ret);
			break;
		}

		nouveau_bo_wr32(nvbo, r->reloc_bo_offset >> 2, data);
	}

	u_free(reloc);
	return ret;
}

int
nouveau_gem_ioctl_pushbuf(struct drm_device *dev, void *data,
			  struct drm_file *file_priv)
{
	struct nouveau_abi16 *abi16 = nouveau_abi16_get(file_priv, dev);
	struct nouveau_cli *cli = nouveau_cli(file_priv);
	struct nouveau_abi16_chan *temp;
	struct nouveau_drm *drm = nouveau_drm(dev);
	struct drm_nouveau_gem_pushbuf *req = data;
	struct drm_nouveau_gem_pushbuf_push *push;
	struct drm_nouveau_gem_pushbuf_bo *bo;
	struct nouveau_channel *chan = NULL;
	struct validate_op op;
	struct nouveau_fence *fence = NULL;
	int i, j, ret = 0, do_reloc = 0;

	if (unlikely(!abi16))
		return -ENOMEM;

	list_for_each_entry(temp, &abi16->channels, head) {
		if (temp->chan->object->handle == (NVDRM_CHAN | req->channel)) {
			chan = temp->chan;
			break;
		}
	}

	if (!chan)
		return nouveau_abi16_put(abi16, -ENOENT);

	req->vram_available = drm->gem.vram_available;
	req->gart_available = drm->gem.gart_available;
	if (unlikely(req->nr_push == 0))
		goto out_next;

	if (unlikely(req->nr_push > NOUVEAU_GEM_MAX_PUSH)) {
		NV_PRINTK(error, cli, "pushbuf push count exceeds limit: %d max %d\n",
			 req->nr_push, NOUVEAU_GEM_MAX_PUSH);
		return nouveau_abi16_put(abi16, -EINVAL);
	}

	if (unlikely(req->nr_buffers > NOUVEAU_GEM_MAX_BUFFERS)) {
		NV_PRINTK(error, cli, "pushbuf bo count exceeds limit: %d max %d\n",
			 req->nr_buffers, NOUVEAU_GEM_MAX_BUFFERS);
		return nouveau_abi16_put(abi16, -EINVAL);
	}

	if (unlikely(req->nr_relocs > NOUVEAU_GEM_MAX_RELOCS)) {
		NV_PRINTK(error, cli, "pushbuf reloc count exceeds limit: %d max %d\n",
			 req->nr_relocs, NOUVEAU_GEM_MAX_RELOCS);
		return nouveau_abi16_put(abi16, -EINVAL);
	}

	push = u_memcpya(req->push, req->nr_push, sizeof(*push));
	if (IS_ERR(push))
		return nouveau_abi16_put(abi16, PTR_ERR(push));

	bo = u_memcpya(req->buffers, req->nr_buffers, sizeof(*bo));
	if (IS_ERR(bo)) {
		u_free(push);
		return nouveau_abi16_put(abi16, PTR_ERR(bo));
	}

	/* Ensure all push buffers are on validate list */
	for (i = 0; i < req->nr_push; i++) {
		if (push[i].bo_index >= req->nr_buffers) {
			NV_PRINTK(error, cli, "push %d buffer not in list\n", i);
			ret = -EINVAL;
			goto out_prevalid;
		}
	}

	/* Validate buffer list */
	ret = nouveau_gem_pushbuf_validate(chan, file_priv, bo, req->buffers,
					   req->nr_buffers, &op, &do_reloc);
	if (ret) {
		if (ret != -ERESTARTSYS)
			NV_PRINTK(error, cli, "validate: %d\n", ret);
		goto out_prevalid;
	}

	/* Apply any relocations that are required */
	if (do_reloc) {
		ret = nouveau_gem_pushbuf_reloc_apply(cli, req, bo);
		if (ret) {
			NV_PRINTK(error, cli, "reloc apply: %d\n", ret);
			goto out;
		}
	}

	if (chan->dma.ib_max) {
		ret = nouveau_dma_wait(chan, req->nr_push + 1, 16);
		if (ret) {
			NV_PRINTK(error, cli, "nv50cal_space: %d\n", ret);
			goto out;
		}

		for (i = 0; i < req->nr_push; i++) {
			struct nouveau_bo *nvbo = (void *)(unsigned long)
				bo[push[i].bo_index].user_priv;

			nv50_dma_push(chan, nvbo, push[i].offset,
				      push[i].length);
		}
	} else
	if (drm->device.info.chipset >= 0x25) {
		ret = RING_SPACE(chan, req->nr_push * 2);
		if (ret) {
			NV_PRINTK(error, cli, "cal_space: %d\n", ret);
			goto out;
		}

		for (i = 0; i < req->nr_push; i++) {
			struct nouveau_bo *nvbo = (void *)(unsigned long)
				bo[push[i].bo_index].user_priv;

			OUT_RING(chan, (nvbo->bo.offset + push[i].offset) | 2);
			OUT_RING(chan, 0);
		}
	} else {
		ret = RING_SPACE(chan, req->nr_push * (2 + NOUVEAU_DMA_SKIPS));
		if (ret) {
			NV_PRINTK(error, cli, "jmp_space: %d\n", ret);
			goto out;
		}

		for (i = 0; i < req->nr_push; i++) {
			struct nouveau_bo *nvbo = (void *)(unsigned long)
				bo[push[i].bo_index].user_priv;
			uint32_t cmd;

			cmd = chan->push.vma.offset + ((chan->dma.cur + 2) << 2);
			cmd |= 0x20000000;
			if (unlikely(cmd != req->suffix0)) {
				if (!nvbo->kmap.virtual) {
					ret = ttm_bo_kmap(&nvbo->bo, 0,
							  nvbo->bo.mem.
							  num_pages,
							  &nvbo->kmap);
					if (ret) {
						WIND_RING(chan);
						goto out;
					}
					nvbo->validate_mapped = true;
				}

				nouveau_bo_wr32(nvbo, (push[i].offset +
						push[i].length - 8) / 4, cmd);
			}

			OUT_RING(chan, 0x20000000 |
				      (nvbo->bo.offset + push[i].offset));
			OUT_RING(chan, 0);
			for (j = 0; j < NOUVEAU_DMA_SKIPS; j++)
				OUT_RING(chan, 0);
		}
	}

	ret = nouveau_fence_new(chan, false, &fence);
	if (ret) {
		NV_PRINTK(error, cli, "error fencing pushbuf: %d\n", ret);
		WIND_RING(chan);
		goto out;
	}

out:
	validate_fini(&op, fence, bo);
	nouveau_fence_unref(&fence);

out_prevalid:
	u_free(bo);
	u_free(push);

out_next:
	if (chan->dma.ib_max) {
		req->suffix0 = 0x00000000;
		req->suffix1 = 0x00000000;
	} else
	if (drm->device.info.chipset >= 0x25) {
		req->suffix0 = 0x00020000;
		req->suffix1 = 0x00000000;
	} else {
		req->suffix0 = 0x20000000 |
			      (chan->push.vma.offset + ((chan->dma.cur + 2) << 2));
		req->suffix1 = 0x00000000;
	}

	return nouveau_abi16_put(abi16, ret);
}

static inline uint32_t
domain_to_ttm(struct nouveau_bo *nvbo, uint32_t domain)
{
	uint32_t flags = 0;

	if (domain & NOUVEAU_GEM_DOMAIN_VRAM)
		flags |= TTM_PL_FLAG_VRAM;
	if (domain & NOUVEAU_GEM_DOMAIN_GART)
		flags |= TTM_PL_FLAG_TT;

	return flags;
}

int
nouveau_gem_ioctl_cpu_prep(struct drm_device *dev, void *data,
			   struct drm_file *file_priv)
{
	struct drm_nouveau_gem_cpu_prep *req = data;
	struct drm_gem_object *gem;
	struct nouveau_bo *nvbo;
	bool no_wait = !!(req->flags & NOUVEAU_GEM_CPU_PREP_NOWAIT);
	bool write = !!(req->flags & NOUVEAU_GEM_CPU_PREP_WRITE);
	int ret;

	gem = drm_gem_object_lookup(dev, file_priv, req->handle);
	if (!gem)
		return -ENOENT;
	nvbo = nouveau_gem_object(gem);

	if (no_wait)
		ret = reservation_object_test_signaled_rcu(nvbo->bo.resv, write) ? 0 : -EBUSY;
	else {
		long lret;

		lret = reservation_object_wait_timeout_rcu(nvbo->bo.resv, write, true, 30 * HZ);
		if (!lret)
			ret = -EBUSY;
		else if (lret > 0)
			ret = 0;
		else
			ret = lret;
	}
	drm_gem_object_unreference_unlocked(gem);

	return ret;
}

int
nouveau_gem_ioctl_cpu_fini(struct drm_device *dev, void *data,
			   struct drm_file *file_priv)
{
	return 0;
}

int
nouveau_gem_ioctl_info(struct drm_device *dev, void *data,
		       struct drm_file *file_priv)
{
	struct drm_nouveau_gem_info *req = data;
	struct drm_gem_object *gem;
	int ret;

	gem = drm_gem_object_lookup(dev, file_priv, req->handle);
	if (!gem)
		return -ENOENT;

	ret = nouveau_gem_info(file_priv, gem, req);
	drm_gem_object_unreference_unlocked(gem);
	return ret;
}
<|MERGE_RESOLUTION|>--- conflicted
+++ resolved
@@ -309,11 +309,7 @@
 		b = &pbbo[nvbo->pbbo_index];
 
 		if (likely(fence))
-<<<<<<< HEAD
-			nouveau_bo_fence(nvbo, fence);
-=======
 			nouveau_bo_fence(nvbo, fence, !!b->write_domains);
->>>>>>> fc14f9c1
 
 		if (unlikely(nvbo->validate_mapped)) {
 			ttm_bo_kunmap(&nvbo->kmap);
