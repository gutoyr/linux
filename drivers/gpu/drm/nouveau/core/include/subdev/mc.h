--- conflicted
+++ resolved
@@ -17,36 +17,6 @@
 	return (void *)nv_device(obj)->subdev[NVDEV_SUBDEV_MC];
 }
 
-<<<<<<< HEAD
-#define nouveau_mc_create(p,e,o,m,d)                                           \
-	nouveau_mc_create_((p), (e), (o), (m), sizeof(**d), (void **)d)
-#define nouveau_mc_destroy(p) ({                                               \
-	struct nouveau_mc *pmc = (p); _nouveau_mc_dtor(nv_object(pmc));        \
-})
-#define nouveau_mc_init(p) ({                                                  \
-	struct nouveau_mc *pmc = (p); _nouveau_mc_init(nv_object(pmc));        \
-})
-#define nouveau_mc_fini(p,s) ({                                                \
-	struct nouveau_mc *pmc = (p); _nouveau_mc_fini(nv_object(pmc), (s));   \
-})
-
-int  nouveau_mc_create_(struct nouveau_object *, struct nouveau_object *,
-			struct nouveau_oclass *, const struct nouveau_mc_intr *,
-			int, void **);
-void _nouveau_mc_dtor(struct nouveau_object *);
-int  _nouveau_mc_init(struct nouveau_object *);
-int  _nouveau_mc_fini(struct nouveau_object *, bool);
-
-extern struct nouveau_oclass nv04_mc_oclass;
-extern struct nouveau_oclass nv44_mc_oclass;
-extern struct nouveau_oclass nv50_mc_oclass;
-extern struct nouveau_oclass nv98_mc_oclass;
-extern struct nouveau_oclass nvc0_mc_oclass;
-
-extern const struct nouveau_mc_intr nv04_mc_intr[];
-int nv04_mc_init(struct nouveau_object *);
-int nv50_mc_init(struct nouveau_object *);
-=======
 extern struct nouveau_oclass *nv04_mc_oclass;
 extern struct nouveau_oclass *nv40_mc_oclass;
 extern struct nouveau_oclass *nv44_mc_oclass;
@@ -57,6 +27,5 @@
 extern struct nouveau_oclass *nvc0_mc_oclass;
 extern struct nouveau_oclass *nvc3_mc_oclass;
 extern struct nouveau_oclass *gk20a_mc_oclass;
->>>>>>> fc14f9c1
 
 #endif