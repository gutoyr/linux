--- conflicted
+++ resolved
@@ -1755,26 +1755,7 @@
 	u32 pclk = nv_rd32(priv, 0x610ad0 + (head * 0x540)) & 0x3fffff;
 	u32 hval, hreg = 0x614200 + (head * 0x800);
 	u32 oval, oreg;
-<<<<<<< HEAD
-	u32 mask;
-	u32 conf = exec_clkcmp(priv, head, 0xff, pclk, &outp);
-	if (conf != ~0) {
-		if (outp.location == 0 && outp.type == DCB_OUTPUT_DP) {
-			u32 soff = (ffs(outp.or) - 1) * 0x08;
-			u32 ctrl = nv_rd32(priv, 0x610794 + soff);
-			u32 datarate;
-
-			switch ((ctrl & 0x000f0000) >> 16) {
-			case 6: datarate = pclk * 30 / 8; break;
-			case 5: datarate = pclk * 24 / 8; break;
-			case 2:
-			default:
-				datarate = pclk * 18 / 8;
-				break;
-			}
-=======
 	u32 mask, conf;
->>>>>>> fc14f9c1
 
 	outp = exec_clkcmp(priv, head, 0xff, pclk, &conf);
 	if (!outp)
@@ -1802,30 +1783,6 @@
 		u32 soff = (ffs(outp->info.or) - 1) * 0x08;
 		u32 ctrl, datarate;
 
-<<<<<<< HEAD
-		if (!outp.location && outp.type == DCB_OUTPUT_ANALOG) {
-			oreg = 0x614280 + (ffs(outp.or) - 1) * 0x800;
-			oval = 0x00000000;
-			hval = 0x00000000;
-			mask = 0xffffffff;
-		} else
-		if (!outp.location) {
-			if (outp.type == DCB_OUTPUT_DP)
-				nv50_disp_intr_unk20_2_dp(priv, &outp, pclk);
-			oreg = 0x614300 + (ffs(outp.or) - 1) * 0x800;
-			oval = (conf & 0x0100) ? 0x00000101 : 0x00000000;
-			hval = 0x00000000;
-			mask = 0x00000707;
-		} else {
-			oreg = 0x614380 + (ffs(outp.or) - 1) * 0x800;
-			oval = 0x00000001;
-			hval = 0x00000001;
-			mask = 0x00000707;
-		}
-
-		nv_mask(priv, hreg, 0x0000000f, hval);
-		nv_mask(priv, oreg, mask, oval);
-=======
 		if (outp->info.location == 0) {
 			ctrl = nv_rd32(priv, 0x610794 + soff);
 			soff = 1;
@@ -1867,7 +1824,6 @@
 		oval = 0x00000001;
 		hval = 0x00000001;
 		mask = 0x00000707;
->>>>>>> fc14f9c1
 	}
 
 	nv_mask(priv, hreg, 0x0000000f, hval);
