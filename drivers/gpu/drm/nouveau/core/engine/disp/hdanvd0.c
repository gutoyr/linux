--- conflicted
+++ resolved
@@ -55,11 +55,7 @@
 		}
 		nv_mask(priv, 0x616548 + hoff, 0x00000070, 0x00000000);
 		for (i = 0; i < size; i++)
-<<<<<<< HEAD
-			nv_wr32(priv, 0x10ec00 + soff, (i << 8) | data[i]);
-=======
 			nv_wr32(priv, 0x10ec00 + soff, (i << 8) | args->v0.data[i]);
->>>>>>> fc14f9c1
 		for (; i < 0x60; i++)
 			nv_wr32(priv, 0x10ec00 + soff, (i << 8));
 		nv_mask(priv, 0x10ec10 + soff, 0x80000003, 0x80000003);
