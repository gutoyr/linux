--- conflicted
+++ resolved
@@ -53,11 +53,7 @@
 			nv_wait(priv, 0x61c1e0 + soff, 0x80000000, 0x00000000);
 		}
 		for (i = 0; i < size; i++)
-<<<<<<< HEAD
-			nv_wr32(priv, 0x61c440 + soff, (i << 8) | data[i]);
-=======
 			nv_wr32(priv, 0x61c440 + soff, (i << 8) | args->v0.data[0]);
->>>>>>> fc14f9c1
 		for (; i < 0x60; i++)
 			nv_wr32(priv, 0x61c440 + soff, (i << 8));
 		nv_mask(priv, 0x61c448 + soff, 0x80000003, 0x80000003);
