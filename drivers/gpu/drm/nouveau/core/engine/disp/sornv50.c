/*
 * Copyright 2012 Red Hat Inc.
 *
 * Permission is hereby granted, free of charge, to any person obtaining a
 * copy of this software and associated documentation files (the "Software"),
 * to deal in the Software without restriction, including without limitation
 * the rights to use, copy, modify, merge, publish, distribute, sublicense,
 * and/or sell copies of the Software, and to permit persons to whom the
 * Software is furnished to do so, subject to the following conditions:
 *
 * The above copyright notice and this permission notice shall be included in
 * all copies or substantial portions of the Software.
 *
 * THE SOFTWARE IS PROVIDED "AS IS", WITHOUT WARRANTY OF ANY KIND, EXPRESS OR
 * IMPLIED, INCLUDING BUT NOT LIMITED TO THE WARRANTIES OF MERCHANTABILITY,
 * FITNESS FOR A PARTICULAR PURPOSE AND NONINFRINGEMENT.  IN NO EVENT SHALL
 * THE COPYRIGHT HOLDER(S) OR AUTHOR(S) BE LIABLE FOR ANY CLAIM, DAMAGES OR
 * OTHER LIABILITY, WHETHER IN AN ACTION OF CONTRACT, TORT OR OTHERWISE,
 * ARISING FROM, OUT OF OR IN CONNECTION WITH THE SOFTWARE OR THE USE OR
 * OTHER DEALINGS IN THE SOFTWARE.
 *
 * Authors: Ben Skeggs
 */

#include <core/client.h>
#include <nvif/unpack.h>
#include <nvif/class.h>

#include <subdev/bios.h>
#include <subdev/bios/dcb.h>
#include <subdev/timer.h>

#include "nv50.h"

int
nv50_sor_power(NV50_DISP_MTHD_V1)
{
	union {
		struct nv50_disp_sor_pwr_v0 v0;
	} *args = data;
	const u32 soff = outp->or * 0x800;
	u32 stat;
	int ret;

	nv_ioctl(object, "disp sor pwr size %d\n", size);
	if (nvif_unpack(args->v0, 0, 0, false)) {
		nv_ioctl(object, "disp sor pwr vers %d state %d\n",
			 args->v0.version, args->v0.state);
		stat = !!args->v0.state;
	} else
		return ret;

	nv_wait(priv, 0x61c004 + soff, 0x80000000, 0x00000000);
	nv_mask(priv, 0x61c004 + soff, 0x80000001, 0x80000000 | stat);
	nv_wait(priv, 0x61c004 + soff, 0x80000000, 0x00000000);
	nv_wait(priv, 0x61c030 + soff, 0x10000000, 0x00000000);
	return 0;
<<<<<<< HEAD
}

int
nv50_sor_mthd(struct nouveau_object *object, u32 mthd, void *args, u32 size)
{
	struct nv50_disp_priv *priv = (void *)object->engine;
	const u8  head = (mthd & NV50_DISP_SOR_MTHD_HEAD) >> 3;
	const u8    or = (mthd & NV50_DISP_SOR_MTHD_OR);
	u32 data;
	int ret = -EINVAL;

	if (size < sizeof(u32))
		return -EINVAL;
	data = *(u32 *)args;


	switch (mthd & ~0x3f) {
	case NV50_DISP_SOR_PWR:
		ret = priv->sor.power(priv, or, data);
		break;
	case NVA3_DISP_SOR_HDA_ELD:
		ret = priv->sor.hda_eld(priv, or, args, size);
		break;
	case NV84_DISP_SOR_HDMI_PWR:
		ret = priv->sor.hdmi(priv, head, or, data);
		break;
	case NV50_DISP_SOR_LVDS_SCRIPT:
		priv->sor.lvdsconf = data & NV50_DISP_SOR_LVDS_SCRIPT_ID;
		ret = 0;
		break;
	default:
		BUG_ON(1);
	}

	return ret;
=======
>>>>>>> fc14f9c1
}<|MERGE_RESOLUTION|>--- conflicted
+++ resolved
@@ -55,42 +55,4 @@
 	nv_wait(priv, 0x61c004 + soff, 0x80000000, 0x00000000);
 	nv_wait(priv, 0x61c030 + soff, 0x10000000, 0x00000000);
 	return 0;
-<<<<<<< HEAD
-}
-
-int
-nv50_sor_mthd(struct nouveau_object *object, u32 mthd, void *args, u32 size)
-{
-	struct nv50_disp_priv *priv = (void *)object->engine;
-	const u8  head = (mthd & NV50_DISP_SOR_MTHD_HEAD) >> 3;
-	const u8    or = (mthd & NV50_DISP_SOR_MTHD_OR);
-	u32 data;
-	int ret = -EINVAL;
-
-	if (size < sizeof(u32))
-		return -EINVAL;
-	data = *(u32 *)args;
-
-
-	switch (mthd & ~0x3f) {
-	case NV50_DISP_SOR_PWR:
-		ret = priv->sor.power(priv, or, data);
-		break;
-	case NVA3_DISP_SOR_HDA_ELD:
-		ret = priv->sor.hda_eld(priv, or, args, size);
-		break;
-	case NV84_DISP_SOR_HDMI_PWR:
-		ret = priv->sor.hdmi(priv, head, or, data);
-		break;
-	case NV50_DISP_SOR_LVDS_SCRIPT:
-		priv->sor.lvdsconf = data & NV50_DISP_SOR_LVDS_SCRIPT_ID;
-		ret = 0;
-		break;
-	default:
-		BUG_ON(1);
-	}
-
-	return ret;
-=======
->>>>>>> fc14f9c1
 }