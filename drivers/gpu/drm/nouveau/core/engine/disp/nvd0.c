/*
 * Copyright 2012 Red Hat Inc.
 *
 * Permission is hereby granted, free of charge, to any person obtaining a
 * copy of this software and associated documentation files (the "Software"),
 * to deal in the Software without restriction, including without limitation
 * the rights to use, copy, modify, merge, publish, distribute, sublicense,
 * and/or sell copies of the Software, and to permit persons to whom the
 * Software is furnished to do so, subject to the following conditions:
 *
 * The above copyright notice and this permission notice shall be included in
 * all copies or substantial portions of the Software.
 *
 * THE SOFTWARE IS PROVIDED "AS IS", WITHOUT WARRANTY OF ANY KIND, EXPRESS OR
 * IMPLIED, INCLUDING BUT NOT LIMITED TO THE WARRANTIES OF MERCHANTABILITY,
 * FITNESS FOR A PARTICULAR PURPOSE AND NONINFRINGEMENT.  IN NO EVENT SHALL
 * THE COPYRIGHT HOLDER(S) OR AUTHOR(S) BE LIABLE FOR ANY CLAIM, DAMAGES OR
 * OTHER LIABILITY, WHETHER IN AN ACTION OF CONTRACT, TORT OR OTHERWISE,
 * ARISING FROM, OUT OF OR IN CONNECTION WITH THE SOFTWARE OR THE USE OR
 * OTHER DEALINGS IN THE SOFTWARE.
 *
 * Authors: Ben Skeggs
 */

#include <core/object.h>
#include <core/client.h>
#include <core/parent.h>
#include <core/handle.h>
#include <nvif/unpack.h>
#include <nvif/class.h>

#include <engine/disp.h>

#include <subdev/bios.h>
#include <subdev/bios/dcb.h>
#include <subdev/bios/disp.h>
#include <subdev/bios/init.h>
#include <subdev/bios/pll.h>
#include <subdev/devinit.h>
#include <subdev/fb.h>
#include <subdev/timer.h>

#include "nv50.h"

/*******************************************************************************
 * EVO channel base class
 ******************************************************************************/

static void
nvd0_disp_chan_uevent_fini(struct nvkm_event *event, int type, int index)
{
	struct nv50_disp_priv *priv = container_of(event, typeof(*priv), uevent);
	nv_mask(priv, 0x610090, 0x00000001 << index, 0x00000000 << index);
}

static void
nvd0_disp_chan_uevent_init(struct nvkm_event *event, int types, int index)
{
	struct nv50_disp_priv *priv = container_of(event, typeof(*priv), uevent);
	nv_mask(priv, 0x610090, 0x00000001 << index, 0x00000001 << index);
}

const struct nvkm_event_func
nvd0_disp_chan_uevent = {
	.ctor = nv50_disp_chan_uevent_ctor,
	.init = nvd0_disp_chan_uevent_init,
	.fini = nvd0_disp_chan_uevent_fini,
};

/*******************************************************************************
 * EVO DMA channel base class
 ******************************************************************************/

static int
nvd0_disp_dmac_object_attach(struct nouveau_object *parent,
			     struct nouveau_object *object, u32 name)
{
	struct nv50_disp_base *base = (void *)parent->parent;
	struct nv50_disp_chan *chan = (void *)parent;
	u32 addr = nv_gpuobj(object)->node->offset;
	u32 data = (chan->chid << 27) | (addr << 9) | 0x00000001;
	return nouveau_ramht_insert(base->ramht, chan->chid, name, data);
}

static void
nvd0_disp_dmac_object_detach(struct nouveau_object *parent, int cookie)
{
	struct nv50_disp_base *base = (void *)parent->parent;
	nouveau_ramht_remove(base->ramht, cookie);
}

static int
nvd0_disp_dmac_init(struct nouveau_object *object)
{
	struct nv50_disp_priv *priv = (void *)object->engine;
	struct nv50_disp_dmac *dmac = (void *)object;
	int chid = dmac->base.chid;
	int ret;

	ret = nv50_disp_chan_init(&dmac->base);
	if (ret)
		return ret;

	/* enable error reporting */
	nv_mask(priv, 0x6100a0, 0x00000001 << chid, 0x00000001 << chid);

	/* initialise channel for dma command submission */
	nv_wr32(priv, 0x610494 + (chid * 0x0010), dmac->push);
	nv_wr32(priv, 0x610498 + (chid * 0x0010), 0x00010000);
	nv_wr32(priv, 0x61049c + (chid * 0x0010), 0x00000001);
	nv_mask(priv, 0x610490 + (chid * 0x0010), 0x00000010, 0x00000010);
	nv_wr32(priv, 0x640000 + (chid * 0x1000), 0x00000000);
	nv_wr32(priv, 0x610490 + (chid * 0x0010), 0x00000013);

	/* wait for it to go inactive */
	if (!nv_wait(priv, 0x610490 + (chid * 0x10), 0x80000000, 0x00000000)) {
		nv_error(dmac, "init: 0x%08x\n",
			 nv_rd32(priv, 0x610490 + (chid * 0x10)));
		return -EBUSY;
	}

	return 0;
}

static int
nvd0_disp_dmac_fini(struct nouveau_object *object, bool suspend)
{
	struct nv50_disp_priv *priv = (void *)object->engine;
	struct nv50_disp_dmac *dmac = (void *)object;
	int chid = dmac->base.chid;

	/* deactivate channel */
	nv_mask(priv, 0x610490 + (chid * 0x0010), 0x00001010, 0x00001000);
	nv_mask(priv, 0x610490 + (chid * 0x0010), 0x00000003, 0x00000000);
	if (!nv_wait(priv, 0x610490 + (chid * 0x10), 0x001e0000, 0x00000000)) {
		nv_error(dmac, "fini: 0x%08x\n",
			 nv_rd32(priv, 0x610490 + (chid * 0x10)));
		if (suspend)
			return -EBUSY;
	}

	/* disable error reporting and completion notification */
	nv_mask(priv, 0x610090, 0x00000001 << chid, 0x00000000);
	nv_mask(priv, 0x6100a0, 0x00000001 << chid, 0x00000000);

	return nv50_disp_chan_fini(&dmac->base, suspend);
}

/*******************************************************************************
 * EVO master channel object
 ******************************************************************************/

const struct nv50_disp_mthd_list
nvd0_disp_mast_mthd_base = {
	.mthd = 0x0000,
	.addr = 0x000000,
	.data = {
		{ 0x0080, 0x660080 },
		{ 0x0084, 0x660084 },
		{ 0x0088, 0x660088 },
		{ 0x008c, 0x000000 },
		{}
	}
};

const struct nv50_disp_mthd_list
nvd0_disp_mast_mthd_dac = {
	.mthd = 0x0020,
	.addr = 0x000020,
	.data = {
		{ 0x0180, 0x660180 },
		{ 0x0184, 0x660184 },
		{ 0x0188, 0x660188 },
		{ 0x0190, 0x660190 },
		{}
	}
};

const struct nv50_disp_mthd_list
nvd0_disp_mast_mthd_sor = {
	.mthd = 0x0020,
	.addr = 0x000020,
	.data = {
		{ 0x0200, 0x660200 },
		{ 0x0204, 0x660204 },
		{ 0x0208, 0x660208 },
		{ 0x0210, 0x660210 },
		{}
	}
};

const struct nv50_disp_mthd_list
nvd0_disp_mast_mthd_pior = {
	.mthd = 0x0020,
	.addr = 0x000020,
	.data = {
		{ 0x0300, 0x660300 },
		{ 0x0304, 0x660304 },
		{ 0x0308, 0x660308 },
		{ 0x0310, 0x660310 },
		{}
	}
};

static const struct nv50_disp_mthd_list
nvd0_disp_mast_mthd_head = {
	.mthd = 0x0300,
	.addr = 0x000300,
	.data = {
		{ 0x0400, 0x660400 },
		{ 0x0404, 0x660404 },
		{ 0x0408, 0x660408 },
		{ 0x040c, 0x66040c },
		{ 0x0410, 0x660410 },
		{ 0x0414, 0x660414 },
		{ 0x0418, 0x660418 },
		{ 0x041c, 0x66041c },
		{ 0x0420, 0x660420 },
		{ 0x0424, 0x660424 },
		{ 0x0428, 0x660428 },
		{ 0x042c, 0x66042c },
		{ 0x0430, 0x660430 },
		{ 0x0434, 0x660434 },
		{ 0x0438, 0x660438 },
		{ 0x0440, 0x660440 },
		{ 0x0444, 0x660444 },
		{ 0x0448, 0x660448 },
		{ 0x044c, 0x66044c },
		{ 0x0450, 0x660450 },
		{ 0x0454, 0x660454 },
		{ 0x0458, 0x660458 },
		{ 0x045c, 0x66045c },
		{ 0x0460, 0x660460 },
		{ 0x0468, 0x660468 },
		{ 0x046c, 0x66046c },
		{ 0x0470, 0x660470 },
		{ 0x0474, 0x660474 },
		{ 0x0480, 0x660480 },
		{ 0x0484, 0x660484 },
		{ 0x048c, 0x66048c },
		{ 0x0490, 0x660490 },
		{ 0x0494, 0x660494 },
		{ 0x0498, 0x660498 },
		{ 0x04b0, 0x6604b0 },
		{ 0x04b8, 0x6604b8 },
		{ 0x04bc, 0x6604bc },
		{ 0x04c0, 0x6604c0 },
		{ 0x04c4, 0x6604c4 },
		{ 0x04c8, 0x6604c8 },
		{ 0x04d0, 0x6604d0 },
		{ 0x04d4, 0x6604d4 },
		{ 0x04e0, 0x6604e0 },
		{ 0x04e4, 0x6604e4 },
		{ 0x04e8, 0x6604e8 },
		{ 0x04ec, 0x6604ec },
		{ 0x04f0, 0x6604f0 },
		{ 0x04f4, 0x6604f4 },
		{ 0x04f8, 0x6604f8 },
		{ 0x04fc, 0x6604fc },
		{ 0x0500, 0x660500 },
		{ 0x0504, 0x660504 },
		{ 0x0508, 0x660508 },
		{ 0x050c, 0x66050c },
		{ 0x0510, 0x660510 },
		{ 0x0514, 0x660514 },
		{ 0x0518, 0x660518 },
		{ 0x051c, 0x66051c },
		{ 0x052c, 0x66052c },
		{ 0x0530, 0x660530 },
		{ 0x054c, 0x66054c },
		{ 0x0550, 0x660550 },
		{ 0x0554, 0x660554 },
		{ 0x0558, 0x660558 },
		{ 0x055c, 0x66055c },
		{}
	}
};

static const struct nv50_disp_mthd_chan
nvd0_disp_mast_mthd_chan = {
	.name = "Core",
	.addr = 0x000000,
	.data = {
		{ "Global", 1, &nvd0_disp_mast_mthd_base },
		{    "DAC", 3, &nvd0_disp_mast_mthd_dac  },
		{    "SOR", 8, &nvd0_disp_mast_mthd_sor  },
		{   "PIOR", 4, &nvd0_disp_mast_mthd_pior },
		{   "HEAD", 4, &nvd0_disp_mast_mthd_head },
		{}
	}
};

static int
nvd0_disp_mast_init(struct nouveau_object *object)
{
	struct nv50_disp_priv *priv = (void *)object->engine;
	struct nv50_disp_dmac *mast = (void *)object;
	int ret;

	ret = nv50_disp_chan_init(&mast->base);
	if (ret)
		return ret;

	/* enable error reporting */
	nv_mask(priv, 0x6100a0, 0x00000001, 0x00000001);

	/* initialise channel for dma command submission */
	nv_wr32(priv, 0x610494, mast->push);
	nv_wr32(priv, 0x610498, 0x00010000);
	nv_wr32(priv, 0x61049c, 0x00000001);
	nv_mask(priv, 0x610490, 0x00000010, 0x00000010);
	nv_wr32(priv, 0x640000, 0x00000000);
	nv_wr32(priv, 0x610490, 0x01000013);

	/* wait for it to go inactive */
	if (!nv_wait(priv, 0x610490, 0x80000000, 0x00000000)) {
		nv_error(mast, "init: 0x%08x\n", nv_rd32(priv, 0x610490));
		return -EBUSY;
	}

	return 0;
}

static int
nvd0_disp_mast_fini(struct nouveau_object *object, bool suspend)
{
	struct nv50_disp_priv *priv = (void *)object->engine;
	struct nv50_disp_dmac *mast = (void *)object;

	/* deactivate channel */
	nv_mask(priv, 0x610490, 0x00000010, 0x00000000);
	nv_mask(priv, 0x610490, 0x00000003, 0x00000000);
	if (!nv_wait(priv, 0x610490, 0x001e0000, 0x00000000)) {
		nv_error(mast, "fini: 0x%08x\n", nv_rd32(priv, 0x610490));
		if (suspend)
			return -EBUSY;
	}

	/* disable error reporting and completion notification */
	nv_mask(priv, 0x610090, 0x00000001, 0x00000000);
	nv_mask(priv, 0x6100a0, 0x00000001, 0x00000000);

	return nv50_disp_chan_fini(&mast->base, suspend);
}

struct nv50_disp_chan_impl
nvd0_disp_mast_ofuncs = {
	.base.ctor = nv50_disp_mast_ctor,
	.base.dtor = nv50_disp_dmac_dtor,
	.base.init = nvd0_disp_mast_init,
	.base.fini = nvd0_disp_mast_fini,
	.base.ntfy = nv50_disp_chan_ntfy,
	.base.map  = nv50_disp_chan_map,
	.base.rd32 = nv50_disp_chan_rd32,
	.base.wr32 = nv50_disp_chan_wr32,
	.chid = 0,
	.attach = nvd0_disp_dmac_object_attach,
	.detach = nvd0_disp_dmac_object_detach,
};

/*******************************************************************************
 * EVO sync channel objects
 ******************************************************************************/

static const struct nv50_disp_mthd_list
nvd0_disp_sync_mthd_base = {
	.mthd = 0x0000,
	.addr = 0x000000,
	.data = {
		{ 0x0080, 0x661080 },
		{ 0x0084, 0x661084 },
		{ 0x0088, 0x661088 },
		{ 0x008c, 0x66108c },
		{ 0x0090, 0x661090 },
		{ 0x0094, 0x661094 },
		{ 0x00a0, 0x6610a0 },
		{ 0x00a4, 0x6610a4 },
		{ 0x00c0, 0x6610c0 },
		{ 0x00c4, 0x6610c4 },
		{ 0x00c8, 0x6610c8 },
		{ 0x00cc, 0x6610cc },
		{ 0x00e0, 0x6610e0 },
		{ 0x00e4, 0x6610e4 },
		{ 0x00e8, 0x6610e8 },
		{ 0x00ec, 0x6610ec },
		{ 0x00fc, 0x6610fc },
		{ 0x0100, 0x661100 },
		{ 0x0104, 0x661104 },
		{ 0x0108, 0x661108 },
		{ 0x010c, 0x66110c },
		{ 0x0110, 0x661110 },
		{ 0x0114, 0x661114 },
		{ 0x0118, 0x661118 },
		{ 0x011c, 0x66111c },
		{ 0x0130, 0x661130 },
		{ 0x0134, 0x661134 },
		{ 0x0138, 0x661138 },
		{ 0x013c, 0x66113c },
		{ 0x0140, 0x661140 },
		{ 0x0144, 0x661144 },
		{ 0x0148, 0x661148 },
		{ 0x014c, 0x66114c },
		{ 0x0150, 0x661150 },
		{ 0x0154, 0x661154 },
		{ 0x0158, 0x661158 },
		{ 0x015c, 0x66115c },
		{ 0x0160, 0x661160 },
		{ 0x0164, 0x661164 },
		{ 0x0168, 0x661168 },
		{ 0x016c, 0x66116c },
		{}
	}
};

static const struct nv50_disp_mthd_list
nvd0_disp_sync_mthd_image = {
	.mthd = 0x0400,
	.addr = 0x000400,
	.data = {
		{ 0x0400, 0x661400 },
		{ 0x0404, 0x661404 },
		{ 0x0408, 0x661408 },
		{ 0x040c, 0x66140c },
		{ 0x0410, 0x661410 },
		{}
	}
};

const struct nv50_disp_mthd_chan
nvd0_disp_sync_mthd_chan = {
	.name = "Base",
	.addr = 0x001000,
	.data = {
		{ "Global", 1, &nvd0_disp_sync_mthd_base },
		{  "Image", 2, &nvd0_disp_sync_mthd_image },
		{}
	}
};

struct nv50_disp_chan_impl
nvd0_disp_sync_ofuncs = {
	.base.ctor = nv50_disp_sync_ctor,
	.base.dtor = nv50_disp_dmac_dtor,
	.base.init = nvd0_disp_dmac_init,
	.base.fini = nvd0_disp_dmac_fini,
	.base.ntfy = nv50_disp_chan_ntfy,
	.base.map  = nv50_disp_chan_map,
	.base.rd32 = nv50_disp_chan_rd32,
	.base.wr32 = nv50_disp_chan_wr32,
	.chid = 1,
	.attach = nvd0_disp_dmac_object_attach,
	.detach = nvd0_disp_dmac_object_detach,
};

/*******************************************************************************
 * EVO overlay channel objects
 ******************************************************************************/

static const struct nv50_disp_mthd_list
nvd0_disp_ovly_mthd_base = {
	.mthd = 0x0000,
	.data = {
		{ 0x0080, 0x665080 },
		{ 0x0084, 0x665084 },
		{ 0x0088, 0x665088 },
		{ 0x008c, 0x66508c },
		{ 0x0090, 0x665090 },
		{ 0x0094, 0x665094 },
		{ 0x00a0, 0x6650a0 },
		{ 0x00a4, 0x6650a4 },
		{ 0x00b0, 0x6650b0 },
		{ 0x00b4, 0x6650b4 },
		{ 0x00b8, 0x6650b8 },
		{ 0x00c0, 0x6650c0 },
		{ 0x00e0, 0x6650e0 },
		{ 0x00e4, 0x6650e4 },
		{ 0x00e8, 0x6650e8 },
		{ 0x0100, 0x665100 },
		{ 0x0104, 0x665104 },
		{ 0x0108, 0x665108 },
		{ 0x010c, 0x66510c },
		{ 0x0110, 0x665110 },
		{ 0x0118, 0x665118 },
		{ 0x011c, 0x66511c },
		{ 0x0120, 0x665120 },
		{ 0x0124, 0x665124 },
		{ 0x0130, 0x665130 },
		{ 0x0134, 0x665134 },
		{ 0x0138, 0x665138 },
		{ 0x013c, 0x66513c },
		{ 0x0140, 0x665140 },
		{ 0x0144, 0x665144 },
		{ 0x0148, 0x665148 },
		{ 0x014c, 0x66514c },
		{ 0x0150, 0x665150 },
		{ 0x0154, 0x665154 },
		{ 0x0158, 0x665158 },
		{ 0x015c, 0x66515c },
		{ 0x0160, 0x665160 },
		{ 0x0164, 0x665164 },
		{ 0x0168, 0x665168 },
		{ 0x016c, 0x66516c },
		{ 0x0400, 0x665400 },
		{ 0x0408, 0x665408 },
		{ 0x040c, 0x66540c },
		{ 0x0410, 0x665410 },
		{}
	}
};

static const struct nv50_disp_mthd_chan
nvd0_disp_ovly_mthd_chan = {
	.name = "Overlay",
	.addr = 0x001000,
	.data = {
		{ "Global", 1, &nvd0_disp_ovly_mthd_base },
		{}
	}
};

struct nv50_disp_chan_impl
nvd0_disp_ovly_ofuncs = {
	.base.ctor = nv50_disp_ovly_ctor,
	.base.dtor = nv50_disp_dmac_dtor,
	.base.init = nvd0_disp_dmac_init,
	.base.fini = nvd0_disp_dmac_fini,
	.base.ntfy = nv50_disp_chan_ntfy,
	.base.map  = nv50_disp_chan_map,
	.base.rd32 = nv50_disp_chan_rd32,
	.base.wr32 = nv50_disp_chan_wr32,
	.chid = 5,
	.attach = nvd0_disp_dmac_object_attach,
	.detach = nvd0_disp_dmac_object_detach,
};

/*******************************************************************************
 * EVO PIO channel base class
 ******************************************************************************/

static int
nvd0_disp_pioc_init(struct nouveau_object *object)
{
	struct nv50_disp_priv *priv = (void *)object->engine;
	struct nv50_disp_pioc *pioc = (void *)object;
	int chid = pioc->base.chid;
	int ret;

	ret = nv50_disp_chan_init(&pioc->base);
	if (ret)
		return ret;

	/* enable error reporting */
	nv_mask(priv, 0x6100a0, 0x00000001 << chid, 0x00000001 << chid);

	/* activate channel */
	nv_wr32(priv, 0x610490 + (chid * 0x10), 0x00000001);
	if (!nv_wait(priv, 0x610490 + (chid * 0x10), 0x00030000, 0x00010000)) {
		nv_error(pioc, "init: 0x%08x\n",
			 nv_rd32(priv, 0x610490 + (chid * 0x10)));
		return -EBUSY;
	}

	return 0;
}

static int
nvd0_disp_pioc_fini(struct nouveau_object *object, bool suspend)
{
	struct nv50_disp_priv *priv = (void *)object->engine;
	struct nv50_disp_pioc *pioc = (void *)object;
	int chid = pioc->base.chid;

	nv_mask(priv, 0x610490 + (chid * 0x10), 0x00000001, 0x00000000);
	if (!nv_wait(priv, 0x610490 + (chid * 0x10), 0x00030000, 0x00000000)) {
		nv_error(pioc, "timeout: 0x%08x\n",
			 nv_rd32(priv, 0x610490 + (chid * 0x10)));
		if (suspend)
			return -EBUSY;
	}

	/* disable error reporting and completion notification */
	nv_mask(priv, 0x610090, 0x00000001 << chid, 0x00000000);
	nv_mask(priv, 0x6100a0, 0x00000001 << chid, 0x00000000);

	return nv50_disp_chan_fini(&pioc->base, suspend);
}

/*******************************************************************************
 * EVO immediate overlay channel objects
 ******************************************************************************/

struct nv50_disp_chan_impl
nvd0_disp_oimm_ofuncs = {
	.base.ctor = nv50_disp_oimm_ctor,
	.base.dtor = nv50_disp_pioc_dtor,
	.base.init = nvd0_disp_pioc_init,
	.base.fini = nvd0_disp_pioc_fini,
	.base.ntfy = nv50_disp_chan_ntfy,
	.base.map  = nv50_disp_chan_map,
	.base.rd32 = nv50_disp_chan_rd32,
	.base.wr32 = nv50_disp_chan_wr32,
	.chid = 9,
};

/*******************************************************************************
 * EVO cursor channel objects
 ******************************************************************************/

struct nv50_disp_chan_impl
nvd0_disp_curs_ofuncs = {
	.base.ctor = nv50_disp_curs_ctor,
	.base.dtor = nv50_disp_pioc_dtor,
	.base.init = nvd0_disp_pioc_init,
	.base.fini = nvd0_disp_pioc_fini,
	.base.ntfy = nv50_disp_chan_ntfy,
	.base.map  = nv50_disp_chan_map,
	.base.rd32 = nv50_disp_chan_rd32,
	.base.wr32 = nv50_disp_chan_wr32,
	.chid = 13,
};

/*******************************************************************************
 * Base display object
 ******************************************************************************/

int
nvd0_disp_base_scanoutpos(NV50_DISP_MTHD_V0)
{
	const u32 total  = nv_rd32(priv, 0x640414 + (head * 0x300));
	const u32 blanke = nv_rd32(priv, 0x64041c + (head * 0x300));
	const u32 blanks = nv_rd32(priv, 0x640420 + (head * 0x300));
	union {
		struct nv04_disp_scanoutpos_v0 v0;
	} *args = data;
	int ret;

	nv_ioctl(object, "disp scanoutpos size %d\n", size);
	if (nvif_unpack(args->v0, 0, 0, false)) {
		nv_ioctl(object, "disp scanoutpos vers %d\n", args->v0.version);
		args->v0.vblanke = (blanke & 0xffff0000) >> 16;
		args->v0.hblanke = (blanke & 0x0000ffff);
		args->v0.vblanks = (blanks & 0xffff0000) >> 16;
		args->v0.hblanks = (blanks & 0x0000ffff);
		args->v0.vtotal  = ( total & 0xffff0000) >> 16;
		args->v0.htotal  = ( total & 0x0000ffff);
		args->v0.time[0] = ktime_to_ns(ktime_get());
		args->v0.vline = /* vline read locks hline */
			nv_rd32(priv, 0x616340 + (head * 0x800)) & 0xffff;
		args->v0.time[1] = ktime_to_ns(ktime_get());
		args->v0.hline =
			nv_rd32(priv, 0x616344 + (head * 0x800)) & 0xffff;
	} else
		return ret;

	return 0;
}

static int
nvd0_disp_base_init(struct nouveau_object *object)
{
	struct nv50_disp_priv *priv = (void *)object->engine;
	struct nv50_disp_base *base = (void *)object;
	int ret, i;
	u32 tmp;

	ret = nouveau_parent_init(&base->base);
	if (ret)
		return ret;

	/* The below segments of code copying values from one register to
	 * another appear to inform EVO of the display capabilities or
	 * something similar.
	 */

	/* ... CRTC caps */
	for (i = 0; i < priv->head.nr; i++) {
		tmp = nv_rd32(priv, 0x616104 + (i * 0x800));
		nv_wr32(priv, 0x6101b4 + (i * 0x800), tmp);
		tmp = nv_rd32(priv, 0x616108 + (i * 0x800));
		nv_wr32(priv, 0x6101b8 + (i * 0x800), tmp);
		tmp = nv_rd32(priv, 0x61610c + (i * 0x800));
		nv_wr32(priv, 0x6101bc + (i * 0x800), tmp);
	}

	/* ... DAC caps */
	for (i = 0; i < priv->dac.nr; i++) {
		tmp = nv_rd32(priv, 0x61a000 + (i * 0x800));
		nv_wr32(priv, 0x6101c0 + (i * 0x800), tmp);
	}

	/* ... SOR caps */
	for (i = 0; i < priv->sor.nr; i++) {
		tmp = nv_rd32(priv, 0x61c000 + (i * 0x800));
		nv_wr32(priv, 0x6301c4 + (i * 0x800), tmp);
	}

	/* steal display away from vbios, or something like that */
	if (nv_rd32(priv, 0x6100ac) & 0x00000100) {
		nv_wr32(priv, 0x6100ac, 0x00000100);
		nv_mask(priv, 0x6194e8, 0x00000001, 0x00000000);
		if (!nv_wait(priv, 0x6194e8, 0x00000002, 0x00000000)) {
			nv_error(priv, "timeout acquiring display\n");
			return -EBUSY;
		}
	}

	/* point at display engine memory area (hash table, objects) */
	nv_wr32(priv, 0x610010, (nv_gpuobj(object->parent)->addr >> 8) | 9);

	/* enable supervisor interrupts, disable everything else */
	nv_wr32(priv, 0x610090, 0x00000000);
	nv_wr32(priv, 0x6100a0, 0x00000000);
	nv_wr32(priv, 0x6100b0, 0x00000307);

	/* disable underflow reporting, preventing an intermittent issue
	 * on some nve4 boards where the production vbios left this
	 * setting enabled by default.
	 *
	 * ftp://download.nvidia.com/open-gpu-doc/gk104-disable-underflow-reporting/1/gk104-disable-underflow-reporting.txt
	 */
	for (i = 0; i < priv->head.nr; i++)
		nv_mask(priv, 0x616308 + (i * 0x800), 0x00000111, 0x00000010);

	return 0;
}

static int
nvd0_disp_base_fini(struct nouveau_object *object, bool suspend)
{
	struct nv50_disp_priv *priv = (void *)object->engine;
	struct nv50_disp_base *base = (void *)object;

	/* disable all interrupts */
	nv_wr32(priv, 0x6100b0, 0x00000000);

	return nouveau_parent_fini(&base->base, suspend);
}

struct nouveau_ofuncs
nvd0_disp_base_ofuncs = {
	.ctor = nv50_disp_base_ctor,
	.dtor = nv50_disp_base_dtor,
	.init = nvd0_disp_base_init,
	.fini = nvd0_disp_base_fini,
	.mthd = nv50_disp_base_mthd,
	.ntfy = nouveau_disp_ntfy,
};

static struct nouveau_oclass
nvd0_disp_base_oclass[] = {
	{ GF110_DISP, &nvd0_disp_base_ofuncs },
	{}
};

static struct nouveau_oclass
nvd0_disp_sclass[] = {
	{ GF110_DISP_CORE_CHANNEL_DMA, &nvd0_disp_mast_ofuncs.base },
	{ GF110_DISP_BASE_CHANNEL_DMA, &nvd0_disp_sync_ofuncs.base },
	{ GF110_DISP_OVERLAY_CONTROL_DMA, &nvd0_disp_ovly_ofuncs.base },
	{ GF110_DISP_OVERLAY, &nvd0_disp_oimm_ofuncs.base },
	{ GF110_DISP_CURSOR, &nvd0_disp_curs_ofuncs.base },
	{}
};

/*******************************************************************************
 * Display engine implementation
 ******************************************************************************/

static void
nvd0_disp_vblank_init(struct nvkm_event *event, int type, int head)
{
	struct nouveau_disp *disp = container_of(event, typeof(*disp), vblank);
	nv_mask(disp, 0x6100c0 + (head * 0x800), 0x00000001, 0x00000001);
}

static void
nvd0_disp_vblank_fini(struct nvkm_event *event, int type, int head)
{
	struct nouveau_disp *disp = container_of(event, typeof(*disp), vblank);
	nv_mask(disp, 0x6100c0 + (head * 0x800), 0x00000001, 0x00000000);
}

const struct nvkm_event_func
nvd0_disp_vblank_func = {
	.ctor = nouveau_disp_vblank_ctor,
	.init = nvd0_disp_vblank_init,
	.fini = nvd0_disp_vblank_fini,
};

static struct nvkm_output *
exec_lookup(struct nv50_disp_priv *priv, int head, int or, u32 ctrl,
	    u32 *data, u8 *ver, u8 *hdr, u8 *cnt, u8 *len,
	    struct nvbios_outp *info)
{
	struct nouveau_bios *bios = nouveau_bios(priv);
	struct nvkm_output *outp;
	u16 mask, type;

	if (or < 4) {
		type = DCB_OUTPUT_ANALOG;
		mask = 0;
	} else {
		or -= 4;
		switch (ctrl & 0x00000f00) {
		case 0x00000000: type = DCB_OUTPUT_LVDS; mask = 1; break;
		case 0x00000100: type = DCB_OUTPUT_TMDS; mask = 1; break;
		case 0x00000200: type = DCB_OUTPUT_TMDS; mask = 2; break;
		case 0x00000500: type = DCB_OUTPUT_TMDS; mask = 3; break;
		case 0x00000800: type = DCB_OUTPUT_DP; mask = 1; break;
		case 0x00000900: type = DCB_OUTPUT_DP; mask = 2; break;
		default:
			nv_error(priv, "unknown SOR mc 0x%08x\n", ctrl);
			return 0x0000;
		}
	}

	mask  = 0x00c0 & (mask << 6);
	mask |= 0x0001 << or;
	mask |= 0x0100 << head;

	list_for_each_entry(outp, &priv->base.outp, head) {
		if ((outp->info.hasht & 0xff) == type &&
		    (outp->info.hashm & mask) == mask) {
			*data = nvbios_outp_match(bios, outp->info.hasht,
							outp->info.hashm,
						  ver, hdr, cnt, len, info);
			if (!*data)
				return NULL;
			return outp;
		}
	}

	return NULL;
}

static struct nvkm_output *
exec_script(struct nv50_disp_priv *priv, int head, int id)
{
	struct nouveau_bios *bios = nouveau_bios(priv);
	struct nvkm_output *outp;
	struct nvbios_outp info;
	u8  ver, hdr, cnt, len;
	u32 data, ctrl = 0;
	int or;

	for (or = 0; !(ctrl & (1 << head)) && or < 8; or++) {
		ctrl = nv_rd32(priv, 0x640180 + (or * 0x20));
		if (ctrl & (1 << head))
			break;
	}

	if (or == 8)
		return NULL;

	outp = exec_lookup(priv, head, or, ctrl, &data, &ver, &hdr, &cnt, &len, &info);
	if (outp) {
		struct nvbios_init init = {
			.subdev = nv_subdev(priv),
			.bios = bios,
			.offset = info.script[id],
			.outp = &outp->info,
			.crtc = head,
			.execute = 1,
		};

		nvbios_exec(&init);
	}

	return outp;
}

static struct nvkm_output *
exec_clkcmp(struct nv50_disp_priv *priv, int head, int id, u32 pclk, u32 *conf)
{
	struct nouveau_bios *bios = nouveau_bios(priv);
	struct nvkm_output *outp;
	struct nvbios_outp info1;
	struct nvbios_ocfg info2;
	u8  ver, hdr, cnt, len;
	u32 data, ctrl = 0;
	int or;

	for (or = 0; !(ctrl & (1 << head)) && or < 8; or++) {
		ctrl = nv_rd32(priv, 0x660180 + (or * 0x20));
		if (ctrl & (1 << head))
			break;
	}

<<<<<<< HEAD
	if (outp == 8)
		return conf;
=======
	if (or == 8)
		return NULL;
>>>>>>> fc14f9c1

	outp = exec_lookup(priv, head, or, ctrl, &data, &ver, &hdr, &cnt, &len, &info1);
	if (!outp)
		return NULL;

	switch (outp->info.type) {
	case DCB_OUTPUT_TMDS:
		*conf = (ctrl & 0x00000f00) >> 8;
		if (pclk >= 165000)
			*conf |= 0x0100;
		break;
	case DCB_OUTPUT_LVDS:
		*conf = priv->sor.lvdsconf;
		break;
	case DCB_OUTPUT_DP:
		*conf = (ctrl & 0x00000f00) >> 8;
		break;
	case DCB_OUTPUT_ANALOG:
	default:
		*conf = 0x00ff;
		break;
	}

	data = nvbios_ocfg_match(bios, data, *conf, &ver, &hdr, &cnt, &len, &info2);
	if (data && id < 0xff) {
		data = nvbios_oclk_match(bios, info2.clkcmp[id], pclk);
		if (data) {
			struct nvbios_init init = {
				.subdev = nv_subdev(priv),
				.bios = bios,
				.offset = data,
				.outp = &outp->info,
				.crtc = head,
				.execute = 1,
			};

			nvbios_exec(&init);
		}
	}

	return outp;
}

static void
nvd0_disp_intr_unk1_0(struct nv50_disp_priv *priv, int head)
{
	exec_script(priv, head, 1);
}

static void
nvd0_disp_intr_unk2_0(struct nv50_disp_priv *priv, int head)
{
	struct nvkm_output *outp = exec_script(priv, head, 2);

	/* see note in nv50_disp_intr_unk20_0() */
	if (outp && outp->info.type == DCB_OUTPUT_DP) {
		struct nvkm_output_dp *outpdp = (void *)outp;
		struct nvbios_init init = {
			.subdev = nv_subdev(priv),
			.bios = nouveau_bios(priv),
			.outp = &outp->info,
			.crtc = head,
			.offset = outpdp->info.script[4],
			.execute = 1,
		};

		nvbios_exec(&init);
		atomic_set(&outpdp->lt.done, 0);
	}
}

static void
nvd0_disp_intr_unk2_1(struct nv50_disp_priv *priv, int head)
{
	struct nouveau_devinit *devinit = nouveau_devinit(priv);
	u32 pclk = nv_rd32(priv, 0x660450 + (head * 0x300)) / 1000;
	if (pclk)
		devinit->pll_set(devinit, PLL_VPLL0 + head, pclk);
	nv_wr32(priv, 0x612200 + (head * 0x800), 0x00000000);
}

static void
nvd0_disp_intr_unk2_2_tu(struct nv50_disp_priv *priv, int head,
			 struct dcb_output *outp)
{
	const int or = ffs(outp->or) - 1;
	const u32 ctrl = nv_rd32(priv, 0x660200 + (or   * 0x020));
	const u32 conf = nv_rd32(priv, 0x660404 + (head * 0x300));
	const s32 vactive = nv_rd32(priv, 0x660414 + (head * 0x300)) & 0xffff;
	const s32 vblanke = nv_rd32(priv, 0x66041c + (head * 0x300)) & 0xffff;
	const s32 vblanks = nv_rd32(priv, 0x660420 + (head * 0x300)) & 0xffff;
	const u32 pclk = nv_rd32(priv, 0x660450 + (head * 0x300)) / 1000;
	const u32 link = ((ctrl & 0xf00) == 0x800) ? 0 : 1;
	const u32 hoff = (head * 0x800);
	const u32 soff = (  or * 0x800);
	const u32 loff = (link * 0x080) + soff;
	const u32 symbol = 100000;
	const u32 TU = 64;
	u32 dpctrl = nv_rd32(priv, 0x61c10c + loff);
	u32 clksor = nv_rd32(priv, 0x612300 + soff);
	u32 datarate, link_nr, link_bw, bits;
	u64 ratio, value;

	link_nr  = hweight32(dpctrl & 0x000f0000);
	link_bw  = (clksor & 0x007c0000) >> 18;
	link_bw *= 27000;

	/* symbols/hblank - algorithm taken from comments in tegra driver */
	value = vblanke + vactive - vblanks - 7;
	value = value * link_bw;
	do_div(value, pclk);
	value = value - (3 * !!(dpctrl & 0x00004000)) - (12 / link_nr);
	nv_mask(priv, 0x616620 + hoff, 0x0000ffff, value);

	/* symbols/vblank - algorithm taken from comments in tegra driver */
	value = vblanks - vblanke - 25;
	value = value * link_bw;
	do_div(value, pclk);
	value = value - ((36 / link_nr) + 3) - 1;
	nv_mask(priv, 0x616624 + hoff, 0x00ffffff, value);

	/* watermark */
	if      ((conf & 0x3c0) == 0x180) bits = 30;
	else if ((conf & 0x3c0) == 0x140) bits = 24;
	else                              bits = 18;
	datarate = (pclk * bits) / 8;

	ratio  = datarate;
	ratio *= symbol;
	do_div(ratio, link_nr * link_bw);

	value  = (symbol - ratio) * TU;
	value *= ratio;
	do_div(value, symbol);
	do_div(value, symbol);

	value += 5;
	value |= 0x08000000;

	nv_wr32(priv, 0x616610 + hoff, value);
}

static void
nvd0_disp_intr_unk2_2(struct nv50_disp_priv *priv, int head)
{
	struct nvkm_output *outp;
	u32 pclk = nv_rd32(priv, 0x660450 + (head * 0x300)) / 1000;
	u32 conf, addr, data;

	outp = exec_clkcmp(priv, head, 0xff, pclk, &conf);
	if (!outp)
		return;

	/* see note in nv50_disp_intr_unk20_2() */
	if (outp->info.type == DCB_OUTPUT_DP) {
		u32 sync = nv_rd32(priv, 0x660404 + (head * 0x300));
		switch ((sync & 0x000003c0) >> 6) {
		case 6: pclk = pclk * 30; break;
		case 5: pclk = pclk * 24; break;
		case 2:
		default:
			pclk = pclk * 18;
			break;
		}

		if (nvkm_output_dp_train(outp, pclk, true))
			ERR("link not trained before attach\n");
	}

	exec_clkcmp(priv, head, 0, pclk, &conf);

	if (outp->info.type == DCB_OUTPUT_ANALOG) {
		addr = 0x612280 + (ffs(outp->info.or) - 1) * 0x800;
		data = 0x00000000;
	} else {
		if (outp->info.type == DCB_OUTPUT_DP)
			nvd0_disp_intr_unk2_2_tu(priv, head, &outp->info);
		addr = 0x612300 + (ffs(outp->info.or) - 1) * 0x800;
		data = (conf & 0x0100) ? 0x00000101 : 0x00000000;
	}

	nv_mask(priv, addr, 0x00000707, data);
}

static void
nvd0_disp_intr_unk4_0(struct nv50_disp_priv *priv, int head)
{
	u32 pclk = nv_rd32(priv, 0x660450 + (head * 0x300)) / 1000;
	u32 conf;

	exec_clkcmp(priv, head, 1, pclk, &conf);
}

void
nvd0_disp_intr_supervisor(struct work_struct *work)
{
	struct nv50_disp_priv *priv =
		container_of(work, struct nv50_disp_priv, supervisor);
	struct nv50_disp_impl *impl = (void *)nv_object(priv)->oclass;
	u32 mask[4];
	int head;

	nv_debug(priv, "supervisor %d\n", ffs(priv->super));
	for (head = 0; head < priv->head.nr; head++) {
		mask[head] = nv_rd32(priv, 0x6101d4 + (head * 0x800));
		nv_debug(priv, "head %d: 0x%08x\n", head, mask[head]);
	}

	if (priv->super & 0x00000001) {
		nv50_disp_mthd_chan(priv, NV_DBG_DEBUG, 0, impl->mthd.core);
		for (head = 0; head < priv->head.nr; head++) {
			if (!(mask[head] & 0x00001000))
				continue;
			nv_debug(priv, "supervisor 1.0 - head %d\n", head);
			nvd0_disp_intr_unk1_0(priv, head);
		}
	} else
	if (priv->super & 0x00000002) {
		for (head = 0; head < priv->head.nr; head++) {
			if (!(mask[head] & 0x00001000))
				continue;
			nv_debug(priv, "supervisor 2.0 - head %d\n", head);
			nvd0_disp_intr_unk2_0(priv, head);
		}
		for (head = 0; head < priv->head.nr; head++) {
			if (!(mask[head] & 0x00010000))
				continue;
			nv_debug(priv, "supervisor 2.1 - head %d\n", head);
			nvd0_disp_intr_unk2_1(priv, head);
		}
		for (head = 0; head < priv->head.nr; head++) {
			if (!(mask[head] & 0x00001000))
				continue;
			nv_debug(priv, "supervisor 2.2 - head %d\n", head);
			nvd0_disp_intr_unk2_2(priv, head);
		}
	} else
	if (priv->super & 0x00000004) {
		for (head = 0; head < priv->head.nr; head++) {
			if (!(mask[head] & 0x00001000))
				continue;
			nv_debug(priv, "supervisor 3.0 - head %d\n", head);
			nvd0_disp_intr_unk4_0(priv, head);
		}
	}

	for (head = 0; head < priv->head.nr; head++)
		nv_wr32(priv, 0x6101d4 + (head * 0x800), 0x00000000);
	nv_wr32(priv, 0x6101d0, 0x80000000);
}

static void
nvd0_disp_intr_error(struct nv50_disp_priv *priv, int chid)
{
	const struct nv50_disp_impl *impl = (void *)nv_object(priv)->oclass;
	u32 mthd = nv_rd32(priv, 0x6101f0 + (chid * 12));
	u32 data = nv_rd32(priv, 0x6101f4 + (chid * 12));
	u32 unkn = nv_rd32(priv, 0x6101f8 + (chid * 12));

	nv_error(priv, "chid %d mthd 0x%04x data 0x%08x "
		       "0x%08x 0x%08x\n",
		 chid, (mthd & 0x0000ffc), data, mthd, unkn);

	if (chid == 0) {
		switch (mthd & 0xffc) {
		case 0x0080:
			nv50_disp_mthd_chan(priv, NV_DBG_ERROR, chid - 0,
					    impl->mthd.core);
			break;
		default:
			break;
		}
	} else
	if (chid <= 4) {
		switch (mthd & 0xffc) {
		case 0x0080:
			nv50_disp_mthd_chan(priv, NV_DBG_ERROR, chid - 1,
					    impl->mthd.base);
			break;
		default:
			break;
		}
	} else
	if (chid <= 8) {
		switch (mthd & 0xffc) {
		case 0x0080:
			nv50_disp_mthd_chan(priv, NV_DBG_ERROR, chid - 5,
					    impl->mthd.ovly);
			break;
		default:
			break;
		}
	}

	nv_wr32(priv, 0x61009c, (1 << chid));
	nv_wr32(priv, 0x6101f0 + (chid * 12), 0x90000000);
}

void
nvd0_disp_intr(struct nouveau_subdev *subdev)
{
	struct nv50_disp_priv *priv = (void *)subdev;
	u32 intr = nv_rd32(priv, 0x610088);
	int i;

	if (intr & 0x00000001) {
		u32 stat = nv_rd32(priv, 0x61008c);
		while (stat) {
			int chid = __ffs(stat); stat &= ~(1 << chid);
			nv50_disp_chan_uevent_send(priv, chid);
			nv_wr32(priv, 0x61008c, 1 << chid);
		}
		intr &= ~0x00000001;
	}

	if (intr & 0x00000002) {
		u32 stat = nv_rd32(priv, 0x61009c);
		int chid = ffs(stat) - 1;
		if (chid >= 0)
			nvd0_disp_intr_error(priv, chid);
		intr &= ~0x00000002;
	}

	if (intr & 0x00100000) {
		u32 stat = nv_rd32(priv, 0x6100ac);
		if (stat & 0x00000007) {
			priv->super = (stat & 0x00000007);
			schedule_work(&priv->supervisor);
			nv_wr32(priv, 0x6100ac, priv->super);
			stat &= ~0x00000007;
		}

		if (stat) {
			nv_info(priv, "unknown intr24 0x%08x\n", stat);
			nv_wr32(priv, 0x6100ac, stat);
		}

		intr &= ~0x00100000;
	}

	for (i = 0; i < priv->head.nr; i++) {
		u32 mask = 0x01000000 << i;
		if (mask & intr) {
			u32 stat = nv_rd32(priv, 0x6100bc + (i * 0x800));
			if (stat & 0x00000001)
				nouveau_disp_vblank(&priv->base, i);
			nv_mask(priv, 0x6100bc + (i * 0x800), 0, 0);
			nv_rd32(priv, 0x6100c0 + (i * 0x800));
		}
	}
}

static int
nvd0_disp_ctor(struct nouveau_object *parent, struct nouveau_object *engine,
	       struct nouveau_oclass *oclass, void *data, u32 size,
	       struct nouveau_object **pobject)
{
	struct nv50_disp_priv *priv;
	int heads = nv_rd32(parent, 0x022448);
	int ret;

	ret = nouveau_disp_create(parent, engine, oclass, heads,
				  "PDISP", "display", &priv);
	*pobject = nv_object(priv);
	if (ret)
		return ret;

	ret = nvkm_event_init(&nvd0_disp_chan_uevent, 1, 17, &priv->uevent);
	if (ret)
		return ret;

	nv_engine(priv)->sclass = nvd0_disp_base_oclass;
	nv_engine(priv)->cclass = &nv50_disp_cclass;
	nv_subdev(priv)->intr = nvd0_disp_intr;
	INIT_WORK(&priv->supervisor, nvd0_disp_intr_supervisor);
	priv->sclass = nvd0_disp_sclass;
	priv->head.nr = heads;
	priv->dac.nr = 3;
	priv->sor.nr = 4;
	priv->dac.power = nv50_dac_power;
	priv->dac.sense = nv50_dac_sense;
	priv->sor.power = nv50_sor_power;
	priv->sor.hda_eld = nvd0_hda_eld;
	priv->sor.hdmi = nvd0_hdmi_ctrl;
	return 0;
}

struct nouveau_oclass *
nvd0_disp_outp_sclass[] = {
	&nvd0_sor_dp_impl.base.base,
	NULL
};

struct nouveau_oclass *
nvd0_disp_oclass = &(struct nv50_disp_impl) {
	.base.base.handle = NV_ENGINE(DISP, 0x90),
	.base.base.ofuncs = &(struct nouveau_ofuncs) {
		.ctor = nvd0_disp_ctor,
		.dtor = _nouveau_disp_dtor,
		.init = _nouveau_disp_init,
		.fini = _nouveau_disp_fini,
	},
	.base.vblank = &nvd0_disp_vblank_func,
	.base.outp =  nvd0_disp_outp_sclass,
	.mthd.core = &nvd0_disp_mast_mthd_chan,
	.mthd.base = &nvd0_disp_sync_mthd_chan,
	.mthd.ovly = &nvd0_disp_ovly_mthd_chan,
	.mthd.prev = -0x020000,
	.head.scanoutpos = nvd0_disp_base_scanoutpos,
}.base.base;<|MERGE_RESOLUTION|>--- conflicted
+++ resolved
@@ -886,13 +886,8 @@
 			break;
 	}
 
-<<<<<<< HEAD
-	if (outp == 8)
-		return conf;
-=======
 	if (or == 8)
 		return NULL;
->>>>>>> fc14f9c1
 
 	outp = exec_lookup(priv, head, or, ctrl, &data, &ver, &hdr, &cnt, &len, &info1);
 	if (!outp)
