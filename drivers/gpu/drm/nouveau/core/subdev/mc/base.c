--- conflicted
+++ resolved
@@ -109,13 +109,7 @@
 
 int
 nouveau_mc_create_(struct nouveau_object *parent, struct nouveau_object *engine,
-<<<<<<< HEAD
-		   struct nouveau_oclass *oclass,
-		   const struct nouveau_mc_intr *intr_map,
-		   int length, void **pobject)
-=======
 		   struct nouveau_oclass *bclass, int length, void **pobject)
->>>>>>> fc14f9c1
 {
 	const struct nouveau_mc_oclass *oclass = (void *)bclass;
 	struct nouveau_device *device = nv_device(parent);
@@ -128,12 +122,6 @@
 	if (ret)
 		return ret;
 
-<<<<<<< HEAD
-	pmc->intr_map = intr_map;
-
-	ret = request_irq(device->pdev->irq, nouveau_mc_intr,
-			  IRQF_SHARED, "nouveau", pmc);
-=======
 	pmc->unk260 = nouveau_mc_unk260;
 
 	if (nv_device_is_pci(device))
@@ -174,7 +162,6 @@
 	ret = request_irq(pmc->irq, nouveau_mc_intr, IRQF_SHARED, "nouveau",
 			  pmc);
 
->>>>>>> fc14f9c1
 	if (ret < 0)
 		return ret;
 
