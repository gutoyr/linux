/*
 * Copyright 2012 Red Hat Inc.
 *
 * Permission is hereby granted, free of charge, to any person obtaining a
 * copy of this software and associated documentation files (the "Software"),
 * to deal in the Software without restriction, including without limitation
 * the rights to use, copy, modify, merge, publish, distribute, sublicense,
 * and/or sell copies of the Software, and to permit persons to whom the
 * Software is furnished to do so, subject to the following conditions:
 *
 * The above copyright notice and this permission notice shall be included in
 * all copies or substantial portions of the Software.
 *
 * THE SOFTWARE IS PROVIDED "AS IS", WITHOUT WARRANTY OF ANY KIND, EXPRESS OR
 * IMPLIED, INCLUDING BUT NOT LIMITED TO THE WARRANTIES OF MERCHANTABILITY,
 * FITNESS FOR A PARTICULAR PURPOSE AND NONINFRINGEMENT.  IN NO EVENT SHALL
 * THE COPYRIGHT HOLDER(S) OR AUTHOR(S) BE LIABLE FOR ANY CLAIM, DAMAGES OR
 * OTHER LIABILITY, WHETHER IN AN ACTION OF CONTRACT, TORT OR OTHERWISE,
 * ARISING FROM, OUT OF OR IN CONNECTION WITH THE SOFTWARE OR THE USE OR
 * OTHER DEALINGS IN THE SOFTWARE.
 *
 * Authors: Ben Skeggs
 */

#include "nv04.h"

const struct nouveau_mc_intr
nv50_mc_intr[] = {
	{ 0x04000000, NVDEV_ENGINE_DISP },  /* DISP before FIFO, so pageflip-timestamping works! */
	{ 0x00000001, NVDEV_ENGINE_MPEG },
	{ 0x00000100, NVDEV_ENGINE_FIFO },
	{ 0x00001000, NVDEV_ENGINE_GR },
	{ 0x00004000, NVDEV_ENGINE_CRYPT },	/* NV84- */
	{ 0x00008000, NVDEV_ENGINE_BSP },	/* NV84- */
	{ 0x00020000, NVDEV_ENGINE_VP },	/* NV84- */
	{ 0x00100000, NVDEV_SUBDEV_TIMER },
	{ 0x00200000, NVDEV_SUBDEV_GPIO },	/* PMGR->GPIO */
	{ 0x00200000, NVDEV_SUBDEV_I2C }, 	/* PMGR->I2C/AUX */
	{ 0x10000000, NVDEV_SUBDEV_BUS },
	{ 0x80000000, NVDEV_ENGINE_SW },
	{ 0x0002d101, NVDEV_SUBDEV_FB },
	{},
};

static void
nv50_mc_msi_rearm(struct nouveau_mc *pmc)
{
<<<<<<< HEAD
	struct nv50_mc_priv *priv;
	int ret;

	ret = nouveau_mc_create(parent, engine, oclass, nv50_mc_intr, &priv);
	*pobject = nv_object(priv);
	if (ret)
		return ret;

	return 0;
=======
	struct nouveau_device *device = nv_device(pmc);
	pci_write_config_byte(device->pdev, 0x68, 0xff);
>>>>>>> fc14f9c1
}

int
nv50_mc_init(struct nouveau_object *object)
{
	struct nv04_mc_priv *priv = (void *)object;
	nv_wr32(priv, 0x000200, 0xffffffff); /* everything on */
	return nouveau_mc_init(&priv->base);
}

struct nouveau_oclass *
nv50_mc_oclass = &(struct nouveau_mc_oclass) {
	.base.handle = NV_SUBDEV(MC, 0x50),
	.base.ofuncs = &(struct nouveau_ofuncs) {
		.ctor = nv04_mc_ctor,
		.dtor = _nouveau_mc_dtor,
		.init = nv50_mc_init,
		.fini = _nouveau_mc_fini,
	},
	.intr = nv50_mc_intr,
	.msi_rearm = nv50_mc_msi_rearm,
}.base;<|MERGE_RESOLUTION|>--- conflicted
+++ resolved
@@ -45,20 +45,8 @@
 static void
 nv50_mc_msi_rearm(struct nouveau_mc *pmc)
 {
-<<<<<<< HEAD
-	struct nv50_mc_priv *priv;
-	int ret;
-
-	ret = nouveau_mc_create(parent, engine, oclass, nv50_mc_intr, &priv);
-	*pobject = nv_object(priv);
-	if (ret)
-		return ret;
-
-	return 0;
-=======
 	struct nouveau_device *device = nv_device(pmc);
 	pci_write_config_byte(device->pdev, 0x68, 0xff);
->>>>>>> fc14f9c1
 }
 
 int
