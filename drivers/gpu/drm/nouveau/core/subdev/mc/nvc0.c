--- conflicted
+++ resolved
@@ -52,17 +52,6 @@
 static void
 nvc0_mc_msi_rearm(struct nouveau_mc *pmc)
 {
-<<<<<<< HEAD
-	struct nvc0_mc_priv *priv;
-	int ret;
-
-	ret = nouveau_mc_create(parent, engine, oclass, nvc0_mc_intr, &priv);
-	*pobject = nv_object(priv);
-	if (ret)
-		return ret;
-
-	return 0;
-=======
 	struct nv04_mc_priv *priv = (void *)pmc;
 	nv_wr32(priv, 0x088704, 0x00000000);
 }
@@ -71,7 +60,6 @@
 nvc0_mc_unk260(struct nouveau_mc *pmc, u32 data)
 {
 	nv_wr32(pmc, 0x000260, data);
->>>>>>> fc14f9c1
 }
 
 struct nouveau_oclass *
