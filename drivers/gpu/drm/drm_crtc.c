/*
 * Copyright (c) 2006-2008 Intel Corporation
 * Copyright (c) 2007 Dave Airlie <airlied@linux.ie>
 * Copyright (c) 2008 Red Hat Inc.
 *
 * DRM core CRTC related functions
 *
 * Permission to use, copy, modify, distribute, and sell this software and its
 * documentation for any purpose is hereby granted without fee, provided that
 * the above copyright notice appear in all copies and that both that copyright
 * notice and this permission notice appear in supporting documentation, and
 * that the name of the copyright holders not be used in advertising or
 * publicity pertaining to distribution of the software without specific,
 * written prior permission.  The copyright holders make no representations
 * about the suitability of this software for any purpose.  It is provided "as
 * is" without express or implied warranty.
 *
 * THE COPYRIGHT HOLDERS DISCLAIM ALL WARRANTIES WITH REGARD TO THIS SOFTWARE,
 * INCLUDING ALL IMPLIED WARRANTIES OF MERCHANTABILITY AND FITNESS, IN NO
 * EVENT SHALL THE COPYRIGHT HOLDERS BE LIABLE FOR ANY SPECIAL, INDIRECT OR
 * CONSEQUENTIAL DAMAGES OR ANY DAMAGES WHATSOEVER RESULTING FROM LOSS OF USE,
 * DATA OR PROFITS, WHETHER IN AN ACTION OF CONTRACT, NEGLIGENCE OR OTHER
 * TORTIOUS ACTION, ARISING OUT OF OR IN CONNECTION WITH THE USE OR PERFORMANCE
 * OF THIS SOFTWARE.
 *
 * Authors:
 *      Keith Packard
 *	Eric Anholt <eric@anholt.net>
 *      Dave Airlie <airlied@linux.ie>
 *      Jesse Barnes <jesse.barnes@intel.com>
 */
#include <linux/ctype.h>
#include <linux/list.h>
#include <linux/slab.h>
#include <linux/export.h>
#include <drm/drmP.h>
#include <drm/drm_crtc.h>
#include <drm/drm_edid.h>
#include <drm/drm_fourcc.h>
#include <drm/drm_modeset_lock.h>

#include "drm_crtc_internal.h"
#include "drm_internal.h"

static struct drm_framebuffer *add_framebuffer_internal(struct drm_device *dev,
							struct drm_mode_fb_cmd2 *r,
							struct drm_file *file_priv);

/* Avoid boilerplate.  I'm tired of typing. */
#define DRM_ENUM_NAME_FN(fnname, list)				\
	const char *fnname(int val)				\
	{							\
		int i;						\
		for (i = 0; i < ARRAY_SIZE(list); i++) {	\
			if (list[i].type == val)		\
				return list[i].name;		\
		}						\
		return "(unknown)";				\
	}

/*
 * Global properties
 */
static const struct drm_prop_enum_list drm_dpms_enum_list[] =
{	{ DRM_MODE_DPMS_ON, "On" },
	{ DRM_MODE_DPMS_STANDBY, "Standby" },
	{ DRM_MODE_DPMS_SUSPEND, "Suspend" },
	{ DRM_MODE_DPMS_OFF, "Off" }
};

DRM_ENUM_NAME_FN(drm_get_dpms_name, drm_dpms_enum_list)

static const struct drm_prop_enum_list drm_plane_type_enum_list[] =
{
	{ DRM_PLANE_TYPE_OVERLAY, "Overlay" },
	{ DRM_PLANE_TYPE_PRIMARY, "Primary" },
	{ DRM_PLANE_TYPE_CURSOR, "Cursor" },
};

/*
 * Optional properties
 */
static const struct drm_prop_enum_list drm_scaling_mode_enum_list[] =
{
	{ DRM_MODE_SCALE_NONE, "None" },
	{ DRM_MODE_SCALE_FULLSCREEN, "Full" },
	{ DRM_MODE_SCALE_CENTER, "Center" },
	{ DRM_MODE_SCALE_ASPECT, "Full aspect" },
};

static const struct drm_prop_enum_list drm_aspect_ratio_enum_list[] = {
	{ DRM_MODE_PICTURE_ASPECT_NONE, "Automatic" },
	{ DRM_MODE_PICTURE_ASPECT_4_3, "4:3" },
	{ DRM_MODE_PICTURE_ASPECT_16_9, "16:9" },
};

/*
 * Non-global properties, but "required" for certain connectors.
 */
static const struct drm_prop_enum_list drm_dvi_i_select_enum_list[] =
{
	{ DRM_MODE_SUBCONNECTOR_Automatic, "Automatic" }, /* DVI-I and TV-out */
	{ DRM_MODE_SUBCONNECTOR_DVID,      "DVI-D"     }, /* DVI-I  */
	{ DRM_MODE_SUBCONNECTOR_DVIA,      "DVI-A"     }, /* DVI-I  */
};

DRM_ENUM_NAME_FN(drm_get_dvi_i_select_name, drm_dvi_i_select_enum_list)

static const struct drm_prop_enum_list drm_dvi_i_subconnector_enum_list[] =
{
	{ DRM_MODE_SUBCONNECTOR_Unknown,   "Unknown"   }, /* DVI-I and TV-out */
	{ DRM_MODE_SUBCONNECTOR_DVID,      "DVI-D"     }, /* DVI-I  */
	{ DRM_MODE_SUBCONNECTOR_DVIA,      "DVI-A"     }, /* DVI-I  */
};

DRM_ENUM_NAME_FN(drm_get_dvi_i_subconnector_name,
		 drm_dvi_i_subconnector_enum_list)

static const struct drm_prop_enum_list drm_tv_select_enum_list[] =
{
	{ DRM_MODE_SUBCONNECTOR_Automatic, "Automatic" }, /* DVI-I and TV-out */
	{ DRM_MODE_SUBCONNECTOR_Composite, "Composite" }, /* TV-out */
	{ DRM_MODE_SUBCONNECTOR_SVIDEO,    "SVIDEO"    }, /* TV-out */
	{ DRM_MODE_SUBCONNECTOR_Component, "Component" }, /* TV-out */
	{ DRM_MODE_SUBCONNECTOR_SCART,     "SCART"     }, /* TV-out */
};

DRM_ENUM_NAME_FN(drm_get_tv_select_name, drm_tv_select_enum_list)

static const struct drm_prop_enum_list drm_tv_subconnector_enum_list[] =
{
	{ DRM_MODE_SUBCONNECTOR_Unknown,   "Unknown"   }, /* DVI-I and TV-out */
	{ DRM_MODE_SUBCONNECTOR_Composite, "Composite" }, /* TV-out */
	{ DRM_MODE_SUBCONNECTOR_SVIDEO,    "SVIDEO"    }, /* TV-out */
	{ DRM_MODE_SUBCONNECTOR_Component, "Component" }, /* TV-out */
	{ DRM_MODE_SUBCONNECTOR_SCART,     "SCART"     }, /* TV-out */
};

DRM_ENUM_NAME_FN(drm_get_tv_subconnector_name,
		 drm_tv_subconnector_enum_list)

static const struct drm_prop_enum_list drm_dirty_info_enum_list[] = {
	{ DRM_MODE_DIRTY_OFF,      "Off"      },
	{ DRM_MODE_DIRTY_ON,       "On"       },
	{ DRM_MODE_DIRTY_ANNOTATE, "Annotate" },
};

struct drm_conn_prop_enum_list {
	int type;
	const char *name;
	struct ida ida;
};

/*
 * Connector and encoder types.
 */
static struct drm_conn_prop_enum_list drm_connector_enum_list[] =
{	{ DRM_MODE_CONNECTOR_Unknown, "Unknown" },
	{ DRM_MODE_CONNECTOR_VGA, "VGA" },
	{ DRM_MODE_CONNECTOR_DVII, "DVI-I" },
	{ DRM_MODE_CONNECTOR_DVID, "DVI-D" },
	{ DRM_MODE_CONNECTOR_DVIA, "DVI-A" },
	{ DRM_MODE_CONNECTOR_Composite, "Composite" },
	{ DRM_MODE_CONNECTOR_SVIDEO, "SVIDEO" },
	{ DRM_MODE_CONNECTOR_LVDS, "LVDS" },
	{ DRM_MODE_CONNECTOR_Component, "Component" },
	{ DRM_MODE_CONNECTOR_9PinDIN, "DIN" },
	{ DRM_MODE_CONNECTOR_DisplayPort, "DP" },
	{ DRM_MODE_CONNECTOR_HDMIA, "HDMI-A" },
	{ DRM_MODE_CONNECTOR_HDMIB, "HDMI-B" },
	{ DRM_MODE_CONNECTOR_TV, "TV" },
	{ DRM_MODE_CONNECTOR_eDP, "eDP" },
	{ DRM_MODE_CONNECTOR_VIRTUAL, "Virtual" },
	{ DRM_MODE_CONNECTOR_DSI, "DSI" },
};

static const struct drm_prop_enum_list drm_encoder_enum_list[] =
{	{ DRM_MODE_ENCODER_NONE, "None" },
	{ DRM_MODE_ENCODER_DAC, "DAC" },
	{ DRM_MODE_ENCODER_TMDS, "TMDS" },
	{ DRM_MODE_ENCODER_LVDS, "LVDS" },
	{ DRM_MODE_ENCODER_TVDAC, "TV" },
	{ DRM_MODE_ENCODER_VIRTUAL, "Virtual" },
	{ DRM_MODE_ENCODER_DSI, "DSI" },
	{ DRM_MODE_ENCODER_DPMST, "DP MST" },
};

static const struct drm_prop_enum_list drm_subpixel_enum_list[] =
{
	{ SubPixelUnknown, "Unknown" },
	{ SubPixelHorizontalRGB, "Horizontal RGB" },
	{ SubPixelHorizontalBGR, "Horizontal BGR" },
	{ SubPixelVerticalRGB, "Vertical RGB" },
	{ SubPixelVerticalBGR, "Vertical BGR" },
	{ SubPixelNone, "None" },
};

void drm_connector_ida_init(void)
{
	int i;

	for (i = 0; i < ARRAY_SIZE(drm_connector_enum_list); i++)
		ida_init(&drm_connector_enum_list[i].ida);
}

void drm_connector_ida_destroy(void)
{
	int i;

	for (i = 0; i < ARRAY_SIZE(drm_connector_enum_list); i++)
		ida_destroy(&drm_connector_enum_list[i].ida);
}

/**
 * drm_get_connector_status_name - return a string for connector status
 * @status: connector status to compute name of
 *
 * In contrast to the other drm_get_*_name functions this one here returns a
 * const pointer and hence is threadsafe.
 */
const char *drm_get_connector_status_name(enum drm_connector_status status)
{
	if (status == connector_status_connected)
		return "connected";
	else if (status == connector_status_disconnected)
		return "disconnected";
	else
		return "unknown";
}
EXPORT_SYMBOL(drm_get_connector_status_name);

/**
 * drm_get_subpixel_order_name - return a string for a given subpixel enum
 * @order: enum of subpixel_order
 *
 * Note you could abuse this and return something out of bounds, but that
 * would be a caller error.  No unscrubbed user data should make it here.
 */
const char *drm_get_subpixel_order_name(enum subpixel_order order)
{
	return drm_subpixel_enum_list[order].name;
}
EXPORT_SYMBOL(drm_get_subpixel_order_name);

static char printable_char(int c)
{
	return isascii(c) && isprint(c) ? c : '?';
}

/**
 * drm_get_format_name - return a string for drm fourcc format
 * @format: format to compute name of
 *
 * Note that the buffer used by this function is globally shared and owned by
 * the function itself.
 *
 * FIXME: This isn't really multithreading safe.
 */
const char *drm_get_format_name(uint32_t format)
{
	static char buf[32];

	snprintf(buf, sizeof(buf),
		 "%c%c%c%c %s-endian (0x%08x)",
		 printable_char(format & 0xff),
		 printable_char((format >> 8) & 0xff),
		 printable_char((format >> 16) & 0xff),
		 printable_char((format >> 24) & 0x7f),
		 format & DRM_FORMAT_BIG_ENDIAN ? "big" : "little",
		 format);

	return buf;
}
EXPORT_SYMBOL(drm_get_format_name);

/*
 * Internal function to assign a slot in the object idr and optionally
 * register the object into the idr.
 */
static int drm_mode_object_get_reg(struct drm_device *dev,
				   struct drm_mode_object *obj,
				   uint32_t obj_type,
				   bool register_obj)
{
	int ret;

	mutex_lock(&dev->mode_config.idr_mutex);
	ret = idr_alloc(&dev->mode_config.crtc_idr, register_obj ? obj : NULL, 1, 0, GFP_KERNEL);
	if (ret >= 0) {
		/*
		 * Set up the object linking under the protection of the idr
		 * lock so that other users can't see inconsistent state.
		 */
		obj->id = ret;
		obj->type = obj_type;
	}
	mutex_unlock(&dev->mode_config.idr_mutex);

	return ret < 0 ? ret : 0;
}

/**
 * drm_mode_object_get - allocate a new modeset identifier
 * @dev: DRM device
 * @obj: object pointer, used to generate unique ID
 * @obj_type: object type
 *
 * Create a unique identifier based on @ptr in @dev's identifier space.  Used
 * for tracking modes, CRTCs and connectors. Note that despite the _get postfix
 * modeset identifiers are _not_ reference counted. Hence don't use this for
 * reference counted modeset objects like framebuffers.
 *
 * Returns:
 * New unique (relative to other objects in @dev) integer identifier for the
 * object.
 */
int drm_mode_object_get(struct drm_device *dev,
			struct drm_mode_object *obj, uint32_t obj_type)
{
	return drm_mode_object_get_reg(dev, obj, obj_type, true);
}

static void drm_mode_object_register(struct drm_device *dev,
				     struct drm_mode_object *obj)
{
	mutex_lock(&dev->mode_config.idr_mutex);
	idr_replace(&dev->mode_config.crtc_idr, obj, obj->id);
	mutex_unlock(&dev->mode_config.idr_mutex);
}

/**
 * drm_mode_object_put - free a modeset identifer
 * @dev: DRM device
 * @object: object to free
 *
 * Free @id from @dev's unique identifier pool. Note that despite the _get
 * postfix modeset identifiers are _not_ reference counted. Hence don't use this
 * for reference counted modeset objects like framebuffers.
 */
void drm_mode_object_put(struct drm_device *dev,
			 struct drm_mode_object *object)
{
	mutex_lock(&dev->mode_config.idr_mutex);
	idr_remove(&dev->mode_config.crtc_idr, object->id);
	mutex_unlock(&dev->mode_config.idr_mutex);
}

static struct drm_mode_object *_object_find(struct drm_device *dev,
		uint32_t id, uint32_t type)
{
	struct drm_mode_object *obj = NULL;

	mutex_lock(&dev->mode_config.idr_mutex);
	obj = idr_find(&dev->mode_config.crtc_idr, id);
	if (obj && type != DRM_MODE_OBJECT_ANY && obj->type != type)
		obj = NULL;
	if (obj && obj->id != id)
		obj = NULL;
	/* don't leak out unref'd fb's */
	if (obj && (obj->type == DRM_MODE_OBJECT_FB))
		obj = NULL;
	mutex_unlock(&dev->mode_config.idr_mutex);

	return obj;
}

/**
 * drm_mode_object_find - look up a drm object with static lifetime
 * @dev: drm device
 * @id: id of the mode object
 * @type: type of the mode object
 *
 * Note that framebuffers cannot be looked up with this functions - since those
 * are reference counted, they need special treatment.  Even with
 * DRM_MODE_OBJECT_ANY (although that will simply return NULL
 * rather than WARN_ON()).
 */
struct drm_mode_object *drm_mode_object_find(struct drm_device *dev,
		uint32_t id, uint32_t type)
{
	struct drm_mode_object *obj = NULL;

	/* Framebuffers are reference counted and need their own lookup
	 * function.*/
	WARN_ON(type == DRM_MODE_OBJECT_FB);
	obj = _object_find(dev, id, type);
	return obj;
}
EXPORT_SYMBOL(drm_mode_object_find);

/**
 * drm_framebuffer_init - initialize a framebuffer
 * @dev: DRM device
 * @fb: framebuffer to be initialized
 * @funcs: ... with these functions
 *
 * Allocates an ID for the framebuffer's parent mode object, sets its mode
 * functions & device file and adds it to the master fd list.
 *
 * IMPORTANT:
 * This functions publishes the fb and makes it available for concurrent access
 * by other users. Which means by this point the fb _must_ be fully set up -
 * since all the fb attributes are invariant over its lifetime, no further
 * locking but only correct reference counting is required.
 *
 * Returns:
 * Zero on success, error code on failure.
 */
int drm_framebuffer_init(struct drm_device *dev, struct drm_framebuffer *fb,
			 const struct drm_framebuffer_funcs *funcs)
{
	int ret;

	mutex_lock(&dev->mode_config.fb_lock);
	kref_init(&fb->refcount);
	INIT_LIST_HEAD(&fb->filp_head);
	fb->dev = dev;
	fb->funcs = funcs;

	ret = drm_mode_object_get(dev, &fb->base, DRM_MODE_OBJECT_FB);
	if (ret)
		goto out;

	dev->mode_config.num_fb++;
	list_add(&fb->head, &dev->mode_config.fb_list);
out:
	mutex_unlock(&dev->mode_config.fb_lock);

	return 0;
}
EXPORT_SYMBOL(drm_framebuffer_init);

/* dev->mode_config.fb_lock must be held! */
static void __drm_framebuffer_unregister(struct drm_device *dev,
					 struct drm_framebuffer *fb)
{
	mutex_lock(&dev->mode_config.idr_mutex);
	idr_remove(&dev->mode_config.crtc_idr, fb->base.id);
	mutex_unlock(&dev->mode_config.idr_mutex);

	fb->base.id = 0;
}

static void drm_framebuffer_free(struct kref *kref)
{
	struct drm_framebuffer *fb =
			container_of(kref, struct drm_framebuffer, refcount);
	struct drm_device *dev = fb->dev;

	/*
	 * The lookup idr holds a weak reference, which has not necessarily been
	 * removed at this point. Check for that.
	 */
	mutex_lock(&dev->mode_config.fb_lock);
	if (fb->base.id) {
		/* Mark fb as reaped and drop idr ref. */
		__drm_framebuffer_unregister(dev, fb);
	}
	mutex_unlock(&dev->mode_config.fb_lock);

	fb->funcs->destroy(fb);
}

static struct drm_framebuffer *__drm_framebuffer_lookup(struct drm_device *dev,
							uint32_t id)
{
	struct drm_mode_object *obj = NULL;
	struct drm_framebuffer *fb;

	mutex_lock(&dev->mode_config.idr_mutex);
	obj = idr_find(&dev->mode_config.crtc_idr, id);
	if (!obj || (obj->type != DRM_MODE_OBJECT_FB) || (obj->id != id))
		fb = NULL;
	else
		fb = obj_to_fb(obj);
	mutex_unlock(&dev->mode_config.idr_mutex);

	return fb;
}

/**
 * drm_framebuffer_lookup - look up a drm framebuffer and grab a reference
 * @dev: drm device
 * @id: id of the fb object
 *
 * If successful, this grabs an additional reference to the framebuffer -
 * callers need to make sure to eventually unreference the returned framebuffer
 * again, using @drm_framebuffer_unreference.
 */
struct drm_framebuffer *drm_framebuffer_lookup(struct drm_device *dev,
					       uint32_t id)
{
	struct drm_framebuffer *fb;

	mutex_lock(&dev->mode_config.fb_lock);
	fb = __drm_framebuffer_lookup(dev, id);
	if (fb) {
		if (!kref_get_unless_zero(&fb->refcount))
			fb = NULL;
	}
	mutex_unlock(&dev->mode_config.fb_lock);

	return fb;
}
EXPORT_SYMBOL(drm_framebuffer_lookup);

/**
 * drm_framebuffer_unreference - unref a framebuffer
 * @fb: framebuffer to unref
 *
 * This functions decrements the fb's refcount and frees it if it drops to zero.
 */
void drm_framebuffer_unreference(struct drm_framebuffer *fb)
{
	DRM_DEBUG("%p: FB ID: %d (%d)\n", fb, fb->base.id, atomic_read(&fb->refcount.refcount));
	kref_put(&fb->refcount, drm_framebuffer_free);
}
EXPORT_SYMBOL(drm_framebuffer_unreference);

/**
 * drm_framebuffer_reference - incr the fb refcnt
 * @fb: framebuffer
 *
 * This functions increments the fb's refcount.
 */
void drm_framebuffer_reference(struct drm_framebuffer *fb)
{
	DRM_DEBUG("%p: FB ID: %d (%d)\n", fb, fb->base.id, atomic_read(&fb->refcount.refcount));
	kref_get(&fb->refcount);
}
EXPORT_SYMBOL(drm_framebuffer_reference);

static void drm_framebuffer_free_bug(struct kref *kref)
{
	BUG();
}

static void __drm_framebuffer_unreference(struct drm_framebuffer *fb)
{
	DRM_DEBUG("%p: FB ID: %d (%d)\n", fb, fb->base.id, atomic_read(&fb->refcount.refcount));
	kref_put(&fb->refcount, drm_framebuffer_free_bug);
}

/**
 * drm_framebuffer_unregister_private - unregister a private fb from the lookup idr
 * @fb: fb to unregister
 *
 * Drivers need to call this when cleaning up driver-private framebuffers, e.g.
 * those used for fbdev. Note that the caller must hold a reference of it's own,
 * i.e. the object may not be destroyed through this call (since it'll lead to a
 * locking inversion).
 */
void drm_framebuffer_unregister_private(struct drm_framebuffer *fb)
{
	struct drm_device *dev = fb->dev;

	mutex_lock(&dev->mode_config.fb_lock);
	/* Mark fb as reaped and drop idr ref. */
	__drm_framebuffer_unregister(dev, fb);
	mutex_unlock(&dev->mode_config.fb_lock);
}
EXPORT_SYMBOL(drm_framebuffer_unregister_private);

/**
 * drm_framebuffer_cleanup - remove a framebuffer object
 * @fb: framebuffer to remove
 *
 * Cleanup framebuffer. This function is intended to be used from the drivers
 * ->destroy callback. It can also be used to clean up driver private
 *  framebuffers embedded into a larger structure.
 *
 * Note that this function does not remove the fb from active usuage - if it is
 * still used anywhere, hilarity can ensue since userspace could call getfb on
 * the id and get back -EINVAL. Obviously no concern at driver unload time.
 *
 * Also, the framebuffer will not be removed from the lookup idr - for
 * user-created framebuffers this will happen in in the rmfb ioctl. For
 * driver-private objects (e.g. for fbdev) drivers need to explicitly call
 * drm_framebuffer_unregister_private.
 */
void drm_framebuffer_cleanup(struct drm_framebuffer *fb)
{
	struct drm_device *dev = fb->dev;

	mutex_lock(&dev->mode_config.fb_lock);
	list_del(&fb->head);
	dev->mode_config.num_fb--;
	mutex_unlock(&dev->mode_config.fb_lock);
}
EXPORT_SYMBOL(drm_framebuffer_cleanup);

/**
 * drm_framebuffer_remove - remove and unreference a framebuffer object
 * @fb: framebuffer to remove
 *
 * Scans all the CRTCs and planes in @dev's mode_config.  If they're
 * using @fb, removes it, setting it to NULL. Then drops the reference to the
 * passed-in framebuffer. Might take the modeset locks.
 *
 * Note that this function optimizes the cleanup away if the caller holds the
 * last reference to the framebuffer. It is also guaranteed to not take the
 * modeset locks in this case.
 */
void drm_framebuffer_remove(struct drm_framebuffer *fb)
{
	struct drm_device *dev = fb->dev;
	struct drm_crtc *crtc;
	struct drm_plane *plane;
	struct drm_mode_set set;
	int ret;

	WARN_ON(!list_empty(&fb->filp_head));

	/*
	 * drm ABI mandates that we remove any deleted framebuffers from active
	 * useage. But since most sane clients only remove framebuffers they no
	 * longer need, try to optimize this away.
	 *
	 * Since we're holding a reference ourselves, observing a refcount of 1
	 * means that we're the last holder and can skip it. Also, the refcount
	 * can never increase from 1 again, so we don't need any barriers or
	 * locks.
	 *
	 * Note that userspace could try to race with use and instate a new
	 * usage _after_ we've cleared all current ones. End result will be an
	 * in-use fb with fb-id == 0. Userspace is allowed to shoot its own foot
	 * in this manner.
	 */
	if (atomic_read(&fb->refcount.refcount) > 1) {
		drm_modeset_lock_all(dev);
		/* remove from any CRTC */
		list_for_each_entry(crtc, &dev->mode_config.crtc_list, head) {
			if (crtc->primary->fb == fb) {
				/* should turn off the crtc */
				memset(&set, 0, sizeof(struct drm_mode_set));
				set.crtc = crtc;
				set.fb = NULL;
				ret = drm_mode_set_config_internal(&set);
				if (ret)
					DRM_ERROR("failed to reset crtc %p when fb was deleted\n", crtc);
			}
		}

		list_for_each_entry(plane, &dev->mode_config.plane_list, head) {
			if (plane->fb == fb)
				drm_plane_force_disable(plane);
		}
		drm_modeset_unlock_all(dev);
	}

	drm_framebuffer_unreference(fb);
}
EXPORT_SYMBOL(drm_framebuffer_remove);

DEFINE_WW_CLASS(crtc_ww_class);

/**
 * drm_crtc_init_with_planes - Initialise a new CRTC object with
 *    specified primary and cursor planes.
 * @dev: DRM device
 * @crtc: CRTC object to init
 * @primary: Primary plane for CRTC
 * @cursor: Cursor plane for CRTC
 * @funcs: callbacks for the new CRTC
 *
 * Inits a new object created as base part of a driver crtc object.
 *
 * Returns:
 * Zero on success, error code on failure.
 */
int drm_crtc_init_with_planes(struct drm_device *dev, struct drm_crtc *crtc,
			      struct drm_plane *primary,
			      struct drm_plane *cursor,
			      const struct drm_crtc_funcs *funcs)
{
	struct drm_mode_config *config = &dev->mode_config;
	int ret;

	crtc->dev = dev;
	crtc->funcs = funcs;
	crtc->invert_dimensions = false;

	drm_modeset_lock_init(&crtc->mutex);
	ret = drm_mode_object_get(dev, &crtc->base, DRM_MODE_OBJECT_CRTC);
	if (ret)
		goto out;

	crtc->base.properties = &crtc->properties;

	list_add_tail(&crtc->head, &config->crtc_list);
	config->num_crtc++;

	crtc->primary = primary;
	crtc->cursor = cursor;
	if (primary)
		primary->possible_crtcs = 1 << drm_crtc_index(crtc);
	if (cursor)
		cursor->possible_crtcs = 1 << drm_crtc_index(crtc);

 out:

	return ret;
}
EXPORT_SYMBOL(drm_crtc_init_with_planes);

/**
 * drm_crtc_cleanup - Clean up the core crtc usage
 * @crtc: CRTC to cleanup
 *
 * This function cleans up @crtc and removes it from the DRM mode setting
 * core. Note that the function does *not* free the crtc structure itself,
 * this is the responsibility of the caller.
 */
void drm_crtc_cleanup(struct drm_crtc *crtc)
{
	struct drm_device *dev = crtc->dev;

	kfree(crtc->gamma_store);
	crtc->gamma_store = NULL;

	drm_modeset_lock_fini(&crtc->mutex);

	drm_mode_object_put(dev, &crtc->base);
	list_del(&crtc->head);
	dev->mode_config.num_crtc--;
}
EXPORT_SYMBOL(drm_crtc_cleanup);

/**
 * drm_crtc_index - find the index of a registered CRTC
 * @crtc: CRTC to find index for
 *
 * Given a registered CRTC, return the index of that CRTC within a DRM
 * device's list of CRTCs.
 */
unsigned int drm_crtc_index(struct drm_crtc *crtc)
{
	unsigned int index = 0;
	struct drm_crtc *tmp;

	list_for_each_entry(tmp, &crtc->dev->mode_config.crtc_list, head) {
		if (tmp == crtc)
			return index;

		index++;
	}

	BUG();
}
EXPORT_SYMBOL(drm_crtc_index);

/*
 * drm_mode_remove - remove and free a mode
 * @connector: connector list to modify
 * @mode: mode to remove
 *
 * Remove @mode from @connector's mode list, then free it.
 */
static void drm_mode_remove(struct drm_connector *connector,
			    struct drm_display_mode *mode)
{
	list_del(&mode->head);
	drm_mode_destroy(connector->dev, mode);
}

/**
 * drm_connector_get_cmdline_mode - reads the user's cmdline mode
 * @connector: connector to quwery
 * @mode: returned mode
 *
 * The kernel supports per-connector configration of its consoles through
 * use of the video= parameter. This function parses that option and
 * extracts the user's specified mode (or enable/disable status) for a
 * particular connector. This is typically only used during the early fbdev
 * setup.
 */
static void drm_connector_get_cmdline_mode(struct drm_connector *connector)
{
	struct drm_cmdline_mode *mode = &connector->cmdline_mode;
	char *option = NULL;

	if (fb_get_options(connector->name, &option))
		return;

	if (!drm_mode_parse_command_line_for_connector(option,
						       connector,
						       mode))
		return;

	if (mode->force) {
		const char *s;

		switch (mode->force) {
		case DRM_FORCE_OFF:
			s = "OFF";
			break;
		case DRM_FORCE_ON_DIGITAL:
			s = "ON - dig";
			break;
		default:
		case DRM_FORCE_ON:
			s = "ON";
			break;
		}

		DRM_INFO("forcing %s connector %s\n", connector->name, s);
		connector->force = mode->force;
	}

	DRM_DEBUG_KMS("cmdline mode for connector %s %dx%d@%dHz%s%s%s\n",
		      connector->name,
		      mode->xres, mode->yres,
		      mode->refresh_specified ? mode->refresh : 60,
		      mode->rb ? " reduced blanking" : "",
		      mode->margins ? " with margins" : "",
		      mode->interlace ?  " interlaced" : "");
}

/**
 * drm_connector_init - Init a preallocated connector
 * @dev: DRM device
 * @connector: the connector to init
 * @funcs: callbacks for this connector
 * @connector_type: user visible type of the connector
 *
 * Initialises a preallocated connector. Connectors should be
 * subclassed as part of driver connector objects.
 *
 * Returns:
 * Zero on success, error code on failure.
 */
int drm_connector_init(struct drm_device *dev,
		       struct drm_connector *connector,
		       const struct drm_connector_funcs *funcs,
		       int connector_type)
{
	int ret;
	struct ida *connector_ida =
		&drm_connector_enum_list[connector_type].ida;

	drm_modeset_lock_all(dev);

	ret = drm_mode_object_get_reg(dev, &connector->base, DRM_MODE_OBJECT_CONNECTOR, false);
	if (ret)
		goto out_unlock;

	connector->base.properties = &connector->properties;
	connector->dev = dev;
	connector->funcs = funcs;
	connector->connector_type = connector_type;
	connector->connector_type_id =
		ida_simple_get(connector_ida, 1, 0, GFP_KERNEL);
	if (connector->connector_type_id < 0) {
		ret = connector->connector_type_id;
		goto out_put;
	}
	connector->name =
		kasprintf(GFP_KERNEL, "%s-%d",
			  drm_connector_enum_list[connector_type].name,
			  connector->connector_type_id);
	if (!connector->name) {
		ret = -ENOMEM;
		goto out_put;
	}

	INIT_LIST_HEAD(&connector->probed_modes);
	INIT_LIST_HEAD(&connector->modes);
	connector->edid_blob_ptr = NULL;
	connector->status = connector_status_unknown;

	drm_connector_get_cmdline_mode(connector);

	list_add_tail(&connector->head, &dev->mode_config.connector_list);
	dev->mode_config.num_connector++;

	if (connector_type != DRM_MODE_CONNECTOR_VIRTUAL)
		drm_object_attach_property(&connector->base,
					      dev->mode_config.edid_property,
					      0);

	drm_object_attach_property(&connector->base,
				      dev->mode_config.dpms_property, 0);

	connector->debugfs_entry = NULL;

out_put:
	if (ret)
		drm_mode_object_put(dev, &connector->base);

out_unlock:
	drm_modeset_unlock_all(dev);

	return ret;
}
EXPORT_SYMBOL(drm_connector_init);

/**
 * drm_connector_cleanup - cleans up an initialised connector
 * @connector: connector to cleanup
 *
 * Cleans up the connector but doesn't free the object.
 */
void drm_connector_cleanup(struct drm_connector *connector)
{
	struct drm_device *dev = connector->dev;
	struct drm_display_mode *mode, *t;

	list_for_each_entry_safe(mode, t, &connector->probed_modes, head)
		drm_mode_remove(connector, mode);

	list_for_each_entry_safe(mode, t, &connector->modes, head)
		drm_mode_remove(connector, mode);

	ida_remove(&drm_connector_enum_list[connector->connector_type].ida,
		   connector->connector_type_id);

	drm_mode_object_put(dev, &connector->base);
	kfree(connector->name);
	connector->name = NULL;
	list_del(&connector->head);
	dev->mode_config.num_connector--;
}
EXPORT_SYMBOL(drm_connector_cleanup);

/**
 * drm_connector_index - find the index of a registered connector
 * @connector: connector to find index for
 *
 * Given a registered connector, return the index of that connector within a DRM
 * device's list of connectors.
 */
unsigned int drm_connector_index(struct drm_connector *connector)
{
	unsigned int index = 0;
	struct drm_connector *tmp;

	list_for_each_entry(tmp, &connector->dev->mode_config.connector_list, head) {
		if (tmp == connector)
			return index;

		index++;
	}

	BUG();
}
EXPORT_SYMBOL(drm_connector_index);

/**
 * drm_connector_register - register a connector
 * @connector: the connector to register
 *
 * Register userspace interfaces for a connector
 *
 * Returns:
 * Zero on success, error code on failure.
 */
int drm_connector_register(struct drm_connector *connector)
{
	int ret;

	drm_mode_object_register(connector->dev, &connector->base);

	ret = drm_sysfs_connector_add(connector);
	if (ret)
		return ret;

	ret = drm_debugfs_connector_add(connector);
	if (ret) {
		drm_sysfs_connector_remove(connector);
		return ret;
	}

	return 0;
}
EXPORT_SYMBOL(drm_connector_register);

/**
 * drm_connector_unregister - unregister a connector
 * @connector: the connector to unregister
 *
 * Unregister userspace interfaces for a connector
 */
void drm_connector_unregister(struct drm_connector *connector)
{
	drm_sysfs_connector_remove(connector);
	drm_debugfs_connector_remove(connector);
}
EXPORT_SYMBOL(drm_connector_unregister);


/**
 * drm_connector_unplug_all - unregister connector userspace interfaces
 * @dev: drm device
 *
 * This function unregisters all connector userspace interfaces in sysfs. Should
 * be call when the device is disconnected, e.g. from an usb driver's
 * ->disconnect callback.
 */
void drm_connector_unplug_all(struct drm_device *dev)
{
	struct drm_connector *connector;

	/* taking the mode config mutex ends up in a clash with sysfs */
	list_for_each_entry(connector, &dev->mode_config.connector_list, head)
		drm_connector_unregister(connector);

}
EXPORT_SYMBOL(drm_connector_unplug_all);

/**
 * drm_bridge_init - initialize a drm transcoder/bridge
 * @dev: drm device
 * @bridge: transcoder/bridge to set up
 * @funcs: bridge function table
 *
 * Initialises a preallocated bridge. Bridges should be
 * subclassed as part of driver connector objects.
 *
 * Returns:
 * Zero on success, error code on failure.
 */
int drm_bridge_init(struct drm_device *dev, struct drm_bridge *bridge,
		const struct drm_bridge_funcs *funcs)
{
	int ret;

	drm_modeset_lock_all(dev);

	ret = drm_mode_object_get(dev, &bridge->base, DRM_MODE_OBJECT_BRIDGE);
	if (ret)
		goto out;

	bridge->dev = dev;
	bridge->funcs = funcs;

	list_add_tail(&bridge->head, &dev->mode_config.bridge_list);
	dev->mode_config.num_bridge++;

 out:
	drm_modeset_unlock_all(dev);
	return ret;
}
EXPORT_SYMBOL(drm_bridge_init);

/**
 * drm_bridge_cleanup - cleans up an initialised bridge
 * @bridge: bridge to cleanup
 *
 * Cleans up the bridge but doesn't free the object.
 */
void drm_bridge_cleanup(struct drm_bridge *bridge)
{
	struct drm_device *dev = bridge->dev;

	drm_modeset_lock_all(dev);
	drm_mode_object_put(dev, &bridge->base);
	list_del(&bridge->head);
	dev->mode_config.num_bridge--;
	drm_modeset_unlock_all(dev);
}
EXPORT_SYMBOL(drm_bridge_cleanup);

/**
 * drm_encoder_init - Init a preallocated encoder
 * @dev: drm device
 * @encoder: the encoder to init
 * @funcs: callbacks for this encoder
 * @encoder_type: user visible type of the encoder
 *
 * Initialises a preallocated encoder. Encoder should be
 * subclassed as part of driver encoder objects.
 *
 * Returns:
 * Zero on success, error code on failure.
 */
int drm_encoder_init(struct drm_device *dev,
		      struct drm_encoder *encoder,
		      const struct drm_encoder_funcs *funcs,
		      int encoder_type)
{
	int ret;

	drm_modeset_lock_all(dev);

	ret = drm_mode_object_get(dev, &encoder->base, DRM_MODE_OBJECT_ENCODER);
	if (ret)
		goto out_unlock;

	encoder->dev = dev;
	encoder->encoder_type = encoder_type;
	encoder->funcs = funcs;
	encoder->name = kasprintf(GFP_KERNEL, "%s-%d",
				  drm_encoder_enum_list[encoder_type].name,
				  encoder->base.id);
	if (!encoder->name) {
		ret = -ENOMEM;
		goto out_put;
	}

	list_add_tail(&encoder->head, &dev->mode_config.encoder_list);
	dev->mode_config.num_encoder++;

out_put:
	if (ret)
		drm_mode_object_put(dev, &encoder->base);

out_unlock:
	drm_modeset_unlock_all(dev);

	return ret;
}
EXPORT_SYMBOL(drm_encoder_init);

/**
 * drm_encoder_cleanup - cleans up an initialised encoder
 * @encoder: encoder to cleanup
 *
 * Cleans up the encoder but doesn't free the object.
 */
void drm_encoder_cleanup(struct drm_encoder *encoder)
{
	struct drm_device *dev = encoder->dev;
	drm_modeset_lock_all(dev);
	drm_mode_object_put(dev, &encoder->base);
	kfree(encoder->name);
	encoder->name = NULL;
	list_del(&encoder->head);
	dev->mode_config.num_encoder--;
	drm_modeset_unlock_all(dev);
}
EXPORT_SYMBOL(drm_encoder_cleanup);

/**
 * drm_universal_plane_init - Initialize a new universal plane object
 * @dev: DRM device
 * @plane: plane object to init
 * @possible_crtcs: bitmask of possible CRTCs
 * @funcs: callbacks for the new plane
 * @formats: array of supported formats (%DRM_FORMAT_*)
 * @format_count: number of elements in @formats
 * @type: type of plane (overlay, primary, cursor)
 *
 * Initializes a plane object of type @type.
 *
 * Returns:
 * Zero on success, error code on failure.
 */
int drm_universal_plane_init(struct drm_device *dev, struct drm_plane *plane,
			     unsigned long possible_crtcs,
			     const struct drm_plane_funcs *funcs,
			     const uint32_t *formats, uint32_t format_count,
			     enum drm_plane_type type)
{
	int ret;

	drm_modeset_lock_all(dev);

	ret = drm_mode_object_get(dev, &plane->base, DRM_MODE_OBJECT_PLANE);
	if (ret)
		goto out;

	plane->base.properties = &plane->properties;
	plane->dev = dev;
	plane->funcs = funcs;
	plane->format_types = kmalloc(sizeof(uint32_t) * format_count,
				      GFP_KERNEL);
	if (!plane->format_types) {
		DRM_DEBUG_KMS("out of memory when allocating plane\n");
		drm_mode_object_put(dev, &plane->base);
		ret = -ENOMEM;
		goto out;
	}

	memcpy(plane->format_types, formats, format_count * sizeof(uint32_t));
	plane->format_count = format_count;
	plane->possible_crtcs = possible_crtcs;
	plane->type = type;

	list_add_tail(&plane->head, &dev->mode_config.plane_list);
	dev->mode_config.num_total_plane++;
	if (plane->type == DRM_PLANE_TYPE_OVERLAY)
		dev->mode_config.num_overlay_plane++;

	drm_object_attach_property(&plane->base,
				   dev->mode_config.plane_type_property,
				   plane->type);

 out:
	drm_modeset_unlock_all(dev);

	return ret;
}
EXPORT_SYMBOL(drm_universal_plane_init);

/**
 * drm_plane_init - Initialize a legacy plane
 * @dev: DRM device
 * @plane: plane object to init
 * @possible_crtcs: bitmask of possible CRTCs
 * @funcs: callbacks for the new plane
 * @formats: array of supported formats (%DRM_FORMAT_*)
 * @format_count: number of elements in @formats
 * @is_primary: plane type (primary vs overlay)
 *
 * Legacy API to initialize a DRM plane.
 *
 * New drivers should call drm_universal_plane_init() instead.
 *
 * Returns:
 * Zero on success, error code on failure.
 */
int drm_plane_init(struct drm_device *dev, struct drm_plane *plane,
		   unsigned long possible_crtcs,
		   const struct drm_plane_funcs *funcs,
		   const uint32_t *formats, uint32_t format_count,
		   bool is_primary)
{
	enum drm_plane_type type;

	type = is_primary ? DRM_PLANE_TYPE_PRIMARY : DRM_PLANE_TYPE_OVERLAY;
	return drm_universal_plane_init(dev, plane, possible_crtcs, funcs,
					formats, format_count, type);
}
EXPORT_SYMBOL(drm_plane_init);

/**
 * drm_plane_cleanup - Clean up the core plane usage
 * @plane: plane to cleanup
 *
 * This function cleans up @plane and removes it from the DRM mode setting
 * core. Note that the function does *not* free the plane structure itself,
 * this is the responsibility of the caller.
 */
void drm_plane_cleanup(struct drm_plane *plane)
{
	struct drm_device *dev = plane->dev;

	drm_modeset_lock_all(dev);
	kfree(plane->format_types);
	drm_mode_object_put(dev, &plane->base);

	BUG_ON(list_empty(&plane->head));

	list_del(&plane->head);
	dev->mode_config.num_total_plane--;
	if (plane->type == DRM_PLANE_TYPE_OVERLAY)
		dev->mode_config.num_overlay_plane--;
	drm_modeset_unlock_all(dev);
}
EXPORT_SYMBOL(drm_plane_cleanup);

/**
 * drm_plane_index - find the index of a registered plane
 * @plane: plane to find index for
 *
 * Given a registered plane, return the index of that CRTC within a DRM
 * device's list of planes.
 */
unsigned int drm_plane_index(struct drm_plane *plane)
{
	unsigned int index = 0;
	struct drm_plane *tmp;

	list_for_each_entry(tmp, &plane->dev->mode_config.plane_list, head) {
		if (tmp == plane)
			return index;

		index++;
	}

	BUG();
}
EXPORT_SYMBOL(drm_plane_index);

/**
 * drm_plane_force_disable - Forcibly disable a plane
 * @plane: plane to disable
 *
 * Forces the plane to be disabled.
 *
 * Used when the plane's current framebuffer is destroyed,
 * and when restoring fbdev mode.
 */
void drm_plane_force_disable(struct drm_plane *plane)
{
	int ret;

	if (!plane->fb)
		return;

	plane->old_fb = plane->fb;
	ret = plane->funcs->disable_plane(plane);
	if (ret) {
		DRM_ERROR("failed to disable plane with busy fb\n");
		plane->old_fb = NULL;
		return;
	}
	/* disconnect the plane from the fb and crtc: */
	__drm_framebuffer_unreference(plane->old_fb);
	plane->old_fb = NULL;
	plane->fb = NULL;
	plane->crtc = NULL;
}
EXPORT_SYMBOL(drm_plane_force_disable);

static int drm_mode_create_standard_connector_properties(struct drm_device *dev)
{
	struct drm_property *edid;
	struct drm_property *dpms;
	struct drm_property *dev_path;

	/*
	 * Standard properties (apply to all connectors)
	 */
	edid = drm_property_create(dev, DRM_MODE_PROP_BLOB |
				   DRM_MODE_PROP_IMMUTABLE,
				   "EDID", 0);
	dev->mode_config.edid_property = edid;

	dpms = drm_property_create_enum(dev, 0,
				   "DPMS", drm_dpms_enum_list,
				   ARRAY_SIZE(drm_dpms_enum_list));
	dev->mode_config.dpms_property = dpms;

	dev_path = drm_property_create(dev,
				       DRM_MODE_PROP_BLOB |
				       DRM_MODE_PROP_IMMUTABLE,
				       "PATH", 0);
	dev->mode_config.path_property = dev_path;

	return 0;
}

static int drm_mode_create_standard_plane_properties(struct drm_device *dev)
{
	struct drm_property *type;

	/*
	 * Standard properties (apply to all planes)
	 */
	type = drm_property_create_enum(dev, DRM_MODE_PROP_IMMUTABLE,
					"type", drm_plane_type_enum_list,
					ARRAY_SIZE(drm_plane_type_enum_list));
	dev->mode_config.plane_type_property = type;

	return 0;
}

/**
 * drm_mode_create_dvi_i_properties - create DVI-I specific connector properties
 * @dev: DRM device
 *
 * Called by a driver the first time a DVI-I connector is made.
 */
int drm_mode_create_dvi_i_properties(struct drm_device *dev)
{
	struct drm_property *dvi_i_selector;
	struct drm_property *dvi_i_subconnector;

	if (dev->mode_config.dvi_i_select_subconnector_property)
		return 0;

	dvi_i_selector =
		drm_property_create_enum(dev, 0,
				    "select subconnector",
				    drm_dvi_i_select_enum_list,
				    ARRAY_SIZE(drm_dvi_i_select_enum_list));
	dev->mode_config.dvi_i_select_subconnector_property = dvi_i_selector;

	dvi_i_subconnector = drm_property_create_enum(dev, DRM_MODE_PROP_IMMUTABLE,
				    "subconnector",
				    drm_dvi_i_subconnector_enum_list,
				    ARRAY_SIZE(drm_dvi_i_subconnector_enum_list));
	dev->mode_config.dvi_i_subconnector_property = dvi_i_subconnector;

	return 0;
}
EXPORT_SYMBOL(drm_mode_create_dvi_i_properties);

/**
 * drm_create_tv_properties - create TV specific connector properties
 * @dev: DRM device
 * @num_modes: number of different TV formats (modes) supported
 * @modes: array of pointers to strings containing name of each format
 *
 * Called by a driver's TV initialization routine, this function creates
 * the TV specific connector properties for a given device.  Caller is
 * responsible for allocating a list of format names and passing them to
 * this routine.
 */
int drm_mode_create_tv_properties(struct drm_device *dev, int num_modes,
				  char *modes[])
{
	struct drm_property *tv_selector;
	struct drm_property *tv_subconnector;
	int i;

	if (dev->mode_config.tv_select_subconnector_property)
		return 0;

	/*
	 * Basic connector properties
	 */
	tv_selector = drm_property_create_enum(dev, 0,
					  "select subconnector",
					  drm_tv_select_enum_list,
					  ARRAY_SIZE(drm_tv_select_enum_list));
	dev->mode_config.tv_select_subconnector_property = tv_selector;

	tv_subconnector =
		drm_property_create_enum(dev, DRM_MODE_PROP_IMMUTABLE,
				    "subconnector",
				    drm_tv_subconnector_enum_list,
				    ARRAY_SIZE(drm_tv_subconnector_enum_list));
	dev->mode_config.tv_subconnector_property = tv_subconnector;

	/*
	 * Other, TV specific properties: margins & TV modes.
	 */
	dev->mode_config.tv_left_margin_property =
		drm_property_create_range(dev, 0, "left margin", 0, 100);

	dev->mode_config.tv_right_margin_property =
		drm_property_create_range(dev, 0, "right margin", 0, 100);

	dev->mode_config.tv_top_margin_property =
		drm_property_create_range(dev, 0, "top margin", 0, 100);

	dev->mode_config.tv_bottom_margin_property =
		drm_property_create_range(dev, 0, "bottom margin", 0, 100);

	dev->mode_config.tv_mode_property =
		drm_property_create(dev, DRM_MODE_PROP_ENUM,
				    "mode", num_modes);
	for (i = 0; i < num_modes; i++)
		drm_property_add_enum(dev->mode_config.tv_mode_property, i,
				      i, modes[i]);

	dev->mode_config.tv_brightness_property =
		drm_property_create_range(dev, 0, "brightness", 0, 100);

	dev->mode_config.tv_contrast_property =
		drm_property_create_range(dev, 0, "contrast", 0, 100);

	dev->mode_config.tv_flicker_reduction_property =
		drm_property_create_range(dev, 0, "flicker reduction", 0, 100);

	dev->mode_config.tv_overscan_property =
		drm_property_create_range(dev, 0, "overscan", 0, 100);

	dev->mode_config.tv_saturation_property =
		drm_property_create_range(dev, 0, "saturation", 0, 100);

	dev->mode_config.tv_hue_property =
		drm_property_create_range(dev, 0, "hue", 0, 100);

	return 0;
}
EXPORT_SYMBOL(drm_mode_create_tv_properties);

/**
 * drm_mode_create_scaling_mode_property - create scaling mode property
 * @dev: DRM device
 *
 * Called by a driver the first time it's needed, must be attached to desired
 * connectors.
 */
int drm_mode_create_scaling_mode_property(struct drm_device *dev)
{
	struct drm_property *scaling_mode;

	if (dev->mode_config.scaling_mode_property)
		return 0;

	scaling_mode =
		drm_property_create_enum(dev, 0, "scaling mode",
				drm_scaling_mode_enum_list,
				    ARRAY_SIZE(drm_scaling_mode_enum_list));

	dev->mode_config.scaling_mode_property = scaling_mode;

	return 0;
}
EXPORT_SYMBOL(drm_mode_create_scaling_mode_property);

/**
 * drm_mode_create_aspect_ratio_property - create aspect ratio property
 * @dev: DRM device
 *
 * Called by a driver the first time it's needed, must be attached to desired
 * connectors.
 *
 * Returns:
 * Zero on success, errno on failure.
 */
int drm_mode_create_aspect_ratio_property(struct drm_device *dev)
{
	if (dev->mode_config.aspect_ratio_property)
		return 0;

	dev->mode_config.aspect_ratio_property =
		drm_property_create_enum(dev, 0, "aspect ratio",
				drm_aspect_ratio_enum_list,
				ARRAY_SIZE(drm_aspect_ratio_enum_list));

	if (dev->mode_config.aspect_ratio_property == NULL)
		return -ENOMEM;

	return 0;
}
EXPORT_SYMBOL(drm_mode_create_aspect_ratio_property);

/**
 * drm_mode_create_dirty_property - create dirty property
 * @dev: DRM device
 *
 * Called by a driver the first time it's needed, must be attached to desired
 * connectors.
 */
int drm_mode_create_dirty_info_property(struct drm_device *dev)
{
	struct drm_property *dirty_info;

	if (dev->mode_config.dirty_info_property)
		return 0;

	dirty_info =
		drm_property_create_enum(dev, DRM_MODE_PROP_IMMUTABLE,
				    "dirty",
				    drm_dirty_info_enum_list,
				    ARRAY_SIZE(drm_dirty_info_enum_list));
	dev->mode_config.dirty_info_property = dirty_info;

	return 0;
}
EXPORT_SYMBOL(drm_mode_create_dirty_info_property);

static int drm_mode_group_init(struct drm_device *dev, struct drm_mode_group *group)
{
	uint32_t total_objects = 0;

	total_objects += dev->mode_config.num_crtc;
	total_objects += dev->mode_config.num_connector;
	total_objects += dev->mode_config.num_encoder;
	total_objects += dev->mode_config.num_bridge;

	group->id_list = kzalloc(total_objects * sizeof(uint32_t), GFP_KERNEL);
	if (!group->id_list)
		return -ENOMEM;

	group->num_crtcs = 0;
	group->num_connectors = 0;
	group->num_encoders = 0;
	group->num_bridges = 0;
	return 0;
}

void drm_mode_group_destroy(struct drm_mode_group *group)
{
	kfree(group->id_list);
	group->id_list = NULL;
}

/*
 * NOTE: Driver's shouldn't ever call drm_mode_group_init_legacy_group - it is
 * the drm core's responsibility to set up mode control groups.
 */
int drm_mode_group_init_legacy_group(struct drm_device *dev,
				     struct drm_mode_group *group)
{
	struct drm_crtc *crtc;
	struct drm_encoder *encoder;
	struct drm_connector *connector;
	struct drm_bridge *bridge;
	int ret;

	if ((ret = drm_mode_group_init(dev, group)))
		return ret;

	list_for_each_entry(crtc, &dev->mode_config.crtc_list, head)
		group->id_list[group->num_crtcs++] = crtc->base.id;

	list_for_each_entry(encoder, &dev->mode_config.encoder_list, head)
		group->id_list[group->num_crtcs + group->num_encoders++] =
		encoder->base.id;

	list_for_each_entry(connector, &dev->mode_config.connector_list, head)
		group->id_list[group->num_crtcs + group->num_encoders +
			       group->num_connectors++] = connector->base.id;

	list_for_each_entry(bridge, &dev->mode_config.bridge_list, head)
		group->id_list[group->num_crtcs + group->num_encoders +
			       group->num_connectors + group->num_bridges++] =
					bridge->base.id;

	return 0;
}
EXPORT_SYMBOL(drm_mode_group_init_legacy_group);

void drm_reinit_primary_mode_group(struct drm_device *dev)
{
	drm_modeset_lock_all(dev);
	drm_mode_group_destroy(&dev->primary->mode_group);
	drm_mode_group_init_legacy_group(dev, &dev->primary->mode_group);
	drm_modeset_unlock_all(dev);
}
EXPORT_SYMBOL(drm_reinit_primary_mode_group);

/**
 * drm_crtc_convert_to_umode - convert a drm_display_mode into a modeinfo
 * @out: drm_mode_modeinfo struct to return to the user
 * @in: drm_display_mode to use
 *
 * Convert a drm_display_mode into a drm_mode_modeinfo structure to return to
 * the user.
 */
static void drm_crtc_convert_to_umode(struct drm_mode_modeinfo *out,
				      const struct drm_display_mode *in)
{
	WARN(in->hdisplay > USHRT_MAX || in->hsync_start > USHRT_MAX ||
	     in->hsync_end > USHRT_MAX || in->htotal > USHRT_MAX ||
	     in->hskew > USHRT_MAX || in->vdisplay > USHRT_MAX ||
	     in->vsync_start > USHRT_MAX || in->vsync_end > USHRT_MAX ||
	     in->vtotal > USHRT_MAX || in->vscan > USHRT_MAX,
	     "timing values too large for mode info\n");

	out->clock = in->clock;
	out->hdisplay = in->hdisplay;
	out->hsync_start = in->hsync_start;
	out->hsync_end = in->hsync_end;
	out->htotal = in->htotal;
	out->hskew = in->hskew;
	out->vdisplay = in->vdisplay;
	out->vsync_start = in->vsync_start;
	out->vsync_end = in->vsync_end;
	out->vtotal = in->vtotal;
	out->vscan = in->vscan;
	out->vrefresh = in->vrefresh;
	out->flags = in->flags;
	out->type = in->type;
	strncpy(out->name, in->name, DRM_DISPLAY_MODE_LEN);
	out->name[DRM_DISPLAY_MODE_LEN-1] = 0;
}

/**
 * drm_crtc_convert_umode - convert a modeinfo into a drm_display_mode
 * @out: drm_display_mode to return to the user
 * @in: drm_mode_modeinfo to use
 *
 * Convert a drm_mode_modeinfo into a drm_display_mode structure to return to
 * the caller.
 *
 * Returns:
 * Zero on success, errno on failure.
 */
static int drm_crtc_convert_umode(struct drm_display_mode *out,
				  const struct drm_mode_modeinfo *in)
{
	if (in->clock > INT_MAX || in->vrefresh > INT_MAX)
		return -ERANGE;

	if ((in->flags & DRM_MODE_FLAG_3D_MASK) > DRM_MODE_FLAG_3D_MAX)
		return -EINVAL;

	out->clock = in->clock;
	out->hdisplay = in->hdisplay;
	out->hsync_start = in->hsync_start;
	out->hsync_end = in->hsync_end;
	out->htotal = in->htotal;
	out->hskew = in->hskew;
	out->vdisplay = in->vdisplay;
	out->vsync_start = in->vsync_start;
	out->vsync_end = in->vsync_end;
	out->vtotal = in->vtotal;
	out->vscan = in->vscan;
	out->vrefresh = in->vrefresh;
	out->flags = in->flags;
	out->type = in->type;
	strncpy(out->name, in->name, DRM_DISPLAY_MODE_LEN);
	out->name[DRM_DISPLAY_MODE_LEN-1] = 0;

	return 0;
}

/**
 * drm_mode_getresources - get graphics configuration
 * @dev: drm device for the ioctl
 * @data: data pointer for the ioctl
 * @file_priv: drm file for the ioctl call
 *
 * Construct a set of configuration description structures and return
 * them to the user, including CRTC, connector and framebuffer configuration.
 *
 * Called by the user via ioctl.
 *
 * Returns:
 * Zero on success, errno on failure.
 */
int drm_mode_getresources(struct drm_device *dev, void *data,
			  struct drm_file *file_priv)
{
	struct drm_mode_card_res *card_res = data;
	struct list_head *lh;
	struct drm_framebuffer *fb;
	struct drm_connector *connector;
	struct drm_crtc *crtc;
	struct drm_encoder *encoder;
	int ret = 0;
	int connector_count = 0;
	int crtc_count = 0;
	int fb_count = 0;
	int encoder_count = 0;
	int copied = 0, i;
	uint32_t __user *fb_id;
	uint32_t __user *crtc_id;
	uint32_t __user *connector_id;
	uint32_t __user *encoder_id;
	struct drm_mode_group *mode_group;

	if (!drm_core_check_feature(dev, DRIVER_MODESET))
		return -EINVAL;


	mutex_lock(&file_priv->fbs_lock);
	/*
	 * For the non-control nodes we need to limit the list of resources
	 * by IDs in the group list for this node
	 */
	list_for_each(lh, &file_priv->fbs)
		fb_count++;

	/* handle this in 4 parts */
	/* FBs */
	if (card_res->count_fbs >= fb_count) {
		copied = 0;
		fb_id = (uint32_t __user *)(unsigned long)card_res->fb_id_ptr;
		list_for_each_entry(fb, &file_priv->fbs, filp_head) {
			if (put_user(fb->base.id, fb_id + copied)) {
				mutex_unlock(&file_priv->fbs_lock);
				return -EFAULT;
			}
			copied++;
		}
	}
	card_res->count_fbs = fb_count;
	mutex_unlock(&file_priv->fbs_lock);

	drm_modeset_lock_all(dev);
	if (!drm_is_primary_client(file_priv)) {

		mode_group = NULL;
		list_for_each(lh, &dev->mode_config.crtc_list)
			crtc_count++;

		list_for_each(lh, &dev->mode_config.connector_list)
			connector_count++;

		list_for_each(lh, &dev->mode_config.encoder_list)
			encoder_count++;
	} else {

		mode_group = &file_priv->master->minor->mode_group;
		crtc_count = mode_group->num_crtcs;
		connector_count = mode_group->num_connectors;
		encoder_count = mode_group->num_encoders;
	}

	card_res->max_height = dev->mode_config.max_height;
	card_res->min_height = dev->mode_config.min_height;
	card_res->max_width = dev->mode_config.max_width;
	card_res->min_width = dev->mode_config.min_width;

	/* CRTCs */
	if (card_res->count_crtcs >= crtc_count) {
		copied = 0;
		crtc_id = (uint32_t __user *)(unsigned long)card_res->crtc_id_ptr;
		if (!mode_group) {
			list_for_each_entry(crtc, &dev->mode_config.crtc_list,
					    head) {
				DRM_DEBUG_KMS("[CRTC:%d]\n", crtc->base.id);
				if (put_user(crtc->base.id, crtc_id + copied)) {
					ret = -EFAULT;
					goto out;
				}
				copied++;
			}
		} else {
			for (i = 0; i < mode_group->num_crtcs; i++) {
				if (put_user(mode_group->id_list[i],
					     crtc_id + copied)) {
					ret = -EFAULT;
					goto out;
				}
				copied++;
			}
		}
	}
	card_res->count_crtcs = crtc_count;

	/* Encoders */
	if (card_res->count_encoders >= encoder_count) {
		copied = 0;
		encoder_id = (uint32_t __user *)(unsigned long)card_res->encoder_id_ptr;
		if (!mode_group) {
			list_for_each_entry(encoder,
					    &dev->mode_config.encoder_list,
					    head) {
				DRM_DEBUG_KMS("[ENCODER:%d:%s]\n", encoder->base.id,
						encoder->name);
				if (put_user(encoder->base.id, encoder_id +
					     copied)) {
					ret = -EFAULT;
					goto out;
				}
				copied++;
			}
		} else {
			for (i = mode_group->num_crtcs; i < mode_group->num_crtcs + mode_group->num_encoders; i++) {
				if (put_user(mode_group->id_list[i],
					     encoder_id + copied)) {
					ret = -EFAULT;
					goto out;
				}
				copied++;
			}

		}
	}
	card_res->count_encoders = encoder_count;

	/* Connectors */
	if (card_res->count_connectors >= connector_count) {
		copied = 0;
		connector_id = (uint32_t __user *)(unsigned long)card_res->connector_id_ptr;
		if (!mode_group) {
			list_for_each_entry(connector,
					    &dev->mode_config.connector_list,
					    head) {
				DRM_DEBUG_KMS("[CONNECTOR:%d:%s]\n",
					connector->base.id,
					connector->name);
				if (put_user(connector->base.id,
					     connector_id + copied)) {
					ret = -EFAULT;
					goto out;
				}
				copied++;
			}
		} else {
			int start = mode_group->num_crtcs +
				mode_group->num_encoders;
			for (i = start; i < start + mode_group->num_connectors; i++) {
				if (put_user(mode_group->id_list[i],
					     connector_id + copied)) {
					ret = -EFAULT;
					goto out;
				}
				copied++;
			}
		}
	}
	card_res->count_connectors = connector_count;

	DRM_DEBUG_KMS("CRTC[%d] CONNECTORS[%d] ENCODERS[%d]\n", card_res->count_crtcs,
		  card_res->count_connectors, card_res->count_encoders);

out:
	drm_modeset_unlock_all(dev);
	return ret;
}

/**
 * drm_mode_getcrtc - get CRTC configuration
 * @dev: drm device for the ioctl
 * @data: data pointer for the ioctl
 * @file_priv: drm file for the ioctl call
 *
 * Construct a CRTC configuration structure to return to the user.
 *
 * Called by the user via ioctl.
 *
 * Returns:
 * Zero on success, errno on failure.
 */
int drm_mode_getcrtc(struct drm_device *dev,
		     void *data, struct drm_file *file_priv)
{
	struct drm_mode_crtc *crtc_resp = data;
	struct drm_crtc *crtc;
	int ret = 0;

	if (!drm_core_check_feature(dev, DRIVER_MODESET))
		return -EINVAL;

	drm_modeset_lock_all(dev);

	crtc = drm_crtc_find(dev, crtc_resp->crtc_id);
	if (!crtc) {
		ret = -ENOENT;
		goto out;
	}

	crtc_resp->x = crtc->x;
	crtc_resp->y = crtc->y;
	crtc_resp->gamma_size = crtc->gamma_size;
	if (crtc->primary->fb)
		crtc_resp->fb_id = crtc->primary->fb->base.id;
	else
		crtc_resp->fb_id = 0;

	if (crtc->enabled) {

		drm_crtc_convert_to_umode(&crtc_resp->mode, &crtc->mode);
		crtc_resp->mode_valid = 1;

	} else {
		crtc_resp->mode_valid = 0;
	}

out:
	drm_modeset_unlock_all(dev);
	return ret;
}

static bool drm_mode_expose_to_userspace(const struct drm_display_mode *mode,
					 const struct drm_file *file_priv)
{
	/*
	 * If user-space hasn't configured the driver to expose the stereo 3D
	 * modes, don't expose them.
	 */
	if (!file_priv->stereo_allowed && drm_mode_is_stereo(mode))
		return false;

	return true;
}

/**
 * drm_mode_getconnector - get connector configuration
 * @dev: drm device for the ioctl
 * @data: data pointer for the ioctl
 * @file_priv: drm file for the ioctl call
 *
 * Construct a connector configuration structure to return to the user.
 *
 * Called by the user via ioctl.
 *
 * Returns:
 * Zero on success, errno on failure.
 */
int drm_mode_getconnector(struct drm_device *dev, void *data,
			  struct drm_file *file_priv)
{
	struct drm_mode_get_connector *out_resp = data;
	struct drm_connector *connector;
	struct drm_display_mode *mode;
	int mode_count = 0;
	int props_count = 0;
	int encoders_count = 0;
	int ret = 0;
	int copied = 0;
	int i;
	struct drm_mode_modeinfo u_mode;
	struct drm_mode_modeinfo __user *mode_ptr;
	uint32_t __user *prop_ptr;
	uint64_t __user *prop_values;
	uint32_t __user *encoder_ptr;

	if (!drm_core_check_feature(dev, DRIVER_MODESET))
		return -EINVAL;

	memset(&u_mode, 0, sizeof(struct drm_mode_modeinfo));

	DRM_DEBUG_KMS("[CONNECTOR:%d:?]\n", out_resp->connector_id);

	mutex_lock(&dev->mode_config.mutex);

	connector = drm_connector_find(dev, out_resp->connector_id);
	if (!connector) {
		ret = -ENOENT;
		goto out;
	}

	props_count = connector->properties.count;

	for (i = 0; i < DRM_CONNECTOR_MAX_ENCODER; i++) {
		if (connector->encoder_ids[i] != 0) {
			encoders_count++;
		}
	}

	if (out_resp->count_modes == 0) {
		connector->funcs->fill_modes(connector,
					     dev->mode_config.max_width,
					     dev->mode_config.max_height);
	}

	/* delayed so we get modes regardless of pre-fill_modes state */
	list_for_each_entry(mode, &connector->modes, head)
		if (drm_mode_expose_to_userspace(mode, file_priv))
			mode_count++;

	out_resp->connector_id = connector->base.id;
	out_resp->connector_type = connector->connector_type;
	out_resp->connector_type_id = connector->connector_type_id;
	out_resp->mm_width = connector->display_info.width_mm;
	out_resp->mm_height = connector->display_info.height_mm;
	out_resp->subpixel = connector->display_info.subpixel_order;
	out_resp->connection = connector->status;
	drm_modeset_lock(&dev->mode_config.connection_mutex, NULL);
	if (connector->encoder)
		out_resp->encoder_id = connector->encoder->base.id;
	else
		out_resp->encoder_id = 0;
	drm_modeset_unlock(&dev->mode_config.connection_mutex);

	/*
	 * This ioctl is called twice, once to determine how much space is
	 * needed, and the 2nd time to fill it.
	 */
	if ((out_resp->count_modes >= mode_count) && mode_count) {
		copied = 0;
		mode_ptr = (struct drm_mode_modeinfo __user *)(unsigned long)out_resp->modes_ptr;
		list_for_each_entry(mode, &connector->modes, head) {
			if (!drm_mode_expose_to_userspace(mode, file_priv))
				continue;

			drm_crtc_convert_to_umode(&u_mode, mode);
			if (copy_to_user(mode_ptr + copied,
					 &u_mode, sizeof(u_mode))) {
				ret = -EFAULT;
				goto out;
			}
			copied++;
		}
	}
	out_resp->count_modes = mode_count;

	if ((out_resp->count_props >= props_count) && props_count) {
		copied = 0;
		prop_ptr = (uint32_t __user *)(unsigned long)(out_resp->props_ptr);
		prop_values = (uint64_t __user *)(unsigned long)(out_resp->prop_values_ptr);
		for (i = 0; i < connector->properties.count; i++) {
			if (put_user(connector->properties.ids[i],
				     prop_ptr + copied)) {
				ret = -EFAULT;
				goto out;
			}

			if (put_user(connector->properties.values[i],
				     prop_values + copied)) {
				ret = -EFAULT;
				goto out;
			}
			copied++;
		}
	}
	out_resp->count_props = props_count;

	if ((out_resp->count_encoders >= encoders_count) && encoders_count) {
		copied = 0;
		encoder_ptr = (uint32_t __user *)(unsigned long)(out_resp->encoders_ptr);
		for (i = 0; i < DRM_CONNECTOR_MAX_ENCODER; i++) {
			if (connector->encoder_ids[i] != 0) {
				if (put_user(connector->encoder_ids[i],
					     encoder_ptr + copied)) {
					ret = -EFAULT;
					goto out;
				}
				copied++;
			}
		}
	}
	out_resp->count_encoders = encoders_count;

out:
	mutex_unlock(&dev->mode_config.mutex);

	return ret;
}

/**
 * drm_mode_getencoder - get encoder configuration
 * @dev: drm device for the ioctl
 * @data: data pointer for the ioctl
 * @file_priv: drm file for the ioctl call
 *
 * Construct a encoder configuration structure to return to the user.
 *
 * Called by the user via ioctl.
 *
 * Returns:
 * Zero on success, errno on failure.
 */
int drm_mode_getencoder(struct drm_device *dev, void *data,
			struct drm_file *file_priv)
{
	struct drm_mode_get_encoder *enc_resp = data;
	struct drm_encoder *encoder;
	int ret = 0;

	if (!drm_core_check_feature(dev, DRIVER_MODESET))
		return -EINVAL;

	drm_modeset_lock_all(dev);
	encoder = drm_encoder_find(dev, enc_resp->encoder_id);
	if (!encoder) {
		ret = -ENOENT;
		goto out;
	}

	if (encoder->crtc)
		enc_resp->crtc_id = encoder->crtc->base.id;
	else
		enc_resp->crtc_id = 0;
	enc_resp->encoder_type = encoder->encoder_type;
	enc_resp->encoder_id = encoder->base.id;
	enc_resp->possible_crtcs = encoder->possible_crtcs;
	enc_resp->possible_clones = encoder->possible_clones;

out:
	drm_modeset_unlock_all(dev);
	return ret;
}

/**
 * drm_mode_getplane_res - enumerate all plane resources
 * @dev: DRM device
 * @data: ioctl data
 * @file_priv: DRM file info
 *
 * Construct a list of plane ids to return to the user.
 *
 * Called by the user via ioctl.
 *
 * Returns:
 * Zero on success, errno on failure.
 */
int drm_mode_getplane_res(struct drm_device *dev, void *data,
			  struct drm_file *file_priv)
{
	struct drm_mode_get_plane_res *plane_resp = data;
	struct drm_mode_config *config;
	struct drm_plane *plane;
	uint32_t __user *plane_ptr;
	int copied = 0, ret = 0;
	unsigned num_planes;

	if (!drm_core_check_feature(dev, DRIVER_MODESET))
		return -EINVAL;

	drm_modeset_lock_all(dev);
	config = &dev->mode_config;

	if (file_priv->universal_planes)
		num_planes = config->num_total_plane;
	else
		num_planes = config->num_overlay_plane;

	/*
	 * This ioctl is called twice, once to determine how much space is
	 * needed, and the 2nd time to fill it.
	 */
	if (num_planes &&
	    (plane_resp->count_planes >= num_planes)) {
		plane_ptr = (uint32_t __user *)(unsigned long)plane_resp->plane_id_ptr;

		list_for_each_entry(plane, &config->plane_list, head) {
			/*
			 * Unless userspace set the 'universal planes'
			 * capability bit, only advertise overlays.
			 */
			if (plane->type != DRM_PLANE_TYPE_OVERLAY &&
			    !file_priv->universal_planes)
				continue;

			if (put_user(plane->base.id, plane_ptr + copied)) {
				ret = -EFAULT;
				goto out;
			}
			copied++;
		}
	}
	plane_resp->count_planes = num_planes;

out:
	drm_modeset_unlock_all(dev);
	return ret;
}

/**
 * drm_mode_getplane - get plane configuration
 * @dev: DRM device
 * @data: ioctl data
 * @file_priv: DRM file info
 *
 * Construct a plane configuration structure to return to the user.
 *
 * Called by the user via ioctl.
 *
 * Returns:
 * Zero on success, errno on failure.
 */
int drm_mode_getplane(struct drm_device *dev, void *data,
		      struct drm_file *file_priv)
{
	struct drm_mode_get_plane *plane_resp = data;
	struct drm_plane *plane;
	uint32_t __user *format_ptr;
	int ret = 0;

	if (!drm_core_check_feature(dev, DRIVER_MODESET))
		return -EINVAL;

	drm_modeset_lock_all(dev);
	plane = drm_plane_find(dev, plane_resp->plane_id);
	if (!plane) {
		ret = -ENOENT;
		goto out;
	}

	if (plane->crtc)
		plane_resp->crtc_id = plane->crtc->base.id;
	else
		plane_resp->crtc_id = 0;

	if (plane->fb)
		plane_resp->fb_id = plane->fb->base.id;
	else
		plane_resp->fb_id = 0;

	plane_resp->plane_id = plane->base.id;
	plane_resp->possible_crtcs = plane->possible_crtcs;
	plane_resp->gamma_size = 0;

	/*
	 * This ioctl is called twice, once to determine how much space is
	 * needed, and the 2nd time to fill it.
	 */
	if (plane->format_count &&
	    (plane_resp->count_format_types >= plane->format_count)) {
		format_ptr = (uint32_t __user *)(unsigned long)plane_resp->format_type_ptr;
		if (copy_to_user(format_ptr,
				 plane->format_types,
				 sizeof(uint32_t) * plane->format_count)) {
			ret = -EFAULT;
			goto out;
		}
	}
	plane_resp->count_format_types = plane->format_count;

out:
	drm_modeset_unlock_all(dev);
	return ret;
}

/*
 * setplane_internal - setplane handler for internal callers
 *
 * Note that we assume an extra reference has already been taken on fb.  If the
 * update fails, this reference will be dropped before return; if it succeeds,
 * the previous framebuffer (if any) will be unreferenced instead.
 *
 * src_{x,y,w,h} are provided in 16.16 fixed point format
 */
static int __setplane_internal(struct drm_plane *plane,
			       struct drm_crtc *crtc,
			       struct drm_framebuffer *fb,
			       int32_t crtc_x, int32_t crtc_y,
			       uint32_t crtc_w, uint32_t crtc_h,
			       /* src_{x,y,w,h} values are 16.16 fixed point */
			       uint32_t src_x, uint32_t src_y,
			       uint32_t src_w, uint32_t src_h)
{
	int ret = 0;
	unsigned int fb_width, fb_height;
	int i;

	/* No fb means shut it down */
	if (!fb) {
		plane->old_fb = plane->fb;
		ret = plane->funcs->disable_plane(plane);
		if (!ret) {
			plane->crtc = NULL;
			plane->fb = NULL;
		} else {
			plane->old_fb = NULL;
		}
		goto out;
	}

	/* Check whether this plane is usable on this CRTC */
	if (!(plane->possible_crtcs & drm_crtc_mask(crtc))) {
		DRM_DEBUG_KMS("Invalid crtc for plane\n");
		ret = -EINVAL;
		goto out;
	}

	/* Check whether this plane supports the fb pixel format. */
	for (i = 0; i < plane->format_count; i++)
		if (fb->pixel_format == plane->format_types[i])
			break;
	if (i == plane->format_count) {
		DRM_DEBUG_KMS("Invalid pixel format %s\n",
			      drm_get_format_name(fb->pixel_format));
		ret = -EINVAL;
		goto out;
	}

	fb_width = fb->width << 16;
	fb_height = fb->height << 16;

	/* Make sure source coordinates are inside the fb. */
	if (src_w > fb_width ||
	    src_x > fb_width - src_w ||
	    src_h > fb_height ||
	    src_y > fb_height - src_h) {
		DRM_DEBUG_KMS("Invalid source coordinates "
			      "%u.%06ux%u.%06u+%u.%06u+%u.%06u\n",
			      src_w >> 16, ((src_w & 0xffff) * 15625) >> 10,
			      src_h >> 16, ((src_h & 0xffff) * 15625) >> 10,
			      src_x >> 16, ((src_x & 0xffff) * 15625) >> 10,
			      src_y >> 16, ((src_y & 0xffff) * 15625) >> 10);
		ret = -ENOSPC;
		goto out;
	}

	plane->old_fb = plane->fb;
	ret = plane->funcs->update_plane(plane, crtc, fb,
					 crtc_x, crtc_y, crtc_w, crtc_h,
					 src_x, src_y, src_w, src_h);
	if (!ret) {
		plane->crtc = crtc;
		plane->fb = fb;
		fb = NULL;
	} else {
		plane->old_fb = NULL;
	}

out:
	if (fb)
		drm_framebuffer_unreference(fb);
	if (plane->old_fb)
		drm_framebuffer_unreference(plane->old_fb);
	plane->old_fb = NULL;

	return ret;
}

static int setplane_internal(struct drm_plane *plane,
			     struct drm_crtc *crtc,
			     struct drm_framebuffer *fb,
			     int32_t crtc_x, int32_t crtc_y,
			     uint32_t crtc_w, uint32_t crtc_h,
			     /* src_{x,y,w,h} values are 16.16 fixed point */
			     uint32_t src_x, uint32_t src_y,
			     uint32_t src_w, uint32_t src_h)
{
	int ret;

	drm_modeset_lock_all(plane->dev);
	ret = __setplane_internal(plane, crtc, fb,
				  crtc_x, crtc_y, crtc_w, crtc_h,
				  src_x, src_y, src_w, src_h);
	drm_modeset_unlock_all(plane->dev);

	return ret;
}

/**
 * drm_mode_setplane - configure a plane's configuration
 * @dev: DRM device
 * @data: ioctl data*
 * @file_priv: DRM file info
 *
 * Set plane configuration, including placement, fb, scaling, and other factors.
 * Or pass a NULL fb to disable (planes may be disabled without providing a
 * valid crtc).
 *
 * Returns:
 * Zero on success, errno on failure.
 */
int drm_mode_setplane(struct drm_device *dev, void *data,
		      struct drm_file *file_priv)
{
	struct drm_mode_set_plane *plane_req = data;
	struct drm_mode_object *obj;
	struct drm_plane *plane;
	struct drm_crtc *crtc = NULL;
	struct drm_framebuffer *fb = NULL;

	if (!drm_core_check_feature(dev, DRIVER_MODESET))
		return -EINVAL;

	/* Give drivers some help against integer overflows */
	if (plane_req->crtc_w > INT_MAX ||
	    plane_req->crtc_x > INT_MAX - (int32_t) plane_req->crtc_w ||
	    plane_req->crtc_h > INT_MAX ||
	    plane_req->crtc_y > INT_MAX - (int32_t) plane_req->crtc_h) {
		DRM_DEBUG_KMS("Invalid CRTC coordinates %ux%u+%d+%d\n",
			      plane_req->crtc_w, plane_req->crtc_h,
			      plane_req->crtc_x, plane_req->crtc_y);
		return -ERANGE;
	}

	/*
	 * First, find the plane, crtc, and fb objects.  If not available,
	 * we don't bother to call the driver.
	 */
	obj = drm_mode_object_find(dev, plane_req->plane_id,
				   DRM_MODE_OBJECT_PLANE);
	if (!obj) {
		DRM_DEBUG_KMS("Unknown plane ID %d\n",
			      plane_req->plane_id);
		return -ENOENT;
	}
	plane = obj_to_plane(obj);

	if (plane_req->fb_id) {
		fb = drm_framebuffer_lookup(dev, plane_req->fb_id);
		if (!fb) {
			DRM_DEBUG_KMS("Unknown framebuffer ID %d\n",
				      plane_req->fb_id);
			return -ENOENT;
		}

		obj = drm_mode_object_find(dev, plane_req->crtc_id,
					   DRM_MODE_OBJECT_CRTC);
		if (!obj) {
			DRM_DEBUG_KMS("Unknown crtc ID %d\n",
				      plane_req->crtc_id);
			return -ENOENT;
		}
		crtc = obj_to_crtc(obj);
	}

	/*
	 * setplane_internal will take care of deref'ing either the old or new
	 * framebuffer depending on success.
	 */
	return setplane_internal(plane, crtc, fb,
				 plane_req->crtc_x, plane_req->crtc_y,
				 plane_req->crtc_w, plane_req->crtc_h,
				 plane_req->src_x, plane_req->src_y,
				 plane_req->src_w, plane_req->src_h);
}

/**
 * drm_mode_set_config_internal - helper to call ->set_config
 * @set: modeset config to set
 *
 * This is a little helper to wrap internal calls to the ->set_config driver
 * interface. The only thing it adds is correct refcounting dance.
 * 
 * Returns:
 * Zero on success, errno on failure.
 */
int drm_mode_set_config_internal(struct drm_mode_set *set)
{
	struct drm_crtc *crtc = set->crtc;
	struct drm_framebuffer *fb;
	struct drm_crtc *tmp;
	int ret;

	/*
	 * NOTE: ->set_config can also disable other crtcs (if we steal all
	 * connectors from it), hence we need to refcount the fbs across all
	 * crtcs. Atomic modeset will have saner semantics ...
	 */
	list_for_each_entry(tmp, &crtc->dev->mode_config.crtc_list, head)
		tmp->primary->old_fb = tmp->primary->fb;

	fb = set->fb;

	ret = crtc->funcs->set_config(set);
	if (ret == 0) {
		crtc->primary->crtc = crtc;
		crtc->primary->fb = fb;
	}

	list_for_each_entry(tmp, &crtc->dev->mode_config.crtc_list, head) {
		if (tmp->primary->fb)
			drm_framebuffer_reference(tmp->primary->fb);
		if (tmp->primary->old_fb)
			drm_framebuffer_unreference(tmp->primary->old_fb);
		tmp->primary->old_fb = NULL;
	}

	return ret;
}
EXPORT_SYMBOL(drm_mode_set_config_internal);

/**
 * drm_crtc_check_viewport - Checks that a framebuffer is big enough for the
 *     CRTC viewport
 * @crtc: CRTC that framebuffer will be displayed on
 * @x: x panning
 * @y: y panning
 * @mode: mode that framebuffer will be displayed under
 * @fb: framebuffer to check size of
 */
int drm_crtc_check_viewport(const struct drm_crtc *crtc,
			    int x, int y,
			    const struct drm_display_mode *mode,
			    const struct drm_framebuffer *fb)

{
	int hdisplay, vdisplay;

	hdisplay = mode->hdisplay;
	vdisplay = mode->vdisplay;

	if (drm_mode_is_stereo(mode)) {
		struct drm_display_mode adjusted = *mode;

		drm_mode_set_crtcinfo(&adjusted, CRTC_STEREO_DOUBLE);
		hdisplay = adjusted.crtc_hdisplay;
		vdisplay = adjusted.crtc_vdisplay;
	}

	if (crtc->invert_dimensions)
		swap(hdisplay, vdisplay);

	if (hdisplay > fb->width ||
	    vdisplay > fb->height ||
	    x > fb->width - hdisplay ||
	    y > fb->height - vdisplay) {
		DRM_DEBUG_KMS("Invalid fb size %ux%u for CRTC viewport %ux%u+%d+%d%s.\n",
			      fb->width, fb->height, hdisplay, vdisplay, x, y,
			      crtc->invert_dimensions ? " (inverted)" : "");
		return -ENOSPC;
	}

	return 0;
}
EXPORT_SYMBOL(drm_crtc_check_viewport);

/**
 * drm_mode_setcrtc - set CRTC configuration
 * @dev: drm device for the ioctl
 * @data: data pointer for the ioctl
 * @file_priv: drm file for the ioctl call
 *
 * Build a new CRTC configuration based on user request.
 *
 * Called by the user via ioctl.
 *
 * Returns:
 * Zero on success, errno on failure.
 */
int drm_mode_setcrtc(struct drm_device *dev, void *data,
		     struct drm_file *file_priv)
{
	struct drm_mode_config *config = &dev->mode_config;
	struct drm_mode_crtc *crtc_req = data;
	struct drm_crtc *crtc;
	struct drm_connector **connector_set = NULL, *connector;
	struct drm_framebuffer *fb = NULL;
	struct drm_display_mode *mode = NULL;
	struct drm_mode_set set;
	uint32_t __user *set_connectors_ptr;
	int ret;
	int i;

	if (!drm_core_check_feature(dev, DRIVER_MODESET))
		return -EINVAL;

	/* For some reason crtc x/y offsets are signed internally. */
	if (crtc_req->x > INT_MAX || crtc_req->y > INT_MAX)
		return -ERANGE;

	drm_modeset_lock_all(dev);
	crtc = drm_crtc_find(dev, crtc_req->crtc_id);
	if (!crtc) {
		DRM_DEBUG_KMS("Unknown CRTC ID %d\n", crtc_req->crtc_id);
		ret = -ENOENT;
		goto out;
	}
	DRM_DEBUG_KMS("[CRTC:%d]\n", crtc->base.id);

	if (crtc_req->mode_valid) {
		/* If we have a mode we need a framebuffer. */
		/* If we pass -1, set the mode with the currently bound fb */
		if (crtc_req->fb_id == -1) {
			if (!crtc->primary->fb) {
				DRM_DEBUG_KMS("CRTC doesn't have current FB\n");
				ret = -EINVAL;
				goto out;
			}
			fb = crtc->primary->fb;
			/* Make refcounting symmetric with the lookup path. */
			drm_framebuffer_reference(fb);
		} else {
			fb = drm_framebuffer_lookup(dev, crtc_req->fb_id);
			if (!fb) {
				DRM_DEBUG_KMS("Unknown FB ID%d\n",
						crtc_req->fb_id);
				ret = -ENOENT;
				goto out;
			}
		}

		mode = drm_mode_create(dev);
		if (!mode) {
			ret = -ENOMEM;
			goto out;
		}

		ret = drm_crtc_convert_umode(mode, &crtc_req->mode);
		if (ret) {
			DRM_DEBUG_KMS("Invalid mode\n");
			goto out;
		}

		drm_mode_set_crtcinfo(mode, CRTC_INTERLACE_HALVE_V);

		ret = drm_crtc_check_viewport(crtc, crtc_req->x, crtc_req->y,
					      mode, fb);
		if (ret)
			goto out;

	}

	if (crtc_req->count_connectors == 0 && mode) {
		DRM_DEBUG_KMS("Count connectors is 0 but mode set\n");
		ret = -EINVAL;
		goto out;
	}

	if (crtc_req->count_connectors > 0 && (!mode || !fb)) {
		DRM_DEBUG_KMS("Count connectors is %d but no mode or fb set\n",
			  crtc_req->count_connectors);
		ret = -EINVAL;
		goto out;
	}

	if (crtc_req->count_connectors > 0) {
		u32 out_id;

		/* Avoid unbounded kernel memory allocation */
		if (crtc_req->count_connectors > config->num_connector) {
			ret = -EINVAL;
			goto out;
		}

		connector_set = kmalloc(crtc_req->count_connectors *
					sizeof(struct drm_connector *),
					GFP_KERNEL);
		if (!connector_set) {
			ret = -ENOMEM;
			goto out;
		}

		for (i = 0; i < crtc_req->count_connectors; i++) {
			set_connectors_ptr = (uint32_t __user *)(unsigned long)crtc_req->set_connectors_ptr;
			if (get_user(out_id, &set_connectors_ptr[i])) {
				ret = -EFAULT;
				goto out;
			}

			connector = drm_connector_find(dev, out_id);
			if (!connector) {
				DRM_DEBUG_KMS("Connector id %d unknown\n",
						out_id);
				ret = -ENOENT;
				goto out;
			}
			DRM_DEBUG_KMS("[CONNECTOR:%d:%s]\n",
					connector->base.id,
					connector->name);

			connector_set[i] = connector;
		}
	}

	set.crtc = crtc;
	set.x = crtc_req->x;
	set.y = crtc_req->y;
	set.mode = mode;
	set.connectors = connector_set;
	set.num_connectors = crtc_req->count_connectors;
	set.fb = fb;
	ret = drm_mode_set_config_internal(&set);

out:
	if (fb)
		drm_framebuffer_unreference(fb);

	kfree(connector_set);
	drm_mode_destroy(dev, mode);
	drm_modeset_unlock_all(dev);
	return ret;
}

<<<<<<< HEAD
=======
/**
 * drm_mode_cursor_universal - translate legacy cursor ioctl call into a
 *     universal plane handler call
 * @crtc: crtc to update cursor for
 * @req: data pointer for the ioctl
 * @file_priv: drm file for the ioctl call
 *
 * Legacy cursor ioctl's work directly with driver buffer handles.  To
 * translate legacy ioctl calls into universal plane handler calls, we need to
 * wrap the native buffer handle in a drm_framebuffer.
 *
 * Note that we assume any handle passed to the legacy ioctls was a 32-bit ARGB
 * buffer with a pitch of 4*width; the universal plane interface should be used
 * directly in cases where the hardware can support other buffer settings and
 * userspace wants to make use of these capabilities.
 *
 * Returns:
 * Zero on success, errno on failure.
 */
static int drm_mode_cursor_universal(struct drm_crtc *crtc,
				     struct drm_mode_cursor2 *req,
				     struct drm_file *file_priv)
{
	struct drm_device *dev = crtc->dev;
	struct drm_framebuffer *fb = NULL;
	struct drm_mode_fb_cmd2 fbreq = {
		.width = req->width,
		.height = req->height,
		.pixel_format = DRM_FORMAT_ARGB8888,
		.pitches = { req->width * 4 },
		.handles = { req->handle },
	};
	int32_t crtc_x, crtc_y;
	uint32_t crtc_w = 0, crtc_h = 0;
	uint32_t src_w = 0, src_h = 0;
	int ret = 0;

	BUG_ON(!crtc->cursor);
	WARN_ON(crtc->cursor->crtc != crtc && crtc->cursor->crtc != NULL);

	/*
	 * Obtain fb we'll be using (either new or existing) and take an extra
	 * reference to it if fb != null.  setplane will take care of dropping
	 * the reference if the plane update fails.
	 */
	if (req->flags & DRM_MODE_CURSOR_BO) {
		if (req->handle) {
			fb = add_framebuffer_internal(dev, &fbreq, file_priv);
			if (IS_ERR(fb)) {
				DRM_DEBUG_KMS("failed to wrap cursor buffer in drm framebuffer\n");
				return PTR_ERR(fb);
			}

			drm_framebuffer_reference(fb);
		} else {
			fb = NULL;
		}
	} else {
		fb = crtc->cursor->fb;
		if (fb)
			drm_framebuffer_reference(fb);
	}

	if (req->flags & DRM_MODE_CURSOR_MOVE) {
		crtc_x = req->x;
		crtc_y = req->y;
	} else {
		crtc_x = crtc->cursor_x;
		crtc_y = crtc->cursor_y;
	}

	if (fb) {
		crtc_w = fb->width;
		crtc_h = fb->height;
		src_w = fb->width << 16;
		src_h = fb->height << 16;
	}

	/*
	 * setplane_internal will take care of deref'ing either the old or new
	 * framebuffer depending on success.
	 */
	ret = __setplane_internal(crtc->cursor, crtc, fb,
				crtc_x, crtc_y, crtc_w, crtc_h,
				0, 0, src_w, src_h);

	/* Update successful; save new cursor position, if necessary */
	if (ret == 0 && req->flags & DRM_MODE_CURSOR_MOVE) {
		crtc->cursor_x = req->x;
		crtc->cursor_y = req->y;
	}

	return ret;
}

>>>>>>> fc14f9c1
static int drm_mode_cursor_common(struct drm_device *dev,
				  struct drm_mode_cursor2 *req,
				  struct drm_file *file_priv)
{
<<<<<<< HEAD
	struct drm_mode_object *obj;
=======
>>>>>>> fc14f9c1
	struct drm_crtc *crtc;
	int ret = 0;

	if (!drm_core_check_feature(dev, DRIVER_MODESET))
		return -EINVAL;

	if (!req->flags || (~DRM_MODE_CURSOR_FLAGS & req->flags))
		return -EINVAL;

	crtc = drm_crtc_find(dev, req->crtc_id);
	if (!crtc) {
		DRM_DEBUG_KMS("Unknown CRTC ID %d\n", req->crtc_id);
		return -ENOENT;
	}

	/*
	 * If this crtc has a universal cursor plane, call that plane's update
	 * handler rather than using legacy cursor handlers.
	 */
	drm_modeset_lock_crtc(crtc);
	if (crtc->cursor) {
		ret = drm_mode_cursor_universal(crtc, req, file_priv);
		goto out;
	}

	if (req->flags & DRM_MODE_CURSOR_BO) {
		if (!crtc->funcs->cursor_set && !crtc->funcs->cursor_set2) {
			ret = -ENXIO;
			goto out;
		}
		/* Turns off the cursor if handle is 0 */
		if (crtc->funcs->cursor_set2)
			ret = crtc->funcs->cursor_set2(crtc, file_priv, req->handle,
						      req->width, req->height, req->hot_x, req->hot_y);
		else
			ret = crtc->funcs->cursor_set(crtc, file_priv, req->handle,
						      req->width, req->height);
	}

	if (req->flags & DRM_MODE_CURSOR_MOVE) {
		if (crtc->funcs->cursor_move) {
			ret = crtc->funcs->cursor_move(crtc, req->x, req->y);
		} else {
			ret = -EFAULT;
			goto out;
		}
	}
out:
	drm_modeset_unlock_crtc(crtc);

	return ret;

}
<<<<<<< HEAD
int drm_mode_cursor_ioctl(struct drm_device *dev,
			void *data, struct drm_file *file_priv)
=======


/**
 * drm_mode_cursor_ioctl - set CRTC's cursor configuration
 * @dev: drm device for the ioctl
 * @data: data pointer for the ioctl
 * @file_priv: drm file for the ioctl call
 *
 * Set the cursor configuration based on user request.
 *
 * Called by the user via ioctl.
 *
 * Returns:
 * Zero on success, errno on failure.
 */
int drm_mode_cursor_ioctl(struct drm_device *dev,
			  void *data, struct drm_file *file_priv)
>>>>>>> fc14f9c1
{
	struct drm_mode_cursor *req = data;
	struct drm_mode_cursor2 new_req;

	memcpy(&new_req, req, sizeof(struct drm_mode_cursor));
	new_req.hot_x = new_req.hot_y = 0;

	return drm_mode_cursor_common(dev, &new_req, file_priv);
}

<<<<<<< HEAD
=======
/**
 * drm_mode_cursor2_ioctl - set CRTC's cursor configuration
 * @dev: drm device for the ioctl
 * @data: data pointer for the ioctl
 * @file_priv: drm file for the ioctl call
 *
 * Set the cursor configuration based on user request. This implements the 2nd
 * version of the cursor ioctl, which allows userspace to additionally specify
 * the hotspot of the pointer.
 *
 * Called by the user via ioctl.
 *
 * Returns:
 * Zero on success, errno on failure.
 */
>>>>>>> fc14f9c1
int drm_mode_cursor2_ioctl(struct drm_device *dev,
			   void *data, struct drm_file *file_priv)
{
	struct drm_mode_cursor2 *req = data;
	return drm_mode_cursor_common(dev, req, file_priv);
}

/**
 * drm_mode_legacy_fb_format - compute drm fourcc code from legacy description
 * @bpp: bits per pixels
 * @depth: bit depth per pixel
 *
 * Computes a drm fourcc pixel format code for the given @bpp/@depth values.
 * Useful in fbdev emulation code, since that deals in those values.
 */
uint32_t drm_mode_legacy_fb_format(uint32_t bpp, uint32_t depth)
{
	uint32_t fmt;

	switch (bpp) {
	case 8:
		fmt = DRM_FORMAT_C8;
		break;
	case 16:
		if (depth == 15)
			fmt = DRM_FORMAT_XRGB1555;
		else
			fmt = DRM_FORMAT_RGB565;
		break;
	case 24:
		fmt = DRM_FORMAT_RGB888;
		break;
	case 32:
		if (depth == 24)
			fmt = DRM_FORMAT_XRGB8888;
		else if (depth == 30)
			fmt = DRM_FORMAT_XRGB2101010;
		else
			fmt = DRM_FORMAT_ARGB8888;
		break;
	default:
		DRM_ERROR("bad bpp, assuming x8r8g8b8 pixel format\n");
		fmt = DRM_FORMAT_XRGB8888;
		break;
	}

	return fmt;
}
EXPORT_SYMBOL(drm_mode_legacy_fb_format);

/**
 * drm_mode_addfb - add an FB to the graphics configuration
 * @dev: drm device for the ioctl
 * @data: data pointer for the ioctl
 * @file_priv: drm file for the ioctl call
 *
 * Add a new FB to the specified CRTC, given a user request. This is the
 * original addfb ioclt which only supported RGB formats.
 *
 * Called by the user via ioctl.
 *
 * Returns:
 * Zero on success, errno on failure.
 */
int drm_mode_addfb(struct drm_device *dev,
		   void *data, struct drm_file *file_priv)
{
	struct drm_mode_fb_cmd *or = data;
	struct drm_mode_fb_cmd2 r = {};
	struct drm_mode_config *config = &dev->mode_config;
	struct drm_framebuffer *fb;
	int ret = 0;

	/* Use new struct with format internally */
	r.fb_id = or->fb_id;
	r.width = or->width;
	r.height = or->height;
	r.pitches[0] = or->pitch;
	r.pixel_format = drm_mode_legacy_fb_format(or->bpp, or->depth);
	r.handles[0] = or->handle;

	if (!drm_core_check_feature(dev, DRIVER_MODESET))
		return -EINVAL;

	if ((config->min_width > r.width) || (r.width > config->max_width))
		return -EINVAL;

	if ((config->min_height > r.height) || (r.height > config->max_height))
		return -EINVAL;

	fb = dev->mode_config.funcs->fb_create(dev, file_priv, &r);
	if (IS_ERR(fb)) {
		DRM_DEBUG_KMS("could not create framebuffer\n");
		return PTR_ERR(fb);
	}

	mutex_lock(&file_priv->fbs_lock);
	or->fb_id = fb->base.id;
	list_add(&fb->filp_head, &file_priv->fbs);
	DRM_DEBUG_KMS("[FB:%d]\n", fb->base.id);
	mutex_unlock(&file_priv->fbs_lock);

	return ret;
}

static int format_check(const struct drm_mode_fb_cmd2 *r)
{
	uint32_t format = r->pixel_format & ~DRM_FORMAT_BIG_ENDIAN;

	switch (format) {
	case DRM_FORMAT_C8:
	case DRM_FORMAT_RGB332:
	case DRM_FORMAT_BGR233:
	case DRM_FORMAT_XRGB4444:
	case DRM_FORMAT_XBGR4444:
	case DRM_FORMAT_RGBX4444:
	case DRM_FORMAT_BGRX4444:
	case DRM_FORMAT_ARGB4444:
	case DRM_FORMAT_ABGR4444:
	case DRM_FORMAT_RGBA4444:
	case DRM_FORMAT_BGRA4444:
	case DRM_FORMAT_XRGB1555:
	case DRM_FORMAT_XBGR1555:
	case DRM_FORMAT_RGBX5551:
	case DRM_FORMAT_BGRX5551:
	case DRM_FORMAT_ARGB1555:
	case DRM_FORMAT_ABGR1555:
	case DRM_FORMAT_RGBA5551:
	case DRM_FORMAT_BGRA5551:
	case DRM_FORMAT_RGB565:
	case DRM_FORMAT_BGR565:
	case DRM_FORMAT_RGB888:
	case DRM_FORMAT_BGR888:
	case DRM_FORMAT_XRGB8888:
	case DRM_FORMAT_XBGR8888:
	case DRM_FORMAT_RGBX8888:
	case DRM_FORMAT_BGRX8888:
	case DRM_FORMAT_ARGB8888:
	case DRM_FORMAT_ABGR8888:
	case DRM_FORMAT_RGBA8888:
	case DRM_FORMAT_BGRA8888:
	case DRM_FORMAT_XRGB2101010:
	case DRM_FORMAT_XBGR2101010:
	case DRM_FORMAT_RGBX1010102:
	case DRM_FORMAT_BGRX1010102:
	case DRM_FORMAT_ARGB2101010:
	case DRM_FORMAT_ABGR2101010:
	case DRM_FORMAT_RGBA1010102:
	case DRM_FORMAT_BGRA1010102:
	case DRM_FORMAT_YUYV:
	case DRM_FORMAT_YVYU:
	case DRM_FORMAT_UYVY:
	case DRM_FORMAT_VYUY:
	case DRM_FORMAT_AYUV:
	case DRM_FORMAT_NV12:
	case DRM_FORMAT_NV21:
	case DRM_FORMAT_NV16:
	case DRM_FORMAT_NV61:
	case DRM_FORMAT_NV24:
	case DRM_FORMAT_NV42:
	case DRM_FORMAT_YUV410:
	case DRM_FORMAT_YVU410:
	case DRM_FORMAT_YUV411:
	case DRM_FORMAT_YVU411:
	case DRM_FORMAT_YUV420:
	case DRM_FORMAT_YVU420:
	case DRM_FORMAT_YUV422:
	case DRM_FORMAT_YVU422:
	case DRM_FORMAT_YUV444:
	case DRM_FORMAT_YVU444:
		return 0;
	default:
		DRM_DEBUG_KMS("invalid pixel format %s\n",
			      drm_get_format_name(r->pixel_format));
		return -EINVAL;
	}
}

static int framebuffer_check(const struct drm_mode_fb_cmd2 *r)
{
	int ret, hsub, vsub, num_planes, i;

	ret = format_check(r);
	if (ret) {
		DRM_DEBUG_KMS("bad framebuffer format %s\n",
			      drm_get_format_name(r->pixel_format));
		return ret;
	}

	hsub = drm_format_horz_chroma_subsampling(r->pixel_format);
	vsub = drm_format_vert_chroma_subsampling(r->pixel_format);
	num_planes = drm_format_num_planes(r->pixel_format);

	if (r->width == 0 || r->width % hsub) {
		DRM_DEBUG_KMS("bad framebuffer width %u\n", r->height);
		return -EINVAL;
	}

	if (r->height == 0 || r->height % vsub) {
		DRM_DEBUG_KMS("bad framebuffer height %u\n", r->height);
		return -EINVAL;
	}

	for (i = 0; i < num_planes; i++) {
		unsigned int width = r->width / (i != 0 ? hsub : 1);
		unsigned int height = r->height / (i != 0 ? vsub : 1);
		unsigned int cpp = drm_format_plane_cpp(r->pixel_format, i);

		if (!r->handles[i]) {
			DRM_DEBUG_KMS("no buffer object handle for plane %d\n", i);
			return -EINVAL;
		}

		if ((uint64_t) width * cpp > UINT_MAX)
			return -ERANGE;

		if ((uint64_t) height * r->pitches[i] + r->offsets[i] > UINT_MAX)
			return -ERANGE;

		if (r->pitches[i] < width * cpp) {
			DRM_DEBUG_KMS("bad pitch %u for plane %d\n", r->pitches[i], i);
			return -EINVAL;
		}
	}

	return 0;
}

static struct drm_framebuffer *add_framebuffer_internal(struct drm_device *dev,
							struct drm_mode_fb_cmd2 *r,
							struct drm_file *file_priv)
{
	struct drm_mode_config *config = &dev->mode_config;
	struct drm_framebuffer *fb;
	int ret;

	if (r->flags & ~DRM_MODE_FB_INTERLACED) {
		DRM_DEBUG_KMS("bad framebuffer flags 0x%08x\n", r->flags);
		return ERR_PTR(-EINVAL);
	}

	if ((config->min_width > r->width) || (r->width > config->max_width)) {
		DRM_DEBUG_KMS("bad framebuffer width %d, should be >= %d && <= %d\n",
			  r->width, config->min_width, config->max_width);
		return ERR_PTR(-EINVAL);
	}
	if ((config->min_height > r->height) || (r->height > config->max_height)) {
		DRM_DEBUG_KMS("bad framebuffer height %d, should be >= %d && <= %d\n",
			  r->height, config->min_height, config->max_height);
		return ERR_PTR(-EINVAL);
	}

	ret = framebuffer_check(r);
	if (ret)
		return ERR_PTR(ret);

	fb = dev->mode_config.funcs->fb_create(dev, file_priv, r);
	if (IS_ERR(fb)) {
		DRM_DEBUG_KMS("could not create framebuffer\n");
		return fb;
	}

	mutex_lock(&file_priv->fbs_lock);
	r->fb_id = fb->base.id;
	list_add(&fb->filp_head, &file_priv->fbs);
	DRM_DEBUG_KMS("[FB:%d]\n", fb->base.id);
	mutex_unlock(&file_priv->fbs_lock);

	return fb;
}

/**
 * drm_mode_addfb2 - add an FB to the graphics configuration
 * @dev: drm device for the ioctl
 * @data: data pointer for the ioctl
 * @file_priv: drm file for the ioctl call
 *
 * Add a new FB to the specified CRTC, given a user request with format. This is
 * the 2nd version of the addfb ioctl, which supports multi-planar framebuffers
 * and uses fourcc codes as pixel format specifiers.
 *
 * Called by the user via ioctl.
 *
 * Returns:
 * Zero on success, errno on failure.
 */
int drm_mode_addfb2(struct drm_device *dev,
		    void *data, struct drm_file *file_priv)
{
	struct drm_framebuffer *fb;

	if (!drm_core_check_feature(dev, DRIVER_MODESET))
		return -EINVAL;

	fb = add_framebuffer_internal(dev, data, file_priv);
	if (IS_ERR(fb))
		return PTR_ERR(fb);

	return 0;
}

/**
 * drm_mode_rmfb - remove an FB from the configuration
 * @dev: drm device for the ioctl
 * @data: data pointer for the ioctl
 * @file_priv: drm file for the ioctl call
 *
 * Remove the FB specified by the user.
 *
 * Called by the user via ioctl.
 *
 * Returns:
 * Zero on success, errno on failure.
 */
int drm_mode_rmfb(struct drm_device *dev,
		   void *data, struct drm_file *file_priv)
{
	struct drm_framebuffer *fb = NULL;
	struct drm_framebuffer *fbl = NULL;
	uint32_t *id = data;
	int found = 0;

	if (!drm_core_check_feature(dev, DRIVER_MODESET))
		return -EINVAL;

	mutex_lock(&file_priv->fbs_lock);
	mutex_lock(&dev->mode_config.fb_lock);
	fb = __drm_framebuffer_lookup(dev, *id);
	if (!fb)
		goto fail_lookup;

	list_for_each_entry(fbl, &file_priv->fbs, filp_head)
		if (fb == fbl)
			found = 1;
	if (!found)
		goto fail_lookup;

	/* Mark fb as reaped, we still have a ref from fpriv->fbs. */
	__drm_framebuffer_unregister(dev, fb);

	list_del_init(&fb->filp_head);
	mutex_unlock(&dev->mode_config.fb_lock);
	mutex_unlock(&file_priv->fbs_lock);

	drm_framebuffer_remove(fb);

	return 0;

fail_lookup:
	mutex_unlock(&dev->mode_config.fb_lock);
	mutex_unlock(&file_priv->fbs_lock);

	return -ENOENT;
}

/**
 * drm_mode_getfb - get FB info
 * @dev: drm device for the ioctl
 * @data: data pointer for the ioctl
 * @file_priv: drm file for the ioctl call
 *
 * Lookup the FB given its ID and return info about it.
 *
 * Called by the user via ioctl.
 *
 * Returns:
 * Zero on success, errno on failure.
 */
int drm_mode_getfb(struct drm_device *dev,
		   void *data, struct drm_file *file_priv)
{
	struct drm_mode_fb_cmd *r = data;
	struct drm_framebuffer *fb;
	int ret;

	if (!drm_core_check_feature(dev, DRIVER_MODESET))
		return -EINVAL;

	fb = drm_framebuffer_lookup(dev, r->fb_id);
	if (!fb)
		return -ENOENT;

	r->height = fb->height;
	r->width = fb->width;
	r->depth = fb->depth;
	r->bpp = fb->bits_per_pixel;
	r->pitch = fb->pitches[0];
	if (fb->funcs->create_handle) {
<<<<<<< HEAD
		if (file_priv->is_master || capable(CAP_SYS_ADMIN)) {
=======
		if (file_priv->is_master || capable(CAP_SYS_ADMIN) ||
		    drm_is_control_client(file_priv)) {
>>>>>>> fc14f9c1
			ret = fb->funcs->create_handle(fb, file_priv,
						       &r->handle);
		} else {
			/* GET_FB() is an unprivileged ioctl so we must not
			 * return a buffer-handle to non-master processes! For
			 * backwards-compatibility reasons, we cannot make
			 * GET_FB() privileged, so just return an invalid handle
			 * for non-masters. */
			r->handle = 0;
			ret = 0;
		}
	} else {
		ret = -ENODEV;
	}

	drm_framebuffer_unreference(fb);

	return ret;
}

/**
 * drm_mode_dirtyfb_ioctl - flush frontbuffer rendering on an FB
 * @dev: drm device for the ioctl
 * @data: data pointer for the ioctl
 * @file_priv: drm file for the ioctl call
 *
 * Lookup the FB and flush out the damaged area supplied by userspace as a clip
 * rectangle list. Generic userspace which does frontbuffer rendering must call
 * this ioctl to flush out the changes on manual-update display outputs, e.g.
 * usb display-link, mipi manual update panels or edp panel self refresh modes.
 *
 * Modesetting drivers which always update the frontbuffer do not need to
 * implement the corresponding ->dirty framebuffer callback.
 *
 * Called by the user via ioctl.
 *
 * Returns:
 * Zero on success, errno on failure.
 */
int drm_mode_dirtyfb_ioctl(struct drm_device *dev,
			   void *data, struct drm_file *file_priv)
{
	struct drm_clip_rect __user *clips_ptr;
	struct drm_clip_rect *clips = NULL;
	struct drm_mode_fb_dirty_cmd *r = data;
	struct drm_framebuffer *fb;
	unsigned flags;
	int num_clips;
	int ret;

	if (!drm_core_check_feature(dev, DRIVER_MODESET))
		return -EINVAL;

	fb = drm_framebuffer_lookup(dev, r->fb_id);
	if (!fb)
		return -ENOENT;

	num_clips = r->num_clips;
	clips_ptr = (struct drm_clip_rect __user *)(unsigned long)r->clips_ptr;

	if (!num_clips != !clips_ptr) {
		ret = -EINVAL;
		goto out_err1;
	}

	flags = DRM_MODE_FB_DIRTY_FLAGS & r->flags;

	/* If userspace annotates copy, clips must come in pairs */
	if (flags & DRM_MODE_FB_DIRTY_ANNOTATE_COPY && (num_clips % 2)) {
		ret = -EINVAL;
		goto out_err1;
	}

	if (num_clips && clips_ptr) {
		if (num_clips < 0 || num_clips > DRM_MODE_FB_DIRTY_MAX_CLIPS) {
			ret = -EINVAL;
			goto out_err1;
		}
		clips = kzalloc(num_clips * sizeof(*clips), GFP_KERNEL);
		if (!clips) {
			ret = -ENOMEM;
			goto out_err1;
		}

		ret = copy_from_user(clips, clips_ptr,
				     num_clips * sizeof(*clips));
		if (ret) {
			ret = -EFAULT;
			goto out_err2;
		}
	}

	if (fb->funcs->dirty) {
		ret = fb->funcs->dirty(fb, file_priv, flags, r->color,
				       clips, num_clips);
	} else {
		ret = -ENOSYS;
	}

out_err2:
	kfree(clips);
out_err1:
	drm_framebuffer_unreference(fb);

	return ret;
}


/**
 * drm_fb_release - remove and free the FBs on this file
 * @priv: drm file for the ioctl
 *
 * Destroy all the FBs associated with @filp.
 *
 * Called by the user via ioctl.
 *
 * Returns:
 * Zero on success, errno on failure.
 */
void drm_fb_release(struct drm_file *priv)
{
	struct drm_device *dev = priv->minor->dev;
	struct drm_framebuffer *fb, *tfb;

	/*
	 * When the file gets released that means no one else can access the fb
	 * list any more, so no need to grab fpriv->fbs_lock. And we need to to
	 * avoid upsetting lockdep since the universal cursor code adds a
	 * framebuffer while holding mutex locks.
	 *
	 * Note that a real deadlock between fpriv->fbs_lock and the modeset
	 * locks is impossible here since no one else but this function can get
	 * at it any more.
	 */
	list_for_each_entry_safe(fb, tfb, &priv->fbs, filp_head) {

		mutex_lock(&dev->mode_config.fb_lock);
		/* Mark fb as reaped, we still have a ref from fpriv->fbs. */
		__drm_framebuffer_unregister(dev, fb);
		mutex_unlock(&dev->mode_config.fb_lock);

		list_del_init(&fb->filp_head);

		/* This will also drop the fpriv->fbs reference. */
		drm_framebuffer_remove(fb);
	}
}

/**
 * drm_property_create - create a new property type
 * @dev: drm device
 * @flags: flags specifying the property type
 * @name: name of the property
 * @num_values: number of pre-defined values
 *
 * This creates a new generic drm property which can then be attached to a drm
 * object with drm_object_attach_property. The returned property object must be
 * freed with drm_property_destroy.
 *
 * Returns:
 * A pointer to the newly created property on success, NULL on failure.
 */
struct drm_property *drm_property_create(struct drm_device *dev, int flags,
					 const char *name, int num_values)
{
	struct drm_property *property = NULL;
	int ret;

	property = kzalloc(sizeof(struct drm_property), GFP_KERNEL);
	if (!property)
		return NULL;

	property->dev = dev;

	if (num_values) {
		property->values = kzalloc(sizeof(uint64_t)*num_values, GFP_KERNEL);
		if (!property->values)
			goto fail;
	}

	ret = drm_mode_object_get(dev, &property->base, DRM_MODE_OBJECT_PROPERTY);
	if (ret)
		goto fail;

	property->flags = flags;
	property->num_values = num_values;
	INIT_LIST_HEAD(&property->enum_blob_list);

	if (name) {
		strncpy(property->name, name, DRM_PROP_NAME_LEN);
		property->name[DRM_PROP_NAME_LEN-1] = '\0';
	}

	list_add_tail(&property->head, &dev->mode_config.property_list);

	WARN_ON(!drm_property_type_valid(property));

	return property;
fail:
	kfree(property->values);
	kfree(property);
	return NULL;
}
EXPORT_SYMBOL(drm_property_create);

/**
 * drm_property_create_enum - create a new enumeration property type
 * @dev: drm device
 * @flags: flags specifying the property type
 * @name: name of the property
 * @props: enumeration lists with property values
 * @num_values: number of pre-defined values
 *
 * This creates a new generic drm property which can then be attached to a drm
 * object with drm_object_attach_property. The returned property object must be
 * freed with drm_property_destroy.
 *
 * Userspace is only allowed to set one of the predefined values for enumeration
 * properties.
 *
 * Returns:
 * A pointer to the newly created property on success, NULL on failure.
 */
struct drm_property *drm_property_create_enum(struct drm_device *dev, int flags,
					 const char *name,
					 const struct drm_prop_enum_list *props,
					 int num_values)
{
	struct drm_property *property;
	int i, ret;

	flags |= DRM_MODE_PROP_ENUM;

	property = drm_property_create(dev, flags, name, num_values);
	if (!property)
		return NULL;

	for (i = 0; i < num_values; i++) {
		ret = drm_property_add_enum(property, i,
				      props[i].type,
				      props[i].name);
		if (ret) {
			drm_property_destroy(dev, property);
			return NULL;
		}
	}

	return property;
}
EXPORT_SYMBOL(drm_property_create_enum);

/**
 * drm_property_create_bitmask - create a new bitmask property type
 * @dev: drm device
 * @flags: flags specifying the property type
 * @name: name of the property
 * @props: enumeration lists with property bitflags
 * @num_props: size of the @props array
 * @supported_bits: bitmask of all supported enumeration values
 *
 * This creates a new bitmask drm property which can then be attached to a drm
 * object with drm_object_attach_property. The returned property object must be
 * freed with drm_property_destroy.
 *
 * Compared to plain enumeration properties userspace is allowed to set any
 * or'ed together combination of the predefined property bitflag values
 *
 * Returns:
 * A pointer to the newly created property on success, NULL on failure.
 */
struct drm_property *drm_property_create_bitmask(struct drm_device *dev,
					 int flags, const char *name,
					 const struct drm_prop_enum_list *props,
					 int num_props,
					 uint64_t supported_bits)
{
	struct drm_property *property;
	int i, ret, index = 0;
	int num_values = hweight64(supported_bits);

	flags |= DRM_MODE_PROP_BITMASK;

	property = drm_property_create(dev, flags, name, num_values);
	if (!property)
		return NULL;
	for (i = 0; i < num_props; i++) {
		if (!(supported_bits & (1ULL << props[i].type)))
			continue;

		if (WARN_ON(index >= num_values)) {
			drm_property_destroy(dev, property);
			return NULL;
		}

		ret = drm_property_add_enum(property, index++,
				      props[i].type,
				      props[i].name);
		if (ret) {
			drm_property_destroy(dev, property);
			return NULL;
		}
	}

	return property;
}
EXPORT_SYMBOL(drm_property_create_bitmask);

static struct drm_property *property_create_range(struct drm_device *dev,
					 int flags, const char *name,
					 uint64_t min, uint64_t max)
{
	struct drm_property *property;

	property = drm_property_create(dev, flags, name, 2);
	if (!property)
		return NULL;

	property->values[0] = min;
	property->values[1] = max;

	return property;
}

/**
 * drm_property_create_range - create a new ranged property type
 * @dev: drm device
 * @flags: flags specifying the property type
 * @name: name of the property
 * @min: minimum value of the property
 * @max: maximum value of the property
 *
 * This creates a new generic drm property which can then be attached to a drm
 * object with drm_object_attach_property. The returned property object must be
 * freed with drm_property_destroy.
 *
 * Userspace is allowed to set any interger value in the (min, max) range
 * inclusive.
 *
 * Returns:
 * A pointer to the newly created property on success, NULL on failure.
 */
struct drm_property *drm_property_create_range(struct drm_device *dev, int flags,
					 const char *name,
					 uint64_t min, uint64_t max)
{
	return property_create_range(dev, DRM_MODE_PROP_RANGE | flags,
			name, min, max);
}
EXPORT_SYMBOL(drm_property_create_range);

struct drm_property *drm_property_create_signed_range(struct drm_device *dev,
					 int flags, const char *name,
					 int64_t min, int64_t max)
{
	return property_create_range(dev, DRM_MODE_PROP_SIGNED_RANGE | flags,
			name, I642U64(min), I642U64(max));
}
EXPORT_SYMBOL(drm_property_create_signed_range);

struct drm_property *drm_property_create_object(struct drm_device *dev,
					 int flags, const char *name, uint32_t type)
{
	struct drm_property *property;

	flags |= DRM_MODE_PROP_OBJECT;

	property = drm_property_create(dev, flags, name, 1);
	if (!property)
		return NULL;

	property->values[0] = type;

	return property;
}
EXPORT_SYMBOL(drm_property_create_object);

/**
 * drm_property_add_enum - add a possible value to an enumeration property
 * @property: enumeration property to change
 * @index: index of the new enumeration
 * @value: value of the new enumeration
 * @name: symbolic name of the new enumeration
 *
 * This functions adds enumerations to a property.
 *
 * It's use is deprecated, drivers should use one of the more specific helpers
 * to directly create the property with all enumerations already attached.
 *
 * Returns:
 * Zero on success, error code on failure.
 */
int drm_property_add_enum(struct drm_property *property, int index,
			  uint64_t value, const char *name)
{
	struct drm_property_enum *prop_enum;

	if (!(drm_property_type_is(property, DRM_MODE_PROP_ENUM) ||
			drm_property_type_is(property, DRM_MODE_PROP_BITMASK)))
		return -EINVAL;

	/*
	 * Bitmask enum properties have the additional constraint of values
	 * from 0 to 63
	 */
	if (drm_property_type_is(property, DRM_MODE_PROP_BITMASK) &&
			(value > 63))
		return -EINVAL;

	if (!list_empty(&property->enum_blob_list)) {
		list_for_each_entry(prop_enum, &property->enum_blob_list, head) {
			if (prop_enum->value == value) {
				strncpy(prop_enum->name, name, DRM_PROP_NAME_LEN);
				prop_enum->name[DRM_PROP_NAME_LEN-1] = '\0';
				return 0;
			}
		}
	}

	prop_enum = kzalloc(sizeof(struct drm_property_enum), GFP_KERNEL);
	if (!prop_enum)
		return -ENOMEM;

	strncpy(prop_enum->name, name, DRM_PROP_NAME_LEN);
	prop_enum->name[DRM_PROP_NAME_LEN-1] = '\0';
	prop_enum->value = value;

	property->values[index] = value;
	list_add_tail(&prop_enum->head, &property->enum_blob_list);
	return 0;
}
EXPORT_SYMBOL(drm_property_add_enum);

/**
 * drm_property_destroy - destroy a drm property
 * @dev: drm device
 * @property: property to destry
 *
 * This function frees a property including any attached resources like
 * enumeration values.
 */
void drm_property_destroy(struct drm_device *dev, struct drm_property *property)
{
	struct drm_property_enum *prop_enum, *pt;

	list_for_each_entry_safe(prop_enum, pt, &property->enum_blob_list, head) {
		list_del(&prop_enum->head);
		kfree(prop_enum);
	}

	if (property->num_values)
		kfree(property->values);
	drm_mode_object_put(dev, &property->base);
	list_del(&property->head);
	kfree(property);
}
EXPORT_SYMBOL(drm_property_destroy);

/**
 * drm_object_attach_property - attach a property to a modeset object
 * @obj: drm modeset object
 * @property: property to attach
 * @init_val: initial value of the property
 *
 * This attaches the given property to the modeset object with the given initial
 * value. Currently this function cannot fail since the properties are stored in
 * a statically sized array.
 */
void drm_object_attach_property(struct drm_mode_object *obj,
				struct drm_property *property,
				uint64_t init_val)
{
	int count = obj->properties->count;

	if (count == DRM_OBJECT_MAX_PROPERTY) {
		WARN(1, "Failed to attach object property (type: 0x%x). Please "
			"increase DRM_OBJECT_MAX_PROPERTY by 1 for each time "
			"you see this message on the same object type.\n",
			obj->type);
		return;
	}

	obj->properties->ids[count] = property->base.id;
	obj->properties->values[count] = init_val;
	obj->properties->count++;
}
EXPORT_SYMBOL(drm_object_attach_property);

/**
 * drm_object_property_set_value - set the value of a property
 * @obj: drm mode object to set property value for
 * @property: property to set
 * @val: value the property should be set to
 *
 * This functions sets a given property on a given object. This function only
 * changes the software state of the property, it does not call into the
 * driver's ->set_property callback.
 *
 * Returns:
 * Zero on success, error code on failure.
 */
int drm_object_property_set_value(struct drm_mode_object *obj,
				  struct drm_property *property, uint64_t val)
{
	int i;

	for (i = 0; i < obj->properties->count; i++) {
		if (obj->properties->ids[i] == property->base.id) {
			obj->properties->values[i] = val;
			return 0;
		}
	}

	return -EINVAL;
}
EXPORT_SYMBOL(drm_object_property_set_value);

/**
 * drm_object_property_get_value - retrieve the value of a property
 * @obj: drm mode object to get property value from
 * @property: property to retrieve
 * @val: storage for the property value
 *
 * This function retrieves the softare state of the given property for the given
 * property. Since there is no driver callback to retrieve the current property
 * value this might be out of sync with the hardware, depending upon the driver
 * and property.
 *
 * Returns:
 * Zero on success, error code on failure.
 */
int drm_object_property_get_value(struct drm_mode_object *obj,
				  struct drm_property *property, uint64_t *val)
{
	int i;

	for (i = 0; i < obj->properties->count; i++) {
		if (obj->properties->ids[i] == property->base.id) {
			*val = obj->properties->values[i];
			return 0;
		}
	}

	return -EINVAL;
}
EXPORT_SYMBOL(drm_object_property_get_value);

/**
 * drm_mode_getproperty_ioctl - get the current value of a connector's property
 * @dev: DRM device
 * @data: ioctl data
 * @file_priv: DRM file info
 *
 * This function retrieves the current value for an connectors's property.
 *
 * Called by the user via ioctl.
 *
 * Returns:
 * Zero on success, errno on failure.
 */
int drm_mode_getproperty_ioctl(struct drm_device *dev,
			       void *data, struct drm_file *file_priv)
{
	struct drm_mode_get_property *out_resp = data;
	struct drm_property *property;
	int enum_count = 0;
	int blob_count = 0;
	int value_count = 0;
	int ret = 0, i;
	int copied;
	struct drm_property_enum *prop_enum;
	struct drm_mode_property_enum __user *enum_ptr;
	struct drm_property_blob *prop_blob;
	uint32_t __user *blob_id_ptr;
	uint64_t __user *values_ptr;
	uint32_t __user *blob_length_ptr;

	if (!drm_core_check_feature(dev, DRIVER_MODESET))
		return -EINVAL;

	drm_modeset_lock_all(dev);
	property = drm_property_find(dev, out_resp->prop_id);
	if (!property) {
		ret = -ENOENT;
		goto done;
	}

	if (drm_property_type_is(property, DRM_MODE_PROP_ENUM) ||
			drm_property_type_is(property, DRM_MODE_PROP_BITMASK)) {
		list_for_each_entry(prop_enum, &property->enum_blob_list, head)
			enum_count++;
	} else if (drm_property_type_is(property, DRM_MODE_PROP_BLOB)) {
		list_for_each_entry(prop_blob, &property->enum_blob_list, head)
			blob_count++;
	}

	value_count = property->num_values;

	strncpy(out_resp->name, property->name, DRM_PROP_NAME_LEN);
	out_resp->name[DRM_PROP_NAME_LEN-1] = 0;
	out_resp->flags = property->flags;

	if ((out_resp->count_values >= value_count) && value_count) {
		values_ptr = (uint64_t __user *)(unsigned long)out_resp->values_ptr;
		for (i = 0; i < value_count; i++) {
			if (copy_to_user(values_ptr + i, &property->values[i], sizeof(uint64_t))) {
				ret = -EFAULT;
				goto done;
			}
		}
	}
	out_resp->count_values = value_count;

	if (drm_property_type_is(property, DRM_MODE_PROP_ENUM) ||
			drm_property_type_is(property, DRM_MODE_PROP_BITMASK)) {
		if ((out_resp->count_enum_blobs >= enum_count) && enum_count) {
			copied = 0;
			enum_ptr = (struct drm_mode_property_enum __user *)(unsigned long)out_resp->enum_blob_ptr;
			list_for_each_entry(prop_enum, &property->enum_blob_list, head) {

				if (copy_to_user(&enum_ptr[copied].value, &prop_enum->value, sizeof(uint64_t))) {
					ret = -EFAULT;
					goto done;
				}

				if (copy_to_user(&enum_ptr[copied].name,
						 &prop_enum->name, DRM_PROP_NAME_LEN)) {
					ret = -EFAULT;
					goto done;
				}
				copied++;
			}
		}
		out_resp->count_enum_blobs = enum_count;
	}

	if (drm_property_type_is(property, DRM_MODE_PROP_BLOB)) {
		if ((out_resp->count_enum_blobs >= blob_count) && blob_count) {
			copied = 0;
			blob_id_ptr = (uint32_t __user *)(unsigned long)out_resp->enum_blob_ptr;
			blob_length_ptr = (uint32_t __user *)(unsigned long)out_resp->values_ptr;

			list_for_each_entry(prop_blob, &property->enum_blob_list, head) {
				if (put_user(prop_blob->base.id, blob_id_ptr + copied)) {
					ret = -EFAULT;
					goto done;
				}

				if (put_user(prop_blob->length, blob_length_ptr + copied)) {
					ret = -EFAULT;
					goto done;
				}

				copied++;
			}
		}
		out_resp->count_enum_blobs = blob_count;
	}
done:
	drm_modeset_unlock_all(dev);
	return ret;
}

static struct drm_property_blob *drm_property_create_blob(struct drm_device *dev, int length,
							  void *data)
{
	struct drm_property_blob *blob;
	int ret;

	if (!length || !data)
		return NULL;

	blob = kzalloc(sizeof(struct drm_property_blob)+length, GFP_KERNEL);
	if (!blob)
		return NULL;

	ret = drm_mode_object_get(dev, &blob->base, DRM_MODE_OBJECT_BLOB);
	if (ret) {
		kfree(blob);
		return NULL;
	}

	blob->length = length;

	memcpy(blob->data, data, length);

	list_add_tail(&blob->head, &dev->mode_config.property_blob_list);
	return blob;
}

static void drm_property_destroy_blob(struct drm_device *dev,
			       struct drm_property_blob *blob)
{
	drm_mode_object_put(dev, &blob->base);
	list_del(&blob->head);
	kfree(blob);
}

/**
 * drm_mode_getblob_ioctl - get the contents of a blob property value
 * @dev: DRM device
 * @data: ioctl data
 * @file_priv: DRM file info
 *
 * This function retrieves the contents of a blob property. The value stored in
 * an object's blob property is just a normal modeset object id.
 *
 * Called by the user via ioctl.
 *
 * Returns:
 * Zero on success, errno on failure.
 */
int drm_mode_getblob_ioctl(struct drm_device *dev,
			   void *data, struct drm_file *file_priv)
{
	struct drm_mode_get_blob *out_resp = data;
	struct drm_property_blob *blob;
	int ret = 0;
	void __user *blob_ptr;

	if (!drm_core_check_feature(dev, DRIVER_MODESET))
		return -EINVAL;

	drm_modeset_lock_all(dev);
	blob = drm_property_blob_find(dev, out_resp->blob_id);
	if (!blob) {
		ret = -ENOENT;
		goto done;
	}

	if (out_resp->length == blob->length) {
		blob_ptr = (void __user *)(unsigned long)out_resp->data;
		if (copy_to_user(blob_ptr, blob->data, blob->length)){
			ret = -EFAULT;
			goto done;
		}
	}
	out_resp->length = blob->length;

done:
	drm_modeset_unlock_all(dev);
	return ret;
}

int drm_mode_connector_set_path_property(struct drm_connector *connector,
					 char *path)
{
	struct drm_device *dev = connector->dev;
	int ret, size;
	size = strlen(path) + 1;

	connector->path_blob_ptr = drm_property_create_blob(connector->dev,
							    size, path);
	if (!connector->path_blob_ptr)
		return -EINVAL;

	ret = drm_object_property_set_value(&connector->base,
					    dev->mode_config.path_property,
					    connector->path_blob_ptr->base.id);
	return ret;
}
EXPORT_SYMBOL(drm_mode_connector_set_path_property);

/**
 * drm_mode_connector_update_edid_property - update the edid property of a connector
 * @connector: drm connector
 * @edid: new value of the edid property
 *
 * This function creates a new blob modeset object and assigns its id to the
 * connector's edid property.
 *
 * Returns:
 * Zero on success, errno on failure.
 */
int drm_mode_connector_update_edid_property(struct drm_connector *connector,
					    struct edid *edid)
{
	struct drm_device *dev = connector->dev;
	int ret, size;

	/* ignore requests to set edid when overridden */
	if (connector->override_edid)
		return 0;

	if (connector->edid_blob_ptr)
		drm_property_destroy_blob(dev, connector->edid_blob_ptr);

	/* Delete edid, when there is none. */
	if (!edid) {
		connector->edid_blob_ptr = NULL;
		ret = drm_object_property_set_value(&connector->base, dev->mode_config.edid_property, 0);
		return ret;
	}

	size = EDID_LENGTH * (1 + edid->extensions);
	connector->edid_blob_ptr = drm_property_create_blob(connector->dev,
							    size, edid);
	if (!connector->edid_blob_ptr)
		return -EINVAL;

	ret = drm_object_property_set_value(&connector->base,
					       dev->mode_config.edid_property,
					       connector->edid_blob_ptr->base.id);

	return ret;
}
EXPORT_SYMBOL(drm_mode_connector_update_edid_property);

static bool drm_property_change_is_valid(struct drm_property *property,
					 uint64_t value)
{
	if (property->flags & DRM_MODE_PROP_IMMUTABLE)
		return false;

	if (drm_property_type_is(property, DRM_MODE_PROP_RANGE)) {
		if (value < property->values[0] || value > property->values[1])
			return false;
		return true;
	} else if (drm_property_type_is(property, DRM_MODE_PROP_SIGNED_RANGE)) {
		int64_t svalue = U642I64(value);
		if (svalue < U642I64(property->values[0]) ||
				svalue > U642I64(property->values[1]))
			return false;
		return true;
	} else if (drm_property_type_is(property, DRM_MODE_PROP_BITMASK)) {
		int i;
		uint64_t valid_mask = 0;
		for (i = 0; i < property->num_values; i++)
			valid_mask |= (1ULL << property->values[i]);
		return !(value & ~valid_mask);
	} else if (drm_property_type_is(property, DRM_MODE_PROP_BLOB)) {
		/* Only the driver knows */
		return true;
	} else if (drm_property_type_is(property, DRM_MODE_PROP_OBJECT)) {
		struct drm_mode_object *obj;
		/* a zero value for an object property translates to null: */
		if (value == 0)
			return true;
		/*
		 * NOTE: use _object_find() directly to bypass restriction on
		 * looking up refcnt'd objects (ie. fb's).  For a refcnt'd
		 * object this could race against object finalization, so it
		 * simply tells us that the object *was* valid.  Which is good
		 * enough.
		 */
		obj = _object_find(property->dev, value, property->values[0]);
		return obj != NULL;
	} else {
		int i;
		for (i = 0; i < property->num_values; i++)
			if (property->values[i] == value)
				return true;
		return false;
	}
}

/**
 * drm_mode_connector_property_set_ioctl - set the current value of a connector property
 * @dev: DRM device
 * @data: ioctl data
 * @file_priv: DRM file info
 *
 * This function sets the current value for a connectors's property. It also
 * calls into a driver's ->set_property callback to update the hardware state
 *
 * Called by the user via ioctl.
 *
 * Returns:
 * Zero on success, errno on failure.
 */
int drm_mode_connector_property_set_ioctl(struct drm_device *dev,
				       void *data, struct drm_file *file_priv)
{
	struct drm_mode_connector_set_property *conn_set_prop = data;
	struct drm_mode_obj_set_property obj_set_prop = {
		.value = conn_set_prop->value,
		.prop_id = conn_set_prop->prop_id,
		.obj_id = conn_set_prop->connector_id,
		.obj_type = DRM_MODE_OBJECT_CONNECTOR
	};

	/* It does all the locking and checking we need */
	return drm_mode_obj_set_property_ioctl(dev, &obj_set_prop, file_priv);
}

static int drm_mode_connector_set_obj_prop(struct drm_mode_object *obj,
					   struct drm_property *property,
					   uint64_t value)
{
	int ret = -EINVAL;
	struct drm_connector *connector = obj_to_connector(obj);

	/* Do DPMS ourselves */
	if (property == connector->dev->mode_config.dpms_property) {
		if (connector->funcs->dpms)
			(*connector->funcs->dpms)(connector, (int)value);
		ret = 0;
	} else if (connector->funcs->set_property)
		ret = connector->funcs->set_property(connector, property, value);

	/* store the property value if successful */
	if (!ret)
		drm_object_property_set_value(&connector->base, property, value);
	return ret;
}

static int drm_mode_crtc_set_obj_prop(struct drm_mode_object *obj,
				      struct drm_property *property,
				      uint64_t value)
{
	int ret = -EINVAL;
	struct drm_crtc *crtc = obj_to_crtc(obj);

	if (crtc->funcs->set_property)
		ret = crtc->funcs->set_property(crtc, property, value);
	if (!ret)
		drm_object_property_set_value(obj, property, value);

	return ret;
}

/**
 * drm_mode_plane_set_obj_prop - set the value of a property
 * @plane: drm plane object to set property value for
 * @property: property to set
 * @value: value the property should be set to
 *
 * This functions sets a given property on a given plane object. This function
 * calls the driver's ->set_property callback and changes the software state of
 * the property if the callback succeeds.
 *
 * Returns:
 * Zero on success, error code on failure.
 */
int drm_mode_plane_set_obj_prop(struct drm_plane *plane,
				struct drm_property *property,
				uint64_t value)
{
	int ret = -EINVAL;
	struct drm_mode_object *obj = &plane->base;

	if (plane->funcs->set_property)
		ret = plane->funcs->set_property(plane, property, value);
	if (!ret)
		drm_object_property_set_value(obj, property, value);

	return ret;
}
EXPORT_SYMBOL(drm_mode_plane_set_obj_prop);

/**
 * drm_mode_getproperty_ioctl - get the current value of a object's property
 * @dev: DRM device
 * @data: ioctl data
 * @file_priv: DRM file info
 *
 * This function retrieves the current value for an object's property. Compared
 * to the connector specific ioctl this one is extended to also work on crtc and
 * plane objects.
 *
 * Called by the user via ioctl.
 *
 * Returns:
 * Zero on success, errno on failure.
 */
int drm_mode_obj_get_properties_ioctl(struct drm_device *dev, void *data,
				      struct drm_file *file_priv)
{
	struct drm_mode_obj_get_properties *arg = data;
	struct drm_mode_object *obj;
	int ret = 0;
	int i;
	int copied = 0;
	int props_count = 0;
	uint32_t __user *props_ptr;
	uint64_t __user *prop_values_ptr;

	if (!drm_core_check_feature(dev, DRIVER_MODESET))
		return -EINVAL;

	drm_modeset_lock_all(dev);

	obj = drm_mode_object_find(dev, arg->obj_id, arg->obj_type);
	if (!obj) {
		ret = -ENOENT;
		goto out;
	}
	if (!obj->properties) {
		ret = -EINVAL;
		goto out;
	}

	props_count = obj->properties->count;

	/* This ioctl is called twice, once to determine how much space is
	 * needed, and the 2nd time to fill it. */
	if ((arg->count_props >= props_count) && props_count) {
		copied = 0;
		props_ptr = (uint32_t __user *)(unsigned long)(arg->props_ptr);
		prop_values_ptr = (uint64_t __user *)(unsigned long)
				  (arg->prop_values_ptr);
		for (i = 0; i < props_count; i++) {
			if (put_user(obj->properties->ids[i],
				     props_ptr + copied)) {
				ret = -EFAULT;
				goto out;
			}
			if (put_user(obj->properties->values[i],
				     prop_values_ptr + copied)) {
				ret = -EFAULT;
				goto out;
			}
			copied++;
		}
	}
	arg->count_props = props_count;
out:
	drm_modeset_unlock_all(dev);
	return ret;
}

/**
 * drm_mode_obj_set_property_ioctl - set the current value of an object's property
 * @dev: DRM device
 * @data: ioctl data
 * @file_priv: DRM file info
 *
 * This function sets the current value for an object's property. It also calls
 * into a driver's ->set_property callback to update the hardware state.
 * Compared to the connector specific ioctl this one is extended to also work on
 * crtc and plane objects.
 *
 * Called by the user via ioctl.
 *
 * Returns:
 * Zero on success, errno on failure.
 */
int drm_mode_obj_set_property_ioctl(struct drm_device *dev, void *data,
				    struct drm_file *file_priv)
{
	struct drm_mode_obj_set_property *arg = data;
	struct drm_mode_object *arg_obj;
	struct drm_mode_object *prop_obj;
	struct drm_property *property;
	int ret = -EINVAL;
	int i;

	if (!drm_core_check_feature(dev, DRIVER_MODESET))
		return -EINVAL;

	drm_modeset_lock_all(dev);

	arg_obj = drm_mode_object_find(dev, arg->obj_id, arg->obj_type);
	if (!arg_obj) {
		ret = -ENOENT;
		goto out;
	}
	if (!arg_obj->properties)
		goto out;

	for (i = 0; i < arg_obj->properties->count; i++)
		if (arg_obj->properties->ids[i] == arg->prop_id)
			break;

	if (i == arg_obj->properties->count)
		goto out;

	prop_obj = drm_mode_object_find(dev, arg->prop_id,
					DRM_MODE_OBJECT_PROPERTY);
	if (!prop_obj) {
		ret = -ENOENT;
		goto out;
	}
	property = obj_to_property(prop_obj);

	if (!drm_property_change_is_valid(property, arg->value))
		goto out;

	switch (arg_obj->type) {
	case DRM_MODE_OBJECT_CONNECTOR:
		ret = drm_mode_connector_set_obj_prop(arg_obj, property,
						      arg->value);
		break;
	case DRM_MODE_OBJECT_CRTC:
		ret = drm_mode_crtc_set_obj_prop(arg_obj, property, arg->value);
		break;
	case DRM_MODE_OBJECT_PLANE:
		ret = drm_mode_plane_set_obj_prop(obj_to_plane(arg_obj),
						  property, arg->value);
		break;
	}

out:
	drm_modeset_unlock_all(dev);
	return ret;
}

/**
 * drm_mode_connector_attach_encoder - attach a connector to an encoder
 * @connector: connector to attach
 * @encoder: encoder to attach @connector to
 *
 * This function links up a connector to an encoder. Note that the routing
 * restrictions between encoders and crtcs are exposed to userspace through the
 * possible_clones and possible_crtcs bitmasks.
 *
 * Returns:
 * Zero on success, errno on failure.
 */
int drm_mode_connector_attach_encoder(struct drm_connector *connector,
				      struct drm_encoder *encoder)
{
	int i;

	for (i = 0; i < DRM_CONNECTOR_MAX_ENCODER; i++) {
		if (connector->encoder_ids[i] == 0) {
			connector->encoder_ids[i] = encoder->base.id;
			return 0;
		}
	}
	return -ENOMEM;
}
EXPORT_SYMBOL(drm_mode_connector_attach_encoder);

/**
 * drm_mode_crtc_set_gamma_size - set the gamma table size
 * @crtc: CRTC to set the gamma table size for
 * @gamma_size: size of the gamma table
 *
 * Drivers which support gamma tables should set this to the supported gamma
 * table size when initializing the CRTC. Currently the drm core only supports a
 * fixed gamma table size.
 *
 * Returns:
 * Zero on success, errno on failure.
 */
int drm_mode_crtc_set_gamma_size(struct drm_crtc *crtc,
				 int gamma_size)
{
	crtc->gamma_size = gamma_size;

	crtc->gamma_store = kzalloc(gamma_size * sizeof(uint16_t) * 3, GFP_KERNEL);
	if (!crtc->gamma_store) {
		crtc->gamma_size = 0;
		return -ENOMEM;
	}

	return 0;
}
EXPORT_SYMBOL(drm_mode_crtc_set_gamma_size);

/**
 * drm_mode_gamma_set_ioctl - set the gamma table
 * @dev: DRM device
 * @data: ioctl data
 * @file_priv: DRM file info
 *
 * Set the gamma table of a CRTC to the one passed in by the user. Userspace can
 * inquire the required gamma table size through drm_mode_gamma_get_ioctl.
 *
 * Called by the user via ioctl.
 *
 * Returns:
 * Zero on success, errno on failure.
 */
int drm_mode_gamma_set_ioctl(struct drm_device *dev,
			     void *data, struct drm_file *file_priv)
{
	struct drm_mode_crtc_lut *crtc_lut = data;
	struct drm_crtc *crtc;
	void *r_base, *g_base, *b_base;
	int size;
	int ret = 0;

	if (!drm_core_check_feature(dev, DRIVER_MODESET))
		return -EINVAL;

	drm_modeset_lock_all(dev);
	crtc = drm_crtc_find(dev, crtc_lut->crtc_id);
	if (!crtc) {
		ret = -ENOENT;
		goto out;
	}

	if (crtc->funcs->gamma_set == NULL) {
		ret = -ENOSYS;
		goto out;
	}

	/* memcpy into gamma store */
	if (crtc_lut->gamma_size != crtc->gamma_size) {
		ret = -EINVAL;
		goto out;
	}

	size = crtc_lut->gamma_size * (sizeof(uint16_t));
	r_base = crtc->gamma_store;
	if (copy_from_user(r_base, (void __user *)(unsigned long)crtc_lut->red, size)) {
		ret = -EFAULT;
		goto out;
	}

	g_base = r_base + size;
	if (copy_from_user(g_base, (void __user *)(unsigned long)crtc_lut->green, size)) {
		ret = -EFAULT;
		goto out;
	}

	b_base = g_base + size;
	if (copy_from_user(b_base, (void __user *)(unsigned long)crtc_lut->blue, size)) {
		ret = -EFAULT;
		goto out;
	}

	crtc->funcs->gamma_set(crtc, r_base, g_base, b_base, 0, crtc->gamma_size);

out:
	drm_modeset_unlock_all(dev);
	return ret;

}

/**
 * drm_mode_gamma_get_ioctl - get the gamma table
 * @dev: DRM device
 * @data: ioctl data
 * @file_priv: DRM file info
 *
 * Copy the current gamma table into the storage provided. This also provides
 * the gamma table size the driver expects, which can be used to size the
 * allocated storage.
 *
 * Called by the user via ioctl.
 *
 * Returns:
 * Zero on success, errno on failure.
 */
int drm_mode_gamma_get_ioctl(struct drm_device *dev,
			     void *data, struct drm_file *file_priv)
{
	struct drm_mode_crtc_lut *crtc_lut = data;
	struct drm_crtc *crtc;
	void *r_base, *g_base, *b_base;
	int size;
	int ret = 0;

	if (!drm_core_check_feature(dev, DRIVER_MODESET))
		return -EINVAL;

	drm_modeset_lock_all(dev);
	crtc = drm_crtc_find(dev, crtc_lut->crtc_id);
	if (!crtc) {
		ret = -ENOENT;
		goto out;
	}

	/* memcpy into gamma store */
	if (crtc_lut->gamma_size != crtc->gamma_size) {
		ret = -EINVAL;
		goto out;
	}

	size = crtc_lut->gamma_size * (sizeof(uint16_t));
	r_base = crtc->gamma_store;
	if (copy_to_user((void __user *)(unsigned long)crtc_lut->red, r_base, size)) {
		ret = -EFAULT;
		goto out;
	}

	g_base = r_base + size;
	if (copy_to_user((void __user *)(unsigned long)crtc_lut->green, g_base, size)) {
		ret = -EFAULT;
		goto out;
	}

	b_base = g_base + size;
	if (copy_to_user((void __user *)(unsigned long)crtc_lut->blue, b_base, size)) {
		ret = -EFAULT;
		goto out;
	}
out:
	drm_modeset_unlock_all(dev);
	return ret;
}

/**
 * drm_mode_page_flip_ioctl - schedule an asynchronous fb update
 * @dev: DRM device
 * @data: ioctl data
 * @file_priv: DRM file info
 *
 * This schedules an asynchronous update on a given CRTC, called page flip.
 * Optionally a drm event is generated to signal the completion of the event.
 * Generic drivers cannot assume that a pageflip with changed framebuffer
 * properties (including driver specific metadata like tiling layout) will work,
 * but some drivers support e.g. pixel format changes through the pageflip
 * ioctl.
 *
 * Called by the user via ioctl.
 *
 * Returns:
 * Zero on success, errno on failure.
 */
int drm_mode_page_flip_ioctl(struct drm_device *dev,
			     void *data, struct drm_file *file_priv)
{
	struct drm_mode_crtc_page_flip *page_flip = data;
	struct drm_crtc *crtc;
	struct drm_framebuffer *fb = NULL;
	struct drm_pending_vblank_event *e = NULL;
	unsigned long flags;
	int ret = -EINVAL;

	if (page_flip->flags & ~DRM_MODE_PAGE_FLIP_FLAGS ||
	    page_flip->reserved != 0)
		return -EINVAL;

	if ((page_flip->flags & DRM_MODE_PAGE_FLIP_ASYNC) && !dev->mode_config.async_page_flip)
		return -EINVAL;

	crtc = drm_crtc_find(dev, page_flip->crtc_id);
	if (!crtc)
		return -ENOENT;

	drm_modeset_lock_crtc(crtc);
	if (crtc->primary->fb == NULL) {
		/* The framebuffer is currently unbound, presumably
		 * due to a hotplug event, that userspace has not
		 * yet discovered.
		 */
		ret = -EBUSY;
		goto out;
	}

	if (crtc->funcs->page_flip == NULL)
		goto out;

	fb = drm_framebuffer_lookup(dev, page_flip->fb_id);
	if (!fb) {
		ret = -ENOENT;
		goto out;
	}

	ret = drm_crtc_check_viewport(crtc, crtc->x, crtc->y, &crtc->mode, fb);
	if (ret)
		goto out;

	if (crtc->primary->fb->pixel_format != fb->pixel_format) {
		DRM_DEBUG_KMS("Page flip is not allowed to change frame buffer format.\n");
		ret = -EINVAL;
		goto out;
	}

	if (page_flip->flags & DRM_MODE_PAGE_FLIP_EVENT) {
		ret = -ENOMEM;
		spin_lock_irqsave(&dev->event_lock, flags);
		if (file_priv->event_space < sizeof e->event) {
			spin_unlock_irqrestore(&dev->event_lock, flags);
			goto out;
		}
		file_priv->event_space -= sizeof e->event;
		spin_unlock_irqrestore(&dev->event_lock, flags);

		e = kzalloc(sizeof *e, GFP_KERNEL);
		if (e == NULL) {
			spin_lock_irqsave(&dev->event_lock, flags);
			file_priv->event_space += sizeof e->event;
			spin_unlock_irqrestore(&dev->event_lock, flags);
			goto out;
		}

		e->event.base.type = DRM_EVENT_FLIP_COMPLETE;
		e->event.base.length = sizeof e->event;
		e->event.user_data = page_flip->user_data;
		e->base.event = &e->event.base;
		e->base.file_priv = file_priv;
		e->base.destroy =
			(void (*) (struct drm_pending_event *)) kfree;
	}

	crtc->primary->old_fb = crtc->primary->fb;
	ret = crtc->funcs->page_flip(crtc, fb, e, page_flip->flags);
	if (ret) {
		if (page_flip->flags & DRM_MODE_PAGE_FLIP_EVENT) {
			spin_lock_irqsave(&dev->event_lock, flags);
			file_priv->event_space += sizeof e->event;
			spin_unlock_irqrestore(&dev->event_lock, flags);
			kfree(e);
		}
		/* Keep the old fb, don't unref it. */
		crtc->primary->old_fb = NULL;
	} else {
		/*
		 * Warn if the driver hasn't properly updated the crtc->fb
		 * field to reflect that the new framebuffer is now used.
		 * Failing to do so will screw with the reference counting
		 * on framebuffers.
		 */
		WARN_ON(crtc->primary->fb != fb);
		/* Unref only the old framebuffer. */
		fb = NULL;
	}

out:
	if (fb)
		drm_framebuffer_unreference(fb);
	if (crtc->primary->old_fb)
		drm_framebuffer_unreference(crtc->primary->old_fb);
	crtc->primary->old_fb = NULL;
	drm_modeset_unlock_crtc(crtc);

	return ret;
}

/**
 * drm_mode_config_reset - call ->reset callbacks
 * @dev: drm device
 *
 * This functions calls all the crtc's, encoder's and connector's ->reset
 * callback. Drivers can use this in e.g. their driver load or resume code to
 * reset hardware and software state.
 */
void drm_mode_config_reset(struct drm_device *dev)
{
	struct drm_crtc *crtc;
	struct drm_plane *plane;
	struct drm_encoder *encoder;
	struct drm_connector *connector;

	list_for_each_entry(plane, &dev->mode_config.plane_list, head)
		if (plane->funcs->reset)
			plane->funcs->reset(plane);

	list_for_each_entry(crtc, &dev->mode_config.crtc_list, head)
		if (crtc->funcs->reset)
			crtc->funcs->reset(crtc);

	list_for_each_entry(encoder, &dev->mode_config.encoder_list, head)
		if (encoder->funcs->reset)
			encoder->funcs->reset(encoder);

	list_for_each_entry(connector, &dev->mode_config.connector_list, head) {
		connector->status = connector_status_unknown;

		if (connector->funcs->reset)
			connector->funcs->reset(connector);
	}
}
EXPORT_SYMBOL(drm_mode_config_reset);

/**
 * drm_mode_create_dumb_ioctl - create a dumb backing storage buffer
 * @dev: DRM device
 * @data: ioctl data
 * @file_priv: DRM file info
 *
 * This creates a new dumb buffer in the driver's backing storage manager (GEM,
 * TTM or something else entirely) and returns the resulting buffer handle. This
 * handle can then be wrapped up into a framebuffer modeset object.
 *
 * Note that userspace is not allowed to use such objects for render
 * acceleration - drivers must create their own private ioctls for such a use
 * case.
 *
 * Called by the user via ioctl.
 *
 * Returns:
 * Zero on success, errno on failure.
 */
int drm_mode_create_dumb_ioctl(struct drm_device *dev,
			       void *data, struct drm_file *file_priv)
{
	struct drm_mode_create_dumb *args = data;
	u32 cpp, stride, size;

	if (!dev->driver->dumb_create)
		return -ENOSYS;
	if (!args->width || !args->height || !args->bpp)
		return -EINVAL;

	/* overflow checks for 32bit size calculations */
	/* NOTE: DIV_ROUND_UP() can overflow */
	cpp = DIV_ROUND_UP(args->bpp, 8);
	if (!cpp || cpp > 0xffffffffU / args->width)
		return -EINVAL;
	stride = cpp * args->width;
	if (args->height > 0xffffffffU / stride)
		return -EINVAL;

	/* test for wrap-around */
	size = args->height * stride;
	if (PAGE_ALIGN(size) == 0)
		return -EINVAL;

	return dev->driver->dumb_create(file_priv, dev, args);
}

/**
 * drm_mode_mmap_dumb_ioctl - create an mmap offset for a dumb backing storage buffer
 * @dev: DRM device
 * @data: ioctl data
 * @file_priv: DRM file info
 *
 * Allocate an offset in the drm device node's address space to be able to
 * memory map a dumb buffer.
 *
 * Called by the user via ioctl.
 *
 * Returns:
 * Zero on success, errno on failure.
 */
int drm_mode_mmap_dumb_ioctl(struct drm_device *dev,
			     void *data, struct drm_file *file_priv)
{
	struct drm_mode_map_dumb *args = data;

	/* call driver ioctl to get mmap offset */
	if (!dev->driver->dumb_map_offset)
		return -ENOSYS;

	return dev->driver->dumb_map_offset(file_priv, dev, args->handle, &args->offset);
}

/**
 * drm_mode_destroy_dumb_ioctl - destroy a dumb backing strage buffer
 * @dev: DRM device
 * @data: ioctl data
 * @file_priv: DRM file info
 *
 * This destroys the userspace handle for the given dumb backing storage buffer.
 * Since buffer objects must be reference counted in the kernel a buffer object
 * won't be immediately freed if a framebuffer modeset object still uses it.
 *
 * Called by the user via ioctl.
 *
 * Returns:
 * Zero on success, errno on failure.
 */
int drm_mode_destroy_dumb_ioctl(struct drm_device *dev,
				void *data, struct drm_file *file_priv)
{
	struct drm_mode_destroy_dumb *args = data;

	if (!dev->driver->dumb_destroy)
		return -ENOSYS;

	return dev->driver->dumb_destroy(file_priv, dev, args->handle);
}

/**
 * drm_fb_get_bpp_depth - get the bpp/depth values for format
 * @format: pixel format (DRM_FORMAT_*)
 * @depth: storage for the depth value
 * @bpp: storage for the bpp value
 *
 * This only supports RGB formats here for compat with code that doesn't use
 * pixel formats directly yet.
 */
void drm_fb_get_bpp_depth(uint32_t format, unsigned int *depth,
			  int *bpp)
{
	switch (format) {
	case DRM_FORMAT_C8:
	case DRM_FORMAT_RGB332:
	case DRM_FORMAT_BGR233:
		*depth = 8;
		*bpp = 8;
		break;
	case DRM_FORMAT_XRGB1555:
	case DRM_FORMAT_XBGR1555:
	case DRM_FORMAT_RGBX5551:
	case DRM_FORMAT_BGRX5551:
	case DRM_FORMAT_ARGB1555:
	case DRM_FORMAT_ABGR1555:
	case DRM_FORMAT_RGBA5551:
	case DRM_FORMAT_BGRA5551:
		*depth = 15;
		*bpp = 16;
		break;
	case DRM_FORMAT_RGB565:
	case DRM_FORMAT_BGR565:
		*depth = 16;
		*bpp = 16;
		break;
	case DRM_FORMAT_RGB888:
	case DRM_FORMAT_BGR888:
		*depth = 24;
		*bpp = 24;
		break;
	case DRM_FORMAT_XRGB8888:
	case DRM_FORMAT_XBGR8888:
	case DRM_FORMAT_RGBX8888:
	case DRM_FORMAT_BGRX8888:
		*depth = 24;
		*bpp = 32;
		break;
	case DRM_FORMAT_XRGB2101010:
	case DRM_FORMAT_XBGR2101010:
	case DRM_FORMAT_RGBX1010102:
	case DRM_FORMAT_BGRX1010102:
	case DRM_FORMAT_ARGB2101010:
	case DRM_FORMAT_ABGR2101010:
	case DRM_FORMAT_RGBA1010102:
	case DRM_FORMAT_BGRA1010102:
		*depth = 30;
		*bpp = 32;
		break;
	case DRM_FORMAT_ARGB8888:
	case DRM_FORMAT_ABGR8888:
	case DRM_FORMAT_RGBA8888:
	case DRM_FORMAT_BGRA8888:
		*depth = 32;
		*bpp = 32;
		break;
	default:
		DRM_DEBUG_KMS("unsupported pixel format %s\n",
			      drm_get_format_name(format));
		*depth = 0;
		*bpp = 0;
		break;
	}
}
EXPORT_SYMBOL(drm_fb_get_bpp_depth);

/**
 * drm_format_num_planes - get the number of planes for format
 * @format: pixel format (DRM_FORMAT_*)
 *
 * Returns:
 * The number of planes used by the specified pixel format.
 */
int drm_format_num_planes(uint32_t format)
{
	switch (format) {
	case DRM_FORMAT_YUV410:
	case DRM_FORMAT_YVU410:
	case DRM_FORMAT_YUV411:
	case DRM_FORMAT_YVU411:
	case DRM_FORMAT_YUV420:
	case DRM_FORMAT_YVU420:
	case DRM_FORMAT_YUV422:
	case DRM_FORMAT_YVU422:
	case DRM_FORMAT_YUV444:
	case DRM_FORMAT_YVU444:
		return 3;
	case DRM_FORMAT_NV12:
	case DRM_FORMAT_NV21:
	case DRM_FORMAT_NV16:
	case DRM_FORMAT_NV61:
	case DRM_FORMAT_NV24:
	case DRM_FORMAT_NV42:
		return 2;
	default:
		return 1;
	}
}
EXPORT_SYMBOL(drm_format_num_planes);

/**
 * drm_format_plane_cpp - determine the bytes per pixel value
 * @format: pixel format (DRM_FORMAT_*)
 * @plane: plane index
 *
 * Returns:
 * The bytes per pixel value for the specified plane.
 */
int drm_format_plane_cpp(uint32_t format, int plane)
{
	unsigned int depth;
	int bpp;

	if (plane >= drm_format_num_planes(format))
		return 0;

	switch (format) {
	case DRM_FORMAT_YUYV:
	case DRM_FORMAT_YVYU:
	case DRM_FORMAT_UYVY:
	case DRM_FORMAT_VYUY:
		return 2;
	case DRM_FORMAT_NV12:
	case DRM_FORMAT_NV21:
	case DRM_FORMAT_NV16:
	case DRM_FORMAT_NV61:
	case DRM_FORMAT_NV24:
	case DRM_FORMAT_NV42:
		return plane ? 2 : 1;
	case DRM_FORMAT_YUV410:
	case DRM_FORMAT_YVU410:
	case DRM_FORMAT_YUV411:
	case DRM_FORMAT_YVU411:
	case DRM_FORMAT_YUV420:
	case DRM_FORMAT_YVU420:
	case DRM_FORMAT_YUV422:
	case DRM_FORMAT_YVU422:
	case DRM_FORMAT_YUV444:
	case DRM_FORMAT_YVU444:
		return 1;
	default:
		drm_fb_get_bpp_depth(format, &depth, &bpp);
		return bpp >> 3;
	}
}
EXPORT_SYMBOL(drm_format_plane_cpp);

/**
 * drm_format_horz_chroma_subsampling - get the horizontal chroma subsampling factor
 * @format: pixel format (DRM_FORMAT_*)
 *
 * Returns:
 * The horizontal chroma subsampling factor for the
 * specified pixel format.
 */
int drm_format_horz_chroma_subsampling(uint32_t format)
{
	switch (format) {
	case DRM_FORMAT_YUV411:
	case DRM_FORMAT_YVU411:
	case DRM_FORMAT_YUV410:
	case DRM_FORMAT_YVU410:
		return 4;
	case DRM_FORMAT_YUYV:
	case DRM_FORMAT_YVYU:
	case DRM_FORMAT_UYVY:
	case DRM_FORMAT_VYUY:
	case DRM_FORMAT_NV12:
	case DRM_FORMAT_NV21:
	case DRM_FORMAT_NV16:
	case DRM_FORMAT_NV61:
	case DRM_FORMAT_YUV422:
	case DRM_FORMAT_YVU422:
	case DRM_FORMAT_YUV420:
	case DRM_FORMAT_YVU420:
		return 2;
	default:
		return 1;
	}
}
EXPORT_SYMBOL(drm_format_horz_chroma_subsampling);

/**
 * drm_format_vert_chroma_subsampling - get the vertical chroma subsampling factor
 * @format: pixel format (DRM_FORMAT_*)
 *
 * Returns:
 * The vertical chroma subsampling factor for the
 * specified pixel format.
 */
int drm_format_vert_chroma_subsampling(uint32_t format)
{
	switch (format) {
	case DRM_FORMAT_YUV410:
	case DRM_FORMAT_YVU410:
		return 4;
	case DRM_FORMAT_YUV420:
	case DRM_FORMAT_YVU420:
	case DRM_FORMAT_NV12:
	case DRM_FORMAT_NV21:
		return 2;
	default:
		return 1;
	}
}
EXPORT_SYMBOL(drm_format_vert_chroma_subsampling);

/**
 * drm_rotation_simplify() - Try to simplify the rotation
 * @rotation: Rotation to be simplified
 * @supported_rotations: Supported rotations
 *
 * Attempt to simplify the rotation to a form that is supported.
 * Eg. if the hardware supports everything except DRM_REFLECT_X
 * one could call this function like this:
 *
 * drm_rotation_simplify(rotation, BIT(DRM_ROTATE_0) |
 *                       BIT(DRM_ROTATE_90) | BIT(DRM_ROTATE_180) |
 *                       BIT(DRM_ROTATE_270) | BIT(DRM_REFLECT_Y));
 *
 * to eliminate the DRM_ROTATE_X flag. Depending on what kind of
 * transforms the hardware supports, this function may not
 * be able to produce a supported transform, so the caller should
 * check the result afterwards.
 */
unsigned int drm_rotation_simplify(unsigned int rotation,
				   unsigned int supported_rotations)
{
	if (rotation & ~supported_rotations) {
		rotation ^= BIT(DRM_REFLECT_X) | BIT(DRM_REFLECT_Y);
		rotation = (rotation & ~0xf) | BIT((ffs(rotation & 0xf) + 1) % 4);
	}

	return rotation;
}
EXPORT_SYMBOL(drm_rotation_simplify);

/**
 * drm_mode_config_init - initialize DRM mode_configuration structure
 * @dev: DRM device
 *
 * Initialize @dev's mode_config structure, used for tracking the graphics
 * configuration of @dev.
 *
 * Since this initializes the modeset locks, no locking is possible. Which is no
 * problem, since this should happen single threaded at init time. It is the
 * driver's problem to ensure this guarantee.
 *
 */
void drm_mode_config_init(struct drm_device *dev)
{
	mutex_init(&dev->mode_config.mutex);
	drm_modeset_lock_init(&dev->mode_config.connection_mutex);
	mutex_init(&dev->mode_config.idr_mutex);
	mutex_init(&dev->mode_config.fb_lock);
	INIT_LIST_HEAD(&dev->mode_config.fb_list);
	INIT_LIST_HEAD(&dev->mode_config.crtc_list);
	INIT_LIST_HEAD(&dev->mode_config.connector_list);
	INIT_LIST_HEAD(&dev->mode_config.bridge_list);
	INIT_LIST_HEAD(&dev->mode_config.encoder_list);
	INIT_LIST_HEAD(&dev->mode_config.property_list);
	INIT_LIST_HEAD(&dev->mode_config.property_blob_list);
	INIT_LIST_HEAD(&dev->mode_config.plane_list);
	idr_init(&dev->mode_config.crtc_idr);

	drm_modeset_lock_all(dev);
	drm_mode_create_standard_connector_properties(dev);
	drm_mode_create_standard_plane_properties(dev);
	drm_modeset_unlock_all(dev);

	/* Just to be sure */
	dev->mode_config.num_fb = 0;
	dev->mode_config.num_connector = 0;
	dev->mode_config.num_crtc = 0;
	dev->mode_config.num_encoder = 0;
	dev->mode_config.num_overlay_plane = 0;
	dev->mode_config.num_total_plane = 0;
}
EXPORT_SYMBOL(drm_mode_config_init);

/**
 * drm_mode_config_cleanup - free up DRM mode_config info
 * @dev: DRM device
 *
 * Free up all the connectors and CRTCs associated with this DRM device, then
 * free up the framebuffers and associated buffer objects.
 *
 * Note that since this /should/ happen single-threaded at driver/device
 * teardown time, no locking is required. It's the driver's job to ensure that
 * this guarantee actually holds true.
 *
 * FIXME: cleanup any dangling user buffer objects too
 */
void drm_mode_config_cleanup(struct drm_device *dev)
{
	struct drm_connector *connector, *ot;
	struct drm_crtc *crtc, *ct;
	struct drm_encoder *encoder, *enct;
	struct drm_bridge *bridge, *brt;
	struct drm_framebuffer *fb, *fbt;
	struct drm_property *property, *pt;
	struct drm_property_blob *blob, *bt;
	struct drm_plane *plane, *plt;

	list_for_each_entry_safe(encoder, enct, &dev->mode_config.encoder_list,
				 head) {
		encoder->funcs->destroy(encoder);
	}

	list_for_each_entry_safe(bridge, brt,
				 &dev->mode_config.bridge_list, head) {
		bridge->funcs->destroy(bridge);
	}

	list_for_each_entry_safe(connector, ot,
				 &dev->mode_config.connector_list, head) {
		connector->funcs->destroy(connector);
	}

	list_for_each_entry_safe(property, pt, &dev->mode_config.property_list,
				 head) {
		drm_property_destroy(dev, property);
	}

	list_for_each_entry_safe(blob, bt, &dev->mode_config.property_blob_list,
				 head) {
		drm_property_destroy_blob(dev, blob);
	}

	/*
	 * Single-threaded teardown context, so it's not required to grab the
	 * fb_lock to protect against concurrent fb_list access. Contrary, it
	 * would actually deadlock with the drm_framebuffer_cleanup function.
	 *
	 * Also, if there are any framebuffers left, that's a driver leak now,
	 * so politely WARN about this.
	 */
	WARN_ON(!list_empty(&dev->mode_config.fb_list));
	list_for_each_entry_safe(fb, fbt, &dev->mode_config.fb_list, head) {
		drm_framebuffer_remove(fb);
	}

	list_for_each_entry_safe(plane, plt, &dev->mode_config.plane_list,
				 head) {
		plane->funcs->destroy(plane);
	}

	list_for_each_entry_safe(crtc, ct, &dev->mode_config.crtc_list, head) {
		crtc->funcs->destroy(crtc);
	}

	idr_destroy(&dev->mode_config.crtc_idr);
	drm_modeset_lock_fini(&dev->mode_config.connection_mutex);
}
EXPORT_SYMBOL(drm_mode_config_cleanup);

struct drm_property *drm_mode_create_rotation_property(struct drm_device *dev,
						       unsigned int supported_rotations)
{
	static const struct drm_prop_enum_list props[] = {
		{ DRM_ROTATE_0,   "rotate-0" },
		{ DRM_ROTATE_90,  "rotate-90" },
		{ DRM_ROTATE_180, "rotate-180" },
		{ DRM_ROTATE_270, "rotate-270" },
		{ DRM_REFLECT_X,  "reflect-x" },
		{ DRM_REFLECT_Y,  "reflect-y" },
	};

	return drm_property_create_bitmask(dev, 0, "rotation",
					   props, ARRAY_SIZE(props),
					   supported_rotations);
}
EXPORT_SYMBOL(drm_mode_create_rotation_property);<|MERGE_RESOLUTION|>--- conflicted
+++ resolved
@@ -2692,8 +2692,6 @@
 	return ret;
 }
 
-<<<<<<< HEAD
-=======
 /**
  * drm_mode_cursor_universal - translate legacy cursor ioctl call into a
  *     universal plane handler call
@@ -2789,15 +2787,10 @@
 	return ret;
 }
 
->>>>>>> fc14f9c1
 static int drm_mode_cursor_common(struct drm_device *dev,
 				  struct drm_mode_cursor2 *req,
 				  struct drm_file *file_priv)
 {
-<<<<<<< HEAD
-	struct drm_mode_object *obj;
-=======
->>>>>>> fc14f9c1
 	struct drm_crtc *crtc;
 	int ret = 0;
 
@@ -2851,10 +2844,6 @@
 	return ret;
 
 }
-<<<<<<< HEAD
-int drm_mode_cursor_ioctl(struct drm_device *dev,
-			void *data, struct drm_file *file_priv)
-=======
 
 
 /**
@@ -2872,7 +2861,6 @@
  */
 int drm_mode_cursor_ioctl(struct drm_device *dev,
 			  void *data, struct drm_file *file_priv)
->>>>>>> fc14f9c1
 {
 	struct drm_mode_cursor *req = data;
 	struct drm_mode_cursor2 new_req;
@@ -2883,8 +2871,6 @@
 	return drm_mode_cursor_common(dev, &new_req, file_priv);
 }
 
-<<<<<<< HEAD
-=======
 /**
  * drm_mode_cursor2_ioctl - set CRTC's cursor configuration
  * @dev: drm device for the ioctl
@@ -2900,7 +2886,6 @@
  * Returns:
  * Zero on success, errno on failure.
  */
->>>>>>> fc14f9c1
 int drm_mode_cursor2_ioctl(struct drm_device *dev,
 			   void *data, struct drm_file *file_priv)
 {
@@ -3289,12 +3274,8 @@
 	r->bpp = fb->bits_per_pixel;
 	r->pitch = fb->pitches[0];
 	if (fb->funcs->create_handle) {
-<<<<<<< HEAD
-		if (file_priv->is_master || capable(CAP_SYS_ADMIN)) {
-=======
 		if (file_priv->is_master || capable(CAP_SYS_ADMIN) ||
 		    drm_is_control_client(file_priv)) {
->>>>>>> fc14f9c1
 			ret = fb->funcs->create_handle(fb, file_priv,
 						       &r->handle);
 		} else {
