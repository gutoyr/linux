--- conflicted
+++ resolved
@@ -40,123 +40,6 @@
 unsigned int drm_debug = 0;	/* 1 to enable debug output */
 EXPORT_SYMBOL(drm_debug);
 
-<<<<<<< HEAD
-static int drm_version(struct drm_device *dev, void *data,
-		       struct drm_file *file_priv);
-
-#define DRM_IOCTL_DEF(ioctl, _func, _flags) \
-	[DRM_IOCTL_NR(ioctl)] = {.cmd = ioctl, .func = _func, .flags = _flags, .cmd_drv = 0, .name = #ioctl}
-
-/** Ioctl table */
-static const struct drm_ioctl_desc drm_ioctls[] = {
-	DRM_IOCTL_DEF(DRM_IOCTL_VERSION, drm_version, DRM_UNLOCKED),
-	DRM_IOCTL_DEF(DRM_IOCTL_GET_UNIQUE, drm_getunique, 0),
-	DRM_IOCTL_DEF(DRM_IOCTL_GET_MAGIC, drm_getmagic, 0),
-	DRM_IOCTL_DEF(DRM_IOCTL_IRQ_BUSID, drm_irq_by_busid, DRM_MASTER|DRM_ROOT_ONLY),
-	DRM_IOCTL_DEF(DRM_IOCTL_GET_MAP, drm_getmap, DRM_UNLOCKED),
-	DRM_IOCTL_DEF(DRM_IOCTL_GET_CLIENT, drm_getclient, DRM_UNLOCKED),
-	DRM_IOCTL_DEF(DRM_IOCTL_GET_STATS, drm_getstats, DRM_UNLOCKED),
-	DRM_IOCTL_DEF(DRM_IOCTL_GET_CAP, drm_getcap, DRM_UNLOCKED),
-	DRM_IOCTL_DEF(DRM_IOCTL_SET_VERSION, drm_setversion, DRM_MASTER),
-
-	DRM_IOCTL_DEF(DRM_IOCTL_SET_UNIQUE, drm_setunique, DRM_AUTH|DRM_MASTER|DRM_ROOT_ONLY),
-	DRM_IOCTL_DEF(DRM_IOCTL_BLOCK, drm_noop, DRM_AUTH|DRM_MASTER|DRM_ROOT_ONLY),
-	DRM_IOCTL_DEF(DRM_IOCTL_UNBLOCK, drm_noop, DRM_AUTH|DRM_MASTER|DRM_ROOT_ONLY),
-	DRM_IOCTL_DEF(DRM_IOCTL_AUTH_MAGIC, drm_authmagic, DRM_AUTH|DRM_MASTER),
-
-	DRM_IOCTL_DEF(DRM_IOCTL_ADD_MAP, drm_addmap_ioctl, DRM_AUTH|DRM_MASTER|DRM_ROOT_ONLY),
-	DRM_IOCTL_DEF(DRM_IOCTL_RM_MAP, drm_rmmap_ioctl, DRM_AUTH),
-
-	DRM_IOCTL_DEF(DRM_IOCTL_SET_SAREA_CTX, drm_setsareactx, DRM_AUTH|DRM_MASTER|DRM_ROOT_ONLY),
-	DRM_IOCTL_DEF(DRM_IOCTL_GET_SAREA_CTX, drm_getsareactx, DRM_AUTH),
-
-	DRM_IOCTL_DEF(DRM_IOCTL_SET_MASTER, drm_setmaster_ioctl, DRM_ROOT_ONLY),
-	DRM_IOCTL_DEF(DRM_IOCTL_DROP_MASTER, drm_dropmaster_ioctl, DRM_ROOT_ONLY),
-
-	DRM_IOCTL_DEF(DRM_IOCTL_ADD_CTX, drm_addctx, DRM_AUTH|DRM_ROOT_ONLY),
-	DRM_IOCTL_DEF(DRM_IOCTL_RM_CTX, drm_rmctx, DRM_AUTH|DRM_MASTER|DRM_ROOT_ONLY),
-	DRM_IOCTL_DEF(DRM_IOCTL_MOD_CTX, drm_modctx, DRM_AUTH|DRM_MASTER|DRM_ROOT_ONLY),
-	DRM_IOCTL_DEF(DRM_IOCTL_GET_CTX, drm_getctx, DRM_AUTH),
-	DRM_IOCTL_DEF(DRM_IOCTL_SWITCH_CTX, drm_switchctx, DRM_AUTH|DRM_MASTER|DRM_ROOT_ONLY),
-	DRM_IOCTL_DEF(DRM_IOCTL_NEW_CTX, drm_newctx, DRM_AUTH|DRM_MASTER|DRM_ROOT_ONLY),
-	DRM_IOCTL_DEF(DRM_IOCTL_RES_CTX, drm_resctx, DRM_AUTH),
-
-	DRM_IOCTL_DEF(DRM_IOCTL_ADD_DRAW, drm_noop, DRM_AUTH|DRM_MASTER|DRM_ROOT_ONLY),
-	DRM_IOCTL_DEF(DRM_IOCTL_RM_DRAW, drm_noop, DRM_AUTH|DRM_MASTER|DRM_ROOT_ONLY),
-
-	DRM_IOCTL_DEF(DRM_IOCTL_LOCK, drm_lock, DRM_AUTH),
-	DRM_IOCTL_DEF(DRM_IOCTL_UNLOCK, drm_unlock, DRM_AUTH),
-
-	DRM_IOCTL_DEF(DRM_IOCTL_FINISH, drm_noop, DRM_AUTH),
-
-	DRM_IOCTL_DEF(DRM_IOCTL_ADD_BUFS, drm_addbufs, DRM_AUTH|DRM_MASTER|DRM_ROOT_ONLY),
-	DRM_IOCTL_DEF(DRM_IOCTL_MARK_BUFS, drm_markbufs, DRM_AUTH|DRM_MASTER|DRM_ROOT_ONLY),
-	DRM_IOCTL_DEF(DRM_IOCTL_INFO_BUFS, drm_infobufs, DRM_AUTH),
-	DRM_IOCTL_DEF(DRM_IOCTL_MAP_BUFS, drm_mapbufs, DRM_AUTH),
-	DRM_IOCTL_DEF(DRM_IOCTL_FREE_BUFS, drm_freebufs, DRM_AUTH),
-	/* The DRM_IOCTL_DMA ioctl should be defined by the driver. */
-	DRM_IOCTL_DEF(DRM_IOCTL_DMA, NULL, DRM_AUTH),
-
-	DRM_IOCTL_DEF(DRM_IOCTL_CONTROL, drm_control, DRM_AUTH|DRM_MASTER|DRM_ROOT_ONLY),
-
-#if __OS_HAS_AGP
-	DRM_IOCTL_DEF(DRM_IOCTL_AGP_ACQUIRE, drm_agp_acquire_ioctl, DRM_AUTH|DRM_MASTER|DRM_ROOT_ONLY),
-	DRM_IOCTL_DEF(DRM_IOCTL_AGP_RELEASE, drm_agp_release_ioctl, DRM_AUTH|DRM_MASTER|DRM_ROOT_ONLY),
-	DRM_IOCTL_DEF(DRM_IOCTL_AGP_ENABLE, drm_agp_enable_ioctl, DRM_AUTH|DRM_MASTER|DRM_ROOT_ONLY),
-	DRM_IOCTL_DEF(DRM_IOCTL_AGP_INFO, drm_agp_info_ioctl, DRM_AUTH),
-	DRM_IOCTL_DEF(DRM_IOCTL_AGP_ALLOC, drm_agp_alloc_ioctl, DRM_AUTH|DRM_MASTER|DRM_ROOT_ONLY),
-	DRM_IOCTL_DEF(DRM_IOCTL_AGP_FREE, drm_agp_free_ioctl, DRM_AUTH|DRM_MASTER|DRM_ROOT_ONLY),
-	DRM_IOCTL_DEF(DRM_IOCTL_AGP_BIND, drm_agp_bind_ioctl, DRM_AUTH|DRM_MASTER|DRM_ROOT_ONLY),
-	DRM_IOCTL_DEF(DRM_IOCTL_AGP_UNBIND, drm_agp_unbind_ioctl, DRM_AUTH|DRM_MASTER|DRM_ROOT_ONLY),
-#endif
-
-	DRM_IOCTL_DEF(DRM_IOCTL_SG_ALLOC, drm_sg_alloc_ioctl, DRM_AUTH|DRM_MASTER|DRM_ROOT_ONLY),
-	DRM_IOCTL_DEF(DRM_IOCTL_SG_FREE, drm_sg_free, DRM_AUTH|DRM_MASTER|DRM_ROOT_ONLY),
-
-	DRM_IOCTL_DEF(DRM_IOCTL_WAIT_VBLANK, drm_wait_vblank, DRM_UNLOCKED),
-
-	DRM_IOCTL_DEF(DRM_IOCTL_MODESET_CTL, drm_modeset_ctl, 0),
-
-	DRM_IOCTL_DEF(DRM_IOCTL_UPDATE_DRAW, drm_noop, DRM_AUTH|DRM_MASTER|DRM_ROOT_ONLY),
-
-	DRM_IOCTL_DEF(DRM_IOCTL_GEM_CLOSE, drm_gem_close_ioctl, DRM_UNLOCKED),
-	DRM_IOCTL_DEF(DRM_IOCTL_GEM_FLINK, drm_gem_flink_ioctl, DRM_AUTH|DRM_UNLOCKED),
-	DRM_IOCTL_DEF(DRM_IOCTL_GEM_OPEN, drm_gem_open_ioctl, DRM_AUTH|DRM_UNLOCKED),
-
-	DRM_IOCTL_DEF(DRM_IOCTL_MODE_GETRESOURCES, drm_mode_getresources, DRM_CONTROL_ALLOW|DRM_UNLOCKED),
-
-	DRM_IOCTL_DEF(DRM_IOCTL_PRIME_HANDLE_TO_FD, drm_prime_handle_to_fd_ioctl, DRM_AUTH|DRM_UNLOCKED),
-	DRM_IOCTL_DEF(DRM_IOCTL_PRIME_FD_TO_HANDLE, drm_prime_fd_to_handle_ioctl, DRM_AUTH|DRM_UNLOCKED),
-
-	DRM_IOCTL_DEF(DRM_IOCTL_MODE_GETPLANERESOURCES, drm_mode_getplane_res, DRM_CONTROL_ALLOW|DRM_UNLOCKED),
-	DRM_IOCTL_DEF(DRM_IOCTL_MODE_GETCRTC, drm_mode_getcrtc, DRM_CONTROL_ALLOW|DRM_UNLOCKED),
-	DRM_IOCTL_DEF(DRM_IOCTL_MODE_SETCRTC, drm_mode_setcrtc, DRM_MASTER|DRM_CONTROL_ALLOW|DRM_UNLOCKED),
-	DRM_IOCTL_DEF(DRM_IOCTL_MODE_GETPLANE, drm_mode_getplane, DRM_CONTROL_ALLOW|DRM_UNLOCKED),
-	DRM_IOCTL_DEF(DRM_IOCTL_MODE_SETPLANE, drm_mode_setplane, DRM_MASTER|DRM_CONTROL_ALLOW|DRM_UNLOCKED),
-	DRM_IOCTL_DEF(DRM_IOCTL_MODE_CURSOR, drm_mode_cursor_ioctl, DRM_MASTER|DRM_CONTROL_ALLOW|DRM_UNLOCKED),
-	DRM_IOCTL_DEF(DRM_IOCTL_MODE_GETGAMMA, drm_mode_gamma_get_ioctl, DRM_UNLOCKED),
-	DRM_IOCTL_DEF(DRM_IOCTL_MODE_SETGAMMA, drm_mode_gamma_set_ioctl, DRM_MASTER|DRM_UNLOCKED),
-	DRM_IOCTL_DEF(DRM_IOCTL_MODE_GETENCODER, drm_mode_getencoder, DRM_CONTROL_ALLOW|DRM_UNLOCKED),
-	DRM_IOCTL_DEF(DRM_IOCTL_MODE_GETCONNECTOR, drm_mode_getconnector, DRM_CONTROL_ALLOW|DRM_UNLOCKED),
-	DRM_IOCTL_DEF(DRM_IOCTL_MODE_ATTACHMODE, drm_noop, DRM_MASTER|DRM_CONTROL_ALLOW|DRM_UNLOCKED),
-	DRM_IOCTL_DEF(DRM_IOCTL_MODE_DETACHMODE, drm_noop, DRM_MASTER|DRM_CONTROL_ALLOW|DRM_UNLOCKED),
-	DRM_IOCTL_DEF(DRM_IOCTL_MODE_GETPROPERTY, drm_mode_getproperty_ioctl, DRM_CONTROL_ALLOW|DRM_UNLOCKED),
-	DRM_IOCTL_DEF(DRM_IOCTL_MODE_SETPROPERTY, drm_mode_connector_property_set_ioctl, DRM_MASTER|DRM_CONTROL_ALLOW|DRM_UNLOCKED),
-	DRM_IOCTL_DEF(DRM_IOCTL_MODE_GETPROPBLOB, drm_mode_getblob_ioctl, DRM_CONTROL_ALLOW|DRM_UNLOCKED),
-	DRM_IOCTL_DEF(DRM_IOCTL_MODE_GETFB, drm_mode_getfb, DRM_CONTROL_ALLOW|DRM_UNLOCKED),
-	DRM_IOCTL_DEF(DRM_IOCTL_MODE_ADDFB, drm_mode_addfb, DRM_CONTROL_ALLOW|DRM_UNLOCKED),
-	DRM_IOCTL_DEF(DRM_IOCTL_MODE_ADDFB2, drm_mode_addfb2, DRM_CONTROL_ALLOW|DRM_UNLOCKED),
-	DRM_IOCTL_DEF(DRM_IOCTL_MODE_RMFB, drm_mode_rmfb, DRM_CONTROL_ALLOW|DRM_UNLOCKED),
-	DRM_IOCTL_DEF(DRM_IOCTL_MODE_PAGE_FLIP, drm_mode_page_flip_ioctl, DRM_MASTER|DRM_CONTROL_ALLOW|DRM_UNLOCKED),
-	DRM_IOCTL_DEF(DRM_IOCTL_MODE_DIRTYFB, drm_mode_dirtyfb_ioctl, DRM_MASTER|DRM_CONTROL_ALLOW|DRM_UNLOCKED),
-	DRM_IOCTL_DEF(DRM_IOCTL_MODE_CREATE_DUMB, drm_mode_create_dumb_ioctl, DRM_CONTROL_ALLOW|DRM_UNLOCKED),
-	DRM_IOCTL_DEF(DRM_IOCTL_MODE_MAP_DUMB, drm_mode_mmap_dumb_ioctl, DRM_CONTROL_ALLOW|DRM_UNLOCKED),
-	DRM_IOCTL_DEF(DRM_IOCTL_MODE_DESTROY_DUMB, drm_mode_destroy_dumb_ioctl, DRM_CONTROL_ALLOW|DRM_UNLOCKED),
-	DRM_IOCTL_DEF(DRM_IOCTL_MODE_OBJ_GETPROPERTIES, drm_mode_obj_get_properties_ioctl, DRM_CONTROL_ALLOW|DRM_UNLOCKED),
-	DRM_IOCTL_DEF(DRM_IOCTL_MODE_OBJ_SETPROPERTY, drm_mode_obj_set_property_ioctl, DRM_MASTER|DRM_CONTROL_ALLOW|DRM_UNLOCKED),
-	DRM_IOCTL_DEF(DRM_IOCTL_MODE_CURSOR2, drm_mode_cursor2_ioctl, DRM_MASTER|DRM_CONTROL_ALLOW|DRM_UNLOCKED),
-};
-=======
 MODULE_AUTHOR(CORE_AUTHOR);
 MODULE_DESCRIPTION(CORE_DESC);
 MODULE_LICENSE("GPL and additional rights");
@@ -421,7 +304,6 @@
 	kfree(minor);
 	*slot = NULL;
 }
->>>>>>> fc14f9c1
 
 static int drm_minor_register(struct drm_device *dev, unsigned int type)
 {
@@ -1020,213 +902,4 @@
 }
 
 module_init(drm_core_init);
-<<<<<<< HEAD
-module_exit(drm_core_exit);
-
-/**
- * Copy and IOCTL return string to user space
- */
-static int drm_copy_field(char *buf, size_t *buf_len, const char *value)
-{
-	int len;
-
-	/* don't overflow userbuf */
-	len = strlen(value);
-	if (len > *buf_len)
-		len = *buf_len;
-
-	/* let userspace know exact length of driver value (which could be
-	 * larger than the userspace-supplied buffer) */
-	*buf_len = strlen(value);
-
-	/* finally, try filling in the userbuf */
-	if (len && buf)
-		if (copy_to_user(buf, value, len))
-			return -EFAULT;
-	return 0;
-}
-
-/**
- * Get version information
- *
- * \param inode device inode.
- * \param filp file pointer.
- * \param cmd command.
- * \param arg user argument, pointing to a drm_version structure.
- * \return zero on success or negative number on failure.
- *
- * Fills in the version information in \p arg.
- */
-static int drm_version(struct drm_device *dev, void *data,
-		       struct drm_file *file_priv)
-{
-	struct drm_version *version = data;
-	int err;
-
-	version->version_major = dev->driver->major;
-	version->version_minor = dev->driver->minor;
-	version->version_patchlevel = dev->driver->patchlevel;
-	err = drm_copy_field(version->name, &version->name_len,
-			dev->driver->name);
-	if (!err)
-		err = drm_copy_field(version->date, &version->date_len,
-				dev->driver->date);
-	if (!err)
-		err = drm_copy_field(version->desc, &version->desc_len,
-				dev->driver->desc);
-
-	return err;
-}
-
-/**
- * Called whenever a process performs an ioctl on /dev/drm.
- *
- * \param inode device inode.
- * \param file_priv DRM file private.
- * \param cmd command.
- * \param arg user argument.
- * \return zero on success or negative number on failure.
- *
- * Looks up the ioctl function in the ::ioctls table, checking for root
- * previleges if so required, and dispatches to the respective function.
- */
-long drm_ioctl(struct file *filp,
-	      unsigned int cmd, unsigned long arg)
-{
-	struct drm_file *file_priv = filp->private_data;
-	struct drm_device *dev;
-	const struct drm_ioctl_desc *ioctl = NULL;
-	drm_ioctl_t *func;
-	unsigned int nr = DRM_IOCTL_NR(cmd);
-	int retcode = -EINVAL;
-	char stack_kdata[128];
-	char *kdata = NULL;
-	unsigned int usize, asize;
-
-	dev = file_priv->minor->dev;
-
-	if (drm_device_is_unplugged(dev))
-		return -ENODEV;
-
-	atomic_inc(&dev->ioctl_count);
-	atomic_inc(&dev->counts[_DRM_STAT_IOCTLS]);
-	++file_priv->ioctl_count;
-
-	if ((nr >= DRM_CORE_IOCTL_COUNT) &&
-	    ((nr < DRM_COMMAND_BASE) || (nr >= DRM_COMMAND_END)))
-		goto err_i1;
-	if ((nr >= DRM_COMMAND_BASE) && (nr < DRM_COMMAND_END) &&
-	    (nr < DRM_COMMAND_BASE + dev->driver->num_ioctls)) {
-		u32 drv_size;
-		ioctl = &dev->driver->ioctls[nr - DRM_COMMAND_BASE];
-		drv_size = _IOC_SIZE(ioctl->cmd_drv);
-		usize = asize = _IOC_SIZE(cmd);
-		if (drv_size > asize)
-			asize = drv_size;
-		cmd = ioctl->cmd_drv;
-	}
-	else if ((nr >= DRM_COMMAND_END) || (nr < DRM_COMMAND_BASE)) {
-		u32 drv_size;
-
-		ioctl = &drm_ioctls[nr];
-
-		drv_size = _IOC_SIZE(ioctl->cmd);
-		usize = asize = _IOC_SIZE(cmd);
-		if (drv_size > asize)
-			asize = drv_size;
-
-		cmd = ioctl->cmd;
-	} else
-		goto err_i1;
-
-	DRM_DEBUG("pid=%d, dev=0x%lx, auth=%d, %s\n",
-		  task_pid_nr(current),
-		  (long)old_encode_dev(file_priv->minor->device),
-		  file_priv->authenticated, ioctl->name);
-
-	/* Do not trust userspace, use our own definition */
-	func = ioctl->func;
-	/* is there a local override? */
-	if ((nr == DRM_IOCTL_NR(DRM_IOCTL_DMA)) && dev->driver->dma_ioctl)
-		func = dev->driver->dma_ioctl;
-
-	if (!func) {
-		DRM_DEBUG("no function\n");
-		retcode = -EINVAL;
-	} else if (((ioctl->flags & DRM_ROOT_ONLY) && !capable(CAP_SYS_ADMIN)) ||
-		   ((ioctl->flags & DRM_AUTH) && !file_priv->authenticated) ||
-		   ((ioctl->flags & DRM_MASTER) && !file_priv->is_master) ||
-		   (!(ioctl->flags & DRM_CONTROL_ALLOW) && (file_priv->minor->type == DRM_MINOR_CONTROL))) {
-		retcode = -EACCES;
-	} else {
-		if (cmd & (IOC_IN | IOC_OUT)) {
-			if (asize <= sizeof(stack_kdata)) {
-				kdata = stack_kdata;
-			} else {
-				kdata = kmalloc(asize, GFP_KERNEL);
-				if (!kdata) {
-					retcode = -ENOMEM;
-					goto err_i1;
-				}
-			}
-			if (asize > usize)
-				memset(kdata + usize, 0, asize - usize);
-		}
-
-		if (cmd & IOC_IN) {
-			if (copy_from_user(kdata, (void __user *)arg,
-					   usize) != 0) {
-				retcode = -EFAULT;
-				goto err_i1;
-			}
-		} else
-			memset(kdata, 0, usize);
-
-		if (ioctl->flags & DRM_UNLOCKED)
-			retcode = func(dev, kdata, file_priv);
-		else {
-			mutex_lock(&drm_global_mutex);
-			retcode = func(dev, kdata, file_priv);
-			mutex_unlock(&drm_global_mutex);
-		}
-
-		if (cmd & IOC_OUT) {
-			if (copy_to_user((void __user *)arg, kdata,
-					 usize) != 0)
-				retcode = -EFAULT;
-		}
-	}
-
-      err_i1:
-	if (!ioctl)
-		DRM_DEBUG("invalid iotcl: pid=%d, dev=0x%lx, auth=%d, cmd=0x%02x, nr=0x%02x\n",
-			  task_pid_nr(current),
-			  (long)old_encode_dev(file_priv->minor->device),
-			  file_priv->authenticated, cmd, nr);
-
-	if (kdata != stack_kdata)
-		kfree(kdata);
-	atomic_dec(&dev->ioctl_count);
-	if (retcode)
-		DRM_DEBUG("ret = %d\n", retcode);
-	return retcode;
-}
-
-EXPORT_SYMBOL(drm_ioctl);
-
-struct drm_local_map *drm_getsarea(struct drm_device *dev)
-{
-	struct drm_map_list *entry;
-
-	list_for_each_entry(entry, &dev->maplist, head) {
-		if (entry->map && entry->map->type == _DRM_SHM &&
-		    (entry->map->flags & _DRM_CONTAINS_LOCK)) {
-			return entry->map;
-		}
-	}
-	return NULL;
-}
-EXPORT_SYMBOL(drm_getsarea);
-=======
-module_exit(drm_core_exit);
->>>>>>> fc14f9c1
+module_exit(drm_core_exit);