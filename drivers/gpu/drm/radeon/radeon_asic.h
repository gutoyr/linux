/*
 * Copyright 2008 Advanced Micro Devices, Inc.
 * Copyright 2008 Red Hat Inc.
 * Copyright 2009 Jerome Glisse.
 *
 * Permission is hereby granted, free of charge, to any person obtaining a
 * copy of this software and associated documentation files (the "Software"),
 * to deal in the Software without restriction, including without limitation
 * the rights to use, copy, modify, merge, publish, distribute, sublicense,
 * and/or sell copies of the Software, and to permit persons to whom the
 * Software is furnished to do so, subject to the following conditions:
 *
 * The above copyright notice and this permission notice shall be included in
 * all copies or substantial portions of the Software.
 *
 * THE SOFTWARE IS PROVIDED "AS IS", WITHOUT WARRANTY OF ANY KIND, EXPRESS OR
 * IMPLIED, INCLUDING BUT NOT LIMITED TO THE WARRANTIES OF MERCHANTABILITY,
 * FITNESS FOR A PARTICULAR PURPOSE AND NONINFRINGEMENT.  IN NO EVENT SHALL
 * THE COPYRIGHT HOLDER(S) OR AUTHOR(S) BE LIABLE FOR ANY CLAIM, DAMAGES OR
 * OTHER LIABILITY, WHETHER IN AN ACTION OF CONTRACT, TORT OR OTHERWISE,
 * ARISING FROM, OUT OF OR IN CONNECTION WITH THE SOFTWARE OR THE USE OR
 * OTHER DEALINGS IN THE SOFTWARE.
 *
 * Authors: Dave Airlie
 *          Alex Deucher
 *          Jerome Glisse
 */
#ifndef __RADEON_ASIC_H__
#define __RADEON_ASIC_H__

/*
 * common functions
 */
uint32_t radeon_legacy_get_engine_clock(struct radeon_device *rdev);
void radeon_legacy_set_engine_clock(struct radeon_device *rdev, uint32_t eng_clock);
uint32_t radeon_legacy_get_memory_clock(struct radeon_device *rdev);
void radeon_legacy_set_clock_gating(struct radeon_device *rdev, int enable);

uint32_t radeon_atom_get_engine_clock(struct radeon_device *rdev);
void radeon_atom_set_engine_clock(struct radeon_device *rdev, uint32_t eng_clock);
uint32_t radeon_atom_get_memory_clock(struct radeon_device *rdev);
void radeon_atom_set_memory_clock(struct radeon_device *rdev, uint32_t mem_clock);
void radeon_atom_set_clock_gating(struct radeon_device *rdev, int enable);

void atombios_set_backlight_level(struct radeon_encoder *radeon_encoder, u8 level);
u8 atombios_get_backlight_level(struct radeon_encoder *radeon_encoder);
void radeon_legacy_set_backlight_level(struct radeon_encoder *radeon_encoder, u8 level);
u8 radeon_legacy_get_backlight_level(struct radeon_encoder *radeon_encoder);

/*
 * r100,rv100,rs100,rv200,rs200
 */
struct r100_mc_save {
	u32	GENMO_WT;
	u32	CRTC_EXT_CNTL;
	u32	CRTC_GEN_CNTL;
	u32	CRTC2_GEN_CNTL;
	u32	CUR_OFFSET;
	u32	CUR2_OFFSET;
};
int r100_init(struct radeon_device *rdev);
void r100_fini(struct radeon_device *rdev);
int r100_suspend(struct radeon_device *rdev);
int r100_resume(struct radeon_device *rdev);
void r100_vga_set_state(struct radeon_device *rdev, bool state);
bool r100_gpu_is_lockup(struct radeon_device *rdev, struct radeon_ring *cp);
int r100_asic_reset(struct radeon_device *rdev);
u32 r100_get_vblank_counter(struct radeon_device *rdev, int crtc);
void r100_pci_gart_tlb_flush(struct radeon_device *rdev);
void r100_pci_gart_set_page(struct radeon_device *rdev, unsigned i,
			    uint64_t addr, uint32_t flags);
void r100_ring_start(struct radeon_device *rdev, struct radeon_ring *ring);
int r100_irq_set(struct radeon_device *rdev);
int r100_irq_process(struct radeon_device *rdev);
void r100_fence_ring_emit(struct radeon_device *rdev,
			  struct radeon_fence *fence);
bool r100_semaphore_ring_emit(struct radeon_device *rdev,
			      struct radeon_ring *cp,
			      struct radeon_semaphore *semaphore,
			      bool emit_wait);
int r100_cs_parse(struct radeon_cs_parser *p);
void r100_pll_wreg(struct radeon_device *rdev, uint32_t reg, uint32_t v);
uint32_t r100_pll_rreg(struct radeon_device *rdev, uint32_t reg);
struct radeon_fence *r100_copy_blit(struct radeon_device *rdev,
				    uint64_t src_offset,
				    uint64_t dst_offset,
				    unsigned num_gpu_pages,
				    struct reservation_object *resv);
int r100_set_surface_reg(struct radeon_device *rdev, int reg,
			 uint32_t tiling_flags, uint32_t pitch,
			 uint32_t offset, uint32_t obj_size);
void r100_clear_surface_reg(struct radeon_device *rdev, int reg);
void r100_bandwidth_update(struct radeon_device *rdev);
void r100_ring_ib_execute(struct radeon_device *rdev, struct radeon_ib *ib);
int r100_ring_test(struct radeon_device *rdev, struct radeon_ring *cp);
void r100_hpd_init(struct radeon_device *rdev);
void r100_hpd_fini(struct radeon_device *rdev);
bool r100_hpd_sense(struct radeon_device *rdev, enum radeon_hpd_id hpd);
void r100_hpd_set_polarity(struct radeon_device *rdev,
			   enum radeon_hpd_id hpd);
int r100_debugfs_rbbm_init(struct radeon_device *rdev);
int r100_debugfs_cp_init(struct radeon_device *rdev);
void r100_cp_disable(struct radeon_device *rdev);
int r100_cp_init(struct radeon_device *rdev, unsigned ring_size);
void r100_cp_fini(struct radeon_device *rdev);
int r100_pci_gart_init(struct radeon_device *rdev);
void r100_pci_gart_fini(struct radeon_device *rdev);
int r100_pci_gart_enable(struct radeon_device *rdev);
void r100_pci_gart_disable(struct radeon_device *rdev);
int r100_debugfs_mc_info_init(struct radeon_device *rdev);
int r100_gui_wait_for_idle(struct radeon_device *rdev);
int r100_ib_test(struct radeon_device *rdev, struct radeon_ring *ring);
void r100_irq_disable(struct radeon_device *rdev);
void r100_mc_stop(struct radeon_device *rdev, struct r100_mc_save *save);
void r100_mc_resume(struct radeon_device *rdev, struct r100_mc_save *save);
void r100_vram_init_sizes(struct radeon_device *rdev);
int r100_cp_reset(struct radeon_device *rdev);
void r100_vga_render_disable(struct radeon_device *rdev);
void r100_restore_sanity(struct radeon_device *rdev);
int r100_cs_track_check_pkt3_indx_buffer(struct radeon_cs_parser *p,
					 struct radeon_cs_packet *pkt,
					 struct radeon_bo *robj);
int r100_cs_parse_packet0(struct radeon_cs_parser *p,
			  struct radeon_cs_packet *pkt,
			  const unsigned *auth, unsigned n,
			  radeon_packet0_check_t check);
int r100_cs_packet_parse(struct radeon_cs_parser *p,
			 struct radeon_cs_packet *pkt,
			 unsigned idx);
void r100_enable_bm(struct radeon_device *rdev);
void r100_set_common_regs(struct radeon_device *rdev);
void r100_bm_disable(struct radeon_device *rdev);
extern bool r100_gui_idle(struct radeon_device *rdev);
extern void r100_pm_misc(struct radeon_device *rdev);
extern void r100_pm_prepare(struct radeon_device *rdev);
extern void r100_pm_finish(struct radeon_device *rdev);
extern void r100_pm_init_profile(struct radeon_device *rdev);
extern void r100_pm_get_dynpm_state(struct radeon_device *rdev);
extern void r100_page_flip(struct radeon_device *rdev, int crtc,
			   u64 crtc_base);
extern bool r100_page_flip_pending(struct radeon_device *rdev, int crtc);
extern void r100_wait_for_vblank(struct radeon_device *rdev, int crtc);
extern int r100_mc_wait_for_idle(struct radeon_device *rdev);

u32 r100_gfx_get_rptr(struct radeon_device *rdev,
		      struct radeon_ring *ring);
u32 r100_gfx_get_wptr(struct radeon_device *rdev,
		      struct radeon_ring *ring);
void r100_gfx_set_wptr(struct radeon_device *rdev,
		       struct radeon_ring *ring);

/*
 * r200,rv250,rs300,rv280
 */
struct radeon_fence *r200_copy_dma(struct radeon_device *rdev,
				   uint64_t src_offset,
				   uint64_t dst_offset,
				   unsigned num_gpu_pages,
				   struct reservation_object *resv);
void r200_set_safe_registers(struct radeon_device *rdev);

/*
 * r300,r350,rv350,rv380
 */
extern int r300_init(struct radeon_device *rdev);
extern void r300_fini(struct radeon_device *rdev);
extern int r300_suspend(struct radeon_device *rdev);
extern int r300_resume(struct radeon_device *rdev);
extern int r300_asic_reset(struct radeon_device *rdev);
extern void r300_ring_start(struct radeon_device *rdev, struct radeon_ring *ring);
extern void r300_fence_ring_emit(struct radeon_device *rdev,
				struct radeon_fence *fence);
extern int r300_cs_parse(struct radeon_cs_parser *p);
extern void rv370_pcie_gart_tlb_flush(struct radeon_device *rdev);
extern void rv370_pcie_gart_set_page(struct radeon_device *rdev, unsigned i,
				     uint64_t addr, uint32_t flags);
extern void rv370_set_pcie_lanes(struct radeon_device *rdev, int lanes);
extern int rv370_get_pcie_lanes(struct radeon_device *rdev);
extern void r300_set_reg_safe(struct radeon_device *rdev);
extern void r300_mc_program(struct radeon_device *rdev);
extern void r300_mc_init(struct radeon_device *rdev);
extern void r300_clock_startup(struct radeon_device *rdev);
extern int r300_mc_wait_for_idle(struct radeon_device *rdev);
extern int rv370_pcie_gart_init(struct radeon_device *rdev);
extern void rv370_pcie_gart_fini(struct radeon_device *rdev);
extern int rv370_pcie_gart_enable(struct radeon_device *rdev);
extern void rv370_pcie_gart_disable(struct radeon_device *rdev);
extern int r300_mc_wait_for_idle(struct radeon_device *rdev);

/*
 * r420,r423,rv410
 */
extern int r420_init(struct radeon_device *rdev);
extern void r420_fini(struct radeon_device *rdev);
extern int r420_suspend(struct radeon_device *rdev);
extern int r420_resume(struct radeon_device *rdev);
extern void r420_pm_init_profile(struct radeon_device *rdev);
extern u32 r420_mc_rreg(struct radeon_device *rdev, u32 reg);
extern void r420_mc_wreg(struct radeon_device *rdev, u32 reg, u32 v);
extern int r420_debugfs_pipes_info_init(struct radeon_device *rdev);
extern void r420_pipes_init(struct radeon_device *rdev);

/*
 * rs400,rs480
 */
extern int rs400_init(struct radeon_device *rdev);
extern void rs400_fini(struct radeon_device *rdev);
extern int rs400_suspend(struct radeon_device *rdev);
extern int rs400_resume(struct radeon_device *rdev);
void rs400_gart_tlb_flush(struct radeon_device *rdev);
void rs400_gart_set_page(struct radeon_device *rdev, unsigned i,
			 uint64_t addr, uint32_t flags);
uint32_t rs400_mc_rreg(struct radeon_device *rdev, uint32_t reg);
void rs400_mc_wreg(struct radeon_device *rdev, uint32_t reg, uint32_t v);
int rs400_gart_init(struct radeon_device *rdev);
int rs400_gart_enable(struct radeon_device *rdev);
void rs400_gart_adjust_size(struct radeon_device *rdev);
void rs400_gart_disable(struct radeon_device *rdev);
void rs400_gart_fini(struct radeon_device *rdev);
extern int rs400_mc_wait_for_idle(struct radeon_device *rdev);

/*
 * rs600.
 */
extern int rs600_asic_reset(struct radeon_device *rdev);
extern int rs600_init(struct radeon_device *rdev);
extern void rs600_fini(struct radeon_device *rdev);
extern int rs600_suspend(struct radeon_device *rdev);
extern int rs600_resume(struct radeon_device *rdev);
int rs600_irq_set(struct radeon_device *rdev);
int rs600_irq_process(struct radeon_device *rdev);
void rs600_irq_disable(struct radeon_device *rdev);
u32 rs600_get_vblank_counter(struct radeon_device *rdev, int crtc);
void rs600_gart_tlb_flush(struct radeon_device *rdev);
void rs600_gart_set_page(struct radeon_device *rdev, unsigned i,
			 uint64_t addr, uint32_t flags);
uint32_t rs600_mc_rreg(struct radeon_device *rdev, uint32_t reg);
void rs600_mc_wreg(struct radeon_device *rdev, uint32_t reg, uint32_t v);
void rs600_bandwidth_update(struct radeon_device *rdev);
void rs600_hpd_init(struct radeon_device *rdev);
void rs600_hpd_fini(struct radeon_device *rdev);
bool rs600_hpd_sense(struct radeon_device *rdev, enum radeon_hpd_id hpd);
void rs600_hpd_set_polarity(struct radeon_device *rdev,
			    enum radeon_hpd_id hpd);
extern void rs600_pm_misc(struct radeon_device *rdev);
extern void rs600_pm_prepare(struct radeon_device *rdev);
extern void rs600_pm_finish(struct radeon_device *rdev);
extern void rs600_page_flip(struct radeon_device *rdev, int crtc,
			    u64 crtc_base);
extern bool rs600_page_flip_pending(struct radeon_device *rdev, int crtc);
void rs600_set_safe_registers(struct radeon_device *rdev);
extern void avivo_wait_for_vblank(struct radeon_device *rdev, int crtc);
extern int rs600_mc_wait_for_idle(struct radeon_device *rdev);

/*
 * rs690,rs740
 */
int rs690_init(struct radeon_device *rdev);
void rs690_fini(struct radeon_device *rdev);
int rs690_resume(struct radeon_device *rdev);
int rs690_suspend(struct radeon_device *rdev);
uint32_t rs690_mc_rreg(struct radeon_device *rdev, uint32_t reg);
void rs690_mc_wreg(struct radeon_device *rdev, uint32_t reg, uint32_t v);
void rs690_bandwidth_update(struct radeon_device *rdev);
void rs690_line_buffer_adjust(struct radeon_device *rdev,
					struct drm_display_mode *mode1,
					struct drm_display_mode *mode2);
extern int rs690_mc_wait_for_idle(struct radeon_device *rdev);

/*
 * rv515
 */
struct rv515_mc_save {
	u32 vga_render_control;
	u32 vga_hdp_control;
	bool crtc_enabled[2];
};

int rv515_init(struct radeon_device *rdev);
void rv515_fini(struct radeon_device *rdev);
uint32_t rv515_mc_rreg(struct radeon_device *rdev, uint32_t reg);
void rv515_mc_wreg(struct radeon_device *rdev, uint32_t reg, uint32_t v);
void rv515_ring_start(struct radeon_device *rdev, struct radeon_ring *ring);
void rv515_bandwidth_update(struct radeon_device *rdev);
int rv515_resume(struct radeon_device *rdev);
int rv515_suspend(struct radeon_device *rdev);
void rv515_bandwidth_avivo_update(struct radeon_device *rdev);
void rv515_vga_render_disable(struct radeon_device *rdev);
void rv515_set_safe_registers(struct radeon_device *rdev);
void rv515_mc_stop(struct radeon_device *rdev, struct rv515_mc_save *save);
void rv515_mc_resume(struct radeon_device *rdev, struct rv515_mc_save *save);
void rv515_clock_startup(struct radeon_device *rdev);
void rv515_debugfs(struct radeon_device *rdev);
int rv515_mc_wait_for_idle(struct radeon_device *rdev);

/*
 * r520,rv530,rv560,rv570,r580
 */
int r520_init(struct radeon_device *rdev);
int r520_resume(struct radeon_device *rdev);
int r520_mc_wait_for_idle(struct radeon_device *rdev);

/*
 * r600,rv610,rv630,rv620,rv635,rv670,rs780,rs880
 */
int r600_init(struct radeon_device *rdev);
void r600_fini(struct radeon_device *rdev);
int r600_suspend(struct radeon_device *rdev);
int r600_resume(struct radeon_device *rdev);
void r600_vga_set_state(struct radeon_device *rdev, bool state);
int r600_wb_init(struct radeon_device *rdev);
void r600_wb_fini(struct radeon_device *rdev);
void r600_pcie_gart_tlb_flush(struct radeon_device *rdev);
uint32_t r600_pciep_rreg(struct radeon_device *rdev, uint32_t reg);
void r600_pciep_wreg(struct radeon_device *rdev, uint32_t reg, uint32_t v);
int r600_cs_parse(struct radeon_cs_parser *p);
int r600_dma_cs_parse(struct radeon_cs_parser *p);
void r600_fence_ring_emit(struct radeon_device *rdev,
			  struct radeon_fence *fence);
bool r600_semaphore_ring_emit(struct radeon_device *rdev,
			      struct radeon_ring *cp,
			      struct radeon_semaphore *semaphore,
			      bool emit_wait);
void r600_dma_fence_ring_emit(struct radeon_device *rdev,
			      struct radeon_fence *fence);
bool r600_dma_semaphore_ring_emit(struct radeon_device *rdev,
				  struct radeon_ring *ring,
				  struct radeon_semaphore *semaphore,
				  bool emit_wait);
void r600_dma_ring_ib_execute(struct radeon_device *rdev, struct radeon_ib *ib);
bool r600_dma_is_lockup(struct radeon_device *rdev, struct radeon_ring *ring);
bool r600_gfx_is_lockup(struct radeon_device *rdev, struct radeon_ring *cp);
int r600_asic_reset(struct radeon_device *rdev);
int r600_set_surface_reg(struct radeon_device *rdev, int reg,
			 uint32_t tiling_flags, uint32_t pitch,
			 uint32_t offset, uint32_t obj_size);
void r600_clear_surface_reg(struct radeon_device *rdev, int reg);
int r600_ib_test(struct radeon_device *rdev, struct radeon_ring *ring);
int r600_dma_ib_test(struct radeon_device *rdev, struct radeon_ring *ring);
void r600_ring_ib_execute(struct radeon_device *rdev, struct radeon_ib *ib);
int r600_ring_test(struct radeon_device *rdev, struct radeon_ring *cp);
int r600_dma_ring_test(struct radeon_device *rdev, struct radeon_ring *cp);
struct radeon_fence *r600_copy_cpdma(struct radeon_device *rdev,
				     uint64_t src_offset, uint64_t dst_offset,
				     unsigned num_gpu_pages,
				     struct reservation_object *resv);
struct radeon_fence *r600_copy_dma(struct radeon_device *rdev,
				   uint64_t src_offset, uint64_t dst_offset,
				   unsigned num_gpu_pages,
				   struct reservation_object *resv);
void r600_hpd_init(struct radeon_device *rdev);
void r600_hpd_fini(struct radeon_device *rdev);
bool r600_hpd_sense(struct radeon_device *rdev, enum radeon_hpd_id hpd);
void r600_hpd_set_polarity(struct radeon_device *rdev,
			   enum radeon_hpd_id hpd);
extern void r600_mmio_hdp_flush(struct radeon_device *rdev);
extern bool r600_gui_idle(struct radeon_device *rdev);
extern void r600_pm_misc(struct radeon_device *rdev);
extern void r600_pm_init_profile(struct radeon_device *rdev);
extern void rs780_pm_init_profile(struct radeon_device *rdev);
extern uint32_t rs780_mc_rreg(struct radeon_device *rdev, uint32_t reg);
extern void rs780_mc_wreg(struct radeon_device *rdev, uint32_t reg, uint32_t v);
extern void r600_pm_get_dynpm_state(struct radeon_device *rdev);
extern void r600_set_pcie_lanes(struct radeon_device *rdev, int lanes);
extern int r600_get_pcie_lanes(struct radeon_device *rdev);
bool r600_card_posted(struct radeon_device *rdev);
void r600_cp_stop(struct radeon_device *rdev);
int r600_cp_start(struct radeon_device *rdev);
void r600_ring_init(struct radeon_device *rdev, struct radeon_ring *cp, unsigned ring_size);
int r600_cp_resume(struct radeon_device *rdev);
void r600_cp_fini(struct radeon_device *rdev);
int r600_count_pipe_bits(uint32_t val);
int r600_mc_wait_for_idle(struct radeon_device *rdev);
int r600_pcie_gart_init(struct radeon_device *rdev);
void r600_scratch_init(struct radeon_device *rdev);
int r600_init_microcode(struct radeon_device *rdev);
u32 r600_gfx_get_rptr(struct radeon_device *rdev,
		      struct radeon_ring *ring);
u32 r600_gfx_get_wptr(struct radeon_device *rdev,
		      struct radeon_ring *ring);
void r600_gfx_set_wptr(struct radeon_device *rdev,
		       struct radeon_ring *ring);
/* r600 irq */
int r600_irq_process(struct radeon_device *rdev);
int r600_irq_init(struct radeon_device *rdev);
void r600_irq_fini(struct radeon_device *rdev);
void r600_ih_ring_init(struct radeon_device *rdev, unsigned ring_size);
int r600_irq_set(struct radeon_device *rdev);
void r600_irq_suspend(struct radeon_device *rdev);
void r600_disable_interrupts(struct radeon_device *rdev);
void r600_rlc_stop(struct radeon_device *rdev);
/* r600 audio */
int r600_audio_init(struct radeon_device *rdev);
void r600_audio_fini(struct radeon_device *rdev);
void r600_audio_set_dto(struct drm_encoder *encoder, u32 clock);
void r600_hdmi_update_avi_infoframe(struct drm_encoder *encoder, void *buffer,
				    size_t size);
void r600_hdmi_update_ACR(struct drm_encoder *encoder, uint32_t clock);
void r600_hdmi_audio_workaround(struct drm_encoder *encoder);
int r600_hdmi_buffer_status_changed(struct drm_encoder *encoder);
void r600_hdmi_update_audio_settings(struct drm_encoder *encoder);
void r600_hdmi_enable(struct drm_encoder *encoder, bool enable);
void r600_hdmi_setmode(struct drm_encoder *encoder, struct drm_display_mode *mode);
<<<<<<< HEAD
/* r600 dma */
uint32_t r600_dma_get_rptr(struct radeon_device *rdev,
			   struct radeon_ring *ring);
uint32_t r600_dma_get_wptr(struct radeon_device *rdev,
			   struct radeon_ring *ring);
void r600_dma_set_wptr(struct radeon_device *rdev,
		       struct radeon_ring *ring);
/* r600 blit */
int r600_blit_prepare_copy(struct radeon_device *rdev, unsigned num_gpu_pages,
			   struct radeon_fence **fence, struct radeon_sa_bo **vb,
			   struct radeon_semaphore **sem);
void r600_blit_done_copy(struct radeon_device *rdev, struct radeon_fence **fence,
			 struct radeon_sa_bo *vb, struct radeon_semaphore *sem);
void r600_kms_blit_copy(struct radeon_device *rdev,
			u64 src_gpu_addr, u64 dst_gpu_addr,
			unsigned num_gpu_pages,
			struct radeon_sa_bo *vb);
int r600_mc_wait_for_idle(struct radeon_device *rdev);
u32 r600_get_xclk(struct radeon_device *rdev);
uint64_t r600_get_gpu_clock_counter(struct radeon_device *rdev);

/* uvd */
uint32_t r600_uvd_get_rptr(struct radeon_device *rdev,
			   struct radeon_ring *ring);
uint32_t r600_uvd_get_wptr(struct radeon_device *rdev,
			   struct radeon_ring *ring);
void r600_uvd_set_wptr(struct radeon_device *rdev,
		       struct radeon_ring *ring);
int r600_uvd_init(struct radeon_device *rdev);
int r600_uvd_rbc_start(struct radeon_device *rdev);
void r600_uvd_stop(struct radeon_device *rdev);
int r600_uvd_ib_test(struct radeon_device *rdev, struct radeon_ring *ring);
void r600_uvd_fence_emit(struct radeon_device *rdev,
			 struct radeon_fence *fence);
void r600_uvd_semaphore_emit(struct radeon_device *rdev,
			     struct radeon_ring *ring,
			     struct radeon_semaphore *semaphore,
			     bool emit_wait);
void r600_uvd_ib_execute(struct radeon_device *rdev, struct radeon_ib *ib);
=======
int r600_mc_wait_for_idle(struct radeon_device *rdev);
u32 r600_get_xclk(struct radeon_device *rdev);
uint64_t r600_get_gpu_clock_counter(struct radeon_device *rdev);
int rv6xx_get_temp(struct radeon_device *rdev);
int r600_set_uvd_clocks(struct radeon_device *rdev, u32 vclk, u32 dclk);
int r600_dpm_pre_set_power_state(struct radeon_device *rdev);
void r600_dpm_post_set_power_state(struct radeon_device *rdev);
int r600_dpm_late_enable(struct radeon_device *rdev);
/* r600 dma */
uint32_t r600_dma_get_rptr(struct radeon_device *rdev,
			   struct radeon_ring *ring);
uint32_t r600_dma_get_wptr(struct radeon_device *rdev,
			   struct radeon_ring *ring);
void r600_dma_set_wptr(struct radeon_device *rdev,
		       struct radeon_ring *ring);
/* rv6xx dpm */
int rv6xx_dpm_init(struct radeon_device *rdev);
int rv6xx_dpm_enable(struct radeon_device *rdev);
void rv6xx_dpm_disable(struct radeon_device *rdev);
int rv6xx_dpm_set_power_state(struct radeon_device *rdev);
void rv6xx_setup_asic(struct radeon_device *rdev);
void rv6xx_dpm_display_configuration_changed(struct radeon_device *rdev);
void rv6xx_dpm_fini(struct radeon_device *rdev);
u32 rv6xx_dpm_get_sclk(struct radeon_device *rdev, bool low);
u32 rv6xx_dpm_get_mclk(struct radeon_device *rdev, bool low);
void rv6xx_dpm_print_power_state(struct radeon_device *rdev,
				 struct radeon_ps *ps);
void rv6xx_dpm_debugfs_print_current_performance_level(struct radeon_device *rdev,
						       struct seq_file *m);
int rv6xx_dpm_force_performance_level(struct radeon_device *rdev,
				      enum radeon_dpm_forced_level level);
/* rs780 dpm */
int rs780_dpm_init(struct radeon_device *rdev);
int rs780_dpm_enable(struct radeon_device *rdev);
void rs780_dpm_disable(struct radeon_device *rdev);
int rs780_dpm_set_power_state(struct radeon_device *rdev);
void rs780_dpm_setup_asic(struct radeon_device *rdev);
void rs780_dpm_display_configuration_changed(struct radeon_device *rdev);
void rs780_dpm_fini(struct radeon_device *rdev);
u32 rs780_dpm_get_sclk(struct radeon_device *rdev, bool low);
u32 rs780_dpm_get_mclk(struct radeon_device *rdev, bool low);
void rs780_dpm_print_power_state(struct radeon_device *rdev,
				 struct radeon_ps *ps);
void rs780_dpm_debugfs_print_current_performance_level(struct radeon_device *rdev,
						       struct seq_file *m);
int rs780_dpm_force_performance_level(struct radeon_device *rdev,
				      enum radeon_dpm_forced_level level);
>>>>>>> fc14f9c1

/*
 * rv770,rv730,rv710,rv740
 */
int rv770_init(struct radeon_device *rdev);
void rv770_fini(struct radeon_device *rdev);
int rv770_suspend(struct radeon_device *rdev);
int rv770_resume(struct radeon_device *rdev);
void rv770_pm_misc(struct radeon_device *rdev);
void rv770_page_flip(struct radeon_device *rdev, int crtc, u64 crtc_base);
bool rv770_page_flip_pending(struct radeon_device *rdev, int crtc);
void r700_vram_gtt_location(struct radeon_device *rdev, struct radeon_mc *mc);
void r700_cp_stop(struct radeon_device *rdev);
void r700_cp_fini(struct radeon_device *rdev);
struct radeon_fence *rv770_copy_dma(struct radeon_device *rdev,
				    uint64_t src_offset, uint64_t dst_offset,
				    unsigned num_gpu_pages,
				    struct reservation_object *resv);
u32 rv770_get_xclk(struct radeon_device *rdev);
int rv770_set_uvd_clocks(struct radeon_device *rdev, u32 vclk, u32 dclk);
int rv770_get_temp(struct radeon_device *rdev);
/* hdmi */
void dce3_1_hdmi_setmode(struct drm_encoder *encoder, struct drm_display_mode *mode);
/* rv7xx pm */
int rv770_dpm_init(struct radeon_device *rdev);
int rv770_dpm_enable(struct radeon_device *rdev);
int rv770_dpm_late_enable(struct radeon_device *rdev);
void rv770_dpm_disable(struct radeon_device *rdev);
int rv770_dpm_set_power_state(struct radeon_device *rdev);
void rv770_dpm_setup_asic(struct radeon_device *rdev);
void rv770_dpm_display_configuration_changed(struct radeon_device *rdev);
void rv770_dpm_fini(struct radeon_device *rdev);
u32 rv770_dpm_get_sclk(struct radeon_device *rdev, bool low);
u32 rv770_dpm_get_mclk(struct radeon_device *rdev, bool low);
void rv770_dpm_print_power_state(struct radeon_device *rdev,
				 struct radeon_ps *ps);
void rv770_dpm_debugfs_print_current_performance_level(struct radeon_device *rdev,
						       struct seq_file *m);
int rv770_dpm_force_performance_level(struct radeon_device *rdev,
				      enum radeon_dpm_forced_level level);
bool rv770_dpm_vblank_too_short(struct radeon_device *rdev);

/*
 * evergreen
 */
struct evergreen_mc_save {
	u32 vga_render_control;
	u32 vga_hdp_control;
	bool crtc_enabled[RADEON_MAX_CRTCS];
};

void evergreen_pcie_gart_tlb_flush(struct radeon_device *rdev);
int evergreen_init(struct radeon_device *rdev);
void evergreen_fini(struct radeon_device *rdev);
int evergreen_suspend(struct radeon_device *rdev);
int evergreen_resume(struct radeon_device *rdev);
bool evergreen_gfx_is_lockup(struct radeon_device *rdev, struct radeon_ring *cp);
bool evergreen_dma_is_lockup(struct radeon_device *rdev, struct radeon_ring *cp);
int evergreen_asic_reset(struct radeon_device *rdev);
void evergreen_bandwidth_update(struct radeon_device *rdev);
void evergreen_ring_ib_execute(struct radeon_device *rdev, struct radeon_ib *ib);
void evergreen_hpd_init(struct radeon_device *rdev);
void evergreen_hpd_fini(struct radeon_device *rdev);
bool evergreen_hpd_sense(struct radeon_device *rdev, enum radeon_hpd_id hpd);
void evergreen_hpd_set_polarity(struct radeon_device *rdev,
				enum radeon_hpd_id hpd);
u32 evergreen_get_vblank_counter(struct radeon_device *rdev, int crtc);
int evergreen_irq_set(struct radeon_device *rdev);
int evergreen_irq_process(struct radeon_device *rdev);
extern int evergreen_cs_parse(struct radeon_cs_parser *p);
extern int evergreen_dma_cs_parse(struct radeon_cs_parser *p);
extern void evergreen_pm_misc(struct radeon_device *rdev);
extern void evergreen_pm_prepare(struct radeon_device *rdev);
extern void evergreen_pm_finish(struct radeon_device *rdev);
extern void sumo_pm_init_profile(struct radeon_device *rdev);
extern void btc_pm_init_profile(struct radeon_device *rdev);
int sumo_set_uvd_clocks(struct radeon_device *rdev, u32 vclk, u32 dclk);
int evergreen_set_uvd_clocks(struct radeon_device *rdev, u32 vclk, u32 dclk);
extern void evergreen_page_flip(struct radeon_device *rdev, int crtc,
				u64 crtc_base);
extern bool evergreen_page_flip_pending(struct radeon_device *rdev, int crtc);
extern void dce4_wait_for_vblank(struct radeon_device *rdev, int crtc);
void evergreen_disable_interrupt_state(struct radeon_device *rdev);
int evergreen_mc_wait_for_idle(struct radeon_device *rdev);
void evergreen_dma_fence_ring_emit(struct radeon_device *rdev,
				   struct radeon_fence *fence);
void evergreen_dma_ring_ib_execute(struct radeon_device *rdev,
				   struct radeon_ib *ib);
struct radeon_fence *evergreen_copy_dma(struct radeon_device *rdev,
					uint64_t src_offset, uint64_t dst_offset,
					unsigned num_gpu_pages,
					struct reservation_object *resv);
void evergreen_hdmi_enable(struct drm_encoder *encoder, bool enable);
void evergreen_hdmi_setmode(struct drm_encoder *encoder, struct drm_display_mode *mode);
int evergreen_get_temp(struct radeon_device *rdev);
int sumo_get_temp(struct radeon_device *rdev);
int tn_get_temp(struct radeon_device *rdev);
int cypress_dpm_init(struct radeon_device *rdev);
void cypress_dpm_setup_asic(struct radeon_device *rdev);
int cypress_dpm_enable(struct radeon_device *rdev);
void cypress_dpm_disable(struct radeon_device *rdev);
int cypress_dpm_set_power_state(struct radeon_device *rdev);
void cypress_dpm_display_configuration_changed(struct radeon_device *rdev);
void cypress_dpm_fini(struct radeon_device *rdev);
bool cypress_dpm_vblank_too_short(struct radeon_device *rdev);
int btc_dpm_init(struct radeon_device *rdev);
void btc_dpm_setup_asic(struct radeon_device *rdev);
int btc_dpm_enable(struct radeon_device *rdev);
void btc_dpm_disable(struct radeon_device *rdev);
int btc_dpm_pre_set_power_state(struct radeon_device *rdev);
int btc_dpm_set_power_state(struct radeon_device *rdev);
void btc_dpm_post_set_power_state(struct radeon_device *rdev);
void btc_dpm_fini(struct radeon_device *rdev);
u32 btc_dpm_get_sclk(struct radeon_device *rdev, bool low);
u32 btc_dpm_get_mclk(struct radeon_device *rdev, bool low);
bool btc_dpm_vblank_too_short(struct radeon_device *rdev);
void btc_dpm_debugfs_print_current_performance_level(struct radeon_device *rdev,
						     struct seq_file *m);
int sumo_dpm_init(struct radeon_device *rdev);
int sumo_dpm_enable(struct radeon_device *rdev);
int sumo_dpm_late_enable(struct radeon_device *rdev);
void sumo_dpm_disable(struct radeon_device *rdev);
int sumo_dpm_pre_set_power_state(struct radeon_device *rdev);
int sumo_dpm_set_power_state(struct radeon_device *rdev);
void sumo_dpm_post_set_power_state(struct radeon_device *rdev);
void sumo_dpm_setup_asic(struct radeon_device *rdev);
void sumo_dpm_display_configuration_changed(struct radeon_device *rdev);
void sumo_dpm_fini(struct radeon_device *rdev);
u32 sumo_dpm_get_sclk(struct radeon_device *rdev, bool low);
u32 sumo_dpm_get_mclk(struct radeon_device *rdev, bool low);
void sumo_dpm_print_power_state(struct radeon_device *rdev,
				struct radeon_ps *ps);
void sumo_dpm_debugfs_print_current_performance_level(struct radeon_device *rdev,
						      struct seq_file *m);
int sumo_dpm_force_performance_level(struct radeon_device *rdev,
				     enum radeon_dpm_forced_level level);

/*
 * cayman
 */
void cayman_fence_ring_emit(struct radeon_device *rdev,
			    struct radeon_fence *fence);
void cayman_pcie_gart_tlb_flush(struct radeon_device *rdev);
int cayman_init(struct radeon_device *rdev);
void cayman_fini(struct radeon_device *rdev);
int cayman_suspend(struct radeon_device *rdev);
int cayman_resume(struct radeon_device *rdev);
int cayman_asic_reset(struct radeon_device *rdev);
void cayman_ring_ib_execute(struct radeon_device *rdev, struct radeon_ib *ib);
int cayman_vm_init(struct radeon_device *rdev);
void cayman_vm_fini(struct radeon_device *rdev);
void cayman_vm_flush(struct radeon_device *rdev, int ridx, struct radeon_vm *vm);
uint32_t cayman_vm_page_flags(struct radeon_device *rdev, uint32_t flags);
int evergreen_ib_parse(struct radeon_device *rdev, struct radeon_ib *ib);
int evergreen_dma_ib_parse(struct radeon_device *rdev, struct radeon_ib *ib);
void cayman_dma_ring_ib_execute(struct radeon_device *rdev,
				struct radeon_ib *ib);
bool cayman_gfx_is_lockup(struct radeon_device *rdev, struct radeon_ring *ring);
bool cayman_dma_is_lockup(struct radeon_device *rdev, struct radeon_ring *ring);

void cayman_dma_vm_copy_pages(struct radeon_device *rdev,
			      struct radeon_ib *ib,
			      uint64_t pe, uint64_t src,
			      unsigned count);
void cayman_dma_vm_write_pages(struct radeon_device *rdev,
			       struct radeon_ib *ib,
			       uint64_t pe,
			       uint64_t addr, unsigned count,
			       uint32_t incr, uint32_t flags);
void cayman_dma_vm_set_pages(struct radeon_device *rdev,
			     struct radeon_ib *ib,
			     uint64_t pe,
			     uint64_t addr, unsigned count,
			     uint32_t incr, uint32_t flags);
void cayman_dma_vm_pad_ib(struct radeon_ib *ib);

void cayman_dma_vm_flush(struct radeon_device *rdev, int ridx, struct radeon_vm *vm);

u32 cayman_gfx_get_rptr(struct radeon_device *rdev,
			struct radeon_ring *ring);
u32 cayman_gfx_get_wptr(struct radeon_device *rdev,
			struct radeon_ring *ring);
void cayman_gfx_set_wptr(struct radeon_device *rdev,
			 struct radeon_ring *ring);
uint32_t cayman_dma_get_rptr(struct radeon_device *rdev,
			     struct radeon_ring *ring);
uint32_t cayman_dma_get_wptr(struct radeon_device *rdev,
			     struct radeon_ring *ring);
void cayman_dma_set_wptr(struct radeon_device *rdev,
			 struct radeon_ring *ring);

<<<<<<< HEAD
=======
int ni_dpm_init(struct radeon_device *rdev);
void ni_dpm_setup_asic(struct radeon_device *rdev);
int ni_dpm_enable(struct radeon_device *rdev);
void ni_dpm_disable(struct radeon_device *rdev);
int ni_dpm_pre_set_power_state(struct radeon_device *rdev);
int ni_dpm_set_power_state(struct radeon_device *rdev);
void ni_dpm_post_set_power_state(struct radeon_device *rdev);
void ni_dpm_fini(struct radeon_device *rdev);
u32 ni_dpm_get_sclk(struct radeon_device *rdev, bool low);
u32 ni_dpm_get_mclk(struct radeon_device *rdev, bool low);
void ni_dpm_print_power_state(struct radeon_device *rdev,
			      struct radeon_ps *ps);
void ni_dpm_debugfs_print_current_performance_level(struct radeon_device *rdev,
						    struct seq_file *m);
int ni_dpm_force_performance_level(struct radeon_device *rdev,
				   enum radeon_dpm_forced_level level);
bool ni_dpm_vblank_too_short(struct radeon_device *rdev);
int trinity_dpm_init(struct radeon_device *rdev);
int trinity_dpm_enable(struct radeon_device *rdev);
int trinity_dpm_late_enable(struct radeon_device *rdev);
void trinity_dpm_disable(struct radeon_device *rdev);
int trinity_dpm_pre_set_power_state(struct radeon_device *rdev);
int trinity_dpm_set_power_state(struct radeon_device *rdev);
void trinity_dpm_post_set_power_state(struct radeon_device *rdev);
void trinity_dpm_setup_asic(struct radeon_device *rdev);
void trinity_dpm_display_configuration_changed(struct radeon_device *rdev);
void trinity_dpm_fini(struct radeon_device *rdev);
u32 trinity_dpm_get_sclk(struct radeon_device *rdev, bool low);
u32 trinity_dpm_get_mclk(struct radeon_device *rdev, bool low);
void trinity_dpm_print_power_state(struct radeon_device *rdev,
				   struct radeon_ps *ps);
void trinity_dpm_debugfs_print_current_performance_level(struct radeon_device *rdev,
							 struct seq_file *m);
int trinity_dpm_force_performance_level(struct radeon_device *rdev,
					enum radeon_dpm_forced_level level);
void trinity_dpm_enable_bapm(struct radeon_device *rdev, bool enable);

>>>>>>> fc14f9c1
/* DCE6 - SI */
void dce6_bandwidth_update(struct radeon_device *rdev);
int dce6_audio_init(struct radeon_device *rdev);
void dce6_audio_fini(struct radeon_device *rdev);

/*
 * si
 */
void si_fence_ring_emit(struct radeon_device *rdev,
			struct radeon_fence *fence);
void si_pcie_gart_tlb_flush(struct radeon_device *rdev);
int si_init(struct radeon_device *rdev);
void si_fini(struct radeon_device *rdev);
int si_suspend(struct radeon_device *rdev);
int si_resume(struct radeon_device *rdev);
bool si_gfx_is_lockup(struct radeon_device *rdev, struct radeon_ring *cp);
bool si_dma_is_lockup(struct radeon_device *rdev, struct radeon_ring *cp);
int si_asic_reset(struct radeon_device *rdev);
void si_ring_ib_execute(struct radeon_device *rdev, struct radeon_ib *ib);
int si_irq_set(struct radeon_device *rdev);
int si_irq_process(struct radeon_device *rdev);
int si_vm_init(struct radeon_device *rdev);
void si_vm_fini(struct radeon_device *rdev);
void si_vm_flush(struct radeon_device *rdev, int ridx, struct radeon_vm *vm);
int si_ib_parse(struct radeon_device *rdev, struct radeon_ib *ib);
struct radeon_fence *si_copy_dma(struct radeon_device *rdev,
				 uint64_t src_offset, uint64_t dst_offset,
				 unsigned num_gpu_pages,
				 struct reservation_object *resv);

void si_dma_vm_copy_pages(struct radeon_device *rdev,
			  struct radeon_ib *ib,
			  uint64_t pe, uint64_t src,
			  unsigned count);
void si_dma_vm_write_pages(struct radeon_device *rdev,
			   struct radeon_ib *ib,
			   uint64_t pe,
			   uint64_t addr, unsigned count,
			   uint32_t incr, uint32_t flags);
void si_dma_vm_set_pages(struct radeon_device *rdev,
			 struct radeon_ib *ib,
			 uint64_t pe,
			 uint64_t addr, unsigned count,
			 uint32_t incr, uint32_t flags);

void si_dma_vm_flush(struct radeon_device *rdev, int ridx, struct radeon_vm *vm);
u32 si_get_xclk(struct radeon_device *rdev);
uint64_t si_get_gpu_clock_counter(struct radeon_device *rdev);
int si_set_uvd_clocks(struct radeon_device *rdev, u32 vclk, u32 dclk);
int si_get_temp(struct radeon_device *rdev);
int si_dpm_init(struct radeon_device *rdev);
void si_dpm_setup_asic(struct radeon_device *rdev);
int si_dpm_enable(struct radeon_device *rdev);
int si_dpm_late_enable(struct radeon_device *rdev);
void si_dpm_disable(struct radeon_device *rdev);
int si_dpm_pre_set_power_state(struct radeon_device *rdev);
int si_dpm_set_power_state(struct radeon_device *rdev);
void si_dpm_post_set_power_state(struct radeon_device *rdev);
void si_dpm_fini(struct radeon_device *rdev);
void si_dpm_display_configuration_changed(struct radeon_device *rdev);
void si_dpm_debugfs_print_current_performance_level(struct radeon_device *rdev,
						    struct seq_file *m);
int si_dpm_force_performance_level(struct radeon_device *rdev,
				   enum radeon_dpm_forced_level level);

/* DCE8 - CIK */
void dce8_bandwidth_update(struct radeon_device *rdev);

/*
 * cik
 */
uint64_t cik_get_gpu_clock_counter(struct radeon_device *rdev);
u32 cik_get_xclk(struct radeon_device *rdev);
uint32_t cik_pciep_rreg(struct radeon_device *rdev, uint32_t reg);
void cik_pciep_wreg(struct radeon_device *rdev, uint32_t reg, uint32_t v);
int cik_set_uvd_clocks(struct radeon_device *rdev, u32 vclk, u32 dclk);
int cik_set_vce_clocks(struct radeon_device *rdev, u32 evclk, u32 ecclk);
void cik_sdma_fence_ring_emit(struct radeon_device *rdev,
			      struct radeon_fence *fence);
bool cik_sdma_semaphore_ring_emit(struct radeon_device *rdev,
				  struct radeon_ring *ring,
				  struct radeon_semaphore *semaphore,
				  bool emit_wait);
void cik_sdma_ring_ib_execute(struct radeon_device *rdev, struct radeon_ib *ib);
struct radeon_fence *cik_copy_dma(struct radeon_device *rdev,
				  uint64_t src_offset, uint64_t dst_offset,
				  unsigned num_gpu_pages,
				  struct reservation_object *resv);
struct radeon_fence *cik_copy_cpdma(struct radeon_device *rdev,
				    uint64_t src_offset, uint64_t dst_offset,
				    unsigned num_gpu_pages,
				    struct reservation_object *resv);
int cik_sdma_ring_test(struct radeon_device *rdev, struct radeon_ring *ring);
int cik_sdma_ib_test(struct radeon_device *rdev, struct radeon_ring *ring);
bool cik_sdma_is_lockup(struct radeon_device *rdev, struct radeon_ring *ring);
void cik_fence_gfx_ring_emit(struct radeon_device *rdev,
			     struct radeon_fence *fence);
void cik_fence_compute_ring_emit(struct radeon_device *rdev,
				 struct radeon_fence *fence);
bool cik_semaphore_ring_emit(struct radeon_device *rdev,
			     struct radeon_ring *cp,
			     struct radeon_semaphore *semaphore,
			     bool emit_wait);
void cik_pcie_gart_tlb_flush(struct radeon_device *rdev);
int cik_init(struct radeon_device *rdev);
void cik_fini(struct radeon_device *rdev);
int cik_suspend(struct radeon_device *rdev);
int cik_resume(struct radeon_device *rdev);
bool cik_gfx_is_lockup(struct radeon_device *rdev, struct radeon_ring *cp);
int cik_asic_reset(struct radeon_device *rdev);
void cik_ring_ib_execute(struct radeon_device *rdev, struct radeon_ib *ib);
int cik_ring_test(struct radeon_device *rdev, struct radeon_ring *ring);
int cik_ib_test(struct radeon_device *rdev, struct radeon_ring *ring);
int cik_irq_set(struct radeon_device *rdev);
int cik_irq_process(struct radeon_device *rdev);
int cik_vm_init(struct radeon_device *rdev);
void cik_vm_fini(struct radeon_device *rdev);
void cik_vm_flush(struct radeon_device *rdev, int ridx, struct radeon_vm *vm);

void cik_sdma_vm_copy_pages(struct radeon_device *rdev,
			    struct radeon_ib *ib,
			    uint64_t pe, uint64_t src,
			    unsigned count);
void cik_sdma_vm_write_pages(struct radeon_device *rdev,
			     struct radeon_ib *ib,
			     uint64_t pe,
			     uint64_t addr, unsigned count,
			     uint32_t incr, uint32_t flags);
void cik_sdma_vm_set_pages(struct radeon_device *rdev,
			   struct radeon_ib *ib,
			   uint64_t pe,
			   uint64_t addr, unsigned count,
			   uint32_t incr, uint32_t flags);
void cik_sdma_vm_pad_ib(struct radeon_ib *ib);

void cik_dma_vm_flush(struct radeon_device *rdev, int ridx, struct radeon_vm *vm);
int cik_ib_parse(struct radeon_device *rdev, struct radeon_ib *ib);
u32 cik_gfx_get_rptr(struct radeon_device *rdev,
		     struct radeon_ring *ring);
u32 cik_gfx_get_wptr(struct radeon_device *rdev,
		     struct radeon_ring *ring);
void cik_gfx_set_wptr(struct radeon_device *rdev,
		      struct radeon_ring *ring);
u32 cik_compute_get_rptr(struct radeon_device *rdev,
			 struct radeon_ring *ring);
u32 cik_compute_get_wptr(struct radeon_device *rdev,
			 struct radeon_ring *ring);
void cik_compute_set_wptr(struct radeon_device *rdev,
			  struct radeon_ring *ring);
u32 cik_sdma_get_rptr(struct radeon_device *rdev,
		      struct radeon_ring *ring);
u32 cik_sdma_get_wptr(struct radeon_device *rdev,
		      struct radeon_ring *ring);
void cik_sdma_set_wptr(struct radeon_device *rdev,
		       struct radeon_ring *ring);
int ci_get_temp(struct radeon_device *rdev);
int kv_get_temp(struct radeon_device *rdev);

int ci_dpm_init(struct radeon_device *rdev);
int ci_dpm_enable(struct radeon_device *rdev);
int ci_dpm_late_enable(struct radeon_device *rdev);
void ci_dpm_disable(struct radeon_device *rdev);
int ci_dpm_pre_set_power_state(struct radeon_device *rdev);
int ci_dpm_set_power_state(struct radeon_device *rdev);
void ci_dpm_post_set_power_state(struct radeon_device *rdev);
void ci_dpm_setup_asic(struct radeon_device *rdev);
void ci_dpm_display_configuration_changed(struct radeon_device *rdev);
void ci_dpm_fini(struct radeon_device *rdev);
u32 ci_dpm_get_sclk(struct radeon_device *rdev, bool low);
u32 ci_dpm_get_mclk(struct radeon_device *rdev, bool low);
void ci_dpm_print_power_state(struct radeon_device *rdev,
			      struct radeon_ps *ps);
void ci_dpm_debugfs_print_current_performance_level(struct radeon_device *rdev,
						    struct seq_file *m);
int ci_dpm_force_performance_level(struct radeon_device *rdev,
				   enum radeon_dpm_forced_level level);
bool ci_dpm_vblank_too_short(struct radeon_device *rdev);
void ci_dpm_powergate_uvd(struct radeon_device *rdev, bool gate);

int kv_dpm_init(struct radeon_device *rdev);
int kv_dpm_enable(struct radeon_device *rdev);
int kv_dpm_late_enable(struct radeon_device *rdev);
void kv_dpm_disable(struct radeon_device *rdev);
int kv_dpm_pre_set_power_state(struct radeon_device *rdev);
int kv_dpm_set_power_state(struct radeon_device *rdev);
void kv_dpm_post_set_power_state(struct radeon_device *rdev);
void kv_dpm_setup_asic(struct radeon_device *rdev);
void kv_dpm_display_configuration_changed(struct radeon_device *rdev);
void kv_dpm_fini(struct radeon_device *rdev);
u32 kv_dpm_get_sclk(struct radeon_device *rdev, bool low);
u32 kv_dpm_get_mclk(struct radeon_device *rdev, bool low);
void kv_dpm_print_power_state(struct radeon_device *rdev,
			      struct radeon_ps *ps);
void kv_dpm_debugfs_print_current_performance_level(struct radeon_device *rdev,
						    struct seq_file *m);
int kv_dpm_force_performance_level(struct radeon_device *rdev,
				   enum radeon_dpm_forced_level level);
void kv_dpm_powergate_uvd(struct radeon_device *rdev, bool gate);
void kv_dpm_enable_bapm(struct radeon_device *rdev, bool enable);

/* uvd v1.0 */
uint32_t uvd_v1_0_get_rptr(struct radeon_device *rdev,
                           struct radeon_ring *ring);
uint32_t uvd_v1_0_get_wptr(struct radeon_device *rdev,
                           struct radeon_ring *ring);
void uvd_v1_0_set_wptr(struct radeon_device *rdev,
                       struct radeon_ring *ring);
int uvd_v1_0_resume(struct radeon_device *rdev);

int uvd_v1_0_init(struct radeon_device *rdev);
void uvd_v1_0_fini(struct radeon_device *rdev);
int uvd_v1_0_start(struct radeon_device *rdev);
void uvd_v1_0_stop(struct radeon_device *rdev);

int uvd_v1_0_ring_test(struct radeon_device *rdev, struct radeon_ring *ring);
void uvd_v1_0_fence_emit(struct radeon_device *rdev,
			 struct radeon_fence *fence);
int uvd_v1_0_ib_test(struct radeon_device *rdev, struct radeon_ring *ring);
bool uvd_v1_0_semaphore_emit(struct radeon_device *rdev,
			     struct radeon_ring *ring,
			     struct radeon_semaphore *semaphore,
			     bool emit_wait);
void uvd_v1_0_ib_execute(struct radeon_device *rdev, struct radeon_ib *ib);

/* uvd v2.2 */
int uvd_v2_2_resume(struct radeon_device *rdev);
void uvd_v2_2_fence_emit(struct radeon_device *rdev,
			 struct radeon_fence *fence);

/* uvd v3.1 */
bool uvd_v3_1_semaphore_emit(struct radeon_device *rdev,
			     struct radeon_ring *ring,
			     struct radeon_semaphore *semaphore,
			     bool emit_wait);

/* uvd v4.2 */
int uvd_v4_2_resume(struct radeon_device *rdev);

/* vce v1.0 */
uint32_t vce_v1_0_get_rptr(struct radeon_device *rdev,
			   struct radeon_ring *ring);
uint32_t vce_v1_0_get_wptr(struct radeon_device *rdev,
			   struct radeon_ring *ring);
void vce_v1_0_set_wptr(struct radeon_device *rdev,
		       struct radeon_ring *ring);
int vce_v1_0_init(struct radeon_device *rdev);
int vce_v1_0_start(struct radeon_device *rdev);

/* vce v2.0 */
int vce_v2_0_resume(struct radeon_device *rdev);

#endif<|MERGE_RESOLUTION|>--- conflicted
+++ resolved
@@ -401,47 +401,6 @@
 void r600_hdmi_update_audio_settings(struct drm_encoder *encoder);
 void r600_hdmi_enable(struct drm_encoder *encoder, bool enable);
 void r600_hdmi_setmode(struct drm_encoder *encoder, struct drm_display_mode *mode);
-<<<<<<< HEAD
-/* r600 dma */
-uint32_t r600_dma_get_rptr(struct radeon_device *rdev,
-			   struct radeon_ring *ring);
-uint32_t r600_dma_get_wptr(struct radeon_device *rdev,
-			   struct radeon_ring *ring);
-void r600_dma_set_wptr(struct radeon_device *rdev,
-		       struct radeon_ring *ring);
-/* r600 blit */
-int r600_blit_prepare_copy(struct radeon_device *rdev, unsigned num_gpu_pages,
-			   struct radeon_fence **fence, struct radeon_sa_bo **vb,
-			   struct radeon_semaphore **sem);
-void r600_blit_done_copy(struct radeon_device *rdev, struct radeon_fence **fence,
-			 struct radeon_sa_bo *vb, struct radeon_semaphore *sem);
-void r600_kms_blit_copy(struct radeon_device *rdev,
-			u64 src_gpu_addr, u64 dst_gpu_addr,
-			unsigned num_gpu_pages,
-			struct radeon_sa_bo *vb);
-int r600_mc_wait_for_idle(struct radeon_device *rdev);
-u32 r600_get_xclk(struct radeon_device *rdev);
-uint64_t r600_get_gpu_clock_counter(struct radeon_device *rdev);
-
-/* uvd */
-uint32_t r600_uvd_get_rptr(struct radeon_device *rdev,
-			   struct radeon_ring *ring);
-uint32_t r600_uvd_get_wptr(struct radeon_device *rdev,
-			   struct radeon_ring *ring);
-void r600_uvd_set_wptr(struct radeon_device *rdev,
-		       struct radeon_ring *ring);
-int r600_uvd_init(struct radeon_device *rdev);
-int r600_uvd_rbc_start(struct radeon_device *rdev);
-void r600_uvd_stop(struct radeon_device *rdev);
-int r600_uvd_ib_test(struct radeon_device *rdev, struct radeon_ring *ring);
-void r600_uvd_fence_emit(struct radeon_device *rdev,
-			 struct radeon_fence *fence);
-void r600_uvd_semaphore_emit(struct radeon_device *rdev,
-			     struct radeon_ring *ring,
-			     struct radeon_semaphore *semaphore,
-			     bool emit_wait);
-void r600_uvd_ib_execute(struct radeon_device *rdev, struct radeon_ib *ib);
-=======
 int r600_mc_wait_for_idle(struct radeon_device *rdev);
 u32 r600_get_xclk(struct radeon_device *rdev);
 uint64_t r600_get_gpu_clock_counter(struct radeon_device *rdev);
@@ -489,7 +448,6 @@
 						       struct seq_file *m);
 int rs780_dpm_force_performance_level(struct radeon_device *rdev,
 				      enum radeon_dpm_forced_level level);
->>>>>>> fc14f9c1
 
 /*
  * rv770,rv730,rv710,rv740
@@ -681,8 +639,6 @@
 void cayman_dma_set_wptr(struct radeon_device *rdev,
 			 struct radeon_ring *ring);
 
-<<<<<<< HEAD
-=======
 int ni_dpm_init(struct radeon_device *rdev);
 void ni_dpm_setup_asic(struct radeon_device *rdev);
 int ni_dpm_enable(struct radeon_device *rdev);
@@ -720,7 +676,6 @@
 					enum radeon_dpm_forced_level level);
 void trinity_dpm_enable_bapm(struct radeon_device *rdev, bool enable);
 
->>>>>>> fc14f9c1
 /* DCE6 - SI */
 void dce6_bandwidth_update(struct radeon_device *rdev);
 int dce6_audio_init(struct radeon_device *rdev);
