--- conflicted
+++ resolved
@@ -310,13 +310,8 @@
 	 * is the numerator, DCCG_AUDIO_DTOx_MODULE is the denominator
 	 */
 	WREG32(DCCG_AUDIO_DTO_SOURCE, DCCG_AUDIO_DTO0_SOURCE_SEL(radeon_crtc->crtc_id));
-<<<<<<< HEAD
-	WREG32(DCCG_AUDIO_DTO0_PHASE, base_rate * 100);
-	WREG32(DCCG_AUDIO_DTO0_MODULE, clock * 100);
-=======
 	WREG32(DCCG_AUDIO_DTO0_PHASE, dto_phase);
 	WREG32(DCCG_AUDIO_DTO0_MODULE, dto_modulo);
->>>>>>> fc14f9c1
 }
 
 
@@ -336,9 +331,6 @@
 	ssize_t err;
 	uint32_t val;
 	int bpc = 8;
-
-	if (!dig || !dig->afmt)
-		return;
 
 	if (!dig || !dig->afmt)
 		return;
@@ -425,10 +417,6 @@
 
 	/* fglrx clears sth in AFMT_AUDIO_PACKET_CONTROL2 here */
 
-<<<<<<< HEAD
-	WREG32(HDMI_ACR_PACKET_CONTROL + offset,
-	       HDMI_ACR_AUTO_SEND); /* allow hw to sent ACR packets when required */
-=======
 	if (bpc > 8)
 		WREG32(HDMI_ACR_PACKET_CONTROL + offset,
 		       HDMI_ACR_AUTO_SEND); /* allow hw to sent ACR packets when required */
@@ -436,7 +424,6 @@
 		WREG32(HDMI_ACR_PACKET_CONTROL + offset,
 		       HDMI_ACR_SOURCE | /* select SW CTS value */
 		       HDMI_ACR_AUTO_SEND); /* allow hw to sent ACR packets when required */
->>>>>>> fc14f9c1
 
 	evergreen_hdmi_update_ACR(encoder, mode->clock);
 
