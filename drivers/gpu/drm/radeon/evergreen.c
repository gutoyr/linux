/*
 * Copyright 2010 Advanced Micro Devices, Inc.
 *
 * Permission is hereby granted, free of charge, to any person obtaining a
 * copy of this software and associated documentation files (the "Software"),
 * to deal in the Software without restriction, including without limitation
 * the rights to use, copy, modify, merge, publish, distribute, sublicense,
 * and/or sell copies of the Software, and to permit persons to whom the
 * Software is furnished to do so, subject to the following conditions:
 *
 * The above copyright notice and this permission notice shall be included in
 * all copies or substantial portions of the Software.
 *
 * THE SOFTWARE IS PROVIDED "AS IS", WITHOUT WARRANTY OF ANY KIND, EXPRESS OR
 * IMPLIED, INCLUDING BUT NOT LIMITED TO THE WARRANTIES OF MERCHANTABILITY,
 * FITNESS FOR A PARTICULAR PURPOSE AND NONINFRINGEMENT.  IN NO EVENT SHALL
 * THE COPYRIGHT HOLDER(S) OR AUTHOR(S) BE LIABLE FOR ANY CLAIM, DAMAGES OR
 * OTHER LIABILITY, WHETHER IN AN ACTION OF CONTRACT, TORT OR OTHERWISE,
 * ARISING FROM, OUT OF OR IN CONNECTION WITH THE SOFTWARE OR THE USE OR
 * OTHER DEALINGS IN THE SOFTWARE.
 *
 * Authors: Alex Deucher
 */
#include <linux/firmware.h>
#include <linux/slab.h>
#include <drm/drmP.h>
#include "radeon.h"
#include "radeon_asic.h"
#include <drm/radeon_drm.h>
#include "evergreend.h"
#include "atom.h"
#include "avivod.h"
#include "evergreen_reg.h"
#include "evergreen_blit_shaders.h"
#include "radeon_ucode.h"

static const u32 crtc_offsets[6] =
{
	EVERGREEN_CRTC0_REGISTER_OFFSET,
	EVERGREEN_CRTC1_REGISTER_OFFSET,
	EVERGREEN_CRTC2_REGISTER_OFFSET,
	EVERGREEN_CRTC3_REGISTER_OFFSET,
	EVERGREEN_CRTC4_REGISTER_OFFSET,
	EVERGREEN_CRTC5_REGISTER_OFFSET
};

#include "clearstate_evergreen.h"

static const u32 sumo_rlc_save_restore_register_list[] =
{
	0x98fc,
	0x9830,
	0x9834,
	0x9838,
	0x9870,
	0x9874,
	0x8a14,
	0x8b24,
	0x8bcc,
	0x8b10,
	0x8d00,
	0x8d04,
	0x8c00,
	0x8c04,
	0x8c08,
	0x8c0c,
	0x8d8c,
	0x8c20,
	0x8c24,
	0x8c28,
	0x8c18,
	0x8c1c,
	0x8cf0,
	0x8e2c,
	0x8e38,
	0x8c30,
	0x9508,
	0x9688,
	0x9608,
	0x960c,
	0x9610,
	0x9614,
	0x88c4,
	0x88d4,
	0xa008,
	0x900c,
	0x9100,
	0x913c,
	0x98f8,
	0x98f4,
	0x9b7c,
	0x3f8c,
	0x8950,
	0x8954,
	0x8a18,
	0x8b28,
	0x9144,
	0x9148,
	0x914c,
	0x3f90,
	0x3f94,
	0x915c,
	0x9160,
	0x9178,
	0x917c,
	0x9180,
	0x918c,
	0x9190,
	0x9194,
	0x9198,
	0x919c,
	0x91a8,
	0x91ac,
	0x91b0,
	0x91b4,
	0x91b8,
	0x91c4,
	0x91c8,
	0x91cc,
	0x91d0,
	0x91d4,
	0x91e0,
	0x91e4,
	0x91ec,
	0x91f0,
	0x91f4,
	0x9200,
	0x9204,
	0x929c,
	0x9150,
	0x802c,
};

static void evergreen_gpu_init(struct radeon_device *rdev);
void evergreen_fini(struct radeon_device *rdev);
void evergreen_pcie_gen2_enable(struct radeon_device *rdev);
void evergreen_program_aspm(struct radeon_device *rdev);
extern void cayman_cp_int_cntl_setup(struct radeon_device *rdev,
				     int ring, u32 cp_int_cntl);
extern void cayman_vm_decode_fault(struct radeon_device *rdev,
				   u32 status, u32 addr);
void cik_init_cp_pg_table(struct radeon_device *rdev);

extern u32 si_get_csb_size(struct radeon_device *rdev);
extern void si_get_csb_buffer(struct radeon_device *rdev, volatile u32 *buffer);
extern u32 cik_get_csb_size(struct radeon_device *rdev);
extern void cik_get_csb_buffer(struct radeon_device *rdev, volatile u32 *buffer);
extern void rv770_set_clk_bypass_mode(struct radeon_device *rdev);

static const u32 evergreen_golden_registers[] =
{
	0x3f90, 0xffff0000, 0xff000000,
	0x9148, 0xffff0000, 0xff000000,
	0x3f94, 0xffff0000, 0xff000000,
	0x914c, 0xffff0000, 0xff000000,
	0x9b7c, 0xffffffff, 0x00000000,
	0x8a14, 0xffffffff, 0x00000007,
	0x8b10, 0xffffffff, 0x00000000,
	0x960c, 0xffffffff, 0x54763210,
	0x88c4, 0xffffffff, 0x000000c2,
	0x88d4, 0xffffffff, 0x00000010,
	0x8974, 0xffffffff, 0x00000000,
	0xc78, 0x00000080, 0x00000080,
	0x5eb4, 0xffffffff, 0x00000002,
	0x5e78, 0xffffffff, 0x001000f0,
	0x6104, 0x01000300, 0x00000000,
	0x5bc0, 0x00300000, 0x00000000,
	0x7030, 0xffffffff, 0x00000011,
	0x7c30, 0xffffffff, 0x00000011,
	0x10830, 0xffffffff, 0x00000011,
	0x11430, 0xffffffff, 0x00000011,
	0x12030, 0xffffffff, 0x00000011,
	0x12c30, 0xffffffff, 0x00000011,
	0xd02c, 0xffffffff, 0x08421000,
	0x240c, 0xffffffff, 0x00000380,
	0x8b24, 0xffffffff, 0x00ff0fff,
	0x28a4c, 0x06000000, 0x06000000,
	0x10c, 0x00000001, 0x00000001,
	0x8d00, 0xffffffff, 0x100e4848,
	0x8d04, 0xffffffff, 0x00164745,
	0x8c00, 0xffffffff, 0xe4000003,
	0x8c04, 0xffffffff, 0x40600060,
	0x8c08, 0xffffffff, 0x001c001c,
	0x8cf0, 0xffffffff, 0x08e00620,
	0x8c20, 0xffffffff, 0x00800080,
	0x8c24, 0xffffffff, 0x00800080,
	0x8c18, 0xffffffff, 0x20202078,
	0x8c1c, 0xffffffff, 0x00001010,
	0x28350, 0xffffffff, 0x00000000,
	0xa008, 0xffffffff, 0x00010000,
	0x5c4, 0xffffffff, 0x00000001,
	0x9508, 0xffffffff, 0x00000002,
	0x913c, 0x0000000f, 0x0000000a
};

static const u32 evergreen_golden_registers2[] =
{
	0x2f4c, 0xffffffff, 0x00000000,
	0x54f4, 0xffffffff, 0x00000000,
	0x54f0, 0xffffffff, 0x00000000,
	0x5498, 0xffffffff, 0x00000000,
	0x549c, 0xffffffff, 0x00000000,
	0x5494, 0xffffffff, 0x00000000,
	0x53cc, 0xffffffff, 0x00000000,
	0x53c8, 0xffffffff, 0x00000000,
	0x53c4, 0xffffffff, 0x00000000,
	0x53c0, 0xffffffff, 0x00000000,
	0x53bc, 0xffffffff, 0x00000000,
	0x53b8, 0xffffffff, 0x00000000,
	0x53b4, 0xffffffff, 0x00000000,
	0x53b0, 0xffffffff, 0x00000000
};

static const u32 cypress_mgcg_init[] =
{
	0x802c, 0xffffffff, 0xc0000000,
	0x5448, 0xffffffff, 0x00000100,
	0x55e4, 0xffffffff, 0x00000100,
	0x160c, 0xffffffff, 0x00000100,
	0x5644, 0xffffffff, 0x00000100,
	0xc164, 0xffffffff, 0x00000100,
	0x8a18, 0xffffffff, 0x00000100,
	0x897c, 0xffffffff, 0x06000100,
	0x8b28, 0xffffffff, 0x00000100,
	0x9144, 0xffffffff, 0x00000100,
	0x9a60, 0xffffffff, 0x00000100,
	0x9868, 0xffffffff, 0x00000100,
	0x8d58, 0xffffffff, 0x00000100,
	0x9510, 0xffffffff, 0x00000100,
	0x949c, 0xffffffff, 0x00000100,
	0x9654, 0xffffffff, 0x00000100,
	0x9030, 0xffffffff, 0x00000100,
	0x9034, 0xffffffff, 0x00000100,
	0x9038, 0xffffffff, 0x00000100,
	0x903c, 0xffffffff, 0x00000100,
	0x9040, 0xffffffff, 0x00000100,
	0xa200, 0xffffffff, 0x00000100,
	0xa204, 0xffffffff, 0x00000100,
	0xa208, 0xffffffff, 0x00000100,
	0xa20c, 0xffffffff, 0x00000100,
	0x971c, 0xffffffff, 0x00000100,
	0x977c, 0xffffffff, 0x00000100,
	0x3f80, 0xffffffff, 0x00000100,
	0xa210, 0xffffffff, 0x00000100,
	0xa214, 0xffffffff, 0x00000100,
	0x4d8, 0xffffffff, 0x00000100,
	0x9784, 0xffffffff, 0x00000100,
	0x9698, 0xffffffff, 0x00000100,
	0x4d4, 0xffffffff, 0x00000200,
	0x30cc, 0xffffffff, 0x00000100,
	0xd0c0, 0xffffffff, 0xff000100,
	0x802c, 0xffffffff, 0x40000000,
	0x915c, 0xffffffff, 0x00010000,
	0x9160, 0xffffffff, 0x00030002,
	0x9178, 0xffffffff, 0x00070000,
	0x917c, 0xffffffff, 0x00030002,
	0x9180, 0xffffffff, 0x00050004,
	0x918c, 0xffffffff, 0x00010006,
	0x9190, 0xffffffff, 0x00090008,
	0x9194, 0xffffffff, 0x00070000,
	0x9198, 0xffffffff, 0x00030002,
	0x919c, 0xffffffff, 0x00050004,
	0x91a8, 0xffffffff, 0x00010006,
	0x91ac, 0xffffffff, 0x00090008,
	0x91b0, 0xffffffff, 0x00070000,
	0x91b4, 0xffffffff, 0x00030002,
	0x91b8, 0xffffffff, 0x00050004,
	0x91c4, 0xffffffff, 0x00010006,
	0x91c8, 0xffffffff, 0x00090008,
	0x91cc, 0xffffffff, 0x00070000,
	0x91d0, 0xffffffff, 0x00030002,
	0x91d4, 0xffffffff, 0x00050004,
	0x91e0, 0xffffffff, 0x00010006,
	0x91e4, 0xffffffff, 0x00090008,
	0x91e8, 0xffffffff, 0x00000000,
	0x91ec, 0xffffffff, 0x00070000,
	0x91f0, 0xffffffff, 0x00030002,
	0x91f4, 0xffffffff, 0x00050004,
	0x9200, 0xffffffff, 0x00010006,
	0x9204, 0xffffffff, 0x00090008,
	0x9208, 0xffffffff, 0x00070000,
	0x920c, 0xffffffff, 0x00030002,
	0x9210, 0xffffffff, 0x00050004,
	0x921c, 0xffffffff, 0x00010006,
	0x9220, 0xffffffff, 0x00090008,
	0x9224, 0xffffffff, 0x00070000,
	0x9228, 0xffffffff, 0x00030002,
	0x922c, 0xffffffff, 0x00050004,
	0x9238, 0xffffffff, 0x00010006,
	0x923c, 0xffffffff, 0x00090008,
	0x9240, 0xffffffff, 0x00070000,
	0x9244, 0xffffffff, 0x00030002,
	0x9248, 0xffffffff, 0x00050004,
	0x9254, 0xffffffff, 0x00010006,
	0x9258, 0xffffffff, 0x00090008,
	0x925c, 0xffffffff, 0x00070000,
	0x9260, 0xffffffff, 0x00030002,
	0x9264, 0xffffffff, 0x00050004,
	0x9270, 0xffffffff, 0x00010006,
	0x9274, 0xffffffff, 0x00090008,
	0x9278, 0xffffffff, 0x00070000,
	0x927c, 0xffffffff, 0x00030002,
	0x9280, 0xffffffff, 0x00050004,
	0x928c, 0xffffffff, 0x00010006,
	0x9290, 0xffffffff, 0x00090008,
	0x9294, 0xffffffff, 0x00000000,
	0x929c, 0xffffffff, 0x00000001,
	0x802c, 0xffffffff, 0x40010000,
	0x915c, 0xffffffff, 0x00010000,
	0x9160, 0xffffffff, 0x00030002,
	0x9178, 0xffffffff, 0x00070000,
	0x917c, 0xffffffff, 0x00030002,
	0x9180, 0xffffffff, 0x00050004,
	0x918c, 0xffffffff, 0x00010006,
	0x9190, 0xffffffff, 0x00090008,
	0x9194, 0xffffffff, 0x00070000,
	0x9198, 0xffffffff, 0x00030002,
	0x919c, 0xffffffff, 0x00050004,
	0x91a8, 0xffffffff, 0x00010006,
	0x91ac, 0xffffffff, 0x00090008,
	0x91b0, 0xffffffff, 0x00070000,
	0x91b4, 0xffffffff, 0x00030002,
	0x91b8, 0xffffffff, 0x00050004,
	0x91c4, 0xffffffff, 0x00010006,
	0x91c8, 0xffffffff, 0x00090008,
	0x91cc, 0xffffffff, 0x00070000,
	0x91d0, 0xffffffff, 0x00030002,
	0x91d4, 0xffffffff, 0x00050004,
	0x91e0, 0xffffffff, 0x00010006,
	0x91e4, 0xffffffff, 0x00090008,
	0x91e8, 0xffffffff, 0x00000000,
	0x91ec, 0xffffffff, 0x00070000,
	0x91f0, 0xffffffff, 0x00030002,
	0x91f4, 0xffffffff, 0x00050004,
	0x9200, 0xffffffff, 0x00010006,
	0x9204, 0xffffffff, 0x00090008,
	0x9208, 0xffffffff, 0x00070000,
	0x920c, 0xffffffff, 0x00030002,
	0x9210, 0xffffffff, 0x00050004,
	0x921c, 0xffffffff, 0x00010006,
	0x9220, 0xffffffff, 0x00090008,
	0x9224, 0xffffffff, 0x00070000,
	0x9228, 0xffffffff, 0x00030002,
	0x922c, 0xffffffff, 0x00050004,
	0x9238, 0xffffffff, 0x00010006,
	0x923c, 0xffffffff, 0x00090008,
	0x9240, 0xffffffff, 0x00070000,
	0x9244, 0xffffffff, 0x00030002,
	0x9248, 0xffffffff, 0x00050004,
	0x9254, 0xffffffff, 0x00010006,
	0x9258, 0xffffffff, 0x00090008,
	0x925c, 0xffffffff, 0x00070000,
	0x9260, 0xffffffff, 0x00030002,
	0x9264, 0xffffffff, 0x00050004,
	0x9270, 0xffffffff, 0x00010006,
	0x9274, 0xffffffff, 0x00090008,
	0x9278, 0xffffffff, 0x00070000,
	0x927c, 0xffffffff, 0x00030002,
	0x9280, 0xffffffff, 0x00050004,
	0x928c, 0xffffffff, 0x00010006,
	0x9290, 0xffffffff, 0x00090008,
	0x9294, 0xffffffff, 0x00000000,
	0x929c, 0xffffffff, 0x00000001,
	0x802c, 0xffffffff, 0xc0000000
};

static const u32 redwood_mgcg_init[] =
{
	0x802c, 0xffffffff, 0xc0000000,
	0x5448, 0xffffffff, 0x00000100,
	0x55e4, 0xffffffff, 0x00000100,
	0x160c, 0xffffffff, 0x00000100,
	0x5644, 0xffffffff, 0x00000100,
	0xc164, 0xffffffff, 0x00000100,
	0x8a18, 0xffffffff, 0x00000100,
	0x897c, 0xffffffff, 0x06000100,
	0x8b28, 0xffffffff, 0x00000100,
	0x9144, 0xffffffff, 0x00000100,
	0x9a60, 0xffffffff, 0x00000100,
	0x9868, 0xffffffff, 0x00000100,
	0x8d58, 0xffffffff, 0x00000100,
	0x9510, 0xffffffff, 0x00000100,
	0x949c, 0xffffffff, 0x00000100,
	0x9654, 0xffffffff, 0x00000100,
	0x9030, 0xffffffff, 0x00000100,
	0x9034, 0xffffffff, 0x00000100,
	0x9038, 0xffffffff, 0x00000100,
	0x903c, 0xffffffff, 0x00000100,
	0x9040, 0xffffffff, 0x00000100,
	0xa200, 0xffffffff, 0x00000100,
	0xa204, 0xffffffff, 0x00000100,
	0xa208, 0xffffffff, 0x00000100,
	0xa20c, 0xffffffff, 0x00000100,
	0x971c, 0xffffffff, 0x00000100,
	0x977c, 0xffffffff, 0x00000100,
	0x3f80, 0xffffffff, 0x00000100,
	0xa210, 0xffffffff, 0x00000100,
	0xa214, 0xffffffff, 0x00000100,
	0x4d8, 0xffffffff, 0x00000100,
	0x9784, 0xffffffff, 0x00000100,
	0x9698, 0xffffffff, 0x00000100,
	0x4d4, 0xffffffff, 0x00000200,
	0x30cc, 0xffffffff, 0x00000100,
	0xd0c0, 0xffffffff, 0xff000100,
	0x802c, 0xffffffff, 0x40000000,
	0x915c, 0xffffffff, 0x00010000,
	0x9160, 0xffffffff, 0x00030002,
	0x9178, 0xffffffff, 0x00070000,
	0x917c, 0xffffffff, 0x00030002,
	0x9180, 0xffffffff, 0x00050004,
	0x918c, 0xffffffff, 0x00010006,
	0x9190, 0xffffffff, 0x00090008,
	0x9194, 0xffffffff, 0x00070000,
	0x9198, 0xffffffff, 0x00030002,
	0x919c, 0xffffffff, 0x00050004,
	0x91a8, 0xffffffff, 0x00010006,
	0x91ac, 0xffffffff, 0x00090008,
	0x91b0, 0xffffffff, 0x00070000,
	0x91b4, 0xffffffff, 0x00030002,
	0x91b8, 0xffffffff, 0x00050004,
	0x91c4, 0xffffffff, 0x00010006,
	0x91c8, 0xffffffff, 0x00090008,
	0x91cc, 0xffffffff, 0x00070000,
	0x91d0, 0xffffffff, 0x00030002,
	0x91d4, 0xffffffff, 0x00050004,
	0x91e0, 0xffffffff, 0x00010006,
	0x91e4, 0xffffffff, 0x00090008,
	0x91e8, 0xffffffff, 0x00000000,
	0x91ec, 0xffffffff, 0x00070000,
	0x91f0, 0xffffffff, 0x00030002,
	0x91f4, 0xffffffff, 0x00050004,
	0x9200, 0xffffffff, 0x00010006,
	0x9204, 0xffffffff, 0x00090008,
	0x9294, 0xffffffff, 0x00000000,
	0x929c, 0xffffffff, 0x00000001,
	0x802c, 0xffffffff, 0xc0000000
};

static const u32 cedar_golden_registers[] =
{
	0x3f90, 0xffff0000, 0xff000000,
	0x9148, 0xffff0000, 0xff000000,
	0x3f94, 0xffff0000, 0xff000000,
	0x914c, 0xffff0000, 0xff000000,
	0x9b7c, 0xffffffff, 0x00000000,
	0x8a14, 0xffffffff, 0x00000007,
	0x8b10, 0xffffffff, 0x00000000,
	0x960c, 0xffffffff, 0x54763210,
	0x88c4, 0xffffffff, 0x000000c2,
	0x88d4, 0xffffffff, 0x00000000,
	0x8974, 0xffffffff, 0x00000000,
	0xc78, 0x00000080, 0x00000080,
	0x5eb4, 0xffffffff, 0x00000002,
	0x5e78, 0xffffffff, 0x001000f0,
	0x6104, 0x01000300, 0x00000000,
	0x5bc0, 0x00300000, 0x00000000,
	0x7030, 0xffffffff, 0x00000011,
	0x7c30, 0xffffffff, 0x00000011,
	0x10830, 0xffffffff, 0x00000011,
	0x11430, 0xffffffff, 0x00000011,
	0xd02c, 0xffffffff, 0x08421000,
	0x240c, 0xffffffff, 0x00000380,
	0x8b24, 0xffffffff, 0x00ff0fff,
	0x28a4c, 0x06000000, 0x06000000,
	0x10c, 0x00000001, 0x00000001,
	0x8d00, 0xffffffff, 0x100e4848,
	0x8d04, 0xffffffff, 0x00164745,
	0x8c00, 0xffffffff, 0xe4000003,
	0x8c04, 0xffffffff, 0x40600060,
	0x8c08, 0xffffffff, 0x001c001c,
	0x8cf0, 0xffffffff, 0x08e00410,
	0x8c20, 0xffffffff, 0x00800080,
	0x8c24, 0xffffffff, 0x00800080,
	0x8c18, 0xffffffff, 0x20202078,
	0x8c1c, 0xffffffff, 0x00001010,
	0x28350, 0xffffffff, 0x00000000,
	0xa008, 0xffffffff, 0x00010000,
	0x5c4, 0xffffffff, 0x00000001,
	0x9508, 0xffffffff, 0x00000002
};

static const u32 cedar_mgcg_init[] =
{
	0x802c, 0xffffffff, 0xc0000000,
	0x5448, 0xffffffff, 0x00000100,
	0x55e4, 0xffffffff, 0x00000100,
	0x160c, 0xffffffff, 0x00000100,
	0x5644, 0xffffffff, 0x00000100,
	0xc164, 0xffffffff, 0x00000100,
	0x8a18, 0xffffffff, 0x00000100,
	0x897c, 0xffffffff, 0x06000100,
	0x8b28, 0xffffffff, 0x00000100,
	0x9144, 0xffffffff, 0x00000100,
	0x9a60, 0xffffffff, 0x00000100,
	0x9868, 0xffffffff, 0x00000100,
	0x8d58, 0xffffffff, 0x00000100,
	0x9510, 0xffffffff, 0x00000100,
	0x949c, 0xffffffff, 0x00000100,
	0x9654, 0xffffffff, 0x00000100,
	0x9030, 0xffffffff, 0x00000100,
	0x9034, 0xffffffff, 0x00000100,
	0x9038, 0xffffffff, 0x00000100,
	0x903c, 0xffffffff, 0x00000100,
	0x9040, 0xffffffff, 0x00000100,
	0xa200, 0xffffffff, 0x00000100,
	0xa204, 0xffffffff, 0x00000100,
	0xa208, 0xffffffff, 0x00000100,
	0xa20c, 0xffffffff, 0x00000100,
	0x971c, 0xffffffff, 0x00000100,
	0x977c, 0xffffffff, 0x00000100,
	0x3f80, 0xffffffff, 0x00000100,
	0xa210, 0xffffffff, 0x00000100,
	0xa214, 0xffffffff, 0x00000100,
	0x4d8, 0xffffffff, 0x00000100,
	0x9784, 0xffffffff, 0x00000100,
	0x9698, 0xffffffff, 0x00000100,
	0x4d4, 0xffffffff, 0x00000200,
	0x30cc, 0xffffffff, 0x00000100,
	0xd0c0, 0xffffffff, 0xff000100,
	0x802c, 0xffffffff, 0x40000000,
	0x915c, 0xffffffff, 0x00010000,
	0x9178, 0xffffffff, 0x00050000,
	0x917c, 0xffffffff, 0x00030002,
	0x918c, 0xffffffff, 0x00010004,
	0x9190, 0xffffffff, 0x00070006,
	0x9194, 0xffffffff, 0x00050000,
	0x9198, 0xffffffff, 0x00030002,
	0x91a8, 0xffffffff, 0x00010004,
	0x91ac, 0xffffffff, 0x00070006,
	0x91e8, 0xffffffff, 0x00000000,
	0x9294, 0xffffffff, 0x00000000,
	0x929c, 0xffffffff, 0x00000001,
	0x802c, 0xffffffff, 0xc0000000
};

static const u32 juniper_mgcg_init[] =
{
	0x802c, 0xffffffff, 0xc0000000,
	0x5448, 0xffffffff, 0x00000100,
	0x55e4, 0xffffffff, 0x00000100,
	0x160c, 0xffffffff, 0x00000100,
	0x5644, 0xffffffff, 0x00000100,
	0xc164, 0xffffffff, 0x00000100,
	0x8a18, 0xffffffff, 0x00000100,
	0x897c, 0xffffffff, 0x06000100,
	0x8b28, 0xffffffff, 0x00000100,
	0x9144, 0xffffffff, 0x00000100,
	0x9a60, 0xffffffff, 0x00000100,
	0x9868, 0xffffffff, 0x00000100,
	0x8d58, 0xffffffff, 0x00000100,
	0x9510, 0xffffffff, 0x00000100,
	0x949c, 0xffffffff, 0x00000100,
	0x9654, 0xffffffff, 0x00000100,
	0x9030, 0xffffffff, 0x00000100,
	0x9034, 0xffffffff, 0x00000100,
	0x9038, 0xffffffff, 0x00000100,
	0x903c, 0xffffffff, 0x00000100,
	0x9040, 0xffffffff, 0x00000100,
	0xa200, 0xffffffff, 0x00000100,
	0xa204, 0xffffffff, 0x00000100,
	0xa208, 0xffffffff, 0x00000100,
	0xa20c, 0xffffffff, 0x00000100,
	0x971c, 0xffffffff, 0x00000100,
	0xd0c0, 0xffffffff, 0xff000100,
	0x802c, 0xffffffff, 0x40000000,
	0x915c, 0xffffffff, 0x00010000,
	0x9160, 0xffffffff, 0x00030002,
	0x9178, 0xffffffff, 0x00070000,
	0x917c, 0xffffffff, 0x00030002,
	0x9180, 0xffffffff, 0x00050004,
	0x918c, 0xffffffff, 0x00010006,
	0x9190, 0xffffffff, 0x00090008,
	0x9194, 0xffffffff, 0x00070000,
	0x9198, 0xffffffff, 0x00030002,
	0x919c, 0xffffffff, 0x00050004,
	0x91a8, 0xffffffff, 0x00010006,
	0x91ac, 0xffffffff, 0x00090008,
	0x91b0, 0xffffffff, 0x00070000,
	0x91b4, 0xffffffff, 0x00030002,
	0x91b8, 0xffffffff, 0x00050004,
	0x91c4, 0xffffffff, 0x00010006,
	0x91c8, 0xffffffff, 0x00090008,
	0x91cc, 0xffffffff, 0x00070000,
	0x91d0, 0xffffffff, 0x00030002,
	0x91d4, 0xffffffff, 0x00050004,
	0x91e0, 0xffffffff, 0x00010006,
	0x91e4, 0xffffffff, 0x00090008,
	0x91e8, 0xffffffff, 0x00000000,
	0x91ec, 0xffffffff, 0x00070000,
	0x91f0, 0xffffffff, 0x00030002,
	0x91f4, 0xffffffff, 0x00050004,
	0x9200, 0xffffffff, 0x00010006,
	0x9204, 0xffffffff, 0x00090008,
	0x9208, 0xffffffff, 0x00070000,
	0x920c, 0xffffffff, 0x00030002,
	0x9210, 0xffffffff, 0x00050004,
	0x921c, 0xffffffff, 0x00010006,
	0x9220, 0xffffffff, 0x00090008,
	0x9224, 0xffffffff, 0x00070000,
	0x9228, 0xffffffff, 0x00030002,
	0x922c, 0xffffffff, 0x00050004,
	0x9238, 0xffffffff, 0x00010006,
	0x923c, 0xffffffff, 0x00090008,
	0x9240, 0xffffffff, 0x00070000,
	0x9244, 0xffffffff, 0x00030002,
	0x9248, 0xffffffff, 0x00050004,
	0x9254, 0xffffffff, 0x00010006,
	0x9258, 0xffffffff, 0x00090008,
	0x925c, 0xffffffff, 0x00070000,
	0x9260, 0xffffffff, 0x00030002,
	0x9264, 0xffffffff, 0x00050004,
	0x9270, 0xffffffff, 0x00010006,
	0x9274, 0xffffffff, 0x00090008,
	0x9278, 0xffffffff, 0x00070000,
	0x927c, 0xffffffff, 0x00030002,
	0x9280, 0xffffffff, 0x00050004,
	0x928c, 0xffffffff, 0x00010006,
	0x9290, 0xffffffff, 0x00090008,
	0x9294, 0xffffffff, 0x00000000,
	0x929c, 0xffffffff, 0x00000001,
	0x802c, 0xffffffff, 0xc0000000,
	0x977c, 0xffffffff, 0x00000100,
	0x3f80, 0xffffffff, 0x00000100,
	0xa210, 0xffffffff, 0x00000100,
	0xa214, 0xffffffff, 0x00000100,
	0x4d8, 0xffffffff, 0x00000100,
	0x9784, 0xffffffff, 0x00000100,
	0x9698, 0xffffffff, 0x00000100,
	0x4d4, 0xffffffff, 0x00000200,
	0x30cc, 0xffffffff, 0x00000100,
	0x802c, 0xffffffff, 0xc0000000
};

static const u32 supersumo_golden_registers[] =
{
	0x5eb4, 0xffffffff, 0x00000002,
	0x5c4, 0xffffffff, 0x00000001,
	0x7030, 0xffffffff, 0x00000011,
	0x7c30, 0xffffffff, 0x00000011,
	0x6104, 0x01000300, 0x00000000,
	0x5bc0, 0x00300000, 0x00000000,
	0x8c04, 0xffffffff, 0x40600060,
	0x8c08, 0xffffffff, 0x001c001c,
	0x8c20, 0xffffffff, 0x00800080,
	0x8c24, 0xffffffff, 0x00800080,
	0x8c18, 0xffffffff, 0x20202078,
	0x8c1c, 0xffffffff, 0x00001010,
	0x918c, 0xffffffff, 0x00010006,
	0x91a8, 0xffffffff, 0x00010006,
	0x91c4, 0xffffffff, 0x00010006,
	0x91e0, 0xffffffff, 0x00010006,
	0x9200, 0xffffffff, 0x00010006,
	0x9150, 0xffffffff, 0x6e944040,
	0x917c, 0xffffffff, 0x00030002,
	0x9180, 0xffffffff, 0x00050004,
	0x9198, 0xffffffff, 0x00030002,
	0x919c, 0xffffffff, 0x00050004,
	0x91b4, 0xffffffff, 0x00030002,
	0x91b8, 0xffffffff, 0x00050004,
	0x91d0, 0xffffffff, 0x00030002,
	0x91d4, 0xffffffff, 0x00050004,
	0x91f0, 0xffffffff, 0x00030002,
	0x91f4, 0xffffffff, 0x00050004,
	0x915c, 0xffffffff, 0x00010000,
	0x9160, 0xffffffff, 0x00030002,
	0x3f90, 0xffff0000, 0xff000000,
	0x9178, 0xffffffff, 0x00070000,
	0x9194, 0xffffffff, 0x00070000,
	0x91b0, 0xffffffff, 0x00070000,
	0x91cc, 0xffffffff, 0x00070000,
	0x91ec, 0xffffffff, 0x00070000,
	0x9148, 0xffff0000, 0xff000000,
	0x9190, 0xffffffff, 0x00090008,
	0x91ac, 0xffffffff, 0x00090008,
	0x91c8, 0xffffffff, 0x00090008,
	0x91e4, 0xffffffff, 0x00090008,
	0x9204, 0xffffffff, 0x00090008,
	0x3f94, 0xffff0000, 0xff000000,
	0x914c, 0xffff0000, 0xff000000,
	0x929c, 0xffffffff, 0x00000001,
	0x8a18, 0xffffffff, 0x00000100,
	0x8b28, 0xffffffff, 0x00000100,
	0x9144, 0xffffffff, 0x00000100,
	0x5644, 0xffffffff, 0x00000100,
	0x9b7c, 0xffffffff, 0x00000000,
	0x8030, 0xffffffff, 0x0000100a,
	0x8a14, 0xffffffff, 0x00000007,
	0x8b24, 0xffffffff, 0x00ff0fff,
	0x8b10, 0xffffffff, 0x00000000,
	0x28a4c, 0x06000000, 0x06000000,
	0x4d8, 0xffffffff, 0x00000100,
	0x913c, 0xffff000f, 0x0100000a,
	0x960c, 0xffffffff, 0x54763210,
	0x88c4, 0xffffffff, 0x000000c2,
	0x88d4, 0xffffffff, 0x00000010,
	0x8974, 0xffffffff, 0x00000000,
	0xc78, 0x00000080, 0x00000080,
	0x5e78, 0xffffffff, 0x001000f0,
	0xd02c, 0xffffffff, 0x08421000,
	0xa008, 0xffffffff, 0x00010000,
	0x8d00, 0xffffffff, 0x100e4848,
	0x8d04, 0xffffffff, 0x00164745,
	0x8c00, 0xffffffff, 0xe4000003,
	0x8cf0, 0x1fffffff, 0x08e00620,
	0x28350, 0xffffffff, 0x00000000,
	0x9508, 0xffffffff, 0x00000002
};

static const u32 sumo_golden_registers[] =
{
	0x900c, 0x00ffffff, 0x0017071f,
	0x8c18, 0xffffffff, 0x10101060,
	0x8c1c, 0xffffffff, 0x00001010,
	0x8c30, 0x0000000f, 0x00000005,
	0x9688, 0x0000000f, 0x00000007
};

static const u32 wrestler_golden_registers[] =
{
	0x5eb4, 0xffffffff, 0x00000002,
	0x5c4, 0xffffffff, 0x00000001,
	0x7030, 0xffffffff, 0x00000011,
	0x7c30, 0xffffffff, 0x00000011,
	0x6104, 0x01000300, 0x00000000,
	0x5bc0, 0x00300000, 0x00000000,
	0x918c, 0xffffffff, 0x00010006,
	0x91a8, 0xffffffff, 0x00010006,
	0x9150, 0xffffffff, 0x6e944040,
	0x917c, 0xffffffff, 0x00030002,
	0x9198, 0xffffffff, 0x00030002,
	0x915c, 0xffffffff, 0x00010000,
	0x3f90, 0xffff0000, 0xff000000,
	0x9178, 0xffffffff, 0x00070000,
	0x9194, 0xffffffff, 0x00070000,
	0x9148, 0xffff0000, 0xff000000,
	0x9190, 0xffffffff, 0x00090008,
	0x91ac, 0xffffffff, 0x00090008,
	0x3f94, 0xffff0000, 0xff000000,
	0x914c, 0xffff0000, 0xff000000,
	0x929c, 0xffffffff, 0x00000001,
	0x8a18, 0xffffffff, 0x00000100,
	0x8b28, 0xffffffff, 0x00000100,
	0x9144, 0xffffffff, 0x00000100,
	0x9b7c, 0xffffffff, 0x00000000,
	0x8030, 0xffffffff, 0x0000100a,
	0x8a14, 0xffffffff, 0x00000001,
	0x8b24, 0xffffffff, 0x00ff0fff,
	0x8b10, 0xffffffff, 0x00000000,
	0x28a4c, 0x06000000, 0x06000000,
	0x4d8, 0xffffffff, 0x00000100,
	0x913c, 0xffff000f, 0x0100000a,
	0x960c, 0xffffffff, 0x54763210,
	0x88c4, 0xffffffff, 0x000000c2,
	0x88d4, 0xffffffff, 0x00000010,
	0x8974, 0xffffffff, 0x00000000,
	0xc78, 0x00000080, 0x00000080,
	0x5e78, 0xffffffff, 0x001000f0,
	0xd02c, 0xffffffff, 0x08421000,
	0xa008, 0xffffffff, 0x00010000,
	0x8d00, 0xffffffff, 0x100e4848,
	0x8d04, 0xffffffff, 0x00164745,
	0x8c00, 0xffffffff, 0xe4000003,
	0x8cf0, 0x1fffffff, 0x08e00410,
	0x28350, 0xffffffff, 0x00000000,
	0x9508, 0xffffffff, 0x00000002,
	0x900c, 0xffffffff, 0x0017071f,
	0x8c18, 0xffffffff, 0x10101060,
	0x8c1c, 0xffffffff, 0x00001010
};

static const u32 barts_golden_registers[] =
{
	0x5eb4, 0xffffffff, 0x00000002,
	0x5e78, 0x8f311ff1, 0x001000f0,
	0x3f90, 0xffff0000, 0xff000000,
	0x9148, 0xffff0000, 0xff000000,
	0x3f94, 0xffff0000, 0xff000000,
	0x914c, 0xffff0000, 0xff000000,
	0xc78, 0x00000080, 0x00000080,
	0xbd4, 0x70073777, 0x00010001,
	0xd02c, 0xbfffff1f, 0x08421000,
	0xd0b8, 0x03773777, 0x02011003,
	0x5bc0, 0x00200000, 0x50100000,
	0x98f8, 0x33773777, 0x02011003,
	0x98fc, 0xffffffff, 0x76543210,
	0x7030, 0x31000311, 0x00000011,
	0x2f48, 0x00000007, 0x02011003,
	0x6b28, 0x00000010, 0x00000012,
	0x7728, 0x00000010, 0x00000012,
	0x10328, 0x00000010, 0x00000012,
	0x10f28, 0x00000010, 0x00000012,
	0x11b28, 0x00000010, 0x00000012,
	0x12728, 0x00000010, 0x00000012,
	0x240c, 0x000007ff, 0x00000380,
	0x8a14, 0xf000001f, 0x00000007,
	0x8b24, 0x3fff3fff, 0x00ff0fff,
	0x8b10, 0x0000ff0f, 0x00000000,
	0x28a4c, 0x07ffffff, 0x06000000,
	0x10c, 0x00000001, 0x00010003,
	0xa02c, 0xffffffff, 0x0000009b,
	0x913c, 0x0000000f, 0x0100000a,
	0x8d00, 0xffff7f7f, 0x100e4848,
	0x8d04, 0x00ffffff, 0x00164745,
	0x8c00, 0xfffc0003, 0xe4000003,
	0x8c04, 0xf8ff00ff, 0x40600060,
	0x8c08, 0x00ff00ff, 0x001c001c,
	0x8cf0, 0x1fff1fff, 0x08e00620,
	0x8c20, 0x0fff0fff, 0x00800080,
	0x8c24, 0x0fff0fff, 0x00800080,
	0x8c18, 0xffffffff, 0x20202078,
	0x8c1c, 0x0000ffff, 0x00001010,
	0x28350, 0x00000f01, 0x00000000,
	0x9508, 0x3700001f, 0x00000002,
	0x960c, 0xffffffff, 0x54763210,
	0x88c4, 0x001f3ae3, 0x000000c2,
	0x88d4, 0x0000001f, 0x00000010,
	0x8974, 0xffffffff, 0x00000000
};

static const u32 turks_golden_registers[] =
{
	0x5eb4, 0xffffffff, 0x00000002,
	0x5e78, 0x8f311ff1, 0x001000f0,
	0x8c8, 0x00003000, 0x00001070,
	0x8cc, 0x000fffff, 0x00040035,
	0x3f90, 0xffff0000, 0xfff00000,
	0x9148, 0xffff0000, 0xfff00000,
	0x3f94, 0xffff0000, 0xfff00000,
	0x914c, 0xffff0000, 0xfff00000,
	0xc78, 0x00000080, 0x00000080,
	0xbd4, 0x00073007, 0x00010002,
	0xd02c, 0xbfffff1f, 0x08421000,
	0xd0b8, 0x03773777, 0x02010002,
	0x5bc0, 0x00200000, 0x50100000,
	0x98f8, 0x33773777, 0x00010002,
	0x98fc, 0xffffffff, 0x33221100,
	0x7030, 0x31000311, 0x00000011,
	0x2f48, 0x33773777, 0x00010002,
	0x6b28, 0x00000010, 0x00000012,
	0x7728, 0x00000010, 0x00000012,
	0x10328, 0x00000010, 0x00000012,
	0x10f28, 0x00000010, 0x00000012,
	0x11b28, 0x00000010, 0x00000012,
	0x12728, 0x00000010, 0x00000012,
	0x240c, 0x000007ff, 0x00000380,
	0x8a14, 0xf000001f, 0x00000007,
	0x8b24, 0x3fff3fff, 0x00ff0fff,
	0x8b10, 0x0000ff0f, 0x00000000,
	0x28a4c, 0x07ffffff, 0x06000000,
	0x10c, 0x00000001, 0x00010003,
	0xa02c, 0xffffffff, 0x0000009b,
	0x913c, 0x0000000f, 0x0100000a,
	0x8d00, 0xffff7f7f, 0x100e4848,
	0x8d04, 0x00ffffff, 0x00164745,
	0x8c00, 0xfffc0003, 0xe4000003,
	0x8c04, 0xf8ff00ff, 0x40600060,
	0x8c08, 0x00ff00ff, 0x001c001c,
	0x8cf0, 0x1fff1fff, 0x08e00410,
	0x8c20, 0x0fff0fff, 0x00800080,
	0x8c24, 0x0fff0fff, 0x00800080,
	0x8c18, 0xffffffff, 0x20202078,
	0x8c1c, 0x0000ffff, 0x00001010,
	0x28350, 0x00000f01, 0x00000000,
	0x9508, 0x3700001f, 0x00000002,
	0x960c, 0xffffffff, 0x54763210,
	0x88c4, 0x001f3ae3, 0x000000c2,
	0x88d4, 0x0000001f, 0x00000010,
	0x8974, 0xffffffff, 0x00000000
};

static const u32 caicos_golden_registers[] =
{
	0x5eb4, 0xffffffff, 0x00000002,
	0x5e78, 0x8f311ff1, 0x001000f0,
	0x8c8, 0x00003420, 0x00001450,
	0x8cc, 0x000fffff, 0x00040035,
	0x3f90, 0xffff0000, 0xfffc0000,
	0x9148, 0xffff0000, 0xfffc0000,
	0x3f94, 0xffff0000, 0xfffc0000,
	0x914c, 0xffff0000, 0xfffc0000,
	0xc78, 0x00000080, 0x00000080,
	0xbd4, 0x00073007, 0x00010001,
	0xd02c, 0xbfffff1f, 0x08421000,
	0xd0b8, 0x03773777, 0x02010001,
	0x5bc0, 0x00200000, 0x50100000,
	0x98f8, 0x33773777, 0x02010001,
	0x98fc, 0xffffffff, 0x33221100,
	0x7030, 0x31000311, 0x00000011,
	0x2f48, 0x33773777, 0x02010001,
	0x6b28, 0x00000010, 0x00000012,
	0x7728, 0x00000010, 0x00000012,
	0x10328, 0x00000010, 0x00000012,
	0x10f28, 0x00000010, 0x00000012,
	0x11b28, 0x00000010, 0x00000012,
	0x12728, 0x00000010, 0x00000012,
	0x240c, 0x000007ff, 0x00000380,
	0x8a14, 0xf000001f, 0x00000001,
	0x8b24, 0x3fff3fff, 0x00ff0fff,
	0x8b10, 0x0000ff0f, 0x00000000,
	0x28a4c, 0x07ffffff, 0x06000000,
	0x10c, 0x00000001, 0x00010003,
	0xa02c, 0xffffffff, 0x0000009b,
	0x913c, 0x0000000f, 0x0100000a,
	0x8d00, 0xffff7f7f, 0x100e4848,
	0x8d04, 0x00ffffff, 0x00164745,
	0x8c00, 0xfffc0003, 0xe4000003,
	0x8c04, 0xf8ff00ff, 0x40600060,
	0x8c08, 0x00ff00ff, 0x001c001c,
	0x8cf0, 0x1fff1fff, 0x08e00410,
	0x8c20, 0x0fff0fff, 0x00800080,
	0x8c24, 0x0fff0fff, 0x00800080,
	0x8c18, 0xffffffff, 0x20202078,
	0x8c1c, 0x0000ffff, 0x00001010,
	0x28350, 0x00000f01, 0x00000000,
	0x9508, 0x3700001f, 0x00000002,
	0x960c, 0xffffffff, 0x54763210,
	0x88c4, 0x001f3ae3, 0x000000c2,
	0x88d4, 0x0000001f, 0x00000010,
	0x8974, 0xffffffff, 0x00000000
};

static void evergreen_init_golden_registers(struct radeon_device *rdev)
{
	switch (rdev->family) {
	case CHIP_CYPRESS:
	case CHIP_HEMLOCK:
		radeon_program_register_sequence(rdev,
						 evergreen_golden_registers,
						 (const u32)ARRAY_SIZE(evergreen_golden_registers));
		radeon_program_register_sequence(rdev,
						 evergreen_golden_registers2,
						 (const u32)ARRAY_SIZE(evergreen_golden_registers2));
		radeon_program_register_sequence(rdev,
						 cypress_mgcg_init,
						 (const u32)ARRAY_SIZE(cypress_mgcg_init));
		break;
	case CHIP_JUNIPER:
		radeon_program_register_sequence(rdev,
						 evergreen_golden_registers,
						 (const u32)ARRAY_SIZE(evergreen_golden_registers));
		radeon_program_register_sequence(rdev,
						 evergreen_golden_registers2,
						 (const u32)ARRAY_SIZE(evergreen_golden_registers2));
		radeon_program_register_sequence(rdev,
						 juniper_mgcg_init,
						 (const u32)ARRAY_SIZE(juniper_mgcg_init));
		break;
	case CHIP_REDWOOD:
		radeon_program_register_sequence(rdev,
						 evergreen_golden_registers,
						 (const u32)ARRAY_SIZE(evergreen_golden_registers));
		radeon_program_register_sequence(rdev,
						 evergreen_golden_registers2,
						 (const u32)ARRAY_SIZE(evergreen_golden_registers2));
		radeon_program_register_sequence(rdev,
						 redwood_mgcg_init,
						 (const u32)ARRAY_SIZE(redwood_mgcg_init));
		break;
	case CHIP_CEDAR:
		radeon_program_register_sequence(rdev,
						 cedar_golden_registers,
						 (const u32)ARRAY_SIZE(cedar_golden_registers));
		radeon_program_register_sequence(rdev,
						 evergreen_golden_registers2,
						 (const u32)ARRAY_SIZE(evergreen_golden_registers2));
		radeon_program_register_sequence(rdev,
						 cedar_mgcg_init,
						 (const u32)ARRAY_SIZE(cedar_mgcg_init));
		break;
	case CHIP_PALM:
		radeon_program_register_sequence(rdev,
						 wrestler_golden_registers,
						 (const u32)ARRAY_SIZE(wrestler_golden_registers));
		break;
	case CHIP_SUMO:
		radeon_program_register_sequence(rdev,
						 supersumo_golden_registers,
						 (const u32)ARRAY_SIZE(supersumo_golden_registers));
		break;
	case CHIP_SUMO2:
		radeon_program_register_sequence(rdev,
						 supersumo_golden_registers,
						 (const u32)ARRAY_SIZE(supersumo_golden_registers));
		radeon_program_register_sequence(rdev,
						 sumo_golden_registers,
						 (const u32)ARRAY_SIZE(sumo_golden_registers));
		break;
	case CHIP_BARTS:
		radeon_program_register_sequence(rdev,
						 barts_golden_registers,
						 (const u32)ARRAY_SIZE(barts_golden_registers));
		break;
	case CHIP_TURKS:
		radeon_program_register_sequence(rdev,
						 turks_golden_registers,
						 (const u32)ARRAY_SIZE(turks_golden_registers));
		break;
	case CHIP_CAICOS:
		radeon_program_register_sequence(rdev,
						 caicos_golden_registers,
						 (const u32)ARRAY_SIZE(caicos_golden_registers));
		break;
	default:
		break;
	}
}

void evergreen_tiling_fields(unsigned tiling_flags, unsigned *bankw,
			     unsigned *bankh, unsigned *mtaspect,
			     unsigned *tile_split)
{
	*bankw = (tiling_flags >> RADEON_TILING_EG_BANKW_SHIFT) & RADEON_TILING_EG_BANKW_MASK;
	*bankh = (tiling_flags >> RADEON_TILING_EG_BANKH_SHIFT) & RADEON_TILING_EG_BANKH_MASK;
	*mtaspect = (tiling_flags >> RADEON_TILING_EG_MACRO_TILE_ASPECT_SHIFT) & RADEON_TILING_EG_MACRO_TILE_ASPECT_MASK;
	*tile_split = (tiling_flags >> RADEON_TILING_EG_TILE_SPLIT_SHIFT) & RADEON_TILING_EG_TILE_SPLIT_MASK;
	switch (*bankw) {
	default:
	case 1: *bankw = EVERGREEN_ADDR_SURF_BANK_WIDTH_1; break;
	case 2: *bankw = EVERGREEN_ADDR_SURF_BANK_WIDTH_2; break;
	case 4: *bankw = EVERGREEN_ADDR_SURF_BANK_WIDTH_4; break;
	case 8: *bankw = EVERGREEN_ADDR_SURF_BANK_WIDTH_8; break;
	}
	switch (*bankh) {
	default:
	case 1: *bankh = EVERGREEN_ADDR_SURF_BANK_HEIGHT_1; break;
	case 2: *bankh = EVERGREEN_ADDR_SURF_BANK_HEIGHT_2; break;
	case 4: *bankh = EVERGREEN_ADDR_SURF_BANK_HEIGHT_4; break;
	case 8: *bankh = EVERGREEN_ADDR_SURF_BANK_HEIGHT_8; break;
	}
	switch (*mtaspect) {
	default:
	case 1: *mtaspect = EVERGREEN_ADDR_SURF_MACRO_TILE_ASPECT_1; break;
	case 2: *mtaspect = EVERGREEN_ADDR_SURF_MACRO_TILE_ASPECT_2; break;
	case 4: *mtaspect = EVERGREEN_ADDR_SURF_MACRO_TILE_ASPECT_4; break;
	case 8: *mtaspect = EVERGREEN_ADDR_SURF_MACRO_TILE_ASPECT_8; break;
	}
}

static int sumo_set_uvd_clock(struct radeon_device *rdev, u32 clock,
			      u32 cntl_reg, u32 status_reg)
{
	int r, i;
	struct atom_clock_dividers dividers;

        r = radeon_atom_get_clock_dividers(rdev, COMPUTE_ENGINE_PLL_PARAM,
					   clock, false, &dividers);
	if (r)
		return r;

	WREG32_P(cntl_reg, dividers.post_div, ~(DCLK_DIR_CNTL_EN|DCLK_DIVIDER_MASK));

	for (i = 0; i < 100; i++) {
		if (RREG32(status_reg) & DCLK_STATUS)
			break;
		mdelay(10);
	}
	if (i == 100)
		return -ETIMEDOUT;

	return 0;
}

int sumo_set_uvd_clocks(struct radeon_device *rdev, u32 vclk, u32 dclk)
{
	int r = 0;
	u32 cg_scratch = RREG32(CG_SCRATCH1);

	r = sumo_set_uvd_clock(rdev, vclk, CG_VCLK_CNTL, CG_VCLK_STATUS);
	if (r)
		goto done;
	cg_scratch &= 0xffff0000;
	cg_scratch |= vclk / 100; /* Mhz */

	r = sumo_set_uvd_clock(rdev, dclk, CG_DCLK_CNTL, CG_DCLK_STATUS);
	if (r)
		goto done;
	cg_scratch &= 0x0000ffff;
	cg_scratch |= (dclk / 100) << 16; /* Mhz */

done:
	WREG32(CG_SCRATCH1, cg_scratch);

	return r;
}

int evergreen_set_uvd_clocks(struct radeon_device *rdev, u32 vclk, u32 dclk)
{
	/* start off with something large */
	unsigned fb_div = 0, vclk_div = 0, dclk_div = 0;
	int r;

	/* bypass vclk and dclk with bclk */
	WREG32_P(CG_UPLL_FUNC_CNTL_2,
		VCLK_SRC_SEL(1) | DCLK_SRC_SEL(1),
		~(VCLK_SRC_SEL_MASK | DCLK_SRC_SEL_MASK));

	/* put PLL in bypass mode */
	WREG32_P(CG_UPLL_FUNC_CNTL, UPLL_BYPASS_EN_MASK, ~UPLL_BYPASS_EN_MASK);

	if (!vclk || !dclk) {
		/* keep the Bypass mode, put PLL to sleep */
		WREG32_P(CG_UPLL_FUNC_CNTL, UPLL_SLEEP_MASK, ~UPLL_SLEEP_MASK);
		return 0;
	}

	r = radeon_uvd_calc_upll_dividers(rdev, vclk, dclk, 125000, 250000,
					  16384, 0x03FFFFFF, 0, 128, 5,
					  &fb_div, &vclk_div, &dclk_div);
	if (r)
		return r;

	/* set VCO_MODE to 1 */
	WREG32_P(CG_UPLL_FUNC_CNTL, UPLL_VCO_MODE_MASK, ~UPLL_VCO_MODE_MASK);

	/* toggle UPLL_SLEEP to 1 then back to 0 */
	WREG32_P(CG_UPLL_FUNC_CNTL, UPLL_SLEEP_MASK, ~UPLL_SLEEP_MASK);
	WREG32_P(CG_UPLL_FUNC_CNTL, 0, ~UPLL_SLEEP_MASK);

	/* deassert UPLL_RESET */
	WREG32_P(CG_UPLL_FUNC_CNTL, 0, ~UPLL_RESET_MASK);

	mdelay(1);

	r = radeon_uvd_send_upll_ctlreq(rdev, CG_UPLL_FUNC_CNTL);
	if (r)
		return r;

	/* assert UPLL_RESET again */
	WREG32_P(CG_UPLL_FUNC_CNTL, UPLL_RESET_MASK, ~UPLL_RESET_MASK);

	/* disable spread spectrum. */
	WREG32_P(CG_UPLL_SPREAD_SPECTRUM, 0, ~SSEN_MASK);

	/* set feedback divider */
	WREG32_P(CG_UPLL_FUNC_CNTL_3, UPLL_FB_DIV(fb_div), ~UPLL_FB_DIV_MASK);

	/* set ref divider to 0 */
	WREG32_P(CG_UPLL_FUNC_CNTL, 0, ~UPLL_REF_DIV_MASK);

	if (fb_div < 307200)
		WREG32_P(CG_UPLL_FUNC_CNTL_4, 0, ~UPLL_SPARE_ISPARE9);
	else
		WREG32_P(CG_UPLL_FUNC_CNTL_4, UPLL_SPARE_ISPARE9, ~UPLL_SPARE_ISPARE9);

	/* set PDIV_A and PDIV_B */
	WREG32_P(CG_UPLL_FUNC_CNTL_2,
		UPLL_PDIV_A(vclk_div) | UPLL_PDIV_B(dclk_div),
		~(UPLL_PDIV_A_MASK | UPLL_PDIV_B_MASK));

	/* give the PLL some time to settle */
	mdelay(15);

	/* deassert PLL_RESET */
	WREG32_P(CG_UPLL_FUNC_CNTL, 0, ~UPLL_RESET_MASK);

	mdelay(15);

	/* switch from bypass mode to normal mode */
	WREG32_P(CG_UPLL_FUNC_CNTL, 0, ~UPLL_BYPASS_EN_MASK);

	r = radeon_uvd_send_upll_ctlreq(rdev, CG_UPLL_FUNC_CNTL);
	if (r)
		return r;

	/* switch VCLK and DCLK selection */
	WREG32_P(CG_UPLL_FUNC_CNTL_2,
		VCLK_SRC_SEL(2) | DCLK_SRC_SEL(2),
		~(VCLK_SRC_SEL_MASK | DCLK_SRC_SEL_MASK));

	mdelay(100);

	return 0;
}

void evergreen_fix_pci_max_read_req_size(struct radeon_device *rdev)
{
	int readrq;
	u16 v;

	readrq = pcie_get_readrq(rdev->pdev);
	v = ffs(readrq) - 8;
	/* if bios or OS sets MAX_READ_REQUEST_SIZE to an invalid value, fix it
	 * to avoid hangs or perfomance issues
	 */
	if ((v == 0) || (v == 6) || (v == 7))
		pcie_set_readrq(rdev->pdev, 512);
}

void dce4_program_fmt(struct drm_encoder *encoder)
{
	struct drm_device *dev = encoder->dev;
	struct radeon_device *rdev = dev->dev_private;
	struct radeon_encoder *radeon_encoder = to_radeon_encoder(encoder);
	struct radeon_crtc *radeon_crtc = to_radeon_crtc(encoder->crtc);
	struct drm_connector *connector = radeon_get_connector_for_encoder(encoder);
	int bpc = 0;
	u32 tmp = 0;
	enum radeon_connector_dither dither = RADEON_FMT_DITHER_DISABLE;

	if (connector) {
		struct radeon_connector *radeon_connector = to_radeon_connector(connector);
		bpc = radeon_get_monitor_bpc(connector);
		dither = radeon_connector->dither;
	}

	/* LVDS/eDP FMT is set up by atom */
	if (radeon_encoder->devices & ATOM_DEVICE_LCD_SUPPORT)
		return;

	/* not needed for analog */
	if ((radeon_encoder->encoder_id == ENCODER_OBJECT_ID_INTERNAL_KLDSCP_DAC1) ||
	    (radeon_encoder->encoder_id == ENCODER_OBJECT_ID_INTERNAL_KLDSCP_DAC2))
		return;

	if (bpc == 0)
		return;

	switch (bpc) {
	case 6:
		if (dither == RADEON_FMT_DITHER_ENABLE)
			/* XXX sort out optimal dither settings */
			tmp |= (FMT_FRAME_RANDOM_ENABLE | FMT_HIGHPASS_RANDOM_ENABLE |
				FMT_SPATIAL_DITHER_EN);
		else
			tmp |= FMT_TRUNCATE_EN;
		break;
	case 8:
		if (dither == RADEON_FMT_DITHER_ENABLE)
			/* XXX sort out optimal dither settings */
			tmp |= (FMT_FRAME_RANDOM_ENABLE | FMT_HIGHPASS_RANDOM_ENABLE |
				FMT_RGB_RANDOM_ENABLE |
				FMT_SPATIAL_DITHER_EN | FMT_SPATIAL_DITHER_DEPTH);
		else
			tmp |= (FMT_TRUNCATE_EN | FMT_TRUNCATE_DEPTH);
		break;
	case 10:
	default:
		/* not needed */
		break;
	}

	WREG32(FMT_BIT_DEPTH_CONTROL + radeon_crtc->crtc_offset, tmp);
}

static bool dce4_is_in_vblank(struct radeon_device *rdev, int crtc)
{
	if (RREG32(EVERGREEN_CRTC_STATUS + crtc_offsets[crtc]) & EVERGREEN_CRTC_V_BLANK)
		return true;
	else
		return false;
}

static bool dce4_is_counter_moving(struct radeon_device *rdev, int crtc)
{
	u32 pos1, pos2;

	pos1 = RREG32(EVERGREEN_CRTC_STATUS_POSITION + crtc_offsets[crtc]);
	pos2 = RREG32(EVERGREEN_CRTC_STATUS_POSITION + crtc_offsets[crtc]);

	if (pos1 != pos2)
		return true;
	else
		return false;
}

/**
 * dce4_wait_for_vblank - vblank wait asic callback.
 *
 * @rdev: radeon_device pointer
 * @crtc: crtc to wait for vblank on
 *
 * Wait for vblank on the requested crtc (evergreen+).
 */
void dce4_wait_for_vblank(struct radeon_device *rdev, int crtc)
{
	unsigned i = 0;

	if (crtc >= rdev->num_crtc)
		return;

	if (!(RREG32(EVERGREEN_CRTC_CONTROL + crtc_offsets[crtc]) & EVERGREEN_CRTC_MASTER_EN))
		return;

	/* depending on when we hit vblank, we may be close to active; if so,
	 * wait for another frame.
	 */
	while (dce4_is_in_vblank(rdev, crtc)) {
		if (i++ % 100 == 0) {
			if (!dce4_is_counter_moving(rdev, crtc))
				break;
		}
	}

	while (!dce4_is_in_vblank(rdev, crtc)) {
		if (i++ % 100 == 0) {
			if (!dce4_is_counter_moving(rdev, crtc))
				break;
		}
	}
}

/**
 * evergreen_page_flip - pageflip callback.
 *
 * @rdev: radeon_device pointer
 * @crtc_id: crtc to cleanup pageflip on
 * @crtc_base: new address of the crtc (GPU MC address)
 *
 * Does the actual pageflip (evergreen+).
 * During vblank we take the crtc lock and wait for the update_pending
 * bit to go high, when it does, we release the lock, and allow the
 * double buffered update to take place.
 * Returns the current update pending status.
 */
void evergreen_page_flip(struct radeon_device *rdev, int crtc_id, u64 crtc_base)
{
	struct radeon_crtc *radeon_crtc = rdev->mode_info.crtcs[crtc_id];
	u32 tmp = RREG32(EVERGREEN_GRPH_UPDATE + radeon_crtc->crtc_offset);
	int i;

	/* Lock the graphics update lock */
	tmp |= EVERGREEN_GRPH_UPDATE_LOCK;
	WREG32(EVERGREEN_GRPH_UPDATE + radeon_crtc->crtc_offset, tmp);

	/* update the scanout addresses */
	WREG32(EVERGREEN_GRPH_SECONDARY_SURFACE_ADDRESS_HIGH + radeon_crtc->crtc_offset,
	       upper_32_bits(crtc_base));
	WREG32(EVERGREEN_GRPH_SECONDARY_SURFACE_ADDRESS + radeon_crtc->crtc_offset,
	       (u32)crtc_base);

	WREG32(EVERGREEN_GRPH_PRIMARY_SURFACE_ADDRESS_HIGH + radeon_crtc->crtc_offset,
	       upper_32_bits(crtc_base));
	WREG32(EVERGREEN_GRPH_PRIMARY_SURFACE_ADDRESS + radeon_crtc->crtc_offset,
	       (u32)crtc_base);

	/* Wait for update_pending to go high. */
	for (i = 0; i < rdev->usec_timeout; i++) {
		if (RREG32(EVERGREEN_GRPH_UPDATE + radeon_crtc->crtc_offset) & EVERGREEN_GRPH_SURFACE_UPDATE_PENDING)
			break;
		udelay(1);
	}
	DRM_DEBUG("Update pending now high. Unlocking vupdate_lock.\n");

	/* Unlock the lock, so double-buffering can take place inside vblank */
	tmp &= ~EVERGREEN_GRPH_UPDATE_LOCK;
	WREG32(EVERGREEN_GRPH_UPDATE + radeon_crtc->crtc_offset, tmp);
}

/**
 * evergreen_page_flip_pending - check if page flip is still pending
 *
 * @rdev: radeon_device pointer
 * @crtc_id: crtc to check
 *
 * Returns the current update pending status.
 */
bool evergreen_page_flip_pending(struct radeon_device *rdev, int crtc_id)
{
	struct radeon_crtc *radeon_crtc = rdev->mode_info.crtcs[crtc_id];

	/* Return current update_pending status: */
	return !!(RREG32(EVERGREEN_GRPH_UPDATE + radeon_crtc->crtc_offset) &
		EVERGREEN_GRPH_SURFACE_UPDATE_PENDING);
}

/* get temperature in millidegrees */
int evergreen_get_temp(struct radeon_device *rdev)
{
	u32 temp, toffset;
	int actual_temp = 0;

	if (rdev->family == CHIP_JUNIPER) {
		toffset = (RREG32(CG_THERMAL_CTRL) & TOFFSET_MASK) >>
			TOFFSET_SHIFT;
		temp = (RREG32(CG_TS0_STATUS) & TS0_ADC_DOUT_MASK) >>
			TS0_ADC_DOUT_SHIFT;

		if (toffset & 0x100)
			actual_temp = temp / 2 - (0x200 - toffset);
		else
			actual_temp = temp / 2 + toffset;

		actual_temp = actual_temp * 1000;

	} else {
		temp = (RREG32(CG_MULT_THERMAL_STATUS) & ASIC_T_MASK) >>
			ASIC_T_SHIFT;

		if (temp & 0x400)
			actual_temp = -256;
		else if (temp & 0x200)
			actual_temp = 255;
		else if (temp & 0x100) {
			actual_temp = temp & 0x1ff;
			actual_temp |= ~0x1ff;
		} else
			actual_temp = temp & 0xff;

		actual_temp = (actual_temp * 1000) / 2;
	}

	return actual_temp;
}

int sumo_get_temp(struct radeon_device *rdev)
{
	u32 temp = RREG32(CG_THERMAL_STATUS) & 0xff;
	int actual_temp = temp - 49;

	return actual_temp * 1000;
}

/**
 * sumo_pm_init_profile - Initialize power profiles callback.
 *
 * @rdev: radeon_device pointer
 *
 * Initialize the power states used in profile mode
 * (sumo, trinity, SI).
 * Used for profile mode only.
 */
void sumo_pm_init_profile(struct radeon_device *rdev)
{
	int idx;

	/* default */
	rdev->pm.profiles[PM_PROFILE_DEFAULT_IDX].dpms_off_ps_idx = rdev->pm.default_power_state_index;
	rdev->pm.profiles[PM_PROFILE_DEFAULT_IDX].dpms_on_ps_idx = rdev->pm.default_power_state_index;
	rdev->pm.profiles[PM_PROFILE_DEFAULT_IDX].dpms_off_cm_idx = 0;
	rdev->pm.profiles[PM_PROFILE_DEFAULT_IDX].dpms_on_cm_idx = 0;

	/* low,mid sh/mh */
	if (rdev->flags & RADEON_IS_MOBILITY)
		idx = radeon_pm_get_type_index(rdev, POWER_STATE_TYPE_BATTERY, 0);
	else
		idx = radeon_pm_get_type_index(rdev, POWER_STATE_TYPE_PERFORMANCE, 0);

	rdev->pm.profiles[PM_PROFILE_LOW_SH_IDX].dpms_off_ps_idx = idx;
	rdev->pm.profiles[PM_PROFILE_LOW_SH_IDX].dpms_on_ps_idx = idx;
	rdev->pm.profiles[PM_PROFILE_LOW_SH_IDX].dpms_off_cm_idx = 0;
	rdev->pm.profiles[PM_PROFILE_LOW_SH_IDX].dpms_on_cm_idx = 0;

	rdev->pm.profiles[PM_PROFILE_LOW_MH_IDX].dpms_off_ps_idx = idx;
	rdev->pm.profiles[PM_PROFILE_LOW_MH_IDX].dpms_on_ps_idx = idx;
	rdev->pm.profiles[PM_PROFILE_LOW_MH_IDX].dpms_off_cm_idx = 0;
	rdev->pm.profiles[PM_PROFILE_LOW_MH_IDX].dpms_on_cm_idx = 0;

	rdev->pm.profiles[PM_PROFILE_MID_SH_IDX].dpms_off_ps_idx = idx;
	rdev->pm.profiles[PM_PROFILE_MID_SH_IDX].dpms_on_ps_idx = idx;
	rdev->pm.profiles[PM_PROFILE_MID_SH_IDX].dpms_off_cm_idx = 0;
	rdev->pm.profiles[PM_PROFILE_MID_SH_IDX].dpms_on_cm_idx = 0;

	rdev->pm.profiles[PM_PROFILE_MID_MH_IDX].dpms_off_ps_idx = idx;
	rdev->pm.profiles[PM_PROFILE_MID_MH_IDX].dpms_on_ps_idx = idx;
	rdev->pm.profiles[PM_PROFILE_MID_MH_IDX].dpms_off_cm_idx = 0;
	rdev->pm.profiles[PM_PROFILE_MID_MH_IDX].dpms_on_cm_idx = 0;

	/* high sh/mh */
	idx = radeon_pm_get_type_index(rdev, POWER_STATE_TYPE_PERFORMANCE, 0);
	rdev->pm.profiles[PM_PROFILE_HIGH_SH_IDX].dpms_off_ps_idx = idx;
	rdev->pm.profiles[PM_PROFILE_HIGH_SH_IDX].dpms_on_ps_idx = idx;
	rdev->pm.profiles[PM_PROFILE_HIGH_SH_IDX].dpms_off_cm_idx = 0;
	rdev->pm.profiles[PM_PROFILE_HIGH_SH_IDX].dpms_on_cm_idx =
		rdev->pm.power_state[idx].num_clock_modes - 1;

	rdev->pm.profiles[PM_PROFILE_HIGH_MH_IDX].dpms_off_ps_idx = idx;
	rdev->pm.profiles[PM_PROFILE_HIGH_MH_IDX].dpms_on_ps_idx = idx;
	rdev->pm.profiles[PM_PROFILE_HIGH_MH_IDX].dpms_off_cm_idx = 0;
	rdev->pm.profiles[PM_PROFILE_HIGH_MH_IDX].dpms_on_cm_idx =
		rdev->pm.power_state[idx].num_clock_modes - 1;
}

/**
 * btc_pm_init_profile - Initialize power profiles callback.
 *
 * @rdev: radeon_device pointer
 *
 * Initialize the power states used in profile mode
 * (BTC, cayman).
 * Used for profile mode only.
 */
void btc_pm_init_profile(struct radeon_device *rdev)
{
	int idx;

	/* default */
	rdev->pm.profiles[PM_PROFILE_DEFAULT_IDX].dpms_off_ps_idx = rdev->pm.default_power_state_index;
	rdev->pm.profiles[PM_PROFILE_DEFAULT_IDX].dpms_on_ps_idx = rdev->pm.default_power_state_index;
	rdev->pm.profiles[PM_PROFILE_DEFAULT_IDX].dpms_off_cm_idx = 0;
	rdev->pm.profiles[PM_PROFILE_DEFAULT_IDX].dpms_on_cm_idx = 2;
	/* starting with BTC, there is one state that is used for both
	 * MH and SH.  Difference is that we always use the high clock index for
	 * mclk.
	 */
	if (rdev->flags & RADEON_IS_MOBILITY)
		idx = radeon_pm_get_type_index(rdev, POWER_STATE_TYPE_BATTERY, 0);
	else
		idx = radeon_pm_get_type_index(rdev, POWER_STATE_TYPE_PERFORMANCE, 0);
	/* low sh */
	rdev->pm.profiles[PM_PROFILE_LOW_SH_IDX].dpms_off_ps_idx = idx;
	rdev->pm.profiles[PM_PROFILE_LOW_SH_IDX].dpms_on_ps_idx = idx;
	rdev->pm.profiles[PM_PROFILE_LOW_SH_IDX].dpms_off_cm_idx = 0;
	rdev->pm.profiles[PM_PROFILE_LOW_SH_IDX].dpms_on_cm_idx = 0;
	/* mid sh */
	rdev->pm.profiles[PM_PROFILE_MID_SH_IDX].dpms_off_ps_idx = idx;
	rdev->pm.profiles[PM_PROFILE_MID_SH_IDX].dpms_on_ps_idx = idx;
	rdev->pm.profiles[PM_PROFILE_MID_SH_IDX].dpms_off_cm_idx = 0;
	rdev->pm.profiles[PM_PROFILE_MID_SH_IDX].dpms_on_cm_idx = 1;
	/* high sh */
	rdev->pm.profiles[PM_PROFILE_HIGH_SH_IDX].dpms_off_ps_idx = idx;
	rdev->pm.profiles[PM_PROFILE_HIGH_SH_IDX].dpms_on_ps_idx = idx;
	rdev->pm.profiles[PM_PROFILE_HIGH_SH_IDX].dpms_off_cm_idx = 0;
	rdev->pm.profiles[PM_PROFILE_HIGH_SH_IDX].dpms_on_cm_idx = 2;
	/* low mh */
	rdev->pm.profiles[PM_PROFILE_LOW_MH_IDX].dpms_off_ps_idx = idx;
	rdev->pm.profiles[PM_PROFILE_LOW_MH_IDX].dpms_on_ps_idx = idx;
	rdev->pm.profiles[PM_PROFILE_LOW_MH_IDX].dpms_off_cm_idx = 0;
	rdev->pm.profiles[PM_PROFILE_LOW_MH_IDX].dpms_on_cm_idx = 0;
	/* mid mh */
	rdev->pm.profiles[PM_PROFILE_MID_MH_IDX].dpms_off_ps_idx = idx;
	rdev->pm.profiles[PM_PROFILE_MID_MH_IDX].dpms_on_ps_idx = idx;
	rdev->pm.profiles[PM_PROFILE_MID_MH_IDX].dpms_off_cm_idx = 0;
	rdev->pm.profiles[PM_PROFILE_MID_MH_IDX].dpms_on_cm_idx = 1;
	/* high mh */
	rdev->pm.profiles[PM_PROFILE_HIGH_MH_IDX].dpms_off_ps_idx = idx;
	rdev->pm.profiles[PM_PROFILE_HIGH_MH_IDX].dpms_on_ps_idx = idx;
	rdev->pm.profiles[PM_PROFILE_HIGH_MH_IDX].dpms_off_cm_idx = 0;
	rdev->pm.profiles[PM_PROFILE_HIGH_MH_IDX].dpms_on_cm_idx = 2;
}

/**
 * evergreen_pm_misc - set additional pm hw parameters callback.
 *
 * @rdev: radeon_device pointer
 *
 * Set non-clock parameters associated with a power state
 * (voltage, etc.) (evergreen+).
 */
void evergreen_pm_misc(struct radeon_device *rdev)
{
	int req_ps_idx = rdev->pm.requested_power_state_index;
	int req_cm_idx = rdev->pm.requested_clock_mode_index;
	struct radeon_power_state *ps = &rdev->pm.power_state[req_ps_idx];
	struct radeon_voltage *voltage = &ps->clock_info[req_cm_idx].voltage;

	if (voltage->type == VOLTAGE_SW) {
		/* 0xff0x are flags rather then an actual voltage */
		if ((voltage->voltage & 0xff00) == 0xff00)
			return;
		if (voltage->voltage && (voltage->voltage != rdev->pm.current_vddc)) {
			radeon_atom_set_voltage(rdev, voltage->voltage, SET_VOLTAGE_TYPE_ASIC_VDDC);
			rdev->pm.current_vddc = voltage->voltage;
			DRM_DEBUG("Setting: vddc: %d\n", voltage->voltage);
		}

		/* starting with BTC, there is one state that is used for both
		 * MH and SH.  Difference is that we always use the high clock index for
		 * mclk and vddci.
		 */
		if ((rdev->pm.pm_method == PM_METHOD_PROFILE) &&
		    (rdev->family >= CHIP_BARTS) &&
		    rdev->pm.active_crtc_count &&
		    ((rdev->pm.profile_index == PM_PROFILE_MID_MH_IDX) ||
		     (rdev->pm.profile_index == PM_PROFILE_LOW_MH_IDX)))
			voltage = &rdev->pm.power_state[req_ps_idx].
				clock_info[rdev->pm.profiles[PM_PROFILE_HIGH_MH_IDX].dpms_on_cm_idx].voltage;

		/* 0xff0x are flags rather then an actual voltage */
		if ((voltage->vddci & 0xff00) == 0xff00)
			return;
		if (voltage->vddci && (voltage->vddci != rdev->pm.current_vddci)) {
			radeon_atom_set_voltage(rdev, voltage->vddci, SET_VOLTAGE_TYPE_ASIC_VDDCI);
			rdev->pm.current_vddci = voltage->vddci;
			DRM_DEBUG("Setting: vddci: %d\n", voltage->vddci);
		}
	}
}

/**
 * evergreen_pm_prepare - pre-power state change callback.
 *
 * @rdev: radeon_device pointer
 *
 * Prepare for a power state change (evergreen+).
 */
void evergreen_pm_prepare(struct radeon_device *rdev)
{
	struct drm_device *ddev = rdev->ddev;
	struct drm_crtc *crtc;
	struct radeon_crtc *radeon_crtc;
	u32 tmp;

	/* disable any active CRTCs */
	list_for_each_entry(crtc, &ddev->mode_config.crtc_list, head) {
		radeon_crtc = to_radeon_crtc(crtc);
		if (radeon_crtc->enabled) {
			tmp = RREG32(EVERGREEN_CRTC_CONTROL + radeon_crtc->crtc_offset);
			tmp |= EVERGREEN_CRTC_DISP_READ_REQUEST_DISABLE;
			WREG32(EVERGREEN_CRTC_CONTROL + radeon_crtc->crtc_offset, tmp);
		}
	}
}

/**
 * evergreen_pm_finish - post-power state change callback.
 *
 * @rdev: radeon_device pointer
 *
 * Clean up after a power state change (evergreen+).
 */
void evergreen_pm_finish(struct radeon_device *rdev)
{
	struct drm_device *ddev = rdev->ddev;
	struct drm_crtc *crtc;
	struct radeon_crtc *radeon_crtc;
	u32 tmp;

	/* enable any active CRTCs */
	list_for_each_entry(crtc, &ddev->mode_config.crtc_list, head) {
		radeon_crtc = to_radeon_crtc(crtc);
		if (radeon_crtc->enabled) {
			tmp = RREG32(EVERGREEN_CRTC_CONTROL + radeon_crtc->crtc_offset);
			tmp &= ~EVERGREEN_CRTC_DISP_READ_REQUEST_DISABLE;
			WREG32(EVERGREEN_CRTC_CONTROL + radeon_crtc->crtc_offset, tmp);
		}
	}
}

/**
 * evergreen_hpd_sense - hpd sense callback.
 *
 * @rdev: radeon_device pointer
 * @hpd: hpd (hotplug detect) pin
 *
 * Checks if a digital monitor is connected (evergreen+).
 * Returns true if connected, false if not connected.
 */
bool evergreen_hpd_sense(struct radeon_device *rdev, enum radeon_hpd_id hpd)
{
	bool connected = false;

	switch (hpd) {
	case RADEON_HPD_1:
		if (RREG32(DC_HPD1_INT_STATUS) & DC_HPDx_SENSE)
			connected = true;
		break;
	case RADEON_HPD_2:
		if (RREG32(DC_HPD2_INT_STATUS) & DC_HPDx_SENSE)
			connected = true;
		break;
	case RADEON_HPD_3:
		if (RREG32(DC_HPD3_INT_STATUS) & DC_HPDx_SENSE)
			connected = true;
		break;
	case RADEON_HPD_4:
		if (RREG32(DC_HPD4_INT_STATUS) & DC_HPDx_SENSE)
			connected = true;
		break;
	case RADEON_HPD_5:
		if (RREG32(DC_HPD5_INT_STATUS) & DC_HPDx_SENSE)
			connected = true;
		break;
	case RADEON_HPD_6:
		if (RREG32(DC_HPD6_INT_STATUS) & DC_HPDx_SENSE)
			connected = true;
		break;
	default:
		break;
	}

	return connected;
}

/**
 * evergreen_hpd_set_polarity - hpd set polarity callback.
 *
 * @rdev: radeon_device pointer
 * @hpd: hpd (hotplug detect) pin
 *
 * Set the polarity of the hpd pin (evergreen+).
 */
void evergreen_hpd_set_polarity(struct radeon_device *rdev,
				enum radeon_hpd_id hpd)
{
	u32 tmp;
	bool connected = evergreen_hpd_sense(rdev, hpd);

	switch (hpd) {
	case RADEON_HPD_1:
		tmp = RREG32(DC_HPD1_INT_CONTROL);
		if (connected)
			tmp &= ~DC_HPDx_INT_POLARITY;
		else
			tmp |= DC_HPDx_INT_POLARITY;
		WREG32(DC_HPD1_INT_CONTROL, tmp);
		break;
	case RADEON_HPD_2:
		tmp = RREG32(DC_HPD2_INT_CONTROL);
		if (connected)
			tmp &= ~DC_HPDx_INT_POLARITY;
		else
			tmp |= DC_HPDx_INT_POLARITY;
		WREG32(DC_HPD2_INT_CONTROL, tmp);
		break;
	case RADEON_HPD_3:
		tmp = RREG32(DC_HPD3_INT_CONTROL);
		if (connected)
			tmp &= ~DC_HPDx_INT_POLARITY;
		else
			tmp |= DC_HPDx_INT_POLARITY;
		WREG32(DC_HPD3_INT_CONTROL, tmp);
		break;
	case RADEON_HPD_4:
		tmp = RREG32(DC_HPD4_INT_CONTROL);
		if (connected)
			tmp &= ~DC_HPDx_INT_POLARITY;
		else
			tmp |= DC_HPDx_INT_POLARITY;
		WREG32(DC_HPD4_INT_CONTROL, tmp);
		break;
	case RADEON_HPD_5:
		tmp = RREG32(DC_HPD5_INT_CONTROL);
		if (connected)
			tmp &= ~DC_HPDx_INT_POLARITY;
		else
			tmp |= DC_HPDx_INT_POLARITY;
		WREG32(DC_HPD5_INT_CONTROL, tmp);
			break;
	case RADEON_HPD_6:
		tmp = RREG32(DC_HPD6_INT_CONTROL);
		if (connected)
			tmp &= ~DC_HPDx_INT_POLARITY;
		else
			tmp |= DC_HPDx_INT_POLARITY;
		WREG32(DC_HPD6_INT_CONTROL, tmp);
		break;
	default:
		break;
	}
}

/**
 * evergreen_hpd_init - hpd setup callback.
 *
 * @rdev: radeon_device pointer
 *
 * Setup the hpd pins used by the card (evergreen+).
 * Enable the pin, set the polarity, and enable the hpd interrupts.
 */
void evergreen_hpd_init(struct radeon_device *rdev)
{
	struct drm_device *dev = rdev->ddev;
	struct drm_connector *connector;
	unsigned enabled = 0;
	u32 tmp = DC_HPDx_CONNECTION_TIMER(0x9c4) |
		DC_HPDx_RX_INT_TIMER(0xfa) | DC_HPDx_EN;

	list_for_each_entry(connector, &dev->mode_config.connector_list, head) {
		struct radeon_connector *radeon_connector = to_radeon_connector(connector);

		if (connector->connector_type == DRM_MODE_CONNECTOR_eDP ||
		    connector->connector_type == DRM_MODE_CONNECTOR_LVDS) {
			/* don't try to enable hpd on eDP or LVDS avoid breaking the
			 * aux dp channel on imac and help (but not completely fix)
			 * https://bugzilla.redhat.com/show_bug.cgi?id=726143
			 * also avoid interrupt storms during dpms.
			 */
			continue;
		}
		switch (radeon_connector->hpd.hpd) {
		case RADEON_HPD_1:
			WREG32(DC_HPD1_CONTROL, tmp);
			break;
		case RADEON_HPD_2:
			WREG32(DC_HPD2_CONTROL, tmp);
			break;
		case RADEON_HPD_3:
			WREG32(DC_HPD3_CONTROL, tmp);
			break;
		case RADEON_HPD_4:
			WREG32(DC_HPD4_CONTROL, tmp);
			break;
		case RADEON_HPD_5:
			WREG32(DC_HPD5_CONTROL, tmp);
			break;
		case RADEON_HPD_6:
			WREG32(DC_HPD6_CONTROL, tmp);
			break;
		default:
			break;
		}
		radeon_hpd_set_polarity(rdev, radeon_connector->hpd.hpd);
		enabled |= 1 << radeon_connector->hpd.hpd;
	}
	radeon_irq_kms_enable_hpd(rdev, enabled);
}

/**
 * evergreen_hpd_fini - hpd tear down callback.
 *
 * @rdev: radeon_device pointer
 *
 * Tear down the hpd pins used by the card (evergreen+).
 * Disable the hpd interrupts.
 */
void evergreen_hpd_fini(struct radeon_device *rdev)
{
	struct drm_device *dev = rdev->ddev;
	struct drm_connector *connector;
	unsigned disabled = 0;

	list_for_each_entry(connector, &dev->mode_config.connector_list, head) {
		struct radeon_connector *radeon_connector = to_radeon_connector(connector);
		switch (radeon_connector->hpd.hpd) {
		case RADEON_HPD_1:
			WREG32(DC_HPD1_CONTROL, 0);
			break;
		case RADEON_HPD_2:
			WREG32(DC_HPD2_CONTROL, 0);
			break;
		case RADEON_HPD_3:
			WREG32(DC_HPD3_CONTROL, 0);
			break;
		case RADEON_HPD_4:
			WREG32(DC_HPD4_CONTROL, 0);
			break;
		case RADEON_HPD_5:
			WREG32(DC_HPD5_CONTROL, 0);
			break;
		case RADEON_HPD_6:
			WREG32(DC_HPD6_CONTROL, 0);
			break;
		default:
			break;
		}
		disabled |= 1 << radeon_connector->hpd.hpd;
	}
	radeon_irq_kms_disable_hpd(rdev, disabled);
}

/* watermark setup */

static u32 evergreen_line_buffer_adjust(struct radeon_device *rdev,
					struct radeon_crtc *radeon_crtc,
					struct drm_display_mode *mode,
					struct drm_display_mode *other_mode)
{
	u32 tmp, buffer_alloc, i;
	u32 pipe_offset = radeon_crtc->crtc_id * 0x20;
	/*
	 * Line Buffer Setup
	 * There are 3 line buffers, each one shared by 2 display controllers.
	 * DC_LB_MEMORY_SPLIT controls how that line buffer is shared between
	 * the display controllers.  The paritioning is done via one of four
	 * preset allocations specified in bits 2:0:
	 * first display controller
	 *  0 - first half of lb (3840 * 2)
	 *  1 - first 3/4 of lb (5760 * 2)
	 *  2 - whole lb (7680 * 2), other crtc must be disabled
	 *  3 - first 1/4 of lb (1920 * 2)
	 * second display controller
	 *  4 - second half of lb (3840 * 2)
	 *  5 - second 3/4 of lb (5760 * 2)
	 *  6 - whole lb (7680 * 2), other crtc must be disabled
	 *  7 - last 1/4 of lb (1920 * 2)
	 */
	/* this can get tricky if we have two large displays on a paired group
	 * of crtcs.  Ideally for multiple large displays we'd assign them to
	 * non-linked crtcs for maximum line buffer allocation.
	 */
	if (radeon_crtc->base.enabled && mode) {
		if (other_mode) {
			tmp = 0; /* 1/2 */
			buffer_alloc = 1;
		} else {
			tmp = 2; /* whole */
			buffer_alloc = 2;
		}
	} else {
		tmp = 0;
		buffer_alloc = 0;
	}

	/* second controller of the pair uses second half of the lb */
	if (radeon_crtc->crtc_id % 2)
		tmp += 4;
	WREG32(DC_LB_MEMORY_SPLIT + radeon_crtc->crtc_offset, tmp);

	if (ASIC_IS_DCE41(rdev) || ASIC_IS_DCE5(rdev)) {
		WREG32(PIPE0_DMIF_BUFFER_CONTROL + pipe_offset,
		       DMIF_BUFFERS_ALLOCATED(buffer_alloc));
		for (i = 0; i < rdev->usec_timeout; i++) {
			if (RREG32(PIPE0_DMIF_BUFFER_CONTROL + pipe_offset) &
			    DMIF_BUFFERS_ALLOCATED_COMPLETED)
				break;
			udelay(1);
		}
	}

	if (radeon_crtc->base.enabled && mode) {
		switch (tmp) {
		case 0:
		case 4:
		default:
			if (ASIC_IS_DCE5(rdev))
				return 4096 * 2;
			else
				return 3840 * 2;
		case 1:
		case 5:
			if (ASIC_IS_DCE5(rdev))
				return 6144 * 2;
			else
				return 5760 * 2;
		case 2:
		case 6:
			if (ASIC_IS_DCE5(rdev))
				return 8192 * 2;
			else
				return 7680 * 2;
		case 3:
		case 7:
			if (ASIC_IS_DCE5(rdev))
				return 2048 * 2;
			else
				return 1920 * 2;
		}
	}

	/* controller not enabled, so no lb used */
	return 0;
}

u32 evergreen_get_number_of_dram_channels(struct radeon_device *rdev)
{
	u32 tmp = RREG32(MC_SHARED_CHMAP);

	switch ((tmp & NOOFCHAN_MASK) >> NOOFCHAN_SHIFT) {
	case 0:
	default:
		return 1;
	case 1:
		return 2;
	case 2:
		return 4;
	case 3:
		return 8;
	}
}

struct evergreen_wm_params {
	u32 dram_channels; /* number of dram channels */
	u32 yclk;          /* bandwidth per dram data pin in kHz */
	u32 sclk;          /* engine clock in kHz */
	u32 disp_clk;      /* display clock in kHz */
	u32 src_width;     /* viewport width */
	u32 active_time;   /* active display time in ns */
	u32 blank_time;    /* blank time in ns */
	bool interlaced;    /* mode is interlaced */
	fixed20_12 vsc;    /* vertical scale ratio */
	u32 num_heads;     /* number of active crtcs */
	u32 bytes_per_pixel; /* bytes per pixel display + overlay */
	u32 lb_size;       /* line buffer allocated to pipe */
	u32 vtaps;         /* vertical scaler taps */
};

static u32 evergreen_dram_bandwidth(struct evergreen_wm_params *wm)
{
	/* Calculate DRAM Bandwidth and the part allocated to display. */
	fixed20_12 dram_efficiency; /* 0.7 */
	fixed20_12 yclk, dram_channels, bandwidth;
	fixed20_12 a;

	a.full = dfixed_const(1000);
	yclk.full = dfixed_const(wm->yclk);
	yclk.full = dfixed_div(yclk, a);
	dram_channels.full = dfixed_const(wm->dram_channels * 4);
	a.full = dfixed_const(10);
	dram_efficiency.full = dfixed_const(7);
	dram_efficiency.full = dfixed_div(dram_efficiency, a);
	bandwidth.full = dfixed_mul(dram_channels, yclk);
	bandwidth.full = dfixed_mul(bandwidth, dram_efficiency);

	return dfixed_trunc(bandwidth);
}

static u32 evergreen_dram_bandwidth_for_display(struct evergreen_wm_params *wm)
{
	/* Calculate DRAM Bandwidth and the part allocated to display. */
	fixed20_12 disp_dram_allocation; /* 0.3 to 0.7 */
	fixed20_12 yclk, dram_channels, bandwidth;
	fixed20_12 a;

	a.full = dfixed_const(1000);
	yclk.full = dfixed_const(wm->yclk);
	yclk.full = dfixed_div(yclk, a);
	dram_channels.full = dfixed_const(wm->dram_channels * 4);
	a.full = dfixed_const(10);
	disp_dram_allocation.full = dfixed_const(3); /* XXX worse case value 0.3 */
	disp_dram_allocation.full = dfixed_div(disp_dram_allocation, a);
	bandwidth.full = dfixed_mul(dram_channels, yclk);
	bandwidth.full = dfixed_mul(bandwidth, disp_dram_allocation);

	return dfixed_trunc(bandwidth);
}

static u32 evergreen_data_return_bandwidth(struct evergreen_wm_params *wm)
{
	/* Calculate the display Data return Bandwidth */
	fixed20_12 return_efficiency; /* 0.8 */
	fixed20_12 sclk, bandwidth;
	fixed20_12 a;

	a.full = dfixed_const(1000);
	sclk.full = dfixed_const(wm->sclk);
	sclk.full = dfixed_div(sclk, a);
	a.full = dfixed_const(10);
	return_efficiency.full = dfixed_const(8);
	return_efficiency.full = dfixed_div(return_efficiency, a);
	a.full = dfixed_const(32);
	bandwidth.full = dfixed_mul(a, sclk);
	bandwidth.full = dfixed_mul(bandwidth, return_efficiency);

	return dfixed_trunc(bandwidth);
}

static u32 evergreen_dmif_request_bandwidth(struct evergreen_wm_params *wm)
{
	/* Calculate the DMIF Request Bandwidth */
	fixed20_12 disp_clk_request_efficiency; /* 0.8 */
	fixed20_12 disp_clk, bandwidth;
	fixed20_12 a;

	a.full = dfixed_const(1000);
	disp_clk.full = dfixed_const(wm->disp_clk);
	disp_clk.full = dfixed_div(disp_clk, a);
	a.full = dfixed_const(10);
	disp_clk_request_efficiency.full = dfixed_const(8);
	disp_clk_request_efficiency.full = dfixed_div(disp_clk_request_efficiency, a);
	a.full = dfixed_const(32);
	bandwidth.full = dfixed_mul(a, disp_clk);
	bandwidth.full = dfixed_mul(bandwidth, disp_clk_request_efficiency);

	return dfixed_trunc(bandwidth);
}

static u32 evergreen_available_bandwidth(struct evergreen_wm_params *wm)
{
	/* Calculate the Available bandwidth. Display can use this temporarily but not in average. */
	u32 dram_bandwidth = evergreen_dram_bandwidth(wm);
	u32 data_return_bandwidth = evergreen_data_return_bandwidth(wm);
	u32 dmif_req_bandwidth = evergreen_dmif_request_bandwidth(wm);

	return min(dram_bandwidth, min(data_return_bandwidth, dmif_req_bandwidth));
}

static u32 evergreen_average_bandwidth(struct evergreen_wm_params *wm)
{
	/* Calculate the display mode Average Bandwidth
	 * DisplayMode should contain the source and destination dimensions,
	 * timing, etc.
	 */
	fixed20_12 bpp;
	fixed20_12 line_time;
	fixed20_12 src_width;
	fixed20_12 bandwidth;
	fixed20_12 a;

	a.full = dfixed_const(1000);
	line_time.full = dfixed_const(wm->active_time + wm->blank_time);
	line_time.full = dfixed_div(line_time, a);
	bpp.full = dfixed_const(wm->bytes_per_pixel);
	src_width.full = dfixed_const(wm->src_width);
	bandwidth.full = dfixed_mul(src_width, bpp);
	bandwidth.full = dfixed_mul(bandwidth, wm->vsc);
	bandwidth.full = dfixed_div(bandwidth, line_time);

	return dfixed_trunc(bandwidth);
}

static u32 evergreen_latency_watermark(struct evergreen_wm_params *wm)
{
	/* First calcualte the latency in ns */
	u32 mc_latency = 2000; /* 2000 ns. */
	u32 available_bandwidth = evergreen_available_bandwidth(wm);
	u32 worst_chunk_return_time = (512 * 8 * 1000) / available_bandwidth;
	u32 cursor_line_pair_return_time = (128 * 4 * 1000) / available_bandwidth;
	u32 dc_latency = 40000000 / wm->disp_clk; /* dc pipe latency */
	u32 other_heads_data_return_time = ((wm->num_heads + 1) * worst_chunk_return_time) +
		(wm->num_heads * cursor_line_pair_return_time);
	u32 latency = mc_latency + other_heads_data_return_time + dc_latency;
	u32 max_src_lines_per_dst_line, lb_fill_bw, line_fill_time;
	fixed20_12 a, b, c;

	if (wm->num_heads == 0)
		return 0;

	a.full = dfixed_const(2);
	b.full = dfixed_const(1);
	if ((wm->vsc.full > a.full) ||
	    ((wm->vsc.full > b.full) && (wm->vtaps >= 3)) ||
	    (wm->vtaps >= 5) ||
	    ((wm->vsc.full >= a.full) && wm->interlaced))
		max_src_lines_per_dst_line = 4;
	else
		max_src_lines_per_dst_line = 2;

	a.full = dfixed_const(available_bandwidth);
	b.full = dfixed_const(wm->num_heads);
	a.full = dfixed_div(a, b);

	b.full = dfixed_const(1000);
	c.full = dfixed_const(wm->disp_clk);
	b.full = dfixed_div(c, b);
	c.full = dfixed_const(wm->bytes_per_pixel);
	b.full = dfixed_mul(b, c);

	lb_fill_bw = min(dfixed_trunc(a), dfixed_trunc(b));

	a.full = dfixed_const(max_src_lines_per_dst_line * wm->src_width * wm->bytes_per_pixel);
	b.full = dfixed_const(1000);
	c.full = dfixed_const(lb_fill_bw);
	b.full = dfixed_div(c, b);
	a.full = dfixed_div(a, b);
	line_fill_time = dfixed_trunc(a);

	if (line_fill_time < wm->active_time)
		return latency;
	else
		return latency + (line_fill_time - wm->active_time);

}

static bool evergreen_average_bandwidth_vs_dram_bandwidth_for_display(struct evergreen_wm_params *wm)
{
	if (evergreen_average_bandwidth(wm) <=
	    (evergreen_dram_bandwidth_for_display(wm) / wm->num_heads))
		return true;
	else
		return false;
};

static bool evergreen_average_bandwidth_vs_available_bandwidth(struct evergreen_wm_params *wm)
{
	if (evergreen_average_bandwidth(wm) <=
	    (evergreen_available_bandwidth(wm) / wm->num_heads))
		return true;
	else
		return false;
};

static bool evergreen_check_latency_hiding(struct evergreen_wm_params *wm)
{
	u32 lb_partitions = wm->lb_size / wm->src_width;
	u32 line_time = wm->active_time + wm->blank_time;
	u32 latency_tolerant_lines;
	u32 latency_hiding;
	fixed20_12 a;

	a.full = dfixed_const(1);
	if (wm->vsc.full > a.full)
		latency_tolerant_lines = 1;
	else {
		if (lb_partitions <= (wm->vtaps + 1))
			latency_tolerant_lines = 1;
		else
			latency_tolerant_lines = 2;
	}

	latency_hiding = (latency_tolerant_lines * line_time + wm->blank_time);

	if (evergreen_latency_watermark(wm) <= latency_hiding)
		return true;
	else
		return false;
}

static void evergreen_program_watermarks(struct radeon_device *rdev,
					 struct radeon_crtc *radeon_crtc,
					 u32 lb_size, u32 num_heads)
{
	struct drm_display_mode *mode = &radeon_crtc->base.mode;
	struct evergreen_wm_params wm_low, wm_high;
	u32 dram_channels;
	u32 pixel_period;
	u32 line_time = 0;
	u32 latency_watermark_a = 0, latency_watermark_b = 0;
	u32 priority_a_mark = 0, priority_b_mark = 0;
	u32 priority_a_cnt = PRIORITY_OFF;
	u32 priority_b_cnt = PRIORITY_OFF;
	u32 pipe_offset = radeon_crtc->crtc_id * 16;
	u32 tmp, arb_control3;
	fixed20_12 a, b, c;

	if (radeon_crtc->base.enabled && num_heads && mode) {
		pixel_period = 1000000 / (u32)mode->clock;
		line_time = min((u32)mode->crtc_htotal * pixel_period, (u32)65535);
		priority_a_cnt = 0;
		priority_b_cnt = 0;
		dram_channels = evergreen_get_number_of_dram_channels(rdev);

		/* watermark for high clocks */
		if ((rdev->pm.pm_method == PM_METHOD_DPM) && rdev->pm.dpm_enabled) {
			wm_high.yclk =
				radeon_dpm_get_mclk(rdev, false) * 10;
			wm_high.sclk =
				radeon_dpm_get_sclk(rdev, false) * 10;
		} else {
			wm_high.yclk = rdev->pm.current_mclk * 10;
			wm_high.sclk = rdev->pm.current_sclk * 10;
		}

		wm_high.disp_clk = mode->clock;
		wm_high.src_width = mode->crtc_hdisplay;
		wm_high.active_time = mode->crtc_hdisplay * pixel_period;
		wm_high.blank_time = line_time - wm_high.active_time;
		wm_high.interlaced = false;
		if (mode->flags & DRM_MODE_FLAG_INTERLACE)
			wm_high.interlaced = true;
		wm_high.vsc = radeon_crtc->vsc;
		wm_high.vtaps = 1;
		if (radeon_crtc->rmx_type != RMX_OFF)
			wm_high.vtaps = 2;
		wm_high.bytes_per_pixel = 4; /* XXX: get this from fb config */
		wm_high.lb_size = lb_size;
		wm_high.dram_channels = dram_channels;
		wm_high.num_heads = num_heads;

		/* watermark for low clocks */
		if ((rdev->pm.pm_method == PM_METHOD_DPM) && rdev->pm.dpm_enabled) {
			wm_low.yclk =
				radeon_dpm_get_mclk(rdev, true) * 10;
			wm_low.sclk =
				radeon_dpm_get_sclk(rdev, true) * 10;
		} else {
			wm_low.yclk = rdev->pm.current_mclk * 10;
			wm_low.sclk = rdev->pm.current_sclk * 10;
		}

		wm_low.disp_clk = mode->clock;
		wm_low.src_width = mode->crtc_hdisplay;
		wm_low.active_time = mode->crtc_hdisplay * pixel_period;
		wm_low.blank_time = line_time - wm_low.active_time;
		wm_low.interlaced = false;
		if (mode->flags & DRM_MODE_FLAG_INTERLACE)
			wm_low.interlaced = true;
		wm_low.vsc = radeon_crtc->vsc;
		wm_low.vtaps = 1;
		if (radeon_crtc->rmx_type != RMX_OFF)
			wm_low.vtaps = 2;
		wm_low.bytes_per_pixel = 4; /* XXX: get this from fb config */
		wm_low.lb_size = lb_size;
		wm_low.dram_channels = dram_channels;
		wm_low.num_heads = num_heads;

		/* set for high clocks */
		latency_watermark_a = min(evergreen_latency_watermark(&wm_high), (u32)65535);
		/* set for low clocks */
		latency_watermark_b = min(evergreen_latency_watermark(&wm_low), (u32)65535);

		/* possibly force display priority to high */
		/* should really do this at mode validation time... */
		if (!evergreen_average_bandwidth_vs_dram_bandwidth_for_display(&wm_high) ||
		    !evergreen_average_bandwidth_vs_available_bandwidth(&wm_high) ||
		    !evergreen_check_latency_hiding(&wm_high) ||
		    (rdev->disp_priority == 2)) {
			DRM_DEBUG_KMS("force priority a to high\n");
			priority_a_cnt |= PRIORITY_ALWAYS_ON;
		}
		if (!evergreen_average_bandwidth_vs_dram_bandwidth_for_display(&wm_low) ||
		    !evergreen_average_bandwidth_vs_available_bandwidth(&wm_low) ||
		    !evergreen_check_latency_hiding(&wm_low) ||
		    (rdev->disp_priority == 2)) {
			DRM_DEBUG_KMS("force priority b to high\n");
			priority_b_cnt |= PRIORITY_ALWAYS_ON;
		}

		a.full = dfixed_const(1000);
		b.full = dfixed_const(mode->clock);
		b.full = dfixed_div(b, a);
		c.full = dfixed_const(latency_watermark_a);
		c.full = dfixed_mul(c, b);
		c.full = dfixed_mul(c, radeon_crtc->hsc);
		c.full = dfixed_div(c, a);
		a.full = dfixed_const(16);
		c.full = dfixed_div(c, a);
		priority_a_mark = dfixed_trunc(c);
		priority_a_cnt |= priority_a_mark & PRIORITY_MARK_MASK;

		a.full = dfixed_const(1000);
		b.full = dfixed_const(mode->clock);
		b.full = dfixed_div(b, a);
		c.full = dfixed_const(latency_watermark_b);
		c.full = dfixed_mul(c, b);
		c.full = dfixed_mul(c, radeon_crtc->hsc);
		c.full = dfixed_div(c, a);
		a.full = dfixed_const(16);
		c.full = dfixed_div(c, a);
		priority_b_mark = dfixed_trunc(c);
		priority_b_cnt |= priority_b_mark & PRIORITY_MARK_MASK;
	}

	/* select wm A */
	arb_control3 = RREG32(PIPE0_ARBITRATION_CONTROL3 + pipe_offset);
	tmp = arb_control3;
	tmp &= ~LATENCY_WATERMARK_MASK(3);
	tmp |= LATENCY_WATERMARK_MASK(1);
	WREG32(PIPE0_ARBITRATION_CONTROL3 + pipe_offset, tmp);
	WREG32(PIPE0_LATENCY_CONTROL + pipe_offset,
	       (LATENCY_LOW_WATERMARK(latency_watermark_a) |
		LATENCY_HIGH_WATERMARK(line_time)));
	/* select wm B */
	tmp = RREG32(PIPE0_ARBITRATION_CONTROL3 + pipe_offset);
	tmp &= ~LATENCY_WATERMARK_MASK(3);
	tmp |= LATENCY_WATERMARK_MASK(2);
	WREG32(PIPE0_ARBITRATION_CONTROL3 + pipe_offset, tmp);
	WREG32(PIPE0_LATENCY_CONTROL + pipe_offset,
	       (LATENCY_LOW_WATERMARK(latency_watermark_b) |
		LATENCY_HIGH_WATERMARK(line_time)));
	/* restore original selection */
	WREG32(PIPE0_ARBITRATION_CONTROL3 + pipe_offset, arb_control3);

	/* write the priority marks */
	WREG32(PRIORITY_A_CNT + radeon_crtc->crtc_offset, priority_a_cnt);
	WREG32(PRIORITY_B_CNT + radeon_crtc->crtc_offset, priority_b_cnt);

	/* save values for DPM */
	radeon_crtc->line_time = line_time;
	radeon_crtc->wm_high = latency_watermark_a;
	radeon_crtc->wm_low = latency_watermark_b;
}

/**
 * evergreen_bandwidth_update - update display watermarks callback.
 *
 * @rdev: radeon_device pointer
 *
 * Update the display watermarks based on the requested mode(s)
 * (evergreen+).
 */
void evergreen_bandwidth_update(struct radeon_device *rdev)
{
	struct drm_display_mode *mode0 = NULL;
	struct drm_display_mode *mode1 = NULL;
	u32 num_heads = 0, lb_size;
	int i;

	if (!rdev->mode_info.mode_config_initialized)
		return;

	radeon_update_display_priority(rdev);

	for (i = 0; i < rdev->num_crtc; i++) {
		if (rdev->mode_info.crtcs[i]->base.enabled)
			num_heads++;
	}
	for (i = 0; i < rdev->num_crtc; i += 2) {
		mode0 = &rdev->mode_info.crtcs[i]->base.mode;
		mode1 = &rdev->mode_info.crtcs[i+1]->base.mode;
		lb_size = evergreen_line_buffer_adjust(rdev, rdev->mode_info.crtcs[i], mode0, mode1);
		evergreen_program_watermarks(rdev, rdev->mode_info.crtcs[i], lb_size, num_heads);
		lb_size = evergreen_line_buffer_adjust(rdev, rdev->mode_info.crtcs[i+1], mode1, mode0);
		evergreen_program_watermarks(rdev, rdev->mode_info.crtcs[i+1], lb_size, num_heads);
	}
}

/**
 * evergreen_mc_wait_for_idle - wait for MC idle callback.
 *
 * @rdev: radeon_device pointer
 *
 * Wait for the MC (memory controller) to be idle.
 * (evergreen+).
 * Returns 0 if the MC is idle, -1 if not.
 */
int evergreen_mc_wait_for_idle(struct radeon_device *rdev)
{
	unsigned i;
	u32 tmp;

	for (i = 0; i < rdev->usec_timeout; i++) {
		/* read MC_STATUS */
		tmp = RREG32(SRBM_STATUS) & 0x1F00;
		if (!tmp)
			return 0;
		udelay(1);
	}
	return -1;
}

/*
 * GART
 */
void evergreen_pcie_gart_tlb_flush(struct radeon_device *rdev)
{
	unsigned i;
	u32 tmp;

	WREG32(HDP_MEM_COHERENCY_FLUSH_CNTL, 0x1);

	WREG32(VM_CONTEXT0_REQUEST_RESPONSE, REQUEST_TYPE(1));
	for (i = 0; i < rdev->usec_timeout; i++) {
		/* read MC_STATUS */
		tmp = RREG32(VM_CONTEXT0_REQUEST_RESPONSE);
		tmp = (tmp & RESPONSE_TYPE_MASK) >> RESPONSE_TYPE_SHIFT;
		if (tmp == 2) {
			printk(KERN_WARNING "[drm] r600 flush TLB failed\n");
			return;
		}
		if (tmp) {
			return;
		}
		udelay(1);
	}
}

static int evergreen_pcie_gart_enable(struct radeon_device *rdev)
{
	u32 tmp;
	int r;

	if (rdev->gart.robj == NULL) {
		dev_err(rdev->dev, "No VRAM object for PCIE GART.\n");
		return -EINVAL;
	}
	r = radeon_gart_table_vram_pin(rdev);
	if (r)
		return r;
	/* Setup L2 cache */
	WREG32(VM_L2_CNTL, ENABLE_L2_CACHE | ENABLE_L2_FRAGMENT_PROCESSING |
				ENABLE_L2_PTE_CACHE_LRU_UPDATE_BY_WRITE |
				EFFECTIVE_L2_QUEUE_SIZE(7));
	WREG32(VM_L2_CNTL2, 0);
	WREG32(VM_L2_CNTL3, BANK_SELECT(0) | CACHE_UPDATE_MODE(2));
	/* Setup TLB control */
	tmp = ENABLE_L1_TLB | ENABLE_L1_FRAGMENT_PROCESSING |
		SYSTEM_ACCESS_MODE_NOT_IN_SYS |
		SYSTEM_APERTURE_UNMAPPED_ACCESS_PASS_THRU |
		EFFECTIVE_L1_TLB_SIZE(5) | EFFECTIVE_L1_QUEUE_SIZE(5);
	if (rdev->flags & RADEON_IS_IGP) {
		WREG32(FUS_MC_VM_MD_L1_TLB0_CNTL, tmp);
		WREG32(FUS_MC_VM_MD_L1_TLB1_CNTL, tmp);
		WREG32(FUS_MC_VM_MD_L1_TLB2_CNTL, tmp);
	} else {
		WREG32(MC_VM_MD_L1_TLB0_CNTL, tmp);
		WREG32(MC_VM_MD_L1_TLB1_CNTL, tmp);
		WREG32(MC_VM_MD_L1_TLB2_CNTL, tmp);
		if ((rdev->family == CHIP_JUNIPER) ||
		    (rdev->family == CHIP_CYPRESS) ||
		    (rdev->family == CHIP_HEMLOCK) ||
		    (rdev->family == CHIP_BARTS))
			WREG32(MC_VM_MD_L1_TLB3_CNTL, tmp);
	}
	WREG32(MC_VM_MB_L1_TLB0_CNTL, tmp);
	WREG32(MC_VM_MB_L1_TLB1_CNTL, tmp);
	WREG32(MC_VM_MB_L1_TLB2_CNTL, tmp);
	WREG32(MC_VM_MB_L1_TLB3_CNTL, tmp);
	WREG32(VM_CONTEXT0_PAGE_TABLE_START_ADDR, rdev->mc.gtt_start >> 12);
	WREG32(VM_CONTEXT0_PAGE_TABLE_END_ADDR, rdev->mc.gtt_end >> 12);
	WREG32(VM_CONTEXT0_PAGE_TABLE_BASE_ADDR, rdev->gart.table_addr >> 12);
	WREG32(VM_CONTEXT0_CNTL, ENABLE_CONTEXT | PAGE_TABLE_DEPTH(0) |
				RANGE_PROTECTION_FAULT_ENABLE_DEFAULT);
	WREG32(VM_CONTEXT0_PROTECTION_FAULT_DEFAULT_ADDR,
			(u32)(rdev->dummy_page.addr >> 12));
	WREG32(VM_CONTEXT1_CNTL, 0);

	evergreen_pcie_gart_tlb_flush(rdev);
	DRM_INFO("PCIE GART of %uM enabled (table at 0x%016llX).\n",
		 (unsigned)(rdev->mc.gtt_size >> 20),
		 (unsigned long long)rdev->gart.table_addr);
	rdev->gart.ready = true;
	return 0;
}

static void evergreen_pcie_gart_disable(struct radeon_device *rdev)
{
	u32 tmp;

	/* Disable all tables */
	WREG32(VM_CONTEXT0_CNTL, 0);
	WREG32(VM_CONTEXT1_CNTL, 0);

	/* Setup L2 cache */
	WREG32(VM_L2_CNTL, ENABLE_L2_FRAGMENT_PROCESSING |
				EFFECTIVE_L2_QUEUE_SIZE(7));
	WREG32(VM_L2_CNTL2, 0);
	WREG32(VM_L2_CNTL3, BANK_SELECT(0) | CACHE_UPDATE_MODE(2));
	/* Setup TLB control */
	tmp = EFFECTIVE_L1_TLB_SIZE(5) | EFFECTIVE_L1_QUEUE_SIZE(5);
	WREG32(MC_VM_MD_L1_TLB0_CNTL, tmp);
	WREG32(MC_VM_MD_L1_TLB1_CNTL, tmp);
	WREG32(MC_VM_MD_L1_TLB2_CNTL, tmp);
	WREG32(MC_VM_MB_L1_TLB0_CNTL, tmp);
	WREG32(MC_VM_MB_L1_TLB1_CNTL, tmp);
	WREG32(MC_VM_MB_L1_TLB2_CNTL, tmp);
	WREG32(MC_VM_MB_L1_TLB3_CNTL, tmp);
	radeon_gart_table_vram_unpin(rdev);
}

static void evergreen_pcie_gart_fini(struct radeon_device *rdev)
{
	evergreen_pcie_gart_disable(rdev);
	radeon_gart_table_vram_free(rdev);
	radeon_gart_fini(rdev);
}


static void evergreen_agp_enable(struct radeon_device *rdev)
{
	u32 tmp;

	/* Setup L2 cache */
	WREG32(VM_L2_CNTL, ENABLE_L2_CACHE | ENABLE_L2_FRAGMENT_PROCESSING |
				ENABLE_L2_PTE_CACHE_LRU_UPDATE_BY_WRITE |
				EFFECTIVE_L2_QUEUE_SIZE(7));
	WREG32(VM_L2_CNTL2, 0);
	WREG32(VM_L2_CNTL3, BANK_SELECT(0) | CACHE_UPDATE_MODE(2));
	/* Setup TLB control */
	tmp = ENABLE_L1_TLB | ENABLE_L1_FRAGMENT_PROCESSING |
		SYSTEM_ACCESS_MODE_NOT_IN_SYS |
		SYSTEM_APERTURE_UNMAPPED_ACCESS_PASS_THRU |
		EFFECTIVE_L1_TLB_SIZE(5) | EFFECTIVE_L1_QUEUE_SIZE(5);
	WREG32(MC_VM_MD_L1_TLB0_CNTL, tmp);
	WREG32(MC_VM_MD_L1_TLB1_CNTL, tmp);
	WREG32(MC_VM_MD_L1_TLB2_CNTL, tmp);
	WREG32(MC_VM_MB_L1_TLB0_CNTL, tmp);
	WREG32(MC_VM_MB_L1_TLB1_CNTL, tmp);
	WREG32(MC_VM_MB_L1_TLB2_CNTL, tmp);
	WREG32(MC_VM_MB_L1_TLB3_CNTL, tmp);
	WREG32(VM_CONTEXT0_CNTL, 0);
	WREG32(VM_CONTEXT1_CNTL, 0);
}

void evergreen_mc_stop(struct radeon_device *rdev, struct evergreen_mc_save *save)
{
	u32 crtc_enabled, tmp, frame_count, blackout;
	int i, j;

	if (!ASIC_IS_NODCE(rdev)) {
		save->vga_render_control = RREG32(VGA_RENDER_CONTROL);
		save->vga_hdp_control = RREG32(VGA_HDP_CONTROL);

		/* disable VGA render */
		WREG32(VGA_RENDER_CONTROL, 0);
	}
	/* blank the display controllers */
	for (i = 0; i < rdev->num_crtc; i++) {
		crtc_enabled = RREG32(EVERGREEN_CRTC_CONTROL + crtc_offsets[i]) & EVERGREEN_CRTC_MASTER_EN;
		if (crtc_enabled) {
			save->crtc_enabled[i] = true;
			if (ASIC_IS_DCE6(rdev)) {
				tmp = RREG32(EVERGREEN_CRTC_BLANK_CONTROL + crtc_offsets[i]);
				if (!(tmp & EVERGREEN_CRTC_BLANK_DATA_EN)) {
					radeon_wait_for_vblank(rdev, i);
					WREG32(EVERGREEN_CRTC_UPDATE_LOCK + crtc_offsets[i], 1);
					tmp |= EVERGREEN_CRTC_BLANK_DATA_EN;
					WREG32(EVERGREEN_CRTC_BLANK_CONTROL + crtc_offsets[i], tmp);
					WREG32(EVERGREEN_CRTC_UPDATE_LOCK + crtc_offsets[i], 0);
				}
			} else {
				tmp = RREG32(EVERGREEN_CRTC_CONTROL + crtc_offsets[i]);
				if (!(tmp & EVERGREEN_CRTC_DISP_READ_REQUEST_DISABLE)) {
					radeon_wait_for_vblank(rdev, i);
					WREG32(EVERGREEN_CRTC_UPDATE_LOCK + crtc_offsets[i], 1);
					tmp |= EVERGREEN_CRTC_DISP_READ_REQUEST_DISABLE;
					WREG32(EVERGREEN_CRTC_CONTROL + crtc_offsets[i], tmp);
					WREG32(EVERGREEN_CRTC_UPDATE_LOCK + crtc_offsets[i], 0);
				}
			}
			/* wait for the next frame */
			frame_count = radeon_get_vblank_counter(rdev, i);
			for (j = 0; j < rdev->usec_timeout; j++) {
				if (radeon_get_vblank_counter(rdev, i) != frame_count)
					break;
				udelay(1);
			}

			/* XXX this is a hack to avoid strange behavior with EFI on certain systems */
			WREG32(EVERGREEN_CRTC_UPDATE_LOCK + crtc_offsets[i], 1);
			tmp = RREG32(EVERGREEN_CRTC_CONTROL + crtc_offsets[i]);
			tmp &= ~EVERGREEN_CRTC_MASTER_EN;
			WREG32(EVERGREEN_CRTC_CONTROL + crtc_offsets[i], tmp);
			WREG32(EVERGREEN_CRTC_UPDATE_LOCK + crtc_offsets[i], 0);
			save->crtc_enabled[i] = false;
			/* ***** */
		} else {
			save->crtc_enabled[i] = false;
		}
	}

	radeon_mc_wait_for_idle(rdev);

	blackout = RREG32(MC_SHARED_BLACKOUT_CNTL);
	if ((blackout & BLACKOUT_MODE_MASK) != 1) {
		/* Block CPU access */
		WREG32(BIF_FB_EN, 0);
		/* blackout the MC */
		blackout &= ~BLACKOUT_MODE_MASK;
		WREG32(MC_SHARED_BLACKOUT_CNTL, blackout | 1);
	}
	/* wait for the MC to settle */
	udelay(100);

	/* lock double buffered regs */
	for (i = 0; i < rdev->num_crtc; i++) {
		if (save->crtc_enabled[i]) {
			tmp = RREG32(EVERGREEN_GRPH_UPDATE + crtc_offsets[i]);
			if (!(tmp & EVERGREEN_GRPH_UPDATE_LOCK)) {
				tmp |= EVERGREEN_GRPH_UPDATE_LOCK;
				WREG32(EVERGREEN_GRPH_UPDATE + crtc_offsets[i], tmp);
			}
			tmp = RREG32(EVERGREEN_MASTER_UPDATE_LOCK + crtc_offsets[i]);
			if (!(tmp & 1)) {
				tmp |= 1;
				WREG32(EVERGREEN_MASTER_UPDATE_LOCK + crtc_offsets[i], tmp);
			}
		}
	}
}

void evergreen_mc_resume(struct radeon_device *rdev, struct evergreen_mc_save *save)
{
	u32 tmp, frame_count;
	int i, j;

	/* update crtc base addresses */
	for (i = 0; i < rdev->num_crtc; i++) {
		WREG32(EVERGREEN_GRPH_PRIMARY_SURFACE_ADDRESS_HIGH + crtc_offsets[i],
		       upper_32_bits(rdev->mc.vram_start));
		WREG32(EVERGREEN_GRPH_SECONDARY_SURFACE_ADDRESS_HIGH + crtc_offsets[i],
		       upper_32_bits(rdev->mc.vram_start));
		WREG32(EVERGREEN_GRPH_PRIMARY_SURFACE_ADDRESS + crtc_offsets[i],
		       (u32)rdev->mc.vram_start);
		WREG32(EVERGREEN_GRPH_SECONDARY_SURFACE_ADDRESS + crtc_offsets[i],
		       (u32)rdev->mc.vram_start);
	}

	if (!ASIC_IS_NODCE(rdev)) {
		WREG32(EVERGREEN_VGA_MEMORY_BASE_ADDRESS_HIGH, upper_32_bits(rdev->mc.vram_start));
		WREG32(EVERGREEN_VGA_MEMORY_BASE_ADDRESS, (u32)rdev->mc.vram_start);
	}

	/* unlock regs and wait for update */
	for (i = 0; i < rdev->num_crtc; i++) {
		if (save->crtc_enabled[i]) {
			tmp = RREG32(EVERGREEN_MASTER_UPDATE_MODE + crtc_offsets[i]);
			if ((tmp & 0x7) != 3) {
				tmp &= ~0x7;
				tmp |= 0x3;
				WREG32(EVERGREEN_MASTER_UPDATE_MODE + crtc_offsets[i], tmp);
			}
			tmp = RREG32(EVERGREEN_GRPH_UPDATE + crtc_offsets[i]);
			if (tmp & EVERGREEN_GRPH_UPDATE_LOCK) {
				tmp &= ~EVERGREEN_GRPH_UPDATE_LOCK;
				WREG32(EVERGREEN_GRPH_UPDATE + crtc_offsets[i], tmp);
			}
			tmp = RREG32(EVERGREEN_MASTER_UPDATE_LOCK + crtc_offsets[i]);
			if (tmp & 1) {
				tmp &= ~1;
				WREG32(EVERGREEN_MASTER_UPDATE_LOCK + crtc_offsets[i], tmp);
			}
			for (j = 0; j < rdev->usec_timeout; j++) {
				tmp = RREG32(EVERGREEN_GRPH_UPDATE + crtc_offsets[i]);
				if ((tmp & EVERGREEN_GRPH_SURFACE_UPDATE_PENDING) == 0)
					break;
				udelay(1);
			}
		}
	}

	/* unblackout the MC */
	tmp = RREG32(MC_SHARED_BLACKOUT_CNTL);
	tmp &= ~BLACKOUT_MODE_MASK;
	WREG32(MC_SHARED_BLACKOUT_CNTL, tmp);
	/* allow CPU access */
	WREG32(BIF_FB_EN, FB_READ_EN | FB_WRITE_EN);

	for (i = 0; i < rdev->num_crtc; i++) {
		if (save->crtc_enabled[i]) {
			if (ASIC_IS_DCE6(rdev)) {
				tmp = RREG32(EVERGREEN_CRTC_BLANK_CONTROL + crtc_offsets[i]);
				tmp &= ~EVERGREEN_CRTC_BLANK_DATA_EN;
				WREG32(EVERGREEN_CRTC_UPDATE_LOCK + crtc_offsets[i], 1);
				WREG32(EVERGREEN_CRTC_BLANK_CONTROL + crtc_offsets[i], tmp);
				WREG32(EVERGREEN_CRTC_UPDATE_LOCK + crtc_offsets[i], 0);
			} else {
				tmp = RREG32(EVERGREEN_CRTC_CONTROL + crtc_offsets[i]);
				tmp &= ~EVERGREEN_CRTC_DISP_READ_REQUEST_DISABLE;
				WREG32(EVERGREEN_CRTC_UPDATE_LOCK + crtc_offsets[i], 1);
				WREG32(EVERGREEN_CRTC_CONTROL + crtc_offsets[i], tmp);
				WREG32(EVERGREEN_CRTC_UPDATE_LOCK + crtc_offsets[i], 0);
			}
			/* wait for the next frame */
			frame_count = radeon_get_vblank_counter(rdev, i);
			for (j = 0; j < rdev->usec_timeout; j++) {
				if (radeon_get_vblank_counter(rdev, i) != frame_count)
					break;
				udelay(1);
			}
		}
	}
	if (!ASIC_IS_NODCE(rdev)) {
		/* Unlock vga access */
		WREG32(VGA_HDP_CONTROL, save->vga_hdp_control);
		mdelay(1);
		WREG32(VGA_RENDER_CONTROL, save->vga_render_control);
	}
}

void evergreen_mc_program(struct radeon_device *rdev)
{
	struct evergreen_mc_save save;
	u32 tmp;
	int i, j;

	/* Initialize HDP */
	for (i = 0, j = 0; i < 32; i++, j += 0x18) {
		WREG32((0x2c14 + j), 0x00000000);
		WREG32((0x2c18 + j), 0x00000000);
		WREG32((0x2c1c + j), 0x00000000);
		WREG32((0x2c20 + j), 0x00000000);
		WREG32((0x2c24 + j), 0x00000000);
	}
	WREG32(HDP_REG_COHERENCY_FLUSH_CNTL, 0);

	evergreen_mc_stop(rdev, &save);
	if (evergreen_mc_wait_for_idle(rdev)) {
		dev_warn(rdev->dev, "Wait for MC idle timedout !\n");
	}
	/* Lockout access through VGA aperture*/
	WREG32(VGA_HDP_CONTROL, VGA_MEMORY_DISABLE);
	/* Update configuration */
	if (rdev->flags & RADEON_IS_AGP) {
		if (rdev->mc.vram_start < rdev->mc.gtt_start) {
			/* VRAM before AGP */
			WREG32(MC_VM_SYSTEM_APERTURE_LOW_ADDR,
				rdev->mc.vram_start >> 12);
			WREG32(MC_VM_SYSTEM_APERTURE_HIGH_ADDR,
				rdev->mc.gtt_end >> 12);
		} else {
			/* VRAM after AGP */
			WREG32(MC_VM_SYSTEM_APERTURE_LOW_ADDR,
				rdev->mc.gtt_start >> 12);
			WREG32(MC_VM_SYSTEM_APERTURE_HIGH_ADDR,
				rdev->mc.vram_end >> 12);
		}
	} else {
		WREG32(MC_VM_SYSTEM_APERTURE_LOW_ADDR,
			rdev->mc.vram_start >> 12);
		WREG32(MC_VM_SYSTEM_APERTURE_HIGH_ADDR,
			rdev->mc.vram_end >> 12);
	}
	WREG32(MC_VM_SYSTEM_APERTURE_DEFAULT_ADDR, rdev->vram_scratch.gpu_addr >> 12);
	/* llano/ontario only */
	if ((rdev->family == CHIP_PALM) ||
	    (rdev->family == CHIP_SUMO) ||
	    (rdev->family == CHIP_SUMO2)) {
		tmp = RREG32(MC_FUS_VM_FB_OFFSET) & 0x000FFFFF;
		tmp |= ((rdev->mc.vram_end >> 20) & 0xF) << 24;
		tmp |= ((rdev->mc.vram_start >> 20) & 0xF) << 20;
		WREG32(MC_FUS_VM_FB_OFFSET, tmp);
	}
	tmp = ((rdev->mc.vram_end >> 24) & 0xFFFF) << 16;
	tmp |= ((rdev->mc.vram_start >> 24) & 0xFFFF);
	WREG32(MC_VM_FB_LOCATION, tmp);
	WREG32(HDP_NONSURFACE_BASE, (rdev->mc.vram_start >> 8));
	WREG32(HDP_NONSURFACE_INFO, (2 << 7) | (1 << 30));
	WREG32(HDP_NONSURFACE_SIZE, 0x3FFFFFFF);
	if (rdev->flags & RADEON_IS_AGP) {
		WREG32(MC_VM_AGP_TOP, rdev->mc.gtt_end >> 16);
		WREG32(MC_VM_AGP_BOT, rdev->mc.gtt_start >> 16);
		WREG32(MC_VM_AGP_BASE, rdev->mc.agp_base >> 22);
	} else {
		WREG32(MC_VM_AGP_BASE, 0);
		WREG32(MC_VM_AGP_TOP, 0x0FFFFFFF);
		WREG32(MC_VM_AGP_BOT, 0x0FFFFFFF);
	}
	if (evergreen_mc_wait_for_idle(rdev)) {
		dev_warn(rdev->dev, "Wait for MC idle timedout !\n");
	}
	evergreen_mc_resume(rdev, &save);
	/* we need to own VRAM, so turn off the VGA renderer here
	 * to stop it overwriting our objects */
	rv515_vga_render_disable(rdev);
}

/*
 * CP.
 */
void evergreen_ring_ib_execute(struct radeon_device *rdev, struct radeon_ib *ib)
{
	struct radeon_ring *ring = &rdev->ring[ib->ring];
	u32 next_rptr;

	/* set to DX10/11 mode */
	radeon_ring_write(ring, PACKET3(PACKET3_MODE_CONTROL, 0));
	radeon_ring_write(ring, 1);

	if (ring->rptr_save_reg) {
		next_rptr = ring->wptr + 3 + 4;
		radeon_ring_write(ring, PACKET3(PACKET3_SET_CONFIG_REG, 1));
		radeon_ring_write(ring, ((ring->rptr_save_reg - 
					  PACKET3_SET_CONFIG_REG_START) >> 2));
		radeon_ring_write(ring, next_rptr);
	} else if (rdev->wb.enabled) {
		next_rptr = ring->wptr + 5 + 4;
		radeon_ring_write(ring, PACKET3(PACKET3_MEM_WRITE, 3));
		radeon_ring_write(ring, ring->next_rptr_gpu_addr & 0xfffffffc);
		radeon_ring_write(ring, (upper_32_bits(ring->next_rptr_gpu_addr) & 0xff) | (1 << 18));
		radeon_ring_write(ring, next_rptr);
		radeon_ring_write(ring, 0);
	}

	radeon_ring_write(ring, PACKET3(PACKET3_INDIRECT_BUFFER, 2));
	radeon_ring_write(ring,
#ifdef __BIG_ENDIAN
			  (2 << 0) |
#endif
			  (ib->gpu_addr & 0xFFFFFFFC));
	radeon_ring_write(ring, upper_32_bits(ib->gpu_addr) & 0xFF);
	radeon_ring_write(ring, ib->length_dw);
}


static int evergreen_cp_load_microcode(struct radeon_device *rdev)
{
	const __be32 *fw_data;
	int i;

	if (!rdev->me_fw || !rdev->pfp_fw)
		return -EINVAL;

	r700_cp_stop(rdev);
	WREG32(CP_RB_CNTL,
#ifdef __BIG_ENDIAN
	       BUF_SWAP_32BIT |
#endif
	       RB_NO_UPDATE | RB_BLKSZ(15) | RB_BUFSZ(3));

	fw_data = (const __be32 *)rdev->pfp_fw->data;
	WREG32(CP_PFP_UCODE_ADDR, 0);
	for (i = 0; i < EVERGREEN_PFP_UCODE_SIZE; i++)
		WREG32(CP_PFP_UCODE_DATA, be32_to_cpup(fw_data++));
	WREG32(CP_PFP_UCODE_ADDR, 0);

	fw_data = (const __be32 *)rdev->me_fw->data;
	WREG32(CP_ME_RAM_WADDR, 0);
	for (i = 0; i < EVERGREEN_PM4_UCODE_SIZE; i++)
		WREG32(CP_ME_RAM_DATA, be32_to_cpup(fw_data++));

	WREG32(CP_PFP_UCODE_ADDR, 0);
	WREG32(CP_ME_RAM_WADDR, 0);
	WREG32(CP_ME_RAM_RADDR, 0);
	return 0;
}

static int evergreen_cp_start(struct radeon_device *rdev)
{
	struct radeon_ring *ring = &rdev->ring[RADEON_RING_TYPE_GFX_INDEX];
	int r, i;
	uint32_t cp_me;

	r = radeon_ring_lock(rdev, ring, 7);
	if (r) {
		DRM_ERROR("radeon: cp failed to lock ring (%d).\n", r);
		return r;
	}
	radeon_ring_write(ring, PACKET3(PACKET3_ME_INITIALIZE, 5));
	radeon_ring_write(ring, 0x1);
	radeon_ring_write(ring, 0x0);
	radeon_ring_write(ring, rdev->config.evergreen.max_hw_contexts - 1);
	radeon_ring_write(ring, PACKET3_ME_INITIALIZE_DEVICE_ID(1));
	radeon_ring_write(ring, 0);
	radeon_ring_write(ring, 0);
	radeon_ring_unlock_commit(rdev, ring, false);

	cp_me = 0xff;
	WREG32(CP_ME_CNTL, cp_me);

	r = radeon_ring_lock(rdev, ring, evergreen_default_size + 19);
	if (r) {
		DRM_ERROR("radeon: cp failed to lock ring (%d).\n", r);
		return r;
	}

	/* setup clear context state */
	radeon_ring_write(ring, PACKET3(PACKET3_PREAMBLE_CNTL, 0));
	radeon_ring_write(ring, PACKET3_PREAMBLE_BEGIN_CLEAR_STATE);

	for (i = 0; i < evergreen_default_size; i++)
		radeon_ring_write(ring, evergreen_default_state[i]);

	radeon_ring_write(ring, PACKET3(PACKET3_PREAMBLE_CNTL, 0));
	radeon_ring_write(ring, PACKET3_PREAMBLE_END_CLEAR_STATE);

	/* set clear context state */
	radeon_ring_write(ring, PACKET3(PACKET3_CLEAR_STATE, 0));
	radeon_ring_write(ring, 0);

	/* SQ_VTX_BASE_VTX_LOC */
	radeon_ring_write(ring, 0xc0026f00);
	radeon_ring_write(ring, 0x00000000);
	radeon_ring_write(ring, 0x00000000);
	radeon_ring_write(ring, 0x00000000);

	/* Clear consts */
	radeon_ring_write(ring, 0xc0036f00);
	radeon_ring_write(ring, 0x00000bc4);
	radeon_ring_write(ring, 0xffffffff);
	radeon_ring_write(ring, 0xffffffff);
	radeon_ring_write(ring, 0xffffffff);

	radeon_ring_write(ring, 0xc0026900);
	radeon_ring_write(ring, 0x00000316);
	radeon_ring_write(ring, 0x0000000e); /* VGT_VERTEX_REUSE_BLOCK_CNTL */
	radeon_ring_write(ring, 0x00000010); /*  */

	radeon_ring_unlock_commit(rdev, ring, false);

	return 0;
}

static int evergreen_cp_resume(struct radeon_device *rdev)
{
	struct radeon_ring *ring = &rdev->ring[RADEON_RING_TYPE_GFX_INDEX];
	u32 tmp;
	u32 rb_bufsz;
	int r;

	/* Reset cp; if cp is reset, then PA, SH, VGT also need to be reset */
	WREG32(GRBM_SOFT_RESET, (SOFT_RESET_CP |
				 SOFT_RESET_PA |
				 SOFT_RESET_SH |
				 SOFT_RESET_VGT |
				 SOFT_RESET_SPI |
				 SOFT_RESET_SX));
	RREG32(GRBM_SOFT_RESET);
	mdelay(15);
	WREG32(GRBM_SOFT_RESET, 0);
	RREG32(GRBM_SOFT_RESET);

	/* Set ring buffer size */
	rb_bufsz = order_base_2(ring->ring_size / 8);
	tmp = (order_base_2(RADEON_GPU_PAGE_SIZE/8) << 8) | rb_bufsz;
#ifdef __BIG_ENDIAN
	tmp |= BUF_SWAP_32BIT;
#endif
	WREG32(CP_RB_CNTL, tmp);
	WREG32(CP_SEM_WAIT_TIMER, 0x0);
	WREG32(CP_SEM_INCOMPLETE_TIMER_CNTL, 0x0);

	/* Set the write pointer delay */
	WREG32(CP_RB_WPTR_DELAY, 0);

	/* Initialize the ring buffer's read and write pointers */
	WREG32(CP_RB_CNTL, tmp | RB_RPTR_WR_ENA);
	WREG32(CP_RB_RPTR_WR, 0);
	ring->wptr = 0;
	WREG32(CP_RB_WPTR, ring->wptr);

	/* set the wb address whether it's enabled or not */
	WREG32(CP_RB_RPTR_ADDR,
	       ((rdev->wb.gpu_addr + RADEON_WB_CP_RPTR_OFFSET) & 0xFFFFFFFC));
	WREG32(CP_RB_RPTR_ADDR_HI, upper_32_bits(rdev->wb.gpu_addr + RADEON_WB_CP_RPTR_OFFSET) & 0xFF);
	WREG32(SCRATCH_ADDR, ((rdev->wb.gpu_addr + RADEON_WB_SCRATCH_OFFSET) >> 8) & 0xFFFFFFFF);

	if (rdev->wb.enabled)
		WREG32(SCRATCH_UMSK, 0xff);
	else {
		tmp |= RB_NO_UPDATE;
		WREG32(SCRATCH_UMSK, 0);
	}

	mdelay(1);
	WREG32(CP_RB_CNTL, tmp);

	WREG32(CP_RB_BASE, ring->gpu_addr >> 8);
	WREG32(CP_DEBUG, (1 << 27) | (1 << 28));

	evergreen_cp_start(rdev);
	ring->ready = true;
	r = radeon_ring_test(rdev, RADEON_RING_TYPE_GFX_INDEX, ring);
	if (r) {
		ring->ready = false;
		return r;
	}
	return 0;
}

/*
 * Core functions
 */
static void evergreen_gpu_init(struct radeon_device *rdev)
{
	u32 gb_addr_config;
	u32 mc_shared_chmap, mc_arb_ramcfg;
	u32 sx_debug_1;
	u32 smx_dc_ctl0;
	u32 sq_config;
	u32 sq_lds_resource_mgmt;
	u32 sq_gpr_resource_mgmt_1;
	u32 sq_gpr_resource_mgmt_2;
	u32 sq_gpr_resource_mgmt_3;
	u32 sq_thread_resource_mgmt;
	u32 sq_thread_resource_mgmt_2;
	u32 sq_stack_resource_mgmt_1;
	u32 sq_stack_resource_mgmt_2;
	u32 sq_stack_resource_mgmt_3;
	u32 vgt_cache_invalidation;
	u32 hdp_host_path_cntl, tmp;
	u32 disabled_rb_mask;
	int i, j, ps_thread_count;

	switch (rdev->family) {
	case CHIP_CYPRESS:
	case CHIP_HEMLOCK:
		rdev->config.evergreen.num_ses = 2;
		rdev->config.evergreen.max_pipes = 4;
		rdev->config.evergreen.max_tile_pipes = 8;
		rdev->config.evergreen.max_simds = 10;
		rdev->config.evergreen.max_backends = 4 * rdev->config.evergreen.num_ses;
		rdev->config.evergreen.max_gprs = 256;
		rdev->config.evergreen.max_threads = 248;
		rdev->config.evergreen.max_gs_threads = 32;
		rdev->config.evergreen.max_stack_entries = 512;
		rdev->config.evergreen.sx_num_of_sets = 4;
		rdev->config.evergreen.sx_max_export_size = 256;
		rdev->config.evergreen.sx_max_export_pos_size = 64;
		rdev->config.evergreen.sx_max_export_smx_size = 192;
		rdev->config.evergreen.max_hw_contexts = 8;
		rdev->config.evergreen.sq_num_cf_insts = 2;

		rdev->config.evergreen.sc_prim_fifo_size = 0x100;
		rdev->config.evergreen.sc_hiz_tile_fifo_size = 0x30;
		rdev->config.evergreen.sc_earlyz_tile_fifo_size = 0x130;
		gb_addr_config = CYPRESS_GB_ADDR_CONFIG_GOLDEN;
		break;
	case CHIP_JUNIPER:
		rdev->config.evergreen.num_ses = 1;
		rdev->config.evergreen.max_pipes = 4;
		rdev->config.evergreen.max_tile_pipes = 4;
		rdev->config.evergreen.max_simds = 10;
		rdev->config.evergreen.max_backends = 4 * rdev->config.evergreen.num_ses;
		rdev->config.evergreen.max_gprs = 256;
		rdev->config.evergreen.max_threads = 248;
		rdev->config.evergreen.max_gs_threads = 32;
		rdev->config.evergreen.max_stack_entries = 512;
		rdev->config.evergreen.sx_num_of_sets = 4;
		rdev->config.evergreen.sx_max_export_size = 256;
		rdev->config.evergreen.sx_max_export_pos_size = 64;
		rdev->config.evergreen.sx_max_export_smx_size = 192;
		rdev->config.evergreen.max_hw_contexts = 8;
		rdev->config.evergreen.sq_num_cf_insts = 2;

		rdev->config.evergreen.sc_prim_fifo_size = 0x100;
		rdev->config.evergreen.sc_hiz_tile_fifo_size = 0x30;
		rdev->config.evergreen.sc_earlyz_tile_fifo_size = 0x130;
		gb_addr_config = JUNIPER_GB_ADDR_CONFIG_GOLDEN;
		break;
	case CHIP_REDWOOD:
		rdev->config.evergreen.num_ses = 1;
		rdev->config.evergreen.max_pipes = 4;
		rdev->config.evergreen.max_tile_pipes = 4;
		rdev->config.evergreen.max_simds = 5;
		rdev->config.evergreen.max_backends = 2 * rdev->config.evergreen.num_ses;
		rdev->config.evergreen.max_gprs = 256;
		rdev->config.evergreen.max_threads = 248;
		rdev->config.evergreen.max_gs_threads = 32;
		rdev->config.evergreen.max_stack_entries = 256;
		rdev->config.evergreen.sx_num_of_sets = 4;
		rdev->config.evergreen.sx_max_export_size = 256;
		rdev->config.evergreen.sx_max_export_pos_size = 64;
		rdev->config.evergreen.sx_max_export_smx_size = 192;
		rdev->config.evergreen.max_hw_contexts = 8;
		rdev->config.evergreen.sq_num_cf_insts = 2;

		rdev->config.evergreen.sc_prim_fifo_size = 0x100;
		rdev->config.evergreen.sc_hiz_tile_fifo_size = 0x30;
		rdev->config.evergreen.sc_earlyz_tile_fifo_size = 0x130;
		gb_addr_config = REDWOOD_GB_ADDR_CONFIG_GOLDEN;
		break;
	case CHIP_CEDAR:
	default:
		rdev->config.evergreen.num_ses = 1;
		rdev->config.evergreen.max_pipes = 2;
		rdev->config.evergreen.max_tile_pipes = 2;
		rdev->config.evergreen.max_simds = 2;
		rdev->config.evergreen.max_backends = 1 * rdev->config.evergreen.num_ses;
		rdev->config.evergreen.max_gprs = 256;
		rdev->config.evergreen.max_threads = 192;
		rdev->config.evergreen.max_gs_threads = 16;
		rdev->config.evergreen.max_stack_entries = 256;
		rdev->config.evergreen.sx_num_of_sets = 4;
		rdev->config.evergreen.sx_max_export_size = 128;
		rdev->config.evergreen.sx_max_export_pos_size = 32;
		rdev->config.evergreen.sx_max_export_smx_size = 96;
		rdev->config.evergreen.max_hw_contexts = 4;
		rdev->config.evergreen.sq_num_cf_insts = 1;

		rdev->config.evergreen.sc_prim_fifo_size = 0x40;
		rdev->config.evergreen.sc_hiz_tile_fifo_size = 0x30;
		rdev->config.evergreen.sc_earlyz_tile_fifo_size = 0x130;
		gb_addr_config = CEDAR_GB_ADDR_CONFIG_GOLDEN;
		break;
	case CHIP_PALM:
		rdev->config.evergreen.num_ses = 1;
		rdev->config.evergreen.max_pipes = 2;
		rdev->config.evergreen.max_tile_pipes = 2;
		rdev->config.evergreen.max_simds = 2;
		rdev->config.evergreen.max_backends = 1 * rdev->config.evergreen.num_ses;
		rdev->config.evergreen.max_gprs = 256;
		rdev->config.evergreen.max_threads = 192;
		rdev->config.evergreen.max_gs_threads = 16;
		rdev->config.evergreen.max_stack_entries = 256;
		rdev->config.evergreen.sx_num_of_sets = 4;
		rdev->config.evergreen.sx_max_export_size = 128;
		rdev->config.evergreen.sx_max_export_pos_size = 32;
		rdev->config.evergreen.sx_max_export_smx_size = 96;
		rdev->config.evergreen.max_hw_contexts = 4;
		rdev->config.evergreen.sq_num_cf_insts = 1;

		rdev->config.evergreen.sc_prim_fifo_size = 0x40;
		rdev->config.evergreen.sc_hiz_tile_fifo_size = 0x30;
		rdev->config.evergreen.sc_earlyz_tile_fifo_size = 0x130;
		gb_addr_config = CEDAR_GB_ADDR_CONFIG_GOLDEN;
		break;
	case CHIP_SUMO:
		rdev->config.evergreen.num_ses = 1;
		rdev->config.evergreen.max_pipes = 4;
		rdev->config.evergreen.max_tile_pipes = 4;
		if (rdev->pdev->device == 0x9648)
			rdev->config.evergreen.max_simds = 3;
		else if ((rdev->pdev->device == 0x9647) ||
			 (rdev->pdev->device == 0x964a))
			rdev->config.evergreen.max_simds = 4;
		else
			rdev->config.evergreen.max_simds = 5;
		rdev->config.evergreen.max_backends = 2 * rdev->config.evergreen.num_ses;
		rdev->config.evergreen.max_gprs = 256;
		rdev->config.evergreen.max_threads = 248;
		rdev->config.evergreen.max_gs_threads = 32;
		rdev->config.evergreen.max_stack_entries = 256;
		rdev->config.evergreen.sx_num_of_sets = 4;
		rdev->config.evergreen.sx_max_export_size = 256;
		rdev->config.evergreen.sx_max_export_pos_size = 64;
		rdev->config.evergreen.sx_max_export_smx_size = 192;
		rdev->config.evergreen.max_hw_contexts = 8;
		rdev->config.evergreen.sq_num_cf_insts = 2;

		rdev->config.evergreen.sc_prim_fifo_size = 0x40;
		rdev->config.evergreen.sc_hiz_tile_fifo_size = 0x30;
		rdev->config.evergreen.sc_earlyz_tile_fifo_size = 0x130;
		gb_addr_config = SUMO_GB_ADDR_CONFIG_GOLDEN;
		break;
	case CHIP_SUMO2:
		rdev->config.evergreen.num_ses = 1;
		rdev->config.evergreen.max_pipes = 4;
		rdev->config.evergreen.max_tile_pipes = 4;
		rdev->config.evergreen.max_simds = 2;
		rdev->config.evergreen.max_backends = 1 * rdev->config.evergreen.num_ses;
		rdev->config.evergreen.max_gprs = 256;
		rdev->config.evergreen.max_threads = 248;
		rdev->config.evergreen.max_gs_threads = 32;
		rdev->config.evergreen.max_stack_entries = 512;
		rdev->config.evergreen.sx_num_of_sets = 4;
		rdev->config.evergreen.sx_max_export_size = 256;
		rdev->config.evergreen.sx_max_export_pos_size = 64;
		rdev->config.evergreen.sx_max_export_smx_size = 192;
		rdev->config.evergreen.max_hw_contexts = 4;
		rdev->config.evergreen.sq_num_cf_insts = 2;

		rdev->config.evergreen.sc_prim_fifo_size = 0x40;
		rdev->config.evergreen.sc_hiz_tile_fifo_size = 0x30;
		rdev->config.evergreen.sc_earlyz_tile_fifo_size = 0x130;
		gb_addr_config = SUMO2_GB_ADDR_CONFIG_GOLDEN;
		break;
	case CHIP_BARTS:
		rdev->config.evergreen.num_ses = 2;
		rdev->config.evergreen.max_pipes = 4;
		rdev->config.evergreen.max_tile_pipes = 8;
		rdev->config.evergreen.max_simds = 7;
		rdev->config.evergreen.max_backends = 4 * rdev->config.evergreen.num_ses;
		rdev->config.evergreen.max_gprs = 256;
		rdev->config.evergreen.max_threads = 248;
		rdev->config.evergreen.max_gs_threads = 32;
		rdev->config.evergreen.max_stack_entries = 512;
		rdev->config.evergreen.sx_num_of_sets = 4;
		rdev->config.evergreen.sx_max_export_size = 256;
		rdev->config.evergreen.sx_max_export_pos_size = 64;
		rdev->config.evergreen.sx_max_export_smx_size = 192;
		rdev->config.evergreen.max_hw_contexts = 8;
		rdev->config.evergreen.sq_num_cf_insts = 2;

		rdev->config.evergreen.sc_prim_fifo_size = 0x100;
		rdev->config.evergreen.sc_hiz_tile_fifo_size = 0x30;
		rdev->config.evergreen.sc_earlyz_tile_fifo_size = 0x130;
		gb_addr_config = BARTS_GB_ADDR_CONFIG_GOLDEN;
		break;
	case CHIP_TURKS:
		rdev->config.evergreen.num_ses = 1;
		rdev->config.evergreen.max_pipes = 4;
		rdev->config.evergreen.max_tile_pipes = 4;
		rdev->config.evergreen.max_simds = 6;
		rdev->config.evergreen.max_backends = 2 * rdev->config.evergreen.num_ses;
		rdev->config.evergreen.max_gprs = 256;
		rdev->config.evergreen.max_threads = 248;
		rdev->config.evergreen.max_gs_threads = 32;
		rdev->config.evergreen.max_stack_entries = 256;
		rdev->config.evergreen.sx_num_of_sets = 4;
		rdev->config.evergreen.sx_max_export_size = 256;
		rdev->config.evergreen.sx_max_export_pos_size = 64;
		rdev->config.evergreen.sx_max_export_smx_size = 192;
		rdev->config.evergreen.max_hw_contexts = 8;
		rdev->config.evergreen.sq_num_cf_insts = 2;

		rdev->config.evergreen.sc_prim_fifo_size = 0x100;
		rdev->config.evergreen.sc_hiz_tile_fifo_size = 0x30;
		rdev->config.evergreen.sc_earlyz_tile_fifo_size = 0x130;
		gb_addr_config = TURKS_GB_ADDR_CONFIG_GOLDEN;
		break;
	case CHIP_CAICOS:
		rdev->config.evergreen.num_ses = 1;
		rdev->config.evergreen.max_pipes = 2;
		rdev->config.evergreen.max_tile_pipes = 2;
		rdev->config.evergreen.max_simds = 2;
		rdev->config.evergreen.max_backends = 1 * rdev->config.evergreen.num_ses;
		rdev->config.evergreen.max_gprs = 256;
		rdev->config.evergreen.max_threads = 192;
		rdev->config.evergreen.max_gs_threads = 16;
		rdev->config.evergreen.max_stack_entries = 256;
		rdev->config.evergreen.sx_num_of_sets = 4;
		rdev->config.evergreen.sx_max_export_size = 128;
		rdev->config.evergreen.sx_max_export_pos_size = 32;
		rdev->config.evergreen.sx_max_export_smx_size = 96;
		rdev->config.evergreen.max_hw_contexts = 4;
		rdev->config.evergreen.sq_num_cf_insts = 1;

		rdev->config.evergreen.sc_prim_fifo_size = 0x40;
		rdev->config.evergreen.sc_hiz_tile_fifo_size = 0x30;
		rdev->config.evergreen.sc_earlyz_tile_fifo_size = 0x130;
		gb_addr_config = CAICOS_GB_ADDR_CONFIG_GOLDEN;
		break;
	}

	/* Initialize HDP */
	for (i = 0, j = 0; i < 32; i++, j += 0x18) {
		WREG32((0x2c14 + j), 0x00000000);
		WREG32((0x2c18 + j), 0x00000000);
		WREG32((0x2c1c + j), 0x00000000);
		WREG32((0x2c20 + j), 0x00000000);
		WREG32((0x2c24 + j), 0x00000000);
	}

	WREG32(GRBM_CNTL, GRBM_READ_TIMEOUT(0xff));

	evergreen_fix_pci_max_read_req_size(rdev);

	mc_shared_chmap = RREG32(MC_SHARED_CHMAP);
	if ((rdev->family == CHIP_PALM) ||
	    (rdev->family == CHIP_SUMO) ||
	    (rdev->family == CHIP_SUMO2))
		mc_arb_ramcfg = RREG32(FUS_MC_ARB_RAMCFG);
	else
		mc_arb_ramcfg = RREG32(MC_ARB_RAMCFG);

	/* setup tiling info dword.  gb_addr_config is not adequate since it does
	 * not have bank info, so create a custom tiling dword.
	 * bits 3:0   num_pipes
	 * bits 7:4   num_banks
	 * bits 11:8  group_size
	 * bits 15:12 row_size
	 */
	rdev->config.evergreen.tile_config = 0;
	switch (rdev->config.evergreen.max_tile_pipes) {
	case 1:
	default:
		rdev->config.evergreen.tile_config |= (0 << 0);
		break;
	case 2:
		rdev->config.evergreen.tile_config |= (1 << 0);
		break;
	case 4:
		rdev->config.evergreen.tile_config |= (2 << 0);
		break;
	case 8:
		rdev->config.evergreen.tile_config |= (3 << 0);
		break;
	}
	/* num banks is 8 on all fusion asics. 0 = 4, 1 = 8, 2 = 16 */
	if (rdev->flags & RADEON_IS_IGP)
		rdev->config.evergreen.tile_config |= 1 << 4;
	else {
		switch ((mc_arb_ramcfg & NOOFBANK_MASK) >> NOOFBANK_SHIFT) {
		case 0: /* four banks */
			rdev->config.evergreen.tile_config |= 0 << 4;
			break;
		case 1: /* eight banks */
			rdev->config.evergreen.tile_config |= 1 << 4;
			break;
		case 2: /* sixteen banks */
		default:
			rdev->config.evergreen.tile_config |= 2 << 4;
			break;
		}
	}
	rdev->config.evergreen.tile_config |= 0 << 8;
	rdev->config.evergreen.tile_config |=
		((gb_addr_config & 0x30000000) >> 28) << 12;

	if ((rdev->family >= CHIP_CEDAR) && (rdev->family <= CHIP_HEMLOCK)) {
		u32 efuse_straps_4;
		u32 efuse_straps_3;

		efuse_straps_4 = RREG32_RCU(0x204);
		efuse_straps_3 = RREG32_RCU(0x203);
		tmp = (((efuse_straps_4 & 0xf) << 4) |
		      ((efuse_straps_3 & 0xf0000000) >> 28));
	} else {
		tmp = 0;
		for (i = (rdev->config.evergreen.num_ses - 1); i >= 0; i--) {
			u32 rb_disable_bitmap;

			WREG32(GRBM_GFX_INDEX, INSTANCE_BROADCAST_WRITES | SE_INDEX(i));
			WREG32(RLC_GFX_INDEX, INSTANCE_BROADCAST_WRITES | SE_INDEX(i));
			rb_disable_bitmap = (RREG32(CC_RB_BACKEND_DISABLE) & 0x00ff0000) >> 16;
			tmp <<= 4;
			tmp |= rb_disable_bitmap;
		}
	}
	/* enabled rb are just the one not disabled :) */
	disabled_rb_mask = tmp;
	tmp = 0;
	for (i = 0; i < rdev->config.evergreen.max_backends; i++)
		tmp |= (1 << i);
	/* if all the backends are disabled, fix it up here */
	if ((disabled_rb_mask & tmp) == tmp) {
		for (i = 0; i < rdev->config.evergreen.max_backends; i++)
			disabled_rb_mask &= ~(1 << i);
	}

	for (i = 0; i < rdev->config.evergreen.num_ses; i++) {
		u32 simd_disable_bitmap;

		WREG32(GRBM_GFX_INDEX, INSTANCE_BROADCAST_WRITES | SE_INDEX(i));
		WREG32(RLC_GFX_INDEX, INSTANCE_BROADCAST_WRITES | SE_INDEX(i));
		simd_disable_bitmap = (RREG32(CC_GC_SHADER_PIPE_CONFIG) & 0xffff0000) >> 16;
		simd_disable_bitmap |= 0xffffffff << rdev->config.evergreen.max_simds;
		tmp <<= 16;
		tmp |= simd_disable_bitmap;
	}
	rdev->config.evergreen.active_simds = hweight32(~tmp);

	WREG32(GRBM_GFX_INDEX, INSTANCE_BROADCAST_WRITES | SE_BROADCAST_WRITES);
	WREG32(RLC_GFX_INDEX, INSTANCE_BROADCAST_WRITES | SE_BROADCAST_WRITES);

	WREG32(GB_ADDR_CONFIG, gb_addr_config);
	WREG32(DMIF_ADDR_CONFIG, gb_addr_config);
	WREG32(HDP_ADDR_CONFIG, gb_addr_config);
	WREG32(DMA_TILING_CONFIG, gb_addr_config);
	WREG32(UVD_UDEC_ADDR_CONFIG, gb_addr_config);
	WREG32(UVD_UDEC_DB_ADDR_CONFIG, gb_addr_config);
	WREG32(UVD_UDEC_DBW_ADDR_CONFIG, gb_addr_config);

	if ((rdev->config.evergreen.max_backends == 1) &&
	    (rdev->flags & RADEON_IS_IGP)) {
		if ((disabled_rb_mask & 3) == 1) {
			/* RB0 disabled, RB1 enabled */
			tmp = 0x11111111;
		} else {
			/* RB1 disabled, RB0 enabled */
			tmp = 0x00000000;
		}
	} else {
		tmp = gb_addr_config & NUM_PIPES_MASK;
		tmp = r6xx_remap_render_backend(rdev, tmp, rdev->config.evergreen.max_backends,
						EVERGREEN_MAX_BACKENDS, disabled_rb_mask);
	}
	WREG32(GB_BACKEND_MAP, tmp);

	WREG32(CGTS_SYS_TCC_DISABLE, 0);
	WREG32(CGTS_TCC_DISABLE, 0);
	WREG32(CGTS_USER_SYS_TCC_DISABLE, 0);
	WREG32(CGTS_USER_TCC_DISABLE, 0);

	/* set HW defaults for 3D engine */
	WREG32(CP_QUEUE_THRESHOLDS, (ROQ_IB1_START(0x16) |
				     ROQ_IB2_START(0x2b)));

	WREG32(CP_MEQ_THRESHOLDS, STQ_SPLIT(0x30));

	WREG32(TA_CNTL_AUX, (DISABLE_CUBE_ANISO |
			     SYNC_GRADIENT |
			     SYNC_WALKER |
			     SYNC_ALIGNER));

	sx_debug_1 = RREG32(SX_DEBUG_1);
	sx_debug_1 |= ENABLE_NEW_SMX_ADDRESS;
	WREG32(SX_DEBUG_1, sx_debug_1);


	smx_dc_ctl0 = RREG32(SMX_DC_CTL0);
	smx_dc_ctl0 &= ~NUMBER_OF_SETS(0x1ff);
	smx_dc_ctl0 |= NUMBER_OF_SETS(rdev->config.evergreen.sx_num_of_sets);
	WREG32(SMX_DC_CTL0, smx_dc_ctl0);

	if (rdev->family <= CHIP_SUMO2)
		WREG32(SMX_SAR_CTL0, 0x00010000);

	WREG32(SX_EXPORT_BUFFER_SIZES, (COLOR_BUFFER_SIZE((rdev->config.evergreen.sx_max_export_size / 4) - 1) |
					POSITION_BUFFER_SIZE((rdev->config.evergreen.sx_max_export_pos_size / 4) - 1) |
					SMX_BUFFER_SIZE((rdev->config.evergreen.sx_max_export_smx_size / 4) - 1)));

	WREG32(PA_SC_FIFO_SIZE, (SC_PRIM_FIFO_SIZE(rdev->config.evergreen.sc_prim_fifo_size) |
				 SC_HIZ_TILE_FIFO_SIZE(rdev->config.evergreen.sc_hiz_tile_fifo_size) |
				 SC_EARLYZ_TILE_FIFO_SIZE(rdev->config.evergreen.sc_earlyz_tile_fifo_size)));

	WREG32(VGT_NUM_INSTANCES, 1);
	WREG32(SPI_CONFIG_CNTL, 0);
	WREG32(SPI_CONFIG_CNTL_1, VTX_DONE_DELAY(4));
	WREG32(CP_PERFMON_CNTL, 0);

	WREG32(SQ_MS_FIFO_SIZES, (CACHE_FIFO_SIZE(16 * rdev->config.evergreen.sq_num_cf_insts) |
				  FETCH_FIFO_HIWATER(0x4) |
				  DONE_FIFO_HIWATER(0xe0) |
				  ALU_UPDATE_FIFO_HIWATER(0x8)));

	sq_config = RREG32(SQ_CONFIG);
	sq_config &= ~(PS_PRIO(3) |
		       VS_PRIO(3) |
		       GS_PRIO(3) |
		       ES_PRIO(3));
	sq_config |= (VC_ENABLE |
		      EXPORT_SRC_C |
		      PS_PRIO(0) |
		      VS_PRIO(1) |
		      GS_PRIO(2) |
		      ES_PRIO(3));

	switch (rdev->family) {
	case CHIP_CEDAR:
	case CHIP_PALM:
	case CHIP_SUMO:
	case CHIP_SUMO2:
	case CHIP_CAICOS:
		/* no vertex cache */
		sq_config &= ~VC_ENABLE;
		break;
	default:
		break;
	}

	sq_lds_resource_mgmt = RREG32(SQ_LDS_RESOURCE_MGMT);

	sq_gpr_resource_mgmt_1 = NUM_PS_GPRS((rdev->config.evergreen.max_gprs - (4 * 2))* 12 / 32);
	sq_gpr_resource_mgmt_1 |= NUM_VS_GPRS((rdev->config.evergreen.max_gprs - (4 * 2)) * 6 / 32);
	sq_gpr_resource_mgmt_1 |= NUM_CLAUSE_TEMP_GPRS(4);
	sq_gpr_resource_mgmt_2 = NUM_GS_GPRS((rdev->config.evergreen.max_gprs - (4 * 2)) * 4 / 32);
	sq_gpr_resource_mgmt_2 |= NUM_ES_GPRS((rdev->config.evergreen.max_gprs - (4 * 2)) * 4 / 32);
	sq_gpr_resource_mgmt_3 = NUM_HS_GPRS((rdev->config.evergreen.max_gprs - (4 * 2)) * 3 / 32);
	sq_gpr_resource_mgmt_3 |= NUM_LS_GPRS((rdev->config.evergreen.max_gprs - (4 * 2)) * 3 / 32);

	switch (rdev->family) {
	case CHIP_CEDAR:
	case CHIP_PALM:
	case CHIP_SUMO:
	case CHIP_SUMO2:
		ps_thread_count = 96;
		break;
	default:
		ps_thread_count = 128;
		break;
	}

	sq_thread_resource_mgmt = NUM_PS_THREADS(ps_thread_count);
	sq_thread_resource_mgmt |= NUM_VS_THREADS((((rdev->config.evergreen.max_threads - ps_thread_count) / 6) / 8) * 8);
	sq_thread_resource_mgmt |= NUM_GS_THREADS((((rdev->config.evergreen.max_threads - ps_thread_count) / 6) / 8) * 8);
	sq_thread_resource_mgmt |= NUM_ES_THREADS((((rdev->config.evergreen.max_threads - ps_thread_count) / 6) / 8) * 8);
	sq_thread_resource_mgmt_2 = NUM_HS_THREADS((((rdev->config.evergreen.max_threads - ps_thread_count) / 6) / 8) * 8);
	sq_thread_resource_mgmt_2 |= NUM_LS_THREADS((((rdev->config.evergreen.max_threads - ps_thread_count) / 6) / 8) * 8);

	sq_stack_resource_mgmt_1 = NUM_PS_STACK_ENTRIES((rdev->config.evergreen.max_stack_entries * 1) / 6);
	sq_stack_resource_mgmt_1 |= NUM_VS_STACK_ENTRIES((rdev->config.evergreen.max_stack_entries * 1) / 6);
	sq_stack_resource_mgmt_2 = NUM_GS_STACK_ENTRIES((rdev->config.evergreen.max_stack_entries * 1) / 6);
	sq_stack_resource_mgmt_2 |= NUM_ES_STACK_ENTRIES((rdev->config.evergreen.max_stack_entries * 1) / 6);
	sq_stack_resource_mgmt_3 = NUM_HS_STACK_ENTRIES((rdev->config.evergreen.max_stack_entries * 1) / 6);
	sq_stack_resource_mgmt_3 |= NUM_LS_STACK_ENTRIES((rdev->config.evergreen.max_stack_entries * 1) / 6);

	WREG32(SQ_CONFIG, sq_config);
	WREG32(SQ_GPR_RESOURCE_MGMT_1, sq_gpr_resource_mgmt_1);
	WREG32(SQ_GPR_RESOURCE_MGMT_2, sq_gpr_resource_mgmt_2);
	WREG32(SQ_GPR_RESOURCE_MGMT_3, sq_gpr_resource_mgmt_3);
	WREG32(SQ_THREAD_RESOURCE_MGMT, sq_thread_resource_mgmt);
	WREG32(SQ_THREAD_RESOURCE_MGMT_2, sq_thread_resource_mgmt_2);
	WREG32(SQ_STACK_RESOURCE_MGMT_1, sq_stack_resource_mgmt_1);
	WREG32(SQ_STACK_RESOURCE_MGMT_2, sq_stack_resource_mgmt_2);
	WREG32(SQ_STACK_RESOURCE_MGMT_3, sq_stack_resource_mgmt_3);
	WREG32(SQ_DYN_GPR_CNTL_PS_FLUSH_REQ, 0);
	WREG32(SQ_LDS_RESOURCE_MGMT, sq_lds_resource_mgmt);

	WREG32(PA_SC_FORCE_EOV_MAX_CNTS, (FORCE_EOV_MAX_CLK_CNT(4095) |
					  FORCE_EOV_MAX_REZ_CNT(255)));

	switch (rdev->family) {
	case CHIP_CEDAR:
	case CHIP_PALM:
	case CHIP_SUMO:
	case CHIP_SUMO2:
	case CHIP_CAICOS:
		vgt_cache_invalidation = CACHE_INVALIDATION(TC_ONLY);
		break;
	default:
		vgt_cache_invalidation = CACHE_INVALIDATION(VC_AND_TC);
		break;
	}
	vgt_cache_invalidation |= AUTO_INVLD_EN(ES_AND_GS_AUTO);
	WREG32(VGT_CACHE_INVALIDATION, vgt_cache_invalidation);

	WREG32(VGT_GS_VERTEX_REUSE, 16);
	WREG32(PA_SU_LINE_STIPPLE_VALUE, 0);
	WREG32(PA_SC_LINE_STIPPLE_STATE, 0);

	WREG32(VGT_VERTEX_REUSE_BLOCK_CNTL, 14);
	WREG32(VGT_OUT_DEALLOC_CNTL, 16);

	WREG32(CB_PERF_CTR0_SEL_0, 0);
	WREG32(CB_PERF_CTR0_SEL_1, 0);
	WREG32(CB_PERF_CTR1_SEL_0, 0);
	WREG32(CB_PERF_CTR1_SEL_1, 0);
	WREG32(CB_PERF_CTR2_SEL_0, 0);
	WREG32(CB_PERF_CTR2_SEL_1, 0);
	WREG32(CB_PERF_CTR3_SEL_0, 0);
	WREG32(CB_PERF_CTR3_SEL_1, 0);

	/* clear render buffer base addresses */
	WREG32(CB_COLOR0_BASE, 0);
	WREG32(CB_COLOR1_BASE, 0);
	WREG32(CB_COLOR2_BASE, 0);
	WREG32(CB_COLOR3_BASE, 0);
	WREG32(CB_COLOR4_BASE, 0);
	WREG32(CB_COLOR5_BASE, 0);
	WREG32(CB_COLOR6_BASE, 0);
	WREG32(CB_COLOR7_BASE, 0);
	WREG32(CB_COLOR8_BASE, 0);
	WREG32(CB_COLOR9_BASE, 0);
	WREG32(CB_COLOR10_BASE, 0);
	WREG32(CB_COLOR11_BASE, 0);

	/* set the shader const cache sizes to 0 */
	for (i = SQ_ALU_CONST_BUFFER_SIZE_PS_0; i < 0x28200; i += 4)
		WREG32(i, 0);
	for (i = SQ_ALU_CONST_BUFFER_SIZE_HS_0; i < 0x29000; i += 4)
		WREG32(i, 0);

	tmp = RREG32(HDP_MISC_CNTL);
	tmp |= HDP_FLUSH_INVALIDATE_CACHE;
	WREG32(HDP_MISC_CNTL, tmp);

	hdp_host_path_cntl = RREG32(HDP_HOST_PATH_CNTL);
	WREG32(HDP_HOST_PATH_CNTL, hdp_host_path_cntl);

	WREG32(PA_CL_ENHANCE, CLIP_VTX_REORDER_ENA | NUM_CLIP_SEQ(3));

	udelay(50);

}

int evergreen_mc_init(struct radeon_device *rdev)
{
	u32 tmp;
	int chansize, numchan;

	/* Get VRAM informations */
	rdev->mc.vram_is_ddr = true;
	if ((rdev->family == CHIP_PALM) ||
	    (rdev->family == CHIP_SUMO) ||
	    (rdev->family == CHIP_SUMO2))
		tmp = RREG32(FUS_MC_ARB_RAMCFG);
	else
		tmp = RREG32(MC_ARB_RAMCFG);
	if (tmp & CHANSIZE_OVERRIDE) {
		chansize = 16;
	} else if (tmp & CHANSIZE_MASK) {
		chansize = 64;
	} else {
		chansize = 32;
	}
	tmp = RREG32(MC_SHARED_CHMAP);
	switch ((tmp & NOOFCHAN_MASK) >> NOOFCHAN_SHIFT) {
	case 0:
	default:
		numchan = 1;
		break;
	case 1:
		numchan = 2;
		break;
	case 2:
		numchan = 4;
		break;
	case 3:
		numchan = 8;
		break;
	}
	rdev->mc.vram_width = numchan * chansize;
	/* Could aper size report 0 ? */
	rdev->mc.aper_base = pci_resource_start(rdev->pdev, 0);
	rdev->mc.aper_size = pci_resource_len(rdev->pdev, 0);
	/* Setup GPU memory space */
	if ((rdev->family == CHIP_PALM) ||
	    (rdev->family == CHIP_SUMO) ||
	    (rdev->family == CHIP_SUMO2)) {
		/* size in bytes on fusion */
		rdev->mc.mc_vram_size = RREG32(CONFIG_MEMSIZE);
		rdev->mc.real_vram_size = RREG32(CONFIG_MEMSIZE);
	} else {
		/* size in MB on evergreen/cayman/tn */
		rdev->mc.mc_vram_size = RREG32(CONFIG_MEMSIZE) * 1024ULL * 1024ULL;
		rdev->mc.real_vram_size = RREG32(CONFIG_MEMSIZE) * 1024ULL * 1024ULL;
	}
	rdev->mc.visible_vram_size = rdev->mc.aper_size;
	r700_vram_gtt_location(rdev, &rdev->mc);
	radeon_update_bandwidth_info(rdev);

	return 0;
}

void evergreen_print_gpu_status_regs(struct radeon_device *rdev)
{
	dev_info(rdev->dev, "  GRBM_STATUS               = 0x%08X\n",
		RREG32(GRBM_STATUS));
	dev_info(rdev->dev, "  GRBM_STATUS_SE0           = 0x%08X\n",
		RREG32(GRBM_STATUS_SE0));
	dev_info(rdev->dev, "  GRBM_STATUS_SE1           = 0x%08X\n",
		RREG32(GRBM_STATUS_SE1));
	dev_info(rdev->dev, "  SRBM_STATUS               = 0x%08X\n",
		RREG32(SRBM_STATUS));
	dev_info(rdev->dev, "  SRBM_STATUS2              = 0x%08X\n",
		RREG32(SRBM_STATUS2));
	dev_info(rdev->dev, "  R_008674_CP_STALLED_STAT1 = 0x%08X\n",
		RREG32(CP_STALLED_STAT1));
	dev_info(rdev->dev, "  R_008678_CP_STALLED_STAT2 = 0x%08X\n",
		RREG32(CP_STALLED_STAT2));
	dev_info(rdev->dev, "  R_00867C_CP_BUSY_STAT     = 0x%08X\n",
		RREG32(CP_BUSY_STAT));
	dev_info(rdev->dev, "  R_008680_CP_STAT          = 0x%08X\n",
		RREG32(CP_STAT));
	dev_info(rdev->dev, "  R_00D034_DMA_STATUS_REG   = 0x%08X\n",
		RREG32(DMA_STATUS_REG));
	if (rdev->family >= CHIP_CAYMAN) {
		dev_info(rdev->dev, "  R_00D834_DMA_STATUS_REG   = 0x%08X\n",
			 RREG32(DMA_STATUS_REG + 0x800));
	}
}

bool evergreen_is_display_hung(struct radeon_device *rdev)
{
	u32 crtc_hung = 0;
	u32 crtc_status[6];
	u32 i, j, tmp;

	for (i = 0; i < rdev->num_crtc; i++) {
		if (RREG32(EVERGREEN_CRTC_CONTROL + crtc_offsets[i]) & EVERGREEN_CRTC_MASTER_EN) {
			crtc_status[i] = RREG32(EVERGREEN_CRTC_STATUS_HV_COUNT + crtc_offsets[i]);
			crtc_hung |= (1 << i);
		}
	}

	for (j = 0; j < 10; j++) {
		for (i = 0; i < rdev->num_crtc; i++) {
			if (crtc_hung & (1 << i)) {
				tmp = RREG32(EVERGREEN_CRTC_STATUS_HV_COUNT + crtc_offsets[i]);
				if (tmp != crtc_status[i])
					crtc_hung &= ~(1 << i);
			}
		}
		if (crtc_hung == 0)
			return false;
		udelay(100);
	}

	return true;
}

u32 evergreen_gpu_check_soft_reset(struct radeon_device *rdev)
{
	u32 reset_mask = 0;
	u32 tmp;

	/* GRBM_STATUS */
	tmp = RREG32(GRBM_STATUS);
	if (tmp & (PA_BUSY | SC_BUSY |
		   SH_BUSY | SX_BUSY |
		   TA_BUSY | VGT_BUSY |
		   DB_BUSY | CB_BUSY |
		   SPI_BUSY | VGT_BUSY_NO_DMA))
		reset_mask |= RADEON_RESET_GFX;

	if (tmp & (CF_RQ_PENDING | PF_RQ_PENDING |
		   CP_BUSY | CP_COHERENCY_BUSY))
		reset_mask |= RADEON_RESET_CP;

	if (tmp & GRBM_EE_BUSY)
		reset_mask |= RADEON_RESET_GRBM | RADEON_RESET_GFX | RADEON_RESET_CP;

	/* DMA_STATUS_REG */
	tmp = RREG32(DMA_STATUS_REG);
	if (!(tmp & DMA_IDLE))
		reset_mask |= RADEON_RESET_DMA;

	/* SRBM_STATUS2 */
	tmp = RREG32(SRBM_STATUS2);
	if (tmp & DMA_BUSY)
		reset_mask |= RADEON_RESET_DMA;

	/* SRBM_STATUS */
	tmp = RREG32(SRBM_STATUS);
	if (tmp & (RLC_RQ_PENDING | RLC_BUSY))
		reset_mask |= RADEON_RESET_RLC;

	if (tmp & IH_BUSY)
		reset_mask |= RADEON_RESET_IH;

	if (tmp & SEM_BUSY)
		reset_mask |= RADEON_RESET_SEM;

	if (tmp & GRBM_RQ_PENDING)
		reset_mask |= RADEON_RESET_GRBM;

	if (tmp & VMC_BUSY)
		reset_mask |= RADEON_RESET_VMC;

	if (tmp & (MCB_BUSY | MCB_NON_DISPLAY_BUSY |
		   MCC_BUSY | MCD_BUSY))
		reset_mask |= RADEON_RESET_MC;

	if (evergreen_is_display_hung(rdev))
		reset_mask |= RADEON_RESET_DISPLAY;

	/* VM_L2_STATUS */
	tmp = RREG32(VM_L2_STATUS);
	if (tmp & L2_BUSY)
		reset_mask |= RADEON_RESET_VMC;

	/* Skip MC reset as it's mostly likely not hung, just busy */
	if (reset_mask & RADEON_RESET_MC) {
		DRM_DEBUG("MC busy: 0x%08X, clearing.\n", reset_mask);
		reset_mask &= ~RADEON_RESET_MC;
	}

	return reset_mask;
}

static void evergreen_gpu_soft_reset(struct radeon_device *rdev, u32 reset_mask)
{
	struct evergreen_mc_save save;
	u32 grbm_soft_reset = 0, srbm_soft_reset = 0;
	u32 tmp;

	if (reset_mask == 0)
		return;

	dev_info(rdev->dev, "GPU softreset: 0x%08X\n", reset_mask);

	evergreen_print_gpu_status_regs(rdev);

	/* Disable CP parsing/prefetching */
	WREG32(CP_ME_CNTL, CP_ME_HALT | CP_PFP_HALT);

	if (reset_mask & RADEON_RESET_DMA) {
		/* Disable DMA */
		tmp = RREG32(DMA_RB_CNTL);
		tmp &= ~DMA_RB_ENABLE;
		WREG32(DMA_RB_CNTL, tmp);
	}

	udelay(50);

	evergreen_mc_stop(rdev, &save);
	if (evergreen_mc_wait_for_idle(rdev)) {
		dev_warn(rdev->dev, "Wait for MC idle timedout !\n");
	}

	if (reset_mask & (RADEON_RESET_GFX | RADEON_RESET_COMPUTE)) {
		grbm_soft_reset |= SOFT_RESET_DB |
			SOFT_RESET_CB |
			SOFT_RESET_PA |
			SOFT_RESET_SC |
			SOFT_RESET_SPI |
			SOFT_RESET_SX |
			SOFT_RESET_SH |
			SOFT_RESET_TC |
			SOFT_RESET_TA |
			SOFT_RESET_VC |
			SOFT_RESET_VGT;
	}

	if (reset_mask & RADEON_RESET_CP) {
		grbm_soft_reset |= SOFT_RESET_CP |
			SOFT_RESET_VGT;

		srbm_soft_reset |= SOFT_RESET_GRBM;
	}

	if (reset_mask & RADEON_RESET_DMA)
		srbm_soft_reset |= SOFT_RESET_DMA;

	if (reset_mask & RADEON_RESET_DISPLAY)
		srbm_soft_reset |= SOFT_RESET_DC;

	if (reset_mask & RADEON_RESET_RLC)
		srbm_soft_reset |= SOFT_RESET_RLC;

	if (reset_mask & RADEON_RESET_SEM)
		srbm_soft_reset |= SOFT_RESET_SEM;

	if (reset_mask & RADEON_RESET_IH)
		srbm_soft_reset |= SOFT_RESET_IH;

	if (reset_mask & RADEON_RESET_GRBM)
		srbm_soft_reset |= SOFT_RESET_GRBM;

	if (reset_mask & RADEON_RESET_VMC)
		srbm_soft_reset |= SOFT_RESET_VMC;

	if (!(rdev->flags & RADEON_IS_IGP)) {
		if (reset_mask & RADEON_RESET_MC)
			srbm_soft_reset |= SOFT_RESET_MC;
	}

	if (grbm_soft_reset) {
		tmp = RREG32(GRBM_SOFT_RESET);
		tmp |= grbm_soft_reset;
		dev_info(rdev->dev, "GRBM_SOFT_RESET=0x%08X\n", tmp);
		WREG32(GRBM_SOFT_RESET, tmp);
		tmp = RREG32(GRBM_SOFT_RESET);

		udelay(50);

		tmp &= ~grbm_soft_reset;
		WREG32(GRBM_SOFT_RESET, tmp);
		tmp = RREG32(GRBM_SOFT_RESET);
	}

	if (srbm_soft_reset) {
		tmp = RREG32(SRBM_SOFT_RESET);
		tmp |= srbm_soft_reset;
		dev_info(rdev->dev, "SRBM_SOFT_RESET=0x%08X\n", tmp);
		WREG32(SRBM_SOFT_RESET, tmp);
		tmp = RREG32(SRBM_SOFT_RESET);

		udelay(50);

		tmp &= ~srbm_soft_reset;
		WREG32(SRBM_SOFT_RESET, tmp);
		tmp = RREG32(SRBM_SOFT_RESET);
	}

	/* Wait a little for things to settle down */
	udelay(50);

	evergreen_mc_resume(rdev, &save);
	udelay(50);

	evergreen_print_gpu_status_regs(rdev);
}

void evergreen_gpu_pci_config_reset(struct radeon_device *rdev)
{
	struct evergreen_mc_save save;
	u32 tmp, i;

	dev_info(rdev->dev, "GPU pci config reset\n");

	/* disable dpm? */

	/* Disable CP parsing/prefetching */
	WREG32(CP_ME_CNTL, CP_ME_HALT | CP_PFP_HALT);
	udelay(50);
	/* Disable DMA */
	tmp = RREG32(DMA_RB_CNTL);
	tmp &= ~DMA_RB_ENABLE;
	WREG32(DMA_RB_CNTL, tmp);
	/* XXX other engines? */

	/* halt the rlc */
	r600_rlc_stop(rdev);

	udelay(50);

	/* set mclk/sclk to bypass */
	rv770_set_clk_bypass_mode(rdev);
	/* disable BM */
	pci_clear_master(rdev->pdev);
	/* disable mem access */
	evergreen_mc_stop(rdev, &save);
	if (evergreen_mc_wait_for_idle(rdev)) {
		dev_warn(rdev->dev, "Wait for MC idle timed out !\n");
	}
	/* reset */
	radeon_pci_config_reset(rdev);
	/* wait for asic to come out of reset */
	for (i = 0; i < rdev->usec_timeout; i++) {
		if (RREG32(CONFIG_MEMSIZE) != 0xffffffff)
			break;
		udelay(1);
	}
}

int evergreen_asic_reset(struct radeon_device *rdev)
{
	u32 reset_mask;

	reset_mask = evergreen_gpu_check_soft_reset(rdev);

	if (reset_mask)
		r600_set_bios_scratch_engine_hung(rdev, true);

	/* try soft reset */
	evergreen_gpu_soft_reset(rdev, reset_mask);

	reset_mask = evergreen_gpu_check_soft_reset(rdev);

	/* try pci config reset */
	if (reset_mask && radeon_hard_reset)
		evergreen_gpu_pci_config_reset(rdev);

	reset_mask = evergreen_gpu_check_soft_reset(rdev);

	if (!reset_mask)
		r600_set_bios_scratch_engine_hung(rdev, false);

	return 0;
}

/**
 * evergreen_gfx_is_lockup - Check if the GFX engine is locked up
 *
 * @rdev: radeon_device pointer
 * @ring: radeon_ring structure holding ring information
 *
 * Check if the GFX engine is locked up.
 * Returns true if the engine appears to be locked up, false if not.
 */
bool evergreen_gfx_is_lockup(struct radeon_device *rdev, struct radeon_ring *ring)
{
	u32 reset_mask = evergreen_gpu_check_soft_reset(rdev);

	if (!(reset_mask & (RADEON_RESET_GFX |
			    RADEON_RESET_COMPUTE |
			    RADEON_RESET_CP))) {
		radeon_ring_lockup_update(rdev, ring);
		return false;
	}
	return radeon_ring_test_lockup(rdev, ring);
}

/*
 * RLC
 */
#define RLC_SAVE_RESTORE_LIST_END_MARKER    0x00000000
#define RLC_CLEAR_STATE_END_MARKER          0x00000001

void sumo_rlc_fini(struct radeon_device *rdev)
{
	int r;

	/* save restore block */
	if (rdev->rlc.save_restore_obj) {
		r = radeon_bo_reserve(rdev->rlc.save_restore_obj, false);
		if (unlikely(r != 0))
			dev_warn(rdev->dev, "(%d) reserve RLC sr bo failed\n", r);
		radeon_bo_unpin(rdev->rlc.save_restore_obj);
		radeon_bo_unreserve(rdev->rlc.save_restore_obj);

		radeon_bo_unref(&rdev->rlc.save_restore_obj);
		rdev->rlc.save_restore_obj = NULL;
	}

	/* clear state block */
	if (rdev->rlc.clear_state_obj) {
		r = radeon_bo_reserve(rdev->rlc.clear_state_obj, false);
		if (unlikely(r != 0))
			dev_warn(rdev->dev, "(%d) reserve RLC c bo failed\n", r);
		radeon_bo_unpin(rdev->rlc.clear_state_obj);
		radeon_bo_unreserve(rdev->rlc.clear_state_obj);

		radeon_bo_unref(&rdev->rlc.clear_state_obj);
		rdev->rlc.clear_state_obj = NULL;
	}

	/* clear state block */
	if (rdev->rlc.cp_table_obj) {
		r = radeon_bo_reserve(rdev->rlc.cp_table_obj, false);
		if (unlikely(r != 0))
			dev_warn(rdev->dev, "(%d) reserve RLC cp table bo failed\n", r);
		radeon_bo_unpin(rdev->rlc.cp_table_obj);
		radeon_bo_unreserve(rdev->rlc.cp_table_obj);

		radeon_bo_unref(&rdev->rlc.cp_table_obj);
		rdev->rlc.cp_table_obj = NULL;
	}
}

#define CP_ME_TABLE_SIZE    96

int sumo_rlc_init(struct radeon_device *rdev)
{
	const u32 *src_ptr;
	volatile u32 *dst_ptr;
	u32 dws, data, i, j, k, reg_num;
	u32 reg_list_num, reg_list_hdr_blk_index, reg_list_blk_index = 0;
	u64 reg_list_mc_addr;
	const struct cs_section_def *cs_data;
	int r;

	src_ptr = rdev->rlc.reg_list;
	dws = rdev->rlc.reg_list_size;
	if (rdev->family >= CHIP_BONAIRE) {
		dws += (5 * 16) + 48 + 48 + 64;
	}
	cs_data = rdev->rlc.cs_data;

	if (src_ptr) {
		/* save restore block */
		if (rdev->rlc.save_restore_obj == NULL) {
			r = radeon_bo_create(rdev, dws * 4, PAGE_SIZE, true,
					     RADEON_GEM_DOMAIN_VRAM, 0, NULL,
					     NULL, &rdev->rlc.save_restore_obj);
			if (r) {
				dev_warn(rdev->dev, "(%d) create RLC sr bo failed\n", r);
				return r;
			}
		}

		r = radeon_bo_reserve(rdev->rlc.save_restore_obj, false);
		if (unlikely(r != 0)) {
			sumo_rlc_fini(rdev);
			return r;
		}
		r = radeon_bo_pin(rdev->rlc.save_restore_obj, RADEON_GEM_DOMAIN_VRAM,
				  &rdev->rlc.save_restore_gpu_addr);
		if (r) {
			radeon_bo_unreserve(rdev->rlc.save_restore_obj);
			dev_warn(rdev->dev, "(%d) pin RLC sr bo failed\n", r);
			sumo_rlc_fini(rdev);
			return r;
		}

		r = radeon_bo_kmap(rdev->rlc.save_restore_obj, (void **)&rdev->rlc.sr_ptr);
		if (r) {
			dev_warn(rdev->dev, "(%d) map RLC sr bo failed\n", r);
			sumo_rlc_fini(rdev);
			return r;
		}
		/* write the sr buffer */
		dst_ptr = rdev->rlc.sr_ptr;
		if (rdev->family >= CHIP_TAHITI) {
			/* SI */
			for (i = 0; i < rdev->rlc.reg_list_size; i++)
				dst_ptr[i] = cpu_to_le32(src_ptr[i]);
		} else {
			/* ON/LN/TN */
			/* format:
			 * dw0: (reg2 << 16) | reg1
			 * dw1: reg1 save space
			 * dw2: reg2 save space
			 */
			for (i = 0; i < dws; i++) {
				data = src_ptr[i] >> 2;
				i++;
				if (i < dws)
					data |= (src_ptr[i] >> 2) << 16;
				j = (((i - 1) * 3) / 2);
				dst_ptr[j] = cpu_to_le32(data);
			}
			j = ((i * 3) / 2);
			dst_ptr[j] = cpu_to_le32(RLC_SAVE_RESTORE_LIST_END_MARKER);
		}
		radeon_bo_kunmap(rdev->rlc.save_restore_obj);
		radeon_bo_unreserve(rdev->rlc.save_restore_obj);
	}

	if (cs_data) {
		/* clear state block */
		if (rdev->family >= CHIP_BONAIRE) {
			rdev->rlc.clear_state_size = dws = cik_get_csb_size(rdev);
		} else if (rdev->family >= CHIP_TAHITI) {
			rdev->rlc.clear_state_size = si_get_csb_size(rdev);
			dws = rdev->rlc.clear_state_size + (256 / 4);
		} else {
			reg_list_num = 0;
			dws = 0;
			for (i = 0; cs_data[i].section != NULL; i++) {
				for (j = 0; cs_data[i].section[j].extent != NULL; j++) {
					reg_list_num++;
					dws += cs_data[i].section[j].reg_count;
				}
			}
			reg_list_blk_index = (3 * reg_list_num + 2);
			dws += reg_list_blk_index;
			rdev->rlc.clear_state_size = dws;
		}

		if (rdev->rlc.clear_state_obj == NULL) {
			r = radeon_bo_create(rdev, dws * 4, PAGE_SIZE, true,
					     RADEON_GEM_DOMAIN_VRAM, 0, NULL,
					     NULL, &rdev->rlc.clear_state_obj);
			if (r) {
				dev_warn(rdev->dev, "(%d) create RLC c bo failed\n", r);
				sumo_rlc_fini(rdev);
				return r;
			}
		}
		r = radeon_bo_reserve(rdev->rlc.clear_state_obj, false);
		if (unlikely(r != 0)) {
			sumo_rlc_fini(rdev);
			return r;
		}
		r = radeon_bo_pin(rdev->rlc.clear_state_obj, RADEON_GEM_DOMAIN_VRAM,
				  &rdev->rlc.clear_state_gpu_addr);
		if (r) {
			radeon_bo_unreserve(rdev->rlc.clear_state_obj);
			dev_warn(rdev->dev, "(%d) pin RLC c bo failed\n", r);
			sumo_rlc_fini(rdev);
			return r;
		}

		r = radeon_bo_kmap(rdev->rlc.clear_state_obj, (void **)&rdev->rlc.cs_ptr);
		if (r) {
			dev_warn(rdev->dev, "(%d) map RLC c bo failed\n", r);
			sumo_rlc_fini(rdev);
			return r;
		}
		/* set up the cs buffer */
		dst_ptr = rdev->rlc.cs_ptr;
		if (rdev->family >= CHIP_BONAIRE) {
			cik_get_csb_buffer(rdev, dst_ptr);
		} else if (rdev->family >= CHIP_TAHITI) {
			reg_list_mc_addr = rdev->rlc.clear_state_gpu_addr + 256;
			dst_ptr[0] = cpu_to_le32(upper_32_bits(reg_list_mc_addr));
			dst_ptr[1] = cpu_to_le32(lower_32_bits(reg_list_mc_addr));
			dst_ptr[2] = cpu_to_le32(rdev->rlc.clear_state_size);
			si_get_csb_buffer(rdev, &dst_ptr[(256/4)]);
		} else {
			reg_list_hdr_blk_index = 0;
			reg_list_mc_addr = rdev->rlc.clear_state_gpu_addr + (reg_list_blk_index * 4);
			data = upper_32_bits(reg_list_mc_addr);
			dst_ptr[reg_list_hdr_blk_index] = cpu_to_le32(data);
			reg_list_hdr_blk_index++;
			for (i = 0; cs_data[i].section != NULL; i++) {
				for (j = 0; cs_data[i].section[j].extent != NULL; j++) {
					reg_num = cs_data[i].section[j].reg_count;
					data = reg_list_mc_addr & 0xffffffff;
					dst_ptr[reg_list_hdr_blk_index] = cpu_to_le32(data);
					reg_list_hdr_blk_index++;

					data = (cs_data[i].section[j].reg_index * 4) & 0xffffffff;
					dst_ptr[reg_list_hdr_blk_index] = cpu_to_le32(data);
					reg_list_hdr_blk_index++;

					data = 0x08000000 | (reg_num * 4);
					dst_ptr[reg_list_hdr_blk_index] = cpu_to_le32(data);
					reg_list_hdr_blk_index++;

					for (k = 0; k < reg_num; k++) {
						data = cs_data[i].section[j].extent[k];
						dst_ptr[reg_list_blk_index + k] = cpu_to_le32(data);
					}
					reg_list_mc_addr += reg_num * 4;
					reg_list_blk_index += reg_num;
				}
			}
			dst_ptr[reg_list_hdr_blk_index] = cpu_to_le32(RLC_CLEAR_STATE_END_MARKER);
		}
		radeon_bo_kunmap(rdev->rlc.clear_state_obj);
		radeon_bo_unreserve(rdev->rlc.clear_state_obj);
	}

	if (rdev->rlc.cp_table_size) {
		if (rdev->rlc.cp_table_obj == NULL) {
			r = radeon_bo_create(rdev, rdev->rlc.cp_table_size,
					     PAGE_SIZE, true,
					     RADEON_GEM_DOMAIN_VRAM, 0, NULL,
					     NULL, &rdev->rlc.cp_table_obj);
			if (r) {
				dev_warn(rdev->dev, "(%d) create RLC cp table bo failed\n", r);
				sumo_rlc_fini(rdev);
				return r;
			}
		}

		r = radeon_bo_reserve(rdev->rlc.cp_table_obj, false);
		if (unlikely(r != 0)) {
			dev_warn(rdev->dev, "(%d) reserve RLC cp table bo failed\n", r);
			sumo_rlc_fini(rdev);
			return r;
		}
		r = radeon_bo_pin(rdev->rlc.cp_table_obj, RADEON_GEM_DOMAIN_VRAM,
				  &rdev->rlc.cp_table_gpu_addr);
		if (r) {
			radeon_bo_unreserve(rdev->rlc.cp_table_obj);
			dev_warn(rdev->dev, "(%d) pin RLC cp_table bo failed\n", r);
			sumo_rlc_fini(rdev);
			return r;
		}
		r = radeon_bo_kmap(rdev->rlc.cp_table_obj, (void **)&rdev->rlc.cp_table_ptr);
		if (r) {
			dev_warn(rdev->dev, "(%d) map RLC cp table bo failed\n", r);
			sumo_rlc_fini(rdev);
			return r;
		}

		cik_init_cp_pg_table(rdev);

		radeon_bo_kunmap(rdev->rlc.cp_table_obj);
		radeon_bo_unreserve(rdev->rlc.cp_table_obj);

	}

	return 0;
}

static void evergreen_rlc_start(struct radeon_device *rdev)
{
	u32 mask = RLC_ENABLE;

	if (rdev->flags & RADEON_IS_IGP) {
		mask |= GFX_POWER_GATING_ENABLE | GFX_POWER_GATING_SRC;
	}

	WREG32(RLC_CNTL, mask);
}

int evergreen_rlc_resume(struct radeon_device *rdev)
{
	u32 i;
	const __be32 *fw_data;

	if (!rdev->rlc_fw)
		return -EINVAL;

	r600_rlc_stop(rdev);

	WREG32(RLC_HB_CNTL, 0);

	if (rdev->flags & RADEON_IS_IGP) {
		if (rdev->family == CHIP_ARUBA) {
			u32 always_on_bitmap =
				3 | (3 << (16 * rdev->config.cayman.max_shader_engines));
			/* find out the number of active simds */
			u32 tmp = (RREG32(CC_GC_SHADER_PIPE_CONFIG) & 0xffff0000) >> 16;
			tmp |= 0xffffffff << rdev->config.cayman.max_simds_per_se;
			tmp = hweight32(~tmp);
			if (tmp == rdev->config.cayman.max_simds_per_se) {
				WREG32(TN_RLC_LB_ALWAYS_ACTIVE_SIMD_MASK, always_on_bitmap);
				WREG32(TN_RLC_LB_PARAMS, 0x00601004);
				WREG32(TN_RLC_LB_INIT_SIMD_MASK, 0xffffffff);
				WREG32(TN_RLC_LB_CNTR_INIT, 0x00000000);
				WREG32(TN_RLC_LB_CNTR_MAX, 0x00002000);
			}
		} else {
			WREG32(RLC_HB_WPTR_LSB_ADDR, 0);
			WREG32(RLC_HB_WPTR_MSB_ADDR, 0);
		}
		WREG32(TN_RLC_SAVE_AND_RESTORE_BASE, rdev->rlc.save_restore_gpu_addr >> 8);
		WREG32(TN_RLC_CLEAR_STATE_RESTORE_BASE, rdev->rlc.clear_state_gpu_addr >> 8);
	} else {
		WREG32(RLC_HB_BASE, 0);
		WREG32(RLC_HB_RPTR, 0);
		WREG32(RLC_HB_WPTR, 0);
		WREG32(RLC_HB_WPTR_LSB_ADDR, 0);
		WREG32(RLC_HB_WPTR_MSB_ADDR, 0);
	}
	WREG32(RLC_MC_CNTL, 0);
	WREG32(RLC_UCODE_CNTL, 0);

	fw_data = (const __be32 *)rdev->rlc_fw->data;
	if (rdev->family >= CHIP_ARUBA) {
		for (i = 0; i < ARUBA_RLC_UCODE_SIZE; i++) {
			WREG32(RLC_UCODE_ADDR, i);
			WREG32(RLC_UCODE_DATA, be32_to_cpup(fw_data++));
		}
	} else if (rdev->family >= CHIP_CAYMAN) {
		for (i = 0; i < CAYMAN_RLC_UCODE_SIZE; i++) {
			WREG32(RLC_UCODE_ADDR, i);
			WREG32(RLC_UCODE_DATA, be32_to_cpup(fw_data++));
		}
	} else {
		for (i = 0; i < EVERGREEN_RLC_UCODE_SIZE; i++) {
			WREG32(RLC_UCODE_ADDR, i);
			WREG32(RLC_UCODE_DATA, be32_to_cpup(fw_data++));
		}
	}
	WREG32(RLC_UCODE_ADDR, 0);

	evergreen_rlc_start(rdev);

	return 0;
}

/* Interrupts */

u32 evergreen_get_vblank_counter(struct radeon_device *rdev, int crtc)
{
	if (crtc >= rdev->num_crtc)
		return 0;
	else
		return RREG32(CRTC_STATUS_FRAME_COUNT + crtc_offsets[crtc]);
}

void evergreen_disable_interrupt_state(struct radeon_device *rdev)
{
	u32 tmp;

	if (rdev->family >= CHIP_CAYMAN) {
		cayman_cp_int_cntl_setup(rdev, 0,
					 CNTX_BUSY_INT_ENABLE | CNTX_EMPTY_INT_ENABLE);
		cayman_cp_int_cntl_setup(rdev, 1, 0);
		cayman_cp_int_cntl_setup(rdev, 2, 0);
		tmp = RREG32(CAYMAN_DMA1_CNTL) & ~TRAP_ENABLE;
		WREG32(CAYMAN_DMA1_CNTL, tmp);
	} else
		WREG32(CP_INT_CNTL, CNTX_BUSY_INT_ENABLE | CNTX_EMPTY_INT_ENABLE);
	tmp = RREG32(DMA_CNTL) & ~TRAP_ENABLE;
	WREG32(DMA_CNTL, tmp);
	WREG32(GRBM_INT_CNTL, 0);
	WREG32(INT_MASK + EVERGREEN_CRTC0_REGISTER_OFFSET, 0);
	WREG32(INT_MASK + EVERGREEN_CRTC1_REGISTER_OFFSET, 0);
	if (rdev->num_crtc >= 4) {
		WREG32(INT_MASK + EVERGREEN_CRTC2_REGISTER_OFFSET, 0);
		WREG32(INT_MASK + EVERGREEN_CRTC3_REGISTER_OFFSET, 0);
	}
	if (rdev->num_crtc >= 6) {
		WREG32(INT_MASK + EVERGREEN_CRTC4_REGISTER_OFFSET, 0);
		WREG32(INT_MASK + EVERGREEN_CRTC5_REGISTER_OFFSET, 0);
	}

	WREG32(GRPH_INT_CONTROL + EVERGREEN_CRTC0_REGISTER_OFFSET, 0);
	WREG32(GRPH_INT_CONTROL + EVERGREEN_CRTC1_REGISTER_OFFSET, 0);
	if (rdev->num_crtc >= 4) {
		WREG32(GRPH_INT_CONTROL + EVERGREEN_CRTC2_REGISTER_OFFSET, 0);
		WREG32(GRPH_INT_CONTROL + EVERGREEN_CRTC3_REGISTER_OFFSET, 0);
	}
	if (rdev->num_crtc >= 6) {
		WREG32(GRPH_INT_CONTROL + EVERGREEN_CRTC4_REGISTER_OFFSET, 0);
		WREG32(GRPH_INT_CONTROL + EVERGREEN_CRTC5_REGISTER_OFFSET, 0);
	}

	/* only one DAC on DCE5 */
	if (!ASIC_IS_DCE5(rdev))
		WREG32(DACA_AUTODETECT_INT_CONTROL, 0);
	WREG32(DACB_AUTODETECT_INT_CONTROL, 0);

	tmp = RREG32(DC_HPD1_INT_CONTROL) & DC_HPDx_INT_POLARITY;
	WREG32(DC_HPD1_INT_CONTROL, tmp);
	tmp = RREG32(DC_HPD2_INT_CONTROL) & DC_HPDx_INT_POLARITY;
	WREG32(DC_HPD2_INT_CONTROL, tmp);
	tmp = RREG32(DC_HPD3_INT_CONTROL) & DC_HPDx_INT_POLARITY;
	WREG32(DC_HPD3_INT_CONTROL, tmp);
	tmp = RREG32(DC_HPD4_INT_CONTROL) & DC_HPDx_INT_POLARITY;
	WREG32(DC_HPD4_INT_CONTROL, tmp);
	tmp = RREG32(DC_HPD5_INT_CONTROL) & DC_HPDx_INT_POLARITY;
	WREG32(DC_HPD5_INT_CONTROL, tmp);
	tmp = RREG32(DC_HPD6_INT_CONTROL) & DC_HPDx_INT_POLARITY;
	WREG32(DC_HPD6_INT_CONTROL, tmp);

}

int evergreen_irq_set(struct radeon_device *rdev)
{
	u32 cp_int_cntl = CNTX_BUSY_INT_ENABLE | CNTX_EMPTY_INT_ENABLE;
	u32 cp_int_cntl1 = 0, cp_int_cntl2 = 0;
	u32 crtc1 = 0, crtc2 = 0, crtc3 = 0, crtc4 = 0, crtc5 = 0, crtc6 = 0;
	u32 hpd1, hpd2, hpd3, hpd4, hpd5, hpd6;
	u32 grbm_int_cntl = 0;
	u32 afmt1 = 0, afmt2 = 0, afmt3 = 0, afmt4 = 0, afmt5 = 0, afmt6 = 0;
	u32 dma_cntl, dma_cntl1 = 0;
	u32 thermal_int = 0;

	if (!rdev->irq.installed) {
		WARN(1, "Can't enable IRQ/MSI because no handler is installed\n");
		return -EINVAL;
	}
	/* don't enable anything if the ih is disabled */
	if (!rdev->ih.enabled) {
		r600_disable_interrupts(rdev);
		/* force the active interrupt state to all disabled */
		evergreen_disable_interrupt_state(rdev);
		return 0;
	}

	hpd1 = RREG32(DC_HPD1_INT_CONTROL) & ~DC_HPDx_INT_EN;
	hpd2 = RREG32(DC_HPD2_INT_CONTROL) & ~DC_HPDx_INT_EN;
	hpd3 = RREG32(DC_HPD3_INT_CONTROL) & ~DC_HPDx_INT_EN;
	hpd4 = RREG32(DC_HPD4_INT_CONTROL) & ~DC_HPDx_INT_EN;
	hpd5 = RREG32(DC_HPD5_INT_CONTROL) & ~DC_HPDx_INT_EN;
	hpd6 = RREG32(DC_HPD6_INT_CONTROL) & ~DC_HPDx_INT_EN;
	if (rdev->family == CHIP_ARUBA)
		thermal_int = RREG32(TN_CG_THERMAL_INT_CTRL) &
			~(THERM_INT_MASK_HIGH | THERM_INT_MASK_LOW);
	else
		thermal_int = RREG32(CG_THERMAL_INT) &
			~(THERM_INT_MASK_HIGH | THERM_INT_MASK_LOW);

	afmt1 = RREG32(AFMT_AUDIO_PACKET_CONTROL + EVERGREEN_CRTC0_REGISTER_OFFSET) & ~AFMT_AZ_FORMAT_WTRIG_MASK;
	afmt2 = RREG32(AFMT_AUDIO_PACKET_CONTROL + EVERGREEN_CRTC1_REGISTER_OFFSET) & ~AFMT_AZ_FORMAT_WTRIG_MASK;
	afmt3 = RREG32(AFMT_AUDIO_PACKET_CONTROL + EVERGREEN_CRTC2_REGISTER_OFFSET) & ~AFMT_AZ_FORMAT_WTRIG_MASK;
	afmt4 = RREG32(AFMT_AUDIO_PACKET_CONTROL + EVERGREEN_CRTC3_REGISTER_OFFSET) & ~AFMT_AZ_FORMAT_WTRIG_MASK;
	afmt5 = RREG32(AFMT_AUDIO_PACKET_CONTROL + EVERGREEN_CRTC4_REGISTER_OFFSET) & ~AFMT_AZ_FORMAT_WTRIG_MASK;
	afmt6 = RREG32(AFMT_AUDIO_PACKET_CONTROL + EVERGREEN_CRTC5_REGISTER_OFFSET) & ~AFMT_AZ_FORMAT_WTRIG_MASK;

	dma_cntl = RREG32(DMA_CNTL) & ~TRAP_ENABLE;

	if (rdev->family >= CHIP_CAYMAN) {
		/* enable CP interrupts on all rings */
		if (atomic_read(&rdev->irq.ring_int[RADEON_RING_TYPE_GFX_INDEX])) {
			DRM_DEBUG("evergreen_irq_set: sw int gfx\n");
			cp_int_cntl |= TIME_STAMP_INT_ENABLE;
		}
		if (atomic_read(&rdev->irq.ring_int[CAYMAN_RING_TYPE_CP1_INDEX])) {
			DRM_DEBUG("evergreen_irq_set: sw int cp1\n");
			cp_int_cntl1 |= TIME_STAMP_INT_ENABLE;
		}
		if (atomic_read(&rdev->irq.ring_int[CAYMAN_RING_TYPE_CP2_INDEX])) {
			DRM_DEBUG("evergreen_irq_set: sw int cp2\n");
			cp_int_cntl2 |= TIME_STAMP_INT_ENABLE;
		}
	} else {
		if (atomic_read(&rdev->irq.ring_int[RADEON_RING_TYPE_GFX_INDEX])) {
			DRM_DEBUG("evergreen_irq_set: sw int gfx\n");
			cp_int_cntl |= RB_INT_ENABLE;
			cp_int_cntl |= TIME_STAMP_INT_ENABLE;
		}
	}

	if (atomic_read(&rdev->irq.ring_int[R600_RING_TYPE_DMA_INDEX])) {
		DRM_DEBUG("r600_irq_set: sw int dma\n");
		dma_cntl |= TRAP_ENABLE;
	}

	if (rdev->family >= CHIP_CAYMAN) {
		dma_cntl1 = RREG32(CAYMAN_DMA1_CNTL) & ~TRAP_ENABLE;
		if (atomic_read(&rdev->irq.ring_int[CAYMAN_RING_TYPE_DMA1_INDEX])) {
			DRM_DEBUG("r600_irq_set: sw int dma1\n");
			dma_cntl1 |= TRAP_ENABLE;
		}
	}

	if (rdev->irq.dpm_thermal) {
		DRM_DEBUG("dpm thermal\n");
		thermal_int |= THERM_INT_MASK_HIGH | THERM_INT_MASK_LOW;
	}

	if (rdev->irq.crtc_vblank_int[0] ||
	    atomic_read(&rdev->irq.pflip[0])) {
		DRM_DEBUG("evergreen_irq_set: vblank 0\n");
		crtc1 |= VBLANK_INT_MASK;
	}
	if (rdev->irq.crtc_vblank_int[1] ||
	    atomic_read(&rdev->irq.pflip[1])) {
		DRM_DEBUG("evergreen_irq_set: vblank 1\n");
		crtc2 |= VBLANK_INT_MASK;
	}
	if (rdev->irq.crtc_vblank_int[2] ||
	    atomic_read(&rdev->irq.pflip[2])) {
		DRM_DEBUG("evergreen_irq_set: vblank 2\n");
		crtc3 |= VBLANK_INT_MASK;
	}
	if (rdev->irq.crtc_vblank_int[3] ||
	    atomic_read(&rdev->irq.pflip[3])) {
		DRM_DEBUG("evergreen_irq_set: vblank 3\n");
		crtc4 |= VBLANK_INT_MASK;
	}
	if (rdev->irq.crtc_vblank_int[4] ||
	    atomic_read(&rdev->irq.pflip[4])) {
		DRM_DEBUG("evergreen_irq_set: vblank 4\n");
		crtc5 |= VBLANK_INT_MASK;
	}
	if (rdev->irq.crtc_vblank_int[5] ||
	    atomic_read(&rdev->irq.pflip[5])) {
		DRM_DEBUG("evergreen_irq_set: vblank 5\n");
		crtc6 |= VBLANK_INT_MASK;
	}
	if (rdev->irq.hpd[0]) {
		DRM_DEBUG("evergreen_irq_set: hpd 1\n");
		hpd1 |= DC_HPDx_INT_EN;
	}
	if (rdev->irq.hpd[1]) {
		DRM_DEBUG("evergreen_irq_set: hpd 2\n");
		hpd2 |= DC_HPDx_INT_EN;
	}
	if (rdev->irq.hpd[2]) {
		DRM_DEBUG("evergreen_irq_set: hpd 3\n");
		hpd3 |= DC_HPDx_INT_EN;
	}
	if (rdev->irq.hpd[3]) {
		DRM_DEBUG("evergreen_irq_set: hpd 4\n");
		hpd4 |= DC_HPDx_INT_EN;
	}
	if (rdev->irq.hpd[4]) {
		DRM_DEBUG("evergreen_irq_set: hpd 5\n");
		hpd5 |= DC_HPDx_INT_EN;
	}
	if (rdev->irq.hpd[5]) {
		DRM_DEBUG("evergreen_irq_set: hpd 6\n");
		hpd6 |= DC_HPDx_INT_EN;
	}
	if (rdev->irq.afmt[0]) {
		DRM_DEBUG("evergreen_irq_set: hdmi 0\n");
		afmt1 |= AFMT_AZ_FORMAT_WTRIG_MASK;
	}
	if (rdev->irq.afmt[1]) {
		DRM_DEBUG("evergreen_irq_set: hdmi 1\n");
		afmt2 |= AFMT_AZ_FORMAT_WTRIG_MASK;
	}
	if (rdev->irq.afmt[2]) {
		DRM_DEBUG("evergreen_irq_set: hdmi 2\n");
		afmt3 |= AFMT_AZ_FORMAT_WTRIG_MASK;
	}
	if (rdev->irq.afmt[3]) {
		DRM_DEBUG("evergreen_irq_set: hdmi 3\n");
		afmt4 |= AFMT_AZ_FORMAT_WTRIG_MASK;
	}
	if (rdev->irq.afmt[4]) {
		DRM_DEBUG("evergreen_irq_set: hdmi 4\n");
		afmt5 |= AFMT_AZ_FORMAT_WTRIG_MASK;
	}
	if (rdev->irq.afmt[5]) {
		DRM_DEBUG("evergreen_irq_set: hdmi 5\n");
		afmt6 |= AFMT_AZ_FORMAT_WTRIG_MASK;
	}

	if (rdev->family >= CHIP_CAYMAN) {
		cayman_cp_int_cntl_setup(rdev, 0, cp_int_cntl);
		cayman_cp_int_cntl_setup(rdev, 1, cp_int_cntl1);
		cayman_cp_int_cntl_setup(rdev, 2, cp_int_cntl2);
	} else
		WREG32(CP_INT_CNTL, cp_int_cntl);

	WREG32(DMA_CNTL, dma_cntl);

	if (rdev->family >= CHIP_CAYMAN)
		WREG32(CAYMAN_DMA1_CNTL, dma_cntl1);

	WREG32(GRBM_INT_CNTL, grbm_int_cntl);

	WREG32(INT_MASK + EVERGREEN_CRTC0_REGISTER_OFFSET, crtc1);
	WREG32(INT_MASK + EVERGREEN_CRTC1_REGISTER_OFFSET, crtc2);
	if (rdev->num_crtc >= 4) {
		WREG32(INT_MASK + EVERGREEN_CRTC2_REGISTER_OFFSET, crtc3);
		WREG32(INT_MASK + EVERGREEN_CRTC3_REGISTER_OFFSET, crtc4);
	}
	if (rdev->num_crtc >= 6) {
		WREG32(INT_MASK + EVERGREEN_CRTC4_REGISTER_OFFSET, crtc5);
		WREG32(INT_MASK + EVERGREEN_CRTC5_REGISTER_OFFSET, crtc6);
	}

	WREG32(GRPH_INT_CONTROL + EVERGREEN_CRTC0_REGISTER_OFFSET,
	       GRPH_PFLIP_INT_MASK);
	WREG32(GRPH_INT_CONTROL + EVERGREEN_CRTC1_REGISTER_OFFSET,
	       GRPH_PFLIP_INT_MASK);
	if (rdev->num_crtc >= 4) {
		WREG32(GRPH_INT_CONTROL + EVERGREEN_CRTC2_REGISTER_OFFSET,
		       GRPH_PFLIP_INT_MASK);
		WREG32(GRPH_INT_CONTROL + EVERGREEN_CRTC3_REGISTER_OFFSET,
		       GRPH_PFLIP_INT_MASK);
	}
	if (rdev->num_crtc >= 6) {
		WREG32(GRPH_INT_CONTROL + EVERGREEN_CRTC4_REGISTER_OFFSET,
		       GRPH_PFLIP_INT_MASK);
		WREG32(GRPH_INT_CONTROL + EVERGREEN_CRTC5_REGISTER_OFFSET,
		       GRPH_PFLIP_INT_MASK);
	}

	WREG32(DC_HPD1_INT_CONTROL, hpd1);
	WREG32(DC_HPD2_INT_CONTROL, hpd2);
	WREG32(DC_HPD3_INT_CONTROL, hpd3);
	WREG32(DC_HPD4_INT_CONTROL, hpd4);
	WREG32(DC_HPD5_INT_CONTROL, hpd5);
	WREG32(DC_HPD6_INT_CONTROL, hpd6);
	if (rdev->family == CHIP_ARUBA)
		WREG32(TN_CG_THERMAL_INT_CTRL, thermal_int);
	else
		WREG32(CG_THERMAL_INT, thermal_int);

	WREG32(AFMT_AUDIO_PACKET_CONTROL + EVERGREEN_CRTC0_REGISTER_OFFSET, afmt1);
	WREG32(AFMT_AUDIO_PACKET_CONTROL + EVERGREEN_CRTC1_REGISTER_OFFSET, afmt2);
	WREG32(AFMT_AUDIO_PACKET_CONTROL + EVERGREEN_CRTC2_REGISTER_OFFSET, afmt3);
	WREG32(AFMT_AUDIO_PACKET_CONTROL + EVERGREEN_CRTC3_REGISTER_OFFSET, afmt4);
	WREG32(AFMT_AUDIO_PACKET_CONTROL + EVERGREEN_CRTC4_REGISTER_OFFSET, afmt5);
	WREG32(AFMT_AUDIO_PACKET_CONTROL + EVERGREEN_CRTC5_REGISTER_OFFSET, afmt6);

	return 0;
}

static void evergreen_irq_ack(struct radeon_device *rdev)
{
	u32 tmp;

	rdev->irq.stat_regs.evergreen.disp_int = RREG32(DISP_INTERRUPT_STATUS);
	rdev->irq.stat_regs.evergreen.disp_int_cont = RREG32(DISP_INTERRUPT_STATUS_CONTINUE);
	rdev->irq.stat_regs.evergreen.disp_int_cont2 = RREG32(DISP_INTERRUPT_STATUS_CONTINUE2);
	rdev->irq.stat_regs.evergreen.disp_int_cont3 = RREG32(DISP_INTERRUPT_STATUS_CONTINUE3);
	rdev->irq.stat_regs.evergreen.disp_int_cont4 = RREG32(DISP_INTERRUPT_STATUS_CONTINUE4);
	rdev->irq.stat_regs.evergreen.disp_int_cont5 = RREG32(DISP_INTERRUPT_STATUS_CONTINUE5);
	rdev->irq.stat_regs.evergreen.d1grph_int = RREG32(GRPH_INT_STATUS + EVERGREEN_CRTC0_REGISTER_OFFSET);
	rdev->irq.stat_regs.evergreen.d2grph_int = RREG32(GRPH_INT_STATUS + EVERGREEN_CRTC1_REGISTER_OFFSET);
	if (rdev->num_crtc >= 4) {
		rdev->irq.stat_regs.evergreen.d3grph_int = RREG32(GRPH_INT_STATUS + EVERGREEN_CRTC2_REGISTER_OFFSET);
		rdev->irq.stat_regs.evergreen.d4grph_int = RREG32(GRPH_INT_STATUS + EVERGREEN_CRTC3_REGISTER_OFFSET);
	}
	if (rdev->num_crtc >= 6) {
		rdev->irq.stat_regs.evergreen.d5grph_int = RREG32(GRPH_INT_STATUS + EVERGREEN_CRTC4_REGISTER_OFFSET);
		rdev->irq.stat_regs.evergreen.d6grph_int = RREG32(GRPH_INT_STATUS + EVERGREEN_CRTC5_REGISTER_OFFSET);
	}

	rdev->irq.stat_regs.evergreen.afmt_status1 = RREG32(AFMT_STATUS + EVERGREEN_CRTC0_REGISTER_OFFSET);
	rdev->irq.stat_regs.evergreen.afmt_status2 = RREG32(AFMT_STATUS + EVERGREEN_CRTC1_REGISTER_OFFSET);
	rdev->irq.stat_regs.evergreen.afmt_status3 = RREG32(AFMT_STATUS + EVERGREEN_CRTC2_REGISTER_OFFSET);
	rdev->irq.stat_regs.evergreen.afmt_status4 = RREG32(AFMT_STATUS + EVERGREEN_CRTC3_REGISTER_OFFSET);
	rdev->irq.stat_regs.evergreen.afmt_status5 = RREG32(AFMT_STATUS + EVERGREEN_CRTC4_REGISTER_OFFSET);
	rdev->irq.stat_regs.evergreen.afmt_status6 = RREG32(AFMT_STATUS + EVERGREEN_CRTC5_REGISTER_OFFSET);

	if (rdev->irq.stat_regs.evergreen.d1grph_int & GRPH_PFLIP_INT_OCCURRED)
		WREG32(GRPH_INT_STATUS + EVERGREEN_CRTC0_REGISTER_OFFSET, GRPH_PFLIP_INT_CLEAR);
	if (rdev->irq.stat_regs.evergreen.d2grph_int & GRPH_PFLIP_INT_OCCURRED)
		WREG32(GRPH_INT_STATUS + EVERGREEN_CRTC1_REGISTER_OFFSET, GRPH_PFLIP_INT_CLEAR);
	if (rdev->irq.stat_regs.evergreen.disp_int & LB_D1_VBLANK_INTERRUPT)
		WREG32(VBLANK_STATUS + EVERGREEN_CRTC0_REGISTER_OFFSET, VBLANK_ACK);
	if (rdev->irq.stat_regs.evergreen.disp_int & LB_D1_VLINE_INTERRUPT)
		WREG32(VLINE_STATUS + EVERGREEN_CRTC0_REGISTER_OFFSET, VLINE_ACK);
	if (rdev->irq.stat_regs.evergreen.disp_int_cont & LB_D2_VBLANK_INTERRUPT)
		WREG32(VBLANK_STATUS + EVERGREEN_CRTC1_REGISTER_OFFSET, VBLANK_ACK);
	if (rdev->irq.stat_regs.evergreen.disp_int_cont & LB_D2_VLINE_INTERRUPT)
		WREG32(VLINE_STATUS + EVERGREEN_CRTC1_REGISTER_OFFSET, VLINE_ACK);

	if (rdev->num_crtc >= 4) {
		if (rdev->irq.stat_regs.evergreen.d3grph_int & GRPH_PFLIP_INT_OCCURRED)
			WREG32(GRPH_INT_STATUS + EVERGREEN_CRTC2_REGISTER_OFFSET, GRPH_PFLIP_INT_CLEAR);
		if (rdev->irq.stat_regs.evergreen.d4grph_int & GRPH_PFLIP_INT_OCCURRED)
			WREG32(GRPH_INT_STATUS + EVERGREEN_CRTC3_REGISTER_OFFSET, GRPH_PFLIP_INT_CLEAR);
		if (rdev->irq.stat_regs.evergreen.disp_int_cont2 & LB_D3_VBLANK_INTERRUPT)
			WREG32(VBLANK_STATUS + EVERGREEN_CRTC2_REGISTER_OFFSET, VBLANK_ACK);
		if (rdev->irq.stat_regs.evergreen.disp_int_cont2 & LB_D3_VLINE_INTERRUPT)
			WREG32(VLINE_STATUS + EVERGREEN_CRTC2_REGISTER_OFFSET, VLINE_ACK);
		if (rdev->irq.stat_regs.evergreen.disp_int_cont3 & LB_D4_VBLANK_INTERRUPT)
			WREG32(VBLANK_STATUS + EVERGREEN_CRTC3_REGISTER_OFFSET, VBLANK_ACK);
		if (rdev->irq.stat_regs.evergreen.disp_int_cont3 & LB_D4_VLINE_INTERRUPT)
			WREG32(VLINE_STATUS + EVERGREEN_CRTC3_REGISTER_OFFSET, VLINE_ACK);
	}

	if (rdev->num_crtc >= 6) {
		if (rdev->irq.stat_regs.evergreen.d5grph_int & GRPH_PFLIP_INT_OCCURRED)
			WREG32(GRPH_INT_STATUS + EVERGREEN_CRTC4_REGISTER_OFFSET, GRPH_PFLIP_INT_CLEAR);
		if (rdev->irq.stat_regs.evergreen.d6grph_int & GRPH_PFLIP_INT_OCCURRED)
			WREG32(GRPH_INT_STATUS + EVERGREEN_CRTC5_REGISTER_OFFSET, GRPH_PFLIP_INT_CLEAR);
		if (rdev->irq.stat_regs.evergreen.disp_int_cont4 & LB_D5_VBLANK_INTERRUPT)
			WREG32(VBLANK_STATUS + EVERGREEN_CRTC4_REGISTER_OFFSET, VBLANK_ACK);
		if (rdev->irq.stat_regs.evergreen.disp_int_cont4 & LB_D5_VLINE_INTERRUPT)
			WREG32(VLINE_STATUS + EVERGREEN_CRTC4_REGISTER_OFFSET, VLINE_ACK);
		if (rdev->irq.stat_regs.evergreen.disp_int_cont5 & LB_D6_VBLANK_INTERRUPT)
			WREG32(VBLANK_STATUS + EVERGREEN_CRTC5_REGISTER_OFFSET, VBLANK_ACK);
		if (rdev->irq.stat_regs.evergreen.disp_int_cont5 & LB_D6_VLINE_INTERRUPT)
			WREG32(VLINE_STATUS + EVERGREEN_CRTC5_REGISTER_OFFSET, VLINE_ACK);
	}

	if (rdev->irq.stat_regs.evergreen.disp_int & DC_HPD1_INTERRUPT) {
		tmp = RREG32(DC_HPD1_INT_CONTROL);
		tmp |= DC_HPDx_INT_ACK;
		WREG32(DC_HPD1_INT_CONTROL, tmp);
	}
	if (rdev->irq.stat_regs.evergreen.disp_int_cont & DC_HPD2_INTERRUPT) {
		tmp = RREG32(DC_HPD2_INT_CONTROL);
		tmp |= DC_HPDx_INT_ACK;
		WREG32(DC_HPD2_INT_CONTROL, tmp);
	}
	if (rdev->irq.stat_regs.evergreen.disp_int_cont2 & DC_HPD3_INTERRUPT) {
		tmp = RREG32(DC_HPD3_INT_CONTROL);
		tmp |= DC_HPDx_INT_ACK;
		WREG32(DC_HPD3_INT_CONTROL, tmp);
	}
	if (rdev->irq.stat_regs.evergreen.disp_int_cont3 & DC_HPD4_INTERRUPT) {
		tmp = RREG32(DC_HPD4_INT_CONTROL);
		tmp |= DC_HPDx_INT_ACK;
		WREG32(DC_HPD4_INT_CONTROL, tmp);
	}
	if (rdev->irq.stat_regs.evergreen.disp_int_cont4 & DC_HPD5_INTERRUPT) {
		tmp = RREG32(DC_HPD5_INT_CONTROL);
		tmp |= DC_HPDx_INT_ACK;
		WREG32(DC_HPD5_INT_CONTROL, tmp);
	}
	if (rdev->irq.stat_regs.evergreen.disp_int_cont5 & DC_HPD6_INTERRUPT) {
		tmp = RREG32(DC_HPD5_INT_CONTROL);
		tmp |= DC_HPDx_INT_ACK;
		WREG32(DC_HPD6_INT_CONTROL, tmp);
	}
	if (rdev->irq.stat_regs.evergreen.afmt_status1 & AFMT_AZ_FORMAT_WTRIG) {
		tmp = RREG32(AFMT_AUDIO_PACKET_CONTROL + EVERGREEN_CRTC0_REGISTER_OFFSET);
		tmp |= AFMT_AZ_FORMAT_WTRIG_ACK;
		WREG32(AFMT_AUDIO_PACKET_CONTROL + EVERGREEN_CRTC0_REGISTER_OFFSET, tmp);
	}
	if (rdev->irq.stat_regs.evergreen.afmt_status2 & AFMT_AZ_FORMAT_WTRIG) {
		tmp = RREG32(AFMT_AUDIO_PACKET_CONTROL + EVERGREEN_CRTC1_REGISTER_OFFSET);
		tmp |= AFMT_AZ_FORMAT_WTRIG_ACK;
		WREG32(AFMT_AUDIO_PACKET_CONTROL + EVERGREEN_CRTC1_REGISTER_OFFSET, tmp);
	}
	if (rdev->irq.stat_regs.evergreen.afmt_status3 & AFMT_AZ_FORMAT_WTRIG) {
		tmp = RREG32(AFMT_AUDIO_PACKET_CONTROL + EVERGREEN_CRTC2_REGISTER_OFFSET);
		tmp |= AFMT_AZ_FORMAT_WTRIG_ACK;
		WREG32(AFMT_AUDIO_PACKET_CONTROL + EVERGREEN_CRTC2_REGISTER_OFFSET, tmp);
	}
	if (rdev->irq.stat_regs.evergreen.afmt_status4 & AFMT_AZ_FORMAT_WTRIG) {
		tmp = RREG32(AFMT_AUDIO_PACKET_CONTROL + EVERGREEN_CRTC3_REGISTER_OFFSET);
		tmp |= AFMT_AZ_FORMAT_WTRIG_ACK;
		WREG32(AFMT_AUDIO_PACKET_CONTROL + EVERGREEN_CRTC3_REGISTER_OFFSET, tmp);
	}
	if (rdev->irq.stat_regs.evergreen.afmt_status5 & AFMT_AZ_FORMAT_WTRIG) {
		tmp = RREG32(AFMT_AUDIO_PACKET_CONTROL + EVERGREEN_CRTC4_REGISTER_OFFSET);
		tmp |= AFMT_AZ_FORMAT_WTRIG_ACK;
		WREG32(AFMT_AUDIO_PACKET_CONTROL + EVERGREEN_CRTC4_REGISTER_OFFSET, tmp);
	}
	if (rdev->irq.stat_regs.evergreen.afmt_status6 & AFMT_AZ_FORMAT_WTRIG) {
		tmp = RREG32(AFMT_AUDIO_PACKET_CONTROL + EVERGREEN_CRTC5_REGISTER_OFFSET);
		tmp |= AFMT_AZ_FORMAT_WTRIG_ACK;
		WREG32(AFMT_AUDIO_PACKET_CONTROL + EVERGREEN_CRTC5_REGISTER_OFFSET, tmp);
	}
}

static void evergreen_irq_disable(struct radeon_device *rdev)
{
	r600_disable_interrupts(rdev);
	/* Wait and acknowledge irq */
	mdelay(1);
	evergreen_irq_ack(rdev);
	evergreen_disable_interrupt_state(rdev);
}

void evergreen_irq_suspend(struct radeon_device *rdev)
{
	evergreen_irq_disable(rdev);
	r600_rlc_stop(rdev);
}

static u32 evergreen_get_ih_wptr(struct radeon_device *rdev)
{
	u32 wptr, tmp;

	if (rdev->wb.enabled)
		wptr = le32_to_cpu(rdev->wb.wb[R600_WB_IH_WPTR_OFFSET/4]);
	else
		wptr = RREG32(IH_RB_WPTR);

	if (wptr & RB_OVERFLOW) {
		wptr &= ~RB_OVERFLOW;
		/* When a ring buffer overflow happen start parsing interrupt
		 * from the last not overwritten vector (wptr + 16). Hopefully
		 * this should allow us to catchup.
		 */
		dev_warn(rdev->dev, "IH ring buffer overflow (0x%08X, 0x%08X, 0x%08X)\n",
			 wptr, rdev->ih.rptr, (wptr + 16) & rdev->ih.ptr_mask);
		rdev->ih.rptr = (wptr + 16) & rdev->ih.ptr_mask;
		tmp = RREG32(IH_RB_CNTL);
		tmp |= IH_WPTR_OVERFLOW_CLEAR;
		WREG32(IH_RB_CNTL, tmp);
	}
	return (wptr & rdev->ih.ptr_mask);
}

int evergreen_irq_process(struct radeon_device *rdev)
{
	u32 wptr;
	u32 rptr;
	u32 src_id, src_data;
	u32 ring_index;
	bool queue_hotplug = false;
	bool queue_hdmi = false;
	bool queue_thermal = false;
	u32 status, addr;

	if (!rdev->ih.enabled || rdev->shutdown)
		return IRQ_NONE;

	wptr = evergreen_get_ih_wptr(rdev);

restart_ih:
	/* is somebody else already processing irqs? */
	if (atomic_xchg(&rdev->ih.lock, 1))
		return IRQ_NONE;

	rptr = rdev->ih.rptr;
	DRM_DEBUG("r600_irq_process start: rptr %d, wptr %d\n", rptr, wptr);

	/* Order reading of wptr vs. reading of IH ring data */
	rmb();

	/* display interrupts */
	evergreen_irq_ack(rdev);

	while (rptr != wptr) {
		/* wptr/rptr are in bytes! */
		ring_index = rptr / 4;
		src_id =  le32_to_cpu(rdev->ih.ring[ring_index]) & 0xff;
		src_data = le32_to_cpu(rdev->ih.ring[ring_index + 1]) & 0xfffffff;

		switch (src_id) {
		case 1: /* D1 vblank/vline */
			switch (src_data) {
			case 0: /* D1 vblank */
				if (rdev->irq.stat_regs.evergreen.disp_int & LB_D1_VBLANK_INTERRUPT) {
					if (rdev->irq.crtc_vblank_int[0]) {
						drm_handle_vblank(rdev->ddev, 0);
						rdev->pm.vblank_sync = true;
						wake_up(&rdev->irq.vblank_queue);
					}
					if (atomic_read(&rdev->irq.pflip[0]))
						radeon_crtc_handle_vblank(rdev, 0);
					rdev->irq.stat_regs.evergreen.disp_int &= ~LB_D1_VBLANK_INTERRUPT;
					DRM_DEBUG("IH: D1 vblank\n");
				}
				break;
			case 1: /* D1 vline */
				if (rdev->irq.stat_regs.evergreen.disp_int & LB_D1_VLINE_INTERRUPT) {
					rdev->irq.stat_regs.evergreen.disp_int &= ~LB_D1_VLINE_INTERRUPT;
					DRM_DEBUG("IH: D1 vline\n");
				}
				break;
			default:
				DRM_DEBUG("Unhandled interrupt: %d %d\n", src_id, src_data);
				break;
			}
			break;
		case 2: /* D2 vblank/vline */
			switch (src_data) {
			case 0: /* D2 vblank */
				if (rdev->irq.stat_regs.evergreen.disp_int_cont & LB_D2_VBLANK_INTERRUPT) {
					if (rdev->irq.crtc_vblank_int[1]) {
						drm_handle_vblank(rdev->ddev, 1);
						rdev->pm.vblank_sync = true;
						wake_up(&rdev->irq.vblank_queue);
					}
					if (atomic_read(&rdev->irq.pflip[1]))
						radeon_crtc_handle_vblank(rdev, 1);
					rdev->irq.stat_regs.evergreen.disp_int_cont &= ~LB_D2_VBLANK_INTERRUPT;
					DRM_DEBUG("IH: D2 vblank\n");
				}
				break;
			case 1: /* D2 vline */
				if (rdev->irq.stat_regs.evergreen.disp_int_cont & LB_D2_VLINE_INTERRUPT) {
					rdev->irq.stat_regs.evergreen.disp_int_cont &= ~LB_D2_VLINE_INTERRUPT;
					DRM_DEBUG("IH: D2 vline\n");
				}
				break;
			default:
				DRM_DEBUG("Unhandled interrupt: %d %d\n", src_id, src_data);
				break;
			}
			break;
		case 3: /* D3 vblank/vline */
			switch (src_data) {
			case 0: /* D3 vblank */
				if (rdev->irq.stat_regs.evergreen.disp_int_cont2 & LB_D3_VBLANK_INTERRUPT) {
					if (rdev->irq.crtc_vblank_int[2]) {
						drm_handle_vblank(rdev->ddev, 2);
						rdev->pm.vblank_sync = true;
						wake_up(&rdev->irq.vblank_queue);
					}
					if (atomic_read(&rdev->irq.pflip[2]))
						radeon_crtc_handle_vblank(rdev, 2);
					rdev->irq.stat_regs.evergreen.disp_int_cont2 &= ~LB_D3_VBLANK_INTERRUPT;
					DRM_DEBUG("IH: D3 vblank\n");
				}
				break;
			case 1: /* D3 vline */
				if (rdev->irq.stat_regs.evergreen.disp_int_cont2 & LB_D3_VLINE_INTERRUPT) {
					rdev->irq.stat_regs.evergreen.disp_int_cont2 &= ~LB_D3_VLINE_INTERRUPT;
					DRM_DEBUG("IH: D3 vline\n");
				}
				break;
			default:
				DRM_DEBUG("Unhandled interrupt: %d %d\n", src_id, src_data);
				break;
			}
			break;
		case 4: /* D4 vblank/vline */
			switch (src_data) {
			case 0: /* D4 vblank */
				if (rdev->irq.stat_regs.evergreen.disp_int_cont3 & LB_D4_VBLANK_INTERRUPT) {
					if (rdev->irq.crtc_vblank_int[3]) {
						drm_handle_vblank(rdev->ddev, 3);
						rdev->pm.vblank_sync = true;
						wake_up(&rdev->irq.vblank_queue);
					}
					if (atomic_read(&rdev->irq.pflip[3]))
						radeon_crtc_handle_vblank(rdev, 3);
					rdev->irq.stat_regs.evergreen.disp_int_cont3 &= ~LB_D4_VBLANK_INTERRUPT;
					DRM_DEBUG("IH: D4 vblank\n");
				}
				break;
			case 1: /* D4 vline */
				if (rdev->irq.stat_regs.evergreen.disp_int_cont3 & LB_D4_VLINE_INTERRUPT) {
					rdev->irq.stat_regs.evergreen.disp_int_cont3 &= ~LB_D4_VLINE_INTERRUPT;
					DRM_DEBUG("IH: D4 vline\n");
				}
				break;
			default:
				DRM_DEBUG("Unhandled interrupt: %d %d\n", src_id, src_data);
				break;
			}
			break;
		case 5: /* D5 vblank/vline */
			switch (src_data) {
			case 0: /* D5 vblank */
				if (rdev->irq.stat_regs.evergreen.disp_int_cont4 & LB_D5_VBLANK_INTERRUPT) {
					if (rdev->irq.crtc_vblank_int[4]) {
						drm_handle_vblank(rdev->ddev, 4);
						rdev->pm.vblank_sync = true;
						wake_up(&rdev->irq.vblank_queue);
					}
					if (atomic_read(&rdev->irq.pflip[4]))
						radeon_crtc_handle_vblank(rdev, 4);
					rdev->irq.stat_regs.evergreen.disp_int_cont4 &= ~LB_D5_VBLANK_INTERRUPT;
					DRM_DEBUG("IH: D5 vblank\n");
				}
				break;
			case 1: /* D5 vline */
				if (rdev->irq.stat_regs.evergreen.disp_int_cont4 & LB_D5_VLINE_INTERRUPT) {
					rdev->irq.stat_regs.evergreen.disp_int_cont4 &= ~LB_D5_VLINE_INTERRUPT;
					DRM_DEBUG("IH: D5 vline\n");
				}
				break;
			default:
				DRM_DEBUG("Unhandled interrupt: %d %d\n", src_id, src_data);
				break;
			}
			break;
		case 6: /* D6 vblank/vline */
			switch (src_data) {
			case 0: /* D6 vblank */
				if (rdev->irq.stat_regs.evergreen.disp_int_cont5 & LB_D6_VBLANK_INTERRUPT) {
					if (rdev->irq.crtc_vblank_int[5]) {
						drm_handle_vblank(rdev->ddev, 5);
						rdev->pm.vblank_sync = true;
						wake_up(&rdev->irq.vblank_queue);
					}
					if (atomic_read(&rdev->irq.pflip[5]))
						radeon_crtc_handle_vblank(rdev, 5);
					rdev->irq.stat_regs.evergreen.disp_int_cont5 &= ~LB_D6_VBLANK_INTERRUPT;
					DRM_DEBUG("IH: D6 vblank\n");
				}
				break;
			case 1: /* D6 vline */
				if (rdev->irq.stat_regs.evergreen.disp_int_cont5 & LB_D6_VLINE_INTERRUPT) {
					rdev->irq.stat_regs.evergreen.disp_int_cont5 &= ~LB_D6_VLINE_INTERRUPT;
					DRM_DEBUG("IH: D6 vline\n");
				}
				break;
			default:
				DRM_DEBUG("Unhandled interrupt: %d %d\n", src_id, src_data);
				break;
			}
			break;
		case 8: /* D1 page flip */
		case 10: /* D2 page flip */
		case 12: /* D3 page flip */
		case 14: /* D4 page flip */
		case 16: /* D5 page flip */
		case 18: /* D6 page flip */
			DRM_DEBUG("IH: D%d flip\n", ((src_id - 8) >> 1) + 1);
			if (radeon_use_pflipirq > 0)
				radeon_crtc_handle_flip(rdev, (src_id - 8) >> 1);
			break;
		case 42: /* HPD hotplug */
			switch (src_data) {
			case 0:
				if (rdev->irq.stat_regs.evergreen.disp_int & DC_HPD1_INTERRUPT) {
					rdev->irq.stat_regs.evergreen.disp_int &= ~DC_HPD1_INTERRUPT;
					queue_hotplug = true;
					DRM_DEBUG("IH: HPD1\n");
				}
				break;
			case 1:
				if (rdev->irq.stat_regs.evergreen.disp_int_cont & DC_HPD2_INTERRUPT) {
					rdev->irq.stat_regs.evergreen.disp_int_cont &= ~DC_HPD2_INTERRUPT;
					queue_hotplug = true;
					DRM_DEBUG("IH: HPD2\n");
				}
				break;
			case 2:
				if (rdev->irq.stat_regs.evergreen.disp_int_cont2 & DC_HPD3_INTERRUPT) {
					rdev->irq.stat_regs.evergreen.disp_int_cont2 &= ~DC_HPD3_INTERRUPT;
					queue_hotplug = true;
					DRM_DEBUG("IH: HPD3\n");
				}
				break;
			case 3:
				if (rdev->irq.stat_regs.evergreen.disp_int_cont3 & DC_HPD4_INTERRUPT) {
					rdev->irq.stat_regs.evergreen.disp_int_cont3 &= ~DC_HPD4_INTERRUPT;
					queue_hotplug = true;
					DRM_DEBUG("IH: HPD4\n");
				}
				break;
			case 4:
				if (rdev->irq.stat_regs.evergreen.disp_int_cont4 & DC_HPD5_INTERRUPT) {
					rdev->irq.stat_regs.evergreen.disp_int_cont4 &= ~DC_HPD5_INTERRUPT;
					queue_hotplug = true;
					DRM_DEBUG("IH: HPD5\n");
				}
				break;
			case 5:
				if (rdev->irq.stat_regs.evergreen.disp_int_cont5 & DC_HPD6_INTERRUPT) {
					rdev->irq.stat_regs.evergreen.disp_int_cont5 &= ~DC_HPD6_INTERRUPT;
					queue_hotplug = true;
					DRM_DEBUG("IH: HPD6\n");
				}
				break;
			default:
				DRM_DEBUG("Unhandled interrupt: %d %d\n", src_id, src_data);
				break;
			}
			break;
		case 44: /* hdmi */
			switch (src_data) {
			case 0:
				if (rdev->irq.stat_regs.evergreen.afmt_status1 & AFMT_AZ_FORMAT_WTRIG) {
					rdev->irq.stat_regs.evergreen.afmt_status1 &= ~AFMT_AZ_FORMAT_WTRIG;
					queue_hdmi = true;
					DRM_DEBUG("IH: HDMI0\n");
				}
				break;
			case 1:
				if (rdev->irq.stat_regs.evergreen.afmt_status2 & AFMT_AZ_FORMAT_WTRIG) {
					rdev->irq.stat_regs.evergreen.afmt_status2 &= ~AFMT_AZ_FORMAT_WTRIG;
					queue_hdmi = true;
					DRM_DEBUG("IH: HDMI1\n");
				}
				break;
			case 2:
				if (rdev->irq.stat_regs.evergreen.afmt_status3 & AFMT_AZ_FORMAT_WTRIG) {
					rdev->irq.stat_regs.evergreen.afmt_status3 &= ~AFMT_AZ_FORMAT_WTRIG;
					queue_hdmi = true;
					DRM_DEBUG("IH: HDMI2\n");
				}
				break;
			case 3:
				if (rdev->irq.stat_regs.evergreen.afmt_status4 & AFMT_AZ_FORMAT_WTRIG) {
					rdev->irq.stat_regs.evergreen.afmt_status4 &= ~AFMT_AZ_FORMAT_WTRIG;
					queue_hdmi = true;
					DRM_DEBUG("IH: HDMI3\n");
				}
				break;
			case 4:
				if (rdev->irq.stat_regs.evergreen.afmt_status5 & AFMT_AZ_FORMAT_WTRIG) {
					rdev->irq.stat_regs.evergreen.afmt_status5 &= ~AFMT_AZ_FORMAT_WTRIG;
					queue_hdmi = true;
					DRM_DEBUG("IH: HDMI4\n");
				}
				break;
			case 5:
				if (rdev->irq.stat_regs.evergreen.afmt_status6 & AFMT_AZ_FORMAT_WTRIG) {
					rdev->irq.stat_regs.evergreen.afmt_status6 &= ~AFMT_AZ_FORMAT_WTRIG;
					queue_hdmi = true;
					DRM_DEBUG("IH: HDMI5\n");
				}
				break;
			default:
				DRM_ERROR("Unhandled interrupt: %d %d\n", src_id, src_data);
				break;
			}
		case 124: /* UVD */
			DRM_DEBUG("IH: UVD int: 0x%08x\n", src_data);
			radeon_fence_process(rdev, R600_RING_TYPE_UVD_INDEX);
			break;
		case 146:
		case 147:
			addr = RREG32(VM_CONTEXT1_PROTECTION_FAULT_ADDR);
			status = RREG32(VM_CONTEXT1_PROTECTION_FAULT_STATUS);
			/* reset addr and status */
			WREG32_P(VM_CONTEXT1_CNTL2, 1, ~1);
			if (addr == 0x0 && status == 0x0)
				break;
			dev_err(rdev->dev, "GPU fault detected: %d 0x%08x\n", src_id, src_data);
			dev_err(rdev->dev, "  VM_CONTEXT1_PROTECTION_FAULT_ADDR   0x%08X\n",
				addr);
			dev_err(rdev->dev, "  VM_CONTEXT1_PROTECTION_FAULT_STATUS 0x%08X\n",
				status);
			cayman_vm_decode_fault(rdev, status, addr);
			break;
		case 176: /* CP_INT in ring buffer */
		case 177: /* CP_INT in IB1 */
		case 178: /* CP_INT in IB2 */
			DRM_DEBUG("IH: CP int: 0x%08x\n", src_data);
			radeon_fence_process(rdev, RADEON_RING_TYPE_GFX_INDEX);
			break;
		case 181: /* CP EOP event */
			DRM_DEBUG("IH: CP EOP\n");
			if (rdev->family >= CHIP_CAYMAN) {
				switch (src_data) {
				case 0:
					radeon_fence_process(rdev, RADEON_RING_TYPE_GFX_INDEX);
					break;
				case 1:
					radeon_fence_process(rdev, CAYMAN_RING_TYPE_CP1_INDEX);
					break;
				case 2:
					radeon_fence_process(rdev, CAYMAN_RING_TYPE_CP2_INDEX);
					break;
				}
			} else
				radeon_fence_process(rdev, RADEON_RING_TYPE_GFX_INDEX);
			break;
		case 224: /* DMA trap event */
			DRM_DEBUG("IH: DMA trap\n");
			radeon_fence_process(rdev, R600_RING_TYPE_DMA_INDEX);
			break;
		case 230: /* thermal low to high */
			DRM_DEBUG("IH: thermal low to high\n");
			rdev->pm.dpm.thermal.high_to_low = false;
			queue_thermal = true;
			break;
		case 231: /* thermal high to low */
			DRM_DEBUG("IH: thermal high to low\n");
			rdev->pm.dpm.thermal.high_to_low = true;
			queue_thermal = true;
			break;
		case 233: /* GUI IDLE */
			DRM_DEBUG("IH: GUI idle\n");
			break;
		case 244: /* DMA trap event */
			if (rdev->family >= CHIP_CAYMAN) {
				DRM_DEBUG("IH: DMA1 trap\n");
				radeon_fence_process(rdev, CAYMAN_RING_TYPE_DMA1_INDEX);
			}
			break;
		default:
			DRM_DEBUG("Unhandled interrupt: %d %d\n", src_id, src_data);
			break;
		}

		/* wptr/rptr are in bytes! */
		rptr += 16;
		rptr &= rdev->ih.ptr_mask;
		WREG32(IH_RB_RPTR, rptr);
	}
	if (queue_hotplug)
		schedule_work(&rdev->hotplug_work);
	if (queue_hdmi)
		schedule_work(&rdev->audio_work);
	if (queue_thermal && rdev->pm.dpm_enabled)
		schedule_work(&rdev->pm.dpm.thermal.work);
	rdev->ih.rptr = rptr;
	atomic_set(&rdev->ih.lock, 0);

	/* make sure wptr hasn't changed while processing */
	wptr = evergreen_get_ih_wptr(rdev);
	if (wptr != rptr)
		goto restart_ih;

	return IRQ_HANDLED;
}

static int evergreen_startup(struct radeon_device *rdev)
{
	struct radeon_ring *ring;
	int r;

	/* enable pcie gen2 link */
	evergreen_pcie_gen2_enable(rdev);
	/* enable aspm */
	evergreen_program_aspm(rdev);

<<<<<<< HEAD
	evergreen_mc_program(rdev);

	if (ASIC_IS_DCE5(rdev)) {
		if (!rdev->me_fw || !rdev->pfp_fw || !rdev->rlc_fw || !rdev->mc_fw) {
			r = ni_init_microcode(rdev);
			if (r) {
				DRM_ERROR("Failed to load firmware!\n");
				return r;
			}
		}
=======
	/* scratch needs to be initialized before MC */
	r = r600_vram_scratch_init(rdev);
	if (r)
		return r;

	evergreen_mc_program(rdev);

	if (ASIC_IS_DCE5(rdev) && !rdev->pm.dpm_enabled) {
>>>>>>> fc14f9c1
		r = ni_mc_load_microcode(rdev);
		if (r) {
			DRM_ERROR("Failed to load MC firmware!\n");
			return r;
		}
	}

<<<<<<< HEAD
	r = r600_vram_scratch_init(rdev);
	if (r)
		return r;

=======
>>>>>>> fc14f9c1
	if (rdev->flags & RADEON_IS_AGP) {
		evergreen_agp_enable(rdev);
	} else {
		r = evergreen_pcie_gart_enable(rdev);
		if (r)
			return r;
	}
	evergreen_gpu_init(rdev);

	/* allocate rlc buffers */
	if (rdev->flags & RADEON_IS_IGP) {
		rdev->rlc.reg_list = sumo_rlc_save_restore_register_list;
		rdev->rlc.reg_list_size =
			(u32)ARRAY_SIZE(sumo_rlc_save_restore_register_list);
		rdev->rlc.cs_data = evergreen_cs_data;
		r = sumo_rlc_init(rdev);
		if (r) {
			DRM_ERROR("Failed to init rlc BOs!\n");
			return r;
		}
	}

	/* allocate wb buffer */
	r = radeon_wb_init(rdev);
	if (r)
		return r;

	r = radeon_fence_driver_start_ring(rdev, RADEON_RING_TYPE_GFX_INDEX);
	if (r) {
		dev_err(rdev->dev, "failed initializing CP fences (%d).\n", r);
		return r;
	}

	r = radeon_fence_driver_start_ring(rdev, R600_RING_TYPE_DMA_INDEX);
	if (r) {
		dev_err(rdev->dev, "failed initializing DMA fences (%d).\n", r);
		return r;
	}

	r = uvd_v2_2_resume(rdev);
	if (!r) {
		r = radeon_fence_driver_start_ring(rdev,
						   R600_RING_TYPE_UVD_INDEX);
		if (r)
			dev_err(rdev->dev, "UVD fences init error (%d).\n", r);
	}

	if (r)
		rdev->ring[R600_RING_TYPE_UVD_INDEX].ring_size = 0;

	/* Enable IRQ */
	if (!rdev->irq.installed) {
		r = radeon_irq_kms_init(rdev);
		if (r)
			return r;
	}

	r = r600_irq_init(rdev);
	if (r) {
		DRM_ERROR("radeon: IH init failed (%d).\n", r);
		radeon_irq_kms_fini(rdev);
		return r;
	}
	evergreen_irq_set(rdev);

	ring = &rdev->ring[RADEON_RING_TYPE_GFX_INDEX];
	r = radeon_ring_init(rdev, ring, ring->ring_size, RADEON_WB_CP_RPTR_OFFSET,
			     RADEON_CP_PACKET2);
	if (r)
		return r;

	ring = &rdev->ring[R600_RING_TYPE_DMA_INDEX];
	r = radeon_ring_init(rdev, ring, ring->ring_size, R600_WB_DMA_RPTR_OFFSET,
			     DMA_PACKET(DMA_PACKET_NOP, 0, 0));
	if (r)
		return r;

	r = evergreen_cp_load_microcode(rdev);
	if (r)
		return r;
	r = evergreen_cp_resume(rdev);
	if (r)
		return r;
	r = r600_dma_resume(rdev);
	if (r)
		return r;

	ring = &rdev->ring[R600_RING_TYPE_UVD_INDEX];
	if (ring->ring_size) {
		r = radeon_ring_init(rdev, ring, ring->ring_size, 0,
				     RADEON_CP_PACKET2);
		if (!r)
			r = uvd_v1_0_init(rdev);

		if (r)
			DRM_ERROR("radeon: error initializing UVD (%d).\n", r);
	}

	r = radeon_ib_pool_init(rdev);
	if (r) {
		dev_err(rdev->dev, "IB initialization failed (%d).\n", r);
		return r;
	}

	r = r600_audio_init(rdev);
	if (r) {
		DRM_ERROR("radeon: audio init failed\n");
		return r;
	}

	return 0;
}

int evergreen_resume(struct radeon_device *rdev)
{
	int r;

	/* reset the asic, the gfx blocks are often in a bad state
	 * after the driver is unloaded or after a resume
	 */
	if (radeon_asic_reset(rdev))
		dev_warn(rdev->dev, "GPU reset failed !\n");
	/* Do not reset GPU before posting, on rv770 hw unlike on r500 hw,
	 * posting will perform necessary task to bring back GPU into good
	 * shape.
	 */
	/* post card */
	atom_asic_init(rdev->mode_info.atom_context);

	/* init golden registers */
	evergreen_init_golden_registers(rdev);

	if (rdev->pm.pm_method == PM_METHOD_DPM)
		radeon_pm_resume(rdev);

	rdev->accel_working = true;
	r = evergreen_startup(rdev);
	if (r) {
		DRM_ERROR("evergreen startup failed on resume\n");
		rdev->accel_working = false;
		return r;
	}

	return r;

}

int evergreen_suspend(struct radeon_device *rdev)
{
	radeon_pm_suspend(rdev);
	r600_audio_fini(rdev);
<<<<<<< HEAD
	r600_uvd_stop(rdev);
=======
	uvd_v1_0_fini(rdev);
>>>>>>> fc14f9c1
	radeon_uvd_suspend(rdev);
	r700_cp_stop(rdev);
	r600_dma_stop(rdev);
	evergreen_irq_suspend(rdev);
	radeon_wb_disable(rdev);
	evergreen_pcie_gart_disable(rdev);

	return 0;
}

/* Plan is to move initialization in that function and use
 * helper function so that radeon_device_init pretty much
 * do nothing more than calling asic specific function. This
 * should also allow to remove a bunch of callback function
 * like vram_info.
 */
int evergreen_init(struct radeon_device *rdev)
{
	int r;

	/* Read BIOS */
	if (!radeon_get_bios(rdev)) {
		if (ASIC_IS_AVIVO(rdev))
			return -EINVAL;
	}
	/* Must be an ATOMBIOS */
	if (!rdev->is_atom_bios) {
		dev_err(rdev->dev, "Expecting atombios for evergreen GPU\n");
		return -EINVAL;
	}
	r = radeon_atombios_init(rdev);
	if (r)
		return r;
	/* reset the asic, the gfx blocks are often in a bad state
	 * after the driver is unloaded or after a resume
	 */
	if (radeon_asic_reset(rdev))
		dev_warn(rdev->dev, "GPU reset failed !\n");
	/* Post card if necessary */
	if (!radeon_card_posted(rdev)) {
		if (!rdev->bios) {
			dev_err(rdev->dev, "Card not posted and no BIOS - ignoring\n");
			return -EINVAL;
		}
		DRM_INFO("GPU not posted. posting now...\n");
		atom_asic_init(rdev->mode_info.atom_context);
	}
	/* init golden registers */
	evergreen_init_golden_registers(rdev);
	/* Initialize scratch registers */
	r600_scratch_init(rdev);
	/* Initialize surface registers */
	radeon_surface_init(rdev);
	/* Initialize clocks */
	radeon_get_clock_info(rdev->ddev);
	/* Fence driver */
	r = radeon_fence_driver_init(rdev);
	if (r)
		return r;
	/* initialize AGP */
	if (rdev->flags & RADEON_IS_AGP) {
		r = radeon_agp_init(rdev);
		if (r)
			radeon_agp_disable(rdev);
	}
	/* initialize memory controller */
	r = evergreen_mc_init(rdev);
	if (r)
		return r;
	/* Memory manager */
	r = radeon_bo_init(rdev);
	if (r)
		return r;

	if (ASIC_IS_DCE5(rdev)) {
		if (!rdev->me_fw || !rdev->pfp_fw || !rdev->rlc_fw || !rdev->mc_fw) {
			r = ni_init_microcode(rdev);
			if (r) {
				DRM_ERROR("Failed to load firmware!\n");
				return r;
			}
		}
	} else {
		if (!rdev->me_fw || !rdev->pfp_fw || !rdev->rlc_fw) {
			r = r600_init_microcode(rdev);
			if (r) {
				DRM_ERROR("Failed to load firmware!\n");
				return r;
			}
		}
	}

	/* Initialize power management */
	radeon_pm_init(rdev);

	rdev->ring[RADEON_RING_TYPE_GFX_INDEX].ring_obj = NULL;
	r600_ring_init(rdev, &rdev->ring[RADEON_RING_TYPE_GFX_INDEX], 1024 * 1024);

	rdev->ring[R600_RING_TYPE_DMA_INDEX].ring_obj = NULL;
	r600_ring_init(rdev, &rdev->ring[R600_RING_TYPE_DMA_INDEX], 64 * 1024);

	r = radeon_uvd_init(rdev);
	if (!r) {
		rdev->ring[R600_RING_TYPE_UVD_INDEX].ring_obj = NULL;
		r600_ring_init(rdev, &rdev->ring[R600_RING_TYPE_UVD_INDEX],
			       4096);
	}

	rdev->ih.ring_obj = NULL;
	r600_ih_ring_init(rdev, 64 * 1024);

	r = r600_pcie_gart_init(rdev);
	if (r)
		return r;

	rdev->accel_working = true;
	r = evergreen_startup(rdev);
	if (r) {
		dev_err(rdev->dev, "disabling GPU acceleration\n");
		r700_cp_fini(rdev);
		r600_dma_fini(rdev);
		r600_irq_fini(rdev);
		if (rdev->flags & RADEON_IS_IGP)
			sumo_rlc_fini(rdev);
		radeon_wb_fini(rdev);
		radeon_ib_pool_fini(rdev);
		radeon_irq_kms_fini(rdev);
		evergreen_pcie_gart_fini(rdev);
		rdev->accel_working = false;
	}

	/* Don't start up if the MC ucode is missing on BTC parts.
	 * The default clocks and voltages before the MC ucode
	 * is loaded are not suffient for advanced operations.
	 */
	if (ASIC_IS_DCE5(rdev)) {
		if (!rdev->mc_fw && !(rdev->flags & RADEON_IS_IGP)) {
			DRM_ERROR("radeon: MC ucode required for NI+.\n");
			return -EINVAL;
		}
	}

	return 0;
}

void evergreen_fini(struct radeon_device *rdev)
{
	radeon_pm_fini(rdev);
	r600_audio_fini(rdev);
	r700_cp_fini(rdev);
	r600_dma_fini(rdev);
	r600_irq_fini(rdev);
	if (rdev->flags & RADEON_IS_IGP)
		sumo_rlc_fini(rdev);
	radeon_wb_fini(rdev);
	radeon_ib_pool_fini(rdev);
	radeon_irq_kms_fini(rdev);
<<<<<<< HEAD
	evergreen_pcie_gart_fini(rdev);
	r600_uvd_stop(rdev);
=======
	uvd_v1_0_fini(rdev);
>>>>>>> fc14f9c1
	radeon_uvd_fini(rdev);
	evergreen_pcie_gart_fini(rdev);
	r600_vram_scratch_fini(rdev);
	radeon_gem_fini(rdev);
	radeon_fence_driver_fini(rdev);
	radeon_agp_fini(rdev);
	radeon_bo_fini(rdev);
	radeon_atombios_fini(rdev);
	kfree(rdev->bios);
	rdev->bios = NULL;
}

void evergreen_pcie_gen2_enable(struct radeon_device *rdev)
{
	u32 link_width_cntl, speed_cntl;

	if (radeon_pcie_gen2 == 0)
		return;

	if (rdev->flags & RADEON_IS_IGP)
		return;

	if (!(rdev->flags & RADEON_IS_PCIE))
		return;

	/* x2 cards have a special sequence */
	if (ASIC_IS_X2(rdev))
		return;

	if ((rdev->pdev->bus->max_bus_speed != PCIE_SPEED_5_0GT) &&
		(rdev->pdev->bus->max_bus_speed != PCIE_SPEED_8_0GT))
		return;

	speed_cntl = RREG32_PCIE_PORT(PCIE_LC_SPEED_CNTL);
	if (speed_cntl & LC_CURRENT_DATA_RATE) {
		DRM_INFO("PCIE gen 2 link speeds already enabled\n");
		return;
	}

	DRM_INFO("enabling PCIE gen 2 link speeds, disable with radeon.pcie_gen2=0\n");

	if ((speed_cntl & LC_OTHER_SIDE_EVER_SENT_GEN2) ||
	    (speed_cntl & LC_OTHER_SIDE_SUPPORTS_GEN2)) {

		link_width_cntl = RREG32_PCIE_PORT(PCIE_LC_LINK_WIDTH_CNTL);
		link_width_cntl &= ~LC_UPCONFIGURE_DIS;
		WREG32_PCIE_PORT(PCIE_LC_LINK_WIDTH_CNTL, link_width_cntl);

		speed_cntl = RREG32_PCIE_PORT(PCIE_LC_SPEED_CNTL);
		speed_cntl &= ~LC_TARGET_LINK_SPEED_OVERRIDE_EN;
		WREG32_PCIE_PORT(PCIE_LC_SPEED_CNTL, speed_cntl);

		speed_cntl = RREG32_PCIE_PORT(PCIE_LC_SPEED_CNTL);
		speed_cntl |= LC_CLR_FAILED_SPD_CHANGE_CNT;
		WREG32_PCIE_PORT(PCIE_LC_SPEED_CNTL, speed_cntl);

		speed_cntl = RREG32_PCIE_PORT(PCIE_LC_SPEED_CNTL);
		speed_cntl &= ~LC_CLR_FAILED_SPD_CHANGE_CNT;
		WREG32_PCIE_PORT(PCIE_LC_SPEED_CNTL, speed_cntl);

		speed_cntl = RREG32_PCIE_PORT(PCIE_LC_SPEED_CNTL);
		speed_cntl |= LC_GEN2_EN_STRAP;
		WREG32_PCIE_PORT(PCIE_LC_SPEED_CNTL, speed_cntl);

	} else {
		link_width_cntl = RREG32_PCIE_PORT(PCIE_LC_LINK_WIDTH_CNTL);
		/* XXX: only disable it if gen1 bridge vendor == 0x111d or 0x1106 */
		if (1)
			link_width_cntl |= LC_UPCONFIGURE_DIS;
		else
			link_width_cntl &= ~LC_UPCONFIGURE_DIS;
		WREG32_PCIE_PORT(PCIE_LC_LINK_WIDTH_CNTL, link_width_cntl);
	}
}

void evergreen_program_aspm(struct radeon_device *rdev)
{
	u32 data, orig;
	u32 pcie_lc_cntl, pcie_lc_cntl_old;
	bool disable_l0s, disable_l1 = false, disable_plloff_in_l1 = false;
	/* fusion_platform = true
	 * if the system is a fusion system
	 * (APU or DGPU in a fusion system).
	 * todo: check if the system is a fusion platform.
	 */
	bool fusion_platform = false;

	if (radeon_aspm == 0)
		return;

	if (!(rdev->flags & RADEON_IS_PCIE))
		return;

	switch (rdev->family) {
	case CHIP_CYPRESS:
	case CHIP_HEMLOCK:
	case CHIP_JUNIPER:
	case CHIP_REDWOOD:
	case CHIP_CEDAR:
	case CHIP_SUMO:
	case CHIP_SUMO2:
	case CHIP_PALM:
	case CHIP_ARUBA:
		disable_l0s = true;
		break;
	default:
		disable_l0s = false;
		break;
	}

	if (rdev->flags & RADEON_IS_IGP)
		fusion_platform = true; /* XXX also dGPUs in a fusion system */

	data = orig = RREG32_PIF_PHY0(PB0_PIF_PAIRING);
	if (fusion_platform)
		data &= ~MULTI_PIF;
	else
		data |= MULTI_PIF;
	if (data != orig)
		WREG32_PIF_PHY0(PB0_PIF_PAIRING, data);

	data = orig = RREG32_PIF_PHY1(PB1_PIF_PAIRING);
	if (fusion_platform)
		data &= ~MULTI_PIF;
	else
		data |= MULTI_PIF;
	if (data != orig)
		WREG32_PIF_PHY1(PB1_PIF_PAIRING, data);

	pcie_lc_cntl = pcie_lc_cntl_old = RREG32_PCIE_PORT(PCIE_LC_CNTL);
	pcie_lc_cntl &= ~(LC_L0S_INACTIVITY_MASK | LC_L1_INACTIVITY_MASK);
	if (!disable_l0s) {
		if (rdev->family >= CHIP_BARTS)
			pcie_lc_cntl |= LC_L0S_INACTIVITY(7);
		else
			pcie_lc_cntl |= LC_L0S_INACTIVITY(3);
	}

	if (!disable_l1) {
		if (rdev->family >= CHIP_BARTS)
			pcie_lc_cntl |= LC_L1_INACTIVITY(7);
		else
			pcie_lc_cntl |= LC_L1_INACTIVITY(8);

		if (!disable_plloff_in_l1) {
			data = orig = RREG32_PIF_PHY0(PB0_PIF_PWRDOWN_0);
			data &= ~(PLL_POWER_STATE_IN_OFF_0_MASK | PLL_POWER_STATE_IN_TXS2_0_MASK);
			data |= PLL_POWER_STATE_IN_OFF_0(7) | PLL_POWER_STATE_IN_TXS2_0(7);
			if (data != orig)
				WREG32_PIF_PHY0(PB0_PIF_PWRDOWN_0, data);

			data = orig = RREG32_PIF_PHY0(PB0_PIF_PWRDOWN_1);
			data &= ~(PLL_POWER_STATE_IN_OFF_1_MASK | PLL_POWER_STATE_IN_TXS2_1_MASK);
			data |= PLL_POWER_STATE_IN_OFF_1(7) | PLL_POWER_STATE_IN_TXS2_1(7);
			if (data != orig)
				WREG32_PIF_PHY0(PB0_PIF_PWRDOWN_1, data);

			data = orig = RREG32_PIF_PHY1(PB1_PIF_PWRDOWN_0);
			data &= ~(PLL_POWER_STATE_IN_OFF_0_MASK | PLL_POWER_STATE_IN_TXS2_0_MASK);
			data |= PLL_POWER_STATE_IN_OFF_0(7) | PLL_POWER_STATE_IN_TXS2_0(7);
			if (data != orig)
				WREG32_PIF_PHY1(PB1_PIF_PWRDOWN_0, data);

			data = orig = RREG32_PIF_PHY1(PB1_PIF_PWRDOWN_1);
			data &= ~(PLL_POWER_STATE_IN_OFF_1_MASK | PLL_POWER_STATE_IN_TXS2_1_MASK);
			data |= PLL_POWER_STATE_IN_OFF_1(7) | PLL_POWER_STATE_IN_TXS2_1(7);
			if (data != orig)
				WREG32_PIF_PHY1(PB1_PIF_PWRDOWN_1, data);

			if (rdev->family >= CHIP_BARTS) {
				data = orig = RREG32_PIF_PHY0(PB0_PIF_PWRDOWN_0);
				data &= ~PLL_RAMP_UP_TIME_0_MASK;
				data |= PLL_RAMP_UP_TIME_0(4);
				if (data != orig)
					WREG32_PIF_PHY0(PB0_PIF_PWRDOWN_0, data);

				data = orig = RREG32_PIF_PHY0(PB0_PIF_PWRDOWN_1);
				data &= ~PLL_RAMP_UP_TIME_1_MASK;
				data |= PLL_RAMP_UP_TIME_1(4);
				if (data != orig)
					WREG32_PIF_PHY0(PB0_PIF_PWRDOWN_1, data);

				data = orig = RREG32_PIF_PHY1(PB1_PIF_PWRDOWN_0);
				data &= ~PLL_RAMP_UP_TIME_0_MASK;
				data |= PLL_RAMP_UP_TIME_0(4);
				if (data != orig)
					WREG32_PIF_PHY1(PB1_PIF_PWRDOWN_0, data);

				data = orig = RREG32_PIF_PHY1(PB1_PIF_PWRDOWN_1);
				data &= ~PLL_RAMP_UP_TIME_1_MASK;
				data |= PLL_RAMP_UP_TIME_1(4);
				if (data != orig)
					WREG32_PIF_PHY1(PB1_PIF_PWRDOWN_1, data);
			}

			data = orig = RREG32_PCIE_PORT(PCIE_LC_LINK_WIDTH_CNTL);
			data &= ~LC_DYN_LANES_PWR_STATE_MASK;
			data |= LC_DYN_LANES_PWR_STATE(3);
			if (data != orig)
				WREG32_PCIE_PORT(PCIE_LC_LINK_WIDTH_CNTL, data);

			if (rdev->family >= CHIP_BARTS) {
				data = orig = RREG32_PIF_PHY0(PB0_PIF_CNTL);
				data &= ~LS2_EXIT_TIME_MASK;
				data |= LS2_EXIT_TIME(1);
				if (data != orig)
					WREG32_PIF_PHY0(PB0_PIF_CNTL, data);

				data = orig = RREG32_PIF_PHY1(PB1_PIF_CNTL);
				data &= ~LS2_EXIT_TIME_MASK;
				data |= LS2_EXIT_TIME(1);
				if (data != orig)
					WREG32_PIF_PHY1(PB1_PIF_CNTL, data);
			}
		}
	}

	/* evergreen parts only */
	if (rdev->family < CHIP_BARTS)
		pcie_lc_cntl |= LC_PMI_TO_L1_DIS;

	if (pcie_lc_cntl != pcie_lc_cntl_old)
		WREG32_PCIE_PORT(PCIE_LC_CNTL, pcie_lc_cntl);
}<|MERGE_RESOLUTION|>--- conflicted
+++ resolved
@@ -5167,18 +5167,6 @@
 	/* enable aspm */
 	evergreen_program_aspm(rdev);
 
-<<<<<<< HEAD
-	evergreen_mc_program(rdev);
-
-	if (ASIC_IS_DCE5(rdev)) {
-		if (!rdev->me_fw || !rdev->pfp_fw || !rdev->rlc_fw || !rdev->mc_fw) {
-			r = ni_init_microcode(rdev);
-			if (r) {
-				DRM_ERROR("Failed to load firmware!\n");
-				return r;
-			}
-		}
-=======
 	/* scratch needs to be initialized before MC */
 	r = r600_vram_scratch_init(rdev);
 	if (r)
@@ -5187,7 +5175,6 @@
 	evergreen_mc_program(rdev);
 
 	if (ASIC_IS_DCE5(rdev) && !rdev->pm.dpm_enabled) {
->>>>>>> fc14f9c1
 		r = ni_mc_load_microcode(rdev);
 		if (r) {
 			DRM_ERROR("Failed to load MC firmware!\n");
@@ -5195,13 +5182,6 @@
 		}
 	}
 
-<<<<<<< HEAD
-	r = r600_vram_scratch_init(rdev);
-	if (r)
-		return r;
-
-=======
->>>>>>> fc14f9c1
 	if (rdev->flags & RADEON_IS_AGP) {
 		evergreen_agp_enable(rdev);
 	} else {
@@ -5353,11 +5333,7 @@
 {
 	radeon_pm_suspend(rdev);
 	r600_audio_fini(rdev);
-<<<<<<< HEAD
-	r600_uvd_stop(rdev);
-=======
 	uvd_v1_0_fini(rdev);
->>>>>>> fc14f9c1
 	radeon_uvd_suspend(rdev);
 	r700_cp_stop(rdev);
 	r600_dma_stop(rdev);
@@ -5515,12 +5491,7 @@
 	radeon_wb_fini(rdev);
 	radeon_ib_pool_fini(rdev);
 	radeon_irq_kms_fini(rdev);
-<<<<<<< HEAD
-	evergreen_pcie_gart_fini(rdev);
-	r600_uvd_stop(rdev);
-=======
 	uvd_v1_0_fini(rdev);
->>>>>>> fc14f9c1
 	radeon_uvd_fini(rdev);
 	evergreen_pcie_gart_fini(rdev);
 	r600_vram_scratch_fini(rdev);
