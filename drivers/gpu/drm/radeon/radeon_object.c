/*
 * Copyright 2009 Jerome Glisse.
 * All Rights Reserved.
 *
 * Permission is hereby granted, free of charge, to any person obtaining a
 * copy of this software and associated documentation files (the
 * "Software"), to deal in the Software without restriction, including
 * without limitation the rights to use, copy, modify, merge, publish,
 * distribute, sub license, and/or sell copies of the Software, and to
 * permit persons to whom the Software is furnished to do so, subject to
 * the following conditions:
 *
 * THE SOFTWARE IS PROVIDED "AS IS", WITHOUT WARRANTY OF ANY KIND, EXPRESS OR
 * IMPLIED, INCLUDING BUT NOT LIMITED TO THE WARRANTIES OF MERCHANTABILITY,
 * FITNESS FOR A PARTICULAR PURPOSE AND NON-INFRINGEMENT. IN NO EVENT SHALL
 * THE COPYRIGHT HOLDERS, AUTHORS AND/OR ITS SUPPLIERS BE LIABLE FOR ANY CLAIM,
 * DAMAGES OR OTHER LIABILITY, WHETHER IN AN ACTION OF CONTRACT, TORT OR
 * OTHERWISE, ARISING FROM, OUT OF OR IN CONNECTION WITH THE SOFTWARE OR THE
 * USE OR OTHER DEALINGS IN THE SOFTWARE.
 *
 * The above copyright notice and this permission notice (including the
 * next paragraph) shall be included in all copies or substantial portions
 * of the Software.
 *
 */
/*
 * Authors:
 *    Jerome Glisse <glisse@freedesktop.org>
 *    Thomas Hellstrom <thomas-at-tungstengraphics-dot-com>
 *    Dave Airlie
 */
#include <linux/list.h>
#include <linux/slab.h>
#include <drm/drmP.h>
#include <drm/radeon_drm.h>
#include "radeon.h"
#include "radeon_trace.h"


int radeon_ttm_init(struct radeon_device *rdev);
void radeon_ttm_fini(struct radeon_device *rdev);
static void radeon_bo_clear_surface_reg(struct radeon_bo *bo);

/*
 * To exclude mutual BO access we rely on bo_reserve exclusion, as all
 * function are calling it.
 */

static void radeon_update_memory_usage(struct radeon_bo *bo,
				       unsigned mem_type, int sign)
{
	struct radeon_device *rdev = bo->rdev;
	u64 size = (u64)bo->tbo.num_pages << PAGE_SHIFT;

	switch (mem_type) {
	case TTM_PL_TT:
		if (sign > 0)
			atomic64_add(size, &rdev->gtt_usage);
		else
			atomic64_sub(size, &rdev->gtt_usage);
		break;
	case TTM_PL_VRAM:
		if (sign > 0)
			atomic64_add(size, &rdev->vram_usage);
		else
			atomic64_sub(size, &rdev->vram_usage);
		break;
	}
}

static void radeon_ttm_bo_destroy(struct ttm_buffer_object *tbo)
{
	struct radeon_bo *bo;

	bo = container_of(tbo, struct radeon_bo, tbo);

	radeon_update_memory_usage(bo, bo->tbo.mem.mem_type, -1);

	mutex_lock(&bo->rdev->gem.mutex);
	list_del_init(&bo->list);
	mutex_unlock(&bo->rdev->gem.mutex);
	radeon_bo_clear_surface_reg(bo);
	WARN_ON(!list_empty(&bo->va));
	drm_gem_object_release(&bo->gem_base);
	kfree(bo);
}

bool radeon_ttm_bo_is_radeon_bo(struct ttm_buffer_object *bo)
{
	if (bo->destroy == &radeon_ttm_bo_destroy)
		return true;
	return false;
}

void radeon_ttm_placement_from_domain(struct radeon_bo *rbo, u32 domain)
{
	u32 c = 0, i;

	rbo->placement.placement = rbo->placements;
	rbo->placement.busy_placement = rbo->placements;
	if (domain & RADEON_GEM_DOMAIN_VRAM) {
		/* Try placing BOs which don't need CPU access outside of the
		 * CPU accessible part of VRAM
		 */
		if ((rbo->flags & RADEON_GEM_NO_CPU_ACCESS) &&
		    rbo->rdev->mc.visible_vram_size < rbo->rdev->mc.real_vram_size) {
			rbo->placements[c].fpfn =
				rbo->rdev->mc.visible_vram_size >> PAGE_SHIFT;
			rbo->placements[c++].flags = TTM_PL_FLAG_WC |
						     TTM_PL_FLAG_UNCACHED |
						     TTM_PL_FLAG_VRAM;
		}

		rbo->placements[c].fpfn = 0;
		rbo->placements[c++].flags = TTM_PL_FLAG_WC |
					     TTM_PL_FLAG_UNCACHED |
					     TTM_PL_FLAG_VRAM;
	}

	if (domain & RADEON_GEM_DOMAIN_GTT) {
		if (rbo->flags & RADEON_GEM_GTT_UC) {
			rbo->placements[c].fpfn = 0;
			rbo->placements[c++].flags = TTM_PL_FLAG_UNCACHED |
				TTM_PL_FLAG_TT;

		} else if ((rbo->flags & RADEON_GEM_GTT_WC) ||
			   (rbo->rdev->flags & RADEON_IS_AGP)) {
			rbo->placements[c].fpfn = 0;
			rbo->placements[c++].flags = TTM_PL_FLAG_WC |
				TTM_PL_FLAG_UNCACHED |
				TTM_PL_FLAG_TT;
		} else {
			rbo->placements[c].fpfn = 0;
			rbo->placements[c++].flags = TTM_PL_FLAG_CACHED |
						     TTM_PL_FLAG_TT;
		}
	}

	if (domain & RADEON_GEM_DOMAIN_CPU) {
		if (rbo->flags & RADEON_GEM_GTT_UC) {
			rbo->placements[c].fpfn = 0;
			rbo->placements[c++].flags = TTM_PL_FLAG_UNCACHED |
				TTM_PL_FLAG_SYSTEM;

		} else if ((rbo->flags & RADEON_GEM_GTT_WC) ||
		    rbo->rdev->flags & RADEON_IS_AGP) {
			rbo->placements[c].fpfn = 0;
			rbo->placements[c++].flags = TTM_PL_FLAG_WC |
				TTM_PL_FLAG_UNCACHED |
				TTM_PL_FLAG_SYSTEM;
		} else {
			rbo->placements[c].fpfn = 0;
			rbo->placements[c++].flags = TTM_PL_FLAG_CACHED |
						     TTM_PL_FLAG_SYSTEM;
		}
	}
	if (!c) {
		rbo->placements[c].fpfn = 0;
		rbo->placements[c++].flags = TTM_PL_MASK_CACHING |
					     TTM_PL_FLAG_SYSTEM;
	}

	rbo->placement.num_placement = c;
	rbo->placement.num_busy_placement = c;

	for (i = 0; i < c; ++i) {
		if ((rbo->flags & RADEON_GEM_CPU_ACCESS) &&
		    (rbo->placements[i].flags & TTM_PL_FLAG_VRAM) &&
		    !rbo->placements[i].fpfn)
			rbo->placements[i].lpfn =
				rbo->rdev->mc.visible_vram_size >> PAGE_SHIFT;
		else
			rbo->placements[i].lpfn = 0;
	}
}

int radeon_bo_create(struct radeon_device *rdev,
		     unsigned long size, int byte_align, bool kernel,
		     u32 domain, u32 flags, struct sg_table *sg,
		     struct reservation_object *resv,
		     struct radeon_bo **bo_ptr)
{
	struct radeon_bo *bo;
	enum ttm_bo_type type;
	unsigned long page_align = roundup(byte_align, PAGE_SIZE) >> PAGE_SHIFT;
	size_t acc_size;
	int r;

	size = ALIGN(size, PAGE_SIZE);

	if (kernel) {
		type = ttm_bo_type_kernel;
	} else if (sg) {
		type = ttm_bo_type_sg;
	} else {
		type = ttm_bo_type_device;
	}
	*bo_ptr = NULL;

	acc_size = ttm_bo_dma_acc_size(&rdev->mman.bdev, size,
				       sizeof(struct radeon_bo));

	bo = kzalloc(sizeof(struct radeon_bo), GFP_KERNEL);
	if (bo == NULL)
		return -ENOMEM;
	r = drm_gem_object_init(rdev->ddev, &bo->gem_base, size);
	if (unlikely(r)) {
		kfree(bo);
		return r;
	}
	bo->rdev = rdev;
	bo->surface_reg = -1;
	INIT_LIST_HEAD(&bo->list);
	INIT_LIST_HEAD(&bo->va);
	bo->initial_domain = domain & (RADEON_GEM_DOMAIN_VRAM |
	                               RADEON_GEM_DOMAIN_GTT |
	                               RADEON_GEM_DOMAIN_CPU);

	bo->flags = flags;
	/* PCI GART is always snooped */
	if (!(rdev->flags & RADEON_IS_PCIE))
		bo->flags &= ~(RADEON_GEM_GTT_WC | RADEON_GEM_GTT_UC);

<<<<<<< HEAD
=======
	/* Write-combined CPU mappings of GTT cause GPU hangs with RV6xx
	 * See https://bugs.freedesktop.org/show_bug.cgi?id=91268
	 */
	if (rdev->family >= CHIP_RV610 && rdev->family <= CHIP_RV635)
		bo->flags &= ~(RADEON_GEM_GTT_WC | RADEON_GEM_GTT_UC);

>>>>>>> afd2ff9b
#ifdef CONFIG_X86_32
	/* XXX: Write-combined CPU mappings of GTT seem broken on 32-bit
	 * See https://bugs.freedesktop.org/show_bug.cgi?id=84627
	 */
<<<<<<< HEAD
	bo->flags &= ~RADEON_GEM_GTT_WC;
=======
	bo->flags &= ~(RADEON_GEM_GTT_WC | RADEON_GEM_GTT_UC);
#elif defined(CONFIG_X86) && !defined(CONFIG_X86_PAT)
	/* Don't try to enable write-combining when it can't work, or things
	 * may be slow
	 * See https://bugs.freedesktop.org/show_bug.cgi?id=88758
	 */

#warning Please enable CONFIG_MTRR and CONFIG_X86_PAT for better performance \
	 thanks to write-combining

	if (bo->flags & RADEON_GEM_GTT_WC)
		DRM_INFO_ONCE("Please enable CONFIG_MTRR and CONFIG_X86_PAT for "
			      "better performance thanks to write-combining\n");
	bo->flags &= ~(RADEON_GEM_GTT_WC | RADEON_GEM_GTT_UC);
>>>>>>> afd2ff9b
#endif

	radeon_ttm_placement_from_domain(bo, domain);
	/* Kernel allocation are uninterruptible */
	down_read(&rdev->pm.mclk_lock);
	r = ttm_bo_init(&rdev->mman.bdev, &bo->tbo, size, type,
			&bo->placement, page_align, !kernel, NULL,
			acc_size, sg, resv, &radeon_ttm_bo_destroy);
	up_read(&rdev->pm.mclk_lock);
	if (unlikely(r != 0)) {
		return r;
	}
	*bo_ptr = bo;

	trace_radeon_bo_create(bo);

	return 0;
}

int radeon_bo_kmap(struct radeon_bo *bo, void **ptr)
{
	bool is_iomem;
	int r;

	if (bo->kptr) {
		if (ptr) {
			*ptr = bo->kptr;
		}
		return 0;
	}
	r = ttm_bo_kmap(&bo->tbo, 0, bo->tbo.num_pages, &bo->kmap);
	if (r) {
		return r;
	}
	bo->kptr = ttm_kmap_obj_virtual(&bo->kmap, &is_iomem);
	if (ptr) {
		*ptr = bo->kptr;
	}
	radeon_bo_check_tiling(bo, 0, 0);
	return 0;
}

void radeon_bo_kunmap(struct radeon_bo *bo)
{
	if (bo->kptr == NULL)
		return;
	bo->kptr = NULL;
	radeon_bo_check_tiling(bo, 0, 0);
	ttm_bo_kunmap(&bo->kmap);
}

struct radeon_bo *radeon_bo_ref(struct radeon_bo *bo)
{
	if (bo == NULL)
		return NULL;

	ttm_bo_reference(&bo->tbo);
	return bo;
}

void radeon_bo_unref(struct radeon_bo **bo)
{
	struct ttm_buffer_object *tbo;
	struct radeon_device *rdev;

	if ((*bo) == NULL)
		return;
	rdev = (*bo)->rdev;
	tbo = &((*bo)->tbo);
	ttm_bo_unref(&tbo);
	if (tbo == NULL)
		*bo = NULL;
}

int radeon_bo_pin_restricted(struct radeon_bo *bo, u32 domain, u64 max_offset,
			     u64 *gpu_addr)
{
	int r, i;

	if (radeon_ttm_tt_has_userptr(bo->tbo.ttm))
		return -EPERM;

	if (bo->pin_count) {
		bo->pin_count++;
		if (gpu_addr)
			*gpu_addr = radeon_bo_gpu_offset(bo);

		if (max_offset != 0) {
			u64 domain_start;

			if (domain == RADEON_GEM_DOMAIN_VRAM)
				domain_start = bo->rdev->mc.vram_start;
			else
				domain_start = bo->rdev->mc.gtt_start;
			WARN_ON_ONCE(max_offset <
				     (radeon_bo_gpu_offset(bo) - domain_start));
		}

		return 0;
	}
	radeon_ttm_placement_from_domain(bo, domain);
	for (i = 0; i < bo->placement.num_placement; i++) {
		/* force to pin into visible video ram */
		if ((bo->placements[i].flags & TTM_PL_FLAG_VRAM) &&
		    !(bo->flags & RADEON_GEM_NO_CPU_ACCESS) &&
		    (!max_offset || max_offset > bo->rdev->mc.visible_vram_size))
			bo->placements[i].lpfn =
				bo->rdev->mc.visible_vram_size >> PAGE_SHIFT;
		else
			bo->placements[i].lpfn = max_offset >> PAGE_SHIFT;

		bo->placements[i].flags |= TTM_PL_FLAG_NO_EVICT;
	}

	r = ttm_bo_validate(&bo->tbo, &bo->placement, false, false);
	if (likely(r == 0)) {
		bo->pin_count = 1;
		if (gpu_addr != NULL)
			*gpu_addr = radeon_bo_gpu_offset(bo);
		if (domain == RADEON_GEM_DOMAIN_VRAM)
			bo->rdev->vram_pin_size += radeon_bo_size(bo);
		else
			bo->rdev->gart_pin_size += radeon_bo_size(bo);
	} else {
		dev_err(bo->rdev->dev, "%p pin failed\n", bo);
	}
	return r;
}

int radeon_bo_pin(struct radeon_bo *bo, u32 domain, u64 *gpu_addr)
{
	return radeon_bo_pin_restricted(bo, domain, 0, gpu_addr);
}

int radeon_bo_unpin(struct radeon_bo *bo)
{
	int r, i;

	if (!bo->pin_count) {
		dev_warn(bo->rdev->dev, "%p unpin not necessary\n", bo);
		return 0;
	}
	bo->pin_count--;
	if (bo->pin_count)
		return 0;
	for (i = 0; i < bo->placement.num_placement; i++) {
		bo->placements[i].lpfn = 0;
		bo->placements[i].flags &= ~TTM_PL_FLAG_NO_EVICT;
	}
	r = ttm_bo_validate(&bo->tbo, &bo->placement, false, false);
	if (likely(r == 0)) {
		if (bo->tbo.mem.mem_type == TTM_PL_VRAM)
			bo->rdev->vram_pin_size -= radeon_bo_size(bo);
		else
			bo->rdev->gart_pin_size -= radeon_bo_size(bo);
	} else {
		dev_err(bo->rdev->dev, "%p validate failed for unpin\n", bo);
	}
	return r;
}

int radeon_bo_evict_vram(struct radeon_device *rdev)
{
	/* late 2.6.33 fix IGP hibernate - we need pm ops to do this correct */
	if (0 && (rdev->flags & RADEON_IS_IGP)) {
		if (rdev->mc.igp_sideport_enabled == false)
			/* Useless to evict on IGP chips */
			return 0;
	}
	return ttm_bo_evict_mm(&rdev->mman.bdev, TTM_PL_VRAM);
}

void radeon_bo_force_delete(struct radeon_device *rdev)
{
	struct radeon_bo *bo, *n;

	if (list_empty(&rdev->gem.objects)) {
		return;
	}
	dev_err(rdev->dev, "Userspace still has active objects !\n");
	list_for_each_entry_safe(bo, n, &rdev->gem.objects, list) {
		dev_err(rdev->dev, "%p %p %lu %lu force free\n",
			&bo->gem_base, bo, (unsigned long)bo->gem_base.size,
			*((unsigned long *)&bo->gem_base.refcount));
		mutex_lock(&bo->rdev->gem.mutex);
		list_del_init(&bo->list);
		mutex_unlock(&bo->rdev->gem.mutex);
		/* this should unref the ttm bo */
		drm_gem_object_unreference_unlocked(&bo->gem_base);
	}
}

int radeon_bo_init(struct radeon_device *rdev)
{
	/* Add an MTRR for the VRAM */
	if (!rdev->fastfb_working) {
		rdev->mc.vram_mtrr = arch_phys_wc_add(rdev->mc.aper_base,
						      rdev->mc.aper_size);
	}
	DRM_INFO("Detected VRAM RAM=%lluM, BAR=%lluM\n",
		rdev->mc.mc_vram_size >> 20,
		(unsigned long long)rdev->mc.aper_size >> 20);
	DRM_INFO("RAM width %dbits %cDR\n",
			rdev->mc.vram_width, rdev->mc.vram_is_ddr ? 'D' : 'S');
	return radeon_ttm_init(rdev);
}

void radeon_bo_fini(struct radeon_device *rdev)
{
	radeon_ttm_fini(rdev);
	arch_phys_wc_del(rdev->mc.vram_mtrr);
}

/* Returns how many bytes TTM can move per IB.
 */
static u64 radeon_bo_get_threshold_for_moves(struct radeon_device *rdev)
{
	u64 real_vram_size = rdev->mc.real_vram_size;
	u64 vram_usage = atomic64_read(&rdev->vram_usage);

	/* This function is based on the current VRAM usage.
	 *
	 * - If all of VRAM is free, allow relocating the number of bytes that
	 *   is equal to 1/4 of the size of VRAM for this IB.

	 * - If more than one half of VRAM is occupied, only allow relocating
	 *   1 MB of data for this IB.
	 *
	 * - From 0 to one half of used VRAM, the threshold decreases
	 *   linearly.
	 *         __________________
	 * 1/4 of -|\               |
	 * VRAM    | \              |
	 *         |  \             |
	 *         |   \            |
	 *         |    \           |
	 *         |     \          |
	 *         |      \         |
	 *         |       \________|1 MB
	 *         |----------------|
	 *    VRAM 0 %             100 %
	 *         used            used
	 *
	 * Note: It's a threshold, not a limit. The threshold must be crossed
	 * for buffer relocations to stop, so any buffer of an arbitrary size
	 * can be moved as long as the threshold isn't crossed before
	 * the relocation takes place. We don't want to disable buffer
	 * relocations completely.
	 *
	 * The idea is that buffers should be placed in VRAM at creation time
	 * and TTM should only do a minimum number of relocations during
	 * command submission. In practice, you need to submit at least
	 * a dozen IBs to move all buffers to VRAM if they are in GTT.
	 *
	 * Also, things can get pretty crazy under memory pressure and actual
	 * VRAM usage can change a lot, so playing safe even at 50% does
	 * consistently increase performance.
	 */

	u64 half_vram = real_vram_size >> 1;
	u64 half_free_vram = vram_usage >= half_vram ? 0 : half_vram - vram_usage;
	u64 bytes_moved_threshold = half_free_vram >> 1;
	return max(bytes_moved_threshold, 1024*1024ull);
}

int radeon_bo_list_validate(struct radeon_device *rdev,
			    struct ww_acquire_ctx *ticket,
			    struct list_head *head, int ring)
{
	struct radeon_bo_list *lobj;
	struct list_head duplicates;
	int r;
	u64 bytes_moved = 0, initial_bytes_moved;
	u64 bytes_moved_threshold = radeon_bo_get_threshold_for_moves(rdev);

	INIT_LIST_HEAD(&duplicates);
	r = ttm_eu_reserve_buffers(ticket, head, true, &duplicates);
	if (unlikely(r != 0)) {
		return r;
	}

	list_for_each_entry(lobj, head, tv.head) {
		struct radeon_bo *bo = lobj->robj;
		if (!bo->pin_count) {
			u32 domain = lobj->prefered_domains;
			u32 allowed = lobj->allowed_domains;
			u32 current_domain =
				radeon_mem_type_to_domain(bo->tbo.mem.mem_type);

			/* Check if this buffer will be moved and don't move it
			 * if we have moved too many buffers for this IB already.
			 *
			 * Note that this allows moving at least one buffer of
			 * any size, because it doesn't take the current "bo"
			 * into account. We don't want to disallow buffer moves
			 * completely.
			 */
			if ((allowed & current_domain) != 0 &&
			    (domain & current_domain) == 0 && /* will be moved */
			    bytes_moved > bytes_moved_threshold) {
				/* don't move it */
				domain = current_domain;
			}

		retry:
			radeon_ttm_placement_from_domain(bo, domain);
			if (ring == R600_RING_TYPE_UVD_INDEX)
				radeon_uvd_force_into_uvd_segment(bo, allowed);

			initial_bytes_moved = atomic64_read(&rdev->num_bytes_moved);
			r = ttm_bo_validate(&bo->tbo, &bo->placement, true, false);
			bytes_moved += atomic64_read(&rdev->num_bytes_moved) -
				       initial_bytes_moved;

			if (unlikely(r)) {
				if (r != -ERESTARTSYS &&
				    domain != lobj->allowed_domains) {
					domain = lobj->allowed_domains;
					goto retry;
				}
				ttm_eu_backoff_reservation(ticket, head);
				return r;
			}
		}
		lobj->gpu_offset = radeon_bo_gpu_offset(bo);
		lobj->tiling_flags = bo->tiling_flags;
	}

	list_for_each_entry(lobj, &duplicates, tv.head) {
		lobj->gpu_offset = radeon_bo_gpu_offset(lobj->robj);
		lobj->tiling_flags = lobj->robj->tiling_flags;
	}

	return 0;
}

int radeon_bo_get_surface_reg(struct radeon_bo *bo)
{
	struct radeon_device *rdev = bo->rdev;
	struct radeon_surface_reg *reg;
	struct radeon_bo *old_object;
	int steal;
	int i;

	lockdep_assert_held(&bo->tbo.resv->lock.base);

	if (!bo->tiling_flags)
		return 0;

	if (bo->surface_reg >= 0) {
		reg = &rdev->surface_regs[bo->surface_reg];
		i = bo->surface_reg;
		goto out;
	}

	steal = -1;
	for (i = 0; i < RADEON_GEM_MAX_SURFACES; i++) {

		reg = &rdev->surface_regs[i];
		if (!reg->bo)
			break;

		old_object = reg->bo;
		if (old_object->pin_count == 0)
			steal = i;
	}

	/* if we are all out */
	if (i == RADEON_GEM_MAX_SURFACES) {
		if (steal == -1)
			return -ENOMEM;
		/* find someone with a surface reg and nuke their BO */
		reg = &rdev->surface_regs[steal];
		old_object = reg->bo;
		/* blow away the mapping */
		DRM_DEBUG("stealing surface reg %d from %p\n", steal, old_object);
		ttm_bo_unmap_virtual(&old_object->tbo);
		old_object->surface_reg = -1;
		i = steal;
	}

	bo->surface_reg = i;
	reg->bo = bo;

out:
	radeon_set_surface_reg(rdev, i, bo->tiling_flags, bo->pitch,
			       bo->tbo.mem.start << PAGE_SHIFT,
			       bo->tbo.num_pages << PAGE_SHIFT);
	return 0;
}

static void radeon_bo_clear_surface_reg(struct radeon_bo *bo)
{
	struct radeon_device *rdev = bo->rdev;
	struct radeon_surface_reg *reg;

	if (bo->surface_reg == -1)
		return;

	reg = &rdev->surface_regs[bo->surface_reg];
	radeon_clear_surface_reg(rdev, bo->surface_reg);

	reg->bo = NULL;
	bo->surface_reg = -1;
}

int radeon_bo_set_tiling_flags(struct radeon_bo *bo,
				uint32_t tiling_flags, uint32_t pitch)
{
	struct radeon_device *rdev = bo->rdev;
	int r;

	if (rdev->family >= CHIP_CEDAR) {
		unsigned bankw, bankh, mtaspect, tilesplit, stilesplit;

		bankw = (tiling_flags >> RADEON_TILING_EG_BANKW_SHIFT) & RADEON_TILING_EG_BANKW_MASK;
		bankh = (tiling_flags >> RADEON_TILING_EG_BANKH_SHIFT) & RADEON_TILING_EG_BANKH_MASK;
		mtaspect = (tiling_flags >> RADEON_TILING_EG_MACRO_TILE_ASPECT_SHIFT) & RADEON_TILING_EG_MACRO_TILE_ASPECT_MASK;
		tilesplit = (tiling_flags >> RADEON_TILING_EG_TILE_SPLIT_SHIFT) & RADEON_TILING_EG_TILE_SPLIT_MASK;
		stilesplit = (tiling_flags >> RADEON_TILING_EG_STENCIL_TILE_SPLIT_SHIFT) & RADEON_TILING_EG_STENCIL_TILE_SPLIT_MASK;
		switch (bankw) {
		case 0:
		case 1:
		case 2:
		case 4:
		case 8:
			break;
		default:
			return -EINVAL;
		}
		switch (bankh) {
		case 0:
		case 1:
		case 2:
		case 4:
		case 8:
			break;
		default:
			return -EINVAL;
		}
		switch (mtaspect) {
		case 0:
		case 1:
		case 2:
		case 4:
		case 8:
			break;
		default:
			return -EINVAL;
		}
		if (tilesplit > 6) {
			return -EINVAL;
		}
		if (stilesplit > 6) {
			return -EINVAL;
		}
	}
	r = radeon_bo_reserve(bo, false);
	if (unlikely(r != 0))
		return r;
	bo->tiling_flags = tiling_flags;
	bo->pitch = pitch;
	radeon_bo_unreserve(bo);
	return 0;
}

void radeon_bo_get_tiling_flags(struct radeon_bo *bo,
				uint32_t *tiling_flags,
				uint32_t *pitch)
{
	lockdep_assert_held(&bo->tbo.resv->lock.base);

	if (tiling_flags)
		*tiling_flags = bo->tiling_flags;
	if (pitch)
		*pitch = bo->pitch;
}

int radeon_bo_check_tiling(struct radeon_bo *bo, bool has_moved,
				bool force_drop)
{
	if (!force_drop)
		lockdep_assert_held(&bo->tbo.resv->lock.base);

	if (!(bo->tiling_flags & RADEON_TILING_SURFACE))
		return 0;

	if (force_drop) {
		radeon_bo_clear_surface_reg(bo);
		return 0;
	}

	if (bo->tbo.mem.mem_type != TTM_PL_VRAM) {
		if (!has_moved)
			return 0;

		if (bo->surface_reg >= 0)
			radeon_bo_clear_surface_reg(bo);
		return 0;
	}

	if ((bo->surface_reg >= 0) && !has_moved)
		return 0;

	return radeon_bo_get_surface_reg(bo);
}

void radeon_bo_move_notify(struct ttm_buffer_object *bo,
			   struct ttm_mem_reg *new_mem)
{
	struct radeon_bo *rbo;

	if (!radeon_ttm_bo_is_radeon_bo(bo))
		return;

	rbo = container_of(bo, struct radeon_bo, tbo);
	radeon_bo_check_tiling(rbo, 0, 1);
	radeon_vm_bo_invalidate(rbo->rdev, rbo);

	/* update statistics */
	if (!new_mem)
		return;

	radeon_update_memory_usage(rbo, bo->mem.mem_type, -1);
	radeon_update_memory_usage(rbo, new_mem->mem_type, 1);
}

int radeon_bo_fault_reserve_notify(struct ttm_buffer_object *bo)
{
	struct radeon_device *rdev;
	struct radeon_bo *rbo;
	unsigned long offset, size, lpfn;
	int i, r;

	if (!radeon_ttm_bo_is_radeon_bo(bo))
		return 0;
	rbo = container_of(bo, struct radeon_bo, tbo);
	radeon_bo_check_tiling(rbo, 0, 0);
	rdev = rbo->rdev;
	if (bo->mem.mem_type != TTM_PL_VRAM)
		return 0;

	size = bo->mem.num_pages << PAGE_SHIFT;
	offset = bo->mem.start << PAGE_SHIFT;
	if ((offset + size) <= rdev->mc.visible_vram_size)
		return 0;

	/* hurrah the memory is not visible ! */
	radeon_ttm_placement_from_domain(rbo, RADEON_GEM_DOMAIN_VRAM);
	lpfn =	rdev->mc.visible_vram_size >> PAGE_SHIFT;
	for (i = 0; i < rbo->placement.num_placement; i++) {
		/* Force into visible VRAM */
		if ((rbo->placements[i].flags & TTM_PL_FLAG_VRAM) &&
		    (!rbo->placements[i].lpfn || rbo->placements[i].lpfn > lpfn))
			rbo->placements[i].lpfn = lpfn;
	}
	r = ttm_bo_validate(bo, &rbo->placement, false, false);
	if (unlikely(r == -ENOMEM)) {
		radeon_ttm_placement_from_domain(rbo, RADEON_GEM_DOMAIN_GTT);
		return ttm_bo_validate(bo, &rbo->placement, false, false);
	} else if (unlikely(r != 0)) {
		return r;
	}

	offset = bo->mem.start << PAGE_SHIFT;
	/* this should never happen */
	if ((offset + size) > rdev->mc.visible_vram_size)
		return -EINVAL;

	return 0;
}

int radeon_bo_wait(struct radeon_bo *bo, u32 *mem_type, bool no_wait)
{
	int r;

	r = ttm_bo_reserve(&bo->tbo, true, no_wait, false, NULL);
	if (unlikely(r != 0))
		return r;
	if (mem_type)
		*mem_type = bo->tbo.mem.mem_type;

	r = ttm_bo_wait(&bo->tbo, true, true, no_wait);
	ttm_bo_unreserve(&bo->tbo);
	return r;
}

/**
 * radeon_bo_fence - add fence to buffer object
 *
 * @bo: buffer object in question
 * @fence: fence to add
 * @shared: true if fence should be added shared
 *
 */
void radeon_bo_fence(struct radeon_bo *bo, struct radeon_fence *fence,
                     bool shared)
{
	struct reservation_object *resv = bo->tbo.resv;

	if (shared)
		reservation_object_add_shared_fence(resv, &fence->base);
	else
		reservation_object_add_excl_fence(resv, &fence->base);
}<|MERGE_RESOLUTION|>--- conflicted
+++ resolved
@@ -221,22 +221,16 @@
 	if (!(rdev->flags & RADEON_IS_PCIE))
 		bo->flags &= ~(RADEON_GEM_GTT_WC | RADEON_GEM_GTT_UC);
 
-<<<<<<< HEAD
-=======
 	/* Write-combined CPU mappings of GTT cause GPU hangs with RV6xx
 	 * See https://bugs.freedesktop.org/show_bug.cgi?id=91268
 	 */
 	if (rdev->family >= CHIP_RV610 && rdev->family <= CHIP_RV635)
 		bo->flags &= ~(RADEON_GEM_GTT_WC | RADEON_GEM_GTT_UC);
 
->>>>>>> afd2ff9b
 #ifdef CONFIG_X86_32
 	/* XXX: Write-combined CPU mappings of GTT seem broken on 32-bit
 	 * See https://bugs.freedesktop.org/show_bug.cgi?id=84627
 	 */
-<<<<<<< HEAD
-	bo->flags &= ~RADEON_GEM_GTT_WC;
-=======
 	bo->flags &= ~(RADEON_GEM_GTT_WC | RADEON_GEM_GTT_UC);
 #elif defined(CONFIG_X86) && !defined(CONFIG_X86_PAT)
 	/* Don't try to enable write-combining when it can't work, or things
@@ -251,7 +245,6 @@
 		DRM_INFO_ONCE("Please enable CONFIG_MTRR and CONFIG_X86_PAT for "
 			      "better performance thanks to write-combining\n");
 	bo->flags &= ~(RADEON_GEM_GTT_WC | RADEON_GEM_GTT_UC);
->>>>>>> afd2ff9b
 #endif
 
 	radeon_ttm_placement_from_domain(bo, domain);
