--- conflicted
+++ resolved
@@ -127,13 +127,6 @@
 		p->relocs_ptr[i] = &p->relocs[i];
 		p->relocs[i].robj = gem_to_radeon_bo(p->relocs[i].gobj);
 
-<<<<<<< HEAD
-		/* the first reloc of an UVD job is the msg and that must be in
-		   VRAM, also but everything into VRAM on AGP cards to avoid
-		   image corruptions */
-		if (p->ring == R600_RING_TYPE_UVD_INDEX &&
-		    (i == 0 || drm_pci_device_is_agp(p->rdev->ddev))) {
-=======
 		/* The userspace buffer priorities are from 0 to 15. A higher
 		 * number means the buffer is more important.
 		 * Also, the buffers used for write have a higher priority than
@@ -151,7 +144,6 @@
 		     p->rdev->family == CHIP_RS780 ||
 		     p->rdev->family == CHIP_RS880)) {
 
->>>>>>> fc14f9c1
 			/* TODO: is this still needed for NI+ ? */
 			p->relocs[i].prefered_domains =
 				RADEON_GEM_DOMAIN_VRAM;
@@ -171,11 +163,7 @@
 				return -EINVAL;
 			}
 
-<<<<<<< HEAD
-			p->relocs[i].lobj.domain = domain;
-=======
 			p->relocs[i].prefered_domains = domain;
->>>>>>> fc14f9c1
 			if (domain == RADEON_GEM_DOMAIN_VRAM)
 				domain |= RADEON_GEM_DOMAIN_GTT;
 			p->relocs[i].allowed_domains = domain;
@@ -393,34 +381,6 @@
 			return -EINVAL;
 
 		/* we only support VM on some SI+ rings */
-<<<<<<< HEAD
-		if ((p->rdev->asic->ring[p->ring]->cs_parse == NULL) &&
-		   ((p->cs_flags & RADEON_CS_USE_VM) == 0)) {
-			DRM_ERROR("Ring %d requires VM!\n", p->ring);
-			return -EINVAL;
-		}
-	}
-
-	/* deal with non-vm */
-	if ((p->chunk_ib_idx != -1) &&
-	    ((p->cs_flags & RADEON_CS_USE_VM) == 0) &&
-	    (p->chunks[p->chunk_ib_idx].chunk_id == RADEON_CHUNK_ID_IB)) {
-		if (p->chunks[p->chunk_ib_idx].length_dw > (16 * 1024)) {
-			DRM_ERROR("cs IB too big: %d\n",
-				  p->chunks[p->chunk_ib_idx].length_dw);
-			return -EINVAL;
-		}
-		if (p->rdev && (p->rdev->flags & RADEON_IS_AGP)) {
-			p->chunks[p->chunk_ib_idx].kpage[0] = kmalloc(PAGE_SIZE, GFP_KERNEL);
-			p->chunks[p->chunk_ib_idx].kpage[1] = kmalloc(PAGE_SIZE, GFP_KERNEL);
-			if (p->chunks[p->chunk_ib_idx].kpage[0] == NULL ||
-			    p->chunks[p->chunk_ib_idx].kpage[1] == NULL) {
-				kfree(p->chunks[p->chunk_ib_idx].kpage[0]);
-				kfree(p->chunks[p->chunk_ib_idx].kpage[1]);
-				p->chunks[p->chunk_ib_idx].kpage[0] = NULL;
-				p->chunks[p->chunk_ib_idx].kpage[1] = NULL;
-				return -ENOMEM;
-=======
 		if ((p->cs_flags & RADEON_CS_USE_VM) == 0) {
 			if (p->rdev->asic->ring[p->ring]->cs_parse == NULL) {
 				DRM_ERROR("Ring %d requires VM!\n", p->ring);
@@ -431,7 +391,6 @@
 				DRM_ERROR("VM not supported on ring %d!\n",
 					  p->ring);
 				return -EINVAL;
->>>>>>> fc14f9c1
 			}
 		}
 	}
