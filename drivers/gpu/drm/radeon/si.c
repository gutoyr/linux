/*
 * Copyright 2011 Advanced Micro Devices, Inc.
 *
 * Permission is hereby granted, free of charge, to any person obtaining a
 * copy of this software and associated documentation files (the "Software"),
 * to deal in the Software without restriction, including without limitation
 * the rights to use, copy, modify, merge, publish, distribute, sublicense,
 * and/or sell copies of the Software, and to permit persons to whom the
 * Software is furnished to do so, subject to the following conditions:
 *
 * The above copyright notice and this permission notice shall be included in
 * all copies or substantial portions of the Software.
 *
 * THE SOFTWARE IS PROVIDED "AS IS", WITHOUT WARRANTY OF ANY KIND, EXPRESS OR
 * IMPLIED, INCLUDING BUT NOT LIMITED TO THE WARRANTIES OF MERCHANTABILITY,
 * FITNESS FOR A PARTICULAR PURPOSE AND NONINFRINGEMENT.  IN NO EVENT SHALL
 * THE COPYRIGHT HOLDER(S) OR AUTHOR(S) BE LIABLE FOR ANY CLAIM, DAMAGES OR
 * OTHER LIABILITY, WHETHER IN AN ACTION OF CONTRACT, TORT OR OTHERWISE,
 * ARISING FROM, OUT OF OR IN CONNECTION WITH THE SOFTWARE OR THE USE OR
 * OTHER DEALINGS IN THE SOFTWARE.
 *
 * Authors: Alex Deucher
 */
#include <linux/firmware.h>
#include <linux/slab.h>
#include <linux/module.h>
#include <drm/drmP.h>
#include "radeon.h"
#include "radeon_asic.h"
#include <drm/radeon_drm.h>
#include "sid.h"
#include "atom.h"
#include "si_blit_shaders.h"
#include "clearstate_si.h"
#include "radeon_ucode.h"


MODULE_FIRMWARE("radeon/TAHITI_pfp.bin");
MODULE_FIRMWARE("radeon/TAHITI_me.bin");
MODULE_FIRMWARE("radeon/TAHITI_ce.bin");
MODULE_FIRMWARE("radeon/TAHITI_mc.bin");
MODULE_FIRMWARE("radeon/TAHITI_mc2.bin");
MODULE_FIRMWARE("radeon/TAHITI_rlc.bin");
MODULE_FIRMWARE("radeon/TAHITI_smc.bin");

MODULE_FIRMWARE("radeon/tahiti_pfp.bin");
MODULE_FIRMWARE("radeon/tahiti_me.bin");
MODULE_FIRMWARE("radeon/tahiti_ce.bin");
MODULE_FIRMWARE("radeon/tahiti_mc.bin");
MODULE_FIRMWARE("radeon/tahiti_rlc.bin");
MODULE_FIRMWARE("radeon/tahiti_smc.bin");

MODULE_FIRMWARE("radeon/PITCAIRN_pfp.bin");
MODULE_FIRMWARE("radeon/PITCAIRN_me.bin");
MODULE_FIRMWARE("radeon/PITCAIRN_ce.bin");
MODULE_FIRMWARE("radeon/PITCAIRN_mc.bin");
MODULE_FIRMWARE("radeon/PITCAIRN_mc2.bin");
MODULE_FIRMWARE("radeon/PITCAIRN_rlc.bin");
MODULE_FIRMWARE("radeon/PITCAIRN_smc.bin");

MODULE_FIRMWARE("radeon/pitcairn_pfp.bin");
MODULE_FIRMWARE("radeon/pitcairn_me.bin");
MODULE_FIRMWARE("radeon/pitcairn_ce.bin");
MODULE_FIRMWARE("radeon/pitcairn_mc.bin");
MODULE_FIRMWARE("radeon/pitcairn_rlc.bin");
MODULE_FIRMWARE("radeon/pitcairn_smc.bin");

MODULE_FIRMWARE("radeon/VERDE_pfp.bin");
MODULE_FIRMWARE("radeon/VERDE_me.bin");
MODULE_FIRMWARE("radeon/VERDE_ce.bin");
MODULE_FIRMWARE("radeon/VERDE_mc.bin");
MODULE_FIRMWARE("radeon/VERDE_mc2.bin");
MODULE_FIRMWARE("radeon/VERDE_rlc.bin");
MODULE_FIRMWARE("radeon/VERDE_smc.bin");

MODULE_FIRMWARE("radeon/verde_pfp.bin");
MODULE_FIRMWARE("radeon/verde_me.bin");
MODULE_FIRMWARE("radeon/verde_ce.bin");
MODULE_FIRMWARE("radeon/verde_mc.bin");
MODULE_FIRMWARE("radeon/verde_rlc.bin");
MODULE_FIRMWARE("radeon/verde_smc.bin");

MODULE_FIRMWARE("radeon/OLAND_pfp.bin");
MODULE_FIRMWARE("radeon/OLAND_me.bin");
MODULE_FIRMWARE("radeon/OLAND_ce.bin");
MODULE_FIRMWARE("radeon/OLAND_mc.bin");
MODULE_FIRMWARE("radeon/OLAND_mc2.bin");
MODULE_FIRMWARE("radeon/OLAND_rlc.bin");
MODULE_FIRMWARE("radeon/OLAND_smc.bin");

MODULE_FIRMWARE("radeon/oland_pfp.bin");
MODULE_FIRMWARE("radeon/oland_me.bin");
MODULE_FIRMWARE("radeon/oland_ce.bin");
MODULE_FIRMWARE("radeon/oland_mc.bin");
MODULE_FIRMWARE("radeon/oland_rlc.bin");
MODULE_FIRMWARE("radeon/oland_smc.bin");

MODULE_FIRMWARE("radeon/HAINAN_pfp.bin");
MODULE_FIRMWARE("radeon/HAINAN_me.bin");
MODULE_FIRMWARE("radeon/HAINAN_ce.bin");
MODULE_FIRMWARE("radeon/HAINAN_mc.bin");
MODULE_FIRMWARE("radeon/HAINAN_mc2.bin");
MODULE_FIRMWARE("radeon/HAINAN_rlc.bin");
MODULE_FIRMWARE("radeon/HAINAN_smc.bin");

MODULE_FIRMWARE("radeon/hainan_pfp.bin");
MODULE_FIRMWARE("radeon/hainan_me.bin");
MODULE_FIRMWARE("radeon/hainan_ce.bin");
MODULE_FIRMWARE("radeon/hainan_mc.bin");
MODULE_FIRMWARE("radeon/hainan_rlc.bin");
MODULE_FIRMWARE("radeon/hainan_smc.bin");

static u32 si_get_cu_active_bitmap(struct radeon_device *rdev, u32 se, u32 sh);
static void si_pcie_gen3_enable(struct radeon_device *rdev);
static void si_program_aspm(struct radeon_device *rdev);
extern void sumo_rlc_fini(struct radeon_device *rdev);
extern int sumo_rlc_init(struct radeon_device *rdev);
extern int r600_ih_ring_alloc(struct radeon_device *rdev);
extern void r600_ih_ring_fini(struct radeon_device *rdev);
extern void evergreen_fix_pci_max_read_req_size(struct radeon_device *rdev);
extern void evergreen_mc_stop(struct radeon_device *rdev, struct evergreen_mc_save *save);
extern void evergreen_mc_resume(struct radeon_device *rdev, struct evergreen_mc_save *save);
extern u32 evergreen_get_number_of_dram_channels(struct radeon_device *rdev);
extern void evergreen_print_gpu_status_regs(struct radeon_device *rdev);
extern bool evergreen_is_display_hung(struct radeon_device *rdev);
static void si_enable_gui_idle_interrupt(struct radeon_device *rdev,
					 bool enable);
static void si_init_pg(struct radeon_device *rdev);
static void si_init_cg(struct radeon_device *rdev);
static void si_fini_pg(struct radeon_device *rdev);
static void si_fini_cg(struct radeon_device *rdev);
static void si_rlc_stop(struct radeon_device *rdev);

static const u32 verde_rlc_save_restore_register_list[] =
{
	(0x8000 << 16) | (0x98f4 >> 2),
	0x00000000,
	(0x8040 << 16) | (0x98f4 >> 2),
	0x00000000,
	(0x8000 << 16) | (0xe80 >> 2),
	0x00000000,
	(0x8040 << 16) | (0xe80 >> 2),
	0x00000000,
	(0x8000 << 16) | (0x89bc >> 2),
	0x00000000,
	(0x8040 << 16) | (0x89bc >> 2),
	0x00000000,
	(0x8000 << 16) | (0x8c1c >> 2),
	0x00000000,
	(0x8040 << 16) | (0x8c1c >> 2),
	0x00000000,
	(0x9c00 << 16) | (0x98f0 >> 2),
	0x00000000,
	(0x9c00 << 16) | (0xe7c >> 2),
	0x00000000,
	(0x8000 << 16) | (0x9148 >> 2),
	0x00000000,
	(0x8040 << 16) | (0x9148 >> 2),
	0x00000000,
	(0x9c00 << 16) | (0x9150 >> 2),
	0x00000000,
	(0x9c00 << 16) | (0x897c >> 2),
	0x00000000,
	(0x9c00 << 16) | (0x8d8c >> 2),
	0x00000000,
	(0x9c00 << 16) | (0xac54 >> 2),
	0X00000000,
	0x3,
	(0x9c00 << 16) | (0x98f8 >> 2),
	0x00000000,
	(0x9c00 << 16) | (0x9910 >> 2),
	0x00000000,
	(0x9c00 << 16) | (0x9914 >> 2),
	0x00000000,
	(0x9c00 << 16) | (0x9918 >> 2),
	0x00000000,
	(0x9c00 << 16) | (0x991c >> 2),
	0x00000000,
	(0x9c00 << 16) | (0x9920 >> 2),
	0x00000000,
	(0x9c00 << 16) | (0x9924 >> 2),
	0x00000000,
	(0x9c00 << 16) | (0x9928 >> 2),
	0x00000000,
	(0x9c00 << 16) | (0x992c >> 2),
	0x00000000,
	(0x9c00 << 16) | (0x9930 >> 2),
	0x00000000,
	(0x9c00 << 16) | (0x9934 >> 2),
	0x00000000,
	(0x9c00 << 16) | (0x9938 >> 2),
	0x00000000,
	(0x9c00 << 16) | (0x993c >> 2),
	0x00000000,
	(0x9c00 << 16) | (0x9940 >> 2),
	0x00000000,
	(0x9c00 << 16) | (0x9944 >> 2),
	0x00000000,
	(0x9c00 << 16) | (0x9948 >> 2),
	0x00000000,
	(0x9c00 << 16) | (0x994c >> 2),
	0x00000000,
	(0x9c00 << 16) | (0x9950 >> 2),
	0x00000000,
	(0x9c00 << 16) | (0x9954 >> 2),
	0x00000000,
	(0x9c00 << 16) | (0x9958 >> 2),
	0x00000000,
	(0x9c00 << 16) | (0x995c >> 2),
	0x00000000,
	(0x9c00 << 16) | (0x9960 >> 2),
	0x00000000,
	(0x9c00 << 16) | (0x9964 >> 2),
	0x00000000,
	(0x9c00 << 16) | (0x9968 >> 2),
	0x00000000,
	(0x9c00 << 16) | (0x996c >> 2),
	0x00000000,
	(0x9c00 << 16) | (0x9970 >> 2),
	0x00000000,
	(0x9c00 << 16) | (0x9974 >> 2),
	0x00000000,
	(0x9c00 << 16) | (0x9978 >> 2),
	0x00000000,
	(0x9c00 << 16) | (0x997c >> 2),
	0x00000000,
	(0x9c00 << 16) | (0x9980 >> 2),
	0x00000000,
	(0x9c00 << 16) | (0x9984 >> 2),
	0x00000000,
	(0x9c00 << 16) | (0x9988 >> 2),
	0x00000000,
	(0x9c00 << 16) | (0x998c >> 2),
	0x00000000,
	(0x9c00 << 16) | (0x8c00 >> 2),
	0x00000000,
	(0x9c00 << 16) | (0x8c14 >> 2),
	0x00000000,
	(0x9c00 << 16) | (0x8c04 >> 2),
	0x00000000,
	(0x9c00 << 16) | (0x8c08 >> 2),
	0x00000000,
	(0x8000 << 16) | (0x9b7c >> 2),
	0x00000000,
	(0x8040 << 16) | (0x9b7c >> 2),
	0x00000000,
	(0x8000 << 16) | (0xe84 >> 2),
	0x00000000,
	(0x8040 << 16) | (0xe84 >> 2),
	0x00000000,
	(0x8000 << 16) | (0x89c0 >> 2),
	0x00000000,
	(0x8040 << 16) | (0x89c0 >> 2),
	0x00000000,
	(0x8000 << 16) | (0x914c >> 2),
	0x00000000,
	(0x8040 << 16) | (0x914c >> 2),
	0x00000000,
	(0x8000 << 16) | (0x8c20 >> 2),
	0x00000000,
	(0x8040 << 16) | (0x8c20 >> 2),
	0x00000000,
	(0x8000 << 16) | (0x9354 >> 2),
	0x00000000,
	(0x8040 << 16) | (0x9354 >> 2),
	0x00000000,
	(0x9c00 << 16) | (0x9060 >> 2),
	0x00000000,
	(0x9c00 << 16) | (0x9364 >> 2),
	0x00000000,
	(0x9c00 << 16) | (0x9100 >> 2),
	0x00000000,
	(0x9c00 << 16) | (0x913c >> 2),
	0x00000000,
	(0x8000 << 16) | (0x90e0 >> 2),
	0x00000000,
	(0x8000 << 16) | (0x90e4 >> 2),
	0x00000000,
	(0x8000 << 16) | (0x90e8 >> 2),
	0x00000000,
	(0x8040 << 16) | (0x90e0 >> 2),
	0x00000000,
	(0x8040 << 16) | (0x90e4 >> 2),
	0x00000000,
	(0x8040 << 16) | (0x90e8 >> 2),
	0x00000000,
	(0x9c00 << 16) | (0x8bcc >> 2),
	0x00000000,
	(0x9c00 << 16) | (0x8b24 >> 2),
	0x00000000,
	(0x9c00 << 16) | (0x88c4 >> 2),
	0x00000000,
	(0x9c00 << 16) | (0x8e50 >> 2),
	0x00000000,
	(0x9c00 << 16) | (0x8c0c >> 2),
	0x00000000,
	(0x9c00 << 16) | (0x8e58 >> 2),
	0x00000000,
	(0x9c00 << 16) | (0x8e5c >> 2),
	0x00000000,
	(0x9c00 << 16) | (0x9508 >> 2),
	0x00000000,
	(0x9c00 << 16) | (0x950c >> 2),
	0x00000000,
	(0x9c00 << 16) | (0x9494 >> 2),
	0x00000000,
	(0x9c00 << 16) | (0xac0c >> 2),
	0x00000000,
	(0x9c00 << 16) | (0xac10 >> 2),
	0x00000000,
	(0x9c00 << 16) | (0xac14 >> 2),
	0x00000000,
	(0x9c00 << 16) | (0xae00 >> 2),
	0x00000000,
	(0x9c00 << 16) | (0xac08 >> 2),
	0x00000000,
	(0x9c00 << 16) | (0x88d4 >> 2),
	0x00000000,
	(0x9c00 << 16) | (0x88c8 >> 2),
	0x00000000,
	(0x9c00 << 16) | (0x88cc >> 2),
	0x00000000,
	(0x9c00 << 16) | (0x89b0 >> 2),
	0x00000000,
	(0x9c00 << 16) | (0x8b10 >> 2),
	0x00000000,
	(0x9c00 << 16) | (0x8a14 >> 2),
	0x00000000,
	(0x9c00 << 16) | (0x9830 >> 2),
	0x00000000,
	(0x9c00 << 16) | (0x9834 >> 2),
	0x00000000,
	(0x9c00 << 16) | (0x9838 >> 2),
	0x00000000,
	(0x9c00 << 16) | (0x9a10 >> 2),
	0x00000000,
	(0x8000 << 16) | (0x9870 >> 2),
	0x00000000,
	(0x8000 << 16) | (0x9874 >> 2),
	0x00000000,
	(0x8001 << 16) | (0x9870 >> 2),
	0x00000000,
	(0x8001 << 16) | (0x9874 >> 2),
	0x00000000,
	(0x8040 << 16) | (0x9870 >> 2),
	0x00000000,
	(0x8040 << 16) | (0x9874 >> 2),
	0x00000000,
	(0x8041 << 16) | (0x9870 >> 2),
	0x00000000,
	(0x8041 << 16) | (0x9874 >> 2),
	0x00000000,
	0x00000000
};

static const u32 tahiti_golden_rlc_registers[] =
{
	0xc424, 0xffffffff, 0x00601005,
	0xc47c, 0xffffffff, 0x10104040,
	0xc488, 0xffffffff, 0x0100000a,
	0xc314, 0xffffffff, 0x00000800,
	0xc30c, 0xffffffff, 0x800000f4,
	0xf4a8, 0xffffffff, 0x00000000
};

static const u32 tahiti_golden_registers[] =
{
	0x9a10, 0x00010000, 0x00018208,
	0x9830, 0xffffffff, 0x00000000,
	0x9834, 0xf00fffff, 0x00000400,
	0x9838, 0x0002021c, 0x00020200,
	0xc78, 0x00000080, 0x00000000,
	0xd030, 0x000300c0, 0x00800040,
	0xd830, 0x000300c0, 0x00800040,
	0x5bb0, 0x000000f0, 0x00000070,
	0x5bc0, 0x00200000, 0x50100000,
	0x7030, 0x31000311, 0x00000011,
	0x277c, 0x00000003, 0x000007ff,
	0x240c, 0x000007ff, 0x00000000,
	0x8a14, 0xf000001f, 0x00000007,
	0x8b24, 0xffffffff, 0x00ffffff,
	0x8b10, 0x0000ff0f, 0x00000000,
	0x28a4c, 0x07ffffff, 0x4e000000,
	0x28350, 0x3f3f3fff, 0x2a00126a,
	0x30, 0x000000ff, 0x0040,
	0x34, 0x00000040, 0x00004040,
	0x9100, 0x07ffffff, 0x03000000,
	0x8e88, 0x01ff1f3f, 0x00000000,
	0x8e84, 0x01ff1f3f, 0x00000000,
	0x9060, 0x0000007f, 0x00000020,
	0x9508, 0x00010000, 0x00010000,
	0xac14, 0x00000200, 0x000002fb,
	0xac10, 0xffffffff, 0x0000543b,
	0xac0c, 0xffffffff, 0xa9210876,
	0x88d0, 0xffffffff, 0x000fff40,
	0x88d4, 0x0000001f, 0x00000010,
	0x1410, 0x20000000, 0x20fffed8,
	0x15c0, 0x000c0fc0, 0x000c0400
};

static const u32 tahiti_golden_registers2[] =
{
	0xc64, 0x00000001, 0x00000001
};

static const u32 pitcairn_golden_rlc_registers[] =
{
	0xc424, 0xffffffff, 0x00601004,
	0xc47c, 0xffffffff, 0x10102020,
	0xc488, 0xffffffff, 0x01000020,
	0xc314, 0xffffffff, 0x00000800,
	0xc30c, 0xffffffff, 0x800000a4
};

static const u32 pitcairn_golden_registers[] =
{
	0x9a10, 0x00010000, 0x00018208,
	0x9830, 0xffffffff, 0x00000000,
	0x9834, 0xf00fffff, 0x00000400,
	0x9838, 0x0002021c, 0x00020200,
	0xc78, 0x00000080, 0x00000000,
	0xd030, 0x000300c0, 0x00800040,
	0xd830, 0x000300c0, 0x00800040,
	0x5bb0, 0x000000f0, 0x00000070,
	0x5bc0, 0x00200000, 0x50100000,
	0x7030, 0x31000311, 0x00000011,
	0x2ae4, 0x00073ffe, 0x000022a2,
	0x240c, 0x000007ff, 0x00000000,
	0x8a14, 0xf000001f, 0x00000007,
	0x8b24, 0xffffffff, 0x00ffffff,
	0x8b10, 0x0000ff0f, 0x00000000,
	0x28a4c, 0x07ffffff, 0x4e000000,
	0x28350, 0x3f3f3fff, 0x2a00126a,
	0x30, 0x000000ff, 0x0040,
	0x34, 0x00000040, 0x00004040,
	0x9100, 0x07ffffff, 0x03000000,
	0x9060, 0x0000007f, 0x00000020,
	0x9508, 0x00010000, 0x00010000,
	0xac14, 0x000003ff, 0x000000f7,
	0xac10, 0xffffffff, 0x00000000,
	0xac0c, 0xffffffff, 0x32761054,
	0x88d4, 0x0000001f, 0x00000010,
	0x15c0, 0x000c0fc0, 0x000c0400
};

static const u32 verde_golden_rlc_registers[] =
{
	0xc424, 0xffffffff, 0x033f1005,
	0xc47c, 0xffffffff, 0x10808020,
	0xc488, 0xffffffff, 0x00800008,
	0xc314, 0xffffffff, 0x00001000,
	0xc30c, 0xffffffff, 0x80010014
};

static const u32 verde_golden_registers[] =
{
	0x9a10, 0x00010000, 0x00018208,
	0x9830, 0xffffffff, 0x00000000,
	0x9834, 0xf00fffff, 0x00000400,
	0x9838, 0x0002021c, 0x00020200,
	0xc78, 0x00000080, 0x00000000,
	0xd030, 0x000300c0, 0x00800040,
	0xd030, 0x000300c0, 0x00800040,
	0xd830, 0x000300c0, 0x00800040,
	0xd830, 0x000300c0, 0x00800040,
	0x5bb0, 0x000000f0, 0x00000070,
	0x5bc0, 0x00200000, 0x50100000,
	0x7030, 0x31000311, 0x00000011,
	0x2ae4, 0x00073ffe, 0x000022a2,
	0x2ae4, 0x00073ffe, 0x000022a2,
	0x2ae4, 0x00073ffe, 0x000022a2,
	0x240c, 0x000007ff, 0x00000000,
	0x240c, 0x000007ff, 0x00000000,
	0x240c, 0x000007ff, 0x00000000,
	0x8a14, 0xf000001f, 0x00000007,
	0x8a14, 0xf000001f, 0x00000007,
	0x8a14, 0xf000001f, 0x00000007,
	0x8b24, 0xffffffff, 0x00ffffff,
	0x8b10, 0x0000ff0f, 0x00000000,
	0x28a4c, 0x07ffffff, 0x4e000000,
	0x28350, 0x3f3f3fff, 0x0000124a,
	0x28350, 0x3f3f3fff, 0x0000124a,
	0x28350, 0x3f3f3fff, 0x0000124a,
	0x30, 0x000000ff, 0x0040,
	0x34, 0x00000040, 0x00004040,
	0x9100, 0x07ffffff, 0x03000000,
	0x9100, 0x07ffffff, 0x03000000,
	0x8e88, 0x01ff1f3f, 0x00000000,
	0x8e88, 0x01ff1f3f, 0x00000000,
	0x8e88, 0x01ff1f3f, 0x00000000,
	0x8e84, 0x01ff1f3f, 0x00000000,
	0x8e84, 0x01ff1f3f, 0x00000000,
	0x8e84, 0x01ff1f3f, 0x00000000,
	0x9060, 0x0000007f, 0x00000020,
	0x9508, 0x00010000, 0x00010000,
	0xac14, 0x000003ff, 0x00000003,
	0xac14, 0x000003ff, 0x00000003,
	0xac14, 0x000003ff, 0x00000003,
	0xac10, 0xffffffff, 0x00000000,
	0xac10, 0xffffffff, 0x00000000,
	0xac10, 0xffffffff, 0x00000000,
	0xac0c, 0xffffffff, 0x00001032,
	0xac0c, 0xffffffff, 0x00001032,
	0xac0c, 0xffffffff, 0x00001032,
	0x88d4, 0x0000001f, 0x00000010,
	0x88d4, 0x0000001f, 0x00000010,
	0x88d4, 0x0000001f, 0x00000010,
	0x15c0, 0x000c0fc0, 0x000c0400
};

static const u32 oland_golden_rlc_registers[] =
{
	0xc424, 0xffffffff, 0x00601005,
	0xc47c, 0xffffffff, 0x10104040,
	0xc488, 0xffffffff, 0x0100000a,
	0xc314, 0xffffffff, 0x00000800,
	0xc30c, 0xffffffff, 0x800000f4
};

static const u32 oland_golden_registers[] =
{
	0x9a10, 0x00010000, 0x00018208,
	0x9830, 0xffffffff, 0x00000000,
	0x9834, 0xf00fffff, 0x00000400,
	0x9838, 0x0002021c, 0x00020200,
	0xc78, 0x00000080, 0x00000000,
	0xd030, 0x000300c0, 0x00800040,
	0xd830, 0x000300c0, 0x00800040,
	0x5bb0, 0x000000f0, 0x00000070,
	0x5bc0, 0x00200000, 0x50100000,
	0x7030, 0x31000311, 0x00000011,
	0x2ae4, 0x00073ffe, 0x000022a2,
	0x240c, 0x000007ff, 0x00000000,
	0x8a14, 0xf000001f, 0x00000007,
	0x8b24, 0xffffffff, 0x00ffffff,
	0x8b10, 0x0000ff0f, 0x00000000,
	0x28a4c, 0x07ffffff, 0x4e000000,
	0x28350, 0x3f3f3fff, 0x00000082,
	0x30, 0x000000ff, 0x0040,
	0x34, 0x00000040, 0x00004040,
	0x9100, 0x07ffffff, 0x03000000,
	0x9060, 0x0000007f, 0x00000020,
	0x9508, 0x00010000, 0x00010000,
	0xac14, 0x000003ff, 0x000000f3,
	0xac10, 0xffffffff, 0x00000000,
	0xac0c, 0xffffffff, 0x00003210,
	0x88d4, 0x0000001f, 0x00000010,
	0x15c0, 0x000c0fc0, 0x000c0400
};

static const u32 hainan_golden_registers[] =
{
	0x9a10, 0x00010000, 0x00018208,
	0x9830, 0xffffffff, 0x00000000,
	0x9834, 0xf00fffff, 0x00000400,
	0x9838, 0x0002021c, 0x00020200,
	0xd0c0, 0xff000fff, 0x00000100,
	0xd030, 0x000300c0, 0x00800040,
	0xd8c0, 0xff000fff, 0x00000100,
	0xd830, 0x000300c0, 0x00800040,
	0x2ae4, 0x00073ffe, 0x000022a2,
	0x240c, 0x000007ff, 0x00000000,
	0x8a14, 0xf000001f, 0x00000007,
	0x8b24, 0xffffffff, 0x00ffffff,
	0x8b10, 0x0000ff0f, 0x00000000,
	0x28a4c, 0x07ffffff, 0x4e000000,
	0x28350, 0x3f3f3fff, 0x00000000,
	0x30, 0x000000ff, 0x0040,
	0x34, 0x00000040, 0x00004040,
	0x9100, 0x03e00000, 0x03600000,
	0x9060, 0x0000007f, 0x00000020,
	0x9508, 0x00010000, 0x00010000,
	0xac14, 0x000003ff, 0x000000f1,
	0xac10, 0xffffffff, 0x00000000,
	0xac0c, 0xffffffff, 0x00003210,
	0x88d4, 0x0000001f, 0x00000010,
	0x15c0, 0x000c0fc0, 0x000c0400
};

static const u32 hainan_golden_registers2[] =
{
	0x98f8, 0xffffffff, 0x02010001
};

static const u32 tahiti_mgcg_cgcg_init[] =
{
	0xc400, 0xffffffff, 0xfffffffc,
	0x802c, 0xffffffff, 0xe0000000,
	0x9a60, 0xffffffff, 0x00000100,
	0x92a4, 0xffffffff, 0x00000100,
	0xc164, 0xffffffff, 0x00000100,
	0x9774, 0xffffffff, 0x00000100,
	0x8984, 0xffffffff, 0x06000100,
	0x8a18, 0xffffffff, 0x00000100,
	0x92a0, 0xffffffff, 0x00000100,
	0xc380, 0xffffffff, 0x00000100,
	0x8b28, 0xffffffff, 0x00000100,
	0x9144, 0xffffffff, 0x00000100,
	0x8d88, 0xffffffff, 0x00000100,
	0x8d8c, 0xffffffff, 0x00000100,
	0x9030, 0xffffffff, 0x00000100,
	0x9034, 0xffffffff, 0x00000100,
	0x9038, 0xffffffff, 0x00000100,
	0x903c, 0xffffffff, 0x00000100,
	0xad80, 0xffffffff, 0x00000100,
	0xac54, 0xffffffff, 0x00000100,
	0x897c, 0xffffffff, 0x06000100,
	0x9868, 0xffffffff, 0x00000100,
	0x9510, 0xffffffff, 0x00000100,
	0xaf04, 0xffffffff, 0x00000100,
	0xae04, 0xffffffff, 0x00000100,
	0x949c, 0xffffffff, 0x00000100,
	0x802c, 0xffffffff, 0xe0000000,
	0x9160, 0xffffffff, 0x00010000,
	0x9164, 0xffffffff, 0x00030002,
	0x9168, 0xffffffff, 0x00040007,
	0x916c, 0xffffffff, 0x00060005,
	0x9170, 0xffffffff, 0x00090008,
	0x9174, 0xffffffff, 0x00020001,
	0x9178, 0xffffffff, 0x00040003,
	0x917c, 0xffffffff, 0x00000007,
	0x9180, 0xffffffff, 0x00060005,
	0x9184, 0xffffffff, 0x00090008,
	0x9188, 0xffffffff, 0x00030002,
	0x918c, 0xffffffff, 0x00050004,
	0x9190, 0xffffffff, 0x00000008,
	0x9194, 0xffffffff, 0x00070006,
	0x9198, 0xffffffff, 0x000a0009,
	0x919c, 0xffffffff, 0x00040003,
	0x91a0, 0xffffffff, 0x00060005,
	0x91a4, 0xffffffff, 0x00000009,
	0x91a8, 0xffffffff, 0x00080007,
	0x91ac, 0xffffffff, 0x000b000a,
	0x91b0, 0xffffffff, 0x00050004,
	0x91b4, 0xffffffff, 0x00070006,
	0x91b8, 0xffffffff, 0x0008000b,
	0x91bc, 0xffffffff, 0x000a0009,
	0x91c0, 0xffffffff, 0x000d000c,
	0x91c4, 0xffffffff, 0x00060005,
	0x91c8, 0xffffffff, 0x00080007,
	0x91cc, 0xffffffff, 0x0000000b,
	0x91d0, 0xffffffff, 0x000a0009,
	0x91d4, 0xffffffff, 0x000d000c,
	0x91d8, 0xffffffff, 0x00070006,
	0x91dc, 0xffffffff, 0x00090008,
	0x91e0, 0xffffffff, 0x0000000c,
	0x91e4, 0xffffffff, 0x000b000a,
	0x91e8, 0xffffffff, 0x000e000d,
	0x91ec, 0xffffffff, 0x00080007,
	0x91f0, 0xffffffff, 0x000a0009,
	0x91f4, 0xffffffff, 0x0000000d,
	0x91f8, 0xffffffff, 0x000c000b,
	0x91fc, 0xffffffff, 0x000f000e,
	0x9200, 0xffffffff, 0x00090008,
	0x9204, 0xffffffff, 0x000b000a,
	0x9208, 0xffffffff, 0x000c000f,
	0x920c, 0xffffffff, 0x000e000d,
	0x9210, 0xffffffff, 0x00110010,
	0x9214, 0xffffffff, 0x000a0009,
	0x9218, 0xffffffff, 0x000c000b,
	0x921c, 0xffffffff, 0x0000000f,
	0x9220, 0xffffffff, 0x000e000d,
	0x9224, 0xffffffff, 0x00110010,
	0x9228, 0xffffffff, 0x000b000a,
	0x922c, 0xffffffff, 0x000d000c,
	0x9230, 0xffffffff, 0x00000010,
	0x9234, 0xffffffff, 0x000f000e,
	0x9238, 0xffffffff, 0x00120011,
	0x923c, 0xffffffff, 0x000c000b,
	0x9240, 0xffffffff, 0x000e000d,
	0x9244, 0xffffffff, 0x00000011,
	0x9248, 0xffffffff, 0x0010000f,
	0x924c, 0xffffffff, 0x00130012,
	0x9250, 0xffffffff, 0x000d000c,
	0x9254, 0xffffffff, 0x000f000e,
	0x9258, 0xffffffff, 0x00100013,
	0x925c, 0xffffffff, 0x00120011,
	0x9260, 0xffffffff, 0x00150014,
	0x9264, 0xffffffff, 0x000e000d,
	0x9268, 0xffffffff, 0x0010000f,
	0x926c, 0xffffffff, 0x00000013,
	0x9270, 0xffffffff, 0x00120011,
	0x9274, 0xffffffff, 0x00150014,
	0x9278, 0xffffffff, 0x000f000e,
	0x927c, 0xffffffff, 0x00110010,
	0x9280, 0xffffffff, 0x00000014,
	0x9284, 0xffffffff, 0x00130012,
	0x9288, 0xffffffff, 0x00160015,
	0x928c, 0xffffffff, 0x0010000f,
	0x9290, 0xffffffff, 0x00120011,
	0x9294, 0xffffffff, 0x00000015,
	0x9298, 0xffffffff, 0x00140013,
	0x929c, 0xffffffff, 0x00170016,
	0x9150, 0xffffffff, 0x96940200,
	0x8708, 0xffffffff, 0x00900100,
	0xc478, 0xffffffff, 0x00000080,
	0xc404, 0xffffffff, 0x0020003f,
	0x30, 0xffffffff, 0x0000001c,
	0x34, 0x000f0000, 0x000f0000,
	0x160c, 0xffffffff, 0x00000100,
	0x1024, 0xffffffff, 0x00000100,
	0x102c, 0x00000101, 0x00000000,
	0x20a8, 0xffffffff, 0x00000104,
	0x264c, 0x000c0000, 0x000c0000,
	0x2648, 0x000c0000, 0x000c0000,
	0x55e4, 0xff000fff, 0x00000100,
	0x55e8, 0x00000001, 0x00000001,
	0x2f50, 0x00000001, 0x00000001,
	0x30cc, 0xc0000fff, 0x00000104,
	0xc1e4, 0x00000001, 0x00000001,
	0xd0c0, 0xfffffff0, 0x00000100,
	0xd8c0, 0xfffffff0, 0x00000100
};

static const u32 pitcairn_mgcg_cgcg_init[] =
{
	0xc400, 0xffffffff, 0xfffffffc,
	0x802c, 0xffffffff, 0xe0000000,
	0x9a60, 0xffffffff, 0x00000100,
	0x92a4, 0xffffffff, 0x00000100,
	0xc164, 0xffffffff, 0x00000100,
	0x9774, 0xffffffff, 0x00000100,
	0x8984, 0xffffffff, 0x06000100,
	0x8a18, 0xffffffff, 0x00000100,
	0x92a0, 0xffffffff, 0x00000100,
	0xc380, 0xffffffff, 0x00000100,
	0x8b28, 0xffffffff, 0x00000100,
	0x9144, 0xffffffff, 0x00000100,
	0x8d88, 0xffffffff, 0x00000100,
	0x8d8c, 0xffffffff, 0x00000100,
	0x9030, 0xffffffff, 0x00000100,
	0x9034, 0xffffffff, 0x00000100,
	0x9038, 0xffffffff, 0x00000100,
	0x903c, 0xffffffff, 0x00000100,
	0xad80, 0xffffffff, 0x00000100,
	0xac54, 0xffffffff, 0x00000100,
	0x897c, 0xffffffff, 0x06000100,
	0x9868, 0xffffffff, 0x00000100,
	0x9510, 0xffffffff, 0x00000100,
	0xaf04, 0xffffffff, 0x00000100,
	0xae04, 0xffffffff, 0x00000100,
	0x949c, 0xffffffff, 0x00000100,
	0x802c, 0xffffffff, 0xe0000000,
	0x9160, 0xffffffff, 0x00010000,
	0x9164, 0xffffffff, 0x00030002,
	0x9168, 0xffffffff, 0x00040007,
	0x916c, 0xffffffff, 0x00060005,
	0x9170, 0xffffffff, 0x00090008,
	0x9174, 0xffffffff, 0x00020001,
	0x9178, 0xffffffff, 0x00040003,
	0x917c, 0xffffffff, 0x00000007,
	0x9180, 0xffffffff, 0x00060005,
	0x9184, 0xffffffff, 0x00090008,
	0x9188, 0xffffffff, 0x00030002,
	0x918c, 0xffffffff, 0x00050004,
	0x9190, 0xffffffff, 0x00000008,
	0x9194, 0xffffffff, 0x00070006,
	0x9198, 0xffffffff, 0x000a0009,
	0x919c, 0xffffffff, 0x00040003,
	0x91a0, 0xffffffff, 0x00060005,
	0x91a4, 0xffffffff, 0x00000009,
	0x91a8, 0xffffffff, 0x00080007,
	0x91ac, 0xffffffff, 0x000b000a,
	0x91b0, 0xffffffff, 0x00050004,
	0x91b4, 0xffffffff, 0x00070006,
	0x91b8, 0xffffffff, 0x0008000b,
	0x91bc, 0xffffffff, 0x000a0009,
	0x91c0, 0xffffffff, 0x000d000c,
	0x9200, 0xffffffff, 0x00090008,
	0x9204, 0xffffffff, 0x000b000a,
	0x9208, 0xffffffff, 0x000c000f,
	0x920c, 0xffffffff, 0x000e000d,
	0x9210, 0xffffffff, 0x00110010,
	0x9214, 0xffffffff, 0x000a0009,
	0x9218, 0xffffffff, 0x000c000b,
	0x921c, 0xffffffff, 0x0000000f,
	0x9220, 0xffffffff, 0x000e000d,
	0x9224, 0xffffffff, 0x00110010,
	0x9228, 0xffffffff, 0x000b000a,
	0x922c, 0xffffffff, 0x000d000c,
	0x9230, 0xffffffff, 0x00000010,
	0x9234, 0xffffffff, 0x000f000e,
	0x9238, 0xffffffff, 0x00120011,
	0x923c, 0xffffffff, 0x000c000b,
	0x9240, 0xffffffff, 0x000e000d,
	0x9244, 0xffffffff, 0x00000011,
	0x9248, 0xffffffff, 0x0010000f,
	0x924c, 0xffffffff, 0x00130012,
	0x9250, 0xffffffff, 0x000d000c,
	0x9254, 0xffffffff, 0x000f000e,
	0x9258, 0xffffffff, 0x00100013,
	0x925c, 0xffffffff, 0x00120011,
	0x9260, 0xffffffff, 0x00150014,
	0x9150, 0xffffffff, 0x96940200,
	0x8708, 0xffffffff, 0x00900100,
	0xc478, 0xffffffff, 0x00000080,
	0xc404, 0xffffffff, 0x0020003f,
	0x30, 0xffffffff, 0x0000001c,
	0x34, 0x000f0000, 0x000f0000,
	0x160c, 0xffffffff, 0x00000100,
	0x1024, 0xffffffff, 0x00000100,
	0x102c, 0x00000101, 0x00000000,
	0x20a8, 0xffffffff, 0x00000104,
	0x55e4, 0xff000fff, 0x00000100,
	0x55e8, 0x00000001, 0x00000001,
	0x2f50, 0x00000001, 0x00000001,
	0x30cc, 0xc0000fff, 0x00000104,
	0xc1e4, 0x00000001, 0x00000001,
	0xd0c0, 0xfffffff0, 0x00000100,
	0xd8c0, 0xfffffff0, 0x00000100
};

static const u32 verde_mgcg_cgcg_init[] =
{
	0xc400, 0xffffffff, 0xfffffffc,
	0x802c, 0xffffffff, 0xe0000000,
	0x9a60, 0xffffffff, 0x00000100,
	0x92a4, 0xffffffff, 0x00000100,
	0xc164, 0xffffffff, 0x00000100,
	0x9774, 0xffffffff, 0x00000100,
	0x8984, 0xffffffff, 0x06000100,
	0x8a18, 0xffffffff, 0x00000100,
	0x92a0, 0xffffffff, 0x00000100,
	0xc380, 0xffffffff, 0x00000100,
	0x8b28, 0xffffffff, 0x00000100,
	0x9144, 0xffffffff, 0x00000100,
	0x8d88, 0xffffffff, 0x00000100,
	0x8d8c, 0xffffffff, 0x00000100,
	0x9030, 0xffffffff, 0x00000100,
	0x9034, 0xffffffff, 0x00000100,
	0x9038, 0xffffffff, 0x00000100,
	0x903c, 0xffffffff, 0x00000100,
	0xad80, 0xffffffff, 0x00000100,
	0xac54, 0xffffffff, 0x00000100,
	0x897c, 0xffffffff, 0x06000100,
	0x9868, 0xffffffff, 0x00000100,
	0x9510, 0xffffffff, 0x00000100,
	0xaf04, 0xffffffff, 0x00000100,
	0xae04, 0xffffffff, 0x00000100,
	0x949c, 0xffffffff, 0x00000100,
	0x802c, 0xffffffff, 0xe0000000,
	0x9160, 0xffffffff, 0x00010000,
	0x9164, 0xffffffff, 0x00030002,
	0x9168, 0xffffffff, 0x00040007,
	0x916c, 0xffffffff, 0x00060005,
	0x9170, 0xffffffff, 0x00090008,
	0x9174, 0xffffffff, 0x00020001,
	0x9178, 0xffffffff, 0x00040003,
	0x917c, 0xffffffff, 0x00000007,
	0x9180, 0xffffffff, 0x00060005,
	0x9184, 0xffffffff, 0x00090008,
	0x9188, 0xffffffff, 0x00030002,
	0x918c, 0xffffffff, 0x00050004,
	0x9190, 0xffffffff, 0x00000008,
	0x9194, 0xffffffff, 0x00070006,
	0x9198, 0xffffffff, 0x000a0009,
	0x919c, 0xffffffff, 0x00040003,
	0x91a0, 0xffffffff, 0x00060005,
	0x91a4, 0xffffffff, 0x00000009,
	0x91a8, 0xffffffff, 0x00080007,
	0x91ac, 0xffffffff, 0x000b000a,
	0x91b0, 0xffffffff, 0x00050004,
	0x91b4, 0xffffffff, 0x00070006,
	0x91b8, 0xffffffff, 0x0008000b,
	0x91bc, 0xffffffff, 0x000a0009,
	0x91c0, 0xffffffff, 0x000d000c,
	0x9200, 0xffffffff, 0x00090008,
	0x9204, 0xffffffff, 0x000b000a,
	0x9208, 0xffffffff, 0x000c000f,
	0x920c, 0xffffffff, 0x000e000d,
	0x9210, 0xffffffff, 0x00110010,
	0x9214, 0xffffffff, 0x000a0009,
	0x9218, 0xffffffff, 0x000c000b,
	0x921c, 0xffffffff, 0x0000000f,
	0x9220, 0xffffffff, 0x000e000d,
	0x9224, 0xffffffff, 0x00110010,
	0x9228, 0xffffffff, 0x000b000a,
	0x922c, 0xffffffff, 0x000d000c,
	0x9230, 0xffffffff, 0x00000010,
	0x9234, 0xffffffff, 0x000f000e,
	0x9238, 0xffffffff, 0x00120011,
	0x923c, 0xffffffff, 0x000c000b,
	0x9240, 0xffffffff, 0x000e000d,
	0x9244, 0xffffffff, 0x00000011,
	0x9248, 0xffffffff, 0x0010000f,
	0x924c, 0xffffffff, 0x00130012,
	0x9250, 0xffffffff, 0x000d000c,
	0x9254, 0xffffffff, 0x000f000e,
	0x9258, 0xffffffff, 0x00100013,
	0x925c, 0xffffffff, 0x00120011,
	0x9260, 0xffffffff, 0x00150014,
	0x9150, 0xffffffff, 0x96940200,
	0x8708, 0xffffffff, 0x00900100,
	0xc478, 0xffffffff, 0x00000080,
	0xc404, 0xffffffff, 0x0020003f,
	0x30, 0xffffffff, 0x0000001c,
	0x34, 0x000f0000, 0x000f0000,
	0x160c, 0xffffffff, 0x00000100,
	0x1024, 0xffffffff, 0x00000100,
	0x102c, 0x00000101, 0x00000000,
	0x20a8, 0xffffffff, 0x00000104,
	0x264c, 0x000c0000, 0x000c0000,
	0x2648, 0x000c0000, 0x000c0000,
	0x55e4, 0xff000fff, 0x00000100,
	0x55e8, 0x00000001, 0x00000001,
	0x2f50, 0x00000001, 0x00000001,
	0x30cc, 0xc0000fff, 0x00000104,
	0xc1e4, 0x00000001, 0x00000001,
	0xd0c0, 0xfffffff0, 0x00000100,
	0xd8c0, 0xfffffff0, 0x00000100
};

static const u32 oland_mgcg_cgcg_init[] =
{
	0xc400, 0xffffffff, 0xfffffffc,
	0x802c, 0xffffffff, 0xe0000000,
	0x9a60, 0xffffffff, 0x00000100,
	0x92a4, 0xffffffff, 0x00000100,
	0xc164, 0xffffffff, 0x00000100,
	0x9774, 0xffffffff, 0x00000100,
	0x8984, 0xffffffff, 0x06000100,
	0x8a18, 0xffffffff, 0x00000100,
	0x92a0, 0xffffffff, 0x00000100,
	0xc380, 0xffffffff, 0x00000100,
	0x8b28, 0xffffffff, 0x00000100,
	0x9144, 0xffffffff, 0x00000100,
	0x8d88, 0xffffffff, 0x00000100,
	0x8d8c, 0xffffffff, 0x00000100,
	0x9030, 0xffffffff, 0x00000100,
	0x9034, 0xffffffff, 0x00000100,
	0x9038, 0xffffffff, 0x00000100,
	0x903c, 0xffffffff, 0x00000100,
	0xad80, 0xffffffff, 0x00000100,
	0xac54, 0xffffffff, 0x00000100,
	0x897c, 0xffffffff, 0x06000100,
	0x9868, 0xffffffff, 0x00000100,
	0x9510, 0xffffffff, 0x00000100,
	0xaf04, 0xffffffff, 0x00000100,
	0xae04, 0xffffffff, 0x00000100,
	0x949c, 0xffffffff, 0x00000100,
	0x802c, 0xffffffff, 0xe0000000,
	0x9160, 0xffffffff, 0x00010000,
	0x9164, 0xffffffff, 0x00030002,
	0x9168, 0xffffffff, 0x00040007,
	0x916c, 0xffffffff, 0x00060005,
	0x9170, 0xffffffff, 0x00090008,
	0x9174, 0xffffffff, 0x00020001,
	0x9178, 0xffffffff, 0x00040003,
	0x917c, 0xffffffff, 0x00000007,
	0x9180, 0xffffffff, 0x00060005,
	0x9184, 0xffffffff, 0x00090008,
	0x9188, 0xffffffff, 0x00030002,
	0x918c, 0xffffffff, 0x00050004,
	0x9190, 0xffffffff, 0x00000008,
	0x9194, 0xffffffff, 0x00070006,
	0x9198, 0xffffffff, 0x000a0009,
	0x919c, 0xffffffff, 0x00040003,
	0x91a0, 0xffffffff, 0x00060005,
	0x91a4, 0xffffffff, 0x00000009,
	0x91a8, 0xffffffff, 0x00080007,
	0x91ac, 0xffffffff, 0x000b000a,
	0x91b0, 0xffffffff, 0x00050004,
	0x91b4, 0xffffffff, 0x00070006,
	0x91b8, 0xffffffff, 0x0008000b,
	0x91bc, 0xffffffff, 0x000a0009,
	0x91c0, 0xffffffff, 0x000d000c,
	0x91c4, 0xffffffff, 0x00060005,
	0x91c8, 0xffffffff, 0x00080007,
	0x91cc, 0xffffffff, 0x0000000b,
	0x91d0, 0xffffffff, 0x000a0009,
	0x91d4, 0xffffffff, 0x000d000c,
	0x9150, 0xffffffff, 0x96940200,
	0x8708, 0xffffffff, 0x00900100,
	0xc478, 0xffffffff, 0x00000080,
	0xc404, 0xffffffff, 0x0020003f,
	0x30, 0xffffffff, 0x0000001c,
	0x34, 0x000f0000, 0x000f0000,
	0x160c, 0xffffffff, 0x00000100,
	0x1024, 0xffffffff, 0x00000100,
	0x102c, 0x00000101, 0x00000000,
	0x20a8, 0xffffffff, 0x00000104,
	0x264c, 0x000c0000, 0x000c0000,
	0x2648, 0x000c0000, 0x000c0000,
	0x55e4, 0xff000fff, 0x00000100,
	0x55e8, 0x00000001, 0x00000001,
	0x2f50, 0x00000001, 0x00000001,
	0x30cc, 0xc0000fff, 0x00000104,
	0xc1e4, 0x00000001, 0x00000001,
	0xd0c0, 0xfffffff0, 0x00000100,
	0xd8c0, 0xfffffff0, 0x00000100
};

static const u32 hainan_mgcg_cgcg_init[] =
{
	0xc400, 0xffffffff, 0xfffffffc,
	0x802c, 0xffffffff, 0xe0000000,
	0x9a60, 0xffffffff, 0x00000100,
	0x92a4, 0xffffffff, 0x00000100,
	0xc164, 0xffffffff, 0x00000100,
	0x9774, 0xffffffff, 0x00000100,
	0x8984, 0xffffffff, 0x06000100,
	0x8a18, 0xffffffff, 0x00000100,
	0x92a0, 0xffffffff, 0x00000100,
	0xc380, 0xffffffff, 0x00000100,
	0x8b28, 0xffffffff, 0x00000100,
	0x9144, 0xffffffff, 0x00000100,
	0x8d88, 0xffffffff, 0x00000100,
	0x8d8c, 0xffffffff, 0x00000100,
	0x9030, 0xffffffff, 0x00000100,
	0x9034, 0xffffffff, 0x00000100,
	0x9038, 0xffffffff, 0x00000100,
	0x903c, 0xffffffff, 0x00000100,
	0xad80, 0xffffffff, 0x00000100,
	0xac54, 0xffffffff, 0x00000100,
	0x897c, 0xffffffff, 0x06000100,
	0x9868, 0xffffffff, 0x00000100,
	0x9510, 0xffffffff, 0x00000100,
	0xaf04, 0xffffffff, 0x00000100,
	0xae04, 0xffffffff, 0x00000100,
	0x949c, 0xffffffff, 0x00000100,
	0x802c, 0xffffffff, 0xe0000000,
	0x9160, 0xffffffff, 0x00010000,
	0x9164, 0xffffffff, 0x00030002,
	0x9168, 0xffffffff, 0x00040007,
	0x916c, 0xffffffff, 0x00060005,
	0x9170, 0xffffffff, 0x00090008,
	0x9174, 0xffffffff, 0x00020001,
	0x9178, 0xffffffff, 0x00040003,
	0x917c, 0xffffffff, 0x00000007,
	0x9180, 0xffffffff, 0x00060005,
	0x9184, 0xffffffff, 0x00090008,
	0x9188, 0xffffffff, 0x00030002,
	0x918c, 0xffffffff, 0x00050004,
	0x9190, 0xffffffff, 0x00000008,
	0x9194, 0xffffffff, 0x00070006,
	0x9198, 0xffffffff, 0x000a0009,
	0x919c, 0xffffffff, 0x00040003,
	0x91a0, 0xffffffff, 0x00060005,
	0x91a4, 0xffffffff, 0x00000009,
	0x91a8, 0xffffffff, 0x00080007,
	0x91ac, 0xffffffff, 0x000b000a,
	0x91b0, 0xffffffff, 0x00050004,
	0x91b4, 0xffffffff, 0x00070006,
	0x91b8, 0xffffffff, 0x0008000b,
	0x91bc, 0xffffffff, 0x000a0009,
	0x91c0, 0xffffffff, 0x000d000c,
	0x91c4, 0xffffffff, 0x00060005,
	0x91c8, 0xffffffff, 0x00080007,
	0x91cc, 0xffffffff, 0x0000000b,
	0x91d0, 0xffffffff, 0x000a0009,
	0x91d4, 0xffffffff, 0x000d000c,
	0x9150, 0xffffffff, 0x96940200,
	0x8708, 0xffffffff, 0x00900100,
	0xc478, 0xffffffff, 0x00000080,
	0xc404, 0xffffffff, 0x0020003f,
	0x30, 0xffffffff, 0x0000001c,
	0x34, 0x000f0000, 0x000f0000,
	0x160c, 0xffffffff, 0x00000100,
	0x1024, 0xffffffff, 0x00000100,
	0x20a8, 0xffffffff, 0x00000104,
	0x264c, 0x000c0000, 0x000c0000,
	0x2648, 0x000c0000, 0x000c0000,
	0x2f50, 0x00000001, 0x00000001,
	0x30cc, 0xc0000fff, 0x00000104,
	0xc1e4, 0x00000001, 0x00000001,
	0xd0c0, 0xfffffff0, 0x00000100,
	0xd8c0, 0xfffffff0, 0x00000100
};

static u32 verde_pg_init[] =
{
	0x353c, 0xffffffff, 0x40000,
	0x3538, 0xffffffff, 0x200010ff,
	0x353c, 0xffffffff, 0x0,
	0x353c, 0xffffffff, 0x0,
	0x353c, 0xffffffff, 0x0,
	0x353c, 0xffffffff, 0x0,
	0x353c, 0xffffffff, 0x0,
	0x353c, 0xffffffff, 0x7007,
	0x3538, 0xffffffff, 0x300010ff,
	0x353c, 0xffffffff, 0x0,
	0x353c, 0xffffffff, 0x0,
	0x353c, 0xffffffff, 0x0,
	0x353c, 0xffffffff, 0x0,
	0x353c, 0xffffffff, 0x0,
	0x353c, 0xffffffff, 0x400000,
	0x3538, 0xffffffff, 0x100010ff,
	0x353c, 0xffffffff, 0x0,
	0x353c, 0xffffffff, 0x0,
	0x353c, 0xffffffff, 0x0,
	0x353c, 0xffffffff, 0x0,
	0x353c, 0xffffffff, 0x0,
	0x353c, 0xffffffff, 0x120200,
	0x3538, 0xffffffff, 0x500010ff,
	0x353c, 0xffffffff, 0x0,
	0x353c, 0xffffffff, 0x0,
	0x353c, 0xffffffff, 0x0,
	0x353c, 0xffffffff, 0x0,
	0x353c, 0xffffffff, 0x0,
	0x353c, 0xffffffff, 0x1e1e16,
	0x3538, 0xffffffff, 0x600010ff,
	0x353c, 0xffffffff, 0x0,
	0x353c, 0xffffffff, 0x0,
	0x353c, 0xffffffff, 0x0,
	0x353c, 0xffffffff, 0x0,
	0x353c, 0xffffffff, 0x0,
	0x353c, 0xffffffff, 0x171f1e,
	0x3538, 0xffffffff, 0x700010ff,
	0x353c, 0xffffffff, 0x0,
	0x353c, 0xffffffff, 0x0,
	0x353c, 0xffffffff, 0x0,
	0x353c, 0xffffffff, 0x0,
	0x353c, 0xffffffff, 0x0,
	0x353c, 0xffffffff, 0x0,
	0x3538, 0xffffffff, 0x9ff,
	0x3500, 0xffffffff, 0x0,
	0x3504, 0xffffffff, 0x10000800,
	0x3504, 0xffffffff, 0xf,
	0x3504, 0xffffffff, 0xf,
	0x3500, 0xffffffff, 0x4,
	0x3504, 0xffffffff, 0x1000051e,
	0x3504, 0xffffffff, 0xffff,
	0x3504, 0xffffffff, 0xffff,
	0x3500, 0xffffffff, 0x8,
	0x3504, 0xffffffff, 0x80500,
	0x3500, 0xffffffff, 0x12,
	0x3504, 0xffffffff, 0x9050c,
	0x3500, 0xffffffff, 0x1d,
	0x3504, 0xffffffff, 0xb052c,
	0x3500, 0xffffffff, 0x2a,
	0x3504, 0xffffffff, 0x1053e,
	0x3500, 0xffffffff, 0x2d,
	0x3504, 0xffffffff, 0x10546,
	0x3500, 0xffffffff, 0x30,
	0x3504, 0xffffffff, 0xa054e,
	0x3500, 0xffffffff, 0x3c,
	0x3504, 0xffffffff, 0x1055f,
	0x3500, 0xffffffff, 0x3f,
	0x3504, 0xffffffff, 0x10567,
	0x3500, 0xffffffff, 0x42,
	0x3504, 0xffffffff, 0x1056f,
	0x3500, 0xffffffff, 0x45,
	0x3504, 0xffffffff, 0x10572,
	0x3500, 0xffffffff, 0x48,
	0x3504, 0xffffffff, 0x20575,
	0x3500, 0xffffffff, 0x4c,
	0x3504, 0xffffffff, 0x190801,
	0x3500, 0xffffffff, 0x67,
	0x3504, 0xffffffff, 0x1082a,
	0x3500, 0xffffffff, 0x6a,
	0x3504, 0xffffffff, 0x1b082d,
	0x3500, 0xffffffff, 0x87,
	0x3504, 0xffffffff, 0x310851,
	0x3500, 0xffffffff, 0xba,
	0x3504, 0xffffffff, 0x891,
	0x3500, 0xffffffff, 0xbc,
	0x3504, 0xffffffff, 0x893,
	0x3500, 0xffffffff, 0xbe,
	0x3504, 0xffffffff, 0x20895,
	0x3500, 0xffffffff, 0xc2,
	0x3504, 0xffffffff, 0x20899,
	0x3500, 0xffffffff, 0xc6,
	0x3504, 0xffffffff, 0x2089d,
	0x3500, 0xffffffff, 0xca,
	0x3504, 0xffffffff, 0x8a1,
	0x3500, 0xffffffff, 0xcc,
	0x3504, 0xffffffff, 0x8a3,
	0x3500, 0xffffffff, 0xce,
	0x3504, 0xffffffff, 0x308a5,
	0x3500, 0xffffffff, 0xd3,
	0x3504, 0xffffffff, 0x6d08cd,
	0x3500, 0xffffffff, 0x142,
	0x3504, 0xffffffff, 0x2000095a,
	0x3504, 0xffffffff, 0x1,
	0x3500, 0xffffffff, 0x144,
	0x3504, 0xffffffff, 0x301f095b,
	0x3500, 0xffffffff, 0x165,
	0x3504, 0xffffffff, 0xc094d,
	0x3500, 0xffffffff, 0x173,
	0x3504, 0xffffffff, 0xf096d,
	0x3500, 0xffffffff, 0x184,
	0x3504, 0xffffffff, 0x15097f,
	0x3500, 0xffffffff, 0x19b,
	0x3504, 0xffffffff, 0xc0998,
	0x3500, 0xffffffff, 0x1a9,
	0x3504, 0xffffffff, 0x409a7,
	0x3500, 0xffffffff, 0x1af,
	0x3504, 0xffffffff, 0xcdc,
	0x3500, 0xffffffff, 0x1b1,
	0x3504, 0xffffffff, 0x800,
	0x3508, 0xffffffff, 0x6c9b2000,
	0x3510, 0xfc00, 0x2000,
	0x3544, 0xffffffff, 0xfc0,
	0x28d4, 0x00000100, 0x100
};

static void si_init_golden_registers(struct radeon_device *rdev)
{
	switch (rdev->family) {
	case CHIP_TAHITI:
		radeon_program_register_sequence(rdev,
						 tahiti_golden_registers,
						 (const u32)ARRAY_SIZE(tahiti_golden_registers));
		radeon_program_register_sequence(rdev,
						 tahiti_golden_rlc_registers,
						 (const u32)ARRAY_SIZE(tahiti_golden_rlc_registers));
		radeon_program_register_sequence(rdev,
						 tahiti_mgcg_cgcg_init,
						 (const u32)ARRAY_SIZE(tahiti_mgcg_cgcg_init));
		radeon_program_register_sequence(rdev,
						 tahiti_golden_registers2,
						 (const u32)ARRAY_SIZE(tahiti_golden_registers2));
		break;
	case CHIP_PITCAIRN:
		radeon_program_register_sequence(rdev,
						 pitcairn_golden_registers,
						 (const u32)ARRAY_SIZE(pitcairn_golden_registers));
		radeon_program_register_sequence(rdev,
						 pitcairn_golden_rlc_registers,
						 (const u32)ARRAY_SIZE(pitcairn_golden_rlc_registers));
		radeon_program_register_sequence(rdev,
						 pitcairn_mgcg_cgcg_init,
						 (const u32)ARRAY_SIZE(pitcairn_mgcg_cgcg_init));
		break;
	case CHIP_VERDE:
		radeon_program_register_sequence(rdev,
						 verde_golden_registers,
						 (const u32)ARRAY_SIZE(verde_golden_registers));
		radeon_program_register_sequence(rdev,
						 verde_golden_rlc_registers,
						 (const u32)ARRAY_SIZE(verde_golden_rlc_registers));
		radeon_program_register_sequence(rdev,
						 verde_mgcg_cgcg_init,
						 (const u32)ARRAY_SIZE(verde_mgcg_cgcg_init));
		radeon_program_register_sequence(rdev,
						 verde_pg_init,
						 (const u32)ARRAY_SIZE(verde_pg_init));
		break;
	case CHIP_OLAND:
		radeon_program_register_sequence(rdev,
						 oland_golden_registers,
						 (const u32)ARRAY_SIZE(oland_golden_registers));
		radeon_program_register_sequence(rdev,
						 oland_golden_rlc_registers,
						 (const u32)ARRAY_SIZE(oland_golden_rlc_registers));
		radeon_program_register_sequence(rdev,
						 oland_mgcg_cgcg_init,
						 (const u32)ARRAY_SIZE(oland_mgcg_cgcg_init));
		break;
	case CHIP_HAINAN:
		radeon_program_register_sequence(rdev,
						 hainan_golden_registers,
						 (const u32)ARRAY_SIZE(hainan_golden_registers));
		radeon_program_register_sequence(rdev,
						 hainan_golden_registers2,
						 (const u32)ARRAY_SIZE(hainan_golden_registers2));
		radeon_program_register_sequence(rdev,
						 hainan_mgcg_cgcg_init,
						 (const u32)ARRAY_SIZE(hainan_mgcg_cgcg_init));
		break;
	default:
		break;
	}
}

#define PCIE_BUS_CLK                10000
#define TCLK                        (PCIE_BUS_CLK / 10)

/**
 * si_get_xclk - get the xclk
 *
 * @rdev: radeon_device pointer
 *
 * Returns the reference clock used by the gfx engine
 * (SI).
 */
u32 si_get_xclk(struct radeon_device *rdev)
{
        u32 reference_clock = rdev->clock.spll.reference_freq;
	u32 tmp;

	tmp = RREG32(CG_CLKPIN_CNTL_2);
	if (tmp & MUX_TCLK_TO_XCLK)
		return TCLK;

	tmp = RREG32(CG_CLKPIN_CNTL);
	if (tmp & XTALIN_DIVIDE)
		return reference_clock / 4;

	return reference_clock;
}

/* get temperature in millidegrees */
int si_get_temp(struct radeon_device *rdev)
{
	u32 temp;
	int actual_temp = 0;

	temp = (RREG32(CG_MULT_THERMAL_STATUS) & CTF_TEMP_MASK) >>
		CTF_TEMP_SHIFT;

	if (temp & 0x200)
		actual_temp = 255;
	else
		actual_temp = temp & 0x1ff;

	actual_temp = (actual_temp * 1000);

	return actual_temp;
}

#define TAHITI_IO_MC_REGS_SIZE 36

static const u32 tahiti_io_mc_regs[TAHITI_IO_MC_REGS_SIZE][2] = {
	{0x0000006f, 0x03044000},
	{0x00000070, 0x0480c018},
	{0x00000071, 0x00000040},
	{0x00000072, 0x01000000},
	{0x00000074, 0x000000ff},
	{0x00000075, 0x00143400},
	{0x00000076, 0x08ec0800},
	{0x00000077, 0x040000cc},
	{0x00000079, 0x00000000},
	{0x0000007a, 0x21000409},
	{0x0000007c, 0x00000000},
	{0x0000007d, 0xe8000000},
	{0x0000007e, 0x044408a8},
	{0x0000007f, 0x00000003},
	{0x00000080, 0x00000000},
	{0x00000081, 0x01000000},
	{0x00000082, 0x02000000},
	{0x00000083, 0x00000000},
	{0x00000084, 0xe3f3e4f4},
	{0x00000085, 0x00052024},
	{0x00000087, 0x00000000},
	{0x00000088, 0x66036603},
	{0x00000089, 0x01000000},
	{0x0000008b, 0x1c0a0000},
	{0x0000008c, 0xff010000},
	{0x0000008e, 0xffffefff},
	{0x0000008f, 0xfff3efff},
	{0x00000090, 0xfff3efbf},
	{0x00000094, 0x00101101},
	{0x00000095, 0x00000fff},
	{0x00000096, 0x00116fff},
	{0x00000097, 0x60010000},
	{0x00000098, 0x10010000},
	{0x00000099, 0x00006000},
	{0x0000009a, 0x00001000},
	{0x0000009f, 0x00a77400}
};

static const u32 pitcairn_io_mc_regs[TAHITI_IO_MC_REGS_SIZE][2] = {
	{0x0000006f, 0x03044000},
	{0x00000070, 0x0480c018},
	{0x00000071, 0x00000040},
	{0x00000072, 0x01000000},
	{0x00000074, 0x000000ff},
	{0x00000075, 0x00143400},
	{0x00000076, 0x08ec0800},
	{0x00000077, 0x040000cc},
	{0x00000079, 0x00000000},
	{0x0000007a, 0x21000409},
	{0x0000007c, 0x00000000},
	{0x0000007d, 0xe8000000},
	{0x0000007e, 0x044408a8},
	{0x0000007f, 0x00000003},
	{0x00000080, 0x00000000},
	{0x00000081, 0x01000000},
	{0x00000082, 0x02000000},
	{0x00000083, 0x00000000},
	{0x00000084, 0xe3f3e4f4},
	{0x00000085, 0x00052024},
	{0x00000087, 0x00000000},
	{0x00000088, 0x66036603},
	{0x00000089, 0x01000000},
	{0x0000008b, 0x1c0a0000},
	{0x0000008c, 0xff010000},
	{0x0000008e, 0xffffefff},
	{0x0000008f, 0xfff3efff},
	{0x00000090, 0xfff3efbf},
	{0x00000094, 0x00101101},
	{0x00000095, 0x00000fff},
	{0x00000096, 0x00116fff},
	{0x00000097, 0x60010000},
	{0x00000098, 0x10010000},
	{0x00000099, 0x00006000},
	{0x0000009a, 0x00001000},
	{0x0000009f, 0x00a47400}
};

static const u32 verde_io_mc_regs[TAHITI_IO_MC_REGS_SIZE][2] = {
	{0x0000006f, 0x03044000},
	{0x00000070, 0x0480c018},
	{0x00000071, 0x00000040},
	{0x00000072, 0x01000000},
	{0x00000074, 0x000000ff},
	{0x00000075, 0x00143400},
	{0x00000076, 0x08ec0800},
	{0x00000077, 0x040000cc},
	{0x00000079, 0x00000000},
	{0x0000007a, 0x21000409},
	{0x0000007c, 0x00000000},
	{0x0000007d, 0xe8000000},
	{0x0000007e, 0x044408a8},
	{0x0000007f, 0x00000003},
	{0x00000080, 0x00000000},
	{0x00000081, 0x01000000},
	{0x00000082, 0x02000000},
	{0x00000083, 0x00000000},
	{0x00000084, 0xe3f3e4f4},
	{0x00000085, 0x00052024},
	{0x00000087, 0x00000000},
	{0x00000088, 0x66036603},
	{0x00000089, 0x01000000},
	{0x0000008b, 0x1c0a0000},
	{0x0000008c, 0xff010000},
	{0x0000008e, 0xffffefff},
	{0x0000008f, 0xfff3efff},
	{0x00000090, 0xfff3efbf},
	{0x00000094, 0x00101101},
	{0x00000095, 0x00000fff},
	{0x00000096, 0x00116fff},
	{0x00000097, 0x60010000},
	{0x00000098, 0x10010000},
	{0x00000099, 0x00006000},
	{0x0000009a, 0x00001000},
	{0x0000009f, 0x00a37400}
};

static const u32 oland_io_mc_regs[TAHITI_IO_MC_REGS_SIZE][2] = {
	{0x0000006f, 0x03044000},
	{0x00000070, 0x0480c018},
	{0x00000071, 0x00000040},
	{0x00000072, 0x01000000},
	{0x00000074, 0x000000ff},
	{0x00000075, 0x00143400},
	{0x00000076, 0x08ec0800},
	{0x00000077, 0x040000cc},
	{0x00000079, 0x00000000},
	{0x0000007a, 0x21000409},
	{0x0000007c, 0x00000000},
	{0x0000007d, 0xe8000000},
	{0x0000007e, 0x044408a8},
	{0x0000007f, 0x00000003},
	{0x00000080, 0x00000000},
	{0x00000081, 0x01000000},
	{0x00000082, 0x02000000},
	{0x00000083, 0x00000000},
	{0x00000084, 0xe3f3e4f4},
	{0x00000085, 0x00052024},
	{0x00000087, 0x00000000},
	{0x00000088, 0x66036603},
	{0x00000089, 0x01000000},
	{0x0000008b, 0x1c0a0000},
	{0x0000008c, 0xff010000},
	{0x0000008e, 0xffffefff},
	{0x0000008f, 0xfff3efff},
	{0x00000090, 0xfff3efbf},
	{0x00000094, 0x00101101},
	{0x00000095, 0x00000fff},
	{0x00000096, 0x00116fff},
	{0x00000097, 0x60010000},
	{0x00000098, 0x10010000},
	{0x00000099, 0x00006000},
	{0x0000009a, 0x00001000},
	{0x0000009f, 0x00a17730}
};

static const u32 hainan_io_mc_regs[TAHITI_IO_MC_REGS_SIZE][2] = {
	{0x0000006f, 0x03044000},
	{0x00000070, 0x0480c018},
	{0x00000071, 0x00000040},
	{0x00000072, 0x01000000},
	{0x00000074, 0x000000ff},
	{0x00000075, 0x00143400},
	{0x00000076, 0x08ec0800},
	{0x00000077, 0x040000cc},
	{0x00000079, 0x00000000},
	{0x0000007a, 0x21000409},
	{0x0000007c, 0x00000000},
	{0x0000007d, 0xe8000000},
	{0x0000007e, 0x044408a8},
	{0x0000007f, 0x00000003},
	{0x00000080, 0x00000000},
	{0x00000081, 0x01000000},
	{0x00000082, 0x02000000},
	{0x00000083, 0x00000000},
	{0x00000084, 0xe3f3e4f4},
	{0x00000085, 0x00052024},
	{0x00000087, 0x00000000},
	{0x00000088, 0x66036603},
	{0x00000089, 0x01000000},
	{0x0000008b, 0x1c0a0000},
	{0x0000008c, 0xff010000},
	{0x0000008e, 0xffffefff},
	{0x0000008f, 0xfff3efff},
	{0x00000090, 0xfff3efbf},
	{0x00000094, 0x00101101},
	{0x00000095, 0x00000fff},
	{0x00000096, 0x00116fff},
	{0x00000097, 0x60010000},
	{0x00000098, 0x10010000},
	{0x00000099, 0x00006000},
	{0x0000009a, 0x00001000},
	{0x0000009f, 0x00a07730}
};

/* ucode loading */
int si_mc_load_microcode(struct radeon_device *rdev)
{
	const __be32 *fw_data = NULL;
	const __le32 *new_fw_data = NULL;
	u32 running, blackout = 0;
	u32 *io_mc_regs = NULL;
	const __le32 *new_io_mc_regs = NULL;
	int i, regs_size, ucode_size;

	if (!rdev->mc_fw)
		return -EINVAL;

	if (rdev->new_fw) {
		const struct mc_firmware_header_v1_0 *hdr =
			(const struct mc_firmware_header_v1_0 *)rdev->mc_fw->data;

		radeon_ucode_print_mc_hdr(&hdr->header);
		regs_size = le32_to_cpu(hdr->io_debug_size_bytes) / (4 * 2);
		new_io_mc_regs = (const __le32 *)
			(rdev->mc_fw->data + le32_to_cpu(hdr->io_debug_array_offset_bytes));
		ucode_size = le32_to_cpu(hdr->header.ucode_size_bytes) / 4;
		new_fw_data = (const __le32 *)
			(rdev->mc_fw->data + le32_to_cpu(hdr->header.ucode_array_offset_bytes));
	} else {
		ucode_size = rdev->mc_fw->size / 4;

		switch (rdev->family) {
		case CHIP_TAHITI:
			io_mc_regs = (u32 *)&tahiti_io_mc_regs;
			regs_size = TAHITI_IO_MC_REGS_SIZE;
			break;
		case CHIP_PITCAIRN:
			io_mc_regs = (u32 *)&pitcairn_io_mc_regs;
			regs_size = TAHITI_IO_MC_REGS_SIZE;
			break;
		case CHIP_VERDE:
		default:
			io_mc_regs = (u32 *)&verde_io_mc_regs;
			regs_size = TAHITI_IO_MC_REGS_SIZE;
			break;
		case CHIP_OLAND:
			io_mc_regs = (u32 *)&oland_io_mc_regs;
			regs_size = TAHITI_IO_MC_REGS_SIZE;
			break;
		case CHIP_HAINAN:
			io_mc_regs = (u32 *)&hainan_io_mc_regs;
			regs_size = TAHITI_IO_MC_REGS_SIZE;
			break;
		}
		fw_data = (const __be32 *)rdev->mc_fw->data;
	}

	running = RREG32(MC_SEQ_SUP_CNTL) & RUN_MASK;

	if (running == 0) {
		if (running) {
			blackout = RREG32(MC_SHARED_BLACKOUT_CNTL);
			WREG32(MC_SHARED_BLACKOUT_CNTL, blackout | 1);
		}

		/* reset the engine and set to writable */
		WREG32(MC_SEQ_SUP_CNTL, 0x00000008);
		WREG32(MC_SEQ_SUP_CNTL, 0x00000010);

		/* load mc io regs */
		for (i = 0; i < regs_size; i++) {
			if (rdev->new_fw) {
				WREG32(MC_SEQ_IO_DEBUG_INDEX, le32_to_cpup(new_io_mc_regs++));
				WREG32(MC_SEQ_IO_DEBUG_DATA, le32_to_cpup(new_io_mc_regs++));
			} else {
				WREG32(MC_SEQ_IO_DEBUG_INDEX, io_mc_regs[(i << 1)]);
				WREG32(MC_SEQ_IO_DEBUG_DATA, io_mc_regs[(i << 1) + 1]);
			}
		}
		/* load the MC ucode */
		for (i = 0; i < ucode_size; i++) {
			if (rdev->new_fw)
				WREG32(MC_SEQ_SUP_PGM, le32_to_cpup(new_fw_data++));
			else
				WREG32(MC_SEQ_SUP_PGM, be32_to_cpup(fw_data++));
		}

		/* put the engine back into the active state */
		WREG32(MC_SEQ_SUP_CNTL, 0x00000008);
		WREG32(MC_SEQ_SUP_CNTL, 0x00000004);
		WREG32(MC_SEQ_SUP_CNTL, 0x00000001);

		/* wait for training to complete */
		for (i = 0; i < rdev->usec_timeout; i++) {
			if (RREG32(MC_SEQ_TRAIN_WAKEUP_CNTL) & TRAIN_DONE_D0)
				break;
			udelay(1);
		}
		for (i = 0; i < rdev->usec_timeout; i++) {
			if (RREG32(MC_SEQ_TRAIN_WAKEUP_CNTL) & TRAIN_DONE_D1)
				break;
			udelay(1);
		}

		if (running)
			WREG32(MC_SHARED_BLACKOUT_CNTL, blackout);
	}

	return 0;
}

static int si_init_microcode(struct radeon_device *rdev)
{
	const char *chip_name;
	const char *new_chip_name;
	size_t pfp_req_size, me_req_size, ce_req_size, rlc_req_size, mc_req_size;
	size_t smc_req_size, mc2_req_size;
	char fw_name[30];
	int err;
	int new_fw = 0;

	DRM_DEBUG("\n");

	switch (rdev->family) {
	case CHIP_TAHITI:
		chip_name = "TAHITI";
		new_chip_name = "tahiti";
		pfp_req_size = SI_PFP_UCODE_SIZE * 4;
		me_req_size = SI_PM4_UCODE_SIZE * 4;
		ce_req_size = SI_CE_UCODE_SIZE * 4;
		rlc_req_size = SI_RLC_UCODE_SIZE * 4;
		mc_req_size = SI_MC_UCODE_SIZE * 4;
		mc2_req_size = TAHITI_MC_UCODE_SIZE * 4;
		smc_req_size = ALIGN(TAHITI_SMC_UCODE_SIZE, 4);
		break;
	case CHIP_PITCAIRN:
		chip_name = "PITCAIRN";
		new_chip_name = "pitcairn";
		pfp_req_size = SI_PFP_UCODE_SIZE * 4;
		me_req_size = SI_PM4_UCODE_SIZE * 4;
		ce_req_size = SI_CE_UCODE_SIZE * 4;
		rlc_req_size = SI_RLC_UCODE_SIZE * 4;
		mc_req_size = SI_MC_UCODE_SIZE * 4;
		mc2_req_size = PITCAIRN_MC_UCODE_SIZE * 4;
		smc_req_size = ALIGN(PITCAIRN_SMC_UCODE_SIZE, 4);
		break;
	case CHIP_VERDE:
		chip_name = "VERDE";
		new_chip_name = "verde";
		pfp_req_size = SI_PFP_UCODE_SIZE * 4;
		me_req_size = SI_PM4_UCODE_SIZE * 4;
		ce_req_size = SI_CE_UCODE_SIZE * 4;
		rlc_req_size = SI_RLC_UCODE_SIZE * 4;
		mc_req_size = SI_MC_UCODE_SIZE * 4;
		mc2_req_size = VERDE_MC_UCODE_SIZE * 4;
		smc_req_size = ALIGN(VERDE_SMC_UCODE_SIZE, 4);
		break;
	case CHIP_OLAND:
		chip_name = "OLAND";
		new_chip_name = "oland";
		pfp_req_size = SI_PFP_UCODE_SIZE * 4;
		me_req_size = SI_PM4_UCODE_SIZE * 4;
		ce_req_size = SI_CE_UCODE_SIZE * 4;
		rlc_req_size = SI_RLC_UCODE_SIZE * 4;
		mc_req_size = mc2_req_size = OLAND_MC_UCODE_SIZE * 4;
		smc_req_size = ALIGN(OLAND_SMC_UCODE_SIZE, 4);
		break;
	case CHIP_HAINAN:
		chip_name = "HAINAN";
		new_chip_name = "hainan";
		pfp_req_size = SI_PFP_UCODE_SIZE * 4;
		me_req_size = SI_PM4_UCODE_SIZE * 4;
		ce_req_size = SI_CE_UCODE_SIZE * 4;
		rlc_req_size = SI_RLC_UCODE_SIZE * 4;
		mc_req_size = mc2_req_size = OLAND_MC_UCODE_SIZE * 4;
		smc_req_size = ALIGN(HAINAN_SMC_UCODE_SIZE, 4);
		break;
	default: BUG();
	}

	DRM_INFO("Loading %s Microcode\n", new_chip_name);

	snprintf(fw_name, sizeof(fw_name), "radeon/%s_pfp.bin", new_chip_name);
	err = request_firmware(&rdev->pfp_fw, fw_name, rdev->dev);
	if (err) {
		snprintf(fw_name, sizeof(fw_name), "radeon/%s_pfp.bin", chip_name);
		err = request_firmware(&rdev->pfp_fw, fw_name, rdev->dev);
		if (err)
			goto out;
		if (rdev->pfp_fw->size != pfp_req_size) {
			printk(KERN_ERR
			       "si_cp: Bogus length %zu in firmware \"%s\"\n",
			       rdev->pfp_fw->size, fw_name);
			err = -EINVAL;
			goto out;
		}
	} else {
		err = radeon_ucode_validate(rdev->pfp_fw);
		if (err) {
			printk(KERN_ERR
			       "si_cp: validation failed for firmware \"%s\"\n",
			       fw_name);
			goto out;
		} else {
			new_fw++;
		}
	}

	snprintf(fw_name, sizeof(fw_name), "radeon/%s_me.bin", new_chip_name);
	err = request_firmware(&rdev->me_fw, fw_name, rdev->dev);
	if (err) {
		snprintf(fw_name, sizeof(fw_name), "radeon/%s_me.bin", chip_name);
		err = request_firmware(&rdev->me_fw, fw_name, rdev->dev);
		if (err)
			goto out;
		if (rdev->me_fw->size != me_req_size) {
			printk(KERN_ERR
			       "si_cp: Bogus length %zu in firmware \"%s\"\n",
			       rdev->me_fw->size, fw_name);
			err = -EINVAL;
		}
	} else {
		err = radeon_ucode_validate(rdev->me_fw);
		if (err) {
			printk(KERN_ERR
			       "si_cp: validation failed for firmware \"%s\"\n",
			       fw_name);
			goto out;
		} else {
			new_fw++;
		}
	}

	snprintf(fw_name, sizeof(fw_name), "radeon/%s_ce.bin", new_chip_name);
	err = request_firmware(&rdev->ce_fw, fw_name, rdev->dev);
	if (err) {
		snprintf(fw_name, sizeof(fw_name), "radeon/%s_ce.bin", chip_name);
		err = request_firmware(&rdev->ce_fw, fw_name, rdev->dev);
		if (err)
			goto out;
		if (rdev->ce_fw->size != ce_req_size) {
			printk(KERN_ERR
			       "si_cp: Bogus length %zu in firmware \"%s\"\n",
			       rdev->ce_fw->size, fw_name);
			err = -EINVAL;
		}
	} else {
		err = radeon_ucode_validate(rdev->ce_fw);
		if (err) {
			printk(KERN_ERR
			       "si_cp: validation failed for firmware \"%s\"\n",
			       fw_name);
			goto out;
		} else {
			new_fw++;
		}
	}

	snprintf(fw_name, sizeof(fw_name), "radeon/%s_rlc.bin", new_chip_name);
	err = request_firmware(&rdev->rlc_fw, fw_name, rdev->dev);
	if (err) {
		snprintf(fw_name, sizeof(fw_name), "radeon/%s_rlc.bin", chip_name);
		err = request_firmware(&rdev->rlc_fw, fw_name, rdev->dev);
		if (err)
			goto out;
		if (rdev->rlc_fw->size != rlc_req_size) {
			printk(KERN_ERR
			       "si_rlc: Bogus length %zu in firmware \"%s\"\n",
			       rdev->rlc_fw->size, fw_name);
			err = -EINVAL;
		}
	} else {
		err = radeon_ucode_validate(rdev->rlc_fw);
		if (err) {
			printk(KERN_ERR
			       "si_cp: validation failed for firmware \"%s\"\n",
			       fw_name);
			goto out;
		} else {
			new_fw++;
		}
	}

	snprintf(fw_name, sizeof(fw_name), "radeon/%s_mc.bin", new_chip_name);
	err = request_firmware(&rdev->mc_fw, fw_name, rdev->dev);
	if (err) {
		snprintf(fw_name, sizeof(fw_name), "radeon/%s_mc2.bin", chip_name);
		err = request_firmware(&rdev->mc_fw, fw_name, rdev->dev);
		if (err) {
			snprintf(fw_name, sizeof(fw_name), "radeon/%s_mc.bin", chip_name);
			err = request_firmware(&rdev->mc_fw, fw_name, rdev->dev);
			if (err)
				goto out;
		}
		if ((rdev->mc_fw->size != mc_req_size) &&
		    (rdev->mc_fw->size != mc2_req_size)) {
			printk(KERN_ERR
			       "si_mc: Bogus length %zu in firmware \"%s\"\n",
			       rdev->mc_fw->size, fw_name);
			err = -EINVAL;
		}
		DRM_INFO("%s: %zu bytes\n", fw_name, rdev->mc_fw->size);
	} else {
		err = radeon_ucode_validate(rdev->mc_fw);
		if (err) {
			printk(KERN_ERR
			       "si_cp: validation failed for firmware \"%s\"\n",
			       fw_name);
			goto out;
		} else {
			new_fw++;
		}
	}

	snprintf(fw_name, sizeof(fw_name), "radeon/%s_smc.bin", new_chip_name);
	err = request_firmware(&rdev->smc_fw, fw_name, rdev->dev);
	if (err) {
		snprintf(fw_name, sizeof(fw_name), "radeon/%s_smc.bin", chip_name);
		err = request_firmware(&rdev->smc_fw, fw_name, rdev->dev);
		if (err) {
			printk(KERN_ERR
			       "smc: error loading firmware \"%s\"\n",
			       fw_name);
			release_firmware(rdev->smc_fw);
			rdev->smc_fw = NULL;
			err = 0;
		} else if (rdev->smc_fw->size != smc_req_size) {
			printk(KERN_ERR
			       "si_smc: Bogus length %zu in firmware \"%s\"\n",
			       rdev->smc_fw->size, fw_name);
			err = -EINVAL;
		}
	} else {
		err = radeon_ucode_validate(rdev->smc_fw);
		if (err) {
			printk(KERN_ERR
			       "si_cp: validation failed for firmware \"%s\"\n",
			       fw_name);
			goto out;
		} else {
			new_fw++;
		}
	}

	if (new_fw == 0) {
		rdev->new_fw = false;
	} else if (new_fw < 6) {
		printk(KERN_ERR "si_fw: mixing new and old firmware!\n");
		err = -EINVAL;
	} else {
		rdev->new_fw = true;
	}
out:
	if (err) {
		if (err != -EINVAL)
			printk(KERN_ERR
			       "si_cp: Failed to load firmware \"%s\"\n",
			       fw_name);
		release_firmware(rdev->pfp_fw);
		rdev->pfp_fw = NULL;
		release_firmware(rdev->me_fw);
		rdev->me_fw = NULL;
		release_firmware(rdev->ce_fw);
		rdev->ce_fw = NULL;
		release_firmware(rdev->rlc_fw);
		rdev->rlc_fw = NULL;
		release_firmware(rdev->mc_fw);
		rdev->mc_fw = NULL;
		release_firmware(rdev->smc_fw);
		rdev->smc_fw = NULL;
	}
	return err;
}

/* watermark setup */
static u32 dce6_line_buffer_adjust(struct radeon_device *rdev,
				   struct radeon_crtc *radeon_crtc,
				   struct drm_display_mode *mode,
				   struct drm_display_mode *other_mode)
{
	u32 tmp, buffer_alloc, i;
	u32 pipe_offset = radeon_crtc->crtc_id * 0x20;
	/*
	 * Line Buffer Setup
	 * There are 3 line buffers, each one shared by 2 display controllers.
	 * DC_LB_MEMORY_SPLIT controls how that line buffer is shared between
	 * the display controllers.  The paritioning is done via one of four
	 * preset allocations specified in bits 21:20:
	 *  0 - half lb
	 *  2 - whole lb, other crtc must be disabled
	 */
	/* this can get tricky if we have two large displays on a paired group
	 * of crtcs.  Ideally for multiple large displays we'd assign them to
	 * non-linked crtcs for maximum line buffer allocation.
	 */
	if (radeon_crtc->base.enabled && mode) {
		if (other_mode) {
			tmp = 0; /* 1/2 */
			buffer_alloc = 1;
		} else {
			tmp = 2; /* whole */
			buffer_alloc = 2;
		}
	} else {
		tmp = 0;
		buffer_alloc = 0;
	}

	WREG32(DC_LB_MEMORY_SPLIT + radeon_crtc->crtc_offset,
	       DC_LB_MEMORY_CONFIG(tmp));

	WREG32(PIPE0_DMIF_BUFFER_CONTROL + pipe_offset,
	       DMIF_BUFFERS_ALLOCATED(buffer_alloc));
	for (i = 0; i < rdev->usec_timeout; i++) {
		if (RREG32(PIPE0_DMIF_BUFFER_CONTROL + pipe_offset) &
		    DMIF_BUFFERS_ALLOCATED_COMPLETED)
			break;
		udelay(1);
	}

	if (radeon_crtc->base.enabled && mode) {
		switch (tmp) {
		case 0:
		default:
			return 4096 * 2;
		case 2:
			return 8192 * 2;
		}
	}

	/* controller not enabled, so no lb used */
	return 0;
}

static u32 si_get_number_of_dram_channels(struct radeon_device *rdev)
{
	u32 tmp = RREG32(MC_SHARED_CHMAP);

	switch ((tmp & NOOFCHAN_MASK) >> NOOFCHAN_SHIFT) {
	case 0:
	default:
		return 1;
	case 1:
		return 2;
	case 2:
		return 4;
	case 3:
		return 8;
	case 4:
		return 3;
	case 5:
		return 6;
	case 6:
		return 10;
	case 7:
		return 12;
	case 8:
		return 16;
	}
}

struct dce6_wm_params {
	u32 dram_channels; /* number of dram channels */
	u32 yclk;          /* bandwidth per dram data pin in kHz */
	u32 sclk;          /* engine clock in kHz */
	u32 disp_clk;      /* display clock in kHz */
	u32 src_width;     /* viewport width */
	u32 active_time;   /* active display time in ns */
	u32 blank_time;    /* blank time in ns */
	bool interlaced;    /* mode is interlaced */
	fixed20_12 vsc;    /* vertical scale ratio */
	u32 num_heads;     /* number of active crtcs */
	u32 bytes_per_pixel; /* bytes per pixel display + overlay */
	u32 lb_size;       /* line buffer allocated to pipe */
	u32 vtaps;         /* vertical scaler taps */
};

static u32 dce6_dram_bandwidth(struct dce6_wm_params *wm)
{
	/* Calculate raw DRAM Bandwidth */
	fixed20_12 dram_efficiency; /* 0.7 */
	fixed20_12 yclk, dram_channels, bandwidth;
	fixed20_12 a;

	a.full = dfixed_const(1000);
	yclk.full = dfixed_const(wm->yclk);
	yclk.full = dfixed_div(yclk, a);
	dram_channels.full = dfixed_const(wm->dram_channels * 4);
	a.full = dfixed_const(10);
	dram_efficiency.full = dfixed_const(7);
	dram_efficiency.full = dfixed_div(dram_efficiency, a);
	bandwidth.full = dfixed_mul(dram_channels, yclk);
	bandwidth.full = dfixed_mul(bandwidth, dram_efficiency);

	return dfixed_trunc(bandwidth);
}

static u32 dce6_dram_bandwidth_for_display(struct dce6_wm_params *wm)
{
	/* Calculate DRAM Bandwidth and the part allocated to display. */
	fixed20_12 disp_dram_allocation; /* 0.3 to 0.7 */
	fixed20_12 yclk, dram_channels, bandwidth;
	fixed20_12 a;

	a.full = dfixed_const(1000);
	yclk.full = dfixed_const(wm->yclk);
	yclk.full = dfixed_div(yclk, a);
	dram_channels.full = dfixed_const(wm->dram_channels * 4);
	a.full = dfixed_const(10);
	disp_dram_allocation.full = dfixed_const(3); /* XXX worse case value 0.3 */
	disp_dram_allocation.full = dfixed_div(disp_dram_allocation, a);
	bandwidth.full = dfixed_mul(dram_channels, yclk);
	bandwidth.full = dfixed_mul(bandwidth, disp_dram_allocation);

	return dfixed_trunc(bandwidth);
}

static u32 dce6_data_return_bandwidth(struct dce6_wm_params *wm)
{
	/* Calculate the display Data return Bandwidth */
	fixed20_12 return_efficiency; /* 0.8 */
	fixed20_12 sclk, bandwidth;
	fixed20_12 a;

	a.full = dfixed_const(1000);
	sclk.full = dfixed_const(wm->sclk);
	sclk.full = dfixed_div(sclk, a);
	a.full = dfixed_const(10);
	return_efficiency.full = dfixed_const(8);
	return_efficiency.full = dfixed_div(return_efficiency, a);
	a.full = dfixed_const(32);
	bandwidth.full = dfixed_mul(a, sclk);
	bandwidth.full = dfixed_mul(bandwidth, return_efficiency);

	return dfixed_trunc(bandwidth);
}

static u32 dce6_get_dmif_bytes_per_request(struct dce6_wm_params *wm)
{
	return 32;
}

static u32 dce6_dmif_request_bandwidth(struct dce6_wm_params *wm)
{
	/* Calculate the DMIF Request Bandwidth */
	fixed20_12 disp_clk_request_efficiency; /* 0.8 */
	fixed20_12 disp_clk, sclk, bandwidth;
	fixed20_12 a, b1, b2;
	u32 min_bandwidth;

	a.full = dfixed_const(1000);
	disp_clk.full = dfixed_const(wm->disp_clk);
	disp_clk.full = dfixed_div(disp_clk, a);
	a.full = dfixed_const(dce6_get_dmif_bytes_per_request(wm) / 2);
	b1.full = dfixed_mul(a, disp_clk);

	a.full = dfixed_const(1000);
	sclk.full = dfixed_const(wm->sclk);
	sclk.full = dfixed_div(sclk, a);
	a.full = dfixed_const(dce6_get_dmif_bytes_per_request(wm));
	b2.full = dfixed_mul(a, sclk);

	a.full = dfixed_const(10);
	disp_clk_request_efficiency.full = dfixed_const(8);
	disp_clk_request_efficiency.full = dfixed_div(disp_clk_request_efficiency, a);

	min_bandwidth = min(dfixed_trunc(b1), dfixed_trunc(b2));

	a.full = dfixed_const(min_bandwidth);
	bandwidth.full = dfixed_mul(a, disp_clk_request_efficiency);

	return dfixed_trunc(bandwidth);
}

static u32 dce6_available_bandwidth(struct dce6_wm_params *wm)
{
	/* Calculate the Available bandwidth. Display can use this temporarily but not in average. */
	u32 dram_bandwidth = dce6_dram_bandwidth(wm);
	u32 data_return_bandwidth = dce6_data_return_bandwidth(wm);
	u32 dmif_req_bandwidth = dce6_dmif_request_bandwidth(wm);

	return min(dram_bandwidth, min(data_return_bandwidth, dmif_req_bandwidth));
}

static u32 dce6_average_bandwidth(struct dce6_wm_params *wm)
{
	/* Calculate the display mode Average Bandwidth
	 * DisplayMode should contain the source and destination dimensions,
	 * timing, etc.
	 */
	fixed20_12 bpp;
	fixed20_12 line_time;
	fixed20_12 src_width;
	fixed20_12 bandwidth;
	fixed20_12 a;

	a.full = dfixed_const(1000);
	line_time.full = dfixed_const(wm->active_time + wm->blank_time);
	line_time.full = dfixed_div(line_time, a);
	bpp.full = dfixed_const(wm->bytes_per_pixel);
	src_width.full = dfixed_const(wm->src_width);
	bandwidth.full = dfixed_mul(src_width, bpp);
	bandwidth.full = dfixed_mul(bandwidth, wm->vsc);
	bandwidth.full = dfixed_div(bandwidth, line_time);

	return dfixed_trunc(bandwidth);
}

static u32 dce6_latency_watermark(struct dce6_wm_params *wm)
{
	/* First calcualte the latency in ns */
	u32 mc_latency = 2000; /* 2000 ns. */
	u32 available_bandwidth = dce6_available_bandwidth(wm);
	u32 worst_chunk_return_time = (512 * 8 * 1000) / available_bandwidth;
	u32 cursor_line_pair_return_time = (128 * 4 * 1000) / available_bandwidth;
	u32 dc_latency = 40000000 / wm->disp_clk; /* dc pipe latency */
	u32 other_heads_data_return_time = ((wm->num_heads + 1) * worst_chunk_return_time) +
		(wm->num_heads * cursor_line_pair_return_time);
	u32 latency = mc_latency + other_heads_data_return_time + dc_latency;
	u32 max_src_lines_per_dst_line, lb_fill_bw, line_fill_time;
	u32 tmp, dmif_size = 12288;
	fixed20_12 a, b, c;

	if (wm->num_heads == 0)
		return 0;

	a.full = dfixed_const(2);
	b.full = dfixed_const(1);
	if ((wm->vsc.full > a.full) ||
	    ((wm->vsc.full > b.full) && (wm->vtaps >= 3)) ||
	    (wm->vtaps >= 5) ||
	    ((wm->vsc.full >= a.full) && wm->interlaced))
		max_src_lines_per_dst_line = 4;
	else
		max_src_lines_per_dst_line = 2;

	a.full = dfixed_const(available_bandwidth);
	b.full = dfixed_const(wm->num_heads);
	a.full = dfixed_div(a, b);

	b.full = dfixed_const(mc_latency + 512);
	c.full = dfixed_const(wm->disp_clk);
	b.full = dfixed_div(b, c);

	c.full = dfixed_const(dmif_size);
	b.full = dfixed_div(c, b);

	tmp = min(dfixed_trunc(a), dfixed_trunc(b));

	b.full = dfixed_const(1000);
	c.full = dfixed_const(wm->disp_clk);
	b.full = dfixed_div(c, b);
	c.full = dfixed_const(wm->bytes_per_pixel);
	b.full = dfixed_mul(b, c);

	lb_fill_bw = min(tmp, dfixed_trunc(b));

	a.full = dfixed_const(max_src_lines_per_dst_line * wm->src_width * wm->bytes_per_pixel);
	b.full = dfixed_const(1000);
	c.full = dfixed_const(lb_fill_bw);
	b.full = dfixed_div(c, b);
	a.full = dfixed_div(a, b);
	line_fill_time = dfixed_trunc(a);

	if (line_fill_time < wm->active_time)
		return latency;
	else
		return latency + (line_fill_time - wm->active_time);

}

static bool dce6_average_bandwidth_vs_dram_bandwidth_for_display(struct dce6_wm_params *wm)
{
	if (dce6_average_bandwidth(wm) <=
	    (dce6_dram_bandwidth_for_display(wm) / wm->num_heads))
		return true;
	else
		return false;
};

static bool dce6_average_bandwidth_vs_available_bandwidth(struct dce6_wm_params *wm)
{
	if (dce6_average_bandwidth(wm) <=
	    (dce6_available_bandwidth(wm) / wm->num_heads))
		return true;
	else
		return false;
};

static bool dce6_check_latency_hiding(struct dce6_wm_params *wm)
{
	u32 lb_partitions = wm->lb_size / wm->src_width;
	u32 line_time = wm->active_time + wm->blank_time;
	u32 latency_tolerant_lines;
	u32 latency_hiding;
	fixed20_12 a;

	a.full = dfixed_const(1);
	if (wm->vsc.full > a.full)
		latency_tolerant_lines = 1;
	else {
		if (lb_partitions <= (wm->vtaps + 1))
			latency_tolerant_lines = 1;
		else
			latency_tolerant_lines = 2;
	}

	latency_hiding = (latency_tolerant_lines * line_time + wm->blank_time);

	if (dce6_latency_watermark(wm) <= latency_hiding)
		return true;
	else
		return false;
}

static void dce6_program_watermarks(struct radeon_device *rdev,
					 struct radeon_crtc *radeon_crtc,
					 u32 lb_size, u32 num_heads)
{
	struct drm_display_mode *mode = &radeon_crtc->base.mode;
	struct dce6_wm_params wm_low, wm_high;
	u32 dram_channels;
	u32 pixel_period;
	u32 line_time = 0;
	u32 latency_watermark_a = 0, latency_watermark_b = 0;
	u32 priority_a_mark = 0, priority_b_mark = 0;
	u32 priority_a_cnt = PRIORITY_OFF;
	u32 priority_b_cnt = PRIORITY_OFF;
	u32 tmp, arb_control3;
	fixed20_12 a, b, c;

	if (radeon_crtc->base.enabled && num_heads && mode) {
		pixel_period = 1000000 / (u32)mode->clock;
		line_time = min((u32)mode->crtc_htotal * pixel_period, (u32)65535);
		priority_a_cnt = 0;
		priority_b_cnt = 0;

		if (rdev->family == CHIP_ARUBA)
			dram_channels = evergreen_get_number_of_dram_channels(rdev);
		else
			dram_channels = si_get_number_of_dram_channels(rdev);

		/* watermark for high clocks */
		if ((rdev->pm.pm_method == PM_METHOD_DPM) && rdev->pm.dpm_enabled) {
			wm_high.yclk =
				radeon_dpm_get_mclk(rdev, false) * 10;
			wm_high.sclk =
				radeon_dpm_get_sclk(rdev, false) * 10;
		} else {
			wm_high.yclk = rdev->pm.current_mclk * 10;
			wm_high.sclk = rdev->pm.current_sclk * 10;
		}

		wm_high.disp_clk = mode->clock;
		wm_high.src_width = mode->crtc_hdisplay;
		wm_high.active_time = mode->crtc_hdisplay * pixel_period;
		wm_high.blank_time = line_time - wm_high.active_time;
		wm_high.interlaced = false;
		if (mode->flags & DRM_MODE_FLAG_INTERLACE)
			wm_high.interlaced = true;
		wm_high.vsc = radeon_crtc->vsc;
		wm_high.vtaps = 1;
		if (radeon_crtc->rmx_type != RMX_OFF)
			wm_high.vtaps = 2;
		wm_high.bytes_per_pixel = 4; /* XXX: get this from fb config */
		wm_high.lb_size = lb_size;
		wm_high.dram_channels = dram_channels;
		wm_high.num_heads = num_heads;

		/* watermark for low clocks */
		if ((rdev->pm.pm_method == PM_METHOD_DPM) && rdev->pm.dpm_enabled) {
			wm_low.yclk =
				radeon_dpm_get_mclk(rdev, true) * 10;
			wm_low.sclk =
				radeon_dpm_get_sclk(rdev, true) * 10;
		} else {
			wm_low.yclk = rdev->pm.current_mclk * 10;
			wm_low.sclk = rdev->pm.current_sclk * 10;
		}

		wm_low.disp_clk = mode->clock;
		wm_low.src_width = mode->crtc_hdisplay;
		wm_low.active_time = mode->crtc_hdisplay * pixel_period;
		wm_low.blank_time = line_time - wm_low.active_time;
		wm_low.interlaced = false;
		if (mode->flags & DRM_MODE_FLAG_INTERLACE)
			wm_low.interlaced = true;
		wm_low.vsc = radeon_crtc->vsc;
		wm_low.vtaps = 1;
		if (radeon_crtc->rmx_type != RMX_OFF)
			wm_low.vtaps = 2;
		wm_low.bytes_per_pixel = 4; /* XXX: get this from fb config */
		wm_low.lb_size = lb_size;
		wm_low.dram_channels = dram_channels;
		wm_low.num_heads = num_heads;

		/* set for high clocks */
		latency_watermark_a = min(dce6_latency_watermark(&wm_high), (u32)65535);
		/* set for low clocks */
		latency_watermark_b = min(dce6_latency_watermark(&wm_low), (u32)65535);

		/* possibly force display priority to high */
		/* should really do this at mode validation time... */
		if (!dce6_average_bandwidth_vs_dram_bandwidth_for_display(&wm_high) ||
		    !dce6_average_bandwidth_vs_available_bandwidth(&wm_high) ||
		    !dce6_check_latency_hiding(&wm_high) ||
		    (rdev->disp_priority == 2)) {
			DRM_DEBUG_KMS("force priority to high\n");
			priority_a_cnt |= PRIORITY_ALWAYS_ON;
			priority_b_cnt |= PRIORITY_ALWAYS_ON;
		}
		if (!dce6_average_bandwidth_vs_dram_bandwidth_for_display(&wm_low) ||
		    !dce6_average_bandwidth_vs_available_bandwidth(&wm_low) ||
		    !dce6_check_latency_hiding(&wm_low) ||
		    (rdev->disp_priority == 2)) {
			DRM_DEBUG_KMS("force priority to high\n");
			priority_a_cnt |= PRIORITY_ALWAYS_ON;
			priority_b_cnt |= PRIORITY_ALWAYS_ON;
		}

		a.full = dfixed_const(1000);
		b.full = dfixed_const(mode->clock);
		b.full = dfixed_div(b, a);
		c.full = dfixed_const(latency_watermark_a);
		c.full = dfixed_mul(c, b);
		c.full = dfixed_mul(c, radeon_crtc->hsc);
		c.full = dfixed_div(c, a);
		a.full = dfixed_const(16);
		c.full = dfixed_div(c, a);
		priority_a_mark = dfixed_trunc(c);
		priority_a_cnt |= priority_a_mark & PRIORITY_MARK_MASK;

		a.full = dfixed_const(1000);
		b.full = dfixed_const(mode->clock);
		b.full = dfixed_div(b, a);
		c.full = dfixed_const(latency_watermark_b);
		c.full = dfixed_mul(c, b);
		c.full = dfixed_mul(c, radeon_crtc->hsc);
		c.full = dfixed_div(c, a);
		a.full = dfixed_const(16);
		c.full = dfixed_div(c, a);
		priority_b_mark = dfixed_trunc(c);
		priority_b_cnt |= priority_b_mark & PRIORITY_MARK_MASK;
	}

	/* select wm A */
	arb_control3 = RREG32(DPG_PIPE_ARBITRATION_CONTROL3 + radeon_crtc->crtc_offset);
	tmp = arb_control3;
	tmp &= ~LATENCY_WATERMARK_MASK(3);
	tmp |= LATENCY_WATERMARK_MASK(1);
	WREG32(DPG_PIPE_ARBITRATION_CONTROL3 + radeon_crtc->crtc_offset, tmp);
	WREG32(DPG_PIPE_LATENCY_CONTROL + radeon_crtc->crtc_offset,
	       (LATENCY_LOW_WATERMARK(latency_watermark_a) |
		LATENCY_HIGH_WATERMARK(line_time)));
	/* select wm B */
	tmp = RREG32(DPG_PIPE_ARBITRATION_CONTROL3 + radeon_crtc->crtc_offset);
	tmp &= ~LATENCY_WATERMARK_MASK(3);
	tmp |= LATENCY_WATERMARK_MASK(2);
	WREG32(DPG_PIPE_ARBITRATION_CONTROL3 + radeon_crtc->crtc_offset, tmp);
	WREG32(DPG_PIPE_LATENCY_CONTROL + radeon_crtc->crtc_offset,
	       (LATENCY_LOW_WATERMARK(latency_watermark_b) |
		LATENCY_HIGH_WATERMARK(line_time)));
	/* restore original selection */
	WREG32(DPG_PIPE_ARBITRATION_CONTROL3 + radeon_crtc->crtc_offset, arb_control3);

	/* write the priority marks */
	WREG32(PRIORITY_A_CNT + radeon_crtc->crtc_offset, priority_a_cnt);
	WREG32(PRIORITY_B_CNT + radeon_crtc->crtc_offset, priority_b_cnt);

	/* save values for DPM */
	radeon_crtc->line_time = line_time;
	radeon_crtc->wm_high = latency_watermark_a;
	radeon_crtc->wm_low = latency_watermark_b;
}

void dce6_bandwidth_update(struct radeon_device *rdev)
{
	struct drm_display_mode *mode0 = NULL;
	struct drm_display_mode *mode1 = NULL;
	u32 num_heads = 0, lb_size;
	int i;

	if (!rdev->mode_info.mode_config_initialized)
		return;

	radeon_update_display_priority(rdev);

	for (i = 0; i < rdev->num_crtc; i++) {
		if (rdev->mode_info.crtcs[i]->base.enabled)
			num_heads++;
	}
	for (i = 0; i < rdev->num_crtc; i += 2) {
		mode0 = &rdev->mode_info.crtcs[i]->base.mode;
		mode1 = &rdev->mode_info.crtcs[i+1]->base.mode;
		lb_size = dce6_line_buffer_adjust(rdev, rdev->mode_info.crtcs[i], mode0, mode1);
		dce6_program_watermarks(rdev, rdev->mode_info.crtcs[i], lb_size, num_heads);
		lb_size = dce6_line_buffer_adjust(rdev, rdev->mode_info.crtcs[i+1], mode1, mode0);
		dce6_program_watermarks(rdev, rdev->mode_info.crtcs[i+1], lb_size, num_heads);
	}
}

/*
 * Core functions
 */
static void si_tiling_mode_table_init(struct radeon_device *rdev)
{
	const u32 num_tile_mode_states = 32;
	u32 reg_offset, gb_tile_moden, split_equal_to_row_size;

	switch (rdev->config.si.mem_row_size_in_kb) {
	case 1:
		split_equal_to_row_size = ADDR_SURF_TILE_SPLIT_1KB;
		break;
	case 2:
	default:
		split_equal_to_row_size = ADDR_SURF_TILE_SPLIT_2KB;
		break;
	case 4:
		split_equal_to_row_size = ADDR_SURF_TILE_SPLIT_4KB;
		break;
	}

	if ((rdev->family == CHIP_TAHITI) ||
	    (rdev->family == CHIP_PITCAIRN)) {
		for (reg_offset = 0; reg_offset < num_tile_mode_states; reg_offset++) {
			switch (reg_offset) {
			case 0:  /* non-AA compressed depth or any compressed stencil */
				gb_tile_moden = (ARRAY_MODE(ARRAY_2D_TILED_THIN1) |
						 MICRO_TILE_MODE(ADDR_SURF_DEPTH_MICRO_TILING) |
						 PIPE_CONFIG(ADDR_SURF_P8_32x32_8x16) |
						 TILE_SPLIT(ADDR_SURF_TILE_SPLIT_64B) |
						 NUM_BANKS(ADDR_SURF_16_BANK) |
						 BANK_WIDTH(ADDR_SURF_BANK_WIDTH_1) |
						 BANK_HEIGHT(ADDR_SURF_BANK_HEIGHT_4) |
						 MACRO_TILE_ASPECT(ADDR_SURF_MACRO_ASPECT_2));
				break;
			case 1:  /* 2xAA/4xAA compressed depth only */
				gb_tile_moden = (ARRAY_MODE(ARRAY_2D_TILED_THIN1) |
						 MICRO_TILE_MODE(ADDR_SURF_DEPTH_MICRO_TILING) |
						 PIPE_CONFIG(ADDR_SURF_P8_32x32_8x16) |
						 TILE_SPLIT(ADDR_SURF_TILE_SPLIT_128B) |
						 NUM_BANKS(ADDR_SURF_16_BANK) |
						 BANK_WIDTH(ADDR_SURF_BANK_WIDTH_1) |
						 BANK_HEIGHT(ADDR_SURF_BANK_HEIGHT_4) |
						 MACRO_TILE_ASPECT(ADDR_SURF_MACRO_ASPECT_2));
				break;
			case 2:  /* 8xAA compressed depth only */
				gb_tile_moden = (ARRAY_MODE(ARRAY_2D_TILED_THIN1) |
						 MICRO_TILE_MODE(ADDR_SURF_DEPTH_MICRO_TILING) |
						 PIPE_CONFIG(ADDR_SURF_P8_32x32_8x16) |
						 TILE_SPLIT(ADDR_SURF_TILE_SPLIT_256B) |
						 NUM_BANKS(ADDR_SURF_16_BANK) |
						 BANK_WIDTH(ADDR_SURF_BANK_WIDTH_1) |
						 BANK_HEIGHT(ADDR_SURF_BANK_HEIGHT_4) |
						 MACRO_TILE_ASPECT(ADDR_SURF_MACRO_ASPECT_2));
				break;
			case 3:  /* 2xAA/4xAA compressed depth with stencil (for depth buffer) */
				gb_tile_moden = (ARRAY_MODE(ARRAY_2D_TILED_THIN1) |
						 MICRO_TILE_MODE(ADDR_SURF_DEPTH_MICRO_TILING) |
						 PIPE_CONFIG(ADDR_SURF_P8_32x32_8x16) |
						 TILE_SPLIT(ADDR_SURF_TILE_SPLIT_128B) |
						 NUM_BANKS(ADDR_SURF_16_BANK) |
						 BANK_WIDTH(ADDR_SURF_BANK_WIDTH_1) |
						 BANK_HEIGHT(ADDR_SURF_BANK_HEIGHT_4) |
						 MACRO_TILE_ASPECT(ADDR_SURF_MACRO_ASPECT_2));
				break;
			case 4:  /* Maps w/ a dimension less than the 2D macro-tile dimensions (for mipmapped depth textures) */
				gb_tile_moden = (ARRAY_MODE(ARRAY_1D_TILED_THIN1) |
						 MICRO_TILE_MODE(ADDR_SURF_DEPTH_MICRO_TILING) |
						 PIPE_CONFIG(ADDR_SURF_P8_32x32_8x16) |
						 TILE_SPLIT(ADDR_SURF_TILE_SPLIT_64B) |
						 NUM_BANKS(ADDR_SURF_16_BANK) |
						 BANK_WIDTH(ADDR_SURF_BANK_WIDTH_1) |
						 BANK_HEIGHT(ADDR_SURF_BANK_HEIGHT_2) |
						 MACRO_TILE_ASPECT(ADDR_SURF_MACRO_ASPECT_2));
				break;
			case 5:  /* Uncompressed 16bpp depth - and stencil buffer allocated with it */
				gb_tile_moden = (ARRAY_MODE(ARRAY_2D_TILED_THIN1) |
						 MICRO_TILE_MODE(ADDR_SURF_DEPTH_MICRO_TILING) |
						 PIPE_CONFIG(ADDR_SURF_P8_32x32_8x16) |
						 TILE_SPLIT(split_equal_to_row_size) |
						 NUM_BANKS(ADDR_SURF_16_BANK) |
						 BANK_WIDTH(ADDR_SURF_BANK_WIDTH_1) |
						 BANK_HEIGHT(ADDR_SURF_BANK_HEIGHT_2) |
						 MACRO_TILE_ASPECT(ADDR_SURF_MACRO_ASPECT_2));
				break;
			case 6:  /* Uncompressed 32bpp depth - and stencil buffer allocated with it */
				gb_tile_moden = (ARRAY_MODE(ARRAY_2D_TILED_THIN1) |
						 MICRO_TILE_MODE(ADDR_SURF_DEPTH_MICRO_TILING) |
						 PIPE_CONFIG(ADDR_SURF_P8_32x32_8x16) |
						 TILE_SPLIT(split_equal_to_row_size) |
						 NUM_BANKS(ADDR_SURF_16_BANK) |
						 BANK_WIDTH(ADDR_SURF_BANK_WIDTH_1) |
						 BANK_HEIGHT(ADDR_SURF_BANK_HEIGHT_1) |
						 MACRO_TILE_ASPECT(ADDR_SURF_MACRO_ASPECT_1));
				break;
			case 7:  /* Uncompressed 8bpp stencil without depth (drivers typically do not use) */
				gb_tile_moden = (ARRAY_MODE(ARRAY_2D_TILED_THIN1) |
						 MICRO_TILE_MODE(ADDR_SURF_DEPTH_MICRO_TILING) |
						 PIPE_CONFIG(ADDR_SURF_P8_32x32_8x16) |
						 TILE_SPLIT(split_equal_to_row_size) |
						 NUM_BANKS(ADDR_SURF_16_BANK) |
						 BANK_WIDTH(ADDR_SURF_BANK_WIDTH_1) |
						 BANK_HEIGHT(ADDR_SURF_BANK_HEIGHT_4) |
						 MACRO_TILE_ASPECT(ADDR_SURF_MACRO_ASPECT_2));
				break;
			case 8:  /* 1D and 1D Array Surfaces */
				gb_tile_moden = (ARRAY_MODE(ARRAY_LINEAR_ALIGNED) |
						 MICRO_TILE_MODE(ADDR_SURF_DISPLAY_MICRO_TILING) |
						 PIPE_CONFIG(ADDR_SURF_P8_32x32_8x16) |
						 TILE_SPLIT(ADDR_SURF_TILE_SPLIT_64B) |
						 NUM_BANKS(ADDR_SURF_16_BANK) |
						 BANK_WIDTH(ADDR_SURF_BANK_WIDTH_1) |
						 BANK_HEIGHT(ADDR_SURF_BANK_HEIGHT_2) |
						 MACRO_TILE_ASPECT(ADDR_SURF_MACRO_ASPECT_2));
				break;
			case 9:  /* Displayable maps. */
				gb_tile_moden = (ARRAY_MODE(ARRAY_1D_TILED_THIN1) |
						 MICRO_TILE_MODE(ADDR_SURF_DISPLAY_MICRO_TILING) |
						 PIPE_CONFIG(ADDR_SURF_P8_32x32_8x16) |
						 TILE_SPLIT(ADDR_SURF_TILE_SPLIT_64B) |
						 NUM_BANKS(ADDR_SURF_16_BANK) |
						 BANK_WIDTH(ADDR_SURF_BANK_WIDTH_1) |
						 BANK_HEIGHT(ADDR_SURF_BANK_HEIGHT_2) |
						 MACRO_TILE_ASPECT(ADDR_SURF_MACRO_ASPECT_2));
				break;
			case 10:  /* Display 8bpp. */
				gb_tile_moden = (ARRAY_MODE(ARRAY_2D_TILED_THIN1) |
						 MICRO_TILE_MODE(ADDR_SURF_DISPLAY_MICRO_TILING) |
						 PIPE_CONFIG(ADDR_SURF_P8_32x32_8x16) |
						 TILE_SPLIT(ADDR_SURF_TILE_SPLIT_256B) |
						 NUM_BANKS(ADDR_SURF_16_BANK) |
						 BANK_WIDTH(ADDR_SURF_BANK_WIDTH_1) |
						 BANK_HEIGHT(ADDR_SURF_BANK_HEIGHT_4) |
						 MACRO_TILE_ASPECT(ADDR_SURF_MACRO_ASPECT_2));
				break;
			case 11:  /* Display 16bpp. */
				gb_tile_moden = (ARRAY_MODE(ARRAY_2D_TILED_THIN1) |
						 MICRO_TILE_MODE(ADDR_SURF_DISPLAY_MICRO_TILING) |
						 PIPE_CONFIG(ADDR_SURF_P8_32x32_8x16) |
						 TILE_SPLIT(ADDR_SURF_TILE_SPLIT_256B) |
						 NUM_BANKS(ADDR_SURF_16_BANK) |
						 BANK_WIDTH(ADDR_SURF_BANK_WIDTH_1) |
						 BANK_HEIGHT(ADDR_SURF_BANK_HEIGHT_2) |
						 MACRO_TILE_ASPECT(ADDR_SURF_MACRO_ASPECT_2));
				break;
			case 12:  /* Display 32bpp. */
				gb_tile_moden = (ARRAY_MODE(ARRAY_2D_TILED_THIN1) |
						 MICRO_TILE_MODE(ADDR_SURF_DISPLAY_MICRO_TILING) |
						 PIPE_CONFIG(ADDR_SURF_P8_32x32_8x16) |
						 TILE_SPLIT(ADDR_SURF_TILE_SPLIT_512B) |
						 NUM_BANKS(ADDR_SURF_16_BANK) |
						 BANK_WIDTH(ADDR_SURF_BANK_WIDTH_1) |
						 BANK_HEIGHT(ADDR_SURF_BANK_HEIGHT_1) |
						 MACRO_TILE_ASPECT(ADDR_SURF_MACRO_ASPECT_1));
				break;
			case 13:  /* Thin. */
				gb_tile_moden = (ARRAY_MODE(ARRAY_1D_TILED_THIN1) |
						 MICRO_TILE_MODE(ADDR_SURF_THIN_MICRO_TILING) |
						 PIPE_CONFIG(ADDR_SURF_P8_32x32_8x16) |
						 TILE_SPLIT(ADDR_SURF_TILE_SPLIT_64B) |
						 NUM_BANKS(ADDR_SURF_16_BANK) |
						 BANK_WIDTH(ADDR_SURF_BANK_WIDTH_1) |
						 BANK_HEIGHT(ADDR_SURF_BANK_HEIGHT_2) |
						 MACRO_TILE_ASPECT(ADDR_SURF_MACRO_ASPECT_2));
				break;
			case 14:  /* Thin 8 bpp. */
				gb_tile_moden = (ARRAY_MODE(ARRAY_2D_TILED_THIN1) |
						 MICRO_TILE_MODE(ADDR_SURF_THIN_MICRO_TILING) |
						 PIPE_CONFIG(ADDR_SURF_P8_32x32_8x16) |
						 TILE_SPLIT(ADDR_SURF_TILE_SPLIT_256B) |
						 NUM_BANKS(ADDR_SURF_16_BANK) |
						 BANK_WIDTH(ADDR_SURF_BANK_WIDTH_1) |
						 BANK_HEIGHT(ADDR_SURF_BANK_HEIGHT_4) |
						 MACRO_TILE_ASPECT(ADDR_SURF_MACRO_ASPECT_1));
				break;
			case 15:  /* Thin 16 bpp. */
				gb_tile_moden = (ARRAY_MODE(ARRAY_2D_TILED_THIN1) |
						 MICRO_TILE_MODE(ADDR_SURF_THIN_MICRO_TILING) |
						 PIPE_CONFIG(ADDR_SURF_P8_32x32_8x16) |
						 TILE_SPLIT(ADDR_SURF_TILE_SPLIT_256B) |
						 NUM_BANKS(ADDR_SURF_16_BANK) |
						 BANK_WIDTH(ADDR_SURF_BANK_WIDTH_1) |
						 BANK_HEIGHT(ADDR_SURF_BANK_HEIGHT_2) |
						 MACRO_TILE_ASPECT(ADDR_SURF_MACRO_ASPECT_1));
				break;
			case 16:  /* Thin 32 bpp. */
				gb_tile_moden = (ARRAY_MODE(ARRAY_2D_TILED_THIN1) |
						 MICRO_TILE_MODE(ADDR_SURF_THIN_MICRO_TILING) |
						 PIPE_CONFIG(ADDR_SURF_P8_32x32_8x16) |
						 TILE_SPLIT(ADDR_SURF_TILE_SPLIT_512B) |
						 NUM_BANKS(ADDR_SURF_16_BANK) |
						 BANK_WIDTH(ADDR_SURF_BANK_WIDTH_1) |
						 BANK_HEIGHT(ADDR_SURF_BANK_HEIGHT_1) |
						 MACRO_TILE_ASPECT(ADDR_SURF_MACRO_ASPECT_1));
				break;
			case 17:  /* Thin 64 bpp. */
				gb_tile_moden = (ARRAY_MODE(ARRAY_2D_TILED_THIN1) |
						 MICRO_TILE_MODE(ADDR_SURF_THIN_MICRO_TILING) |
						 PIPE_CONFIG(ADDR_SURF_P8_32x32_8x16) |
						 TILE_SPLIT(split_equal_to_row_size) |
						 NUM_BANKS(ADDR_SURF_16_BANK) |
						 BANK_WIDTH(ADDR_SURF_BANK_WIDTH_1) |
						 BANK_HEIGHT(ADDR_SURF_BANK_HEIGHT_1) |
						 MACRO_TILE_ASPECT(ADDR_SURF_MACRO_ASPECT_1));
				break;
			case 21:  /* 8 bpp PRT. */
				gb_tile_moden = (ARRAY_MODE(ARRAY_2D_TILED_THIN1) |
						 MICRO_TILE_MODE(ADDR_SURF_THIN_MICRO_TILING) |
						 PIPE_CONFIG(ADDR_SURF_P8_32x32_8x16) |
						 TILE_SPLIT(ADDR_SURF_TILE_SPLIT_256B) |
						 NUM_BANKS(ADDR_SURF_16_BANK) |
						 BANK_WIDTH(ADDR_SURF_BANK_WIDTH_2) |
						 BANK_HEIGHT(ADDR_SURF_BANK_HEIGHT_4) |
						 MACRO_TILE_ASPECT(ADDR_SURF_MACRO_ASPECT_2));
				break;
			case 22:  /* 16 bpp PRT */
				gb_tile_moden = (ARRAY_MODE(ARRAY_2D_TILED_THIN1) |
						 MICRO_TILE_MODE(ADDR_SURF_THIN_MICRO_TILING) |
						 PIPE_CONFIG(ADDR_SURF_P8_32x32_8x16) |
						 TILE_SPLIT(ADDR_SURF_TILE_SPLIT_256B) |
						 NUM_BANKS(ADDR_SURF_16_BANK) |
						 BANK_WIDTH(ADDR_SURF_BANK_WIDTH_1) |
						 BANK_HEIGHT(ADDR_SURF_BANK_HEIGHT_4) |
						 MACRO_TILE_ASPECT(ADDR_SURF_MACRO_ASPECT_4));
				break;
			case 23:  /* 32 bpp PRT */
				gb_tile_moden = (ARRAY_MODE(ARRAY_2D_TILED_THIN1) |
						 MICRO_TILE_MODE(ADDR_SURF_THIN_MICRO_TILING) |
						 PIPE_CONFIG(ADDR_SURF_P8_32x32_8x16) |
						 TILE_SPLIT(ADDR_SURF_TILE_SPLIT_256B) |
						 NUM_BANKS(ADDR_SURF_16_BANK) |
						 BANK_WIDTH(ADDR_SURF_BANK_WIDTH_1) |
						 BANK_HEIGHT(ADDR_SURF_BANK_HEIGHT_2) |
						 MACRO_TILE_ASPECT(ADDR_SURF_MACRO_ASPECT_2));
				break;
			case 24:  /* 64 bpp PRT */
				gb_tile_moden = (ARRAY_MODE(ARRAY_2D_TILED_THIN1) |
						 MICRO_TILE_MODE(ADDR_SURF_THIN_MICRO_TILING) |
						 PIPE_CONFIG(ADDR_SURF_P8_32x32_8x16) |
						 TILE_SPLIT(ADDR_SURF_TILE_SPLIT_512B) |
						 NUM_BANKS(ADDR_SURF_16_BANK) |
						 BANK_WIDTH(ADDR_SURF_BANK_WIDTH_1) |
						 BANK_HEIGHT(ADDR_SURF_BANK_HEIGHT_1) |
						 MACRO_TILE_ASPECT(ADDR_SURF_MACRO_ASPECT_2));
				break;
			case 25:  /* 128 bpp PRT */
				gb_tile_moden = (ARRAY_MODE(ARRAY_2D_TILED_THIN1) |
						 MICRO_TILE_MODE(ADDR_SURF_THIN_MICRO_TILING) |
						 PIPE_CONFIG(ADDR_SURF_P8_32x32_8x16) |
						 TILE_SPLIT(ADDR_SURF_TILE_SPLIT_1KB) |
						 NUM_BANKS(ADDR_SURF_8_BANK) |
						 BANK_WIDTH(ADDR_SURF_BANK_WIDTH_1) |
						 BANK_HEIGHT(ADDR_SURF_BANK_HEIGHT_1) |
						 MACRO_TILE_ASPECT(ADDR_SURF_MACRO_ASPECT_1));
				break;
			default:
				gb_tile_moden = 0;
				break;
			}
			rdev->config.si.tile_mode_array[reg_offset] = gb_tile_moden;
			WREG32(GB_TILE_MODE0 + (reg_offset * 4), gb_tile_moden);
		}
	} else if ((rdev->family == CHIP_VERDE) ||
		   (rdev->family == CHIP_OLAND) ||
		   (rdev->family == CHIP_HAINAN)) {
		for (reg_offset = 0; reg_offset < num_tile_mode_states; reg_offset++) {
			switch (reg_offset) {
			case 0:  /* non-AA compressed depth or any compressed stencil */
				gb_tile_moden = (ARRAY_MODE(ARRAY_2D_TILED_THIN1) |
						 MICRO_TILE_MODE(ADDR_SURF_DEPTH_MICRO_TILING) |
						 PIPE_CONFIG(ADDR_SURF_P4_8x16) |
						 TILE_SPLIT(ADDR_SURF_TILE_SPLIT_64B) |
						 NUM_BANKS(ADDR_SURF_16_BANK) |
						 BANK_WIDTH(ADDR_SURF_BANK_WIDTH_1) |
						 BANK_HEIGHT(ADDR_SURF_BANK_HEIGHT_4) |
						 MACRO_TILE_ASPECT(ADDR_SURF_MACRO_ASPECT_4));
				break;
			case 1:  /* 2xAA/4xAA compressed depth only */
				gb_tile_moden = (ARRAY_MODE(ARRAY_2D_TILED_THIN1) |
						 MICRO_TILE_MODE(ADDR_SURF_DEPTH_MICRO_TILING) |
						 PIPE_CONFIG(ADDR_SURF_P4_8x16) |
						 TILE_SPLIT(ADDR_SURF_TILE_SPLIT_128B) |
						 NUM_BANKS(ADDR_SURF_16_BANK) |
						 BANK_WIDTH(ADDR_SURF_BANK_WIDTH_1) |
						 BANK_HEIGHT(ADDR_SURF_BANK_HEIGHT_4) |
						 MACRO_TILE_ASPECT(ADDR_SURF_MACRO_ASPECT_4));
				break;
			case 2:  /* 8xAA compressed depth only */
				gb_tile_moden = (ARRAY_MODE(ARRAY_2D_TILED_THIN1) |
						 MICRO_TILE_MODE(ADDR_SURF_DEPTH_MICRO_TILING) |
						 PIPE_CONFIG(ADDR_SURF_P4_8x16) |
						 TILE_SPLIT(ADDR_SURF_TILE_SPLIT_256B) |
						 NUM_BANKS(ADDR_SURF_16_BANK) |
						 BANK_WIDTH(ADDR_SURF_BANK_WIDTH_1) |
						 BANK_HEIGHT(ADDR_SURF_BANK_HEIGHT_4) |
						 MACRO_TILE_ASPECT(ADDR_SURF_MACRO_ASPECT_4));
				break;
			case 3:  /* 2xAA/4xAA compressed depth with stencil (for depth buffer) */
				gb_tile_moden = (ARRAY_MODE(ARRAY_2D_TILED_THIN1) |
						 MICRO_TILE_MODE(ADDR_SURF_DEPTH_MICRO_TILING) |
						 PIPE_CONFIG(ADDR_SURF_P4_8x16) |
						 TILE_SPLIT(ADDR_SURF_TILE_SPLIT_128B) |
						 NUM_BANKS(ADDR_SURF_16_BANK) |
						 BANK_WIDTH(ADDR_SURF_BANK_WIDTH_1) |
						 BANK_HEIGHT(ADDR_SURF_BANK_HEIGHT_4) |
						 MACRO_TILE_ASPECT(ADDR_SURF_MACRO_ASPECT_4));
				break;
			case 4:  /* Maps w/ a dimension less than the 2D macro-tile dimensions (for mipmapped depth textures) */
				gb_tile_moden = (ARRAY_MODE(ARRAY_1D_TILED_THIN1) |
						 MICRO_TILE_MODE(ADDR_SURF_DEPTH_MICRO_TILING) |
						 PIPE_CONFIG(ADDR_SURF_P4_8x16) |
						 TILE_SPLIT(ADDR_SURF_TILE_SPLIT_64B) |
						 NUM_BANKS(ADDR_SURF_16_BANK) |
						 BANK_WIDTH(ADDR_SURF_BANK_WIDTH_1) |
						 BANK_HEIGHT(ADDR_SURF_BANK_HEIGHT_2) |
						 MACRO_TILE_ASPECT(ADDR_SURF_MACRO_ASPECT_2));
				break;
			case 5:  /* Uncompressed 16bpp depth - and stencil buffer allocated with it */
				gb_tile_moden = (ARRAY_MODE(ARRAY_2D_TILED_THIN1) |
						 MICRO_TILE_MODE(ADDR_SURF_DEPTH_MICRO_TILING) |
						 PIPE_CONFIG(ADDR_SURF_P4_8x16) |
						 TILE_SPLIT(split_equal_to_row_size) |
						 NUM_BANKS(ADDR_SURF_16_BANK) |
						 BANK_WIDTH(ADDR_SURF_BANK_WIDTH_1) |
						 BANK_HEIGHT(ADDR_SURF_BANK_HEIGHT_2) |
						 MACRO_TILE_ASPECT(ADDR_SURF_MACRO_ASPECT_2));
				break;
			case 6:  /* Uncompressed 32bpp depth - and stencil buffer allocated with it */
				gb_tile_moden = (ARRAY_MODE(ARRAY_2D_TILED_THIN1) |
						 MICRO_TILE_MODE(ADDR_SURF_DEPTH_MICRO_TILING) |
						 PIPE_CONFIG(ADDR_SURF_P4_8x16) |
						 TILE_SPLIT(split_equal_to_row_size) |
						 NUM_BANKS(ADDR_SURF_16_BANK) |
						 BANK_WIDTH(ADDR_SURF_BANK_WIDTH_1) |
						 BANK_HEIGHT(ADDR_SURF_BANK_HEIGHT_1) |
						 MACRO_TILE_ASPECT(ADDR_SURF_MACRO_ASPECT_2));
				break;
			case 7:  /* Uncompressed 8bpp stencil without depth (drivers typically do not use) */
				gb_tile_moden = (ARRAY_MODE(ARRAY_2D_TILED_THIN1) |
						 MICRO_TILE_MODE(ADDR_SURF_DEPTH_MICRO_TILING) |
						 PIPE_CONFIG(ADDR_SURF_P4_8x16) |
						 TILE_SPLIT(split_equal_to_row_size) |
						 NUM_BANKS(ADDR_SURF_16_BANK) |
						 BANK_WIDTH(ADDR_SURF_BANK_WIDTH_1) |
						 BANK_HEIGHT(ADDR_SURF_BANK_HEIGHT_4) |
						 MACRO_TILE_ASPECT(ADDR_SURF_MACRO_ASPECT_4));
				break;
			case 8:  /* 1D and 1D Array Surfaces */
				gb_tile_moden = (ARRAY_MODE(ARRAY_LINEAR_ALIGNED) |
						 MICRO_TILE_MODE(ADDR_SURF_DISPLAY_MICRO_TILING) |
						 PIPE_CONFIG(ADDR_SURF_P4_8x16) |
						 TILE_SPLIT(ADDR_SURF_TILE_SPLIT_64B) |
						 NUM_BANKS(ADDR_SURF_16_BANK) |
						 BANK_WIDTH(ADDR_SURF_BANK_WIDTH_1) |
						 BANK_HEIGHT(ADDR_SURF_BANK_HEIGHT_2) |
						 MACRO_TILE_ASPECT(ADDR_SURF_MACRO_ASPECT_2));
				break;
			case 9:  /* Displayable maps. */
				gb_tile_moden = (ARRAY_MODE(ARRAY_1D_TILED_THIN1) |
						 MICRO_TILE_MODE(ADDR_SURF_DISPLAY_MICRO_TILING) |
						 PIPE_CONFIG(ADDR_SURF_P4_8x16) |
						 TILE_SPLIT(ADDR_SURF_TILE_SPLIT_64B) |
						 NUM_BANKS(ADDR_SURF_16_BANK) |
						 BANK_WIDTH(ADDR_SURF_BANK_WIDTH_1) |
						 BANK_HEIGHT(ADDR_SURF_BANK_HEIGHT_2) |
						 MACRO_TILE_ASPECT(ADDR_SURF_MACRO_ASPECT_2));
				break;
			case 10:  /* Display 8bpp. */
				gb_tile_moden = (ARRAY_MODE(ARRAY_2D_TILED_THIN1) |
						 MICRO_TILE_MODE(ADDR_SURF_DISPLAY_MICRO_TILING) |
						 PIPE_CONFIG(ADDR_SURF_P4_8x16) |
						 TILE_SPLIT(ADDR_SURF_TILE_SPLIT_256B) |
						 NUM_BANKS(ADDR_SURF_16_BANK) |
						 BANK_WIDTH(ADDR_SURF_BANK_WIDTH_1) |
						 BANK_HEIGHT(ADDR_SURF_BANK_HEIGHT_4) |
						 MACRO_TILE_ASPECT(ADDR_SURF_MACRO_ASPECT_4));
				break;
			case 11:  /* Display 16bpp. */
				gb_tile_moden = (ARRAY_MODE(ARRAY_2D_TILED_THIN1) |
						 MICRO_TILE_MODE(ADDR_SURF_DISPLAY_MICRO_TILING) |
						 PIPE_CONFIG(ADDR_SURF_P4_8x16) |
						 TILE_SPLIT(ADDR_SURF_TILE_SPLIT_256B) |
						 NUM_BANKS(ADDR_SURF_16_BANK) |
						 BANK_WIDTH(ADDR_SURF_BANK_WIDTH_1) |
						 BANK_HEIGHT(ADDR_SURF_BANK_HEIGHT_2) |
						 MACRO_TILE_ASPECT(ADDR_SURF_MACRO_ASPECT_2));
				break;
			case 12:  /* Display 32bpp. */
				gb_tile_moden = (ARRAY_MODE(ARRAY_2D_TILED_THIN1) |
						 MICRO_TILE_MODE(ADDR_SURF_DISPLAY_MICRO_TILING) |
						 PIPE_CONFIG(ADDR_SURF_P4_8x16) |
						 TILE_SPLIT(ADDR_SURF_TILE_SPLIT_512B) |
						 NUM_BANKS(ADDR_SURF_16_BANK) |
						 BANK_WIDTH(ADDR_SURF_BANK_WIDTH_1) |
						 BANK_HEIGHT(ADDR_SURF_BANK_HEIGHT_1) |
						 MACRO_TILE_ASPECT(ADDR_SURF_MACRO_ASPECT_2));
				break;
			case 13:  /* Thin. */
				gb_tile_moden = (ARRAY_MODE(ARRAY_1D_TILED_THIN1) |
						 MICRO_TILE_MODE(ADDR_SURF_THIN_MICRO_TILING) |
						 PIPE_CONFIG(ADDR_SURF_P4_8x16) |
						 TILE_SPLIT(ADDR_SURF_TILE_SPLIT_64B) |
						 NUM_BANKS(ADDR_SURF_16_BANK) |
						 BANK_WIDTH(ADDR_SURF_BANK_WIDTH_1) |
						 BANK_HEIGHT(ADDR_SURF_BANK_HEIGHT_2) |
						 MACRO_TILE_ASPECT(ADDR_SURF_MACRO_ASPECT_2));
				break;
			case 14:  /* Thin 8 bpp. */
				gb_tile_moden = (ARRAY_MODE(ARRAY_2D_TILED_THIN1) |
						 MICRO_TILE_MODE(ADDR_SURF_THIN_MICRO_TILING) |
						 PIPE_CONFIG(ADDR_SURF_P4_8x16) |
						 TILE_SPLIT(ADDR_SURF_TILE_SPLIT_256B) |
						 NUM_BANKS(ADDR_SURF_16_BANK) |
						 BANK_WIDTH(ADDR_SURF_BANK_WIDTH_1) |
						 BANK_HEIGHT(ADDR_SURF_BANK_HEIGHT_4) |
						 MACRO_TILE_ASPECT(ADDR_SURF_MACRO_ASPECT_2));
				break;
			case 15:  /* Thin 16 bpp. */
				gb_tile_moden = (ARRAY_MODE(ARRAY_2D_TILED_THIN1) |
						 MICRO_TILE_MODE(ADDR_SURF_THIN_MICRO_TILING) |
						 PIPE_CONFIG(ADDR_SURF_P4_8x16) |
						 TILE_SPLIT(ADDR_SURF_TILE_SPLIT_256B) |
						 NUM_BANKS(ADDR_SURF_16_BANK) |
						 BANK_WIDTH(ADDR_SURF_BANK_WIDTH_1) |
						 BANK_HEIGHT(ADDR_SURF_BANK_HEIGHT_2) |
						 MACRO_TILE_ASPECT(ADDR_SURF_MACRO_ASPECT_2));
				break;
			case 16:  /* Thin 32 bpp. */
				gb_tile_moden = (ARRAY_MODE(ARRAY_2D_TILED_THIN1) |
						 MICRO_TILE_MODE(ADDR_SURF_THIN_MICRO_TILING) |
						 PIPE_CONFIG(ADDR_SURF_P4_8x16) |
						 TILE_SPLIT(ADDR_SURF_TILE_SPLIT_512B) |
						 NUM_BANKS(ADDR_SURF_16_BANK) |
						 BANK_WIDTH(ADDR_SURF_BANK_WIDTH_1) |
						 BANK_HEIGHT(ADDR_SURF_BANK_HEIGHT_1) |
						 MACRO_TILE_ASPECT(ADDR_SURF_MACRO_ASPECT_2));
				break;
			case 17:  /* Thin 64 bpp. */
				gb_tile_moden = (ARRAY_MODE(ARRAY_2D_TILED_THIN1) |
						 MICRO_TILE_MODE(ADDR_SURF_THIN_MICRO_TILING) |
						 PIPE_CONFIG(ADDR_SURF_P4_8x16) |
						 TILE_SPLIT(split_equal_to_row_size) |
						 NUM_BANKS(ADDR_SURF_16_BANK) |
						 BANK_WIDTH(ADDR_SURF_BANK_WIDTH_1) |
						 BANK_HEIGHT(ADDR_SURF_BANK_HEIGHT_1) |
						 MACRO_TILE_ASPECT(ADDR_SURF_MACRO_ASPECT_2));
				break;
			case 21:  /* 8 bpp PRT. */
				gb_tile_moden = (ARRAY_MODE(ARRAY_2D_TILED_THIN1) |
						 MICRO_TILE_MODE(ADDR_SURF_THIN_MICRO_TILING) |
						 PIPE_CONFIG(ADDR_SURF_P8_32x32_8x16) |
						 TILE_SPLIT(ADDR_SURF_TILE_SPLIT_256B) |
						 NUM_BANKS(ADDR_SURF_16_BANK) |
						 BANK_WIDTH(ADDR_SURF_BANK_WIDTH_2) |
						 BANK_HEIGHT(ADDR_SURF_BANK_HEIGHT_4) |
						 MACRO_TILE_ASPECT(ADDR_SURF_MACRO_ASPECT_2));
				break;
			case 22:  /* 16 bpp PRT */
				gb_tile_moden = (ARRAY_MODE(ARRAY_2D_TILED_THIN1) |
						 MICRO_TILE_MODE(ADDR_SURF_THIN_MICRO_TILING) |
						 PIPE_CONFIG(ADDR_SURF_P8_32x32_8x16) |
						 TILE_SPLIT(ADDR_SURF_TILE_SPLIT_256B) |
						 NUM_BANKS(ADDR_SURF_16_BANK) |
						 BANK_WIDTH(ADDR_SURF_BANK_WIDTH_1) |
						 BANK_HEIGHT(ADDR_SURF_BANK_HEIGHT_4) |
						 MACRO_TILE_ASPECT(ADDR_SURF_MACRO_ASPECT_4));
				break;
			case 23:  /* 32 bpp PRT */
				gb_tile_moden = (ARRAY_MODE(ARRAY_2D_TILED_THIN1) |
						 MICRO_TILE_MODE(ADDR_SURF_THIN_MICRO_TILING) |
						 PIPE_CONFIG(ADDR_SURF_P8_32x32_8x16) |
						 TILE_SPLIT(ADDR_SURF_TILE_SPLIT_256B) |
						 NUM_BANKS(ADDR_SURF_16_BANK) |
						 BANK_WIDTH(ADDR_SURF_BANK_WIDTH_1) |
						 BANK_HEIGHT(ADDR_SURF_BANK_HEIGHT_2) |
						 MACRO_TILE_ASPECT(ADDR_SURF_MACRO_ASPECT_2));
				break;
			case 24:  /* 64 bpp PRT */
				gb_tile_moden = (ARRAY_MODE(ARRAY_2D_TILED_THIN1) |
						 MICRO_TILE_MODE(ADDR_SURF_THIN_MICRO_TILING) |
						 PIPE_CONFIG(ADDR_SURF_P8_32x32_8x16) |
						 TILE_SPLIT(ADDR_SURF_TILE_SPLIT_512B) |
						 NUM_BANKS(ADDR_SURF_16_BANK) |
						 BANK_WIDTH(ADDR_SURF_BANK_WIDTH_1) |
						 BANK_HEIGHT(ADDR_SURF_BANK_HEIGHT_1) |
						 MACRO_TILE_ASPECT(ADDR_SURF_MACRO_ASPECT_2));
				break;
			case 25:  /* 128 bpp PRT */
				gb_tile_moden = (ARRAY_MODE(ARRAY_2D_TILED_THIN1) |
						 MICRO_TILE_MODE(ADDR_SURF_THIN_MICRO_TILING) |
						 PIPE_CONFIG(ADDR_SURF_P8_32x32_8x16) |
						 TILE_SPLIT(ADDR_SURF_TILE_SPLIT_1KB) |
						 NUM_BANKS(ADDR_SURF_8_BANK) |
						 BANK_WIDTH(ADDR_SURF_BANK_WIDTH_1) |
						 BANK_HEIGHT(ADDR_SURF_BANK_HEIGHT_1) |
						 MACRO_TILE_ASPECT(ADDR_SURF_MACRO_ASPECT_1));
				break;
			default:
				gb_tile_moden = 0;
				break;
			}
			rdev->config.si.tile_mode_array[reg_offset] = gb_tile_moden;
			WREG32(GB_TILE_MODE0 + (reg_offset * 4), gb_tile_moden);
		}
	} else
		DRM_ERROR("unknown asic: 0x%x\n", rdev->family);
}

static void si_select_se_sh(struct radeon_device *rdev,
			    u32 se_num, u32 sh_num)
{
	u32 data = INSTANCE_BROADCAST_WRITES;

	if ((se_num == 0xffffffff) && (sh_num == 0xffffffff))
		data |= SH_BROADCAST_WRITES | SE_BROADCAST_WRITES;
	else if (se_num == 0xffffffff)
		data |= SE_BROADCAST_WRITES | SH_INDEX(sh_num);
	else if (sh_num == 0xffffffff)
		data |= SH_BROADCAST_WRITES | SE_INDEX(se_num);
	else
		data |= SH_INDEX(sh_num) | SE_INDEX(se_num);
	WREG32(GRBM_GFX_INDEX, data);
}

static u32 si_create_bitmask(u32 bit_width)
{
	u32 i, mask = 0;

	for (i = 0; i < bit_width; i++) {
		mask <<= 1;
		mask |= 1;
	}
	return mask;
}

static u32 si_get_cu_enabled(struct radeon_device *rdev, u32 cu_per_sh)
{
	u32 data, mask;

	data = RREG32(CC_GC_SHADER_ARRAY_CONFIG);
	if (data & 1)
		data &= INACTIVE_CUS_MASK;
	else
		data = 0;
	data |= RREG32(GC_USER_SHADER_ARRAY_CONFIG);

	data >>= INACTIVE_CUS_SHIFT;

	mask = si_create_bitmask(cu_per_sh);

	return ~data & mask;
}

static void si_setup_spi(struct radeon_device *rdev,
			 u32 se_num, u32 sh_per_se,
			 u32 cu_per_sh)
{
	int i, j, k;
	u32 data, mask, active_cu;

	for (i = 0; i < se_num; i++) {
		for (j = 0; j < sh_per_se; j++) {
			si_select_se_sh(rdev, i, j);
			data = RREG32(SPI_STATIC_THREAD_MGMT_3);
			active_cu = si_get_cu_enabled(rdev, cu_per_sh);

			mask = 1;
			for (k = 0; k < 16; k++) {
				mask <<= k;
				if (active_cu & mask) {
					data &= ~mask;
					WREG32(SPI_STATIC_THREAD_MGMT_3, data);
					break;
				}
			}
		}
	}
	si_select_se_sh(rdev, 0xffffffff, 0xffffffff);
}

static u32 si_get_rb_disabled(struct radeon_device *rdev,
			      u32 max_rb_num_per_se,
			      u32 sh_per_se)
{
	u32 data, mask;

	data = RREG32(CC_RB_BACKEND_DISABLE);
	if (data & 1)
		data &= BACKEND_DISABLE_MASK;
	else
		data = 0;
	data |= RREG32(GC_USER_RB_BACKEND_DISABLE);

	data >>= BACKEND_DISABLE_SHIFT;

	mask = si_create_bitmask(max_rb_num_per_se / sh_per_se);

	return data & mask;
}

static void si_setup_rb(struct radeon_device *rdev,
			u32 se_num, u32 sh_per_se,
			u32 max_rb_num_per_se)
{
	int i, j;
	u32 data, mask;
	u32 disabled_rbs = 0;
	u32 enabled_rbs = 0;

	for (i = 0; i < se_num; i++) {
		for (j = 0; j < sh_per_se; j++) {
			si_select_se_sh(rdev, i, j);
			data = si_get_rb_disabled(rdev, max_rb_num_per_se, sh_per_se);
			disabled_rbs |= data << ((i * sh_per_se + j) * TAHITI_RB_BITMAP_WIDTH_PER_SH);
		}
	}
	si_select_se_sh(rdev, 0xffffffff, 0xffffffff);

	mask = 1;
	for (i = 0; i < max_rb_num_per_se * se_num; i++) {
		if (!(disabled_rbs & mask))
			enabled_rbs |= mask;
		mask <<= 1;
	}

	rdev->config.si.backend_enable_mask = enabled_rbs;

	for (i = 0; i < se_num; i++) {
		si_select_se_sh(rdev, i, 0xffffffff);
		data = 0;
		for (j = 0; j < sh_per_se; j++) {
			switch (enabled_rbs & 3) {
			case 1:
				data |= (RASTER_CONFIG_RB_MAP_0 << (i * sh_per_se + j) * 2);
				break;
			case 2:
				data |= (RASTER_CONFIG_RB_MAP_3 << (i * sh_per_se + j) * 2);
				break;
			case 3:
			default:
				data |= (RASTER_CONFIG_RB_MAP_2 << (i * sh_per_se + j) * 2);
				break;
			}
			enabled_rbs >>= 2;
		}
		WREG32(PA_SC_RASTER_CONFIG, data);
	}
	si_select_se_sh(rdev, 0xffffffff, 0xffffffff);
}

static void si_gpu_init(struct radeon_device *rdev)
{
	u32 gb_addr_config = 0;
	u32 mc_shared_chmap, mc_arb_ramcfg;
	u32 sx_debug_1;
	u32 hdp_host_path_cntl;
	u32 tmp;
	int i, j;

	switch (rdev->family) {
	case CHIP_TAHITI:
		rdev->config.si.max_shader_engines = 2;
		rdev->config.si.max_tile_pipes = 12;
		rdev->config.si.max_cu_per_sh = 8;
		rdev->config.si.max_sh_per_se = 2;
		rdev->config.si.max_backends_per_se = 4;
		rdev->config.si.max_texture_channel_caches = 12;
		rdev->config.si.max_gprs = 256;
		rdev->config.si.max_gs_threads = 32;
		rdev->config.si.max_hw_contexts = 8;

		rdev->config.si.sc_prim_fifo_size_frontend = 0x20;
		rdev->config.si.sc_prim_fifo_size_backend = 0x100;
		rdev->config.si.sc_hiz_tile_fifo_size = 0x30;
		rdev->config.si.sc_earlyz_tile_fifo_size = 0x130;
		gb_addr_config = TAHITI_GB_ADDR_CONFIG_GOLDEN;
		break;
	case CHIP_PITCAIRN:
		rdev->config.si.max_shader_engines = 2;
		rdev->config.si.max_tile_pipes = 8;
		rdev->config.si.max_cu_per_sh = 5;
		rdev->config.si.max_sh_per_se = 2;
		rdev->config.si.max_backends_per_se = 4;
		rdev->config.si.max_texture_channel_caches = 8;
		rdev->config.si.max_gprs = 256;
		rdev->config.si.max_gs_threads = 32;
		rdev->config.si.max_hw_contexts = 8;

		rdev->config.si.sc_prim_fifo_size_frontend = 0x20;
		rdev->config.si.sc_prim_fifo_size_backend = 0x100;
		rdev->config.si.sc_hiz_tile_fifo_size = 0x30;
		rdev->config.si.sc_earlyz_tile_fifo_size = 0x130;
		gb_addr_config = TAHITI_GB_ADDR_CONFIG_GOLDEN;
		break;
	case CHIP_VERDE:
	default:
		rdev->config.si.max_shader_engines = 1;
		rdev->config.si.max_tile_pipes = 4;
		rdev->config.si.max_cu_per_sh = 5;
		rdev->config.si.max_sh_per_se = 2;
		rdev->config.si.max_backends_per_se = 4;
		rdev->config.si.max_texture_channel_caches = 4;
		rdev->config.si.max_gprs = 256;
		rdev->config.si.max_gs_threads = 32;
		rdev->config.si.max_hw_contexts = 8;

		rdev->config.si.sc_prim_fifo_size_frontend = 0x20;
		rdev->config.si.sc_prim_fifo_size_backend = 0x40;
		rdev->config.si.sc_hiz_tile_fifo_size = 0x30;
		rdev->config.si.sc_earlyz_tile_fifo_size = 0x130;
		gb_addr_config = VERDE_GB_ADDR_CONFIG_GOLDEN;
		break;
	case CHIP_OLAND:
		rdev->config.si.max_shader_engines = 1;
		rdev->config.si.max_tile_pipes = 4;
		rdev->config.si.max_cu_per_sh = 6;
		rdev->config.si.max_sh_per_se = 1;
		rdev->config.si.max_backends_per_se = 2;
		rdev->config.si.max_texture_channel_caches = 4;
		rdev->config.si.max_gprs = 256;
		rdev->config.si.max_gs_threads = 16;
		rdev->config.si.max_hw_contexts = 8;

		rdev->config.si.sc_prim_fifo_size_frontend = 0x20;
		rdev->config.si.sc_prim_fifo_size_backend = 0x40;
		rdev->config.si.sc_hiz_tile_fifo_size = 0x30;
		rdev->config.si.sc_earlyz_tile_fifo_size = 0x130;
		gb_addr_config = VERDE_GB_ADDR_CONFIG_GOLDEN;
		break;
	case CHIP_HAINAN:
		rdev->config.si.max_shader_engines = 1;
		rdev->config.si.max_tile_pipes = 4;
		rdev->config.si.max_cu_per_sh = 5;
		rdev->config.si.max_sh_per_se = 1;
		rdev->config.si.max_backends_per_se = 1;
		rdev->config.si.max_texture_channel_caches = 2;
		rdev->config.si.max_gprs = 256;
		rdev->config.si.max_gs_threads = 16;
		rdev->config.si.max_hw_contexts = 8;

		rdev->config.si.sc_prim_fifo_size_frontend = 0x20;
		rdev->config.si.sc_prim_fifo_size_backend = 0x40;
		rdev->config.si.sc_hiz_tile_fifo_size = 0x30;
		rdev->config.si.sc_earlyz_tile_fifo_size = 0x130;
		gb_addr_config = HAINAN_GB_ADDR_CONFIG_GOLDEN;
		break;
	}

	/* Initialize HDP */
	for (i = 0, j = 0; i < 32; i++, j += 0x18) {
		WREG32((0x2c14 + j), 0x00000000);
		WREG32((0x2c18 + j), 0x00000000);
		WREG32((0x2c1c + j), 0x00000000);
		WREG32((0x2c20 + j), 0x00000000);
		WREG32((0x2c24 + j), 0x00000000);
	}

	WREG32(GRBM_CNTL, GRBM_READ_TIMEOUT(0xff));

	evergreen_fix_pci_max_read_req_size(rdev);

	WREG32(BIF_FB_EN, FB_READ_EN | FB_WRITE_EN);

	mc_shared_chmap = RREG32(MC_SHARED_CHMAP);
	mc_arb_ramcfg = RREG32(MC_ARB_RAMCFG);

	rdev->config.si.num_tile_pipes = rdev->config.si.max_tile_pipes;
	rdev->config.si.mem_max_burst_length_bytes = 256;
	tmp = (mc_arb_ramcfg & NOOFCOLS_MASK) >> NOOFCOLS_SHIFT;
	rdev->config.si.mem_row_size_in_kb = (4 * (1 << (8 + tmp))) / 1024;
	if (rdev->config.si.mem_row_size_in_kb > 4)
		rdev->config.si.mem_row_size_in_kb = 4;
	/* XXX use MC settings? */
	rdev->config.si.shader_engine_tile_size = 32;
	rdev->config.si.num_gpus = 1;
	rdev->config.si.multi_gpu_tile_size = 64;

	/* fix up row size */
	gb_addr_config &= ~ROW_SIZE_MASK;
	switch (rdev->config.si.mem_row_size_in_kb) {
	case 1:
	default:
		gb_addr_config |= ROW_SIZE(0);
		break;
	case 2:
		gb_addr_config |= ROW_SIZE(1);
		break;
	case 4:
		gb_addr_config |= ROW_SIZE(2);
		break;
	}

	/* setup tiling info dword.  gb_addr_config is not adequate since it does
	 * not have bank info, so create a custom tiling dword.
	 * bits 3:0   num_pipes
	 * bits 7:4   num_banks
	 * bits 11:8  group_size
	 * bits 15:12 row_size
	 */
	rdev->config.si.tile_config = 0;
	switch (rdev->config.si.num_tile_pipes) {
	case 1:
		rdev->config.si.tile_config |= (0 << 0);
		break;
	case 2:
		rdev->config.si.tile_config |= (1 << 0);
		break;
	case 4:
		rdev->config.si.tile_config |= (2 << 0);
		break;
	case 8:
	default:
		/* XXX what about 12? */
		rdev->config.si.tile_config |= (3 << 0);
		break;
	}	
	switch ((mc_arb_ramcfg & NOOFBANK_MASK) >> NOOFBANK_SHIFT) {
	case 0: /* four banks */
		rdev->config.si.tile_config |= 0 << 4;
		break;
	case 1: /* eight banks */
		rdev->config.si.tile_config |= 1 << 4;
		break;
	case 2: /* sixteen banks */
	default:
		rdev->config.si.tile_config |= 2 << 4;
		break;
	}
	rdev->config.si.tile_config |=
		((gb_addr_config & PIPE_INTERLEAVE_SIZE_MASK) >> PIPE_INTERLEAVE_SIZE_SHIFT) << 8;
	rdev->config.si.tile_config |=
		((gb_addr_config & ROW_SIZE_MASK) >> ROW_SIZE_SHIFT) << 12;

	WREG32(GB_ADDR_CONFIG, gb_addr_config);
	WREG32(DMIF_ADDR_CONFIG, gb_addr_config);
	WREG32(DMIF_ADDR_CALC, gb_addr_config);
	WREG32(HDP_ADDR_CONFIG, gb_addr_config);
	WREG32(DMA_TILING_CONFIG + DMA0_REGISTER_OFFSET, gb_addr_config);
	WREG32(DMA_TILING_CONFIG + DMA1_REGISTER_OFFSET, gb_addr_config);
	if (rdev->has_uvd) {
		WREG32(UVD_UDEC_ADDR_CONFIG, gb_addr_config);
		WREG32(UVD_UDEC_DB_ADDR_CONFIG, gb_addr_config);
		WREG32(UVD_UDEC_DBW_ADDR_CONFIG, gb_addr_config);
	}

	si_tiling_mode_table_init(rdev);

	si_setup_rb(rdev, rdev->config.si.max_shader_engines,
		    rdev->config.si.max_sh_per_se,
		    rdev->config.si.max_backends_per_se);

	si_setup_spi(rdev, rdev->config.si.max_shader_engines,
		     rdev->config.si.max_sh_per_se,
		     rdev->config.si.max_cu_per_sh);

	rdev->config.si.active_cus = 0;
	for (i = 0; i < rdev->config.si.max_shader_engines; i++) {
		for (j = 0; j < rdev->config.si.max_sh_per_se; j++) {
			rdev->config.si.active_cus +=
				hweight32(si_get_cu_active_bitmap(rdev, i, j));
		}
	}

	/* set HW defaults for 3D engine */
	WREG32(CP_QUEUE_THRESHOLDS, (ROQ_IB1_START(0x16) |
				     ROQ_IB2_START(0x2b)));
	WREG32(CP_MEQ_THRESHOLDS, MEQ1_START(0x30) | MEQ2_START(0x60));

	sx_debug_1 = RREG32(SX_DEBUG_1);
	WREG32(SX_DEBUG_1, sx_debug_1);

	WREG32(SPI_CONFIG_CNTL_1, VTX_DONE_DELAY(4));

	WREG32(PA_SC_FIFO_SIZE, (SC_FRONTEND_PRIM_FIFO_SIZE(rdev->config.si.sc_prim_fifo_size_frontend) |
				 SC_BACKEND_PRIM_FIFO_SIZE(rdev->config.si.sc_prim_fifo_size_backend) |
				 SC_HIZ_TILE_FIFO_SIZE(rdev->config.si.sc_hiz_tile_fifo_size) |
				 SC_EARLYZ_TILE_FIFO_SIZE(rdev->config.si.sc_earlyz_tile_fifo_size)));

	WREG32(VGT_NUM_INSTANCES, 1);

	WREG32(CP_PERFMON_CNTL, 0);

	WREG32(SQ_CONFIG, 0);

	WREG32(PA_SC_FORCE_EOV_MAX_CNTS, (FORCE_EOV_MAX_CLK_CNT(4095) |
					  FORCE_EOV_MAX_REZ_CNT(255)));

	WREG32(VGT_CACHE_INVALIDATION, CACHE_INVALIDATION(VC_AND_TC) |
	       AUTO_INVLD_EN(ES_AND_GS_AUTO));

	WREG32(VGT_GS_VERTEX_REUSE, 16);
	WREG32(PA_SC_LINE_STIPPLE_STATE, 0);

	WREG32(CB_PERFCOUNTER0_SELECT0, 0);
	WREG32(CB_PERFCOUNTER0_SELECT1, 0);
	WREG32(CB_PERFCOUNTER1_SELECT0, 0);
	WREG32(CB_PERFCOUNTER1_SELECT1, 0);
	WREG32(CB_PERFCOUNTER2_SELECT0, 0);
	WREG32(CB_PERFCOUNTER2_SELECT1, 0);
	WREG32(CB_PERFCOUNTER3_SELECT0, 0);
	WREG32(CB_PERFCOUNTER3_SELECT1, 0);

	tmp = RREG32(HDP_MISC_CNTL);
	tmp |= HDP_FLUSH_INVALIDATE_CACHE;
	WREG32(HDP_MISC_CNTL, tmp);

	hdp_host_path_cntl = RREG32(HDP_HOST_PATH_CNTL);
	WREG32(HDP_HOST_PATH_CNTL, hdp_host_path_cntl);

	WREG32(PA_CL_ENHANCE, CLIP_VTX_REORDER_ENA | NUM_CLIP_SEQ(3));

	udelay(50);
}

/*
 * GPU scratch registers helpers function.
 */
static void si_scratch_init(struct radeon_device *rdev)
{
	int i;

	rdev->scratch.num_reg = 7;
	rdev->scratch.reg_base = SCRATCH_REG0;
	for (i = 0; i < rdev->scratch.num_reg; i++) {
		rdev->scratch.free[i] = true;
		rdev->scratch.reg[i] = rdev->scratch.reg_base + (i * 4);
	}
}

void si_fence_ring_emit(struct radeon_device *rdev,
			struct radeon_fence *fence)
{
	struct radeon_ring *ring = &rdev->ring[fence->ring];
	u64 addr = rdev->fence_drv[fence->ring].gpu_addr;

	/* flush read cache over gart */
	radeon_ring_write(ring, PACKET3(PACKET3_SET_CONFIG_REG, 1));
	radeon_ring_write(ring, (CP_COHER_CNTL2 - PACKET3_SET_CONFIG_REG_START) >> 2);
	radeon_ring_write(ring, 0);
	radeon_ring_write(ring, PACKET3(PACKET3_SURFACE_SYNC, 3));
	radeon_ring_write(ring, PACKET3_TCL1_ACTION_ENA |
			  PACKET3_TC_ACTION_ENA |
			  PACKET3_SH_KCACHE_ACTION_ENA |
			  PACKET3_SH_ICACHE_ACTION_ENA);
	radeon_ring_write(ring, 0xFFFFFFFF);
	radeon_ring_write(ring, 0);
	radeon_ring_write(ring, 10); /* poll interval */
	/* EVENT_WRITE_EOP - flush caches, send int */
	radeon_ring_write(ring, PACKET3(PACKET3_EVENT_WRITE_EOP, 4));
	radeon_ring_write(ring, EVENT_TYPE(CACHE_FLUSH_AND_INV_TS_EVENT) | EVENT_INDEX(5));
	radeon_ring_write(ring, lower_32_bits(addr));
	radeon_ring_write(ring, (upper_32_bits(addr) & 0xff) | DATA_SEL(1) | INT_SEL(2));
	radeon_ring_write(ring, fence->seq);
	radeon_ring_write(ring, 0);
}

/*
 * IB stuff
 */
void si_ring_ib_execute(struct radeon_device *rdev, struct radeon_ib *ib)
{
	struct radeon_ring *ring = &rdev->ring[ib->ring];
	u32 header;

	if (ib->is_const_ib) {
		/* set switch buffer packet before const IB */
		radeon_ring_write(ring, PACKET3(PACKET3_SWITCH_BUFFER, 0));
		radeon_ring_write(ring, 0);

		header = PACKET3(PACKET3_INDIRECT_BUFFER_CONST, 2);
	} else {
		u32 next_rptr;
		if (ring->rptr_save_reg) {
			next_rptr = ring->wptr + 3 + 4 + 8;
			radeon_ring_write(ring, PACKET3(PACKET3_SET_CONFIG_REG, 1));
			radeon_ring_write(ring, ((ring->rptr_save_reg -
						  PACKET3_SET_CONFIG_REG_START) >> 2));
			radeon_ring_write(ring, next_rptr);
		} else if (rdev->wb.enabled) {
			next_rptr = ring->wptr + 5 + 4 + 8;
			radeon_ring_write(ring, PACKET3(PACKET3_WRITE_DATA, 3));
			radeon_ring_write(ring, (1 << 8));
			radeon_ring_write(ring, ring->next_rptr_gpu_addr & 0xfffffffc);
			radeon_ring_write(ring, upper_32_bits(ring->next_rptr_gpu_addr));
			radeon_ring_write(ring, next_rptr);
		}

		header = PACKET3(PACKET3_INDIRECT_BUFFER, 2);
	}

	radeon_ring_write(ring, header);
	radeon_ring_write(ring,
#ifdef __BIG_ENDIAN
			  (2 << 0) |
#endif
			  (ib->gpu_addr & 0xFFFFFFFC));
	radeon_ring_write(ring, upper_32_bits(ib->gpu_addr) & 0xFFFF);
	radeon_ring_write(ring, ib->length_dw |
			  (ib->vm ? (ib->vm->id << 24) : 0));

	if (!ib->is_const_ib) {
		/* flush read cache over gart for this vmid */
		radeon_ring_write(ring, PACKET3(PACKET3_SET_CONFIG_REG, 1));
		radeon_ring_write(ring, (CP_COHER_CNTL2 - PACKET3_SET_CONFIG_REG_START) >> 2);
		radeon_ring_write(ring, ib->vm ? ib->vm->id : 0);
		radeon_ring_write(ring, PACKET3(PACKET3_SURFACE_SYNC, 3));
		radeon_ring_write(ring, PACKET3_TCL1_ACTION_ENA |
				  PACKET3_TC_ACTION_ENA |
				  PACKET3_SH_KCACHE_ACTION_ENA |
				  PACKET3_SH_ICACHE_ACTION_ENA);
		radeon_ring_write(ring, 0xFFFFFFFF);
		radeon_ring_write(ring, 0);
		radeon_ring_write(ring, 10); /* poll interval */
	}
}

/*
 * CP.
 */
static void si_cp_enable(struct radeon_device *rdev, bool enable)
{
	if (enable)
		WREG32(CP_ME_CNTL, 0);
	else {
		if (rdev->asic->copy.copy_ring_index == RADEON_RING_TYPE_GFX_INDEX)
			radeon_ttm_set_active_vram_size(rdev, rdev->mc.visible_vram_size);
		WREG32(CP_ME_CNTL, (CP_ME_HALT | CP_PFP_HALT | CP_CE_HALT));
		WREG32(SCRATCH_UMSK, 0);
		rdev->ring[RADEON_RING_TYPE_GFX_INDEX].ready = false;
		rdev->ring[CAYMAN_RING_TYPE_CP1_INDEX].ready = false;
		rdev->ring[CAYMAN_RING_TYPE_CP2_INDEX].ready = false;
	}
	udelay(50);
}

static int si_cp_load_microcode(struct radeon_device *rdev)
{
	int i;

	if (!rdev->me_fw || !rdev->pfp_fw || !rdev->ce_fw)
		return -EINVAL;

	si_cp_enable(rdev, false);

	if (rdev->new_fw) {
		const struct gfx_firmware_header_v1_0 *pfp_hdr =
			(const struct gfx_firmware_header_v1_0 *)rdev->pfp_fw->data;
		const struct gfx_firmware_header_v1_0 *ce_hdr =
			(const struct gfx_firmware_header_v1_0 *)rdev->ce_fw->data;
		const struct gfx_firmware_header_v1_0 *me_hdr =
			(const struct gfx_firmware_header_v1_0 *)rdev->me_fw->data;
		const __le32 *fw_data;
		u32 fw_size;

		radeon_ucode_print_gfx_hdr(&pfp_hdr->header);
		radeon_ucode_print_gfx_hdr(&ce_hdr->header);
		radeon_ucode_print_gfx_hdr(&me_hdr->header);

		/* PFP */
		fw_data = (const __le32 *)
			(rdev->pfp_fw->data + le32_to_cpu(pfp_hdr->header.ucode_array_offset_bytes));
		fw_size = le32_to_cpu(pfp_hdr->header.ucode_size_bytes) / 4;
		WREG32(CP_PFP_UCODE_ADDR, 0);
		for (i = 0; i < fw_size; i++)
			WREG32(CP_PFP_UCODE_DATA, le32_to_cpup(fw_data++));
		WREG32(CP_PFP_UCODE_ADDR, 0);

		/* CE */
		fw_data = (const __le32 *)
			(rdev->ce_fw->data + le32_to_cpu(ce_hdr->header.ucode_array_offset_bytes));
		fw_size = le32_to_cpu(ce_hdr->header.ucode_size_bytes) / 4;
		WREG32(CP_CE_UCODE_ADDR, 0);
		for (i = 0; i < fw_size; i++)
			WREG32(CP_CE_UCODE_DATA, le32_to_cpup(fw_data++));
		WREG32(CP_CE_UCODE_ADDR, 0);

		/* ME */
		fw_data = (const __be32 *)
			(rdev->me_fw->data + le32_to_cpu(me_hdr->header.ucode_array_offset_bytes));
		fw_size = le32_to_cpu(me_hdr->header.ucode_size_bytes) / 4;
		WREG32(CP_ME_RAM_WADDR, 0);
		for (i = 0; i < fw_size; i++)
			WREG32(CP_ME_RAM_DATA, le32_to_cpup(fw_data++));
		WREG32(CP_ME_RAM_WADDR, 0);
	} else {
		const __be32 *fw_data;

		/* PFP */
		fw_data = (const __be32 *)rdev->pfp_fw->data;
		WREG32(CP_PFP_UCODE_ADDR, 0);
		for (i = 0; i < SI_PFP_UCODE_SIZE; i++)
			WREG32(CP_PFP_UCODE_DATA, be32_to_cpup(fw_data++));
		WREG32(CP_PFP_UCODE_ADDR, 0);

		/* CE */
		fw_data = (const __be32 *)rdev->ce_fw->data;
		WREG32(CP_CE_UCODE_ADDR, 0);
		for (i = 0; i < SI_CE_UCODE_SIZE; i++)
			WREG32(CP_CE_UCODE_DATA, be32_to_cpup(fw_data++));
		WREG32(CP_CE_UCODE_ADDR, 0);

		/* ME */
		fw_data = (const __be32 *)rdev->me_fw->data;
		WREG32(CP_ME_RAM_WADDR, 0);
		for (i = 0; i < SI_PM4_UCODE_SIZE; i++)
			WREG32(CP_ME_RAM_DATA, be32_to_cpup(fw_data++));
		WREG32(CP_ME_RAM_WADDR, 0);
	}

	WREG32(CP_PFP_UCODE_ADDR, 0);
	WREG32(CP_CE_UCODE_ADDR, 0);
	WREG32(CP_ME_RAM_WADDR, 0);
	WREG32(CP_ME_RAM_RADDR, 0);
	return 0;
}

static int si_cp_start(struct radeon_device *rdev)
{
	struct radeon_ring *ring = &rdev->ring[RADEON_RING_TYPE_GFX_INDEX];
	int r, i;

	r = radeon_ring_lock(rdev, ring, 7 + 4);
	if (r) {
		DRM_ERROR("radeon: cp failed to lock ring (%d).\n", r);
		return r;
	}
	/* init the CP */
	radeon_ring_write(ring, PACKET3(PACKET3_ME_INITIALIZE, 5));
	radeon_ring_write(ring, 0x1);
	radeon_ring_write(ring, 0x0);
	radeon_ring_write(ring, rdev->config.si.max_hw_contexts - 1);
	radeon_ring_write(ring, PACKET3_ME_INITIALIZE_DEVICE_ID(1));
	radeon_ring_write(ring, 0);
	radeon_ring_write(ring, 0);

	/* init the CE partitions */
	radeon_ring_write(ring, PACKET3(PACKET3_SET_BASE, 2));
	radeon_ring_write(ring, PACKET3_BASE_INDEX(CE_PARTITION_BASE));
	radeon_ring_write(ring, 0xc000);
	radeon_ring_write(ring, 0xe000);
	radeon_ring_unlock_commit(rdev, ring, false);

	si_cp_enable(rdev, true);

	r = radeon_ring_lock(rdev, ring, si_default_size + 10);
	if (r) {
		DRM_ERROR("radeon: cp failed to lock ring (%d).\n", r);
		return r;
	}

	/* setup clear context state */
	radeon_ring_write(ring, PACKET3(PACKET3_PREAMBLE_CNTL, 0));
	radeon_ring_write(ring, PACKET3_PREAMBLE_BEGIN_CLEAR_STATE);

	for (i = 0; i < si_default_size; i++)
		radeon_ring_write(ring, si_default_state[i]);

	radeon_ring_write(ring, PACKET3(PACKET3_PREAMBLE_CNTL, 0));
	radeon_ring_write(ring, PACKET3_PREAMBLE_END_CLEAR_STATE);

	/* set clear context state */
	radeon_ring_write(ring, PACKET3(PACKET3_CLEAR_STATE, 0));
	radeon_ring_write(ring, 0);

	radeon_ring_write(ring, PACKET3(PACKET3_SET_CONTEXT_REG, 2));
	radeon_ring_write(ring, 0x00000316);
	radeon_ring_write(ring, 0x0000000e); /* VGT_VERTEX_REUSE_BLOCK_CNTL */
	radeon_ring_write(ring, 0x00000010); /* VGT_OUT_DEALLOC_CNTL */

	radeon_ring_unlock_commit(rdev, ring, false);

	for (i = RADEON_RING_TYPE_GFX_INDEX; i <= CAYMAN_RING_TYPE_CP2_INDEX; ++i) {
		ring = &rdev->ring[i];
		r = radeon_ring_lock(rdev, ring, 2);

		/* clear the compute context state */
		radeon_ring_write(ring, PACKET3_COMPUTE(PACKET3_CLEAR_STATE, 0));
		radeon_ring_write(ring, 0);

		radeon_ring_unlock_commit(rdev, ring, false);
	}

	return 0;
}

static void si_cp_fini(struct radeon_device *rdev)
{
	struct radeon_ring *ring;
	si_cp_enable(rdev, false);

	ring = &rdev->ring[RADEON_RING_TYPE_GFX_INDEX];
	radeon_ring_fini(rdev, ring);
	radeon_scratch_free(rdev, ring->rptr_save_reg);

	ring = &rdev->ring[CAYMAN_RING_TYPE_CP1_INDEX];
	radeon_ring_fini(rdev, ring);
	radeon_scratch_free(rdev, ring->rptr_save_reg);

	ring = &rdev->ring[CAYMAN_RING_TYPE_CP2_INDEX];
	radeon_ring_fini(rdev, ring);
	radeon_scratch_free(rdev, ring->rptr_save_reg);
}

static int si_cp_resume(struct radeon_device *rdev)
{
	struct radeon_ring *ring;
	u32 tmp;
	u32 rb_bufsz;
	int r;

	si_enable_gui_idle_interrupt(rdev, false);

	WREG32(CP_SEM_WAIT_TIMER, 0x0);
	WREG32(CP_SEM_INCOMPLETE_TIMER_CNTL, 0x0);

	/* Set the write pointer delay */
	WREG32(CP_RB_WPTR_DELAY, 0);

	WREG32(CP_DEBUG, 0);
	WREG32(SCRATCH_ADDR, ((rdev->wb.gpu_addr + RADEON_WB_SCRATCH_OFFSET) >> 8) & 0xFFFFFFFF);

	/* ring 0 - compute and gfx */
	/* Set ring buffer size */
	ring = &rdev->ring[RADEON_RING_TYPE_GFX_INDEX];
	rb_bufsz = order_base_2(ring->ring_size / 8);
	tmp = (order_base_2(RADEON_GPU_PAGE_SIZE/8) << 8) | rb_bufsz;
#ifdef __BIG_ENDIAN
	tmp |= BUF_SWAP_32BIT;
#endif
	WREG32(CP_RB0_CNTL, tmp);

	/* Initialize the ring buffer's read and write pointers */
	WREG32(CP_RB0_CNTL, tmp | RB_RPTR_WR_ENA);
	ring->wptr = 0;
	WREG32(CP_RB0_WPTR, ring->wptr);

	/* set the wb address whether it's enabled or not */
	WREG32(CP_RB0_RPTR_ADDR, (rdev->wb.gpu_addr + RADEON_WB_CP_RPTR_OFFSET) & 0xFFFFFFFC);
	WREG32(CP_RB0_RPTR_ADDR_HI, upper_32_bits(rdev->wb.gpu_addr + RADEON_WB_CP_RPTR_OFFSET) & 0xFF);

	if (rdev->wb.enabled)
		WREG32(SCRATCH_UMSK, 0xff);
	else {
		tmp |= RB_NO_UPDATE;
		WREG32(SCRATCH_UMSK, 0);
	}

	mdelay(1);
	WREG32(CP_RB0_CNTL, tmp);

	WREG32(CP_RB0_BASE, ring->gpu_addr >> 8);

	/* ring1  - compute only */
	/* Set ring buffer size */
	ring = &rdev->ring[CAYMAN_RING_TYPE_CP1_INDEX];
	rb_bufsz = order_base_2(ring->ring_size / 8);
	tmp = (order_base_2(RADEON_GPU_PAGE_SIZE/8) << 8) | rb_bufsz;
#ifdef __BIG_ENDIAN
	tmp |= BUF_SWAP_32BIT;
#endif
	WREG32(CP_RB1_CNTL, tmp);

	/* Initialize the ring buffer's read and write pointers */
	WREG32(CP_RB1_CNTL, tmp | RB_RPTR_WR_ENA);
	ring->wptr = 0;
	WREG32(CP_RB1_WPTR, ring->wptr);

	/* set the wb address whether it's enabled or not */
	WREG32(CP_RB1_RPTR_ADDR, (rdev->wb.gpu_addr + RADEON_WB_CP1_RPTR_OFFSET) & 0xFFFFFFFC);
	WREG32(CP_RB1_RPTR_ADDR_HI, upper_32_bits(rdev->wb.gpu_addr + RADEON_WB_CP1_RPTR_OFFSET) & 0xFF);

	mdelay(1);
	WREG32(CP_RB1_CNTL, tmp);

	WREG32(CP_RB1_BASE, ring->gpu_addr >> 8);

	/* ring2 - compute only */
	/* Set ring buffer size */
	ring = &rdev->ring[CAYMAN_RING_TYPE_CP2_INDEX];
	rb_bufsz = order_base_2(ring->ring_size / 8);
	tmp = (order_base_2(RADEON_GPU_PAGE_SIZE/8) << 8) | rb_bufsz;
#ifdef __BIG_ENDIAN
	tmp |= BUF_SWAP_32BIT;
#endif
	WREG32(CP_RB2_CNTL, tmp);

	/* Initialize the ring buffer's read and write pointers */
	WREG32(CP_RB2_CNTL, tmp | RB_RPTR_WR_ENA);
	ring->wptr = 0;
	WREG32(CP_RB2_WPTR, ring->wptr);

	/* set the wb address whether it's enabled or not */
	WREG32(CP_RB2_RPTR_ADDR, (rdev->wb.gpu_addr + RADEON_WB_CP2_RPTR_OFFSET) & 0xFFFFFFFC);
	WREG32(CP_RB2_RPTR_ADDR_HI, upper_32_bits(rdev->wb.gpu_addr + RADEON_WB_CP2_RPTR_OFFSET) & 0xFF);

	mdelay(1);
	WREG32(CP_RB2_CNTL, tmp);

	WREG32(CP_RB2_BASE, ring->gpu_addr >> 8);

	/* start the rings */
	si_cp_start(rdev);
	rdev->ring[RADEON_RING_TYPE_GFX_INDEX].ready = true;
	rdev->ring[CAYMAN_RING_TYPE_CP1_INDEX].ready = true;
	rdev->ring[CAYMAN_RING_TYPE_CP2_INDEX].ready = true;
	r = radeon_ring_test(rdev, RADEON_RING_TYPE_GFX_INDEX, &rdev->ring[RADEON_RING_TYPE_GFX_INDEX]);
	if (r) {
		rdev->ring[RADEON_RING_TYPE_GFX_INDEX].ready = false;
		rdev->ring[CAYMAN_RING_TYPE_CP1_INDEX].ready = false;
		rdev->ring[CAYMAN_RING_TYPE_CP2_INDEX].ready = false;
		return r;
	}
	r = radeon_ring_test(rdev, CAYMAN_RING_TYPE_CP1_INDEX, &rdev->ring[CAYMAN_RING_TYPE_CP1_INDEX]);
	if (r) {
		rdev->ring[CAYMAN_RING_TYPE_CP1_INDEX].ready = false;
	}
	r = radeon_ring_test(rdev, CAYMAN_RING_TYPE_CP2_INDEX, &rdev->ring[CAYMAN_RING_TYPE_CP2_INDEX]);
	if (r) {
		rdev->ring[CAYMAN_RING_TYPE_CP2_INDEX].ready = false;
	}

	si_enable_gui_idle_interrupt(rdev, true);

	if (rdev->asic->copy.copy_ring_index == RADEON_RING_TYPE_GFX_INDEX)
		radeon_ttm_set_active_vram_size(rdev, rdev->mc.real_vram_size);

	return 0;
}

u32 si_gpu_check_soft_reset(struct radeon_device *rdev)
{
	u32 reset_mask = 0;
	u32 tmp;

	/* GRBM_STATUS */
	tmp = RREG32(GRBM_STATUS);
	if (tmp & (PA_BUSY | SC_BUSY |
		   BCI_BUSY | SX_BUSY |
		   TA_BUSY | VGT_BUSY |
		   DB_BUSY | CB_BUSY |
		   GDS_BUSY | SPI_BUSY |
		   IA_BUSY | IA_BUSY_NO_DMA))
		reset_mask |= RADEON_RESET_GFX;

	if (tmp & (CF_RQ_PENDING | PF_RQ_PENDING |
		   CP_BUSY | CP_COHERENCY_BUSY))
		reset_mask |= RADEON_RESET_CP;

	if (tmp & GRBM_EE_BUSY)
		reset_mask |= RADEON_RESET_GRBM | RADEON_RESET_GFX | RADEON_RESET_CP;

	/* GRBM_STATUS2 */
	tmp = RREG32(GRBM_STATUS2);
	if (tmp & (RLC_RQ_PENDING | RLC_BUSY))
		reset_mask |= RADEON_RESET_RLC;

	/* DMA_STATUS_REG 0 */
	tmp = RREG32(DMA_STATUS_REG + DMA0_REGISTER_OFFSET);
	if (!(tmp & DMA_IDLE))
		reset_mask |= RADEON_RESET_DMA;

	/* DMA_STATUS_REG 1 */
	tmp = RREG32(DMA_STATUS_REG + DMA1_REGISTER_OFFSET);
	if (!(tmp & DMA_IDLE))
		reset_mask |= RADEON_RESET_DMA1;

	/* SRBM_STATUS2 */
	tmp = RREG32(SRBM_STATUS2);
	if (tmp & DMA_BUSY)
		reset_mask |= RADEON_RESET_DMA;

	if (tmp & DMA1_BUSY)
		reset_mask |= RADEON_RESET_DMA1;

	/* SRBM_STATUS */
	tmp = RREG32(SRBM_STATUS);

	if (tmp & IH_BUSY)
		reset_mask |= RADEON_RESET_IH;

	if (tmp & SEM_BUSY)
		reset_mask |= RADEON_RESET_SEM;

	if (tmp & GRBM_RQ_PENDING)
		reset_mask |= RADEON_RESET_GRBM;

	if (tmp & VMC_BUSY)
		reset_mask |= RADEON_RESET_VMC;

	if (tmp & (MCB_BUSY | MCB_NON_DISPLAY_BUSY |
		   MCC_BUSY | MCD_BUSY))
		reset_mask |= RADEON_RESET_MC;

	if (evergreen_is_display_hung(rdev))
		reset_mask |= RADEON_RESET_DISPLAY;

	/* VM_L2_STATUS */
	tmp = RREG32(VM_L2_STATUS);
	if (tmp & L2_BUSY)
		reset_mask |= RADEON_RESET_VMC;

	/* Skip MC reset as it's mostly likely not hung, just busy */
	if (reset_mask & RADEON_RESET_MC) {
		DRM_DEBUG("MC busy: 0x%08X, clearing.\n", reset_mask);
		reset_mask &= ~RADEON_RESET_MC;
	}

	return reset_mask;
}

static void si_gpu_soft_reset(struct radeon_device *rdev, u32 reset_mask)
{
	struct evergreen_mc_save save;
	u32 grbm_soft_reset = 0, srbm_soft_reset = 0;
	u32 tmp;

	if (reset_mask == 0)
		return;

	dev_info(rdev->dev, "GPU softreset: 0x%08X\n", reset_mask);

	evergreen_print_gpu_status_regs(rdev);
	dev_info(rdev->dev, "  VM_CONTEXT1_PROTECTION_FAULT_ADDR   0x%08X\n",
		 RREG32(VM_CONTEXT1_PROTECTION_FAULT_ADDR));
	dev_info(rdev->dev, "  VM_CONTEXT1_PROTECTION_FAULT_STATUS 0x%08X\n",
		 RREG32(VM_CONTEXT1_PROTECTION_FAULT_STATUS));

	/* disable PG/CG */
	si_fini_pg(rdev);
	si_fini_cg(rdev);

	/* stop the rlc */
	si_rlc_stop(rdev);

	/* Disable CP parsing/prefetching */
	WREG32(CP_ME_CNTL, CP_ME_HALT | CP_PFP_HALT | CP_CE_HALT);

	if (reset_mask & RADEON_RESET_DMA) {
		/* dma0 */
		tmp = RREG32(DMA_RB_CNTL + DMA0_REGISTER_OFFSET);
		tmp &= ~DMA_RB_ENABLE;
		WREG32(DMA_RB_CNTL + DMA0_REGISTER_OFFSET, tmp);
	}
	if (reset_mask & RADEON_RESET_DMA1) {
		/* dma1 */
		tmp = RREG32(DMA_RB_CNTL + DMA1_REGISTER_OFFSET);
		tmp &= ~DMA_RB_ENABLE;
		WREG32(DMA_RB_CNTL + DMA1_REGISTER_OFFSET, tmp);
	}

	udelay(50);

	evergreen_mc_stop(rdev, &save);
	if (evergreen_mc_wait_for_idle(rdev)) {
		dev_warn(rdev->dev, "Wait for MC idle timedout !\n");
	}

	if (reset_mask & (RADEON_RESET_GFX | RADEON_RESET_COMPUTE | RADEON_RESET_CP)) {
		grbm_soft_reset = SOFT_RESET_CB |
			SOFT_RESET_DB |
			SOFT_RESET_GDS |
			SOFT_RESET_PA |
			SOFT_RESET_SC |
			SOFT_RESET_BCI |
			SOFT_RESET_SPI |
			SOFT_RESET_SX |
			SOFT_RESET_TC |
			SOFT_RESET_TA |
			SOFT_RESET_VGT |
			SOFT_RESET_IA;
	}

	if (reset_mask & RADEON_RESET_CP) {
		grbm_soft_reset |= SOFT_RESET_CP | SOFT_RESET_VGT;

		srbm_soft_reset |= SOFT_RESET_GRBM;
	}

	if (reset_mask & RADEON_RESET_DMA)
		srbm_soft_reset |= SOFT_RESET_DMA;

	if (reset_mask & RADEON_RESET_DMA1)
		srbm_soft_reset |= SOFT_RESET_DMA1;

	if (reset_mask & RADEON_RESET_DISPLAY)
		srbm_soft_reset |= SOFT_RESET_DC;

	if (reset_mask & RADEON_RESET_RLC)
		grbm_soft_reset |= SOFT_RESET_RLC;

	if (reset_mask & RADEON_RESET_SEM)
		srbm_soft_reset |= SOFT_RESET_SEM;

	if (reset_mask & RADEON_RESET_IH)
		srbm_soft_reset |= SOFT_RESET_IH;

	if (reset_mask & RADEON_RESET_GRBM)
		srbm_soft_reset |= SOFT_RESET_GRBM;

	if (reset_mask & RADEON_RESET_VMC)
		srbm_soft_reset |= SOFT_RESET_VMC;

	if (reset_mask & RADEON_RESET_MC)
		srbm_soft_reset |= SOFT_RESET_MC;

	if (grbm_soft_reset) {
		tmp = RREG32(GRBM_SOFT_RESET);
		tmp |= grbm_soft_reset;
		dev_info(rdev->dev, "GRBM_SOFT_RESET=0x%08X\n", tmp);
		WREG32(GRBM_SOFT_RESET, tmp);
		tmp = RREG32(GRBM_SOFT_RESET);

		udelay(50);

		tmp &= ~grbm_soft_reset;
		WREG32(GRBM_SOFT_RESET, tmp);
		tmp = RREG32(GRBM_SOFT_RESET);
	}

	if (srbm_soft_reset) {
		tmp = RREG32(SRBM_SOFT_RESET);
		tmp |= srbm_soft_reset;
		dev_info(rdev->dev, "SRBM_SOFT_RESET=0x%08X\n", tmp);
		WREG32(SRBM_SOFT_RESET, tmp);
		tmp = RREG32(SRBM_SOFT_RESET);

		udelay(50);

		tmp &= ~srbm_soft_reset;
		WREG32(SRBM_SOFT_RESET, tmp);
		tmp = RREG32(SRBM_SOFT_RESET);
	}

	/* Wait a little for things to settle down */
	udelay(50);

	evergreen_mc_resume(rdev, &save);
	udelay(50);

	evergreen_print_gpu_status_regs(rdev);
}

static void si_set_clk_bypass_mode(struct radeon_device *rdev)
{
	u32 tmp, i;

	tmp = RREG32(CG_SPLL_FUNC_CNTL);
	tmp |= SPLL_BYPASS_EN;
	WREG32(CG_SPLL_FUNC_CNTL, tmp);

	tmp = RREG32(CG_SPLL_FUNC_CNTL_2);
	tmp |= SPLL_CTLREQ_CHG;
	WREG32(CG_SPLL_FUNC_CNTL_2, tmp);

	for (i = 0; i < rdev->usec_timeout; i++) {
		if (RREG32(SPLL_STATUS) & SPLL_CHG_STATUS)
			break;
		udelay(1);
	}

	tmp = RREG32(CG_SPLL_FUNC_CNTL_2);
	tmp &= ~(SPLL_CTLREQ_CHG | SCLK_MUX_UPDATE);
	WREG32(CG_SPLL_FUNC_CNTL_2, tmp);

	tmp = RREG32(MPLL_CNTL_MODE);
	tmp &= ~MPLL_MCLK_SEL;
	WREG32(MPLL_CNTL_MODE, tmp);
}

static void si_spll_powerdown(struct radeon_device *rdev)
{
	u32 tmp;

	tmp = RREG32(SPLL_CNTL_MODE);
	tmp |= SPLL_SW_DIR_CONTROL;
	WREG32(SPLL_CNTL_MODE, tmp);

	tmp = RREG32(CG_SPLL_FUNC_CNTL);
	tmp |= SPLL_RESET;
	WREG32(CG_SPLL_FUNC_CNTL, tmp);

	tmp = RREG32(CG_SPLL_FUNC_CNTL);
	tmp |= SPLL_SLEEP;
	WREG32(CG_SPLL_FUNC_CNTL, tmp);

	tmp = RREG32(SPLL_CNTL_MODE);
	tmp &= ~SPLL_SW_DIR_CONTROL;
	WREG32(SPLL_CNTL_MODE, tmp);
}

static void si_gpu_pci_config_reset(struct radeon_device *rdev)
{
	struct evergreen_mc_save save;
	u32 tmp, i;

	dev_info(rdev->dev, "GPU pci config reset\n");

	/* disable dpm? */

	/* disable cg/pg */
	si_fini_pg(rdev);
	si_fini_cg(rdev);

	/* Disable CP parsing/prefetching */
	WREG32(CP_ME_CNTL, CP_ME_HALT | CP_PFP_HALT | CP_CE_HALT);
	/* dma0 */
	tmp = RREG32(DMA_RB_CNTL + DMA0_REGISTER_OFFSET);
	tmp &= ~DMA_RB_ENABLE;
	WREG32(DMA_RB_CNTL + DMA0_REGISTER_OFFSET, tmp);
	/* dma1 */
	tmp = RREG32(DMA_RB_CNTL + DMA1_REGISTER_OFFSET);
	tmp &= ~DMA_RB_ENABLE;
	WREG32(DMA_RB_CNTL + DMA1_REGISTER_OFFSET, tmp);
	/* XXX other engines? */

	/* halt the rlc, disable cp internal ints */
	si_rlc_stop(rdev);

	udelay(50);

	/* disable mem access */
	evergreen_mc_stop(rdev, &save);
	if (evergreen_mc_wait_for_idle(rdev)) {
		dev_warn(rdev->dev, "Wait for MC idle timed out !\n");
	}

	/* set mclk/sclk to bypass */
	si_set_clk_bypass_mode(rdev);
	/* powerdown spll */
	si_spll_powerdown(rdev);
	/* disable BM */
	pci_clear_master(rdev->pdev);
	/* reset */
	radeon_pci_config_reset(rdev);
	/* wait for asic to come out of reset */
	for (i = 0; i < rdev->usec_timeout; i++) {
		if (RREG32(CONFIG_MEMSIZE) != 0xffffffff)
			break;
		udelay(1);
	}
}

int si_asic_reset(struct radeon_device *rdev)
{
	u32 reset_mask;

	reset_mask = si_gpu_check_soft_reset(rdev);

	if (reset_mask)
		r600_set_bios_scratch_engine_hung(rdev, true);

	/* try soft reset */
	si_gpu_soft_reset(rdev, reset_mask);

	reset_mask = si_gpu_check_soft_reset(rdev);

	/* try pci config reset */
	if (reset_mask && radeon_hard_reset)
		si_gpu_pci_config_reset(rdev);

	reset_mask = si_gpu_check_soft_reset(rdev);

	if (!reset_mask)
		r600_set_bios_scratch_engine_hung(rdev, false);

	return 0;
}

/**
 * si_gfx_is_lockup - Check if the GFX engine is locked up
 *
 * @rdev: radeon_device pointer
 * @ring: radeon_ring structure holding ring information
 *
 * Check if the GFX engine is locked up.
 * Returns true if the engine appears to be locked up, false if not.
 */
bool si_gfx_is_lockup(struct radeon_device *rdev, struct radeon_ring *ring)
{
	u32 reset_mask = si_gpu_check_soft_reset(rdev);

	if (!(reset_mask & (RADEON_RESET_GFX |
			    RADEON_RESET_COMPUTE |
			    RADEON_RESET_CP))) {
		radeon_ring_lockup_update(rdev, ring);
		return false;
	}
	return radeon_ring_test_lockup(rdev, ring);
}

/* MC */
static void si_mc_program(struct radeon_device *rdev)
{
	struct evergreen_mc_save save;
	u32 tmp;
	int i, j;

	/* Initialize HDP */
	for (i = 0, j = 0; i < 32; i++, j += 0x18) {
		WREG32((0x2c14 + j), 0x00000000);
		WREG32((0x2c18 + j), 0x00000000);
		WREG32((0x2c1c + j), 0x00000000);
		WREG32((0x2c20 + j), 0x00000000);
		WREG32((0x2c24 + j), 0x00000000);
	}
	WREG32(HDP_REG_COHERENCY_FLUSH_CNTL, 0);

	evergreen_mc_stop(rdev, &save);
	if (radeon_mc_wait_for_idle(rdev)) {
		dev_warn(rdev->dev, "Wait for MC idle timedout !\n");
	}
	if (!ASIC_IS_NODCE(rdev))
		/* Lockout access through VGA aperture*/
		WREG32(VGA_HDP_CONTROL, VGA_MEMORY_DISABLE);
	/* Update configuration */
	WREG32(MC_VM_SYSTEM_APERTURE_LOW_ADDR,
	       rdev->mc.vram_start >> 12);
	WREG32(MC_VM_SYSTEM_APERTURE_HIGH_ADDR,
	       rdev->mc.vram_end >> 12);
	WREG32(MC_VM_SYSTEM_APERTURE_DEFAULT_ADDR,
	       rdev->vram_scratch.gpu_addr >> 12);
	tmp = ((rdev->mc.vram_end >> 24) & 0xFFFF) << 16;
	tmp |= ((rdev->mc.vram_start >> 24) & 0xFFFF);
	WREG32(MC_VM_FB_LOCATION, tmp);
	/* XXX double check these! */
	WREG32(HDP_NONSURFACE_BASE, (rdev->mc.vram_start >> 8));
	WREG32(HDP_NONSURFACE_INFO, (2 << 7) | (1 << 30));
	WREG32(HDP_NONSURFACE_SIZE, 0x3FFFFFFF);
	WREG32(MC_VM_AGP_BASE, 0);
	WREG32(MC_VM_AGP_TOP, 0x0FFFFFFF);
	WREG32(MC_VM_AGP_BOT, 0x0FFFFFFF);
	if (radeon_mc_wait_for_idle(rdev)) {
		dev_warn(rdev->dev, "Wait for MC idle timedout !\n");
	}
	evergreen_mc_resume(rdev, &save);
	if (!ASIC_IS_NODCE(rdev)) {
		/* we need to own VRAM, so turn off the VGA renderer here
		 * to stop it overwriting our objects */
		rv515_vga_render_disable(rdev);
	}
}

void si_vram_gtt_location(struct radeon_device *rdev,
			  struct radeon_mc *mc)
{
	if (mc->mc_vram_size > 0xFFC0000000ULL) {
		/* leave room for at least 1024M GTT */
		dev_warn(rdev->dev, "limiting VRAM\n");
		mc->real_vram_size = 0xFFC0000000ULL;
		mc->mc_vram_size = 0xFFC0000000ULL;
	}
	radeon_vram_location(rdev, &rdev->mc, 0);
	rdev->mc.gtt_base_align = 0;
	radeon_gtt_location(rdev, mc);
}

static int si_mc_init(struct radeon_device *rdev)
{
	u32 tmp;
	int chansize, numchan;

	/* Get VRAM informations */
	rdev->mc.vram_is_ddr = true;
	tmp = RREG32(MC_ARB_RAMCFG);
	if (tmp & CHANSIZE_OVERRIDE) {
		chansize = 16;
	} else if (tmp & CHANSIZE_MASK) {
		chansize = 64;
	} else {
		chansize = 32;
	}
	tmp = RREG32(MC_SHARED_CHMAP);
	switch ((tmp & NOOFCHAN_MASK) >> NOOFCHAN_SHIFT) {
	case 0:
	default:
		numchan = 1;
		break;
	case 1:
		numchan = 2;
		break;
	case 2:
		numchan = 4;
		break;
	case 3:
		numchan = 8;
		break;
	case 4:
		numchan = 3;
		break;
	case 5:
		numchan = 6;
		break;
	case 6:
		numchan = 10;
		break;
	case 7:
		numchan = 12;
		break;
	case 8:
		numchan = 16;
		break;
	}
	rdev->mc.vram_width = numchan * chansize;
	/* Could aper size report 0 ? */
	rdev->mc.aper_base = pci_resource_start(rdev->pdev, 0);
	rdev->mc.aper_size = pci_resource_len(rdev->pdev, 0);
	/* size in MB on si */
	tmp = RREG32(CONFIG_MEMSIZE);
	/* some boards may have garbage in the upper 16 bits */
	if (tmp & 0xffff0000) {
		DRM_INFO("Probable bad vram size: 0x%08x\n", tmp);
		if (tmp & 0xffff)
			tmp &= 0xffff;
	}
	rdev->mc.mc_vram_size = tmp * 1024ULL * 1024ULL;
	rdev->mc.real_vram_size = rdev->mc.mc_vram_size;
	rdev->mc.visible_vram_size = rdev->mc.aper_size;
	si_vram_gtt_location(rdev, &rdev->mc);
	radeon_update_bandwidth_info(rdev);

	return 0;
}

/*
 * GART
 */
void si_pcie_gart_tlb_flush(struct radeon_device *rdev)
{
	/* flush hdp cache */
	WREG32(HDP_MEM_COHERENCY_FLUSH_CNTL, 0x1);

	/* bits 0-15 are the VM contexts0-15 */
	WREG32(VM_INVALIDATE_REQUEST, 1);
}

static int si_pcie_gart_enable(struct radeon_device *rdev)
{
	int r, i;

	if (rdev->gart.robj == NULL) {
		dev_err(rdev->dev, "No VRAM object for PCIE GART.\n");
		return -EINVAL;
	}
	r = radeon_gart_table_vram_pin(rdev);
	if (r)
		return r;
	/* Setup TLB control */
	WREG32(MC_VM_MX_L1_TLB_CNTL,
	       (0xA << 7) |
	       ENABLE_L1_TLB |
	       ENABLE_L1_FRAGMENT_PROCESSING |
	       SYSTEM_ACCESS_MODE_NOT_IN_SYS |
	       ENABLE_ADVANCED_DRIVER_MODEL |
	       SYSTEM_APERTURE_UNMAPPED_ACCESS_PASS_THRU);
	/* Setup L2 cache */
	WREG32(VM_L2_CNTL, ENABLE_L2_CACHE |
	       ENABLE_L2_FRAGMENT_PROCESSING |
	       ENABLE_L2_PTE_CACHE_LRU_UPDATE_BY_WRITE |
	       ENABLE_L2_PDE0_CACHE_LRU_UPDATE_BY_WRITE |
	       EFFECTIVE_L2_QUEUE_SIZE(7) |
	       CONTEXT1_IDENTITY_ACCESS_MODE(1));
	WREG32(VM_L2_CNTL2, INVALIDATE_ALL_L1_TLBS | INVALIDATE_L2_CACHE);
	WREG32(VM_L2_CNTL3, L2_CACHE_BIGK_ASSOCIATIVITY |
	       BANK_SELECT(4) |
	       L2_CACHE_BIGK_FRAGMENT_SIZE(4));
	/* setup context0 */
	WREG32(VM_CONTEXT0_PAGE_TABLE_START_ADDR, rdev->mc.gtt_start >> 12);
	WREG32(VM_CONTEXT0_PAGE_TABLE_END_ADDR, rdev->mc.gtt_end >> 12);
	WREG32(VM_CONTEXT0_PAGE_TABLE_BASE_ADDR, rdev->gart.table_addr >> 12);
	WREG32(VM_CONTEXT0_PROTECTION_FAULT_DEFAULT_ADDR,
			(u32)(rdev->dummy_page.addr >> 12));
	WREG32(VM_CONTEXT0_CNTL2, 0);
	WREG32(VM_CONTEXT0_CNTL, (ENABLE_CONTEXT | PAGE_TABLE_DEPTH(0) |
				  RANGE_PROTECTION_FAULT_ENABLE_DEFAULT));

	WREG32(0x15D4, 0);
	WREG32(0x15D8, 0);
	WREG32(0x15DC, 0);

	/* empty context1-15 */
	/* set vm size, must be a multiple of 4 */
	WREG32(VM_CONTEXT1_PAGE_TABLE_START_ADDR, 0);
	WREG32(VM_CONTEXT1_PAGE_TABLE_END_ADDR, rdev->vm_manager.max_pfn);
	/* Assign the pt base to something valid for now; the pts used for
	 * the VMs are determined by the application and setup and assigned
	 * on the fly in the vm part of radeon_gart.c
	 */
	for (i = 1; i < 16; i++) {
		if (i < 8)
			WREG32(VM_CONTEXT0_PAGE_TABLE_BASE_ADDR + (i << 2),
			       rdev->vm_manager.saved_table_addr[i]);
		else
			WREG32(VM_CONTEXT8_PAGE_TABLE_BASE_ADDR + ((i - 8) << 2),
			       rdev->vm_manager.saved_table_addr[i]);
	}

	/* enable context1-15 */
	WREG32(VM_CONTEXT1_PROTECTION_FAULT_DEFAULT_ADDR,
	       (u32)(rdev->dummy_page.addr >> 12));
	WREG32(VM_CONTEXT1_CNTL2, 4);
	WREG32(VM_CONTEXT1_CNTL, ENABLE_CONTEXT | PAGE_TABLE_DEPTH(1) |
				PAGE_TABLE_BLOCK_SIZE(radeon_vm_block_size - 9) |
				RANGE_PROTECTION_FAULT_ENABLE_INTERRUPT |
				RANGE_PROTECTION_FAULT_ENABLE_DEFAULT |
				DUMMY_PAGE_PROTECTION_FAULT_ENABLE_INTERRUPT |
				DUMMY_PAGE_PROTECTION_FAULT_ENABLE_DEFAULT |
				PDE0_PROTECTION_FAULT_ENABLE_INTERRUPT |
				PDE0_PROTECTION_FAULT_ENABLE_DEFAULT |
				VALID_PROTECTION_FAULT_ENABLE_INTERRUPT |
				VALID_PROTECTION_FAULT_ENABLE_DEFAULT |
				READ_PROTECTION_FAULT_ENABLE_INTERRUPT |
				READ_PROTECTION_FAULT_ENABLE_DEFAULT |
				WRITE_PROTECTION_FAULT_ENABLE_INTERRUPT |
				WRITE_PROTECTION_FAULT_ENABLE_DEFAULT);

	si_pcie_gart_tlb_flush(rdev);
	DRM_INFO("PCIE GART of %uM enabled (table at 0x%016llX).\n",
		 (unsigned)(rdev->mc.gtt_size >> 20),
		 (unsigned long long)rdev->gart.table_addr);
	rdev->gart.ready = true;
	return 0;
}

static void si_pcie_gart_disable(struct radeon_device *rdev)
{
	unsigned i;

	for (i = 1; i < 16; ++i) {
		uint32_t reg;
		if (i < 8)
			reg = VM_CONTEXT0_PAGE_TABLE_BASE_ADDR + (i << 2);
		else
			reg = VM_CONTEXT8_PAGE_TABLE_BASE_ADDR + ((i - 8) << 2);
		rdev->vm_manager.saved_table_addr[i] = RREG32(reg);
	}

	/* Disable all tables */
	WREG32(VM_CONTEXT0_CNTL, 0);
	WREG32(VM_CONTEXT1_CNTL, 0);
	/* Setup TLB control */
	WREG32(MC_VM_MX_L1_TLB_CNTL, SYSTEM_ACCESS_MODE_NOT_IN_SYS |
	       SYSTEM_APERTURE_UNMAPPED_ACCESS_PASS_THRU);
	/* Setup L2 cache */
	WREG32(VM_L2_CNTL, ENABLE_L2_PTE_CACHE_LRU_UPDATE_BY_WRITE |
	       ENABLE_L2_PDE0_CACHE_LRU_UPDATE_BY_WRITE |
	       EFFECTIVE_L2_QUEUE_SIZE(7) |
	       CONTEXT1_IDENTITY_ACCESS_MODE(1));
	WREG32(VM_L2_CNTL2, 0);
	WREG32(VM_L2_CNTL3, L2_CACHE_BIGK_ASSOCIATIVITY |
	       L2_CACHE_BIGK_FRAGMENT_SIZE(0));
	radeon_gart_table_vram_unpin(rdev);
}

static void si_pcie_gart_fini(struct radeon_device *rdev)
{
	si_pcie_gart_disable(rdev);
	radeon_gart_table_vram_free(rdev);
	radeon_gart_fini(rdev);
}

/* vm parser */
static bool si_vm_reg_valid(u32 reg)
{
	/* context regs are fine */
	if (reg >= 0x28000)
		return true;

	/* check config regs */
	switch (reg) {
	case GRBM_GFX_INDEX:
	case CP_STRMOUT_CNTL:
	case VGT_VTX_VECT_EJECT_REG:
	case VGT_CACHE_INVALIDATION:
	case VGT_ESGS_RING_SIZE:
	case VGT_GSVS_RING_SIZE:
	case VGT_GS_VERTEX_REUSE:
	case VGT_PRIMITIVE_TYPE:
	case VGT_INDEX_TYPE:
	case VGT_NUM_INDICES:
	case VGT_NUM_INSTANCES:
	case VGT_TF_RING_SIZE:
	case VGT_HS_OFFCHIP_PARAM:
	case VGT_TF_MEMORY_BASE:
	case PA_CL_ENHANCE:
	case PA_SU_LINE_STIPPLE_VALUE:
	case PA_SC_LINE_STIPPLE_STATE:
	case PA_SC_ENHANCE:
	case SQC_CACHES:
	case SPI_STATIC_THREAD_MGMT_1:
	case SPI_STATIC_THREAD_MGMT_2:
	case SPI_STATIC_THREAD_MGMT_3:
	case SPI_PS_MAX_WAVE_ID:
	case SPI_CONFIG_CNTL:
	case SPI_CONFIG_CNTL_1:
	case TA_CNTL_AUX:
		return true;
	default:
		DRM_ERROR("Invalid register 0x%x in CS\n", reg);
		return false;
	}
}

static int si_vm_packet3_ce_check(struct radeon_device *rdev,
				  u32 *ib, struct radeon_cs_packet *pkt)
{
	switch (pkt->opcode) {
	case PACKET3_NOP:
	case PACKET3_SET_BASE:
	case PACKET3_SET_CE_DE_COUNTERS:
	case PACKET3_LOAD_CONST_RAM:
	case PACKET3_WRITE_CONST_RAM:
	case PACKET3_WRITE_CONST_RAM_OFFSET:
	case PACKET3_DUMP_CONST_RAM:
	case PACKET3_INCREMENT_CE_COUNTER:
	case PACKET3_WAIT_ON_DE_COUNTER:
	case PACKET3_CE_WRITE:
		break;
	default:
		DRM_ERROR("Invalid CE packet3: 0x%x\n", pkt->opcode);
		return -EINVAL;
	}
	return 0;
}

static int si_vm_packet3_cp_dma_check(u32 *ib, u32 idx)
{
	u32 start_reg, reg, i;
	u32 command = ib[idx + 4];
	u32 info = ib[idx + 1];
	u32 idx_value = ib[idx];
	if (command & PACKET3_CP_DMA_CMD_SAS) {
		/* src address space is register */
		if (((info & 0x60000000) >> 29) == 0) {
			start_reg = idx_value << 2;
			if (command & PACKET3_CP_DMA_CMD_SAIC) {
				reg = start_reg;
				if (!si_vm_reg_valid(reg)) {
					DRM_ERROR("CP DMA Bad SRC register\n");
					return -EINVAL;
				}
			} else {
				for (i = 0; i < (command & 0x1fffff); i++) {
					reg = start_reg + (4 * i);
					if (!si_vm_reg_valid(reg)) {
						DRM_ERROR("CP DMA Bad SRC register\n");
						return -EINVAL;
					}
				}
			}
		}
	}
	if (command & PACKET3_CP_DMA_CMD_DAS) {
		/* dst address space is register */
		if (((info & 0x00300000) >> 20) == 0) {
			start_reg = ib[idx + 2];
			if (command & PACKET3_CP_DMA_CMD_DAIC) {
				reg = start_reg;
				if (!si_vm_reg_valid(reg)) {
					DRM_ERROR("CP DMA Bad DST register\n");
					return -EINVAL;
				}
			} else {
				for (i = 0; i < (command & 0x1fffff); i++) {
					reg = start_reg + (4 * i);
				if (!si_vm_reg_valid(reg)) {
						DRM_ERROR("CP DMA Bad DST register\n");
						return -EINVAL;
					}
				}
			}
		}
	}
	return 0;
}

static int si_vm_packet3_gfx_check(struct radeon_device *rdev,
				   u32 *ib, struct radeon_cs_packet *pkt)
{
	int r;
	u32 idx = pkt->idx + 1;
	u32 idx_value = ib[idx];
	u32 start_reg, end_reg, reg, i;

	switch (pkt->opcode) {
	case PACKET3_NOP:
	case PACKET3_SET_BASE:
	case PACKET3_CLEAR_STATE:
	case PACKET3_INDEX_BUFFER_SIZE:
	case PACKET3_DISPATCH_DIRECT:
	case PACKET3_DISPATCH_INDIRECT:
	case PACKET3_ALLOC_GDS:
	case PACKET3_WRITE_GDS_RAM:
	case PACKET3_ATOMIC_GDS:
	case PACKET3_ATOMIC:
	case PACKET3_OCCLUSION_QUERY:
	case PACKET3_SET_PREDICATION:
	case PACKET3_COND_EXEC:
	case PACKET3_PRED_EXEC:
	case PACKET3_DRAW_INDIRECT:
	case PACKET3_DRAW_INDEX_INDIRECT:
	case PACKET3_INDEX_BASE:
	case PACKET3_DRAW_INDEX_2:
	case PACKET3_CONTEXT_CONTROL:
	case PACKET3_INDEX_TYPE:
	case PACKET3_DRAW_INDIRECT_MULTI:
	case PACKET3_DRAW_INDEX_AUTO:
	case PACKET3_DRAW_INDEX_IMMD:
	case PACKET3_NUM_INSTANCES:
	case PACKET3_DRAW_INDEX_MULTI_AUTO:
	case PACKET3_STRMOUT_BUFFER_UPDATE:
	case PACKET3_DRAW_INDEX_OFFSET_2:
	case PACKET3_DRAW_INDEX_MULTI_ELEMENT:
	case PACKET3_DRAW_INDEX_INDIRECT_MULTI:
	case PACKET3_MPEG_INDEX:
	case PACKET3_WAIT_REG_MEM:
	case PACKET3_MEM_WRITE:
	case PACKET3_PFP_SYNC_ME:
	case PACKET3_SURFACE_SYNC:
	case PACKET3_EVENT_WRITE:
	case PACKET3_EVENT_WRITE_EOP:
	case PACKET3_EVENT_WRITE_EOS:
	case PACKET3_SET_CONTEXT_REG:
	case PACKET3_SET_CONTEXT_REG_INDIRECT:
	case PACKET3_SET_SH_REG:
	case PACKET3_SET_SH_REG_OFFSET:
	case PACKET3_INCREMENT_DE_COUNTER:
	case PACKET3_WAIT_ON_CE_COUNTER:
	case PACKET3_WAIT_ON_AVAIL_BUFFER:
	case PACKET3_ME_WRITE:
		break;
	case PACKET3_COPY_DATA:
		if ((idx_value & 0xf00) == 0) {
			reg = ib[idx + 3] * 4;
			if (!si_vm_reg_valid(reg))
				return -EINVAL;
		}
		break;
	case PACKET3_WRITE_DATA:
		if ((idx_value & 0xf00) == 0) {
			start_reg = ib[idx + 1] * 4;
			if (idx_value & 0x10000) {
				if (!si_vm_reg_valid(start_reg))
					return -EINVAL;
			} else {
				for (i = 0; i < (pkt->count - 2); i++) {
					reg = start_reg + (4 * i);
					if (!si_vm_reg_valid(reg))
						return -EINVAL;
				}
			}
		}
		break;
	case PACKET3_COND_WRITE:
		if (idx_value & 0x100) {
			reg = ib[idx + 5] * 4;
			if (!si_vm_reg_valid(reg))
				return -EINVAL;
		}
		break;
	case PACKET3_COPY_DW:
		if (idx_value & 0x2) {
			reg = ib[idx + 3] * 4;
			if (!si_vm_reg_valid(reg))
				return -EINVAL;
		}
		break;
	case PACKET3_SET_CONFIG_REG:
		start_reg = (idx_value << 2) + PACKET3_SET_CONFIG_REG_START;
		end_reg = 4 * pkt->count + start_reg - 4;
		if ((start_reg < PACKET3_SET_CONFIG_REG_START) ||
		    (start_reg >= PACKET3_SET_CONFIG_REG_END) ||
		    (end_reg >= PACKET3_SET_CONFIG_REG_END)) {
			DRM_ERROR("bad PACKET3_SET_CONFIG_REG\n");
			return -EINVAL;
		}
		for (i = 0; i < pkt->count; i++) {
			reg = start_reg + (4 * i);
			if (!si_vm_reg_valid(reg))
				return -EINVAL;
		}
		break;
	case PACKET3_CP_DMA:
		r = si_vm_packet3_cp_dma_check(ib, idx);
		if (r)
			return r;
		break;
	default:
		DRM_ERROR("Invalid GFX packet3: 0x%x\n", pkt->opcode);
		return -EINVAL;
	}
	return 0;
}

static int si_vm_packet3_compute_check(struct radeon_device *rdev,
				       u32 *ib, struct radeon_cs_packet *pkt)
{
	int r;
	u32 idx = pkt->idx + 1;
	u32 idx_value = ib[idx];
	u32 start_reg, reg, i;

	switch (pkt->opcode) {
	case PACKET3_NOP:
	case PACKET3_SET_BASE:
	case PACKET3_CLEAR_STATE:
	case PACKET3_DISPATCH_DIRECT:
	case PACKET3_DISPATCH_INDIRECT:
	case PACKET3_ALLOC_GDS:
	case PACKET3_WRITE_GDS_RAM:
	case PACKET3_ATOMIC_GDS:
	case PACKET3_ATOMIC:
	case PACKET3_OCCLUSION_QUERY:
	case PACKET3_SET_PREDICATION:
	case PACKET3_COND_EXEC:
	case PACKET3_PRED_EXEC:
	case PACKET3_CONTEXT_CONTROL:
	case PACKET3_STRMOUT_BUFFER_UPDATE:
	case PACKET3_WAIT_REG_MEM:
	case PACKET3_MEM_WRITE:
	case PACKET3_PFP_SYNC_ME:
	case PACKET3_SURFACE_SYNC:
	case PACKET3_EVENT_WRITE:
	case PACKET3_EVENT_WRITE_EOP:
	case PACKET3_EVENT_WRITE_EOS:
	case PACKET3_SET_CONTEXT_REG:
	case PACKET3_SET_CONTEXT_REG_INDIRECT:
	case PACKET3_SET_SH_REG:
	case PACKET3_SET_SH_REG_OFFSET:
	case PACKET3_INCREMENT_DE_COUNTER:
	case PACKET3_WAIT_ON_CE_COUNTER:
	case PACKET3_WAIT_ON_AVAIL_BUFFER:
	case PACKET3_ME_WRITE:
		break;
	case PACKET3_COPY_DATA:
		if ((idx_value & 0xf00) == 0) {
			reg = ib[idx + 3] * 4;
			if (!si_vm_reg_valid(reg))
				return -EINVAL;
		}
		break;
	case PACKET3_WRITE_DATA:
		if ((idx_value & 0xf00) == 0) {
			start_reg = ib[idx + 1] * 4;
			if (idx_value & 0x10000) {
				if (!si_vm_reg_valid(start_reg))
					return -EINVAL;
			} else {
				for (i = 0; i < (pkt->count - 2); i++) {
					reg = start_reg + (4 * i);
					if (!si_vm_reg_valid(reg))
						return -EINVAL;
				}
			}
		}
		break;
	case PACKET3_COND_WRITE:
		if (idx_value & 0x100) {
			reg = ib[idx + 5] * 4;
			if (!si_vm_reg_valid(reg))
				return -EINVAL;
		}
		break;
	case PACKET3_COPY_DW:
		if (idx_value & 0x2) {
			reg = ib[idx + 3] * 4;
			if (!si_vm_reg_valid(reg))
				return -EINVAL;
		}
		break;
	case PACKET3_CP_DMA:
		r = si_vm_packet3_cp_dma_check(ib, idx);
		if (r)
			return r;
		break;
	default:
		DRM_ERROR("Invalid Compute packet3: 0x%x\n", pkt->opcode);
		return -EINVAL;
	}
	return 0;
}

int si_ib_parse(struct radeon_device *rdev, struct radeon_ib *ib)
{
	int ret = 0;
	u32 idx = 0, i;
	struct radeon_cs_packet pkt;

	do {
		pkt.idx = idx;
		pkt.type = RADEON_CP_PACKET_GET_TYPE(ib->ptr[idx]);
		pkt.count = RADEON_CP_PACKET_GET_COUNT(ib->ptr[idx]);
		pkt.one_reg_wr = 0;
		switch (pkt.type) {
		case RADEON_PACKET_TYPE0:
			dev_err(rdev->dev, "Packet0 not allowed!\n");
			for (i = 0; i < ib->length_dw; i++) {
				if (i == idx)
					printk("\t0x%08x <---\n", ib->ptr[i]);
				else
					printk("\t0x%08x\n", ib->ptr[i]);
			}
			ret = -EINVAL;
			break;
		case RADEON_PACKET_TYPE2:
			idx += 1;
			break;
		case RADEON_PACKET_TYPE3:
			pkt.opcode = RADEON_CP_PACKET3_GET_OPCODE(ib->ptr[idx]);
			if (ib->is_const_ib)
				ret = si_vm_packet3_ce_check(rdev, ib->ptr, &pkt);
			else {
				switch (ib->ring) {
				case RADEON_RING_TYPE_GFX_INDEX:
					ret = si_vm_packet3_gfx_check(rdev, ib->ptr, &pkt);
					break;
				case CAYMAN_RING_TYPE_CP1_INDEX:
				case CAYMAN_RING_TYPE_CP2_INDEX:
					ret = si_vm_packet3_compute_check(rdev, ib->ptr, &pkt);
					break;
				default:
					dev_err(rdev->dev, "Non-PM4 ring %d !\n", ib->ring);
					ret = -EINVAL;
					break;
				}
			}
			idx += pkt.count + 2;
			break;
		default:
			dev_err(rdev->dev, "Unknown packet type %d !\n", pkt.type);
			ret = -EINVAL;
			break;
		}
		if (ret)
			break;
	} while (idx < ib->length_dw);

	return ret;
}

/*
 * vm
 */
int si_vm_init(struct radeon_device *rdev)
{
	/* number of VMs */
	rdev->vm_manager.nvm = 16;
	/* base offset of vram pages */
	rdev->vm_manager.vram_base_offset = 0;

	return 0;
}

void si_vm_fini(struct radeon_device *rdev)
{
}

/**
 * si_vm_decode_fault - print human readable fault info
 *
 * @rdev: radeon_device pointer
 * @status: VM_CONTEXT1_PROTECTION_FAULT_STATUS register value
 * @addr: VM_CONTEXT1_PROTECTION_FAULT_ADDR register value
 *
 * Print human readable fault information (SI).
 */
static void si_vm_decode_fault(struct radeon_device *rdev,
			       u32 status, u32 addr)
{
	u32 mc_id = (status & MEMORY_CLIENT_ID_MASK) >> MEMORY_CLIENT_ID_SHIFT;
	u32 vmid = (status & FAULT_VMID_MASK) >> FAULT_VMID_SHIFT;
	u32 protections = (status & PROTECTIONS_MASK) >> PROTECTIONS_SHIFT;
	char *block;

	if (rdev->family == CHIP_TAHITI) {
		switch (mc_id) {
		case 160:
		case 144:
		case 96:
		case 80:
		case 224:
		case 208:
		case 32:
		case 16:
			block = "CB";
			break;
		case 161:
		case 145:
		case 97:
		case 81:
		case 225:
		case 209:
		case 33:
		case 17:
			block = "CB_FMASK";
			break;
		case 162:
		case 146:
		case 98:
		case 82:
		case 226:
		case 210:
		case 34:
		case 18:
			block = "CB_CMASK";
			break;
		case 163:
		case 147:
		case 99:
		case 83:
		case 227:
		case 211:
		case 35:
		case 19:
			block = "CB_IMMED";
			break;
		case 164:
		case 148:
		case 100:
		case 84:
		case 228:
		case 212:
		case 36:
		case 20:
			block = "DB";
			break;
		case 165:
		case 149:
		case 101:
		case 85:
		case 229:
		case 213:
		case 37:
		case 21:
			block = "DB_HTILE";
			break;
		case 167:
		case 151:
		case 103:
		case 87:
		case 231:
		case 215:
		case 39:
		case 23:
			block = "DB_STEN";
			break;
		case 72:
		case 68:
		case 64:
		case 8:
		case 4:
		case 0:
		case 136:
		case 132:
		case 128:
		case 200:
		case 196:
		case 192:
			block = "TC";
			break;
		case 112:
		case 48:
			block = "CP";
			break;
		case 49:
		case 177:
		case 50:
		case 178:
			block = "SH";
			break;
		case 53:
		case 190:
			block = "VGT";
			break;
		case 117:
			block = "IH";
			break;
		case 51:
		case 115:
			block = "RLC";
			break;
		case 119:
		case 183:
			block = "DMA0";
			break;
		case 61:
			block = "DMA1";
			break;
		case 248:
		case 120:
			block = "HDP";
			break;
		default:
			block = "unknown";
			break;
		}
	} else {
		switch (mc_id) {
		case 32:
		case 16:
		case 96:
		case 80:
		case 160:
		case 144:
		case 224:
		case 208:
			block = "CB";
			break;
		case 33:
		case 17:
		case 97:
		case 81:
		case 161:
		case 145:
		case 225:
		case 209:
			block = "CB_FMASK";
			break;
		case 34:
		case 18:
		case 98:
		case 82:
		case 162:
		case 146:
		case 226:
		case 210:
			block = "CB_CMASK";
			break;
		case 35:
		case 19:
		case 99:
		case 83:
		case 163:
		case 147:
		case 227:
		case 211:
			block = "CB_IMMED";
			break;
		case 36:
		case 20:
		case 100:
		case 84:
		case 164:
		case 148:
		case 228:
		case 212:
			block = "DB";
			break;
		case 37:
		case 21:
		case 101:
		case 85:
		case 165:
		case 149:
		case 229:
		case 213:
			block = "DB_HTILE";
			break;
		case 39:
		case 23:
		case 103:
		case 87:
		case 167:
		case 151:
		case 231:
		case 215:
			block = "DB_STEN";
			break;
		case 72:
		case 68:
		case 8:
		case 4:
		case 136:
		case 132:
		case 200:
		case 196:
			block = "TC";
			break;
		case 112:
		case 48:
			block = "CP";
			break;
		case 49:
		case 177:
		case 50:
		case 178:
			block = "SH";
			break;
		case 53:
			block = "VGT";
			break;
		case 117:
			block = "IH";
			break;
		case 51:
		case 115:
			block = "RLC";
			break;
		case 119:
		case 183:
			block = "DMA0";
			break;
		case 61:
			block = "DMA1";
			break;
		case 248:
		case 120:
			block = "HDP";
			break;
		default:
			block = "unknown";
			break;
		}
	}

	printk("VM fault (0x%02x, vmid %d) at page %u, %s from %s (%d)\n",
	       protections, vmid, addr,
	       (status & MEMORY_CLIENT_RW_MASK) ? "write" : "read",
	       block, mc_id);
}

void si_vm_flush(struct radeon_device *rdev, int ridx, struct radeon_vm *vm)
{
	struct radeon_ring *ring = &rdev->ring[ridx];

	if (vm == NULL)
		return;

	/* write new base address */
	radeon_ring_write(ring, PACKET3(PACKET3_WRITE_DATA, 3));
	radeon_ring_write(ring, (WRITE_DATA_ENGINE_SEL(1) |
				 WRITE_DATA_DST_SEL(0)));

	if (vm->id < 8) {
		radeon_ring_write(ring,
				  (VM_CONTEXT0_PAGE_TABLE_BASE_ADDR + (vm->id << 2)) >> 2);
	} else {
		radeon_ring_write(ring,
				  (VM_CONTEXT8_PAGE_TABLE_BASE_ADDR + ((vm->id - 8) << 2)) >> 2);
	}
	radeon_ring_write(ring, 0);
	radeon_ring_write(ring, vm->pd_gpu_addr >> 12);

	/* flush hdp cache */
	radeon_ring_write(ring, PACKET3(PACKET3_WRITE_DATA, 3));
	radeon_ring_write(ring, (WRITE_DATA_ENGINE_SEL(1) |
				 WRITE_DATA_DST_SEL(0)));
	radeon_ring_write(ring, HDP_MEM_COHERENCY_FLUSH_CNTL >> 2);
	radeon_ring_write(ring, 0);
	radeon_ring_write(ring, 0x1);

	/* bits 0-15 are the VM contexts0-15 */
	radeon_ring_write(ring, PACKET3(PACKET3_WRITE_DATA, 3));
	radeon_ring_write(ring, (WRITE_DATA_ENGINE_SEL(1) |
				 WRITE_DATA_DST_SEL(0)));
	radeon_ring_write(ring, VM_INVALIDATE_REQUEST >> 2);
	radeon_ring_write(ring, 0);
	radeon_ring_write(ring, 1 << vm->id);

	/* sync PFP to ME, otherwise we might get invalid PFP reads */
	radeon_ring_write(ring, PACKET3(PACKET3_PFP_SYNC_ME, 0));
	radeon_ring_write(ring, 0x0);
}

/*
 *  Power and clock gating
 */
static void si_wait_for_rlc_serdes(struct radeon_device *rdev)
{
	int i;

	for (i = 0; i < rdev->usec_timeout; i++) {
		if (RREG32(RLC_SERDES_MASTER_BUSY_0) == 0)
			break;
		udelay(1);
	}

	for (i = 0; i < rdev->usec_timeout; i++) {
		if (RREG32(RLC_SERDES_MASTER_BUSY_1) == 0)
			break;
		udelay(1);
	}
}

static void si_enable_gui_idle_interrupt(struct radeon_device *rdev,
					 bool enable)
{
	u32 tmp = RREG32(CP_INT_CNTL_RING0);
	u32 mask;
	int i;

	if (enable)
		tmp |= (CNTX_BUSY_INT_ENABLE | CNTX_EMPTY_INT_ENABLE);
	else
		tmp &= ~(CNTX_BUSY_INT_ENABLE | CNTX_EMPTY_INT_ENABLE);
	WREG32(CP_INT_CNTL_RING0, tmp);

	if (!enable) {
		/* read a gfx register */
		tmp = RREG32(DB_DEPTH_INFO);

		mask = RLC_BUSY_STATUS | GFX_POWER_STATUS | GFX_CLOCK_STATUS | GFX_LS_STATUS;
		for (i = 0; i < rdev->usec_timeout; i++) {
			if ((RREG32(RLC_STAT) & mask) == (GFX_CLOCK_STATUS | GFX_POWER_STATUS))
				break;
			udelay(1);
		}
	}
}

static void si_set_uvd_dcm(struct radeon_device *rdev,
			   bool sw_mode)
{
	u32 tmp, tmp2;

	tmp = RREG32(UVD_CGC_CTRL);
	tmp &= ~(CLK_OD_MASK | CG_DT_MASK);
	tmp |= DCM | CG_DT(1) | CLK_OD(4);

	if (sw_mode) {
		tmp &= ~0x7ffff800;
		tmp2 = DYN_OR_EN | DYN_RR_EN | G_DIV_ID(7);
	} else {
		tmp |= 0x7ffff800;
		tmp2 = 0;
	}

	WREG32(UVD_CGC_CTRL, tmp);
	WREG32_UVD_CTX(UVD_CGC_CTRL2, tmp2);
}

void si_init_uvd_internal_cg(struct radeon_device *rdev)
{
	bool hw_mode = true;

	if (hw_mode) {
		si_set_uvd_dcm(rdev, false);
	} else {
		u32 tmp = RREG32(UVD_CGC_CTRL);
		tmp &= ~DCM;
		WREG32(UVD_CGC_CTRL, tmp);
	}
}

static u32 si_halt_rlc(struct radeon_device *rdev)
{
	u32 data, orig;

	orig = data = RREG32(RLC_CNTL);

	if (data & RLC_ENABLE) {
		data &= ~RLC_ENABLE;
		WREG32(RLC_CNTL, data);

		si_wait_for_rlc_serdes(rdev);
	}

	return orig;
}

static void si_update_rlc(struct radeon_device *rdev, u32 rlc)
{
	u32 tmp;

	tmp = RREG32(RLC_CNTL);
	if (tmp != rlc)
		WREG32(RLC_CNTL, rlc);
}

static void si_enable_dma_pg(struct radeon_device *rdev, bool enable)
{
	u32 data, orig;

	orig = data = RREG32(DMA_PG);
	if (enable && (rdev->pg_flags & RADEON_PG_SUPPORT_SDMA))
		data |= PG_CNTL_ENABLE;
	else
		data &= ~PG_CNTL_ENABLE;
	if (orig != data)
		WREG32(DMA_PG, data);
}

static void si_init_dma_pg(struct radeon_device *rdev)
{
	u32 tmp;

	WREG32(DMA_PGFSM_WRITE,  0x00002000);
	WREG32(DMA_PGFSM_CONFIG, 0x100010ff);

	for (tmp = 0; tmp < 5; tmp++)
		WREG32(DMA_PGFSM_WRITE, 0);
}

static void si_enable_gfx_cgpg(struct radeon_device *rdev,
			       bool enable)
{
	u32 tmp;

	if (enable && (rdev->pg_flags & RADEON_PG_SUPPORT_GFX_PG)) {
		tmp = RLC_PUD(0x10) | RLC_PDD(0x10) | RLC_TTPD(0x10) | RLC_MSD(0x10);
		WREG32(RLC_TTOP_D, tmp);

		tmp = RREG32(RLC_PG_CNTL);
		tmp |= GFX_PG_ENABLE;
		WREG32(RLC_PG_CNTL, tmp);

		tmp = RREG32(RLC_AUTO_PG_CTRL);
		tmp |= AUTO_PG_EN;
		WREG32(RLC_AUTO_PG_CTRL, tmp);
	} else {
		tmp = RREG32(RLC_AUTO_PG_CTRL);
		tmp &= ~AUTO_PG_EN;
		WREG32(RLC_AUTO_PG_CTRL, tmp);

		tmp = RREG32(DB_RENDER_CONTROL);
	}
}

static void si_init_gfx_cgpg(struct radeon_device *rdev)
{
	u32 tmp;

	WREG32(RLC_SAVE_AND_RESTORE_BASE, rdev->rlc.save_restore_gpu_addr >> 8);

	tmp = RREG32(RLC_PG_CNTL);
	tmp |= GFX_PG_SRC;
	WREG32(RLC_PG_CNTL, tmp);

	WREG32(RLC_CLEAR_STATE_RESTORE_BASE, rdev->rlc.clear_state_gpu_addr >> 8);

	tmp = RREG32(RLC_AUTO_PG_CTRL);

	tmp &= ~GRBM_REG_SGIT_MASK;
	tmp |= GRBM_REG_SGIT(0x700);
	tmp &= ~PG_AFTER_GRBM_REG_ST_MASK;
	WREG32(RLC_AUTO_PG_CTRL, tmp);
}

static u32 si_get_cu_active_bitmap(struct radeon_device *rdev, u32 se, u32 sh)
{
	u32 mask = 0, tmp, tmp1;
	int i;

	si_select_se_sh(rdev, se, sh);
	tmp = RREG32(CC_GC_SHADER_ARRAY_CONFIG);
	tmp1 = RREG32(GC_USER_SHADER_ARRAY_CONFIG);
	si_select_se_sh(rdev, 0xffffffff, 0xffffffff);

	tmp &= 0xffff0000;

	tmp |= tmp1;
	tmp >>= 16;

	for (i = 0; i < rdev->config.si.max_cu_per_sh; i ++) {
		mask <<= 1;
		mask |= 1;
	}

	return (~tmp) & mask;
}

static void si_init_ao_cu_mask(struct radeon_device *rdev)
{
	u32 i, j, k, active_cu_number = 0;
	u32 mask, counter, cu_bitmap;
	u32 tmp = 0;

	for (i = 0; i < rdev->config.si.max_shader_engines; i++) {
		for (j = 0; j < rdev->config.si.max_sh_per_se; j++) {
			mask = 1;
			cu_bitmap = 0;
			counter  = 0;
			for (k = 0; k < rdev->config.si.max_cu_per_sh; k++) {
				if (si_get_cu_active_bitmap(rdev, i, j) & mask) {
					if (counter < 2)
						cu_bitmap |= mask;
					counter++;
				}
				mask <<= 1;
			}

			active_cu_number += counter;
			tmp |= (cu_bitmap << (i * 16 + j * 8));
		}
	}

	WREG32(RLC_PG_AO_CU_MASK, tmp);

	tmp = RREG32(RLC_MAX_PG_CU);
	tmp &= ~MAX_PU_CU_MASK;
	tmp |= MAX_PU_CU(active_cu_number);
	WREG32(RLC_MAX_PG_CU, tmp);
}

static void si_enable_cgcg(struct radeon_device *rdev,
			   bool enable)
{
	u32 data, orig, tmp;

	orig = data = RREG32(RLC_CGCG_CGLS_CTRL);

	if (enable && (rdev->cg_flags & RADEON_CG_SUPPORT_GFX_CGCG)) {
		si_enable_gui_idle_interrupt(rdev, true);

		WREG32(RLC_GCPM_GENERAL_3, 0x00000080);

		tmp = si_halt_rlc(rdev);

		WREG32(RLC_SERDES_WR_MASTER_MASK_0, 0xffffffff);
		WREG32(RLC_SERDES_WR_MASTER_MASK_1, 0xffffffff);
		WREG32(RLC_SERDES_WR_CTRL, 0x00b000ff);

		si_wait_for_rlc_serdes(rdev);

		si_update_rlc(rdev, tmp);

		WREG32(RLC_SERDES_WR_CTRL, 0x007000ff);

		data |= CGCG_EN | CGLS_EN;
	} else {
		si_enable_gui_idle_interrupt(rdev, false);

		RREG32(CB_CGTT_SCLK_CTRL);
		RREG32(CB_CGTT_SCLK_CTRL);
		RREG32(CB_CGTT_SCLK_CTRL);
		RREG32(CB_CGTT_SCLK_CTRL);

		data &= ~(CGCG_EN | CGLS_EN);
	}

	if (orig != data)
		WREG32(RLC_CGCG_CGLS_CTRL, data);
}

static void si_enable_mgcg(struct radeon_device *rdev,
			   bool enable)
{
	u32 data, orig, tmp = 0;

	if (enable && (rdev->cg_flags & RADEON_CG_SUPPORT_GFX_MGCG)) {
		orig = data = RREG32(CGTS_SM_CTRL_REG);
		data = 0x96940200;
		if (orig != data)
			WREG32(CGTS_SM_CTRL_REG, data);

		if (rdev->cg_flags & RADEON_CG_SUPPORT_GFX_CP_LS) {
			orig = data = RREG32(CP_MEM_SLP_CNTL);
			data |= CP_MEM_LS_EN;
			if (orig != data)
				WREG32(CP_MEM_SLP_CNTL, data);
		}

		orig = data = RREG32(RLC_CGTT_MGCG_OVERRIDE);
		data &= 0xffffffc0;
		if (orig != data)
			WREG32(RLC_CGTT_MGCG_OVERRIDE, data);

		tmp = si_halt_rlc(rdev);

		WREG32(RLC_SERDES_WR_MASTER_MASK_0, 0xffffffff);
		WREG32(RLC_SERDES_WR_MASTER_MASK_1, 0xffffffff);
		WREG32(RLC_SERDES_WR_CTRL, 0x00d000ff);

		si_update_rlc(rdev, tmp);
	} else {
		orig = data = RREG32(RLC_CGTT_MGCG_OVERRIDE);
		data |= 0x00000003;
		if (orig != data)
			WREG32(RLC_CGTT_MGCG_OVERRIDE, data);

		data = RREG32(CP_MEM_SLP_CNTL);
		if (data & CP_MEM_LS_EN) {
			data &= ~CP_MEM_LS_EN;
			WREG32(CP_MEM_SLP_CNTL, data);
		}
		orig = data = RREG32(CGTS_SM_CTRL_REG);
		data |= LS_OVERRIDE | OVERRIDE;
		if (orig != data)
			WREG32(CGTS_SM_CTRL_REG, data);

		tmp = si_halt_rlc(rdev);

		WREG32(RLC_SERDES_WR_MASTER_MASK_0, 0xffffffff);
		WREG32(RLC_SERDES_WR_MASTER_MASK_1, 0xffffffff);
		WREG32(RLC_SERDES_WR_CTRL, 0x00e000ff);

		si_update_rlc(rdev, tmp);
	}
}

static void si_enable_uvd_mgcg(struct radeon_device *rdev,
			       bool enable)
{
	u32 orig, data, tmp;

	if (enable && (rdev->cg_flags & RADEON_CG_SUPPORT_UVD_MGCG)) {
		tmp = RREG32_UVD_CTX(UVD_CGC_MEM_CTRL);
		tmp |= 0x3fff;
		WREG32_UVD_CTX(UVD_CGC_MEM_CTRL, tmp);

		orig = data = RREG32(UVD_CGC_CTRL);
		data |= DCM;
		if (orig != data)
			WREG32(UVD_CGC_CTRL, data);

		WREG32_SMC(SMC_CG_IND_START + CG_CGTT_LOCAL_0, 0);
		WREG32_SMC(SMC_CG_IND_START + CG_CGTT_LOCAL_1, 0);
	} else {
		tmp = RREG32_UVD_CTX(UVD_CGC_MEM_CTRL);
		tmp &= ~0x3fff;
		WREG32_UVD_CTX(UVD_CGC_MEM_CTRL, tmp);

		orig = data = RREG32(UVD_CGC_CTRL);
		data &= ~DCM;
		if (orig != data)
			WREG32(UVD_CGC_CTRL, data);

		WREG32_SMC(SMC_CG_IND_START + CG_CGTT_LOCAL_0, 0xffffffff);
		WREG32_SMC(SMC_CG_IND_START + CG_CGTT_LOCAL_1, 0xffffffff);
	}
}

static const u32 mc_cg_registers[] =
{
	MC_HUB_MISC_HUB_CG,
	MC_HUB_MISC_SIP_CG,
	MC_HUB_MISC_VM_CG,
	MC_XPB_CLK_GAT,
	ATC_MISC_CG,
	MC_CITF_MISC_WR_CG,
	MC_CITF_MISC_RD_CG,
	MC_CITF_MISC_VM_CG,
	VM_L2_CG,
};

static void si_enable_mc_ls(struct radeon_device *rdev,
			    bool enable)
{
	int i;
	u32 orig, data;

	for (i = 0; i < ARRAY_SIZE(mc_cg_registers); i++) {
		orig = data = RREG32(mc_cg_registers[i]);
		if (enable && (rdev->cg_flags & RADEON_CG_SUPPORT_MC_LS))
			data |= MC_LS_ENABLE;
		else
			data &= ~MC_LS_ENABLE;
		if (data != orig)
			WREG32(mc_cg_registers[i], data);
	}
}

static void si_enable_mc_mgcg(struct radeon_device *rdev,
			       bool enable)
{
	int i;
	u32 orig, data;

	for (i = 0; i < ARRAY_SIZE(mc_cg_registers); i++) {
		orig = data = RREG32(mc_cg_registers[i]);
		if (enable && (rdev->cg_flags & RADEON_CG_SUPPORT_MC_MGCG))
			data |= MC_CG_ENABLE;
		else
			data &= ~MC_CG_ENABLE;
		if (data != orig)
			WREG32(mc_cg_registers[i], data);
	}
}

static void si_enable_dma_mgcg(struct radeon_device *rdev,
			       bool enable)
{
	u32 orig, data, offset;
	int i;

	if (enable && (rdev->cg_flags & RADEON_CG_SUPPORT_SDMA_MGCG)) {
		for (i = 0; i < 2; i++) {
			if (i == 0)
				offset = DMA0_REGISTER_OFFSET;
			else
				offset = DMA1_REGISTER_OFFSET;
			orig = data = RREG32(DMA_POWER_CNTL + offset);
			data &= ~MEM_POWER_OVERRIDE;
			if (data != orig)
				WREG32(DMA_POWER_CNTL + offset, data);
			WREG32(DMA_CLK_CTRL + offset, 0x00000100);
		}
	} else {
		for (i = 0; i < 2; i++) {
			if (i == 0)
				offset = DMA0_REGISTER_OFFSET;
			else
				offset = DMA1_REGISTER_OFFSET;
			orig = data = RREG32(DMA_POWER_CNTL + offset);
			data |= MEM_POWER_OVERRIDE;
			if (data != orig)
				WREG32(DMA_POWER_CNTL + offset, data);

			orig = data = RREG32(DMA_CLK_CTRL + offset);
			data = 0xff000000;
			if (data != orig)
				WREG32(DMA_CLK_CTRL + offset, data);
		}
	}
}

static void si_enable_bif_mgls(struct radeon_device *rdev,
			       bool enable)
{
	u32 orig, data;

	orig = data = RREG32_PCIE(PCIE_CNTL2);

	if (enable && (rdev->cg_flags & RADEON_CG_SUPPORT_BIF_LS))
		data |= SLV_MEM_LS_EN | MST_MEM_LS_EN |
			REPLAY_MEM_LS_EN | SLV_MEM_AGGRESSIVE_LS_EN;
	else
		data &= ~(SLV_MEM_LS_EN | MST_MEM_LS_EN |
			  REPLAY_MEM_LS_EN | SLV_MEM_AGGRESSIVE_LS_EN);

	if (orig != data)
		WREG32_PCIE(PCIE_CNTL2, data);
}

static void si_enable_hdp_mgcg(struct radeon_device *rdev,
			       bool enable)
{
	u32 orig, data;

	orig = data = RREG32(HDP_HOST_PATH_CNTL);

	if (enable && (rdev->cg_flags & RADEON_CG_SUPPORT_HDP_MGCG))
		data &= ~CLOCK_GATING_DIS;
	else
		data |= CLOCK_GATING_DIS;

	if (orig != data)
		WREG32(HDP_HOST_PATH_CNTL, data);
}

static void si_enable_hdp_ls(struct radeon_device *rdev,
			     bool enable)
{
	u32 orig, data;

	orig = data = RREG32(HDP_MEM_POWER_LS);

	if (enable && (rdev->cg_flags & RADEON_CG_SUPPORT_HDP_LS))
		data |= HDP_LS_ENABLE;
	else
		data &= ~HDP_LS_ENABLE;

	if (orig != data)
		WREG32(HDP_MEM_POWER_LS, data);
}

static void si_update_cg(struct radeon_device *rdev,
			 u32 block, bool enable)
{
	if (block & RADEON_CG_BLOCK_GFX) {
		si_enable_gui_idle_interrupt(rdev, false);
		/* order matters! */
		if (enable) {
			si_enable_mgcg(rdev, true);
			si_enable_cgcg(rdev, true);
		} else {
			si_enable_cgcg(rdev, false);
			si_enable_mgcg(rdev, false);
		}
		si_enable_gui_idle_interrupt(rdev, true);
	}

	if (block & RADEON_CG_BLOCK_MC) {
		si_enable_mc_mgcg(rdev, enable);
		si_enable_mc_ls(rdev, enable);
	}

	if (block & RADEON_CG_BLOCK_SDMA) {
		si_enable_dma_mgcg(rdev, enable);
	}

	if (block & RADEON_CG_BLOCK_BIF) {
		si_enable_bif_mgls(rdev, enable);
	}

	if (block & RADEON_CG_BLOCK_UVD) {
		if (rdev->has_uvd) {
			si_enable_uvd_mgcg(rdev, enable);
		}
	}

	if (block & RADEON_CG_BLOCK_HDP) {
		si_enable_hdp_mgcg(rdev, enable);
		si_enable_hdp_ls(rdev, enable);
	}
}

static void si_init_cg(struct radeon_device *rdev)
{
	si_update_cg(rdev, (RADEON_CG_BLOCK_GFX |
			    RADEON_CG_BLOCK_MC |
			    RADEON_CG_BLOCK_SDMA |
			    RADEON_CG_BLOCK_BIF |
			    RADEON_CG_BLOCK_HDP), true);
	if (rdev->has_uvd) {
		si_update_cg(rdev, RADEON_CG_BLOCK_UVD, true);
		si_init_uvd_internal_cg(rdev);
	}
}

static void si_fini_cg(struct radeon_device *rdev)
{
	if (rdev->has_uvd) {
		si_update_cg(rdev, RADEON_CG_BLOCK_UVD, false);
	}
	si_update_cg(rdev, (RADEON_CG_BLOCK_GFX |
			    RADEON_CG_BLOCK_MC |
			    RADEON_CG_BLOCK_SDMA |
			    RADEON_CG_BLOCK_BIF |
			    RADEON_CG_BLOCK_HDP), false);
}

u32 si_get_csb_size(struct radeon_device *rdev)
{
	u32 count = 0;
	const struct cs_section_def *sect = NULL;
	const struct cs_extent_def *ext = NULL;

	if (rdev->rlc.cs_data == NULL)
		return 0;

	/* begin clear state */
	count += 2;
	/* context control state */
	count += 3;

	for (sect = rdev->rlc.cs_data; sect->section != NULL; ++sect) {
		for (ext = sect->section; ext->extent != NULL; ++ext) {
			if (sect->id == SECT_CONTEXT)
				count += 2 + ext->reg_count;
			else
				return 0;
		}
	}
	/* pa_sc_raster_config */
	count += 3;
	/* end clear state */
	count += 2;
	/* clear state */
	count += 2;

	return count;
}

void si_get_csb_buffer(struct radeon_device *rdev, volatile u32 *buffer)
{
	u32 count = 0, i;
	const struct cs_section_def *sect = NULL;
	const struct cs_extent_def *ext = NULL;

	if (rdev->rlc.cs_data == NULL)
		return;
	if (buffer == NULL)
		return;

	buffer[count++] = cpu_to_le32(PACKET3(PACKET3_PREAMBLE_CNTL, 0));
	buffer[count++] = cpu_to_le32(PACKET3_PREAMBLE_BEGIN_CLEAR_STATE);

	buffer[count++] = cpu_to_le32(PACKET3(PACKET3_CONTEXT_CONTROL, 1));
	buffer[count++] = cpu_to_le32(0x80000000);
	buffer[count++] = cpu_to_le32(0x80000000);

	for (sect = rdev->rlc.cs_data; sect->section != NULL; ++sect) {
		for (ext = sect->section; ext->extent != NULL; ++ext) {
			if (sect->id == SECT_CONTEXT) {
				buffer[count++] =
					cpu_to_le32(PACKET3(PACKET3_SET_CONTEXT_REG, ext->reg_count));
				buffer[count++] = cpu_to_le32(ext->reg_index - 0xa000);
				for (i = 0; i < ext->reg_count; i++)
					buffer[count++] = cpu_to_le32(ext->extent[i]);
			} else {
				return;
			}
		}
	}

	buffer[count++] = cpu_to_le32(PACKET3(PACKET3_SET_CONTEXT_REG, 1));
	buffer[count++] = cpu_to_le32(PA_SC_RASTER_CONFIG - PACKET3_SET_CONTEXT_REG_START);
	switch (rdev->family) {
	case CHIP_TAHITI:
	case CHIP_PITCAIRN:
		buffer[count++] = cpu_to_le32(0x2a00126a);
		break;
	case CHIP_VERDE:
		buffer[count++] = cpu_to_le32(0x0000124a);
		break;
	case CHIP_OLAND:
		buffer[count++] = cpu_to_le32(0x00000082);
		break;
	case CHIP_HAINAN:
		buffer[count++] = cpu_to_le32(0x00000000);
		break;
	default:
		buffer[count++] = cpu_to_le32(0x00000000);
		break;
	}

	buffer[count++] = cpu_to_le32(PACKET3(PACKET3_PREAMBLE_CNTL, 0));
	buffer[count++] = cpu_to_le32(PACKET3_PREAMBLE_END_CLEAR_STATE);

	buffer[count++] = cpu_to_le32(PACKET3(PACKET3_CLEAR_STATE, 0));
	buffer[count++] = cpu_to_le32(0);
}

static void si_init_pg(struct radeon_device *rdev)
{
	if (rdev->pg_flags) {
		if (rdev->pg_flags & RADEON_PG_SUPPORT_SDMA) {
			si_init_dma_pg(rdev);
		}
		si_init_ao_cu_mask(rdev);
		if (rdev->pg_flags & RADEON_PG_SUPPORT_GFX_PG) {
			si_init_gfx_cgpg(rdev);
		} else {
			WREG32(RLC_SAVE_AND_RESTORE_BASE, rdev->rlc.save_restore_gpu_addr >> 8);
			WREG32(RLC_CLEAR_STATE_RESTORE_BASE, rdev->rlc.clear_state_gpu_addr >> 8);
		}
		si_enable_dma_pg(rdev, true);
		si_enable_gfx_cgpg(rdev, true);
	} else {
		WREG32(RLC_SAVE_AND_RESTORE_BASE, rdev->rlc.save_restore_gpu_addr >> 8);
		WREG32(RLC_CLEAR_STATE_RESTORE_BASE, rdev->rlc.clear_state_gpu_addr >> 8);
	}
}

static void si_fini_pg(struct radeon_device *rdev)
{
	if (rdev->pg_flags) {
		si_enable_dma_pg(rdev, false);
		si_enable_gfx_cgpg(rdev, false);
	}
}

/*
 * RLC
 */
void si_rlc_reset(struct radeon_device *rdev)
{
	u32 tmp = RREG32(GRBM_SOFT_RESET);

	tmp |= SOFT_RESET_RLC;
	WREG32(GRBM_SOFT_RESET, tmp);
	udelay(50);
	tmp &= ~SOFT_RESET_RLC;
	WREG32(GRBM_SOFT_RESET, tmp);
	udelay(50);
}

static void si_rlc_stop(struct radeon_device *rdev)
{
	WREG32(RLC_CNTL, 0);

	si_enable_gui_idle_interrupt(rdev, false);

	si_wait_for_rlc_serdes(rdev);
}

static void si_rlc_start(struct radeon_device *rdev)
{
	WREG32(RLC_CNTL, RLC_ENABLE);

	si_enable_gui_idle_interrupt(rdev, true);

	udelay(50);
}

static bool si_lbpw_supported(struct radeon_device *rdev)
{
	u32 tmp;

	/* Enable LBPW only for DDR3 */
	tmp = RREG32(MC_SEQ_MISC0);
	if ((tmp & 0xF0000000) == 0xB0000000)
		return true;
	return false;
}

static void si_enable_lbpw(struct radeon_device *rdev, bool enable)
{
	u32 tmp;

	tmp = RREG32(RLC_LB_CNTL);
	if (enable)
		tmp |= LOAD_BALANCE_ENABLE;
	else
		tmp &= ~LOAD_BALANCE_ENABLE;
	WREG32(RLC_LB_CNTL, tmp);

	if (!enable) {
		si_select_se_sh(rdev, 0xffffffff, 0xffffffff);
		WREG32(SPI_LB_CU_MASK, 0x00ff);
	}
}

static int si_rlc_resume(struct radeon_device *rdev)
{
	u32 i;

	if (!rdev->rlc_fw)
		return -EINVAL;

	si_rlc_stop(rdev);

	si_rlc_reset(rdev);

	si_init_pg(rdev);

	si_init_cg(rdev);

	WREG32(RLC_RL_BASE, 0);
	WREG32(RLC_RL_SIZE, 0);
	WREG32(RLC_LB_CNTL, 0);
	WREG32(RLC_LB_CNTR_MAX, 0xffffffff);
	WREG32(RLC_LB_CNTR_INIT, 0);
	WREG32(RLC_LB_INIT_CU_MASK, 0xffffffff);

	WREG32(RLC_MC_CNTL, 0);
	WREG32(RLC_UCODE_CNTL, 0);

	if (rdev->new_fw) {
		const struct rlc_firmware_header_v1_0 *hdr =
			(const struct rlc_firmware_header_v1_0 *)rdev->rlc_fw->data;
		u32 fw_size = le32_to_cpu(hdr->header.ucode_size_bytes) / 4;
		const __le32 *fw_data = (const __le32 *)
			(rdev->rlc_fw->data + le32_to_cpu(hdr->header.ucode_array_offset_bytes));

		radeon_ucode_print_rlc_hdr(&hdr->header);

		for (i = 0; i < fw_size; i++) {
			WREG32(RLC_UCODE_ADDR, i);
			WREG32(RLC_UCODE_DATA, le32_to_cpup(fw_data++));
		}
	} else {
		const __be32 *fw_data =
			(const __be32 *)rdev->rlc_fw->data;
		for (i = 0; i < SI_RLC_UCODE_SIZE; i++) {
			WREG32(RLC_UCODE_ADDR, i);
			WREG32(RLC_UCODE_DATA, be32_to_cpup(fw_data++));
		}
	}
	WREG32(RLC_UCODE_ADDR, 0);

	si_enable_lbpw(rdev, si_lbpw_supported(rdev));

	si_rlc_start(rdev);

	return 0;
}

static void si_enable_interrupts(struct radeon_device *rdev)
{
	u32 ih_cntl = RREG32(IH_CNTL);
	u32 ih_rb_cntl = RREG32(IH_RB_CNTL);

	ih_cntl |= ENABLE_INTR;
	ih_rb_cntl |= IH_RB_ENABLE;
	WREG32(IH_CNTL, ih_cntl);
	WREG32(IH_RB_CNTL, ih_rb_cntl);
	rdev->ih.enabled = true;
}

static void si_disable_interrupts(struct radeon_device *rdev)
{
	u32 ih_rb_cntl = RREG32(IH_RB_CNTL);
	u32 ih_cntl = RREG32(IH_CNTL);

	ih_rb_cntl &= ~IH_RB_ENABLE;
	ih_cntl &= ~ENABLE_INTR;
	WREG32(IH_RB_CNTL, ih_rb_cntl);
	WREG32(IH_CNTL, ih_cntl);
	/* set rptr, wptr to 0 */
	WREG32(IH_RB_RPTR, 0);
	WREG32(IH_RB_WPTR, 0);
	rdev->ih.enabled = false;
	rdev->ih.rptr = 0;
}

static void si_disable_interrupt_state(struct radeon_device *rdev)
{
	u32 tmp;

	tmp = RREG32(CP_INT_CNTL_RING0) &
		(CNTX_BUSY_INT_ENABLE | CNTX_EMPTY_INT_ENABLE);
	WREG32(CP_INT_CNTL_RING0, tmp);
	WREG32(CP_INT_CNTL_RING1, 0);
	WREG32(CP_INT_CNTL_RING2, 0);
	tmp = RREG32(DMA_CNTL + DMA0_REGISTER_OFFSET) & ~TRAP_ENABLE;
	WREG32(DMA_CNTL + DMA0_REGISTER_OFFSET, tmp);
	tmp = RREG32(DMA_CNTL + DMA1_REGISTER_OFFSET) & ~TRAP_ENABLE;
	WREG32(DMA_CNTL + DMA1_REGISTER_OFFSET, tmp);
	WREG32(GRBM_INT_CNTL, 0);
	if (rdev->num_crtc >= 2) {
		WREG32(INT_MASK + EVERGREEN_CRTC0_REGISTER_OFFSET, 0);
		WREG32(INT_MASK + EVERGREEN_CRTC1_REGISTER_OFFSET, 0);
	}
	if (rdev->num_crtc >= 4) {
		WREG32(INT_MASK + EVERGREEN_CRTC2_REGISTER_OFFSET, 0);
		WREG32(INT_MASK + EVERGREEN_CRTC3_REGISTER_OFFSET, 0);
	}
	if (rdev->num_crtc >= 6) {
		WREG32(INT_MASK + EVERGREEN_CRTC4_REGISTER_OFFSET, 0);
		WREG32(INT_MASK + EVERGREEN_CRTC5_REGISTER_OFFSET, 0);
	}

	if (rdev->num_crtc >= 2) {
		WREG32(GRPH_INT_CONTROL + EVERGREEN_CRTC0_REGISTER_OFFSET, 0);
		WREG32(GRPH_INT_CONTROL + EVERGREEN_CRTC1_REGISTER_OFFSET, 0);
	}
	if (rdev->num_crtc >= 4) {
		WREG32(GRPH_INT_CONTROL + EVERGREEN_CRTC2_REGISTER_OFFSET, 0);
		WREG32(GRPH_INT_CONTROL + EVERGREEN_CRTC3_REGISTER_OFFSET, 0);
	}
	if (rdev->num_crtc >= 6) {
		WREG32(GRPH_INT_CONTROL + EVERGREEN_CRTC4_REGISTER_OFFSET, 0);
		WREG32(GRPH_INT_CONTROL + EVERGREEN_CRTC5_REGISTER_OFFSET, 0);
	}

	if (!ASIC_IS_NODCE(rdev)) {
		WREG32(DAC_AUTODETECT_INT_CONTROL, 0);

		tmp = RREG32(DC_HPD1_INT_CONTROL) & DC_HPDx_INT_POLARITY;
		WREG32(DC_HPD1_INT_CONTROL, tmp);
		tmp = RREG32(DC_HPD2_INT_CONTROL) & DC_HPDx_INT_POLARITY;
		WREG32(DC_HPD2_INT_CONTROL, tmp);
		tmp = RREG32(DC_HPD3_INT_CONTROL) & DC_HPDx_INT_POLARITY;
		WREG32(DC_HPD3_INT_CONTROL, tmp);
		tmp = RREG32(DC_HPD4_INT_CONTROL) & DC_HPDx_INT_POLARITY;
		WREG32(DC_HPD4_INT_CONTROL, tmp);
		tmp = RREG32(DC_HPD5_INT_CONTROL) & DC_HPDx_INT_POLARITY;
		WREG32(DC_HPD5_INT_CONTROL, tmp);
		tmp = RREG32(DC_HPD6_INT_CONTROL) & DC_HPDx_INT_POLARITY;
		WREG32(DC_HPD6_INT_CONTROL, tmp);
	}
}

static int si_irq_init(struct radeon_device *rdev)
{
	int ret = 0;
	int rb_bufsz;
	u32 interrupt_cntl, ih_cntl, ih_rb_cntl;

	/* allocate ring */
	ret = r600_ih_ring_alloc(rdev);
	if (ret)
		return ret;

	/* disable irqs */
	si_disable_interrupts(rdev);

	/* init rlc */
	ret = si_rlc_resume(rdev);
	if (ret) {
		r600_ih_ring_fini(rdev);
		return ret;
	}

	/* setup interrupt control */
	/* set dummy read address to ring address */
	WREG32(INTERRUPT_CNTL2, rdev->ih.gpu_addr >> 8);
	interrupt_cntl = RREG32(INTERRUPT_CNTL);
	/* IH_DUMMY_RD_OVERRIDE=0 - dummy read disabled with msi, enabled without msi
	 * IH_DUMMY_RD_OVERRIDE=1 - dummy read controlled by IH_DUMMY_RD_EN
	 */
	interrupt_cntl &= ~IH_DUMMY_RD_OVERRIDE;
	/* IH_REQ_NONSNOOP_EN=1 if ring is in non-cacheable memory, e.g., vram */
	interrupt_cntl &= ~IH_REQ_NONSNOOP_EN;
	WREG32(INTERRUPT_CNTL, interrupt_cntl);

	WREG32(IH_RB_BASE, rdev->ih.gpu_addr >> 8);
	rb_bufsz = order_base_2(rdev->ih.ring_size / 4);

	ih_rb_cntl = (IH_WPTR_OVERFLOW_ENABLE |
		      IH_WPTR_OVERFLOW_CLEAR |
		      (rb_bufsz << 1));

	if (rdev->wb.enabled)
		ih_rb_cntl |= IH_WPTR_WRITEBACK_ENABLE;

	/* set the writeback address whether it's enabled or not */
	WREG32(IH_RB_WPTR_ADDR_LO, (rdev->wb.gpu_addr + R600_WB_IH_WPTR_OFFSET) & 0xFFFFFFFC);
	WREG32(IH_RB_WPTR_ADDR_HI, upper_32_bits(rdev->wb.gpu_addr + R600_WB_IH_WPTR_OFFSET) & 0xFF);

	WREG32(IH_RB_CNTL, ih_rb_cntl);

	/* set rptr, wptr to 0 */
	WREG32(IH_RB_RPTR, 0);
	WREG32(IH_RB_WPTR, 0);

	/* Default settings for IH_CNTL (disabled at first) */
	ih_cntl = MC_WRREQ_CREDIT(0x10) | MC_WR_CLEAN_CNT(0x10) | MC_VMID(0);
	/* RPTR_REARM only works if msi's are enabled */
	if (rdev->msi_enabled)
		ih_cntl |= RPTR_REARM;
	WREG32(IH_CNTL, ih_cntl);

	/* force the active interrupt state to all disabled */
	si_disable_interrupt_state(rdev);

	pci_set_master(rdev->pdev);

	/* enable irqs */
	si_enable_interrupts(rdev);

	return ret;
}

int si_irq_set(struct radeon_device *rdev)
{
	u32 cp_int_cntl;
	u32 cp_int_cntl1 = 0, cp_int_cntl2 = 0;
	u32 crtc1 = 0, crtc2 = 0, crtc3 = 0, crtc4 = 0, crtc5 = 0, crtc6 = 0;
	u32 hpd1 = 0, hpd2 = 0, hpd3 = 0, hpd4 = 0, hpd5 = 0, hpd6 = 0;
	u32 grbm_int_cntl = 0;
	u32 dma_cntl, dma_cntl1;
	u32 thermal_int = 0;

	if (!rdev->irq.installed) {
		WARN(1, "Can't enable IRQ/MSI because no handler is installed\n");
		return -EINVAL;
	}
	/* don't enable anything if the ih is disabled */
	if (!rdev->ih.enabled) {
		si_disable_interrupts(rdev);
		/* force the active interrupt state to all disabled */
		si_disable_interrupt_state(rdev);
		return 0;
	}

	cp_int_cntl = RREG32(CP_INT_CNTL_RING0) &
		(CNTX_BUSY_INT_ENABLE | CNTX_EMPTY_INT_ENABLE);

	if (!ASIC_IS_NODCE(rdev)) {
		hpd1 = RREG32(DC_HPD1_INT_CONTROL) & ~DC_HPDx_INT_EN;
		hpd2 = RREG32(DC_HPD2_INT_CONTROL) & ~DC_HPDx_INT_EN;
		hpd3 = RREG32(DC_HPD3_INT_CONTROL) & ~DC_HPDx_INT_EN;
		hpd4 = RREG32(DC_HPD4_INT_CONTROL) & ~DC_HPDx_INT_EN;
		hpd5 = RREG32(DC_HPD5_INT_CONTROL) & ~DC_HPDx_INT_EN;
		hpd6 = RREG32(DC_HPD6_INT_CONTROL) & ~DC_HPDx_INT_EN;
	}

	dma_cntl = RREG32(DMA_CNTL + DMA0_REGISTER_OFFSET) & ~TRAP_ENABLE;
	dma_cntl1 = RREG32(DMA_CNTL + DMA1_REGISTER_OFFSET) & ~TRAP_ENABLE;

	thermal_int = RREG32(CG_THERMAL_INT) &
		~(THERM_INT_MASK_HIGH | THERM_INT_MASK_LOW);

	/* enable CP interrupts on all rings */
	if (atomic_read(&rdev->irq.ring_int[RADEON_RING_TYPE_GFX_INDEX])) {
		DRM_DEBUG("si_irq_set: sw int gfx\n");
		cp_int_cntl |= TIME_STAMP_INT_ENABLE;
	}
	if (atomic_read(&rdev->irq.ring_int[CAYMAN_RING_TYPE_CP1_INDEX])) {
		DRM_DEBUG("si_irq_set: sw int cp1\n");
		cp_int_cntl1 |= TIME_STAMP_INT_ENABLE;
	}
	if (atomic_read(&rdev->irq.ring_int[CAYMAN_RING_TYPE_CP2_INDEX])) {
		DRM_DEBUG("si_irq_set: sw int cp2\n");
		cp_int_cntl2 |= TIME_STAMP_INT_ENABLE;
	}
	if (atomic_read(&rdev->irq.ring_int[R600_RING_TYPE_DMA_INDEX])) {
		DRM_DEBUG("si_irq_set: sw int dma\n");
		dma_cntl |= TRAP_ENABLE;
	}

	if (atomic_read(&rdev->irq.ring_int[CAYMAN_RING_TYPE_DMA1_INDEX])) {
		DRM_DEBUG("si_irq_set: sw int dma1\n");
		dma_cntl1 |= TRAP_ENABLE;
	}
	if (rdev->irq.crtc_vblank_int[0] ||
	    atomic_read(&rdev->irq.pflip[0])) {
		DRM_DEBUG("si_irq_set: vblank 0\n");
		crtc1 |= VBLANK_INT_MASK;
	}
	if (rdev->irq.crtc_vblank_int[1] ||
	    atomic_read(&rdev->irq.pflip[1])) {
		DRM_DEBUG("si_irq_set: vblank 1\n");
		crtc2 |= VBLANK_INT_MASK;
	}
	if (rdev->irq.crtc_vblank_int[2] ||
	    atomic_read(&rdev->irq.pflip[2])) {
		DRM_DEBUG("si_irq_set: vblank 2\n");
		crtc3 |= VBLANK_INT_MASK;
	}
	if (rdev->irq.crtc_vblank_int[3] ||
	    atomic_read(&rdev->irq.pflip[3])) {
		DRM_DEBUG("si_irq_set: vblank 3\n");
		crtc4 |= VBLANK_INT_MASK;
	}
	if (rdev->irq.crtc_vblank_int[4] ||
	    atomic_read(&rdev->irq.pflip[4])) {
		DRM_DEBUG("si_irq_set: vblank 4\n");
		crtc5 |= VBLANK_INT_MASK;
	}
	if (rdev->irq.crtc_vblank_int[5] ||
	    atomic_read(&rdev->irq.pflip[5])) {
		DRM_DEBUG("si_irq_set: vblank 5\n");
		crtc6 |= VBLANK_INT_MASK;
	}
	if (rdev->irq.hpd[0]) {
		DRM_DEBUG("si_irq_set: hpd 1\n");
		hpd1 |= DC_HPDx_INT_EN;
	}
	if (rdev->irq.hpd[1]) {
		DRM_DEBUG("si_irq_set: hpd 2\n");
		hpd2 |= DC_HPDx_INT_EN;
	}
	if (rdev->irq.hpd[2]) {
		DRM_DEBUG("si_irq_set: hpd 3\n");
		hpd3 |= DC_HPDx_INT_EN;
	}
	if (rdev->irq.hpd[3]) {
		DRM_DEBUG("si_irq_set: hpd 4\n");
		hpd4 |= DC_HPDx_INT_EN;
	}
	if (rdev->irq.hpd[4]) {
		DRM_DEBUG("si_irq_set: hpd 5\n");
		hpd5 |= DC_HPDx_INT_EN;
	}
	if (rdev->irq.hpd[5]) {
		DRM_DEBUG("si_irq_set: hpd 6\n");
		hpd6 |= DC_HPDx_INT_EN;
	}

	WREG32(CP_INT_CNTL_RING0, cp_int_cntl);
	WREG32(CP_INT_CNTL_RING1, cp_int_cntl1);
	WREG32(CP_INT_CNTL_RING2, cp_int_cntl2);

	WREG32(DMA_CNTL + DMA0_REGISTER_OFFSET, dma_cntl);
	WREG32(DMA_CNTL + DMA1_REGISTER_OFFSET, dma_cntl1);

	WREG32(GRBM_INT_CNTL, grbm_int_cntl);

	if (rdev->irq.dpm_thermal) {
		DRM_DEBUG("dpm thermal\n");
		thermal_int |= THERM_INT_MASK_HIGH | THERM_INT_MASK_LOW;
	}

	if (rdev->num_crtc >= 2) {
		WREG32(INT_MASK + EVERGREEN_CRTC0_REGISTER_OFFSET, crtc1);
		WREG32(INT_MASK + EVERGREEN_CRTC1_REGISTER_OFFSET, crtc2);
	}
	if (rdev->num_crtc >= 4) {
		WREG32(INT_MASK + EVERGREEN_CRTC2_REGISTER_OFFSET, crtc3);
		WREG32(INT_MASK + EVERGREEN_CRTC3_REGISTER_OFFSET, crtc4);
	}
	if (rdev->num_crtc >= 6) {
		WREG32(INT_MASK + EVERGREEN_CRTC4_REGISTER_OFFSET, crtc5);
		WREG32(INT_MASK + EVERGREEN_CRTC5_REGISTER_OFFSET, crtc6);
	}

	if (rdev->num_crtc >= 2) {
		WREG32(GRPH_INT_CONTROL + EVERGREEN_CRTC0_REGISTER_OFFSET,
		       GRPH_PFLIP_INT_MASK);
		WREG32(GRPH_INT_CONTROL + EVERGREEN_CRTC1_REGISTER_OFFSET,
		       GRPH_PFLIP_INT_MASK);
	}
	if (rdev->num_crtc >= 4) {
		WREG32(GRPH_INT_CONTROL + EVERGREEN_CRTC2_REGISTER_OFFSET,
		       GRPH_PFLIP_INT_MASK);
		WREG32(GRPH_INT_CONTROL + EVERGREEN_CRTC3_REGISTER_OFFSET,
		       GRPH_PFLIP_INT_MASK);
	}
	if (rdev->num_crtc >= 6) {
		WREG32(GRPH_INT_CONTROL + EVERGREEN_CRTC4_REGISTER_OFFSET,
		       GRPH_PFLIP_INT_MASK);
		WREG32(GRPH_INT_CONTROL + EVERGREEN_CRTC5_REGISTER_OFFSET,
		       GRPH_PFLIP_INT_MASK);
	}

	if (!ASIC_IS_NODCE(rdev)) {
		WREG32(DC_HPD1_INT_CONTROL, hpd1);
		WREG32(DC_HPD2_INT_CONTROL, hpd2);
		WREG32(DC_HPD3_INT_CONTROL, hpd3);
		WREG32(DC_HPD4_INT_CONTROL, hpd4);
		WREG32(DC_HPD5_INT_CONTROL, hpd5);
		WREG32(DC_HPD6_INT_CONTROL, hpd6);
	}

	WREG32(CG_THERMAL_INT, thermal_int);

	return 0;
}

static inline void si_irq_ack(struct radeon_device *rdev)
{
	u32 tmp;

	if (ASIC_IS_NODCE(rdev))
		return;

	rdev->irq.stat_regs.evergreen.disp_int = RREG32(DISP_INTERRUPT_STATUS);
	rdev->irq.stat_regs.evergreen.disp_int_cont = RREG32(DISP_INTERRUPT_STATUS_CONTINUE);
	rdev->irq.stat_regs.evergreen.disp_int_cont2 = RREG32(DISP_INTERRUPT_STATUS_CONTINUE2);
	rdev->irq.stat_regs.evergreen.disp_int_cont3 = RREG32(DISP_INTERRUPT_STATUS_CONTINUE3);
	rdev->irq.stat_regs.evergreen.disp_int_cont4 = RREG32(DISP_INTERRUPT_STATUS_CONTINUE4);
	rdev->irq.stat_regs.evergreen.disp_int_cont5 = RREG32(DISP_INTERRUPT_STATUS_CONTINUE5);
	rdev->irq.stat_regs.evergreen.d1grph_int = RREG32(GRPH_INT_STATUS + EVERGREEN_CRTC0_REGISTER_OFFSET);
	rdev->irq.stat_regs.evergreen.d2grph_int = RREG32(GRPH_INT_STATUS + EVERGREEN_CRTC1_REGISTER_OFFSET);
	if (rdev->num_crtc >= 4) {
		rdev->irq.stat_regs.evergreen.d3grph_int = RREG32(GRPH_INT_STATUS + EVERGREEN_CRTC2_REGISTER_OFFSET);
		rdev->irq.stat_regs.evergreen.d4grph_int = RREG32(GRPH_INT_STATUS + EVERGREEN_CRTC3_REGISTER_OFFSET);
	}
	if (rdev->num_crtc >= 6) {
		rdev->irq.stat_regs.evergreen.d5grph_int = RREG32(GRPH_INT_STATUS + EVERGREEN_CRTC4_REGISTER_OFFSET);
		rdev->irq.stat_regs.evergreen.d6grph_int = RREG32(GRPH_INT_STATUS + EVERGREEN_CRTC5_REGISTER_OFFSET);
	}

	if (rdev->irq.stat_regs.evergreen.d1grph_int & GRPH_PFLIP_INT_OCCURRED)
		WREG32(GRPH_INT_STATUS + EVERGREEN_CRTC0_REGISTER_OFFSET, GRPH_PFLIP_INT_CLEAR);
	if (rdev->irq.stat_regs.evergreen.d2grph_int & GRPH_PFLIP_INT_OCCURRED)
		WREG32(GRPH_INT_STATUS + EVERGREEN_CRTC1_REGISTER_OFFSET, GRPH_PFLIP_INT_CLEAR);
	if (rdev->irq.stat_regs.evergreen.disp_int & LB_D1_VBLANK_INTERRUPT)
		WREG32(VBLANK_STATUS + EVERGREEN_CRTC0_REGISTER_OFFSET, VBLANK_ACK);
	if (rdev->irq.stat_regs.evergreen.disp_int & LB_D1_VLINE_INTERRUPT)
		WREG32(VLINE_STATUS + EVERGREEN_CRTC0_REGISTER_OFFSET, VLINE_ACK);
	if (rdev->irq.stat_regs.evergreen.disp_int_cont & LB_D2_VBLANK_INTERRUPT)
		WREG32(VBLANK_STATUS + EVERGREEN_CRTC1_REGISTER_OFFSET, VBLANK_ACK);
	if (rdev->irq.stat_regs.evergreen.disp_int_cont & LB_D2_VLINE_INTERRUPT)
		WREG32(VLINE_STATUS + EVERGREEN_CRTC1_REGISTER_OFFSET, VLINE_ACK);

	if (rdev->num_crtc >= 4) {
		if (rdev->irq.stat_regs.evergreen.d3grph_int & GRPH_PFLIP_INT_OCCURRED)
			WREG32(GRPH_INT_STATUS + EVERGREEN_CRTC2_REGISTER_OFFSET, GRPH_PFLIP_INT_CLEAR);
		if (rdev->irq.stat_regs.evergreen.d4grph_int & GRPH_PFLIP_INT_OCCURRED)
			WREG32(GRPH_INT_STATUS + EVERGREEN_CRTC3_REGISTER_OFFSET, GRPH_PFLIP_INT_CLEAR);
		if (rdev->irq.stat_regs.evergreen.disp_int_cont2 & LB_D3_VBLANK_INTERRUPT)
			WREG32(VBLANK_STATUS + EVERGREEN_CRTC2_REGISTER_OFFSET, VBLANK_ACK);
		if (rdev->irq.stat_regs.evergreen.disp_int_cont2 & LB_D3_VLINE_INTERRUPT)
			WREG32(VLINE_STATUS + EVERGREEN_CRTC2_REGISTER_OFFSET, VLINE_ACK);
		if (rdev->irq.stat_regs.evergreen.disp_int_cont3 & LB_D4_VBLANK_INTERRUPT)
			WREG32(VBLANK_STATUS + EVERGREEN_CRTC3_REGISTER_OFFSET, VBLANK_ACK);
		if (rdev->irq.stat_regs.evergreen.disp_int_cont3 & LB_D4_VLINE_INTERRUPT)
			WREG32(VLINE_STATUS + EVERGREEN_CRTC3_REGISTER_OFFSET, VLINE_ACK);
	}

	if (rdev->num_crtc >= 6) {
		if (rdev->irq.stat_regs.evergreen.d5grph_int & GRPH_PFLIP_INT_OCCURRED)
			WREG32(GRPH_INT_STATUS + EVERGREEN_CRTC4_REGISTER_OFFSET, GRPH_PFLIP_INT_CLEAR);
		if (rdev->irq.stat_regs.evergreen.d6grph_int & GRPH_PFLIP_INT_OCCURRED)
			WREG32(GRPH_INT_STATUS + EVERGREEN_CRTC5_REGISTER_OFFSET, GRPH_PFLIP_INT_CLEAR);
		if (rdev->irq.stat_regs.evergreen.disp_int_cont4 & LB_D5_VBLANK_INTERRUPT)
			WREG32(VBLANK_STATUS + EVERGREEN_CRTC4_REGISTER_OFFSET, VBLANK_ACK);
		if (rdev->irq.stat_regs.evergreen.disp_int_cont4 & LB_D5_VLINE_INTERRUPT)
			WREG32(VLINE_STATUS + EVERGREEN_CRTC4_REGISTER_OFFSET, VLINE_ACK);
		if (rdev->irq.stat_regs.evergreen.disp_int_cont5 & LB_D6_VBLANK_INTERRUPT)
			WREG32(VBLANK_STATUS + EVERGREEN_CRTC5_REGISTER_OFFSET, VBLANK_ACK);
		if (rdev->irq.stat_regs.evergreen.disp_int_cont5 & LB_D6_VLINE_INTERRUPT)
			WREG32(VLINE_STATUS + EVERGREEN_CRTC5_REGISTER_OFFSET, VLINE_ACK);
	}

	if (rdev->irq.stat_regs.evergreen.disp_int & DC_HPD1_INTERRUPT) {
		tmp = RREG32(DC_HPD1_INT_CONTROL);
		tmp |= DC_HPDx_INT_ACK;
		WREG32(DC_HPD1_INT_CONTROL, tmp);
	}
	if (rdev->irq.stat_regs.evergreen.disp_int_cont & DC_HPD2_INTERRUPT) {
		tmp = RREG32(DC_HPD2_INT_CONTROL);
		tmp |= DC_HPDx_INT_ACK;
		WREG32(DC_HPD2_INT_CONTROL, tmp);
	}
	if (rdev->irq.stat_regs.evergreen.disp_int_cont2 & DC_HPD3_INTERRUPT) {
		tmp = RREG32(DC_HPD3_INT_CONTROL);
		tmp |= DC_HPDx_INT_ACK;
		WREG32(DC_HPD3_INT_CONTROL, tmp);
	}
	if (rdev->irq.stat_regs.evergreen.disp_int_cont3 & DC_HPD4_INTERRUPT) {
		tmp = RREG32(DC_HPD4_INT_CONTROL);
		tmp |= DC_HPDx_INT_ACK;
		WREG32(DC_HPD4_INT_CONTROL, tmp);
	}
	if (rdev->irq.stat_regs.evergreen.disp_int_cont4 & DC_HPD5_INTERRUPT) {
		tmp = RREG32(DC_HPD5_INT_CONTROL);
		tmp |= DC_HPDx_INT_ACK;
		WREG32(DC_HPD5_INT_CONTROL, tmp);
	}
	if (rdev->irq.stat_regs.evergreen.disp_int_cont5 & DC_HPD6_INTERRUPT) {
		tmp = RREG32(DC_HPD5_INT_CONTROL);
		tmp |= DC_HPDx_INT_ACK;
		WREG32(DC_HPD6_INT_CONTROL, tmp);
	}
}

static void si_irq_disable(struct radeon_device *rdev)
{
	si_disable_interrupts(rdev);
	/* Wait and acknowledge irq */
	mdelay(1);
	si_irq_ack(rdev);
	si_disable_interrupt_state(rdev);
}

static void si_irq_suspend(struct radeon_device *rdev)
{
	si_irq_disable(rdev);
	si_rlc_stop(rdev);
}

static void si_irq_fini(struct radeon_device *rdev)
{
	si_irq_suspend(rdev);
	r600_ih_ring_fini(rdev);
}

static inline u32 si_get_ih_wptr(struct radeon_device *rdev)
{
	u32 wptr, tmp;

	if (rdev->wb.enabled)
		wptr = le32_to_cpu(rdev->wb.wb[R600_WB_IH_WPTR_OFFSET/4]);
	else
		wptr = RREG32(IH_RB_WPTR);

	if (wptr & RB_OVERFLOW) {
		wptr &= ~RB_OVERFLOW;
		/* When a ring buffer overflow happen start parsing interrupt
		 * from the last not overwritten vector (wptr + 16). Hopefully
		 * this should allow us to catchup.
		 */
		dev_warn(rdev->dev, "IH ring buffer overflow (0x%08X, 0x%08X, 0x%08X)\n",
			 wptr, rdev->ih.rptr, (wptr + 16) & rdev->ih.ptr_mask);
		rdev->ih.rptr = (wptr + 16) & rdev->ih.ptr_mask;
		tmp = RREG32(IH_RB_CNTL);
		tmp |= IH_WPTR_OVERFLOW_CLEAR;
		WREG32(IH_RB_CNTL, tmp);
	}
	return (wptr & rdev->ih.ptr_mask);
}

/*        SI IV Ring
 * Each IV ring entry is 128 bits:
 * [7:0]    - interrupt source id
 * [31:8]   - reserved
 * [59:32]  - interrupt source data
 * [63:60]  - reserved
 * [71:64]  - RINGID
 * [79:72]  - VMID
 * [127:80] - reserved
 */
int si_irq_process(struct radeon_device *rdev)
{
	u32 wptr;
	u32 rptr;
	u32 src_id, src_data, ring_id;
	u32 ring_index;
	bool queue_hotplug = false;
	bool queue_thermal = false;
	u32 status, addr;

	if (!rdev->ih.enabled || rdev->shutdown)
		return IRQ_NONE;

	wptr = si_get_ih_wptr(rdev);

restart_ih:
	/* is somebody else already processing irqs? */
	if (atomic_xchg(&rdev->ih.lock, 1))
		return IRQ_NONE;

	rptr = rdev->ih.rptr;
	DRM_DEBUG("si_irq_process start: rptr %d, wptr %d\n", rptr, wptr);

	/* Order reading of wptr vs. reading of IH ring data */
	rmb();

	/* display interrupts */
	si_irq_ack(rdev);

	while (rptr != wptr) {
		/* wptr/rptr are in bytes! */
		ring_index = rptr / 4;
		src_id =  le32_to_cpu(rdev->ih.ring[ring_index]) & 0xff;
		src_data = le32_to_cpu(rdev->ih.ring[ring_index + 1]) & 0xfffffff;
		ring_id = le32_to_cpu(rdev->ih.ring[ring_index + 2]) & 0xff;

		switch (src_id) {
		case 1: /* D1 vblank/vline */
			switch (src_data) {
			case 0: /* D1 vblank */
				if (rdev->irq.stat_regs.evergreen.disp_int & LB_D1_VBLANK_INTERRUPT) {
					if (rdev->irq.crtc_vblank_int[0]) {
						drm_handle_vblank(rdev->ddev, 0);
						rdev->pm.vblank_sync = true;
						wake_up(&rdev->irq.vblank_queue);
					}
					if (atomic_read(&rdev->irq.pflip[0]))
						radeon_crtc_handle_vblank(rdev, 0);
					rdev->irq.stat_regs.evergreen.disp_int &= ~LB_D1_VBLANK_INTERRUPT;
					DRM_DEBUG("IH: D1 vblank\n");
				}
				break;
			case 1: /* D1 vline */
				if (rdev->irq.stat_regs.evergreen.disp_int & LB_D1_VLINE_INTERRUPT) {
					rdev->irq.stat_regs.evergreen.disp_int &= ~LB_D1_VLINE_INTERRUPT;
					DRM_DEBUG("IH: D1 vline\n");
				}
				break;
			default:
				DRM_DEBUG("Unhandled interrupt: %d %d\n", src_id, src_data);
				break;
			}
			break;
		case 2: /* D2 vblank/vline */
			switch (src_data) {
			case 0: /* D2 vblank */
				if (rdev->irq.stat_regs.evergreen.disp_int_cont & LB_D2_VBLANK_INTERRUPT) {
					if (rdev->irq.crtc_vblank_int[1]) {
						drm_handle_vblank(rdev->ddev, 1);
						rdev->pm.vblank_sync = true;
						wake_up(&rdev->irq.vblank_queue);
					}
					if (atomic_read(&rdev->irq.pflip[1]))
						radeon_crtc_handle_vblank(rdev, 1);
					rdev->irq.stat_regs.evergreen.disp_int_cont &= ~LB_D2_VBLANK_INTERRUPT;
					DRM_DEBUG("IH: D2 vblank\n");
				}
				break;
			case 1: /* D2 vline */
				if (rdev->irq.stat_regs.evergreen.disp_int_cont & LB_D2_VLINE_INTERRUPT) {
					rdev->irq.stat_regs.evergreen.disp_int_cont &= ~LB_D2_VLINE_INTERRUPT;
					DRM_DEBUG("IH: D2 vline\n");
				}
				break;
			default:
				DRM_DEBUG("Unhandled interrupt: %d %d\n", src_id, src_data);
				break;
			}
			break;
		case 3: /* D3 vblank/vline */
			switch (src_data) {
			case 0: /* D3 vblank */
				if (rdev->irq.stat_regs.evergreen.disp_int_cont2 & LB_D3_VBLANK_INTERRUPT) {
					if (rdev->irq.crtc_vblank_int[2]) {
						drm_handle_vblank(rdev->ddev, 2);
						rdev->pm.vblank_sync = true;
						wake_up(&rdev->irq.vblank_queue);
					}
					if (atomic_read(&rdev->irq.pflip[2]))
						radeon_crtc_handle_vblank(rdev, 2);
					rdev->irq.stat_regs.evergreen.disp_int_cont2 &= ~LB_D3_VBLANK_INTERRUPT;
					DRM_DEBUG("IH: D3 vblank\n");
				}
				break;
			case 1: /* D3 vline */
				if (rdev->irq.stat_regs.evergreen.disp_int_cont2 & LB_D3_VLINE_INTERRUPT) {
					rdev->irq.stat_regs.evergreen.disp_int_cont2 &= ~LB_D3_VLINE_INTERRUPT;
					DRM_DEBUG("IH: D3 vline\n");
				}
				break;
			default:
				DRM_DEBUG("Unhandled interrupt: %d %d\n", src_id, src_data);
				break;
			}
			break;
		case 4: /* D4 vblank/vline */
			switch (src_data) {
			case 0: /* D4 vblank */
				if (rdev->irq.stat_regs.evergreen.disp_int_cont3 & LB_D4_VBLANK_INTERRUPT) {
					if (rdev->irq.crtc_vblank_int[3]) {
						drm_handle_vblank(rdev->ddev, 3);
						rdev->pm.vblank_sync = true;
						wake_up(&rdev->irq.vblank_queue);
					}
					if (atomic_read(&rdev->irq.pflip[3]))
						radeon_crtc_handle_vblank(rdev, 3);
					rdev->irq.stat_regs.evergreen.disp_int_cont3 &= ~LB_D4_VBLANK_INTERRUPT;
					DRM_DEBUG("IH: D4 vblank\n");
				}
				break;
			case 1: /* D4 vline */
				if (rdev->irq.stat_regs.evergreen.disp_int_cont3 & LB_D4_VLINE_INTERRUPT) {
					rdev->irq.stat_regs.evergreen.disp_int_cont3 &= ~LB_D4_VLINE_INTERRUPT;
					DRM_DEBUG("IH: D4 vline\n");
				}
				break;
			default:
				DRM_DEBUG("Unhandled interrupt: %d %d\n", src_id, src_data);
				break;
			}
			break;
		case 5: /* D5 vblank/vline */
			switch (src_data) {
			case 0: /* D5 vblank */
				if (rdev->irq.stat_regs.evergreen.disp_int_cont4 & LB_D5_VBLANK_INTERRUPT) {
					if (rdev->irq.crtc_vblank_int[4]) {
						drm_handle_vblank(rdev->ddev, 4);
						rdev->pm.vblank_sync = true;
						wake_up(&rdev->irq.vblank_queue);
					}
					if (atomic_read(&rdev->irq.pflip[4]))
						radeon_crtc_handle_vblank(rdev, 4);
					rdev->irq.stat_regs.evergreen.disp_int_cont4 &= ~LB_D5_VBLANK_INTERRUPT;
					DRM_DEBUG("IH: D5 vblank\n");
				}
				break;
			case 1: /* D5 vline */
				if (rdev->irq.stat_regs.evergreen.disp_int_cont4 & LB_D5_VLINE_INTERRUPT) {
					rdev->irq.stat_regs.evergreen.disp_int_cont4 &= ~LB_D5_VLINE_INTERRUPT;
					DRM_DEBUG("IH: D5 vline\n");
				}
				break;
			default:
				DRM_DEBUG("Unhandled interrupt: %d %d\n", src_id, src_data);
				break;
			}
			break;
		case 6: /* D6 vblank/vline */
			switch (src_data) {
			case 0: /* D6 vblank */
				if (rdev->irq.stat_regs.evergreen.disp_int_cont5 & LB_D6_VBLANK_INTERRUPT) {
					if (rdev->irq.crtc_vblank_int[5]) {
						drm_handle_vblank(rdev->ddev, 5);
						rdev->pm.vblank_sync = true;
						wake_up(&rdev->irq.vblank_queue);
					}
					if (atomic_read(&rdev->irq.pflip[5]))
						radeon_crtc_handle_vblank(rdev, 5);
					rdev->irq.stat_regs.evergreen.disp_int_cont5 &= ~LB_D6_VBLANK_INTERRUPT;
					DRM_DEBUG("IH: D6 vblank\n");
				}
				break;
			case 1: /* D6 vline */
				if (rdev->irq.stat_regs.evergreen.disp_int_cont5 & LB_D6_VLINE_INTERRUPT) {
					rdev->irq.stat_regs.evergreen.disp_int_cont5 &= ~LB_D6_VLINE_INTERRUPT;
					DRM_DEBUG("IH: D6 vline\n");
				}
				break;
			default:
				DRM_DEBUG("Unhandled interrupt: %d %d\n", src_id, src_data);
				break;
			}
			break;
		case 8: /* D1 page flip */
		case 10: /* D2 page flip */
		case 12: /* D3 page flip */
		case 14: /* D4 page flip */
		case 16: /* D5 page flip */
		case 18: /* D6 page flip */
			DRM_DEBUG("IH: D%d flip\n", ((src_id - 8) >> 1) + 1);
			if (radeon_use_pflipirq > 0)
				radeon_crtc_handle_flip(rdev, (src_id - 8) >> 1);
			break;
		case 42: /* HPD hotplug */
			switch (src_data) {
			case 0:
				if (rdev->irq.stat_regs.evergreen.disp_int & DC_HPD1_INTERRUPT) {
					rdev->irq.stat_regs.evergreen.disp_int &= ~DC_HPD1_INTERRUPT;
					queue_hotplug = true;
					DRM_DEBUG("IH: HPD1\n");
				}
				break;
			case 1:
				if (rdev->irq.stat_regs.evergreen.disp_int_cont & DC_HPD2_INTERRUPT) {
					rdev->irq.stat_regs.evergreen.disp_int_cont &= ~DC_HPD2_INTERRUPT;
					queue_hotplug = true;
					DRM_DEBUG("IH: HPD2\n");
				}
				break;
			case 2:
				if (rdev->irq.stat_regs.evergreen.disp_int_cont2 & DC_HPD3_INTERRUPT) {
					rdev->irq.stat_regs.evergreen.disp_int_cont2 &= ~DC_HPD3_INTERRUPT;
					queue_hotplug = true;
					DRM_DEBUG("IH: HPD3\n");
				}
				break;
			case 3:
				if (rdev->irq.stat_regs.evergreen.disp_int_cont3 & DC_HPD4_INTERRUPT) {
					rdev->irq.stat_regs.evergreen.disp_int_cont3 &= ~DC_HPD4_INTERRUPT;
					queue_hotplug = true;
					DRM_DEBUG("IH: HPD4\n");
				}
				break;
			case 4:
				if (rdev->irq.stat_regs.evergreen.disp_int_cont4 & DC_HPD5_INTERRUPT) {
					rdev->irq.stat_regs.evergreen.disp_int_cont4 &= ~DC_HPD5_INTERRUPT;
					queue_hotplug = true;
					DRM_DEBUG("IH: HPD5\n");
				}
				break;
			case 5:
				if (rdev->irq.stat_regs.evergreen.disp_int_cont5 & DC_HPD6_INTERRUPT) {
					rdev->irq.stat_regs.evergreen.disp_int_cont5 &= ~DC_HPD6_INTERRUPT;
					queue_hotplug = true;
					DRM_DEBUG("IH: HPD6\n");
				}
				break;
			default:
				DRM_DEBUG("Unhandled interrupt: %d %d\n", src_id, src_data);
				break;
			}
			break;
		case 124: /* UVD */
			DRM_DEBUG("IH: UVD int: 0x%08x\n", src_data);
			radeon_fence_process(rdev, R600_RING_TYPE_UVD_INDEX);
			break;
		case 146:
		case 147:
			addr = RREG32(VM_CONTEXT1_PROTECTION_FAULT_ADDR);
			status = RREG32(VM_CONTEXT1_PROTECTION_FAULT_STATUS);
			/* reset addr and status */
			WREG32_P(VM_CONTEXT1_CNTL2, 1, ~1);
			if (addr == 0x0 && status == 0x0)
				break;
			dev_err(rdev->dev, "GPU fault detected: %d 0x%08x\n", src_id, src_data);
			dev_err(rdev->dev, "  VM_CONTEXT1_PROTECTION_FAULT_ADDR   0x%08X\n",
				addr);
			dev_err(rdev->dev, "  VM_CONTEXT1_PROTECTION_FAULT_STATUS 0x%08X\n",
				status);
			si_vm_decode_fault(rdev, status, addr);
			break;
		case 176: /* RINGID0 CP_INT */
			radeon_fence_process(rdev, RADEON_RING_TYPE_GFX_INDEX);
			break;
		case 177: /* RINGID1 CP_INT */
			radeon_fence_process(rdev, CAYMAN_RING_TYPE_CP1_INDEX);
			break;
		case 178: /* RINGID2 CP_INT */
			radeon_fence_process(rdev, CAYMAN_RING_TYPE_CP2_INDEX);
			break;
		case 181: /* CP EOP event */
			DRM_DEBUG("IH: CP EOP\n");
			switch (ring_id) {
			case 0:
				radeon_fence_process(rdev, RADEON_RING_TYPE_GFX_INDEX);
				break;
			case 1:
				radeon_fence_process(rdev, CAYMAN_RING_TYPE_CP1_INDEX);
				break;
			case 2:
				radeon_fence_process(rdev, CAYMAN_RING_TYPE_CP2_INDEX);
				break;
			}
			break;
		case 224: /* DMA trap event */
			DRM_DEBUG("IH: DMA trap\n");
			radeon_fence_process(rdev, R600_RING_TYPE_DMA_INDEX);
			break;
		case 230: /* thermal low to high */
			DRM_DEBUG("IH: thermal low to high\n");
			rdev->pm.dpm.thermal.high_to_low = false;
			queue_thermal = true;
			break;
		case 231: /* thermal high to low */
			DRM_DEBUG("IH: thermal high to low\n");
			rdev->pm.dpm.thermal.high_to_low = true;
			queue_thermal = true;
			break;
		case 233: /* GUI IDLE */
			DRM_DEBUG("IH: GUI idle\n");
			break;
		case 244: /* DMA trap event */
			DRM_DEBUG("IH: DMA1 trap\n");
			radeon_fence_process(rdev, CAYMAN_RING_TYPE_DMA1_INDEX);
			break;
		default:
			DRM_DEBUG("Unhandled interrupt: %d %d\n", src_id, src_data);
			break;
		}

		/* wptr/rptr are in bytes! */
		rptr += 16;
		rptr &= rdev->ih.ptr_mask;
		WREG32(IH_RB_RPTR, rptr);
	}
	if (queue_hotplug)
		schedule_work(&rdev->hotplug_work);
	if (queue_thermal && rdev->pm.dpm_enabled)
		schedule_work(&rdev->pm.dpm.thermal.work);
	rdev->ih.rptr = rptr;
	atomic_set(&rdev->ih.lock, 0);

	/* make sure wptr hasn't changed while processing */
	wptr = si_get_ih_wptr(rdev);
	if (wptr != rptr)
		goto restart_ih;

	return IRQ_HANDLED;
}

/*
 * startup/shutdown callbacks
 */
static int si_startup(struct radeon_device *rdev)
{
	struct radeon_ring *ring;
	int r;

<<<<<<< HEAD
	si_mc_program(rdev);

	if (!rdev->me_fw || !rdev->pfp_fw || !rdev->ce_fw ||
	    !rdev->rlc_fw || !rdev->mc_fw) {
		r = si_init_microcode(rdev);
		if (r) {
			DRM_ERROR("Failed to load firmware!\n");
			return r;
		}
	}

	r = si_mc_load_microcode(rdev);
	if (r) {
		DRM_ERROR("Failed to load MC firmware!\n");
		return r;
	}
=======
	/* enable pcie gen2/3 link */
	si_pcie_gen3_enable(rdev);
	/* enable aspm */
	si_program_aspm(rdev);
>>>>>>> fc14f9c1

	/* scratch needs to be initialized before MC */
	r = r600_vram_scratch_init(rdev);
	if (r)
		return r;

<<<<<<< HEAD
=======
	si_mc_program(rdev);

	if (!rdev->pm.dpm_enabled) {
		r = si_mc_load_microcode(rdev);
		if (r) {
			DRM_ERROR("Failed to load MC firmware!\n");
			return r;
		}
	}

>>>>>>> fc14f9c1
	r = si_pcie_gart_enable(rdev);
	if (r)
		return r;
	si_gpu_init(rdev);

	/* allocate rlc buffers */
	if (rdev->family == CHIP_VERDE) {
		rdev->rlc.reg_list = verde_rlc_save_restore_register_list;
		rdev->rlc.reg_list_size =
			(u32)ARRAY_SIZE(verde_rlc_save_restore_register_list);
	}
	rdev->rlc.cs_data = si_cs_data;
	r = sumo_rlc_init(rdev);
	if (r) {
		DRM_ERROR("Failed to init rlc BOs!\n");
		return r;
	}

	/* allocate wb buffer */
	r = radeon_wb_init(rdev);
	if (r)
		return r;

	r = radeon_fence_driver_start_ring(rdev, RADEON_RING_TYPE_GFX_INDEX);
	if (r) {
		dev_err(rdev->dev, "failed initializing CP fences (%d).\n", r);
		return r;
	}

	r = radeon_fence_driver_start_ring(rdev, CAYMAN_RING_TYPE_CP1_INDEX);
	if (r) {
		dev_err(rdev->dev, "failed initializing CP fences (%d).\n", r);
		return r;
	}

	r = radeon_fence_driver_start_ring(rdev, CAYMAN_RING_TYPE_CP2_INDEX);
	if (r) {
		dev_err(rdev->dev, "failed initializing CP fences (%d).\n", r);
		return r;
	}

	r = radeon_fence_driver_start_ring(rdev, R600_RING_TYPE_DMA_INDEX);
	if (r) {
		dev_err(rdev->dev, "failed initializing DMA fences (%d).\n", r);
		return r;
	}

	r = radeon_fence_driver_start_ring(rdev, CAYMAN_RING_TYPE_DMA1_INDEX);
	if (r) {
		dev_err(rdev->dev, "failed initializing DMA fences (%d).\n", r);
		return r;
	}

	if (rdev->has_uvd) {
		r = uvd_v2_2_resume(rdev);
		if (!r) {
			r = radeon_fence_driver_start_ring(rdev,
							   R600_RING_TYPE_UVD_INDEX);
			if (r)
				dev_err(rdev->dev, "UVD fences init error (%d).\n", r);
		}
		if (r)
			rdev->ring[R600_RING_TYPE_UVD_INDEX].ring_size = 0;
	}

	/* Enable IRQ */
	if (!rdev->irq.installed) {
		r = radeon_irq_kms_init(rdev);
		if (r)
			return r;
	}

	r = si_irq_init(rdev);
	if (r) {
		DRM_ERROR("radeon: IH init failed (%d).\n", r);
		radeon_irq_kms_fini(rdev);
		return r;
	}
	si_irq_set(rdev);

	ring = &rdev->ring[RADEON_RING_TYPE_GFX_INDEX];
	r = radeon_ring_init(rdev, ring, ring->ring_size, RADEON_WB_CP_RPTR_OFFSET,
			     RADEON_CP_PACKET2);
	if (r)
		return r;

	ring = &rdev->ring[CAYMAN_RING_TYPE_CP1_INDEX];
	r = radeon_ring_init(rdev, ring, ring->ring_size, RADEON_WB_CP1_RPTR_OFFSET,
			     RADEON_CP_PACKET2);
	if (r)
		return r;

	ring = &rdev->ring[CAYMAN_RING_TYPE_CP2_INDEX];
	r = radeon_ring_init(rdev, ring, ring->ring_size, RADEON_WB_CP2_RPTR_OFFSET,
			     RADEON_CP_PACKET2);
	if (r)
		return r;

	ring = &rdev->ring[R600_RING_TYPE_DMA_INDEX];
	r = radeon_ring_init(rdev, ring, ring->ring_size, R600_WB_DMA_RPTR_OFFSET,
			     DMA_PACKET(DMA_PACKET_NOP, 0, 0, 0, 0));
	if (r)
		return r;

	ring = &rdev->ring[CAYMAN_RING_TYPE_DMA1_INDEX];
	r = radeon_ring_init(rdev, ring, ring->ring_size, CAYMAN_WB_DMA1_RPTR_OFFSET,
			     DMA_PACKET(DMA_PACKET_NOP, 0, 0, 0, 0));
	if (r)
		return r;

	r = si_cp_load_microcode(rdev);
	if (r)
		return r;
	r = si_cp_resume(rdev);
	if (r)
		return r;

	r = cayman_dma_resume(rdev);
	if (r)
		return r;

	if (rdev->has_uvd) {
		ring = &rdev->ring[R600_RING_TYPE_UVD_INDEX];
		if (ring->ring_size) {
			r = radeon_ring_init(rdev, ring, ring->ring_size, 0,
					     RADEON_CP_PACKET2);
			if (!r)
				r = uvd_v1_0_init(rdev);
			if (r)
				DRM_ERROR("radeon: failed initializing UVD (%d).\n", r);
		}
	}

	r = radeon_ib_pool_init(rdev);
	if (r) {
		dev_err(rdev->dev, "IB initialization failed (%d).\n", r);
		return r;
	}

	r = radeon_vm_manager_init(rdev);
	if (r) {
		dev_err(rdev->dev, "vm manager initialization failed (%d).\n", r);
		return r;
	}

	r = dce6_audio_init(rdev);
	if (r)
		return r;

	return 0;
}

int si_resume(struct radeon_device *rdev)
{
	int r;

	/* Do not reset GPU before posting, on rv770 hw unlike on r500 hw,
	 * posting will perform necessary task to bring back GPU into good
	 * shape.
	 */
	/* post card */
	atom_asic_init(rdev->mode_info.atom_context);

	/* init golden registers */
	si_init_golden_registers(rdev);

	if (rdev->pm.pm_method == PM_METHOD_DPM)
		radeon_pm_resume(rdev);

	rdev->accel_working = true;
	r = si_startup(rdev);
	if (r) {
		DRM_ERROR("si startup failed on resume\n");
		rdev->accel_working = false;
		return r;
	}

	return r;

}

int si_suspend(struct radeon_device *rdev)
{
	radeon_pm_suspend(rdev);
	dce6_audio_fini(rdev);
	radeon_vm_manager_fini(rdev);
	si_cp_enable(rdev, false);
	cayman_dma_stop(rdev);
	if (rdev->has_uvd) {
<<<<<<< HEAD
		r600_uvd_stop(rdev);
=======
		uvd_v1_0_fini(rdev);
>>>>>>> fc14f9c1
		radeon_uvd_suspend(rdev);
	}
	si_fini_pg(rdev);
	si_fini_cg(rdev);
	si_irq_suspend(rdev);
	radeon_wb_disable(rdev);
	si_pcie_gart_disable(rdev);
	return 0;
}

/* Plan is to move initialization in that function and use
 * helper function so that radeon_device_init pretty much
 * do nothing more than calling asic specific function. This
 * should also allow to remove a bunch of callback function
 * like vram_info.
 */
int si_init(struct radeon_device *rdev)
{
	struct radeon_ring *ring = &rdev->ring[RADEON_RING_TYPE_GFX_INDEX];
	int r;

	/* Read BIOS */
	if (!radeon_get_bios(rdev)) {
		if (ASIC_IS_AVIVO(rdev))
			return -EINVAL;
	}
	/* Must be an ATOMBIOS */
	if (!rdev->is_atom_bios) {
		dev_err(rdev->dev, "Expecting atombios for cayman GPU\n");
		return -EINVAL;
	}
	r = radeon_atombios_init(rdev);
	if (r)
		return r;

	/* Post card if necessary */
	if (!radeon_card_posted(rdev)) {
		if (!rdev->bios) {
			dev_err(rdev->dev, "Card not posted and no BIOS - ignoring\n");
			return -EINVAL;
		}
		DRM_INFO("GPU not posted. posting now...\n");
		atom_asic_init(rdev->mode_info.atom_context);
	}
	/* init golden registers */
	si_init_golden_registers(rdev);
	/* Initialize scratch registers */
	si_scratch_init(rdev);
	/* Initialize surface registers */
	radeon_surface_init(rdev);
	/* Initialize clocks */
	radeon_get_clock_info(rdev->ddev);

	/* Fence driver */
	r = radeon_fence_driver_init(rdev);
	if (r)
		return r;

	/* initialize memory controller */
	r = si_mc_init(rdev);
	if (r)
		return r;
	/* Memory manager */
	r = radeon_bo_init(rdev);
	if (r)
		return r;

	if (!rdev->me_fw || !rdev->pfp_fw || !rdev->ce_fw ||
	    !rdev->rlc_fw || !rdev->mc_fw) {
		r = si_init_microcode(rdev);
		if (r) {
			DRM_ERROR("Failed to load firmware!\n");
			return r;
		}
	}

	/* Initialize power management */
	radeon_pm_init(rdev);

	ring = &rdev->ring[RADEON_RING_TYPE_GFX_INDEX];
	ring->ring_obj = NULL;
	r600_ring_init(rdev, ring, 1024 * 1024);

	ring = &rdev->ring[CAYMAN_RING_TYPE_CP1_INDEX];
	ring->ring_obj = NULL;
	r600_ring_init(rdev, ring, 1024 * 1024);

	ring = &rdev->ring[CAYMAN_RING_TYPE_CP2_INDEX];
	ring->ring_obj = NULL;
	r600_ring_init(rdev, ring, 1024 * 1024);

	ring = &rdev->ring[R600_RING_TYPE_DMA_INDEX];
	ring->ring_obj = NULL;
	r600_ring_init(rdev, ring, 64 * 1024);

	ring = &rdev->ring[CAYMAN_RING_TYPE_DMA1_INDEX];
	ring->ring_obj = NULL;
	r600_ring_init(rdev, ring, 64 * 1024);

	if (rdev->has_uvd) {
		r = radeon_uvd_init(rdev);
		if (!r) {
			ring = &rdev->ring[R600_RING_TYPE_UVD_INDEX];
			ring->ring_obj = NULL;
			r600_ring_init(rdev, ring, 4096);
		}
	}

	rdev->ih.ring_obj = NULL;
	r600_ih_ring_init(rdev, 64 * 1024);

	r = r600_pcie_gart_init(rdev);
	if (r)
		return r;

	rdev->accel_working = true;
	r = si_startup(rdev);
	if (r) {
		dev_err(rdev->dev, "disabling GPU acceleration\n");
		si_cp_fini(rdev);
		cayman_dma_fini(rdev);
		si_irq_fini(rdev);
		sumo_rlc_fini(rdev);
		radeon_wb_fini(rdev);
		radeon_ib_pool_fini(rdev);
		radeon_vm_manager_fini(rdev);
		radeon_irq_kms_fini(rdev);
		si_pcie_gart_fini(rdev);
		rdev->accel_working = false;
	}

	/* Don't start up if the MC ucode is missing.
	 * The default clocks and voltages before the MC ucode
	 * is loaded are not suffient for advanced operations.
	 */
	if (!rdev->mc_fw) {
		DRM_ERROR("radeon: MC ucode required for NI+.\n");
		return -EINVAL;
	}

	return 0;
}

void si_fini(struct radeon_device *rdev)
{
	radeon_pm_fini(rdev);
	si_cp_fini(rdev);
	cayman_dma_fini(rdev);
	si_fini_pg(rdev);
	si_fini_cg(rdev);
	si_irq_fini(rdev);
	sumo_rlc_fini(rdev);
	radeon_wb_fini(rdev);
	radeon_vm_manager_fini(rdev);
	radeon_ib_pool_fini(rdev);
	radeon_irq_kms_fini(rdev);
	if (rdev->has_uvd) {
<<<<<<< HEAD
		r600_uvd_stop(rdev);
=======
		uvd_v1_0_fini(rdev);
>>>>>>> fc14f9c1
		radeon_uvd_fini(rdev);
	}
	si_pcie_gart_fini(rdev);
	r600_vram_scratch_fini(rdev);
	radeon_gem_fini(rdev);
	radeon_fence_driver_fini(rdev);
	radeon_bo_fini(rdev);
	radeon_atombios_fini(rdev);
	kfree(rdev->bios);
	rdev->bios = NULL;
}

/**
 * si_get_gpu_clock_counter - return GPU clock counter snapshot
 *
 * @rdev: radeon_device pointer
 *
 * Fetches a GPU clock counter snapshot (SI).
 * Returns the 64 bit clock counter snapshot.
 */
uint64_t si_get_gpu_clock_counter(struct radeon_device *rdev)
{
	uint64_t clock;

	mutex_lock(&rdev->gpu_clock_mutex);
	WREG32(RLC_CAPTURE_GPU_CLOCK_COUNT, 1);
	clock = (uint64_t)RREG32(RLC_GPU_CLOCK_COUNT_LSB) |
	        ((uint64_t)RREG32(RLC_GPU_CLOCK_COUNT_MSB) << 32ULL);
	mutex_unlock(&rdev->gpu_clock_mutex);
	return clock;
}

int si_set_uvd_clocks(struct radeon_device *rdev, u32 vclk, u32 dclk)
{
	unsigned fb_div = 0, vclk_div = 0, dclk_div = 0;
	int r;

	/* bypass vclk and dclk with bclk */
	WREG32_P(CG_UPLL_FUNC_CNTL_2,
		VCLK_SRC_SEL(1) | DCLK_SRC_SEL(1),
		~(VCLK_SRC_SEL_MASK | DCLK_SRC_SEL_MASK));

	/* put PLL in bypass mode */
	WREG32_P(CG_UPLL_FUNC_CNTL, UPLL_BYPASS_EN_MASK, ~UPLL_BYPASS_EN_MASK);

	if (!vclk || !dclk) {
		/* keep the Bypass mode, put PLL to sleep */
		WREG32_P(CG_UPLL_FUNC_CNTL, UPLL_SLEEP_MASK, ~UPLL_SLEEP_MASK);
		return 0;
	}

	r = radeon_uvd_calc_upll_dividers(rdev, vclk, dclk, 125000, 250000,
					  16384, 0x03FFFFFF, 0, 128, 5,
					  &fb_div, &vclk_div, &dclk_div);
	if (r)
		return r;

	/* set RESET_ANTI_MUX to 0 */
	WREG32_P(CG_UPLL_FUNC_CNTL_5, 0, ~RESET_ANTI_MUX_MASK);

	/* set VCO_MODE to 1 */
	WREG32_P(CG_UPLL_FUNC_CNTL, UPLL_VCO_MODE_MASK, ~UPLL_VCO_MODE_MASK);

	/* toggle UPLL_SLEEP to 1 then back to 0 */
	WREG32_P(CG_UPLL_FUNC_CNTL, UPLL_SLEEP_MASK, ~UPLL_SLEEP_MASK);
	WREG32_P(CG_UPLL_FUNC_CNTL, 0, ~UPLL_SLEEP_MASK);

	/* deassert UPLL_RESET */
	WREG32_P(CG_UPLL_FUNC_CNTL, 0, ~UPLL_RESET_MASK);

	mdelay(1);

	r = radeon_uvd_send_upll_ctlreq(rdev, CG_UPLL_FUNC_CNTL);
	if (r)
		return r;

	/* assert UPLL_RESET again */
	WREG32_P(CG_UPLL_FUNC_CNTL, UPLL_RESET_MASK, ~UPLL_RESET_MASK);

	/* disable spread spectrum. */
	WREG32_P(CG_UPLL_SPREAD_SPECTRUM, 0, ~SSEN_MASK);

	/* set feedback divider */
	WREG32_P(CG_UPLL_FUNC_CNTL_3, UPLL_FB_DIV(fb_div), ~UPLL_FB_DIV_MASK);

	/* set ref divider to 0 */
	WREG32_P(CG_UPLL_FUNC_CNTL, 0, ~UPLL_REF_DIV_MASK);

	if (fb_div < 307200)
		WREG32_P(CG_UPLL_FUNC_CNTL_4, 0, ~UPLL_SPARE_ISPARE9);
	else
		WREG32_P(CG_UPLL_FUNC_CNTL_4, UPLL_SPARE_ISPARE9, ~UPLL_SPARE_ISPARE9);

	/* set PDIV_A and PDIV_B */
	WREG32_P(CG_UPLL_FUNC_CNTL_2,
		UPLL_PDIV_A(vclk_div) | UPLL_PDIV_B(dclk_div),
		~(UPLL_PDIV_A_MASK | UPLL_PDIV_B_MASK));

	/* give the PLL some time to settle */
	mdelay(15);

	/* deassert PLL_RESET */
	WREG32_P(CG_UPLL_FUNC_CNTL, 0, ~UPLL_RESET_MASK);

	mdelay(15);

	/* switch from bypass mode to normal mode */
	WREG32_P(CG_UPLL_FUNC_CNTL, 0, ~UPLL_BYPASS_EN_MASK);

	r = radeon_uvd_send_upll_ctlreq(rdev, CG_UPLL_FUNC_CNTL);
	if (r)
		return r;

	/* switch VCLK and DCLK selection */
	WREG32_P(CG_UPLL_FUNC_CNTL_2,
		VCLK_SRC_SEL(2) | DCLK_SRC_SEL(2),
		~(VCLK_SRC_SEL_MASK | DCLK_SRC_SEL_MASK));

	mdelay(100);

	return 0;
}

static void si_pcie_gen3_enable(struct radeon_device *rdev)
{
	struct pci_dev *root = rdev->pdev->bus->self;
	int bridge_pos, gpu_pos;
	u32 speed_cntl, mask, current_data_rate;
	int ret, i;
	u16 tmp16;

	if (pci_is_root_bus(rdev->pdev->bus))
		return;

	if (radeon_pcie_gen2 == 0)
		return;

	if (rdev->flags & RADEON_IS_IGP)
		return;

	if (!(rdev->flags & RADEON_IS_PCIE))
		return;

	ret = drm_pcie_get_speed_cap_mask(rdev->ddev, &mask);
	if (ret != 0)
		return;

	if (!(mask & (DRM_PCIE_SPEED_50 | DRM_PCIE_SPEED_80)))
		return;

	speed_cntl = RREG32_PCIE_PORT(PCIE_LC_SPEED_CNTL);
	current_data_rate = (speed_cntl & LC_CURRENT_DATA_RATE_MASK) >>
		LC_CURRENT_DATA_RATE_SHIFT;
	if (mask & DRM_PCIE_SPEED_80) {
		if (current_data_rate == 2) {
			DRM_INFO("PCIE gen 3 link speeds already enabled\n");
			return;
		}
		DRM_INFO("enabling PCIE gen 3 link speeds, disable with radeon.pcie_gen2=0\n");
	} else if (mask & DRM_PCIE_SPEED_50) {
		if (current_data_rate == 1) {
			DRM_INFO("PCIE gen 2 link speeds already enabled\n");
			return;
		}
		DRM_INFO("enabling PCIE gen 2 link speeds, disable with radeon.pcie_gen2=0\n");
	}

	bridge_pos = pci_pcie_cap(root);
	if (!bridge_pos)
		return;

	gpu_pos = pci_pcie_cap(rdev->pdev);
	if (!gpu_pos)
		return;

	if (mask & DRM_PCIE_SPEED_80) {
		/* re-try equalization if gen3 is not already enabled */
		if (current_data_rate != 2) {
			u16 bridge_cfg, gpu_cfg;
			u16 bridge_cfg2, gpu_cfg2;
			u32 max_lw, current_lw, tmp;

			pci_read_config_word(root, bridge_pos + PCI_EXP_LNKCTL, &bridge_cfg);
			pci_read_config_word(rdev->pdev, gpu_pos + PCI_EXP_LNKCTL, &gpu_cfg);

			tmp16 = bridge_cfg | PCI_EXP_LNKCTL_HAWD;
			pci_write_config_word(root, bridge_pos + PCI_EXP_LNKCTL, tmp16);

			tmp16 = gpu_cfg | PCI_EXP_LNKCTL_HAWD;
			pci_write_config_word(rdev->pdev, gpu_pos + PCI_EXP_LNKCTL, tmp16);

			tmp = RREG32_PCIE(PCIE_LC_STATUS1);
			max_lw = (tmp & LC_DETECTED_LINK_WIDTH_MASK) >> LC_DETECTED_LINK_WIDTH_SHIFT;
			current_lw = (tmp & LC_OPERATING_LINK_WIDTH_MASK) >> LC_OPERATING_LINK_WIDTH_SHIFT;

			if (current_lw < max_lw) {
				tmp = RREG32_PCIE_PORT(PCIE_LC_LINK_WIDTH_CNTL);
				if (tmp & LC_RENEGOTIATION_SUPPORT) {
					tmp &= ~(LC_LINK_WIDTH_MASK | LC_UPCONFIGURE_DIS);
					tmp |= (max_lw << LC_LINK_WIDTH_SHIFT);
					tmp |= LC_UPCONFIGURE_SUPPORT | LC_RENEGOTIATE_EN | LC_RECONFIG_NOW;
					WREG32_PCIE_PORT(PCIE_LC_LINK_WIDTH_CNTL, tmp);
				}
			}

			for (i = 0; i < 10; i++) {
				/* check status */
				pci_read_config_word(rdev->pdev, gpu_pos + PCI_EXP_DEVSTA, &tmp16);
				if (tmp16 & PCI_EXP_DEVSTA_TRPND)
					break;

				pci_read_config_word(root, bridge_pos + PCI_EXP_LNKCTL, &bridge_cfg);
				pci_read_config_word(rdev->pdev, gpu_pos + PCI_EXP_LNKCTL, &gpu_cfg);

				pci_read_config_word(root, bridge_pos + PCI_EXP_LNKCTL2, &bridge_cfg2);
				pci_read_config_word(rdev->pdev, gpu_pos + PCI_EXP_LNKCTL2, &gpu_cfg2);

				tmp = RREG32_PCIE_PORT(PCIE_LC_CNTL4);
				tmp |= LC_SET_QUIESCE;
				WREG32_PCIE_PORT(PCIE_LC_CNTL4, tmp);

				tmp = RREG32_PCIE_PORT(PCIE_LC_CNTL4);
				tmp |= LC_REDO_EQ;
				WREG32_PCIE_PORT(PCIE_LC_CNTL4, tmp);

				mdelay(100);

				/* linkctl */
				pci_read_config_word(root, bridge_pos + PCI_EXP_LNKCTL, &tmp16);
				tmp16 &= ~PCI_EXP_LNKCTL_HAWD;
				tmp16 |= (bridge_cfg & PCI_EXP_LNKCTL_HAWD);
				pci_write_config_word(root, bridge_pos + PCI_EXP_LNKCTL, tmp16);

				pci_read_config_word(rdev->pdev, gpu_pos + PCI_EXP_LNKCTL, &tmp16);
				tmp16 &= ~PCI_EXP_LNKCTL_HAWD;
				tmp16 |= (gpu_cfg & PCI_EXP_LNKCTL_HAWD);
				pci_write_config_word(rdev->pdev, gpu_pos + PCI_EXP_LNKCTL, tmp16);

				/* linkctl2 */
				pci_read_config_word(root, bridge_pos + PCI_EXP_LNKCTL2, &tmp16);
				tmp16 &= ~((1 << 4) | (7 << 9));
				tmp16 |= (bridge_cfg2 & ((1 << 4) | (7 << 9)));
				pci_write_config_word(root, bridge_pos + PCI_EXP_LNKCTL2, tmp16);

				pci_read_config_word(rdev->pdev, gpu_pos + PCI_EXP_LNKCTL2, &tmp16);
				tmp16 &= ~((1 << 4) | (7 << 9));
				tmp16 |= (gpu_cfg2 & ((1 << 4) | (7 << 9)));
				pci_write_config_word(rdev->pdev, gpu_pos + PCI_EXP_LNKCTL2, tmp16);

				tmp = RREG32_PCIE_PORT(PCIE_LC_CNTL4);
				tmp &= ~LC_SET_QUIESCE;
				WREG32_PCIE_PORT(PCIE_LC_CNTL4, tmp);
			}
		}
	}

	/* set the link speed */
	speed_cntl |= LC_FORCE_EN_SW_SPEED_CHANGE | LC_FORCE_DIS_HW_SPEED_CHANGE;
	speed_cntl &= ~LC_FORCE_DIS_SW_SPEED_CHANGE;
	WREG32_PCIE_PORT(PCIE_LC_SPEED_CNTL, speed_cntl);

	pci_read_config_word(rdev->pdev, gpu_pos + PCI_EXP_LNKCTL2, &tmp16);
	tmp16 &= ~0xf;
	if (mask & DRM_PCIE_SPEED_80)
		tmp16 |= 3; /* gen3 */
	else if (mask & DRM_PCIE_SPEED_50)
		tmp16 |= 2; /* gen2 */
	else
		tmp16 |= 1; /* gen1 */
	pci_write_config_word(rdev->pdev, gpu_pos + PCI_EXP_LNKCTL2, tmp16);

	speed_cntl = RREG32_PCIE_PORT(PCIE_LC_SPEED_CNTL);
	speed_cntl |= LC_INITIATE_LINK_SPEED_CHANGE;
	WREG32_PCIE_PORT(PCIE_LC_SPEED_CNTL, speed_cntl);

	for (i = 0; i < rdev->usec_timeout; i++) {
		speed_cntl = RREG32_PCIE_PORT(PCIE_LC_SPEED_CNTL);
		if ((speed_cntl & LC_INITIATE_LINK_SPEED_CHANGE) == 0)
			break;
		udelay(1);
	}
}

static void si_program_aspm(struct radeon_device *rdev)
{
	u32 data, orig;
	bool disable_l0s = false, disable_l1 = false, disable_plloff_in_l1 = false;
	bool disable_clkreq = false;

	if (radeon_aspm == 0)
		return;

	if (!(rdev->flags & RADEON_IS_PCIE))
		return;

	orig = data = RREG32_PCIE_PORT(PCIE_LC_N_FTS_CNTL);
	data &= ~LC_XMIT_N_FTS_MASK;
	data |= LC_XMIT_N_FTS(0x24) | LC_XMIT_N_FTS_OVERRIDE_EN;
	if (orig != data)
		WREG32_PCIE_PORT(PCIE_LC_N_FTS_CNTL, data);

	orig = data = RREG32_PCIE_PORT(PCIE_LC_CNTL3);
	data |= LC_GO_TO_RECOVERY;
	if (orig != data)
		WREG32_PCIE_PORT(PCIE_LC_CNTL3, data);

	orig = data = RREG32_PCIE(PCIE_P_CNTL);
	data |= P_IGNORE_EDB_ERR;
	if (orig != data)
		WREG32_PCIE(PCIE_P_CNTL, data);

	orig = data = RREG32_PCIE_PORT(PCIE_LC_CNTL);
	data &= ~(LC_L0S_INACTIVITY_MASK | LC_L1_INACTIVITY_MASK);
	data |= LC_PMI_TO_L1_DIS;
	if (!disable_l0s)
		data |= LC_L0S_INACTIVITY(7);

	if (!disable_l1) {
		data |= LC_L1_INACTIVITY(7);
		data &= ~LC_PMI_TO_L1_DIS;
		if (orig != data)
			WREG32_PCIE_PORT(PCIE_LC_CNTL, data);

		if (!disable_plloff_in_l1) {
			bool clk_req_support;

			orig = data = RREG32_PIF_PHY0(PB0_PIF_PWRDOWN_0);
			data &= ~(PLL_POWER_STATE_IN_OFF_0_MASK | PLL_POWER_STATE_IN_TXS2_0_MASK);
			data |= PLL_POWER_STATE_IN_OFF_0(7) | PLL_POWER_STATE_IN_TXS2_0(7);
			if (orig != data)
				WREG32_PIF_PHY0(PB0_PIF_PWRDOWN_0, data);

			orig = data = RREG32_PIF_PHY0(PB0_PIF_PWRDOWN_1);
			data &= ~(PLL_POWER_STATE_IN_OFF_1_MASK | PLL_POWER_STATE_IN_TXS2_1_MASK);
			data |= PLL_POWER_STATE_IN_OFF_1(7) | PLL_POWER_STATE_IN_TXS2_1(7);
			if (orig != data)
				WREG32_PIF_PHY0(PB0_PIF_PWRDOWN_1, data);

			orig = data = RREG32_PIF_PHY1(PB1_PIF_PWRDOWN_0);
			data &= ~(PLL_POWER_STATE_IN_OFF_0_MASK | PLL_POWER_STATE_IN_TXS2_0_MASK);
			data |= PLL_POWER_STATE_IN_OFF_0(7) | PLL_POWER_STATE_IN_TXS2_0(7);
			if (orig != data)
				WREG32_PIF_PHY1(PB1_PIF_PWRDOWN_0, data);

			orig = data = RREG32_PIF_PHY1(PB1_PIF_PWRDOWN_1);
			data &= ~(PLL_POWER_STATE_IN_OFF_1_MASK | PLL_POWER_STATE_IN_TXS2_1_MASK);
			data |= PLL_POWER_STATE_IN_OFF_1(7) | PLL_POWER_STATE_IN_TXS2_1(7);
			if (orig != data)
				WREG32_PIF_PHY1(PB1_PIF_PWRDOWN_1, data);

			if ((rdev->family != CHIP_OLAND) && (rdev->family != CHIP_HAINAN)) {
				orig = data = RREG32_PIF_PHY0(PB0_PIF_PWRDOWN_0);
				data &= ~PLL_RAMP_UP_TIME_0_MASK;
				if (orig != data)
					WREG32_PIF_PHY0(PB0_PIF_PWRDOWN_0, data);

				orig = data = RREG32_PIF_PHY0(PB0_PIF_PWRDOWN_1);
				data &= ~PLL_RAMP_UP_TIME_1_MASK;
				if (orig != data)
					WREG32_PIF_PHY0(PB0_PIF_PWRDOWN_1, data);

				orig = data = RREG32_PIF_PHY0(PB0_PIF_PWRDOWN_2);
				data &= ~PLL_RAMP_UP_TIME_2_MASK;
				if (orig != data)
					WREG32_PIF_PHY0(PB0_PIF_PWRDOWN_2, data);

				orig = data = RREG32_PIF_PHY0(PB0_PIF_PWRDOWN_3);
				data &= ~PLL_RAMP_UP_TIME_3_MASK;
				if (orig != data)
					WREG32_PIF_PHY0(PB0_PIF_PWRDOWN_3, data);

				orig = data = RREG32_PIF_PHY1(PB1_PIF_PWRDOWN_0);
				data &= ~PLL_RAMP_UP_TIME_0_MASK;
				if (orig != data)
					WREG32_PIF_PHY1(PB1_PIF_PWRDOWN_0, data);

				orig = data = RREG32_PIF_PHY1(PB1_PIF_PWRDOWN_1);
				data &= ~PLL_RAMP_UP_TIME_1_MASK;
				if (orig != data)
					WREG32_PIF_PHY1(PB1_PIF_PWRDOWN_1, data);

				orig = data = RREG32_PIF_PHY1(PB1_PIF_PWRDOWN_2);
				data &= ~PLL_RAMP_UP_TIME_2_MASK;
				if (orig != data)
					WREG32_PIF_PHY1(PB1_PIF_PWRDOWN_2, data);

				orig = data = RREG32_PIF_PHY1(PB1_PIF_PWRDOWN_3);
				data &= ~PLL_RAMP_UP_TIME_3_MASK;
				if (orig != data)
					WREG32_PIF_PHY1(PB1_PIF_PWRDOWN_3, data);
			}
			orig = data = RREG32_PCIE_PORT(PCIE_LC_LINK_WIDTH_CNTL);
			data &= ~LC_DYN_LANES_PWR_STATE_MASK;
			data |= LC_DYN_LANES_PWR_STATE(3);
			if (orig != data)
				WREG32_PCIE_PORT(PCIE_LC_LINK_WIDTH_CNTL, data);

			orig = data = RREG32_PIF_PHY0(PB0_PIF_CNTL);
			data &= ~LS2_EXIT_TIME_MASK;
			if ((rdev->family == CHIP_OLAND) || (rdev->family == CHIP_HAINAN))
				data |= LS2_EXIT_TIME(5);
			if (orig != data)
				WREG32_PIF_PHY0(PB0_PIF_CNTL, data);

			orig = data = RREG32_PIF_PHY1(PB1_PIF_CNTL);
			data &= ~LS2_EXIT_TIME_MASK;
			if ((rdev->family == CHIP_OLAND) || (rdev->family == CHIP_HAINAN))
				data |= LS2_EXIT_TIME(5);
			if (orig != data)
				WREG32_PIF_PHY1(PB1_PIF_CNTL, data);

			if (!disable_clkreq &&
			    !pci_is_root_bus(rdev->pdev->bus)) {
				struct pci_dev *root = rdev->pdev->bus->self;
				u32 lnkcap;

				clk_req_support = false;
				pcie_capability_read_dword(root, PCI_EXP_LNKCAP, &lnkcap);
				if (lnkcap & PCI_EXP_LNKCAP_CLKPM)
					clk_req_support = true;
			} else {
				clk_req_support = false;
			}

			if (clk_req_support) {
				orig = data = RREG32_PCIE_PORT(PCIE_LC_CNTL2);
				data |= LC_ALLOW_PDWN_IN_L1 | LC_ALLOW_PDWN_IN_L23;
				if (orig != data)
					WREG32_PCIE_PORT(PCIE_LC_CNTL2, data);

				orig = data = RREG32(THM_CLK_CNTL);
				data &= ~(CMON_CLK_SEL_MASK | TMON_CLK_SEL_MASK);
				data |= CMON_CLK_SEL(1) | TMON_CLK_SEL(1);
				if (orig != data)
					WREG32(THM_CLK_CNTL, data);

				orig = data = RREG32(MISC_CLK_CNTL);
				data &= ~(DEEP_SLEEP_CLK_SEL_MASK | ZCLK_SEL_MASK);
				data |= DEEP_SLEEP_CLK_SEL(1) | ZCLK_SEL(1);
				if (orig != data)
					WREG32(MISC_CLK_CNTL, data);

				orig = data = RREG32(CG_CLKPIN_CNTL);
				data &= ~BCLK_AS_XCLK;
				if (orig != data)
					WREG32(CG_CLKPIN_CNTL, data);

				orig = data = RREG32(CG_CLKPIN_CNTL_2);
				data &= ~FORCE_BIF_REFCLK_EN;
				if (orig != data)
					WREG32(CG_CLKPIN_CNTL_2, data);

				orig = data = RREG32(MPLL_BYPASSCLK_SEL);
				data &= ~MPLL_CLKOUT_SEL_MASK;
				data |= MPLL_CLKOUT_SEL(4);
				if (orig != data)
					WREG32(MPLL_BYPASSCLK_SEL, data);

				orig = data = RREG32(SPLL_CNTL_MODE);
				data &= ~SPLL_REFCLK_SEL_MASK;
				if (orig != data)
					WREG32(SPLL_CNTL_MODE, data);
			}
		}
	} else {
		if (orig != data)
			WREG32_PCIE_PORT(PCIE_LC_CNTL, data);
	}

	orig = data = RREG32_PCIE(PCIE_CNTL2);
	data |= SLV_MEM_LS_EN | MST_MEM_LS_EN | REPLAY_MEM_LS_EN;
	if (orig != data)
		WREG32_PCIE(PCIE_CNTL2, data);

	if (!disable_l0s) {
		data = RREG32_PCIE_PORT(PCIE_LC_N_FTS_CNTL);
		if((data & LC_N_FTS_MASK) == LC_N_FTS_MASK) {
			data = RREG32_PCIE(PCIE_LC_STATUS1);
			if ((data & LC_REVERSE_XMIT) && (data & LC_REVERSE_RCVR)) {
				orig = data = RREG32_PCIE_PORT(PCIE_LC_CNTL);
				data &= ~LC_L0S_INACTIVITY_MASK;
				if (orig != data)
					WREG32_PCIE_PORT(PCIE_LC_CNTL, data);
			}
		}
	}
}<|MERGE_RESOLUTION|>--- conflicted
+++ resolved
@@ -6698,37 +6698,16 @@
 	struct radeon_ring *ring;
 	int r;
 
-<<<<<<< HEAD
-	si_mc_program(rdev);
-
-	if (!rdev->me_fw || !rdev->pfp_fw || !rdev->ce_fw ||
-	    !rdev->rlc_fw || !rdev->mc_fw) {
-		r = si_init_microcode(rdev);
-		if (r) {
-			DRM_ERROR("Failed to load firmware!\n");
-			return r;
-		}
-	}
-
-	r = si_mc_load_microcode(rdev);
-	if (r) {
-		DRM_ERROR("Failed to load MC firmware!\n");
-		return r;
-	}
-=======
 	/* enable pcie gen2/3 link */
 	si_pcie_gen3_enable(rdev);
 	/* enable aspm */
 	si_program_aspm(rdev);
->>>>>>> fc14f9c1
 
 	/* scratch needs to be initialized before MC */
 	r = r600_vram_scratch_init(rdev);
 	if (r)
 		return r;
 
-<<<<<<< HEAD
-=======
 	si_mc_program(rdev);
 
 	if (!rdev->pm.dpm_enabled) {
@@ -6739,7 +6718,6 @@
 		}
 	}
 
->>>>>>> fc14f9c1
 	r = si_pcie_gart_enable(rdev);
 	if (r)
 		return r;
@@ -6929,11 +6907,7 @@
 	si_cp_enable(rdev, false);
 	cayman_dma_stop(rdev);
 	if (rdev->has_uvd) {
-<<<<<<< HEAD
-		r600_uvd_stop(rdev);
-=======
 		uvd_v1_0_fini(rdev);
->>>>>>> fc14f9c1
 		radeon_uvd_suspend(rdev);
 	}
 	si_fini_pg(rdev);
@@ -7091,11 +7065,7 @@
 	radeon_ib_pool_fini(rdev);
 	radeon_irq_kms_fini(rdev);
 	if (rdev->has_uvd) {
-<<<<<<< HEAD
-		r600_uvd_stop(rdev);
-=======
 		uvd_v1_0_fini(rdev);
->>>>>>> fc14f9c1
 		radeon_uvd_fini(rdev);
 	}
 	si_pcie_gart_fini(rdev);
