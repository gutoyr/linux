--- conflicted
+++ resolved
@@ -367,900 +367,4 @@
 	rdev->gart.pages_addr = NULL;
 
 	radeon_dummy_page_fini(rdev);
-<<<<<<< HEAD
-}
-
-/*
- * GPUVM
- * GPUVM is similar to the legacy gart on older asics, however
- * rather than there being a single global gart table
- * for the entire GPU, there are multiple VM page tables active
- * at any given time.  The VM page tables can contain a mix
- * vram pages and system memory pages and system memory pages
- * can be mapped as snooped (cached system pages) or unsnooped
- * (uncached system pages).
- * Each VM has an ID associated with it and there is a page table
- * associated with each VMID.  When execting a command buffer,
- * the kernel tells the the ring what VMID to use for that command
- * buffer.  VMIDs are allocated dynamically as commands are submitted.
- * The userspace drivers maintain their own address space and the kernel
- * sets up their pages tables accordingly when they submit their
- * command buffers and a VMID is assigned.
- * Cayman/Trinity support up to 8 active VMs at any given time;
- * SI supports 16.
- */
-
-/*
- * vm helpers
- *
- * TODO bind a default page at vm initialization for default address
- */
-
-/**
- * radeon_vm_num_pde - return the number of page directory entries
- *
- * @rdev: radeon_device pointer
- *
- * Calculate the number of page directory entries (cayman+).
- */
-static unsigned radeon_vm_num_pdes(struct radeon_device *rdev)
-{
-	return rdev->vm_manager.max_pfn >> RADEON_VM_BLOCK_SIZE;
-}
-
-/**
- * radeon_vm_directory_size - returns the size of the page directory in bytes
- *
- * @rdev: radeon_device pointer
- *
- * Calculate the size of the page directory in bytes (cayman+).
- */
-static unsigned radeon_vm_directory_size(struct radeon_device *rdev)
-{
-	return RADEON_GPU_PAGE_ALIGN(radeon_vm_num_pdes(rdev) * 8);
-}
-
-/**
- * radeon_vm_manager_init - init the vm manager
- *
- * @rdev: radeon_device pointer
- *
- * Init the vm manager (cayman+).
- * Returns 0 for success, error for failure.
- */
-int radeon_vm_manager_init(struct radeon_device *rdev)
-{
-	struct radeon_vm *vm;
-	struct radeon_bo_va *bo_va;
-	int r;
-	unsigned size;
-
-	if (!rdev->vm_manager.enabled) {
-		/* allocate enough for 2 full VM pts */
-		size = radeon_vm_directory_size(rdev);
-		size += rdev->vm_manager.max_pfn * 8;
-		size *= 2;
-		r = radeon_sa_bo_manager_init(rdev, &rdev->vm_manager.sa_manager,
-					      RADEON_GPU_PAGE_ALIGN(size),
-					      RADEON_GPU_PAGE_SIZE,
-					      RADEON_GEM_DOMAIN_VRAM);
-		if (r) {
-			dev_err(rdev->dev, "failed to allocate vm bo (%dKB)\n",
-				(rdev->vm_manager.max_pfn * 8) >> 10);
-			return r;
-		}
-
-		r = radeon_asic_vm_init(rdev);
-		if (r)
-			return r;
-
-		rdev->vm_manager.enabled = true;
-
-		r = radeon_sa_bo_manager_start(rdev, &rdev->vm_manager.sa_manager);
-		if (r)
-			return r;
-	}
-
-	/* restore page table */
-	list_for_each_entry(vm, &rdev->vm_manager.lru_vm, list) {
-		if (vm->page_directory == NULL)
-			continue;
-
-		list_for_each_entry(bo_va, &vm->va, vm_list) {
-			bo_va->valid = false;
-		}
-	}
-	return 0;
-}
-
-/**
- * radeon_vm_free_pt - free the page table for a specific vm
- *
- * @rdev: radeon_device pointer
- * @vm: vm to unbind
- *
- * Free the page table of a specific vm (cayman+).
- *
- * Global and local mutex must be lock!
- */
-static void radeon_vm_free_pt(struct radeon_device *rdev,
-				    struct radeon_vm *vm)
-{
-	struct radeon_bo_va *bo_va;
-	int i;
-
-	if (!vm->page_directory)
-		return;
-
-	list_del_init(&vm->list);
-	radeon_sa_bo_free(rdev, &vm->page_directory, vm->fence);
-
-	list_for_each_entry(bo_va, &vm->va, vm_list) {
-		bo_va->valid = false;
-	}
-
-	if (vm->page_tables == NULL)
-		return;
-
-	for (i = 0; i < radeon_vm_num_pdes(rdev); i++)
-		radeon_sa_bo_free(rdev, &vm->page_tables[i], vm->fence);
-
-	kfree(vm->page_tables);
-}
-
-/**
- * radeon_vm_manager_fini - tear down the vm manager
- *
- * @rdev: radeon_device pointer
- *
- * Tear down the VM manager (cayman+).
- */
-void radeon_vm_manager_fini(struct radeon_device *rdev)
-{
-	struct radeon_vm *vm, *tmp;
-	int i;
-
-	if (!rdev->vm_manager.enabled)
-		return;
-
-	mutex_lock(&rdev->vm_manager.lock);
-	/* free all allocated page tables */
-	list_for_each_entry_safe(vm, tmp, &rdev->vm_manager.lru_vm, list) {
-		mutex_lock(&vm->mutex);
-		radeon_vm_free_pt(rdev, vm);
-		mutex_unlock(&vm->mutex);
-	}
-	for (i = 0; i < RADEON_NUM_VM; ++i) {
-		radeon_fence_unref(&rdev->vm_manager.active[i]);
-	}
-	radeon_asic_vm_fini(rdev);
-	mutex_unlock(&rdev->vm_manager.lock);
-
-	radeon_sa_bo_manager_suspend(rdev, &rdev->vm_manager.sa_manager);
-	radeon_sa_bo_manager_fini(rdev, &rdev->vm_manager.sa_manager);
-	rdev->vm_manager.enabled = false;
-}
-
-/**
- * radeon_vm_evict - evict page table to make room for new one
- *
- * @rdev: radeon_device pointer
- * @vm: VM we want to allocate something for
- *
- * Evict a VM from the lru, making sure that it isn't @vm. (cayman+).
- * Returns 0 for success, -ENOMEM for failure.
- *
- * Global and local mutex must be locked!
- */
-static int radeon_vm_evict(struct radeon_device *rdev, struct radeon_vm *vm)
-{
-	struct radeon_vm *vm_evict;
-
-	if (list_empty(&rdev->vm_manager.lru_vm))
-		return -ENOMEM;
-
-	vm_evict = list_first_entry(&rdev->vm_manager.lru_vm,
-				    struct radeon_vm, list);
-	if (vm_evict == vm)
-		return -ENOMEM;
-
-	mutex_lock(&vm_evict->mutex);
-	radeon_vm_free_pt(rdev, vm_evict);
-	mutex_unlock(&vm_evict->mutex);
-	return 0;
-}
-
-/**
- * radeon_vm_alloc_pt - allocates a page table for a VM
- *
- * @rdev: radeon_device pointer
- * @vm: vm to bind
- *
- * Allocate a page table for the requested vm (cayman+).
- * Returns 0 for success, error for failure.
- *
- * Global and local mutex must be locked!
- */
-int radeon_vm_alloc_pt(struct radeon_device *rdev, struct radeon_vm *vm)
-{
-	unsigned pd_size, pts_size;
-	u64 *pd_addr;
-	int r;
-
-	if (vm == NULL) {
-		return -EINVAL;
-	}
-
-	if (vm->page_directory != NULL) {
-		return 0;
-	}
-
-retry:
-	pd_size = RADEON_GPU_PAGE_ALIGN(radeon_vm_directory_size(rdev));
-	r = radeon_sa_bo_new(rdev, &rdev->vm_manager.sa_manager,
-			     &vm->page_directory, pd_size,
-			     RADEON_GPU_PAGE_SIZE, false);
-	if (r == -ENOMEM) {
-		r = radeon_vm_evict(rdev, vm);
-		if (r)
-			return r;
-		goto retry;
-
-	} else if (r) {
-		return r;
-	}
-
-	vm->pd_gpu_addr = radeon_sa_bo_gpu_addr(vm->page_directory);
-
-	/* Initially clear the page directory */
-	pd_addr = radeon_sa_bo_cpu_addr(vm->page_directory);
-	memset(pd_addr, 0, pd_size);
-
-	pts_size = radeon_vm_num_pdes(rdev) * sizeof(struct radeon_sa_bo *);
-	vm->page_tables = kzalloc(pts_size, GFP_KERNEL);
-
-	if (vm->page_tables == NULL) {
-		DRM_ERROR("Cannot allocate memory for page table array\n");
-		radeon_sa_bo_free(rdev, &vm->page_directory, vm->fence);
-		return -ENOMEM;
-	}
-
-	return 0;
-}
-
-/**
- * radeon_vm_add_to_lru - add VMs page table to LRU list
- *
- * @rdev: radeon_device pointer
- * @vm: vm to add to LRU
- *
- * Add the allocated page table to the LRU list (cayman+).
- *
- * Global mutex must be locked!
- */
-void radeon_vm_add_to_lru(struct radeon_device *rdev, struct radeon_vm *vm)
-{
-	list_del_init(&vm->list);
-	list_add_tail(&vm->list, &rdev->vm_manager.lru_vm);
-}
-
-/**
- * radeon_vm_grab_id - allocate the next free VMID
- *
- * @rdev: radeon_device pointer
- * @vm: vm to allocate id for
- * @ring: ring we want to submit job to
- *
- * Allocate an id for the vm (cayman+).
- * Returns the fence we need to sync to (if any).
- *
- * Global and local mutex must be locked!
- */
-struct radeon_fence *radeon_vm_grab_id(struct radeon_device *rdev,
-				       struct radeon_vm *vm, int ring)
-{
-	struct radeon_fence *best[RADEON_NUM_RINGS] = {};
-	unsigned choices[2] = {};
-	unsigned i;
-
-	/* check if the id is still valid */
-	if (vm->fence && vm->fence == rdev->vm_manager.active[vm->id])
-		return NULL;
-
-	/* we definately need to flush */
-	radeon_fence_unref(&vm->last_flush);
-
-	/* skip over VMID 0, since it is the system VM */
-	for (i = 1; i < rdev->vm_manager.nvm; ++i) {
-		struct radeon_fence *fence = rdev->vm_manager.active[i];
-
-		if (fence == NULL) {
-			/* found a free one */
-			vm->id = i;
-			return NULL;
-		}
-
-		if (radeon_fence_is_earlier(fence, best[fence->ring])) {
-			best[fence->ring] = fence;
-			choices[fence->ring == ring ? 0 : 1] = i;
-		}
-	}
-
-	for (i = 0; i < 2; ++i) {
-		if (choices[i]) {
-			vm->id = choices[i];
-			return rdev->vm_manager.active[choices[i]];
-		}
-	}
-
-	/* should never happen */
-	BUG();
-	return NULL;
-}
-
-/**
- * radeon_vm_fence - remember fence for vm
- *
- * @rdev: radeon_device pointer
- * @vm: vm we want to fence
- * @fence: fence to remember
- *
- * Fence the vm (cayman+).
- * Set the fence used to protect page table and id.
- *
- * Global and local mutex must be locked!
- */
-void radeon_vm_fence(struct radeon_device *rdev,
-		     struct radeon_vm *vm,
-		     struct radeon_fence *fence)
-{
-	radeon_fence_unref(&rdev->vm_manager.active[vm->id]);
-	rdev->vm_manager.active[vm->id] = radeon_fence_ref(fence);
-
-	radeon_fence_unref(&vm->fence);
-	vm->fence = radeon_fence_ref(fence);
-}
-
-/**
- * radeon_vm_bo_find - find the bo_va for a specific vm & bo
- *
- * @vm: requested vm
- * @bo: requested buffer object
- *
- * Find @bo inside the requested vm (cayman+).
- * Search inside the @bos vm list for the requested vm
- * Returns the found bo_va or NULL if none is found
- *
- * Object has to be reserved!
- */
-struct radeon_bo_va *radeon_vm_bo_find(struct radeon_vm *vm,
-				       struct radeon_bo *bo)
-{
-	struct radeon_bo_va *bo_va;
-
-	list_for_each_entry(bo_va, &bo->va, bo_list) {
-		if (bo_va->vm == vm) {
-			return bo_va;
-		}
-	}
-	return NULL;
-}
-
-/**
- * radeon_vm_bo_add - add a bo to a specific vm
- *
- * @rdev: radeon_device pointer
- * @vm: requested vm
- * @bo: radeon buffer object
- *
- * Add @bo into the requested vm (cayman+).
- * Add @bo to the list of bos associated with the vm
- * Returns newly added bo_va or NULL for failure
- *
- * Object has to be reserved!
- */
-struct radeon_bo_va *radeon_vm_bo_add(struct radeon_device *rdev,
-				      struct radeon_vm *vm,
-				      struct radeon_bo *bo)
-{
-	struct radeon_bo_va *bo_va;
-
-	bo_va = kzalloc(sizeof(struct radeon_bo_va), GFP_KERNEL);
-	if (bo_va == NULL) {
-		return NULL;
-	}
-	bo_va->vm = vm;
-	bo_va->bo = bo;
-	bo_va->soffset = 0;
-	bo_va->eoffset = 0;
-	bo_va->flags = 0;
-	bo_va->valid = false;
-	bo_va->ref_count = 1;
-	INIT_LIST_HEAD(&bo_va->bo_list);
-	INIT_LIST_HEAD(&bo_va->vm_list);
-
-	mutex_lock(&vm->mutex);
-	list_add(&bo_va->vm_list, &vm->va);
-	list_add_tail(&bo_va->bo_list, &bo->va);
-	mutex_unlock(&vm->mutex);
-
-	return bo_va;
-}
-
-/**
- * radeon_vm_bo_set_addr - set bos virtual address inside a vm
- *
- * @rdev: radeon_device pointer
- * @bo_va: bo_va to store the address
- * @soffset: requested offset of the buffer in the VM address space
- * @flags: attributes of pages (read/write/valid/etc.)
- *
- * Set offset of @bo_va (cayman+).
- * Validate and set the offset requested within the vm address space.
- * Returns 0 for success, error for failure.
- *
- * Object has to be reserved!
- */
-int radeon_vm_bo_set_addr(struct radeon_device *rdev,
-			  struct radeon_bo_va *bo_va,
-			  uint64_t soffset,
-			  uint32_t flags)
-{
-	uint64_t size = radeon_bo_size(bo_va->bo);
-	uint64_t eoffset, last_offset = 0;
-	struct radeon_vm *vm = bo_va->vm;
-	struct radeon_bo_va *tmp;
-	struct list_head *head;
-	unsigned last_pfn;
-
-	if (soffset) {
-		/* make sure object fit at this offset */
-		eoffset = soffset + size;
-		if (soffset >= eoffset) {
-			return -EINVAL;
-		}
-
-		last_pfn = eoffset / RADEON_GPU_PAGE_SIZE;
-		if (last_pfn > rdev->vm_manager.max_pfn) {
-			dev_err(rdev->dev, "va above limit (0x%08X > 0x%08X)\n",
-				last_pfn, rdev->vm_manager.max_pfn);
-			return -EINVAL;
-		}
-
-	} else {
-		eoffset = last_pfn = 0;
-	}
-
-	mutex_lock(&vm->mutex);
-	head = &vm->va;
-	last_offset = 0;
-	list_for_each_entry(tmp, &vm->va, vm_list) {
-		if (bo_va == tmp) {
-			/* skip over currently modified bo */
-			continue;
-		}
-
-		if (soffset >= last_offset && eoffset <= tmp->soffset) {
-			/* bo can be added before this one */
-			break;
-		}
-		if (eoffset > tmp->soffset && soffset < tmp->eoffset) {
-			/* bo and tmp overlap, invalid offset */
-			dev_err(rdev->dev, "bo %p va 0x%08X conflict with (bo %p 0x%08X 0x%08X)\n",
-				bo_va->bo, (unsigned)bo_va->soffset, tmp->bo,
-				(unsigned)tmp->soffset, (unsigned)tmp->eoffset);
-			mutex_unlock(&vm->mutex);
-			return -EINVAL;
-		}
-		last_offset = tmp->eoffset;
-		head = &tmp->vm_list;
-	}
-
-	bo_va->soffset = soffset;
-	bo_va->eoffset = eoffset;
-	bo_va->flags = flags;
-	bo_va->valid = false;
-	list_move(&bo_va->vm_list, head);
-
-	mutex_unlock(&vm->mutex);
-	return 0;
-}
-
-/**
- * radeon_vm_map_gart - get the physical address of a gart page
- *
- * @rdev: radeon_device pointer
- * @addr: the unmapped addr
- *
- * Look up the physical address of the page that the pte resolves
- * to (cayman+).
- * Returns the physical address of the page.
- */
-uint64_t radeon_vm_map_gart(struct radeon_device *rdev, uint64_t addr)
-{
-	uint64_t result;
-
-	/* page table offset */
-	result = rdev->gart.pages_addr[addr >> PAGE_SHIFT];
-
-	/* in case cpu page size != gpu page size*/
-	result |= addr & (~PAGE_MASK);
-
-	return result;
-}
-
-/**
- * radeon_vm_update_pdes - make sure that page directory is valid
- *
- * @rdev: radeon_device pointer
- * @vm: requested vm
- * @start: start of GPU address range
- * @end: end of GPU address range
- *
- * Allocates new page tables if necessary
- * and updates the page directory (cayman+).
- * Returns 0 for success, error for failure.
- *
- * Global and local mutex must be locked!
- */
-static int radeon_vm_update_pdes(struct radeon_device *rdev,
-				 struct radeon_vm *vm,
-				 struct radeon_ib *ib,
-				 uint64_t start, uint64_t end)
-{
-	static const uint32_t incr = RADEON_VM_PTE_COUNT * 8;
-
-	uint64_t last_pde = ~0, last_pt = ~0;
-	unsigned count = 0;
-	uint64_t pt_idx;
-	int r;
-
-	start = (start / RADEON_GPU_PAGE_SIZE) >> RADEON_VM_BLOCK_SIZE;
-	end = (end / RADEON_GPU_PAGE_SIZE) >> RADEON_VM_BLOCK_SIZE;
-
-	/* walk over the address space and update the page directory */
-	for (pt_idx = start; pt_idx <= end; ++pt_idx) {
-		uint64_t pde, pt;
-
-		if (vm->page_tables[pt_idx])
-			continue;
-
-retry:
-		r = radeon_sa_bo_new(rdev, &rdev->vm_manager.sa_manager,
-				     &vm->page_tables[pt_idx],
-				     RADEON_VM_PTE_COUNT * 8,
-				     RADEON_GPU_PAGE_SIZE, false);
-
-		if (r == -ENOMEM) {
-			r = radeon_vm_evict(rdev, vm);
-			if (r)
-				return r;
-			goto retry;
-		} else if (r) {
-			return r;
-		}
-
-		pde = vm->pd_gpu_addr + pt_idx * 8;
-
-		pt = radeon_sa_bo_gpu_addr(vm->page_tables[pt_idx]);
-
-		if (((last_pde + 8 * count) != pde) ||
-		    ((last_pt + incr * count) != pt)) {
-
-			if (count) {
-				radeon_asic_vm_set_page(rdev, ib, last_pde,
-							last_pt, count, incr,
-							RADEON_VM_PAGE_VALID);
-			}
-
-			count = 1;
-			last_pde = pde;
-			last_pt = pt;
-		} else {
-			++count;
-		}
-	}
-
-	if (count) {
-		radeon_asic_vm_set_page(rdev, ib, last_pde, last_pt, count,
-					incr, RADEON_VM_PAGE_VALID);
-
-	}
-
-	return 0;
-}
-
-/**
- * radeon_vm_update_ptes - make sure that page tables are valid
- *
- * @rdev: radeon_device pointer
- * @vm: requested vm
- * @start: start of GPU address range
- * @end: end of GPU address range
- * @dst: destination address to map to
- * @flags: mapping flags
- *
- * Update the page tables in the range @start - @end (cayman+).
- *
- * Global and local mutex must be locked!
- */
-static void radeon_vm_update_ptes(struct radeon_device *rdev,
-				  struct radeon_vm *vm,
-				  struct radeon_ib *ib,
-				  uint64_t start, uint64_t end,
-				  uint64_t dst, uint32_t flags)
-{
-	static const uint64_t mask = RADEON_VM_PTE_COUNT - 1;
-
-	uint64_t last_pte = ~0, last_dst = ~0;
-	unsigned count = 0;
-	uint64_t addr;
-
-	start = start / RADEON_GPU_PAGE_SIZE;
-	end = end / RADEON_GPU_PAGE_SIZE;
-
-	/* walk over the address space and update the page tables */
-	for (addr = start; addr < end; ) {
-		uint64_t pt_idx = addr >> RADEON_VM_BLOCK_SIZE;
-		unsigned nptes;
-		uint64_t pte;
-
-		if ((addr & ~mask) == (end & ~mask))
-			nptes = end - addr;
-		else
-			nptes = RADEON_VM_PTE_COUNT - (addr & mask);
-
-		pte = radeon_sa_bo_gpu_addr(vm->page_tables[pt_idx]);
-		pte += (addr & mask) * 8;
-
-		if ((last_pte + 8 * count) != pte) {
-
-			if (count) {
-				radeon_asic_vm_set_page(rdev, ib, last_pte,
-							last_dst, count,
-							RADEON_GPU_PAGE_SIZE,
-							flags);
-			}
-
-			count = nptes;
-			last_pte = pte;
-			last_dst = dst;
-		} else {
-			count += nptes;
-		}
-
-		addr += nptes;
-		dst += nptes * RADEON_GPU_PAGE_SIZE;
-	}
-
-	if (count) {
-		radeon_asic_vm_set_page(rdev, ib, last_pte,
-					last_dst, count,
-					RADEON_GPU_PAGE_SIZE, flags);
-	}
-}
-
-/**
- * radeon_vm_bo_update_pte - map a bo into the vm page table
- *
- * @rdev: radeon_device pointer
- * @vm: requested vm
- * @bo: radeon buffer object
- * @mem: ttm mem
- *
- * Fill in the page table entries for @bo (cayman+).
- * Returns 0 for success, -EINVAL for failure.
- *
- * Object have to be reserved & global and local mutex must be locked!
- */
-int radeon_vm_bo_update_pte(struct radeon_device *rdev,
-			    struct radeon_vm *vm,
-			    struct radeon_bo *bo,
-			    struct ttm_mem_reg *mem)
-{
-	unsigned ridx = rdev->asic->vm.pt_ring_index;
-	struct radeon_ib ib;
-	struct radeon_bo_va *bo_va;
-	unsigned nptes, npdes, ndw;
-	uint64_t addr;
-	int r;
-
-	/* nothing to do if vm isn't bound */
-	if (vm->page_directory == NULL)
-		return 0;
-
-	bo_va = radeon_vm_bo_find(vm, bo);
-	if (bo_va == NULL) {
-		dev_err(rdev->dev, "bo %p not in vm %p\n", bo, vm);
-		return -EINVAL;
-	}
-
-	if (!bo_va->soffset) {
-		dev_err(rdev->dev, "bo %p don't has a mapping in vm %p\n",
-			bo, vm);
-		return -EINVAL;
-	}
-
-	if ((bo_va->valid && mem) || (!bo_va->valid && mem == NULL))
-		return 0;
-
-	bo_va->flags &= ~RADEON_VM_PAGE_VALID;
-	bo_va->flags &= ~RADEON_VM_PAGE_SYSTEM;
-	if (mem) {
-		addr = mem->start << PAGE_SHIFT;
-		if (mem->mem_type != TTM_PL_SYSTEM) {
-			bo_va->flags |= RADEON_VM_PAGE_VALID;
-			bo_va->valid = true;
-		}
-		if (mem->mem_type == TTM_PL_TT) {
-			bo_va->flags |= RADEON_VM_PAGE_SYSTEM;
-		} else {
-			addr += rdev->vm_manager.vram_base_offset;
-		}
-	} else {
-		addr = 0;
-		bo_va->valid = false;
-	}
-
-	nptes = radeon_bo_ngpu_pages(bo);
-
-	/* assume two extra pdes in case the mapping overlaps the borders */
-	npdes = (nptes >> RADEON_VM_BLOCK_SIZE) + 2;
-
-	/* padding, etc. */
-	ndw = 64;
-
-	if (RADEON_VM_BLOCK_SIZE > 11)
-		/* reserve space for one header for every 2k dwords */
-		ndw += (nptes >> 11) * 4;
-	else
-		/* reserve space for one header for
-		    every (1 << BLOCK_SIZE) entries */
-		ndw += (nptes >> RADEON_VM_BLOCK_SIZE) * 4;
-
-	/* reserve space for pte addresses */
-	ndw += nptes * 2;
-
-	/* reserve space for one header for every 2k dwords */
-	ndw += (npdes >> 11) * 4;
-
-	/* reserve space for pde addresses */
-	ndw += npdes * 2;
-
-	/* update too big for an IB */
-	if (ndw > 0xfffff)
-		return -ENOMEM;
-
-	r = radeon_ib_get(rdev, ridx, &ib, NULL, ndw * 4);
-	if (r)
-		return r;
-	ib.length_dw = 0;
-
-	r = radeon_vm_update_pdes(rdev, vm, &ib, bo_va->soffset, bo_va->eoffset);
-	if (r) {
-		radeon_ib_free(rdev, &ib);
-		return r;
-	}
-
-	radeon_vm_update_ptes(rdev, vm, &ib, bo_va->soffset, bo_va->eoffset,
-			      addr, bo_va->flags);
-
-	radeon_ib_sync_to(&ib, vm->fence);
-	r = radeon_ib_schedule(rdev, &ib, NULL);
-	if (r) {
-		radeon_ib_free(rdev, &ib);
-		return r;
-	}
-	radeon_fence_unref(&vm->fence);
-	vm->fence = radeon_fence_ref(ib.fence);
-	radeon_ib_free(rdev, &ib);
-	radeon_fence_unref(&vm->last_flush);
-
-	return 0;
-}
-
-/**
- * radeon_vm_bo_rmv - remove a bo to a specific vm
- *
- * @rdev: radeon_device pointer
- * @bo_va: requested bo_va
- *
- * Remove @bo_va->bo from the requested vm (cayman+).
- * Remove @bo_va->bo from the list of bos associated with the bo_va->vm and
- * remove the ptes for @bo_va in the page table.
- * Returns 0 for success.
- *
- * Object have to be reserved!
- */
-int radeon_vm_bo_rmv(struct radeon_device *rdev,
-		     struct radeon_bo_va *bo_va)
-{
-	int r = 0;
-
-	mutex_lock(&rdev->vm_manager.lock);
-	mutex_lock(&bo_va->vm->mutex);
-	if (bo_va->soffset) {
-		r = radeon_vm_bo_update_pte(rdev, bo_va->vm, bo_va->bo, NULL);
-	}
-	mutex_unlock(&rdev->vm_manager.lock);
-	list_del(&bo_va->vm_list);
-	mutex_unlock(&bo_va->vm->mutex);
-	list_del(&bo_va->bo_list);
-
-	kfree(bo_va);
-	return r;
-}
-
-/**
- * radeon_vm_bo_invalidate - mark the bo as invalid
- *
- * @rdev: radeon_device pointer
- * @vm: requested vm
- * @bo: radeon buffer object
- *
- * Mark @bo as invalid (cayman+).
- */
-void radeon_vm_bo_invalidate(struct radeon_device *rdev,
-			     struct radeon_bo *bo)
-{
-	struct radeon_bo_va *bo_va;
-
-	list_for_each_entry(bo_va, &bo->va, bo_list) {
-		bo_va->valid = false;
-	}
-}
-
-/**
- * radeon_vm_init - initialize a vm instance
- *
- * @rdev: radeon_device pointer
- * @vm: requested vm
- *
- * Init @vm fields (cayman+).
- */
-void radeon_vm_init(struct radeon_device *rdev, struct radeon_vm *vm)
-{
-	vm->id = 0;
-	vm->fence = NULL;
-	mutex_init(&vm->mutex);
-	INIT_LIST_HEAD(&vm->list);
-	INIT_LIST_HEAD(&vm->va);
-}
-
-/**
- * radeon_vm_fini - tear down a vm instance
- *
- * @rdev: radeon_device pointer
- * @vm: requested vm
- *
- * Tear down @vm (cayman+).
- * Unbind the VM and remove all bos from the vm bo list
- */
-void radeon_vm_fini(struct radeon_device *rdev, struct radeon_vm *vm)
-{
-	struct radeon_bo_va *bo_va, *tmp;
-	int r;
-
-	mutex_lock(&rdev->vm_manager.lock);
-	mutex_lock(&vm->mutex);
-	radeon_vm_free_pt(rdev, vm);
-	mutex_unlock(&rdev->vm_manager.lock);
-
-	if (!list_empty(&vm->va)) {
-		dev_err(rdev->dev, "still active bo inside vm\n");
-	}
-	list_for_each_entry_safe(bo_va, tmp, &vm->va, vm_list) {
-		list_del_init(&bo_va->vm_list);
-		r = radeon_bo_reserve(bo_va->bo, false);
-		if (!r) {
-			list_del_init(&bo_va->bo_list);
-			radeon_bo_unreserve(bo_va->bo);
-			kfree(bo_va);
-		}
-	}
-	radeon_fence_unref(&vm->fence);
-	radeon_fence_unref(&vm->last_flush);
-	mutex_unlock(&vm->mutex);
-=======
->>>>>>> fc14f9c1
 }