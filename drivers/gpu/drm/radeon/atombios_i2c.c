/*
 * Copyright 2011 Advanced Micro Devices, Inc.
 *
 * Permission is hereby granted, free of charge, to any person obtaining a
 * copy of this software and associated documentation files (the "Software"),
 * to deal in the Software without restriction, including without limitation
 * the rights to use, copy, modify, merge, publish, distribute, sublicense,
 * and/or sell copies of the Software, and to permit persons to whom the
 * Software is furnished to do so, subject to the following conditions:
 *
 * The above copyright notice and this permission notice shall be included in
 * all copies or substantial portions of the Software.
 *
 * THE SOFTWARE IS PROVIDED "AS IS", WITHOUT WARRANTY OF ANY KIND, EXPRESS OR
 * IMPLIED, INCLUDING BUT NOT LIMITED TO THE WARRANTIES OF MERCHANTABILITY,
 * FITNESS FOR A PARTICULAR PURPOSE AND NONINFRINGEMENT.  IN NO EVENT SHALL
 * THE COPYRIGHT HOLDER(S) OR AUTHOR(S) BE LIABLE FOR ANY CLAIM, DAMAGES OR
 * OTHER LIABILITY, WHETHER IN AN ACTION OF CONTRACT, TORT OR OTHERWISE,
 * ARISING FROM, OUT OF OR IN CONNECTION WITH THE SOFTWARE OR THE USE OR
 * OTHER DEALINGS IN THE SOFTWARE.
 *
 * Authors: Alex Deucher
 *
 */
#include <drm/drmP.h>
#include <drm/radeon_drm.h>
#include "radeon.h"
#include "atom.h"

extern void radeon_atom_copy_swap(u8 *dst, u8 *src, u8 num_bytes, bool to_le);

#define TARGET_HW_I2C_CLOCK 50

/* these are a limitation of ProcessI2cChannelTransaction not the hw */
#define ATOM_MAX_HW_I2C_WRITE 3
#define ATOM_MAX_HW_I2C_READ  255

static int radeon_process_i2c_ch(struct radeon_i2c_chan *chan,
				 u8 slave_addr, u8 flags,
				 u8 *buf, u8 num)
{
	struct drm_device *dev = chan->dev;
	struct radeon_device *rdev = dev->dev_private;
	PROCESS_I2C_CHANNEL_TRANSACTION_PS_ALLOCATION args;
	int index = GetIndexIntoMasterTable(COMMAND, ProcessI2cChannelTransaction);
	unsigned char *base;
	u16 out = cpu_to_le16(0);
	int r = 0;

	memset(&args, 0, sizeof(args));

	mutex_lock(&chan->mutex);
	mutex_lock(&rdev->mode_info.atom_context->scratch_mutex);

	base = (unsigned char *)rdev->mode_info.atom_context->scratch;

	if (flags & HW_I2C_WRITE) {
		if (num > ATOM_MAX_HW_I2C_WRITE) {
			DRM_ERROR("hw i2c: tried to write too many bytes (%d vs 3)\n", num);
			r = -EINVAL;
			goto done;
		}
		if (buf == NULL)
			args.ucRegIndex = 0;
		else
			args.ucRegIndex = buf[0];
		if (num)
			num--;
		if (num)
			memcpy(&out, &buf[1], num);
		args.lpI2CDataOut = cpu_to_le16(out);
	} else {
		if (num > ATOM_MAX_HW_I2C_READ) {
			DRM_ERROR("hw i2c: tried to read too many bytes (%d vs 255)\n", num);
			r = -EINVAL;
			goto done;
		}
		args.ucRegIndex = 0;
		args.lpI2CDataOut = 0;
	}

	args.ucFlag = flags;
	args.ucI2CSpeed = TARGET_HW_I2C_CLOCK;
	args.ucTransBytes = num;
	args.ucSlaveAddr = slave_addr << 1;
	args.ucLineNumber = chan->rec.i2c_id;

	atom_execute_table_scratch_unlocked(rdev->mode_info.atom_context, index, (uint32_t *)&args);

	/* error */
	if (args.ucStatus != HW_ASSISTED_I2C_STATUS_SUCCESS) {
		DRM_DEBUG_KMS("hw_i2c error\n");
		r = -EIO;
		goto done;
	}

	if (!(flags & HW_I2C_WRITE))
		radeon_atom_copy_swap(buf, base, num, false);
<<<<<<< HEAD
=======

done:
	mutex_unlock(&rdev->mode_info.atom_context->scratch_mutex);
	mutex_unlock(&chan->mutex);
>>>>>>> fc14f9c1

	return r;
}

int radeon_atom_hw_i2c_xfer(struct i2c_adapter *i2c_adap,
			    struct i2c_msg *msgs, int num)
{
	struct radeon_i2c_chan *i2c = i2c_get_adapdata(i2c_adap);
	struct i2c_msg *p;
	int i, remaining, current_count, buffer_offset, max_bytes, ret;
	u8 flags;

	/* check for bus probe */
	p = &msgs[0];
	if ((num == 1) && (p->len == 0)) {
		ret = radeon_process_i2c_ch(i2c,
					    p->addr, HW_I2C_WRITE,
					    NULL, 0);
		if (ret)
			return ret;
		else
			return num;
	}

	for (i = 0; i < num; i++) {
		p = &msgs[i];
		remaining = p->len;
		buffer_offset = 0;
		/* max_bytes are a limitation of ProcessI2cChannelTransaction not the hw */
		if (p->flags & I2C_M_RD) {
			max_bytes = ATOM_MAX_HW_I2C_READ;
			flags = HW_I2C_READ;
		} else {
			max_bytes = ATOM_MAX_HW_I2C_WRITE;
			flags = HW_I2C_WRITE;
		}
		while (remaining) {
			if (remaining > max_bytes)
				current_count = max_bytes;
			else
				current_count = remaining;
			ret = radeon_process_i2c_ch(i2c,
						    p->addr, flags,
						    &p->buf[buffer_offset], current_count);
			if (ret)
				return ret;
			remaining -= current_count;
			buffer_offset += current_count;
		}
	}

	return num;
}

u32 radeon_atom_hw_i2c_func(struct i2c_adapter *adap)
{
	return I2C_FUNC_I2C | I2C_FUNC_SMBUS_EMUL;
}
<|MERGE_RESOLUTION|>--- conflicted
+++ resolved
@@ -26,8 +26,6 @@
 #include <drm/radeon_drm.h>
 #include "radeon.h"
 #include "atom.h"
-
-extern void radeon_atom_copy_swap(u8 *dst, u8 *src, u8 num_bytes, bool to_le);
 
 #define TARGET_HW_I2C_CLOCK 50
 
@@ -96,13 +94,10 @@
 
 	if (!(flags & HW_I2C_WRITE))
 		radeon_atom_copy_swap(buf, base, num, false);
-<<<<<<< HEAD
-=======
 
 done:
 	mutex_unlock(&rdev->mode_info.atom_context->scratch_mutex);
 	mutex_unlock(&chan->mutex);
->>>>>>> fc14f9c1
 
 	return r;
 }
