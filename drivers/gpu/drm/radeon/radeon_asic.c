--- conflicted
+++ resolved
@@ -929,9 +929,6 @@
 		.blit_ring_index = RADEON_RING_TYPE_GFX_INDEX,
 		.dma = &r600_copy_dma,
 		.dma_ring_index = R600_RING_TYPE_DMA_INDEX,
-<<<<<<< HEAD
-		.copy = &r600_copy_blit,
-=======
 		.copy = &r600_copy_cpdma,
 		.copy_ring_index = RADEON_RING_TYPE_GFX_INDEX,
 	},
@@ -1019,7 +1016,6 @@
 		.dma = &r600_copy_dma,
 		.dma_ring_index = R600_RING_TYPE_DMA_INDEX,
 		.copy = &r600_copy_cpdma,
->>>>>>> fc14f9c1
 		.copy_ring_index = RADEON_RING_TYPE_GFX_INDEX,
 	},
 	.surface = {
@@ -1090,10 +1086,7 @@
 	.ring = {
 		[RADEON_RING_TYPE_GFX_INDEX] = &r600_gfx_ring,
 		[R600_RING_TYPE_DMA_INDEX] = &r600_dma_ring,
-<<<<<<< HEAD
-=======
 		[R600_RING_TYPE_UVD_INDEX] = &rv6xx_uvd_ring,
->>>>>>> fc14f9c1
 	},
 	.irq = {
 		.set = &r600_irq_set,
@@ -1113,11 +1106,7 @@
 		.blit_ring_index = RADEON_RING_TYPE_GFX_INDEX,
 		.dma = &r600_copy_dma,
 		.dma_ring_index = R600_RING_TYPE_DMA_INDEX,
-<<<<<<< HEAD
-		.copy = &r600_copy_blit,
-=======
 		.copy = &r600_copy_cpdma,
->>>>>>> fc14f9c1
 		.copy_ring_index = RADEON_RING_TYPE_GFX_INDEX,
 	},
 	.surface = {
@@ -1170,18 +1159,6 @@
 };
 
 static struct radeon_asic_ring rv770_uvd_ring = {
-<<<<<<< HEAD
-	.ib_execute = &r600_uvd_ib_execute,
-	.emit_fence = &r600_uvd_fence_emit,
-	.emit_semaphore = &r600_uvd_semaphore_emit,
-	.cs_parse = &radeon_uvd_cs_parse,
-	.ring_test = &r600_uvd_ring_test,
-	.ib_test = &r600_uvd_ib_test,
-	.is_lockup = &radeon_ring_test_lockup,
-	.get_rptr = &r600_uvd_get_rptr,
-	.get_wptr = &r600_uvd_get_wptr,
-	.set_wptr = &r600_uvd_set_wptr,
-=======
 	.ib_execute = &uvd_v1_0_ib_execute,
 	.emit_fence = &uvd_v2_2_fence_emit,
 	.emit_semaphore = &uvd_v1_0_semaphore_emit,
@@ -1192,7 +1169,6 @@
 	.get_rptr = &uvd_v1_0_get_rptr,
 	.get_wptr = &uvd_v1_0_get_wptr,
 	.set_wptr = &uvd_v1_0_set_wptr,
->>>>>>> fc14f9c1
 };
 
 static struct radeon_asic rv770_asic = {
@@ -1619,18 +1595,6 @@
 };
 
 static struct radeon_asic_ring cayman_uvd_ring = {
-<<<<<<< HEAD
-	.ib_execute = &r600_uvd_ib_execute,
-	.emit_fence = &r600_uvd_fence_emit,
-	.emit_semaphore = &cayman_uvd_semaphore_emit,
-	.cs_parse = &radeon_uvd_cs_parse,
-	.ring_test = &r600_uvd_ring_test,
-	.ib_test = &r600_uvd_ib_test,
-	.is_lockup = &radeon_ring_test_lockup,
-	.get_rptr = &r600_uvd_get_rptr,
-	.get_wptr = &r600_uvd_get_wptr,
-	.set_wptr = &r600_uvd_set_wptr,
-=======
 	.ib_execute = &uvd_v1_0_ib_execute,
 	.emit_fence = &uvd_v2_2_fence_emit,
 	.emit_semaphore = &uvd_v3_1_semaphore_emit,
@@ -1641,7 +1605,6 @@
 	.get_rptr = &uvd_v1_0_get_rptr,
 	.get_wptr = &uvd_v1_0_get_wptr,
 	.set_wptr = &uvd_v1_0_set_wptr,
->>>>>>> fc14f9c1
 };
 
 static struct radeon_asic cayman_asic = {
