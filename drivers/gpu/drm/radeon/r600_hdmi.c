/*
 * Copyright 2008 Advanced Micro Devices, Inc.
 * Copyright 2008 Red Hat Inc.
 * Copyright 2009 Christian König.
 *
 * Permission is hereby granted, free of charge, to any person obtaining a
 * copy of this software and associated documentation files (the "Software"),
 * to deal in the Software without restriction, including without limitation
 * the rights to use, copy, modify, merge, publish, distribute, sublicense,
 * and/or sell copies of the Software, and to permit persons to whom the
 * Software is furnished to do so, subject to the following conditions:
 *
 * The above copyright notice and this permission notice shall be included in
 * all copies or substantial portions of the Software.
 *
 * THE SOFTWARE IS PROVIDED "AS IS", WITHOUT WARRANTY OF ANY KIND, EXPRESS OR
 * IMPLIED, INCLUDING BUT NOT LIMITED TO THE WARRANTIES OF MERCHANTABILITY,
 * FITNESS FOR A PARTICULAR PURPOSE AND NONINFRINGEMENT.  IN NO EVENT SHALL
 * THE COPYRIGHT HOLDER(S) OR AUTHOR(S) BE LIABLE FOR ANY CLAIM, DAMAGES OR
 * OTHER LIABILITY, WHETHER IN AN ACTION OF CONTRACT, TORT OR OTHERWISE,
 * ARISING FROM, OUT OF OR IN CONNECTION WITH THE SOFTWARE OR THE USE OR
 * OTHER DEALINGS IN THE SOFTWARE.
 *
 * Authors: Christian König
 */
#include <linux/hdmi.h>
#include <linux/gcd.h>
#include <drm/drmP.h>
#include <drm/radeon_drm.h>
#include "radeon.h"
#include "radeon_asic.h"
#include "r600d.h"
#include "atom.h"

/*
 * HDMI color format
 */
enum r600_hdmi_color_format {
	RGB = 0,
	YCC_422 = 1,
	YCC_444 = 2
};

/*
 * IEC60958 status bits
 */
enum r600_hdmi_iec_status_bits {
	AUDIO_STATUS_DIG_ENABLE   = 0x01,
	AUDIO_STATUS_V            = 0x02,
	AUDIO_STATUS_VCFG         = 0x04,
	AUDIO_STATUS_EMPHASIS     = 0x08,
	AUDIO_STATUS_COPYRIGHT    = 0x10,
	AUDIO_STATUS_NONAUDIO     = 0x20,
	AUDIO_STATUS_PROFESSIONAL = 0x40,
	AUDIO_STATUS_LEVEL        = 0x80
};

static const struct radeon_hdmi_acr r600_hdmi_predefined_acr[] = {
    /*	     32kHz	  44.1kHz	48kHz    */
    /* Clock      N     CTS      N     CTS      N     CTS */
    {  25175,  4096,  25175, 28224, 125875,  6144,  25175 }, /*  25,20/1.001 MHz */
    {  25200,  4096,  25200,  6272,  28000,  6144,  25200 }, /*  25.20       MHz */
    {  27000,  4096,  27000,  6272,  30000,  6144,  27000 }, /*  27.00       MHz */
    {  27027,  4096,  27027,  6272,  30030,  6144,  27027 }, /*  27.00*1.001 MHz */
    {  54000,  4096,  54000,  6272,  60000,  6144,  54000 }, /*  54.00       MHz */
    {  54054,  4096,  54054,  6272,  60060,  6144,  54054 }, /*  54.00*1.001 MHz */
    {  74176,  4096,  74176,  5733,  75335,  6144,  74176 }, /*  74.25/1.001 MHz */
    {  74250,  4096,  74250,  6272,  82500,  6144,  74250 }, /*  74.25       MHz */
    { 148352,  4096, 148352,  5733, 150670,  6144, 148352 }, /* 148.50/1.001 MHz */
    { 148500,  4096, 148500,  6272, 165000,  6144, 148500 }, /* 148.50       MHz */
};


<<<<<<< HEAD
/*
 * calculate CTS and N values if they are not found in the table
 */
static void r600_hdmi_calc_cts(uint32_t clock, int *CTS, int *N, int freq)
{
=======
/*
 * check if the chipset is supported
 */
static int r600_audio_chipset_supported(struct radeon_device *rdev)
{
	return ASIC_IS_DCE2(rdev) && !ASIC_IS_NODCE(rdev);
}

static struct r600_audio_pin r600_audio_status(struct radeon_device *rdev)
{
	struct r600_audio_pin status;
	uint32_t value;

	value = RREG32(R600_AUDIO_RATE_BPS_CHANNEL);

	/* number of channels */
	status.channels = (value & 0x7) + 1;

	/* bits per sample */
	switch ((value & 0xF0) >> 4) {
	case 0x0:
		status.bits_per_sample = 8;
		break;
	case 0x1:
		status.bits_per_sample = 16;
		break;
	case 0x2:
		status.bits_per_sample = 20;
		break;
	case 0x3:
		status.bits_per_sample = 24;
		break;
	case 0x4:
		status.bits_per_sample = 32;
		break;
	default:
		dev_err(rdev->dev, "Unknown bits per sample 0x%x, using 16\n",
			(int)value);
		status.bits_per_sample = 16;
	}

	/* current sampling rate in HZ */
	if (value & 0x4000)
		status.rate = 44100;
	else
		status.rate = 48000;
	status.rate *= ((value >> 11) & 0x7) + 1;
	status.rate /= ((value >> 8) & 0x7) + 1;

	value = RREG32(R600_AUDIO_STATUS_BITS);

	/* iec 60958 status bits */
	status.status_bits = value & 0xff;

	/* iec 60958 category code */
	status.category_code = (value >> 8) & 0xff;

	return status;
}

/*
 * update all hdmi interfaces with current audio parameters
 */
void r600_audio_update_hdmi(struct work_struct *work)
{
	struct radeon_device *rdev = container_of(work, struct radeon_device,
						  audio_work);
	struct drm_device *dev = rdev->ddev;
	struct r600_audio_pin audio_status = r600_audio_status(rdev);
	struct drm_encoder *encoder;
	bool changed = false;

	if (rdev->audio.pin[0].channels != audio_status.channels ||
	    rdev->audio.pin[0].rate != audio_status.rate ||
	    rdev->audio.pin[0].bits_per_sample != audio_status.bits_per_sample ||
	    rdev->audio.pin[0].status_bits != audio_status.status_bits ||
	    rdev->audio.pin[0].category_code != audio_status.category_code) {
		rdev->audio.pin[0] = audio_status;
		changed = true;
	}

	list_for_each_entry(encoder, &dev->mode_config.encoder_list, head) {
		if (!radeon_encoder_is_digital(encoder))
			continue;
		if (changed || r600_hdmi_buffer_status_changed(encoder))
			r600_hdmi_update_audio_settings(encoder);
	}
}

/* enable the audio stream */
void r600_audio_enable(struct radeon_device *rdev,
		       struct r600_audio_pin *pin,
		       u8 enable_mask)
{
	u32 tmp = RREG32(AZ_HOT_PLUG_CONTROL);

	if (!pin)
		return;

	if (enable_mask) {
		tmp |= AUDIO_ENABLED;
		if (enable_mask & 1)
			tmp |= PIN0_AUDIO_ENABLED;
		if (enable_mask & 2)
			tmp |= PIN1_AUDIO_ENABLED;
		if (enable_mask & 4)
			tmp |= PIN2_AUDIO_ENABLED;
		if (enable_mask & 8)
			tmp |= PIN3_AUDIO_ENABLED;
	} else {
		tmp &= ~(AUDIO_ENABLED |
			 PIN0_AUDIO_ENABLED |
			 PIN1_AUDIO_ENABLED |
			 PIN2_AUDIO_ENABLED |
			 PIN3_AUDIO_ENABLED);
	}

	WREG32(AZ_HOT_PLUG_CONTROL, tmp);
}

/*
 * initialize the audio vars
 */
int r600_audio_init(struct radeon_device *rdev)
{
	if (!radeon_audio || !r600_audio_chipset_supported(rdev))
		return 0;

	rdev->audio.enabled = true;

	rdev->audio.num_pins = 1;
	rdev->audio.pin[0].channels = -1;
	rdev->audio.pin[0].rate = -1;
	rdev->audio.pin[0].bits_per_sample = -1;
	rdev->audio.pin[0].status_bits = 0;
	rdev->audio.pin[0].category_code = 0;
	rdev->audio.pin[0].id = 0;
	/* disable audio.  it will be set up later */
	r600_audio_enable(rdev, &rdev->audio.pin[0], 0);

	return 0;
}

/*
 * release the audio timer
 * TODO: How to do this correctly on SMP systems?
 */
void r600_audio_fini(struct radeon_device *rdev)
{
	if (!rdev->audio.enabled)
		return;

	r600_audio_enable(rdev, &rdev->audio.pin[0], 0);

	rdev->audio.enabled = false;
}

struct r600_audio_pin *r600_audio_get_pin(struct radeon_device *rdev)
{
	/* only one pin on 6xx-NI */
	return &rdev->audio.pin[0];
}

/*
 * calculate CTS and N values if they are not found in the table
 */
static void r600_hdmi_calc_cts(uint32_t clock, int *CTS, int *N, int freq)
{
>>>>>>> fc14f9c1
	int n, cts;
	unsigned long div, mul;

	/* Safe, but overly large values */
	n = 128 * freq;
	cts = clock * 1000;

	/* Smallest valid fraction */
	div = gcd(n, cts);

	n /= div;
	cts /= div;

	/*
	 * The optimal N is 128*freq/1000. Calculate the closest larger
	 * value that doesn't truncate any bits.
	 */
	mul = ((128*freq/1000) + (n-1))/n;

	n *= mul;
	cts *= mul;

	/* Check that we are in spec (not always possible) */
	if (n < (128*freq/1500))
		printk(KERN_WARNING "Calculated ACR N value is too small. You may experience audio problems.\n");
	if (n > (128*freq/300))
		printk(KERN_WARNING "Calculated ACR N value is too large. You may experience audio problems.\n");

	*N = n;
	*CTS = cts;

	DRM_DEBUG("Calculated ACR timing N=%d CTS=%d for frequency %d\n",
		  *N, *CTS, freq);
}

struct radeon_hdmi_acr r600_hdmi_acr(uint32_t clock)
{
	struct radeon_hdmi_acr res;
	u8 i;

	/* Precalculated values for common clocks */
	for (i = 0; i < ARRAY_SIZE(r600_hdmi_predefined_acr); i++) {
		if (r600_hdmi_predefined_acr[i].clock == clock)
			return r600_hdmi_predefined_acr[i];
	}

	/* And odd clocks get manually calculated */
	r600_hdmi_calc_cts(clock, &res.cts_32khz, &res.n_32khz, 32000);
	r600_hdmi_calc_cts(clock, &res.cts_44_1khz, &res.n_44_1khz, 44100);
	r600_hdmi_calc_cts(clock, &res.cts_48khz, &res.n_48khz, 48000);

	return res;
}

/*
 * update the N and CTS parameters for a given pixel clock rate
 */
void r600_hdmi_update_ACR(struct drm_encoder *encoder, uint32_t clock)
{
	struct drm_device *dev = encoder->dev;
	struct radeon_device *rdev = dev->dev_private;
	struct radeon_hdmi_acr acr = r600_hdmi_acr(clock);
	struct radeon_encoder *radeon_encoder = to_radeon_encoder(encoder);
	struct radeon_encoder_atom_dig *dig = radeon_encoder->enc_priv;
	uint32_t offset = dig->afmt->offset;

	WREG32_P(HDMI0_ACR_32_0 + offset,
		 HDMI0_ACR_CTS_32(acr.cts_32khz),
		 ~HDMI0_ACR_CTS_32_MASK);
	WREG32_P(HDMI0_ACR_32_1 + offset,
		 HDMI0_ACR_N_32(acr.n_32khz),
		 ~HDMI0_ACR_N_32_MASK);

	WREG32_P(HDMI0_ACR_44_0 + offset,
		 HDMI0_ACR_CTS_44(acr.cts_44_1khz),
		 ~HDMI0_ACR_CTS_44_MASK);
	WREG32_P(HDMI0_ACR_44_1 + offset,
		 HDMI0_ACR_N_44(acr.n_44_1khz),
		 ~HDMI0_ACR_N_44_MASK);

	WREG32_P(HDMI0_ACR_48_0 + offset,
		 HDMI0_ACR_CTS_48(acr.cts_48khz),
		 ~HDMI0_ACR_CTS_48_MASK);
	WREG32_P(HDMI0_ACR_48_1 + offset,
		 HDMI0_ACR_N_48(acr.n_48khz),
		 ~HDMI0_ACR_N_48_MASK);
}

/*
 * build a HDMI Video Info Frame
 */
void r600_hdmi_update_avi_infoframe(struct drm_encoder *encoder, void *buffer,
				    size_t size)
{
	struct drm_device *dev = encoder->dev;
	struct radeon_device *rdev = dev->dev_private;
	struct radeon_encoder *radeon_encoder = to_radeon_encoder(encoder);
	struct radeon_encoder_atom_dig *dig = radeon_encoder->enc_priv;
	uint32_t offset = dig->afmt->offset;
	uint8_t *frame = buffer + 3;
	uint8_t *header = buffer;

	WREG32(HDMI0_AVI_INFO0 + offset,
		frame[0x0] | (frame[0x1] << 8) | (frame[0x2] << 16) | (frame[0x3] << 24));
	WREG32(HDMI0_AVI_INFO1 + offset,
		frame[0x4] | (frame[0x5] << 8) | (frame[0x6] << 16) | (frame[0x7] << 24));
	WREG32(HDMI0_AVI_INFO2 + offset,
		frame[0x8] | (frame[0x9] << 8) | (frame[0xA] << 16) | (frame[0xB] << 24));
	WREG32(HDMI0_AVI_INFO3 + offset,
		frame[0xC] | (frame[0xD] << 8) | (header[1] << 24));
}

/*
 * build a Audio Info Frame
 */
static void r600_hdmi_update_audio_infoframe(struct drm_encoder *encoder,
					     const void *buffer, size_t size)
{
	struct drm_device *dev = encoder->dev;
	struct radeon_device *rdev = dev->dev_private;
	struct radeon_encoder *radeon_encoder = to_radeon_encoder(encoder);
	struct radeon_encoder_atom_dig *dig = radeon_encoder->enc_priv;
	uint32_t offset = dig->afmt->offset;
	const u8 *frame = buffer + 3;

	WREG32(HDMI0_AUDIO_INFO0 + offset,
		frame[0x0] | (frame[0x1] << 8) | (frame[0x2] << 16) | (frame[0x3] << 24));
	WREG32(HDMI0_AUDIO_INFO1 + offset,
		frame[0x4] | (frame[0x5] << 8) | (frame[0x6] << 16) | (frame[0x8] << 24));
}

/*
 * test if audio buffer is filled enough to start playing
 */
static bool r600_hdmi_is_audio_buffer_filled(struct drm_encoder *encoder)
{
	struct drm_device *dev = encoder->dev;
	struct radeon_device *rdev = dev->dev_private;
	struct radeon_encoder *radeon_encoder = to_radeon_encoder(encoder);
	struct radeon_encoder_atom_dig *dig = radeon_encoder->enc_priv;
	uint32_t offset = dig->afmt->offset;

	return (RREG32(HDMI0_STATUS + offset) & 0x10) != 0;
}

/*
 * have buffer status changed since last call?
 */
int r600_hdmi_buffer_status_changed(struct drm_encoder *encoder)
{
	struct radeon_encoder *radeon_encoder = to_radeon_encoder(encoder);
	struct radeon_encoder_atom_dig *dig = radeon_encoder->enc_priv;
	int status, result;

	if (!dig->afmt || !dig->afmt->enabled)
		return 0;

	status = r600_hdmi_is_audio_buffer_filled(encoder);
	result = dig->afmt->last_buffer_filled_status != status;
	dig->afmt->last_buffer_filled_status = status;

	return result;
}

/*
 * write the audio workaround status to the hardware
 */
void r600_hdmi_audio_workaround(struct drm_encoder *encoder)
{
	struct drm_device *dev = encoder->dev;
	struct radeon_device *rdev = dev->dev_private;
	struct radeon_encoder *radeon_encoder = to_radeon_encoder(encoder);
	struct radeon_encoder_atom_dig *dig = radeon_encoder->enc_priv;
	uint32_t offset = dig->afmt->offset;
	bool hdmi_audio_workaround = false; /* FIXME */
	u32 value;

	if (!hdmi_audio_workaround ||
	    r600_hdmi_is_audio_buffer_filled(encoder))
		value = 0; /* disable workaround */
	else
		value = HDMI0_AUDIO_TEST_EN; /* enable workaround */
	WREG32_P(HDMI0_AUDIO_PACKET_CONTROL + offset,
		 value, ~HDMI0_AUDIO_TEST_EN);
}

void r600_audio_set_dto(struct drm_encoder *encoder, u32 clock)
{
	struct drm_device *dev = encoder->dev;
	struct radeon_device *rdev = dev->dev_private;
	struct radeon_encoder *radeon_encoder = to_radeon_encoder(encoder);
	struct radeon_encoder_atom_dig *dig = radeon_encoder->enc_priv;
	u32 base_rate = 24000;
	u32 max_ratio = clock / base_rate;
	u32 dto_phase;
	u32 dto_modulo = clock;
	u32 wallclock_ratio;
	u32 dto_cntl;

	if (!dig || !dig->afmt)
		return;

	if (max_ratio >= 8) {
		dto_phase = 192 * 1000;
		wallclock_ratio = 3;
	} else if (max_ratio >= 4) {
		dto_phase = 96 * 1000;
		wallclock_ratio = 2;
	} else if (max_ratio >= 2) {
		dto_phase = 48 * 1000;
		wallclock_ratio = 1;
	} else {
		dto_phase = 24 * 1000;
		wallclock_ratio = 0;
	}

	/* there are two DTOs selected by DCCG_AUDIO_DTO_SELECT.
	 * doesn't matter which one you use.  Just use the first one.
	 */
	/* XXX two dtos; generally use dto0 for hdmi */
	/* Express [24MHz / target pixel clock] as an exact rational
	 * number (coefficient of two integer numbers.  DCCG_AUDIO_DTOx_PHASE
	 * is the numerator, DCCG_AUDIO_DTOx_MODULE is the denominator
	 */
	if (ASIC_IS_DCE32(rdev)) {
		if (dig->dig_encoder == 0) {
<<<<<<< HEAD
			WREG32(DCCG_AUDIO_DTO0_PHASE, base_rate * 100);
			WREG32(DCCG_AUDIO_DTO0_MODULE, clock * 100);
			WREG32(DCCG_AUDIO_DTO_SELECT, 0); /* select DTO0 */
		} else {
			WREG32(DCCG_AUDIO_DTO1_PHASE, base_rate * 100);
			WREG32(DCCG_AUDIO_DTO1_MODULE, clock * 100);
=======
			dto_cntl = RREG32(DCCG_AUDIO_DTO0_CNTL) & ~DCCG_AUDIO_DTO_WALLCLOCK_RATIO_MASK;
			dto_cntl |= DCCG_AUDIO_DTO_WALLCLOCK_RATIO(wallclock_ratio);
			WREG32(DCCG_AUDIO_DTO0_CNTL, dto_cntl);
			WREG32(DCCG_AUDIO_DTO0_PHASE, dto_phase);
			WREG32(DCCG_AUDIO_DTO0_MODULE, dto_modulo);
			WREG32(DCCG_AUDIO_DTO_SELECT, 0); /* select DTO0 */
		} else {
			dto_cntl = RREG32(DCCG_AUDIO_DTO1_CNTL) & ~DCCG_AUDIO_DTO_WALLCLOCK_RATIO_MASK;
			dto_cntl |= DCCG_AUDIO_DTO_WALLCLOCK_RATIO(wallclock_ratio);
			WREG32(DCCG_AUDIO_DTO1_CNTL, dto_cntl);
			WREG32(DCCG_AUDIO_DTO1_PHASE, dto_phase);
			WREG32(DCCG_AUDIO_DTO1_MODULE, dto_modulo);
>>>>>>> fc14f9c1
			WREG32(DCCG_AUDIO_DTO_SELECT, 1); /* select DTO1 */
		}
	} else {
		/* according to the reg specs, this should DCE3.2 only, but in
		 * practice it seems to cover DCE2.0/3.0/3.1 as well.
		 */
		if (dig->dig_encoder == 0) {
			WREG32(DCCG_AUDIO_DTO0_PHASE, base_rate * 100);
			WREG32(DCCG_AUDIO_DTO0_MODULE, clock * 100);
			WREG32(DCCG_AUDIO_DTO_SELECT, 0); /* select DTO0 */
		} else {
			WREG32(DCCG_AUDIO_DTO1_PHASE, base_rate * 100);
			WREG32(DCCG_AUDIO_DTO1_MODULE, clock * 100);
			WREG32(DCCG_AUDIO_DTO_SELECT, 1); /* select DTO1 */
		}
	}
}

/*
 * update the info frames with the data from the current display mode
 */
void r600_hdmi_setmode(struct drm_encoder *encoder, struct drm_display_mode *mode)
{
	struct drm_device *dev = encoder->dev;
	struct radeon_device *rdev = dev->dev_private;
	struct radeon_encoder *radeon_encoder = to_radeon_encoder(encoder);
	struct radeon_encoder_atom_dig *dig = radeon_encoder->enc_priv;
	u8 buffer[HDMI_INFOFRAME_HEADER_SIZE + HDMI_AVI_INFOFRAME_SIZE];
	struct hdmi_avi_infoframe frame;
	uint32_t offset;
	uint32_t acr_ctl;
	ssize_t err;

	if (!dig || !dig->afmt)
		return;

	/* Silent, r600_hdmi_enable will raise WARN for us */
	if (!dig->afmt->enabled)
		return;
	offset = dig->afmt->offset;

<<<<<<< HEAD
	r600_audio_set_dto(encoder, mode->clock);

	WREG32(HDMI0_VBI_PACKET_CONTROL + offset,
	       HDMI0_NULL_SEND); /* send null packets when required */

	WREG32(HDMI0_AUDIO_CRC_CONTROL + offset, 0x1000);

	if (ASIC_IS_DCE32(rdev)) {
		WREG32(HDMI0_AUDIO_PACKET_CONTROL + offset,
		       HDMI0_AUDIO_DELAY_EN(1) | /* default audio delay */
		       HDMI0_AUDIO_PACKETS_PER_LINE(3)); /* should be suffient for all audio modes and small enough for all hblanks */
		WREG32(AFMT_AUDIO_PACKET_CONTROL + offset,
		       AFMT_AUDIO_SAMPLE_SEND | /* send audio packets */
		       AFMT_60958_CS_UPDATE); /* allow 60958 channel status fields to be updated */
	} else {
		WREG32(HDMI0_AUDIO_PACKET_CONTROL + offset,
		       HDMI0_AUDIO_SAMPLE_SEND | /* send audio packets */
		       HDMI0_AUDIO_DELAY_EN(1) | /* default audio delay */
		       HDMI0_AUDIO_PACKETS_PER_LINE(3) | /* should be suffient for all audio modes and small enough for all hblanks */
		       HDMI0_60958_CS_UPDATE); /* allow 60958 channel status fields to be updated */
	}

	WREG32(HDMI0_ACR_PACKET_CONTROL + offset,
	       HDMI0_ACR_SOURCE | /* select SW CTS value - XXX verify that hw CTS works on all families */
	       HDMI0_ACR_AUTO_SEND); /* allow hw to sent ACR packets when required */
=======
	/* disable audio prior to setting up hw */
	dig->afmt->pin = r600_audio_get_pin(rdev);
	r600_audio_enable(rdev, dig->afmt->pin, 0xf);
>>>>>>> fc14f9c1

	r600_audio_set_dto(encoder, mode->clock);

	WREG32_P(HDMI0_AUDIO_PACKET_CONTROL + offset,
		 HDMI0_AUDIO_SAMPLE_SEND | /* send audio packets */
		 HDMI0_AUDIO_DELAY_EN(1) | /* default audio delay */
		 HDMI0_AUDIO_PACKETS_PER_LINE(3) | /* should be suffient for all audio modes and small enough for all hblanks */
		 HDMI0_60958_CS_UPDATE, /* allow 60958 channel status fields to be updated */
		 ~(HDMI0_AUDIO_SAMPLE_SEND |
		   HDMI0_AUDIO_DELAY_EN_MASK |
		   HDMI0_AUDIO_PACKETS_PER_LINE_MASK |
		   HDMI0_60958_CS_UPDATE));

	/* DCE 3.0 uses register that's normally for CRC_CONTROL */
	acr_ctl = ASIC_IS_DCE3(rdev) ? DCE3_HDMI0_ACR_PACKET_CONTROL :
				       HDMI0_ACR_PACKET_CONTROL;
	WREG32_P(acr_ctl + offset,
		 HDMI0_ACR_SOURCE | /* select SW CTS value - XXX verify that hw CTS works on all families */
		 HDMI0_ACR_AUTO_SEND, /* allow hw to sent ACR packets when required */
		 ~(HDMI0_ACR_SOURCE |
		   HDMI0_ACR_AUTO_SEND));

	WREG32_OR(HDMI0_VBI_PACKET_CONTROL + offset,
		  HDMI0_NULL_SEND | /* send null packets when required */
		  HDMI0_GC_SEND | /* send general control packets */
		  HDMI0_GC_CONT); /* send general control packets every frame */

	WREG32_OR(HDMI0_INFOFRAME_CONTROL0 + offset,
		  HDMI0_AVI_INFO_SEND | /* enable AVI info frames */
		  HDMI0_AVI_INFO_CONT | /* send AVI info frames every frame/field */
		  HDMI0_AUDIO_INFO_SEND | /* enable audio info frames (frames won't be set until audio is enabled) */
		  HDMI0_AUDIO_INFO_UPDATE); /* required for audio info values to be updated */

	WREG32_P(HDMI0_INFOFRAME_CONTROL1 + offset,
		 HDMI0_AVI_INFO_LINE(2) | /* anything other than 0 */
		 HDMI0_AUDIO_INFO_LINE(2), /* anything other than 0 */
		 ~(HDMI0_AVI_INFO_LINE_MASK |
		   HDMI0_AUDIO_INFO_LINE_MASK));

	WREG32_AND(HDMI0_GC + offset,
		   ~HDMI0_GC_AVMUTE); /* unset HDMI0_GC_AVMUTE */

	err = drm_hdmi_avi_infoframe_from_display_mode(&frame, mode);
	if (err < 0) {
		DRM_ERROR("failed to setup AVI infoframe: %zd\n", err);
		return;
	}

	err = hdmi_avi_infoframe_pack(&frame, buffer, sizeof(buffer));
	if (err < 0) {
		DRM_ERROR("failed to pack AVI infoframe: %zd\n", err);
		return;
	}

	r600_hdmi_update_avi_infoframe(encoder, buffer, sizeof(buffer));

	/* fglrx duplicates INFOFRAME_CONTROL0 & INFOFRAME_CONTROL1 ops here */

	WREG32_AND(HDMI0_GENERIC_PACKET_CONTROL + offset,
		   ~(HDMI0_GENERIC0_SEND |
		     HDMI0_GENERIC0_CONT |
		     HDMI0_GENERIC0_UPDATE |
		     HDMI0_GENERIC1_SEND |
		     HDMI0_GENERIC1_CONT |
		     HDMI0_GENERIC0_LINE_MASK |
		     HDMI0_GENERIC1_LINE_MASK));

	r600_hdmi_update_ACR(encoder, mode->clock);

	WREG32_P(HDMI0_60958_0 + offset,
		 HDMI0_60958_CS_CHANNEL_NUMBER_L(1),
		 ~(HDMI0_60958_CS_CHANNEL_NUMBER_L_MASK |
		   HDMI0_60958_CS_CLOCK_ACCURACY_MASK));

	WREG32_P(HDMI0_60958_1 + offset,
		 HDMI0_60958_CS_CHANNEL_NUMBER_R(2),
		 ~HDMI0_60958_CS_CHANNEL_NUMBER_R_MASK);

	/* it's unknown what these bits do excatly, but it's indeed quite useful for debugging */
	WREG32(HDMI0_RAMP_CONTROL0 + offset, 0x00FFFFFF);
	WREG32(HDMI0_RAMP_CONTROL1 + offset, 0x007FFFFF);
	WREG32(HDMI0_RAMP_CONTROL2 + offset, 0x00000001);
	WREG32(HDMI0_RAMP_CONTROL3 + offset, 0x00000001);

	/* enable audio after to setting up hw */
	r600_audio_enable(rdev, dig->afmt->pin, 0xf);
}

/**
 * r600_hdmi_update_audio_settings - Update audio infoframe
 *
 * @encoder: drm encoder
 *
 * Gets info about current audio stream and updates audio infoframe.
 */
void r600_hdmi_update_audio_settings(struct drm_encoder *encoder)
{
	struct drm_device *dev = encoder->dev;
	struct radeon_device *rdev = dev->dev_private;
	struct radeon_encoder *radeon_encoder = to_radeon_encoder(encoder);
	struct radeon_encoder_atom_dig *dig = radeon_encoder->enc_priv;
	struct r600_audio_pin audio = r600_audio_status(rdev);
	uint8_t buffer[HDMI_INFOFRAME_HEADER_SIZE + HDMI_AUDIO_INFOFRAME_SIZE];
	struct hdmi_audio_infoframe frame;
	uint32_t offset;
	uint32_t value;
	ssize_t err;

	if (!dig->afmt || !dig->afmt->enabled)
		return;
	offset = dig->afmt->offset;

	DRM_DEBUG("%s with %d channels, %d Hz sampling rate, %d bits per sample,\n",
		 r600_hdmi_is_audio_buffer_filled(encoder) ? "playing" : "stopped",
		  audio.channels, audio.rate, audio.bits_per_sample);
	DRM_DEBUG("0x%02X IEC60958 status bits and 0x%02X category code\n",
		  (int)audio.status_bits, (int)audio.category_code);

	err = hdmi_audio_infoframe_init(&frame);
	if (err < 0) {
		DRM_ERROR("failed to setup audio infoframe\n");
		return;
	}

	frame.channels = audio.channels;

	err = hdmi_audio_infoframe_pack(&frame, buffer, sizeof(buffer));
	if (err < 0) {
		DRM_ERROR("failed to pack audio infoframe\n");
		return;
	}

	value = RREG32(HDMI0_AUDIO_PACKET_CONTROL + offset);
	if (value & HDMI0_AUDIO_TEST_EN)
		WREG32(HDMI0_AUDIO_PACKET_CONTROL + offset,
		       value & ~HDMI0_AUDIO_TEST_EN);

	WREG32_OR(HDMI0_CONTROL + offset,
		  HDMI0_ERROR_ACK);

	WREG32_AND(HDMI0_INFOFRAME_CONTROL0 + offset,
		   ~HDMI0_AUDIO_INFO_SOURCE);

	r600_hdmi_update_audio_infoframe(encoder, buffer, sizeof(buffer));

	WREG32_OR(HDMI0_INFOFRAME_CONTROL0 + offset,
		  HDMI0_AUDIO_INFO_CONT |
		  HDMI0_AUDIO_INFO_UPDATE);
}

/*
 * enable the HDMI engine
 */
void r600_hdmi_enable(struct drm_encoder *encoder, bool enable)
{
	struct drm_device *dev = encoder->dev;
	struct radeon_device *rdev = dev->dev_private;
	struct radeon_encoder *radeon_encoder = to_radeon_encoder(encoder);
	struct radeon_encoder_atom_dig *dig = radeon_encoder->enc_priv;
	u32 hdmi = HDMI0_ERROR_ACK;

	if (!dig || !dig->afmt)
		return;

	/* Silent, r600_hdmi_enable will raise WARN for us */
	if (enable && dig->afmt->enabled)
		return;
	if (!enable && !dig->afmt->enabled)
		return;

	if (!enable && dig->afmt->pin) {
		r600_audio_enable(rdev, dig->afmt->pin, 0);
		dig->afmt->pin = NULL;
	}

	/* Older chipsets require setting HDMI and routing manually */
	if (!ASIC_IS_DCE3(rdev)) {
		if (enable)
			hdmi |= HDMI0_ENABLE;
		switch (radeon_encoder->encoder_id) {
		case ENCODER_OBJECT_ID_INTERNAL_KLDSCP_TMDS1:
			if (enable) {
				WREG32_OR(AVIVO_TMDSA_CNTL, AVIVO_TMDSA_CNTL_HDMI_EN);
				hdmi |= HDMI0_STREAM(HDMI0_STREAM_TMDSA);
			} else {
				WREG32_AND(AVIVO_TMDSA_CNTL, ~AVIVO_TMDSA_CNTL_HDMI_EN);
			}
			break;
		case ENCODER_OBJECT_ID_INTERNAL_LVTM1:
			if (enable) {
				WREG32_OR(AVIVO_LVTMA_CNTL, AVIVO_LVTMA_CNTL_HDMI_EN);
				hdmi |= HDMI0_STREAM(HDMI0_STREAM_LVTMA);
			} else {
				WREG32_AND(AVIVO_LVTMA_CNTL, ~AVIVO_LVTMA_CNTL_HDMI_EN);
			}
			break;
		case ENCODER_OBJECT_ID_INTERNAL_DDI:
			if (enable) {
				WREG32_OR(DDIA_CNTL, DDIA_HDMI_EN);
				hdmi |= HDMI0_STREAM(HDMI0_STREAM_DDIA);
			} else {
				WREG32_AND(DDIA_CNTL, ~DDIA_HDMI_EN);
			}
			break;
		case ENCODER_OBJECT_ID_INTERNAL_KLDSCP_DVO1:
			if (enable)
				hdmi |= HDMI0_STREAM(HDMI0_STREAM_DVOA);
			break;
		default:
			dev_err(rdev->dev, "Invalid encoder for HDMI: 0x%X\n",
				radeon_encoder->encoder_id);
			break;
		}
		WREG32(HDMI0_CONTROL + dig->afmt->offset, hdmi);
	}

	if (rdev->irq.installed) {
		/* if irq is available use it */
		/* XXX: shouldn't need this on any asics.  Double check DCE2/3 */
		if (enable)
			radeon_irq_kms_enable_afmt(rdev, dig->afmt->id);
		else
			radeon_irq_kms_disable_afmt(rdev, dig->afmt->id);
	}

	dig->afmt->enabled = enable;

	DRM_DEBUG("%sabling HDMI interface @ 0x%04X for encoder 0x%x\n",
		  enable ? "En" : "Dis", dig->afmt->offset, radeon_encoder->encoder_id);
}
<|MERGE_RESOLUTION|>--- conflicted
+++ resolved
@@ -71,13 +71,6 @@
 };
 
 
-<<<<<<< HEAD
-/*
- * calculate CTS and N values if they are not found in the table
- */
-static void r600_hdmi_calc_cts(uint32_t clock, int *CTS, int *N, int freq)
-{
-=======
 /*
  * check if the chipset is supported
  */
@@ -246,7 +239,6 @@
  */
 static void r600_hdmi_calc_cts(uint32_t clock, int *CTS, int *N, int freq)
 {
->>>>>>> fc14f9c1
 	int n, cts;
 	unsigned long div, mul;
 
@@ -473,14 +465,6 @@
 	 */
 	if (ASIC_IS_DCE32(rdev)) {
 		if (dig->dig_encoder == 0) {
-<<<<<<< HEAD
-			WREG32(DCCG_AUDIO_DTO0_PHASE, base_rate * 100);
-			WREG32(DCCG_AUDIO_DTO0_MODULE, clock * 100);
-			WREG32(DCCG_AUDIO_DTO_SELECT, 0); /* select DTO0 */
-		} else {
-			WREG32(DCCG_AUDIO_DTO1_PHASE, base_rate * 100);
-			WREG32(DCCG_AUDIO_DTO1_MODULE, clock * 100);
-=======
 			dto_cntl = RREG32(DCCG_AUDIO_DTO0_CNTL) & ~DCCG_AUDIO_DTO_WALLCLOCK_RATIO_MASK;
 			dto_cntl |= DCCG_AUDIO_DTO_WALLCLOCK_RATIO(wallclock_ratio);
 			WREG32(DCCG_AUDIO_DTO0_CNTL, dto_cntl);
@@ -493,7 +477,6 @@
 			WREG32(DCCG_AUDIO_DTO1_CNTL, dto_cntl);
 			WREG32(DCCG_AUDIO_DTO1_PHASE, dto_phase);
 			WREG32(DCCG_AUDIO_DTO1_MODULE, dto_modulo);
->>>>>>> fc14f9c1
 			WREG32(DCCG_AUDIO_DTO_SELECT, 1); /* select DTO1 */
 		}
 	} else {
@@ -535,37 +518,9 @@
 		return;
 	offset = dig->afmt->offset;
 
-<<<<<<< HEAD
-	r600_audio_set_dto(encoder, mode->clock);
-
-	WREG32(HDMI0_VBI_PACKET_CONTROL + offset,
-	       HDMI0_NULL_SEND); /* send null packets when required */
-
-	WREG32(HDMI0_AUDIO_CRC_CONTROL + offset, 0x1000);
-
-	if (ASIC_IS_DCE32(rdev)) {
-		WREG32(HDMI0_AUDIO_PACKET_CONTROL + offset,
-		       HDMI0_AUDIO_DELAY_EN(1) | /* default audio delay */
-		       HDMI0_AUDIO_PACKETS_PER_LINE(3)); /* should be suffient for all audio modes and small enough for all hblanks */
-		WREG32(AFMT_AUDIO_PACKET_CONTROL + offset,
-		       AFMT_AUDIO_SAMPLE_SEND | /* send audio packets */
-		       AFMT_60958_CS_UPDATE); /* allow 60958 channel status fields to be updated */
-	} else {
-		WREG32(HDMI0_AUDIO_PACKET_CONTROL + offset,
-		       HDMI0_AUDIO_SAMPLE_SEND | /* send audio packets */
-		       HDMI0_AUDIO_DELAY_EN(1) | /* default audio delay */
-		       HDMI0_AUDIO_PACKETS_PER_LINE(3) | /* should be suffient for all audio modes and small enough for all hblanks */
-		       HDMI0_60958_CS_UPDATE); /* allow 60958 channel status fields to be updated */
-	}
-
-	WREG32(HDMI0_ACR_PACKET_CONTROL + offset,
-	       HDMI0_ACR_SOURCE | /* select SW CTS value - XXX verify that hw CTS works on all families */
-	       HDMI0_ACR_AUTO_SEND); /* allow hw to sent ACR packets when required */
-=======
 	/* disable audio prior to setting up hw */
 	dig->afmt->pin = r600_audio_get_pin(rdev);
 	r600_audio_enable(rdev, dig->afmt->pin, 0xf);
->>>>>>> fc14f9c1
 
 	r600_audio_set_dto(encoder, mode->clock);
 
