--- conflicted
+++ resolved
@@ -145,12 +145,6 @@
 
 	if (recv && recv_size)
 		radeon_atom_copy_swap(recv, base + 16, recv_bytes, false);
-<<<<<<< HEAD
-
-	return recv_bytes;
-}
-=======
->>>>>>> fc14f9c1
 
 	r = recv_bytes;
 done:
