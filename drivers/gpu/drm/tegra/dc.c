/*
 * Copyright (C) 2012 Avionic Design GmbH
 * Copyright (C) 2012 NVIDIA CORPORATION.  All rights reserved.
 *
 * This program is free software; you can redistribute it and/or modify
 * it under the terms of the GNU General Public License version 2 as
 * published by the Free Software Foundation.
 */

#include <linux/clk.h>
#include <linux/debugfs.h>
#include <linux/iommu.h>
#include <linux/reset.h>

#include <soc/tegra/pmc.h>

#include "dc.h"
#include "drm.h"
#include "gem.h"

#include <drm/drm_atomic.h>
#include <drm/drm_atomic_helper.h>
#include <drm/drm_plane_helper.h>

struct tegra_dc_soc_info {
	bool supports_border_color;
	bool supports_interlacing;
	bool supports_cursor;
	bool supports_block_linear;
	unsigned int pitch_align;
	bool has_powergate;
};

struct tegra_plane {
	struct drm_plane base;
	unsigned int index;
};

static inline struct tegra_plane *to_tegra_plane(struct drm_plane *plane)
{
	return container_of(plane, struct tegra_plane, base);
}

struct tegra_dc_state {
	struct drm_crtc_state base;

	struct clk *clk;
	unsigned long pclk;
	unsigned int div;

	u32 planes;
};

static inline struct tegra_dc_state *to_dc_state(struct drm_crtc_state *state)
{
	if (state)
		return container_of(state, struct tegra_dc_state, base);

	return NULL;
}

struct tegra_plane_state {
	struct drm_plane_state base;

	struct tegra_bo_tiling tiling;
	u32 format;
	u32 swap;
};

static inline struct tegra_plane_state *
to_tegra_plane_state(struct drm_plane_state *state)
{
	if (state)
		return container_of(state, struct tegra_plane_state, base);

	return NULL;
}

static void tegra_dc_stats_reset(struct tegra_dc_stats *stats)
{
	stats->frames = 0;
	stats->vblank = 0;
	stats->underflow = 0;
	stats->overflow = 0;
}

/*
 * Reads the active copy of a register. This takes the dc->lock spinlock to
 * prevent races with the VBLANK processing which also needs access to the
 * active copy of some registers.
 */
static u32 tegra_dc_readl_active(struct tegra_dc *dc, unsigned long offset)
{
	unsigned long flags;
	u32 value;

	spin_lock_irqsave(&dc->lock, flags);

	tegra_dc_writel(dc, READ_MUX, DC_CMD_STATE_ACCESS);
	value = tegra_dc_readl(dc, offset);
	tegra_dc_writel(dc, 0, DC_CMD_STATE_ACCESS);

	spin_unlock_irqrestore(&dc->lock, flags);
	return value;
}

/*
 * Double-buffered registers have two copies: ASSEMBLY and ACTIVE. When the
 * *_ACT_REQ bits are set the ASSEMBLY copy is latched into the ACTIVE copy.
 * Latching happens mmediately if the display controller is in STOP mode or
 * on the next frame boundary otherwise.
 *
 * Triple-buffered registers have three copies: ASSEMBLY, ARM and ACTIVE. The
 * ASSEMBLY copy is latched into the ARM copy immediately after *_UPDATE bits
 * are written. When the *_ACT_REQ bits are written, the ARM copy is latched
 * into the ACTIVE copy, either immediately if the display controller is in
 * STOP mode, or at the next frame boundary otherwise.
 */
void tegra_dc_commit(struct tegra_dc *dc)
{
	tegra_dc_writel(dc, GENERAL_ACT_REQ << 8, DC_CMD_STATE_CONTROL);
	tegra_dc_writel(dc, GENERAL_ACT_REQ, DC_CMD_STATE_CONTROL);
}

static int tegra_dc_format(u32 fourcc, u32 *format, u32 *swap)
{
	/* assume no swapping of fetched data */
	if (swap)
		*swap = BYTE_SWAP_NOSWAP;

	switch (fourcc) {
	case DRM_FORMAT_XBGR8888:
		*format = WIN_COLOR_DEPTH_R8G8B8A8;
		break;

	case DRM_FORMAT_XRGB8888:
		*format = WIN_COLOR_DEPTH_B8G8R8A8;
		break;

	case DRM_FORMAT_RGB565:
		*format = WIN_COLOR_DEPTH_B5G6R5;
		break;

	case DRM_FORMAT_UYVY:
		*format = WIN_COLOR_DEPTH_YCbCr422;
		break;

	case DRM_FORMAT_YUYV:
		if (swap)
			*swap = BYTE_SWAP_SWAP2;

		*format = WIN_COLOR_DEPTH_YCbCr422;
		break;

	case DRM_FORMAT_YUV420:
		*format = WIN_COLOR_DEPTH_YCbCr420P;
		break;

	case DRM_FORMAT_YUV422:
		*format = WIN_COLOR_DEPTH_YCbCr422P;
		break;

	default:
		return -EINVAL;
	}

	return 0;
}

static bool tegra_dc_format_is_yuv(unsigned int format, bool *planar)
{
	switch (format) {
	case WIN_COLOR_DEPTH_YCbCr422:
	case WIN_COLOR_DEPTH_YUV422:
		if (planar)
			*planar = false;

		return true;

	case WIN_COLOR_DEPTH_YCbCr420P:
	case WIN_COLOR_DEPTH_YUV420P:
	case WIN_COLOR_DEPTH_YCbCr422P:
	case WIN_COLOR_DEPTH_YUV422P:
	case WIN_COLOR_DEPTH_YCbCr422R:
	case WIN_COLOR_DEPTH_YUV422R:
	case WIN_COLOR_DEPTH_YCbCr422RA:
	case WIN_COLOR_DEPTH_YUV422RA:
		if (planar)
			*planar = true;

		return true;
	}

	if (planar)
		*planar = false;

	return false;
}

static inline u32 compute_dda_inc(unsigned int in, unsigned int out, bool v,
				  unsigned int bpp)
{
	fixed20_12 outf = dfixed_init(out);
	fixed20_12 inf = dfixed_init(in);
	u32 dda_inc;
	int max;

	if (v)
		max = 15;
	else {
		switch (bpp) {
		case 2:
			max = 8;
			break;

		default:
			WARN_ON_ONCE(1);
			/* fallthrough */
		case 4:
			max = 4;
			break;
		}
	}

	outf.full = max_t(u32, outf.full - dfixed_const(1), dfixed_const(1));
	inf.full -= dfixed_const(1);

	dda_inc = dfixed_div(inf, outf);
	dda_inc = min_t(u32, dda_inc, dfixed_const(max));

	return dda_inc;
}

static inline u32 compute_initial_dda(unsigned int in)
{
	fixed20_12 inf = dfixed_init(in);
	return dfixed_frac(inf);
}

static void tegra_dc_setup_window(struct tegra_dc *dc, unsigned int index,
				  const struct tegra_dc_window *window)
{
	unsigned h_offset, v_offset, h_size, v_size, h_dda, v_dda, bpp;
	unsigned long value, flags;
	bool yuv, planar;

	/*
	 * For YUV planar modes, the number of bytes per pixel takes into
	 * account only the luma component and therefore is 1.
	 */
	yuv = tegra_dc_format_is_yuv(window->format, &planar);
	if (!yuv)
		bpp = window->bits_per_pixel / 8;
	else
		bpp = planar ? 1 : 2;

	spin_lock_irqsave(&dc->lock, flags);

	value = WINDOW_A_SELECT << index;
	tegra_dc_writel(dc, value, DC_CMD_DISPLAY_WINDOW_HEADER);

	tegra_dc_writel(dc, window->format, DC_WIN_COLOR_DEPTH);
	tegra_dc_writel(dc, window->swap, DC_WIN_BYTE_SWAP);

	value = V_POSITION(window->dst.y) | H_POSITION(window->dst.x);
	tegra_dc_writel(dc, value, DC_WIN_POSITION);

	value = V_SIZE(window->dst.h) | H_SIZE(window->dst.w);
	tegra_dc_writel(dc, value, DC_WIN_SIZE);

	h_offset = window->src.x * bpp;
	v_offset = window->src.y;
	h_size = window->src.w * bpp;
	v_size = window->src.h;

	value = V_PRESCALED_SIZE(v_size) | H_PRESCALED_SIZE(h_size);
	tegra_dc_writel(dc, value, DC_WIN_PRESCALED_SIZE);

	/*
	 * For DDA computations the number of bytes per pixel for YUV planar
	 * modes needs to take into account all Y, U and V components.
	 */
	if (yuv && planar)
		bpp = 2;

	h_dda = compute_dda_inc(window->src.w, window->dst.w, false, bpp);
	v_dda = compute_dda_inc(window->src.h, window->dst.h, true, bpp);

	value = V_DDA_INC(v_dda) | H_DDA_INC(h_dda);
	tegra_dc_writel(dc, value, DC_WIN_DDA_INC);

	h_dda = compute_initial_dda(window->src.x);
	v_dda = compute_initial_dda(window->src.y);

	tegra_dc_writel(dc, h_dda, DC_WIN_H_INITIAL_DDA);
	tegra_dc_writel(dc, v_dda, DC_WIN_V_INITIAL_DDA);

	tegra_dc_writel(dc, 0, DC_WIN_UV_BUF_STRIDE);
	tegra_dc_writel(dc, 0, DC_WIN_BUF_STRIDE);

	tegra_dc_writel(dc, window->base[0], DC_WINBUF_START_ADDR);

	if (yuv && planar) {
		tegra_dc_writel(dc, window->base[1], DC_WINBUF_START_ADDR_U);
		tegra_dc_writel(dc, window->base[2], DC_WINBUF_START_ADDR_V);
		value = window->stride[1] << 16 | window->stride[0];
		tegra_dc_writel(dc, value, DC_WIN_LINE_STRIDE);
	} else {
		tegra_dc_writel(dc, window->stride[0], DC_WIN_LINE_STRIDE);
	}

	if (window->bottom_up)
		v_offset += window->src.h - 1;

	tegra_dc_writel(dc, h_offset, DC_WINBUF_ADDR_H_OFFSET);
	tegra_dc_writel(dc, v_offset, DC_WINBUF_ADDR_V_OFFSET);

	if (dc->soc->supports_block_linear) {
		unsigned long height = window->tiling.value;

		switch (window->tiling.mode) {
		case TEGRA_BO_TILING_MODE_PITCH:
			value = DC_WINBUF_SURFACE_KIND_PITCH;
			break;

		case TEGRA_BO_TILING_MODE_TILED:
			value = DC_WINBUF_SURFACE_KIND_TILED;
			break;

		case TEGRA_BO_TILING_MODE_BLOCK:
			value = DC_WINBUF_SURFACE_KIND_BLOCK_HEIGHT(height) |
				DC_WINBUF_SURFACE_KIND_BLOCK;
			break;
		}

		tegra_dc_writel(dc, value, DC_WINBUF_SURFACE_KIND);
	} else {
		switch (window->tiling.mode) {
		case TEGRA_BO_TILING_MODE_PITCH:
			value = DC_WIN_BUFFER_ADDR_MODE_LINEAR_UV |
				DC_WIN_BUFFER_ADDR_MODE_LINEAR;
			break;

		case TEGRA_BO_TILING_MODE_TILED:
			value = DC_WIN_BUFFER_ADDR_MODE_TILE_UV |
				DC_WIN_BUFFER_ADDR_MODE_TILE;
			break;

		case TEGRA_BO_TILING_MODE_BLOCK:
			/*
			 * No need to handle this here because ->atomic_check
			 * will already have filtered it out.
			 */
			break;
		}

		tegra_dc_writel(dc, value, DC_WIN_BUFFER_ADDR_MODE);
	}

	value = WIN_ENABLE;

	if (yuv) {
		/* setup default colorspace conversion coefficients */
		tegra_dc_writel(dc, 0x00f0, DC_WIN_CSC_YOF);
		tegra_dc_writel(dc, 0x012a, DC_WIN_CSC_KYRGB);
		tegra_dc_writel(dc, 0x0000, DC_WIN_CSC_KUR);
		tegra_dc_writel(dc, 0x0198, DC_WIN_CSC_KVR);
		tegra_dc_writel(dc, 0x039b, DC_WIN_CSC_KUG);
		tegra_dc_writel(dc, 0x032f, DC_WIN_CSC_KVG);
		tegra_dc_writel(dc, 0x0204, DC_WIN_CSC_KUB);
		tegra_dc_writel(dc, 0x0000, DC_WIN_CSC_KVB);

		value |= CSC_ENABLE;
	} else if (window->bits_per_pixel < 24) {
		value |= COLOR_EXPAND;
	}

	if (window->bottom_up)
		value |= V_DIRECTION;

	tegra_dc_writel(dc, value, DC_WIN_WIN_OPTIONS);

	/*
	 * Disable blending and assume Window A is the bottom-most window,
	 * Window C is the top-most window and Window B is in the middle.
	 */
	tegra_dc_writel(dc, 0xffff00, DC_WIN_BLEND_NOKEY);
	tegra_dc_writel(dc, 0xffff00, DC_WIN_BLEND_1WIN);

	switch (index) {
	case 0:
		tegra_dc_writel(dc, 0x000000, DC_WIN_BLEND_2WIN_X);
		tegra_dc_writel(dc, 0x000000, DC_WIN_BLEND_2WIN_Y);
		tegra_dc_writel(dc, 0x000000, DC_WIN_BLEND_3WIN_XY);
		break;

	case 1:
		tegra_dc_writel(dc, 0xffff00, DC_WIN_BLEND_2WIN_X);
		tegra_dc_writel(dc, 0x000000, DC_WIN_BLEND_2WIN_Y);
		tegra_dc_writel(dc, 0x000000, DC_WIN_BLEND_3WIN_XY);
		break;

	case 2:
		tegra_dc_writel(dc, 0xffff00, DC_WIN_BLEND_2WIN_X);
		tegra_dc_writel(dc, 0xffff00, DC_WIN_BLEND_2WIN_Y);
		tegra_dc_writel(dc, 0xffff00, DC_WIN_BLEND_3WIN_XY);
		break;
	}

	spin_unlock_irqrestore(&dc->lock, flags);
}

static void tegra_plane_destroy(struct drm_plane *plane)
{
	struct tegra_plane *p = to_tegra_plane(plane);

	drm_plane_cleanup(plane);
	kfree(p);
}

static const u32 tegra_primary_plane_formats[] = {
	DRM_FORMAT_XBGR8888,
	DRM_FORMAT_XRGB8888,
	DRM_FORMAT_RGB565,
};

static void tegra_primary_plane_destroy(struct drm_plane *plane)
{
	tegra_plane_destroy(plane);
}

static void tegra_plane_reset(struct drm_plane *plane)
{
	struct tegra_plane_state *state;

	if (plane->state)
		__drm_atomic_helper_plane_destroy_state(plane, plane->state);

	kfree(plane->state);
	plane->state = NULL;

	state = kzalloc(sizeof(*state), GFP_KERNEL);
	if (state) {
		plane->state = &state->base;
		plane->state->plane = plane;
	}
}

static struct drm_plane_state *tegra_plane_atomic_duplicate_state(struct drm_plane *plane)
{
	struct tegra_plane_state *state = to_tegra_plane_state(plane->state);
	struct tegra_plane_state *copy;

	copy = kmalloc(sizeof(*copy), GFP_KERNEL);
	if (!copy)
		return NULL;

	__drm_atomic_helper_plane_duplicate_state(plane, &copy->base);
	copy->tiling = state->tiling;
	copy->format = state->format;
	copy->swap = state->swap;

	return &copy->base;
}

static void tegra_plane_atomic_destroy_state(struct drm_plane *plane,
					     struct drm_plane_state *state)
{
	__drm_atomic_helper_plane_destroy_state(plane, state);
	kfree(state);
}

static const struct drm_plane_funcs tegra_primary_plane_funcs = {
	.update_plane = drm_atomic_helper_update_plane,
	.disable_plane = drm_atomic_helper_disable_plane,
	.destroy = tegra_primary_plane_destroy,
	.reset = tegra_plane_reset,
	.atomic_duplicate_state = tegra_plane_atomic_duplicate_state,
	.atomic_destroy_state = tegra_plane_atomic_destroy_state,
};

static int tegra_plane_prepare_fb(struct drm_plane *plane,
				  const struct drm_plane_state *new_state)
{
	return 0;
}

static void tegra_plane_cleanup_fb(struct drm_plane *plane,
				   const struct drm_plane_state *old_fb)
{
}

static int tegra_plane_state_add(struct tegra_plane *plane,
				 struct drm_plane_state *state)
{
	struct drm_crtc_state *crtc_state;
	struct tegra_dc_state *tegra;

	/* Propagate errors from allocation or locking failures. */
	crtc_state = drm_atomic_get_crtc_state(state->state, state->crtc);
	if (IS_ERR(crtc_state))
		return PTR_ERR(crtc_state);

	tegra = to_dc_state(crtc_state);

	tegra->planes |= WIN_A_ACT_REQ << plane->index;

	return 0;
}

static int tegra_plane_atomic_check(struct drm_plane *plane,
				    struct drm_plane_state *state)
{
	struct tegra_plane_state *plane_state = to_tegra_plane_state(state);
	struct tegra_bo_tiling *tiling = &plane_state->tiling;
	struct tegra_plane *tegra = to_tegra_plane(plane);
	struct tegra_dc *dc = to_tegra_dc(state->crtc);
	int err;

	/* no need for further checks if the plane is being disabled */
	if (!state->crtc)
		return 0;

	err = tegra_dc_format(state->fb->pixel_format, &plane_state->format,
			      &plane_state->swap);
	if (err < 0)
		return err;

	err = tegra_fb_get_tiling(state->fb, tiling);
	if (err < 0)
		return err;

	if (tiling->mode == TEGRA_BO_TILING_MODE_BLOCK &&
	    !dc->soc->supports_block_linear) {
		DRM_ERROR("hardware doesn't support block linear mode\n");
		return -EINVAL;
	}

	/*
	 * Tegra doesn't support different strides for U and V planes so we
	 * error out if the user tries to display a framebuffer with such a
	 * configuration.
	 */
	if (drm_format_num_planes(state->fb->pixel_format) > 2) {
		if (state->fb->pitches[2] != state->fb->pitches[1]) {
			DRM_ERROR("unsupported UV-plane configuration\n");
			return -EINVAL;
		}
	}

	err = tegra_plane_state_add(tegra, state);
	if (err < 0)
		return err;

	return 0;
}

static void tegra_plane_atomic_update(struct drm_plane *plane,
				      struct drm_plane_state *old_state)
{
	struct tegra_plane_state *state = to_tegra_plane_state(plane->state);
	struct tegra_dc *dc = to_tegra_dc(plane->state->crtc);
	struct drm_framebuffer *fb = plane->state->fb;
	struct tegra_plane *p = to_tegra_plane(plane);
	struct tegra_dc_window window;
	unsigned int i;

	/* rien ne va plus */
	if (!plane->state->crtc || !plane->state->fb)
		return;

	memset(&window, 0, sizeof(window));
	window.src.x = plane->state->src_x >> 16;
	window.src.y = plane->state->src_y >> 16;
	window.src.w = plane->state->src_w >> 16;
	window.src.h = plane->state->src_h >> 16;
	window.dst.x = plane->state->crtc_x;
	window.dst.y = plane->state->crtc_y;
	window.dst.w = plane->state->crtc_w;
	window.dst.h = plane->state->crtc_h;
	window.bits_per_pixel = fb->bits_per_pixel;
	window.bottom_up = tegra_fb_is_bottom_up(fb);

	/* copy from state */
	window.tiling = state->tiling;
	window.format = state->format;
	window.swap = state->swap;

	for (i = 0; i < drm_format_num_planes(fb->pixel_format); i++) {
		struct tegra_bo *bo = tegra_fb_get_plane(fb, i);

		window.base[i] = bo->paddr + fb->offsets[i];
		window.stride[i] = fb->pitches[i];
	}

	tegra_dc_setup_window(dc, p->index, &window);
}

static void tegra_plane_atomic_disable(struct drm_plane *plane,
				       struct drm_plane_state *old_state)
{
	struct tegra_plane *p = to_tegra_plane(plane);
	struct tegra_dc *dc;
	unsigned long flags;
	u32 value;

	/* rien ne va plus */
	if (!old_state || !old_state->crtc)
		return;

	dc = to_tegra_dc(old_state->crtc);

	spin_lock_irqsave(&dc->lock, flags);

	value = WINDOW_A_SELECT << p->index;
	tegra_dc_writel(dc, value, DC_CMD_DISPLAY_WINDOW_HEADER);

	value = tegra_dc_readl(dc, DC_WIN_WIN_OPTIONS);
	value &= ~WIN_ENABLE;
	tegra_dc_writel(dc, value, DC_WIN_WIN_OPTIONS);

	spin_unlock_irqrestore(&dc->lock, flags);
}

static const struct drm_plane_helper_funcs tegra_primary_plane_helper_funcs = {
	.prepare_fb = tegra_plane_prepare_fb,
	.cleanup_fb = tegra_plane_cleanup_fb,
	.atomic_check = tegra_plane_atomic_check,
	.atomic_update = tegra_plane_atomic_update,
	.atomic_disable = tegra_plane_atomic_disable,
};

static struct drm_plane *tegra_dc_primary_plane_create(struct drm_device *drm,
						       struct tegra_dc *dc)
{
	/*
	 * Ideally this would use drm_crtc_mask(), but that would require the
	 * CRTC to already be in the mode_config's list of CRTCs. However, it
	 * will only be added to that list in the drm_crtc_init_with_planes()
	 * (in tegra_dc_init()), which in turn requires registration of these
	 * planes. So we have ourselves a nice little chicken and egg problem
	 * here.
	 *
	 * We work around this by manually creating the mask from the number
	 * of CRTCs that have been registered, and should therefore always be
	 * the same as drm_crtc_index() after registration.
	 */
	unsigned long possible_crtcs = 1 << drm->mode_config.num_crtc;
	struct tegra_plane *plane;
	unsigned int num_formats;
	const u32 *formats;
	int err;

	plane = kzalloc(sizeof(*plane), GFP_KERNEL);
	if (!plane)
		return ERR_PTR(-ENOMEM);

	num_formats = ARRAY_SIZE(tegra_primary_plane_formats);
	formats = tegra_primary_plane_formats;

	err = drm_universal_plane_init(drm, &plane->base, possible_crtcs,
				       &tegra_primary_plane_funcs, formats,
				       num_formats, DRM_PLANE_TYPE_PRIMARY);
	if (err < 0) {
		kfree(plane);
		return ERR_PTR(err);
	}

	drm_plane_helper_add(&plane->base, &tegra_primary_plane_helper_funcs);

	return &plane->base;
}

static const u32 tegra_cursor_plane_formats[] = {
	DRM_FORMAT_RGBA8888,
};

static int tegra_cursor_atomic_check(struct drm_plane *plane,
				     struct drm_plane_state *state)
{
	struct tegra_plane *tegra = to_tegra_plane(plane);
	int err;

	/* no need for further checks if the plane is being disabled */
	if (!state->crtc)
		return 0;

	/* scaling not supported for cursor */
	if ((state->src_w >> 16 != state->crtc_w) ||
	    (state->src_h >> 16 != state->crtc_h))
		return -EINVAL;

	/* only square cursors supported */
	if (state->src_w != state->src_h)
		return -EINVAL;

	if (state->crtc_w != 32 && state->crtc_w != 64 &&
	    state->crtc_w != 128 && state->crtc_w != 256)
		return -EINVAL;

	err = tegra_plane_state_add(tegra, state);
	if (err < 0)
		return err;

	return 0;
}

static void tegra_cursor_atomic_update(struct drm_plane *plane,
				       struct drm_plane_state *old_state)
{
	struct tegra_bo *bo = tegra_fb_get_plane(plane->state->fb, 0);
	struct tegra_dc *dc = to_tegra_dc(plane->state->crtc);
	struct drm_plane_state *state = plane->state;
	u32 value = CURSOR_CLIP_DISPLAY;

	/* rien ne va plus */
	if (!plane->state->crtc || !plane->state->fb)
		return;

	switch (state->crtc_w) {
	case 32:
		value |= CURSOR_SIZE_32x32;
		break;

	case 64:
		value |= CURSOR_SIZE_64x64;
		break;

	case 128:
		value |= CURSOR_SIZE_128x128;
		break;

	case 256:
		value |= CURSOR_SIZE_256x256;
		break;

	default:
		WARN(1, "cursor size %ux%u not supported\n", state->crtc_w,
		     state->crtc_h);
		return;
	}

	value |= (bo->paddr >> 10) & 0x3fffff;
	tegra_dc_writel(dc, value, DC_DISP_CURSOR_START_ADDR);

#ifdef CONFIG_ARCH_DMA_ADDR_T_64BIT
	value = (bo->paddr >> 32) & 0x3;
	tegra_dc_writel(dc, value, DC_DISP_CURSOR_START_ADDR_HI);
#endif

	/* enable cursor and set blend mode */
	value = tegra_dc_readl(dc, DC_DISP_DISP_WIN_OPTIONS);
	value |= CURSOR_ENABLE;
	tegra_dc_writel(dc, value, DC_DISP_DISP_WIN_OPTIONS);

	value = tegra_dc_readl(dc, DC_DISP_BLEND_CURSOR_CONTROL);
	value &= ~CURSOR_DST_BLEND_MASK;
	value &= ~CURSOR_SRC_BLEND_MASK;
	value |= CURSOR_MODE_NORMAL;
	value |= CURSOR_DST_BLEND_NEG_K1_TIMES_SRC;
	value |= CURSOR_SRC_BLEND_K1_TIMES_SRC;
	value |= CURSOR_ALPHA;
	tegra_dc_writel(dc, value, DC_DISP_BLEND_CURSOR_CONTROL);

	/* position the cursor */
	value = (state->crtc_y & 0x3fff) << 16 | (state->crtc_x & 0x3fff);
	tegra_dc_writel(dc, value, DC_DISP_CURSOR_POSITION);
}

static void tegra_cursor_atomic_disable(struct drm_plane *plane,
					struct drm_plane_state *old_state)
{
	struct tegra_dc *dc;
	u32 value;

	/* rien ne va plus */
	if (!old_state || !old_state->crtc)
		return;

	dc = to_tegra_dc(old_state->crtc);

	value = tegra_dc_readl(dc, DC_DISP_DISP_WIN_OPTIONS);
	value &= ~CURSOR_ENABLE;
	tegra_dc_writel(dc, value, DC_DISP_DISP_WIN_OPTIONS);
}

static const struct drm_plane_funcs tegra_cursor_plane_funcs = {
	.update_plane = drm_atomic_helper_update_plane,
	.disable_plane = drm_atomic_helper_disable_plane,
	.destroy = tegra_plane_destroy,
	.reset = tegra_plane_reset,
	.atomic_duplicate_state = tegra_plane_atomic_duplicate_state,
	.atomic_destroy_state = tegra_plane_atomic_destroy_state,
};

static const struct drm_plane_helper_funcs tegra_cursor_plane_helper_funcs = {
	.prepare_fb = tegra_plane_prepare_fb,
	.cleanup_fb = tegra_plane_cleanup_fb,
	.atomic_check = tegra_cursor_atomic_check,
	.atomic_update = tegra_cursor_atomic_update,
	.atomic_disable = tegra_cursor_atomic_disable,
};

static struct drm_plane *tegra_dc_cursor_plane_create(struct drm_device *drm,
						      struct tegra_dc *dc)
{
	struct tegra_plane *plane;
	unsigned int num_formats;
	const u32 *formats;
	int err;

	plane = kzalloc(sizeof(*plane), GFP_KERNEL);
	if (!plane)
		return ERR_PTR(-ENOMEM);

	/*
	 * This index is kind of fake. The cursor isn't a regular plane, but
	 * its update and activation request bits in DC_CMD_STATE_CONTROL do
	 * use the same programming. Setting this fake index here allows the
	 * code in tegra_add_plane_state() to do the right thing without the
	 * need to special-casing the cursor plane.
	 */
	plane->index = 6;

	num_formats = ARRAY_SIZE(tegra_cursor_plane_formats);
	formats = tegra_cursor_plane_formats;

	err = drm_universal_plane_init(drm, &plane->base, 1 << dc->pipe,
				       &tegra_cursor_plane_funcs, formats,
				       num_formats, DRM_PLANE_TYPE_CURSOR);
	if (err < 0) {
		kfree(plane);
		return ERR_PTR(err);
	}

	drm_plane_helper_add(&plane->base, &tegra_cursor_plane_helper_funcs);

	return &plane->base;
}

static void tegra_overlay_plane_destroy(struct drm_plane *plane)
{
	tegra_plane_destroy(plane);
}

static const struct drm_plane_funcs tegra_overlay_plane_funcs = {
	.update_plane = drm_atomic_helper_update_plane,
	.disable_plane = drm_atomic_helper_disable_plane,
	.destroy = tegra_overlay_plane_destroy,
	.reset = tegra_plane_reset,
	.atomic_duplicate_state = tegra_plane_atomic_duplicate_state,
	.atomic_destroy_state = tegra_plane_atomic_destroy_state,
};

static const uint32_t tegra_overlay_plane_formats[] = {
	DRM_FORMAT_XBGR8888,
	DRM_FORMAT_XRGB8888,
	DRM_FORMAT_RGB565,
	DRM_FORMAT_UYVY,
	DRM_FORMAT_YUYV,
	DRM_FORMAT_YUV420,
	DRM_FORMAT_YUV422,
};

static const struct drm_plane_helper_funcs tegra_overlay_plane_helper_funcs = {
	.prepare_fb = tegra_plane_prepare_fb,
	.cleanup_fb = tegra_plane_cleanup_fb,
	.atomic_check = tegra_plane_atomic_check,
	.atomic_update = tegra_plane_atomic_update,
	.atomic_disable = tegra_plane_atomic_disable,
};

static struct drm_plane *tegra_dc_overlay_plane_create(struct drm_device *drm,
						       struct tegra_dc *dc,
						       unsigned int index)
{
	struct tegra_plane *plane;
	unsigned int num_formats;
	const u32 *formats;
	int err;

	plane = kzalloc(sizeof(*plane), GFP_KERNEL);
	if (!plane)
		return ERR_PTR(-ENOMEM);

	plane->index = index;

	num_formats = ARRAY_SIZE(tegra_overlay_plane_formats);
	formats = tegra_overlay_plane_formats;

	err = drm_universal_plane_init(drm, &plane->base, 1 << dc->pipe,
				       &tegra_overlay_plane_funcs, formats,
				       num_formats, DRM_PLANE_TYPE_OVERLAY);
	if (err < 0) {
		kfree(plane);
		return ERR_PTR(err);
	}

	drm_plane_helper_add(&plane->base, &tegra_overlay_plane_helper_funcs);

	return &plane->base;
}

static int tegra_dc_add_planes(struct drm_device *drm, struct tegra_dc *dc)
{
	struct drm_plane *plane;
	unsigned int i;

	for (i = 0; i < 2; i++) {
		plane = tegra_dc_overlay_plane_create(drm, dc, 1 + i);
		if (IS_ERR(plane))
			return PTR_ERR(plane);
	}

	return 0;
}

u32 tegra_dc_get_vblank_counter(struct tegra_dc *dc)
{
	if (dc->syncpt)
		return host1x_syncpt_read(dc->syncpt);

	/* fallback to software emulated VBLANK counter */
	return drm_crtc_vblank_count(&dc->base);
}

void tegra_dc_enable_vblank(struct tegra_dc *dc)
{
	unsigned long value, flags;

	spin_lock_irqsave(&dc->lock, flags);

	value = tegra_dc_readl(dc, DC_CMD_INT_MASK);
	value |= VBLANK_INT;
	tegra_dc_writel(dc, value, DC_CMD_INT_MASK);

	spin_unlock_irqrestore(&dc->lock, flags);
}

void tegra_dc_disable_vblank(struct tegra_dc *dc)
{
	unsigned long value, flags;

	spin_lock_irqsave(&dc->lock, flags);

	value = tegra_dc_readl(dc, DC_CMD_INT_MASK);
	value &= ~VBLANK_INT;
	tegra_dc_writel(dc, value, DC_CMD_INT_MASK);

	spin_unlock_irqrestore(&dc->lock, flags);
}

static void tegra_dc_finish_page_flip(struct tegra_dc *dc)
{
	struct drm_device *drm = dc->base.dev;
	struct drm_crtc *crtc = &dc->base;
	unsigned long flags, base;
	struct tegra_bo *bo;

	spin_lock_irqsave(&drm->event_lock, flags);

	if (!dc->event) {
		spin_unlock_irqrestore(&drm->event_lock, flags);
		return;
	}

	bo = tegra_fb_get_plane(crtc->primary->fb, 0);

	spin_lock(&dc->lock);

	/* check if new start address has been latched */
	tegra_dc_writel(dc, WINDOW_A_SELECT, DC_CMD_DISPLAY_WINDOW_HEADER);
	tegra_dc_writel(dc, READ_MUX, DC_CMD_STATE_ACCESS);
	base = tegra_dc_readl(dc, DC_WINBUF_START_ADDR);
	tegra_dc_writel(dc, 0, DC_CMD_STATE_ACCESS);

	spin_unlock(&dc->lock);

	if (base == bo->paddr + crtc->primary->fb->offsets[0]) {
		drm_crtc_send_vblank_event(crtc, dc->event);
		drm_crtc_vblank_put(crtc);
		dc->event = NULL;
	}

	spin_unlock_irqrestore(&drm->event_lock, flags);
}

void tegra_dc_cancel_page_flip(struct drm_crtc *crtc, struct drm_file *file)
{
	struct tegra_dc *dc = to_tegra_dc(crtc);
	struct drm_device *drm = crtc->dev;
	unsigned long flags;

	spin_lock_irqsave(&drm->event_lock, flags);

	if (dc->event && dc->event->base.file_priv == file) {
		dc->event->base.destroy(&dc->event->base);
		drm_crtc_vblank_put(crtc);
		dc->event = NULL;
	}

	spin_unlock_irqrestore(&drm->event_lock, flags);
}

static void tegra_dc_destroy(struct drm_crtc *crtc)
{
	drm_crtc_cleanup(crtc);
}

static void tegra_crtc_reset(struct drm_crtc *crtc)
{
	struct tegra_dc_state *state;

	if (crtc->state)
		__drm_atomic_helper_crtc_destroy_state(crtc, crtc->state);

	kfree(crtc->state);
	crtc->state = NULL;

	state = kzalloc(sizeof(*state), GFP_KERNEL);
	if (state) {
		crtc->state = &state->base;
		crtc->state->crtc = crtc;
	}

	drm_crtc_vblank_reset(crtc);
}

static struct drm_crtc_state *
tegra_crtc_atomic_duplicate_state(struct drm_crtc *crtc)
{
<<<<<<< HEAD
	struct drm_device *drm = crtc->dev;
	struct drm_plane *plane;
=======
	struct tegra_dc_state *state = to_dc_state(crtc->state);
	struct tegra_dc_state *copy;
>>>>>>> afd2ff9b

	copy = kmalloc(sizeof(*copy), GFP_KERNEL);
	if (!copy)
		return NULL;

	__drm_atomic_helper_crtc_duplicate_state(crtc, &copy->base);
	copy->clk = state->clk;
	copy->pclk = state->pclk;
	copy->div = state->div;
	copy->planes = state->planes;

<<<<<<< HEAD
	drm_crtc_vblank_off(crtc);
=======
	return &copy->base;
>>>>>>> afd2ff9b
}

static void tegra_crtc_atomic_destroy_state(struct drm_crtc *crtc,
					    struct drm_crtc_state *state)
{
	__drm_atomic_helper_crtc_destroy_state(crtc, state);
	kfree(state);
}

static const struct drm_crtc_funcs tegra_crtc_funcs = {
	.page_flip = drm_atomic_helper_page_flip,
	.set_config = drm_atomic_helper_set_config,
	.destroy = tegra_dc_destroy,
	.reset = tegra_crtc_reset,
	.atomic_duplicate_state = tegra_crtc_atomic_duplicate_state,
	.atomic_destroy_state = tegra_crtc_atomic_destroy_state,
};

static int tegra_dc_set_timings(struct tegra_dc *dc,
				struct drm_display_mode *mode)
{
	unsigned int h_ref_to_sync = 1;
	unsigned int v_ref_to_sync = 1;
	unsigned long value;

	tegra_dc_writel(dc, 0x0, DC_DISP_DISP_TIMING_OPTIONS);

	value = (v_ref_to_sync << 16) | h_ref_to_sync;
	tegra_dc_writel(dc, value, DC_DISP_REF_TO_SYNC);

	value = ((mode->vsync_end - mode->vsync_start) << 16) |
		((mode->hsync_end - mode->hsync_start) <<  0);
	tegra_dc_writel(dc, value, DC_DISP_SYNC_WIDTH);

	value = ((mode->vtotal - mode->vsync_end) << 16) |
		((mode->htotal - mode->hsync_end) <<  0);
	tegra_dc_writel(dc, value, DC_DISP_BACK_PORCH);

	value = ((mode->vsync_start - mode->vdisplay) << 16) |
		((mode->hsync_start - mode->hdisplay) <<  0);
	tegra_dc_writel(dc, value, DC_DISP_FRONT_PORCH);

	value = (mode->vdisplay << 16) | mode->hdisplay;
	tegra_dc_writel(dc, value, DC_DISP_ACTIVE);

	return 0;
}

/**
 * tegra_dc_state_setup_clock - check clock settings and store them in atomic
 *     state
 * @dc: display controller
 * @crtc_state: CRTC atomic state
 * @clk: parent clock for display controller
 * @pclk: pixel clock
 * @div: shift clock divider
 *
 * Returns:
 * 0 on success or a negative error-code on failure.
 */
int tegra_dc_state_setup_clock(struct tegra_dc *dc,
			       struct drm_crtc_state *crtc_state,
			       struct clk *clk, unsigned long pclk,
			       unsigned int div)
{
	struct tegra_dc_state *state = to_dc_state(crtc_state);

	if (!clk_has_parent(dc->clk, clk))
		return -EINVAL;

	state->clk = clk;
	state->pclk = pclk;
	state->div = div;

	return 0;
}

static void tegra_dc_commit_state(struct tegra_dc *dc,
				  struct tegra_dc_state *state)
{
	u32 value;
	int err;

	err = clk_set_parent(dc->clk, state->clk);
	if (err < 0)
		dev_err(dc->dev, "failed to set parent clock: %d\n", err);

	/*
	 * Outputs may not want to change the parent clock rate. This is only
	 * relevant to Tegra20 where only a single display PLL is available.
	 * Since that PLL would typically be used for HDMI, an internal LVDS
	 * panel would need to be driven by some other clock such as PLL_P
	 * which is shared with other peripherals. Changing the clock rate
	 * should therefore be avoided.
	 */
	if (state->pclk > 0) {
		err = clk_set_rate(state->clk, state->pclk);
		if (err < 0)
			dev_err(dc->dev,
				"failed to set clock rate to %lu Hz\n",
				state->pclk);
	}

	DRM_DEBUG_KMS("rate: %lu, div: %u\n", clk_get_rate(dc->clk),
		      state->div);
	DRM_DEBUG_KMS("pclk: %lu\n", state->pclk);

	value = SHIFT_CLK_DIVIDER(state->div) | PIXEL_CLK_DIVIDER_PCD1;
	tegra_dc_writel(dc, value, DC_DISP_DISP_CLOCK_CONTROL);
}

static void tegra_dc_stop(struct tegra_dc *dc)
{
	u32 value;

	/* stop the display controller */
	value = tegra_dc_readl(dc, DC_CMD_DISPLAY_COMMAND);
	value &= ~DISP_CTRL_MODE_MASK;
	tegra_dc_writel(dc, value, DC_CMD_DISPLAY_COMMAND);

	tegra_dc_commit(dc);
}

static bool tegra_dc_idle(struct tegra_dc *dc)
{
	u32 value;

<<<<<<< HEAD
	err = tegra_crtc_setup_clk(crtc, mode);
	if (err) {
		dev_err(dc->dev, "failed to setup clock for CRTC: %d\n", err);
		return err;
	}
=======
	value = tegra_dc_readl_active(dc, DC_CMD_DISPLAY_COMMAND);

	return (value & DISP_CTRL_MODE_MASK) == 0;
}
>>>>>>> afd2ff9b

static int tegra_dc_wait_idle(struct tegra_dc *dc, unsigned long timeout)
{
	timeout = jiffies + msecs_to_jiffies(timeout);

	while (time_before(jiffies, timeout)) {
		if (tegra_dc_idle(dc))
			return 0;

		usleep_range(1000, 2000);
	}

	dev_dbg(dc->dev, "timeout waiting for DC to become idle\n");
	return -ETIMEDOUT;
}

static void tegra_crtc_disable(struct drm_crtc *crtc)
{
	struct tegra_dc *dc = to_tegra_dc(crtc);
	u32 value;

	if (!tegra_dc_idle(dc)) {
		tegra_dc_stop(dc);

		/*
		 * Ignore the return value, there isn't anything useful to do
		 * in case this fails.
		 */
		tegra_dc_wait_idle(dc, 100);
	}

	/*
	 * This should really be part of the RGB encoder driver, but clearing
	 * these bits has the side-effect of stopping the display controller.
	 * When that happens no VBLANK interrupts will be raised. At the same
	 * time the encoder is disabled before the display controller, so the
	 * above code is always going to timeout waiting for the controller
	 * to go idle.
	 *
	 * Given the close coupling between the RGB encoder and the display
	 * controller doing it here is still kind of okay. None of the other
	 * encoder drivers require these bits to be cleared.
	 *
	 * XXX: Perhaps given that the display controller is switched off at
	 * this point anyway maybe clearing these bits isn't even useful for
	 * the RGB encoder?
	 */
	if (dc->rgb) {
		value = tegra_dc_readl(dc, DC_CMD_DISPLAY_POWER_CONTROL);
		value &= ~(PW0_ENABLE | PW1_ENABLE | PW2_ENABLE | PW3_ENABLE |
			   PW4_ENABLE | PM0_ENABLE | PM1_ENABLE);
		tegra_dc_writel(dc, value, DC_CMD_DISPLAY_POWER_CONTROL);
	}

	tegra_dc_stats_reset(&dc->stats);
	drm_crtc_vblank_off(crtc);
}

static void tegra_crtc_enable(struct drm_crtc *crtc)
{
	struct drm_display_mode *mode = &crtc->state->adjusted_mode;
	struct tegra_dc_state *state = to_dc_state(crtc->state);
	struct tegra_dc *dc = to_tegra_dc(crtc);
<<<<<<< HEAD
	unsigned int syncpt;
	unsigned long value;

	drm_crtc_vblank_off(crtc);

	/* hardware initialization */
	reset_control_deassert(dc->rst);
	usleep_range(10000, 20000);
=======
	u32 value;
>>>>>>> afd2ff9b

	tegra_dc_commit_state(dc, state);

	/* program display mode */
	tegra_dc_set_timings(dc, mode);

	/* interlacing isn't supported yet, so disable it */
	if (dc->soc->supports_interlacing) {
		value = tegra_dc_readl(dc, DC_DISP_INTERLACE_CONTROL);
		value &= ~INTERLACE_ENABLE;
		tegra_dc_writel(dc, value, DC_DISP_INTERLACE_CONTROL);
	}

	value = tegra_dc_readl(dc, DC_CMD_DISPLAY_COMMAND);
	value &= ~DISP_CTRL_MODE_MASK;
	value |= DISP_CTRL_MODE_C_DISPLAY;
	tegra_dc_writel(dc, value, DC_CMD_DISPLAY_COMMAND);

	value = tegra_dc_readl(dc, DC_CMD_DISPLAY_POWER_CONTROL);
	value |= PW0_ENABLE | PW1_ENABLE | PW2_ENABLE | PW3_ENABLE |
		 PW4_ENABLE | PM0_ENABLE | PM1_ENABLE;
	tegra_dc_writel(dc, value, DC_CMD_DISPLAY_POWER_CONTROL);

	tegra_dc_commit(dc);

	drm_crtc_vblank_on(crtc);
}

static int tegra_crtc_atomic_check(struct drm_crtc *crtc,
				   struct drm_crtc_state *state)
{
	return 0;
}

static void tegra_crtc_atomic_begin(struct drm_crtc *crtc,
				    struct drm_crtc_state *old_crtc_state)
{
	struct tegra_dc *dc = to_tegra_dc(crtc);

	if (crtc->state->event) {
		crtc->state->event->pipe = drm_crtc_index(crtc);

		WARN_ON(drm_crtc_vblank_get(crtc) != 0);

<<<<<<< HEAD
	drm_crtc_vblank_on(crtc);
=======
		dc->event = crtc->state->event;
		crtc->state->event = NULL;
	}
>>>>>>> afd2ff9b
}

static void tegra_crtc_atomic_flush(struct drm_crtc *crtc,
				    struct drm_crtc_state *old_crtc_state)
{
	struct tegra_dc_state *state = to_dc_state(crtc->state);
	struct tegra_dc *dc = to_tegra_dc(crtc);

	tegra_dc_writel(dc, state->planes << 8, DC_CMD_STATE_CONTROL);
	tegra_dc_writel(dc, state->planes, DC_CMD_STATE_CONTROL);
}

static const struct drm_crtc_helper_funcs tegra_crtc_helper_funcs = {
	.disable = tegra_crtc_disable,
	.enable = tegra_crtc_enable,
	.atomic_check = tegra_crtc_atomic_check,
	.atomic_begin = tegra_crtc_atomic_begin,
	.atomic_flush = tegra_crtc_atomic_flush,
};

static irqreturn_t tegra_dc_irq(int irq, void *data)
{
	struct tegra_dc *dc = data;
	unsigned long status;

	status = tegra_dc_readl(dc, DC_CMD_INT_STATUS);
	tegra_dc_writel(dc, status, DC_CMD_INT_STATUS);

	if (status & FRAME_END_INT) {
		/*
		dev_dbg(dc->dev, "%s(): frame end\n", __func__);
		*/
		dc->stats.frames++;
	}

	if (status & VBLANK_INT) {
		/*
		dev_dbg(dc->dev, "%s(): vertical blank\n", __func__);
		*/
		drm_crtc_handle_vblank(&dc->base);
		tegra_dc_finish_page_flip(dc);
		dc->stats.vblank++;
	}

	if (status & (WIN_A_UF_INT | WIN_B_UF_INT | WIN_C_UF_INT)) {
		/*
		dev_dbg(dc->dev, "%s(): underflow\n", __func__);
		*/
		dc->stats.underflow++;
	}

	if (status & (WIN_A_OF_INT | WIN_B_OF_INT | WIN_C_OF_INT)) {
		/*
		dev_dbg(dc->dev, "%s(): overflow\n", __func__);
		*/
		dc->stats.overflow++;
	}

	return IRQ_HANDLED;
}

static int tegra_dc_show_regs(struct seq_file *s, void *data)
{
	struct drm_info_node *node = s->private;
	struct tegra_dc *dc = node->info_ent->data;
	int err = 0;

	drm_modeset_lock_crtc(&dc->base, NULL);

	if (!dc->base.state->active) {
		err = -EBUSY;
		goto unlock;
	}

#define DUMP_REG(name)						\
	seq_printf(s, "%-40s %#05x %08x\n", #name, name,	\
		   tegra_dc_readl(dc, name))

	DUMP_REG(DC_CMD_GENERAL_INCR_SYNCPT);
	DUMP_REG(DC_CMD_GENERAL_INCR_SYNCPT_CNTRL);
	DUMP_REG(DC_CMD_GENERAL_INCR_SYNCPT_ERROR);
	DUMP_REG(DC_CMD_WIN_A_INCR_SYNCPT);
	DUMP_REG(DC_CMD_WIN_A_INCR_SYNCPT_CNTRL);
	DUMP_REG(DC_CMD_WIN_A_INCR_SYNCPT_ERROR);
	DUMP_REG(DC_CMD_WIN_B_INCR_SYNCPT);
	DUMP_REG(DC_CMD_WIN_B_INCR_SYNCPT_CNTRL);
	DUMP_REG(DC_CMD_WIN_B_INCR_SYNCPT_ERROR);
	DUMP_REG(DC_CMD_WIN_C_INCR_SYNCPT);
	DUMP_REG(DC_CMD_WIN_C_INCR_SYNCPT_CNTRL);
	DUMP_REG(DC_CMD_WIN_C_INCR_SYNCPT_ERROR);
	DUMP_REG(DC_CMD_CONT_SYNCPT_VSYNC);
	DUMP_REG(DC_CMD_DISPLAY_COMMAND_OPTION0);
	DUMP_REG(DC_CMD_DISPLAY_COMMAND);
	DUMP_REG(DC_CMD_SIGNAL_RAISE);
	DUMP_REG(DC_CMD_DISPLAY_POWER_CONTROL);
	DUMP_REG(DC_CMD_INT_STATUS);
	DUMP_REG(DC_CMD_INT_MASK);
	DUMP_REG(DC_CMD_INT_ENABLE);
	DUMP_REG(DC_CMD_INT_TYPE);
	DUMP_REG(DC_CMD_INT_POLARITY);
	DUMP_REG(DC_CMD_SIGNAL_RAISE1);
	DUMP_REG(DC_CMD_SIGNAL_RAISE2);
	DUMP_REG(DC_CMD_SIGNAL_RAISE3);
	DUMP_REG(DC_CMD_STATE_ACCESS);
	DUMP_REG(DC_CMD_STATE_CONTROL);
	DUMP_REG(DC_CMD_DISPLAY_WINDOW_HEADER);
	DUMP_REG(DC_CMD_REG_ACT_CONTROL);
	DUMP_REG(DC_COM_CRC_CONTROL);
	DUMP_REG(DC_COM_CRC_CHECKSUM);
	DUMP_REG(DC_COM_PIN_OUTPUT_ENABLE(0));
	DUMP_REG(DC_COM_PIN_OUTPUT_ENABLE(1));
	DUMP_REG(DC_COM_PIN_OUTPUT_ENABLE(2));
	DUMP_REG(DC_COM_PIN_OUTPUT_ENABLE(3));
	DUMP_REG(DC_COM_PIN_OUTPUT_POLARITY(0));
	DUMP_REG(DC_COM_PIN_OUTPUT_POLARITY(1));
	DUMP_REG(DC_COM_PIN_OUTPUT_POLARITY(2));
	DUMP_REG(DC_COM_PIN_OUTPUT_POLARITY(3));
	DUMP_REG(DC_COM_PIN_OUTPUT_DATA(0));
	DUMP_REG(DC_COM_PIN_OUTPUT_DATA(1));
	DUMP_REG(DC_COM_PIN_OUTPUT_DATA(2));
	DUMP_REG(DC_COM_PIN_OUTPUT_DATA(3));
	DUMP_REG(DC_COM_PIN_INPUT_ENABLE(0));
	DUMP_REG(DC_COM_PIN_INPUT_ENABLE(1));
	DUMP_REG(DC_COM_PIN_INPUT_ENABLE(2));
	DUMP_REG(DC_COM_PIN_INPUT_ENABLE(3));
	DUMP_REG(DC_COM_PIN_INPUT_DATA(0));
	DUMP_REG(DC_COM_PIN_INPUT_DATA(1));
	DUMP_REG(DC_COM_PIN_OUTPUT_SELECT(0));
	DUMP_REG(DC_COM_PIN_OUTPUT_SELECT(1));
	DUMP_REG(DC_COM_PIN_OUTPUT_SELECT(2));
	DUMP_REG(DC_COM_PIN_OUTPUT_SELECT(3));
	DUMP_REG(DC_COM_PIN_OUTPUT_SELECT(4));
	DUMP_REG(DC_COM_PIN_OUTPUT_SELECT(5));
	DUMP_REG(DC_COM_PIN_OUTPUT_SELECT(6));
	DUMP_REG(DC_COM_PIN_MISC_CONTROL);
	DUMP_REG(DC_COM_PIN_PM0_CONTROL);
	DUMP_REG(DC_COM_PIN_PM0_DUTY_CYCLE);
	DUMP_REG(DC_COM_PIN_PM1_CONTROL);
	DUMP_REG(DC_COM_PIN_PM1_DUTY_CYCLE);
	DUMP_REG(DC_COM_SPI_CONTROL);
	DUMP_REG(DC_COM_SPI_START_BYTE);
	DUMP_REG(DC_COM_HSPI_WRITE_DATA_AB);
	DUMP_REG(DC_COM_HSPI_WRITE_DATA_CD);
	DUMP_REG(DC_COM_HSPI_CS_DC);
	DUMP_REG(DC_COM_SCRATCH_REGISTER_A);
	DUMP_REG(DC_COM_SCRATCH_REGISTER_B);
	DUMP_REG(DC_COM_GPIO_CTRL);
	DUMP_REG(DC_COM_GPIO_DEBOUNCE_COUNTER);
	DUMP_REG(DC_COM_CRC_CHECKSUM_LATCHED);
	DUMP_REG(DC_DISP_DISP_SIGNAL_OPTIONS0);
	DUMP_REG(DC_DISP_DISP_SIGNAL_OPTIONS1);
	DUMP_REG(DC_DISP_DISP_WIN_OPTIONS);
	DUMP_REG(DC_DISP_DISP_MEM_HIGH_PRIORITY);
	DUMP_REG(DC_DISP_DISP_MEM_HIGH_PRIORITY_TIMER);
	DUMP_REG(DC_DISP_DISP_TIMING_OPTIONS);
	DUMP_REG(DC_DISP_REF_TO_SYNC);
	DUMP_REG(DC_DISP_SYNC_WIDTH);
	DUMP_REG(DC_DISP_BACK_PORCH);
	DUMP_REG(DC_DISP_ACTIVE);
	DUMP_REG(DC_DISP_FRONT_PORCH);
	DUMP_REG(DC_DISP_H_PULSE0_CONTROL);
	DUMP_REG(DC_DISP_H_PULSE0_POSITION_A);
	DUMP_REG(DC_DISP_H_PULSE0_POSITION_B);
	DUMP_REG(DC_DISP_H_PULSE0_POSITION_C);
	DUMP_REG(DC_DISP_H_PULSE0_POSITION_D);
	DUMP_REG(DC_DISP_H_PULSE1_CONTROL);
	DUMP_REG(DC_DISP_H_PULSE1_POSITION_A);
	DUMP_REG(DC_DISP_H_PULSE1_POSITION_B);
	DUMP_REG(DC_DISP_H_PULSE1_POSITION_C);
	DUMP_REG(DC_DISP_H_PULSE1_POSITION_D);
	DUMP_REG(DC_DISP_H_PULSE2_CONTROL);
	DUMP_REG(DC_DISP_H_PULSE2_POSITION_A);
	DUMP_REG(DC_DISP_H_PULSE2_POSITION_B);
	DUMP_REG(DC_DISP_H_PULSE2_POSITION_C);
	DUMP_REG(DC_DISP_H_PULSE2_POSITION_D);
	DUMP_REG(DC_DISP_V_PULSE0_CONTROL);
	DUMP_REG(DC_DISP_V_PULSE0_POSITION_A);
	DUMP_REG(DC_DISP_V_PULSE0_POSITION_B);
	DUMP_REG(DC_DISP_V_PULSE0_POSITION_C);
	DUMP_REG(DC_DISP_V_PULSE1_CONTROL);
	DUMP_REG(DC_DISP_V_PULSE1_POSITION_A);
	DUMP_REG(DC_DISP_V_PULSE1_POSITION_B);
	DUMP_REG(DC_DISP_V_PULSE1_POSITION_C);
	DUMP_REG(DC_DISP_V_PULSE2_CONTROL);
	DUMP_REG(DC_DISP_V_PULSE2_POSITION_A);
	DUMP_REG(DC_DISP_V_PULSE3_CONTROL);
	DUMP_REG(DC_DISP_V_PULSE3_POSITION_A);
	DUMP_REG(DC_DISP_M0_CONTROL);
	DUMP_REG(DC_DISP_M1_CONTROL);
	DUMP_REG(DC_DISP_DI_CONTROL);
	DUMP_REG(DC_DISP_PP_CONTROL);
	DUMP_REG(DC_DISP_PP_SELECT_A);
	DUMP_REG(DC_DISP_PP_SELECT_B);
	DUMP_REG(DC_DISP_PP_SELECT_C);
	DUMP_REG(DC_DISP_PP_SELECT_D);
	DUMP_REG(DC_DISP_DISP_CLOCK_CONTROL);
	DUMP_REG(DC_DISP_DISP_INTERFACE_CONTROL);
	DUMP_REG(DC_DISP_DISP_COLOR_CONTROL);
	DUMP_REG(DC_DISP_SHIFT_CLOCK_OPTIONS);
	DUMP_REG(DC_DISP_DATA_ENABLE_OPTIONS);
	DUMP_REG(DC_DISP_SERIAL_INTERFACE_OPTIONS);
	DUMP_REG(DC_DISP_LCD_SPI_OPTIONS);
	DUMP_REG(DC_DISP_BORDER_COLOR);
	DUMP_REG(DC_DISP_COLOR_KEY0_LOWER);
	DUMP_REG(DC_DISP_COLOR_KEY0_UPPER);
	DUMP_REG(DC_DISP_COLOR_KEY1_LOWER);
	DUMP_REG(DC_DISP_COLOR_KEY1_UPPER);
	DUMP_REG(DC_DISP_CURSOR_FOREGROUND);
	DUMP_REG(DC_DISP_CURSOR_BACKGROUND);
	DUMP_REG(DC_DISP_CURSOR_START_ADDR);
	DUMP_REG(DC_DISP_CURSOR_START_ADDR_NS);
	DUMP_REG(DC_DISP_CURSOR_POSITION);
	DUMP_REG(DC_DISP_CURSOR_POSITION_NS);
	DUMP_REG(DC_DISP_INIT_SEQ_CONTROL);
	DUMP_REG(DC_DISP_SPI_INIT_SEQ_DATA_A);
	DUMP_REG(DC_DISP_SPI_INIT_SEQ_DATA_B);
	DUMP_REG(DC_DISP_SPI_INIT_SEQ_DATA_C);
	DUMP_REG(DC_DISP_SPI_INIT_SEQ_DATA_D);
	DUMP_REG(DC_DISP_DC_MCCIF_FIFOCTRL);
	DUMP_REG(DC_DISP_MCCIF_DISPLAY0A_HYST);
	DUMP_REG(DC_DISP_MCCIF_DISPLAY0B_HYST);
	DUMP_REG(DC_DISP_MCCIF_DISPLAY1A_HYST);
	DUMP_REG(DC_DISP_MCCIF_DISPLAY1B_HYST);
	DUMP_REG(DC_DISP_DAC_CRT_CTRL);
	DUMP_REG(DC_DISP_DISP_MISC_CONTROL);
	DUMP_REG(DC_DISP_SD_CONTROL);
	DUMP_REG(DC_DISP_SD_CSC_COEFF);
	DUMP_REG(DC_DISP_SD_LUT(0));
	DUMP_REG(DC_DISP_SD_LUT(1));
	DUMP_REG(DC_DISP_SD_LUT(2));
	DUMP_REG(DC_DISP_SD_LUT(3));
	DUMP_REG(DC_DISP_SD_LUT(4));
	DUMP_REG(DC_DISP_SD_LUT(5));
	DUMP_REG(DC_DISP_SD_LUT(6));
	DUMP_REG(DC_DISP_SD_LUT(7));
	DUMP_REG(DC_DISP_SD_LUT(8));
	DUMP_REG(DC_DISP_SD_FLICKER_CONTROL);
	DUMP_REG(DC_DISP_DC_PIXEL_COUNT);
	DUMP_REG(DC_DISP_SD_HISTOGRAM(0));
	DUMP_REG(DC_DISP_SD_HISTOGRAM(1));
	DUMP_REG(DC_DISP_SD_HISTOGRAM(2));
	DUMP_REG(DC_DISP_SD_HISTOGRAM(3));
	DUMP_REG(DC_DISP_SD_HISTOGRAM(4));
	DUMP_REG(DC_DISP_SD_HISTOGRAM(5));
	DUMP_REG(DC_DISP_SD_HISTOGRAM(6));
	DUMP_REG(DC_DISP_SD_HISTOGRAM(7));
	DUMP_REG(DC_DISP_SD_BL_TF(0));
	DUMP_REG(DC_DISP_SD_BL_TF(1));
	DUMP_REG(DC_DISP_SD_BL_TF(2));
	DUMP_REG(DC_DISP_SD_BL_TF(3));
	DUMP_REG(DC_DISP_SD_BL_CONTROL);
	DUMP_REG(DC_DISP_SD_HW_K_VALUES);
	DUMP_REG(DC_DISP_SD_MAN_K_VALUES);
	DUMP_REG(DC_DISP_CURSOR_START_ADDR_HI);
	DUMP_REG(DC_DISP_BLEND_CURSOR_CONTROL);
	DUMP_REG(DC_WIN_WIN_OPTIONS);
	DUMP_REG(DC_WIN_BYTE_SWAP);
	DUMP_REG(DC_WIN_BUFFER_CONTROL);
	DUMP_REG(DC_WIN_COLOR_DEPTH);
	DUMP_REG(DC_WIN_POSITION);
	DUMP_REG(DC_WIN_SIZE);
	DUMP_REG(DC_WIN_PRESCALED_SIZE);
	DUMP_REG(DC_WIN_H_INITIAL_DDA);
	DUMP_REG(DC_WIN_V_INITIAL_DDA);
	DUMP_REG(DC_WIN_DDA_INC);
	DUMP_REG(DC_WIN_LINE_STRIDE);
	DUMP_REG(DC_WIN_BUF_STRIDE);
	DUMP_REG(DC_WIN_UV_BUF_STRIDE);
	DUMP_REG(DC_WIN_BUFFER_ADDR_MODE);
	DUMP_REG(DC_WIN_DV_CONTROL);
	DUMP_REG(DC_WIN_BLEND_NOKEY);
	DUMP_REG(DC_WIN_BLEND_1WIN);
	DUMP_REG(DC_WIN_BLEND_2WIN_X);
	DUMP_REG(DC_WIN_BLEND_2WIN_Y);
	DUMP_REG(DC_WIN_BLEND_3WIN_XY);
	DUMP_REG(DC_WIN_HP_FETCH_CONTROL);
	DUMP_REG(DC_WINBUF_START_ADDR);
	DUMP_REG(DC_WINBUF_START_ADDR_NS);
	DUMP_REG(DC_WINBUF_START_ADDR_U);
	DUMP_REG(DC_WINBUF_START_ADDR_U_NS);
	DUMP_REG(DC_WINBUF_START_ADDR_V);
	DUMP_REG(DC_WINBUF_START_ADDR_V_NS);
	DUMP_REG(DC_WINBUF_ADDR_H_OFFSET);
	DUMP_REG(DC_WINBUF_ADDR_H_OFFSET_NS);
	DUMP_REG(DC_WINBUF_ADDR_V_OFFSET);
	DUMP_REG(DC_WINBUF_ADDR_V_OFFSET_NS);
	DUMP_REG(DC_WINBUF_UFLOW_STATUS);
	DUMP_REG(DC_WINBUF_AD_UFLOW_STATUS);
	DUMP_REG(DC_WINBUF_BD_UFLOW_STATUS);
	DUMP_REG(DC_WINBUF_CD_UFLOW_STATUS);

#undef DUMP_REG

unlock:
	drm_modeset_unlock_crtc(&dc->base);
	return err;
}

static int tegra_dc_show_crc(struct seq_file *s, void *data)
{
	struct drm_info_node *node = s->private;
	struct tegra_dc *dc = node->info_ent->data;
	int err = 0;
	u32 value;

	drm_modeset_lock_crtc(&dc->base, NULL);

	if (!dc->base.state->active) {
		err = -EBUSY;
		goto unlock;
	}

	value = DC_COM_CRC_CONTROL_ACTIVE_DATA | DC_COM_CRC_CONTROL_ENABLE;
	tegra_dc_writel(dc, value, DC_COM_CRC_CONTROL);
	tegra_dc_commit(dc);

	drm_crtc_wait_one_vblank(&dc->base);
	drm_crtc_wait_one_vblank(&dc->base);

	value = tegra_dc_readl(dc, DC_COM_CRC_CHECKSUM);
	seq_printf(s, "%08x\n", value);

	tegra_dc_writel(dc, 0, DC_COM_CRC_CONTROL);

unlock:
	drm_modeset_unlock_crtc(&dc->base);
	return err;
}

static int tegra_dc_show_stats(struct seq_file *s, void *data)
{
	struct drm_info_node *node = s->private;
	struct tegra_dc *dc = node->info_ent->data;

	seq_printf(s, "frames: %lu\n", dc->stats.frames);
	seq_printf(s, "vblank: %lu\n", dc->stats.vblank);
	seq_printf(s, "underflow: %lu\n", dc->stats.underflow);
	seq_printf(s, "overflow: %lu\n", dc->stats.overflow);

	return 0;
}

static struct drm_info_list debugfs_files[] = {
	{ "regs", tegra_dc_show_regs, 0, NULL },
	{ "crc", tegra_dc_show_crc, 0, NULL },
	{ "stats", tegra_dc_show_stats, 0, NULL },
};

static int tegra_dc_debugfs_init(struct tegra_dc *dc, struct drm_minor *minor)
{
	unsigned int i;
	char *name;
	int err;

	name = kasprintf(GFP_KERNEL, "dc.%d", dc->pipe);
	dc->debugfs = debugfs_create_dir(name, minor->debugfs_root);
	kfree(name);

	if (!dc->debugfs)
		return -ENOMEM;

	dc->debugfs_files = kmemdup(debugfs_files, sizeof(debugfs_files),
				    GFP_KERNEL);
	if (!dc->debugfs_files) {
		err = -ENOMEM;
		goto remove;
	}

	for (i = 0; i < ARRAY_SIZE(debugfs_files); i++)
		dc->debugfs_files[i].data = dc;

	err = drm_debugfs_create_files(dc->debugfs_files,
				       ARRAY_SIZE(debugfs_files),
				       dc->debugfs, minor);
	if (err < 0)
		goto free;

	dc->minor = minor;

	return 0;

free:
	kfree(dc->debugfs_files);
	dc->debugfs_files = NULL;
remove:
	debugfs_remove(dc->debugfs);
	dc->debugfs = NULL;

	return err;
}

static int tegra_dc_debugfs_exit(struct tegra_dc *dc)
{
	drm_debugfs_remove_files(dc->debugfs_files, ARRAY_SIZE(debugfs_files),
				 dc->minor);
	dc->minor = NULL;

	kfree(dc->debugfs_files);
	dc->debugfs_files = NULL;

	debugfs_remove(dc->debugfs);
	dc->debugfs = NULL;

	return 0;
}

static int tegra_dc_init(struct host1x_client *client)
{
	struct drm_device *drm = dev_get_drvdata(client->parent);
	unsigned long flags = HOST1X_SYNCPT_CLIENT_MANAGED;
	struct tegra_dc *dc = host1x_client_to_dc(client);
	struct tegra_drm *tegra = drm->dev_private;
	struct drm_plane *primary = NULL;
	struct drm_plane *cursor = NULL;
	u32 value;
	int err;

	dc->syncpt = host1x_syncpt_request(dc->dev, flags);
	if (!dc->syncpt)
		dev_warn(dc->dev, "failed to allocate syncpoint\n");

	if (tegra->domain) {
		err = iommu_attach_device(tegra->domain, dc->dev);
		if (err < 0) {
			dev_err(dc->dev, "failed to attach to domain: %d\n",
				err);
			return err;
		}

		dc->domain = tegra->domain;
	}

	primary = tegra_dc_primary_plane_create(drm, dc);
	if (IS_ERR(primary)) {
		err = PTR_ERR(primary);
		goto cleanup;
	}

	if (dc->soc->supports_cursor) {
		cursor = tegra_dc_cursor_plane_create(drm, dc);
		if (IS_ERR(cursor)) {
			err = PTR_ERR(cursor);
			goto cleanup;
		}
	}

	err = drm_crtc_init_with_planes(drm, &dc->base, primary, cursor,
					&tegra_crtc_funcs);
	if (err < 0)
		goto cleanup;

	drm_mode_crtc_set_gamma_size(&dc->base, 256);
	drm_crtc_helper_add(&dc->base, &tegra_crtc_helper_funcs);

	/*
	 * Keep track of the minimum pitch alignment across all display
	 * controllers.
	 */
	if (dc->soc->pitch_align > tegra->pitch_align)
		tegra->pitch_align = dc->soc->pitch_align;

	err = tegra_dc_rgb_init(drm, dc);
	if (err < 0 && err != -ENODEV) {
		dev_err(dc->dev, "failed to initialize RGB output: %d\n", err);
		goto cleanup;
	}

	err = tegra_dc_add_planes(drm, dc);
	if (err < 0)
		goto cleanup;

	if (IS_ENABLED(CONFIG_DEBUG_FS)) {
		err = tegra_dc_debugfs_init(dc, drm->primary);
		if (err < 0)
			dev_err(dc->dev, "debugfs setup failed: %d\n", err);
	}

	err = devm_request_irq(dc->dev, dc->irq, tegra_dc_irq, 0,
			       dev_name(dc->dev), dc);
	if (err < 0) {
		dev_err(dc->dev, "failed to request IRQ#%u: %d\n", dc->irq,
			err);
		goto cleanup;
	}

	/* initialize display controller */
	if (dc->syncpt) {
		u32 syncpt = host1x_syncpt_id(dc->syncpt);

		value = SYNCPT_CNTRL_NO_STALL;
		tegra_dc_writel(dc, value, DC_CMD_GENERAL_INCR_SYNCPT_CNTRL);

		value = SYNCPT_VSYNC_ENABLE | syncpt;
		tegra_dc_writel(dc, value, DC_CMD_CONT_SYNCPT_VSYNC);
	}

	value = WIN_A_UF_INT | WIN_B_UF_INT | WIN_C_UF_INT |
		WIN_A_OF_INT | WIN_B_OF_INT | WIN_C_OF_INT;
	tegra_dc_writel(dc, value, DC_CMD_INT_TYPE);

	value = WIN_A_UF_INT | WIN_B_UF_INT | WIN_C_UF_INT |
		WIN_A_OF_INT | WIN_B_OF_INT | WIN_C_OF_INT;
	tegra_dc_writel(dc, value, DC_CMD_INT_POLARITY);

	/* initialize timer */
	value = CURSOR_THRESHOLD(0) | WINDOW_A_THRESHOLD(0x20) |
		WINDOW_B_THRESHOLD(0x20) | WINDOW_C_THRESHOLD(0x20);
	tegra_dc_writel(dc, value, DC_DISP_DISP_MEM_HIGH_PRIORITY);

	value = CURSOR_THRESHOLD(0) | WINDOW_A_THRESHOLD(1) |
		WINDOW_B_THRESHOLD(1) | WINDOW_C_THRESHOLD(1);
	tegra_dc_writel(dc, value, DC_DISP_DISP_MEM_HIGH_PRIORITY_TIMER);

	value = VBLANK_INT | WIN_A_UF_INT | WIN_B_UF_INT | WIN_C_UF_INT |
		WIN_A_OF_INT | WIN_B_OF_INT | WIN_C_OF_INT;
	tegra_dc_writel(dc, value, DC_CMD_INT_ENABLE);

	value = WIN_A_UF_INT | WIN_B_UF_INT | WIN_C_UF_INT |
		WIN_A_OF_INT | WIN_B_OF_INT | WIN_C_OF_INT;
	tegra_dc_writel(dc, value, DC_CMD_INT_MASK);

	if (dc->soc->supports_border_color)
		tegra_dc_writel(dc, 0, DC_DISP_BORDER_COLOR);

	tegra_dc_stats_reset(&dc->stats);

	return 0;

cleanup:
	if (cursor)
		drm_plane_cleanup(cursor);

	if (primary)
		drm_plane_cleanup(primary);

	if (tegra->domain) {
		iommu_detach_device(tegra->domain, dc->dev);
		dc->domain = NULL;
	}

	return err;
}

static int tegra_dc_exit(struct host1x_client *client)
{
	struct tegra_dc *dc = host1x_client_to_dc(client);
	int err;

	devm_free_irq(dc->dev, dc->irq, dc);

	if (IS_ENABLED(CONFIG_DEBUG_FS)) {
		err = tegra_dc_debugfs_exit(dc);
		if (err < 0)
			dev_err(dc->dev, "debugfs cleanup failed: %d\n", err);
	}

	err = tegra_dc_rgb_exit(dc);
	if (err) {
		dev_err(dc->dev, "failed to shutdown RGB output: %d\n", err);
		return err;
	}

	if (dc->domain) {
		iommu_detach_device(dc->domain, dc->dev);
		dc->domain = NULL;
	}

	host1x_syncpt_free(dc->syncpt);

	return 0;
}

static const struct host1x_client_ops dc_client_ops = {
	.init = tegra_dc_init,
	.exit = tegra_dc_exit,
};

static const struct tegra_dc_soc_info tegra20_dc_soc_info = {
	.supports_border_color = true,
	.supports_interlacing = false,
	.supports_cursor = false,
	.supports_block_linear = false,
	.pitch_align = 8,
	.has_powergate = false,
};

static const struct tegra_dc_soc_info tegra30_dc_soc_info = {
	.supports_border_color = true,
	.supports_interlacing = false,
	.supports_cursor = false,
	.supports_block_linear = false,
	.pitch_align = 8,
	.has_powergate = false,
};

static const struct tegra_dc_soc_info tegra114_dc_soc_info = {
	.supports_border_color = true,
	.supports_interlacing = false,
	.supports_cursor = false,
	.supports_block_linear = false,
	.pitch_align = 64,
	.has_powergate = true,
};

static const struct tegra_dc_soc_info tegra124_dc_soc_info = {
	.supports_border_color = false,
	.supports_interlacing = true,
	.supports_cursor = true,
	.supports_block_linear = true,
	.pitch_align = 64,
	.has_powergate = true,
};

static const struct tegra_dc_soc_info tegra210_dc_soc_info = {
	.supports_border_color = false,
	.supports_interlacing = true,
	.supports_cursor = true,
	.supports_block_linear = true,
	.pitch_align = 64,
	.has_powergate = true,
};

static const struct of_device_id tegra_dc_of_match[] = {
	{
		.compatible = "nvidia,tegra210-dc",
		.data = &tegra210_dc_soc_info,
	}, {
		.compatible = "nvidia,tegra124-dc",
		.data = &tegra124_dc_soc_info,
	}, {
		.compatible = "nvidia,tegra114-dc",
		.data = &tegra114_dc_soc_info,
	}, {
		.compatible = "nvidia,tegra30-dc",
		.data = &tegra30_dc_soc_info,
	}, {
		.compatible = "nvidia,tegra20-dc",
		.data = &tegra20_dc_soc_info,
	}, {
		/* sentinel */
	}
};
MODULE_DEVICE_TABLE(of, tegra_dc_of_match);

static int tegra_dc_parse_dt(struct tegra_dc *dc)
{
	struct device_node *np;
	u32 value = 0;
	int err;

	err = of_property_read_u32(dc->dev->of_node, "nvidia,head", &value);
	if (err < 0) {
		dev_err(dc->dev, "missing \"nvidia,head\" property\n");

		/*
		 * If the nvidia,head property isn't present, try to find the
		 * correct head number by looking up the position of this
		 * display controller's node within the device tree. Assuming
		 * that the nodes are ordered properly in the DTS file and
		 * that the translation into a flattened device tree blob
		 * preserves that ordering this will actually yield the right
		 * head number.
		 *
		 * If those assumptions don't hold, this will still work for
		 * cases where only a single display controller is used.
		 */
		for_each_matching_node(np, tegra_dc_of_match) {
			if (np == dc->dev->of_node)
				break;

			value++;
		}
	}

	dc->pipe = value;

	return 0;
}

static int tegra_dc_probe(struct platform_device *pdev)
{
	const struct of_device_id *id;
	struct resource *regs;
	struct tegra_dc *dc;
	int err;

	dc = devm_kzalloc(&pdev->dev, sizeof(*dc), GFP_KERNEL);
	if (!dc)
		return -ENOMEM;

	id = of_match_node(tegra_dc_of_match, pdev->dev.of_node);
	if (!id)
		return -ENODEV;

	spin_lock_init(&dc->lock);
	INIT_LIST_HEAD(&dc->list);
	dc->dev = &pdev->dev;
	dc->soc = id->data;

	err = tegra_dc_parse_dt(dc);
	if (err < 0)
		return err;

	dc->clk = devm_clk_get(&pdev->dev, NULL);
	if (IS_ERR(dc->clk)) {
		dev_err(&pdev->dev, "failed to get clock\n");
		return PTR_ERR(dc->clk);
	}

	dc->rst = devm_reset_control_get(&pdev->dev, "dc");
	if (IS_ERR(dc->rst)) {
		dev_err(&pdev->dev, "failed to get reset\n");
		return PTR_ERR(dc->rst);
	}

	if (dc->soc->has_powergate) {
		if (dc->pipe == 0)
			dc->powergate = TEGRA_POWERGATE_DIS;
		else
			dc->powergate = TEGRA_POWERGATE_DISB;

		err = tegra_powergate_sequence_power_up(dc->powergate, dc->clk,
							dc->rst);
		if (err < 0) {
			dev_err(&pdev->dev, "failed to power partition: %d\n",
				err);
			return err;
		}
	} else {
		err = clk_prepare_enable(dc->clk);
		if (err < 0) {
			dev_err(&pdev->dev, "failed to enable clock: %d\n",
				err);
			return err;
		}

		err = reset_control_deassert(dc->rst);
		if (err < 0) {
			dev_err(&pdev->dev, "failed to deassert reset: %d\n",
				err);
			return err;
		}
	}

	regs = platform_get_resource(pdev, IORESOURCE_MEM, 0);
	dc->regs = devm_ioremap_resource(&pdev->dev, regs);
	if (IS_ERR(dc->regs))
		return PTR_ERR(dc->regs);

	dc->irq = platform_get_irq(pdev, 0);
	if (dc->irq < 0) {
		dev_err(&pdev->dev, "failed to get IRQ\n");
		return -ENXIO;
	}

	INIT_LIST_HEAD(&dc->client.list);
	dc->client.ops = &dc_client_ops;
	dc->client.dev = &pdev->dev;

	err = tegra_dc_rgb_probe(dc);
	if (err < 0 && err != -ENODEV) {
		dev_err(&pdev->dev, "failed to probe RGB output: %d\n", err);
		return err;
	}

	err = host1x_client_register(&dc->client);
	if (err < 0) {
		dev_err(&pdev->dev, "failed to register host1x client: %d\n",
			err);
		return err;
	}

	platform_set_drvdata(pdev, dc);

	return 0;
}

static int tegra_dc_remove(struct platform_device *pdev)
{
	struct tegra_dc *dc = platform_get_drvdata(pdev);
	int err;

	err = host1x_client_unregister(&dc->client);
	if (err < 0) {
		dev_err(&pdev->dev, "failed to unregister host1x client: %d\n",
			err);
		return err;
	}

	err = tegra_dc_rgb_remove(dc);
	if (err < 0) {
		dev_err(&pdev->dev, "failed to remove RGB output: %d\n", err);
		return err;
	}

	reset_control_assert(dc->rst);

	if (dc->soc->has_powergate)
		tegra_powergate_power_off(dc->powergate);

	clk_disable_unprepare(dc->clk);

	return 0;
}

struct platform_driver tegra_dc_driver = {
	.driver = {
		.name = "tegra-dc",
		.of_match_table = tegra_dc_of_match,
	},
	.probe = tegra_dc_probe,
	.remove = tegra_dc_remove,
};<|MERGE_RESOLUTION|>--- conflicted
+++ resolved
@@ -1029,13 +1029,8 @@
 static struct drm_crtc_state *
 tegra_crtc_atomic_duplicate_state(struct drm_crtc *crtc)
 {
-<<<<<<< HEAD
-	struct drm_device *drm = crtc->dev;
-	struct drm_plane *plane;
-=======
 	struct tegra_dc_state *state = to_dc_state(crtc->state);
 	struct tegra_dc_state *copy;
->>>>>>> afd2ff9b
 
 	copy = kmalloc(sizeof(*copy), GFP_KERNEL);
 	if (!copy)
@@ -1047,11 +1042,7 @@
 	copy->div = state->div;
 	copy->planes = state->planes;
 
-<<<<<<< HEAD
-	drm_crtc_vblank_off(crtc);
-=======
 	return &copy->base;
->>>>>>> afd2ff9b
 }
 
 static void tegra_crtc_atomic_destroy_state(struct drm_crtc *crtc,
@@ -1179,18 +1170,10 @@
 {
 	u32 value;
 
-<<<<<<< HEAD
-	err = tegra_crtc_setup_clk(crtc, mode);
-	if (err) {
-		dev_err(dc->dev, "failed to setup clock for CRTC: %d\n", err);
-		return err;
-	}
-=======
 	value = tegra_dc_readl_active(dc, DC_CMD_DISPLAY_COMMAND);
 
 	return (value & DISP_CTRL_MODE_MASK) == 0;
 }
->>>>>>> afd2ff9b
 
 static int tegra_dc_wait_idle(struct tegra_dc *dc, unsigned long timeout)
 {
@@ -1254,18 +1237,7 @@
 	struct drm_display_mode *mode = &crtc->state->adjusted_mode;
 	struct tegra_dc_state *state = to_dc_state(crtc->state);
 	struct tegra_dc *dc = to_tegra_dc(crtc);
-<<<<<<< HEAD
-	unsigned int syncpt;
-	unsigned long value;
-
-	drm_crtc_vblank_off(crtc);
-
-	/* hardware initialization */
-	reset_control_deassert(dc->rst);
-	usleep_range(10000, 20000);
-=======
 	u32 value;
->>>>>>> afd2ff9b
 
 	tegra_dc_commit_state(dc, state);
 
@@ -1310,13 +1282,9 @@
 
 		WARN_ON(drm_crtc_vblank_get(crtc) != 0);
 
-<<<<<<< HEAD
-	drm_crtc_vblank_on(crtc);
-=======
 		dc->event = crtc->state->event;
 		crtc->state->event = NULL;
 	}
->>>>>>> afd2ff9b
 }
 
 static void tegra_crtc_atomic_flush(struct drm_crtc *crtc,
