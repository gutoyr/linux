--- conflicted
+++ resolved
@@ -1179,17 +1179,10 @@
 	pvt->dev_d0f1 = pci_get_device(PCI_VENDOR_ID_INTEL,
 				pvt->dev_info->err_dev, NULL);
 
-<<<<<<< HEAD
-	if (pvt->bridge_ck == NULL) {
-		pvt->bridge_ck = pci_scan_single_device(pdev->bus,
-							PCI_DEVFN(0, 1));
-		pci_dev_get(pvt->bridge_ck);
-=======
 	if (pvt->dev_d0f1 == NULL) {
 		pvt->dev_d0f1 = pci_scan_single_device(pdev->bus,
 							PCI_DEVFN(0, 1));
 		pci_dev_get(pvt->dev_d0f1);
->>>>>>> fc14f9c1
 	}
 
 	if (pvt->dev_d0f1 == NULL) {
