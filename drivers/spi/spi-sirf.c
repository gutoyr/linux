/*
 * SPI bus driver for CSR SiRFprimaII
 *
 * Copyright (c) 2011 Cambridge Silicon Radio Limited, a CSR plc group company.
 *
 * Licensed under GPLv2 or later.
 */

#include <linux/module.h>
#include <linux/kernel.h>
#include <linux/slab.h>
#include <linux/clk.h>
#include <linux/completion.h>
#include <linux/interrupt.h>
#include <linux/io.h>
#include <linux/of.h>
#include <linux/bitops.h>
#include <linux/err.h>
#include <linux/platform_device.h>
#include <linux/of_gpio.h>
#include <linux/spi/spi.h>
#include <linux/spi/spi_bitbang.h>
#include <linux/dmaengine.h>
#include <linux/dma-direction.h>
#include <linux/dma-mapping.h>
#include <linux/reset.h>

#define DRIVER_NAME "sirfsoc_spi"
/* SPI CTRL register defines */
#define SIRFSOC_SPI_SLV_MODE		BIT(16)
#define SIRFSOC_SPI_CMD_MODE		BIT(17)
#define SIRFSOC_SPI_CS_IO_OUT		BIT(18)
#define SIRFSOC_SPI_CS_IO_MODE		BIT(19)
#define SIRFSOC_SPI_CLK_IDLE_STAT	BIT(20)
#define SIRFSOC_SPI_CS_IDLE_STAT	BIT(21)
#define SIRFSOC_SPI_TRAN_MSB		BIT(22)
#define SIRFSOC_SPI_DRV_POS_EDGE	BIT(23)
#define SIRFSOC_SPI_CS_HOLD_TIME	BIT(24)
#define SIRFSOC_SPI_CLK_SAMPLE_MODE	BIT(25)
#define SIRFSOC_SPI_TRAN_DAT_FORMAT_8	(0 << 26)
#define SIRFSOC_SPI_TRAN_DAT_FORMAT_12	(1 << 26)
#define SIRFSOC_SPI_TRAN_DAT_FORMAT_16	(2 << 26)
#define SIRFSOC_SPI_TRAN_DAT_FORMAT_32	(3 << 26)
#define SIRFSOC_SPI_CMD_BYTE_NUM(x)	((x & 3) << 28)
#define SIRFSOC_SPI_ENA_AUTO_CLR	BIT(30)
#define SIRFSOC_SPI_MUL_DAT_MODE	BIT(31)

/* Interrupt Enable */
#define SIRFSOC_SPI_RX_DONE_INT_EN	BIT(0)
#define SIRFSOC_SPI_TX_DONE_INT_EN	BIT(1)
#define SIRFSOC_SPI_RX_OFLOW_INT_EN	BIT(2)
#define SIRFSOC_SPI_TX_UFLOW_INT_EN	BIT(3)
#define SIRFSOC_SPI_RX_IO_DMA_INT_EN	BIT(4)
#define SIRFSOC_SPI_TX_IO_DMA_INT_EN	BIT(5)
#define SIRFSOC_SPI_RXFIFO_FULL_INT_EN	BIT(6)
#define SIRFSOC_SPI_TXFIFO_EMPTY_INT_EN	BIT(7)
#define SIRFSOC_SPI_RXFIFO_THD_INT_EN	BIT(8)
#define SIRFSOC_SPI_TXFIFO_THD_INT_EN	BIT(9)
#define SIRFSOC_SPI_FRM_END_INT_EN	BIT(10)

/* Interrupt status */
#define SIRFSOC_SPI_RX_DONE		BIT(0)
#define SIRFSOC_SPI_TX_DONE		BIT(1)
#define SIRFSOC_SPI_RX_OFLOW		BIT(2)
#define SIRFSOC_SPI_TX_UFLOW		BIT(3)
#define SIRFSOC_SPI_RX_IO_DMA		BIT(4)
#define SIRFSOC_SPI_RX_FIFO_FULL	BIT(6)
#define SIRFSOC_SPI_TXFIFO_EMPTY	BIT(7)
#define SIRFSOC_SPI_RXFIFO_THD_REACH	BIT(8)
#define SIRFSOC_SPI_TXFIFO_THD_REACH	BIT(9)
#define SIRFSOC_SPI_FRM_END		BIT(10)

/* TX RX enable */
#define SIRFSOC_SPI_RX_EN		BIT(0)
#define SIRFSOC_SPI_TX_EN		BIT(1)
#define SIRFSOC_SPI_CMD_TX_EN		BIT(2)

#define SIRFSOC_SPI_IO_MODE_SEL		BIT(0)
#define SIRFSOC_SPI_RX_DMA_FLUSH	BIT(2)

/* FIFO OPs */
#define SIRFSOC_SPI_FIFO_RESET		BIT(0)
#define SIRFSOC_SPI_FIFO_START		BIT(1)

/* FIFO CTRL */
#define SIRFSOC_SPI_FIFO_WIDTH_BYTE	(0 << 0)
#define SIRFSOC_SPI_FIFO_WIDTH_WORD	(1 << 0)
#define SIRFSOC_SPI_FIFO_WIDTH_DWORD	(2 << 0)
/* USP related */
#define SIRFSOC_USP_SYNC_MODE		BIT(0)
#define SIRFSOC_USP_SLV_MODE		BIT(1)
#define SIRFSOC_USP_LSB			BIT(4)
#define SIRFSOC_USP_EN			BIT(5)
#define SIRFSOC_USP_RXD_FALLING_EDGE	BIT(6)
#define SIRFSOC_USP_TXD_FALLING_EDGE	BIT(7)
#define SIRFSOC_USP_CS_HIGH_VALID	BIT(9)
#define SIRFSOC_USP_SCLK_IDLE_STAT	BIT(11)
#define SIRFSOC_USP_TFS_IO_MODE		BIT(14)
#define SIRFSOC_USP_TFS_IO_INPUT	BIT(19)

#define SIRFSOC_USP_RXD_DELAY_LEN_MASK	0xFF
#define SIRFSOC_USP_TXD_DELAY_LEN_MASK	0xFF
#define SIRFSOC_USP_RXD_DELAY_OFFSET	0
#define SIRFSOC_USP_TXD_DELAY_OFFSET	8
#define SIRFSOC_USP_RXD_DELAY_LEN	1
#define SIRFSOC_USP_TXD_DELAY_LEN	1
#define SIRFSOC_USP_CLK_DIVISOR_OFFSET	21
#define SIRFSOC_USP_CLK_DIVISOR_MASK	0x3FF
#define SIRFSOC_USP_CLK_10_11_MASK	0x3
#define SIRFSOC_USP_CLK_10_11_OFFSET	30
#define SIRFSOC_USP_CLK_12_15_MASK	0xF
#define SIRFSOC_USP_CLK_12_15_OFFSET	24

#define SIRFSOC_USP_TX_DATA_OFFSET	0
#define SIRFSOC_USP_TX_SYNC_OFFSET	8
#define SIRFSOC_USP_TX_FRAME_OFFSET	16
#define SIRFSOC_USP_TX_SHIFTER_OFFSET	24

#define SIRFSOC_USP_TX_DATA_MASK	0xFF
#define SIRFSOC_USP_TX_SYNC_MASK	0xFF
#define SIRFSOC_USP_TX_FRAME_MASK	0xFF
#define SIRFSOC_USP_TX_SHIFTER_MASK	0x1F

#define SIRFSOC_USP_RX_DATA_OFFSET	0
#define SIRFSOC_USP_RX_FRAME_OFFSET	8
#define SIRFSOC_USP_RX_SHIFTER_OFFSET	16

#define SIRFSOC_USP_RX_DATA_MASK	0xFF
#define SIRFSOC_USP_RX_FRAME_MASK	0xFF
#define SIRFSOC_USP_RX_SHIFTER_MASK	0x1F
#define SIRFSOC_USP_CS_HIGH_VALUE	BIT(1)

#define SIRFSOC_SPI_FIFO_SC_OFFSET	0
#define SIRFSOC_SPI_FIFO_LC_OFFSET	10
#define SIRFSOC_SPI_FIFO_HC_OFFSET	20

#define SIRFSOC_SPI_FIFO_FULL_MASK(s)	(1 << ((s)->fifo_full_offset))
#define SIRFSOC_SPI_FIFO_EMPTY_MASK(s)	(1 << ((s)->fifo_full_offset + 1))
#define SIRFSOC_SPI_FIFO_THD_MASK(s)	((s)->fifo_size - 1)
#define SIRFSOC_SPI_FIFO_THD_OFFSET	2
#define SIRFSOC_SPI_FIFO_LEVEL_CHK_MASK(s, val)	\
	((val) & (s)->fifo_level_chk_mask)

enum sirf_spi_type {
	SIRF_REAL_SPI,
	SIRF_USP_SPI_P2,
	SIRF_USP_SPI_A7,
};

/*
 * only if the rx/tx buffer and transfer size are 4-bytes aligned, we use dma
 * due to the limitation of dma controller
 */

#define ALIGNED(x) (!((u32)x & 0x3))
#define IS_DMA_VALID(x) (x && ALIGNED(x->tx_buf) && ALIGNED(x->rx_buf) && \
	ALIGNED(x->len) && (x->len < 2 * PAGE_SIZE))

#define SIRFSOC_MAX_CMD_BYTES	4
#define SIRFSOC_SPI_DEFAULT_FRQ 1000000

struct sirf_spi_register {
	/*SPI and USP-SPI common*/
	u32 tx_rx_en;
	u32 int_en;
	u32 int_st;
	u32 tx_dma_io_ctrl;
	u32 tx_dma_io_len;
	u32 txfifo_ctrl;
	u32 txfifo_level_chk;
	u32 txfifo_op;
	u32 txfifo_st;
	u32 txfifo_data;
	u32 rx_dma_io_ctrl;
	u32 rx_dma_io_len;
	u32 rxfifo_ctrl;
	u32 rxfifo_level_chk;
	u32 rxfifo_op;
	u32 rxfifo_st;
	u32 rxfifo_data;
	/*SPI self*/
	u32 spi_ctrl;
	u32 spi_cmd;
	u32 spi_dummy_delay_ctrl;
	/*USP-SPI self*/
	u32 usp_mode1;
	u32 usp_mode2;
	u32 usp_tx_frame_ctrl;
	u32 usp_rx_frame_ctrl;
	u32 usp_pin_io_data;
	u32 usp_risc_dsp_mode;
	u32 usp_async_param_reg;
	u32 usp_irda_x_mode_div;
	u32 usp_sm_cfg;
	u32 usp_int_en_clr;
};

static const struct sirf_spi_register real_spi_register = {
	.tx_rx_en		= 0x8,
	.int_en		= 0xc,
	.int_st		= 0x10,
	.tx_dma_io_ctrl	= 0x100,
	.tx_dma_io_len	= 0x104,
	.txfifo_ctrl	= 0x108,
	.txfifo_level_chk	= 0x10c,
	.txfifo_op		= 0x110,
	.txfifo_st		= 0x114,
	.txfifo_data	= 0x118,
	.rx_dma_io_ctrl	= 0x120,
	.rx_dma_io_len	= 0x124,
	.rxfifo_ctrl	= 0x128,
	.rxfifo_level_chk	= 0x12c,
	.rxfifo_op		= 0x130,
	.rxfifo_st		= 0x134,
	.rxfifo_data	= 0x138,
	.spi_ctrl		= 0x0,
	.spi_cmd		= 0x4,
	.spi_dummy_delay_ctrl	= 0x144,
};

static const struct sirf_spi_register usp_spi_register = {
	.tx_rx_en		= 0x10,
	.int_en		= 0x14,
	.int_st		= 0x18,
	.tx_dma_io_ctrl	= 0x100,
	.tx_dma_io_len	= 0x104,
	.txfifo_ctrl	= 0x108,
	.txfifo_level_chk	= 0x10c,
	.txfifo_op		= 0x110,
	.txfifo_st		= 0x114,
	.txfifo_data	= 0x118,
	.rx_dma_io_ctrl	= 0x120,
	.rx_dma_io_len	= 0x124,
	.rxfifo_ctrl	= 0x128,
	.rxfifo_level_chk	= 0x12c,
	.rxfifo_op		= 0x130,
	.rxfifo_st		= 0x134,
	.rxfifo_data	= 0x138,
	.usp_mode1		= 0x0,
	.usp_mode2		= 0x4,
	.usp_tx_frame_ctrl	= 0x8,
	.usp_rx_frame_ctrl	= 0xc,
	.usp_pin_io_data	= 0x1c,
	.usp_risc_dsp_mode	= 0x20,
	.usp_async_param_reg	= 0x24,
	.usp_irda_x_mode_div	= 0x28,
	.usp_sm_cfg		= 0x2c,
	.usp_int_en_clr		= 0x140,
};

struct sirfsoc_spi {
	struct spi_bitbang bitbang;
	struct completion rx_done;
	struct completion tx_done;

	void __iomem *base;
	u32 ctrl_freq;  /* SPI controller clock speed */
	struct clk *clk;

	/* rx & tx bufs from the spi_transfer */
	const void *tx;
	void *rx;

	/* place received word into rx buffer */
	void (*rx_word) (struct sirfsoc_spi *);
	/* get word from tx buffer for sending */
	void (*tx_word) (struct sirfsoc_spi *);

	/* number of words left to be tranmitted/received */
	unsigned int left_tx_word;
	unsigned int left_rx_word;

	/* rx & tx DMA channels */
	struct dma_chan *rx_chan;
	struct dma_chan *tx_chan;
	dma_addr_t src_start;
	dma_addr_t dst_start;
	int word_width; /* in bytes */

	/*
	 * if tx size is not more than 4 and rx size is NULL, use
	 * command model
	 */
	bool	tx_by_cmd;
	bool	hw_cs;
	enum sirf_spi_type type;
	const struct sirf_spi_register *regs;
	unsigned int fifo_size;
	/* fifo empty offset is (fifo full offset + 1)*/
	unsigned int fifo_full_offset;
	/* fifo_level_chk_mask is (fifo_size/4 - 1) */
	unsigned int fifo_level_chk_mask;
	unsigned int dat_max_frm_len;
};

struct sirf_spi_comp_data {
	const struct sirf_spi_register *regs;
	enum sirf_spi_type type;
	unsigned int dat_max_frm_len;
	unsigned int fifo_size;
	void (*hwinit)(struct sirfsoc_spi *sspi);
};

static void sirfsoc_usp_hwinit(struct sirfsoc_spi *sspi)
{
	/* reset USP and let USP can operate */
	writel(readl(sspi->base + sspi->regs->usp_mode1) &
		~SIRFSOC_USP_EN, sspi->base + sspi->regs->usp_mode1);
	writel(readl(sspi->base + sspi->regs->usp_mode1) |
		SIRFSOC_USP_EN, sspi->base + sspi->regs->usp_mode1);
}

static void spi_sirfsoc_rx_word_u8(struct sirfsoc_spi *sspi)
{
	u32 data;
	u8 *rx = sspi->rx;

	data = readl(sspi->base + sspi->regs->rxfifo_data);

	if (rx) {
		*rx++ = (u8) data;
		sspi->rx = rx;
	}

	sspi->left_rx_word--;
}

static void spi_sirfsoc_tx_word_u8(struct sirfsoc_spi *sspi)
{
	u32 data = 0;
	const u8 *tx = sspi->tx;

	if (tx) {
		data = *tx++;
		sspi->tx = tx;
	}
	writel(data, sspi->base + sspi->regs->txfifo_data);
	sspi->left_tx_word--;
}

static void spi_sirfsoc_rx_word_u16(struct sirfsoc_spi *sspi)
{
	u32 data;
	u16 *rx = sspi->rx;

	data = readl(sspi->base + sspi->regs->rxfifo_data);

	if (rx) {
		*rx++ = (u16) data;
		sspi->rx = rx;
	}

	sspi->left_rx_word--;
}

static void spi_sirfsoc_tx_word_u16(struct sirfsoc_spi *sspi)
{
	u32 data = 0;
	const u16 *tx = sspi->tx;

	if (tx) {
		data = *tx++;
		sspi->tx = tx;
	}

	writel(data, sspi->base + sspi->regs->txfifo_data);
	sspi->left_tx_word--;
}

static void spi_sirfsoc_rx_word_u32(struct sirfsoc_spi *sspi)
{
	u32 data;
	u32 *rx = sspi->rx;

	data = readl(sspi->base + sspi->regs->rxfifo_data);

	if (rx) {
		*rx++ = (u32) data;
		sspi->rx = rx;
	}

	sspi->left_rx_word--;

}

static void spi_sirfsoc_tx_word_u32(struct sirfsoc_spi *sspi)
{
	u32 data = 0;
	const u32 *tx = sspi->tx;

	if (tx) {
		data = *tx++;
		sspi->tx = tx;
	}

	writel(data, sspi->base + sspi->regs->txfifo_data);
	sspi->left_tx_word--;
}

static irqreturn_t spi_sirfsoc_irq(int irq, void *dev_id)
{
	struct sirfsoc_spi *sspi = dev_id;
	u32 spi_stat;

	spi_stat = readl(sspi->base + sspi->regs->int_st);
	if (sspi->tx_by_cmd && sspi->type == SIRF_REAL_SPI
		&& (spi_stat & SIRFSOC_SPI_FRM_END)) {
		complete(&sspi->tx_done);
		writel(0x0, sspi->base + sspi->regs->int_en);
		writel(readl(sspi->base + sspi->regs->int_st),
				sspi->base + sspi->regs->int_st);
		return IRQ_HANDLED;
	}
	/* Error Conditions */
	if (spi_stat & SIRFSOC_SPI_RX_OFLOW ||
			spi_stat & SIRFSOC_SPI_TX_UFLOW) {
		complete(&sspi->tx_done);
		complete(&sspi->rx_done);
		switch (sspi->type) {
		case SIRF_REAL_SPI:
		case SIRF_USP_SPI_P2:
			writel(0x0, sspi->base + sspi->regs->int_en);
			break;
		case SIRF_USP_SPI_A7:
			writel(~0UL, sspi->base + sspi->regs->usp_int_en_clr);
			break;
		}
		writel(readl(sspi->base + sspi->regs->int_st),
				sspi->base + sspi->regs->int_st);
		return IRQ_HANDLED;
	}
	if (spi_stat & SIRFSOC_SPI_TXFIFO_EMPTY)
		complete(&sspi->tx_done);
	while (!(readl(sspi->base + sspi->regs->int_st) &
		SIRFSOC_SPI_RX_IO_DMA))
		cpu_relax();
	complete(&sspi->rx_done);
	switch (sspi->type) {
	case SIRF_REAL_SPI:
	case SIRF_USP_SPI_P2:
		writel(0x0, sspi->base + sspi->regs->int_en);
		break;
	case SIRF_USP_SPI_A7:
		writel(~0UL, sspi->base + sspi->regs->usp_int_en_clr);
		break;
	}
	writel(readl(sspi->base + sspi->regs->int_st),
			sspi->base + sspi->regs->int_st);

	return IRQ_HANDLED;
}

static void spi_sirfsoc_dma_fini_callback(void *data)
{
	struct completion *dma_complete = data;

	complete(dma_complete);
}

static void spi_sirfsoc_cmd_transfer(struct spi_device *spi,
	struct spi_transfer *t)
{
	struct sirfsoc_spi *sspi;
	int timeout = t->len * 10;
	u32 cmd;

	sspi = spi_master_get_devdata(spi->master);
	writel(SIRFSOC_SPI_FIFO_RESET, sspi->base + sspi->regs->txfifo_op);
	writel(SIRFSOC_SPI_FIFO_START, sspi->base + sspi->regs->txfifo_op);
	memcpy(&cmd, sspi->tx, t->len);
	if (sspi->word_width == 1 && !(spi->mode & SPI_LSB_FIRST))
		cmd = cpu_to_be32(cmd) >>
			((SIRFSOC_MAX_CMD_BYTES - t->len) * 8);
	if (sspi->word_width == 2 && t->len == 4 &&
			(!(spi->mode & SPI_LSB_FIRST)))
		cmd = ((cmd & 0xffff) << 16) | (cmd >> 16);
	writel(cmd, sspi->base + sspi->regs->spi_cmd);
	writel(SIRFSOC_SPI_FRM_END_INT_EN,
		sspi->base + sspi->regs->int_en);
	writel(SIRFSOC_SPI_CMD_TX_EN,
		sspi->base + sspi->regs->tx_rx_en);
	if (wait_for_completion_timeout(&sspi->tx_done, timeout) == 0) {
		dev_err(&spi->dev, "cmd transfer timeout\n");
		return;
	}
	sspi->left_rx_word -= t->len;
}

static void spi_sirfsoc_dma_transfer(struct spi_device *spi,
	struct spi_transfer *t)
{
	struct sirfsoc_spi *sspi;
	struct dma_async_tx_descriptor *rx_desc, *tx_desc;
	int timeout = t->len * 10;

	sspi = spi_master_get_devdata(spi->master);
	writel(SIRFSOC_SPI_FIFO_RESET, sspi->base + sspi->regs->rxfifo_op);
	writel(SIRFSOC_SPI_FIFO_RESET, sspi->base + sspi->regs->txfifo_op);
	switch (sspi->type) {
	case SIRF_REAL_SPI:
		writel(SIRFSOC_SPI_FIFO_START,
			sspi->base + sspi->regs->rxfifo_op);
		writel(SIRFSOC_SPI_FIFO_START,
			sspi->base + sspi->regs->txfifo_op);
		writel(0, sspi->base + sspi->regs->int_en);
		break;
	case SIRF_USP_SPI_P2:
		writel(0x0, sspi->base + sspi->regs->rxfifo_op);
		writel(0x0, sspi->base + sspi->regs->txfifo_op);
		writel(0, sspi->base + sspi->regs->int_en);
		break;
	case SIRF_USP_SPI_A7:
		writel(0x0, sspi->base + sspi->regs->rxfifo_op);
		writel(0x0, sspi->base + sspi->regs->txfifo_op);
		writel(~0UL, sspi->base + sspi->regs->usp_int_en_clr);
		break;
	}
	writel(readl(sspi->base + sspi->regs->int_st),
		sspi->base + sspi->regs->int_st);
	if (sspi->left_tx_word < sspi->dat_max_frm_len) {
		switch (sspi->type) {
		case SIRF_REAL_SPI:
			writel(readl(sspi->base + sspi->regs->spi_ctrl) |
				SIRFSOC_SPI_ENA_AUTO_CLR |
				SIRFSOC_SPI_MUL_DAT_MODE,
				sspi->base + sspi->regs->spi_ctrl);
			writel(sspi->left_tx_word - 1,
				sspi->base + sspi->regs->tx_dma_io_len);
			writel(sspi->left_tx_word - 1,
				sspi->base + sspi->regs->rx_dma_io_len);
			break;
		case SIRF_USP_SPI_P2:
		case SIRF_USP_SPI_A7:
			/*USP simulate SPI, tx/rx_dma_io_len indicates bytes*/
			writel(sspi->left_tx_word * sspi->word_width,
				sspi->base + sspi->regs->tx_dma_io_len);
			writel(sspi->left_tx_word * sspi->word_width,
				sspi->base + sspi->regs->rx_dma_io_len);
			break;
		}
	} else {
		if (sspi->type == SIRF_REAL_SPI)
			writel(readl(sspi->base + sspi->regs->spi_ctrl),
				sspi->base + sspi->regs->spi_ctrl);
		writel(0, sspi->base + sspi->regs->tx_dma_io_len);
		writel(0, sspi->base + sspi->regs->rx_dma_io_len);
	}
	sspi->dst_start = dma_map_single(&spi->dev, sspi->rx, t->len,
					(t->tx_buf != t->rx_buf) ?
					DMA_FROM_DEVICE : DMA_BIDIRECTIONAL);
	rx_desc = dmaengine_prep_slave_single(sspi->rx_chan,
		sspi->dst_start, t->len, DMA_DEV_TO_MEM,
		DMA_PREP_INTERRUPT | DMA_CTRL_ACK);
	rx_desc->callback = spi_sirfsoc_dma_fini_callback;
	rx_desc->callback_param = &sspi->rx_done;

	sspi->src_start = dma_map_single(&spi->dev, (void *)sspi->tx, t->len,
					(t->tx_buf != t->rx_buf) ?
					DMA_TO_DEVICE : DMA_BIDIRECTIONAL);
	tx_desc = dmaengine_prep_slave_single(sspi->tx_chan,
		sspi->src_start, t->len, DMA_MEM_TO_DEV,
		DMA_PREP_INTERRUPT | DMA_CTRL_ACK);
	tx_desc->callback = spi_sirfsoc_dma_fini_callback;
	tx_desc->callback_param = &sspi->tx_done;

	dmaengine_submit(tx_desc);
	dmaengine_submit(rx_desc);
	dma_async_issue_pending(sspi->tx_chan);
	dma_async_issue_pending(sspi->rx_chan);
	writel(SIRFSOC_SPI_RX_EN | SIRFSOC_SPI_TX_EN,
			sspi->base + sspi->regs->tx_rx_en);
	if (sspi->type == SIRF_USP_SPI_P2 ||
		sspi->type == SIRF_USP_SPI_A7) {
		writel(SIRFSOC_SPI_FIFO_START,
			sspi->base + sspi->regs->rxfifo_op);
		writel(SIRFSOC_SPI_FIFO_START,
			sspi->base + sspi->regs->txfifo_op);
	}
	if (wait_for_completion_timeout(&sspi->rx_done, timeout) == 0) {
		dev_err(&spi->dev, "transfer timeout\n");
		dmaengine_terminate_all(sspi->rx_chan);
	} else
		sspi->left_rx_word = 0;
	/*
	 * we only wait tx-done event if transferring by DMA. for PIO,
	 * we get rx data by writing tx data, so if rx is done, tx has
	 * done earlier
	 */
	if (wait_for_completion_timeout(&sspi->tx_done, timeout) == 0) {
		dev_err(&spi->dev, "transfer timeout\n");
		if (sspi->type == SIRF_USP_SPI_P2 ||
			sspi->type == SIRF_USP_SPI_A7)
			writel(0, sspi->base + sspi->regs->tx_rx_en);
		dmaengine_terminate_all(sspi->tx_chan);
	}
	dma_unmap_single(&spi->dev, sspi->src_start, t->len, DMA_TO_DEVICE);
	dma_unmap_single(&spi->dev, sspi->dst_start, t->len, DMA_FROM_DEVICE);
	/* TX, RX FIFO stop */
	writel(0, sspi->base + sspi->regs->rxfifo_op);
	writel(0, sspi->base + sspi->regs->txfifo_op);
	if (sspi->left_tx_word >= sspi->dat_max_frm_len)
		writel(0, sspi->base + sspi->regs->tx_rx_en);
	if (sspi->type == SIRF_USP_SPI_P2 ||
		sspi->type == SIRF_USP_SPI_A7)
		writel(0, sspi->base + sspi->regs->tx_rx_en);
}

static void spi_sirfsoc_pio_transfer(struct spi_device *spi,
		struct spi_transfer *t)
{
	struct sirfsoc_spi *sspi;
	int timeout = t->len * 10;
	unsigned int data_units;

	sspi = spi_master_get_devdata(spi->master);
	do {
		writel(SIRFSOC_SPI_FIFO_RESET,
			sspi->base + sspi->regs->rxfifo_op);
		writel(SIRFSOC_SPI_FIFO_RESET,
			sspi->base + sspi->regs->txfifo_op);
		switch (sspi->type) {
		case SIRF_USP_SPI_P2:
			writel(0x0, sspi->base + sspi->regs->rxfifo_op);
			writel(0x0, sspi->base + sspi->regs->txfifo_op);
			writel(0, sspi->base + sspi->regs->int_en);
			writel(readl(sspi->base + sspi->regs->int_st),
				sspi->base + sspi->regs->int_st);
			writel(min((sspi->left_tx_word * sspi->word_width),
				sspi->fifo_size),
				sspi->base + sspi->regs->tx_dma_io_len);
			writel(min((sspi->left_rx_word * sspi->word_width),
				sspi->fifo_size),
				sspi->base + sspi->regs->rx_dma_io_len);
			break;
		case SIRF_USP_SPI_A7:
			writel(0x0, sspi->base + sspi->regs->rxfifo_op);
			writel(0x0, sspi->base + sspi->regs->txfifo_op);
			writel(~0UL, sspi->base + sspi->regs->usp_int_en_clr);
			writel(readl(sspi->base + sspi->regs->int_st),
				sspi->base + sspi->regs->int_st);
			writel(min((sspi->left_tx_word * sspi->word_width),
				sspi->fifo_size),
				sspi->base + sspi->regs->tx_dma_io_len);
			writel(min((sspi->left_rx_word * sspi->word_width),
				sspi->fifo_size),
				sspi->base + sspi->regs->rx_dma_io_len);
			break;
		case SIRF_REAL_SPI:
			writel(SIRFSOC_SPI_FIFO_START,
				sspi->base + sspi->regs->rxfifo_op);
			writel(SIRFSOC_SPI_FIFO_START,
				sspi->base + sspi->regs->txfifo_op);
			writel(0, sspi->base + sspi->regs->int_en);
			writel(readl(sspi->base + sspi->regs->int_st),
				sspi->base + sspi->regs->int_st);
			writel(readl(sspi->base + sspi->regs->spi_ctrl) |
				SIRFSOC_SPI_MUL_DAT_MODE |
				SIRFSOC_SPI_ENA_AUTO_CLR,
				sspi->base + sspi->regs->spi_ctrl);
			data_units = sspi->fifo_size / sspi->word_width;
			writel(min(sspi->left_tx_word, data_units) - 1,
				sspi->base + sspi->regs->tx_dma_io_len);
			writel(min(sspi->left_rx_word, data_units) - 1,
				sspi->base + sspi->regs->rx_dma_io_len);
			break;
		}
		while (!((readl(sspi->base + sspi->regs->txfifo_st)
			& SIRFSOC_SPI_FIFO_FULL_MASK(sspi))) &&
			sspi->left_tx_word)
			sspi->tx_word(sspi);
		writel(SIRFSOC_SPI_TXFIFO_EMPTY_INT_EN |
			SIRFSOC_SPI_TX_UFLOW_INT_EN |
			SIRFSOC_SPI_RX_OFLOW_INT_EN |
			SIRFSOC_SPI_RX_IO_DMA_INT_EN,
			sspi->base + sspi->regs->int_en);
		writel(SIRFSOC_SPI_RX_EN | SIRFSOC_SPI_TX_EN,
			sspi->base + sspi->regs->tx_rx_en);
		if (sspi->type == SIRF_USP_SPI_P2 ||
			sspi->type == SIRF_USP_SPI_A7) {
			writel(SIRFSOC_SPI_FIFO_START,
				sspi->base + sspi->regs->rxfifo_op);
			writel(SIRFSOC_SPI_FIFO_START,
				sspi->base + sspi->regs->txfifo_op);
		}
		if (!wait_for_completion_timeout(&sspi->tx_done, timeout) ||
			!wait_for_completion_timeout(&sspi->rx_done, timeout)) {
			dev_err(&spi->dev, "transfer timeout\n");
			if (sspi->type == SIRF_USP_SPI_P2 ||
				sspi->type == SIRF_USP_SPI_A7)
				writel(0, sspi->base + sspi->regs->tx_rx_en);
			break;
		}
		while (!((readl(sspi->base + sspi->regs->rxfifo_st)
			& SIRFSOC_SPI_FIFO_EMPTY_MASK(sspi))) &&
			sspi->left_rx_word)
			sspi->rx_word(sspi);
		if (sspi->type == SIRF_USP_SPI_P2 ||
			sspi->type == SIRF_USP_SPI_A7)
			writel(0, sspi->base + sspi->regs->tx_rx_en);
		writel(0, sspi->base + sspi->regs->rxfifo_op);
		writel(0, sspi->base + sspi->regs->txfifo_op);
	} while (sspi->left_tx_word != 0 || sspi->left_rx_word != 0);
}

static int spi_sirfsoc_transfer(struct spi_device *spi, struct spi_transfer *t)
{
	struct sirfsoc_spi *sspi;

	sspi = spi_master_get_devdata(spi->master);
	sspi->tx = t->tx_buf;
	sspi->rx = t->rx_buf;
	sspi->left_tx_word = sspi->left_rx_word = t->len / sspi->word_width;
	reinit_completion(&sspi->rx_done);
	reinit_completion(&sspi->tx_done);
	/*
	 * in the transfer, if transfer data using command register with rx_buf
	 * null, just fill command data into command register and wait for its
	 * completion.
	 */
	if (sspi->type == SIRF_REAL_SPI && sspi->tx_by_cmd)
		spi_sirfsoc_cmd_transfer(spi, t);
	else if (IS_DMA_VALID(t))
		spi_sirfsoc_dma_transfer(spi, t);
	else
		spi_sirfsoc_pio_transfer(spi, t);

	return t->len - sspi->left_rx_word * sspi->word_width;
}

static void spi_sirfsoc_chipselect(struct spi_device *spi, int value)
{
	struct sirfsoc_spi *sspi = spi_master_get_devdata(spi->master);

	if (sspi->hw_cs) {
		u32 regval;

		switch (sspi->type) {
		case SIRF_REAL_SPI:
			regval = readl(sspi->base + sspi->regs->spi_ctrl);
			switch (value) {
			case BITBANG_CS_ACTIVE:
				if (spi->mode & SPI_CS_HIGH)
					regval |= SIRFSOC_SPI_CS_IO_OUT;
				else
					regval &= ~SIRFSOC_SPI_CS_IO_OUT;
				break;
			case BITBANG_CS_INACTIVE:
				if (spi->mode & SPI_CS_HIGH)
					regval &= ~SIRFSOC_SPI_CS_IO_OUT;
				else
					regval |= SIRFSOC_SPI_CS_IO_OUT;
				break;
			}
			writel(regval, sspi->base + sspi->regs->spi_ctrl);
			break;
		case SIRF_USP_SPI_P2:
		case SIRF_USP_SPI_A7:
			regval = readl(sspi->base +
					sspi->regs->usp_pin_io_data);
			switch (value) {
			case BITBANG_CS_ACTIVE:
				if (spi->mode & SPI_CS_HIGH)
					regval |= SIRFSOC_USP_CS_HIGH_VALUE;
				else
					regval &= ~(SIRFSOC_USP_CS_HIGH_VALUE);
				break;
			case BITBANG_CS_INACTIVE:
				if (spi->mode & SPI_CS_HIGH)
					regval &= ~(SIRFSOC_USP_CS_HIGH_VALUE);
				else
					regval |= SIRFSOC_USP_CS_HIGH_VALUE;
				break;
			}
			writel(regval,
				sspi->base + sspi->regs->usp_pin_io_data);
			break;
		}
	} else {
		switch (value) {
		case BITBANG_CS_ACTIVE:
			gpio_direction_output(spi->cs_gpio,
					spi->mode & SPI_CS_HIGH ? 1 : 0);
			break;
		case BITBANG_CS_INACTIVE:
			gpio_direction_output(spi->cs_gpio,
					spi->mode & SPI_CS_HIGH ? 0 : 1);
			break;
		}
	}
}

static int spi_sirfsoc_config_mode(struct spi_device *spi)
{
	struct sirfsoc_spi *sspi;
	u32 regval, usp_mode1;

	sspi = spi_master_get_devdata(spi->master);
	regval = readl(sspi->base + sspi->regs->spi_ctrl);
	usp_mode1 = readl(sspi->base + sspi->regs->usp_mode1);
	if (!(spi->mode & SPI_CS_HIGH)) {
		regval |= SIRFSOC_SPI_CS_IDLE_STAT;
		usp_mode1 &= ~SIRFSOC_USP_CS_HIGH_VALID;
	} else {
		regval &= ~SIRFSOC_SPI_CS_IDLE_STAT;
		usp_mode1 |= SIRFSOC_USP_CS_HIGH_VALID;
	}
	if (!(spi->mode & SPI_LSB_FIRST)) {
		regval |= SIRFSOC_SPI_TRAN_MSB;
		usp_mode1 &= ~SIRFSOC_USP_LSB;
	} else {
		regval &= ~SIRFSOC_SPI_TRAN_MSB;
		usp_mode1 |= SIRFSOC_USP_LSB;
	}
	if (spi->mode & SPI_CPOL) {
		regval |= SIRFSOC_SPI_CLK_IDLE_STAT;
		usp_mode1 |= SIRFSOC_USP_SCLK_IDLE_STAT;
	} else {
		regval &= ~SIRFSOC_SPI_CLK_IDLE_STAT;
		usp_mode1 &= ~SIRFSOC_USP_SCLK_IDLE_STAT;
	}
	/*
	 * Data should be driven at least 1/2 cycle before the fetch edge
	 * to make sure that data gets stable at the fetch edge.
	 */
	if (((spi->mode & SPI_CPOL) && (spi->mode & SPI_CPHA)) ||
	    (!(spi->mode & SPI_CPOL) && !(spi->mode & SPI_CPHA))) {
		regval &= ~SIRFSOC_SPI_DRV_POS_EDGE;
		usp_mode1 |= (SIRFSOC_USP_TXD_FALLING_EDGE |
				SIRFSOC_USP_RXD_FALLING_EDGE);
	} else {
		regval |= SIRFSOC_SPI_DRV_POS_EDGE;
		usp_mode1 &= ~(SIRFSOC_USP_RXD_FALLING_EDGE |
				SIRFSOC_USP_TXD_FALLING_EDGE);
	}
	writel((SIRFSOC_SPI_FIFO_LEVEL_CHK_MASK(sspi, sspi->fifo_size - 2) <<
		SIRFSOC_SPI_FIFO_SC_OFFSET) |
		(SIRFSOC_SPI_FIFO_LEVEL_CHK_MASK(sspi, sspi->fifo_size / 2) <<
		SIRFSOC_SPI_FIFO_LC_OFFSET) |
		(SIRFSOC_SPI_FIFO_LEVEL_CHK_MASK(sspi, 2) <<
		SIRFSOC_SPI_FIFO_HC_OFFSET),
		sspi->base + sspi->regs->txfifo_level_chk);
	writel((SIRFSOC_SPI_FIFO_LEVEL_CHK_MASK(sspi, 2) <<
		SIRFSOC_SPI_FIFO_SC_OFFSET) |
		(SIRFSOC_SPI_FIFO_LEVEL_CHK_MASK(sspi, sspi->fifo_size / 2) <<
		SIRFSOC_SPI_FIFO_LC_OFFSET) |
		(SIRFSOC_SPI_FIFO_LEVEL_CHK_MASK(sspi, sspi->fifo_size - 2) <<
		SIRFSOC_SPI_FIFO_HC_OFFSET),
		sspi->base + sspi->regs->rxfifo_level_chk);
	/*
	 * it should never set to hardware cs mode because in hardware cs mode,
	 * cs signal can't controlled by driver.
	 */
	switch (sspi->type) {
	case SIRF_REAL_SPI:
		regval |= SIRFSOC_SPI_CS_IO_MODE;
		writel(regval, sspi->base + sspi->regs->spi_ctrl);
		break;
	case SIRF_USP_SPI_P2:
	case SIRF_USP_SPI_A7:
		usp_mode1 |= SIRFSOC_USP_SYNC_MODE;
		usp_mode1 |= SIRFSOC_USP_TFS_IO_MODE;
		usp_mode1 &= ~SIRFSOC_USP_TFS_IO_INPUT;
		writel(usp_mode1, sspi->base + sspi->regs->usp_mode1);
		break;
	}

	return 0;
}

static int
spi_sirfsoc_setup_transfer(struct spi_device *spi, struct spi_transfer *t)
{
	struct sirfsoc_spi *sspi;
	u8 bits_per_word = 0;
	int hz = 0;
	u32 regval, txfifo_ctrl, rxfifo_ctrl, tx_frm_ctl, rx_frm_ctl, usp_mode2;

	sspi = spi_master_get_devdata(spi->master);

	bits_per_word = (t) ? t->bits_per_word : spi->bits_per_word;
	hz = t && t->speed_hz ? t->speed_hz : spi->max_speed_hz;

	usp_mode2 = regval = (sspi->ctrl_freq / (2 * hz)) - 1;
	if (regval > 0xFFFF || regval < 0) {
		dev_err(&spi->dev, "Speed %d not supported\n", hz);
		return -EINVAL;
	}
	switch (bits_per_word) {
	case 8:
		regval |= SIRFSOC_SPI_TRAN_DAT_FORMAT_8;
		sspi->rx_word = spi_sirfsoc_rx_word_u8;
		sspi->tx_word = spi_sirfsoc_tx_word_u8;
		break;
	case 12:
	case 16:
		regval |= (bits_per_word ==  12) ?
			SIRFSOC_SPI_TRAN_DAT_FORMAT_12 :
			SIRFSOC_SPI_TRAN_DAT_FORMAT_16;
		sspi->rx_word = spi_sirfsoc_rx_word_u16;
		sspi->tx_word = spi_sirfsoc_tx_word_u16;
		break;
	case 32:
		regval |= SIRFSOC_SPI_TRAN_DAT_FORMAT_32;
		sspi->rx_word = spi_sirfsoc_rx_word_u32;
		sspi->tx_word = spi_sirfsoc_tx_word_u32;
		break;
	default:
		dev_err(&spi->dev, "bpw %d not supported\n", bits_per_word);
		return -EINVAL;
	}
	sspi->word_width = DIV_ROUND_UP(bits_per_word, 8);
<<<<<<< HEAD
	txfifo_ctrl = SIRFSOC_SPI_FIFO_THD(SIRFSOC_SPI_FIFO_SIZE / 2) |
					   (sspi->word_width >> 1);
	rxfifo_ctrl = SIRFSOC_SPI_FIFO_THD(SIRFSOC_SPI_FIFO_SIZE / 2) |
					   (sspi->word_width >> 1);

	if (!(spi->mode & SPI_CS_HIGH))
		regval |= SIRFSOC_SPI_CS_IDLE_STAT;
	if (!(spi->mode & SPI_LSB_FIRST))
		regval |= SIRFSOC_SPI_TRAN_MSB;
	if (spi->mode & SPI_CPOL)
		regval |= SIRFSOC_SPI_CLK_IDLE_STAT;

	/*
	 * Data should be driven at least 1/2 cycle before the fetch edge
	 * to make sure that data gets stable at the fetch edge.
	 */
	if (((spi->mode & SPI_CPOL) && (spi->mode & SPI_CPHA)) ||
	    (!(spi->mode & SPI_CPOL) && !(spi->mode & SPI_CPHA)))
		regval &= ~SIRFSOC_SPI_DRV_POS_EDGE;
	else
		regval |= SIRFSOC_SPI_DRV_POS_EDGE;

	writel(SIRFSOC_SPI_FIFO_SC(fifo_size - 2) |
			SIRFSOC_SPI_FIFO_LC(fifo_size / 2) |
			SIRFSOC_SPI_FIFO_HC(2),
		sspi->base + SIRFSOC_SPI_TXFIFO_LEVEL_CHK);
	writel(SIRFSOC_SPI_FIFO_SC(2) |
			SIRFSOC_SPI_FIFO_LC(fifo_size / 2) |
			SIRFSOC_SPI_FIFO_HC(fifo_size - 2),
		sspi->base + SIRFSOC_SPI_RXFIFO_LEVEL_CHK);
	writel(txfifo_ctrl, sspi->base + SIRFSOC_SPI_TXFIFO_CTRL);
	writel(rxfifo_ctrl, sspi->base + SIRFSOC_SPI_RXFIFO_CTRL);

	if (t && t->tx_buf && !t->rx_buf && (t->len <= SIRFSOC_MAX_CMD_BYTES)) {
		regval |= (SIRFSOC_SPI_CMD_BYTE_NUM((t->len - 1)) |
				SIRFSOC_SPI_CMD_MODE);
		sspi->tx_by_cmd = true;
	} else {
		regval &= ~SIRFSOC_SPI_CMD_MODE;
		sspi->tx_by_cmd = false;
=======
	txfifo_ctrl = (((sspi->fifo_size / 2) &
			SIRFSOC_SPI_FIFO_THD_MASK(sspi))
			<< SIRFSOC_SPI_FIFO_THD_OFFSET) |
			(sspi->word_width >> 1);
	rxfifo_ctrl = (((sspi->fifo_size / 2) &
			SIRFSOC_SPI_FIFO_THD_MASK(sspi))
			<< SIRFSOC_SPI_FIFO_THD_OFFSET) |
			(sspi->word_width >> 1);
	writel(txfifo_ctrl, sspi->base + sspi->regs->txfifo_ctrl);
	writel(rxfifo_ctrl, sspi->base + sspi->regs->rxfifo_ctrl);
	if (sspi->type == SIRF_USP_SPI_P2 ||
		sspi->type == SIRF_USP_SPI_A7) {
		tx_frm_ctl = 0;
		tx_frm_ctl |= ((bits_per_word - 1) & SIRFSOC_USP_TX_DATA_MASK)
				<< SIRFSOC_USP_TX_DATA_OFFSET;
		tx_frm_ctl |= ((bits_per_word + 1 + SIRFSOC_USP_TXD_DELAY_LEN
				- 1) & SIRFSOC_USP_TX_SYNC_MASK) <<
				SIRFSOC_USP_TX_SYNC_OFFSET;
		tx_frm_ctl |= ((bits_per_word + 1 + SIRFSOC_USP_TXD_DELAY_LEN
				+ 2 - 1) & SIRFSOC_USP_TX_FRAME_MASK) <<
				SIRFSOC_USP_TX_FRAME_OFFSET;
		tx_frm_ctl |= ((bits_per_word - 1) &
				SIRFSOC_USP_TX_SHIFTER_MASK) <<
				SIRFSOC_USP_TX_SHIFTER_OFFSET;
		rx_frm_ctl = 0;
		rx_frm_ctl |= ((bits_per_word - 1) & SIRFSOC_USP_RX_DATA_MASK)
				<< SIRFSOC_USP_RX_DATA_OFFSET;
		rx_frm_ctl |= ((bits_per_word + 1 + SIRFSOC_USP_RXD_DELAY_LEN
				+ 2 - 1) & SIRFSOC_USP_RX_FRAME_MASK) <<
				SIRFSOC_USP_RX_FRAME_OFFSET;
		rx_frm_ctl |= ((bits_per_word - 1)
				& SIRFSOC_USP_RX_SHIFTER_MASK) <<
				SIRFSOC_USP_RX_SHIFTER_OFFSET;
		writel(tx_frm_ctl | (((usp_mode2 >> 10) &
			SIRFSOC_USP_CLK_10_11_MASK) <<
			SIRFSOC_USP_CLK_10_11_OFFSET),
			sspi->base + sspi->regs->usp_tx_frame_ctrl);
		writel(rx_frm_ctl | (((usp_mode2 >> 12) &
			SIRFSOC_USP_CLK_12_15_MASK) <<
			SIRFSOC_USP_CLK_12_15_OFFSET),
			sspi->base + sspi->regs->usp_rx_frame_ctrl);
		writel(readl(sspi->base + sspi->regs->usp_mode2) |
			((usp_mode2 & SIRFSOC_USP_CLK_DIVISOR_MASK) <<
			SIRFSOC_USP_CLK_DIVISOR_OFFSET) |
			(SIRFSOC_USP_RXD_DELAY_LEN <<
			 SIRFSOC_USP_RXD_DELAY_OFFSET) |
			(SIRFSOC_USP_TXD_DELAY_LEN <<
			 SIRFSOC_USP_TXD_DELAY_OFFSET),
			sspi->base + sspi->regs->usp_mode2);
	}
	if (sspi->type == SIRF_REAL_SPI)
		writel(regval, sspi->base + sspi->regs->spi_ctrl);
	spi_sirfsoc_config_mode(spi);
	if (sspi->type == SIRF_REAL_SPI) {
		if (t && t->tx_buf && !t->rx_buf &&
			(t->len <= SIRFSOC_MAX_CMD_BYTES)) {
			sspi->tx_by_cmd = true;
			writel(readl(sspi->base + sspi->regs->spi_ctrl) |
				(SIRFSOC_SPI_CMD_BYTE_NUM((t->len - 1)) |
				SIRFSOC_SPI_CMD_MODE),
				sspi->base + sspi->regs->spi_ctrl);
		} else {
			sspi->tx_by_cmd = false;
			writel(readl(sspi->base + sspi->regs->spi_ctrl) &
				~SIRFSOC_SPI_CMD_MODE,
				sspi->base + sspi->regs->spi_ctrl);
		}
>>>>>>> afd2ff9b
	}
	if (IS_DMA_VALID(t)) {
		/* Enable DMA mode for RX, TX */
		writel(0, sspi->base + sspi->regs->tx_dma_io_ctrl);
		writel(SIRFSOC_SPI_RX_DMA_FLUSH,
			sspi->base + sspi->regs->rx_dma_io_ctrl);
	} else {
		/* Enable IO mode for RX, TX */
		writel(SIRFSOC_SPI_IO_MODE_SEL,
			sspi->base + sspi->regs->tx_dma_io_ctrl);
		writel(SIRFSOC_SPI_IO_MODE_SEL,
			sspi->base + sspi->regs->rx_dma_io_ctrl);
	}
	return 0;
}

static int spi_sirfsoc_setup(struct spi_device *spi)
{
	struct sirfsoc_spi *sspi;
	int ret = 0;

	sspi = spi_master_get_devdata(spi->master);
	if (spi->cs_gpio == -ENOENT)
		sspi->hw_cs = true;
	else {
		sspi->hw_cs = false;
		if (!spi_get_ctldata(spi)) {
			void *cs = kmalloc(sizeof(int), GFP_KERNEL);
			if (!cs) {
				ret = -ENOMEM;
				goto exit;
			}
			ret = gpio_is_valid(spi->cs_gpio);
			if (!ret) {
				dev_err(&spi->dev, "no valid gpio\n");
				ret = -ENOENT;
				goto exit;
			}
			ret = gpio_request(spi->cs_gpio, DRIVER_NAME);
			if (ret) {
				dev_err(&spi->dev, "failed to request gpio\n");
				goto exit;
			}
			spi_set_ctldata(spi, cs);
		}
	}
	spi_sirfsoc_config_mode(spi);
	spi_sirfsoc_chipselect(spi, BITBANG_CS_INACTIVE);
exit:
	return ret;
}

static void spi_sirfsoc_cleanup(struct spi_device *spi)
{
	if (spi_get_ctldata(spi)) {
		gpio_free(spi->cs_gpio);
		kfree(spi_get_ctldata(spi));
	}
}

static const struct sirf_spi_comp_data sirf_real_spi = {
	.regs = &real_spi_register,
	.type = SIRF_REAL_SPI,
	.dat_max_frm_len = 64 * 1024,
	.fifo_size = 256,
};

static const struct sirf_spi_comp_data sirf_usp_spi_p2 = {
	.regs = &usp_spi_register,
	.type = SIRF_USP_SPI_P2,
	.dat_max_frm_len = 1024 * 1024,
	.fifo_size = 128,
	.hwinit = sirfsoc_usp_hwinit,
};

static const struct sirf_spi_comp_data sirf_usp_spi_a7 = {
	.regs = &usp_spi_register,
	.type = SIRF_USP_SPI_A7,
	.dat_max_frm_len = 1024 * 1024,
	.fifo_size = 512,
	.hwinit = sirfsoc_usp_hwinit,
};

static const struct of_device_id spi_sirfsoc_of_match[] = {
	{ .compatible = "sirf,prima2-spi", .data = &sirf_real_spi},
	{ .compatible = "sirf,prima2-usp-spi", .data = &sirf_usp_spi_p2},
	{ .compatible = "sirf,atlas7-usp-spi", .data = &sirf_usp_spi_a7},
	{}
};
MODULE_DEVICE_TABLE(of, spi_sirfsoc_of_match);

static int spi_sirfsoc_probe(struct platform_device *pdev)
{
	struct sirfsoc_spi *sspi;
	struct spi_master *master;
	struct resource *mem_res;
	struct sirf_spi_comp_data *spi_comp_data;
	int irq;
	int ret;
	const struct of_device_id *match;

	ret = device_reset(&pdev->dev);
	if (ret) {
		dev_err(&pdev->dev, "SPI reset failed!\n");
		return ret;
	}

	master = spi_alloc_master(&pdev->dev, sizeof(*sspi));
	if (!master) {
		dev_err(&pdev->dev, "Unable to allocate SPI master\n");
		return -ENOMEM;
	}
	match = of_match_node(spi_sirfsoc_of_match, pdev->dev.of_node);
	platform_set_drvdata(pdev, master);
	sspi = spi_master_get_devdata(master);
	sspi->fifo_full_offset = ilog2(sspi->fifo_size);
	spi_comp_data = (struct sirf_spi_comp_data *)match->data;
	sspi->regs = spi_comp_data->regs;
	sspi->type = spi_comp_data->type;
	sspi->fifo_level_chk_mask = (sspi->fifo_size / 4) - 1;
	sspi->dat_max_frm_len = spi_comp_data->dat_max_frm_len;
	sspi->fifo_size = spi_comp_data->fifo_size;
	mem_res = platform_get_resource(pdev, IORESOURCE_MEM, 0);
	sspi->base = devm_ioremap_resource(&pdev->dev, mem_res);
	if (IS_ERR(sspi->base)) {
		ret = PTR_ERR(sspi->base);
		goto free_master;
	}
	irq = platform_get_irq(pdev, 0);
	if (irq < 0) {
		ret = -ENXIO;
		goto free_master;
	}
	ret = devm_request_irq(&pdev->dev, irq, spi_sirfsoc_irq, 0,
				DRIVER_NAME, sspi);
	if (ret)
		goto free_master;

	sspi->bitbang.master = master;
	sspi->bitbang.chipselect = spi_sirfsoc_chipselect;
	sspi->bitbang.setup_transfer = spi_sirfsoc_setup_transfer;
	sspi->bitbang.txrx_bufs = spi_sirfsoc_transfer;
	sspi->bitbang.master->setup = spi_sirfsoc_setup;
	sspi->bitbang.master->cleanup = spi_sirfsoc_cleanup;
	master->bus_num = pdev->id;
	master->mode_bits = SPI_CPOL | SPI_CPHA | SPI_LSB_FIRST | SPI_CS_HIGH;
	master->bits_per_word_mask = SPI_BPW_MASK(8) | SPI_BPW_MASK(12) |
					SPI_BPW_MASK(16) | SPI_BPW_MASK(32);
	master->max_speed_hz = SIRFSOC_SPI_DEFAULT_FRQ;
	master->flags = SPI_MASTER_MUST_RX | SPI_MASTER_MUST_TX;
	sspi->bitbang.master->dev.of_node = pdev->dev.of_node;

	/* request DMA channels */
	sspi->rx_chan = dma_request_slave_channel(&pdev->dev, "rx");
	if (!sspi->rx_chan) {
		dev_err(&pdev->dev, "can not allocate rx dma channel\n");
		ret = -ENODEV;
		goto free_master;
	}
	sspi->tx_chan = dma_request_slave_channel(&pdev->dev, "tx");
	if (!sspi->tx_chan) {
		dev_err(&pdev->dev, "can not allocate tx dma channel\n");
		ret = -ENODEV;
		goto free_rx_dma;
	}

	sspi->clk = clk_get(&pdev->dev, NULL);
	if (IS_ERR(sspi->clk)) {
		ret = PTR_ERR(sspi->clk);
		goto free_tx_dma;
	}
	clk_prepare_enable(sspi->clk);
	if (spi_comp_data->hwinit)
		spi_comp_data->hwinit(sspi);
	sspi->ctrl_freq = clk_get_rate(sspi->clk);

	init_completion(&sspi->rx_done);
	init_completion(&sspi->tx_done);

	ret = spi_bitbang_start(&sspi->bitbang);
	if (ret)
		goto free_clk;
	dev_info(&pdev->dev, "registerred, bus number = %d\n", master->bus_num);

	return 0;
free_clk:
	clk_disable_unprepare(sspi->clk);
	clk_put(sspi->clk);
free_tx_dma:
	dma_release_channel(sspi->tx_chan);
free_rx_dma:
	dma_release_channel(sspi->rx_chan);
free_master:
	spi_master_put(master);

	return ret;
}

static int  spi_sirfsoc_remove(struct platform_device *pdev)
{
	struct spi_master *master;
	struct sirfsoc_spi *sspi;

	master = platform_get_drvdata(pdev);
	sspi = spi_master_get_devdata(master);
	spi_bitbang_stop(&sspi->bitbang);
	clk_disable_unprepare(sspi->clk);
	clk_put(sspi->clk);
	dma_release_channel(sspi->rx_chan);
	dma_release_channel(sspi->tx_chan);
	spi_master_put(master);
	return 0;
}

#ifdef CONFIG_PM_SLEEP
static int spi_sirfsoc_suspend(struct device *dev)
{
	struct spi_master *master = dev_get_drvdata(dev);
	struct sirfsoc_spi *sspi = spi_master_get_devdata(master);
	int ret;

	ret = spi_master_suspend(master);
	if (ret)
		return ret;

	clk_disable(sspi->clk);
	return 0;
}

static int spi_sirfsoc_resume(struct device *dev)
{
	struct spi_master *master = dev_get_drvdata(dev);
	struct sirfsoc_spi *sspi = spi_master_get_devdata(master);

	clk_enable(sspi->clk);
	writel(SIRFSOC_SPI_FIFO_RESET, sspi->base + sspi->regs->txfifo_op);
	writel(SIRFSOC_SPI_FIFO_RESET, sspi->base + sspi->regs->rxfifo_op);
	writel(SIRFSOC_SPI_FIFO_START, sspi->base + sspi->regs->txfifo_op);
	writel(SIRFSOC_SPI_FIFO_START, sspi->base + sspi->regs->rxfifo_op);
	return 0;
}
#endif

static SIMPLE_DEV_PM_OPS(spi_sirfsoc_pm_ops, spi_sirfsoc_suspend,
			 spi_sirfsoc_resume);

static struct platform_driver spi_sirfsoc_driver = {
	.driver = {
		.name = DRIVER_NAME,
		.pm     = &spi_sirfsoc_pm_ops,
		.of_match_table = spi_sirfsoc_of_match,
	},
	.probe = spi_sirfsoc_probe,
	.remove = spi_sirfsoc_remove,
};
module_platform_driver(spi_sirfsoc_driver);
MODULE_DESCRIPTION("SiRF SoC SPI master driver");
MODULE_AUTHOR("Zhiwu Song <Zhiwu.Song@csr.com>");
MODULE_AUTHOR("Barry Song <Baohua.Song@csr.com>");
MODULE_AUTHOR("Qipan Li <Qipan.Li@csr.com>");
MODULE_LICENSE("GPL v2");<|MERGE_RESOLUTION|>--- conflicted
+++ resolved
@@ -909,48 +909,6 @@
 		return -EINVAL;
 	}
 	sspi->word_width = DIV_ROUND_UP(bits_per_word, 8);
-<<<<<<< HEAD
-	txfifo_ctrl = SIRFSOC_SPI_FIFO_THD(SIRFSOC_SPI_FIFO_SIZE / 2) |
-					   (sspi->word_width >> 1);
-	rxfifo_ctrl = SIRFSOC_SPI_FIFO_THD(SIRFSOC_SPI_FIFO_SIZE / 2) |
-					   (sspi->word_width >> 1);
-
-	if (!(spi->mode & SPI_CS_HIGH))
-		regval |= SIRFSOC_SPI_CS_IDLE_STAT;
-	if (!(spi->mode & SPI_LSB_FIRST))
-		regval |= SIRFSOC_SPI_TRAN_MSB;
-	if (spi->mode & SPI_CPOL)
-		regval |= SIRFSOC_SPI_CLK_IDLE_STAT;
-
-	/*
-	 * Data should be driven at least 1/2 cycle before the fetch edge
-	 * to make sure that data gets stable at the fetch edge.
-	 */
-	if (((spi->mode & SPI_CPOL) && (spi->mode & SPI_CPHA)) ||
-	    (!(spi->mode & SPI_CPOL) && !(spi->mode & SPI_CPHA)))
-		regval &= ~SIRFSOC_SPI_DRV_POS_EDGE;
-	else
-		regval |= SIRFSOC_SPI_DRV_POS_EDGE;
-
-	writel(SIRFSOC_SPI_FIFO_SC(fifo_size - 2) |
-			SIRFSOC_SPI_FIFO_LC(fifo_size / 2) |
-			SIRFSOC_SPI_FIFO_HC(2),
-		sspi->base + SIRFSOC_SPI_TXFIFO_LEVEL_CHK);
-	writel(SIRFSOC_SPI_FIFO_SC(2) |
-			SIRFSOC_SPI_FIFO_LC(fifo_size / 2) |
-			SIRFSOC_SPI_FIFO_HC(fifo_size - 2),
-		sspi->base + SIRFSOC_SPI_RXFIFO_LEVEL_CHK);
-	writel(txfifo_ctrl, sspi->base + SIRFSOC_SPI_TXFIFO_CTRL);
-	writel(rxfifo_ctrl, sspi->base + SIRFSOC_SPI_RXFIFO_CTRL);
-
-	if (t && t->tx_buf && !t->rx_buf && (t->len <= SIRFSOC_MAX_CMD_BYTES)) {
-		regval |= (SIRFSOC_SPI_CMD_BYTE_NUM((t->len - 1)) |
-				SIRFSOC_SPI_CMD_MODE);
-		sspi->tx_by_cmd = true;
-	} else {
-		regval &= ~SIRFSOC_SPI_CMD_MODE;
-		sspi->tx_by_cmd = false;
-=======
 	txfifo_ctrl = (((sspi->fifo_size / 2) &
 			SIRFSOC_SPI_FIFO_THD_MASK(sspi))
 			<< SIRFSOC_SPI_FIFO_THD_OFFSET) |
@@ -1018,7 +976,6 @@
 				~SIRFSOC_SPI_CMD_MODE,
 				sspi->base + sspi->regs->spi_ctrl);
 		}
->>>>>>> afd2ff9b
 	}
 	if (IS_DMA_VALID(t)) {
 		/* Enable DMA mode for RX, TX */
