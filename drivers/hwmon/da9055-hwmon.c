--- conflicted
+++ resolved
@@ -199,16 +199,6 @@
 							+ 3076332, 10000));
 }
 
-<<<<<<< HEAD
-static ssize_t da9055_hwmon_show_name(struct device *dev,
-				      struct device_attribute *devattr,
-				      char *buf)
-{
-	return sprintf(buf, "da9055\n");
-}
-
-=======
->>>>>>> fc14f9c1
 static ssize_t show_label(struct device *dev,
 			  struct device_attribute *devattr, char *buf)
 {
