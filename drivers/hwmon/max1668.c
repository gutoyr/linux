/*
 * Copyright (c) 2011 David George <david.george@ska.ac.za>
 *
 * based on adm1021.c
 * some credit to Christoph Scheurer, but largely a rewrite
 *
 * This program is free software; you can redistribute it and/or modify
 * it under the terms of the GNU General Public License as published by
 * the Free Software Foundation; either version 2 of the License, or
 * (at your option) any later version.
 *
 * This program is distributed in the hope that it will be useful,
 * but WITHOUT ANY WARRANTY; without even the implied warranty of
 * MERCHANTABILITY or FITNESS FOR A PARTICULAR PURPOSE.  See the
 * GNU General Public License for more details.
 *
 * You should have received a copy of the GNU General Public License
 * along with this program; if not, write to the Free Software
 * Foundation, Inc., 675 Mass Ave, Cambridge, MA 02139, USA.
 */

#include <linux/module.h>
#include <linux/init.h>
#include <linux/slab.h>
#include <linux/jiffies.h>
#include <linux/i2c.h>
#include <linux/hwmon.h>
#include <linux/hwmon-sysfs.h>
#include <linux/err.h>
#include <linux/mutex.h>

/* Addresses to scan */
static const unsigned short max1668_addr_list[] = {
	0x18, 0x19, 0x1a, 0x29, 0x2a, 0x2b, 0x4c, 0x4d, 0x4e, I2C_CLIENT_END };

/* max1668 registers */

#define MAX1668_REG_TEMP(nr)	(nr)
#define MAX1668_REG_STAT1	0x05
#define MAX1668_REG_STAT2	0x06
#define MAX1668_REG_MAN_ID	0xfe
#define MAX1668_REG_DEV_ID	0xff

/* limits */

/* write high limits */
#define MAX1668_REG_LIMH_WR(nr)	(0x13 + 2 * (nr))
/* write low limits */
#define MAX1668_REG_LIML_WR(nr)	(0x14 + 2 * (nr))
/* read high limits */
#define MAX1668_REG_LIMH_RD(nr)	(0x08 + 2 * (nr))
/* read low limits */
#define MAX1668_REG_LIML_RD(nr)	(0x09 + 2 * (nr))

/* manufacturer and device ID Constants */
#define MAN_ID_MAXIM		0x4d
#define DEV_ID_MAX1668		0x3
#define DEV_ID_MAX1805		0x5
#define DEV_ID_MAX1989		0xb

/* read only mode module parameter */
static bool read_only;
module_param(read_only, bool, 0);
MODULE_PARM_DESC(read_only, "Don't set any values, read only mode");

enum chips { max1668, max1805, max1989 };

struct max1668_data {
	struct i2c_client *client;
	const struct attribute_group *groups[3];
	enum chips type;

	struct mutex update_lock;
	char valid;		/* !=0 if following fields are valid */
	unsigned long last_updated;	/* In jiffies */

	/* 1x local and 4x remote */
	s8 temp_max[5];
	s8 temp_min[5];
	s8 temp[5];
	u16 alarms;
};

static struct max1668_data *max1668_update_device(struct device *dev)
{
	struct max1668_data *data = dev_get_drvdata(dev);
	struct i2c_client *client = data->client;
	struct max1668_data *ret = data;
	s32 val;
	int i;

	mutex_lock(&data->update_lock);

	if (data->valid && !time_after(jiffies,
			data->last_updated + HZ + HZ / 2))
		goto abort;

	for (i = 0; i < 5; i++) {
		val = i2c_smbus_read_byte_data(client, MAX1668_REG_TEMP(i));
		if (unlikely(val < 0)) {
			ret = ERR_PTR(val);
			goto abort;
		}
		data->temp[i] = (s8) val;

		val = i2c_smbus_read_byte_data(client, MAX1668_REG_LIMH_RD(i));
		if (unlikely(val < 0)) {
			ret = ERR_PTR(val);
			goto abort;
		}
		data->temp_max[i] = (s8) val;

		val = i2c_smbus_read_byte_data(client, MAX1668_REG_LIML_RD(i));
		if (unlikely(val < 0)) {
			ret = ERR_PTR(val);
			goto abort;
		}
		data->temp_min[i] = (s8) val;
	}

	val = i2c_smbus_read_byte_data(client, MAX1668_REG_STAT1);
	if (unlikely(val < 0)) {
		ret = ERR_PTR(val);
		goto abort;
	}
	data->alarms = val << 8;

	val = i2c_smbus_read_byte_data(client, MAX1668_REG_STAT2);
	if (unlikely(val < 0)) {
		ret = ERR_PTR(val);
		goto abort;
	}
	data->alarms |= val;

	data->last_updated = jiffies;
	data->valid = 1;
abort:
	mutex_unlock(&data->update_lock);

	return ret;
}

static ssize_t show_temp(struct device *dev,
			 struct device_attribute *devattr, char *buf)
{
	int index = to_sensor_dev_attr(devattr)->index;
	struct max1668_data *data = max1668_update_device(dev);

	if (IS_ERR(data))
		return PTR_ERR(data);

	return sprintf(buf, "%d\n", data->temp[index] * 1000);
}

static ssize_t show_temp_max(struct device *dev,
			     struct device_attribute *devattr, char *buf)
{
	int index = to_sensor_dev_attr(devattr)->index;
	struct max1668_data *data = max1668_update_device(dev);

	if (IS_ERR(data))
		return PTR_ERR(data);

	return sprintf(buf, "%d\n", data->temp_max[index] * 1000);
}

static ssize_t show_temp_min(struct device *dev,
			     struct device_attribute *devattr, char *buf)
{
	int index = to_sensor_dev_attr(devattr)->index;
	struct max1668_data *data = max1668_update_device(dev);

	if (IS_ERR(data))
		return PTR_ERR(data);

	return sprintf(buf, "%d\n", data->temp_min[index] * 1000);
}

static ssize_t show_alarm(struct device *dev, struct device_attribute *attr,
			  char *buf)
{
	int index = to_sensor_dev_attr(attr)->index;
	struct max1668_data *data = max1668_update_device(dev);

	if (IS_ERR(data))
		return PTR_ERR(data);

	return sprintf(buf, "%u\n", (data->alarms >> index) & 0x1);
}

static ssize_t show_fault(struct device *dev,
			  struct device_attribute *devattr, char *buf)
{
	int index = to_sensor_dev_attr(devattr)->index;
	struct max1668_data *data = max1668_update_device(dev);

	if (IS_ERR(data))
		return PTR_ERR(data);

	return sprintf(buf, "%u\n",
		       (data->alarms & (1 << 12)) && data->temp[index] == 127);
}

static ssize_t set_temp_max(struct device *dev,
			    struct device_attribute *devattr,
			    const char *buf, size_t count)
{
	int index = to_sensor_dev_attr(devattr)->index;
	struct max1668_data *data = dev_get_drvdata(dev);
	struct i2c_client *client = data->client;
	long temp;
	int ret;

	ret = kstrtol(buf, 10, &temp);
	if (ret < 0)
		return ret;

	mutex_lock(&data->update_lock);
	data->temp_max[index] = clamp_val(temp/1000, -128, 127);
	ret = i2c_smbus_write_byte_data(client,
					MAX1668_REG_LIMH_WR(index),
					data->temp_max[index]);
	if (ret < 0)
		count = ret;
	mutex_unlock(&data->update_lock);

	return count;
}

static ssize_t set_temp_min(struct device *dev,
			    struct device_attribute *devattr,
			    const char *buf, size_t count)
{
	int index = to_sensor_dev_attr(devattr)->index;
	struct max1668_data *data = dev_get_drvdata(dev);
	struct i2c_client *client = data->client;
	long temp;
	int ret;

	ret = kstrtol(buf, 10, &temp);
	if (ret < 0)
		return ret;

	mutex_lock(&data->update_lock);
	data->temp_min[index] = clamp_val(temp/1000, -128, 127);
	ret = i2c_smbus_write_byte_data(client,
					MAX1668_REG_LIML_WR(index),
<<<<<<< HEAD
					data->temp_min[index]))
		count = -EIO;
=======
					data->temp_min[index]);
	if (ret < 0)
		count = ret;
>>>>>>> fc14f9c1
	mutex_unlock(&data->update_lock);

	return count;
}

static SENSOR_DEVICE_ATTR(temp1_input, S_IRUGO, show_temp, NULL, 0);
static SENSOR_DEVICE_ATTR(temp1_max, S_IRUGO, show_temp_max,
				set_temp_max, 0);
static SENSOR_DEVICE_ATTR(temp1_min, S_IRUGO, show_temp_min,
				set_temp_min, 0);
static SENSOR_DEVICE_ATTR(temp2_input, S_IRUGO, show_temp, NULL, 1);
static SENSOR_DEVICE_ATTR(temp2_max, S_IRUGO, show_temp_max,
				set_temp_max, 1);
static SENSOR_DEVICE_ATTR(temp2_min, S_IRUGO, show_temp_min,
				set_temp_min, 1);
static SENSOR_DEVICE_ATTR(temp3_input, S_IRUGO, show_temp, NULL, 2);
static SENSOR_DEVICE_ATTR(temp3_max, S_IRUGO, show_temp_max,
				set_temp_max, 2);
static SENSOR_DEVICE_ATTR(temp3_min, S_IRUGO, show_temp_min,
				set_temp_min, 2);
static SENSOR_DEVICE_ATTR(temp4_input, S_IRUGO, show_temp, NULL, 3);
static SENSOR_DEVICE_ATTR(temp4_max, S_IRUGO, show_temp_max,
				set_temp_max, 3);
static SENSOR_DEVICE_ATTR(temp4_min, S_IRUGO, show_temp_min,
				set_temp_min, 3);
static SENSOR_DEVICE_ATTR(temp5_input, S_IRUGO, show_temp, NULL, 4);
static SENSOR_DEVICE_ATTR(temp5_max, S_IRUGO, show_temp_max,
				set_temp_max, 4);
static SENSOR_DEVICE_ATTR(temp5_min, S_IRUGO, show_temp_min,
				set_temp_min, 4);

static SENSOR_DEVICE_ATTR(temp1_max_alarm, S_IRUGO, show_alarm, NULL, 14);
static SENSOR_DEVICE_ATTR(temp1_min_alarm, S_IRUGO, show_alarm, NULL, 13);
static SENSOR_DEVICE_ATTR(temp2_min_alarm, S_IRUGO, show_alarm, NULL, 7);
static SENSOR_DEVICE_ATTR(temp2_max_alarm, S_IRUGO, show_alarm, NULL, 6);
static SENSOR_DEVICE_ATTR(temp3_min_alarm, S_IRUGO, show_alarm, NULL, 5);
static SENSOR_DEVICE_ATTR(temp3_max_alarm, S_IRUGO, show_alarm, NULL, 4);
static SENSOR_DEVICE_ATTR(temp4_min_alarm, S_IRUGO, show_alarm, NULL, 3);
static SENSOR_DEVICE_ATTR(temp4_max_alarm, S_IRUGO, show_alarm, NULL, 2);
static SENSOR_DEVICE_ATTR(temp5_min_alarm, S_IRUGO, show_alarm, NULL, 1);
static SENSOR_DEVICE_ATTR(temp5_max_alarm, S_IRUGO, show_alarm, NULL, 0);

static SENSOR_DEVICE_ATTR(temp2_fault, S_IRUGO, show_fault, NULL, 1);
static SENSOR_DEVICE_ATTR(temp3_fault, S_IRUGO, show_fault, NULL, 2);
static SENSOR_DEVICE_ATTR(temp4_fault, S_IRUGO, show_fault, NULL, 3);
static SENSOR_DEVICE_ATTR(temp5_fault, S_IRUGO, show_fault, NULL, 4);

/* Attributes common to MAX1668, MAX1989 and MAX1805 */
static struct attribute *max1668_attribute_common[] = {
	&sensor_dev_attr_temp1_max.dev_attr.attr,
	&sensor_dev_attr_temp1_min.dev_attr.attr,
	&sensor_dev_attr_temp1_input.dev_attr.attr,
	&sensor_dev_attr_temp2_max.dev_attr.attr,
	&sensor_dev_attr_temp2_min.dev_attr.attr,
	&sensor_dev_attr_temp2_input.dev_attr.attr,
	&sensor_dev_attr_temp3_max.dev_attr.attr,
	&sensor_dev_attr_temp3_min.dev_attr.attr,
	&sensor_dev_attr_temp3_input.dev_attr.attr,

	&sensor_dev_attr_temp1_max_alarm.dev_attr.attr,
	&sensor_dev_attr_temp1_min_alarm.dev_attr.attr,
	&sensor_dev_attr_temp2_max_alarm.dev_attr.attr,
	&sensor_dev_attr_temp2_min_alarm.dev_attr.attr,
	&sensor_dev_attr_temp3_max_alarm.dev_attr.attr,
	&sensor_dev_attr_temp3_min_alarm.dev_attr.attr,

	&sensor_dev_attr_temp2_fault.dev_attr.attr,
	&sensor_dev_attr_temp3_fault.dev_attr.attr,
	NULL
};

/* Attributes not present on MAX1805 */
static struct attribute *max1668_attribute_unique[] = {
	&sensor_dev_attr_temp4_max.dev_attr.attr,
	&sensor_dev_attr_temp4_min.dev_attr.attr,
	&sensor_dev_attr_temp4_input.dev_attr.attr,
	&sensor_dev_attr_temp5_max.dev_attr.attr,
	&sensor_dev_attr_temp5_min.dev_attr.attr,
	&sensor_dev_attr_temp5_input.dev_attr.attr,

	&sensor_dev_attr_temp4_max_alarm.dev_attr.attr,
	&sensor_dev_attr_temp4_min_alarm.dev_attr.attr,
	&sensor_dev_attr_temp5_max_alarm.dev_attr.attr,
	&sensor_dev_attr_temp5_min_alarm.dev_attr.attr,

	&sensor_dev_attr_temp4_fault.dev_attr.attr,
	&sensor_dev_attr_temp5_fault.dev_attr.attr,
	NULL
};

static umode_t max1668_attribute_mode(struct kobject *kobj,
				     struct attribute *attr, int index)
{
	umode_t ret = S_IRUGO;
	if (read_only)
		return ret;
	if (attr == &sensor_dev_attr_temp1_max.dev_attr.attr ||
	    attr == &sensor_dev_attr_temp2_max.dev_attr.attr ||
	    attr == &sensor_dev_attr_temp3_max.dev_attr.attr ||
	    attr == &sensor_dev_attr_temp4_max.dev_attr.attr ||
	    attr == &sensor_dev_attr_temp5_max.dev_attr.attr ||
	    attr == &sensor_dev_attr_temp1_min.dev_attr.attr ||
	    attr == &sensor_dev_attr_temp2_min.dev_attr.attr ||
	    attr == &sensor_dev_attr_temp3_min.dev_attr.attr ||
	    attr == &sensor_dev_attr_temp4_min.dev_attr.attr ||
	    attr == &sensor_dev_attr_temp5_min.dev_attr.attr)
		ret |= S_IWUSR;
	return ret;
}

static const struct attribute_group max1668_group_common = {
	.attrs = max1668_attribute_common,
	.is_visible = max1668_attribute_mode
};

static const struct attribute_group max1668_group_unique = {
	.attrs = max1668_attribute_unique,
	.is_visible = max1668_attribute_mode
};

/* Return 0 if detection is successful, -ENODEV otherwise */
static int max1668_detect(struct i2c_client *client,
			  struct i2c_board_info *info)
{
	struct i2c_adapter *adapter = client->adapter;
	const char *type_name;
	int man_id, dev_id;

	if (!i2c_check_functionality(adapter, I2C_FUNC_SMBUS_BYTE_DATA))
		return -ENODEV;

	/* Check for unsupported part */
	man_id = i2c_smbus_read_byte_data(client, MAX1668_REG_MAN_ID);
	if (man_id != MAN_ID_MAXIM)
		return -ENODEV;

	dev_id = i2c_smbus_read_byte_data(client, MAX1668_REG_DEV_ID);
	if (dev_id < 0)
		return -ENODEV;

	type_name = NULL;
	if (dev_id == DEV_ID_MAX1668)
		type_name = "max1668";
	else if (dev_id == DEV_ID_MAX1805)
		type_name = "max1805";
	else if (dev_id == DEV_ID_MAX1989)
		type_name = "max1989";

	if (!type_name)
		return -ENODEV;

	strlcpy(info->type, type_name, I2C_NAME_SIZE);

	return 0;
}

static int max1668_probe(struct i2c_client *client,
			 const struct i2c_device_id *id)
{
	struct i2c_adapter *adapter = client->adapter;
	struct device *dev = &client->dev;
	struct device *hwmon_dev;
	struct max1668_data *data;

	if (!i2c_check_functionality(adapter, I2C_FUNC_SMBUS_BYTE_DATA))
		return -ENODEV;

	data = devm_kzalloc(dev, sizeof(struct max1668_data), GFP_KERNEL);
	if (!data)
		return -ENOMEM;

	data->client = client;
	data->type = id->driver_data;
	mutex_init(&data->update_lock);

	/* sysfs hooks */
	data->groups[0] = &max1668_group_common;
	if (data->type == max1668 || data->type == max1989)
		data->groups[1] = &max1668_group_unique;

	hwmon_dev = devm_hwmon_device_register_with_groups(dev, client->name,
							   data, data->groups);
	return PTR_ERR_OR_ZERO(hwmon_dev);
}

static const struct i2c_device_id max1668_id[] = {
	{ "max1668", max1668 },
	{ "max1805", max1805 },
	{ "max1989", max1989 },
	{ }
};
MODULE_DEVICE_TABLE(i2c, max1668_id);

/* This is the driver that will be inserted */
static struct i2c_driver max1668_driver = {
	.class = I2C_CLASS_HWMON,
	.driver = {
		  .name	= "max1668",
		  },
	.probe = max1668_probe,
	.id_table = max1668_id,
	.detect	= max1668_detect,
	.address_list = max1668_addr_list,
};

module_i2c_driver(max1668_driver);

MODULE_AUTHOR("David George <david.george@ska.ac.za>");
MODULE_DESCRIPTION("MAX1668 remote temperature sensor driver");
MODULE_LICENSE("GPL");<|MERGE_RESOLUTION|>--- conflicted
+++ resolved
@@ -245,14 +245,9 @@
 	data->temp_min[index] = clamp_val(temp/1000, -128, 127);
 	ret = i2c_smbus_write_byte_data(client,
 					MAX1668_REG_LIML_WR(index),
-<<<<<<< HEAD
-					data->temp_min[index]))
-		count = -EIO;
-=======
 					data->temp_min[index]);
 	if (ret < 0)
 		count = ret;
->>>>>>> fc14f9c1
 	mutex_unlock(&data->update_lock);
 
 	return count;
