--- conflicted
+++ resolved
@@ -280,13 +280,8 @@
 	  If you say yes here you get support for the temperature
 	  sensor(s) inside your CPU. Supported are later revisions of
 	  the AMD Family 10h and all revisions of the AMD Family 11h,
-<<<<<<< HEAD
-	  12h (Llano), 14h (Brazos), 15h (Bulldozer/Trinity) and
-	  16h (Kabini) microarchitectures.
-=======
 	  12h (Llano), 14h (Brazos), 15h (Bulldozer/Trinity/Kaveri/Carrizo)
 	  and 16h (Kabini/Mullins) microarchitectures.
->>>>>>> fc14f9c1
 
 	  This driver can also be built as a module.  If so, the module
 	  will be called k10temp.
@@ -560,23 +555,15 @@
 	  will be called ibmpex.
 
 config SENSORS_IBMPOWERNV
-<<<<<<< HEAD
-	tristate "IBM PowerNv Platform temperature/power/fan sensor"
-=======
 	tristate "IBM POWERNV platform sensors"
->>>>>>> fc14f9c1
 	depends on PPC_POWERNV
 	default y
 	help
 	  If you say yes here you get support for the temperature/fan/power
-<<<<<<< HEAD
-	  sensors on your platform.
-=======
 	  sensors on your PowerNV platform.
 
 	  This driver can also be built as a module. If so, the module
 	  will be called ibmpowernv.
->>>>>>> fc14f9c1
 
 config SENSORS_IIO_HWMON
 	tristate "Hwmon driver that uses channels specified via iio maps"
@@ -1050,15 +1037,9 @@
 	  This driver can also be built as a module.  If so, the module
 	  will be called lm95234.
 
-<<<<<<< HEAD
-config SENSORS_NTC_THERMISTOR
-	tristate "NTC thermistor support"
-	depends on !OF || IIO=n || IIO
-=======
 config SENSORS_LM95241
 	tristate "National Semiconductor LM95241 and compatibles"
 	depends on I2C
->>>>>>> fc14f9c1
 	help
 	  If you say yes here you get support for LM95231 and LM95241 sensor
 	  chips.
