--- conflicted
+++ resolved
@@ -238,44 +238,8 @@
 	hih6130->client = client;
 	mutex_init(&hih6130->lock);
 
-<<<<<<< HEAD
-	err = sysfs_create_group(&client->dev.kobj, &hih6130_attr_group);
-	if (err) {
-		dev_dbg(&client->dev, "could not create sysfs files\n");
-		return err;
-	}
-
-	hih6130->hwmon_dev = hwmon_device_register(&client->dev);
-	if (IS_ERR(hih6130->hwmon_dev)) {
-		dev_dbg(&client->dev, "unable to register hwmon device\n");
-		err = PTR_ERR(hih6130->hwmon_dev);
-		goto fail_remove_sysfs;
-	}
-
 	if (!i2c_check_functionality(client->adapter, I2C_FUNC_SMBUS_QUICK))
 		hih6130->write_length = 1;
-
-	return 0;
-
-fail_remove_sysfs:
-	sysfs_remove_group(&client->dev.kobj, &hih6130_attr_group);
-	return err;
-}
-
-/**
- * hih6130_remove() - remove device
- * @client: I2C client device
- */
-static int hih6130_remove(struct i2c_client *client)
-{
-	struct hih6130 *hih6130 = i2c_get_clientdata(client);
-
-	hwmon_device_unregister(hih6130->hwmon_dev);
-	sysfs_remove_group(&client->dev.kobj, &hih6130_attr_group);
-=======
-	if (!i2c_check_functionality(client->adapter, I2C_FUNC_SMBUS_QUICK))
-		hih6130->write_length = 1;
->>>>>>> fc14f9c1
 
 	hwmon_dev = devm_hwmon_device_register_with_groups(dev, client->name,
 							   hih6130,
