/*
 * sec-core.c
 *
 * Copyright (c) 2012 Samsung Electronics Co., Ltd
 *              http://www.samsung.com
 *
 *  This program is free software; you can redistribute  it and/or modify it
 *  under  the terms of  the GNU General  Public License as published by the
 *  Free Software Foundation;  either version 2 of the  License, or (at your
 *  option) any later version.
 *
 */

#include <linux/module.h>
#include <linux/moduleparam.h>
#include <linux/init.h>
#include <linux/err.h>
#include <linux/slab.h>
#include <linux/i2c.h>
#include <linux/of.h>
#include <linux/of_irq.h>
#include <linux/interrupt.h>
#include <linux/pm_runtime.h>
#include <linux/mutex.h>
#include <linux/mfd/core.h>
#include <linux/mfd/samsung/core.h>
#include <linux/mfd/samsung/irq.h>
#include <linux/mfd/samsung/s2mpa01.h>
#include <linux/mfd/samsung/s2mps11.h>
#include <linux/mfd/samsung/s2mps14.h>
#include <linux/mfd/samsung/s2mpu02.h>
#include <linux/mfd/samsung/s5m8763.h>
#include <linux/mfd/samsung/s5m8767.h>
#include <linux/regulator/machine.h>
#include <linux/regmap.h>

static const struct mfd_cell s5m8751_devs[] = {
	{
		.name = "s5m8751-pmic",
	}, {
		.name = "s5m-charger",
	}, {
		.name = "s5m8751-codec",
	},
};

static const struct mfd_cell s5m8763_devs[] = {
	{
		.name = "s5m8763-pmic",
	}, {
		.name = "s5m-rtc",
	}, {
		.name = "s5m-charger",
	},
};

static const struct mfd_cell s5m8767_devs[] = {
	{
		.name = "s5m8767-pmic",
	}, {
		.name = "s5m-rtc",
	}, {
		.name = "s5m8767-clk",
		.of_compatible = "samsung,s5m8767-clk",
	}
};

static const struct mfd_cell s2mps11_devs[] = {
	{
		.name = "s2mps11-pmic",
	}, {
		.name = "s2mps11-clk",
		.of_compatible = "samsung,s2mps11-clk",
	}
};

static const struct mfd_cell s2mps14_devs[] = {
	{
		.name = "s2mps14-pmic",
	}, {
		.name = "s2mps14-rtc",
	}, {
		.name = "s2mps14-clk",
		.of_compatible = "samsung,s2mps14-clk",
	}
};

static const struct mfd_cell s2mpa01_devs[] = {
	{
		.name = "s2mpa01-pmic",
	},
};

static const struct mfd_cell s2mpu02_devs[] = {
	{ .name = "s2mpu02-pmic", },
	{ .name = "s2mpu02-rtc", },
	{
		.name = "s2mpu02-clk",
		.of_compatible = "samsung,s2mpu02-clk",
	}
};

#ifdef CONFIG_OF
static const struct of_device_id sec_dt_match[] = {
	{	.compatible = "samsung,s5m8767-pmic",
		.data = (void *)S5M8767X,
	}, {
		.compatible = "samsung,s2mps11-pmic",
		.data = (void *)S2MPS11X,
	}, {
		.compatible = "samsung,s2mps14-pmic",
		.data = (void *)S2MPS14X,
	}, {
		.compatible = "samsung,s2mpa01-pmic",
		.data = (void *)S2MPA01,
	}, {
		.compatible = "samsung,s2mpu02-pmic",
		.data = (void *)S2MPU02,
	}, {
		/* Sentinel */
	},
};
#endif

static bool s2mpa01_volatile(struct device *dev, unsigned int reg)
{
	switch (reg) {
	case S2MPA01_REG_INT1M:
	case S2MPA01_REG_INT2M:
	case S2MPA01_REG_INT3M:
		return false;
	default:
		return true;
	}
}

static bool s2mps11_volatile(struct device *dev, unsigned int reg)
{
	switch (reg) {
	case S2MPS11_REG_INT1M:
	case S2MPS11_REG_INT2M:
	case S2MPS11_REG_INT3M:
		return false;
	default:
		return true;
	}
}

static bool s2mpu02_volatile(struct device *dev, unsigned int reg)
{
	switch (reg) {
	case S2MPU02_REG_INT1M:
	case S2MPU02_REG_INT2M:
	case S2MPU02_REG_INT3M:
		return false;
	default:
		return true;
	}
}

static bool s5m8763_volatile(struct device *dev, unsigned int reg)
{
	switch (reg) {
	case S5M8763_REG_IRQM1:
	case S5M8763_REG_IRQM2:
	case S5M8763_REG_IRQM3:
	case S5M8763_REG_IRQM4:
		return false;
	default:
		return true;
	}
}

static const struct regmap_config sec_regmap_config = {
	.reg_bits = 8,
	.val_bits = 8,
};

static const struct regmap_config s2mpa01_regmap_config = {
	.reg_bits = 8,
	.val_bits = 8,

	.max_register = S2MPA01_REG_LDO_OVCB4,
	.volatile_reg = s2mpa01_volatile,
	.cache_type = REGCACHE_FLAT,
};

static const struct regmap_config s2mps11_regmap_config = {
	.reg_bits = 8,
	.val_bits = 8,

	.max_register = S2MPS11_REG_L38CTRL,
	.volatile_reg = s2mps11_volatile,
	.cache_type = REGCACHE_FLAT,
};

static const struct regmap_config s2mps14_regmap_config = {
	.reg_bits = 8,
	.val_bits = 8,

	.max_register = S2MPS14_REG_LDODSCH3,
	.volatile_reg = s2mps11_volatile,
	.cache_type = REGCACHE_FLAT,
};

static const struct regmap_config s2mpu02_regmap_config = {
	.reg_bits = 8,
	.val_bits = 8,

	.max_register = S2MPU02_REG_DVSDATA,
	.volatile_reg = s2mpu02_volatile,
	.cache_type = REGCACHE_FLAT,
};

static const struct regmap_config s5m8763_regmap_config = {
	.reg_bits = 8,
	.val_bits = 8,

	.max_register = S5M8763_REG_LBCNFG2,
	.volatile_reg = s5m8763_volatile,
	.cache_type = REGCACHE_FLAT,
};

static const struct regmap_config s5m8767_regmap_config = {
	.reg_bits = 8,
	.val_bits = 8,

	.max_register = S5M8767_REG_LDO28CTRL,
	.volatile_reg = s2mps11_volatile,
	.cache_type = REGCACHE_FLAT,
};

#ifdef CONFIG_OF
/*
 * Only the common platform data elements for s5m8767 are parsed here from the
 * device tree. Other sub-modules of s5m8767 such as pmic, rtc , charger and
 * others have to parse their own platform data elements from device tree.
 *
 * The s5m8767 platform data structure is instantiated here and the drivers for
 * the sub-modules need not instantiate another instance while parsing their
 * platform data.
 */
static struct sec_platform_data *sec_pmic_i2c_parse_dt_pdata(
					struct device *dev)
{
	struct sec_platform_data *pd;

	pd = devm_kzalloc(dev, sizeof(*pd), GFP_KERNEL);
	if (!pd) {
		dev_err(dev, "could not allocate memory for pdata\n");
		return ERR_PTR(-ENOMEM);
	}

	/*
	 * ToDo: the 'wakeup' member in the platform data is more of a linux
	 * specfic information. Hence, there is no binding for that yet and
	 * not parsed here.
	 */

	return pd;
}
#else
static struct sec_platform_data *sec_pmic_i2c_parse_dt_pdata(
					struct device *dev)
{
	return NULL;
}
#endif

static inline unsigned long sec_i2c_get_driver_data(struct i2c_client *i2c,
						const struct i2c_device_id *id)
{
#ifdef CONFIG_OF
	if (i2c->dev.of_node) {
		const struct of_device_id *match;

		match = of_match_node(sec_dt_match, i2c->dev.of_node);
		return (unsigned long)match->data;
	}
#endif
	return id->driver_data;
}

static int sec_pmic_probe(struct i2c_client *i2c,
			    const struct i2c_device_id *id)
{
	struct sec_platform_data *pdata = dev_get_platdata(&i2c->dev);
	const struct regmap_config *regmap;
	const struct mfd_cell *sec_devs;
	struct sec_pmic_dev *sec_pmic;
	unsigned long device_type;
	int ret, num_sec_devs;

	sec_pmic = devm_kzalloc(&i2c->dev, sizeof(struct sec_pmic_dev),
				GFP_KERNEL);
	if (sec_pmic == NULL)
		return -ENOMEM;

	i2c_set_clientdata(i2c, sec_pmic);
	sec_pmic->dev = &i2c->dev;
	sec_pmic->i2c = i2c;
	sec_pmic->irq = i2c->irq;
	device_type = sec_i2c_get_driver_data(i2c, id);

	if (sec_pmic->dev->of_node) {
		pdata = sec_pmic_i2c_parse_dt_pdata(sec_pmic->dev);
		if (IS_ERR(pdata)) {
			ret = PTR_ERR(pdata);
			return ret;
		}
		pdata->device_type = device_type;
	}
	if (pdata) {
		sec_pmic->device_type = pdata->device_type;
		sec_pmic->ono = pdata->ono;
		sec_pmic->irq_base = pdata->irq_base;
		sec_pmic->wakeup = pdata->wakeup;
		sec_pmic->pdata = pdata;
	}

	switch (sec_pmic->device_type) {
	case S2MPA01:
		regmap = &s2mpa01_regmap_config;
		break;
	case S2MPS11X:
		regmap = &s2mps11_regmap_config;
		break;
	case S2MPS14X:
		regmap = &s2mps14_regmap_config;
		break;
	case S5M8763X:
		regmap = &s5m8763_regmap_config;
		break;
	case S5M8767X:
		regmap = &s5m8767_regmap_config;
		break;
	case S2MPU02:
		regmap = &s2mpu02_regmap_config;
		break;
	default:
		regmap = &sec_regmap_config;
		break;
	}

	sec_pmic->regmap_pmic = devm_regmap_init_i2c(i2c, regmap);
	if (IS_ERR(sec_pmic->regmap_pmic)) {
		ret = PTR_ERR(sec_pmic->regmap_pmic);
		dev_err(&i2c->dev, "Failed to allocate register map: %d\n",
			ret);
		return ret;
	}

<<<<<<< HEAD
	sec_pmic->rtc = i2c_new_dummy(i2c->adapter, RTC_I2C_ADDR);
	if (!sec_pmic->rtc) {
		dev_err(&i2c->dev, "Failed to allocate I2C for RTC\n");
		return -ENODEV;
	}
	i2c_set_clientdata(sec_pmic->rtc, sec_pmic);

=======
>>>>>>> fc14f9c1
	if (pdata && pdata->cfg_pmic_irq)
		pdata->cfg_pmic_irq();

	sec_irq_init(sec_pmic);

	pm_runtime_set_active(sec_pmic->dev);

	switch (sec_pmic->device_type) {
	case S5M8751X:
		sec_devs = s5m8751_devs;
		num_sec_devs = ARRAY_SIZE(s5m8751_devs);
		break;
	case S5M8763X:
		sec_devs = s5m8763_devs;
		num_sec_devs = ARRAY_SIZE(s5m8763_devs);
		break;
	case S5M8767X:
		sec_devs = s5m8767_devs;
		num_sec_devs = ARRAY_SIZE(s5m8767_devs);
		break;
	case S2MPA01:
		sec_devs = s2mpa01_devs;
		num_sec_devs = ARRAY_SIZE(s2mpa01_devs);
		break;
	case S2MPS11X:
		sec_devs = s2mps11_devs;
		num_sec_devs = ARRAY_SIZE(s2mps11_devs);
		break;
	case S2MPS14X:
		sec_devs = s2mps14_devs;
		num_sec_devs = ARRAY_SIZE(s2mps14_devs);
		break;
	case S2MPU02:
		sec_devs = s2mpu02_devs;
		num_sec_devs = ARRAY_SIZE(s2mpu02_devs);
		break;
	default:
		/* If this happens the probe function is problem */
		BUG();
	}
	ret = mfd_add_devices(sec_pmic->dev, -1, sec_devs, num_sec_devs, NULL,
			      0, NULL);
	if (ret)
		goto err_mfd;

	device_init_wakeup(sec_pmic->dev, sec_pmic->wakeup);

	return ret;

err_mfd:
	sec_irq_exit(sec_pmic);
	return ret;
}

static int sec_pmic_remove(struct i2c_client *i2c)
{
	struct sec_pmic_dev *sec_pmic = i2c_get_clientdata(i2c);

	mfd_remove_devices(sec_pmic->dev);
	sec_irq_exit(sec_pmic);
	return 0;
}

#ifdef CONFIG_PM_SLEEP
static int sec_pmic_suspend(struct device *dev)
{
	struct i2c_client *i2c = container_of(dev, struct i2c_client, dev);
	struct sec_pmic_dev *sec_pmic = i2c_get_clientdata(i2c);

	if (device_may_wakeup(dev))
		enable_irq_wake(sec_pmic->irq);
	/*
	 * PMIC IRQ must be disabled during suspend for RTC alarm
	 * to work properly.
	 * When device is woken up from suspend, an
	 * interrupt occurs before resuming I2C bus controller.
	 * The interrupt is handled by regmap_irq_thread which tries
	 * to read RTC registers. This read fails (I2C is still
	 * suspended) and RTC Alarm interrupt is disabled.
	 */
	disable_irq(sec_pmic->irq);

	switch (sec_pmic->device_type) {
	case S2MPS14X:
	case S2MPU02:
		regulator_suspend_prepare(PM_SUSPEND_MEM);
		break;
	default:
		break;
	}

	return 0;
}

static int sec_pmic_resume(struct device *dev)
{
	struct i2c_client *i2c = container_of(dev, struct i2c_client, dev);
	struct sec_pmic_dev *sec_pmic = i2c_get_clientdata(i2c);

	if (device_may_wakeup(dev))
		disable_irq_wake(sec_pmic->irq);
	enable_irq(sec_pmic->irq);

	return 0;
}
#endif /* CONFIG_PM_SLEEP */

static SIMPLE_DEV_PM_OPS(sec_pmic_pm_ops, sec_pmic_suspend, sec_pmic_resume);

static const struct i2c_device_id sec_pmic_id[] = {
	{ "sec_pmic", 0 },
	{ }
};
MODULE_DEVICE_TABLE(i2c, sec_pmic_id);

static struct i2c_driver sec_pmic_driver = {
	.driver = {
		   .name = "sec_pmic",
		   .owner = THIS_MODULE,
		   .pm = &sec_pmic_pm_ops,
		   .of_match_table = of_match_ptr(sec_dt_match),
	},
	.probe = sec_pmic_probe,
	.remove = sec_pmic_remove,
	.id_table = sec_pmic_id,
};

static int __init sec_pmic_init(void)
{
	return i2c_add_driver(&sec_pmic_driver);
}

subsys_initcall(sec_pmic_init);

static void __exit sec_pmic_exit(void)
{
	i2c_del_driver(&sec_pmic_driver);
}
module_exit(sec_pmic_exit);

MODULE_AUTHOR("Sangbeom Kim <sbkim73@samsung.com>");
MODULE_DESCRIPTION("Core support for the S5M MFD");
MODULE_LICENSE("GPL");<|MERGE_RESOLUTION|>--- conflicted
+++ resolved
@@ -350,16 +350,6 @@
 		return ret;
 	}
 
-<<<<<<< HEAD
-	sec_pmic->rtc = i2c_new_dummy(i2c->adapter, RTC_I2C_ADDR);
-	if (!sec_pmic->rtc) {
-		dev_err(&i2c->dev, "Failed to allocate I2C for RTC\n");
-		return -ENODEV;
-	}
-	i2c_set_clientdata(sec_pmic->rtc, sec_pmic);
-
-=======
->>>>>>> fc14f9c1
 	if (pdata && pdata->cfg_pmic_irq)
 		pdata->cfg_pmic_irq();
 
