--- conflicted
+++ resolved
@@ -262,9 +262,6 @@
 	max77686->wakeup = pdata->wakeup;
 	max77686->irq = i2c->irq;
 
-<<<<<<< HEAD
-	max77686->regmap = devm_regmap_init_i2c(i2c, &max77686_regmap_config);
-=======
 	if (max77686->type == TYPE_MAX77686) {
 		config = &max77686_regmap_config;
 		irq_chip = &max77686_irq_chip;
@@ -282,7 +279,6 @@
 	}
 
 	max77686->regmap = devm_regmap_init_i2c(i2c, config);
->>>>>>> fc14f9c1
 	if (IS_ERR(max77686->regmap)) {
 		ret = PTR_ERR(max77686->regmap);
 		dev_err(max77686->dev, "Failed to allocate register map: %d\n",
@@ -297,14 +293,6 @@
 		return -ENODEV;
 	}
 
-<<<<<<< HEAD
-	max77686->rtc = i2c_new_dummy(i2c->adapter, I2C_ADDR_RTC);
-	if (!max77686->rtc) {
-		dev_err(max77686->dev, "Failed to allocate I2C device for RTC\n");
-		return -ENODEV;
-	}
-	i2c_set_clientdata(max77686->rtc, max77686);
-=======
 	if (max77686->type == TYPE_MAX77686) {
 		max77686->rtc = i2c_new_dummy(i2c->adapter, I2C_ADDR_RTC);
 		if (!max77686->rtc) {
@@ -313,7 +301,6 @@
 			return -ENODEV;
 		}
 		i2c_set_clientdata(max77686->rtc, max77686);
->>>>>>> fc14f9c1
 
 		max77686->rtc_regmap =
 			devm_regmap_init_i2c(max77686->rtc,
