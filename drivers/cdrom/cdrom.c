--- conflicted
+++ resolved
@@ -2791,15 +2791,9 @@
 	cgc.cmd[8] = 8;
 	cgc.quiet = 1;
 
-<<<<<<< HEAD
-	cgc->buffer = kzalloc(blocksize, GFP_KERNEL);
-	if (cgc->buffer == NULL)
-		return -ENOMEM;
-=======
 	ret = cdo->generic_packet(cdi, &cgc);
 	if (ret)
 		return ret;
->>>>>>> fc14f9c1
 
 	buflen = be16_to_cpu(ti->track_information_length) +
 		sizeof(ti->track_information_length);
