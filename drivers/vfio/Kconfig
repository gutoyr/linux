--- conflicted
+++ resolved
@@ -9,15 +9,9 @@
 	default n
 
 config VFIO_SPAPR_EEH
-<<<<<<< HEAD
-       tristate
-       depends on EEH && VFIO_IOMMU_SPAPR_TCE
-       default n
-=======
 	tristate
 	depends on EEH && VFIO_IOMMU_SPAPR_TCE
 	default n
->>>>>>> fc14f9c1
 
 menuconfig VFIO
 	tristate "VFIO Non-Privileged userspace driver framework"
@@ -25,10 +19,7 @@
 	select VFIO_IOMMU_TYPE1 if X86
 	select VFIO_IOMMU_SPAPR_TCE if (PPC_POWERNV || PPC_PSERIES)
 	select VFIO_SPAPR_EEH if (PPC_POWERNV || PPC_PSERIES)
-<<<<<<< HEAD
-=======
 	select ANON_INODES
->>>>>>> fc14f9c1
 	help
 	  VFIO provides a framework for secure userspace device drivers.
 	  See Documentation/vfio.txt for more details.
