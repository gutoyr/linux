--- conflicted
+++ resolved
@@ -94,19 +94,6 @@
  */
 struct tce_container {
 	struct mutex lock;
-<<<<<<< HEAD
-	struct iommu_group *grp;
-	bool enabled;
-	unsigned long start64;
-};
-
-
-static void tce_iommu_take_ownership_notify(struct spapr_tce_iommu_group *data,
-		bool enable)
-{
-	if (data && data->ops && data->ops->take_ownership)
-		data->ops->take_ownership(data, enable);
-=======
 	bool enabled;
 	unsigned long locked_pages;
 	bool v2;
@@ -198,27 +185,14 @@
 	}
 
 	return ret;
->>>>>>> bb1d2670
 }
 
 static int tce_iommu_enable(struct tce_container *container)
 {
 	int ret = 0;
-<<<<<<< HEAD
-	struct iommu_table *tbl;
-	struct spapr_tce_iommu_group *data;
-
-	if (!container->grp)
-		return -ENXIO;
-
-	data = iommu_group_get_iommudata(container->grp);
-	if (!data || !data->iommu_owner || !data->ops->get_table)
-		return -ENXIO;
-=======
 	unsigned long locked;
 	struct iommu_table_group *table_group;
 	struct tce_iommu_group *tcegrp;
->>>>>>> bb1d2670
 
 	if (!current->mm)
 		return -ESRCH; /* process exited */
@@ -250,18 +224,6 @@
 	 * this is that we cannot tell here the amount of RAM used by the guest
 	 * as this information is only available from KVM and VFIO is
 	 * KVM agnostic.
-<<<<<<< HEAD
-	 */
-	tbl = data->ops->get_table(data, TCE_DEFAULT_WINDOW);
-	if (!tbl)
-		return -ENXIO;
-
-	ret = try_increment_locked_vm((tbl->it_size << tbl->it_page_shift) >>
-			PAGE_SHIFT);
-	if (ret)
-		return ret;
-
-=======
 	 *
 	 * So we do not allow enabling a container without a group attached
 	 * as there is no way to know how much we should increment
@@ -286,7 +248,6 @@
 
 	container->locked_pages = locked;
 
->>>>>>> bb1d2670
 	container->enabled = true;
 
 	return ret;
@@ -294,46 +255,11 @@
 
 static void tce_iommu_disable(struct tce_container *container)
 {
-	struct spapr_tce_iommu_group *data;
-	struct iommu_table *tbl;
-
 	if (!container->enabled)
 		return;
 
 	container->enabled = false;
 
-<<<<<<< HEAD
-	if (!container->grp)
-		return;
-
-	data = iommu_group_get_iommudata(container->grp);
-	if (!data || !data->iommu_owner || !data->ops->get_table)
-		return;
-
-	/* Try resetting, there might have been a 64bit window */
-	if (data->ops->reset)
-		data->ops->reset(data);
-
-	if (!current->mm)
-		return;
-
-	tbl = data->ops->get_table(data, TCE_DEFAULT_WINDOW);
-	if (!tbl)
-		return;
-
-	decrement_locked_vm((tbl->it_size << tbl->it_page_shift) >>
-			PAGE_SHIFT);
-
-	if (!container->start64)
-		return;
-
-	tbl = data->ops->get_table(data, container->start64);
-	if (!tbl)
-		return;
-
-	decrement_locked_vm((tbl->it_size << tbl->it_page_shift) >>
-			PAGE_SHIFT);
-=======
 	if (!current->mm)
 		return;
 
@@ -394,7 +320,6 @@
 	tbl->it_ops->free(tbl);
 	decrement_locked_vm(pages);
 	memset(tbl, 0, sizeof(*tbl));
->>>>>>> bb1d2670
 }
 
 static void *tce_iommu_open(unsigned long arg)
@@ -436,13 +361,6 @@
 		tce_iommu_detach_group(iommu_data, tcegrp->grp);
 	}
 
-<<<<<<< HEAD
-	WARN_ON(container->grp);
-	tce_iommu_disable(container);
-
-	if (container->grp)
-		tce_iommu_detach_group(iommu_data, container->grp);
-=======
 	/*
 	 * If VFIO created a table, it was not disposed
 	 * by tce_iommu_detach_group() so do it now.
@@ -453,7 +371,6 @@
 		tce_iommu_clear(container, tbl, tbl->it_offset, tbl->it_size);
 		tce_iommu_free_table(tbl);
 	}
->>>>>>> bb1d2670
 
 	tce_iommu_disable(container);
 	mutex_destroy(&container->lock);
@@ -782,20 +699,6 @@
 
 	case VFIO_IOMMU_SPAPR_TCE_GET_INFO: {
 		struct vfio_iommu_spapr_tce_info info;
-<<<<<<< HEAD
-		struct iommu_table *tbl;
-		struct spapr_tce_iommu_group *data;
-
-		if (WARN_ON(!container->grp))
-			return -ENXIO;
-
-		data = iommu_group_get_iommudata(container->grp);
-		if (WARN_ON(!data || !data->iommu_owner || !data->ops))
-			return -ENXIO;
-
-		tbl = data->ops->get_table(data, TCE_DEFAULT_WINDOW);
-		if (WARN_ON(!tbl))
-=======
 		struct tce_iommu_group *tcegrp;
 		struct iommu_table_group *table_group;
 
@@ -807,7 +710,6 @@
 		table_group = iommu_group_get_iommudata(tcegrp->grp);
 
 		if (!table_group)
->>>>>>> bb1d2670
 			return -ENXIO;
 
 		minsz = offsetofend(struct vfio_iommu_spapr_tce_info,
@@ -819,13 +721,6 @@
 		if (info.argsz < minsz)
 			return -EINVAL;
 
-<<<<<<< HEAD
-		info.dma32_window_start = tbl->it_offset << tbl->it_page_shift;
-		info.dma32_window_size = tbl->it_size << tbl->it_page_shift;
-		info.flags = 0;
-		if (data->ops->query && data->ops->create && data->ops->remove)
-			info.flags |= VFIO_IOMMU_SPAPR_TCE_FLAG_DDW;
-=======
 		info.dma32_window_start = table_group->tce32_start;
 		info.dma32_window_size = table_group->tce32_size;
 		info.flags = 0;
@@ -844,7 +739,6 @@
 
 		if (info.argsz >= ddwsz)
 			minsz = ddwsz;
->>>>>>> bb1d2670
 
 		if (copy_to_user((void __user *)arg, &info, minsz))
 			return -EFAULT;
@@ -854,22 +748,10 @@
 	case VFIO_IOMMU_MAP_DMA: {
 		struct vfio_iommu_type1_dma_map param;
 		struct iommu_table *tbl;
-<<<<<<< HEAD
-		struct spapr_tce_iommu_group *data;
-		unsigned long tce, i;
-
-		if (WARN_ON(!container->grp))
-			return -ENXIO;
-
-		data = iommu_group_get_iommudata(container->grp);
-		if (WARN_ON(!data || !data->iommu_owner || !data->ops))
-			return -ENXIO;
-=======
 		enum dma_data_direction direction;
 
 		if (!container->enabled)
 			return -EPERM;
->>>>>>> bb1d2670
 
 		minsz = offsetofend(struct vfio_iommu_type1_dma_map, size);
 
@@ -895,32 +777,6 @@
 
 		/* iova is checked by the IOMMU API */
 		if (param.flags & VFIO_DMA_MAP_FLAG_READ)
-<<<<<<< HEAD
-			tce |= TCE_PCI_READ;
-		if (param.flags & VFIO_DMA_MAP_FLAG_WRITE)
-			tce |= TCE_PCI_WRITE;
-
-		tbl = data->ops->get_table(data, param.iova);
-		if (!tbl)
-			return -ENXIO;
-		BUG_ON(!tbl->it_group);
-
-		ret = iommu_tce_put_param_check(tbl, param.iova, tce);
-		if (ret)
-			return ret;
-
-		for (i = 0; i < (param.size >> tbl->it_page_shift); ++i) {
-			ret = iommu_put_tce_user_mode(tbl,
-					(param.iova >> tbl->it_page_shift) + i,
-					tce);
-			if (ret)
-				break;
-			tce += IOMMU_PAGE_SIZE(tbl);
-		}
-		if (ret)
-			iommu_clear_tces_and_put_pages(tbl,
-					param.iova >> tbl->it_page_shift, i);
-=======
 			if (param.flags & VFIO_DMA_MAP_FLAG_WRITE)
 				direction = DMA_BIDIRECTIONAL;
 			else
@@ -947,7 +803,6 @@
 					param.vaddr,
 					param.size >> tbl->it_page_shift,
 					direction);
->>>>>>> bb1d2670
 
 		iommu_flush_tce(tbl);
 
@@ -956,20 +811,9 @@
 	case VFIO_IOMMU_UNMAP_DMA: {
 		struct vfio_iommu_type1_dma_unmap param;
 		struct iommu_table *tbl;
-<<<<<<< HEAD
-		struct spapr_tce_iommu_group *data;
-
-		if (WARN_ON(!container->grp))
-			return -ENXIO;
-
-		data = iommu_group_get_iommudata(container->grp);
-		if (WARN_ON(!data || !data->iommu_owner || !data->ops))
-			return -ENXIO;
-=======
 
 		if (!container->enabled)
 			return -EPERM;
->>>>>>> bb1d2670
 
 		minsz = offsetofend(struct vfio_iommu_type1_dma_unmap,
 				size);
@@ -990,23 +834,13 @@
 
 		if (param.size & ~IOMMU_PAGE_MASK(tbl))
 			return -EINVAL;
-
-		tbl = data->ops->get_table(data, param.iova);
-		if (WARN_ON(!tbl))
-			return -ENXIO;
-
-		BUG_ON(!tbl->it_group);
 
 		ret = iommu_tce_clear_param_check(tbl, param.iova, 0,
 				param.size >> tbl->it_page_shift);
 		if (ret)
 			return ret;
 
-<<<<<<< HEAD
-		ret = iommu_clear_tces_and_put_pages(tbl,
-=======
 		ret = tce_iommu_clear(container, tbl,
->>>>>>> bb1d2670
 				param.iova >> tbl->it_page_shift,
 				param.size >> tbl->it_page_shift);
 		iommu_flush_tce(tbl);
@@ -1081,58 +915,6 @@
 		tce_iommu_disable(container);
 		mutex_unlock(&container->lock);
 		return 0;
-<<<<<<< HEAD
-
-	case VFIO_EEH_PE_OP:
-		if (!container->grp)
-			return -ENODEV;
-
-		return vfio_spapr_iommu_eeh_ioctl(container->grp,
-						  cmd, arg);
-
-	case VFIO_IOMMU_SPAPR_TCE_QUERY: {
-		struct vfio_iommu_spapr_tce_query query;
-		struct spapr_tce_iommu_group *data;
-
-		if (WARN_ON(!container->grp))
-			return -ENXIO;
-
-		data = iommu_group_get_iommudata(container->grp);
-
-		minsz = offsetofend(struct vfio_iommu_spapr_tce_query,
-				page_size_mask);
-
-		if (copy_from_user(&query, (void __user *)arg, minsz))
-			return -EFAULT;
-
-		if (query.argsz < minsz)
-			return -EINVAL;
-
-		if (!data->ops->query || !data->iommu_owner)
-			return -ENOSYS;
-
-		ret = data->ops->query(data,
-				&query.windows_available,
-				&query.page_size_mask);
-
-		if (ret)
-			return ret;
-
-		if (copy_to_user((void __user *)arg, &query, minsz))
-			return -EFAULT;
-
-		return 0;
-	}
-	case VFIO_IOMMU_SPAPR_TCE_CREATE: {
-		struct vfio_iommu_spapr_tce_create create;
-		struct spapr_tce_iommu_group *data;
-		struct iommu_table *tbl;
-
-		if (WARN_ON(!container->grp))
-			return -ENXIO;
-
-		data = iommu_group_get_iommudata(container->grp);
-=======
 
 	case VFIO_EEH_PE_OP: {
 		struct tce_iommu_group *tcegrp;
@@ -1155,7 +937,6 @@
 
 		if (!tce_groups_attached(container))
 			return -ENXIO;
->>>>>>> bb1d2670
 
 		minsz = offsetofend(struct vfio_iommu_spapr_tce_create,
 				start_addr);
@@ -1166,33 +947,6 @@
 		if (create.argsz < minsz)
 			return -EINVAL;
 
-<<<<<<< HEAD
-		if (!data->ops->create || !data->iommu_owner)
-			return -ENOSYS;
-
-		BUG_ON(!data || !data->ops || !data->ops->remove);
-
-		ret = data->ops->create(data, create.page_shift,
-				create.window_shift, &tbl);
-		if (ret)
-			return ret;
-
-		ret = try_increment_locked_vm((tbl->it_size <<
-					tbl->it_page_shift) >> PAGE_SHIFT);
-		if (ret) {
-			data->ops->remove(data, tbl);
-			return ret;
-		}
-
-		create.start_addr = tbl->it_offset << tbl->it_page_shift;
-
-		if (copy_to_user((void __user *)arg, &create, minsz)) {
-			data->ops->remove(data, tbl);
-			decrement_locked_vm((tbl->it_size <<
-					tbl->it_page_shift) >> PAGE_SHIFT);
-			return -EFAULT;
-		}
-=======
 		if (create.flags)
 			return -EINVAL;
 
@@ -1206,28 +960,17 @@
 
 		if (!ret && copy_to_user((void __user *)arg, &create, minsz))
 			ret = -EFAULT;
->>>>>>> bb1d2670
 
 		return ret;
 	}
 	case VFIO_IOMMU_SPAPR_TCE_REMOVE: {
 		struct vfio_iommu_spapr_tce_remove remove;
-<<<<<<< HEAD
-		struct spapr_tce_iommu_group *data;
-		struct iommu_table *tbl;
-
-		if (WARN_ON(!container->grp))
-			return -ENXIO;
-
-		data = iommu_group_get_iommudata(container->grp);
-=======
 
 		if (!container->v2)
 			break;
 
 		if (!tce_groups_attached(container))
 			return -ENXIO;
->>>>>>> bb1d2670
 
 		minsz = offsetofend(struct vfio_iommu_spapr_tce_remove,
 				start_addr);
@@ -1238,58 +981,6 @@
 		if (remove.argsz < minsz)
 			return -EINVAL;
 
-<<<<<<< HEAD
-		if (!data->ops->remove || !data->iommu_owner)
-			return -ENOSYS;
-
-		tbl = data->ops->get_table(data, remove.start_addr);
-		if (!tbl)
-			return -EINVAL;
-
-		ret = data->ops->remove(data, tbl);
-		if (ret)
-			return ret;
-
-		decrement_locked_vm((tbl->it_size << tbl->it_page_shift)
-				>> PAGE_SHIFT);
-		return 0;
-	}
-	case VFIO_IOMMU_SPAPR_TCE_RESET: {
-		struct vfio_iommu_spapr_tce_reset reset;
-		struct spapr_tce_iommu_group *data;
-
-		if (WARN_ON(!container->grp))
-			return -ENXIO;
-
-		data = iommu_group_get_iommudata(container->grp);
-
-		minsz = offsetofend(struct vfio_iommu_spapr_tce_reset, argsz);
-
-		if (copy_from_user(&reset, (void __user *)arg, minsz))
-			return -EFAULT;
-
-		if (reset.argsz < minsz)
-			return -EINVAL;
-
-		if (!data->ops->reset || !data->iommu_owner)
-			return -ENOSYS;
-
-		ret = data->ops->reset(data);
-		if (ret)
-			return ret;
-
-		if (container->start64) {
-			struct iommu_table *tbl;
-
-			tbl = data->ops->get_table(data, container->start64);
-			BUG_ON(!tbl);
-
-			decrement_locked_vm((tbl->it_size << tbl->it_page_shift)
-					>> PAGE_SHIFT);
-		}
-
-		return 0;
-=======
 		if (remove.flags)
 			return -EINVAL;
 
@@ -1300,7 +991,6 @@
 		mutex_unlock(&container->lock);
 
 		return ret;
->>>>>>> bb1d2670
 	}
 	}
 
@@ -1352,41 +1042,14 @@
 {
 	int ret, i;
 	struct tce_container *container = iommu_data;
-<<<<<<< HEAD
-	struct iommu_table *tbl;
-	struct spapr_tce_iommu_group *data;
-=======
 	struct iommu_table_group *table_group;
 	struct tce_iommu_group *tcegrp = NULL;
 	bool first_group = !tce_groups_attached(container);
->>>>>>> bb1d2670
 
 	mutex_lock(&container->lock);
 
 	/* pr_debug("tce_vfio: Attaching group #%u to iommu %p\n",
 			iommu_group_id(iommu_group), iommu_group); */
-<<<<<<< HEAD
-	if (container->grp) {
-		pr_warn("tce_vfio: Only one group per IOMMU container is allowed, existing id=%d, attaching id=%d\n",
-				iommu_group_id(container->grp),
-				iommu_group_id(iommu_group));
-		ret = -EBUSY;
-	} else if (container->enabled) {
-		pr_err("tce_vfio: attaching group #%u to enabled container\n",
-				iommu_group_id(iommu_group));
-		ret = -EBUSY;
-	} else {
-		data = iommu_group_get_iommudata(iommu_group);
-		if (WARN_ON(!data || !data->iommu_owner || !data->ops))
-			return -ENXIO;
-
-		tbl = data->ops->get_table(data, TCE_DEFAULT_WINDOW);
-		BUG_ON(!tbl);
-
-		ret = iommu_take_ownership(tbl);
-		if (!ret)
-			container->grp = iommu_group;
-=======
 	table_group = iommu_group_get_iommudata(iommu_group);
 
 	if (!first_group && (!table_group->ops ||
@@ -1432,15 +1095,11 @@
 		WARN_ON_ONCE(1);
 		ret = -EFAULT;
 	} else {
->>>>>>> bb1d2670
 		/*
 		 * Disable iommu bypass, otherwise the user can DMA to all of
 		 * our physical memory via the bypass window instead of just
 		 * the pages that has been explicitly mapped into the iommu
 		 */
-<<<<<<< HEAD
-		tce_iommu_take_ownership_notify(data, true);
-=======
 		table_group->ops->take_ownership(table_group);
 		/*
 		 * If it the first group attached, check if there is
@@ -1470,7 +1129,6 @@
 			if (ret)
 				break;
 		}
->>>>>>> bb1d2670
 	}
 
 	if (ret)
@@ -1492,21 +1150,6 @@
 		struct iommu_group *iommu_group)
 {
 	struct tce_container *container = iommu_data;
-<<<<<<< HEAD
-	struct iommu_table *tbl;
-	struct spapr_tce_iommu_group *data;
-
-	mutex_lock(&container->lock);
-	if (iommu_group != container->grp) {
-		pr_warn("tce_vfio: detaching group #%u, expected group is #%u\n",
-				iommu_group_id(iommu_group),
-				iommu_group_id(container->grp));
-	} else {
-		if (container->enabled) {
-			pr_warn("tce_vfio: detaching group #%u from enabled container, forcing disable\n",
-					iommu_group_id(container->grp));
-			tce_iommu_disable(container);
-=======
 	struct iommu_table_group *table_group;
 	struct tce_iommu_group *tcegrp;
 	long i;
@@ -1518,7 +1161,6 @@
 		if (tcegrp->grp == iommu_group) {
 			found = true;
 			break;
->>>>>>> bb1d2670
 		}
 	}
 
@@ -1531,22 +1173,6 @@
 	list_del(&tcegrp->next);
 	kfree(tcegrp);
 
-<<<<<<< HEAD
-		/* pr_debug("tce_vfio: detaching group #%u from iommu %p\n",
-				iommu_group_id(iommu_group), iommu_group); */
-		container->grp = NULL;
-
-		data = iommu_group_get_iommudata(iommu_group);
-		BUG_ON(!data || !data->iommu_owner || !data->ops);
-
-		tbl = data->ops->get_table(data, TCE_DEFAULT_WINDOW);
-		BUG_ON(!tbl);
-
-		iommu_release_ownership(tbl);
-
-		/* Kernel owns the device now, we can restore bypass */
-		tce_iommu_take_ownership_notify(data, false);
-=======
 	table_group = iommu_group_get_iommudata(iommu_group);
 	BUG_ON(!table_group);
 
@@ -1560,7 +1186,6 @@
 			table_group->ops->unset_window(table_group, i);
 
 		table_group->ops->release_ownership(table_group);
->>>>>>> bb1d2670
 	}
 
 unlock_exit:
