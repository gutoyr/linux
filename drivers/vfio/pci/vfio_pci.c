--- conflicted
+++ resolved
@@ -158,11 +158,8 @@
 		if (ret)
 			pr_warn("%s: Failed to reset device %s (%d)\n",
 				__func__, dev_name(&pdev->dev), ret);
-<<<<<<< HEAD
-=======
 		else
 			vdev->needs_reset = false;
->>>>>>> fc14f9c1
 	}
 
 	pci_restore_state(pdev);
@@ -176,12 +173,6 @@
 {
 	struct vfio_pci_device *vdev = device_data;
 
-<<<<<<< HEAD
-	if (atomic_dec_and_test(&vdev->refcnt)) {
-		vfio_spapr_pci_eeh_release(vdev->pdev);
-		vfio_pci_disable(vdev);
-	}
-=======
 	mutex_lock(&driver_lock);
 
 	if (!(--vdev->refcnt)) {
@@ -190,7 +181,6 @@
 	}
 
 	mutex_unlock(&driver_lock);
->>>>>>> fc14f9c1
 
 	module_put(THIS_MODULE);
 }
@@ -198,28 +188,11 @@
 static int vfio_pci_open(void *device_data)
 {
 	struct vfio_pci_device *vdev = device_data;
-<<<<<<< HEAD
-	int ret;
-=======
 	int ret = 0;
->>>>>>> fc14f9c1
 
 	if (!try_module_get(THIS_MODULE))
 		return -ENODEV;
 
-<<<<<<< HEAD
-	if (atomic_inc_return(&vdev->refcnt) == 1) {
-		ret = vfio_pci_enable(vdev);
-		if (ret)
-			goto error;
-
-		vfio_spapr_pci_eeh_open(vdev->pdev);
-	}
-
-	return 0;
-error:
-	module_put(THIS_MODULE);
-=======
 	mutex_lock(&driver_lock);
 
 	if (!vdev->refcnt) {
@@ -234,7 +207,6 @@
 	mutex_unlock(&driver_lock);
 	if (ret)
 		module_put(THIS_MODULE);
->>>>>>> fc14f9c1
 	return ret;
 }
 
