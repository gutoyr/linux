/*
 * VFIO core
 *
 * Copyright (C) 2012 Red Hat, Inc.  All rights reserved.
 *     Author: Alex Williamson <alex.williamson@redhat.com>
 *
 * This program is free software; you can redistribute it and/or modify
 * it under the terms of the GNU General Public License version 2 as
 * published by the Free Software Foundation.
 *
 * Derived from original vfio:
 * Copyright 2010 Cisco Systems, Inc.  All rights reserved.
 * Author: Tom Lyon, pugs@cisco.com
 */

#include <linux/cdev.h>
#include <linux/compat.h>
#include <linux/device.h>
#include <linux/file.h>
#include <linux/anon_inodes.h>
#include <linux/fs.h>
#include <linux/idr.h>
#include <linux/iommu.h>
#include <linux/list.h>
#include <linux/miscdevice.h>
#include <linux/module.h>
#include <linux/mutex.h>
#include <linux/pci.h>
#include <linux/rwsem.h>
#include <linux/sched.h>
#include <linux/slab.h>
#include <linux/stat.h>
#include <linux/string.h>
#include <linux/uaccess.h>
#include <linux/vfio.h>
#include <linux/wait.h>

#define DRIVER_VERSION	"0.3"
#define DRIVER_AUTHOR	"Alex Williamson <alex.williamson@redhat.com>"
#define DRIVER_DESC	"VFIO - User Level meta-driver"

static struct vfio {
	struct class			*class;
	struct list_head		iommu_drivers_list;
	struct mutex			iommu_drivers_lock;
	struct list_head		group_list;
	struct idr			group_idr;
	struct mutex			group_lock;
	struct cdev			group_cdev;
	dev_t				group_devt;
	wait_queue_head_t		release_q;
} vfio;

struct vfio_iommu_driver {
	const struct vfio_iommu_driver_ops	*ops;
	struct list_head			vfio_next;
};

struct vfio_container {
	struct kref			kref;
	struct list_head		group_list;
	struct rw_semaphore		group_lock;
	struct vfio_iommu_driver	*iommu_driver;
	void				*iommu_data;
};

struct vfio_unbound_dev {
	struct device			*dev;
	struct list_head		unbound_next;
};

struct vfio_group {
	struct kref			kref;
	int				minor;
	atomic_t			container_users;
	struct iommu_group		*iommu_group;
	struct vfio_container		*container;
	struct list_head		device_list;
	struct mutex			device_lock;
	struct device			*dev;
	struct notifier_block		nb;
	struct list_head		vfio_next;
	struct list_head		container_next;
	struct list_head		unbound_list;
	struct mutex			unbound_lock;
	atomic_t			opened;
};

struct vfio_device {
	struct kref			kref;
	struct device			*dev;
	const struct vfio_device_ops	*ops;
	struct vfio_group		*group;
	struct list_head		group_next;
	void				*device_data;
};

/**
 * IOMMU driver registration
 */
int vfio_register_iommu_driver(const struct vfio_iommu_driver_ops *ops)
{
	struct vfio_iommu_driver *driver, *tmp;

	driver = kzalloc(sizeof(*driver), GFP_KERNEL);
	if (!driver)
		return -ENOMEM;

	driver->ops = ops;

	mutex_lock(&vfio.iommu_drivers_lock);

	/* Check for duplicates */
	list_for_each_entry(tmp, &vfio.iommu_drivers_list, vfio_next) {
		if (tmp->ops == ops) {
			mutex_unlock(&vfio.iommu_drivers_lock);
			kfree(driver);
			return -EINVAL;
		}
	}

	list_add(&driver->vfio_next, &vfio.iommu_drivers_list);

	mutex_unlock(&vfio.iommu_drivers_lock);

	return 0;
}
EXPORT_SYMBOL_GPL(vfio_register_iommu_driver);

void vfio_unregister_iommu_driver(const struct vfio_iommu_driver_ops *ops)
{
	struct vfio_iommu_driver *driver;

	mutex_lock(&vfio.iommu_drivers_lock);
	list_for_each_entry(driver, &vfio.iommu_drivers_list, vfio_next) {
		if (driver->ops == ops) {
			list_del(&driver->vfio_next);
			mutex_unlock(&vfio.iommu_drivers_lock);
			kfree(driver);
			return;
		}
	}
	mutex_unlock(&vfio.iommu_drivers_lock);
}
EXPORT_SYMBOL_GPL(vfio_unregister_iommu_driver);

/**
 * Group minor allocation/free - both called with vfio.group_lock held
 */
static int vfio_alloc_group_minor(struct vfio_group *group)
{
	return idr_alloc(&vfio.group_idr, group, 0, MINORMASK + 1, GFP_KERNEL);
}

static void vfio_free_group_minor(int minor)
{
	idr_remove(&vfio.group_idr, minor);
}

static int vfio_iommu_group_notifier(struct notifier_block *nb,
				     unsigned long action, void *data);
static void vfio_group_get(struct vfio_group *group);

/**
 * Container objects - containers are created when /dev/vfio/vfio is
 * opened, but their lifecycle extends until the last user is done, so
 * it's freed via kref.  Must support container/group/device being
 * closed in any order.
 */
static void vfio_container_get(struct vfio_container *container)
{
	kref_get(&container->kref);
}

static void vfio_container_release(struct kref *kref)
{
	struct vfio_container *container;
	container = container_of(kref, struct vfio_container, kref);

	kfree(container);
}

static void vfio_container_put(struct vfio_container *container)
{
	kref_put(&container->kref, vfio_container_release);
}

static void vfio_group_unlock_and_free(struct vfio_group *group)
{
	mutex_unlock(&vfio.group_lock);
	/*
	 * Unregister outside of lock.  A spurious callback is harmless now
	 * that the group is no longer in vfio.group_list.
	 */
	iommu_group_unregister_notifier(group->iommu_group, &group->nb);
	kfree(group);
}

/**
 * Group objects - create, release, get, put, search
 */
static struct vfio_group *vfio_create_group(struct iommu_group *iommu_group)
{
	struct vfio_group *group, *tmp;
	struct device *dev;
	int ret, minor;

	group = kzalloc(sizeof(*group), GFP_KERNEL);
	if (!group)
		return ERR_PTR(-ENOMEM);

	kref_init(&group->kref);
	INIT_LIST_HEAD(&group->device_list);
	mutex_init(&group->device_lock);
	INIT_LIST_HEAD(&group->unbound_list);
	mutex_init(&group->unbound_lock);
	atomic_set(&group->container_users, 0);
	atomic_set(&group->opened, 0);
	group->iommu_group = iommu_group;

	group->nb.notifier_call = vfio_iommu_group_notifier;

	/*
	 * blocking notifiers acquire a rwsem around registering and hold
	 * it around callback.  Therefore, need to register outside of
	 * vfio.group_lock to avoid A-B/B-A contention.  Our callback won't
	 * do anything unless it can find the group in vfio.group_list, so
	 * no harm in registering early.
	 */
	ret = iommu_group_register_notifier(iommu_group, &group->nb);
	if (ret) {
		kfree(group);
		return ERR_PTR(ret);
	}

	mutex_lock(&vfio.group_lock);

	/* Did we race creating this group? */
	list_for_each_entry(tmp, &vfio.group_list, vfio_next) {
		if (tmp->iommu_group == iommu_group) {
			vfio_group_get(tmp);
			vfio_group_unlock_and_free(group);
			return tmp;
		}
	}

	minor = vfio_alloc_group_minor(group);
	if (minor < 0) {
		vfio_group_unlock_and_free(group);
		return ERR_PTR(minor);
	}

	dev = device_create(vfio.class, NULL,
			    MKDEV(MAJOR(vfio.group_devt), minor),
			    group, "%d", iommu_group_id(iommu_group));
	if (IS_ERR(dev)) {
		vfio_free_group_minor(minor);
		vfio_group_unlock_and_free(group);
		return (struct vfio_group *)dev; /* ERR_PTR */
	}

	group->minor = minor;
	group->dev = dev;

	list_add(&group->vfio_next, &vfio.group_list);

	mutex_unlock(&vfio.group_lock);

	return group;
}

/* called with vfio.group_lock held */
static void vfio_group_release(struct kref *kref)
{
	struct vfio_group *group = container_of(kref, struct vfio_group, kref);
	struct vfio_unbound_dev *unbound, *tmp;
	struct iommu_group *iommu_group = group->iommu_group;

	WARN_ON(!list_empty(&group->device_list));

	list_for_each_entry_safe(unbound, tmp,
				 &group->unbound_list, unbound_next) {
		list_del(&unbound->unbound_next);
		kfree(unbound);
	}

	device_destroy(vfio.class, MKDEV(MAJOR(vfio.group_devt), group->minor));
	list_del(&group->vfio_next);
	vfio_free_group_minor(group->minor);
	vfio_group_unlock_and_free(group);
	iommu_group_put(iommu_group);
}

static void vfio_group_put(struct vfio_group *group)
{
	kref_put_mutex(&group->kref, vfio_group_release, &vfio.group_lock);
}

/* Assume group_lock or group reference is held */
static void vfio_group_get(struct vfio_group *group)
{
	kref_get(&group->kref);
}

/*
 * Not really a try as we will sleep for mutex, but we need to make
 * sure the group pointer is valid under lock and get a reference.
 */
static struct vfio_group *vfio_group_try_get(struct vfio_group *group)
{
	struct vfio_group *target = group;

	mutex_lock(&vfio.group_lock);
	list_for_each_entry(group, &vfio.group_list, vfio_next) {
		if (group == target) {
			vfio_group_get(group);
			mutex_unlock(&vfio.group_lock);
			return group;
		}
	}
	mutex_unlock(&vfio.group_lock);

	return NULL;
}

static
struct vfio_group *vfio_group_get_from_iommu(struct iommu_group *iommu_group)
{
	struct vfio_group *group;

	mutex_lock(&vfio.group_lock);
	list_for_each_entry(group, &vfio.group_list, vfio_next) {
		if (group->iommu_group == iommu_group) {
			vfio_group_get(group);
			mutex_unlock(&vfio.group_lock);
			return group;
		}
	}
	mutex_unlock(&vfio.group_lock);

	return NULL;
}

static struct vfio_group *vfio_group_get_from_minor(int minor)
{
	struct vfio_group *group;

	mutex_lock(&vfio.group_lock);
	group = idr_find(&vfio.group_idr, minor);
	if (!group) {
		mutex_unlock(&vfio.group_lock);
		return NULL;
	}
	vfio_group_get(group);
	mutex_unlock(&vfio.group_lock);

	return group;
}

/**
 * Device objects - create, release, get, put, search
 */
static
struct vfio_device *vfio_group_create_device(struct vfio_group *group,
					     struct device *dev,
					     const struct vfio_device_ops *ops,
					     void *device_data)
{
	struct vfio_device *device;

	device = kzalloc(sizeof(*device), GFP_KERNEL);
	if (!device)
		return ERR_PTR(-ENOMEM);

	kref_init(&device->kref);
	device->dev = dev;
	device->group = group;
	device->ops = ops;
	device->device_data = device_data;
	dev_set_drvdata(dev, device);

	/* No need to get group_lock, caller has group reference */
	vfio_group_get(group);

	mutex_lock(&group->device_lock);
	list_add(&device->group_next, &group->device_list);
	mutex_unlock(&group->device_lock);

	return device;
}

static void vfio_device_release(struct kref *kref)
{
	struct vfio_device *device = container_of(kref,
						  struct vfio_device, kref);
	struct vfio_group *group = device->group;

	list_del(&device->group_next);
	mutex_unlock(&group->device_lock);

	dev_set_drvdata(device->dev, NULL);

	kfree(device);

	/* vfio_del_group_dev may be waiting for this device */
	wake_up(&vfio.release_q);
}

/* Device reference always implies a group reference */
void vfio_device_put(struct vfio_device *device)
{
	struct vfio_group *group = device->group;
	kref_put_mutex(&device->kref, vfio_device_release, &group->device_lock);
	vfio_group_put(group);
}
EXPORT_SYMBOL_GPL(vfio_device_put);

static void vfio_device_get(struct vfio_device *device)
{
	vfio_group_get(device->group);
	kref_get(&device->kref);
}

static struct vfio_device *vfio_group_get_device(struct vfio_group *group,
						 struct device *dev)
{
	struct vfio_device *device;

	mutex_lock(&group->device_lock);
	list_for_each_entry(device, &group->device_list, group_next) {
		if (device->dev == dev) {
			vfio_device_get(device);
			mutex_unlock(&group->device_lock);
			return device;
		}
	}
	mutex_unlock(&group->device_lock);
	return NULL;
}

/*
 * Some drivers, like pci-stub, are only used to prevent other drivers from
 * claiming a device and are therefore perfectly legitimate for a user owned
 * group.  The pci-stub driver has no dependencies on DMA or the IOVA mapping
 * of the device, but it does prevent the user from having direct access to
 * the device, which is useful in some circumstances.
 *
 * We also assume that we can include PCI interconnect devices, ie. bridges.
 * IOMMU grouping on PCI necessitates that if we lack isolation on a bridge
 * then all of the downstream devices will be part of the same IOMMU group as
 * the bridge.  Thus, if placing the bridge into the user owned IOVA space
 * breaks anything, it only does so for user owned devices downstream.  Note
 * that error notification via MSI can be affected for platforms that handle
 * MSI within the same IOVA space as DMA.
 */
static const char * const vfio_driver_whitelist[] = { "pci-stub" };

static bool vfio_dev_whitelisted(struct device *dev, struct device_driver *drv)
{
	int i;

	if (dev_is_pci(dev)) {
		struct pci_dev *pdev = to_pci_dev(dev);

		if (pdev->hdr_type != PCI_HEADER_TYPE_NORMAL)
			return true;
	}

	for (i = 0; i < ARRAY_SIZE(vfio_driver_whitelist); i++) {
		if (!strcmp(drv->name, vfio_driver_whitelist[i]))
			return true;
	}

	return false;
}

/*
 * A vfio group is viable for use by userspace if all devices are in
 * one of the following states:
 *  - driver-less
 *  - bound to a vfio driver
 *  - bound to a whitelisted driver
 *  - a PCI interconnect device
 *
 * We use two methods to determine whether a device is bound to a vfio
 * driver.  The first is to test whether the device exists in the vfio
 * group.  The second is to test if the device exists on the group
 * unbound_list, indicating it's in the middle of transitioning from
 * a vfio driver to driver-less.
 */
static int vfio_dev_viable(struct device *dev, void *data)
{
	struct vfio_group *group = data;
	struct vfio_device *device;
	struct device_driver *drv = ACCESS_ONCE(dev->driver);
	struct vfio_unbound_dev *unbound;
	int ret = -EINVAL;

	mutex_lock(&group->unbound_lock);
	list_for_each_entry(unbound, &group->unbound_list, unbound_next) {
		if (dev == unbound->dev) {
			ret = 0;
			break;
		}
	}
	mutex_unlock(&group->unbound_lock);

	if (!ret || !drv || vfio_dev_whitelisted(dev, drv))
		return 0;

	device = vfio_group_get_device(group, dev);
	if (device) {
		vfio_device_put(device);
		return 0;
	}

	return ret;
}

/**
 * Async device support
 */
static int vfio_group_nb_add_dev(struct vfio_group *group, struct device *dev)
{
	struct vfio_device *device;

	/* Do we already know about it?  We shouldn't */
	device = vfio_group_get_device(group, dev);
	if (WARN_ON_ONCE(device)) {
		vfio_device_put(device);
		return 0;
	}

	/* Nothing to do for idle groups */
	if (!atomic_read(&group->container_users))
		return 0;

	/* TODO Prevent device auto probing */
	WARN(1, "Device %s added to live group %d!\n", dev_name(dev),
	     iommu_group_id(group->iommu_group));

	return 0;
}

static int vfio_group_nb_verify(struct vfio_group *group, struct device *dev)
{
	/* We don't care what happens when the group isn't in use */
	if (!atomic_read(&group->container_users))
		return 0;

	return vfio_dev_viable(dev, group);
}

static int vfio_iommu_group_notifier(struct notifier_block *nb,
				     unsigned long action, void *data)
{
	struct vfio_group *group = container_of(nb, struct vfio_group, nb);
	struct device *dev = data;
	struct vfio_unbound_dev *unbound;

	/*
	 * Need to go through a group_lock lookup to get a reference or we
	 * risk racing a group being removed.  Ignore spurious notifies.
	 */
	group = vfio_group_try_get(group);
	if (!group)
		return NOTIFY_OK;

	switch (action) {
	case IOMMU_GROUP_NOTIFY_ADD_DEVICE:
		vfio_group_nb_add_dev(group, dev);
		break;
	case IOMMU_GROUP_NOTIFY_DEL_DEVICE:
		/*
		 * Nothing to do here.  If the device is in use, then the
		 * vfio sub-driver should block the remove callback until
		 * it is unused.  If the device is unused or attached to a
		 * stub driver, then it should be released and we don't
		 * care that it will be going away.
		 */
		break;
	case IOMMU_GROUP_NOTIFY_BIND_DRIVER:
		pr_debug("%s: Device %s, group %d binding to driver\n",
			 __func__, dev_name(dev),
			 iommu_group_id(group->iommu_group));
		break;
	case IOMMU_GROUP_NOTIFY_BOUND_DRIVER:
		pr_debug("%s: Device %s, group %d bound to driver %s\n",
			 __func__, dev_name(dev),
			 iommu_group_id(group->iommu_group), dev->driver->name);
		BUG_ON(vfio_group_nb_verify(group, dev));
		break;
	case IOMMU_GROUP_NOTIFY_UNBIND_DRIVER:
		pr_debug("%s: Device %s, group %d unbinding from driver %s\n",
			 __func__, dev_name(dev),
			 iommu_group_id(group->iommu_group), dev->driver->name);
		break;
	case IOMMU_GROUP_NOTIFY_UNBOUND_DRIVER:
		pr_debug("%s: Device %s, group %d unbound from driver\n",
			 __func__, dev_name(dev),
			 iommu_group_id(group->iommu_group));
		/*
		 * XXX An unbound device in a live group is ok, but we'd
		 * really like to avoid the above BUG_ON by preventing other
		 * drivers from binding to it.  Once that occurs, we have to
		 * stop the system to maintain isolation.  At a minimum, we'd
		 * want a toggle to disable driver auto probe for this device.
		 */

		mutex_lock(&group->unbound_lock);
		list_for_each_entry(unbound,
				    &group->unbound_list, unbound_next) {
			if (dev == unbound->dev) {
				list_del(&unbound->unbound_next);
				kfree(unbound);
				break;
			}
		}
		mutex_unlock(&group->unbound_lock);
		break;
	}

	vfio_group_put(group);
	return NOTIFY_OK;
}

/**
 * VFIO driver API
 */
int vfio_add_group_dev(struct device *dev,
		       const struct vfio_device_ops *ops, void *device_data)
{
	struct iommu_group *iommu_group;
	struct vfio_group *group;
	struct vfio_device *device;

	iommu_group = iommu_group_get(dev);
	if (!iommu_group)
		return -EINVAL;

	group = vfio_group_get_from_iommu(iommu_group);
	if (!group) {
		group = vfio_create_group(iommu_group);
		if (IS_ERR(group)) {
			iommu_group_put(iommu_group);
			return PTR_ERR(group);
		}
	} else {
		/*
		 * A found vfio_group already holds a reference to the
		 * iommu_group.  A created vfio_group keeps the reference.
		 */
		iommu_group_put(iommu_group);
	}

	device = vfio_group_get_device(group, dev);
	if (device) {
		WARN(1, "Device %s already exists on group %d\n",
		     dev_name(dev), iommu_group_id(iommu_group));
		vfio_device_put(device);
		vfio_group_put(group);
		return -EBUSY;
	}

	device = vfio_group_create_device(group, dev, ops, device_data);
	if (IS_ERR(device)) {
		vfio_group_put(group);
		return PTR_ERR(device);
	}

	/*
	 * Drop all but the vfio_device reference.  The vfio_device holds
	 * a reference to the vfio_group, which holds a reference to the
	 * iommu_group.
	 */
	vfio_group_put(group);

	return 0;
}
EXPORT_SYMBOL_GPL(vfio_add_group_dev);

/**
 * Get a reference to the vfio_device for a device.  Even if the
 * caller thinks they own the device, they could be racing with a
 * release call path, so we can't trust drvdata for the shortcut.
 * Go the long way around, from the iommu_group to the vfio_group
 * to the vfio_device.
 */
struct vfio_device *vfio_device_get_from_dev(struct device *dev)
{
	struct iommu_group *iommu_group;
	struct vfio_group *group;
	struct vfio_device *device;
<<<<<<< HEAD

	iommu_group = iommu_group_get(dev);
	if (!iommu_group)
		return NULL;

=======

	iommu_group = iommu_group_get(dev);
	if (!iommu_group)
		return NULL;

>>>>>>> afd2ff9b
	group = vfio_group_get_from_iommu(iommu_group);
	iommu_group_put(iommu_group);
	if (!group)
		return NULL;

	device = vfio_group_get_device(group, dev);
	vfio_group_put(group);

	return device;
}
EXPORT_SYMBOL_GPL(vfio_device_get_from_dev);

static struct vfio_device *vfio_device_get_from_name(struct vfio_group *group,
						     char *buf)
{
<<<<<<< HEAD
	struct vfio_device *device;

	mutex_lock(&group->device_lock);
	list_for_each_entry(device, &group->device_list, group_next) {
		if (!strcmp(dev_name(device->dev), buf)) {
=======
	struct vfio_device *it, *device = NULL;

	mutex_lock(&group->device_lock);
	list_for_each_entry(it, &group->device_list, group_next) {
		if (!strcmp(dev_name(it->dev), buf)) {
			device = it;
>>>>>>> afd2ff9b
			vfio_device_get(device);
			break;
		}
	}
	mutex_unlock(&group->device_lock);

	return device;
}

/*
 * Caller must hold a reference to the vfio_device
 */
void *vfio_device_data(struct vfio_device *device)
{
	return device->device_data;
}
EXPORT_SYMBOL_GPL(vfio_device_data);

/* Given a referenced group, check if it contains the device */
static bool vfio_dev_present(struct vfio_group *group, struct device *dev)
{
	struct vfio_device *device;

	device = vfio_group_get_device(group, dev);
	if (!device)
		return false;

	vfio_device_put(device);
	return true;
}

/*
 * Decrement the device reference count and wait for the device to be
 * removed.  Open file descriptors for the device... */
void *vfio_del_group_dev(struct device *dev)
{
	struct vfio_device *device = dev_get_drvdata(dev);
	struct vfio_group *group = device->group;
	void *device_data = device->device_data;
	struct vfio_unbound_dev *unbound;
	unsigned int i = 0;
	long ret;
	bool interrupted = false;

	/*
	 * The group exists so long as we have a device reference.  Get
	 * a group reference and use it to scan for the device going away.
	 */
	vfio_group_get(group);

	/*
	 * When the device is removed from the group, the group suddenly
	 * becomes non-viable; the device has a driver (until the unbind
	 * completes), but it's not present in the group.  This is bad news
	 * for any external users that need to re-acquire a group reference
	 * in order to match and release their existing reference.  To
	 * solve this, we track such devices on the unbound_list to bridge
	 * the gap until they're fully unbound.
	 */
	unbound = kzalloc(sizeof(*unbound), GFP_KERNEL);
	if (unbound) {
		unbound->dev = dev;
		mutex_lock(&group->unbound_lock);
		list_add(&unbound->unbound_next, &group->unbound_list);
		mutex_unlock(&group->unbound_lock);
	}
	WARN_ON(!unbound);

	vfio_device_put(device);

	/*
	 * If the device is still present in the group after the above
	 * 'put', then it is in use and we need to request it from the
	 * bus driver.  The driver may in turn need to request the
	 * device from the user.  We send the request on an arbitrary
	 * interval with counter to allow the driver to take escalating
	 * measures to release the device if it has the ability to do so.
	 */
	do {
		device = vfio_group_get_device(group, dev);
		if (!device)
			break;

		if (device->ops->request)
			device->ops->request(device_data, i++);

		vfio_device_put(device);

		if (interrupted) {
			ret = wait_event_timeout(vfio.release_q,
					!vfio_dev_present(group, dev), HZ * 10);
		} else {
			ret = wait_event_interruptible_timeout(vfio.release_q,
					!vfio_dev_present(group, dev), HZ * 10);
			if (ret == -ERESTARTSYS) {
				interrupted = true;
				dev_warn(dev,
					 "Device is currently in use, task"
					 " \"%s\" (%d) "
					 "blocked until device is released",
					 current->comm, task_pid_nr(current));
			}
		}
	} while (ret <= 0);

	vfio_group_put(group);

	return device_data;
}
EXPORT_SYMBOL_GPL(vfio_del_group_dev);

/**
 * VFIO base fd, /dev/vfio/vfio
 */
static long vfio_ioctl_check_extension(struct vfio_container *container,
				       unsigned long arg)
{
	struct vfio_iommu_driver *driver;
	long ret = 0;

	down_read(&container->group_lock);

	driver = container->iommu_driver;

	switch (arg) {
		/* No base extensions yet */
	default:
		/*
		 * If no driver is set, poll all registered drivers for
		 * extensions and return the first positive result.  If
		 * a driver is already set, further queries will be passed
		 * only to that driver.
		 */
		if (!driver) {
			mutex_lock(&vfio.iommu_drivers_lock);
			list_for_each_entry(driver, &vfio.iommu_drivers_list,
					    vfio_next) {
				if (!try_module_get(driver->ops->owner))
					continue;

				ret = driver->ops->ioctl(NULL,
							 VFIO_CHECK_EXTENSION,
							 arg);
				module_put(driver->ops->owner);
				if (ret > 0)
					break;
			}
			mutex_unlock(&vfio.iommu_drivers_lock);
		} else
			ret = driver->ops->ioctl(container->iommu_data,
						 VFIO_CHECK_EXTENSION, arg);
	}

	up_read(&container->group_lock);

	return ret;
}

/* hold write lock on container->group_lock */
static int __vfio_container_attach_groups(struct vfio_container *container,
					  struct vfio_iommu_driver *driver,
					  void *data)
{
	struct vfio_group *group;
	int ret = -ENODEV;

	list_for_each_entry(group, &container->group_list, container_next) {
		ret = driver->ops->attach_group(data, group->iommu_group);
		if (ret)
			goto unwind;
	}

	return ret;

unwind:
	list_for_each_entry_continue_reverse(group, &container->group_list,
					     container_next) {
		driver->ops->detach_group(data, group->iommu_group);
	}

	return ret;
}

static long vfio_ioctl_set_iommu(struct vfio_container *container,
				 unsigned long arg)
{
	struct vfio_iommu_driver *driver;
	long ret = -ENODEV;

	down_write(&container->group_lock);

	/*
	 * The container is designed to be an unprivileged interface while
	 * the group can be assigned to specific users.  Therefore, only by
	 * adding a group to a container does the user get the privilege of
	 * enabling the iommu, which may allocate finite resources.  There
	 * is no unset_iommu, but by removing all the groups from a container,
	 * the container is deprivileged and returns to an unset state.
	 */
	if (list_empty(&container->group_list) || container->iommu_driver) {
		up_write(&container->group_lock);
		return -EINVAL;
	}

	mutex_lock(&vfio.iommu_drivers_lock);
	list_for_each_entry(driver, &vfio.iommu_drivers_list, vfio_next) {
		void *data;

		if (!try_module_get(driver->ops->owner))
			continue;

		/*
		 * The arg magic for SET_IOMMU is the same as CHECK_EXTENSION,
		 * so test which iommu driver reported support for this
		 * extension and call open on them.  We also pass them the
		 * magic, allowing a single driver to support multiple
		 * interfaces if they'd like.
		 */
		if (driver->ops->ioctl(NULL, VFIO_CHECK_EXTENSION, arg) <= 0) {
			module_put(driver->ops->owner);
			continue;
		}

		/* module reference holds the driver we're working on */
		mutex_unlock(&vfio.iommu_drivers_lock);

		data = driver->ops->open(arg);
		if (IS_ERR(data)) {
			ret = PTR_ERR(data);
			module_put(driver->ops->owner);
			goto skip_drivers_unlock;
		}

		ret = __vfio_container_attach_groups(container, driver, data);
		if (!ret) {
			container->iommu_driver = driver;
			container->iommu_data = data;
		} else {
			driver->ops->release(data);
			module_put(driver->ops->owner);
		}

		goto skip_drivers_unlock;
	}

	mutex_unlock(&vfio.iommu_drivers_lock);
skip_drivers_unlock:
	up_write(&container->group_lock);

	return ret;
}

static long vfio_fops_unl_ioctl(struct file *filep,
				unsigned int cmd, unsigned long arg)
{
	struct vfio_container *container = filep->private_data;
	struct vfio_iommu_driver *driver;
	void *data;
	long ret = -EINVAL;

	if (!container)
		return ret;

	switch (cmd) {
	case VFIO_GET_API_VERSION:
		ret = VFIO_API_VERSION;
		break;
	case VFIO_CHECK_EXTENSION:
		ret = vfio_ioctl_check_extension(container, arg);
		break;
	case VFIO_SET_IOMMU:
		ret = vfio_ioctl_set_iommu(container, arg);
		break;
	default:
		down_read(&container->group_lock);

		driver = container->iommu_driver;
		data = container->iommu_data;

		if (driver) /* passthrough all unrecognized ioctls */
			ret = driver->ops->ioctl(data, cmd, arg);

		up_read(&container->group_lock);
	}

	return ret;
}

#ifdef CONFIG_COMPAT
static long vfio_fops_compat_ioctl(struct file *filep,
				   unsigned int cmd, unsigned long arg)
{
	arg = (unsigned long)compat_ptr(arg);
	return vfio_fops_unl_ioctl(filep, cmd, arg);
}
#endif	/* CONFIG_COMPAT */

static int vfio_fops_open(struct inode *inode, struct file *filep)
{
	struct vfio_container *container;

	container = kzalloc(sizeof(*container), GFP_KERNEL);
	if (!container)
		return -ENOMEM;

	INIT_LIST_HEAD(&container->group_list);
	init_rwsem(&container->group_lock);
	kref_init(&container->kref);

	filep->private_data = container;

	return 0;
}

static int vfio_fops_release(struct inode *inode, struct file *filep)
{
	struct vfio_container *container = filep->private_data;

	filep->private_data = NULL;

	vfio_container_put(container);

	return 0;
}

/*
 * Once an iommu driver is set, we optionally pass read/write/mmap
 * on to the driver, allowing management interfaces beyond ioctl.
 */
static ssize_t vfio_fops_read(struct file *filep, char __user *buf,
			      size_t count, loff_t *ppos)
{
	struct vfio_container *container = filep->private_data;
	struct vfio_iommu_driver *driver;
	ssize_t ret = -EINVAL;

	down_read(&container->group_lock);

	driver = container->iommu_driver;
	if (likely(driver && driver->ops->read))
		ret = driver->ops->read(container->iommu_data,
					buf, count, ppos);

	up_read(&container->group_lock);

	return ret;
}

static ssize_t vfio_fops_write(struct file *filep, const char __user *buf,
			       size_t count, loff_t *ppos)
{
	struct vfio_container *container = filep->private_data;
	struct vfio_iommu_driver *driver;
	ssize_t ret = -EINVAL;

	down_read(&container->group_lock);

	driver = container->iommu_driver;
	if (likely(driver && driver->ops->write))
		ret = driver->ops->write(container->iommu_data,
					 buf, count, ppos);

	up_read(&container->group_lock);

	return ret;
}

static int vfio_fops_mmap(struct file *filep, struct vm_area_struct *vma)
{
	struct vfio_container *container = filep->private_data;
	struct vfio_iommu_driver *driver;
	int ret = -EINVAL;

	down_read(&container->group_lock);

	driver = container->iommu_driver;
	if (likely(driver && driver->ops->mmap))
		ret = driver->ops->mmap(container->iommu_data, vma);

	up_read(&container->group_lock);

	return ret;
}

static const struct file_operations vfio_fops = {
	.owner		= THIS_MODULE,
	.open		= vfio_fops_open,
	.release	= vfio_fops_release,
	.read		= vfio_fops_read,
	.write		= vfio_fops_write,
	.unlocked_ioctl	= vfio_fops_unl_ioctl,
#ifdef CONFIG_COMPAT
	.compat_ioctl	= vfio_fops_compat_ioctl,
#endif
	.mmap		= vfio_fops_mmap,
};

/**
 * VFIO Group fd, /dev/vfio/$GROUP
 */
static void __vfio_group_unset_container(struct vfio_group *group)
{
	struct vfio_container *container = group->container;
	struct vfio_iommu_driver *driver;

	down_write(&container->group_lock);

	driver = container->iommu_driver;
	if (driver)
		driver->ops->detach_group(container->iommu_data,
					  group->iommu_group);

	group->container = NULL;
	list_del(&group->container_next);

	/* Detaching the last group deprivileges a container, remove iommu */
	if (driver && list_empty(&container->group_list)) {
		driver->ops->release(container->iommu_data);
		module_put(driver->ops->owner);
		container->iommu_driver = NULL;
		container->iommu_data = NULL;
	}

	up_write(&container->group_lock);

	vfio_container_put(container);
}

/*
 * VFIO_GROUP_UNSET_CONTAINER should fail if there are other users or
 * if there was no container to unset.  Since the ioctl is called on
 * the group, we know that still exists, therefore the only valid
 * transition here is 1->0.
 */
static int vfio_group_unset_container(struct vfio_group *group)
{
	int users = atomic_cmpxchg(&group->container_users, 1, 0);

	if (!users)
		return -EINVAL;
	if (users != 1)
		return -EBUSY;

	__vfio_group_unset_container(group);

	return 0;
}

/*
 * When removing container users, anything that removes the last user
 * implicitly removes the group from the container.  That is, if the
 * group file descriptor is closed, as well as any device file descriptors,
 * the group is free.
 */
static void vfio_group_try_dissolve_container(struct vfio_group *group)
{
	if (0 == atomic_dec_if_positive(&group->container_users))
		__vfio_group_unset_container(group);
}

static int vfio_group_set_container(struct vfio_group *group, int container_fd)
{
	struct fd f;
	struct vfio_container *container;
	struct vfio_iommu_driver *driver;
	int ret = 0;

	if (atomic_read(&group->container_users))
		return -EINVAL;

	f = fdget(container_fd);
	if (!f.file)
		return -EBADF;

	/* Sanity check, is this really our fd? */
	if (f.file->f_op != &vfio_fops) {
		fdput(f);
		return -EINVAL;
	}

	container = f.file->private_data;
	WARN_ON(!container); /* fget ensures we don't race vfio_release */

	down_write(&container->group_lock);

	driver = container->iommu_driver;
	if (driver) {
		ret = driver->ops->attach_group(container->iommu_data,
						group->iommu_group);
		if (ret)
			goto unlock_out;
	}

	group->container = container;
	list_add(&group->container_next, &container->group_list);

	/* Get a reference on the container and mark a user within the group */
	vfio_container_get(container);
	atomic_inc(&group->container_users);

unlock_out:
	up_write(&container->group_lock);
	fdput(f);
	return ret;
}

static bool vfio_group_viable(struct vfio_group *group)
{
	return (iommu_group_for_each_dev(group->iommu_group,
					 group, vfio_dev_viable) == 0);
}

static const struct file_operations vfio_device_fops;

static int vfio_group_get_device_fd(struct vfio_group *group, char *buf)
{
	struct vfio_device *device;
	struct file *filep;
	int ret;

	if (0 == atomic_read(&group->container_users) ||
	    !group->container->iommu_driver || !vfio_group_viable(group))
		return -EINVAL;

	device = vfio_device_get_from_name(group, buf);
	if (!device)
		return -ENODEV;

	ret = device->ops->open(device->device_data);
	if (ret) {
		vfio_device_put(device);
		return ret;
	}

	/*
	 * We can't use anon_inode_getfd() because we need to modify
	 * the f_mode flags directly to allow more than just ioctls
	 */
	ret = get_unused_fd_flags(O_CLOEXEC);
	if (ret < 0) {
		device->ops->release(device->device_data);
		vfio_device_put(device);
		return ret;
	}

	filep = anon_inode_getfile("[vfio-device]", &vfio_device_fops,
				   device, O_RDWR);
	if (IS_ERR(filep)) {
		put_unused_fd(ret);
		ret = PTR_ERR(filep);
		device->ops->release(device->device_data);
		vfio_device_put(device);
		return ret;
	}

	/*
	 * TODO: add an anon_inode interface to do this.
	 * Appears to be missing by lack of need rather than
	 * explicitly prevented.  Now there's need.
	 */
	filep->f_mode |= (FMODE_LSEEK | FMODE_PREAD | FMODE_PWRITE);

	atomic_inc(&group->container_users);

	fd_install(ret, filep);

	return ret;
}

static long vfio_group_fops_unl_ioctl(struct file *filep,
				      unsigned int cmd, unsigned long arg)
{
	struct vfio_group *group = filep->private_data;
	long ret = -ENOTTY;

	switch (cmd) {
	case VFIO_GROUP_GET_STATUS:
	{
		struct vfio_group_status status;
		unsigned long minsz;

		minsz = offsetofend(struct vfio_group_status, flags);

		if (copy_from_user(&status, (void __user *)arg, minsz))
			return -EFAULT;

		if (status.argsz < minsz)
			return -EINVAL;

		status.flags = 0;

		if (vfio_group_viable(group))
			status.flags |= VFIO_GROUP_FLAGS_VIABLE;

		if (group->container)
			status.flags |= VFIO_GROUP_FLAGS_CONTAINER_SET;

		if (copy_to_user((void __user *)arg, &status, minsz))
			return -EFAULT;

		ret = 0;
		break;
	}
	case VFIO_GROUP_SET_CONTAINER:
	{
		int fd;

		if (get_user(fd, (int __user *)arg))
			return -EFAULT;

		if (fd < 0)
			return -EINVAL;

		ret = vfio_group_set_container(group, fd);
		break;
	}
	case VFIO_GROUP_UNSET_CONTAINER:
		ret = vfio_group_unset_container(group);
		break;
	case VFIO_GROUP_GET_DEVICE_FD:
	{
		char *buf;

		buf = strndup_user((const char __user *)arg, PAGE_SIZE);
		if (IS_ERR(buf))
			return PTR_ERR(buf);

		ret = vfio_group_get_device_fd(group, buf);
		kfree(buf);
		break;
	}
	}

	return ret;
}

#ifdef CONFIG_COMPAT
static long vfio_group_fops_compat_ioctl(struct file *filep,
					 unsigned int cmd, unsigned long arg)
{
	arg = (unsigned long)compat_ptr(arg);
	return vfio_group_fops_unl_ioctl(filep, cmd, arg);
}
#endif	/* CONFIG_COMPAT */

static int vfio_group_fops_open(struct inode *inode, struct file *filep)
{
	struct vfio_group *group;
	int opened;

	group = vfio_group_get_from_minor(iminor(inode));
	if (!group)
		return -ENODEV;

	/* Do we need multiple instances of the group open?  Seems not. */
	opened = atomic_cmpxchg(&group->opened, 0, 1);
	if (opened) {
		vfio_group_put(group);
		return -EBUSY;
	}

	/* Is something still in use from a previous open? */
	if (group->container) {
		atomic_dec(&group->opened);
		vfio_group_put(group);
		return -EBUSY;
	}

	filep->private_data = group;

	return 0;
}

static int vfio_group_fops_release(struct inode *inode, struct file *filep)
{
	struct vfio_group *group = filep->private_data;

	filep->private_data = NULL;

	vfio_group_try_dissolve_container(group);

	atomic_dec(&group->opened);

	vfio_group_put(group);

	return 0;
}

static const struct file_operations vfio_group_fops = {
	.owner		= THIS_MODULE,
	.unlocked_ioctl	= vfio_group_fops_unl_ioctl,
#ifdef CONFIG_COMPAT
	.compat_ioctl	= vfio_group_fops_compat_ioctl,
#endif
	.open		= vfio_group_fops_open,
	.release	= vfio_group_fops_release,
};

/**
 * VFIO Device fd
 */
static int vfio_device_fops_release(struct inode *inode, struct file *filep)
{
	struct vfio_device *device = filep->private_data;

	device->ops->release(device->device_data);

	vfio_group_try_dissolve_container(device->group);

	vfio_device_put(device);

	return 0;
}

static long vfio_device_fops_unl_ioctl(struct file *filep,
				       unsigned int cmd, unsigned long arg)
{
	struct vfio_device *device = filep->private_data;

	if (unlikely(!device->ops->ioctl))
		return -EINVAL;

	return device->ops->ioctl(device->device_data, cmd, arg);
}

static ssize_t vfio_device_fops_read(struct file *filep, char __user *buf,
				     size_t count, loff_t *ppos)
{
	struct vfio_device *device = filep->private_data;

	if (unlikely(!device->ops->read))
		return -EINVAL;

	return device->ops->read(device->device_data, buf, count, ppos);
}

static ssize_t vfio_device_fops_write(struct file *filep,
				      const char __user *buf,
				      size_t count, loff_t *ppos)
{
	struct vfio_device *device = filep->private_data;

	if (unlikely(!device->ops->write))
		return -EINVAL;

	return device->ops->write(device->device_data, buf, count, ppos);
}

static int vfio_device_fops_mmap(struct file *filep, struct vm_area_struct *vma)
{
	struct vfio_device *device = filep->private_data;

	if (unlikely(!device->ops->mmap))
		return -EINVAL;

	return device->ops->mmap(device->device_data, vma);
}

#ifdef CONFIG_COMPAT
static long vfio_device_fops_compat_ioctl(struct file *filep,
					  unsigned int cmd, unsigned long arg)
{
	arg = (unsigned long)compat_ptr(arg);
	return vfio_device_fops_unl_ioctl(filep, cmd, arg);
}
#endif	/* CONFIG_COMPAT */

static const struct file_operations vfio_device_fops = {
	.owner		= THIS_MODULE,
	.release	= vfio_device_fops_release,
	.read		= vfio_device_fops_read,
	.write		= vfio_device_fops_write,
	.unlocked_ioctl	= vfio_device_fops_unl_ioctl,
#ifdef CONFIG_COMPAT
	.compat_ioctl	= vfio_device_fops_compat_ioctl,
#endif
	.mmap		= vfio_device_fops_mmap,
};

/**
 * External user API, exported by symbols to be linked dynamically.
 *
 * The protocol includes:
 *  1. do normal VFIO init operation:
 *	- opening a new container;
 *	- attaching group(s) to it;
 *	- setting an IOMMU driver for a container.
 * When IOMMU is set for a container, all groups in it are
 * considered ready to use by an external user.
 *
 * 2. User space passes a group fd to an external user.
 * The external user calls vfio_group_get_external_user()
 * to verify that:
 *	- the group is initialized;
 *	- IOMMU is set for it.
 * If both checks passed, vfio_group_get_external_user()
 * increments the container user counter to prevent
 * the VFIO group from disposal before KVM exits.
 *
 * 3. The external user calls vfio_external_user_iommu_id()
 * to know an IOMMU ID.
 *
 * 4. When the external KVM finishes, it calls
 * vfio_group_put_external_user() to release the VFIO group.
 * This call decrements the container user counter.
 */
struct vfio_group *vfio_group_get_external_user(struct file *filep)
{
	struct vfio_group *group = filep->private_data;

	if (filep->f_op != &vfio_group_fops)
		return ERR_PTR(-EINVAL);

	if (!atomic_inc_not_zero(&group->container_users))
		return ERR_PTR(-EINVAL);

	if (!group->container->iommu_driver ||
			!vfio_group_viable(group)) {
		atomic_dec(&group->container_users);
		return ERR_PTR(-EINVAL);
	}

	vfio_group_get(group);

	return group;
}
EXPORT_SYMBOL_GPL(vfio_group_get_external_user);

void vfio_group_put_external_user(struct vfio_group *group)
{
	vfio_group_put(group);
	vfio_group_try_dissolve_container(group);
}
EXPORT_SYMBOL_GPL(vfio_group_put_external_user);

int vfio_external_user_iommu_id(struct vfio_group *group)
{
	return iommu_group_id(group->iommu_group);
}
EXPORT_SYMBOL_GPL(vfio_external_user_iommu_id);

long vfio_external_check_extension(struct vfio_group *group, unsigned long arg)
{
	return vfio_ioctl_check_extension(group->container, arg);
}
EXPORT_SYMBOL_GPL(vfio_external_check_extension);

/**
 * Module/class support
 */
static char *vfio_devnode(struct device *dev, umode_t *mode)
{
	return kasprintf(GFP_KERNEL, "vfio/%s", dev_name(dev));
}

static struct miscdevice vfio_dev = {
	.minor = VFIO_MINOR,
	.name = "vfio",
	.fops = &vfio_fops,
	.nodename = "vfio/vfio",
	.mode = S_IRUGO | S_IWUGO,
};

static int __init vfio_init(void)
{
	int ret;

	idr_init(&vfio.group_idr);
	mutex_init(&vfio.group_lock);
	mutex_init(&vfio.iommu_drivers_lock);
	INIT_LIST_HEAD(&vfio.group_list);
	INIT_LIST_HEAD(&vfio.iommu_drivers_list);
	init_waitqueue_head(&vfio.release_q);

	ret = misc_register(&vfio_dev);
	if (ret) {
		pr_err("vfio: misc device register failed\n");
		return ret;
	}

	/* /dev/vfio/$GROUP */
	vfio.class = class_create(THIS_MODULE, "vfio");
	if (IS_ERR(vfio.class)) {
		ret = PTR_ERR(vfio.class);
		goto err_class;
	}

	vfio.class->devnode = vfio_devnode;

	ret = alloc_chrdev_region(&vfio.group_devt, 0, MINORMASK, "vfio");
	if (ret)
		goto err_alloc_chrdev;

	cdev_init(&vfio.group_cdev, &vfio_group_fops);
	ret = cdev_add(&vfio.group_cdev, vfio.group_devt, MINORMASK);
	if (ret)
		goto err_cdev_add;

	pr_info(DRIVER_DESC " version: " DRIVER_VERSION "\n");

	/*
	 * Attempt to load known iommu-drivers.  This gives us a working
	 * environment without the user needing to explicitly load iommu
	 * drivers.
	 */
	request_module_nowait("vfio_iommu_type1");
	request_module_nowait("vfio_iommu_spapr_tce");

	return 0;

err_cdev_add:
	unregister_chrdev_region(vfio.group_devt, MINORMASK);
err_alloc_chrdev:
	class_destroy(vfio.class);
	vfio.class = NULL;
err_class:
	misc_deregister(&vfio_dev);
	return ret;
}

static void __exit vfio_cleanup(void)
{
	WARN_ON(!list_empty(&vfio.group_list));

	idr_destroy(&vfio.group_idr);
	cdev_del(&vfio.group_cdev);
	unregister_chrdev_region(vfio.group_devt, MINORMASK);
	class_destroy(vfio.class);
	vfio.class = NULL;
	misc_deregister(&vfio_dev);
}

module_init(vfio_init);
module_exit(vfio_cleanup);

MODULE_VERSION(DRIVER_VERSION);
MODULE_LICENSE("GPL v2");
MODULE_AUTHOR(DRIVER_AUTHOR);
MODULE_DESCRIPTION(DRIVER_DESC);
MODULE_ALIAS_MISCDEV(VFIO_MINOR);
MODULE_ALIAS("devname:vfio/vfio");<|MERGE_RESOLUTION|>--- conflicted
+++ resolved
@@ -691,19 +691,11 @@
 	struct iommu_group *iommu_group;
 	struct vfio_group *group;
 	struct vfio_device *device;
-<<<<<<< HEAD
 
 	iommu_group = iommu_group_get(dev);
 	if (!iommu_group)
 		return NULL;
 
-=======
-
-	iommu_group = iommu_group_get(dev);
-	if (!iommu_group)
-		return NULL;
-
->>>>>>> afd2ff9b
 	group = vfio_group_get_from_iommu(iommu_group);
 	iommu_group_put(iommu_group);
 	if (!group)
@@ -719,20 +711,12 @@
 static struct vfio_device *vfio_device_get_from_name(struct vfio_group *group,
 						     char *buf)
 {
-<<<<<<< HEAD
-	struct vfio_device *device;
-
-	mutex_lock(&group->device_lock);
-	list_for_each_entry(device, &group->device_list, group_next) {
-		if (!strcmp(dev_name(device->dev), buf)) {
-=======
 	struct vfio_device *it, *device = NULL;
 
 	mutex_lock(&group->device_lock);
 	list_for_each_entry(it, &group->device_list, group_next) {
 		if (!strcmp(dev_name(it->dev), buf)) {
 			device = it;
->>>>>>> afd2ff9b
 			vfio_device_get(device);
 			break;
 		}
