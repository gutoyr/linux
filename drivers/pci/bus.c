--- conflicted
+++ resolved
@@ -142,15 +142,9 @@
 	int i, ret;
 	struct resource *r, avail;
 	resource_size_t max;
-<<<<<<< HEAD
-
-	type_mask |= IORESOURCE_IO | IORESOURCE_MEM;
-
-=======
 
 	type_mask |= IORESOURCE_TYPE_BITS;
 
->>>>>>> fc14f9c1
 	pci_bus_for_each_resource(bus, r, i) {
 		if (!r)
 			continue;
@@ -167,11 +161,6 @@
 
 		avail = *r;
 		pci_clip_resource_to_region(bus, &avail, region);
-<<<<<<< HEAD
-		if (!resource_size(&avail))
-			continue;
-=======
->>>>>>> fc14f9c1
 
 		/*
 		 * "min" is typically PCIBIOS_MIN_IO or PCIBIOS_MIN_MEM to
@@ -191,7 +180,6 @@
 			return 0;
 	}
 	return -ENOMEM;
-<<<<<<< HEAD
 }
 
 /**
@@ -211,53 +199,6 @@
  */
 int pci_bus_alloc_resource(struct pci_bus *bus, struct resource *res,
 		resource_size_t size, resource_size_t align,
-		resource_size_t min, unsigned int type_mask,
-		resource_size_t (*alignf)(void *,
-					  const struct resource *,
-					  resource_size_t,
-					  resource_size_t),
-		void *alignf_data)
-{
-#ifdef CONFIG_ARCH_DMA_ADDR_T_64BIT
-	int rc;
-
-	if (res->flags & IORESOURCE_MEM_64) {
-		rc = pci_bus_alloc_from_region(bus, res, size, align, min,
-					       type_mask, alignf, alignf_data,
-					       &pci_high);
-		if (rc == 0)
-			return 0;
-
-		return pci_bus_alloc_from_region(bus, res, size, align, min,
-						 type_mask, alignf, alignf_data,
-						 &pci_64_bit);
-	}
-#endif
-
-	return pci_bus_alloc_from_region(bus, res, size, align, min,
-					 type_mask, alignf, alignf_data,
-					 &pci_32_bit);
-=======
->>>>>>> fc14f9c1
-}
-
-/**
- * pci_bus_alloc_resource - allocate a resource from a parent bus
- * @bus: PCI bus
- * @res: resource to allocate
- * @size: size of resource to allocate
- * @align: alignment of resource to allocate
- * @min: minimum /proc/iomem address to allocate
- * @type_mask: IORESOURCE_* type flags
- * @alignf: resource alignment function
- * @alignf_data: data argument for resource alignment function
- *
- * Given the PCI bus a device resides on, the size, minimum address,
- * alignment and type, try to find an acceptable resource allocation
- * for a specific device resource.
- */
-int pci_bus_alloc_resource(struct pci_bus *bus, struct resource *res,
-		resource_size_t size, resource_size_t align,
 		resource_size_t min, unsigned long type_mask,
 		resource_size_t (*alignf)(void *,
 					  const struct resource *,
