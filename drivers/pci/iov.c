--- conflicted
+++ resolved
@@ -19,8 +19,6 @@
 
 #define VIRTFN_ID_LEN	16
 
-<<<<<<< HEAD
-=======
 int pci_iov_virtfn_bus(struct pci_dev *dev, int vf_id)
 {
 	if (!dev->is_physfn)
@@ -76,7 +74,6 @@
 	return max;
 }
 
->>>>>>> 078b8a5d
 static struct pci_bus *virtfn_add_bus(struct pci_bus *bus, int busnr)
 {
 	struct pci_bus *child;
@@ -121,9 +118,6 @@
 	struct resource *res;
 	struct pci_sriov *iov = dev->sriov;
 	struct pci_bus *bus;
-	struct resource tmp;
-	enum pci_bar_type type;
-	int reg;
 
 	mutex_lock(&iov->dev->sriov->lock);
 	bus = virtfn_add_bus(dev->bus, pci_iov_virtfn_bus(dev, id));
@@ -149,33 +143,11 @@
 			continue;
 		virtfn->resource[i].name = pci_name(virtfn);
 		virtfn->resource[i].flags = res->flags;
-<<<<<<< HEAD
-		/* When res has IORESOURCE_ARCH, retrieve the IOV BAR size
-		 * from hardware directly.
-		 */
-		if (res->flags & IORESOURCE_ARCH) {
-			reg = pci_iov_resource_bar(dev, i + PCI_IOV_RESOURCES, &type);
-			__pci_read_base(dev, type, &tmp, reg);
-			size = resource_size(&tmp);
-			/* When __pci_read_base fails, flags is set to 0.
-			 * In this case, reset size to 0, which means the VF
-			 * will not be enabled.
-			 */
-			if (!tmp.flags)
-				size = 0;
-		} else {
-			size = resource_size(res);
-			do_div(size, iov->total_VFs);
-		}
-=======
 		size = pci_iov_resource_size(dev, i + PCI_IOV_RESOURCES);
->>>>>>> 078b8a5d
 		virtfn->resource[i].start = res->start + size * id;
 		virtfn->resource[i].end = virtfn->resource[i].start + size - 1;
-		if (resource_size(&virtfn->resource[i])) {
-			rc = request_resource(res, &virtfn->resource[i]);
-			BUG_ON(rc);
-		}
+		rc = request_resource(res, &virtfn->resource[i]);
+		BUG_ON(rc);
 	}
 
 	if (reset)
@@ -301,15 +273,10 @@
 	iov->offset = offset;
 	iov->stride = stride;
 
-<<<<<<< HEAD
-	if (pci_iov_virtfn_bus(dev, nr_virtfn - 1) > dev->bus->busn_res.end) {
-		dev_err(&dev->dev, "SR-IOV: bus number out of range\n");
-=======
 	bus = pci_iov_virtfn_bus(dev, nr_virtfn - 1);
 	if (bus > dev->bus->busn_res.end) {
 		dev_err(&dev->dev, "can't enable %d VFs (bus %02x out of range of %pR)\n",
 			nr_virtfn, bus, &dev->bus->busn_res);
->>>>>>> 078b8a5d
 		return -ENOMEM;
 	}
 
@@ -602,17 +569,10 @@
 		4 * (resno - PCI_IOV_RESOURCES);
 }
 
-<<<<<<< HEAD
-resource_size_t __weak pcibios_sriov_resource_alignment(struct pci_dev *dev,
-		int resno, resource_size_t align)
-{
-	return align;
-=======
 resource_size_t __weak pcibios_iov_resource_alignment(struct pci_dev *dev,
 						      int resno)
 {
 	return pci_iov_resource_size(dev, resno);
->>>>>>> 078b8a5d
 }
 
 /**
@@ -627,22 +587,7 @@
  */
 resource_size_t pci_sriov_resource_alignment(struct pci_dev *dev, int resno)
 {
-<<<<<<< HEAD
-	struct resource tmp;
-	enum pci_bar_type type;
-	resource_size_t align;
-	int reg = pci_iov_resource_bar(dev, resno, &type);
-
-	if (!reg)
-		return 0;
-
-	__pci_read_base(dev, type, &tmp, reg);
-	align = resource_alignment(&tmp);
-
-	return pcibios_sriov_resource_alignment(dev, resno, align);
-=======
 	return pcibios_iov_resource_alignment(dev, resno);
->>>>>>> 078b8a5d
 }
 
 /**
@@ -670,14 +615,8 @@
 	list_for_each_entry(dev, &bus->devices, bus_list) {
 		if (!dev->is_physfn)
 			continue;
-<<<<<<< HEAD
-		busnr = pci_iov_virtfn_bus(dev, dev->sriov->total_VFs - 1);
-		if (busnr > max)
-			max = busnr;
-=======
 		if (dev->sriov->max_VF_buses > max)
 			max = dev->sriov->max_VF_buses;
->>>>>>> 078b8a5d
 	}
 
 	return max ? max - bus->number : 0;
