--- conflicted
+++ resolved
@@ -54,45 +54,28 @@
 	struct pci_dev *virtfn;
 	struct resource *res;
 	struct pci_sriov *iov = dev->sriov;
-<<<<<<< HEAD
+	struct pci_bus *bus;
 	struct resource tmp;
 	enum pci_bar_type type;
 	int reg;
-=======
-	struct pci_bus *bus;
 
 	mutex_lock(&iov->dev->sriov->lock);
-	bus = virtfn_add_bus(dev->bus, virtfn_bus(dev, id));
+	bus = virtfn_add_bus(dev->bus, pci_iov_virtfn_bus(dev, id));
 	if (!bus)
 		goto failed;
->>>>>>> fc14f9c1
 
 	virtfn = pci_alloc_dev(bus);
 	if (!virtfn)
 		goto failed0;
 
-<<<<<<< HEAD
-	mutex_lock(&iov->dev->sriov->lock);
-	virtfn->bus = virtfn_add_bus(dev->bus, pci_iov_virtfn_bus(dev, id));
-	if (!virtfn->bus) {
-		kfree(virtfn);
-		mutex_unlock(&iov->dev->sriov->lock);
-		return -ENOMEM;
-	}
 	virtfn->devfn = pci_iov_virtfn_devfn(dev, id);
-=======
-	virtfn->devfn = virtfn_devfn(dev, id);
->>>>>>> fc14f9c1
 	virtfn->vendor = dev->vendor;
 	pci_read_config_word(dev, iov->pos + PCI_SRIOV_VF_DID, &virtfn->device);
 	pci_setup_device(virtfn);
 	virtfn->dev.parent = dev->dev.parent;
 	virtfn->physfn = pci_dev_get(dev);
 	virtfn->is_virtfn = 1;
-<<<<<<< HEAD
-=======
 	virtfn->multifunction = 0;
->>>>>>> fc14f9c1
 
 	for (i = 0; i < PCI_SRIOV_NUM_BARS; i++) {
 		res = dev->resource + PCI_IOV_RESOURCES + i;
@@ -131,11 +114,7 @@
 	pci_device_add(virtfn, virtfn->bus);
 	mutex_unlock(&iov->dev->sriov->lock);
 
-<<<<<<< HEAD
-	rc = pci_bus_add_device(virtfn);
-=======
 	pci_bus_add_device(virtfn);
->>>>>>> fc14f9c1
 	sprintf(buf, "virtfn%u", id);
 	rc = sysfs_create_link(&dev->dev.kobj, &virtfn->dev.kobj, buf);
 	if (rc)
@@ -154,13 +133,9 @@
 	pci_dev_put(dev);
 	mutex_lock(&iov->dev->sriov->lock);
 	pci_stop_and_remove_bus_device(virtfn);
-<<<<<<< HEAD
-	virtfn_remove_bus(dev->bus, pci_iov_virtfn_bus(dev, id));
-=======
 failed0:
 	virtfn_remove_bus(dev->bus, bus);
 failed:
->>>>>>> fc14f9c1
 	mutex_unlock(&iov->dev->sriov->lock);
 
 	return rc;
@@ -172,17 +147,9 @@
 	struct pci_dev *virtfn;
 	struct pci_sriov *iov = dev->sriov;
 
-<<<<<<< HEAD
-	bus = pci_find_bus(pci_domain_nr(dev->bus), pci_iov_virtfn_bus(dev, id));
-	if (!bus)
-		return;
-
-	virtfn = pci_get_slot(bus, pci_iov_virtfn_devfn(dev, id));
-=======
 	virtfn = pci_get_domain_bus_and_slot(pci_domain_nr(dev->bus),
-					     virtfn_bus(dev, id),
-					     virtfn_devfn(dev, id));
->>>>>>> fc14f9c1
+					     pci_iov_virtfn_bus(dev, id),
+					     pci_iov_virtfn_devfn(dev, id));
 	if (!virtfn)
 		return;
 
@@ -203,11 +170,7 @@
 
 	mutex_lock(&iov->dev->sriov->lock);
 	pci_stop_and_remove_bus_device(virtfn);
-<<<<<<< HEAD
-	virtfn_remove_bus(dev->bus, pci_iov_virtfn_bus(dev, id));
-=======
 	virtfn_remove_bus(dev->bus, virtfn->bus);
->>>>>>> fc14f9c1
 	mutex_unlock(&iov->dev->sriov->lock);
 
 	/* balance pci_get_domain_bus_and_slot() */
