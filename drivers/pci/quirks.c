--- conflicted
+++ resolved
@@ -3556,9 +3556,6 @@
 		reset_ivb_igd },
 	{ PCI_VENDOR_ID_INTEL, PCI_DEVICE_ID_INTEL_IVB_M2_VGA,
 		reset_ivb_igd },
-<<<<<<< HEAD
-	{ PCI_VENDOR_ID_INTEL, PCI_ANY_ID,
-		reset_intel_generic_dev },
 
 	{ PCI_VENDOR_ID_IBM, PCI_ANY_ID,
 		reset_fundamental },
@@ -3573,8 +3570,6 @@
 	{ PCI_VENDOR_ID_TI, PCI_ANY_ID,
 		reset_fundamental },
 
-=======
->>>>>>> afd2ff9b
 	{ PCI_VENDOR_ID_CHELSIO, PCI_ANY_ID,
 		reset_chelsio_generic_dev },
 	{ 0 }
