#ifndef DRIVERS_PCI_H
#define DRIVERS_PCI_H

#define PCI_CFG_SPACE_SIZE	256
#define PCI_CFG_SPACE_EXP_SIZE	4096

extern const unsigned char pcie_link_speed[];

/* Functions internal to the PCI core code */

int pci_create_sysfs_dev_files(struct pci_dev *pdev);
void pci_remove_sysfs_dev_files(struct pci_dev *pdev);
#if !defined(CONFIG_DMI) && !defined(CONFIG_ACPI)
static inline void pci_create_firmware_label_files(struct pci_dev *pdev)
{ return; }
static inline void pci_remove_firmware_label_files(struct pci_dev *pdev)
{ return; }
#else
void pci_create_firmware_label_files(struct pci_dev *pdev);
void pci_remove_firmware_label_files(struct pci_dev *pdev);
#endif
void pci_cleanup_rom(struct pci_dev *dev);
#ifdef HAVE_PCI_MMAP
enum pci_mmap_api {
	PCI_MMAP_SYSFS,	/* mmap on /sys/bus/pci/devices/<BDF>/resource<N> */
	PCI_MMAP_PROCFS	/* mmap on /proc/bus/pci/<BDF> */
};
int pci_mmap_fits(struct pci_dev *pdev, int resno, struct vm_area_struct *vmai,
		  enum pci_mmap_api mmap_api);
#endif
int pci_probe_reset_function(struct pci_dev *dev);

/**
 * struct pci_platform_pm_ops - Firmware PM callbacks
 *
 * @is_manageable: returns 'true' if given device is power manageable by the
 *                 platform firmware
 *
 * @set_state: invokes the platform firmware to set the device's power state
 *
 * @choose_state: returns PCI power state of given device preferred by the
 *                platform; to be used during system-wide transitions from a
 *                sleeping state to the working state and vice versa
 *
 * @sleep_wake: enables/disables the system wake up capability of given device
 *
 * @run_wake: enables/disables the platform to generate run-time wake-up events
 *		for given device (the device's wake-up capability has to be
 *		enabled by @sleep_wake for this feature to work)
 *
 * If given platform is generally capable of power managing PCI devices, all of
 * these callbacks are mandatory.
 */
struct pci_platform_pm_ops {
	bool (*is_manageable)(struct pci_dev *dev);
	int (*set_state)(struct pci_dev *dev, pci_power_t state);
	pci_power_t (*choose_state)(struct pci_dev *dev);
	int (*sleep_wake)(struct pci_dev *dev, bool enable);
	int (*run_wake)(struct pci_dev *dev, bool enable);
};

int pci_set_platform_pm(struct pci_platform_pm_ops *ops);
void pci_update_current_state(struct pci_dev *dev, pci_power_t state);
void pci_power_up(struct pci_dev *dev);
void pci_disable_enabled_device(struct pci_dev *dev);
int pci_finish_runtime_suspend(struct pci_dev *dev);
int __pci_pme_wakeup(struct pci_dev *dev, void *ign);
void pci_config_pm_runtime_get(struct pci_dev *dev);
void pci_config_pm_runtime_put(struct pci_dev *dev);
void pci_pm_init(struct pci_dev *dev);
void pci_allocate_cap_save_buffers(struct pci_dev *dev);
void pci_free_cap_save_buffers(struct pci_dev *dev);

static inline void pci_wakeup_event(struct pci_dev *dev)
{
	/* Wait 100 ms before the system can be put into a sleep state. */
	pm_wakeup_event(&dev->dev, 100);
}

static inline bool pci_has_subordinate(struct pci_dev *pci_dev)
{
	return !!(pci_dev->subordinate);
}

struct pci_vpd_ops {
	ssize_t (*read)(struct pci_dev *dev, loff_t pos, size_t count, void *buf);
	ssize_t (*write)(struct pci_dev *dev, loff_t pos, size_t count, const void *buf);
	void (*release)(struct pci_dev *dev);
};

struct pci_vpd {
	unsigned int len;
	const struct pci_vpd_ops *ops;
	struct bin_attribute *attr; /* descriptor for sysfs VPD entry */
};

int pci_vpd_pci22_init(struct pci_dev *dev);
static inline void pci_vpd_release(struct pci_dev *dev)
{
	if (dev->vpd)
		dev->vpd->ops->release(dev);
}

/* PCI /proc functions */
#ifdef CONFIG_PROC_FS
int pci_proc_attach_device(struct pci_dev *dev);
int pci_proc_detach_device(struct pci_dev *dev);
int pci_proc_detach_bus(struct pci_bus *bus);
#else
static inline int pci_proc_attach_device(struct pci_dev *dev) { return 0; }
static inline int pci_proc_detach_device(struct pci_dev *dev) { return 0; }
static inline int pci_proc_detach_bus(struct pci_bus *bus) { return 0; }
#endif

/* Functions for PCI Hotplug drivers to use */
int pci_hp_add_bridge(struct pci_dev *dev);

#ifdef HAVE_PCI_LEGACY
void pci_create_legacy_files(struct pci_bus *bus);
void pci_remove_legacy_files(struct pci_bus *bus);
#else
static inline void pci_create_legacy_files(struct pci_bus *bus) { return; }
static inline void pci_remove_legacy_files(struct pci_bus *bus) { return; }
#endif

/* Lock for read/write access to pci device and bus lists */
extern struct rw_semaphore pci_bus_sem;

extern raw_spinlock_t pci_lock;

extern unsigned int pci_pm_d3_delay;

#ifdef CONFIG_PCI_MSI
void pci_no_msi(void);
void pci_msi_init_pci_dev(struct pci_dev *dev);
#else
static inline void pci_no_msi(void) { }
static inline void pci_msi_init_pci_dev(struct pci_dev *dev) { }
#endif

void pci_realloc_get_opt(char *);

static inline int pci_no_d1d2(struct pci_dev *dev)
{
	unsigned int parent_dstates = 0;

	if (dev->bus->self)
		parent_dstates = dev->bus->self->no_d1d2;
	return (dev->no_d1d2 || parent_dstates);

}
extern const struct attribute_group *pci_dev_groups[];
extern const struct attribute_group *pcibus_groups[];
extern struct device_type pci_dev_type;
extern const struct attribute_group *pci_bus_groups[];


/**
 * pci_match_one_device - Tell if a PCI device structure has a matching
 *                        PCI device id structure
 * @id: single PCI device id structure to match
 * @dev: the PCI device structure to match against
 *
 * Returns the matching pci_device_id structure or %NULL if there is no match.
 */
static inline const struct pci_device_id *
pci_match_one_device(const struct pci_device_id *id, const struct pci_dev *dev)
{
	if ((id->vendor == PCI_ANY_ID || id->vendor == dev->vendor) &&
	    (id->device == PCI_ANY_ID || id->device == dev->device) &&
	    (id->subvendor == PCI_ANY_ID || id->subvendor == dev->subsystem_vendor) &&
	    (id->subdevice == PCI_ANY_ID || id->subdevice == dev->subsystem_device) &&
	    !((id->class ^ dev->class) & id->class_mask))
		return id;
	return NULL;
}

/* PCI slot sysfs helper code */
#define to_pci_slot(s) container_of(s, struct pci_slot, kobj)

extern struct kset *pci_slots_kset;

struct pci_slot_attribute {
	struct attribute attr;
	ssize_t (*show)(struct pci_slot *, char *);
	ssize_t (*store)(struct pci_slot *, const char *, size_t);
};
#define to_pci_slot_attr(s) container_of(s, struct pci_slot_attribute, attr)

enum pci_bar_type {
	pci_bar_unknown,	/* Standard PCI BAR probe */
	pci_bar_io,		/* An io port BAR */
	pci_bar_mem32,		/* A 32-bit memory BAR */
	pci_bar_mem64,		/* A 64-bit memory BAR */
};

bool pci_bus_read_dev_vendor_id(struct pci_bus *bus, int devfn, u32 *pl,
				int crs_timeout);
int pci_setup_device(struct pci_dev *dev);
int __pci_read_base(struct pci_dev *dev, enum pci_bar_type type,
		    struct resource *res, unsigned int reg);
int pci_resource_bar(struct pci_dev *dev, int resno, enum pci_bar_type *type);
void pci_configure_ari(struct pci_dev *dev);
void __pci_bus_size_bridges(struct pci_bus *bus,
			struct list_head *realloc_head);
void __pci_bus_assign_resources(const struct pci_bus *bus,
				struct list_head *realloc_head,
				struct list_head *fail_head);

/**
 * pci_ari_enabled - query ARI forwarding status
 * @bus: the PCI bus
 *
 * Returns 1 if ARI forwarding is enabled, or 0 if not enabled;
 */
static inline int pci_ari_enabled(struct pci_bus *bus)
{
	return bus->self && bus->self->ari_enabled;
}

void pci_reassigndev_resource_alignment(struct pci_dev *dev);
void pci_disable_bridge_window(struct pci_dev *dev);

<<<<<<< HEAD
=======
/* Single Root I/O Virtualization */
struct pci_sriov {
	int pos;		/* capability position */
	int nres;		/* number of resources */
	u32 cap;		/* SR-IOV Capabilities */
	u16 ctrl;		/* SR-IOV Control */
	u16 total_VFs;		/* total VFs associated with the PF */
	u16 initial_VFs;	/* initial VFs associated with the PF */
	u16 num_VFs;		/* number of VFs available */
	u16 offset;		/* first VF Routing ID offset */
	u16 stride;		/* following VF stride */
	u32 pgsz;		/* page size for BAR alignment */
	u8 link;		/* Function Dependency Link */
	u16 driver_max_VFs;	/* max num VFs driver supports */
	struct pci_dev *dev;	/* lowest numbered PF */
	struct pci_dev *self;	/* this PF */
	struct mutex lock;	/* lock for VF bus */
};

>>>>>>> fc14f9c1
#ifdef CONFIG_PCI_ATS
void pci_restore_ats_state(struct pci_dev *dev);
#else
static inline void pci_restore_ats_state(struct pci_dev *dev)
{
}
#endif /* CONFIG_PCI_ATS */

#ifdef CONFIG_PCI_IOV
int pci_iov_init(struct pci_dev *dev);
void pci_iov_release(struct pci_dev *dev);
int pci_iov_resource_bar(struct pci_dev *dev, int resno,
			 enum pci_bar_type *type);
resource_size_t pci_sriov_resource_alignment(struct pci_dev *dev, int resno);
void pci_restore_iov_state(struct pci_dev *dev);
int pci_iov_bus_range(struct pci_bus *bus);

#else
static inline int pci_iov_init(struct pci_dev *dev)
{
	return -ENODEV;
}
static inline void pci_iov_release(struct pci_dev *dev)

{
}
static inline int pci_iov_resource_bar(struct pci_dev *dev, int resno,
				       enum pci_bar_type *type)
{
	return 0;
}
static inline void pci_restore_iov_state(struct pci_dev *dev)
{
}
static inline int pci_iov_bus_range(struct pci_bus *bus)
{
	return 0;
}

#endif /* CONFIG_PCI_IOV */

unsigned long pci_cardbus_resource_alignment(struct resource *);

static inline resource_size_t pci_resource_alignment(struct pci_dev *dev,
						     struct resource *res)
{
#ifdef CONFIG_PCI_IOV
	int resno = res - dev->resource;

	if (resno >= PCI_IOV_RESOURCES && resno <= PCI_IOV_RESOURCE_END)
		return pci_sriov_resource_alignment(dev, resno);
#endif
	if (dev->class >> 8  == PCI_CLASS_BRIDGE_CARDBUS)
		return pci_cardbus_resource_alignment(res);
	return resource_alignment(res);
}

void pci_enable_acs(struct pci_dev *dev);

struct pci_dev_reset_methods {
	u16 vendor;
	u16 device;
	int (*reset)(struct pci_dev *dev, int probe);
};

#ifdef CONFIG_PCI_QUIRKS
int pci_dev_specific_reset(struct pci_dev *dev, int probe);
#else
static inline int pci_dev_specific_reset(struct pci_dev *dev, int probe)
{
	return -ENOTTY;
}
#endif

#endif /* DRIVERS_PCI_H */<|MERGE_RESOLUTION|>--- conflicted
+++ resolved
@@ -221,28 +221,6 @@
 void pci_reassigndev_resource_alignment(struct pci_dev *dev);
 void pci_disable_bridge_window(struct pci_dev *dev);
 
-<<<<<<< HEAD
-=======
-/* Single Root I/O Virtualization */
-struct pci_sriov {
-	int pos;		/* capability position */
-	int nres;		/* number of resources */
-	u32 cap;		/* SR-IOV Capabilities */
-	u16 ctrl;		/* SR-IOV Control */
-	u16 total_VFs;		/* total VFs associated with the PF */
-	u16 initial_VFs;	/* initial VFs associated with the PF */
-	u16 num_VFs;		/* number of VFs available */
-	u16 offset;		/* first VF Routing ID offset */
-	u16 stride;		/* following VF stride */
-	u32 pgsz;		/* page size for BAR alignment */
-	u8 link;		/* Function Dependency Link */
-	u16 driver_max_VFs;	/* max num VFs driver supports */
-	struct pci_dev *dev;	/* lowest numbered PF */
-	struct pci_dev *self;	/* this PF */
-	struct mutex lock;	/* lock for VF bus */
-};
-
->>>>>>> fc14f9c1
 #ifdef CONFIG_PCI_ATS
 void pci_restore_ats_state(struct pci_dev *dev);
 #else
