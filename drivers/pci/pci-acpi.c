--- conflicted
+++ resolved
@@ -309,9 +309,6 @@
 	if (pci_dev->pme_poll)
 		pci_dev->pme_poll = false;
 
-	if (pci_dev->pme_poll)
-		pci_dev->pme_poll = false;
-
 	if (pci_dev->current_state == PCI_D3cold) {
 		pci_wakeup_event(pci_dev);
 		pm_runtime_resume(&pci_dev->dev);
@@ -535,24 +532,6 @@
 static struct acpi_device *acpi_pci_find_companion(struct device *dev)
 {
 	struct pci_dev *pci_dev = to_pci_dev(dev);
-<<<<<<< HEAD
-	bool is_bridge;
-	u64 addr;
-
-	/*
-	 * pci_is_bridge() is not suitable here, because pci_dev->subordinate
-	 * is set only after acpi_pci_find_device() has been called for the
-	 * given device.
-	 */
-	is_bridge = pci_dev->hdr_type == PCI_HEADER_TYPE_BRIDGE
-			|| pci_dev->hdr_type == PCI_HEADER_TYPE_CARDBUS;
-	/* Please ref to ACPI spec for the syntax of _ADR */
-	addr = (PCI_SLOT(pci_dev->devfn) << 16) | PCI_FUNC(pci_dev->devfn);
-	*handle = acpi_find_child(ACPI_HANDLE(dev->parent), addr, is_bridge);
-	if (!*handle)
-		return -ENODEV;
-	return 0;
-=======
 	bool check_children;
 	u64 addr;
 
@@ -561,7 +540,6 @@
 	addr = (PCI_SLOT(pci_dev->devfn) << 16) | PCI_FUNC(pci_dev->devfn);
 	return acpi_find_child_device(ACPI_COMPANION(dev->parent), addr,
 				      check_children);
->>>>>>> fc14f9c1
 }
 
 static void pci_acpi_setup(struct device *dev)
