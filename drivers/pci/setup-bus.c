/*
 *	drivers/pci/setup-bus.c
 *
 * Extruded from code written by
 *      Dave Rusling (david.rusling@reo.mts.dec.com)
 *      David Mosberger (davidm@cs.arizona.edu)
 *	David Miller (davem@redhat.com)
 *
 * Support routines for initializing a PCI subsystem.
 */

/*
 * Nov 2000, Ivan Kokshaysky <ink@jurassic.park.msu.ru>
 *	     PCI-PCI bridges cleanup, sorted resource allocation.
 * Feb 2002, Ivan Kokshaysky <ink@jurassic.park.msu.ru>
 *	     Converted to allocation in 3 passes, which gives
 *	     tighter packing. Prefetchable range support.
 */

#include <linux/init.h>
#include <linux/kernel.h>
#include <linux/module.h>
#include <linux/pci.h>
#include <linux/errno.h>
#include <linux/ioport.h>
#include <linux/cache.h>
#include <linux/slab.h>
#include <asm-generic/pci-bridge.h>
#include "pci.h"

unsigned int pci_flags;

struct pci_dev_resource {
	struct list_head list;
	struct resource *res;
	struct pci_dev *dev;
	resource_size_t start;
	resource_size_t end;
	resource_size_t add_size;
	resource_size_t min_align;
	unsigned long flags;
};

static void free_list(struct list_head *head)
{
	struct pci_dev_resource *dev_res, *tmp;

	list_for_each_entry_safe(dev_res, tmp, head, list) {
		list_del(&dev_res->list);
		kfree(dev_res);
	}
}

/**
 * add_to_list() - add a new resource tracker to the list
 * @head:	Head of the list
 * @dev:	device corresponding to which the resource
 *		belongs
 * @res:	The resource to be tracked
 * @add_size:	additional size to be optionally added
 *              to the resource
 */
static int add_to_list(struct list_head *head,
		 struct pci_dev *dev, struct resource *res,
		 resource_size_t add_size, resource_size_t min_align)
{
	struct pci_dev_resource *tmp;

	tmp = kzalloc(sizeof(*tmp), GFP_KERNEL);
	if (!tmp) {
		pr_warn("add_to_list: kmalloc() failed!\n");
		return -ENOMEM;
	}

	tmp->res = res;
	tmp->dev = dev;
	tmp->start = res->start;
	tmp->end = res->end;
	tmp->flags = res->flags;
	tmp->add_size = add_size;
	tmp->min_align = min_align;

	list_add(&tmp->list, head);

	return 0;
}

static void remove_from_list(struct list_head *head,
				 struct resource *res)
{
	struct pci_dev_resource *dev_res, *tmp;

	list_for_each_entry_safe(dev_res, tmp, head, list) {
		if (dev_res->res == res) {
			list_del(&dev_res->list);
			kfree(dev_res);
			break;
		}
	}
}

static struct pci_dev_resource *res_to_dev_res(struct list_head *head,
					       struct resource *res)
{
	struct pci_dev_resource *dev_res;

	list_for_each_entry(dev_res, head, list) {
		if (dev_res->res == res) {
			int idx = res - &dev_res->dev->resource[0];

			dev_printk(KERN_DEBUG, &dev_res->dev->dev,
				 "res[%d]=%pR res_to_dev_res add_size %llx min_align %llx\n",
				 idx, dev_res->res,
				 (unsigned long long)dev_res->add_size,
				 (unsigned long long)dev_res->min_align);

			return dev_res;
		}
	}

	return NULL;
}

<<<<<<< HEAD
static resource_size_t get_res_add_align(struct list_head *head,
		struct resource *res)
{
	struct pci_dev_resource *dev_res;

	list_for_each_entry(dev_res, head, list) {
		if (dev_res->res == res) {
			int idx = res - &dev_res->dev->resource[0];

			dev_printk(KERN_DEBUG, &dev_res->dev->dev,
				   "res[%d]=%pR get_res_add_align min_align %llx\n",
				   idx, dev_res->res,
				   (unsigned long long)dev_res->min_align);

			return dev_res->min_align;
		}
	}

	return 0;
=======
static resource_size_t get_res_add_size(struct list_head *head,
					struct resource *res)
{
	struct pci_dev_resource *dev_res;

	dev_res = res_to_dev_res(head, res);
	return dev_res ? dev_res->add_size : 0;
}

static resource_size_t get_res_add_align(struct list_head *head,
					 struct resource *res)
{
	struct pci_dev_resource *dev_res;

	dev_res = res_to_dev_res(head, res);
	return dev_res ? dev_res->min_align : 0;
>>>>>>> 078b8a5d
}


/* Sort resources by alignment */
static void pdev_sort_resources(struct pci_dev *dev, struct list_head *head)
{
	int i;

	for (i = 0; i < PCI_NUM_RESOURCES; i++) {
		struct resource *r;
		struct pci_dev_resource *dev_res, *tmp;
		resource_size_t r_align;
		struct list_head *n;

		r = &dev->resource[i];

		if (r->flags & IORESOURCE_PCI_FIXED)
			continue;

		if (!(r->flags) || r->parent)
			continue;

		r_align = pci_resource_alignment(dev, r);
		if (!r_align) {
			dev_warn(&dev->dev, "BAR %d: %pR has bogus alignment\n",
				 i, r);
			continue;
		}

		tmp = kzalloc(sizeof(*tmp), GFP_KERNEL);
		if (!tmp)
			panic("pdev_sort_resources(): kmalloc() failed!\n");
		tmp->res = r;
		tmp->dev = dev;

		/* fallback is smallest one or list is empty*/
		n = head;
		list_for_each_entry(dev_res, head, list) {
			resource_size_t align;

			align = pci_resource_alignment(dev_res->dev,
							 dev_res->res);

			if (r_align > align) {
				n = &dev_res->list;
				break;
			}
		}
		/* Insert it just before n*/
		list_add_tail(&tmp->list, n);
	}
}

static void __dev_sort_resources(struct pci_dev *dev,
				 struct list_head *head)
{
	u16 class = dev->class >> 8;

	/* Don't touch classless devices or host bridges or ioapics.  */
	if (class == PCI_CLASS_NOT_DEFINED || class == PCI_CLASS_BRIDGE_HOST)
		return;

	/* Don't touch ioapic devices already enabled by firmware */
	if (class == PCI_CLASS_SYSTEM_PIC) {
		u16 command;
		pci_read_config_word(dev, PCI_COMMAND, &command);
		if (command & (PCI_COMMAND_IO | PCI_COMMAND_MEMORY))
			return;
	}

	pdev_sort_resources(dev, head);
}

static inline void reset_resource(struct resource *res)
{
	res->start = 0;
	res->end = 0;
	res->flags = 0;
}

/**
 * reassign_resources_sorted() - satisfy any additional resource requests
 *
 * @realloc_head : head of the list tracking requests requiring additional
 *             resources
 * @head     : head of the list tracking requests with allocated
 *             resources
 *
 * Walk through each element of the realloc_head and try to procure
 * additional resources for the element, provided the element
 * is in the head list.
 */
static void reassign_resources_sorted(struct list_head *realloc_head,
		struct list_head *head)
{
	struct resource *res;
	struct pci_dev_resource *add_res, *tmp;
	struct pci_dev_resource *dev_res;
	resource_size_t add_size, align;
	int idx;

	list_for_each_entry_safe(add_res, tmp, realloc_head, list) {
		bool found_match = false;

		res = add_res->res;
		/* skip resource that has been reset */
		if (!res->flags)
			goto out;

		/* skip this resource if not found in head list */
		list_for_each_entry(dev_res, head, list) {
			if (dev_res->res == res) {
				found_match = true;
				break;
			}
		}
		if (!found_match)/* just skip */
			continue;

		idx = res - &add_res->dev->resource[0];
		add_size = add_res->add_size;
		align = add_res->min_align;
		if (!resource_size(res)) {
			res->start = align;
			res->end = res->start + add_size - 1;
			if (pci_assign_resource(add_res->dev, idx))
				reset_resource(res);
		} else {
			res->flags |= add_res->flags &
				 (IORESOURCE_STARTALIGN|IORESOURCE_SIZEALIGN);
			if (pci_reassign_resource(add_res->dev, idx,
						  add_size, align))
				dev_printk(KERN_DEBUG, &add_res->dev->dev,
					   "failed to add %llx res[%d]=%pR\n",
					   (unsigned long long)add_size,
					   idx, res);
		}
out:
		list_del(&add_res->list);
		kfree(add_res);
	}
}

/**
 * assign_requested_resources_sorted() - satisfy resource requests
 *
 * @head : head of the list tracking requests for resources
 * @fail_head : head of the list tracking requests that could
 *		not be allocated
 *
 * Satisfy resource requests of each element in the list. Add
 * requests that could not satisfied to the failed_list.
 */
static void assign_requested_resources_sorted(struct list_head *head,
				 struct list_head *fail_head)
{
	struct resource *res;
	struct pci_dev_resource *dev_res;
	int idx;

	list_for_each_entry(dev_res, head, list) {
		res = dev_res->res;
		idx = res - &dev_res->dev->resource[0];
		if (resource_size(res) &&
		    pci_assign_resource(dev_res->dev, idx)) {
			if (fail_head) {
				/*
				 * if the failed res is for ROM BAR, and it will
				 * be enabled later, don't add it to the list
				 */
				if (!((idx == PCI_ROM_RESOURCE) &&
				      (!(res->flags & IORESOURCE_ROM_ENABLE))))
					add_to_list(fail_head,
						    dev_res->dev, res,
						    0 /* don't care */,
						    0 /* don't care */);
			}
			reset_resource(res);
		}
	}
}

static unsigned long pci_fail_res_type_mask(struct list_head *fail_head)
{
	struct pci_dev_resource *fail_res;
	unsigned long mask = 0;

	/* check failed type */
	list_for_each_entry(fail_res, fail_head, list)
		mask |= fail_res->flags;

	/*
	 * one pref failed resource will set IORESOURCE_MEM,
	 * as we can allocate pref in non-pref range.
	 * Will release all assigned non-pref sibling resources
	 * according to that bit.
	 */
	return mask & (IORESOURCE_IO | IORESOURCE_MEM | IORESOURCE_PREFETCH);
}

static bool pci_need_to_release(unsigned long mask, struct resource *res)
{
	if (res->flags & IORESOURCE_IO)
		return !!(mask & IORESOURCE_IO);

	/* check pref at first */
	if (res->flags & IORESOURCE_PREFETCH) {
		if (mask & IORESOURCE_PREFETCH)
			return true;
		/* count pref if its parent is non-pref */
		else if ((mask & IORESOURCE_MEM) &&
			 !(res->parent->flags & IORESOURCE_PREFETCH))
			return true;
		else
			return false;
	}

	if (res->flags & IORESOURCE_MEM)
		return !!(mask & IORESOURCE_MEM);

	return false;	/* should not get here */
}

static void __assign_resources_sorted(struct list_head *head,
				 struct list_head *realloc_head,
				 struct list_head *fail_head)
{
	/*
	 * Should not assign requested resources at first.
	 *   they could be adjacent, so later reassign can not reallocate
	 *   them one by one in parent resource window.
	 * Try to assign requested + add_size at beginning
	 *  if could do that, could get out early.
	 *  if could not do that, we still try to assign requested at first,
	 *    then try to reassign add_size for some resources.
	 *
	 * Separate three resource type checking if we need to release
	 * assigned resource after requested + add_size try.
	 *	1. if there is io port assign fail, will release assigned
	 *	   io port.
	 *	2. if there is pref mmio assign fail, release assigned
	 *	   pref mmio.
	 *	   if assigned pref mmio's parent is non-pref mmio and there
	 *	   is non-pref mmio assign fail, will release that assigned
	 *	   pref mmio.
	 *	3. if there is non-pref mmio assign fail or pref mmio
	 *	   assigned fail, will release assigned non-pref mmio.
	 */
	LIST_HEAD(save_head);
	LIST_HEAD(local_fail_head);
	struct pci_dev_resource *save_res;
	struct pci_dev_resource *dev_res, *tmp_res, *dev_res2;
	unsigned long fail_type;
	resource_size_t add_align, align;

	/* Check if optional add_size is there */
	if (!realloc_head || list_empty(realloc_head))
		goto requested_and_reassign;

	/* Save original start, end, flags etc at first */
	list_for_each_entry(dev_res, head, list) {
		if (add_to_list(&save_head, dev_res->dev, dev_res->res, 0, 0)) {
			free_list(&save_head);
			goto requested_and_reassign;
		}
	}

	/* Update res in head list with add_size in realloc_head list */
	list_for_each_entry_safe(dev_res, tmp_res, head, list) {
		dev_res->res->end += get_res_add_size(realloc_head,
							dev_res->res);

<<<<<<< HEAD
=======
		/*
		 * There are two kinds of additional resources in the list:
		 * 1. bridge resource  -- IORESOURCE_STARTALIGN
		 * 2. SR-IOV resource   -- IORESOURCE_SIZEALIGN
		 * Here just fix the additional alignment for bridge
		 */
>>>>>>> 078b8a5d
		if (!(dev_res->res->flags & IORESOURCE_STARTALIGN))
			continue;

		add_align = get_res_add_align(realloc_head, dev_res->res);

<<<<<<< HEAD
=======
		/*
		 * The "head" list is sorted by the alignment to make sure
		 * resources with bigger alignment will be assigned first.
		 * After we change the alignment of a dev_res in "head" list,
		 * we need to reorder the list by alignment to make it
		 * consistent.
		 */
>>>>>>> 078b8a5d
		if (add_align > dev_res->res->start) {
			dev_res->res->start = add_align;
			dev_res->res->end = add_align +
				            resource_size(dev_res->res);

			list_for_each_entry(dev_res2, head, list) {
				align = pci_resource_alignment(dev_res2->dev,
							       dev_res2->res);
				if (add_align > align)
					list_move_tail(&dev_res->list,
						       &dev_res2->list);
			}
               }

	}

	/* Try updated head list with add_size added */
	assign_requested_resources_sorted(head, &local_fail_head);

	/* all assigned with add_size ? */
	if (list_empty(&local_fail_head)) {
		/* Remove head list from realloc_head list */
		list_for_each_entry(dev_res, head, list)
			remove_from_list(realloc_head, dev_res->res);
		free_list(&save_head);
		free_list(head);
		return;
	}

	/* check failed type */
	fail_type = pci_fail_res_type_mask(&local_fail_head);
	/* remove not need to be released assigned res from head list etc */
	list_for_each_entry_safe(dev_res, tmp_res, head, list)
		if (dev_res->res->parent &&
		    !pci_need_to_release(fail_type, dev_res->res)) {
			/* remove it from realloc_head list */
			remove_from_list(realloc_head, dev_res->res);
			remove_from_list(&save_head, dev_res->res);
			list_del(&dev_res->list);
			kfree(dev_res);
		}

	free_list(&local_fail_head);
	/* Release assigned resource */
	list_for_each_entry(dev_res, head, list)
		if (dev_res->res->parent)
			release_resource(dev_res->res);
	/* Restore start/end/flags from saved list */
	list_for_each_entry(save_res, &save_head, list) {
		struct resource *res = save_res->res;

		res->start = save_res->start;
		res->end = save_res->end;
		res->flags = save_res->flags;
	}
	free_list(&save_head);

requested_and_reassign:
	/* Satisfy the must-have resource requests */
	assign_requested_resources_sorted(head, fail_head);

	/* Try to satisfy any additional optional resource
		requests */
	if (realloc_head)
		reassign_resources_sorted(realloc_head, head);
	free_list(head);
}

static void pdev_assign_resources_sorted(struct pci_dev *dev,
				 struct list_head *add_head,
				 struct list_head *fail_head)
{
	LIST_HEAD(head);

	__dev_sort_resources(dev, &head);
	__assign_resources_sorted(&head, add_head, fail_head);

}

static void pbus_assign_resources_sorted(const struct pci_bus *bus,
					 struct list_head *realloc_head,
					 struct list_head *fail_head)
{
	struct pci_dev *dev;
	LIST_HEAD(head);

	list_for_each_entry(dev, &bus->devices, bus_list)
		__dev_sort_resources(dev, &head);

	__assign_resources_sorted(&head, realloc_head, fail_head);
}

void pci_setup_cardbus(struct pci_bus *bus)
{
	struct pci_dev *bridge = bus->self;
	struct resource *res;
	struct pci_bus_region region;

	dev_info(&bridge->dev, "CardBus bridge to %pR\n",
		 &bus->busn_res);

	res = bus->resource[0];
	pcibios_resource_to_bus(bridge->bus, &region, res);
	if (res->flags & IORESOURCE_IO) {
		/*
		 * The IO resource is allocated a range twice as large as it
		 * would normally need.  This allows us to set both IO regs.
		 */
		dev_info(&bridge->dev, "  bridge window %pR\n", res);
		pci_write_config_dword(bridge, PCI_CB_IO_BASE_0,
					region.start);
		pci_write_config_dword(bridge, PCI_CB_IO_LIMIT_0,
					region.end);
	}

	res = bus->resource[1];
	pcibios_resource_to_bus(bridge->bus, &region, res);
	if (res->flags & IORESOURCE_IO) {
		dev_info(&bridge->dev, "  bridge window %pR\n", res);
		pci_write_config_dword(bridge, PCI_CB_IO_BASE_1,
					region.start);
		pci_write_config_dword(bridge, PCI_CB_IO_LIMIT_1,
					region.end);
	}

	res = bus->resource[2];
	pcibios_resource_to_bus(bridge->bus, &region, res);
	if (res->flags & IORESOURCE_MEM) {
		dev_info(&bridge->dev, "  bridge window %pR\n", res);
		pci_write_config_dword(bridge, PCI_CB_MEMORY_BASE_0,
					region.start);
		pci_write_config_dword(bridge, PCI_CB_MEMORY_LIMIT_0,
					region.end);
	}

	res = bus->resource[3];
	pcibios_resource_to_bus(bridge->bus, &region, res);
	if (res->flags & IORESOURCE_MEM) {
		dev_info(&bridge->dev, "  bridge window %pR\n", res);
		pci_write_config_dword(bridge, PCI_CB_MEMORY_BASE_1,
					region.start);
		pci_write_config_dword(bridge, PCI_CB_MEMORY_LIMIT_1,
					region.end);
	}
}
EXPORT_SYMBOL(pci_setup_cardbus);

/* Initialize bridges with base/limit values we have collected.
   PCI-to-PCI Bridge Architecture Specification rev. 1.1 (1998)
   requires that if there is no I/O ports or memory behind the
   bridge, corresponding range must be turned off by writing base
   value greater than limit to the bridge's base/limit registers.

   Note: care must be taken when updating I/O base/limit registers
   of bridges which support 32-bit I/O. This update requires two
   config space writes, so it's quite possible that an I/O window of
   the bridge will have some undesirable address (e.g. 0) after the
   first write. Ditto 64-bit prefetchable MMIO.  */
static void pci_setup_bridge_io(struct pci_bus *bus)
{
	struct pci_dev *bridge = bus->self;
	struct resource *res;
	struct pci_bus_region region;
	unsigned long io_mask;
	u8 io_base_lo, io_limit_lo;
	u16 l;
	u32 io_upper16;

	io_mask = PCI_IO_RANGE_MASK;
	if (bridge->io_window_1k)
		io_mask = PCI_IO_1K_RANGE_MASK;

	/* Set up the top and bottom of the PCI I/O segment for this bus. */
	res = bus->resource[0];
	pcibios_resource_to_bus(bridge->bus, &region, res);
	if (res->flags & IORESOURCE_IO) {
		pci_read_config_word(bridge, PCI_IO_BASE, &l);
		io_base_lo = (region.start >> 8) & io_mask;
		io_limit_lo = (region.end >> 8) & io_mask;
		l = ((u16) io_limit_lo << 8) | io_base_lo;
		/* Set up upper 16 bits of I/O base/limit. */
		io_upper16 = (region.end & 0xffff0000) | (region.start >> 16);
		dev_info(&bridge->dev, "  bridge window %pR\n", res);
	} else {
		/* Clear upper 16 bits of I/O base/limit. */
		io_upper16 = 0;
		l = 0x00f0;
	}
	/* Temporarily disable the I/O range before updating PCI_IO_BASE. */
	pci_write_config_dword(bridge, PCI_IO_BASE_UPPER16, 0x0000ffff);
	/* Update lower 16 bits of I/O base/limit. */
	pci_write_config_word(bridge, PCI_IO_BASE, l);
	/* Update upper 16 bits of I/O base/limit. */
	pci_write_config_dword(bridge, PCI_IO_BASE_UPPER16, io_upper16);
}

static void pci_setup_bridge_mmio(struct pci_bus *bus)
{
	struct pci_dev *bridge = bus->self;
	struct resource *res;
	struct pci_bus_region region;
	u32 l;

	/* Set up the top and bottom of the PCI Memory segment for this bus. */
	res = bus->resource[1];
	pcibios_resource_to_bus(bridge->bus, &region, res);
	if (res->flags & IORESOURCE_MEM) {
		l = (region.start >> 16) & 0xfff0;
		l |= region.end & 0xfff00000;
		dev_info(&bridge->dev, "  bridge window %pR\n", res);
	} else {
		l = 0x0000fff0;
	}
	pci_write_config_dword(bridge, PCI_MEMORY_BASE, l);
}

static void pci_setup_bridge_mmio_pref(struct pci_bus *bus)
{
	struct pci_dev *bridge = bus->self;
	struct resource *res;
	struct pci_bus_region region;
	u32 l, bu, lu;

	/* Clear out the upper 32 bits of PREF limit.
	   If PCI_PREF_BASE_UPPER32 was non-zero, this temporarily
	   disables PREF range, which is ok. */
	pci_write_config_dword(bridge, PCI_PREF_LIMIT_UPPER32, 0);

	/* Set up PREF base/limit. */
	bu = lu = 0;
	res = bus->resource[2];
	pcibios_resource_to_bus(bridge->bus, &region, res);
	if (res->flags & IORESOURCE_PREFETCH) {
		l = (region.start >> 16) & 0xfff0;
		l |= region.end & 0xfff00000;
		if (res->flags & IORESOURCE_MEM_64) {
			bu = upper_32_bits(region.start);
			lu = upper_32_bits(region.end);
		}
		dev_info(&bridge->dev, "  bridge window %pR\n", res);
	} else {
		l = 0x0000fff0;
	}
	pci_write_config_dword(bridge, PCI_PREF_MEMORY_BASE, l);

	/* Set the upper 32 bits of PREF base & limit. */
	pci_write_config_dword(bridge, PCI_PREF_BASE_UPPER32, bu);
	pci_write_config_dword(bridge, PCI_PREF_LIMIT_UPPER32, lu);
}

static void __pci_setup_bridge(struct pci_bus *bus, unsigned long type)
{
	struct pci_dev *bridge = bus->self;

	dev_info(&bridge->dev, "PCI bridge to %pR\n",
		 &bus->busn_res);

	if (type & IORESOURCE_IO)
		pci_setup_bridge_io(bus);

	if (type & IORESOURCE_MEM)
		pci_setup_bridge_mmio(bus);

	if (type & IORESOURCE_PREFETCH)
		pci_setup_bridge_mmio_pref(bus);

	pci_write_config_word(bridge, PCI_BRIDGE_CONTROL, bus->bridge_ctl);
}

void pci_setup_bridge(struct pci_bus *bus)
{
	unsigned long type = IORESOURCE_IO | IORESOURCE_MEM |
				  IORESOURCE_PREFETCH;

	__pci_setup_bridge(bus, type);
}

/* Check whether the bridge supports optional I/O and
   prefetchable memory ranges. If not, the respective
   base/limit registers must be read-only and read as 0. */
static void pci_bridge_check_ranges(struct pci_bus *bus)
{
	u16 io;
	u32 pmem;
	struct pci_dev *bridge = bus->self;
	struct resource *b_res;

	b_res = &bridge->resource[PCI_BRIDGE_RESOURCES];
	b_res[1].flags |= IORESOURCE_MEM;

	pci_read_config_word(bridge, PCI_IO_BASE, &io);
	if (!io) {
		pci_write_config_word(bridge, PCI_IO_BASE, 0xe0f0);
		pci_read_config_word(bridge, PCI_IO_BASE, &io);
		pci_write_config_word(bridge, PCI_IO_BASE, 0x0);
	}
	if (io)
		b_res[0].flags |= IORESOURCE_IO;

	/*  DECchip 21050 pass 2 errata: the bridge may miss an address
	    disconnect boundary by one PCI data phase.
	    Workaround: do not use prefetching on this device. */
	if (bridge->vendor == PCI_VENDOR_ID_DEC && bridge->device == 0x0001)
		return;

	pci_read_config_dword(bridge, PCI_PREF_MEMORY_BASE, &pmem);
	if (!pmem) {
		pci_write_config_dword(bridge, PCI_PREF_MEMORY_BASE,
					       0xffe0fff0);
		pci_read_config_dword(bridge, PCI_PREF_MEMORY_BASE, &pmem);
		pci_write_config_dword(bridge, PCI_PREF_MEMORY_BASE, 0x0);
	}
	if (pmem) {
		b_res[2].flags |= IORESOURCE_MEM | IORESOURCE_PREFETCH;
		if ((pmem & PCI_PREF_RANGE_TYPE_MASK) ==
		    PCI_PREF_RANGE_TYPE_64) {
			b_res[2].flags |= IORESOURCE_MEM_64;
			b_res[2].flags |= PCI_PREF_RANGE_TYPE_64;
		}
	}

	/* double check if bridge does support 64 bit pref */
	if (b_res[2].flags & IORESOURCE_MEM_64) {
		u32 mem_base_hi, tmp;
		pci_read_config_dword(bridge, PCI_PREF_BASE_UPPER32,
					 &mem_base_hi);
		pci_write_config_dword(bridge, PCI_PREF_BASE_UPPER32,
					       0xffffffff);
		pci_read_config_dword(bridge, PCI_PREF_BASE_UPPER32, &tmp);
		if (!tmp)
			b_res[2].flags &= ~IORESOURCE_MEM_64;
		pci_write_config_dword(bridge, PCI_PREF_BASE_UPPER32,
				       mem_base_hi);
	}
}

/* Helper function for sizing routines: find first available
   bus resource of a given type. Note: we intentionally skip
   the bus resources which have already been assigned (that is,
   have non-NULL parent resource). */
static struct resource *find_free_bus_resource(struct pci_bus *bus,
			 unsigned long type_mask, unsigned long type)
{
	int i;
	struct resource *r;

	pci_bus_for_each_resource(bus, r, i) {
		if (r == &ioport_resource || r == &iomem_resource)
			continue;
		if (r && (r->flags & type_mask) == type && !r->parent)
			return r;
	}
	return NULL;
}

static resource_size_t calculate_iosize(resource_size_t size,
		resource_size_t min_size,
		resource_size_t size1,
		resource_size_t old_size,
		resource_size_t align)
{
	if (size < min_size)
		size = min_size;
	if (old_size == 1)
		old_size = 0;
	/* To be fixed in 2.5: we should have sort of HAVE_ISA
	   flag in the struct pci_bus. */
#if defined(CONFIG_ISA) || defined(CONFIG_EISA)
	size = (size & 0xff) + ((size & ~0xffUL) << 2);
#endif
	size = ALIGN(size + size1, align);
	if (size < old_size)
		size = old_size;
	return size;
}

static resource_size_t calculate_memsize(resource_size_t size,
		resource_size_t min_size,
		resource_size_t size1,
		resource_size_t old_size,
		resource_size_t align)
{
	if (size < min_size)
		size = min_size;
	if (old_size == 1)
		old_size = 0;
	if (size < old_size)
		size = old_size;
	size = ALIGN(size + size1, align);
	return size;
}

resource_size_t __weak pcibios_window_alignment(struct pci_bus *bus,
						unsigned long type)
{
	return 1;
}

#define PCI_P2P_DEFAULT_MEM_ALIGN	0x100000	/* 1MiB */
#define PCI_P2P_DEFAULT_IO_ALIGN	0x1000		/* 4KiB */
#define PCI_P2P_DEFAULT_IO_ALIGN_1K	0x400		/* 1KiB */

static resource_size_t window_alignment(struct pci_bus *bus,
					unsigned long type)
{
	resource_size_t align = 1, arch_align;

	if (type & IORESOURCE_MEM)
		align = PCI_P2P_DEFAULT_MEM_ALIGN;
	else if (type & IORESOURCE_IO) {
		/*
		 * Per spec, I/O windows are 4K-aligned, but some
		 * bridges have an extension to support 1K alignment.
		 */
		if (bus->self->io_window_1k)
			align = PCI_P2P_DEFAULT_IO_ALIGN_1K;
		else
			align = PCI_P2P_DEFAULT_IO_ALIGN;
	}

	arch_align = pcibios_window_alignment(bus, type);
	return max(align, arch_align);
}

/**
 * pbus_size_io() - size the io window of a given bus
 *
 * @bus : the bus
 * @min_size : the minimum io window that must to be allocated
 * @add_size : additional optional io window
 * @realloc_head : track the additional io window on this list
 *
 * Sizing the IO windows of the PCI-PCI bridge is trivial,
 * since these windows have 1K or 4K granularity and the IO ranges
 * of non-bridge PCI devices are limited to 256 bytes.
 * We must be careful with the ISA aliasing though.
 */
static void pbus_size_io(struct pci_bus *bus, resource_size_t min_size,
		resource_size_t add_size, struct list_head *realloc_head)
{
	struct pci_dev *dev;
	struct resource *b_res = find_free_bus_resource(bus, IORESOURCE_IO,
							IORESOURCE_IO);
	resource_size_t size = 0, size0 = 0, size1 = 0;
	resource_size_t children_add_size = 0;
	resource_size_t min_align, align;

	if (!b_res)
		return;

	min_align = window_alignment(bus, IORESOURCE_IO);
	list_for_each_entry(dev, &bus->devices, bus_list) {
		int i;

		for (i = 0; i < PCI_NUM_RESOURCES; i++) {
			struct resource *r = &dev->resource[i];
			unsigned long r_size;

			if (r->parent || !(r->flags & IORESOURCE_IO))
				continue;
			r_size = resource_size(r);

			if (r_size < 0x400)
				/* Might be re-aligned for ISA */
				size += r_size;
			else
				size1 += r_size;

			align = pci_resource_alignment(dev, r);
			if (align > min_align)
				min_align = align;

			if (realloc_head)
				children_add_size += get_res_add_size(realloc_head, r);
		}
	}

	size0 = calculate_iosize(size, min_size, size1,
			resource_size(b_res), min_align);
	if (children_add_size > add_size)
		add_size = children_add_size;
	size1 = (!realloc_head || (realloc_head && !add_size)) ? size0 :
		calculate_iosize(size, min_size, add_size + size1,
			resource_size(b_res), min_align);
	if (!size0 && !size1) {
		if (b_res->start || b_res->end)
			dev_info(&bus->self->dev, "disabling bridge window %pR to %pR (unused)\n",
				 b_res, &bus->busn_res);
		b_res->flags = 0;
		return;
	}

	b_res->start = min_align;
	b_res->end = b_res->start + size0 - 1;
	b_res->flags |= IORESOURCE_STARTALIGN;
	if (size1 > size0 && realloc_head) {
		add_to_list(realloc_head, bus->self, b_res, size1-size0,
			    min_align);
		dev_printk(KERN_DEBUG, &bus->self->dev, "bridge window %pR to %pR add_size %llx\n",
			   b_res, &bus->busn_res,
			   (unsigned long long)size1-size0);
	}
}

static inline resource_size_t calculate_mem_align(resource_size_t *aligns,
						  int max_order)
{
	resource_size_t align = 0;
	resource_size_t min_align = 0;
	int order;

	for (order = 0; order <= max_order; order++) {
		resource_size_t align1 = 1;

		align1 <<= (order + 20);

		if (!align)
			min_align = align1;
		else if (ALIGN(align + min_align, min_align) < align1)
			min_align = align1 >> 1;
		align += aligns[order];
	}

	return min_align;
}

/**
 * pbus_size_mem() - size the memory window of a given bus
 *
 * @bus : the bus
 * @mask: mask the resource flag, then compare it with type
 * @type: the type of free resource from bridge
 * @type2: second match type
 * @type3: third match type
 * @min_size : the minimum memory window that must to be allocated
 * @add_size : additional optional memory window
 * @realloc_head : track the additional memory window on this list
 *
 * Calculate the size of the bus and minimal alignment which
 * guarantees that all child resources fit in this size.
 *
 * Returns -ENOSPC if there's no available bus resource of the desired type.
 * Otherwise, sets the bus resource start/end to indicate the required
 * size, adds things to realloc_head (if supplied), and returns 0.
 */
static int pbus_size_mem(struct pci_bus *bus, unsigned long mask,
			 unsigned long type, unsigned long type2,
			 unsigned long type3,
			 resource_size_t min_size, resource_size_t add_size,
			 struct list_head *realloc_head)
{
	struct pci_dev *dev;
	resource_size_t min_align, align, size, size0, size1;
	resource_size_t aligns[18];	/* Alignments from 1Mb to 128Gb */
	int order, max_order;
	struct resource *b_res = find_free_bus_resource(bus,
					mask | IORESOURCE_PREFETCH, type);
	resource_size_t children_add_size = 0;
	resource_size_t children_add_align = 0;
	resource_size_t add_align = 0;

	if (!b_res)
		return -ENOSPC;

	memset(aligns, 0, sizeof(aligns));
	max_order = 0;
	size = 0;

	list_for_each_entry(dev, &bus->devices, bus_list) {
		int i;

		for (i = 0; i < PCI_NUM_RESOURCES; i++) {
			struct resource *r = &dev->resource[i];
			resource_size_t r_size;

			if (r->parent || ((r->flags & mask) != type &&
					  (r->flags & mask) != type2 &&
					  (r->flags & mask) != type3))
				continue;
			r_size = resource_size(r);
#ifdef CONFIG_PCI_IOV
			/* put SRIOV requested res to the optional list */
			if (realloc_head && i >= PCI_IOV_RESOURCES &&
					i <= PCI_IOV_RESOURCE_END) {
				add_align = max(pci_resource_alignment(dev, r), add_align);
				r->end = r->start - 1;
				add_to_list(realloc_head, dev, r, r_size, 0/* don't care */);
				children_add_size += r_size;
				continue;
			}
#endif
			/*
			 * aligns[0] is for 1MB (since bridge memory
			 * windows are always at least 1MB aligned), so
			 * keep "order" from being negative for smaller
			 * resources.
			 */
			align = pci_resource_alignment(dev, r);
			order = __ffs(align) - 20;
			if (order < 0)
				order = 0;
			if (order >= ARRAY_SIZE(aligns)) {
				dev_warn(&dev->dev, "disabling BAR %d: %pR (bad alignment %#llx)\n",
					 i, r, (unsigned long long) align);
				r->flags = 0;
				continue;
			}
			size += r_size;
			/* Exclude ranges with size > align from
			   calculation of the alignment. */
			if (r_size == align)
				aligns[order] += align;
			if (order > max_order)
				max_order = order;

			if (realloc_head) {
				children_add_size += get_res_add_size(realloc_head, r);
				children_add_align = get_res_add_align(realloc_head, r);
				add_align = max(add_align, children_add_align);
			}
		}
	}

	min_align = calculate_mem_align(aligns, max_order);
	min_align = max(min_align, window_alignment(bus, b_res->flags));
	size0 = calculate_memsize(size, min_size, 0, resource_size(b_res), min_align);
	add_align = max(min_align, add_align);
	if (children_add_size > add_size)
		add_size = children_add_size;
	size1 = (!realloc_head || (realloc_head && !add_size)) ? size0 :
		calculate_memsize(size, min_size, add_size,
<<<<<<< HEAD
				resource_size(b_res), max(min_align, add_align));
=======
				resource_size(b_res), add_align);
>>>>>>> 078b8a5d
	if (!size0 && !size1) {
		if (b_res->start || b_res->end)
			dev_info(&bus->self->dev, "disabling bridge window %pR to %pR (unused)\n",
				 b_res, &bus->busn_res);
		b_res->flags = 0;
		return 0;
	}
	b_res->start = min_align;
	b_res->end = size0 + min_align - 1;
	b_res->flags |= IORESOURCE_STARTALIGN;
	if (size1 > size0 && realloc_head) {
<<<<<<< HEAD
		add_to_list(realloc_head, bus->self, b_res, size1-size0,
				max(min_align, add_align));
		dev_printk(KERN_DEBUG, &bus->self->dev, "bridge window %pR to %pR add_size %llx add_align %llx\n",
			   b_res, &bus->busn_res,
			   (unsigned long long)size1-size0,
			   max(min_align, add_align));
=======
		add_to_list(realloc_head, bus->self, b_res, size1-size0, add_align);
		dev_printk(KERN_DEBUG, &bus->self->dev, "bridge window %pR to %pR add_size %llx add_align %llx\n",
			   b_res, &bus->busn_res,
			   (unsigned long long) (size1 - size0),
			   (unsigned long long) add_align);
>>>>>>> 078b8a5d
	}
	return 0;
}

unsigned long pci_cardbus_resource_alignment(struct resource *res)
{
	if (res->flags & IORESOURCE_IO)
		return pci_cardbus_io_size;
	if (res->flags & IORESOURCE_MEM)
		return pci_cardbus_mem_size;
	return 0;
}

static void pci_bus_size_cardbus(struct pci_bus *bus,
			struct list_head *realloc_head)
{
	struct pci_dev *bridge = bus->self;
	struct resource *b_res = &bridge->resource[PCI_BRIDGE_RESOURCES];
	resource_size_t b_res_3_size = pci_cardbus_mem_size * 2;
	u16 ctrl;

	if (b_res[0].parent)
		goto handle_b_res_1;
	/*
	 * Reserve some resources for CardBus.  We reserve
	 * a fixed amount of bus space for CardBus bridges.
	 */
	b_res[0].start = pci_cardbus_io_size;
	b_res[0].end = b_res[0].start + pci_cardbus_io_size - 1;
	b_res[0].flags |= IORESOURCE_IO | IORESOURCE_STARTALIGN;
	if (realloc_head) {
		b_res[0].end -= pci_cardbus_io_size;
		add_to_list(realloc_head, bridge, b_res, pci_cardbus_io_size,
				pci_cardbus_io_size);
	}

handle_b_res_1:
	if (b_res[1].parent)
		goto handle_b_res_2;
	b_res[1].start = pci_cardbus_io_size;
	b_res[1].end = b_res[1].start + pci_cardbus_io_size - 1;
	b_res[1].flags |= IORESOURCE_IO | IORESOURCE_STARTALIGN;
	if (realloc_head) {
		b_res[1].end -= pci_cardbus_io_size;
		add_to_list(realloc_head, bridge, b_res+1, pci_cardbus_io_size,
				 pci_cardbus_io_size);
	}

handle_b_res_2:
	/* MEM1 must not be pref mmio */
	pci_read_config_word(bridge, PCI_CB_BRIDGE_CONTROL, &ctrl);
	if (ctrl & PCI_CB_BRIDGE_CTL_PREFETCH_MEM1) {
		ctrl &= ~PCI_CB_BRIDGE_CTL_PREFETCH_MEM1;
		pci_write_config_word(bridge, PCI_CB_BRIDGE_CONTROL, ctrl);
		pci_read_config_word(bridge, PCI_CB_BRIDGE_CONTROL, &ctrl);
	}

	/*
	 * Check whether prefetchable memory is supported
	 * by this bridge.
	 */
	pci_read_config_word(bridge, PCI_CB_BRIDGE_CONTROL, &ctrl);
	if (!(ctrl & PCI_CB_BRIDGE_CTL_PREFETCH_MEM0)) {
		ctrl |= PCI_CB_BRIDGE_CTL_PREFETCH_MEM0;
		pci_write_config_word(bridge, PCI_CB_BRIDGE_CONTROL, ctrl);
		pci_read_config_word(bridge, PCI_CB_BRIDGE_CONTROL, &ctrl);
	}

	if (b_res[2].parent)
		goto handle_b_res_3;
	/*
	 * If we have prefetchable memory support, allocate
	 * two regions.  Otherwise, allocate one region of
	 * twice the size.
	 */
	if (ctrl & PCI_CB_BRIDGE_CTL_PREFETCH_MEM0) {
		b_res[2].start = pci_cardbus_mem_size;
		b_res[2].end = b_res[2].start + pci_cardbus_mem_size - 1;
		b_res[2].flags |= IORESOURCE_MEM | IORESOURCE_PREFETCH |
				  IORESOURCE_STARTALIGN;
		if (realloc_head) {
			b_res[2].end -= pci_cardbus_mem_size;
			add_to_list(realloc_head, bridge, b_res+2,
				 pci_cardbus_mem_size, pci_cardbus_mem_size);
		}

		/* reduce that to half */
		b_res_3_size = pci_cardbus_mem_size;
	}

handle_b_res_3:
	if (b_res[3].parent)
		goto handle_done;
	b_res[3].start = pci_cardbus_mem_size;
	b_res[3].end = b_res[3].start + b_res_3_size - 1;
	b_res[3].flags |= IORESOURCE_MEM | IORESOURCE_STARTALIGN;
	if (realloc_head) {
		b_res[3].end -= b_res_3_size;
		add_to_list(realloc_head, bridge, b_res+3, b_res_3_size,
				 pci_cardbus_mem_size);
	}

handle_done:
	;
}

void __pci_bus_size_bridges(struct pci_bus *bus, struct list_head *realloc_head)
{
	struct pci_dev *dev;
	unsigned long mask, prefmask, type2 = 0, type3 = 0;
	resource_size_t additional_mem_size = 0, additional_io_size = 0;
	struct resource *b_res;
	int ret;

	list_for_each_entry(dev, &bus->devices, bus_list) {
		struct pci_bus *b = dev->subordinate;
		if (!b)
			continue;

		switch (dev->class >> 8) {
		case PCI_CLASS_BRIDGE_CARDBUS:
			pci_bus_size_cardbus(b, realloc_head);
			break;

		case PCI_CLASS_BRIDGE_PCI:
		default:
			__pci_bus_size_bridges(b, realloc_head);
			break;
		}
	}

	/* The root bus? */
	if (pci_is_root_bus(bus))
		return;

	switch (bus->self->class >> 8) {
	case PCI_CLASS_BRIDGE_CARDBUS:
		/* don't size cardbuses yet. */
		break;

	case PCI_CLASS_BRIDGE_PCI:
		pci_bridge_check_ranges(bus);
		if (bus->self->is_hotplug_bridge) {
			additional_io_size  = pci_hotplug_io_size;
			additional_mem_size = pci_hotplug_mem_size;
		}
		/* Fall through */
	default:
		pbus_size_io(bus, realloc_head ? 0 : additional_io_size,
			     additional_io_size, realloc_head);

		/*
		 * If there's a 64-bit prefetchable MMIO window, compute
		 * the size required to put all 64-bit prefetchable
		 * resources in it.
		 */
		b_res = &bus->self->resource[PCI_BRIDGE_RESOURCES];
		mask = IORESOURCE_MEM;
		prefmask = IORESOURCE_MEM | IORESOURCE_PREFETCH;
		if (b_res[2].flags & IORESOURCE_MEM_64) {
			prefmask |= IORESOURCE_MEM_64;
			ret = pbus_size_mem(bus, prefmask, prefmask,
				  prefmask, prefmask,
				  realloc_head ? 0 : additional_mem_size,
				  additional_mem_size, realloc_head);

			/*
			 * If successful, all non-prefetchable resources
			 * and any 32-bit prefetchable resources will go in
			 * the non-prefetchable window.
			 */
			if (ret == 0) {
				mask = prefmask;
				type2 = prefmask & ~IORESOURCE_MEM_64;
				type3 = prefmask & ~IORESOURCE_PREFETCH;
			}
		}

		/*
		 * If there is no 64-bit prefetchable window, compute the
		 * size required to put all prefetchable resources in the
		 * 32-bit prefetchable window (if there is one).
		 */
		if (!type2) {
			prefmask &= ~IORESOURCE_MEM_64;
			ret = pbus_size_mem(bus, prefmask, prefmask,
					 prefmask, prefmask,
					 realloc_head ? 0 : additional_mem_size,
					 additional_mem_size, realloc_head);

			/*
			 * If successful, only non-prefetchable resources
			 * will go in the non-prefetchable window.
			 */
			if (ret == 0)
				mask = prefmask;
			else
				additional_mem_size += additional_mem_size;

			type2 = type3 = IORESOURCE_MEM;
		}

		/*
		 * Compute the size required to put everything else in the
		 * non-prefetchable window.  This includes:
		 *
		 *   - all non-prefetchable resources
		 *   - 32-bit prefetchable resources if there's a 64-bit
		 *     prefetchable window or no prefetchable window at all
		 *   - 64-bit prefetchable resources if there's no
		 *     prefetchable window at all
		 *
		 * Note that the strategy in __pci_assign_resource() must
		 * match that used here.  Specifically, we cannot put a
		 * 32-bit prefetchable resource in a 64-bit prefetchable
		 * window.
		 */
		pbus_size_mem(bus, mask, IORESOURCE_MEM, type2, type3,
				realloc_head ? 0 : additional_mem_size,
				additional_mem_size, realloc_head);
		break;
	}
}

void pci_bus_size_bridges(struct pci_bus *bus)
{
	__pci_bus_size_bridges(bus, NULL);
}
EXPORT_SYMBOL(pci_bus_size_bridges);

void __pci_bus_assign_resources(const struct pci_bus *bus,
				struct list_head *realloc_head,
				struct list_head *fail_head)
{
	struct pci_bus *b;
	struct pci_dev *dev;

	pbus_assign_resources_sorted(bus, realloc_head, fail_head);

	list_for_each_entry(dev, &bus->devices, bus_list) {
		b = dev->subordinate;
		if (!b)
			continue;

		__pci_bus_assign_resources(b, realloc_head, fail_head);

		switch (dev->class >> 8) {
		case PCI_CLASS_BRIDGE_PCI:
			if (!pci_is_enabled(dev))
				pci_setup_bridge(b);
			break;

		case PCI_CLASS_BRIDGE_CARDBUS:
			pci_setup_cardbus(b);
			break;

		default:
			dev_info(&dev->dev, "not setting up bridge for bus %04x:%02x\n",
				 pci_domain_nr(b), b->number);
			break;
		}
	}
}

void pci_bus_assign_resources(const struct pci_bus *bus)
{
	__pci_bus_assign_resources(bus, NULL, NULL);
}
EXPORT_SYMBOL(pci_bus_assign_resources);

static void __pci_bridge_assign_resources(const struct pci_dev *bridge,
					  struct list_head *add_head,
					  struct list_head *fail_head)
{
	struct pci_bus *b;

	pdev_assign_resources_sorted((struct pci_dev *)bridge,
					 add_head, fail_head);

	b = bridge->subordinate;
	if (!b)
		return;

	__pci_bus_assign_resources(b, add_head, fail_head);

	switch (bridge->class >> 8) {
	case PCI_CLASS_BRIDGE_PCI:
		pci_setup_bridge(b);
		break;

	case PCI_CLASS_BRIDGE_CARDBUS:
		pci_setup_cardbus(b);
		break;

	default:
		dev_info(&bridge->dev, "not setting up bridge for bus %04x:%02x\n",
			 pci_domain_nr(b), b->number);
		break;
	}
}
static void pci_bridge_release_resources(struct pci_bus *bus,
					  unsigned long type)
{
	struct pci_dev *dev = bus->self;
	struct resource *r;
	unsigned long type_mask = IORESOURCE_IO | IORESOURCE_MEM |
				  IORESOURCE_PREFETCH | IORESOURCE_MEM_64;
	unsigned old_flags = 0;
	struct resource *b_res;
	int idx = 1;

	b_res = &dev->resource[PCI_BRIDGE_RESOURCES];

	/*
	 *     1. if there is io port assign fail, will release bridge
	 *	  io port.
	 *     2. if there is non pref mmio assign fail, release bridge
	 *	  nonpref mmio.
	 *     3. if there is 64bit pref mmio assign fail, and bridge pref
	 *	  is 64bit, release bridge pref mmio.
	 *     4. if there is pref mmio assign fail, and bridge pref is
	 *	  32bit mmio, release bridge pref mmio
	 *     5. if there is pref mmio assign fail, and bridge pref is not
	 *	  assigned, release bridge nonpref mmio.
	 */
	if (type & IORESOURCE_IO)
		idx = 0;
	else if (!(type & IORESOURCE_PREFETCH))
		idx = 1;
	else if ((type & IORESOURCE_MEM_64) &&
		 (b_res[2].flags & IORESOURCE_MEM_64))
		idx = 2;
	else if (!(b_res[2].flags & IORESOURCE_MEM_64) &&
		 (b_res[2].flags & IORESOURCE_PREFETCH))
		idx = 2;
	else
		idx = 1;

	r = &b_res[idx];

	if (!r->parent)
		return;

	/*
	 * if there are children under that, we should release them
	 *  all
	 */
	release_child_resources(r);
	if (!release_resource(r)) {
		type = old_flags = r->flags & type_mask;
		dev_printk(KERN_DEBUG, &dev->dev, "resource %d %pR released\n",
					PCI_BRIDGE_RESOURCES + idx, r);
		/* keep the old size */
		r->end = resource_size(r) - 1;
		r->start = 0;
		r->flags = 0;

		/* avoiding touch the one without PREF */
		if (type & IORESOURCE_PREFETCH)
			type = IORESOURCE_PREFETCH;
		__pci_setup_bridge(bus, type);
		/* for next child res under same bridge */
		r->flags = old_flags;
	}
}

enum release_type {
	leaf_only,
	whole_subtree,
};
/*
 * try to release pci bridge resources that is from leaf bridge,
 * so we can allocate big new one later
 */
static void pci_bus_release_bridge_resources(struct pci_bus *bus,
					     unsigned long type,
					     enum release_type rel_type)
{
	struct pci_dev *dev;
	bool is_leaf_bridge = true;

	list_for_each_entry(dev, &bus->devices, bus_list) {
		struct pci_bus *b = dev->subordinate;
		if (!b)
			continue;

		is_leaf_bridge = false;

		if ((dev->class >> 8) != PCI_CLASS_BRIDGE_PCI)
			continue;

		if (rel_type == whole_subtree)
			pci_bus_release_bridge_resources(b, type,
						 whole_subtree);
	}

	if (pci_is_root_bus(bus))
		return;

	if ((bus->self->class >> 8) != PCI_CLASS_BRIDGE_PCI)
		return;

	if ((rel_type == whole_subtree) || is_leaf_bridge)
		pci_bridge_release_resources(bus, type);
}

static void pci_bus_dump_res(struct pci_bus *bus)
{
	struct resource *res;
	int i;

	pci_bus_for_each_resource(bus, res, i) {
		if (!res || !res->end || !res->flags)
			continue;

		dev_printk(KERN_DEBUG, &bus->dev, "resource %d %pR\n", i, res);
	}
}

static void pci_bus_dump_resources(struct pci_bus *bus)
{
	struct pci_bus *b;
	struct pci_dev *dev;


	pci_bus_dump_res(bus);

	list_for_each_entry(dev, &bus->devices, bus_list) {
		b = dev->subordinate;
		if (!b)
			continue;

		pci_bus_dump_resources(b);
	}
}

static int pci_bus_get_depth(struct pci_bus *bus)
{
	int depth = 0;
	struct pci_bus *child_bus;

	list_for_each_entry(child_bus, &bus->children, node) {
		int ret;

		ret = pci_bus_get_depth(child_bus);
		if (ret + 1 > depth)
			depth = ret + 1;
	}

	return depth;
}

/*
 * -1: undefined, will auto detect later
 *  0: disabled by user
 *  1: disabled by auto detect
 *  2: enabled by user
 *  3: enabled by auto detect
 */
enum enable_type {
	undefined = -1,
	user_disabled,
	auto_disabled,
	user_enabled,
	auto_enabled,
};

static enum enable_type pci_realloc_enable = undefined;
void __init pci_realloc_get_opt(char *str)
{
	if (!strncmp(str, "off", 3))
		pci_realloc_enable = user_disabled;
	else if (!strncmp(str, "on", 2))
		pci_realloc_enable = user_enabled;
}
static bool pci_realloc_enabled(enum enable_type enable)
{
	return enable >= user_enabled;
}

#if defined(CONFIG_PCI_IOV) && defined(CONFIG_PCI_REALLOC_ENABLE_AUTO)
static int iov_resources_unassigned(struct pci_dev *dev, void *data)
{
	int i;
	bool *unassigned = data;

	for (i = PCI_IOV_RESOURCES; i <= PCI_IOV_RESOURCE_END; i++) {
		struct resource *r = &dev->resource[i];
		struct pci_bus_region region;

		/* Not assigned or rejected by kernel? */
		if (!r->flags)
			continue;

		pcibios_resource_to_bus(dev->bus, &region, r);
		if (!region.start) {
			*unassigned = true;
			return 1; /* return early from pci_walk_bus() */
		}
	}

	return 0;
}

static enum enable_type pci_realloc_detect(struct pci_bus *bus,
			 enum enable_type enable_local)
{
	bool unassigned = false;

	if (enable_local != undefined)
		return enable_local;

	pci_walk_bus(bus, iov_resources_unassigned, &unassigned);
	if (unassigned)
		return auto_enabled;

	return enable_local;
}
#else
static enum enable_type pci_realloc_detect(struct pci_bus *bus,
			 enum enable_type enable_local)
{
	return enable_local;
}
#endif

/*
 * first try will not touch pci bridge res
 * second and later try will clear small leaf bridge res
 * will stop till to the max depth if can not find good one
 */
void pci_assign_unassigned_root_bus_resources(struct pci_bus *bus)
{
	LIST_HEAD(realloc_head); /* list of resources that
					want additional resources */
	struct list_head *add_list = NULL;
	int tried_times = 0;
	enum release_type rel_type = leaf_only;
	LIST_HEAD(fail_head);
	struct pci_dev_resource *fail_res;
	unsigned long type_mask = IORESOURCE_IO | IORESOURCE_MEM |
				  IORESOURCE_PREFETCH | IORESOURCE_MEM_64;
	int pci_try_num = 1;
	enum enable_type enable_local;

	/* don't realloc if asked to do so */
	enable_local = pci_realloc_detect(bus, pci_realloc_enable);
	if (pci_realloc_enabled(enable_local)) {
		int max_depth = pci_bus_get_depth(bus);

		pci_try_num = max_depth + 1;
		dev_printk(KERN_DEBUG, &bus->dev,
			   "max bus depth: %d pci_try_num: %d\n",
			   max_depth, pci_try_num);
	}

again:
	/*
	 * last try will use add_list, otherwise will try good to have as
	 * must have, so can realloc parent bridge resource
	 */
	if (tried_times + 1 == pci_try_num)
		add_list = &realloc_head;
	/* Depth first, calculate sizes and alignments of all
	   subordinate buses. */
	__pci_bus_size_bridges(bus, add_list);

	/* Depth last, allocate resources and update the hardware. */
	__pci_bus_assign_resources(bus, add_list, &fail_head);
	if (add_list)
		BUG_ON(!list_empty(add_list));
	tried_times++;

	/* any device complain? */
	if (list_empty(&fail_head))
		goto dump;

	if (tried_times >= pci_try_num) {
		if (enable_local == undefined)
			dev_info(&bus->dev, "Some PCI device resources are unassigned, try booting with pci=realloc\n");
		else if (enable_local == auto_enabled)
			dev_info(&bus->dev, "Automatically enabled pci realloc, if you have problem, try booting with pci=realloc=off\n");

		free_list(&fail_head);
		goto dump;
	}

	dev_printk(KERN_DEBUG, &bus->dev,
		   "No. %d try to assign unassigned res\n", tried_times + 1);

	/* third times and later will not check if it is leaf */
	if ((tried_times + 1) > 2)
		rel_type = whole_subtree;

	/*
	 * Try to release leaf bridge's resources that doesn't fit resource of
	 * child device under that bridge
	 */
	list_for_each_entry(fail_res, &fail_head, list)
		pci_bus_release_bridge_resources(fail_res->dev->bus,
						 fail_res->flags & type_mask,
						 rel_type);

	/* restore size and flags */
	list_for_each_entry(fail_res, &fail_head, list) {
		struct resource *res = fail_res->res;

		res->start = fail_res->start;
		res->end = fail_res->end;
		res->flags = fail_res->flags;
		if (fail_res->dev->subordinate)
			res->flags = 0;
	}
	free_list(&fail_head);

	goto again;

dump:
	/* dump the resource on buses */
	pci_bus_dump_resources(bus);
}

void __init pci_assign_unassigned_resources(void)
{
	struct pci_bus *root_bus;

	list_for_each_entry(root_bus, &pci_root_buses, node)
		pci_assign_unassigned_root_bus_resources(root_bus);
}

void pci_assign_unassigned_bridge_resources(struct pci_dev *bridge)
{
	struct pci_bus *parent = bridge->subordinate;
	LIST_HEAD(add_list); /* list of resources that
					want additional resources */
	int tried_times = 0;
	LIST_HEAD(fail_head);
	struct pci_dev_resource *fail_res;
	int retval;
	unsigned long type_mask = IORESOURCE_IO | IORESOURCE_MEM |
				  IORESOURCE_PREFETCH | IORESOURCE_MEM_64;

again:
	__pci_bus_size_bridges(parent, &add_list);
	__pci_bridge_assign_resources(bridge, &add_list, &fail_head);
	BUG_ON(!list_empty(&add_list));
	tried_times++;

	if (list_empty(&fail_head))
		goto enable_all;

	if (tried_times >= 2) {
		/* still fail, don't need to try more */
		free_list(&fail_head);
		goto enable_all;
	}

	printk(KERN_DEBUG "PCI: No. %d try to assign unassigned res\n",
			 tried_times + 1);

	/*
	 * Try to release leaf bridge's resources that doesn't fit resource of
	 * child device under that bridge
	 */
	list_for_each_entry(fail_res, &fail_head, list)
		pci_bus_release_bridge_resources(fail_res->dev->bus,
						 fail_res->flags & type_mask,
						 whole_subtree);

	/* restore size and flags */
	list_for_each_entry(fail_res, &fail_head, list) {
		struct resource *res = fail_res->res;

		res->start = fail_res->start;
		res->end = fail_res->end;
		res->flags = fail_res->flags;
		if (fail_res->dev->subordinate)
			res->flags = 0;
	}
	free_list(&fail_head);

	goto again;

enable_all:
	retval = pci_reenable_device(bridge);
	if (retval)
		dev_err(&bridge->dev, "Error reenabling bridge (%d)\n", retval);
	pci_set_master(bridge);
}
EXPORT_SYMBOL_GPL(pci_assign_unassigned_bridge_resources);

void pci_assign_unassigned_bus_resources(struct pci_bus *bus)
{
	struct pci_dev *dev;
	LIST_HEAD(add_list); /* list of resources that
					want additional resources */

	down_read(&pci_bus_sem);
	list_for_each_entry(dev, &bus->devices, bus_list)
		if (pci_is_bridge(dev) && pci_has_subordinate(dev))
				__pci_bus_size_bridges(dev->subordinate,
							 &add_list);
	up_read(&pci_bus_sem);
	__pci_bus_assign_resources(bus, &add_list, NULL);
	BUG_ON(!list_empty(&add_list));
}<|MERGE_RESOLUTION|>--- conflicted
+++ resolved
@@ -121,27 +121,6 @@
 	return NULL;
 }
 
-<<<<<<< HEAD
-static resource_size_t get_res_add_align(struct list_head *head,
-		struct resource *res)
-{
-	struct pci_dev_resource *dev_res;
-
-	list_for_each_entry(dev_res, head, list) {
-		if (dev_res->res == res) {
-			int idx = res - &dev_res->dev->resource[0];
-
-			dev_printk(KERN_DEBUG, &dev_res->dev->dev,
-				   "res[%d]=%pR get_res_add_align min_align %llx\n",
-				   idx, dev_res->res,
-				   (unsigned long long)dev_res->min_align);
-
-			return dev_res->min_align;
-		}
-	}
-
-	return 0;
-=======
 static resource_size_t get_res_add_size(struct list_head *head,
 					struct resource *res)
 {
@@ -158,7 +137,6 @@
 
 	dev_res = res_to_dev_res(head, res);
 	return dev_res ? dev_res->min_align : 0;
->>>>>>> 078b8a5d
 }
 
 
@@ -431,22 +409,17 @@
 		dev_res->res->end += get_res_add_size(realloc_head,
 							dev_res->res);
 
-<<<<<<< HEAD
-=======
 		/*
 		 * There are two kinds of additional resources in the list:
 		 * 1. bridge resource  -- IORESOURCE_STARTALIGN
 		 * 2. SR-IOV resource   -- IORESOURCE_SIZEALIGN
 		 * Here just fix the additional alignment for bridge
 		 */
->>>>>>> 078b8a5d
 		if (!(dev_res->res->flags & IORESOURCE_STARTALIGN))
 			continue;
 
 		add_align = get_res_add_align(realloc_head, dev_res->res);
 
-<<<<<<< HEAD
-=======
 		/*
 		 * The "head" list is sorted by the alignment to make sure
 		 * resources with bigger alignment will be assigned first.
@@ -454,7 +427,6 @@
 		 * we need to reorder the list by alignment to make it
 		 * consistent.
 		 */
->>>>>>> 078b8a5d
 		if (add_align > dev_res->res->start) {
 			dev_res->res->start = add_align;
 			dev_res->res->end = add_align +
@@ -1086,11 +1058,7 @@
 		add_size = children_add_size;
 	size1 = (!realloc_head || (realloc_head && !add_size)) ? size0 :
 		calculate_memsize(size, min_size, add_size,
-<<<<<<< HEAD
-				resource_size(b_res), max(min_align, add_align));
-=======
 				resource_size(b_res), add_align);
->>>>>>> 078b8a5d
 	if (!size0 && !size1) {
 		if (b_res->start || b_res->end)
 			dev_info(&bus->self->dev, "disabling bridge window %pR to %pR (unused)\n",
@@ -1102,20 +1070,11 @@
 	b_res->end = size0 + min_align - 1;
 	b_res->flags |= IORESOURCE_STARTALIGN;
 	if (size1 > size0 && realloc_head) {
-<<<<<<< HEAD
-		add_to_list(realloc_head, bus->self, b_res, size1-size0,
-				max(min_align, add_align));
-		dev_printk(KERN_DEBUG, &bus->self->dev, "bridge window %pR to %pR add_size %llx add_align %llx\n",
-			   b_res, &bus->busn_res,
-			   (unsigned long long)size1-size0,
-			   max(min_align, add_align));
-=======
 		add_to_list(realloc_head, bus->self, b_res, size1-size0, add_align);
 		dev_printk(KERN_DEBUG, &bus->self->dev, "bridge window %pR to %pR add_size %llx add_align %llx\n",
 			   b_res, &bus->busn_res,
 			   (unsigned long long) (size1 - size0),
 			   (unsigned long long) add_align);
->>>>>>> 078b8a5d
 	}
 	return 0;
 }
