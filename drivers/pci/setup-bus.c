/*
 *	drivers/pci/setup-bus.c
 *
 * Extruded from code written by
 *      Dave Rusling (david.rusling@reo.mts.dec.com)
 *      David Mosberger (davidm@cs.arizona.edu)
 *	David Miller (davem@redhat.com)
 *
 * Support routines for initializing a PCI subsystem.
 */

/*
 * Nov 2000, Ivan Kokshaysky <ink@jurassic.park.msu.ru>
 *	     PCI-PCI bridges cleanup, sorted resource allocation.
 * Feb 2002, Ivan Kokshaysky <ink@jurassic.park.msu.ru>
 *	     Converted to allocation in 3 passes, which gives
 *	     tighter packing. Prefetchable range support.
 */

#include <linux/init.h>
#include <linux/kernel.h>
#include <linux/module.h>
#include <linux/pci.h>
#include <linux/errno.h>
#include <linux/ioport.h>
#include <linux/cache.h>
#include <linux/slab.h>
#include <asm-generic/pci-bridge.h>
#include "pci.h"

unsigned int pci_flags;

struct pci_dev_resource {
	struct list_head list;
	struct resource *res;
	struct pci_dev *dev;
	resource_size_t start;
	resource_size_t end;
	resource_size_t add_size;
	resource_size_t min_align;
	unsigned long flags;
};

static void free_list(struct list_head *head)
{
	struct pci_dev_resource *dev_res, *tmp;

	list_for_each_entry_safe(dev_res, tmp, head, list) {
		list_del(&dev_res->list);
		kfree(dev_res);
	}
}

/**
 * add_to_list() - add a new resource tracker to the list
 * @head:	Head of the list
 * @dev:	device corresponding to which the resource
 *		belongs
 * @res:	The resource to be tracked
 * @add_size:	additional size to be optionally added
 *              to the resource
 */
static int add_to_list(struct list_head *head,
		 struct pci_dev *dev, struct resource *res,
		 resource_size_t add_size, resource_size_t min_align)
{
	struct pci_dev_resource *tmp;

	tmp = kzalloc(sizeof(*tmp), GFP_KERNEL);
	if (!tmp) {
		pr_warn("add_to_list: kmalloc() failed!\n");
		return -ENOMEM;
	}

	tmp->res = res;
	tmp->dev = dev;
	tmp->start = res->start;
	tmp->end = res->end;
	tmp->flags = res->flags;
	tmp->add_size = add_size;
	tmp->min_align = min_align;

	list_add(&tmp->list, head);

	return 0;
}

static void remove_from_list(struct list_head *head,
				 struct resource *res)
{
	struct pci_dev_resource *dev_res, *tmp;

	list_for_each_entry_safe(dev_res, tmp, head, list) {
		if (dev_res->res == res) {
			list_del(&dev_res->list);
			kfree(dev_res);
			break;
		}
	}
}

static struct pci_dev_resource *res_to_dev_res(struct list_head *head,
					       struct resource *res)
{
	struct pci_dev_resource *dev_res;

	list_for_each_entry(dev_res, head, list) {
		if (dev_res->res == res) {
			int idx = res - &dev_res->dev->resource[0];

			dev_printk(KERN_DEBUG, &dev_res->dev->dev,
				 "res[%d]=%pR res_to_dev_res add_size %llx min_align %llx\n",
				 idx, dev_res->res,
				 (unsigned long long)dev_res->add_size,
				 (unsigned long long)dev_res->min_align);

			return dev_res;
		}
	}

	return NULL;
<<<<<<< HEAD
}

static resource_size_t get_res_add_size(struct list_head *head,
					struct resource *res)
{
	struct pci_dev_resource *dev_res;

	dev_res = res_to_dev_res(head, res);
	return dev_res ? dev_res->add_size : 0;
}

static resource_size_t get_res_add_align(struct list_head *head,
					 struct resource *res)
{
	struct pci_dev_resource *dev_res;

	dev_res = res_to_dev_res(head, res);
	return dev_res ? dev_res->min_align : 0;
}

=======
}

static resource_size_t get_res_add_size(struct list_head *head,
					struct resource *res)
{
	struct pci_dev_resource *dev_res;

	dev_res = res_to_dev_res(head, res);
	return dev_res ? dev_res->add_size : 0;
}

static resource_size_t get_res_add_align(struct list_head *head,
					 struct resource *res)
{
	struct pci_dev_resource *dev_res;

	dev_res = res_to_dev_res(head, res);
	return dev_res ? dev_res->min_align : 0;
}

>>>>>>> afd2ff9b

/* Sort resources by alignment */
static void pdev_sort_resources(struct pci_dev *dev, struct list_head *head)
{
	int i;

	for (i = 0; i < PCI_NUM_RESOURCES; i++) {
		struct resource *r;
		struct pci_dev_resource *dev_res, *tmp;
		resource_size_t r_align;
		struct list_head *n;

		r = &dev->resource[i];

		if (r->flags & IORESOURCE_PCI_FIXED)
			continue;

		if (!(r->flags) || r->parent)
			continue;

		r_align = pci_resource_alignment(dev, r);
		if (!r_align) {
			dev_warn(&dev->dev, "BAR %d: %pR has bogus alignment\n",
				 i, r);
			continue;
		}

		tmp = kzalloc(sizeof(*tmp), GFP_KERNEL);
		if (!tmp)
			panic("pdev_sort_resources(): kmalloc() failed!\n");
		tmp->res = r;
		tmp->dev = dev;

		/* fallback is smallest one or list is empty*/
		n = head;
		list_for_each_entry(dev_res, head, list) {
			resource_size_t align;

			align = pci_resource_alignment(dev_res->dev,
							 dev_res->res);

			if (r_align > align) {
				n = &dev_res->list;
				break;
			}
		}
		/* Insert it just before n*/
		list_add_tail(&tmp->list, n);
	}
}

static void __dev_sort_resources(struct pci_dev *dev,
				 struct list_head *head)
{
	u16 class = dev->class >> 8;

	/* Don't touch classless devices or host bridges or ioapics.  */
	if (class == PCI_CLASS_NOT_DEFINED || class == PCI_CLASS_BRIDGE_HOST)
		return;

	/* Don't touch ioapic devices already enabled by firmware */
	if (class == PCI_CLASS_SYSTEM_PIC) {
		u16 command;
		pci_read_config_word(dev, PCI_COMMAND, &command);
		if (command & (PCI_COMMAND_IO | PCI_COMMAND_MEMORY))
			return;
	}

	pdev_sort_resources(dev, head);
}

static inline void reset_resource(struct resource *res)
{
	res->start = 0;
	res->end = 0;
	res->flags = 0;
}

/**
 * reassign_resources_sorted() - satisfy any additional resource requests
 *
 * @realloc_head : head of the list tracking requests requiring additional
 *             resources
 * @head     : head of the list tracking requests with allocated
 *             resources
 *
 * Walk through each element of the realloc_head and try to procure
 * additional resources for the element, provided the element
 * is in the head list.
 */
static void reassign_resources_sorted(struct list_head *realloc_head,
		struct list_head *head)
{
	struct resource *res;
	struct pci_dev_resource *add_res, *tmp;
	struct pci_dev_resource *dev_res;
	resource_size_t add_size, align;
	int idx;

	list_for_each_entry_safe(add_res, tmp, realloc_head, list) {
		bool found_match = false;

		res = add_res->res;
		/* skip resource that has been reset */
		if (!res->flags)
			goto out;

		/* skip this resource if not found in head list */
		list_for_each_entry(dev_res, head, list) {
			if (dev_res->res == res) {
				found_match = true;
				break;
			}
		}
		if (!found_match)/* just skip */
			continue;

		idx = res - &add_res->dev->resource[0];
		add_size = add_res->add_size;
		align = add_res->min_align;
		if (!resource_size(res)) {
			res->start = align;
			res->end = res->start + add_size - 1;
			if (pci_assign_resource(add_res->dev, idx))
				reset_resource(res);
		} else {
			res->flags |= add_res->flags &
				 (IORESOURCE_STARTALIGN|IORESOURCE_SIZEALIGN);
			if (pci_reassign_resource(add_res->dev, idx,
						  add_size, align))
				dev_printk(KERN_DEBUG, &add_res->dev->dev,
					   "failed to add %llx res[%d]=%pR\n",
					   (unsigned long long)add_size,
					   idx, res);
		}
out:
		list_del(&add_res->list);
		kfree(add_res);
	}
}

/**
 * assign_requested_resources_sorted() - satisfy resource requests
 *
 * @head : head of the list tracking requests for resources
 * @fail_head : head of the list tracking requests that could
 *		not be allocated
 *
 * Satisfy resource requests of each element in the list. Add
 * requests that could not satisfied to the failed_list.
 */
static void assign_requested_resources_sorted(struct list_head *head,
				 struct list_head *fail_head)
{
	struct resource *res;
	struct pci_dev_resource *dev_res;
	int idx;

	list_for_each_entry(dev_res, head, list) {
		res = dev_res->res;
		idx = res - &dev_res->dev->resource[0];
		if (resource_size(res) &&
		    pci_assign_resource(dev_res->dev, idx)) {
			if (fail_head) {
				/*
				 * if the failed res is for ROM BAR, and it will
				 * be enabled later, don't add it to the list
				 */
				if (!((idx == PCI_ROM_RESOURCE) &&
				      (!(res->flags & IORESOURCE_ROM_ENABLE))))
					add_to_list(fail_head,
						    dev_res->dev, res,
						    0 /* don't care */,
						    0 /* don't care */);
			}
			reset_resource(res);
		}
	}
}

static unsigned long pci_fail_res_type_mask(struct list_head *fail_head)
{
	struct pci_dev_resource *fail_res;
	unsigned long mask = 0;

	/* check failed type */
	list_for_each_entry(fail_res, fail_head, list)
		mask |= fail_res->flags;

	/*
	 * one pref failed resource will set IORESOURCE_MEM,
	 * as we can allocate pref in non-pref range.
	 * Will release all assigned non-pref sibling resources
	 * according to that bit.
	 */
	return mask & (IORESOURCE_IO | IORESOURCE_MEM | IORESOURCE_PREFETCH);
}

static bool pci_need_to_release(unsigned long mask, struct resource *res)
{
	if (res->flags & IORESOURCE_IO)
		return !!(mask & IORESOURCE_IO);

	/* check pref at first */
	if (res->flags & IORESOURCE_PREFETCH) {
		if (mask & IORESOURCE_PREFETCH)
			return true;
		/* count pref if its parent is non-pref */
		else if ((mask & IORESOURCE_MEM) &&
			 !(res->parent->flags & IORESOURCE_PREFETCH))
			return true;
		else
			return false;
	}

	if (res->flags & IORESOURCE_MEM)
		return !!(mask & IORESOURCE_MEM);

	return false;	/* should not get here */
}

static void __assign_resources_sorted(struct list_head *head,
				 struct list_head *realloc_head,
				 struct list_head *fail_head)
{
	/*
	 * Should not assign requested resources at first.
	 *   they could be adjacent, so later reassign can not reallocate
	 *   them one by one in parent resource window.
	 * Try to assign requested + add_size at beginning
	 *  if could do that, could get out early.
	 *  if could not do that, we still try to assign requested at first,
	 *    then try to reassign add_size for some resources.
	 *
	 * Separate three resource type checking if we need to release
	 * assigned resource after requested + add_size try.
	 *	1. if there is io port assign fail, will release assigned
	 *	   io port.
	 *	2. if there is pref mmio assign fail, release assigned
	 *	   pref mmio.
	 *	   if assigned pref mmio's parent is non-pref mmio and there
	 *	   is non-pref mmio assign fail, will release that assigned
	 *	   pref mmio.
	 *	3. if there is non-pref mmio assign fail or pref mmio
	 *	   assigned fail, will release assigned non-pref mmio.
	 */
	LIST_HEAD(save_head);
	LIST_HEAD(local_fail_head);
	struct pci_dev_resource *save_res;
	struct pci_dev_resource *dev_res, *tmp_res, *dev_res2;
	unsigned long fail_type;
	resource_size_t add_align, align;

	/* Check if optional add_size is there */
	if (!realloc_head || list_empty(realloc_head))
		goto requested_and_reassign;

	/* Save original start, end, flags etc at first */
	list_for_each_entry(dev_res, head, list) {
		if (add_to_list(&save_head, dev_res->dev, dev_res->res, 0, 0)) {
			free_list(&save_head);
			goto requested_and_reassign;
		}
	}

	/* Update res in head list with add_size in realloc_head list */
	list_for_each_entry_safe(dev_res, tmp_res, head, list) {
		dev_res->res->end += get_res_add_size(realloc_head,
							dev_res->res);

		/*
		 * There are two kinds of additional resources in the list:
		 * 1. bridge resource  -- IORESOURCE_STARTALIGN
		 * 2. SR-IOV resource   -- IORESOURCE_SIZEALIGN
		 * Here just fix the additional alignment for bridge
		 */
		if (!(dev_res->res->flags & IORESOURCE_STARTALIGN))
			continue;

		add_align = get_res_add_align(realloc_head, dev_res->res);

		/*
		 * The "head" list is sorted by the alignment to make sure
		 * resources with bigger alignment will be assigned first.
		 * After we change the alignment of a dev_res in "head" list,
		 * we need to reorder the list by alignment to make it
		 * consistent.
		 */
		if (add_align > dev_res->res->start) {
			resource_size_t r_size = resource_size(dev_res->res);

			dev_res->res->start = add_align;
			dev_res->res->end = add_align + r_size - 1;

			list_for_each_entry(dev_res2, head, list) {
				align = pci_resource_alignment(dev_res2->dev,
							       dev_res2->res);
				if (add_align > align) {
					list_move_tail(&dev_res->list,
						       &dev_res2->list);
					break;
				}
			}
               }

	}

	/* Try updated head list with add_size added */
	assign_requested_resources_sorted(head, &local_fail_head);

	/* all assigned with add_size ? */
	if (list_empty(&local_fail_head)) {
		/* Remove head list from realloc_head list */
		list_for_each_entry(dev_res, head, list)
			remove_from_list(realloc_head, dev_res->res);
		free_list(&save_head);
		free_list(head);
		return;
	}

	/* check failed type */
	fail_type = pci_fail_res_type_mask(&local_fail_head);
	/* remove not need to be released assigned res from head list etc */
	list_for_each_entry_safe(dev_res, tmp_res, head, list)
		if (dev_res->res->parent &&
		    !pci_need_to_release(fail_type, dev_res->res)) {
			/* remove it from realloc_head list */
			remove_from_list(realloc_head, dev_res->res);
			remove_from_list(&save_head, dev_res->res);
			list_del(&dev_res->list);
			kfree(dev_res);
		}

	free_list(&local_fail_head);
	/* Release assigned resource */
	list_for_each_entry(dev_res, head, list)
		if (dev_res->res->parent)
			release_resource(dev_res->res);
	/* Restore start/end/flags from saved list */
	list_for_each_entry(save_res, &save_head, list) {
		struct resource *res = save_res->res;

		res->start = save_res->start;
		res->end = save_res->end;
		res->flags = save_res->flags;
	}
	free_list(&save_head);

requested_and_reassign:
	/* Satisfy the must-have resource requests */
	assign_requested_resources_sorted(head, fail_head);

	/* Try to satisfy any additional optional resource
		requests */
	if (realloc_head)
		reassign_resources_sorted(realloc_head, head);
	free_list(head);
}

static void pdev_assign_resources_sorted(struct pci_dev *dev,
				 struct list_head *add_head,
				 struct list_head *fail_head)
{
	LIST_HEAD(head);

	__dev_sort_resources(dev, &head);
	__assign_resources_sorted(&head, add_head, fail_head);

}

static void pbus_assign_resources_sorted(const struct pci_bus *bus,
					 struct list_head *realloc_head,
					 struct list_head *fail_head)
{
	struct pci_dev *dev;
	LIST_HEAD(head);

	list_for_each_entry(dev, &bus->devices, bus_list)
		__dev_sort_resources(dev, &head);

	__assign_resources_sorted(&head, realloc_head, fail_head);
}

void pci_setup_cardbus(struct pci_bus *bus)
{
	struct pci_dev *bridge = bus->self;
	struct resource *res;
	struct pci_bus_region region;

	dev_info(&bridge->dev, "CardBus bridge to %pR\n",
		 &bus->busn_res);

	res = bus->resource[0];
	pcibios_resource_to_bus(bridge->bus, &region, res);
	if (res->flags & IORESOURCE_IO) {
		/*
		 * The IO resource is allocated a range twice as large as it
		 * would normally need.  This allows us to set both IO regs.
		 */
		dev_info(&bridge->dev, "  bridge window %pR\n", res);
		pci_write_config_dword(bridge, PCI_CB_IO_BASE_0,
					region.start);
		pci_write_config_dword(bridge, PCI_CB_IO_LIMIT_0,
					region.end);
	}

	res = bus->resource[1];
	pcibios_resource_to_bus(bridge->bus, &region, res);
	if (res->flags & IORESOURCE_IO) {
		dev_info(&bridge->dev, "  bridge window %pR\n", res);
		pci_write_config_dword(bridge, PCI_CB_IO_BASE_1,
					region.start);
		pci_write_config_dword(bridge, PCI_CB_IO_LIMIT_1,
					region.end);
	}

	res = bus->resource[2];
	pcibios_resource_to_bus(bridge->bus, &region, res);
	if (res->flags & IORESOURCE_MEM) {
		dev_info(&bridge->dev, "  bridge window %pR\n", res);
		pci_write_config_dword(bridge, PCI_CB_MEMORY_BASE_0,
					region.start);
		pci_write_config_dword(bridge, PCI_CB_MEMORY_LIMIT_0,
					region.end);
	}

	res = bus->resource[3];
	pcibios_resource_to_bus(bridge->bus, &region, res);
	if (res->flags & IORESOURCE_MEM) {
		dev_info(&bridge->dev, "  bridge window %pR\n", res);
		pci_write_config_dword(bridge, PCI_CB_MEMORY_BASE_1,
					region.start);
		pci_write_config_dword(bridge, PCI_CB_MEMORY_LIMIT_1,
					region.end);
	}
}
EXPORT_SYMBOL(pci_setup_cardbus);

/* Initialize bridges with base/limit values we have collected.
   PCI-to-PCI Bridge Architecture Specification rev. 1.1 (1998)
   requires that if there is no I/O ports or memory behind the
   bridge, corresponding range must be turned off by writing base
   value greater than limit to the bridge's base/limit registers.

   Note: care must be taken when updating I/O base/limit registers
   of bridges which support 32-bit I/O. This update requires two
   config space writes, so it's quite possible that an I/O window of
   the bridge will have some undesirable address (e.g. 0) after the
   first write. Ditto 64-bit prefetchable MMIO.  */
static void pci_setup_bridge_io(struct pci_dev *bridge)
{
	struct resource *res;
	struct pci_bus_region region;
	unsigned long io_mask;
	u8 io_base_lo, io_limit_lo;
	u16 l;
	u32 io_upper16;

	io_mask = PCI_IO_RANGE_MASK;
	if (bridge->io_window_1k)
		io_mask = PCI_IO_1K_RANGE_MASK;

	/* Set up the top and bottom of the PCI I/O segment for this bus. */
	res = &bridge->resource[PCI_BRIDGE_RESOURCES + 0];
	pcibios_resource_to_bus(bridge->bus, &region, res);
	if (res->flags & IORESOURCE_IO) {
		pci_read_config_word(bridge, PCI_IO_BASE, &l);
		io_base_lo = (region.start >> 8) & io_mask;
		io_limit_lo = (region.end >> 8) & io_mask;
		l = ((u16) io_limit_lo << 8) | io_base_lo;
		/* Set up upper 16 bits of I/O base/limit. */
		io_upper16 = (region.end & 0xffff0000) | (region.start >> 16);
		dev_info(&bridge->dev, "  bridge window %pR\n", res);
	} else {
		/* Clear upper 16 bits of I/O base/limit. */
		io_upper16 = 0;
		l = 0x00f0;
	}
	/* Temporarily disable the I/O range before updating PCI_IO_BASE. */
	pci_write_config_dword(bridge, PCI_IO_BASE_UPPER16, 0x0000ffff);
	/* Update lower 16 bits of I/O base/limit. */
	pci_write_config_word(bridge, PCI_IO_BASE, l);
	/* Update upper 16 bits of I/O base/limit. */
	pci_write_config_dword(bridge, PCI_IO_BASE_UPPER16, io_upper16);
}

static void pci_setup_bridge_mmio(struct pci_dev *bridge)
{
	struct resource *res;
	struct pci_bus_region region;
	u32 l;

	/* Set up the top and bottom of the PCI Memory segment for this bus. */
	res = &bridge->resource[PCI_BRIDGE_RESOURCES + 1];
	pcibios_resource_to_bus(bridge->bus, &region, res);
	if (res->flags & IORESOURCE_MEM) {
		l = (region.start >> 16) & 0xfff0;
		l |= region.end & 0xfff00000;
		dev_info(&bridge->dev, "  bridge window %pR\n", res);
	} else {
		l = 0x0000fff0;
	}
	pci_write_config_dword(bridge, PCI_MEMORY_BASE, l);
}

static void pci_setup_bridge_mmio_pref(struct pci_dev *bridge)
{
	struct resource *res;
	struct pci_bus_region region;
	u32 l, bu, lu;

	/* Clear out the upper 32 bits of PREF limit.
	   If PCI_PREF_BASE_UPPER32 was non-zero, this temporarily
	   disables PREF range, which is ok. */
	pci_write_config_dword(bridge, PCI_PREF_LIMIT_UPPER32, 0);

	/* Set up PREF base/limit. */
	bu = lu = 0;
	res = &bridge->resource[PCI_BRIDGE_RESOURCES + 2];
	pcibios_resource_to_bus(bridge->bus, &region, res);
	if (res->flags & IORESOURCE_PREFETCH) {
		l = (region.start >> 16) & 0xfff0;
		l |= region.end & 0xfff00000;
		if (res->flags & IORESOURCE_MEM_64) {
			bu = upper_32_bits(region.start);
			lu = upper_32_bits(region.end);
		}
		dev_info(&bridge->dev, "  bridge window %pR\n", res);
	} else {
		l = 0x0000fff0;
	}
	pci_write_config_dword(bridge, PCI_PREF_MEMORY_BASE, l);

	/* Set the upper 32 bits of PREF base & limit. */
	pci_write_config_dword(bridge, PCI_PREF_BASE_UPPER32, bu);
	pci_write_config_dword(bridge, PCI_PREF_LIMIT_UPPER32, lu);
}

static void __pci_setup_bridge(struct pci_bus *bus, unsigned long type)
{
	struct pci_dev *bridge = bus->self;

	dev_info(&bridge->dev, "PCI bridge to %pR\n",
		 &bus->busn_res);

	if (type & IORESOURCE_IO)
		pci_setup_bridge_io(bridge);

	if (type & IORESOURCE_MEM)
		pci_setup_bridge_mmio(bridge);

	if (type & IORESOURCE_PREFETCH)
		pci_setup_bridge_mmio_pref(bridge);

	pci_write_config_word(bridge, PCI_BRIDGE_CONTROL, bus->bridge_ctl);
}

void pci_setup_bridge(struct pci_bus *bus)
{
	unsigned long type = IORESOURCE_IO | IORESOURCE_MEM |
				  IORESOURCE_PREFETCH;

	__pci_setup_bridge(bus, type);
}


int pci_claim_bridge_resource(struct pci_dev *bridge, int i)
{
	if (i < PCI_BRIDGE_RESOURCES || i > PCI_BRIDGE_RESOURCE_END)
		return 0;

	if (pci_claim_resource(bridge, i) == 0)
		return 0;	/* claimed the window */

	if ((bridge->class >> 8) != PCI_CLASS_BRIDGE_PCI)
		return 0;

	if (!pci_bus_clip_resource(bridge, i))
		return -EINVAL;	/* clipping didn't change anything */

	switch (i - PCI_BRIDGE_RESOURCES) {
	case 0:
		pci_setup_bridge_io(bridge);
		break;
	case 1:
		pci_setup_bridge_mmio(bridge);
		break;
	case 2:
		pci_setup_bridge_mmio_pref(bridge);
		break;
	default:
		return -EINVAL;
	}

	if (pci_claim_resource(bridge, i) == 0)
		return 0;	/* claimed a smaller window */

	return -EINVAL;
}

/* Check whether the bridge supports optional I/O and
   prefetchable memory ranges. If not, the respective
   base/limit registers must be read-only and read as 0. */
static void pci_bridge_check_ranges(struct pci_bus *bus)
{
	u16 io;
	u32 pmem;
	struct pci_dev *bridge = bus->self;
	struct resource *b_res;

	b_res = &bridge->resource[PCI_BRIDGE_RESOURCES];
	b_res[1].flags |= IORESOURCE_MEM;

	pci_read_config_word(bridge, PCI_IO_BASE, &io);
	if (!io) {
		pci_write_config_word(bridge, PCI_IO_BASE, 0xe0f0);
		pci_read_config_word(bridge, PCI_IO_BASE, &io);
		pci_write_config_word(bridge, PCI_IO_BASE, 0x0);
	}
	if (io)
		b_res[0].flags |= IORESOURCE_IO;

	/*  DECchip 21050 pass 2 errata: the bridge may miss an address
	    disconnect boundary by one PCI data phase.
	    Workaround: do not use prefetching on this device. */
	if (bridge->vendor == PCI_VENDOR_ID_DEC && bridge->device == 0x0001)
		return;

	pci_read_config_dword(bridge, PCI_PREF_MEMORY_BASE, &pmem);
	if (!pmem) {
		pci_write_config_dword(bridge, PCI_PREF_MEMORY_BASE,
					       0xffe0fff0);
		pci_read_config_dword(bridge, PCI_PREF_MEMORY_BASE, &pmem);
		pci_write_config_dword(bridge, PCI_PREF_MEMORY_BASE, 0x0);
	}
	if (pmem) {
		b_res[2].flags |= IORESOURCE_MEM | IORESOURCE_PREFETCH;
		if ((pmem & PCI_PREF_RANGE_TYPE_MASK) ==
		    PCI_PREF_RANGE_TYPE_64) {
			b_res[2].flags |= IORESOURCE_MEM_64;
			b_res[2].flags |= PCI_PREF_RANGE_TYPE_64;
		}
	}

	/* double check if bridge does support 64 bit pref */
	if (b_res[2].flags & IORESOURCE_MEM_64) {
		u32 mem_base_hi, tmp;
		pci_read_config_dword(bridge, PCI_PREF_BASE_UPPER32,
					 &mem_base_hi);
		pci_write_config_dword(bridge, PCI_PREF_BASE_UPPER32,
					       0xffffffff);
		pci_read_config_dword(bridge, PCI_PREF_BASE_UPPER32, &tmp);
		if (!tmp)
			b_res[2].flags &= ~IORESOURCE_MEM_64;
		pci_write_config_dword(bridge, PCI_PREF_BASE_UPPER32,
				       mem_base_hi);
	}
}

/* Helper function for sizing routines: find first available
   bus resource of a given type. Note: we intentionally skip
   the bus resources which have already been assigned (that is,
   have non-NULL parent resource). */
static struct resource *find_free_bus_resource(struct pci_bus *bus,
			 unsigned long type_mask, unsigned long type)
{
	int i;
	struct resource *r;

	pci_bus_for_each_resource(bus, r, i) {
		if (r == &ioport_resource || r == &iomem_resource)
			continue;
		if (r && (r->flags & type_mask) == type && !r->parent)
			return r;
	}
	return NULL;
}

static resource_size_t calculate_iosize(resource_size_t size,
		resource_size_t min_size,
		resource_size_t size1,
		resource_size_t old_size,
		resource_size_t align)
{
	if (size < min_size)
		size = min_size;
	if (old_size == 1)
		old_size = 0;
	/* To be fixed in 2.5: we should have sort of HAVE_ISA
	   flag in the struct pci_bus. */
#if defined(CONFIG_ISA) || defined(CONFIG_EISA)
	size = (size & 0xff) + ((size & ~0xffUL) << 2);
#endif
	size = ALIGN(size + size1, align);
	if (size < old_size)
		size = old_size;
	return size;
}

static resource_size_t calculate_memsize(resource_size_t size,
		resource_size_t min_size,
		resource_size_t size1,
		resource_size_t old_size,
		resource_size_t align)
{
	if (size < min_size)
		size = min_size;
	if (old_size == 1)
		old_size = 0;
	if (size < old_size)
		size = old_size;
	size = ALIGN(size + size1, align);
	return size;
}

resource_size_t __weak pcibios_window_alignment(struct pci_bus *bus,
						unsigned long type)
{
	return 1;
}

#define PCI_P2P_DEFAULT_MEM_ALIGN	0x100000	/* 1MiB */
#define PCI_P2P_DEFAULT_IO_ALIGN	0x1000		/* 4KiB */
#define PCI_P2P_DEFAULT_IO_ALIGN_1K	0x400		/* 1KiB */

static resource_size_t window_alignment(struct pci_bus *bus,
					unsigned long type)
{
	resource_size_t align = 1, arch_align;

	if (type & IORESOURCE_MEM)
		align = PCI_P2P_DEFAULT_MEM_ALIGN;
	else if (type & IORESOURCE_IO) {
		/*
		 * Per spec, I/O windows are 4K-aligned, but some
		 * bridges have an extension to support 1K alignment.
		 */
		if (bus->self->io_window_1k)
			align = PCI_P2P_DEFAULT_IO_ALIGN_1K;
		else
			align = PCI_P2P_DEFAULT_IO_ALIGN;
	}

	arch_align = pcibios_window_alignment(bus, type);
	return max(align, arch_align);
}

/**
 * pbus_size_io() - size the io window of a given bus
 *
 * @bus : the bus
 * @min_size : the minimum io window that must to be allocated
 * @add_size : additional optional io window
 * @realloc_head : track the additional io window on this list
 *
 * Sizing the IO windows of the PCI-PCI bridge is trivial,
 * since these windows have 1K or 4K granularity and the IO ranges
 * of non-bridge PCI devices are limited to 256 bytes.
 * We must be careful with the ISA aliasing though.
 */
static void pbus_size_io(struct pci_bus *bus, resource_size_t min_size,
		resource_size_t add_size, struct list_head *realloc_head)
{
	struct pci_dev *dev;
	struct resource *b_res = find_free_bus_resource(bus, IORESOURCE_IO,
							IORESOURCE_IO);
	resource_size_t size = 0, size0 = 0, size1 = 0;
	resource_size_t children_add_size = 0;
	resource_size_t min_align, align;

	if (!b_res)
		return;

	min_align = window_alignment(bus, IORESOURCE_IO);
	list_for_each_entry(dev, &bus->devices, bus_list) {
		int i;

		for (i = 0; i < PCI_NUM_RESOURCES; i++) {
			struct resource *r = &dev->resource[i];
			unsigned long r_size;

			if (r->parent || !(r->flags & IORESOURCE_IO))
				continue;
			r_size = resource_size(r);

			if (r_size < 0x400)
				/* Might be re-aligned for ISA */
				size += r_size;
			else
				size1 += r_size;

			align = pci_resource_alignment(dev, r);
			if (align > min_align)
				min_align = align;

			if (realloc_head)
				children_add_size += get_res_add_size(realloc_head, r);
		}
	}

	size0 = calculate_iosize(size, min_size, size1,
			resource_size(b_res), min_align);
	if (children_add_size > add_size)
		add_size = children_add_size;
	size1 = (!realloc_head || (realloc_head && !add_size)) ? size0 :
		calculate_iosize(size, min_size, add_size + size1,
			resource_size(b_res), min_align);
	if (!size0 && !size1) {
		if (b_res->start || b_res->end)
			dev_info(&bus->self->dev, "disabling bridge window %pR to %pR (unused)\n",
				 b_res, &bus->busn_res);
		b_res->flags = 0;
		return;
	}

	b_res->start = min_align;
	b_res->end = b_res->start + size0 - 1;
	b_res->flags |= IORESOURCE_STARTALIGN;
	if (size1 > size0 && realloc_head) {
		add_to_list(realloc_head, bus->self, b_res, size1-size0,
			    min_align);
		dev_printk(KERN_DEBUG, &bus->self->dev, "bridge window %pR to %pR add_size %llx\n",
			   b_res, &bus->busn_res,
			   (unsigned long long)size1-size0);
	}
}

static inline resource_size_t calculate_mem_align(resource_size_t *aligns,
						  int max_order)
{
	resource_size_t align = 0;
	resource_size_t min_align = 0;
	int order;

	for (order = 0; order <= max_order; order++) {
		resource_size_t align1 = 1;

		align1 <<= (order + 20);

		if (!align)
			min_align = align1;
		else if (ALIGN(align + min_align, min_align) < align1)
			min_align = align1 >> 1;
		align += aligns[order];
	}

	return min_align;
}

/**
 * pbus_size_mem() - size the memory window of a given bus
 *
 * @bus : the bus
 * @mask: mask the resource flag, then compare it with type
 * @type: the type of free resource from bridge
 * @type2: second match type
 * @type3: third match type
 * @min_size : the minimum memory window that must to be allocated
 * @add_size : additional optional memory window
 * @realloc_head : track the additional memory window on this list
 *
 * Calculate the size of the bus and minimal alignment which
 * guarantees that all child resources fit in this size.
 *
 * Returns -ENOSPC if there's no available bus resource of the desired type.
 * Otherwise, sets the bus resource start/end to indicate the required
 * size, adds things to realloc_head (if supplied), and returns 0.
 */
static int pbus_size_mem(struct pci_bus *bus, unsigned long mask,
			 unsigned long type, unsigned long type2,
			 unsigned long type3,
			 resource_size_t min_size, resource_size_t add_size,
			 struct list_head *realloc_head)
{
	struct pci_dev *dev;
	resource_size_t min_align, align, size, size0, size1;
	resource_size_t aligns[18];	/* Alignments from 1Mb to 128Gb */
	int order, max_order;
	struct resource *b_res = find_free_bus_resource(bus,
					mask | IORESOURCE_PREFETCH, type);
	resource_size_t children_add_size = 0;
	resource_size_t children_add_align = 0;
	resource_size_t add_align = 0;

	if (!b_res)
		return -ENOSPC;

	memset(aligns, 0, sizeof(aligns));
	max_order = 0;
	size = 0;

	list_for_each_entry(dev, &bus->devices, bus_list) {
		int i;

		for (i = 0; i < PCI_NUM_RESOURCES; i++) {
			struct resource *r = &dev->resource[i];
			resource_size_t r_size;

			if (r->parent || (r->flags & IORESOURCE_PCI_FIXED) ||
			    ((r->flags & mask) != type &&
			     (r->flags & mask) != type2 &&
			     (r->flags & mask) != type3))
				continue;
			r_size = resource_size(r);
#ifdef CONFIG_PCI_IOV
			/* put SRIOV requested res to the optional list */
			if (realloc_head && i >= PCI_IOV_RESOURCES &&
					i <= PCI_IOV_RESOURCE_END) {
				add_align = max(pci_resource_alignment(dev, r), add_align);
				r->end = r->start - 1;
				add_to_list(realloc_head, dev, r, r_size, 0/* don't care */);
				children_add_size += r_size;
				continue;
			}
#endif
			/*
			 * aligns[0] is for 1MB (since bridge memory
			 * windows are always at least 1MB aligned), so
			 * keep "order" from being negative for smaller
			 * resources.
			 */
			align = pci_resource_alignment(dev, r);
			order = __ffs(align) - 20;
			if (order < 0)
				order = 0;
			if (order >= ARRAY_SIZE(aligns)) {
				dev_warn(&dev->dev, "disabling BAR %d: %pR (bad alignment %#llx)\n",
					 i, r, (unsigned long long) align);
				r->flags = 0;
				continue;
			}
			size += r_size;
			/* Exclude ranges with size > align from
			   calculation of the alignment. */
			if (r_size == align)
				aligns[order] += align;
			if (order > max_order)
				max_order = order;

			if (realloc_head) {
				children_add_size += get_res_add_size(realloc_head, r);
				children_add_align = get_res_add_align(realloc_head, r);
				add_align = max(add_align, children_add_align);
			}
		}
	}

	min_align = calculate_mem_align(aligns, max_order);
	min_align = max(min_align, window_alignment(bus, b_res->flags));
	size0 = calculate_memsize(size, min_size, 0, resource_size(b_res), min_align);
	add_align = max(min_align, add_align);
	if (children_add_size > add_size)
		add_size = children_add_size;
	size1 = (!realloc_head || (realloc_head && !add_size)) ? size0 :
		calculate_memsize(size, min_size, add_size,
				resource_size(b_res), add_align);
	if (!size0 && !size1) {
		if (b_res->start || b_res->end)
			dev_info(&bus->self->dev, "disabling bridge window %pR to %pR (unused)\n",
				 b_res, &bus->busn_res);
		b_res->flags = 0;
		return 0;
	}
	b_res->start = min_align;
	b_res->end = size0 + min_align - 1;
	b_res->flags |= IORESOURCE_STARTALIGN;
	if (size1 > size0 && realloc_head) {
		add_to_list(realloc_head, bus->self, b_res, size1-size0, add_align);
		dev_printk(KERN_DEBUG, &bus->self->dev, "bridge window %pR to %pR add_size %llx add_align %llx\n",
			   b_res, &bus->busn_res,
			   (unsigned long long) (size1 - size0),
			   (unsigned long long) add_align);
	}
	return 0;
}

unsigned long pci_cardbus_resource_alignment(struct resource *res)
{
	if (res->flags & IORESOURCE_IO)
		return pci_cardbus_io_size;
	if (res->flags & IORESOURCE_MEM)
		return pci_cardbus_mem_size;
	return 0;
}

static void pci_bus_size_cardbus(struct pci_bus *bus,
			struct list_head *realloc_head)
{
	struct pci_dev *bridge = bus->self;
	struct resource *b_res = &bridge->resource[PCI_BRIDGE_RESOURCES];
	resource_size_t b_res_3_size = pci_cardbus_mem_size * 2;
	u16 ctrl;

	if (b_res[0].parent)
		goto handle_b_res_1;
	/*
	 * Reserve some resources for CardBus.  We reserve
	 * a fixed amount of bus space for CardBus bridges.
	 */
	b_res[0].start = pci_cardbus_io_size;
	b_res[0].end = b_res[0].start + pci_cardbus_io_size - 1;
	b_res[0].flags |= IORESOURCE_IO | IORESOURCE_STARTALIGN;
	if (realloc_head) {
		b_res[0].end -= pci_cardbus_io_size;
		add_to_list(realloc_head, bridge, b_res, pci_cardbus_io_size,
				pci_cardbus_io_size);
	}

handle_b_res_1:
	if (b_res[1].parent)
		goto handle_b_res_2;
	b_res[1].start = pci_cardbus_io_size;
	b_res[1].end = b_res[1].start + pci_cardbus_io_size - 1;
	b_res[1].flags |= IORESOURCE_IO | IORESOURCE_STARTALIGN;
	if (realloc_head) {
		b_res[1].end -= pci_cardbus_io_size;
		add_to_list(realloc_head, bridge, b_res+1, pci_cardbus_io_size,
				 pci_cardbus_io_size);
	}

handle_b_res_2:
	/* MEM1 must not be pref mmio */
	pci_read_config_word(bridge, PCI_CB_BRIDGE_CONTROL, &ctrl);
	if (ctrl & PCI_CB_BRIDGE_CTL_PREFETCH_MEM1) {
		ctrl &= ~PCI_CB_BRIDGE_CTL_PREFETCH_MEM1;
		pci_write_config_word(bridge, PCI_CB_BRIDGE_CONTROL, ctrl);
		pci_read_config_word(bridge, PCI_CB_BRIDGE_CONTROL, &ctrl);
	}

	/*
	 * Check whether prefetchable memory is supported
	 * by this bridge.
	 */
	pci_read_config_word(bridge, PCI_CB_BRIDGE_CONTROL, &ctrl);
	if (!(ctrl & PCI_CB_BRIDGE_CTL_PREFETCH_MEM0)) {
		ctrl |= PCI_CB_BRIDGE_CTL_PREFETCH_MEM0;
		pci_write_config_word(bridge, PCI_CB_BRIDGE_CONTROL, ctrl);
		pci_read_config_word(bridge, PCI_CB_BRIDGE_CONTROL, &ctrl);
	}

	if (b_res[2].parent)
		goto handle_b_res_3;
	/*
	 * If we have prefetchable memory support, allocate
	 * two regions.  Otherwise, allocate one region of
	 * twice the size.
	 */
	if (ctrl & PCI_CB_BRIDGE_CTL_PREFETCH_MEM0) {
		b_res[2].start = pci_cardbus_mem_size;
		b_res[2].end = b_res[2].start + pci_cardbus_mem_size - 1;
		b_res[2].flags |= IORESOURCE_MEM | IORESOURCE_PREFETCH |
				  IORESOURCE_STARTALIGN;
		if (realloc_head) {
			b_res[2].end -= pci_cardbus_mem_size;
			add_to_list(realloc_head, bridge, b_res+2,
				 pci_cardbus_mem_size, pci_cardbus_mem_size);
		}

		/* reduce that to half */
		b_res_3_size = pci_cardbus_mem_size;
	}

handle_b_res_3:
	if (b_res[3].parent)
		goto handle_done;
	b_res[3].start = pci_cardbus_mem_size;
	b_res[3].end = b_res[3].start + b_res_3_size - 1;
	b_res[3].flags |= IORESOURCE_MEM | IORESOURCE_STARTALIGN;
	if (realloc_head) {
		b_res[3].end -= b_res_3_size;
		add_to_list(realloc_head, bridge, b_res+3, b_res_3_size,
				 pci_cardbus_mem_size);
	}

handle_done:
	;
}

void __pci_bus_size_bridges(struct pci_bus *bus, struct list_head *realloc_head)
{
	struct pci_dev *dev;
	unsigned long mask, prefmask, type2 = 0, type3 = 0;
	resource_size_t additional_mem_size = 0, additional_io_size = 0;
	struct resource *b_res;
	int ret;

	list_for_each_entry(dev, &bus->devices, bus_list) {
		struct pci_bus *b = dev->subordinate;
		if (!b)
			continue;

		switch (dev->class >> 8) {
		case PCI_CLASS_BRIDGE_CARDBUS:
			pci_bus_size_cardbus(b, realloc_head);
			break;

		case PCI_CLASS_BRIDGE_PCI:
		default:
			__pci_bus_size_bridges(b, realloc_head);
			break;
		}
	}

	/* The root bus? */
	if (pci_is_root_bus(bus))
		return;

	switch (bus->self->class >> 8) {
	case PCI_CLASS_BRIDGE_CARDBUS:
		/* don't size cardbuses yet. */
		break;

	case PCI_CLASS_BRIDGE_PCI:
		pci_bridge_check_ranges(bus);
		if (bus->self->is_hotplug_bridge) {
			additional_io_size  = pci_hotplug_io_size;
			additional_mem_size = pci_hotplug_mem_size;
		}
		/* Fall through */
	default:
		pbus_size_io(bus, realloc_head ? 0 : additional_io_size,
			     additional_io_size, realloc_head);

		/*
		 * If there's a 64-bit prefetchable MMIO window, compute
		 * the size required to put all 64-bit prefetchable
		 * resources in it.
		 */
		b_res = &bus->self->resource[PCI_BRIDGE_RESOURCES];
		mask = IORESOURCE_MEM;
		prefmask = IORESOURCE_MEM | IORESOURCE_PREFETCH;
		if (b_res[2].flags & IORESOURCE_MEM_64) {
			prefmask |= IORESOURCE_MEM_64;
			ret = pbus_size_mem(bus, prefmask, prefmask,
				  prefmask, prefmask,
				  realloc_head ? 0 : additional_mem_size,
				  additional_mem_size, realloc_head);

			/*
			 * If successful, all non-prefetchable resources
			 * and any 32-bit prefetchable resources will go in
			 * the non-prefetchable window.
			 */
			if (ret == 0) {
				mask = prefmask;
				type2 = prefmask & ~IORESOURCE_MEM_64;
				type3 = prefmask & ~IORESOURCE_PREFETCH;
			}
		}

		/*
		 * If there is no 64-bit prefetchable window, compute the
		 * size required to put all prefetchable resources in the
		 * 32-bit prefetchable window (if there is one).
		 */
		if (!type2) {
			prefmask &= ~IORESOURCE_MEM_64;
			ret = pbus_size_mem(bus, prefmask, prefmask,
					 prefmask, prefmask,
					 realloc_head ? 0 : additional_mem_size,
					 additional_mem_size, realloc_head);

			/*
			 * If successful, only non-prefetchable resources
			 * will go in the non-prefetchable window.
			 */
			if (ret == 0)
				mask = prefmask;
			else
				additional_mem_size += additional_mem_size;

			type2 = type3 = IORESOURCE_MEM;
		}

		/*
		 * Compute the size required to put everything else in the
		 * non-prefetchable window.  This includes:
		 *
		 *   - all non-prefetchable resources
		 *   - 32-bit prefetchable resources if there's a 64-bit
		 *     prefetchable window or no prefetchable window at all
		 *   - 64-bit prefetchable resources if there's no
		 *     prefetchable window at all
		 *
		 * Note that the strategy in __pci_assign_resource() must
		 * match that used here.  Specifically, we cannot put a
		 * 32-bit prefetchable resource in a 64-bit prefetchable
		 * window.
		 */
		pbus_size_mem(bus, mask, IORESOURCE_MEM, type2, type3,
				realloc_head ? 0 : additional_mem_size,
				additional_mem_size, realloc_head);
		break;
	}
}

void pci_bus_size_bridges(struct pci_bus *bus)
{
	__pci_bus_size_bridges(bus, NULL);
}
EXPORT_SYMBOL(pci_bus_size_bridges);

static void assign_fixed_resource_on_bus(struct pci_bus *b, struct resource *r)
{
	int i;
	struct resource *parent_r;
	unsigned long mask = IORESOURCE_IO | IORESOURCE_MEM |
			     IORESOURCE_PREFETCH;

	pci_bus_for_each_resource(b, parent_r, i) {
		if (!parent_r)
			continue;

		if ((r->flags & mask) == (parent_r->flags & mask) &&
		    resource_contains(parent_r, r))
			request_resource(parent_r, r);
	}
}

/*
 * Try to assign any resources marked as IORESOURCE_PCI_FIXED, as they
 * are skipped by pbus_assign_resources_sorted().
 */
static void pdev_assign_fixed_resources(struct pci_dev *dev)
{
	int i;

	for (i = 0; i <  PCI_NUM_RESOURCES; i++) {
		struct pci_bus *b;
		struct resource *r = &dev->resource[i];

		if (r->parent || !(r->flags & IORESOURCE_PCI_FIXED) ||
		    !(r->flags & (IORESOURCE_IO | IORESOURCE_MEM)))
			continue;

		b = dev->bus;
		while (b && !r->parent) {
			assign_fixed_resource_on_bus(b, r);
			b = b->parent;
		}
	}
}

void __pci_bus_assign_resources(const struct pci_bus *bus,
				struct list_head *realloc_head,
				struct list_head *fail_head)
{
	struct pci_bus *b;
	struct pci_dev *dev;

	pbus_assign_resources_sorted(bus, realloc_head, fail_head);

	list_for_each_entry(dev, &bus->devices, bus_list) {
		pdev_assign_fixed_resources(dev);

		b = dev->subordinate;
		if (!b)
			continue;

		__pci_bus_assign_resources(b, realloc_head, fail_head);

		switch (dev->class >> 8) {
		case PCI_CLASS_BRIDGE_PCI:
			if (!pci_is_enabled(dev))
				pci_setup_bridge(b);
			break;

		case PCI_CLASS_BRIDGE_CARDBUS:
			pci_setup_cardbus(b);
			break;

		default:
			dev_info(&dev->dev, "not setting up bridge for bus %04x:%02x\n",
				 pci_domain_nr(b), b->number);
			break;
		}
	}
}

void pci_bus_assign_resources(const struct pci_bus *bus)
{
	__pci_bus_assign_resources(bus, NULL, NULL);
}
EXPORT_SYMBOL(pci_bus_assign_resources);

static void __pci_bridge_assign_resources(const struct pci_dev *bridge,
					  struct list_head *add_head,
					  struct list_head *fail_head)
{
	struct pci_bus *b;

	pdev_assign_resources_sorted((struct pci_dev *)bridge,
					 add_head, fail_head);

	b = bridge->subordinate;
	if (!b)
		return;

	__pci_bus_assign_resources(b, add_head, fail_head);

	switch (bridge->class >> 8) {
	case PCI_CLASS_BRIDGE_PCI:
		pci_setup_bridge(b);
		break;

	case PCI_CLASS_BRIDGE_CARDBUS:
		pci_setup_cardbus(b);
		break;

	default:
		dev_info(&bridge->dev, "not setting up bridge for bus %04x:%02x\n",
			 pci_domain_nr(b), b->number);
		break;
	}
}
static void pci_bridge_release_resources(struct pci_bus *bus,
					  unsigned long type)
{
	struct pci_dev *dev = bus->self;
	struct resource *r;
	unsigned long type_mask = IORESOURCE_IO | IORESOURCE_MEM |
				  IORESOURCE_PREFETCH | IORESOURCE_MEM_64;
	unsigned old_flags = 0;
	struct resource *b_res;
	int idx = 1;

	b_res = &dev->resource[PCI_BRIDGE_RESOURCES];

	/*
	 *     1. if there is io port assign fail, will release bridge
	 *	  io port.
	 *     2. if there is non pref mmio assign fail, release bridge
	 *	  nonpref mmio.
	 *     3. if there is 64bit pref mmio assign fail, and bridge pref
	 *	  is 64bit, release bridge pref mmio.
	 *     4. if there is pref mmio assign fail, and bridge pref is
	 *	  32bit mmio, release bridge pref mmio
	 *     5. if there is pref mmio assign fail, and bridge pref is not
	 *	  assigned, release bridge nonpref mmio.
	 */
	if (type & IORESOURCE_IO)
		idx = 0;
	else if (!(type & IORESOURCE_PREFETCH))
		idx = 1;
	else if ((type & IORESOURCE_MEM_64) &&
		 (b_res[2].flags & IORESOURCE_MEM_64))
		idx = 2;
	else if (!(b_res[2].flags & IORESOURCE_MEM_64) &&
		 (b_res[2].flags & IORESOURCE_PREFETCH))
		idx = 2;
	else
		idx = 1;

	r = &b_res[idx];

	if (!r->parent)
		return;

	/*
	 * if there are children under that, we should release them
	 *  all
	 */
	release_child_resources(r);
	if (!release_resource(r)) {
		type = old_flags = r->flags & type_mask;
		dev_printk(KERN_DEBUG, &dev->dev, "resource %d %pR released\n",
					PCI_BRIDGE_RESOURCES + idx, r);
		/* keep the old size */
		r->end = resource_size(r) - 1;
		r->start = 0;
		r->flags = 0;

		/* avoiding touch the one without PREF */
		if (type & IORESOURCE_PREFETCH)
			type = IORESOURCE_PREFETCH;
		__pci_setup_bridge(bus, type);
		/* for next child res under same bridge */
		r->flags = old_flags;
	}
}

enum release_type {
	leaf_only,
	whole_subtree,
};
/*
 * try to release pci bridge resources that is from leaf bridge,
 * so we can allocate big new one later
 */
static void pci_bus_release_bridge_resources(struct pci_bus *bus,
					     unsigned long type,
					     enum release_type rel_type)
{
	struct pci_dev *dev;
	bool is_leaf_bridge = true;

	list_for_each_entry(dev, &bus->devices, bus_list) {
		struct pci_bus *b = dev->subordinate;
		if (!b)
			continue;

		is_leaf_bridge = false;

		if ((dev->class >> 8) != PCI_CLASS_BRIDGE_PCI)
			continue;

		if (rel_type == whole_subtree)
			pci_bus_release_bridge_resources(b, type,
						 whole_subtree);
	}

	if (pci_is_root_bus(bus))
		return;

	if ((bus->self->class >> 8) != PCI_CLASS_BRIDGE_PCI)
		return;

	if ((rel_type == whole_subtree) || is_leaf_bridge)
		pci_bridge_release_resources(bus, type);
}

static void pci_bus_dump_res(struct pci_bus *bus)
{
	struct resource *res;
	int i;

	pci_bus_for_each_resource(bus, res, i) {
		if (!res || !res->end || !res->flags)
			continue;

		dev_printk(KERN_DEBUG, &bus->dev, "resource %d %pR\n", i, res);
	}
}

static void pci_bus_dump_resources(struct pci_bus *bus)
{
	struct pci_bus *b;
	struct pci_dev *dev;


	pci_bus_dump_res(bus);

	list_for_each_entry(dev, &bus->devices, bus_list) {
		b = dev->subordinate;
		if (!b)
			continue;

		pci_bus_dump_resources(b);
	}
}

static int pci_bus_get_depth(struct pci_bus *bus)
{
	int depth = 0;
	struct pci_bus *child_bus;

	list_for_each_entry(child_bus, &bus->children, node) {
		int ret;

		ret = pci_bus_get_depth(child_bus);
		if (ret + 1 > depth)
			depth = ret + 1;
	}

	return depth;
}

/*
 * -1: undefined, will auto detect later
 *  0: disabled by user
 *  1: disabled by auto detect
 *  2: enabled by user
 *  3: enabled by auto detect
 */
enum enable_type {
	undefined = -1,
	user_disabled,
	auto_disabled,
	user_enabled,
	auto_enabled,
};

static enum enable_type pci_realloc_enable = undefined;
void __init pci_realloc_get_opt(char *str)
{
	if (!strncmp(str, "off", 3))
		pci_realloc_enable = user_disabled;
	else if (!strncmp(str, "on", 2))
		pci_realloc_enable = user_enabled;
}
static bool pci_realloc_enabled(enum enable_type enable)
{
	return enable >= user_enabled;
}

#if defined(CONFIG_PCI_IOV) && defined(CONFIG_PCI_REALLOC_ENABLE_AUTO)
static int iov_resources_unassigned(struct pci_dev *dev, void *data)
{
	int i;
	bool *unassigned = data;

	for (i = PCI_IOV_RESOURCES; i <= PCI_IOV_RESOURCE_END; i++) {
		struct resource *r = &dev->resource[i];
		struct pci_bus_region region;

		/* Not assigned or rejected by kernel? */
		if (!r->flags)
			continue;

		pcibios_resource_to_bus(dev->bus, &region, r);
		if (!region.start) {
			*unassigned = true;
			return 1; /* return early from pci_walk_bus() */
		}
	}

	return 0;
}

static enum enable_type pci_realloc_detect(struct pci_bus *bus,
			 enum enable_type enable_local)
{
	bool unassigned = false;

	if (enable_local != undefined)
		return enable_local;

	pci_walk_bus(bus, iov_resources_unassigned, &unassigned);
	if (unassigned)
		return auto_enabled;

	return enable_local;
}
#else
static enum enable_type pci_realloc_detect(struct pci_bus *bus,
			 enum enable_type enable_local)
{
	return enable_local;
}
#endif

/*
 * first try will not touch pci bridge res
 * second and later try will clear small leaf bridge res
 * will stop till to the max depth if can not find good one
 */
void pci_assign_unassigned_root_bus_resources(struct pci_bus *bus)
{
	LIST_HEAD(realloc_head); /* list of resources that
					want additional resources */
	struct list_head *add_list = NULL;
	int tried_times = 0;
	enum release_type rel_type = leaf_only;
	LIST_HEAD(fail_head);
	struct pci_dev_resource *fail_res;
	unsigned long type_mask = IORESOURCE_IO | IORESOURCE_MEM |
				  IORESOURCE_PREFETCH | IORESOURCE_MEM_64;
	int pci_try_num = 1;
	enum enable_type enable_local;

	/* don't realloc if asked to do so */
	enable_local = pci_realloc_detect(bus, pci_realloc_enable);
	if (pci_realloc_enabled(enable_local)) {
		int max_depth = pci_bus_get_depth(bus);

		pci_try_num = max_depth + 1;
		dev_printk(KERN_DEBUG, &bus->dev,
			   "max bus depth: %d pci_try_num: %d\n",
			   max_depth, pci_try_num);
	}

again:
	/*
	 * last try will use add_list, otherwise will try good to have as
	 * must have, so can realloc parent bridge resource
	 */
	if (tried_times + 1 == pci_try_num)
		add_list = &realloc_head;
	/* Depth first, calculate sizes and alignments of all
	   subordinate buses. */
	__pci_bus_size_bridges(bus, add_list);

	/* Depth last, allocate resources and update the hardware. */
	__pci_bus_assign_resources(bus, add_list, &fail_head);
	if (add_list)
		BUG_ON(!list_empty(add_list));
	tried_times++;

	/* any device complain? */
	if (list_empty(&fail_head))
		goto dump;

	if (tried_times >= pci_try_num) {
		if (enable_local == undefined)
			dev_info(&bus->dev, "Some PCI device resources are unassigned, try booting with pci=realloc\n");
		else if (enable_local == auto_enabled)
			dev_info(&bus->dev, "Automatically enabled pci realloc, if you have problem, try booting with pci=realloc=off\n");

		free_list(&fail_head);
		goto dump;
	}

	dev_printk(KERN_DEBUG, &bus->dev,
		   "No. %d try to assign unassigned res\n", tried_times + 1);

	/* third times and later will not check if it is leaf */
	if ((tried_times + 1) > 2)
		rel_type = whole_subtree;

	/*
	 * Try to release leaf bridge's resources that doesn't fit resource of
	 * child device under that bridge
	 */
	list_for_each_entry(fail_res, &fail_head, list)
		pci_bus_release_bridge_resources(fail_res->dev->bus,
						 fail_res->flags & type_mask,
						 rel_type);

	/* restore size and flags */
	list_for_each_entry(fail_res, &fail_head, list) {
		struct resource *res = fail_res->res;

		res->start = fail_res->start;
		res->end = fail_res->end;
		res->flags = fail_res->flags;
		if (fail_res->dev->subordinate)
			res->flags = 0;
	}
	free_list(&fail_head);

	goto again;

dump:
	/* dump the resource on buses */
	pci_bus_dump_resources(bus);
}

void __init pci_assign_unassigned_resources(void)
{
	struct pci_bus *root_bus;

	list_for_each_entry(root_bus, &pci_root_buses, node)
		pci_assign_unassigned_root_bus_resources(root_bus);
}

void pci_assign_unassigned_bridge_resources(struct pci_dev *bridge)
{
	struct pci_bus *parent = bridge->subordinate;
	LIST_HEAD(add_list); /* list of resources that
					want additional resources */
	int tried_times = 0;
	LIST_HEAD(fail_head);
	struct pci_dev_resource *fail_res;
	int retval;
	unsigned long type_mask = IORESOURCE_IO | IORESOURCE_MEM |
				  IORESOURCE_PREFETCH | IORESOURCE_MEM_64;

again:
	__pci_bus_size_bridges(parent, &add_list);
	__pci_bridge_assign_resources(bridge, &add_list, &fail_head);
	BUG_ON(!list_empty(&add_list));
	tried_times++;

	if (list_empty(&fail_head))
		goto enable_all;

	if (tried_times >= 2) {
		/* still fail, don't need to try more */
		free_list(&fail_head);
		goto enable_all;
	}

	printk(KERN_DEBUG "PCI: No. %d try to assign unassigned res\n",
			 tried_times + 1);

	/*
	 * Try to release leaf bridge's resources that doesn't fit resource of
	 * child device under that bridge
	 */
	list_for_each_entry(fail_res, &fail_head, list)
		pci_bus_release_bridge_resources(fail_res->dev->bus,
						 fail_res->flags & type_mask,
						 whole_subtree);

	/* restore size and flags */
	list_for_each_entry(fail_res, &fail_head, list) {
		struct resource *res = fail_res->res;

		res->start = fail_res->start;
		res->end = fail_res->end;
		res->flags = fail_res->flags;
		if (fail_res->dev->subordinate)
			res->flags = 0;
	}
	free_list(&fail_head);

	goto again;

enable_all:
	retval = pci_reenable_device(bridge);
	if (retval)
		dev_err(&bridge->dev, "Error reenabling bridge (%d)\n", retval);
	pci_set_master(bridge);
}
EXPORT_SYMBOL_GPL(pci_assign_unassigned_bridge_resources);

void pci_assign_unassigned_bus_resources(struct pci_bus *bus)
{
	struct pci_dev *dev;
	LIST_HEAD(add_list); /* list of resources that
					want additional resources */

	down_read(&pci_bus_sem);
	list_for_each_entry(dev, &bus->devices, bus_list)
		if (pci_is_bridge(dev) && pci_has_subordinate(dev))
				__pci_bus_size_bridges(dev->subordinate,
							 &add_list);
	up_read(&pci_bus_sem);
	__pci_bus_assign_resources(bus, &add_list, NULL);
	BUG_ON(!list_empty(&add_list));
}
EXPORT_SYMBOL_GPL(pci_assign_unassigned_bus_resources);<|MERGE_RESOLUTION|>--- conflicted
+++ resolved
@@ -119,7 +119,6 @@
 	}
 
 	return NULL;
-<<<<<<< HEAD
 }
 
 static resource_size_t get_res_add_size(struct list_head *head,
@@ -140,28 +139,6 @@
 	return dev_res ? dev_res->min_align : 0;
 }
 
-=======
-}
-
-static resource_size_t get_res_add_size(struct list_head *head,
-					struct resource *res)
-{
-	struct pci_dev_resource *dev_res;
-
-	dev_res = res_to_dev_res(head, res);
-	return dev_res ? dev_res->add_size : 0;
-}
-
-static resource_size_t get_res_add_align(struct list_head *head,
-					 struct resource *res)
-{
-	struct pci_dev_resource *dev_res;
-
-	dev_res = res_to_dev_res(head, res);
-	return dev_res ? dev_res->min_align : 0;
-}
-
->>>>>>> afd2ff9b
 
 /* Sort resources by alignment */
 static void pdev_sort_resources(struct pci_dev *dev, struct list_head *head)
