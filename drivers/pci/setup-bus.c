--- conflicted
+++ resolved
@@ -390,14 +390,9 @@
 	LIST_HEAD(save_head);
 	LIST_HEAD(local_fail_head);
 	struct pci_dev_resource *save_res;
-<<<<<<< HEAD
 	struct pci_dev_resource *dev_res, *tmp_res, *dev_res2;
 	unsigned long fail_type;
 	resource_size_t add_align, align;
-=======
-	struct pci_dev_resource *dev_res, *tmp_res;
-	unsigned long fail_type;
->>>>>>> fc14f9c1
 
 	/* Check if optional add_size is there */
 	if (!realloc_head || list_empty(realloc_head))
@@ -919,16 +914,9 @@
 	if (size1 > size0 && realloc_head) {
 		add_to_list(realloc_head, bus->self, b_res, size1-size0,
 			    min_align);
-<<<<<<< HEAD
-		dev_printk(KERN_DEBUG, &bus->self->dev, "bridge window "
-				 "%pR to %pR add_size %llx\n", b_res,
-				 &bus->busn_res,
-				 (unsigned long long)size1-size0);
-=======
 		dev_printk(KERN_DEBUG, &bus->self->dev, "bridge window %pR to %pR add_size %llx\n",
 			   b_res, &bus->busn_res,
 			   (unsigned long long)size1-size0);
->>>>>>> fc14f9c1
 	}
 }
 
@@ -1070,19 +1058,12 @@
 	b_res->end = size0 + min_align - 1;
 	b_res->flags |= IORESOURCE_STARTALIGN;
 	if (size1 > size0 && realloc_head) {
-<<<<<<< HEAD
 		add_to_list(realloc_head, bus->self, b_res, size1-size0,
 				max(min_align, add_align));
-		dev_printk(KERN_DEBUG, &bus->self->dev, "bridge window "
-				 "%pR to %pR add_size %llx add_align %llx\n", b_res,
-				 &bus->busn_res, (unsigned long long)size1-size0,
-				 max(min_align, add_align));
-=======
-		add_to_list(realloc_head, bus->self, b_res, size1-size0, min_align);
-		dev_printk(KERN_DEBUG, &bus->self->dev, "bridge window %pR to %pR add_size %llx\n",
+		dev_printk(KERN_DEBUG, &bus->self->dev, "bridge window %pR to %pR add_size %llx add_align %llx\n",
 			   b_res, &bus->busn_res,
-			   (unsigned long long)size1-size0);
->>>>>>> fc14f9c1
+			   (unsigned long long)size1-size0,
+			   max(min_align, add_align));
 	}
 	return 0;
 }
@@ -1195,10 +1176,7 @@
 	unsigned long mask, prefmask, type2 = 0, type3 = 0;
 	resource_size_t additional_mem_size = 0, additional_io_size = 0;
 	struct resource *b_res;
-<<<<<<< HEAD
-=======
 	int ret;
->>>>>>> fc14f9c1
 
 	list_for_each_entry(dev, &bus->devices, bus_list) {
 		struct pci_bus *b = dev->subordinate;
@@ -1236,52 +1214,17 @@
 	default:
 		pbus_size_io(bus, realloc_head ? 0 : additional_io_size,
 			     additional_io_size, realloc_head);
-<<<<<<< HEAD
-		/* If the bridge supports prefetchable range, size it
-		   separately. If it doesn't, or its prefetchable window
-		   has already been allocated by arch code, try
-		   non-prefetchable range for both types of PCI memory
-		   resources. */
-=======
 
 		/*
 		 * If there's a 64-bit prefetchable MMIO window, compute
 		 * the size required to put all 64-bit prefetchable
 		 * resources in it.
 		 */
->>>>>>> fc14f9c1
 		b_res = &bus->self->resource[PCI_BRIDGE_RESOURCES];
 		mask = IORESOURCE_MEM;
 		prefmask = IORESOURCE_MEM | IORESOURCE_PREFETCH;
 		if (b_res[2].flags & IORESOURCE_MEM_64) {
 			prefmask |= IORESOURCE_MEM_64;
-<<<<<<< HEAD
-			if (pbus_size_mem(bus, prefmask, prefmask,
-				  prefmask, prefmask,
-				  realloc_head ? 0 : additional_mem_size,
-				  additional_mem_size, realloc_head)) {
-					/*
-					 * Success, with pref mmio64,
-					 * next will size non-pref or
-					 * non-mmio64 */
-					mask = prefmask;
-					type2 = prefmask & ~IORESOURCE_MEM_64;
-					type3 = prefmask & ~IORESOURCE_PREFETCH;
-			}
-		}
-		if (!type2) {
-			prefmask &= ~IORESOURCE_MEM_64;
-			if (pbus_size_mem(bus, prefmask, prefmask,
-					 prefmask, prefmask,
-					 realloc_head ? 0 : additional_mem_size,
-					 additional_mem_size, realloc_head)) {
-				/* Success, next will size non-prefetch. */
-				mask = prefmask;
-			} else
-				additional_mem_size += additional_mem_size;
-			type2 = type3 = IORESOURCE_MEM;
-		}
-=======
 			ret = pbus_size_mem(bus, prefmask, prefmask,
 				  prefmask, prefmask,
 				  realloc_head ? 0 : additional_mem_size,
@@ -1338,7 +1281,6 @@
 		 * 32-bit prefetchable resource in a 64-bit prefetchable
 		 * window.
 		 */
->>>>>>> fc14f9c1
 		pbus_size_mem(bus, mask, IORESOURCE_MEM, type2, type3,
 				realloc_head ? 0 : additional_mem_size,
 				additional_mem_size, realloc_head);
