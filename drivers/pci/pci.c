--- conflicted
+++ resolved
@@ -1196,10 +1196,7 @@
 static int do_pci_enable_device(struct pci_dev *dev, int bars)
 {
 	int err;
-<<<<<<< HEAD
-=======
 	struct pci_dev *bridge;
->>>>>>> fc14f9c1
 	u16 cmd;
 	u8 pin;
 
@@ -3235,11 +3232,7 @@
 	return 0;
 }
 
-<<<<<<< HEAD
-void __weak pcibios_reset_secondary_bus(struct pci_dev *dev)
-=======
 void pci_reset_secondary_bus(struct pci_dev *dev)
->>>>>>> fc14f9c1
 {
 	u16 ctrl;
 
@@ -3248,11 +3241,7 @@
 	pci_write_config_word(dev, PCI_BRIDGE_CONTROL, ctrl);
 	/*
 	 * PCI spec v3.0 7.6.4.2 requires minimum Trst of 1ms.  Double
-<<<<<<< HEAD
-	 * this to 2ms to ensure that we meet the minium requirement.
-=======
 	 * this to 2ms to ensure that we meet the minimum requirement.
->>>>>>> fc14f9c1
 	 */
 	msleep(2);
 
@@ -3269,14 +3258,11 @@
 	ssleep(1);
 }
 
-<<<<<<< HEAD
-=======
 void __weak pcibios_reset_secondary_bus(struct pci_dev *dev)
 {
 	pci_reset_secondary_bus(dev);
 }
 
->>>>>>> fc14f9c1
 /**
  * pci_reset_bridge_secondary_bus - Reset the secondary bus on a PCI bridge.
  * @dev: Bridge device
@@ -3370,7 +3356,6 @@
 }
 
 static void pci_dev_lock(struct pci_dev *dev)
-<<<<<<< HEAD
 {
 	pci_cfg_access_lock(dev);
 	/* block PM suspend, driver probe, etc. */
@@ -3385,63 +3370,6 @@
 			return 1;
 		pci_cfg_access_unlock(dev);
 	}
-
-	return 0;
-}
-
-static void pci_dev_unlock(struct pci_dev *dev)
-{
-	device_unlock(&dev->dev);
-	pci_cfg_access_unlock(dev);
-}
-
-static void pci_dev_save_and_disable(struct pci_dev *dev)
-{
-	/*
-	 * Wake-up device prior to save.  PM registers default to D0 after
-	 * reset and a simple register restore doesn't reliably return
-	 * to a non-D0 state anyway.
-	 */
-	pci_set_power_state(dev, PCI_D0);
-
-	pci_save_state(dev);
-	/*
-	 * Disable the device by clearing the Command register, except for
-	 * INTx-disable which is set.  This not only disables MMIO and I/O port
-	 * BARs, but also prevents the device from being Bus Master, preventing
-	 * DMA from the device including MSI/MSI-X interrupts.  For PCI 2.3
-	 * compliant devices, INTx-disable prevents legacy interrupts.
-	 */
-	pci_write_config_word(dev, PCI_COMMAND, PCI_COMMAND_INTX_DISABLE);
-}
-
-static void pci_dev_restore(struct pci_dev *dev)
-{
-	pci_restore_state(dev);
-}
-
-static int pci_dev_reset(struct pci_dev *dev, int probe)
-{
-	int rc;
-
-	if (!probe)
-		pci_dev_lock(dev);
-=======
-{
-	pci_cfg_access_lock(dev);
-	/* block PM suspend, driver probe, etc. */
-	device_lock(&dev->dev);
-}
-
-/* Return 1 on successful lock, 0 on contention */
-static int pci_dev_trylock(struct pci_dev *dev)
-{
-	if (pci_cfg_access_trylock(dev)) {
-		if (device_trylock(&dev->dev))
-			return 1;
-		pci_cfg_access_unlock(dev);
-	}
->>>>>>> fc14f9c1
 
 	return 0;
 }
