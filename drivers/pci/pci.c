/*
 *	PCI Bus Services, see include/linux/pci.h for further explanation.
 *
 *	Copyright 1993 -- 1997 Drew Eckhardt, Frederic Potter,
 *	David Mosberger-Tang
 *
 *	Copyright 1997 -- 2000 Martin Mares <mj@ucw.cz>
 */

#include <linux/acpi.h>
#include <linux/kernel.h>
#include <linux/delay.h>
#include <linux/dmi.h>
#include <linux/init.h>
#include <linux/of.h>
#include <linux/of_pci.h>
#include <linux/pci.h>
#include <linux/pm.h>
#include <linux/slab.h>
#include <linux/module.h>
#include <linux/spinlock.h>
#include <linux/string.h>
#include <linux/log2.h>
#include <linux/pci-aspm.h>
#include <linux/pm_wakeup.h>
#include <linux/interrupt.h>
#include <linux/device.h>
#include <linux/pm_runtime.h>
#include <linux/pci_hotplug.h>
#include <linux/vmalloc.h>
#include <asm/setup.h>
#include <asm/dma.h>
#include <linux/aer.h>
#include "pci.h"

const char *pci_power_names[] = {
	"error", "D0", "D1", "D2", "D3hot", "D3cold", "unknown",
};
EXPORT_SYMBOL_GPL(pci_power_names);

int isa_dma_bridge_buggy;
EXPORT_SYMBOL(isa_dma_bridge_buggy);

int pci_pci_problems;
EXPORT_SYMBOL(pci_pci_problems);

unsigned int pci_pm_d3_delay;

static void pci_pme_list_scan(struct work_struct *work);

static LIST_HEAD(pci_pme_list);
static DEFINE_MUTEX(pci_pme_list_mutex);
static DECLARE_DELAYED_WORK(pci_pme_work, pci_pme_list_scan);

struct pci_pme_device {
	struct list_head list;
	struct pci_dev *dev;
};

#define PME_TIMEOUT 1000 /* How long between PME checks */

static void pci_dev_d3_sleep(struct pci_dev *dev)
{
	unsigned int delay = dev->d3_delay;

	if (delay < pci_pm_d3_delay)
		delay = pci_pm_d3_delay;

	msleep(delay);
}

#ifdef CONFIG_PCI_DOMAINS
int pci_domains_supported = 1;
#endif

#define DEFAULT_CARDBUS_IO_SIZE		(256)
#define DEFAULT_CARDBUS_MEM_SIZE	(64*1024*1024)
/* pci=cbmemsize=nnM,cbiosize=nn can override this */
unsigned long pci_cardbus_io_size = DEFAULT_CARDBUS_IO_SIZE;
unsigned long pci_cardbus_mem_size = DEFAULT_CARDBUS_MEM_SIZE;

#define DEFAULT_HOTPLUG_IO_SIZE		(256)
#define DEFAULT_HOTPLUG_MEM_SIZE	(2*1024*1024)
/* pci=hpmemsize=nnM,hpiosize=nn can override this */
unsigned long pci_hotplug_io_size  = DEFAULT_HOTPLUG_IO_SIZE;
unsigned long pci_hotplug_mem_size = DEFAULT_HOTPLUG_MEM_SIZE;

#define DEFAULT_HOTPLUG_BUS_SIZE	1
unsigned long pci_hotplug_bus_size = DEFAULT_HOTPLUG_BUS_SIZE;

enum pcie_bus_config_types pcie_bus_config = PCIE_BUS_DEFAULT;

/*
 * The default CLS is used if arch didn't set CLS explicitly and not
 * all pci devices agree on the same value.  Arch can override either
 * the dfl or actual value as it sees fit.  Don't forget this is
 * measured in 32-bit words, not bytes.
 */
u8 pci_dfl_cache_line_size = L1_CACHE_BYTES >> 2;
u8 pci_cache_line_size;

/*
 * If we set up a device for bus mastering, we need to check the latency
 * timer as certain BIOSes forget to set it properly.
 */
unsigned int pcibios_max_latency = 255;

/* If set, the PCIe ARI capability will not be used. */
static bool pcie_ari_disabled;

/* Disable bridge_d3 for all PCIe ports */
static bool pci_bridge_d3_disable;
/* Force bridge_d3 for all PCIe ports */
static bool pci_bridge_d3_force;

static int __init pcie_port_pm_setup(char *str)
{
	if (!strcmp(str, "off"))
		pci_bridge_d3_disable = true;
	else if (!strcmp(str, "force"))
		pci_bridge_d3_force = true;
	return 1;
}
__setup("pcie_port_pm=", pcie_port_pm_setup);

/**
 * pci_bus_max_busnr - returns maximum PCI bus number of given bus' children
 * @bus: pointer to PCI bus structure to search
 *
 * Given a PCI bus, returns the highest PCI bus number present in the set
 * including the given PCI bus and its list of child PCI buses.
 */
unsigned char pci_bus_max_busnr(struct pci_bus *bus)
{
	struct pci_bus *tmp;
	unsigned char max, n;

	max = bus->busn_res.end;
	list_for_each_entry(tmp, &bus->children, node) {
		n = pci_bus_max_busnr(tmp);
		if (n > max)
			max = n;
	}
	return max;
}
EXPORT_SYMBOL_GPL(pci_bus_max_busnr);

#ifdef CONFIG_HAS_IOMEM
void __iomem *pci_ioremap_bar(struct pci_dev *pdev, int bar)
{
	struct resource *res = &pdev->resource[bar];

	/*
	 * Make sure the BAR is actually a memory resource, not an IO resource
	 */
	if (res->flags & IORESOURCE_UNSET || !(res->flags & IORESOURCE_MEM)) {
		dev_warn(&pdev->dev, "can't ioremap BAR %d: %pR\n", bar, res);
		return NULL;
	}
	return ioremap_nocache(res->start, resource_size(res));
}
EXPORT_SYMBOL_GPL(pci_ioremap_bar);

void __iomem *pci_ioremap_wc_bar(struct pci_dev *pdev, int bar)
{
	/*
	 * Make sure the BAR is actually a memory resource, not an IO resource
	 */
	if (!(pci_resource_flags(pdev, bar) & IORESOURCE_MEM)) {
		WARN_ON(1);
		return NULL;
	}
	return ioremap_wc(pci_resource_start(pdev, bar),
			  pci_resource_len(pdev, bar));
}
EXPORT_SYMBOL_GPL(pci_ioremap_wc_bar);
#endif


static int __pci_find_next_cap_ttl(struct pci_bus *bus, unsigned int devfn,
				   u8 pos, int cap, int *ttl)
{
	u8 id;
	u16 ent;

	pci_bus_read_config_byte(bus, devfn, pos, &pos);

	while ((*ttl)--) {
		if (pos < 0x40)
			break;
		pos &= ~3;
		pci_bus_read_config_word(bus, devfn, pos, &ent);

		id = ent & 0xff;
		if (id == 0xff)
			break;
		if (id == cap)
			return pos;
		pos = (ent >> 8);
	}
	return 0;
}

static int __pci_find_next_cap(struct pci_bus *bus, unsigned int devfn,
			       u8 pos, int cap)
{
	int ttl = PCI_FIND_CAP_TTL;

	return __pci_find_next_cap_ttl(bus, devfn, pos, cap, &ttl);
}

int pci_find_next_capability(struct pci_dev *dev, u8 pos, int cap)
{
	return __pci_find_next_cap(dev->bus, dev->devfn,
				   pos + PCI_CAP_LIST_NEXT, cap);
}
EXPORT_SYMBOL_GPL(pci_find_next_capability);

static int __pci_bus_find_cap_start(struct pci_bus *bus,
				    unsigned int devfn, u8 hdr_type)
{
	u16 status;

	pci_bus_read_config_word(bus, devfn, PCI_STATUS, &status);
	if (!(status & PCI_STATUS_CAP_LIST))
		return 0;

	switch (hdr_type) {
	case PCI_HEADER_TYPE_NORMAL:
	case PCI_HEADER_TYPE_BRIDGE:
		return PCI_CAPABILITY_LIST;
	case PCI_HEADER_TYPE_CARDBUS:
		return PCI_CB_CAPABILITY_LIST;
	}

	return 0;
}

/**
 * pci_find_capability - query for devices' capabilities
 * @dev: PCI device to query
 * @cap: capability code
 *
 * Tell if a device supports a given PCI capability.
 * Returns the address of the requested capability structure within the
 * device's PCI configuration space or 0 in case the device does not
 * support it.  Possible values for @cap:
 *
 *  %PCI_CAP_ID_PM           Power Management
 *  %PCI_CAP_ID_AGP          Accelerated Graphics Port
 *  %PCI_CAP_ID_VPD          Vital Product Data
 *  %PCI_CAP_ID_SLOTID       Slot Identification
 *  %PCI_CAP_ID_MSI          Message Signalled Interrupts
 *  %PCI_CAP_ID_CHSWP        CompactPCI HotSwap
 *  %PCI_CAP_ID_PCIX         PCI-X
 *  %PCI_CAP_ID_EXP          PCI Express
 */
int pci_find_capability(struct pci_dev *dev, int cap)
{
	int pos;

	pos = __pci_bus_find_cap_start(dev->bus, dev->devfn, dev->hdr_type);
	if (pos)
		pos = __pci_find_next_cap(dev->bus, dev->devfn, pos, cap);

	return pos;
}
EXPORT_SYMBOL(pci_find_capability);

/**
 * pci_bus_find_capability - query for devices' capabilities
 * @bus:   the PCI bus to query
 * @devfn: PCI device to query
 * @cap:   capability code
 *
 * Like pci_find_capability() but works for pci devices that do not have a
 * pci_dev structure set up yet.
 *
 * Returns the address of the requested capability structure within the
 * device's PCI configuration space or 0 in case the device does not
 * support it.
 */
int pci_bus_find_capability(struct pci_bus *bus, unsigned int devfn, int cap)
{
	int pos;
	u8 hdr_type;

	pci_bus_read_config_byte(bus, devfn, PCI_HEADER_TYPE, &hdr_type);

	pos = __pci_bus_find_cap_start(bus, devfn, hdr_type & 0x7f);
	if (pos)
		pos = __pci_find_next_cap(bus, devfn, pos, cap);

	return pos;
}
EXPORT_SYMBOL(pci_bus_find_capability);

/**
 * pci_find_next_ext_capability - Find an extended capability
 * @dev: PCI device to query
 * @start: address at which to start looking (0 to start at beginning of list)
 * @cap: capability code
 *
 * Returns the address of the next matching extended capability structure
 * within the device's PCI configuration space or 0 if the device does
 * not support it.  Some capabilities can occur several times, e.g., the
 * vendor-specific capability, and this provides a way to find them all.
 */
int pci_find_next_ext_capability(struct pci_dev *dev, int start, int cap)
{
	u32 header;
	int ttl;
	int pos = PCI_CFG_SPACE_SIZE;

	/* minimum 8 bytes per capability */
	ttl = (PCI_CFG_SPACE_EXP_SIZE - PCI_CFG_SPACE_SIZE) / 8;

	if (dev->cfg_size <= PCI_CFG_SPACE_SIZE)
		return 0;

	if (start)
		pos = start;

	if (pci_read_config_dword(dev, pos, &header) != PCIBIOS_SUCCESSFUL)
		return 0;

	/*
	 * If we have no capabilities, this is indicated by cap ID,
	 * cap version and next pointer all being 0.
	 */
	if (header == 0)
		return 0;

	while (ttl-- > 0) {
		if (PCI_EXT_CAP_ID(header) == cap && pos != start)
			return pos;

		pos = PCI_EXT_CAP_NEXT(header);
		if (pos < PCI_CFG_SPACE_SIZE)
			break;

		if (pci_read_config_dword(dev, pos, &header) != PCIBIOS_SUCCESSFUL)
			break;
	}

	return 0;
}
EXPORT_SYMBOL_GPL(pci_find_next_ext_capability);

/**
 * pci_find_ext_capability - Find an extended capability
 * @dev: PCI device to query
 * @cap: capability code
 *
 * Returns the address of the requested extended capability structure
 * within the device's PCI configuration space or 0 if the device does
 * not support it.  Possible values for @cap:
 *
 *  %PCI_EXT_CAP_ID_ERR		Advanced Error Reporting
 *  %PCI_EXT_CAP_ID_VC		Virtual Channel
 *  %PCI_EXT_CAP_ID_DSN		Device Serial Number
 *  %PCI_EXT_CAP_ID_PWR		Power Budgeting
 */
int pci_find_ext_capability(struct pci_dev *dev, int cap)
{
	return pci_find_next_ext_capability(dev, 0, cap);
}
EXPORT_SYMBOL_GPL(pci_find_ext_capability);

static int __pci_find_next_ht_cap(struct pci_dev *dev, int pos, int ht_cap)
{
	int rc, ttl = PCI_FIND_CAP_TTL;
	u8 cap, mask;

	if (ht_cap == HT_CAPTYPE_SLAVE || ht_cap == HT_CAPTYPE_HOST)
		mask = HT_3BIT_CAP_MASK;
	else
		mask = HT_5BIT_CAP_MASK;

	pos = __pci_find_next_cap_ttl(dev->bus, dev->devfn, pos,
				      PCI_CAP_ID_HT, &ttl);
	while (pos) {
		rc = pci_read_config_byte(dev, pos + 3, &cap);
		if (rc != PCIBIOS_SUCCESSFUL)
			return 0;

		if ((cap & mask) == ht_cap)
			return pos;

		pos = __pci_find_next_cap_ttl(dev->bus, dev->devfn,
					      pos + PCI_CAP_LIST_NEXT,
					      PCI_CAP_ID_HT, &ttl);
	}

	return 0;
}
/**
 * pci_find_next_ht_capability - query a device's Hypertransport capabilities
 * @dev: PCI device to query
 * @pos: Position from which to continue searching
 * @ht_cap: Hypertransport capability code
 *
 * To be used in conjunction with pci_find_ht_capability() to search for
 * all capabilities matching @ht_cap. @pos should always be a value returned
 * from pci_find_ht_capability().
 *
 * NB. To be 100% safe against broken PCI devices, the caller should take
 * steps to avoid an infinite loop.
 */
int pci_find_next_ht_capability(struct pci_dev *dev, int pos, int ht_cap)
{
	return __pci_find_next_ht_cap(dev, pos + PCI_CAP_LIST_NEXT, ht_cap);
}
EXPORT_SYMBOL_GPL(pci_find_next_ht_capability);

/**
 * pci_find_ht_capability - query a device's Hypertransport capabilities
 * @dev: PCI device to query
 * @ht_cap: Hypertransport capability code
 *
 * Tell if a device supports a given Hypertransport capability.
 * Returns an address within the device's PCI configuration space
 * or 0 in case the device does not support the request capability.
 * The address points to the PCI capability, of type PCI_CAP_ID_HT,
 * which has a Hypertransport capability matching @ht_cap.
 */
int pci_find_ht_capability(struct pci_dev *dev, int ht_cap)
{
	int pos;

	pos = __pci_bus_find_cap_start(dev->bus, dev->devfn, dev->hdr_type);
	if (pos)
		pos = __pci_find_next_ht_cap(dev, pos, ht_cap);

	return pos;
}
EXPORT_SYMBOL_GPL(pci_find_ht_capability);

/**
 * pci_find_parent_resource - return resource region of parent bus of given region
 * @dev: PCI device structure contains resources to be searched
 * @res: child resource record for which parent is sought
 *
 *  For given resource region of given device, return the resource
 *  region of parent bus the given region is contained in.
 */
struct resource *pci_find_parent_resource(const struct pci_dev *dev,
					  struct resource *res)
{
	const struct pci_bus *bus = dev->bus;
	struct resource *r;
	int i;

	pci_bus_for_each_resource(bus, r, i) {
		if (!r)
			continue;
		if (res->start && resource_contains(r, res)) {

			/*
			 * If the window is prefetchable but the BAR is
			 * not, the allocator made a mistake.
			 */
			if (r->flags & IORESOURCE_PREFETCH &&
			    !(res->flags & IORESOURCE_PREFETCH))
				return NULL;

			/*
			 * If we're below a transparent bridge, there may
			 * be both a positively-decoded aperture and a
			 * subtractively-decoded region that contain the BAR.
			 * We want the positively-decoded one, so this depends
			 * on pci_bus_for_each_resource() giving us those
			 * first.
			 */
			return r;
		}
	}
	return NULL;
}
EXPORT_SYMBOL(pci_find_parent_resource);

/**
 * pci_find_pcie_root_port - return PCIe Root Port
 * @dev: PCI device to query
 *
 * Traverse up the parent chain and return the PCIe Root Port PCI Device
 * for a given PCI Device.
 */
struct pci_dev *pci_find_pcie_root_port(struct pci_dev *dev)
{
	struct pci_dev *bridge, *highest_pcie_bridge = NULL;

	bridge = pci_upstream_bridge(dev);
	while (bridge && pci_is_pcie(bridge)) {
		highest_pcie_bridge = bridge;
		bridge = pci_upstream_bridge(bridge);
	}

	if (pci_pcie_type(highest_pcie_bridge) != PCI_EXP_TYPE_ROOT_PORT)
		return NULL;

	return highest_pcie_bridge;
}
EXPORT_SYMBOL(pci_find_pcie_root_port);

/**
 * pci_wait_for_pending - wait for @mask bit(s) to clear in status word @pos
 * @dev: the PCI device to operate on
 * @pos: config space offset of status word
 * @mask: mask of bit(s) to care about in status word
 *
 * Return 1 when mask bit(s) in status word clear, 0 otherwise.
 */
int pci_wait_for_pending(struct pci_dev *dev, int pos, u16 mask)
{
	int i;

	/* Wait for Transaction Pending bit clean */
	for (i = 0; i < 4; i++) {
		u16 status;
		if (i)
			msleep((1 << (i - 1)) * 100);

		pci_read_config_word(dev, pos, &status);
		if (!(status & mask))
			return 1;
	}

	return 0;
}

/**
 * pci_restore_bars - restore a device's BAR values (e.g. after wake-up)
 * @dev: PCI device to have its BARs restored
 *
 * Restore the BAR values for a given device, so as to make it
 * accessible by its driver.
 */
static void pci_restore_bars(struct pci_dev *dev)
{
	int i;

	/* Per SR-IOV spec 3.4.1.11, VF BARs are RO zero */
	if (dev->is_virtfn)
		return;

	for (i = 0; i < PCI_BRIDGE_RESOURCES; i++)
		pci_update_resource(dev, i);
}

static const struct pci_platform_pm_ops *pci_platform_pm;

int pci_set_platform_pm(const struct pci_platform_pm_ops *ops)
{
	if (!ops->is_manageable || !ops->set_state || !ops->choose_state ||
	    !ops->sleep_wake || !ops->run_wake || !ops->need_resume)
		return -EINVAL;
	pci_platform_pm = ops;
	return 0;
}

static inline bool platform_pci_power_manageable(struct pci_dev *dev)
{
	return pci_platform_pm ? pci_platform_pm->is_manageable(dev) : false;
}

static inline int platform_pci_set_power_state(struct pci_dev *dev,
					       pci_power_t t)
{
	return pci_platform_pm ? pci_platform_pm->set_state(dev, t) : -ENOSYS;
}

static inline pci_power_t platform_pci_choose_state(struct pci_dev *dev)
{
	return pci_platform_pm ?
			pci_platform_pm->choose_state(dev) : PCI_POWER_ERROR;
}

static inline int platform_pci_sleep_wake(struct pci_dev *dev, bool enable)
{
	return pci_platform_pm ?
			pci_platform_pm->sleep_wake(dev, enable) : -ENODEV;
}

static inline int platform_pci_run_wake(struct pci_dev *dev, bool enable)
{
	return pci_platform_pm ?
			pci_platform_pm->run_wake(dev, enable) : -ENODEV;
}

static inline bool platform_pci_need_resume(struct pci_dev *dev)
{
	return pci_platform_pm ? pci_platform_pm->need_resume(dev) : false;
}

/**
 * pci_raw_set_power_state - Use PCI PM registers to set the power state of
 *                           given PCI device
 * @dev: PCI device to handle.
 * @state: PCI power state (D0, D1, D2, D3hot) to put the device into.
 *
 * RETURN VALUE:
 * -EINVAL if the requested state is invalid.
 * -EIO if device does not support PCI PM or its PM capabilities register has a
 * wrong version, or device doesn't support the requested state.
 * 0 if device already is in the requested state.
 * 0 if device's power state has been successfully changed.
 */
static int pci_raw_set_power_state(struct pci_dev *dev, pci_power_t state)
{
	u16 pmcsr;
	bool need_restore = false;

	/* Check if we're already there */
	if (dev->current_state == state)
		return 0;

	if (!dev->pm_cap)
		return -EIO;

	if (state < PCI_D0 || state > PCI_D3hot)
		return -EINVAL;

	/* Validate current state:
	 * Can enter D0 from any state, but if we can only go deeper
	 * to sleep if we're already in a low power state
	 */
	if (state != PCI_D0 && dev->current_state <= PCI_D3cold
	    && dev->current_state > state) {
		dev_err(&dev->dev, "invalid power transition (from state %d to %d)\n",
			dev->current_state, state);
		return -EINVAL;
	}

	/* check if this device supports the desired state */
	if ((state == PCI_D1 && !dev->d1_support)
	   || (state == PCI_D2 && !dev->d2_support))
		return -EIO;

	pci_read_config_word(dev, dev->pm_cap + PCI_PM_CTRL, &pmcsr);

	/* If we're (effectively) in D3, force entire word to 0.
	 * This doesn't affect PME_Status, disables PME_En, and
	 * sets PowerState to 0.
	 */
	switch (dev->current_state) {
	case PCI_D0:
	case PCI_D1:
	case PCI_D2:
		pmcsr &= ~PCI_PM_CTRL_STATE_MASK;
		pmcsr |= state;
		break;
	case PCI_D3hot:
	case PCI_D3cold:
	case PCI_UNKNOWN: /* Boot-up */
		if ((pmcsr & PCI_PM_CTRL_STATE_MASK) == PCI_D3hot
		 && !(pmcsr & PCI_PM_CTRL_NO_SOFT_RESET))
			need_restore = true;
		/* Fall-through: force to D0 */
	default:
		pmcsr = 0;
		break;
	}

	/* enter specified state */
	pci_write_config_word(dev, dev->pm_cap + PCI_PM_CTRL, pmcsr);

	/* Mandatory power management transition delays */
	/* see PCI PM 1.1 5.6.1 table 18 */
	if (state == PCI_D3hot || dev->current_state == PCI_D3hot)
		pci_dev_d3_sleep(dev);
	else if (state == PCI_D2 || dev->current_state == PCI_D2)
		udelay(PCI_PM_D2_DELAY);

	pci_read_config_word(dev, dev->pm_cap + PCI_PM_CTRL, &pmcsr);
	dev->current_state = (pmcsr & PCI_PM_CTRL_STATE_MASK);
	if (dev->current_state != state && printk_ratelimit())
		dev_info(&dev->dev, "Refused to change power state, currently in D%d\n",
			 dev->current_state);

	/*
	 * According to section 5.4.1 of the "PCI BUS POWER MANAGEMENT
	 * INTERFACE SPECIFICATION, REV. 1.2", a device transitioning
	 * from D3hot to D0 _may_ perform an internal reset, thereby
	 * going to "D0 Uninitialized" rather than "D0 Initialized".
	 * For example, at least some versions of the 3c905B and the
	 * 3c556B exhibit this behaviour.
	 *
	 * At least some laptop BIOSen (e.g. the Thinkpad T21) leave
	 * devices in a D3hot state at boot.  Consequently, we need to
	 * restore at least the BARs so that the device will be
	 * accessible to its driver.
	 */
	if (need_restore)
		pci_restore_bars(dev);

	if (dev->bus->self)
		pcie_aspm_pm_state_change(dev->bus->self);

	return 0;
}

/**
 * pci_update_current_state - Read PCI power state of given device from its
 *                            PCI PM registers and cache it
 * @dev: PCI device to handle.
 * @state: State to cache in case the device doesn't have the PM capability
 */
void pci_update_current_state(struct pci_dev *dev, pci_power_t state)
{
	if (dev->pm_cap) {
		u16 pmcsr;

		/*
		 * Configuration space is not accessible for device in
		 * D3cold, so just keep or set D3cold for safety
		 */
		if (dev->current_state == PCI_D3cold)
			return;
		if (state == PCI_D3cold) {
			dev->current_state = PCI_D3cold;
			return;
		}
		pci_read_config_word(dev, dev->pm_cap + PCI_PM_CTRL, &pmcsr);
		dev->current_state = (pmcsr & PCI_PM_CTRL_STATE_MASK);
	} else {
		dev->current_state = state;
	}
}

/**
 * pci_power_up - Put the given device into D0 forcibly
 * @dev: PCI device to power up
 */
void pci_power_up(struct pci_dev *dev)
{
	if (platform_pci_power_manageable(dev))
		platform_pci_set_power_state(dev, PCI_D0);

	pci_raw_set_power_state(dev, PCI_D0);
	pci_update_current_state(dev, PCI_D0);
}

/**
 * pci_platform_power_transition - Use platform to change device power state
 * @dev: PCI device to handle.
 * @state: State to put the device into.
 */
static int pci_platform_power_transition(struct pci_dev *dev, pci_power_t state)
{
	int error;

	if (platform_pci_power_manageable(dev)) {
		error = platform_pci_set_power_state(dev, state);
		if (!error)
			pci_update_current_state(dev, state);
	} else
		error = -ENODEV;

	if (error && !dev->pm_cap) /* Fall back to PCI_D0 */
		dev->current_state = PCI_D0;

	return error;
}

/**
 * pci_wakeup - Wake up a PCI device
 * @pci_dev: Device to handle.
 * @ign: ignored parameter
 */
static int pci_wakeup(struct pci_dev *pci_dev, void *ign)
{
	pci_wakeup_event(pci_dev);
	pm_request_resume(&pci_dev->dev);
	return 0;
}

/**
 * pci_wakeup_bus - Walk given bus and wake up devices on it
 * @bus: Top bus of the subtree to walk.
 */
static void pci_wakeup_bus(struct pci_bus *bus)
{
	if (bus)
		pci_walk_bus(bus, pci_wakeup, NULL);
}

/**
 * __pci_start_power_transition - Start power transition of a PCI device
 * @dev: PCI device to handle.
 * @state: State to put the device into.
 */
static void __pci_start_power_transition(struct pci_dev *dev, pci_power_t state)
{
	if (state == PCI_D0) {
		pci_platform_power_transition(dev, PCI_D0);
		/*
		 * Mandatory power management transition delays, see
		 * PCI Express Base Specification Revision 2.0 Section
		 * 6.6.1: Conventional Reset.  Do not delay for
		 * devices powered on/off by corresponding bridge,
		 * because have already delayed for the bridge.
		 */
		if (dev->runtime_d3cold) {
			msleep(dev->d3cold_delay);
			/*
			 * When powering on a bridge from D3cold, the
			 * whole hierarchy may be powered on into
			 * D0uninitialized state, resume them to give
			 * them a chance to suspend again
			 */
			pci_wakeup_bus(dev->subordinate);
		}
	}
}

/**
 * __pci_dev_set_current_state - Set current state of a PCI device
 * @dev: Device to handle
 * @data: pointer to state to be set
 */
static int __pci_dev_set_current_state(struct pci_dev *dev, void *data)
{
	pci_power_t state = *(pci_power_t *)data;

	dev->current_state = state;
	return 0;
}

/**
 * __pci_bus_set_current_state - Walk given bus and set current state of devices
 * @bus: Top bus of the subtree to walk.
 * @state: state to be set
 */
static void __pci_bus_set_current_state(struct pci_bus *bus, pci_power_t state)
{
	if (bus)
		pci_walk_bus(bus, __pci_dev_set_current_state, &state);
}

/**
 * __pci_complete_power_transition - Complete power transition of a PCI device
 * @dev: PCI device to handle.
 * @state: State to put the device into.
 *
 * This function should not be called directly by device drivers.
 */
int __pci_complete_power_transition(struct pci_dev *dev, pci_power_t state)
{
	int ret;

	if (state <= PCI_D0)
		return -EINVAL;
	ret = pci_platform_power_transition(dev, state);
	/* Power off the bridge may power off the whole hierarchy */
	if (!ret && state == PCI_D3cold)
		__pci_bus_set_current_state(dev->subordinate, PCI_D3cold);
	return ret;
}
EXPORT_SYMBOL_GPL(__pci_complete_power_transition);

/**
 * pci_set_power_state - Set the power state of a PCI device
 * @dev: PCI device to handle.
 * @state: PCI power state (D0, D1, D2, D3hot) to put the device into.
 *
 * Transition a device to a new power state, using the platform firmware and/or
 * the device's PCI PM registers.
 *
 * RETURN VALUE:
 * -EINVAL if the requested state is invalid.
 * -EIO if device does not support PCI PM or its PM capabilities register has a
 * wrong version, or device doesn't support the requested state.
 * 0 if device already is in the requested state.
 * 0 if device's power state has been successfully changed.
 */
int pci_set_power_state(struct pci_dev *dev, pci_power_t state)
{
	int error;

	/* bound the state we're entering */
	if (state > PCI_D3cold)
		state = PCI_D3cold;
	else if (state < PCI_D0)
		state = PCI_D0;
	else if ((state == PCI_D1 || state == PCI_D2) && pci_no_d1d2(dev))
		/*
		 * If the device or the parent bridge do not support PCI PM,
		 * ignore the request if we're doing anything other than putting
		 * it into D0 (which would only happen on boot).
		 */
		return 0;

	/* Check if we're already there */
	if (dev->current_state == state)
		return 0;

	__pci_start_power_transition(dev, state);

	/* This device is quirked not to be put into D3, so
	   don't put it in D3 */
	if (state >= PCI_D3hot && (dev->dev_flags & PCI_DEV_FLAGS_NO_D3))
		return 0;

	/*
	 * To put device in D3cold, we put device into D3hot in native
	 * way, then put device into D3cold with platform ops
	 */
	error = pci_raw_set_power_state(dev, state > PCI_D3hot ?
					PCI_D3hot : state);

	if (!__pci_complete_power_transition(dev, state))
		error = 0;

	return error;
}
EXPORT_SYMBOL(pci_set_power_state);

/**
 * pci_choose_state - Choose the power state of a PCI device
 * @dev: PCI device to be suspended
 * @state: target sleep state for the whole system. This is the value
 *	that is passed to suspend() function.
 *
 * Returns PCI power state suitable for given device and given system
 * message.
 */

pci_power_t pci_choose_state(struct pci_dev *dev, pm_message_t state)
{
	pci_power_t ret;

	if (!dev->pm_cap)
		return PCI_D0;

	ret = platform_pci_choose_state(dev);
	if (ret != PCI_POWER_ERROR)
		return ret;

	switch (state.event) {
	case PM_EVENT_ON:
		return PCI_D0;
	case PM_EVENT_FREEZE:
	case PM_EVENT_PRETHAW:
		/* REVISIT both freeze and pre-thaw "should" use D0 */
	case PM_EVENT_SUSPEND:
	case PM_EVENT_HIBERNATE:
		return PCI_D3hot;
	default:
		dev_info(&dev->dev, "unrecognized suspend event %d\n",
			 state.event);
		BUG();
	}
	return PCI_D0;
}
EXPORT_SYMBOL(pci_choose_state);

#define PCI_EXP_SAVE_REGS	7

static struct pci_cap_saved_state *_pci_find_saved_cap(struct pci_dev *pci_dev,
						       u16 cap, bool extended)
{
	struct pci_cap_saved_state *tmp;

	hlist_for_each_entry(tmp, &pci_dev->saved_cap_space, next) {
		if (tmp->cap.cap_extended == extended && tmp->cap.cap_nr == cap)
			return tmp;
	}
	return NULL;
}

struct pci_cap_saved_state *pci_find_saved_cap(struct pci_dev *dev, char cap)
{
	return _pci_find_saved_cap(dev, cap, false);
}

struct pci_cap_saved_state *pci_find_saved_ext_cap(struct pci_dev *dev, u16 cap)
{
	return _pci_find_saved_cap(dev, cap, true);
}

static int pci_save_pcie_state(struct pci_dev *dev)
{
	int i = 0;
	struct pci_cap_saved_state *save_state;
	u16 *cap;

	if (!pci_is_pcie(dev))
		return 0;

	save_state = pci_find_saved_cap(dev, PCI_CAP_ID_EXP);
	if (!save_state) {
		dev_err(&dev->dev, "buffer not found in %s\n", __func__);
		return -ENOMEM;
	}

	cap = (u16 *)&save_state->cap.data[0];
	pcie_capability_read_word(dev, PCI_EXP_DEVCTL, &cap[i++]);
	pcie_capability_read_word(dev, PCI_EXP_LNKCTL, &cap[i++]);
	pcie_capability_read_word(dev, PCI_EXP_SLTCTL, &cap[i++]);
	pcie_capability_read_word(dev, PCI_EXP_RTCTL,  &cap[i++]);
	pcie_capability_read_word(dev, PCI_EXP_DEVCTL2, &cap[i++]);
	pcie_capability_read_word(dev, PCI_EXP_LNKCTL2, &cap[i++]);
	pcie_capability_read_word(dev, PCI_EXP_SLTCTL2, &cap[i++]);

	return 0;
}

static void pci_restore_pcie_state(struct pci_dev *dev)
{
	int i = 0;
	struct pci_cap_saved_state *save_state;
	u16 *cap;

	save_state = pci_find_saved_cap(dev, PCI_CAP_ID_EXP);
	if (!save_state)
		return;

	cap = (u16 *)&save_state->cap.data[0];
	pcie_capability_write_word(dev, PCI_EXP_DEVCTL, cap[i++]);
	pcie_capability_write_word(dev, PCI_EXP_LNKCTL, cap[i++]);
	pcie_capability_write_word(dev, PCI_EXP_SLTCTL, cap[i++]);
	pcie_capability_write_word(dev, PCI_EXP_RTCTL, cap[i++]);
	pcie_capability_write_word(dev, PCI_EXP_DEVCTL2, cap[i++]);
	pcie_capability_write_word(dev, PCI_EXP_LNKCTL2, cap[i++]);
	pcie_capability_write_word(dev, PCI_EXP_SLTCTL2, cap[i++]);
}


static int pci_save_pcix_state(struct pci_dev *dev)
{
	int pos;
	struct pci_cap_saved_state *save_state;

	pos = pci_find_capability(dev, PCI_CAP_ID_PCIX);
	if (!pos)
		return 0;

	save_state = pci_find_saved_cap(dev, PCI_CAP_ID_PCIX);
	if (!save_state) {
		dev_err(&dev->dev, "buffer not found in %s\n", __func__);
		return -ENOMEM;
	}

	pci_read_config_word(dev, pos + PCI_X_CMD,
			     (u16 *)save_state->cap.data);

	return 0;
}

static void pci_restore_pcix_state(struct pci_dev *dev)
{
	int i = 0, pos;
	struct pci_cap_saved_state *save_state;
	u16 *cap;

	save_state = pci_find_saved_cap(dev, PCI_CAP_ID_PCIX);
	pos = pci_find_capability(dev, PCI_CAP_ID_PCIX);
	if (!save_state || !pos)
		return;
	cap = (u16 *)&save_state->cap.data[0];

	pci_write_config_word(dev, pos + PCI_X_CMD, cap[i++]);
}


/**
 * pci_save_state - save the PCI configuration space of a device before suspending
 * @dev: - PCI device that we're dealing with
 */
int pci_save_state(struct pci_dev *dev)
{
	int i;
	/* XXX: 100% dword access ok here? */
	for (i = 0; i < 16; i++)
		pci_read_config_dword(dev, i * 4, &dev->saved_config_space[i]);
	dev->state_saved = true;

	i = pci_save_pcie_state(dev);
	if (i != 0)
		return i;

	i = pci_save_pcix_state(dev);
	if (i != 0)
		return i;

	return pci_save_vc_state(dev);
}
EXPORT_SYMBOL(pci_save_state);

static void pci_restore_config_dword(struct pci_dev *pdev, int offset,
				     u32 saved_val, int retry)
{
	u32 val;

	pci_read_config_dword(pdev, offset, &val);
	if (val == saved_val)
		return;

	for (;;) {
		dev_dbg(&pdev->dev, "restoring config space at offset %#x (was %#x, writing %#x)\n",
			offset, val, saved_val);
		pci_write_config_dword(pdev, offset, saved_val);
		if (retry-- <= 0)
			return;

		pci_read_config_dword(pdev, offset, &val);
		if (val == saved_val)
			return;

		mdelay(1);
	}
}

static void pci_restore_config_space_range(struct pci_dev *pdev,
					   int start, int end, int retry)
{
	int index;

	for (index = end; index >= start; index--)
		pci_restore_config_dword(pdev, 4 * index,
					 pdev->saved_config_space[index],
					 retry);
}

static void pci_restore_config_space(struct pci_dev *pdev)
{
	if (pdev->hdr_type == PCI_HEADER_TYPE_NORMAL) {
		pci_restore_config_space_range(pdev, 10, 15, 0);
		/* Restore BARs before the command register. */
		pci_restore_config_space_range(pdev, 4, 9, 10);
		pci_restore_config_space_range(pdev, 0, 3, 0);
	} else {
		pci_restore_config_space_range(pdev, 0, 15, 0);
	}
}

/**
 * pci_restore_state - Restore the saved state of a PCI device
 * @dev: - PCI device that we're dealing with
 */
void pci_restore_state(struct pci_dev *dev)
{
	if (!dev->state_saved)
		return;

	/* PCI Express register must be restored first */
	pci_restore_pcie_state(dev);
	pci_restore_ats_state(dev);
	pci_restore_vc_state(dev);

	pci_cleanup_aer_error_status_regs(dev);

	pci_restore_config_space(dev);

	pci_restore_pcix_state(dev);
	pci_restore_msi_state(dev);

	/* Restore ACS and IOV configuration state */
	pci_enable_acs(dev);
	pci_restore_iov_state(dev);

	dev->state_saved = false;
}
EXPORT_SYMBOL(pci_restore_state);

struct pci_saved_state {
	u32 config_space[16];
	struct pci_cap_saved_data cap[0];
};

/**
 * pci_store_saved_state - Allocate and return an opaque struct containing
 *			   the device saved state.
 * @dev: PCI device that we're dealing with
 *
 * Return NULL if no state or error.
 */
struct pci_saved_state *pci_store_saved_state(struct pci_dev *dev)
{
	struct pci_saved_state *state;
	struct pci_cap_saved_state *tmp;
	struct pci_cap_saved_data *cap;
	size_t size;

	if (!dev->state_saved)
		return NULL;

	size = sizeof(*state) + sizeof(struct pci_cap_saved_data);

	hlist_for_each_entry(tmp, &dev->saved_cap_space, next)
		size += sizeof(struct pci_cap_saved_data) + tmp->cap.size;

	state = kzalloc(size, GFP_KERNEL);
	if (!state)
		return NULL;

	memcpy(state->config_space, dev->saved_config_space,
	       sizeof(state->config_space));

	cap = state->cap;
	hlist_for_each_entry(tmp, &dev->saved_cap_space, next) {
		size_t len = sizeof(struct pci_cap_saved_data) + tmp->cap.size;
		memcpy(cap, &tmp->cap, len);
		cap = (struct pci_cap_saved_data *)((u8 *)cap + len);
	}
	/* Empty cap_save terminates list */

	return state;
}
EXPORT_SYMBOL_GPL(pci_store_saved_state);

/**
 * pci_load_saved_state - Reload the provided save state into struct pci_dev.
 * @dev: PCI device that we're dealing with
 * @state: Saved state returned from pci_store_saved_state()
 */
int pci_load_saved_state(struct pci_dev *dev,
			 struct pci_saved_state *state)
{
	struct pci_cap_saved_data *cap;

	dev->state_saved = false;

	if (!state)
		return 0;

	memcpy(dev->saved_config_space, state->config_space,
	       sizeof(state->config_space));

	cap = state->cap;
	while (cap->size) {
		struct pci_cap_saved_state *tmp;

		tmp = _pci_find_saved_cap(dev, cap->cap_nr, cap->cap_extended);
		if (!tmp || tmp->cap.size != cap->size)
			return -EINVAL;

		memcpy(tmp->cap.data, cap->data, tmp->cap.size);
		cap = (struct pci_cap_saved_data *)((u8 *)cap +
		       sizeof(struct pci_cap_saved_data) + cap->size);
	}

	dev->state_saved = true;
	return 0;
}
EXPORT_SYMBOL_GPL(pci_load_saved_state);

/**
 * pci_load_and_free_saved_state - Reload the save state pointed to by state,
 *				   and free the memory allocated for it.
 * @dev: PCI device that we're dealing with
 * @state: Pointer to saved state returned from pci_store_saved_state()
 */
int pci_load_and_free_saved_state(struct pci_dev *dev,
				  struct pci_saved_state **state)
{
	int ret = pci_load_saved_state(dev, *state);
	kfree(*state);
	*state = NULL;
	return ret;
}
EXPORT_SYMBOL_GPL(pci_load_and_free_saved_state);

int __weak pcibios_enable_device(struct pci_dev *dev, int bars)
{
	return pci_enable_resources(dev, bars);
}

static int do_pci_enable_device(struct pci_dev *dev, int bars)
{
	int err;
	struct pci_dev *bridge;
	u16 cmd;
	u8 pin;

	err = pci_set_power_state(dev, PCI_D0);
	if (err < 0 && err != -EIO)
		return err;

	bridge = pci_upstream_bridge(dev);
	if (bridge)
		pcie_aspm_powersave_config_link(bridge);

	err = pcibios_enable_device(dev, bars);
	if (err < 0)
		return err;
	pci_fixup_device(pci_fixup_enable, dev);

	if (dev->msi_enabled || dev->msix_enabled)
		return 0;

	pci_read_config_byte(dev, PCI_INTERRUPT_PIN, &pin);
	if (pin) {
		pci_read_config_word(dev, PCI_COMMAND, &cmd);
		if (cmd & PCI_COMMAND_INTX_DISABLE)
			pci_write_config_word(dev, PCI_COMMAND,
					      cmd & ~PCI_COMMAND_INTX_DISABLE);
	}

	return 0;
}

/**
 * pci_reenable_device - Resume abandoned device
 * @dev: PCI device to be resumed
 *
 *  Note this function is a backend of pci_default_resume and is not supposed
 *  to be called by normal code, write proper resume handler and use it instead.
 */
int pci_reenable_device(struct pci_dev *dev)
{
	if (pci_is_enabled(dev))
		return do_pci_enable_device(dev, (1 << PCI_NUM_RESOURCES) - 1);
	return 0;
}
EXPORT_SYMBOL(pci_reenable_device);

static void pci_enable_bridge(struct pci_dev *dev)
{
	struct pci_dev *bridge;
	int retval;

	bridge = pci_upstream_bridge(dev);
	if (bridge)
		pci_enable_bridge(bridge);

	if (pci_is_enabled(dev)) {
		if (!dev->is_busmaster)
			pci_set_master(dev);
		return;
	}

	retval = pci_enable_device(dev);
	if (retval)
		dev_err(&dev->dev, "Error enabling bridge (%d), continuing\n",
			retval);
	pci_set_master(dev);
}

static int pci_enable_device_flags(struct pci_dev *dev, unsigned long flags)
{
	struct pci_dev *bridge;
	int err;
	int i, bars = 0;

	/*
	 * Power state could be unknown at this point, either due to a fresh
	 * boot or a device removal call.  So get the current power state
	 * so that things like MSI message writing will behave as expected
	 * (e.g. if the device really is in D0 at enable time).
	 */
	if (dev->pm_cap) {
		u16 pmcsr;
		pci_read_config_word(dev, dev->pm_cap + PCI_PM_CTRL, &pmcsr);
		dev->current_state = (pmcsr & PCI_PM_CTRL_STATE_MASK);
	}

	if (atomic_inc_return(&dev->enable_cnt) > 1)
		return 0;		/* already enabled */

	bridge = pci_upstream_bridge(dev);
	if (bridge)
		pci_enable_bridge(bridge);

	/* only skip sriov related */
	for (i = 0; i <= PCI_ROM_RESOURCE; i++)
		if (dev->resource[i].flags & flags)
			bars |= (1 << i);
	for (i = PCI_BRIDGE_RESOURCES; i < DEVICE_COUNT_RESOURCE; i++)
		if (dev->resource[i].flags & flags)
			bars |= (1 << i);

	err = do_pci_enable_device(dev, bars);
	if (err < 0)
		atomic_dec(&dev->enable_cnt);
	return err;
}

/**
 * pci_enable_device_io - Initialize a device for use with IO space
 * @dev: PCI device to be initialized
 *
 *  Initialize device before it's used by a driver. Ask low-level code
 *  to enable I/O resources. Wake up the device if it was suspended.
 *  Beware, this function can fail.
 */
int pci_enable_device_io(struct pci_dev *dev)
{
	return pci_enable_device_flags(dev, IORESOURCE_IO);
}
EXPORT_SYMBOL(pci_enable_device_io);

/**
 * pci_enable_device_mem - Initialize a device for use with Memory space
 * @dev: PCI device to be initialized
 *
 *  Initialize device before it's used by a driver. Ask low-level code
 *  to enable Memory resources. Wake up the device if it was suspended.
 *  Beware, this function can fail.
 */
int pci_enable_device_mem(struct pci_dev *dev)
{
	return pci_enable_device_flags(dev, IORESOURCE_MEM);
}
EXPORT_SYMBOL(pci_enable_device_mem);

/**
 * pci_enable_device - Initialize device before it's used by a driver.
 * @dev: PCI device to be initialized
 *
 *  Initialize device before it's used by a driver. Ask low-level code
 *  to enable I/O and memory. Wake up the device if it was suspended.
 *  Beware, this function can fail.
 *
 *  Note we don't actually enable the device many times if we call
 *  this function repeatedly (we just increment the count).
 */
int pci_enable_device(struct pci_dev *dev)
{
	return pci_enable_device_flags(dev, IORESOURCE_MEM | IORESOURCE_IO);
}
EXPORT_SYMBOL(pci_enable_device);

/*
 * Managed PCI resources.  This manages device on/off, intx/msi/msix
 * on/off and BAR regions.  pci_dev itself records msi/msix status, so
 * there's no need to track it separately.  pci_devres is initialized
 * when a device is enabled using managed PCI device enable interface.
 */
struct pci_devres {
	unsigned int enabled:1;
	unsigned int pinned:1;
	unsigned int orig_intx:1;
	unsigned int restore_intx:1;
	u32 region_mask;
};

static void pcim_release(struct device *gendev, void *res)
{
	struct pci_dev *dev = to_pci_dev(gendev);
	struct pci_devres *this = res;
	int i;

	if (dev->msi_enabled)
		pci_disable_msi(dev);
	if (dev->msix_enabled)
		pci_disable_msix(dev);

	for (i = 0; i < DEVICE_COUNT_RESOURCE; i++)
		if (this->region_mask & (1 << i))
			pci_release_region(dev, i);

	if (this->restore_intx)
		pci_intx(dev, this->orig_intx);

	if (this->enabled && !this->pinned)
		pci_disable_device(dev);
}

static struct pci_devres *get_pci_dr(struct pci_dev *pdev)
{
	struct pci_devres *dr, *new_dr;

	dr = devres_find(&pdev->dev, pcim_release, NULL, NULL);
	if (dr)
		return dr;

	new_dr = devres_alloc(pcim_release, sizeof(*new_dr), GFP_KERNEL);
	if (!new_dr)
		return NULL;
	return devres_get(&pdev->dev, new_dr, NULL, NULL);
}

static struct pci_devres *find_pci_dr(struct pci_dev *pdev)
{
	if (pci_is_managed(pdev))
		return devres_find(&pdev->dev, pcim_release, NULL, NULL);
	return NULL;
}

/**
 * pcim_enable_device - Managed pci_enable_device()
 * @pdev: PCI device to be initialized
 *
 * Managed pci_enable_device().
 */
int pcim_enable_device(struct pci_dev *pdev)
{
	struct pci_devres *dr;
	int rc;

	dr = get_pci_dr(pdev);
	if (unlikely(!dr))
		return -ENOMEM;
	if (dr->enabled)
		return 0;

	rc = pci_enable_device(pdev);
	if (!rc) {
		pdev->is_managed = 1;
		dr->enabled = 1;
	}
	return rc;
}
EXPORT_SYMBOL(pcim_enable_device);

/**
 * pcim_pin_device - Pin managed PCI device
 * @pdev: PCI device to pin
 *
 * Pin managed PCI device @pdev.  Pinned device won't be disabled on
 * driver detach.  @pdev must have been enabled with
 * pcim_enable_device().
 */
void pcim_pin_device(struct pci_dev *pdev)
{
	struct pci_devres *dr;

	dr = find_pci_dr(pdev);
	WARN_ON(!dr || !dr->enabled);
	if (dr)
		dr->pinned = 1;
}
EXPORT_SYMBOL(pcim_pin_device);

/*
 * pcibios_add_device - provide arch specific hooks when adding device dev
 * @dev: the PCI device being added
 *
 * Permits the platform to provide architecture specific functionality when
 * devices are added. This is the default implementation. Architecture
 * implementations can override this.
 */
int __weak pcibios_add_device(struct pci_dev *dev)
{
	return 0;
}

/**
 * pcibios_release_device - provide arch specific hooks when releasing device dev
 * @dev: the PCI device being released
 *
 * Permits the platform to provide architecture specific functionality when
 * devices are released. This is the default implementation. Architecture
 * implementations can override this.
 */
void __weak pcibios_release_device(struct pci_dev *dev) {}

/**
 * pcibios_disable_device - disable arch specific PCI resources for device dev
 * @dev: the PCI device to disable
 *
 * Disables architecture specific PCI resources for the device. This
 * is the default implementation. Architecture implementations can
 * override this.
 */
void __weak pcibios_disable_device(struct pci_dev *dev) {}

/**
 * pcibios_penalize_isa_irq - penalize an ISA IRQ
 * @irq: ISA IRQ to penalize
 * @active: IRQ active or not
 *
 * Permits the platform to provide architecture-specific functionality when
 * penalizing ISA IRQs. This is the default implementation. Architecture
 * implementations can override this.
 */
void __weak pcibios_penalize_isa_irq(int irq, int active) {}

static void do_pci_disable_device(struct pci_dev *dev)
{
	u16 pci_command;

	pci_read_config_word(dev, PCI_COMMAND, &pci_command);
	if (pci_command & PCI_COMMAND_MASTER) {
		pci_command &= ~PCI_COMMAND_MASTER;
		pci_write_config_word(dev, PCI_COMMAND, pci_command);
	}

	pcibios_disable_device(dev);
}

/**
 * pci_disable_enabled_device - Disable device without updating enable_cnt
 * @dev: PCI device to disable
 *
 * NOTE: This function is a backend of PCI power management routines and is
 * not supposed to be called drivers.
 */
void pci_disable_enabled_device(struct pci_dev *dev)
{
	if (pci_is_enabled(dev))
		do_pci_disable_device(dev);
}

/**
 * pci_disable_device - Disable PCI device after use
 * @dev: PCI device to be disabled
 *
 * Signal to the system that the PCI device is not in use by the system
 * anymore.  This only involves disabling PCI bus-mastering, if active.
 *
 * Note we don't actually disable the device until all callers of
 * pci_enable_device() have called pci_disable_device().
 */
void pci_disable_device(struct pci_dev *dev)
{
	struct pci_devres *dr;

	dr = find_pci_dr(dev);
	if (dr)
		dr->enabled = 0;

	dev_WARN_ONCE(&dev->dev, atomic_read(&dev->enable_cnt) <= 0,
		      "disabling already-disabled device");

	if (atomic_dec_return(&dev->enable_cnt) != 0)
		return;

	do_pci_disable_device(dev);

	dev->is_busmaster = 0;
}
EXPORT_SYMBOL(pci_disable_device);

/**
 * pcibios_set_pcie_reset_state - set reset state for device dev
 * @dev: the PCIe device reset
 * @state: Reset state to enter into
 *
 *
 * Sets the PCIe reset state for the device. This is the default
 * implementation. Architecture implementations can override this.
 */
int __weak pcibios_set_pcie_reset_state(struct pci_dev *dev,
					enum pcie_reset_state state)
{
	return -EINVAL;
}

/**
 * pci_set_pcie_reset_state - set reset state for device dev
 * @dev: the PCIe device reset
 * @state: Reset state to enter into
 *
 *
 * Sets the PCI reset state for the device.
 */
int pci_set_pcie_reset_state(struct pci_dev *dev, enum pcie_reset_state state)
{
	return pcibios_set_pcie_reset_state(dev, state);
}
EXPORT_SYMBOL_GPL(pci_set_pcie_reset_state);

/**
 * pci_check_pme_status - Check if given device has generated PME.
 * @dev: Device to check.
 *
 * Check the PME status of the device and if set, clear it and clear PME enable
 * (if set).  Return 'true' if PME status and PME enable were both set or
 * 'false' otherwise.
 */
bool pci_check_pme_status(struct pci_dev *dev)
{
	int pmcsr_pos;
	u16 pmcsr;
	bool ret = false;

	if (!dev->pm_cap)
		return false;

	pmcsr_pos = dev->pm_cap + PCI_PM_CTRL;
	pci_read_config_word(dev, pmcsr_pos, &pmcsr);
	if (!(pmcsr & PCI_PM_CTRL_PME_STATUS))
		return false;

	/* Clear PME status. */
	pmcsr |= PCI_PM_CTRL_PME_STATUS;
	if (pmcsr & PCI_PM_CTRL_PME_ENABLE) {
		/* Disable PME to avoid interrupt flood. */
		pmcsr &= ~PCI_PM_CTRL_PME_ENABLE;
		ret = true;
	}

	pci_write_config_word(dev, pmcsr_pos, pmcsr);

	return ret;
}

/**
 * pci_pme_wakeup - Wake up a PCI device if its PME Status bit is set.
 * @dev: Device to handle.
 * @pme_poll_reset: Whether or not to reset the device's pme_poll flag.
 *
 * Check if @dev has generated PME and queue a resume request for it in that
 * case.
 */
static int pci_pme_wakeup(struct pci_dev *dev, void *pme_poll_reset)
{
	if (pme_poll_reset && dev->pme_poll)
		dev->pme_poll = false;

	if (pci_check_pme_status(dev)) {
		pci_wakeup_event(dev);
		pm_request_resume(&dev->dev);
	}
	return 0;
}

/**
 * pci_pme_wakeup_bus - Walk given bus and wake up devices on it, if necessary.
 * @bus: Top bus of the subtree to walk.
 */
void pci_pme_wakeup_bus(struct pci_bus *bus)
{
	if (bus)
		pci_walk_bus(bus, pci_pme_wakeup, (void *)true);
}


/**
 * pci_pme_capable - check the capability of PCI device to generate PME#
 * @dev: PCI device to handle.
 * @state: PCI state from which device will issue PME#.
 */
bool pci_pme_capable(struct pci_dev *dev, pci_power_t state)
{
	if (!dev->pm_cap)
		return false;

	return !!(dev->pme_support & (1 << state));
}
EXPORT_SYMBOL(pci_pme_capable);

static void pci_pme_list_scan(struct work_struct *work)
{
	struct pci_pme_device *pme_dev, *n;

	mutex_lock(&pci_pme_list_mutex);
	list_for_each_entry_safe(pme_dev, n, &pci_pme_list, list) {
		if (pme_dev->dev->pme_poll) {
			struct pci_dev *bridge;

			bridge = pme_dev->dev->bus->self;
			/*
			 * If bridge is in low power state, the
			 * configuration space of subordinate devices
			 * may be not accessible
			 */
			if (bridge && bridge->current_state != PCI_D0)
				continue;
			pci_pme_wakeup(pme_dev->dev, NULL);
		} else {
			list_del(&pme_dev->list);
			kfree(pme_dev);
		}
	}
	if (!list_empty(&pci_pme_list))
		schedule_delayed_work(&pci_pme_work,
				      msecs_to_jiffies(PME_TIMEOUT));
	mutex_unlock(&pci_pme_list_mutex);
}

static void __pci_pme_active(struct pci_dev *dev, bool enable)
{
	u16 pmcsr;

	if (!dev->pme_support)
		return;

	pci_read_config_word(dev, dev->pm_cap + PCI_PM_CTRL, &pmcsr);
	/* Clear PME_Status by writing 1 to it and enable PME# */
	pmcsr |= PCI_PM_CTRL_PME_STATUS | PCI_PM_CTRL_PME_ENABLE;
	if (!enable)
		pmcsr &= ~PCI_PM_CTRL_PME_ENABLE;

	pci_write_config_word(dev, dev->pm_cap + PCI_PM_CTRL, pmcsr);
}

/**
 * pci_pme_active - enable or disable PCI device's PME# function
 * @dev: PCI device to handle.
 * @enable: 'true' to enable PME# generation; 'false' to disable it.
 *
 * The caller must verify that the device is capable of generating PME# before
 * calling this function with @enable equal to 'true'.
 */
void pci_pme_active(struct pci_dev *dev, bool enable)
{
	__pci_pme_active(dev, enable);

	/*
	 * PCI (as opposed to PCIe) PME requires that the device have
	 * its PME# line hooked up correctly. Not all hardware vendors
	 * do this, so the PME never gets delivered and the device
	 * remains asleep. The easiest way around this is to
	 * periodically walk the list of suspended devices and check
	 * whether any have their PME flag set. The assumption is that
	 * we'll wake up often enough anyway that this won't be a huge
	 * hit, and the power savings from the devices will still be a
	 * win.
	 *
	 * Although PCIe uses in-band PME message instead of PME# line
	 * to report PME, PME does not work for some PCIe devices in
	 * reality.  For example, there are devices that set their PME
	 * status bits, but don't really bother to send a PME message;
	 * there are PCI Express Root Ports that don't bother to
	 * trigger interrupts when they receive PME messages from the
	 * devices below.  So PME poll is used for PCIe devices too.
	 */

	if (dev->pme_poll) {
		struct pci_pme_device *pme_dev;
		if (enable) {
			pme_dev = kmalloc(sizeof(struct pci_pme_device),
					  GFP_KERNEL);
			if (!pme_dev) {
				dev_warn(&dev->dev, "can't enable PME#\n");
				return;
			}
			pme_dev->dev = dev;
			mutex_lock(&pci_pme_list_mutex);
			list_add(&pme_dev->list, &pci_pme_list);
			if (list_is_singular(&pci_pme_list))
				schedule_delayed_work(&pci_pme_work,
						      msecs_to_jiffies(PME_TIMEOUT));
			mutex_unlock(&pci_pme_list_mutex);
		} else {
			mutex_lock(&pci_pme_list_mutex);
			list_for_each_entry(pme_dev, &pci_pme_list, list) {
				if (pme_dev->dev == dev) {
					list_del(&pme_dev->list);
					kfree(pme_dev);
					break;
				}
			}
			mutex_unlock(&pci_pme_list_mutex);
		}
	}

	dev_dbg(&dev->dev, "PME# %s\n", enable ? "enabled" : "disabled");
}
EXPORT_SYMBOL(pci_pme_active);

/**
 * __pci_enable_wake - enable PCI device as wakeup event source
 * @dev: PCI device affected
 * @state: PCI state from which device will issue wakeup events
 * @runtime: True if the events are to be generated at run time
 * @enable: True to enable event generation; false to disable
 *
 * This enables the device as a wakeup event source, or disables it.
 * When such events involves platform-specific hooks, those hooks are
 * called automatically by this routine.
 *
 * Devices with legacy power management (no standard PCI PM capabilities)
 * always require such platform hooks.
 *
 * RETURN VALUE:
 * 0 is returned on success
 * -EINVAL is returned if device is not supposed to wake up the system
 * Error code depending on the platform is returned if both the platform and
 * the native mechanism fail to enable the generation of wake-up events
 */
int __pci_enable_wake(struct pci_dev *dev, pci_power_t state,
		      bool runtime, bool enable)
{
	int ret = 0;

	if (enable && !runtime && !device_may_wakeup(&dev->dev))
		return -EINVAL;

	/* Don't do the same thing twice in a row for one device. */
	if (!!enable == !!dev->wakeup_prepared)
		return 0;

	/*
	 * According to "PCI System Architecture" 4th ed. by Tom Shanley & Don
	 * Anderson we should be doing PME# wake enable followed by ACPI wake
	 * enable.  To disable wake-up we call the platform first, for symmetry.
	 */

	if (enable) {
		int error;

		if (pci_pme_capable(dev, state))
			pci_pme_active(dev, true);
		else
			ret = 1;
		error = runtime ? platform_pci_run_wake(dev, true) :
					platform_pci_sleep_wake(dev, true);
		if (ret)
			ret = error;
		if (!ret)
			dev->wakeup_prepared = true;
	} else {
		if (runtime)
			platform_pci_run_wake(dev, false);
		else
			platform_pci_sleep_wake(dev, false);
		pci_pme_active(dev, false);
		dev->wakeup_prepared = false;
	}

	return ret;
}
EXPORT_SYMBOL(__pci_enable_wake);

/**
 * pci_wake_from_d3 - enable/disable device to wake up from D3_hot or D3_cold
 * @dev: PCI device to prepare
 * @enable: True to enable wake-up event generation; false to disable
 *
 * Many drivers want the device to wake up the system from D3_hot or D3_cold
 * and this function allows them to set that up cleanly - pci_enable_wake()
 * should not be called twice in a row to enable wake-up due to PCI PM vs ACPI
 * ordering constraints.
 *
 * This function only returns error code if the device is not capable of
 * generating PME# from both D3_hot and D3_cold, and the platform is unable to
 * enable wake-up power for it.
 */
int pci_wake_from_d3(struct pci_dev *dev, bool enable)
{
	return pci_pme_capable(dev, PCI_D3cold) ?
			pci_enable_wake(dev, PCI_D3cold, enable) :
			pci_enable_wake(dev, PCI_D3hot, enable);
}
EXPORT_SYMBOL(pci_wake_from_d3);

/**
 * pci_target_state - find an appropriate low power state for a given PCI dev
 * @dev: PCI device
 *
 * Use underlying platform code to find a supported low power state for @dev.
 * If the platform can't manage @dev, return the deepest state from which it
 * can generate wake events, based on any available PME info.
 */
static pci_power_t pci_target_state(struct pci_dev *dev)
{
	pci_power_t target_state = PCI_D3hot;

	if (platform_pci_power_manageable(dev)) {
		/*
		 * Call the platform to choose the target state of the device
		 * and enable wake-up from this state if supported.
		 */
		pci_power_t state = platform_pci_choose_state(dev);

		switch (state) {
		case PCI_POWER_ERROR:
		case PCI_UNKNOWN:
			break;
		case PCI_D1:
		case PCI_D2:
			if (pci_no_d1d2(dev))
				break;
		default:
			target_state = state;
		}
	} else if (!dev->pm_cap) {
		target_state = PCI_D0;
	} else if (device_may_wakeup(&dev->dev)) {
		/*
		 * Find the deepest state from which the device can generate
		 * wake-up events, make it the target state and enable device
		 * to generate PME#.
		 */
		if (dev->pme_support) {
			while (target_state
			      && !(dev->pme_support & (1 << target_state)))
				target_state--;
		}
	}

	return target_state;
}

/**
 * pci_prepare_to_sleep - prepare PCI device for system-wide transition into a sleep state
 * @dev: Device to handle.
 *
 * Choose the power state appropriate for the device depending on whether
 * it can wake up the system and/or is power manageable by the platform
 * (PCI_D3hot is the default) and put the device into that state.
 */
int pci_prepare_to_sleep(struct pci_dev *dev)
{
	pci_power_t target_state = pci_target_state(dev);
	int error;

	if (target_state == PCI_POWER_ERROR)
		return -EIO;

	pci_enable_wake(dev, target_state, device_may_wakeup(&dev->dev));

	error = pci_set_power_state(dev, target_state);

	if (error)
		pci_enable_wake(dev, target_state, false);

	return error;
}
EXPORT_SYMBOL(pci_prepare_to_sleep);

/**
 * pci_back_from_sleep - turn PCI device on during system-wide transition into working state
 * @dev: Device to handle.
 *
 * Disable device's system wake-up capability and put it into D0.
 */
int pci_back_from_sleep(struct pci_dev *dev)
{
	pci_enable_wake(dev, PCI_D0, false);
	return pci_set_power_state(dev, PCI_D0);
}
EXPORT_SYMBOL(pci_back_from_sleep);

/**
 * pci_finish_runtime_suspend - Carry out PCI-specific part of runtime suspend.
 * @dev: PCI device being suspended.
 *
 * Prepare @dev to generate wake-up events at run time and put it into a low
 * power state.
 */
int pci_finish_runtime_suspend(struct pci_dev *dev)
{
	pci_power_t target_state = pci_target_state(dev);
	int error;

	if (target_state == PCI_POWER_ERROR)
		return -EIO;

	dev->runtime_d3cold = target_state == PCI_D3cold;

	__pci_enable_wake(dev, target_state, true, pci_dev_run_wake(dev));

	error = pci_set_power_state(dev, target_state);

	if (error) {
		__pci_enable_wake(dev, target_state, true, false);
		dev->runtime_d3cold = false;
	}

	return error;
}

/**
 * pci_dev_run_wake - Check if device can generate run-time wake-up events.
 * @dev: Device to check.
 *
 * Return true if the device itself is capable of generating wake-up events
 * (through the platform or using the native PCIe PME) or if the device supports
 * PME and one of its upstream bridges can generate wake-up events.
 */
bool pci_dev_run_wake(struct pci_dev *dev)
{
	struct pci_bus *bus = dev->bus;

	if (device_run_wake(&dev->dev))
		return true;

	if (!dev->pme_support)
		return false;

	while (bus->parent) {
		struct pci_dev *bridge = bus->self;

		if (device_run_wake(&bridge->dev))
			return true;

		bus = bus->parent;
	}

	/* We have reached the root bus. */
	if (bus->bridge)
		return device_run_wake(bus->bridge);

	return false;
}
EXPORT_SYMBOL_GPL(pci_dev_run_wake);

/**
 * pci_dev_keep_suspended - Check if the device can stay in the suspended state.
 * @pci_dev: Device to check.
 *
 * Return 'true' if the device is runtime-suspended, it doesn't have to be
 * reconfigured due to wakeup settings difference between system and runtime
 * suspend and the current power state of it is suitable for the upcoming
 * (system) transition.
 *
 * If the device is not configured for system wakeup, disable PME for it before
 * returning 'true' to prevent it from waking up the system unnecessarily.
 */
bool pci_dev_keep_suspended(struct pci_dev *pci_dev)
{
	struct device *dev = &pci_dev->dev;

	if (!pm_runtime_suspended(dev)
	    || pci_target_state(pci_dev) != pci_dev->current_state
	    || platform_pci_need_resume(pci_dev))
		return false;

	/*
	 * At this point the device is good to go unless it's been configured
	 * to generate PME at the runtime suspend time, but it is not supposed
	 * to wake up the system.  In that case, simply disable PME for it
	 * (it will have to be re-enabled on exit from system resume).
	 *
	 * If the device's power state is D3cold and the platform check above
	 * hasn't triggered, the device's configuration is suitable and we don't
	 * need to manipulate it at all.
	 */
	spin_lock_irq(&dev->power.lock);

	if (pm_runtime_suspended(dev) && pci_dev->current_state < PCI_D3cold &&
	    !device_may_wakeup(dev))
		__pci_pme_active(pci_dev, false);

	spin_unlock_irq(&dev->power.lock);
	return true;
}

/**
 * pci_dev_complete_resume - Finalize resume from system sleep for a device.
 * @pci_dev: Device to handle.
 *
 * If the device is runtime suspended and wakeup-capable, enable PME for it as
 * it might have been disabled during the prepare phase of system suspend if
 * the device was not configured for system wakeup.
 */
void pci_dev_complete_resume(struct pci_dev *pci_dev)
{
	struct device *dev = &pci_dev->dev;

	if (!pci_dev_run_wake(pci_dev))
		return;

	spin_lock_irq(&dev->power.lock);

	if (pm_runtime_suspended(dev) && pci_dev->current_state < PCI_D3cold)
		__pci_pme_active(pci_dev, true);

	spin_unlock_irq(&dev->power.lock);
}

void pci_config_pm_runtime_get(struct pci_dev *pdev)
{
	struct device *dev = &pdev->dev;
	struct device *parent = dev->parent;

	if (parent)
		pm_runtime_get_sync(parent);
	pm_runtime_get_noresume(dev);
	/*
	 * pdev->current_state is set to PCI_D3cold during suspending,
	 * so wait until suspending completes
	 */
	pm_runtime_barrier(dev);
	/*
	 * Only need to resume devices in D3cold, because config
	 * registers are still accessible for devices suspended but
	 * not in D3cold.
	 */
	if (pdev->current_state == PCI_D3cold)
		pm_runtime_resume(dev);
}

void pci_config_pm_runtime_put(struct pci_dev *pdev)
{
	struct device *dev = &pdev->dev;
	struct device *parent = dev->parent;

	pm_runtime_put(dev);
	if (parent)
		pm_runtime_put_sync(parent);
}

/**
 * pci_bridge_d3_possible - Is it possible to put the bridge into D3
 * @bridge: Bridge to check
 *
 * This function checks if it is possible to move the bridge to D3.
 * Currently we only allow D3 for recent enough PCIe ports.
 */
static bool pci_bridge_d3_possible(struct pci_dev *bridge)
{
	unsigned int year;

	if (!pci_is_pcie(bridge))
		return false;

	switch (pci_pcie_type(bridge)) {
	case PCI_EXP_TYPE_ROOT_PORT:
	case PCI_EXP_TYPE_UPSTREAM:
	case PCI_EXP_TYPE_DOWNSTREAM:
		if (pci_bridge_d3_disable)
			return false;
		if (pci_bridge_d3_force)
			return true;

		/*
		 * It should be safe to put PCIe ports from 2015 or newer
		 * to D3.
		 */
		if (dmi_get_date(DMI_BIOS_DATE, &year, NULL, NULL) &&
		    year >= 2015) {
			return true;
		}
		break;
	}

	return false;
}

static int pci_dev_check_d3cold(struct pci_dev *dev, void *data)
{
	bool *d3cold_ok = data;
	bool no_d3cold;

	/*
	 * The device needs to be allowed to go D3cold and if it is wake
	 * capable to do so from D3cold.
	 */
	no_d3cold = dev->no_d3cold || !dev->d3cold_allowed ||
		(device_may_wakeup(&dev->dev) && !pci_pme_capable(dev, PCI_D3cold)) ||
		!pci_power_manageable(dev);

	*d3cold_ok = !no_d3cold;

	return no_d3cold;
}

/*
 * pci_bridge_d3_update - Update bridge D3 capabilities
 * @dev: PCI device which is changed
 * @remove: Is the device being removed
 *
 * Update upstream bridge PM capabilities accordingly depending on if the
 * device PM configuration was changed or the device is being removed.  The
 * change is also propagated upstream.
 */
static void pci_bridge_d3_update(struct pci_dev *dev, bool remove)
{
	struct pci_dev *bridge;
	bool d3cold_ok = true;

	bridge = pci_upstream_bridge(dev);
	if (!bridge || !pci_bridge_d3_possible(bridge))
		return;

	pci_dev_get(bridge);
	/*
	 * If the device is removed we do not care about its D3cold
	 * capabilities.
	 */
	if (!remove)
		pci_dev_check_d3cold(dev, &d3cold_ok);

	if (d3cold_ok) {
		/*
		 * We need to go through all children to find out if all of
		 * them can still go to D3cold.
		 */
		pci_walk_bus(bridge->subordinate, pci_dev_check_d3cold,
			     &d3cold_ok);
	}

	if (bridge->bridge_d3 != d3cold_ok) {
		bridge->bridge_d3 = d3cold_ok;
		/* Propagate change to upstream bridges */
		pci_bridge_d3_update(bridge, false);
	}

	pci_dev_put(bridge);
}

/**
 * pci_bridge_d3_device_changed - Update bridge D3 capabilities on change
 * @dev: PCI device that was changed
 *
 * If a device is added or its PM configuration, such as is it allowed to
 * enter D3cold, is changed this function updates upstream bridge PM
 * capabilities accordingly.
 */
void pci_bridge_d3_device_changed(struct pci_dev *dev)
{
	pci_bridge_d3_update(dev, false);
}

/**
 * pci_bridge_d3_device_removed - Update bridge D3 capabilities on remove
 * @dev: PCI device being removed
 *
 * Function updates upstream bridge PM capabilities based on other devices
 * still left on the bus.
 */
void pci_bridge_d3_device_removed(struct pci_dev *dev)
{
	pci_bridge_d3_update(dev, true);
}

/**
 * pci_d3cold_enable - Enable D3cold for device
 * @dev: PCI device to handle
 *
 * This function can be used in drivers to enable D3cold from the device
 * they handle.  It also updates upstream PCI bridge PM capabilities
 * accordingly.
 */
void pci_d3cold_enable(struct pci_dev *dev)
{
	if (dev->no_d3cold) {
		dev->no_d3cold = false;
		pci_bridge_d3_device_changed(dev);
	}
}
EXPORT_SYMBOL_GPL(pci_d3cold_enable);

/**
 * pci_d3cold_disable - Disable D3cold for device
 * @dev: PCI device to handle
 *
 * This function can be used in drivers to disable D3cold from the device
 * they handle.  It also updates upstream PCI bridge PM capabilities
 * accordingly.
 */
void pci_d3cold_disable(struct pci_dev *dev)
{
	if (!dev->no_d3cold) {
		dev->no_d3cold = true;
		pci_bridge_d3_device_changed(dev);
	}
}
EXPORT_SYMBOL_GPL(pci_d3cold_disable);

/**
 * pci_pm_init - Initialize PM functions of given PCI device
 * @dev: PCI device to handle.
 */
void pci_pm_init(struct pci_dev *dev)
{
	int pm;
	u16 pmc;

	pm_runtime_forbid(&dev->dev);
	pm_runtime_set_active(&dev->dev);
	pm_runtime_enable(&dev->dev);
	device_enable_async_suspend(&dev->dev);
	dev->wakeup_prepared = false;

	dev->pm_cap = 0;
	dev->pme_support = 0;

	/* find PCI PM capability in list */
	pm = pci_find_capability(dev, PCI_CAP_ID_PM);
	if (!pm)
		return;
	/* Check device's ability to generate PME# */
	pci_read_config_word(dev, pm + PCI_PM_PMC, &pmc);

	if ((pmc & PCI_PM_CAP_VER_MASK) > 3) {
		dev_err(&dev->dev, "unsupported PM cap regs version (%u)\n",
			pmc & PCI_PM_CAP_VER_MASK);
		return;
	}

	dev->pm_cap = pm;
	dev->d3_delay = PCI_PM_D3_WAIT;
	dev->d3cold_delay = PCI_PM_D3COLD_WAIT;
	dev->bridge_d3 = pci_bridge_d3_possible(dev);
	dev->d3cold_allowed = true;

	dev->d1_support = false;
	dev->d2_support = false;
	if (!pci_no_d1d2(dev)) {
		if (pmc & PCI_PM_CAP_D1)
			dev->d1_support = true;
		if (pmc & PCI_PM_CAP_D2)
			dev->d2_support = true;

		if (dev->d1_support || dev->d2_support)
			dev_printk(KERN_DEBUG, &dev->dev, "supports%s%s\n",
				   dev->d1_support ? " D1" : "",
				   dev->d2_support ? " D2" : "");
	}

	pmc &= PCI_PM_CAP_PME_MASK;
	if (pmc) {
		dev_printk(KERN_DEBUG, &dev->dev,
			 "PME# supported from%s%s%s%s%s\n",
			 (pmc & PCI_PM_CAP_PME_D0) ? " D0" : "",
			 (pmc & PCI_PM_CAP_PME_D1) ? " D1" : "",
			 (pmc & PCI_PM_CAP_PME_D2) ? " D2" : "",
			 (pmc & PCI_PM_CAP_PME_D3) ? " D3hot" : "",
			 (pmc & PCI_PM_CAP_PME_D3cold) ? " D3cold" : "");
		dev->pme_support = pmc >> PCI_PM_CAP_PME_SHIFT;
		dev->pme_poll = true;
		/*
		 * Make device's PM flags reflect the wake-up capability, but
		 * let the user space enable it to wake up the system as needed.
		 */
		device_set_wakeup_capable(&dev->dev, true);
		/* Disable the PME# generation functionality */
		pci_pme_active(dev, false);
	}
}

static unsigned long pci_ea_flags(struct pci_dev *dev, u8 prop)
{
	unsigned long flags = IORESOURCE_PCI_FIXED | IORESOURCE_PCI_EA_BEI;

	switch (prop) {
	case PCI_EA_P_MEM:
	case PCI_EA_P_VF_MEM:
		flags |= IORESOURCE_MEM;
		break;
	case PCI_EA_P_MEM_PREFETCH:
	case PCI_EA_P_VF_MEM_PREFETCH:
		flags |= IORESOURCE_MEM | IORESOURCE_PREFETCH;
		break;
	case PCI_EA_P_IO:
		flags |= IORESOURCE_IO;
		break;
	default:
		return 0;
	}

	return flags;
}

static struct resource *pci_ea_get_resource(struct pci_dev *dev, u8 bei,
					    u8 prop)
{
	if (bei <= PCI_EA_BEI_BAR5 && prop <= PCI_EA_P_IO)
		return &dev->resource[bei];
#ifdef CONFIG_PCI_IOV
	else if (bei >= PCI_EA_BEI_VF_BAR0 && bei <= PCI_EA_BEI_VF_BAR5 &&
		 (prop == PCI_EA_P_VF_MEM || prop == PCI_EA_P_VF_MEM_PREFETCH))
		return &dev->resource[PCI_IOV_RESOURCES +
				      bei - PCI_EA_BEI_VF_BAR0];
#endif
	else if (bei == PCI_EA_BEI_ROM)
		return &dev->resource[PCI_ROM_RESOURCE];
	else
		return NULL;
}

/* Read an Enhanced Allocation (EA) entry */
static int pci_ea_read(struct pci_dev *dev, int offset)
{
	struct resource *res;
	int ent_size, ent_offset = offset;
	resource_size_t start, end;
	unsigned long flags;
	u32 dw0, bei, base, max_offset;
	u8 prop;
	bool support_64 = (sizeof(resource_size_t) >= 8);

	pci_read_config_dword(dev, ent_offset, &dw0);
	ent_offset += 4;

	/* Entry size field indicates DWORDs after 1st */
	ent_size = ((dw0 & PCI_EA_ES) + 1) << 2;

	if (!(dw0 & PCI_EA_ENABLE)) /* Entry not enabled */
		goto out;

	bei = (dw0 & PCI_EA_BEI) >> 4;
	prop = (dw0 & PCI_EA_PP) >> 8;

	/*
	 * If the Property is in the reserved range, try the Secondary
	 * Property instead.
	 */
	if (prop > PCI_EA_P_BRIDGE_IO && prop < PCI_EA_P_MEM_RESERVED)
		prop = (dw0 & PCI_EA_SP) >> 16;
	if (prop > PCI_EA_P_BRIDGE_IO)
		goto out;

	res = pci_ea_get_resource(dev, bei, prop);
	if (!res) {
		dev_err(&dev->dev, "Unsupported EA entry BEI: %u\n", bei);
		goto out;
	}

	flags = pci_ea_flags(dev, prop);
	if (!flags) {
		dev_err(&dev->dev, "Unsupported EA properties: %#x\n", prop);
		goto out;
	}

	/* Read Base */
	pci_read_config_dword(dev, ent_offset, &base);
	start = (base & PCI_EA_FIELD_MASK);
	ent_offset += 4;

	/* Read MaxOffset */
	pci_read_config_dword(dev, ent_offset, &max_offset);
	ent_offset += 4;

	/* Read Base MSBs (if 64-bit entry) */
	if (base & PCI_EA_IS_64) {
		u32 base_upper;

		pci_read_config_dword(dev, ent_offset, &base_upper);
		ent_offset += 4;

		flags |= IORESOURCE_MEM_64;

		/* entry starts above 32-bit boundary, can't use */
		if (!support_64 && base_upper)
			goto out;

		if (support_64)
			start |= ((u64)base_upper << 32);
	}

	end = start + (max_offset | 0x03);

	/* Read MaxOffset MSBs (if 64-bit entry) */
	if (max_offset & PCI_EA_IS_64) {
		u32 max_offset_upper;

		pci_read_config_dword(dev, ent_offset, &max_offset_upper);
		ent_offset += 4;

		flags |= IORESOURCE_MEM_64;

		/* entry too big, can't use */
		if (!support_64 && max_offset_upper)
			goto out;

		if (support_64)
			end += ((u64)max_offset_upper << 32);
	}

	if (end < start) {
		dev_err(&dev->dev, "EA Entry crosses address boundary\n");
		goto out;
	}

	if (ent_size != ent_offset - offset) {
		dev_err(&dev->dev,
			"EA Entry Size (%d) does not match length read (%d)\n",
			ent_size, ent_offset - offset);
		goto out;
	}

	res->name = pci_name(dev);
	res->start = start;
	res->end = end;
	res->flags = flags;

	if (bei <= PCI_EA_BEI_BAR5)
		dev_printk(KERN_DEBUG, &dev->dev, "BAR %d: %pR (from Enhanced Allocation, properties %#02x)\n",
			   bei, res, prop);
	else if (bei == PCI_EA_BEI_ROM)
		dev_printk(KERN_DEBUG, &dev->dev, "ROM: %pR (from Enhanced Allocation, properties %#02x)\n",
			   res, prop);
	else if (bei >= PCI_EA_BEI_VF_BAR0 && bei <= PCI_EA_BEI_VF_BAR5)
		dev_printk(KERN_DEBUG, &dev->dev, "VF BAR %d: %pR (from Enhanced Allocation, properties %#02x)\n",
			   bei - PCI_EA_BEI_VF_BAR0, res, prop);
	else
		dev_printk(KERN_DEBUG, &dev->dev, "BEI %d res: %pR (from Enhanced Allocation, properties %#02x)\n",
			   bei, res, prop);

out:
	return offset + ent_size;
}

/* Enhanced Allocation Initialization */
void pci_ea_init(struct pci_dev *dev)
{
	int ea;
	u8 num_ent;
	int offset;
	int i;

	/* find PCI EA capability in list */
	ea = pci_find_capability(dev, PCI_CAP_ID_EA);
	if (!ea)
		return;

	/* determine the number of entries */
	pci_bus_read_config_byte(dev->bus, dev->devfn, ea + PCI_EA_NUM_ENT,
					&num_ent);
	num_ent &= PCI_EA_NUM_ENT_MASK;

	offset = ea + PCI_EA_FIRST_ENT;

	/* Skip DWORD 2 for type 1 functions */
	if (dev->hdr_type == PCI_HEADER_TYPE_BRIDGE)
		offset += 4;

	/* parse each EA entry */
	for (i = 0; i < num_ent; ++i)
		offset = pci_ea_read(dev, offset);
}

static void pci_add_saved_cap(struct pci_dev *pci_dev,
	struct pci_cap_saved_state *new_cap)
{
	hlist_add_head(&new_cap->next, &pci_dev->saved_cap_space);
}

/**
 * _pci_add_cap_save_buffer - allocate buffer for saving given
 *                            capability registers
 * @dev: the PCI device
 * @cap: the capability to allocate the buffer for
 * @extended: Standard or Extended capability ID
 * @size: requested size of the buffer
 */
static int _pci_add_cap_save_buffer(struct pci_dev *dev, u16 cap,
				    bool extended, unsigned int size)
{
	int pos;
	struct pci_cap_saved_state *save_state;

	if (extended)
		pos = pci_find_ext_capability(dev, cap);
	else
		pos = pci_find_capability(dev, cap);

	if (!pos)
		return 0;

	save_state = kzalloc(sizeof(*save_state) + size, GFP_KERNEL);
	if (!save_state)
		return -ENOMEM;

	save_state->cap.cap_nr = cap;
	save_state->cap.cap_extended = extended;
	save_state->cap.size = size;
	pci_add_saved_cap(dev, save_state);

	return 0;
}

int pci_add_cap_save_buffer(struct pci_dev *dev, char cap, unsigned int size)
{
	return _pci_add_cap_save_buffer(dev, cap, false, size);
}

int pci_add_ext_cap_save_buffer(struct pci_dev *dev, u16 cap, unsigned int size)
{
	return _pci_add_cap_save_buffer(dev, cap, true, size);
}

/**
 * pci_allocate_cap_save_buffers - allocate buffers for saving capabilities
 * @dev: the PCI device
 */
void pci_allocate_cap_save_buffers(struct pci_dev *dev)
{
	int error;

	error = pci_add_cap_save_buffer(dev, PCI_CAP_ID_EXP,
					PCI_EXP_SAVE_REGS * sizeof(u16));
	if (error)
		dev_err(&dev->dev,
			"unable to preallocate PCI Express save buffer\n");

	error = pci_add_cap_save_buffer(dev, PCI_CAP_ID_PCIX, sizeof(u16));
	if (error)
		dev_err(&dev->dev,
			"unable to preallocate PCI-X save buffer\n");

	pci_allocate_vc_save_buffers(dev);
}

void pci_free_cap_save_buffers(struct pci_dev *dev)
{
	struct pci_cap_saved_state *tmp;
	struct hlist_node *n;

	hlist_for_each_entry_safe(tmp, n, &dev->saved_cap_space, next)
		kfree(tmp);
}

/**
 * pci_configure_ari - enable or disable ARI forwarding
 * @dev: the PCI device
 *
 * If @dev and its upstream bridge both support ARI, enable ARI in the
 * bridge.  Otherwise, disable ARI in the bridge.
 */
void pci_configure_ari(struct pci_dev *dev)
{
	u32 cap;
	struct pci_dev *bridge;

	if (pcie_ari_disabled || !pci_is_pcie(dev) || dev->devfn)
		return;

	bridge = dev->bus->self;
	if (!bridge)
		return;

	pcie_capability_read_dword(bridge, PCI_EXP_DEVCAP2, &cap);
	if (!(cap & PCI_EXP_DEVCAP2_ARI))
		return;

	if (pci_find_ext_capability(dev, PCI_EXT_CAP_ID_ARI)) {
		pcie_capability_set_word(bridge, PCI_EXP_DEVCTL2,
					 PCI_EXP_DEVCTL2_ARI);
		bridge->ari_enabled = 1;
	} else {
		pcie_capability_clear_word(bridge, PCI_EXP_DEVCTL2,
					   PCI_EXP_DEVCTL2_ARI);
		bridge->ari_enabled = 0;
	}
}

static int pci_acs_enable;

/**
 * pci_request_acs - ask for ACS to be enabled if supported
 */
void pci_request_acs(void)
{
	pci_acs_enable = 1;
}

/**
 * pci_std_enable_acs - enable ACS on devices using standard ACS capabilites
 * @dev: the PCI device
 */
static void pci_std_enable_acs(struct pci_dev *dev)
{
	int pos;
	u16 cap;
	u16 ctrl;

	pos = pci_find_ext_capability(dev, PCI_EXT_CAP_ID_ACS);
	if (!pos)
		return;

	pci_read_config_word(dev, pos + PCI_ACS_CAP, &cap);
	pci_read_config_word(dev, pos + PCI_ACS_CTRL, &ctrl);

	/* Source Validation */
	ctrl |= (cap & PCI_ACS_SV);

	/* P2P Request Redirect */
	ctrl |= (cap & PCI_ACS_RR);

	/* P2P Completion Redirect */
	ctrl |= (cap & PCI_ACS_CR);

	/* Upstream Forwarding */
	ctrl |= (cap & PCI_ACS_UF);

	pci_write_config_word(dev, pos + PCI_ACS_CTRL, ctrl);
}

/**
 * pci_enable_acs - enable ACS if hardware support it
 * @dev: the PCI device
 */
void pci_enable_acs(struct pci_dev *dev)
{
	if (!pci_acs_enable)
		return;

	if (!pci_dev_specific_enable_acs(dev))
		return;

	pci_std_enable_acs(dev);
}

static bool pci_acs_flags_enabled(struct pci_dev *pdev, u16 acs_flags)
{
	int pos;
	u16 cap, ctrl;

	pos = pci_find_ext_capability(pdev, PCI_EXT_CAP_ID_ACS);
	if (!pos)
		return false;

	/*
	 * Except for egress control, capabilities are either required
	 * or only required if controllable.  Features missing from the
	 * capability field can therefore be assumed as hard-wired enabled.
	 */
	pci_read_config_word(pdev, pos + PCI_ACS_CAP, &cap);
	acs_flags &= (cap | PCI_ACS_EC);

	pci_read_config_word(pdev, pos + PCI_ACS_CTRL, &ctrl);
	return (ctrl & acs_flags) == acs_flags;
}

/**
 * pci_acs_enabled - test ACS against required flags for a given device
 * @pdev: device to test
 * @acs_flags: required PCI ACS flags
 *
 * Return true if the device supports the provided flags.  Automatically
 * filters out flags that are not implemented on multifunction devices.
 *
 * Note that this interface checks the effective ACS capabilities of the
 * device rather than the actual capabilities.  For instance, most single
 * function endpoints are not required to support ACS because they have no
 * opportunity for peer-to-peer access.  We therefore return 'true'
 * regardless of whether the device exposes an ACS capability.  This makes
 * it much easier for callers of this function to ignore the actual type
 * or topology of the device when testing ACS support.
 */
bool pci_acs_enabled(struct pci_dev *pdev, u16 acs_flags)
{
	int ret;

	ret = pci_dev_specific_acs_enabled(pdev, acs_flags);
	if (ret >= 0)
		return ret > 0;

	/*
	 * Conventional PCI and PCI-X devices never support ACS, either
	 * effectively or actually.  The shared bus topology implies that
	 * any device on the bus can receive or snoop DMA.
	 */
	if (!pci_is_pcie(pdev))
		return false;

	switch (pci_pcie_type(pdev)) {
	/*
	 * PCI/X-to-PCIe bridges are not specifically mentioned by the spec,
	 * but since their primary interface is PCI/X, we conservatively
	 * handle them as we would a non-PCIe device.
	 */
	case PCI_EXP_TYPE_PCIE_BRIDGE:
	/*
	 * PCIe 3.0, 6.12.1 excludes ACS on these devices.  "ACS is never
	 * applicable... must never implement an ACS Extended Capability...".
	 * This seems arbitrary, but we take a conservative interpretation
	 * of this statement.
	 */
	case PCI_EXP_TYPE_PCI_BRIDGE:
	case PCI_EXP_TYPE_RC_EC:
		return false;
	/*
	 * PCIe 3.0, 6.12.1.1 specifies that downstream and root ports should
	 * implement ACS in order to indicate their peer-to-peer capabilities,
	 * regardless of whether they are single- or multi-function devices.
	 */
	case PCI_EXP_TYPE_DOWNSTREAM:
	case PCI_EXP_TYPE_ROOT_PORT:
		return pci_acs_flags_enabled(pdev, acs_flags);
	/*
	 * PCIe 3.0, 6.12.1.2 specifies ACS capabilities that should be
	 * implemented by the remaining PCIe types to indicate peer-to-peer
	 * capabilities, but only when they are part of a multifunction
	 * device.  The footnote for section 6.12 indicates the specific
	 * PCIe types included here.
	 */
	case PCI_EXP_TYPE_ENDPOINT:
	case PCI_EXP_TYPE_UPSTREAM:
	case PCI_EXP_TYPE_LEG_END:
	case PCI_EXP_TYPE_RC_END:
		if (!pdev->multifunction)
			break;

		return pci_acs_flags_enabled(pdev, acs_flags);
	}

	/*
	 * PCIe 3.0, 6.12.1.3 specifies no ACS capabilities are applicable
	 * to single function devices with the exception of downstream ports.
	 */
	return true;
}

/**
 * pci_acs_path_enable - test ACS flags from start to end in a hierarchy
 * @start: starting downstream device
 * @end: ending upstream device or NULL to search to the root bus
 * @acs_flags: required flags
 *
 * Walk up a device tree from start to end testing PCI ACS support.  If
 * any step along the way does not support the required flags, return false.
 */
bool pci_acs_path_enabled(struct pci_dev *start,
			  struct pci_dev *end, u16 acs_flags)
{
	struct pci_dev *pdev, *parent = start;

	do {
		pdev = parent;

		if (!pci_acs_enabled(pdev, acs_flags))
			return false;

		if (pci_is_root_bus(pdev->bus))
			return (end == NULL);

		parent = pdev->bus->self;
	} while (pdev != end);

	return true;
}

/**
 * pci_swizzle_interrupt_pin - swizzle INTx for device behind bridge
 * @dev: the PCI device
 * @pin: the INTx pin (1=INTA, 2=INTB, 3=INTC, 4=INTD)
 *
 * Perform INTx swizzling for a device behind one level of bridge.  This is
 * required by section 9.1 of the PCI-to-PCI bridge specification for devices
 * behind bridges on add-in cards.  For devices with ARI enabled, the slot
 * number is always 0 (see the Implementation Note in section 2.2.8.1 of
 * the PCI Express Base Specification, Revision 2.1)
 */
u8 pci_swizzle_interrupt_pin(const struct pci_dev *dev, u8 pin)
{
	int slot;

	if (pci_ari_enabled(dev->bus))
		slot = 0;
	else
		slot = PCI_SLOT(dev->devfn);

	return (((pin - 1) + slot) % 4) + 1;
}

int pci_get_interrupt_pin(struct pci_dev *dev, struct pci_dev **bridge)
{
	u8 pin;

	pin = dev->pin;
	if (!pin)
		return -1;

	while (!pci_is_root_bus(dev->bus)) {
		pin = pci_swizzle_interrupt_pin(dev, pin);
		dev = dev->bus->self;
	}
	*bridge = dev;
	return pin;
}

/**
 * pci_common_swizzle - swizzle INTx all the way to root bridge
 * @dev: the PCI device
 * @pinp: pointer to the INTx pin value (1=INTA, 2=INTB, 3=INTD, 4=INTD)
 *
 * Perform INTx swizzling for a device.  This traverses through all PCI-to-PCI
 * bridges all the way up to a PCI root bus.
 */
u8 pci_common_swizzle(struct pci_dev *dev, u8 *pinp)
{
	u8 pin = *pinp;

	while (!pci_is_root_bus(dev->bus)) {
		pin = pci_swizzle_interrupt_pin(dev, pin);
		dev = dev->bus->self;
	}
	*pinp = pin;
	return PCI_SLOT(dev->devfn);
}
EXPORT_SYMBOL_GPL(pci_common_swizzle);

/**
 *	pci_release_region - Release a PCI bar
 *	@pdev: PCI device whose resources were previously reserved by pci_request_region
 *	@bar: BAR to release
 *
 *	Releases the PCI I/O and memory resources previously reserved by a
 *	successful call to pci_request_region.  Call this function only
 *	after all use of the PCI regions has ceased.
 */
void pci_release_region(struct pci_dev *pdev, int bar)
{
	struct pci_devres *dr;

	if (pci_resource_len(pdev, bar) == 0)
		return;
	if (pci_resource_flags(pdev, bar) & IORESOURCE_IO)
		release_region(pci_resource_start(pdev, bar),
				pci_resource_len(pdev, bar));
	else if (pci_resource_flags(pdev, bar) & IORESOURCE_MEM)
		release_mem_region(pci_resource_start(pdev, bar),
				pci_resource_len(pdev, bar));

	dr = find_pci_dr(pdev);
	if (dr)
		dr->region_mask &= ~(1 << bar);
}
EXPORT_SYMBOL(pci_release_region);

/**
 *	__pci_request_region - Reserved PCI I/O and memory resource
 *	@pdev: PCI device whose resources are to be reserved
 *	@bar: BAR to be reserved
 *	@res_name: Name to be associated with resource.
 *	@exclusive: whether the region access is exclusive or not
 *
 *	Mark the PCI region associated with PCI device @pdev BR @bar as
 *	being reserved by owner @res_name.  Do not access any
 *	address inside the PCI regions unless this call returns
 *	successfully.
 *
 *	If @exclusive is set, then the region is marked so that userspace
 *	is explicitly not allowed to map the resource via /dev/mem or
 *	sysfs MMIO access.
 *
 *	Returns 0 on success, or %EBUSY on error.  A warning
 *	message is also printed on failure.
 */
static int __pci_request_region(struct pci_dev *pdev, int bar,
				const char *res_name, int exclusive)
{
	struct pci_devres *dr;

	if (pci_resource_len(pdev, bar) == 0)
		return 0;

	if (pci_resource_flags(pdev, bar) & IORESOURCE_IO) {
		if (!request_region(pci_resource_start(pdev, bar),
			    pci_resource_len(pdev, bar), res_name))
			goto err_out;
	} else if (pci_resource_flags(pdev, bar) & IORESOURCE_MEM) {
		if (!__request_mem_region(pci_resource_start(pdev, bar),
					pci_resource_len(pdev, bar), res_name,
					exclusive))
			goto err_out;
	}

	dr = find_pci_dr(pdev);
	if (dr)
		dr->region_mask |= 1 << bar;

	return 0;

err_out:
	dev_warn(&pdev->dev, "BAR %d: can't reserve %pR\n", bar,
		 &pdev->resource[bar]);
	return -EBUSY;
}

/**
 *	pci_request_region - Reserve PCI I/O and memory resource
 *	@pdev: PCI device whose resources are to be reserved
 *	@bar: BAR to be reserved
 *	@res_name: Name to be associated with resource
 *
 *	Mark the PCI region associated with PCI device @pdev BAR @bar as
 *	being reserved by owner @res_name.  Do not access any
 *	address inside the PCI regions unless this call returns
 *	successfully.
 *
 *	Returns 0 on success, or %EBUSY on error.  A warning
 *	message is also printed on failure.
 */
int pci_request_region(struct pci_dev *pdev, int bar, const char *res_name)
{
	return __pci_request_region(pdev, bar, res_name, 0);
}
EXPORT_SYMBOL(pci_request_region);

/**
 *	pci_request_region_exclusive - Reserved PCI I/O and memory resource
 *	@pdev: PCI device whose resources are to be reserved
 *	@bar: BAR to be reserved
 *	@res_name: Name to be associated with resource.
 *
 *	Mark the PCI region associated with PCI device @pdev BR @bar as
 *	being reserved by owner @res_name.  Do not access any
 *	address inside the PCI regions unless this call returns
 *	successfully.
 *
 *	Returns 0 on success, or %EBUSY on error.  A warning
 *	message is also printed on failure.
 *
 *	The key difference that _exclusive makes it that userspace is
 *	explicitly not allowed to map the resource via /dev/mem or
 *	sysfs.
 */
int pci_request_region_exclusive(struct pci_dev *pdev, int bar,
				 const char *res_name)
{
	return __pci_request_region(pdev, bar, res_name, IORESOURCE_EXCLUSIVE);
}
EXPORT_SYMBOL(pci_request_region_exclusive);

/**
 * pci_release_selected_regions - Release selected PCI I/O and memory resources
 * @pdev: PCI device whose resources were previously reserved
 * @bars: Bitmask of BARs to be released
 *
 * Release selected PCI I/O and memory resources previously reserved.
 * Call this function only after all use of the PCI regions has ceased.
 */
void pci_release_selected_regions(struct pci_dev *pdev, int bars)
{
	int i;

	for (i = 0; i < 6; i++)
		if (bars & (1 << i))
			pci_release_region(pdev, i);
}
EXPORT_SYMBOL(pci_release_selected_regions);

static int __pci_request_selected_regions(struct pci_dev *pdev, int bars,
					  const char *res_name, int excl)
{
	int i;

	for (i = 0; i < 6; i++)
		if (bars & (1 << i))
			if (__pci_request_region(pdev, i, res_name, excl))
				goto err_out;
	return 0;

err_out:
	while (--i >= 0)
		if (bars & (1 << i))
			pci_release_region(pdev, i);

	return -EBUSY;
}


/**
 * pci_request_selected_regions - Reserve selected PCI I/O and memory resources
 * @pdev: PCI device whose resources are to be reserved
 * @bars: Bitmask of BARs to be requested
 * @res_name: Name to be associated with resource
 */
int pci_request_selected_regions(struct pci_dev *pdev, int bars,
				 const char *res_name)
{
	return __pci_request_selected_regions(pdev, bars, res_name, 0);
}
EXPORT_SYMBOL(pci_request_selected_regions);

int pci_request_selected_regions_exclusive(struct pci_dev *pdev, int bars,
					   const char *res_name)
{
	return __pci_request_selected_regions(pdev, bars, res_name,
			IORESOURCE_EXCLUSIVE);
}
EXPORT_SYMBOL(pci_request_selected_regions_exclusive);

/**
 *	pci_release_regions - Release reserved PCI I/O and memory resources
 *	@pdev: PCI device whose resources were previously reserved by pci_request_regions
 *
 *	Releases all PCI I/O and memory resources previously reserved by a
 *	successful call to pci_request_regions.  Call this function only
 *	after all use of the PCI regions has ceased.
 */

void pci_release_regions(struct pci_dev *pdev)
{
	pci_release_selected_regions(pdev, (1 << 6) - 1);
}
EXPORT_SYMBOL(pci_release_regions);

/**
 *	pci_request_regions - Reserved PCI I/O and memory resources
 *	@pdev: PCI device whose resources are to be reserved
 *	@res_name: Name to be associated with resource.
 *
 *	Mark all PCI regions associated with PCI device @pdev as
 *	being reserved by owner @res_name.  Do not access any
 *	address inside the PCI regions unless this call returns
 *	successfully.
 *
 *	Returns 0 on success, or %EBUSY on error.  A warning
 *	message is also printed on failure.
 */
int pci_request_regions(struct pci_dev *pdev, const char *res_name)
{
	return pci_request_selected_regions(pdev, ((1 << 6) - 1), res_name);
}
EXPORT_SYMBOL(pci_request_regions);

/**
 *	pci_request_regions_exclusive - Reserved PCI I/O and memory resources
 *	@pdev: PCI device whose resources are to be reserved
 *	@res_name: Name to be associated with resource.
 *
 *	Mark all PCI regions associated with PCI device @pdev as
 *	being reserved by owner @res_name.  Do not access any
 *	address inside the PCI regions unless this call returns
 *	successfully.
 *
 *	pci_request_regions_exclusive() will mark the region so that
 *	/dev/mem and the sysfs MMIO access will not be allowed.
 *
 *	Returns 0 on success, or %EBUSY on error.  A warning
 *	message is also printed on failure.
 */
int pci_request_regions_exclusive(struct pci_dev *pdev, const char *res_name)
{
	return pci_request_selected_regions_exclusive(pdev,
					((1 << 6) - 1), res_name);
}
EXPORT_SYMBOL(pci_request_regions_exclusive);

#ifdef PCI_IOBASE
struct io_range {
	struct list_head list;
	phys_addr_t start;
	resource_size_t size;
};

static LIST_HEAD(io_range_list);
static DEFINE_SPINLOCK(io_range_lock);
#endif

/*
 * Record the PCI IO range (expressed as CPU physical address + size).
 * Return a negative value if an error has occured, zero otherwise
 */
int __weak pci_register_io_range(phys_addr_t addr, resource_size_t size)
{
	int err = 0;

#ifdef PCI_IOBASE
	struct io_range *range;
	resource_size_t allocated_size = 0;

	/* check if the range hasn't been previously recorded */
	spin_lock(&io_range_lock);
	list_for_each_entry(range, &io_range_list, list) {
		if (addr >= range->start && addr + size <= range->start + size) {
			/* range already registered, bail out */
			goto end_register;
		}
		allocated_size += range->size;
	}

	/* range not registed yet, check for available space */
	if (allocated_size + size - 1 > IO_SPACE_LIMIT) {
		/* if it's too big check if 64K space can be reserved */
		if (allocated_size + SZ_64K - 1 > IO_SPACE_LIMIT) {
			err = -E2BIG;
			goto end_register;
		}

		size = SZ_64K;
		pr_warn("Requested IO range too big, new size set to 64K\n");
	}

	/* add the range to the list */
	range = kzalloc(sizeof(*range), GFP_ATOMIC);
	if (!range) {
		err = -ENOMEM;
		goto end_register;
	}

	range->start = addr;
	range->size = size;

	list_add_tail(&range->list, &io_range_list);

end_register:
	spin_unlock(&io_range_lock);
#endif

	return err;
}

phys_addr_t pci_pio_to_address(unsigned long pio)
{
	phys_addr_t address = (phys_addr_t)OF_BAD_ADDR;

#ifdef PCI_IOBASE
	struct io_range *range;
	resource_size_t allocated_size = 0;

	if (pio > IO_SPACE_LIMIT)
		return address;

	spin_lock(&io_range_lock);
	list_for_each_entry(range, &io_range_list, list) {
		if (pio >= allocated_size && pio < allocated_size + range->size) {
			address = range->start + pio - allocated_size;
			break;
		}
		allocated_size += range->size;
	}
	spin_unlock(&io_range_lock);
#endif

	return address;
}

unsigned long __weak pci_address_to_pio(phys_addr_t address)
{
#ifdef PCI_IOBASE
	struct io_range *res;
	resource_size_t offset = 0;
	unsigned long addr = -1;

	spin_lock(&io_range_lock);
	list_for_each_entry(res, &io_range_list, list) {
		if (address >= res->start && address < res->start + res->size) {
			addr = address - res->start + offset;
			break;
		}
		offset += res->size;
	}
	spin_unlock(&io_range_lock);

	return addr;
#else
	if (address > IO_SPACE_LIMIT)
		return (unsigned long)-1;

	return (unsigned long) address;
#endif
}

/**
 *	pci_remap_iospace - Remap the memory mapped I/O space
 *	@res: Resource describing the I/O space
 *	@phys_addr: physical address of range to be mapped
 *
 *	Remap the memory mapped I/O space described by the @res
 *	and the CPU physical address @phys_addr into virtual address space.
 *	Only architectures that have memory mapped IO functions defined
 *	(and the PCI_IOBASE value defined) should call this function.
 */
int __weak pci_remap_iospace(const struct resource *res, phys_addr_t phys_addr)
{
#if defined(PCI_IOBASE) && defined(CONFIG_MMU)
	unsigned long vaddr = (unsigned long)PCI_IOBASE + res->start;

	if (!(res->flags & IORESOURCE_IO))
		return -EINVAL;

	if (res->end > IO_SPACE_LIMIT)
		return -EINVAL;

	return ioremap_page_range(vaddr, vaddr + resource_size(res), phys_addr,
				  pgprot_device(PAGE_KERNEL));
#else
	/* this architecture does not have memory mapped I/O space,
	   so this function should never be called */
	WARN_ONCE(1, "This architecture does not support memory mapped I/O\n");
	return -ENODEV;
#endif
}

/**
 *	pci_unmap_iospace - Unmap the memory mapped I/O space
 *	@res: resource to be unmapped
 *
 *	Unmap the CPU virtual address @res from virtual address space.
 *	Only architectures that have memory mapped IO functions defined
 *	(and the PCI_IOBASE value defined) should call this function.
 */
void pci_unmap_iospace(struct resource *res)
{
#if defined(PCI_IOBASE) && defined(CONFIG_MMU)
	unsigned long vaddr = (unsigned long)PCI_IOBASE + res->start;

	unmap_kernel_range(vaddr, resource_size(res));
#endif
}

static void __pci_set_master(struct pci_dev *dev, bool enable)
{
	u16 old_cmd, cmd;

	pci_read_config_word(dev, PCI_COMMAND, &old_cmd);
	if (enable)
		cmd = old_cmd | PCI_COMMAND_MASTER;
	else
		cmd = old_cmd & ~PCI_COMMAND_MASTER;
	if (cmd != old_cmd) {
		dev_dbg(&dev->dev, "%s bus mastering\n",
			enable ? "enabling" : "disabling");
		pci_write_config_word(dev, PCI_COMMAND, cmd);
	}
	dev->is_busmaster = enable;
}

/**
 * pcibios_setup - process "pci=" kernel boot arguments
 * @str: string used to pass in "pci=" kernel boot arguments
 *
 * Process kernel boot arguments.  This is the default implementation.
 * Architecture specific implementations can override this as necessary.
 */
char * __weak __init pcibios_setup(char *str)
{
	return str;
}

/**
 * pcibios_set_master - enable PCI bus-mastering for device dev
 * @dev: the PCI device to enable
 *
 * Enables PCI bus-mastering for the device.  This is the default
 * implementation.  Architecture specific implementations can override
 * this if necessary.
 */
void __weak pcibios_set_master(struct pci_dev *dev)
{
	u8 lat;

	/* The latency timer doesn't apply to PCIe (either Type 0 or Type 1) */
	if (pci_is_pcie(dev))
		return;

	pci_read_config_byte(dev, PCI_LATENCY_TIMER, &lat);
	if (lat < 16)
		lat = (64 <= pcibios_max_latency) ? 64 : pcibios_max_latency;
	else if (lat > pcibios_max_latency)
		lat = pcibios_max_latency;
	else
		return;

	pci_write_config_byte(dev, PCI_LATENCY_TIMER, lat);
}

/**
 * pci_set_master - enables bus-mastering for device dev
 * @dev: the PCI device to enable
 *
 * Enables bus-mastering on the device and calls pcibios_set_master()
 * to do the needed arch specific settings.
 */
void pci_set_master(struct pci_dev *dev)
{
	__pci_set_master(dev, true);
	pcibios_set_master(dev);
}
EXPORT_SYMBOL(pci_set_master);

/**
 * pci_clear_master - disables bus-mastering for device dev
 * @dev: the PCI device to disable
 */
void pci_clear_master(struct pci_dev *dev)
{
	__pci_set_master(dev, false);
}
EXPORT_SYMBOL(pci_clear_master);

/**
 * pci_set_cacheline_size - ensure the CACHE_LINE_SIZE register is programmed
 * @dev: the PCI device for which MWI is to be enabled
 *
 * Helper function for pci_set_mwi.
 * Originally copied from drivers/net/acenic.c.
 * Copyright 1998-2001 by Jes Sorensen, <jes@trained-monkey.org>.
 *
 * RETURNS: An appropriate -ERRNO error value on error, or zero for success.
 */
int pci_set_cacheline_size(struct pci_dev *dev)
{
	u8 cacheline_size;

	if (!pci_cache_line_size)
		return -EINVAL;

	/* Validate current setting: the PCI_CACHE_LINE_SIZE must be
	   equal to or multiple of the right value. */
	pci_read_config_byte(dev, PCI_CACHE_LINE_SIZE, &cacheline_size);
	if (cacheline_size >= pci_cache_line_size &&
	    (cacheline_size % pci_cache_line_size) == 0)
		return 0;

	/* Write the correct value. */
	pci_write_config_byte(dev, PCI_CACHE_LINE_SIZE, pci_cache_line_size);
	/* Read it back. */
	pci_read_config_byte(dev, PCI_CACHE_LINE_SIZE, &cacheline_size);
	if (cacheline_size == pci_cache_line_size)
		return 0;

	dev_printk(KERN_DEBUG, &dev->dev, "cache line size of %d is not supported\n",
		   pci_cache_line_size << 2);

	return -EINVAL;
}
EXPORT_SYMBOL_GPL(pci_set_cacheline_size);

/**
 * pci_set_mwi - enables memory-write-invalidate PCI transaction
 * @dev: the PCI device for which MWI is enabled
 *
 * Enables the Memory-Write-Invalidate transaction in %PCI_COMMAND.
 *
 * RETURNS: An appropriate -ERRNO error value on error, or zero for success.
 */
int pci_set_mwi(struct pci_dev *dev)
{
#ifdef PCI_DISABLE_MWI
	return 0;
#else
	int rc;
	u16 cmd;

	rc = pci_set_cacheline_size(dev);
	if (rc)
		return rc;

	pci_read_config_word(dev, PCI_COMMAND, &cmd);
	if (!(cmd & PCI_COMMAND_INVALIDATE)) {
		dev_dbg(&dev->dev, "enabling Mem-Wr-Inval\n");
		cmd |= PCI_COMMAND_INVALIDATE;
		pci_write_config_word(dev, PCI_COMMAND, cmd);
	}
	return 0;
#endif
}
EXPORT_SYMBOL(pci_set_mwi);

/**
 * pci_try_set_mwi - enables memory-write-invalidate PCI transaction
 * @dev: the PCI device for which MWI is enabled
 *
 * Enables the Memory-Write-Invalidate transaction in %PCI_COMMAND.
 * Callers are not required to check the return value.
 *
 * RETURNS: An appropriate -ERRNO error value on error, or zero for success.
 */
int pci_try_set_mwi(struct pci_dev *dev)
{
#ifdef PCI_DISABLE_MWI
	return 0;
#else
	return pci_set_mwi(dev);
#endif
}
EXPORT_SYMBOL(pci_try_set_mwi);

/**
 * pci_clear_mwi - disables Memory-Write-Invalidate for device dev
 * @dev: the PCI device to disable
 *
 * Disables PCI Memory-Write-Invalidate transaction on the device
 */
void pci_clear_mwi(struct pci_dev *dev)
{
#ifndef PCI_DISABLE_MWI
	u16 cmd;

	pci_read_config_word(dev, PCI_COMMAND, &cmd);
	if (cmd & PCI_COMMAND_INVALIDATE) {
		cmd &= ~PCI_COMMAND_INVALIDATE;
		pci_write_config_word(dev, PCI_COMMAND, cmd);
	}
#endif
}
EXPORT_SYMBOL(pci_clear_mwi);

/**
 * pci_intx - enables/disables PCI INTx for device dev
 * @pdev: the PCI device to operate on
 * @enable: boolean: whether to enable or disable PCI INTx
 *
 * Enables/disables PCI INTx for device dev
 */
void pci_intx(struct pci_dev *pdev, int enable)
{
	u16 pci_command, new;

	pci_read_config_word(pdev, PCI_COMMAND, &pci_command);

	if (enable)
		new = pci_command & ~PCI_COMMAND_INTX_DISABLE;
	else
		new = pci_command | PCI_COMMAND_INTX_DISABLE;

	if (new != pci_command) {
		struct pci_devres *dr;

		pci_write_config_word(pdev, PCI_COMMAND, new);

		dr = find_pci_dr(pdev);
		if (dr && !dr->restore_intx) {
			dr->restore_intx = 1;
			dr->orig_intx = !enable;
		}
	}
}
EXPORT_SYMBOL_GPL(pci_intx);

/**
 * pci_intx_mask_supported - probe for INTx masking support
 * @dev: the PCI device to operate on
 *
 * Check if the device dev support INTx masking via the config space
 * command word.
 */
bool pci_intx_mask_supported(struct pci_dev *dev)
{
	bool mask_supported = false;
	u16 orig, new;

	if (dev->broken_intx_masking)
		return false;

	pci_cfg_access_lock(dev);

	pci_read_config_word(dev, PCI_COMMAND, &orig);
	pci_write_config_word(dev, PCI_COMMAND,
			      orig ^ PCI_COMMAND_INTX_DISABLE);
	pci_read_config_word(dev, PCI_COMMAND, &new);

	/*
	 * There's no way to protect against hardware bugs or detect them
	 * reliably, but as long as we know what the value should be, let's
	 * go ahead and check it.
	 */
	if ((new ^ orig) & ~PCI_COMMAND_INTX_DISABLE) {
		dev_err(&dev->dev, "Command register changed from 0x%x to 0x%x: driver or hardware bug?\n",
			orig, new);
	} else if ((new ^ orig) & PCI_COMMAND_INTX_DISABLE) {
		mask_supported = true;
		pci_write_config_word(dev, PCI_COMMAND, orig);
	}

	pci_cfg_access_unlock(dev);
	return mask_supported;
}
EXPORT_SYMBOL_GPL(pci_intx_mask_supported);

static bool pci_check_and_set_intx_mask(struct pci_dev *dev, bool mask)
{
	struct pci_bus *bus = dev->bus;
	bool mask_updated = true;
	u32 cmd_status_dword;
	u16 origcmd, newcmd;
	unsigned long flags;
	bool irq_pending;

	/*
	 * We do a single dword read to retrieve both command and status.
	 * Document assumptions that make this possible.
	 */
	BUILD_BUG_ON(PCI_COMMAND % 4);
	BUILD_BUG_ON(PCI_COMMAND + 2 != PCI_STATUS);

	raw_spin_lock_irqsave(&pci_lock, flags);

	bus->ops->read(bus, dev->devfn, PCI_COMMAND, 4, &cmd_status_dword);

	irq_pending = (cmd_status_dword >> 16) & PCI_STATUS_INTERRUPT;

	/*
	 * Check interrupt status register to see whether our device
	 * triggered the interrupt (when masking) or the next IRQ is
	 * already pending (when unmasking).
	 */
	if (mask != irq_pending) {
		mask_updated = false;
		goto done;
	}

	origcmd = cmd_status_dword;
	newcmd = origcmd & ~PCI_COMMAND_INTX_DISABLE;
	if (mask)
		newcmd |= PCI_COMMAND_INTX_DISABLE;
	if (newcmd != origcmd)
		bus->ops->write(bus, dev->devfn, PCI_COMMAND, 2, newcmd);

done:
	raw_spin_unlock_irqrestore(&pci_lock, flags);

	return mask_updated;
}

/**
 * pci_check_and_mask_intx - mask INTx on pending interrupt
 * @dev: the PCI device to operate on
 *
 * Check if the device dev has its INTx line asserted, mask it and
 * return true in that case. False is returned if not interrupt was
 * pending.
 */
bool pci_check_and_mask_intx(struct pci_dev *dev)
{
	return pci_check_and_set_intx_mask(dev, true);
}
EXPORT_SYMBOL_GPL(pci_check_and_mask_intx);

/**
 * pci_check_and_unmask_intx - unmask INTx if no interrupt is pending
 * @dev: the PCI device to operate on
 *
 * Check if the device dev has its INTx line asserted, unmask it if not
 * and return true. False is returned and the mask remains active if
 * there was still an interrupt pending.
 */
bool pci_check_and_unmask_intx(struct pci_dev *dev)
{
	return pci_check_and_set_intx_mask(dev, false);
}
EXPORT_SYMBOL_GPL(pci_check_and_unmask_intx);

/**
 * pci_wait_for_pending_transaction - waits for pending transaction
 * @dev: the PCI device to operate on
 *
 * Return 0 if transaction is pending 1 otherwise.
 */
int pci_wait_for_pending_transaction(struct pci_dev *dev)
{
	if (!pci_is_pcie(dev))
		return 1;

	return pci_wait_for_pending(dev, pci_pcie_cap(dev) + PCI_EXP_DEVSTA,
				    PCI_EXP_DEVSTA_TRPND);
}
EXPORT_SYMBOL(pci_wait_for_pending_transaction);

/*
 * We should only need to wait 100ms after FLR, but some devices take longer.
 * Wait for up to 1000ms for config space to return something other than -1.
 * Intel IGD requires this when an LCD panel is attached.  We read the 2nd
 * dword because VFs don't implement the 1st dword.
 */
static void pci_flr_wait(struct pci_dev *dev)
{
	int i = 0;
	u32 id;

	do {
		msleep(100);
		pci_read_config_dword(dev, PCI_COMMAND, &id);
	} while (i++ < 10 && id == ~0);

	if (id == ~0)
		dev_warn(&dev->dev, "Failed to return from FLR\n");
	else if (i > 1)
		dev_info(&dev->dev, "Required additional %dms to return from FLR\n",
			 (i - 1) * 100);
}

static int pcie_flr(struct pci_dev *dev, int probe)
{
	u32 cap;

	pcie_capability_read_dword(dev, PCI_EXP_DEVCAP, &cap);
	if (!(cap & PCI_EXP_DEVCAP_FLR))
		return -ENOTTY;

	if (probe)
		return 0;

	if (!pci_wait_for_pending_transaction(dev))
		dev_err(&dev->dev, "timed out waiting for pending transaction; performing function level reset anyway\n");

	pcie_capability_set_word(dev, PCI_EXP_DEVCTL, PCI_EXP_DEVCTL_BCR_FLR);
	pci_flr_wait(dev);
	return 0;
}

static int pci_af_flr(struct pci_dev *dev, int probe)
{
	int pos;
	u8 cap;

	pos = pci_find_capability(dev, PCI_CAP_ID_AF);
	if (!pos)
		return -ENOTTY;

	pci_read_config_byte(dev, pos + PCI_AF_CAP, &cap);
	if (!(cap & PCI_AF_CAP_TP) || !(cap & PCI_AF_CAP_FLR))
		return -ENOTTY;

	if (probe)
		return 0;

	/*
	 * Wait for Transaction Pending bit to clear.  A word-aligned test
	 * is used, so we use the conrol offset rather than status and shift
	 * the test bit to match.
	 */
	if (!pci_wait_for_pending(dev, pos + PCI_AF_CTRL,
				 PCI_AF_STATUS_TP << 8))
		dev_err(&dev->dev, "timed out waiting for pending transaction; performing AF function level reset anyway\n");

	pci_write_config_byte(dev, pos + PCI_AF_CTRL, PCI_AF_CTRL_FLR);
	pci_flr_wait(dev);
	return 0;
}

/**
 * pci_pm_reset - Put device into PCI_D3 and back into PCI_D0.
 * @dev: Device to reset.
 * @probe: If set, only check if the device can be reset this way.
 *
 * If @dev supports native PCI PM and its PCI_PM_CTRL_NO_SOFT_RESET flag is
 * unset, it will be reinitialized internally when going from PCI_D3hot to
 * PCI_D0.  If that's the case and the device is not in a low-power state
 * already, force it into PCI_D3hot and back to PCI_D0, causing it to be reset.
 *
 * NOTE: This causes the caller to sleep for twice the device power transition
 * cooldown period, which for the D0->D3hot and D3hot->D0 transitions is 10 ms
 * by default (i.e. unless the @dev's d3_delay field has a different value).
 * Moreover, only devices in D0 can be reset by this function.
 */
static int pci_pm_reset(struct pci_dev *dev, int probe)
{
	u16 csr;

	if (!dev->pm_cap || dev->dev_flags & PCI_DEV_FLAGS_NO_PM_RESET)
		return -ENOTTY;

	pci_read_config_word(dev, dev->pm_cap + PCI_PM_CTRL, &csr);
	if (csr & PCI_PM_CTRL_NO_SOFT_RESET)
		return -ENOTTY;

	if (probe)
		return 0;

	if (dev->current_state != PCI_D0)
		return -EINVAL;

	csr &= ~PCI_PM_CTRL_STATE_MASK;
	csr |= PCI_D3hot;
	pci_write_config_word(dev, dev->pm_cap + PCI_PM_CTRL, csr);
	pci_dev_d3_sleep(dev);

	csr &= ~PCI_PM_CTRL_STATE_MASK;
	csr |= PCI_D0;
	pci_write_config_word(dev, dev->pm_cap + PCI_PM_CTRL, csr);
	pci_dev_d3_sleep(dev);

	return 0;
}

void pci_reset_secondary_bus(struct pci_dev *dev)
{
	u16 ctrl;

	pci_read_config_word(dev, PCI_BRIDGE_CONTROL, &ctrl);
	ctrl |= PCI_BRIDGE_CTL_BUS_RESET;
	pci_write_config_word(dev, PCI_BRIDGE_CONTROL, ctrl);
	/*
	 * PCI spec v3.0 7.6.4.2 requires minimum Trst of 1ms.  Double
	 * this to 2ms to ensure that we meet the minimum requirement.
	 */
	msleep(2);

	ctrl &= ~PCI_BRIDGE_CTL_BUS_RESET;
	pci_write_config_word(dev, PCI_BRIDGE_CONTROL, ctrl);

	/*
	 * Trhfa for conventional PCI is 2^25 clock cycles.
	 * Assuming a minimum 33MHz clock this results in a 1s
	 * delay before we can consider subordinate devices to
	 * be re-initialized.  PCIe has some ways to shorten this,
	 * but we don't make use of them yet.
	 */
	ssleep(1);
}

void __weak pcibios_reset_secondary_bus(struct pci_dev *dev)
{
	pci_reset_secondary_bus(dev);
}

/**
 * pci_reset_bridge_secondary_bus - Reset the secondary bus on a PCI bridge.
 * @dev: Bridge device
 *
 * Use the bridge control register to assert reset on the secondary bus.
 * Devices on the secondary bus are left in power-on state.
 */
void pci_reset_bridge_secondary_bus(struct pci_dev *dev)
{
	pcibios_reset_secondary_bus(dev);
}
EXPORT_SYMBOL_GPL(pci_reset_bridge_secondary_bus);

static int pci_parent_bus_reset(struct pci_dev *dev, int probe)
{
	struct pci_dev *pdev;

	if (pci_is_root_bus(dev->bus) || dev->subordinate ||
	    !dev->bus->self || dev->dev_flags & PCI_DEV_FLAGS_NO_BUS_RESET)
		return -ENOTTY;

	list_for_each_entry(pdev, &dev->bus->devices, bus_list)
		if (pdev != dev)
			return -ENOTTY;

	if (probe)
		return 0;

	pci_reset_bridge_secondary_bus(dev->bus->self);

	return 0;
}

static int pci_reset_hotplug_slot(struct hotplug_slot *hotplug, int probe)
{
	int rc = -ENOTTY;

	if (!hotplug || !try_module_get(hotplug->ops->owner))
		return rc;

	if (hotplug->ops->reset_slot)
		rc = hotplug->ops->reset_slot(hotplug, probe);

	module_put(hotplug->ops->owner);

	return rc;
}

static int pci_dev_reset_slot_function(struct pci_dev *dev, int probe)
{
	struct pci_dev *pdev;

	if (dev->subordinate || !dev->slot ||
	    dev->dev_flags & PCI_DEV_FLAGS_NO_BUS_RESET)
		return -ENOTTY;

	list_for_each_entry(pdev, &dev->bus->devices, bus_list)
		if (pdev != dev && pdev->slot == dev->slot)
			return -ENOTTY;

	return pci_reset_hotplug_slot(dev->slot->hotplug, probe);
}

static int __pci_dev_reset(struct pci_dev *dev, int probe)
{
	int rc;

	might_sleep();

	rc = pci_dev_specific_reset(dev, probe);
	if (rc != -ENOTTY)
		goto done;

	rc = pcie_flr(dev, probe);
	if (rc != -ENOTTY)
		goto done;

	rc = pci_af_flr(dev, probe);
	if (rc != -ENOTTY)
		goto done;

	rc = pci_pm_reset(dev, probe);
	if (rc != -ENOTTY)
		goto done;

	rc = pci_dev_reset_slot_function(dev, probe);
	if (rc != -ENOTTY)
		goto done;

	rc = pci_parent_bus_reset(dev, probe);
done:
	return rc;
}

static void pci_dev_lock(struct pci_dev *dev)
{
	pci_cfg_access_lock(dev);
	/* block PM suspend, driver probe, etc. */
	device_lock(&dev->dev);
}

/* Return 1 on successful lock, 0 on contention */
static int pci_dev_trylock(struct pci_dev *dev)
{
	if (pci_cfg_access_trylock(dev)) {
		if (device_trylock(&dev->dev))
			return 1;
		pci_cfg_access_unlock(dev);
	}

	return 0;
}

static void pci_dev_unlock(struct pci_dev *dev)
{
	device_unlock(&dev->dev);
	pci_cfg_access_unlock(dev);
}

/**
 * pci_reset_notify - notify device driver of reset
 * @dev: device to be notified of reset
 * @prepare: 'true' if device is about to be reset; 'false' if reset attempt
 *           completed
 *
 * Must be called prior to device access being disabled and after device
 * access is restored.
 */
static void pci_reset_notify(struct pci_dev *dev, bool prepare)
{
	const struct pci_error_handlers *err_handler =
			dev->driver ? dev->driver->err_handler : NULL;
	if (err_handler && err_handler->reset_notify)
		err_handler->reset_notify(dev, prepare);
}

static void pci_dev_save_and_disable(struct pci_dev *dev)
{
	pci_reset_notify(dev, true);

	/*
	 * Wake-up device prior to save.  PM registers default to D0 after
	 * reset and a simple register restore doesn't reliably return
	 * to a non-D0 state anyway.
	 */
	pci_set_power_state(dev, PCI_D0);

	pci_save_state(dev);
	/*
	 * Disable the device by clearing the Command register, except for
	 * INTx-disable which is set.  This not only disables MMIO and I/O port
	 * BARs, but also prevents the device from being Bus Master, preventing
	 * DMA from the device including MSI/MSI-X interrupts.  For PCI 2.3
	 * compliant devices, INTx-disable prevents legacy interrupts.
	 */
	pci_write_config_word(dev, PCI_COMMAND, PCI_COMMAND_INTX_DISABLE);
}

static void pci_dev_restore(struct pci_dev *dev)
{
	pci_restore_state(dev);
	pci_reset_notify(dev, false);
}

static int pci_dev_reset(struct pci_dev *dev, int probe)
{
	int rc;

	if (!probe)
		pci_dev_lock(dev);

	rc = __pci_dev_reset(dev, probe);

	if (!probe)
		pci_dev_unlock(dev);

	return rc;
}

/**
 * __pci_reset_function - reset a PCI device function
 * @dev: PCI device to reset
 *
 * Some devices allow an individual function to be reset without affecting
 * other functions in the same device.  The PCI device must be responsive
 * to PCI config space in order to use this function.
 *
 * The device function is presumed to be unused when this function is called.
 * Resetting the device will make the contents of PCI configuration space
 * random, so any caller of this must be prepared to reinitialise the
 * device including MSI, bus mastering, BARs, decoding IO and memory spaces,
 * etc.
 *
 * Returns 0 if the device function was successfully reset or negative if the
 * device doesn't support resetting a single function.
 */
int __pci_reset_function(struct pci_dev *dev)
{
	return pci_dev_reset(dev, 0);
}
EXPORT_SYMBOL_GPL(__pci_reset_function);

/**
 * __pci_reset_function_locked - reset a PCI device function while holding
 * the @dev mutex lock.
 * @dev: PCI device to reset
 *
 * Some devices allow an individual function to be reset without affecting
 * other functions in the same device.  The PCI device must be responsive
 * to PCI config space in order to use this function.
 *
 * The device function is presumed to be unused and the caller is holding
 * the device mutex lock when this function is called.
 * Resetting the device will make the contents of PCI configuration space
 * random, so any caller of this must be prepared to reinitialise the
 * device including MSI, bus mastering, BARs, decoding IO and memory spaces,
 * etc.
 *
 * Returns 0 if the device function was successfully reset or negative if the
 * device doesn't support resetting a single function.
 */
int __pci_reset_function_locked(struct pci_dev *dev)
{
	return __pci_dev_reset(dev, 0);
}
EXPORT_SYMBOL_GPL(__pci_reset_function_locked);

/**
 * pci_probe_reset_function - check whether the device can be safely reset
 * @dev: PCI device to reset
 *
 * Some devices allow an individual function to be reset without affecting
 * other functions in the same device.  The PCI device must be responsive
 * to PCI config space in order to use this function.
 *
 * Returns 0 if the device function can be reset or negative if the
 * device doesn't support resetting a single function.
 */
int pci_probe_reset_function(struct pci_dev *dev)
{
	return pci_dev_reset(dev, 1);
}

/**
 * pci_reset_function - quiesce and reset a PCI device function
 * @dev: PCI device to reset
 *
 * Some devices allow an individual function to be reset without affecting
 * other functions in the same device.  The PCI device must be responsive
 * to PCI config space in order to use this function.
 *
 * This function does not just reset the PCI portion of a device, but
 * clears all the state associated with the device.  This function differs
 * from __pci_reset_function in that it saves and restores device state
 * over the reset.
 *
 * Returns 0 if the device function was successfully reset or negative if the
 * device doesn't support resetting a single function.
 */
int pci_reset_function(struct pci_dev *dev)
{
	int rc;

	rc = pci_dev_reset(dev, 1);
	if (rc)
		return rc;

	pci_dev_save_and_disable(dev);

	rc = pci_dev_reset(dev, 0);

	pci_dev_restore(dev);

	return rc;
}
EXPORT_SYMBOL_GPL(pci_reset_function);

/**
 * pci_try_reset_function - quiesce and reset a PCI device function
 * @dev: PCI device to reset
 *
 * Same as above, except return -EAGAIN if unable to lock device.
 */
int pci_try_reset_function(struct pci_dev *dev)
{
	int rc;

	rc = pci_dev_reset(dev, 1);
	if (rc)
		return rc;

	pci_dev_save_and_disable(dev);

	if (pci_dev_trylock(dev)) {
		rc = __pci_dev_reset(dev, 0);
		pci_dev_unlock(dev);
	} else
		rc = -EAGAIN;

	pci_dev_restore(dev);

	return rc;
}
EXPORT_SYMBOL_GPL(pci_try_reset_function);

/* Do any devices on or below this bus prevent a bus reset? */
static bool pci_bus_resetable(struct pci_bus *bus)
{
	struct pci_dev *dev;

	list_for_each_entry(dev, &bus->devices, bus_list) {
		if (dev->dev_flags & PCI_DEV_FLAGS_NO_BUS_RESET ||
		    (dev->subordinate && !pci_bus_resetable(dev->subordinate)))
			return false;
	}

	return true;
}

/* Lock devices from the top of the tree down */
static void pci_bus_lock(struct pci_bus *bus)
{
	struct pci_dev *dev;

	list_for_each_entry(dev, &bus->devices, bus_list) {
		pci_dev_lock(dev);
		if (dev->subordinate)
			pci_bus_lock(dev->subordinate);
	}
}

/* Unlock devices from the bottom of the tree up */
static void pci_bus_unlock(struct pci_bus *bus)
{
	struct pci_dev *dev;

	list_for_each_entry(dev, &bus->devices, bus_list) {
		if (dev->subordinate)
			pci_bus_unlock(dev->subordinate);
		pci_dev_unlock(dev);
	}
}

/* Return 1 on successful lock, 0 on contention */
static int pci_bus_trylock(struct pci_bus *bus)
{
	struct pci_dev *dev;

	list_for_each_entry(dev, &bus->devices, bus_list) {
		if (!pci_dev_trylock(dev))
			goto unlock;
		if (dev->subordinate) {
			if (!pci_bus_trylock(dev->subordinate)) {
				pci_dev_unlock(dev);
				goto unlock;
			}
		}
	}
	return 1;

unlock:
	list_for_each_entry_continue_reverse(dev, &bus->devices, bus_list) {
		if (dev->subordinate)
			pci_bus_unlock(dev->subordinate);
		pci_dev_unlock(dev);
	}
	return 0;
}

/* Do any devices on or below this slot prevent a bus reset? */
static bool pci_slot_resetable(struct pci_slot *slot)
{
	struct pci_dev *dev;

	list_for_each_entry(dev, &slot->bus->devices, bus_list) {
		if (!dev->slot || dev->slot != slot)
			continue;
		if (dev->dev_flags & PCI_DEV_FLAGS_NO_BUS_RESET ||
		    (dev->subordinate && !pci_bus_resetable(dev->subordinate)))
			return false;
	}

	return true;
}

/* Lock devices from the top of the tree down */
static void pci_slot_lock(struct pci_slot *slot)
{
	struct pci_dev *dev;

	list_for_each_entry(dev, &slot->bus->devices, bus_list) {
		if (!dev->slot || dev->slot != slot)
			continue;
		pci_dev_lock(dev);
		if (dev->subordinate)
			pci_bus_lock(dev->subordinate);
	}
}

/* Unlock devices from the bottom of the tree up */
static void pci_slot_unlock(struct pci_slot *slot)
{
	struct pci_dev *dev;

	list_for_each_entry(dev, &slot->bus->devices, bus_list) {
		if (!dev->slot || dev->slot != slot)
			continue;
		if (dev->subordinate)
			pci_bus_unlock(dev->subordinate);
		pci_dev_unlock(dev);
	}
}

/* Return 1 on successful lock, 0 on contention */
static int pci_slot_trylock(struct pci_slot *slot)
{
	struct pci_dev *dev;

	list_for_each_entry(dev, &slot->bus->devices, bus_list) {
		if (!dev->slot || dev->slot != slot)
			continue;
		if (!pci_dev_trylock(dev))
			goto unlock;
		if (dev->subordinate) {
			if (!pci_bus_trylock(dev->subordinate)) {
				pci_dev_unlock(dev);
				goto unlock;
			}
		}
	}
	return 1;

unlock:
	list_for_each_entry_continue_reverse(dev,
					     &slot->bus->devices, bus_list) {
		if (!dev->slot || dev->slot != slot)
			continue;
		if (dev->subordinate)
			pci_bus_unlock(dev->subordinate);
		pci_dev_unlock(dev);
	}
	return 0;
}

/* Save and disable devices from the top of the tree down */
static void pci_bus_save_and_disable(struct pci_bus *bus)
{
	struct pci_dev *dev;

	list_for_each_entry(dev, &bus->devices, bus_list) {
		pci_dev_save_and_disable(dev);
		if (dev->subordinate)
			pci_bus_save_and_disable(dev->subordinate);
	}
}

/*
 * Restore devices from top of the tree down - parent bridges need to be
 * restored before we can get to subordinate devices.
 */
static void pci_bus_restore(struct pci_bus *bus)
{
	struct pci_dev *dev;

	list_for_each_entry(dev, &bus->devices, bus_list) {
		pci_dev_restore(dev);
		if (dev->subordinate)
			pci_bus_restore(dev->subordinate);
	}
}

/* Save and disable devices from the top of the tree down */
static void pci_slot_save_and_disable(struct pci_slot *slot)
{
	struct pci_dev *dev;

	list_for_each_entry(dev, &slot->bus->devices, bus_list) {
		if (!dev->slot || dev->slot != slot)
			continue;
		pci_dev_save_and_disable(dev);
		if (dev->subordinate)
			pci_bus_save_and_disable(dev->subordinate);
	}
}

/*
 * Restore devices from top of the tree down - parent bridges need to be
 * restored before we can get to subordinate devices.
 */
static void pci_slot_restore(struct pci_slot *slot)
{
	struct pci_dev *dev;

	list_for_each_entry(dev, &slot->bus->devices, bus_list) {
		if (!dev->slot || dev->slot != slot)
			continue;
		pci_dev_restore(dev);
		if (dev->subordinate)
			pci_bus_restore(dev->subordinate);
	}
}

static int pci_slot_reset(struct pci_slot *slot, int probe)
{
	int rc;

	if (!slot || !pci_slot_resetable(slot))
		return -ENOTTY;

	if (!probe)
		pci_slot_lock(slot);

	might_sleep();

	rc = pci_reset_hotplug_slot(slot->hotplug, probe);

	if (!probe)
		pci_slot_unlock(slot);

	return rc;
}

/**
 * pci_probe_reset_slot - probe whether a PCI slot can be reset
 * @slot: PCI slot to probe
 *
 * Return 0 if slot can be reset, negative if a slot reset is not supported.
 */
int pci_probe_reset_slot(struct pci_slot *slot)
{
	return pci_slot_reset(slot, 1);
}
EXPORT_SYMBOL_GPL(pci_probe_reset_slot);

/**
 * pci_reset_slot - reset a PCI slot
 * @slot: PCI slot to reset
 *
 * A PCI bus may host multiple slots, each slot may support a reset mechanism
 * independent of other slots.  For instance, some slots may support slot power
 * control.  In the case of a 1:1 bus to slot architecture, this function may
 * wrap the bus reset to avoid spurious slot related events such as hotplug.
 * Generally a slot reset should be attempted before a bus reset.  All of the
 * function of the slot and any subordinate buses behind the slot are reset
 * through this function.  PCI config space of all devices in the slot and
 * behind the slot is saved before and restored after reset.
 *
 * Return 0 on success, non-zero on error.
 */
int pci_reset_slot(struct pci_slot *slot)
{
	int rc;

	rc = pci_slot_reset(slot, 1);
	if (rc)
		return rc;

	pci_slot_save_and_disable(slot);

	rc = pci_slot_reset(slot, 0);

	pci_slot_restore(slot);

	return rc;
}
EXPORT_SYMBOL_GPL(pci_reset_slot);

/**
 * pci_try_reset_slot - Try to reset a PCI slot
 * @slot: PCI slot to reset
 *
 * Same as above except return -EAGAIN if the slot cannot be locked
 */
int pci_try_reset_slot(struct pci_slot *slot)
{
	int rc;

	rc = pci_slot_reset(slot, 1);
	if (rc)
		return rc;

	pci_slot_save_and_disable(slot);

	if (pci_slot_trylock(slot)) {
		might_sleep();
		rc = pci_reset_hotplug_slot(slot->hotplug, 0);
		pci_slot_unlock(slot);
	} else
		rc = -EAGAIN;

	pci_slot_restore(slot);

	return rc;
}
EXPORT_SYMBOL_GPL(pci_try_reset_slot);

static int pci_bus_reset(struct pci_bus *bus, int probe)
{
	if (!bus->self || !pci_bus_resetable(bus))
		return -ENOTTY;

	if (probe)
		return 0;

	pci_bus_lock(bus);

	might_sleep();

	pci_reset_bridge_secondary_bus(bus->self);

	pci_bus_unlock(bus);

	return 0;
}

/**
 * pci_probe_reset_bus - probe whether a PCI bus can be reset
 * @bus: PCI bus to probe
 *
 * Return 0 if bus can be reset, negative if a bus reset is not supported.
 */
int pci_probe_reset_bus(struct pci_bus *bus)
{
	return pci_bus_reset(bus, 1);
}
EXPORT_SYMBOL_GPL(pci_probe_reset_bus);

/**
 * pci_reset_bus - reset a PCI bus
 * @bus: top level PCI bus to reset
 *
 * Do a bus reset on the given bus and any subordinate buses, saving
 * and restoring state of all devices.
 *
 * Return 0 on success, non-zero on error.
 */
int pci_reset_bus(struct pci_bus *bus)
{
	int rc;

	rc = pci_bus_reset(bus, 1);
	if (rc)
		return rc;

	pci_bus_save_and_disable(bus);

	rc = pci_bus_reset(bus, 0);

	pci_bus_restore(bus);

	return rc;
}
EXPORT_SYMBOL_GPL(pci_reset_bus);

/**
 * pci_try_reset_bus - Try to reset a PCI bus
 * @bus: top level PCI bus to reset
 *
 * Same as above except return -EAGAIN if the bus cannot be locked
 */
int pci_try_reset_bus(struct pci_bus *bus)
{
	int rc;

	rc = pci_bus_reset(bus, 1);
	if (rc)
		return rc;

	pci_bus_save_and_disable(bus);

	if (pci_bus_trylock(bus)) {
		might_sleep();
		pci_reset_bridge_secondary_bus(bus->self);
		pci_bus_unlock(bus);
	} else
		rc = -EAGAIN;

	pci_bus_restore(bus);

	return rc;
}
EXPORT_SYMBOL_GPL(pci_try_reset_bus);

/**
 * pcix_get_max_mmrbc - get PCI-X maximum designed memory read byte count
 * @dev: PCI device to query
 *
 * Returns mmrbc: maximum designed memory read count in bytes
 *    or appropriate error value.
 */
int pcix_get_max_mmrbc(struct pci_dev *dev)
{
	int cap;
	u32 stat;

	cap = pci_find_capability(dev, PCI_CAP_ID_PCIX);
	if (!cap)
		return -EINVAL;

	if (pci_read_config_dword(dev, cap + PCI_X_STATUS, &stat))
		return -EINVAL;

	return 512 << ((stat & PCI_X_STATUS_MAX_READ) >> 21);
}
EXPORT_SYMBOL(pcix_get_max_mmrbc);

/**
 * pcix_get_mmrbc - get PCI-X maximum memory read byte count
 * @dev: PCI device to query
 *
 * Returns mmrbc: maximum memory read count in bytes
 *    or appropriate error value.
 */
int pcix_get_mmrbc(struct pci_dev *dev)
{
	int cap;
	u16 cmd;

	cap = pci_find_capability(dev, PCI_CAP_ID_PCIX);
	if (!cap)
		return -EINVAL;

	if (pci_read_config_word(dev, cap + PCI_X_CMD, &cmd))
		return -EINVAL;

	return 512 << ((cmd & PCI_X_CMD_MAX_READ) >> 2);
}
EXPORT_SYMBOL(pcix_get_mmrbc);

/**
 * pcix_set_mmrbc - set PCI-X maximum memory read byte count
 * @dev: PCI device to query
 * @mmrbc: maximum memory read count in bytes
 *    valid values are 512, 1024, 2048, 4096
 *
 * If possible sets maximum memory read byte count, some bridges have erratas
 * that prevent this.
 */
int pcix_set_mmrbc(struct pci_dev *dev, int mmrbc)
{
	int cap;
	u32 stat, v, o;
	u16 cmd;

	if (mmrbc < 512 || mmrbc > 4096 || !is_power_of_2(mmrbc))
		return -EINVAL;

	v = ffs(mmrbc) - 10;

	cap = pci_find_capability(dev, PCI_CAP_ID_PCIX);
	if (!cap)
		return -EINVAL;

	if (pci_read_config_dword(dev, cap + PCI_X_STATUS, &stat))
		return -EINVAL;

	if (v > (stat & PCI_X_STATUS_MAX_READ) >> 21)
		return -E2BIG;

	if (pci_read_config_word(dev, cap + PCI_X_CMD, &cmd))
		return -EINVAL;

	o = (cmd & PCI_X_CMD_MAX_READ) >> 2;
	if (o != v) {
		if (v > o && (dev->bus->bus_flags & PCI_BUS_FLAGS_NO_MMRBC))
			return -EIO;

		cmd &= ~PCI_X_CMD_MAX_READ;
		cmd |= v << 2;
		if (pci_write_config_word(dev, cap + PCI_X_CMD, cmd))
			return -EIO;
	}
	return 0;
}
EXPORT_SYMBOL(pcix_set_mmrbc);

/**
 * pcie_get_readrq - get PCI Express read request size
 * @dev: PCI device to query
 *
 * Returns maximum memory read request in bytes
 *    or appropriate error value.
 */
int pcie_get_readrq(struct pci_dev *dev)
{
	u16 ctl;

	pcie_capability_read_word(dev, PCI_EXP_DEVCTL, &ctl);

	return 128 << ((ctl & PCI_EXP_DEVCTL_READRQ) >> 12);
}
EXPORT_SYMBOL(pcie_get_readrq);

/**
 * pcie_set_readrq - set PCI Express maximum memory read request
 * @dev: PCI device to query
 * @rq: maximum memory read count in bytes
 *    valid values are 128, 256, 512, 1024, 2048, 4096
 *
 * If possible sets maximum memory read request in bytes
 */
int pcie_set_readrq(struct pci_dev *dev, int rq)
{
	u16 v;

	if (rq < 128 || rq > 4096 || !is_power_of_2(rq))
		return -EINVAL;

	/*
	 * If using the "performance" PCIe config, we clamp the
	 * read rq size to the max packet size to prevent the
	 * host bridge generating requests larger than we can
	 * cope with
	 */
	if (pcie_bus_config == PCIE_BUS_PERFORMANCE) {
		int mps = pcie_get_mps(dev);

		if (mps < rq)
			rq = mps;
	}

	v = (ffs(rq) - 8) << 12;

	return pcie_capability_clear_and_set_word(dev, PCI_EXP_DEVCTL,
						  PCI_EXP_DEVCTL_READRQ, v);
}
EXPORT_SYMBOL(pcie_set_readrq);

/**
 * pcie_get_mps - get PCI Express maximum payload size
 * @dev: PCI device to query
 *
 * Returns maximum payload size in bytes
 */
int pcie_get_mps(struct pci_dev *dev)
{
	u16 ctl;

	pcie_capability_read_word(dev, PCI_EXP_DEVCTL, &ctl);

	return 128 << ((ctl & PCI_EXP_DEVCTL_PAYLOAD) >> 5);
}
EXPORT_SYMBOL(pcie_get_mps);

/**
 * pcie_set_mps - set PCI Express maximum payload size
 * @dev: PCI device to query
 * @mps: maximum payload size in bytes
 *    valid values are 128, 256, 512, 1024, 2048, 4096
 *
 * If possible sets maximum payload size
 */
int pcie_set_mps(struct pci_dev *dev, int mps)
{
	u16 v;

	if (mps < 128 || mps > 4096 || !is_power_of_2(mps))
		return -EINVAL;

	v = ffs(mps) - 8;
	if (v > dev->pcie_mpss)
		return -EINVAL;
	v <<= 5;

	return pcie_capability_clear_and_set_word(dev, PCI_EXP_DEVCTL,
						  PCI_EXP_DEVCTL_PAYLOAD, v);
}
EXPORT_SYMBOL(pcie_set_mps);

/**
 * pcie_get_minimum_link - determine minimum link settings of a PCI device
 * @dev: PCI device to query
 * @speed: storage for minimum speed
 * @width: storage for minimum width
 *
 * This function will walk up the PCI device chain and determine the minimum
 * link width and speed of the device.
 */
int pcie_get_minimum_link(struct pci_dev *dev, enum pci_bus_speed *speed,
			  enum pcie_link_width *width)
{
	int ret;

	*speed = PCI_SPEED_UNKNOWN;
	*width = PCIE_LNK_WIDTH_UNKNOWN;

	while (dev) {
		u16 lnksta;
		enum pci_bus_speed next_speed;
		enum pcie_link_width next_width;

		ret = pcie_capability_read_word(dev, PCI_EXP_LNKSTA, &lnksta);
		if (ret)
			return ret;

		next_speed = pcie_link_speed[lnksta & PCI_EXP_LNKSTA_CLS];
		next_width = (lnksta & PCI_EXP_LNKSTA_NLW) >>
			PCI_EXP_LNKSTA_NLW_SHIFT;

		if (next_speed < *speed)
			*speed = next_speed;

		if (next_width < *width)
			*width = next_width;

		dev = dev->bus->self;
	}

	return 0;
}
EXPORT_SYMBOL(pcie_get_minimum_link);

/**
 * pci_select_bars - Make BAR mask from the type of resource
 * @dev: the PCI device for which BAR mask is made
 * @flags: resource type mask to be selected
 *
 * This helper routine makes bar mask from the type of resource.
 */
int pci_select_bars(struct pci_dev *dev, unsigned long flags)
{
	int i, bars = 0;
	for (i = 0; i < PCI_NUM_RESOURCES; i++)
		if (pci_resource_flags(dev, i) & flags)
			bars |= (1 << i);
	return bars;
}
EXPORT_SYMBOL(pci_select_bars);

/**
 * pci_resource_bar - get position of the BAR associated with a resource
 * @dev: the PCI device
 * @resno: the resource number
 * @type: the BAR type to be filled in
 *
 * Returns BAR position in config space, or 0 if the BAR is invalid.
 */
int pci_resource_bar(struct pci_dev *dev, int resno, enum pci_bar_type *type)
{
	int reg;

	if (resno < PCI_ROM_RESOURCE) {
		*type = pci_bar_unknown;
		return PCI_BASE_ADDRESS_0 + 4 * resno;
	} else if (resno == PCI_ROM_RESOURCE) {
		*type = pci_bar_mem32;
		return dev->rom_base_reg;
	} else if (resno < PCI_BRIDGE_RESOURCES) {
		/* device specific resource */
		*type = pci_bar_unknown;
		reg = pci_iov_resource_bar(dev, resno);
		if (reg)
			return reg;
	}

	dev_err(&dev->dev, "BAR %d: invalid resource\n", resno);
	return 0;
}

/* Some architectures require additional programming to enable VGA */
static arch_set_vga_state_t arch_set_vga_state;

void __init pci_register_set_vga_state(arch_set_vga_state_t func)
{
	arch_set_vga_state = func;	/* NULL disables */
}

static int pci_set_vga_state_arch(struct pci_dev *dev, bool decode,
				  unsigned int command_bits, u32 flags)
{
	if (arch_set_vga_state)
		return arch_set_vga_state(dev, decode, command_bits,
						flags);
	return 0;
}

/**
 * pci_set_vga_state - set VGA decode state on device and parents if requested
 * @dev: the PCI device
 * @decode: true = enable decoding, false = disable decoding
 * @command_bits: PCI_COMMAND_IO and/or PCI_COMMAND_MEMORY
 * @flags: traverse ancestors and change bridges
 * CHANGE_BRIDGE_ONLY / CHANGE_BRIDGE
 */
int pci_set_vga_state(struct pci_dev *dev, bool decode,
		      unsigned int command_bits, u32 flags)
{
	struct pci_bus *bus;
	struct pci_dev *bridge;
	u16 cmd;
	int rc;

	WARN_ON((flags & PCI_VGA_STATE_CHANGE_DECODES) && (command_bits & ~(PCI_COMMAND_IO|PCI_COMMAND_MEMORY)));

	/* ARCH specific VGA enables */
	rc = pci_set_vga_state_arch(dev, decode, command_bits, flags);
	if (rc)
		return rc;

	if (flags & PCI_VGA_STATE_CHANGE_DECODES) {
		pci_read_config_word(dev, PCI_COMMAND, &cmd);
		if (decode == true)
			cmd |= command_bits;
		else
			cmd &= ~command_bits;
		pci_write_config_word(dev, PCI_COMMAND, cmd);
	}

	if (!(flags & PCI_VGA_STATE_CHANGE_BRIDGE))
		return 0;

	bus = dev->bus;
	while (bus) {
		bridge = bus->self;
		if (bridge) {
			pci_read_config_word(bridge, PCI_BRIDGE_CONTROL,
					     &cmd);
			if (decode == true)
				cmd |= PCI_BRIDGE_CTL_VGA;
			else
				cmd &= ~PCI_BRIDGE_CTL_VGA;
			pci_write_config_word(bridge, PCI_BRIDGE_CONTROL,
					      cmd);
		}
		bus = bus->parent;
	}
	return 0;
}

/**
 * pci_add_dma_alias - Add a DMA devfn alias for a device
 * @dev: the PCI device for which alias is added
 * @devfn: alias slot and function
 *
 * This helper encodes 8-bit devfn as bit number in dma_alias_mask.
 * It should be called early, preferably as PCI fixup header quirk.
 */
void pci_add_dma_alias(struct pci_dev *dev, u8 devfn)
{
	if (!dev->dma_alias_mask)
		dev->dma_alias_mask = kcalloc(BITS_TO_LONGS(U8_MAX),
					      sizeof(long), GFP_KERNEL);
	if (!dev->dma_alias_mask) {
		dev_warn(&dev->dev, "Unable to allocate DMA alias mask\n");
		return;
	}

	set_bit(devfn, dev->dma_alias_mask);
	dev_info(&dev->dev, "Enabling fixed DMA alias to %02x.%d\n",
		 PCI_SLOT(devfn), PCI_FUNC(devfn));
}

bool pci_devs_are_dma_aliases(struct pci_dev *dev1, struct pci_dev *dev2)
{
	return (dev1->dma_alias_mask &&
		test_bit(dev2->devfn, dev1->dma_alias_mask)) ||
	       (dev2->dma_alias_mask &&
		test_bit(dev1->devfn, dev2->dma_alias_mask));
}

bool pci_device_is_present(struct pci_dev *pdev)
{
	u32 v;

	return pci_bus_read_dev_vendor_id(pdev->bus, pdev->devfn, &v, 0);
}
EXPORT_SYMBOL_GPL(pci_device_is_present);

void pci_ignore_hotplug(struct pci_dev *dev)
{
	struct pci_dev *bridge = dev->bus->self;

	dev->ignore_hotplug = 1;
	/* Propagate the "ignore hotplug" setting to the parent bridge. */
	if (bridge)
		bridge->ignore_hotplug = 1;
}
EXPORT_SYMBOL_GPL(pci_ignore_hotplug);

#define RESOURCE_ALIGNMENT_PARAM_SIZE COMMAND_LINE_SIZE
static char resource_alignment_param[RESOURCE_ALIGNMENT_PARAM_SIZE] = {0};
static DEFINE_SPINLOCK(resource_alignment_lock);

/**
 * pci_specified_resource_alignment - get resource alignment specified by user.
 * @dev: the PCI device to get
 * @resize: whether or not to change resources' size when reassigning alignment
 *
 * RETURNS: Resource alignment if it is specified.
 *          Zero if it is not specified.
 */
static resource_size_t pci_specified_resource_alignment(struct pci_dev *dev,
		bool *resize)
{
	int seg, bus, slot, func, align_order, count;
	unsigned short vendor, device, subsystem_vendor, subsystem_device;
	resource_size_t align = 0;
	char *p;

#ifdef PCIBIOS_DEFAULT_ALIGNMENT
	align = PCIBIOS_DEFAULT_ALIGNMENT;
	*resize = false;
#endif
	spin_lock(&resource_alignment_lock);
	p = resource_alignment_param;
	if (pci_has_flag(PCI_PROBE_ONLY)) {
		if (*p)
			pr_info_once("PCI: resource_alignment ignored with PCI_PROBE_ONLY\n");
		spin_unlock(&resource_alignment_lock);
		return 0;
	}

	while (*p) {
		count = 0;
		if (sscanf(p, "%d%n", &align_order, &count) == 1 &&
							p[count] == '@') {
			p += count + 1;
		} else {
			align_order = -1;
		}
		if (strncmp(p, "pci:", 4) == 0) {
			/* PCI vendor/device (subvendor/subdevice) ids are specified */
			p += 4;
			if (sscanf(p, "%hx:%hx:%hx:%hx%n",
				&vendor, &device, &subsystem_vendor, &subsystem_device, &count) != 4) {
				if (sscanf(p, "%hx:%hx%n", &vendor, &device, &count) != 2) {
					printk(KERN_ERR "PCI: Can't parse resource_alignment parameter: pci:%s\n",
						p);
					break;
				}
				subsystem_vendor = subsystem_device = 0;
			}
			p += count;
			if ((!vendor || (vendor == dev->vendor)) &&
				(!device || (device == dev->device)) &&
				(!subsystem_vendor || (subsystem_vendor == dev->subsystem_vendor)) &&
				(!subsystem_device || (subsystem_device == dev->subsystem_device))) {
				if (align_order == -1)
					align = PAGE_SIZE;
				else
					align = 1 << align_order;
				/* Found */
				break;
			}
		}
<<<<<<< HEAD
		p += count;
		if (!strncmp(p, ":noresize", 9)) {
			*resize = false;
			p += 9;
		} else
			*resize = true;
		if (seg == pci_domain_nr(dev->bus) &&
			bus == dev->bus->number &&
			slot == PCI_SLOT(dev->devfn) &&
			func == PCI_FUNC(dev->devfn)) {
			if (align_order == -1)
				align = PAGE_SIZE;
			else
				align = 1 << align_order;
			/* Found */
			break;
=======
		else {
			if (sscanf(p, "%x:%x:%x.%x%n",
				&seg, &bus, &slot, &func, &count) != 4) {
				seg = 0;
				if (sscanf(p, "%x:%x.%x%n",
						&bus, &slot, &func, &count) != 3) {
					/* Invalid format */
					printk(KERN_ERR "PCI: Can't parse resource_alignment parameter: %s\n",
						p);
					break;
				}
			}
			p += count;
			if (seg == pci_domain_nr(dev->bus) &&
				bus == dev->bus->number &&
				slot == PCI_SLOT(dev->devfn) &&
				func == PCI_FUNC(dev->devfn)) {
				if (align_order == -1)
					align = PAGE_SIZE;
				else
					align = 1 << align_order;
				/* Found */
				break;
			}
>>>>>>> c8d2bc9b
		}
		if (*p != ';' && *p != ',') {
			/* End of param or invalid format */
			break;
		}
		p++;
	}
	spin_unlock(&resource_alignment_lock);
	return align;
}

/*
 * This function disables memory decoding and releases memory resources
 * of the device specified by kernel's boot parameter 'pci=resource_alignment='.
 * It also rounds up size to specified alignment.
 * Later on, the kernel will assign page-aligned memory resource back
 * to the device.
 */
void pci_reassigndev_resource_alignment(struct pci_dev *dev)
{
	int i;
	struct resource *r;
	bool resize = true;
	resource_size_t align, size;

	/*
	 * VF BARs are RO zero according to SR-IOV spec 3.4.1.11. Their
	 * resources would be allocated when we enable them and not be
	 * re-allocated any more. So we should never try to reassign
	 * VF's alignment here.
	 */
	if (dev->is_virtfn)
		return;

	/* check if specified PCI is target device to reassign */
	align = pci_specified_resource_alignment(dev, &resize);
	if (!align)
		return;

	if (dev->hdr_type == PCI_HEADER_TYPE_NORMAL &&
	    (dev->class >> 8) == PCI_CLASS_BRIDGE_HOST) {
		dev_warn(&dev->dev,
			"Can't reassign resources to host bridge.\n");
		return;
	}

	dev_info(&dev->dev, "Releasing memory resources.\n");
	for (i = 0; i < PCI_BRIDGE_RESOURCES; i++) {
		r = &dev->resource[i];
		if (!(r->flags & IORESOURCE_MEM))
			continue;
		if (r->flags & IORESOURCE_PCI_FIXED) {
			dev_info(&dev->dev, "No alignment for fixed BAR%d: %pR\n",
				i, r);
			continue;
		}

		size = resource_size(r);
		if (resize) {
			if (size < align) {
				size = align;
				dev_info(&dev->dev,
					"Rounding up size of resource #%d to %#llx.\n",
					i, (unsigned long long)size);
			}
			r->flags |= IORESOURCE_UNSET;
			r->end = size - 1;
			r->start = 0;
		} else {
			r->flags &= ~IORESOURCE_SIZEALIGN;
			r->flags |= IORESOURCE_STARTALIGN | IORESOURCE_UNSET;
			r->start = max(align, size);
			r->end = r->start + size - 1;
		}
	}
	/* Need to disable bridge's resource window,
	 * to enable the kernel to reassign new resource
	 * window later on.
	 */
	if (dev->hdr_type == PCI_HEADER_TYPE_BRIDGE &&
	    (dev->class >> 8) == PCI_CLASS_BRIDGE_PCI) {
		for (i = PCI_BRIDGE_RESOURCES; i < PCI_NUM_RESOURCES; i++) {
			r = &dev->resource[i];
			if (!(r->flags & IORESOURCE_MEM))
				continue;
			r->flags |= IORESOURCE_UNSET;
			r->end = resource_size(r) - 1;
			r->start = 0;
		}
		pci_disable_bridge_window(dev);
	}
}

static ssize_t pci_set_resource_alignment_param(const char *buf, size_t count)
{
	if (count > RESOURCE_ALIGNMENT_PARAM_SIZE - 1)
		count = RESOURCE_ALIGNMENT_PARAM_SIZE - 1;
	spin_lock(&resource_alignment_lock);
	strncpy(resource_alignment_param, buf, count);
	resource_alignment_param[count] = '\0';
	spin_unlock(&resource_alignment_lock);
	return count;
}

static ssize_t pci_get_resource_alignment_param(char *buf, size_t size)
{
	size_t count;
	spin_lock(&resource_alignment_lock);
	count = snprintf(buf, size, "%s", resource_alignment_param);
	spin_unlock(&resource_alignment_lock);
	return count;
}

static ssize_t pci_resource_alignment_show(struct bus_type *bus, char *buf)
{
	return pci_get_resource_alignment_param(buf, PAGE_SIZE);
}

static ssize_t pci_resource_alignment_store(struct bus_type *bus,
					const char *buf, size_t count)
{
	return pci_set_resource_alignment_param(buf, count);
}

static BUS_ATTR(resource_alignment, 0644, pci_resource_alignment_show,
					pci_resource_alignment_store);

static int __init pci_resource_alignment_sysfs_init(void)
{
	return bus_create_file(&pci_bus_type,
					&bus_attr_resource_alignment);
}
late_initcall(pci_resource_alignment_sysfs_init);

static void pci_no_domains(void)
{
#ifdef CONFIG_PCI_DOMAINS
	pci_domains_supported = 0;
#endif
}

#ifdef CONFIG_PCI_DOMAINS
static atomic_t __domain_nr = ATOMIC_INIT(-1);

int pci_get_new_domain_nr(void)
{
	return atomic_inc_return(&__domain_nr);
}

#ifdef CONFIG_PCI_DOMAINS_GENERIC
static int of_pci_bus_find_domain_nr(struct device *parent)
{
	static int use_dt_domains = -1;
	int domain = -1;

	if (parent)
		domain = of_get_pci_domain_nr(parent->of_node);
	/*
	 * Check DT domain and use_dt_domains values.
	 *
	 * If DT domain property is valid (domain >= 0) and
	 * use_dt_domains != 0, the DT assignment is valid since this means
	 * we have not previously allocated a domain number by using
	 * pci_get_new_domain_nr(); we should also update use_dt_domains to
	 * 1, to indicate that we have just assigned a domain number from
	 * DT.
	 *
	 * If DT domain property value is not valid (ie domain < 0), and we
	 * have not previously assigned a domain number from DT
	 * (use_dt_domains != 1) we should assign a domain number by
	 * using the:
	 *
	 * pci_get_new_domain_nr()
	 *
	 * API and update the use_dt_domains value to keep track of method we
	 * are using to assign domain numbers (use_dt_domains = 0).
	 *
	 * All other combinations imply we have a platform that is trying
	 * to mix domain numbers obtained from DT and pci_get_new_domain_nr(),
	 * which is a recipe for domain mishandling and it is prevented by
	 * invalidating the domain value (domain = -1) and printing a
	 * corresponding error.
	 */
	if (domain >= 0 && use_dt_domains) {
		use_dt_domains = 1;
	} else if (domain < 0 && use_dt_domains != 1) {
		use_dt_domains = 0;
		domain = pci_get_new_domain_nr();
	} else {
		dev_err(parent, "Node %s has inconsistent \"linux,pci-domain\" property in DT\n",
			parent->of_node->full_name);
		domain = -1;
	}

	return domain;
}

int pci_bus_find_domain_nr(struct pci_bus *bus, struct device *parent)
{
	return acpi_disabled ? of_pci_bus_find_domain_nr(parent) :
			       acpi_pci_bus_find_domain_nr(bus);
}
#endif
#endif

/**
 * pci_ext_cfg_avail - can we access extended PCI config space?
 *
 * Returns 1 if we can access PCI extended config space (offsets
 * greater than 0xff). This is the default implementation. Architecture
 * implementations can override this.
 */
int __weak pci_ext_cfg_avail(void)
{
	return 1;
}

void __weak pci_fixup_cardbus(struct pci_bus *bus)
{
}
EXPORT_SYMBOL(pci_fixup_cardbus);

static int __init pci_setup(char *str)
{
	while (str) {
		char *k = strchr(str, ',');
		if (k)
			*k++ = 0;
		if (*str && (str = pcibios_setup(str)) && *str) {
			if (!strcmp(str, "nomsi")) {
				pci_no_msi();
			} else if (!strcmp(str, "noaer")) {
				pci_no_aer();
			} else if (!strncmp(str, "realloc=", 8)) {
				pci_realloc_get_opt(str + 8);
			} else if (!strncmp(str, "realloc", 7)) {
				pci_realloc_get_opt("on");
			} else if (!strcmp(str, "nodomains")) {
				pci_no_domains();
			} else if (!strncmp(str, "noari", 5)) {
				pcie_ari_disabled = true;
			} else if (!strncmp(str, "cbiosize=", 9)) {
				pci_cardbus_io_size = memparse(str + 9, &str);
			} else if (!strncmp(str, "cbmemsize=", 10)) {
				pci_cardbus_mem_size = memparse(str + 10, &str);
			} else if (!strncmp(str, "resource_alignment=", 19)) {
				pci_set_resource_alignment_param(str + 19,
							strlen(str + 19));
			} else if (!strncmp(str, "ecrc=", 5)) {
				pcie_ecrc_get_policy(str + 5);
			} else if (!strncmp(str, "hpiosize=", 9)) {
				pci_hotplug_io_size = memparse(str + 9, &str);
			} else if (!strncmp(str, "hpmemsize=", 10)) {
				pci_hotplug_mem_size = memparse(str + 10, &str);
			} else if (!strncmp(str, "hpbussize=", 10)) {
				pci_hotplug_bus_size =
					simple_strtoul(str + 10, &str, 0);
				if (pci_hotplug_bus_size > 0xff)
					pci_hotplug_bus_size = DEFAULT_HOTPLUG_BUS_SIZE;
			} else if (!strncmp(str, "pcie_bus_tune_off", 17)) {
				pcie_bus_config = PCIE_BUS_TUNE_OFF;
			} else if (!strncmp(str, "pcie_bus_safe", 13)) {
				pcie_bus_config = PCIE_BUS_SAFE;
			} else if (!strncmp(str, "pcie_bus_perf", 13)) {
				pcie_bus_config = PCIE_BUS_PERFORMANCE;
			} else if (!strncmp(str, "pcie_bus_peer2peer", 18)) {
				pcie_bus_config = PCIE_BUS_PEER2PEER;
			} else if (!strncmp(str, "pcie_scan_all", 13)) {
				pci_add_flags(PCI_SCAN_ALL_PCIE_DEVS);
			} else {
				printk(KERN_ERR "PCI: Unknown option `%s'\n",
						str);
			}
		}
		str = k;
	}
	return 0;
}
early_param("pci", pci_setup);<|MERGE_RESOLUTION|>--- conflicted
+++ resolved
@@ -5005,24 +5005,6 @@
 				break;
 			}
 		}
-<<<<<<< HEAD
-		p += count;
-		if (!strncmp(p, ":noresize", 9)) {
-			*resize = false;
-			p += 9;
-		} else
-			*resize = true;
-		if (seg == pci_domain_nr(dev->bus) &&
-			bus == dev->bus->number &&
-			slot == PCI_SLOT(dev->devfn) &&
-			func == PCI_FUNC(dev->devfn)) {
-			if (align_order == -1)
-				align = PAGE_SIZE;
-			else
-				align = 1 << align_order;
-			/* Found */
-			break;
-=======
 		else {
 			if (sscanf(p, "%x:%x:%x.%x%n",
 				&seg, &bus, &slot, &func, &count) != 4) {
@@ -5047,7 +5029,23 @@
 				/* Found */
 				break;
 			}
->>>>>>> c8d2bc9b
+		}
+		p += count;
+		if (!strncmp(p, ":noresize", 9)) {
+			*resize = false;
+			p += 9;
+		} else
+			*resize = true;
+		if (seg == pci_domain_nr(dev->bus) &&
+			bus == dev->bus->number &&
+			slot == PCI_SLOT(dev->devfn) &&
+			func == PCI_FUNC(dev->devfn)) {
+			if (align_order == -1)
+				align = PAGE_SIZE;
+			else
+				align = 1 << align_order;
+			/* Found */
+			break;
 		}
 		if (*p != ';' && *p != ',') {
 			/* End of param or invalid format */
