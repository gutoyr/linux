--- conflicted
+++ resolved
@@ -31,14 +31,6 @@
 	bridge->release_data = release_data;
 }
 
-<<<<<<< HEAD
-static bool resource_contains(struct resource *res1, struct resource *res2)
-{
-	return res1->start <= res2->start && res1->end >= res2->end;
-}
-
-=======
->>>>>>> fc14f9c1
 void pcibios_resource_to_bus(struct pci_bus *bus, struct pci_bus_region *region,
 			     struct resource *res)
 {
