--- conflicted
+++ resolved
@@ -175,11 +175,7 @@
 	u64 l64, sz64, mask64;
 	u16 orig_cmd;
 	struct pci_bus_region region, inverted_region;
-<<<<<<< HEAD
-	bool bar_too_big = false, bar_disabled = false;
-=======
 	bool bar_too_big = false, bar_too_high = false, bar_invalid = false;
->>>>>>> fc14f9c1
 
 	mask = type ? PCI_ROM_ADDRESS_MASK : ~0;
 
@@ -258,15 +254,6 @@
 			goto out;
 		}
 
-<<<<<<< HEAD
-		if ((sizeof(resource_size_t) < 8) && l) {
-			/* Address above 32-bit boundary; disable the BAR */
-			pci_write_config_dword(dev, pos, 0);
-			pci_write_config_dword(dev, pos + 4, 0);
-			region.start = 0;
-			region.end = sz64;
-			bar_disabled = true;
-=======
 		if ((sizeof(dma_addr_t) < 8) && l) {
 			/* Above 32-bit boundary; try to reallocate */
 			res->flags |= IORESOURCE_UNSET;
@@ -274,7 +261,6 @@
 			res->end = sz64;
 			bar_too_high = true;
 			goto out;
->>>>>>> fc14f9c1
 		} else {
 			region.start = l64;
 			region.end = l64 + sz64;
@@ -304,18 +290,10 @@
 	 * be claimed by the device.
 	 */
 	if (inverted_region.start != region.start) {
-<<<<<<< HEAD
-		dev_info(&dev->dev, "reg 0x%x: initial BAR value %pa invalid; forcing reassignment\n",
-			 pos, &region.start);
-		res->flags |= IORESOURCE_UNSET;
-		res->end -= res->start;
-		res->start = 0;
-=======
 		res->flags |= IORESOURCE_UNSET;
 		res->start = 0;
 		res->end = region.end - region.start;
 		bar_invalid = true;
->>>>>>> fc14f9c1
 	}
 
 	goto out;
@@ -1196,21 +1174,15 @@
 				res = &dev->resource[0];
 				res->flags = LEGACY_IO_RESOURCE;
 				pcibios_bus_to_resource(dev->bus, res, &region);
-<<<<<<< HEAD
-=======
 				dev_info(&dev->dev, "legacy IDE quirk: reg 0x10: %pR\n",
 					 res);
->>>>>>> fc14f9c1
 				region.start = 0x3F6;
 				region.end = 0x3F6;
 				res = &dev->resource[1];
 				res->flags = LEGACY_IO_RESOURCE;
 				pcibios_bus_to_resource(dev->bus, res, &region);
-<<<<<<< HEAD
-=======
 				dev_info(&dev->dev, "legacy IDE quirk: reg 0x14: %pR\n",
 					 res);
->>>>>>> fc14f9c1
 			}
 			if ((progif & 4) == 0) {
 				region.start = 0x170;
@@ -1218,21 +1190,15 @@
 				res = &dev->resource[2];
 				res->flags = LEGACY_IO_RESOURCE;
 				pcibios_bus_to_resource(dev->bus, res, &region);
-<<<<<<< HEAD
-=======
 				dev_info(&dev->dev, "legacy IDE quirk: reg 0x18: %pR\n",
 					 res);
->>>>>>> fc14f9c1
 				region.start = 0x376;
 				region.end = 0x376;
 				res = &dev->resource[3];
 				res->flags = LEGACY_IO_RESOURCE;
 				pcibios_bus_to_resource(dev->bus, res, &region);
-<<<<<<< HEAD
-=======
 				dev_info(&dev->dev, "legacy IDE quirk: reg 0x1c: %pR\n",
 					 res);
->>>>>>> fc14f9c1
 			}
 		}
 		break;
@@ -1431,11 +1397,8 @@
 	pci_release_capabilities(pci_dev);
 	pci_release_of_node(pci_dev);
 	pcibios_release_device(pci_dev);
-<<<<<<< HEAD
-=======
 	pci_bus_put(pci_dev->bus);
 	kfree(pci_dev->driver_override);
->>>>>>> fc14f9c1
 	kfree(pci_dev);
 }
 
