/*
 * processor_idle - idle state submodule to the ACPI processor driver
 *
 *  Copyright (C) 2001, 2002 Andy Grover <andrew.grover@intel.com>
 *  Copyright (C) 2001, 2002 Paul Diefenbaugh <paul.s.diefenbaugh@intel.com>
 *  Copyright (C) 2004, 2005 Dominik Brodowski <linux@brodo.de>
 *  Copyright (C) 2004  Anil S Keshavamurthy <anil.s.keshavamurthy@intel.com>
 *  			- Added processor hotplug support
 *  Copyright (C) 2005  Venkatesh Pallipadi <venkatesh.pallipadi@intel.com>
 *  			- Added support for C3 on SMP
 *
 * ~~~~~~~~~~~~~~~~~~~~~~~~~~~~~~~~~~~~~~~~~~~~~~~~~~~~~~~~~~~~~~~~~~~~~~~~~~
 *
 *  This program is free software; you can redistribute it and/or modify
 *  it under the terms of the GNU General Public License as published by
 *  the Free Software Foundation; either version 2 of the License, or (at
 *  your option) any later version.
 *
 *  This program is distributed in the hope that it will be useful, but
 *  WITHOUT ANY WARRANTY; without even the implied warranty of
 *  MERCHANTABILITY or FITNESS FOR A PARTICULAR PURPOSE.  See the GNU
 *  General Public License for more details.
 *
 *  You should have received a copy of the GNU General Public License along
 *  with this program; if not, write to the Free Software Foundation, Inc.,
 *  59 Temple Place, Suite 330, Boston, MA 02111-1307 USA.
 *
 * ~~~~~~~~~~~~~~~~~~~~~~~~~~~~~~~~~~~~~~~~~~~~~~~~~~~~~~~~~~~~~~~~~~~~~~~~~~
 */

#include <linux/module.h>
#include <linux/acpi.h>
#include <linux/dmi.h>
#include <linux/sched.h>       /* need_resched() */
#include <linux/clockchips.h>
#include <linux/cpuidle.h>
#include <linux/syscore_ops.h>
#include <acpi/processor.h>

/*
 * Include the apic definitions for x86 to have the APIC timer related defines
 * available also for UP (on SMP it gets magically included via linux/smp.h).
 * asm/acpi.h is not an option, as it would require more include magic. Also
 * creating an empty asm-ia64/apic.h would just trade pest vs. cholera.
 */
#ifdef CONFIG_X86
#include <asm/apic.h>
#endif

#define PREFIX "ACPI: "

#define ACPI_PROCESSOR_CLASS            "processor"
#define _COMPONENT              ACPI_PROCESSOR_COMPONENT
ACPI_MODULE_NAME("processor_idle");

static unsigned int max_cstate __read_mostly = ACPI_PROCESSOR_MAX_POWER;
module_param(max_cstate, uint, 0000);
static unsigned int nocst __read_mostly;
module_param(nocst, uint, 0000);
static int bm_check_disable __read_mostly;
module_param(bm_check_disable, uint, 0000);

static unsigned int latency_factor __read_mostly = 2;
module_param(latency_factor, uint, 0644);

static DEFINE_PER_CPU(struct cpuidle_device *, acpi_cpuidle_device);

static DEFINE_PER_CPU(struct acpi_processor_cx * [CPUIDLE_STATE_MAX],
								acpi_cstate);

static int disabled_by_idle_boot_param(void)
{
	return boot_option_idle_override == IDLE_POLL ||
		boot_option_idle_override == IDLE_HALT;
}

/*
 * IBM ThinkPad R40e crashes mysteriously when going into C2 or C3.
 * For now disable this. Probably a bug somewhere else.
 *
 * To skip this limit, boot/load with a large max_cstate limit.
 */
static int set_max_cstate(const struct dmi_system_id *id)
{
	if (max_cstate > ACPI_PROCESSOR_MAX_POWER)
		return 0;

	printk(KERN_NOTICE PREFIX "%s detected - limiting to C%ld max_cstate."
	       " Override with \"processor.max_cstate=%d\"\n", id->ident,
	       (long)id->driver_data, ACPI_PROCESSOR_MAX_POWER + 1);

	max_cstate = (long)id->driver_data;

	return 0;
}

static struct dmi_system_id processor_power_dmi_table[] = {
	{ set_max_cstate, "Clevo 5600D", {
	  DMI_MATCH(DMI_BIOS_VENDOR,"Phoenix Technologies LTD"),
	  DMI_MATCH(DMI_BIOS_VERSION,"SHE845M0.86C.0013.D.0302131307")},
	 (void *)2},
	{ set_max_cstate, "Pavilion zv5000", {
	  DMI_MATCH(DMI_SYS_VENDOR, "Hewlett-Packard"),
	  DMI_MATCH(DMI_PRODUCT_NAME,"Pavilion zv5000 (DS502A#ABA)")},
	 (void *)1},
	{ set_max_cstate, "Asus L8400B", {
	  DMI_MATCH(DMI_SYS_VENDOR, "ASUSTeK Computer Inc."),
	  DMI_MATCH(DMI_PRODUCT_NAME,"L8400B series Notebook PC")},
	 (void *)1},
	{},
};


/*
 * Callers should disable interrupts before the call and enable
 * interrupts after return.
 */
static void acpi_safe_halt(void)
{
	if (!tif_need_resched()) {
		safe_halt();
		local_irq_disable();
	}
}

#ifdef ARCH_APICTIMER_STOPS_ON_C3

/*
 * Some BIOS implementations switch to C3 in the published C2 state.
 * This seems to be a common problem on AMD boxen, but other vendors
 * are affected too. We pick the most conservative approach: we assume
 * that the local APIC stops in both C2 and C3.
 */
static void lapic_timer_check_state(int state, struct acpi_processor *pr,
				   struct acpi_processor_cx *cx)
{
	struct acpi_processor_power *pwr = &pr->power;
	u8 type = local_apic_timer_c2_ok ? ACPI_STATE_C3 : ACPI_STATE_C2;

	if (cpu_has(&cpu_data(pr->id), X86_FEATURE_ARAT))
		return;

	if (amd_e400_c1e_detected)
		type = ACPI_STATE_C1;

	/*
	 * Check, if one of the previous states already marked the lapic
	 * unstable
	 */
	if (pwr->timer_broadcast_on_state < state)
		return;

	if (cx->type >= type)
		pr->power.timer_broadcast_on_state = state;
}

static void __lapic_timer_propagate_broadcast(void *arg)
{
	struct acpi_processor *pr = (struct acpi_processor *) arg;
	unsigned long reason;

	reason = pr->power.timer_broadcast_on_state < INT_MAX ?
		CLOCK_EVT_NOTIFY_BROADCAST_ON : CLOCK_EVT_NOTIFY_BROADCAST_OFF;

	clockevents_notify(reason, &pr->id);
}

static void lapic_timer_propagate_broadcast(struct acpi_processor *pr)
{
	smp_call_function_single(pr->id, __lapic_timer_propagate_broadcast,
				 (void *)pr, 1);
}

/* Power(C) State timer broadcast control */
static void lapic_timer_state_broadcast(struct acpi_processor *pr,
				       struct acpi_processor_cx *cx,
				       int broadcast)
{
	int state = cx - pr->power.states;

	if (state >= pr->power.timer_broadcast_on_state) {
		unsigned long reason;

		reason = broadcast ?  CLOCK_EVT_NOTIFY_BROADCAST_ENTER :
			CLOCK_EVT_NOTIFY_BROADCAST_EXIT;
		clockevents_notify(reason, &pr->id);
	}
}

#else

static void lapic_timer_check_state(int state, struct acpi_processor *pr,
				   struct acpi_processor_cx *cstate) { }
static void lapic_timer_propagate_broadcast(struct acpi_processor *pr) { }
static void lapic_timer_state_broadcast(struct acpi_processor *pr,
				       struct acpi_processor_cx *cx,
				       int broadcast)
{
}

#endif

#ifdef CONFIG_PM_SLEEP
static u32 saved_bm_rld;

static int acpi_processor_suspend(void)
{
	acpi_read_bit_register(ACPI_BITREG_BUS_MASTER_RLD, &saved_bm_rld);
	return 0;
}

static void acpi_processor_resume(void)
{
	u32 resumed_bm_rld = 0;

	acpi_read_bit_register(ACPI_BITREG_BUS_MASTER_RLD, &resumed_bm_rld);
	if (resumed_bm_rld == saved_bm_rld)
		return;

	acpi_write_bit_register(ACPI_BITREG_BUS_MASTER_RLD, saved_bm_rld);
}

static struct syscore_ops acpi_processor_syscore_ops = {
	.suspend = acpi_processor_suspend,
	.resume = acpi_processor_resume,
};

void acpi_processor_syscore_init(void)
{
	register_syscore_ops(&acpi_processor_syscore_ops);
}

void acpi_processor_syscore_exit(void)
{
	unregister_syscore_ops(&acpi_processor_syscore_ops);
}
#endif /* CONFIG_PM_SLEEP */

#if defined(CONFIG_X86)
static void tsc_check_state(int state)
{
	switch (boot_cpu_data.x86_vendor) {
	case X86_VENDOR_AMD:
	case X86_VENDOR_INTEL:
		/*
		 * AMD Fam10h TSC will tick in all
		 * C/P/S0/S1 states when this bit is set.
		 */
		if (boot_cpu_has(X86_FEATURE_NONSTOP_TSC))
			return;

		/*FALL THROUGH*/
	default:
		/* TSC could halt in idle, so notify users */
		if (state > ACPI_STATE_C1)
			mark_tsc_unstable("TSC halts in idle");
	}
}
#else
static void tsc_check_state(int state) { return; }
#endif

static int acpi_processor_get_power_info_fadt(struct acpi_processor *pr)
{

	if (!pr->pblk)
		return -ENODEV;

	/* if info is obtained from pblk/fadt, type equals state */
	pr->power.states[ACPI_STATE_C2].type = ACPI_STATE_C2;
	pr->power.states[ACPI_STATE_C3].type = ACPI_STATE_C3;

#ifndef CONFIG_HOTPLUG_CPU
	/*
	 * Check for P_LVL2_UP flag before entering C2 and above on
	 * an SMP system.
	 */
	if ((num_online_cpus() > 1) &&
	    !(acpi_gbl_FADT.flags & ACPI_FADT_C2_MP_SUPPORTED))
		return -ENODEV;
#endif

	/* determine C2 and C3 address from pblk */
	pr->power.states[ACPI_STATE_C2].address = pr->pblk + 4;
	pr->power.states[ACPI_STATE_C3].address = pr->pblk + 5;

	/* determine latencies from FADT */
	pr->power.states[ACPI_STATE_C2].latency = acpi_gbl_FADT.c2_latency;
	pr->power.states[ACPI_STATE_C3].latency = acpi_gbl_FADT.c3_latency;

	/*
	 * FADT specified C2 latency must be less than or equal to
	 * 100 microseconds.
	 */
	if (acpi_gbl_FADT.c2_latency > ACPI_PROCESSOR_MAX_C2_LATENCY) {
		ACPI_DEBUG_PRINT((ACPI_DB_INFO,
			"C2 latency too large [%d]\n", acpi_gbl_FADT.c2_latency));
		/* invalidate C2 */
		pr->power.states[ACPI_STATE_C2].address = 0;
	}

	/*
	 * FADT supplied C3 latency must be less than or equal to
	 * 1000 microseconds.
	 */
	if (acpi_gbl_FADT.c3_latency > ACPI_PROCESSOR_MAX_C3_LATENCY) {
		ACPI_DEBUG_PRINT((ACPI_DB_INFO,
			"C3 latency too large [%d]\n", acpi_gbl_FADT.c3_latency));
		/* invalidate C3 */
		pr->power.states[ACPI_STATE_C3].address = 0;
	}

	ACPI_DEBUG_PRINT((ACPI_DB_INFO,
			  "lvl2[0x%08x] lvl3[0x%08x]\n",
			  pr->power.states[ACPI_STATE_C2].address,
			  pr->power.states[ACPI_STATE_C3].address));

	return 0;
}

static int acpi_processor_get_power_info_default(struct acpi_processor *pr)
{
	if (!pr->power.states[ACPI_STATE_C1].valid) {
		/* set the first C-State to C1 */
		/* all processors need to support C1 */
		pr->power.states[ACPI_STATE_C1].type = ACPI_STATE_C1;
		pr->power.states[ACPI_STATE_C1].valid = 1;
		pr->power.states[ACPI_STATE_C1].entry_method = ACPI_CSTATE_HALT;
	}
	/* the C0 state only exists as a filler in our array */
	pr->power.states[ACPI_STATE_C0].valid = 1;
	return 0;
}

static int acpi_processor_get_power_info_cst(struct acpi_processor *pr)
{
	acpi_status status = 0;
	u64 count;
	int current_count;
	int i;
	struct acpi_buffer buffer = { ACPI_ALLOCATE_BUFFER, NULL };
	union acpi_object *cst;


	if (nocst)
		return -ENODEV;

	current_count = 0;

	status = acpi_evaluate_object(pr->handle, "_CST", NULL, &buffer);
	if (ACPI_FAILURE(status)) {
		ACPI_DEBUG_PRINT((ACPI_DB_INFO, "No _CST, giving up\n"));
		return -ENODEV;
	}

	cst = buffer.pointer;

	/* There must be at least 2 elements */
	if (!cst || (cst->type != ACPI_TYPE_PACKAGE) || cst->package.count < 2) {
		printk(KERN_ERR PREFIX "not enough elements in _CST\n");
		status = -EFAULT;
		goto end;
	}

	count = cst->package.elements[0].integer.value;

	/* Validate number of power states. */
	if (count < 1 || count != cst->package.count - 1) {
		printk(KERN_ERR PREFIX "count given by _CST is not valid\n");
		status = -EFAULT;
		goto end;
	}

	/* Tell driver that at least _CST is supported. */
	pr->flags.has_cst = 1;

	for (i = 1; i <= count; i++) {
		union acpi_object *element;
		union acpi_object *obj;
		struct acpi_power_register *reg;
		struct acpi_processor_cx cx;

		memset(&cx, 0, sizeof(cx));

		element = &(cst->package.elements[i]);
		if (element->type != ACPI_TYPE_PACKAGE)
			continue;

		if (element->package.count != 4)
			continue;

		obj = &(element->package.elements[0]);

		if (obj->type != ACPI_TYPE_BUFFER)
			continue;

		reg = (struct acpi_power_register *)obj->buffer.pointer;

		if (reg->space_id != ACPI_ADR_SPACE_SYSTEM_IO &&
		    (reg->space_id != ACPI_ADR_SPACE_FIXED_HARDWARE))
			continue;

		/* There should be an easy way to extract an integer... */
		obj = &(element->package.elements[1]);
		if (obj->type != ACPI_TYPE_INTEGER)
			continue;

		cx.type = obj->integer.value;
		/*
		 * Some buggy BIOSes won't list C1 in _CST -
		 * Let acpi_processor_get_power_info_default() handle them later
		 */
		if (i == 1 && cx.type != ACPI_STATE_C1)
			current_count++;

		cx.address = reg->address;
		cx.index = current_count + 1;

		cx.entry_method = ACPI_CSTATE_SYSTEMIO;
		if (reg->space_id == ACPI_ADR_SPACE_FIXED_HARDWARE) {
			if (acpi_processor_ffh_cstate_probe
					(pr->id, &cx, reg) == 0) {
				cx.entry_method = ACPI_CSTATE_FFH;
			} else if (cx.type == ACPI_STATE_C1) {
				/*
				 * C1 is a special case where FIXED_HARDWARE
				 * can be handled in non-MWAIT way as well.
				 * In that case, save this _CST entry info.
				 * Otherwise, ignore this info and continue.
				 */
				cx.entry_method = ACPI_CSTATE_HALT;
				snprintf(cx.desc, ACPI_CX_DESC_LEN, "ACPI HLT");
			} else {
				continue;
			}
			if (cx.type == ACPI_STATE_C1 &&
			    (boot_option_idle_override == IDLE_NOMWAIT)) {
				/*
				 * In most cases the C1 space_id obtained from
				 * _CST object is FIXED_HARDWARE access mode.
				 * But when the option of idle=halt is added,
				 * the entry_method type should be changed from
				 * CSTATE_FFH to CSTATE_HALT.
				 * When the option of idle=nomwait is added,
				 * the C1 entry_method type should be
				 * CSTATE_HALT.
				 */
				cx.entry_method = ACPI_CSTATE_HALT;
				snprintf(cx.desc, ACPI_CX_DESC_LEN, "ACPI HLT");
			}
		} else {
			snprintf(cx.desc, ACPI_CX_DESC_LEN, "ACPI IOPORT 0x%x",
				 cx.address);
		}

		if (cx.type == ACPI_STATE_C1) {
			cx.valid = 1;
		}

		obj = &(element->package.elements[2]);
		if (obj->type != ACPI_TYPE_INTEGER)
			continue;

		cx.latency = obj->integer.value;

		obj = &(element->package.elements[3]);
		if (obj->type != ACPI_TYPE_INTEGER)
			continue;

		current_count++;
		memcpy(&(pr->power.states[current_count]), &cx, sizeof(cx));

		/*
		 * We support total ACPI_PROCESSOR_MAX_POWER - 1
		 * (From 1 through ACPI_PROCESSOR_MAX_POWER - 1)
		 */
		if (current_count >= (ACPI_PROCESSOR_MAX_POWER - 1)) {
			printk(KERN_WARNING
			       "Limiting number of power states to max (%d)\n",
			       ACPI_PROCESSOR_MAX_POWER);
			printk(KERN_WARNING
			       "Please increase ACPI_PROCESSOR_MAX_POWER if needed.\n");
			break;
		}
	}

	ACPI_DEBUG_PRINT((ACPI_DB_INFO, "Found %d power states\n",
			  current_count));

	/* Validate number of power states discovered */
	if (current_count < 2)
		status = -EFAULT;

      end:
	kfree(buffer.pointer);

	return status;
}

static void acpi_processor_power_verify_c3(struct acpi_processor *pr,
					   struct acpi_processor_cx *cx)
{
	static int bm_check_flag = -1;
	static int bm_control_flag = -1;


	if (!cx->address)
		return;

	/*
	 * PIIX4 Erratum #18: We don't support C3 when Type-F (fast)
	 * DMA transfers are used by any ISA device to avoid livelock.
	 * Note that we could disable Type-F DMA (as recommended by
	 * the erratum), but this is known to disrupt certain ISA
	 * devices thus we take the conservative approach.
	 */
	else if (errata.piix4.fdma) {
		ACPI_DEBUG_PRINT((ACPI_DB_INFO,
				  "C3 not supported on PIIX4 with Type-F DMA\n"));
		return;
	}

	/* All the logic here assumes flags.bm_check is same across all CPUs */
	if (bm_check_flag == -1) {
		/* Determine whether bm_check is needed based on CPU  */
		acpi_processor_power_init_bm_check(&(pr->flags), pr->id);
		bm_check_flag = pr->flags.bm_check;
		bm_control_flag = pr->flags.bm_control;
	} else {
		pr->flags.bm_check = bm_check_flag;
		pr->flags.bm_control = bm_control_flag;
	}

	if (pr->flags.bm_check) {
		if (!pr->flags.bm_control) {
			if (pr->flags.has_cst != 1) {
				/* bus mastering control is necessary */
				ACPI_DEBUG_PRINT((ACPI_DB_INFO,
					"C3 support requires BM control\n"));
				return;
			} else {
				/* Here we enter C3 without bus mastering */
				ACPI_DEBUG_PRINT((ACPI_DB_INFO,
					"C3 support without BM control\n"));
			}
		}
	} else {
		/*
		 * WBINVD should be set in fadt, for C3 state to be
		 * supported on when bm_check is not required.
		 */
		if (!(acpi_gbl_FADT.flags & ACPI_FADT_WBINVD)) {
			ACPI_DEBUG_PRINT((ACPI_DB_INFO,
					  "Cache invalidation should work properly"
					  " for C3 to be enabled on SMP systems\n"));
			return;
		}
	}

	/*
	 * Otherwise we've met all of our C3 requirements.
	 * Normalize the C3 latency to expidite policy.  Enable
	 * checking of bus mastering status (bm_check) so we can
	 * use this in our C3 policy
	 */
	cx->valid = 1;

	/*
	 * On older chipsets, BM_RLD needs to be set
	 * in order for Bus Master activity to wake the
	 * system from C3.  Newer chipsets handle DMA
	 * during C3 automatically and BM_RLD is a NOP.
	 * In either case, the proper way to
	 * handle BM_RLD is to set it and leave it set.
	 */
	acpi_write_bit_register(ACPI_BITREG_BUS_MASTER_RLD, 1);

	return;
}

static int acpi_processor_power_verify(struct acpi_processor *pr)
{
	unsigned int i;
	unsigned int working = 0;

	pr->power.timer_broadcast_on_state = INT_MAX;

	for (i = 1; i < ACPI_PROCESSOR_MAX_POWER && i <= max_cstate; i++) {
		struct acpi_processor_cx *cx = &pr->power.states[i];

		switch (cx->type) {
		case ACPI_STATE_C1:
			cx->valid = 1;
			break;

		case ACPI_STATE_C2:
			if (!cx->address)
				break;
			cx->valid = 1;
			break;

		case ACPI_STATE_C3:
			acpi_processor_power_verify_c3(pr, cx);
			break;
		}
		if (!cx->valid)
			continue;

		lapic_timer_check_state(i, pr, cx);
		tsc_check_state(cx->type);
		working++;
	}

	lapic_timer_propagate_broadcast(pr);

	return (working);
}

static int acpi_processor_get_power_info(struct acpi_processor *pr)
{
	unsigned int i;
	int result;


	/* NOTE: the idle thread may not be running while calling
	 * this function */

	/* Zero initialize all the C-states info. */
	memset(pr->power.states, 0, sizeof(pr->power.states));

	result = acpi_processor_get_power_info_cst(pr);
	if (result == -ENODEV)
		result = acpi_processor_get_power_info_fadt(pr);

	if (result)
		return result;

	acpi_processor_get_power_info_default(pr);

	pr->power.count = acpi_processor_power_verify(pr);

	/*
	 * if one state of type C2 or C3 is available, mark this
	 * CPU as being "idle manageable"
	 */
	for (i = 1; i < ACPI_PROCESSOR_MAX_POWER; i++) {
		if (pr->power.states[i].valid) {
			pr->power.count = i;
			if (pr->power.states[i].type >= ACPI_STATE_C2)
				pr->flags.power = 1;
		}
	}

	return 0;
}

/**
 * acpi_idle_bm_check - checks if bus master activity was detected
 */
static int acpi_idle_bm_check(void)
{
	u32 bm_status = 0;

	if (bm_check_disable)
		return 0;

	acpi_read_bit_register(ACPI_BITREG_BUS_MASTER_STATUS, &bm_status);
	if (bm_status)
		acpi_write_bit_register(ACPI_BITREG_BUS_MASTER_STATUS, 1);
	/*
	 * PIIX4 Erratum #18: Note that BM_STS doesn't always reflect
	 * the true state of bus mastering activity; forcing us to
	 * manually check the BMIDEA bit of each IDE channel.
	 */
	else if (errata.piix4.bmisx) {
		if ((inb_p(errata.piix4.bmisx + 0x02) & 0x01)
		    || (inb_p(errata.piix4.bmisx + 0x0A) & 0x01))
			bm_status = 1;
	}
	return bm_status;
}

/**
 * acpi_idle_do_entry - a helper function that does C2 and C3 type entry
 * @cx: cstate data
 *
 * Caller disables interrupt before call and enables interrupt after return.
 */
static inline void acpi_idle_do_entry(struct acpi_processor_cx *cx)
{
	/* Don't trace irqs off for idle */
	stop_critical_timings();
	if (cx->entry_method == ACPI_CSTATE_FFH) {
		/* Call into architectural FFH based C-state */
		acpi_processor_ffh_cstate_enter(cx);
	} else if (cx->entry_method == ACPI_CSTATE_HALT) {
		acpi_safe_halt();
	} else {
		/* IO port based C-state */
		inb(cx->address);
		/* Dummy wait op - must do something useless after P_LVL2 read
		   because chipsets cannot guarantee that STPCLK# signal
		   gets asserted in time to freeze execution properly. */
		inl(acpi_gbl_FADT.xpm_timer_block.address);
	}
	start_critical_timings();
}

/**
 * acpi_idle_enter_c1 - enters an ACPI C1 state-type
 * @dev: the target CPU
 * @drv: cpuidle driver containing cpuidle state info
 * @index: index of target state
 *
 * This is equivalent to the HALT instruction.
 */
static int acpi_idle_enter_c1(struct cpuidle_device *dev,
		struct cpuidle_driver *drv, int index)
{
	struct acpi_processor *pr;
	struct acpi_processor_cx *cx = per_cpu(acpi_cstate[index], dev->cpu);

	pr = __this_cpu_read(processors);

	if (unlikely(!pr))
		return -EINVAL;

	if (cx->entry_method == ACPI_CSTATE_FFH) {
		if (current_set_polling_and_test())
			return -EINVAL;
	}

	lapic_timer_state_broadcast(pr, cx, 1);
	acpi_idle_do_entry(cx);

	lapic_timer_state_broadcast(pr, cx, 0);

	return index;
}


/**
 * acpi_idle_play_dead - enters an ACPI state for long-term idle (i.e. off-lining)
 * @dev: the target CPU
 * @index: the index of suggested state
 */
static int acpi_idle_play_dead(struct cpuidle_device *dev, int index)
{
	struct acpi_processor_cx *cx = per_cpu(acpi_cstate[index], dev->cpu);

	ACPI_FLUSH_CPU_CACHE();

	while (1) {

		if (cx->entry_method == ACPI_CSTATE_HALT)
			safe_halt();
		else if (cx->entry_method == ACPI_CSTATE_SYSTEMIO) {
			inb(cx->address);
			/* See comment in acpi_idle_do_entry() */
			inl(acpi_gbl_FADT.xpm_timer_block.address);
		} else
			return -ENODEV;
	}

	/* Never reached */
	return 0;
}

/**
 * acpi_idle_enter_simple - enters an ACPI state without BM handling
 * @dev: the target CPU
 * @drv: cpuidle driver with cpuidle state information
 * @index: the index of suggested state
 */
static int acpi_idle_enter_simple(struct cpuidle_device *dev,
		struct cpuidle_driver *drv, int index)
{
	struct acpi_processor *pr;
	struct acpi_processor_cx *cx = per_cpu(acpi_cstate[index], dev->cpu);

	pr = __this_cpu_read(processors);

	if (unlikely(!pr))
		return -EINVAL;

<<<<<<< HEAD
	if (cx->entry_method == ACPI_CSTATE_FFH) {
		if (current_set_polling_and_test())
			return -EINVAL;
	}
=======
#ifdef CONFIG_HOTPLUG_CPU
	if ((cx->type != ACPI_STATE_C1) && (num_online_cpus() > 1) &&
	    !pr->flags.has_cst &&
	    !(acpi_gbl_FADT.flags & ACPI_FADT_C2_MP_SUPPORTED))
		return acpi_idle_enter_c1(dev, drv, CPUIDLE_DRIVER_STATE_START);
#endif
>>>>>>> fc14f9c1

	/*
	 * Must be done before busmaster disable as we might need to
	 * access HPET !
	 */
	lapic_timer_state_broadcast(pr, cx, 1);

	if (cx->type == ACPI_STATE_C3)
		ACPI_FLUSH_CPU_CACHE();

	/* Tell the scheduler that we are going deep-idle: */
	sched_clock_idle_sleep_event();
	acpi_idle_do_entry(cx);

	sched_clock_idle_wakeup_event(0);

	lapic_timer_state_broadcast(pr, cx, 0);
	return index;
}

static int c3_cpu_count;
static DEFINE_RAW_SPINLOCK(c3_lock);

/**
 * acpi_idle_enter_bm - enters C3 with proper BM handling
 * @dev: the target CPU
 * @drv: cpuidle driver containing state data
 * @index: the index of suggested state
 *
 * If BM is detected, the deepest non-C3 idle state is entered instead.
 */
static int acpi_idle_enter_bm(struct cpuidle_device *dev,
		struct cpuidle_driver *drv, int index)
{
	struct acpi_processor *pr;
	struct acpi_processor_cx *cx = per_cpu(acpi_cstate[index], dev->cpu);

	pr = __this_cpu_read(processors);

	if (unlikely(!pr))
		return -EINVAL;

#ifdef CONFIG_HOTPLUG_CPU
	if ((cx->type != ACPI_STATE_C1) && (num_online_cpus() > 1) &&
	    !pr->flags.has_cst &&
	    !(acpi_gbl_FADT.flags & ACPI_FADT_C2_MP_SUPPORTED))
		return acpi_idle_enter_c1(dev, drv, CPUIDLE_DRIVER_STATE_START);
#endif

	if (!cx->bm_sts_skip && acpi_idle_bm_check()) {
		if (drv->safe_state_index >= 0) {
			return drv->states[drv->safe_state_index].enter(dev,
						drv, drv->safe_state_index);
		} else {
			acpi_safe_halt();
			return -EBUSY;
		}
	}

<<<<<<< HEAD
	if (cx->entry_method == ACPI_CSTATE_FFH) {
		if (current_set_polling_and_test())
			return -EINVAL;
	}

=======
>>>>>>> fc14f9c1
	acpi_unlazy_tlb(smp_processor_id());

	/* Tell the scheduler that we are going deep-idle: */
	sched_clock_idle_sleep_event();
	/*
	 * Must be done before busmaster disable as we might need to
	 * access HPET !
	 */
	lapic_timer_state_broadcast(pr, cx, 1);

	/*
	 * disable bus master
	 * bm_check implies we need ARB_DIS
	 * !bm_check implies we need cache flush
	 * bm_control implies whether we can do ARB_DIS
	 *
	 * That leaves a case where bm_check is set and bm_control is
	 * not set. In that case we cannot do much, we enter C3
	 * without doing anything.
	 */
	if (pr->flags.bm_check && pr->flags.bm_control) {
		raw_spin_lock(&c3_lock);
		c3_cpu_count++;
		/* Disable bus master arbitration when all CPUs are in C3 */
		if (c3_cpu_count == num_online_cpus())
			acpi_write_bit_register(ACPI_BITREG_ARB_DISABLE, 1);
		raw_spin_unlock(&c3_lock);
	} else if (!pr->flags.bm_check) {
		ACPI_FLUSH_CPU_CACHE();
	}

	acpi_idle_do_entry(cx);

	/* Re-enable bus master arbitration */
	if (pr->flags.bm_check && pr->flags.bm_control) {
		raw_spin_lock(&c3_lock);
		acpi_write_bit_register(ACPI_BITREG_ARB_DISABLE, 0);
		c3_cpu_count--;
		raw_spin_unlock(&c3_lock);
	}

	sched_clock_idle_wakeup_event(0);

	lapic_timer_state_broadcast(pr, cx, 0);
	return index;
}

struct cpuidle_driver acpi_idle_driver = {
	.name =		"acpi_idle",
	.owner =	THIS_MODULE,
};

/**
 * acpi_processor_setup_cpuidle_cx - prepares and configures CPUIDLE
 * device i.e. per-cpu data
 *
 * @pr: the ACPI processor
 * @dev : the cpuidle device
 */
static int acpi_processor_setup_cpuidle_cx(struct acpi_processor *pr,
					   struct cpuidle_device *dev)
{
	int i, count = CPUIDLE_DRIVER_STATE_START;
	struct acpi_processor_cx *cx;

	if (!pr->flags.power_setup_done)
		return -EINVAL;

	if (pr->flags.power == 0) {
		return -EINVAL;
	}

	if (!dev)
		return -EINVAL;

	dev->cpu = pr->id;

	if (max_cstate == 0)
		max_cstate = 1;

	for (i = 1; i < ACPI_PROCESSOR_MAX_POWER && i <= max_cstate; i++) {
		cx = &pr->power.states[i];

		if (!cx->valid)
			continue;

		per_cpu(acpi_cstate[count], dev->cpu) = cx;

		count++;
		if (count == CPUIDLE_STATE_MAX)
			break;
	}

	if (!count)
		return -EINVAL;

	return 0;
}

/**
 * acpi_processor_setup_cpuidle states- prepares and configures cpuidle
 * global state data i.e. idle routines
 *
 * @pr: the ACPI processor
 */
static int acpi_processor_setup_cpuidle_states(struct acpi_processor *pr)
{
	int i, count = CPUIDLE_DRIVER_STATE_START;
	struct acpi_processor_cx *cx;
	struct cpuidle_state *state;
	struct cpuidle_driver *drv = &acpi_idle_driver;

	if (!pr->flags.power_setup_done)
		return -EINVAL;

	if (pr->flags.power == 0)
		return -EINVAL;

	drv->safe_state_index = -1;
	for (i = 0; i < CPUIDLE_STATE_MAX; i++) {
		drv->states[i].name[0] = '\0';
		drv->states[i].desc[0] = '\0';
	}

	if (max_cstate == 0)
		max_cstate = 1;

	for (i = 1; i < ACPI_PROCESSOR_MAX_POWER && i <= max_cstate; i++) {
		cx = &pr->power.states[i];

		if (!cx->valid)
			continue;

		state = &drv->states[count];
		snprintf(state->name, CPUIDLE_NAME_LEN, "C%d", i);
		strncpy(state->desc, cx->desc, CPUIDLE_DESC_LEN);
		state->exit_latency = cx->latency;
		state->target_residency = cx->latency * latency_factor;

		state->flags = 0;
		switch (cx->type) {
			case ACPI_STATE_C1:
			if (cx->entry_method == ACPI_CSTATE_FFH)
				state->flags |= CPUIDLE_FLAG_TIME_VALID;

			state->enter = acpi_idle_enter_c1;
			state->enter_dead = acpi_idle_play_dead;
			drv->safe_state_index = count;
			break;

			case ACPI_STATE_C2:
			state->flags |= CPUIDLE_FLAG_TIME_VALID;
			state->enter = acpi_idle_enter_simple;
			state->enter_dead = acpi_idle_play_dead;
			drv->safe_state_index = count;
			break;

			case ACPI_STATE_C3:
			state->flags |= CPUIDLE_FLAG_TIME_VALID;
			state->enter = pr->flags.bm_check ?
					acpi_idle_enter_bm :
					acpi_idle_enter_simple;
			break;
		}

		count++;
		if (count == CPUIDLE_STATE_MAX)
			break;
	}

	drv->state_count = count;

	if (!count)
		return -EINVAL;

	return 0;
}

int acpi_processor_hotplug(struct acpi_processor *pr)
{
	int ret = 0;
	struct cpuidle_device *dev;

	if (disabled_by_idle_boot_param())
		return 0;

	if (nocst)
		return -ENODEV;

	if (!pr->flags.power_setup_done)
		return -ENODEV;

	dev = per_cpu(acpi_cpuidle_device, pr->id);
	cpuidle_pause_and_lock();
	cpuidle_disable_device(dev);
	acpi_processor_get_power_info(pr);
	if (pr->flags.power) {
		acpi_processor_setup_cpuidle_cx(pr, dev);
		ret = cpuidle_enable_device(dev);
	}
	cpuidle_resume_and_unlock();

	return ret;
}

int acpi_processor_cst_has_changed(struct acpi_processor *pr)
{
	int cpu;
	struct acpi_processor *_pr;
	struct cpuidle_device *dev;

	if (disabled_by_idle_boot_param())
		return 0;

	if (nocst)
		return -ENODEV;

	if (!pr->flags.power_setup_done)
		return -ENODEV;

	/*
	 * FIXME:  Design the ACPI notification to make it once per
	 * system instead of once per-cpu.  This condition is a hack
	 * to make the code that updates C-States be called once.
	 */

	if (pr->id == 0 && cpuidle_get_driver() == &acpi_idle_driver) {

		/* Protect against cpu-hotplug */
		get_online_cpus();
		cpuidle_pause_and_lock();

		/* Disable all cpuidle devices */
		for_each_online_cpu(cpu) {
			_pr = per_cpu(processors, cpu);
			if (!_pr || !_pr->flags.power_setup_done)
				continue;
			dev = per_cpu(acpi_cpuidle_device, cpu);
			cpuidle_disable_device(dev);
		}

		/* Populate Updated C-state information */
		acpi_processor_get_power_info(pr);
		acpi_processor_setup_cpuidle_states(pr);

		/* Enable all cpuidle devices */
		for_each_online_cpu(cpu) {
			_pr = per_cpu(processors, cpu);
			if (!_pr || !_pr->flags.power_setup_done)
				continue;
			acpi_processor_get_power_info(_pr);
			if (_pr->flags.power) {
				dev = per_cpu(acpi_cpuidle_device, cpu);
				acpi_processor_setup_cpuidle_cx(_pr, dev);
				cpuidle_enable_device(dev);
			}
		}
		cpuidle_resume_and_unlock();
		put_online_cpus();
	}

	return 0;
}

static int acpi_processor_registered;

int acpi_processor_power_init(struct acpi_processor *pr)
{
	acpi_status status = 0;
	int retval;
	struct cpuidle_device *dev;
	static int first_run;

	if (disabled_by_idle_boot_param())
		return 0;

	if (!first_run) {
		dmi_check_system(processor_power_dmi_table);
		max_cstate = acpi_processor_cstate_check(max_cstate);
		if (max_cstate < ACPI_C_STATES_MAX)
			printk(KERN_NOTICE
			       "ACPI: processor limited to max C-state %d\n",
			       max_cstate);
		first_run++;
	}

	if (acpi_gbl_FADT.cst_control && !nocst) {
		status =
		    acpi_os_write_port(acpi_gbl_FADT.smi_command, acpi_gbl_FADT.cst_control, 8);
		if (ACPI_FAILURE(status)) {
			ACPI_EXCEPTION((AE_INFO, status,
					"Notifying BIOS of _CST ability failed"));
		}
	}

	acpi_processor_get_power_info(pr);
	pr->flags.power_setup_done = 1;

	/*
	 * Install the idle handler if processor power management is supported.
	 * Note that we use previously set idle handler will be used on
	 * platforms that only support C1.
	 */
	if (pr->flags.power) {
		/* Register acpi_idle_driver if not already registered */
		if (!acpi_processor_registered) {
			acpi_processor_setup_cpuidle_states(pr);
			retval = cpuidle_register_driver(&acpi_idle_driver);
			if (retval)
				return retval;
			printk(KERN_DEBUG "ACPI: %s registered with cpuidle\n",
					acpi_idle_driver.name);
		}

		dev = kzalloc(sizeof(*dev), GFP_KERNEL);
		if (!dev)
			return -ENOMEM;
		per_cpu(acpi_cpuidle_device, pr->id) = dev;

		acpi_processor_setup_cpuidle_cx(pr, dev);

		/* Register per-cpu cpuidle_device. Cpuidle driver
		 * must already be registered before registering device
		 */
		retval = cpuidle_register_device(dev);
		if (retval) {
			if (acpi_processor_registered == 0)
				cpuidle_unregister_driver(&acpi_idle_driver);
			return retval;
		}
		acpi_processor_registered++;
	}
	return 0;
}

int acpi_processor_power_exit(struct acpi_processor *pr)
{
	struct cpuidle_device *dev = per_cpu(acpi_cpuidle_device, pr->id);

	if (disabled_by_idle_boot_param())
		return 0;

	if (pr->flags.power) {
		cpuidle_unregister_device(dev);
		acpi_processor_registered--;
		if (acpi_processor_registered == 0)
			cpuidle_unregister_driver(&acpi_idle_driver);
	}

	pr->flags.power_setup_done = 0;
	return 0;
}<|MERGE_RESOLUTION|>--- conflicted
+++ resolved
@@ -725,11 +725,6 @@
 	if (unlikely(!pr))
 		return -EINVAL;
 
-	if (cx->entry_method == ACPI_CSTATE_FFH) {
-		if (current_set_polling_and_test())
-			return -EINVAL;
-	}
-
 	lapic_timer_state_broadcast(pr, cx, 1);
 	acpi_idle_do_entry(cx);
 
@@ -783,19 +778,12 @@
 	if (unlikely(!pr))
 		return -EINVAL;
 
-<<<<<<< HEAD
-	if (cx->entry_method == ACPI_CSTATE_FFH) {
-		if (current_set_polling_and_test())
-			return -EINVAL;
-	}
-=======
 #ifdef CONFIG_HOTPLUG_CPU
 	if ((cx->type != ACPI_STATE_C1) && (num_online_cpus() > 1) &&
 	    !pr->flags.has_cst &&
 	    !(acpi_gbl_FADT.flags & ACPI_FADT_C2_MP_SUPPORTED))
 		return acpi_idle_enter_c1(dev, drv, CPUIDLE_DRIVER_STATE_START);
 #endif
->>>>>>> fc14f9c1
 
 	/*
 	 * Must be done before busmaster disable as we might need to
@@ -855,14 +843,6 @@
 		}
 	}
 
-<<<<<<< HEAD
-	if (cx->entry_method == ACPI_CSTATE_FFH) {
-		if (current_set_polling_and_test())
-			return -EINVAL;
-	}
-
-=======
->>>>>>> fc14f9c1
 	acpi_unlazy_tlb(smp_processor_id());
 
 	/* Tell the scheduler that we are going deep-idle: */
