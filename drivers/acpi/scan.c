--- conflicted
+++ resolved
@@ -478,18 +478,6 @@
 	struct acpi_device *child;
 	int error;
 
-<<<<<<< HEAD
-	mutex_lock(&acpi_scan_lock);
-
-	if (ost_source != ACPI_NOTIFY_BUS_CHECK) {
-		acpi_bus_get_device(handle, &device);
-		if (device) {
-			dev_warn(&device->dev, "Attempt to re-insert\n");
-			goto out;
-		}
-	}
-	error = acpi_bus_scan(handle);
-=======
 	acpi_bus_get_status(adev);
 	if (!(adev->status.present || adev->status.functional)) {
 		acpi_scan_device_not_present(adev);
@@ -499,7 +487,6 @@
 		return handler->hotplug.scan_dependent(adev);
 
 	error = acpi_bus_scan(adev->handle);
->>>>>>> fc14f9c1
 	if (error) {
 		dev_warn(&adev->dev, "Namespace scan failure\n");
 		return error;
@@ -2092,14 +2079,8 @@
 		struct acpi_scan_handler *handler;
 
 		handler = acpi_scan_match_handler(hwid->id, NULL);
-<<<<<<< HEAD
-		if (handler && !handler->hotplug.ignore) {
-			acpi_install_notify_handler(handle, ACPI_SYSTEM_NOTIFY,
-					acpi_hotplug_notify_cb, handler);
-=======
 		if (handler) {
 			adev->flags.hotplug_notify = true;
->>>>>>> fc14f9c1
 			break;
 		}
 	}
@@ -2226,17 +2207,11 @@
 	if (device->handler)
 		goto ok;
 
-<<<<<<< HEAD
-	if (device->handler)
-		return AE_OK;
-
-=======
 	if (!device->flags.initialized) {
 		acpi_bus_update_power(device, NULL);
 		device->flags.initialized = true;
 	}
 	device->flags.visited = false;
->>>>>>> fc14f9c1
 	ret = acpi_scan_attach_handler(device);
 	if (ret < 0)
 		return;
