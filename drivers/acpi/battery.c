--- conflicted
+++ resolved
@@ -35,7 +35,6 @@
 #include <linux/delay.h>
 #include <linux/slab.h>
 #include <linux/suspend.h>
-#include <linux/delay.h>
 #include <asm/unaligned.h>
 
 #ifdef CONFIG_ACPI_PROCFS_POWER
@@ -72,10 +71,7 @@
 MODULE_LICENSE("GPL");
 
 static int battery_bix_broken_package;
-<<<<<<< HEAD
-=======
 static int battery_notification_delay_ms;
->>>>>>> fc14f9c1
 static unsigned int cache_time = 1000;
 module_param(cache_time, uint, 0644);
 MODULE_PARM_DESC(cache_time, "cache time in milliseconds");
@@ -1123,10 +1119,6 @@
 	return 0;
 }
 
-<<<<<<< HEAD
-static struct dmi_system_id bat_dmi_table[] = {
-	{
-=======
 static int battery_bix_broken_package_quirk(const struct dmi_system_id *d)
 {
 	battery_bix_broken_package = 1;
@@ -1142,15 +1134,12 @@
 static struct dmi_system_id bat_dmi_table[] = {
 	{
 		.callback = battery_bix_broken_package_quirk,
->>>>>>> fc14f9c1
 		.ident = "NEC LZ750/LS",
 		.matches = {
 			DMI_MATCH(DMI_SYS_VENDOR, "NEC"),
 			DMI_MATCH(DMI_PRODUCT_NAME, "PC-LZ750LS"),
 		},
 	},
-<<<<<<< HEAD
-=======
 	{
 		.callback = battery_notification_delay_quirk,
 		.ident = "Acer Aspire V5-573G",
@@ -1159,7 +1148,6 @@
 			DMI_MATCH(DMI_PRODUCT_NAME, "Aspire V5-573G"),
 		},
 	},
->>>>>>> fc14f9c1
 	{},
 };
 
@@ -1176,11 +1164,7 @@
 	int retry, ret;
 
 	for (retry = 5; retry; retry--) {
-<<<<<<< HEAD
-		ret = acpi_battery_update(battery);
-=======
 		ret = acpi_battery_update(battery, false);
->>>>>>> fc14f9c1
 		if (!ret)
 			break;
 
@@ -1308,8 +1292,6 @@
 	if (!acpi_battery_dir)
 		return;
 #endif
-	if (dmi_check_system(bat_dmi_table))
-		battery_bix_broken_package = 1;
 	if (acpi_bus_register_driver(&acpi_battery_driver) < 0) {
 #ifdef CONFIG_ACPI_PROCFS_POWER
 		acpi_unlock_battery_dir(acpi_battery_dir);
