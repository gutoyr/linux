--- conflicted
+++ resolved
@@ -342,8 +342,6 @@
 		*state_p = state;
 
 	return 0;
-<<<<<<< HEAD
-=======
 }
 EXPORT_SYMBOL_GPL(acpi_device_update_power);
 
@@ -354,7 +352,6 @@
 
 	result = acpi_bus_get_device(handle, &device);
 	return result ? result : acpi_device_update_power(device, state_p);
->>>>>>> fc14f9c1
 }
 EXPORT_SYMBOL_GPL(acpi_bus_update_power);
 
