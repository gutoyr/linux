/*
 *  pci_root.c - ACPI PCI Root Bridge Driver ($Revision: 40 $)
 *
 *  Copyright (C) 2001, 2002 Andy Grover <andrew.grover@intel.com>
 *  Copyright (C) 2001, 2002 Paul Diefenbaugh <paul.s.diefenbaugh@intel.com>
 *
 * ~~~~~~~~~~~~~~~~~~~~~~~~~~~~~~~~~~~~~~~~~~~~~~~~~~~~~~~~~~~~~~~~~~~~~~~~~~
 *
 *  This program is free software; you can redistribute it and/or modify
 *  it under the terms of the GNU General Public License as published by
 *  the Free Software Foundation; either version 2 of the License, or (at
 *  your option) any later version.
 *
 *  This program is distributed in the hope that it will be useful, but
 *  WITHOUT ANY WARRANTY; without even the implied warranty of
 *  MERCHANTABILITY or FITNESS FOR A PARTICULAR PURPOSE.  See the GNU
 *  General Public License for more details.
 *
 *  You should have received a copy of the GNU General Public License along
 *  with this program; if not, write to the Free Software Foundation, Inc.,
 *  59 Temple Place, Suite 330, Boston, MA 02111-1307 USA.
 *
 * ~~~~~~~~~~~~~~~~~~~~~~~~~~~~~~~~~~~~~~~~~~~~~~~~~~~~~~~~~~~~~~~~~~~~~~~~~~
 */

#include <linux/kernel.h>
#include <linux/module.h>
#include <linux/init.h>
#include <linux/types.h>
#include <linux/mutex.h>
#include <linux/pm.h>
#include <linux/pm_runtime.h>
#include <linux/pci.h>
#include <linux/pci-acpi.h>
#include <linux/pci-aspm.h>
#include <linux/acpi.h>
#include <linux/slab.h>
#include <linux/dmi.h>
#include <acpi/apei.h>	/* for acpi_hest_init() */

#include "internal.h"

#define _COMPONENT		ACPI_PCI_COMPONENT
ACPI_MODULE_NAME("pci_root");
#define ACPI_PCI_ROOT_CLASS		"pci_bridge"
#define ACPI_PCI_ROOT_DEVICE_NAME	"PCI Root Bridge"
static int acpi_pci_root_add(struct acpi_device *device,
			     const struct acpi_device_id *not_used);
static void acpi_pci_root_remove(struct acpi_device *device);

static int acpi_pci_root_scan_dependent(struct acpi_device *adev)
{
	acpiphp_check_host_bridge(adev);
	return 0;
}

#define ACPI_PCIE_REQ_SUPPORT (OSC_PCI_EXT_CONFIG_SUPPORT \
				| OSC_PCI_ASPM_SUPPORT \
				| OSC_PCI_CLOCK_PM_SUPPORT \
				| OSC_PCI_MSI_SUPPORT)

static const struct acpi_device_id root_device_ids[] = {
	{"PNP0A03", 0},
	{"", 0},
};

static struct acpi_scan_handler pci_root_handler = {
	.ids = root_device_ids,
	.attach = acpi_pci_root_add,
	.detach = acpi_pci_root_remove,
	.hotplug = {
<<<<<<< HEAD
		.ignore = true,
=======
		.enabled = true,
		.scan_dependent = acpi_pci_root_scan_dependent,
>>>>>>> fc14f9c1
	},
};

static DEFINE_MUTEX(osc_lock);

/**
 * acpi_is_root_bridge - determine whether an ACPI CA node is a PCI root bridge
 * @handle - the ACPI CA node in question.
 *
 * Note: we could make this API take a struct acpi_device * instead, but
 * for now, it's more convenient to operate on an acpi_handle.
 */
int acpi_is_root_bridge(acpi_handle handle)
{
	int ret;
	struct acpi_device *device;

	ret = acpi_bus_get_device(handle, &device);
	if (ret)
		return 0;

	ret = acpi_match_device_ids(device, root_device_ids);
	if (ret)
		return 0;
	else
		return 1;
}
EXPORT_SYMBOL_GPL(acpi_is_root_bridge);

static acpi_status
get_root_bridge_busnr_callback(struct acpi_resource *resource, void *data)
{
	struct resource *res = data;
	struct acpi_resource_address64 address;
	acpi_status status;

	status = acpi_resource_to_address64(resource, &address);
	if (ACPI_FAILURE(status))
		return AE_OK;

	if ((address.address_length > 0) &&
	    (address.resource_type == ACPI_BUS_NUMBER_RANGE)) {
		res->start = address.minimum;
		res->end = address.minimum + address.address_length - 1;
	}

	return AE_OK;
}

static acpi_status try_get_root_bridge_busnr(acpi_handle handle,
					     struct resource *res)
{
	acpi_status status;

	res->start = -1;
	status =
	    acpi_walk_resources(handle, METHOD_NAME__CRS,
				get_root_bridge_busnr_callback, res);
	if (ACPI_FAILURE(status))
		return status;
	if (res->start == -1)
		return AE_ERROR;
	return AE_OK;
}

struct pci_osc_bit_struct {
	u32 bit;
	char *desc;
};

static struct pci_osc_bit_struct pci_osc_support_bit[] = {
	{ OSC_PCI_EXT_CONFIG_SUPPORT, "ExtendedConfig" },
	{ OSC_PCI_ASPM_SUPPORT, "ASPM" },
	{ OSC_PCI_CLOCK_PM_SUPPORT, "ClockPM" },
	{ OSC_PCI_SEGMENT_GROUPS_SUPPORT, "Segments" },
	{ OSC_PCI_MSI_SUPPORT, "MSI" },
};

static struct pci_osc_bit_struct pci_osc_control_bit[] = {
	{ OSC_PCI_EXPRESS_NATIVE_HP_CONTROL, "PCIeHotplug" },
	{ OSC_PCI_SHPC_NATIVE_HP_CONTROL, "SHPCHotplug" },
	{ OSC_PCI_EXPRESS_PME_CONTROL, "PME" },
	{ OSC_PCI_EXPRESS_AER_CONTROL, "AER" },
	{ OSC_PCI_EXPRESS_CAPABILITY_CONTROL, "PCIeCapability" },
};

static void decode_osc_bits(struct acpi_pci_root *root, char *msg, u32 word,
			    struct pci_osc_bit_struct *table, int size)
{
	char buf[80];
	int i, len = 0;
	struct pci_osc_bit_struct *entry;

	buf[0] = '\0';
	for (i = 0, entry = table; i < size; i++, entry++)
		if (word & entry->bit)
			len += snprintf(buf + len, sizeof(buf) - len, "%s%s",
					len ? " " : "", entry->desc);

	dev_info(&root->device->dev, "_OSC: %s [%s]\n", msg, buf);
}

static void decode_osc_support(struct acpi_pci_root *root, char *msg, u32 word)
{
	decode_osc_bits(root, msg, word, pci_osc_support_bit,
			ARRAY_SIZE(pci_osc_support_bit));
}

static void decode_osc_control(struct acpi_pci_root *root, char *msg, u32 word)
{
	decode_osc_bits(root, msg, word, pci_osc_control_bit,
			ARRAY_SIZE(pci_osc_control_bit));
}

static u8 pci_osc_uuid_str[] = "33DB4D5B-1FF7-401C-9657-7441C03DD766";

static acpi_status acpi_pci_run_osc(acpi_handle handle,
				    const u32 *capbuf, u32 *retval)
{
	struct acpi_osc_context context = {
		.uuid_str = pci_osc_uuid_str,
		.rev = 1,
		.cap.length = 12,
		.cap.pointer = (void *)capbuf,
	};
	acpi_status status;

	status = acpi_run_osc(handle, &context);
	if (ACPI_SUCCESS(status)) {
		*retval = *((u32 *)(context.ret.pointer + 8));
		kfree(context.ret.pointer);
	}
	return status;
}

static acpi_status acpi_pci_query_osc(struct acpi_pci_root *root,
					u32 support,
					u32 *control)
{
	acpi_status status;
	u32 result, capbuf[3];

	support &= OSC_PCI_SUPPORT_MASKS;
	support |= root->osc_support_set;

	capbuf[OSC_QUERY_DWORD] = OSC_QUERY_ENABLE;
	capbuf[OSC_SUPPORT_DWORD] = support;
	if (control) {
		*control &= OSC_PCI_CONTROL_MASKS;
		capbuf[OSC_CONTROL_DWORD] = *control | root->osc_control_set;
	} else {
		/* Run _OSC query only with existing controls. */
		capbuf[OSC_CONTROL_DWORD] = root->osc_control_set;
	}

	status = acpi_pci_run_osc(root->device->handle, capbuf, &result);
	if (ACPI_SUCCESS(status)) {
		root->osc_support_set = support;
		if (control)
			*control = result;
	}
	return status;
}

static acpi_status acpi_pci_osc_support(struct acpi_pci_root *root, u32 flags)
{
	acpi_status status;

	mutex_lock(&osc_lock);
	status = acpi_pci_query_osc(root, flags, NULL);
	mutex_unlock(&osc_lock);
	return status;
}

struct acpi_pci_root *acpi_pci_find_root(acpi_handle handle)
{
	struct acpi_pci_root *root;
	struct acpi_device *device;

	if (acpi_bus_get_device(handle, &device) ||
	    acpi_match_device_ids(device, root_device_ids))
		return NULL;

	root = acpi_driver_data(device);

	return root;
}
EXPORT_SYMBOL_GPL(acpi_pci_find_root);

struct acpi_handle_node {
	struct list_head node;
	acpi_handle handle;
};

/**
 * acpi_get_pci_dev - convert ACPI CA handle to struct pci_dev
 * @handle: the handle in question
 *
 * Given an ACPI CA handle, the desired PCI device is located in the
 * list of PCI devices.
 *
 * If the device is found, its reference count is increased and this
 * function returns a pointer to its data structure.  The caller must
 * decrement the reference count by calling pci_dev_put().
 * If no device is found, %NULL is returned.
 */
struct pci_dev *acpi_get_pci_dev(acpi_handle handle)
{
	int dev, fn;
	unsigned long long adr;
	acpi_status status;
	acpi_handle phandle;
	struct pci_bus *pbus;
	struct pci_dev *pdev = NULL;
	struct acpi_handle_node *node, *tmp;
	struct acpi_pci_root *root;
	LIST_HEAD(device_list);

	/*
	 * Walk up the ACPI CA namespace until we reach a PCI root bridge.
	 */
	phandle = handle;
	while (!acpi_is_root_bridge(phandle)) {
		node = kzalloc(sizeof(struct acpi_handle_node), GFP_KERNEL);
		if (!node)
			goto out;

		INIT_LIST_HEAD(&node->node);
		node->handle = phandle;
		list_add(&node->node, &device_list);

		status = acpi_get_parent(phandle, &phandle);
		if (ACPI_FAILURE(status))
			goto out;
	}

	root = acpi_pci_find_root(phandle);
	if (!root)
		goto out;

	pbus = root->bus;

	/*
	 * Now, walk back down the PCI device tree until we return to our
	 * original handle. Assumes that everything between the PCI root
	 * bridge and the device we're looking for must be a P2P bridge.
	 */
	list_for_each_entry(node, &device_list, node) {
		acpi_handle hnd = node->handle;
		status = acpi_evaluate_integer(hnd, "_ADR", NULL, &adr);
		if (ACPI_FAILURE(status))
			goto out;
		dev = (adr >> 16) & 0xffff;
		fn  = adr & 0xffff;

		pdev = pci_get_slot(pbus, PCI_DEVFN(dev, fn));
		if (!pdev || hnd == handle)
			break;

		pbus = pdev->subordinate;
		pci_dev_put(pdev);

		/*
		 * This function may be called for a non-PCI device that has a
		 * PCI parent (eg. a disk under a PCI SATA controller).  In that
		 * case pdev->subordinate will be NULL for the parent.
		 */
		if (!pbus) {
			dev_dbg(&pdev->dev, "Not a PCI-to-PCI bridge\n");
			pdev = NULL;
			break;
		}
	}
out:
	list_for_each_entry_safe(node, tmp, &device_list, node)
		kfree(node);

	return pdev;
}
EXPORT_SYMBOL_GPL(acpi_get_pci_dev);

/**
 * acpi_pci_osc_control_set - Request control of PCI root _OSC features.
 * @handle: ACPI handle of a PCI root bridge (or PCIe Root Complex).
 * @mask: Mask of _OSC bits to request control of, place to store control mask.
 * @req: Mask of _OSC bits the control of is essential to the caller.
 *
 * Run _OSC query for @mask and if that is successful, compare the returned
 * mask of control bits with @req.  If all of the @req bits are set in the
 * returned mask, run _OSC request for it.
 *
 * The variable at the @mask address may be modified regardless of whether or
 * not the function returns success.  On success it will contain the mask of
 * _OSC bits the BIOS has granted control of, but its contents are meaningless
 * on failure.
 **/
acpi_status acpi_pci_osc_control_set(acpi_handle handle, u32 *mask, u32 req)
{
	struct acpi_pci_root *root;
	acpi_status status = AE_OK;
	u32 ctrl, capbuf[3];

	if (!mask)
		return AE_BAD_PARAMETER;

	ctrl = *mask & OSC_PCI_CONTROL_MASKS;
	if ((ctrl & req) != req)
		return AE_TYPE;

	root = acpi_pci_find_root(handle);
	if (!root)
		return AE_NOT_EXIST;

	mutex_lock(&osc_lock);

	*mask = ctrl | root->osc_control_set;
	/* No need to evaluate _OSC if the control was already granted. */
	if ((root->osc_control_set & ctrl) == ctrl)
		goto out;

	/* Need to check the available controls bits before requesting them. */
	while (*mask) {
		status = acpi_pci_query_osc(root, root->osc_support_set, mask);
		if (ACPI_FAILURE(status))
			goto out;
		if (ctrl == *mask)
			break;
		decode_osc_control(root, "platform does not support",
				   ctrl & ~(*mask));
		ctrl = *mask;
	}

	if ((ctrl & req) != req) {
		decode_osc_control(root, "not requesting control; platform does not support",
				   req & ~(ctrl));
		status = AE_SUPPORT;
		goto out;
	}

	capbuf[OSC_QUERY_DWORD] = 0;
	capbuf[OSC_SUPPORT_DWORD] = root->osc_support_set;
	capbuf[OSC_CONTROL_DWORD] = ctrl;
	status = acpi_pci_run_osc(handle, capbuf, mask);
	if (ACPI_SUCCESS(status))
		root->osc_control_set = *mask;
out:
	mutex_unlock(&osc_lock);
	return status;
}
EXPORT_SYMBOL(acpi_pci_osc_control_set);

static void negotiate_os_control(struct acpi_pci_root *root, int *no_aspm,
				 int *clear_aspm)
{
	u32 support, control, requested;
	acpi_status status;
	struct acpi_device *device = root->device;
	acpi_handle handle = device->handle;

	/*
	 * Apple always return failure on _OSC calls when _OSI("Darwin") has
	 * been called successfully. We know the feature set supported by the
	 * platform, so avoid calling _OSC at all
	 */

	if (dmi_match(DMI_SYS_VENDOR, "Apple Inc.")) {
		root->osc_control_set = ~OSC_PCI_EXPRESS_PME_CONTROL;
		decode_osc_control(root, "OS assumes control of",
				   root->osc_control_set);
		return;
	}

	/*
	 * All supported architectures that use ACPI have support for
	 * PCI domains, so we indicate this in _OSC support capabilities.
	 */
	support = OSC_PCI_SEGMENT_GROUPS_SUPPORT;
	if (pci_ext_cfg_avail())
		support |= OSC_PCI_EXT_CONFIG_SUPPORT;
	if (pcie_aspm_support_enabled())
		support |= OSC_PCI_ASPM_SUPPORT | OSC_PCI_CLOCK_PM_SUPPORT;
	if (pci_msi_enabled())
		support |= OSC_PCI_MSI_SUPPORT;

	decode_osc_support(root, "OS supports", support);
	status = acpi_pci_osc_support(root, support);
	if (ACPI_FAILURE(status)) {
		dev_info(&device->dev, "_OSC failed (%s); disabling ASPM\n",
			 acpi_format_exception(status));
		*no_aspm = 1;
		return;
	}

	if (pcie_ports_disabled) {
		dev_info(&device->dev, "PCIe port services disabled; not requesting _OSC control\n");
		return;
	}

	if ((support & ACPI_PCIE_REQ_SUPPORT) != ACPI_PCIE_REQ_SUPPORT) {
		decode_osc_support(root, "not requesting OS control; OS requires",
				   ACPI_PCIE_REQ_SUPPORT);
		return;
	}

	control = OSC_PCI_EXPRESS_CAPABILITY_CONTROL
		| OSC_PCI_EXPRESS_NATIVE_HP_CONTROL
		| OSC_PCI_EXPRESS_PME_CONTROL;

	if (pci_aer_available()) {
		if (aer_acpi_firmware_first())
			dev_info(&device->dev,
				 "PCIe AER handled by firmware\n");
		else
			control |= OSC_PCI_EXPRESS_AER_CONTROL;
	}

	requested = control;
	status = acpi_pci_osc_control_set(handle, &control,
					  OSC_PCI_EXPRESS_CAPABILITY_CONTROL);
	if (ACPI_SUCCESS(status)) {
		decode_osc_control(root, "OS now controls", control);
		if (acpi_gbl_FADT.boot_flags & ACPI_FADT_NO_ASPM) {
			/*
			 * We have ASPM control, but the FADT indicates
			 * that it's unsupported. Clear it.
			 */
			*clear_aspm = 1;
		}
	} else {
		decode_osc_control(root, "OS requested", requested);
		decode_osc_control(root, "platform willing to grant", control);
		dev_info(&device->dev, "_OSC failed (%s); disabling ASPM\n",
			acpi_format_exception(status));

		/*
		 * We want to disable ASPM here, but aspm_disabled
		 * needs to remain in its state from boot so that we
		 * properly handle PCIe 1.1 devices.  So we set this
		 * flag here, to defer the action until after the ACPI
		 * root scan.
		 */
		*no_aspm = 1;
	}
}

static int acpi_pci_root_add(struct acpi_device *device,
			     const struct acpi_device_id *not_used)
{
	unsigned long long segment, bus;
	acpi_status status;
	int result;
	struct acpi_pci_root *root;
	acpi_handle handle = device->handle;
	int no_aspm = 0, clear_aspm = 0;

	root = kzalloc(sizeof(struct acpi_pci_root), GFP_KERNEL);
	if (!root)
		return -ENOMEM;

	segment = 0;
	status = acpi_evaluate_integer(handle, METHOD_NAME__SEG, NULL,
				       &segment);
	if (ACPI_FAILURE(status) && status != AE_NOT_FOUND) {
		dev_err(&device->dev,  "can't evaluate _SEG\n");
		result = -ENODEV;
		goto end;
	}

	/* Check _CRS first, then _BBN.  If no _BBN, default to zero. */
	root->secondary.flags = IORESOURCE_BUS;
	status = try_get_root_bridge_busnr(handle, &root->secondary);
	if (ACPI_FAILURE(status)) {
		/*
		 * We need both the start and end of the downstream bus range
		 * to interpret _CBA (MMCONFIG base address), so it really is
		 * supposed to be in _CRS.  If we don't find it there, all we
		 * can do is assume [_BBN-0xFF] or [0-0xFF].
		 */
		root->secondary.end = 0xFF;
		dev_warn(&device->dev,
			 FW_BUG "no secondary bus range in _CRS\n");
		status = acpi_evaluate_integer(handle, METHOD_NAME__BBN,
					       NULL, &bus);
		if (ACPI_SUCCESS(status))
			root->secondary.start = bus;
		else if (status == AE_NOT_FOUND)
			root->secondary.start = 0;
		else {
			dev_err(&device->dev, "can't evaluate _BBN\n");
			result = -ENODEV;
			goto end;
		}
	}

	root->device = device;
	root->segment = segment & 0xFFFF;
	strcpy(acpi_device_name(device), ACPI_PCI_ROOT_DEVICE_NAME);
	strcpy(acpi_device_class(device), ACPI_PCI_ROOT_CLASS);
	device->driver_data = root;

	pr_info(PREFIX "%s [%s] (domain %04x %pR)\n",
	       acpi_device_name(device), acpi_device_bid(device),
	       root->segment, &root->secondary);

	root->mcfg_addr = acpi_pci_root_get_mcfg_addr(handle);

	negotiate_os_control(root, &no_aspm, &clear_aspm);

	/*
	 * TBD: Need PCI interface for enumeration/configuration of roots.
	 */

	/*
	 * Scan the Root Bridge
	 * --------------------
	 * Must do this prior to any attempt to bind the root device, as the
	 * PCI namespace does not get created until this call is made (and
	 * thus the root bridge's pci_dev does not exist).
	 */
	root->bus = pci_acpi_scan_root(root);
	if (!root->bus) {
		dev_err(&device->dev,
			"Bus %04x:%02x not present in PCI namespace\n",
			root->segment, (unsigned int)root->secondary.start);
		device->driver_data = NULL;
		result = -ENODEV;
		goto end;
	}

	if (clear_aspm) {
		dev_info(&device->dev, "Disabling ASPM (FADT indicates it is unsupported)\n");
		pcie_clear_aspm(root->bus);
	}
	if (no_aspm)
		pcie_no_aspm();

	pci_acpi_add_bus_pm_notifier(device);
	if (device->wakeup.flags.run_wake)
		device_set_run_wake(root->bus->bridge, true);

	if (system_state != SYSTEM_BOOTING) {
		pcibios_resource_survey_bus(root->bus);
		pci_assign_unassigned_root_bus_resources(root->bus);
	}

	pci_lock_rescan_remove();
	pci_bus_add_devices(root->bus);
	pci_unlock_rescan_remove();
	return 1;

end:
	kfree(root);
	return result;
}

static void acpi_pci_root_remove(struct acpi_device *device)
{
	struct acpi_pci_root *root = acpi_driver_data(device);

	pci_lock_rescan_remove();

	pci_stop_root_bus(root->bus);

	device_set_run_wake(root->bus->bridge, false);
	pci_acpi_remove_bus_pm_notifier(device);

	pci_remove_root_bus(root->bus);

	pci_unlock_rescan_remove();

	kfree(root);
}

void __init acpi_pci_root_init(void)
{
	acpi_hest_init();
	if (acpi_pci_disabled)
		return;
<<<<<<< HEAD
	}

	if (acpi_bus_scan(handle))
		printk(KERN_ERR "cannot add bridge to acpi list\n");
}

static void handle_root_bridge_removal(struct acpi_device *device)
{
	acpi_status status;
	struct acpi_eject_event *ej_event;

	ej_event = kmalloc(sizeof(*ej_event), GFP_KERNEL);
	if (!ej_event) {
		/* Inform firmware the hot-remove operation has error */
		(void) acpi_evaluate_hotplug_ost(device->handle,
					ACPI_NOTIFY_EJECT_REQUEST,
					ACPI_OST_SC_NON_SPECIFIC_FAILURE,
					NULL);
		return;
	}

	ej_event->device = device;
	ej_event->event = ACPI_NOTIFY_EJECT_REQUEST;

	get_device(&device->dev);
	status = acpi_os_hotplug_execute(acpi_bus_hot_remove_device, ej_event);
	if (ACPI_FAILURE(status)) {
		put_device(&device->dev);
		kfree(ej_event);
	}
}

static void _handle_hotplug_event_root(struct work_struct *work)
{
	struct acpi_pci_root *root;
	struct acpi_buffer buffer = { ACPI_ALLOCATE_BUFFER };
	struct acpi_hp_work *hp_work;
	acpi_handle handle;
	u32 type;

	hp_work = container_of(work, struct acpi_hp_work, work);
	handle = hp_work->handle;
	type = hp_work->type;

	acpi_scan_lock_acquire();

	root = acpi_pci_find_root(handle);
	acpi_get_name(handle, ACPI_FULL_PATHNAME, &buffer);

	switch (type) {
	case ACPI_NOTIFY_BUS_CHECK:
		/* bus enumerate */
		printk(KERN_DEBUG "%s: Bus check notify on %s\n", __func__,
				 (char *)buffer.pointer);
		if (root)
			acpiphp_check_host_bridge(handle);
		else
			handle_root_bridge_insertion(handle);

		break;

	case ACPI_NOTIFY_DEVICE_CHECK:
		/* device check */
		printk(KERN_DEBUG "%s: Device check notify on %s\n", __func__,
				 (char *)buffer.pointer);
		if (!root)
			handle_root_bridge_insertion(handle);
		break;

	case ACPI_NOTIFY_EJECT_REQUEST:
		/* request device eject */
		printk(KERN_DEBUG "%s: Device eject notify on %s\n", __func__,
				 (char *)buffer.pointer);
		if (root)
			handle_root_bridge_removal(root->device);
		break;
	default:
		printk(KERN_WARNING "notify_handler: unknown event type 0x%x for %s\n",
				 type, (char *)buffer.pointer);
		break;
	}

	acpi_scan_lock_release();
	kfree(hp_work); /* allocated in handle_hotplug_event_bridge */
	kfree(buffer.pointer);
}

static void handle_hotplug_event_root(acpi_handle handle, u32 type,
					void *context)
{
	alloc_acpi_hp_work(handle, type, context,
				_handle_hotplug_event_root);
}

static acpi_status __init
find_root_bridges(acpi_handle handle, u32 lvl, void *context, void **rv)
{
	acpi_status status;
	char objname[64];
	struct acpi_buffer buffer = { .length = sizeof(objname),
				      .pointer = objname };
	int *count = (int *)context;

	if (!acpi_is_root_bridge(handle))
		return AE_OK;

	(*count)++;

	acpi_get_name(handle, ACPI_FULL_PATHNAME, &buffer);

	status = acpi_install_notify_handler(handle, ACPI_SYSTEM_NOTIFY,
					handle_hotplug_event_root, NULL);
	if (ACPI_FAILURE(status))
		printk(KERN_DEBUG "acpi root: %s notify handler is not installed, exit status: %u\n",
				  objname, (unsigned int)status);
	else
		printk(KERN_DEBUG "acpi root: %s notify handler is installed\n",
				 objname);

	return AE_OK;
}

void __init acpi_pci_root_hp_init(void)
{
	int num = 0;

	acpi_walk_namespace(ACPI_TYPE_DEVICE, ACPI_ROOT_OBJECT,
		ACPI_UINT32_MAX, find_root_bridges, NULL, &num, NULL);
=======
>>>>>>> fc14f9c1

	pci_acpi_crs_quirks();
	acpi_scan_add_handler_with_hotplug(&pci_root_handler, "pci_root");
}<|MERGE_RESOLUTION|>--- conflicted
+++ resolved
@@ -69,12 +69,8 @@
 	.attach = acpi_pci_root_add,
 	.detach = acpi_pci_root_remove,
 	.hotplug = {
-<<<<<<< HEAD
-		.ignore = true,
-=======
 		.enabled = true,
 		.scan_dependent = acpi_pci_root_scan_dependent,
->>>>>>> fc14f9c1
 	},
 };
 
@@ -653,137 +649,6 @@
 	acpi_hest_init();
 	if (acpi_pci_disabled)
 		return;
-<<<<<<< HEAD
-	}
-
-	if (acpi_bus_scan(handle))
-		printk(KERN_ERR "cannot add bridge to acpi list\n");
-}
-
-static void handle_root_bridge_removal(struct acpi_device *device)
-{
-	acpi_status status;
-	struct acpi_eject_event *ej_event;
-
-	ej_event = kmalloc(sizeof(*ej_event), GFP_KERNEL);
-	if (!ej_event) {
-		/* Inform firmware the hot-remove operation has error */
-		(void) acpi_evaluate_hotplug_ost(device->handle,
-					ACPI_NOTIFY_EJECT_REQUEST,
-					ACPI_OST_SC_NON_SPECIFIC_FAILURE,
-					NULL);
-		return;
-	}
-
-	ej_event->device = device;
-	ej_event->event = ACPI_NOTIFY_EJECT_REQUEST;
-
-	get_device(&device->dev);
-	status = acpi_os_hotplug_execute(acpi_bus_hot_remove_device, ej_event);
-	if (ACPI_FAILURE(status)) {
-		put_device(&device->dev);
-		kfree(ej_event);
-	}
-}
-
-static void _handle_hotplug_event_root(struct work_struct *work)
-{
-	struct acpi_pci_root *root;
-	struct acpi_buffer buffer = { ACPI_ALLOCATE_BUFFER };
-	struct acpi_hp_work *hp_work;
-	acpi_handle handle;
-	u32 type;
-
-	hp_work = container_of(work, struct acpi_hp_work, work);
-	handle = hp_work->handle;
-	type = hp_work->type;
-
-	acpi_scan_lock_acquire();
-
-	root = acpi_pci_find_root(handle);
-	acpi_get_name(handle, ACPI_FULL_PATHNAME, &buffer);
-
-	switch (type) {
-	case ACPI_NOTIFY_BUS_CHECK:
-		/* bus enumerate */
-		printk(KERN_DEBUG "%s: Bus check notify on %s\n", __func__,
-				 (char *)buffer.pointer);
-		if (root)
-			acpiphp_check_host_bridge(handle);
-		else
-			handle_root_bridge_insertion(handle);
-
-		break;
-
-	case ACPI_NOTIFY_DEVICE_CHECK:
-		/* device check */
-		printk(KERN_DEBUG "%s: Device check notify on %s\n", __func__,
-				 (char *)buffer.pointer);
-		if (!root)
-			handle_root_bridge_insertion(handle);
-		break;
-
-	case ACPI_NOTIFY_EJECT_REQUEST:
-		/* request device eject */
-		printk(KERN_DEBUG "%s: Device eject notify on %s\n", __func__,
-				 (char *)buffer.pointer);
-		if (root)
-			handle_root_bridge_removal(root->device);
-		break;
-	default:
-		printk(KERN_WARNING "notify_handler: unknown event type 0x%x for %s\n",
-				 type, (char *)buffer.pointer);
-		break;
-	}
-
-	acpi_scan_lock_release();
-	kfree(hp_work); /* allocated in handle_hotplug_event_bridge */
-	kfree(buffer.pointer);
-}
-
-static void handle_hotplug_event_root(acpi_handle handle, u32 type,
-					void *context)
-{
-	alloc_acpi_hp_work(handle, type, context,
-				_handle_hotplug_event_root);
-}
-
-static acpi_status __init
-find_root_bridges(acpi_handle handle, u32 lvl, void *context, void **rv)
-{
-	acpi_status status;
-	char objname[64];
-	struct acpi_buffer buffer = { .length = sizeof(objname),
-				      .pointer = objname };
-	int *count = (int *)context;
-
-	if (!acpi_is_root_bridge(handle))
-		return AE_OK;
-
-	(*count)++;
-
-	acpi_get_name(handle, ACPI_FULL_PATHNAME, &buffer);
-
-	status = acpi_install_notify_handler(handle, ACPI_SYSTEM_NOTIFY,
-					handle_hotplug_event_root, NULL);
-	if (ACPI_FAILURE(status))
-		printk(KERN_DEBUG "acpi root: %s notify handler is not installed, exit status: %u\n",
-				  objname, (unsigned int)status);
-	else
-		printk(KERN_DEBUG "acpi root: %s notify handler is installed\n",
-				 objname);
-
-	return AE_OK;
-}
-
-void __init acpi_pci_root_hp_init(void)
-{
-	int num = 0;
-
-	acpi_walk_namespace(ACPI_TYPE_DEVICE, ACPI_ROOT_OBJECT,
-		ACPI_UINT32_MAX, find_root_bridges, NULL, &num, NULL);
-=======
->>>>>>> fc14f9c1
 
 	pci_acpi_crs_quirks();
 	acpi_scan_add_handler_with_hotplug(&pci_root_handler, "pci_root");
