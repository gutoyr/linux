--- conflicted
+++ resolved
@@ -79,25 +79,6 @@
 	return ret;
 }
 
-<<<<<<< HEAD
-static acpi_status acpi_dev_present(acpi_handle handle, u32 lvl_not_used,
-				  void *not_used, void **ret_p)
-{
-	struct acpi_device *adev = NULL;
-
-	acpi_bus_get_device(handle, &adev);
-	if (adev) {
-		*ret_p = handle;
-		return AE_CTRL_TERMINATE;
-	}
-	return AE_OK;
-}
-
-static bool acpi_extra_checks_passed(acpi_handle handle, bool is_bridge)
-{
-	unsigned long long sta;
-	acpi_status status;
-=======
 #define FIND_CHILD_MIN_SCORE	1
 #define FIND_CHILD_MAX_SCORE	2
 
@@ -124,85 +105,10 @@
 {
 	struct acpi_device *adev, *ret = NULL;
 	int ret_score = 0;
->>>>>>> fc14f9c1
-
-	status = acpi_bus_get_status_handle(handle, &sta);
-	if (ACPI_FAILURE(status) || !(sta & ACPI_STA_DEVICE_ENABLED))
-		return false;
-
-	if (is_bridge) {
-		void *test = NULL;
-
-		/* Check if this object has at least one child device. */
-		acpi_walk_namespace(ACPI_TYPE_DEVICE, handle, 1,
-				    acpi_dev_present, NULL, NULL, &test);
-		return !!test;
-	}
-	return true;
-}
-
-struct find_child_context {
-	u64 addr;
-	bool is_bridge;
-	acpi_handle ret;
-	bool ret_checked;
-};
-
-static acpi_status do_find_child(acpi_handle handle, u32 lvl_not_used,
-				 void *data, void **not_used)
-{
-	struct find_child_context *context = data;
-	unsigned long long addr;
-	acpi_status status;
-
-<<<<<<< HEAD
-	status = acpi_evaluate_integer(handle, METHOD_NAME__ADR, NULL, &addr);
-	if (ACPI_FAILURE(status) || addr != context->addr)
-		return AE_OK;
-
-	if (!context->ret) {
-		/* This is the first matching object.  Save its handle. */
-		context->ret = handle;
-		return AE_OK;
-	}
-	/*
-	 * There is more than one matching object with the same _ADR value.
-	 * That really is unexpected, so we are kind of beyond the scope of the
-	 * spec here.  We have to choose which one to return, though.
-	 *
-	 * First, check if the previously found object is good enough and return
-	 * its handle if so.  Second, check the same for the object that we've
-	 * just found.
-	 */
-	if (!context->ret_checked) {
-		if (acpi_extra_checks_passed(context->ret, context->is_bridge))
-			return AE_CTRL_TERMINATE;
-		else
-			context->ret_checked = true;
-	}
-	if (acpi_extra_checks_passed(handle, context->is_bridge)) {
-		context->ret = handle;
-		return AE_CTRL_TERMINATE;
-	}
-	return AE_OK;
-}
-
-acpi_handle acpi_find_child(acpi_handle parent, u64 addr, bool is_bridge)
-{
-	if (parent) {
-		struct find_child_context context = {
-			.addr = addr,
-			.is_bridge = is_bridge,
-		};
-
-		acpi_walk_namespace(ACPI_TYPE_DEVICE, parent, 1, do_find_child,
-				    NULL, &context, NULL);
-		return context.ret;
-	}
-	return NULL;
-}
-EXPORT_SYMBOL_GPL(acpi_find_child);
-=======
+
+	if (!parent)
+		return NULL;
+
 	list_for_each_entry(adev, &parent->children, node) {
 		unsigned long long addr;
 		acpi_status status;
@@ -244,7 +150,6 @@
 	return ret;
 }
 EXPORT_SYMBOL_GPL(acpi_find_child_device);
->>>>>>> fc14f9c1
 
 static void acpi_physnode_link_name(char *buf, unsigned int node_id)
 {
