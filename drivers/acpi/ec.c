--- conflicted
+++ resolved
@@ -202,12 +202,6 @@
 
 static bool advance_transaction(struct acpi_ec *ec)
 {
-<<<<<<< HEAD
-	unsigned long flags;
-	struct transaction *t;
-
-	spin_lock_irqsave(&ec->lock, flags);
-=======
 	struct transaction *t;
 	u8 status;
 	bool wakeup = false;
@@ -215,7 +209,6 @@
 	pr_debug("===== %s (%d) =====\n",
 		 in_interrupt() ? "IRQ" : "TASK", smp_processor_id());
 	status = acpi_ec_read_status(ec);
->>>>>>> fc14f9c1
 	t = ec->curr;
 	if (!t)
 		goto err;
@@ -1097,15 +1090,12 @@
 	ec_validate_ecdt, "ASUS hardware", {
 	DMI_MATCH(DMI_SYS_VENDOR, "ASUSTek Computer Inc."),
 	DMI_MATCH(DMI_PRODUCT_NAME, "L4R"),}, NULL},
-<<<<<<< HEAD
-=======
 	{
 	ec_clear_on_resume, "Samsung hardware", {
 	DMI_MATCH(DMI_SYS_VENDOR, "SAMSUNG ELECTRONICS CO., LTD.")}, NULL},
 	{
 	ec_flag_query_handshake, "Acer hardware", {
 	DMI_MATCH(DMI_SYS_VENDOR, "Acer"), }, NULL},
->>>>>>> fc14f9c1
 	{},
 };
 
