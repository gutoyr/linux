/*
 * Copyright (c) 2012 Samsung Electronics Co., Ltd.
 *		http://www.samsung.com
 *
 * Copyright (C) 2010 Samsung Electronics Co. Ltd.
 *	Jaswinder Singh <jassi.brar@samsung.com>
 *
 * This program is free software; you can redistribute it and/or modify
 * it under the terms of the GNU General Public License as published by
 * the Free Software Foundation; either version 2 of the License, or
 * (at your option) any later version.
 */

#include <linux/kernel.h>
#include <linux/io.h>
#include <linux/init.h>
#include <linux/slab.h>
#include <linux/module.h>
#include <linux/string.h>
#include <linux/delay.h>
#include <linux/interrupt.h>
#include <linux/dma-mapping.h>
#include <linux/dmaengine.h>
#include <linux/amba/bus.h>
#include <linux/amba/pl330.h>
#include <linux/scatterlist.h>
#include <linux/of.h>
#include <linux/of_dma.h>
#include <linux/err.h>

#include "dmaengine.h"
#define PL330_MAX_CHAN		8
#define PL330_MAX_IRQS		32
#define PL330_MAX_PERI		32

enum pl330_cachectrl {
	CCTRL0,		/* Noncacheable and nonbufferable */
	CCTRL1,		/* Bufferable only */
	CCTRL2,		/* Cacheable, but do not allocate */
	CCTRL3,		/* Cacheable and bufferable, but do not allocate */
	INVALID1,	/* AWCACHE = 0x1000 */
	INVALID2,
	CCTRL6,		/* Cacheable write-through, allocate on writes only */
	CCTRL7,		/* Cacheable write-back, allocate on writes only */
};

enum pl330_byteswap {
	SWAP_NO,
	SWAP_2,
	SWAP_4,
	SWAP_8,
	SWAP_16,
};

/* Register and Bit field Definitions */
#define DS			0x0
#define DS_ST_STOP		0x0
#define DS_ST_EXEC		0x1
#define DS_ST_CMISS		0x2
#define DS_ST_UPDTPC		0x3
#define DS_ST_WFE		0x4
#define DS_ST_ATBRR		0x5
#define DS_ST_QBUSY		0x6
#define DS_ST_WFP		0x7
#define DS_ST_KILL		0x8
#define DS_ST_CMPLT		0x9
#define DS_ST_FLTCMP		0xe
#define DS_ST_FAULT		0xf

#define DPC			0x4
#define INTEN			0x20
#define ES			0x24
#define INTSTATUS		0x28
#define INTCLR			0x2c
#define FSM			0x30
#define FSC			0x34
#define FTM			0x38

#define _FTC			0x40
#define FTC(n)			(_FTC + (n)*0x4)

#define _CS			0x100
#define CS(n)			(_CS + (n)*0x8)
#define CS_CNS			(1 << 21)

#define _CPC			0x104
#define CPC(n)			(_CPC + (n)*0x8)

#define _SA			0x400
#define SA(n)			(_SA + (n)*0x20)

#define _DA			0x404
#define DA(n)			(_DA + (n)*0x20)

#define _CC			0x408
#define CC(n)			(_CC + (n)*0x20)

#define CC_SRCINC		(1 << 0)
#define CC_DSTINC		(1 << 14)
#define CC_SRCPRI		(1 << 8)
#define CC_DSTPRI		(1 << 22)
#define CC_SRCNS		(1 << 9)
#define CC_DSTNS		(1 << 23)
#define CC_SRCIA		(1 << 10)
#define CC_DSTIA		(1 << 24)
#define CC_SRCBRSTLEN_SHFT	4
#define CC_DSTBRSTLEN_SHFT	18
#define CC_SRCBRSTSIZE_SHFT	1
#define CC_DSTBRSTSIZE_SHFT	15
#define CC_SRCCCTRL_SHFT	11
#define CC_SRCCCTRL_MASK	0x7
#define CC_DSTCCTRL_SHFT	25
#define CC_DRCCCTRL_MASK	0x7
#define CC_SWAP_SHFT		28

#define _LC0			0x40c
#define LC0(n)			(_LC0 + (n)*0x20)

#define _LC1			0x410
#define LC1(n)			(_LC1 + (n)*0x20)

#define DBGSTATUS		0xd00
#define DBG_BUSY		(1 << 0)

#define DBGCMD			0xd04
#define DBGINST0		0xd08
#define DBGINST1		0xd0c

#define CR0			0xe00
#define CR1			0xe04
#define CR2			0xe08
#define CR3			0xe0c
#define CR4			0xe10
#define CRD			0xe14

#define PERIPH_ID		0xfe0
#define PERIPH_REV_SHIFT	20
#define PERIPH_REV_MASK		0xf
#define PERIPH_REV_R0P0		0
#define PERIPH_REV_R1P0		1
#define PERIPH_REV_R1P1		2

#define CR0_PERIPH_REQ_SET	(1 << 0)
#define CR0_BOOT_EN_SET		(1 << 1)
#define CR0_BOOT_MAN_NS		(1 << 2)
#define CR0_NUM_CHANS_SHIFT	4
#define CR0_NUM_CHANS_MASK	0x7
#define CR0_NUM_PERIPH_SHIFT	12
#define CR0_NUM_PERIPH_MASK	0x1f
#define CR0_NUM_EVENTS_SHIFT	17
#define CR0_NUM_EVENTS_MASK	0x1f

#define CR1_ICACHE_LEN_SHIFT	0
#define CR1_ICACHE_LEN_MASK	0x7
#define CR1_NUM_ICACHELINES_SHIFT	4
#define CR1_NUM_ICACHELINES_MASK	0xf

#define CRD_DATA_WIDTH_SHIFT	0
#define CRD_DATA_WIDTH_MASK	0x7
#define CRD_WR_CAP_SHIFT	4
#define CRD_WR_CAP_MASK		0x7
#define CRD_WR_Q_DEP_SHIFT	8
#define CRD_WR_Q_DEP_MASK	0xf
#define CRD_RD_CAP_SHIFT	12
#define CRD_RD_CAP_MASK		0x7
#define CRD_RD_Q_DEP_SHIFT	16
#define CRD_RD_Q_DEP_MASK	0xf
#define CRD_DATA_BUFF_SHIFT	20
#define CRD_DATA_BUFF_MASK	0x3ff

#define PART			0x330
#define DESIGNER		0x41
#define REVISION		0x0
#define INTEG_CFG		0x0
#define PERIPH_ID_VAL		((PART << 0) | (DESIGNER << 12))

#define PL330_STATE_STOPPED		(1 << 0)
#define PL330_STATE_EXECUTING		(1 << 1)
#define PL330_STATE_WFE			(1 << 2)
#define PL330_STATE_FAULTING		(1 << 3)
#define PL330_STATE_COMPLETING		(1 << 4)
#define PL330_STATE_WFP			(1 << 5)
#define PL330_STATE_KILLING		(1 << 6)
#define PL330_STATE_FAULT_COMPLETING	(1 << 7)
#define PL330_STATE_CACHEMISS		(1 << 8)
#define PL330_STATE_UPDTPC		(1 << 9)
#define PL330_STATE_ATBARRIER		(1 << 10)
#define PL330_STATE_QUEUEBUSY		(1 << 11)
#define PL330_STATE_INVALID		(1 << 15)

#define PL330_STABLE_STATES (PL330_STATE_STOPPED | PL330_STATE_EXECUTING \
				| PL330_STATE_WFE | PL330_STATE_FAULTING)

#define CMD_DMAADDH		0x54
#define CMD_DMAEND		0x00
#define CMD_DMAFLUSHP		0x35
#define CMD_DMAGO		0xa0
#define CMD_DMALD		0x04
#define CMD_DMALDP		0x25
#define CMD_DMALP		0x20
#define CMD_DMALPEND		0x28
#define CMD_DMAKILL		0x01
#define CMD_DMAMOV		0xbc
#define CMD_DMANOP		0x18
#define CMD_DMARMB		0x12
#define CMD_DMASEV		0x34
#define CMD_DMAST		0x08
#define CMD_DMASTP		0x29
#define CMD_DMASTZ		0x0c
#define CMD_DMAWFE		0x36
#define CMD_DMAWFP		0x30
#define CMD_DMAWMB		0x13

#define SZ_DMAADDH		3
#define SZ_DMAEND		1
#define SZ_DMAFLUSHP		2
#define SZ_DMALD		1
#define SZ_DMALDP		2
#define SZ_DMALP		2
#define SZ_DMALPEND		2
#define SZ_DMAKILL		1
#define SZ_DMAMOV		6
#define SZ_DMANOP		1
#define SZ_DMARMB		1
#define SZ_DMASEV		2
#define SZ_DMAST		1
#define SZ_DMASTP		2
#define SZ_DMASTZ		1
#define SZ_DMAWFE		2
#define SZ_DMAWFP		2
#define SZ_DMAWMB		1
#define SZ_DMAGO		6

#define BRST_LEN(ccr)		((((ccr) >> CC_SRCBRSTLEN_SHFT) & 0xf) + 1)
#define BRST_SIZE(ccr)		(1 << (((ccr) >> CC_SRCBRSTSIZE_SHFT) & 0x7))

#define BYTE_TO_BURST(b, ccr)	((b) / BRST_SIZE(ccr) / BRST_LEN(ccr))
#define BURST_TO_BYTE(c, ccr)	((c) * BRST_SIZE(ccr) * BRST_LEN(ccr))

/*
 * With 256 bytes, we can do more than 2.5MB and 5MB xfers per req
 * at 1byte/burst for P<->M and M<->M respectively.
 * For typical scenario, at 1word/burst, 10MB and 20MB xfers per req
 * should be enough for P<->M and M<->M respectively.
 */
#define MCODE_BUFF_PER_REQ	256

/* Use this _only_ to wait on transient states */
#define UNTIL(t, s)	while (!(_state(t) & (s))) cpu_relax();

#ifdef PL330_DEBUG_MCGEN
static unsigned cmd_line;
#define PL330_DBGCMD_DUMP(off, x...)	do { \
						printk("%x:", cmd_line); \
						printk(x); \
						cmd_line += off; \
					} while (0)
#define PL330_DBGMC_START(addr)		(cmd_line = addr)
#else
#define PL330_DBGCMD_DUMP(off, x...)	do {} while (0)
#define PL330_DBGMC_START(addr)		do {} while (0)
#endif

/* The number of default descriptors */

#define NR_DEFAULT_DESC	16

/* Populated by the PL330 core driver for DMA API driver's info */
struct pl330_config {
	u32	periph_id;
#define DMAC_MODE_NS	(1 << 0)
	unsigned int	mode;
	unsigned int	data_bus_width:10; /* In number of bits */
	unsigned int	data_buf_dep:10;
	unsigned int	num_chan:4;
	unsigned int	num_peri:6;
	u32		peri_ns;
	unsigned int	num_events:6;
	u32		irq_ns;
};

/**
 * Request Configuration.
 * The PL330 core does not modify this and uses the last
 * working configuration if the request doesn't provide any.
 *
 * The Client may want to provide this info only for the
 * first request and a request with new settings.
 */
struct pl330_reqcfg {
	/* Address Incrementing */
	unsigned dst_inc:1;
	unsigned src_inc:1;

	/*
	 * For now, the SRC & DST protection levels
	 * and burst size/length are assumed same.
	 */
	bool nonsecure;
	bool privileged;
	bool insnaccess;
	unsigned brst_len:5;
	unsigned brst_size:3; /* in power of 2 */

	enum pl330_cachectrl dcctl;
	enum pl330_cachectrl scctl;
	enum pl330_byteswap swap;
	struct pl330_config *pcfg;
};

/*
 * One cycle of DMAC operation.
 * There may be more than one xfer in a request.
 */
struct pl330_xfer {
	u32 src_addr;
	u32 dst_addr;
	/* Size to xfer */
	u32 bytes;
};

/* The xfer callbacks are made with one of these arguments. */
enum pl330_op_err {
	/* The all xfers in the request were success. */
	PL330_ERR_NONE,
	/* If req aborted due to global error. */
	PL330_ERR_ABORT,
	/* If req failed due to problem with Channel. */
	PL330_ERR_FAIL,
};

enum dmamov_dst {
	SAR = 0,
	CCR,
	DAR,
};

enum pl330_dst {
	SRC = 0,
	DST,
};

enum pl330_cond {
	SINGLE,
	BURST,
	ALWAYS,
};

struct dma_pl330_desc;

struct _pl330_req {
	u32 mc_bus;
	void *mc_cpu;
	struct dma_pl330_desc *desc;
};

/* ToBeDone for tasklet */
struct _pl330_tbd {
	bool reset_dmac;
	bool reset_mngr;
	u8 reset_chan;
};

/* A DMAC Thread */
struct pl330_thread {
	u8 id;
	int ev;
	/* If the channel is not yet acquired by any client */
	bool free;
	/* Parent DMAC */
	struct pl330_dmac *dmac;
	/* Only two at a time */
	struct _pl330_req req[2];
	/* Index of the last enqueued request */
	unsigned lstenq;
	/* Index of the last submitted request or -1 if the DMA is stopped */
	int req_running;
};

enum pl330_dmac_state {
	UNINIT,
	INIT,
	DYING,
};

enum desc_status {
	/* In the DMAC pool */
	FREE,
	/*
	 * Allocated to some channel during prep_xxx
	 * Also may be sitting on the work_list.
	 */
	PREP,
	/*
	 * Sitting on the work_list and already submitted
	 * to the PL330 core. Not more than two descriptors
	 * of a channel can be BUSY at any time.
	 */
	BUSY,
	/*
	 * Sitting on the channel work_list but xfer done
	 * by PL330 core
	 */
	DONE,
};

struct dma_pl330_chan {
	/* Schedule desc completion */
	struct tasklet_struct task;

	/* DMA-Engine Channel */
	struct dma_chan chan;

	/* List of submitted descriptors */
	struct list_head submitted_list;
	/* List of issued descriptors */
	struct list_head work_list;
	/* List of completed descriptors */
	struct list_head completed_list;

	/* Pointer to the DMAC that manages this channel,
	 * NULL if the channel is available to be acquired.
	 * As the parent, this DMAC also provides descriptors
	 * to the channel.
	 */
	struct pl330_dmac *dmac;

	/* To protect channel manipulation */
	spinlock_t lock;

	/*
	 * Hardware channel thread of PL330 DMAC. NULL if the channel is
	 * available.
	 */
	struct pl330_thread *thread;

	/* For D-to-M and M-to-D channels */
	int burst_sz; /* the peripheral fifo width */
	int burst_len; /* the number of burst */
	dma_addr_t fifo_addr;

	/* for cyclic capability */
	bool cyclic;
};

struct pl330_dmac {
	/* DMA-Engine Device */
	struct dma_device ddma;

	/* Holds info about sg limitations */
	struct device_dma_parameters dma_parms;

	/* Pool of descriptors available for the DMAC's channels */
	struct list_head desc_pool;
	/* To protect desc_pool manipulation */
	spinlock_t pool_lock;

	/* Size of MicroCode buffers for each channel. */
	unsigned mcbufsz;
	/* ioremap'ed address of PL330 registers. */
	void __iomem	*base;
	/* Populated by the PL330 core driver during pl330_add */
	struct pl330_config	pcfg;

	spinlock_t		lock;
	/* Maximum possible events/irqs */
	int			events[32];
	/* BUS address of MicroCode buffer */
	dma_addr_t		mcode_bus;
	/* CPU address of MicroCode buffer */
	void			*mcode_cpu;
	/* List of all Channel threads */
	struct pl330_thread	*channels;
	/* Pointer to the MANAGER thread */
	struct pl330_thread	*manager;
	/* To handle bad news in interrupt */
	struct tasklet_struct	tasks;
	struct _pl330_tbd	dmac_tbd;
	/* State of DMAC operation */
	enum pl330_dmac_state	state;
	/* Holds list of reqs with due callbacks */
	struct list_head        req_done;

	/* Peripheral channels connected to this DMAC */
	unsigned int num_peripherals;
	struct dma_pl330_chan *peripherals; /* keep at end */
};

struct dma_pl330_desc {
	/* To attach to a queue as child */
	struct list_head node;

	/* Descriptor for the DMA Engine API */
	struct dma_async_tx_descriptor txd;

	/* Xfer for PL330 core */
	struct pl330_xfer px;

	struct pl330_reqcfg rqcfg;

	enum desc_status status;

	/* The channel which currently holds this desc */
	struct dma_pl330_chan *pchan;

	enum dma_transfer_direction rqtype;
	/* Index of peripheral for the xfer. */
	unsigned peri:5;
	/* Hook to attach to DMAC's list of reqs with due callback */
	struct list_head rqd;
};

struct _xfer_spec {
	u32 ccr;
	struct dma_pl330_desc *desc;
};

static inline bool _queue_empty(struct pl330_thread *thrd)
{
	return thrd->req[0].desc == NULL && thrd->req[1].desc == NULL;
}

static inline bool _queue_full(struct pl330_thread *thrd)
{
	return thrd->req[0].desc != NULL && thrd->req[1].desc != NULL;
}

static inline bool is_manager(struct pl330_thread *thrd)
{
	return thrd->dmac->manager == thrd;
}

/* If manager of the thread is in Non-Secure mode */
static inline bool _manager_ns(struct pl330_thread *thrd)
{
	return (thrd->dmac->pcfg.mode & DMAC_MODE_NS) ? true : false;
}

static inline u32 get_revision(u32 periph_id)
{
	return (periph_id >> PERIPH_REV_SHIFT) & PERIPH_REV_MASK;
}

static inline u32 _emit_ADDH(unsigned dry_run, u8 buf[],
		enum pl330_dst da, u16 val)
{
	if (dry_run)
		return SZ_DMAADDH;

	buf[0] = CMD_DMAADDH;
	buf[0] |= (da << 1);
	*((u16 *)&buf[1]) = val;

	PL330_DBGCMD_DUMP(SZ_DMAADDH, "\tDMAADDH %s %u\n",
		da == 1 ? "DA" : "SA", val);

	return SZ_DMAADDH;
}

static inline u32 _emit_END(unsigned dry_run, u8 buf[])
{
	if (dry_run)
		return SZ_DMAEND;

	buf[0] = CMD_DMAEND;

	PL330_DBGCMD_DUMP(SZ_DMAEND, "\tDMAEND\n");

	return SZ_DMAEND;
}

static inline u32 _emit_FLUSHP(unsigned dry_run, u8 buf[], u8 peri)
{
	if (dry_run)
		return SZ_DMAFLUSHP;

	buf[0] = CMD_DMAFLUSHP;

	peri &= 0x1f;
	peri <<= 3;
	buf[1] = peri;

	PL330_DBGCMD_DUMP(SZ_DMAFLUSHP, "\tDMAFLUSHP %u\n", peri >> 3);

	return SZ_DMAFLUSHP;
}

static inline u32 _emit_LD(unsigned dry_run, u8 buf[],	enum pl330_cond cond)
{
	if (dry_run)
		return SZ_DMALD;

	buf[0] = CMD_DMALD;

	if (cond == SINGLE)
		buf[0] |= (0 << 1) | (1 << 0);
	else if (cond == BURST)
		buf[0] |= (1 << 1) | (1 << 0);

	PL330_DBGCMD_DUMP(SZ_DMALD, "\tDMALD%c\n",
		cond == SINGLE ? 'S' : (cond == BURST ? 'B' : 'A'));

	return SZ_DMALD;
}

static inline u32 _emit_LDP(unsigned dry_run, u8 buf[],
		enum pl330_cond cond, u8 peri)
{
	if (dry_run)
		return SZ_DMALDP;

	buf[0] = CMD_DMALDP;

	if (cond == BURST)
		buf[0] |= (1 << 1);

	peri &= 0x1f;
	peri <<= 3;
	buf[1] = peri;

	PL330_DBGCMD_DUMP(SZ_DMALDP, "\tDMALDP%c %u\n",
		cond == SINGLE ? 'S' : 'B', peri >> 3);

	return SZ_DMALDP;
}

static inline u32 _emit_LP(unsigned dry_run, u8 buf[],
		unsigned loop, u8 cnt)
{
	if (dry_run)
		return SZ_DMALP;

	buf[0] = CMD_DMALP;

	if (loop)
		buf[0] |= (1 << 1);

	cnt--; /* DMAC increments by 1 internally */
	buf[1] = cnt;

	PL330_DBGCMD_DUMP(SZ_DMALP, "\tDMALP_%c %u\n", loop ? '1' : '0', cnt);

	return SZ_DMALP;
}

struct _arg_LPEND {
	enum pl330_cond cond;
	bool forever;
	unsigned loop;
	u8 bjump;
};

static inline u32 _emit_LPEND(unsigned dry_run, u8 buf[],
		const struct _arg_LPEND *arg)
{
	enum pl330_cond cond = arg->cond;
	bool forever = arg->forever;
	unsigned loop = arg->loop;
	u8 bjump = arg->bjump;

	if (dry_run)
		return SZ_DMALPEND;

	buf[0] = CMD_DMALPEND;

	if (loop)
		buf[0] |= (1 << 2);

	if (!forever)
		buf[0] |= (1 << 4);

	if (cond == SINGLE)
		buf[0] |= (0 << 1) | (1 << 0);
	else if (cond == BURST)
		buf[0] |= (1 << 1) | (1 << 0);

	buf[1] = bjump;

	PL330_DBGCMD_DUMP(SZ_DMALPEND, "\tDMALP%s%c_%c bjmpto_%x\n",
			forever ? "FE" : "END",
			cond == SINGLE ? 'S' : (cond == BURST ? 'B' : 'A'),
			loop ? '1' : '0',
			bjump);

	return SZ_DMALPEND;
}

static inline u32 _emit_KILL(unsigned dry_run, u8 buf[])
{
	if (dry_run)
		return SZ_DMAKILL;

	buf[0] = CMD_DMAKILL;

	return SZ_DMAKILL;
}

static inline u32 _emit_MOV(unsigned dry_run, u8 buf[],
		enum dmamov_dst dst, u32 val)
{
	if (dry_run)
		return SZ_DMAMOV;

	buf[0] = CMD_DMAMOV;
	buf[1] = dst;
	*((u32 *)&buf[2]) = val;

	PL330_DBGCMD_DUMP(SZ_DMAMOV, "\tDMAMOV %s 0x%x\n",
		dst == SAR ? "SAR" : (dst == DAR ? "DAR" : "CCR"), val);

	return SZ_DMAMOV;
}

static inline u32 _emit_NOP(unsigned dry_run, u8 buf[])
{
	if (dry_run)
		return SZ_DMANOP;

	buf[0] = CMD_DMANOP;

	PL330_DBGCMD_DUMP(SZ_DMANOP, "\tDMANOP\n");

	return SZ_DMANOP;
}

static inline u32 _emit_RMB(unsigned dry_run, u8 buf[])
{
	if (dry_run)
		return SZ_DMARMB;

	buf[0] = CMD_DMARMB;

	PL330_DBGCMD_DUMP(SZ_DMARMB, "\tDMARMB\n");

	return SZ_DMARMB;
}

static inline u32 _emit_SEV(unsigned dry_run, u8 buf[], u8 ev)
{
	if (dry_run)
		return SZ_DMASEV;

	buf[0] = CMD_DMASEV;

	ev &= 0x1f;
	ev <<= 3;
	buf[1] = ev;

	PL330_DBGCMD_DUMP(SZ_DMASEV, "\tDMASEV %u\n", ev >> 3);

	return SZ_DMASEV;
}

static inline u32 _emit_ST(unsigned dry_run, u8 buf[], enum pl330_cond cond)
{
	if (dry_run)
		return SZ_DMAST;

	buf[0] = CMD_DMAST;

	if (cond == SINGLE)
		buf[0] |= (0 << 1) | (1 << 0);
	else if (cond == BURST)
		buf[0] |= (1 << 1) | (1 << 0);

	PL330_DBGCMD_DUMP(SZ_DMAST, "\tDMAST%c\n",
		cond == SINGLE ? 'S' : (cond == BURST ? 'B' : 'A'));

	return SZ_DMAST;
}

static inline u32 _emit_STP(unsigned dry_run, u8 buf[],
		enum pl330_cond cond, u8 peri)
{
	if (dry_run)
		return SZ_DMASTP;

	buf[0] = CMD_DMASTP;

	if (cond == BURST)
		buf[0] |= (1 << 1);

	peri &= 0x1f;
	peri <<= 3;
	buf[1] = peri;

	PL330_DBGCMD_DUMP(SZ_DMASTP, "\tDMASTP%c %u\n",
		cond == SINGLE ? 'S' : 'B', peri >> 3);

	return SZ_DMASTP;
}

static inline u32 _emit_STZ(unsigned dry_run, u8 buf[])
{
	if (dry_run)
		return SZ_DMASTZ;

	buf[0] = CMD_DMASTZ;

	PL330_DBGCMD_DUMP(SZ_DMASTZ, "\tDMASTZ\n");

	return SZ_DMASTZ;
}

static inline u32 _emit_WFE(unsigned dry_run, u8 buf[], u8 ev,
		unsigned invalidate)
{
	if (dry_run)
		return SZ_DMAWFE;

	buf[0] = CMD_DMAWFE;

	ev &= 0x1f;
	ev <<= 3;
	buf[1] = ev;

	if (invalidate)
		buf[1] |= (1 << 1);

	PL330_DBGCMD_DUMP(SZ_DMAWFE, "\tDMAWFE %u%s\n",
		ev >> 3, invalidate ? ", I" : "");

	return SZ_DMAWFE;
}

static inline u32 _emit_WFP(unsigned dry_run, u8 buf[],
		enum pl330_cond cond, u8 peri)
{
	if (dry_run)
		return SZ_DMAWFP;

	buf[0] = CMD_DMAWFP;

	if (cond == SINGLE)
		buf[0] |= (0 << 1) | (0 << 0);
	else if (cond == BURST)
		buf[0] |= (1 << 1) | (0 << 0);
	else
		buf[0] |= (0 << 1) | (1 << 0);

	peri &= 0x1f;
	peri <<= 3;
	buf[1] = peri;

	PL330_DBGCMD_DUMP(SZ_DMAWFP, "\tDMAWFP%c %u\n",
		cond == SINGLE ? 'S' : (cond == BURST ? 'B' : 'P'), peri >> 3);

	return SZ_DMAWFP;
}

static inline u32 _emit_WMB(unsigned dry_run, u8 buf[])
{
	if (dry_run)
		return SZ_DMAWMB;

	buf[0] = CMD_DMAWMB;

	PL330_DBGCMD_DUMP(SZ_DMAWMB, "\tDMAWMB\n");

	return SZ_DMAWMB;
}

struct _arg_GO {
	u8 chan;
	u32 addr;
	unsigned ns;
};

static inline u32 _emit_GO(unsigned dry_run, u8 buf[],
		const struct _arg_GO *arg)
{
	u8 chan = arg->chan;
	u32 addr = arg->addr;
	unsigned ns = arg->ns;

	if (dry_run)
		return SZ_DMAGO;

	buf[0] = CMD_DMAGO;
	buf[0] |= (ns << 1);

	buf[1] = chan & 0x7;

	*((u32 *)&buf[2]) = addr;

	return SZ_DMAGO;
}

#define msecs_to_loops(t) (loops_per_jiffy / 1000 * HZ * t)

/* Returns Time-Out */
static bool _until_dmac_idle(struct pl330_thread *thrd)
{
	void __iomem *regs = thrd->dmac->base;
	unsigned long loops = msecs_to_loops(5);

	do {
		/* Until Manager is Idle */
		if (!(readl(regs + DBGSTATUS) & DBG_BUSY))
			break;

		cpu_relax();
	} while (--loops);

	if (!loops)
		return true;

	return false;
}

static inline void _execute_DBGINSN(struct pl330_thread *thrd,
		u8 insn[], bool as_manager)
{
	void __iomem *regs = thrd->dmac->base;
	u32 val;

	val = (insn[0] << 16) | (insn[1] << 24);
	if (!as_manager) {
		val |= (1 << 0);
		val |= (thrd->id << 8); /* Channel Number */
	}
	writel(val, regs + DBGINST0);

	val = *((u32 *)&insn[2]);
	writel(val, regs + DBGINST1);

	/* If timed out due to halted state-machine */
	if (_until_dmac_idle(thrd)) {
		dev_err(thrd->dmac->ddma.dev, "DMAC halted!\n");
		return;
	}

	/* Get going */
	writel(0, regs + DBGCMD);
}

static inline u32 _state(struct pl330_thread *thrd)
{
	void __iomem *regs = thrd->dmac->base;
	u32 val;

	if (is_manager(thrd))
		val = readl(regs + DS) & 0xf;
	else
		val = readl(regs + CS(thrd->id)) & 0xf;

	switch (val) {
	case DS_ST_STOP:
		return PL330_STATE_STOPPED;
	case DS_ST_EXEC:
		return PL330_STATE_EXECUTING;
	case DS_ST_CMISS:
		return PL330_STATE_CACHEMISS;
	case DS_ST_UPDTPC:
		return PL330_STATE_UPDTPC;
	case DS_ST_WFE:
		return PL330_STATE_WFE;
	case DS_ST_FAULT:
		return PL330_STATE_FAULTING;
	case DS_ST_ATBRR:
		if (is_manager(thrd))
			return PL330_STATE_INVALID;
		else
			return PL330_STATE_ATBARRIER;
	case DS_ST_QBUSY:
		if (is_manager(thrd))
			return PL330_STATE_INVALID;
		else
			return PL330_STATE_QUEUEBUSY;
	case DS_ST_WFP:
		if (is_manager(thrd))
			return PL330_STATE_INVALID;
		else
			return PL330_STATE_WFP;
	case DS_ST_KILL:
		if (is_manager(thrd))
			return PL330_STATE_INVALID;
		else
			return PL330_STATE_KILLING;
	case DS_ST_CMPLT:
		if (is_manager(thrd))
			return PL330_STATE_INVALID;
		else
			return PL330_STATE_COMPLETING;
	case DS_ST_FLTCMP:
		if (is_manager(thrd))
			return PL330_STATE_INVALID;
		else
			return PL330_STATE_FAULT_COMPLETING;
	default:
		return PL330_STATE_INVALID;
	}
}

static void _stop(struct pl330_thread *thrd)
{
	void __iomem *regs = thrd->dmac->base;
	u8 insn[6] = {0, 0, 0, 0, 0, 0};

	if (_state(thrd) == PL330_STATE_FAULT_COMPLETING)
		UNTIL(thrd, PL330_STATE_FAULTING | PL330_STATE_KILLING);

	/* Return if nothing needs to be done */
	if (_state(thrd) == PL330_STATE_COMPLETING
		  || _state(thrd) == PL330_STATE_KILLING
		  || _state(thrd) == PL330_STATE_STOPPED)
		return;

	_emit_KILL(0, insn);

	/* Stop generating interrupts for SEV */
	writel(readl(regs + INTEN) & ~(1 << thrd->ev), regs + INTEN);

	_execute_DBGINSN(thrd, insn, is_manager(thrd));
}

/* Start doing req 'idx' of thread 'thrd' */
static bool _trigger(struct pl330_thread *thrd)
{
	void __iomem *regs = thrd->dmac->base;
	struct _pl330_req *req;
	struct dma_pl330_desc *desc;
	struct _arg_GO go;
	unsigned ns;
	u8 insn[6] = {0, 0, 0, 0, 0, 0};
	int idx;

	/* Return if already ACTIVE */
	if (_state(thrd) != PL330_STATE_STOPPED)
		return true;

	idx = 1 - thrd->lstenq;
	if (thrd->req[idx].desc != NULL) {
		req = &thrd->req[idx];
	} else {
		idx = thrd->lstenq;
		if (thrd->req[idx].desc != NULL)
			req = &thrd->req[idx];
		else
			req = NULL;
	}

	/* Return if no request */
	if (!req)
		return true;

	desc = req->desc;

	ns = desc->rqcfg.nonsecure ? 1 : 0;

	/* See 'Abort Sources' point-4 at Page 2-25 */
	if (_manager_ns(thrd) && !ns)
		dev_info(thrd->dmac->ddma.dev, "%s:%d Recipe for ABORT!\n",
			__func__, __LINE__);

	go.chan = thrd->id;
	go.addr = req->mc_bus;
	go.ns = ns;
	_emit_GO(0, insn, &go);

	/* Set to generate interrupts for SEV */
	writel(readl(regs + INTEN) | (1 << thrd->ev), regs + INTEN);

	/* Only manager can execute GO */
	_execute_DBGINSN(thrd, insn, true);

	thrd->req_running = idx;

	return true;
}

static bool _start(struct pl330_thread *thrd)
{
	switch (_state(thrd)) {
	case PL330_STATE_FAULT_COMPLETING:
		UNTIL(thrd, PL330_STATE_FAULTING | PL330_STATE_KILLING);

		if (_state(thrd) == PL330_STATE_KILLING)
			UNTIL(thrd, PL330_STATE_STOPPED)

	case PL330_STATE_FAULTING:
		_stop(thrd);

	case PL330_STATE_KILLING:
	case PL330_STATE_COMPLETING:
		UNTIL(thrd, PL330_STATE_STOPPED)

	case PL330_STATE_STOPPED:
		return _trigger(thrd);

	case PL330_STATE_WFP:
	case PL330_STATE_QUEUEBUSY:
	case PL330_STATE_ATBARRIER:
	case PL330_STATE_UPDTPC:
	case PL330_STATE_CACHEMISS:
	case PL330_STATE_EXECUTING:
		return true;

	case PL330_STATE_WFE: /* For RESUME, nothing yet */
	default:
		return false;
	}
}

static inline int _ldst_memtomem(unsigned dry_run, u8 buf[],
		const struct _xfer_spec *pxs, int cyc)
{
	int off = 0;
	struct pl330_config *pcfg = pxs->desc->rqcfg.pcfg;

	/* check lock-up free version */
	if (get_revision(pcfg->periph_id) >= PERIPH_REV_R1P0) {
		while (cyc--) {
			off += _emit_LD(dry_run, &buf[off], ALWAYS);
			off += _emit_ST(dry_run, &buf[off], ALWAYS);
		}
	} else {
		while (cyc--) {
			off += _emit_LD(dry_run, &buf[off], ALWAYS);
			off += _emit_RMB(dry_run, &buf[off]);
			off += _emit_ST(dry_run, &buf[off], ALWAYS);
			off += _emit_WMB(dry_run, &buf[off]);
		}
	}

	return off;
}

static inline int _ldst_devtomem(unsigned dry_run, u8 buf[],
		const struct _xfer_spec *pxs, int cyc)
{
	int off = 0;

	while (cyc--) {
		off += _emit_WFP(dry_run, &buf[off], SINGLE, pxs->desc->peri);
		off += _emit_LDP(dry_run, &buf[off], SINGLE, pxs->desc->peri);
		off += _emit_ST(dry_run, &buf[off], ALWAYS);
		off += _emit_FLUSHP(dry_run, &buf[off], pxs->desc->peri);
	}

	return off;
}

static inline int _ldst_memtodev(unsigned dry_run, u8 buf[],
		const struct _xfer_spec *pxs, int cyc)
{
	int off = 0;

	while (cyc--) {
		off += _emit_WFP(dry_run, &buf[off], SINGLE, pxs->desc->peri);
		off += _emit_LD(dry_run, &buf[off], ALWAYS);
		off += _emit_STP(dry_run, &buf[off], SINGLE, pxs->desc->peri);
		off += _emit_FLUSHP(dry_run, &buf[off], pxs->desc->peri);
	}

	return off;
}

static int _bursts(unsigned dry_run, u8 buf[],
		const struct _xfer_spec *pxs, int cyc)
{
	int off = 0;

	switch (pxs->desc->rqtype) {
	case DMA_MEM_TO_DEV:
		off += _ldst_memtodev(dry_run, &buf[off], pxs, cyc);
		break;
	case DMA_DEV_TO_MEM:
		off += _ldst_devtomem(dry_run, &buf[off], pxs, cyc);
		break;
	case DMA_MEM_TO_MEM:
		off += _ldst_memtomem(dry_run, &buf[off], pxs, cyc);
		break;
	default:
		off += 0x40000000; /* Scare off the Client */
		break;
	}

	return off;
}

/* Returns bytes consumed and updates bursts */
static inline int _loop(unsigned dry_run, u8 buf[],
		unsigned long *bursts, const struct _xfer_spec *pxs)
{
	int cyc, cycmax, szlp, szlpend, szbrst, off;
	unsigned lcnt0, lcnt1, ljmp0, ljmp1;
	struct _arg_LPEND lpend;

	/* Max iterations possible in DMALP is 256 */
	if (*bursts >= 256*256) {
		lcnt1 = 256;
		lcnt0 = 256;
		cyc = *bursts / lcnt1 / lcnt0;
	} else if (*bursts > 256) {
		lcnt1 = 256;
		lcnt0 = *bursts / lcnt1;
		cyc = 1;
	} else {
		lcnt1 = *bursts;
		lcnt0 = 0;
		cyc = 1;
	}

	szlp = _emit_LP(1, buf, 0, 0);
	szbrst = _bursts(1, buf, pxs, 1);

	lpend.cond = ALWAYS;
	lpend.forever = false;
	lpend.loop = 0;
	lpend.bjump = 0;
	szlpend = _emit_LPEND(1, buf, &lpend);

	if (lcnt0) {
		szlp *= 2;
		szlpend *= 2;
	}

	/*
	 * Max bursts that we can unroll due to limit on the
	 * size of backward jump that can be encoded in DMALPEND
	 * which is 8-bits and hence 255
	 */
	cycmax = (255 - (szlp + szlpend)) / szbrst;

	cyc = (cycmax < cyc) ? cycmax : cyc;

	off = 0;

	if (lcnt0) {
		off += _emit_LP(dry_run, &buf[off], 0, lcnt0);
		ljmp0 = off;
	}

	off += _emit_LP(dry_run, &buf[off], 1, lcnt1);
	ljmp1 = off;

	off += _bursts(dry_run, &buf[off], pxs, cyc);

	lpend.cond = ALWAYS;
	lpend.forever = false;
	lpend.loop = 1;
	lpend.bjump = off - ljmp1;
	off += _emit_LPEND(dry_run, &buf[off], &lpend);

	if (lcnt0) {
		lpend.cond = ALWAYS;
		lpend.forever = false;
		lpend.loop = 0;
		lpend.bjump = off - ljmp0;
		off += _emit_LPEND(dry_run, &buf[off], &lpend);
	}

	*bursts = lcnt1 * cyc;
	if (lcnt0)
		*bursts *= lcnt0;

	return off;
}

static inline int _setup_loops(unsigned dry_run, u8 buf[],
		const struct _xfer_spec *pxs)
{
	struct pl330_xfer *x = &pxs->desc->px;
	u32 ccr = pxs->ccr;
	unsigned long c, bursts = BYTE_TO_BURST(x->bytes, ccr);
	int off = 0;

	while (bursts) {
		c = bursts;
		off += _loop(dry_run, &buf[off], &c, pxs);
		bursts -= c;
	}

	return off;
}

static inline int _setup_xfer(unsigned dry_run, u8 buf[],
		const struct _xfer_spec *pxs)
{
	struct pl330_xfer *x = &pxs->desc->px;
	int off = 0;

	/* DMAMOV SAR, x->src_addr */
	off += _emit_MOV(dry_run, &buf[off], SAR, x->src_addr);
	/* DMAMOV DAR, x->dst_addr */
	off += _emit_MOV(dry_run, &buf[off], DAR, x->dst_addr);

	/* Setup Loop(s) */
	off += _setup_loops(dry_run, &buf[off], pxs);

	return off;
}

/*
 * A req is a sequence of one or more xfer units.
 * Returns the number of bytes taken to setup the MC for the req.
 */
static int _setup_req(unsigned dry_run, struct pl330_thread *thrd,
		unsigned index, struct _xfer_spec *pxs)
{
	struct _pl330_req *req = &thrd->req[index];
	struct pl330_xfer *x;
	u8 *buf = req->mc_cpu;
	int off = 0;

	PL330_DBGMC_START(req->mc_bus);

	/* DMAMOV CCR, ccr */
	off += _emit_MOV(dry_run, &buf[off], CCR, pxs->ccr);

	x = &pxs->desc->px;
	/* Error if xfer length is not aligned at burst size */
	if (x->bytes % (BRST_SIZE(pxs->ccr) * BRST_LEN(pxs->ccr)))
		return -EINVAL;

	off += _setup_xfer(dry_run, &buf[off], pxs);

	/* DMASEV peripheral/event */
	off += _emit_SEV(dry_run, &buf[off], thrd->ev);
	/* DMAEND */
	off += _emit_END(dry_run, &buf[off]);

	return off;
}

static inline u32 _prepare_ccr(const struct pl330_reqcfg *rqc)
{
	u32 ccr = 0;

	if (rqc->src_inc)
		ccr |= CC_SRCINC;

	if (rqc->dst_inc)
		ccr |= CC_DSTINC;

	/* We set same protection levels for Src and DST for now */
	if (rqc->privileged)
		ccr |= CC_SRCPRI | CC_DSTPRI;
	if (rqc->nonsecure)
		ccr |= CC_SRCNS | CC_DSTNS;
	if (rqc->insnaccess)
		ccr |= CC_SRCIA | CC_DSTIA;

	ccr |= (((rqc->brst_len - 1) & 0xf) << CC_SRCBRSTLEN_SHFT);
	ccr |= (((rqc->brst_len - 1) & 0xf) << CC_DSTBRSTLEN_SHFT);

	ccr |= (rqc->brst_size << CC_SRCBRSTSIZE_SHFT);
	ccr |= (rqc->brst_size << CC_DSTBRSTSIZE_SHFT);

	ccr |= (rqc->scctl << CC_SRCCCTRL_SHFT);
	ccr |= (rqc->dcctl << CC_DSTCCTRL_SHFT);

	ccr |= (rqc->swap << CC_SWAP_SHFT);

	return ccr;
}

/*
 * Submit a list of xfers after which the client wants notification.
 * Client is not notified after each xfer unit, just once after all
 * xfer units are done or some error occurs.
 */
static int pl330_submit_req(struct pl330_thread *thrd,
	struct dma_pl330_desc *desc)
{
	struct pl330_dmac *pl330 = thrd->dmac;
	struct _xfer_spec xs;
	unsigned long flags;
	unsigned idx;
	u32 ccr;
	int ret = 0;

	if (pl330->state == DYING
		|| pl330->dmac_tbd.reset_chan & (1 << thrd->id)) {
		dev_info(thrd->dmac->ddma.dev, "%s:%d\n",
			__func__, __LINE__);
		return -EAGAIN;
	}

	/* If request for non-existing peripheral */
	if (desc->rqtype != DMA_MEM_TO_MEM &&
	    desc->peri >= pl330->pcfg.num_peri) {
		dev_info(thrd->dmac->ddma.dev,
				"%s:%d Invalid peripheral(%u)!\n",
				__func__, __LINE__, desc->peri);
		return -EINVAL;
	}

	spin_lock_irqsave(&pl330->lock, flags);

	if (_queue_full(thrd)) {
		ret = -EAGAIN;
		goto xfer_exit;
	}

	/* Prefer Secure Channel */
	if (!_manager_ns(thrd))
		desc->rqcfg.nonsecure = 0;
	else
		desc->rqcfg.nonsecure = 1;

	ccr = _prepare_ccr(&desc->rqcfg);

	idx = thrd->req[0].desc == NULL ? 0 : 1;

	xs.ccr = ccr;
	xs.desc = desc;

	/* First dry run to check if req is acceptable */
	ret = _setup_req(1, thrd, idx, &xs);
	if (ret < 0)
		goto xfer_exit;

	if (ret > pl330->mcbufsz / 2) {
		dev_info(pl330->ddma.dev, "%s:%d Trying increasing mcbufsz\n",
				__func__, __LINE__);
		ret = -ENOMEM;
		goto xfer_exit;
	}

	/* Hook the request */
	thrd->lstenq = idx;
	thrd->req[idx].desc = desc;
	_setup_req(0, thrd, idx, &xs);

	ret = 0;

xfer_exit:
	spin_unlock_irqrestore(&pl330->lock, flags);

	return ret;
}

static void dma_pl330_rqcb(struct dma_pl330_desc *desc, enum pl330_op_err err)
{
	struct dma_pl330_chan *pch;
	unsigned long flags;

	if (!desc)
		return;

	pch = desc->pchan;

	/* If desc aborted */
	if (!pch)
		return;

	spin_lock_irqsave(&pch->lock, flags);

	desc->status = DONE;

	spin_unlock_irqrestore(&pch->lock, flags);

	tasklet_schedule(&pch->task);
}

static void pl330_dotask(unsigned long data)
{
	struct pl330_dmac *pl330 = (struct pl330_dmac *) data;
	unsigned long flags;
	int i;

	spin_lock_irqsave(&pl330->lock, flags);

	/* The DMAC itself gone nuts */
	if (pl330->dmac_tbd.reset_dmac) {
		pl330->state = DYING;
		/* Reset the manager too */
		pl330->dmac_tbd.reset_mngr = true;
		/* Clear the reset flag */
		pl330->dmac_tbd.reset_dmac = false;
	}

	if (pl330->dmac_tbd.reset_mngr) {
		_stop(pl330->manager);
		/* Reset all channels */
		pl330->dmac_tbd.reset_chan = (1 << pl330->pcfg.num_chan) - 1;
		/* Clear the reset flag */
		pl330->dmac_tbd.reset_mngr = false;
	}

	for (i = 0; i < pl330->pcfg.num_chan; i++) {

		if (pl330->dmac_tbd.reset_chan & (1 << i)) {
			struct pl330_thread *thrd = &pl330->channels[i];
			void __iomem *regs = pl330->base;
			enum pl330_op_err err;

			_stop(thrd);

			if (readl(regs + FSC) & (1 << thrd->id))
				err = PL330_ERR_FAIL;
			else
				err = PL330_ERR_ABORT;

			spin_unlock_irqrestore(&pl330->lock, flags);
			dma_pl330_rqcb(thrd->req[1 - thrd->lstenq].desc, err);
			dma_pl330_rqcb(thrd->req[thrd->lstenq].desc, err);
			spin_lock_irqsave(&pl330->lock, flags);

			thrd->req[0].desc = NULL;
			thrd->req[1].desc = NULL;
			thrd->req_running = -1;

			/* Clear the reset flag */
			pl330->dmac_tbd.reset_chan &= ~(1 << i);
		}
	}

	spin_unlock_irqrestore(&pl330->lock, flags);

	return;
}

/* Returns 1 if state was updated, 0 otherwise */
static int pl330_update(struct pl330_dmac *pl330)
{
	struct dma_pl330_desc *descdone, *tmp;
	unsigned long flags;
	void __iomem *regs;
	u32 val;
	int id, ev, ret = 0;

	regs = pl330->base;

	spin_lock_irqsave(&pl330->lock, flags);

	val = readl(regs + FSM) & 0x1;
	if (val)
		pl330->dmac_tbd.reset_mngr = true;
	else
		pl330->dmac_tbd.reset_mngr = false;

	val = readl(regs + FSC) & ((1 << pl330->pcfg.num_chan) - 1);
	pl330->dmac_tbd.reset_chan |= val;
	if (val) {
		int i = 0;
		while (i < pl330->pcfg.num_chan) {
			if (val & (1 << i)) {
				dev_info(pl330->ddma.dev,
					"Reset Channel-%d\t CS-%x FTC-%x\n",
						i, readl(regs + CS(i)),
						readl(regs + FTC(i)));
				_stop(&pl330->channels[i]);
			}
			i++;
		}
	}

	/* Check which event happened i.e, thread notified */
	val = readl(regs + ES);
	if (pl330->pcfg.num_events < 32
			&& val & ~((1 << pl330->pcfg.num_events) - 1)) {
		pl330->dmac_tbd.reset_dmac = true;
		dev_err(pl330->ddma.dev, "%s:%d Unexpected!\n", __func__,
			__LINE__);
		ret = 1;
		goto updt_exit;
	}

	for (ev = 0; ev < pl330->pcfg.num_events; ev++) {
		if (val & (1 << ev)) { /* Event occurred */
			struct pl330_thread *thrd;
			u32 inten = readl(regs + INTEN);
			int active;

			/* Clear the event */
			if (inten & (1 << ev))
				writel(1 << ev, regs + INTCLR);

			ret = 1;

			id = pl330->events[ev];

			thrd = &pl330->channels[id];

			active = thrd->req_running;
			if (active == -1) /* Aborted */
				continue;

			/* Detach the req */
			descdone = thrd->req[active].desc;
			thrd->req[active].desc = NULL;

			/* Get going again ASAP */
			_start(thrd);

			/* For now, just make a list of callbacks to be done */
			list_add_tail(&descdone->rqd, &pl330->req_done);
		}
	}

	/* Now that we are in no hurry, do the callbacks */
	list_for_each_entry_safe(descdone, tmp, &pl330->req_done, rqd) {
		list_del(&descdone->rqd);
		spin_unlock_irqrestore(&pl330->lock, flags);
		dma_pl330_rqcb(descdone, PL330_ERR_NONE);
		spin_lock_irqsave(&pl330->lock, flags);
	}

updt_exit:
	spin_unlock_irqrestore(&pl330->lock, flags);

	if (pl330->dmac_tbd.reset_dmac
			|| pl330->dmac_tbd.reset_mngr
			|| pl330->dmac_tbd.reset_chan) {
		ret = 1;
		tasklet_schedule(&pl330->tasks);
	}

	return ret;
}

/* Reserve an event */
static inline int _alloc_event(struct pl330_thread *thrd)
{
	struct pl330_dmac *pl330 = thrd->dmac;
	int ev;

	for (ev = 0; ev < pl330->pcfg.num_events; ev++)
		if (pl330->events[ev] == -1) {
			pl330->events[ev] = thrd->id;
			return ev;
		}

	return -1;
}

static bool _chan_ns(const struct pl330_dmac *pl330, int i)
{
	return pl330->pcfg.irq_ns & (1 << i);
}

/* Upon success, returns IdentityToken for the
 * allocated channel, NULL otherwise.
 */
static struct pl330_thread *pl330_request_channel(struct pl330_dmac *pl330)
{
	struct pl330_thread *thrd = NULL;
	unsigned long flags;
	int chans, i;

	if (pl330->state == DYING)
		return NULL;

	chans = pl330->pcfg.num_chan;

	spin_lock_irqsave(&pl330->lock, flags);

	for (i = 0; i < chans; i++) {
		thrd = &pl330->channels[i];
		if ((thrd->free) && (!_manager_ns(thrd) ||
					_chan_ns(pl330, i))) {
			thrd->ev = _alloc_event(thrd);
			if (thrd->ev >= 0) {
				thrd->free = false;
				thrd->lstenq = 1;
				thrd->req[0].desc = NULL;
				thrd->req[1].desc = NULL;
				thrd->req_running = -1;
				break;
			}
		}
		thrd = NULL;
	}

	spin_unlock_irqrestore(&pl330->lock, flags);

	return thrd;
}

/* Release an event */
static inline void _free_event(struct pl330_thread *thrd, int ev)
{
	struct pl330_dmac *pl330 = thrd->dmac;

	/* If the event is valid and was held by the thread */
	if (ev >= 0 && ev < pl330->pcfg.num_events
			&& pl330->events[ev] == thrd->id)
		pl330->events[ev] = -1;
}

static void pl330_release_channel(struct pl330_thread *thrd)
{
	struct pl330_dmac *pl330;
	unsigned long flags;

	if (!thrd || thrd->free)
		return;

	_stop(thrd);

	dma_pl330_rqcb(thrd->req[1 - thrd->lstenq].desc, PL330_ERR_ABORT);
	dma_pl330_rqcb(thrd->req[thrd->lstenq].desc, PL330_ERR_ABORT);

	pl330 = thrd->dmac;

	spin_lock_irqsave(&pl330->lock, flags);
	_free_event(thrd, thrd->ev);
	thrd->free = true;
	spin_unlock_irqrestore(&pl330->lock, flags);
}

/* Initialize the structure for PL330 configuration, that can be used
 * by the client driver the make best use of the DMAC
 */
static void read_dmac_config(struct pl330_dmac *pl330)
{
	void __iomem *regs = pl330->base;
	u32 val;

	val = readl(regs + CRD) >> CRD_DATA_WIDTH_SHIFT;
	val &= CRD_DATA_WIDTH_MASK;
	pl330->pcfg.data_bus_width = 8 * (1 << val);

	val = readl(regs + CRD) >> CRD_DATA_BUFF_SHIFT;
	val &= CRD_DATA_BUFF_MASK;
	pl330->pcfg.data_buf_dep = val + 1;

	val = readl(regs + CR0) >> CR0_NUM_CHANS_SHIFT;
	val &= CR0_NUM_CHANS_MASK;
	val += 1;
	pl330->pcfg.num_chan = val;

	val = readl(regs + CR0);
	if (val & CR0_PERIPH_REQ_SET) {
		val = (val >> CR0_NUM_PERIPH_SHIFT) & CR0_NUM_PERIPH_MASK;
		val += 1;
		pl330->pcfg.num_peri = val;
		pl330->pcfg.peri_ns = readl(regs + CR4);
	} else {
		pl330->pcfg.num_peri = 0;
	}

	val = readl(regs + CR0);
	if (val & CR0_BOOT_MAN_NS)
		pl330->pcfg.mode |= DMAC_MODE_NS;
	else
		pl330->pcfg.mode &= ~DMAC_MODE_NS;

	val = readl(regs + CR0) >> CR0_NUM_EVENTS_SHIFT;
	val &= CR0_NUM_EVENTS_MASK;
	val += 1;
	pl330->pcfg.num_events = val;

	pl330->pcfg.irq_ns = readl(regs + CR3);
}

static inline void _reset_thread(struct pl330_thread *thrd)
{
	struct pl330_dmac *pl330 = thrd->dmac;

	thrd->req[0].mc_cpu = pl330->mcode_cpu
				+ (thrd->id * pl330->mcbufsz);
	thrd->req[0].mc_bus = pl330->mcode_bus
				+ (thrd->id * pl330->mcbufsz);
	thrd->req[0].desc = NULL;

	thrd->req[1].mc_cpu = thrd->req[0].mc_cpu
				+ pl330->mcbufsz / 2;
	thrd->req[1].mc_bus = thrd->req[0].mc_bus
				+ pl330->mcbufsz / 2;
	thrd->req[1].desc = NULL;

	thrd->req_running = -1;
}

static int dmac_alloc_threads(struct pl330_dmac *pl330)
{
	int chans = pl330->pcfg.num_chan;
	struct pl330_thread *thrd;
	int i;

	/* Allocate 1 Manager and 'chans' Channel threads */
	pl330->channels = kzalloc((1 + chans) * sizeof(*thrd),
					GFP_KERNEL);
	if (!pl330->channels)
		return -ENOMEM;

	/* Init Channel threads */
	for (i = 0; i < chans; i++) {
		thrd = &pl330->channels[i];
		thrd->id = i;
		thrd->dmac = pl330;
		_reset_thread(thrd);
		thrd->free = true;
	}

	/* MANAGER is indexed at the end */
	thrd = &pl330->channels[chans];
	thrd->id = chans;
	thrd->dmac = pl330;
	thrd->free = false;
	pl330->manager = thrd;

	return 0;
}

static int dmac_alloc_resources(struct pl330_dmac *pl330)
{
	int chans = pl330->pcfg.num_chan;
	int ret;

	/*
	 * Alloc MicroCode buffer for 'chans' Channel threads.
	 * A channel's buffer offset is (Channel_Id * MCODE_BUFF_PERCHAN)
	 */
	pl330->mcode_cpu = dma_alloc_coherent(pl330->ddma.dev,
				chans * pl330->mcbufsz,
				&pl330->mcode_bus, GFP_KERNEL);
	if (!pl330->mcode_cpu) {
		dev_err(pl330->ddma.dev, "%s:%d Can't allocate memory!\n",
			__func__, __LINE__);
		return -ENOMEM;
	}

	ret = dmac_alloc_threads(pl330);
	if (ret) {
		dev_err(pl330->ddma.dev, "%s:%d Can't to create channels for DMAC!\n",
			__func__, __LINE__);
		dma_free_coherent(pl330->ddma.dev,
				chans * pl330->mcbufsz,
				pl330->mcode_cpu, pl330->mcode_bus);
		return ret;
	}

	return 0;
}

static int pl330_add(struct pl330_dmac *pl330)
{
	void __iomem *regs;
	int i, ret;

	regs = pl330->base;

	/* Check if we can handle this DMAC */
	if ((pl330->pcfg.periph_id & 0xfffff) != PERIPH_ID_VAL) {
		dev_err(pl330->ddma.dev, "PERIPH_ID 0x%x !\n",
			pl330->pcfg.periph_id);
		return -EINVAL;
	}

	/* Read the configuration of the DMAC */
	read_dmac_config(pl330);

	if (pl330->pcfg.num_events == 0) {
		dev_err(pl330->ddma.dev, "%s:%d Can't work without events!\n",
			__func__, __LINE__);
		return -EINVAL;
	}

	spin_lock_init(&pl330->lock);

	INIT_LIST_HEAD(&pl330->req_done);

	/* Use default MC buffer size if not provided */
	if (!pl330->mcbufsz)
		pl330->mcbufsz = MCODE_BUFF_PER_REQ * 2;

	/* Mark all events as free */
	for (i = 0; i < pl330->pcfg.num_events; i++)
		pl330->events[i] = -1;

	/* Allocate resources needed by the DMAC */
	ret = dmac_alloc_resources(pl330);
	if (ret) {
		dev_err(pl330->ddma.dev, "Unable to create channels for DMAC\n");
		return ret;
	}

	tasklet_init(&pl330->tasks, pl330_dotask, (unsigned long) pl330);

	pl330->state = INIT;

	return 0;
}

static int dmac_free_threads(struct pl330_dmac *pl330)
{
	struct pl330_thread *thrd;
	int i;

	/* Release Channel threads */
	for (i = 0; i < pl330->pcfg.num_chan; i++) {
		thrd = &pl330->channels[i];
		pl330_release_channel(thrd);
	}

	/* Free memory */
	kfree(pl330->channels);

	return 0;
}

static void pl330_del(struct pl330_dmac *pl330)
{
	pl330->state = UNINIT;

	tasklet_kill(&pl330->tasks);

	/* Free DMAC resources */
	dmac_free_threads(pl330);

	dma_free_coherent(pl330->ddma.dev,
		pl330->pcfg.num_chan * pl330->mcbufsz, pl330->mcode_cpu,
		pl330->mcode_bus);
}

/* forward declaration */
static struct amba_driver pl330_driver;

static inline struct dma_pl330_chan *
to_pchan(struct dma_chan *ch)
{
	if (!ch)
		return NULL;

	return container_of(ch, struct dma_pl330_chan, chan);
}

static inline struct dma_pl330_desc *
to_desc(struct dma_async_tx_descriptor *tx)
{
	return container_of(tx, struct dma_pl330_desc, txd);
}

static inline void fill_queue(struct dma_pl330_chan *pch)
{
	struct dma_pl330_desc *desc;
	int ret;

	list_for_each_entry(desc, &pch->work_list, node) {

		/* If already submitted */
		if (desc->status == BUSY)
			continue;

		ret = pl330_submit_req(pch->thread, desc);
		if (!ret) {
			desc->status = BUSY;
		} else if (ret == -EAGAIN) {
			/* QFull or DMAC Dying */
			break;
		} else {
			/* Unacceptable request */
			desc->status = DONE;
			dev_err(pch->dmac->ddma.dev, "%s:%d Bad Desc(%d)\n",
					__func__, __LINE__, desc->txd.cookie);
			tasklet_schedule(&pch->task);
		}
	}
}

static void pl330_tasklet(unsigned long data)
{
	struct dma_pl330_chan *pch = (struct dma_pl330_chan *)data;
	struct dma_pl330_desc *desc, *_dt;
	unsigned long flags;

	spin_lock_irqsave(&pch->lock, flags);

	/* Pick up ripe tomatoes */
	list_for_each_entry_safe(desc, _dt, &pch->work_list, node)
		if (desc->status == DONE) {
			if (!pch->cyclic)
				dma_cookie_complete(&desc->txd);
			list_move_tail(&desc->node, &pch->completed_list);
		}

	/* Try to submit a req imm. next to the last completed cookie */
	fill_queue(pch);

	/* Make sure the PL330 Channel thread is active */
	spin_lock(&pch->thread->dmac->lock);
	_start(pch->thread);
	spin_unlock(&pch->thread->dmac->lock);

	while (!list_empty(&pch->completed_list)) {
		dma_async_tx_callback callback;
		void *callback_param;

		desc = list_first_entry(&pch->completed_list,
					struct dma_pl330_desc, node);

		callback = desc->txd.callback;
		callback_param = desc->txd.callback_param;

		if (pch->cyclic) {
			desc->status = PREP;
			list_move_tail(&desc->node, &pch->work_list);
		} else {
			desc->status = FREE;
			list_move_tail(&desc->node, &pch->dmac->desc_pool);
		}

		dma_descriptor_unmap(&desc->txd);

		if (callback) {
			spin_unlock_irqrestore(&pch->lock, flags);
			callback(callback_param);
			spin_lock_irqsave(&pch->lock, flags);
		}
	}
	spin_unlock_irqrestore(&pch->lock, flags);
}

bool pl330_filter(struct dma_chan *chan, void *param)
{
	u8 *peri_id;

	if (chan->device->dev->driver != &pl330_driver.drv)
		return false;

	peri_id = chan->private;
	return *peri_id == (unsigned long)param;
}
EXPORT_SYMBOL(pl330_filter);

static struct dma_chan *of_dma_pl330_xlate(struct of_phandle_args *dma_spec,
						struct of_dma *ofdma)
{
	int count = dma_spec->args_count;
	struct pl330_dmac *pl330 = ofdma->of_dma_data;
	unsigned int chan_id;

	if (!pl330)
		return NULL;

	if (count != 1)
		return NULL;

	chan_id = dma_spec->args[0];
	if (chan_id >= pl330->num_peripherals)
		return NULL;

	return dma_get_slave_channel(&pl330->peripherals[chan_id].chan);
}

static int pl330_alloc_chan_resources(struct dma_chan *chan)
{
	struct dma_pl330_chan *pch = to_pchan(chan);
	struct pl330_dmac *pl330 = pch->dmac;
	unsigned long flags;

	spin_lock_irqsave(&pch->lock, flags);

	dma_cookie_init(chan);
	pch->cyclic = false;

	pch->thread = pl330_request_channel(pl330);
	if (!pch->thread) {
		spin_unlock_irqrestore(&pch->lock, flags);
		return -ENOMEM;
	}

	tasklet_init(&pch->task, pl330_tasklet, (unsigned long) pch);

	spin_unlock_irqrestore(&pch->lock, flags);

	return 1;
}

static int pl330_control(struct dma_chan *chan, enum dma_ctrl_cmd cmd, unsigned long arg)
{
	struct dma_pl330_chan *pch = to_pchan(chan);
	struct dma_pl330_desc *desc;
	unsigned long flags;
	struct pl330_dmac *pl330 = pch->dmac;
	struct dma_slave_config *slave_config;
	LIST_HEAD(list);

	switch (cmd) {
	case DMA_TERMINATE_ALL:
		spin_lock_irqsave(&pch->lock, flags);

		spin_lock(&pl330->lock);
		_stop(pch->thread);
		spin_unlock(&pl330->lock);

		pch->thread->req[0].desc = NULL;
		pch->thread->req[1].desc = NULL;
		pch->thread->req_running = -1;

		/* Mark all desc done */
		list_for_each_entry(desc, &pch->submitted_list, node) {
			desc->status = FREE;
			dma_cookie_complete(&desc->txd);
		}

		list_for_each_entry(desc, &pch->work_list , node) {
			desc->status = FREE;
			dma_cookie_complete(&desc->txd);
		}

		list_for_each_entry(desc, &pch->completed_list , node) {
			desc->status = FREE;
			dma_cookie_complete(&desc->txd);
		}

		list_splice_tail_init(&pch->submitted_list, &pl330->desc_pool);
		list_splice_tail_init(&pch->work_list, &pl330->desc_pool);
		list_splice_tail_init(&pch->completed_list, &pl330->desc_pool);
		spin_unlock_irqrestore(&pch->lock, flags);
		break;
	case DMA_SLAVE_CONFIG:
		slave_config = (struct dma_slave_config *)arg;

		if (slave_config->direction == DMA_MEM_TO_DEV) {
			if (slave_config->dst_addr)
				pch->fifo_addr = slave_config->dst_addr;
			if (slave_config->dst_addr_width)
				pch->burst_sz = __ffs(slave_config->dst_addr_width);
			if (slave_config->dst_maxburst)
				pch->burst_len = slave_config->dst_maxburst;
		} else if (slave_config->direction == DMA_DEV_TO_MEM) {
			if (slave_config->src_addr)
				pch->fifo_addr = slave_config->src_addr;
			if (slave_config->src_addr_width)
				pch->burst_sz = __ffs(slave_config->src_addr_width);
			if (slave_config->src_maxburst)
				pch->burst_len = slave_config->src_maxburst;
		}
		break;
	default:
		dev_err(pch->dmac->ddma.dev, "Not supported command.\n");
		return -ENXIO;
	}

	return 0;
}

static void pl330_free_chan_resources(struct dma_chan *chan)
{
	struct dma_pl330_chan *pch = to_pchan(chan);
	unsigned long flags;

	tasklet_kill(&pch->task);

	spin_lock_irqsave(&pch->lock, flags);

<<<<<<< HEAD
	pl330_release_channel(pch->pl330_chid);
	pch->pl330_chid = NULL;
=======
	pl330_release_channel(pch->thread);
	pch->thread = NULL;
>>>>>>> fc14f9c1

	if (pch->cyclic)
		list_splice_tail_init(&pch->work_list, &pch->dmac->desc_pool);

	spin_unlock_irqrestore(&pch->lock, flags);
}

static enum dma_status
pl330_tx_status(struct dma_chan *chan, dma_cookie_t cookie,
		 struct dma_tx_state *txstate)
{
	return dma_cookie_status(chan, cookie, txstate);
}

static void pl330_issue_pending(struct dma_chan *chan)
{
	struct dma_pl330_chan *pch = to_pchan(chan);
	unsigned long flags;

	spin_lock_irqsave(&pch->lock, flags);
	list_splice_tail_init(&pch->submitted_list, &pch->work_list);
	spin_unlock_irqrestore(&pch->lock, flags);

	pl330_tasklet((unsigned long)pch);
}

/*
 * We returned the last one of the circular list of descriptor(s)
 * from prep_xxx, so the argument to submit corresponds to the last
 * descriptor of the list.
 */
static dma_cookie_t pl330_tx_submit(struct dma_async_tx_descriptor *tx)
{
	struct dma_pl330_desc *desc, *last = to_desc(tx);
	struct dma_pl330_chan *pch = to_pchan(tx->chan);
	dma_cookie_t cookie;
	unsigned long flags;

	spin_lock_irqsave(&pch->lock, flags);

	/* Assign cookies to all nodes */
	while (!list_empty(&last->node)) {
		desc = list_entry(last->node.next, struct dma_pl330_desc, node);
		if (pch->cyclic) {
			desc->txd.callback = last->txd.callback;
			desc->txd.callback_param = last->txd.callback_param;
		}

		dma_cookie_assign(&desc->txd);

		list_move_tail(&desc->node, &pch->submitted_list);
	}

	cookie = dma_cookie_assign(&last->txd);
	list_add_tail(&last->node, &pch->submitted_list);
	spin_unlock_irqrestore(&pch->lock, flags);

	return cookie;
}

static inline void _init_desc(struct dma_pl330_desc *desc)
{
	desc->rqcfg.swap = SWAP_NO;
	desc->rqcfg.scctl = CCTRL0;
	desc->rqcfg.dcctl = CCTRL0;
	desc->txd.tx_submit = pl330_tx_submit;

	INIT_LIST_HEAD(&desc->node);
}

/* Returns the number of descriptors added to the DMAC pool */
static int add_desc(struct pl330_dmac *pl330, gfp_t flg, int count)
{
	struct dma_pl330_desc *desc;
	unsigned long flags;
	int i;

	desc = kcalloc(count, sizeof(*desc), flg);
	if (!desc)
		return 0;

	spin_lock_irqsave(&pl330->pool_lock, flags);

	for (i = 0; i < count; i++) {
		_init_desc(&desc[i]);
		list_add_tail(&desc[i].node, &pl330->desc_pool);
	}

	spin_unlock_irqrestore(&pl330->pool_lock, flags);

	return count;
}

static struct dma_pl330_desc *pluck_desc(struct pl330_dmac *pl330)
{
	struct dma_pl330_desc *desc = NULL;
	unsigned long flags;

	spin_lock_irqsave(&pl330->pool_lock, flags);

	if (!list_empty(&pl330->desc_pool)) {
		desc = list_entry(pl330->desc_pool.next,
				struct dma_pl330_desc, node);

		list_del_init(&desc->node);

		desc->status = PREP;
		desc->txd.callback = NULL;
	}

	spin_unlock_irqrestore(&pl330->pool_lock, flags);

	return desc;
}

static struct dma_pl330_desc *pl330_get_desc(struct dma_pl330_chan *pch)
{
	struct pl330_dmac *pl330 = pch->dmac;
	u8 *peri_id = pch->chan.private;
	struct dma_pl330_desc *desc;

	/* Pluck one desc from the pool of DMAC */
	desc = pluck_desc(pl330);

	/* If the DMAC pool is empty, alloc new */
	if (!desc) {
		if (!add_desc(pl330, GFP_ATOMIC, 1))
			return NULL;

		/* Try again */
		desc = pluck_desc(pl330);
		if (!desc) {
			dev_err(pch->dmac->ddma.dev,
				"%s:%d ALERT!\n", __func__, __LINE__);
			return NULL;
		}
	}

	/* Initialize the descriptor */
	desc->pchan = pch;
	desc->txd.cookie = 0;
	async_tx_ack(&desc->txd);

	desc->peri = peri_id ? pch->chan.chan_id : 0;
	desc->rqcfg.pcfg = &pch->dmac->pcfg;

	dma_async_tx_descriptor_init(&desc->txd, &pch->chan);

	return desc;
}

static inline void fill_px(struct pl330_xfer *px,
		dma_addr_t dst, dma_addr_t src, size_t len)
{
	px->bytes = len;
	px->dst_addr = dst;
	px->src_addr = src;
}

static struct dma_pl330_desc *
__pl330_prep_dma_memcpy(struct dma_pl330_chan *pch, dma_addr_t dst,
		dma_addr_t src, size_t len)
{
	struct dma_pl330_desc *desc = pl330_get_desc(pch);

	if (!desc) {
		dev_err(pch->dmac->ddma.dev, "%s:%d Unable to fetch desc\n",
			__func__, __LINE__);
		return NULL;
	}

	/*
	 * Ideally we should lookout for reqs bigger than
	 * those that can be programmed with 256 bytes of
	 * MC buffer, but considering a req size is seldom
	 * going to be word-unaligned and more than 200MB,
	 * we take it easy.
	 * Also, should the limit is reached we'd rather
	 * have the platform increase MC buffer size than
	 * complicating this API driver.
	 */
	fill_px(&desc->px, dst, src, len);

	return desc;
}

/* Call after fixing burst size */
static inline int get_burst_len(struct dma_pl330_desc *desc, size_t len)
{
	struct dma_pl330_chan *pch = desc->pchan;
	struct pl330_dmac *pl330 = pch->dmac;
	int burst_len;

	burst_len = pl330->pcfg.data_bus_width / 8;
	burst_len *= pl330->pcfg.data_buf_dep;
	burst_len >>= desc->rqcfg.brst_size;

	/* src/dst_burst_len can't be more than 16 */
	if (burst_len > 16)
		burst_len = 16;

	while (burst_len > 1) {
		if (!(len % (burst_len << desc->rqcfg.brst_size)))
			break;
		burst_len--;
	}

	return burst_len;
}

static struct dma_async_tx_descriptor *pl330_prep_dma_cyclic(
		struct dma_chan *chan, dma_addr_t dma_addr, size_t len,
		size_t period_len, enum dma_transfer_direction direction,
		unsigned long flags)
{
	struct dma_pl330_desc *desc = NULL, *first = NULL;
	struct dma_pl330_chan *pch = to_pchan(chan);
<<<<<<< HEAD
	struct dma_pl330_dmac *pdmac = pch->dmac;
=======
	struct pl330_dmac *pl330 = pch->dmac;
>>>>>>> fc14f9c1
	unsigned int i;
	dma_addr_t dst;
	dma_addr_t src;

	if (len % period_len != 0)
		return NULL;

	if (!is_slave_direction(direction)) {
<<<<<<< HEAD
		dev_err(pch->dmac->pif.dev, "%s:%d Invalid dma direction\n",
=======
		dev_err(pch->dmac->ddma.dev, "%s:%d Invalid dma direction\n",
>>>>>>> fc14f9c1
		__func__, __LINE__);
		return NULL;
	}

	for (i = 0; i < len / period_len; i++) {
		desc = pl330_get_desc(pch);
		if (!desc) {
<<<<<<< HEAD
			dev_err(pch->dmac->pif.dev, "%s:%d Unable to fetch desc\n",
				__func__, __LINE__);

			if (!first)
				return NULL;

			spin_lock_irqsave(&pdmac->pool_lock, flags);

			while (!list_empty(&first->node)) {
				desc = list_entry(first->node.next,
						struct dma_pl330_desc, node);
				list_move_tail(&desc->node, &pdmac->desc_pool);
			}

			list_move_tail(&first->node, &pdmac->desc_pool);

			spin_unlock_irqrestore(&pdmac->pool_lock, flags);

			return NULL;
		}

		switch (direction) {
		case DMA_MEM_TO_DEV:
			desc->rqcfg.src_inc = 1;
			desc->rqcfg.dst_inc = 0;
			desc->req.rqtype = MEMTODEV;
			src = dma_addr;
			dst = pch->fifo_addr;
			break;
		case DMA_DEV_TO_MEM:
			desc->rqcfg.src_inc = 0;
			desc->rqcfg.dst_inc = 1;
			desc->req.rqtype = DEVTOMEM;
			src = pch->fifo_addr;
			dst = dma_addr;
			break;
		default:
			break;
		}

		desc->rqcfg.brst_size = pch->burst_sz;
		desc->rqcfg.brst_len = 1;
		fill_px(&desc->px, dst, src, period_len);

=======
			dev_err(pch->dmac->ddma.dev, "%s:%d Unable to fetch desc\n",
				__func__, __LINE__);

			if (!first)
				return NULL;

			spin_lock_irqsave(&pl330->pool_lock, flags);

			while (!list_empty(&first->node)) {
				desc = list_entry(first->node.next,
						struct dma_pl330_desc, node);
				list_move_tail(&desc->node, &pl330->desc_pool);
			}

			list_move_tail(&first->node, &pl330->desc_pool);

			spin_unlock_irqrestore(&pl330->pool_lock, flags);

			return NULL;
		}

		switch (direction) {
		case DMA_MEM_TO_DEV:
			desc->rqcfg.src_inc = 1;
			desc->rqcfg.dst_inc = 0;
			src = dma_addr;
			dst = pch->fifo_addr;
			break;
		case DMA_DEV_TO_MEM:
			desc->rqcfg.src_inc = 0;
			desc->rqcfg.dst_inc = 1;
			src = pch->fifo_addr;
			dst = dma_addr;
			break;
		default:
			break;
		}

		desc->rqtype = direction;
		desc->rqcfg.brst_size = pch->burst_sz;
		desc->rqcfg.brst_len = 1;
		fill_px(&desc->px, dst, src, period_len);

>>>>>>> fc14f9c1
		if (!first)
			first = desc;
		else
			list_add_tail(&desc->node, &first->node);

		dma_addr += period_len;
	}

	if (!desc)
		return NULL;

	pch->cyclic = true;
	desc->txd.flags = flags;

	return &desc->txd;
}

static struct dma_async_tx_descriptor *
pl330_prep_dma_memcpy(struct dma_chan *chan, dma_addr_t dst,
		dma_addr_t src, size_t len, unsigned long flags)
{
	struct dma_pl330_desc *desc;
	struct dma_pl330_chan *pch = to_pchan(chan);
	struct pl330_dmac *pl330 = pch->dmac;
	int burst;

	if (unlikely(!pch || !len))
		return NULL;

	desc = __pl330_prep_dma_memcpy(pch, dst, src, len);
	if (!desc)
		return NULL;

	desc->rqcfg.src_inc = 1;
	desc->rqcfg.dst_inc = 1;
	desc->rqtype = DMA_MEM_TO_MEM;

	/* Select max possible burst size */
	burst = pl330->pcfg.data_bus_width / 8;

	while (burst > 1) {
		if (!(len % burst))
			break;
		burst /= 2;
	}

	desc->rqcfg.brst_size = 0;
	while (burst != (1 << desc->rqcfg.brst_size))
		desc->rqcfg.brst_size++;

	desc->rqcfg.brst_len = get_burst_len(desc, len);

	desc->txd.flags = flags;

	return &desc->txd;
}

static void __pl330_giveback_desc(struct pl330_dmac *pl330,
				  struct dma_pl330_desc *first)
{
	unsigned long flags;
	struct dma_pl330_desc *desc;

	if (!first)
		return;

	spin_lock_irqsave(&pl330->pool_lock, flags);

	while (!list_empty(&first->node)) {
		desc = list_entry(first->node.next,
				struct dma_pl330_desc, node);
		list_move_tail(&desc->node, &pl330->desc_pool);
	}

	list_move_tail(&first->node, &pl330->desc_pool);

	spin_unlock_irqrestore(&pl330->pool_lock, flags);
}

static struct dma_async_tx_descriptor *
pl330_prep_slave_sg(struct dma_chan *chan, struct scatterlist *sgl,
		unsigned int sg_len, enum dma_transfer_direction direction,
		unsigned long flg, void *context)
{
	struct dma_pl330_desc *first, *desc = NULL;
	struct dma_pl330_chan *pch = to_pchan(chan);
	struct scatterlist *sg;
	int i;
	dma_addr_t addr;

	if (unlikely(!pch || !sgl || !sg_len))
		return NULL;

	addr = pch->fifo_addr;

	first = NULL;

	for_each_sg(sgl, sg, sg_len, i) {

		desc = pl330_get_desc(pch);
		if (!desc) {
			struct pl330_dmac *pl330 = pch->dmac;

			dev_err(pch->dmac->ddma.dev,
				"%s:%d Unable to fetch desc\n",
				__func__, __LINE__);
			__pl330_giveback_desc(pl330, first);

			return NULL;
		}

		if (!first)
			first = desc;
		else
			list_add_tail(&desc->node, &first->node);

		if (direction == DMA_MEM_TO_DEV) {
			desc->rqcfg.src_inc = 1;
			desc->rqcfg.dst_inc = 0;
			fill_px(&desc->px,
				addr, sg_dma_address(sg), sg_dma_len(sg));
		} else {
			desc->rqcfg.src_inc = 0;
			desc->rqcfg.dst_inc = 1;
			fill_px(&desc->px,
				sg_dma_address(sg), addr, sg_dma_len(sg));
		}

		desc->rqcfg.brst_size = pch->burst_sz;
		desc->rqcfg.brst_len = 1;
		desc->rqtype = direction;
	}

	/* Return the last desc in the chain */
	desc->txd.flags = flg;
	return &desc->txd;
}

static irqreturn_t pl330_irq_handler(int irq, void *data)
{
	if (pl330_update(data))
		return IRQ_HANDLED;
	else
		return IRQ_NONE;
}

#define PL330_DMA_BUSWIDTHS \
	BIT(DMA_SLAVE_BUSWIDTH_UNDEFINED) | \
	BIT(DMA_SLAVE_BUSWIDTH_1_BYTE) | \
	BIT(DMA_SLAVE_BUSWIDTH_2_BYTES) | \
	BIT(DMA_SLAVE_BUSWIDTH_4_BYTES) | \
	BIT(DMA_SLAVE_BUSWIDTH_8_BYTES)

static int pl330_dma_device_slave_caps(struct dma_chan *dchan,
	struct dma_slave_caps *caps)
{
	caps->src_addr_widths = PL330_DMA_BUSWIDTHS;
	caps->dstn_addr_widths = PL330_DMA_BUSWIDTHS;
	caps->directions = BIT(DMA_DEV_TO_MEM) | BIT(DMA_MEM_TO_DEV);
	caps->cmd_pause = false;
	caps->cmd_terminate = true;
	caps->residue_granularity = DMA_RESIDUE_GRANULARITY_DESCRIPTOR;

	return 0;
}

static int
pl330_probe(struct amba_device *adev, const struct amba_id *id)
{
	struct dma_pl330_platdata *pdat;
	struct pl330_config *pcfg;
	struct pl330_dmac *pl330;
	struct dma_pl330_chan *pch, *_p;
	struct dma_device *pd;
	struct resource *res;
	int i, ret, irq;
	int num_chan;

	pdat = dev_get_platdata(&adev->dev);

	ret = dma_set_mask_and_coherent(&adev->dev, DMA_BIT_MASK(32));
	if (ret)
		return ret;

	/* Allocate a new DMAC and its Channels */
	pl330 = devm_kzalloc(&adev->dev, sizeof(*pl330), GFP_KERNEL);
	if (!pl330) {
		dev_err(&adev->dev, "unable to allocate mem\n");
		return -ENOMEM;
	}

	pl330->mcbufsz = pdat ? pdat->mcbuf_sz : 0;

	res = &adev->res;
	pl330->base = devm_ioremap_resource(&adev->dev, res);
	if (IS_ERR(pl330->base))
		return PTR_ERR(pl330->base);

	amba_set_drvdata(adev, pl330);

	for (i = 0; i < AMBA_NR_IRQS; i++) {
		irq = adev->irq[i];
		if (irq) {
			ret = devm_request_irq(&adev->dev, irq,
					       pl330_irq_handler, 0,
					       dev_name(&adev->dev), pl330);
			if (ret)
				return ret;
		} else {
			break;
		}
	}

	pcfg = &pl330->pcfg;

	pcfg->periph_id = adev->periphid;
	ret = pl330_add(pl330);
	if (ret)
		return ret;

	INIT_LIST_HEAD(&pl330->desc_pool);
	spin_lock_init(&pl330->pool_lock);

	/* Create a descriptor pool of default size */
	if (!add_desc(pl330, GFP_KERNEL, NR_DEFAULT_DESC))
		dev_warn(&adev->dev, "unable to allocate desc\n");

	pd = &pl330->ddma;
	INIT_LIST_HEAD(&pd->channels);

	/* Initialize channel parameters */
	if (pdat)
		num_chan = max_t(int, pdat->nr_valid_peri, pcfg->num_chan);
	else
		num_chan = max_t(int, pcfg->num_peri, pcfg->num_chan);

	pl330->num_peripherals = num_chan;

	pl330->peripherals = kzalloc(num_chan * sizeof(*pch), GFP_KERNEL);
	if (!pl330->peripherals) {
		ret = -ENOMEM;
		dev_err(&adev->dev, "unable to allocate pl330->peripherals\n");
		goto probe_err2;
	}

	for (i = 0; i < num_chan; i++) {
		pch = &pl330->peripherals[i];
		if (!adev->dev.of_node)
			pch->chan.private = pdat ? &pdat->peri_id[i] : NULL;
		else
			pch->chan.private = adev->dev.of_node;

		INIT_LIST_HEAD(&pch->submitted_list);
		INIT_LIST_HEAD(&pch->work_list);
		INIT_LIST_HEAD(&pch->completed_list);
		spin_lock_init(&pch->lock);
		pch->thread = NULL;
		pch->chan.device = pd;
		pch->dmac = pl330;

		/* Add the channel to the DMAC list */
		list_add_tail(&pch->chan.device_node, &pd->channels);
	}

	pd->dev = &adev->dev;
	if (pdat) {
		pd->cap_mask = pdat->cap_mask;
	} else {
		dma_cap_set(DMA_MEMCPY, pd->cap_mask);
		if (pcfg->num_peri) {
			dma_cap_set(DMA_SLAVE, pd->cap_mask);
			dma_cap_set(DMA_CYCLIC, pd->cap_mask);
			dma_cap_set(DMA_PRIVATE, pd->cap_mask);
		}
	}

	pd->device_alloc_chan_resources = pl330_alloc_chan_resources;
	pd->device_free_chan_resources = pl330_free_chan_resources;
	pd->device_prep_dma_memcpy = pl330_prep_dma_memcpy;
	pd->device_prep_dma_cyclic = pl330_prep_dma_cyclic;
	pd->device_tx_status = pl330_tx_status;
	pd->device_prep_slave_sg = pl330_prep_slave_sg;
	pd->device_control = pl330_control;
	pd->device_issue_pending = pl330_issue_pending;
	pd->device_slave_caps = pl330_dma_device_slave_caps;

	ret = dma_async_device_register(pd);
	if (ret) {
		dev_err(&adev->dev, "unable to register DMAC\n");
		goto probe_err3;
	}

	if (adev->dev.of_node) {
		ret = of_dma_controller_register(adev->dev.of_node,
					 of_dma_pl330_xlate, pl330);
		if (ret) {
			dev_err(&adev->dev,
			"unable to register DMA to the generic DT DMA helpers\n");
		}
	}

	adev->dev.dma_parms = &pl330->dma_parms;

	/*
	 * This is the limit for transfers with a buswidth of 1, larger
	 * buswidths will have larger limits.
	 */
	ret = dma_set_max_seg_size(&adev->dev, 1900800);
	if (ret)
		dev_err(&adev->dev, "unable to set the seg size\n");


	dev_info(&adev->dev,
		"Loaded driver for PL330 DMAC-%d\n", adev->periphid);
	dev_info(&adev->dev,
		"\tDBUFF-%ux%ubytes Num_Chans-%u Num_Peri-%u Num_Events-%u\n",
		pcfg->data_buf_dep, pcfg->data_bus_width / 8, pcfg->num_chan,
		pcfg->num_peri, pcfg->num_events);

	return 0;
probe_err3:
	/* Idle the DMAC */
	list_for_each_entry_safe(pch, _p, &pl330->ddma.channels,
			chan.device_node) {

		/* Remove the channel */
		list_del(&pch->chan.device_node);

		/* Flush the channel */
		if (pch->thread) {
			pl330_control(&pch->chan, DMA_TERMINATE_ALL, 0);
			pl330_free_chan_resources(&pch->chan);
		}
	}
probe_err2:
	pl330_del(pl330);

	return ret;
}

static int pl330_remove(struct amba_device *adev)
{
	struct pl330_dmac *pl330 = amba_get_drvdata(adev);
	struct dma_pl330_chan *pch, *_p;

	if (adev->dev.of_node)
		of_dma_controller_free(adev->dev.of_node);

	dma_async_device_unregister(&pl330->ddma);

	/* Idle the DMAC */
	list_for_each_entry_safe(pch, _p, &pl330->ddma.channels,
			chan.device_node) {

		/* Remove the channel */
		list_del(&pch->chan.device_node);

		/* Flush the channel */
		if (pch->thread) {
			pl330_control(&pch->chan, DMA_TERMINATE_ALL, 0);
			pl330_free_chan_resources(&pch->chan);
		}
	}

	pl330_del(pl330);

	return 0;
}

static struct amba_id pl330_ids[] = {
	{
		.id	= 0x00041330,
		.mask	= 0x000fffff,
	},
	{ 0, 0 },
};

MODULE_DEVICE_TABLE(amba, pl330_ids);

static struct amba_driver pl330_driver = {
	.drv = {
		.owner = THIS_MODULE,
		.name = "dma-pl330",
	},
	.id_table = pl330_ids,
	.probe = pl330_probe,
	.remove = pl330_remove,
};

module_amba_driver(pl330_driver);

MODULE_AUTHOR("Jaswinder Singh <jassi.brar@samsung.com>");
MODULE_DESCRIPTION("API Driver for PL330 DMAC");
MODULE_LICENSE("GPL");<|MERGE_RESOLUTION|>--- conflicted
+++ resolved
@@ -2140,13 +2140,8 @@
 
 	spin_lock_irqsave(&pch->lock, flags);
 
-<<<<<<< HEAD
-	pl330_release_channel(pch->pl330_chid);
-	pch->pl330_chid = NULL;
-=======
 	pl330_release_channel(pch->thread);
 	pch->thread = NULL;
->>>>>>> fc14f9c1
 
 	if (pch->cyclic)
 		list_splice_tail_init(&pch->work_list, &pch->dmac->desc_pool);
@@ -2364,11 +2359,7 @@
 {
 	struct dma_pl330_desc *desc = NULL, *first = NULL;
 	struct dma_pl330_chan *pch = to_pchan(chan);
-<<<<<<< HEAD
-	struct dma_pl330_dmac *pdmac = pch->dmac;
-=======
 	struct pl330_dmac *pl330 = pch->dmac;
->>>>>>> fc14f9c1
 	unsigned int i;
 	dma_addr_t dst;
 	dma_addr_t src;
@@ -2377,11 +2368,7 @@
 		return NULL;
 
 	if (!is_slave_direction(direction)) {
-<<<<<<< HEAD
-		dev_err(pch->dmac->pif.dev, "%s:%d Invalid dma direction\n",
-=======
 		dev_err(pch->dmac->ddma.dev, "%s:%d Invalid dma direction\n",
->>>>>>> fc14f9c1
 		__func__, __LINE__);
 		return NULL;
 	}
@@ -2389,52 +2376,6 @@
 	for (i = 0; i < len / period_len; i++) {
 		desc = pl330_get_desc(pch);
 		if (!desc) {
-<<<<<<< HEAD
-			dev_err(pch->dmac->pif.dev, "%s:%d Unable to fetch desc\n",
-				__func__, __LINE__);
-
-			if (!first)
-				return NULL;
-
-			spin_lock_irqsave(&pdmac->pool_lock, flags);
-
-			while (!list_empty(&first->node)) {
-				desc = list_entry(first->node.next,
-						struct dma_pl330_desc, node);
-				list_move_tail(&desc->node, &pdmac->desc_pool);
-			}
-
-			list_move_tail(&first->node, &pdmac->desc_pool);
-
-			spin_unlock_irqrestore(&pdmac->pool_lock, flags);
-
-			return NULL;
-		}
-
-		switch (direction) {
-		case DMA_MEM_TO_DEV:
-			desc->rqcfg.src_inc = 1;
-			desc->rqcfg.dst_inc = 0;
-			desc->req.rqtype = MEMTODEV;
-			src = dma_addr;
-			dst = pch->fifo_addr;
-			break;
-		case DMA_DEV_TO_MEM:
-			desc->rqcfg.src_inc = 0;
-			desc->rqcfg.dst_inc = 1;
-			desc->req.rqtype = DEVTOMEM;
-			src = pch->fifo_addr;
-			dst = dma_addr;
-			break;
-		default:
-			break;
-		}
-
-		desc->rqcfg.brst_size = pch->burst_sz;
-		desc->rqcfg.brst_len = 1;
-		fill_px(&desc->px, dst, src, period_len);
-
-=======
 			dev_err(pch->dmac->ddma.dev, "%s:%d Unable to fetch desc\n",
 				__func__, __LINE__);
 
@@ -2478,7 +2419,6 @@
 		desc->rqcfg.brst_len = 1;
 		fill_px(&desc->px, dst, src, period_len);
 
->>>>>>> fc14f9c1
 		if (!first)
 			first = desc;
 		else
