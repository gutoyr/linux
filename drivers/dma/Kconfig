#
# DMA engine configuration
#

menuconfig DMADEVICES
	bool "DMA Engine support"
	depends on HAS_DMA
	help
	  DMA engines can do asynchronous data transfers without
	  involving the host CPU.  Currently, this framework can be
	  used to offload memory copies in the network stack and
	  RAID operations in the MD driver.  This menu only presents
	  DMA Device drivers supported by the configured arch, it may
	  be empty in some cases.

config DMADEVICES_DEBUG
        bool "DMA Engine debugging"
        depends on DMADEVICES != n
        help
          This is an option for use by developers; most people should
          say N here.  This enables DMA engine core and driver debugging.

config DMADEVICES_VDEBUG
        bool "DMA Engine verbose debugging"
        depends on DMADEVICES_DEBUG != n
        help
          This is an option for use by developers; most people should
          say N here.  This enables deeper (more verbose) debugging of
          the DMA engine core and drivers.


if DMADEVICES

comment "DMA Devices"

config INTEL_MIC_X100_DMA
	tristate "Intel MIC X100 DMA Driver"
	depends on 64BIT && X86 && INTEL_MIC_BUS
	select DMA_ENGINE
	help
	  This enables DMA support for the Intel Many Integrated Core
	  (MIC) family of PCIe form factor coprocessor X100 devices that
	  run a 64 bit Linux OS. This driver will be used by both MIC
	  host and card drivers.

	  If you are building host kernel with a MIC device or a card
	  kernel for a MIC device, then say M (recommended) or Y, else
	  say N. If unsure say N.

	  More information about the Intel MIC family as well as the Linux
	  OS and tools for MIC to use with this driver are available from
	  <http://software.intel.com/en-us/mic-developer>.

config INTEL_MID_DMAC
	tristate "Intel MID DMA support for Peripheral DMA controllers"
	depends on PCI && X86
	select DMA_ENGINE
	default n
	help
	  Enable support for the Intel(R) MID DMA engine present
	  in Intel MID chipsets.

	  Say Y here if you have such a chipset.

	  If unsure, say N.

config ASYNC_TX_ENABLE_CHANNEL_SWITCH
	bool

config AMBA_PL08X
	bool "ARM PrimeCell PL080 or PL081 support"
	depends on ARM_AMBA
	select DMA_ENGINE
	select DMA_VIRTUAL_CHANNELS
	help
	  Platform has a PL08x DMAC device
	  which can provide DMA engine support

config INTEL_IOATDMA
	tristate "Intel I/OAT DMA support"
	depends on PCI && X86
	select DMA_ENGINE
	select DMA_ENGINE_RAID
	select DCA
	help
	  Enable support for the Intel(R) I/OAT DMA engine present
	  in recent Intel Xeon chipsets.

	  Say Y here if you have such a chipset.

	  If unsure, say N.

config INTEL_IOP_ADMA
	tristate "Intel IOP ADMA support"
	depends on ARCH_IOP32X || ARCH_IOP33X || ARCH_IOP13XX
	select DMA_ENGINE
	select ASYNC_TX_ENABLE_CHANNEL_SWITCH
	help
	  Enable support for the Intel(R) IOP Series RAID engines.

source "drivers/dma/dw/Kconfig"

config AT_HDMAC
	tristate "Atmel AHB DMA support"
	depends on ARCH_AT91
	select DMA_ENGINE
	help
	  Support the Atmel AHB DMA controller.

config FSL_DMA
	tristate "Freescale Elo series DMA support"
	depends on FSL_SOC
	select DMA_ENGINE
	select ASYNC_TX_ENABLE_CHANNEL_SWITCH
	---help---
	  Enable support for the Freescale Elo series DMA controllers.
	  The Elo is the DMA controller on some mpc82xx and mpc83xx parts, the
	  EloPlus is on mpc85xx and mpc86xx and Pxxx parts, and the Elo3 is on
	  some Txxx and Bxxx parts.

config MPC512X_DMA
	tristate "Freescale MPC512x built-in DMA engine support"
	depends on PPC_MPC512x || PPC_MPC831x
	select DMA_ENGINE
	---help---
	  Enable support for the Freescale MPC512x built-in DMA engine.

source "drivers/dma/bestcomm/Kconfig"

config MV_XOR
	bool "Marvell XOR engine support"
	depends on PLAT_ORION
	select DMA_ENGINE
	select DMA_ENGINE_RAID
	select ASYNC_TX_ENABLE_CHANNEL_SWITCH
	---help---
	  Enable support for the Marvell XOR engine.

config MX3_IPU
	bool "MX3x Image Processing Unit support"
	depends on ARCH_MXC
	select DMA_ENGINE
	default y
	help
	  If you plan to use the Image Processing unit in the i.MX3x, say
	  Y here. If unsure, select Y.

config MX3_IPU_IRQS
	int "Number of dynamically mapped interrupts for IPU"
	depends on MX3_IPU
	range 2 137
	default 4
	help
	  Out of 137 interrupt sources on i.MX31 IPU only very few are used.
	  To avoid bloating the irq_desc[] array we allocate a sufficient
	  number of IRQ slots and map them dynamically to specific sources.

config TXX9_DMAC
	tristate "Toshiba TXx9 SoC DMA support"
	depends on MACH_TX49XX || MACH_TX39XX
	select DMA_ENGINE
	help
	  Support the TXx9 SoC internal DMA controller.  This can be
	  integrated in chips such as the Toshiba TX4927/38/39.

config TEGRA20_APB_DMA
	bool "NVIDIA Tegra20 APB DMA support"
	depends on ARCH_TEGRA
	select DMA_ENGINE
	help
	  Support for the NVIDIA Tegra20 APB DMA controller driver. The
	  DMA controller is having multiple DMA channel which can be
	  configured for different peripherals like audio, UART, SPI,
	  I2C etc which is in APB bus.
	  This DMA controller transfers data from memory to peripheral fifo
	  or vice versa. It does not support memory to memory data transfer.

config S3C24XX_DMAC
	tristate "Samsung S3C24XX DMA support"
	depends on ARCH_S3C24XX && !S3C24XX_DMA
	select DMA_ENGINE
	select DMA_VIRTUAL_CHANNELS
	help
	  Support for the Samsung S3C24XX DMA controller driver. The
	  DMA controller is having multiple DMA channels which can be
	  configured for different peripherals like audio, UART, SPI.
	  The DMA controller can transfer data from memory to peripheral,
	  periphal to memory, periphal to periphal and memory to memory.

source "drivers/dma/sh/Kconfig"

config COH901318
	bool "ST-Ericsson COH901318 DMA support"
	select DMA_ENGINE
	depends on ARCH_U300
	help
	  Enable support for ST-Ericsson COH 901 318 DMA.

config STE_DMA40
	bool "ST-Ericsson DMA40 support"
	depends on ARCH_U8500
	select DMA_ENGINE
	help
	  Support for ST-Ericsson DMA40 controller

config AMCC_PPC440SPE_ADMA
	tristate "AMCC PPC440SPe ADMA support"
	depends on 440SPe || 440SP
	select DMA_ENGINE
	select DMA_ENGINE_RAID
	select ARCH_HAS_ASYNC_TX_FIND_CHANNEL
	select ASYNC_TX_ENABLE_CHANNEL_SWITCH
	help
	  Enable support for the AMCC PPC440SPe RAID engines.

config TIMB_DMA
	tristate "Timberdale FPGA DMA support"
	depends on MFD_TIMBERDALE
	select DMA_ENGINE
	help
	  Enable support for the Timberdale FPGA DMA engine.

config SIRF_DMA
	tristate "CSR SiRFprimaII/SiRFmarco DMA support"
	depends on ARCH_SIRF
	select DMA_ENGINE
	help
	  Enable support for the CSR SiRFprimaII DMA engine.

config TI_EDMA
	bool "TI EDMA support"
	depends on ARCH_DAVINCI || ARCH_OMAP || ARCH_KEYSTONE
	select DMA_ENGINE
	select DMA_VIRTUAL_CHANNELS
	select TI_PRIV_EDMA
	default n
	help
	  Enable support for the TI EDMA controller. This DMA
	  engine is found on TI DaVinci and AM33xx parts.

config ARCH_HAS_ASYNC_TX_FIND_CHANNEL
	bool

config PL330_DMA
	tristate "DMA API Driver for PL330"
	select DMA_ENGINE
	depends on ARM_AMBA
	help
	  Select if your platform has one or more PL330 DMACs.
	  You need to provide platform specific settings via
	  platform_data for a dma-pl330 device.

config PCH_DMA
	tristate "Intel EG20T PCH / LAPIS Semicon IOH(ML7213/ML7223/ML7831) DMA"
	depends on PCI && (X86_32 || COMPILE_TEST)
	select DMA_ENGINE
	help
	  Enable support for Intel EG20T PCH DMA engine.

	  This driver also can be used for LAPIS Semiconductor IOH(Input/
	  Output Hub), ML7213, ML7223 and ML7831.
	  ML7213 IOH is for IVI(In-Vehicle Infotainment) use, ML7223 IOH is
	  for MP(Media Phone) use and ML7831 IOH is for general purpose use.
	  ML7213/ML7223/ML7831 is companion chip for Intel Atom E6xx series.
	  ML7213/ML7223/ML7831 is completely compatible for Intel EG20T PCH.

config IMX_SDMA
	tristate "i.MX SDMA support"
	depends on ARCH_MXC
	select DMA_ENGINE
	help
	  Support the i.MX SDMA engine. This engine is integrated into
	  Freescale i.MX25/31/35/51/53/6 chips.

config IMX_DMA
	tristate "i.MX DMA support"
	depends on ARCH_MXC
	select DMA_ENGINE
	help
	  Support the i.MX DMA engine. This engine is integrated into
	  Freescale i.MX1/21/27 chips.

config MXS_DMA
	bool "MXS DMA support"
	depends on SOC_IMX23 || SOC_IMX28 || SOC_IMX6Q
	select STMP_DEVICE
	select DMA_ENGINE
	help
	  Support the MXS DMA engine. This engine including APBH-DMA
	  and APBX-DMA is integrated into Freescale i.MX23/28/MX6Q/MX6DL chips.

config EP93XX_DMA
	bool "Cirrus Logic EP93xx DMA support"
	depends on ARCH_EP93XX
	select DMA_ENGINE
	help
	  Enable support for the Cirrus Logic EP93xx M2P/M2M DMA controller.

config DMA_SA11X0
	tristate "SA-11x0 DMA support"
	depends on ARCH_SA1100
	select DMA_ENGINE
	select DMA_VIRTUAL_CHANNELS
	help
	  Support the DMA engine found on Intel StrongARM SA-1100 and
	  SA-1110 SoCs.  This DMA engine can only be used with on-chip
	  devices.

config MMP_TDMA
	bool "MMP Two-Channel DMA support"
	depends on ARCH_MMP
	select DMA_ENGINE
	select MMP_SRAM
	help
	  Support the MMP Two-Channel DMA engine.
	  This engine used for MMP Audio DMA and pxa910 SQU.
	  It needs sram driver under mach-mmp.

	  Say Y here if you enabled MMP ADMA, otherwise say N.

config DMA_OMAP
	tristate "OMAP DMA support"
	depends on ARCH_OMAP
	select DMA_ENGINE
	select DMA_VIRTUAL_CHANNELS

config DMA_BCM2835
	tristate "BCM2835 DMA engine support"
	depends on ARCH_BCM2835
	select DMA_ENGINE
	select DMA_VIRTUAL_CHANNELS

config TI_CPPI41
	tristate "AM33xx CPPI41 DMA support"
	depends on ARCH_OMAP
	select DMA_ENGINE
	help
	  The Communications Port Programming Interface (CPPI) 4.1 DMA engine
	  is currently used by the USB driver on AM335x platforms.

config MMP_PDMA
	bool "MMP PDMA support"
	depends on (ARCH_MMP || ARCH_PXA)
	select DMA_ENGINE
	help
	  Support the MMP PDMA engine for PXA and MMP platform.

config DMA_JZ4740
	tristate "JZ4740 DMA support"
	depends on MACH_JZ4740
	select DMA_ENGINE
	select DMA_VIRTUAL_CHANNELS

config K3_DMA
	tristate "Hisilicon K3 DMA support"
	depends on ARCH_HI3xxx
	select DMA_ENGINE
	select DMA_VIRTUAL_CHANNELS
	help
	  Support the DMA engine for Hisilicon K3 platform
	  devices.

config MOXART_DMA
	tristate "MOXART DMA support"
	depends on ARCH_MOXART
	select DMA_ENGINE
	select DMA_OF
	select DMA_VIRTUAL_CHANNELS
	help
	  Enable support for the MOXA ART SoC DMA controller.
 
config FSL_EDMA
	tristate "Freescale eDMA engine support"
	depends on OF
	select DMA_ENGINE
	select DMA_VIRTUAL_CHANNELS
	help
	  Support the Freescale eDMA engine with programmable channel
	  multiplexing capability for DMA request sources(slot).
	  This module can be found on Freescale Vybrid and LS-1 SoCs.

config XILINX_VDMA
	tristate "Xilinx AXI VDMA Engine"
	depends on (ARCH_ZYNQ || MICROBLAZE)
	select DMA_ENGINE
	help
	  Enable support for Xilinx AXI VDMA Soft IP.

	  This engine provides high-bandwidth direct memory access
	  between memory and AXI4-Stream video type target
	  peripherals including peripherals which support AXI4-
	  Stream Video Protocol.  It has two stream interfaces/
	  channels, Memory Mapped to Stream (MM2S) and Stream to
	  Memory Mapped (S2MM) for the data transfers.

config DMA_SUN6I
	tristate "Allwinner A31 SoCs DMA support"
	depends on MACH_SUN6I || COMPILE_TEST
	depends on RESET_CONTROLLER
	select DMA_ENGINE
	select DMA_VIRTUAL_CHANNELS
	help
	  Support for the DMA engine for Allwinner A31 SoCs.

config NBPFAXI_DMA
	tristate "Renesas Type-AXI NBPF DMA support"
	select DMA_ENGINE
	depends on ARM || COMPILE_TEST
	help
	  Support for "Type-AXI" NBPF DMA IPs from Renesas

config DMA_ENGINE
	bool

config DMA_VIRTUAL_CHANNELS
	tristate

config DMA_ACPI
	def_bool y
	depends on ACPI

config DMA_OF
	def_bool y
	depends on OF
	select DMA_ENGINE

comment "DMA Clients"
	depends on DMA_ENGINE

<<<<<<< HEAD
config NET_DMA
	bool "Network: TCP receive copy offload"
	depends on DMA_ENGINE && NET
	default (INTEL_IOATDMA || FSL_DMA)
	depends on BROKEN
	help
	  This enables the use of DMA engines in the network stack to
	  offload receive copy-to-user operations, freeing CPU cycles.

	  Say Y here if you enabled INTEL_IOATDMA or FSL_DMA, otherwise
	  say N.

=======
>>>>>>> fc14f9c1
config ASYNC_TX_DMA
	bool "Async_tx: Offload support for the async_tx api"
	depends on DMA_ENGINE
	help
	  This allows the async_tx api to take advantage of offload engines for
	  memcpy, memset, xor, and raid6 p+q operations.  If your platform has
	  a dma engine that can perform raid operations and you have enabled
	  MD_RAID456 say Y.

	  If unsure, say N.

config DMATEST
	tristate "DMA Test client"
	depends on DMA_ENGINE
	help
	  Simple DMA test client. Say N unless you're debugging a
	  DMA Device driver.

config DMA_ENGINE_RAID
	bool

config QCOM_BAM_DMA
	tristate "QCOM BAM DMA support"
	depends on ARCH_QCOM || (COMPILE_TEST && OF && ARM)
	select DMA_ENGINE
	select DMA_VIRTUAL_CHANNELS
	---help---
	  Enable support for the QCOM BAM DMA controller.  This controller
	  provides DMA capabilities for a variety of on-chip devices.

endif<|MERGE_RESOLUTION|>--- conflicted
+++ resolved
@@ -427,21 +427,6 @@
 comment "DMA Clients"
 	depends on DMA_ENGINE
 
-<<<<<<< HEAD
-config NET_DMA
-	bool "Network: TCP receive copy offload"
-	depends on DMA_ENGINE && NET
-	default (INTEL_IOATDMA || FSL_DMA)
-	depends on BROKEN
-	help
-	  This enables the use of DMA engines in the network stack to
-	  offload receive copy-to-user operations, freeing CPU cycles.
-
-	  Say Y here if you enabled INTEL_IOATDMA or FSL_DMA, otherwise
-	  say N.
-
-=======
->>>>>>> fc14f9c1
 config ASYNC_TX_DMA
 	bool "Async_tx: Offload support for the async_tx api"
 	depends on DMA_ENGINE
