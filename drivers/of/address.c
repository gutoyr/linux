
#include <linux/device.h>
#include <linux/io.h>
#include <linux/ioport.h>
#include <linux/module.h>
#include <linux/of_address.h>
#include <linux/pci_regs.h>
#include <linux/sizes.h>
#include <linux/slab.h>
#include <linux/string.h>

/* Max address size we deal with */
#define OF_MAX_ADDR_CELLS	4
#define OF_CHECK_ADDR_COUNT(na)	((na) > 0 && (na) <= OF_MAX_ADDR_CELLS)
#define OF_CHECK_COUNTS(na, ns)	(OF_CHECK_ADDR_COUNT(na) && (ns) > 0)

static struct of_bus *of_match_bus(struct device_node *np);
static int __of_address_to_resource(struct device_node *dev,
		const __be32 *addrp, u64 size, unsigned int flags,
		const char *name, struct resource *r);

/* Debug utility */
#ifdef DEBUG
static void of_dump_addr(const char *s, const __be32 *addr, int na)
{
	printk(KERN_DEBUG "%s", s);
	while (na--)
		printk(" %08x", be32_to_cpu(*(addr++)));
	printk("\n");
}
#else
static void of_dump_addr(const char *s, const __be32 *addr, int na) { }
#endif

/* Callbacks for bus specific translators */
struct of_bus {
	const char	*name;
	const char	*addresses;
	int		(*match)(struct device_node *parent);
	void		(*count_cells)(struct device_node *child,
				       int *addrc, int *sizec);
	u64		(*map)(__be32 *addr, const __be32 *range,
				int na, int ns, int pna);
	int		(*translate)(__be32 *addr, u64 offset, int na);
	unsigned int	(*get_flags)(const __be32 *addr);
};

/*
 * Default translator (generic bus)
 */

static void of_bus_default_count_cells(struct device_node *dev,
				       int *addrc, int *sizec)
{
	if (addrc)
		*addrc = of_n_addr_cells(dev);
	if (sizec)
		*sizec = of_n_size_cells(dev);
}

static u64 of_bus_default_map(__be32 *addr, const __be32 *range,
		int na, int ns, int pna)
{
	u64 cp, s, da;

	cp = of_read_number(range, na);
	s  = of_read_number(range + na + pna, ns);
	da = of_read_number(addr, na);

	pr_debug("OF: default map, cp=%llx, s=%llx, da=%llx\n",
		 (unsigned long long)cp, (unsigned long long)s,
		 (unsigned long long)da);

	if (da < cp || da >= (cp + s))
		return OF_BAD_ADDR;
	return da - cp;
}

static int of_bus_default_translate(__be32 *addr, u64 offset, int na)
{
	u64 a = of_read_number(addr, na);
	memset(addr, 0, na * 4);
	a += offset;
	if (na > 1)
		addr[na - 2] = cpu_to_be32(a >> 32);
	addr[na - 1] = cpu_to_be32(a & 0xffffffffu);

	return 0;
}

static unsigned int of_bus_default_get_flags(const __be32 *addr)
{
	return IORESOURCE_MEM;
}

#ifdef CONFIG_OF_ADDRESS_PCI
/*
 * PCI bus specific translator
 */

static int of_bus_pci_match(struct device_node *np)
{
	/*
 	 * "pciex" is PCI Express
	 * "vci" is for the /chaos bridge on 1st-gen PCI powermacs
	 * "ht" is hypertransport
	 */
	return !strcmp(np->type, "pci") || !strcmp(np->type, "pciex") ||
		!strcmp(np->type, "vci") || !strcmp(np->type, "ht");
}

static void of_bus_pci_count_cells(struct device_node *np,
				   int *addrc, int *sizec)
{
	if (addrc)
		*addrc = 3;
	if (sizec)
		*sizec = 2;
}

static unsigned int of_bus_pci_get_flags(const __be32 *addr)
{
	unsigned int flags = 0;
	u32 w = be32_to_cpup(addr);

	switch((w >> 24) & 0x03) {
	case 0x01:
		flags |= IORESOURCE_IO;
		break;
	case 0x02: /* 32 bits */
	case 0x03: /* 64 bits */
		flags |= IORESOURCE_MEM;
		break;
	}
	if (w & 0x40000000)
		flags |= IORESOURCE_PREFETCH;
	return flags;
}

static u64 of_bus_pci_map(__be32 *addr, const __be32 *range, int na, int ns,
		int pna)
{
	u64 cp, s, da;
	unsigned int af, rf;

	af = of_bus_pci_get_flags(addr);
	rf = of_bus_pci_get_flags(range);

	/* Check address type match */
	if ((af ^ rf) & (IORESOURCE_MEM | IORESOURCE_IO))
		return OF_BAD_ADDR;

	/* Read address values, skipping high cell */
	cp = of_read_number(range + 1, na - 1);
	s  = of_read_number(range + na + pna, ns);
	da = of_read_number(addr + 1, na - 1);

	pr_debug("OF: PCI map, cp=%llx, s=%llx, da=%llx\n",
		 (unsigned long long)cp, (unsigned long long)s,
		 (unsigned long long)da);

	if (da < cp || da >= (cp + s))
		return OF_BAD_ADDR;
	return da - cp;
}

static int of_bus_pci_translate(__be32 *addr, u64 offset, int na)
{
	return of_bus_default_translate(addr + 1, offset, na - 1);
}
#endif /* CONFIG_OF_ADDRESS_PCI */

#ifdef CONFIG_PCI
const __be32 *of_get_pci_address(struct device_node *dev, int bar_no, u64 *size,
			unsigned int *flags)
{
	const __be32 *prop;
	unsigned int psize;
	struct device_node *parent;
	struct of_bus *bus;
	int onesize, i, na, ns;

	/* Get parent & match bus type */
	parent = of_get_parent(dev);
	if (parent == NULL)
		return NULL;
	bus = of_match_bus(parent);
	if (strcmp(bus->name, "pci")) {
		of_node_put(parent);
		return NULL;
	}
	bus->count_cells(dev, &na, &ns);
	of_node_put(parent);
	if (!OF_CHECK_ADDR_COUNT(na))
		return NULL;

	/* Get "reg" or "assigned-addresses" property */
	prop = of_get_property(dev, bus->addresses, &psize);
	if (prop == NULL)
		return NULL;
	psize /= 4;

	onesize = na + ns;
	for (i = 0; psize >= onesize; psize -= onesize, prop += onesize, i++) {
		u32 val = be32_to_cpu(prop[0]);
		if ((val & 0xff) == ((bar_no * 4) + PCI_BASE_ADDRESS_0)) {
			if (size)
				*size = of_read_number(prop + na, ns);
			if (flags)
				*flags = bus->get_flags(prop);
			return prop;
		}
	}
	return NULL;
}
EXPORT_SYMBOL(of_get_pci_address);

int of_pci_address_to_resource(struct device_node *dev, int bar,
			       struct resource *r)
{
	const __be32	*addrp;
	u64		size;
	unsigned int	flags;

	addrp = of_get_pci_address(dev, bar, &size, &flags);
	if (addrp == NULL)
		return -EINVAL;
	return __of_address_to_resource(dev, addrp, size, flags, NULL, r);
}
EXPORT_SYMBOL_GPL(of_pci_address_to_resource);

int of_pci_range_parser_init(struct of_pci_range_parser *parser,
				struct device_node *node)
{
	const int na = 3, ns = 2;
	int rlen;

	parser->node = node;
	parser->pna = of_n_addr_cells(node);
	parser->np = parser->pna + na + ns;

	parser->range = of_get_property(node, "ranges", &rlen);
	if (parser->range == NULL)
		return -ENOENT;

	parser->end = parser->range + rlen / sizeof(__be32);

	return 0;
}
EXPORT_SYMBOL_GPL(of_pci_range_parser_init);

struct of_pci_range *of_pci_range_parser_one(struct of_pci_range_parser *parser,
						struct of_pci_range *range)
{
	const int na = 3, ns = 2;

	if (!range)
		return NULL;

	if (!parser->range || parser->range + parser->np > parser->end)
		return NULL;

	range->pci_space = parser->range[0];
	range->flags = of_bus_pci_get_flags(parser->range);
	range->pci_addr = of_read_number(parser->range + 1, ns);
	range->cpu_addr = of_translate_address(parser->node,
				parser->range + na);
	range->size = of_read_number(parser->range + parser->pna + na, ns);

	parser->range += parser->np;

	/* Now consume following elements while they are contiguous */
	while (parser->range + parser->np <= parser->end) {
		u32 flags, pci_space;
		u64 pci_addr, cpu_addr, size;

		pci_space = be32_to_cpup(parser->range);
		flags = of_bus_pci_get_flags(parser->range);
		pci_addr = of_read_number(parser->range + 1, ns);
		cpu_addr = of_translate_address(parser->node,
				parser->range + na);
		size = of_read_number(parser->range + parser->pna + na, ns);

		if (flags != range->flags)
			break;
		if (pci_addr != range->pci_addr + range->size ||
		    cpu_addr != range->cpu_addr + range->size)
			break;

		range->size += size;
		parser->range += parser->np;
	}

	return range;
}
EXPORT_SYMBOL_GPL(of_pci_range_parser_one);

/*
 * of_pci_range_to_resource - Create a resource from an of_pci_range
 * @range:	the PCI range that describes the resource
 * @np:		device node where the range belongs to
 * @res:	pointer to a valid resource that will be updated to
 *              reflect the values contained in the range.
 *
 * Returns EINVAL if the range cannot be converted to resource.
 *
 * Note that if the range is an IO range, the resource will be converted
 * using pci_address_to_pio() which can fail if it is called too early or
 * if the range cannot be matched to any host bridge IO space (our case here).
 * To guard against that we try to register the IO range first.
 * If that fails we know that pci_address_to_pio() will do too.
 */
int of_pci_range_to_resource(struct of_pci_range *range,
			     struct device_node *np, struct resource *res)
{
	int err;
	res->flags = range->flags;
	res->parent = res->child = res->sibling = NULL;
	res->name = np->full_name;

	if (res->flags & IORESOURCE_IO) {
		unsigned long port;
		err = pci_register_io_range(range->cpu_addr, range->size);
		if (err)
			goto invalid_range;
		port = pci_address_to_pio(range->cpu_addr);
		if (port == (unsigned long)-1) {
			err = -EINVAL;
			goto invalid_range;
		}
		res->start = port;
	} else {
		if ((sizeof(resource_size_t) < 8) &&
		    upper_32_bits(range->cpu_addr)) {
			err = -EINVAL;
			goto invalid_range;
		}

		res->start = range->cpu_addr;
	}
	res->end = res->start + range->size - 1;
	return 0;

invalid_range:
	res->start = (resource_size_t)OF_BAD_ADDR;
	res->end = (resource_size_t)OF_BAD_ADDR;
	return err;
}
#endif /* CONFIG_PCI */

/*
 * ISA bus specific translator
 */

static int of_bus_isa_match(struct device_node *np)
{
	return !strcmp(np->name, "isa");
}

static void of_bus_isa_count_cells(struct device_node *child,
				   int *addrc, int *sizec)
{
	if (addrc)
		*addrc = 2;
	if (sizec)
		*sizec = 1;
}

static u64 of_bus_isa_map(__be32 *addr, const __be32 *range, int na, int ns,
		int pna)
{
	u64 cp, s, da;

	/* Check address type match */
	if ((addr[0] ^ range[0]) & cpu_to_be32(1))
		return OF_BAD_ADDR;

	/* Read address values, skipping high cell */
	cp = of_read_number(range + 1, na - 1);
	s  = of_read_number(range + na + pna, ns);
	da = of_read_number(addr + 1, na - 1);

	pr_debug("OF: ISA map, cp=%llx, s=%llx, da=%llx\n",
		 (unsigned long long)cp, (unsigned long long)s,
		 (unsigned long long)da);

	if (da < cp || da >= (cp + s))
		return OF_BAD_ADDR;
	return da - cp;
}

static int of_bus_isa_translate(__be32 *addr, u64 offset, int na)
{
	return of_bus_default_translate(addr + 1, offset, na - 1);
}

static unsigned int of_bus_isa_get_flags(const __be32 *addr)
{
	unsigned int flags = 0;
	u32 w = be32_to_cpup(addr);

	if (w & 1)
		flags |= IORESOURCE_IO;
	else
		flags |= IORESOURCE_MEM;
	return flags;
}

/*
 * Array of bus specific translators
 */

static struct of_bus of_busses[] = {
#ifdef CONFIG_OF_ADDRESS_PCI
	/* PCI */
	{
		.name = "pci",
		.addresses = "assigned-addresses",
		.match = of_bus_pci_match,
		.count_cells = of_bus_pci_count_cells,
		.map = of_bus_pci_map,
		.translate = of_bus_pci_translate,
		.get_flags = of_bus_pci_get_flags,
	},
#endif /* CONFIG_OF_ADDRESS_PCI */
	/* ISA */
	{
		.name = "isa",
		.addresses = "reg",
		.match = of_bus_isa_match,
		.count_cells = of_bus_isa_count_cells,
		.map = of_bus_isa_map,
		.translate = of_bus_isa_translate,
		.get_flags = of_bus_isa_get_flags,
	},
	/* Default */
	{
		.name = "default",
		.addresses = "reg",
		.match = NULL,
		.count_cells = of_bus_default_count_cells,
		.map = of_bus_default_map,
		.translate = of_bus_default_translate,
		.get_flags = of_bus_default_get_flags,
	},
};

static struct of_bus *of_match_bus(struct device_node *np)
{
	int i;

	for (i = 0; i < ARRAY_SIZE(of_busses); i++)
		if (!of_busses[i].match || of_busses[i].match(np))
			return &of_busses[i];
	BUG();
	return NULL;
}

<<<<<<< HEAD
static int of_empty_ranges_quirk(void)
{
	if (IS_ENABLED(CONFIG_PPC)) {
		/* To save cycles, we cache the result */
		static int quirk_state = -1;

=======
static int of_empty_ranges_quirk(struct device_node *np)
{
	if (IS_ENABLED(CONFIG_PPC)) {
		/* To save cycles, we cache the result for global "Mac" setting */
		static int quirk_state = -1;

		/* PA-SEMI sdc DT bug */
		if (of_device_is_compatible(np, "1682m-sdc"))
			return true;

		/* Make quirk cached */
>>>>>>> afd2ff9b
		if (quirk_state < 0)
			quirk_state =
				of_machine_is_compatible("Power Macintosh") ||
				of_machine_is_compatible("MacRISC");
		return quirk_state;
	}
	return false;
}

static int of_translate_one(struct device_node *parent, struct of_bus *bus,
			    struct of_bus *pbus, __be32 *addr,
			    int na, int ns, int pna, const char *rprop)
{
	const __be32 *ranges;
	unsigned int rlen;
	int rone;
	u64 offset = OF_BAD_ADDR;

	/*
	 * Normally, an absence of a "ranges" property means we are
	 * crossing a non-translatable boundary, and thus the addresses
	 * below the current cannot be converted to CPU physical ones.
	 * Unfortunately, while this is very clear in the spec, it's not
	 * what Apple understood, and they do have things like /uni-n or
	 * /ht nodes with no "ranges" property and a lot of perfectly
	 * useable mapped devices below them. Thus we treat the absence of
	 * "ranges" as equivalent to an empty "ranges" property which means
	 * a 1:1 translation at that level. It's up to the caller not to try
	 * to translate addresses that aren't supposed to be translated in
	 * the first place. --BenH.
	 *
	 * As far as we know, this damage only exists on Apple machines, so
	 * This code is only enabled on powerpc. --gcl
	 */
	ranges = of_get_property(parent, rprop, &rlen);
<<<<<<< HEAD
	if (ranges == NULL && !of_empty_ranges_quirk()) {
		pr_err("OF: no ranges; cannot translate\n");
=======
	if (ranges == NULL && !of_empty_ranges_quirk(parent)) {
		pr_debug("OF: no ranges; cannot translate\n");
>>>>>>> afd2ff9b
		return 1;
	}
	if (ranges == NULL || rlen == 0) {
		offset = of_read_number(addr, na);
		memset(addr, 0, pna * 4);
		pr_debug("OF: empty ranges; 1:1 translation\n");
		goto finish;
	}

	pr_debug("OF: walking ranges...\n");

	/* Now walk through the ranges */
	rlen /= 4;
	rone = na + pna + ns;
	for (; rlen >= rone; rlen -= rone, ranges += rone) {
		offset = bus->map(addr, ranges, na, ns, pna);
		if (offset != OF_BAD_ADDR)
			break;
	}
	if (offset == OF_BAD_ADDR) {
		pr_debug("OF: not found !\n");
		return 1;
	}
	memcpy(addr, ranges + na, 4 * pna);

 finish:
	of_dump_addr("OF: parent translation for:", addr, pna);
	pr_debug("OF: with offset: %llx\n", (unsigned long long)offset);

	/* Translate it into parent bus space */
	return pbus->translate(addr, offset, pna);
}

/*
 * Translate an address from the device-tree into a CPU physical address,
 * this walks up the tree and applies the various bus mappings on the
 * way.
 *
 * Note: We consider that crossing any level with #size-cells == 0 to mean
 * that translation is impossible (that is we are not dealing with a value
 * that can be mapped to a cpu physical address). This is not really specified
 * that way, but this is traditionally the way IBM at least do things
 */
static u64 __of_translate_address(struct device_node *dev,
				  const __be32 *in_addr, const char *rprop)
{
	struct device_node *parent = NULL;
	struct of_bus *bus, *pbus;
	__be32 addr[OF_MAX_ADDR_CELLS];
	int na, ns, pna, pns;
	u64 result = OF_BAD_ADDR;

	pr_debug("OF: ** translation for device %s **\n", of_node_full_name(dev));

	/* Increase refcount at current level */
	of_node_get(dev);

	/* Get parent & match bus type */
	parent = of_get_parent(dev);
	if (parent == NULL)
		goto bail;
	bus = of_match_bus(parent);

	/* Count address cells & copy address locally */
	bus->count_cells(dev, &na, &ns);
	if (!OF_CHECK_COUNTS(na, ns)) {
		pr_debug("OF: Bad cell count for %s\n", of_node_full_name(dev));
		goto bail;
	}
	memcpy(addr, in_addr, na * 4);

	pr_debug("OF: bus is %s (na=%d, ns=%d) on %s\n",
	    bus->name, na, ns, of_node_full_name(parent));
	of_dump_addr("OF: translating address:", addr, na);

	/* Translate */
	for (;;) {
		/* Switch to parent bus */
		of_node_put(dev);
		dev = parent;
		parent = of_get_parent(dev);

		/* If root, we have finished */
		if (parent == NULL) {
			pr_debug("OF: reached root node\n");
			result = of_read_number(addr, na);
			break;
		}

		/* Get new parent bus and counts */
		pbus = of_match_bus(parent);
		pbus->count_cells(dev, &pna, &pns);
		if (!OF_CHECK_COUNTS(pna, pns)) {
			printk(KERN_ERR "prom_parse: Bad cell count for %s\n",
			       of_node_full_name(dev));
			break;
		}

		pr_debug("OF: parent bus is %s (na=%d, ns=%d) on %s\n",
		    pbus->name, pna, pns, of_node_full_name(parent));

		/* Apply bus translation */
		if (of_translate_one(dev, bus, pbus, addr, na, ns, pna, rprop))
			break;

		/* Complete the move up one level */
		na = pna;
		ns = pns;
		bus = pbus;

		of_dump_addr("OF: one level translation:", addr, na);
	}
 bail:
	of_node_put(parent);
	of_node_put(dev);

	return result;
}

u64 of_translate_address(struct device_node *dev, const __be32 *in_addr)
{
	return __of_translate_address(dev, in_addr, "ranges");
}
EXPORT_SYMBOL(of_translate_address);

u64 of_translate_dma_address(struct device_node *dev, const __be32 *in_addr)
{
	return __of_translate_address(dev, in_addr, "dma-ranges");
}
EXPORT_SYMBOL(of_translate_dma_address);

const __be32 *of_get_address(struct device_node *dev, int index, u64 *size,
		    unsigned int *flags)
{
	const __be32 *prop;
	unsigned int psize;
	struct device_node *parent;
	struct of_bus *bus;
	int onesize, i, na, ns;

	/* Get parent & match bus type */
	parent = of_get_parent(dev);
	if (parent == NULL)
		return NULL;
	bus = of_match_bus(parent);
	bus->count_cells(dev, &na, &ns);
	of_node_put(parent);
	if (!OF_CHECK_ADDR_COUNT(na))
		return NULL;

	/* Get "reg" or "assigned-addresses" property */
	prop = of_get_property(dev, bus->addresses, &psize);
	if (prop == NULL)
		return NULL;
	psize /= 4;

	onesize = na + ns;
	for (i = 0; psize >= onesize; psize -= onesize, prop += onesize, i++)
		if (i == index) {
			if (size)
				*size = of_read_number(prop + na, ns);
			if (flags)
				*flags = bus->get_flags(prop);
			return prop;
		}
	return NULL;
}
EXPORT_SYMBOL(of_get_address);

#ifdef PCI_IOBASE
struct io_range {
	struct list_head list;
	phys_addr_t start;
	resource_size_t size;
};

static LIST_HEAD(io_range_list);
static DEFINE_SPINLOCK(io_range_lock);
#endif

/*
 * Record the PCI IO range (expressed as CPU physical address + size).
 * Return a negative value if an error has occured, zero otherwise
 */
int __weak pci_register_io_range(phys_addr_t addr, resource_size_t size)
{
	int err = 0;

#ifdef PCI_IOBASE
	struct io_range *range;
	resource_size_t allocated_size = 0;

	/* check if the range hasn't been previously recorded */
	spin_lock(&io_range_lock);
	list_for_each_entry(range, &io_range_list, list) {
		if (addr >= range->start && addr + size <= range->start + size) {
			/* range already registered, bail out */
			goto end_register;
		}
		allocated_size += range->size;
	}

	/* range not registed yet, check for available space */
	if (allocated_size + size - 1 > IO_SPACE_LIMIT) {
		/* if it's too big check if 64K space can be reserved */
		if (allocated_size + SZ_64K - 1 > IO_SPACE_LIMIT) {
			err = -E2BIG;
			goto end_register;
		}

		size = SZ_64K;
		pr_warn("Requested IO range too big, new size set to 64K\n");
	}

	/* add the range to the list */
	range = kzalloc(sizeof(*range), GFP_ATOMIC);
	if (!range) {
		err = -ENOMEM;
		goto end_register;
	}

	range->start = addr;
	range->size = size;

	list_add_tail(&range->list, &io_range_list);

end_register:
	spin_unlock(&io_range_lock);
#endif

	return err;
}

phys_addr_t pci_pio_to_address(unsigned long pio)
{
	phys_addr_t address = (phys_addr_t)OF_BAD_ADDR;

#ifdef PCI_IOBASE
	struct io_range *range;
	resource_size_t allocated_size = 0;

	if (pio > IO_SPACE_LIMIT)
		return address;

	spin_lock(&io_range_lock);
	list_for_each_entry(range, &io_range_list, list) {
		if (pio >= allocated_size && pio < allocated_size + range->size) {
			address = range->start + pio - allocated_size;
			break;
		}
		allocated_size += range->size;
	}
	spin_unlock(&io_range_lock);
#endif

	return address;
}

unsigned long __weak pci_address_to_pio(phys_addr_t address)
{
#ifdef PCI_IOBASE
	struct io_range *res;
	resource_size_t offset = 0;
	unsigned long addr = -1;

	spin_lock(&io_range_lock);
	list_for_each_entry(res, &io_range_list, list) {
		if (address >= res->start && address < res->start + res->size) {
			addr = address - res->start + offset;
			break;
		}
		offset += res->size;
	}
	spin_unlock(&io_range_lock);

	return addr;
#else
	if (address > IO_SPACE_LIMIT)
		return (unsigned long)-1;

	return (unsigned long) address;
#endif
}

static int __of_address_to_resource(struct device_node *dev,
		const __be32 *addrp, u64 size, unsigned int flags,
		const char *name, struct resource *r)
{
	u64 taddr;

	if ((flags & (IORESOURCE_IO | IORESOURCE_MEM)) == 0)
		return -EINVAL;
	taddr = of_translate_address(dev, addrp);
	if (taddr == OF_BAD_ADDR)
		return -EINVAL;
	memset(r, 0, sizeof(struct resource));
	if (flags & IORESOURCE_IO) {
		unsigned long port;
		port = pci_address_to_pio(taddr);
		if (port == (unsigned long)-1)
			return -EINVAL;
		r->start = port;
		r->end = port + size - 1;
	} else {
		r->start = taddr;
		r->end = taddr + size - 1;
	}
	r->flags = flags;
	r->name = name ? name : dev->full_name;

	return 0;
}

/**
 * of_address_to_resource - Translate device tree address and return as resource
 *
 * Note that if your address is a PIO address, the conversion will fail if
 * the physical address can't be internally converted to an IO token with
 * pci_address_to_pio(), that is because it's either called to early or it
 * can't be matched to any host bridge IO space
 */
int of_address_to_resource(struct device_node *dev, int index,
			   struct resource *r)
{
	const __be32	*addrp;
	u64		size;
	unsigned int	flags;
	const char	*name = NULL;

	addrp = of_get_address(dev, index, &size, &flags);
	if (addrp == NULL)
		return -EINVAL;

	/* Get optional "reg-names" property to add a name to a resource */
	of_property_read_string_index(dev, "reg-names",	index, &name);

	return __of_address_to_resource(dev, addrp, size, flags, name, r);
}
EXPORT_SYMBOL_GPL(of_address_to_resource);

struct device_node *of_find_matching_node_by_address(struct device_node *from,
					const struct of_device_id *matches,
					u64 base_address)
{
	struct device_node *dn = of_find_matching_node(from, matches);
	struct resource res;

	while (dn) {
		if (!of_address_to_resource(dn, 0, &res) &&
		    res.start == base_address)
			return dn;

		dn = of_find_matching_node(dn, matches);
	}

	return NULL;
}


/**
 * of_iomap - Maps the memory mapped IO for a given device_node
 * @device:	the device whose io range will be mapped
 * @index:	index of the io range
 *
 * Returns a pointer to the mapped memory
 */
void __iomem *of_iomap(struct device_node *np, int index)
{
	struct resource res;

	if (of_address_to_resource(np, index, &res))
		return NULL;

	return ioremap(res.start, resource_size(&res));
}
EXPORT_SYMBOL(of_iomap);

/*
 * of_io_request_and_map - Requests a resource and maps the memory mapped IO
 *			   for a given device_node
 * @device:	the device whose io range will be mapped
 * @index:	index of the io range
 * @name:	name of the resource
 *
 * Returns a pointer to the requested and mapped memory or an ERR_PTR() encoded
 * error code on failure. Usage example:
 *
 *	base = of_io_request_and_map(node, 0, "foo");
 *	if (IS_ERR(base))
 *		return PTR_ERR(base);
 */
void __iomem *of_io_request_and_map(struct device_node *np, int index,
					const char *name)
{
	struct resource res;
	void __iomem *mem;

	if (of_address_to_resource(np, index, &res))
		return IOMEM_ERR_PTR(-EINVAL);

	if (!request_mem_region(res.start, resource_size(&res), name))
		return IOMEM_ERR_PTR(-EBUSY);

	mem = ioremap(res.start, resource_size(&res));
	if (!mem) {
		release_mem_region(res.start, resource_size(&res));
		return IOMEM_ERR_PTR(-ENOMEM);
	}

	return mem;
}
EXPORT_SYMBOL(of_io_request_and_map);

/**
 * of_dma_get_range - Get DMA range info
 * @np:		device node to get DMA range info
 * @dma_addr:	pointer to store initial DMA address of DMA range
 * @paddr:	pointer to store initial CPU address of DMA range
 * @size:	pointer to store size of DMA range
 *
 * Look in bottom up direction for the first "dma-ranges" property
 * and parse it.
 *  dma-ranges format:
 *	DMA addr (dma_addr)	: naddr cells
 *	CPU addr (phys_addr_t)	: pna cells
 *	size			: nsize cells
 *
 * It returns -ENODEV if "dma-ranges" property was not found
 * for this device in DT.
 */
int of_dma_get_range(struct device_node *np, u64 *dma_addr, u64 *paddr, u64 *size)
{
	struct device_node *node = of_node_get(np);
	const __be32 *ranges = NULL;
	int len, naddr, nsize, pna;
	int ret = 0;
	u64 dmaaddr;

	if (!node)
		return -EINVAL;

	while (1) {
		naddr = of_n_addr_cells(node);
		nsize = of_n_size_cells(node);
		node = of_get_next_parent(node);
		if (!node)
			break;

		ranges = of_get_property(node, "dma-ranges", &len);

		/* Ignore empty ranges, they imply no translation required */
		if (ranges && len > 0)
			break;

		/*
		 * At least empty ranges has to be defined for parent node if
		 * DMA is supported
		 */
		if (!ranges)
			break;
	}

	if (!ranges) {
		pr_debug("%s: no dma-ranges found for node(%s)\n",
			 __func__, np->full_name);
		ret = -ENODEV;
		goto out;
	}

	len /= sizeof(u32);

	pna = of_n_addr_cells(node);

	/* dma-ranges format:
	 * DMA addr	: naddr cells
	 * CPU addr	: pna cells
	 * size		: nsize cells
	 */
	dmaaddr = of_read_number(ranges, naddr);
	*paddr = of_translate_dma_address(np, ranges);
	if (*paddr == OF_BAD_ADDR) {
		pr_err("%s: translation of DMA address(%pad) to CPU address failed node(%s)\n",
		       __func__, dma_addr, np->full_name);
		ret = -EINVAL;
		goto out;
	}
	*dma_addr = dmaaddr;

	*size = of_read_number(ranges + naddr + pna, nsize);

	pr_debug("dma_addr(%llx) cpu_addr(%llx) size(%llx)\n",
		 *dma_addr, *paddr, *size);

out:
	of_node_put(node);

	return ret;
}
EXPORT_SYMBOL_GPL(of_dma_get_range);

/**
 * of_dma_is_coherent - Check if device is coherent
 * @np:	device node
 *
 * It returns true if "dma-coherent" property was found
 * for this device in DT.
 */
bool of_dma_is_coherent(struct device_node *np)
{
	struct device_node *node = of_node_get(np);

	while (node) {
		if (of_property_read_bool(node, "dma-coherent")) {
			of_node_put(node);
			return true;
		}
		node = of_get_next_parent(node);
	}
	of_node_put(node);
	return false;
}
EXPORT_SYMBOL_GPL(of_dma_is_coherent);<|MERGE_RESOLUTION|>--- conflicted
+++ resolved
@@ -456,14 +456,6 @@
 	return NULL;
 }
 
-<<<<<<< HEAD
-static int of_empty_ranges_quirk(void)
-{
-	if (IS_ENABLED(CONFIG_PPC)) {
-		/* To save cycles, we cache the result */
-		static int quirk_state = -1;
-
-=======
 static int of_empty_ranges_quirk(struct device_node *np)
 {
 	if (IS_ENABLED(CONFIG_PPC)) {
@@ -475,7 +467,6 @@
 			return true;
 
 		/* Make quirk cached */
->>>>>>> afd2ff9b
 		if (quirk_state < 0)
 			quirk_state =
 				of_machine_is_compatible("Power Macintosh") ||
@@ -511,13 +502,8 @@
 	 * This code is only enabled on powerpc. --gcl
 	 */
 	ranges = of_get_property(parent, rprop, &rlen);
-<<<<<<< HEAD
-	if (ranges == NULL && !of_empty_ranges_quirk()) {
-		pr_err("OF: no ranges; cannot translate\n");
-=======
 	if (ranges == NULL && !of_empty_ranges_quirk(parent)) {
 		pr_debug("OF: no ranges; cannot translate\n");
->>>>>>> afd2ff9b
 		return 1;
 	}
 	if (ranges == NULL || rlen == 0) {
