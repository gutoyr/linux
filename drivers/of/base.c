/*
 * Procedures for creating, accessing and interpreting the device tree.
 *
 * Paul Mackerras	August 1996.
 * Copyright (C) 1996-2005 Paul Mackerras.
 *
 *  Adapted for 64bit PowerPC by Dave Engebretsen and Peter Bergner.
 *    {engebret|bergner}@us.ibm.com
 *
 *  Adapted for sparc and sparc64 by David S. Miller davem@davemloft.net
 *
 *  Reconsolidated from arch/x/kernel/prom.c by Stephen Rothwell and
 *  Grant Likely.
 *
 *      This program is free software; you can redistribute it and/or
 *      modify it under the terms of the GNU General Public License
 *      as published by the Free Software Foundation; either version
 *      2 of the License, or (at your option) any later version.
 */
#include <linux/console.h>
#include <linux/ctype.h>
#include <linux/cpu.h>
#include <linux/module.h>
#include <linux/of.h>
#include <linux/of_graph.h>
#include <linux/spinlock.h>
#include <linux/slab.h>
#include <linux/string.h>
#include <linux/proc_fs.h>

#include "of_private.h"

LIST_HEAD(aliases_lookup);

struct device_node *of_root;
EXPORT_SYMBOL(of_root);
struct device_node *of_chosen;
struct device_node *of_aliases;
struct device_node *of_stdout;
static const char *of_stdout_options;

struct kset *of_kset;

/*
 * Used to protect the of_aliases, to hold off addition of nodes to sysfs.
 * This mutex must be held whenever modifications are being made to the
 * device tree. The of_{attach,detach}_node() and
 * of_{add,remove,update}_property() helpers make sure this happens.
 */
DEFINE_MUTEX(of_mutex);

/* use when traversing tree through the child, sibling,
 * or parent members of struct device_node.
 */
DEFINE_RAW_SPINLOCK(devtree_lock);

int of_n_addr_cells(struct device_node *np)
{
	const __be32 *ip;

	do {
		if (np->parent)
			np = np->parent;
		ip = of_get_property(np, "#address-cells", NULL);
		if (ip)
			return be32_to_cpup(ip);
	} while (np->parent);
	/* No #address-cells property for the root node */
	return OF_ROOT_NODE_ADDR_CELLS_DEFAULT;
}
EXPORT_SYMBOL(of_n_addr_cells);

int of_n_size_cells(struct device_node *np)
{
	const __be32 *ip;

	do {
		if (np->parent)
			np = np->parent;
		ip = of_get_property(np, "#size-cells", NULL);
		if (ip)
			return be32_to_cpup(ip);
	} while (np->parent);
	/* No #size-cells property for the root node */
	return OF_ROOT_NODE_SIZE_CELLS_DEFAULT;
}
EXPORT_SYMBOL(of_n_size_cells);

#ifdef CONFIG_NUMA
int __weak of_node_to_nid(struct device_node *np)
{
	return NUMA_NO_NODE;
}
#endif

#ifndef CONFIG_OF_DYNAMIC
static void of_node_release(struct kobject *kobj)
{
	/* Without CONFIG_OF_DYNAMIC, no nodes gets freed */
}
#endif /* CONFIG_OF_DYNAMIC */

struct kobj_type of_node_ktype = {
	.release = of_node_release,
};

static ssize_t of_node_property_read(struct file *filp, struct kobject *kobj,
				struct bin_attribute *bin_attr, char *buf,
				loff_t offset, size_t count)
{
	struct property *pp = container_of(bin_attr, struct property, attr);
	return memory_read_from_buffer(buf, count, &offset, pp->value, pp->length);
}

static const char *safe_name(struct kobject *kobj, const char *orig_name)
{
	const char *name = orig_name;
	struct kernfs_node *kn;
	int i = 0;

	/* don't be a hero. After 16 tries give up */
	while (i < 16 && (kn = sysfs_get_dirent(kobj->sd, name))) {
		sysfs_put(kn);
		if (name != orig_name)
			kfree(name);
		name = kasprintf(GFP_KERNEL, "%s#%i", orig_name, ++i);
	}

	if (name != orig_name)
		pr_warn("device-tree: Duplicate name in %s, renamed to \"%s\"\n",
			kobject_name(kobj), name);
	return name;
}

int __of_add_property_sysfs(struct device_node *np, struct property *pp)
{
	int rc;

	/* Important: Don't leak passwords */
	bool secure = strncmp(pp->name, "security-", 9) == 0;

	if (!IS_ENABLED(CONFIG_SYSFS))
		return 0;

	if (!of_kset || !of_node_is_attached(np))
		return 0;

	sysfs_bin_attr_init(&pp->attr);
	pp->attr.attr.name = safe_name(&np->kobj, pp->name);
	pp->attr.attr.mode = secure ? S_IRUSR : S_IRUGO;
	pp->attr.size = secure ? 0 : pp->length;
	pp->attr.read = of_node_property_read;

	rc = sysfs_create_bin_file(&np->kobj, &pp->attr);
	WARN(rc, "error adding attribute %s to node %s\n", pp->name, np->full_name);
	return rc;
}

int __of_attach_node_sysfs(struct device_node *np)
{
	const char *name;
	struct property *pp;
	int rc;

	if (!IS_ENABLED(CONFIG_SYSFS))
		return 0;

	if (!of_kset)
		return 0;

	np->kobj.kset = of_kset;
	if (!np->parent) {
		/* Nodes without parents are new top level trees */
		rc = kobject_add(&np->kobj, NULL, "%s",
				 safe_name(&of_kset->kobj, "base"));
	} else {
		name = safe_name(&np->parent->kobj, kbasename(np->full_name));
		if (!name || !name[0])
			return -EINVAL;

		rc = kobject_add(&np->kobj, &np->parent->kobj, "%s", name);
	}
	if (rc)
		return rc;

	for_each_property_of_node(np, pp)
		__of_add_property_sysfs(np, pp);

	return 0;
}

void __init of_core_init(void)
{
	struct device_node *np;

	/* Create the kset, and register existing nodes */
	mutex_lock(&of_mutex);
	of_kset = kset_create_and_add("devicetree", NULL, firmware_kobj);
	if (!of_kset) {
		mutex_unlock(&of_mutex);
		pr_err("devicetree: failed to register existing nodes\n");
		return;
	}
	for_each_of_allnodes(np)
		__of_attach_node_sysfs(np);
	mutex_unlock(&of_mutex);

	/* Symlink in /proc as required by userspace ABI */
	if (of_root)
		proc_symlink("device-tree", NULL, "/sys/firmware/devicetree/base");
}

static struct property *__of_find_property(const struct device_node *np,
					   const char *name, int *lenp)
{
	struct property *pp;

	if (!np)
		return NULL;

	for (pp = np->properties; pp; pp = pp->next) {
		if (of_prop_cmp(pp->name, name) == 0) {
			if (lenp)
				*lenp = pp->length;
			break;
		}
	}

	return pp;
}

struct property *of_find_property(const struct device_node *np,
				  const char *name,
				  int *lenp)
{
	struct property *pp;
	unsigned long flags;

	raw_spin_lock_irqsave(&devtree_lock, flags);
	pp = __of_find_property(np, name, lenp);
	raw_spin_unlock_irqrestore(&devtree_lock, flags);

	return pp;
}
EXPORT_SYMBOL(of_find_property);

struct device_node *__of_find_all_nodes(struct device_node *prev)
{
	struct device_node *np;
	if (!prev) {
		np = of_root;
	} else if (prev->child) {
		np = prev->child;
	} else {
		/* Walk back up looking for a sibling, or the end of the structure */
		np = prev;
		while (np->parent && !np->sibling)
			np = np->parent;
		np = np->sibling; /* Might be null at the end of the tree */
	}
	return np;
}

/**
 * of_find_all_nodes - Get next node in global list
 * @prev:	Previous node or NULL to start iteration
 *		of_node_put() will be called on it
 *
 * Returns a node pointer with refcount incremented, use
 * of_node_put() on it when done.
 */
struct device_node *of_find_all_nodes(struct device_node *prev)
{
	struct device_node *np;
	unsigned long flags;

	raw_spin_lock_irqsave(&devtree_lock, flags);
	np = __of_find_all_nodes(prev);
	of_node_get(np);
	of_node_put(prev);
	raw_spin_unlock_irqrestore(&devtree_lock, flags);
	return np;
}
EXPORT_SYMBOL(of_find_all_nodes);

/*
 * Find a property with a given name for a given node
 * and return the value.
 */
const void *__of_get_property(const struct device_node *np,
			      const char *name, int *lenp)
{
	struct property *pp = __of_find_property(np, name, lenp);

	return pp ? pp->value : NULL;
}

/*
 * Find a property with a given name for a given node
 * and return the value.
 */
const void *of_get_property(const struct device_node *np, const char *name,
			    int *lenp)
{
	struct property *pp = of_find_property(np, name, lenp);

	return pp ? pp->value : NULL;
}
EXPORT_SYMBOL(of_get_property);

/*
 * arch_match_cpu_phys_id - Match the given logical CPU and physical id
 *
 * @cpu: logical cpu index of a core/thread
 * @phys_id: physical identifier of a core/thread
 *
 * CPU logical to physical index mapping is architecture specific.
 * However this __weak function provides a default match of physical
 * id to logical cpu index. phys_id provided here is usually values read
 * from the device tree which must match the hardware internal registers.
 *
 * Returns true if the physical identifier and the logical cpu index
 * correspond to the same core/thread, false otherwise.
 */
bool __weak arch_match_cpu_phys_id(int cpu, u64 phys_id)
{
	return (u32)phys_id == cpu;
}

/**
 * Checks if the given "prop_name" property holds the physical id of the
 * core/thread corresponding to the logical cpu 'cpu'. If 'thread' is not
 * NULL, local thread number within the core is returned in it.
 */
static bool __of_find_n_match_cpu_property(struct device_node *cpun,
			const char *prop_name, int cpu, unsigned int *thread)
{
	const __be32 *cell;
	int ac, prop_len, tid;
	u64 hwid;

	ac = of_n_addr_cells(cpun);
	cell = of_get_property(cpun, prop_name, &prop_len);
	if (!cell || !ac)
		return false;
	prop_len /= sizeof(*cell) * ac;
	for (tid = 0; tid < prop_len; tid++) {
		hwid = of_read_number(cell, ac);
		if (arch_match_cpu_phys_id(cpu, hwid)) {
			if (thread)
				*thread = tid;
			return true;
		}
		cell += ac;
	}
	return false;
}

/*
 * arch_find_n_match_cpu_physical_id - See if the given device node is
 * for the cpu corresponding to logical cpu 'cpu'.  Return true if so,
 * else false.  If 'thread' is non-NULL, the local thread number within the
 * core is returned in it.
 */
bool __weak arch_find_n_match_cpu_physical_id(struct device_node *cpun,
					      int cpu, unsigned int *thread)
{
	/* Check for non-standard "ibm,ppc-interrupt-server#s" property
	 * for thread ids on PowerPC. If it doesn't exist fallback to
	 * standard "reg" property.
	 */
	if (IS_ENABLED(CONFIG_PPC) &&
	    __of_find_n_match_cpu_property(cpun,
					   "ibm,ppc-interrupt-server#s",
					   cpu, thread))
		return true;

	return __of_find_n_match_cpu_property(cpun, "reg", cpu, thread);
}

/**
 * of_get_cpu_node - Get device node associated with the given logical CPU
 *
 * @cpu: CPU number(logical index) for which device node is required
 * @thread: if not NULL, local thread number within the physical core is
 *          returned
 *
 * The main purpose of this function is to retrieve the device node for the
 * given logical CPU index. It should be used to initialize the of_node in
 * cpu device. Once of_node in cpu device is populated, all the further
 * references can use that instead.
 *
 * CPU logical to physical index mapping is architecture specific and is built
 * before booting secondary cores. This function uses arch_match_cpu_phys_id
 * which can be overridden by architecture specific implementation.
 *
 * Returns a node pointer for the logical cpu if found, else NULL.
 */
struct device_node *of_get_cpu_node(int cpu, unsigned int *thread)
{
	struct device_node *cpun;

	for_each_node_by_type(cpun, "cpu") {
		if (arch_find_n_match_cpu_physical_id(cpun, cpu, thread))
			return cpun;
	}
	return NULL;
}
EXPORT_SYMBOL(of_get_cpu_node);

/**
 * __of_device_is_compatible() - Check if the node matches given constraints
 * @device: pointer to node
 * @compat: required compatible string, NULL or "" for any match
 * @type: required device_type value, NULL or "" for any match
 * @name: required node name, NULL or "" for any match
 *
 * Checks if the given @compat, @type and @name strings match the
 * properties of the given @device. A constraints can be skipped by
 * passing NULL or an empty string as the constraint.
 *
 * Returns 0 for no match, and a positive integer on match. The return
 * value is a relative score with larger values indicating better
 * matches. The score is weighted for the most specific compatible value
 * to get the highest score. Matching type is next, followed by matching
 * name. Practically speaking, this results in the following priority
 * order for matches:
 *
 * 1. specific compatible && type && name
 * 2. specific compatible && type
 * 3. specific compatible && name
 * 4. specific compatible
 * 5. general compatible && type && name
 * 6. general compatible && type
 * 7. general compatible && name
 * 8. general compatible
 * 9. type && name
 * 10. type
 * 11. name
 */
static int __of_device_is_compatible(const struct device_node *device,
				     const char *compat, const char *type, const char *name)
{
	struct property *prop;
	const char *cp;
	int index = 0, score = 0;

	/* Compatible match has highest priority */
	if (compat && compat[0]) {
		prop = __of_find_property(device, "compatible", NULL);
		for (cp = of_prop_next_string(prop, NULL); cp;
		     cp = of_prop_next_string(prop, cp), index++) {
			if (of_compat_cmp(cp, compat, strlen(compat)) == 0) {
				score = INT_MAX/2 - (index << 2);
				break;
			}
		}
		if (!score)
			return 0;
	}

	/* Matching type is better than matching name */
	if (type && type[0]) {
		if (!device->type || of_node_cmp(type, device->type))
			return 0;
		score += 2;
	}

	/* Matching name is a bit better than not */
	if (name && name[0]) {
		if (!device->name || of_node_cmp(name, device->name))
			return 0;
		score++;
	}

	return score;
}

/** Checks if the given "compat" string matches one of the strings in
 * the device's "compatible" property
 */
int of_device_is_compatible(const struct device_node *device,
		const char *compat)
{
	unsigned long flags;
	int res;

	raw_spin_lock_irqsave(&devtree_lock, flags);
	res = __of_device_is_compatible(device, compat, NULL, NULL);
	raw_spin_unlock_irqrestore(&devtree_lock, flags);
	return res;
}
EXPORT_SYMBOL(of_device_is_compatible);

/**
 * of_machine_is_compatible - Test root of device tree for a given compatible value
 * @compat: compatible string to look for in root node's compatible property.
 *
 * Returns a positive integer if the root node has the given value in its
 * compatible property.
 */
int of_machine_is_compatible(const char *compat)
{
	struct device_node *root;
	int rc = 0;

	root = of_find_node_by_path("/");
	if (root) {
		rc = of_device_is_compatible(root, compat);
		of_node_put(root);
	}
	return rc;
}
EXPORT_SYMBOL(of_machine_is_compatible);

/**
 *  __of_device_is_available - check if a device is available for use
 *
 *  @device: Node to check for availability, with locks already held
 *
 *  Returns true if the status property is absent or set to "okay" or "ok",
 *  false otherwise
 */
static bool __of_device_is_available(const struct device_node *device)
{
	const char *status;
	int statlen;

	if (!device)
		return false;

	status = __of_get_property(device, "status", &statlen);
	if (status == NULL)
		return true;

	if (statlen > 0) {
		if (!strcmp(status, "okay") || !strcmp(status, "ok"))
			return true;
	}

	return false;
}

/**
 *  of_device_is_available - check if a device is available for use
 *
 *  @device: Node to check for availability
 *
 *  Returns true if the status property is absent or set to "okay" or "ok",
 *  false otherwise
 */
bool of_device_is_available(const struct device_node *device)
{
	unsigned long flags;
	bool res;

	raw_spin_lock_irqsave(&devtree_lock, flags);
	res = __of_device_is_available(device);
	raw_spin_unlock_irqrestore(&devtree_lock, flags);
	return res;

}
EXPORT_SYMBOL(of_device_is_available);

/**
 *  of_device_is_big_endian - check if a device has BE registers
 *
 *  @device: Node to check for endianness
 *
 *  Returns true if the device has a "big-endian" property, or if the kernel
 *  was compiled for BE *and* the device has a "native-endian" property.
 *  Returns false otherwise.
 *
 *  Callers would nominally use ioread32be/iowrite32be if
 *  of_device_is_big_endian() == true, or readl/writel otherwise.
 */
bool of_device_is_big_endian(const struct device_node *device)
{
	if (of_property_read_bool(device, "big-endian"))
		return true;
	if (IS_ENABLED(CONFIG_CPU_BIG_ENDIAN) &&
	    of_property_read_bool(device, "native-endian"))
		return true;
	return false;
}
EXPORT_SYMBOL(of_device_is_big_endian);

/**
 *	of_get_parent - Get a node's parent if any
 *	@node:	Node to get parent
 *
 *	Returns a node pointer with refcount incremented, use
 *	of_node_put() on it when done.
 */
struct device_node *of_get_parent(const struct device_node *node)
{
	struct device_node *np;
	unsigned long flags;

	if (!node)
		return NULL;

	raw_spin_lock_irqsave(&devtree_lock, flags);
	np = of_node_get(node->parent);
	raw_spin_unlock_irqrestore(&devtree_lock, flags);
	return np;
}
EXPORT_SYMBOL(of_get_parent);

/**
 *	of_get_next_parent - Iterate to a node's parent
 *	@node:	Node to get parent of
 *
 *	This is like of_get_parent() except that it drops the
 *	refcount on the passed node, making it suitable for iterating
 *	through a node's parents.
 *
 *	Returns a node pointer with refcount incremented, use
 *	of_node_put() on it when done.
 */
struct device_node *of_get_next_parent(struct device_node *node)
{
	struct device_node *parent;
	unsigned long flags;

	if (!node)
		return NULL;

	raw_spin_lock_irqsave(&devtree_lock, flags);
	parent = of_node_get(node->parent);
	of_node_put(node);
	raw_spin_unlock_irqrestore(&devtree_lock, flags);
	return parent;
}
EXPORT_SYMBOL(of_get_next_parent);

static struct device_node *__of_get_next_child(const struct device_node *node,
						struct device_node *prev)
{
	struct device_node *next;

	if (!node)
		return NULL;

	next = prev ? prev->sibling : node->child;
	for (; next; next = next->sibling)
		if (of_node_get(next))
			break;
	of_node_put(prev);
	return next;
}
#define __for_each_child_of_node(parent, child) \
	for (child = __of_get_next_child(parent, NULL); child != NULL; \
	     child = __of_get_next_child(parent, child))

/**
 *	of_get_next_child - Iterate a node childs
 *	@node:	parent node
 *	@prev:	previous child of the parent node, or NULL to get first
 *
 *	Returns a node pointer with refcount incremented, use of_node_put() on
 *	it when done. Returns NULL when prev is the last child. Decrements the
 *	refcount of prev.
 */
struct device_node *of_get_next_child(const struct device_node *node,
	struct device_node *prev)
{
	struct device_node *next;
	unsigned long flags;

	raw_spin_lock_irqsave(&devtree_lock, flags);
	next = __of_get_next_child(node, prev);
	raw_spin_unlock_irqrestore(&devtree_lock, flags);
	return next;
}
EXPORT_SYMBOL(of_get_next_child);

/**
 *	of_get_next_available_child - Find the next available child node
 *	@node:	parent node
 *	@prev:	previous child of the parent node, or NULL to get first
 *
 *      This function is like of_get_next_child(), except that it
 *      automatically skips any disabled nodes (i.e. status = "disabled").
 */
struct device_node *of_get_next_available_child(const struct device_node *node,
	struct device_node *prev)
{
	struct device_node *next;
	unsigned long flags;

	if (!node)
		return NULL;

	raw_spin_lock_irqsave(&devtree_lock, flags);
	next = prev ? prev->sibling : node->child;
	for (; next; next = next->sibling) {
		if (!__of_device_is_available(next))
			continue;
		if (of_node_get(next))
			break;
	}
	of_node_put(prev);
	raw_spin_unlock_irqrestore(&devtree_lock, flags);
	return next;
}
EXPORT_SYMBOL(of_get_next_available_child);

/**
 *	of_get_child_by_name - Find the child node by name for a given parent
 *	@node:	parent node
 *	@name:	child name to look for.
 *
 *      This function looks for child node for given matching name
 *
 *	Returns a node pointer if found, with refcount incremented, use
 *	of_node_put() on it when done.
 *	Returns NULL if node is not found.
 */
struct device_node *of_get_child_by_name(const struct device_node *node,
				const char *name)
{
	struct device_node *child;

	for_each_child_of_node(node, child)
		if (child->name && (of_node_cmp(child->name, name) == 0))
			break;
	return child;
}
EXPORT_SYMBOL(of_get_child_by_name);

static struct device_node *__of_find_node_by_path(struct device_node *parent,
						const char *path)
{
	struct device_node *child;
	int len;

	len = strcspn(path, "/:");
	if (!len)
		return NULL;

	__for_each_child_of_node(parent, child) {
		const char *name = strrchr(child->full_name, '/');
		if (WARN(!name, "malformed device_node %s\n", child->full_name))
			continue;
		name++;
		if (strncmp(path, name, len) == 0 && (strlen(name) == len))
			return child;
	}
	return NULL;
}

/**
 *	of_find_node_opts_by_path - Find a node matching a full OF path
 *	@path: Either the full path to match, or if the path does not
 *	       start with '/', the name of a property of the /aliases
 *	       node (an alias).  In the case of an alias, the node
 *	       matching the alias' value will be returned.
 *	@opts: Address of a pointer into which to store the start of
 *	       an options string appended to the end of the path with
 *	       a ':' separator.
 *
 *	Valid paths:
 *		/foo/bar	Full path
 *		foo		Valid alias
 *		foo/bar		Valid alias + relative path
 *
 *	Returns a node pointer with refcount incremented, use
 *	of_node_put() on it when done.
 */
struct device_node *of_find_node_opts_by_path(const char *path, const char **opts)
{
	struct device_node *np = NULL;
	struct property *pp;
	unsigned long flags;
	const char *separator = strchr(path, ':');

	if (opts)
		*opts = separator ? separator + 1 : NULL;

	if (strcmp(path, "/") == 0)
		return of_node_get(of_root);

	/* The path could begin with an alias */
	if (*path != '/') {
		int len;
		const char *p = separator;

		if (!p)
			p = strchrnul(path, '/');
		len = p - path;

		/* of_aliases must not be NULL */
		if (!of_aliases)
			return NULL;

		for_each_property_of_node(of_aliases, pp) {
			if (strlen(pp->name) == len && !strncmp(pp->name, path, len)) {
				np = of_find_node_by_path(pp->value);
				break;
			}
		}
		if (!np)
			return NULL;
		path = p;
	}

	/* Step down the tree matching path components */
	raw_spin_lock_irqsave(&devtree_lock, flags);
	if (!np)
		np = of_node_get(of_root);
	while (np && *path == '/') {
		path++; /* Increment past '/' delimiter */
		np = __of_find_node_by_path(np, path);
		path = strchrnul(path, '/');
		if (separator && separator < path)
			break;
	}
	raw_spin_unlock_irqrestore(&devtree_lock, flags);
	return np;
}
EXPORT_SYMBOL(of_find_node_opts_by_path);

/**
 *	of_find_node_by_name - Find a node by its "name" property
 *	@from:	The node to start searching from or NULL, the node
 *		you pass will not be searched, only the next one
 *		will; typically, you pass what the previous call
 *		returned. of_node_put() will be called on it
 *	@name:	The name string to match against
 *
 *	Returns a node pointer with refcount incremented, use
 *	of_node_put() on it when done.
 */
struct device_node *of_find_node_by_name(struct device_node *from,
	const char *name)
{
	struct device_node *np;
	unsigned long flags;

	raw_spin_lock_irqsave(&devtree_lock, flags);
	for_each_of_allnodes_from(from, np)
		if (np->name && (of_node_cmp(np->name, name) == 0)
		    && of_node_get(np))
			break;
	of_node_put(from);
	raw_spin_unlock_irqrestore(&devtree_lock, flags);
	return np;
}
EXPORT_SYMBOL(of_find_node_by_name);

/**
 *	of_find_node_by_type - Find a node by its "device_type" property
 *	@from:	The node to start searching from, or NULL to start searching
 *		the entire device tree. The node you pass will not be
 *		searched, only the next one will; typically, you pass
 *		what the previous call returned. of_node_put() will be
 *		called on from for you.
 *	@type:	The type string to match against
 *
 *	Returns a node pointer with refcount incremented, use
 *	of_node_put() on it when done.
 */
struct device_node *of_find_node_by_type(struct device_node *from,
	const char *type)
{
	struct device_node *np;
	unsigned long flags;

	raw_spin_lock_irqsave(&devtree_lock, flags);
	for_each_of_allnodes_from(from, np)
		if (np->type && (of_node_cmp(np->type, type) == 0)
		    && of_node_get(np))
			break;
	of_node_put(from);
	raw_spin_unlock_irqrestore(&devtree_lock, flags);
	return np;
}
EXPORT_SYMBOL(of_find_node_by_type);

/**
 *	of_find_compatible_node - Find a node based on type and one of the
 *                                tokens in its "compatible" property
 *	@from:		The node to start searching from or NULL, the node
 *			you pass will not be searched, only the next one
 *			will; typically, you pass what the previous call
 *			returned. of_node_put() will be called on it
 *	@type:		The type string to match "device_type" or NULL to ignore
 *	@compatible:	The string to match to one of the tokens in the device
 *			"compatible" list.
 *
 *	Returns a node pointer with refcount incremented, use
 *	of_node_put() on it when done.
 */
struct device_node *of_find_compatible_node(struct device_node *from,
	const char *type, const char *compatible)
{
	struct device_node *np;
	unsigned long flags;

	raw_spin_lock_irqsave(&devtree_lock, flags);
	for_each_of_allnodes_from(from, np)
		if (__of_device_is_compatible(np, compatible, type, NULL) &&
		    of_node_get(np))
			break;
	of_node_put(from);
	raw_spin_unlock_irqrestore(&devtree_lock, flags);
	return np;
}
EXPORT_SYMBOL(of_find_compatible_node);

/**
 *	of_find_node_with_property - Find a node which has a property with
 *                                   the given name.
 *	@from:		The node to start searching from or NULL, the node
 *			you pass will not be searched, only the next one
 *			will; typically, you pass what the previous call
 *			returned. of_node_put() will be called on it
 *	@prop_name:	The name of the property to look for.
 *
 *	Returns a node pointer with refcount incremented, use
 *	of_node_put() on it when done.
 */
struct device_node *of_find_node_with_property(struct device_node *from,
	const char *prop_name)
{
	struct device_node *np;
	struct property *pp;
	unsigned long flags;

	raw_spin_lock_irqsave(&devtree_lock, flags);
	for_each_of_allnodes_from(from, np) {
		for (pp = np->properties; pp; pp = pp->next) {
			if (of_prop_cmp(pp->name, prop_name) == 0) {
				of_node_get(np);
				goto out;
			}
		}
	}
out:
	of_node_put(from);
	raw_spin_unlock_irqrestore(&devtree_lock, flags);
	return np;
}
EXPORT_SYMBOL(of_find_node_with_property);

static
const struct of_device_id *__of_match_node(const struct of_device_id *matches,
					   const struct device_node *node)
{
	const struct of_device_id *best_match = NULL;
	int score, best_score = 0;

	if (!matches)
		return NULL;

	for (; matches->name[0] || matches->type[0] || matches->compatible[0]; matches++) {
		score = __of_device_is_compatible(node, matches->compatible,
						  matches->type, matches->name);
		if (score > best_score) {
			best_match = matches;
			best_score = score;
		}
	}

	return best_match;
}

/**
 * of_match_node - Tell if a device_node has a matching of_match structure
 *	@matches:	array of of device match structures to search in
 *	@node:		the of device structure to match against
 *
 *	Low level utility function used by device matching.
 */
const struct of_device_id *of_match_node(const struct of_device_id *matches,
					 const struct device_node *node)
{
	const struct of_device_id *match;
	unsigned long flags;

	raw_spin_lock_irqsave(&devtree_lock, flags);
	match = __of_match_node(matches, node);
	raw_spin_unlock_irqrestore(&devtree_lock, flags);
	return match;
}
EXPORT_SYMBOL(of_match_node);

/**
 *	of_find_matching_node_and_match - Find a node based on an of_device_id
 *					  match table.
 *	@from:		The node to start searching from or NULL, the node
 *			you pass will not be searched, only the next one
 *			will; typically, you pass what the previous call
 *			returned. of_node_put() will be called on it
 *	@matches:	array of of device match structures to search in
 *	@match		Updated to point at the matches entry which matched
 *
 *	Returns a node pointer with refcount incremented, use
 *	of_node_put() on it when done.
 */
struct device_node *of_find_matching_node_and_match(struct device_node *from,
					const struct of_device_id *matches,
					const struct of_device_id **match)
{
	struct device_node *np;
	const struct of_device_id *m;
	unsigned long flags;

	if (match)
		*match = NULL;

	raw_spin_lock_irqsave(&devtree_lock, flags);
	for_each_of_allnodes_from(from, np) {
		m = __of_match_node(matches, np);
		if (m && of_node_get(np)) {
			if (match)
				*match = m;
			break;
		}
	}
	of_node_put(from);
	raw_spin_unlock_irqrestore(&devtree_lock, flags);
	return np;
}
EXPORT_SYMBOL(of_find_matching_node_and_match);

/**
 * of_modalias_node - Lookup appropriate modalias for a device node
 * @node:	pointer to a device tree node
 * @modalias:	Pointer to buffer that modalias value will be copied into
 * @len:	Length of modalias value
 *
 * Based on the value of the compatible property, this routine will attempt
 * to choose an appropriate modalias value for a particular device tree node.
 * It does this by stripping the manufacturer prefix (as delimited by a ',')
 * from the first entry in the compatible list property.
 *
 * This routine returns 0 on success, <0 on failure.
 */
int of_modalias_node(struct device_node *node, char *modalias, int len)
{
	const char *compatible, *p;
	int cplen;

	compatible = of_get_property(node, "compatible", &cplen);
	if (!compatible || strlen(compatible) > cplen)
		return -ENODEV;
	p = strchr(compatible, ',');
	strlcpy(modalias, p ? p + 1 : compatible, len);
	return 0;
}
EXPORT_SYMBOL_GPL(of_modalias_node);

/**
 * of_find_node_by_phandle - Find a node given a phandle
 * @handle:	phandle of the node to find
 *
 * Returns a node pointer with refcount incremented, use
 * of_node_put() on it when done.
 */
struct device_node *of_find_node_by_phandle(phandle handle)
{
	struct device_node *np;
	unsigned long flags;

	if (!handle)
		return NULL;

	raw_spin_lock_irqsave(&devtree_lock, flags);
	for_each_of_allnodes(np)
		if (np->phandle == handle)
			break;
	of_node_get(np);
	raw_spin_unlock_irqrestore(&devtree_lock, flags);
	return np;
}
EXPORT_SYMBOL(of_find_node_by_phandle);

/**
 * of_property_count_elems_of_size - Count the number of elements in a property
 *
 * @np:		device node from which the property value is to be read.
 * @propname:	name of the property to be searched.
 * @elem_size:	size of the individual element
 *
 * Search for a property in a device node and count the number of elements of
 * size elem_size in it. Returns number of elements on sucess, -EINVAL if the
 * property does not exist or its length does not match a multiple of elem_size
 * and -ENODATA if the property does not have a value.
 */
int of_property_count_elems_of_size(const struct device_node *np,
				const char *propname, int elem_size)
{
	struct property *prop = of_find_property(np, propname, NULL);

	if (!prop)
		return -EINVAL;
	if (!prop->value)
		return -ENODATA;

	if (prop->length % elem_size != 0) {
		pr_err("size of %s in node %s is not a multiple of %d\n",
		       propname, np->full_name, elem_size);
		return -EINVAL;
	}

	return prop->length / elem_size;
}
EXPORT_SYMBOL_GPL(of_property_count_elems_of_size);

/**
 * of_find_property_value_of_size
 *
 * @np:		device node from which the property value is to be read.
 * @propname:	name of the property to be searched.
 * @len:	requested length of property value
 *
 * Search for a property in a device node and valid the requested size.
 * Returns the property value on success, -EINVAL if the property does not
 *  exist, -ENODATA if property does not have a value, and -EOVERFLOW if the
 * property data isn't large enough.
 *
 */
static void *of_find_property_value_of_size(const struct device_node *np,
			const char *propname, u32 len)
{
	struct property *prop = of_find_property(np, propname, NULL);

	if (!prop)
		return ERR_PTR(-EINVAL);
	if (!prop->value)
		return ERR_PTR(-ENODATA);
	if (len > prop->length)
		return ERR_PTR(-EOVERFLOW);

	return prop->value;
}

/**
 * of_property_read_u32_index - Find and read a u32 from a multi-value property.
 *
 * @np:		device node from which the property value is to be read.
 * @propname:	name of the property to be searched.
 * @index:	index of the u32 in the list of values
 * @out_value:	pointer to return value, modified only if no error.
 *
 * Search for a property in a device node and read nth 32-bit value from
 * it. Returns 0 on success, -EINVAL if the property does not exist,
 * -ENODATA if property does not have a value, and -EOVERFLOW if the
 * property data isn't large enough.
 *
 * The out_value is modified only if a valid u32 value can be decoded.
 */
int of_property_read_u32_index(const struct device_node *np,
				       const char *propname,
				       u32 index, u32 *out_value)
{
	const u32 *val = of_find_property_value_of_size(np, propname,
					((index + 1) * sizeof(*out_value)));

	if (IS_ERR(val))
		return PTR_ERR(val);

	*out_value = be32_to_cpup(((__be32 *)val) + index);
	return 0;
}
EXPORT_SYMBOL_GPL(of_property_read_u32_index);

/**
 * of_property_read_u8_array - Find and read an array of u8 from a property.
 *
 * @np:		device node from which the property value is to be read.
 * @propname:	name of the property to be searched.
 * @out_values:	pointer to return value, modified only if return value is 0.
 * @sz:		number of array elements to read
 *
 * Search for a property in a device node and read 8-bit value(s) from
 * it. Returns 0 on success, -EINVAL if the property does not exist,
 * -ENODATA if property does not have a value, and -EOVERFLOW if the
 * property data isn't large enough.
 *
 * dts entry of array should be like:
 *	property = /bits/ 8 <0x50 0x60 0x70>;
 *
 * The out_values is modified only if a valid u8 value can be decoded.
 */
int of_property_read_u8_array(const struct device_node *np,
			const char *propname, u8 *out_values, size_t sz)
{
	const u8 *val = of_find_property_value_of_size(np, propname,
						(sz * sizeof(*out_values)));

	if (IS_ERR(val))
		return PTR_ERR(val);

	while (sz--)
		*out_values++ = *val++;
	return 0;
}
EXPORT_SYMBOL_GPL(of_property_read_u8_array);

/**
 * of_property_read_u16_array - Find and read an array of u16 from a property.
 *
 * @np:		device node from which the property value is to be read.
 * @propname:	name of the property to be searched.
 * @out_values:	pointer to return value, modified only if return value is 0.
 * @sz:		number of array elements to read
 *
 * Search for a property in a device node and read 16-bit value(s) from
 * it. Returns 0 on success, -EINVAL if the property does not exist,
 * -ENODATA if property does not have a value, and -EOVERFLOW if the
 * property data isn't large enough.
 *
 * dts entry of array should be like:
 *	property = /bits/ 16 <0x5000 0x6000 0x7000>;
 *
 * The out_values is modified only if a valid u16 value can be decoded.
 */
int of_property_read_u16_array(const struct device_node *np,
			const char *propname, u16 *out_values, size_t sz)
{
	const __be16 *val = of_find_property_value_of_size(np, propname,
						(sz * sizeof(*out_values)));

	if (IS_ERR(val))
		return PTR_ERR(val);

	while (sz--)
		*out_values++ = be16_to_cpup(val++);
	return 0;
}
EXPORT_SYMBOL_GPL(of_property_read_u16_array);

/**
 * of_property_read_u32_array - Find and read an array of 32 bit integers
 * from a property.
 *
 * @np:		device node from which the property value is to be read.
 * @propname:	name of the property to be searched.
 * @out_values:	pointer to return value, modified only if return value is 0.
 * @sz:		number of array elements to read
 *
 * Search for a property in a device node and read 32-bit value(s) from
 * it. Returns 0 on success, -EINVAL if the property does not exist,
 * -ENODATA if property does not have a value, and -EOVERFLOW if the
 * property data isn't large enough.
 *
 * The out_values is modified only if a valid u32 value can be decoded.
 */
int of_property_read_u32_array(const struct device_node *np,
			       const char *propname, u32 *out_values,
			       size_t sz)
{
	const __be32 *val = of_find_property_value_of_size(np, propname,
						(sz * sizeof(*out_values)));

	if (IS_ERR(val))
		return PTR_ERR(val);

	while (sz--)
		*out_values++ = be32_to_cpup(val++);
	return 0;
}
EXPORT_SYMBOL_GPL(of_property_read_u32_array);

/**
 * of_property_read_u64 - Find and read a 64 bit integer from a property
 * @np:		device node from which the property value is to be read.
 * @propname:	name of the property to be searched.
 * @out_value:	pointer to return value, modified only if return value is 0.
 *
 * Search for a property in a device node and read a 64-bit value from
 * it. Returns 0 on success, -EINVAL if the property does not exist,
 * -ENODATA if property does not have a value, and -EOVERFLOW if the
 * property data isn't large enough.
 *
 * The out_value is modified only if a valid u64 value can be decoded.
 */
int of_property_read_u64(const struct device_node *np, const char *propname,
			 u64 *out_value)
{
	const __be32 *val = of_find_property_value_of_size(np, propname,
						sizeof(*out_value));

	if (IS_ERR(val))
		return PTR_ERR(val);

	*out_value = of_read_number(val, 2);
	return 0;
}
EXPORT_SYMBOL_GPL(of_property_read_u64);

/**
 * of_property_read_u64_array - Find and read an array of 64 bit integers
 * from a property.
 *
 * @np:		device node from which the property value is to be read.
 * @propname:	name of the property to be searched.
 * @out_values:	pointer to return value, modified only if return value is 0.
 * @sz:		number of array elements to read
 *
 * Search for a property in a device node and read 64-bit value(s) from
 * it. Returns 0 on success, -EINVAL if the property does not exist,
 * -ENODATA if property does not have a value, and -EOVERFLOW if the
 * property data isn't large enough.
 *
 * The out_values is modified only if a valid u64 value can be decoded.
 */
int of_property_read_u64_array(const struct device_node *np,
			       const char *propname, u64 *out_values,
			       size_t sz)
{
	const __be32 *val = of_find_property_value_of_size(np, propname,
						(sz * sizeof(*out_values)));

	if (IS_ERR(val))
		return PTR_ERR(val);

	while (sz--) {
		*out_values++ = of_read_number(val, 2);
		val += 2;
	}
	return 0;
}
EXPORT_SYMBOL_GPL(of_property_read_u64_array);

/**
<<<<<<< HEAD
=======
 * of_property_read_string - Find and read a string from a property
 * @np:		device node from which the property value is to be read.
 * @propname:	name of the property to be searched.
 * @out_string:	pointer to null terminated return string, modified only if
 *		return value is 0.
 *
 * Search for a property in a device tree node and retrieve a null
 * terminated string value (pointer to data, not a copy). Returns 0 on
 * success, -EINVAL if the property does not exist, -ENODATA if property
 * does not have a value, and -EILSEQ if the string is not null-terminated
 * within the length of the property data.
 *
 * The out_string pointer is modified only if a valid string can be decoded.
 */
int of_property_read_string(struct device_node *np, const char *propname,
				const char **out_string)
{
	struct property *prop = of_find_property(np, propname, NULL);
	if (!prop)
		return -EINVAL;
	if (!prop->value)
		return -ENODATA;
	if (strnlen(prop->value, prop->length) >= prop->length)
		return -EILSEQ;
	*out_string = prop->value;
	return 0;
}
EXPORT_SYMBOL_GPL(of_property_read_string);

/**
>>>>>>> afd2ff9b
 * of_property_match_string() - Find string in a list and return index
 * @np: pointer to node containing string list property
 * @propname: string list property name
 * @string: pointer to string to search for in string list
 *
 * This function searches a string list property and returns the index
 * of a specific string value.
 */
int of_property_match_string(struct device_node *np, const char *propname,
			     const char *string)
{
	struct property *prop = of_find_property(np, propname, NULL);
	size_t l;
	int i;
	const char *p, *end;

	if (!prop)
		return -EINVAL;
	if (!prop->value)
		return -ENODATA;

	p = prop->value;
	end = p + prop->length;

	for (i = 0; p < end; i++, p += l) {
		l = strnlen(p, end - p) + 1;
		if (p + l > end)
			return -EILSEQ;
		pr_debug("comparing %s with %s\n", string, p);
		if (strcmp(string, p) == 0)
			return i; /* Found it; return index */
	}
	return -ENODATA;
}
EXPORT_SYMBOL_GPL(of_property_match_string);

/**
<<<<<<< HEAD
 * of_property_read_string_util() - Utility helper for parsing string properties
=======
 * of_property_read_string_helper() - Utility helper for parsing string properties
>>>>>>> afd2ff9b
 * @np:		device node from which the property value is to be read.
 * @propname:	name of the property to be searched.
 * @out_strs:	output array of string pointers.
 * @sz:		number of array elements to read.
 * @skip:	Number of strings to skip over at beginning of list.
 *
 * Don't call this function directly. It is a utility helper for the
 * of_property_read_string*() family of functions.
 */
int of_property_read_string_helper(struct device_node *np, const char *propname,
				   const char **out_strs, size_t sz, int skip)
{
	struct property *prop = of_find_property(np, propname, NULL);
	int l = 0, i = 0;
	const char *p, *end;

	if (!prop)
		return -EINVAL;
	if (!prop->value)
		return -ENODATA;
	p = prop->value;
	end = p + prop->length;

	for (i = 0; p < end && (!out_strs || i < skip + sz); i++, p += l) {
		l = strnlen(p, end - p) + 1;
		if (p + l > end)
			return -EILSEQ;
		if (out_strs && i >= skip)
			*out_strs++ = p;
	}
	i -= skip;
	return i <= 0 ? -ENODATA : i;
}
EXPORT_SYMBOL_GPL(of_property_read_string_helper);

void of_print_phandle_args(const char *msg, const struct of_phandle_args *args)
{
	int i;
	printk("%s %s", msg, of_node_full_name(args->np));
	for (i = 0; i < args->args_count; i++)
		printk(i ? ",%08x" : ":%08x", args->args[i]);
	printk("\n");
}

static int __of_parse_phandle_with_args(const struct device_node *np,
					const char *list_name,
					const char *cells_name,
					int cell_count, int index,
					struct of_phandle_args *out_args)
{
	const __be32 *list, *list_end;
	int rc = 0, size, cur_index = 0;
	uint32_t count = 0;
	struct device_node *node = NULL;
	phandle phandle;

	/* Retrieve the phandle list property */
	list = of_get_property(np, list_name, &size);
	if (!list)
		return -ENOENT;
	list_end = list + size / sizeof(*list);

	/* Loop over the phandles until all the requested entry is found */
	while (list < list_end) {
		rc = -EINVAL;
		count = 0;

		/*
		 * If phandle is 0, then it is an empty entry with no
		 * arguments.  Skip forward to the next entry.
		 */
		phandle = be32_to_cpup(list++);
		if (phandle) {
			/*
			 * Find the provider node and parse the #*-cells
			 * property to determine the argument length.
			 *
			 * This is not needed if the cell count is hard-coded
			 * (i.e. cells_name not set, but cell_count is set),
			 * except when we're going to return the found node
			 * below.
			 */
			if (cells_name || cur_index == index) {
				node = of_find_node_by_phandle(phandle);
				if (!node) {
					pr_err("%s: could not find phandle\n",
						np->full_name);
					goto err;
				}
			}

			if (cells_name) {
				if (of_property_read_u32(node, cells_name,
							 &count)) {
					pr_err("%s: could not get %s for %s\n",
						np->full_name, cells_name,
						node->full_name);
					goto err;
				}
			} else {
				count = cell_count;
			}

			/*
			 * Make sure that the arguments actually fit in the
			 * remaining property data length
			 */
			if (list + count > list_end) {
				pr_err("%s: arguments longer than property\n",
					 np->full_name);
				goto err;
			}
		}

		/*
		 * All of the error cases above bail out of the loop, so at
		 * this point, the parsing is successful. If the requested
		 * index matches, then fill the out_args structure and return,
		 * or return -ENOENT for an empty entry.
		 */
		rc = -ENOENT;
		if (cur_index == index) {
			if (!phandle)
				goto err;

			if (out_args) {
				int i;
				if (WARN_ON(count > MAX_PHANDLE_ARGS))
					count = MAX_PHANDLE_ARGS;
				out_args->np = node;
				out_args->args_count = count;
				for (i = 0; i < count; i++)
					out_args->args[i] = be32_to_cpup(list++);
			} else {
				of_node_put(node);
			}

			/* Found it! return success */
			return 0;
		}

		of_node_put(node);
		node = NULL;
		list += count;
		cur_index++;
	}

	/*
	 * Unlock node before returning result; will be one of:
	 * -ENOENT : index is for empty phandle
	 * -EINVAL : parsing error on data
	 * [1..n]  : Number of phandle (count mode; when index = -1)
	 */
	rc = index < 0 ? cur_index : -ENOENT;
 err:
	if (node)
		of_node_put(node);
	return rc;
}

/**
 * of_parse_phandle - Resolve a phandle property to a device_node pointer
 * @np: Pointer to device node holding phandle property
 * @phandle_name: Name of property holding a phandle value
 * @index: For properties holding a table of phandles, this is the index into
 *         the table
 *
 * Returns the device_node pointer with refcount incremented.  Use
 * of_node_put() on it when done.
 */
struct device_node *of_parse_phandle(const struct device_node *np,
				     const char *phandle_name, int index)
{
	struct of_phandle_args args;

	if (index < 0)
		return NULL;

	if (__of_parse_phandle_with_args(np, phandle_name, NULL, 0,
					 index, &args))
		return NULL;

	return args.np;
}
EXPORT_SYMBOL(of_parse_phandle);

/**
 * of_parse_phandle_with_args() - Find a node pointed by phandle in a list
 * @np:		pointer to a device tree node containing a list
 * @list_name:	property name that contains a list
 * @cells_name:	property name that specifies phandles' arguments count
 * @index:	index of a phandle to parse out
 * @out_args:	optional pointer to output arguments structure (will be filled)
 *
 * This function is useful to parse lists of phandles and their arguments.
 * Returns 0 on success and fills out_args, on error returns appropriate
 * errno value.
 *
 * Caller is responsible to call of_node_put() on the returned out_args->np
 * pointer.
 *
 * Example:
 *
 * phandle1: node1 {
 *	#list-cells = <2>;
 * }
 *
 * phandle2: node2 {
 *	#list-cells = <1>;
 * }
 *
 * node3 {
 *	list = <&phandle1 1 2 &phandle2 3>;
 * }
 *
 * To get a device_node of the `node2' node you may call this:
 * of_parse_phandle_with_args(node3, "list", "#list-cells", 1, &args);
 */
int of_parse_phandle_with_args(const struct device_node *np, const char *list_name,
				const char *cells_name, int index,
				struct of_phandle_args *out_args)
{
	if (index < 0)
		return -EINVAL;
	return __of_parse_phandle_with_args(np, list_name, cells_name, 0,
					    index, out_args);
}
EXPORT_SYMBOL(of_parse_phandle_with_args);

/**
 * of_parse_phandle_with_fixed_args() - Find a node pointed by phandle in a list
 * @np:		pointer to a device tree node containing a list
 * @list_name:	property name that contains a list
 * @cell_count: number of argument cells following the phandle
 * @index:	index of a phandle to parse out
 * @out_args:	optional pointer to output arguments structure (will be filled)
 *
 * This function is useful to parse lists of phandles and their arguments.
 * Returns 0 on success and fills out_args, on error returns appropriate
 * errno value.
 *
 * Caller is responsible to call of_node_put() on the returned out_args->np
 * pointer.
 *
 * Example:
 *
 * phandle1: node1 {
 * }
 *
 * phandle2: node2 {
 * }
 *
 * node3 {
 *	list = <&phandle1 0 2 &phandle2 2 3>;
 * }
 *
 * To get a device_node of the `node2' node you may call this:
 * of_parse_phandle_with_fixed_args(node3, "list", 2, 1, &args);
 */
int of_parse_phandle_with_fixed_args(const struct device_node *np,
				const char *list_name, int cell_count,
				int index, struct of_phandle_args *out_args)
{
	if (index < 0)
		return -EINVAL;
	return __of_parse_phandle_with_args(np, list_name, NULL, cell_count,
					   index, out_args);
}
EXPORT_SYMBOL(of_parse_phandle_with_fixed_args);

/**
 * of_count_phandle_with_args() - Find the number of phandles references in a property
 * @np:		pointer to a device tree node containing a list
 * @list_name:	property name that contains a list
 * @cells_name:	property name that specifies phandles' arguments count
 *
 * Returns the number of phandle + argument tuples within a property. It
 * is a typical pattern to encode a list of phandle and variable
 * arguments into a single property. The number of arguments is encoded
 * by a property in the phandle-target node. For example, a gpios
 * property would contain a list of GPIO specifies consisting of a
 * phandle and 1 or more arguments. The number of arguments are
 * determined by the #gpio-cells property in the node pointed to by the
 * phandle.
 */
int of_count_phandle_with_args(const struct device_node *np, const char *list_name,
				const char *cells_name)
{
	return __of_parse_phandle_with_args(np, list_name, cells_name, 0, -1,
					    NULL);
}
EXPORT_SYMBOL(of_count_phandle_with_args);

/**
 * __of_add_property - Add a property to a node without lock operations
 */
int __of_add_property(struct device_node *np, struct property *prop)
{
	struct property **next;

	prop->next = NULL;
	next = &np->properties;
	while (*next) {
		if (strcmp(prop->name, (*next)->name) == 0)
			/* duplicate ! don't insert it */
			return -EEXIST;

		next = &(*next)->next;
	}
	*next = prop;

	return 0;
}

/**
 * of_add_property - Add a property to a node
 */
int of_add_property(struct device_node *np, struct property *prop)
{
	unsigned long flags;
	int rc;

	mutex_lock(&of_mutex);

	raw_spin_lock_irqsave(&devtree_lock, flags);
	rc = __of_add_property(np, prop);
	raw_spin_unlock_irqrestore(&devtree_lock, flags);

	if (!rc)
		__of_add_property_sysfs(np, prop);

	mutex_unlock(&of_mutex);

	if (!rc)
		of_property_notify(OF_RECONFIG_ADD_PROPERTY, np, prop, NULL);

	return rc;
}

int __of_remove_property(struct device_node *np, struct property *prop)
{
	struct property **next;

	for (next = &np->properties; *next; next = &(*next)->next) {
		if (*next == prop)
			break;
	}
	if (*next == NULL)
		return -ENODEV;

	/* found the node */
	*next = prop->next;
	prop->next = np->deadprops;
	np->deadprops = prop;

	return 0;
}

void __of_remove_property_sysfs(struct device_node *np, struct property *prop)
{
	if (!IS_ENABLED(CONFIG_SYSFS))
		return;

	/* at early boot, bail here and defer setup to of_init() */
	if (of_kset && of_node_is_attached(np))
		sysfs_remove_bin_file(&np->kobj, &prop->attr);
}

/**
 * of_remove_property - Remove a property from a node.
 *
 * Note that we don't actually remove it, since we have given out
 * who-knows-how-many pointers to the data using get-property.
 * Instead we just move the property to the "dead properties"
 * list, so it won't be found any more.
 */
int of_remove_property(struct device_node *np, struct property *prop)
{
	unsigned long flags;
	int rc;

	mutex_lock(&of_mutex);

	raw_spin_lock_irqsave(&devtree_lock, flags);
	rc = __of_remove_property(np, prop);
	raw_spin_unlock_irqrestore(&devtree_lock, flags);

	if (!rc)
		__of_remove_property_sysfs(np, prop);

	mutex_unlock(&of_mutex);

	if (!rc)
		of_property_notify(OF_RECONFIG_REMOVE_PROPERTY, np, prop, NULL);

	return rc;
}

int __of_update_property(struct device_node *np, struct property *newprop,
		struct property **oldpropp)
{
	struct property **next, *oldprop;

	for (next = &np->properties; *next; next = &(*next)->next) {
		if (of_prop_cmp((*next)->name, newprop->name) == 0)
			break;
	}
	*oldpropp = oldprop = *next;

	if (oldprop) {
		/* replace the node */
		newprop->next = oldprop->next;
		*next = newprop;
		oldprop->next = np->deadprops;
		np->deadprops = oldprop;
	} else {
		/* new node */
		newprop->next = NULL;
		*next = newprop;
	}

	return 0;
}

void __of_update_property_sysfs(struct device_node *np, struct property *newprop,
		struct property *oldprop)
{
	if (!IS_ENABLED(CONFIG_SYSFS))
		return;

	/* At early boot, bail out and defer setup to of_init() */
	if (!of_kset)
		return;

	if (oldprop)
		sysfs_remove_bin_file(&np->kobj, &oldprop->attr);
	__of_add_property_sysfs(np, newprop);
}

/*
 * of_update_property - Update a property in a node, if the property does
 * not exist, add it.
 *
 * Note that we don't actually remove it, since we have given out
 * who-knows-how-many pointers to the data using get-property.
 * Instead we just move the property to the "dead properties" list,
 * and add the new property to the property list
 */
int of_update_property(struct device_node *np, struct property *newprop)
{
	struct property *oldprop;
	unsigned long flags;
	int rc;

	if (!newprop->name)
		return -EINVAL;

	mutex_lock(&of_mutex);

	raw_spin_lock_irqsave(&devtree_lock, flags);
	rc = __of_update_property(np, newprop, &oldprop);
	raw_spin_unlock_irqrestore(&devtree_lock, flags);

	if (!rc)
		__of_update_property_sysfs(np, newprop, oldprop);

	mutex_unlock(&of_mutex);

	if (!rc)
		of_property_notify(OF_RECONFIG_UPDATE_PROPERTY, np, newprop, oldprop);

	return rc;
}

static void of_alias_add(struct alias_prop *ap, struct device_node *np,
			 int id, const char *stem, int stem_len)
{
	ap->np = np;
	ap->id = id;
	strncpy(ap->stem, stem, stem_len);
	ap->stem[stem_len] = 0;
	list_add_tail(&ap->link, &aliases_lookup);
	pr_debug("adding DT alias:%s: stem=%s id=%i node=%s\n",
		 ap->alias, ap->stem, ap->id, of_node_full_name(np));
}

/**
 * of_alias_scan - Scan all properties of the 'aliases' node
 *
 * The function scans all the properties of the 'aliases' node and populates
 * the global lookup table with the properties.  It returns the
 * number of alias properties found, or an error code in case of failure.
 *
 * @dt_alloc:	An allocator that provides a virtual address to memory
 *		for storing the resulting tree
 */
void of_alias_scan(void * (*dt_alloc)(u64 size, u64 align))
{
	struct property *pp;

	of_aliases = of_find_node_by_path("/aliases");
	of_chosen = of_find_node_by_path("/chosen");
	if (of_chosen == NULL)
		of_chosen = of_find_node_by_path("/chosen@0");

	if (of_chosen) {
		/* linux,stdout-path and /aliases/stdout are for legacy compatibility */
		const char *name = of_get_property(of_chosen, "stdout-path", NULL);
		if (!name)
			name = of_get_property(of_chosen, "linux,stdout-path", NULL);
		if (IS_ENABLED(CONFIG_PPC) && !name)
			name = of_get_property(of_aliases, "stdout", NULL);
		if (name)
			of_stdout = of_find_node_opts_by_path(name, &of_stdout_options);
	}

	if (!of_aliases)
		return;

	for_each_property_of_node(of_aliases, pp) {
		const char *start = pp->name;
		const char *end = start + strlen(start);
		struct device_node *np;
		struct alias_prop *ap;
		int id, len;

		/* Skip those we do not want to proceed */
		if (!strcmp(pp->name, "name") ||
		    !strcmp(pp->name, "phandle") ||
		    !strcmp(pp->name, "linux,phandle"))
			continue;

		np = of_find_node_by_path(pp->value);
		if (!np)
			continue;

		/* walk the alias backwards to extract the id and work out
		 * the 'stem' string */
		while (isdigit(*(end-1)) && end > start)
			end--;
		len = end - start;

		if (kstrtoint(end, 10, &id) < 0)
			continue;

		/* Allocate an alias_prop with enough space for the stem */
		ap = dt_alloc(sizeof(*ap) + len + 1, 4);
		if (!ap)
			continue;
		memset(ap, 0, sizeof(*ap) + len + 1);
		ap->alias = start;
		of_alias_add(ap, np, id, start, len);
	}
}

/**
 * of_alias_get_id - Get alias id for the given device_node
 * @np:		Pointer to the given device_node
 * @stem:	Alias stem of the given device_node
 *
 * The function travels the lookup table to get the alias id for the given
 * device_node and alias stem.  It returns the alias id if found.
 */
int of_alias_get_id(struct device_node *np, const char *stem)
{
	struct alias_prop *app;
	int id = -ENODEV;

	mutex_lock(&of_mutex);
	list_for_each_entry(app, &aliases_lookup, link) {
		if (strcmp(app->stem, stem) != 0)
			continue;

		if (np == app->np) {
			id = app->id;
			break;
		}
	}
	mutex_unlock(&of_mutex);

	return id;
}
EXPORT_SYMBOL_GPL(of_alias_get_id);

/**
 * of_alias_get_highest_id - Get highest alias id for the given stem
 * @stem:	Alias stem to be examined
 *
 * The function travels the lookup table to get the highest alias id for the
 * given alias stem.  It returns the alias id if found.
 */
int of_alias_get_highest_id(const char *stem)
{
	struct alias_prop *app;
	int id = -ENODEV;

	mutex_lock(&of_mutex);
	list_for_each_entry(app, &aliases_lookup, link) {
		if (strcmp(app->stem, stem) != 0)
			continue;

		if (app->id > id)
			id = app->id;
	}
	mutex_unlock(&of_mutex);

	return id;
}
EXPORT_SYMBOL_GPL(of_alias_get_highest_id);

const __be32 *of_prop_next_u32(struct property *prop, const __be32 *cur,
			       u32 *pu)
{
	const void *curv = cur;

	if (!prop)
		return NULL;

	if (!cur) {
		curv = prop->value;
		goto out_val;
	}

	curv += sizeof(*cur);
	if (curv >= prop->value + prop->length)
		return NULL;

out_val:
	*pu = be32_to_cpup(curv);
	return curv;
}
EXPORT_SYMBOL_GPL(of_prop_next_u32);

const char *of_prop_next_string(struct property *prop, const char *cur)
{
	const void *curv = cur;

	if (!prop)
		return NULL;

	if (!cur)
		return prop->value;

	curv += strlen(cur) + 1;
	if (curv >= prop->value + prop->length)
		return NULL;

	return curv;
}
EXPORT_SYMBOL_GPL(of_prop_next_string);

/**
 * of_console_check() - Test and setup console for DT setup
 * @dn - Pointer to device node
 * @name - Name to use for preferred console without index. ex. "ttyS"
 * @index - Index to use for preferred console.
 *
 * Check if the given device node matches the stdout-path property in the
 * /chosen node. If it does then register it as the preferred console and return
 * TRUE. Otherwise return FALSE.
 */
bool of_console_check(struct device_node *dn, char *name, int index)
{
	if (!dn || dn != of_stdout || console_set_on_cmdline)
		return false;
	return !add_preferred_console(name, index,
				      kstrdup(of_stdout_options, GFP_KERNEL));
}
EXPORT_SYMBOL_GPL(of_console_check);

/**
 *	of_find_next_cache_node - Find a node's subsidiary cache
 *	@np:	node of type "cpu" or "cache"
 *
 *	Returns a node pointer with refcount incremented, use
 *	of_node_put() on it when done.  Caller should hold a reference
 *	to np.
 */
struct device_node *of_find_next_cache_node(const struct device_node *np)
{
	struct device_node *child;
	const phandle *handle;

	handle = of_get_property(np, "l2-cache", NULL);
	if (!handle)
		handle = of_get_property(np, "next-level-cache", NULL);

	if (handle)
		return of_find_node_by_phandle(be32_to_cpup(handle));

	/* OF on pmac has nodes instead of properties named "l2-cache"
	 * beneath CPU nodes.
	 */
	if (!strcmp(np->type, "cpu"))
		for_each_child_of_node(np, child)
			if (!strcmp(child->type, "cache"))
				return child;

	return NULL;
}

/**
 * of_graph_parse_endpoint() - parse common endpoint node properties
 * @node: pointer to endpoint device_node
 * @endpoint: pointer to the OF endpoint data structure
 *
 * The caller should hold a reference to @node.
 */
int of_graph_parse_endpoint(const struct device_node *node,
			    struct of_endpoint *endpoint)
{
	struct device_node *port_node = of_get_parent(node);

	WARN_ONCE(!port_node, "%s(): endpoint %s has no parent node\n",
		  __func__, node->full_name);

	memset(endpoint, 0, sizeof(*endpoint));

	endpoint->local_node = node;
	/*
	 * It doesn't matter whether the two calls below succeed.
	 * If they don't then the default value 0 is used.
	 */
	of_property_read_u32(port_node, "reg", &endpoint->port);
	of_property_read_u32(node, "reg", &endpoint->id);

	of_node_put(port_node);

	return 0;
}
EXPORT_SYMBOL(of_graph_parse_endpoint);

/**
 * of_graph_get_port_by_id() - get the port matching a given id
 * @parent: pointer to the parent device node
 * @id: id of the port
 *
 * Return: A 'port' node pointer with refcount incremented. The caller
 * has to use of_node_put() on it when done.
 */
struct device_node *of_graph_get_port_by_id(struct device_node *parent, u32 id)
{
	struct device_node *node, *port;

	node = of_get_child_by_name(parent, "ports");
	if (node)
		parent = node;

	for_each_child_of_node(parent, port) {
		u32 port_id = 0;

		if (of_node_cmp(port->name, "port") != 0)
			continue;
		of_property_read_u32(port, "reg", &port_id);
		if (id == port_id)
			break;
	}

	of_node_put(node);

	return port;
}
EXPORT_SYMBOL(of_graph_get_port_by_id);

/**
 * of_graph_get_next_endpoint() - get next endpoint node
 * @parent: pointer to the parent device node
 * @prev: previous endpoint node, or NULL to get first
 *
 * Return: An 'endpoint' node pointer with refcount incremented. Refcount
 * of the passed @prev node is decremented.
 */
struct device_node *of_graph_get_next_endpoint(const struct device_node *parent,
					struct device_node *prev)
{
	struct device_node *endpoint;
	struct device_node *port;

	if (!parent)
		return NULL;

	/*
	 * Start by locating the port node. If no previous endpoint is specified
	 * search for the first port node, otherwise get the previous endpoint
	 * parent port node.
	 */
	if (!prev) {
		struct device_node *node;

		node = of_get_child_by_name(parent, "ports");
		if (node)
			parent = node;

		port = of_get_child_by_name(parent, "port");
		of_node_put(node);

		if (!port) {
			pr_err("%s(): no port node found in %s\n",
			       __func__, parent->full_name);
			return NULL;
		}
	} else {
		port = of_get_parent(prev);
		if (WARN_ONCE(!port, "%s(): endpoint %s has no parent node\n",
			      __func__, prev->full_name))
			return NULL;
	}

	while (1) {
		/*
		 * Now that we have a port node, get the next endpoint by
		 * getting the next child. If the previous endpoint is NULL this
		 * will return the first child.
		 */
		endpoint = of_get_next_child(port, prev);
		if (endpoint) {
			of_node_put(port);
			return endpoint;
		}

		/* No more endpoints under this port, try the next one. */
		prev = NULL;

		do {
			port = of_get_next_child(parent, port);
			if (!port)
				return NULL;
		} while (of_node_cmp(port->name, "port"));
	}
}
EXPORT_SYMBOL(of_graph_get_next_endpoint);

/**
 * of_graph_get_endpoint_by_regs() - get endpoint node of specific identifiers
 * @parent: pointer to the parent device node
 * @port_reg: identifier (value of reg property) of the parent port node
 * @reg: identifier (value of reg property) of the endpoint node
 *
 * Return: An 'endpoint' node pointer which is identified by reg and at the same
 * is the child of a port node identified by port_reg. reg and port_reg are
 * ignored when they are -1.
 */
struct device_node *of_graph_get_endpoint_by_regs(
	const struct device_node *parent, int port_reg, int reg)
{
	struct of_endpoint endpoint;
	struct device_node *node, *prev_node = NULL;

	while (1) {
		node = of_graph_get_next_endpoint(parent, prev_node);
		of_node_put(prev_node);
		if (!node)
			break;

		of_graph_parse_endpoint(node, &endpoint);
		if (((port_reg == -1) || (endpoint.port == port_reg)) &&
			((reg == -1) || (endpoint.id == reg)))
			return node;

		prev_node = node;
	}

	return NULL;
}
EXPORT_SYMBOL(of_graph_get_endpoint_by_regs);

/**
 * of_graph_get_remote_port_parent() - get remote port's parent node
 * @node: pointer to a local endpoint device_node
 *
 * Return: Remote device node associated with remote endpoint node linked
 *	   to @node. Use of_node_put() on it when done.
 */
struct device_node *of_graph_get_remote_port_parent(
			       const struct device_node *node)
{
	struct device_node *np;
	unsigned int depth;

	/* Get remote endpoint node. */
	np = of_parse_phandle(node, "remote-endpoint", 0);

	/* Walk 3 levels up only if there is 'ports' node. */
	for (depth = 3; depth && np; depth--) {
		np = of_get_next_parent(np);
		if (depth == 2 && of_node_cmp(np->name, "ports"))
			break;
	}
	return np;
}
EXPORT_SYMBOL(of_graph_get_remote_port_parent);

/**
 * of_graph_get_remote_port() - get remote port node
 * @node: pointer to a local endpoint device_node
 *
 * Return: Remote port node associated with remote endpoint node linked
 *	   to @node. Use of_node_put() on it when done.
 */
struct device_node *of_graph_get_remote_port(const struct device_node *node)
{
	struct device_node *np;

	/* Get remote endpoint node. */
	np = of_parse_phandle(node, "remote-endpoint", 0);
	if (!np)
		return NULL;
	return of_get_next_parent(np);
}
EXPORT_SYMBOL(of_graph_get_remote_port);<|MERGE_RESOLUTION|>--- conflicted
+++ resolved
@@ -1327,8 +1327,6 @@
 EXPORT_SYMBOL_GPL(of_property_read_u64_array);
 
 /**
-<<<<<<< HEAD
-=======
  * of_property_read_string - Find and read a string from a property
  * @np:		device node from which the property value is to be read.
  * @propname:	name of the property to be searched.
@@ -1359,7 +1357,6 @@
 EXPORT_SYMBOL_GPL(of_property_read_string);
 
 /**
->>>>>>> afd2ff9b
  * of_property_match_string() - Find string in a list and return index
  * @np: pointer to node containing string list property
  * @propname: string list property name
@@ -1397,11 +1394,7 @@
 EXPORT_SYMBOL_GPL(of_property_match_string);
 
 /**
-<<<<<<< HEAD
- * of_property_read_string_util() - Utility helper for parsing string properties
-=======
  * of_property_read_string_helper() - Utility helper for parsing string properties
->>>>>>> afd2ff9b
  * @np:		device node from which the property value is to be read.
  * @propname:	name of the property to be searched.
  * @out_strs:	output array of string pointers.
