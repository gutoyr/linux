--- conflicted
+++ resolved
@@ -827,12 +827,8 @@
 		return -ENODEV;
 
 	while (match->compatible[0]) {
-<<<<<<< HEAD
-		unsigned long addr;
-=======
 		u64 addr;
 
->>>>>>> afd2ff9b
 		if (fdt_node_check_compatible(fdt, offset, match->compatible)) {
 			match++;
 			continue;
