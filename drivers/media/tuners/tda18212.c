--- conflicted
+++ resolved
@@ -21,131 +21,14 @@
 #include "tda18212.h"
 #include <linux/regmap.h>
 
-<<<<<<< HEAD
-/* Max transfer size done by I2C transfer functions */
-#define MAX_XFER_SIZE  64
-
-struct tda18212_priv {
-	struct tda18212_config *cfg;
-	struct i2c_adapter *i2c;
-=======
 struct tda18212_dev {
 	struct tda18212_config cfg;
 	struct i2c_client *client;
 	struct regmap *regmap;
->>>>>>> fc14f9c1
 
 	u32 if_frequency;
 };
 
-<<<<<<< HEAD
-/* write multiple registers */
-static int tda18212_wr_regs(struct tda18212_priv *priv, u8 reg, u8 *val,
-	int len)
-{
-	int ret;
-	u8 buf[MAX_XFER_SIZE];
-	struct i2c_msg msg[1] = {
-		{
-			.addr = priv->cfg->i2c_address,
-			.flags = 0,
-			.len = 1 + len,
-			.buf = buf,
-		}
-	};
-
-	if (1 + len > sizeof(buf)) {
-		dev_warn(&priv->i2c->dev,
-			 "%s: i2c wr reg=%04x: len=%d is too big!\n",
-			 KBUILD_MODNAME, reg, len);
-		return -EINVAL;
-	}
-
-	buf[0] = reg;
-	memcpy(&buf[1], val, len);
-
-	ret = i2c_transfer(priv->i2c, msg, 1);
-	if (ret == 1) {
-		ret = 0;
-	} else {
-		dev_warn(&priv->i2c->dev, "%s: i2c wr failed=%d reg=%02x " \
-				"len=%d\n", KBUILD_MODNAME, ret, reg, len);
-		ret = -EREMOTEIO;
-	}
-	return ret;
-}
-
-/* read multiple registers */
-static int tda18212_rd_regs(struct tda18212_priv *priv, u8 reg, u8 *val,
-	int len)
-{
-	int ret;
-	u8 buf[MAX_XFER_SIZE];
-	struct i2c_msg msg[2] = {
-		{
-			.addr = priv->cfg->i2c_address,
-			.flags = 0,
-			.len = 1,
-			.buf = &reg,
-		}, {
-			.addr = priv->cfg->i2c_address,
-			.flags = I2C_M_RD,
-			.len = len,
-			.buf = buf,
-		}
-	};
-
-	if (len > sizeof(buf)) {
-		dev_warn(&priv->i2c->dev,
-			 "%s: i2c rd reg=%04x: len=%d is too big!\n",
-			 KBUILD_MODNAME, reg, len);
-		return -EINVAL;
-	}
-
-	ret = i2c_transfer(priv->i2c, msg, 2);
-	if (ret == 2) {
-		memcpy(val, buf, len);
-		ret = 0;
-	} else {
-		dev_warn(&priv->i2c->dev, "%s: i2c rd failed=%d reg=%02x " \
-				"len=%d\n", KBUILD_MODNAME, ret, reg, len);
-		ret = -EREMOTEIO;
-	}
-
-	return ret;
-}
-
-/* write single register */
-static int tda18212_wr_reg(struct tda18212_priv *priv, u8 reg, u8 val)
-{
-	return tda18212_wr_regs(priv, reg, &val, 1);
-}
-
-/* read single register */
-static int tda18212_rd_reg(struct tda18212_priv *priv, u8 reg, u8 *val)
-{
-	return tda18212_rd_regs(priv, reg, val, 1);
-}
-
-#if 0 /* keep, useful when developing driver */
-static void tda18212_dump_regs(struct tda18212_priv *priv)
-{
-	int i;
-	u8 buf[256];
-
-	#define TDA18212_RD_LEN 32
-	for (i = 0; i < sizeof(buf); i += TDA18212_RD_LEN)
-		tda18212_rd_regs(priv, i, &buf[i], TDA18212_RD_LEN);
-
-	print_hex_dump(KERN_INFO, "", DUMP_PREFIX_OFFSET, 32, 1, buf,
-		sizeof(buf), true);
-
-	return;
-}
-#endif
-
-=======
->>>>>>> fc14f9c1
 static int tda18212_set_params(struct dvb_frontend *fe)
 {
 	struct tda18212_dev *dev = fe->tuner_priv;
