--- conflicted
+++ resolved
@@ -24,14 +24,6 @@
 
 /* Max transfer size done by I2C transfer functions */
 #define MAX_XFER_SIZE  64
-<<<<<<< HEAD
-
-int rtl2832_debug;
-module_param_named(debug, rtl2832_debug, int, 0644);
-MODULE_PARM_DESC(debug, "Turn on/off frontend debugging (default:off).");
-
-=======
->>>>>>> fc14f9c1
 #define REG_MASK(b) (BIT(b + 1) - 1)
 
 static const struct rtl2832_reg_entry registers[] = {
