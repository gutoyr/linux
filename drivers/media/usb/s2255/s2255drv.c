--- conflicted
+++ resolved
@@ -636,11 +636,7 @@
 			break;
 		case V4L2_PIX_FMT_JPEG:
 		case V4L2_PIX_FMT_MJPEG:
-<<<<<<< HEAD
-			vb2_set_plane_payload(&buf->vb, 0, jpgsize);
-=======
 			vb2_set_plane_payload(&buf->vb.vb2_buf, 0, jpgsize);
->>>>>>> afd2ff9b
 			memcpy(vbuf, tmpbuf, jpgsize);
 			break;
 		case V4L2_PIX_FMT_YUV422P:
