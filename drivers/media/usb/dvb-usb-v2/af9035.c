--- conflicted
+++ resolved
@@ -349,27 +349,14 @@
 			ret = af9035_rd_regs(d, reg, &msg[1].buf[0],
 					msg[1].len);
 		} else {
-<<<<<<< HEAD
-			/* I2C */
-=======
 			/* I2C write + read */
->>>>>>> fc14f9c1
 			u8 buf[MAX_XFER_SIZE];
 			struct usb_req req = { CMD_I2C_RD, 0, 5 + msg[0].len,
 					buf, msg[1].len, msg[1].buf };
 
-<<<<<<< HEAD
-			if (5 + msg[0].len > sizeof(buf)) {
-				dev_warn(&d->udev->dev,
-					 "%s: i2c xfer: len=%d is too big!\n",
-					 KBUILD_MODNAME, msg[0].len);
-				ret = -EOPNOTSUPP;
-				goto unlock;
-=======
 			if (state->chip_type == 0x9306) {
 				req.cmd = CMD_GENERIC_I2C_RD;
 				req.wlen = 3 + msg[0].len;
->>>>>>> fc14f9c1
 			}
 			req.mbox |= ((msg[0].addr & 0x80)  >>  3);
 
@@ -405,30 +392,16 @@
 			ret = af9035_wr_regs(d, reg, &msg[0].buf[3],
 					msg[0].len - 3);
 		} else {
-<<<<<<< HEAD
-			/* I2C */
-=======
 			/* I2C write */
->>>>>>> fc14f9c1
 			u8 buf[MAX_XFER_SIZE];
 			struct usb_req req = { CMD_I2C_WR, 0, 5 + msg[0].len,
 					buf, 0, NULL };
 
-<<<<<<< HEAD
-			if (5 + msg[0].len > sizeof(buf)) {
-				dev_warn(&d->udev->dev,
-					 "%s: i2c xfer: len=%d is too big!\n",
-					 KBUILD_MODNAME, msg[0].len);
-				ret = -EOPNOTSUPP;
-				goto unlock;
-			}
-=======
 			if (state->chip_type == 0x9306) {
 				req.cmd = CMD_GENERIC_I2C_WR;
 				req.wlen = 3 + msg[0].len;
 			}
 
->>>>>>> fc14f9c1
 			req.mbox |= ((msg[0].addr & 0x80)  >>  3);
 			buf[0] = msg[0].len;
 			if (state->chip_type == 0x9306) {
@@ -481,7 +454,6 @@
 		ret = -EOPNOTSUPP;
 	}
 
-unlock:
 	mutex_unlock(&d->i2c_mutex);
 
 	if (ret < 0)
@@ -2078,23 +2050,16 @@
 		&it930x_props, "ITE 9303 Generic", NULL) },
 	/* XXX: that same ID [0ccd:0099] is used by af9015 driver too */
 	{ DVB_USB_DEVICE(USB_VID_TERRATEC, 0x0099,
-<<<<<<< HEAD
-		&af9035_props, "TerraTec Cinergy T Stick Dual RC (rev. 2)", NULL) },
-=======
 		&af9035_props, "TerraTec Cinergy T Stick Dual RC (rev. 2)",
 		NULL) },
->>>>>>> fc14f9c1
 	{ DVB_USB_DEVICE(USB_VID_LEADTEK, 0x6a05,
 		&af9035_props, "Leadtek WinFast DTV Dongle Dual", NULL) },
 	{ DVB_USB_DEVICE(USB_VID_HAUPPAUGE, 0xf900,
 		&af9035_props, "Hauppauge WinTV-MiniStick 2", NULL) },
-<<<<<<< HEAD
-=======
 	{ DVB_USB_DEVICE(USB_VID_PCTV, USB_PID_PCTV_78E,
 		&af9035_props, "PCTV AndroiDTV (78e)", RC_MAP_IT913X_V1) },
 	{ DVB_USB_DEVICE(USB_VID_PCTV, USB_PID_PCTV_79E,
 		&af9035_props, "PCTV microStick (79e)", RC_MAP_IT913X_V2) },
->>>>>>> fc14f9c1
 	{ }
 };
 MODULE_DEVICE_TABLE(usb, af9035_id_table);
