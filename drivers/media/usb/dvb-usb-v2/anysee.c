--- conflicted
+++ resolved
@@ -1044,16 +1044,10 @@
 						sizeof(struct dvb_tuner_ops));
 			}
 
-<<<<<<< HEAD
-		if (fe && adap->fe[1]) {
-			/* attach tuner for 2nd FE */
-			fe = dvb_attach(dvb_pll_attach, adap->fe[1],
-=======
 			return 0;
 		} else {
 			/* attach tuner */
 			fe = dvb_attach(dvb_pll_attach, adap->fe[0],
->>>>>>> fc14f9c1
 					(0xc0 >> 1), &d->i2c_adap,
 					DVB_PLL_SAMSUNG_DTOS403IH102A);
 
