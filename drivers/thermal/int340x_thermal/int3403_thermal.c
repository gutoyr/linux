--- conflicted
+++ resolved
@@ -55,129 +55,6 @@
 	void *priv;
 };
 
-<<<<<<< HEAD
-static int sys_get_curr_temp(struct thermal_zone_device *tzone,
-				unsigned long *temp)
-{
-	struct int3403_priv *priv = tzone->devdata;
-	struct acpi_device *device = priv->adev;
-	unsigned long long tmp;
-	acpi_status status;
-
-	status = acpi_evaluate_integer(device->handle, "_TMP", NULL, &tmp);
-	if (ACPI_FAILURE(status))
-		return -EIO;
-
-	*temp = DECI_KELVIN_TO_MILLI_CELSIUS(tmp, KELVIN_OFFSET);
-
-	return 0;
-}
-
-static int sys_get_trip_hyst(struct thermal_zone_device *tzone,
-		int trip, unsigned long *temp)
-{
-	struct int3403_priv *priv = tzone->devdata;
-	struct acpi_device *device = priv->adev;
-	unsigned long long hyst;
-	acpi_status status;
-
-	status = acpi_evaluate_integer(device->handle, "GTSH", NULL, &hyst);
-	if (ACPI_FAILURE(status))
-		return -EIO;
-
-	/*
-	 * Thermal hysteresis represents a temperature difference.
-	 * Kelvin and Celsius have same degree size. So the
-	 * conversion here between tenths of degree Kelvin unit
-	 * and Milli-Celsius unit is just to multiply 100.
-	 */
-	*temp = hyst * 100;
-
-	return 0;
-}
-
-static int sys_get_trip_temp(struct thermal_zone_device *tzone,
-		int trip, unsigned long *temp)
-{
-	struct int3403_priv *priv = tzone->devdata;
-	struct int3403_sensor *obj = priv->priv;
-
-	if (priv->type != INT3403_TYPE_SENSOR || !obj)
-		return -EINVAL;
-
-	if (trip == obj->crit_trip_id)
-		*temp = obj->crit_temp;
-	else if (trip == obj->psv_trip_id)
-		*temp = obj->psv_temp;
-	else {
-		/*
-		 * get_trip_temp is a mandatory callback but
-		 * PATx method doesn't return any value, so return
-		 * cached value, which was last set from user space
-		 */
-		*temp = obj->thresholds[trip];
-	}
-
-	return 0;
-}
-
-static int sys_get_trip_type(struct thermal_zone_device *thermal,
-		int trip, enum thermal_trip_type *type)
-{
-	struct int3403_priv *priv = thermal->devdata;
-	struct int3403_sensor *obj = priv->priv;
-
-	/* Mandatory callback, may not mean much here */
-	if (trip == obj->crit_trip_id)
-		*type = THERMAL_TRIP_CRITICAL;
-	else
-		*type = THERMAL_TRIP_PASSIVE;
-
-	return 0;
-}
-
-int sys_set_trip_temp(struct thermal_zone_device *tzone, int trip,
-							unsigned long temp)
-{
-	struct int3403_priv *priv = tzone->devdata;
-	struct acpi_device *device = priv->adev;
-	struct int3403_sensor *obj = priv->priv;
-	acpi_status status;
-	char name[10];
-	int ret = 0;
-
-	snprintf(name, sizeof(name), "PAT%d", trip);
-	if (acpi_has_method(device->handle, name)) {
-		status = acpi_execute_simple_method(device->handle, name,
-				MILLI_CELSIUS_TO_DECI_KELVIN(temp,
-							KELVIN_OFFSET));
-		if (ACPI_FAILURE(status))
-			ret = -EIO;
-		else
-			obj->thresholds[trip] = temp;
-	} else {
-		ret = -EIO;
-		dev_err(&device->dev, "sys_set_trip_temp: method not found\n");
-	}
-
-	return ret;
-}
-
-static struct thermal_zone_device_ops tzone_ops = {
-	.get_temp = sys_get_curr_temp,
-	.get_trip_temp = sys_get_trip_temp,
-	.get_trip_type = sys_get_trip_type,
-	.set_trip_temp = sys_set_trip_temp,
-	.get_trip_hyst =  sys_get_trip_hyst,
-};
-
-static struct thermal_zone_params int3403_thermal_params = {
-	.governor_name = "user_space",
-	.no_hwmon = true,
-};
-
-=======
->>>>>>> afd2ff9b
 static void int3403_notify(acpi_handle handle,
 		u32 event, void *data)
 {
