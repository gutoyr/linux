--- conflicted
+++ resolved
@@ -501,16 +501,10 @@
 
 		if (sensor_specs.np == sensor_np && id == sensor_id) {
 			tzd = thermal_zone_of_add_sensor(child, sensor_np,
-<<<<<<< HEAD
-							 data,
-							 get_temp,
-							 get_trend);
-=======
 							 data, ops);
 			if (!IS_ERR(tzd))
 				tzd->ops->set_mode(tzd, THERMAL_DEVICE_ENABLED);
 
->>>>>>> afd2ff9b
 			of_node_put(sensor_specs.np);
 			of_node_put(child);
 			goto exit;
