--- conflicted
+++ resolved
@@ -1625,11 +1625,7 @@
 	return rc;
 }
 
-<<<<<<< HEAD
-struct ccw_device *ccw_device_probe_console(struct ccw_driver *drv)
-=======
 struct ccw_device * __init ccw_device_create_console(struct ccw_driver *drv)
->>>>>>> fc14f9c1
 {
 	struct io_subchannel_private *io_priv;
 	struct ccw_device *cdev;
@@ -1652,19 +1648,7 @@
 		return cdev;
 	}
 	cdev->drv = drv;
-<<<<<<< HEAD
-	set_io_private(sch, io_priv);
-	ret = ccw_device_console_enable(cdev, sch);
-	if (ret) {
-		set_io_private(sch, NULL);
-		put_device(&sch->dev);
-		put_device(&cdev->dev);
-		kfree(io_priv);
-		return ERR_PTR(ret);
-	}
-=======
 	ccw_device_set_int_class(cdev);
->>>>>>> fc14f9c1
 	return cdev;
 }
 
