--- conflicted
+++ resolved
@@ -801,11 +801,7 @@
 	char *ascebc;
 	int rc;
 
-<<<<<<< HEAD
-	cdev = ccw_device_probe_console(&raw3270_ccw_driver);
-=======
 	cdev = ccw_device_create_console(&raw3270_ccw_driver);
->>>>>>> fc14f9c1
 	if (IS_ERR(cdev))
 		return ERR_CAST(cdev);
 
