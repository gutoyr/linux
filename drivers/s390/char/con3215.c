--- conflicted
+++ resolved
@@ -924,11 +924,7 @@
 		raw3215_freelist = req;
 	}
 
-<<<<<<< HEAD
-	cdev = ccw_device_probe_console(&raw3215_ccw_driver);
-=======
 	cdev = ccw_device_create_console(&raw3215_ccw_driver);
->>>>>>> fc14f9c1
 	if (IS_ERR(cdev))
 		return -ENODEV;
 
