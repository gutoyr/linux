/*
 *  linux/drivers/clocksource/arm_arch_timer.c
 *
 *  Copyright (C) 2011 ARM Ltd.
 *  All Rights Reserved
 *
 * This program is free software; you can redistribute it and/or modify
 * it under the terms of the GNU General Public License version 2 as
 * published by the Free Software Foundation.
 */
#include <linux/init.h>
#include <linux/kernel.h>
#include <linux/device.h>
#include <linux/smp.h>
#include <linux/cpu.h>
#include <linux/cpu_pm.h>
#include <linux/clockchips.h>
#include <linux/interrupt.h>
#include <linux/of_irq.h>
#include <linux/of_address.h>
#include <linux/io.h>
#include <linux/slab.h>
#include <linux/sched_clock.h>

#include <asm/arch_timer.h>
#include <asm/virt.h>

#include <clocksource/arm_arch_timer.h>

#define CNTTIDR		0x08
#define CNTTIDR_VIRT(n)	(BIT(1) << ((n) * 4))

#define CNTVCT_LO	0x08
#define CNTVCT_HI	0x0c
#define CNTFRQ		0x10
#define CNTP_TVAL	0x28
#define CNTP_CTL	0x2c
#define CNTV_TVAL	0x38
#define CNTV_CTL	0x3c

#define ARCH_CP15_TIMER	BIT(0)
#define ARCH_MEM_TIMER	BIT(1)
static unsigned arch_timers_present __initdata;

static void __iomem *arch_counter_base;

struct arch_timer {
	void __iomem *base;
	struct clock_event_device evt;
};

#define to_arch_timer(e) container_of(e, struct arch_timer, evt)

static u32 arch_timer_rate;

enum ppi_nr {
	PHYS_SECURE_PPI,
	PHYS_NONSECURE_PPI,
	VIRT_PPI,
	HYP_PPI,
	MAX_TIMER_PPI
};

static int arch_timer_ppi[MAX_TIMER_PPI];

static struct clock_event_device __percpu *arch_timer_evt;

static bool arch_timer_use_virtual = true;
static bool arch_timer_c3stop;
static bool arch_timer_mem_use_virtual;

/*
 * Architected system timer support.
 */

static __always_inline
void arch_timer_reg_write(int access, enum arch_timer_reg reg, u32 val,
			  struct clock_event_device *clk)
{
	if (access == ARCH_TIMER_MEM_PHYS_ACCESS) {
		struct arch_timer *timer = to_arch_timer(clk);
		switch (reg) {
		case ARCH_TIMER_REG_CTRL:
			writel_relaxed(val, timer->base + CNTP_CTL);
			break;
		case ARCH_TIMER_REG_TVAL:
			writel_relaxed(val, timer->base + CNTP_TVAL);
			break;
		}
	} else if (access == ARCH_TIMER_MEM_VIRT_ACCESS) {
		struct arch_timer *timer = to_arch_timer(clk);
		switch (reg) {
		case ARCH_TIMER_REG_CTRL:
			writel_relaxed(val, timer->base + CNTV_CTL);
			break;
		case ARCH_TIMER_REG_TVAL:
			writel_relaxed(val, timer->base + CNTV_TVAL);
			break;
		}
	} else {
		arch_timer_reg_write_cp15(access, reg, val);
	}
}

static __always_inline
u32 arch_timer_reg_read(int access, enum arch_timer_reg reg,
			struct clock_event_device *clk)
{
	u32 val;

	if (access == ARCH_TIMER_MEM_PHYS_ACCESS) {
		struct arch_timer *timer = to_arch_timer(clk);
		switch (reg) {
		case ARCH_TIMER_REG_CTRL:
			val = readl_relaxed(timer->base + CNTP_CTL);
			break;
		case ARCH_TIMER_REG_TVAL:
			val = readl_relaxed(timer->base + CNTP_TVAL);
			break;
		}
	} else if (access == ARCH_TIMER_MEM_VIRT_ACCESS) {
		struct arch_timer *timer = to_arch_timer(clk);
		switch (reg) {
		case ARCH_TIMER_REG_CTRL:
			val = readl_relaxed(timer->base + CNTV_CTL);
			break;
		case ARCH_TIMER_REG_TVAL:
			val = readl_relaxed(timer->base + CNTV_TVAL);
			break;
		}
	} else {
		val = arch_timer_reg_read_cp15(access, reg);
	}

	return val;
}

static __always_inline irqreturn_t timer_handler(const int access,
					struct clock_event_device *evt)
{
	unsigned long ctrl;

	ctrl = arch_timer_reg_read(access, ARCH_TIMER_REG_CTRL, evt);
	if (ctrl & ARCH_TIMER_CTRL_IT_STAT) {
		ctrl |= ARCH_TIMER_CTRL_IT_MASK;
		arch_timer_reg_write(access, ARCH_TIMER_REG_CTRL, ctrl, evt);
		evt->event_handler(evt);
		return IRQ_HANDLED;
	}

	return IRQ_NONE;
}

static irqreturn_t arch_timer_handler_virt(int irq, void *dev_id)
{
	struct clock_event_device *evt = dev_id;

	return timer_handler(ARCH_TIMER_VIRT_ACCESS, evt);
}

static irqreturn_t arch_timer_handler_phys(int irq, void *dev_id)
{
	struct clock_event_device *evt = dev_id;

	return timer_handler(ARCH_TIMER_PHYS_ACCESS, evt);
}

static irqreturn_t arch_timer_handler_phys_mem(int irq, void *dev_id)
{
	struct clock_event_device *evt = dev_id;

	return timer_handler(ARCH_TIMER_MEM_PHYS_ACCESS, evt);
}

static irqreturn_t arch_timer_handler_virt_mem(int irq, void *dev_id)
{
	struct clock_event_device *evt = dev_id;

	return timer_handler(ARCH_TIMER_MEM_VIRT_ACCESS, evt);
}

static __always_inline void timer_set_mode(const int access, int mode,
				  struct clock_event_device *clk)
{
	unsigned long ctrl;
	switch (mode) {
	case CLOCK_EVT_MODE_UNUSED:
	case CLOCK_EVT_MODE_SHUTDOWN:
		ctrl = arch_timer_reg_read(access, ARCH_TIMER_REG_CTRL, clk);
		ctrl &= ~ARCH_TIMER_CTRL_ENABLE;
		arch_timer_reg_write(access, ARCH_TIMER_REG_CTRL, ctrl, clk);
		break;
	default:
		break;
	}
}

static void arch_timer_set_mode_virt(enum clock_event_mode mode,
				     struct clock_event_device *clk)
{
	timer_set_mode(ARCH_TIMER_VIRT_ACCESS, mode, clk);
}

static void arch_timer_set_mode_phys(enum clock_event_mode mode,
				     struct clock_event_device *clk)
{
	timer_set_mode(ARCH_TIMER_PHYS_ACCESS, mode, clk);
}

static void arch_timer_set_mode_virt_mem(enum clock_event_mode mode,
					 struct clock_event_device *clk)
{
	timer_set_mode(ARCH_TIMER_MEM_VIRT_ACCESS, mode, clk);
}

static void arch_timer_set_mode_phys_mem(enum clock_event_mode mode,
					 struct clock_event_device *clk)
{
	timer_set_mode(ARCH_TIMER_MEM_PHYS_ACCESS, mode, clk);
}

static __always_inline void set_next_event(const int access, unsigned long evt,
					   struct clock_event_device *clk)
{
	unsigned long ctrl;
	ctrl = arch_timer_reg_read(access, ARCH_TIMER_REG_CTRL, clk);
	ctrl |= ARCH_TIMER_CTRL_ENABLE;
	ctrl &= ~ARCH_TIMER_CTRL_IT_MASK;
	arch_timer_reg_write(access, ARCH_TIMER_REG_TVAL, evt, clk);
	arch_timer_reg_write(access, ARCH_TIMER_REG_CTRL, ctrl, clk);
}

static int arch_timer_set_next_event_virt(unsigned long evt,
					  struct clock_event_device *clk)
{
	set_next_event(ARCH_TIMER_VIRT_ACCESS, evt, clk);
	return 0;
}

static int arch_timer_set_next_event_phys(unsigned long evt,
					  struct clock_event_device *clk)
{
	set_next_event(ARCH_TIMER_PHYS_ACCESS, evt, clk);
	return 0;
}

static int arch_timer_set_next_event_virt_mem(unsigned long evt,
					      struct clock_event_device *clk)
{
	set_next_event(ARCH_TIMER_MEM_VIRT_ACCESS, evt, clk);
	return 0;
}

static int arch_timer_set_next_event_phys_mem(unsigned long evt,
					      struct clock_event_device *clk)
{
	set_next_event(ARCH_TIMER_MEM_PHYS_ACCESS, evt, clk);
	return 0;
}

static void __arch_timer_setup(unsigned type,
			       struct clock_event_device *clk)
{
	clk->features = CLOCK_EVT_FEAT_ONESHOT;

	if (type == ARCH_CP15_TIMER) {
		if (arch_timer_c3stop)
			clk->features |= CLOCK_EVT_FEAT_C3STOP;
		clk->name = "arch_sys_timer";
		clk->rating = 450;
		clk->cpumask = cpumask_of(smp_processor_id());
		if (arch_timer_use_virtual) {
			clk->irq = arch_timer_ppi[VIRT_PPI];
			clk->set_mode = arch_timer_set_mode_virt;
			clk->set_next_event = arch_timer_set_next_event_virt;
		} else {
			clk->irq = arch_timer_ppi[PHYS_SECURE_PPI];
			clk->set_mode = arch_timer_set_mode_phys;
			clk->set_next_event = arch_timer_set_next_event_phys;
		}
	} else {
		clk->features |= CLOCK_EVT_FEAT_DYNIRQ;
		clk->name = "arch_mem_timer";
		clk->rating = 400;
		clk->cpumask = cpu_all_mask;
		if (arch_timer_mem_use_virtual) {
			clk->set_mode = arch_timer_set_mode_virt_mem;
			clk->set_next_event =
				arch_timer_set_next_event_virt_mem;
		} else {
			clk->set_mode = arch_timer_set_mode_phys_mem;
			clk->set_next_event =
				arch_timer_set_next_event_phys_mem;
		}
	}

	clk->set_mode(CLOCK_EVT_MODE_SHUTDOWN, clk);

	clockevents_config_and_register(clk, arch_timer_rate, 0xf, 0x7fffffff);
}

static void arch_timer_evtstrm_enable(int divider)
{
	u32 cntkctl = arch_timer_get_cntkctl();

	cntkctl &= ~ARCH_TIMER_EVT_TRIGGER_MASK;
	/* Set the divider and enable virtual event stream */
	cntkctl |= (divider << ARCH_TIMER_EVT_TRIGGER_SHIFT)
			| ARCH_TIMER_VIRT_EVT_EN;
	arch_timer_set_cntkctl(cntkctl);
	elf_hwcap |= HWCAP_EVTSTRM;
#ifdef CONFIG_COMPAT
	compat_elf_hwcap |= COMPAT_HWCAP_EVTSTRM;
#endif
}

static void arch_timer_configure_evtstream(void)
{
	int evt_stream_div, pos;

	/* Find the closest power of two to the divisor */
	evt_stream_div = arch_timer_rate / ARCH_TIMER_EVT_STREAM_FREQ;
	pos = fls(evt_stream_div);
	if (pos > 1 && !(evt_stream_div & (1 << (pos - 2))))
		pos--;
	/* enable event stream */
	arch_timer_evtstrm_enable(min(pos, 15));
}

static void arch_counter_set_user_access(void)
{
	u32 cntkctl = arch_timer_get_cntkctl();

	/* Disable user access to the timers and the physical counter */
	/* Also disable virtual event stream */
	cntkctl &= ~(ARCH_TIMER_USR_PT_ACCESS_EN
			| ARCH_TIMER_USR_VT_ACCESS_EN
			| ARCH_TIMER_VIRT_EVT_EN
			| ARCH_TIMER_USR_PCT_ACCESS_EN);

	/* Enable user access to the virtual counter */
	cntkctl |= ARCH_TIMER_USR_VCT_ACCESS_EN;

	arch_timer_set_cntkctl(cntkctl);
}

static int arch_timer_setup(struct clock_event_device *clk)
{
	__arch_timer_setup(ARCH_CP15_TIMER, clk);

	if (arch_timer_use_virtual)
		enable_percpu_irq(arch_timer_ppi[VIRT_PPI], 0);
	else {
		enable_percpu_irq(arch_timer_ppi[PHYS_SECURE_PPI], 0);
		if (arch_timer_ppi[PHYS_NONSECURE_PPI])
			enable_percpu_irq(arch_timer_ppi[PHYS_NONSECURE_PPI], 0);
	}

	arch_counter_set_user_access();
	if (IS_ENABLED(CONFIG_ARM_ARCH_TIMER_EVTSTREAM))
		arch_timer_configure_evtstream();

	return 0;
}

static void
arch_timer_detect_rate(void __iomem *cntbase, struct device_node *np)
{
	/* Who has more than one independent system counter? */
	if (arch_timer_rate)
		return;

	/* Try to determine the frequency from the device tree or CNTFRQ */
	if (of_property_read_u32(np, "clock-frequency", &arch_timer_rate)) {
		if (cntbase)
			arch_timer_rate = readl_relaxed(cntbase + CNTFRQ);
		else
			arch_timer_rate = arch_timer_get_cntfrq();
	}

	/* Check the timer frequency. */
	if (arch_timer_rate == 0)
		pr_warn("Architected timer frequency not available\n");
}

static void arch_timer_banner(unsigned type)
{
	pr_info("Architected %s%s%s timer(s) running at %lu.%02luMHz (%s%s%s).\n",
		     type & ARCH_CP15_TIMER ? "cp15" : "",
		     type == (ARCH_CP15_TIMER | ARCH_MEM_TIMER) ?  " and " : "",
		     type & ARCH_MEM_TIMER ? "mmio" : "",
		     (unsigned long)arch_timer_rate / 1000000,
		     (unsigned long)(arch_timer_rate / 10000) % 100,
		     type & ARCH_CP15_TIMER ?
			arch_timer_use_virtual ? "virt" : "phys" :
			"",
		     type == (ARCH_CP15_TIMER | ARCH_MEM_TIMER) ?  "/" : "",
		     type & ARCH_MEM_TIMER ?
			arch_timer_mem_use_virtual ? "virt" : "phys" :
			"");
}

u32 arch_timer_get_rate(void)
{
	return arch_timer_rate;
}

<<<<<<< HEAD
u64 arch_timer_read_counter(void)
{
	return arch_counter_get_cntvct();
}

=======
static u64 arch_counter_get_cntvct_mem(void)
{
	u32 vct_lo, vct_hi, tmp_hi;

	do {
		vct_hi = readl_relaxed(arch_counter_base + CNTVCT_HI);
		vct_lo = readl_relaxed(arch_counter_base + CNTVCT_LO);
		tmp_hi = readl_relaxed(arch_counter_base + CNTVCT_HI);
	} while (vct_hi != tmp_hi);

	return ((u64) vct_hi << 32) | vct_lo;
}

/*
 * Default to cp15 based access because arm64 uses this function for
 * sched_clock() before DT is probed and the cp15 method is guaranteed
 * to exist on arm64. arm doesn't use this before DT is probed so even
 * if we don't have the cp15 accessors we won't have a problem.
 */
u64 (*arch_timer_read_counter)(void) = arch_counter_get_cntvct;

>>>>>>> fc14f9c1
static cycle_t arch_counter_read(struct clocksource *cs)
{
	return arch_counter_get_cntvct();
}

static cycle_t arch_counter_read_cc(const struct cyclecounter *cc)
{
	return arch_counter_get_cntvct();
}

static struct clocksource clocksource_counter = {
	.name	= "arch_sys_counter",
	.rating	= 400,
	.read	= arch_counter_read,
	.mask	= CLOCKSOURCE_MASK(56),
	.flags	= CLOCK_SOURCE_IS_CONTINUOUS | CLOCK_SOURCE_SUSPEND_NONSTOP,
};

static struct cyclecounter cyclecounter = {
	.read	= arch_counter_read_cc,
	.mask	= CLOCKSOURCE_MASK(56),
};

static struct timecounter timecounter;

struct timecounter *arch_timer_get_timecounter(void)
{
	return &timecounter;
}

static void __init arch_counter_register(unsigned type)
{
	u64 start_count;

	/* Register the CP15 based counter if we have one */
	if (type & ARCH_CP15_TIMER) {
		arch_timer_read_counter = arch_counter_get_cntvct;
	} else {
		arch_timer_read_counter = arch_counter_get_cntvct_mem;

		/* If the clocksource name is "arch_sys_counter" the
		 * VDSO will attempt to read the CP15-based counter.
		 * Ensure this does not happen when CP15-based
		 * counter is not available.
		 */
		clocksource_counter.name = "arch_mem_counter";
	}

	start_count = arch_timer_read_counter();
	clocksource_register_hz(&clocksource_counter, arch_timer_rate);
	cyclecounter.mult = clocksource_counter.mult;
	cyclecounter.shift = clocksource_counter.shift;
	timecounter_init(&timecounter, &cyclecounter, start_count);

	/* 56 bits minimum, so we assume worst case rollover */
	sched_clock_register(arch_timer_read_counter, 56, arch_timer_rate);
}

static void arch_timer_stop(struct clock_event_device *clk)
{
	pr_debug("arch_timer_teardown disable IRQ%d cpu #%d\n",
		 clk->irq, smp_processor_id());

	if (arch_timer_use_virtual)
		disable_percpu_irq(arch_timer_ppi[VIRT_PPI]);
	else {
		disable_percpu_irq(arch_timer_ppi[PHYS_SECURE_PPI]);
		if (arch_timer_ppi[PHYS_NONSECURE_PPI])
			disable_percpu_irq(arch_timer_ppi[PHYS_NONSECURE_PPI]);
	}

	clk->set_mode(CLOCK_EVT_MODE_UNUSED, clk);
}

static int arch_timer_cpu_notify(struct notifier_block *self,
					   unsigned long action, void *hcpu)
{
	/*
	 * Grab cpu pointer in each case to avoid spurious
	 * preemptible warnings
	 */
	switch (action & ~CPU_TASKS_FROZEN) {
	case CPU_STARTING:
		arch_timer_setup(this_cpu_ptr(arch_timer_evt));
		break;
	case CPU_DYING:
		arch_timer_stop(this_cpu_ptr(arch_timer_evt));
		break;
	}

	return NOTIFY_OK;
}

static struct notifier_block arch_timer_cpu_nb = {
	.notifier_call = arch_timer_cpu_notify,
};

#ifdef CONFIG_CPU_PM
static unsigned int saved_cntkctl;
static int arch_timer_cpu_pm_notify(struct notifier_block *self,
				    unsigned long action, void *hcpu)
{
	if (action == CPU_PM_ENTER)
		saved_cntkctl = arch_timer_get_cntkctl();
	else if (action == CPU_PM_ENTER_FAILED || action == CPU_PM_EXIT)
		arch_timer_set_cntkctl(saved_cntkctl);
	return NOTIFY_OK;
}

static struct notifier_block arch_timer_cpu_pm_notifier = {
	.notifier_call = arch_timer_cpu_pm_notify,
};

static int __init arch_timer_cpu_pm_init(void)
{
	return cpu_pm_register_notifier(&arch_timer_cpu_pm_notifier);
}
#else
static int __init arch_timer_cpu_pm_init(void)
{
	return 0;
}
#endif

static int __init arch_timer_register(void)
{
	int err;
	int ppi;

	arch_timer_evt = alloc_percpu(struct clock_event_device);
	if (!arch_timer_evt) {
		err = -ENOMEM;
		goto out;
	}

<<<<<<< HEAD
	clocksource_register_hz(&clocksource_counter, arch_timer_rate);
	cyclecounter.mult = clocksource_counter.mult;
	cyclecounter.shift = clocksource_counter.shift;
	timecounter_init(&timecounter, &cyclecounter,
			 arch_counter_get_cntvct());

=======
>>>>>>> fc14f9c1
	if (arch_timer_use_virtual) {
		ppi = arch_timer_ppi[VIRT_PPI];
		err = request_percpu_irq(ppi, arch_timer_handler_virt,
					 "arch_timer", arch_timer_evt);
	} else {
		ppi = arch_timer_ppi[PHYS_SECURE_PPI];
		err = request_percpu_irq(ppi, arch_timer_handler_phys,
					 "arch_timer", arch_timer_evt);
		if (!err && arch_timer_ppi[PHYS_NONSECURE_PPI]) {
			ppi = arch_timer_ppi[PHYS_NONSECURE_PPI];
			err = request_percpu_irq(ppi, arch_timer_handler_phys,
						 "arch_timer", arch_timer_evt);
			if (err)
				free_percpu_irq(arch_timer_ppi[PHYS_SECURE_PPI],
						arch_timer_evt);
		}
	}

	if (err) {
		pr_err("arch_timer: can't register interrupt %d (%d)\n",
		       ppi, err);
		goto out_free;
	}

	err = register_cpu_notifier(&arch_timer_cpu_nb);
	if (err)
		goto out_free_irq;

	err = arch_timer_cpu_pm_init();
	if (err)
		goto out_unreg_notify;

	/* Immediately configure the timer on the boot CPU */
	arch_timer_setup(this_cpu_ptr(arch_timer_evt));

	return 0;

out_unreg_notify:
	unregister_cpu_notifier(&arch_timer_cpu_nb);
out_free_irq:
	if (arch_timer_use_virtual)
		free_percpu_irq(arch_timer_ppi[VIRT_PPI], arch_timer_evt);
	else {
		free_percpu_irq(arch_timer_ppi[PHYS_SECURE_PPI],
				arch_timer_evt);
		if (arch_timer_ppi[PHYS_NONSECURE_PPI])
			free_percpu_irq(arch_timer_ppi[PHYS_NONSECURE_PPI],
					arch_timer_evt);
	}

out_free:
	free_percpu(arch_timer_evt);
out:
	return err;
}

static int __init arch_timer_mem_register(void __iomem *base, unsigned int irq)
{
	int ret;
	irq_handler_t func;
	struct arch_timer *t;

	t = kzalloc(sizeof(*t), GFP_KERNEL);
	if (!t)
		return -ENOMEM;

	t->base = base;
	t->evt.irq = irq;
	__arch_timer_setup(ARCH_MEM_TIMER, &t->evt);

	if (arch_timer_mem_use_virtual)
		func = arch_timer_handler_virt_mem;
	else
		func = arch_timer_handler_phys_mem;

	ret = request_irq(irq, func, IRQF_TIMER, "arch_mem_timer", &t->evt);
	if (ret) {
		pr_err("arch_timer: Failed to request mem timer irq\n");
		kfree(t);
	}

	return ret;
}

static const struct of_device_id arch_timer_of_match[] __initconst = {
	{ .compatible   = "arm,armv7-timer",    },
	{ .compatible   = "arm,armv8-timer",    },
	{},
};

static const struct of_device_id arch_timer_mem_of_match[] __initconst = {
	{ .compatible   = "arm,armv7-timer-mem", },
	{},
};

static bool __init
arch_timer_probed(int type, const struct of_device_id *matches)
{
	struct device_node *dn;
	bool probed = true;

	dn = of_find_matching_node(NULL, matches);
	if (dn && of_device_is_available(dn) && !(arch_timers_present & type))
		probed = false;
	of_node_put(dn);

	return probed;
}

static void __init arch_timer_common_init(void)
{
	unsigned mask = ARCH_CP15_TIMER | ARCH_MEM_TIMER;

	/* Wait until both nodes are probed if we have two timers */
	if ((arch_timers_present & mask) != mask) {
		if (!arch_timer_probed(ARCH_MEM_TIMER, arch_timer_mem_of_match))
			return;
		if (!arch_timer_probed(ARCH_CP15_TIMER, arch_timer_of_match))
			return;
	}

	arch_timer_banner(arch_timers_present);
	arch_counter_register(arch_timers_present);
	arch_timer_arch_init();
}

static void __init arch_timer_init(struct device_node *np)
{
	int i;

	if (arch_timers_present & ARCH_CP15_TIMER) {
		pr_warn("arch_timer: multiple nodes in dt, skipping\n");
		return;
	}

	arch_timers_present |= ARCH_CP15_TIMER;
	for (i = PHYS_SECURE_PPI; i < MAX_TIMER_PPI; i++)
		arch_timer_ppi[i] = irq_of_parse_and_map(np, i);
	arch_timer_detect_rate(NULL, np);

	/*
	 * If HYP mode is available, we know that the physical timer
	 * has been configured to be accessible from PL1. Use it, so
	 * that a guest can use the virtual timer instead.
	 *
	 * If no interrupt provided for virtual timer, we'll have to
	 * stick to the physical timer. It'd better be accessible...
	 */
	if (is_hyp_mode_available() || !arch_timer_ppi[VIRT_PPI]) {
		arch_timer_use_virtual = false;

		if (!arch_timer_ppi[PHYS_SECURE_PPI] ||
		    !arch_timer_ppi[PHYS_NONSECURE_PPI]) {
			pr_warn("arch_timer: No interrupt available, giving up\n");
			return;
		}
	}

<<<<<<< HEAD
=======
	arch_timer_c3stop = !of_property_read_bool(np, "always-on");

>>>>>>> fc14f9c1
	arch_timer_register();
	arch_timer_common_init();
}
CLOCKSOURCE_OF_DECLARE(armv7_arch_timer, "arm,armv7-timer", arch_timer_init);
CLOCKSOURCE_OF_DECLARE(armv8_arch_timer, "arm,armv8-timer", arch_timer_init);

static void __init arch_timer_mem_init(struct device_node *np)
{
	struct device_node *frame, *best_frame = NULL;
	void __iomem *cntctlbase, *base;
	unsigned int irq;
	u32 cnttidr;

	arch_timers_present |= ARCH_MEM_TIMER;
	cntctlbase = of_iomap(np, 0);
	if (!cntctlbase) {
		pr_err("arch_timer: Can't find CNTCTLBase\n");
		return;
	}

	cnttidr = readl_relaxed(cntctlbase + CNTTIDR);
	iounmap(cntctlbase);

	/*
	 * Try to find a virtual capable frame. Otherwise fall back to a
	 * physical capable frame.
	 */
	for_each_available_child_of_node(np, frame) {
		int n;

		if (of_property_read_u32(frame, "frame-number", &n)) {
			pr_err("arch_timer: Missing frame-number\n");
			of_node_put(best_frame);
			of_node_put(frame);
			return;
		}

		if (cnttidr & CNTTIDR_VIRT(n)) {
			of_node_put(best_frame);
			best_frame = frame;
			arch_timer_mem_use_virtual = true;
			break;
		}
		of_node_put(best_frame);
		best_frame = of_node_get(frame);
	}

	base = arch_counter_base = of_iomap(best_frame, 0);
	if (!base) {
		pr_err("arch_timer: Can't map frame's registers\n");
		of_node_put(best_frame);
		return;
	}

	if (arch_timer_mem_use_virtual)
		irq = irq_of_parse_and_map(best_frame, 1);
	else
		irq = irq_of_parse_and_map(best_frame, 0);
	of_node_put(best_frame);
	if (!irq) {
		pr_err("arch_timer: Frame missing %s irq",
		       arch_timer_mem_use_virtual ? "virt" : "phys");
		return;
	}

	arch_timer_detect_rate(base, np);
	arch_timer_mem_register(base, irq);
	arch_timer_common_init();
}
CLOCKSOURCE_OF_DECLARE(armv7_arch_timer_mem, "arm,armv7-timer-mem",
		       arch_timer_mem_init);<|MERGE_RESOLUTION|>--- conflicted
+++ resolved
@@ -405,13 +405,6 @@
 	return arch_timer_rate;
 }
 
-<<<<<<< HEAD
-u64 arch_timer_read_counter(void)
-{
-	return arch_counter_get_cntvct();
-}
-
-=======
 static u64 arch_counter_get_cntvct_mem(void)
 {
 	u32 vct_lo, vct_hi, tmp_hi;
@@ -433,15 +426,14 @@
  */
 u64 (*arch_timer_read_counter)(void) = arch_counter_get_cntvct;
 
->>>>>>> fc14f9c1
 static cycle_t arch_counter_read(struct clocksource *cs)
 {
-	return arch_counter_get_cntvct();
+	return arch_timer_read_counter();
 }
 
 static cycle_t arch_counter_read_cc(const struct cyclecounter *cc)
 {
-	return arch_counter_get_cntvct();
+	return arch_timer_read_counter();
 }
 
 static struct clocksource clocksource_counter = {
@@ -569,15 +561,6 @@
 		goto out;
 	}
 
-<<<<<<< HEAD
-	clocksource_register_hz(&clocksource_counter, arch_timer_rate);
-	cyclecounter.mult = clocksource_counter.mult;
-	cyclecounter.shift = clocksource_counter.shift;
-	timecounter_init(&timecounter, &cyclecounter,
-			 arch_counter_get_cntvct());
-
-=======
->>>>>>> fc14f9c1
 	if (arch_timer_use_virtual) {
 		ppi = arch_timer_ppi[VIRT_PPI];
 		err = request_percpu_irq(ppi, arch_timer_handler_virt,
@@ -736,11 +719,8 @@
 		}
 	}
 
-<<<<<<< HEAD
-=======
 	arch_timer_c3stop = !of_property_read_bool(np, "always-on");
 
->>>>>>> fc14f9c1
 	arch_timer_register();
 	arch_timer_common_init();
 }
