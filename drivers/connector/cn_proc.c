/*
 * cn_proc.c - process events connector
 *
 * Copyright (C) Matt Helsley, IBM Corp. 2005
 * Based on cn_fork.c by Guillaume Thouvenin <guillaume.thouvenin@bull.net>
 * Original copyright notice follows:
 * Copyright (C) 2005 BULL SA.
 *
 *
 * This program is free software; you can redistribute it and/or modify
 * it under the terms of the GNU General Public License as published by
 * the Free Software Foundation; either version 2 of the License, or
 * (at your option) any later version.
 *
 * This program is distributed in the hope that it will be useful,
 * but WITHOUT ANY WARRANTY; without even the implied warranty of
 * MERCHANTABILITY or FITNESS FOR A PARTICULAR PURPOSE.  See the
 * GNU General Public License for more details.
 *
 * You should have received a copy of the GNU General Public License
 * along with this program; if not, write to the Free Software
 * Foundation, Inc., 59 Temple Place, Suite 330, Boston, MA 02111-1307 USA
 */

#include <linux/module.h>
#include <linux/kernel.h>
#include <linux/ktime.h>
#include <linux/init.h>
#include <linux/connector.h>
#include <linux/gfp.h>
#include <linux/ptrace.h>
#include <linux/atomic.h>
#include <linux/pid_namespace.h>

#include <linux/cn_proc.h>

/*
 * Size of a cn_msg followed by a proc_event structure.  Since the
 * sizeof struct cn_msg is a multiple of 4 bytes, but not 8 bytes, we
 * add one 4-byte word to the size here, and then start the actual
 * cn_msg structure 4 bytes into the stack buffer.  The result is that
 * the immediately following proc_event structure is aligned to 8 bytes.
 */
#define CN_PROC_MSG_SIZE (sizeof(struct cn_msg) + sizeof(struct proc_event) + 4)

/* See comment above; we test our assumption about sizeof struct cn_msg here. */
static inline struct cn_msg *buffer_to_cn_msg(__u8 *buffer)
{
	BUILD_BUG_ON(sizeof(struct cn_msg) != 20);
	return (struct cn_msg *)(buffer + 4);
}

static atomic_t proc_event_num_listeners = ATOMIC_INIT(0);
static struct cb_id cn_proc_event_id = { CN_IDX_PROC, CN_VAL_PROC };

/* proc_event_counts is used as the sequence number of the netlink message */
static DEFINE_PER_CPU(__u32, proc_event_counts) = { 0 };

static inline void get_seq(__u32 *ts, int *cpu)
{
	preempt_disable();
	*ts = __this_cpu_inc_return(proc_event_counts) - 1;
	*cpu = smp_processor_id();
	preempt_enable();
}

void proc_fork_connector(struct task_struct *task)
{
	struct cn_msg *msg;
	struct proc_event *ev;
	__u8 buffer[CN_PROC_MSG_SIZE] __aligned(8);
<<<<<<< HEAD
	struct timespec ts;
=======
>>>>>>> fc14f9c1
	struct task_struct *parent;

	if (atomic_read(&proc_event_num_listeners) < 1)
		return;

	msg = buffer_to_cn_msg(buffer);
	ev = (struct proc_event *)msg->data;
	memset(&ev->event_data, 0, sizeof(ev->event_data));
	get_seq(&msg->seq, &ev->cpu);
<<<<<<< HEAD
	ktime_get_ts(&ts); /* get high res monotonic timestamp */
	ev->timestamp_ns = timespec_to_ns(&ts);
=======
	ev->timestamp_ns = ktime_get_ns();
>>>>>>> fc14f9c1
	ev->what = PROC_EVENT_FORK;
	rcu_read_lock();
	parent = rcu_dereference(task->real_parent);
	ev->event_data.fork.parent_pid = parent->pid;
	ev->event_data.fork.parent_tgid = parent->tgid;
	rcu_read_unlock();
	ev->event_data.fork.child_pid = task->pid;
	ev->event_data.fork.child_tgid = task->tgid;

	memcpy(&msg->id, &cn_proc_event_id, sizeof(msg->id));
	msg->ack = 0; /* not used */
	msg->len = sizeof(*ev);
	msg->flags = 0; /* not used */
	/*  If cn_netlink_send() failed, the data is not sent */
	cn_netlink_send(msg, 0, CN_IDX_PROC, GFP_KERNEL);
}

void proc_exec_connector(struct task_struct *task)
{
	struct cn_msg *msg;
	struct proc_event *ev;
<<<<<<< HEAD
	struct timespec ts;
=======
>>>>>>> fc14f9c1
	__u8 buffer[CN_PROC_MSG_SIZE] __aligned(8);

	if (atomic_read(&proc_event_num_listeners) < 1)
		return;

	msg = buffer_to_cn_msg(buffer);
	ev = (struct proc_event *)msg->data;
	memset(&ev->event_data, 0, sizeof(ev->event_data));
	get_seq(&msg->seq, &ev->cpu);
<<<<<<< HEAD
	ktime_get_ts(&ts); /* get high res monotonic timestamp */
	ev->timestamp_ns = timespec_to_ns(&ts);
=======
	ev->timestamp_ns = ktime_get_ns();
>>>>>>> fc14f9c1
	ev->what = PROC_EVENT_EXEC;
	ev->event_data.exec.process_pid = task->pid;
	ev->event_data.exec.process_tgid = task->tgid;

	memcpy(&msg->id, &cn_proc_event_id, sizeof(msg->id));
	msg->ack = 0; /* not used */
	msg->len = sizeof(*ev);
	msg->flags = 0; /* not used */
<<<<<<< HEAD
	cn_netlink_send(msg, CN_IDX_PROC, GFP_KERNEL);
=======
	cn_netlink_send(msg, 0, CN_IDX_PROC, GFP_KERNEL);
>>>>>>> fc14f9c1
}

void proc_id_connector(struct task_struct *task, int which_id)
{
	struct cn_msg *msg;
	struct proc_event *ev;
	__u8 buffer[CN_PROC_MSG_SIZE] __aligned(8);
<<<<<<< HEAD
	struct timespec ts;
=======
>>>>>>> fc14f9c1
	const struct cred *cred;

	if (atomic_read(&proc_event_num_listeners) < 1)
		return;

	msg = buffer_to_cn_msg(buffer);
	ev = (struct proc_event *)msg->data;
	memset(&ev->event_data, 0, sizeof(ev->event_data));
	ev->what = which_id;
	ev->event_data.id.process_pid = task->pid;
	ev->event_data.id.process_tgid = task->tgid;
	rcu_read_lock();
	cred = __task_cred(task);
	if (which_id == PROC_EVENT_UID) {
		ev->event_data.id.r.ruid = from_kuid_munged(&init_user_ns, cred->uid);
		ev->event_data.id.e.euid = from_kuid_munged(&init_user_ns, cred->euid);
	} else if (which_id == PROC_EVENT_GID) {
		ev->event_data.id.r.rgid = from_kgid_munged(&init_user_ns, cred->gid);
		ev->event_data.id.e.egid = from_kgid_munged(&init_user_ns, cred->egid);
	} else {
		rcu_read_unlock();
		return;
	}
	rcu_read_unlock();
	get_seq(&msg->seq, &ev->cpu);
<<<<<<< HEAD
	ktime_get_ts(&ts); /* get high res monotonic timestamp */
	ev->timestamp_ns = timespec_to_ns(&ts);
=======
	ev->timestamp_ns = ktime_get_ns();
>>>>>>> fc14f9c1

	memcpy(&msg->id, &cn_proc_event_id, sizeof(msg->id));
	msg->ack = 0; /* not used */
	msg->len = sizeof(*ev);
	msg->flags = 0; /* not used */
<<<<<<< HEAD
	cn_netlink_send(msg, CN_IDX_PROC, GFP_KERNEL);
=======
	cn_netlink_send(msg, 0, CN_IDX_PROC, GFP_KERNEL);
>>>>>>> fc14f9c1
}

void proc_sid_connector(struct task_struct *task)
{
	struct cn_msg *msg;
	struct proc_event *ev;
<<<<<<< HEAD
	struct timespec ts;
=======
>>>>>>> fc14f9c1
	__u8 buffer[CN_PROC_MSG_SIZE] __aligned(8);

	if (atomic_read(&proc_event_num_listeners) < 1)
		return;

	msg = buffer_to_cn_msg(buffer);
	ev = (struct proc_event *)msg->data;
	memset(&ev->event_data, 0, sizeof(ev->event_data));
	get_seq(&msg->seq, &ev->cpu);
<<<<<<< HEAD
	ktime_get_ts(&ts); /* get high res monotonic timestamp */
	ev->timestamp_ns = timespec_to_ns(&ts);
=======
	ev->timestamp_ns = ktime_get_ns();
>>>>>>> fc14f9c1
	ev->what = PROC_EVENT_SID;
	ev->event_data.sid.process_pid = task->pid;
	ev->event_data.sid.process_tgid = task->tgid;

	memcpy(&msg->id, &cn_proc_event_id, sizeof(msg->id));
	msg->ack = 0; /* not used */
	msg->len = sizeof(*ev);
	msg->flags = 0; /* not used */
<<<<<<< HEAD
	cn_netlink_send(msg, CN_IDX_PROC, GFP_KERNEL);
=======
	cn_netlink_send(msg, 0, CN_IDX_PROC, GFP_KERNEL);
>>>>>>> fc14f9c1
}

void proc_ptrace_connector(struct task_struct *task, int ptrace_id)
{
	struct cn_msg *msg;
	struct proc_event *ev;
<<<<<<< HEAD
	struct timespec ts;
=======
>>>>>>> fc14f9c1
	__u8 buffer[CN_PROC_MSG_SIZE] __aligned(8);

	if (atomic_read(&proc_event_num_listeners) < 1)
		return;

	msg = buffer_to_cn_msg(buffer);
	ev = (struct proc_event *)msg->data;
	memset(&ev->event_data, 0, sizeof(ev->event_data));
	get_seq(&msg->seq, &ev->cpu);
<<<<<<< HEAD
	ktime_get_ts(&ts); /* get high res monotonic timestamp */
	ev->timestamp_ns = timespec_to_ns(&ts);
=======
	ev->timestamp_ns = ktime_get_ns();
>>>>>>> fc14f9c1
	ev->what = PROC_EVENT_PTRACE;
	ev->event_data.ptrace.process_pid  = task->pid;
	ev->event_data.ptrace.process_tgid = task->tgid;
	if (ptrace_id == PTRACE_ATTACH) {
		ev->event_data.ptrace.tracer_pid  = current->pid;
		ev->event_data.ptrace.tracer_tgid = current->tgid;
	} else if (ptrace_id == PTRACE_DETACH) {
		ev->event_data.ptrace.tracer_pid  = 0;
		ev->event_data.ptrace.tracer_tgid = 0;
	} else
		return;

	memcpy(&msg->id, &cn_proc_event_id, sizeof(msg->id));
	msg->ack = 0; /* not used */
	msg->len = sizeof(*ev);
	msg->flags = 0; /* not used */
<<<<<<< HEAD
	cn_netlink_send(msg, CN_IDX_PROC, GFP_KERNEL);
=======
	cn_netlink_send(msg, 0, CN_IDX_PROC, GFP_KERNEL);
>>>>>>> fc14f9c1
}

void proc_comm_connector(struct task_struct *task)
{
	struct cn_msg *msg;
	struct proc_event *ev;
<<<<<<< HEAD
	struct timespec ts;
=======
>>>>>>> fc14f9c1
	__u8 buffer[CN_PROC_MSG_SIZE] __aligned(8);

	if (atomic_read(&proc_event_num_listeners) < 1)
		return;

	msg = buffer_to_cn_msg(buffer);
	ev = (struct proc_event *)msg->data;
	memset(&ev->event_data, 0, sizeof(ev->event_data));
	get_seq(&msg->seq, &ev->cpu);
<<<<<<< HEAD
	ktime_get_ts(&ts); /* get high res monotonic timestamp */
	ev->timestamp_ns = timespec_to_ns(&ts);
=======
	ev->timestamp_ns = ktime_get_ns();
>>>>>>> fc14f9c1
	ev->what = PROC_EVENT_COMM;
	ev->event_data.comm.process_pid  = task->pid;
	ev->event_data.comm.process_tgid = task->tgid;
	get_task_comm(ev->event_data.comm.comm, task);

	memcpy(&msg->id, &cn_proc_event_id, sizeof(msg->id));
	msg->ack = 0; /* not used */
	msg->len = sizeof(*ev);
	msg->flags = 0; /* not used */
<<<<<<< HEAD
	cn_netlink_send(msg, CN_IDX_PROC, GFP_KERNEL);
=======
	cn_netlink_send(msg, 0, CN_IDX_PROC, GFP_KERNEL);
>>>>>>> fc14f9c1
}

void proc_coredump_connector(struct task_struct *task)
{
	struct cn_msg *msg;
	struct proc_event *ev;
	__u8 buffer[CN_PROC_MSG_SIZE] __aligned(8);
<<<<<<< HEAD
	struct timespec ts;
=======
>>>>>>> fc14f9c1

	if (atomic_read(&proc_event_num_listeners) < 1)
		return;

	msg = buffer_to_cn_msg(buffer);
	ev = (struct proc_event *)msg->data;
	memset(&ev->event_data, 0, sizeof(ev->event_data));
	get_seq(&msg->seq, &ev->cpu);
<<<<<<< HEAD
	ktime_get_ts(&ts); /* get high res monotonic timestamp */
	ev->timestamp_ns = timespec_to_ns(&ts);
=======
	ev->timestamp_ns = ktime_get_ns();
>>>>>>> fc14f9c1
	ev->what = PROC_EVENT_COREDUMP;
	ev->event_data.coredump.process_pid = task->pid;
	ev->event_data.coredump.process_tgid = task->tgid;

	memcpy(&msg->id, &cn_proc_event_id, sizeof(msg->id));
	msg->ack = 0; /* not used */
	msg->len = sizeof(*ev);
	msg->flags = 0; /* not used */
<<<<<<< HEAD
	cn_netlink_send(msg, CN_IDX_PROC, GFP_KERNEL);
=======
	cn_netlink_send(msg, 0, CN_IDX_PROC, GFP_KERNEL);
>>>>>>> fc14f9c1
}

void proc_exit_connector(struct task_struct *task)
{
	struct cn_msg *msg;
	struct proc_event *ev;
	__u8 buffer[CN_PROC_MSG_SIZE] __aligned(8);
<<<<<<< HEAD
	struct timespec ts;
=======
>>>>>>> fc14f9c1

	if (atomic_read(&proc_event_num_listeners) < 1)
		return;

	msg = buffer_to_cn_msg(buffer);
	ev = (struct proc_event *)msg->data;
	memset(&ev->event_data, 0, sizeof(ev->event_data));
	get_seq(&msg->seq, &ev->cpu);
<<<<<<< HEAD
	ktime_get_ts(&ts); /* get high res monotonic timestamp */
	ev->timestamp_ns = timespec_to_ns(&ts);
=======
	ev->timestamp_ns = ktime_get_ns();
>>>>>>> fc14f9c1
	ev->what = PROC_EVENT_EXIT;
	ev->event_data.exit.process_pid = task->pid;
	ev->event_data.exit.process_tgid = task->tgid;
	ev->event_data.exit.exit_code = task->exit_code;
	ev->event_data.exit.exit_signal = task->exit_signal;

	memcpy(&msg->id, &cn_proc_event_id, sizeof(msg->id));
	msg->ack = 0; /* not used */
	msg->len = sizeof(*ev);
	msg->flags = 0; /* not used */
<<<<<<< HEAD
	cn_netlink_send(msg, CN_IDX_PROC, GFP_KERNEL);
=======
	cn_netlink_send(msg, 0, CN_IDX_PROC, GFP_KERNEL);
>>>>>>> fc14f9c1
}

/*
 * Send an acknowledgement message to userspace
 *
 * Use 0 for success, EFOO otherwise.
 * Note: this is the negative of conventional kernel error
 * values because it's not being returned via syscall return
 * mechanisms.
 */
static void cn_proc_ack(int err, int rcvd_seq, int rcvd_ack)
{
	struct cn_msg *msg;
	struct proc_event *ev;
	__u8 buffer[CN_PROC_MSG_SIZE] __aligned(8);
<<<<<<< HEAD
	struct timespec ts;
=======
>>>>>>> fc14f9c1

	if (atomic_read(&proc_event_num_listeners) < 1)
		return;

	msg = buffer_to_cn_msg(buffer);
	ev = (struct proc_event *)msg->data;
	memset(&ev->event_data, 0, sizeof(ev->event_data));
	msg->seq = rcvd_seq;
<<<<<<< HEAD
	ktime_get_ts(&ts); /* get high res monotonic timestamp */
	ev->timestamp_ns = timespec_to_ns(&ts);
=======
	ev->timestamp_ns = ktime_get_ns();
>>>>>>> fc14f9c1
	ev->cpu = -1;
	ev->what = PROC_EVENT_NONE;
	ev->event_data.ack.err = err;
	memcpy(&msg->id, &cn_proc_event_id, sizeof(msg->id));
	msg->ack = rcvd_ack + 1;
	msg->len = sizeof(*ev);
	msg->flags = 0; /* not used */
<<<<<<< HEAD
	cn_netlink_send(msg, CN_IDX_PROC, GFP_KERNEL);
=======
	cn_netlink_send(msg, 0, CN_IDX_PROC, GFP_KERNEL);
>>>>>>> fc14f9c1
}

/**
 * cn_proc_mcast_ctl
 * @data: message sent from userspace via the connector
 */
static void cn_proc_mcast_ctl(struct cn_msg *msg,
			      struct netlink_skb_parms *nsp)
{
	enum proc_cn_mcast_op *mc_op = NULL;
	int err = 0;

	if (msg->len != sizeof(*mc_op))
		return;

	/* 
	 * Events are reported with respect to the initial pid
	 * and user namespaces so ignore requestors from
	 * other namespaces.
	 */
	if ((current_user_ns() != &init_user_ns) ||
	    (task_active_pid_ns(current) != &init_pid_ns))
		return;

	/* Can only change if privileged. */
	if (!__netlink_ns_capable(nsp, &init_user_ns, CAP_NET_ADMIN)) {
		err = EPERM;
		goto out;
	}

	mc_op = (enum proc_cn_mcast_op *)msg->data;
	switch (*mc_op) {
	case PROC_CN_MCAST_LISTEN:
		atomic_inc(&proc_event_num_listeners);
		break;
	case PROC_CN_MCAST_IGNORE:
		atomic_dec(&proc_event_num_listeners);
		break;
	default:
		err = EINVAL;
		break;
	}

out:
	cn_proc_ack(err, msg->seq, msg->ack);
}

/*
 * cn_proc_init - initialization entry point
 *
 * Adds the connector callback to the connector driver.
 */
static int __init cn_proc_init(void)
{
	int err = cn_add_callback(&cn_proc_event_id,
				  "cn_proc",
				  &cn_proc_mcast_ctl);
	if (err) {
		pr_warn("cn_proc failed to register\n");
		return err;
	}
	return 0;
}

module_init(cn_proc_init);<|MERGE_RESOLUTION|>--- conflicted
+++ resolved
@@ -69,10 +69,6 @@
 	struct cn_msg *msg;
 	struct proc_event *ev;
 	__u8 buffer[CN_PROC_MSG_SIZE] __aligned(8);
-<<<<<<< HEAD
-	struct timespec ts;
-=======
->>>>>>> fc14f9c1
 	struct task_struct *parent;
 
 	if (atomic_read(&proc_event_num_listeners) < 1)
@@ -82,12 +78,7 @@
 	ev = (struct proc_event *)msg->data;
 	memset(&ev->event_data, 0, sizeof(ev->event_data));
 	get_seq(&msg->seq, &ev->cpu);
-<<<<<<< HEAD
-	ktime_get_ts(&ts); /* get high res monotonic timestamp */
-	ev->timestamp_ns = timespec_to_ns(&ts);
-=======
-	ev->timestamp_ns = ktime_get_ns();
->>>>>>> fc14f9c1
+	ev->timestamp_ns = ktime_get_ns();
 	ev->what = PROC_EVENT_FORK;
 	rcu_read_lock();
 	parent = rcu_dereference(task->real_parent);
@@ -109,25 +100,16 @@
 {
 	struct cn_msg *msg;
 	struct proc_event *ev;
-<<<<<<< HEAD
-	struct timespec ts;
-=======
->>>>>>> fc14f9c1
-	__u8 buffer[CN_PROC_MSG_SIZE] __aligned(8);
-
-	if (atomic_read(&proc_event_num_listeners) < 1)
-		return;
-
-	msg = buffer_to_cn_msg(buffer);
-	ev = (struct proc_event *)msg->data;
-	memset(&ev->event_data, 0, sizeof(ev->event_data));
-	get_seq(&msg->seq, &ev->cpu);
-<<<<<<< HEAD
-	ktime_get_ts(&ts); /* get high res monotonic timestamp */
-	ev->timestamp_ns = timespec_to_ns(&ts);
-=======
-	ev->timestamp_ns = ktime_get_ns();
->>>>>>> fc14f9c1
+	__u8 buffer[CN_PROC_MSG_SIZE] __aligned(8);
+
+	if (atomic_read(&proc_event_num_listeners) < 1)
+		return;
+
+	msg = buffer_to_cn_msg(buffer);
+	ev = (struct proc_event *)msg->data;
+	memset(&ev->event_data, 0, sizeof(ev->event_data));
+	get_seq(&msg->seq, &ev->cpu);
+	ev->timestamp_ns = ktime_get_ns();
 	ev->what = PROC_EVENT_EXEC;
 	ev->event_data.exec.process_pid = task->pid;
 	ev->event_data.exec.process_tgid = task->tgid;
@@ -136,11 +118,7 @@
 	msg->ack = 0; /* not used */
 	msg->len = sizeof(*ev);
 	msg->flags = 0; /* not used */
-<<<<<<< HEAD
-	cn_netlink_send(msg, CN_IDX_PROC, GFP_KERNEL);
-=======
-	cn_netlink_send(msg, 0, CN_IDX_PROC, GFP_KERNEL);
->>>>>>> fc14f9c1
+	cn_netlink_send(msg, 0, CN_IDX_PROC, GFP_KERNEL);
 }
 
 void proc_id_connector(struct task_struct *task, int which_id)
@@ -148,10 +126,6 @@
 	struct cn_msg *msg;
 	struct proc_event *ev;
 	__u8 buffer[CN_PROC_MSG_SIZE] __aligned(8);
-<<<<<<< HEAD
-	struct timespec ts;
-=======
->>>>>>> fc14f9c1
 	const struct cred *cred;
 
 	if (atomic_read(&proc_event_num_listeners) < 1)
@@ -177,47 +151,29 @@
 	}
 	rcu_read_unlock();
 	get_seq(&msg->seq, &ev->cpu);
-<<<<<<< HEAD
-	ktime_get_ts(&ts); /* get high res monotonic timestamp */
-	ev->timestamp_ns = timespec_to_ns(&ts);
-=======
-	ev->timestamp_ns = ktime_get_ns();
->>>>>>> fc14f9c1
-
-	memcpy(&msg->id, &cn_proc_event_id, sizeof(msg->id));
-	msg->ack = 0; /* not used */
-	msg->len = sizeof(*ev);
-	msg->flags = 0; /* not used */
-<<<<<<< HEAD
-	cn_netlink_send(msg, CN_IDX_PROC, GFP_KERNEL);
-=======
-	cn_netlink_send(msg, 0, CN_IDX_PROC, GFP_KERNEL);
->>>>>>> fc14f9c1
+	ev->timestamp_ns = ktime_get_ns();
+
+	memcpy(&msg->id, &cn_proc_event_id, sizeof(msg->id));
+	msg->ack = 0; /* not used */
+	msg->len = sizeof(*ev);
+	msg->flags = 0; /* not used */
+	cn_netlink_send(msg, 0, CN_IDX_PROC, GFP_KERNEL);
 }
 
 void proc_sid_connector(struct task_struct *task)
 {
 	struct cn_msg *msg;
 	struct proc_event *ev;
-<<<<<<< HEAD
-	struct timespec ts;
-=======
->>>>>>> fc14f9c1
-	__u8 buffer[CN_PROC_MSG_SIZE] __aligned(8);
-
-	if (atomic_read(&proc_event_num_listeners) < 1)
-		return;
-
-	msg = buffer_to_cn_msg(buffer);
-	ev = (struct proc_event *)msg->data;
-	memset(&ev->event_data, 0, sizeof(ev->event_data));
-	get_seq(&msg->seq, &ev->cpu);
-<<<<<<< HEAD
-	ktime_get_ts(&ts); /* get high res monotonic timestamp */
-	ev->timestamp_ns = timespec_to_ns(&ts);
-=======
-	ev->timestamp_ns = ktime_get_ns();
->>>>>>> fc14f9c1
+	__u8 buffer[CN_PROC_MSG_SIZE] __aligned(8);
+
+	if (atomic_read(&proc_event_num_listeners) < 1)
+		return;
+
+	msg = buffer_to_cn_msg(buffer);
+	ev = (struct proc_event *)msg->data;
+	memset(&ev->event_data, 0, sizeof(ev->event_data));
+	get_seq(&msg->seq, &ev->cpu);
+	ev->timestamp_ns = ktime_get_ns();
 	ev->what = PROC_EVENT_SID;
 	ev->event_data.sid.process_pid = task->pid;
 	ev->event_data.sid.process_tgid = task->tgid;
@@ -226,36 +182,23 @@
 	msg->ack = 0; /* not used */
 	msg->len = sizeof(*ev);
 	msg->flags = 0; /* not used */
-<<<<<<< HEAD
-	cn_netlink_send(msg, CN_IDX_PROC, GFP_KERNEL);
-=======
-	cn_netlink_send(msg, 0, CN_IDX_PROC, GFP_KERNEL);
->>>>>>> fc14f9c1
+	cn_netlink_send(msg, 0, CN_IDX_PROC, GFP_KERNEL);
 }
 
 void proc_ptrace_connector(struct task_struct *task, int ptrace_id)
 {
 	struct cn_msg *msg;
 	struct proc_event *ev;
-<<<<<<< HEAD
-	struct timespec ts;
-=======
->>>>>>> fc14f9c1
-	__u8 buffer[CN_PROC_MSG_SIZE] __aligned(8);
-
-	if (atomic_read(&proc_event_num_listeners) < 1)
-		return;
-
-	msg = buffer_to_cn_msg(buffer);
-	ev = (struct proc_event *)msg->data;
-	memset(&ev->event_data, 0, sizeof(ev->event_data));
-	get_seq(&msg->seq, &ev->cpu);
-<<<<<<< HEAD
-	ktime_get_ts(&ts); /* get high res monotonic timestamp */
-	ev->timestamp_ns = timespec_to_ns(&ts);
-=======
-	ev->timestamp_ns = ktime_get_ns();
->>>>>>> fc14f9c1
+	__u8 buffer[CN_PROC_MSG_SIZE] __aligned(8);
+
+	if (atomic_read(&proc_event_num_listeners) < 1)
+		return;
+
+	msg = buffer_to_cn_msg(buffer);
+	ev = (struct proc_event *)msg->data;
+	memset(&ev->event_data, 0, sizeof(ev->event_data));
+	get_seq(&msg->seq, &ev->cpu);
+	ev->timestamp_ns = ktime_get_ns();
 	ev->what = PROC_EVENT_PTRACE;
 	ev->event_data.ptrace.process_pid  = task->pid;
 	ev->event_data.ptrace.process_tgid = task->tgid;
@@ -272,36 +215,23 @@
 	msg->ack = 0; /* not used */
 	msg->len = sizeof(*ev);
 	msg->flags = 0; /* not used */
-<<<<<<< HEAD
-	cn_netlink_send(msg, CN_IDX_PROC, GFP_KERNEL);
-=======
-	cn_netlink_send(msg, 0, CN_IDX_PROC, GFP_KERNEL);
->>>>>>> fc14f9c1
+	cn_netlink_send(msg, 0, CN_IDX_PROC, GFP_KERNEL);
 }
 
 void proc_comm_connector(struct task_struct *task)
 {
 	struct cn_msg *msg;
 	struct proc_event *ev;
-<<<<<<< HEAD
-	struct timespec ts;
-=======
->>>>>>> fc14f9c1
-	__u8 buffer[CN_PROC_MSG_SIZE] __aligned(8);
-
-	if (atomic_read(&proc_event_num_listeners) < 1)
-		return;
-
-	msg = buffer_to_cn_msg(buffer);
-	ev = (struct proc_event *)msg->data;
-	memset(&ev->event_data, 0, sizeof(ev->event_data));
-	get_seq(&msg->seq, &ev->cpu);
-<<<<<<< HEAD
-	ktime_get_ts(&ts); /* get high res monotonic timestamp */
-	ev->timestamp_ns = timespec_to_ns(&ts);
-=======
-	ev->timestamp_ns = ktime_get_ns();
->>>>>>> fc14f9c1
+	__u8 buffer[CN_PROC_MSG_SIZE] __aligned(8);
+
+	if (atomic_read(&proc_event_num_listeners) < 1)
+		return;
+
+	msg = buffer_to_cn_msg(buffer);
+	ev = (struct proc_event *)msg->data;
+	memset(&ev->event_data, 0, sizeof(ev->event_data));
+	get_seq(&msg->seq, &ev->cpu);
+	ev->timestamp_ns = ktime_get_ns();
 	ev->what = PROC_EVENT_COMM;
 	ev->event_data.comm.process_pid  = task->pid;
 	ev->event_data.comm.process_tgid = task->tgid;
@@ -311,11 +241,7 @@
 	msg->ack = 0; /* not used */
 	msg->len = sizeof(*ev);
 	msg->flags = 0; /* not used */
-<<<<<<< HEAD
-	cn_netlink_send(msg, CN_IDX_PROC, GFP_KERNEL);
-=======
-	cn_netlink_send(msg, 0, CN_IDX_PROC, GFP_KERNEL);
->>>>>>> fc14f9c1
+	cn_netlink_send(msg, 0, CN_IDX_PROC, GFP_KERNEL);
 }
 
 void proc_coredump_connector(struct task_struct *task)
@@ -323,24 +249,15 @@
 	struct cn_msg *msg;
 	struct proc_event *ev;
 	__u8 buffer[CN_PROC_MSG_SIZE] __aligned(8);
-<<<<<<< HEAD
-	struct timespec ts;
-=======
->>>>>>> fc14f9c1
-
-	if (atomic_read(&proc_event_num_listeners) < 1)
-		return;
-
-	msg = buffer_to_cn_msg(buffer);
-	ev = (struct proc_event *)msg->data;
-	memset(&ev->event_data, 0, sizeof(ev->event_data));
-	get_seq(&msg->seq, &ev->cpu);
-<<<<<<< HEAD
-	ktime_get_ts(&ts); /* get high res monotonic timestamp */
-	ev->timestamp_ns = timespec_to_ns(&ts);
-=======
-	ev->timestamp_ns = ktime_get_ns();
->>>>>>> fc14f9c1
+
+	if (atomic_read(&proc_event_num_listeners) < 1)
+		return;
+
+	msg = buffer_to_cn_msg(buffer);
+	ev = (struct proc_event *)msg->data;
+	memset(&ev->event_data, 0, sizeof(ev->event_data));
+	get_seq(&msg->seq, &ev->cpu);
+	ev->timestamp_ns = ktime_get_ns();
 	ev->what = PROC_EVENT_COREDUMP;
 	ev->event_data.coredump.process_pid = task->pid;
 	ev->event_data.coredump.process_tgid = task->tgid;
@@ -349,11 +266,7 @@
 	msg->ack = 0; /* not used */
 	msg->len = sizeof(*ev);
 	msg->flags = 0; /* not used */
-<<<<<<< HEAD
-	cn_netlink_send(msg, CN_IDX_PROC, GFP_KERNEL);
-=======
-	cn_netlink_send(msg, 0, CN_IDX_PROC, GFP_KERNEL);
->>>>>>> fc14f9c1
+	cn_netlink_send(msg, 0, CN_IDX_PROC, GFP_KERNEL);
 }
 
 void proc_exit_connector(struct task_struct *task)
@@ -361,24 +274,15 @@
 	struct cn_msg *msg;
 	struct proc_event *ev;
 	__u8 buffer[CN_PROC_MSG_SIZE] __aligned(8);
-<<<<<<< HEAD
-	struct timespec ts;
-=======
->>>>>>> fc14f9c1
-
-	if (atomic_read(&proc_event_num_listeners) < 1)
-		return;
-
-	msg = buffer_to_cn_msg(buffer);
-	ev = (struct proc_event *)msg->data;
-	memset(&ev->event_data, 0, sizeof(ev->event_data));
-	get_seq(&msg->seq, &ev->cpu);
-<<<<<<< HEAD
-	ktime_get_ts(&ts); /* get high res monotonic timestamp */
-	ev->timestamp_ns = timespec_to_ns(&ts);
-=======
-	ev->timestamp_ns = ktime_get_ns();
->>>>>>> fc14f9c1
+
+	if (atomic_read(&proc_event_num_listeners) < 1)
+		return;
+
+	msg = buffer_to_cn_msg(buffer);
+	ev = (struct proc_event *)msg->data;
+	memset(&ev->event_data, 0, sizeof(ev->event_data));
+	get_seq(&msg->seq, &ev->cpu);
+	ev->timestamp_ns = ktime_get_ns();
 	ev->what = PROC_EVENT_EXIT;
 	ev->event_data.exit.process_pid = task->pid;
 	ev->event_data.exit.process_tgid = task->tgid;
@@ -389,11 +293,7 @@
 	msg->ack = 0; /* not used */
 	msg->len = sizeof(*ev);
 	msg->flags = 0; /* not used */
-<<<<<<< HEAD
-	cn_netlink_send(msg, CN_IDX_PROC, GFP_KERNEL);
-=======
-	cn_netlink_send(msg, 0, CN_IDX_PROC, GFP_KERNEL);
->>>>>>> fc14f9c1
+	cn_netlink_send(msg, 0, CN_IDX_PROC, GFP_KERNEL);
 }
 
 /*
@@ -409,10 +309,6 @@
 	struct cn_msg *msg;
 	struct proc_event *ev;
 	__u8 buffer[CN_PROC_MSG_SIZE] __aligned(8);
-<<<<<<< HEAD
-	struct timespec ts;
-=======
->>>>>>> fc14f9c1
 
 	if (atomic_read(&proc_event_num_listeners) < 1)
 		return;
@@ -421,12 +317,7 @@
 	ev = (struct proc_event *)msg->data;
 	memset(&ev->event_data, 0, sizeof(ev->event_data));
 	msg->seq = rcvd_seq;
-<<<<<<< HEAD
-	ktime_get_ts(&ts); /* get high res monotonic timestamp */
-	ev->timestamp_ns = timespec_to_ns(&ts);
-=======
-	ev->timestamp_ns = ktime_get_ns();
->>>>>>> fc14f9c1
+	ev->timestamp_ns = ktime_get_ns();
 	ev->cpu = -1;
 	ev->what = PROC_EVENT_NONE;
 	ev->event_data.ack.err = err;
@@ -434,11 +325,7 @@
 	msg->ack = rcvd_ack + 1;
 	msg->len = sizeof(*ev);
 	msg->flags = 0; /* not used */
-<<<<<<< HEAD
-	cn_netlink_send(msg, CN_IDX_PROC, GFP_KERNEL);
-=======
-	cn_netlink_send(msg, 0, CN_IDX_PROC, GFP_KERNEL);
->>>>>>> fc14f9c1
+	cn_netlink_send(msg, 0, CN_IDX_PROC, GFP_KERNEL);
 }
 
 /**
