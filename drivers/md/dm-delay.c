/*
 * Copyright (C) 2005-2007 Red Hat GmbH
 *
 * A target that delays reads and/or writes and can send
 * them to different devices.
 *
 * This file is released under the GPL.
 */

#include <linux/module.h>
#include <linux/init.h>
#include <linux/blkdev.h>
#include <linux/bio.h>
#include <linux/slab.h>

#include <linux/device-mapper.h>

#define DM_MSG_PREFIX "delay"

struct delay_c {
	struct timer_list delay_timer;
	struct mutex timer_lock;
	struct workqueue_struct *kdelayd_wq;
	struct work_struct flush_expired_bios;
	struct list_head delayed_bios;
	atomic_t may_delay;

	struct dm_dev *dev_read;
	sector_t start_read;
	unsigned read_delay;
	unsigned reads;

	struct dm_dev *dev_write;
	sector_t start_write;
	unsigned write_delay;
	unsigned writes;
};

struct dm_delay_info {
	struct delay_c *context;
	struct list_head list;
	unsigned long expires;
};

static DEFINE_MUTEX(delayed_bios_lock);

<<<<<<< HEAD
static struct kmem_cache *delayed_cache;

=======
>>>>>>> fc14f9c1
static void handle_delayed_timer(unsigned long data)
{
	struct delay_c *dc = (struct delay_c *)data;

	queue_work(dc->kdelayd_wq, &dc->flush_expired_bios);
}

static void queue_timeout(struct delay_c *dc, unsigned long expires)
{
	mutex_lock(&dc->timer_lock);

	if (!timer_pending(&dc->delay_timer) || expires < dc->delay_timer.expires)
		mod_timer(&dc->delay_timer, expires);

	mutex_unlock(&dc->timer_lock);
}

static void flush_bios(struct bio *bio)
{
	struct bio *n;

	while (bio) {
		n = bio->bi_next;
		bio->bi_next = NULL;
		generic_make_request(bio);
		bio = n;
	}
}

static struct bio *flush_delayed_bios(struct delay_c *dc, int flush_all)
{
	struct dm_delay_info *delayed, *next;
	unsigned long next_expires = 0;
	int start_timer = 0;
	struct bio_list flush_bios = { };

	mutex_lock(&delayed_bios_lock);
	list_for_each_entry_safe(delayed, next, &dc->delayed_bios, list) {
		if (flush_all || time_after_eq(jiffies, delayed->expires)) {
			struct bio *bio = dm_bio_from_per_bio_data(delayed,
						sizeof(struct dm_delay_info));
			list_del(&delayed->list);
			bio_list_add(&flush_bios, bio);
			if ((bio_data_dir(bio) == WRITE))
				delayed->context->writes--;
			else
				delayed->context->reads--;
			continue;
		}

		if (!start_timer) {
			start_timer = 1;
			next_expires = delayed->expires;
		} else
			next_expires = min(next_expires, delayed->expires);
	}

	mutex_unlock(&delayed_bios_lock);

	if (start_timer)
		queue_timeout(dc, next_expires);

	return bio_list_get(&flush_bios);
}

static void flush_expired_bios(struct work_struct *work)
{
	struct delay_c *dc;

	dc = container_of(work, struct delay_c, flush_expired_bios);
	flush_bios(flush_delayed_bios(dc, 0));
}

/*
 * Mapping parameters:
 *    <device> <offset> <delay> [<write_device> <write_offset> <write_delay>]
 *
 * With separate write parameters, the first set is only used for reads.
 * Delays are specified in milliseconds.
 */
static int delay_ctr(struct dm_target *ti, unsigned int argc, char **argv)
{
	struct delay_c *dc;
	unsigned long long tmpll;
	char dummy;

	if (argc != 3 && argc != 6) {
		ti->error = "requires exactly 3 or 6 arguments";
		return -EINVAL;
	}

	dc = kmalloc(sizeof(*dc), GFP_KERNEL);
	if (!dc) {
		ti->error = "Cannot allocate context";
		return -ENOMEM;
	}

	dc->reads = dc->writes = 0;

	if (sscanf(argv[1], "%llu%c", &tmpll, &dummy) != 1) {
		ti->error = "Invalid device sector";
		goto bad;
	}
	dc->start_read = tmpll;

	if (sscanf(argv[2], "%u%c", &dc->read_delay, &dummy) != 1) {
		ti->error = "Invalid delay";
		goto bad;
	}

	if (dm_get_device(ti, argv[0], dm_table_get_mode(ti->table),
			  &dc->dev_read)) {
		ti->error = "Device lookup failed";
		goto bad;
	}

	dc->dev_write = NULL;
	if (argc == 3)
		goto out;

	if (sscanf(argv[4], "%llu%c", &tmpll, &dummy) != 1) {
		ti->error = "Invalid write device sector";
		goto bad_dev_read;
	}
	dc->start_write = tmpll;

	if (sscanf(argv[5], "%u%c", &dc->write_delay, &dummy) != 1) {
		ti->error = "Invalid write delay";
		goto bad_dev_read;
	}

	if (dm_get_device(ti, argv[3], dm_table_get_mode(ti->table),
			  &dc->dev_write)) {
		ti->error = "Write device lookup failed";
		goto bad_dev_read;
	}

out:
	dc->kdelayd_wq = alloc_workqueue("kdelayd", WQ_MEM_RECLAIM, 0);
	if (!dc->kdelayd_wq) {
		DMERR("Couldn't start kdelayd");
		goto bad_queue;
	}

	dc->kdelayd_wq = alloc_workqueue("kdelayd", WQ_MEM_RECLAIM, 0);
	if (!dc->kdelayd_wq) {
		DMERR("Couldn't start kdelayd");
		goto bad_queue;
	}

	setup_timer(&dc->delay_timer, handle_delayed_timer, (unsigned long)dc);

	INIT_WORK(&dc->flush_expired_bios, flush_expired_bios);
	INIT_LIST_HEAD(&dc->delayed_bios);
	mutex_init(&dc->timer_lock);
	atomic_set(&dc->may_delay, 1);

	ti->num_flush_bios = 1;
	ti->num_discard_bios = 1;
	ti->per_bio_data_size = sizeof(struct dm_delay_info);
	ti->private = dc;
	return 0;

bad_queue:
<<<<<<< HEAD
	mempool_destroy(dc->delayed_pool);
bad_dev_write:
=======
>>>>>>> fc14f9c1
	if (dc->dev_write)
		dm_put_device(ti, dc->dev_write);
bad_dev_read:
	dm_put_device(ti, dc->dev_read);
bad:
	kfree(dc);
	return -EINVAL;
}

static void delay_dtr(struct dm_target *ti)
{
	struct delay_c *dc = ti->private;

	destroy_workqueue(dc->kdelayd_wq);

	dm_put_device(ti, dc->dev_read);

	if (dc->dev_write)
		dm_put_device(ti, dc->dev_write);

	kfree(dc);
}

static int delay_bio(struct delay_c *dc, int delay, struct bio *bio)
{
	struct dm_delay_info *delayed;
	unsigned long expires = 0;

	if (!delay || !atomic_read(&dc->may_delay))
		return 1;

	delayed = dm_per_bio_data(bio, sizeof(struct dm_delay_info));

	delayed->context = dc;
	delayed->expires = expires = jiffies + (delay * HZ / 1000);

	mutex_lock(&delayed_bios_lock);

	if (bio_data_dir(bio) == WRITE)
		dc->writes++;
	else
		dc->reads++;

	list_add_tail(&delayed->list, &dc->delayed_bios);

	mutex_unlock(&delayed_bios_lock);

	queue_timeout(dc, expires);

	return 0;
}

static void delay_presuspend(struct dm_target *ti)
{
	struct delay_c *dc = ti->private;

	atomic_set(&dc->may_delay, 0);
	del_timer_sync(&dc->delay_timer);
	flush_bios(flush_delayed_bios(dc, 1));
}

static void delay_resume(struct dm_target *ti)
{
	struct delay_c *dc = ti->private;

	atomic_set(&dc->may_delay, 1);
}

static int delay_map(struct dm_target *ti, struct bio *bio)
{
	struct delay_c *dc = ti->private;

	if ((bio_data_dir(bio) == WRITE) && (dc->dev_write)) {
		bio->bi_bdev = dc->dev_write->bdev;
		if (bio_sectors(bio))
			bio->bi_iter.bi_sector = dc->start_write +
				dm_target_offset(ti, bio->bi_iter.bi_sector);

		return delay_bio(dc, dc->write_delay, bio);
	}

	bio->bi_bdev = dc->dev_read->bdev;
	bio->bi_iter.bi_sector = dc->start_read +
		dm_target_offset(ti, bio->bi_iter.bi_sector);

	return delay_bio(dc, dc->read_delay, bio);
}

static void delay_status(struct dm_target *ti, status_type_t type,
			 unsigned status_flags, char *result, unsigned maxlen)
{
	struct delay_c *dc = ti->private;
	int sz = 0;

	switch (type) {
	case STATUSTYPE_INFO:
		DMEMIT("%u %u", dc->reads, dc->writes);
		break;

	case STATUSTYPE_TABLE:
		DMEMIT("%s %llu %u", dc->dev_read->name,
		       (unsigned long long) dc->start_read,
		       dc->read_delay);
		if (dc->dev_write)
			DMEMIT(" %s %llu %u", dc->dev_write->name,
			       (unsigned long long) dc->start_write,
			       dc->write_delay);
		break;
	}
}

static int delay_iterate_devices(struct dm_target *ti,
				 iterate_devices_callout_fn fn, void *data)
{
	struct delay_c *dc = ti->private;
	int ret = 0;

	ret = fn(ti, dc->dev_read, dc->start_read, ti->len, data);
	if (ret)
		goto out;

	if (dc->dev_write)
		ret = fn(ti, dc->dev_write, dc->start_write, ti->len, data);

out:
	return ret;
}

static struct target_type delay_target = {
	.name	     = "delay",
	.version     = {1, 2, 1},
	.module      = THIS_MODULE,
	.ctr	     = delay_ctr,
	.dtr	     = delay_dtr,
	.map	     = delay_map,
	.presuspend  = delay_presuspend,
	.resume	     = delay_resume,
	.status	     = delay_status,
	.iterate_devices = delay_iterate_devices,
};

static int __init dm_delay_init(void)
{
<<<<<<< HEAD
	int r = -ENOMEM;

	delayed_cache = KMEM_CACHE(dm_delay_info, 0);
	if (!delayed_cache) {
		DMERR("Couldn't create delayed bio cache.");
		goto bad_memcache;
	}
=======
	int r;
>>>>>>> fc14f9c1

	r = dm_register_target(&delay_target);
	if (r < 0) {
		DMERR("register failed %d", r);
		goto bad_register;
	}

	return 0;

bad_register:
<<<<<<< HEAD
	kmem_cache_destroy(delayed_cache);
bad_memcache:
=======
>>>>>>> fc14f9c1
	return r;
}

static void __exit dm_delay_exit(void)
{
	dm_unregister_target(&delay_target);
<<<<<<< HEAD
	kmem_cache_destroy(delayed_cache);
=======
>>>>>>> fc14f9c1
}

/* Module hooks */
module_init(dm_delay_init);
module_exit(dm_delay_exit);

MODULE_DESCRIPTION(DM_NAME " delay target");
MODULE_AUTHOR("Heinz Mauelshagen <mauelshagen@redhat.com>");
MODULE_LICENSE("GPL");<|MERGE_RESOLUTION|>--- conflicted
+++ resolved
@@ -44,11 +44,6 @@
 
 static DEFINE_MUTEX(delayed_bios_lock);
 
-<<<<<<< HEAD
-static struct kmem_cache *delayed_cache;
-
-=======
->>>>>>> fc14f9c1
 static void handle_delayed_timer(unsigned long data)
 {
 	struct delay_c *dc = (struct delay_c *)data;
@@ -193,12 +188,6 @@
 		goto bad_queue;
 	}
 
-	dc->kdelayd_wq = alloc_workqueue("kdelayd", WQ_MEM_RECLAIM, 0);
-	if (!dc->kdelayd_wq) {
-		DMERR("Couldn't start kdelayd");
-		goto bad_queue;
-	}
-
 	setup_timer(&dc->delay_timer, handle_delayed_timer, (unsigned long)dc);
 
 	INIT_WORK(&dc->flush_expired_bios, flush_expired_bios);
@@ -213,11 +202,6 @@
 	return 0;
 
 bad_queue:
-<<<<<<< HEAD
-	mempool_destroy(dc->delayed_pool);
-bad_dev_write:
-=======
->>>>>>> fc14f9c1
 	if (dc->dev_write)
 		dm_put_device(ti, dc->dev_write);
 bad_dev_read:
@@ -361,17 +345,7 @@
 
 static int __init dm_delay_init(void)
 {
-<<<<<<< HEAD
-	int r = -ENOMEM;
-
-	delayed_cache = KMEM_CACHE(dm_delay_info, 0);
-	if (!delayed_cache) {
-		DMERR("Couldn't create delayed bio cache.");
-		goto bad_memcache;
-	}
-=======
 	int r;
->>>>>>> fc14f9c1
 
 	r = dm_register_target(&delay_target);
 	if (r < 0) {
@@ -382,21 +356,12 @@
 	return 0;
 
 bad_register:
-<<<<<<< HEAD
-	kmem_cache_destroy(delayed_cache);
-bad_memcache:
-=======
->>>>>>> fc14f9c1
 	return r;
 }
 
 static void __exit dm_delay_exit(void)
 {
 	dm_unregister_target(&delay_target);
-<<<<<<< HEAD
-	kmem_cache_destroy(delayed_cache);
-=======
->>>>>>> fc14f9c1
 }
 
 /* Module hooks */
