--- conflicted
+++ resolved
@@ -723,8 +723,7 @@
 		bch_uuid_write(d->c);
 	}
 
-	if (!d->flush_done)
-		bcache_device_unlink(d);
+	bcache_device_unlink(d);
 
 	d->c->devices[d->id] = NULL;
 	closure_put(&d->c->caching);
@@ -1100,15 +1099,7 @@
 	struct bcache_device *d = &dc->disk;
 
 	mutex_lock(&bch_register_lock);
-<<<<<<< HEAD
-	d->flush_done = 1;
-
-	if (d->c)
-		bcache_device_unlink(d);
-
-=======
 	bcache_device_unlink(d);
->>>>>>> fc14f9c1
 	mutex_unlock(&bch_register_lock);
 
 	bch_cache_accounting_destroy(&dc->accounting);
