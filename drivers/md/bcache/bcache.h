--- conflicted
+++ resolved
@@ -273,16 +273,10 @@
 #define BCACHE_DEV_DETACHING	1
 #define BCACHE_DEV_UNLINK_DONE	2
 
-<<<<<<< HEAD
-	/* If nonzero, we're detaching/unregistering from cache set */
-	atomic_t		detaching;
-	int			flush_done;
-=======
 	unsigned		nr_stripes;
 	unsigned		stripe_size;
 	atomic_t		*stripe_sectors_dirty;
 	unsigned long		*full_dirty_stripes;
->>>>>>> fc14f9c1
 
 	unsigned long		sectors_dirty_last;
 	long			sectors_dirty_derivative;
@@ -353,11 +347,7 @@
 
 	/* Limit number of writeback bios in flight */
 	struct semaphore	in_flight;
-<<<<<<< HEAD
-	struct closure_with_timer writeback;
-=======
 	struct task_struct	*writeback_thread;
->>>>>>> fc14f9c1
 
 	struct keybuf		writeback_keys;
 
