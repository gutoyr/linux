/*
 * Some low level IO code, and hacks for various block layer limitations
 *
 * Copyright 2010, 2011 Kent Overstreet <kent.overstreet@gmail.com>
 * Copyright 2012 Google, Inc.
 */

#include "bcache.h"
#include "bset.h"
#include "debug.h"

<<<<<<< HEAD
static void bch_bi_idx_hack_endio(struct bio *bio, int error)
{
	struct bio *p = bio->bi_private;

	bio_endio(p, error);
	bio_put(bio);
}

static void bch_generic_make_request_hack(struct bio *bio)
{
	if (bio->bi_idx) {
		struct bio *clone = bio_alloc(GFP_NOIO, bio_segments(bio));

		memcpy(clone->bi_io_vec,
		       bio_iovec(bio),
		       bio_segments(bio) * sizeof(struct bio_vec));

		clone->bi_sector	= bio->bi_sector;
		clone->bi_bdev		= bio->bi_bdev;
		clone->bi_rw		= bio->bi_rw;
		clone->bi_vcnt		= bio_segments(bio);
		clone->bi_size		= bio->bi_size;

		clone->bi_private	= bio;
		clone->bi_end_io	= bch_bi_idx_hack_endio;

		bio = clone;
	}

	/*
	 * Hack, since drivers that clone bios clone up to bi_max_vecs, but our
	 * bios might have had more than that (before we split them per device
	 * limitations).
	 *
	 * To be taken out once immutable bvec stuff is in.
	 */
	bio->bi_max_vecs = bio->bi_vcnt;

	generic_make_request(bio);
}

/**
 * bch_bio_split - split a bio
 * @bio:	bio to split
 * @sectors:	number of sectors to split from the front of @bio
 * @gfp:	gfp mask
 * @bs:		bio set to allocate from
 *
 * Allocates and returns a new bio which represents @sectors from the start of
 * @bio, and updates @bio to represent the remaining sectors.
 *
 * If bio_sectors(@bio) was less than or equal to @sectors, returns @bio
 * unchanged.
 *
 * The newly allocated bio will point to @bio's bi_io_vec, if the split was on a
 * bvec boundry; it is the caller's responsibility to ensure that @bio is not
 * freed before the split.
 *
 * If bch_bio_split() is running under generic_make_request(), it's not safe to
 * allocate more than one bio from the same bio set. Therefore, if it is running
 * under generic_make_request() it masks out __GFP_WAIT when doing the
 * allocation. The caller must check for failure if there's any possibility of
 * it being called from under generic_make_request(); it is then the caller's
 * responsibility to retry from a safe context (by e.g. punting to workqueue).
 */
struct bio *bch_bio_split(struct bio *bio, int sectors,
			  gfp_t gfp, struct bio_set *bs)
{
	unsigned idx = bio->bi_idx, vcnt = 0, nbytes = sectors << 9;
	struct bio_vec *bv;
	struct bio *ret = NULL;

	BUG_ON(sectors <= 0);

	/*
	 * If we're being called from underneath generic_make_request() and we
	 * already allocated any bios from this bio set, we risk deadlock if we
	 * use the mempool. So instead, we possibly fail and let the caller punt
	 * to workqueue or somesuch and retry in a safe context.
	 */
	if (current->bio_list)
		gfp &= ~__GFP_WAIT;

	if (sectors >= bio_sectors(bio))
		return bio;

	if (bio->bi_rw & REQ_DISCARD) {
		ret = bio_alloc_bioset(gfp, 1, bs);
		if (!ret)
			return NULL;
		idx = 0;
		goto out;
	}

	bio_for_each_segment(bv, bio, idx) {
		vcnt = idx - bio->bi_idx;

		if (!nbytes) {
			ret = bio_alloc_bioset(gfp, vcnt, bs);
			if (!ret)
				return NULL;

			memcpy(ret->bi_io_vec, bio_iovec(bio),
			       sizeof(struct bio_vec) * vcnt);

			break;
		} else if (nbytes < bv->bv_len) {
			ret = bio_alloc_bioset(gfp, ++vcnt, bs);
			if (!ret)
				return NULL;

			memcpy(ret->bi_io_vec, bio_iovec(bio),
			       sizeof(struct bio_vec) * vcnt);

			ret->bi_io_vec[vcnt - 1].bv_len = nbytes;
			bv->bv_offset	+= nbytes;
			bv->bv_len	-= nbytes;
			break;
		}

		nbytes -= bv->bv_len;
	}
out:
	ret->bi_bdev	= bio->bi_bdev;
	ret->bi_sector	= bio->bi_sector;
	ret->bi_size	= sectors << 9;
	ret->bi_rw	= bio->bi_rw;
	ret->bi_vcnt	= vcnt;
	ret->bi_max_vecs = vcnt;

	bio->bi_sector	+= sectors;
	bio->bi_size	-= sectors << 9;
	bio->bi_idx	 = idx;

	if (bio_integrity(bio)) {
		if (bio_integrity_clone(ret, bio, gfp)) {
			bio_put(ret);
			return NULL;
		}

		bio_integrity_trim(ret, 0, bio_sectors(ret));
		bio_integrity_trim(bio, bio_sectors(ret), bio_sectors(bio));
	}

	return ret;
}
=======
#include <linux/blkdev.h>
>>>>>>> fc14f9c1

static unsigned bch_bio_max_sectors(struct bio *bio)
{
	struct request_queue *q = bdev_get_queue(bio->bi_bdev);
	struct bio_vec bv;
	struct bvec_iter iter;
	unsigned ret = 0, seg = 0;

	if (bio->bi_rw & REQ_DISCARD)
		return min(bio_sectors(bio), q->limits.max_discard_sectors);

	bio_for_each_segment(bv, bio, iter) {
		struct bvec_merge_data bvm = {
			.bi_bdev	= bio->bi_bdev,
			.bi_sector	= bio->bi_iter.bi_sector,
			.bi_size	= ret << 9,
			.bi_rw		= bio->bi_rw,
		};

		if (seg == min_t(unsigned, BIO_MAX_PAGES,
				 queue_max_segments(q)))
			break;

		if (q->merge_bvec_fn &&
		    q->merge_bvec_fn(q, &bvm, &bv) < (int) bv.bv_len)
			break;

		seg++;
		ret += bv.bv_len >> 9;
	}

	ret = min(ret, queue_max_sectors(q));

	WARN_ON(!ret);
	ret = max_t(int, ret, bio_iovec(bio).bv_len >> 9);

	return ret;
}

static void bch_bio_submit_split_done(struct closure *cl)
{
	struct bio_split_hook *s = container_of(cl, struct bio_split_hook, cl);

	s->bio->bi_end_io = s->bi_end_io;
	s->bio->bi_private = s->bi_private;
	bio_endio_nodec(s->bio, 0);

	closure_debug_destroy(&s->cl);
	mempool_free(s, s->p->bio_split_hook);
}

static void bch_bio_submit_split_endio(struct bio *bio, int error)
{
	struct closure *cl = bio->bi_private;
	struct bio_split_hook *s = container_of(cl, struct bio_split_hook, cl);

	if (error)
		clear_bit(BIO_UPTODATE, &s->bio->bi_flags);

	bio_put(bio);
	closure_put(cl);
}

void bch_generic_make_request(struct bio *bio, struct bio_split_pool *p)
{
	struct bio_split_hook *s;
	struct bio *n;

	if (!bio_has_data(bio) && !(bio->bi_rw & REQ_DISCARD))
		goto submit;

	if (bio_sectors(bio) <= bch_bio_max_sectors(bio))
		goto submit;

	s = mempool_alloc(p->bio_split_hook, GFP_NOIO);
	closure_init(&s->cl, NULL);

	s->bio		= bio;
	s->p		= p;
	s->bi_end_io	= bio->bi_end_io;
	s->bi_private	= bio->bi_private;
	bio_get(bio);

	do {
		n = bio_next_split(bio, bch_bio_max_sectors(bio),
				   GFP_NOIO, s->p->bio_split);

		n->bi_end_io	= bch_bio_submit_split_endio;
		n->bi_private	= &s->cl;

		closure_get(&s->cl);
		generic_make_request(n);
	} while (n != bio);

	continue_at(&s->cl, bch_bio_submit_split_done, NULL);
submit:
	generic_make_request(bio);
}

/* Bios with headers */

void bch_bbio_free(struct bio *bio, struct cache_set *c)
{
	struct bbio *b = container_of(bio, struct bbio, bio);
	mempool_free(b, c->bio_meta);
}

struct bio *bch_bbio_alloc(struct cache_set *c)
{
	struct bbio *b = mempool_alloc(c->bio_meta, GFP_NOIO);
	struct bio *bio = &b->bio;

	bio_init(bio);
	bio->bi_flags		|= BIO_POOL_NONE << BIO_POOL_OFFSET;
	bio->bi_max_vecs	 = bucket_pages(c);
	bio->bi_io_vec		 = bio->bi_inline_vecs;

	return bio;
}

void __bch_submit_bbio(struct bio *bio, struct cache_set *c)
{
	struct bbio *b = container_of(bio, struct bbio, bio);

	bio->bi_iter.bi_sector	= PTR_OFFSET(&b->key, 0);
	bio->bi_bdev		= PTR_CACHE(c, &b->key, 0)->bdev;

	b->submit_time_us = local_clock_us();
	closure_bio_submit(bio, bio->bi_private, PTR_CACHE(c, &b->key, 0));
}

void bch_submit_bbio(struct bio *bio, struct cache_set *c,
		     struct bkey *k, unsigned ptr)
{
	struct bbio *b = container_of(bio, struct bbio, bio);
	bch_bkey_copy_single_ptr(&b->key, k, ptr);
	__bch_submit_bbio(bio, c);
}

/* IO errors */

void bch_count_io_errors(struct cache *ca, int error, const char *m)
{
	/*
	 * The halflife of an error is:
	 * log2(1/2)/log2(127/128) * refresh ~= 88 * refresh
	 */

	if (ca->set->error_decay) {
		unsigned count = atomic_inc_return(&ca->io_count);

		while (count > ca->set->error_decay) {
			unsigned errors;
			unsigned old = count;
			unsigned new = count - ca->set->error_decay;

			/*
			 * First we subtract refresh from count; each time we
			 * succesfully do so, we rescale the errors once:
			 */

			count = atomic_cmpxchg(&ca->io_count, old, new);

			if (count == old) {
				count = new;

				errors = atomic_read(&ca->io_errors);
				do {
					old = errors;
					new = ((uint64_t) errors * 127) / 128;
					errors = atomic_cmpxchg(&ca->io_errors,
								old, new);
				} while (old != errors);
			}
		}
	}

	if (error) {
		char buf[BDEVNAME_SIZE];
		unsigned errors = atomic_add_return(1 << IO_ERROR_SHIFT,
						    &ca->io_errors);
		errors >>= IO_ERROR_SHIFT;

		if (errors < ca->set->error_limit)
			pr_err("%s: IO error on %s, recovering",
			       bdevname(ca->bdev, buf), m);
		else
			bch_cache_set_error(ca->set,
					    "%s: too many IO errors %s",
					    bdevname(ca->bdev, buf), m);
	}
}

void bch_bbio_count_io_errors(struct cache_set *c, struct bio *bio,
			      int error, const char *m)
{
	struct bbio *b = container_of(bio, struct bbio, bio);
	struct cache *ca = PTR_CACHE(c, &b->key, 0);

	unsigned threshold = bio->bi_rw & REQ_WRITE
		? c->congested_write_threshold_us
		: c->congested_read_threshold_us;

	if (threshold) {
		unsigned t = local_clock_us();

		int us = t - b->submit_time_us;
		int congested = atomic_read(&c->congested);

		if (us > (int) threshold) {
			int ms = us / 1024;
			c->congested_last_us = t;

			ms = min(ms, CONGESTED_MAX + congested);
			atomic_sub(ms, &c->congested);
		} else if (congested < 0)
			atomic_inc(&c->congested);
	}

	bch_count_io_errors(ca, error, m);
}

void bch_bbio_endio(struct cache_set *c, struct bio *bio,
		    int error, const char *m)
{
	struct closure *cl = bio->bi_private;

	bch_bbio_count_io_errors(c, bio, error, m);
	bio_put(bio);
	closure_put(cl);
}<|MERGE_RESOLUTION|>--- conflicted
+++ resolved
@@ -9,156 +9,7 @@
 #include "bset.h"
 #include "debug.h"
 
-<<<<<<< HEAD
-static void bch_bi_idx_hack_endio(struct bio *bio, int error)
-{
-	struct bio *p = bio->bi_private;
-
-	bio_endio(p, error);
-	bio_put(bio);
-}
-
-static void bch_generic_make_request_hack(struct bio *bio)
-{
-	if (bio->bi_idx) {
-		struct bio *clone = bio_alloc(GFP_NOIO, bio_segments(bio));
-
-		memcpy(clone->bi_io_vec,
-		       bio_iovec(bio),
-		       bio_segments(bio) * sizeof(struct bio_vec));
-
-		clone->bi_sector	= bio->bi_sector;
-		clone->bi_bdev		= bio->bi_bdev;
-		clone->bi_rw		= bio->bi_rw;
-		clone->bi_vcnt		= bio_segments(bio);
-		clone->bi_size		= bio->bi_size;
-
-		clone->bi_private	= bio;
-		clone->bi_end_io	= bch_bi_idx_hack_endio;
-
-		bio = clone;
-	}
-
-	/*
-	 * Hack, since drivers that clone bios clone up to bi_max_vecs, but our
-	 * bios might have had more than that (before we split them per device
-	 * limitations).
-	 *
-	 * To be taken out once immutable bvec stuff is in.
-	 */
-	bio->bi_max_vecs = bio->bi_vcnt;
-
-	generic_make_request(bio);
-}
-
-/**
- * bch_bio_split - split a bio
- * @bio:	bio to split
- * @sectors:	number of sectors to split from the front of @bio
- * @gfp:	gfp mask
- * @bs:		bio set to allocate from
- *
- * Allocates and returns a new bio which represents @sectors from the start of
- * @bio, and updates @bio to represent the remaining sectors.
- *
- * If bio_sectors(@bio) was less than or equal to @sectors, returns @bio
- * unchanged.
- *
- * The newly allocated bio will point to @bio's bi_io_vec, if the split was on a
- * bvec boundry; it is the caller's responsibility to ensure that @bio is not
- * freed before the split.
- *
- * If bch_bio_split() is running under generic_make_request(), it's not safe to
- * allocate more than one bio from the same bio set. Therefore, if it is running
- * under generic_make_request() it masks out __GFP_WAIT when doing the
- * allocation. The caller must check for failure if there's any possibility of
- * it being called from under generic_make_request(); it is then the caller's
- * responsibility to retry from a safe context (by e.g. punting to workqueue).
- */
-struct bio *bch_bio_split(struct bio *bio, int sectors,
-			  gfp_t gfp, struct bio_set *bs)
-{
-	unsigned idx = bio->bi_idx, vcnt = 0, nbytes = sectors << 9;
-	struct bio_vec *bv;
-	struct bio *ret = NULL;
-
-	BUG_ON(sectors <= 0);
-
-	/*
-	 * If we're being called from underneath generic_make_request() and we
-	 * already allocated any bios from this bio set, we risk deadlock if we
-	 * use the mempool. So instead, we possibly fail and let the caller punt
-	 * to workqueue or somesuch and retry in a safe context.
-	 */
-	if (current->bio_list)
-		gfp &= ~__GFP_WAIT;
-
-	if (sectors >= bio_sectors(bio))
-		return bio;
-
-	if (bio->bi_rw & REQ_DISCARD) {
-		ret = bio_alloc_bioset(gfp, 1, bs);
-		if (!ret)
-			return NULL;
-		idx = 0;
-		goto out;
-	}
-
-	bio_for_each_segment(bv, bio, idx) {
-		vcnt = idx - bio->bi_idx;
-
-		if (!nbytes) {
-			ret = bio_alloc_bioset(gfp, vcnt, bs);
-			if (!ret)
-				return NULL;
-
-			memcpy(ret->bi_io_vec, bio_iovec(bio),
-			       sizeof(struct bio_vec) * vcnt);
-
-			break;
-		} else if (nbytes < bv->bv_len) {
-			ret = bio_alloc_bioset(gfp, ++vcnt, bs);
-			if (!ret)
-				return NULL;
-
-			memcpy(ret->bi_io_vec, bio_iovec(bio),
-			       sizeof(struct bio_vec) * vcnt);
-
-			ret->bi_io_vec[vcnt - 1].bv_len = nbytes;
-			bv->bv_offset	+= nbytes;
-			bv->bv_len	-= nbytes;
-			break;
-		}
-
-		nbytes -= bv->bv_len;
-	}
-out:
-	ret->bi_bdev	= bio->bi_bdev;
-	ret->bi_sector	= bio->bi_sector;
-	ret->bi_size	= sectors << 9;
-	ret->bi_rw	= bio->bi_rw;
-	ret->bi_vcnt	= vcnt;
-	ret->bi_max_vecs = vcnt;
-
-	bio->bi_sector	+= sectors;
-	bio->bi_size	-= sectors << 9;
-	bio->bi_idx	 = idx;
-
-	if (bio_integrity(bio)) {
-		if (bio_integrity_clone(ret, bio, gfp)) {
-			bio_put(ret);
-			return NULL;
-		}
-
-		bio_integrity_trim(ret, 0, bio_sectors(ret));
-		bio_integrity_trim(bio, bio_sectors(ret), bio_sectors(bio));
-	}
-
-	return ret;
-}
-=======
 #include <linux/blkdev.h>
->>>>>>> fc14f9c1
 
 static unsigned bch_bio_max_sectors(struct bio *bio)
 {
