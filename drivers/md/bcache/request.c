--- conflicted
+++ resolved
@@ -198,12 +198,9 @@
 		wake_up_gc(op->c);
 	}
 
-<<<<<<< HEAD
-=======
 	if (op->bypass)
 		return bch_data_invalidate(cl);
 
->>>>>>> fc14f9c1
 	/*
 	 * Journal writes are marked REQ_FLUSH; if the original write was a
 	 * flush, it'll wait on the journal write.
@@ -653,14 +650,8 @@
 	do_bio_hook(s, bio);
 
 	s->orig_bio		= bio;
-<<<<<<< HEAD
-	s->write		= (bio->bi_rw & REQ_WRITE) != 0;
-	s->op.flush_journal	= (bio->bi_rw & (REQ_FLUSH|REQ_FUA)) != 0;
-	s->op.skip		= (bio->bi_rw & REQ_DISCARD) != 0;
-=======
 	s->cache_miss		= NULL;
 	s->d			= d;
->>>>>>> fc14f9c1
 	s->recoverable		= 1;
 	s->write		= (bio->bi_rw & REQ_WRITE) != 0;
 	s->read_dirty_data	= 0;
@@ -938,35 +929,7 @@
 			closure_bio_submit(flush, cl, s->d);
 		}
 	} else {
-<<<<<<< HEAD
-		trace_bcache_writeback(s->orig_bio);
-		bch_writeback_add(dc, bio_sectors(bio));
-		s->op.cache_bio = bio;
-
-		if (bio->bi_rw & REQ_FLUSH) {
-			/* Also need to send a flush to the backing device */
-			struct bio *flush = bio_alloc_bioset(GFP_NOIO, 0,
-							     dc->disk.bio_split);
-
-			flush->bi_rw	= WRITE_FLUSH;
-			flush->bi_bdev	= bio->bi_bdev;
-			flush->bi_end_io = request_endio;
-			flush->bi_private = cl;
-
-			closure_bio_submit(flush, cl, s->d);
-		}
-	}
-out:
-	closure_call(&s->op.cl, bch_insert_data, NULL, cl);
-	continue_at(cl, cached_dev_write_complete, NULL);
-skip:
-	s->op.skip = true;
-	s->op.cache_bio = s->orig_bio;
-	bio_get(s->op.cache_bio);
-	trace_bcache_write_skip(s->orig_bio);
-=======
 		s->iop.bio = bio_clone_fast(bio, GFP_NOIO, dc->disk.bio_split);
->>>>>>> fc14f9c1
 
 		closure_bio_submit(bio, cl, s->d);
 	}
