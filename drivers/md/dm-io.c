/*
 * Copyright (C) 2003 Sistina Software
 * Copyright (C) 2006 Red Hat GmbH
 *
 * This file is released under the GPL.
 */

#include "dm.h"

#include <linux/device-mapper.h>

#include <linux/bio.h>
#include <linux/completion.h>
#include <linux/mempool.h>
#include <linux/module.h>
#include <linux/sched.h>
#include <linux/slab.h>
#include <linux/dm-io.h>

#define DM_MSG_PREFIX "io"

#define DM_IO_MAX_REGIONS	BITS_PER_LONG

struct dm_io_client {
	mempool_t *pool;
	struct bio_set *bios;
};

/*
 * Aligning 'struct io' reduces the number of bits required to store
 * its address.  Refer to store_io_and_region_in_bio() below.
 */
struct io {
	unsigned long error_bits;
	atomic_t count;
<<<<<<< HEAD
	struct completion *wait;
=======
>>>>>>> fc14f9c1
	struct dm_io_client *client;
	io_notify_fn callback;
	void *context;
	void *vma_invalidate_address;
	unsigned long vma_invalidate_size;
} __attribute__((aligned(DM_IO_MAX_REGIONS)));

static struct kmem_cache *_dm_io_cache;

/*
 * Create a client with mempool and bioset.
 */
struct dm_io_client *dm_io_client_create(void)
{
	struct dm_io_client *client;
	unsigned min_ios = dm_get_reserved_bio_based_ios();

	client = kmalloc(sizeof(*client), GFP_KERNEL);
	if (!client)
		return ERR_PTR(-ENOMEM);

	client->pool = mempool_create_slab_pool(min_ios, _dm_io_cache);
	if (!client->pool)
		goto bad;

	client->bios = bioset_create(min_ios, 0);
	if (!client->bios)
		goto bad;

	return client;

   bad:
	if (client->pool)
		mempool_destroy(client->pool);
	kfree(client);
	return ERR_PTR(-ENOMEM);
}
EXPORT_SYMBOL(dm_io_client_create);

void dm_io_client_destroy(struct dm_io_client *client)
{
	mempool_destroy(client->pool);
	bioset_free(client->bios);
	kfree(client);
}
EXPORT_SYMBOL(dm_io_client_destroy);

/*-----------------------------------------------------------------
 * We need to keep track of which region a bio is doing io for.
 * To avoid a memory allocation to store just 5 or 6 bits, we
 * ensure the 'struct io' pointer is aligned so enough low bits are
 * always zero and then combine it with the region number directly in
 * bi_private.
 *---------------------------------------------------------------*/
static void store_io_and_region_in_bio(struct bio *bio, struct io *io,
				       unsigned region)
{
	if (unlikely(!IS_ALIGNED((unsigned long)io, DM_IO_MAX_REGIONS))) {
		DMCRIT("Unaligned struct io pointer %p", io);
		BUG();
	}

	bio->bi_private = (void *)((unsigned long)io | region);
}

static void retrieve_io_and_region_from_bio(struct bio *bio, struct io **io,
				       unsigned *region)
{
	unsigned long val = (unsigned long)bio->bi_private;

	*io = (void *)(val & -(unsigned long)DM_IO_MAX_REGIONS);
	*region = val & (DM_IO_MAX_REGIONS - 1);
}

/*-----------------------------------------------------------------
 * We need an io object to keep track of the number of bios that
 * have been dispatched for a particular io.
 *---------------------------------------------------------------*/
static void complete_io(struct io *io)
{
	unsigned long error_bits = io->error_bits;
	io_notify_fn fn = io->callback;
	void *context = io->context;

	if (io->vma_invalidate_size)
		invalidate_kernel_vmap_range(io->vma_invalidate_address,
					     io->vma_invalidate_size);

<<<<<<< HEAD
		if (io->wait)
			complete(io->wait);
=======
	mempool_free(io, io->client->pool);
	fn(error_bits, context);
}
>>>>>>> fc14f9c1

static void dec_count(struct io *io, unsigned int region, int error)
{
	if (error)
		set_bit(region, &io->error_bits);

	if (atomic_dec_and_test(&io->count))
		complete_io(io);
}

static void endio(struct bio *bio, int error)
{
	struct io *io;
	unsigned region;

	if (error && bio_data_dir(bio) == READ)
		zero_fill_bio(bio);

	/*
	 * The bio destructor in bio_put() may use the io object.
	 */
	retrieve_io_and_region_from_bio(bio, &io, &region);

	bio_put(bio);

	dec_count(io, region, error);
}

/*-----------------------------------------------------------------
 * These little objects provide an abstraction for getting a new
 * destination page for io.
 *---------------------------------------------------------------*/
struct dpages {
	void (*get_page)(struct dpages *dp,
			 struct page **p, unsigned long *len, unsigned *offset);
	void (*next_page)(struct dpages *dp);

	unsigned context_u;
	void *context_ptr;

	void *vma_invalidate_address;
	unsigned long vma_invalidate_size;
};

/*
 * Functions for getting the pages from a list.
 */
static void list_get_page(struct dpages *dp,
		  struct page **p, unsigned long *len, unsigned *offset)
{
	unsigned o = dp->context_u;
	struct page_list *pl = (struct page_list *) dp->context_ptr;

	*p = pl->page;
	*len = PAGE_SIZE - o;
	*offset = o;
}

static void list_next_page(struct dpages *dp)
{
	struct page_list *pl = (struct page_list *) dp->context_ptr;
	dp->context_ptr = pl->next;
	dp->context_u = 0;
}

static void list_dp_init(struct dpages *dp, struct page_list *pl, unsigned offset)
{
	dp->get_page = list_get_page;
	dp->next_page = list_next_page;
	dp->context_u = offset;
	dp->context_ptr = pl;
}

/*
 * Functions for getting the pages from a bvec.
 */
static void bio_get_page(struct dpages *dp, struct page **p,
			 unsigned long *len, unsigned *offset)
{
	struct bio_vec *bvec = dp->context_ptr;
	*p = bvec->bv_page;
	*len = bvec->bv_len - dp->context_u;
	*offset = bvec->bv_offset + dp->context_u;
}

static void bio_next_page(struct dpages *dp)
{
	struct bio_vec *bvec = dp->context_ptr;
	dp->context_ptr = bvec + 1;
	dp->context_u = 0;
}

static void bio_dp_init(struct dpages *dp, struct bio *bio)
{
	dp->get_page = bio_get_page;
	dp->next_page = bio_next_page;
	dp->context_ptr = __bvec_iter_bvec(bio->bi_io_vec, bio->bi_iter);
	dp->context_u = bio->bi_iter.bi_bvec_done;
}

/*
 * Functions for getting the pages from a VMA.
 */
static void vm_get_page(struct dpages *dp,
		 struct page **p, unsigned long *len, unsigned *offset)
{
	*p = vmalloc_to_page(dp->context_ptr);
	*offset = dp->context_u;
	*len = PAGE_SIZE - dp->context_u;
}

static void vm_next_page(struct dpages *dp)
{
	dp->context_ptr += PAGE_SIZE - dp->context_u;
	dp->context_u = 0;
}

static void vm_dp_init(struct dpages *dp, void *data)
{
	dp->get_page = vm_get_page;
	dp->next_page = vm_next_page;
	dp->context_u = ((unsigned long) data) & (PAGE_SIZE - 1);
	dp->context_ptr = data;
}

/*
 * Functions for getting the pages from kernel memory.
 */
static void km_get_page(struct dpages *dp, struct page **p, unsigned long *len,
			unsigned *offset)
{
	*p = virt_to_page(dp->context_ptr);
	*offset = dp->context_u;
	*len = PAGE_SIZE - dp->context_u;
}

static void km_next_page(struct dpages *dp)
{
	dp->context_ptr += PAGE_SIZE - dp->context_u;
	dp->context_u = 0;
}

static void km_dp_init(struct dpages *dp, void *data)
{
	dp->get_page = km_get_page;
	dp->next_page = km_next_page;
	dp->context_u = ((unsigned long) data) & (PAGE_SIZE - 1);
	dp->context_ptr = data;
}

/*-----------------------------------------------------------------
 * IO routines that accept a list of pages.
 *---------------------------------------------------------------*/
static void do_region(int rw, unsigned region, struct dm_io_region *where,
		      struct dpages *dp, struct io *io)
{
	struct bio *bio;
	struct page *page;
	unsigned long len;
	unsigned offset;
	unsigned num_bvecs;
	sector_t remaining = where->count;
	struct request_queue *q = bdev_get_queue(where->bdev);
	unsigned short logical_block_size = queue_logical_block_size(q);
	sector_t num_sectors;

	/*
	 * where->count may be zero if rw holds a flush and we need to
	 * send a zero-sized flush.
	 */
	do {
		/*
		 * Allocate a suitably sized-bio.
		 */
		if ((rw & REQ_DISCARD) || (rw & REQ_WRITE_SAME))
			num_bvecs = 1;
		else
			num_bvecs = min_t(int, bio_get_nr_vecs(where->bdev),
					  dm_sector_div_up(remaining, (PAGE_SIZE >> SECTOR_SHIFT)));

		bio = bio_alloc_bioset(GFP_NOIO, num_bvecs, io->client->bios);
		bio->bi_iter.bi_sector = where->sector + (where->count - remaining);
		bio->bi_bdev = where->bdev;
		bio->bi_end_io = endio;
		store_io_and_region_in_bio(bio, io, region);

		if (rw & REQ_DISCARD) {
			num_sectors = min_t(sector_t, q->limits.max_discard_sectors, remaining);
			bio->bi_iter.bi_size = num_sectors << SECTOR_SHIFT;
			remaining -= num_sectors;
		} else if (rw & REQ_WRITE_SAME) {
			/*
			 * WRITE SAME only uses a single page.
			 */
			dp->get_page(dp, &page, &len, &offset);
			bio_add_page(bio, page, logical_block_size, offset);
			num_sectors = min_t(sector_t, q->limits.max_write_same_sectors, remaining);
			bio->bi_iter.bi_size = num_sectors << SECTOR_SHIFT;

			offset = 0;
			remaining -= num_sectors;
			dp->next_page(dp);
		} else while (remaining) {
			/*
			 * Try and add as many pages as possible.
			 */
			dp->get_page(dp, &page, &len, &offset);
			len = min(len, to_bytes(remaining));
			if (!bio_add_page(bio, page, len, offset))
				break;

			offset = 0;
			remaining -= to_sector(len);
			dp->next_page(dp);
		}

		atomic_inc(&io->count);
		submit_bio(rw, bio);
	} while (remaining);
}

static void dispatch_io(int rw, unsigned int num_regions,
			struct dm_io_region *where, struct dpages *dp,
			struct io *io, int sync)
{
	int i;
	struct dpages old_pages = *dp;

	BUG_ON(num_regions > DM_IO_MAX_REGIONS);

	if (sync)
		rw |= REQ_SYNC;

	/*
	 * For multiple regions we need to be careful to rewind
	 * the dp object for each call to do_region.
	 */
	for (i = 0; i < num_regions; i++) {
		*dp = old_pages;
		if (where[i].count || (rw & REQ_FLUSH))
			do_region(rw, i, where + i, dp, io);
	}

	/*
	 * Drop the extra reference that we were holding to avoid
	 * the io being completed too early.
	 */
	dec_count(io, 0, 0);
}

struct sync_io {
	unsigned long error_bits;
	struct completion wait;
};

static void sync_io_complete(unsigned long error, void *context)
{
	struct sync_io *sio = context;

	sio->error_bits = error;
	complete(&sio->wait);
}

static int sync_io(struct dm_io_client *client, unsigned int num_regions,
		   struct dm_io_region *where, int rw, struct dpages *dp,
		   unsigned long *error_bits)
{
<<<<<<< HEAD
	/*
	 * gcc <= 4.3 can't do the alignment for stack variables, so we must
	 * align it on our own.
	 * volatile prevents the optimizer from removing or reusing
	 * "io_" field from the stack frame (allowed in ANSI C).
	 */
	volatile char io_[sizeof(struct io) + __alignof__(struct io) - 1];
	struct io *io = (struct io *)PTR_ALIGN(&io_, __alignof__(struct io));
	DECLARE_COMPLETION_ONSTACK(wait);
=======
	struct io *io;
	struct sync_io sio;
>>>>>>> fc14f9c1

	if (num_regions > 1 && (rw & RW_MASK) != WRITE) {
		WARN_ON(1);
		return -EIO;
	}

	init_completion(&sio.wait);

	io = mempool_alloc(client->pool, GFP_NOIO);
	io->error_bits = 0;
	atomic_set(&io->count, 1); /* see dispatch_io() */
<<<<<<< HEAD
	io->wait = &wait;
=======
>>>>>>> fc14f9c1
	io->client = client;
	io->callback = sync_io_complete;
	io->context = &sio;

	io->vma_invalidate_address = dp->vma_invalidate_address;
	io->vma_invalidate_size = dp->vma_invalidate_size;

	dispatch_io(rw, num_regions, where, dp, io, 1);

<<<<<<< HEAD
	wait_for_completion_io(&wait);
=======
	wait_for_completion_io(&sio.wait);
>>>>>>> fc14f9c1

	if (error_bits)
		*error_bits = sio.error_bits;

	return sio.error_bits ? -EIO : 0;
}

static int async_io(struct dm_io_client *client, unsigned int num_regions,
		    struct dm_io_region *where, int rw, struct dpages *dp,
		    io_notify_fn fn, void *context)
{
	struct io *io;

	if (num_regions > 1 && (rw & RW_MASK) != WRITE) {
		WARN_ON(1);
		fn(1, context);
		return -EIO;
	}

	io = mempool_alloc(client->pool, GFP_NOIO);
	io->error_bits = 0;
	atomic_set(&io->count, 1); /* see dispatch_io() */
<<<<<<< HEAD
	io->wait = NULL;
=======
>>>>>>> fc14f9c1
	io->client = client;
	io->callback = fn;
	io->context = context;

	io->vma_invalidate_address = dp->vma_invalidate_address;
	io->vma_invalidate_size = dp->vma_invalidate_size;

	dispatch_io(rw, num_regions, where, dp, io, 0);
	return 0;
}

static int dp_init(struct dm_io_request *io_req, struct dpages *dp,
		   unsigned long size)
{
	/* Set up dpages based on memory type */

	dp->vma_invalidate_address = NULL;
	dp->vma_invalidate_size = 0;

	switch (io_req->mem.type) {
	case DM_IO_PAGE_LIST:
		list_dp_init(dp, io_req->mem.ptr.pl, io_req->mem.offset);
		break;

	case DM_IO_BIO:
		bio_dp_init(dp, io_req->mem.ptr.bio);
		break;

	case DM_IO_VMA:
		flush_kernel_vmap_range(io_req->mem.ptr.vma, size);
		if ((io_req->bi_rw & RW_MASK) == READ) {
			dp->vma_invalidate_address = io_req->mem.ptr.vma;
			dp->vma_invalidate_size = size;
		}
		vm_dp_init(dp, io_req->mem.ptr.vma);
		break;

	case DM_IO_KMEM:
		km_dp_init(dp, io_req->mem.ptr.addr);
		break;

	default:
		return -EINVAL;
	}

	return 0;
}

/*
 * New collapsed (a)synchronous interface.
 *
 * If the IO is asynchronous (i.e. it has notify.fn), you must either unplug
 * the queue with blk_unplug() some time later or set REQ_SYNC in io_req->bi_rw.
 * If you fail to do one of these, the IO will be submitted to the disk after
 * q->unplug_delay, which defaults to 3ms in blk-settings.c.
 */
int dm_io(struct dm_io_request *io_req, unsigned num_regions,
	  struct dm_io_region *where, unsigned long *sync_error_bits)
{
	int r;
	struct dpages dp;

	r = dp_init(io_req, &dp, (unsigned long)where->count << SECTOR_SHIFT);
	if (r)
		return r;

	if (!io_req->notify.fn)
		return sync_io(io_req->client, num_regions, where,
			       io_req->bi_rw, &dp, sync_error_bits);

	return async_io(io_req->client, num_regions, where, io_req->bi_rw,
			&dp, io_req->notify.fn, io_req->notify.context);
}
EXPORT_SYMBOL(dm_io);

int __init dm_io_init(void)
{
	_dm_io_cache = KMEM_CACHE(io, 0);
	if (!_dm_io_cache)
		return -ENOMEM;

	return 0;
}

void dm_io_exit(void)
{
	kmem_cache_destroy(_dm_io_cache);
	_dm_io_cache = NULL;
}<|MERGE_RESOLUTION|>--- conflicted
+++ resolved
@@ -33,10 +33,6 @@
 struct io {
 	unsigned long error_bits;
 	atomic_t count;
-<<<<<<< HEAD
-	struct completion *wait;
-=======
->>>>>>> fc14f9c1
 	struct dm_io_client *client;
 	io_notify_fn callback;
 	void *context;
@@ -125,14 +121,9 @@
 		invalidate_kernel_vmap_range(io->vma_invalidate_address,
 					     io->vma_invalidate_size);
 
-<<<<<<< HEAD
-		if (io->wait)
-			complete(io->wait);
-=======
 	mempool_free(io, io->client->pool);
 	fn(error_bits, context);
 }
->>>>>>> fc14f9c1
 
 static void dec_count(struct io *io, unsigned int region, int error)
 {
@@ -400,20 +391,8 @@
 		   struct dm_io_region *where, int rw, struct dpages *dp,
 		   unsigned long *error_bits)
 {
-<<<<<<< HEAD
-	/*
-	 * gcc <= 4.3 can't do the alignment for stack variables, so we must
-	 * align it on our own.
-	 * volatile prevents the optimizer from removing or reusing
-	 * "io_" field from the stack frame (allowed in ANSI C).
-	 */
-	volatile char io_[sizeof(struct io) + __alignof__(struct io) - 1];
-	struct io *io = (struct io *)PTR_ALIGN(&io_, __alignof__(struct io));
-	DECLARE_COMPLETION_ONSTACK(wait);
-=======
 	struct io *io;
 	struct sync_io sio;
->>>>>>> fc14f9c1
 
 	if (num_regions > 1 && (rw & RW_MASK) != WRITE) {
 		WARN_ON(1);
@@ -425,10 +404,6 @@
 	io = mempool_alloc(client->pool, GFP_NOIO);
 	io->error_bits = 0;
 	atomic_set(&io->count, 1); /* see dispatch_io() */
-<<<<<<< HEAD
-	io->wait = &wait;
-=======
->>>>>>> fc14f9c1
 	io->client = client;
 	io->callback = sync_io_complete;
 	io->context = &sio;
@@ -438,11 +413,7 @@
 
 	dispatch_io(rw, num_regions, where, dp, io, 1);
 
-<<<<<<< HEAD
-	wait_for_completion_io(&wait);
-=======
 	wait_for_completion_io(&sio.wait);
->>>>>>> fc14f9c1
 
 	if (error_bits)
 		*error_bits = sio.error_bits;
@@ -465,10 +436,6 @@
 	io = mempool_alloc(client->pool, GFP_NOIO);
 	io->error_bits = 0;
 	atomic_set(&io->count, 1); /* see dispatch_io() */
-<<<<<<< HEAD
-	io->wait = NULL;
-=======
->>>>>>> fc14f9c1
 	io->client = client;
 	io->callback = fn;
 	io->context = context;
