--- conflicted
+++ resolved
@@ -226,9 +226,6 @@
 
 	wait_queue_head_t quiescing_wait;
 	atomic_t quiescing;
-	atomic_t quiescing_ack;
-
-	wait_queue_head_t quiescing_wait;
 	atomic_t quiescing_ack;
 
 	/*
@@ -1585,34 +1582,6 @@
  * Invalidations.
  * Dropping something from the cache *without* writing back.
  *--------------------------------------------------------------*/
-<<<<<<< HEAD
-static bool is_quiescing(struct cache *cache)
-{
-	int r;
-	unsigned long flags;
-
-	spin_lock_irqsave(&cache->lock, flags);
-	r = cache->quiescing;
-	spin_unlock_irqrestore(&cache->lock, flags);
-
-	return r;
-}
-
-static void ack_quiescing(struct cache *cache)
-{
-	if (is_quiescing(cache)) {
-		atomic_inc(&cache->quiescing_ack);
-		wake_up(&cache->quiescing_wait);
-	}
-}
-
-static void wait_for_quiescing_ack(struct cache *cache)
-{
-	wait_event(cache->quiescing_wait, atomic_read(&cache->quiescing_ack));
-}
-
-static void start_quiescing(struct cache *cache)
-=======
 
 static void process_invalidation_request(struct cache *cache, struct invalidation_request *req)
 {
@@ -1648,28 +1617,10 @@
 }
 
 static void process_invalidation_requests(struct cache *cache)
->>>>>>> fc14f9c1
 {
 	struct list_head list;
 	struct invalidation_request *req, *tmp;
 
-<<<<<<< HEAD
-	spin_lock_irqsave(&cache->lock, flags);
-	cache->quiescing = true;
-	spin_unlock_irqrestore(&cache->lock, flags);
-
-	wait_for_quiescing_ack(cache);
-}
-
-static void stop_quiescing(struct cache *cache)
-{
-	unsigned long flags;
-
-	spin_lock_irqsave(&cache->lock, flags);
-	cache->quiescing = false;
-	spin_unlock_irqrestore(&cache->lock, flags);
-
-=======
 	INIT_LIST_HEAD(&list);
 	spin_lock(&cache->invalidation_lock);
 	list_splice_init(&cache->invalidation_requests, &list);
@@ -1709,7 +1660,6 @@
 static void stop_quiescing(struct cache *cache)
 {
 	atomic_set(&cache->quiescing, 0);
->>>>>>> fc14f9c1
 	atomic_set(&cache->quiescing_ack, 0);
 }
 
@@ -1762,10 +1712,7 @@
 			writeback_some_dirty_blocks(cache);
 			process_deferred_writethrough_bios(cache);
 			process_deferred_bios(cache);
-<<<<<<< HEAD
-=======
 			process_invalidation_requests(cache);
->>>>>>> fc14f9c1
 		}
 
 		process_migrations(cache, &cache->quiesced_migrations, issue_copy);
@@ -2344,10 +2291,7 @@
 	init_waitqueue_head(&cache->migration_wait);
 
 	init_waitqueue_head(&cache->quiescing_wait);
-<<<<<<< HEAD
-=======
 	atomic_set(&cache->quiescing, 0);
->>>>>>> fc14f9c1
 	atomic_set(&cache->quiescing_ack, 0);
 
 	r = -ENOMEM;
