--- conflicted
+++ resolved
@@ -555,15 +555,8 @@
 struct dm_thin_new_mapping {
 	struct list_head list;
 
-<<<<<<< HEAD
-	unsigned quiesced:1;
-	unsigned prepared:1;
-	unsigned pass_discard:1;
-	unsigned definitely_not_shared:1;
-=======
 	bool pass_discard:1;
 	bool definitely_not_shared:1;
->>>>>>> fc14f9c1
 
 	/*
 	 * Track quiescing, copying and zeroing preparation actions.  When this
@@ -701,13 +694,7 @@
 	 */
 	r = dm_thin_insert_block(tc->td, m->virt_block, m->data_block);
 	if (r) {
-<<<<<<< HEAD
-		DMERR_LIMIT("%s: dm_thin_insert_block() failed: error = %d",
-			    dm_device_name(pool->pool_md), r);
-		set_pool_mode(pool, PM_READ_ONLY);
-=======
 		metadata_operation_failed(pool, "dm_thin_insert_block", r);
->>>>>>> fc14f9c1
 		cell_error(pool, m->cell);
 		goto out;
 	}
@@ -836,8 +823,6 @@
 	pool->next_mapping = NULL;
 
 	return m;
-<<<<<<< HEAD
-=======
 }
 
 static void ll_zero(struct thin_c *tc, struct dm_thin_new_mapping *m,
@@ -855,7 +840,6 @@
 		DMERR_LIMIT("dm_kcopyd_zero() failed");
 		copy_complete(1, 1, m);
 	}
->>>>>>> fc14f9c1
 }
 
 /*
@@ -875,8 +859,6 @@
 	m->virt_block = virt_block;
 	m->data_block = data_dest;
 	m->cell = cell;
-<<<<<<< HEAD
-=======
 
 	/*
 	 * quiesce action + copy action + an extra reference held for the
@@ -884,7 +866,6 @@
 	 * partial zero).
 	 */
 	atomic_set(&m->prepare_actions, 3);
->>>>>>> fc14f9c1
 
 	if (!dm_deferred_set_add_work(pool->shared_read_ds, &m->list))
 		complete_mapping_preparation(m); /* already quiesced */
@@ -958,12 +939,7 @@
 	struct pool *pool = tc->pool;
 	struct dm_thin_new_mapping *m = get_next_mapping(pool);
 
-<<<<<<< HEAD
-	m->quiesced = 1;
-	m->prepared = 0;
-=======
 	atomic_set(&m->prepare_actions, 1); /* no need to quiesce */
->>>>>>> fc14f9c1
 	m->tc = tc;
 	m->virt_block = virt_block;
 	m->data_block = data_block;
@@ -1581,17 +1557,10 @@
 		 * prepared mappings to process.
 		 */
 		if (ensure_next_mapping(pool)) {
-<<<<<<< HEAD
-			spin_lock_irqsave(&pool->lock, flags);
-			bio_list_add(&pool->deferred_bios, bio);
-			bio_list_merge(&pool->deferred_bios, &bios);
-			spin_unlock_irqrestore(&pool->lock, flags);
-=======
 			spin_lock_irqsave(&tc->lock, flags);
 			bio_list_add(&tc->deferred_bio_list, bio);
 			bio_list_merge(&tc->deferred_bio_list, &bios);
 			spin_unlock_irqrestore(&tc->lock, flags);
->>>>>>> fc14f9c1
 			break;
 		}
 
