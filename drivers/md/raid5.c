--- conflicted
+++ resolved
@@ -871,11 +871,7 @@
 			bi->bi_vcnt = 1;
 			bi->bi_io_vec[0].bv_len = STRIPE_SIZE;
 			bi->bi_io_vec[0].bv_offset = 0;
-<<<<<<< HEAD
-			bi->bi_size = STRIPE_SIZE;
-=======
 			bi->bi_iter.bi_size = STRIPE_SIZE;
->>>>>>> fc14f9c1
 			/*
 			 * If this is discard request, set bi_vcnt 0. We don't
 			 * want to confuse SCSI because SCSI will replace payload
@@ -922,11 +918,7 @@
 			rbi->bi_vcnt = 1;
 			rbi->bi_io_vec[0].bv_len = STRIPE_SIZE;
 			rbi->bi_io_vec[0].bv_offset = 0;
-<<<<<<< HEAD
-			rbi->bi_size = STRIPE_SIZE;
-=======
 			rbi->bi_iter.bi_size = STRIPE_SIZE;
->>>>>>> fc14f9c1
 			/*
 			 * If this is discard request, set bi_vcnt 0. We don't
 			 * want to confuse SCSI because SCSI will replace payload
