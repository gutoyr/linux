--- conflicted
+++ resolved
@@ -1972,23 +1972,14 @@
 		if (!uptodate)
 			clear_bit(BIO_UPTODATE, &b->bi_flags);
 		b->bi_vcnt = vcnt;
-<<<<<<< HEAD
-		b->bi_size = r1_bio->sectors << 9;
-		b->bi_sector = r1_bio->sector +
-=======
 		b->bi_iter.bi_size = r1_bio->sectors << 9;
 		b->bi_iter.bi_sector = r1_bio->sector +
->>>>>>> fc14f9c1
 			conf->mirrors[i].rdev->data_offset;
 		b->bi_bdev = conf->mirrors[i].rdev->bdev;
 		b->bi_end_io = end_sync_read;
 		b->bi_private = r1_bio;
 
-<<<<<<< HEAD
-		size = b->bi_size;
-=======
 		size = b->bi_iter.bi_size;
->>>>>>> fc14f9c1
 		for (j = 0; j < vcnt ; j++) {
 			struct bio_vec *bi;
 			bi = &b->bi_io_vec[j];
