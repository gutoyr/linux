/*
 * Copyright (C) 2001-2002 Sistina Software (UK) Limited.
 * Copyright (C) 2006-2008 Red Hat GmbH
 *
 * This file is released under the GPL.
 */

#include "dm-exception-store.h"

#include <linux/mm.h>
#include <linux/pagemap.h>
#include <linux/vmalloc.h>
#include <linux/export.h>
#include <linux/slab.h>
#include <linux/dm-io.h>
#include "dm-bufio.h"

#define DM_MSG_PREFIX "persistent snapshot"
#define DM_CHUNK_SIZE_DEFAULT_SECTORS 32	/* 16KB */

#define DM_PREFETCH_CHUNKS		12

/*-----------------------------------------------------------------
 * Persistent snapshots, by persistent we mean that the snapshot
 * will survive a reboot.
 *---------------------------------------------------------------*/

/*
 * We need to store a record of which parts of the origin have
 * been copied to the snapshot device.  The snapshot code
 * requires that we copy exception chunks to chunk aligned areas
 * of the COW store.  It makes sense therefore, to store the
 * metadata in chunk size blocks.
 *
 * There is no backward or forward compatibility implemented,
 * snapshots with different disk versions than the kernel will
 * not be usable.  It is expected that "lvcreate" will blank out
 * the start of a fresh COW device before calling the snapshot
 * constructor.
 *
 * The first chunk of the COW device just contains the header.
 * After this there is a chunk filled with exception metadata,
 * followed by as many exception chunks as can fit in the
 * metadata areas.
 *
 * All on disk structures are in little-endian format.  The end
 * of the exceptions info is indicated by an exception with a
 * new_chunk of 0, which is invalid since it would point to the
 * header chunk.
 */

/*
 * Magic for persistent snapshots: "SnAp" - Feeble isn't it.
 */
#define SNAP_MAGIC 0x70416e53

/*
 * The on-disk version of the metadata.
 */
#define SNAPSHOT_DISK_VERSION 1

#define NUM_SNAPSHOT_HDR_CHUNKS 1

struct disk_header {
	__le32 magic;

	/*
	 * Is this snapshot valid.  There is no way of recovering
	 * an invalid snapshot.
	 */
	__le32 valid;

	/*
	 * Simple, incrementing version. no backward
	 * compatibility.
	 */
	__le32 version;

	/* In sectors */
	__le32 chunk_size;
} __packed;

struct disk_exception {
	__le64 old_chunk;
	__le64 new_chunk;
} __packed;

struct core_exception {
	uint64_t old_chunk;
	uint64_t new_chunk;
};

struct commit_callback {
	void (*callback)(void *, int success);
	void *context;
};

/*
 * The top level structure for a persistent exception store.
 */
struct pstore {
	struct dm_exception_store *store;
	int version;
	int valid;
	uint32_t exceptions_per_area;

	/*
	 * Now that we have an asynchronous kcopyd there is no
	 * need for large chunk sizes, so it wont hurt to have a
	 * whole chunks worth of metadata in memory at once.
	 */
	void *area;

	/*
	 * An area of zeros used to clear the next area.
	 */
	void *zero_area;

	/*
	 * An area used for header. The header can be written
	 * concurrently with metadata (when invalidating the snapshot),
	 * so it needs a separate buffer.
	 */
	void *header_area;

	/*
	 * Used to keep track of which metadata area the data in
	 * 'chunk' refers to.
	 */
	chunk_t current_area;

	/*
	 * The next free chunk for an exception.
	 *
	 * When creating exceptions, all the chunks here and above are
	 * free.  It holds the next chunk to be allocated.  On rare
	 * occasions (e.g. after a system crash) holes can be left in
	 * the exception store because chunks can be committed out of
	 * order.
	 *
	 * When merging exceptions, it does not necessarily mean all the
	 * chunks here and above are free.  It holds the value it would
	 * have held if all chunks had been committed in order of
	 * allocation.  Consequently the value may occasionally be
	 * slightly too low, but since it's only used for 'status' and
	 * it can never reach its minimum value too early this doesn't
	 * matter.
	 */

	chunk_t next_free;

	/*
	 * The index of next free exception in the current
	 * metadata area.
	 */
	uint32_t current_committed;

	atomic_t pending_count;
	uint32_t callback_count;
	struct commit_callback *callbacks;
	struct dm_io_client *io_client;

	struct workqueue_struct *metadata_wq;
};

static int alloc_area(struct pstore *ps)
{
	int r = -ENOMEM;
	size_t len;

	len = ps->store->chunk_size << SECTOR_SHIFT;

	/*
	 * Allocate the chunk_size block of memory that will hold
	 * a single metadata area.
	 */
	ps->area = vmalloc(len);
	if (!ps->area)
		goto err_area;

	ps->zero_area = vzalloc(len);
	if (!ps->zero_area)
		goto err_zero_area;

	ps->header_area = vmalloc(len);
	if (!ps->header_area)
		goto err_header_area;

	return 0;

err_header_area:
	vfree(ps->zero_area);

err_zero_area:
	vfree(ps->area);

err_area:
	return r;
}

static void free_area(struct pstore *ps)
{
	if (ps->area)
		vfree(ps->area);
	ps->area = NULL;

	if (ps->zero_area)
		vfree(ps->zero_area);
	ps->zero_area = NULL;

	if (ps->header_area)
		vfree(ps->header_area);
	ps->header_area = NULL;
}

struct mdata_req {
	struct dm_io_region *where;
	struct dm_io_request *io_req;
	struct work_struct work;
	int result;
};

static void do_metadata(struct work_struct *work)
{
	struct mdata_req *req = container_of(work, struct mdata_req, work);

	req->result = dm_io(req->io_req, 1, req->where, NULL);
}

/*
 * Read or write a chunk aligned and sized block of data from a device.
 */
static int chunk_io(struct pstore *ps, void *area, chunk_t chunk, int rw,
		    int metadata)
{
	struct dm_io_region where = {
		.bdev = dm_snap_cow(ps->store->snap)->bdev,
		.sector = ps->store->chunk_size * chunk,
		.count = ps->store->chunk_size,
	};
	struct dm_io_request io_req = {
		.bi_rw = rw,
		.mem.type = DM_IO_VMA,
		.mem.ptr.vma = area,
		.client = ps->io_client,
		.notify.fn = NULL,
	};
	struct mdata_req req;

	if (!metadata)
		return dm_io(&io_req, 1, &where, NULL);

	req.where = &where;
	req.io_req = &io_req;

	/*
	 * Issue the synchronous I/O from a different thread
	 * to avoid generic_make_request recursion.
	 */
	INIT_WORK_ONSTACK(&req.work, do_metadata);
	queue_work(ps->metadata_wq, &req.work);
	flush_workqueue(ps->metadata_wq);
<<<<<<< HEAD
=======
	destroy_work_on_stack(&req.work);
>>>>>>> fc14f9c1

	return req.result;
}

/*
 * Convert a metadata area index to a chunk index.
 */
static chunk_t area_location(struct pstore *ps, chunk_t area)
{
	return NUM_SNAPSHOT_HDR_CHUNKS + ((ps->exceptions_per_area + 1) * area);
}

static void skip_metadata(struct pstore *ps)
{
	uint32_t stride = ps->exceptions_per_area + 1;
	chunk_t next_free = ps->next_free;
	if (sector_div(next_free, stride) == NUM_SNAPSHOT_HDR_CHUNKS)
		ps->next_free++;
}

/*
 * Read or write a metadata area.  Remembering to skip the first
 * chunk which holds the header.
 */
static int area_io(struct pstore *ps, int rw)
{
	int r;
	chunk_t chunk;

	chunk = area_location(ps, ps->current_area);

	r = chunk_io(ps, ps->area, chunk, rw, 0);
	if (r)
		return r;

	return 0;
}

static void zero_memory_area(struct pstore *ps)
{
	memset(ps->area, 0, ps->store->chunk_size << SECTOR_SHIFT);
}

static int zero_disk_area(struct pstore *ps, chunk_t area)
{
	return chunk_io(ps, ps->zero_area, area_location(ps, area), WRITE, 0);
}

static int read_header(struct pstore *ps, int *new_snapshot)
{
	int r;
	struct disk_header *dh;
	unsigned chunk_size;
	int chunk_size_supplied = 1;
	char *chunk_err;

	/*
	 * Use default chunk size (or logical_block_size, if larger)
	 * if none supplied
	 */
	if (!ps->store->chunk_size) {
		ps->store->chunk_size = max(DM_CHUNK_SIZE_DEFAULT_SECTORS,
		    bdev_logical_block_size(dm_snap_cow(ps->store->snap)->
					    bdev) >> 9);
		ps->store->chunk_mask = ps->store->chunk_size - 1;
		ps->store->chunk_shift = ffs(ps->store->chunk_size) - 1;
		chunk_size_supplied = 0;
	}

	ps->io_client = dm_io_client_create();
	if (IS_ERR(ps->io_client))
		return PTR_ERR(ps->io_client);

	r = alloc_area(ps);
	if (r)
		return r;

	r = chunk_io(ps, ps->header_area, 0, READ, 1);
	if (r)
		goto bad;

	dh = ps->header_area;

	if (le32_to_cpu(dh->magic) == 0) {
		*new_snapshot = 1;
		return 0;
	}

	if (le32_to_cpu(dh->magic) != SNAP_MAGIC) {
		DMWARN("Invalid or corrupt snapshot");
		r = -ENXIO;
		goto bad;
	}

	*new_snapshot = 0;
	ps->valid = le32_to_cpu(dh->valid);
	ps->version = le32_to_cpu(dh->version);
	chunk_size = le32_to_cpu(dh->chunk_size);

	if (ps->store->chunk_size == chunk_size)
		return 0;

	if (chunk_size_supplied)
		DMWARN("chunk size %u in device metadata overrides "
		       "table chunk size of %u.",
		       chunk_size, ps->store->chunk_size);

	/* We had a bogus chunk_size. Fix stuff up. */
	free_area(ps);

	r = dm_exception_store_set_chunk_size(ps->store, chunk_size,
					      &chunk_err);
	if (r) {
		DMERR("invalid on-disk chunk size %u: %s.",
		      chunk_size, chunk_err);
		return r;
	}

	r = alloc_area(ps);
	return r;

bad:
	free_area(ps);
	return r;
}

static int write_header(struct pstore *ps)
{
	struct disk_header *dh;

	memset(ps->header_area, 0, ps->store->chunk_size << SECTOR_SHIFT);

	dh = ps->header_area;
	dh->magic = cpu_to_le32(SNAP_MAGIC);
	dh->valid = cpu_to_le32(ps->valid);
	dh->version = cpu_to_le32(ps->version);
	dh->chunk_size = cpu_to_le32(ps->store->chunk_size);

	return chunk_io(ps, ps->header_area, 0, WRITE, 1);
}

/*
 * Access functions for the disk exceptions, these do the endian conversions.
 */
static struct disk_exception *get_exception(struct pstore *ps, void *ps_area,
					    uint32_t index)
{
	BUG_ON(index >= ps->exceptions_per_area);

	return ((struct disk_exception *) ps_area) + index;
}

static void read_exception(struct pstore *ps, void *ps_area,
			   uint32_t index, struct core_exception *result)
{
	struct disk_exception *de = get_exception(ps, ps_area, index);

	/* copy it */
	result->old_chunk = le64_to_cpu(de->old_chunk);
	result->new_chunk = le64_to_cpu(de->new_chunk);
}

static void write_exception(struct pstore *ps,
			    uint32_t index, struct core_exception *e)
{
	struct disk_exception *de = get_exception(ps, ps->area, index);

	/* copy it */
	de->old_chunk = cpu_to_le64(e->old_chunk);
	de->new_chunk = cpu_to_le64(e->new_chunk);
}

static void clear_exception(struct pstore *ps, uint32_t index)
{
	struct disk_exception *de = get_exception(ps, ps->area, index);

	/* clear it */
	de->old_chunk = 0;
	de->new_chunk = 0;
}

/*
 * Registers the exceptions that are present in the current area.
 * 'full' is filled in to indicate if the area has been
 * filled.
 */
static int insert_exceptions(struct pstore *ps, void *ps_area,
			     int (*callback)(void *callback_context,
					     chunk_t old, chunk_t new),
			     void *callback_context,
			     int *full)
{
	int r;
	unsigned int i;
	struct core_exception e;

	/* presume the area is full */
	*full = 1;

	for (i = 0; i < ps->exceptions_per_area; i++) {
		read_exception(ps, ps_area, i, &e);

		/*
		 * If the new_chunk is pointing at the start of
		 * the COW device, where the first metadata area
		 * is we know that we've hit the end of the
		 * exceptions.  Therefore the area is not full.
		 */
		if (e.new_chunk == 0LL) {
			ps->current_committed = i;
			*full = 0;
			break;
		}

		/*
		 * Keep track of the start of the free chunks.
		 */
		if (ps->next_free <= e.new_chunk)
			ps->next_free = e.new_chunk + 1;

		/*
		 * Otherwise we add the exception to the snapshot.
		 */
		r = callback(callback_context, e.old_chunk, e.new_chunk);
		if (r)
			return r;
	}

	return 0;
}

static int read_exceptions(struct pstore *ps,
			   int (*callback)(void *callback_context, chunk_t old,
					   chunk_t new),
			   void *callback_context)
{
	int r, full = 1;
	struct dm_bufio_client *client;
	chunk_t prefetch_area = 0;

	client = dm_bufio_client_create(dm_snap_cow(ps->store->snap)->bdev,
					ps->store->chunk_size << SECTOR_SHIFT,
					1, 0, NULL, NULL);

	if (IS_ERR(client))
		return PTR_ERR(client);

	/*
	 * Setup for one current buffer + desired readahead buffers.
	 */
	dm_bufio_set_minimum_buffers(client, 1 + DM_PREFETCH_CHUNKS);

	/*
	 * Keeping reading chunks and inserting exceptions until
	 * we find a partially full area.
	 */
	for (ps->current_area = 0; full; ps->current_area++) {
		struct dm_buffer *bp;
		void *area;
		chunk_t chunk;

		if (unlikely(prefetch_area < ps->current_area))
			prefetch_area = ps->current_area;

		if (DM_PREFETCH_CHUNKS) do {
			chunk_t pf_chunk = area_location(ps, prefetch_area);
			if (unlikely(pf_chunk >= dm_bufio_get_device_size(client)))
				break;
			dm_bufio_prefetch(client, pf_chunk, 1);
			prefetch_area++;
			if (unlikely(!prefetch_area))
				break;
		} while (prefetch_area <= ps->current_area + DM_PREFETCH_CHUNKS);

		chunk = area_location(ps, ps->current_area);

		area = dm_bufio_read(client, chunk, &bp);
		if (unlikely(IS_ERR(area))) {
			r = PTR_ERR(area);
			goto ret_destroy_bufio;
		}

		r = insert_exceptions(ps, area, callback, callback_context,
				      &full);

		if (!full)
			memcpy(ps->area, area, ps->store->chunk_size << SECTOR_SHIFT);

		dm_bufio_release(bp);

		dm_bufio_forget(client, chunk);

		if (unlikely(r))
			goto ret_destroy_bufio;
	}

	ps->current_area--;

	skip_metadata(ps);

<<<<<<< HEAD
	return 0;
=======
	r = 0;

ret_destroy_bufio:
	dm_bufio_client_destroy(client);

	return r;
>>>>>>> fc14f9c1
}

static struct pstore *get_info(struct dm_exception_store *store)
{
	return (struct pstore *) store->context;
}

static void persistent_usage(struct dm_exception_store *store,
			     sector_t *total_sectors,
			     sector_t *sectors_allocated,
			     sector_t *metadata_sectors)
{
	struct pstore *ps = get_info(store);

	*sectors_allocated = ps->next_free * store->chunk_size;
	*total_sectors = get_dev_size(dm_snap_cow(store->snap)->bdev);

	/*
	 * First chunk is the fixed header.
	 * Then there are (ps->current_area + 1) metadata chunks, each one
	 * separated from the next by ps->exceptions_per_area data chunks.
	 */
	*metadata_sectors = (ps->current_area + 1 + NUM_SNAPSHOT_HDR_CHUNKS) *
			    store->chunk_size;
}

static void persistent_dtr(struct dm_exception_store *store)
{
	struct pstore *ps = get_info(store);

	destroy_workqueue(ps->metadata_wq);

	/* Created in read_header */
	if (ps->io_client)
		dm_io_client_destroy(ps->io_client);
	free_area(ps);

	/* Allocated in persistent_read_metadata */
	if (ps->callbacks)
		vfree(ps->callbacks);

	kfree(ps);
}

static int persistent_read_metadata(struct dm_exception_store *store,
				    int (*callback)(void *callback_context,
						    chunk_t old, chunk_t new),
				    void *callback_context)
{
	int r, uninitialized_var(new_snapshot);
	struct pstore *ps = get_info(store);

	/*
	 * Read the snapshot header.
	 */
	r = read_header(ps, &new_snapshot);
	if (r)
		return r;

	/*
	 * Now we know correct chunk_size, complete the initialisation.
	 */
	ps->exceptions_per_area = (ps->store->chunk_size << SECTOR_SHIFT) /
				  sizeof(struct disk_exception);
	ps->callbacks = dm_vcalloc(ps->exceptions_per_area,
				   sizeof(*ps->callbacks));
	if (!ps->callbacks)
		return -ENOMEM;

	/*
	 * Do we need to setup a new snapshot ?
	 */
	if (new_snapshot) {
		r = write_header(ps);
		if (r) {
			DMWARN("write_header failed");
			return r;
		}

		ps->current_area = 0;
		zero_memory_area(ps);
		r = zero_disk_area(ps, 0);
		if (r)
			DMWARN("zero_disk_area(0) failed");
		return r;
	}
	/*
	 * Sanity checks.
	 */
	if (ps->version != SNAPSHOT_DISK_VERSION) {
		DMWARN("unable to handle snapshot disk version %d",
		       ps->version);
		return -EINVAL;
	}

	/*
	 * Metadata are valid, but snapshot is invalidated
	 */
	if (!ps->valid)
		return 1;

	/*
	 * Read the metadata.
	 */
	r = read_exceptions(ps, callback, callback_context);

	return r;
}

static int persistent_prepare_exception(struct dm_exception_store *store,
					struct dm_exception *e)
{
	struct pstore *ps = get_info(store);
	sector_t size = get_dev_size(dm_snap_cow(store->snap)->bdev);

	/* Is there enough room ? */
	if (size < ((ps->next_free + 1) * store->chunk_size))
		return -ENOSPC;

	e->new_chunk = ps->next_free;

	/*
	 * Move onto the next free pending, making sure to take
	 * into account the location of the metadata chunks.
	 */
	ps->next_free++;
	skip_metadata(ps);

	atomic_inc(&ps->pending_count);
	return 0;
}

static void persistent_commit_exception(struct dm_exception_store *store,
					struct dm_exception *e,
					void (*callback) (void *, int success),
					void *callback_context)
{
	unsigned int i;
	struct pstore *ps = get_info(store);
	struct core_exception ce;
	struct commit_callback *cb;

	ce.old_chunk = e->old_chunk;
	ce.new_chunk = e->new_chunk;
	write_exception(ps, ps->current_committed++, &ce);

	/*
	 * Add the callback to the back of the array.  This code
	 * is the only place where the callback array is
	 * manipulated, and we know that it will never be called
	 * multiple times concurrently.
	 */
	cb = ps->callbacks + ps->callback_count++;
	cb->callback = callback;
	cb->context = callback_context;

	/*
	 * If there are exceptions in flight and we have not yet
	 * filled this metadata area there's nothing more to do.
	 */
	if (!atomic_dec_and_test(&ps->pending_count) &&
	    (ps->current_committed != ps->exceptions_per_area))
		return;

	/*
	 * If we completely filled the current area, then wipe the next one.
	 */
	if ((ps->current_committed == ps->exceptions_per_area) &&
	    zero_disk_area(ps, ps->current_area + 1))
		ps->valid = 0;

	/*
	 * Commit exceptions to disk.
	 */
	if (ps->valid && area_io(ps, WRITE_FLUSH_FUA))
		ps->valid = 0;

	/*
	 * Advance to the next area if this one is full.
	 */
	if (ps->current_committed == ps->exceptions_per_area) {
		ps->current_committed = 0;
		ps->current_area++;
		zero_memory_area(ps);
	}

	for (i = 0; i < ps->callback_count; i++) {
		cb = ps->callbacks + i;
		cb->callback(cb->context, ps->valid);
	}

	ps->callback_count = 0;
}

static int persistent_prepare_merge(struct dm_exception_store *store,
				    chunk_t *last_old_chunk,
				    chunk_t *last_new_chunk)
{
	struct pstore *ps = get_info(store);
	struct core_exception ce;
	int nr_consecutive;
	int r;

	/*
	 * When current area is empty, move back to preceding area.
	 */
	if (!ps->current_committed) {
		/*
		 * Have we finished?
		 */
		if (!ps->current_area)
			return 0;

		ps->current_area--;
		r = area_io(ps, READ);
		if (r < 0)
			return r;
		ps->current_committed = ps->exceptions_per_area;
	}

	read_exception(ps, ps->area, ps->current_committed - 1, &ce);
	*last_old_chunk = ce.old_chunk;
	*last_new_chunk = ce.new_chunk;

	/*
	 * Find number of consecutive chunks within the current area,
	 * working backwards.
	 */
	for (nr_consecutive = 1; nr_consecutive < ps->current_committed;
	     nr_consecutive++) {
		read_exception(ps, ps->area,
			       ps->current_committed - 1 - nr_consecutive, &ce);
		if (ce.old_chunk != *last_old_chunk - nr_consecutive ||
		    ce.new_chunk != *last_new_chunk - nr_consecutive)
			break;
	}

	return nr_consecutive;
}

static int persistent_commit_merge(struct dm_exception_store *store,
				   int nr_merged)
{
	int r, i;
	struct pstore *ps = get_info(store);

	BUG_ON(nr_merged > ps->current_committed);

	for (i = 0; i < nr_merged; i++)
		clear_exception(ps, ps->current_committed - 1 - i);

	r = area_io(ps, WRITE_FLUSH_FUA);
	if (r < 0)
		return r;

	ps->current_committed -= nr_merged;

	/*
	 * At this stage, only persistent_usage() uses ps->next_free, so
	 * we make no attempt to keep ps->next_free strictly accurate
	 * as exceptions may have been committed out-of-order originally.
	 * Once a snapshot has become merging, we set it to the value it
	 * would have held had all the exceptions been committed in order.
	 *
	 * ps->current_area does not get reduced by prepare_merge() until
	 * after commit_merge() has removed the nr_merged previous exceptions.
	 */
	ps->next_free = area_location(ps, ps->current_area) +
			ps->current_committed + 1;

	return 0;
}

static void persistent_drop_snapshot(struct dm_exception_store *store)
{
	struct pstore *ps = get_info(store);

	ps->valid = 0;
	if (write_header(ps))
		DMWARN("write header failed");
}

static int persistent_ctr(struct dm_exception_store *store,
			  unsigned argc, char **argv)
{
	struct pstore *ps;

	/* allocate the pstore */
	ps = kzalloc(sizeof(*ps), GFP_KERNEL);
	if (!ps)
		return -ENOMEM;

	ps->store = store;
	ps->valid = 1;
	ps->version = SNAPSHOT_DISK_VERSION;
	ps->area = NULL;
	ps->zero_area = NULL;
	ps->header_area = NULL;
	ps->next_free = NUM_SNAPSHOT_HDR_CHUNKS + 1; /* header and 1st area */
	ps->current_committed = 0;

	ps->callback_count = 0;
	atomic_set(&ps->pending_count, 0);
	ps->callbacks = NULL;

	ps->metadata_wq = alloc_workqueue("ksnaphd", WQ_MEM_RECLAIM, 0);
	if (!ps->metadata_wq) {
		kfree(ps);
		DMERR("couldn't start header metadata update thread");
		return -ENOMEM;
	}

	store->context = ps;

	return 0;
}

static unsigned persistent_status(struct dm_exception_store *store,
				  status_type_t status, char *result,
				  unsigned maxlen)
{
	unsigned sz = 0;

	switch (status) {
	case STATUSTYPE_INFO:
		break;
	case STATUSTYPE_TABLE:
		DMEMIT(" P %llu", (unsigned long long)store->chunk_size);
	}

	return sz;
}

static struct dm_exception_store_type _persistent_type = {
	.name = "persistent",
	.module = THIS_MODULE,
	.ctr = persistent_ctr,
	.dtr = persistent_dtr,
	.read_metadata = persistent_read_metadata,
	.prepare_exception = persistent_prepare_exception,
	.commit_exception = persistent_commit_exception,
	.prepare_merge = persistent_prepare_merge,
	.commit_merge = persistent_commit_merge,
	.drop_snapshot = persistent_drop_snapshot,
	.usage = persistent_usage,
	.status = persistent_status,
};

static struct dm_exception_store_type _persistent_compat_type = {
	.name = "P",
	.module = THIS_MODULE,
	.ctr = persistent_ctr,
	.dtr = persistent_dtr,
	.read_metadata = persistent_read_metadata,
	.prepare_exception = persistent_prepare_exception,
	.commit_exception = persistent_commit_exception,
	.prepare_merge = persistent_prepare_merge,
	.commit_merge = persistent_commit_merge,
	.drop_snapshot = persistent_drop_snapshot,
	.usage = persistent_usage,
	.status = persistent_status,
};

int dm_persistent_snapshot_init(void)
{
	int r;

	r = dm_exception_store_type_register(&_persistent_type);
	if (r) {
		DMERR("Unable to register persistent exception store type");
		return r;
	}

	r = dm_exception_store_type_register(&_persistent_compat_type);
	if (r) {
		DMERR("Unable to register old-style persistent exception "
		      "store type");
		dm_exception_store_type_unregister(&_persistent_type);
		return r;
	}

	return r;
}

void dm_persistent_snapshot_exit(void)
{
	dm_exception_store_type_unregister(&_persistent_type);
	dm_exception_store_type_unregister(&_persistent_compat_type);
}<|MERGE_RESOLUTION|>--- conflicted
+++ resolved
@@ -260,10 +260,7 @@
 	INIT_WORK_ONSTACK(&req.work, do_metadata);
 	queue_work(ps->metadata_wq, &req.work);
 	flush_workqueue(ps->metadata_wq);
-<<<<<<< HEAD
-=======
 	destroy_work_on_stack(&req.work);
->>>>>>> fc14f9c1
 
 	return req.result;
 }
@@ -564,16 +561,12 @@
 
 	skip_metadata(ps);
 
-<<<<<<< HEAD
-	return 0;
-=======
 	r = 0;
 
 ret_destroy_bufio:
 	dm_bufio_client_destroy(client);
 
 	return r;
->>>>>>> fc14f9c1
 }
 
 static struct pstore *get_info(struct dm_exception_store *store)
