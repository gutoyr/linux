--- conflicted
+++ resolved
@@ -106,9 +106,6 @@
 	/* Log write descriptors */
 	void __user *log_base;
 	struct vhost_log *log;
-<<<<<<< HEAD
-	bool byteswap;
-=======
 
 	/* Ring endianness. Defaults to legacy native endianness.
 	 * Set to true when starting a modern virtio device. */
@@ -117,7 +114,6 @@
 	/* Ring endianness requested by userspace for cross-endian support. */
 	bool user_be;
 #endif
->>>>>>> afd2ff9b
 };
 
 struct vhost_dev {
