/*******************************************************************************
 * Vhost kernel TCM fabric driver for virtio SCSI initiators
 *
 * (C) Copyright 2010-2013 Datera, Inc.
 * (C) Copyright 2010-2012 IBM Corp.
 *
 * Licensed to the Linux Foundation under the General Public License (GPL) version 2.
 *
 * Authors: Nicholas A. Bellinger <nab@daterainc.com>
 *          Stefan Hajnoczi <stefanha@linux.vnet.ibm.com>
 *
 * This program is free software; you can redistribute it and/or modify
 * it under the terms of the GNU General Public License as published by
 * the Free Software Foundation; either version 2 of the License, or
 * (at your option) any later version.
 *
 * This program is distributed in the hope that it will be useful,
 * but WITHOUT ANY WARRANTY; without even the implied warranty of
 * MERCHANTABILITY or FITNESS FOR A PARTICULAR PURPOSE.  See the
 * GNU General Public License for more details.
 *
 ****************************************************************************/

#include <linux/module.h>
#include <linux/moduleparam.h>
#include <generated/utsrelease.h>
#include <linux/utsname.h>
#include <linux/init.h>
#include <linux/slab.h>
#include <linux/kthread.h>
#include <linux/types.h>
#include <linux/string.h>
#include <linux/configfs.h>
#include <linux/ctype.h>
#include <linux/compat.h>
#include <linux/eventfd.h>
#include <linux/fs.h>
#include <linux/miscdevice.h>
#include <asm/unaligned.h>
#include <scsi/scsi.h>
#include <scsi/scsi_tcq.h>
#include <target/target_core_base.h>
#include <target/target_core_fabric.h>
#include <target/target_core_fabric_configfs.h>
#include <target/target_core_configfs.h>
#include <target/configfs_macros.h>
#include <linux/vhost.h>
#include <linux/virtio_scsi.h>
#include <linux/llist.h>
#include <linux/bitmap.h>
#include <linux/percpu_ida.h>

#include "vhost.h"

#define TCM_VHOST_VERSION  "v0.1"
#define TCM_VHOST_NAMELEN 256
#define TCM_VHOST_MAX_CDB_SIZE 32
#define TCM_VHOST_DEFAULT_TAGS 256
#define TCM_VHOST_PREALLOC_SGLS 2048
#define TCM_VHOST_PREALLOC_UPAGES 2048
#define TCM_VHOST_PREALLOC_PROT_SGLS 512

struct vhost_scsi_inflight {
	/* Wait for the flush operation to finish */
	struct completion comp;
	/* Refcount for the inflight reqs */
	struct kref kref;
};

struct tcm_vhost_cmd {
	/* Descriptor from vhost_get_vq_desc() for virt_queue segment */
	int tvc_vq_desc;
	/* virtio-scsi initiator task attribute */
	int tvc_task_attr;
	/* virtio-scsi initiator data direction */
	enum dma_data_direction tvc_data_direction;
	/* Expected data transfer length from virtio-scsi header */
	u32 tvc_exp_data_len;
	/* The Tag from include/linux/virtio_scsi.h:struct virtio_scsi_cmd_req */
	u64 tvc_tag;
	/* The number of scatterlists associated with this cmd */
	u32 tvc_sgl_count;
	u32 tvc_prot_sgl_count;
	/* Saved unpacked SCSI LUN for tcm_vhost_submission_work() */
	u32 tvc_lun;
	/* Pointer to the SGL formatted memory from virtio-scsi */
	struct scatterlist *tvc_sgl;
	struct scatterlist *tvc_prot_sgl;
	struct page **tvc_upages;
	/* Pointer to response */
	struct virtio_scsi_cmd_resp __user *tvc_resp;
	/* Pointer to vhost_scsi for our device */
	struct vhost_scsi *tvc_vhost;
	/* Pointer to vhost_virtqueue for the cmd */
	struct vhost_virtqueue *tvc_vq;
	/* Pointer to vhost nexus memory */
	struct tcm_vhost_nexus *tvc_nexus;
	/* The TCM I/O descriptor that is accessed via container_of() */
	struct se_cmd tvc_se_cmd;
	/* work item used for cmwq dispatch to tcm_vhost_submission_work() */
	struct work_struct work;
	/* Copy of the incoming SCSI command descriptor block (CDB) */
	unsigned char tvc_cdb[TCM_VHOST_MAX_CDB_SIZE];
	/* Sense buffer that will be mapped into outgoing status */
	unsigned char tvc_sense_buf[TRANSPORT_SENSE_BUFFER];
	/* Completed commands list, serviced from vhost worker thread */
	struct llist_node tvc_completion_list;
	/* Used to track inflight cmd */
	struct vhost_scsi_inflight *inflight;
};

struct tcm_vhost_nexus {
	/* Pointer to TCM session for I_T Nexus */
	struct se_session *tvn_se_sess;
};

struct tcm_vhost_nacl {
	/* Binary World Wide unique Port Name for Vhost Initiator port */
	u64 iport_wwpn;
	/* ASCII formatted WWPN for Sas Initiator port */
	char iport_name[TCM_VHOST_NAMELEN];
	/* Returned by tcm_vhost_make_nodeacl() */
	struct se_node_acl se_node_acl;
};

struct tcm_vhost_tpg {
	/* Vhost port target portal group tag for TCM */
	u16 tport_tpgt;
	/* Used to track number of TPG Port/Lun Links wrt to explict I_T Nexus shutdown */
	int tv_tpg_port_count;
	/* Used for vhost_scsi device reference to tpg_nexus, protected by tv_tpg_mutex */
	int tv_tpg_vhost_count;
	/* list for tcm_vhost_list */
	struct list_head tv_tpg_list;
	/* Used to protect access for tpg_nexus */
	struct mutex tv_tpg_mutex;
	/* Pointer to the TCM VHost I_T Nexus for this TPG endpoint */
	struct tcm_vhost_nexus *tpg_nexus;
	/* Pointer back to tcm_vhost_tport */
	struct tcm_vhost_tport *tport;
	/* Returned by tcm_vhost_make_tpg() */
	struct se_portal_group se_tpg;
	/* Pointer back to vhost_scsi, protected by tv_tpg_mutex */
	struct vhost_scsi *vhost_scsi;
};

struct tcm_vhost_tport {
	/* SCSI protocol the tport is providing */
	u8 tport_proto_id;
	/* Binary World Wide unique Port Name for Vhost Target port */
	u64 tport_wwpn;
	/* ASCII formatted WWPN for Vhost Target port */
	char tport_name[TCM_VHOST_NAMELEN];
	/* Returned by tcm_vhost_make_tport() */
	struct se_wwn tport_wwn;
};

struct tcm_vhost_evt {
	/* event to be sent to guest */
	struct virtio_scsi_event event;
	/* event list, serviced from vhost worker thread */
	struct llist_node list;
};

enum {
	VHOST_SCSI_VQ_CTL = 0,
	VHOST_SCSI_VQ_EVT = 1,
	VHOST_SCSI_VQ_IO = 2,
};

enum {
	VHOST_SCSI_FEATURES = VHOST_FEATURES | (1ULL << VIRTIO_SCSI_F_HOTPLUG) |
					       (1ULL << VIRTIO_SCSI_F_T10_PI)
};

#define VHOST_SCSI_MAX_TARGET	256
#define VHOST_SCSI_MAX_VQ	128
#define VHOST_SCSI_MAX_EVENT	128

struct vhost_scsi_virtqueue {
	struct vhost_virtqueue vq;
	/*
	 * Reference counting for inflight reqs, used for flush operation. At
	 * each time, one reference tracks new commands submitted, while we
	 * wait for another one to reach 0.
	 */
	struct vhost_scsi_inflight inflights[2];
	/*
	 * Indicate current inflight in use, protected by vq->mutex.
	 * Writers must also take dev mutex and flush under it.
	 */
	int inflight_idx;
};

struct vhost_scsi {
	/* Protected by vhost_scsi->dev.mutex */
	struct tcm_vhost_tpg **vs_tpg;
	char vs_vhost_wwpn[TRANSPORT_IQN_LEN];

	struct vhost_dev dev;
	struct vhost_scsi_virtqueue vqs[VHOST_SCSI_MAX_VQ];

	struct vhost_work vs_completion_work; /* cmd completion work item */
	struct llist_head vs_completion_list; /* cmd completion queue */

	struct vhost_work vs_event_work; /* evt injection work item */
	struct llist_head vs_event_list; /* evt injection queue */

	bool vs_events_missed; /* any missed events, protected by vq->mutex */
	int vs_events_nr; /* num of pending events, protected by vq->mutex */
};

/* Local pointer to allocated TCM configfs fabric module */
static struct target_fabric_configfs *tcm_vhost_fabric_configfs;

static struct workqueue_struct *tcm_vhost_workqueue;

/* Global spinlock to protect tcm_vhost TPG list for vhost IOCTL access */
static DEFINE_MUTEX(tcm_vhost_mutex);
static LIST_HEAD(tcm_vhost_list);

static int iov_num_pages(struct iovec *iov)
{
	return (PAGE_ALIGN((unsigned long)iov->iov_base + iov->iov_len) -
	       ((unsigned long)iov->iov_base & PAGE_MASK)) >> PAGE_SHIFT;
}

static void tcm_vhost_done_inflight(struct kref *kref)
{
	struct vhost_scsi_inflight *inflight;

	inflight = container_of(kref, struct vhost_scsi_inflight, kref);
	complete(&inflight->comp);
}

static void tcm_vhost_init_inflight(struct vhost_scsi *vs,
				    struct vhost_scsi_inflight *old_inflight[])
{
	struct vhost_scsi_inflight *new_inflight;
	struct vhost_virtqueue *vq;
	int idx, i;

	for (i = 0; i < VHOST_SCSI_MAX_VQ; i++) {
		vq = &vs->vqs[i].vq;

		mutex_lock(&vq->mutex);

		/* store old infight */
		idx = vs->vqs[i].inflight_idx;
		if (old_inflight)
			old_inflight[i] = &vs->vqs[i].inflights[idx];

		/* setup new infight */
		vs->vqs[i].inflight_idx = idx ^ 1;
		new_inflight = &vs->vqs[i].inflights[idx ^ 1];
		kref_init(&new_inflight->kref);
		init_completion(&new_inflight->comp);

		mutex_unlock(&vq->mutex);
	}
}

static struct vhost_scsi_inflight *
tcm_vhost_get_inflight(struct vhost_virtqueue *vq)
{
	struct vhost_scsi_inflight *inflight;
	struct vhost_scsi_virtqueue *svq;

	svq = container_of(vq, struct vhost_scsi_virtqueue, vq);
	inflight = &svq->inflights[svq->inflight_idx];
	kref_get(&inflight->kref);

	return inflight;
}

static void tcm_vhost_put_inflight(struct vhost_scsi_inflight *inflight)
{
	kref_put(&inflight->kref, tcm_vhost_done_inflight);
}

static int tcm_vhost_check_true(struct se_portal_group *se_tpg)
{
	return 1;
}

static int tcm_vhost_check_false(struct se_portal_group *se_tpg)
{
	return 0;
}

static char *tcm_vhost_get_fabric_name(void)
{
	return "vhost";
}

static u8 tcm_vhost_get_fabric_proto_ident(struct se_portal_group *se_tpg)
{
	struct tcm_vhost_tpg *tpg = container_of(se_tpg,
				struct tcm_vhost_tpg, se_tpg);
	struct tcm_vhost_tport *tport = tpg->tport;

	switch (tport->tport_proto_id) {
	case SCSI_PROTOCOL_SAS:
		return sas_get_fabric_proto_ident(se_tpg);
	case SCSI_PROTOCOL_FCP:
		return fc_get_fabric_proto_ident(se_tpg);
	case SCSI_PROTOCOL_ISCSI:
		return iscsi_get_fabric_proto_ident(se_tpg);
	default:
		pr_err("Unknown tport_proto_id: 0x%02x, using"
			" SAS emulation\n", tport->tport_proto_id);
		break;
	}

	return sas_get_fabric_proto_ident(se_tpg);
}

static char *tcm_vhost_get_fabric_wwn(struct se_portal_group *se_tpg)
{
	struct tcm_vhost_tpg *tpg = container_of(se_tpg,
				struct tcm_vhost_tpg, se_tpg);
	struct tcm_vhost_tport *tport = tpg->tport;

	return &tport->tport_name[0];
}

static u16 tcm_vhost_get_tag(struct se_portal_group *se_tpg)
{
	struct tcm_vhost_tpg *tpg = container_of(se_tpg,
				struct tcm_vhost_tpg, se_tpg);
	return tpg->tport_tpgt;
}

static u32 tcm_vhost_get_default_depth(struct se_portal_group *se_tpg)
{
	return 1;
}

static u32
tcm_vhost_get_pr_transport_id(struct se_portal_group *se_tpg,
			      struct se_node_acl *se_nacl,
			      struct t10_pr_registration *pr_reg,
			      int *format_code,
			      unsigned char *buf)
{
	struct tcm_vhost_tpg *tpg = container_of(se_tpg,
				struct tcm_vhost_tpg, se_tpg);
	struct tcm_vhost_tport *tport = tpg->tport;

	switch (tport->tport_proto_id) {
	case SCSI_PROTOCOL_SAS:
		return sas_get_pr_transport_id(se_tpg, se_nacl, pr_reg,
					format_code, buf);
	case SCSI_PROTOCOL_FCP:
		return fc_get_pr_transport_id(se_tpg, se_nacl, pr_reg,
					format_code, buf);
	case SCSI_PROTOCOL_ISCSI:
		return iscsi_get_pr_transport_id(se_tpg, se_nacl, pr_reg,
					format_code, buf);
	default:
		pr_err("Unknown tport_proto_id: 0x%02x, using"
			" SAS emulation\n", tport->tport_proto_id);
		break;
	}

	return sas_get_pr_transport_id(se_tpg, se_nacl, pr_reg,
			format_code, buf);
}

static u32
tcm_vhost_get_pr_transport_id_len(struct se_portal_group *se_tpg,
				  struct se_node_acl *se_nacl,
				  struct t10_pr_registration *pr_reg,
				  int *format_code)
{
	struct tcm_vhost_tpg *tpg = container_of(se_tpg,
				struct tcm_vhost_tpg, se_tpg);
	struct tcm_vhost_tport *tport = tpg->tport;

	switch (tport->tport_proto_id) {
	case SCSI_PROTOCOL_SAS:
		return sas_get_pr_transport_id_len(se_tpg, se_nacl, pr_reg,
					format_code);
	case SCSI_PROTOCOL_FCP:
		return fc_get_pr_transport_id_len(se_tpg, se_nacl, pr_reg,
					format_code);
	case SCSI_PROTOCOL_ISCSI:
		return iscsi_get_pr_transport_id_len(se_tpg, se_nacl, pr_reg,
					format_code);
	default:
		pr_err("Unknown tport_proto_id: 0x%02x, using"
			" SAS emulation\n", tport->tport_proto_id);
		break;
	}

	return sas_get_pr_transport_id_len(se_tpg, se_nacl, pr_reg,
			format_code);
}

static char *
tcm_vhost_parse_pr_out_transport_id(struct se_portal_group *se_tpg,
				    const char *buf,
				    u32 *out_tid_len,
				    char **port_nexus_ptr)
{
	struct tcm_vhost_tpg *tpg = container_of(se_tpg,
				struct tcm_vhost_tpg, se_tpg);
	struct tcm_vhost_tport *tport = tpg->tport;

	switch (tport->tport_proto_id) {
	case SCSI_PROTOCOL_SAS:
		return sas_parse_pr_out_transport_id(se_tpg, buf, out_tid_len,
					port_nexus_ptr);
	case SCSI_PROTOCOL_FCP:
		return fc_parse_pr_out_transport_id(se_tpg, buf, out_tid_len,
					port_nexus_ptr);
	case SCSI_PROTOCOL_ISCSI:
		return iscsi_parse_pr_out_transport_id(se_tpg, buf, out_tid_len,
					port_nexus_ptr);
	default:
		pr_err("Unknown tport_proto_id: 0x%02x, using"
			" SAS emulation\n", tport->tport_proto_id);
		break;
	}

	return sas_parse_pr_out_transport_id(se_tpg, buf, out_tid_len,
			port_nexus_ptr);
}

static struct se_node_acl *
tcm_vhost_alloc_fabric_acl(struct se_portal_group *se_tpg)
{
	struct tcm_vhost_nacl *nacl;

	nacl = kzalloc(sizeof(struct tcm_vhost_nacl), GFP_KERNEL);
	if (!nacl) {
		pr_err("Unable to allocate struct tcm_vhost_nacl\n");
		return NULL;
	}

	return &nacl->se_node_acl;
}

static void
tcm_vhost_release_fabric_acl(struct se_portal_group *se_tpg,
			     struct se_node_acl *se_nacl)
{
	struct tcm_vhost_nacl *nacl = container_of(se_nacl,
			struct tcm_vhost_nacl, se_node_acl);
	kfree(nacl);
}

static u32 tcm_vhost_tpg_get_inst_index(struct se_portal_group *se_tpg)
{
	return 1;
}

static void tcm_vhost_release_cmd(struct se_cmd *se_cmd)
{
	struct tcm_vhost_cmd *tv_cmd = container_of(se_cmd,
				struct tcm_vhost_cmd, tvc_se_cmd);
	struct se_session *se_sess = se_cmd->se_sess;
	int i;

	if (tv_cmd->tvc_sgl_count) {
		for (i = 0; i < tv_cmd->tvc_sgl_count; i++)
			put_page(sg_page(&tv_cmd->tvc_sgl[i]));
	}
	if (tv_cmd->tvc_prot_sgl_count) {
		for (i = 0; i < tv_cmd->tvc_prot_sgl_count; i++)
			put_page(sg_page(&tv_cmd->tvc_prot_sgl[i]));
	}

	tcm_vhost_put_inflight(tv_cmd->inflight);
	percpu_ida_free(&se_sess->sess_tag_pool, se_cmd->map_tag);
}

static int tcm_vhost_shutdown_session(struct se_session *se_sess)
{
	return 0;
}

static void tcm_vhost_close_session(struct se_session *se_sess)
{
	return;
}

static u32 tcm_vhost_sess_get_index(struct se_session *se_sess)
{
	return 0;
}

static int tcm_vhost_write_pending(struct se_cmd *se_cmd)
{
	/* Go ahead and process the write immediately */
	target_execute_cmd(se_cmd);
	return 0;
}

static int tcm_vhost_write_pending_status(struct se_cmd *se_cmd)
{
	return 0;
}

static void tcm_vhost_set_default_node_attrs(struct se_node_acl *nacl)
{
	return;
}

static u32 tcm_vhost_get_task_tag(struct se_cmd *se_cmd)
{
	return 0;
}

static int tcm_vhost_get_cmd_state(struct se_cmd *se_cmd)
{
	return 0;
}

static void vhost_scsi_complete_cmd(struct tcm_vhost_cmd *cmd)
{
	struct vhost_scsi *vs = cmd->tvc_vhost;

	llist_add(&cmd->tvc_completion_list, &vs->vs_completion_list);

	vhost_work_queue(&vs->dev, &vs->vs_completion_work);
}

static int tcm_vhost_queue_data_in(struct se_cmd *se_cmd)
{
	struct tcm_vhost_cmd *cmd = container_of(se_cmd,
				struct tcm_vhost_cmd, tvc_se_cmd);
	vhost_scsi_complete_cmd(cmd);
	return 0;
}

static int tcm_vhost_queue_status(struct se_cmd *se_cmd)
{
	struct tcm_vhost_cmd *cmd = container_of(se_cmd,
				struct tcm_vhost_cmd, tvc_se_cmd);
	vhost_scsi_complete_cmd(cmd);
	return 0;
}

static void tcm_vhost_queue_tm_rsp(struct se_cmd *se_cmd)
{
	return;
}

static void tcm_vhost_aborted_task(struct se_cmd *se_cmd)
{
	return;
}

static void tcm_vhost_free_evt(struct vhost_scsi *vs, struct tcm_vhost_evt *evt)
{
	vs->vs_events_nr--;
	kfree(evt);
}

static struct tcm_vhost_evt *
tcm_vhost_allocate_evt(struct vhost_scsi *vs,
		       u32 event, u32 reason)
{
	struct vhost_virtqueue *vq = &vs->vqs[VHOST_SCSI_VQ_EVT].vq;
	struct tcm_vhost_evt *evt;

	if (vs->vs_events_nr > VHOST_SCSI_MAX_EVENT) {
		vs->vs_events_missed = true;
		return NULL;
	}

	evt = kzalloc(sizeof(*evt), GFP_KERNEL);
	if (!evt) {
		vq_err(vq, "Failed to allocate tcm_vhost_evt\n");
		vs->vs_events_missed = true;
		return NULL;
	}

	evt->event.event = event;
	evt->event.reason = reason;
	vs->vs_events_nr++;

	return evt;
}

static void vhost_scsi_free_cmd(struct tcm_vhost_cmd *cmd)
{
	struct se_cmd *se_cmd = &cmd->tvc_se_cmd;

	/* TODO locking against target/backend threads? */
	transport_generic_free_cmd(se_cmd, 0);

}

static int vhost_scsi_check_stop_free(struct se_cmd *se_cmd)
{
	return target_put_sess_cmd(se_cmd->se_sess, se_cmd);
}

static void
tcm_vhost_do_evt_work(struct vhost_scsi *vs, struct tcm_vhost_evt *evt)
{
	struct vhost_virtqueue *vq = &vs->vqs[VHOST_SCSI_VQ_EVT].vq;
	struct virtio_scsi_event *event = &evt->event;
	struct virtio_scsi_event __user *eventp;
	unsigned out, in;
	int head, ret;

	if (!vq->private_data) {
		vs->vs_events_missed = true;
		return;
	}

again:
	vhost_disable_notify(&vs->dev, vq);
	head = vhost_get_vq_desc(vq, vq->iov,
			ARRAY_SIZE(vq->iov), &out, &in,
			NULL, NULL);
	if (head < 0) {
		vs->vs_events_missed = true;
		return;
	}
	if (head == vq->num) {
		if (vhost_enable_notify(&vs->dev, vq))
			goto again;
		vs->vs_events_missed = true;
		return;
	}

	if ((vq->iov[out].iov_len != sizeof(struct virtio_scsi_event))) {
		vq_err(vq, "Expecting virtio_scsi_event, got %zu bytes\n",
				vq->iov[out].iov_len);
		vs->vs_events_missed = true;
		return;
	}

	if (vs->vs_events_missed) {
		event->event |= VIRTIO_SCSI_T_EVENTS_MISSED;
		vs->vs_events_missed = false;
	}

	eventp = vq->iov[out].iov_base;
	ret = __copy_to_user(eventp, event, sizeof(*event));
	if (!ret)
		vhost_add_used_and_signal(&vs->dev, vq, head, 0);
	else
		vq_err(vq, "Faulted on tcm_vhost_send_event\n");
}

static void tcm_vhost_evt_work(struct vhost_work *work)
{
	struct vhost_scsi *vs = container_of(work, struct vhost_scsi,
					vs_event_work);
	struct vhost_virtqueue *vq = &vs->vqs[VHOST_SCSI_VQ_EVT].vq;
	struct tcm_vhost_evt *evt;
	struct llist_node *llnode;

	mutex_lock(&vq->mutex);
	llnode = llist_del_all(&vs->vs_event_list);
	while (llnode) {
		evt = llist_entry(llnode, struct tcm_vhost_evt, list);
		llnode = llist_next(llnode);
		tcm_vhost_do_evt_work(vs, evt);
		tcm_vhost_free_evt(vs, evt);
	}
	mutex_unlock(&vq->mutex);
}

/* Fill in status and signal that we are done processing this command
 *
 * This is scheduled in the vhost work queue so we are called with the owner
 * process mm and can access the vring.
 */
static void vhost_scsi_complete_cmd_work(struct vhost_work *work)
{
	struct vhost_scsi *vs = container_of(work, struct vhost_scsi,
					vs_completion_work);
	DECLARE_BITMAP(signal, VHOST_SCSI_MAX_VQ);
	struct virtio_scsi_cmd_resp v_rsp;
	struct tcm_vhost_cmd *cmd;
	struct llist_node *llnode;
	struct se_cmd *se_cmd;
	int ret, vq;

	bitmap_zero(signal, VHOST_SCSI_MAX_VQ);
	llnode = llist_del_all(&vs->vs_completion_list);
	while (llnode) {
		cmd = llist_entry(llnode, struct tcm_vhost_cmd,
				     tvc_completion_list);
		llnode = llist_next(llnode);
		se_cmd = &cmd->tvc_se_cmd;

		pr_debug("%s tv_cmd %p resid %u status %#02x\n", __func__,
			cmd, se_cmd->residual_count, se_cmd->scsi_status);

		memset(&v_rsp, 0, sizeof(v_rsp));
		v_rsp.resid = se_cmd->residual_count;
		/* TODO is status_qualifier field needed? */
		v_rsp.status = se_cmd->scsi_status;
		v_rsp.sense_len = se_cmd->scsi_sense_length;
		memcpy(v_rsp.sense, cmd->tvc_sense_buf,
		       v_rsp.sense_len);
		ret = copy_to_user(cmd->tvc_resp, &v_rsp, sizeof(v_rsp));
		if (likely(ret == 0)) {
			struct vhost_scsi_virtqueue *q;
			vhost_add_used(cmd->tvc_vq, cmd->tvc_vq_desc, 0);
			q = container_of(cmd->tvc_vq, struct vhost_scsi_virtqueue, vq);
			vq = q - vs->vqs;
			__set_bit(vq, signal);
		} else
			pr_err("Faulted on virtio_scsi_cmd_resp\n");

		vhost_scsi_free_cmd(cmd);
	}

	vq = -1;
	while ((vq = find_next_bit(signal, VHOST_SCSI_MAX_VQ, vq + 1))
		< VHOST_SCSI_MAX_VQ)
		vhost_signal(&vs->dev, &vs->vqs[vq].vq);
}

static struct tcm_vhost_cmd *
vhost_scsi_get_tag(struct vhost_virtqueue *vq, struct tcm_vhost_tpg *tpg,
		   unsigned char *cdb, u64 scsi_tag, u16 lun, u8 task_attr,
		   u32 exp_data_len, int data_direction)
{
	struct tcm_vhost_cmd *cmd;
	struct tcm_vhost_nexus *tv_nexus;
	struct se_session *se_sess;
	struct scatterlist *sg, *prot_sg;
	struct page **pages;
	int tag;

	tv_nexus = tpg->tpg_nexus;
	if (!tv_nexus) {
		pr_err("Unable to locate active struct tcm_vhost_nexus\n");
		return ERR_PTR(-EIO);
	}
	se_sess = tv_nexus->tvn_se_sess;

	tag = percpu_ida_alloc(&se_sess->sess_tag_pool, TASK_RUNNING);
	if (tag < 0) {
		pr_err("Unable to obtain tag for tcm_vhost_cmd\n");
		return ERR_PTR(-ENOMEM);
	}

	cmd = &((struct tcm_vhost_cmd *)se_sess->sess_cmd_map)[tag];
	sg = cmd->tvc_sgl;
	prot_sg = cmd->tvc_prot_sgl;
	pages = cmd->tvc_upages;
	memset(cmd, 0, sizeof(struct tcm_vhost_cmd));

	cmd->tvc_sgl = sg;
	cmd->tvc_prot_sgl = prot_sg;
	cmd->tvc_upages = pages;
	cmd->tvc_se_cmd.map_tag = tag;
	cmd->tvc_tag = scsi_tag;
	cmd->tvc_lun = lun;
	cmd->tvc_task_attr = task_attr;
	cmd->tvc_exp_data_len = exp_data_len;
	cmd->tvc_data_direction = data_direction;
	cmd->tvc_nexus = tv_nexus;
	cmd->inflight = tcm_vhost_get_inflight(vq);

	memcpy(cmd->tvc_cdb, cdb, TCM_VHOST_MAX_CDB_SIZE);

	return cmd;
}

/*
 * Map a user memory range into a scatterlist
 *
 * Returns the number of scatterlist entries used or -errno on error.
 */
static int
vhost_scsi_map_to_sgl(struct tcm_vhost_cmd *tv_cmd,
		      struct scatterlist *sgl,
		      unsigned int sgl_count,
		      struct iovec *iov,
		      struct page **pages,
		      bool write)
{
	unsigned int npages = 0, pages_nr, offset, nbytes;
	struct scatterlist *sg = sgl;
	void __user *ptr = iov->iov_base;
	size_t len = iov->iov_len;
	int ret, i;

	pages_nr = iov_num_pages(iov);
	if (pages_nr > sgl_count) {
		pr_err("vhost_scsi_map_to_sgl() pages_nr: %u greater than"
		       " sgl_count: %u\n", pages_nr, sgl_count);
		return -ENOBUFS;
	}
	if (pages_nr > TCM_VHOST_PREALLOC_UPAGES) {
		pr_err("vhost_scsi_map_to_sgl() pages_nr: %u greater than"
		       " preallocated TCM_VHOST_PREALLOC_UPAGES: %u\n",
			pages_nr, TCM_VHOST_PREALLOC_UPAGES);
		return -ENOBUFS;
	}

	ret = get_user_pages_fast((unsigned long)ptr, pages_nr, write, pages);
	/* No pages were pinned */
	if (ret < 0)
		goto out;
	/* Less pages pinned than wanted */
	if (ret != pages_nr) {
		for (i = 0; i < ret; i++)
			put_page(pages[i]);
		ret = -EFAULT;
		goto out;
	}

	while (len > 0) {
		offset = (uintptr_t)ptr & ~PAGE_MASK;
		nbytes = min_t(unsigned int, PAGE_SIZE - offset, len);
		sg_set_page(sg, pages[npages], nbytes, offset);
		ptr += nbytes;
		len -= nbytes;
		sg++;
		npages++;
	}

out:
	return ret;
}

static int
vhost_scsi_map_iov_to_sgl(struct tcm_vhost_cmd *cmd,
			  struct iovec *iov,
			  int niov,
			  bool write)
{
	struct scatterlist *sg = cmd->tvc_sgl;
	unsigned int sgl_count = 0;
	int ret, i;

	for (i = 0; i < niov; i++)
		sgl_count += iov_num_pages(&iov[i]);

	if (sgl_count > TCM_VHOST_PREALLOC_SGLS) {
		pr_err("vhost_scsi_map_iov_to_sgl() sgl_count: %u greater than"
			" preallocated TCM_VHOST_PREALLOC_SGLS: %u\n",
			sgl_count, TCM_VHOST_PREALLOC_SGLS);
		return -ENOBUFS;
	}

	pr_debug("%s sg %p sgl_count %u\n", __func__, sg, sgl_count);
	sg_init_table(sg, sgl_count);
	cmd->tvc_sgl_count = sgl_count;

	pr_debug("Mapping iovec %p for %u pages\n", &iov[0], sgl_count);

	for (i = 0; i < niov; i++) {
		ret = vhost_scsi_map_to_sgl(cmd, sg, sgl_count, &iov[i],
					    cmd->tvc_upages, write);
		if (ret < 0) {
			for (i = 0; i < cmd->tvc_sgl_count; i++)
				put_page(sg_page(&cmd->tvc_sgl[i]));

			cmd->tvc_sgl_count = 0;
			return ret;
		}
		sg += ret;
		sgl_count -= ret;
	}
	return 0;
}

static int
vhost_scsi_map_iov_to_prot(struct tcm_vhost_cmd *cmd,
			   struct iovec *iov,
			   int niov,
			   bool write)
{
	struct scatterlist *prot_sg = cmd->tvc_prot_sgl;
	unsigned int prot_sgl_count = 0;
	int ret, i;

	for (i = 0; i < niov; i++)
		prot_sgl_count += iov_num_pages(&iov[i]);

	if (prot_sgl_count > TCM_VHOST_PREALLOC_PROT_SGLS) {
		pr_err("vhost_scsi_map_iov_to_prot() sgl_count: %u greater than"
			" preallocated TCM_VHOST_PREALLOC_PROT_SGLS: %u\n",
			prot_sgl_count, TCM_VHOST_PREALLOC_PROT_SGLS);
		return -ENOBUFS;
	}

	pr_debug("%s prot_sg %p prot_sgl_count %u\n", __func__,
		 prot_sg, prot_sgl_count);
	sg_init_table(prot_sg, prot_sgl_count);
	cmd->tvc_prot_sgl_count = prot_sgl_count;

	for (i = 0; i < niov; i++) {
		ret = vhost_scsi_map_to_sgl(cmd, prot_sg, prot_sgl_count, &iov[i],
					    cmd->tvc_upages, write);
		if (ret < 0) {
			for (i = 0; i < cmd->tvc_prot_sgl_count; i++)
				put_page(sg_page(&cmd->tvc_prot_sgl[i]));

			cmd->tvc_prot_sgl_count = 0;
			return ret;
		}
		prot_sg += ret;
		prot_sgl_count -= ret;
	}
	return 0;
}

static void tcm_vhost_submission_work(struct work_struct *work)
{
	struct tcm_vhost_cmd *cmd =
		container_of(work, struct tcm_vhost_cmd, work);
	struct tcm_vhost_nexus *tv_nexus;
	struct se_cmd *se_cmd = &cmd->tvc_se_cmd;
	struct scatterlist *sg_ptr, *sg_prot_ptr = NULL;
	int rc;

	/* FIXME: BIDI operation */
	if (cmd->tvc_sgl_count) {
		sg_ptr = cmd->tvc_sgl;

		if (cmd->tvc_prot_sgl_count)
			sg_prot_ptr = cmd->tvc_prot_sgl;
		else
			se_cmd->prot_pto = true;
	} else {
		sg_ptr = NULL;
	}
	tv_nexus = cmd->tvc_nexus;

	rc = target_submit_cmd_map_sgls(se_cmd, tv_nexus->tvn_se_sess,
			cmd->tvc_cdb, &cmd->tvc_sense_buf[0],
			cmd->tvc_lun, cmd->tvc_exp_data_len,
			cmd->tvc_task_attr, cmd->tvc_data_direction,
			TARGET_SCF_ACK_KREF, sg_ptr, cmd->tvc_sgl_count,
			NULL, 0, sg_prot_ptr, cmd->tvc_prot_sgl_count);
	if (rc < 0) {
		transport_send_check_condition_and_sense(se_cmd,
				TCM_LOGICAL_UNIT_COMMUNICATION_FAILURE, 0);
		transport_generic_free_cmd(se_cmd, 0);
	}
}

static void
vhost_scsi_send_bad_target(struct vhost_scsi *vs,
			   struct vhost_virtqueue *vq,
			   int head, unsigned out)
{
	struct virtio_scsi_cmd_resp __user *resp;
	struct virtio_scsi_cmd_resp rsp;
	int ret;

	memset(&rsp, 0, sizeof(rsp));
	rsp.response = VIRTIO_SCSI_S_BAD_TARGET;
	resp = vq->iov[out].iov_base;
	ret = __copy_to_user(resp, &rsp, sizeof(rsp));
	if (!ret)
		vhost_add_used_and_signal(&vs->dev, vq, head, 0);
	else
		pr_err("Faulted on virtio_scsi_cmd_resp\n");
}

static void
vhost_scsi_handle_vq(struct vhost_scsi *vs, struct vhost_virtqueue *vq)
{
	struct tcm_vhost_tpg **vs_tpg;
	struct virtio_scsi_cmd_req v_req;
	struct virtio_scsi_cmd_req_pi v_req_pi;
	struct tcm_vhost_tpg *tpg;
	struct tcm_vhost_cmd *cmd;
	u64 tag;
	u32 exp_data_len, data_first, data_num, data_direction, prot_first;
	unsigned out, in, i;
	int head, ret, data_niov, prot_niov, prot_bytes;
	size_t req_size;
	u16 lun;
	u8 *target, *lunp, task_attr;
	bool hdr_pi;
	void *req, *cdb;

	mutex_lock(&vq->mutex);
	/*
	 * We can handle the vq only after the endpoint is setup by calling the
	 * VHOST_SCSI_SET_ENDPOINT ioctl.
	 */
	vs_tpg = vq->private_data;
	if (!vs_tpg)
		goto out;

	vhost_disable_notify(&vs->dev, vq);

	for (;;) {
		head = vhost_get_vq_desc(vq, vq->iov,
					ARRAY_SIZE(vq->iov), &out, &in,
					NULL, NULL);
		pr_debug("vhost_get_vq_desc: head: %d, out: %u in: %u\n",
					head, out, in);
		/* On error, stop handling until the next kick. */
		if (unlikely(head < 0))
			break;
		/* Nothing new?  Wait for eventfd to tell us they refilled. */
		if (head == vq->num) {
			if (unlikely(vhost_enable_notify(&vs->dev, vq))) {
				vhost_disable_notify(&vs->dev, vq);
				continue;
			}
			break;
		}

		/* FIXME: BIDI operation */
		if (out == 1 && in == 1) {
			data_direction = DMA_NONE;
			data_first = 0;
			data_num = 0;
		} else if (out == 1 && in > 1) {
			data_direction = DMA_FROM_DEVICE;
			data_first = out + 1;
			data_num = in - 1;
		} else if (out > 1 && in == 1) {
			data_direction = DMA_TO_DEVICE;
			data_first = 1;
			data_num = out - 1;
		} else {
			vq_err(vq, "Invalid buffer layout out: %u in: %u\n",
					out, in);
			break;
		}

		/*
		 * Check for a sane resp buffer so we can report errors to
		 * the guest.
		 */
		if (unlikely(vq->iov[out].iov_len !=
					sizeof(struct virtio_scsi_cmd_resp))) {
			vq_err(vq, "Expecting virtio_scsi_cmd_resp, got %zu"
				" bytes\n", vq->iov[out].iov_len);
			break;
		}

		if (vhost_has_feature(vq, VIRTIO_SCSI_F_T10_PI)) {
			req = &v_req_pi;
			lunp = &v_req_pi.lun[0];
			target = &v_req_pi.lun[1];
			req_size = sizeof(v_req_pi);
			hdr_pi = true;
		} else {
			req = &v_req;
			lunp = &v_req.lun[0];
			target = &v_req.lun[1];
			req_size = sizeof(v_req);
			hdr_pi = false;
		}

		if (unlikely(vq->iov[0].iov_len < req_size)) {
			pr_err("Expecting virtio-scsi header: %zu, got %zu\n",
			       req_size, vq->iov[0].iov_len);
			break;
		}
		ret = memcpy_fromiovecend(req, &vq->iov[0], 0, req_size);
		if (unlikely(ret)) {
			vq_err(vq, "Faulted on virtio_scsi_cmd_req\n");
			break;
		}

		/* virtio-scsi spec requires byte 0 of the lun to be 1 */
		if (unlikely(*lunp != 1)) {
			vhost_scsi_send_bad_target(vs, vq, head, out);
			continue;
		}

		tpg = ACCESS_ONCE(vs_tpg[*target]);

		/* Target does not exist, fail the request */
		if (unlikely(!tpg)) {
			vhost_scsi_send_bad_target(vs, vq, head, out);
			continue;
		}

		data_niov = data_num;
		prot_niov = prot_first = prot_bytes = 0;
		/*
		 * Determine if any protection information iovecs are preceeding
		 * the actual data payload, and adjust data_first + data_niov
		 * values accordingly for vhost_scsi_map_iov_to_sgl() below.
		 *
		 * Also extract virtio_scsi header bits for vhost_scsi_get_tag()
		 */
		if (hdr_pi) {
			if (v_req_pi.pi_bytesout) {
				if (data_direction != DMA_TO_DEVICE) {
					vq_err(vq, "Received non zero do_pi_niov"
						", but wrong data_direction\n");
					goto err_cmd;
				}
				prot_bytes = v_req_pi.pi_bytesout;
			} else if (v_req_pi.pi_bytesin) {
				if (data_direction != DMA_FROM_DEVICE) {
					vq_err(vq, "Received non zero di_pi_niov"
						", but wrong data_direction\n");
					goto err_cmd;
				}
				prot_bytes = v_req_pi.pi_bytesin;
			}
			if (prot_bytes) {
				int tmp = 0;

				for (i = 0; i < data_num; i++) {
					tmp += vq->iov[data_first + i].iov_len;
					prot_niov++;
					if (tmp >= prot_bytes)
						break;
				}
				prot_first = data_first;
				data_first += prot_niov;
				data_niov = data_num - prot_niov;
			}
			tag = v_req_pi.tag;
			task_attr = v_req_pi.task_attr;
			cdb = &v_req_pi.cdb[0];
			lun = ((v_req_pi.lun[2] << 8) | v_req_pi.lun[3]) & 0x3FFF;
		} else {
			tag = v_req.tag;
			task_attr = v_req.task_attr;
			cdb = &v_req.cdb[0];
			lun = ((v_req.lun[2] << 8) | v_req.lun[3]) & 0x3FFF;
		}
		exp_data_len = 0;
		for (i = 0; i < data_niov; i++)
			exp_data_len += vq->iov[data_first + i].iov_len;
		/*
		 * Check that the recieved CDB size does not exceeded our
		 * hardcoded max for vhost-scsi
		 *
		 * TODO what if cdb was too small for varlen cdb header?
		 */
		if (unlikely(scsi_command_size(cdb) > TCM_VHOST_MAX_CDB_SIZE)) {
			vq_err(vq, "Received SCSI CDB with command_size: %d that"
				" exceeds SCSI_MAX_VARLEN_CDB_SIZE: %d\n",
				scsi_command_size(cdb), TCM_VHOST_MAX_CDB_SIZE);
			goto err_cmd;
		}

		cmd = vhost_scsi_get_tag(vq, tpg, cdb, tag, lun, task_attr,
					 exp_data_len + prot_bytes,
					 data_direction);
		if (IS_ERR(cmd)) {
			vq_err(vq, "vhost_scsi_get_tag failed %ld\n",
					PTR_ERR(cmd));
			goto err_cmd;
		}

		pr_debug("Allocated tv_cmd: %p exp_data_len: %d, data_direction"
			": %d\n", cmd, exp_data_len, data_direction);

		cmd->tvc_vhost = vs;
		cmd->tvc_vq = vq;
		cmd->tvc_resp = vq->iov[out].iov_base;

		pr_debug("vhost_scsi got command opcode: %#02x, lun: %d\n",
			cmd->tvc_cdb[0], cmd->tvc_lun);

		if (prot_niov) {
			ret = vhost_scsi_map_iov_to_prot(cmd,
					&vq->iov[prot_first], prot_niov,
					data_direction == DMA_FROM_DEVICE);
			if (unlikely(ret)) {
				vq_err(vq, "Failed to map iov to"
					" prot_sgl\n");
				goto err_free;
			}
		}
		if (data_direction != DMA_NONE) {
<<<<<<< HEAD
			ret = vhost_scsi_map_iov_to_sgl(tv_cmd,
					&vq->iov[data_first], data_num,
=======
			ret = vhost_scsi_map_iov_to_sgl(cmd,
					&vq->iov[data_first], data_niov,
>>>>>>> fc14f9c1
					data_direction == DMA_FROM_DEVICE);
			if (unlikely(ret)) {
				vq_err(vq, "Failed to map iov to sgl\n");
				goto err_free;
			}
		}
		/*
		 * Save the descriptor from vhost_get_vq_desc() to be used to
		 * complete the virtio-scsi request in TCM callback context via
		 * tcm_vhost_queue_data_in() and tcm_vhost_queue_status()
		 */
		cmd->tvc_vq_desc = head;
		/*
		 * Dispatch tv_cmd descriptor for cmwq execution in process
		 * context provided by tcm_vhost_workqueue.  This also ensures
		 * tv_cmd is executed on the same kworker CPU as this vhost
		 * thread to gain positive L2 cache locality effects..
		 */
		INIT_WORK(&cmd->work, tcm_vhost_submission_work);
		queue_work(tcm_vhost_workqueue, &cmd->work);
	}

	mutex_unlock(&vq->mutex);
	return;

err_free:
	vhost_scsi_free_cmd(cmd);
err_cmd:
	vhost_scsi_send_bad_target(vs, vq, head, out);
out:
	mutex_unlock(&vq->mutex);
}

static void vhost_scsi_ctl_handle_kick(struct vhost_work *work)
{
	pr_debug("%s: The handling func for control queue.\n", __func__);
}

static void
tcm_vhost_send_evt(struct vhost_scsi *vs,
		   struct tcm_vhost_tpg *tpg,
		   struct se_lun *lun,
		   u32 event,
		   u32 reason)
{
	struct tcm_vhost_evt *evt;

	evt = tcm_vhost_allocate_evt(vs, event, reason);
	if (!evt)
		return;

	if (tpg && lun) {
		/* TODO: share lun setup code with virtio-scsi.ko */
		/*
		 * Note: evt->event is zeroed when we allocate it and
		 * lun[4-7] need to be zero according to virtio-scsi spec.
		 */
		evt->event.lun[0] = 0x01;
		evt->event.lun[1] = tpg->tport_tpgt & 0xFF;
		if (lun->unpacked_lun >= 256)
			evt->event.lun[2] = lun->unpacked_lun >> 8 | 0x40 ;
		evt->event.lun[3] = lun->unpacked_lun & 0xFF;
	}

	llist_add(&evt->list, &vs->vs_event_list);
	vhost_work_queue(&vs->dev, &vs->vs_event_work);
}

static void vhost_scsi_evt_handle_kick(struct vhost_work *work)
{
	struct vhost_virtqueue *vq = container_of(work, struct vhost_virtqueue,
						poll.work);
	struct vhost_scsi *vs = container_of(vq->dev, struct vhost_scsi, dev);

	mutex_lock(&vq->mutex);
	if (!vq->private_data)
		goto out;

	if (vs->vs_events_missed)
		tcm_vhost_send_evt(vs, NULL, NULL, VIRTIO_SCSI_T_NO_EVENT, 0);
out:
	mutex_unlock(&vq->mutex);
}

static void vhost_scsi_handle_kick(struct vhost_work *work)
{
	struct vhost_virtqueue *vq = container_of(work, struct vhost_virtqueue,
						poll.work);
	struct vhost_scsi *vs = container_of(vq->dev, struct vhost_scsi, dev);

	vhost_scsi_handle_vq(vs, vq);
}

static void vhost_scsi_flush_vq(struct vhost_scsi *vs, int index)
{
	vhost_poll_flush(&vs->vqs[index].vq.poll);
}

/* Callers must hold dev mutex */
static void vhost_scsi_flush(struct vhost_scsi *vs)
{
	struct vhost_scsi_inflight *old_inflight[VHOST_SCSI_MAX_VQ];
	int i;

	/* Init new inflight and remember the old inflight */
	tcm_vhost_init_inflight(vs, old_inflight);

	/*
	 * The inflight->kref was initialized to 1. We decrement it here to
	 * indicate the start of the flush operation so that it will reach 0
	 * when all the reqs are finished.
	 */
	for (i = 0; i < VHOST_SCSI_MAX_VQ; i++)
		kref_put(&old_inflight[i]->kref, tcm_vhost_done_inflight);

	/* Flush both the vhost poll and vhost work */
	for (i = 0; i < VHOST_SCSI_MAX_VQ; i++)
		vhost_scsi_flush_vq(vs, i);
	vhost_work_flush(&vs->dev, &vs->vs_completion_work);
	vhost_work_flush(&vs->dev, &vs->vs_event_work);

	/* Wait for all reqs issued before the flush to be finished */
	for (i = 0; i < VHOST_SCSI_MAX_VQ; i++)
		wait_for_completion(&old_inflight[i]->comp);
}

/*
 * Called from vhost_scsi_ioctl() context to walk the list of available
 * tcm_vhost_tpg with an active struct tcm_vhost_nexus
 *
 *  The lock nesting rule is:
 *    tcm_vhost_mutex -> vs->dev.mutex -> tpg->tv_tpg_mutex -> vq->mutex
 */
static int
vhost_scsi_set_endpoint(struct vhost_scsi *vs,
			struct vhost_scsi_target *t)
{
	struct tcm_vhost_tport *tv_tport;
	struct tcm_vhost_tpg *tpg;
	struct tcm_vhost_tpg **vs_tpg;
	struct vhost_virtqueue *vq;
	int index, ret, i, len;
	bool match = false;

	mutex_lock(&tcm_vhost_mutex);
	mutex_lock(&vs->dev.mutex);

	/* Verify that ring has been setup correctly. */
	for (index = 0; index < vs->dev.nvqs; ++index) {
		/* Verify that ring has been setup correctly. */
		if (!vhost_vq_access_ok(&vs->vqs[index].vq)) {
			ret = -EFAULT;
			goto out;
		}
	}

	len = sizeof(vs_tpg[0]) * VHOST_SCSI_MAX_TARGET;
	vs_tpg = kzalloc(len, GFP_KERNEL);
	if (!vs_tpg) {
		ret = -ENOMEM;
		goto out;
	}
	if (vs->vs_tpg)
		memcpy(vs_tpg, vs->vs_tpg, len);

	list_for_each_entry(tpg, &tcm_vhost_list, tv_tpg_list) {
		mutex_lock(&tpg->tv_tpg_mutex);
		if (!tpg->tpg_nexus) {
			mutex_unlock(&tpg->tv_tpg_mutex);
			continue;
		}
		if (tpg->tv_tpg_vhost_count != 0) {
			mutex_unlock(&tpg->tv_tpg_mutex);
			continue;
		}
		tv_tport = tpg->tport;

		if (!strcmp(tv_tport->tport_name, t->vhost_wwpn)) {
			if (vs->vs_tpg && vs->vs_tpg[tpg->tport_tpgt]) {
				kfree(vs_tpg);
				mutex_unlock(&tpg->tv_tpg_mutex);
				ret = -EEXIST;
				goto out;
			}
			tpg->tv_tpg_vhost_count++;
			tpg->vhost_scsi = vs;
			vs_tpg[tpg->tport_tpgt] = tpg;
			smp_mb__after_atomic();
			match = true;
		}
		mutex_unlock(&tpg->tv_tpg_mutex);
	}

	if (match) {
		memcpy(vs->vs_vhost_wwpn, t->vhost_wwpn,
		       sizeof(vs->vs_vhost_wwpn));
		for (i = 0; i < VHOST_SCSI_MAX_VQ; i++) {
			vq = &vs->vqs[i].vq;
			mutex_lock(&vq->mutex);
			vq->private_data = vs_tpg;
			vhost_init_used(vq);
			mutex_unlock(&vq->mutex);
		}
		ret = 0;
	} else {
		ret = -EEXIST;
	}

	/*
	 * Act as synchronize_rcu to make sure access to
	 * old vs->vs_tpg is finished.
	 */
	vhost_scsi_flush(vs);
	kfree(vs->vs_tpg);
	vs->vs_tpg = vs_tpg;

out:
	mutex_unlock(&vs->dev.mutex);
	mutex_unlock(&tcm_vhost_mutex);
	return ret;
}

static int
vhost_scsi_clear_endpoint(struct vhost_scsi *vs,
			  struct vhost_scsi_target *t)
{
	struct tcm_vhost_tport *tv_tport;
	struct tcm_vhost_tpg *tpg;
	struct vhost_virtqueue *vq;
	bool match = false;
	int index, ret, i;
	u8 target;

	mutex_lock(&tcm_vhost_mutex);
	mutex_lock(&vs->dev.mutex);
	/* Verify that ring has been setup correctly. */
	for (index = 0; index < vs->dev.nvqs; ++index) {
		if (!vhost_vq_access_ok(&vs->vqs[index].vq)) {
			ret = -EFAULT;
			goto err_dev;
		}
	}

	if (!vs->vs_tpg) {
		ret = 0;
		goto err_dev;
	}

	for (i = 0; i < VHOST_SCSI_MAX_TARGET; i++) {
		target = i;
		tpg = vs->vs_tpg[target];
		if (!tpg)
			continue;

		mutex_lock(&tpg->tv_tpg_mutex);
		tv_tport = tpg->tport;
		if (!tv_tport) {
			ret = -ENODEV;
			goto err_tpg;
		}

		if (strcmp(tv_tport->tport_name, t->vhost_wwpn)) {
			pr_warn("tv_tport->tport_name: %s, tpg->tport_tpgt: %hu"
				" does not match t->vhost_wwpn: %s, t->vhost_tpgt: %hu\n",
				tv_tport->tport_name, tpg->tport_tpgt,
				t->vhost_wwpn, t->vhost_tpgt);
			ret = -EINVAL;
			goto err_tpg;
		}
		tpg->tv_tpg_vhost_count--;
		tpg->vhost_scsi = NULL;
		vs->vs_tpg[target] = NULL;
		match = true;
		mutex_unlock(&tpg->tv_tpg_mutex);
	}
	if (match) {
		for (i = 0; i < VHOST_SCSI_MAX_VQ; i++) {
			vq = &vs->vqs[i].vq;
			mutex_lock(&vq->mutex);
			vq->private_data = NULL;
			mutex_unlock(&vq->mutex);
		}
	}
	/*
	 * Act as synchronize_rcu to make sure access to
	 * old vs->vs_tpg is finished.
	 */
	vhost_scsi_flush(vs);
	kfree(vs->vs_tpg);
	vs->vs_tpg = NULL;
	WARN_ON(vs->vs_events_nr);
	mutex_unlock(&vs->dev.mutex);
	mutex_unlock(&tcm_vhost_mutex);
	return 0;

err_tpg:
	mutex_unlock(&tpg->tv_tpg_mutex);
err_dev:
	mutex_unlock(&vs->dev.mutex);
	mutex_unlock(&tcm_vhost_mutex);
	return ret;
}

static int vhost_scsi_set_features(struct vhost_scsi *vs, u64 features)
{
	struct vhost_virtqueue *vq;
	int i;

	if (features & ~VHOST_SCSI_FEATURES)
		return -EOPNOTSUPP;

	mutex_lock(&vs->dev.mutex);
	if ((features & (1 << VHOST_F_LOG_ALL)) &&
	    !vhost_log_access_ok(&vs->dev)) {
		mutex_unlock(&vs->dev.mutex);
		return -EFAULT;
	}

	for (i = 0; i < VHOST_SCSI_MAX_VQ; i++) {
		vq = &vs->vqs[i].vq;
		mutex_lock(&vq->mutex);
		vq->acked_features = features;
		mutex_unlock(&vq->mutex);
	}
	mutex_unlock(&vs->dev.mutex);
	return 0;
}

static int vhost_scsi_open(struct inode *inode, struct file *f)
{
	struct vhost_scsi *vs;
	struct vhost_virtqueue **vqs;
	int r = -ENOMEM, i;

	vs = kzalloc(sizeof(*vs), GFP_KERNEL | __GFP_NOWARN | __GFP_REPEAT);
	if (!vs) {
		vs = vzalloc(sizeof(*vs));
		if (!vs)
			goto err_vs;
	}

	vqs = kmalloc(VHOST_SCSI_MAX_VQ * sizeof(*vqs), GFP_KERNEL);
	if (!vqs)
		goto err_vqs;

	vhost_work_init(&vs->vs_completion_work, vhost_scsi_complete_cmd_work);
	vhost_work_init(&vs->vs_event_work, tcm_vhost_evt_work);

	vs->vs_events_nr = 0;
	vs->vs_events_missed = false;

	vqs[VHOST_SCSI_VQ_CTL] = &vs->vqs[VHOST_SCSI_VQ_CTL].vq;
	vqs[VHOST_SCSI_VQ_EVT] = &vs->vqs[VHOST_SCSI_VQ_EVT].vq;
	vs->vqs[VHOST_SCSI_VQ_CTL].vq.handle_kick = vhost_scsi_ctl_handle_kick;
	vs->vqs[VHOST_SCSI_VQ_EVT].vq.handle_kick = vhost_scsi_evt_handle_kick;
	for (i = VHOST_SCSI_VQ_IO; i < VHOST_SCSI_MAX_VQ; i++) {
		vqs[i] = &vs->vqs[i].vq;
		vs->vqs[i].vq.handle_kick = vhost_scsi_handle_kick;
	}
	vhost_dev_init(&vs->dev, vqs, VHOST_SCSI_MAX_VQ);

	tcm_vhost_init_inflight(vs, NULL);

	f->private_data = vs;
	return 0;

err_vqs:
	kvfree(vs);
err_vs:
	return r;
}

static int vhost_scsi_release(struct inode *inode, struct file *f)
{
	struct vhost_scsi *vs = f->private_data;
	struct vhost_scsi_target t;

	mutex_lock(&vs->dev.mutex);
	memcpy(t.vhost_wwpn, vs->vs_vhost_wwpn, sizeof(t.vhost_wwpn));
	mutex_unlock(&vs->dev.mutex);
	vhost_scsi_clear_endpoint(vs, &t);
	vhost_dev_stop(&vs->dev);
	vhost_dev_cleanup(&vs->dev, false);
	/* Jobs can re-queue themselves in evt kick handler. Do extra flush. */
	vhost_scsi_flush(vs);
	kfree(vs->dev.vqs);
	kvfree(vs);
	return 0;
}

static long
vhost_scsi_ioctl(struct file *f,
		 unsigned int ioctl,
		 unsigned long arg)
{
	struct vhost_scsi *vs = f->private_data;
	struct vhost_scsi_target backend;
	void __user *argp = (void __user *)arg;
	u64 __user *featurep = argp;
	u32 __user *eventsp = argp;
	u32 events_missed;
	u64 features;
	int r, abi_version = VHOST_SCSI_ABI_VERSION;
	struct vhost_virtqueue *vq = &vs->vqs[VHOST_SCSI_VQ_EVT].vq;

	switch (ioctl) {
	case VHOST_SCSI_SET_ENDPOINT:
		if (copy_from_user(&backend, argp, sizeof backend))
			return -EFAULT;
		if (backend.reserved != 0)
			return -EOPNOTSUPP;

		return vhost_scsi_set_endpoint(vs, &backend);
	case VHOST_SCSI_CLEAR_ENDPOINT:
		if (copy_from_user(&backend, argp, sizeof backend))
			return -EFAULT;
		if (backend.reserved != 0)
			return -EOPNOTSUPP;

		return vhost_scsi_clear_endpoint(vs, &backend);
	case VHOST_SCSI_GET_ABI_VERSION:
		if (copy_to_user(argp, &abi_version, sizeof abi_version))
			return -EFAULT;
		return 0;
	case VHOST_SCSI_SET_EVENTS_MISSED:
		if (get_user(events_missed, eventsp))
			return -EFAULT;
		mutex_lock(&vq->mutex);
		vs->vs_events_missed = events_missed;
		mutex_unlock(&vq->mutex);
		return 0;
	case VHOST_SCSI_GET_EVENTS_MISSED:
		mutex_lock(&vq->mutex);
		events_missed = vs->vs_events_missed;
		mutex_unlock(&vq->mutex);
		if (put_user(events_missed, eventsp))
			return -EFAULT;
		return 0;
	case VHOST_GET_FEATURES:
		features = VHOST_SCSI_FEATURES;
		if (copy_to_user(featurep, &features, sizeof features))
			return -EFAULT;
		return 0;
	case VHOST_SET_FEATURES:
		if (copy_from_user(&features, featurep, sizeof features))
			return -EFAULT;
		return vhost_scsi_set_features(vs, features);
	default:
		mutex_lock(&vs->dev.mutex);
		r = vhost_dev_ioctl(&vs->dev, ioctl, argp);
		/* TODO: flush backend after dev ioctl. */
		if (r == -ENOIOCTLCMD)
			r = vhost_vring_ioctl(&vs->dev, ioctl, argp);
		mutex_unlock(&vs->dev.mutex);
		return r;
	}
}

#ifdef CONFIG_COMPAT
static long vhost_scsi_compat_ioctl(struct file *f, unsigned int ioctl,
				unsigned long arg)
{
	return vhost_scsi_ioctl(f, ioctl, (unsigned long)compat_ptr(arg));
}
#endif

static const struct file_operations vhost_scsi_fops = {
	.owner          = THIS_MODULE,
	.release        = vhost_scsi_release,
	.unlocked_ioctl = vhost_scsi_ioctl,
#ifdef CONFIG_COMPAT
	.compat_ioctl	= vhost_scsi_compat_ioctl,
#endif
	.open           = vhost_scsi_open,
	.llseek		= noop_llseek,
};

static struct miscdevice vhost_scsi_misc = {
	MISC_DYNAMIC_MINOR,
	"vhost-scsi",
	&vhost_scsi_fops,
};

static int __init vhost_scsi_register(void)
{
	return misc_register(&vhost_scsi_misc);
}

static int vhost_scsi_deregister(void)
{
	return misc_deregister(&vhost_scsi_misc);
}

static char *tcm_vhost_dump_proto_id(struct tcm_vhost_tport *tport)
{
	switch (tport->tport_proto_id) {
	case SCSI_PROTOCOL_SAS:
		return "SAS";
	case SCSI_PROTOCOL_FCP:
		return "FCP";
	case SCSI_PROTOCOL_ISCSI:
		return "iSCSI";
	default:
		break;
	}

	return "Unknown";
}

static void
tcm_vhost_do_plug(struct tcm_vhost_tpg *tpg,
		  struct se_lun *lun, bool plug)
{

	struct vhost_scsi *vs = tpg->vhost_scsi;
	struct vhost_virtqueue *vq;
	u32 reason;

	if (!vs)
		return;

	mutex_lock(&vs->dev.mutex);

	if (plug)
		reason = VIRTIO_SCSI_EVT_RESET_RESCAN;
	else
		reason = VIRTIO_SCSI_EVT_RESET_REMOVED;

	vq = &vs->vqs[VHOST_SCSI_VQ_EVT].vq;
	mutex_lock(&vq->mutex);
	if (vhost_has_feature(vq, VIRTIO_SCSI_F_HOTPLUG))
		tcm_vhost_send_evt(vs, tpg, lun,
				   VIRTIO_SCSI_T_TRANSPORT_RESET, reason);
	mutex_unlock(&vq->mutex);
	mutex_unlock(&vs->dev.mutex);
}

static void tcm_vhost_hotplug(struct tcm_vhost_tpg *tpg, struct se_lun *lun)
{
	tcm_vhost_do_plug(tpg, lun, true);
}

static void tcm_vhost_hotunplug(struct tcm_vhost_tpg *tpg, struct se_lun *lun)
{
	tcm_vhost_do_plug(tpg, lun, false);
}

static int tcm_vhost_port_link(struct se_portal_group *se_tpg,
			       struct se_lun *lun)
{
	struct tcm_vhost_tpg *tpg = container_of(se_tpg,
				struct tcm_vhost_tpg, se_tpg);

	mutex_lock(&tcm_vhost_mutex);

	mutex_lock(&tpg->tv_tpg_mutex);
	tpg->tv_tpg_port_count++;
	mutex_unlock(&tpg->tv_tpg_mutex);

	tcm_vhost_hotplug(tpg, lun);

	mutex_unlock(&tcm_vhost_mutex);

	return 0;
}

static void tcm_vhost_port_unlink(struct se_portal_group *se_tpg,
				  struct se_lun *lun)
{
	struct tcm_vhost_tpg *tpg = container_of(se_tpg,
				struct tcm_vhost_tpg, se_tpg);

	mutex_lock(&tcm_vhost_mutex);

	mutex_lock(&tpg->tv_tpg_mutex);
	tpg->tv_tpg_port_count--;
	mutex_unlock(&tpg->tv_tpg_mutex);

	tcm_vhost_hotunplug(tpg, lun);

	mutex_unlock(&tcm_vhost_mutex);
}

static struct se_node_acl *
tcm_vhost_make_nodeacl(struct se_portal_group *se_tpg,
		       struct config_group *group,
		       const char *name)
{
	struct se_node_acl *se_nacl, *se_nacl_new;
	struct tcm_vhost_nacl *nacl;
	u64 wwpn = 0;
	u32 nexus_depth;

	/* tcm_vhost_parse_wwn(name, &wwpn, 1) < 0)
		return ERR_PTR(-EINVAL); */
	se_nacl_new = tcm_vhost_alloc_fabric_acl(se_tpg);
	if (!se_nacl_new)
		return ERR_PTR(-ENOMEM);

	nexus_depth = 1;
	/*
	 * se_nacl_new may be released by core_tpg_add_initiator_node_acl()
	 * when converting a NodeACL from demo mode -> explict
	 */
	se_nacl = core_tpg_add_initiator_node_acl(se_tpg, se_nacl_new,
				name, nexus_depth);
	if (IS_ERR(se_nacl)) {
		tcm_vhost_release_fabric_acl(se_tpg, se_nacl_new);
		return se_nacl;
	}
	/*
	 * Locate our struct tcm_vhost_nacl and set the FC Nport WWPN
	 */
	nacl = container_of(se_nacl, struct tcm_vhost_nacl, se_node_acl);
	nacl->iport_wwpn = wwpn;

	return se_nacl;
}

static void tcm_vhost_drop_nodeacl(struct se_node_acl *se_acl)
{
	struct tcm_vhost_nacl *nacl = container_of(se_acl,
				struct tcm_vhost_nacl, se_node_acl);
	core_tpg_del_initiator_node_acl(se_acl->se_tpg, se_acl, 1);
	kfree(nacl);
}

static void tcm_vhost_free_cmd_map_res(struct tcm_vhost_nexus *nexus,
				       struct se_session *se_sess)
{
	struct tcm_vhost_cmd *tv_cmd;
	unsigned int i;

	if (!se_sess->sess_cmd_map)
		return;

	for (i = 0; i < TCM_VHOST_DEFAULT_TAGS; i++) {
		tv_cmd = &((struct tcm_vhost_cmd *)se_sess->sess_cmd_map)[i];

		kfree(tv_cmd->tvc_sgl);
		kfree(tv_cmd->tvc_prot_sgl);
		kfree(tv_cmd->tvc_upages);
	}
}

static int tcm_vhost_make_nexus(struct tcm_vhost_tpg *tpg,
				const char *name)
{
	struct se_portal_group *se_tpg;
	struct se_session *se_sess;
	struct tcm_vhost_nexus *tv_nexus;
	struct tcm_vhost_cmd *tv_cmd;
	unsigned int i;

	mutex_lock(&tpg->tv_tpg_mutex);
	if (tpg->tpg_nexus) {
		mutex_unlock(&tpg->tv_tpg_mutex);
		pr_debug("tpg->tpg_nexus already exists\n");
		return -EEXIST;
	}
	se_tpg = &tpg->se_tpg;

	tv_nexus = kzalloc(sizeof(struct tcm_vhost_nexus), GFP_KERNEL);
	if (!tv_nexus) {
		mutex_unlock(&tpg->tv_tpg_mutex);
		pr_err("Unable to allocate struct tcm_vhost_nexus\n");
		return -ENOMEM;
	}
	/*
	 *  Initialize the struct se_session pointer and setup tagpool
	 *  for struct tcm_vhost_cmd descriptors
	 */
	tv_nexus->tvn_se_sess = transport_init_session_tags(
					TCM_VHOST_DEFAULT_TAGS,
					sizeof(struct tcm_vhost_cmd),
					TARGET_PROT_DIN_PASS | TARGET_PROT_DOUT_PASS);
	if (IS_ERR(tv_nexus->tvn_se_sess)) {
		mutex_unlock(&tpg->tv_tpg_mutex);
		kfree(tv_nexus);
		return -ENOMEM;
	}
	se_sess = tv_nexus->tvn_se_sess;
	for (i = 0; i < TCM_VHOST_DEFAULT_TAGS; i++) {
		tv_cmd = &((struct tcm_vhost_cmd *)se_sess->sess_cmd_map)[i];

		tv_cmd->tvc_sgl = kzalloc(sizeof(struct scatterlist) *
					TCM_VHOST_PREALLOC_SGLS, GFP_KERNEL);
		if (!tv_cmd->tvc_sgl) {
			mutex_unlock(&tpg->tv_tpg_mutex);
			pr_err("Unable to allocate tv_cmd->tvc_sgl\n");
			goto out;
		}

		tv_cmd->tvc_upages = kzalloc(sizeof(struct page *) *
					TCM_VHOST_PREALLOC_UPAGES, GFP_KERNEL);
		if (!tv_cmd->tvc_upages) {
			mutex_unlock(&tpg->tv_tpg_mutex);
			pr_err("Unable to allocate tv_cmd->tvc_upages\n");
			goto out;
		}

		tv_cmd->tvc_prot_sgl = kzalloc(sizeof(struct scatterlist) *
					TCM_VHOST_PREALLOC_PROT_SGLS, GFP_KERNEL);
		if (!tv_cmd->tvc_prot_sgl) {
			mutex_unlock(&tpg->tv_tpg_mutex);
			pr_err("Unable to allocate tv_cmd->tvc_prot_sgl\n");
			goto out;
		}
	}
	/*
	 * Since we are running in 'demo mode' this call with generate a
	 * struct se_node_acl for the tcm_vhost struct se_portal_group with
	 * the SCSI Initiator port name of the passed configfs group 'name'.
	 */
	tv_nexus->tvn_se_sess->se_node_acl = core_tpg_check_initiator_node_acl(
				se_tpg, (unsigned char *)name);
	if (!tv_nexus->tvn_se_sess->se_node_acl) {
		mutex_unlock(&tpg->tv_tpg_mutex);
		pr_debug("core_tpg_check_initiator_node_acl() failed"
				" for %s\n", name);
		goto out;
	}
	/*
	 * Now register the TCM vhost virtual I_T Nexus as active with the
	 * call to __transport_register_session()
	 */
	__transport_register_session(se_tpg, tv_nexus->tvn_se_sess->se_node_acl,
			tv_nexus->tvn_se_sess, tv_nexus);
	tpg->tpg_nexus = tv_nexus;

	mutex_unlock(&tpg->tv_tpg_mutex);
	return 0;

out:
	tcm_vhost_free_cmd_map_res(tv_nexus, se_sess);
	transport_free_session(se_sess);
	kfree(tv_nexus);
	return -ENOMEM;
}

static int tcm_vhost_drop_nexus(struct tcm_vhost_tpg *tpg)
{
	struct se_session *se_sess;
	struct tcm_vhost_nexus *tv_nexus;

	mutex_lock(&tpg->tv_tpg_mutex);
	tv_nexus = tpg->tpg_nexus;
	if (!tv_nexus) {
		mutex_unlock(&tpg->tv_tpg_mutex);
		return -ENODEV;
	}

	se_sess = tv_nexus->tvn_se_sess;
	if (!se_sess) {
		mutex_unlock(&tpg->tv_tpg_mutex);
		return -ENODEV;
	}

	if (tpg->tv_tpg_port_count != 0) {
		mutex_unlock(&tpg->tv_tpg_mutex);
		pr_err("Unable to remove TCM_vhost I_T Nexus with"
			" active TPG port count: %d\n",
			tpg->tv_tpg_port_count);
		return -EBUSY;
	}

	if (tpg->tv_tpg_vhost_count != 0) {
		mutex_unlock(&tpg->tv_tpg_mutex);
		pr_err("Unable to remove TCM_vhost I_T Nexus with"
			" active TPG vhost count: %d\n",
			tpg->tv_tpg_vhost_count);
		return -EBUSY;
	}

	pr_debug("TCM_vhost_ConfigFS: Removing I_T Nexus to emulated"
		" %s Initiator Port: %s\n", tcm_vhost_dump_proto_id(tpg->tport),
		tv_nexus->tvn_se_sess->se_node_acl->initiatorname);

	tcm_vhost_free_cmd_map_res(tv_nexus, se_sess);
	/*
	 * Release the SCSI I_T Nexus to the emulated vhost Target Port
	 */
	transport_deregister_session(tv_nexus->tvn_se_sess);
	tpg->tpg_nexus = NULL;
	mutex_unlock(&tpg->tv_tpg_mutex);

	kfree(tv_nexus);
	return 0;
}

static ssize_t tcm_vhost_tpg_show_nexus(struct se_portal_group *se_tpg,
					char *page)
{
	struct tcm_vhost_tpg *tpg = container_of(se_tpg,
				struct tcm_vhost_tpg, se_tpg);
	struct tcm_vhost_nexus *tv_nexus;
	ssize_t ret;

	mutex_lock(&tpg->tv_tpg_mutex);
	tv_nexus = tpg->tpg_nexus;
	if (!tv_nexus) {
		mutex_unlock(&tpg->tv_tpg_mutex);
		return -ENODEV;
	}
	ret = snprintf(page, PAGE_SIZE, "%s\n",
			tv_nexus->tvn_se_sess->se_node_acl->initiatorname);
	mutex_unlock(&tpg->tv_tpg_mutex);

	return ret;
}

static ssize_t tcm_vhost_tpg_store_nexus(struct se_portal_group *se_tpg,
					 const char *page,
					 size_t count)
{
	struct tcm_vhost_tpg *tpg = container_of(se_tpg,
				struct tcm_vhost_tpg, se_tpg);
	struct tcm_vhost_tport *tport_wwn = tpg->tport;
	unsigned char i_port[TCM_VHOST_NAMELEN], *ptr, *port_ptr;
	int ret;
	/*
	 * Shutdown the active I_T nexus if 'NULL' is passed..
	 */
	if (!strncmp(page, "NULL", 4)) {
		ret = tcm_vhost_drop_nexus(tpg);
		return (!ret) ? count : ret;
	}
	/*
	 * Otherwise make sure the passed virtual Initiator port WWN matches
	 * the fabric protocol_id set in tcm_vhost_make_tport(), and call
	 * tcm_vhost_make_nexus().
	 */
	if (strlen(page) >= TCM_VHOST_NAMELEN) {
		pr_err("Emulated NAA Sas Address: %s, exceeds"
				" max: %d\n", page, TCM_VHOST_NAMELEN);
		return -EINVAL;
	}
	snprintf(&i_port[0], TCM_VHOST_NAMELEN, "%s", page);

	ptr = strstr(i_port, "naa.");
	if (ptr) {
		if (tport_wwn->tport_proto_id != SCSI_PROTOCOL_SAS) {
			pr_err("Passed SAS Initiator Port %s does not"
				" match target port protoid: %s\n", i_port,
				tcm_vhost_dump_proto_id(tport_wwn));
			return -EINVAL;
		}
		port_ptr = &i_port[0];
		goto check_newline;
	}
	ptr = strstr(i_port, "fc.");
	if (ptr) {
		if (tport_wwn->tport_proto_id != SCSI_PROTOCOL_FCP) {
			pr_err("Passed FCP Initiator Port %s does not"
				" match target port protoid: %s\n", i_port,
				tcm_vhost_dump_proto_id(tport_wwn));
			return -EINVAL;
		}
		port_ptr = &i_port[3]; /* Skip over "fc." */
		goto check_newline;
	}
	ptr = strstr(i_port, "iqn.");
	if (ptr) {
		if (tport_wwn->tport_proto_id != SCSI_PROTOCOL_ISCSI) {
			pr_err("Passed iSCSI Initiator Port %s does not"
				" match target port protoid: %s\n", i_port,
				tcm_vhost_dump_proto_id(tport_wwn));
			return -EINVAL;
		}
		port_ptr = &i_port[0];
		goto check_newline;
	}
	pr_err("Unable to locate prefix for emulated Initiator Port:"
			" %s\n", i_port);
	return -EINVAL;
	/*
	 * Clear any trailing newline for the NAA WWN
	 */
check_newline:
	if (i_port[strlen(i_port)-1] == '\n')
		i_port[strlen(i_port)-1] = '\0';

	ret = tcm_vhost_make_nexus(tpg, port_ptr);
	if (ret < 0)
		return ret;

	return count;
}

TF_TPG_BASE_ATTR(tcm_vhost, nexus, S_IRUGO | S_IWUSR);

static struct configfs_attribute *tcm_vhost_tpg_attrs[] = {
	&tcm_vhost_tpg_nexus.attr,
	NULL,
};

static struct se_portal_group *
tcm_vhost_make_tpg(struct se_wwn *wwn,
		   struct config_group *group,
		   const char *name)
{
	struct tcm_vhost_tport *tport = container_of(wwn,
			struct tcm_vhost_tport, tport_wwn);

	struct tcm_vhost_tpg *tpg;
	unsigned long tpgt;
	int ret;

	if (strstr(name, "tpgt_") != name)
		return ERR_PTR(-EINVAL);
	if (kstrtoul(name + 5, 10, &tpgt) || tpgt > UINT_MAX)
		return ERR_PTR(-EINVAL);

	tpg = kzalloc(sizeof(struct tcm_vhost_tpg), GFP_KERNEL);
	if (!tpg) {
		pr_err("Unable to allocate struct tcm_vhost_tpg");
		return ERR_PTR(-ENOMEM);
	}
	mutex_init(&tpg->tv_tpg_mutex);
	INIT_LIST_HEAD(&tpg->tv_tpg_list);
	tpg->tport = tport;
	tpg->tport_tpgt = tpgt;

	ret = core_tpg_register(&tcm_vhost_fabric_configfs->tf_ops, wwn,
				&tpg->se_tpg, tpg, TRANSPORT_TPG_TYPE_NORMAL);
	if (ret < 0) {
		kfree(tpg);
		return NULL;
	}
	mutex_lock(&tcm_vhost_mutex);
	list_add_tail(&tpg->tv_tpg_list, &tcm_vhost_list);
	mutex_unlock(&tcm_vhost_mutex);

	return &tpg->se_tpg;
}

static void tcm_vhost_drop_tpg(struct se_portal_group *se_tpg)
{
	struct tcm_vhost_tpg *tpg = container_of(se_tpg,
				struct tcm_vhost_tpg, se_tpg);

	mutex_lock(&tcm_vhost_mutex);
	list_del(&tpg->tv_tpg_list);
	mutex_unlock(&tcm_vhost_mutex);
	/*
	 * Release the virtual I_T Nexus for this vhost TPG
	 */
	tcm_vhost_drop_nexus(tpg);
	/*
	 * Deregister the se_tpg from TCM..
	 */
	core_tpg_deregister(se_tpg);
	kfree(tpg);
}

static struct se_wwn *
tcm_vhost_make_tport(struct target_fabric_configfs *tf,
		     struct config_group *group,
		     const char *name)
{
	struct tcm_vhost_tport *tport;
	char *ptr;
	u64 wwpn = 0;
	int off = 0;

	/* if (tcm_vhost_parse_wwn(name, &wwpn, 1) < 0)
		return ERR_PTR(-EINVAL); */

	tport = kzalloc(sizeof(struct tcm_vhost_tport), GFP_KERNEL);
	if (!tport) {
		pr_err("Unable to allocate struct tcm_vhost_tport");
		return ERR_PTR(-ENOMEM);
	}
	tport->tport_wwpn = wwpn;
	/*
	 * Determine the emulated Protocol Identifier and Target Port Name
	 * based on the incoming configfs directory name.
	 */
	ptr = strstr(name, "naa.");
	if (ptr) {
		tport->tport_proto_id = SCSI_PROTOCOL_SAS;
		goto check_len;
	}
	ptr = strstr(name, "fc.");
	if (ptr) {
		tport->tport_proto_id = SCSI_PROTOCOL_FCP;
		off = 3; /* Skip over "fc." */
		goto check_len;
	}
	ptr = strstr(name, "iqn.");
	if (ptr) {
		tport->tport_proto_id = SCSI_PROTOCOL_ISCSI;
		goto check_len;
	}

	pr_err("Unable to locate prefix for emulated Target Port:"
			" %s\n", name);
	kfree(tport);
	return ERR_PTR(-EINVAL);

check_len:
	if (strlen(name) >= TCM_VHOST_NAMELEN) {
		pr_err("Emulated %s Address: %s, exceeds"
			" max: %d\n", name, tcm_vhost_dump_proto_id(tport),
			TCM_VHOST_NAMELEN);
		kfree(tport);
		return ERR_PTR(-EINVAL);
	}
	snprintf(&tport->tport_name[0], TCM_VHOST_NAMELEN, "%s", &name[off]);

	pr_debug("TCM_VHost_ConfigFS: Allocated emulated Target"
		" %s Address: %s\n", tcm_vhost_dump_proto_id(tport), name);

	return &tport->tport_wwn;
}

static void tcm_vhost_drop_tport(struct se_wwn *wwn)
{
	struct tcm_vhost_tport *tport = container_of(wwn,
				struct tcm_vhost_tport, tport_wwn);

	pr_debug("TCM_VHost_ConfigFS: Deallocating emulated Target"
		" %s Address: %s\n", tcm_vhost_dump_proto_id(tport),
		tport->tport_name);

	kfree(tport);
}

static ssize_t
tcm_vhost_wwn_show_attr_version(struct target_fabric_configfs *tf,
				char *page)
{
	return sprintf(page, "TCM_VHOST fabric module %s on %s/%s"
		"on "UTS_RELEASE"\n", TCM_VHOST_VERSION, utsname()->sysname,
		utsname()->machine);
}

TF_WWN_ATTR_RO(tcm_vhost, version);

static struct configfs_attribute *tcm_vhost_wwn_attrs[] = {
	&tcm_vhost_wwn_version.attr,
	NULL,
};

static struct target_core_fabric_ops tcm_vhost_ops = {
	.get_fabric_name		= tcm_vhost_get_fabric_name,
	.get_fabric_proto_ident		= tcm_vhost_get_fabric_proto_ident,
	.tpg_get_wwn			= tcm_vhost_get_fabric_wwn,
	.tpg_get_tag			= tcm_vhost_get_tag,
	.tpg_get_default_depth		= tcm_vhost_get_default_depth,
	.tpg_get_pr_transport_id	= tcm_vhost_get_pr_transport_id,
	.tpg_get_pr_transport_id_len	= tcm_vhost_get_pr_transport_id_len,
	.tpg_parse_pr_out_transport_id	= tcm_vhost_parse_pr_out_transport_id,
	.tpg_check_demo_mode		= tcm_vhost_check_true,
	.tpg_check_demo_mode_cache	= tcm_vhost_check_true,
	.tpg_check_demo_mode_write_protect = tcm_vhost_check_false,
	.tpg_check_prod_mode_write_protect = tcm_vhost_check_false,
	.tpg_alloc_fabric_acl		= tcm_vhost_alloc_fabric_acl,
	.tpg_release_fabric_acl		= tcm_vhost_release_fabric_acl,
	.tpg_get_inst_index		= tcm_vhost_tpg_get_inst_index,
	.release_cmd			= tcm_vhost_release_cmd,
	.check_stop_free		= vhost_scsi_check_stop_free,
	.shutdown_session		= tcm_vhost_shutdown_session,
	.close_session			= tcm_vhost_close_session,
	.sess_get_index			= tcm_vhost_sess_get_index,
	.sess_get_initiator_sid		= NULL,
	.write_pending			= tcm_vhost_write_pending,
	.write_pending_status		= tcm_vhost_write_pending_status,
	.set_default_node_attributes	= tcm_vhost_set_default_node_attrs,
	.get_task_tag			= tcm_vhost_get_task_tag,
	.get_cmd_state			= tcm_vhost_get_cmd_state,
	.queue_data_in			= tcm_vhost_queue_data_in,
	.queue_status			= tcm_vhost_queue_status,
	.queue_tm_rsp			= tcm_vhost_queue_tm_rsp,
	.aborted_task			= tcm_vhost_aborted_task,
	/*
	 * Setup callers for generic logic in target_core_fabric_configfs.c
	 */
	.fabric_make_wwn		= tcm_vhost_make_tport,
	.fabric_drop_wwn		= tcm_vhost_drop_tport,
	.fabric_make_tpg		= tcm_vhost_make_tpg,
	.fabric_drop_tpg		= tcm_vhost_drop_tpg,
	.fabric_post_link		= tcm_vhost_port_link,
	.fabric_pre_unlink		= tcm_vhost_port_unlink,
	.fabric_make_np			= NULL,
	.fabric_drop_np			= NULL,
	.fabric_make_nodeacl		= tcm_vhost_make_nodeacl,
	.fabric_drop_nodeacl		= tcm_vhost_drop_nodeacl,
};

static int tcm_vhost_register_configfs(void)
{
	struct target_fabric_configfs *fabric;
	int ret;

	pr_debug("TCM_VHOST fabric module %s on %s/%s"
		" on "UTS_RELEASE"\n", TCM_VHOST_VERSION, utsname()->sysname,
		utsname()->machine);
	/*
	 * Register the top level struct config_item_type with TCM core
	 */
	fabric = target_fabric_configfs_init(THIS_MODULE, "vhost");
	if (IS_ERR(fabric)) {
		pr_err("target_fabric_configfs_init() failed\n");
		return PTR_ERR(fabric);
	}
	/*
	 * Setup fabric->tf_ops from our local tcm_vhost_ops
	 */
	fabric->tf_ops = tcm_vhost_ops;
	/*
	 * Setup default attribute lists for various fabric->tf_cit_tmpl
	 */
	fabric->tf_cit_tmpl.tfc_wwn_cit.ct_attrs = tcm_vhost_wwn_attrs;
	fabric->tf_cit_tmpl.tfc_tpg_base_cit.ct_attrs = tcm_vhost_tpg_attrs;
	fabric->tf_cit_tmpl.tfc_tpg_attrib_cit.ct_attrs = NULL;
	fabric->tf_cit_tmpl.tfc_tpg_param_cit.ct_attrs = NULL;
	fabric->tf_cit_tmpl.tfc_tpg_np_base_cit.ct_attrs = NULL;
	fabric->tf_cit_tmpl.tfc_tpg_nacl_base_cit.ct_attrs = NULL;
	fabric->tf_cit_tmpl.tfc_tpg_nacl_attrib_cit.ct_attrs = NULL;
	fabric->tf_cit_tmpl.tfc_tpg_nacl_auth_cit.ct_attrs = NULL;
	fabric->tf_cit_tmpl.tfc_tpg_nacl_param_cit.ct_attrs = NULL;
	/*
	 * Register the fabric for use within TCM
	 */
	ret = target_fabric_configfs_register(fabric);
	if (ret < 0) {
		pr_err("target_fabric_configfs_register() failed"
				" for TCM_VHOST\n");
		return ret;
	}
	/*
	 * Setup our local pointer to *fabric
	 */
	tcm_vhost_fabric_configfs = fabric;
	pr_debug("TCM_VHOST[0] - Set fabric -> tcm_vhost_fabric_configfs\n");
	return 0;
};

static void tcm_vhost_deregister_configfs(void)
{
	if (!tcm_vhost_fabric_configfs)
		return;

	target_fabric_configfs_deregister(tcm_vhost_fabric_configfs);
	tcm_vhost_fabric_configfs = NULL;
	pr_debug("TCM_VHOST[0] - Cleared tcm_vhost_fabric_configfs\n");
};

static int __init tcm_vhost_init(void)
{
	int ret = -ENOMEM;
	/*
	 * Use our own dedicated workqueue for submitting I/O into
	 * target core to avoid contention within system_wq.
	 */
	tcm_vhost_workqueue = alloc_workqueue("tcm_vhost", 0, 0);
	if (!tcm_vhost_workqueue)
		goto out;

	ret = vhost_scsi_register();
	if (ret < 0)
		goto out_destroy_workqueue;

	ret = tcm_vhost_register_configfs();
	if (ret < 0)
		goto out_vhost_scsi_deregister;

	return 0;

out_vhost_scsi_deregister:
	vhost_scsi_deregister();
out_destroy_workqueue:
	destroy_workqueue(tcm_vhost_workqueue);
out:
	return ret;
};

static void tcm_vhost_exit(void)
{
	tcm_vhost_deregister_configfs();
	vhost_scsi_deregister();
	destroy_workqueue(tcm_vhost_workqueue);
};

MODULE_DESCRIPTION("VHOST_SCSI series fabric driver");
MODULE_ALIAS("tcm_vhost");
MODULE_LICENSE("GPL");
module_init(tcm_vhost_init);
module_exit(tcm_vhost_exit);<|MERGE_RESOLUTION|>--- conflicted
+++ resolved
@@ -1173,13 +1173,8 @@
 			}
 		}
 		if (data_direction != DMA_NONE) {
-<<<<<<< HEAD
-			ret = vhost_scsi_map_iov_to_sgl(tv_cmd,
-					&vq->iov[data_first], data_num,
-=======
 			ret = vhost_scsi_map_iov_to_sgl(cmd,
 					&vq->iov[data_first], data_niov,
->>>>>>> fc14f9c1
 					data_direction == DMA_FROM_DEVICE);
 			if (unlikely(ret)) {
 				vq_err(vq, "Failed to map iov to sgl\n");
