--- conflicted
+++ resolved
@@ -1583,27 +1583,6 @@
 		goto error_2;
 	}
 
-<<<<<<< HEAD
-	if (np) {
-		bq->notify_psy = power_supply_get_by_phandle(np, "ti,usb-charger-detection");
-
-		if (IS_ERR(bq->notify_psy)) {
-			dev_info(&client->dev,
-				"no 'ti,usb-charger-detection' property (err=%ld)\n",
-				PTR_ERR(bq->notify_psy));
-			bq->notify_psy = NULL;
-		} else if (!bq->notify_psy) {
-			ret = -EPROBE_DEFER;
-			goto error_2;
-		}
-	}
-	else if (pdata->notify_device)
-		bq->notify_psy = power_supply_get_by_name(pdata->notify_device);
-	else
-		bq->notify_psy = NULL;
-
-=======
->>>>>>> afd2ff9b
 	i2c_set_clientdata(client, bq);
 
 	bq->id = num;
@@ -1624,28 +1603,6 @@
 					       &bq->init_data.current_limit);
 		if (ret)
 			goto error_2;
-<<<<<<< HEAD
-		ret = of_property_read_u32(np, "ti,weak-battery-voltage",
-				&bq->init_data.weak_battery_voltage);
-		if (ret)
-			goto error_2;
-		ret = of_property_read_u32(np, "ti,battery-regulation-voltage",
-				&bq->init_data.battery_regulation_voltage);
-		if (ret)
-			goto error_2;
-		ret = of_property_read_u32(np, "ti,charge-current",
-				&bq->init_data.charge_current);
-		if (ret)
-			goto error_2;
-		ret = of_property_read_u32(np, "ti,termination-current",
-				&bq->init_data.termination_current);
-		if (ret)
-			goto error_2;
-		ret = of_property_read_u32(np, "ti,resistor-sense",
-				&bq->init_data.resistor_sense);
-		if (ret)
-			goto error_2;
-=======
 		ret = device_property_read_u32(bq->dev,
 					"ti,weak-battery-voltage",
 					&bq->init_data.weak_battery_voltage);
@@ -1674,7 +1631,6 @@
 		if (np)
 			bq->notify_node = of_parse_phandle(np,
 						"ti,usb-charger-detection", 0);
->>>>>>> afd2ff9b
 	} else {
 		memcpy(&bq->init_data, pdata, sizeof(bq->init_data));
 	}
