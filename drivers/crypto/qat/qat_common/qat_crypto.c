--- conflicted
+++ resolved
@@ -102,18 +102,6 @@
 	unsigned long best = ~0;
 
 	list_for_each(itr, adf_devmgr_get_head()) {
-<<<<<<< HEAD
-		accel_dev = list_entry(itr, struct adf_accel_dev, list);
-		if ((node == dev_to_node(&GET_DEV(accel_dev)) ||
-			dev_to_node(&GET_DEV(accel_dev)) < 0)
-				&& adf_dev_started(accel_dev))
-			break;
-		accel_dev = NULL;
-	}
-	if (!accel_dev) {
-		pr_err("QAT: Could not find device on node %d\n", node);
-		accel_dev = adf_devmgr_get_first();
-=======
 		struct adf_accel_dev *tmp_dev;
 		unsigned long ctr;
 
@@ -144,7 +132,6 @@
 			accel_dev = tmp_dev;
 			break;
 		}
->>>>>>> afd2ff9b
 	}
 
 	if (!accel_dev)
