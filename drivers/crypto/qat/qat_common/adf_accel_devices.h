--- conflicted
+++ resolved
@@ -224,8 +224,6 @@
 	struct list_head list;
 	struct module *owner;
 	struct adf_accel_pci accel_pci_dev;
-<<<<<<< HEAD
-=======
 	union {
 		struct {
 			/* vf_info is non-zero when SR-IOV is init'ed */
@@ -241,7 +239,6 @@
 		} vf;
 	};
 	bool is_vf;
->>>>>>> afd2ff9b
 	uint8_t accel_id;
 } __packed;
 #endif