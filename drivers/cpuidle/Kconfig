--- conflicted
+++ resolved
@@ -48,17 +48,8 @@
 source "drivers/cpuidle/Kconfig.powerpc"
 endmenu
 
-<<<<<<< HEAD
-menu "POWERPC CPU Idle Drivers"
-depends on PPC
-source "drivers/cpuidle/Kconfig.powerpc"
-endmenu
-
-endif
-=======
 endif
 
 config ARCH_NEEDS_CPU_IDLE_COUPLED
 	def_bool n
-endmenu
->>>>>>> fc14f9c1
+endmenu