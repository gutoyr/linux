--- conflicted
+++ resolved
@@ -2962,15 +2962,12 @@
 	if (!chip->select_chip)
 		chip->select_chip = nand_select_chip;
 
-<<<<<<< HEAD
-=======
 	/* set for ONFI nand */
 	if (!chip->onfi_set_features)
 		chip->onfi_set_features = nand_onfi_set_features;
 	if (!chip->onfi_get_features)
 		chip->onfi_get_features = nand_onfi_get_features;
 
->>>>>>> fc14f9c1
 	/* If called twice, pointers that depend on busw may need to be reset */
 	if (!chip->read_byte || chip->read_byte == nand_read_byte)
 		chip->read_byte = busw ? nand_read_byte16 : nand_read_byte;
@@ -2982,11 +2979,8 @@
 		chip->block_markbad = nand_default_block_markbad;
 	if (!chip->write_buf || chip->write_buf == nand_write_buf)
 		chip->write_buf = busw ? nand_write_buf16 : nand_write_buf;
-<<<<<<< HEAD
-=======
 	if (!chip->write_byte || chip->write_byte == nand_write_byte)
 		chip->write_byte = busw ? nand_write_byte16 : nand_write_byte;
->>>>>>> fc14f9c1
 	if (!chip->read_buf || chip->read_buf == nand_read_buf)
 		chip->read_buf = busw ? nand_read_buf16 : nand_read_buf;
 	if (!chip->scan_bbt)
@@ -3281,25 +3275,13 @@
 
 	mtd->writesize = le32_to_cpu(p->byte_per_page);
 
-<<<<<<< HEAD
-	/*
-	 * pages_per_block and blocks_per_lun may not be a power-of-2 size
-	 * (don't ask me who thought of this...). MTD assumes that these
-	 * dimensions will be power-of-2, so just truncate the remaining area.
-	 */
-=======
 	/* Please reference to the comment for nand_flash_detect_onfi. */
->>>>>>> fc14f9c1
 	mtd->erasesize = 1 << (fls(le32_to_cpu(p->pages_per_block)) - 1);
 	mtd->erasesize *= mtd->writesize;
 
 	mtd->oobsize = le16_to_cpu(p->spare_bytes_per_page);
 
-<<<<<<< HEAD
-	/* See erasesize comment */
-=======
 	/* Please reference to the comment for nand_flash_detect_onfi. */
->>>>>>> fc14f9c1
 	chip->chipsize = 1 << (fls(le32_to_cpu(p->blocks_per_lun)) - 1);
 	chip->chipsize *= (uint64_t)mtd->erasesize * p->lun_count;
 	chip->bits_per_cell = p->bits_per_cell;
