config MTD_NAND_ECC
	tristate

config MTD_NAND_ECC_SMC
	bool "NAND ECC Smart Media byte order"
	depends on MTD_NAND_ECC
	default n
	help
	  Software ECC according to the Smart Media Specification.
	  The original Linux implementation had byte 0 and 1 swapped.


menuconfig MTD_NAND
	tristate "NAND Device Support"
	depends on MTD
	select MTD_NAND_IDS
	select MTD_NAND_ECC
	help
	  This enables support for accessing all type of NAND flash
	  devices. For further information see
	  <http://www.linux-mtd.infradead.org/doc/nand.html>.

if MTD_NAND

config MTD_NAND_BCH
	tristate
	select BCH
	depends on MTD_NAND_ECC_BCH
	default MTD_NAND

config MTD_NAND_ECC_BCH
	bool "Support software BCH ECC"
	default n
	help
	  This enables support for software BCH error correction. Binary BCH
	  codes are more powerful and cpu intensive than traditional Hamming
	  ECC codes. They are used with NAND devices requiring more than 1 bit
	  of error correction.

config MTD_SM_COMMON
	tristate
	default n

config MTD_NAND_DENALI
        tristate "Support Denali NAND controller"
        depends on HAS_DMA
        help
	  Enable support for the Denali NAND controller.  This should be
	  combined with either the PCI or platform drivers to provide device
	  registration.

config MTD_NAND_DENALI_PCI
        tristate "Support Denali NAND controller on Intel Moorestown"
	depends on PCI && MTD_NAND_DENALI
        help
          Enable the driver for NAND flash on Intel Moorestown, using the
          Denali NAND controller core.

config MTD_NAND_DENALI_DT
	tristate "Support Denali NAND controller as a DT device"
	depends on HAVE_CLK && MTD_NAND_DENALI
	help
	  Enable the driver for NAND flash on platforms using a Denali NAND
	  controller as a DT device.

config MTD_NAND_DENALI_SCRATCH_REG_ADDR
        hex "Denali NAND size scratch register address"
        default "0xFF108018"
        depends on MTD_NAND_DENALI_PCI
        help
          Some platforms place the NAND chip size in a scratch register
          because (some versions of) the driver aren't able to automatically
          determine the size of certain chips. Set the address of the
          scratch register here to enable this feature. On Intel Moorestown
          boards, the scratch register is at 0xFF108018.

config MTD_NAND_GPIO
	tristate "GPIO NAND Flash driver"
	depends on GPIOLIB
	help
	  This enables a GPIO based NAND flash driver.

config MTD_NAND_AMS_DELTA
	tristate "NAND Flash device on Amstrad E3"
	depends on MACH_AMS_DELTA
	default y
	help
	  Support for NAND flash on Amstrad E3 (Delta).

config MTD_NAND_OMAP2
	tristate "NAND Flash device on OMAP2, OMAP3 and OMAP4"
	depends on ARCH_OMAP2PLUS
	help
          Support for NAND flash on Texas Instruments OMAP2, OMAP3 and OMAP4
	  platforms.

config MTD_NAND_OMAP_BCH
<<<<<<< HEAD
	depends on MTD_NAND && MTD_NAND_OMAP2 && ARCH_OMAP3
	tristate "Enable support for hardware BCH error correction"
=======
	depends on MTD_NAND_OMAP2
	bool "Support hardware based BCH error correction"
>>>>>>> fc14f9c1
	default n
	select BCH
	help
	  This config enables the ELM hardware engine, which can be used to
	  locate and correct errors when using BCH ECC scheme. This offloads
	  the cpu from doing ECC error searching and correction. However some
	  legacy OMAP families like OMAP2xxx, OMAP3xxx do not have ELM engine
	  so this is optional for them.

config MTD_NAND_OMAP_BCH_BUILD
	def_tristate MTD_NAND_OMAP2 && MTD_NAND_OMAP_BCH

config MTD_NAND_IDS
	tristate

config MTD_NAND_RICOH
	tristate "Ricoh xD card reader"
	default n
	depends on PCI
	select MTD_SM_COMMON
	help
	  Enable support for Ricoh R5C852 xD card reader
	  You also need to enable ether
	  NAND SSFDC (SmartMedia) read only translation layer' or new
	  expermental, readwrite
	  'SmartMedia/xD new translation layer'

config MTD_NAND_AU1550
	tristate "Au1550/1200 NAND support"
	depends on MIPS_ALCHEMY
	help
	  This enables the driver for the NAND flash controller on the
	  AMD/Alchemy 1550 SOC.

config MTD_NAND_BF5XX
	tristate "Blackfin on-chip NAND Flash Controller driver"
	depends on BF54x || BF52x
	help
	  This enables the Blackfin on-chip NAND flash controller

	  No board specific support is done by this driver, each board
	  must advertise a platform_device for the driver to attach.

	  This driver can also be built as a module. If so, the module
	  will be called bf5xx-nand.

config MTD_NAND_BF5XX_HWECC
	bool "BF5XX NAND Hardware ECC"
	default y
	depends on MTD_NAND_BF5XX
	help
	  Enable the use of the BF5XX's internal ECC generator when
	  using NAND.

config MTD_NAND_BF5XX_BOOTROM_ECC
	bool "Use Blackfin BootROM ECC Layout"
	default n
	depends on MTD_NAND_BF5XX_HWECC
	help
	  If you wish to modify NAND pages and allow the Blackfin on-chip
	  BootROM to boot from them, say Y here.  This is only necessary
	  if you are booting U-Boot out of NAND and you wish to update
	  U-Boot from Linux' userspace.  Otherwise, you should say N here.

	  If unsure, say N.

config MTD_NAND_S3C2410
	tristate "NAND Flash support for Samsung S3C SoCs"
	depends on ARCH_S3C24XX || ARCH_S3C64XX
	help
	  This enables the NAND flash controller on the S3C24xx and S3C64xx
	  SoCs

	  No board specific support is done by this driver, each board
	  must advertise a platform_device for the driver to attach.

config MTD_NAND_S3C2410_DEBUG
	bool "Samsung S3C NAND driver debug"
	depends on MTD_NAND_S3C2410
	help
	  Enable debugging of the S3C NAND driver

config MTD_NAND_S3C2410_HWECC
	bool "Samsung S3C NAND Hardware ECC"
	depends on MTD_NAND_S3C2410
	help
	  Enable the use of the controller's internal ECC generator when
	  using NAND. Early versions of the chips have had problems with
	  incorrect ECC generation, and if using these, the default of
	  software ECC is preferable.

config MTD_NAND_NDFC
	tristate "NDFC NanD Flash Controller"
	depends on 4xx
	select MTD_NAND_ECC_SMC
	help
	 NDFC Nand Flash Controllers are integrated in IBM/AMCC's 4xx SoCs

config MTD_NAND_S3C2410_CLKSTOP
	bool "Samsung S3C NAND IDLE clock stop"
	depends on MTD_NAND_S3C2410
	default n
	help
	  Stop the clock to the NAND controller when there is no chip
	  selected to save power. This will mean there is a small delay
	  when the is NAND chip selected or released, but will save
	  approximately 5mA of power when there is nothing happening.

config MTD_NAND_DISKONCHIP
	tristate "DiskOnChip 2000, Millennium and Millennium Plus (NAND reimplementation)"
	depends on HAS_IOMEM
	select REED_SOLOMON
	select REED_SOLOMON_DEC16
	help
	  This is a reimplementation of M-Systems DiskOnChip 2000,
	  Millennium and Millennium Plus as a standard NAND device driver,
	  as opposed to the earlier self-contained MTD device drivers.
	  This should enable, among other things, proper JFFS2 operation on
	  these devices.

config MTD_NAND_DISKONCHIP_PROBE_ADVANCED
        bool "Advanced detection options for DiskOnChip"
        depends on MTD_NAND_DISKONCHIP
        help
          This option allows you to specify nonstandard address at which to
          probe for a DiskOnChip, or to change the detection options.  You
          are unlikely to need any of this unless you are using LinuxBIOS.
          Say 'N'.

config MTD_NAND_DISKONCHIP_PROBE_ADDRESS
        hex "Physical address of DiskOnChip" if MTD_NAND_DISKONCHIP_PROBE_ADVANCED
        depends on MTD_NAND_DISKONCHIP
        default "0"
        ---help---
        By default, the probe for DiskOnChip devices will look for a
        DiskOnChip at every multiple of 0x2000 between 0xC8000 and 0xEE000.
        This option allows you to specify a single address at which to probe
        for the device, which is useful if you have other devices in that
        range which get upset when they are probed.

        (Note that on PowerPC, the normal probe will only check at
        0xE4000000.)

        Normally, you should leave this set to zero, to allow the probe at
        the normal addresses.

config MTD_NAND_DISKONCHIP_PROBE_HIGH
        bool "Probe high addresses"
        depends on MTD_NAND_DISKONCHIP_PROBE_ADVANCED
        help
          By default, the probe for DiskOnChip devices will look for a
          DiskOnChip at every multiple of 0x2000 between 0xC8000 and 0xEE000.
          This option changes to make it probe between 0xFFFC8000 and
          0xFFFEE000.  Unless you are using LinuxBIOS, this is unlikely to be
          useful to you.  Say 'N'.

config MTD_NAND_DISKONCHIP_BBTWRITE
	bool "Allow BBT writes on DiskOnChip Millennium and 2000TSOP"
	depends on MTD_NAND_DISKONCHIP
	help
	  On DiskOnChip devices shipped with the INFTL filesystem (Millennium
	  and 2000 TSOP/Alon), Linux reserves some space at the end of the
	  device for the Bad Block Table (BBT).  If you have existing INFTL
	  data on your device (created by non-Linux tools such as M-Systems'
	  DOS drivers), your data might overlap the area Linux wants to use for
	  the BBT.  If this is a concern for you, leave this option disabled and
	  Linux will not write BBT data into this area.
	  The downside of leaving this option disabled is that if bad blocks
	  are detected by Linux, they will not be recorded in the BBT, which
	  could cause future problems.
	  Once you enable this option, new filesystems (INFTL or others, created
	  in Linux or other operating systems) will not use the reserved area.
	  The only reason not to enable this option is to prevent damage to
	  preexisting filesystems.
	  Even if you leave this disabled, you can enable BBT writes at module
	  load time (assuming you build diskonchip as a module) with the module
	  parameter "inftl_bbt_write=1".

config MTD_NAND_DOCG4
	tristate "Support for DiskOnChip G4"
	depends on HAS_IOMEM
	select BCH
	select BITREVERSE
	help
	  Support for diskonchip G4 nand flash, found in various smartphones and
	  PDAs, among them the Palm Treo680, HTC Prophet and Wizard, Toshiba
	  Portege G900, Asus P526, and O2 XDA Zinc.

	  With this driver you will be able to use UBI and create a ubifs on the
	  device, so you may wish to consider enabling UBI and UBIFS as well.

	  These devices ship with the Mys/Sandisk SAFTL formatting, for which
	  there is currently no mtd parser, so you may want to use command line
	  partitioning to segregate write-protected blocks. On the Treo680, the
	  first five erase blocks (256KiB each) are write-protected, followed
	  by the block containing the saftl partition table.  This is probably
	  typical.

config MTD_NAND_SHARPSL
	tristate "Support for NAND Flash on Sharp SL Series (C7xx + others)"
	depends on ARCH_PXA

config MTD_NAND_CAFE
	tristate "NAND support for OLPC CAFÉ chip"
	depends on PCI
	select REED_SOLOMON
	select REED_SOLOMON_DEC16
	help
	  Use NAND flash attached to the CAFÉ chip designed for the OLPC
	  laptop.

config MTD_NAND_CS553X
	tristate "NAND support for CS5535/CS5536 (AMD Geode companion chip)"
	depends on X86_32
	help
	  The CS553x companion chips for the AMD Geode processor
	  include NAND flash controllers with built-in hardware ECC
	  capabilities; enabling this option will allow you to use
	  these. The driver will check the MSRs to verify that the
	  controller is enabled for NAND, and currently requires that
	  the controller be in MMIO mode.

	  If you say "m", the module will be called cs553x_nand.

config MTD_NAND_ATMEL
	tristate "Support for NAND Flash / SmartMedia on AT91 and AVR32"
	depends on ARCH_AT91 || AVR32
	help
	  Enables support for NAND Flash / Smart Media Card interface
	  on Atmel AT91 and AVR32 processors.

config MTD_NAND_PXA3xx
	tristate "NAND support on PXA3xx and Armada 370/XP"
	depends on PXA3xx || ARCH_MMP || PLAT_ORION
	help
	  This enables the driver for the NAND flash device found on
	  PXA3xx processors (NFCv1) and also on Armada 370/XP (NFCv2).

config MTD_NAND_SLC_LPC32XX
	tristate "NXP LPC32xx SLC Controller"
	depends on ARCH_LPC32XX
	help
	  Enables support for NXP's LPC32XX SLC (i.e. for Single Level Cell
	  chips) NAND controller. This is the default for the PHYTEC 3250
	  reference board which contains a NAND256R3A2CZA6 chip.

	  Please check the actual NAND chip connected and its support
	  by the SLC NAND controller.

config MTD_NAND_MLC_LPC32XX
	tristate "NXP LPC32xx MLC Controller"
	depends on ARCH_LPC32XX
	help
	  Uses the LPC32XX MLC (i.e. for Multi Level Cell chips) NAND
	  controller. This is the default for the WORK92105 controller
	  board.

	  Please check the actual NAND chip connected and its support
	  by the MLC NAND controller.

config MTD_NAND_CM_X270
	tristate "Support for NAND Flash on CM-X270 modules"
	depends on MACH_ARMCORE

config MTD_NAND_PASEMI
	tristate "NAND support for PA Semi PWRficient"
	depends on PPC_PASEMI
	help
	  Enables support for NAND Flash interface on PA Semi PWRficient
	  based boards

config MTD_NAND_TMIO
	tristate "NAND Flash device on Toshiba Mobile IO Controller"
	depends on MFD_TMIO
	help
	  Support for NAND flash connected to a Toshiba Mobile IO
	  Controller in some PDAs, including the Sharp SL6000x.

config MTD_NAND_NANDSIM
	tristate "Support for NAND Flash Simulator"
	help
	  The simulator may simulate various NAND flash chips for the
	  MTD nand layer.

config MTD_NAND_GPMI_NAND
        tristate "GPMI NAND Flash Controller driver"
        depends on MTD_NAND && MXS_DMA
        help
	 Enables NAND Flash support for IMX23, IMX28 or IMX6.
	 The GPMI controller is very powerful, with the help of BCH
	 module, it can do the hardware ECC. The GPMI supports several
	 NAND flashs at the same time. The GPMI may conflicts with other
	 block, such as SD card. So pay attention to it when you enable
	 the GPMI.

config MTD_NAND_BCM47XXNFLASH
	tristate "Support for NAND flash on BCM4706 BCMA bus"
	depends on BCMA_NFLASH
	help
	  BCMA bus can have various flash memories attached, they are
	  registered by bcma as platform devices. This enables driver for
	  NAND flash memories. For now only BCM4706 is supported.

config MTD_NAND_PLATFORM
	tristate "Support for generic platform NAND driver"
	depends on HAS_IOMEM
	help
	  This implements a generic NAND driver for on-SOC platform
	  devices. You will need to provide platform-specific functions
	  via platform_data.

config MTD_NAND_ORION
	tristate "NAND Flash support for Marvell Orion SoC"
	depends on PLAT_ORION
	help
	  This enables the NAND flash controller on Orion machines.

	  No board specific support is done by this driver, each board
	  must advertise a platform_device for the driver to attach.

config MTD_NAND_FSL_ELBC
	tristate "NAND support for Freescale eLBC controllers"
	depends on PPC_OF
	select FSL_LBC
	help
	  Various Freescale chips, including the 8313, include a NAND Flash
	  Controller Module with built-in hardware ECC capabilities.
	  Enabling this option will enable you to use this to control
	  external NAND devices.

config MTD_NAND_FSL_IFC
	tristate "NAND support for Freescale IFC controller"
	depends on MTD_NAND && FSL_SOC
	select FSL_IFC
	select MEMORY
	help
	  Various Freescale chips e.g P1010, include a NAND Flash machine
	  with built-in hardware ECC capabilities.
	  Enabling this option will enable you to use this to control
	  external NAND devices.

config MTD_NAND_FSL_UPM
	tristate "Support for NAND on Freescale UPM"
	depends on PPC_83xx || PPC_85xx
	select FSL_LBC
	help
	  Enables support for NAND Flash chips wired onto Freescale PowerPC
	  processor localbus with User-Programmable Machine support.

config MTD_NAND_MPC5121_NFC
	tristate "MPC5121 built-in NAND Flash Controller support"
	depends on PPC_MPC512x
	help
	  This enables the driver for the NAND flash controller on the
	  MPC5121 SoC.

config MTD_NAND_MXC
	tristate "MXC NAND support"
	depends on ARCH_MXC
	help
	  This enables the driver for the NAND flash controller on the
	  MXC processors.

config MTD_NAND_SH_FLCTL
	tristate "Support for NAND on Renesas SuperH FLCTL"
	depends on SUPERH || ARCH_SHMOBILE || COMPILE_TEST
	depends on HAS_IOMEM
	depends on HAS_DMA
	help
	  Several Renesas SuperH CPU has FLCTL. This option enables support
	  for NAND Flash using FLCTL.

config MTD_NAND_DAVINCI
        tristate "Support NAND on DaVinci/Keystone SoC"
        depends on ARCH_DAVINCI || (ARCH_KEYSTONE && TI_AEMIF)
        help
	  Enable the driver for NAND flash chips on Texas Instruments
	  DaVinci/Keystone processors.

config MTD_NAND_TXX9NDFMC
	tristate "NAND Flash support for TXx9 SoC"
	depends on SOC_TX4938 || SOC_TX4939
	help
	  This enables the NAND flash controller on the TXx9 SoCs.

config MTD_NAND_SOCRATES
	tristate "Support for NAND on Socrates board"
	depends on SOCRATES
	help
	  Enables support for NAND Flash chips wired onto Socrates board.

config MTD_NAND_NUC900
	tristate "Support for NAND on Nuvoton NUC9xx/w90p910 evaluation boards."
	depends on ARCH_W90X900
	help
	  This enables the driver for the NAND Flash on evaluation board based
	  on w90p910 / NUC9xx.

config MTD_NAND_JZ4740
	tristate "Support for JZ4740 SoC NAND controller"
	depends on MACH_JZ4740
	help
		Enables support for NAND Flash on JZ4740 SoC based boards.

config MTD_NAND_FSMC
	tristate "Support for NAND on ST Micros FSMC"
	depends on PLAT_SPEAR || ARCH_NOMADIK || ARCH_U8500 || MACH_U300
	help
	  Enables support for NAND Flash chips on the ST Microelectronics
	  Flexible Static Memory Controller (FSMC)

config MTD_NAND_XWAY
	tristate "Support for NAND on Lantiq XWAY SoC"
	depends on LANTIQ && SOC_TYPE_XWAY
	select MTD_NAND_PLATFORM
	help
	  Enables support for NAND Flash chips on Lantiq XWAY SoCs. NAND is attached
	  to the External Bus Unit (EBU).

endif # MTD_NAND<|MERGE_RESOLUTION|>--- conflicted
+++ resolved
@@ -95,13 +95,8 @@
 	  platforms.
 
 config MTD_NAND_OMAP_BCH
-<<<<<<< HEAD
-	depends on MTD_NAND && MTD_NAND_OMAP2 && ARCH_OMAP3
-	tristate "Enable support for hardware BCH error correction"
-=======
 	depends on MTD_NAND_OMAP2
 	bool "Support hardware based BCH error correction"
->>>>>>> fc14f9c1
 	default n
 	select BCH
 	help
