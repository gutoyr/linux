--- conflicted
+++ resolved
@@ -132,9 +132,5 @@
 #define NO_CAP_LINE			BIT(2)
 #define NO_DATA_INTERFACE		BIT(4)
 #define IGNORE_DEVICE			BIT(5)
-<<<<<<< HEAD
 #define QUIRK_CONTROL_LINE_STATE	BIT(6)
-=======
-#define QUIRK_CONTROL_LINE_STATE	BIT(6)
-#define CLEAR_HALT_CONDITIONS		BIT(7)
->>>>>>> afd2ff9b
+#define CLEAR_HALT_CONDITIONS		BIT(7)