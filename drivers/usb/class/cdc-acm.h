--- conflicted
+++ resolved
@@ -121,10 +121,7 @@
 	unsigned int throttle_req:1;			/* throttle requested */
 	u8 bInterval;
 	struct usb_anchor delayed;			/* writes queued for a device about to be woken */
-<<<<<<< HEAD
-=======
 	unsigned long quirks;
->>>>>>> fc14f9c1
 };
 
 #define CDC_DATA_INTERFACE_TYPE	0x0a
