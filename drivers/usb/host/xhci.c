--- conflicted
+++ resolved
@@ -2624,21 +2624,6 @@
 		return -ENOMEM;
 	}
 
-<<<<<<< HEAD
-	if (command) {
-		cmd_completion = command->completion;
-		cmd_status = &command->status;
-		command->command_trb = xhci_find_next_enqueue(xhci->cmd_ring);
-		list_add_tail(&command->cmd_list, &virt_dev->cmd_list);
-	} else {
-		cmd_completion = &virt_dev->cmd_completion;
-		cmd_status = &virt_dev->cmd_status;
-	}
-	init_completion(cmd_completion);
-
-	cmd_trb = xhci_find_next_enqueue(xhci->cmd_ring);
-=======
->>>>>>> fc14f9c1
 	if (!ctx_change)
 		ret = xhci_queue_configure_endpoint(xhci, command,
 				command->in_ctx->dma,
@@ -3503,10 +3488,6 @@
 
 	/* Attempt to submit the Reset Device command to the command ring */
 	spin_lock_irqsave(&xhci->lock, flags);
-<<<<<<< HEAD
-	reset_device_cmd->command_trb = xhci_find_next_enqueue(xhci->cmd_ring);
-=======
->>>>>>> fc14f9c1
 
 	ret = xhci_queue_reset_device(xhci, reset_device_cmd, slot_id);
 	if (ret) {
@@ -3607,7 +3588,6 @@
 {
 	struct xhci_hcd *xhci = hcd_to_xhci(hcd);
 	struct xhci_virt_device *virt_dev;
-	struct device *dev = hcd->self.controller;
 	unsigned long flags;
 	u32 state;
 	int i, ret;
@@ -3625,16 +3605,6 @@
 	 */
 	if (xhci->quirks & XHCI_RESET_ON_RESUME)
 		pm_runtime_put_noidle(hcd->self.controller);
-#endif
-
-#ifndef CONFIG_USB_DEFAULT_PERSIST
-	/*
-	 * We called pm_runtime_get_noresume when the device was attached.
-	 * Decrement the counter here to allow controller to runtime suspend
-	 * if no devices remain.
-	 */
-	if (xhci->quirks & XHCI_RESET_ON_RESUME)
-		pm_runtime_put_noidle(dev);
 #endif
 
 	ret = xhci_check_args(hcd, udev, NULL, 0, true, __func__);
@@ -3710,7 +3680,6 @@
 int xhci_alloc_dev(struct usb_hcd *hcd, struct usb_device *udev)
 {
 	struct xhci_hcd *xhci = hcd_to_xhci(hcd);
-	struct device *dev = hcd->self.controller;
 	unsigned long flags;
 	int ret;
 	struct xhci_command *command;
@@ -3720,13 +3689,8 @@
 		return 0;
 
 	spin_lock_irqsave(&xhci->lock, flags);
-<<<<<<< HEAD
-	cmd_trb = xhci_find_next_enqueue(xhci->cmd_ring);
-	ret = xhci_queue_slot_control(xhci, TRB_ENABLE_SLOT, 0);
-=======
 	command->completion = &xhci->addr_dev;
 	ret = xhci_queue_slot_control(xhci, command, TRB_ENABLE_SLOT, 0);
->>>>>>> fc14f9c1
 	if (ret) {
 		spin_unlock_irqrestore(&xhci->lock, flags);
 		xhci_dbg(xhci, "FIXME: allocate a command ring segment\n");
@@ -3775,17 +3739,11 @@
 	 * suspend if there is a device attached.
 	 */
 	if (xhci->quirks & XHCI_RESET_ON_RESUME)
-<<<<<<< HEAD
-		pm_runtime_get_noresume(dev);
-#endif
-
-=======
 		pm_runtime_get_noresume(hcd->self.controller);
 #endif
 
 
 	kfree(command);
->>>>>>> fc14f9c1
 	/* Is this a LS or FS device under a HS hub? */
 	/* Hub or peripherial? */
 	return 1;
@@ -3874,14 +3832,8 @@
 				le32_to_cpu(slot_ctx->dev_info) >> 27);
 
 	spin_lock_irqsave(&xhci->lock, flags);
-<<<<<<< HEAD
-	cmd_trb = xhci_find_next_enqueue(xhci->cmd_ring);
-	ret = xhci_queue_address_device(xhci, virt_dev->in_ctx->dma,
-					udev->slot_id);
-=======
 	ret = xhci_queue_address_device(xhci, command, virt_dev->in_ctx->dma,
 					udev->slot_id, setup);
->>>>>>> fc14f9c1
 	if (ret) {
 		spin_unlock_irqrestore(&xhci->lock, flags);
 		xhci_dbg_trace(xhci, trace_xhci_dbg_address,
