--- conflicted
+++ resolved
@@ -143,10 +143,6 @@
 		 * PPT chipsets.
 		 */
 		xhci->quirks |= XHCI_SPURIOUS_REBOOT;
-<<<<<<< HEAD
-		xhci->quirks |= XHCI_AVOID_BEI;
-=======
->>>>>>> afd2ff9b
 	}
 	if (pdev->vendor == PCI_VENDOR_ID_INTEL &&
 		pdev->device == PCI_DEVICE_ID_INTEL_LYNXPOINT_LP_XHCI) {
@@ -368,12 +364,9 @@
 	if (xhci->quirks & XHCI_COMP_MODE_QUIRK)
 		pdev->no_d3cold = true;
 
-<<<<<<< HEAD
-=======
 	if (xhci->quirks & XHCI_PME_STUCK_QUIRK)
 		xhci_pme_quirk(hcd, true);
 
->>>>>>> afd2ff9b
 	return xhci_suspend(xhci, do_wakeup);
 }
 
