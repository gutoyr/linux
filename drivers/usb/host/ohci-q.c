--- conflicted
+++ resolved
@@ -41,10 +41,7 @@
 __releases(ohci->lock)
 __acquires(ohci->lock)
 {
-<<<<<<< HEAD
-=======
 	struct device *dev = ohci_to_hcd(ohci)->self.controller;
->>>>>>> fc14f9c1
 	struct usb_host_endpoint *ep = urb->ep;
 	struct urb_priv *urb_priv;
 
