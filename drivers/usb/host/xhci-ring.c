--- conflicted
+++ resolved
@@ -1843,26 +1843,8 @@
 		xhci_cleanup_halted_endpoint(xhci, slot_id, ep_index,
 					ep_ring->stream_id, td, event_trb);
 	} else {
-<<<<<<< HEAD
-		if (trb_comp_code == COMP_STALL ||
-		    xhci_requires_manual_halt_cleanup(xhci, ep_ctx,
-						      trb_comp_code)) {
-			/* Issue a reset endpoint command to clear the host side
-			 * halt, followed by a set dequeue command to move the
-			 * dequeue pointer past the TD.
-			 * The class driver clears the device side halt later.
-			 */
-			xhci_cleanup_halted_endpoint(xhci,
-					slot_id, ep_index, ep_ring->stream_id,
-					td, event_trb);
-		} else {
-			/* Update ring dequeue pointer */
-			while (ep_ring->dequeue != td->last_trb)
-				inc_deq(xhci, ep_ring);
-=======
 		/* Update ring dequeue pointer */
 		while (ep_ring->dequeue != td->last_trb)
->>>>>>> afd2ff9b
 			inc_deq(xhci, ep_ring);
 		inc_deq(xhci, ep_ring);
 	}
@@ -2597,11 +2579,7 @@
 			urb = td->urb;
 			urb_priv = urb->hcpriv;
 
-<<<<<<< HEAD
-			xhci_urb_free_priv(xhci, urb_priv);
-=======
 			xhci_urb_free_priv(urb_priv);
->>>>>>> afd2ff9b
 
 			usb_hcd_unlink_urb_from_ep(bus_to_hcd(urb->dev->bus), urb);
 			if ((urb->actual_length != urb->transfer_buffer_length &&
