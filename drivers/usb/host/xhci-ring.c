/*
 * xHCI host controller driver
 *
 * Copyright (C) 2008 Intel Corp.
 *
 * Author: Sarah Sharp
 * Some code borrowed from the Linux EHCI driver.
 *
 * This program is free software; you can redistribute it and/or modify
 * it under the terms of the GNU General Public License version 2 as
 * published by the Free Software Foundation.
 *
 * This program is distributed in the hope that it will be useful, but
 * WITHOUT ANY WARRANTY; without even the implied warranty of MERCHANTABILITY
 * or FITNESS FOR A PARTICULAR PURPOSE.  See the GNU General Public License
 * for more details.
 *
 * You should have received a copy of the GNU General Public License
 * along with this program; if not, write to the Free Software Foundation,
 * Inc., 675 Mass Ave, Cambridge, MA 02139, USA.
 */

/*
 * Ring initialization rules:
 * 1. Each segment is initialized to zero, except for link TRBs.
 * 2. Ring cycle state = 0.  This represents Producer Cycle State (PCS) or
 *    Consumer Cycle State (CCS), depending on ring function.
 * 3. Enqueue pointer = dequeue pointer = address of first TRB in the segment.
 *
 * Ring behavior rules:
 * 1. A ring is empty if enqueue == dequeue.  This means there will always be at
 *    least one free TRB in the ring.  This is useful if you want to turn that
 *    into a link TRB and expand the ring.
 * 2. When incrementing an enqueue or dequeue pointer, if the next TRB is a
 *    link TRB, then load the pointer with the address in the link TRB.  If the
 *    link TRB had its toggle bit set, you may need to update the ring cycle
 *    state (see cycle bit rules).  You may have to do this multiple times
 *    until you reach a non-link TRB.
 * 3. A ring is full if enqueue++ (for the definition of increment above)
 *    equals the dequeue pointer.
 *
 * Cycle bit rules:
 * 1. When a consumer increments a dequeue pointer and encounters a toggle bit
 *    in a link TRB, it must toggle the ring cycle state.
 * 2. When a producer increments an enqueue pointer and encounters a toggle bit
 *    in a link TRB, it must toggle the ring cycle state.
 *
 * Producer rules:
 * 1. Check if ring is full before you enqueue.
 * 2. Write the ring cycle state to the cycle bit in the TRB you're enqueuing.
 *    Update enqueue pointer between each write (which may update the ring
 *    cycle state).
 * 3. Notify consumer.  If SW is producer, it rings the doorbell for command
 *    and endpoint rings.  If HC is the producer for the event ring,
 *    and it generates an interrupt according to interrupt modulation rules.
 *
 * Consumer rules:
 * 1. Check if TRB belongs to you.  If the cycle bit == your ring cycle state,
 *    the TRB is owned by the consumer.
 * 2. Update dequeue pointer (which may update the ring cycle state) and
 *    continue processing TRBs until you reach a TRB which is not owned by you.
 * 3. Notify the producer.  SW is the consumer for the event ring, and it
 *   updates event ring dequeue pointer.  HC is the consumer for the command and
 *   endpoint rings; it generates events on the event ring for these.
 */

#include <linux/scatterlist.h>
#include <linux/slab.h>
#include "xhci.h"
#include "xhci-trace.h"

/*
 * Returns zero if the TRB isn't in this segment, otherwise it returns the DMA
 * address of the TRB.
 */
dma_addr_t xhci_trb_virt_to_dma(struct xhci_segment *seg,
		union xhci_trb *trb)
{
	unsigned long segment_offset;

	if (!seg || !trb || trb < seg->trbs)
		return 0;
	/* offset in TRBs */
	segment_offset = trb - seg->trbs;
	if (segment_offset > TRBS_PER_SEGMENT)
		return 0;
	return seg->dma + (segment_offset * sizeof(*trb));
}

/* Does this link TRB point to the first segment in a ring,
 * or was the previous TRB the last TRB on the last segment in the ERST?
 */
static bool last_trb_on_last_seg(struct xhci_hcd *xhci, struct xhci_ring *ring,
		struct xhci_segment *seg, union xhci_trb *trb)
{
	if (ring == xhci->event_ring)
		return (trb == &seg->trbs[TRBS_PER_SEGMENT]) &&
			(seg->next == xhci->event_ring->first_seg);
	else
		return le32_to_cpu(trb->link.control) & LINK_TOGGLE;
}

/* Is this TRB a link TRB or was the last TRB the last TRB in this event ring
 * segment?  I.e. would the updated event TRB pointer step off the end of the
 * event seg?
 */
static int last_trb(struct xhci_hcd *xhci, struct xhci_ring *ring,
		struct xhci_segment *seg, union xhci_trb *trb)
{
	if (ring == xhci->event_ring)
		return trb == &seg->trbs[TRBS_PER_SEGMENT];
	else
		return TRB_TYPE_LINK_LE32(trb->link.control);
}

static int enqueue_is_link_trb(struct xhci_ring *ring)
{
	struct xhci_link_trb *link = &ring->enqueue->link;
	return TRB_TYPE_LINK_LE32(link->control);
}

union xhci_trb *xhci_find_next_enqueue(struct xhci_ring *ring)
{
	/* Enqueue pointer can be left pointing to the link TRB,
	 * we must handle that
	 */
	if (TRB_TYPE_LINK_LE32(ring->enqueue->link.control))
		return ring->enq_seg->next->trbs;
	return ring->enqueue;
}

/* Updates trb to point to the next TRB in the ring, and updates seg if the next
 * TRB is in a new segment.  This does not skip over link TRBs, and it does not
 * effect the ring dequeue or enqueue pointers.
 */
static void next_trb(struct xhci_hcd *xhci,
		struct xhci_ring *ring,
		struct xhci_segment **seg,
		union xhci_trb **trb)
{
	if (last_trb(xhci, ring, *seg, *trb)) {
		*seg = (*seg)->next;
		*trb = ((*seg)->trbs);
	} else {
		(*trb)++;
	}
}

/*
 * See Cycle bit rules. SW is the consumer for the event ring only.
 * Don't make a ring full of link TRBs.  That would be dumb and this would loop.
 */
static void inc_deq(struct xhci_hcd *xhci, struct xhci_ring *ring)
{
	ring->deq_updates++;

	/*
	 * If this is not event ring, and the dequeue pointer
	 * is not on a link TRB, there is one more usable TRB
	 */
	if (ring->type != TYPE_EVENT &&
			!last_trb(xhci, ring, ring->deq_seg, ring->dequeue))
		ring->num_trbs_free++;

	do {
		/*
		 * Update the dequeue pointer further if that was a link TRB or
		 * we're at the end of an event ring segment (which doesn't have
		 * link TRBS)
		 */
		if (last_trb(xhci, ring, ring->deq_seg, ring->dequeue)) {
			if (ring->type == TYPE_EVENT &&
					last_trb_on_last_seg(xhci, ring,
						ring->deq_seg, ring->dequeue)) {
				ring->cycle_state ^= 1;
			}
			ring->deq_seg = ring->deq_seg->next;
			ring->dequeue = ring->deq_seg->trbs;
		} else {
			ring->dequeue++;
		}
	} while (last_trb(xhci, ring, ring->deq_seg, ring->dequeue));
}

/*
 * See Cycle bit rules. SW is the consumer for the event ring only.
 * Don't make a ring full of link TRBs.  That would be dumb and this would loop.
 *
 * If we've just enqueued a TRB that is in the middle of a TD (meaning the
 * chain bit is set), then set the chain bit in all the following link TRBs.
 * If we've enqueued the last TRB in a TD, make sure the following link TRBs
 * have their chain bit cleared (so that each Link TRB is a separate TD).
 *
 * Section 6.4.4.1 of the 0.95 spec says link TRBs cannot have the chain bit
 * set, but other sections talk about dealing with the chain bit set.  This was
 * fixed in the 0.96 specification errata, but we have to assume that all 0.95
 * xHCI hardware can't handle the chain bit being cleared on a link TRB.
 *
 * @more_trbs_coming:	Will you enqueue more TRBs before calling
 *			prepare_transfer()?
 */
static void inc_enq(struct xhci_hcd *xhci, struct xhci_ring *ring,
			bool more_trbs_coming)
{
	u32 chain;
	union xhci_trb *next;

	chain = le32_to_cpu(ring->enqueue->generic.field[3]) & TRB_CHAIN;
	/* If this is not event ring, there is one less usable TRB */
	if (ring->type != TYPE_EVENT &&
			!last_trb(xhci, ring, ring->enq_seg, ring->enqueue))
		ring->num_trbs_free--;
	next = ++(ring->enqueue);

	ring->enq_updates++;
	/* Update the dequeue pointer further if that was a link TRB or we're at
	 * the end of an event ring segment (which doesn't have link TRBS)
	 */
	while (last_trb(xhci, ring, ring->enq_seg, next)) {
		if (ring->type != TYPE_EVENT) {
			/*
			 * If the caller doesn't plan on enqueueing more
			 * TDs before ringing the doorbell, then we
			 * don't want to give the link TRB to the
			 * hardware just yet.  We'll give the link TRB
			 * back in prepare_ring() just before we enqueue
			 * the TD at the top of the ring.
			 */
			if (!chain && !more_trbs_coming)
				break;

			/* If we're not dealing with 0.95 hardware or
			 * isoc rings on AMD 0.96 host,
			 * carry over the chain bit of the previous TRB
			 * (which may mean the chain bit is cleared).
			 */
			if (!(ring->type == TYPE_ISOC &&
					(xhci->quirks & XHCI_AMD_0x96_HOST))
						&& !xhci_link_trb_quirk(xhci)) {
				next->link.control &=
					cpu_to_le32(~TRB_CHAIN);
				next->link.control |=
					cpu_to_le32(chain);
			}
			/* Give this link TRB to the hardware */
			wmb();
			next->link.control ^= cpu_to_le32(TRB_CYCLE);

			/* Toggle the cycle bit after the last ring segment. */
			if (last_trb_on_last_seg(xhci, ring, ring->enq_seg, next)) {
				ring->cycle_state = (ring->cycle_state ? 0 : 1);
			}
		}
		ring->enq_seg = ring->enq_seg->next;
		ring->enqueue = ring->enq_seg->trbs;
		next = ring->enqueue;
	}
}

/*
 * Check to see if there's room to enqueue num_trbs on the ring and make sure
 * enqueue pointer will not advance into dequeue segment. See rules above.
 */
static inline int room_on_ring(struct xhci_hcd *xhci, struct xhci_ring *ring,
		unsigned int num_trbs)
{
	int num_trbs_in_deq_seg;

	if (ring->num_trbs_free < num_trbs)
		return 0;

	if (ring->type != TYPE_COMMAND && ring->type != TYPE_EVENT) {
		num_trbs_in_deq_seg = ring->dequeue - ring->deq_seg->trbs;
		if (ring->num_trbs_free < num_trbs + num_trbs_in_deq_seg)
			return 0;
	}

	return 1;
}

/* Ring the host controller doorbell after placing a command on the ring */
void xhci_ring_cmd_db(struct xhci_hcd *xhci)
{
	if (!(xhci->cmd_ring_state & CMD_RING_STATE_RUNNING))
		return;

	xhci_dbg(xhci, "// Ding dong!\n");
	writel(DB_VALUE_HOST, &xhci->dba->doorbell[0]);
	/* Flush PCI posted writes */
	readl(&xhci->dba->doorbell[0]);
}

static int xhci_abort_cmd_ring(struct xhci_hcd *xhci)
{
	u64 temp_64;
	int ret;

	xhci_dbg(xhci, "Abort command ring\n");

	temp_64 = xhci_read_64(xhci, &xhci->op_regs->cmd_ring);
	xhci->cmd_ring_state = CMD_RING_STATE_ABORTED;
	xhci_write_64(xhci, temp_64 | CMD_RING_ABORT,
			&xhci->op_regs->cmd_ring);

	/* Section 4.6.1.2 of xHCI 1.0 spec says software should
	 * time the completion od all xHCI commands, including
	 * the Command Abort operation. If software doesn't see
	 * CRR negated in a timely manner (e.g. longer than 5
	 * seconds), then it should assume that the there are
	 * larger problems with the xHC and assert HCRST.
	 */
	ret = xhci_handshake(xhci, &xhci->op_regs->cmd_ring,
			CMD_RING_RUNNING, 0, 5 * 1000 * 1000);
	if (ret < 0) {
		xhci_err(xhci, "Stopped the command ring failed, "
				"maybe the host is dead\n");
		xhci->xhc_state |= XHCI_STATE_DYING;
		xhci_quiesce(xhci);
		xhci_halt(xhci);
		return -ESHUTDOWN;
	}

	return 0;
}

void xhci_ring_ep_doorbell(struct xhci_hcd *xhci,
		unsigned int slot_id,
		unsigned int ep_index,
		unsigned int stream_id)
{
	__le32 __iomem *db_addr = &xhci->dba->doorbell[slot_id];
	struct xhci_virt_ep *ep = &xhci->devs[slot_id]->eps[ep_index];
	unsigned int ep_state = ep->ep_state;

	/* Don't ring the doorbell for this endpoint if there are pending
	 * cancellations because we don't want to interrupt processing.
	 * We don't want to restart any stream rings if there's a set dequeue
	 * pointer command pending because the device can choose to start any
	 * stream once the endpoint is on the HW schedule.
	 */
	if ((ep_state & EP_HALT_PENDING) || (ep_state & SET_DEQ_PENDING) ||
	    (ep_state & EP_HALTED))
		return;
	writel(DB_VALUE(ep_index, stream_id), db_addr);
	/* The CPU has better things to do at this point than wait for a
	 * write-posting flush.  It'll get there soon enough.
	 */
}

/* Ring the doorbell for any rings with pending URBs */
static void ring_doorbell_for_active_rings(struct xhci_hcd *xhci,
		unsigned int slot_id,
		unsigned int ep_index)
{
	unsigned int stream_id;
	struct xhci_virt_ep *ep;

	ep = &xhci->devs[slot_id]->eps[ep_index];

	/* A ring has pending URBs if its TD list is not empty */
	if (!(ep->ep_state & EP_HAS_STREAMS)) {
		if (ep->ring && !(list_empty(&ep->ring->td_list)))
			xhci_ring_ep_doorbell(xhci, slot_id, ep_index, 0);
		return;
	}

	for (stream_id = 1; stream_id < ep->stream_info->num_streams;
			stream_id++) {
		struct xhci_stream_info *stream_info = ep->stream_info;
		if (!list_empty(&stream_info->stream_rings[stream_id]->td_list))
			xhci_ring_ep_doorbell(xhci, slot_id, ep_index,
						stream_id);
	}
}

static struct xhci_ring *xhci_triad_to_transfer_ring(struct xhci_hcd *xhci,
		unsigned int slot_id, unsigned int ep_index,
		unsigned int stream_id)
{
	struct xhci_virt_ep *ep;

	ep = &xhci->devs[slot_id]->eps[ep_index];
	/* Common case: no streams */
	if (!(ep->ep_state & EP_HAS_STREAMS))
		return ep->ring;

	if (stream_id == 0) {
		xhci_warn(xhci,
				"WARN: Slot ID %u, ep index %u has streams, "
				"but URB has no stream ID.\n",
				slot_id, ep_index);
		return NULL;
	}

	if (stream_id < ep->stream_info->num_streams)
		return ep->stream_info->stream_rings[stream_id];

	xhci_warn(xhci,
			"WARN: Slot ID %u, ep index %u has "
			"stream IDs 1 to %u allocated, "
			"but stream ID %u is requested.\n",
			slot_id, ep_index,
			ep->stream_info->num_streams - 1,
			stream_id);
	return NULL;
}

/* Get the right ring for the given URB.
 * If the endpoint supports streams, boundary check the URB's stream ID.
 * If the endpoint doesn't support streams, return the singular endpoint ring.
 */
static struct xhci_ring *xhci_urb_to_transfer_ring(struct xhci_hcd *xhci,
		struct urb *urb)
{
	return xhci_triad_to_transfer_ring(xhci, urb->dev->slot_id,
		xhci_get_endpoint_index(&urb->ep->desc), urb->stream_id);
}

/*
 * Move the xHC's endpoint ring dequeue pointer past cur_td.
 * Record the new state of the xHC's endpoint ring dequeue segment,
 * dequeue pointer, and new consumer cycle state in state.
 * Update our internal representation of the ring's dequeue pointer.
 *
 * We do this in three jumps:
 *  - First we update our new ring state to be the same as when the xHC stopped.
 *  - Then we traverse the ring to find the segment that contains
 *    the last TRB in the TD.  We toggle the xHC's new cycle state when we pass
 *    any link TRBs with the toggle cycle bit set.
 *  - Finally we move the dequeue state one TRB further, toggling the cycle bit
 *    if we've moved it past a link TRB with the toggle cycle bit set.
 *
 * Some of the uses of xhci_generic_trb are grotty, but if they're done
 * with correct __le32 accesses they should work fine.  Only users of this are
 * in here.
 */
void xhci_find_new_dequeue_state(struct xhci_hcd *xhci,
		unsigned int slot_id, unsigned int ep_index,
		unsigned int stream_id, struct xhci_td *cur_td,
		struct xhci_dequeue_state *state)
{
	struct xhci_virt_device *dev = xhci->devs[slot_id];
	struct xhci_virt_ep *ep = &dev->eps[ep_index];
	struct xhci_ring *ep_ring;
	struct xhci_segment *new_seg;
	union xhci_trb *new_deq;
	dma_addr_t addr;
	u64 hw_dequeue;
	bool cycle_found = false;
	bool td_last_trb_found = false;

	ep_ring = xhci_triad_to_transfer_ring(xhci, slot_id,
			ep_index, stream_id);
	if (!ep_ring) {
		xhci_warn(xhci, "WARN can't find new dequeue state "
				"for invalid stream ID %u.\n",
				stream_id);
		return;
	}

	/* Dig out the cycle state saved by the xHC during the stop ep cmd */
	xhci_dbg_trace(xhci, trace_xhci_dbg_cancel_urb,
			"Finding endpoint context");
	/* 4.6.9 the css flag is written to the stream context for streams */
	if (ep->ep_state & EP_HAS_STREAMS) {
		struct xhci_stream_ctx *ctx =
			&ep->stream_info->stream_ctx_array[stream_id];
		hw_dequeue = le64_to_cpu(ctx->stream_ring);
	} else {
		struct xhci_ep_ctx *ep_ctx
			= xhci_get_ep_ctx(xhci, dev->out_ctx, ep_index);
		hw_dequeue = le64_to_cpu(ep_ctx->deq);
	}

	new_seg = ep_ring->deq_seg;
	new_deq = ep_ring->dequeue;
	state->new_cycle_state = hw_dequeue & 0x1;

	/*
	 * We want to find the pointer, segment and cycle state of the new trb
	 * (the one after current TD's last_trb). We know the cycle state at
	 * hw_dequeue, so walk the ring until both hw_dequeue and last_trb are
	 * found.
	 */
	do {
		if (!cycle_found && xhci_trb_virt_to_dma(new_seg, new_deq)
		    == (dma_addr_t)(hw_dequeue & ~0xf)) {
			cycle_found = true;
			if (td_last_trb_found)
				break;
		}
		if (new_deq == cur_td->last_trb)
			td_last_trb_found = true;

		if (cycle_found &&
		    TRB_TYPE_LINK_LE32(new_deq->generic.field[3]) &&
		    new_deq->generic.field[3] & cpu_to_le32(LINK_TOGGLE))
			state->new_cycle_state ^= 0x1;

		next_trb(xhci, ep_ring, &new_seg, &new_deq);

		/* Search wrapped around, bail out */
		if (new_deq == ep->ring->dequeue) {
			xhci_err(xhci, "Error: Failed finding new dequeue state\n");
			state->new_deq_seg = NULL;
			state->new_deq_ptr = NULL;
			return;
		}

	} while (!cycle_found || !td_last_trb_found);

	state->new_deq_seg = new_seg;
	state->new_deq_ptr = new_deq;

	/* Don't update the ring cycle state for the producer (us). */
	xhci_dbg_trace(xhci, trace_xhci_dbg_cancel_urb,
			"Cycle state = 0x%x", state->new_cycle_state);

	xhci_dbg_trace(xhci, trace_xhci_dbg_cancel_urb,
			"New dequeue segment = %p (virtual)",
			state->new_deq_seg);
	addr = xhci_trb_virt_to_dma(state->new_deq_seg, state->new_deq_ptr);
	xhci_dbg_trace(xhci, trace_xhci_dbg_cancel_urb,
			"New dequeue pointer = 0x%llx (DMA)",
			(unsigned long long) addr);
}

/* flip_cycle means flip the cycle bit of all but the first and last TRB.
 * (The last TRB actually points to the ring enqueue pointer, which is not part
 * of this TD.)  This is used to remove partially enqueued isoc TDs from a ring.
 */
static void td_to_noop(struct xhci_hcd *xhci, struct xhci_ring *ep_ring,
		struct xhci_td *cur_td, bool flip_cycle)
{
	struct xhci_segment *cur_seg;
	union xhci_trb *cur_trb;

	for (cur_seg = cur_td->start_seg, cur_trb = cur_td->first_trb;
			true;
			next_trb(xhci, ep_ring, &cur_seg, &cur_trb)) {
		if (TRB_TYPE_LINK_LE32(cur_trb->generic.field[3])) {
			/* Unchain any chained Link TRBs, but
			 * leave the pointers intact.
			 */
			cur_trb->generic.field[3] &= cpu_to_le32(~TRB_CHAIN);
			/* Flip the cycle bit (link TRBs can't be the first
			 * or last TRB).
			 */
			if (flip_cycle)
				cur_trb->generic.field[3] ^=
					cpu_to_le32(TRB_CYCLE);
			xhci_dbg_trace(xhci, trace_xhci_dbg_cancel_urb,
					"Cancel (unchain) link TRB");
			xhci_dbg_trace(xhci, trace_xhci_dbg_cancel_urb,
					"Address = %p (0x%llx dma); "
					"in seg %p (0x%llx dma)",
					cur_trb,
					(unsigned long long)xhci_trb_virt_to_dma(cur_seg, cur_trb),
					cur_seg,
					(unsigned long long)cur_seg->dma);
		} else {
			cur_trb->generic.field[0] = 0;
			cur_trb->generic.field[1] = 0;
			cur_trb->generic.field[2] = 0;
			/* Preserve only the cycle bit of this TRB */
			cur_trb->generic.field[3] &= cpu_to_le32(TRB_CYCLE);
			/* Flip the cycle bit except on the first or last TRB */
			if (flip_cycle && cur_trb != cur_td->first_trb &&
					cur_trb != cur_td->last_trb)
				cur_trb->generic.field[3] ^=
					cpu_to_le32(TRB_CYCLE);
			cur_trb->generic.field[3] |= cpu_to_le32(
				TRB_TYPE(TRB_TR_NOOP));
			xhci_dbg_trace(xhci, trace_xhci_dbg_cancel_urb,
					"TRB to noop at offset 0x%llx",
					(unsigned long long)
					xhci_trb_virt_to_dma(cur_seg, cur_trb));
		}
		if (cur_trb == cur_td->last_trb)
			break;
	}
}

static void xhci_stop_watchdog_timer_in_irq(struct xhci_hcd *xhci,
		struct xhci_virt_ep *ep)
{
	ep->ep_state &= ~EP_HALT_PENDING;
	/* Can't del_timer_sync in interrupt, so we attempt to cancel.  If the
	 * timer is running on another CPU, we don't decrement stop_cmds_pending
	 * (since we didn't successfully stop the watchdog timer).
	 */
	if (del_timer(&ep->stop_cmd_timer))
		ep->stop_cmds_pending--;
}

/* Must be called with xhci->lock held in interrupt context */
static void xhci_giveback_urb_in_irq(struct xhci_hcd *xhci,
		struct xhci_td *cur_td, int status)
{
	struct usb_hcd *hcd;
	struct urb	*urb;
	struct urb_priv	*urb_priv;

	urb = cur_td->urb;
	urb_priv = urb->hcpriv;
	urb_priv->td_cnt++;
	hcd = bus_to_hcd(urb->dev->bus);

	/* Only giveback urb when this is the last td in urb */
	if (urb_priv->td_cnt == urb_priv->length) {
		if (usb_pipetype(urb->pipe) == PIPE_ISOCHRONOUS) {
			xhci_to_hcd(xhci)->self.bandwidth_isoc_reqs--;
			if (xhci_to_hcd(xhci)->self.bandwidth_isoc_reqs	== 0) {
				if (xhci->quirks & XHCI_AMD_PLL_FIX)
					usb_amd_quirk_pll_enable();
			}
		}
		usb_hcd_unlink_urb_from_ep(hcd, urb);

		spin_unlock(&xhci->lock);
		usb_hcd_giveback_urb(hcd, urb, status);
		xhci_urb_free_priv(xhci, urb_priv);
		spin_lock(&xhci->lock);
	}
}

/*
 * When we get a command completion for a Stop Endpoint Command, we need to
 * unlink any cancelled TDs from the ring.  There are two ways to do that:
 *
 *  1. If the HW was in the middle of processing the TD that needs to be
 *     cancelled, then we must move the ring's dequeue pointer past the last TRB
 *     in the TD with a Set Dequeue Pointer Command.
 *  2. Otherwise, we turn all the TRBs in the TD into No-op TRBs (with the chain
 *     bit cleared) so that the HW will skip over them.
 */
static void xhci_handle_cmd_stop_ep(struct xhci_hcd *xhci, int slot_id,
		union xhci_trb *trb, struct xhci_event_cmd *event)
{
	unsigned int ep_index;
	struct xhci_ring *ep_ring;
	struct xhci_virt_ep *ep;
	struct list_head *entry;
	struct xhci_td *cur_td = NULL;
	struct xhci_td *last_unlinked_td;

	struct xhci_dequeue_state deq_state;

	if (unlikely(TRB_TO_SUSPEND_PORT(le32_to_cpu(trb->generic.field[3])))) {
		if (!xhci->devs[slot_id])
			xhci_warn(xhci, "Stop endpoint command "
				"completion for disabled slot %u\n",
				slot_id);
		return;
	}

	memset(&deq_state, 0, sizeof(deq_state));
	ep_index = TRB_TO_EP_INDEX(le32_to_cpu(trb->generic.field[3]));
	ep = &xhci->devs[slot_id]->eps[ep_index];

	if (list_empty(&ep->cancelled_td_list)) {
		xhci_stop_watchdog_timer_in_irq(xhci, ep);
		ep->stopped_td = NULL;
		ring_doorbell_for_active_rings(xhci, slot_id, ep_index);
		return;
	}

	/* Fix up the ep ring first, so HW stops executing cancelled TDs.
	 * We have the xHCI lock, so nothing can modify this list until we drop
	 * it.  We're also in the event handler, so we can't get re-interrupted
	 * if another Stop Endpoint command completes
	 */
	list_for_each(entry, &ep->cancelled_td_list) {
		cur_td = list_entry(entry, struct xhci_td, cancelled_td_list);
		xhci_dbg_trace(xhci, trace_xhci_dbg_cancel_urb,
				"Removing canceled TD starting at 0x%llx (dma).",
				(unsigned long long)xhci_trb_virt_to_dma(
					cur_td->start_seg, cur_td->first_trb));
		ep_ring = xhci_urb_to_transfer_ring(xhci, cur_td->urb);
		if (!ep_ring) {
			/* This shouldn't happen unless a driver is mucking
			 * with the stream ID after submission.  This will
			 * leave the TD on the hardware ring, and the hardware
			 * will try to execute it, and may access a buffer
			 * that has already been freed.  In the best case, the
			 * hardware will execute it, and the event handler will
			 * ignore the completion event for that TD, since it was
			 * removed from the td_list for that endpoint.  In
			 * short, don't muck with the stream ID after
			 * submission.
			 */
			xhci_warn(xhci, "WARN Cancelled URB %p "
					"has invalid stream ID %u.\n",
					cur_td->urb,
					cur_td->urb->stream_id);
			goto remove_finished_td;
		}
		/*
		 * If we stopped on the TD we need to cancel, then we have to
		 * move the xHC endpoint ring dequeue pointer past this TD.
		 */
		if (cur_td == ep->stopped_td)
			xhci_find_new_dequeue_state(xhci, slot_id, ep_index,
					cur_td->urb->stream_id,
					cur_td, &deq_state);
		else
			td_to_noop(xhci, ep_ring, cur_td, false);
remove_finished_td:
		/*
		 * The event handler won't see a completion for this TD anymore,
		 * so remove it from the endpoint ring's TD list.  Keep it in
		 * the cancelled TD list for URB completion later.
		 */
		list_del_init(&cur_td->td_list);
	}
	last_unlinked_td = cur_td;
	xhci_stop_watchdog_timer_in_irq(xhci, ep);

	/* If necessary, queue a Set Transfer Ring Dequeue Pointer command */
	if (deq_state.new_deq_ptr && deq_state.new_deq_seg) {
		xhci_queue_new_dequeue_state(xhci, slot_id, ep_index,
				ep->stopped_td->urb->stream_id, &deq_state);
		xhci_ring_cmd_db(xhci);
	} else {
		/* Otherwise ring the doorbell(s) to restart queued transfers */
		ring_doorbell_for_active_rings(xhci, slot_id, ep_index);
	}

<<<<<<< HEAD
	/* Clear stopped_td and stopped_trb if endpoint is not halted */
	if (!(ep->ep_state & EP_HALTED)) {
		ep->stopped_td = NULL;
		ep->stopped_trb = NULL;
	}
=======
	/* Clear stopped_td if endpoint is not halted */
	if (!(ep->ep_state & EP_HALTED))
		ep->stopped_td = NULL;
>>>>>>> fc14f9c1

	/*
	 * Drop the lock and complete the URBs in the cancelled TD list.
	 * New TDs to be cancelled might be added to the end of the list before
	 * we can complete all the URBs for the TDs we already unlinked.
	 * So stop when we've completed the URB for the last TD we unlinked.
	 */
	do {
		cur_td = list_entry(ep->cancelled_td_list.next,
				struct xhci_td, cancelled_td_list);
		list_del_init(&cur_td->cancelled_td_list);

		/* Clean up the cancelled URB */
		/* Doesn't matter what we pass for status, since the core will
		 * just overwrite it (because the URB has been unlinked).
		 */
		xhci_giveback_urb_in_irq(xhci, cur_td, 0);

		/* Stop processing the cancelled list if the watchdog timer is
		 * running.
		 */
		if (xhci->xhc_state & XHCI_STATE_DYING)
			return;
	} while (cur_td != last_unlinked_td);

	/* Return to the event handler with xhci->lock re-acquired */
}

static void xhci_kill_ring_urbs(struct xhci_hcd *xhci, struct xhci_ring *ring)
{
	struct xhci_td *cur_td;

	while (!list_empty(&ring->td_list)) {
		cur_td = list_first_entry(&ring->td_list,
				struct xhci_td, td_list);
		list_del_init(&cur_td->td_list);
		if (!list_empty(&cur_td->cancelled_td_list))
			list_del_init(&cur_td->cancelled_td_list);
		xhci_giveback_urb_in_irq(xhci, cur_td, -ESHUTDOWN);
	}
}

static void xhci_kill_endpoint_urbs(struct xhci_hcd *xhci,
		int slot_id, int ep_index)
{
	struct xhci_td *cur_td;
	struct xhci_virt_ep *ep;
	struct xhci_ring *ring;

	ep = &xhci->devs[slot_id]->eps[ep_index];
	if ((ep->ep_state & EP_HAS_STREAMS) ||
			(ep->ep_state & EP_GETTING_NO_STREAMS)) {
		int stream_id;

		for (stream_id = 0; stream_id < ep->stream_info->num_streams;
				stream_id++) {
			xhci_dbg_trace(xhci, trace_xhci_dbg_cancel_urb,
					"Killing URBs for slot ID %u, ep index %u, stream %u",
					slot_id, ep_index, stream_id + 1);
			xhci_kill_ring_urbs(xhci,
					ep->stream_info->stream_rings[stream_id]);
		}
	} else {
		ring = ep->ring;
		if (!ring)
			return;
		xhci_dbg_trace(xhci, trace_xhci_dbg_cancel_urb,
				"Killing URBs for slot ID %u, ep index %u",
				slot_id, ep_index);
		xhci_kill_ring_urbs(xhci, ring);
	}
	while (!list_empty(&ep->cancelled_td_list)) {
		cur_td = list_first_entry(&ep->cancelled_td_list,
				struct xhci_td, cancelled_td_list);
		list_del_init(&cur_td->cancelled_td_list);
		xhci_giveback_urb_in_irq(xhci, cur_td, -ESHUTDOWN);
	}
}

/* Watchdog timer function for when a stop endpoint command fails to complete.
 * In this case, we assume the host controller is broken or dying or dead.  The
 * host may still be completing some other events, so we have to be careful to
 * let the event ring handler and the URB dequeueing/enqueueing functions know
 * through xhci->state.
 *
 * The timer may also fire if the host takes a very long time to respond to the
 * command, and the stop endpoint command completion handler cannot delete the
 * timer before the timer function is called.  Another endpoint cancellation may
 * sneak in before the timer function can grab the lock, and that may queue
 * another stop endpoint command and add the timer back.  So we cannot use a
 * simple flag to say whether there is a pending stop endpoint command for a
 * particular endpoint.
 *
 * Instead we use a combination of that flag and a counter for the number of
 * pending stop endpoint commands.  If the timer is the tail end of the last
 * stop endpoint command, and the endpoint's command is still pending, we assume
 * the host is dying.
 */
void xhci_stop_endpoint_command_watchdog(unsigned long arg)
{
	struct xhci_hcd *xhci;
	struct xhci_virt_ep *ep;
	int ret, i, j;
	unsigned long flags;

	ep = (struct xhci_virt_ep *) arg;
	xhci = ep->xhci;

	spin_lock_irqsave(&xhci->lock, flags);

	ep->stop_cmds_pending--;
	if (xhci->xhc_state & XHCI_STATE_DYING) {
		xhci_dbg_trace(xhci, trace_xhci_dbg_cancel_urb,
				"Stop EP timer ran, but another timer marked "
				"xHCI as DYING, exiting.");
		spin_unlock_irqrestore(&xhci->lock, flags);
		return;
	}
	if (!(ep->stop_cmds_pending == 0 && (ep->ep_state & EP_HALT_PENDING))) {
		xhci_dbg_trace(xhci, trace_xhci_dbg_cancel_urb,
				"Stop EP timer ran, but no command pending, "
				"exiting.");
		spin_unlock_irqrestore(&xhci->lock, flags);
		return;
	}

	xhci_warn(xhci, "xHCI host not responding to stop endpoint command.\n");
	xhci_warn(xhci, "Assuming host is dying, halting host.\n");
	/* Oops, HC is dead or dying or at least not responding to the stop
	 * endpoint command.
	 */
	xhci->xhc_state |= XHCI_STATE_DYING;
	/* Disable interrupts from the host controller and start halting it */
	xhci_quiesce(xhci);
	spin_unlock_irqrestore(&xhci->lock, flags);

	ret = xhci_halt(xhci);

	spin_lock_irqsave(&xhci->lock, flags);
	if (ret < 0) {
		/* This is bad; the host is not responding to commands and it's
		 * not allowing itself to be halted.  At least interrupts are
		 * disabled. If we call usb_hc_died(), it will attempt to
		 * disconnect all device drivers under this host.  Those
		 * disconnect() methods will wait for all URBs to be unlinked,
		 * so we must complete them.
		 */
		xhci_warn(xhci, "Non-responsive xHCI host is not halting.\n");
		xhci_warn(xhci, "Completing active URBs anyway.\n");
		/* We could turn all TDs on the rings to no-ops.  This won't
		 * help if the host has cached part of the ring, and is slow if
		 * we want to preserve the cycle bit.  Skip it and hope the host
		 * doesn't touch the memory.
		 */
	}
	for (i = 0; i < MAX_HC_SLOTS; i++) {
		if (!xhci->devs[i])
			continue;
		for (j = 0; j < 31; j++)
			xhci_kill_endpoint_urbs(xhci, i, j);
	}
	spin_unlock_irqrestore(&xhci->lock, flags);
	xhci_dbg_trace(xhci, trace_xhci_dbg_cancel_urb,
			"Calling usb_hc_died()");
	usb_hc_died(xhci_to_hcd(xhci)->primary_hcd);
	xhci_dbg_trace(xhci, trace_xhci_dbg_cancel_urb,
			"xHCI host controller is dead.");
}


static void update_ring_for_set_deq_completion(struct xhci_hcd *xhci,
		struct xhci_virt_device *dev,
		struct xhci_ring *ep_ring,
		unsigned int ep_index)
{
	union xhci_trb *dequeue_temp;
	int num_trbs_free_temp;
	bool revert = false;

	num_trbs_free_temp = ep_ring->num_trbs_free;
	dequeue_temp = ep_ring->dequeue;

	/* If we get two back-to-back stalls, and the first stalled transfer
	 * ends just before a link TRB, the dequeue pointer will be left on
	 * the link TRB by the code in the while loop.  So we have to update
	 * the dequeue pointer one segment further, or we'll jump off
	 * the segment into la-la-land.
	 */
	if (last_trb(xhci, ep_ring, ep_ring->deq_seg, ep_ring->dequeue)) {
		ep_ring->deq_seg = ep_ring->deq_seg->next;
		ep_ring->dequeue = ep_ring->deq_seg->trbs;
	}

	while (ep_ring->dequeue != dev->eps[ep_index].queued_deq_ptr) {
		/* We have more usable TRBs */
		ep_ring->num_trbs_free++;
		ep_ring->dequeue++;
		if (last_trb(xhci, ep_ring, ep_ring->deq_seg,
				ep_ring->dequeue)) {
			if (ep_ring->dequeue ==
					dev->eps[ep_index].queued_deq_ptr)
				break;
			ep_ring->deq_seg = ep_ring->deq_seg->next;
			ep_ring->dequeue = ep_ring->deq_seg->trbs;
		}
		if (ep_ring->dequeue == dequeue_temp) {
			revert = true;
			break;
		}
	}

	if (revert) {
		xhci_dbg(xhci, "Unable to find new dequeue pointer\n");
		ep_ring->num_trbs_free = num_trbs_free_temp;
	}
}

/*
 * When we get a completion for a Set Transfer Ring Dequeue Pointer command,
 * we need to clear the set deq pending flag in the endpoint ring state, so that
 * the TD queueing code can ring the doorbell again.  We also need to ring the
 * endpoint doorbell to restart the ring, but only if there aren't more
 * cancellations pending.
 */
static void xhci_handle_cmd_set_deq(struct xhci_hcd *xhci, int slot_id,
		union xhci_trb *trb, u32 cmd_comp_code)
{
	unsigned int ep_index;
	unsigned int stream_id;
	struct xhci_ring *ep_ring;
	struct xhci_virt_device *dev;
	struct xhci_virt_ep *ep;
	struct xhci_ep_ctx *ep_ctx;
	struct xhci_slot_ctx *slot_ctx;

	ep_index = TRB_TO_EP_INDEX(le32_to_cpu(trb->generic.field[3]));
	stream_id = TRB_TO_STREAM_ID(le32_to_cpu(trb->generic.field[2]));
	dev = xhci->devs[slot_id];
	ep = &dev->eps[ep_index];

	ep_ring = xhci_stream_id_to_ring(dev, ep_index, stream_id);
	if (!ep_ring) {
		xhci_warn(xhci, "WARN Set TR deq ptr command for freed stream ID %u\n",
				stream_id);
		/* XXX: Harmless??? */
		goto cleanup;
	}

	ep_ctx = xhci_get_ep_ctx(xhci, dev->out_ctx, ep_index);
	slot_ctx = xhci_get_slot_ctx(xhci, dev->out_ctx);

	if (cmd_comp_code != COMP_SUCCESS) {
		unsigned int ep_state;
		unsigned int slot_state;

		switch (cmd_comp_code) {
		case COMP_TRB_ERR:
			xhci_warn(xhci, "WARN Set TR Deq Ptr cmd invalid because of stream ID configuration\n");
			break;
		case COMP_CTX_STATE:
			xhci_warn(xhci, "WARN Set TR Deq Ptr cmd failed due to incorrect slot or ep state.\n");
			ep_state = le32_to_cpu(ep_ctx->ep_info);
			ep_state &= EP_STATE_MASK;
			slot_state = le32_to_cpu(slot_ctx->dev_state);
			slot_state = GET_SLOT_STATE(slot_state);
			xhci_dbg_trace(xhci, trace_xhci_dbg_cancel_urb,
					"Slot state = %u, EP state = %u",
					slot_state, ep_state);
			break;
		case COMP_EBADSLT:
			xhci_warn(xhci, "WARN Set TR Deq Ptr cmd failed because slot %u was not enabled.\n",
					slot_id);
			break;
		default:
			xhci_warn(xhci, "WARN Set TR Deq Ptr cmd with unknown completion code of %u.\n",
					cmd_comp_code);
			break;
		}
		/* OK what do we do now?  The endpoint state is hosed, and we
		 * should never get to this point if the synchronization between
		 * queueing, and endpoint state are correct.  This might happen
		 * if the device gets disconnected after we've finished
		 * cancelling URBs, which might not be an error...
		 */
	} else {
		u64 deq;
		/* 4.6.10 deq ptr is written to the stream ctx for streams */
		if (ep->ep_state & EP_HAS_STREAMS) {
			struct xhci_stream_ctx *ctx =
				&ep->stream_info->stream_ctx_array[stream_id];
			deq = le64_to_cpu(ctx->stream_ring) & SCTX_DEQ_MASK;
		} else {
			deq = le64_to_cpu(ep_ctx->deq) & ~EP_CTX_CYCLE_MASK;
		}
		xhci_dbg_trace(xhci, trace_xhci_dbg_cancel_urb,
			"Successful Set TR Deq Ptr cmd, deq = @%08llx", deq);
		if (xhci_trb_virt_to_dma(ep->queued_deq_seg,
					 ep->queued_deq_ptr) == deq) {
			/* Update the ring's dequeue segment and dequeue pointer
			 * to reflect the new position.
			 */
			update_ring_for_set_deq_completion(xhci, dev,
				ep_ring, ep_index);
		} else {
			xhci_warn(xhci, "Mismatch between completed Set TR Deq Ptr command & xHCI internal state.\n");
			xhci_warn(xhci, "ep deq seg = %p, deq ptr = %p\n",
				  ep->queued_deq_seg, ep->queued_deq_ptr);
		}
	}

cleanup:
	dev->eps[ep_index].ep_state &= ~SET_DEQ_PENDING;
	dev->eps[ep_index].queued_deq_seg = NULL;
	dev->eps[ep_index].queued_deq_ptr = NULL;
	/* Restart any rings with pending URBs */
	ring_doorbell_for_active_rings(xhci, slot_id, ep_index);
}

static void xhci_handle_cmd_reset_ep(struct xhci_hcd *xhci, int slot_id,
		union xhci_trb *trb, u32 cmd_comp_code)
{
	unsigned int ep_index;

	ep_index = TRB_TO_EP_INDEX(le32_to_cpu(trb->generic.field[3]));
	/* This command will only fail if the endpoint wasn't halted,
	 * but we don't care.
	 */
	xhci_dbg_trace(xhci, trace_xhci_dbg_reset_ep,
		"Ignoring reset ep completion code of %u", cmd_comp_code);

	/* HW with the reset endpoint quirk needs to have a configure endpoint
	 * command complete before the endpoint can be used.  Queue that here
	 * because the HW can't handle two commands being queued in a row.
	 */
	if (xhci->quirks & XHCI_RESET_EP_QUIRK) {
		struct xhci_command *command;
		command = xhci_alloc_command(xhci, false, false, GFP_ATOMIC);
		if (!command) {
			xhci_warn(xhci, "WARN Cannot submit cfg ep: ENOMEM\n");
			return;
		}
		xhci_dbg_trace(xhci, trace_xhci_dbg_quirks,
				"Queueing configure endpoint command");
		xhci_queue_configure_endpoint(xhci, command,
				xhci->devs[slot_id]->in_ctx->dma, slot_id,
				false);
		xhci_ring_cmd_db(xhci);
	} else {
		/* Clear our internal halted state and restart the ring(s) */
		xhci->devs[slot_id]->eps[ep_index].ep_state &= ~EP_HALTED;
		ring_doorbell_for_active_rings(xhci, slot_id, ep_index);
	}
}

static void xhci_handle_cmd_enable_slot(struct xhci_hcd *xhci, int slot_id,
		u32 cmd_comp_code)
{
	if (cmd_comp_code == COMP_SUCCESS)
		xhci->slot_id = slot_id;
	else
		xhci->slot_id = 0;
}

static void xhci_handle_cmd_disable_slot(struct xhci_hcd *xhci, int slot_id)
{
	struct xhci_virt_device *virt_dev;

	virt_dev = xhci->devs[slot_id];
	if (!virt_dev)
		return;
	if (xhci->quirks & XHCI_EP_LIMIT_QUIRK)
		/* Delete default control endpoint resources */
		xhci_free_device_endpoint_resources(xhci, virt_dev, true);
	xhci_free_virt_device(xhci, slot_id);
}

static void xhci_handle_cmd_config_ep(struct xhci_hcd *xhci, int slot_id,
		struct xhci_event_cmd *event, u32 cmd_comp_code)
{
	struct xhci_virt_device *virt_dev;
	struct xhci_input_control_ctx *ctrl_ctx;
	unsigned int ep_index;
	unsigned int ep_state;
	u32 add_flags, drop_flags;

	/*
	 * Configure endpoint commands can come from the USB core
	 * configuration or alt setting changes, or because the HW
	 * needed an extra configure endpoint command after a reset
	 * endpoint command or streams were being configured.
	 * If the command was for a halted endpoint, the xHCI driver
	 * is not waiting on the configure endpoint command.
	 */
	virt_dev = xhci->devs[slot_id];
	ctrl_ctx = xhci_get_input_control_ctx(xhci, virt_dev->in_ctx);
	if (!ctrl_ctx) {
		xhci_warn(xhci, "Could not get input context, bad type.\n");
		return;
	}

	add_flags = le32_to_cpu(ctrl_ctx->add_flags);
	drop_flags = le32_to_cpu(ctrl_ctx->drop_flags);
	/* Input ctx add_flags are the endpoint index plus one */
	ep_index = xhci_last_valid_endpoint(add_flags) - 1;

	/* A usb_set_interface() call directly after clearing a halted
	 * condition may race on this quirky hardware.  Not worth
	 * worrying about, since this is prototype hardware.  Not sure
	 * if this will work for streams, but streams support was
	 * untested on this prototype.
	 */
	if (xhci->quirks & XHCI_RESET_EP_QUIRK &&
			ep_index != (unsigned int) -1 &&
			add_flags - SLOT_FLAG == drop_flags) {
		ep_state = virt_dev->eps[ep_index].ep_state;
		if (!(ep_state & EP_HALTED))
			return;
		xhci_dbg_trace(xhci, trace_xhci_dbg_quirks,
				"Completed config ep cmd - "
				"last ep index = %d, state = %d",
				ep_index, ep_state);
		/* Clear internal halted state and restart ring(s) */
		virt_dev->eps[ep_index].ep_state &= ~EP_HALTED;
		ring_doorbell_for_active_rings(xhci, slot_id, ep_index);
		return;
	}
	return;
}

static void xhci_handle_cmd_reset_dev(struct xhci_hcd *xhci, int slot_id,
		struct xhci_event_cmd *event)
{
	xhci_dbg(xhci, "Completed reset device command.\n");
	if (!xhci->devs[slot_id])
		xhci_warn(xhci, "Reset device command completion "
				"for disabled slot %u\n", slot_id);
}

static void xhci_handle_cmd_nec_get_fw(struct xhci_hcd *xhci,
		struct xhci_event_cmd *event)
{
	if (!(xhci->quirks & XHCI_NEC_HOST)) {
		xhci->error_bitmask |= 1 << 6;
		return;
	}
	xhci_dbg_trace(xhci, trace_xhci_dbg_quirks,
			"NEC firmware version %2x.%02x",
			NEC_FW_MAJOR(le32_to_cpu(event->status)),
			NEC_FW_MINOR(le32_to_cpu(event->status)));
}

static void xhci_complete_del_and_free_cmd(struct xhci_command *cmd, u32 status)
{
	list_del(&cmd->cmd_list);

	if (cmd->completion) {
		cmd->status = status;
		complete(cmd->completion);
	} else {
		kfree(cmd);
	}
}

void xhci_cleanup_command_queue(struct xhci_hcd *xhci)
{
	struct xhci_command *cur_cmd, *tmp_cmd;
	list_for_each_entry_safe(cur_cmd, tmp_cmd, &xhci->cmd_list, cmd_list)
		xhci_complete_del_and_free_cmd(cur_cmd, COMP_CMD_ABORT);
}

/*
 * Turn all commands on command ring with status set to "aborted" to no-op trbs.
 * If there are other commands waiting then restart the ring and kick the timer.
 * This must be called with command ring stopped and xhci->lock held.
 */
static void xhci_handle_stopped_cmd_ring(struct xhci_hcd *xhci,
					 struct xhci_command *cur_cmd)
{
	struct xhci_command *i_cmd, *tmp_cmd;
	u32 cycle_state;

	/* Turn all aborted commands in list to no-ops, then restart */
	list_for_each_entry_safe(i_cmd, tmp_cmd, &xhci->cmd_list,
				 cmd_list) {

		if (i_cmd->status != COMP_CMD_ABORT)
			continue;

		i_cmd->status = COMP_CMD_STOP;

		xhci_dbg(xhci, "Turn aborted command %p to no-op\n",
			 i_cmd->command_trb);
		/* get cycle state from the original cmd trb */
		cycle_state = le32_to_cpu(
			i_cmd->command_trb->generic.field[3]) &	TRB_CYCLE;
		/* modify the command trb to no-op command */
		i_cmd->command_trb->generic.field[0] = 0;
		i_cmd->command_trb->generic.field[1] = 0;
		i_cmd->command_trb->generic.field[2] = 0;
		i_cmd->command_trb->generic.field[3] = cpu_to_le32(
			TRB_TYPE(TRB_CMD_NOOP) | cycle_state);

		/*
		 * caller waiting for completion is called when command
		 *  completion event is received for these no-op commands
		 */
	}

	xhci->cmd_ring_state = CMD_RING_STATE_RUNNING;

	/* ring command ring doorbell to restart the command ring */
	if ((xhci->cmd_ring->dequeue != xhci->cmd_ring->enqueue) &&
	    !(xhci->xhc_state & XHCI_STATE_DYING)) {
		xhci->current_cmd = cur_cmd;
		mod_timer(&xhci->cmd_timer, jiffies + XHCI_CMD_DEFAULT_TIMEOUT);
		xhci_ring_cmd_db(xhci);
	}
	return;
}


void xhci_handle_command_timeout(unsigned long data)
{
	struct xhci_hcd *xhci;
	int ret;
	unsigned long flags;
	u64 hw_ring_state;
	struct xhci_command *cur_cmd = NULL;
	xhci = (struct xhci_hcd *) data;

	/* mark this command to be cancelled */
	spin_lock_irqsave(&xhci->lock, flags);
	if (xhci->current_cmd) {
		cur_cmd = xhci->current_cmd;
		cur_cmd->status = COMP_CMD_ABORT;
	}


	/* Make sure command ring is running before aborting it */
	hw_ring_state = xhci_read_64(xhci, &xhci->op_regs->cmd_ring);
	if ((xhci->cmd_ring_state & CMD_RING_STATE_RUNNING) &&
	    (hw_ring_state & CMD_RING_RUNNING))  {

		spin_unlock_irqrestore(&xhci->lock, flags);
		xhci_dbg(xhci, "Command timeout\n");
		ret = xhci_abort_cmd_ring(xhci);
		if (unlikely(ret == -ESHUTDOWN)) {
			xhci_err(xhci, "Abort command ring failed\n");
			xhci_cleanup_command_queue(xhci);
			usb_hc_died(xhci_to_hcd(xhci)->primary_hcd);
			xhci_dbg(xhci, "xHCI host controller is dead.\n");
		}
		return;
	}
	/* command timeout on stopped ring, ring can't be aborted */
	xhci_dbg(xhci, "Command timeout on stopped ring\n");
	xhci_handle_stopped_cmd_ring(xhci, xhci->current_cmd);
	spin_unlock_irqrestore(&xhci->lock, flags);
	return;
}

static void handle_cmd_completion(struct xhci_hcd *xhci,
		struct xhci_event_cmd *event)
{
	int slot_id = TRB_TO_SLOT_ID(le32_to_cpu(event->flags));
	u64 cmd_dma;
	dma_addr_t cmd_dequeue_dma;
	u32 cmd_comp_code;
	union xhci_trb *cmd_trb;
	struct xhci_command *cmd;
	u32 cmd_type;

	cmd_dma = le64_to_cpu(event->cmd_trb);
	cmd_trb = xhci->cmd_ring->dequeue;
	cmd_dequeue_dma = xhci_trb_virt_to_dma(xhci->cmd_ring->deq_seg,
			cmd_trb);
	/* Is the command ring deq ptr out of sync with the deq seg ptr? */
	if (cmd_dequeue_dma == 0) {
		xhci->error_bitmask |= 1 << 4;
		return;
	}
	/* Does the DMA address match our internal dequeue pointer address? */
	if (cmd_dma != (u64) cmd_dequeue_dma) {
		xhci->error_bitmask |= 1 << 5;
		return;
	}

<<<<<<< HEAD
	if ((GET_COMP_CODE(le32_to_cpu(event->status)) == COMP_CMD_ABORT) ||
		(GET_COMP_CODE(le32_to_cpu(event->status)) == COMP_CMD_STOP)) {
		/* If the return value is 0, we think the trb pointed by
		 * command ring dequeue pointer is a good trb. The good
		 * trb means we don't want to cancel the trb, but it have
		 * been stopped by host. So we should handle it normally.
		 * Otherwise, driver should invoke inc_deq() and return.
		 */
		if (handle_stopped_cmd_ring(xhci,
				GET_COMP_CODE(le32_to_cpu(event->status)))) {
			inc_deq(xhci, xhci->cmd_ring);
			return;
		}
		/* There is no command to handle if we get a stop event when the
		 * command ring is empty, event->cmd_trb points to the next
		 * unset command
		 */
		if (xhci->cmd_ring->dequeue == xhci->cmd_ring->enqueue)
			return;
=======
	cmd = list_entry(xhci->cmd_list.next, struct xhci_command, cmd_list);

	if (cmd->command_trb != xhci->cmd_ring->dequeue) {
		xhci_err(xhci,
			 "Command completion event does not match command\n");
		return;
>>>>>>> fc14f9c1
	}

	del_timer(&xhci->cmd_timer);

	trace_xhci_cmd_completion(cmd_trb, (struct xhci_generic_trb *) event);

	cmd_comp_code = GET_COMP_CODE(le32_to_cpu(event->status));

	/* If CMD ring stopped we own the trbs between enqueue and dequeue */
	if (cmd_comp_code == COMP_CMD_STOP) {
		xhci_handle_stopped_cmd_ring(xhci, cmd);
		return;
	}
	/*
	 * Host aborted the command ring, check if the current command was
	 * supposed to be aborted, otherwise continue normally.
	 * The command ring is stopped now, but the xHC will issue a Command
	 * Ring Stopped event which will cause us to restart it.
	 */
	if (cmd_comp_code == COMP_CMD_ABORT) {
		xhci->cmd_ring_state = CMD_RING_STATE_STOPPED;
		if (cmd->status == COMP_CMD_ABORT)
			goto event_handled;
	}

	cmd_type = TRB_FIELD_TO_TYPE(le32_to_cpu(cmd_trb->generic.field[3]));
	switch (cmd_type) {
	case TRB_ENABLE_SLOT:
		xhci_handle_cmd_enable_slot(xhci, slot_id, cmd_comp_code);
		break;
	case TRB_DISABLE_SLOT:
		xhci_handle_cmd_disable_slot(xhci, slot_id);
		break;
	case TRB_CONFIG_EP:
		if (!cmd->completion)
			xhci_handle_cmd_config_ep(xhci, slot_id, event,
						  cmd_comp_code);
		break;
	case TRB_EVAL_CONTEXT:
		break;
	case TRB_ADDR_DEV:
		break;
	case TRB_STOP_RING:
		WARN_ON(slot_id != TRB_TO_SLOT_ID(
				le32_to_cpu(cmd_trb->generic.field[3])));
		xhci_handle_cmd_stop_ep(xhci, slot_id, cmd_trb, event);
		break;
	case TRB_SET_DEQ:
		WARN_ON(slot_id != TRB_TO_SLOT_ID(
				le32_to_cpu(cmd_trb->generic.field[3])));
		xhci_handle_cmd_set_deq(xhci, slot_id, cmd_trb, cmd_comp_code);
		break;
	case TRB_CMD_NOOP:
		/* Is this an aborted command turned to NO-OP? */
		if (cmd->status == COMP_CMD_STOP)
			cmd_comp_code = COMP_CMD_STOP;
		break;
	case TRB_RESET_EP:
		WARN_ON(slot_id != TRB_TO_SLOT_ID(
				le32_to_cpu(cmd_trb->generic.field[3])));
		xhci_handle_cmd_reset_ep(xhci, slot_id, cmd_trb, cmd_comp_code);
		break;
	case TRB_RESET_DEV:
		/* SLOT_ID field in reset device cmd completion event TRB is 0.
		 * Use the SLOT_ID from the command TRB instead (xhci 4.6.11)
		 */
		slot_id = TRB_TO_SLOT_ID(
				le32_to_cpu(cmd_trb->generic.field[3]));
		xhci_handle_cmd_reset_dev(xhci, slot_id, event);
		break;
	case TRB_NEC_GET_FW:
		xhci_handle_cmd_nec_get_fw(xhci, event);
		break;
	default:
		/* Skip over unknown commands on the event ring */
		xhci->error_bitmask |= 1 << 6;
		break;
	}

	/* restart timer if this wasn't the last command */
	if (cmd->cmd_list.next != &xhci->cmd_list) {
		xhci->current_cmd = list_entry(cmd->cmd_list.next,
					       struct xhci_command, cmd_list);
		mod_timer(&xhci->cmd_timer, jiffies + XHCI_CMD_DEFAULT_TIMEOUT);
	}

event_handled:
	xhci_complete_del_and_free_cmd(cmd, cmd_comp_code);

	inc_deq(xhci, xhci->cmd_ring);
}

static void handle_vendor_event(struct xhci_hcd *xhci,
		union xhci_trb *event)
{
	u32 trb_type;

	trb_type = TRB_FIELD_TO_TYPE(le32_to_cpu(event->generic.field[3]));
	xhci_dbg(xhci, "Vendor specific event TRB type = %u\n", trb_type);
	if (trb_type == TRB_NEC_CMD_COMP && (xhci->quirks & XHCI_NEC_HOST))
		handle_cmd_completion(xhci, &event->event_cmd);
}

/* @port_id: the one-based port ID from the hardware (indexed from array of all
 * port registers -- USB 3.0 and USB 2.0).
 *
 * Returns a zero-based port number, which is suitable for indexing into each of
 * the split roothubs' port arrays and bus state arrays.
 * Add one to it in order to call xhci_find_slot_id_by_port.
 */
static unsigned int find_faked_portnum_from_hw_portnum(struct usb_hcd *hcd,
		struct xhci_hcd *xhci, u32 port_id)
{
	unsigned int i;
	unsigned int num_similar_speed_ports = 0;

	/* port_id from the hardware is 1-based, but port_array[], usb3_ports[],
	 * and usb2_ports are 0-based indexes.  Count the number of similar
	 * speed ports, up to 1 port before this port.
	 */
	for (i = 0; i < (port_id - 1); i++) {
		u8 port_speed = xhci->port_array[i];

		/*
		 * Skip ports that don't have known speeds, or have duplicate
		 * Extended Capabilities port speed entries.
		 */
		if (port_speed == 0 || port_speed == DUPLICATE_ENTRY)
			continue;

		/*
		 * USB 3.0 ports are always under a USB 3.0 hub.  USB 2.0 and
		 * 1.1 ports are under the USB 2.0 hub.  If the port speed
		 * matches the device speed, it's a similar speed port.
		 */
		if ((port_speed == 0x03) == (hcd->speed == HCD_USB3))
			num_similar_speed_ports++;
	}
	return num_similar_speed_ports;
}

static void handle_device_notification(struct xhci_hcd *xhci,
		union xhci_trb *event)
{
	u32 slot_id;
	struct usb_device *udev;

	slot_id = TRB_TO_SLOT_ID(le32_to_cpu(event->generic.field[3]));
	if (!xhci->devs[slot_id]) {
		xhci_warn(xhci, "Device Notification event for "
				"unused slot %u\n", slot_id);
		return;
	}

	xhci_dbg(xhci, "Device Wake Notification event for slot ID %u\n",
			slot_id);
	udev = xhci->devs[slot_id]->udev;
	if (udev && udev->parent)
		usb_wakeup_notification(udev->parent, udev->portnum);
}

static void handle_port_status(struct xhci_hcd *xhci,
		union xhci_trb *event)
{
	struct usb_hcd *hcd;
	u32 port_id;
	u32 temp, temp1;
	int max_ports;
	int slot_id;
	unsigned int faked_port_index;
	u8 major_revision;
	struct xhci_bus_state *bus_state;
	__le32 __iomem **port_array;
	bool bogus_port_status = false;

	/* Port status change events always have a successful completion code */
	if (GET_COMP_CODE(le32_to_cpu(event->generic.field[2])) != COMP_SUCCESS) {
		xhci_warn(xhci, "WARN: xHC returned failed port status event\n");
		xhci->error_bitmask |= 1 << 8;
	}
	port_id = GET_PORT_ID(le32_to_cpu(event->generic.field[0]));
	xhci_dbg(xhci, "Port Status Change Event for port %d\n", port_id);

	max_ports = HCS_MAX_PORTS(xhci->hcs_params1);
	if ((port_id <= 0) || (port_id > max_ports)) {
		xhci_warn(xhci, "Invalid port id %d\n", port_id);
		inc_deq(xhci, xhci->event_ring);
		return;
	}

	/* Figure out which usb_hcd this port is attached to:
	 * is it a USB 3.0 port or a USB 2.0/1.1 port?
	 */
	major_revision = xhci->port_array[port_id - 1];

	/* Find the right roothub. */
	hcd = xhci_to_hcd(xhci);
	if ((major_revision == 0x03) != (hcd->speed == HCD_USB3))
		hcd = xhci->shared_hcd;

	if (major_revision == 0) {
		xhci_warn(xhci, "Event for port %u not in "
				"Extended Capabilities, ignoring.\n",
				port_id);
		bogus_port_status = true;
		goto cleanup;
	}
	if (major_revision == DUPLICATE_ENTRY) {
		xhci_warn(xhci, "Event for port %u duplicated in"
				"Extended Capabilities, ignoring.\n",
				port_id);
		bogus_port_status = true;
		goto cleanup;
	}

	/*
	 * Hardware port IDs reported by a Port Status Change Event include USB
	 * 3.0 and USB 2.0 ports.  We want to check if the port has reported a
	 * resume event, but we first need to translate the hardware port ID
	 * into the index into the ports on the correct split roothub, and the
	 * correct bus_state structure.
	 */
	bus_state = &xhci->bus_state[hcd_index(hcd)];
	if (hcd->speed == HCD_USB3)
		port_array = xhci->usb3_ports;
	else
		port_array = xhci->usb2_ports;
	/* Find the faked port hub number */
	faked_port_index = find_faked_portnum_from_hw_portnum(hcd, xhci,
			port_id);

	temp = readl(port_array[faked_port_index]);
	if (hcd->state == HC_STATE_SUSPENDED) {
		xhci_dbg(xhci, "resume root hub\n");
		usb_hcd_resume_root_hub(hcd);
	}

	if ((temp & PORT_PLC) && (temp & PORT_PLS_MASK) == XDEV_RESUME) {
		xhci_dbg(xhci, "port resume event for port %d\n", port_id);

		temp1 = readl(&xhci->op_regs->command);
		if (!(temp1 & CMD_RUN)) {
			xhci_warn(xhci, "xHC is not running.\n");
			goto cleanup;
		}

		if (DEV_SUPERSPEED(temp)) {
			xhci_dbg(xhci, "remote wake SS port %d\n", port_id);
			/* Set a flag to say the port signaled remote wakeup,
			 * so we can tell the difference between the end of
			 * device and host initiated resume.
			 */
			bus_state->port_remote_wakeup |= 1 << faked_port_index;
			xhci_test_and_clear_bit(xhci, port_array,
					faked_port_index, PORT_PLC);
			xhci_set_link_state(xhci, port_array, faked_port_index,
						XDEV_U0);
			/* Need to wait until the next link state change
			 * indicates the device is actually in U0.
			 */
			bogus_port_status = true;
			goto cleanup;
		} else {
			xhci_dbg(xhci, "resume HS port %d\n", port_id);
			bus_state->resume_done[faked_port_index] = jiffies +
				msecs_to_jiffies(20);
			set_bit(faked_port_index, &bus_state->resuming_ports);
			mod_timer(&hcd->rh_timer,
				  bus_state->resume_done[faked_port_index]);
			/* Do the rest in GetPortStatus */
		}
	}

	if ((temp & PORT_PLC) && (temp & PORT_PLS_MASK) == XDEV_U0 &&
			DEV_SUPERSPEED(temp)) {
		xhci_dbg(xhci, "resume SS port %d finished\n", port_id);
		/* We've just brought the device into U0 through either the
		 * Resume state after a device remote wakeup, or through the
		 * U3Exit state after a host-initiated resume.  If it's a device
		 * initiated remote wake, don't pass up the link state change,
		 * so the roothub behavior is consistent with external
		 * USB 3.0 hub behavior.
		 */
		slot_id = xhci_find_slot_id_by_port(hcd, xhci,
				faked_port_index + 1);
		if (slot_id && xhci->devs[slot_id])
			xhci_ring_device(xhci, slot_id);
		if (bus_state->port_remote_wakeup & (1 << faked_port_index)) {
			bus_state->port_remote_wakeup &=
				~(1 << faked_port_index);
			xhci_test_and_clear_bit(xhci, port_array,
					faked_port_index, PORT_PLC);
			usb_wakeup_notification(hcd->self.root_hub,
					faked_port_index + 1);
			bogus_port_status = true;
			goto cleanup;
		}
	}

	/*
	 * Check to see if xhci-hub.c is waiting on RExit to U0 transition (or
	 * RExit to a disconnect state).  If so, let the the driver know it's
	 * out of the RExit state.
	 */
	if (!DEV_SUPERSPEED(temp) &&
			test_and_clear_bit(faked_port_index,
				&bus_state->rexit_ports)) {
		complete(&bus_state->rexit_done[faked_port_index]);
		bogus_port_status = true;
		goto cleanup;
	}

	if (hcd->speed != HCD_USB3)
		xhci_test_and_clear_bit(xhci, port_array, faked_port_index,
					PORT_PLC);

cleanup:
	/* Update event ring dequeue pointer before dropping the lock */
	inc_deq(xhci, xhci->event_ring);

	/* Don't make the USB core poll the roothub if we got a bad port status
	 * change event.  Besides, at that point we can't tell which roothub
	 * (USB 2.0 or USB 3.0) to kick.
	 */
	if (bogus_port_status)
		return;

	/*
	 * xHCI port-status-change events occur when the "or" of all the
	 * status-change bits in the portsc register changes from 0 to 1.
	 * New status changes won't cause an event if any other change
	 * bits are still set.  When an event occurs, switch over to
	 * polling to avoid losing status changes.
	 */
	xhci_dbg(xhci, "%s: starting port polling.\n", __func__);
	set_bit(HCD_FLAG_POLL_RH, &hcd->flags);
	spin_unlock(&xhci->lock);
	/* Pass this up to the core */
	usb_hcd_poll_rh_status(hcd);
	spin_lock(&xhci->lock);
}

/*
 * This TD is defined by the TRBs starting at start_trb in start_seg and ending
 * at end_trb, which may be in another segment.  If the suspect DMA address is a
 * TRB in this TD, this function returns that TRB's segment.  Otherwise it
 * returns 0.
 */
struct xhci_segment *trb_in_td(struct xhci_hcd *xhci,
		struct xhci_segment *start_seg,
		union xhci_trb	*start_trb,
		union xhci_trb	*end_trb,
		dma_addr_t	suspect_dma,
		bool		debug)
{
	dma_addr_t start_dma;
	dma_addr_t end_seg_dma;
	dma_addr_t end_trb_dma;
	struct xhci_segment *cur_seg;

	start_dma = xhci_trb_virt_to_dma(start_seg, start_trb);
	cur_seg = start_seg;

	do {
		if (start_dma == 0)
			return NULL;
		/* We may get an event for a Link TRB in the middle of a TD */
		end_seg_dma = xhci_trb_virt_to_dma(cur_seg,
				&cur_seg->trbs[TRBS_PER_SEGMENT - 1]);
		/* If the end TRB isn't in this segment, this is set to 0 */
		end_trb_dma = xhci_trb_virt_to_dma(cur_seg, end_trb);

		if (debug)
			xhci_warn(xhci,
				"Looking for event-dma %016llx trb-start %016llx trb-end %016llx seg-start %016llx seg-end %016llx\n",
				(unsigned long long)suspect_dma,
				(unsigned long long)start_dma,
				(unsigned long long)end_trb_dma,
				(unsigned long long)cur_seg->dma,
				(unsigned long long)end_seg_dma);

		if (end_trb_dma > 0) {
			/* The end TRB is in this segment, so suspect should be here */
			if (start_dma <= end_trb_dma) {
				if (suspect_dma >= start_dma && suspect_dma <= end_trb_dma)
					return cur_seg;
			} else {
				/* Case for one segment with
				 * a TD wrapped around to the top
				 */
				if ((suspect_dma >= start_dma &&
							suspect_dma <= end_seg_dma) ||
						(suspect_dma >= cur_seg->dma &&
						 suspect_dma <= end_trb_dma))
					return cur_seg;
			}
			return NULL;
		} else {
			/* Might still be somewhere in this segment */
			if (suspect_dma >= start_dma && suspect_dma <= end_seg_dma)
				return cur_seg;
		}
		cur_seg = cur_seg->next;
		start_dma = xhci_trb_virt_to_dma(cur_seg, &cur_seg->trbs[0]);
	} while (cur_seg != start_seg);

	return NULL;
}

static void xhci_cleanup_halted_endpoint(struct xhci_hcd *xhci,
		unsigned int slot_id, unsigned int ep_index,
		unsigned int stream_id,
		struct xhci_td *td, union xhci_trb *event_trb)
{
	struct xhci_virt_ep *ep = &xhci->devs[slot_id]->eps[ep_index];
	struct xhci_command *command;
	command = xhci_alloc_command(xhci, false, false, GFP_ATOMIC);
	if (!command)
		return;

	ep->ep_state |= EP_HALTED;
	ep->stopped_td = td;
	ep->stopped_stream = stream_id;

	xhci_queue_reset_ep(xhci, command, slot_id, ep_index);
	xhci_cleanup_stalled_ring(xhci, td->urb->dev, ep_index);

	ep->stopped_td = NULL;
	ep->stopped_stream = 0;

	xhci_ring_cmd_db(xhci);
}

/* Check if an error has halted the endpoint ring.  The class driver will
 * cleanup the halt for a non-default control endpoint if we indicate a stall.
 * However, a babble and other errors also halt the endpoint ring, and the class
 * driver won't clear the halt in that case, so we need to issue a Set Transfer
 * Ring Dequeue Pointer command manually.
 */
static int xhci_requires_manual_halt_cleanup(struct xhci_hcd *xhci,
		struct xhci_ep_ctx *ep_ctx,
		unsigned int trb_comp_code)
{
	/* TRB completion codes that may require a manual halt cleanup */
	if (trb_comp_code == COMP_TX_ERR ||
			trb_comp_code == COMP_BABBLE ||
			trb_comp_code == COMP_SPLIT_ERR)
		/* The 0.96 spec says a babbling control endpoint
		 * is not halted. The 0.96 spec says it is.  Some HW
		 * claims to be 0.95 compliant, but it halts the control
		 * endpoint anyway.  Check if a babble halted the
		 * endpoint.
		 */
		if ((ep_ctx->ep_info & cpu_to_le32(EP_STATE_MASK)) ==
		    cpu_to_le32(EP_STATE_HALTED))
			return 1;

	return 0;
}

int xhci_is_vendor_info_code(struct xhci_hcd *xhci, unsigned int trb_comp_code)
{
	if (trb_comp_code >= 224 && trb_comp_code <= 255) {
		/* Vendor defined "informational" completion code,
		 * treat as not-an-error.
		 */
		xhci_dbg(xhci, "Vendor defined info completion code %u\n",
				trb_comp_code);
		xhci_dbg(xhci, "Treating code as success.\n");
		return 1;
	}
	return 0;
}

/*
 * Finish the td processing, remove the td from td list;
 * Return 1 if the urb can be given back.
 */
static int finish_td(struct xhci_hcd *xhci, struct xhci_td *td,
	union xhci_trb *event_trb, struct xhci_transfer_event *event,
	struct xhci_virt_ep *ep, int *status, bool skip)
{
	struct xhci_virt_device *xdev;
	struct xhci_ring *ep_ring;
	unsigned int slot_id;
	int ep_index;
	struct urb *urb = NULL;
	struct xhci_ep_ctx *ep_ctx;
	int ret = 0;
	struct urb_priv	*urb_priv;
	u32 trb_comp_code;

	slot_id = TRB_TO_SLOT_ID(le32_to_cpu(event->flags));
	xdev = xhci->devs[slot_id];
	ep_index = TRB_TO_EP_ID(le32_to_cpu(event->flags)) - 1;
	ep_ring = xhci_dma_to_transfer_ring(ep, le64_to_cpu(event->buffer));
	ep_ctx = xhci_get_ep_ctx(xhci, xdev->out_ctx, ep_index);
	trb_comp_code = GET_COMP_CODE(le32_to_cpu(event->transfer_len));

	if (skip)
		goto td_cleanup;

	if (trb_comp_code == COMP_STOP_INVAL ||
			trb_comp_code == COMP_STOP) {
		/* The Endpoint Stop Command completion will take care of any
		 * stopped TDs.  A stopped TD may be restarted, so don't update
		 * the ring dequeue pointer or take this TD off any lists yet.
		 */
		ep->stopped_td = td;
		return 0;
	} else {
		if (trb_comp_code == COMP_STALL) {
			/* The transfer is completed from the driver's
			 * perspective, but we need to issue a set dequeue
			 * command for this stalled endpoint to move the dequeue
			 * pointer past the TD.  We can't do that here because
			 * the halt condition must be cleared first.  Let the
			 * USB class driver clear the stall later.
			 */
			ep->stopped_td = td;
			ep->stopped_stream = ep_ring->stream_id;
		} else if (xhci_requires_manual_halt_cleanup(xhci,
					ep_ctx, trb_comp_code)) {
			/* Other types of errors halt the endpoint, but the
			 * class driver doesn't call usb_reset_endpoint() unless
			 * the error is -EPIPE.  Clear the halted status in the
			 * xHCI hardware manually.
			 */
			xhci_cleanup_halted_endpoint(xhci,
					slot_id, ep_index, ep_ring->stream_id,
					td, event_trb);
		} else {
			/* Update ring dequeue pointer */
			while (ep_ring->dequeue != td->last_trb)
				inc_deq(xhci, ep_ring);
			inc_deq(xhci, ep_ring);
		}

td_cleanup:
		/* Clean up the endpoint's TD list */
		urb = td->urb;
		urb_priv = urb->hcpriv;

		/* Do one last check of the actual transfer length.
		 * If the host controller said we transferred more data than
		 * the buffer length, urb->actual_length will be a very big
		 * number (since it's unsigned).  Play it safe and say we didn't
		 * transfer anything.
		 */
		if (urb->actual_length > urb->transfer_buffer_length) {
			xhci_warn(xhci, "URB transfer length is wrong, "
					"xHC issue? req. len = %u, "
					"act. len = %u\n",
					urb->transfer_buffer_length,
					urb->actual_length);
			urb->actual_length = 0;
			if (td->urb->transfer_flags & URB_SHORT_NOT_OK)
				*status = -EREMOTEIO;
			else
				*status = 0;
		}
		list_del_init(&td->td_list);
		/* Was this TD slated to be cancelled but completed anyway? */
		if (!list_empty(&td->cancelled_td_list))
			list_del_init(&td->cancelled_td_list);

		urb_priv->td_cnt++;
		/* Giveback the urb when all the tds are completed */
		if (urb_priv->td_cnt == urb_priv->length) {
			ret = 1;
			if (usb_pipetype(urb->pipe) == PIPE_ISOCHRONOUS) {
				xhci_to_hcd(xhci)->self.bandwidth_isoc_reqs--;
				if (xhci_to_hcd(xhci)->self.bandwidth_isoc_reqs
					== 0) {
					if (xhci->quirks & XHCI_AMD_PLL_FIX)
						usb_amd_quirk_pll_enable();
				}
			}
		}
	}

	return ret;
}

/*
 * Process control tds, update urb status and actual_length.
 */
static int process_ctrl_td(struct xhci_hcd *xhci, struct xhci_td *td,
	union xhci_trb *event_trb, struct xhci_transfer_event *event,
	struct xhci_virt_ep *ep, int *status)
{
	struct xhci_virt_device *xdev;
	struct xhci_ring *ep_ring;
	unsigned int slot_id;
	int ep_index;
	struct xhci_ep_ctx *ep_ctx;
	u32 trb_comp_code;

	slot_id = TRB_TO_SLOT_ID(le32_to_cpu(event->flags));
	xdev = xhci->devs[slot_id];
	ep_index = TRB_TO_EP_ID(le32_to_cpu(event->flags)) - 1;
	ep_ring = xhci_dma_to_transfer_ring(ep, le64_to_cpu(event->buffer));
	ep_ctx = xhci_get_ep_ctx(xhci, xdev->out_ctx, ep_index);
	trb_comp_code = GET_COMP_CODE(le32_to_cpu(event->transfer_len));

	switch (trb_comp_code) {
	case COMP_SUCCESS:
		if (event_trb == ep_ring->dequeue) {
			xhci_warn(xhci, "WARN: Success on ctrl setup TRB "
					"without IOC set??\n");
			*status = -ESHUTDOWN;
		} else if (event_trb != td->last_trb) {
			xhci_warn(xhci, "WARN: Success on ctrl data TRB "
					"without IOC set??\n");
			*status = -ESHUTDOWN;
		} else {
			*status = 0;
		}
		break;
	case COMP_SHORT_TX:
		if (td->urb->transfer_flags & URB_SHORT_NOT_OK)
			*status = -EREMOTEIO;
		else
			*status = 0;
		break;
	case COMP_STOP_INVAL:
	case COMP_STOP:
		return finish_td(xhci, td, event_trb, event, ep, status, false);
	default:
		if (!xhci_requires_manual_halt_cleanup(xhci,
					ep_ctx, trb_comp_code))
			break;
		xhci_dbg(xhci, "TRB error code %u, "
				"halted endpoint index = %u\n",
				trb_comp_code, ep_index);
		/* else fall through */
	case COMP_STALL:
		/* Did we transfer part of the data (middle) phase? */
		if (event_trb != ep_ring->dequeue &&
				event_trb != td->last_trb)
			td->urb->actual_length =
				td->urb->transfer_buffer_length -
				EVENT_TRB_LEN(le32_to_cpu(event->transfer_len));
		else
			td->urb->actual_length = 0;

		xhci_cleanup_halted_endpoint(xhci,
			slot_id, ep_index, 0, td, event_trb);
		return finish_td(xhci, td, event_trb, event, ep, status, true);
	}
	/*
	 * Did we transfer any data, despite the errors that might have
	 * happened?  I.e. did we get past the setup stage?
	 */
	if (event_trb != ep_ring->dequeue) {
		/* The event was for the status stage */
		if (event_trb == td->last_trb) {
			if (td->urb->actual_length != 0) {
				/* Don't overwrite a previously set error code
				 */
				if ((*status == -EINPROGRESS || *status == 0) &&
						(td->urb->transfer_flags
						 & URB_SHORT_NOT_OK))
					/* Did we already see a short data
					 * stage? */
					*status = -EREMOTEIO;
			} else {
				td->urb->actual_length =
					td->urb->transfer_buffer_length;
			}
		} else {
		/* Maybe the event was for the data stage? */
			td->urb->actual_length =
				td->urb->transfer_buffer_length -
				EVENT_TRB_LEN(le32_to_cpu(event->transfer_len));
			xhci_dbg(xhci, "Waiting for status "
					"stage event\n");
			return 0;
		}
	}

	return finish_td(xhci, td, event_trb, event, ep, status, false);
}

/*
 * Process isochronous tds, update urb packet status and actual_length.
 */
static int process_isoc_td(struct xhci_hcd *xhci, struct xhci_td *td,
	union xhci_trb *event_trb, struct xhci_transfer_event *event,
	struct xhci_virt_ep *ep, int *status)
{
	struct xhci_ring *ep_ring;
	struct urb_priv *urb_priv;
	int idx;
	int len = 0;
	union xhci_trb *cur_trb;
	struct xhci_segment *cur_seg;
	struct usb_iso_packet_descriptor *frame;
	u32 trb_comp_code;
	bool skip_td = false;

	ep_ring = xhci_dma_to_transfer_ring(ep, le64_to_cpu(event->buffer));
	trb_comp_code = GET_COMP_CODE(le32_to_cpu(event->transfer_len));
	urb_priv = td->urb->hcpriv;
	idx = urb_priv->td_cnt;
	frame = &td->urb->iso_frame_desc[idx];

	/* handle completion code */
	switch (trb_comp_code) {
	case COMP_SUCCESS:
		if (EVENT_TRB_LEN(le32_to_cpu(event->transfer_len)) == 0) {
			frame->status = 0;
			break;
		}
		if ((xhci->quirks & XHCI_TRUST_TX_LENGTH))
			trb_comp_code = COMP_SHORT_TX;
	case COMP_SHORT_TX:
		frame->status = td->urb->transfer_flags & URB_SHORT_NOT_OK ?
				-EREMOTEIO : 0;
		break;
	case COMP_BW_OVER:
		frame->status = -ECOMM;
		skip_td = true;
		break;
	case COMP_BUFF_OVER:
	case COMP_BABBLE:
		frame->status = -EOVERFLOW;
		skip_td = true;
		break;
	case COMP_DEV_ERR:
	case COMP_STALL:
	case COMP_TX_ERR:
		frame->status = -EPROTO;
		skip_td = true;
		break;
	case COMP_STOP:
	case COMP_STOP_INVAL:
		break;
	default:
		frame->status = -1;
		break;
	}

	if (trb_comp_code == COMP_SUCCESS || skip_td) {
		frame->actual_length = frame->length;
		td->urb->actual_length += frame->length;
	} else {
		for (cur_trb = ep_ring->dequeue,
		     cur_seg = ep_ring->deq_seg; cur_trb != event_trb;
		     next_trb(xhci, ep_ring, &cur_seg, &cur_trb)) {
			if (!TRB_TYPE_NOOP_LE32(cur_trb->generic.field[3]) &&
			    !TRB_TYPE_LINK_LE32(cur_trb->generic.field[3]))
				len += TRB_LEN(le32_to_cpu(cur_trb->generic.field[2]));
		}
		len += TRB_LEN(le32_to_cpu(cur_trb->generic.field[2])) -
			EVENT_TRB_LEN(le32_to_cpu(event->transfer_len));

		if (trb_comp_code != COMP_STOP_INVAL) {
			frame->actual_length = len;
			td->urb->actual_length += len;
		}
	}

	return finish_td(xhci, td, event_trb, event, ep, status, false);
}

static int skip_isoc_td(struct xhci_hcd *xhci, struct xhci_td *td,
			struct xhci_transfer_event *event,
			struct xhci_virt_ep *ep, int *status)
{
	struct xhci_ring *ep_ring;
	struct urb_priv *urb_priv;
	struct usb_iso_packet_descriptor *frame;
	int idx;

	ep_ring = xhci_dma_to_transfer_ring(ep, le64_to_cpu(event->buffer));
	urb_priv = td->urb->hcpriv;
	idx = urb_priv->td_cnt;
	frame = &td->urb->iso_frame_desc[idx];

	/* The transfer is partly done. */
	frame->status = -EXDEV;

	/* calc actual length */
	frame->actual_length = 0;

	/* Update ring dequeue pointer */
	while (ep_ring->dequeue != td->last_trb)
		inc_deq(xhci, ep_ring);
	inc_deq(xhci, ep_ring);

	return finish_td(xhci, td, NULL, event, ep, status, true);
}

/*
 * Process bulk and interrupt tds, update urb status and actual_length.
 */
static int process_bulk_intr_td(struct xhci_hcd *xhci, struct xhci_td *td,
	union xhci_trb *event_trb, struct xhci_transfer_event *event,
	struct xhci_virt_ep *ep, int *status)
{
	struct xhci_ring *ep_ring;
	union xhci_trb *cur_trb;
	struct xhci_segment *cur_seg;
	u32 trb_comp_code;

	ep_ring = xhci_dma_to_transfer_ring(ep, le64_to_cpu(event->buffer));
	trb_comp_code = GET_COMP_CODE(le32_to_cpu(event->transfer_len));

	switch (trb_comp_code) {
	case COMP_SUCCESS:
		/* Double check that the HW transferred everything. */
		if (event_trb != td->last_trb ||
		    EVENT_TRB_LEN(le32_to_cpu(event->transfer_len)) != 0) {
			xhci_warn(xhci, "WARN Successful completion "
					"on short TX\n");
			if (td->urb->transfer_flags & URB_SHORT_NOT_OK)
				*status = -EREMOTEIO;
			else
				*status = 0;
			if ((xhci->quirks & XHCI_TRUST_TX_LENGTH))
				trb_comp_code = COMP_SHORT_TX;
		} else {
			*status = 0;
		}
		break;
	case COMP_SHORT_TX:
		if (td->urb->transfer_flags & URB_SHORT_NOT_OK)
			*status = -EREMOTEIO;
		else
			*status = 0;
		break;
	default:
		/* Others already handled above */
		break;
	}
	if (trb_comp_code == COMP_SHORT_TX)
		xhci_dbg(xhci, "ep %#x - asked for %d bytes, "
				"%d bytes untransferred\n",
				td->urb->ep->desc.bEndpointAddress,
				td->urb->transfer_buffer_length,
				EVENT_TRB_LEN(le32_to_cpu(event->transfer_len)));
	/* Fast path - was this the last TRB in the TD for this URB? */
	if (event_trb == td->last_trb) {
		if (EVENT_TRB_LEN(le32_to_cpu(event->transfer_len)) != 0) {
			td->urb->actual_length =
				td->urb->transfer_buffer_length -
				EVENT_TRB_LEN(le32_to_cpu(event->transfer_len));
			if (td->urb->transfer_buffer_length <
					td->urb->actual_length) {
				xhci_warn(xhci, "HC gave bad length "
						"of %d bytes left\n",
					  EVENT_TRB_LEN(le32_to_cpu(event->transfer_len)));
				td->urb->actual_length = 0;
				if (td->urb->transfer_flags & URB_SHORT_NOT_OK)
					*status = -EREMOTEIO;
				else
					*status = 0;
			}
			/* Don't overwrite a previously set error code */
			if (*status == -EINPROGRESS) {
				if (td->urb->transfer_flags & URB_SHORT_NOT_OK)
					*status = -EREMOTEIO;
				else
					*status = 0;
			}
		} else {
			td->urb->actual_length =
				td->urb->transfer_buffer_length;
			/* Ignore a short packet completion if the
			 * untransferred length was zero.
			 */
			if (*status == -EREMOTEIO)
				*status = 0;
		}
	} else {
		/* Slow path - walk the list, starting from the dequeue
		 * pointer, to get the actual length transferred.
		 */
		td->urb->actual_length = 0;
		for (cur_trb = ep_ring->dequeue, cur_seg = ep_ring->deq_seg;
				cur_trb != event_trb;
				next_trb(xhci, ep_ring, &cur_seg, &cur_trb)) {
			if (!TRB_TYPE_NOOP_LE32(cur_trb->generic.field[3]) &&
			    !TRB_TYPE_LINK_LE32(cur_trb->generic.field[3]))
				td->urb->actual_length +=
					TRB_LEN(le32_to_cpu(cur_trb->generic.field[2]));
		}
		/* If the ring didn't stop on a Link or No-op TRB, add
		 * in the actual bytes transferred from the Normal TRB
		 */
		if (trb_comp_code != COMP_STOP_INVAL)
			td->urb->actual_length +=
				TRB_LEN(le32_to_cpu(cur_trb->generic.field[2])) -
				EVENT_TRB_LEN(le32_to_cpu(event->transfer_len));
	}

	return finish_td(xhci, td, event_trb, event, ep, status, false);
}

/*
 * If this function returns an error condition, it means it got a Transfer
 * event with a corrupted Slot ID, Endpoint ID, or TRB DMA address.
 * At this point, the host controller is probably hosed and should be reset.
 */
static int handle_tx_event(struct xhci_hcd *xhci,
		struct xhci_transfer_event *event)
	__releases(&xhci->lock)
	__acquires(&xhci->lock)
{
	struct xhci_virt_device *xdev;
	struct xhci_virt_ep *ep;
	struct xhci_ring *ep_ring;
	unsigned int slot_id;
	int ep_index;
	struct xhci_td *td = NULL;
	dma_addr_t event_dma;
	struct xhci_segment *event_seg;
	union xhci_trb *event_trb;
	struct urb *urb = NULL;
	int status = -EINPROGRESS;
	struct urb_priv *urb_priv;
	struct xhci_ep_ctx *ep_ctx;
	struct list_head *tmp;
	u32 trb_comp_code;
	int ret = 0;
	int td_num = 0;

	slot_id = TRB_TO_SLOT_ID(le32_to_cpu(event->flags));
	xdev = xhci->devs[slot_id];
	if (!xdev) {
		xhci_err(xhci, "ERROR Transfer event pointed to bad slot\n");
		xhci_err(xhci, "@%016llx %08x %08x %08x %08x\n",
			 (unsigned long long) xhci_trb_virt_to_dma(
				 xhci->event_ring->deq_seg,
				 xhci->event_ring->dequeue),
			 lower_32_bits(le64_to_cpu(event->buffer)),
			 upper_32_bits(le64_to_cpu(event->buffer)),
			 le32_to_cpu(event->transfer_len),
			 le32_to_cpu(event->flags));
		xhci_dbg(xhci, "Event ring:\n");
		xhci_debug_segment(xhci, xhci->event_ring->deq_seg);
		return -ENODEV;
	}

	/* Endpoint ID is 1 based, our index is zero based */
	ep_index = TRB_TO_EP_ID(le32_to_cpu(event->flags)) - 1;
	ep = &xdev->eps[ep_index];
	ep_ring = xhci_dma_to_transfer_ring(ep, le64_to_cpu(event->buffer));
	ep_ctx = xhci_get_ep_ctx(xhci, xdev->out_ctx, ep_index);
	if (!ep_ring ||
	    (le32_to_cpu(ep_ctx->ep_info) & EP_STATE_MASK) ==
	    EP_STATE_DISABLED) {
		xhci_err(xhci, "ERROR Transfer event for disabled endpoint "
				"or incorrect stream ring\n");
		xhci_err(xhci, "@%016llx %08x %08x %08x %08x\n",
			 (unsigned long long) xhci_trb_virt_to_dma(
				 xhci->event_ring->deq_seg,
				 xhci->event_ring->dequeue),
			 lower_32_bits(le64_to_cpu(event->buffer)),
			 upper_32_bits(le64_to_cpu(event->buffer)),
			 le32_to_cpu(event->transfer_len),
			 le32_to_cpu(event->flags));
		xhci_dbg(xhci, "Event ring:\n");
		xhci_debug_segment(xhci, xhci->event_ring->deq_seg);
		return -ENODEV;
	}

	/* Count current td numbers if ep->skip is set */
	if (ep->skip) {
		list_for_each(tmp, &ep_ring->td_list)
			td_num++;
	}

	event_dma = le64_to_cpu(event->buffer);
	trb_comp_code = GET_COMP_CODE(le32_to_cpu(event->transfer_len));
	/* Look for common error cases */
	switch (trb_comp_code) {
	/* Skip codes that require special handling depending on
	 * transfer type
	 */
	case COMP_SUCCESS:
		if (EVENT_TRB_LEN(le32_to_cpu(event->transfer_len)) == 0)
			break;
		if (xhci->quirks & XHCI_TRUST_TX_LENGTH)
			trb_comp_code = COMP_SHORT_TX;
		else
			xhci_warn_ratelimited(xhci,
					"WARN Successful completion on short TX: needs XHCI_TRUST_TX_LENGTH quirk?\n");
	case COMP_SHORT_TX:
		break;
	case COMP_STOP:
		xhci_dbg(xhci, "Stopped on Transfer TRB\n");
		break;
	case COMP_STOP_INVAL:
		xhci_dbg(xhci, "Stopped on No-op or Link TRB\n");
		break;
	case COMP_STALL:
		xhci_dbg(xhci, "Stalled endpoint\n");
		ep->ep_state |= EP_HALTED;
		status = -EPIPE;
		break;
	case COMP_TRB_ERR:
		xhci_warn(xhci, "WARN: TRB error on endpoint\n");
		status = -EILSEQ;
		break;
	case COMP_SPLIT_ERR:
	case COMP_TX_ERR:
		xhci_dbg(xhci, "Transfer error on endpoint\n");
		status = -EPROTO;
		break;
	case COMP_BABBLE:
		xhci_dbg(xhci, "Babble error on endpoint\n");
		status = -EOVERFLOW;
		break;
	case COMP_DB_ERR:
		xhci_warn(xhci, "WARN: HC couldn't access mem fast enough\n");
		status = -ENOSR;
		break;
	case COMP_BW_OVER:
		xhci_warn(xhci, "WARN: bandwidth overrun event on endpoint\n");
		break;
	case COMP_BUFF_OVER:
		xhci_warn(xhci, "WARN: buffer overrun event on endpoint\n");
		break;
	case COMP_UNDERRUN:
		/*
		 * When the Isoch ring is empty, the xHC will generate
		 * a Ring Overrun Event for IN Isoch endpoint or Ring
		 * Underrun Event for OUT Isoch endpoint.
		 */
		xhci_dbg(xhci, "underrun event on endpoint\n");
		if (!list_empty(&ep_ring->td_list))
			xhci_dbg(xhci, "Underrun Event for slot %d ep %d "
					"still with TDs queued?\n",
				 TRB_TO_SLOT_ID(le32_to_cpu(event->flags)),
				 ep_index);
		goto cleanup;
	case COMP_OVERRUN:
		xhci_dbg(xhci, "overrun event on endpoint\n");
		if (!list_empty(&ep_ring->td_list))
			xhci_dbg(xhci, "Overrun Event for slot %d ep %d "
					"still with TDs queued?\n",
				 TRB_TO_SLOT_ID(le32_to_cpu(event->flags)),
				 ep_index);
		goto cleanup;
	case COMP_DEV_ERR:
		xhci_warn(xhci, "WARN: detect an incompatible device");
		status = -EPROTO;
		break;
	case COMP_MISSED_INT:
		/*
		 * When encounter missed service error, one or more isoc tds
		 * may be missed by xHC.
		 * Set skip flag of the ep_ring; Complete the missed tds as
		 * short transfer when process the ep_ring next time.
		 */
		ep->skip = true;
		xhci_dbg(xhci, "Miss service interval error, set skip flag\n");
		goto cleanup;
	default:
		if (xhci_is_vendor_info_code(xhci, trb_comp_code)) {
			status = 0;
			break;
		}
		xhci_warn(xhci, "ERROR Unknown event condition, HC probably "
				"busted\n");
		goto cleanup;
	}

	do {
		/* This TRB should be in the TD at the head of this ring's
		 * TD list.
		 */
		if (list_empty(&ep_ring->td_list)) {
			/*
			 * A stopped endpoint may generate an extra completion
			 * event if the device was suspended.  Don't print
			 * warnings.
			 */
			if (!(trb_comp_code == COMP_STOP ||
						trb_comp_code == COMP_STOP_INVAL)) {
				xhci_warn(xhci, "WARN Event TRB for slot %d ep %d with no TDs queued?\n",
						TRB_TO_SLOT_ID(le32_to_cpu(event->flags)),
						ep_index);
				xhci_dbg(xhci, "Event TRB with TRB type ID %u\n",
						(le32_to_cpu(event->flags) &
						 TRB_TYPE_BITMASK)>>10);
				xhci_print_trb_offsets(xhci, (union xhci_trb *) event);
			}
			if (ep->skip) {
				ep->skip = false;
				xhci_dbg(xhci, "td_list is empty while skip "
						"flag set. Clear skip flag.\n");
			}
			ret = 0;
			goto cleanup;
		}

		/* We've skipped all the TDs on the ep ring when ep->skip set */
		if (ep->skip && td_num == 0) {
			ep->skip = false;
			xhci_dbg(xhci, "All tds on the ep_ring skipped. "
						"Clear skip flag.\n");
			ret = 0;
			goto cleanup;
		}

		td = list_entry(ep_ring->td_list.next, struct xhci_td, td_list);
		if (ep->skip)
			td_num--;

		/* Is this a TRB in the currently executing TD? */
		event_seg = trb_in_td(xhci, ep_ring->deq_seg, ep_ring->dequeue,
				td->last_trb, event_dma, false);

		/*
		 * Skip the Force Stopped Event. The event_trb(event_dma) of FSE
		 * is not in the current TD pointed by ep_ring->dequeue because
		 * that the hardware dequeue pointer still at the previous TRB
		 * of the current TD. The previous TRB maybe a Link TD or the
		 * last TRB of the previous TD. The command completion handle
		 * will take care the rest.
		 */
		if (!event_seg && (trb_comp_code == COMP_STOP ||
				   trb_comp_code == COMP_STOP_INVAL)) {
			ret = 0;
			goto cleanup;
		}

		if (!event_seg) {
			if (!ep->skip ||
			    !usb_endpoint_xfer_isoc(&td->urb->ep->desc)) {
				/* Some host controllers give a spurious
				 * successful event after a short transfer.
				 * Ignore it.
				 */
				if ((xhci->quirks & XHCI_SPURIOUS_SUCCESS) &&
						ep_ring->last_td_was_short) {
					ep_ring->last_td_was_short = false;
					ret = 0;
					goto cleanup;
				}
				/* HC is busted, give up! */
				xhci_err(xhci,
					"ERROR Transfer event TRB DMA ptr not "
					"part of current TD ep_index %d "
					"comp_code %u\n", ep_index,
					trb_comp_code);
				trb_in_td(xhci, ep_ring->deq_seg,
					  ep_ring->dequeue, td->last_trb,
					  event_dma, true);
				return -ESHUTDOWN;
			}

			ret = skip_isoc_td(xhci, td, event, ep, &status);
			goto cleanup;
		}
		if (trb_comp_code == COMP_SHORT_TX)
			ep_ring->last_td_was_short = true;
		else
			ep_ring->last_td_was_short = false;

		if (ep->skip) {
			xhci_dbg(xhci, "Found td. Clear skip flag.\n");
			ep->skip = false;
		}

		event_trb = &event_seg->trbs[(event_dma - event_seg->dma) /
						sizeof(*event_trb)];
		/*
		 * No-op TRB should not trigger interrupts.
		 * If event_trb is a no-op TRB, it means the
		 * corresponding TD has been cancelled. Just ignore
		 * the TD.
		 */
		if (TRB_TYPE_NOOP_LE32(event_trb->generic.field[3])) {
			xhci_dbg(xhci,
				 "event_trb is a no-op TRB. Skip it\n");
			goto cleanup;
		}

		/* Now update the urb's actual_length and give back to
		 * the core
		 */
		if (usb_endpoint_xfer_control(&td->urb->ep->desc))
			ret = process_ctrl_td(xhci, td, event_trb, event, ep,
						 &status);
		else if (usb_endpoint_xfer_isoc(&td->urb->ep->desc))
			ret = process_isoc_td(xhci, td, event_trb, event, ep,
						 &status);
		else
			ret = process_bulk_intr_td(xhci, td, event_trb, event,
						 ep, &status);

cleanup:
		/*
		 * Do not update event ring dequeue pointer if ep->skip is set.
		 * Will roll back to continue process missed tds.
		 */
		if (trb_comp_code == COMP_MISSED_INT || !ep->skip) {
			inc_deq(xhci, xhci->event_ring);
		}

		if (ret) {
			urb = td->urb;
			urb_priv = urb->hcpriv;
			/* Leave the TD around for the reset endpoint function
			 * to use(but only if it's not a control endpoint,
			 * since we already queued the Set TR dequeue pointer
			 * command for stalled control endpoints).
			 */
			if (usb_endpoint_xfer_control(&urb->ep->desc) ||
				(trb_comp_code != COMP_STALL &&
					trb_comp_code != COMP_BABBLE))
				xhci_urb_free_priv(xhci, urb_priv);
			else
				kfree(urb_priv);

			usb_hcd_unlink_urb_from_ep(bus_to_hcd(urb->dev->bus), urb);
			if ((urb->actual_length != urb->transfer_buffer_length &&
						(urb->transfer_flags &
						 URB_SHORT_NOT_OK)) ||
					(status != 0 &&
					 !usb_endpoint_xfer_isoc(&urb->ep->desc)))
				xhci_dbg(xhci, "Giveback URB %p, len = %d, "
						"expected = %d, status = %d\n",
						urb, urb->actual_length,
						urb->transfer_buffer_length,
						status);
			spin_unlock(&xhci->lock);
			/* EHCI, UHCI, and OHCI always unconditionally set the
			 * urb->status of an isochronous endpoint to 0.
			 */
			if (usb_pipetype(urb->pipe) == PIPE_ISOCHRONOUS)
				status = 0;
			usb_hcd_giveback_urb(bus_to_hcd(urb->dev->bus), urb, status);
			spin_lock(&xhci->lock);
		}

	/*
	 * If ep->skip is set, it means there are missed tds on the
	 * endpoint ring need to take care of.
	 * Process them as short transfer until reach the td pointed by
	 * the event.
	 */
	} while (ep->skip && trb_comp_code != COMP_MISSED_INT);

	return 0;
}

/*
 * This function handles all OS-owned events on the event ring.  It may drop
 * xhci->lock between event processing (e.g. to pass up port status changes).
 * Returns >0 for "possibly more events to process" (caller should call again),
 * otherwise 0 if done.  In future, <0 returns should indicate error code.
 */
static int xhci_handle_event(struct xhci_hcd *xhci)
{
	union xhci_trb *event;
	int update_ptrs = 1;
	int ret;

	if (!xhci->event_ring || !xhci->event_ring->dequeue) {
		xhci->error_bitmask |= 1 << 1;
		return 0;
	}

	event = xhci->event_ring->dequeue;
	/* Does the HC or OS own the TRB? */
	if ((le32_to_cpu(event->event_cmd.flags) & TRB_CYCLE) !=
	    xhci->event_ring->cycle_state) {
		xhci->error_bitmask |= 1 << 2;
		return 0;
	}

	/*
	 * Barrier between reading the TRB_CYCLE (valid) flag above and any
	 * speculative reads of the event's flags/data below.
	 */
	rmb();
	/* FIXME: Handle more event types. */
	switch ((le32_to_cpu(event->event_cmd.flags) & TRB_TYPE_BITMASK)) {
	case TRB_TYPE(TRB_COMPLETION):
		handle_cmd_completion(xhci, &event->event_cmd);
		break;
	case TRB_TYPE(TRB_PORT_STATUS):
		handle_port_status(xhci, event);
		update_ptrs = 0;
		break;
	case TRB_TYPE(TRB_TRANSFER):
		ret = handle_tx_event(xhci, &event->trans_event);
		if (ret < 0)
			xhci->error_bitmask |= 1 << 9;
		else
			update_ptrs = 0;
		break;
	case TRB_TYPE(TRB_DEV_NOTE):
		handle_device_notification(xhci, event);
		break;
	default:
		if ((le32_to_cpu(event->event_cmd.flags) & TRB_TYPE_BITMASK) >=
		    TRB_TYPE(48))
			handle_vendor_event(xhci, event);
		else
			xhci->error_bitmask |= 1 << 3;
	}
	/* Any of the above functions may drop and re-acquire the lock, so check
	 * to make sure a watchdog timer didn't mark the host as non-responsive.
	 */
	if (xhci->xhc_state & XHCI_STATE_DYING) {
		xhci_dbg(xhci, "xHCI host dying, returning from "
				"event handler.\n");
		return 0;
	}

	if (update_ptrs)
		/* Update SW event ring dequeue pointer */
		inc_deq(xhci, xhci->event_ring);

	/* Are there more items on the event ring?  Caller will call us again to
	 * check.
	 */
	return 1;
}

/*
 * xHCI spec says we can get an interrupt, and if the HC has an error condition,
 * we might get bad data out of the event ring.  Section 4.10.2.7 has a list of
 * indicators of an event TRB error, but we check the status *first* to be safe.
 */
irqreturn_t xhci_irq(struct usb_hcd *hcd)
{
	struct xhci_hcd *xhci = hcd_to_xhci(hcd);
	u32 status;
	u64 temp_64;
	union xhci_trb *event_ring_deq;
	dma_addr_t deq;

	spin_lock(&xhci->lock);
	/* Check if the xHC generated the interrupt, or the irq is shared */
	status = readl(&xhci->op_regs->status);
	if (status == 0xffffffff)
		goto hw_died;

	if (!(status & STS_EINT)) {
		spin_unlock(&xhci->lock);
		return IRQ_NONE;
	}
	if (status & STS_FATAL) {
		xhci_warn(xhci, "WARNING: Host System Error\n");
		xhci_halt(xhci);
hw_died:
		spin_unlock(&xhci->lock);
		return -ESHUTDOWN;
	}

	/*
	 * Clear the op reg interrupt status first,
	 * so we can receive interrupts from other MSI-X interrupters.
	 * Write 1 to clear the interrupt status.
	 */
	status |= STS_EINT;
	writel(status, &xhci->op_regs->status);
	/* FIXME when MSI-X is supported and there are multiple vectors */
	/* Clear the MSI-X event interrupt status */

	if (hcd->irq) {
		u32 irq_pending;
		/* Acknowledge the PCI interrupt */
		irq_pending = readl(&xhci->ir_set->irq_pending);
		irq_pending |= IMAN_IP;
		writel(irq_pending, &xhci->ir_set->irq_pending);
	}

	if (xhci->xhc_state & XHCI_STATE_DYING) {
		xhci_dbg(xhci, "xHCI dying, ignoring interrupt. "
				"Shouldn't IRQs be disabled?\n");
		/* Clear the event handler busy flag (RW1C);
		 * the event ring should be empty.
		 */
		temp_64 = xhci_read_64(xhci, &xhci->ir_set->erst_dequeue);
		xhci_write_64(xhci, temp_64 | ERST_EHB,
				&xhci->ir_set->erst_dequeue);
		spin_unlock(&xhci->lock);

		return IRQ_HANDLED;
	}

	event_ring_deq = xhci->event_ring->dequeue;
	/* FIXME this should be a delayed service routine
	 * that clears the EHB.
	 */
	while (xhci_handle_event(xhci) > 0) {}

	temp_64 = xhci_read_64(xhci, &xhci->ir_set->erst_dequeue);
	/* If necessary, update the HW's version of the event ring deq ptr. */
	if (event_ring_deq != xhci->event_ring->dequeue) {
		deq = xhci_trb_virt_to_dma(xhci->event_ring->deq_seg,
				xhci->event_ring->dequeue);
		if (deq == 0)
			xhci_warn(xhci, "WARN something wrong with SW event "
					"ring dequeue ptr.\n");
		/* Update HC event ring dequeue pointer */
		temp_64 &= ERST_PTR_MASK;
		temp_64 |= ((u64) deq & (u64) ~ERST_PTR_MASK);
	}

	/* Clear the event handler busy flag (RW1C); event ring is empty. */
	temp_64 |= ERST_EHB;
	xhci_write_64(xhci, temp_64, &xhci->ir_set->erst_dequeue);

	spin_unlock(&xhci->lock);

	return IRQ_HANDLED;
}

irqreturn_t xhci_msi_irq(int irq, void *hcd)
{
	return xhci_irq(hcd);
}

/****		Endpoint Ring Operations	****/

/*
 * Generic function for queueing a TRB on a ring.
 * The caller must have checked to make sure there's room on the ring.
 *
 * @more_trbs_coming:	Will you enqueue more TRBs before calling
 *			prepare_transfer()?
 */
static void queue_trb(struct xhci_hcd *xhci, struct xhci_ring *ring,
		bool more_trbs_coming,
		u32 field1, u32 field2, u32 field3, u32 field4)
{
	struct xhci_generic_trb *trb;

	trb = &ring->enqueue->generic;
	trb->field[0] = cpu_to_le32(field1);
	trb->field[1] = cpu_to_le32(field2);
	trb->field[2] = cpu_to_le32(field3);
	trb->field[3] = cpu_to_le32(field4);
	inc_enq(xhci, ring, more_trbs_coming);
}

/*
 * Does various checks on the endpoint ring, and makes it ready to queue num_trbs.
 * FIXME allocate segments if the ring is full.
 */
static int prepare_ring(struct xhci_hcd *xhci, struct xhci_ring *ep_ring,
		u32 ep_state, unsigned int num_trbs, gfp_t mem_flags)
{
	unsigned int num_trbs_needed;

	/* Make sure the endpoint has been added to xHC schedule */
	switch (ep_state) {
	case EP_STATE_DISABLED:
		/*
		 * USB core changed config/interfaces without notifying us,
		 * or hardware is reporting the wrong state.
		 */
		xhci_warn(xhci, "WARN urb submitted to disabled ep\n");
		return -ENOENT;
	case EP_STATE_ERROR:
		xhci_warn(xhci, "WARN waiting for error on ep to be cleared\n");
		/* FIXME event handling code for error needs to clear it */
		/* XXX not sure if this should be -ENOENT or not */
		return -EINVAL;
	case EP_STATE_HALTED:
		xhci_dbg(xhci, "WARN halted endpoint, queueing URB anyway.\n");
	case EP_STATE_STOPPED:
	case EP_STATE_RUNNING:
		break;
	default:
		xhci_err(xhci, "ERROR unknown endpoint state for ep\n");
		/*
		 * FIXME issue Configure Endpoint command to try to get the HC
		 * back into a known state.
		 */
		return -EINVAL;
	}

	while (1) {
		if (room_on_ring(xhci, ep_ring, num_trbs))
			break;

		if (ep_ring == xhci->cmd_ring) {
			xhci_err(xhci, "Do not support expand command ring\n");
			return -ENOMEM;
		}

		xhci_dbg_trace(xhci, trace_xhci_dbg_ring_expansion,
				"ERROR no room on ep ring, try ring expansion");
		num_trbs_needed = num_trbs - ep_ring->num_trbs_free;
		if (xhci_ring_expansion(xhci, ep_ring, num_trbs_needed,
					mem_flags)) {
			xhci_err(xhci, "Ring expansion failed\n");
			return -ENOMEM;
		}
	}

	if (enqueue_is_link_trb(ep_ring)) {
		struct xhci_ring *ring = ep_ring;
		union xhci_trb *next;

		next = ring->enqueue;

		while (last_trb(xhci, ring, ring->enq_seg, next)) {
			/* If we're not dealing with 0.95 hardware or isoc rings
			 * on AMD 0.96 host, clear the chain bit.
			 */
			if (!xhci_link_trb_quirk(xhci) &&
					!(ring->type == TYPE_ISOC &&
					 (xhci->quirks & XHCI_AMD_0x96_HOST)))
				next->link.control &= cpu_to_le32(~TRB_CHAIN);
			else
				next->link.control |= cpu_to_le32(TRB_CHAIN);

			wmb();
			next->link.control ^= cpu_to_le32(TRB_CYCLE);

			/* Toggle the cycle bit after the last ring segment. */
			if (last_trb_on_last_seg(xhci, ring, ring->enq_seg, next)) {
				ring->cycle_state = (ring->cycle_state ? 0 : 1);
			}
			ring->enq_seg = ring->enq_seg->next;
			ring->enqueue = ring->enq_seg->trbs;
			next = ring->enqueue;
		}
	}

	return 0;
}

static int prepare_transfer(struct xhci_hcd *xhci,
		struct xhci_virt_device *xdev,
		unsigned int ep_index,
		unsigned int stream_id,
		unsigned int num_trbs,
		struct urb *urb,
		unsigned int td_index,
		gfp_t mem_flags)
{
	int ret;
	struct urb_priv *urb_priv;
	struct xhci_td	*td;
	struct xhci_ring *ep_ring;
	struct xhci_ep_ctx *ep_ctx = xhci_get_ep_ctx(xhci, xdev->out_ctx, ep_index);

	ep_ring = xhci_stream_id_to_ring(xdev, ep_index, stream_id);
	if (!ep_ring) {
		xhci_dbg(xhci, "Can't prepare ring for bad stream ID %u\n",
				stream_id);
		return -EINVAL;
	}

	ret = prepare_ring(xhci, ep_ring,
			   le32_to_cpu(ep_ctx->ep_info) & EP_STATE_MASK,
			   num_trbs, mem_flags);
	if (ret)
		return ret;

	urb_priv = urb->hcpriv;
	td = urb_priv->td[td_index];

	INIT_LIST_HEAD(&td->td_list);
	INIT_LIST_HEAD(&td->cancelled_td_list);

	if (td_index == 0) {
		ret = usb_hcd_link_urb_to_ep(bus_to_hcd(urb->dev->bus), urb);
		if (unlikely(ret))
			return ret;
	}

	td->urb = urb;
	/* Add this TD to the tail of the endpoint ring's TD list */
	list_add_tail(&td->td_list, &ep_ring->td_list);
	td->start_seg = ep_ring->enq_seg;
	td->first_trb = ep_ring->enqueue;

	urb_priv->td[td_index] = td;

	return 0;
}

static unsigned int count_sg_trbs_needed(struct xhci_hcd *xhci, struct urb *urb)
{
	int num_sgs, num_trbs, running_total, temp, i;
	struct scatterlist *sg;

	sg = NULL;
	num_sgs = urb->num_mapped_sgs;
	temp = urb->transfer_buffer_length;

	num_trbs = 0;
	for_each_sg(urb->sg, sg, num_sgs, i) {
		unsigned int len = sg_dma_len(sg);

		/* Scatter gather list entries may cross 64KB boundaries */
		running_total = TRB_MAX_BUFF_SIZE -
			(sg_dma_address(sg) & (TRB_MAX_BUFF_SIZE - 1));
		running_total &= TRB_MAX_BUFF_SIZE - 1;
		if (running_total != 0)
			num_trbs++;

		/* How many more 64KB chunks to transfer, how many more TRBs? */
		while (running_total < sg_dma_len(sg) && running_total < temp) {
			num_trbs++;
			running_total += TRB_MAX_BUFF_SIZE;
		}
		len = min_t(int, len, temp);
		temp -= len;
		if (temp == 0)
			break;
	}
	return num_trbs;
}

static void check_trb_math(struct urb *urb, int num_trbs, int running_total)
{
	if (num_trbs != 0)
		dev_err(&urb->dev->dev, "%s - ep %#x - Miscalculated number of "
				"TRBs, %d left\n", __func__,
				urb->ep->desc.bEndpointAddress, num_trbs);
	if (running_total != urb->transfer_buffer_length)
		dev_err(&urb->dev->dev, "%s - ep %#x - Miscalculated tx length, "
				"queued %#x (%d), asked for %#x (%d)\n",
				__func__,
				urb->ep->desc.bEndpointAddress,
				running_total, running_total,
				urb->transfer_buffer_length,
				urb->transfer_buffer_length);
}

static void giveback_first_trb(struct xhci_hcd *xhci, int slot_id,
		unsigned int ep_index, unsigned int stream_id, int start_cycle,
		struct xhci_generic_trb *start_trb)
{
	/*
	 * Pass all the TRBs to the hardware at once and make sure this write
	 * isn't reordered.
	 */
	wmb();
	if (start_cycle)
		start_trb->field[3] |= cpu_to_le32(start_cycle);
	else
		start_trb->field[3] &= cpu_to_le32(~TRB_CYCLE);
	xhci_ring_ep_doorbell(xhci, slot_id, ep_index, stream_id);
}

/*
 * xHCI uses normal TRBs for both bulk and interrupt.  When the interrupt
 * endpoint is to be serviced, the xHC will consume (at most) one TD.  A TD
 * (comprised of sg list entries) can take several service intervals to
 * transmit.
 */
int xhci_queue_intr_tx(struct xhci_hcd *xhci, gfp_t mem_flags,
		struct urb *urb, int slot_id, unsigned int ep_index)
{
	struct xhci_ep_ctx *ep_ctx = xhci_get_ep_ctx(xhci,
			xhci->devs[slot_id]->out_ctx, ep_index);
	int xhci_interval;
	int ep_interval;

	xhci_interval = EP_INTERVAL_TO_UFRAMES(le32_to_cpu(ep_ctx->ep_info));
	ep_interval = urb->interval;
	/* Convert to microframes */
	if (urb->dev->speed == USB_SPEED_LOW ||
			urb->dev->speed == USB_SPEED_FULL)
		ep_interval *= 8;
	/* FIXME change this to a warning and a suggestion to use the new API
	 * to set the polling interval (once the API is added).
	 */
	if (xhci_interval != ep_interval) {
		dev_dbg_ratelimited(&urb->dev->dev,
				"Driver uses different interval (%d microframe%s) than xHCI (%d microframe%s)\n",
				ep_interval, ep_interval == 1 ? "" : "s",
				xhci_interval, xhci_interval == 1 ? "" : "s");
		urb->interval = xhci_interval;
		/* Convert back to frames for LS/FS devices */
		if (urb->dev->speed == USB_SPEED_LOW ||
				urb->dev->speed == USB_SPEED_FULL)
			urb->interval /= 8;
	}
	return xhci_queue_bulk_tx(xhci, mem_flags, urb, slot_id, ep_index);
}

/*
 * The TD size is the number of bytes remaining in the TD (including this TRB),
 * right shifted by 10.
 * It must fit in bits 21:17, so it can't be bigger than 31.
 */
static u32 xhci_td_remainder(unsigned int remainder)
{
	u32 max = (1 << (21 - 17 + 1)) - 1;

	if ((remainder >> 10) >= max)
		return max << 17;
	else
		return (remainder >> 10) << 17;
}

/*
 * For xHCI 1.0 host controllers, TD size is the number of max packet sized
 * packets remaining in the TD (*not* including this TRB).
 *
 * Total TD packet count = total_packet_count =
 *     DIV_ROUND_UP(TD size in bytes / wMaxPacketSize)
 *
 * Packets transferred up to and including this TRB = packets_transferred =
 *     rounddown(total bytes transferred including this TRB / wMaxPacketSize)
 *
 * TD size = total_packet_count - packets_transferred
 *
 * It must fit in bits 21:17, so it can't be bigger than 31.
 * The last TRB in a TD must have the TD size set to zero.
 */
static u32 xhci_v1_0_td_remainder(int running_total, int trb_buff_len,
		unsigned int total_packet_count, struct urb *urb,
		unsigned int num_trbs_left)
{
	int packets_transferred;

	/* One TRB with a zero-length data packet. */
	if (num_trbs_left == 0 || (running_total == 0 && trb_buff_len == 0))
		return 0;

	/* All the TRB queueing functions don't count the current TRB in
	 * running_total.
	 */
	packets_transferred = (running_total + trb_buff_len) /
		GET_MAX_PACKET(usb_endpoint_maxp(&urb->ep->desc));

	if ((total_packet_count - packets_transferred) > 31)
		return 31 << 17;
	return (total_packet_count - packets_transferred) << 17;
}

static int queue_bulk_sg_tx(struct xhci_hcd *xhci, gfp_t mem_flags,
		struct urb *urb, int slot_id, unsigned int ep_index)
{
	struct xhci_ring *ep_ring;
	unsigned int num_trbs;
	struct urb_priv *urb_priv;
	struct xhci_td *td;
	struct scatterlist *sg;
	int num_sgs;
	int trb_buff_len, this_sg_len, running_total;
	unsigned int total_packet_count;
	bool first_trb;
	u64 addr;
	bool more_trbs_coming;

	struct xhci_generic_trb *start_trb;
	int start_cycle;

	ep_ring = xhci_urb_to_transfer_ring(xhci, urb);
	if (!ep_ring)
		return -EINVAL;

	num_trbs = count_sg_trbs_needed(xhci, urb);
	num_sgs = urb->num_mapped_sgs;
	total_packet_count = DIV_ROUND_UP(urb->transfer_buffer_length,
			usb_endpoint_maxp(&urb->ep->desc));

	trb_buff_len = prepare_transfer(xhci, xhci->devs[slot_id],
			ep_index, urb->stream_id,
			num_trbs, urb, 0, mem_flags);
	if (trb_buff_len < 0)
		return trb_buff_len;

	urb_priv = urb->hcpriv;
	td = urb_priv->td[0];

	/*
	 * Don't give the first TRB to the hardware (by toggling the cycle bit)
	 * until we've finished creating all the other TRBs.  The ring's cycle
	 * state may change as we enqueue the other TRBs, so save it too.
	 */
	start_trb = &ep_ring->enqueue->generic;
	start_cycle = ep_ring->cycle_state;

	running_total = 0;
	/*
	 * How much data is in the first TRB?
	 *
	 * There are three forces at work for TRB buffer pointers and lengths:
	 * 1. We don't want to walk off the end of this sg-list entry buffer.
	 * 2. The transfer length that the driver requested may be smaller than
	 *    the amount of memory allocated for this scatter-gather list.
	 * 3. TRBs buffers can't cross 64KB boundaries.
	 */
	sg = urb->sg;
	addr = (u64) sg_dma_address(sg);
	this_sg_len = sg_dma_len(sg);
	trb_buff_len = TRB_MAX_BUFF_SIZE - (addr & (TRB_MAX_BUFF_SIZE - 1));
	trb_buff_len = min_t(int, trb_buff_len, this_sg_len);
	if (trb_buff_len > urb->transfer_buffer_length)
		trb_buff_len = urb->transfer_buffer_length;

	first_trb = true;
	/* Queue the first TRB, even if it's zero-length */
	do {
		u32 field = 0;
		u32 length_field = 0;
		u32 remainder = 0;

		/* Don't change the cycle bit of the first TRB until later */
		if (first_trb) {
			first_trb = false;
			if (start_cycle == 0)
				field |= 0x1;
		} else
			field |= ep_ring->cycle_state;

		/* Chain all the TRBs together; clear the chain bit in the last
		 * TRB to indicate it's the last TRB in the chain.
		 */
		if (num_trbs > 1) {
			field |= TRB_CHAIN;
		} else {
			/* FIXME - add check for ZERO_PACKET flag before this */
			td->last_trb = ep_ring->enqueue;
			field |= TRB_IOC;
		}

		/* Only set interrupt on short packet for IN endpoints */
		if (usb_urb_dir_in(urb))
			field |= TRB_ISP;

		if (TRB_MAX_BUFF_SIZE -
				(addr & (TRB_MAX_BUFF_SIZE - 1)) < trb_buff_len) {
			xhci_warn(xhci, "WARN: sg dma xfer crosses 64KB boundaries!\n");
			xhci_dbg(xhci, "Next boundary at %#x, end dma = %#x\n",
					(unsigned int) (addr + TRB_MAX_BUFF_SIZE) & ~(TRB_MAX_BUFF_SIZE - 1),
					(unsigned int) addr + trb_buff_len);
		}

		/* Set the TRB length, TD size, and interrupter fields. */
		if (xhci->hci_version < 0x100) {
			remainder = xhci_td_remainder(
					urb->transfer_buffer_length -
					running_total);
		} else {
			remainder = xhci_v1_0_td_remainder(running_total,
					trb_buff_len, total_packet_count, urb,
					num_trbs - 1);
		}
		length_field = TRB_LEN(trb_buff_len) |
			remainder |
			TRB_INTR_TARGET(0);

		if (num_trbs > 1)
			more_trbs_coming = true;
		else
			more_trbs_coming = false;
		queue_trb(xhci, ep_ring, more_trbs_coming,
				lower_32_bits(addr),
				upper_32_bits(addr),
				length_field,
				field | TRB_TYPE(TRB_NORMAL));
		--num_trbs;
		running_total += trb_buff_len;

		/* Calculate length for next transfer --
		 * Are we done queueing all the TRBs for this sg entry?
		 */
		this_sg_len -= trb_buff_len;
		if (this_sg_len == 0) {
			--num_sgs;
			if (num_sgs == 0)
				break;
			sg = sg_next(sg);
			addr = (u64) sg_dma_address(sg);
			this_sg_len = sg_dma_len(sg);
		} else {
			addr += trb_buff_len;
		}

		trb_buff_len = TRB_MAX_BUFF_SIZE -
			(addr & (TRB_MAX_BUFF_SIZE - 1));
		trb_buff_len = min_t(int, trb_buff_len, this_sg_len);
		if (running_total + trb_buff_len > urb->transfer_buffer_length)
			trb_buff_len =
				urb->transfer_buffer_length - running_total;
	} while (running_total < urb->transfer_buffer_length);

	check_trb_math(urb, num_trbs, running_total);
	giveback_first_trb(xhci, slot_id, ep_index, urb->stream_id,
			start_cycle, start_trb);
	return 0;
}

/* This is very similar to what ehci-q.c qtd_fill() does */
int xhci_queue_bulk_tx(struct xhci_hcd *xhci, gfp_t mem_flags,
		struct urb *urb, int slot_id, unsigned int ep_index)
{
	struct xhci_ring *ep_ring;
	struct urb_priv *urb_priv;
	struct xhci_td *td;
	int num_trbs;
	struct xhci_generic_trb *start_trb;
	bool first_trb;
	bool more_trbs_coming;
	int start_cycle;
	u32 field, length_field;

	int running_total, trb_buff_len, ret;
	unsigned int total_packet_count;
	u64 addr;

	if (urb->num_sgs)
		return queue_bulk_sg_tx(xhci, mem_flags, urb, slot_id, ep_index);

	ep_ring = xhci_urb_to_transfer_ring(xhci, urb);
	if (!ep_ring)
		return -EINVAL;

	num_trbs = 0;
	/* How much data is (potentially) left before the 64KB boundary? */
	running_total = TRB_MAX_BUFF_SIZE -
		(urb->transfer_dma & (TRB_MAX_BUFF_SIZE - 1));
	running_total &= TRB_MAX_BUFF_SIZE - 1;

	/* If there's some data on this 64KB chunk, or we have to send a
	 * zero-length transfer, we need at least one TRB
	 */
	if (running_total != 0 || urb->transfer_buffer_length == 0)
		num_trbs++;
	/* How many more 64KB chunks to transfer, how many more TRBs? */
	while (running_total < urb->transfer_buffer_length) {
		num_trbs++;
		running_total += TRB_MAX_BUFF_SIZE;
	}
	/* FIXME: this doesn't deal with URB_ZERO_PACKET - need one more */

	ret = prepare_transfer(xhci, xhci->devs[slot_id],
			ep_index, urb->stream_id,
			num_trbs, urb, 0, mem_flags);
	if (ret < 0)
		return ret;

	urb_priv = urb->hcpriv;
	td = urb_priv->td[0];

	/*
	 * Don't give the first TRB to the hardware (by toggling the cycle bit)
	 * until we've finished creating all the other TRBs.  The ring's cycle
	 * state may change as we enqueue the other TRBs, so save it too.
	 */
	start_trb = &ep_ring->enqueue->generic;
	start_cycle = ep_ring->cycle_state;

	running_total = 0;
	total_packet_count = DIV_ROUND_UP(urb->transfer_buffer_length,
			usb_endpoint_maxp(&urb->ep->desc));
	/* How much data is in the first TRB? */
	addr = (u64) urb->transfer_dma;
	trb_buff_len = TRB_MAX_BUFF_SIZE -
		(urb->transfer_dma & (TRB_MAX_BUFF_SIZE - 1));
	if (trb_buff_len > urb->transfer_buffer_length)
		trb_buff_len = urb->transfer_buffer_length;

	first_trb = true;

	/* Queue the first TRB, even if it's zero-length */
	do {
		u32 remainder = 0;
		field = 0;

		/* Don't change the cycle bit of the first TRB until later */
		if (first_trb) {
			first_trb = false;
			if (start_cycle == 0)
				field |= 0x1;
		} else
			field |= ep_ring->cycle_state;

		/* Chain all the TRBs together; clear the chain bit in the last
		 * TRB to indicate it's the last TRB in the chain.
		 */
		if (num_trbs > 1) {
			field |= TRB_CHAIN;
		} else {
			/* FIXME - add check for ZERO_PACKET flag before this */
			td->last_trb = ep_ring->enqueue;
			field |= TRB_IOC;
		}

		/* Only set interrupt on short packet for IN endpoints */
		if (usb_urb_dir_in(urb))
			field |= TRB_ISP;

		/* Set the TRB length, TD size, and interrupter fields. */
		if (xhci->hci_version < 0x100) {
			remainder = xhci_td_remainder(
					urb->transfer_buffer_length -
					running_total);
		} else {
			remainder = xhci_v1_0_td_remainder(running_total,
					trb_buff_len, total_packet_count, urb,
					num_trbs - 1);
		}
		length_field = TRB_LEN(trb_buff_len) |
			remainder |
			TRB_INTR_TARGET(0);

		if (num_trbs > 1)
			more_trbs_coming = true;
		else
			more_trbs_coming = false;
		queue_trb(xhci, ep_ring, more_trbs_coming,
				lower_32_bits(addr),
				upper_32_bits(addr),
				length_field,
				field | TRB_TYPE(TRB_NORMAL));
		--num_trbs;
		running_total += trb_buff_len;

		/* Calculate length for next transfer */
		addr += trb_buff_len;
		trb_buff_len = urb->transfer_buffer_length - running_total;
		if (trb_buff_len > TRB_MAX_BUFF_SIZE)
			trb_buff_len = TRB_MAX_BUFF_SIZE;
	} while (running_total < urb->transfer_buffer_length);

	check_trb_math(urb, num_trbs, running_total);
	giveback_first_trb(xhci, slot_id, ep_index, urb->stream_id,
			start_cycle, start_trb);
	return 0;
}

/* Caller must have locked xhci->lock */
int xhci_queue_ctrl_tx(struct xhci_hcd *xhci, gfp_t mem_flags,
		struct urb *urb, int slot_id, unsigned int ep_index)
{
	struct xhci_ring *ep_ring;
	int num_trbs;
	int ret;
	struct usb_ctrlrequest *setup;
	struct xhci_generic_trb *start_trb;
	int start_cycle;
	u32 field, length_field;
	struct urb_priv *urb_priv;
	struct xhci_td *td;

	ep_ring = xhci_urb_to_transfer_ring(xhci, urb);
	if (!ep_ring)
		return -EINVAL;

	/*
	 * Need to copy setup packet into setup TRB, so we can't use the setup
	 * DMA address.
	 */
	if (!urb->setup_packet)
		return -EINVAL;

	/* 1 TRB for setup, 1 for status */
	num_trbs = 2;
	/*
	 * Don't need to check if we need additional event data and normal TRBs,
	 * since data in control transfers will never get bigger than 16MB
	 * XXX: can we get a buffer that crosses 64KB boundaries?
	 */
	if (urb->transfer_buffer_length > 0)
		num_trbs++;
	ret = prepare_transfer(xhci, xhci->devs[slot_id],
			ep_index, urb->stream_id,
			num_trbs, urb, 0, mem_flags);
	if (ret < 0)
		return ret;

	urb_priv = urb->hcpriv;
	td = urb_priv->td[0];

	/*
	 * Don't give the first TRB to the hardware (by toggling the cycle bit)
	 * until we've finished creating all the other TRBs.  The ring's cycle
	 * state may change as we enqueue the other TRBs, so save it too.
	 */
	start_trb = &ep_ring->enqueue->generic;
	start_cycle = ep_ring->cycle_state;

	/* Queue setup TRB - see section 6.4.1.2.1 */
	/* FIXME better way to translate setup_packet into two u32 fields? */
	setup = (struct usb_ctrlrequest *) urb->setup_packet;
	field = 0;
	field |= TRB_IDT | TRB_TYPE(TRB_SETUP);
	if (start_cycle == 0)
		field |= 0x1;

	/* xHCI 1.0 6.4.1.2.1: Transfer Type field */
	if (xhci->hci_version == 0x100) {
		if (urb->transfer_buffer_length > 0) {
			if (setup->bRequestType & USB_DIR_IN)
				field |= TRB_TX_TYPE(TRB_DATA_IN);
			else
				field |= TRB_TX_TYPE(TRB_DATA_OUT);
		}
	}

	queue_trb(xhci, ep_ring, true,
		  setup->bRequestType | setup->bRequest << 8 | le16_to_cpu(setup->wValue) << 16,
		  le16_to_cpu(setup->wIndex) | le16_to_cpu(setup->wLength) << 16,
		  TRB_LEN(8) | TRB_INTR_TARGET(0),
		  /* Immediate data in pointer */
		  field);

	/* If there's data, queue data TRBs */
	/* Only set interrupt on short packet for IN endpoints */
	if (usb_urb_dir_in(urb))
		field = TRB_ISP | TRB_TYPE(TRB_DATA);
	else
		field = TRB_TYPE(TRB_DATA);

	length_field = TRB_LEN(urb->transfer_buffer_length) |
		xhci_td_remainder(urb->transfer_buffer_length) |
		TRB_INTR_TARGET(0);
	if (urb->transfer_buffer_length > 0) {
		if (setup->bRequestType & USB_DIR_IN)
			field |= TRB_DIR_IN;
		queue_trb(xhci, ep_ring, true,
				lower_32_bits(urb->transfer_dma),
				upper_32_bits(urb->transfer_dma),
				length_field,
				field | ep_ring->cycle_state);
	}

	/* Save the DMA address of the last TRB in the TD */
	td->last_trb = ep_ring->enqueue;

	/* Queue status TRB - see Table 7 and sections 4.11.2.2 and 6.4.1.2.3 */
	/* If the device sent data, the status stage is an OUT transfer */
	if (urb->transfer_buffer_length > 0 && setup->bRequestType & USB_DIR_IN)
		field = 0;
	else
		field = TRB_DIR_IN;
	queue_trb(xhci, ep_ring, false,
			0,
			0,
			TRB_INTR_TARGET(0),
			/* Event on completion */
			field | TRB_IOC | TRB_TYPE(TRB_STATUS) | ep_ring->cycle_state);

	giveback_first_trb(xhci, slot_id, ep_index, 0,
			start_cycle, start_trb);
	return 0;
}

static int count_isoc_trbs_needed(struct xhci_hcd *xhci,
		struct urb *urb, int i)
{
	int num_trbs = 0;
	u64 addr, td_len;

	addr = (u64) (urb->transfer_dma + urb->iso_frame_desc[i].offset);
	td_len = urb->iso_frame_desc[i].length;

	num_trbs = DIV_ROUND_UP(td_len + (addr & (TRB_MAX_BUFF_SIZE - 1)),
			TRB_MAX_BUFF_SIZE);
	if (num_trbs == 0)
		num_trbs++;

	return num_trbs;
}

/*
 * The transfer burst count field of the isochronous TRB defines the number of
 * bursts that are required to move all packets in this TD.  Only SuperSpeed
 * devices can burst up to bMaxBurst number of packets per service interval.
 * This field is zero based, meaning a value of zero in the field means one
 * burst.  Basically, for everything but SuperSpeed devices, this field will be
 * zero.  Only xHCI 1.0 host controllers support this field.
 */
static unsigned int xhci_get_burst_count(struct xhci_hcd *xhci,
		struct usb_device *udev,
		struct urb *urb, unsigned int total_packet_count)
{
	unsigned int max_burst;

	if (xhci->hci_version < 0x100 || udev->speed != USB_SPEED_SUPER)
		return 0;

	max_burst = urb->ep->ss_ep_comp.bMaxBurst;
	return DIV_ROUND_UP(total_packet_count, max_burst + 1) - 1;
}

/*
 * Returns the number of packets in the last "burst" of packets.  This field is
 * valid for all speeds of devices.  USB 2.0 devices can only do one "burst", so
 * the last burst packet count is equal to the total number of packets in the
 * TD.  SuperSpeed endpoints can have up to 3 bursts.  All but the last burst
 * must contain (bMaxBurst + 1) number of packets, but the last burst can
 * contain 1 to (bMaxBurst + 1) packets.
 */
static unsigned int xhci_get_last_burst_packet_count(struct xhci_hcd *xhci,
		struct usb_device *udev,
		struct urb *urb, unsigned int total_packet_count)
{
	unsigned int max_burst;
	unsigned int residue;

	if (xhci->hci_version < 0x100)
		return 0;

	switch (udev->speed) {
	case USB_SPEED_SUPER:
		/* bMaxBurst is zero based: 0 means 1 packet per burst */
		max_burst = urb->ep->ss_ep_comp.bMaxBurst;
		residue = total_packet_count % (max_burst + 1);
		/* If residue is zero, the last burst contains (max_burst + 1)
		 * number of packets, but the TLBPC field is zero-based.
		 */
		if (residue == 0)
			return max_burst;
		return residue - 1;
	default:
		if (total_packet_count == 0)
			return 0;
		return total_packet_count - 1;
	}
}

/* This is for isoc transfer */
static int xhci_queue_isoc_tx(struct xhci_hcd *xhci, gfp_t mem_flags,
		struct urb *urb, int slot_id, unsigned int ep_index)
{
	struct xhci_ring *ep_ring;
	struct urb_priv *urb_priv;
	struct xhci_td *td;
	int num_tds, trbs_per_td;
	struct xhci_generic_trb *start_trb;
	bool first_trb;
	int start_cycle;
	u32 field, length_field;
	int running_total, trb_buff_len, td_len, td_remain_len, ret;
	u64 start_addr, addr;
	int i, j;
	bool more_trbs_coming;

	ep_ring = xhci->devs[slot_id]->eps[ep_index].ring;

	num_tds = urb->number_of_packets;
	if (num_tds < 1) {
		xhci_dbg(xhci, "Isoc URB with zero packets?\n");
		return -EINVAL;
	}

	start_addr = (u64) urb->transfer_dma;
	start_trb = &ep_ring->enqueue->generic;
	start_cycle = ep_ring->cycle_state;

	urb_priv = urb->hcpriv;
	/* Queue the first TRB, even if it's zero-length */
	for (i = 0; i < num_tds; i++) {
		unsigned int total_packet_count;
		unsigned int burst_count;
		unsigned int residue;

		first_trb = true;
		running_total = 0;
		addr = start_addr + urb->iso_frame_desc[i].offset;
		td_len = urb->iso_frame_desc[i].length;
		td_remain_len = td_len;
		total_packet_count = DIV_ROUND_UP(td_len,
				GET_MAX_PACKET(
					usb_endpoint_maxp(&urb->ep->desc)));
		/* A zero-length transfer still involves at least one packet. */
		if (total_packet_count == 0)
			total_packet_count++;
		burst_count = xhci_get_burst_count(xhci, urb->dev, urb,
				total_packet_count);
		residue = xhci_get_last_burst_packet_count(xhci,
				urb->dev, urb, total_packet_count);

		trbs_per_td = count_isoc_trbs_needed(xhci, urb, i);

		ret = prepare_transfer(xhci, xhci->devs[slot_id], ep_index,
				urb->stream_id, trbs_per_td, urb, i, mem_flags);
		if (ret < 0) {
			if (i == 0)
				return ret;
			goto cleanup;
		}

		td = urb_priv->td[i];
		for (j = 0; j < trbs_per_td; j++) {
			u32 remainder = 0;
			field = 0;

			if (first_trb) {
				field = TRB_TBC(burst_count) |
					TRB_TLBPC(residue);
				/* Queue the isoc TRB */
				field |= TRB_TYPE(TRB_ISOC);
				/* Assume URB_ISO_ASAP is set */
				field |= TRB_SIA;
				if (i == 0) {
					if (start_cycle == 0)
						field |= 0x1;
				} else
					field |= ep_ring->cycle_state;
				first_trb = false;
			} else {
				/* Queue other normal TRBs */
				field |= TRB_TYPE(TRB_NORMAL);
				field |= ep_ring->cycle_state;
			}

			/* Only set interrupt on short packet for IN EPs */
			if (usb_urb_dir_in(urb))
				field |= TRB_ISP;

			/* Chain all the TRBs together; clear the chain bit in
			 * the last TRB to indicate it's the last TRB in the
			 * chain.
			 */
			if (j < trbs_per_td - 1) {
				field |= TRB_CHAIN;
				more_trbs_coming = true;
			} else {
				td->last_trb = ep_ring->enqueue;
				field |= TRB_IOC;
				if (xhci->hci_version == 0x100 &&
						!(xhci->quirks &
							XHCI_AVOID_BEI)) {
					/* Set BEI bit except for the last td */
					if (i < num_tds - 1)
						field |= TRB_BEI;
				}
				more_trbs_coming = false;
			}

			/* Calculate TRB length */
			trb_buff_len = TRB_MAX_BUFF_SIZE -
				(addr & ((1 << TRB_MAX_BUFF_SHIFT) - 1));
			if (trb_buff_len > td_remain_len)
				trb_buff_len = td_remain_len;

			/* Set the TRB length, TD size, & interrupter fields. */
			if (xhci->hci_version < 0x100) {
				remainder = xhci_td_remainder(
						td_len - running_total);
			} else {
				remainder = xhci_v1_0_td_remainder(
						running_total, trb_buff_len,
						total_packet_count, urb,
						(trbs_per_td - j - 1));
			}
			length_field = TRB_LEN(trb_buff_len) |
				remainder |
				TRB_INTR_TARGET(0);

			queue_trb(xhci, ep_ring, more_trbs_coming,
				lower_32_bits(addr),
				upper_32_bits(addr),
				length_field,
				field);
			running_total += trb_buff_len;

			addr += trb_buff_len;
			td_remain_len -= trb_buff_len;
		}

		/* Check TD length */
		if (running_total != td_len) {
			xhci_err(xhci, "ISOC TD length unmatch\n");
			ret = -EINVAL;
			goto cleanup;
		}
	}

	if (xhci_to_hcd(xhci)->self.bandwidth_isoc_reqs == 0) {
		if (xhci->quirks & XHCI_AMD_PLL_FIX)
			usb_amd_quirk_pll_disable();
	}
	xhci_to_hcd(xhci)->self.bandwidth_isoc_reqs++;

	giveback_first_trb(xhci, slot_id, ep_index, urb->stream_id,
			start_cycle, start_trb);
	return 0;
cleanup:
	/* Clean up a partially enqueued isoc transfer. */

	for (i--; i >= 0; i--)
		list_del_init(&urb_priv->td[i]->td_list);

	/* Use the first TD as a temporary variable to turn the TDs we've queued
	 * into No-ops with a software-owned cycle bit. That way the hardware
	 * won't accidentally start executing bogus TDs when we partially
	 * overwrite them.  td->first_trb and td->start_seg are already set.
	 */
	urb_priv->td[0]->last_trb = ep_ring->enqueue;
	/* Every TRB except the first & last will have its cycle bit flipped. */
	td_to_noop(xhci, ep_ring, urb_priv->td[0], true);

	/* Reset the ring enqueue back to the first TRB and its cycle bit. */
	ep_ring->enqueue = urb_priv->td[0]->first_trb;
	ep_ring->enq_seg = urb_priv->td[0]->start_seg;
	ep_ring->cycle_state = start_cycle;
	ep_ring->num_trbs_free = ep_ring->num_trbs_free_temp;
	usb_hcd_unlink_urb_from_ep(bus_to_hcd(urb->dev->bus), urb);
	return ret;
}

/*
 * Check transfer ring to guarantee there is enough room for the urb.
 * Update ISO URB start_frame and interval.
 * Update interval as xhci_queue_intr_tx does. Just use xhci frame_index to
 * update the urb->start_frame by now.
 * Always assume URB_ISO_ASAP set, and NEVER use urb->start_frame as input.
 */
int xhci_queue_isoc_tx_prepare(struct xhci_hcd *xhci, gfp_t mem_flags,
		struct urb *urb, int slot_id, unsigned int ep_index)
{
	struct xhci_virt_device *xdev;
	struct xhci_ring *ep_ring;
	struct xhci_ep_ctx *ep_ctx;
	int start_frame;
	int xhci_interval;
	int ep_interval;
	int num_tds, num_trbs, i;
	int ret;

	xdev = xhci->devs[slot_id];
	ep_ring = xdev->eps[ep_index].ring;
	ep_ctx = xhci_get_ep_ctx(xhci, xdev->out_ctx, ep_index);

	num_trbs = 0;
	num_tds = urb->number_of_packets;
	for (i = 0; i < num_tds; i++)
		num_trbs += count_isoc_trbs_needed(xhci, urb, i);

	/* Check the ring to guarantee there is enough room for the whole urb.
	 * Do not insert any td of the urb to the ring if the check failed.
	 */
	ret = prepare_ring(xhci, ep_ring, le32_to_cpu(ep_ctx->ep_info) & EP_STATE_MASK,
			   num_trbs, mem_flags);
	if (ret)
		return ret;

	start_frame = readl(&xhci->run_regs->microframe_index);
	start_frame &= 0x3fff;

	urb->start_frame = start_frame;
	if (urb->dev->speed == USB_SPEED_LOW ||
			urb->dev->speed == USB_SPEED_FULL)
		urb->start_frame >>= 3;

	xhci_interval = EP_INTERVAL_TO_UFRAMES(le32_to_cpu(ep_ctx->ep_info));
	ep_interval = urb->interval;
	/* Convert to microframes */
	if (urb->dev->speed == USB_SPEED_LOW ||
			urb->dev->speed == USB_SPEED_FULL)
		ep_interval *= 8;
	/* FIXME change this to a warning and a suggestion to use the new API
	 * to set the polling interval (once the API is added).
	 */
	if (xhci_interval != ep_interval) {
		dev_dbg_ratelimited(&urb->dev->dev,
				"Driver uses different interval (%d microframe%s) than xHCI (%d microframe%s)\n",
				ep_interval, ep_interval == 1 ? "" : "s",
				xhci_interval, xhci_interval == 1 ? "" : "s");
		urb->interval = xhci_interval;
		/* Convert back to frames for LS/FS devices */
		if (urb->dev->speed == USB_SPEED_LOW ||
				urb->dev->speed == USB_SPEED_FULL)
			urb->interval /= 8;
	}
	ep_ring->num_trbs_free_temp = ep_ring->num_trbs_free;

	return xhci_queue_isoc_tx(xhci, mem_flags, urb, slot_id, ep_index);
}

/****		Command Ring Operations		****/

/* Generic function for queueing a command TRB on the command ring.
 * Check to make sure there's room on the command ring for one command TRB.
 * Also check that there's room reserved for commands that must not fail.
 * If this is a command that must not fail, meaning command_must_succeed = TRUE,
 * then only check for the number of reserved spots.
 * Don't decrement xhci->cmd_ring_reserved_trbs after we've queued the TRB
 * because the command event handler may want to resubmit a failed command.
 */
static int queue_command(struct xhci_hcd *xhci, struct xhci_command *cmd,
			 u32 field1, u32 field2,
			 u32 field3, u32 field4, bool command_must_succeed)
{
	int reserved_trbs = xhci->cmd_ring_reserved_trbs;
	int ret;
	if (xhci->xhc_state & XHCI_STATE_DYING)
		return -ESHUTDOWN;

	if (!command_must_succeed)
		reserved_trbs++;

	ret = prepare_ring(xhci, xhci->cmd_ring, EP_STATE_RUNNING,
			reserved_trbs, GFP_ATOMIC);
	if (ret < 0) {
		xhci_err(xhci, "ERR: No room for command on command ring\n");
		if (command_must_succeed)
			xhci_err(xhci, "ERR: Reserved TRB counting for "
					"unfailable commands failed.\n");
		return ret;
	}

	cmd->command_trb = xhci->cmd_ring->enqueue;
	list_add_tail(&cmd->cmd_list, &xhci->cmd_list);

	/* if there are no other commands queued we start the timeout timer */
	if (xhci->cmd_list.next == &cmd->cmd_list &&
	    !timer_pending(&xhci->cmd_timer)) {
		xhci->current_cmd = cmd;
		mod_timer(&xhci->cmd_timer, jiffies + XHCI_CMD_DEFAULT_TIMEOUT);
	}

	queue_trb(xhci, xhci->cmd_ring, false, field1, field2, field3,
			field4 | xhci->cmd_ring->cycle_state);
	return 0;
}

/* Queue a slot enable or disable request on the command ring */
int xhci_queue_slot_control(struct xhci_hcd *xhci, struct xhci_command *cmd,
		u32 trb_type, u32 slot_id)
{
	return queue_command(xhci, cmd, 0, 0, 0,
			TRB_TYPE(trb_type) | SLOT_ID_FOR_TRB(slot_id), false);
}

/* Queue an address device command TRB */
int xhci_queue_address_device(struct xhci_hcd *xhci, struct xhci_command *cmd,
		dma_addr_t in_ctx_ptr, u32 slot_id, enum xhci_setup_dev setup)
{
	return queue_command(xhci, cmd, lower_32_bits(in_ctx_ptr),
			upper_32_bits(in_ctx_ptr), 0,
			TRB_TYPE(TRB_ADDR_DEV) | SLOT_ID_FOR_TRB(slot_id)
			| (setup == SETUP_CONTEXT_ONLY ? TRB_BSR : 0), false);
}

int xhci_queue_vendor_command(struct xhci_hcd *xhci, struct xhci_command *cmd,
		u32 field1, u32 field2, u32 field3, u32 field4)
{
	return queue_command(xhci, cmd, field1, field2, field3, field4, false);
}

/* Queue a reset device command TRB */
int xhci_queue_reset_device(struct xhci_hcd *xhci, struct xhci_command *cmd,
		u32 slot_id)
{
	return queue_command(xhci, cmd, 0, 0, 0,
			TRB_TYPE(TRB_RESET_DEV) | SLOT_ID_FOR_TRB(slot_id),
			false);
}

/* Queue a configure endpoint command TRB */
int xhci_queue_configure_endpoint(struct xhci_hcd *xhci,
		struct xhci_command *cmd, dma_addr_t in_ctx_ptr,
		u32 slot_id, bool command_must_succeed)
{
	return queue_command(xhci, cmd, lower_32_bits(in_ctx_ptr),
			upper_32_bits(in_ctx_ptr), 0,
			TRB_TYPE(TRB_CONFIG_EP) | SLOT_ID_FOR_TRB(slot_id),
			command_must_succeed);
}

/* Queue an evaluate context command TRB */
int xhci_queue_evaluate_context(struct xhci_hcd *xhci, struct xhci_command *cmd,
		dma_addr_t in_ctx_ptr, u32 slot_id, bool command_must_succeed)
{
	return queue_command(xhci, cmd, lower_32_bits(in_ctx_ptr),
			upper_32_bits(in_ctx_ptr), 0,
			TRB_TYPE(TRB_EVAL_CONTEXT) | SLOT_ID_FOR_TRB(slot_id),
			command_must_succeed);
}

/*
 * Suspend is set to indicate "Stop Endpoint Command" is being issued to stop
 * activity on an endpoint that is about to be suspended.
 */
int xhci_queue_stop_endpoint(struct xhci_hcd *xhci, struct xhci_command *cmd,
			     int slot_id, unsigned int ep_index, int suspend)
{
	u32 trb_slot_id = SLOT_ID_FOR_TRB(slot_id);
	u32 trb_ep_index = EP_ID_FOR_TRB(ep_index);
	u32 type = TRB_TYPE(TRB_STOP_RING);
	u32 trb_suspend = SUSPEND_PORT_FOR_TRB(suspend);

	return queue_command(xhci, cmd, 0, 0, 0,
			trb_slot_id | trb_ep_index | type | trb_suspend, false);
}

/* Set Transfer Ring Dequeue Pointer command */
void xhci_queue_new_dequeue_state(struct xhci_hcd *xhci,
		unsigned int slot_id, unsigned int ep_index,
		unsigned int stream_id,
		struct xhci_dequeue_state *deq_state)
{
	dma_addr_t addr;
	u32 trb_slot_id = SLOT_ID_FOR_TRB(slot_id);
	u32 trb_ep_index = EP_ID_FOR_TRB(ep_index);
	u32 trb_stream_id = STREAM_ID_FOR_TRB(stream_id);
	u32 trb_sct = 0;
	u32 type = TRB_TYPE(TRB_SET_DEQ);
	struct xhci_virt_ep *ep;
	struct xhci_command *cmd;
	int ret;

	xhci_dbg_trace(xhci, trace_xhci_dbg_cancel_urb,
		"Set TR Deq Ptr cmd, new deq seg = %p (0x%llx dma), new deq ptr = %p (0x%llx dma), new cycle = %u",
		deq_state->new_deq_seg,
		(unsigned long long)deq_state->new_deq_seg->dma,
		deq_state->new_deq_ptr,
		(unsigned long long)xhci_trb_virt_to_dma(
			deq_state->new_deq_seg, deq_state->new_deq_ptr),
		deq_state->new_cycle_state);

	addr = xhci_trb_virt_to_dma(deq_state->new_deq_seg,
				    deq_state->new_deq_ptr);
	if (addr == 0) {
		xhci_warn(xhci, "WARN Cannot submit Set TR Deq Ptr\n");
		xhci_warn(xhci, "WARN deq seg = %p, deq pt = %p\n",
			  deq_state->new_deq_seg, deq_state->new_deq_ptr);
		return;
	}
	ep = &xhci->devs[slot_id]->eps[ep_index];
	if ((ep->ep_state & SET_DEQ_PENDING)) {
		xhci_warn(xhci, "WARN Cannot submit Set TR Deq Ptr\n");
		xhci_warn(xhci, "A Set TR Deq Ptr command is pending.\n");
		return;
	}

	/* This function gets called from contexts where it cannot sleep */
	cmd = xhci_alloc_command(xhci, false, false, GFP_ATOMIC);
	if (!cmd) {
		xhci_warn(xhci, "WARN Cannot submit Set TR Deq Ptr: ENOMEM\n");
		return;
	}

	ep->queued_deq_seg = deq_state->new_deq_seg;
	ep->queued_deq_ptr = deq_state->new_deq_ptr;
	if (stream_id)
		trb_sct = SCT_FOR_TRB(SCT_PRI_TR);
	ret = queue_command(xhci, cmd,
		lower_32_bits(addr) | trb_sct | deq_state->new_cycle_state,
		upper_32_bits(addr), trb_stream_id,
		trb_slot_id | trb_ep_index | type, false);
	if (ret < 0) {
		xhci_free_command(xhci, cmd);
		return;
	}

	/* Stop the TD queueing code from ringing the doorbell until
	 * this command completes.  The HC won't set the dequeue pointer
	 * if the ring is running, and ringing the doorbell starts the
	 * ring running.
	 */
	ep->ep_state |= SET_DEQ_PENDING;
}

int xhci_queue_reset_ep(struct xhci_hcd *xhci, struct xhci_command *cmd,
			int slot_id, unsigned int ep_index)
{
	u32 trb_slot_id = SLOT_ID_FOR_TRB(slot_id);
	u32 trb_ep_index = EP_ID_FOR_TRB(ep_index);
	u32 type = TRB_TYPE(TRB_RESET_EP);

	return queue_command(xhci, cmd, 0, 0, 0,
			trb_slot_id | trb_ep_index | type, false);
}<|MERGE_RESOLUTION|>--- conflicted
+++ resolved
@@ -119,16 +119,6 @@
 	return TRB_TYPE_LINK_LE32(link->control);
 }
 
-union xhci_trb *xhci_find_next_enqueue(struct xhci_ring *ring)
-{
-	/* Enqueue pointer can be left pointing to the link TRB,
-	 * we must handle that
-	 */
-	if (TRB_TYPE_LINK_LE32(ring->enqueue->link.control))
-		return ring->enq_seg->next->trbs;
-	return ring->enqueue;
-}
-
 /* Updates trb to point to the next TRB in the ring, and updates seg if the next
  * TRB is in a new segment.  This does not skip over link TRBs, and it does not
  * effect the ring dequeue or enqueue pointers.
@@ -726,17 +716,9 @@
 		ring_doorbell_for_active_rings(xhci, slot_id, ep_index);
 	}
 
-<<<<<<< HEAD
-	/* Clear stopped_td and stopped_trb if endpoint is not halted */
-	if (!(ep->ep_state & EP_HALTED)) {
-		ep->stopped_td = NULL;
-		ep->stopped_trb = NULL;
-	}
-=======
 	/* Clear stopped_td if endpoint is not halted */
 	if (!(ep->ep_state & EP_HALTED))
 		ep->stopped_td = NULL;
->>>>>>> fc14f9c1
 
 	/*
 	 * Drop the lock and complete the URBs in the cancelled TD list.
@@ -1324,34 +1306,12 @@
 		return;
 	}
 
-<<<<<<< HEAD
-	if ((GET_COMP_CODE(le32_to_cpu(event->status)) == COMP_CMD_ABORT) ||
-		(GET_COMP_CODE(le32_to_cpu(event->status)) == COMP_CMD_STOP)) {
-		/* If the return value is 0, we think the trb pointed by
-		 * command ring dequeue pointer is a good trb. The good
-		 * trb means we don't want to cancel the trb, but it have
-		 * been stopped by host. So we should handle it normally.
-		 * Otherwise, driver should invoke inc_deq() and return.
-		 */
-		if (handle_stopped_cmd_ring(xhci,
-				GET_COMP_CODE(le32_to_cpu(event->status)))) {
-			inc_deq(xhci, xhci->cmd_ring);
-			return;
-		}
-		/* There is no command to handle if we get a stop event when the
-		 * command ring is empty, event->cmd_trb points to the next
-		 * unset command
-		 */
-		if (xhci->cmd_ring->dequeue == xhci->cmd_ring->enqueue)
-			return;
-=======
 	cmd = list_entry(xhci->cmd_list.next, struct xhci_command, cmd_list);
 
 	if (cmd->command_trb != xhci->cmd_ring->dequeue) {
 		xhci_err(xhci,
 			 "Command completion event does not match command\n");
 		return;
->>>>>>> fc14f9c1
 	}
 
 	del_timer(&xhci->cmd_timer);
