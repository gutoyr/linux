/*
 * xHCI host controller driver
 *
 * Copyright (C) 2008 Intel Corp.
 *
 * Author: Sarah Sharp
 * Some code borrowed from the Linux EHCI driver.
 *
 * This program is free software; you can redistribute it and/or modify
 * it under the terms of the GNU General Public License version 2 as
 * published by the Free Software Foundation.
 *
 * This program is distributed in the hope that it will be useful, but
 * WITHOUT ANY WARRANTY; without even the implied warranty of MERCHANTABILITY
 * or FITNESS FOR A PARTICULAR PURPOSE.  See the GNU General Public License
 * for more details.
 *
 * You should have received a copy of the GNU General Public License
 * along with this program; if not, write to the Free Software Foundation,
 * Inc., 675 Mass Ave, Cambridge, MA 02139, USA.
 */

#ifndef __LINUX_XHCI_HCD_H
#define __LINUX_XHCI_HCD_H

#include <linux/usb.h>
#include <linux/timer.h>
#include <linux/kernel.h>
#include <linux/usb/hcd.h>

/* Code sharing between pci-quirks and xhci hcd */
#include	"xhci-ext-caps.h"
#include "pci-quirks.h"

/* xHCI PCI Configuration Registers */
#define XHCI_SBRN_OFFSET	(0x60)

/* Max number of USB devices for any host controller - limit in section 6.1 */
#define MAX_HC_SLOTS		256
/* Section 5.3.3 - MaxPorts */
#define MAX_HC_PORTS		127

/*
 * xHCI register interface.
 * This corresponds to the eXtensible Host Controller Interface (xHCI)
 * Revision 0.95 specification
 */

/**
 * struct xhci_cap_regs - xHCI Host Controller Capability Registers.
 * @hc_capbase:		length of the capabilities register and HC version number
 * @hcs_params1:	HCSPARAMS1 - Structural Parameters 1
 * @hcs_params2:	HCSPARAMS2 - Structural Parameters 2
 * @hcs_params3:	HCSPARAMS3 - Structural Parameters 3
 * @hcc_params:		HCCPARAMS - Capability Parameters
 * @db_off:		DBOFF - Doorbell array offset
 * @run_regs_off:	RTSOFF - Runtime register space offset
 */
struct xhci_cap_regs {
	__le32	hc_capbase;
	__le32	hcs_params1;
	__le32	hcs_params2;
	__le32	hcs_params3;
	__le32	hcc_params;
	__le32	db_off;
	__le32	run_regs_off;
	/* Reserved up to (CAPLENGTH - 0x1C) */
};

/* hc_capbase bitmasks */
/* bits 7:0 - how long is the Capabilities register */
#define HC_LENGTH(p)		XHCI_HC_LENGTH(p)
/* bits 31:16	*/
#define HC_VERSION(p)		(((p) >> 16) & 0xffff)

/* HCSPARAMS1 - hcs_params1 - bitmasks */
/* bits 0:7, Max Device Slots */
#define HCS_MAX_SLOTS(p)	(((p) >> 0) & 0xff)
#define HCS_SLOTS_MASK		0xff
/* bits 8:18, Max Interrupters */
#define HCS_MAX_INTRS(p)	(((p) >> 8) & 0x7ff)
/* bits 24:31, Max Ports - max value is 0x7F = 127 ports */
#define HCS_MAX_PORTS(p)	(((p) >> 24) & 0x7f)

/* HCSPARAMS2 - hcs_params2 - bitmasks */
/* bits 0:3, frames or uframes that SW needs to queue transactions
 * ahead of the HW to meet periodic deadlines */
#define HCS_IST(p)		(((p) >> 0) & 0xf)
/* bits 4:7, max number of Event Ring segments */
#define HCS_ERST_MAX(p)		(((p) >> 4) & 0xf)
/* bit 26 Scratchpad restore - for save/restore HW state - not used yet */
/* bits 27:31 number of Scratchpad buffers SW must allocate for the HW */
#define HCS_MAX_SCRATCHPAD(p)   (((p) >> 27) & 0x1f)

/* HCSPARAMS3 - hcs_params3 - bitmasks */
/* bits 0:7, Max U1 to U0 latency for the roothub ports */
#define HCS_U1_LATENCY(p)	(((p) >> 0) & 0xff)
/* bits 16:31, Max U2 to U0 latency for the roothub ports */
#define HCS_U2_LATENCY(p)	(((p) >> 16) & 0xffff)

/* HCCPARAMS - hcc_params - bitmasks */
/* true: HC can use 64-bit address pointers */
#define HCC_64BIT_ADDR(p)	((p) & (1 << 0))
/* true: HC can do bandwidth negotiation */
#define HCC_BANDWIDTH_NEG(p)	((p) & (1 << 1))
/* true: HC uses 64-byte Device Context structures
 * FIXME 64-byte context structures aren't supported yet.
 */
#define HCC_64BYTE_CONTEXT(p)	((p) & (1 << 2))
/* true: HC has port power switches */
#define HCC_PPC(p)		((p) & (1 << 3))
/* true: HC has port indicators */
#define HCS_INDICATOR(p)	((p) & (1 << 4))
/* true: HC has Light HC Reset Capability */
#define HCC_LIGHT_RESET(p)	((p) & (1 << 5))
/* true: HC supports latency tolerance messaging */
#define HCC_LTC(p)		((p) & (1 << 6))
/* true: no secondary Stream ID Support */
#define HCC_NSS(p)		((p) & (1 << 7))
/* Max size for Primary Stream Arrays - 2^(n+1), where n is bits 12:15 */
#define HCC_MAX_PSA(p)		(1 << ((((p) >> 12) & 0xf) + 1))
/* Extended Capabilities pointer from PCI base - section 5.3.6 */
#define HCC_EXT_CAPS(p)		XHCI_HCC_EXT_CAPS(p)

/* db_off bitmask - bits 0:1 reserved */
#define	DBOFF_MASK	(~0x3)

/* run_regs_off bitmask - bits 0:4 reserved */
#define	RTSOFF_MASK	(~0x1f)


/* Number of registers per port */
#define	NUM_PORT_REGS	4

#define PORTSC		0
#define PORTPMSC	1
#define PORTLI		2
#define PORTHLPMC	3

/**
 * struct xhci_op_regs - xHCI Host Controller Operational Registers.
 * @command:		USBCMD - xHC command register
 * @status:		USBSTS - xHC status register
 * @page_size:		This indicates the page size that the host controller
 * 			supports.  If bit n is set, the HC supports a page size
 * 			of 2^(n+12), up to a 128MB page size.
 * 			4K is the minimum page size.
 * @cmd_ring:		CRP - 64-bit Command Ring Pointer
 * @dcbaa_ptr:		DCBAAP - 64-bit Device Context Base Address Array Pointer
 * @config_reg:		CONFIG - Configure Register
 * @port_status_base:	PORTSCn - base address for Port Status and Control
 * 			Each port has a Port Status and Control register,
 * 			followed by a Port Power Management Status and Control
 * 			register, a Port Link Info register, and a reserved
 * 			register.
 * @port_power_base:	PORTPMSCn - base address for
 * 			Port Power Management Status and Control
 * @port_link_base:	PORTLIn - base address for Port Link Info (current
 * 			Link PM state and control) for USB 2.1 and USB 3.0
 * 			devices.
 */
struct xhci_op_regs {
	__le32	command;
	__le32	status;
	__le32	page_size;
	__le32	reserved1;
	__le32	reserved2;
	__le32	dev_notification;
	__le64	cmd_ring;
	/* rsvd: offset 0x20-2F */
	__le32	reserved3[4];
	__le64	dcbaa_ptr;
	__le32	config_reg;
	/* rsvd: offset 0x3C-3FF */
	__le32	reserved4[241];
	/* port 1 registers, which serve as a base address for other ports */
	__le32	port_status_base;
	__le32	port_power_base;
	__le32	port_link_base;
	__le32	reserved5;
	/* registers for ports 2-255 */
	__le32	reserved6[NUM_PORT_REGS*254];
};

/* USBCMD - USB command - command bitmasks */
/* start/stop HC execution - do not write unless HC is halted*/
#define CMD_RUN		XHCI_CMD_RUN
/* Reset HC - resets internal HC state machine and all registers (except
 * PCI config regs).  HC does NOT drive a USB reset on the downstream ports.
 * The xHCI driver must reinitialize the xHC after setting this bit.
 */
#define CMD_RESET	(1 << 1)
/* Event Interrupt Enable - a '1' allows interrupts from the host controller */
#define CMD_EIE		XHCI_CMD_EIE
/* Host System Error Interrupt Enable - get out-of-band signal for HC errors */
#define CMD_HSEIE	XHCI_CMD_HSEIE
/* bits 4:6 are reserved (and should be preserved on writes). */
/* light reset (port status stays unchanged) - reset completed when this is 0 */
#define CMD_LRESET	(1 << 7)
/* host controller save/restore state. */
#define CMD_CSS		(1 << 8)
#define CMD_CRS		(1 << 9)
/* Enable Wrap Event - '1' means xHC generates an event when MFINDEX wraps. */
#define CMD_EWE		XHCI_CMD_EWE
/* MFINDEX power management - '1' means xHC can stop MFINDEX counter if all root
 * hubs are in U3 (selective suspend), disconnect, disabled, or powered-off.
 * '0' means the xHC can power it off if all ports are in the disconnect,
 * disabled, or powered-off state.
 */
#define CMD_PM_INDEX	(1 << 11)
/* bits 12:31 are reserved (and should be preserved on writes). */

/* IMAN - Interrupt Management Register */
#define IMAN_IE		(1 << 1)
#define IMAN_IP		(1 << 0)

/* USBSTS - USB status - status bitmasks */
/* HC not running - set to 1 when run/stop bit is cleared. */
#define STS_HALT	XHCI_STS_HALT
/* serious error, e.g. PCI parity error.  The HC will clear the run/stop bit. */
#define STS_FATAL	(1 << 2)
/* event interrupt - clear this prior to clearing any IP flags in IR set*/
#define STS_EINT	(1 << 3)
/* port change detect */
#define STS_PORT	(1 << 4)
/* bits 5:7 reserved and zeroed */
/* save state status - '1' means xHC is saving state */
#define STS_SAVE	(1 << 8)
/* restore state status - '1' means xHC is restoring state */
#define STS_RESTORE	(1 << 9)
/* true: save or restore error */
#define STS_SRE		(1 << 10)
/* true: Controller Not Ready to accept doorbell or op reg writes after reset */
#define STS_CNR		XHCI_STS_CNR
/* true: internal Host Controller Error - SW needs to reset and reinitialize */
#define STS_HCE		(1 << 12)
/* bits 13:31 reserved and should be preserved */

/*
 * DNCTRL - Device Notification Control Register - dev_notification bitmasks
 * Generate a device notification event when the HC sees a transaction with a
 * notification type that matches a bit set in this bit field.
 */
#define	DEV_NOTE_MASK		(0xffff)
#define ENABLE_DEV_NOTE(x)	(1 << (x))
/* Most of the device notification types should only be used for debug.
 * SW does need to pay attention to function wake notifications.
 */
#define	DEV_NOTE_FWAKE		ENABLE_DEV_NOTE(1)

/* CRCR - Command Ring Control Register - cmd_ring bitmasks */
/* bit 0 is the command ring cycle state */
/* stop ring operation after completion of the currently executing command */
#define CMD_RING_PAUSE		(1 << 1)
/* stop ring immediately - abort the currently executing command */
#define CMD_RING_ABORT		(1 << 2)
/* true: command ring is running */
#define CMD_RING_RUNNING	(1 << 3)
/* bits 4:5 reserved and should be preserved */
/* Command Ring pointer - bit mask for the lower 32 bits. */
#define CMD_RING_RSVD_BITS	(0x3f)

/* CONFIG - Configure Register - config_reg bitmasks */
/* bits 0:7 - maximum number of device slots enabled (NumSlotsEn) */
#define MAX_DEVS(p)	((p) & 0xff)
/* bits 8:31 - reserved and should be preserved */

/* PORTSC - Port Status and Control Register - port_status_base bitmasks */
/* true: device connected */
#define PORT_CONNECT	(1 << 0)
/* true: port enabled */
#define PORT_PE		(1 << 1)
/* bit 2 reserved and zeroed */
/* true: port has an over-current condition */
#define PORT_OC		(1 << 3)
/* true: port reset signaling asserted */
#define PORT_RESET	(1 << 4)
/* Port Link State - bits 5:8
 * A read gives the current link PM state of the port,
 * a write with Link State Write Strobe set sets the link state.
 */
#define PORT_PLS_MASK	(0xf << 5)
#define XDEV_U0		(0x0 << 5)
#define XDEV_U2		(0x2 << 5)
#define XDEV_U3		(0x3 << 5)
#define XDEV_RESUME	(0xf << 5)
/* true: port has power (see HCC_PPC) */
#define PORT_POWER	(1 << 9)
/* bits 10:13 indicate device speed:
 * 0 - undefined speed - port hasn't be initialized by a reset yet
 * 1 - full speed
 * 2 - low speed
 * 3 - high speed
 * 4 - super speed
 * 5-15 reserved
 */
#define DEV_SPEED_MASK		(0xf << 10)
#define	XDEV_FS			(0x1 << 10)
#define	XDEV_LS			(0x2 << 10)
#define	XDEV_HS			(0x3 << 10)
#define	XDEV_SS			(0x4 << 10)
#define DEV_UNDEFSPEED(p)	(((p) & DEV_SPEED_MASK) == (0x0<<10))
#define DEV_FULLSPEED(p)	(((p) & DEV_SPEED_MASK) == XDEV_FS)
#define DEV_LOWSPEED(p)		(((p) & DEV_SPEED_MASK) == XDEV_LS)
#define DEV_HIGHSPEED(p)	(((p) & DEV_SPEED_MASK) == XDEV_HS)
#define DEV_SUPERSPEED(p)	(((p) & DEV_SPEED_MASK) == XDEV_SS)
/* Bits 20:23 in the Slot Context are the speed for the device */
#define	SLOT_SPEED_FS		(XDEV_FS << 10)
#define	SLOT_SPEED_LS		(XDEV_LS << 10)
#define	SLOT_SPEED_HS		(XDEV_HS << 10)
#define	SLOT_SPEED_SS		(XDEV_SS << 10)
/* Port Indicator Control */
#define PORT_LED_OFF	(0 << 14)
#define PORT_LED_AMBER	(1 << 14)
#define PORT_LED_GREEN	(2 << 14)
#define PORT_LED_MASK	(3 << 14)
/* Port Link State Write Strobe - set this when changing link state */
#define PORT_LINK_STROBE	(1 << 16)
/* true: connect status change */
#define PORT_CSC	(1 << 17)
/* true: port enable change */
#define PORT_PEC	(1 << 18)
/* true: warm reset for a USB 3.0 device is done.  A "hot" reset puts the port
 * into an enabled state, and the device into the default state.  A "warm" reset
 * also resets the link, forcing the device through the link training sequence.
 * SW can also look at the Port Reset register to see when warm reset is done.
 */
#define PORT_WRC	(1 << 19)
/* true: over-current change */
#define PORT_OCC	(1 << 20)
/* true: reset change - 1 to 0 transition of PORT_RESET */
#define PORT_RC		(1 << 21)
/* port link status change - set on some port link state transitions:
 *  Transition				Reason
 *  ------------------------------------------------------------------------------
 *  - U3 to Resume			Wakeup signaling from a device
 *  - Resume to Recovery to U0		USB 3.0 device resume
 *  - Resume to U0			USB 2.0 device resume
 *  - U3 to Recovery to U0		Software resume of USB 3.0 device complete
 *  - U3 to U0				Software resume of USB 2.0 device complete
 *  - U2 to U0				L1 resume of USB 2.1 device complete
 *  - U0 to U0 (???)			L1 entry rejection by USB 2.1 device
 *  - U0 to disabled			L1 entry error with USB 2.1 device
 *  - Any state to inactive		Error on USB 3.0 port
 */
#define PORT_PLC	(1 << 22)
/* port configure error change - port failed to configure its link partner */
#define PORT_CEC	(1 << 23)
/* Cold Attach Status - xHC can set this bit to report device attached during
 * Sx state. Warm port reset should be perfomed to clear this bit and move port
 * to connected state.
 */
#define PORT_CAS	(1 << 24)
/* wake on connect (enable) */
#define PORT_WKCONN_E	(1 << 25)
/* wake on disconnect (enable) */
#define PORT_WKDISC_E	(1 << 26)
/* wake on over-current (enable) */
#define PORT_WKOC_E	(1 << 27)
/* bits 28:29 reserved */
/* true: device is removable - for USB 3.0 roothub emulation */
#define PORT_DEV_REMOVE	(1 << 30)
/* Initiate a warm port reset - complete when PORT_WRC is '1' */
#define PORT_WR		(1 << 31)

/* We mark duplicate entries with -1 */
#define DUPLICATE_ENTRY ((u8)(-1))

/* Port Power Management Status and Control - port_power_base bitmasks */
/* Inactivity timer value for transitions into U1, in microseconds.
 * Timeout can be up to 127us.  0xFF means an infinite timeout.
 */
#define PORT_U1_TIMEOUT(p)	((p) & 0xff)
#define PORT_U1_TIMEOUT_MASK	0xff
/* Inactivity timer value for transitions into U2 */
#define PORT_U2_TIMEOUT(p)	(((p) & 0xff) << 8)
#define PORT_U2_TIMEOUT_MASK	(0xff << 8)
/* Bits 24:31 for port testing */

/* USB2 Protocol PORTSPMSC */
#define	PORT_L1S_MASK		7
#define	PORT_L1S_SUCCESS	1
#define	PORT_RWE		(1 << 3)
#define	PORT_HIRD(p)		(((p) & 0xf) << 4)
#define	PORT_HIRD_MASK		(0xf << 4)
#define	PORT_L1DS_MASK		(0xff << 8)
#define	PORT_L1DS(p)		(((p) & 0xff) << 8)
#define	PORT_HLE		(1 << 16)


/* USB2 Protocol PORTHLPMC */
#define PORT_HIRDM(p)((p) & 3)
#define PORT_L1_TIMEOUT(p)(((p) & 0xff) << 2)
#define PORT_BESLD(p)(((p) & 0xf) << 10)

/* use 512 microseconds as USB2 LPM L1 default timeout. */
#define XHCI_L1_TIMEOUT		512

/* Set default HIRD/BESL value to 4 (350/400us) for USB2 L1 LPM resume latency.
 * Safe to use with mixed HIRD and BESL systems (host and device) and is used
 * by other operating systems.
 *
 * XHCI 1.0 errata 8/14/12 Table 13 notes:
 * "Software should choose xHC BESL/BESLD field values that do not violate a
 * device's resume latency requirements,
 * e.g. not program values > '4' if BLC = '1' and a HIRD device is attached,
 * or not program values < '4' if BLC = '0' and a BESL device is attached.
 */
#define XHCI_DEFAULT_BESL	4

/**
 * struct xhci_intr_reg - Interrupt Register Set
 * @irq_pending:	IMAN - Interrupt Management Register.  Used to enable
 *			interrupts and check for pending interrupts.
 * @irq_control:	IMOD - Interrupt Moderation Register.
 * 			Used to throttle interrupts.
 * @erst_size:		Number of segments in the Event Ring Segment Table (ERST).
 * @erst_base:		ERST base address.
 * @erst_dequeue:	Event ring dequeue pointer.
 *
 * Each interrupter (defined by a MSI-X vector) has an event ring and an Event
 * Ring Segment Table (ERST) associated with it.  The event ring is comprised of
 * multiple segments of the same size.  The HC places events on the ring and
 * "updates the Cycle bit in the TRBs to indicate to software the current
 * position of the Enqueue Pointer." The HCD (Linux) processes those events and
 * updates the dequeue pointer.
 */
struct xhci_intr_reg {
	__le32	irq_pending;
	__le32	irq_control;
	__le32	erst_size;
	__le32	rsvd;
	__le64	erst_base;
	__le64	erst_dequeue;
};

/* irq_pending bitmasks */
#define	ER_IRQ_PENDING(p)	((p) & 0x1)
/* bits 2:31 need to be preserved */
/* THIS IS BUGGY - FIXME - IP IS WRITE 1 TO CLEAR */
#define	ER_IRQ_CLEAR(p)		((p) & 0xfffffffe)
#define	ER_IRQ_ENABLE(p)	((ER_IRQ_CLEAR(p)) | 0x2)
#define	ER_IRQ_DISABLE(p)	((ER_IRQ_CLEAR(p)) & ~(0x2))

/* irq_control bitmasks */
/* Minimum interval between interrupts (in 250ns intervals).  The interval
 * between interrupts will be longer if there are no events on the event ring.
 * Default is 4000 (1 ms).
 */
#define ER_IRQ_INTERVAL_MASK	(0xffff)
/* Counter used to count down the time to the next interrupt - HW use only */
#define ER_IRQ_COUNTER_MASK	(0xffff << 16)

/* erst_size bitmasks */
/* Preserve bits 16:31 of erst_size */
#define	ERST_SIZE_MASK		(0xffff << 16)

/* erst_dequeue bitmasks */
/* Dequeue ERST Segment Index (DESI) - Segment number (or alias)
 * where the current dequeue pointer lies.  This is an optional HW hint.
 */
#define ERST_DESI_MASK		(0x7)
/* Event Handler Busy (EHB) - is the event ring scheduled to be serviced by
 * a work queue (or delayed service routine)?
 */
#define ERST_EHB		(1 << 3)
#define ERST_PTR_MASK		(0xf)

/**
 * struct xhci_run_regs
 * @microframe_index:
 * 		MFINDEX - current microframe number
 *
 * Section 5.5 Host Controller Runtime Registers:
 * "Software should read and write these registers using only Dword (32 bit)
 * or larger accesses"
 */
struct xhci_run_regs {
	__le32			microframe_index;
	__le32			rsvd[7];
	struct xhci_intr_reg	ir_set[128];
};

/**
 * struct doorbell_array
 *
 * Bits  0 -  7: Endpoint target
 * Bits  8 - 15: RsvdZ
 * Bits 16 - 31: Stream ID
 *
 * Section 5.6
 */
struct xhci_doorbell_array {
	__le32	doorbell[256];
};

#define DB_VALUE(ep, stream)	((((ep) + 1) & 0xff) | ((stream) << 16))
#define DB_VALUE_HOST		0x00000000

/**
 * struct xhci_protocol_caps
 * @revision:		major revision, minor revision, capability ID,
 *			and next capability pointer.
 * @name_string:	Four ASCII characters to say which spec this xHC
 *			follows, typically "USB ".
 * @port_info:		Port offset, count, and protocol-defined information.
 */
struct xhci_protocol_caps {
	u32	revision;
	u32	name_string;
	u32	port_info;
};

#define	XHCI_EXT_PORT_MAJOR(x)	(((x) >> 24) & 0xff)
#define	XHCI_EXT_PORT_OFF(x)	((x) & 0xff)
#define	XHCI_EXT_PORT_COUNT(x)	(((x) >> 8) & 0xff)

/**
 * struct xhci_container_ctx
 * @type: Type of context.  Used to calculated offsets to contained contexts.
 * @size: Size of the context data
 * @bytes: The raw context data given to HW
 * @dma: dma address of the bytes
 *
 * Represents either a Device or Input context.  Holds a pointer to the raw
 * memory used for the context (bytes) and dma address of it (dma).
 */
struct xhci_container_ctx {
	unsigned type;
#define XHCI_CTX_TYPE_DEVICE  0x1
#define XHCI_CTX_TYPE_INPUT   0x2

	int size;

	u8 *bytes;
	dma_addr_t dma;
};

/**
 * struct xhci_slot_ctx
 * @dev_info:	Route string, device speed, hub info, and last valid endpoint
 * @dev_info2:	Max exit latency for device number, root hub port number
 * @tt_info:	tt_info is used to construct split transaction tokens
 * @dev_state:	slot state and device address
 *
 * Slot Context - section 6.2.1.1.  This assumes the HC uses 32-byte context
 * structures.  If the HC uses 64-byte contexts, there is an additional 32 bytes
 * reserved at the end of the slot context for HC internal use.
 */
struct xhci_slot_ctx {
	__le32	dev_info;
	__le32	dev_info2;
	__le32	tt_info;
	__le32	dev_state;
	/* offset 0x10 to 0x1f reserved for HC internal use */
	__le32	reserved[4];
};

/* dev_info bitmasks */
/* Route String - 0:19 */
#define ROUTE_STRING_MASK	(0xfffff)
/* Device speed - values defined by PORTSC Device Speed field - 20:23 */
#define DEV_SPEED	(0xf << 20)
/* bit 24 reserved */
/* Is this LS/FS device connected through a HS hub? - bit 25 */
#define DEV_MTT		(0x1 << 25)
/* Set if the device is a hub - bit 26 */
#define DEV_HUB		(0x1 << 26)
/* Index of the last valid endpoint context in this device context - 27:31 */
#define LAST_CTX_MASK	(0x1f << 27)
#define LAST_CTX(p)	((p) << 27)
#define LAST_CTX_TO_EP_NUM(p)	(((p) >> 27) - 1)
#define SLOT_FLAG	(1 << 0)
#define EP0_FLAG	(1 << 1)

/* dev_info2 bitmasks */
/* Max Exit Latency (ms) - worst case time to wake up all links in dev path */
#define MAX_EXIT	(0xffff)
/* Root hub port number that is needed to access the USB device */
#define ROOT_HUB_PORT(p)	(((p) & 0xff) << 16)
#define DEVINFO_TO_ROOT_HUB_PORT(p)	(((p) >> 16) & 0xff)
/* Maximum number of ports under a hub device */
#define XHCI_MAX_PORTS(p)	(((p) & 0xff) << 24)

/* tt_info bitmasks */
/*
 * TT Hub Slot ID - for low or full speed devices attached to a high-speed hub
 * The Slot ID of the hub that isolates the high speed signaling from
 * this low or full-speed device.  '0' if attached to root hub port.
 */
#define TT_SLOT		(0xff)
/*
 * The number of the downstream facing port of the high-speed hub
 * '0' if the device is not low or full speed.
 */
#define TT_PORT		(0xff << 8)
#define TT_THINK_TIME(p)	(((p) & 0x3) << 16)

/* dev_state bitmasks */
/* USB device address - assigned by the HC */
#define DEV_ADDR_MASK	(0xff)
/* bits 8:26 reserved */
/* Slot state */
#define SLOT_STATE	(0x1f << 27)
#define GET_SLOT_STATE(p)	(((p) & (0x1f << 27)) >> 27)

#define SLOT_STATE_DISABLED	0
#define SLOT_STATE_ENABLED	SLOT_STATE_DISABLED
#define SLOT_STATE_DEFAULT	1
#define SLOT_STATE_ADDRESSED	2
#define SLOT_STATE_CONFIGURED	3

/**
 * struct xhci_ep_ctx
 * @ep_info:	endpoint state, streams, mult, and interval information.
 * @ep_info2:	information on endpoint type, max packet size, max burst size,
 * 		error count, and whether the HC will force an event for all
 * 		transactions.
 * @deq:	64-bit ring dequeue pointer address.  If the endpoint only
 * 		defines one stream, this points to the endpoint transfer ring.
 * 		Otherwise, it points to a stream context array, which has a
 * 		ring pointer for each flow.
 * @tx_info:
 * 		Average TRB lengths for the endpoint ring and
 * 		max payload within an Endpoint Service Interval Time (ESIT).
 *
 * Endpoint Context - section 6.2.1.2.  This assumes the HC uses 32-byte context
 * structures.  If the HC uses 64-byte contexts, there is an additional 32 bytes
 * reserved at the end of the endpoint context for HC internal use.
 */
struct xhci_ep_ctx {
	__le32	ep_info;
	__le32	ep_info2;
	__le64	deq;
	__le32	tx_info;
	/* offset 0x14 - 0x1f reserved for HC internal use */
	__le32	reserved[3];
};

/* ep_info bitmasks */
/*
 * Endpoint State - bits 0:2
 * 0 - disabled
 * 1 - running
 * 2 - halted due to halt condition - ok to manipulate endpoint ring
 * 3 - stopped
 * 4 - TRB error
 * 5-7 - reserved
 */
#define EP_STATE_MASK		(0xf)
#define EP_STATE_DISABLED	0
#define EP_STATE_RUNNING	1
#define EP_STATE_HALTED		2
#define EP_STATE_STOPPED	3
#define EP_STATE_ERROR		4
/* Mult - Max number of burtst within an interval, in EP companion desc. */
#define EP_MULT(p)		(((p) & 0x3) << 8)
#define CTX_TO_EP_MULT(p)	(((p) >> 8) & 0x3)
/* bits 10:14 are Max Primary Streams */
/* bit 15 is Linear Stream Array */
/* Interval - period between requests to an endpoint - 125u increments. */
#define EP_INTERVAL(p)		(((p) & 0xff) << 16)
#define EP_INTERVAL_TO_UFRAMES(p)		(1 << (((p) >> 16) & 0xff))
#define CTX_TO_EP_INTERVAL(p)	(((p) >> 16) & 0xff)
#define EP_MAXPSTREAMS_MASK	(0x1f << 10)
#define EP_MAXPSTREAMS(p)	(((p) << 10) & EP_MAXPSTREAMS_MASK)
/* Endpoint is set up with a Linear Stream Array (vs. Secondary Stream Array) */
#define	EP_HAS_LSA		(1 << 15)

/* ep_info2 bitmasks */
/*
 * Force Event - generate transfer events for all TRBs for this endpoint
 * This will tell the HC to ignore the IOC and ISP flags (for debugging only).
 */
#define	FORCE_EVENT	(0x1)
#define ERROR_COUNT(p)	(((p) & 0x3) << 1)
#define CTX_TO_EP_TYPE(p)	(((p) >> 3) & 0x7)
#define EP_TYPE(p)	((p) << 3)
#define ISOC_OUT_EP	1
#define BULK_OUT_EP	2
#define INT_OUT_EP	3
#define CTRL_EP		4
#define ISOC_IN_EP	5
#define BULK_IN_EP	6
#define INT_IN_EP	7
/* bit 6 reserved */
/* bit 7 is Host Initiate Disable - for disabling stream selection */
#define MAX_BURST(p)	(((p)&0xff) << 8)
#define CTX_TO_MAX_BURST(p)	(((p) >> 8) & 0xff)
#define MAX_PACKET(p)	(((p)&0xffff) << 16)
#define MAX_PACKET_MASK		(0xffff << 16)
#define MAX_PACKET_DECODED(p)	(((p) >> 16) & 0xffff)

/* Get max packet size from ep desc. Bit 10..0 specify the max packet size.
 * USB2.0 spec 9.6.6.
 */
#define GET_MAX_PACKET(p)	((p) & 0x7ff)

/* tx_info bitmasks */
#define AVG_TRB_LENGTH_FOR_EP(p)	((p) & 0xffff)
#define MAX_ESIT_PAYLOAD_FOR_EP(p)	(((p) & 0xffff) << 16)
#define CTX_TO_MAX_ESIT_PAYLOAD(p)	(((p) >> 16) & 0xffff)

/* deq bitmasks */
#define EP_CTX_CYCLE_MASK		(1 << 0)
#define SCTX_DEQ_MASK			(~0xfL)


/**
 * struct xhci_input_control_context
 * Input control context; see section 6.2.5.
 *
 * @drop_context:	set the bit of the endpoint context you want to disable
 * @add_context:	set the bit of the endpoint context you want to enable
 */
struct xhci_input_control_ctx {
	__le32	drop_flags;
	__le32	add_flags;
	__le32	rsvd2[6];
};

#define	EP_IS_ADDED(ctrl_ctx, i) \
	(le32_to_cpu(ctrl_ctx->add_flags) & (1 << (i + 1)))
#define	EP_IS_DROPPED(ctrl_ctx, i)       \
	(le32_to_cpu(ctrl_ctx->drop_flags) & (1 << (i + 1)))

/* Represents everything that is needed to issue a command on the command ring.
 * It's useful to pre-allocate these for commands that cannot fail due to
 * out-of-memory errors, like freeing streams.
 */
struct xhci_command {
	/* Input context for changing device state */
	struct xhci_container_ctx	*in_ctx;
	u32				status;
	/* If completion is null, no one is waiting on this command
	 * and the structure can be freed after the command completes.
	 */
	struct completion		*completion;
	union xhci_trb			*command_trb;
	struct list_head		cmd_list;
};

/* drop context bitmasks */
#define	DROP_EP(x)	(0x1 << x)
/* add context bitmasks */
#define	ADD_EP(x)	(0x1 << x)

struct xhci_stream_ctx {
	/* 64-bit stream ring address, cycle state, and stream type */
	__le64	stream_ring;
	/* offset 0x14 - 0x1f reserved for HC internal use */
	__le32	reserved[2];
};

/* Stream Context Types (section 6.4.1) - bits 3:1 of stream ctx deq ptr */
#define	SCT_FOR_CTX(p)		(((p) & 0x7) << 1)
/* Secondary stream array type, dequeue pointer is to a transfer ring */
#define	SCT_SEC_TR		0
/* Primary stream array type, dequeue pointer is to a transfer ring */
#define	SCT_PRI_TR		1
/* Dequeue pointer is for a secondary stream array (SSA) with 8 entries */
#define SCT_SSA_8		2
#define SCT_SSA_16		3
#define SCT_SSA_32		4
#define SCT_SSA_64		5
#define SCT_SSA_128		6
#define SCT_SSA_256		7

/* Assume no secondary streams for now */
struct xhci_stream_info {
	struct xhci_ring		**stream_rings;
	/* Number of streams, including stream 0 (which drivers can't use) */
	unsigned int			num_streams;
	/* The stream context array may be bigger than
	 * the number of streams the driver asked for
	 */
	struct xhci_stream_ctx		*stream_ctx_array;
	unsigned int			num_stream_ctxs;
	dma_addr_t			ctx_array_dma;
	/* For mapping physical TRB addresses to segments in stream rings */
	struct radix_tree_root		trb_address_map;
	struct xhci_command		*free_streams_command;
};

#define	SMALL_STREAM_ARRAY_SIZE		256
#define	MEDIUM_STREAM_ARRAY_SIZE	1024

/* Some Intel xHCI host controllers need software to keep track of the bus
 * bandwidth.  Keep track of endpoint info here.  Each root port is allocated
 * the full bus bandwidth.  We must also treat TTs (including each port under a
 * multi-TT hub) as a separate bandwidth domain.  The direct memory interface
 * (DMI) also limits the total bandwidth (across all domains) that can be used.
 */
struct xhci_bw_info {
	/* ep_interval is zero-based */
	unsigned int		ep_interval;
	/* mult and num_packets are one-based */
	unsigned int		mult;
	unsigned int		num_packets;
	unsigned int		max_packet_size;
	unsigned int		max_esit_payload;
	unsigned int		type;
};

/* "Block" sizes in bytes the hardware uses for different device speeds.
 * The logic in this part of the hardware limits the number of bits the hardware
 * can use, so must represent bandwidth in a less precise manner to mimic what
 * the scheduler hardware computes.
 */
#define	FS_BLOCK	1
#define	HS_BLOCK	4
#define	SS_BLOCK	16
#define	DMI_BLOCK	32

/* Each device speed has a protocol overhead (CRC, bit stuffing, etc) associated
 * with each byte transferred.  SuperSpeed devices have an initial overhead to
 * set up bursts.  These are in blocks, see above.  LS overhead has already been
 * translated into FS blocks.
 */
#define DMI_OVERHEAD 8
#define DMI_OVERHEAD_BURST 4
#define SS_OVERHEAD 8
#define SS_OVERHEAD_BURST 32
#define HS_OVERHEAD 26
#define FS_OVERHEAD 20
#define LS_OVERHEAD 128
/* The TTs need to claim roughly twice as much bandwidth (94 bytes per
 * microframe ~= 24Mbps) of the HS bus as the devices can actually use because
 * of overhead associated with split transfers crossing microframe boundaries.
 * 31 blocks is pure protocol overhead.
 */
#define TT_HS_OVERHEAD (31 + 94)
#define TT_DMI_OVERHEAD (25 + 12)

/* Bandwidth limits in blocks */
#define FS_BW_LIMIT		1285
#define TT_BW_LIMIT		1320
#define HS_BW_LIMIT		1607
#define SS_BW_LIMIT_IN		3906
#define DMI_BW_LIMIT_IN		3906
#define SS_BW_LIMIT_OUT		3906
#define DMI_BW_LIMIT_OUT	3906

/* Percentage of bus bandwidth reserved for non-periodic transfers */
#define FS_BW_RESERVED		10
#define HS_BW_RESERVED		20
#define SS_BW_RESERVED		10

struct xhci_virt_ep {
	struct xhci_ring		*ring;
	/* Related to endpoints that are configured to use stream IDs only */
	struct xhci_stream_info		*stream_info;
	/* Temporary storage in case the configure endpoint command fails and we
	 * have to restore the device state to the previous state
	 */
	struct xhci_ring		*new_ring;
	unsigned int			ep_state;
#define SET_DEQ_PENDING		(1 << 0)
#define EP_HALTED		(1 << 1)	/* For stall handling */
#define EP_HALT_PENDING		(1 << 2)	/* For URB cancellation */
/* Transitioning the endpoint to using streams, don't enqueue URBs */
#define EP_GETTING_STREAMS	(1 << 3)
#define EP_HAS_STREAMS		(1 << 4)
/* Transitioning the endpoint to not using streams, don't enqueue URBs */
#define EP_GETTING_NO_STREAMS	(1 << 5)
	/* ----  Related to URB cancellation ---- */
	struct list_head	cancelled_td_list;
	struct xhci_td		*stopped_td;
	unsigned int		stopped_stream;
	/* Watchdog timer for stop endpoint command to cancel URBs */
	struct timer_list	stop_cmd_timer;
	int			stop_cmds_pending;
	struct xhci_hcd		*xhci;
	/* Dequeue pointer and dequeue segment for a submitted Set TR Dequeue
	 * command.  We'll need to update the ring's dequeue segment and dequeue
	 * pointer after the command completes.
	 */
	struct xhci_segment	*queued_deq_seg;
	union xhci_trb		*queued_deq_ptr;
	/*
	 * Sometimes the xHC can not process isochronous endpoint ring quickly
	 * enough, and it will miss some isoc tds on the ring and generate
	 * a Missed Service Error Event.
	 * Set skip flag when receive a Missed Service Error Event and
	 * process the missed tds on the endpoint ring.
	 */
	bool			skip;
	/* Bandwidth checking storage */
	struct xhci_bw_info	bw_info;
	struct list_head	bw_endpoint_list;
};

enum xhci_overhead_type {
	LS_OVERHEAD_TYPE = 0,
	FS_OVERHEAD_TYPE,
	HS_OVERHEAD_TYPE,
};

struct xhci_interval_bw {
	unsigned int		num_packets;
	/* Sorted by max packet size.
	 * Head of the list is the greatest max packet size.
	 */
	struct list_head	endpoints;
	/* How many endpoints of each speed are present. */
	unsigned int		overhead[3];
};

#define	XHCI_MAX_INTERVAL	16

struct xhci_interval_bw_table {
	unsigned int		interval0_esit_payload;
	struct xhci_interval_bw	interval_bw[XHCI_MAX_INTERVAL];
	/* Includes reserved bandwidth for async endpoints */
	unsigned int		bw_used;
	unsigned int		ss_bw_in;
	unsigned int		ss_bw_out;
};


struct xhci_virt_device {
	struct usb_device		*udev;
	/*
	 * Commands to the hardware are passed an "input context" that
	 * tells the hardware what to change in its data structures.
	 * The hardware will return changes in an "output context" that
	 * software must allocate for the hardware.  We need to keep
	 * track of input and output contexts separately because
	 * these commands might fail and we don't trust the hardware.
	 */
	struct xhci_container_ctx       *out_ctx;
	/* Used for addressing devices and configuration changes */
	struct xhci_container_ctx       *in_ctx;
	/* Rings saved to ensure old alt settings can be re-instated */
	struct xhci_ring		**ring_cache;
	int				num_rings_cached;
#define	XHCI_MAX_RINGS_CACHED	31
	struct xhci_virt_ep		eps[31];
	struct completion		cmd_completion;
	u8				fake_port;
	u8				real_port;
	struct xhci_interval_bw_table	*bw_table;
	struct xhci_tt_bw_info		*tt_info;
	/* The current max exit latency for the enabled USB3 link states. */
	u16				current_mel;
};

/*
 * For each roothub, keep track of the bandwidth information for each periodic
 * interval.
 *
 * If a high speed hub is attached to the roothub, each TT associated with that
 * hub is a separate bandwidth domain.  The interval information for the
 * endpoints on the devices under that TT will appear in the TT structure.
 */
struct xhci_root_port_bw_info {
	struct list_head		tts;
	unsigned int			num_active_tts;
	struct xhci_interval_bw_table	bw_table;
};

struct xhci_tt_bw_info {
	struct list_head		tt_list;
	int				slot_id;
	int				ttport;
	struct xhci_interval_bw_table	bw_table;
	int				active_eps;
};


/**
 * struct xhci_device_context_array
 * @dev_context_ptr	array of 64-bit DMA addresses for device contexts
 */
struct xhci_device_context_array {
	/* 64-bit device addresses; we only write 32-bit addresses */
	__le64			dev_context_ptrs[MAX_HC_SLOTS];
	/* private xHCD pointers */
	dma_addr_t	dma;
};
/* TODO: write function to set the 64-bit device DMA address */
/*
 * TODO: change this to be dynamically sized at HC mem init time since the HC
 * might not be able to handle the maximum number of devices possible.
 */


struct xhci_transfer_event {
	/* 64-bit buffer address, or immediate data */
	__le64	buffer;
	__le32	transfer_len;
	/* This field is interpreted differently based on the type of TRB */
	__le32	flags;
};

/* Transfer event TRB length bit mask */
/* bits 0:23 */
#define	EVENT_TRB_LEN(p)		((p) & 0xffffff)

/** Transfer Event bit fields **/
#define	TRB_TO_EP_ID(p)	(((p) >> 16) & 0x1f)

/* Completion Code - only applicable for some types of TRBs */
#define	COMP_CODE_MASK		(0xff << 24)
#define GET_COMP_CODE(p)	(((p) & COMP_CODE_MASK) >> 24)
#define COMP_SUCCESS	1
/* Data Buffer Error */
#define COMP_DB_ERR	2
/* Babble Detected Error */
#define COMP_BABBLE	3
/* USB Transaction Error */
#define COMP_TX_ERR	4
/* TRB Error - some TRB field is invalid */
#define COMP_TRB_ERR	5
/* Stall Error - USB device is stalled */
#define COMP_STALL	6
/* Resource Error - HC doesn't have memory for that device configuration */
#define COMP_ENOMEM	7
/* Bandwidth Error - not enough room in schedule for this dev config */
#define COMP_BW_ERR	8
/* No Slots Available Error - HC ran out of device slots */
#define COMP_ENOSLOTS	9
/* Invalid Stream Type Error */
#define COMP_STREAM_ERR	10
/* Slot Not Enabled Error - doorbell rung for disabled device slot */
#define COMP_EBADSLT	11
/* Endpoint Not Enabled Error */
#define COMP_EBADEP	12
/* Short Packet */
#define COMP_SHORT_TX	13
/* Ring Underrun - doorbell rung for an empty isoc OUT ep ring */
#define COMP_UNDERRUN	14
/* Ring Overrun - isoc IN ep ring is empty when ep is scheduled to RX */
#define COMP_OVERRUN	15
/* Virtual Function Event Ring Full Error */
#define COMP_VF_FULL	16
/* Parameter Error - Context parameter is invalid */
#define COMP_EINVAL	17
/* Bandwidth Overrun Error - isoc ep exceeded its allocated bandwidth */
#define COMP_BW_OVER	18
/* Context State Error - illegal context state transition requested */
#define COMP_CTX_STATE	19
/* No Ping Response Error - HC didn't get PING_RESPONSE in time to TX */
#define COMP_PING_ERR	20
/* Event Ring is full */
#define COMP_ER_FULL	21
/* Incompatible Device Error */
#define COMP_DEV_ERR	22
/* Missed Service Error - HC couldn't service an isoc ep within interval */
#define COMP_MISSED_INT	23
/* Successfully stopped command ring */
#define COMP_CMD_STOP	24
/* Successfully aborted current command and stopped command ring */
#define COMP_CMD_ABORT	25
/* Stopped - transfer was terminated by a stop endpoint command */
#define COMP_STOP	26
/* Same as COMP_EP_STOPPED, but the transferred length in the event is invalid */
#define COMP_STOP_INVAL	27
/* Control Abort Error - Debug Capability - control pipe aborted */
#define COMP_DBG_ABORT	28
/* Max Exit Latency Too Large Error */
#define COMP_MEL_ERR	29
/* TRB type 30 reserved */
/* Isoc Buffer Overrun - an isoc IN ep sent more data than could fit in TD */
#define COMP_BUFF_OVER	31
/* Event Lost Error - xHC has an "internal event overrun condition" */
#define COMP_ISSUES	32
/* Undefined Error - reported when other error codes don't apply */
#define COMP_UNKNOWN	33
/* Invalid Stream ID Error */
#define COMP_STRID_ERR	34
/* Secondary Bandwidth Error - may be returned by a Configure Endpoint cmd */
#define COMP_2ND_BW_ERR	35
/* Split Transaction Error */
#define	COMP_SPLIT_ERR	36

struct xhci_link_trb {
	/* 64-bit segment pointer*/
	__le64 segment_ptr;
	__le32 intr_target;
	__le32 control;
};

/* control bitfields */
#define LINK_TOGGLE	(0x1<<1)

/* Command completion event TRB */
struct xhci_event_cmd {
	/* Pointer to command TRB, or the value passed by the event data trb */
	__le64 cmd_trb;
	__le32 status;
	__le32 flags;
};

/* flags bitmasks */

/* Address device - disable SetAddress */
#define TRB_BSR		(1<<9)
enum xhci_setup_dev {
	SETUP_CONTEXT_ONLY,
	SETUP_CONTEXT_ADDRESS,
};

/* bits 16:23 are the virtual function ID */
/* bits 24:31 are the slot ID */
#define TRB_TO_SLOT_ID(p)	(((p) & (0xff<<24)) >> 24)
#define SLOT_ID_FOR_TRB(p)	(((p) & 0xff) << 24)

/* Stop Endpoint TRB - ep_index to endpoint ID for this TRB */
#define TRB_TO_EP_INDEX(p)		((((p) & (0x1f << 16)) >> 16) - 1)
#define	EP_ID_FOR_TRB(p)		((((p) + 1) & 0x1f) << 16)

#define SUSPEND_PORT_FOR_TRB(p)		(((p) & 1) << 23)
#define TRB_TO_SUSPEND_PORT(p)		(((p) & (1 << 23)) >> 23)
#define LAST_EP_INDEX			30

/* Set TR Dequeue Pointer command TRB fields, 6.4.3.9 */
#define TRB_TO_STREAM_ID(p)		((((p) & (0xffff << 16)) >> 16))
#define STREAM_ID_FOR_TRB(p)		((((p)) & 0xffff) << 16)
#define SCT_FOR_TRB(p)			(((p) << 1) & 0x7)


/* Port Status Change Event TRB fields */
/* Port ID - bits 31:24 */
#define GET_PORT_ID(p)		(((p) & (0xff << 24)) >> 24)

/* Normal TRB fields */
/* transfer_len bitmasks - bits 0:16 */
#define	TRB_LEN(p)		((p) & 0x1ffff)
/* Interrupter Target - which MSI-X vector to target the completion event at */
#define TRB_INTR_TARGET(p)	(((p) & 0x3ff) << 22)
#define GET_INTR_TARGET(p)	(((p) >> 22) & 0x3ff)
#define TRB_TBC(p)		(((p) & 0x3) << 7)
#define TRB_TLBPC(p)		(((p) & 0xf) << 16)

/* Cycle bit - indicates TRB ownership by HC or HCD */
#define TRB_CYCLE		(1<<0)
/*
 * Force next event data TRB to be evaluated before task switch.
 * Used to pass OS data back after a TD completes.
 */
#define TRB_ENT			(1<<1)
/* Interrupt on short packet */
#define TRB_ISP			(1<<2)
/* Set PCIe no snoop attribute */
#define TRB_NO_SNOOP		(1<<3)
/* Chain multiple TRBs into a TD */
#define TRB_CHAIN		(1<<4)
/* Interrupt on completion */
#define TRB_IOC			(1<<5)
/* The buffer pointer contains immediate data */
#define TRB_IDT			(1<<6)

/* Block Event Interrupt */
#define	TRB_BEI			(1<<9)

/* Control transfer TRB specific fields */
#define TRB_DIR_IN		(1<<16)
#define	TRB_TX_TYPE(p)		((p) << 16)
#define	TRB_DATA_OUT		2
#define	TRB_DATA_IN		3

/* Isochronous TRB specific fields */
#define TRB_SIA			(1<<31)

struct xhci_generic_trb {
	__le32 field[4];
};

union xhci_trb {
	struct xhci_link_trb		link;
	struct xhci_transfer_event	trans_event;
	struct xhci_event_cmd		event_cmd;
	struct xhci_generic_trb		generic;
};

/* TRB bit mask */
#define	TRB_TYPE_BITMASK	(0xfc00)
#define TRB_TYPE(p)		((p) << 10)
#define TRB_FIELD_TO_TYPE(p)	(((p) & TRB_TYPE_BITMASK) >> 10)
/* TRB type IDs */
/* bulk, interrupt, isoc scatter/gather, and control data stage */
#define TRB_NORMAL		1
/* setup stage for control transfers */
#define TRB_SETUP		2
/* data stage for control transfers */
#define TRB_DATA		3
/* status stage for control transfers */
#define TRB_STATUS		4
/* isoc transfers */
#define TRB_ISOC		5
/* TRB for linking ring segments */
#define TRB_LINK		6
#define TRB_EVENT_DATA		7
/* Transfer Ring No-op (not for the command ring) */
#define TRB_TR_NOOP		8
/* Command TRBs */
/* Enable Slot Command */
#define TRB_ENABLE_SLOT		9
/* Disable Slot Command */
#define TRB_DISABLE_SLOT	10
/* Address Device Command */
#define TRB_ADDR_DEV		11
/* Configure Endpoint Command */
#define TRB_CONFIG_EP		12
/* Evaluate Context Command */
#define TRB_EVAL_CONTEXT	13
/* Reset Endpoint Command */
#define TRB_RESET_EP		14
/* Stop Transfer Ring Command */
#define TRB_STOP_RING		15
/* Set Transfer Ring Dequeue Pointer Command */
#define TRB_SET_DEQ		16
/* Reset Device Command */
#define TRB_RESET_DEV		17
/* Force Event Command (opt) */
#define TRB_FORCE_EVENT		18
/* Negotiate Bandwidth Command (opt) */
#define TRB_NEG_BANDWIDTH	19
/* Set Latency Tolerance Value Command (opt) */
#define TRB_SET_LT		20
/* Get port bandwidth Command */
#define TRB_GET_BW		21
/* Force Header Command - generate a transaction or link management packet */
#define TRB_FORCE_HEADER	22
/* No-op Command - not for transfer rings */
#define TRB_CMD_NOOP		23
/* TRB IDs 24-31 reserved */
/* Event TRBS */
/* Transfer Event */
#define TRB_TRANSFER		32
/* Command Completion Event */
#define TRB_COMPLETION		33
/* Port Status Change Event */
#define TRB_PORT_STATUS		34
/* Bandwidth Request Event (opt) */
#define TRB_BANDWIDTH_EVENT	35
/* Doorbell Event (opt) */
#define TRB_DOORBELL		36
/* Host Controller Event */
#define TRB_HC_EVENT		37
/* Device Notification Event - device sent function wake notification */
#define TRB_DEV_NOTE		38
/* MFINDEX Wrap Event - microframe counter wrapped */
#define TRB_MFINDEX_WRAP	39
/* TRB IDs 40-47 reserved, 48-63 is vendor-defined */

/* Nec vendor-specific command completion event. */
#define	TRB_NEC_CMD_COMP	48
/* Get NEC firmware revision. */
#define	TRB_NEC_GET_FW		49

#define TRB_TYPE_LINK(x)	(((x) & TRB_TYPE_BITMASK) == TRB_TYPE(TRB_LINK))
/* Above, but for __le32 types -- can avoid work by swapping constants: */
#define TRB_TYPE_LINK_LE32(x)	(((x) & cpu_to_le32(TRB_TYPE_BITMASK)) == \
				 cpu_to_le32(TRB_TYPE(TRB_LINK)))
#define TRB_TYPE_NOOP_LE32(x)	(((x) & cpu_to_le32(TRB_TYPE_BITMASK)) == \
				 cpu_to_le32(TRB_TYPE(TRB_TR_NOOP)))

#define NEC_FW_MINOR(p)		(((p) >> 0) & 0xff)
#define NEC_FW_MAJOR(p)		(((p) >> 8) & 0xff)

/*
 * TRBS_PER_SEGMENT must be a multiple of 4,
 * since the command ring is 64-byte aligned.
 * It must also be greater than 16.
 */
#define TRBS_PER_SEGMENT	64
/* Allow two commands + a link TRB, along with any reserved command TRBs */
#define MAX_RSVD_CMD_TRBS	(TRBS_PER_SEGMENT - 3)
#define TRB_SEGMENT_SIZE	(TRBS_PER_SEGMENT*16)
#define TRB_SEGMENT_SHIFT	(ilog2(TRB_SEGMENT_SIZE))
/* TRB buffer pointers can't cross 64KB boundaries */
#define TRB_MAX_BUFF_SHIFT		16
#define TRB_MAX_BUFF_SIZE	(1 << TRB_MAX_BUFF_SHIFT)

struct xhci_segment {
	union xhci_trb		*trbs;
	/* private to HCD */
	struct xhci_segment	*next;
	dma_addr_t		dma;
};

struct xhci_td {
	struct list_head	td_list;
	struct list_head	cancelled_td_list;
	struct urb		*urb;
	struct xhci_segment	*start_seg;
	union xhci_trb		*first_trb;
	union xhci_trb		*last_trb;
};

/* xHCI command default timeout value */
#define XHCI_CMD_DEFAULT_TIMEOUT	(5 * HZ)

/* command descriptor */
struct xhci_cd {
	struct xhci_command	*command;
	union xhci_trb		*cmd_trb;
};

struct xhci_dequeue_state {
	struct xhci_segment *new_deq_seg;
	union xhci_trb *new_deq_ptr;
	int new_cycle_state;
};

enum xhci_ring_type {
	TYPE_CTRL = 0,
	TYPE_ISOC,
	TYPE_BULK,
	TYPE_INTR,
	TYPE_STREAM,
	TYPE_COMMAND,
	TYPE_EVENT,
};

struct xhci_ring {
	struct xhci_segment	*first_seg;
	struct xhci_segment	*last_seg;
	union  xhci_trb		*enqueue;
	struct xhci_segment	*enq_seg;
	unsigned int		enq_updates;
	union  xhci_trb		*dequeue;
	struct xhci_segment	*deq_seg;
	unsigned int		deq_updates;
	struct list_head	td_list;
	/*
	 * Write the cycle state into the TRB cycle field to give ownership of
	 * the TRB to the host controller (if we are the producer), or to check
	 * if we own the TRB (if we are the consumer).  See section 4.9.1.
	 */
	u32			cycle_state;
	unsigned int		stream_id;
	unsigned int		num_segs;
	unsigned int		num_trbs_free;
	unsigned int		num_trbs_free_temp;
	enum xhci_ring_type	type;
	bool			last_td_was_short;
	struct radix_tree_root	*trb_address_map;
};

struct xhci_erst_entry {
	/* 64-bit event ring segment address */
	__le64	seg_addr;
	__le32	seg_size;
	/* Set to zero */
	__le32	rsvd;
};

struct xhci_erst {
	struct xhci_erst_entry	*entries;
	unsigned int		num_entries;
	/* xhci->event_ring keeps track of segment dma addresses */
	dma_addr_t		erst_dma_addr;
	/* Num entries the ERST can contain */
	unsigned int		erst_size;
};

struct xhci_scratchpad {
	u64 *sp_array;
	dma_addr_t sp_dma;
	void **sp_buffers;
	dma_addr_t *sp_dma_buffers;
};

struct urb_priv {
	int	length;
	int	td_cnt;
	struct	xhci_td	*td[0];
};

/*
 * Each segment table entry is 4*32bits long.  1K seems like an ok size:
 * (1K bytes * 8bytes/bit) / (4*32 bits) = 64 segment entries in the table,
 * meaning 64 ring segments.
 * Initial allocated size of the ERST, in number of entries */
#define	ERST_NUM_SEGS	1
/* Initial allocated size of the ERST, in number of entries */
#define	ERST_SIZE	64
/* Initial number of event segment rings allocated */
#define	ERST_ENTRIES	1
/* Poll every 60 seconds */
#define	POLL_TIMEOUT	60
/* Stop endpoint command timeout (secs) for URB cancellation watchdog timer */
#define XHCI_STOP_EP_CMD_TIMEOUT	5
/* XXX: Make these module parameters */

struct s3_save {
	u32	command;
	u32	dev_nt;
	u64	dcbaa_ptr;
	u32	config_reg;
	u32	irq_pending;
	u32	irq_control;
	u32	erst_size;
	u64	erst_base;
	u64	erst_dequeue;
};

/* Use for lpm */
struct dev_info {
	u32			dev_id;
	struct	list_head	list;
};

struct xhci_bus_state {
	unsigned long		bus_suspended;
	unsigned long		next_statechange;

	/* Port suspend arrays are indexed by the portnum of the fake roothub */
	/* ports suspend status arrays - max 31 ports for USB2, 15 for USB3 */
	u32			port_c_suspend;
	u32			suspended_ports;
	u32			port_remote_wakeup;
	unsigned long		resume_done[USB_MAXCHILDREN];
	/* which ports have started to resume */
	unsigned long		resuming_ports;
	/* Which ports are waiting on RExit to U0 transition. */
	unsigned long		rexit_ports;
	struct completion	rexit_done[USB_MAXCHILDREN];
};


/*
 * It can take up to 20 ms to transition from RExit to U0 on the
 * Intel Lynx Point LP xHCI host.
 */
#define	XHCI_MAX_REXIT_TIMEOUT	(20 * 1000)

static inline unsigned int hcd_index(struct usb_hcd *hcd)
{
	if (hcd->speed == HCD_USB3)
		return 0;
	else
		return 1;
}

/* There is one xhci_hcd structure per controller */
struct xhci_hcd {
	struct usb_hcd *main_hcd;
	struct usb_hcd *shared_hcd;
	/* glue to PCI and HCD framework */
	struct xhci_cap_regs __iomem *cap_regs;
	struct xhci_op_regs __iomem *op_regs;
	struct xhci_run_regs __iomem *run_regs;
	struct xhci_doorbell_array __iomem *dba;
	/* Our HCD's current interrupter register set */
	struct	xhci_intr_reg __iomem *ir_set;

	/* Cached register copies of read-only HC data */
	__u32		hcs_params1;
	__u32		hcs_params2;
	__u32		hcs_params3;
	__u32		hcc_params;

	spinlock_t	lock;

	/* packed release number */
	u8		sbrn;
	u16		hci_version;
	u8		max_slots;
	u8		max_interrupters;
	u8		max_ports;
	u8		isoc_threshold;
	int		event_ring_max;
	int		addr_64;
	/* 4KB min, 128MB max */
	int		page_size;
	/* Valid values are 12 to 20, inclusive */
	int		page_shift;
	/* msi-x vectors */
	int		msix_count;
	struct msix_entry	*msix_entries;
	/* optional clock */
	struct clk		*clk;
	/* data structures */
	struct xhci_device_context_array *dcbaa;
	struct xhci_ring	*cmd_ring;
	unsigned int            cmd_ring_state;
#define CMD_RING_STATE_RUNNING         (1 << 0)
#define CMD_RING_STATE_ABORTED         (1 << 1)
#define CMD_RING_STATE_STOPPED         (1 << 2)
	struct list_head        cmd_list;
	unsigned int		cmd_ring_reserved_trbs;
	struct timer_list	cmd_timer;
	struct xhci_command	*current_cmd;
	struct xhci_ring	*event_ring;
	struct xhci_erst	erst;
	/* Scratchpad */
	struct xhci_scratchpad  *scratchpad;
	/* Store LPM test failed devices' information */
	struct list_head	lpm_failed_devs;

	/* slot enabling and address device helpers */
	struct completion	addr_dev;
	int slot_id;
	/* For USB 3.0 LPM enable/disable. */
	struct xhci_command		*lpm_command;
	/* Internal mirror of the HW's dcbaa */
	struct xhci_virt_device	*devs[MAX_HC_SLOTS];
	/* For keeping track of bandwidth domains per roothub. */
	struct xhci_root_port_bw_info	*rh_bw;

	/* DMA pools */
	struct dma_pool	*device_pool;
	struct dma_pool	*segment_pool;
	struct dma_pool	*small_streams_pool;
	struct dma_pool	*medium_streams_pool;

	/* Host controller watchdog timer structures */
	unsigned int		xhc_state;

	u32			command;
	struct s3_save		s3;
/* Host controller is dying - not responding to commands. "I'm not dead yet!"
 *
 * xHC interrupts have been disabled and a watchdog timer will (or has already)
 * halt the xHCI host, and complete all URBs with an -ESHUTDOWN code.  Any code
 * that sees this status (other than the timer that set it) should stop touching
 * hardware immediately.  Interrupt handlers should return immediately when
 * they see this status (any time they drop and re-acquire xhci->lock).
 * xhci_urb_dequeue() should call usb_hcd_check_unlink_urb() and return without
 * putting the TD on the canceled list, etc.
 *
 * There are no reports of xHCI host controllers that display this issue.
 */
#define XHCI_STATE_DYING	(1 << 0)
#define XHCI_STATE_HALTED	(1 << 1)
	/* Statistics */
	int			error_bitmask;
	unsigned int		quirks;
#define	XHCI_LINK_TRB_QUIRK	(1 << 0)
#define XHCI_RESET_EP_QUIRK	(1 << 1)
#define XHCI_NEC_HOST		(1 << 2)
#define XHCI_AMD_PLL_FIX	(1 << 3)
#define XHCI_SPURIOUS_SUCCESS	(1 << 4)
/*
 * Certain Intel host controllers have a limit to the number of endpoint
 * contexts they can handle.  Ideally, they would signal that they can't handle
 * anymore endpoint contexts by returning a Resource Error for the Configure
 * Endpoint command, but they don't.  Instead they expect software to keep track
 * of the number of active endpoints for them, across configure endpoint
 * commands, reset device commands, disable slot commands, and address device
 * commands.
 */
#define XHCI_EP_LIMIT_QUIRK	(1 << 5)
#define XHCI_BROKEN_MSI		(1 << 6)
#define XHCI_RESET_ON_RESUME	(1 << 7)
#define	XHCI_SW_BW_CHECKING	(1 << 8)
#define XHCI_AMD_0x96_HOST	(1 << 9)
#define XHCI_TRUST_TX_LENGTH	(1 << 10)
#define XHCI_LPM_SUPPORT	(1 << 11)
#define XHCI_INTEL_HOST		(1 << 12)
#define XHCI_SPURIOUS_REBOOT	(1 << 13)
#define XHCI_COMP_MODE_QUIRK	(1 << 14)
#define XHCI_AVOID_BEI		(1 << 15)
#define XHCI_PLAT		(1 << 16)
<<<<<<< HEAD
=======
#define XHCI_SLOW_SUSPEND	(1 << 17)
#define XHCI_SPURIOUS_WAKEUP	(1 << 18)
/* For controllers with a broken beyond repair streams implementation */
#define XHCI_BROKEN_STREAMS	(1 << 19)
>>>>>>> fc14f9c1
	unsigned int		num_active_eps;
	unsigned int		limit_active_eps;
	/* There are two roothubs to keep track of bus suspend info for */
	struct xhci_bus_state   bus_state[2];
	/* Is each xHCI roothub port a USB 3.0, USB 2.0, or USB 1.1 port? */
	u8			*port_array;
	/* Array of pointers to USB 3.0 PORTSC registers */
	__le32 __iomem		**usb3_ports;
	unsigned int		num_usb3_ports;
	/* Array of pointers to USB 2.0 PORTSC registers */
	__le32 __iomem		**usb2_ports;
	unsigned int		num_usb2_ports;
	/* support xHCI 0.96 spec USB2 software LPM */
	unsigned		sw_lpm_support:1;
	/* support xHCI 1.0 spec USB2 hardware LPM */
	unsigned		hw_lpm_support:1;
	/* cached usb2 extened protocol capabilites */
	u32                     *ext_caps;
	unsigned int            num_ext_caps;
	/* Compliance Mode Recovery Data */
	struct timer_list	comp_mode_recovery_timer;
	u32			port_status_u0;
/* Compliance Mode Timer Triggered every 2 seconds */
#define COMP_MODE_RCVRY_MSECS 2000
};

/* convert between an HCD pointer and the corresponding EHCI_HCD */
static inline struct xhci_hcd *hcd_to_xhci(struct usb_hcd *hcd)
{
	return *((struct xhci_hcd **) (hcd->hcd_priv));
}

static inline struct usb_hcd *xhci_to_hcd(struct xhci_hcd *xhci)
{
	return xhci->main_hcd;
}

#define xhci_dbg(xhci, fmt, args...) \
	dev_dbg(xhci_to_hcd(xhci)->self.controller , fmt , ## args)
#define xhci_err(xhci, fmt, args...) \
	dev_err(xhci_to_hcd(xhci)->self.controller , fmt , ## args)
#define xhci_warn(xhci, fmt, args...) \
	dev_warn(xhci_to_hcd(xhci)->self.controller , fmt , ## args)
#define xhci_warn_ratelimited(xhci, fmt, args...) \
	dev_warn_ratelimited(xhci_to_hcd(xhci)->self.controller , fmt , ## args)

/*
 * Registers should always be accessed with double word or quad word accesses.
 *
 * Some xHCI implementations may support 64-bit address pointers.  Registers
 * with 64-bit address pointers should be written to with dword accesses by
 * writing the low dword first (ptr[0]), then the high dword (ptr[1]) second.
 * xHCI implementations that do not support 64-bit address pointers will ignore
 * the high dword, and write order is irrelevant.
 */
static inline u64 xhci_read_64(const struct xhci_hcd *xhci,
		__le64 __iomem *regs)
{
	__u32 __iomem *ptr = (__u32 __iomem *) regs;
	u64 val_lo = readl(ptr);
	u64 val_hi = readl(ptr + 1);
	return val_lo + (val_hi << 32);
}
static inline void xhci_write_64(struct xhci_hcd *xhci,
				 const u64 val, __le64 __iomem *regs)
{
	__u32 __iomem *ptr = (__u32 __iomem *) regs;
	u32 val_lo = lower_32_bits(val);
	u32 val_hi = upper_32_bits(val);

	writel(val_lo, ptr);
	writel(val_hi, ptr + 1);
}

static inline int xhci_link_trb_quirk(struct xhci_hcd *xhci)
{
	return xhci->quirks & XHCI_LINK_TRB_QUIRK;
}

/* xHCI debugging */
void xhci_print_ir_set(struct xhci_hcd *xhci, int set_num);
void xhci_print_registers(struct xhci_hcd *xhci);
void xhci_dbg_regs(struct xhci_hcd *xhci);
void xhci_print_run_regs(struct xhci_hcd *xhci);
void xhci_print_trb_offsets(struct xhci_hcd *xhci, union xhci_trb *trb);
void xhci_debug_trb(struct xhci_hcd *xhci, union xhci_trb *trb);
void xhci_debug_segment(struct xhci_hcd *xhci, struct xhci_segment *seg);
void xhci_debug_ring(struct xhci_hcd *xhci, struct xhci_ring *ring);
void xhci_dbg_erst(struct xhci_hcd *xhci, struct xhci_erst *erst);
void xhci_dbg_cmd_ptrs(struct xhci_hcd *xhci);
void xhci_dbg_ring_ptrs(struct xhci_hcd *xhci, struct xhci_ring *ring);
void xhci_dbg_ctx(struct xhci_hcd *xhci, struct xhci_container_ctx *ctx, unsigned int last_ep);
char *xhci_get_slot_state(struct xhci_hcd *xhci,
		struct xhci_container_ctx *ctx);
void xhci_dbg_ep_rings(struct xhci_hcd *xhci,
		unsigned int slot_id, unsigned int ep_index,
		struct xhci_virt_ep *ep);
void xhci_dbg_trace(struct xhci_hcd *xhci, void (*trace)(struct va_format *),
			const char *fmt, ...);

/* xHCI memory management */
void xhci_mem_cleanup(struct xhci_hcd *xhci);
int xhci_mem_init(struct xhci_hcd *xhci, gfp_t flags);
void xhci_free_virt_device(struct xhci_hcd *xhci, int slot_id);
int xhci_alloc_virt_device(struct xhci_hcd *xhci, int slot_id, struct usb_device *udev, gfp_t flags);
int xhci_setup_addressable_virt_dev(struct xhci_hcd *xhci, struct usb_device *udev);
void xhci_copy_ep0_dequeue_into_input_ctx(struct xhci_hcd *xhci,
		struct usb_device *udev);
unsigned int xhci_get_endpoint_index(struct usb_endpoint_descriptor *desc);
unsigned int xhci_get_endpoint_address(unsigned int ep_index);
unsigned int xhci_get_endpoint_flag(struct usb_endpoint_descriptor *desc);
unsigned int xhci_get_endpoint_flag_from_index(unsigned int ep_index);
unsigned int xhci_last_valid_endpoint(u32 added_ctxs);
void xhci_endpoint_zero(struct xhci_hcd *xhci, struct xhci_virt_device *virt_dev, struct usb_host_endpoint *ep);
void xhci_drop_ep_from_interval_table(struct xhci_hcd *xhci,
		struct xhci_bw_info *ep_bw,
		struct xhci_interval_bw_table *bw_table,
		struct usb_device *udev,
		struct xhci_virt_ep *virt_ep,
		struct xhci_tt_bw_info *tt_info);
void xhci_update_tt_active_eps(struct xhci_hcd *xhci,
		struct xhci_virt_device *virt_dev,
		int old_active_eps);
void xhci_clear_endpoint_bw_info(struct xhci_bw_info *bw_info);
void xhci_update_bw_info(struct xhci_hcd *xhci,
		struct xhci_container_ctx *in_ctx,
		struct xhci_input_control_ctx *ctrl_ctx,
		struct xhci_virt_device *virt_dev);
void xhci_endpoint_copy(struct xhci_hcd *xhci,
		struct xhci_container_ctx *in_ctx,
		struct xhci_container_ctx *out_ctx,
		unsigned int ep_index);
void xhci_slot_copy(struct xhci_hcd *xhci,
		struct xhci_container_ctx *in_ctx,
		struct xhci_container_ctx *out_ctx);
int xhci_endpoint_init(struct xhci_hcd *xhci, struct xhci_virt_device *virt_dev,
		struct usb_device *udev, struct usb_host_endpoint *ep,
		gfp_t mem_flags);
void xhci_ring_free(struct xhci_hcd *xhci, struct xhci_ring *ring);
int xhci_ring_expansion(struct xhci_hcd *xhci, struct xhci_ring *ring,
				unsigned int num_trbs, gfp_t flags);
void xhci_free_or_cache_endpoint_ring(struct xhci_hcd *xhci,
		struct xhci_virt_device *virt_dev,
		unsigned int ep_index);
struct xhci_stream_info *xhci_alloc_stream_info(struct xhci_hcd *xhci,
		unsigned int num_stream_ctxs,
		unsigned int num_streams, gfp_t flags);
void xhci_free_stream_info(struct xhci_hcd *xhci,
		struct xhci_stream_info *stream_info);
void xhci_setup_streams_ep_input_ctx(struct xhci_hcd *xhci,
		struct xhci_ep_ctx *ep_ctx,
		struct xhci_stream_info *stream_info);
void xhci_setup_no_streams_ep_input_ctx(struct xhci_hcd *xhci,
		struct xhci_ep_ctx *ep_ctx,
		struct xhci_virt_ep *ep);
void xhci_free_device_endpoint_resources(struct xhci_hcd *xhci,
	struct xhci_virt_device *virt_dev, bool drop_control_ep);
struct xhci_ring *xhci_dma_to_transfer_ring(
		struct xhci_virt_ep *ep,
		u64 address);
struct xhci_ring *xhci_stream_id_to_ring(
		struct xhci_virt_device *dev,
		unsigned int ep_index,
		unsigned int stream_id);
struct xhci_command *xhci_alloc_command(struct xhci_hcd *xhci,
		bool allocate_in_ctx, bool allocate_completion,
		gfp_t mem_flags);
void xhci_urb_free_priv(struct xhci_hcd *xhci, struct urb_priv *urb_priv);
void xhci_free_command(struct xhci_hcd *xhci,
		struct xhci_command *command);

/* xHCI host controller glue */
typedef void (*xhci_get_quirks_t)(struct device *, struct xhci_hcd *);
int xhci_handshake(struct xhci_hcd *xhci, void __iomem *ptr,
		u32 mask, u32 done, int usec);
void xhci_quiesce(struct xhci_hcd *xhci);
int xhci_halt(struct xhci_hcd *xhci);
int xhci_reset(struct xhci_hcd *xhci);
int xhci_init(struct usb_hcd *hcd);
int xhci_run(struct usb_hcd *hcd);
void xhci_stop(struct usb_hcd *hcd);
void xhci_shutdown(struct usb_hcd *hcd);
int xhci_gen_setup(struct usb_hcd *hcd, xhci_get_quirks_t get_quirks);
void xhci_init_driver(struct hc_driver *drv, int (*setup_fn)(struct usb_hcd *));

#ifdef	CONFIG_PM
int xhci_suspend(struct xhci_hcd *xhci);
int xhci_resume(struct xhci_hcd *xhci, bool hibernated);
#else
#define	xhci_suspend	NULL
#define	xhci_resume	NULL
#endif

int xhci_get_frame(struct usb_hcd *hcd);
irqreturn_t xhci_irq(struct usb_hcd *hcd);
irqreturn_t xhci_msi_irq(int irq, void *hcd);
int xhci_alloc_dev(struct usb_hcd *hcd, struct usb_device *udev);
void xhci_free_dev(struct usb_hcd *hcd, struct usb_device *udev);
int xhci_alloc_tt_info(struct xhci_hcd *xhci,
		struct xhci_virt_device *virt_dev,
		struct usb_device *hdev,
		struct usb_tt *tt, gfp_t mem_flags);
int xhci_alloc_streams(struct usb_hcd *hcd, struct usb_device *udev,
		struct usb_host_endpoint **eps, unsigned int num_eps,
		unsigned int num_streams, gfp_t mem_flags);
int xhci_free_streams(struct usb_hcd *hcd, struct usb_device *udev,
		struct usb_host_endpoint **eps, unsigned int num_eps,
		gfp_t mem_flags);
int xhci_address_device(struct usb_hcd *hcd, struct usb_device *udev);
int xhci_enable_device(struct usb_hcd *hcd, struct usb_device *udev);
int xhci_update_device(struct usb_hcd *hcd, struct usb_device *udev);
int xhci_set_usb2_hardware_lpm(struct usb_hcd *hcd,
				struct usb_device *udev, int enable);
int xhci_update_hub_device(struct usb_hcd *hcd, struct usb_device *hdev,
			struct usb_tt *tt, gfp_t mem_flags);
int xhci_urb_enqueue(struct usb_hcd *hcd, struct urb *urb, gfp_t mem_flags);
int xhci_urb_dequeue(struct usb_hcd *hcd, struct urb *urb, int status);
int xhci_add_endpoint(struct usb_hcd *hcd, struct usb_device *udev, struct usb_host_endpoint *ep);
int xhci_drop_endpoint(struct usb_hcd *hcd, struct usb_device *udev, struct usb_host_endpoint *ep);
void xhci_endpoint_reset(struct usb_hcd *hcd, struct usb_host_endpoint *ep);
int xhci_discover_or_reset_device(struct usb_hcd *hcd, struct usb_device *udev);
int xhci_check_bandwidth(struct usb_hcd *hcd, struct usb_device *udev);
void xhci_reset_bandwidth(struct usb_hcd *hcd, struct usb_device *udev);

/* xHCI ring, segment, TRB, and TD functions */
dma_addr_t xhci_trb_virt_to_dma(struct xhci_segment *seg, union xhci_trb *trb);
struct xhci_segment *trb_in_td(struct xhci_hcd *xhci,
		struct xhci_segment *start_seg, union xhci_trb *start_trb,
		union xhci_trb *end_trb, dma_addr_t suspect_dma, bool debug);
int xhci_is_vendor_info_code(struct xhci_hcd *xhci, unsigned int trb_comp_code);
void xhci_ring_cmd_db(struct xhci_hcd *xhci);
int xhci_queue_slot_control(struct xhci_hcd *xhci, struct xhci_command *cmd,
		u32 trb_type, u32 slot_id);
int xhci_queue_address_device(struct xhci_hcd *xhci, struct xhci_command *cmd,
		dma_addr_t in_ctx_ptr, u32 slot_id, enum xhci_setup_dev);
int xhci_queue_vendor_command(struct xhci_hcd *xhci, struct xhci_command *cmd,
		u32 field1, u32 field2, u32 field3, u32 field4);
int xhci_queue_stop_endpoint(struct xhci_hcd *xhci, struct xhci_command *cmd,
		int slot_id, unsigned int ep_index, int suspend);
int xhci_queue_ctrl_tx(struct xhci_hcd *xhci, gfp_t mem_flags, struct urb *urb,
		int slot_id, unsigned int ep_index);
int xhci_queue_bulk_tx(struct xhci_hcd *xhci, gfp_t mem_flags, struct urb *urb,
		int slot_id, unsigned int ep_index);
int xhci_queue_intr_tx(struct xhci_hcd *xhci, gfp_t mem_flags, struct urb *urb,
		int slot_id, unsigned int ep_index);
int xhci_queue_isoc_tx_prepare(struct xhci_hcd *xhci, gfp_t mem_flags,
		struct urb *urb, int slot_id, unsigned int ep_index);
int xhci_queue_configure_endpoint(struct xhci_hcd *xhci,
		struct xhci_command *cmd, dma_addr_t in_ctx_ptr, u32 slot_id,
		bool command_must_succeed);
int xhci_queue_evaluate_context(struct xhci_hcd *xhci, struct xhci_command *cmd,
		dma_addr_t in_ctx_ptr, u32 slot_id, bool command_must_succeed);
int xhci_queue_reset_ep(struct xhci_hcd *xhci, struct xhci_command *cmd,
		int slot_id, unsigned int ep_index);
int xhci_queue_reset_device(struct xhci_hcd *xhci, struct xhci_command *cmd,
		u32 slot_id);
void xhci_find_new_dequeue_state(struct xhci_hcd *xhci,
		unsigned int slot_id, unsigned int ep_index,
		unsigned int stream_id, struct xhci_td *cur_td,
		struct xhci_dequeue_state *state);
void xhci_queue_new_dequeue_state(struct xhci_hcd *xhci,
		unsigned int slot_id, unsigned int ep_index,
		unsigned int stream_id,
		struct xhci_dequeue_state *deq_state);
void xhci_cleanup_stalled_ring(struct xhci_hcd *xhci,
		struct usb_device *udev, unsigned int ep_index);
void xhci_queue_config_ep_quirk(struct xhci_hcd *xhci,
		unsigned int slot_id, unsigned int ep_index,
		struct xhci_dequeue_state *deq_state);
void xhci_stop_endpoint_command_watchdog(unsigned long arg);
void xhci_handle_command_timeout(unsigned long data);

void xhci_ring_ep_doorbell(struct xhci_hcd *xhci, unsigned int slot_id,
		unsigned int ep_index, unsigned int stream_id);
<<<<<<< HEAD
union xhci_trb *xhci_find_next_enqueue(struct xhci_ring *ring);
=======
void xhci_cleanup_command_queue(struct xhci_hcd *xhci);
>>>>>>> fc14f9c1

/* xHCI roothub code */
void xhci_set_link_state(struct xhci_hcd *xhci, __le32 __iomem **port_array,
				int port_id, u32 link_state);
int xhci_enable_usb3_lpm_timeout(struct usb_hcd *hcd,
			struct usb_device *udev, enum usb3_link_state state);
int xhci_disable_usb3_lpm_timeout(struct usb_hcd *hcd,
			struct usb_device *udev, enum usb3_link_state state);
void xhci_test_and_clear_bit(struct xhci_hcd *xhci, __le32 __iomem **port_array,
				int port_id, u32 port_bit);
int xhci_hub_control(struct usb_hcd *hcd, u16 typeReq, u16 wValue, u16 wIndex,
		char *buf, u16 wLength);
int xhci_hub_status_data(struct usb_hcd *hcd, char *buf);
int xhci_find_raw_port_number(struct usb_hcd *hcd, int port1);

#ifdef CONFIG_PM
int xhci_bus_suspend(struct usb_hcd *hcd);
int xhci_bus_resume(struct usb_hcd *hcd);
#else
#define	xhci_bus_suspend	NULL
#define	xhci_bus_resume		NULL
#endif	/* CONFIG_PM */

u32 xhci_port_state_to_neutral(u32 state);
int xhci_find_slot_id_by_port(struct usb_hcd *hcd, struct xhci_hcd *xhci,
		u16 port);
void xhci_ring_device(struct xhci_hcd *xhci, int slot_id);

/* xHCI contexts */
struct xhci_input_control_ctx *xhci_get_input_control_ctx(struct xhci_hcd *xhci, struct xhci_container_ctx *ctx);
struct xhci_slot_ctx *xhci_get_slot_ctx(struct xhci_hcd *xhci, struct xhci_container_ctx *ctx);
struct xhci_ep_ctx *xhci_get_ep_ctx(struct xhci_hcd *xhci, struct xhci_container_ctx *ctx, unsigned int ep_index);

#endif /* __LINUX_XHCI_HCD_H */<|MERGE_RESOLUTION|>--- conflicted
+++ resolved
@@ -1556,13 +1556,10 @@
 #define XHCI_COMP_MODE_QUIRK	(1 << 14)
 #define XHCI_AVOID_BEI		(1 << 15)
 #define XHCI_PLAT		(1 << 16)
-<<<<<<< HEAD
-=======
 #define XHCI_SLOW_SUSPEND	(1 << 17)
 #define XHCI_SPURIOUS_WAKEUP	(1 << 18)
 /* For controllers with a broken beyond repair streams implementation */
 #define XHCI_BROKEN_STREAMS	(1 << 19)
->>>>>>> fc14f9c1
 	unsigned int		num_active_eps;
 	unsigned int		limit_active_eps;
 	/* There are two roothubs to keep track of bus suspend info for */
@@ -1837,11 +1834,7 @@
 
 void xhci_ring_ep_doorbell(struct xhci_hcd *xhci, unsigned int slot_id,
 		unsigned int ep_index, unsigned int stream_id);
-<<<<<<< HEAD
-union xhci_trb *xhci_find_next_enqueue(struct xhci_ring *ring);
-=======
 void xhci_cleanup_command_queue(struct xhci_hcd *xhci);
->>>>>>> fc14f9c1
 
 /* xHCI roothub code */
 void xhci_set_link_state(struct xhci_hcd *xhci, __le32 __iomem **port_array,
