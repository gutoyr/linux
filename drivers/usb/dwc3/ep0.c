/**
 * ep0.c - DesignWare USB3 DRD Controller Endpoint 0 Handling
 *
 * Copyright (C) 2010-2011 Texas Instruments Incorporated - http://www.ti.com
 *
 * Authors: Felipe Balbi <balbi@ti.com>,
 *	    Sebastian Andrzej Siewior <bigeasy@linutronix.de>
 *
 * This program is free software: you can redistribute it and/or modify
 * it under the terms of the GNU General Public License version 2  of
 * the License as published by the Free Software Foundation.
 *
 * This program is distributed in the hope that it will be useful,
 * but WITHOUT ANY WARRANTY; without even the implied warranty of
 * MERCHANTABILITY or FITNESS FOR A PARTICULAR PURPOSE.  See the
 * GNU General Public License for more details.
 */

#include <linux/kernel.h>
#include <linux/slab.h>
#include <linux/spinlock.h>
#include <linux/platform_device.h>
#include <linux/pm_runtime.h>
#include <linux/interrupt.h>
#include <linux/io.h>
#include <linux/list.h>
#include <linux/dma-mapping.h>

#include <linux/usb/ch9.h>
#include <linux/usb/gadget.h>
#include <linux/usb/composite.h>

#include "core.h"
#include "debug.h"
#include "gadget.h"
#include "io.h"

static void __dwc3_ep0_do_control_status(struct dwc3 *dwc, struct dwc3_ep *dep);
static void __dwc3_ep0_do_control_data(struct dwc3 *dwc,
		struct dwc3_ep *dep, struct dwc3_request *req);

static const char *dwc3_ep0_state_string(enum dwc3_ep0_state state)
{
	switch (state) {
	case EP0_UNCONNECTED:
		return "Unconnected";
	case EP0_SETUP_PHASE:
		return "Setup Phase";
	case EP0_DATA_PHASE:
		return "Data Phase";
	case EP0_STATUS_PHASE:
		return "Status Phase";
	default:
		return "UNKNOWN";
	}
}

static int dwc3_ep0_start_trans(struct dwc3 *dwc, u8 epnum, dma_addr_t buf_dma,
		u32 len, u32 type)
{
	struct dwc3_gadget_ep_cmd_params params;
	struct dwc3_trb			*trb;
	struct dwc3_ep			*dep;

	int				ret;

	dep = dwc->eps[epnum];
	if (dep->flags & DWC3_EP_BUSY) {
		dwc3_trace(trace_dwc3_ep0, "%s still busy", dep->name);
		return 0;
	}

	trb = dwc->ep0_trb;

	trb->bpl = lower_32_bits(buf_dma);
	trb->bph = upper_32_bits(buf_dma);
	trb->size = len;
	trb->ctrl = type;

	trb->ctrl |= (DWC3_TRB_CTRL_HWO
			| DWC3_TRB_CTRL_LST
			| DWC3_TRB_CTRL_IOC
			| DWC3_TRB_CTRL_ISP_IMI);

	memset(&params, 0, sizeof(params));
	params.param0 = upper_32_bits(dwc->ep0_trb_addr);
	params.param1 = lower_32_bits(dwc->ep0_trb_addr);

	ret = dwc3_send_gadget_ep_cmd(dwc, dep->number,
			DWC3_DEPCMD_STARTTRANSFER, &params);
	if (ret < 0) {
		dwc3_trace(trace_dwc3_ep0, "%s STARTTRANSFER failed",
				dep->name);
		return ret;
	}

	dep->flags |= DWC3_EP_BUSY;
	dep->resource_index = dwc3_gadget_ep_get_transfer_index(dwc,
			dep->number);

	dwc->ep0_next_event = DWC3_EP0_COMPLETE;

	return 0;
}

static int __dwc3_gadget_ep0_queue(struct dwc3_ep *dep,
		struct dwc3_request *req)
{
	struct dwc3		*dwc = dep->dwc;

	req->request.actual	= 0;
	req->request.status	= -EINPROGRESS;
	req->epnum		= dep->number;

	list_add_tail(&req->list, &dep->request_list);

	/*
	 * Gadget driver might not be quick enough to queue a request
	 * before we get a Transfer Not Ready event on this endpoint.
	 *
	 * In that case, we will set DWC3_EP_PENDING_REQUEST. When that
	 * flag is set, it's telling us that as soon as Gadget queues the
	 * required request, we should kick the transfer here because the
	 * IRQ we were waiting for is long gone.
	 */
	if (dep->flags & DWC3_EP_PENDING_REQUEST) {
		unsigned	direction;

		direction = !!(dep->flags & DWC3_EP0_DIR_IN);

		if (dwc->ep0state != EP0_DATA_PHASE) {
			dev_WARN(dwc->dev, "Unexpected pending request\n");
			return 0;
		}

		__dwc3_ep0_do_control_data(dwc, dwc->eps[direction], req);

		dep->flags &= ~(DWC3_EP_PENDING_REQUEST |
				DWC3_EP0_DIR_IN);

		return 0;
	}

	/*
	 * In case gadget driver asked us to delay the STATUS phase,
	 * handle it here.
	 */
	if (dwc->delayed_status) {
		unsigned	direction;

		direction = !dwc->ep0_expect_in;
		dwc->delayed_status = false;
		usb_gadget_set_state(&dwc->gadget, USB_STATE_CONFIGURED);

		if (dwc->ep0state == EP0_STATUS_PHASE)
			__dwc3_ep0_do_control_status(dwc, dwc->eps[direction]);
		else
			dwc3_trace(trace_dwc3_ep0,
					"too early for delayed status");

		return 0;
	}

	/*
	 * Unfortunately we have uncovered a limitation wrt the Data Phase.
	 *
	 * Section 9.4 says we can wait for the XferNotReady(DATA) event to
	 * come before issueing Start Transfer command, but if we do, we will
	 * miss situations where the host starts another SETUP phase instead of
	 * the DATA phase.  Such cases happen at least on TD.7.6 of the Link
	 * Layer Compliance Suite.
	 *
	 * The problem surfaces due to the fact that in case of back-to-back
	 * SETUP packets there will be no XferNotReady(DATA) generated and we
	 * will be stuck waiting for XferNotReady(DATA) forever.
	 *
	 * By looking at tables 9-13 and 9-14 of the Databook, we can see that
	 * it tells us to start Data Phase right away. It also mentions that if
	 * we receive a SETUP phase instead of the DATA phase, core will issue
	 * XferComplete for the DATA phase, before actually initiating it in
	 * the wire, with the TRB's status set to "SETUP_PENDING". Such status
	 * can only be used to print some debugging logs, as the core expects
	 * us to go through to the STATUS phase and start a CONTROL_STATUS TRB,
	 * just so it completes right away, without transferring anything and,
	 * only then, we can go back to the SETUP phase.
	 *
	 * Because of this scenario, SNPS decided to change the programming
	 * model of control transfers and support on-demand transfers only for
	 * the STATUS phase. To fix the issue we have now, we will always wait
	 * for gadget driver to queue the DATA phase's struct usb_request, then
	 * start it right away.
	 *
	 * If we're actually in a 2-stage transfer, we will wait for
	 * XferNotReady(STATUS).
	 */
	if (dwc->three_stage_setup) {
		unsigned        direction;

		direction = dwc->ep0_expect_in;
		dwc->ep0state = EP0_DATA_PHASE;

		__dwc3_ep0_do_control_data(dwc, dwc->eps[direction], req);

		dep->flags &= ~DWC3_EP0_DIR_IN;
	}

	return 0;
}

int dwc3_gadget_ep0_queue(struct usb_ep *ep, struct usb_request *request,
		gfp_t gfp_flags)
{
	struct dwc3_request		*req = to_dwc3_request(request);
	struct dwc3_ep			*dep = to_dwc3_ep(ep);
	struct dwc3			*dwc = dep->dwc;

	unsigned long			flags;

	int				ret;

	spin_lock_irqsave(&dwc->lock, flags);
	if (!dep->endpoint.desc) {
		dwc3_trace(trace_dwc3_ep0,
				"trying to queue request %p to disabled %s",
				request, dep->name);
		ret = -ESHUTDOWN;
		goto out;
	}

	/* we share one TRB for ep0/1 */
	if (!list_empty(&dep->request_list)) {
		ret = -EBUSY;
		goto out;
	}

	dwc3_trace(trace_dwc3_ep0,
			"queueing request %p to %s length %d state '%s'",
			request, dep->name, request->length,
			dwc3_ep0_state_string(dwc->ep0state));

	ret = __dwc3_gadget_ep0_queue(dep, req);

out:
	spin_unlock_irqrestore(&dwc->lock, flags);

	return ret;
}

static void dwc3_ep0_stall_and_restart(struct dwc3 *dwc)
{
	struct dwc3_ep		*dep;

	/* reinitialize physical ep1 */
	dep = dwc->eps[1];
	dep->flags = DWC3_EP_ENABLED;

	/* stall is always issued on EP0 */
	dep = dwc->eps[0];
	__dwc3_gadget_ep_set_halt(dep, 1, false);
	dep->flags = DWC3_EP_ENABLED;
	dwc->delayed_status = false;

	if (!list_empty(&dep->request_list)) {
		struct dwc3_request	*req;

		req = next_request(&dep->request_list);
		dwc3_gadget_giveback(dep, req, -ECONNRESET);
	}

	dwc->ep0state = EP0_SETUP_PHASE;
	dwc3_ep0_out_start(dwc);
}

int __dwc3_gadget_ep0_set_halt(struct usb_ep *ep, int value)
{
	struct dwc3_ep			*dep = to_dwc3_ep(ep);
	struct dwc3			*dwc = dep->dwc;

	dwc3_ep0_stall_and_restart(dwc);

	return 0;
}

int dwc3_gadget_ep0_set_halt(struct usb_ep *ep, int value)
{
	struct dwc3_ep			*dep = to_dwc3_ep(ep);
	struct dwc3			*dwc = dep->dwc;
	unsigned long			flags;
	int				ret;

	spin_lock_irqsave(&dwc->lock, flags);
	ret = __dwc3_gadget_ep0_set_halt(ep, value);
	spin_unlock_irqrestore(&dwc->lock, flags);

	return ret;
}

void dwc3_ep0_out_start(struct dwc3 *dwc)
{
	int				ret;

	ret = dwc3_ep0_start_trans(dwc, 0, dwc->ctrl_req_addr, 8,
			DWC3_TRBCTL_CONTROL_SETUP);
	WARN_ON(ret < 0);
}

static struct dwc3_ep *dwc3_wIndex_to_dep(struct dwc3 *dwc, __le16 wIndex_le)
{
	struct dwc3_ep		*dep;
	u32			windex = le16_to_cpu(wIndex_le);
	u32			epnum;

	epnum = (windex & USB_ENDPOINT_NUMBER_MASK) << 1;
	if ((windex & USB_ENDPOINT_DIR_MASK) == USB_DIR_IN)
		epnum |= 1;

	dep = dwc->eps[epnum];
	if (dep->flags & DWC3_EP_ENABLED)
		return dep;

	return NULL;
}

static void dwc3_ep0_status_cmpl(struct usb_ep *ep, struct usb_request *req)
{
}
/*
 * ch 9.4.5
 */
static int dwc3_ep0_handle_status(struct dwc3 *dwc,
		struct usb_ctrlrequest *ctrl)
{
	struct dwc3_ep		*dep;
	u32			recip;
	u32			reg;
	u16			usb_status = 0;
	__le16			*response_pkt;

	recip = ctrl->bRequestType & USB_RECIP_MASK;
	switch (recip) {
	case USB_RECIP_DEVICE:
		/*
		 * LTM will be set once we know how to set this in HW.
		 */
		usb_status |= dwc->is_selfpowered << USB_DEVICE_SELF_POWERED;

		if (dwc->speed == DWC3_DSTS_SUPERSPEED) {
			reg = dwc3_readl(dwc->regs, DWC3_DCTL);
			if (reg & DWC3_DCTL_INITU1ENA)
				usb_status |= 1 << USB_DEV_STAT_U1_ENABLED;
			if (reg & DWC3_DCTL_INITU2ENA)
				usb_status |= 1 << USB_DEV_STAT_U2_ENABLED;
		}

		break;

	case USB_RECIP_INTERFACE:
		/*
		 * Function Remote Wake Capable	D0
		 * Function Remote Wakeup	D1
		 */
		break;

	case USB_RECIP_ENDPOINT:
		dep = dwc3_wIndex_to_dep(dwc, ctrl->wIndex);
		if (!dep)
			return -EINVAL;

		if (dep->flags & DWC3_EP_STALL)
			usb_status = 1 << USB_ENDPOINT_HALT;
		break;
	default:
		return -EINVAL;
	}

	response_pkt = (__le16 *) dwc->setup_buf;
	*response_pkt = cpu_to_le16(usb_status);

	dep = dwc->eps[0];
	dwc->ep0_usb_req.dep = dep;
	dwc->ep0_usb_req.request.length = sizeof(*response_pkt);
	dwc->ep0_usb_req.request.buf = dwc->setup_buf;
	dwc->ep0_usb_req.request.complete = dwc3_ep0_status_cmpl;

	return __dwc3_gadget_ep0_queue(dep, &dwc->ep0_usb_req);
}

static int dwc3_ep0_handle_feature(struct dwc3 *dwc,
		struct usb_ctrlrequest *ctrl, int set)
{
	struct dwc3_ep		*dep;
	u32			recip;
	u32			wValue;
	u32			wIndex;
	u32			reg;
	int			ret;
	enum usb_device_state	state;

	wValue = le16_to_cpu(ctrl->wValue);
	wIndex = le16_to_cpu(ctrl->wIndex);
	recip = ctrl->bRequestType & USB_RECIP_MASK;
	state = dwc->gadget.state;

	switch (recip) {
	case USB_RECIP_DEVICE:

		switch (wValue) {
		case USB_DEVICE_REMOTE_WAKEUP:
			break;
		/*
		 * 9.4.1 says only only for SS, in AddressState only for
		 * default control pipe
		 */
		case USB_DEVICE_U1_ENABLE:
			if (state != USB_STATE_CONFIGURED)
				return -EINVAL;
			if (dwc->speed != DWC3_DSTS_SUPERSPEED)
				return -EINVAL;

			reg = dwc3_readl(dwc->regs, DWC3_DCTL);
			if (set)
				reg |= DWC3_DCTL_INITU1ENA;
			else
				reg &= ~DWC3_DCTL_INITU1ENA;
			dwc3_writel(dwc->regs, DWC3_DCTL, reg);
			break;

		case USB_DEVICE_U2_ENABLE:
			if (state != USB_STATE_CONFIGURED)
				return -EINVAL;
			if (dwc->speed != DWC3_DSTS_SUPERSPEED)
				return -EINVAL;

			reg = dwc3_readl(dwc->regs, DWC3_DCTL);
			if (set)
				reg |= DWC3_DCTL_INITU2ENA;
			else
				reg &= ~DWC3_DCTL_INITU2ENA;
			dwc3_writel(dwc->regs, DWC3_DCTL, reg);
			break;

		case USB_DEVICE_LTM_ENABLE:
			return -EINVAL;
			break;

		case USB_DEVICE_TEST_MODE:
			if ((wIndex & 0xff) != 0)
				return -EINVAL;
			if (!set)
				return -EINVAL;

			dwc->test_mode_nr = wIndex >> 8;
			dwc->test_mode = true;
			break;
		default:
			return -EINVAL;
		}
		break;

	case USB_RECIP_INTERFACE:
		switch (wValue) {
		case USB_INTRF_FUNC_SUSPEND:
			if (wIndex & USB_INTRF_FUNC_SUSPEND_LP)
				/* XXX enable Low power suspend */
				;
			if (wIndex & USB_INTRF_FUNC_SUSPEND_RW)
				/* XXX enable remote wakeup */
				;
			break;
		default:
			return -EINVAL;
		}
		break;

	case USB_RECIP_ENDPOINT:
		switch (wValue) {
		case USB_ENDPOINT_HALT:
			dep = dwc3_wIndex_to_dep(dwc, wIndex);
			if (!dep)
				return -EINVAL;
			if (set == 0 && (dep->flags & DWC3_EP_WEDGE))
				break;
<<<<<<< HEAD
			ret = __dwc3_gadget_ep_set_halt(dep, set);
=======
			ret = __dwc3_gadget_ep_set_halt(dep, set, true);
>>>>>>> fc14f9c1
			if (ret)
				return -EINVAL;
			break;
		default:
			return -EINVAL;
		}
		break;

	default:
		return -EINVAL;
	}

	return 0;
}

static int dwc3_ep0_set_address(struct dwc3 *dwc, struct usb_ctrlrequest *ctrl)
{
	enum usb_device_state state = dwc->gadget.state;
	u32 addr;
	u32 reg;

	addr = le16_to_cpu(ctrl->wValue);
	if (addr > 127) {
		dwc3_trace(trace_dwc3_ep0, "invalid device address %d", addr);
		return -EINVAL;
	}

	if (state == USB_STATE_CONFIGURED) {
		dwc3_trace(trace_dwc3_ep0,
				"trying to set address when configured");
		return -EINVAL;
	}

	reg = dwc3_readl(dwc->regs, DWC3_DCFG);
	reg &= ~(DWC3_DCFG_DEVADDR_MASK);
	reg |= DWC3_DCFG_DEVADDR(addr);
	dwc3_writel(dwc->regs, DWC3_DCFG, reg);

	if (addr)
		usb_gadget_set_state(&dwc->gadget, USB_STATE_ADDRESS);
	else
		usb_gadget_set_state(&dwc->gadget, USB_STATE_DEFAULT);

	return 0;
}

static int dwc3_ep0_delegate_req(struct dwc3 *dwc, struct usb_ctrlrequest *ctrl)
{
	int ret;

	spin_unlock(&dwc->lock);
	ret = dwc->gadget_driver->setup(&dwc->gadget, ctrl);
	spin_lock(&dwc->lock);
	return ret;
}

static int dwc3_ep0_set_config(struct dwc3 *dwc, struct usb_ctrlrequest *ctrl)
{
	enum usb_device_state state = dwc->gadget.state;
	u32 cfg;
	int ret;
	u32 reg;

	dwc->start_config_issued = false;
	cfg = le16_to_cpu(ctrl->wValue);

	switch (state) {
	case USB_STATE_DEFAULT:
		return -EINVAL;
		break;

	case USB_STATE_ADDRESS:
		ret = dwc3_ep0_delegate_req(dwc, ctrl);
		/* if the cfg matches and the cfg is non zero */
		if (cfg && (!ret || (ret == USB_GADGET_DELAYED_STATUS))) {

			/*
			 * only change state if set_config has already
			 * been processed. If gadget driver returns
			 * USB_GADGET_DELAYED_STATUS, we will wait
			 * to change the state on the next usb_ep_queue()
			 */
			if (ret == 0)
				usb_gadget_set_state(&dwc->gadget,
						USB_STATE_CONFIGURED);

			/*
			 * Enable transition to U1/U2 state when
			 * nothing is pending from application.
			 */
			reg = dwc3_readl(dwc->regs, DWC3_DCTL);
			reg |= (DWC3_DCTL_ACCEPTU1ENA | DWC3_DCTL_ACCEPTU2ENA);
			dwc3_writel(dwc->regs, DWC3_DCTL, reg);

			dwc->resize_fifos = true;
			dwc3_trace(trace_dwc3_ep0, "resize FIFOs flag SET");
		}
		break;

	case USB_STATE_CONFIGURED:
		ret = dwc3_ep0_delegate_req(dwc, ctrl);
		if (!cfg && !ret)
			usb_gadget_set_state(&dwc->gadget,
					USB_STATE_ADDRESS);
		break;
	default:
		ret = -EINVAL;
	}
	return ret;
}

static void dwc3_ep0_set_sel_cmpl(struct usb_ep *ep, struct usb_request *req)
{
	struct dwc3_ep	*dep = to_dwc3_ep(ep);
	struct dwc3	*dwc = dep->dwc;

	u32		param = 0;
	u32		reg;

	struct timing {
		u8	u1sel;
		u8	u1pel;
		u16	u2sel;
		u16	u2pel;
	} __packed timing;

	int		ret;

	memcpy(&timing, req->buf, sizeof(timing));

	dwc->u1sel = timing.u1sel;
	dwc->u1pel = timing.u1pel;
	dwc->u2sel = le16_to_cpu(timing.u2sel);
	dwc->u2pel = le16_to_cpu(timing.u2pel);

	reg = dwc3_readl(dwc->regs, DWC3_DCTL);
	if (reg & DWC3_DCTL_INITU2ENA)
		param = dwc->u2pel;
	if (reg & DWC3_DCTL_INITU1ENA)
		param = dwc->u1pel;

	/*
	 * According to Synopsys Databook, if parameter is
	 * greater than 125, a value of zero should be
	 * programmed in the register.
	 */
	if (param > 125)
		param = 0;

	/* now that we have the time, issue DGCMD Set Sel */
	ret = dwc3_send_gadget_generic_command(dwc,
			DWC3_DGCMD_SET_PERIODIC_PAR, param);
	WARN_ON(ret < 0);
}

static int dwc3_ep0_set_sel(struct dwc3 *dwc, struct usb_ctrlrequest *ctrl)
{
	struct dwc3_ep	*dep;
	enum usb_device_state state = dwc->gadget.state;
	u16		wLength;
	u16		wValue;

	if (state == USB_STATE_DEFAULT)
		return -EINVAL;

	wValue = le16_to_cpu(ctrl->wValue);
	wLength = le16_to_cpu(ctrl->wLength);

	if (wLength != 6) {
		dev_err(dwc->dev, "Set SEL should be 6 bytes, got %d\n",
				wLength);
		return -EINVAL;
	}

	/*
	 * To handle Set SEL we need to receive 6 bytes from Host. So let's
	 * queue a usb_request for 6 bytes.
	 *
	 * Remember, though, this controller can't handle non-wMaxPacketSize
	 * aligned transfers on the OUT direction, so we queue a request for
	 * wMaxPacketSize instead.
	 */
	dep = dwc->eps[0];
	dwc->ep0_usb_req.dep = dep;
	dwc->ep0_usb_req.request.length = dep->endpoint.maxpacket;
	dwc->ep0_usb_req.request.buf = dwc->setup_buf;
	dwc->ep0_usb_req.request.complete = dwc3_ep0_set_sel_cmpl;

	return __dwc3_gadget_ep0_queue(dep, &dwc->ep0_usb_req);
}

static int dwc3_ep0_set_isoch_delay(struct dwc3 *dwc, struct usb_ctrlrequest *ctrl)
{
	u16		wLength;
	u16		wValue;
	u16		wIndex;

	wValue = le16_to_cpu(ctrl->wValue);
	wLength = le16_to_cpu(ctrl->wLength);
	wIndex = le16_to_cpu(ctrl->wIndex);

	if (wIndex || wLength)
		return -EINVAL;

	/*
	 * REVISIT It's unclear from Databook what to do with this
	 * value. For now, just cache it.
	 */
	dwc->isoch_delay = wValue;

	return 0;
}

static int dwc3_ep0_std_request(struct dwc3 *dwc, struct usb_ctrlrequest *ctrl)
{
	int ret;

	switch (ctrl->bRequest) {
	case USB_REQ_GET_STATUS:
		dwc3_trace(trace_dwc3_ep0, "USB_REQ_GET_STATUS\n");
		ret = dwc3_ep0_handle_status(dwc, ctrl);
		break;
	case USB_REQ_CLEAR_FEATURE:
		dwc3_trace(trace_dwc3_ep0, "USB_REQ_CLEAR_FEATURE\n");
		ret = dwc3_ep0_handle_feature(dwc, ctrl, 0);
		break;
	case USB_REQ_SET_FEATURE:
		dwc3_trace(trace_dwc3_ep0, "USB_REQ_SET_FEATURE\n");
		ret = dwc3_ep0_handle_feature(dwc, ctrl, 1);
		break;
	case USB_REQ_SET_ADDRESS:
		dwc3_trace(trace_dwc3_ep0, "USB_REQ_SET_ADDRESS\n");
		ret = dwc3_ep0_set_address(dwc, ctrl);
		break;
	case USB_REQ_SET_CONFIGURATION:
		dwc3_trace(trace_dwc3_ep0, "USB_REQ_SET_CONFIGURATION\n");
		ret = dwc3_ep0_set_config(dwc, ctrl);
		break;
	case USB_REQ_SET_SEL:
		dwc3_trace(trace_dwc3_ep0, "USB_REQ_SET_SEL\n");
		ret = dwc3_ep0_set_sel(dwc, ctrl);
		break;
	case USB_REQ_SET_ISOCH_DELAY:
		dwc3_trace(trace_dwc3_ep0, "USB_REQ_SET_ISOCH_DELAY\n");
		ret = dwc3_ep0_set_isoch_delay(dwc, ctrl);
		break;
	default:
		dwc3_trace(trace_dwc3_ep0, "Forwarding to gadget driver\n");
		ret = dwc3_ep0_delegate_req(dwc, ctrl);
		break;
	}

	return ret;
}

static void dwc3_ep0_inspect_setup(struct dwc3 *dwc,
		const struct dwc3_event_depevt *event)
{
	struct usb_ctrlrequest *ctrl = dwc->ctrl_req;
	int ret = -EINVAL;
	u32 len;

	if (!dwc->gadget_driver)
		goto out;

	trace_dwc3_ctrl_req(ctrl);

	len = le16_to_cpu(ctrl->wLength);
	if (!len) {
		dwc->three_stage_setup = false;
		dwc->ep0_expect_in = false;
		dwc->ep0_next_event = DWC3_EP0_NRDY_STATUS;
	} else {
		dwc->three_stage_setup = true;
		dwc->ep0_expect_in = !!(ctrl->bRequestType & USB_DIR_IN);
		dwc->ep0_next_event = DWC3_EP0_NRDY_DATA;
	}

	if ((ctrl->bRequestType & USB_TYPE_MASK) == USB_TYPE_STANDARD)
		ret = dwc3_ep0_std_request(dwc, ctrl);
	else
		ret = dwc3_ep0_delegate_req(dwc, ctrl);

	if (ret == USB_GADGET_DELAYED_STATUS)
		dwc->delayed_status = true;

out:
	if (ret < 0)
		dwc3_ep0_stall_and_restart(dwc);
}

static void dwc3_ep0_complete_data(struct dwc3 *dwc,
		const struct dwc3_event_depevt *event)
{
	struct dwc3_request	*r = NULL;
	struct usb_request	*ur;
	struct dwc3_trb		*trb;
	struct dwc3_ep		*ep0;
	u32			transferred;
	u32			status;
	u32			length;
	u8			epnum;

	epnum = event->endpoint_number;
	ep0 = dwc->eps[0];

	dwc->ep0_next_event = DWC3_EP0_NRDY_STATUS;

	trb = dwc->ep0_trb;

	status = DWC3_TRB_SIZE_TRBSTS(trb->size);
	if (status == DWC3_TRBSTS_SETUP_PENDING) {
		dwc3_trace(trace_dwc3_ep0, "Setup Pending received");

		if (r)
			dwc3_gadget_giveback(ep0, r, -ECONNRESET);

		return;
	}

	r = next_request(&ep0->request_list);
	if (!r)
		return;

	ur = &r->request;

	length = trb->size & DWC3_TRB_SIZE_MASK;

	if (dwc->ep0_bounced) {
		unsigned transfer_size = ur->length;
		unsigned maxp = ep0->endpoint.maxpacket;

		transfer_size += (maxp - (transfer_size % maxp));
		transferred = min_t(u32, ur->length,
				transfer_size - length);
		memcpy(ur->buf, dwc->ep0_bounce, transferred);
	} else {
		transferred = ur->length - length;
	}

	ur->actual += transferred;

	if ((epnum & 1) && ur->actual < ur->length) {
		/* for some reason we did not get everything out */

		dwc3_ep0_stall_and_restart(dwc);
	} else {
		dwc3_gadget_giveback(ep0, r, 0);

		if (IS_ALIGNED(ur->length, ep0->endpoint.maxpacket) &&
				ur->length && ur->zero) {
			int ret;

			dwc->ep0_next_event = DWC3_EP0_COMPLETE;

			ret = dwc3_ep0_start_trans(dwc, epnum,
					dwc->ctrl_req_addr, 0,
					DWC3_TRBCTL_CONTROL_DATA);
			WARN_ON(ret < 0);
		}
	}
}

static void dwc3_ep0_complete_status(struct dwc3 *dwc,
		const struct dwc3_event_depevt *event)
{
	struct dwc3_request	*r;
	struct dwc3_ep		*dep;
	struct dwc3_trb		*trb;
	u32			status;

	dep = dwc->eps[0];
	trb = dwc->ep0_trb;

	if (!list_empty(&dep->request_list)) {
		r = next_request(&dep->request_list);

		dwc3_gadget_giveback(dep, r, 0);
	}

	if (dwc->test_mode) {
		int ret;

		ret = dwc3_gadget_set_test_mode(dwc, dwc->test_mode_nr);
		if (ret < 0) {
			dwc3_trace(trace_dwc3_ep0, "Invalid Test #%d",
					dwc->test_mode_nr);
			dwc3_ep0_stall_and_restart(dwc);
			return;
		}
	}

	status = DWC3_TRB_SIZE_TRBSTS(trb->size);
	if (status == DWC3_TRBSTS_SETUP_PENDING)
		dwc3_trace(trace_dwc3_ep0, "Setup Pending received\n");

	dwc->ep0state = EP0_SETUP_PHASE;
	dwc3_ep0_out_start(dwc);
}

static void dwc3_ep0_xfer_complete(struct dwc3 *dwc,
			const struct dwc3_event_depevt *event)
{
	struct dwc3_ep		*dep = dwc->eps[event->endpoint_number];

	dep->flags &= ~DWC3_EP_BUSY;
	dep->resource_index = 0;
	dwc->setup_packet_pending = false;

	switch (dwc->ep0state) {
	case EP0_SETUP_PHASE:
		dwc3_trace(trace_dwc3_ep0, "Setup Phase");
		dwc3_ep0_inspect_setup(dwc, event);
		break;

	case EP0_DATA_PHASE:
		dwc3_trace(trace_dwc3_ep0, "Data Phase");
		dwc3_ep0_complete_data(dwc, event);
		break;

	case EP0_STATUS_PHASE:
		dwc3_trace(trace_dwc3_ep0, "Status Phase");
		dwc3_ep0_complete_status(dwc, event);
		break;
	default:
		WARN(true, "UNKNOWN ep0state %d\n", dwc->ep0state);
	}
}

static void __dwc3_ep0_do_control_data(struct dwc3 *dwc,
		struct dwc3_ep *dep, struct dwc3_request *req)
{
	int			ret;

	req->direction = !!dep->number;

	if (req->request.length == 0) {
		ret = dwc3_ep0_start_trans(dwc, dep->number,
				dwc->ctrl_req_addr, 0,
				DWC3_TRBCTL_CONTROL_DATA);
	} else if (!IS_ALIGNED(req->request.length, dep->endpoint.maxpacket)
			&& (dep->number == 0)) {
		u32	transfer_size;
		u32	maxpacket;

		ret = usb_gadget_map_request(&dwc->gadget, &req->request,
				dep->number);
		if (ret) {
			dev_dbg(dwc->dev, "failed to map request\n");
			return;
		}

		WARN_ON(req->request.length > DWC3_EP0_BOUNCE_SIZE);

		maxpacket = dep->endpoint.maxpacket;
		transfer_size = roundup(req->request.length, maxpacket);

		dwc->ep0_bounced = true;

		/*
		 * REVISIT in case request length is bigger than
		 * DWC3_EP0_BOUNCE_SIZE we will need two chained
		 * TRBs to handle the transfer.
		 */
		ret = dwc3_ep0_start_trans(dwc, dep->number,
				dwc->ep0_bounce_addr, transfer_size,
				DWC3_TRBCTL_CONTROL_DATA);
	} else {
		ret = usb_gadget_map_request(&dwc->gadget, &req->request,
				dep->number);
		if (ret) {
			dev_dbg(dwc->dev, "failed to map request\n");
			return;
		}

		ret = dwc3_ep0_start_trans(dwc, dep->number, req->request.dma,
				req->request.length, DWC3_TRBCTL_CONTROL_DATA);
	}

	WARN_ON(ret < 0);
}

static int dwc3_ep0_start_control_status(struct dwc3_ep *dep)
{
	struct dwc3		*dwc = dep->dwc;
	u32			type;

	type = dwc->three_stage_setup ? DWC3_TRBCTL_CONTROL_STATUS3
		: DWC3_TRBCTL_CONTROL_STATUS2;

	return dwc3_ep0_start_trans(dwc, dep->number,
			dwc->ctrl_req_addr, 0, type);
}

static void __dwc3_ep0_do_control_status(struct dwc3 *dwc, struct dwc3_ep *dep)
{
	if (dwc->resize_fifos) {
		dwc3_trace(trace_dwc3_ep0, "Resizing FIFOs");
		dwc3_gadget_resize_tx_fifos(dwc);
		dwc->resize_fifos = 0;
	}

	WARN_ON(dwc3_ep0_start_control_status(dep));
}

static void dwc3_ep0_do_control_status(struct dwc3 *dwc,
		const struct dwc3_event_depevt *event)
{
	struct dwc3_ep		*dep = dwc->eps[event->endpoint_number];

	__dwc3_ep0_do_control_status(dwc, dep);
}

static void dwc3_ep0_end_control_data(struct dwc3 *dwc, struct dwc3_ep *dep)
{
	struct dwc3_gadget_ep_cmd_params params;
	u32			cmd;
	int			ret;

	if (!dep->resource_index)
		return;

	cmd = DWC3_DEPCMD_ENDTRANSFER;
	cmd |= DWC3_DEPCMD_CMDIOC;
	cmd |= DWC3_DEPCMD_PARAM(dep->resource_index);
	memset(&params, 0, sizeof(params));
	ret = dwc3_send_gadget_ep_cmd(dwc, dep->number, cmd, &params);
	WARN_ON_ONCE(ret);
	dep->resource_index = 0;
}

static void dwc3_ep0_xfernotready(struct dwc3 *dwc,
		const struct dwc3_event_depevt *event)
{
	dwc->setup_packet_pending = true;

	switch (event->status) {
	case DEPEVT_STATUS_CONTROL_DATA:
		dwc3_trace(trace_dwc3_ep0, "Control Data");

		/*
		 * We already have a DATA transfer in the controller's cache,
		 * if we receive a XferNotReady(DATA) we will ignore it, unless
		 * it's for the wrong direction.
		 *
		 * In that case, we must issue END_TRANSFER command to the Data
		 * Phase we already have started and issue SetStall on the
		 * control endpoint.
		 */
		if (dwc->ep0_expect_in != event->endpoint_number) {
			struct dwc3_ep	*dep = dwc->eps[dwc->ep0_expect_in];

			dwc3_trace(trace_dwc3_ep0,
					"Wrong direction for Data phase");
			dwc3_ep0_end_control_data(dwc, dep);
			dwc3_ep0_stall_and_restart(dwc);
			return;
		}

		break;

	case DEPEVT_STATUS_CONTROL_STATUS:
		if (dwc->ep0_next_event != DWC3_EP0_NRDY_STATUS)
			return;

		dwc3_trace(trace_dwc3_ep0, "Control Status");

		dwc->ep0state = EP0_STATUS_PHASE;

		if (dwc->delayed_status) {
			WARN_ON_ONCE(event->endpoint_number != 1);
			dwc3_trace(trace_dwc3_ep0, "Delayed Status");
			return;
		}

		dwc3_ep0_do_control_status(dwc, event);
	}
}

void dwc3_ep0_interrupt(struct dwc3 *dwc,
		const struct dwc3_event_depevt *event)
{
	u8			epnum = event->endpoint_number;

	dwc3_trace(trace_dwc3_ep0, "%s while ep%d%s in state '%s'",
			dwc3_ep_event_string(event->endpoint_event),
			epnum >> 1, (epnum & 1) ? "in" : "out",
			dwc3_ep0_state_string(dwc->ep0state));

	switch (event->endpoint_event) {
	case DWC3_DEPEVT_XFERCOMPLETE:
		dwc3_ep0_xfer_complete(dwc, event);
		break;

	case DWC3_DEPEVT_XFERNOTREADY:
		dwc3_ep0_xfernotready(dwc, event);
		break;

	case DWC3_DEPEVT_XFERINPROGRESS:
	case DWC3_DEPEVT_RXTXFIFOEVT:
	case DWC3_DEPEVT_STREAMEVT:
	case DWC3_DEPEVT_EPCMDCMPLT:
		break;
	}
}<|MERGE_RESOLUTION|>--- conflicted
+++ resolved
@@ -480,11 +480,7 @@
 				return -EINVAL;
 			if (set == 0 && (dep->flags & DWC3_EP_WEDGE))
 				break;
-<<<<<<< HEAD
-			ret = __dwc3_gadget_ep_set_halt(dep, set);
-=======
 			ret = __dwc3_gadget_ep_set_halt(dep, set, true);
->>>>>>> fc14f9c1
 			if (ret)
 				return -EINVAL;
 			break;
