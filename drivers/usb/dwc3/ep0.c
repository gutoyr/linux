--- conflicted
+++ resolved
@@ -809,11 +809,8 @@
 
 	trb = dwc->ep0_trb;
 
-<<<<<<< HEAD
-=======
 	trace_dwc3_complete_trb(ep0, trb);
 
->>>>>>> afd2ff9b
 	r = next_request(&ep0->request_list);
 	if (!r)
 		return;
