--- conflicted
+++ resolved
@@ -697,14 +697,9 @@
 		dwc->dr_mode = pdata->dr_mode;
 	}
 
-<<<<<<< HEAD
-	if (IS_ERR(dwc->usb3_phy)) {
-		ret = PTR_ERR(dwc->usb3_phy);
-=======
 	/* default to superspeed if no maximum_speed passed */
 	if (dwc->maximum_speed == USB_SPEED_UNKNOWN)
 		dwc->maximum_speed = USB_SPEED_SUPER;
->>>>>>> fc14f9c1
 
 	ret = dwc3_core_get_phy(dwc);
 	if (ret)
