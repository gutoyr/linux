--- conflicted
+++ resolved
@@ -849,15 +849,12 @@
 /*
  * NOVITUS printers
  */
-<<<<<<< HEAD
-=======
 #define NOVITUS_VID			0x1a28
 #define NOVITUS_BONO_E_PID		0x6010
 
 /*
  * RT Systems programming cables for various ham radios
  */
->>>>>>> fc14f9c1
 #define RTSYSTEMS_VID		0x2100	/* Vendor ID */
 #define RTSYSTEMS_USB_S03_PID	0x9001	/* RTS-03 USB to Serial Adapter */
 #define RTSYSTEMS_USB_59_PID	0x9e50	/* USB-59 USB to 8 pin plug */
@@ -1398,10 +1395,7 @@
 #define BRAINBOXES_US_160_5_PID		0x9005 /* US-160 16xRS232 1Mbaud Port 9 and 10 */
 #define BRAINBOXES_US_160_6_PID		0x9006 /* US-160 16xRS232 1Mbaud Port 11 and 12 */
 #define BRAINBOXES_US_160_7_PID		0x9007 /* US-160 16xRS232 1Mbaud Port 13 and 14 */
-<<<<<<< HEAD
 #define BRAINBOXES_US_160_8_PID		0x9008 /* US-160 16xRS232 1Mbaud Port 15 and 16 */
-=======
-#define BRAINBOXES_US_160_8_PID		0x9008 /* US-160 16xRS232 1Mbaud Port 15 and 16 */
 
 /*
  * ekey biometric systems GmbH (http://ekey.net/)
@@ -1412,5 +1406,4 @@
  * GE Healthcare devices
  */
 #define GE_HEALTHCARE_VID		0x1901
-#define GE_HEALTHCARE_NEMO_TRACKER_PID	0x0015
->>>>>>> fc14f9c1
+#define GE_HEALTHCARE_NEMO_TRACKER_PID	0x0015