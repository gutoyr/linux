/* Copyright (C) 2007,2008 Freescale Semiconductor, Inc.
 *
 * This program is free software; you can redistribute  it and/or modify it
 * under  the terms of  the GNU General  Public License as published by the
 * Free Software Foundation;  either version 2 of the  License, or (at your
 * option) any later version.
 *
 * This program is distributed in the hope that it will be useful, but
 * WITHOUT ANY WARRANTY; without even the implied warranty of
 * MERCHANTABILITY or FITNESS FOR A PARTICULAR PURPOSE.  See the GNU
 * General Public License for more details.
 *
 * You should have received a copy of the  GNU General Public License along
 * with this program; if not, write  to the Free Software Foundation, Inc.,
 * 675 Mass Ave, Cambridge, MA 02139, USA.
 */

<<<<<<< HEAD
#include "phy-fsm-usb.h"
=======
#include <linux/usb/otg-fsm.h>
>>>>>>> fc14f9c1
#include <linux/usb/otg.h>
#include <linux/ioctl.h>

/* USB Command Register Bit Masks */
#define USB_CMD_RUN_STOP		(0x1<<0)
#define USB_CMD_CTRL_RESET		(0x1<<1)
#define USB_CMD_PERIODIC_SCHEDULE_EN	(0x1<<4)
#define USB_CMD_ASYNC_SCHEDULE_EN	(0x1<<5)
#define USB_CMD_INT_AA_DOORBELL		(0x1<<6)
#define USB_CMD_ASP			(0x3<<8)
#define USB_CMD_ASYNC_SCH_PARK_EN	(0x1<<11)
#define USB_CMD_SUTW			(0x1<<13)
#define USB_CMD_ATDTW			(0x1<<14)
#define USB_CMD_ITC			(0xFF<<16)

/* bit 15,3,2 are frame list size */
#define USB_CMD_FRAME_SIZE_1024		(0x0<<15 | 0x0<<2)
#define USB_CMD_FRAME_SIZE_512		(0x0<<15 | 0x1<<2)
#define USB_CMD_FRAME_SIZE_256		(0x0<<15 | 0x2<<2)
#define USB_CMD_FRAME_SIZE_128		(0x0<<15 | 0x3<<2)
#define USB_CMD_FRAME_SIZE_64		(0x1<<15 | 0x0<<2)
#define USB_CMD_FRAME_SIZE_32		(0x1<<15 | 0x1<<2)
#define USB_CMD_FRAME_SIZE_16		(0x1<<15 | 0x2<<2)
#define USB_CMD_FRAME_SIZE_8		(0x1<<15 | 0x3<<2)

/* bit 9-8 are async schedule park mode count */
#define USB_CMD_ASP_00			(0x0<<8)
#define USB_CMD_ASP_01			(0x1<<8)
#define USB_CMD_ASP_10			(0x2<<8)
#define USB_CMD_ASP_11			(0x3<<8)
#define USB_CMD_ASP_BIT_POS		(8)

/* bit 23-16 are interrupt threshold control */
#define USB_CMD_ITC_NO_THRESHOLD	(0x00<<16)
#define USB_CMD_ITC_1_MICRO_FRM		(0x01<<16)
#define USB_CMD_ITC_2_MICRO_FRM		(0x02<<16)
#define USB_CMD_ITC_4_MICRO_FRM		(0x04<<16)
#define USB_CMD_ITC_8_MICRO_FRM		(0x08<<16)
#define USB_CMD_ITC_16_MICRO_FRM	(0x10<<16)
#define USB_CMD_ITC_32_MICRO_FRM	(0x20<<16)
#define USB_CMD_ITC_64_MICRO_FRM	(0x40<<16)
#define USB_CMD_ITC_BIT_POS		(16)

/* USB Status Register Bit Masks */
#define USB_STS_INT			(0x1<<0)
#define USB_STS_ERR			(0x1<<1)
#define USB_STS_PORT_CHANGE		(0x1<<2)
#define USB_STS_FRM_LST_ROLL		(0x1<<3)
#define USB_STS_SYS_ERR			(0x1<<4)
#define USB_STS_IAA			(0x1<<5)
#define USB_STS_RESET_RECEIVED		(0x1<<6)
#define USB_STS_SOF			(0x1<<7)
#define USB_STS_DCSUSPEND		(0x1<<8)
#define USB_STS_HC_HALTED		(0x1<<12)
#define USB_STS_RCL			(0x1<<13)
#define USB_STS_PERIODIC_SCHEDULE	(0x1<<14)
#define USB_STS_ASYNC_SCHEDULE		(0x1<<15)

/* USB Interrupt Enable Register Bit Masks */
#define USB_INTR_INT_EN			(0x1<<0)
#define USB_INTR_ERR_INT_EN		(0x1<<1)
#define USB_INTR_PC_DETECT_EN		(0x1<<2)
#define USB_INTR_FRM_LST_ROLL_EN	(0x1<<3)
#define USB_INTR_SYS_ERR_EN		(0x1<<4)
#define USB_INTR_ASYN_ADV_EN		(0x1<<5)
#define USB_INTR_RESET_EN		(0x1<<6)
#define USB_INTR_SOF_EN			(0x1<<7)
#define USB_INTR_DEVICE_SUSPEND		(0x1<<8)

/* Device Address bit masks */
#define USB_DEVICE_ADDRESS_MASK		(0x7F<<25)
#define USB_DEVICE_ADDRESS_BIT_POS	(25)
/* PORTSC  Register Bit Masks,Only one PORT in OTG mode*/
#define PORTSC_CURRENT_CONNECT_STATUS	(0x1<<0)
#define PORTSC_CONNECT_STATUS_CHANGE	(0x1<<1)
#define PORTSC_PORT_ENABLE		(0x1<<2)
#define PORTSC_PORT_EN_DIS_CHANGE	(0x1<<3)
#define PORTSC_OVER_CURRENT_ACT		(0x1<<4)
#define PORTSC_OVER_CUURENT_CHG		(0x1<<5)
#define PORTSC_PORT_FORCE_RESUME	(0x1<<6)
#define PORTSC_PORT_SUSPEND		(0x1<<7)
#define PORTSC_PORT_RESET		(0x1<<8)
#define PORTSC_LINE_STATUS_BITS		(0x3<<10)
#define PORTSC_PORT_POWER		(0x1<<12)
#define PORTSC_PORT_INDICTOR_CTRL	(0x3<<14)
#define PORTSC_PORT_TEST_CTRL		(0xF<<16)
#define PORTSC_WAKE_ON_CONNECT_EN	(0x1<<20)
#define PORTSC_WAKE_ON_CONNECT_DIS	(0x1<<21)
#define PORTSC_WAKE_ON_OVER_CURRENT	(0x1<<22)
#define PORTSC_PHY_LOW_POWER_SPD	(0x1<<23)
#define PORTSC_PORT_FORCE_FULL_SPEED	(0x1<<24)
#define PORTSC_PORT_SPEED_MASK		(0x3<<26)
#define PORTSC_TRANSCEIVER_WIDTH	(0x1<<28)
#define PORTSC_PHY_TYPE_SEL		(0x3<<30)
/* bit 11-10 are line status */
#define PORTSC_LINE_STATUS_SE0		(0x0<<10)
#define PORTSC_LINE_STATUS_JSTATE	(0x1<<10)
#define PORTSC_LINE_STATUS_KSTATE	(0x2<<10)
#define PORTSC_LINE_STATUS_UNDEF	(0x3<<10)
#define PORTSC_LINE_STATUS_BIT_POS	(10)

/* bit 15-14 are port indicator control */
#define PORTSC_PIC_OFF			(0x0<<14)
#define PORTSC_PIC_AMBER		(0x1<<14)
#define PORTSC_PIC_GREEN		(0x2<<14)
#define PORTSC_PIC_UNDEF		(0x3<<14)
#define PORTSC_PIC_BIT_POS		(14)

/* bit 19-16 are port test control */
#define PORTSC_PTC_DISABLE		(0x0<<16)
#define PORTSC_PTC_JSTATE		(0x1<<16)
#define PORTSC_PTC_KSTATE		(0x2<<16)
#define PORTSC_PTC_SEQNAK		(0x3<<16)
#define PORTSC_PTC_PACKET		(0x4<<16)
#define PORTSC_PTC_FORCE_EN		(0x5<<16)
#define PORTSC_PTC_BIT_POS		(16)

/* bit 27-26 are port speed */
#define PORTSC_PORT_SPEED_FULL		(0x0<<26)
#define PORTSC_PORT_SPEED_LOW		(0x1<<26)
#define PORTSC_PORT_SPEED_HIGH		(0x2<<26)
#define PORTSC_PORT_SPEED_UNDEF		(0x3<<26)
#define PORTSC_SPEED_BIT_POS		(26)

/* bit 28 is parallel transceiver width for UTMI interface */
#define PORTSC_PTW			(0x1<<28)
#define PORTSC_PTW_8BIT			(0x0<<28)
#define PORTSC_PTW_16BIT		(0x1<<28)

/* bit 31-30 are port transceiver select */
#define PORTSC_PTS_UTMI			(0x0<<30)
#define PORTSC_PTS_ULPI			(0x2<<30)
#define PORTSC_PTS_FSLS_SERIAL		(0x3<<30)
#define PORTSC_PTS_BIT_POS		(30)

#define PORTSC_W1C_BITS			\
	(PORTSC_CONNECT_STATUS_CHANGE |	\
	 PORTSC_PORT_EN_DIS_CHANGE    |	\
	 PORTSC_OVER_CUURENT_CHG)

/* OTG Status Control Register Bit Masks */
#define OTGSC_CTRL_VBUS_DISCHARGE	(0x1<<0)
#define OTGSC_CTRL_VBUS_CHARGE		(0x1<<1)
#define OTGSC_CTRL_OTG_TERMINATION	(0x1<<3)
#define OTGSC_CTRL_DATA_PULSING		(0x1<<4)
#define OTGSC_CTRL_ID_PULL_EN		(0x1<<5)
#define OTGSC_HA_DATA_PULSE		(0x1<<6)
#define OTGSC_HA_BA			(0x1<<7)
#define OTGSC_STS_USB_ID		(0x1<<8)
#define OTGSC_STS_A_VBUS_VALID		(0x1<<9)
#define OTGSC_STS_A_SESSION_VALID	(0x1<<10)
#define OTGSC_STS_B_SESSION_VALID	(0x1<<11)
#define OTGSC_STS_B_SESSION_END		(0x1<<12)
#define OTGSC_STS_1MS_TOGGLE		(0x1<<13)
#define OTGSC_STS_DATA_PULSING		(0x1<<14)
#define OTGSC_INTSTS_USB_ID		(0x1<<16)
#define OTGSC_INTSTS_A_VBUS_VALID	(0x1<<17)
#define OTGSC_INTSTS_A_SESSION_VALID	(0x1<<18)
#define OTGSC_INTSTS_B_SESSION_VALID	(0x1<<19)
#define OTGSC_INTSTS_B_SESSION_END	(0x1<<20)
#define OTGSC_INTSTS_1MS		(0x1<<21)
#define OTGSC_INTSTS_DATA_PULSING	(0x1<<22)
#define OTGSC_INTR_USB_ID_EN		(0x1<<24)
#define OTGSC_INTR_A_VBUS_VALID_EN	(0x1<<25)
#define OTGSC_INTR_A_SESSION_VALID_EN	(0x1<<26)
#define OTGSC_INTR_B_SESSION_VALID_EN	(0x1<<27)
#define OTGSC_INTR_B_SESSION_END_EN	(0x1<<28)
#define OTGSC_INTR_1MS_TIMER_EN		(0x1<<29)
#define OTGSC_INTR_DATA_PULSING_EN	(0x1<<30)
#define OTGSC_INTSTS_MASK		(0x00ff0000)

/* USB MODE Register Bit Masks */
#define  USB_MODE_CTRL_MODE_IDLE	(0x0<<0)
#define  USB_MODE_CTRL_MODE_DEVICE	(0x2<<0)
#define  USB_MODE_CTRL_MODE_HOST	(0x3<<0)
#define  USB_MODE_CTRL_MODE_RSV		(0x1<<0)
#define  USB_MODE_SETUP_LOCK_OFF	(0x1<<3)
#define  USB_MODE_STREAM_DISABLE	(0x1<<4)
#define  USB_MODE_ES			(0x1<<2) /* Endian Select */

/* control Register Bit Masks */
#define  USB_CTRL_IOENB			(0x1<<2)
#define  USB_CTRL_ULPI_INT0EN		(0x1<<0)

/* BCSR5 */
#define BCSR5_INT_USB			(0x02)

/* USB module clk cfg */
#define SCCR_OFFS			(0xA08)
#define SCCR_USB_CLK_DISABLE		(0x00000000)	/* USB clk disable */
#define SCCR_USB_MPHCM_11		(0x00c00000)
#define SCCR_USB_MPHCM_01		(0x00400000)
#define SCCR_USB_MPHCM_10		(0x00800000)
#define SCCR_USB_DRCM_11		(0x00300000)
#define SCCR_USB_DRCM_01		(0x00100000)
#define SCCR_USB_DRCM_10		(0x00200000)

#define SICRL_OFFS			(0x114)
#define SICRL_USB0			(0x40000000)
#define SICRL_USB1			(0x20000000)

#define SICRH_OFFS			(0x118)
#define SICRH_USB_UTMI			(0x00020000)

/* OTG interrupt enable bit masks */
#define  OTGSC_INTERRUPT_ENABLE_BITS_MASK  \
	(OTGSC_INTR_USB_ID_EN            | \
	OTGSC_INTR_1MS_TIMER_EN		 | \
	OTGSC_INTR_A_VBUS_VALID_EN       | \
	OTGSC_INTR_A_SESSION_VALID_EN    | \
	OTGSC_INTR_B_SESSION_VALID_EN    | \
	OTGSC_INTR_B_SESSION_END_EN      | \
	OTGSC_INTR_DATA_PULSING_EN)

/* OTG interrupt status bit masks */
#define  OTGSC_INTERRUPT_STATUS_BITS_MASK  \
	(OTGSC_INTSTS_USB_ID          |    \
	OTGSC_INTR_1MS_TIMER_EN       |    \
	OTGSC_INTSTS_A_VBUS_VALID     |    \
	OTGSC_INTSTS_A_SESSION_VALID  |    \
	OTGSC_INTSTS_B_SESSION_VALID  |    \
	OTGSC_INTSTS_B_SESSION_END    |    \
	OTGSC_INTSTS_DATA_PULSING)

/*
 *  A-DEVICE timing  constants
 */

/* Wait for VBUS Rise  */
#define TA_WAIT_VRISE	(100)	/* a_wait_vrise 100 ms, section: 6.6.5.1 */

/* Wait for B-Connect */
#define TA_WAIT_BCON	(10000)  /* a_wait_bcon > 1 sec, section: 6.6.5.2
				  * This is only used to get out of
				  * OTG_STATE_A_WAIT_BCON state if there was
				  * no connection for these many milliseconds
				  */

/* A-Idle to B-Disconnect */
/* It is necessary for this timer to be more than 750 ms because of a bug in OPT
 * test 5.4 in which B OPT disconnects after 750 ms instead of 75ms as stated
 * in the test description
 */
#define TA_AIDL_BDIS	(5000)	/* a_suspend minimum 200 ms, section: 6.6.5.3 */

/* B-Idle to A-Disconnect */
#define TA_BIDL_ADIS	(12)	/* 3 to 200 ms */

/* B-device timing constants */


/* Data-Line Pulse Time*/
#define TB_DATA_PLS	(10)	/* b_srp_init,continue 5~10ms, section:5.3.3 */
#define TB_DATA_PLS_MIN	(5)	/* minimum 5 ms */
#define TB_DATA_PLS_MAX	(10)	/* maximum 10 ms */

/* SRP Initiate Time  */
#define TB_SRP_INIT	(100)	/* b_srp_init,maximum 100 ms, section:5.3.8 */

/* SRP Fail Time  */
#define TB_SRP_FAIL	(7000)	/* b_srp_init,Fail time 5~30s, section:6.8.2.2*/

/* SRP result wait time */
#define TB_SRP_WAIT	(60)

/* VBus time */
#define TB_VBUS_PLS	(30)	/* time to keep vbus pulsing asserted */

/* Discharge time */
/* This time should be less than 10ms. It varies from system to system. */
#define TB_VBUS_DSCHRG	(8)

/* A-SE0 to B-Reset  */
#define TB_ASE0_BRST	(20)	/* b_wait_acon, mini 3.125 ms,section:6.8.2.4 */

/* A bus suspend timer before we can switch to b_wait_aconn */
#define TB_A_SUSPEND	(7)
#define TB_BUS_RESUME	(12)

/* SE0 Time Before SRP */
#define TB_SE0_SRP	(2)	/* b_idle,minimum 2 ms, section:5.3.2 */

#define SET_OTG_STATE(otg_ptr, newstate)	((otg_ptr)->state = newstate)

struct usb_dr_mmap {
	/* Capability register */
	u8 res1[256];
	u16 caplength;		/* Capability Register Length */
	u16 hciversion;		/* Host Controller Interface Version */
	u32 hcsparams;		/* Host Controller Structual Parameters */
	u32 hccparams;		/* Host Controller Capability Parameters */
	u8 res2[20];
	u32 dciversion;		/* Device Controller Interface Version */
	u32 dccparams;		/* Device Controller Capability Parameters */
	u8 res3[24];
	/* Operation register */
	u32 usbcmd;		/* USB Command Register */
	u32 usbsts;		/* USB Status Register */
	u32 usbintr;		/* USB Interrupt Enable Register */
	u32 frindex;		/* Frame Index Register */
	u8 res4[4];
	u32 deviceaddr;		/* Device Address */
	u32 endpointlistaddr;	/* Endpoint List Address Register */
	u8 res5[4];
	u32 burstsize;		/* Master Interface Data Burst Size Register */
	u32 txttfilltuning;	/* Transmit FIFO Tuning Controls Register */
	u8 res6[8];
	u32 ulpiview;		/* ULPI register access */
	u8 res7[12];
	u32 configflag;		/* Configure Flag Register */
	u32 portsc;		/* Port 1 Status and Control Register */
	u8 res8[28];
	u32 otgsc;		/* On-The-Go Status and Control */
	u32 usbmode;		/* USB Mode Register */
	u32 endptsetupstat;	/* Endpoint Setup Status Register */
	u32 endpointprime;	/* Endpoint Initialization Register */
	u32 endptflush;		/* Endpoint Flush Register */
	u32 endptstatus;	/* Endpoint Status Register */
	u32 endptcomplete;	/* Endpoint Complete Register */
	u32 endptctrl[6];	/* Endpoint Control Registers */
	u8 res9[552];
	u32 snoop1;
	u32 snoop2;
	u32 age_cnt_thresh;	/* Age Count Threshold Register */
	u32 pri_ctrl;		/* Priority Control Register */
	u32 si_ctrl;		/* System Interface Control Register */
	u8 res10[236];
	u32 control;		/* General Purpose Control Register */
};

struct fsl_otg_timer {
	unsigned long expires;	/* Number of count increase to timeout */
	unsigned long count;	/* Tick counter */
	void (*function)(unsigned long);	/* Timeout function */
	unsigned long data;	/* Data passed to function */
	struct list_head list;
};

inline struct fsl_otg_timer *otg_timer_initializer
(void (*function)(unsigned long), unsigned long expires, unsigned long data)
{
	struct fsl_otg_timer *timer;

	timer = kmalloc(sizeof(struct fsl_otg_timer), GFP_KERNEL);
	if (!timer)
		return NULL;
	timer->function = function;
	timer->expires = expires;
	timer->data = data;
	return timer;
}

struct fsl_otg {
	struct usb_phy phy;
	struct otg_fsm fsm;
	struct usb_dr_mmap *dr_mem_map;
	struct delayed_work otg_event;

	/* used for usb host */
	struct work_struct work_wq;
	u8	host_working;

	int irq;
};

struct fsl_otg_config {
	u8 otg_port;
};

/* For SRP and HNP handle */
#define FSL_OTG_MAJOR		240
#define FSL_OTG_NAME		"fsl-usb2-otg"
/* Command to OTG driver ioctl */
#define OTG_IOCTL_MAGIC		FSL_OTG_MAJOR
/* if otg work as host, it should return 1, otherwise return 0 */
#define GET_OTG_STATUS		_IOR(OTG_IOCTL_MAGIC, 1, int)
#define SET_A_SUSPEND_REQ	_IOW(OTG_IOCTL_MAGIC, 2, int)
#define SET_A_BUS_DROP		_IOW(OTG_IOCTL_MAGIC, 3, int)
#define SET_A_BUS_REQ		_IOW(OTG_IOCTL_MAGIC, 4, int)
#define SET_B_BUS_REQ		_IOW(OTG_IOCTL_MAGIC, 5, int)
#define GET_A_SUSPEND_REQ	_IOR(OTG_IOCTL_MAGIC, 6, int)
#define GET_A_BUS_DROP		_IOR(OTG_IOCTL_MAGIC, 7, int)
#define GET_A_BUS_REQ		_IOR(OTG_IOCTL_MAGIC, 8, int)
#define GET_B_BUS_REQ		_IOR(OTG_IOCTL_MAGIC, 9, int)

void fsl_otg_add_timer(struct otg_fsm *fsm, void *timer);
void fsl_otg_del_timer(struct otg_fsm *fsm, void *timer);
void fsl_otg_pulse_vbus(void);<|MERGE_RESOLUTION|>--- conflicted
+++ resolved
@@ -15,11 +15,7 @@
  * 675 Mass Ave, Cambridge, MA 02139, USA.
  */
 
-<<<<<<< HEAD
-#include "phy-fsm-usb.h"
-=======
 #include <linux/usb/otg-fsm.h>
->>>>>>> fc14f9c1
 #include <linux/usb/otg.h>
 #include <linux/ioctl.h>
 
