--- conflicted
+++ resolved
@@ -671,11 +671,7 @@
 			break;
 		case OTG_STATE_A_HOST:
 			musb->xceiv->state = OTG_STATE_A_SUSPEND;
-<<<<<<< HEAD
-			musb->is_active = musb_to_hcd(musb)->self.b_hnp_enable;
-=======
 			musb->is_active = musb->hcd->self.b_hnp_enable;
->>>>>>> fc14f9c1
 			break;
 		case OTG_STATE_B_HOST:
 			/* Transition to B_PERIPHERAL, see 6.8.2.6 p 44 */
