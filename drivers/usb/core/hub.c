/*
 * USB hub driver.
 *
 * (C) Copyright 1999 Linus Torvalds
 * (C) Copyright 1999 Johannes Erdfelt
 * (C) Copyright 1999 Gregory P. Smith
 * (C) Copyright 2001 Brad Hards (bhards@bigpond.net.au)
 *
 */

#include <linux/kernel.h>
#include <linux/errno.h>
#include <linux/module.h>
#include <linux/moduleparam.h>
#include <linux/completion.h>
#include <linux/sched.h>
#include <linux/list.h>
#include <linux/slab.h>
#include <linux/ioctl.h>
#include <linux/usb.h>
#include <linux/usbdevice_fs.h>
#include <linux/usb/hcd.h>
#include <linux/usb/otg.h>
#include <linux/usb/quirks.h>
#include <linux/workqueue.h>
#include <linux/mutex.h>
#include <linux/random.h>
#include <linux/pm_qos.h>

#include <asm/uaccess.h>
#include <asm/byteorder.h>

#include "hub.h"
#include "otg_whitelist.h"

#define USB_VENDOR_GENESYS_LOGIC		0x05e3
#define HUB_QUIRK_CHECK_PORT_AUTOSUSPEND	0x01

/* Protect struct usb_device->state and ->children members
 * Note: Both are also protected by ->dev.sem, except that ->state can
 * change to USB_STATE_NOTATTACHED even when the semaphore isn't held. */
static DEFINE_SPINLOCK(device_state_lock);

/* workqueue to process hub events */
static struct workqueue_struct *hub_wq;
static void hub_event(struct work_struct *work);

/* synchronize hub-port add/remove and peering operations */
DEFINE_MUTEX(usb_port_peer_mutex);

/* cycle leds on hubs that aren't blinking for attention */
static bool blinkenlights = 0;
module_param (blinkenlights, bool, S_IRUGO);
MODULE_PARM_DESC (blinkenlights, "true to cycle leds on hubs");

/*
 * Device SATA8000 FW1.0 from DATAST0R Technology Corp requires about
 * 10 seconds to send reply for the initial 64-byte descriptor request.
 */
/* define initial 64-byte descriptor request timeout in milliseconds */
static int initial_descriptor_timeout = USB_CTRL_GET_TIMEOUT;
module_param(initial_descriptor_timeout, int, S_IRUGO|S_IWUSR);
MODULE_PARM_DESC(initial_descriptor_timeout,
		"initial 64-byte descriptor request timeout in milliseconds "
		"(default 5000 - 5.0 seconds)");

/*
 * As of 2.6.10 we introduce a new USB device initialization scheme which
 * closely resembles the way Windows works.  Hopefully it will be compatible
 * with a wider range of devices than the old scheme.  However some previously
 * working devices may start giving rise to "device not accepting address"
 * errors; if that happens the user can try the old scheme by adjusting the
 * following module parameters.
 *
 * For maximum flexibility there are two boolean parameters to control the
 * hub driver's behavior.  On the first initialization attempt, if the
 * "old_scheme_first" parameter is set then the old scheme will be used,
 * otherwise the new scheme is used.  If that fails and "use_both_schemes"
 * is set, then the driver will make another attempt, using the other scheme.
 */
static bool old_scheme_first = 0;
module_param(old_scheme_first, bool, S_IRUGO | S_IWUSR);
MODULE_PARM_DESC(old_scheme_first,
		 "start with the old device initialization scheme");

static bool use_both_schemes = 1;
module_param(use_both_schemes, bool, S_IRUGO | S_IWUSR);
MODULE_PARM_DESC(use_both_schemes,
		"try the other device initialization scheme if the "
		"first one fails");

/* Mutual exclusion for EHCI CF initialization.  This interferes with
 * port reset on some companion controllers.
 */
DECLARE_RWSEM(ehci_cf_port_reset_rwsem);
EXPORT_SYMBOL_GPL(ehci_cf_port_reset_rwsem);

#define HUB_DEBOUNCE_TIMEOUT	2000
#define HUB_DEBOUNCE_STEP	  25
#define HUB_DEBOUNCE_STABLE	 100

static void hub_release(struct kref *kref);
static int usb_reset_and_verify_device(struct usb_device *udev);

static inline char *portspeed(struct usb_hub *hub, int portstatus)
{
	if (hub_is_superspeed(hub->hdev))
		return "5.0 Gb/s";
	if (portstatus & USB_PORT_STAT_HIGH_SPEED)
		return "480 Mb/s";
	else if (portstatus & USB_PORT_STAT_LOW_SPEED)
		return "1.5 Mb/s";
	else
		return "12 Mb/s";
}

/* Note that hdev or one of its children must be locked! */
struct usb_hub *usb_hub_to_struct_hub(struct usb_device *hdev)
{
	if (!hdev || !hdev->actconfig || !hdev->maxchild)
		return NULL;
	return usb_get_intfdata(hdev->actconfig->interface[0]);
}

static int usb_device_supports_lpm(struct usb_device *udev)
{
	/* USB 2.1 (and greater) devices indicate LPM support through
	 * their USB 2.0 Extended Capabilities BOS descriptor.
	 */
	if (udev->speed == USB_SPEED_HIGH) {
		if (udev->bos->ext_cap &&
			(USB_LPM_SUPPORT &
			 le32_to_cpu(udev->bos->ext_cap->bmAttributes)))
			return 1;
		return 0;
	}

	/*
	 * According to the USB 3.0 spec, all USB 3.0 devices must support LPM.
	 * However, there are some that don't, and they set the U1/U2 exit
	 * latencies to zero.
	 */
	if (!udev->bos->ss_cap) {
		dev_info(&udev->dev, "No LPM exit latency info found, disabling LPM.\n");
		return 0;
	}

	if (udev->bos->ss_cap->bU1devExitLat == 0 &&
			udev->bos->ss_cap->bU2DevExitLat == 0) {
		if (udev->parent)
			dev_info(&udev->dev, "LPM exit latency is zeroed, disabling LPM.\n");
		else
			dev_info(&udev->dev, "We don't know the algorithms for LPM for this host, disabling LPM.\n");
		return 0;
	}

	if (!udev->parent || udev->parent->lpm_capable)
		return 1;
	return 0;
}

/*
 * Set the Maximum Exit Latency (MEL) for the host to initiate a transition from
 * either U1 or U2.
 */
static void usb_set_lpm_mel(struct usb_device *udev,
		struct usb3_lpm_parameters *udev_lpm_params,
		unsigned int udev_exit_latency,
		struct usb_hub *hub,
		struct usb3_lpm_parameters *hub_lpm_params,
		unsigned int hub_exit_latency)
{
	unsigned int total_mel;
	unsigned int device_mel;
	unsigned int hub_mel;

	/*
	 * Calculate the time it takes to transition all links from the roothub
	 * to the parent hub into U0.  The parent hub must then decode the
	 * packet (hub header decode latency) to figure out which port it was
	 * bound for.
	 *
	 * The Hub Header decode latency is expressed in 0.1us intervals (0x1
	 * means 0.1us).  Multiply that by 100 to get nanoseconds.
	 */
	total_mel = hub_lpm_params->mel +
		(hub->descriptor->u.ss.bHubHdrDecLat * 100);

	/*
	 * How long will it take to transition the downstream hub's port into
	 * U0?  The greater of either the hub exit latency or the device exit
	 * latency.
	 *
	 * The BOS U1/U2 exit latencies are expressed in 1us intervals.
	 * Multiply that by 1000 to get nanoseconds.
	 */
	device_mel = udev_exit_latency * 1000;
	hub_mel = hub_exit_latency * 1000;
	if (device_mel > hub_mel)
		total_mel += device_mel;
	else
		total_mel += hub_mel;

	udev_lpm_params->mel = total_mel;
}

/*
 * Set the maximum Device to Host Exit Latency (PEL) for the device to initiate
 * a transition from either U1 or U2.
 */
static void usb_set_lpm_pel(struct usb_device *udev,
		struct usb3_lpm_parameters *udev_lpm_params,
		unsigned int udev_exit_latency,
		struct usb_hub *hub,
		struct usb3_lpm_parameters *hub_lpm_params,
		unsigned int hub_exit_latency,
		unsigned int port_to_port_exit_latency)
{
	unsigned int first_link_pel;
	unsigned int hub_pel;

	/*
	 * First, the device sends an LFPS to transition the link between the
	 * device and the parent hub into U0.  The exit latency is the bigger of
	 * the device exit latency or the hub exit latency.
	 */
	if (udev_exit_latency > hub_exit_latency)
		first_link_pel = udev_exit_latency * 1000;
	else
		first_link_pel = hub_exit_latency * 1000;

	/*
	 * When the hub starts to receive the LFPS, there is a slight delay for
	 * it to figure out that one of the ports is sending an LFPS.  Then it
	 * will forward the LFPS to its upstream link.  The exit latency is the
	 * delay, plus the PEL that we calculated for this hub.
	 */
	hub_pel = port_to_port_exit_latency * 1000 + hub_lpm_params->pel;

	/*
	 * According to figure C-7 in the USB 3.0 spec, the PEL for this device
	 * is the greater of the two exit latencies.
	 */
	if (first_link_pel > hub_pel)
		udev_lpm_params->pel = first_link_pel;
	else
		udev_lpm_params->pel = hub_pel;
}

/*
 * Set the System Exit Latency (SEL) to indicate the total worst-case time from
 * when a device initiates a transition to U0, until when it will receive the
 * first packet from the host controller.
 *
 * Section C.1.5.1 describes the four components to this:
 *  - t1: device PEL
 *  - t2: time for the ERDY to make it from the device to the host.
 *  - t3: a host-specific delay to process the ERDY.
 *  - t4: time for the packet to make it from the host to the device.
 *
 * t3 is specific to both the xHCI host and the platform the host is integrated
 * into.  The Intel HW folks have said it's negligible, FIXME if a different
 * vendor says otherwise.
 */
static void usb_set_lpm_sel(struct usb_device *udev,
		struct usb3_lpm_parameters *udev_lpm_params)
{
	struct usb_device *parent;
	unsigned int num_hubs;
	unsigned int total_sel;

	/* t1 = device PEL */
	total_sel = udev_lpm_params->pel;
	/* How many external hubs are in between the device & the root port. */
	for (parent = udev->parent, num_hubs = 0; parent->parent;
			parent = parent->parent)
		num_hubs++;
	/* t2 = 2.1us + 250ns * (num_hubs - 1) */
	if (num_hubs > 0)
		total_sel += 2100 + 250 * (num_hubs - 1);

	/* t4 = 250ns * num_hubs */
	total_sel += 250 * num_hubs;

	udev_lpm_params->sel = total_sel;
}

static void usb_set_lpm_parameters(struct usb_device *udev)
{
	struct usb_hub *hub;
	unsigned int port_to_port_delay;
	unsigned int udev_u1_del;
	unsigned int udev_u2_del;
	unsigned int hub_u1_del;
	unsigned int hub_u2_del;

	if (!udev->lpm_capable || udev->speed != USB_SPEED_SUPER)
		return;

	hub = usb_hub_to_struct_hub(udev->parent);
	/* It doesn't take time to transition the roothub into U0, since it
	 * doesn't have an upstream link.
	 */
	if (!hub)
		return;

	udev_u1_del = udev->bos->ss_cap->bU1devExitLat;
	udev_u2_del = le16_to_cpu(udev->bos->ss_cap->bU2DevExitLat);
	hub_u1_del = udev->parent->bos->ss_cap->bU1devExitLat;
	hub_u2_del = le16_to_cpu(udev->parent->bos->ss_cap->bU2DevExitLat);

	usb_set_lpm_mel(udev, &udev->u1_params, udev_u1_del,
			hub, &udev->parent->u1_params, hub_u1_del);

	usb_set_lpm_mel(udev, &udev->u2_params, udev_u2_del,
			hub, &udev->parent->u2_params, hub_u2_del);

	/*
	 * Appendix C, section C.2.2.2, says that there is a slight delay from
	 * when the parent hub notices the downstream port is trying to
	 * transition to U0 to when the hub initiates a U0 transition on its
	 * upstream port.  The section says the delays are tPort2PortU1EL and
	 * tPort2PortU2EL, but it doesn't define what they are.
	 *
	 * The hub chapter, sections 10.4.2.4 and 10.4.2.5 seem to be talking
	 * about the same delays.  Use the maximum delay calculations from those
	 * sections.  For U1, it's tHubPort2PortExitLat, which is 1us max.  For
	 * U2, it's tHubPort2PortExitLat + U2DevExitLat - U1DevExitLat.  I
	 * assume the device exit latencies they are talking about are the hub
	 * exit latencies.
	 *
	 * What do we do if the U2 exit latency is less than the U1 exit
	 * latency?  It's possible, although not likely...
	 */
	port_to_port_delay = 1;

	usb_set_lpm_pel(udev, &udev->u1_params, udev_u1_del,
			hub, &udev->parent->u1_params, hub_u1_del,
			port_to_port_delay);

	if (hub_u2_del > hub_u1_del)
		port_to_port_delay = 1 + hub_u2_del - hub_u1_del;
	else
		port_to_port_delay = 1 + hub_u1_del;

	usb_set_lpm_pel(udev, &udev->u2_params, udev_u2_del,
			hub, &udev->parent->u2_params, hub_u2_del,
			port_to_port_delay);

	/* Now that we've got PEL, calculate SEL. */
	usb_set_lpm_sel(udev, &udev->u1_params);
	usb_set_lpm_sel(udev, &udev->u2_params);
}

/* USB 2.0 spec Section 11.24.4.5 */
static int get_hub_descriptor(struct usb_device *hdev, void *data)
{
	int i, ret, size;
	unsigned dtype;

	if (hub_is_superspeed(hdev)) {
		dtype = USB_DT_SS_HUB;
		size = USB_DT_SS_HUB_SIZE;
	} else {
		dtype = USB_DT_HUB;
		size = sizeof(struct usb_hub_descriptor);
	}

	for (i = 0; i < 3; i++) {
		ret = usb_control_msg(hdev, usb_rcvctrlpipe(hdev, 0),
			USB_REQ_GET_DESCRIPTOR, USB_DIR_IN | USB_RT_HUB,
			dtype << 8, 0, data, size,
			USB_CTRL_GET_TIMEOUT);
		if (ret >= (USB_DT_HUB_NONVAR_SIZE + 2))
			return ret;
	}
	return -EINVAL;
}

/*
 * USB 2.0 spec Section 11.24.2.1
 */
static int clear_hub_feature(struct usb_device *hdev, int feature)
{
	return usb_control_msg(hdev, usb_sndctrlpipe(hdev, 0),
		USB_REQ_CLEAR_FEATURE, USB_RT_HUB, feature, 0, NULL, 0, 1000);
}

/*
 * USB 2.0 spec Section 11.24.2.2
 */
int usb_clear_port_feature(struct usb_device *hdev, int port1, int feature)
{
	return usb_control_msg(hdev, usb_sndctrlpipe(hdev, 0),
		USB_REQ_CLEAR_FEATURE, USB_RT_PORT, feature, port1,
		NULL, 0, 1000);
}

/*
 * USB 2.0 spec Section 11.24.2.13
 */
static int set_port_feature(struct usb_device *hdev, int port1, int feature)
{
	return usb_control_msg(hdev, usb_sndctrlpipe(hdev, 0),
		USB_REQ_SET_FEATURE, USB_RT_PORT, feature, port1,
		NULL, 0, 1000);
}

static char *to_led_name(int selector)
{
	switch (selector) {
	case HUB_LED_AMBER:
		return "amber";
	case HUB_LED_GREEN:
		return "green";
	case HUB_LED_OFF:
		return "off";
	case HUB_LED_AUTO:
		return "auto";
	default:
		return "??";
	}
}

/*
 * USB 2.0 spec Section 11.24.2.7.1.10 and table 11-7
 * for info about using port indicators
 */
static void set_port_led(struct usb_hub *hub, int port1, int selector)
{
	struct usb_port *port_dev = hub->ports[port1 - 1];
	int status;

	status = set_port_feature(hub->hdev, (selector << 8) | port1,
			USB_PORT_FEAT_INDICATOR);
	dev_dbg(&port_dev->dev, "indicator %s status %d\n",
		to_led_name(selector), status);
}

#define	LED_CYCLE_PERIOD	((2*HZ)/3)

static void led_work (struct work_struct *work)
{
	struct usb_hub		*hub =
		container_of(work, struct usb_hub, leds.work);
	struct usb_device	*hdev = hub->hdev;
	unsigned		i;
	unsigned		changed = 0;
	int			cursor = -1;

	if (hdev->state != USB_STATE_CONFIGURED || hub->quiescing)
		return;

	for (i = 0; i < hdev->maxchild; i++) {
		unsigned	selector, mode;

		/* 30%-50% duty cycle */

		switch (hub->indicator[i]) {
		/* cycle marker */
		case INDICATOR_CYCLE:
			cursor = i;
			selector = HUB_LED_AUTO;
			mode = INDICATOR_AUTO;
			break;
		/* blinking green = sw attention */
		case INDICATOR_GREEN_BLINK:
			selector = HUB_LED_GREEN;
			mode = INDICATOR_GREEN_BLINK_OFF;
			break;
		case INDICATOR_GREEN_BLINK_OFF:
			selector = HUB_LED_OFF;
			mode = INDICATOR_GREEN_BLINK;
			break;
		/* blinking amber = hw attention */
		case INDICATOR_AMBER_BLINK:
			selector = HUB_LED_AMBER;
			mode = INDICATOR_AMBER_BLINK_OFF;
			break;
		case INDICATOR_AMBER_BLINK_OFF:
			selector = HUB_LED_OFF;
			mode = INDICATOR_AMBER_BLINK;
			break;
		/* blink green/amber = reserved */
		case INDICATOR_ALT_BLINK:
			selector = HUB_LED_GREEN;
			mode = INDICATOR_ALT_BLINK_OFF;
			break;
		case INDICATOR_ALT_BLINK_OFF:
			selector = HUB_LED_AMBER;
			mode = INDICATOR_ALT_BLINK;
			break;
		default:
			continue;
		}
		if (selector != HUB_LED_AUTO)
			changed = 1;
		set_port_led(hub, i + 1, selector);
		hub->indicator[i] = mode;
	}
	if (!changed && blinkenlights) {
		cursor++;
		cursor %= hdev->maxchild;
		set_port_led(hub, cursor + 1, HUB_LED_GREEN);
		hub->indicator[cursor] = INDICATOR_CYCLE;
		changed++;
	}
	if (changed)
		queue_delayed_work(system_power_efficient_wq,
				&hub->leds, LED_CYCLE_PERIOD);
}

/* use a short timeout for hub/port status fetches */
#define	USB_STS_TIMEOUT		1000
#define	USB_STS_RETRIES		5

/*
 * USB 2.0 spec Section 11.24.2.6
 */
static int get_hub_status(struct usb_device *hdev,
		struct usb_hub_status *data)
{
	int i, status = -ETIMEDOUT;

	for (i = 0; i < USB_STS_RETRIES &&
			(status == -ETIMEDOUT || status == -EPIPE); i++) {
		status = usb_control_msg(hdev, usb_rcvctrlpipe(hdev, 0),
			USB_REQ_GET_STATUS, USB_DIR_IN | USB_RT_HUB, 0, 0,
			data, sizeof(*data), USB_STS_TIMEOUT);
	}
	return status;
}

/*
 * USB 2.0 spec Section 11.24.2.7
 */
static int get_port_status(struct usb_device *hdev, int port1,
		struct usb_port_status *data)
{
	int i, status = -ETIMEDOUT;

	for (i = 0; i < USB_STS_RETRIES &&
			(status == -ETIMEDOUT || status == -EPIPE); i++) {
		status = usb_control_msg(hdev, usb_rcvctrlpipe(hdev, 0),
			USB_REQ_GET_STATUS, USB_DIR_IN | USB_RT_PORT, 0, port1,
			data, sizeof(*data), USB_STS_TIMEOUT);
	}
	return status;
}

static int hub_port_status(struct usb_hub *hub, int port1,
		u16 *status, u16 *change)
{
	int ret;

	mutex_lock(&hub->status_mutex);
	ret = get_port_status(hub->hdev, port1, &hub->status->port);
	if (ret < 4) {
		if (ret != -ENODEV)
			dev_err(hub->intfdev,
				"%s failed (err = %d)\n", __func__, ret);
		if (ret >= 0)
			ret = -EIO;
	} else {
		*status = le16_to_cpu(hub->status->port.wPortStatus);
		*change = le16_to_cpu(hub->status->port.wPortChange);

		ret = 0;
	}
	mutex_unlock(&hub->status_mutex);
	return ret;
}

static void kick_hub_wq(struct usb_hub *hub)
{
	struct usb_interface *intf;

	if (hub->disconnected || work_pending(&hub->events))
		return;

	/*
	 * Suppress autosuspend until the event is proceed.
	 *
	 * Be careful and make sure that the symmetric operation is
	 * always called. We are here only when there is no pending
	 * work for this hub. Therefore put the interface either when
	 * the new work is called or when it is canceled.
	 */
	intf = to_usb_interface(hub->intfdev);
	usb_autopm_get_interface_no_resume(intf);
	kref_get(&hub->kref);

	if (queue_work(hub_wq, &hub->events))
		return;

	/* the work has already been scheduled */
	usb_autopm_put_interface_async(intf);
	kref_put(&hub->kref, hub_release);
}

void usb_kick_hub_wq(struct usb_device *hdev)
{
	struct usb_hub *hub = usb_hub_to_struct_hub(hdev);

	if (hub)
		kick_hub_wq(hub);
}

/*
 * Let the USB core know that a USB 3.0 device has sent a Function Wake Device
 * Notification, which indicates it had initiated remote wakeup.
 *
 * USB 3.0 hubs do not report the port link state change from U3 to U0 when the
 * device initiates resume, so the USB core will not receive notice of the
 * resume through the normal hub interrupt URB.
 */
void usb_wakeup_notification(struct usb_device *hdev,
		unsigned int portnum)
{
	struct usb_hub *hub;

	if (!hdev)
		return;

	hub = usb_hub_to_struct_hub(hdev);
	if (hub) {
		set_bit(portnum, hub->wakeup_bits);
		kick_hub_wq(hub);
	}
}
EXPORT_SYMBOL_GPL(usb_wakeup_notification);

/* completion function, fires on port status changes and various faults */
static void hub_irq(struct urb *urb)
{
	struct usb_hub *hub = urb->context;
	int status = urb->status;
	unsigned i;
	unsigned long bits;

	switch (status) {
	case -ENOENT:		/* synchronous unlink */
	case -ECONNRESET:	/* async unlink */
	case -ESHUTDOWN:	/* hardware going away */
		return;

	default:		/* presumably an error */
		/* Cause a hub reset after 10 consecutive errors */
		dev_dbg (hub->intfdev, "transfer --> %d\n", status);
		if ((++hub->nerrors < 10) || hub->error)
			goto resubmit;
		hub->error = status;
		/* FALL THROUGH */

	/* let hub_wq handle things */
	case 0:			/* we got data:  port status changed */
		bits = 0;
		for (i = 0; i < urb->actual_length; ++i)
			bits |= ((unsigned long) ((*hub->buffer)[i]))
					<< (i*8);
		hub->event_bits[0] = bits;
		break;
	}

	hub->nerrors = 0;

	/* Something happened, let hub_wq figure it out */
	kick_hub_wq(hub);

resubmit:
	if (hub->quiescing)
		return;

	if ((status = usb_submit_urb (hub->urb, GFP_ATOMIC)) != 0
			&& status != -ENODEV && status != -EPERM)
		dev_err (hub->intfdev, "resubmit --> %d\n", status);
}

/* USB 2.0 spec Section 11.24.2.3 */
static inline int
hub_clear_tt_buffer (struct usb_device *hdev, u16 devinfo, u16 tt)
{
	/* Need to clear both directions for control ep */
	if (((devinfo >> 11) & USB_ENDPOINT_XFERTYPE_MASK) ==
			USB_ENDPOINT_XFER_CONTROL) {
		int status = usb_control_msg(hdev, usb_sndctrlpipe(hdev, 0),
				HUB_CLEAR_TT_BUFFER, USB_RT_PORT,
				devinfo ^ 0x8000, tt, NULL, 0, 1000);
		if (status)
			return status;
	}
	return usb_control_msg(hdev, usb_sndctrlpipe(hdev, 0),
			       HUB_CLEAR_TT_BUFFER, USB_RT_PORT, devinfo,
			       tt, NULL, 0, 1000);
}

/*
 * enumeration blocks hub_wq for a long time. we use keventd instead, since
 * long blocking there is the exception, not the rule.  accordingly, HCDs
 * talking to TTs must queue control transfers (not just bulk and iso), so
 * both can talk to the same hub concurrently.
 */
static void hub_tt_work(struct work_struct *work)
{
	struct usb_hub		*hub =
		container_of(work, struct usb_hub, tt.clear_work);
	unsigned long		flags;

	spin_lock_irqsave (&hub->tt.lock, flags);
	while (!list_empty(&hub->tt.clear_list)) {
		struct list_head	*next;
		struct usb_tt_clear	*clear;
		struct usb_device	*hdev = hub->hdev;
		const struct hc_driver	*drv;
		int			status;

		next = hub->tt.clear_list.next;
		clear = list_entry (next, struct usb_tt_clear, clear_list);
		list_del (&clear->clear_list);

		/* drop lock so HCD can concurrently report other TT errors */
		spin_unlock_irqrestore (&hub->tt.lock, flags);
		status = hub_clear_tt_buffer (hdev, clear->devinfo, clear->tt);
		if (status && status != -ENODEV)
			dev_err (&hdev->dev,
				"clear tt %d (%04x) error %d\n",
				clear->tt, clear->devinfo, status);

		/* Tell the HCD, even if the operation failed */
		drv = clear->hcd->driver;
		if (drv->clear_tt_buffer_complete)
			(drv->clear_tt_buffer_complete)(clear->hcd, clear->ep);

		kfree(clear);
		spin_lock_irqsave(&hub->tt.lock, flags);
	}
	spin_unlock_irqrestore (&hub->tt.lock, flags);
}

/**
 * usb_hub_set_port_power - control hub port's power state
 * @hdev: USB device belonging to the usb hub
 * @hub: target hub
 * @port1: port index
 * @set: expected status
 *
 * call this function to control port's power via setting or
 * clearing the port's PORT_POWER feature.
 *
 * Return: 0 if successful. A negative error code otherwise.
 */
int usb_hub_set_port_power(struct usb_device *hdev, struct usb_hub *hub,
			   int port1, bool set)
{
	int ret;

	if (set)
		ret = set_port_feature(hdev, port1, USB_PORT_FEAT_POWER);
	else
		ret = usb_clear_port_feature(hdev, port1, USB_PORT_FEAT_POWER);

	if (ret)
		return ret;

	if (set)
		set_bit(port1, hub->power_bits);
	else
		clear_bit(port1, hub->power_bits);
	return 0;
}

/**
 * usb_hub_clear_tt_buffer - clear control/bulk TT state in high speed hub
 * @urb: an URB associated with the failed or incomplete split transaction
 *
 * High speed HCDs use this to tell the hub driver that some split control or
 * bulk transaction failed in a way that requires clearing internal state of
 * a transaction translator.  This is normally detected (and reported) from
 * interrupt context.
 *
 * It may not be possible for that hub to handle additional full (or low)
 * speed transactions until that state is fully cleared out.
 *
 * Return: 0 if successful. A negative error code otherwise.
 */
int usb_hub_clear_tt_buffer(struct urb *urb)
{
	struct usb_device	*udev = urb->dev;
	int			pipe = urb->pipe;
	struct usb_tt		*tt = udev->tt;
	unsigned long		flags;
	struct usb_tt_clear	*clear;

	/* we've got to cope with an arbitrary number of pending TT clears,
	 * since each TT has "at least two" buffers that can need it (and
	 * there can be many TTs per hub).  even if they're uncommon.
	 */
	if ((clear = kmalloc (sizeof *clear, GFP_ATOMIC)) == NULL) {
		dev_err (&udev->dev, "can't save CLEAR_TT_BUFFER state\n");
		/* FIXME recover somehow ... RESET_TT? */
		return -ENOMEM;
	}

	/* info that CLEAR_TT_BUFFER needs */
	clear->tt = tt->multi ? udev->ttport : 1;
	clear->devinfo = usb_pipeendpoint (pipe);
	clear->devinfo |= udev->devnum << 4;
	clear->devinfo |= usb_pipecontrol (pipe)
			? (USB_ENDPOINT_XFER_CONTROL << 11)
			: (USB_ENDPOINT_XFER_BULK << 11);
	if (usb_pipein (pipe))
		clear->devinfo |= 1 << 15;

	/* info for completion callback */
	clear->hcd = bus_to_hcd(udev->bus);
	clear->ep = urb->ep;

	/* tell keventd to clear state for this TT */
	spin_lock_irqsave (&tt->lock, flags);
	list_add_tail (&clear->clear_list, &tt->clear_list);
	schedule_work(&tt->clear_work);
	spin_unlock_irqrestore (&tt->lock, flags);
	return 0;
}
EXPORT_SYMBOL_GPL(usb_hub_clear_tt_buffer);

static void hub_power_on(struct usb_hub *hub, bool do_delay)
{
	int port1;

	/* Enable power on each port.  Some hubs have reserved values
	 * of LPSM (> 2) in their descriptors, even though they are
	 * USB 2.0 hubs.  Some hubs do not implement port-power switching
	 * but only emulate it.  In all cases, the ports won't work
	 * unless we send these messages to the hub.
	 */
	if (hub_is_port_power_switchable(hub))
		dev_dbg(hub->intfdev, "enabling power on all ports\n");
	else
		dev_dbg(hub->intfdev, "trying to enable port power on "
				"non-switchable hub\n");
	for (port1 = 1; port1 <= hub->hdev->maxchild; port1++)
		if (test_bit(port1, hub->power_bits))
			set_port_feature(hub->hdev, port1, USB_PORT_FEAT_POWER);
		else
			usb_clear_port_feature(hub->hdev, port1,
						USB_PORT_FEAT_POWER);
	if (do_delay)
		msleep(hub_power_on_good_delay(hub));
}

static int hub_hub_status(struct usb_hub *hub,
		u16 *status, u16 *change)
{
	int ret;

	mutex_lock(&hub->status_mutex);
	ret = get_hub_status(hub->hdev, &hub->status->hub);
	if (ret < 0) {
		if (ret != -ENODEV)
			dev_err(hub->intfdev,
				"%s failed (err = %d)\n", __func__, ret);
	} else {
		*status = le16_to_cpu(hub->status->hub.wHubStatus);
		*change = le16_to_cpu(hub->status->hub.wHubChange);
		ret = 0;
	}
	mutex_unlock(&hub->status_mutex);
	return ret;
}

static int hub_set_port_link_state(struct usb_hub *hub, int port1,
			unsigned int link_status)
{
	return set_port_feature(hub->hdev,
			port1 | (link_status << 3),
			USB_PORT_FEAT_LINK_STATE);
}

/*
 * If USB 3.0 ports are placed into the Disabled state, they will no longer
 * detect any device connects or disconnects.  This is generally not what the
 * USB core wants, since it expects a disabled port to produce a port status
 * change event when a new device connects.
 *
 * Instead, set the link state to Disabled, wait for the link to settle into
 * that state, clear any change bits, and then put the port into the RxDetect
 * state.
 */
static int hub_usb3_port_disable(struct usb_hub *hub, int port1)
{
	int ret;
	int total_time;
	u16 portchange, portstatus;

	if (!hub_is_superspeed(hub->hdev))
		return -EINVAL;

	ret = hub_port_status(hub, port1, &portstatus, &portchange);
	if (ret < 0)
		return ret;

	/*
	 * USB controller Advanced Micro Devices, Inc. [AMD] FCH USB XHCI
	 * Controller [1022:7814] will have spurious result making the following
	 * usb 3.0 device hotplugging route to the 2.0 root hub and recognized
	 * as high-speed device if we set the usb 3.0 port link state to
	 * Disabled. Since it's already in USB_SS_PORT_LS_RX_DETECT state, we
	 * check the state here to avoid the bug.
	 */
	if ((portstatus & USB_PORT_STAT_LINK_STATE) ==
				USB_SS_PORT_LS_RX_DETECT) {
		dev_dbg(&hub->ports[port1 - 1]->dev,
			 "Not disabling port; link state is RxDetect\n");
		return ret;
	}

	ret = hub_set_port_link_state(hub, port1, USB_SS_PORT_LS_SS_DISABLED);
	if (ret)
		return ret;

	/* Wait for the link to enter the disabled state. */
	for (total_time = 0; ; total_time += HUB_DEBOUNCE_STEP) {
		ret = hub_port_status(hub, port1, &portstatus, &portchange);
		if (ret < 0)
			return ret;

		if ((portstatus & USB_PORT_STAT_LINK_STATE) ==
				USB_SS_PORT_LS_SS_DISABLED)
			break;
		if (total_time >= HUB_DEBOUNCE_TIMEOUT)
			break;
		msleep(HUB_DEBOUNCE_STEP);
	}
	if (total_time >= HUB_DEBOUNCE_TIMEOUT)
		dev_warn(&hub->ports[port1 - 1]->dev,
				"Could not disable after %d ms\n", total_time);

	return hub_set_port_link_state(hub, port1, USB_SS_PORT_LS_RX_DETECT);
}

static int hub_port_disable(struct usb_hub *hub, int port1, int set_state)
{
	struct usb_port *port_dev = hub->ports[port1 - 1];
	struct usb_device *hdev = hub->hdev;
	int ret = 0;

	if (port_dev->child && set_state)
		usb_set_device_state(port_dev->child, USB_STATE_NOTATTACHED);
	if (!hub->error) {
		if (hub_is_superspeed(hub->hdev))
			ret = hub_usb3_port_disable(hub, port1);
		else
			ret = usb_clear_port_feature(hdev, port1,
					USB_PORT_FEAT_ENABLE);
	}
	if (ret && ret != -ENODEV)
		dev_err(&port_dev->dev, "cannot disable (err = %d)\n", ret);
	return ret;
}

/*
 * Disable a port and mark a logical connect-change event, so that some
 * time later hub_wq will disconnect() any existing usb_device on the port
 * and will re-enumerate if there actually is a device attached.
 */
static void hub_port_logical_disconnect(struct usb_hub *hub, int port1)
{
	dev_dbg(&hub->ports[port1 - 1]->dev, "logical disconnect\n");
	hub_port_disable(hub, port1, 1);

	/* FIXME let caller ask to power down the port:
	 *  - some devices won't enumerate without a VBUS power cycle
	 *  - SRP saves power that way
	 *  - ... new call, TBD ...
	 * That's easy if this hub can switch power per-port, and
	 * hub_wq reactivates the port later (timer, SRP, etc).
	 * Powerdown must be optional, because of reset/DFU.
	 */

	set_bit(port1, hub->change_bits);
	kick_hub_wq(hub);
}

/**
 * usb_remove_device - disable a device's port on its parent hub
 * @udev: device to be disabled and removed
 * Context: @udev locked, must be able to sleep.
 *
 * After @udev's port has been disabled, hub_wq is notified and it will
 * see that the device has been disconnected.  When the device is
 * physically unplugged and something is plugged in, the events will
 * be received and processed normally.
 *
 * Return: 0 if successful. A negative error code otherwise.
 */
int usb_remove_device(struct usb_device *udev)
{
	struct usb_hub *hub;
	struct usb_interface *intf;

	if (!udev->parent)	/* Can't remove a root hub */
		return -EINVAL;
	hub = usb_hub_to_struct_hub(udev->parent);
	intf = to_usb_interface(hub->intfdev);

	usb_autopm_get_interface(intf);
	set_bit(udev->portnum, hub->removed_bits);
	hub_port_logical_disconnect(hub, udev->portnum);
	usb_autopm_put_interface(intf);
	return 0;
}

enum hub_activation_type {
	HUB_INIT, HUB_INIT2, HUB_INIT3,		/* INITs must come first */
	HUB_POST_RESET, HUB_RESUME, HUB_RESET_RESUME,
};

static void hub_init_func2(struct work_struct *ws);
static void hub_init_func3(struct work_struct *ws);

static void hub_activate(struct usb_hub *hub, enum hub_activation_type type)
{
	struct usb_device *hdev = hub->hdev;
	struct usb_hcd *hcd;
	int ret;
	int port1;
	int status;
	bool need_debounce_delay = false;
	unsigned delay;

	/* Continue a partial initialization */
	if (type == HUB_INIT2)
		goto init2;
	if (type == HUB_INIT3)
		goto init3;

	/* The superspeed hub except for root hub has to use Hub Depth
	 * value as an offset into the route string to locate the bits
	 * it uses to determine the downstream port number. So hub driver
	 * should send a set hub depth request to superspeed hub after
	 * the superspeed hub is set configuration in initialization or
	 * reset procedure.
	 *
	 * After a resume, port power should still be on.
	 * For any other type of activation, turn it on.
	 */
	if (type != HUB_RESUME) {
		if (hdev->parent && hub_is_superspeed(hdev)) {
			ret = usb_control_msg(hdev, usb_sndctrlpipe(hdev, 0),
					HUB_SET_DEPTH, USB_RT_HUB,
					hdev->level - 1, 0, NULL, 0,
					USB_CTRL_SET_TIMEOUT);
			if (ret < 0)
				dev_err(hub->intfdev,
						"set hub depth failed\n");
		}

		/* Speed up system boot by using a delayed_work for the
		 * hub's initial power-up delays.  This is pretty awkward
		 * and the implementation looks like a home-brewed sort of
		 * setjmp/longjmp, but it saves at least 100 ms for each
		 * root hub (assuming usbcore is compiled into the kernel
		 * rather than as a module).  It adds up.
		 *
		 * This can't be done for HUB_RESUME or HUB_RESET_RESUME
		 * because for those activation types the ports have to be
		 * operational when we return.  In theory this could be done
		 * for HUB_POST_RESET, but it's easier not to.
		 */
		if (type == HUB_INIT) {
			unsigned delay = hub_power_on_good_delay(hub);

			hub_power_on(hub, false);
			INIT_DELAYED_WORK(&hub->init_work, hub_init_func2);
			queue_delayed_work(system_power_efficient_wq,
					&hub->init_work,
					msecs_to_jiffies(delay));

			/* Suppress autosuspend until init is done */
			usb_autopm_get_interface_no_resume(
					to_usb_interface(hub->intfdev));
			return;		/* Continues at init2: below */
		} else if (type == HUB_RESET_RESUME) {
			/* The internal host controller state for the hub device
			 * may be gone after a host power loss on system resume.
			 * Update the device's info so the HW knows it's a hub.
			 */
			hcd = bus_to_hcd(hdev->bus);
			if (hcd->driver->update_hub_device) {
				ret = hcd->driver->update_hub_device(hcd, hdev,
						&hub->tt, GFP_NOIO);
				if (ret < 0) {
					dev_err(hub->intfdev, "Host not "
							"accepting hub info "
							"update.\n");
					dev_err(hub->intfdev, "LS/FS devices "
							"and hubs may not work "
							"under this hub\n.");
				}
			}
			hub_power_on(hub, true);
		} else {
			hub_power_on(hub, true);
		}
	}
 init2:

	/*
	 * Check each port and set hub->change_bits to let hub_wq know
	 * which ports need attention.
	 */
	for (port1 = 1; port1 <= hdev->maxchild; ++port1) {
		struct usb_port *port_dev = hub->ports[port1 - 1];
		struct usb_device *udev = port_dev->child;
		u16 portstatus, portchange;

		portstatus = portchange = 0;
		status = hub_port_status(hub, port1, &portstatus, &portchange);
		if (udev || (portstatus & USB_PORT_STAT_CONNECTION))
			dev_dbg(&port_dev->dev, "status %04x change %04x\n",
					portstatus, portchange);

		/*
		 * After anything other than HUB_RESUME (i.e., initialization
		 * or any sort of reset), every port should be disabled.
		 * Unconnected ports should likewise be disabled (paranoia),
		 * and so should ports for which we have no usb_device.
		 */
		if ((portstatus & USB_PORT_STAT_ENABLE) && (
				type != HUB_RESUME ||
				!(portstatus & USB_PORT_STAT_CONNECTION) ||
				!udev ||
				udev->state == USB_STATE_NOTATTACHED)) {
			/*
			 * USB3 protocol ports will automatically transition
			 * to Enabled state when detect an USB3.0 device attach.
			 * Do not disable USB3 protocol ports, just pretend
			 * power was lost
			 */
			portstatus &= ~USB_PORT_STAT_ENABLE;
			if (!hub_is_superspeed(hdev))
				usb_clear_port_feature(hdev, port1,
						   USB_PORT_FEAT_ENABLE);
		}

		/* Clear status-change flags; we'll debounce later */
		if (portchange & USB_PORT_STAT_C_CONNECTION) {
			need_debounce_delay = true;
			usb_clear_port_feature(hub->hdev, port1,
					USB_PORT_FEAT_C_CONNECTION);
		}
		if (portchange & USB_PORT_STAT_C_ENABLE) {
			need_debounce_delay = true;
			usb_clear_port_feature(hub->hdev, port1,
					USB_PORT_FEAT_C_ENABLE);
		}
		if (portchange & USB_PORT_STAT_C_RESET) {
			need_debounce_delay = true;
			usb_clear_port_feature(hub->hdev, port1,
					USB_PORT_FEAT_C_RESET);
		}
		if ((portchange & USB_PORT_STAT_C_BH_RESET) &&
				hub_is_superspeed(hub->hdev)) {
			need_debounce_delay = true;
			usb_clear_port_feature(hub->hdev, port1,
					USB_PORT_FEAT_C_BH_PORT_RESET);
		}
		/* We can forget about a "removed" device when there's a
		 * physical disconnect or the connect status changes.
		 */
		if (!(portstatus & USB_PORT_STAT_CONNECTION) ||
				(portchange & USB_PORT_STAT_C_CONNECTION))
			clear_bit(port1, hub->removed_bits);

		if (!udev || udev->state == USB_STATE_NOTATTACHED) {
			/* Tell hub_wq to disconnect the device or
			 * check for a new connection
			 */
			if (udev || (portstatus & USB_PORT_STAT_CONNECTION) ||
			    (portstatus & USB_PORT_STAT_OVERCURRENT))
				set_bit(port1, hub->change_bits);

		} else if (portstatus & USB_PORT_STAT_ENABLE) {
			bool port_resumed = (portstatus &
					USB_PORT_STAT_LINK_STATE) ==
				USB_SS_PORT_LS_U0;
			/* The power session apparently survived the resume.
			 * If there was an overcurrent or suspend change
			 * (i.e., remote wakeup request), have hub_wq
			 * take care of it.  Look at the port link state
			 * for USB 3.0 hubs, since they don't have a suspend
			 * change bit, and they don't set the port link change
			 * bit on device-initiated resume.
			 */
			if (portchange || (hub_is_superspeed(hub->hdev) &&
						port_resumed))
				set_bit(port1, hub->change_bits);

		} else if (udev->persist_enabled) {
#ifdef CONFIG_PM
			udev->reset_resume = 1;
#endif
			/* Don't set the change_bits when the device
			 * was powered off.
			 */
			if (test_bit(port1, hub->power_bits))
				set_bit(port1, hub->change_bits);

		} else {
			/* The power session is gone; tell hub_wq */
			usb_set_device_state(udev, USB_STATE_NOTATTACHED);
			set_bit(port1, hub->change_bits);
		}
	}

	/* If no port-status-change flags were set, we don't need any
	 * debouncing.  If flags were set we can try to debounce the
	 * ports all at once right now, instead of letting hub_wq do them
	 * one at a time later on.
	 *
	 * If any port-status changes do occur during this delay, hub_wq
	 * will see them later and handle them normally.
	 */
	if (need_debounce_delay) {
		delay = HUB_DEBOUNCE_STABLE;

		/* Don't do a long sleep inside a workqueue routine */
		if (type == HUB_INIT2) {
			INIT_DELAYED_WORK(&hub->init_work, hub_init_func3);
			queue_delayed_work(system_power_efficient_wq,
					&hub->init_work,
					msecs_to_jiffies(delay));
			return;		/* Continues at init3: below */
		} else {
			msleep(delay);
		}
	}
 init3:
	hub->quiescing = 0;

	status = usb_submit_urb(hub->urb, GFP_NOIO);
	if (status < 0)
		dev_err(hub->intfdev, "activate --> %d\n", status);
	if (hub->has_indicators && blinkenlights)
		queue_delayed_work(system_power_efficient_wq,
				&hub->leds, LED_CYCLE_PERIOD);

	/* Scan all ports that need attention */
	kick_hub_wq(hub);

	/* Allow autosuspend if it was suppressed */
	if (type <= HUB_INIT3)
		usb_autopm_put_interface_async(to_usb_interface(hub->intfdev));
}

/* Implement the continuations for the delays above */
static void hub_init_func2(struct work_struct *ws)
{
	struct usb_hub *hub = container_of(ws, struct usb_hub, init_work.work);

	hub_activate(hub, HUB_INIT2);
}

static void hub_init_func3(struct work_struct *ws)
{
	struct usb_hub *hub = container_of(ws, struct usb_hub, init_work.work);

	hub_activate(hub, HUB_INIT3);
}

enum hub_quiescing_type {
	HUB_DISCONNECT, HUB_PRE_RESET, HUB_SUSPEND
};

static void hub_quiesce(struct usb_hub *hub, enum hub_quiescing_type type)
{
	struct usb_device *hdev = hub->hdev;
	int i;

	cancel_delayed_work_sync(&hub->init_work);

	/* hub_wq and related activity won't re-trigger */
	hub->quiescing = 1;

	if (type != HUB_SUSPEND) {
		/* Disconnect all the children */
		for (i = 0; i < hdev->maxchild; ++i) {
			if (hub->ports[i]->child)
				usb_disconnect(&hub->ports[i]->child);
		}
	}

	/* Stop hub_wq and related activity */
	usb_kill_urb(hub->urb);
	if (hub->has_indicators)
		cancel_delayed_work_sync(&hub->leds);
	if (hub->tt.hub)
		flush_work(&hub->tt.clear_work);
}

static void hub_pm_barrier_for_all_ports(struct usb_hub *hub)
{
	int i;

	for (i = 0; i < hub->hdev->maxchild; ++i)
		pm_runtime_barrier(&hub->ports[i]->dev);
}

/* caller has locked the hub device */
static int hub_pre_reset(struct usb_interface *intf)
{
	struct usb_hub *hub = usb_get_intfdata(intf);

	hub_quiesce(hub, HUB_PRE_RESET);
	hub->in_reset = 1;
	hub_pm_barrier_for_all_ports(hub);
	return 0;
}

/* caller has locked the hub device */
static int hub_post_reset(struct usb_interface *intf)
{
	struct usb_hub *hub = usb_get_intfdata(intf);

	hub->in_reset = 0;
	hub_pm_barrier_for_all_ports(hub);
	hub_activate(hub, HUB_POST_RESET);
	return 0;
}

static int hub_configure(struct usb_hub *hub,
	struct usb_endpoint_descriptor *endpoint)
{
	struct usb_hcd *hcd;
	struct usb_device *hdev = hub->hdev;
	struct device *hub_dev = hub->intfdev;
	u16 hubstatus, hubchange;
	u16 wHubCharacteristics;
	unsigned int pipe;
	int maxp, ret, i;
	char *message = "out of memory";
	unsigned unit_load;
	unsigned full_load;
	unsigned maxchild;

	hub->buffer = kmalloc(sizeof(*hub->buffer), GFP_KERNEL);
	if (!hub->buffer) {
		ret = -ENOMEM;
		goto fail;
	}

	hub->status = kmalloc(sizeof(*hub->status), GFP_KERNEL);
	if (!hub->status) {
		ret = -ENOMEM;
		goto fail;
	}
	mutex_init(&hub->status_mutex);

	hub->descriptor = kmalloc(sizeof(*hub->descriptor), GFP_KERNEL);
	if (!hub->descriptor) {
		ret = -ENOMEM;
		goto fail;
	}

	/* Request the entire hub descriptor.
	 * hub->descriptor can handle USB_MAXCHILDREN ports,
	 * but the hub can/will return fewer bytes here.
	 */
	ret = get_hub_descriptor(hdev, hub->descriptor);
	if (ret < 0) {
		message = "can't read hub descriptor";
		goto fail;
	} else if (hub->descriptor->bNbrPorts > USB_MAXCHILDREN) {
		message = "hub has too many ports!";
		ret = -ENODEV;
		goto fail;
	} else if (hub->descriptor->bNbrPorts == 0) {
		message = "hub doesn't have any ports!";
		ret = -ENODEV;
		goto fail;
	}

	maxchild = hub->descriptor->bNbrPorts;
	dev_info(hub_dev, "%d port%s detected\n", maxchild,
			(maxchild == 1) ? "" : "s");

	hub->ports = kzalloc(maxchild * sizeof(struct usb_port *), GFP_KERNEL);
	if (!hub->ports) {
		ret = -ENOMEM;
		goto fail;
	}

	wHubCharacteristics = le16_to_cpu(hub->descriptor->wHubCharacteristics);
	if (hub_is_superspeed(hdev)) {
		unit_load = 150;
		full_load = 900;
	} else {
		unit_load = 100;
		full_load = 500;
	}

	/* FIXME for USB 3.0, skip for now */
	if ((wHubCharacteristics & HUB_CHAR_COMPOUND) &&
			!(hub_is_superspeed(hdev))) {
		int	i;
		char	portstr[USB_MAXCHILDREN + 1];

		for (i = 0; i < maxchild; i++)
			portstr[i] = hub->descriptor->u.hs.DeviceRemovable
				    [((i + 1) / 8)] & (1 << ((i + 1) % 8))
				? 'F' : 'R';
		portstr[maxchild] = 0;
		dev_dbg(hub_dev, "compound device; port removable status: %s\n", portstr);
	} else
		dev_dbg(hub_dev, "standalone hub\n");

	switch (wHubCharacteristics & HUB_CHAR_LPSM) {
	case HUB_CHAR_COMMON_LPSM:
		dev_dbg(hub_dev, "ganged power switching\n");
		break;
	case HUB_CHAR_INDV_PORT_LPSM:
		dev_dbg(hub_dev, "individual port power switching\n");
		break;
	case HUB_CHAR_NO_LPSM:
	case HUB_CHAR_LPSM:
		dev_dbg(hub_dev, "no power switching (usb 1.0)\n");
		break;
	}

	switch (wHubCharacteristics & HUB_CHAR_OCPM) {
	case HUB_CHAR_COMMON_OCPM:
		dev_dbg(hub_dev, "global over-current protection\n");
		break;
	case HUB_CHAR_INDV_PORT_OCPM:
		dev_dbg(hub_dev, "individual port over-current protection\n");
		break;
	case HUB_CHAR_NO_OCPM:
	case HUB_CHAR_OCPM:
		dev_dbg(hub_dev, "no over-current protection\n");
		break;
	}

	spin_lock_init (&hub->tt.lock);
	INIT_LIST_HEAD (&hub->tt.clear_list);
	INIT_WORK(&hub->tt.clear_work, hub_tt_work);
	switch (hdev->descriptor.bDeviceProtocol) {
	case USB_HUB_PR_FS:
		break;
	case USB_HUB_PR_HS_SINGLE_TT:
		dev_dbg(hub_dev, "Single TT\n");
		hub->tt.hub = hdev;
		break;
	case USB_HUB_PR_HS_MULTI_TT:
		ret = usb_set_interface(hdev, 0, 1);
		if (ret == 0) {
			dev_dbg(hub_dev, "TT per port\n");
			hub->tt.multi = 1;
		} else
			dev_err(hub_dev, "Using single TT (err %d)\n",
				ret);
		hub->tt.hub = hdev;
		break;
	case USB_HUB_PR_SS:
		/* USB 3.0 hubs don't have a TT */
		break;
	default:
		dev_dbg(hub_dev, "Unrecognized hub protocol %d\n",
			hdev->descriptor.bDeviceProtocol);
		break;
	}

	/* Note 8 FS bit times == (8 bits / 12000000 bps) ~= 666ns */
	switch (wHubCharacteristics & HUB_CHAR_TTTT) {
	case HUB_TTTT_8_BITS:
		if (hdev->descriptor.bDeviceProtocol != 0) {
			hub->tt.think_time = 666;
			dev_dbg(hub_dev, "TT requires at most %d "
					"FS bit times (%d ns)\n",
				8, hub->tt.think_time);
		}
		break;
	case HUB_TTTT_16_BITS:
		hub->tt.think_time = 666 * 2;
		dev_dbg(hub_dev, "TT requires at most %d "
				"FS bit times (%d ns)\n",
			16, hub->tt.think_time);
		break;
	case HUB_TTTT_24_BITS:
		hub->tt.think_time = 666 * 3;
		dev_dbg(hub_dev, "TT requires at most %d "
				"FS bit times (%d ns)\n",
			24, hub->tt.think_time);
		break;
	case HUB_TTTT_32_BITS:
		hub->tt.think_time = 666 * 4;
		dev_dbg(hub_dev, "TT requires at most %d "
				"FS bit times (%d ns)\n",
			32, hub->tt.think_time);
		break;
	}

	/* probe() zeroes hub->indicator[] */
	if (wHubCharacteristics & HUB_CHAR_PORTIND) {
		hub->has_indicators = 1;
		dev_dbg(hub_dev, "Port indicators are supported\n");
	}

	dev_dbg(hub_dev, "power on to power good time: %dms\n",
		hub->descriptor->bPwrOn2PwrGood * 2);

	/* power budgeting mostly matters with bus-powered hubs,
	 * and battery-powered root hubs (may provide just 8 mA).
	 */
	ret = usb_get_status(hdev, USB_RECIP_DEVICE, 0, &hubstatus);
	if (ret) {
		message = "can't get hub status";
		goto fail;
	}
	hcd = bus_to_hcd(hdev->bus);
	if (hdev == hdev->bus->root_hub) {
		if (hcd->power_budget > 0)
			hdev->bus_mA = hcd->power_budget;
		else
			hdev->bus_mA = full_load * maxchild;
		if (hdev->bus_mA >= full_load)
			hub->mA_per_port = full_load;
		else {
			hub->mA_per_port = hdev->bus_mA;
			hub->limited_power = 1;
		}
	} else if ((hubstatus & (1 << USB_DEVICE_SELF_POWERED)) == 0) {
		int remaining = hdev->bus_mA -
			hub->descriptor->bHubContrCurrent;

		dev_dbg(hub_dev, "hub controller current requirement: %dmA\n",
			hub->descriptor->bHubContrCurrent);
		hub->limited_power = 1;

		if (remaining < maxchild * unit_load)
			dev_warn(hub_dev,
					"insufficient power available "
					"to use all downstream ports\n");
		hub->mA_per_port = unit_load;	/* 7.2.1 */

	} else {	/* Self-powered external hub */
		/* FIXME: What about battery-powered external hubs that
		 * provide less current per port? */
		hub->mA_per_port = full_load;
	}
	if (hub->mA_per_port < full_load)
		dev_dbg(hub_dev, "%umA bus power budget for each child\n",
				hub->mA_per_port);

	ret = hub_hub_status(hub, &hubstatus, &hubchange);
	if (ret < 0) {
		message = "can't get hub status";
		goto fail;
	}

	/* local power status reports aren't always correct */
	if (hdev->actconfig->desc.bmAttributes & USB_CONFIG_ATT_SELFPOWER)
		dev_dbg(hub_dev, "local power source is %s\n",
			(hubstatus & HUB_STATUS_LOCAL_POWER)
			? "lost (inactive)" : "good");

	if ((wHubCharacteristics & HUB_CHAR_OCPM) == 0)
		dev_dbg(hub_dev, "%sover-current condition exists\n",
			(hubstatus & HUB_STATUS_OVERCURRENT) ? "" : "no ");

	/* set up the interrupt endpoint
	 * We use the EP's maxpacket size instead of (PORTS+1+7)/8
	 * bytes as USB2.0[11.12.3] says because some hubs are known
	 * to send more data (and thus cause overflow). For root hubs,
	 * maxpktsize is defined in hcd.c's fake endpoint descriptors
	 * to be big enough for at least USB_MAXCHILDREN ports. */
	pipe = usb_rcvintpipe(hdev, endpoint->bEndpointAddress);
	maxp = usb_maxpacket(hdev, pipe, usb_pipeout(pipe));

	if (maxp > sizeof(*hub->buffer))
		maxp = sizeof(*hub->buffer);

	hub->urb = usb_alloc_urb(0, GFP_KERNEL);
	if (!hub->urb) {
		ret = -ENOMEM;
		goto fail;
	}

	usb_fill_int_urb(hub->urb, hdev, pipe, *hub->buffer, maxp, hub_irq,
		hub, endpoint->bInterval);

	/* maybe cycle the hub leds */
	if (hub->has_indicators && blinkenlights)
		hub->indicator[0] = INDICATOR_CYCLE;

<<<<<<< HEAD
	for (i = 0; i < hdev->maxchild; i++) {
=======
	mutex_lock(&usb_port_peer_mutex);
	for (i = 0; i < maxchild; i++) {
>>>>>>> fc14f9c1
		ret = usb_hub_create_port_device(hub, i + 1);
		if (ret < 0) {
			dev_err(hub->intfdev,
				"couldn't create port%d device.\n", i + 1);
<<<<<<< HEAD
			hdev->maxchild = i;
			goto fail_keep_maxchild;
=======
			break;
		}
	}
	hdev->maxchild = i;
	for (i = 0; i < hdev->maxchild; i++) {
		struct usb_port *port_dev = hub->ports[i];

		pm_runtime_put(&port_dev->dev);
	}

	mutex_unlock(&usb_port_peer_mutex);
	if (ret < 0)
		goto fail;

	/* Update the HCD's internal representation of this hub before hub_wq
	 * starts getting port status changes for devices under the hub.
	 */
	if (hcd->driver->update_hub_device) {
		ret = hcd->driver->update_hub_device(hcd, hdev,
				&hub->tt, GFP_KERNEL);
		if (ret < 0) {
			message = "can't update HCD hub info";
			goto fail;
>>>>>>> fc14f9c1
		}
	}

	usb_hub_adjust_deviceremovable(hdev, hub->descriptor);

	hub_activate(hub, HUB_INIT);
	return 0;

fail:
	hdev->maxchild = 0;
fail_keep_maxchild:
	dev_err (hub_dev, "config failed, %s (err %d)\n",
			message, ret);
	/* hub_disconnect() frees urb and descriptor */
	return ret;
}

static void hub_release(struct kref *kref)
{
	struct usb_hub *hub = container_of(kref, struct usb_hub, kref);

	usb_put_dev(hub->hdev);
	usb_put_intf(to_usb_interface(hub->intfdev));
	kfree(hub);
}

static unsigned highspeed_hubs;

static void hub_disconnect(struct usb_interface *intf)
{
	struct usb_hub *hub = usb_get_intfdata(intf);
	struct usb_device *hdev = interface_to_usbdev(intf);
	int port1;

	/*
	 * Stop adding new hub events. We do not want to block here and thus
	 * will not try to remove any pending work item.
	 */
	hub->disconnected = 1;

	/* Disconnect all children and quiesce the hub */
	hub->error = 0;
	hub_quiesce(hub, HUB_DISCONNECT);

<<<<<<< HEAD
=======
	mutex_lock(&usb_port_peer_mutex);

>>>>>>> fc14f9c1
	/* Avoid races with recursively_mark_NOTATTACHED() */
	spin_lock_irq(&device_state_lock);
	port1 = hdev->maxchild;
	hdev->maxchild = 0;
	usb_set_intfdata(intf, NULL);
	spin_unlock_irq(&device_state_lock);
<<<<<<< HEAD

	for (; port1 > 0; --port1)
		usb_hub_remove_port_device(hub, port1);
=======

	for (; port1 > 0; --port1)
		usb_hub_remove_port_device(hub, port1);

	mutex_unlock(&usb_port_peer_mutex);
>>>>>>> fc14f9c1

	if (hub->hdev->speed == USB_SPEED_HIGH)
		highspeed_hubs--;

	usb_free_urb(hub->urb);
	kfree(hub->ports);
	kfree(hub->descriptor);
	kfree(hub->status);
	kfree(hub->buffer);

	pm_suspend_ignore_children(&intf->dev, false);
	kref_put(&hub->kref, hub_release);
}

static int hub_probe(struct usb_interface *intf, const struct usb_device_id *id)
{
	struct usb_host_interface *desc;
	struct usb_endpoint_descriptor *endpoint;
	struct usb_device *hdev;
	struct usb_hub *hub;

	desc = intf->cur_altsetting;
	hdev = interface_to_usbdev(intf);

	/*
	 * Set default autosuspend delay as 0 to speedup bus suspend,
	 * based on the below considerations:
	 *
	 * - Unlike other drivers, the hub driver does not rely on the
	 *   autosuspend delay to provide enough time to handle a wakeup
	 *   event, and the submitted status URB is just to check future
	 *   change on hub downstream ports, so it is safe to do it.
	 *
	 * - The patch might cause one or more auto supend/resume for
	 *   below very rare devices when they are plugged into hub
	 *   first time:
	 *
	 *   	devices having trouble initializing, and disconnect
	 *   	themselves from the bus and then reconnect a second
	 *   	or so later
	 *
	 *   	devices just for downloading firmware, and disconnects
	 *   	themselves after completing it
	 *
	 *   For these quite rare devices, their drivers may change the
	 *   autosuspend delay of their parent hub in the probe() to one
	 *   appropriate value to avoid the subtle problem if someone
	 *   does care it.
	 *
	 * - The patch may cause one or more auto suspend/resume on
	 *   hub during running 'lsusb', but it is probably too
	 *   infrequent to worry about.
	 *
	 * - Change autosuspend delay of hub can avoid unnecessary auto
	 *   suspend timer for hub, also may decrease power consumption
	 *   of USB bus.
	 *
	 * - If user has indicated to prevent autosuspend by passing
	 *   usbcore.autosuspend = -1 then keep autosuspend disabled.
	 */
#ifdef CONFIG_PM_RUNTIME
	if (hdev->dev.power.autosuspend_delay >= 0)
		pm_runtime_set_autosuspend_delay(&hdev->dev, 0);
#endif

	/*
	 * Hubs have proper suspend/resume support, except for root hubs
	 * where the controller driver doesn't have bus_suspend and
	 * bus_resume methods.
	 */
	if (hdev->parent) {		/* normal device */
		usb_enable_autosuspend(hdev);
	} else {			/* root hub */
		const struct hc_driver *drv = bus_to_hcd(hdev->bus)->driver;

<<<<<<< HEAD
	/*
	 * Hubs have proper suspend/resume support, except for root hubs
	 * where the controller driver doesn't have bus_suspend and
	 * bus_resume methods.
	 */
	if (hdev->parent) {		/* normal device */
		usb_enable_autosuspend(hdev);
	} else {			/* root hub */
		const struct hc_driver *drv = bus_to_hcd(hdev->bus)->driver;

=======
>>>>>>> fc14f9c1
		if (drv->bus_suspend && drv->bus_resume)
			usb_enable_autosuspend(hdev);
	}

	if (hdev->level == MAX_TOPO_LEVEL) {
		dev_err(&intf->dev,
			"Unsupported bus topology: hub nested too deep\n");
		return -E2BIG;
	}

#ifdef	CONFIG_USB_OTG_BLACKLIST_HUB
	if (hdev->parent) {
		dev_warn(&intf->dev, "ignoring external hub\n");
		return -ENODEV;
	}
#endif

	/* Some hubs have a subclass of 1, which AFAICT according to the */
	/*  specs is not defined, but it works */
	if ((desc->desc.bInterfaceSubClass != 0) &&
	    (desc->desc.bInterfaceSubClass != 1)) {
descriptor_error:
		dev_err (&intf->dev, "bad descriptor, ignoring hub\n");
		return -EIO;
	}

	/* Multiple endpoints? What kind of mutant ninja-hub is this? */
	if (desc->desc.bNumEndpoints != 1)
		goto descriptor_error;

	endpoint = &desc->endpoint[0].desc;

	/* If it's not an interrupt in endpoint, we'd better punt! */
	if (!usb_endpoint_is_int_in(endpoint))
		goto descriptor_error;

	/* We found a hub */
	dev_info (&intf->dev, "USB hub found\n");

	hub = kzalloc(sizeof(*hub), GFP_KERNEL);
	if (!hub) {
		dev_dbg (&intf->dev, "couldn't kmalloc hub struct\n");
		return -ENOMEM;
	}

	kref_init(&hub->kref);
	hub->intfdev = &intf->dev;
	hub->hdev = hdev;
	INIT_DELAYED_WORK(&hub->leds, led_work);
	INIT_DELAYED_WORK(&hub->init_work, NULL);
	INIT_WORK(&hub->events, hub_event);
	usb_get_intf(intf);
	usb_get_dev(hdev);

	usb_set_intfdata (intf, hub);
	intf->needs_remote_wakeup = 1;
	pm_suspend_ignore_children(&intf->dev, true);

	if (hdev->speed == USB_SPEED_HIGH)
		highspeed_hubs++;

	if (id->driver_info & HUB_QUIRK_CHECK_PORT_AUTOSUSPEND)
		hub->quirk_check_port_auto_suspend = 1;

	if (hub_configure(hub, endpoint) >= 0)
		return 0;

	hub_disconnect (intf);
	return -ENODEV;
}

static int
hub_ioctl(struct usb_interface *intf, unsigned int code, void *user_data)
{
	struct usb_device *hdev = interface_to_usbdev (intf);
	struct usb_hub *hub = usb_hub_to_struct_hub(hdev);

	/* assert ifno == 0 (part of hub spec) */
	switch (code) {
	case USBDEVFS_HUB_PORTINFO: {
		struct usbdevfs_hub_portinfo *info = user_data;
		int i;

		spin_lock_irq(&device_state_lock);
		if (hdev->devnum <= 0)
			info->nports = 0;
		else {
			info->nports = hdev->maxchild;
			for (i = 0; i < info->nports; i++) {
				if (hub->ports[i]->child == NULL)
					info->port[i] = 0;
				else
					info->port[i] =
						hub->ports[i]->child->devnum;
			}
		}
		spin_unlock_irq(&device_state_lock);

		return info->nports + 1;
		}

	default:
		return -ENOSYS;
	}
}

/*
 * Allow user programs to claim ports on a hub.  When a device is attached
 * to one of these "claimed" ports, the program will "own" the device.
 */
static int find_port_owner(struct usb_device *hdev, unsigned port1,
		struct usb_dev_state ***ppowner)
{
	struct usb_hub *hub = usb_hub_to_struct_hub(hdev);

	if (hdev->state == USB_STATE_NOTATTACHED)
		return -ENODEV;
	if (port1 == 0 || port1 > hdev->maxchild)
		return -EINVAL;

	/* Devices not managed by the hub driver
	 * will always have maxchild equal to 0.
	 */
	*ppowner = &(hub->ports[port1 - 1]->port_owner);
	return 0;
}

/* In the following three functions, the caller must hold hdev's lock */
int usb_hub_claim_port(struct usb_device *hdev, unsigned port1,
		       struct usb_dev_state *owner)
{
	int rc;
	struct usb_dev_state **powner;

	rc = find_port_owner(hdev, port1, &powner);
	if (rc)
		return rc;
	if (*powner)
		return -EBUSY;
	*powner = owner;
	return rc;
}
EXPORT_SYMBOL_GPL(usb_hub_claim_port);

int usb_hub_release_port(struct usb_device *hdev, unsigned port1,
			 struct usb_dev_state *owner)
{
	int rc;
	struct usb_dev_state **powner;

	rc = find_port_owner(hdev, port1, &powner);
	if (rc)
		return rc;
	if (*powner != owner)
		return -ENOENT;
	*powner = NULL;
	return rc;
}
EXPORT_SYMBOL_GPL(usb_hub_release_port);

void usb_hub_release_all_ports(struct usb_device *hdev, struct usb_dev_state *owner)
{
	struct usb_hub *hub = usb_hub_to_struct_hub(hdev);
	int n;

	for (n = 0; n < hdev->maxchild; n++) {
		if (hub->ports[n]->port_owner == owner)
			hub->ports[n]->port_owner = NULL;
	}

}

/* The caller must hold udev's lock */
bool usb_device_is_owned(struct usb_device *udev)
{
	struct usb_hub *hub;

	if (udev->state == USB_STATE_NOTATTACHED || !udev->parent)
		return false;
	hub = usb_hub_to_struct_hub(udev->parent);
	return !!hub->ports[udev->portnum - 1]->port_owner;
}

static void recursively_mark_NOTATTACHED(struct usb_device *udev)
{
	struct usb_hub *hub = usb_hub_to_struct_hub(udev);
	int i;

	for (i = 0; i < udev->maxchild; ++i) {
		if (hub->ports[i]->child)
			recursively_mark_NOTATTACHED(hub->ports[i]->child);
	}
	if (udev->state == USB_STATE_SUSPENDED)
		udev->active_duration -= jiffies;
	udev->state = USB_STATE_NOTATTACHED;
}

/**
 * usb_set_device_state - change a device's current state (usbcore, hcds)
 * @udev: pointer to device whose state should be changed
 * @new_state: new state value to be stored
 *
 * udev->state is _not_ fully protected by the device lock.  Although
 * most transitions are made only while holding the lock, the state can
 * can change to USB_STATE_NOTATTACHED at almost any time.  This
 * is so that devices can be marked as disconnected as soon as possible,
 * without having to wait for any semaphores to be released.  As a result,
 * all changes to any device's state must be protected by the
 * device_state_lock spinlock.
 *
 * Once a device has been added to the device tree, all changes to its state
 * should be made using this routine.  The state should _not_ be set directly.
 *
 * If udev->state is already USB_STATE_NOTATTACHED then no change is made.
 * Otherwise udev->state is set to new_state, and if new_state is
 * USB_STATE_NOTATTACHED then all of udev's descendants' states are also set
 * to USB_STATE_NOTATTACHED.
 */
void usb_set_device_state(struct usb_device *udev,
		enum usb_device_state new_state)
{
	unsigned long flags;
	int wakeup = -1;

	spin_lock_irqsave(&device_state_lock, flags);
	if (udev->state == USB_STATE_NOTATTACHED)
		;	/* do nothing */
	else if (new_state != USB_STATE_NOTATTACHED) {

		/* root hub wakeup capabilities are managed out-of-band
		 * and may involve silicon errata ... ignore them here.
		 */
		if (udev->parent) {
			if (udev->state == USB_STATE_SUSPENDED
					|| new_state == USB_STATE_SUSPENDED)
				;	/* No change to wakeup settings */
			else if (new_state == USB_STATE_CONFIGURED)
				wakeup = (udev->quirks &
					USB_QUIRK_IGNORE_REMOTE_WAKEUP) ? 0 :
					udev->actconfig->desc.bmAttributes &
					USB_CONFIG_ATT_WAKEUP;
			else
				wakeup = 0;
		}
		if (udev->state == USB_STATE_SUSPENDED &&
			new_state != USB_STATE_SUSPENDED)
			udev->active_duration -= jiffies;
		else if (new_state == USB_STATE_SUSPENDED &&
				udev->state != USB_STATE_SUSPENDED)
			udev->active_duration += jiffies;
		udev->state = new_state;
	} else
		recursively_mark_NOTATTACHED(udev);
	spin_unlock_irqrestore(&device_state_lock, flags);
	if (wakeup >= 0)
		device_set_wakeup_capable(&udev->dev, wakeup);
}
EXPORT_SYMBOL_GPL(usb_set_device_state);

/*
 * Choose a device number.
 *
 * Device numbers are used as filenames in usbfs.  On USB-1.1 and
 * USB-2.0 buses they are also used as device addresses, however on
 * USB-3.0 buses the address is assigned by the controller hardware
 * and it usually is not the same as the device number.
 *
 * WUSB devices are simple: they have no hubs behind, so the mapping
 * device <-> virtual port number becomes 1:1. Why? to simplify the
 * life of the device connection logic in
 * drivers/usb/wusbcore/devconnect.c. When we do the initial secret
 * handshake we need to assign a temporary address in the unauthorized
 * space. For simplicity we use the first virtual port number found to
 * be free [drivers/usb/wusbcore/devconnect.c:wusbhc_devconnect_ack()]
 * and that becomes it's address [X < 128] or its unauthorized address
 * [X | 0x80].
 *
 * We add 1 as an offset to the one-based USB-stack port number
 * (zero-based wusb virtual port index) for two reasons: (a) dev addr
 * 0 is reserved by USB for default address; (b) Linux's USB stack
 * uses always #1 for the root hub of the controller. So USB stack's
 * port #1, which is wusb virtual-port #0 has address #2.
 *
 * Devices connected under xHCI are not as simple.  The host controller
 * supports virtualization, so the hardware assigns device addresses and
 * the HCD must setup data structures before issuing a set address
 * command to the hardware.
 */
static void choose_devnum(struct usb_device *udev)
{
	int		devnum;
	struct usb_bus	*bus = udev->bus;

	/* be safe when more hub events are proceed in parallel */
	mutex_lock(&bus->usb_address0_mutex);
	if (udev->wusb) {
		devnum = udev->portnum + 1;
		BUG_ON(test_bit(devnum, bus->devmap.devicemap));
	} else {
		/* Try to allocate the next devnum beginning at
		 * bus->devnum_next. */
		devnum = find_next_zero_bit(bus->devmap.devicemap, 128,
					    bus->devnum_next);
		if (devnum >= 128)
			devnum = find_next_zero_bit(bus->devmap.devicemap,
						    128, 1);
		bus->devnum_next = (devnum >= 127 ? 1 : devnum + 1);
	}
	if (devnum < 128) {
		set_bit(devnum, bus->devmap.devicemap);
		udev->devnum = devnum;
	}
	mutex_unlock(&bus->usb_address0_mutex);
}

static void release_devnum(struct usb_device *udev)
{
	if (udev->devnum > 0) {
		clear_bit(udev->devnum, udev->bus->devmap.devicemap);
		udev->devnum = -1;
	}
}

static void update_devnum(struct usb_device *udev, int devnum)
{
	/* The address for a WUSB device is managed by wusbcore. */
	if (!udev->wusb)
		udev->devnum = devnum;
}

static void hub_free_dev(struct usb_device *udev)
{
	struct usb_hcd *hcd = bus_to_hcd(udev->bus);

	/* Root hubs aren't real devices, so don't free HCD resources */
	if (hcd->driver->free_dev && udev->parent)
		hcd->driver->free_dev(hcd, udev);
}

static void hub_disconnect_children(struct usb_device *udev)
{
	struct usb_hub *hub = usb_hub_to_struct_hub(udev);
	int i;

	/* Free up all the children before we remove this device */
	for (i = 0; i < udev->maxchild; i++) {
		if (hub->ports[i]->child)
			usb_disconnect(&hub->ports[i]->child);
	}
}

/**
 * usb_disconnect - disconnect a device (usbcore-internal)
 * @pdev: pointer to device being disconnected
 * Context: !in_interrupt ()
 *
 * Something got disconnected. Get rid of it and all of its children.
 *
 * If *pdev is a normal device then the parent hub must already be locked.
 * If *pdev is a root hub then the caller must hold the usb_bus_list_lock,
 * which protects the set of root hubs as well as the list of buses.
 *
 * Only hub drivers (including virtual root hub drivers for host
 * controllers) should ever call this.
 *
 * This call is synchronous, and may not be used in an interrupt context.
 */
void usb_disconnect(struct usb_device **pdev)
{
	struct usb_port *port_dev = NULL;
	struct usb_device *udev = *pdev;
	struct usb_hub *hub = NULL;
	int port1 = 1;

	/* mark the device as inactive, so any further urb submissions for
	 * this device (and any of its children) will fail immediately.
	 * this quiesces everything except pending urbs.
	 */
	usb_set_device_state(udev, USB_STATE_NOTATTACHED);
	dev_info(&udev->dev, "USB disconnect, device number %d\n",
			udev->devnum);

	usb_lock_device(udev);

	hub_disconnect_children(udev);

	/* deallocate hcd/hardware state ... nuking all pending urbs and
	 * cleaning up all state associated with the current configuration
	 * so that the hardware is now fully quiesced.
	 */
	dev_dbg (&udev->dev, "unregistering device\n");
	usb_disable_device(udev, 0);
	usb_hcd_synchronize_unlinks(udev);

	if (udev->parent) {
		port1 = udev->portnum;
		hub = usb_hub_to_struct_hub(udev->parent);
		port_dev = hub->ports[port1 - 1];

		sysfs_remove_link(&udev->dev.kobj, "port");
		sysfs_remove_link(&port_dev->dev.kobj, "device");

		/*
		 * As usb_port_runtime_resume() de-references udev, make
		 * sure no resumes occur during removal
		 */
		if (!test_and_set_bit(port1, hub->child_usage_bits))
			pm_runtime_get_sync(&port_dev->dev);
	}

	usb_remove_ep_devs(&udev->ep0);
	usb_unlock_device(udev);

	/* Unregister the device.  The device driver is responsible
	 * for de-configuring the device and invoking the remove-device
	 * notifier chain (used by usbfs and possibly others).
	 */
	device_del(&udev->dev);

	/* Free the device number and delete the parent's children[]
	 * (or root_hub) pointer.
	 */
	release_devnum(udev);

	/* Avoid races with recursively_mark_NOTATTACHED() */
	spin_lock_irq(&device_state_lock);
	*pdev = NULL;
	spin_unlock_irq(&device_state_lock);

	if (port_dev && test_and_clear_bit(port1, hub->child_usage_bits))
		pm_runtime_put(&port_dev->dev);

	hub_free_dev(udev);

	put_device(&udev->dev);
}

#ifdef CONFIG_USB_ANNOUNCE_NEW_DEVICES
static void show_string(struct usb_device *udev, char *id, char *string)
{
	if (!string)
		return;
	dev_info(&udev->dev, "%s: %s\n", id, string);
}

static void announce_device(struct usb_device *udev)
{
	dev_info(&udev->dev, "New USB device found, idVendor=%04x, idProduct=%04x\n",
		le16_to_cpu(udev->descriptor.idVendor),
		le16_to_cpu(udev->descriptor.idProduct));
	dev_info(&udev->dev,
		"New USB device strings: Mfr=%d, Product=%d, SerialNumber=%d\n",
		udev->descriptor.iManufacturer,
		udev->descriptor.iProduct,
		udev->descriptor.iSerialNumber);
	show_string(udev, "Product", udev->product);
	show_string(udev, "Manufacturer", udev->manufacturer);
	show_string(udev, "SerialNumber", udev->serial);
}
#else
static inline void announce_device(struct usb_device *udev) { }
#endif


/**
 * usb_enumerate_device_otg - FIXME (usbcore-internal)
 * @udev: newly addressed device (in ADDRESS state)
 *
 * Finish enumeration for On-The-Go devices
 *
 * Return: 0 if successful. A negative error code otherwise.
 */
static int usb_enumerate_device_otg(struct usb_device *udev)
{
	int err = 0;

#ifdef	CONFIG_USB_OTG
	/*
	 * OTG-aware devices on OTG-capable root hubs may be able to use SRP,
	 * to wake us after we've powered off VBUS; and HNP, switching roles
	 * "host" to "peripheral".  The OTG descriptor helps figure this out.
	 */
	if (!udev->bus->is_b_host
			&& udev->config
			&& udev->parent == udev->bus->root_hub) {
		struct usb_otg_descriptor	*desc = NULL;
		struct usb_bus			*bus = udev->bus;

		/* descriptor may appear anywhere in config */
		if (__usb_get_extra_descriptor (udev->rawdescriptors[0],
					le16_to_cpu(udev->config[0].desc.wTotalLength),
					USB_DT_OTG, (void **) &desc) == 0) {
			if (desc->bmAttributes & USB_OTG_HNP) {
				unsigned		port1 = udev->portnum;

				dev_info(&udev->dev,
					"Dual-Role OTG device on %sHNP port\n",
					(port1 == bus->otg_port)
						? "" : "non-");

				/* enable HNP before suspend, it's simpler */
				if (port1 == bus->otg_port)
					bus->b_hnp_enable = 1;
				err = usb_control_msg(udev,
					usb_sndctrlpipe(udev, 0),
					USB_REQ_SET_FEATURE, 0,
					bus->b_hnp_enable
						? USB_DEVICE_B_HNP_ENABLE
						: USB_DEVICE_A_ALT_HNP_SUPPORT,
					0, NULL, 0, USB_CTRL_SET_TIMEOUT);
				if (err < 0) {
					/* OTG MESSAGE: report errors here,
					 * customize to match your product.
					 */
					dev_info(&udev->dev,
						"can't set HNP mode: %d\n",
						err);
					bus->b_hnp_enable = 0;
				}
			}
		}
	}
#endif
	return err;
}


/**
 * usb_enumerate_device - Read device configs/intfs/otg (usbcore-internal)
 * @udev: newly addressed device (in ADDRESS state)
 *
 * This is only called by usb_new_device() and usb_authorize_device()
 * and FIXME -- all comments that apply to them apply here wrt to
 * environment.
 *
 * If the device is WUSB and not authorized, we don't attempt to read
 * the string descriptors, as they will be errored out by the device
 * until it has been authorized.
 *
 * Return: 0 if successful. A negative error code otherwise.
 */
static int usb_enumerate_device(struct usb_device *udev)
{
	int err;
	struct usb_hcd *hcd = bus_to_hcd(udev->bus);

	if (udev->config == NULL) {
		err = usb_get_configuration(udev);
		if (err < 0) {
			if (err != -ENODEV)
				dev_err(&udev->dev, "can't read configurations, error %d\n",
						err);
			return err;
		}
	}

	/* read the standard strings and cache them if present */
	udev->product = usb_cache_string(udev, udev->descriptor.iProduct);
	udev->manufacturer = usb_cache_string(udev,
					      udev->descriptor.iManufacturer);
	udev->serial = usb_cache_string(udev, udev->descriptor.iSerialNumber);

	err = usb_enumerate_device_otg(udev);
	if (err < 0)
		return err;

	if (IS_ENABLED(CONFIG_USB_OTG_WHITELIST) && hcd->tpl_support &&
		!is_targeted(udev)) {
		/* Maybe it can talk to us, though we can't talk to it.
		 * (Includes HNP test device.)
		 */
		if (IS_ENABLED(CONFIG_USB_OTG) && (udev->bus->b_hnp_enable
			|| udev->bus->is_b_host)) {
			err = usb_port_suspend(udev, PMSG_AUTO_SUSPEND);
			if (err < 0)
				dev_dbg(&udev->dev, "HNP fail, %d\n", err);
		}
		return -ENOTSUPP;
	}

	usb_detect_interface_quirks(udev);

	return 0;
}

static void set_usb_port_removable(struct usb_device *udev)
{
	struct usb_device *hdev = udev->parent;
	struct usb_hub *hub;
	u8 port = udev->portnum;
	u16 wHubCharacteristics;
	bool removable = true;

	if (!hdev)
		return;

	hub = usb_hub_to_struct_hub(udev->parent);

	wHubCharacteristics = le16_to_cpu(hub->descriptor->wHubCharacteristics);

	if (!(wHubCharacteristics & HUB_CHAR_COMPOUND))
		return;

	if (hub_is_superspeed(hdev)) {
		if (le16_to_cpu(hub->descriptor->u.ss.DeviceRemovable)
				& (1 << port))
			removable = false;
	} else {
		if (hub->descriptor->u.hs.DeviceRemovable[port / 8] & (1 << (port % 8)))
			removable = false;
	}

	if (removable)
		udev->removable = USB_DEVICE_REMOVABLE;
	else
		udev->removable = USB_DEVICE_FIXED;

	/*
	 * Platform firmware may have populated an alternative value for
	 * removable.  If the parent port has a known connect_type use
	 * that instead.
	 */
	switch (hub->ports[udev->portnum - 1]->connect_type) {
	case USB_PORT_CONNECT_TYPE_HOT_PLUG:
		udev->removable = USB_DEVICE_REMOVABLE;
		break;
	case USB_PORT_CONNECT_TYPE_HARD_WIRED:
		udev->removable = USB_DEVICE_FIXED;
		break;
	default: /* use what was set above */
		break;
	}
}

/**
 * usb_new_device - perform initial device setup (usbcore-internal)
 * @udev: newly addressed device (in ADDRESS state)
 *
 * This is called with devices which have been detected but not fully
 * enumerated.  The device descriptor is available, but not descriptors
 * for any device configuration.  The caller must have locked either
 * the parent hub (if udev is a normal device) or else the
 * usb_bus_list_lock (if udev is a root hub).  The parent's pointer to
 * udev has already been installed, but udev is not yet visible through
 * sysfs or other filesystem code.
 *
 * This call is synchronous, and may not be used in an interrupt context.
 *
 * Only the hub driver or root-hub registrar should ever call this.
 *
 * Return: Whether the device is configured properly or not. Zero if the
 * interface was registered with the driver core; else a negative errno
 * value.
 *
 */
int usb_new_device(struct usb_device *udev)
{
	int err;

	if (udev->parent) {
		/* Initialize non-root-hub device wakeup to disabled;
		 * device (un)configuration controls wakeup capable
		 * sysfs power/wakeup controls wakeup enabled/disabled
		 */
		device_init_wakeup(&udev->dev, 0);
	}

	/* Tell the runtime-PM framework the device is active */
	pm_runtime_set_active(&udev->dev);
	pm_runtime_get_noresume(&udev->dev);
	pm_runtime_use_autosuspend(&udev->dev);
	pm_runtime_enable(&udev->dev);

	/* By default, forbid autosuspend for all devices.  It will be
	 * allowed for hubs during binding.
	 */
	usb_disable_autosuspend(udev);

	err = usb_enumerate_device(udev);	/* Read descriptors */
	if (err < 0)
		goto fail;
	dev_dbg(&udev->dev, "udev %d, busnum %d, minor = %d\n",
			udev->devnum, udev->bus->busnum,
			(((udev->bus->busnum-1) * 128) + (udev->devnum-1)));
	/* export the usbdev device-node for libusb */
	udev->dev.devt = MKDEV(USB_DEVICE_MAJOR,
			(((udev->bus->busnum-1) * 128) + (udev->devnum-1)));

	/* Tell the world! */
	announce_device(udev);

	if (udev->serial)
		add_device_randomness(udev->serial, strlen(udev->serial));
	if (udev->product)
		add_device_randomness(udev->product, strlen(udev->product));
	if (udev->manufacturer)
		add_device_randomness(udev->manufacturer,
				      strlen(udev->manufacturer));

	device_enable_async_suspend(&udev->dev);

	/* check whether the hub or firmware marks this port as non-removable */
	if (udev->parent)
		set_usb_port_removable(udev);

	/* Register the device.  The device driver is responsible
	 * for configuring the device and invoking the add-device
	 * notifier chain (used by usbfs and possibly others).
	 */
	err = device_add(&udev->dev);
	if (err) {
		dev_err(&udev->dev, "can't device_add, error %d\n", err);
		goto fail;
	}

	/* Create link files between child device and usb port device. */
	if (udev->parent) {
		struct usb_hub *hub = usb_hub_to_struct_hub(udev->parent);
		int port1 = udev->portnum;
		struct usb_port	*port_dev = hub->ports[port1 - 1];

		err = sysfs_create_link(&udev->dev.kobj,
				&port_dev->dev.kobj, "port");
		if (err)
			goto fail;

		err = sysfs_create_link(&port_dev->dev.kobj,
				&udev->dev.kobj, "device");
		if (err) {
			sysfs_remove_link(&udev->dev.kobj, "port");
			goto fail;
		}

		if (!test_and_set_bit(port1, hub->child_usage_bits))
			pm_runtime_get_sync(&port_dev->dev);
	}

	(void) usb_create_ep_devs(&udev->dev, &udev->ep0, udev);
	usb_mark_last_busy(udev);
	pm_runtime_put_sync_autosuspend(&udev->dev);
	return err;

fail:
	usb_set_device_state(udev, USB_STATE_NOTATTACHED);
	pm_runtime_disable(&udev->dev);
	pm_runtime_set_suspended(&udev->dev);
	return err;
}


/**
 * usb_deauthorize_device - deauthorize a device (usbcore-internal)
 * @usb_dev: USB device
 *
 * Move the USB device to a very basic state where interfaces are disabled
 * and the device is in fact unconfigured and unusable.
 *
 * We share a lock (that we have) with device_del(), so we need to
 * defer its call.
 *
 * Return: 0.
 */
int usb_deauthorize_device(struct usb_device *usb_dev)
{
	usb_lock_device(usb_dev);
	if (usb_dev->authorized == 0)
		goto out_unauthorized;

	usb_dev->authorized = 0;
	usb_set_configuration(usb_dev, -1);

out_unauthorized:
	usb_unlock_device(usb_dev);
	return 0;
}


int usb_authorize_device(struct usb_device *usb_dev)
{
	int result = 0, c;

	usb_lock_device(usb_dev);
	if (usb_dev->authorized == 1)
		goto out_authorized;

	result = usb_autoresume_device(usb_dev);
	if (result < 0) {
		dev_err(&usb_dev->dev,
			"can't autoresume for authorization: %d\n", result);
		goto error_autoresume;
	}
	result = usb_get_device_descriptor(usb_dev, sizeof(usb_dev->descriptor));
	if (result < 0) {
		dev_err(&usb_dev->dev, "can't re-read device descriptor for "
			"authorization: %d\n", result);
		goto error_device_descriptor;
	}

	usb_dev->authorized = 1;
	/* Choose and set the configuration.  This registers the interfaces
	 * with the driver core and lets interface drivers bind to them.
	 */
	c = usb_choose_configuration(usb_dev);
	if (c >= 0) {
		result = usb_set_configuration(usb_dev, c);
		if (result) {
			dev_err(&usb_dev->dev,
				"can't set config #%d, error %d\n", c, result);
			/* This need not be fatal.  The user can try to
			 * set other configurations. */
		}
	}
	dev_info(&usb_dev->dev, "authorized to connect\n");

error_device_descriptor:
	usb_autosuspend_device(usb_dev);
error_autoresume:
out_authorized:
	usb_unlock_device(usb_dev);	/* complements locktree */
	return result;
}


/* Returns 1 if @hub is a WUSB root hub, 0 otherwise */
static unsigned hub_is_wusb(struct usb_hub *hub)
{
	struct usb_hcd *hcd;
	if (hub->hdev->parent != NULL)  /* not a root hub? */
		return 0;
	hcd = container_of(hub->hdev->bus, struct usb_hcd, self);
	return hcd->wireless;
}


#define PORT_RESET_TRIES	5
#define SET_ADDRESS_TRIES	2
#define GET_DESCRIPTOR_TRIES	2
#define SET_CONFIG_TRIES	(2 * (use_both_schemes + 1))
#define USE_NEW_SCHEME(i)	((i) / 2 == (int)old_scheme_first)

#define HUB_ROOT_RESET_TIME	50	/* times are in msec */
#define HUB_SHORT_RESET_TIME	10
#define HUB_BH_RESET_TIME	50
#define HUB_LONG_RESET_TIME	200
#define HUB_RESET_TIMEOUT	800

/*
 * "New scheme" enumeration causes an extra state transition to be
 * exposed to an xhci host and causes USB3 devices to receive control
 * commands in the default state.  This has been seen to cause
 * enumeration failures, so disable this enumeration scheme for USB3
 * devices.
 */
static bool use_new_scheme(struct usb_device *udev, int retry)
{
	if (udev->speed == USB_SPEED_SUPER)
		return false;

	return USE_NEW_SCHEME(retry);
}

static int hub_port_reset(struct usb_hub *hub, int port1,
			struct usb_device *udev, unsigned int delay, bool warm);

/* Is a USB 3.0 port in the Inactive or Compliance Mode state?
 * Port worm reset is required to recover
 */
static bool hub_port_warm_reset_required(struct usb_hub *hub, int port1,
		u16 portstatus)
{
	u16 link_state;

	if (!hub_is_superspeed(hub->hdev))
		return false;

	if (test_bit(port1, hub->warm_reset_bits))
		return true;

	link_state = portstatus & USB_PORT_STAT_LINK_STATE;
	return link_state == USB_SS_PORT_LS_SS_INACTIVE
		|| link_state == USB_SS_PORT_LS_COMP_MOD;
}

static int hub_port_wait_reset(struct usb_hub *hub, int port1,
			struct usb_device *udev, unsigned int delay, bool warm)
{
	int delay_time, ret;
	u16 portstatus;
	u16 portchange;

	for (delay_time = 0;
			delay_time < HUB_RESET_TIMEOUT;
			delay_time += delay) {
		/* wait to give the device a chance to reset */
		msleep(delay);

		/* read and decode port status */
		ret = hub_port_status(hub, port1, &portstatus, &portchange);
		if (ret < 0)
			return ret;

		/* The port state is unknown until the reset completes. */
		if (!(portstatus & USB_PORT_STAT_RESET))
			break;

		/* switch to the long delay after two short delay failures */
		if (delay_time >= 2 * HUB_SHORT_RESET_TIME)
			delay = HUB_LONG_RESET_TIME;

		dev_dbg(&hub->ports[port1 - 1]->dev,
				"not %sreset yet, waiting %dms\n",
				warm ? "warm " : "", delay);
	}

	if ((portstatus & USB_PORT_STAT_RESET))
		return -EBUSY;

	if (hub_port_warm_reset_required(hub, port1, portstatus))
		return -ENOTCONN;

	/* Device went away? */
	if (!(portstatus & USB_PORT_STAT_CONNECTION))
		return -ENOTCONN;

	/* bomb out completely if the connection bounced.  A USB 3.0
	 * connection may bounce if multiple warm resets were issued,
	 * but the device may have successfully re-connected. Ignore it.
	 */
	if (!hub_is_superspeed(hub->hdev) &&
			(portchange & USB_PORT_STAT_C_CONNECTION))
		return -ENOTCONN;

	if (!(portstatus & USB_PORT_STAT_ENABLE))
		return -EBUSY;

	if (!udev)
		return 0;

	if (hub_is_wusb(hub))
		udev->speed = USB_SPEED_WIRELESS;
	else if (hub_is_superspeed(hub->hdev))
		udev->speed = USB_SPEED_SUPER;
	else if (portstatus & USB_PORT_STAT_HIGH_SPEED)
		udev->speed = USB_SPEED_HIGH;
	else if (portstatus & USB_PORT_STAT_LOW_SPEED)
		udev->speed = USB_SPEED_LOW;
	else
		udev->speed = USB_SPEED_FULL;
	return 0;
}

static void hub_port_finish_reset(struct usb_hub *hub, int port1,
			struct usb_device *udev, int *status)
{
	switch (*status) {
	case 0:
		/* TRSTRCY = 10 ms; plus some extra */
		msleep(10 + 40);
		if (udev) {
			struct usb_hcd *hcd = bus_to_hcd(udev->bus);

			update_devnum(udev, 0);
			/* The xHC may think the device is already reset,
			 * so ignore the status.
			 */
			if (hcd->driver->reset_device)
				hcd->driver->reset_device(hcd, udev);
		}
		/* FALL THROUGH */
	case -ENOTCONN:
	case -ENODEV:
		usb_clear_port_feature(hub->hdev,
				port1, USB_PORT_FEAT_C_RESET);
		if (hub_is_superspeed(hub->hdev)) {
			usb_clear_port_feature(hub->hdev, port1,
					USB_PORT_FEAT_C_BH_PORT_RESET);
			usb_clear_port_feature(hub->hdev, port1,
					USB_PORT_FEAT_C_PORT_LINK_STATE);
			usb_clear_port_feature(hub->hdev, port1,
					USB_PORT_FEAT_C_CONNECTION);
		}
		if (udev)
			usb_set_device_state(udev, *status
					? USB_STATE_NOTATTACHED
					: USB_STATE_DEFAULT);
		break;
	}
}

/* Handle port reset and port warm(BH) reset (for USB3 protocol ports) */
static int hub_port_reset(struct usb_hub *hub, int port1,
			struct usb_device *udev, unsigned int delay, bool warm)
{
	int i, status;
	u16 portchange, portstatus;
	struct usb_port *port_dev = hub->ports[port1 - 1];

	if (!hub_is_superspeed(hub->hdev)) {
		if (warm) {
			dev_err(hub->intfdev, "only USB3 hub support "
						"warm reset\n");
			return -EINVAL;
		}
		/* Block EHCI CF initialization during the port reset.
		 * Some companion controllers don't like it when they mix.
		 */
		down_read(&ehci_cf_port_reset_rwsem);
	} else if (!warm) {
		/*
		 * If the caller hasn't explicitly requested a warm reset,
		 * double check and see if one is needed.
		 */
		status = hub_port_status(hub, port1,
					&portstatus, &portchange);
		if (status < 0)
			goto done;

		if (hub_port_warm_reset_required(hub, port1, portstatus))
			warm = true;
	}
	clear_bit(port1, hub->warm_reset_bits);

	/* Reset the port */
	for (i = 0; i < PORT_RESET_TRIES; i++) {
		status = set_port_feature(hub->hdev, port1, (warm ?
					USB_PORT_FEAT_BH_PORT_RESET :
					USB_PORT_FEAT_RESET));
		if (status == -ENODEV) {
			;	/* The hub is gone */
		} else if (status) {
			dev_err(&port_dev->dev,
					"cannot %sreset (err = %d)\n",
					warm ? "warm " : "", status);
		} else {
			status = hub_port_wait_reset(hub, port1, udev, delay,
								warm);
			if (status && status != -ENOTCONN && status != -ENODEV)
				dev_dbg(hub->intfdev,
						"port_wait_reset: err = %d\n",
						status);
		}

		/* Check for disconnect or reset */
		if (status == 0 || status == -ENOTCONN || status == -ENODEV) {
			hub_port_finish_reset(hub, port1, udev, &status);

			if (!hub_is_superspeed(hub->hdev))
				goto done;

			/*
			 * If a USB 3.0 device migrates from reset to an error
			 * state, re-issue the warm reset.
			 */
			if (hub_port_status(hub, port1,
					&portstatus, &portchange) < 0)
				goto done;

			if (!hub_port_warm_reset_required(hub, port1,
					portstatus))
				goto done;

			/*
			 * If the port is in SS.Inactive or Compliance Mode, the
			 * hot or warm reset failed.  Try another warm reset.
			 */
			if (!warm) {
				dev_dbg(&port_dev->dev,
						"hot reset failed, warm reset\n");
				warm = true;
			}
		}

		dev_dbg(&port_dev->dev,
				"not enabled, trying %sreset again...\n",
				warm ? "warm " : "");
		delay = HUB_LONG_RESET_TIME;
	}

	dev_err(&port_dev->dev, "Cannot enable. Maybe the USB cable is bad?\n");

done:
	if (!hub_is_superspeed(hub->hdev))
		up_read(&ehci_cf_port_reset_rwsem);

	return status;
}

/* Check if a port is power on */
static int port_is_power_on(struct usb_hub *hub, unsigned portstatus)
{
	int ret = 0;

	if (hub_is_superspeed(hub->hdev)) {
		if (portstatus & USB_SS_PORT_STAT_POWER)
			ret = 1;
	} else {
		if (portstatus & USB_PORT_STAT_POWER)
			ret = 1;
	}

	return ret;
}

static void usb_lock_port(struct usb_port *port_dev)
		__acquires(&port_dev->status_lock)
{
	mutex_lock(&port_dev->status_lock);
	__acquire(&port_dev->status_lock);
}

static void usb_unlock_port(struct usb_port *port_dev)
		__releases(&port_dev->status_lock)
{
	mutex_unlock(&port_dev->status_lock);
	__release(&port_dev->status_lock);
}

#ifdef	CONFIG_PM

/* Check if a port is suspended(USB2.0 port) or in U3 state(USB3.0 port) */
static int port_is_suspended(struct usb_hub *hub, unsigned portstatus)
{
	int ret = 0;

	if (hub_is_superspeed(hub->hdev)) {
		if ((portstatus & USB_PORT_STAT_LINK_STATE)
				== USB_SS_PORT_LS_U3)
			ret = 1;
	} else {
		if (portstatus & USB_PORT_STAT_SUSPEND)
			ret = 1;
	}

	return ret;
}

/* Determine whether the device on a port is ready for a normal resume,
 * is ready for a reset-resume, or should be disconnected.
 */
static int check_port_resume_type(struct usb_device *udev,
		struct usb_hub *hub, int port1,
		int status, unsigned portchange, unsigned portstatus)
{
	struct usb_port *port_dev = hub->ports[port1 - 1];

	/* Is a warm reset needed to recover the connection? */
	if (status == 0 && udev->reset_resume
		&& hub_port_warm_reset_required(hub, port1, portstatus)) {
		/* pass */;
	}
	/* Is the device still present? */
	else if (status || port_is_suspended(hub, portstatus) ||
			!port_is_power_on(hub, portstatus) ||
			!(portstatus & USB_PORT_STAT_CONNECTION)) {
		if (status >= 0)
			status = -ENODEV;
	}

	/* Can't do a normal resume if the port isn't enabled,
	 * so try a reset-resume instead.
	 */
	else if (!(portstatus & USB_PORT_STAT_ENABLE) && !udev->reset_resume) {
		if (udev->persist_enabled)
			udev->reset_resume = 1;
		else
			status = -ENODEV;
	}

	if (status) {
		dev_dbg(&port_dev->dev, "status %04x.%04x after resume, %d\n",
				portchange, portstatus, status);
	} else if (udev->reset_resume) {

		/* Late port handoff can set status-change bits */
		if (portchange & USB_PORT_STAT_C_CONNECTION)
			usb_clear_port_feature(hub->hdev, port1,
					USB_PORT_FEAT_C_CONNECTION);
		if (portchange & USB_PORT_STAT_C_ENABLE)
			usb_clear_port_feature(hub->hdev, port1,
					USB_PORT_FEAT_C_ENABLE);
	}

	return status;
}

int usb_disable_ltm(struct usb_device *udev)
{
	struct usb_hcd *hcd = bus_to_hcd(udev->bus);

	/* Check if the roothub and device supports LTM. */
	if (!usb_device_supports_ltm(hcd->self.root_hub) ||
			!usb_device_supports_ltm(udev))
		return 0;

	/* Clear Feature LTM Enable can only be sent if the device is
	 * configured.
	 */
	if (!udev->actconfig)
		return 0;

	return usb_control_msg(udev, usb_sndctrlpipe(udev, 0),
			USB_REQ_CLEAR_FEATURE, USB_RECIP_DEVICE,
			USB_DEVICE_LTM_ENABLE, 0, NULL, 0,
			USB_CTRL_SET_TIMEOUT);
}
EXPORT_SYMBOL_GPL(usb_disable_ltm);

void usb_enable_ltm(struct usb_device *udev)
{
	struct usb_hcd *hcd = bus_to_hcd(udev->bus);

	/* Check if the roothub and device supports LTM. */
	if (!usb_device_supports_ltm(hcd->self.root_hub) ||
			!usb_device_supports_ltm(udev))
		return;

	/* Set Feature LTM Enable can only be sent if the device is
	 * configured.
	 */
	if (!udev->actconfig)
		return;

	usb_control_msg(udev, usb_sndctrlpipe(udev, 0),
			USB_REQ_SET_FEATURE, USB_RECIP_DEVICE,
			USB_DEVICE_LTM_ENABLE, 0, NULL, 0,
			USB_CTRL_SET_TIMEOUT);
}
EXPORT_SYMBOL_GPL(usb_enable_ltm);

/*
 * usb_enable_remote_wakeup - enable remote wakeup for a device
 * @udev: target device
 *
 * For USB-2 devices: Set the device's remote wakeup feature.
 *
 * For USB-3 devices: Assume there's only one function on the device and
 * enable remote wake for the first interface.  FIXME if the interface
 * association descriptor shows there's more than one function.
 */
static int usb_enable_remote_wakeup(struct usb_device *udev)
{
	if (udev->speed < USB_SPEED_SUPER)
		return usb_control_msg(udev, usb_sndctrlpipe(udev, 0),
				USB_REQ_SET_FEATURE, USB_RECIP_DEVICE,
				USB_DEVICE_REMOTE_WAKEUP, 0, NULL, 0,
				USB_CTRL_SET_TIMEOUT);
	else
		return usb_control_msg(udev, usb_sndctrlpipe(udev, 0),
				USB_REQ_SET_FEATURE, USB_RECIP_INTERFACE,
				USB_INTRF_FUNC_SUSPEND,
				USB_INTRF_FUNC_SUSPEND_RW |
					USB_INTRF_FUNC_SUSPEND_LP,
				NULL, 0, USB_CTRL_SET_TIMEOUT);
}

/* Count of wakeup-enabled devices at or below udev */
static unsigned wakeup_enabled_descendants(struct usb_device *udev)
{
	struct usb_hub *hub = usb_hub_to_struct_hub(udev);

	return udev->do_remote_wakeup +
			(hub ? hub->wakeup_enabled_descendants : 0);
}

/*
 * usb_disable_remote_wakeup - disable remote wakeup for a device
 * @udev: target device
 *
 * For USB-2 devices: Clear the device's remote wakeup feature.
 *
 * For USB-3 devices: Assume there's only one function on the device and
 * disable remote wake for the first interface.  FIXME if the interface
 * association descriptor shows there's more than one function.
 */
static int usb_disable_remote_wakeup(struct usb_device *udev)
{
	if (udev->speed < USB_SPEED_SUPER)
		return usb_control_msg(udev, usb_sndctrlpipe(udev, 0),
				USB_REQ_CLEAR_FEATURE, USB_RECIP_DEVICE,
				USB_DEVICE_REMOTE_WAKEUP, 0, NULL, 0,
				USB_CTRL_SET_TIMEOUT);
	else
		return usb_control_msg(udev, usb_sndctrlpipe(udev, 0),
				USB_REQ_CLEAR_FEATURE, USB_RECIP_INTERFACE,
				USB_INTRF_FUNC_SUSPEND,	0, NULL, 0,
				USB_CTRL_SET_TIMEOUT);
}

/* Count of wakeup-enabled devices at or below udev */
static unsigned wakeup_enabled_descendants(struct usb_device *udev)
{
	struct usb_hub *hub = usb_hub_to_struct_hub(udev);

	return udev->do_remote_wakeup +
			(hub ? hub->wakeup_enabled_descendants : 0);
}

/*
 * usb_port_suspend - suspend a usb device's upstream port
 * @udev: device that's no longer in active use, not a root hub
 * Context: must be able to sleep; device not locked; pm locks held
 *
 * Suspends a USB device that isn't in active use, conserving power.
 * Devices may wake out of a suspend, if anything important happens,
 * using the remote wakeup mechanism.  They may also be taken out of
 * suspend by the host, using usb_port_resume().  It's also routine
 * to disconnect devices while they are suspended.
 *
 * This only affects the USB hardware for a device; its interfaces
 * (and, for hubs, child devices) must already have been suspended.
 *
 * Selective port suspend reduces power; most suspended devices draw
 * less than 500 uA.  It's also used in OTG, along with remote wakeup.
 * All devices below the suspended port are also suspended.
 *
 * Devices leave suspend state when the host wakes them up.  Some devices
 * also support "remote wakeup", where the device can activate the USB
 * tree above them to deliver data, such as a keypress or packet.  In
 * some cases, this wakes the USB host.
 *
 * Suspending OTG devices may trigger HNP, if that's been enabled
 * between a pair of dual-role devices.  That will change roles, such
 * as from A-Host to A-Peripheral or from B-Host back to B-Peripheral.
 *
 * Devices on USB hub ports have only one "suspend" state, corresponding
 * to ACPI D2, "may cause the device to lose some context".
 * State transitions include:
 *
 *   - suspend, resume ... when the VBUS power link stays live
 *   - suspend, disconnect ... VBUS lost
 *
 * Once VBUS drop breaks the circuit, the port it's using has to go through
 * normal re-enumeration procedures, starting with enabling VBUS power.
 * Other than re-initializing the hub (plug/unplug, except for root hubs),
 * Linux (2.6) currently has NO mechanisms to initiate that:  no hub_wq
 * timer, no SRP, no requests through sysfs.
 *
 * If Runtime PM isn't enabled or used, non-SuperSpeed devices may not get
 * suspended until their bus goes into global suspend (i.e., the root
 * hub is suspended).  Nevertheless, we change @udev->state to
 * USB_STATE_SUSPENDED as this is the device's "logical" state.  The actual
 * upstream port setting is stored in @udev->port_is_suspended.
 *
 * Returns 0 on success, else negative errno.
 */
int usb_port_suspend(struct usb_device *udev, pm_message_t msg)
{
	struct usb_hub	*hub = usb_hub_to_struct_hub(udev->parent);
	struct usb_port *port_dev = hub->ports[udev->portnum - 1];
	int		port1 = udev->portnum;
	int		status;
	bool		really_suspend = true;

	usb_lock_port(port_dev);

	/* enable remote wakeup when appropriate; this lets the device
	 * wake up the upstream hub (including maybe the root hub).
	 *
	 * NOTE:  OTG devices may issue remote wakeup (or SRP) even when
	 * we don't explicitly enable it here.
	 */
	if (udev->do_remote_wakeup) {
		status = usb_enable_remote_wakeup(udev);
		if (status) {
			dev_dbg(&udev->dev, "won't remote wakeup, status %d\n",
					status);
			/* bail if autosuspend is requested */
			if (PMSG_IS_AUTO(msg))
				goto err_wakeup;
		}
	}

	/* disable USB2 hardware LPM */
	if (udev->usb2_hw_lpm_enabled == 1)
		usb_set_usb2_hardware_lpm(udev, 0);

	if (usb_disable_ltm(udev)) {
		dev_err(&udev->dev, "Failed to disable LTM before suspend\n.");
		status = -ENOMEM;
		if (PMSG_IS_AUTO(msg))
			goto err_ltm;
	}
	if (usb_unlocked_disable_lpm(udev)) {
		dev_err(&udev->dev, "Failed to disable LPM before suspend\n.");
		status = -ENOMEM;
		if (PMSG_IS_AUTO(msg))
			goto err_lpm3;
	}

	/* see 7.1.7.6 */
	if (hub_is_superspeed(hub->hdev))
		status = hub_set_port_link_state(hub, port1, USB_SS_PORT_LS_U3);

	/*
	 * For system suspend, we do not need to enable the suspend feature
	 * on individual USB-2 ports.  The devices will automatically go
	 * into suspend a few ms after the root hub stops sending packets.
	 * The USB 2.0 spec calls this "global suspend".
	 *
	 * However, many USB hubs have a bug: They don't relay wakeup requests
	 * from a downstream port if the port's suspend feature isn't on.
	 * Therefore we will turn on the suspend feature if udev or any of its
	 * descendants is enabled for remote wakeup.
	 */
	else if (PMSG_IS_AUTO(msg) || wakeup_enabled_descendants(udev) > 0)
		status = set_port_feature(hub->hdev, port1,
				USB_PORT_FEAT_SUSPEND);
	else {
		really_suspend = false;
		status = 0;
	}
	if (status) {
<<<<<<< HEAD
		dev_dbg(hub->intfdev, "can't suspend port %d, status %d\n",
				port1, status);
=======
		dev_dbg(&port_dev->dev, "can't suspend, status %d\n", status);
>>>>>>> fc14f9c1

		/* Try to enable USB3 LPM and LTM again */
		usb_unlocked_enable_lpm(udev);
 err_lpm3:
		usb_enable_ltm(udev);
 err_ltm:
		/* Try to enable USB2 hardware LPM again */
		if (udev->usb2_hw_lpm_capable == 1)
			usb_set_usb2_hardware_lpm(udev, 1);

<<<<<<< HEAD
		if (udev->do_remote_wakeup) {
			if (udev->speed < USB_SPEED_SUPER)
				usb_control_msg(udev, usb_sndctrlpipe(udev, 0),
						USB_REQ_CLEAR_FEATURE,
						USB_RECIP_DEVICE,
						USB_DEVICE_REMOTE_WAKEUP, 0,
						NULL, 0, USB_CTRL_SET_TIMEOUT);
			else
				usb_control_msg(udev, usb_sndctrlpipe(udev, 0),
						USB_REQ_CLEAR_FEATURE,
						USB_RECIP_INTERFACE,
						USB_INTRF_FUNC_SUSPEND, 0,
						NULL, 0, USB_CTRL_SET_TIMEOUT);
		}
=======
		if (udev->do_remote_wakeup)
			(void) usb_disable_remote_wakeup(udev);
>>>>>>> fc14f9c1
 err_wakeup:

		/* System sleep transitions should never fail */
		if (!PMSG_IS_AUTO(msg))
			status = 0;
	} else {
		dev_dbg(&udev->dev, "usb %ssuspend, wakeup %d\n",
				(PMSG_IS_AUTO(msg) ? "auto-" : ""),
				udev->do_remote_wakeup);
		if (really_suspend) {
			udev->port_is_suspended = 1;

			/* device has up to 10 msec to fully suspend */
			msleep(10);
		}
		usb_set_device_state(udev, USB_STATE_SUSPENDED);
	}

<<<<<<< HEAD
	if (status == 0 && !udev->do_remote_wakeup && udev->persist_enabled) {
=======
	if (status == 0 && !udev->do_remote_wakeup && udev->persist_enabled
			&& test_and_clear_bit(port1, hub->child_usage_bits))
>>>>>>> fc14f9c1
		pm_runtime_put_sync(&port_dev->dev);

	usb_mark_last_busy(hub->hdev);

	usb_unlock_port(port_dev);
	return status;
}

/*
 * If the USB "suspend" state is in use (rather than "global suspend"),
 * many devices will be individually taken out of suspend state using
 * special "resume" signaling.  This routine kicks in shortly after
 * hardware resume signaling is finished, either because of selective
 * resume (by host) or remote wakeup (by device) ... now see what changed
 * in the tree that's rooted at this device.
 *
 * If @udev->reset_resume is set then the device is reset before the
 * status check is done.
 */
static int finish_port_resume(struct usb_device *udev)
{
	int	status = 0;
	u16	devstatus = 0;

	/* caller owns the udev device lock */
	dev_dbg(&udev->dev, "%s\n",
		udev->reset_resume ? "finish reset-resume" : "finish resume");

	/* usb ch9 identifies four variants of SUSPENDED, based on what
	 * state the device resumes to.  Linux currently won't see the
	 * first two on the host side; they'd be inside hub_port_init()
	 * during many timeouts, but hub_wq can't suspend until later.
	 */
	usb_set_device_state(udev, udev->actconfig
			? USB_STATE_CONFIGURED
			: USB_STATE_ADDRESS);

	/* 10.5.4.5 says not to reset a suspended port if the attached
	 * device is enabled for remote wakeup.  Hence the reset
	 * operation is carried out here, after the port has been
	 * resumed.
	 */
	if (udev->reset_resume) {
		/*
		 * If the device morphs or switches modes when it is reset,
		 * we don't want to perform a reset-resume.  We'll fail the
		 * resume, which will cause a logical disconnect, and then
		 * the device will be rediscovered.
		 */
 retry_reset_resume:
		if (udev->quirks & USB_QUIRK_RESET)
			status = -ENODEV;
		else
			status = usb_reset_and_verify_device(udev);
	}

	/* 10.5.4.5 says be sure devices in the tree are still there.
	 * For now let's assume the device didn't go crazy on resume,
	 * and device drivers will know about any resume quirks.
	 */
	if (status == 0) {
		devstatus = 0;
		status = usb_get_status(udev, USB_RECIP_DEVICE, 0, &devstatus);

		/* If a normal resume failed, try doing a reset-resume */
		if (status && !udev->reset_resume && udev->persist_enabled) {
			dev_dbg(&udev->dev, "retry with reset-resume\n");
			udev->reset_resume = 1;
			goto retry_reset_resume;
		}
	}

	if (status) {
		dev_dbg(&udev->dev, "gone after usb resume? status %d\n",
				status);
	/*
	 * There are a few quirky devices which violate the standard
	 * by claiming to have remote wakeup enabled after a reset,
	 * which crash if the feature is cleared, hence check for
	 * udev->reset_resume
	 */
	} else if (udev->actconfig && !udev->reset_resume) {
		if (udev->speed < USB_SPEED_SUPER) {
			if (devstatus & (1 << USB_DEVICE_REMOTE_WAKEUP))
				status = usb_disable_remote_wakeup(udev);
		} else {
			status = usb_get_status(udev, USB_RECIP_INTERFACE, 0,
					&devstatus);
			if (!status && devstatus & (USB_INTRF_STAT_FUNC_RW_CAP
					| USB_INTRF_STAT_FUNC_RW))
				status = usb_disable_remote_wakeup(udev);
		}

		if (status)
			dev_dbg(&udev->dev,
				"disable remote wakeup, status %d\n",
				status);
		status = 0;
	}
	return status;
}

/*
 * There are some SS USB devices which take longer time for link training.
 * XHCI specs 4.19.4 says that when Link training is successful, port
 * sets CSC bit to 1. So if SW reads port status before successful link
 * training, then it will not find device to be present.
 * USB Analyzer log with such buggy devices show that in some cases
 * device switch on the RX termination after long delay of host enabling
 * the VBUS. In few other cases it has been seen that device fails to
 * negotiate link training in first attempt. It has been
 * reported till now that few devices take as long as 2000 ms to train
 * the link after host enabling its VBUS and termination. Following
 * routine implements a 2000 ms timeout for link training. If in a case
 * link trains before timeout, loop will exit earlier.
 *
 * FIXME: If a device was connected before suspend, but was removed
 * while system was asleep, then the loop in the following routine will
 * only exit at timeout.
 *
 * This routine should only be called when persist is enabled for a SS
 * device.
 */
static int wait_for_ss_port_enable(struct usb_device *udev,
		struct usb_hub *hub, int *port1,
		u16 *portchange, u16 *portstatus)
{
	int status = 0, delay_ms = 0;

	while (delay_ms < 2000) {
		if (status || *portstatus & USB_PORT_STAT_CONNECTION)
			break;
		msleep(20);
		delay_ms += 20;
		status = hub_port_status(hub, *port1, portstatus, portchange);
	}
	return status;
}

/*
 * usb_port_resume - re-activate a suspended usb device's upstream port
 * @udev: device to re-activate, not a root hub
 * Context: must be able to sleep; device not locked; pm locks held
 *
 * This will re-activate the suspended device, increasing power usage
 * while letting drivers communicate again with its endpoints.
 * USB resume explicitly guarantees that the power session between
 * the host and the device is the same as it was when the device
 * suspended.
 *
 * If @udev->reset_resume is set then this routine won't check that the
 * port is still enabled.  Furthermore, finish_port_resume() above will
 * reset @udev.  The end result is that a broken power session can be
 * recovered and @udev will appear to persist across a loss of VBUS power.
 *
 * For example, if a host controller doesn't maintain VBUS suspend current
 * during a system sleep or is reset when the system wakes up, all the USB
 * power sessions below it will be broken.  This is especially troublesome
 * for mass-storage devices containing mounted filesystems, since the
 * device will appear to have disconnected and all the memory mappings
 * to it will be lost.  Using the USB_PERSIST facility, the device can be
 * made to appear as if it had not disconnected.
 *
 * This facility can be dangerous.  Although usb_reset_and_verify_device() makes
 * every effort to insure that the same device is present after the
 * reset as before, it cannot provide a 100% guarantee.  Furthermore it's
 * quite possible for a device to remain unaltered but its media to be
 * changed.  If the user replaces a flash memory card while the system is
 * asleep, he will have only himself to blame when the filesystem on the
 * new card is corrupted and the system crashes.
 *
 * Returns 0 on success, else negative errno.
 */
int usb_port_resume(struct usb_device *udev, pm_message_t msg)
{
	struct usb_hub	*hub = usb_hub_to_struct_hub(udev->parent);
	struct usb_port *port_dev = hub->ports[udev->portnum  - 1];
	int		port1 = udev->portnum;
	int		status;
	u16		portchange, portstatus;

	if (!test_and_set_bit(port1, hub->child_usage_bits)) {
		status = pm_runtime_get_sync(&port_dev->dev);
		if (status < 0) {
			dev_dbg(&udev->dev, "can't resume usb port, status %d\n",
					status);
			return status;
		}
	}

	usb_lock_port(port_dev);

	/* Skip the initial Clear-Suspend step for a remote wakeup */
	status = hub_port_status(hub, port1, &portstatus, &portchange);
	if (status == 0 && !port_is_suspended(hub, portstatus))
		goto SuspendCleared;

	/* see 7.1.7.7; affects power usage, but not budgeting */
	if (hub_is_superspeed(hub->hdev))
		status = hub_set_port_link_state(hub, port1, USB_SS_PORT_LS_U0);
	else
		status = usb_clear_port_feature(hub->hdev,
				port1, USB_PORT_FEAT_SUSPEND);
	if (status) {
		dev_dbg(&port_dev->dev, "can't resume, status %d\n", status);
	} else {
		/* drive resume for at least 20 msec */
		dev_dbg(&udev->dev, "usb %sresume\n",
				(PMSG_IS_AUTO(msg) ? "auto-" : ""));
		msleep(25);

		/* Virtual root hubs can trigger on GET_PORT_STATUS to
		 * stop resume signaling.  Then finish the resume
		 * sequence.
		 */
		status = hub_port_status(hub, port1, &portstatus, &portchange);

		/* TRSMRCY = 10 msec */
		msleep(10);
	}

 SuspendCleared:
	if (status == 0) {
		udev->port_is_suspended = 0;
		if (hub_is_superspeed(hub->hdev)) {
			if (portchange & USB_PORT_STAT_C_LINK_STATE)
				usb_clear_port_feature(hub->hdev, port1,
					USB_PORT_FEAT_C_PORT_LINK_STATE);
		} else {
			if (portchange & USB_PORT_STAT_C_SUSPEND)
				usb_clear_port_feature(hub->hdev, port1,
						USB_PORT_FEAT_C_SUSPEND);
		}
	}

	if (udev->persist_enabled && hub_is_superspeed(hub->hdev))
		status = wait_for_ss_port_enable(udev, hub, &port1, &portchange,
				&portstatus);

	status = check_port_resume_type(udev,
			hub, port1, status, portchange, portstatus);
	if (status == 0)
		status = finish_port_resume(udev);
	if (status < 0) {
		dev_dbg(&udev->dev, "can't resume, status %d\n", status);
		hub_port_logical_disconnect(hub, port1);
	} else  {
		/* Try to enable USB2 hardware LPM */
		if (udev->usb2_hw_lpm_capable == 1)
			usb_set_usb2_hardware_lpm(udev, 1);

		/* Try to enable USB3 LTM and LPM */
		usb_enable_ltm(udev);
		usb_unlocked_enable_lpm(udev);
	}

	usb_unlock_port(port_dev);

	return status;
}

#ifdef	CONFIG_PM_RUNTIME

int usb_remote_wakeup(struct usb_device *udev)
{
	int	status = 0;

	usb_lock_device(udev);
	if (udev->state == USB_STATE_SUSPENDED) {
		dev_dbg(&udev->dev, "usb %sresume\n", "wakeup-");
		status = usb_autoresume_device(udev);
		if (status == 0) {
			/* Let the drivers do their thing, then... */
			usb_autosuspend_device(udev);
		}
	}
	usb_unlock_device(udev);
	return status;
}

/* Returns 1 if there was a remote wakeup and a connect status change. */
static int hub_handle_remote_wakeup(struct usb_hub *hub, unsigned int port,
		u16 portstatus, u16 portchange)
		__must_hold(&port_dev->status_lock)
{
	struct usb_port *port_dev = hub->ports[port - 1];
	struct usb_device *hdev;
	struct usb_device *udev;
	int connect_change = 0;
	int ret;

	hdev = hub->hdev;
	udev = port_dev->child;
	if (!hub_is_superspeed(hdev)) {
		if (!(portchange & USB_PORT_STAT_C_SUSPEND))
			return 0;
		usb_clear_port_feature(hdev, port, USB_PORT_FEAT_C_SUSPEND);
	} else {
		if (!udev || udev->state != USB_STATE_SUSPENDED ||
				 (portstatus & USB_PORT_STAT_LINK_STATE) !=
				 USB_SS_PORT_LS_U0)
			return 0;
	}

	if (udev) {
		/* TRSMRCY = 10 msec */
		msleep(10);

		usb_unlock_port(port_dev);
		ret = usb_remote_wakeup(udev);
		usb_lock_port(port_dev);
		if (ret < 0)
			connect_change = 1;
	} else {
		ret = -ENODEV;
		hub_port_disable(hub, port, 1);
	}
	dev_dbg(&port_dev->dev, "resume, status %d\n", ret);
	return connect_change;
}

#else

static int hub_handle_remote_wakeup(struct usb_hub *hub, unsigned int port,
		u16 portstatus, u16 portchange)
{
	return 0;
}

#endif

static int check_ports_changed(struct usb_hub *hub)
{
	int port1;

	for (port1 = 1; port1 <= hub->hdev->maxchild; ++port1) {
		u16 portstatus, portchange;
		int status;

		status = hub_port_status(hub, port1, &portstatus, &portchange);
		if (!status && portchange)
			return 1;
	}
	return 0;
}

static int hub_suspend(struct usb_interface *intf, pm_message_t msg)
{
	struct usb_hub		*hub = usb_get_intfdata (intf);
	struct usb_device	*hdev = hub->hdev;
	unsigned		port1;
	int			status;

	/*
	 * Warn if children aren't already suspended.
	 * Also, add up the number of wakeup-enabled descendants.
	 */
	hub->wakeup_enabled_descendants = 0;
	for (port1 = 1; port1 <= hdev->maxchild; port1++) {
		struct usb_port *port_dev = hub->ports[port1 - 1];
		struct usb_device *udev = port_dev->child;

		if (udev && udev->can_submit) {
			dev_warn(&port_dev->dev, "device %s not suspended yet\n",
					dev_name(&udev->dev));
			if (PMSG_IS_AUTO(msg))
				return -EBUSY;
		}
		if (udev)
			hub->wakeup_enabled_descendants +=
					wakeup_enabled_descendants(udev);
	}

	if (hdev->do_remote_wakeup && hub->quirk_check_port_auto_suspend) {
		/* check if there are changes pending on hub ports */
		if (check_ports_changed(hub)) {
			if (PMSG_IS_AUTO(msg))
				return -EBUSY;
			pm_wakeup_event(&hdev->dev, 2000);
		}
	}

	if (hub_is_superspeed(hdev) && hdev->do_remote_wakeup) {
		/* Enable hub to send remote wakeup for all ports. */
		for (port1 = 1; port1 <= hdev->maxchild; port1++) {
			status = set_port_feature(hdev,
					port1 |
					USB_PORT_FEAT_REMOTE_WAKE_CONNECT |
					USB_PORT_FEAT_REMOTE_WAKE_DISCONNECT |
					USB_PORT_FEAT_REMOTE_WAKE_OVER_CURRENT,
					USB_PORT_FEAT_REMOTE_WAKE_MASK);
		}
	}

	dev_dbg(&intf->dev, "%s\n", __func__);

	/* stop hub_wq and related activity */
	hub_quiesce(hub, HUB_SUSPEND);
	return 0;
}

static int hub_resume(struct usb_interface *intf)
{
	struct usb_hub *hub = usb_get_intfdata(intf);

	dev_dbg(&intf->dev, "%s\n", __func__);
	hub_activate(hub, HUB_RESUME);
	return 0;
}

static int hub_reset_resume(struct usb_interface *intf)
{
	struct usb_hub *hub = usb_get_intfdata(intf);

	dev_dbg(&intf->dev, "%s\n", __func__);
	hub_activate(hub, HUB_RESET_RESUME);
	return 0;
}

/**
 * usb_root_hub_lost_power - called by HCD if the root hub lost Vbus power
 * @rhdev: struct usb_device for the root hub
 *
 * The USB host controller driver calls this function when its root hub
 * is resumed and Vbus power has been interrupted or the controller
 * has been reset.  The routine marks @rhdev as having lost power.
 * When the hub driver is resumed it will take notice and carry out
 * power-session recovery for all the "USB-PERSIST"-enabled child devices;
 * the others will be disconnected.
 */
void usb_root_hub_lost_power(struct usb_device *rhdev)
{
	dev_warn(&rhdev->dev, "root hub lost power or was reset\n");
	rhdev->reset_resume = 1;
}
EXPORT_SYMBOL_GPL(usb_root_hub_lost_power);

static const char * const usb3_lpm_names[]  = {
	"U0",
	"U1",
	"U2",
	"U3",
};

/*
 * Send a Set SEL control transfer to the device, prior to enabling
 * device-initiated U1 or U2.  This lets the device know the exit latencies from
 * the time the device initiates a U1 or U2 exit, to the time it will receive a
 * packet from the host.
 *
 * This function will fail if the SEL or PEL values for udev are greater than
 * the maximum allowed values for the link state to be enabled.
 */
static int usb_req_set_sel(struct usb_device *udev, enum usb3_link_state state)
{
	struct usb_set_sel_req *sel_values;
	unsigned long long u1_sel;
	unsigned long long u1_pel;
	unsigned long long u2_sel;
	unsigned long long u2_pel;
	int ret;

	if (udev->state != USB_STATE_CONFIGURED)
		return 0;

	/* Convert SEL and PEL stored in ns to us */
	u1_sel = DIV_ROUND_UP(udev->u1_params.sel, 1000);
	u1_pel = DIV_ROUND_UP(udev->u1_params.pel, 1000);
	u2_sel = DIV_ROUND_UP(udev->u2_params.sel, 1000);
	u2_pel = DIV_ROUND_UP(udev->u2_params.pel, 1000);

	/*
	 * Make sure that the calculated SEL and PEL values for the link
	 * state we're enabling aren't bigger than the max SEL/PEL
	 * value that will fit in the SET SEL control transfer.
	 * Otherwise the device would get an incorrect idea of the exit
	 * latency for the link state, and could start a device-initiated
	 * U1/U2 when the exit latencies are too high.
	 */
	if ((state == USB3_LPM_U1 &&
				(u1_sel > USB3_LPM_MAX_U1_SEL_PEL ||
				 u1_pel > USB3_LPM_MAX_U1_SEL_PEL)) ||
			(state == USB3_LPM_U2 &&
			 (u2_sel > USB3_LPM_MAX_U2_SEL_PEL ||
			  u2_pel > USB3_LPM_MAX_U2_SEL_PEL))) {
		dev_dbg(&udev->dev, "Device-initiated %s disabled due to long SEL %llu us or PEL %llu us\n",
				usb3_lpm_names[state], u1_sel, u1_pel);
		return -EINVAL;
	}

	/*
	 * If we're enabling device-initiated LPM for one link state,
	 * but the other link state has a too high SEL or PEL value,
	 * just set those values to the max in the Set SEL request.
	 */
	if (u1_sel > USB3_LPM_MAX_U1_SEL_PEL)
		u1_sel = USB3_LPM_MAX_U1_SEL_PEL;

	if (u1_pel > USB3_LPM_MAX_U1_SEL_PEL)
		u1_pel = USB3_LPM_MAX_U1_SEL_PEL;

	if (u2_sel > USB3_LPM_MAX_U2_SEL_PEL)
		u2_sel = USB3_LPM_MAX_U2_SEL_PEL;

	if (u2_pel > USB3_LPM_MAX_U2_SEL_PEL)
		u2_pel = USB3_LPM_MAX_U2_SEL_PEL;

	/*
	 * usb_enable_lpm() can be called as part of a failed device reset,
	 * which may be initiated by an error path of a mass storage driver.
	 * Therefore, use GFP_NOIO.
	 */
	sel_values = kmalloc(sizeof *(sel_values), GFP_NOIO);
	if (!sel_values)
		return -ENOMEM;

	sel_values->u1_sel = u1_sel;
	sel_values->u1_pel = u1_pel;
	sel_values->u2_sel = cpu_to_le16(u2_sel);
	sel_values->u2_pel = cpu_to_le16(u2_pel);

	ret = usb_control_msg(udev, usb_sndctrlpipe(udev, 0),
			USB_REQ_SET_SEL,
			USB_RECIP_DEVICE,
			0, 0,
			sel_values, sizeof *(sel_values),
			USB_CTRL_SET_TIMEOUT);
	kfree(sel_values);
	return ret;
}

/*
 * Enable or disable device-initiated U1 or U2 transitions.
 */
static int usb_set_device_initiated_lpm(struct usb_device *udev,
		enum usb3_link_state state, bool enable)
{
	int ret;
	int feature;

	switch (state) {
	case USB3_LPM_U1:
		feature = USB_DEVICE_U1_ENABLE;
		break;
	case USB3_LPM_U2:
		feature = USB_DEVICE_U2_ENABLE;
		break;
	default:
		dev_warn(&udev->dev, "%s: Can't %s non-U1 or U2 state.\n",
				__func__, enable ? "enable" : "disable");
		return -EINVAL;
	}

	if (udev->state != USB_STATE_CONFIGURED) {
		dev_dbg(&udev->dev, "%s: Can't %s %s state "
				"for unconfigured device.\n",
				__func__, enable ? "enable" : "disable",
				usb3_lpm_names[state]);
		return 0;
	}

	if (enable) {
		/*
		 * Now send the control transfer to enable device-initiated LPM
		 * for either U1 or U2.
		 */
		ret = usb_control_msg(udev, usb_sndctrlpipe(udev, 0),
				USB_REQ_SET_FEATURE,
				USB_RECIP_DEVICE,
				feature,
				0, NULL, 0,
				USB_CTRL_SET_TIMEOUT);
	} else {
		ret = usb_control_msg(udev, usb_sndctrlpipe(udev, 0),
				USB_REQ_CLEAR_FEATURE,
				USB_RECIP_DEVICE,
				feature,
				0, NULL, 0,
				USB_CTRL_SET_TIMEOUT);
	}
	if (ret < 0) {
		dev_warn(&udev->dev, "%s of device-initiated %s failed.\n",
				enable ? "Enable" : "Disable",
				usb3_lpm_names[state]);
		return -EBUSY;
	}
	return 0;
}

static int usb_set_lpm_timeout(struct usb_device *udev,
		enum usb3_link_state state, int timeout)
{
	int ret;
	int feature;

	switch (state) {
	case USB3_LPM_U1:
		feature = USB_PORT_FEAT_U1_TIMEOUT;
		break;
	case USB3_LPM_U2:
		feature = USB_PORT_FEAT_U2_TIMEOUT;
		break;
	default:
		dev_warn(&udev->dev, "%s: Can't set timeout for non-U1 or U2 state.\n",
				__func__);
		return -EINVAL;
	}

	if (state == USB3_LPM_U1 && timeout > USB3_LPM_U1_MAX_TIMEOUT &&
			timeout != USB3_LPM_DEVICE_INITIATED) {
		dev_warn(&udev->dev, "Failed to set %s timeout to 0x%x, "
				"which is a reserved value.\n",
				usb3_lpm_names[state], timeout);
		return -EINVAL;
	}

	ret = set_port_feature(udev->parent,
			USB_PORT_LPM_TIMEOUT(timeout) | udev->portnum,
			feature);
	if (ret < 0) {
		dev_warn(&udev->dev, "Failed to set %s timeout to 0x%x,"
				"error code %i\n", usb3_lpm_names[state],
				timeout, ret);
		return -EBUSY;
	}
	if (state == USB3_LPM_U1)
		udev->u1_params.timeout = timeout;
	else
		udev->u2_params.timeout = timeout;
	return 0;
}

/*
 * Enable the hub-initiated U1/U2 idle timeouts, and enable device-initiated
 * U1/U2 entry.
 *
 * We will attempt to enable U1 or U2, but there are no guarantees that the
 * control transfers to set the hub timeout or enable device-initiated U1/U2
 * will be successful.
 *
 * If we cannot set the parent hub U1/U2 timeout, we attempt to let the xHCI
 * driver know about it.  If that call fails, it should be harmless, and just
 * take up more slightly more bus bandwidth for unnecessary U1/U2 exit latency.
 */
static void usb_enable_link_state(struct usb_hcd *hcd, struct usb_device *udev,
		enum usb3_link_state state)
{
	int timeout, ret;
	__u8 u1_mel = udev->bos->ss_cap->bU1devExitLat;
	__le16 u2_mel = udev->bos->ss_cap->bU2DevExitLat;

	/* If the device says it doesn't have *any* exit latency to come out of
	 * U1 or U2, it's probably lying.  Assume it doesn't implement that link
	 * state.
	 */
	if ((state == USB3_LPM_U1 && u1_mel == 0) ||
			(state == USB3_LPM_U2 && u2_mel == 0))
		return;

	/*
	 * First, let the device know about the exit latencies
	 * associated with the link state we're about to enable.
	 */
	ret = usb_req_set_sel(udev, state);
	if (ret < 0) {
		dev_warn(&udev->dev, "Set SEL for device-initiated %s failed.\n",
				usb3_lpm_names[state]);
		return;
	}

	/* We allow the host controller to set the U1/U2 timeout internally
	 * first, so that it can change its schedule to account for the
	 * additional latency to send data to a device in a lower power
	 * link state.
	 */
	timeout = hcd->driver->enable_usb3_lpm_timeout(hcd, udev, state);

	/* xHCI host controller doesn't want to enable this LPM state. */
	if (timeout == 0)
		return;

	if (timeout < 0) {
		dev_warn(&udev->dev, "Could not enable %s link state, "
				"xHCI error %i.\n", usb3_lpm_names[state],
				timeout);
		return;
	}

	if (usb_set_lpm_timeout(udev, state, timeout))
		/* If we can't set the parent hub U1/U2 timeout,
		 * device-initiated LPM won't be allowed either, so let the xHCI
		 * host know that this link state won't be enabled.
		 */
		hcd->driver->disable_usb3_lpm_timeout(hcd, udev, state);

	/* Only a configured device will accept the Set Feature U1/U2_ENABLE */
	else if (udev->actconfig)
		usb_set_device_initiated_lpm(udev, state, true);

}

/*
 * Disable the hub-initiated U1/U2 idle timeouts, and disable device-initiated
 * U1/U2 entry.
 *
 * If this function returns -EBUSY, the parent hub will still allow U1/U2 entry.
 * If zero is returned, the parent will not allow the link to go into U1/U2.
 *
 * If zero is returned, device-initiated U1/U2 entry may still be enabled, but
 * it won't have an effect on the bus link state because the parent hub will
 * still disallow device-initiated U1/U2 entry.
 *
 * If zero is returned, the xHCI host controller may still think U1/U2 entry is
 * possible.  The result will be slightly more bus bandwidth will be taken up
 * (to account for U1/U2 exit latency), but it should be harmless.
 */
static int usb_disable_link_state(struct usb_hcd *hcd, struct usb_device *udev,
		enum usb3_link_state state)
{
	int feature;

	switch (state) {
	case USB3_LPM_U1:
		feature = USB_PORT_FEAT_U1_TIMEOUT;
		break;
	case USB3_LPM_U2:
		feature = USB_PORT_FEAT_U2_TIMEOUT;
		break;
	default:
		dev_warn(&udev->dev, "%s: Can't disable non-U1 or U2 state.\n",
				__func__);
		return -EINVAL;
	}

	if (usb_set_lpm_timeout(udev, state, 0))
		return -EBUSY;

	usb_set_device_initiated_lpm(udev, state, false);

	if (hcd->driver->disable_usb3_lpm_timeout(hcd, udev, state))
		dev_warn(&udev->dev, "Could not disable xHCI %s timeout, "
				"bus schedule bandwidth may be impacted.\n",
				usb3_lpm_names[state]);
	return 0;
}

/*
 * Disable hub-initiated and device-initiated U1 and U2 entry.
 * Caller must own the bandwidth_mutex.
 *
 * This will call usb_enable_lpm() on failure, which will decrement
 * lpm_disable_count, and will re-enable LPM if lpm_disable_count reaches zero.
 */
int usb_disable_lpm(struct usb_device *udev)
{
	struct usb_hcd *hcd;

	if (!udev || !udev->parent ||
			udev->speed != USB_SPEED_SUPER ||
			!udev->lpm_capable ||
			udev->state < USB_STATE_DEFAULT)
		return 0;

	hcd = bus_to_hcd(udev->bus);
	if (!hcd || !hcd->driver->disable_usb3_lpm_timeout)
		return 0;

	udev->lpm_disable_count++;
	if ((udev->u1_params.timeout == 0 && udev->u2_params.timeout == 0))
		return 0;

	/* If LPM is enabled, attempt to disable it. */
	if (usb_disable_link_state(hcd, udev, USB3_LPM_U1))
		goto enable_lpm;
	if (usb_disable_link_state(hcd, udev, USB3_LPM_U2))
		goto enable_lpm;

	return 0;

enable_lpm:
	usb_enable_lpm(udev);
	return -EBUSY;
}
EXPORT_SYMBOL_GPL(usb_disable_lpm);

/* Grab the bandwidth_mutex before calling usb_disable_lpm() */
int usb_unlocked_disable_lpm(struct usb_device *udev)
{
	struct usb_hcd *hcd = bus_to_hcd(udev->bus);
	int ret;

	if (!hcd)
		return -EINVAL;

	mutex_lock(hcd->bandwidth_mutex);
	ret = usb_disable_lpm(udev);
	mutex_unlock(hcd->bandwidth_mutex);

	return ret;
}
EXPORT_SYMBOL_GPL(usb_unlocked_disable_lpm);

/*
 * Attempt to enable device-initiated and hub-initiated U1 and U2 entry.  The
 * xHCI host policy may prevent U1 or U2 from being enabled.
 *
 * Other callers may have disabled link PM, so U1 and U2 entry will be disabled
 * until the lpm_disable_count drops to zero.  Caller must own the
 * bandwidth_mutex.
 */
void usb_enable_lpm(struct usb_device *udev)
{
	struct usb_hcd *hcd;

	if (!udev || !udev->parent ||
			udev->speed != USB_SPEED_SUPER ||
			!udev->lpm_capable ||
			udev->state < USB_STATE_DEFAULT)
		return;

	udev->lpm_disable_count--;
	hcd = bus_to_hcd(udev->bus);
	/* Double check that we can both enable and disable LPM.
	 * Device must be configured to accept set feature U1/U2 timeout.
	 */
	if (!hcd || !hcd->driver->enable_usb3_lpm_timeout ||
			!hcd->driver->disable_usb3_lpm_timeout)
		return;

	if (udev->lpm_disable_count > 0)
		return;

	usb_enable_link_state(hcd, udev, USB3_LPM_U1);
	usb_enable_link_state(hcd, udev, USB3_LPM_U2);
}
EXPORT_SYMBOL_GPL(usb_enable_lpm);

/* Grab the bandwidth_mutex before calling usb_enable_lpm() */
void usb_unlocked_enable_lpm(struct usb_device *udev)
{
	struct usb_hcd *hcd = bus_to_hcd(udev->bus);

	if (!hcd)
		return;

	mutex_lock(hcd->bandwidth_mutex);
	usb_enable_lpm(udev);
	mutex_unlock(hcd->bandwidth_mutex);
}
EXPORT_SYMBOL_GPL(usb_unlocked_enable_lpm);


#else	/* CONFIG_PM */

#define hub_suspend		NULL
#define hub_resume		NULL
#define hub_reset_resume	NULL

int usb_disable_lpm(struct usb_device *udev)
{
	return 0;
}
EXPORT_SYMBOL_GPL(usb_disable_lpm);

void usb_enable_lpm(struct usb_device *udev) { }
EXPORT_SYMBOL_GPL(usb_enable_lpm);

int usb_unlocked_disable_lpm(struct usb_device *udev)
{
	return 0;
}
EXPORT_SYMBOL_GPL(usb_unlocked_disable_lpm);

void usb_unlocked_enable_lpm(struct usb_device *udev) { }
EXPORT_SYMBOL_GPL(usb_unlocked_enable_lpm);

int usb_disable_ltm(struct usb_device *udev)
{
	return 0;
}
EXPORT_SYMBOL_GPL(usb_disable_ltm);

void usb_enable_ltm(struct usb_device *udev) { }
EXPORT_SYMBOL_GPL(usb_enable_ltm);

static int hub_handle_remote_wakeup(struct usb_hub *hub, unsigned int port,
		u16 portstatus, u16 portchange)
{
	return 0;
}

#endif	/* CONFIG_PM */


/* USB 2.0 spec, 7.1.7.3 / fig 7-29:
 *
 * Between connect detection and reset signaling there must be a delay
 * of 100ms at least for debounce and power-settling.  The corresponding
 * timer shall restart whenever the downstream port detects a disconnect.
 *
 * Apparently there are some bluetooth and irda-dongles and a number of
 * low-speed devices for which this debounce period may last over a second.
 * Not covered by the spec - but easy to deal with.
 *
 * This implementation uses a 1500ms total debounce timeout; if the
 * connection isn't stable by then it returns -ETIMEDOUT.  It checks
 * every 25ms for transient disconnects.  When the port status has been
 * unchanged for 100ms it returns the port status.
 */
int hub_port_debounce(struct usb_hub *hub, int port1, bool must_be_connected)
{
	int ret;
	u16 portchange, portstatus;
	unsigned connection = 0xffff;
	int total_time, stable_time = 0;
	struct usb_port *port_dev = hub->ports[port1 - 1];

	for (total_time = 0; ; total_time += HUB_DEBOUNCE_STEP) {
		ret = hub_port_status(hub, port1, &portstatus, &portchange);
		if (ret < 0)
			return ret;

		if (!(portchange & USB_PORT_STAT_C_CONNECTION) &&
		     (portstatus & USB_PORT_STAT_CONNECTION) == connection) {
			if (!must_be_connected ||
			     (connection == USB_PORT_STAT_CONNECTION))
				stable_time += HUB_DEBOUNCE_STEP;
			if (stable_time >= HUB_DEBOUNCE_STABLE)
				break;
		} else {
			stable_time = 0;
			connection = portstatus & USB_PORT_STAT_CONNECTION;
		}

		if (portchange & USB_PORT_STAT_C_CONNECTION) {
			usb_clear_port_feature(hub->hdev, port1,
					USB_PORT_FEAT_C_CONNECTION);
		}

		if (total_time >= HUB_DEBOUNCE_TIMEOUT)
			break;
		msleep(HUB_DEBOUNCE_STEP);
	}

	dev_dbg(&port_dev->dev, "debounce total %dms stable %dms status 0x%x\n",
			total_time, stable_time, portstatus);

	if (stable_time < HUB_DEBOUNCE_STABLE)
		return -ETIMEDOUT;
	return portstatus;
}

void usb_ep0_reinit(struct usb_device *udev)
{
	usb_disable_endpoint(udev, 0 + USB_DIR_IN, true);
	usb_disable_endpoint(udev, 0 + USB_DIR_OUT, true);
	usb_enable_endpoint(udev, &udev->ep0, true);
}
EXPORT_SYMBOL_GPL(usb_ep0_reinit);

#define usb_sndaddr0pipe()	(PIPE_CONTROL << 30)
#define usb_rcvaddr0pipe()	((PIPE_CONTROL << 30) | USB_DIR_IN)

static int hub_set_address(struct usb_device *udev, int devnum)
{
	int retval;
	struct usb_hcd *hcd = bus_to_hcd(udev->bus);

	/*
	 * The host controller will choose the device address,
	 * instead of the core having chosen it earlier
	 */
	if (!hcd->driver->address_device && devnum <= 1)
		return -EINVAL;
	if (udev->state == USB_STATE_ADDRESS)
		return 0;
	if (udev->state != USB_STATE_DEFAULT)
		return -EINVAL;
	if (hcd->driver->address_device)
		retval = hcd->driver->address_device(hcd, udev);
	else
		retval = usb_control_msg(udev, usb_sndaddr0pipe(),
				USB_REQ_SET_ADDRESS, 0, devnum, 0,
				NULL, 0, USB_CTRL_SET_TIMEOUT);
	if (retval == 0) {
		update_devnum(udev, devnum);
		/* Device now using proper address. */
		usb_set_device_state(udev, USB_STATE_ADDRESS);
		usb_ep0_reinit(udev);
	}
	return retval;
}

/*
 * There are reports of USB 3.0 devices that say they support USB 2.0 Link PM
 * when they're plugged into a USB 2.0 port, but they don't work when LPM is
 * enabled.
 *
 * Only enable USB 2.0 Link PM if the port is internal (hardwired), or the
 * device says it supports the new USB 2.0 Link PM errata by setting the BESL
 * support bit in the BOS descriptor.
 */
static void hub_set_initial_usb2_lpm_policy(struct usb_device *udev)
{
	struct usb_hub *hub = usb_hub_to_struct_hub(udev->parent);
	int connect_type = USB_PORT_CONNECT_TYPE_UNKNOWN;

	if (!udev->usb2_hw_lpm_capable)
		return;

	if (hub)
		connect_type = hub->ports[udev->portnum - 1]->connect_type;

	if ((udev->bos->ext_cap->bmAttributes & cpu_to_le32(USB_BESL_SUPPORT)) ||
			connect_type == USB_PORT_CONNECT_TYPE_HARD_WIRED) {
		udev->usb2_hw_lpm_allowed = 1;
		usb_set_usb2_hardware_lpm(udev, 1);
	}
}

static int hub_enable_device(struct usb_device *udev)
{
	struct usb_hcd *hcd = bus_to_hcd(udev->bus);

	if (!hcd->driver->enable_device)
		return 0;
	if (udev->state == USB_STATE_ADDRESS)
		return 0;
	if (udev->state != USB_STATE_DEFAULT)
		return -EINVAL;

	return hcd->driver->enable_device(hcd, udev);
}

/* Reset device, (re)assign address, get device descriptor.
 * Device connection must be stable, no more debouncing needed.
 * Returns device in USB_STATE_ADDRESS, except on error.
 *
 * If this is called for an already-existing device (as part of
 * usb_reset_and_verify_device), the caller must own the device lock and
 * the port lock.  For a newly detected device that is not accessible
 * through any global pointers, it's not necessary to lock the device,
 * but it is still necessary to lock the port.
 */
static int
hub_port_init (struct usb_hub *hub, struct usb_device *udev, int port1,
		int retry_counter)
{
	struct usb_device	*hdev = hub->hdev;
	struct usb_hcd		*hcd = bus_to_hcd(hdev->bus);
	int			i, j, retval;
	unsigned		delay = HUB_SHORT_RESET_TIME;
	enum usb_device_speed	oldspeed = udev->speed;
	const char		*speed;
	int			devnum = udev->devnum;

	/* root hub ports have a slightly longer reset period
	 * (from USB 2.0 spec, section 7.1.7.5)
	 */
	if (!hdev->parent) {
		delay = HUB_ROOT_RESET_TIME;
		if (port1 == hdev->bus->otg_port)
			hdev->bus->b_hnp_enable = 0;
	}

	/* Some low speed devices have problems with the quick delay, so */
	/*  be a bit pessimistic with those devices. RHbug #23670 */
	if (oldspeed == USB_SPEED_LOW)
		delay = HUB_LONG_RESET_TIME;

	mutex_lock(&hdev->bus->usb_address0_mutex);

	/* Reset the device; full speed may morph to high speed */
	/* FIXME a USB 2.0 device may morph into SuperSpeed on reset. */
	retval = hub_port_reset(hub, port1, udev, delay, false);
	if (retval < 0)		/* error or disconnect */
		goto fail;
	/* success, speed is known */

	retval = -ENODEV;

	if (oldspeed != USB_SPEED_UNKNOWN && oldspeed != udev->speed) {
		dev_dbg(&udev->dev, "device reset changed speed!\n");
		goto fail;
	}
	oldspeed = udev->speed;

	/* USB 2.0 section 5.5.3 talks about ep0 maxpacket ...
	 * it's fixed size except for full speed devices.
	 * For Wireless USB devices, ep0 max packet is always 512 (tho
	 * reported as 0xff in the device descriptor). WUSB1.0[4.8.1].
	 */
	switch (udev->speed) {
	case USB_SPEED_SUPER:
	case USB_SPEED_WIRELESS:	/* fixed at 512 */
		udev->ep0.desc.wMaxPacketSize = cpu_to_le16(512);
		break;
	case USB_SPEED_HIGH:		/* fixed at 64 */
		udev->ep0.desc.wMaxPacketSize = cpu_to_le16(64);
		break;
	case USB_SPEED_FULL:		/* 8, 16, 32, or 64 */
		/* to determine the ep0 maxpacket size, try to read
		 * the device descriptor to get bMaxPacketSize0 and
		 * then correct our initial guess.
		 */
		udev->ep0.desc.wMaxPacketSize = cpu_to_le16(64);
		break;
	case USB_SPEED_LOW:		/* fixed at 8 */
		udev->ep0.desc.wMaxPacketSize = cpu_to_le16(8);
		break;
	default:
		goto fail;
	}

	if (udev->speed == USB_SPEED_WIRELESS)
		speed = "variable speed Wireless";
	else
		speed = usb_speed_string(udev->speed);

	if (udev->speed != USB_SPEED_SUPER)
		dev_info(&udev->dev,
				"%s %s USB device number %d using %s\n",
				(udev->config) ? "reset" : "new", speed,
				devnum, udev->bus->controller->driver->name);

	/* Set up TT records, if needed  */
	if (hdev->tt) {
		udev->tt = hdev->tt;
		udev->ttport = hdev->ttport;
	} else if (udev->speed != USB_SPEED_HIGH
			&& hdev->speed == USB_SPEED_HIGH) {
		if (!hub->tt.hub) {
			dev_err(&udev->dev, "parent hub has no TT\n");
			retval = -EINVAL;
			goto fail;
		}
		udev->tt = &hub->tt;
		udev->ttport = port1;
	}

	/* Why interleave GET_DESCRIPTOR and SET_ADDRESS this way?
	 * Because device hardware and firmware is sometimes buggy in
	 * this area, and this is how Linux has done it for ages.
	 * Change it cautiously.
	 *
	 * NOTE:  If use_new_scheme() is true we will start by issuing
	 * a 64-byte GET_DESCRIPTOR request.  This is what Windows does,
	 * so it may help with some non-standards-compliant devices.
	 * Otherwise we start with SET_ADDRESS and then try to read the
	 * first 8 bytes of the device descriptor to get the ep0 maxpacket
	 * value.
	 */
	for (i = 0; i < GET_DESCRIPTOR_TRIES; (++i, msleep(100))) {
		bool did_new_scheme = false;

		if (use_new_scheme(udev, retry_counter)) {
			struct usb_device_descriptor *buf;
			int r = 0;

			did_new_scheme = true;
			retval = hub_enable_device(udev);
			if (retval < 0) {
				dev_err(&udev->dev,
					"hub failed to enable device, error %d\n",
					retval);
				goto fail;
			}

#define GET_DESCRIPTOR_BUFSIZE	64
			buf = kmalloc(GET_DESCRIPTOR_BUFSIZE, GFP_NOIO);
			if (!buf) {
				retval = -ENOMEM;
				continue;
			}

			/* Retry on all errors; some devices are flakey.
			 * 255 is for WUSB devices, we actually need to use
			 * 512 (WUSB1.0[4.8.1]).
			 */
			for (j = 0; j < 3; ++j) {
				buf->bMaxPacketSize0 = 0;
				r = usb_control_msg(udev, usb_rcvaddr0pipe(),
					USB_REQ_GET_DESCRIPTOR, USB_DIR_IN,
					USB_DT_DEVICE << 8, 0,
					buf, GET_DESCRIPTOR_BUFSIZE,
					initial_descriptor_timeout);
				switch (buf->bMaxPacketSize0) {
				case 8: case 16: case 32: case 64: case 255:
					if (buf->bDescriptorType ==
							USB_DT_DEVICE) {
						r = 0;
						break;
					}
					/* FALL THROUGH */
				default:
					if (r == 0)
						r = -EPROTO;
					break;
				}
				if (r == 0)
					break;
			}
			udev->descriptor.bMaxPacketSize0 =
					buf->bMaxPacketSize0;
			kfree(buf);

			retval = hub_port_reset(hub, port1, udev, delay, false);
			if (retval < 0)		/* error or disconnect */
				goto fail;
			if (oldspeed != udev->speed) {
				dev_dbg(&udev->dev,
					"device reset changed speed!\n");
				retval = -ENODEV;
				goto fail;
			}
			if (r) {
				if (r != -ENODEV)
					dev_err(&udev->dev, "device descriptor read/64, error %d\n",
							r);
				retval = -EMSGSIZE;
				continue;
			}
#undef GET_DESCRIPTOR_BUFSIZE
		}

		/*
		 * If device is WUSB, we already assigned an
		 * unauthorized address in the Connect Ack sequence;
		 * authorization will assign the final address.
		 */
		if (udev->wusb == 0) {
			for (j = 0; j < SET_ADDRESS_TRIES; ++j) {
				retval = hub_set_address(udev, devnum);
				if (retval >= 0)
					break;
				msleep(200);
			}
			if (retval < 0) {
				if (retval != -ENODEV)
					dev_err(&udev->dev, "device not accepting address %d, error %d\n",
							devnum, retval);
				goto fail;
			}
			if (udev->speed == USB_SPEED_SUPER) {
				devnum = udev->devnum;
				dev_info(&udev->dev,
						"%s SuperSpeed USB device number %d using %s\n",
						(udev->config) ? "reset" : "new",
						devnum, udev->bus->controller->driver->name);
			}

			/* cope with hardware quirkiness:
			 *  - let SET_ADDRESS settle, some device hardware wants it
			 *  - read ep0 maxpacket even for high and low speed,
			 */
			msleep(10);
			/* use_new_scheme() checks the speed which may have
			 * changed since the initial look so we cache the result
			 * in did_new_scheme
			 */
			if (did_new_scheme)
				break;
		}

		retval = usb_get_device_descriptor(udev, 8);
		if (retval < 8) {
			if (retval != -ENODEV)
				dev_err(&udev->dev,
					"device descriptor read/8, error %d\n",
					retval);
			if (retval >= 0)
				retval = -EMSGSIZE;
		} else {
			retval = 0;
			break;
		}
	}
	if (retval)
		goto fail;

	/*
	 * Some superspeed devices have finished the link training process
	 * and attached to a superspeed hub port, but the device descriptor
	 * got from those devices show they aren't superspeed devices. Warm
	 * reset the port attached by the devices can fix them.
	 */
	if ((udev->speed == USB_SPEED_SUPER) &&
			(le16_to_cpu(udev->descriptor.bcdUSB) < 0x0300)) {
		dev_err(&udev->dev, "got a wrong device descriptor, "
				"warm reset device\n");
		hub_port_reset(hub, port1, udev,
				HUB_BH_RESET_TIME, true);
		retval = -EINVAL;
		goto fail;
	}

	if (udev->descriptor.bMaxPacketSize0 == 0xff ||
			udev->speed == USB_SPEED_SUPER)
		i = 512;
	else
		i = udev->descriptor.bMaxPacketSize0;
	if (usb_endpoint_maxp(&udev->ep0.desc) != i) {
		if (udev->speed == USB_SPEED_LOW ||
				!(i == 8 || i == 16 || i == 32 || i == 64)) {
			dev_err(&udev->dev, "Invalid ep0 maxpacket: %d\n", i);
			retval = -EMSGSIZE;
			goto fail;
		}
		if (udev->speed == USB_SPEED_FULL)
			dev_dbg(&udev->dev, "ep0 maxpacket = %d\n", i);
		else
			dev_warn(&udev->dev, "Using ep0 maxpacket: %d\n", i);
		udev->ep0.desc.wMaxPacketSize = cpu_to_le16(i);
		usb_ep0_reinit(udev);
	}

	retval = usb_get_device_descriptor(udev, USB_DT_DEVICE_SIZE);
	if (retval < (signed)sizeof(udev->descriptor)) {
		if (retval != -ENODEV)
			dev_err(&udev->dev, "device descriptor read/all, error %d\n",
					retval);
		if (retval >= 0)
			retval = -ENOMSG;
		goto fail;
	}

	if (udev->wusb == 0 && le16_to_cpu(udev->descriptor.bcdUSB) >= 0x0201) {
		retval = usb_get_bos_descriptor(udev);
		if (!retval) {
			udev->lpm_capable = usb_device_supports_lpm(udev);
			usb_set_lpm_parameters(udev);
		}
	}

	retval = 0;
	/* notify HCD that we have a device connected and addressed */
	if (hcd->driver->update_device)
		hcd->driver->update_device(hcd, udev);
	hub_set_initial_usb2_lpm_policy(udev);
fail:
	if (retval) {
		hub_port_disable(hub, port1, 0);
		update_devnum(udev, devnum);	/* for disconnect processing */
	}
	mutex_unlock(&hdev->bus->usb_address0_mutex);
	return retval;
}

static void
check_highspeed (struct usb_hub *hub, struct usb_device *udev, int port1)
{
	struct usb_qualifier_descriptor	*qual;
	int				status;

	if (udev->quirks & USB_QUIRK_DEVICE_QUALIFIER)
		return;

	qual = kmalloc (sizeof *qual, GFP_KERNEL);
	if (qual == NULL)
		return;

	status = usb_get_descriptor (udev, USB_DT_DEVICE_QUALIFIER, 0,
			qual, sizeof *qual);
	if (status == sizeof *qual) {
		dev_info(&udev->dev, "not running at top speed; "
			"connect to a high speed hub\n");
		/* hub LEDs are probably harder to miss than syslog */
		if (hub->has_indicators) {
			hub->indicator[port1-1] = INDICATOR_GREEN_BLINK;
			queue_delayed_work(system_power_efficient_wq,
					&hub->leds, 0);
		}
	}
	kfree(qual);
}

static unsigned
hub_power_remaining (struct usb_hub *hub)
{
	struct usb_device *hdev = hub->hdev;
	int remaining;
	int port1;

	if (!hub->limited_power)
		return 0;

	remaining = hdev->bus_mA - hub->descriptor->bHubContrCurrent;
	for (port1 = 1; port1 <= hdev->maxchild; ++port1) {
		struct usb_port *port_dev = hub->ports[port1 - 1];
		struct usb_device *udev = port_dev->child;
		unsigned unit_load;
		int delta;

		if (!udev)
			continue;
		if (hub_is_superspeed(udev))
			unit_load = 150;
		else
			unit_load = 100;

		/*
		 * Unconfigured devices may not use more than one unit load,
		 * or 8mA for OTG ports
		 */
		if (udev->actconfig)
			delta = usb_get_max_power(udev, udev->actconfig);
		else if (port1 != udev->bus->otg_port || hdev->parent)
			delta = unit_load;
		else
			delta = 8;
		if (delta > hub->mA_per_port)
			dev_warn(&port_dev->dev, "%dmA is over %umA budget!\n",
					delta, hub->mA_per_port);
		remaining -= delta;
	}
	if (remaining < 0) {
		dev_warn(hub->intfdev, "%dmA over power budget!\n",
			-remaining);
		remaining = 0;
	}
	return remaining;
}

static void hub_port_connect(struct usb_hub *hub, int port1, u16 portstatus,
		u16 portchange)
{
	int status, i;
	unsigned unit_load;
	struct usb_device *hdev = hub->hdev;
	struct usb_hcd *hcd = bus_to_hcd(hdev->bus);
	struct usb_port *port_dev = hub->ports[port1 - 1];
	struct usb_device *udev = port_dev->child;
	static int unreliable_port = -1;

	/* Disconnect any existing devices under this port */
	if (udev) {
		if (hcd->usb_phy && !hdev->parent)
			usb_phy_notify_disconnect(hcd->usb_phy, udev->speed);
		usb_disconnect(&port_dev->child);
	}

	/* We can forget about a "removed" device when there's a physical
	 * disconnect or the connect status changes.
	 */
	if (!(portstatus & USB_PORT_STAT_CONNECTION) ||
			(portchange & USB_PORT_STAT_C_CONNECTION))
		clear_bit(port1, hub->removed_bits);

	if (portchange & (USB_PORT_STAT_C_CONNECTION |
				USB_PORT_STAT_C_ENABLE)) {
		status = hub_port_debounce_be_stable(hub, port1);
		if (status < 0) {
			if (status != -ENODEV &&
				port1 != unreliable_port &&
				printk_ratelimit())
				dev_err(&port_dev->dev, "connect-debounce failed\n");
			portstatus &= ~USB_PORT_STAT_CONNECTION;
			unreliable_port = port1;
		} else {
			portstatus = status;
		}
	}

	/* Return now if debouncing failed or nothing is connected or
	 * the device was "removed".
	 */
	if (!(portstatus & USB_PORT_STAT_CONNECTION) ||
			test_bit(port1, hub->removed_bits)) {

		/* maybe switch power back on (e.g. root hub was reset) */
		if (hub_is_port_power_switchable(hub)
				&& !port_is_power_on(hub, portstatus))
			set_port_feature(hdev, port1, USB_PORT_FEAT_POWER);

		if (portstatus & USB_PORT_STAT_ENABLE)
			goto done;
		return;
	}
	if (hub_is_superspeed(hub->hdev))
		unit_load = 150;
	else
		unit_load = 100;

	status = 0;
	for (i = 0; i < SET_CONFIG_TRIES; i++) {

		/* reallocate for each attempt, since references
		 * to the previous one can escape in various ways
		 */
		udev = usb_alloc_dev(hdev, hdev->bus, port1);
		if (!udev) {
			dev_err(&port_dev->dev,
					"couldn't allocate usb_device\n");
			goto done;
		}

		usb_set_device_state(udev, USB_STATE_POWERED);
		udev->bus_mA = hub->mA_per_port;
		udev->level = hdev->level + 1;
		udev->wusb = hub_is_wusb(hub);

		/* Only USB 3.0 devices are connected to SuperSpeed hubs. */
		if (hub_is_superspeed(hub->hdev))
			udev->speed = USB_SPEED_SUPER;
		else
			udev->speed = USB_SPEED_UNKNOWN;

		choose_devnum(udev);
		if (udev->devnum <= 0) {
			status = -ENOTCONN;	/* Don't retry */
			goto loop;
		}

		/* reset (non-USB 3.0 devices) and get descriptor */
		usb_lock_port(port_dev);
		status = hub_port_init(hub, udev, port1, i);
		usb_unlock_port(port_dev);
		if (status < 0)
			goto loop;

		usb_detect_quirks(udev);
		if (udev->quirks & USB_QUIRK_DELAY_INIT)
			msleep(1000);

		/* consecutive bus-powered hubs aren't reliable; they can
		 * violate the voltage drop budget.  if the new child has
		 * a "powered" LED, users should notice we didn't enable it
		 * (without reading syslog), even without per-port LEDs
		 * on the parent.
		 */
		if (udev->descriptor.bDeviceClass == USB_CLASS_HUB
				&& udev->bus_mA <= unit_load) {
			u16	devstat;

			status = usb_get_status(udev, USB_RECIP_DEVICE, 0,
					&devstat);
			if (status) {
				dev_dbg(&udev->dev, "get status %d ?\n", status);
				goto loop_disable;
			}
			if ((devstat & (1 << USB_DEVICE_SELF_POWERED)) == 0) {
				dev_err(&udev->dev,
					"can't connect bus-powered hub "
					"to this port\n");
				if (hub->has_indicators) {
					hub->indicator[port1-1] =
						INDICATOR_AMBER_BLINK;
					queue_delayed_work(
						system_power_efficient_wq,
						&hub->leds, 0);
				}
				status = -ENOTCONN;	/* Don't retry */
				goto loop_disable;
			}
		}

		/* check for devices running slower than they could */
		if (le16_to_cpu(udev->descriptor.bcdUSB) >= 0x0200
				&& udev->speed == USB_SPEED_FULL
				&& highspeed_hubs != 0)
			check_highspeed (hub, udev, port1);

		/* Store the parent's children[] pointer.  At this point
		 * udev becomes globally accessible, although presumably
		 * no one will look at it until hdev is unlocked.
		 */
		status = 0;

		mutex_lock(&usb_port_peer_mutex);

		/* We mustn't add new devices if the parent hub has
		 * been disconnected; we would race with the
		 * recursively_mark_NOTATTACHED() routine.
		 */
		spin_lock_irq(&device_state_lock);
		if (hdev->state == USB_STATE_NOTATTACHED)
			status = -ENOTCONN;
		else
			port_dev->child = udev;
		spin_unlock_irq(&device_state_lock);
		mutex_unlock(&usb_port_peer_mutex);

		/* Run it through the hoops (find a driver, etc) */
		if (!status) {
			status = usb_new_device(udev);
			if (status) {
				mutex_lock(&usb_port_peer_mutex);
				spin_lock_irq(&device_state_lock);
				port_dev->child = NULL;
				spin_unlock_irq(&device_state_lock);
				mutex_unlock(&usb_port_peer_mutex);
			} else {
				if (hcd->usb_phy && !hdev->parent)
					usb_phy_notify_connect(hcd->usb_phy,
							udev->speed);
			}
		}

		if (status)
			goto loop_disable;

		status = hub_power_remaining(hub);
		if (status)
			dev_dbg(hub->intfdev, "%dmA power budget left\n", status);

		return;

loop_disable:
		hub_port_disable(hub, port1, 1);
loop:
		usb_ep0_reinit(udev);
		release_devnum(udev);
		hub_free_dev(udev);
		usb_put_dev(udev);
		if ((status == -ENOTCONN) || (status == -ENOTSUPP))
			break;
	}
	if (hub->hdev->parent ||
			!hcd->driver->port_handed_over ||
			!(hcd->driver->port_handed_over)(hcd, port1)) {
		if (status != -ENOTCONN && status != -ENODEV)
			dev_err(&port_dev->dev,
					"unable to enumerate USB device\n");
	}

done:
	hub_port_disable(hub, port1, 1);
	if (hcd->driver->relinquish_port && !hub->hdev->parent)
		hcd->driver->relinquish_port(hcd, port1);

}

/* Handle physical or logical connection change events.
 * This routine is called when:
 *	a port connection-change occurs;
 *	a port enable-change occurs (often caused by EMI);
 *	usb_reset_and_verify_device() encounters changed descriptors (as from
 *		a firmware download)
 * caller already locked the hub
 */
static void hub_port_connect_change(struct usb_hub *hub, int port1,
					u16 portstatus, u16 portchange)
		__must_hold(&port_dev->status_lock)
{
	struct usb_port *port_dev = hub->ports[port1 - 1];
	struct usb_device *udev = port_dev->child;
	int status = -ENODEV;

	dev_dbg(&port_dev->dev, "status %04x, change %04x, %s\n", portstatus,
			portchange, portspeed(hub, portstatus));

	if (hub->has_indicators) {
		set_port_led(hub, port1, HUB_LED_AUTO);
		hub->indicator[port1-1] = INDICATOR_AUTO;
	}

#ifdef	CONFIG_USB_OTG
	/* during HNP, don't repeat the debounce */
	if (hub->hdev->bus->is_b_host)
		portchange &= ~(USB_PORT_STAT_C_CONNECTION |
				USB_PORT_STAT_C_ENABLE);
#endif

	/* Try to resuscitate an existing device */
	if ((portstatus & USB_PORT_STAT_CONNECTION) && udev &&
			udev->state != USB_STATE_NOTATTACHED) {
		if (portstatus & USB_PORT_STAT_ENABLE) {
			status = 0;		/* Nothing to do */
#ifdef CONFIG_PM_RUNTIME
		} else if (udev->state == USB_STATE_SUSPENDED &&
				udev->persist_enabled) {
			/* For a suspended device, treat this as a
			 * remote wakeup event.
			 */
			usb_unlock_port(port_dev);
			status = usb_remote_wakeup(udev);
			usb_lock_port(port_dev);
#endif
		} else {
			/* Don't resuscitate */;
		}
	}
	clear_bit(port1, hub->change_bits);

	/* successfully revalidated the connection */
	if (status == 0)
		return;

	usb_unlock_port(port_dev);
	hub_port_connect(hub, port1, portstatus, portchange);
	usb_lock_port(port_dev);
}

static void port_event(struct usb_hub *hub, int port1)
		__must_hold(&port_dev->status_lock)
{
	int connect_change, reset_device = 0;
	struct usb_port *port_dev = hub->ports[port1 - 1];
	struct usb_device *udev = port_dev->child;
	struct usb_device *hdev = hub->hdev;
	u16 portstatus, portchange;

	connect_change = test_bit(port1, hub->change_bits);
	clear_bit(port1, hub->event_bits);
	clear_bit(port1, hub->wakeup_bits);

	if (hub_port_status(hub, port1, &portstatus, &portchange) < 0)
		return;

	if (portchange & USB_PORT_STAT_C_CONNECTION) {
		usb_clear_port_feature(hdev, port1, USB_PORT_FEAT_C_CONNECTION);
		connect_change = 1;
	}

	if (portchange & USB_PORT_STAT_C_ENABLE) {
		if (!connect_change)
			dev_dbg(&port_dev->dev, "enable change, status %08x\n",
					portstatus);
		usb_clear_port_feature(hdev, port1, USB_PORT_FEAT_C_ENABLE);

		/*
		 * EM interference sometimes causes badly shielded USB devices
		 * to be shutdown by the hub, this hack enables them again.
		 * Works at least with mouse driver.
		 */
		if (!(portstatus & USB_PORT_STAT_ENABLE)
		    && !connect_change && udev) {
			dev_err(&port_dev->dev, "disabled by hub (EMI?), re-enabling...\n");
			connect_change = 1;
		}
	}

	if (portchange & USB_PORT_STAT_C_OVERCURRENT) {
		u16 status = 0, unused;

		dev_dbg(&port_dev->dev, "over-current change\n");
		usb_clear_port_feature(hdev, port1,
				USB_PORT_FEAT_C_OVER_CURRENT);
		msleep(100);	/* Cool down */
		hub_power_on(hub, true);
		hub_port_status(hub, port1, &status, &unused);
		if (status & USB_PORT_STAT_OVERCURRENT)
			dev_err(&port_dev->dev, "over-current condition\n");
	}

	if (portchange & USB_PORT_STAT_C_RESET) {
		dev_dbg(&port_dev->dev, "reset change\n");
		usb_clear_port_feature(hdev, port1, USB_PORT_FEAT_C_RESET);
	}
	if ((portchange & USB_PORT_STAT_C_BH_RESET)
	    && hub_is_superspeed(hdev)) {
		dev_dbg(&port_dev->dev, "warm reset change\n");
		usb_clear_port_feature(hdev, port1,
				USB_PORT_FEAT_C_BH_PORT_RESET);
	}
	if (portchange & USB_PORT_STAT_C_LINK_STATE) {
		dev_dbg(&port_dev->dev, "link state change\n");
		usb_clear_port_feature(hdev, port1,
				USB_PORT_FEAT_C_PORT_LINK_STATE);
	}
	if (portchange & USB_PORT_STAT_C_CONFIG_ERROR) {
		dev_warn(&port_dev->dev, "config error\n");
		usb_clear_port_feature(hdev, port1,
				USB_PORT_FEAT_C_PORT_CONFIG_ERROR);
	}

	/* skip port actions that require the port to be powered on */
	if (!pm_runtime_active(&port_dev->dev))
		return;

	if (hub_handle_remote_wakeup(hub, port1, portstatus, portchange))
		connect_change = 1;

	/*
	 * Warm reset a USB3 protocol port if it's in
	 * SS.Inactive state.
	 */
	if (hub_port_warm_reset_required(hub, port1, portstatus)) {
		dev_dbg(&port_dev->dev, "do warm reset\n");
		if (!udev || !(portstatus & USB_PORT_STAT_CONNECTION)
				|| udev->state == USB_STATE_NOTATTACHED) {
			if (hub_port_reset(hub, port1, NULL,
					HUB_BH_RESET_TIME, true) < 0)
				hub_port_disable(hub, port1, 1);
		} else
			reset_device = 1;
	}

	/*
	 * On disconnect USB3 protocol ports transit from U0 to
	 * SS.Inactive to Rx.Detect. If this happens a warm-
	 * reset is not needed, but a (re)connect may happen
	 * before hub_wq runs and sees the disconnect, and the
	 * device may be an unknown state.
	 *
	 * If the port went through SS.Inactive without hub_wq
	 * seeing it the C_LINK_STATE change flag will be set,
	 * and we reset the dev to put it in a known state.
	 */
	if (reset_device || (udev && hub_is_superspeed(hub->hdev)
				&& (portchange & USB_PORT_STAT_C_LINK_STATE)
				&& (portstatus & USB_PORT_STAT_CONNECTION))) {
		usb_unlock_port(port_dev);
		usb_lock_device(udev);
		usb_reset_device(udev);
		usb_unlock_device(udev);
		usb_lock_port(port_dev);
		connect_change = 0;
	}

	if (connect_change)
		hub_port_connect_change(hub, port1, portstatus, portchange);
}

static void hub_event(struct work_struct *work)
{
	struct usb_device *hdev;
	struct usb_interface *intf;
	struct usb_hub *hub;
	struct device *hub_dev;
	u16 hubstatus;
	u16 hubchange;
	int i, ret;

	hub = container_of(work, struct usb_hub, events);
	hdev = hub->hdev;
	hub_dev = hub->intfdev;
	intf = to_usb_interface(hub_dev);

	dev_dbg(hub_dev, "state %d ports %d chg %04x evt %04x\n",
			hdev->state, hdev->maxchild,
			/* NOTE: expects max 15 ports... */
			(u16) hub->change_bits[0],
			(u16) hub->event_bits[0]);

	/* Lock the device, then check to see if we were
	 * disconnected while waiting for the lock to succeed. */
	usb_lock_device(hdev);
	if (unlikely(hub->disconnected))
		goto out_hdev_lock;

	/* If the hub has died, clean up after it */
	if (hdev->state == USB_STATE_NOTATTACHED) {
		hub->error = -ENODEV;
		hub_quiesce(hub, HUB_DISCONNECT);
		goto out_hdev_lock;
	}

	/* Autoresume */
	ret = usb_autopm_get_interface(intf);
	if (ret) {
		dev_dbg(hub_dev, "Can't autoresume: %d\n", ret);
		goto out_hdev_lock;
	}

<<<<<<< HEAD
			/* Warm reset a USB3 protocol port if it's in
			 * SS.Inactive state.
			 */
			if (hub_port_warm_reset_required(hub, portstatus)) {
				int status;
				struct usb_device *udev =
					hub->ports[i - 1]->child;

				dev_dbg(hub_dev, "warm reset port %d\n", i);
				if (!udev ||
				    !(portstatus & USB_PORT_STAT_CONNECTION) ||
				    udev->state == USB_STATE_NOTATTACHED) {
					status = hub_port_reset(hub, i,
							NULL, HUB_BH_RESET_TIME,
							true);
					if (status < 0)
						hub_port_disable(hub, i, 1);
				} else {
					usb_lock_device(udev);
					status = usb_reset_device(udev);
					usb_unlock_device(udev);
					connect_change = 0;
				}
			}
=======
	/* If this is an inactive hub, do nothing */
	if (hub->quiescing)
		goto out_autopm;
>>>>>>> fc14f9c1

	if (hub->error) {
		dev_dbg(hub_dev, "resetting for error %d\n", hub->error);

		ret = usb_reset_device(hdev);
		if (ret) {
			dev_dbg(hub_dev, "error resetting hub: %d\n", ret);
			goto out_autopm;
		}

		hub->nerrors = 0;
		hub->error = 0;
	}

	/* deal with port status changes */
	for (i = 1; i <= hdev->maxchild; i++) {
		struct usb_port *port_dev = hub->ports[i - 1];

		if (test_bit(i, hub->event_bits)
				|| test_bit(i, hub->change_bits)
				|| test_bit(i, hub->wakeup_bits)) {
			/*
			 * The get_noresume and barrier ensure that if
			 * the port was in the process of resuming, we
			 * flush that work and keep the port active for
			 * the duration of the port_event().  However,
			 * if the port is runtime pm suspended
			 * (powered-off), we leave it in that state, run
			 * an abbreviated port_event(), and move on.
			 */
			pm_runtime_get_noresume(&port_dev->dev);
			pm_runtime_barrier(&port_dev->dev);
			usb_lock_port(port_dev);
			port_event(hub, i);
			usb_unlock_port(port_dev);
			pm_runtime_put_sync(&port_dev->dev);
		}
	}

	/* deal with hub status changes */
	if (test_and_clear_bit(0, hub->event_bits) == 0)
		;	/* do nothing */
	else if (hub_hub_status(hub, &hubstatus, &hubchange) < 0)
		dev_err(hub_dev, "get_hub_status failed\n");
	else {
		if (hubchange & HUB_CHANGE_LOCAL_POWER) {
			dev_dbg(hub_dev, "power change\n");
			clear_hub_feature(hdev, C_HUB_LOCAL_POWER);
			if (hubstatus & HUB_STATUS_LOCAL_POWER)
				/* FIXME: Is this always true? */
				hub->limited_power = 1;
			else
				hub->limited_power = 0;
		}
		if (hubchange & HUB_CHANGE_OVERCURRENT) {
			u16 status = 0;
			u16 unused;

			dev_dbg(hub_dev, "over-current change\n");
			clear_hub_feature(hdev, C_HUB_OVER_CURRENT);
			msleep(500);	/* Cool down */
			hub_power_on(hub, true);
			hub_hub_status(hub, &status, &unused);
			if (status & HUB_STATUS_OVERCURRENT)
				dev_err(hub_dev, "over-current condition\n");
		}
	}

out_autopm:
	/* Balance the usb_autopm_get_interface() above */
	usb_autopm_put_interface_no_suspend(intf);
out_hdev_lock:
	usb_unlock_device(hdev);

	/* Balance the stuff in kick_hub_wq() and allow autosuspend */
	usb_autopm_put_interface(intf);
	kref_put(&hub->kref, hub_release);
}

static const struct usb_device_id hub_id_table[] = {
    { .match_flags = USB_DEVICE_ID_MATCH_VENDOR
			| USB_DEVICE_ID_MATCH_INT_CLASS,
      .idVendor = USB_VENDOR_GENESYS_LOGIC,
      .bInterfaceClass = USB_CLASS_HUB,
      .driver_info = HUB_QUIRK_CHECK_PORT_AUTOSUSPEND},
    { .match_flags = USB_DEVICE_ID_MATCH_DEV_CLASS,
      .bDeviceClass = USB_CLASS_HUB},
    { .match_flags = USB_DEVICE_ID_MATCH_INT_CLASS,
      .bInterfaceClass = USB_CLASS_HUB},
    { }						/* Terminating entry */
};

MODULE_DEVICE_TABLE (usb, hub_id_table);

static struct usb_driver hub_driver = {
	.name =		"hub",
	.probe =	hub_probe,
	.disconnect =	hub_disconnect,
	.suspend =	hub_suspend,
	.resume =	hub_resume,
	.reset_resume =	hub_reset_resume,
	.pre_reset =	hub_pre_reset,
	.post_reset =	hub_post_reset,
	.unlocked_ioctl = hub_ioctl,
	.id_table =	hub_id_table,
	.supports_autosuspend =	1,
};

int usb_hub_init(void)
{
	if (usb_register(&hub_driver) < 0) {
		printk(KERN_ERR "%s: can't register hub driver\n",
			usbcore_name);
		return -1;
	}

	/*
	 * The workqueue needs to be freezable to avoid interfering with
	 * USB-PERSIST port handover. Otherwise it might see that a full-speed
	 * device was gone before the EHCI controller had handed its port
	 * over to the companion full-speed controller.
	 */
	hub_wq = alloc_workqueue("usb_hub_wq", WQ_FREEZABLE, 0);
	if (hub_wq)
		return 0;

	/* Fall through if kernel_thread failed */
	usb_deregister(&hub_driver);
	pr_err("%s: can't allocate workqueue for usb hub\n", usbcore_name);

	return -1;
}

void usb_hub_cleanup(void)
{
	destroy_workqueue(hub_wq);

	/*
	 * Hub resources are freed for us by usb_deregister. It calls
	 * usb_driver_purge on every device which in turn calls that
	 * devices disconnect function if it is using this driver.
	 * The hub_disconnect function takes care of releasing the
	 * individual hub resources. -greg
	 */
	usb_deregister(&hub_driver);
} /* usb_hub_cleanup() */

static int descriptors_changed(struct usb_device *udev,
		struct usb_device_descriptor *old_device_descriptor,
		struct usb_host_bos *old_bos)
{
	int		changed = 0;
	unsigned	index;
	unsigned	serial_len = 0;
	unsigned	len;
	unsigned	old_length;
	int		length;
	char		*buf;

	if (memcmp(&udev->descriptor, old_device_descriptor,
			sizeof(*old_device_descriptor)) != 0)
		return 1;

	if ((old_bos && !udev->bos) || (!old_bos && udev->bos))
		return 1;
	if (udev->bos) {
		len = le16_to_cpu(udev->bos->desc->wTotalLength);
		if (len != le16_to_cpu(old_bos->desc->wTotalLength))
			return 1;
		if (memcmp(udev->bos->desc, old_bos->desc, len))
			return 1;
	}

	/* Since the idVendor, idProduct, and bcdDevice values in the
	 * device descriptor haven't changed, we will assume the
	 * Manufacturer and Product strings haven't changed either.
	 * But the SerialNumber string could be different (e.g., a
	 * different flash card of the same brand).
	 */
	if (udev->serial)
		serial_len = strlen(udev->serial) + 1;

	len = serial_len;
	for (index = 0; index < udev->descriptor.bNumConfigurations; index++) {
		old_length = le16_to_cpu(udev->config[index].desc.wTotalLength);
		len = max(len, old_length);
	}

	buf = kmalloc(len, GFP_NOIO);
	if (buf == NULL) {
		dev_err(&udev->dev, "no mem to re-read configs after reset\n");
		/* assume the worst */
		return 1;
	}
	for (index = 0; index < udev->descriptor.bNumConfigurations; index++) {
		old_length = le16_to_cpu(udev->config[index].desc.wTotalLength);
		length = usb_get_descriptor(udev, USB_DT_CONFIG, index, buf,
				old_length);
		if (length != old_length) {
			dev_dbg(&udev->dev, "config index %d, error %d\n",
					index, length);
			changed = 1;
			break;
		}
		if (memcmp (buf, udev->rawdescriptors[index], old_length)
				!= 0) {
			dev_dbg(&udev->dev, "config index %d changed (#%d)\n",
				index,
				((struct usb_config_descriptor *) buf)->
					bConfigurationValue);
			changed = 1;
			break;
		}
	}

	if (!changed && serial_len) {
		length = usb_string(udev, udev->descriptor.iSerialNumber,
				buf, serial_len);
		if (length + 1 != serial_len) {
			dev_dbg(&udev->dev, "serial string error %d\n",
					length);
			changed = 1;
		} else if (memcmp(buf, udev->serial, length) != 0) {
			dev_dbg(&udev->dev, "serial string changed\n");
			changed = 1;
		}
	}

	kfree(buf);
	return changed;
}

/**
 * usb_reset_and_verify_device - perform a USB port reset to reinitialize a device
 * @udev: device to reset (not in SUSPENDED or NOTATTACHED state)
 *
 * WARNING - don't use this routine to reset a composite device
 * (one with multiple interfaces owned by separate drivers)!
 * Use usb_reset_device() instead.
 *
 * Do a port reset, reassign the device's address, and establish its
 * former operating configuration.  If the reset fails, or the device's
 * descriptors change from their values before the reset, or the original
 * configuration and altsettings cannot be restored, a flag will be set
 * telling hub_wq to pretend the device has been disconnected and then
 * re-connected.  All drivers will be unbound, and the device will be
 * re-enumerated and probed all over again.
 *
 * Return: 0 if the reset succeeded, -ENODEV if the device has been
 * flagged for logical disconnection, or some other negative error code
 * if the reset wasn't even attempted.
 *
 * Note:
 * The caller must own the device lock and the port lock, the latter is
 * taken by usb_reset_device().  For example, it's safe to use
 * usb_reset_device() from a driver probe() routine after downloading
 * new firmware.  For calls that might not occur during probe(), drivers
 * should lock the device using usb_lock_device_for_reset().
 *
 * Locking exception: This routine may also be called from within an
 * autoresume handler.  Such usage won't conflict with other tasks
 * holding the device lock because these tasks should always call
 * usb_autopm_resume_device(), thereby preventing any unwanted
 * autoresume.  The autoresume handler is expected to have already
 * acquired the port lock before calling this routine.
 */
static int usb_reset_and_verify_device(struct usb_device *udev)
{
	struct usb_device		*parent_hdev = udev->parent;
	struct usb_hub			*parent_hub;
	struct usb_hcd			*hcd = bus_to_hcd(udev->bus);
	struct usb_device_descriptor	descriptor = udev->descriptor;
	struct usb_host_bos		*bos;
	int				i, j, ret = 0;
	int				port1 = udev->portnum;

	if (udev->state == USB_STATE_NOTATTACHED ||
			udev->state == USB_STATE_SUSPENDED) {
		dev_dbg(&udev->dev, "device reset not allowed in state %d\n",
				udev->state);
		return -EINVAL;
	}

	if (!parent_hdev)
		return -EISDIR;

	parent_hub = usb_hub_to_struct_hub(parent_hdev);

	/* Disable USB2 hardware LPM.
	 * It will be re-enabled by the enumeration process.
	 */
	if (udev->usb2_hw_lpm_enabled == 1)
		usb_set_usb2_hardware_lpm(udev, 0);

	bos = udev->bos;
	udev->bos = NULL;

	/* Disable LPM and LTM while we reset the device and reinstall the alt
	 * settings.  Device-initiated LPM settings, and system exit latency
	 * settings are cleared when the device is reset, so we have to set
	 * them up again.
	 */
	ret = usb_unlocked_disable_lpm(udev);
	if (ret) {
		dev_err(&udev->dev, "%s Failed to disable LPM\n.", __func__);
		goto re_enumerate;
	}
	ret = usb_disable_ltm(udev);
	if (ret) {
		dev_err(&udev->dev, "%s Failed to disable LTM\n.",
				__func__);
		goto re_enumerate;
	}

	for (i = 0; i < SET_CONFIG_TRIES; ++i) {

		/* ep0 maxpacket size may change; let the HCD know about it.
		 * Other endpoints will be handled by re-enumeration. */
		usb_ep0_reinit(udev);
		ret = hub_port_init(parent_hub, udev, port1, i);
		if (ret >= 0 || ret == -ENOTCONN || ret == -ENODEV)
			break;
	}

	if (ret < 0)
		goto re_enumerate;

	/* Device might have changed firmware (DFU or similar) */
	if (descriptors_changed(udev, &descriptor, bos)) {
		dev_info(&udev->dev, "device firmware changed\n");
		udev->descriptor = descriptor;	/* for disconnect() calls */
		goto re_enumerate;
	}

	/* Restore the device's previous configuration */
	if (!udev->actconfig)
		goto done;

	mutex_lock(hcd->bandwidth_mutex);
	ret = usb_hcd_alloc_bandwidth(udev, udev->actconfig, NULL, NULL);
	if (ret < 0) {
		dev_warn(&udev->dev,
				"Busted HC?  Not enough HCD resources for "
				"old configuration.\n");
		mutex_unlock(hcd->bandwidth_mutex);
		goto re_enumerate;
	}
	ret = usb_control_msg(udev, usb_sndctrlpipe(udev, 0),
			USB_REQ_SET_CONFIGURATION, 0,
			udev->actconfig->desc.bConfigurationValue, 0,
			NULL, 0, USB_CTRL_SET_TIMEOUT);
	if (ret < 0) {
		dev_err(&udev->dev,
			"can't restore configuration #%d (error=%d)\n",
			udev->actconfig->desc.bConfigurationValue, ret);
		mutex_unlock(hcd->bandwidth_mutex);
		goto re_enumerate;
	}
	mutex_unlock(hcd->bandwidth_mutex);
	usb_set_device_state(udev, USB_STATE_CONFIGURED);

	/* Put interfaces back into the same altsettings as before.
	 * Don't bother to send the Set-Interface request for interfaces
	 * that were already in altsetting 0; besides being unnecessary,
	 * many devices can't handle it.  Instead just reset the host-side
	 * endpoint state.
	 */
	for (i = 0; i < udev->actconfig->desc.bNumInterfaces; i++) {
		struct usb_host_config *config = udev->actconfig;
		struct usb_interface *intf = config->interface[i];
		struct usb_interface_descriptor *desc;

		desc = &intf->cur_altsetting->desc;
		if (desc->bAlternateSetting == 0) {
			usb_disable_interface(udev, intf, true);
			usb_enable_interface(udev, intf, true);
			ret = 0;
		} else {
			/* Let the bandwidth allocation function know that this
			 * device has been reset, and it will have to use
			 * alternate setting 0 as the current alternate setting.
			 */
			intf->resetting_device = 1;
			ret = usb_set_interface(udev, desc->bInterfaceNumber,
					desc->bAlternateSetting);
			intf->resetting_device = 0;
		}
		if (ret < 0) {
			dev_err(&udev->dev, "failed to restore interface %d "
				"altsetting %d (error=%d)\n",
				desc->bInterfaceNumber,
				desc->bAlternateSetting,
				ret);
			goto re_enumerate;
		}
		/* Resetting also frees any allocated streams */
		for (j = 0; j < intf->cur_altsetting->desc.bNumEndpoints; j++)
			intf->cur_altsetting->endpoint[j].streams = 0;
	}

done:
	/* Now that the alt settings are re-installed, enable LTM and LPM. */
	usb_set_usb2_hardware_lpm(udev, 1);
	usb_unlocked_enable_lpm(udev);
	usb_enable_ltm(udev);
	usb_release_bos_descriptor(udev);
	udev->bos = bos;
	return 0;

re_enumerate:
	/* LPM state doesn't matter when we're about to destroy the device. */
	hub_port_logical_disconnect(parent_hub, port1);
	usb_release_bos_descriptor(udev);
	udev->bos = bos;
	return -ENODEV;
}

/**
 * usb_reset_device - warn interface drivers and perform a USB port reset
 * @udev: device to reset (not in SUSPENDED or NOTATTACHED state)
 *
 * Warns all drivers bound to registered interfaces (using their pre_reset
 * method), performs the port reset, and then lets the drivers know that
 * the reset is over (using their post_reset method).
 *
 * Return: The same as for usb_reset_and_verify_device().
 *
 * Note:
 * The caller must own the device lock.  For example, it's safe to use
 * this from a driver probe() routine after downloading new firmware.
 * For calls that might not occur during probe(), drivers should lock
 * the device using usb_lock_device_for_reset().
 *
 * If an interface is currently being probed or disconnected, we assume
 * its driver knows how to handle resets.  For all other interfaces,
 * if the driver doesn't have pre_reset and post_reset methods then
 * we attempt to unbind it and rebind afterward.
 */
int usb_reset_device(struct usb_device *udev)
{
	int ret;
	int i;
	unsigned int noio_flag;
	struct usb_port *port_dev;
	struct usb_host_config *config = udev->actconfig;
	struct usb_hub *hub = usb_hub_to_struct_hub(udev->parent);

	if (udev->state == USB_STATE_NOTATTACHED ||
			udev->state == USB_STATE_SUSPENDED) {
		dev_dbg(&udev->dev, "device reset not allowed in state %d\n",
				udev->state);
		return -EINVAL;
	}

	if (!udev->parent) {
		/* this requires hcd-specific logic; see ohci_restart() */
		dev_dbg(&udev->dev, "%s for root hub!\n", __func__);
		return -EISDIR;
	}

	port_dev = hub->ports[udev->portnum - 1];

	/*
	 * Don't allocate memory with GFP_KERNEL in current
	 * context to avoid possible deadlock if usb mass
	 * storage interface or usbnet interface(iSCSI case)
	 * is included in current configuration. The easist
	 * approach is to do it for every device reset,
	 * because the device 'memalloc_noio' flag may have
	 * not been set before reseting the usb device.
	 */
	noio_flag = memalloc_noio_save();

	/* Prevent autosuspend during the reset */
	usb_autoresume_device(udev);

	if (config) {
		for (i = 0; i < config->desc.bNumInterfaces; ++i) {
			struct usb_interface *cintf = config->interface[i];
			struct usb_driver *drv;
			int unbind = 0;

			if (cintf->dev.driver) {
				drv = to_usb_driver(cintf->dev.driver);
				if (drv->pre_reset && drv->post_reset)
					unbind = (drv->pre_reset)(cintf);
				else if (cintf->condition ==
						USB_INTERFACE_BOUND)
					unbind = 1;
				if (unbind)
					usb_forced_unbind_intf(cintf);
			}
		}
	}

	usb_lock_port(port_dev);
	ret = usb_reset_and_verify_device(udev);
	usb_unlock_port(port_dev);

	if (config) {
		for (i = config->desc.bNumInterfaces - 1; i >= 0; --i) {
			struct usb_interface *cintf = config->interface[i];
			struct usb_driver *drv;
			int rebind = cintf->needs_binding;

			if (!rebind && cintf->dev.driver) {
				drv = to_usb_driver(cintf->dev.driver);
				if (drv->post_reset)
					rebind = (drv->post_reset)(cintf);
				else if (cintf->condition ==
						USB_INTERFACE_BOUND)
					rebind = 1;
				if (rebind)
					cintf->needs_binding = 1;
			}
		}
		usb_unbind_and_rebind_marked_interfaces(udev);
	}

	usb_autosuspend_device(udev);
	memalloc_noio_restore(noio_flag);
	return ret;
}
EXPORT_SYMBOL_GPL(usb_reset_device);


/**
 * usb_queue_reset_device - Reset a USB device from an atomic context
 * @iface: USB interface belonging to the device to reset
 *
 * This function can be used to reset a USB device from an atomic
 * context, where usb_reset_device() won't work (as it blocks).
 *
 * Doing a reset via this method is functionally equivalent to calling
 * usb_reset_device(), except for the fact that it is delayed to a
 * workqueue. This means that any drivers bound to other interfaces
 * might be unbound, as well as users from usbfs in user space.
 *
 * Corner cases:
 *
 * - Scheduling two resets at the same time from two different drivers
 *   attached to two different interfaces of the same device is
 *   possible; depending on how the driver attached to each interface
 *   handles ->pre_reset(), the second reset might happen or not.
 *
 * - If a driver is unbound and it had a pending reset, the reset will
 *   be cancelled.
 *
 * - This function can be called during .probe() or .disconnect()
 *   times. On return from .disconnect(), any pending resets will be
 *   cancelled.
 *
 * There is no no need to lock/unlock the @reset_ws as schedule_work()
 * does its own.
 *
 * NOTE: We don't do any reference count tracking because it is not
 *     needed. The lifecycle of the work_struct is tied to the
 *     usb_interface. Before destroying the interface we cancel the
 *     work_struct, so the fact that work_struct is queued and or
 *     running means the interface (and thus, the device) exist and
 *     are referenced.
 */
void usb_queue_reset_device(struct usb_interface *iface)
{
	schedule_work(&iface->reset_ws);
}
EXPORT_SYMBOL_GPL(usb_queue_reset_device);

/**
 * usb_hub_find_child - Get the pointer of child device
 * attached to the port which is specified by @port1.
 * @hdev: USB device belonging to the usb hub
 * @port1: port num to indicate which port the child device
 *	is attached to.
 *
 * USB drivers call this function to get hub's child device
 * pointer.
 *
 * Return: %NULL if input param is invalid and
 * child's usb_device pointer if non-NULL.
 */
struct usb_device *usb_hub_find_child(struct usb_device *hdev,
		int port1)
{
	struct usb_hub *hub = usb_hub_to_struct_hub(hdev);

	if (port1 < 1 || port1 > hdev->maxchild)
		return NULL;
	return hub->ports[port1 - 1]->child;
}
EXPORT_SYMBOL_GPL(usb_hub_find_child);

void usb_hub_adjust_deviceremovable(struct usb_device *hdev,
		struct usb_hub_descriptor *desc)
{
	struct usb_hub *hub = usb_hub_to_struct_hub(hdev);
	enum usb_port_connect_type connect_type;
	int i;

	if (!hub)
		return;

	if (!hub_is_superspeed(hdev)) {
		for (i = 1; i <= hdev->maxchild; i++) {
			struct usb_port *port_dev = hub->ports[i - 1];

			connect_type = port_dev->connect_type;
			if (connect_type == USB_PORT_CONNECT_TYPE_HARD_WIRED) {
				u8 mask = 1 << (i%8);

				if (!(desc->u.hs.DeviceRemovable[i/8] & mask)) {
					dev_dbg(&port_dev->dev, "DeviceRemovable is changed to 1 according to platform information.\n");
					desc->u.hs.DeviceRemovable[i/8]	|= mask;
				}
			}
		}
	} else {
		u16 port_removable = le16_to_cpu(desc->u.ss.DeviceRemovable);

		for (i = 1; i <= hdev->maxchild; i++) {
			struct usb_port *port_dev = hub->ports[i - 1];

			connect_type = port_dev->connect_type;
			if (connect_type == USB_PORT_CONNECT_TYPE_HARD_WIRED) {
				u16 mask = 1 << i;

				if (!(port_removable & mask)) {
					dev_dbg(&port_dev->dev, "DeviceRemovable is changed to 1 according to platform information.\n");
					port_removable |= mask;
				}
			}
		}

		desc->u.ss.DeviceRemovable = cpu_to_le16(port_removable);
	}
}

#ifdef CONFIG_ACPI
/**
 * usb_get_hub_port_acpi_handle - Get the usb port's acpi handle
 * @hdev: USB device belonging to the usb hub
 * @port1: port num of the port
 *
 * Return: Port's acpi handle if successful, %NULL if params are
 * invalid.
 */
acpi_handle usb_get_hub_port_acpi_handle(struct usb_device *hdev,
	int port1)
{
	struct usb_hub *hub = usb_hub_to_struct_hub(hdev);

	if (!hub)
		return NULL;

	return ACPI_HANDLE(&hub->ports[port1 - 1]->dev);
}
#endif<|MERGE_RESOLUTION|>--- conflicted
+++ resolved
@@ -1593,20 +1593,12 @@
 	if (hub->has_indicators && blinkenlights)
 		hub->indicator[0] = INDICATOR_CYCLE;
 
-<<<<<<< HEAD
-	for (i = 0; i < hdev->maxchild; i++) {
-=======
 	mutex_lock(&usb_port_peer_mutex);
 	for (i = 0; i < maxchild; i++) {
->>>>>>> fc14f9c1
 		ret = usb_hub_create_port_device(hub, i + 1);
 		if (ret < 0) {
 			dev_err(hub->intfdev,
 				"couldn't create port%d device.\n", i + 1);
-<<<<<<< HEAD
-			hdev->maxchild = i;
-			goto fail_keep_maxchild;
-=======
 			break;
 		}
 	}
@@ -1630,7 +1622,6 @@
 		if (ret < 0) {
 			message = "can't update HCD hub info";
 			goto fail;
->>>>>>> fc14f9c1
 		}
 	}
 
@@ -1640,8 +1631,6 @@
 	return 0;
 
 fail:
-	hdev->maxchild = 0;
-fail_keep_maxchild:
 	dev_err (hub_dev, "config failed, %s (err %d)\n",
 			message, ret);
 	/* hub_disconnect() frees urb and descriptor */
@@ -1675,28 +1664,19 @@
 	hub->error = 0;
 	hub_quiesce(hub, HUB_DISCONNECT);
 
-<<<<<<< HEAD
-=======
 	mutex_lock(&usb_port_peer_mutex);
 
->>>>>>> fc14f9c1
 	/* Avoid races with recursively_mark_NOTATTACHED() */
 	spin_lock_irq(&device_state_lock);
 	port1 = hdev->maxchild;
 	hdev->maxchild = 0;
 	usb_set_intfdata(intf, NULL);
 	spin_unlock_irq(&device_state_lock);
-<<<<<<< HEAD
 
 	for (; port1 > 0; --port1)
 		usb_hub_remove_port_device(hub, port1);
-=======
-
-	for (; port1 > 0; --port1)
-		usb_hub_remove_port_device(hub, port1);
 
 	mutex_unlock(&usb_port_peer_mutex);
->>>>>>> fc14f9c1
 
 	if (hub->hdev->speed == USB_SPEED_HIGH)
 		highspeed_hubs--;
@@ -1772,19 +1752,6 @@
 	} else {			/* root hub */
 		const struct hc_driver *drv = bus_to_hcd(hdev->bus)->driver;
 
-<<<<<<< HEAD
-	/*
-	 * Hubs have proper suspend/resume support, except for root hubs
-	 * where the controller driver doesn't have bus_suspend and
-	 * bus_resume methods.
-	 */
-	if (hdev->parent) {		/* normal device */
-		usb_enable_autosuspend(hdev);
-	} else {			/* root hub */
-		const struct hc_driver *drv = bus_to_hcd(hdev->bus)->driver;
-
-=======
->>>>>>> fc14f9c1
 		if (drv->bus_suspend && drv->bus_resume)
 			usb_enable_autosuspend(hdev);
 	}
@@ -3040,15 +3007,6 @@
 				NULL, 0, USB_CTRL_SET_TIMEOUT);
 }
 
-/* Count of wakeup-enabled devices at or below udev */
-static unsigned wakeup_enabled_descendants(struct usb_device *udev)
-{
-	struct usb_hub *hub = usb_hub_to_struct_hub(udev);
-
-	return udev->do_remote_wakeup +
-			(hub ? hub->wakeup_enabled_descendants : 0);
-}
-
 /*
  * usb_disable_remote_wakeup - disable remote wakeup for a device
  * @udev: target device
@@ -3197,12 +3155,7 @@
 		status = 0;
 	}
 	if (status) {
-<<<<<<< HEAD
-		dev_dbg(hub->intfdev, "can't suspend port %d, status %d\n",
-				port1, status);
-=======
 		dev_dbg(&port_dev->dev, "can't suspend, status %d\n", status);
->>>>>>> fc14f9c1
 
 		/* Try to enable USB3 LPM and LTM again */
 		usb_unlocked_enable_lpm(udev);
@@ -3213,25 +3166,8 @@
 		if (udev->usb2_hw_lpm_capable == 1)
 			usb_set_usb2_hardware_lpm(udev, 1);
 
-<<<<<<< HEAD
-		if (udev->do_remote_wakeup) {
-			if (udev->speed < USB_SPEED_SUPER)
-				usb_control_msg(udev, usb_sndctrlpipe(udev, 0),
-						USB_REQ_CLEAR_FEATURE,
-						USB_RECIP_DEVICE,
-						USB_DEVICE_REMOTE_WAKEUP, 0,
-						NULL, 0, USB_CTRL_SET_TIMEOUT);
-			else
-				usb_control_msg(udev, usb_sndctrlpipe(udev, 0),
-						USB_REQ_CLEAR_FEATURE,
-						USB_RECIP_INTERFACE,
-						USB_INTRF_FUNC_SUSPEND, 0,
-						NULL, 0, USB_CTRL_SET_TIMEOUT);
-		}
-=======
 		if (udev->do_remote_wakeup)
 			(void) usb_disable_remote_wakeup(udev);
->>>>>>> fc14f9c1
  err_wakeup:
 
 		/* System sleep transitions should never fail */
@@ -3250,12 +3186,8 @@
 		usb_set_device_state(udev, USB_STATE_SUSPENDED);
 	}
 
-<<<<<<< HEAD
-	if (status == 0 && !udev->do_remote_wakeup && udev->persist_enabled) {
-=======
 	if (status == 0 && !udev->do_remote_wakeup && udev->persist_enabled
 			&& test_and_clear_bit(port1, hub->child_usage_bits))
->>>>>>> fc14f9c1
 		pm_runtime_put_sync(&port_dev->dev);
 
 	usb_mark_last_busy(hub->hdev);
@@ -5111,36 +5043,9 @@
 		goto out_hdev_lock;
 	}
 
-<<<<<<< HEAD
-			/* Warm reset a USB3 protocol port if it's in
-			 * SS.Inactive state.
-			 */
-			if (hub_port_warm_reset_required(hub, portstatus)) {
-				int status;
-				struct usb_device *udev =
-					hub->ports[i - 1]->child;
-
-				dev_dbg(hub_dev, "warm reset port %d\n", i);
-				if (!udev ||
-				    !(portstatus & USB_PORT_STAT_CONNECTION) ||
-				    udev->state == USB_STATE_NOTATTACHED) {
-					status = hub_port_reset(hub, i,
-							NULL, HUB_BH_RESET_TIME,
-							true);
-					if (status < 0)
-						hub_port_disable(hub, i, 1);
-				} else {
-					usb_lock_device(udev);
-					status = usb_reset_device(udev);
-					usb_unlock_device(udev);
-					connect_change = 0;
-				}
-			}
-=======
 	/* If this is an inactive hub, do nothing */
 	if (hub->quiescing)
 		goto out_autopm;
->>>>>>> fc14f9c1
 
 	if (hub->error) {
 		dev_dbg(hub_dev, "resetting for error %d\n", hub->error);
