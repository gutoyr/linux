--- conflicted
+++ resolved
@@ -103,22 +103,6 @@
 	msleep(hub_power_on_good_delay(hub));
 	if (udev && !retval) {
 		/*
-<<<<<<< HEAD
-		 * Attempt to wait for usb hub port to be reconnected in order
-		 * to make the resume procedure successful.  The device may have
-		 * disconnected while the port was powered off, so ignore the
-		 * return status.
-		 */
-		retval = hub_port_debounce_be_connected(hub, port1);
-		if (retval < 0)
-			dev_dbg(&port_dev->dev, "can't get reconnection after setting port  power on, status %d\n",
-					retval);
-		usb_clear_port_feature(hdev, port1, USB_PORT_FEAT_C_ENABLE);
-		retval = 0;
-	}
-
-	clear_bit(port1, hub->busy_bits);
-=======
 		 * Our preference is to simply wait for the port to reconnect,
 		 * as that is the lowest latency method to restart the port.
 		 * However, there are cases where toggling port power results in
@@ -140,7 +124,6 @@
 		}
 	}
 
->>>>>>> fc14f9c1
 	usb_autopm_put_interface(intf);
 
 	return retval;
