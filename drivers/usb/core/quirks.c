/*
 * USB device quirk handling logic and table
 *
 * Copyright (c) 2007 Oliver Neukum
 * Copyright (c) 2007 Greg Kroah-Hartman <gregkh@suse.de>
 *
 * This program is free software; you can redistribute it and/or modify it
 * under the terms of the GNU General Public License as published by the Free
 * Software Foundation, version 2.
 *
 *
 */

#include <linux/usb.h>
#include <linux/usb/quirks.h>
#include <linux/usb/hcd.h>
#include "usb.h"

/* Lists of quirky USB devices, split in device quirks and interface quirks.
 * Device quirks are applied at the very beginning of the enumeration process,
 * right after reading the device descriptor. They can thus only match on device
 * information.
 *
 * Interface quirks are applied after reading all the configuration descriptors.
 * They can match on both device and interface information.
 *
 * Note that the DELAY_INIT and HONOR_BNUMINTERFACES quirks do not make sense as
 * interface quirks, as they only influence the enumeration process which is run
 * before processing the interface quirks.
 *
 * Please keep the lists ordered by:
 * 	1) Vendor ID
 * 	2) Product ID
 * 	3) Class ID
 */
static const struct usb_device_id usb_quirk_list[] = {
	/* CBM - Flash disk */
	{ USB_DEVICE(0x0204, 0x6025), .driver_info = USB_QUIRK_RESET_RESUME },

	/* HP 5300/5370C scanner */
	{ USB_DEVICE(0x03f0, 0x0701), .driver_info =
			USB_QUIRK_STRING_FETCH_255 },

	/* Creative SB Audigy 2 NX */
	{ USB_DEVICE(0x041e, 0x3020), .driver_info = USB_QUIRK_RESET_RESUME },

	/* Microsoft Wireless Laser Mouse 6000 Receiver */
	{ USB_DEVICE(0x045e, 0x00e1), .driver_info = USB_QUIRK_RESET_RESUME },

	/* Microsoft LifeCam-VX700 v2.0 */
	{ USB_DEVICE(0x045e, 0x0770), .driver_info = USB_QUIRK_RESET_RESUME },

	/* Logitech HD Pro Webcams C920 and C930e */
	{ USB_DEVICE(0x046d, 0x082d), .driver_info = USB_QUIRK_DELAY_INIT },
	{ USB_DEVICE(0x046d, 0x0843), .driver_info = USB_QUIRK_DELAY_INIT },

	/* Logitech ConferenceCam CC3000e */
	{ USB_DEVICE(0x046d, 0x0847), .driver_info = USB_QUIRK_DELAY_INIT },
	{ USB_DEVICE(0x046d, 0x0848), .driver_info = USB_QUIRK_DELAY_INIT },

	/* Logitech PTZ Pro Camera */
	{ USB_DEVICE(0x046d, 0x0853), .driver_info = USB_QUIRK_DELAY_INIT },

	/* Logitech Quickcam Fusion */
	{ USB_DEVICE(0x046d, 0x08c1), .driver_info = USB_QUIRK_RESET_RESUME },

	/* Logitech Quickcam Orbit MP */
	{ USB_DEVICE(0x046d, 0x08c2), .driver_info = USB_QUIRK_RESET_RESUME },

	/* Logitech Quickcam Pro for Notebook */
	{ USB_DEVICE(0x046d, 0x08c3), .driver_info = USB_QUIRK_RESET_RESUME },

	/* Logitech Quickcam Pro 5000 */
	{ USB_DEVICE(0x046d, 0x08c5), .driver_info = USB_QUIRK_RESET_RESUME },

	/* Logitech Quickcam OEM Dell Notebook */
	{ USB_DEVICE(0x046d, 0x08c6), .driver_info = USB_QUIRK_RESET_RESUME },

	/* Logitech Quickcam OEM Cisco VT Camera II */
	{ USB_DEVICE(0x046d, 0x08c7), .driver_info = USB_QUIRK_RESET_RESUME },

	/* Logitech Harmony 700-series */
	{ USB_DEVICE(0x046d, 0xc122), .driver_info = USB_QUIRK_DELAY_INIT },

	/* Philips PSC805 audio device */
	{ USB_DEVICE(0x0471, 0x0155), .driver_info = USB_QUIRK_RESET_RESUME },

	/* Plantronic Audio 655 DSP */
	{ USB_DEVICE(0x047f, 0xc008), .driver_info = USB_QUIRK_RESET_RESUME },

	/* Plantronic Audio 648 USB */
	{ USB_DEVICE(0x047f, 0xc013), .driver_info = USB_QUIRK_RESET_RESUME },

	/* Artisman Watchdog Dongle */
	{ USB_DEVICE(0x04b4, 0x0526), .driver_info =
			USB_QUIRK_CONFIG_INTF_STRINGS },

	/* Microchip Joss Optical infrared touchboard device */
	{ USB_DEVICE(0x04d8, 0x000c), .driver_info =
			USB_QUIRK_CONFIG_INTF_STRINGS },

	/* CarrolTouch 4000U */
	{ USB_DEVICE(0x04e7, 0x0009), .driver_info = USB_QUIRK_RESET_RESUME },

	/* CarrolTouch 4500U */
	{ USB_DEVICE(0x04e7, 0x0030), .driver_info = USB_QUIRK_RESET_RESUME },

	/* Samsung Android phone modem - ID conflict with SPH-I500 */
	{ USB_DEVICE(0x04e8, 0x6601), .driver_info =
			USB_QUIRK_CONFIG_INTF_STRINGS },

	/* Elan Touchscreen */
	{ USB_DEVICE(0x04f3, 0x0089), .driver_info =
			USB_QUIRK_DEVICE_QUALIFIER },

	{ USB_DEVICE(0x04f3, 0x009b), .driver_info =
			USB_QUIRK_DEVICE_QUALIFIER },

<<<<<<< HEAD
	{ USB_DEVICE(0x04f3, 0x016f), .driver_info =
			USB_QUIRK_DEVICE_QUALIFIER },

=======
	{ USB_DEVICE(0x04f3, 0x010c), .driver_info =
			USB_QUIRK_DEVICE_QUALIFIER },

	{ USB_DEVICE(0x04f3, 0x0125), .driver_info =
			USB_QUIRK_DEVICE_QUALIFIER },

	{ USB_DEVICE(0x04f3, 0x016f), .driver_info =
			USB_QUIRK_DEVICE_QUALIFIER },

	{ USB_DEVICE(0x04f3, 0x21b8), .driver_info =
			USB_QUIRK_DEVICE_QUALIFIER },

>>>>>>> afd2ff9b
	/* Roland SC-8820 */
	{ USB_DEVICE(0x0582, 0x0007), .driver_info = USB_QUIRK_RESET_RESUME },

	/* Edirol SD-20 */
	{ USB_DEVICE(0x0582, 0x0027), .driver_info = USB_QUIRK_RESET_RESUME },

	/* Alcor Micro Corp. Hub */
	{ USB_DEVICE(0x058f, 0x9254), .driver_info = USB_QUIRK_RESET_RESUME },

	/* appletouch */
	{ USB_DEVICE(0x05ac, 0x021a), .driver_info = USB_QUIRK_RESET_RESUME },

	/* Avision AV600U */
	{ USB_DEVICE(0x0638, 0x0a13), .driver_info =
	  USB_QUIRK_STRING_FETCH_255 },

	/* Saitek Cyborg Gold Joystick */
	{ USB_DEVICE(0x06a3, 0x0006), .driver_info =
			USB_QUIRK_CONFIG_INTF_STRINGS },

	/* Guillemot Webcam Hercules Dualpix Exchange (2nd ID) */
	{ USB_DEVICE(0x06f8, 0x0804), .driver_info = USB_QUIRK_RESET_RESUME },

	/* Guillemot Webcam Hercules Dualpix Exchange*/
	{ USB_DEVICE(0x06f8, 0x3005), .driver_info = USB_QUIRK_RESET_RESUME },

	/* Midiman M-Audio Keystation 88es */
	{ USB_DEVICE(0x0763, 0x0192), .driver_info = USB_QUIRK_RESET_RESUME },

	/* M-Systems Flash Disk Pioneers */
	{ USB_DEVICE(0x08ec, 0x1000), .driver_info = USB_QUIRK_RESET_RESUME },

	/* Keytouch QWERTY Panel keyboard */
	{ USB_DEVICE(0x0926, 0x3333), .driver_info =
			USB_QUIRK_CONFIG_INTF_STRINGS },

	/* X-Rite/Gretag-Macbeth Eye-One Pro display colorimeter */
	{ USB_DEVICE(0x0971, 0x2000), .driver_info = USB_QUIRK_NO_SET_INTF },

	/* Broadcom BCM92035DGROM BT dongle */
	{ USB_DEVICE(0x0a5c, 0x2021), .driver_info = USB_QUIRK_RESET_RESUME },

	/* MAYA44USB sound device */
	{ USB_DEVICE(0x0a92, 0x0091), .driver_info = USB_QUIRK_RESET_RESUME },

	/* Action Semiconductor flash disk */
	{ USB_DEVICE(0x10d6, 0x2200), .driver_info =
			USB_QUIRK_STRING_FETCH_255 },

	/* SKYMEDI USB_DRIVE */
	{ USB_DEVICE(0x1516, 0x8628), .driver_info = USB_QUIRK_RESET_RESUME },

	/* Razer - Razer Blade Keyboard */
	{ USB_DEVICE(0x1532, 0x0116), .driver_info =
			USB_QUIRK_LINEAR_UFRAME_INTR_BINTERVAL },

	/* BUILDWIN Photo Frame */
	{ USB_DEVICE(0x1908, 0x1315), .driver_info =
			USB_QUIRK_HONOR_BNUMINTERFACES },

	/* INTEL VALUE SSD */
	{ USB_DEVICE(0x8086, 0xf1a5), .driver_info = USB_QUIRK_RESET_RESUME },

	/* USB3503 */
	{ USB_DEVICE(0x0424, 0x3503), .driver_info = USB_QUIRK_RESET_RESUME },

	/* ASUS Base Station(T100) */
	{ USB_DEVICE(0x0b05, 0x17e0), .driver_info =
			USB_QUIRK_IGNORE_REMOTE_WAKEUP },

	/* Protocol and OTG Electrical Test Device */
	{ USB_DEVICE(0x1a0a, 0x0200), .driver_info =
			USB_QUIRK_LINEAR_UFRAME_INTR_BINTERVAL },

	/* Blackmagic Design Intensity Shuttle */
	{ USB_DEVICE(0x1edb, 0xbd3b), .driver_info = USB_QUIRK_NO_LPM },

	/* Blackmagic Design UltraStudio SDI */
	{ USB_DEVICE(0x1edb, 0xbd4f), .driver_info = USB_QUIRK_NO_LPM },

	{ }  /* terminating entry must be last */
};

static const struct usb_device_id usb_interface_quirk_list[] = {
	/* Logitech UVC Cameras */
	{ USB_VENDOR_AND_INTERFACE_INFO(0x046d, USB_CLASS_VIDEO, 1, 0),
	  .driver_info = USB_QUIRK_RESET_RESUME },

	{ }  /* terminating entry must be last */
};

static const struct usb_device_id usb_amd_resume_quirk_list[] = {
	/* Lenovo Mouse with Pixart controller */
	{ USB_DEVICE(0x17ef, 0x602e), .driver_info = USB_QUIRK_RESET_RESUME },

	/* Pixart Mouse */
	{ USB_DEVICE(0x093a, 0x2500), .driver_info = USB_QUIRK_RESET_RESUME },
	{ USB_DEVICE(0x093a, 0x2510), .driver_info = USB_QUIRK_RESET_RESUME },
	{ USB_DEVICE(0x093a, 0x2521), .driver_info = USB_QUIRK_RESET_RESUME },

	/* Logitech Optical Mouse M90/M100 */
	{ USB_DEVICE(0x046d, 0xc05a), .driver_info = USB_QUIRK_RESET_RESUME },

	{ }  /* terminating entry must be last */
};

static bool usb_match_any_interface(struct usb_device *udev,
				    const struct usb_device_id *id)
{
	unsigned int i;

	for (i = 0; i < udev->descriptor.bNumConfigurations; ++i) {
		struct usb_host_config *cfg = &udev->config[i];
		unsigned int j;

		for (j = 0; j < cfg->desc.bNumInterfaces; ++j) {
			struct usb_interface_cache *cache;
			struct usb_host_interface *intf;

			cache = cfg->intf_cache[j];
			if (cache->num_altsetting == 0)
				continue;

			intf = &cache->altsetting[0];
			if (usb_match_one_id_intf(udev, intf, id))
				return true;
		}
	}

	return false;
}

static int usb_amd_resume_quirk(struct usb_device *udev)
{
	struct usb_hcd *hcd;

	hcd = bus_to_hcd(udev->bus);
	/* The device should be attached directly to root hub */
	if (udev->level == 1 && hcd->amd_resume_bug == 1)
		return 1;

	return 0;
}

static u32 __usb_detect_quirks(struct usb_device *udev,
			       const struct usb_device_id *id)
{
	u32 quirks = 0;

	for (; id->match_flags; id++) {
		if (!usb_match_device(udev, id))
			continue;

		if ((id->match_flags & USB_DEVICE_ID_MATCH_INT_INFO) &&
		    !usb_match_any_interface(udev, id))
			continue;

		quirks |= (u32)(id->driver_info);
	}

	return quirks;
}

/*
 * Detect any quirks the device has, and do any housekeeping for it if needed.
 */
void usb_detect_quirks(struct usb_device *udev)
{
	udev->quirks = __usb_detect_quirks(udev, usb_quirk_list);

	/*
	 * Pixart-based mice would trigger remote wakeup issue on AMD
	 * Yangtze chipset, so set them as RESET_RESUME flag.
	 */
	if (usb_amd_resume_quirk(udev))
		udev->quirks |= __usb_detect_quirks(udev,
				usb_amd_resume_quirk_list);

	if (udev->quirks)
		dev_dbg(&udev->dev, "USB quirks for this device: %x\n",
			udev->quirks);

#ifdef CONFIG_USB_DEFAULT_PERSIST
	if (!(udev->quirks & USB_QUIRK_RESET))
		udev->persist_enabled = 1;
#else
	/* Hubs are automatically enabled for USB-PERSIST */
	if (udev->descriptor.bDeviceClass == USB_CLASS_HUB)
		udev->persist_enabled = 1;
#endif	/* CONFIG_USB_DEFAULT_PERSIST */
}

void usb_detect_interface_quirks(struct usb_device *udev)
{
	u32 quirks;

	quirks = __usb_detect_quirks(udev, usb_interface_quirk_list);
	if (quirks == 0)
		return;

	dev_dbg(&udev->dev, "USB interface quirks for this device: %x\n",
		quirks);
	udev->quirks |= quirks;
}<|MERGE_RESOLUTION|>--- conflicted
+++ resolved
@@ -116,24 +116,18 @@
 	{ USB_DEVICE(0x04f3, 0x009b), .driver_info =
 			USB_QUIRK_DEVICE_QUALIFIER },
 
-<<<<<<< HEAD
+	{ USB_DEVICE(0x04f3, 0x010c), .driver_info =
+			USB_QUIRK_DEVICE_QUALIFIER },
+
+	{ USB_DEVICE(0x04f3, 0x0125), .driver_info =
+			USB_QUIRK_DEVICE_QUALIFIER },
+
 	{ USB_DEVICE(0x04f3, 0x016f), .driver_info =
 			USB_QUIRK_DEVICE_QUALIFIER },
 
-=======
-	{ USB_DEVICE(0x04f3, 0x010c), .driver_info =
-			USB_QUIRK_DEVICE_QUALIFIER },
-
-	{ USB_DEVICE(0x04f3, 0x0125), .driver_info =
-			USB_QUIRK_DEVICE_QUALIFIER },
-
-	{ USB_DEVICE(0x04f3, 0x016f), .driver_info =
-			USB_QUIRK_DEVICE_QUALIFIER },
-
 	{ USB_DEVICE(0x04f3, 0x21b8), .driver_info =
 			USB_QUIRK_DEVICE_QUALIFIER },
 
->>>>>>> afd2ff9b
 	/* Roland SC-8820 */
 	{ USB_DEVICE(0x0582, 0x0007), .driver_info = USB_QUIRK_RESET_RESUME },
 
