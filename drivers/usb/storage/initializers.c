--- conflicted
+++ resolved
@@ -51,11 +51,7 @@
 	usb_stor_dbg(us, "Attempting to init eUSCSI bridge...\n");
 	result = usb_stor_control_msg(us, us->send_ctrl_pipe,
 			0x0C, USB_RECIP_INTERFACE | USB_TYPE_VENDOR,
-<<<<<<< HEAD
-			0x01, 0x0, us->iobuf, 0x1, 5 * HZ);
-=======
 			0x01, 0x0, NULL, 0x0, 5 * HZ);
->>>>>>> afd2ff9b
 	usb_stor_dbg(us, "-- result is %d\n", result);
 
 	return 0;
