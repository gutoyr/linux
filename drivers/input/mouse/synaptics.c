--- conflicted
+++ resolved
@@ -144,15 +144,10 @@
 		1232, 5710, 1156, 4696
 	},
 	{
-<<<<<<< HEAD
-		(const char * const []){"LEN0034", "LEN0036", "LEN0039",
-					"LEN2002", "LEN2004", NULL},
-=======
 		(const char * const []){"LEN0034", "LEN0036", "LEN0037",
 					"LEN0039", "LEN2002", "LEN2004",
 					NULL},
 		{ANY_BOARD_ID, 2961},
->>>>>>> afd2ff9b
 		1024, 5112, 2024, 4832
 	},
 	{
@@ -167,15 +162,12 @@
 	},
 	{
 		(const char * const []){"LEN2006", NULL},
-<<<<<<< HEAD
-=======
 		{2691, 2691},
 		1024, 5045, 2457, 4832
 	},
 	{
 		(const char * const []){"LEN2006", NULL},
 		{ANY_BOARD_ID, ANY_BOARD_ID},
->>>>>>> afd2ff9b
 		1264, 5675, 1171, 4688
 	},
 	{ }
