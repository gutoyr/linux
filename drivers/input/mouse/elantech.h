/*
 * Elantech Touchpad driver (v6)
 *
 * Copyright (C) 2007-2009 Arjan Opmeer <arjan@opmeer.net>
 *
 * This program is free software; you can redistribute it and/or modify it
 * under the terms of the GNU General Public License version 2 as published
 * by the Free Software Foundation.
 *
 * Trademarks are the property of their respective owners.
 */

#ifndef _ELANTECH_H
#define _ELANTECH_H

/*
 * Command values for Synaptics style queries
 */
#define ETP_FW_ID_QUERY			0x00
#define ETP_FW_VERSION_QUERY		0x01
#define ETP_CAPABILITIES_QUERY		0x02
#define ETP_SAMPLE_QUERY		0x03
#define ETP_RESOLUTION_QUERY		0x04

/*
 * Command values for register reading or writing
 */
#define ETP_REGISTER_READ		0x10
#define ETP_REGISTER_WRITE		0x11
#define ETP_REGISTER_READWRITE		0x00

/*
 * Hardware version 2 custom PS/2 command value
 */
#define ETP_PS2_CUSTOM_COMMAND		0xf8

/*
 * Times to retry a ps2_command and millisecond delay between tries
 */
#define ETP_PS2_COMMAND_TRIES		3
#define ETP_PS2_COMMAND_DELAY		500

/*
 * Times to try to read back a register and millisecond delay between tries
 */
#define ETP_READ_BACK_TRIES		5
#define ETP_READ_BACK_DELAY		2000

/*
 * Register bitmasks for hardware version 1
 */
#define ETP_R10_ABSOLUTE_MODE		0x04
#define ETP_R11_4_BYTE_MODE		0x02

/*
 * Capability bitmasks
 */
#define ETP_CAP_HAS_ROCKER		0x04

/*
 * One hard to find application note states that X axis range is 0 to 576
 * and Y axis range is 0 to 384 for harware version 1.
 * Edge fuzz might be necessary because of bezel around the touchpad
 */
#define ETP_EDGE_FUZZ_V1		32

#define ETP_XMIN_V1			(  0 + ETP_EDGE_FUZZ_V1)
#define ETP_XMAX_V1			(576 - ETP_EDGE_FUZZ_V1)
#define ETP_YMIN_V1			(  0 + ETP_EDGE_FUZZ_V1)
#define ETP_YMAX_V1			(384 - ETP_EDGE_FUZZ_V1)

/*
 * The resolution for older v2 hardware doubled.
 * (newer v2's firmware provides command so we can query)
 */
#define ETP_XMIN_V2			0
#define ETP_XMAX_V2			1152
#define ETP_YMIN_V2			0
#define ETP_YMAX_V2			768

#define ETP_PMIN_V2			0
#define ETP_PMAX_V2			255
#define ETP_WMIN_V2			0
#define ETP_WMAX_V2			15

/*
 * v3 hardware has 2 kinds of packet types,
 * v4 hardware has 3.
 */
#define PACKET_UNKNOWN			0x01
#define PACKET_DEBOUNCE			0x02
#define PACKET_V3_HEAD			0x03
#define PACKET_V3_TAIL			0x04
#define PACKET_V4_HEAD			0x05
#define PACKET_V4_MOTION		0x06
#define PACKET_V4_STATUS		0x07
#define PACKET_TRACKPOINT		0x08

/*
 * track up to 5 fingers for v4 hardware
 */
#define ETP_MAX_FINGERS			5

/*
 * weight value for v4 hardware
 */
#define ETP_WEIGHT_VALUE		5

/*
 * The base position for one finger, v4 hardware
 */
struct finger_pos {
	unsigned int x;
	unsigned int y;
};

struct elantech_data {
	struct input_dev *tp_dev;	/* Relative device for trackpoint */
	char tp_phys[32];
	unsigned char reg_07;
	unsigned char reg_10;
	unsigned char reg_11;
	unsigned char reg_20;
	unsigned char reg_21;
	unsigned char reg_22;
	unsigned char reg_23;
	unsigned char reg_24;
	unsigned char reg_25;
	unsigned char reg_26;
	unsigned char debug;
	unsigned char capabilities[3];
	bool paritycheck;
	bool jumpy_cursor;
	bool reports_pressure;
<<<<<<< HEAD
=======
	bool crc_enabled;
>>>>>>> fc14f9c1
	bool set_hw_resolution;
	unsigned char hw_version;
	unsigned int fw_version;
	unsigned int single_finger_reports;
	unsigned int y_max;
	unsigned int width;
	struct finger_pos mt[ETP_MAX_FINGERS];
	unsigned char parity[256];
	int (*send_cmd)(struct psmouse *psmouse, unsigned char c, unsigned char *param);
};

#ifdef CONFIG_MOUSE_PS2_ELANTECH
int elantech_detect(struct psmouse *psmouse, bool set_properties);
int elantech_init(struct psmouse *psmouse);
#else
static inline int elantech_detect(struct psmouse *psmouse, bool set_properties)
{
	return -ENOSYS;
}
static inline int elantech_init(struct psmouse *psmouse)
{
	return -ENOSYS;
}
#endif /* CONFIG_MOUSE_PS2_ELANTECH */

#endif<|MERGE_RESOLUTION|>--- conflicted
+++ resolved
@@ -132,10 +132,7 @@
 	bool paritycheck;
 	bool jumpy_cursor;
 	bool reports_pressure;
-<<<<<<< HEAD
-=======
 	bool crc_enabled;
->>>>>>> fc14f9c1
 	bool set_hw_resolution;
 	unsigned char hw_version;
 	unsigned int fw_version;
