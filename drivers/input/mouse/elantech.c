--- conflicted
+++ resolved
@@ -789,12 +789,9 @@
 	if (etd->tp_dev && (packet[3] & 0x0f) == 0x06)
 		return PACKET_TRACKPOINT;
 
-<<<<<<< HEAD
-=======
 	/* This represents the version of IC body. */
 	ic_version = (etd->fw_version & 0x0f0000) >> 16;
 
->>>>>>> afd2ff9b
 	/*
 	 * Sanity check based on the constant bits of a packet.
 	 * The constant bits change depending on the value of
@@ -1509,8 +1506,6 @@
 			DMI_MATCH(DMI_PRODUCT_NAME, "CELSIUS H730"),
 		},
 	},
-<<<<<<< HEAD
-=======
 	{
 		/* Fujitsu LIFEBOOK E554  does not work with crc_enabled == 0 */
 		.matches = {
@@ -1532,7 +1527,6 @@
 			DMI_MATCH(DMI_PRODUCT_NAME, "LIFEBOOK U745"),
 		},
 	},
->>>>>>> afd2ff9b
 #endif
 	{ }
 };
