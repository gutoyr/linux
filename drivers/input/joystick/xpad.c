/*
 * X-Box gamepad driver
 *
 * Copyright (c) 2002 Marko Friedemann <mfr@bmx-chemnitz.de>
 *               2004 Oliver Schwartz <Oliver.Schwartz@gmx.de>,
 *                    Steven Toth <steve@toth.demon.co.uk>,
 *                    Franz Lehner <franz@caos.at>,
 *                    Ivan Hawkes <blackhawk@ivanhawkes.com>
 *               2005 Dominic Cerquetti <binary1230@yahoo.com>
 *               2006 Adam Buchbinder <adam.buchbinder@gmail.com>
 *               2007 Jan Kratochvil <honza@jikos.cz>
 *               2010 Christoph Fritz <chf.fritz@googlemail.com>
 *
 * This program is free software; you can redistribute it and/or
 * modify it under the terms of the GNU General Public License as
 * published by the Free Software Foundation; either version 2 of
 * the License, or (at your option) any later version.
 *
 * This program is distributed in the hope that it will be useful,
 * but WITHOUT ANY WARRANTY; without even the implied warranty of
 * MERCHANTABILITY or FITNESS FOR A PARTICULAR PURPOSE.  See the
 * GNU General Public License for more details.
 *
 * You should have received a copy of the GNU General Public License
 * along with this program; if not, write to the Free Software
 * Foundation, Inc., 59 Temple Place, Suite 330, Boston, MA 02111-1307 USA
 *
 *
 * This driver is based on:
 *  - information from     http://euc.jp/periphs/xbox-controller.ja.html
 *  - the iForce driver    drivers/char/joystick/iforce.c
 *  - the skeleton-driver  drivers/usb/usb-skeleton.c
 *  - Xbox 360 information http://www.free60.org/wiki/Gamepad
 *  - Xbox One information https://github.com/quantus/xbox-one-controller-protocol
 *
 * Thanks to:
 *  - ITO Takayuki for providing essential xpad information on his website
 *  - Vojtech Pavlik     - iforce driver / input subsystem
 *  - Greg Kroah-Hartman - usb-skeleton driver
 *  - XBOX Linux project - extra USB id's
 *  - Pekka Pöyry (quantus) - Xbox One controller reverse engineering
 *
 * TODO:
 *  - fine tune axes (especially trigger axes)
 *  - fix "analog" buttons (reported as digital now)
 *  - get rumble working
 *  - need USB IDs for other dance pads
 *
 * History:
 *
 * 2002-06-27 - 0.0.1 : first version, just said "XBOX HID controller"
 *
 * 2002-07-02 - 0.0.2 : basic working version
 *  - all axes and 9 of the 10 buttons work (german InterAct device)
 *  - the black button does not work
 *
 * 2002-07-14 - 0.0.3 : rework by Vojtech Pavlik
 *  - indentation fixes
 *  - usb + input init sequence fixes
 *
 * 2002-07-16 - 0.0.4 : minor changes, merge with Vojtech's v0.0.3
 *  - verified the lack of HID and report descriptors
 *  - verified that ALL buttons WORK
 *  - fixed d-pad to axes mapping
 *
 * 2002-07-17 - 0.0.5 : simplified d-pad handling
 *
 * 2004-10-02 - 0.0.6 : DDR pad support
 *  - borrowed from the XBOX linux kernel
 *  - USB id's for commonly used dance pads are present
 *  - dance pads will map D-PAD to buttons, not axes
 *  - pass the module paramater 'dpad_to_buttons' to force
 *    the D-PAD to map to buttons if your pad is not detected
 *
 * Later changes can be tracked in SCM.
 */

#include <linux/kernel.h>
#include <linux/slab.h>
#include <linux/stat.h>
#include <linux/module.h>
#include <linux/usb/input.h>

#define DRIVER_AUTHOR "Marko Friedemann <mfr@bmx-chemnitz.de>"
#define DRIVER_DESC "X-Box pad driver"

#define XPAD_PKT_LEN 32

/* xbox d-pads should map to buttons, as is required for DDR pads
   but we map them to axes when possible to simplify things */
#define MAP_DPAD_TO_BUTTONS		(1 << 0)
#define MAP_TRIGGERS_TO_BUTTONS		(1 << 1)
#define MAP_STICKS_TO_NULL		(1 << 2)
#define DANCEPAD_MAP_CONFIG	(MAP_DPAD_TO_BUTTONS |			\
				MAP_TRIGGERS_TO_BUTTONS | MAP_STICKS_TO_NULL)

#define XTYPE_XBOX        0
#define XTYPE_XBOX360     1
#define XTYPE_XBOX360W    2
#define XTYPE_XBOXONE     3
#define XTYPE_UNKNOWN     4

static bool dpad_to_buttons;
module_param(dpad_to_buttons, bool, S_IRUGO);
MODULE_PARM_DESC(dpad_to_buttons, "Map D-PAD to buttons rather than axes for unknown pads");

static bool triggers_to_buttons;
module_param(triggers_to_buttons, bool, S_IRUGO);
MODULE_PARM_DESC(triggers_to_buttons, "Map triggers to buttons rather than axes for unknown pads");

static bool sticks_to_null;
module_param(sticks_to_null, bool, S_IRUGO);
MODULE_PARM_DESC(sticks_to_null, "Do not map sticks at all for unknown pads");

static const struct xpad_device {
	u16 idVendor;
	u16 idProduct;
	char *name;
	u8 mapping;
	u8 xtype;
} xpad_device[] = {
	{ 0x045e, 0x0202, "Microsoft X-Box pad v1 (US)", 0, XTYPE_XBOX },
	{ 0x045e, 0x0285, "Microsoft X-Box pad (Japan)", 0, XTYPE_XBOX },
	{ 0x045e, 0x0287, "Microsoft Xbox Controller S", 0, XTYPE_XBOX },
	{ 0x045e, 0x0289, "Microsoft X-Box pad v2 (US)", 0, XTYPE_XBOX },
	{ 0x045e, 0x028e, "Microsoft X-Box 360 pad", 0, XTYPE_XBOX360 },
	{ 0x045e, 0x02d1, "Microsoft X-Box One pad", 0, XTYPE_XBOXONE },
	{ 0x045e, 0x02dd, "Microsoft X-Box One pad (Covert Forces)", 0, XTYPE_XBOXONE },
	{ 0x045e, 0x0291, "Xbox 360 Wireless Receiver (XBOX)", MAP_DPAD_TO_BUTTONS, XTYPE_XBOX360W },
	{ 0x045e, 0x0719, "Xbox 360 Wireless Receiver", MAP_DPAD_TO_BUTTONS, XTYPE_XBOX360W },
	{ 0x044f, 0x0f07, "Thrustmaster, Inc. Controller", 0, XTYPE_XBOX },
	{ 0x044f, 0xb326, "Thrustmaster Gamepad GP XID", 0, XTYPE_XBOX360 },
	{ 0x046d, 0xc21d, "Logitech Gamepad F310", 0, XTYPE_XBOX360 },
	{ 0x046d, 0xc21e, "Logitech Gamepad F510", 0, XTYPE_XBOX360 },
	{ 0x046d, 0xc21f, "Logitech Gamepad F710", 0, XTYPE_XBOX360 },
	{ 0x046d, 0xc242, "Logitech Chillstream Controller", 0, XTYPE_XBOX360 },
	{ 0x046d, 0xca84, "Logitech Xbox Cordless Controller", 0, XTYPE_XBOX },
	{ 0x046d, 0xca88, "Logitech Compact Controller for Xbox", 0, XTYPE_XBOX },
	{ 0x05fd, 0x1007, "Mad Catz Controller (unverified)", 0, XTYPE_XBOX },
	{ 0x05fd, 0x107a, "InterAct 'PowerPad Pro' X-Box pad (Germany)", 0, XTYPE_XBOX },
	{ 0x0738, 0x4516, "Mad Catz Control Pad", 0, XTYPE_XBOX },
	{ 0x0738, 0x4522, "Mad Catz LumiCON", 0, XTYPE_XBOX },
	{ 0x0738, 0x4526, "Mad Catz Control Pad Pro", 0, XTYPE_XBOX },
	{ 0x0738, 0x4536, "Mad Catz MicroCON", 0, XTYPE_XBOX },
	{ 0x0738, 0x4540, "Mad Catz Beat Pad", MAP_DPAD_TO_BUTTONS, XTYPE_XBOX },
	{ 0x0738, 0x4556, "Mad Catz Lynx Wireless Controller", 0, XTYPE_XBOX },
	{ 0x0738, 0x4716, "Mad Catz Wired Xbox 360 Controller", 0, XTYPE_XBOX360 },
	{ 0x0738, 0x4718, "Mad Catz Street Fighter IV FightStick SE", 0, XTYPE_XBOX360 },
	{ 0x0738, 0x4726, "Mad Catz Xbox 360 Controller", 0, XTYPE_XBOX360 },
	{ 0x0738, 0x4728, "Mad Catz Street Fighter IV FightPad", MAP_TRIGGERS_TO_BUTTONS, XTYPE_XBOX360 },
	{ 0x0738, 0x4738, "Mad Catz Wired Xbox 360 Controller (SFIV)", MAP_TRIGGERS_TO_BUTTONS, XTYPE_XBOX360 },
	{ 0x0738, 0x4740, "Mad Catz Beat Pad", 0, XTYPE_XBOX360 },
	{ 0x0738, 0x6040, "Mad Catz Beat Pad Pro", MAP_DPAD_TO_BUTTONS, XTYPE_XBOX },
	{ 0x0738, 0xb726, "Mad Catz Xbox controller - MW2", 0, XTYPE_XBOX360 },
	{ 0x0738, 0xbeef, "Mad Catz JOYTECH NEO SE Advanced GamePad", XTYPE_XBOX360 },
	{ 0x0738, 0xcb02, "Saitek Cyborg Rumble Pad - PC/Xbox 360", 0, XTYPE_XBOX360 },
	{ 0x0738, 0xcb03, "Saitek P3200 Rumble Pad - PC/Xbox 360", 0, XTYPE_XBOX360 },
	{ 0x0738, 0xf738, "Super SFIV FightStick TE S", 0, XTYPE_XBOX360 },
	{ 0x0c12, 0x8802, "Zeroplus Xbox Controller", 0, XTYPE_XBOX },
	{ 0x0c12, 0x8809, "RedOctane Xbox Dance Pad", DANCEPAD_MAP_CONFIG, XTYPE_XBOX },
	{ 0x0c12, 0x880a, "Pelican Eclipse PL-2023", 0, XTYPE_XBOX },
	{ 0x0c12, 0x8810, "Zeroplus Xbox Controller", 0, XTYPE_XBOX },
	{ 0x0c12, 0x9902, "HAMA VibraX - *FAULTY HARDWARE*", 0, XTYPE_XBOX },
	{ 0x0d2f, 0x0002, "Andamiro Pump It Up pad", MAP_DPAD_TO_BUTTONS, XTYPE_XBOX },
	{ 0x0e4c, 0x1097, "Radica Gamester Controller", 0, XTYPE_XBOX },
	{ 0x0e4c, 0x2390, "Radica Games Jtech Controller", 0, XTYPE_XBOX },
	{ 0x0e6f, 0x0003, "Logic3 Freebird wireless Controller", 0, XTYPE_XBOX },
	{ 0x0e6f, 0x0005, "Eclipse wireless Controller", 0, XTYPE_XBOX },
	{ 0x0e6f, 0x0006, "Edge wireless Controller", 0, XTYPE_XBOX },
	{ 0x0e6f, 0x0105, "HSM3 Xbox360 dancepad", MAP_DPAD_TO_BUTTONS, XTYPE_XBOX360 },
	{ 0x0e6f, 0x0113, "Afterglow AX.1 Gamepad for Xbox 360", 0, XTYPE_XBOX360 },
	{ 0x0e6f, 0x0201, "Pelican PL-3601 'TSZ' Wired Xbox 360 Controller", 0, XTYPE_XBOX360 },
	{ 0x0e6f, 0x0213, "Afterglow Gamepad for Xbox 360", 0, XTYPE_XBOX360 },
	{ 0x0e6f, 0x021f, "Rock Candy Gamepad for Xbox 360", 0, XTYPE_XBOX360 },
	{ 0x0e6f, 0x0301, "Logic3 Controller", 0, XTYPE_XBOX360 },
	{ 0x0e6f, 0x0401, "Logic3 Controller", 0, XTYPE_XBOX360 },
	{ 0x0e8f, 0x0201, "SmartJoy Frag Xpad/PS2 adaptor", 0, XTYPE_XBOX },
	{ 0x0e8f, 0x3008, "Generic xbox control (dealextreme)", 0, XTYPE_XBOX },
	{ 0x0f0d, 0x000a, "Hori Co. DOA4 FightStick", 0, XTYPE_XBOX360 },
	{ 0x0f0d, 0x000d, "Hori Fighting Stick EX2", MAP_TRIGGERS_TO_BUTTONS, XTYPE_XBOX360 },
	{ 0x0f0d, 0x0016, "Hori Real Arcade Pro.EX", MAP_TRIGGERS_TO_BUTTONS, XTYPE_XBOX360 },
	{ 0x0f30, 0x0202, "Joytech Advanced Controller", 0, XTYPE_XBOX },
	{ 0x0f30, 0x8888, "BigBen XBMiniPad Controller", 0, XTYPE_XBOX },
	{ 0x102c, 0xff0c, "Joytech Wireless Advanced Controller", 0, XTYPE_XBOX },
	{ 0x12ab, 0x0004, "Honey Bee Xbox360 dancepad", MAP_DPAD_TO_BUTTONS, XTYPE_XBOX360 },
	{ 0x12ab, 0x0301, "PDP AFTERGLOW AX.1", 0, XTYPE_XBOX360 },
	{ 0x12ab, 0x8809, "Xbox DDR dancepad", MAP_DPAD_TO_BUTTONS, XTYPE_XBOX },
	{ 0x1430, 0x4748, "RedOctane Guitar Hero X-plorer", 0, XTYPE_XBOX360 },
	{ 0x1430, 0x8888, "TX6500+ Dance Pad (first generation)", MAP_DPAD_TO_BUTTONS, XTYPE_XBOX },
	{ 0x146b, 0x0601, "BigBen Interactive XBOX 360 Controller", 0, XTYPE_XBOX360 },
	{ 0x1532, 0x0037, "Razer Sabertooth", 0, XTYPE_XBOX360 },
	{ 0x15e4, 0x3f00, "Power A Mini Pro Elite", 0, XTYPE_XBOX360 },
	{ 0x15e4, 0x3f0a, "Xbox Airflo wired controller", 0, XTYPE_XBOX360 },
	{ 0x15e4, 0x3f10, "Batarang Xbox 360 controller", 0, XTYPE_XBOX360 },
	{ 0x162e, 0xbeef, "Joytech Neo-Se Take2", 0, XTYPE_XBOX360 },
	{ 0x1689, 0xfd00, "Razer Onza Tournament Edition", 0, XTYPE_XBOX360 },
	{ 0x1689, 0xfd01, "Razer Onza Classic Edition", 0, XTYPE_XBOX360 },
	{ 0x24c6, 0x5d04, "Razer Sabertooth", 0, XTYPE_XBOX360 },
	{ 0x1bad, 0x0002, "Harmonix Rock Band Guitar", 0, XTYPE_XBOX360 },
	{ 0x1bad, 0x0003, "Harmonix Rock Band Drumkit", MAP_DPAD_TO_BUTTONS, XTYPE_XBOX360 },
	{ 0x1bad, 0xf016, "Mad Catz Xbox 360 Controller", 0, XTYPE_XBOX360 },
	{ 0x1bad, 0xf023, "MLG Pro Circuit Controller (Xbox)", 0, XTYPE_XBOX360 },
	{ 0x1bad, 0xf028, "Street Fighter IV FightPad", 0, XTYPE_XBOX360 },
	{ 0x1bad, 0xf038, "Street Fighter IV FightStick TE", 0, XTYPE_XBOX360 },
	{ 0x1bad, 0xf900, "Harmonix Xbox 360 Controller", 0, XTYPE_XBOX360 },
	{ 0x1bad, 0xf901, "Gamestop Xbox 360 Controller", 0, XTYPE_XBOX360 },
	{ 0x1bad, 0xf903, "Tron Xbox 360 controller", 0, XTYPE_XBOX360 },
	{ 0x24c6, 0x5000, "Razer Atrox Arcade Stick", MAP_TRIGGERS_TO_BUTTONS, XTYPE_XBOX360 },
	{ 0x24c6, 0x5300, "PowerA MINI PROEX Controller", 0, XTYPE_XBOX360 },
	{ 0x24c6, 0x5303, "Xbox Airflo wired controller", 0, XTYPE_XBOX360 },
	{ 0x24c6, 0x5500, "Hori XBOX 360 EX 2 with Turbo", 0, XTYPE_XBOX360 },
	{ 0x24c6, 0x5501, "Hori Real Arcade Pro VX-SA", 0, XTYPE_XBOX360 },
	{ 0x24c6, 0x5506, "Hori SOULCALIBUR V Stick", 0, XTYPE_XBOX360 },
	{ 0x24c6, 0x5b02, "Thrustmaster, Inc. GPX Controller", 0, XTYPE_XBOX360 },
	{ 0x24c6, 0x5b03, "Thrustmaster Ferrari 458 Racing Wheel", 0, XTYPE_XBOX360 },
	{ 0xffff, 0xffff, "Chinese-made Xbox Controller", 0, XTYPE_XBOX },
	{ 0x0000, 0x0000, "Generic X-Box pad", 0, XTYPE_UNKNOWN }
};

/* buttons shared with xbox and xbox360 */
static const signed short xpad_common_btn[] = {
	BTN_A, BTN_B, BTN_X, BTN_Y,			/* "analog" buttons */
	BTN_START, BTN_SELECT, BTN_THUMBL, BTN_THUMBR,	/* start/back/sticks */
	-1						/* terminating entry */
};

/* original xbox controllers only */
static const signed short xpad_btn[] = {
	BTN_C, BTN_Z,		/* "analog" buttons */
	-1			/* terminating entry */
};

/* used when dpad is mapped to buttons */
static const signed short xpad_btn_pad[] = {
	BTN_TRIGGER_HAPPY1, BTN_TRIGGER_HAPPY2,		/* d-pad left, right */
	BTN_TRIGGER_HAPPY3, BTN_TRIGGER_HAPPY4,		/* d-pad up, down */
	-1				/* terminating entry */
};

/* used when triggers are mapped to buttons */
static const signed short xpad_btn_triggers[] = {
	BTN_TL2, BTN_TR2,		/* triggers left/right */
	-1
};

static const signed short xpad360_btn[] = {  /* buttons for x360 controller */
	BTN_TL, BTN_TR,		/* Button LB/RB */
	BTN_MODE,		/* The big X button */
	-1
};

static const signed short xpad_abs[] = {
	ABS_X, ABS_Y,		/* left stick */
	ABS_RX, ABS_RY,		/* right stick */
	-1			/* terminating entry */
};

/* used when dpad is mapped to axes */
static const signed short xpad_abs_pad[] = {
	ABS_HAT0X, ABS_HAT0Y,	/* d-pad axes */
	-1			/* terminating entry */
};

/* used when triggers are mapped to axes */
static const signed short xpad_abs_triggers[] = {
	ABS_Z, ABS_RZ,		/* triggers left/right */
	-1
};

/*
 * Xbox 360 has a vendor-specific class, so we cannot match it with only
 * USB_INTERFACE_INFO (also specifically refused by USB subsystem), so we
 * match against vendor id as well. Wired Xbox 360 devices have protocol 1,
 * wireless controllers have protocol 129.
 */
#define XPAD_XBOX360_VENDOR_PROTOCOL(vend,pr) \
	.match_flags = USB_DEVICE_ID_MATCH_VENDOR | USB_DEVICE_ID_MATCH_INT_INFO, \
	.idVendor = (vend), \
	.bInterfaceClass = USB_CLASS_VENDOR_SPEC, \
	.bInterfaceSubClass = 93, \
	.bInterfaceProtocol = (pr)
#define XPAD_XBOX360_VENDOR(vend) \
	{ XPAD_XBOX360_VENDOR_PROTOCOL(vend,1) }, \
	{ XPAD_XBOX360_VENDOR_PROTOCOL(vend,129) }

/* The Xbox One controller uses subclass 71 and protocol 208. */
#define XPAD_XBOXONE_VENDOR_PROTOCOL(vend, pr) \
	.match_flags = USB_DEVICE_ID_MATCH_VENDOR | USB_DEVICE_ID_MATCH_INT_INFO, \
	.idVendor = (vend), \
	.bInterfaceClass = USB_CLASS_VENDOR_SPEC, \
	.bInterfaceSubClass = 71, \
	.bInterfaceProtocol = (pr)
#define XPAD_XBOXONE_VENDOR(vend) \
	{ XPAD_XBOXONE_VENDOR_PROTOCOL(vend, 208) }

static struct usb_device_id xpad_table[] = {
	{ USB_INTERFACE_INFO('X', 'B', 0) },	/* X-Box USB-IF not approved class */
	XPAD_XBOX360_VENDOR(0x044f),		/* Thrustmaster X-Box 360 controllers */
	XPAD_XBOX360_VENDOR(0x045e),		/* Microsoft X-Box 360 controllers */
	XPAD_XBOXONE_VENDOR(0x045e),		/* Microsoft X-Box One controllers */
	XPAD_XBOX360_VENDOR(0x046d),		/* Logitech X-Box 360 style controllers */
	XPAD_XBOX360_VENDOR(0x0738),		/* Mad Catz X-Box 360 controllers */
	{ USB_DEVICE(0x0738, 0x4540) },		/* Mad Catz Beat Pad */
	XPAD_XBOX360_VENDOR(0x0e6f),		/* 0x0e6f X-Box 360 controllers */
	XPAD_XBOX360_VENDOR(0x12ab),		/* X-Box 360 dance pads */
	XPAD_XBOX360_VENDOR(0x1430),		/* RedOctane X-Box 360 controllers */
	XPAD_XBOX360_VENDOR(0x146b),		/* BigBen Interactive Controllers */
	XPAD_XBOX360_VENDOR(0x1bad),		/* Harminix Rock Band Guitar and Drums */
	XPAD_XBOX360_VENDOR(0x0f0d),		/* Hori Controllers */
	XPAD_XBOX360_VENDOR(0x1689),		/* Razer Onza */
	XPAD_XBOX360_VENDOR(0x24c6),		/* PowerA Controllers */
	XPAD_XBOX360_VENDOR(0x1532),		/* Razer Sabertooth */
	XPAD_XBOX360_VENDOR(0x15e4),		/* Numark X-Box 360 controllers */
	XPAD_XBOX360_VENDOR(0x162e),		/* Joytech X-Box 360 controllers */
	{ }
};

MODULE_DEVICE_TABLE(usb, xpad_table);

struct usb_xpad {
	struct input_dev *dev;		/* input device interface */
	struct usb_device *udev;	/* usb device */
	struct usb_interface *intf;	/* usb interface */

	int pad_present;

	struct urb *irq_in;		/* urb for interrupt in report */
	unsigned char *idata;		/* input data */
	dma_addr_t idata_dma;

	struct urb *irq_out;		/* urb for interrupt out report */
	unsigned char *odata;		/* output data */
	dma_addr_t odata_dma;
	struct mutex odata_mutex;

#if defined(CONFIG_JOYSTICK_XPAD_LEDS)
	struct xpad_led *led;
#endif

	char phys[64];			/* physical device path */

	int mapping;			/* map d-pad to buttons or to axes */
	int xtype;			/* type of xbox device */
	int pad_nr;			/* the order x360 pads were attached */
	const char *name;		/* name of the device */
};

/*
 *	xpad_process_packet
 *
 *	Completes a request by converting the data into events for the
 *	input subsystem.
 *
 *	The used report descriptor was taken from ITO Takayukis website:
 *	 http://euc.jp/periphs/xbox-controller.ja.html
 */
static void xpad_process_packet(struct usb_xpad *xpad, u16 cmd, unsigned char *data)
{
	struct input_dev *dev = xpad->dev;

	if (!(xpad->mapping & MAP_STICKS_TO_NULL)) {
		/* left stick */
		input_report_abs(dev, ABS_X,
				 (__s16) le16_to_cpup((__le16 *)(data + 12)));
		input_report_abs(dev, ABS_Y,
				 ~(__s16) le16_to_cpup((__le16 *)(data + 14)));

		/* right stick */
		input_report_abs(dev, ABS_RX,
				 (__s16) le16_to_cpup((__le16 *)(data + 16)));
		input_report_abs(dev, ABS_RY,
				 ~(__s16) le16_to_cpup((__le16 *)(data + 18)));
	}

	/* triggers left/right */
	if (xpad->mapping & MAP_TRIGGERS_TO_BUTTONS) {
		input_report_key(dev, BTN_TL2, data[10]);
		input_report_key(dev, BTN_TR2, data[11]);
	} else {
		input_report_abs(dev, ABS_Z, data[10]);
		input_report_abs(dev, ABS_RZ, data[11]);
	}

	/* digital pad */
	if (xpad->mapping & MAP_DPAD_TO_BUTTONS) {
		/* dpad as buttons (left, right, up, down) */
		input_report_key(dev, BTN_TRIGGER_HAPPY1, data[2] & 0x04);
		input_report_key(dev, BTN_TRIGGER_HAPPY2, data[2] & 0x08);
		input_report_key(dev, BTN_TRIGGER_HAPPY3, data[2] & 0x01);
		input_report_key(dev, BTN_TRIGGER_HAPPY4, data[2] & 0x02);
	} else {
		input_report_abs(dev, ABS_HAT0X,
				 !!(data[2] & 0x08) - !!(data[2] & 0x04));
		input_report_abs(dev, ABS_HAT0Y,
				 !!(data[2] & 0x02) - !!(data[2] & 0x01));
	}

	/* start/back buttons and stick press left/right */
	input_report_key(dev, BTN_START,  data[2] & 0x10);
	input_report_key(dev, BTN_SELECT, data[2] & 0x20);
	input_report_key(dev, BTN_THUMBL, data[2] & 0x40);
	input_report_key(dev, BTN_THUMBR, data[2] & 0x80);

	/* "analog" buttons A, B, X, Y */
	input_report_key(dev, BTN_A, data[4]);
	input_report_key(dev, BTN_B, data[5]);
	input_report_key(dev, BTN_X, data[6]);
	input_report_key(dev, BTN_Y, data[7]);

	/* "analog" buttons black, white */
	input_report_key(dev, BTN_C, data[8]);
	input_report_key(dev, BTN_Z, data[9]);

	input_sync(dev);
}

/*
 *	xpad360_process_packet
 *
 *	Completes a request by converting the data into events for the
 *	input subsystem. It is version for xbox 360 controller
 *
 *	The used report descriptor was taken from:
 *		http://www.free60.org/wiki/Gamepad
 */

static void xpad360_process_packet(struct usb_xpad *xpad,
				   u16 cmd, unsigned char *data)
{
	struct input_dev *dev = xpad->dev;

	/* digital pad */
	if (xpad->mapping & MAP_DPAD_TO_BUTTONS) {
		/* dpad as buttons (left, right, up, down) */
		input_report_key(dev, BTN_TRIGGER_HAPPY1, data[2] & 0x04);
		input_report_key(dev, BTN_TRIGGER_HAPPY2, data[2] & 0x08);
		input_report_key(dev, BTN_TRIGGER_HAPPY3, data[2] & 0x01);
		input_report_key(dev, BTN_TRIGGER_HAPPY4, data[2] & 0x02);
	}

	/*
	 * This should be a simple else block. However historically
	 * xbox360w has mapped DPAD to buttons while xbox360 did not. This
	 * made no sense, but now we can not just switch back and have to
	 * support both behaviors.
	 */
	if (!(xpad->mapping & MAP_DPAD_TO_BUTTONS) ||
	    xpad->xtype == XTYPE_XBOX360W) {
		input_report_abs(dev, ABS_HAT0X,
				 !!(data[2] & 0x08) - !!(data[2] & 0x04));
		input_report_abs(dev, ABS_HAT0Y,
				 !!(data[2] & 0x02) - !!(data[2] & 0x01));
	}

	/* start/back buttons */
	input_report_key(dev, BTN_START,  data[2] & 0x10);
	input_report_key(dev, BTN_SELECT, data[2] & 0x20);

	/* stick press left/right */
	input_report_key(dev, BTN_THUMBL, data[2] & 0x40);
	input_report_key(dev, BTN_THUMBR, data[2] & 0x80);

	/* buttons A,B,X,Y,TL,TR and MODE */
	input_report_key(dev, BTN_A,	data[3] & 0x10);
	input_report_key(dev, BTN_B,	data[3] & 0x20);
	input_report_key(dev, BTN_X,	data[3] & 0x40);
	input_report_key(dev, BTN_Y,	data[3] & 0x80);
	input_report_key(dev, BTN_TL,	data[3] & 0x01);
	input_report_key(dev, BTN_TR,	data[3] & 0x02);
	input_report_key(dev, BTN_MODE,	data[3] & 0x04);

	if (!(xpad->mapping & MAP_STICKS_TO_NULL)) {
		/* left stick */
		input_report_abs(dev, ABS_X,
				 (__s16) le16_to_cpup((__le16 *)(data + 6)));
		input_report_abs(dev, ABS_Y,
				 ~(__s16) le16_to_cpup((__le16 *)(data + 8)));

		/* right stick */
		input_report_abs(dev, ABS_RX,
				 (__s16) le16_to_cpup((__le16 *)(data + 10)));
		input_report_abs(dev, ABS_RY,
				 ~(__s16) le16_to_cpup((__le16 *)(data + 12)));
	}

	/* triggers left/right */
	if (xpad->mapping & MAP_TRIGGERS_TO_BUTTONS) {
		input_report_key(dev, BTN_TL2, data[4]);
		input_report_key(dev, BTN_TR2, data[5]);
	} else {
		input_report_abs(dev, ABS_Z, data[4]);
		input_report_abs(dev, ABS_RZ, data[5]);
	}

	input_sync(dev);
}

static void xpad_identify_controller(struct usb_xpad *xpad);

/*
 * xpad360w_process_packet
 *
 * Completes a request by converting the data into events for the
 * input subsystem. It is version for xbox 360 wireless controller.
 *
 * Byte.Bit
 * 00.1 - Status change: The controller or headset has connected/disconnected
 *                       Bits 01.7 and 01.6 are valid
 * 01.7 - Controller present
 * 01.6 - Headset present
 * 01.1 - Pad state (Bytes 4+) valid
 *
 */
static void xpad360w_process_packet(struct usb_xpad *xpad, u16 cmd, unsigned char *data)
{
	/* Presence change */
	if (data[0] & 0x08) {
		if (data[1] & 0x80) {
			xpad->pad_present = 1;
			/*
			 * Light up the segment corresponding to
			 * controller number.
			 */
			xpad_identify_controller(xpad);
		} else
			xpad->pad_present = 0;
	}

	/* Valid pad data */
	if (!(data[1] & 0x1))
		return;

	xpad360_process_packet(xpad, cmd, &data[4]);
}

/*
 *	xpadone_process_buttons
 *
 *	Process a button update packet from an Xbox one controller.
 */
static void xpadone_process_buttons(struct usb_xpad *xpad,
				struct input_dev *dev,
				unsigned char *data)
{
	/* menu/view buttons */
	input_report_key(dev, BTN_START,  data[4] & 0x04);
	input_report_key(dev, BTN_SELECT, data[4] & 0x08);

	/* buttons A,B,X,Y */
	input_report_key(dev, BTN_A,	data[4] & 0x10);
	input_report_key(dev, BTN_B,	data[4] & 0x20);
	input_report_key(dev, BTN_X,	data[4] & 0x40);
	input_report_key(dev, BTN_Y,	data[4] & 0x80);

	/* digital pad */
	if (xpad->mapping & MAP_DPAD_TO_BUTTONS) {
		/* dpad as buttons (left, right, up, down) */
		input_report_key(dev, BTN_TRIGGER_HAPPY1, data[5] & 0x04);
		input_report_key(dev, BTN_TRIGGER_HAPPY2, data[5] & 0x08);
		input_report_key(dev, BTN_TRIGGER_HAPPY3, data[5] & 0x01);
		input_report_key(dev, BTN_TRIGGER_HAPPY4, data[5] & 0x02);
	} else {
		input_report_abs(dev, ABS_HAT0X,
				 !!(data[5] & 0x08) - !!(data[5] & 0x04));
		input_report_abs(dev, ABS_HAT0Y,
				 !!(data[5] & 0x02) - !!(data[5] & 0x01));
	}

	/* TL/TR */
	input_report_key(dev, BTN_TL,	data[5] & 0x10);
	input_report_key(dev, BTN_TR,	data[5] & 0x20);

	/* stick press left/right */
	input_report_key(dev, BTN_THUMBL, data[5] & 0x40);
	input_report_key(dev, BTN_THUMBR, data[5] & 0x80);

	if (!(xpad->mapping & MAP_STICKS_TO_NULL)) {
		/* left stick */
		input_report_abs(dev, ABS_X,
				 (__s16) le16_to_cpup((__le16 *)(data + 10)));
		input_report_abs(dev, ABS_Y,
				 ~(__s16) le16_to_cpup((__le16 *)(data + 12)));

		/* right stick */
		input_report_abs(dev, ABS_RX,
				 (__s16) le16_to_cpup((__le16 *)(data + 14)));
		input_report_abs(dev, ABS_RY,
				 ~(__s16) le16_to_cpup((__le16 *)(data + 16)));
	}

	/* triggers left/right */
	if (xpad->mapping & MAP_TRIGGERS_TO_BUTTONS) {
		input_report_key(dev, BTN_TL2,
				 (__u16) le16_to_cpup((__le16 *)(data + 6)));
		input_report_key(dev, BTN_TR2,
				 (__u16) le16_to_cpup((__le16 *)(data + 8)));
	} else {
		input_report_abs(dev, ABS_Z,
				 (__u16) le16_to_cpup((__le16 *)(data + 6)));
		input_report_abs(dev, ABS_RZ,
				 (__u16) le16_to_cpup((__le16 *)(data + 8)));
	}

	input_sync(dev);
}

/*
 *	xpadone_process_packet
 *
 *	Completes a request by converting the data into events for the
 *	input subsystem. This version is for the Xbox One controller.
 *
 *	The report format was gleaned from
 *	https://github.com/kylelemons/xbox/blob/master/xbox.go
 */

static void xpadone_process_packet(struct usb_xpad *xpad,
				u16 cmd, unsigned char *data)
{
	struct input_dev *dev = xpad->dev;

	switch (data[0]) {
	case 0x20:
		xpadone_process_buttons(xpad, dev, data);
		break;

	case 0x07:
		/* the xbox button has its own special report */
		input_report_key(dev, BTN_MODE, data[4] & 0x01);
		input_sync(dev);
		break;
	}
}

static void xpad_irq_in(struct urb *urb)
{
	struct usb_xpad *xpad = urb->context;
	struct device *dev = &xpad->intf->dev;
	int retval, status;

	status = urb->status;

	switch (status) {
	case 0:
		/* success */
		break;
	case -ECONNRESET:
	case -ENOENT:
	case -ESHUTDOWN:
		/* this urb is terminated, clean up */
		dev_dbg(dev, "%s - urb shutting down with status: %d\n",
			__func__, status);
		return;
	default:
		dev_dbg(dev, "%s - nonzero urb status received: %d\n",
			__func__, status);
		goto exit;
	}

	switch (xpad->xtype) {
	case XTYPE_XBOX360:
		xpad360_process_packet(xpad, 0, xpad->idata);
		break;
	case XTYPE_XBOX360W:
		xpad360w_process_packet(xpad, 0, xpad->idata);
		break;
	case XTYPE_XBOXONE:
		xpadone_process_packet(xpad, 0, xpad->idata);
		break;
	default:
		xpad_process_packet(xpad, 0, xpad->idata);
	}

exit:
	retval = usb_submit_urb(urb, GFP_ATOMIC);
	if (retval)
		dev_err(dev, "%s - usb_submit_urb failed with result %d\n",
			__func__, retval);
}

static void xpad_irq_out(struct urb *urb)
{
	struct usb_xpad *xpad = urb->context;
	struct device *dev = &xpad->intf->dev;
	int retval, status;

	status = urb->status;

	switch (status) {
	case 0:
		/* success */
		return;

	case -ECONNRESET:
	case -ENOENT:
	case -ESHUTDOWN:
		/* this urb is terminated, clean up */
		dev_dbg(dev, "%s - urb shutting down with status: %d\n",
			__func__, status);
		return;

	default:
		dev_dbg(dev, "%s - nonzero urb status received: %d\n",
			__func__, status);
		goto exit;
	}

exit:
	retval = usb_submit_urb(urb, GFP_ATOMIC);
	if (retval)
		dev_err(dev, "%s - usb_submit_urb failed with result %d\n",
			__func__, retval);
}

static int xpad_init_output(struct usb_interface *intf, struct usb_xpad *xpad)
{
	struct usb_endpoint_descriptor *ep_irq_out;
	int ep_irq_out_idx;
	int error;

	if (xpad->xtype == XTYPE_UNKNOWN)
		return 0;

	xpad->odata = usb_alloc_coherent(xpad->udev, XPAD_PKT_LEN,
					 GFP_KERNEL, &xpad->odata_dma);
	if (!xpad->odata) {
		error = -ENOMEM;
		goto fail1;
	}

	mutex_init(&xpad->odata_mutex);

	xpad->irq_out = usb_alloc_urb(0, GFP_KERNEL);
	if (!xpad->irq_out) {
		error = -ENOMEM;
		goto fail2;
	}

	/* Xbox One controller has in/out endpoints swapped. */
	ep_irq_out_idx = xpad->xtype == XTYPE_XBOXONE ? 0 : 1;
	ep_irq_out = &intf->cur_altsetting->endpoint[ep_irq_out_idx].desc;

	usb_fill_int_urb(xpad->irq_out, xpad->udev,
			 usb_sndintpipe(xpad->udev, ep_irq_out->bEndpointAddress),
			 xpad->odata, XPAD_PKT_LEN,
			 xpad_irq_out, xpad, ep_irq_out->bInterval);
	xpad->irq_out->transfer_dma = xpad->odata_dma;
	xpad->irq_out->transfer_flags |= URB_NO_TRANSFER_DMA_MAP;

	return 0;

 fail2:	usb_free_coherent(xpad->udev, XPAD_PKT_LEN, xpad->odata, xpad->odata_dma);
 fail1:	return error;
}

static void xpad_stop_output(struct usb_xpad *xpad)
{
	if (xpad->xtype != XTYPE_UNKNOWN)
		usb_kill_urb(xpad->irq_out);
}

static void xpad_deinit_output(struct usb_xpad *xpad)
{
	if (xpad->xtype != XTYPE_UNKNOWN) {
		usb_free_urb(xpad->irq_out);
		usb_free_coherent(xpad->udev, XPAD_PKT_LEN,
				xpad->odata, xpad->odata_dma);
	}
}

static int xpad_inquiry_pad_presence(struct usb_xpad *xpad)
{
	int retval;

	mutex_lock(&xpad->odata_mutex);

	xpad->odata[0] = 0x08;
	xpad->odata[1] = 0x00;
	xpad->odata[2] = 0x0F;
	xpad->odata[3] = 0xC0;
	xpad->odata[4] = 0x00;
	xpad->odata[5] = 0x00;
	xpad->odata[6] = 0x00;
	xpad->odata[7] = 0x00;
	xpad->odata[8] = 0x00;
	xpad->odata[9] = 0x00;
	xpad->odata[10] = 0x00;
	xpad->odata[11] = 0x00;
	xpad->irq_out->transfer_buffer_length = 12;

	retval = usb_submit_urb(xpad->irq_out, GFP_KERNEL);

	mutex_unlock(&xpad->odata_mutex);

	return retval;
}

#ifdef CONFIG_JOYSTICK_XPAD_FF
static int xpad_play_effect(struct input_dev *dev, void *data, struct ff_effect *effect)
{
	struct usb_xpad *xpad = input_get_drvdata(dev);
	__u16 strong;
	__u16 weak;

	if (effect->type != FF_RUMBLE)
		return 0;

	strong = effect->u.rumble.strong_magnitude;
	weak = effect->u.rumble.weak_magnitude;

	switch (xpad->xtype) {
	case XTYPE_XBOX:
		xpad->odata[0] = 0x00;
		xpad->odata[1] = 0x06;
		xpad->odata[2] = 0x00;
		xpad->odata[3] = strong / 256;	/* left actuator */
		xpad->odata[4] = 0x00;
		xpad->odata[5] = weak / 256;	/* right actuator */
		xpad->irq_out->transfer_buffer_length = 6;
		break;

	case XTYPE_XBOX360:
		xpad->odata[0] = 0x00;
		xpad->odata[1] = 0x08;
		xpad->odata[2] = 0x00;
		xpad->odata[3] = strong / 256;  /* left actuator? */
		xpad->odata[4] = weak / 256;	/* right actuator? */
		xpad->odata[5] = 0x00;
		xpad->odata[6] = 0x00;
		xpad->odata[7] = 0x00;
		xpad->irq_out->transfer_buffer_length = 8;
		break;

	case XTYPE_XBOX360W:
		xpad->odata[0] = 0x00;
		xpad->odata[1] = 0x01;
		xpad->odata[2] = 0x0F;
		xpad->odata[3] = 0xC0;
		xpad->odata[4] = 0x00;
		xpad->odata[5] = strong / 256;
		xpad->odata[6] = weak / 256;
		xpad->odata[7] = 0x00;
		xpad->odata[8] = 0x00;
		xpad->odata[9] = 0x00;
		xpad->odata[10] = 0x00;
		xpad->odata[11] = 0x00;
		xpad->irq_out->transfer_buffer_length = 12;
		break;

	case XTYPE_XBOXONE:
		xpad->odata[0] = 0x09; /* activate rumble */
		xpad->odata[1] = 0x08;
		xpad->odata[2] = 0x00;
		xpad->odata[3] = 0x08; /* continuous effect */
		xpad->odata[4] = 0x00; /* simple rumble mode */
		xpad->odata[5] = 0x03; /* L and R actuator only */
		xpad->odata[6] = 0x00; /* TODO: LT actuator */
		xpad->odata[7] = 0x00; /* TODO: RT actuator */
		xpad->odata[8] = strong / 256;	/* left actuator */
		xpad->odata[9] = weak / 256;	/* right actuator */
		xpad->odata[10] = 0x80;	/* length of pulse */
		xpad->odata[11] = 0x00;	/* stop period of pulse */
		xpad->irq_out->transfer_buffer_length = 12;
		break;

	default:
		dev_dbg(&xpad->dev->dev,
			"%s - rumble command sent to unsupported xpad type: %d\n",
			__func__, xpad->xtype);
		return -EINVAL;
	}

	return usb_submit_urb(xpad->irq_out, GFP_ATOMIC);
}

static int xpad_init_ff(struct usb_xpad *xpad)
{
	if (xpad->xtype == XTYPE_UNKNOWN)
		return 0;

	input_set_capability(xpad->dev, EV_FF, FF_RUMBLE);

	return input_ff_create_memless(xpad->dev, NULL, xpad_play_effect);
}

#else
static int xpad_init_ff(struct usb_xpad *xpad) { return 0; }
#endif

#if defined(CONFIG_JOYSTICK_XPAD_LEDS)
#include <linux/leds.h>
#include <linux/idr.h>

static DEFINE_IDA(xpad_pad_seq);

struct xpad_led {
	char name[16];
	struct led_classdev led_cdev;
	struct usb_xpad *xpad;
};

/**
 * set the LEDs on Xbox360 / Wireless Controllers
 * @param command
 *  0: off
 *  1: all blink, then previous setting
 *  2: 1/top-left blink, then on
 *  3: 2/top-right blink, then on
 *  4: 3/bottom-left blink, then on
 *  5: 4/bottom-right blink, then on
 *  6: 1/top-left on
 *  7: 2/top-right on
 *  8: 3/bottom-left on
 *  9: 4/bottom-right on
 * 10: rotate
 * 11: blink, based on previous setting
 * 12: slow blink, based on previous setting
 * 13: rotate with two lights
 * 14: persistent slow all blink
 * 15: blink once, then previous setting
 */
static void xpad_send_led_command(struct usb_xpad *xpad, int command)
{
	command %= 16;

	mutex_lock(&xpad->odata_mutex);

	switch (xpad->xtype) {
	case XTYPE_XBOX360:
		xpad->odata[0] = 0x01;
		xpad->odata[1] = 0x03;
		xpad->odata[2] = command;
		xpad->irq_out->transfer_buffer_length = 3;
		break;
	case XTYPE_XBOX360W:
		xpad->odata[0] = 0x00;
		xpad->odata[1] = 0x00;
		xpad->odata[2] = 0x08;
		xpad->odata[3] = 0x40 + command;
		xpad->odata[4] = 0x00;
		xpad->odata[5] = 0x00;
		xpad->odata[6] = 0x00;
		xpad->odata[7] = 0x00;
		xpad->odata[8] = 0x00;
		xpad->odata[9] = 0x00;
		xpad->odata[10] = 0x00;
		xpad->odata[11] = 0x00;
		xpad->irq_out->transfer_buffer_length = 12;
		break;
	}

	usb_submit_urb(xpad->irq_out, GFP_KERNEL);
	mutex_unlock(&xpad->odata_mutex);
}

/*
 * Light up the segment corresponding to the pad number on
 * Xbox 360 Controllers.
 */
static void xpad_identify_controller(struct usb_xpad *xpad)
{
	xpad_send_led_command(xpad, (xpad->pad_nr % 4) + 2);
}

static void xpad_led_set(struct led_classdev *led_cdev,
			 enum led_brightness value)
{
	struct xpad_led *xpad_led = container_of(led_cdev,
						 struct xpad_led, led_cdev);

	xpad_send_led_command(xpad_led->xpad, value);
}

static int xpad_led_probe(struct usb_xpad *xpad)
{
	struct xpad_led *led;
	struct led_classdev *led_cdev;
	int error;

	if (xpad->xtype != XTYPE_XBOX360 && xpad->xtype != XTYPE_XBOX360W)
		return 0;

	xpad->led = led = kzalloc(sizeof(struct xpad_led), GFP_KERNEL);
	if (!led)
		return -ENOMEM;

	xpad->pad_nr = ida_simple_get(&xpad_pad_seq, 0, 0, GFP_KERNEL);
	if (xpad->pad_nr < 0) {
		error = xpad->pad_nr;
		goto err_free_mem;
	}

	snprintf(led->name, sizeof(led->name), "xpad%d", xpad->pad_nr);
	led->xpad = xpad;

	led_cdev = &led->led_cdev;
	led_cdev->name = led->name;
	led_cdev->brightness_set = xpad_led_set;

	error = led_classdev_register(&xpad->udev->dev, led_cdev);
	if (error)
		goto err_free_id;

	if (xpad->xtype == XTYPE_XBOX360) {
		/*
		 * Light up the segment corresponding to controller
		 * number on wired devices. On wireless we'll do that
		 * when they respond to "presence" packet.
		 */
		xpad_identify_controller(xpad);
	}

	return 0;

err_free_id:
	ida_simple_remove(&xpad_pad_seq, xpad->pad_nr);
err_free_mem:
	kfree(led);
	xpad->led = NULL;
	return error;
}

static void xpad_led_disconnect(struct usb_xpad *xpad)
{
	struct xpad_led *xpad_led = xpad->led;

	if (xpad_led) {
		led_classdev_unregister(&xpad_led->led_cdev);
		ida_simple_remove(&xpad_pad_seq, xpad->pad_nr);
		kfree(xpad_led);
	}
}
#else
static int xpad_led_probe(struct usb_xpad *xpad) { return 0; }
static void xpad_led_disconnect(struct usb_xpad *xpad) { }
static void xpad_identify_controller(struct usb_xpad *xpad) { }
#endif

static int xpad_open(struct input_dev *dev)
{
	struct usb_xpad *xpad = input_get_drvdata(dev);

	/* URB was submitted in probe */
	if (xpad->xtype == XTYPE_XBOX360W)
		return 0;

	xpad->irq_in->dev = xpad->udev;
	if (usb_submit_urb(xpad->irq_in, GFP_KERNEL))
		return -EIO;

	if (xpad->xtype == XTYPE_XBOXONE) {
		/* Xbox one controller needs to be initialized. */
		xpad->odata[0] = 0x05;
		xpad->odata[1] = 0x20;
		xpad->irq_out->transfer_buffer_length = 2;
		return usb_submit_urb(xpad->irq_out, GFP_KERNEL);
	}

	return 0;
}

static void xpad_close(struct input_dev *dev)
{
	struct usb_xpad *xpad = input_get_drvdata(dev);

	if (xpad->xtype != XTYPE_XBOX360W)
		usb_kill_urb(xpad->irq_in);

	xpad_stop_output(xpad);
}

static void xpad_set_up_abs(struct input_dev *input_dev, signed short abs)
{
	struct usb_xpad *xpad = input_get_drvdata(input_dev);
	set_bit(abs, input_dev->absbit);

	switch (abs) {
	case ABS_X:
	case ABS_Y:
	case ABS_RX:
	case ABS_RY:	/* the two sticks */
		input_set_abs_params(input_dev, abs, -32768, 32767, 16, 128);
		break;
	case ABS_Z:
	case ABS_RZ:	/* the triggers (if mapped to axes) */
		if (xpad->xtype == XTYPE_XBOXONE)
			input_set_abs_params(input_dev, abs, 0, 1023, 0, 0);
		else
			input_set_abs_params(input_dev, abs, 0, 255, 0, 0);
		break;
	case ABS_HAT0X:
	case ABS_HAT0Y:	/* the d-pad (only if dpad is mapped to axes */
		input_set_abs_params(input_dev, abs, -1, 1, 0, 0);
		break;
	}
}

static void xpad_deinit_input(struct usb_xpad *xpad)
{
	xpad_led_disconnect(xpad);
	input_unregister_device(xpad->dev);
}

static int xpad_init_input(struct usb_xpad *xpad)
{
	struct input_dev *input_dev;
	int i, error;

	input_dev = input_allocate_device();
	if (!input_dev)
		return -ENOMEM;

	xpad->dev = input_dev;
	input_dev->name = xpad->name;
	input_dev->phys = xpad->phys;
	usb_to_input_id(xpad->udev, &input_dev->id);
	input_dev->dev.parent = &xpad->intf->dev;

	input_set_drvdata(input_dev, xpad);

	input_dev->open = xpad_open;
	input_dev->close = xpad_close;

	__set_bit(EV_KEY, input_dev->evbit);

	if (!(xpad->mapping & MAP_STICKS_TO_NULL)) {
		__set_bit(EV_ABS, input_dev->evbit);
		/* set up axes */
		for (i = 0; xpad_abs[i] >= 0; i++)
			xpad_set_up_abs(input_dev, xpad_abs[i]);
	}

	/* set up standard buttons */
	for (i = 0; xpad_common_btn[i] >= 0; i++)
		__set_bit(xpad_common_btn[i], input_dev->keybit);

	/* set up model-specific ones */
	if (xpad->xtype == XTYPE_XBOX360 || xpad->xtype == XTYPE_XBOX360W ||
	    xpad->xtype == XTYPE_XBOXONE) {
		for (i = 0; xpad360_btn[i] >= 0; i++)
			__set_bit(xpad360_btn[i], input_dev->keybit);
	} else {
		for (i = 0; xpad_btn[i] >= 0; i++)
			__set_bit(xpad_btn[i], input_dev->keybit);
	}

	if (xpad->mapping & MAP_DPAD_TO_BUTTONS) {
		for (i = 0; xpad_btn_pad[i] >= 0; i++)
			__set_bit(xpad_btn_pad[i], input_dev->keybit);
	}

	/*
	 * This should be a simple else block. However historically
	 * xbox360w has mapped DPAD to buttons while xbox360 did not. This
	 * made no sense, but now we can not just switch back and have to
	 * support both behaviors.
	 */
	if (!(xpad->mapping & MAP_DPAD_TO_BUTTONS) ||
	    xpad->xtype == XTYPE_XBOX360W) {
		for (i = 0; xpad_abs_pad[i] >= 0; i++)
			xpad_set_up_abs(input_dev, xpad_abs_pad[i]);
	}

	if (xpad->mapping & MAP_TRIGGERS_TO_BUTTONS) {
		for (i = 0; xpad_btn_triggers[i] >= 0; i++)
			__set_bit(xpad_btn_triggers[i], input_dev->keybit);
	} else {
		for (i = 0; xpad_abs_triggers[i] >= 0; i++)
			xpad_set_up_abs(input_dev, xpad_abs_triggers[i]);
	}

	error = xpad_init_ff(xpad);
	if (error)
		goto err_free_input;

	error = xpad_led_probe(xpad);
	if (error)
		goto err_destroy_ff;

	error = input_register_device(xpad->dev);
	if (error)
		goto err_disconnect_led;

	return 0;

err_disconnect_led:
	xpad_led_disconnect(xpad);
err_destroy_ff:
	input_ff_destroy(input_dev);
err_free_input:
	input_free_device(input_dev);
	return error;
}

static int xpad_probe(struct usb_interface *intf, const struct usb_device_id *id)
{
	struct usb_device *udev = interface_to_usbdev(intf);
	struct usb_xpad *xpad;
	struct usb_endpoint_descriptor *ep_irq_in;
	int ep_irq_in_idx;
	int i, error;

	for (i = 0; xpad_device[i].idVendor; i++) {
		if ((le16_to_cpu(udev->descriptor.idVendor) == xpad_device[i].idVendor) &&
		    (le16_to_cpu(udev->descriptor.idProduct) == xpad_device[i].idProduct))
			break;
	}

	if (xpad_device[i].xtype == XTYPE_XBOXONE &&
	    intf->cur_altsetting->desc.bInterfaceNumber != 0) {
		/*
		 * The Xbox One controller lists three interfaces all with the
		 * same interface class, subclass and protocol. Differentiate by
		 * interface number.
		 */
		return -ENODEV;
	}

	xpad = kzalloc(sizeof(struct usb_xpad), GFP_KERNEL);
	if (!xpad)
		return -ENOMEM;

	usb_make_path(udev, xpad->phys, sizeof(xpad->phys));
	strlcat(xpad->phys, "/input0", sizeof(xpad->phys));

	xpad->idata = usb_alloc_coherent(udev, XPAD_PKT_LEN,
					 GFP_KERNEL, &xpad->idata_dma);
	if (!xpad->idata) {
		error = -ENOMEM;
		goto err_free_mem;
	}

	xpad->irq_in = usb_alloc_urb(0, GFP_KERNEL);
	if (!xpad->irq_in) {
		error = -ENOMEM;
		goto err_free_idata;
	}

	xpad->udev = udev;
	xpad->intf = intf;
	xpad->mapping = xpad_device[i].mapping;
	xpad->xtype = xpad_device[i].xtype;
	xpad->name = xpad_device[i].name;

	if (xpad->xtype == XTYPE_UNKNOWN) {
		if (intf->cur_altsetting->desc.bInterfaceClass == USB_CLASS_VENDOR_SPEC) {
			if (intf->cur_altsetting->desc.bInterfaceProtocol == 129)
				xpad->xtype = XTYPE_XBOX360W;
			else
				xpad->xtype = XTYPE_XBOX360;
		} else {
			xpad->xtype = XTYPE_XBOX;
		}

		if (dpad_to_buttons)
			xpad->mapping |= MAP_DPAD_TO_BUTTONS;
		if (triggers_to_buttons)
			xpad->mapping |= MAP_TRIGGERS_TO_BUTTONS;
		if (sticks_to_null)
			xpad->mapping |= MAP_STICKS_TO_NULL;
	}

	error = xpad_init_output(intf, xpad);
	if (error)
		goto err_free_in_urb;

	/* Xbox One controller has in/out endpoints swapped. */
	ep_irq_in_idx = xpad->xtype == XTYPE_XBOXONE ? 1 : 0;
	ep_irq_in = &intf->cur_altsetting->endpoint[ep_irq_in_idx].desc;

	usb_fill_int_urb(xpad->irq_in, udev,
			 usb_rcvintpipe(udev, ep_irq_in->bEndpointAddress),
			 xpad->idata, XPAD_PKT_LEN, xpad_irq_in,
			 xpad, ep_irq_in->bInterval);
	xpad->irq_in->transfer_dma = xpad->idata_dma;
	xpad->irq_in->transfer_flags |= URB_NO_TRANSFER_DMA_MAP;

	usb_set_intfdata(intf, xpad);

<<<<<<< HEAD
	if (xpad->xtype == XTYPE_XBOX360W) {
		/*
		 * Setup the message to set the LEDs on the
		 * controller when it shows up
		 */
		xpad->bulk_out = usb_alloc_urb(0, GFP_KERNEL);
		if (!xpad->bulk_out) {
			error = -ENOMEM;
			goto fail7;
		}

		xpad->bdata = kzalloc(XPAD_PKT_LEN, GFP_KERNEL);
		if (!xpad->bdata) {
			error = -ENOMEM;
			goto fail8;
		}

		xpad->bdata[2] = 0x08;
		switch (intf->cur_altsetting->desc.bInterfaceNumber) {
		case 0:
			xpad->bdata[3] = 0x42;
			break;
		case 2:
			xpad->bdata[3] = 0x43;
			break;
		case 4:
			xpad->bdata[3] = 0x44;
			break;
		case 6:
			xpad->bdata[3] = 0x45;
		}

		ep_irq_in = &intf->cur_altsetting->endpoint[1].desc;
		if (usb_endpoint_is_bulk_out(ep_irq_in)) {
			usb_fill_bulk_urb(xpad->bulk_out, udev,
					  usb_sndbulkpipe(udev,
							  ep_irq_in->bEndpointAddress),
					  xpad->bdata, XPAD_PKT_LEN,
					  xpad_bulk_out, xpad);
		} else {
			usb_fill_int_urb(xpad->bulk_out, udev,
					 usb_sndintpipe(udev,
							ep_irq_in->bEndpointAddress),
					 xpad->bdata, XPAD_PKT_LEN,
					 xpad_bulk_out, xpad, 0);
		}
=======
	error = xpad_init_input(xpad);
	if (error)
		goto err_deinit_output;
>>>>>>> afd2ff9b

	if (xpad->xtype == XTYPE_XBOX360W) {
		/*
		 * Submit the int URB immediately rather than waiting for open
		 * because we get status messages from the device whether
		 * or not any controllers are attached.  In fact, it's
		 * exactly the message that a controller has arrived that
		 * we're waiting for.
		 */
		xpad->irq_in->dev = xpad->udev;
		error = usb_submit_urb(xpad->irq_in, GFP_KERNEL);
		if (error)
			goto err_deinit_input;

		/*
		 * Send presence packet.
		 * This will force the controller to resend connection packets.
		 * This is useful in the case we activate the module after the
		 * adapter has been plugged in, as it won't automatically
		 * send us info about the controllers.
		 */
		error = xpad_inquiry_pad_presence(xpad);
		if (error)
			goto err_kill_in_urb;
	}
	return 0;

err_kill_in_urb:
	usb_kill_urb(xpad->irq_in);
err_deinit_input:
	xpad_deinit_input(xpad);
err_deinit_output:
	xpad_deinit_output(xpad);
err_free_in_urb:
	usb_free_urb(xpad->irq_in);
err_free_idata:
	usb_free_coherent(udev, XPAD_PKT_LEN, xpad->idata, xpad->idata_dma);
err_free_mem:
	kfree(xpad);
	return error;

}

static void xpad_disconnect(struct usb_interface *intf)
{
	struct usb_xpad *xpad = usb_get_intfdata (intf);

	xpad_deinit_input(xpad);
	xpad_deinit_output(xpad);

	if (xpad->xtype == XTYPE_XBOX360W) {
		usb_kill_urb(xpad->irq_in);
	}

	usb_free_urb(xpad->irq_in);
	usb_free_coherent(xpad->udev, XPAD_PKT_LEN,
			xpad->idata, xpad->idata_dma);

	kfree(xpad);

	usb_set_intfdata(intf, NULL);
}

static struct usb_driver xpad_driver = {
	.name		= "xpad",
	.probe		= xpad_probe,
	.disconnect	= xpad_disconnect,
	.id_table	= xpad_table,
};

module_usb_driver(xpad_driver);

MODULE_AUTHOR(DRIVER_AUTHOR);
MODULE_DESCRIPTION(DRIVER_DESC);
MODULE_LICENSE("GPL");<|MERGE_RESOLUTION|>--- conflicted
+++ resolved
@@ -1277,58 +1277,9 @@
 
 	usb_set_intfdata(intf, xpad);
 
-<<<<<<< HEAD
-	if (xpad->xtype == XTYPE_XBOX360W) {
-		/*
-		 * Setup the message to set the LEDs on the
-		 * controller when it shows up
-		 */
-		xpad->bulk_out = usb_alloc_urb(0, GFP_KERNEL);
-		if (!xpad->bulk_out) {
-			error = -ENOMEM;
-			goto fail7;
-		}
-
-		xpad->bdata = kzalloc(XPAD_PKT_LEN, GFP_KERNEL);
-		if (!xpad->bdata) {
-			error = -ENOMEM;
-			goto fail8;
-		}
-
-		xpad->bdata[2] = 0x08;
-		switch (intf->cur_altsetting->desc.bInterfaceNumber) {
-		case 0:
-			xpad->bdata[3] = 0x42;
-			break;
-		case 2:
-			xpad->bdata[3] = 0x43;
-			break;
-		case 4:
-			xpad->bdata[3] = 0x44;
-			break;
-		case 6:
-			xpad->bdata[3] = 0x45;
-		}
-
-		ep_irq_in = &intf->cur_altsetting->endpoint[1].desc;
-		if (usb_endpoint_is_bulk_out(ep_irq_in)) {
-			usb_fill_bulk_urb(xpad->bulk_out, udev,
-					  usb_sndbulkpipe(udev,
-							  ep_irq_in->bEndpointAddress),
-					  xpad->bdata, XPAD_PKT_LEN,
-					  xpad_bulk_out, xpad);
-		} else {
-			usb_fill_int_urb(xpad->bulk_out, udev,
-					 usb_sndintpipe(udev,
-							ep_irq_in->bEndpointAddress),
-					 xpad->bdata, XPAD_PKT_LEN,
-					 xpad_bulk_out, xpad, 0);
-		}
-=======
 	error = xpad_init_input(xpad);
 	if (error)
 		goto err_deinit_output;
->>>>>>> afd2ff9b
 
 	if (xpad->xtype == XTYPE_XBOX360W) {
 		/*
