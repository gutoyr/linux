menu "Generic Driver Options"

config UEVENT_HELPER
	bool "Support for uevent helper"
	default y
	help
	  The uevent helper program is forked by the kernel for
	  every uevent.
	  Before the switch to the netlink-based uevent source, this was
	  used to hook hotplug scripts into kernel device events. It
	  usually pointed to a shell script at /sbin/hotplug.
	  This should not be used today, because usual systems create
	  many events at bootup or device discovery in a very short time
	  frame. One forked process per event can create so many processes
	  that it creates a high system load, or on smaller systems
	  it is known to create out-of-memory situations during bootup.

config UEVENT_HELPER_PATH
	string "path to uevent helper"
	depends on UEVENT_HELPER
	default ""
	help
	  To disable user space helper program execution at by default
	  specify an empty string here. This setting can still be altered
	  via /proc/sys/kernel/hotplug or via /sys/kernel/uevent_helper
	  later at runtime.

config DEVTMPFS
	bool "Maintain a devtmpfs filesystem to mount at /dev"
	help
	  This creates a tmpfs/ramfs filesystem instance early at bootup.
	  In this filesystem, the kernel driver core maintains device
	  nodes with their default names and permissions for all
	  registered devices with an assigned major/minor number.
	  Userspace can modify the filesystem content as needed, add
	  symlinks, and apply needed permissions.
	  It provides a fully functional /dev directory, where usually
	  udev runs on top, managing permissions and adding meaningful
	  symlinks.
	  In very limited environments, it may provide a sufficient
	  functional /dev without any further help. It also allows simple
	  rescue systems, and reliably handles dynamic major/minor numbers.

	  Notice: if CONFIG_TMPFS isn't enabled, the simpler ramfs
	  file system will be used instead.

config DEVTMPFS_MOUNT
	bool "Automount devtmpfs at /dev, after the kernel mounted the rootfs"
	depends on DEVTMPFS
	help
	  This will instruct the kernel to automatically mount the
	  devtmpfs filesystem at /dev, directly after the kernel has
	  mounted the root filesystem. The behavior can be overridden
	  with the commandline parameter: devtmpfs.mount=0|1.
	  This option does not affect initramfs based booting, here
	  the devtmpfs filesystem always needs to be mounted manually
	  after the rootfs is mounted.
	  With this option enabled, it allows to bring up a system in
	  rescue mode with init=/bin/sh, even when the /dev directory
	  on the rootfs is completely empty.

config STANDALONE
	bool "Select only drivers that don't need compile-time external firmware"
	default y
	help
	  Select this option if you don't have magic firmware for drivers that
	  need it.

	  If unsure, say Y.

config PREVENT_FIRMWARE_BUILD
	bool "Prevent firmware from being built"
	default y
	help
	  Say yes to avoid building firmware. Firmware is usually shipped
	  with the driver and only when updating the firmware should a
	  rebuild be made.
	  If unsure, say Y here.

config FW_LOADER
	tristate "Userspace firmware loading support" if EXPERT
	default y
	---help---
	  This option is provided for the case where none of the in-tree modules
	  require userspace firmware loading support, but a module built
	  out-of-tree does.

config FIRMWARE_IN_KERNEL
	bool "Include in-kernel firmware blobs in kernel binary"
	depends on FW_LOADER
	default y
	help
	  The kernel source tree includes a number of firmware 'blobs'
	  that are used by various drivers. The recommended way to
	  use these is to run "make firmware_install", which, after
	  converting ihex files to binary, copies all of the needed
	  binary files in firmware/ to /lib/firmware/ on your system so
	  that they can be loaded by userspace helpers on request.

	  Enabling this option will build each required firmware blob
	  into the kernel directly, where request_firmware() will find
	  them without having to call out to userspace. This may be
	  useful if your root file system requires a device that uses
	  such firmware and do not wish to use an initrd.

	  This single option controls the inclusion of firmware for
	  every driver that uses request_firmware() and ships its
	  firmware in the kernel source tree, which avoids a
	  proliferation of 'Include firmware for xxx device' options.

	  Say 'N' and let firmware be loaded from userspace.

config EXTRA_FIRMWARE
	string "External firmware blobs to build into the kernel binary"
	depends on FW_LOADER
	help
	  This option allows firmware to be built into the kernel for the case
	  where the user either cannot or doesn't want to provide it from
	  userspace at runtime (for example, when the firmware in question is
	  required for accessing the boot device, and the user doesn't want to
	  use an initrd).

	  This option is a string and takes the (space-separated) names of the
	  firmware files -- the same names that appear in MODULE_FIRMWARE()
	  and request_firmware() in the source. These files should exist under
	  the directory specified by the EXTRA_FIRMWARE_DIR option, which is
	  by default the firmware subdirectory of the kernel source tree.

	  For example, you might set CONFIG_EXTRA_FIRMWARE="usb8388.bin", copy
	  the usb8388.bin file into the firmware directory, and build the kernel.
	  Then any request_firmware("usb8388.bin") will be satisfied internally
	  without needing to call out to userspace.

	  WARNING: If you include additional firmware files into your binary
	  kernel image that are not available under the terms of the GPL,
	  then it may be a violation of the GPL to distribute the resulting
	  image since it combines both GPL and non-GPL work. You should
	  consult a lawyer of your own before distributing such an image.

config EXTRA_FIRMWARE_DIR
	string "Firmware blobs root directory"
	depends on EXTRA_FIRMWARE != ""
	default "firmware"
	help
	  This option controls the directory in which the kernel build system
	  looks for the firmware files listed in the EXTRA_FIRMWARE option.
	  The default is firmware/ in the kernel source tree, but by changing
	  this option you can point it elsewhere, such as /lib/firmware/ or
	  some other directory containing the firmware files.

config FW_LOADER_USER_HELPER
	bool

config FW_LOADER_USER_HELPER_FALLBACK
	bool "Fallback user-helper invocation for firmware loading"
	depends on FW_LOADER
	select FW_LOADER_USER_HELPER
	help
	  This option enables / disables the invocation of user-helper
	  (e.g. udev) for loading firmware files as a fallback after the
	  direct file loading in kernel fails.  The user-mode helper is
	  no longer required unless you have a special firmware file that
	  resides in a non-standard path. Moreover, the udev support has
	  been deprecated upstream.

	  If you are unsure about this, say N here.

config WANT_DEV_COREDUMP
	bool
	help
	  Drivers should "select" this option if they desire to use the
	  device coredump mechanism.

config ALLOW_DEV_COREDUMP
	bool "Allow device coredump" if EXPERT
	default y
	help
	  This option controls if the device coredump mechanism is available or
	  not; if disabled, the mechanism will be omitted even if drivers that
	  can use it are enabled.
	  Say 'N' for more sensitive systems or systems that don't want
	  to ever access the information to not have the code, nor keep any
	  data.

	  If unsure, say Y.

config DEV_COREDUMP
	bool
	default y if WANT_DEV_COREDUMP
	depends on ALLOW_DEV_COREDUMP

config DEBUG_DRIVER
	bool "Driver Core verbose debug messages"
	depends on DEBUG_KERNEL
	help
	  Say Y here if you want the Driver core to produce a bunch of
	  debug messages to the system log. Select this if you are having a
	  problem with the driver core and want to see more of what is
	  going on.

	  If you are unsure about this, say N here.

config DEBUG_DEVRES
	bool "Managed device resources verbose debug messages"
	depends on DEBUG_KERNEL
	help
	  This option enables kernel parameter devres.log. If set to
	  non-zero, devres debug messages are printed. Select this if
	  you are having a problem with devres or want to debug
	  resource management for a managed device. devres.log can be
	  switched on and off from sysfs node.

	  If you are unsure about this, Say N here.

config SYS_HYPERVISOR
	bool
	default n

config GENERIC_CPU_DEVICES
	bool
	default n

config GENERIC_CPU_AUTOPROBE
	bool

config SOC_BUS
	bool

source "drivers/base/regmap/Kconfig"

config DMA_SHARED_BUFFER
	bool
	default n
	select ANON_INODES
	help
	  This option enables the framework for buffer-sharing between
	  multiple drivers. A buffer is associated with a file using driver
	  APIs extension; the file's descriptor can then be passed on to other
	  driver.

<<<<<<< HEAD
=======
config FENCE_TRACE
	bool "Enable verbose FENCE_TRACE messages"
	depends on DMA_SHARED_BUFFER
	help
	  Enable the FENCE_TRACE printks. This will add extra
	  spam to the console log, but will make it easier to diagnose
	  lockup related problems for dma-buffers shared across multiple
	  devices.

>>>>>>> fc14f9c1
config DMA_CMA
	bool "DMA Contiguous Memory Allocator"
	depends on HAVE_DMA_CONTIGUOUS && CMA
	help
	  This enables the Contiguous Memory Allocator which allows drivers
	  to allocate big physically-contiguous blocks of memory for use with
	  hardware components that do not support I/O map nor scatter-gather.

	  You can disable CMA by specifying "cma=0" on the kernel's command
	  line.

	  For more information see <include/linux/dma-contiguous.h>.
	  If unsure, say "n".

if  DMA_CMA
comment "Default contiguous memory area size:"

config CMA_SIZE_MBYTES
	int "Size in Mega Bytes"
	depends on !CMA_SIZE_SEL_PERCENTAGE
	default 16
	help
	  Defines the size (in MiB) of the default memory area for Contiguous
	  Memory Allocator.

config CMA_SIZE_PERCENTAGE
	int "Percentage of total memory"
	depends on !CMA_SIZE_SEL_MBYTES
	default 10
	help
	  Defines the size of the default memory area for Contiguous Memory
	  Allocator as a percentage of the total memory in the system.

choice
	prompt "Selected region size"
	default CMA_SIZE_SEL_MBYTES

config CMA_SIZE_SEL_MBYTES
	bool "Use mega bytes value only"

config CMA_SIZE_SEL_PERCENTAGE
	bool "Use percentage value only"

config CMA_SIZE_SEL_MIN
	bool "Use lower value (minimum)"

config CMA_SIZE_SEL_MAX
	bool "Use higher value (maximum)"

endchoice

config CMA_ALIGNMENT
	int "Maximum PAGE_SIZE order of alignment for contiguous buffers"
	range 4 12
	default 8
	help
	  DMA mapping framework by default aligns all buffers to the smallest
	  PAGE_SIZE order which is greater than or equal to the requested buffer
	  size. This works well for buffers up to a few hundreds kilobytes, but
	  for larger buffers it just a memory waste. With this parameter you can
	  specify the maximum PAGE_SIZE order for contiguous buffers. Larger
	  buffers will be aligned only to this specified order. The order is
	  expressed as a power of two multiplied by the PAGE_SIZE.

	  For example, if your system defaults to 4KiB pages, the order value
	  of 8 means that the buffers will be aligned up to 1MiB only.

	  If unsure, leave the default value "8".

endif

endmenu<|MERGE_RESOLUTION|>--- conflicted
+++ resolved
@@ -238,8 +238,6 @@
 	  APIs extension; the file's descriptor can then be passed on to other
 	  driver.
 
-<<<<<<< HEAD
-=======
 config FENCE_TRACE
 	bool "Enable verbose FENCE_TRACE messages"
 	depends on DMA_SHARED_BUFFER
@@ -249,7 +247,6 @@
 	  lockup related problems for dma-buffers shared across multiple
 	  devices.
 
->>>>>>> fc14f9c1
 config DMA_CMA
 	bool "DMA Contiguous Memory Allocator"
 	depends on HAVE_DMA_CONTIGUOUS && CMA
