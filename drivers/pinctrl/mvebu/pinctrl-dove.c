/*
 * Marvell Dove pinctrl driver based on mvebu pinctrl core
 *
 * Author: Sebastian Hesselbarth <sebastian.hesselbarth@gmail.com>
 *
 * This program is free software; you can redistribute it and/or modify
 * it under the terms of the GNU General Public License as published by
 * the Free Software Foundation; either version 2 of the License, or
 * (at your option) any later version.
 */

#include <linux/err.h>
#include <linux/init.h>
#include <linux/io.h>
#include <linux/module.h>
#include <linux/bitops.h>
#include <linux/platform_device.h>
#include <linux/clk.h>
#include <linux/of.h>
#include <linux/of_device.h>
#include <linux/mfd/syscon.h>
#include <linux/pinctrl/pinctrl.h>
#include <linux/regmap.h>

#include "pinctrl-mvebu.h"

/* Internal registers can be configured at any 1 MiB aligned address */
#define INT_REGS_MASK		~(SZ_1M - 1)
#define MPP4_REGS_OFFS		0xd0440
#define PMU_REGS_OFFS		0xd802c
#define GC_REGS_OFFS		0xe802c

/* MPP Base registers */
#define PMU_MPP_GENERAL_CTRL	0x10
#define  AU0_AC97_SEL		BIT(16)

/* MPP Control 4 register */
#define SPI_GPIO_SEL		BIT(5)
#define UART1_GPIO_SEL		BIT(4)
#define AU1_GPIO_SEL		BIT(3)
#define CAM_GPIO_SEL		BIT(2)
#define SD1_GPIO_SEL		BIT(1)
#define SD0_GPIO_SEL		BIT(0)

/* PMU Signal Select registers */
#define PMU_SIGNAL_SELECT_0	0x00
#define PMU_SIGNAL_SELECT_1	0x04

/* Global Config regmap registers */
#define GLOBAL_CONFIG_1		0x00
#define  TWSI_ENABLE_OPTION1	BIT(7)
#define GLOBAL_CONFIG_2		0x04
#define  TWSI_ENABLE_OPTION2	BIT(20)
#define  TWSI_ENABLE_OPTION3	BIT(21)
#define  TWSI_OPTION3_GPIO	BIT(22)
#define SSP_CTRL_STATUS_1	0x08
#define  SSP_ON_AU1		BIT(0)
#define MPP_GENERAL_CONFIG	0x10
#define  AU1_SPDIFO_GPIO_EN	BIT(1)
#define  NAND_GPIO_EN		BIT(0)

#define CONFIG_PMU	BIT(4)

static void __iomem *mpp_base;
static void __iomem *mpp4_base;
static void __iomem *pmu_base;
static struct regmap *gconfmap;

static int dove_mpp_ctrl_get(unsigned pid, unsigned long *config)
{
	return default_mpp_ctrl_get(mpp_base, pid, config);
}

static int dove_mpp_ctrl_set(unsigned pid, unsigned long config)
{
	return default_mpp_ctrl_set(mpp_base, pid, config);
}

static int dove_pmu_mpp_ctrl_get(unsigned pid, unsigned long *config)
{
	unsigned off = (pid / MVEBU_MPPS_PER_REG) * MVEBU_MPP_BITS;
	unsigned shift = (pid % MVEBU_MPPS_PER_REG) * MVEBU_MPP_BITS;
	unsigned long pmu = readl(mpp_base + PMU_MPP_GENERAL_CTRL);
	unsigned long func;

	if ((pmu & BIT(pid)) == 0)
		return default_mpp_ctrl_get(mpp_base, pid, config);

	func = readl(pmu_base + PMU_SIGNAL_SELECT_0 + off);
	*config = (func >> shift) & MVEBU_MPP_MASK;
	*config |= CONFIG_PMU;

	return 0;
}

static int dove_pmu_mpp_ctrl_set(unsigned pid, unsigned long config)
{
	unsigned off = (pid / MVEBU_MPPS_PER_REG) * MVEBU_MPP_BITS;
	unsigned shift = (pid % MVEBU_MPPS_PER_REG) * MVEBU_MPP_BITS;
	unsigned long pmu = readl(mpp_base + PMU_MPP_GENERAL_CTRL);
	unsigned long func;

	if ((config & CONFIG_PMU) == 0) {
		writel(pmu & ~BIT(pid), mpp_base + PMU_MPP_GENERAL_CTRL);
		return default_mpp_ctrl_set(mpp_base, pid, config);
	}

	writel(pmu | BIT(pid), mpp_base + PMU_MPP_GENERAL_CTRL);
	func = readl(pmu_base + PMU_SIGNAL_SELECT_0 + off);
	func &= ~(MVEBU_MPP_MASK << shift);
	func |= (config & MVEBU_MPP_MASK) << shift;
	writel(func, pmu_base + PMU_SIGNAL_SELECT_0 + off);

	return 0;
}

static int dove_mpp4_ctrl_get(unsigned pid, unsigned long *config)
{
	unsigned long mpp4 = readl(mpp4_base);
	unsigned long mask;

	switch (pid) {
	case 24: /* mpp_camera */
		mask = CAM_GPIO_SEL;
		break;
	case 40: /* mpp_sdio0 */
		mask = SD0_GPIO_SEL;
		break;
	case 46: /* mpp_sdio1 */
		mask = SD1_GPIO_SEL;
		break;
	case 58: /* mpp_spi0 */
		mask = SPI_GPIO_SEL;
		break;
	case 62: /* mpp_uart1 */
		mask = UART1_GPIO_SEL;
		break;
	default:
		return -EINVAL;
	}

	*config = ((mpp4 & mask) != 0);

	return 0;
}

static int dove_mpp4_ctrl_set(unsigned pid, unsigned long config)
{
	unsigned long mpp4 = readl(mpp4_base);
	unsigned long mask;

	switch (pid) {
	case 24: /* mpp_camera */
		mask = CAM_GPIO_SEL;
		break;
	case 40: /* mpp_sdio0 */
		mask = SD0_GPIO_SEL;
		break;
	case 46: /* mpp_sdio1 */
		mask = SD1_GPIO_SEL;
		break;
	case 58: /* mpp_spi0 */
		mask = SPI_GPIO_SEL;
		break;
	case 62: /* mpp_uart1 */
		mask = UART1_GPIO_SEL;
		break;
	default:
		return -EINVAL;
	}

	mpp4 &= ~mask;
	if (config)
		mpp4 |= mask;

	writel(mpp4, mpp4_base);

	return 0;
}

static int dove_nand_ctrl_get(unsigned pid, unsigned long *config)
{
	unsigned int gmpp;

	regmap_read(gconfmap, MPP_GENERAL_CONFIG, &gmpp);
	*config = ((gmpp & NAND_GPIO_EN) != 0);

	return 0;
}

static int dove_nand_ctrl_set(unsigned pid, unsigned long config)
{
	regmap_update_bits(gconfmap, MPP_GENERAL_CONFIG,
			   NAND_GPIO_EN,
			   (config) ? NAND_GPIO_EN : 0);
	return 0;
}

static int dove_audio0_ctrl_get(unsigned pid, unsigned long *config)
{
	unsigned long pmu = readl(mpp_base + PMU_MPP_GENERAL_CTRL);

	*config = ((pmu & AU0_AC97_SEL) != 0);

	return 0;
}

static int dove_audio0_ctrl_set(unsigned pid, unsigned long config)
{
	unsigned long pmu = readl(mpp_base + PMU_MPP_GENERAL_CTRL);

	pmu &= ~AU0_AC97_SEL;
	if (config)
		pmu |= AU0_AC97_SEL;
	writel(pmu, mpp_base + PMU_MPP_GENERAL_CTRL);

	return 0;
}

static int dove_audio1_ctrl_get(unsigned pid, unsigned long *config)
{
	unsigned int mpp4 = readl(mpp4_base);
	unsigned int sspc1;
	unsigned int gmpp;
	unsigned int gcfg2;

	regmap_read(gconfmap, SSP_CTRL_STATUS_1, &sspc1);
	regmap_read(gconfmap, MPP_GENERAL_CONFIG, &gmpp);
	regmap_read(gconfmap, GLOBAL_CONFIG_2, &gcfg2);

	*config = 0;
	if (mpp4 & AU1_GPIO_SEL)
		*config |= BIT(3);
	if (sspc1 & SSP_ON_AU1)
		*config |= BIT(2);
	if (gmpp & AU1_SPDIFO_GPIO_EN)
		*config |= BIT(1);
	if (gcfg2 & TWSI_OPTION3_GPIO)
		*config |= BIT(0);

	/* SSP/TWSI only if I2S1 not set*/
	if ((*config & BIT(3)) == 0)
		*config &= ~(BIT(2) | BIT(0));
	/* TWSI only if SPDIFO not set*/
	if ((*config & BIT(1)) == 0)
		*config &= ~BIT(0);
	return 0;
}

static int dove_audio1_ctrl_set(unsigned pid, unsigned long config)
{
	unsigned int mpp4 = readl(mpp4_base);

	mpp4 &= ~AU1_GPIO_SEL;
	if (config & BIT(3))
		mpp4 |= AU1_GPIO_SEL;
	writel(mpp4, mpp4_base);

	regmap_update_bits(gconfmap, SSP_CTRL_STATUS_1,
			   SSP_ON_AU1,
			   (config & BIT(2)) ? SSP_ON_AU1 : 0);
	regmap_update_bits(gconfmap, MPP_GENERAL_CONFIG,
			   AU1_SPDIFO_GPIO_EN,
			   (config & BIT(1)) ? AU1_SPDIFO_GPIO_EN : 0);
	regmap_update_bits(gconfmap, GLOBAL_CONFIG_2,
			   TWSI_OPTION3_GPIO,
			   (config & BIT(0)) ? TWSI_OPTION3_GPIO : 0);

	return 0;
}

/* mpp[52:57] gpio pins depend heavily on current config;
 * gpio_req does not try to mux in gpio capabilities to not
 * break other functions. If you require all mpps as gpio
 * enforce gpio setting by pinctrl mapping.
 */
static int dove_audio1_ctrl_gpio_req(unsigned pid)
{
	unsigned long config;

	dove_audio1_ctrl_get(pid, &config);

	switch (config) {
	case 0x02: /* i2s1 : gpio[56:57] */
	case 0x0e: /* ssp  : gpio[56:57] */
		if (pid >= 56)
			return 0;
		return -ENOTSUPP;
	case 0x08: /* spdifo : gpio[52:55] */
	case 0x0b: /* twsi   : gpio[52:55] */
		if (pid <= 55)
			return 0;
		return -ENOTSUPP;
	case 0x0a: /* all gpio */
		return 0;
	/* 0x00 : i2s1/spdifo : no gpio */
	/* 0x0c : ssp/spdifo  : no gpio */
	/* 0x0f : ssp/twsi    : no gpio */
	}
	return -ENOTSUPP;
}

/* mpp[52:57] has gpio pins capable of in and out */
static int dove_audio1_ctrl_gpio_dir(unsigned pid, bool input)
{
	if (pid < 52 || pid > 57)
		return -ENOTSUPP;
	return 0;
}

static int dove_twsi_ctrl_get(unsigned pid, unsigned long *config)
{
	unsigned int gcfg1;
	unsigned int gcfg2;

	regmap_read(gconfmap, GLOBAL_CONFIG_1, &gcfg1);
	regmap_read(gconfmap, GLOBAL_CONFIG_2, &gcfg2);

	*config = 0;
	if (gcfg1 & TWSI_ENABLE_OPTION1)
		*config = 1;
	else if (gcfg2 & TWSI_ENABLE_OPTION2)
		*config = 2;
	else if (gcfg2 & TWSI_ENABLE_OPTION3)
		*config = 3;

	return 0;
}

static int dove_twsi_ctrl_set(unsigned pid, unsigned long config)
{
<<<<<<< HEAD
	unsigned long gcfg1 = readl(DOVE_GLOBAL_CONFIG_1);
	unsigned long gcfg2 = readl(DOVE_GLOBAL_CONFIG_2);

	gcfg1 &= ~DOVE_TWSI_ENABLE_OPTION1;
	gcfg2 &= ~(DOVE_TWSI_ENABLE_OPTION2 | DOVE_TWSI_ENABLE_OPTION3);
=======
	unsigned int gcfg1 = 0;
	unsigned int gcfg2 = 0;
>>>>>>> fc14f9c1

	switch (config) {
	case 1:
		gcfg1 = TWSI_ENABLE_OPTION1;
		break;
	case 2:
		gcfg2 = TWSI_ENABLE_OPTION2;
		break;
	case 3:
		gcfg2 = TWSI_ENABLE_OPTION3;
		break;
	}

	regmap_update_bits(gconfmap, GLOBAL_CONFIG_1,
			   TWSI_ENABLE_OPTION1,
			   gcfg1);
	regmap_update_bits(gconfmap, GLOBAL_CONFIG_2,
			   TWSI_ENABLE_OPTION2 | TWSI_ENABLE_OPTION3,
			   gcfg2);

	return 0;
}

static struct mvebu_mpp_ctrl dove_mpp_controls[] = {
	MPP_FUNC_CTRL(0, 15, NULL, dove_pmu_mpp_ctrl),
	MPP_FUNC_CTRL(16, 23, NULL, dove_mpp_ctrl),
	MPP_FUNC_CTRL(24, 39, "mpp_camera", dove_mpp4_ctrl),
	MPP_FUNC_CTRL(40, 45, "mpp_sdio0", dove_mpp4_ctrl),
	MPP_FUNC_CTRL(46, 51, "mpp_sdio1", dove_mpp4_ctrl),
	MPP_FUNC_GPIO_CTRL(52, 57, "mpp_audio1", dove_audio1_ctrl),
	MPP_FUNC_CTRL(58, 61, "mpp_spi0", dove_mpp4_ctrl),
	MPP_FUNC_CTRL(62, 63, "mpp_uart1", dove_mpp4_ctrl),
	MPP_FUNC_CTRL(64, 71, "mpp_nand", dove_nand_ctrl),
	MPP_FUNC_CTRL(72, 72, "audio0", dove_audio0_ctrl),
	MPP_FUNC_CTRL(73, 73, "twsi", dove_twsi_ctrl),
};

static struct mvebu_mpp_mode dove_mpp_modes[] = {
	MPP_MODE(0,
		MPP_FUNCTION(0x00, "gpio", NULL),
		MPP_FUNCTION(0x02, "uart2", "rts"),
		MPP_FUNCTION(0x03, "sdio0", "cd"),
		MPP_FUNCTION(0x0f, "lcd0", "pwm"),
		MPP_FUNCTION(CONFIG_PMU | 0x0, "pmu-nc", NULL),
		MPP_FUNCTION(CONFIG_PMU | 0x1, "pmu-low", NULL),
		MPP_FUNCTION(CONFIG_PMU | 0x2, "pmu-high", NULL),
		MPP_FUNCTION(CONFIG_PMU | 0x3, "pmic", "sdi"),
		MPP_FUNCTION(CONFIG_PMU | 0x4, "cpu-pwr-down", NULL),
		MPP_FUNCTION(CONFIG_PMU | 0x5, "standby-pwr-down", NULL),
		MPP_FUNCTION(CONFIG_PMU | 0x8, "core-pwr-good", NULL),
		MPP_FUNCTION(CONFIG_PMU | 0xa, "bat-fault", NULL),
		MPP_FUNCTION(CONFIG_PMU | 0xb, "ext0-wakeup", NULL),
		MPP_FUNCTION(CONFIG_PMU | 0xc, "ext1-wakeup", NULL),
		MPP_FUNCTION(CONFIG_PMU | 0xd, "ext2-wakeup", NULL),
		MPP_FUNCTION(CONFIG_PMU | 0xe, "pmu-blink", NULL)),
	MPP_MODE(1,
		MPP_FUNCTION(0x00, "gpio", NULL),
		MPP_FUNCTION(0x02, "uart2", "cts"),
		MPP_FUNCTION(0x03, "sdio0", "wp"),
		MPP_FUNCTION(0x0f, "lcd1", "pwm"),
		MPP_FUNCTION(CONFIG_PMU | 0x0, "pmu-nc", NULL),
		MPP_FUNCTION(CONFIG_PMU | 0x1, "pmu-low", NULL),
		MPP_FUNCTION(CONFIG_PMU | 0x2, "pmu-high", NULL),
		MPP_FUNCTION(CONFIG_PMU | 0x3, "pmic", "sdi"),
		MPP_FUNCTION(CONFIG_PMU | 0x4, "cpu-pwr-down", NULL),
		MPP_FUNCTION(CONFIG_PMU | 0x5, "standby-pwr-down", NULL),
		MPP_FUNCTION(CONFIG_PMU | 0x8, "core-pwr-good", NULL),
		MPP_FUNCTION(CONFIG_PMU | 0xa, "bat-fault", NULL),
		MPP_FUNCTION(CONFIG_PMU | 0xb, "ext0-wakeup", NULL),
		MPP_FUNCTION(CONFIG_PMU | 0xc, "ext1-wakeup", NULL),
		MPP_FUNCTION(CONFIG_PMU | 0xd, "ext2-wakeup", NULL),
		MPP_FUNCTION(CONFIG_PMU | 0xe, "pmu-blink", NULL)),
	MPP_MODE(2,
		MPP_FUNCTION(0x00, "gpio", NULL),
		MPP_FUNCTION(0x01, "sata", "prsnt"),
		MPP_FUNCTION(0x02, "uart2", "txd"),
		MPP_FUNCTION(0x03, "sdio0", "buspwr"),
		MPP_FUNCTION(0x04, "uart1", "rts"),
		MPP_FUNCTION(CONFIG_PMU | 0x0, "pmu-nc", NULL),
		MPP_FUNCTION(CONFIG_PMU | 0x1, "pmu-low", NULL),
		MPP_FUNCTION(CONFIG_PMU | 0x2, "pmu-high", NULL),
		MPP_FUNCTION(CONFIG_PMU | 0x3, "pmic", "sdi"),
		MPP_FUNCTION(CONFIG_PMU | 0x4, "cpu-pwr-down", NULL),
		MPP_FUNCTION(CONFIG_PMU | 0x5, "standby-pwr-down", NULL),
		MPP_FUNCTION(CONFIG_PMU | 0x8, "core-pwr-good", NULL),
		MPP_FUNCTION(CONFIG_PMU | 0xa, "bat-fault", NULL),
		MPP_FUNCTION(CONFIG_PMU | 0xb, "ext0-wakeup", NULL),
		MPP_FUNCTION(CONFIG_PMU | 0xc, "ext1-wakeup", NULL),
		MPP_FUNCTION(CONFIG_PMU | 0xd, "ext2-wakeup", NULL),
		MPP_FUNCTION(CONFIG_PMU | 0xe, "pmu-blink", NULL)),
	MPP_MODE(3,
		MPP_FUNCTION(0x00, "gpio", NULL),
		MPP_FUNCTION(0x01, "sata", "act"),
		MPP_FUNCTION(0x02, "uart2", "rxd"),
		MPP_FUNCTION(0x03, "sdio0", "ledctrl"),
		MPP_FUNCTION(0x04, "uart1", "cts"),
		MPP_FUNCTION(0x0f, "lcd-spi", "cs1"),
		MPP_FUNCTION(CONFIG_PMU | 0x0, "pmu-nc", NULL),
		MPP_FUNCTION(CONFIG_PMU | 0x1, "pmu-low", NULL),
		MPP_FUNCTION(CONFIG_PMU | 0x2, "pmu-high", NULL),
		MPP_FUNCTION(CONFIG_PMU | 0x3, "pmic", "sdi"),
		MPP_FUNCTION(CONFIG_PMU | 0x4, "cpu-pwr-down", NULL),
		MPP_FUNCTION(CONFIG_PMU | 0x5, "standby-pwr-down", NULL),
		MPP_FUNCTION(CONFIG_PMU | 0x8, "core-pwr-good", NULL),
		MPP_FUNCTION(CONFIG_PMU | 0xa, "bat-fault", NULL),
		MPP_FUNCTION(CONFIG_PMU | 0xb, "ext0-wakeup", NULL),
		MPP_FUNCTION(CONFIG_PMU | 0xc, "ext1-wakeup", NULL),
		MPP_FUNCTION(CONFIG_PMU | 0xd, "ext2-wakeup", NULL),
		MPP_FUNCTION(CONFIG_PMU | 0xe, "pmu-blink", NULL)),
	MPP_MODE(4,
		MPP_FUNCTION(0x00, "gpio", NULL),
		MPP_FUNCTION(0x02, "uart3", "rts"),
		MPP_FUNCTION(0x03, "sdio1", "cd"),
		MPP_FUNCTION(0x04, "spi1", "miso"),
		MPP_FUNCTION(CONFIG_PMU | 0x0, "pmu-nc", NULL),
		MPP_FUNCTION(CONFIG_PMU | 0x1, "pmu-low", NULL),
		MPP_FUNCTION(CONFIG_PMU | 0x2, "pmu-high", NULL),
		MPP_FUNCTION(CONFIG_PMU | 0x3, "pmic", "sdi"),
		MPP_FUNCTION(CONFIG_PMU | 0x4, "cpu-pwr-down", NULL),
		MPP_FUNCTION(CONFIG_PMU | 0x5, "standby-pwr-down", NULL),
		MPP_FUNCTION(CONFIG_PMU | 0x8, "core-pwr-good", NULL),
		MPP_FUNCTION(CONFIG_PMU | 0xa, "bat-fault", NULL),
		MPP_FUNCTION(CONFIG_PMU | 0xb, "ext0-wakeup", NULL),
		MPP_FUNCTION(CONFIG_PMU | 0xc, "ext1-wakeup", NULL),
		MPP_FUNCTION(CONFIG_PMU | 0xd, "ext2-wakeup", NULL),
		MPP_FUNCTION(CONFIG_PMU | 0xe, "pmu-blink", NULL)),
	MPP_MODE(5,
		MPP_FUNCTION(0x00, "gpio", NULL),
		MPP_FUNCTION(0x02, "uart3", "cts"),
		MPP_FUNCTION(0x03, "sdio1", "wp"),
		MPP_FUNCTION(0x04, "spi1", "cs"),
		MPP_FUNCTION(CONFIG_PMU | 0x0, "pmu-nc", NULL),
		MPP_FUNCTION(CONFIG_PMU | 0x1, "pmu-low", NULL),
		MPP_FUNCTION(CONFIG_PMU | 0x2, "pmu-high", NULL),
		MPP_FUNCTION(CONFIG_PMU | 0x3, "pmic", "sdi"),
		MPP_FUNCTION(CONFIG_PMU | 0x4, "cpu-pwr-down", NULL),
		MPP_FUNCTION(CONFIG_PMU | 0x5, "standby-pwr-down", NULL),
		MPP_FUNCTION(CONFIG_PMU | 0x8, "core-pwr-good", NULL),
		MPP_FUNCTION(CONFIG_PMU | 0xa, "bat-fault", NULL),
		MPP_FUNCTION(CONFIG_PMU | 0xb, "ext0-wakeup", NULL),
		MPP_FUNCTION(CONFIG_PMU | 0xc, "ext1-wakeup", NULL),
		MPP_FUNCTION(CONFIG_PMU | 0xd, "ext2-wakeup", NULL),
		MPP_FUNCTION(CONFIG_PMU | 0xe, "pmu-blink", NULL)),
	MPP_MODE(6,
		MPP_FUNCTION(0x00, "gpio", NULL),
		MPP_FUNCTION(0x02, "uart3", "txd"),
		MPP_FUNCTION(0x03, "sdio1", "buspwr"),
		MPP_FUNCTION(0x04, "spi1", "mosi"),
		MPP_FUNCTION(CONFIG_PMU | 0x0, "pmu-nc", NULL),
		MPP_FUNCTION(CONFIG_PMU | 0x1, "pmu-low", NULL),
		MPP_FUNCTION(CONFIG_PMU | 0x2, "pmu-high", NULL),
		MPP_FUNCTION(CONFIG_PMU | 0x3, "pmic", "sdi"),
		MPP_FUNCTION(CONFIG_PMU | 0x4, "cpu-pwr-down", NULL),
		MPP_FUNCTION(CONFIG_PMU | 0x5, "standby-pwr-down", NULL),
		MPP_FUNCTION(CONFIG_PMU | 0x8, "core-pwr-good", NULL),
		MPP_FUNCTION(CONFIG_PMU | 0xa, "bat-fault", NULL),
		MPP_FUNCTION(CONFIG_PMU | 0xb, "ext0-wakeup", NULL),
		MPP_FUNCTION(CONFIG_PMU | 0xc, "ext1-wakeup", NULL),
		MPP_FUNCTION(CONFIG_PMU | 0xd, "ext2-wakeup", NULL),
		MPP_FUNCTION(CONFIG_PMU | 0xe, "pmu-blink", NULL)),
	MPP_MODE(7,
		MPP_FUNCTION(0x00, "gpio", NULL),
		MPP_FUNCTION(0x02, "uart3", "rxd"),
		MPP_FUNCTION(0x03, "sdio1", "ledctrl"),
		MPP_FUNCTION(0x04, "spi1", "sck"),
		MPP_FUNCTION(CONFIG_PMU | 0x0, "pmu-nc", NULL),
		MPP_FUNCTION(CONFIG_PMU | 0x1, "pmu-low", NULL),
		MPP_FUNCTION(CONFIG_PMU | 0x2, "pmu-high", NULL),
		MPP_FUNCTION(CONFIG_PMU | 0x3, "pmic", "sdi"),
		MPP_FUNCTION(CONFIG_PMU | 0x4, "cpu-pwr-down", NULL),
		MPP_FUNCTION(CONFIG_PMU | 0x5, "standby-pwr-down", NULL),
		MPP_FUNCTION(CONFIG_PMU | 0x8, "core-pwr-good", NULL),
		MPP_FUNCTION(CONFIG_PMU | 0xa, "bat-fault", NULL),
		MPP_FUNCTION(CONFIG_PMU | 0xb, "ext0-wakeup", NULL),
		MPP_FUNCTION(CONFIG_PMU | 0xc, "ext1-wakeup", NULL),
		MPP_FUNCTION(CONFIG_PMU | 0xd, "ext2-wakeup", NULL),
		MPP_FUNCTION(CONFIG_PMU | 0xe, "pmu-blink", NULL)),
	MPP_MODE(8,
		MPP_FUNCTION(0x00, "gpio", NULL),
		MPP_FUNCTION(0x01, "watchdog", "rstout"),
		MPP_FUNCTION(CONFIG_PMU | 0x0, "pmu-nc", NULL),
		MPP_FUNCTION(CONFIG_PMU | 0x1, "pmu-low", NULL),
		MPP_FUNCTION(CONFIG_PMU | 0x2, "pmu-high", NULL),
		MPP_FUNCTION(CONFIG_PMU | 0x3, "pmic", "sdi"),
		MPP_FUNCTION(CONFIG_PMU | 0x4, "cpu-pwr-down", NULL),
		MPP_FUNCTION(CONFIG_PMU | 0x5, "standby-pwr-down", NULL),
		MPP_FUNCTION(CONFIG_PMU | 0x8, "cpu-pwr-good", NULL),
		MPP_FUNCTION(CONFIG_PMU | 0xa, "bat-fault", NULL),
		MPP_FUNCTION(CONFIG_PMU | 0xb, "ext0-wakeup", NULL),
		MPP_FUNCTION(CONFIG_PMU | 0xc, "ext1-wakeup", NULL),
		MPP_FUNCTION(CONFIG_PMU | 0xd, "ext2-wakeup", NULL),
		MPP_FUNCTION(CONFIG_PMU | 0xe, "pmu-blink", NULL)),
	MPP_MODE(9,
		MPP_FUNCTION(0x00, "gpio", NULL),
		MPP_FUNCTION(0x05, "pex1", "clkreq"),
		MPP_FUNCTION(CONFIG_PMU | 0x0, "pmu-nc", NULL),
		MPP_FUNCTION(CONFIG_PMU | 0x1, "pmu-low", NULL),
		MPP_FUNCTION(CONFIG_PMU | 0x2, "pmu-high", NULL),
		MPP_FUNCTION(CONFIG_PMU | 0x3, "pmic", "sdi"),
		MPP_FUNCTION(CONFIG_PMU | 0x4, "cpu-pwr-down", NULL),
		MPP_FUNCTION(CONFIG_PMU | 0x5, "standby-pwr-down", NULL),
		MPP_FUNCTION(CONFIG_PMU | 0x8, "cpu-pwr-good", NULL),
		MPP_FUNCTION(CONFIG_PMU | 0xa, "bat-fault", NULL),
		MPP_FUNCTION(CONFIG_PMU | 0xb, "ext0-wakeup", NULL),
		MPP_FUNCTION(CONFIG_PMU | 0xc, "ext1-wakeup", NULL),
		MPP_FUNCTION(CONFIG_PMU | 0xd, "ext2-wakeup", NULL),
		MPP_FUNCTION(CONFIG_PMU | 0xe, "pmu-blink", NULL)),
	MPP_MODE(10,
		MPP_FUNCTION(0x00, "gpio", NULL),
		MPP_FUNCTION(0x05, "ssp", "sclk"),
		MPP_FUNCTION(CONFIG_PMU | 0x0, "pmu-nc", NULL),
		MPP_FUNCTION(CONFIG_PMU | 0x1, "pmu-low", NULL),
		MPP_FUNCTION(CONFIG_PMU | 0x2, "pmu-high", NULL),
		MPP_FUNCTION(CONFIG_PMU | 0x3, "pmic", "sdi"),
		MPP_FUNCTION(CONFIG_PMU | 0x4, "cpu-pwr-down", NULL),
		MPP_FUNCTION(CONFIG_PMU | 0x5, "standby-pwr-down", NULL),
		MPP_FUNCTION(CONFIG_PMU | 0x8, "cpu-pwr-good", NULL),
		MPP_FUNCTION(CONFIG_PMU | 0xa, "bat-fault", NULL),
		MPP_FUNCTION(CONFIG_PMU | 0xb, "ext0-wakeup", NULL),
		MPP_FUNCTION(CONFIG_PMU | 0xc, "ext1-wakeup", NULL),
		MPP_FUNCTION(CONFIG_PMU | 0xd, "ext2-wakeup", NULL),
		MPP_FUNCTION(CONFIG_PMU | 0xe, "pmu-blink", NULL)),
	MPP_MODE(11,
		MPP_FUNCTION(0x00, "gpio", NULL),
		MPP_FUNCTION(0x01, "sata", "prsnt"),
		MPP_FUNCTION(0x02, "sata-1", "act"),
		MPP_FUNCTION(0x03, "sdio0", "ledctrl"),
		MPP_FUNCTION(0x04, "sdio1", "ledctrl"),
		MPP_FUNCTION(0x05, "pex0", "clkreq"),
		MPP_FUNCTION(CONFIG_PMU | 0x0, "pmu-nc", NULL),
		MPP_FUNCTION(CONFIG_PMU | 0x1, "pmu-low", NULL),
		MPP_FUNCTION(CONFIG_PMU | 0x2, "pmu-high", NULL),
		MPP_FUNCTION(CONFIG_PMU | 0x3, "pmic", "sdi"),
		MPP_FUNCTION(CONFIG_PMU | 0x4, "cpu-pwr-down", NULL),
		MPP_FUNCTION(CONFIG_PMU | 0x5, "standby-pwr-down", NULL),
		MPP_FUNCTION(CONFIG_PMU | 0x8, "cpu-pwr-good", NULL),
		MPP_FUNCTION(CONFIG_PMU | 0xa, "bat-fault", NULL),
		MPP_FUNCTION(CONFIG_PMU | 0xb, "ext0-wakeup", NULL),
		MPP_FUNCTION(CONFIG_PMU | 0xc, "ext1-wakeup", NULL),
		MPP_FUNCTION(CONFIG_PMU | 0xd, "ext2-wakeup", NULL),
		MPP_FUNCTION(CONFIG_PMU | 0xe, "pmu-blink", NULL)),
	MPP_MODE(12,
		MPP_FUNCTION(0x00, "gpio", NULL),
		MPP_FUNCTION(0x01, "sata", "act"),
		MPP_FUNCTION(0x02, "uart2", "rts"),
		MPP_FUNCTION(0x03, "audio0", "extclk"),
		MPP_FUNCTION(0x04, "sdio1", "cd"),
		MPP_FUNCTION(CONFIG_PMU | 0x0, "pmu-nc", NULL),
		MPP_FUNCTION(CONFIG_PMU | 0x1, "pmu-low", NULL),
		MPP_FUNCTION(CONFIG_PMU | 0x2, "pmu-high", NULL),
		MPP_FUNCTION(CONFIG_PMU | 0x3, "pmic", "sdi"),
		MPP_FUNCTION(CONFIG_PMU | 0x4, "cpu-pwr-down", NULL),
		MPP_FUNCTION(CONFIG_PMU | 0x5, "standby-pwr-down", NULL),
		MPP_FUNCTION(CONFIG_PMU | 0x8, "cpu-pwr-good", NULL),
		MPP_FUNCTION(CONFIG_PMU | 0xa, "bat-fault", NULL),
		MPP_FUNCTION(CONFIG_PMU | 0xb, "ext0-wakeup", NULL),
		MPP_FUNCTION(CONFIG_PMU | 0xc, "ext1-wakeup", NULL),
		MPP_FUNCTION(CONFIG_PMU | 0xd, "ext2-wakeup", NULL),
		MPP_FUNCTION(CONFIG_PMU | 0xe, "pmu-blink", NULL)),
	MPP_MODE(13,
		MPP_FUNCTION(0x00, "gpio", NULL),
		MPP_FUNCTION(0x02, "uart2", "cts"),
		MPP_FUNCTION(0x03, "audio1", "extclk"),
		MPP_FUNCTION(0x04, "sdio1", "wp"),
		MPP_FUNCTION(0x05, "ssp", "extclk"),
		MPP_FUNCTION(CONFIG_PMU | 0x0, "pmu-nc", NULL),
		MPP_FUNCTION(CONFIG_PMU | 0x1, "pmu-low", NULL),
		MPP_FUNCTION(CONFIG_PMU | 0x2, "pmu-high", NULL),
		MPP_FUNCTION(CONFIG_PMU | 0x3, "pmic", "sdi"),
		MPP_FUNCTION(CONFIG_PMU | 0x4, "cpu-pwr-down", NULL),
		MPP_FUNCTION(CONFIG_PMU | 0x5, "standby-pwr-down", NULL),
		MPP_FUNCTION(CONFIG_PMU | 0x8, "cpu-pwr-good", NULL),
		MPP_FUNCTION(CONFIG_PMU | 0xa, "bat-fault", NULL),
		MPP_FUNCTION(CONFIG_PMU | 0xb, "ext0-wakeup", NULL),
		MPP_FUNCTION(CONFIG_PMU | 0xc, "ext1-wakeup", NULL),
		MPP_FUNCTION(CONFIG_PMU | 0xd, "ext2-wakeup", NULL),
		MPP_FUNCTION(CONFIG_PMU | 0xe, "pmu-blink", NULL)),
	MPP_MODE(14,
		MPP_FUNCTION(0x00, "gpio", NULL),
		MPP_FUNCTION(0x02, "uart2", "txd"),
		MPP_FUNCTION(0x04, "sdio1", "buspwr"),
		MPP_FUNCTION(0x05, "ssp", "rxd"),
		MPP_FUNCTION(CONFIG_PMU | 0x0, "pmu-nc", NULL),
		MPP_FUNCTION(CONFIG_PMU | 0x1, "pmu-low", NULL),
		MPP_FUNCTION(CONFIG_PMU | 0x2, "pmu-high", NULL),
		MPP_FUNCTION(CONFIG_PMU | 0x3, "pmic", "sdi"),
		MPP_FUNCTION(CONFIG_PMU | 0x4, "cpu-pwr-down", NULL),
		MPP_FUNCTION(CONFIG_PMU | 0x5, "standby-pwr-down", NULL),
		MPP_FUNCTION(CONFIG_PMU | 0x8, "cpu-pwr-good", NULL),
		MPP_FUNCTION(CONFIG_PMU | 0xa, "bat-fault", NULL),
		MPP_FUNCTION(CONFIG_PMU | 0xb, "ext0-wakeup", NULL),
		MPP_FUNCTION(CONFIG_PMU | 0xc, "ext1-wakeup", NULL),
		MPP_FUNCTION(CONFIG_PMU | 0xd, "ext2-wakeup", NULL),
		MPP_FUNCTION(CONFIG_PMU | 0xe, "pmu-blink", NULL)),
	MPP_MODE(15,
		MPP_FUNCTION(0x00, "gpio", NULL),
		MPP_FUNCTION(0x02, "uart2", "rxd"),
		MPP_FUNCTION(0x04, "sdio1", "ledctrl"),
		MPP_FUNCTION(0x05, "ssp", "sfrm"),
		MPP_FUNCTION(CONFIG_PMU | 0x0, "pmu-nc", NULL),
		MPP_FUNCTION(CONFIG_PMU | 0x1, "pmu-low", NULL),
		MPP_FUNCTION(CONFIG_PMU | 0x2, "pmu-high", NULL),
		MPP_FUNCTION(CONFIG_PMU | 0x3, "pmic", "sdi"),
		MPP_FUNCTION(CONFIG_PMU | 0x4, "cpu-pwr-down", NULL),
		MPP_FUNCTION(CONFIG_PMU | 0x5, "standby-pwr-down", NULL),
		MPP_FUNCTION(CONFIG_PMU | 0x8, "cpu-pwr-good", NULL),
		MPP_FUNCTION(CONFIG_PMU | 0xa, "bat-fault", NULL),
		MPP_FUNCTION(CONFIG_PMU | 0xb, "ext0-wakeup", NULL),
		MPP_FUNCTION(CONFIG_PMU | 0xc, "ext1-wakeup", NULL),
		MPP_FUNCTION(CONFIG_PMU | 0xd, "ext2-wakeup", NULL),
		MPP_FUNCTION(CONFIG_PMU | 0xe, "pmu-blink", NULL)),
	MPP_MODE(16,
		MPP_FUNCTION(0x00, "gpio", NULL),
		MPP_FUNCTION(0x02, "uart3", "rts"),
		MPP_FUNCTION(0x03, "sdio0", "cd"),
		MPP_FUNCTION(0x04, "lcd-spi", "cs1"),
		MPP_FUNCTION(0x05, "ac97", "sdi1")),
	MPP_MODE(17,
		MPP_FUNCTION(0x00, "gpio", NULL),
		MPP_FUNCTION(0x01, "ac97-1", "sysclko"),
		MPP_FUNCTION(0x02, "uart3", "cts"),
		MPP_FUNCTION(0x03, "sdio0", "wp"),
		MPP_FUNCTION(0x04, "twsi", "sda"),
		MPP_FUNCTION(0x05, "ac97", "sdi2")),
	MPP_MODE(18,
		MPP_FUNCTION(0x00, "gpio", NULL),
		MPP_FUNCTION(0x02, "uart3", "txd"),
		MPP_FUNCTION(0x03, "sdio0", "buspwr"),
		MPP_FUNCTION(0x04, "lcd0", "pwm"),
		MPP_FUNCTION(0x05, "ac97", "sdi3")),
	MPP_MODE(19,
		MPP_FUNCTION(0x00, "gpio", NULL),
		MPP_FUNCTION(0x02, "uart3", "rxd"),
		MPP_FUNCTION(0x03, "sdio0", "ledctrl"),
		MPP_FUNCTION(0x04, "twsi", "sck")),
	MPP_MODE(20,
		MPP_FUNCTION(0x00, "gpio", NULL),
		MPP_FUNCTION(0x01, "ac97", "sysclko"),
		MPP_FUNCTION(0x02, "lcd-spi", "miso"),
		MPP_FUNCTION(0x03, "sdio1", "cd"),
		MPP_FUNCTION(0x05, "sdio0", "cd"),
		MPP_FUNCTION(0x06, "spi1", "miso")),
	MPP_MODE(21,
		MPP_FUNCTION(0x00, "gpio", NULL),
		MPP_FUNCTION(0x01, "uart1", "rts"),
		MPP_FUNCTION(0x02, "lcd-spi", "cs0"),
		MPP_FUNCTION(0x03, "sdio1", "wp"),
		MPP_FUNCTION(0x04, "ssp", "sfrm"),
		MPP_FUNCTION(0x05, "sdio0", "wp"),
		MPP_FUNCTION(0x06, "spi1", "cs")),
	MPP_MODE(22,
		MPP_FUNCTION(0x00, "gpio", NULL),
		MPP_FUNCTION(0x01, "uart1", "cts"),
		MPP_FUNCTION(0x02, "lcd-spi", "mosi"),
		MPP_FUNCTION(0x03, "sdio1", "buspwr"),
		MPP_FUNCTION(0x04, "ssp", "txd"),
		MPP_FUNCTION(0x05, "sdio0", "buspwr"),
		MPP_FUNCTION(0x06, "spi1", "mosi")),
	MPP_MODE(23,
		MPP_FUNCTION(0x00, "gpio", NULL),
		MPP_FUNCTION(0x02, "lcd-spi", "sck"),
		MPP_FUNCTION(0x03, "sdio1", "ledctrl"),
		MPP_FUNCTION(0x04, "ssp", "sclk"),
		MPP_FUNCTION(0x05, "sdio0", "ledctrl"),
		MPP_FUNCTION(0x06, "spi1", "sck")),
	MPP_MODE(24,
		MPP_FUNCTION(0x00, "camera", NULL),
		MPP_FUNCTION(0x01, "gpio", NULL)),
	MPP_MODE(40,
		MPP_FUNCTION(0x00, "sdio0", NULL),
		MPP_FUNCTION(0x01, "gpio", NULL)),
	MPP_MODE(46,
		MPP_FUNCTION(0x00, "sdio1", NULL),
		MPP_FUNCTION(0x01, "gpio", NULL)),
	MPP_MODE(52,
		MPP_FUNCTION(0x00, "i2s1/spdifo", NULL),
		MPP_FUNCTION(0x02, "i2s1", NULL),
		MPP_FUNCTION(0x08, "spdifo", NULL),
		MPP_FUNCTION(0x0a, "gpio", NULL),
		MPP_FUNCTION(0x0b, "twsi", NULL),
		MPP_FUNCTION(0x0c, "ssp/spdifo", NULL),
		MPP_FUNCTION(0x0e, "ssp", NULL),
		MPP_FUNCTION(0x0f, "ssp/twsi", NULL)),
	MPP_MODE(58,
		MPP_FUNCTION(0x00, "spi0", NULL),
		MPP_FUNCTION(0x01, "gpio", NULL)),
	MPP_MODE(62,
		MPP_FUNCTION(0x00, "uart1", NULL),
		MPP_FUNCTION(0x01, "gpio", NULL)),
	MPP_MODE(64,
		MPP_FUNCTION(0x00, "nand", NULL),
		MPP_FUNCTION(0x01, "gpo", NULL)),
	MPP_MODE(72,
		MPP_FUNCTION(0x00, "i2s", NULL),
		MPP_FUNCTION(0x01, "ac97", NULL)),
	MPP_MODE(73,
		MPP_FUNCTION(0x00, "twsi-none", NULL),
		MPP_FUNCTION(0x01, "twsi-opt1", NULL),
		MPP_FUNCTION(0x02, "twsi-opt2", NULL),
		MPP_FUNCTION(0x03, "twsi-opt3", NULL)),
};

static struct pinctrl_gpio_range dove_mpp_gpio_ranges[] = {
	MPP_GPIO_RANGE(0,  0,  0, 32),
	MPP_GPIO_RANGE(1, 32, 32, 32),
	MPP_GPIO_RANGE(2, 64, 64,  8),
};

static struct mvebu_pinctrl_soc_info dove_pinctrl_info = {
	.controls = dove_mpp_controls,
	.ncontrols = ARRAY_SIZE(dove_mpp_controls),
	.modes = dove_mpp_modes,
	.nmodes = ARRAY_SIZE(dove_mpp_modes),
	.gpioranges = dove_mpp_gpio_ranges,
	.ngpioranges = ARRAY_SIZE(dove_mpp_gpio_ranges),
	.variant = 0,
};

static struct clk *clk;

static struct of_device_id dove_pinctrl_of_match[] = {
	{ .compatible = "marvell,dove-pinctrl", .data = &dove_pinctrl_info },
	{ }
};

static struct regmap_config gc_regmap_config = {
	.reg_bits = 32,
	.val_bits = 32,
	.reg_stride = 4,
	.max_register = 5,
};

static int dove_pinctrl_probe(struct platform_device *pdev)
{
	struct resource *res, *mpp_res;
	struct resource fb_res;
	const struct of_device_id *match =
		of_match_device(dove_pinctrl_of_match, &pdev->dev);
	pdev->dev.platform_data = (void *)match->data;

	/*
	 * General MPP Configuration Register is part of pdma registers.
	 * grab clk to make sure it is ticking.
	 */
	clk = devm_clk_get(&pdev->dev, NULL);
	if (IS_ERR(clk)) {
		dev_err(&pdev->dev, "Unable to get pdma clock");
		return PTR_ERR(clk);
	}
	clk_prepare_enable(clk);

	mpp_res = platform_get_resource(pdev, IORESOURCE_MEM, 0);
	mpp_base = devm_ioremap_resource(&pdev->dev, mpp_res);
	if (IS_ERR(mpp_base))
		return PTR_ERR(mpp_base);

	/* prepare fallback resource */
	memcpy(&fb_res, mpp_res, sizeof(struct resource));
	fb_res.start = 0;

	res = platform_get_resource(pdev, IORESOURCE_MEM, 1);
	if (!res) {
		dev_warn(&pdev->dev, "falling back to hardcoded MPP4 resource\n");
		adjust_resource(&fb_res,
			(mpp_res->start & INT_REGS_MASK) + MPP4_REGS_OFFS, 0x4);
		res = &fb_res;
	}

	mpp4_base = devm_ioremap_resource(&pdev->dev, res);
	if (IS_ERR(mpp4_base))
		return PTR_ERR(mpp4_base);

	res = platform_get_resource(pdev, IORESOURCE_MEM, 2);
	if (!res) {
		dev_warn(&pdev->dev, "falling back to hardcoded PMU resource\n");
		adjust_resource(&fb_res,
			(mpp_res->start & INT_REGS_MASK) + PMU_REGS_OFFS, 0x8);
		res = &fb_res;
	}

	pmu_base = devm_ioremap_resource(&pdev->dev, res);
	if (IS_ERR(pmu_base))
		return PTR_ERR(pmu_base);

	gconfmap = syscon_regmap_lookup_by_compatible("marvell,dove-global-config");
	if (IS_ERR(gconfmap)) {
		void __iomem *gc_base;

		dev_warn(&pdev->dev, "falling back to hardcoded global registers\n");
		adjust_resource(&fb_res,
			(mpp_res->start & INT_REGS_MASK) + GC_REGS_OFFS, 0x14);
		gc_base = devm_ioremap_resource(&pdev->dev, &fb_res);
		if (IS_ERR(gc_base))
			return PTR_ERR(gc_base);
		gconfmap = devm_regmap_init_mmio(&pdev->dev,
						 gc_base, &gc_regmap_config);
		if (IS_ERR(gconfmap))
			return PTR_ERR(gconfmap);
	}

	/* Warn on any missing DT resource */
	if (fb_res.start)
		dev_warn(&pdev->dev, FW_BUG "Missing pinctrl regs in DTB. Please update your firmware.\n");

	return mvebu_pinctrl_probe(pdev);
}

static int dove_pinctrl_remove(struct platform_device *pdev)
{
	int ret;

	ret = mvebu_pinctrl_remove(pdev);
	if (!IS_ERR(clk))
		clk_disable_unprepare(clk);
	return ret;
}

static struct platform_driver dove_pinctrl_driver = {
	.driver = {
		.name = "dove-pinctrl",
		.owner = THIS_MODULE,
		.of_match_table = dove_pinctrl_of_match,
	},
	.probe = dove_pinctrl_probe,
	.remove = dove_pinctrl_remove,
};

module_platform_driver(dove_pinctrl_driver);

MODULE_AUTHOR("Sebastian Hesselbarth <sebastian.hesselbarth@gmail.com>");
MODULE_DESCRIPTION("Marvell Dove pinctrl driver");
MODULE_LICENSE("GPL v2");<|MERGE_RESOLUTION|>--- conflicted
+++ resolved
@@ -329,16 +329,8 @@
 
 static int dove_twsi_ctrl_set(unsigned pid, unsigned long config)
 {
-<<<<<<< HEAD
-	unsigned long gcfg1 = readl(DOVE_GLOBAL_CONFIG_1);
-	unsigned long gcfg2 = readl(DOVE_GLOBAL_CONFIG_2);
-
-	gcfg1 &= ~DOVE_TWSI_ENABLE_OPTION1;
-	gcfg2 &= ~(DOVE_TWSI_ENABLE_OPTION2 | DOVE_TWSI_ENABLE_OPTION3);
-=======
 	unsigned int gcfg1 = 0;
 	unsigned int gcfg2 = 0;
->>>>>>> fc14f9c1
 
 	switch (config) {
 	case 1:
