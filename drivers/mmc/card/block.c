--- conflicted
+++ resolved
@@ -960,13 +960,6 @@
 
 		if (stop_status & R1_CARD_ECC_FAILED)
 			*ecc_err = 1;
-		if (!mmc_host_is_spi(card->host) && rq_data_dir(req) != READ)
-			if (stop_status & R1_ERROR) {
-				pr_err("%s: %s: general error sending stop command, stop cmd response %#x\n",
-				       req->rq_disk->disk_name, __func__,
-				       stop_status);
-				*gen_err = 1;
-			}
 	}
 
 	/* Check for set block count errors */
@@ -1238,12 +1231,7 @@
 	 * program mode, which we have to wait for it to complete.
 	 */
 	if (!mmc_host_is_spi(card->host) && rq_data_dir(req) != READ) {
-<<<<<<< HEAD
-		u32 status;
-		unsigned long timeout;
-=======
 		int err;
->>>>>>> fc14f9c1
 
 		/* Check stop command response */
 		if (brq->stop.resp[0] & R1_ERROR) {
@@ -1252,45 +1240,11 @@
 			       brq->stop.resp[0]);
 			gen_err = 1;
 		}
-<<<<<<< HEAD
-
-		timeout = jiffies + msecs_to_jiffies(MMC_BLK_TIMEOUT_MS);
-		do {
-			int err = get_card_status(card, &status, 5);
-			if (err) {
-				pr_err("%s: error %d requesting status\n",
-				       req->rq_disk->disk_name, err);
-				return MMC_BLK_CMD_ERR;
-			}
-
-			if (status & R1_ERROR) {
-				pr_err("%s: %s: general error sending status command, card status %#x\n",
-				       req->rq_disk->disk_name, __func__,
-				       status);
-				gen_err = 1;
-			}
-
-			/* Timeout if the device never becomes ready for data
-			 * and never leaves the program state.
-			 */
-			if (time_after(jiffies, timeout)) {
-				pr_err("%s: Card stuck in programming state!"\
-					" %s %s\n", mmc_hostname(card->host),
-					req->rq_disk->disk_name, __func__);
-=======
 
 		err = card_busy_detect(card, MMC_BLK_TIMEOUT_MS, false, req,
 					&gen_err);
 		if (err)
 			return MMC_BLK_CMD_ERR;
-	}
->>>>>>> fc14f9c1
-
-	/* if general error occurs, retry the write operation. */
-	if (gen_err) {
-		pr_warn("%s: retrying write for general error\n",
-				req->rq_disk->disk_name);
-		return MMC_BLK_RETRY;
 	}
 
 	/* if general error occurs, retry the write operation. */
