--- conflicted
+++ resolved
@@ -158,11 +158,7 @@
 {
 	struct device_node *np;
 	u32 bus_width;
-<<<<<<< HEAD
-	int len, ret;
-=======
 	int ret;
->>>>>>> afd2ff9b
 	bool cd_cap_invert, cd_gpio_invert = false;
 	bool ro_cap_invert, ro_gpio_invert = false;
 
@@ -219,19 +215,7 @@
 
 		ret = mmc_gpiod_request_cd(host, "cd", 0, true,
 					   0, &cd_gpio_invert);
-<<<<<<< HEAD
-		if (ret) {
-			if (ret == -EPROBE_DEFER)
-				return ret;
-			if (ret != -ENOENT) {
-				dev_err(host->parent,
-					"Failed to request CD GPIO: %d\n",
-					ret);
-			}
-		} else
-=======
 		if (!ret)
->>>>>>> afd2ff9b
 			dev_info(host->parent, "Got CD GPIO\n");
 		else if (ret != -ENOENT && ret != -ENOSYS)
 			return ret;
@@ -255,19 +239,7 @@
 	ro_cap_invert = of_property_read_bool(np, "wp-inverted");
 
 	ret = mmc_gpiod_request_ro(host, "wp", 0, false, 0, &ro_gpio_invert);
-<<<<<<< HEAD
-	if (ret) {
-		if (ret == -EPROBE_DEFER)
-			goto out;
-		if (ret != -ENOENT) {
-			dev_err(host->parent,
-				"Failed to request WP GPIO: %d\n",
-				ret);
-		}
-	} else
-=======
 	if (!ret)
->>>>>>> afd2ff9b
 		dev_info(host->parent, "Got WP GPIO\n");
 	else if (ret != -ENOENT && ret != -ENOSYS)
 		return ret;
