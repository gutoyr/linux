/*
 * drivers/uio/uio.c
 *
 * Copyright(C) 2005, Benedikt Spranger <b.spranger@linutronix.de>
 * Copyright(C) 2005, Thomas Gleixner <tglx@linutronix.de>
 * Copyright(C) 2006, Hans J. Koch <hjk@hansjkoch.de>
 * Copyright(C) 2006, Greg Kroah-Hartman <greg@kroah.com>
 *
 * Userspace IO
 *
 * Base Functions
 *
 * Licensed under the GPLv2 only.
 */

#include <linux/module.h>
#include <linux/init.h>
#include <linux/poll.h>
#include <linux/device.h>
#include <linux/slab.h>
#include <linux/mm.h>
#include <linux/idr.h>
#include <linux/sched.h>
#include <linux/string.h>
#include <linux/kobject.h>
#include <linux/cdev.h>
#include <linux/uio_driver.h>

#define UIO_MAX_DEVICES		(1U << MINORBITS)

static int uio_major;
static struct cdev *uio_cdev;
static DEFINE_IDR(uio_idr);
static const struct file_operations uio_fops;

/* Protect idr accesses */
static DEFINE_MUTEX(minor_lock);

/*
 * attributes
 */

struct uio_map {
	struct kobject kobj;
	struct uio_mem *mem;
};
#define to_map(map) container_of(map, struct uio_map, kobj)

static ssize_t map_name_show(struct uio_mem *mem, char *buf)
{
	if (unlikely(!mem->name))
		mem->name = "";

	return sprintf(buf, "%s\n", mem->name);
}

static ssize_t map_addr_show(struct uio_mem *mem, char *buf)
{
	return sprintf(buf, "0x%llx\n", (unsigned long long)mem->addr);
}

static ssize_t map_size_show(struct uio_mem *mem, char *buf)
{
	return sprintf(buf, "0x%lx\n", mem->size);
}

static ssize_t map_offset_show(struct uio_mem *mem, char *buf)
{
	return sprintf(buf, "0x%llx\n", (unsigned long long)mem->addr & ~PAGE_MASK);
}

struct map_sysfs_entry {
	struct attribute attr;
	ssize_t (*show)(struct uio_mem *, char *);
	ssize_t (*store)(struct uio_mem *, const char *, size_t);
};

static struct map_sysfs_entry name_attribute =
	__ATTR(name, S_IRUGO, map_name_show, NULL);
static struct map_sysfs_entry addr_attribute =
	__ATTR(addr, S_IRUGO, map_addr_show, NULL);
static struct map_sysfs_entry size_attribute =
	__ATTR(size, S_IRUGO, map_size_show, NULL);
static struct map_sysfs_entry offset_attribute =
	__ATTR(offset, S_IRUGO, map_offset_show, NULL);

static struct attribute *attrs[] = {
	&name_attribute.attr,
	&addr_attribute.attr,
	&size_attribute.attr,
	&offset_attribute.attr,
	NULL,	/* need to NULL terminate the list of attributes */
};

static void map_release(struct kobject *kobj)
{
	struct uio_map *map = to_map(kobj);
	kfree(map);
}

static ssize_t map_type_show(struct kobject *kobj, struct attribute *attr,
			     char *buf)
{
	struct uio_map *map = to_map(kobj);
	struct uio_mem *mem = map->mem;
	struct map_sysfs_entry *entry;

	entry = container_of(attr, struct map_sysfs_entry, attr);

	if (!entry->show)
		return -EIO;

	return entry->show(mem, buf);
}

static const struct sysfs_ops map_sysfs_ops = {
	.show = map_type_show,
};

static struct kobj_type map_attr_type = {
	.release	= map_release,
	.sysfs_ops	= &map_sysfs_ops,
	.default_attrs	= attrs,
};

struct uio_portio {
	struct kobject kobj;
	struct uio_port *port;
};
#define to_portio(portio) container_of(portio, struct uio_portio, kobj)

static ssize_t portio_name_show(struct uio_port *port, char *buf)
{
	if (unlikely(!port->name))
		port->name = "";

	return sprintf(buf, "%s\n", port->name);
}

static ssize_t portio_start_show(struct uio_port *port, char *buf)
{
	return sprintf(buf, "0x%lx\n", port->start);
}

static ssize_t portio_size_show(struct uio_port *port, char *buf)
{
	return sprintf(buf, "0x%lx\n", port->size);
}

static ssize_t portio_porttype_show(struct uio_port *port, char *buf)
{
	const char *porttypes[] = {"none", "x86", "gpio", "other"};

	if ((port->porttype < 0) || (port->porttype > UIO_PORT_OTHER))
		return -EINVAL;

	return sprintf(buf, "port_%s\n", porttypes[port->porttype]);
}

struct portio_sysfs_entry {
	struct attribute attr;
	ssize_t (*show)(struct uio_port *, char *);
	ssize_t (*store)(struct uio_port *, const char *, size_t);
};

static struct portio_sysfs_entry portio_name_attribute =
	__ATTR(name, S_IRUGO, portio_name_show, NULL);
static struct portio_sysfs_entry portio_start_attribute =
	__ATTR(start, S_IRUGO, portio_start_show, NULL);
static struct portio_sysfs_entry portio_size_attribute =
	__ATTR(size, S_IRUGO, portio_size_show, NULL);
static struct portio_sysfs_entry portio_porttype_attribute =
	__ATTR(porttype, S_IRUGO, portio_porttype_show, NULL);

static struct attribute *portio_attrs[] = {
	&portio_name_attribute.attr,
	&portio_start_attribute.attr,
	&portio_size_attribute.attr,
	&portio_porttype_attribute.attr,
	NULL,
};

static void portio_release(struct kobject *kobj)
{
	struct uio_portio *portio = to_portio(kobj);
	kfree(portio);
}

static ssize_t portio_type_show(struct kobject *kobj, struct attribute *attr,
			     char *buf)
{
	struct uio_portio *portio = to_portio(kobj);
	struct uio_port *port = portio->port;
	struct portio_sysfs_entry *entry;

	entry = container_of(attr, struct portio_sysfs_entry, attr);

	if (!entry->show)
		return -EIO;

	return entry->show(port, buf);
}

static const struct sysfs_ops portio_sysfs_ops = {
	.show = portio_type_show,
};

static struct kobj_type portio_attr_type = {
	.release	= portio_release,
	.sysfs_ops	= &portio_sysfs_ops,
	.default_attrs	= portio_attrs,
};

static ssize_t name_show(struct device *dev,
			 struct device_attribute *attr, char *buf)
{
	struct uio_device *idev = dev_get_drvdata(dev);
	return sprintf(buf, "%s\n", idev->info->name);
}
static DEVICE_ATTR_RO(name);

static ssize_t version_show(struct device *dev,
			    struct device_attribute *attr, char *buf)
{
	struct uio_device *idev = dev_get_drvdata(dev);
	return sprintf(buf, "%s\n", idev->info->version);
}
static DEVICE_ATTR_RO(version);

static ssize_t event_show(struct device *dev,
			  struct device_attribute *attr, char *buf)
{
	struct uio_device *idev = dev_get_drvdata(dev);
	return sprintf(buf, "%u\n", (unsigned int)atomic_read(&idev->event));
}
static DEVICE_ATTR_RO(event);

static struct attribute *uio_attrs[] = {
	&dev_attr_name.attr,
	&dev_attr_version.attr,
	&dev_attr_event.attr,
	NULL,
};
ATTRIBUTE_GROUPS(uio);

/* UIO class infrastructure */
static struct class uio_class = {
	.name = "uio",
	.dev_groups = uio_groups,
};

/*
 * device functions
 */
static int uio_dev_add_attributes(struct uio_device *idev)
{
	int ret;
	int mi, pi;
	int map_found = 0;
	int portio_found = 0;
	struct uio_mem *mem;
	struct uio_map *map;
	struct uio_port *port;
	struct uio_portio *portio;

	for (mi = 0; mi < MAX_UIO_MAPS; mi++) {
		mem = &idev->info->mem[mi];
		if (mem->size == 0)
			break;
		if (!map_found) {
			map_found = 1;
			idev->map_dir = kobject_create_and_add("maps",
							&idev->dev->kobj);
			if (!idev->map_dir)
				goto err_map;
		}
		map = kzalloc(sizeof(*map), GFP_KERNEL);
		if (!map)
			goto err_map_kobj;
		kobject_init(&map->kobj, &map_attr_type);
		map->mem = mem;
		mem->map = map;
		ret = kobject_add(&map->kobj, idev->map_dir, "map%d", mi);
		if (ret)
			goto err_map_kobj;
		ret = kobject_uevent(&map->kobj, KOBJ_ADD);
		if (ret)
			goto err_map;
	}

	for (pi = 0; pi < MAX_UIO_PORT_REGIONS; pi++) {
		port = &idev->info->port[pi];
		if (port->size == 0)
			break;
		if (!portio_found) {
			portio_found = 1;
			idev->portio_dir = kobject_create_and_add("portio",
							&idev->dev->kobj);
			if (!idev->portio_dir)
				goto err_portio;
		}
		portio = kzalloc(sizeof(*portio), GFP_KERNEL);
		if (!portio)
			goto err_portio_kobj;
		kobject_init(&portio->kobj, &portio_attr_type);
		portio->port = port;
		port->portio = portio;
		ret = kobject_add(&portio->kobj, idev->portio_dir,
							"port%d", pi);
		if (ret)
			goto err_portio_kobj;
		ret = kobject_uevent(&portio->kobj, KOBJ_ADD);
		if (ret)
			goto err_portio;
	}

	return 0;

err_portio:
	pi--;
err_portio_kobj:
	for (; pi >= 0; pi--) {
		port = &idev->info->port[pi];
		portio = port->portio;
		kobject_put(&portio->kobj);
	}
	kobject_put(idev->portio_dir);
err_map:
	mi--;
err_map_kobj:
	for (; mi >= 0; mi--) {
		mem = &idev->info->mem[mi];
		map = mem->map;
		kobject_put(&map->kobj);
	}
	kobject_put(idev->map_dir);
	dev_err(idev->dev, "error creating sysfs files (%d)\n", ret);
	return ret;
}

static void uio_dev_del_attributes(struct uio_device *idev)
{
	int i;
	struct uio_mem *mem;
	struct uio_port *port;

	for (i = 0; i < MAX_UIO_MAPS; i++) {
		mem = &idev->info->mem[i];
		if (mem->size == 0)
			break;
		kobject_put(&mem->map->kobj);
	}
	kobject_put(idev->map_dir);

	for (i = 0; i < MAX_UIO_PORT_REGIONS; i++) {
		port = &idev->info->port[i];
		if (port->size == 0)
			break;
		kobject_put(&port->portio->kobj);
	}
	kobject_put(idev->portio_dir);
}

static int uio_get_minor(struct uio_device *idev)
{
	int retval = -ENOMEM;

	mutex_lock(&minor_lock);
	retval = idr_alloc(&uio_idr, idev, 0, UIO_MAX_DEVICES, GFP_KERNEL);
	if (retval >= 0) {
		idev->minor = retval;
		retval = 0;
	} else if (retval == -ENOSPC) {
		dev_err(idev->dev, "too many uio devices\n");
		retval = -EINVAL;
	}
	mutex_unlock(&minor_lock);
	return retval;
}

static void uio_free_minor(struct uio_device *idev)
{
	mutex_lock(&minor_lock);
	idr_remove(&uio_idr, idev->minor);
	mutex_unlock(&minor_lock);
}

/**
 * uio_event_notify - trigger an interrupt event
 * @info: UIO device capabilities
 */
void uio_event_notify(struct uio_info *info)
{
	struct uio_device *idev = info->uio_dev;

	atomic_inc(&idev->event);
	wake_up_interruptible(&idev->wait);
	kill_fasync(&idev->async_queue, SIGIO, POLL_IN);
}
EXPORT_SYMBOL_GPL(uio_event_notify);

/**
 * uio_interrupt - hardware interrupt handler
 * @irq: IRQ number, can be UIO_IRQ_CYCLIC for cyclic timer
 * @dev_id: Pointer to the devices uio_device structure
 */
static irqreturn_t uio_interrupt(int irq, void *dev_id)
{
	struct uio_device *idev = (struct uio_device *)dev_id;
	irqreturn_t ret = idev->info->handler(irq, idev->info);

	if (ret == IRQ_HANDLED)
		uio_event_notify(idev->info);

	return ret;
}

struct uio_listener {
	struct uio_device *dev;
	s32 event_count;
};

static int uio_open(struct inode *inode, struct file *filep)
{
	struct uio_device *idev;
	struct uio_listener *listener;
	int ret = 0;

	mutex_lock(&minor_lock);
	idev = idr_find(&uio_idr, iminor(inode));
	mutex_unlock(&minor_lock);
	if (!idev) {
		ret = -ENODEV;
		goto out;
	}

	if (!try_module_get(idev->owner)) {
		ret = -ENODEV;
		goto out;
	}

	listener = kmalloc(sizeof(*listener), GFP_KERNEL);
	if (!listener) {
		ret = -ENOMEM;
		goto err_alloc_listener;
	}

	listener->dev = idev;
	listener->event_count = atomic_read(&idev->event);
	filep->private_data = listener;

	if (idev->info->open) {
		ret = idev->info->open(idev->info, inode);
		if (ret)
			goto err_infoopen;
	}
	return 0;

err_infoopen:
	kfree(listener);

err_alloc_listener:
	module_put(idev->owner);

out:
	return ret;
}

static int uio_fasync(int fd, struct file *filep, int on)
{
	struct uio_listener *listener = filep->private_data;
	struct uio_device *idev = listener->dev;

	return fasync_helper(fd, filep, on, &idev->async_queue);
}

static int uio_release(struct inode *inode, struct file *filep)
{
	int ret = 0;
	struct uio_listener *listener = filep->private_data;
	struct uio_device *idev = listener->dev;

	if (idev->info->release)
		ret = idev->info->release(idev->info, inode);

	module_put(idev->owner);
	kfree(listener);
	return ret;
}

static unsigned int uio_poll(struct file *filep, poll_table *wait)
{
	struct uio_listener *listener = filep->private_data;
	struct uio_device *idev = listener->dev;

	if (!idev->info->irq)
		return -EIO;

	poll_wait(filep, &idev->wait, wait);
	if (listener->event_count != atomic_read(&idev->event))
		return POLLIN | POLLRDNORM;
	return 0;
}

static ssize_t uio_read(struct file *filep, char __user *buf,
			size_t count, loff_t *ppos)
{
	struct uio_listener *listener = filep->private_data;
	struct uio_device *idev = listener->dev;
	DECLARE_WAITQUEUE(wait, current);
	ssize_t retval;
	s32 event_count;

	if (!idev->info->irq)
		return -EIO;

	if (count != sizeof(s32))
		return -EINVAL;

	add_wait_queue(&idev->wait, &wait);

	do {
		set_current_state(TASK_INTERRUPTIBLE);

		event_count = atomic_read(&idev->event);
		if (event_count != listener->event_count) {
			if (copy_to_user(buf, &event_count, count))
				retval = -EFAULT;
			else {
				listener->event_count = event_count;
				retval = count;
			}
			break;
		}

		if (filep->f_flags & O_NONBLOCK) {
			retval = -EAGAIN;
			break;
		}

		if (signal_pending(current)) {
			retval = -ERESTARTSYS;
			break;
		}
		schedule();
	} while (1);

	__set_current_state(TASK_RUNNING);
	remove_wait_queue(&idev->wait, &wait);

	return retval;
}

static ssize_t uio_write(struct file *filep, const char __user *buf,
			size_t count, loff_t *ppos)
{
	struct uio_listener *listener = filep->private_data;
	struct uio_device *idev = listener->dev;
	ssize_t retval;
	s32 irq_on;

	if (!idev->info->irq)
		return -EIO;

	if (count != sizeof(s32))
		return -EINVAL;

	if (!idev->info->irqcontrol)
		return -ENOSYS;

	if (copy_from_user(&irq_on, buf, count))
		return -EFAULT;

	retval = idev->info->irqcontrol(idev->info, irq_on);

	return retval ? retval : sizeof(s32);
}

static int uio_find_mem_index(struct vm_area_struct *vma)
{
	struct uio_device *idev = vma->vm_private_data;

	if (vma->vm_pgoff < MAX_UIO_MAPS) {
		if (idev->info->mem[vma->vm_pgoff].size == 0)
			return -1;
		return (int)vma->vm_pgoff;
	}
	return -1;
}

static int uio_vma_fault(struct vm_area_struct *vma, struct vm_fault *vmf)
{
	struct uio_device *idev = vma->vm_private_data;
	struct page *page;
	unsigned long offset;
	void *addr;

	int mi = uio_find_mem_index(vma);
	if (mi < 0)
		return VM_FAULT_SIGBUS;

	/*
	 * We need to subtract mi because userspace uses offset = N*PAGE_SIZE
	 * to use mem[N].
	 */
	offset = (vmf->pgoff - mi) << PAGE_SHIFT;

	addr = (void *)(unsigned long)idev->info->mem[mi].addr + offset;
	if (idev->info->mem[mi].memtype == UIO_MEM_LOGICAL)
		page = virt_to_page(addr);
	else
		page = vmalloc_to_page(addr);
	get_page(page);
	vmf->page = page;
	return 0;
}

static const struct vm_operations_struct uio_logical_vm_ops = {
<<<<<<< HEAD
	.open = uio_vma_open,
	.close = uio_vma_close,
=======
>>>>>>> fc14f9c1
	.fault = uio_vma_fault,
};

static int uio_mmap_logical(struct vm_area_struct *vma)
{
	vma->vm_flags |= VM_DONTEXPAND | VM_DONTDUMP;
	vma->vm_ops = &uio_logical_vm_ops;
<<<<<<< HEAD
	uio_vma_open(vma);
=======
>>>>>>> fc14f9c1
	return 0;
}

static const struct vm_operations_struct uio_physical_vm_ops = {
#ifdef CONFIG_HAVE_IOREMAP_PROT
	.access = generic_access_phys,
#endif
};

static int uio_mmap_physical(struct vm_area_struct *vma)
{
	struct uio_device *idev = vma->vm_private_data;
	int mi = uio_find_mem_index(vma);
	struct uio_mem *mem;
	if (mi < 0)
		return -EINVAL;
	mem = idev->info->mem + mi;

<<<<<<< HEAD
=======
	if (mem->addr & ~PAGE_MASK)
		return -ENODEV;
>>>>>>> fc14f9c1
	if (vma->vm_end - vma->vm_start > mem->size)
		return -EINVAL;

	vma->vm_ops = &uio_physical_vm_ops;
	vma->vm_page_prot = pgprot_noncached(vma->vm_page_prot);

	/*
	 * We cannot use the vm_iomap_memory() helper here,
	 * because vma->vm_pgoff is the map index we looked
	 * up above in uio_find_mem_index(), rather than an
	 * actual page offset into the mmap.
	 *
	 * So we just do the physical mmap without a page
	 * offset.
	 */
	return remap_pfn_range(vma,
			       vma->vm_start,
			       mem->addr >> PAGE_SHIFT,
			       vma->vm_end - vma->vm_start,
			       vma->vm_page_prot);
}

static int uio_mmap(struct file *filep, struct vm_area_struct *vma)
{
	struct uio_listener *listener = filep->private_data;
	struct uio_device *idev = listener->dev;
	int mi;
	unsigned long requested_pages, actual_pages;
	int ret = 0;

	if (vma->vm_end < vma->vm_start)
		return -EINVAL;

	vma->vm_private_data = idev;

	mi = uio_find_mem_index(vma);
	if (mi < 0)
		return -EINVAL;

	requested_pages = vma_pages(vma);
	actual_pages = ((idev->info->mem[mi].addr & ~PAGE_MASK)
			+ idev->info->mem[mi].size + PAGE_SIZE -1) >> PAGE_SHIFT;
	if (requested_pages > actual_pages)
		return -EINVAL;

	if (idev->info->mmap) {
		ret = idev->info->mmap(idev->info, vma);
		return ret;
	}

	switch (idev->info->mem[mi].memtype) {
		case UIO_MEM_PHYS:
			return uio_mmap_physical(vma);
		case UIO_MEM_LOGICAL:
		case UIO_MEM_VIRTUAL:
			return uio_mmap_logical(vma);
		default:
			return -EINVAL;
	}
}

static const struct file_operations uio_fops = {
	.owner		= THIS_MODULE,
	.open		= uio_open,
	.release	= uio_release,
	.read		= uio_read,
	.write		= uio_write,
	.mmap		= uio_mmap,
	.poll		= uio_poll,
	.fasync		= uio_fasync,
	.llseek		= noop_llseek,
};

static int uio_major_init(void)
{
	static const char name[] = "uio";
	struct cdev *cdev = NULL;
	dev_t uio_dev = 0;
	int result;

	result = alloc_chrdev_region(&uio_dev, 0, UIO_MAX_DEVICES, name);
	if (result)
		goto out;

	result = -ENOMEM;
	cdev = cdev_alloc();
	if (!cdev)
		goto out_unregister;

	cdev->owner = THIS_MODULE;
	cdev->ops = &uio_fops;
	kobject_set_name(&cdev->kobj, "%s", name);

	result = cdev_add(cdev, uio_dev, UIO_MAX_DEVICES);
	if (result)
		goto out_put;

	uio_major = MAJOR(uio_dev);
	uio_cdev = cdev;
	return 0;
out_put:
	kobject_put(&cdev->kobj);
out_unregister:
	unregister_chrdev_region(uio_dev, UIO_MAX_DEVICES);
out:
	return result;
}

static void uio_major_cleanup(void)
{
	unregister_chrdev_region(MKDEV(uio_major, 0), UIO_MAX_DEVICES);
	cdev_del(uio_cdev);
}

static int init_uio_class(void)
{
	int ret;

	/* This is the first time in here, set everything up properly */
	ret = uio_major_init();
	if (ret)
		goto exit;

	ret = class_register(&uio_class);
	if (ret) {
		printk(KERN_ERR "class_register failed for uio\n");
		goto err_class_register;
	}
	return 0;

err_class_register:
	uio_major_cleanup();
exit:
	return ret;
}

static void release_uio_class(void)
{
	class_unregister(&uio_class);
	uio_major_cleanup();
}

/**
 * uio_register_device - register a new userspace IO device
 * @owner:	module that creates the new device
 * @parent:	parent device
 * @info:	UIO device capabilities
 *
 * returns zero on success or a negative error code.
 */
int __uio_register_device(struct module *owner,
			  struct device *parent,
			  struct uio_info *info)
{
	struct uio_device *idev;
	int ret = 0;

	if (!parent || !info || !info->name || !info->version)
		return -EINVAL;

	info->uio_dev = NULL;

	idev = devm_kzalloc(parent, sizeof(*idev), GFP_KERNEL);
	if (!idev) {
		return -ENOMEM;
	}

	idev->owner = owner;
	idev->info = info;
	init_waitqueue_head(&idev->wait);
	atomic_set(&idev->event, 0);

	ret = uio_get_minor(idev);
	if (ret)
		return ret;

	idev->dev = device_create(&uio_class, parent,
				  MKDEV(uio_major, idev->minor), idev,
				  "uio%d", idev->minor);
	if (IS_ERR(idev->dev)) {
		printk(KERN_ERR "UIO: device register failed\n");
		ret = PTR_ERR(idev->dev);
		goto err_device_create;
	}

	ret = uio_dev_add_attributes(idev);
	if (ret)
		goto err_uio_dev_add_attributes;

	info->uio_dev = idev;

	if (info->irq && (info->irq != UIO_IRQ_CUSTOM)) {
		ret = devm_request_irq(idev->dev, info->irq, uio_interrupt,
				  info->irq_flags, info->name, idev);
		if (ret)
			goto err_request_irq;
	}

	return 0;

err_request_irq:
	uio_dev_del_attributes(idev);
err_uio_dev_add_attributes:
	device_destroy(&uio_class, MKDEV(uio_major, idev->minor));
err_device_create:
	uio_free_minor(idev);
	return ret;
}
EXPORT_SYMBOL_GPL(__uio_register_device);

/**
 * uio_unregister_device - unregister a industrial IO device
 * @info:	UIO device capabilities
 *
 */
void uio_unregister_device(struct uio_info *info)
{
	struct uio_device *idev;

	if (!info || !info->uio_dev)
		return;

	idev = info->uio_dev;

	uio_free_minor(idev);

	uio_dev_del_attributes(idev);

	device_destroy(&uio_class, MKDEV(uio_major, idev->minor));

	return;
}
EXPORT_SYMBOL_GPL(uio_unregister_device);

static int __init uio_init(void)
{
	return init_uio_class();
}

static void __exit uio_exit(void)
{
	release_uio_class();
}

module_init(uio_init)
module_exit(uio_exit)
MODULE_LICENSE("GPL v2");<|MERGE_RESOLUTION|>--- conflicted
+++ resolved
@@ -616,11 +616,6 @@
 }
 
 static const struct vm_operations_struct uio_logical_vm_ops = {
-<<<<<<< HEAD
-	.open = uio_vma_open,
-	.close = uio_vma_close,
-=======
->>>>>>> fc14f9c1
 	.fault = uio_vma_fault,
 };
 
@@ -628,10 +623,6 @@
 {
 	vma->vm_flags |= VM_DONTEXPAND | VM_DONTDUMP;
 	vma->vm_ops = &uio_logical_vm_ops;
-<<<<<<< HEAD
-	uio_vma_open(vma);
-=======
->>>>>>> fc14f9c1
 	return 0;
 }
 
@@ -650,11 +641,8 @@
 		return -EINVAL;
 	mem = idev->info->mem + mi;
 
-<<<<<<< HEAD
-=======
 	if (mem->addr & ~PAGE_MASK)
 		return -ENODEV;
->>>>>>> fc14f9c1
 	if (vma->vm_end - vma->vm_start > mem->size)
 		return -EINVAL;
 
