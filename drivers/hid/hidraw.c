--- conflicted
+++ resolved
@@ -326,20 +326,6 @@
 static void drop_ref(struct hidraw *hidraw, int exists_bit)
 {
 	if (exists_bit) {
-<<<<<<< HEAD
-		hid_hw_close(hidraw->hid);
-		hidraw->exist = 0;
-		if (hidraw->open)
-			wake_up_interruptible(&hidraw->wait);
-	} else {
-		--hidraw->open;
-	}
-
-	if (!hidraw->open && !hidraw->exist) {
-		device_destroy(hidraw_class, MKDEV(hidraw_major, hidraw->minor));
-		hidraw_table[hidraw->minor] = NULL;
-		kfree(hidraw);
-=======
 		hidraw->exist = 0;
 		if (hidraw->open) {
 			hid_hw_close(hidraw->hid);
@@ -359,7 +345,6 @@
 			hid_hw_power(hidraw->hid, PM_HINT_NORMAL);
 			hid_hw_close(hidraw->hid);
 		}
->>>>>>> fc14f9c1
 	}
 }
 
@@ -367,19 +352,13 @@
 {
 	unsigned int minor = iminor(inode);
 	struct hidraw_list *list = file->private_data;
-<<<<<<< HEAD
-=======
 	unsigned long flags;
->>>>>>> fc14f9c1
 
 	mutex_lock(&minors_lock);
 
 	spin_lock_irqsave(&hidraw_table[minor]->list_lock, flags);
 	list_del(&list->node);
-<<<<<<< HEAD
-=======
 	spin_unlock_irqrestore(&hidraw_table[minor]->list_lock, flags);
->>>>>>> fc14f9c1
 	kfree(list);
 
 	drop_ref(hidraw_table[minor], 0);
@@ -594,15 +573,9 @@
 	struct hidraw *hidraw = hid->hidraw;
 
 	mutex_lock(&minors_lock);
-<<<<<<< HEAD
 
 	drop_ref(hidraw, 1);
 
-=======
-
-	drop_ref(hidraw, 1);
-
->>>>>>> fc14f9c1
 	mutex_unlock(&minors_lock);
 }
 EXPORT_SYMBOL_GPL(hidraw_disconnect);
