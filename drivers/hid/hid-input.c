/*
 *  Copyright (c) 2000-2001 Vojtech Pavlik
 *  Copyright (c) 2006-2010 Jiri Kosina
 *
 *  HID to Linux Input mapping
 */

/*
 * This program is free software; you can redistribute it and/or modify
 * it under the terms of the GNU General Public License as published by
 * the Free Software Foundation; either version 2 of the License, or
 * (at your option) any later version.
 *
 * This program is distributed in the hope that it will be useful,
 * but WITHOUT ANY WARRANTY; without even the implied warranty of
 * MERCHANTABILITY or FITNESS FOR A PARTICULAR PURPOSE.  See the
 * GNU General Public License for more details.
 *
 * You should have received a copy of the GNU General Public License
 * along with this program; if not, write to the Free Software
 * Foundation, Inc., 59 Temple Place, Suite 330, Boston, MA 02111-1307 USA
 *
 * Should you need to contact me, the author, you can do so either by
 * e-mail - mail your message to <vojtech@ucw.cz>, or by paper mail:
 * Vojtech Pavlik, Simunkova 1594, Prague 8, 182 00 Czech Republic
 */

#include <linux/module.h>
#include <linux/slab.h>
#include <linux/kernel.h>

#include <linux/hid.h>
#include <linux/hid-debug.h>

#include "hid-ids.h"

#define unk	KEY_UNKNOWN

static const unsigned char hid_keyboard[256] = {
	  0,  0,  0,  0, 30, 48, 46, 32, 18, 33, 34, 35, 23, 36, 37, 38,
	 50, 49, 24, 25, 16, 19, 31, 20, 22, 47, 17, 45, 21, 44,  2,  3,
	  4,  5,  6,  7,  8,  9, 10, 11, 28,  1, 14, 15, 57, 12, 13, 26,
	 27, 43, 43, 39, 40, 41, 51, 52, 53, 58, 59, 60, 61, 62, 63, 64,
	 65, 66, 67, 68, 87, 88, 99, 70,119,110,102,104,111,107,109,106,
	105,108,103, 69, 98, 55, 74, 78, 96, 79, 80, 81, 75, 76, 77, 71,
	 72, 73, 82, 83, 86,127,116,117,183,184,185,186,187,188,189,190,
	191,192,193,194,134,138,130,132,128,129,131,137,133,135,136,113,
	115,114,unk,unk,unk,121,unk, 89, 93,124, 92, 94, 95,unk,unk,unk,
	122,123, 90, 91, 85,unk,unk,unk,unk,unk,unk,unk,111,unk,unk,unk,
	unk,unk,unk,unk,unk,unk,unk,unk,unk,unk,unk,unk,unk,unk,unk,unk,
	unk,unk,unk,unk,unk,unk,179,180,unk,unk,unk,unk,unk,unk,unk,unk,
	unk,unk,unk,unk,unk,unk,unk,unk,unk,unk,unk,unk,unk,unk,unk,unk,
	unk,unk,unk,unk,unk,unk,unk,unk,111,unk,unk,unk,unk,unk,unk,unk,
	 29, 42, 56,125, 97, 54,100,126,164,166,165,163,161,115,114,113,
	150,158,159,128,136,177,178,176,142,152,173,140,unk,unk,unk,unk
};

static const struct {
	__s32 x;
	__s32 y;
}  hid_hat_to_axis[] = {{ 0, 0}, { 0,-1}, { 1,-1}, { 1, 0}, { 1, 1}, { 0, 1}, {-1, 1}, {-1, 0}, {-1,-1}};

#define map_abs(c)	hid_map_usage(hidinput, usage, &bit, &max, EV_ABS, (c))
#define map_rel(c)	hid_map_usage(hidinput, usage, &bit, &max, EV_REL, (c))
#define map_key(c)	hid_map_usage(hidinput, usage, &bit, &max, EV_KEY, (c))
#define map_led(c)	hid_map_usage(hidinput, usage, &bit, &max, EV_LED, (c))

#define map_abs_clear(c)	hid_map_usage_clear(hidinput, usage, &bit, \
		&max, EV_ABS, (c))
#define map_key_clear(c)	hid_map_usage_clear(hidinput, usage, &bit, \
		&max, EV_KEY, (c))

static bool match_scancode(struct hid_usage *usage,
			   unsigned int cur_idx, unsigned int scancode)
{
	return (usage->hid & (HID_USAGE_PAGE | HID_USAGE)) == scancode;
}

static bool match_keycode(struct hid_usage *usage,
			  unsigned int cur_idx, unsigned int keycode)
{
	/*
	 * We should exclude unmapped usages when doing lookup by keycode.
	 */
	return (usage->type == EV_KEY && usage->code == keycode);
}

static bool match_index(struct hid_usage *usage,
			unsigned int cur_idx, unsigned int idx)
{
	return cur_idx == idx;
}

typedef bool (*hid_usage_cmp_t)(struct hid_usage *usage,
				unsigned int cur_idx, unsigned int val);

static struct hid_usage *hidinput_find_key(struct hid_device *hid,
					   hid_usage_cmp_t match,
					   unsigned int value,
					   unsigned int *usage_idx)
{
	unsigned int i, j, k, cur_idx = 0;
	struct hid_report *report;
	struct hid_usage *usage;

	for (k = HID_INPUT_REPORT; k <= HID_OUTPUT_REPORT; k++) {
		list_for_each_entry(report, &hid->report_enum[k].report_list, list) {
			for (i = 0; i < report->maxfield; i++) {
				for (j = 0; j < report->field[i]->maxusage; j++) {
					usage = report->field[i]->usage + j;
					if (usage->type == EV_KEY || usage->type == 0) {
						if (match(usage, cur_idx, value)) {
							if (usage_idx)
								*usage_idx = cur_idx;
							return usage;
						}
						cur_idx++;
					}
				}
			}
		}
	}
	return NULL;
}

static struct hid_usage *hidinput_locate_usage(struct hid_device *hid,
					const struct input_keymap_entry *ke,
					unsigned int *index)
{
	struct hid_usage *usage;
	unsigned int scancode;

	if (ke->flags & INPUT_KEYMAP_BY_INDEX)
		usage = hidinput_find_key(hid, match_index, ke->index, index);
	else if (input_scancode_to_scalar(ke, &scancode) == 0)
		usage = hidinput_find_key(hid, match_scancode, scancode, index);
	else
		usage = NULL;

	return usage;
}

static int hidinput_getkeycode(struct input_dev *dev,
			       struct input_keymap_entry *ke)
{
	struct hid_device *hid = input_get_drvdata(dev);
	struct hid_usage *usage;
	unsigned int scancode, index;

	usage = hidinput_locate_usage(hid, ke, &index);
	if (usage) {
		ke->keycode = usage->type == EV_KEY ?
				usage->code : KEY_RESERVED;
		ke->index = index;
		scancode = usage->hid & (HID_USAGE_PAGE | HID_USAGE);
		ke->len = sizeof(scancode);
		memcpy(ke->scancode, &scancode, sizeof(scancode));
		return 0;
	}

	return -EINVAL;
}

static int hidinput_setkeycode(struct input_dev *dev,
			       const struct input_keymap_entry *ke,
			       unsigned int *old_keycode)
{
	struct hid_device *hid = input_get_drvdata(dev);
	struct hid_usage *usage;

	usage = hidinput_locate_usage(hid, ke, NULL);
	if (usage) {
		*old_keycode = usage->type == EV_KEY ?
				usage->code : KEY_RESERVED;
		usage->code = ke->keycode;

		clear_bit(*old_keycode, dev->keybit);
		set_bit(usage->code, dev->keybit);
		dbg_hid("Assigned keycode %d to HID usage code %x\n",
			usage->code, usage->hid);

		/*
		 * Set the keybit for the old keycode if the old keycode is used
		 * by another key
		 */
		if (hidinput_find_key(hid, match_keycode, *old_keycode, NULL))
			set_bit(*old_keycode, dev->keybit);

		return 0;
	}

	return -EINVAL;
}


/**
 * hidinput_calc_abs_res - calculate an absolute axis resolution
 * @field: the HID report field to calculate resolution for
 * @code: axis code
 *
 * The formula is:
 *                         (logical_maximum - logical_minimum)
 * resolution = ----------------------------------------------------------
 *              (physical_maximum - physical_minimum) * 10 ^ unit_exponent
 *
 * as seen in the HID specification v1.11 6.2.2.7 Global Items.
 *
 * Only exponent 1 length units are processed. Centimeters and inches are
 * converted to millimeters. Degrees are converted to radians.
 */
__s32 hidinput_calc_abs_res(const struct hid_field *field, __u16 code)
{
	__s32 unit_exponent = field->unit_exponent;
	__s32 logical_extents = field->logical_maximum -
					field->logical_minimum;
	__s32 physical_extents = field->physical_maximum -
					field->physical_minimum;
	__s32 prev;

	/* Check if the extents are sane */
	if (logical_extents <= 0 || physical_extents <= 0)
		return 0;

	/*
	 * Verify and convert units.
	 * See HID specification v1.11 6.2.2.7 Global Items for unit decoding
	 */
	switch (code) {
	case ABS_X:
	case ABS_Y:
	case ABS_Z:
	case ABS_MT_POSITION_X:
	case ABS_MT_POSITION_Y:
	case ABS_MT_TOOL_X:
	case ABS_MT_TOOL_Y:
	case ABS_MT_TOUCH_MAJOR:
	case ABS_MT_TOUCH_MINOR:
		if (field->unit == 0x11) {		/* If centimeters */
			/* Convert to millimeters */
			unit_exponent += 1;
		} else if (field->unit == 0x13) {	/* If inches */
			/* Convert to millimeters */
			prev = physical_extents;
			physical_extents *= 254;
			if (physical_extents < prev)
				return 0;
			unit_exponent -= 1;
		} else {
			return 0;
		}
		break;

	case ABS_RX:
	case ABS_RY:
	case ABS_RZ:
	case ABS_TILT_X:
	case ABS_TILT_Y:
		if (field->unit == 0x14) {		/* If degrees */
			/* Convert to radians */
			prev = logical_extents;
			logical_extents *= 573;
			if (logical_extents < prev)
				return 0;
			unit_exponent += 1;
		} else if (field->unit != 0x12) {	/* If not radians */
			return 0;
		}
		break;

	default:
		return 0;
	}

	/* Apply negative unit exponent */
	for (; unit_exponent < 0; unit_exponent++) {
		prev = logical_extents;
		logical_extents *= 10;
		if (logical_extents < prev)
			return 0;
	}
	/* Apply positive unit exponent */
	for (; unit_exponent > 0; unit_exponent--) {
		prev = physical_extents;
		physical_extents *= 10;
		if (physical_extents < prev)
			return 0;
	}

	/* Calculate resolution */
	return DIV_ROUND_CLOSEST(logical_extents, physical_extents);
}
EXPORT_SYMBOL_GPL(hidinput_calc_abs_res);

#ifdef CONFIG_HID_BATTERY_STRENGTH
static enum power_supply_property hidinput_battery_props[] = {
	POWER_SUPPLY_PROP_PRESENT,
	POWER_SUPPLY_PROP_ONLINE,
	POWER_SUPPLY_PROP_CAPACITY,
	POWER_SUPPLY_PROP_MODEL_NAME,
	POWER_SUPPLY_PROP_STATUS,
	POWER_SUPPLY_PROP_SCOPE,
};

#define HID_BATTERY_QUIRK_PERCENT	(1 << 0) /* always reports percent */
#define HID_BATTERY_QUIRK_FEATURE	(1 << 1) /* ask for feature report */

static const struct hid_device_id hid_battery_quirks[] = {
	{ HID_BLUETOOTH_DEVICE(USB_VENDOR_ID_APPLE,
			USB_DEVICE_ID_APPLE_ALU_WIRELESS_2009_ISO),
	HID_BATTERY_QUIRK_PERCENT | HID_BATTERY_QUIRK_FEATURE },
	{ HID_BLUETOOTH_DEVICE(USB_VENDOR_ID_APPLE,
			       USB_DEVICE_ID_APPLE_ALU_WIRELESS_2011_ANSI),
	  HID_BATTERY_QUIRK_PERCENT | HID_BATTERY_QUIRK_FEATURE },
	{ HID_BLUETOOTH_DEVICE(USB_VENDOR_ID_APPLE,
		USB_DEVICE_ID_APPLE_ALU_WIRELESS_ANSI),
	  HID_BATTERY_QUIRK_PERCENT | HID_BATTERY_QUIRK_FEATURE },
	{}
};

static unsigned find_battery_quirk(struct hid_device *hdev)
{
	unsigned quirks = 0;
	const struct hid_device_id *match;

	match = hid_match_id(hdev, hid_battery_quirks);
	if (match != NULL)
		quirks = match->driver_data;

	return quirks;
}

static int hidinput_get_battery_property(struct power_supply *psy,
					 enum power_supply_property prop,
					 union power_supply_propval *val)
{
	struct hid_device *dev = container_of(psy, struct hid_device, battery);
	int ret = 0;
	__u8 *buf;

	switch (prop) {
	case POWER_SUPPLY_PROP_PRESENT:
	case POWER_SUPPLY_PROP_ONLINE:
		val->intval = 1;
		break;

	case POWER_SUPPLY_PROP_CAPACITY:

		buf = kmalloc(2 * sizeof(__u8), GFP_KERNEL);
		if (!buf) {
			ret = -ENOMEM;
			break;
		}
<<<<<<< HEAD
		ret = dev->hid_get_raw_report(dev, dev->battery_report_id,
					      buf, 2,
					      dev->battery_report_type);
=======
		ret = hid_hw_raw_request(dev, dev->battery_report_id, buf, 2,
					 dev->battery_report_type,
					 HID_REQ_GET_REPORT);
>>>>>>> fc14f9c1

		if (ret != 2) {
			ret = -ENODATA;
			kfree(buf);
			break;
		}
		ret = 0;

		if (dev->battery_min < dev->battery_max &&
		    buf[1] >= dev->battery_min &&
		    buf[1] <= dev->battery_max)
			val->intval = (100 * (buf[1] - dev->battery_min)) /
				(dev->battery_max - dev->battery_min);
		kfree(buf);
		break;

	case POWER_SUPPLY_PROP_MODEL_NAME:
		val->strval = dev->name;
		break;

	case POWER_SUPPLY_PROP_STATUS:
		val->intval = POWER_SUPPLY_STATUS_DISCHARGING;
		break;

	case POWER_SUPPLY_PROP_SCOPE:
		val->intval = POWER_SUPPLY_SCOPE_DEVICE;
		break;

	default:
		ret = -EINVAL;
		break;
	}

	return ret;
}

static bool hidinput_setup_battery(struct hid_device *dev, unsigned report_type, struct hid_field *field)
{
	struct power_supply *battery = &dev->battery;
	int ret;
	unsigned quirks;
	s32 min, max;

	if (field->usage->hid != HID_DC_BATTERYSTRENGTH)
		return false;	/* no match */

	if (battery->name != NULL)
		goto out;	/* already initialized? */

	battery->name = kasprintf(GFP_KERNEL, "hid-%s-battery", dev->uniq);
	if (battery->name == NULL)
		goto out;

	battery->type = POWER_SUPPLY_TYPE_BATTERY;
	battery->properties = hidinput_battery_props;
	battery->num_properties = ARRAY_SIZE(hidinput_battery_props);
	battery->use_for_apm = 0;
	battery->get_property = hidinput_get_battery_property;

	quirks = find_battery_quirk(dev);

	hid_dbg(dev, "device %x:%x:%x %d quirks %d\n",
		dev->bus, dev->vendor, dev->product, dev->version, quirks);

	min = field->logical_minimum;
	max = field->logical_maximum;

	if (quirks & HID_BATTERY_QUIRK_PERCENT) {
		min = 0;
		max = 100;
	}

	if (quirks & HID_BATTERY_QUIRK_FEATURE)
		report_type = HID_FEATURE_REPORT;

	dev->battery_min = min;
	dev->battery_max = max;
	dev->battery_report_type = report_type;
	dev->battery_report_id = field->report->id;

	ret = power_supply_register(&dev->dev, battery);
	if (ret != 0) {
		hid_warn(dev, "can't register power supply: %d\n", ret);
		kfree(battery->name);
		battery->name = NULL;
	}

	power_supply_powers(battery, &dev->dev);

out:
	return true;
}

static void hidinput_cleanup_battery(struct hid_device *dev)
{
	if (!dev->battery.name)
		return;

	power_supply_unregister(&dev->battery);
	kfree(dev->battery.name);
	dev->battery.name = NULL;
}
#else  /* !CONFIG_HID_BATTERY_STRENGTH */
static bool hidinput_setup_battery(struct hid_device *dev, unsigned report_type,
				   struct hid_field *field)
{
	return false;
}

static void hidinput_cleanup_battery(struct hid_device *dev)
{
}
#endif	/* CONFIG_HID_BATTERY_STRENGTH */

static void hidinput_configure_usage(struct hid_input *hidinput, struct hid_field *field,
				     struct hid_usage *usage)
{
	struct input_dev *input = hidinput->input;
	struct hid_device *device = input_get_drvdata(input);
	int max = 0, code;
	unsigned long *bit = NULL;

	field->hidinput = hidinput;

	if (field->flags & HID_MAIN_ITEM_CONSTANT)
		goto ignore;

	/* Ignore if report count is out of bounds. */
	if (field->report_count < 1)
		goto ignore;

	/* only LED usages are supported in output fields */
	if (field->report_type == HID_OUTPUT_REPORT &&
			(usage->hid & HID_USAGE_PAGE) != HID_UP_LED) {
		goto ignore;
	}

	if (device->driver->input_mapping) {
		int ret = device->driver->input_mapping(device, hidinput, field,
				usage, &bit, &max);
		if (ret > 0)
			goto mapped;
		if (ret < 0)
			goto ignore;
	}

	switch (usage->hid & HID_USAGE_PAGE) {
	case HID_UP_UNDEFINED:
		goto ignore;

	case HID_UP_KEYBOARD:
		set_bit(EV_REP, input->evbit);

		if ((usage->hid & HID_USAGE) < 256) {
			if (!hid_keyboard[usage->hid & HID_USAGE]) goto ignore;
			map_key_clear(hid_keyboard[usage->hid & HID_USAGE]);
		} else
			map_key(KEY_UNKNOWN);

		break;

	case HID_UP_BUTTON:
		code = ((usage->hid - 1) & HID_USAGE);

		switch (field->application) {
		case HID_GD_MOUSE:
		case HID_GD_POINTER:  code += BTN_MOUSE; break;
		case HID_GD_JOYSTICK:
				if (code <= 0xf)
					code += BTN_JOYSTICK;
				else
					code += BTN_TRIGGER_HAPPY - 0x10;
				break;
		case HID_GD_GAMEPAD:
				if (code <= 0xf)
					code += BTN_GAMEPAD;
				else
					code += BTN_TRIGGER_HAPPY - 0x10;
				break;
		default:
			switch (field->physical) {
			case HID_GD_MOUSE:
			case HID_GD_POINTER:  code += BTN_MOUSE; break;
			case HID_GD_JOYSTICK: code += BTN_JOYSTICK; break;
			case HID_GD_GAMEPAD:  code += BTN_GAMEPAD; break;
			default:              code += BTN_MISC;
			}
		}

		map_key(code);
		break;

	case HID_UP_SIMULATION:
		switch (usage->hid & 0xffff) {
		case 0xba: map_abs(ABS_RUDDER);   break;
		case 0xbb: map_abs(ABS_THROTTLE); break;
		case 0xc4: map_abs(ABS_GAS);      break;
		case 0xc5: map_abs(ABS_BRAKE);    break;
		case 0xc8: map_abs(ABS_WHEEL);    break;
		default:   goto ignore;
		}
		break;

	case HID_UP_GENDESK:
		if ((usage->hid & 0xf0) == 0x80) {	/* SystemControl */
			switch (usage->hid & 0xf) {
			case 0x1: map_key_clear(KEY_POWER);  break;
			case 0x2: map_key_clear(KEY_SLEEP);  break;
			case 0x3: map_key_clear(KEY_WAKEUP); break;
			case 0x4: map_key_clear(KEY_CONTEXT_MENU); break;
			case 0x5: map_key_clear(KEY_MENU); break;
			case 0x6: map_key_clear(KEY_PROG1); break;
			case 0x7: map_key_clear(KEY_HELP); break;
			case 0x8: map_key_clear(KEY_EXIT); break;
			case 0x9: map_key_clear(KEY_SELECT); break;
			case 0xa: map_key_clear(KEY_RIGHT); break;
			case 0xb: map_key_clear(KEY_LEFT); break;
			case 0xc: map_key_clear(KEY_UP); break;
			case 0xd: map_key_clear(KEY_DOWN); break;
			case 0xe: map_key_clear(KEY_POWER2); break;
			case 0xf: map_key_clear(KEY_RESTART); break;
			default: goto unknown;
			}
			break;
		}

		if ((usage->hid & 0xf0) == 0x90) {	/* D-pad */
			switch (usage->hid) {
			case HID_GD_UP:	   usage->hat_dir = 1; break;
			case HID_GD_DOWN:  usage->hat_dir = 5; break;
			case HID_GD_RIGHT: usage->hat_dir = 3; break;
			case HID_GD_LEFT:  usage->hat_dir = 7; break;
			default: goto unknown;
			}
			if (field->dpad) {
				map_abs(field->dpad);
				goto ignore;
			}
			map_abs(ABS_HAT0X);
			break;
		}

		switch (usage->hid) {
		/* These usage IDs map directly to the usage codes. */
		case HID_GD_X: case HID_GD_Y: case HID_GD_Z:
		case HID_GD_RX: case HID_GD_RY: case HID_GD_RZ:
			if (field->flags & HID_MAIN_ITEM_RELATIVE)
				map_rel(usage->hid & 0xf);
			else
				map_abs_clear(usage->hid & 0xf);
			break;

		case HID_GD_SLIDER: case HID_GD_DIAL: case HID_GD_WHEEL:
			if (field->flags & HID_MAIN_ITEM_RELATIVE)
				map_rel(usage->hid & 0xf);
			else
				map_abs(usage->hid & 0xf);
			break;

		case HID_GD_HATSWITCH:
			usage->hat_min = field->logical_minimum;
			usage->hat_max = field->logical_maximum;
			map_abs(ABS_HAT0X);
			break;

		case HID_GD_START:	map_key_clear(BTN_START);	break;
		case HID_GD_SELECT:	map_key_clear(BTN_SELECT);	break;

		default: goto unknown;
		}

		break;

	case HID_UP_LED:
		switch (usage->hid & 0xffff) {		      /* HID-Value:                   */
		case 0x01:  map_led (LED_NUML);     break;    /*   "Num Lock"                 */
		case 0x02:  map_led (LED_CAPSL);    break;    /*   "Caps Lock"                */
		case 0x03:  map_led (LED_SCROLLL);  break;    /*   "Scroll Lock"              */
		case 0x04:  map_led (LED_COMPOSE);  break;    /*   "Compose"                  */
		case 0x05:  map_led (LED_KANA);     break;    /*   "Kana"                     */
		case 0x27:  map_led (LED_SLEEP);    break;    /*   "Stand-By"                 */
		case 0x4c:  map_led (LED_SUSPEND);  break;    /*   "System Suspend"           */
		case 0x09:  map_led (LED_MUTE);     break;    /*   "Mute"                     */
		case 0x4b:  map_led (LED_MISC);     break;    /*   "Generic Indicator"        */
		case 0x19:  map_led (LED_MAIL);     break;    /*   "Message Waiting"          */
		case 0x4d:  map_led (LED_CHARGING); break;    /*   "External Power Connected" */

		default: goto ignore;
		}
		break;

	case HID_UP_DIGITIZER:
		switch (usage->hid & 0xff) {
		case 0x00: /* Undefined */
			goto ignore;

		case 0x30: /* TipPressure */
			if (!test_bit(BTN_TOUCH, input->keybit)) {
				device->quirks |= HID_QUIRK_NOTOUCH;
				set_bit(EV_KEY, input->evbit);
				set_bit(BTN_TOUCH, input->keybit);
			}
			map_abs_clear(ABS_PRESSURE);
			break;

		case 0x32: /* InRange */
			switch (field->physical & 0xff) {
			case 0x21: map_key(BTN_TOOL_MOUSE); break;
			case 0x22: map_key(BTN_TOOL_FINGER); break;
			default: map_key(BTN_TOOL_PEN); break;
			}
			break;

		case 0x3c: /* Invert */
			map_key_clear(BTN_TOOL_RUBBER);
			break;

		case 0x3d: /* X Tilt */
			map_abs_clear(ABS_TILT_X);
			break;

		case 0x3e: /* Y Tilt */
			map_abs_clear(ABS_TILT_Y);
			break;

		case 0x33: /* Touch */
		case 0x42: /* TipSwitch */
		case 0x43: /* TipSwitch2 */
			device->quirks &= ~HID_QUIRK_NOTOUCH;
			map_key_clear(BTN_TOUCH);
			break;

		case 0x44: /* BarrelSwitch */
			map_key_clear(BTN_STYLUS);
			break;

		case 0x46: /* TabletPick */
		case 0x5a: /* SecondaryBarrelSwitch */
			map_key_clear(BTN_STYLUS2);
			break;

		case 0x5b: /* TransducerSerialNumber */
			usage->type = EV_MSC;
			usage->code = MSC_SERIAL;
			bit = input->mscbit;
			max = MSC_MAX;
			break;

		default:  goto unknown;
		}
		break;

	case HID_UP_CONSUMER:	/* USB HUT v1.12, pages 75-84 */
		switch (usage->hid & HID_USAGE) {
		case 0x000: goto ignore;
		case 0x030: map_key_clear(KEY_POWER);		break;
		case 0x031: map_key_clear(KEY_RESTART);		break;
		case 0x032: map_key_clear(KEY_SLEEP);		break;
		case 0x034: map_key_clear(KEY_SLEEP);		break;
		case 0x035: map_key_clear(KEY_KBDILLUMTOGGLE);	break;
		case 0x036: map_key_clear(BTN_MISC);		break;

		case 0x040: map_key_clear(KEY_MENU);		break; /* Menu */
		case 0x041: map_key_clear(KEY_SELECT);		break; /* Menu Pick */
		case 0x042: map_key_clear(KEY_UP);		break; /* Menu Up */
		case 0x043: map_key_clear(KEY_DOWN);		break; /* Menu Down */
		case 0x044: map_key_clear(KEY_LEFT);		break; /* Menu Left */
		case 0x045: map_key_clear(KEY_RIGHT);		break; /* Menu Right */
		case 0x046: map_key_clear(KEY_ESC);		break; /* Menu Escape */
		case 0x047: map_key_clear(KEY_KPPLUS);		break; /* Menu Value Increase */
		case 0x048: map_key_clear(KEY_KPMINUS);		break; /* Menu Value Decrease */

		case 0x060: map_key_clear(KEY_INFO);		break; /* Data On Screen */
		case 0x061: map_key_clear(KEY_SUBTITLE);	break; /* Closed Caption */
		case 0x063: map_key_clear(KEY_VCR);		break; /* VCR/TV */
		case 0x065: map_key_clear(KEY_CAMERA);		break; /* Snapshot */
		case 0x069: map_key_clear(KEY_RED);		break;
		case 0x06a: map_key_clear(KEY_GREEN);		break;
		case 0x06b: map_key_clear(KEY_BLUE);		break;
		case 0x06c: map_key_clear(KEY_YELLOW);		break;
		case 0x06d: map_key_clear(KEY_ZOOM);		break;

		case 0x06f: map_key_clear(KEY_BRIGHTNESSUP);		break;
		case 0x070: map_key_clear(KEY_BRIGHTNESSDOWN);		break;
		case 0x072: map_key_clear(KEY_BRIGHTNESS_TOGGLE);	break;
		case 0x073: map_key_clear(KEY_BRIGHTNESS_MIN);		break;
		case 0x074: map_key_clear(KEY_BRIGHTNESS_MAX);		break;
		case 0x075: map_key_clear(KEY_BRIGHTNESS_AUTO);		break;

		case 0x082: map_key_clear(KEY_VIDEO_NEXT);	break;
		case 0x083: map_key_clear(KEY_LAST);		break;
		case 0x084: map_key_clear(KEY_ENTER);		break;
		case 0x088: map_key_clear(KEY_PC);		break;
		case 0x089: map_key_clear(KEY_TV);		break;
		case 0x08a: map_key_clear(KEY_WWW);		break;
		case 0x08b: map_key_clear(KEY_DVD);		break;
		case 0x08c: map_key_clear(KEY_PHONE);		break;
		case 0x08d: map_key_clear(KEY_PROGRAM);		break;
		case 0x08e: map_key_clear(KEY_VIDEOPHONE);	break;
		case 0x08f: map_key_clear(KEY_GAMES);		break;
		case 0x090: map_key_clear(KEY_MEMO);		break;
		case 0x091: map_key_clear(KEY_CD);		break;
		case 0x092: map_key_clear(KEY_VCR);		break;
		case 0x093: map_key_clear(KEY_TUNER);		break;
		case 0x094: map_key_clear(KEY_EXIT);		break;
		case 0x095: map_key_clear(KEY_HELP);		break;
		case 0x096: map_key_clear(KEY_TAPE);		break;
		case 0x097: map_key_clear(KEY_TV2);		break;
		case 0x098: map_key_clear(KEY_SAT);		break;
		case 0x09a: map_key_clear(KEY_PVR);		break;

		case 0x09c: map_key_clear(KEY_CHANNELUP);	break;
		case 0x09d: map_key_clear(KEY_CHANNELDOWN);	break;
		case 0x0a0: map_key_clear(KEY_VCR2);		break;

		case 0x0b0: map_key_clear(KEY_PLAY);		break;
		case 0x0b1: map_key_clear(KEY_PAUSE);		break;
		case 0x0b2: map_key_clear(KEY_RECORD);		break;
		case 0x0b3: map_key_clear(KEY_FASTFORWARD);	break;
		case 0x0b4: map_key_clear(KEY_REWIND);		break;
		case 0x0b5: map_key_clear(KEY_NEXTSONG);	break;
		case 0x0b6: map_key_clear(KEY_PREVIOUSSONG);	break;
		case 0x0b7: map_key_clear(KEY_STOPCD);		break;
		case 0x0b8: map_key_clear(KEY_EJECTCD);		break;
		case 0x0bc: map_key_clear(KEY_MEDIA_REPEAT);	break;
		case 0x0b9: map_key_clear(KEY_SHUFFLE);		break;
		case 0x0bf: map_key_clear(KEY_SLOW);		break;

		case 0x0cd: map_key_clear(KEY_PLAYPAUSE);	break;
		case 0x0cf: map_key_clear(KEY_VOICECOMMAND);	break;
		case 0x0e0: map_abs_clear(ABS_VOLUME);		break;
		case 0x0e2: map_key_clear(KEY_MUTE);		break;
		case 0x0e5: map_key_clear(KEY_BASSBOOST);	break;
		case 0x0e9: map_key_clear(KEY_VOLUMEUP);	break;
		case 0x0ea: map_key_clear(KEY_VOLUMEDOWN);	break;
		case 0x0f5: map_key_clear(KEY_SLOW);		break;

		case 0x181: map_key_clear(KEY_BUTTONCONFIG);	break;
		case 0x182: map_key_clear(KEY_BOOKMARKS);	break;
		case 0x183: map_key_clear(KEY_CONFIG);		break;
		case 0x184: map_key_clear(KEY_WORDPROCESSOR);	break;
		case 0x185: map_key_clear(KEY_EDITOR);		break;
		case 0x186: map_key_clear(KEY_SPREADSHEET);	break;
		case 0x187: map_key_clear(KEY_GRAPHICSEDITOR);	break;
		case 0x188: map_key_clear(KEY_PRESENTATION);	break;
		case 0x189: map_key_clear(KEY_DATABASE);	break;
		case 0x18a: map_key_clear(KEY_MAIL);		break;
		case 0x18b: map_key_clear(KEY_NEWS);		break;
		case 0x18c: map_key_clear(KEY_VOICEMAIL);	break;
		case 0x18d: map_key_clear(KEY_ADDRESSBOOK);	break;
		case 0x18e: map_key_clear(KEY_CALENDAR);	break;
		case 0x18f: map_key_clear(KEY_TASKMANAGER);	break;
		case 0x190: map_key_clear(KEY_JOURNAL);		break;
		case 0x191: map_key_clear(KEY_FINANCE);		break;
		case 0x192: map_key_clear(KEY_CALC);		break;
		case 0x193: map_key_clear(KEY_PLAYER);		break;
		case 0x194: map_key_clear(KEY_FILE);		break;
		case 0x196: map_key_clear(KEY_WWW);		break;
		case 0x199: map_key_clear(KEY_CHAT);		break;
		case 0x19c: map_key_clear(KEY_LOGOFF);		break;
		case 0x19e: map_key_clear(KEY_COFFEE);		break;
		case 0x19f: map_key_clear(KEY_CONTROLPANEL);		break;
		case 0x1a2: map_key_clear(KEY_APPSELECT);		break;
		case 0x1a3: map_key_clear(KEY_NEXT);		break;
		case 0x1a4: map_key_clear(KEY_PREVIOUS);	break;
		case 0x1a6: map_key_clear(KEY_HELP);		break;
		case 0x1a7: map_key_clear(KEY_DOCUMENTS);	break;
		case 0x1ab: map_key_clear(KEY_SPELLCHECK);	break;
		case 0x1ae: map_key_clear(KEY_KEYBOARD);	break;
		case 0x1b1: map_key_clear(KEY_SCREENSAVER);		break;
		case 0x1b4: map_key_clear(KEY_FILE);		break;
		case 0x1b6: map_key_clear(KEY_IMAGES);		break;
		case 0x1b7: map_key_clear(KEY_AUDIO);		break;
		case 0x1b8: map_key_clear(KEY_VIDEO);		break;
		case 0x1bc: map_key_clear(KEY_MESSENGER);	break;
		case 0x1bd: map_key_clear(KEY_INFO);		break;
		case 0x201: map_key_clear(KEY_NEW);		break;
		case 0x202: map_key_clear(KEY_OPEN);		break;
		case 0x203: map_key_clear(KEY_CLOSE);		break;
		case 0x204: map_key_clear(KEY_EXIT);		break;
		case 0x207: map_key_clear(KEY_SAVE);		break;
		case 0x208: map_key_clear(KEY_PRINT);		break;
		case 0x209: map_key_clear(KEY_PROPS);		break;
		case 0x21a: map_key_clear(KEY_UNDO);		break;
		case 0x21b: map_key_clear(KEY_COPY);		break;
		case 0x21c: map_key_clear(KEY_CUT);		break;
		case 0x21d: map_key_clear(KEY_PASTE);		break;
		case 0x21f: map_key_clear(KEY_FIND);		break;
		case 0x221: map_key_clear(KEY_SEARCH);		break;
		case 0x222: map_key_clear(KEY_GOTO);		break;
		case 0x223: map_key_clear(KEY_HOMEPAGE);	break;
		case 0x224: map_key_clear(KEY_BACK);		break;
		case 0x225: map_key_clear(KEY_FORWARD);		break;
		case 0x226: map_key_clear(KEY_STOP);		break;
		case 0x227: map_key_clear(KEY_REFRESH);		break;
		case 0x22a: map_key_clear(KEY_BOOKMARKS);	break;
		case 0x22d: map_key_clear(KEY_ZOOMIN);		break;
		case 0x22e: map_key_clear(KEY_ZOOMOUT);		break;
		case 0x22f: map_key_clear(KEY_ZOOMRESET);	break;
		case 0x233: map_key_clear(KEY_SCROLLUP);	break;
		case 0x234: map_key_clear(KEY_SCROLLDOWN);	break;
		case 0x238: map_rel(REL_HWHEEL);		break;
		case 0x23d: map_key_clear(KEY_EDIT);		break;
		case 0x25f: map_key_clear(KEY_CANCEL);		break;
		case 0x269: map_key_clear(KEY_INSERT);		break;
		case 0x26a: map_key_clear(KEY_DELETE);		break;
		case 0x279: map_key_clear(KEY_REDO);		break;

		case 0x289: map_key_clear(KEY_REPLY);		break;
		case 0x28b: map_key_clear(KEY_FORWARDMAIL);	break;
		case 0x28c: map_key_clear(KEY_SEND);		break;

		case 0x2c7: map_key_clear(KEY_KBDINPUTASSIST_PREV);		break;
		case 0x2c8: map_key_clear(KEY_KBDINPUTASSIST_NEXT);		break;
		case 0x2c9: map_key_clear(KEY_KBDINPUTASSIST_PREVGROUP);		break;
		case 0x2ca: map_key_clear(KEY_KBDINPUTASSIST_NEXTGROUP);		break;
		case 0x2cb: map_key_clear(KEY_KBDINPUTASSIST_ACCEPT);	break;
		case 0x2cc: map_key_clear(KEY_KBDINPUTASSIST_CANCEL);	break;

		default:    goto ignore;
		}
		break;

	case HID_UP_GENDEVCTRLS:
		if (hidinput_setup_battery(device, HID_INPUT_REPORT, field))
			goto ignore;
		else
			goto unknown;
		break;

	case HID_UP_HPVENDOR:	/* Reported on a Dutch layout HP5308 */
		set_bit(EV_REP, input->evbit);
		switch (usage->hid & HID_USAGE) {
		case 0x021: map_key_clear(KEY_PRINT);           break;
		case 0x070: map_key_clear(KEY_HP);		break;
		case 0x071: map_key_clear(KEY_CAMERA);		break;
		case 0x072: map_key_clear(KEY_SOUND);		break;
		case 0x073: map_key_clear(KEY_QUESTION);	break;
		case 0x080: map_key_clear(KEY_EMAIL);		break;
		case 0x081: map_key_clear(KEY_CHAT);		break;
		case 0x082: map_key_clear(KEY_SEARCH);		break;
		case 0x083: map_key_clear(KEY_CONNECT);	        break;
		case 0x084: map_key_clear(KEY_FINANCE);		break;
		case 0x085: map_key_clear(KEY_SPORT);		break;
		case 0x086: map_key_clear(KEY_SHOP);	        break;
		default:    goto ignore;
		}
		break;

	case HID_UP_HPVENDOR2:
		set_bit(EV_REP, input->evbit);
		switch (usage->hid & HID_USAGE) {
		case 0x003: map_key_clear(KEY_BRIGHTNESSDOWN);	break;
		case 0x004: map_key_clear(KEY_BRIGHTNESSUP);	break;
		default:    goto ignore;
		}
		break;

	case HID_UP_MSVENDOR:
		goto ignore;

	case HID_UP_CUSTOM: /* Reported on Logitech and Apple USB keyboards */
		set_bit(EV_REP, input->evbit);
		goto ignore;

	case HID_UP_LOGIVENDOR:
		goto ignore;

	case HID_UP_PID:
		switch (usage->hid & HID_USAGE) {
		case 0xa4: map_key_clear(BTN_DEAD);	break;
		default: goto ignore;
		}
		break;

	default:
	unknown:
		if (field->report_size == 1) {
			if (field->report->type == HID_OUTPUT_REPORT) {
				map_led(LED_MISC);
				break;
			}
			map_key(BTN_MISC);
			break;
		}
		if (field->flags & HID_MAIN_ITEM_RELATIVE) {
			map_rel(REL_MISC);
			break;
		}
		map_abs(ABS_MISC);
		break;
	}

mapped:
	if (device->driver->input_mapped && device->driver->input_mapped(device,
				hidinput, field, usage, &bit, &max) < 0)
		goto ignore;

	set_bit(usage->type, input->evbit);

	while (usage->code <= max && test_and_set_bit(usage->code, bit))
		usage->code = find_next_zero_bit(bit, max + 1, usage->code);

	if (usage->code > max)
		goto ignore;


	if (usage->type == EV_ABS) {

		int a = field->logical_minimum;
		int b = field->logical_maximum;

		if ((device->quirks & HID_QUIRK_BADPAD) && (usage->code == ABS_X || usage->code == ABS_Y)) {
			a = field->logical_minimum = 0;
			b = field->logical_maximum = 255;
		}

		if (field->application == HID_GD_GAMEPAD || field->application == HID_GD_JOYSTICK)
			input_set_abs_params(input, usage->code, a, b, (b - a) >> 8, (b - a) >> 4);
		else	input_set_abs_params(input, usage->code, a, b, 0, 0);

		input_abs_set_res(input, usage->code,
				  hidinput_calc_abs_res(field, usage->code));

		/* use a larger default input buffer for MT devices */
		if (usage->code == ABS_MT_POSITION_X && input->hint_events_per_packet == 0)
			input_set_events_per_packet(input, 60);
	}

	if (usage->type == EV_ABS &&
	    (usage->hat_min < usage->hat_max || usage->hat_dir)) {
		int i;
		for (i = usage->code; i < usage->code + 2 && i <= max; i++) {
			input_set_abs_params(input, i, -1, 1, 0, 0);
			set_bit(i, input->absbit);
		}
		if (usage->hat_dir && !field->dpad)
			field->dpad = usage->code;
	}

	/* for those devices which produce Consumer volume usage as relative,
	 * we emulate pressing volumeup/volumedown appropriate number of times
	 * in hidinput_hid_event()
	 */
	if ((usage->type == EV_ABS) && (field->flags & HID_MAIN_ITEM_RELATIVE) &&
			(usage->code == ABS_VOLUME)) {
		set_bit(KEY_VOLUMEUP, input->keybit);
		set_bit(KEY_VOLUMEDOWN, input->keybit);
	}

	if (usage->type == EV_KEY) {
		set_bit(EV_MSC, input->evbit);
		set_bit(MSC_SCAN, input->mscbit);
	}

ignore:
	return;

}

void hidinput_hid_event(struct hid_device *hid, struct hid_field *field, struct hid_usage *usage, __s32 value)
{
	struct input_dev *input;
	unsigned *quirks = &hid->quirks;

	if (!field->hidinput)
		return;

	input = field->hidinput->input;

	if (!usage->type)
		return;

	if (usage->hat_min < usage->hat_max || usage->hat_dir) {
		int hat_dir = usage->hat_dir;
		if (!hat_dir)
			hat_dir = (value - usage->hat_min) * 8 / (usage->hat_max - usage->hat_min + 1) + 1;
		if (hat_dir < 0 || hat_dir > 8) hat_dir = 0;
		input_event(input, usage->type, usage->code    , hid_hat_to_axis[hat_dir].x);
		input_event(input, usage->type, usage->code + 1, hid_hat_to_axis[hat_dir].y);
		return;
	}

	if (usage->hid == (HID_UP_DIGITIZER | 0x003c)) { /* Invert */
		*quirks = value ? (*quirks | HID_QUIRK_INVERT) : (*quirks & ~HID_QUIRK_INVERT);
		return;
	}

	if (usage->hid == (HID_UP_DIGITIZER | 0x0032)) { /* InRange */
		if (value) {
			input_event(input, usage->type, (*quirks & HID_QUIRK_INVERT) ? BTN_TOOL_RUBBER : usage->code, 1);
			return;
		}
		input_event(input, usage->type, usage->code, 0);
		input_event(input, usage->type, BTN_TOOL_RUBBER, 0);
		return;
	}

	if (usage->hid == (HID_UP_DIGITIZER | 0x0030) && (*quirks & HID_QUIRK_NOTOUCH)) { /* Pressure */
		int a = field->logical_minimum;
		int b = field->logical_maximum;
		input_event(input, EV_KEY, BTN_TOUCH, value > a + ((b - a) >> 3));
	}

	if (usage->hid == (HID_UP_PID | 0x83UL)) { /* Simultaneous Effects Max */
		dbg_hid("Maximum Effects - %d\n",value);
		return;
	}

	if (usage->hid == (HID_UP_PID | 0x7fUL)) {
		dbg_hid("PID Pool Report\n");
		return;
	}

	if ((usage->type == EV_KEY) && (usage->code == 0)) /* Key 0 is "unassigned", not KEY_UNKNOWN */
		return;

	if ((usage->type == EV_ABS) && (field->flags & HID_MAIN_ITEM_RELATIVE) &&
			(usage->code == ABS_VOLUME)) {
		int count = abs(value);
		int direction = value > 0 ? KEY_VOLUMEUP : KEY_VOLUMEDOWN;
		int i;

		for (i = 0; i < count; i++) {
			input_event(input, EV_KEY, direction, 1);
			input_sync(input);
			input_event(input, EV_KEY, direction, 0);
			input_sync(input);
		}
		return;
	}

	/*
	 * Ignore out-of-range values as per HID specification,
	 * section 5.10 and 6.2.25.
	 *
	 * The logical_minimum < logical_maximum check is done so that we
	 * don't unintentionally discard values sent by devices which
	 * don't specify logical min and max.
	 */
	if ((field->flags & HID_MAIN_ITEM_VARIABLE) &&
	    (field->logical_minimum < field->logical_maximum) &&
	    (value < field->logical_minimum ||
	     value > field->logical_maximum)) {
		dbg_hid("Ignoring out-of-range value %x\n", value);
		return;
	}

	/* report the usage code as scancode if the key status has changed */
	if (usage->type == EV_KEY && !!test_bit(usage->code, input->key) != value)
		input_event(input, EV_MSC, MSC_SCAN, usage->hid);

	input_event(input, usage->type, usage->code, value);

	if ((field->flags & HID_MAIN_ITEM_RELATIVE) && (usage->type == EV_KEY))
		input_event(input, usage->type, usage->code, 0);
}

void hidinput_report_event(struct hid_device *hid, struct hid_report *report)
{
	struct hid_input *hidinput;

	if (hid->quirks & HID_QUIRK_NO_INPUT_SYNC)
		return;

	list_for_each_entry(hidinput, &hid->inputs, list)
		input_sync(hidinput->input);
}
EXPORT_SYMBOL_GPL(hidinput_report_event);

int hidinput_find_field(struct hid_device *hid, unsigned int type, unsigned int code, struct hid_field **field)
{
	struct hid_report *report;
	int i, j;

	list_for_each_entry(report, &hid->report_enum[HID_OUTPUT_REPORT].report_list, list) {
		for (i = 0; i < report->maxfield; i++) {
			*field = report->field[i];
			for (j = 0; j < (*field)->maxusage; j++)
				if ((*field)->usage[j].type == type && (*field)->usage[j].code == code)
					return j;
		}
	}
	return -1;
}
EXPORT_SYMBOL_GPL(hidinput_find_field);

struct hid_field *hidinput_get_led_field(struct hid_device *hid)
{
	struct hid_report *report;
	struct hid_field *field;
	int i, j;

	list_for_each_entry(report,
			    &hid->report_enum[HID_OUTPUT_REPORT].report_list,
			    list) {
		for (i = 0; i < report->maxfield; i++) {
			field = report->field[i];
			for (j = 0; j < field->maxusage; j++)
				if (field->usage[j].type == EV_LED)
					return field;
		}
	}
	return NULL;
}
EXPORT_SYMBOL_GPL(hidinput_get_led_field);

unsigned int hidinput_count_leds(struct hid_device *hid)
{
	struct hid_report *report;
	struct hid_field *field;
	int i, j;
	unsigned int count = 0;

	list_for_each_entry(report,
			    &hid->report_enum[HID_OUTPUT_REPORT].report_list,
			    list) {
		for (i = 0; i < report->maxfield; i++) {
			field = report->field[i];
			for (j = 0; j < field->maxusage; j++)
				if (field->usage[j].type == EV_LED &&
				    field->value[j])
					count += 1;
		}
	}
	return count;
}
EXPORT_SYMBOL_GPL(hidinput_count_leds);

static void hidinput_led_worker(struct work_struct *work)
{
	struct hid_device *hid = container_of(work, struct hid_device,
					      led_work);
	struct hid_field *field;
	struct hid_report *report;
	int len, ret;
	__u8 *buf;

	field = hidinput_get_led_field(hid);
	if (!field)
		return;

	/*
	 * field->report is accessed unlocked regarding HID core. So there might
	 * be another incoming SET-LED request from user-space, which changes
	 * the LED state while we assemble our outgoing buffer. However, this
	 * doesn't matter as hid_output_report() correctly converts it into a
	 * boolean value no matter what information is currently set on the LED
	 * field (even garbage). So the remote device will always get a valid
	 * request.
	 * And in case we send a wrong value, a next led worker is spawned
	 * for every SET-LED request so the following worker will send the
	 * correct value, guaranteed!
	 */

	report = field->report;

	/* use custom SET_REPORT request if possible (asynchronous) */
	if (hid->ll_driver->request)
		return hid->ll_driver->request(hid, report, HID_REQ_SET_REPORT);

	/* fall back to generic raw-output-report */
	len = ((report->size - 1) >> 3) + 1 + (report->id > 0);
	buf = hid_alloc_report_buf(report, GFP_KERNEL);
	if (!buf)
		return;

	hid_output_report(report, buf);
	/* synchronous output report */
	ret = hid_hw_output_report(hid, buf, len);
	if (ret == -ENOSYS)
		hid_hw_raw_request(hid, report->id, buf, len, HID_OUTPUT_REPORT,
				HID_REQ_SET_REPORT);
	kfree(buf);
}

static int hidinput_input_event(struct input_dev *dev, unsigned int type,
				unsigned int code, int value)
{
	struct hid_device *hid = input_get_drvdata(dev);
	struct hid_field *field;
	int offset;

	if (type == EV_FF)
		return input_ff_event(dev, type, code, value);

	if (type != EV_LED)
		return -1;

	if ((offset = hidinput_find_field(hid, type, code, &field)) == -1) {
		hid_warn(dev, "event field not found\n");
		return -1;
	}

	hid_set_field(field, offset, value);

	schedule_work(&hid->led_work);
	return 0;
}

static int hidinput_open(struct input_dev *dev)
{
	struct hid_device *hid = input_get_drvdata(dev);

	return hid_hw_open(hid);
}

static void hidinput_close(struct input_dev *dev)
{
	struct hid_device *hid = input_get_drvdata(dev);

	hid_hw_close(hid);
}

static void report_features(struct hid_device *hid)
{
	struct hid_driver *drv = hid->driver;
	struct hid_report_enum *rep_enum;
	struct hid_report *rep;
	int i, j;

	rep_enum = &hid->report_enum[HID_FEATURE_REPORT];
	list_for_each_entry(rep, &rep_enum->report_list, list)
		for (i = 0; i < rep->maxfield; i++) {
			/* Ignore if report count is out of bounds. */
			if (rep->field[i]->report_count < 1)
				continue;

			for (j = 0; j < rep->field[i]->maxusage; j++) {
				/* Verify if Battery Strength feature is available */
				hidinput_setup_battery(hid, HID_FEATURE_REPORT, rep->field[i]);

				if (drv->feature_mapping)
					drv->feature_mapping(hid, rep->field[i],
							     rep->field[i]->usage + j);
			}
		}
}

static struct hid_input *hidinput_allocate(struct hid_device *hid)
{
	struct hid_input *hidinput = kzalloc(sizeof(*hidinput), GFP_KERNEL);
	struct input_dev *input_dev = input_allocate_device();
	if (!hidinput || !input_dev) {
		kfree(hidinput);
		input_free_device(input_dev);
		hid_err(hid, "Out of memory during hid input probe\n");
		return NULL;
	}

	input_set_drvdata(input_dev, hid);
	input_dev->event = hidinput_input_event;
	input_dev->open = hidinput_open;
	input_dev->close = hidinput_close;
	input_dev->setkeycode = hidinput_setkeycode;
	input_dev->getkeycode = hidinput_getkeycode;

	input_dev->name = hid->name;
	input_dev->phys = hid->phys;
	input_dev->uniq = hid->uniq;
	input_dev->id.bustype = hid->bus;
	input_dev->id.vendor  = hid->vendor;
	input_dev->id.product = hid->product;
	input_dev->id.version = hid->version;
	input_dev->dev.parent = &hid->dev;
	hidinput->input = input_dev;
	list_add_tail(&hidinput->list, &hid->inputs);

	return hidinput;
}

static bool hidinput_has_been_populated(struct hid_input *hidinput)
{
	int i;
	unsigned long r = 0;

	for (i = 0; i < BITS_TO_LONGS(EV_CNT); i++)
		r |= hidinput->input->evbit[i];

	for (i = 0; i < BITS_TO_LONGS(KEY_CNT); i++)
		r |= hidinput->input->keybit[i];

	for (i = 0; i < BITS_TO_LONGS(REL_CNT); i++)
		r |= hidinput->input->relbit[i];

	for (i = 0; i < BITS_TO_LONGS(ABS_CNT); i++)
		r |= hidinput->input->absbit[i];

	for (i = 0; i < BITS_TO_LONGS(MSC_CNT); i++)
		r |= hidinput->input->mscbit[i];

	for (i = 0; i < BITS_TO_LONGS(LED_CNT); i++)
		r |= hidinput->input->ledbit[i];

	for (i = 0; i < BITS_TO_LONGS(SND_CNT); i++)
		r |= hidinput->input->sndbit[i];

	for (i = 0; i < BITS_TO_LONGS(FF_CNT); i++)
		r |= hidinput->input->ffbit[i];

	for (i = 0; i < BITS_TO_LONGS(SW_CNT); i++)
		r |= hidinput->input->swbit[i];

	return !!r;
}

static void hidinput_cleanup_hidinput(struct hid_device *hid,
		struct hid_input *hidinput)
{
	struct hid_report *report;
	int i, k;

	list_del(&hidinput->list);
	input_free_device(hidinput->input);

	for (k = HID_INPUT_REPORT; k <= HID_OUTPUT_REPORT; k++) {
		if (k == HID_OUTPUT_REPORT &&
			hid->quirks & HID_QUIRK_SKIP_OUTPUT_REPORTS)
			continue;

		list_for_each_entry(report, &hid->report_enum[k].report_list,
				    list) {

			for (i = 0; i < report->maxfield; i++)
				if (report->field[i]->hidinput == hidinput)
					report->field[i]->hidinput = NULL;
		}
	}

	kfree(hidinput);
}

/*
 * Register the input device; print a message.
 * Configure the input layer interface
 * Read all reports and initialize the absolute field values.
 */

int hidinput_connect(struct hid_device *hid, unsigned int force)
{
	struct hid_driver *drv = hid->driver;
	struct hid_report *report;
	struct hid_input *hidinput = NULL;
	int i, j, k;

	INIT_LIST_HEAD(&hid->inputs);
	INIT_WORK(&hid->led_work, hidinput_led_worker);

	if (!force) {
		for (i = 0; i < hid->maxcollection; i++) {
			struct hid_collection *col = &hid->collection[i];
			if (col->type == HID_COLLECTION_APPLICATION ||
					col->type == HID_COLLECTION_PHYSICAL)
				if (IS_INPUT_APPLICATION(col->usage))
					break;
		}

		if (i == hid->maxcollection)
			return -1;
	}

	report_features(hid);

	for (k = HID_INPUT_REPORT; k <= HID_OUTPUT_REPORT; k++) {
		if (k == HID_OUTPUT_REPORT &&
			hid->quirks & HID_QUIRK_SKIP_OUTPUT_REPORTS)
			continue;

		list_for_each_entry(report, &hid->report_enum[k].report_list, list) {

			if (!report->maxfield)
				continue;

			if (!hidinput) {
				hidinput = hidinput_allocate(hid);
				if (!hidinput)
					goto out_unwind;
			}

			for (i = 0; i < report->maxfield; i++)
				for (j = 0; j < report->field[i]->maxusage; j++)
					hidinput_configure_usage(hidinput, report->field[i],
								 report->field[i]->usage + j);

			if ((hid->quirks & HID_QUIRK_NO_EMPTY_INPUT) &&
			    !hidinput_has_been_populated(hidinput))
				continue;

			if (hid->quirks & HID_QUIRK_MULTI_INPUT) {
				/* This will leave hidinput NULL, so that it
				 * allocates another one if we have more inputs on
				 * the same interface. Some devices (e.g. Happ's
				 * UGCI) cram a lot of unrelated inputs into the
				 * same interface. */
				hidinput->report = report;
				if (drv->input_configured)
					drv->input_configured(hid, hidinput);
				if (input_register_device(hidinput->input))
					goto out_cleanup;
				hidinput = NULL;
			}
		}
	}

	if (hidinput && (hid->quirks & HID_QUIRK_NO_EMPTY_INPUT) &&
	    !hidinput_has_been_populated(hidinput)) {
		/* no need to register an input device not populated */
		hidinput_cleanup_hidinput(hid, hidinput);
		hidinput = NULL;
	}

	if (list_empty(&hid->inputs)) {
		hid_err(hid, "No inputs registered, leaving\n");
		goto out_unwind;
	}

	if (hidinput) {
		if (drv->input_configured)
			drv->input_configured(hid, hidinput);
		if (input_register_device(hidinput->input))
			goto out_cleanup;
	}

	return 0;

out_cleanup:
	list_del(&hidinput->list);
	input_free_device(hidinput->input);
	kfree(hidinput);
out_unwind:
	/* unwind the ones we already registered */
	hidinput_disconnect(hid);

	return -1;
}
EXPORT_SYMBOL_GPL(hidinput_connect);

void hidinput_disconnect(struct hid_device *hid)
{
	struct hid_input *hidinput, *next;

	hidinput_cleanup_battery(hid);

	list_for_each_entry_safe(hidinput, next, &hid->inputs, list) {
		list_del(&hidinput->list);
		input_unregister_device(hidinput->input);
		kfree(hidinput);
	}

	/* led_work is spawned by input_dev callbacks, but doesn't access the
	 * parent input_dev at all. Once all input devices are removed, we
	 * know that led_work will never get restarted, so we can cancel it
	 * synchronously and are safe. */
	cancel_work_sync(&hid->led_work);
}
EXPORT_SYMBOL_GPL(hidinput_disconnect);
<|MERGE_RESOLUTION|>--- conflicted
+++ resolved
@@ -350,15 +350,9 @@
 			ret = -ENOMEM;
 			break;
 		}
-<<<<<<< HEAD
-		ret = dev->hid_get_raw_report(dev, dev->battery_report_id,
-					      buf, 2,
-					      dev->battery_report_type);
-=======
 		ret = hid_hw_raw_request(dev, dev->battery_report_id, buf, 2,
 					 dev->battery_report_type,
 					 HID_REQ_GET_REPORT);
->>>>>>> fc14f9c1
 
 		if (ret != 2) {
 			ret = -ENODATA;
