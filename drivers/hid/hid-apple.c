--- conflicted
+++ resolved
@@ -46,11 +46,7 @@
 MODULE_PARM_DESC(iso_layout, "Enable/Disable hardcoded ISO-layout of the keyboard. "
 		"(0 = disabled, [1] = enabled)");
 
-<<<<<<< HEAD
-static unsigned int swap_opt_cmd = 0;
-=======
 static unsigned int swap_opt_cmd;
->>>>>>> fc14f9c1
 module_param(swap_opt_cmd, uint, 0644);
 MODULE_PARM_DESC(swap_opt_cmd, "Swap the Option (\"Alt\") and Command (\"Flag\") keys. "
 		"(For people who want to keep Windows PC keyboard muscle memory. "
