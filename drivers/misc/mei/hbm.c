--- conflicted
+++ resolved
@@ -93,18 +93,6 @@
 	}
 }
 
-<<<<<<< HEAD
-	dev->me_clients_num = 0;
-	dev->me_client_presentation_num = 0;
-	dev->me_client_index = 0;
-
-	/* count how many ME clients we have */
-	for_each_set_bit(b, dev->me_clients_map, MEI_CLIENTS_MAX)
-		dev->me_clients_num++;
-
-	if (dev->me_clients_num == 0)
-		return;
-=======
 /**
  * mei_hbm_idle - set hbm to idle state
  *
@@ -124,7 +112,6 @@
 static void mei_me_cl_remove_all(struct mei_device *dev)
 {
 	struct mei_me_client *me_cl, *next;
->>>>>>> fc14f9c1
 
 	list_for_each_entry_safe(me_cl, next, &dev->me_clients, list) {
 			list_del(&me_cl->list);
@@ -380,14 +367,7 @@
 	struct hbm_props_request *prop_req;
 	const size_t len = sizeof(struct hbm_props_request);
 	unsigned long next_client_index;
-<<<<<<< HEAD
-	unsigned long client_num;
-
-
-	client_num = dev->me_client_presentation_num;
-=======
 	int ret;
->>>>>>> fc14f9c1
 
 	next_client_index = find_next_bit(dev->me_clients_map, MEI_CLIENTS_MAX,
 					  dev->me_client_index);
@@ -916,21 +896,6 @@
 		dev->init_clients_timer = 0;
 
 		enum_res = (struct hbm_host_enum_response *) mei_msg;
-<<<<<<< HEAD
-		memcpy(dev->me_clients_map, enum_res->valid_addresses, 32);
-		if (dev->dev_state == MEI_DEV_INIT_CLIENTS &&
-		    dev->hbm_state == MEI_HBM_ENUM_CLIENTS) {
-				dev->init_clients_timer = 0;
-				mei_hbm_me_cl_allocate(dev);
-				dev->hbm_state = MEI_HBM_CLIENT_PROPERTIES;
-
-				/* first property reqeust */
-				mei_hbm_prop_req(dev);
-		} else {
-			dev_err(&dev->pdev->dev, "reset: unexpected enumeration response hbm.\n");
-			mei_reset(dev, 1);
-			return;
-=======
 		BUILD_BUG_ON(sizeof(dev->me_clients_map)
 				< sizeof(enum_res->valid_addresses));
 		memcpy(dev->me_clients_map, enum_res->valid_addresses,
@@ -941,7 +906,6 @@
 			dev_err(dev->dev, "hbm: enumeration response: state mismatch, [%d, %d]\n",
 				dev->dev_state, dev->hbm_state);
 			return -EPROTO;
->>>>>>> fc14f9c1
 		}
 
 		dev->hbm_state = MEI_HBM_CLIENT_PROPERTIES;
