--- conflicted
+++ resolved
@@ -532,12 +532,6 @@
 	if (ret)
 		goto err;
 
-<<<<<<< HEAD
-	cl->device_uuid = mei_nfc_guid;
-
-
-=======
->>>>>>> fc14f9c1
 	list_add_tail(&cl->device_link, &dev->device_list);
 
 	ndev->req_id = 1;
