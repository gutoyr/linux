--- conflicted
+++ resolved
@@ -637,32 +637,6 @@
 	} /* else everything is zero */
 }
 
-<<<<<<< HEAD
-static unsigned long iov_pages(const struct iovec *iv, int offset,
-			       unsigned long nr_segs)
-{
-	unsigned long seg, base;
-	int pages = 0, len, size;
-
-	while (nr_segs && (offset >= iv->iov_len)) {
-		offset -= iv->iov_len;
-		++iv;
-		--nr_segs;
-	}
-
-	for (seg = 0; seg < nr_segs; seg++) {
-		base = (unsigned long)iv[seg].iov_base + offset;
-		len = iv[seg].iov_len - offset;
-		size = ((base & ~PAGE_MASK) + len + ~PAGE_MASK) >> PAGE_SHIFT;
-		pages += size;
-		offset = 0;
-	}
-
-	return pages;
-}
-
-=======
->>>>>>> fc14f9c1
 /* Get packet from user space buffer */
 static ssize_t macvtap_get_user(struct macvtap_queue *q, struct msghdr *m,
 				const struct iovec *iv, unsigned long total_len,
@@ -912,11 +886,7 @@
 		goto out;
 	}
 
-<<<<<<< HEAD
-	ret = macvtap_do_read(q, iocb, iv, len, file->f_flags & O_NONBLOCK);
-=======
 	ret = macvtap_do_read(q, iv, len, file->f_flags & O_NONBLOCK);
->>>>>>> fc14f9c1
 	ret = min_t(ssize_t, ret, len);
 	if (ret > 0)
 		iocb->ki_pos = ret;
