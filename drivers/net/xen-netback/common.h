/*
 * This program is free software; you can redistribute it and/or
 * modify it under the terms of the GNU General Public License version 2
 * as published by the Free Software Foundation; or, when distributed
 * separately from the Linux kernel or incorporated into other
 * software packages, subject to the following license:
 *
 * Permission is hereby granted, free of charge, to any person obtaining a copy
 * of this source file (the "Software"), to deal in the Software without
 * restriction, including without limitation the rights to use, copy, modify,
 * merge, publish, distribute, sublicense, and/or sell copies of the Software,
 * and to permit persons to whom the Software is furnished to do so, subject to
 * the following conditions:
 *
 * The above copyright notice and this permission notice shall be included in
 * all copies or substantial portions of the Software.
 *
 * THE SOFTWARE IS PROVIDED "AS IS", WITHOUT WARRANTY OF ANY KIND, EXPRESS OR
 * IMPLIED, INCLUDING BUT NOT LIMITED TO THE WARRANTIES OF MERCHANTABILITY,
 * FITNESS FOR A PARTICULAR PURPOSE AND NONINFRINGEMENT. IN NO EVENT SHALL THE
 * AUTHORS OR COPYRIGHT HOLDERS BE LIABLE FOR ANY CLAIM, DAMAGES OR OTHER
 * LIABILITY, WHETHER IN AN ACTION OF CONTRACT, TORT OR OTHERWISE, ARISING
 * FROM, OUT OF OR IN CONNECTION WITH THE SOFTWARE OR THE USE OR OTHER DEALINGS
 * IN THE SOFTWARE.
 */

#ifndef __XEN_NETBACK__COMMON_H__
#define __XEN_NETBACK__COMMON_H__

#define pr_fmt(fmt) KBUILD_MODNAME ":%s: " fmt, __func__

#include <linux/module.h>
#include <linux/interrupt.h>
#include <linux/slab.h>
#include <linux/ip.h>
#include <linux/in.h>
#include <linux/io.h>
#include <linux/netdevice.h>
#include <linux/etherdevice.h>
#include <linux/wait.h>
#include <linux/sched.h>

#include <xen/interface/io/netif.h>
#include <xen/interface/grant_table.h>
#include <xen/grant_table.h>
#include <xen/xenbus.h>
#include <linux/debugfs.h>

typedef unsigned int pending_ring_idx_t;
#define INVALID_PENDING_RING_IDX (~0U)

struct pending_tx_info {
	struct xen_netif_tx_request req; /* tx request */
	/* Callback data for released SKBs. The callback is always
	 * xenvif_zerocopy_callback, desc contains the pending_idx, which is
	 * also an index in pending_tx_info array. It is initialized in
	 * xenvif_alloc and it never changes.
	 * skb_shinfo(skb)->destructor_arg points to the first mapped slot's
	 * callback_struct in this array of struct pending_tx_info's, then ctx
	 * to the next, or NULL if there is no more slot for this skb.
	 * ubuf_to_vif is a helper which finds the struct xenvif from a pointer
	 * to this field.
	 */
	struct ubuf_info callback_struct;
};

#define XEN_NETIF_TX_RING_SIZE __CONST_RING_SIZE(xen_netif_tx, PAGE_SIZE)
#define XEN_NETIF_RX_RING_SIZE __CONST_RING_SIZE(xen_netif_rx, PAGE_SIZE)

struct xenvif_rx_meta {
	int id;
	int size;
	int gso_type;
	int gso_size;
};

#define GSO_BIT(type) \
	(1 << XEN_NETIF_GSO_TYPE_ ## type)

/* Discriminate from any valid pending_idx value. */
#define INVALID_PENDING_IDX 0xFFFF

#define MAX_BUFFER_OFFSET PAGE_SIZE

#define MAX_PENDING_REQS XEN_NETIF_TX_RING_SIZE

/* It's possible for an skb to have a maximal number of frags
 * but still be less than MAX_BUFFER_OFFSET in size. Thus the
 * worst-case number of copy operations is MAX_SKB_FRAGS per
 * ring slot.
 */
#define MAX_GRANT_COPY_OPS (MAX_SKB_FRAGS * XEN_NETIF_RX_RING_SIZE)

#define NETBACK_INVALID_HANDLE -1

/* To avoid confusion, we define XEN_NETBK_LEGACY_SLOTS_MAX indicating
 * the maximum slots a valid packet can use. Now this value is defined
 * to be XEN_NETIF_NR_SLOTS_MIN, which is supposed to be supported by
 * all backend.
 */
#define XEN_NETBK_LEGACY_SLOTS_MAX XEN_NETIF_NR_SLOTS_MIN

/* Queue name is interface name with "-qNNN" appended */
#define QUEUE_NAME_SIZE (IFNAMSIZ + 5)

/* IRQ name is queue name with "-tx" or "-rx" appended */
#define IRQ_NAME_SIZE (QUEUE_NAME_SIZE + 3)

struct xenvif;

struct xenvif_stats {
	/* Stats fields to be updated per-queue.
	 * A subset of struct net_device_stats that contains only the
	 * fields that are updated in netback.c for each queue.
	 */
	unsigned int rx_bytes;
	unsigned int rx_packets;
	unsigned int tx_bytes;
	unsigned int tx_packets;

	/* Additional stats used by xenvif */
	unsigned long rx_gso_checksum_fixup;
	unsigned long tx_zerocopy_sent;
	unsigned long tx_zerocopy_success;
	unsigned long tx_zerocopy_fail;
	unsigned long tx_frag_overflow;
};

struct xenvif_queue { /* Per-queue data for xenvif */
	unsigned int id; /* Queue ID, 0-based */
	char name[QUEUE_NAME_SIZE]; /* DEVNAME-qN */
	struct xenvif *vif; /* Parent VIF */

	/* Use NAPI for guest TX */
	struct napi_struct napi;
	/* When feature-split-event-channels = 0, tx_irq = rx_irq. */
	unsigned int tx_irq;
	/* Only used when feature-split-event-channels = 1 */
	char tx_irq_name[IRQ_NAME_SIZE]; /* DEVNAME-qN-tx */
	struct xen_netif_tx_back_ring tx;
	struct sk_buff_head tx_queue;
	struct page *mmap_pages[MAX_PENDING_REQS];
	pending_ring_idx_t pending_prod;
	pending_ring_idx_t pending_cons;
	u16 pending_ring[MAX_PENDING_REQS];
	struct pending_tx_info pending_tx_info[MAX_PENDING_REQS];
	grant_handle_t grant_tx_handle[MAX_PENDING_REQS];

	struct gnttab_copy tx_copy_ops[MAX_PENDING_REQS];
	struct gnttab_map_grant_ref tx_map_ops[MAX_PENDING_REQS];
	struct gnttab_unmap_grant_ref tx_unmap_ops[MAX_PENDING_REQS];
	/* passed to gnttab_[un]map_refs with pages under (un)mapping */
	struct page *pages_to_map[MAX_PENDING_REQS];
	struct page *pages_to_unmap[MAX_PENDING_REQS];

	/* This prevents zerocopy callbacks  to race over dealloc_ring */
	spinlock_t callback_lock;
	/* This prevents dealloc thread and NAPI instance to race over response
	 * creation and pending_ring in xenvif_idx_release. In xenvif_tx_err
	 * it only protect response creation
	 */
	spinlock_t response_lock;
	pending_ring_idx_t dealloc_prod;
	pending_ring_idx_t dealloc_cons;
	u16 dealloc_ring[MAX_PENDING_REQS];
	struct task_struct *dealloc_task;
	wait_queue_head_t dealloc_wq;
	atomic_t inflight_packets;

	/* Use kthread for guest RX */
	struct task_struct *task;
	wait_queue_head_t wq;
	/* When feature-split-event-channels = 0, tx_irq = rx_irq. */
	unsigned int rx_irq;
	/* Only used when feature-split-event-channels = 1 */
	char rx_irq_name[IRQ_NAME_SIZE]; /* DEVNAME-qN-rx */
	struct xen_netif_rx_back_ring rx;
	struct sk_buff_head rx_queue;

	unsigned int rx_queue_max;
	unsigned int rx_queue_len;
	unsigned long last_rx_time;
	bool stalled;

	struct gnttab_copy grant_copy_op[MAX_GRANT_COPY_OPS];

	/* We create one meta structure per ring request we consume, so
	 * the maximum number is the same as the ring size.
	 */
	struct xenvif_rx_meta meta[XEN_NETIF_RX_RING_SIZE];

	/* Transmit shaping: allow 'credit_bytes' every 'credit_usec'. */
	unsigned long   credit_bytes;
	unsigned long   credit_usec;
	unsigned long   remaining_credit;
	struct timer_list credit_timeout;
	u64 credit_window_start;

	/* Statistics */
	struct xenvif_stats stats;
};

/* Maximum number of Rx slots a to-guest packet may use, including the
 * slot needed for GSO meta-data.
 */
#define XEN_NETBK_RX_SLOTS_MAX (MAX_SKB_FRAGS + 1)

enum state_bit_shift {
	/* This bit marks that the vif is connected */
	VIF_STATUS_CONNECTED,
};

struct xenvif {
	/* Unique identifier for this interface. */
	domid_t          domid;
	unsigned int     handle;

	u8               fe_dev_addr[6];

	/* Frontend feature information. */
	int gso_mask;
	int gso_prefix_mask;

	u8 can_sg:1;
	u8 ip_csum:1;
	u8 ipv6_csum:1;

	/* Is this interface disabled? True when backend discovers
	 * frontend is rogue.
	 */
	bool disabled;
	unsigned long status;

	/* Queues */
	struct xenvif_queue *queues;
	unsigned int num_queues; /* active queues, resource allocated */
	unsigned int stalled_queues;

	spinlock_t lock;

#ifdef CONFIG_DEBUG_FS
	struct dentry *xenvif_dbg_root;
#endif

	/* Miscellaneous private stuff. */
	struct net_device *dev;
};

struct xenvif_rx_cb {
	unsigned long expires;
	int meta_slots_used;
	bool full_coalesce;
};

#define XENVIF_RX_CB(skb) ((struct xenvif_rx_cb *)(skb)->cb)

static inline struct xenbus_device *xenvif_to_xenbus_device(struct xenvif *vif)
{
	return to_xenbus_device(vif->dev->dev.parent);
}

struct xenvif *xenvif_alloc(struct device *parent,
			    domid_t domid,
			    unsigned int handle);

<<<<<<< HEAD
int xenvif_connect(struct xenvif *vif, unsigned long tx_ring_ref,
		   unsigned long rx_ring_ref, unsigned int evtchn);
void xenvif_disconnect(struct xenvif *vif);
void xenvif_free(struct xenvif *vif);
=======
int xenvif_init_queue(struct xenvif_queue *queue);
void xenvif_deinit_queue(struct xenvif_queue *queue);
>>>>>>> fc14f9c1

int xenvif_connect(struct xenvif_queue *queue, unsigned long tx_ring_ref,
		   unsigned long rx_ring_ref, unsigned int tx_evtchn,
		   unsigned int rx_evtchn);
void xenvif_disconnect(struct xenvif *vif);
void xenvif_free(struct xenvif *vif);

int xenvif_xenbus_init(void);
void xenvif_xenbus_fini(void);

int xenvif_schedulable(struct xenvif *vif);

int xenvif_queue_stopped(struct xenvif_queue *queue);
void xenvif_wake_queue(struct xenvif_queue *queue);

/* (Un)Map communication rings. */
void xenvif_unmap_frontend_rings(struct xenvif_queue *queue);
int xenvif_map_frontend_rings(struct xenvif_queue *queue,
			      grant_ref_t tx_ring_ref,
			      grant_ref_t rx_ring_ref);

/* Check for SKBs from frontend and schedule backend processing */
void xenvif_napi_schedule_or_enable_events(struct xenvif_queue *queue);

/* Prevent the device from generating any further traffic. */
void xenvif_carrier_off(struct xenvif *vif);

int xenvif_tx_action(struct xenvif_queue *queue, int budget);

int xenvif_kthread_guest_rx(void *data);
void xenvif_kick_thread(struct xenvif_queue *queue);

int xenvif_dealloc_kthread(void *data);

void xenvif_rx_queue_tail(struct xenvif_queue *queue, struct sk_buff *skb);

/* Determine whether the needed number of slots (req) are available,
 * and set req_event if not.
 */
bool xenvif_rx_ring_slots_available(struct xenvif_queue *queue, int needed);

void xenvif_carrier_on(struct xenvif *vif);

/* Callback from stack when TX packet can be released */
void xenvif_zerocopy_callback(struct ubuf_info *ubuf, bool zerocopy_success);

/* Unmap a pending page and release it back to the guest */
void xenvif_idx_unmap(struct xenvif_queue *queue, u16 pending_idx);

static inline pending_ring_idx_t nr_pending_reqs(struct xenvif_queue *queue)
{
	return MAX_PENDING_REQS -
		queue->pending_prod + queue->pending_cons;
}

/* Callback from stack when TX packet can be released */
void xenvif_zerocopy_callback(struct ubuf_info *ubuf, bool zerocopy_success);

irqreturn_t xenvif_interrupt(int irq, void *dev_id);

extern bool separate_tx_rx_irq;

extern unsigned int rx_drain_timeout_msecs;
extern unsigned int rx_drain_timeout_jiffies;
extern unsigned int xenvif_max_queues;

#ifdef CONFIG_DEBUG_FS
extern struct dentry *xen_netback_dbg_root;
#endif

void xenvif_skb_zerocopy_prepare(struct xenvif_queue *queue,
				 struct sk_buff *skb);
void xenvif_skb_zerocopy_complete(struct xenvif_queue *queue);

#endif /* __XEN_NETBACK__COMMON_H__ */<|MERGE_RESOLUTION|>--- conflicted
+++ resolved
@@ -263,15 +263,8 @@
 			    domid_t domid,
 			    unsigned int handle);
 
-<<<<<<< HEAD
-int xenvif_connect(struct xenvif *vif, unsigned long tx_ring_ref,
-		   unsigned long rx_ring_ref, unsigned int evtchn);
-void xenvif_disconnect(struct xenvif *vif);
-void xenvif_free(struct xenvif *vif);
-=======
 int xenvif_init_queue(struct xenvif_queue *queue);
 void xenvif_deinit_queue(struct xenvif_queue *queue);
->>>>>>> fc14f9c1
 
 int xenvif_connect(struct xenvif_queue *queue, unsigned long tx_ring_ref,
 		   unsigned long rx_ring_ref, unsigned int tx_evtchn,
