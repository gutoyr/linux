/*
 * Back-end of the driver for virtual network devices. This portion of the
 * driver exports a 'unified' network-device interface that can be accessed
 * by any operating system that implements a compatible front end. A
 * reference front-end implementation can be found in:
 *  drivers/net/xen-netfront.c
 *
 * Copyright (c) 2002-2005, K A Fraser
 *
 * This program is free software; you can redistribute it and/or
 * modify it under the terms of the GNU General Public License version 2
 * as published by the Free Software Foundation; or, when distributed
 * separately from the Linux kernel or incorporated into other
 * software packages, subject to the following license:
 *
 * Permission is hereby granted, free of charge, to any person obtaining a copy
 * of this source file (the "Software"), to deal in the Software without
 * restriction, including without limitation the rights to use, copy, modify,
 * merge, publish, distribute, sublicense, and/or sell copies of the Software,
 * and to permit persons to whom the Software is furnished to do so, subject to
 * the following conditions:
 *
 * The above copyright notice and this permission notice shall be included in
 * all copies or substantial portions of the Software.
 *
 * THE SOFTWARE IS PROVIDED "AS IS", WITHOUT WARRANTY OF ANY KIND, EXPRESS OR
 * IMPLIED, INCLUDING BUT NOT LIMITED TO THE WARRANTIES OF MERCHANTABILITY,
 * FITNESS FOR A PARTICULAR PURPOSE AND NONINFRINGEMENT. IN NO EVENT SHALL THE
 * AUTHORS OR COPYRIGHT HOLDERS BE LIABLE FOR ANY CLAIM, DAMAGES OR OTHER
 * LIABILITY, WHETHER IN AN ACTION OF CONTRACT, TORT OR OTHERWISE, ARISING
 * FROM, OUT OF OR IN CONNECTION WITH THE SOFTWARE OR THE USE OR OTHER DEALINGS
 * IN THE SOFTWARE.
 */

#include "common.h"

#include <linux/kthread.h>
#include <linux/if_vlan.h>
#include <linux/udp.h>
#include <linux/highmem.h>

#include <net/tcp.h>

#include <xen/xen.h>
#include <xen/events.h>
#include <xen/interface/memory.h>

#include <asm/xen/hypercall.h>
#include <asm/xen/page.h>

/* Provide an option to disable split event channels at load time as
 * event channels are limited resource. Split event channels are
 * enabled by default.
 */
bool separate_tx_rx_irq = 1;
module_param(separate_tx_rx_irq, bool, 0644);

/* The time that packets can stay on the guest Rx internal queue
 * before they are dropped.
 */
unsigned int rx_drain_timeout_msecs = 10000;
module_param(rx_drain_timeout_msecs, uint, 0444);
unsigned int rx_drain_timeout_jiffies;

/* The length of time before the frontend is considered unresponsive
 * because it isn't providing Rx slots.
 */
static unsigned int rx_stall_timeout_msecs = 60000;
module_param(rx_stall_timeout_msecs, uint, 0444);
static unsigned int rx_stall_timeout_jiffies;

unsigned int xenvif_max_queues;
module_param_named(max_queues, xenvif_max_queues, uint, 0644);
MODULE_PARM_DESC(max_queues,
		 "Maximum number of queues per virtual interface");

/*
 * This is the maximum slots a skb can have. If a guest sends a skb
 * which exceeds this limit it is considered malicious.
 */
#define FATAL_SKB_SLOTS_DEFAULT 20
static unsigned int fatal_skb_slots = FATAL_SKB_SLOTS_DEFAULT;
module_param(fatal_skb_slots, uint, 0444);

static void xenvif_idx_release(struct xenvif_queue *queue, u16 pending_idx,
			       u8 status);

static void make_tx_response(struct xenvif_queue *queue,
			     struct xen_netif_tx_request *txp,
			     s8       st);

static inline int tx_work_todo(struct xenvif_queue *queue);

static struct xen_netif_rx_response *make_rx_response(struct xenvif_queue *queue,
					     u16      id,
					     s8       st,
					     u16      offset,
					     u16      size,
					     u16      flags);

static inline unsigned long idx_to_pfn(struct xenvif_queue *queue,
				       u16 idx)
{
	return page_to_pfn(queue->mmap_pages[idx]);
}

static inline unsigned long idx_to_kaddr(struct xenvif_queue *queue,
					 u16 idx)
{
	return (unsigned long)pfn_to_kaddr(idx_to_pfn(queue, idx));
}

#define callback_param(vif, pending_idx) \
	(vif->pending_tx_info[pending_idx].callback_struct)

/* Find the containing VIF's structure from a pointer in pending_tx_info array
 */
static inline struct xenvif_queue *ubuf_to_queue(const struct ubuf_info *ubuf)
{
	u16 pending_idx = ubuf->desc;
	struct pending_tx_info *temp =
		container_of(ubuf, struct pending_tx_info, callback_struct);
	return container_of(temp - pending_idx,
			    struct xenvif_queue,
			    pending_tx_info[0]);
}

/* This is a miniumum size for the linear area to avoid lots of
 * calls to __pskb_pull_tail() as we set up checksum offsets. The
 * value 128 was chosen as it covers all IPv4 and most likely
 * IPv6 headers.
 */
#define PKT_PROT_LEN 128

static u16 frag_get_pending_idx(skb_frag_t *frag)
{
	return (u16)frag->page_offset;
}

static void frag_set_pending_idx(skb_frag_t *frag, u16 pending_idx)
{
	frag->page_offset = pending_idx;
}

static inline pending_ring_idx_t pending_index(unsigned i)
{
	return i & (MAX_PENDING_REQS-1);
}

bool xenvif_rx_ring_slots_available(struct xenvif_queue *queue, int needed)
{
	RING_IDX prod, cons;

	do {
		prod = queue->rx.sring->req_prod;
		cons = queue->rx.req_cons;

		if (prod - cons >= needed)
			return true;

		queue->rx.sring->req_event = prod + 1;

		/* Make sure event is visible before we check prod
		 * again.
		 */
		mb();
	} while (queue->rx.sring->req_prod != prod);

	return false;
}

void xenvif_rx_queue_tail(struct xenvif_queue *queue, struct sk_buff *skb)
{
	unsigned long flags;

	spin_lock_irqsave(&queue->rx_queue.lock, flags);

	__skb_queue_tail(&queue->rx_queue, skb);

	queue->rx_queue_len += skb->len;
	if (queue->rx_queue_len > queue->rx_queue_max)
		netif_tx_stop_queue(netdev_get_tx_queue(queue->vif->dev, queue->id));

	spin_unlock_irqrestore(&queue->rx_queue.lock, flags);
}

static struct sk_buff *xenvif_rx_dequeue(struct xenvif_queue *queue)
{
	struct sk_buff *skb;

	spin_lock_irq(&queue->rx_queue.lock);

	skb = __skb_dequeue(&queue->rx_queue);
	if (skb)
		queue->rx_queue_len -= skb->len;

	spin_unlock_irq(&queue->rx_queue.lock);

	return skb;
}

static void xenvif_rx_queue_maybe_wake(struct xenvif_queue *queue)
{
	spin_lock_irq(&queue->rx_queue.lock);

	if (queue->rx_queue_len < queue->rx_queue_max)
		netif_tx_wake_queue(netdev_get_tx_queue(queue->vif->dev, queue->id));

	spin_unlock_irq(&queue->rx_queue.lock);
}


static void xenvif_rx_queue_purge(struct xenvif_queue *queue)
{
	struct sk_buff *skb;
	while ((skb = xenvif_rx_dequeue(queue)) != NULL)
		kfree_skb(skb);
}

static void xenvif_rx_queue_drop_expired(struct xenvif_queue *queue)
{
	struct sk_buff *skb;

	for(;;) {
		skb = skb_peek(&queue->rx_queue);
		if (!skb)
			break;
		if (time_before(jiffies, XENVIF_RX_CB(skb)->expires))
			break;
		xenvif_rx_dequeue(queue);
		kfree_skb(skb);
	}
}

/*
 * Returns true if we should start a new receive buffer instead of
 * adding 'size' bytes to a buffer which currently contains 'offset'
 * bytes.
 */
static bool start_new_rx_buffer(int offset, unsigned long size, int head,
				bool full_coalesce)
{
	/* simple case: we have completely filled the current buffer. */
	if (offset == MAX_BUFFER_OFFSET)
		return true;

	/*
	 * complex case: start a fresh buffer if the current frag
	 * would overflow the current buffer but only if:
	 *     (i)   this frag would fit completely in the next buffer
	 * and (ii)  there is already some data in the current buffer
	 * and (iii) this is not the head buffer.
	 * and (iv)  there is no need to fully utilize the buffers
	 *
	 * Where:
	 * - (i) stops us splitting a frag into two copies
	 *   unless the frag is too large for a single buffer.
	 * - (ii) stops us from leaving a buffer pointlessly empty.
	 * - (iii) stops us leaving the first buffer
	 *   empty. Strictly speaking this is already covered
	 *   by (ii) but is explicitly checked because
	 *   netfront relies on the first buffer being
	 *   non-empty and can crash otherwise.
	 * - (iv) is needed for skbs which can use up more than MAX_SKB_FRAGS
	 *   slot
	 *
	 * This means we will effectively linearise small
	 * frags but do not needlessly split large buffers
	 * into multiple copies tend to give large frags their
	 * own buffers as before.
	 */
	BUG_ON(size > MAX_BUFFER_OFFSET);
<<<<<<< HEAD
	if ((offset + size > MAX_BUFFER_OFFSET) && offset && !head)
=======
	if ((offset + size > MAX_BUFFER_OFFSET) && offset && !head &&
	    !full_coalesce)
>>>>>>> fc14f9c1
		return true;

	return false;
}

<<<<<<< HEAD
struct xenvif_count_slot_state {
	unsigned long copy_off;
	bool head;
};

unsigned int xenvif_count_frag_slots(struct xenvif *vif,
				     unsigned long offset, unsigned long size,
				     struct xenvif_count_slot_state *state)
{
	unsigned count = 0;

	offset &= ~PAGE_MASK;

	while (size > 0) {
		unsigned long bytes;

		bytes = PAGE_SIZE - offset;

		if (bytes > size)
			bytes = size;

		if (start_new_rx_buffer(state->copy_off, bytes, state->head)) {
			count++;
			state->copy_off = 0;
		}

		if (state->copy_off + bytes > MAX_BUFFER_OFFSET)
			bytes = MAX_BUFFER_OFFSET - state->copy_off;

		state->copy_off += bytes;

		offset += bytes;
		size -= bytes;

		if (offset == PAGE_SIZE)
			offset = 0;

		state->head = false;
	}

	return count;
}

/*
 * Figure out how many ring slots we're going to need to send @skb to
 * the guest. This function is essentially a dry run of
 * netbk_gop_frag_copy.
 */
unsigned int xen_netbk_count_skb_slots(struct xenvif *vif, struct sk_buff *skb)
{
	struct xenvif_count_slot_state state;
	unsigned int count;
	unsigned char *data;
	unsigned i;

	state.head = true;
	state.copy_off = 0;

	/* Slot for the first (partial) page of data. */
	count = 1;

	/* Need a slot for the GSO prefix for GSO extra data? */
	if (skb_shinfo(skb)->gso_size)
		count++;

	data = skb->data;
	while (data < skb_tail_pointer(skb)) {
		unsigned long offset = offset_in_page(data);
		unsigned long size = PAGE_SIZE - offset;

		if (data + size > skb_tail_pointer(skb))
			size = skb_tail_pointer(skb) - data;

		count += xenvif_count_frag_slots(vif, offset, size, &state);

		data += size;
	}

	for (i = 0; i < skb_shinfo(skb)->nr_frags; i++) {
		unsigned long size = skb_frag_size(&skb_shinfo(skb)->frags[i]);
		unsigned long offset = skb_shinfo(skb)->frags[i].page_offset;

		count += xenvif_count_frag_slots(vif, offset, size, &state);
	}
	return count;
}

=======
>>>>>>> fc14f9c1
struct netrx_pending_operations {
	unsigned copy_prod, copy_cons;
	unsigned meta_prod, meta_cons;
	struct gnttab_copy *copy;
	struct xenvif_rx_meta *meta;
	int copy_off;
	grant_ref_t copy_gref;
};

static struct xenvif_rx_meta *get_next_rx_buffer(struct xenvif_queue *queue,
						 struct netrx_pending_operations *npo)
{
	struct xenvif_rx_meta *meta;
	struct xen_netif_rx_request *req;

	req = RING_GET_REQUEST(&queue->rx, queue->rx.req_cons++);

	meta = npo->meta + npo->meta_prod++;
	meta->gso_type = XEN_NETIF_GSO_TYPE_NONE;
	meta->gso_size = 0;
	meta->size = 0;
	meta->id = req->id;

	npo->copy_off = 0;
	npo->copy_gref = req->gref;

	return meta;
}

/*
 * Set up the grant operations for this fragment. If it's a flipping
 * interface, we also set up the unmap request from here.
 */
static void xenvif_gop_frag_copy(struct xenvif_queue *queue, struct sk_buff *skb,
				 struct netrx_pending_operations *npo,
				 struct page *page, unsigned long size,
				 unsigned long offset, int *head,
				 struct xenvif_queue *foreign_queue,
				 grant_ref_t foreign_gref)
{
	struct gnttab_copy *copy_gop;
	struct xenvif_rx_meta *meta;
	unsigned long bytes;
	int gso_type = XEN_NETIF_GSO_TYPE_NONE;

	/* Data must not cross a page boundary. */
	BUG_ON(size + offset > PAGE_SIZE<<compound_order(page));

	meta = npo->meta + npo->meta_prod - 1;

	/* Skip unused frames from start of page */
	page += offset >> PAGE_SHIFT;
	offset &= ~PAGE_MASK;

	while (size > 0) {
		BUG_ON(offset >= PAGE_SIZE);
		BUG_ON(npo->copy_off > MAX_BUFFER_OFFSET);

		bytes = PAGE_SIZE - offset;

		if (bytes > size)
			bytes = size;

		if (start_new_rx_buffer(npo->copy_off,
					bytes,
					*head,
					XENVIF_RX_CB(skb)->full_coalesce)) {
			/*
			 * Netfront requires there to be some data in the head
			 * buffer.
			 */
			BUG_ON(*head);

			meta = get_next_rx_buffer(queue, npo);
		}

		if (npo->copy_off + bytes > MAX_BUFFER_OFFSET)
			bytes = MAX_BUFFER_OFFSET - npo->copy_off;

		copy_gop = npo->copy + npo->copy_prod++;
		copy_gop->flags = GNTCOPY_dest_gref;
		copy_gop->len = bytes;

		if (foreign_queue) {
			copy_gop->source.domid = foreign_queue->vif->domid;
			copy_gop->source.u.ref = foreign_gref;
			copy_gop->flags |= GNTCOPY_source_gref;
		} else {
			copy_gop->source.domid = DOMID_SELF;
			copy_gop->source.u.gmfn =
				virt_to_mfn(page_address(page));
		}
		copy_gop->source.offset = offset;

		copy_gop->dest.domid = queue->vif->domid;
		copy_gop->dest.offset = npo->copy_off;
		copy_gop->dest.u.ref = npo->copy_gref;

		npo->copy_off += bytes;
		meta->size += bytes;

		offset += bytes;
		size -= bytes;

		/* Next frame */
		if (offset == PAGE_SIZE && size) {
			BUG_ON(!PageCompound(page));
			page++;
			offset = 0;
		}

		/* Leave a gap for the GSO descriptor. */
		if (skb_is_gso(skb)) {
			if (skb_shinfo(skb)->gso_type & SKB_GSO_TCPV4)
				gso_type = XEN_NETIF_GSO_TYPE_TCPV4;
			else if (skb_shinfo(skb)->gso_type & SKB_GSO_TCPV6)
				gso_type = XEN_NETIF_GSO_TYPE_TCPV6;
		}

		if (*head && ((1 << gso_type) & queue->vif->gso_mask))
			queue->rx.req_cons++;

		*head = 0; /* There must be something in this buffer now. */

	}
}

/*
 * Find the grant ref for a given frag in a chain of struct ubuf_info's
 * skb: the skb itself
 * i: the frag's number
 * ubuf: a pointer to an element in the chain. It should not be NULL
 *
 * Returns a pointer to the element in the chain where the page were found. If
 * not found, returns NULL.
 * See the definition of callback_struct in common.h for more details about
 * the chain.
 */
static const struct ubuf_info *xenvif_find_gref(const struct sk_buff *const skb,
						const int i,
						const struct ubuf_info *ubuf)
{
	struct xenvif_queue *foreign_queue = ubuf_to_queue(ubuf);

	do {
		u16 pending_idx = ubuf->desc;

		if (skb_shinfo(skb)->frags[i].page.p ==
		    foreign_queue->mmap_pages[pending_idx])
			break;
		ubuf = (struct ubuf_info *) ubuf->ctx;
	} while (ubuf);

	return ubuf;
}

/*
 * Prepare an SKB to be transmitted to the frontend.
 *
 * This function is responsible for allocating grant operations, meta
 * structures, etc.
 *
 * It returns the number of meta structures consumed. The number of
 * ring slots used is always equal to the number of meta slots used
 * plus the number of GSO descriptors used. Currently, we use either
 * zero GSO descriptors (for non-GSO packets) or one descriptor (for
 * frontend-side LRO).
 */
static int xenvif_gop_skb(struct sk_buff *skb,
			  struct netrx_pending_operations *npo,
			  struct xenvif_queue *queue)
{
	struct xenvif *vif = netdev_priv(skb->dev);
	int nr_frags = skb_shinfo(skb)->nr_frags;
	int i;
	struct xen_netif_rx_request *req;
	struct xenvif_rx_meta *meta;
	unsigned char *data;
	int head = 1;
	int old_meta_prod;
	int gso_type;
	const struct ubuf_info *ubuf = skb_shinfo(skb)->destructor_arg;
	const struct ubuf_info *const head_ubuf = ubuf;

	old_meta_prod = npo->meta_prod;

	gso_type = XEN_NETIF_GSO_TYPE_NONE;
	if (skb_is_gso(skb)) {
		if (skb_shinfo(skb)->gso_type & SKB_GSO_TCPV4)
			gso_type = XEN_NETIF_GSO_TYPE_TCPV4;
		else if (skb_shinfo(skb)->gso_type & SKB_GSO_TCPV6)
			gso_type = XEN_NETIF_GSO_TYPE_TCPV6;
	}

	/* Set up a GSO prefix descriptor, if necessary */
	if ((1 << gso_type) & vif->gso_prefix_mask) {
		req = RING_GET_REQUEST(&queue->rx, queue->rx.req_cons++);
		meta = npo->meta + npo->meta_prod++;
		meta->gso_type = gso_type;
		meta->gso_size = skb_shinfo(skb)->gso_size;
		meta->size = 0;
		meta->id = req->id;
	}

	req = RING_GET_REQUEST(&queue->rx, queue->rx.req_cons++);
	meta = npo->meta + npo->meta_prod++;

	if ((1 << gso_type) & vif->gso_mask) {
		meta->gso_type = gso_type;
		meta->gso_size = skb_shinfo(skb)->gso_size;
	} else {
		meta->gso_type = XEN_NETIF_GSO_TYPE_NONE;
		meta->gso_size = 0;
	}

	meta->size = 0;
	meta->id = req->id;
	npo->copy_off = 0;
	npo->copy_gref = req->gref;

	data = skb->data;
	while (data < skb_tail_pointer(skb)) {
		unsigned int offset = offset_in_page(data);
		unsigned int len = PAGE_SIZE - offset;

		if (data + len > skb_tail_pointer(skb))
			len = skb_tail_pointer(skb) - data;

		xenvif_gop_frag_copy(queue, skb, npo,
				     virt_to_page(data), len, offset, &head,
				     NULL,
				     0);
		data += len;
	}

	for (i = 0; i < nr_frags; i++) {
		/* This variable also signals whether foreign_gref has a real
		 * value or not.
		 */
		struct xenvif_queue *foreign_queue = NULL;
		grant_ref_t foreign_gref;

		if ((skb_shinfo(skb)->tx_flags & SKBTX_DEV_ZEROCOPY) &&
			(ubuf->callback == &xenvif_zerocopy_callback)) {
			const struct ubuf_info *const startpoint = ubuf;

			/* Ideally ubuf points to the chain element which
			 * belongs to this frag. Or if frags were removed from
			 * the beginning, then shortly before it.
			 */
			ubuf = xenvif_find_gref(skb, i, ubuf);

			/* Try again from the beginning of the list, if we
			 * haven't tried from there. This only makes sense in
			 * the unlikely event of reordering the original frags.
			 * For injected local pages it's an unnecessary second
			 * run.
			 */
			if (unlikely(!ubuf) && startpoint != head_ubuf)
				ubuf = xenvif_find_gref(skb, i, head_ubuf);

			if (likely(ubuf)) {
				u16 pending_idx = ubuf->desc;

				foreign_queue = ubuf_to_queue(ubuf);
				foreign_gref =
					foreign_queue->pending_tx_info[pending_idx].req.gref;
				/* Just a safety measure. If this was the last
				 * element on the list, the for loop will
				 * iterate again if a local page were added to
				 * the end. Using head_ubuf here prevents the
				 * second search on the chain. Or the original
				 * frags changed order, but that's less likely.
				 * In any way, ubuf shouldn't be NULL.
				 */
				ubuf = ubuf->ctx ?
					(struct ubuf_info *) ubuf->ctx :
					head_ubuf;
			} else
				/* This frag was a local page, added to the
				 * array after the skb left netback.
				 */
				ubuf = head_ubuf;
		}
		xenvif_gop_frag_copy(queue, skb, npo,
				     skb_frag_page(&skb_shinfo(skb)->frags[i]),
				     skb_frag_size(&skb_shinfo(skb)->frags[i]),
				     skb_shinfo(skb)->frags[i].page_offset,
				     &head,
				     foreign_queue,
				     foreign_queue ? foreign_gref : UINT_MAX);
	}

	return npo->meta_prod - old_meta_prod;
}

/*
 * This is a twin to xenvif_gop_skb.  Assume that xenvif_gop_skb was
 * used to set up the operations on the top of
 * netrx_pending_operations, which have since been done.  Check that
 * they didn't give any errors and advance over them.
 */
static int xenvif_check_gop(struct xenvif *vif, int nr_meta_slots,
			    struct netrx_pending_operations *npo)
{
	struct gnttab_copy     *copy_op;
	int status = XEN_NETIF_RSP_OKAY;
	int i;

	for (i = 0; i < nr_meta_slots; i++) {
		copy_op = npo->copy + npo->copy_cons++;
		if (copy_op->status != GNTST_okay) {
			netdev_dbg(vif->dev,
				   "Bad status %d from copy to DOM%d.\n",
				   copy_op->status, vif->domid);
			status = XEN_NETIF_RSP_ERROR;
		}
	}

	return status;
}

static void xenvif_add_frag_responses(struct xenvif_queue *queue, int status,
				      struct xenvif_rx_meta *meta,
				      int nr_meta_slots)
{
	int i;
	unsigned long offset;

	/* No fragments used */
	if (nr_meta_slots <= 1)
		return;

	nr_meta_slots--;

	for (i = 0; i < nr_meta_slots; i++) {
		int flags;
		if (i == nr_meta_slots - 1)
			flags = 0;
		else
			flags = XEN_NETRXF_more_data;

		offset = 0;
		make_rx_response(queue, meta[i].id, status, offset,
				 meta[i].size, flags);
	}
}

void xenvif_kick_thread(struct xenvif_queue *queue)
{
	wake_up(&queue->wq);
}

static void xenvif_rx_action(struct xenvif_queue *queue)
{
	s8 status;
	u16 flags;
	struct xen_netif_rx_response *resp;
	struct sk_buff_head rxq;
	struct sk_buff *skb;
	LIST_HEAD(notify);
	int ret;
	unsigned long offset;
	bool need_to_notify = false;

	struct netrx_pending_operations npo = {
		.copy  = queue->grant_copy_op,
		.meta  = queue->meta,
	};

	skb_queue_head_init(&rxq);

	while (xenvif_rx_ring_slots_available(queue, XEN_NETBK_RX_SLOTS_MAX)
	       && (skb = xenvif_rx_dequeue(queue)) != NULL) {
		RING_IDX max_slots_needed;
		RING_IDX old_req_cons;
		RING_IDX ring_slots_used;
		int i;

		queue->last_rx_time = jiffies;

		/* We need a cheap worse case estimate for the number of
		 * slots we'll use.
		 */

		max_slots_needed = DIV_ROUND_UP(offset_in_page(skb->data) +
						skb_headlen(skb),
						PAGE_SIZE);
		for (i = 0; i < skb_shinfo(skb)->nr_frags; i++) {
			unsigned int size;
			unsigned int offset;

			size = skb_frag_size(&skb_shinfo(skb)->frags[i]);
			offset = skb_shinfo(skb)->frags[i].page_offset;

			/* For a worse-case estimate we need to factor in
			 * the fragment page offset as this will affect the
			 * number of times xenvif_gop_frag_copy() will
			 * call start_new_rx_buffer().
			 */
			max_slots_needed += DIV_ROUND_UP(offset + size,
							 PAGE_SIZE);
		}

		/* To avoid the estimate becoming too pessimal for some
		 * frontends that limit posted rx requests, cap the estimate
		 * at MAX_SKB_FRAGS. In this case netback will fully coalesce
		 * the skb into the provided slots.
		 */
		if (max_slots_needed > MAX_SKB_FRAGS) {
			max_slots_needed = MAX_SKB_FRAGS;
			XENVIF_RX_CB(skb)->full_coalesce = true;
		} else {
			XENVIF_RX_CB(skb)->full_coalesce = false;
		}

		/* We may need one more slot for GSO metadata */
		if (skb_is_gso(skb) &&
		   (skb_shinfo(skb)->gso_type & SKB_GSO_TCPV4 ||
		    skb_shinfo(skb)->gso_type & SKB_GSO_TCPV6))
			max_slots_needed++;

		old_req_cons = queue->rx.req_cons;
		XENVIF_RX_CB(skb)->meta_slots_used = xenvif_gop_skb(skb, &npo, queue);
		ring_slots_used = queue->rx.req_cons - old_req_cons;

		BUG_ON(ring_slots_used > max_slots_needed);

		__skb_queue_tail(&rxq, skb);
	}

	BUG_ON(npo.meta_prod > ARRAY_SIZE(queue->meta));

	if (!npo.copy_prod)
		goto done;

	BUG_ON(npo.copy_prod > MAX_GRANT_COPY_OPS);
	gnttab_batch_copy(queue->grant_copy_op, npo.copy_prod);

	while ((skb = __skb_dequeue(&rxq)) != NULL) {

		if ((1 << queue->meta[npo.meta_cons].gso_type) &
		    queue->vif->gso_prefix_mask) {
			resp = RING_GET_RESPONSE(&queue->rx,
						 queue->rx.rsp_prod_pvt++);

			resp->flags = XEN_NETRXF_gso_prefix | XEN_NETRXF_more_data;

			resp->offset = queue->meta[npo.meta_cons].gso_size;
			resp->id = queue->meta[npo.meta_cons].id;
			resp->status = XENVIF_RX_CB(skb)->meta_slots_used;

			npo.meta_cons++;
			XENVIF_RX_CB(skb)->meta_slots_used--;
		}


		queue->stats.tx_bytes += skb->len;
		queue->stats.tx_packets++;

		status = xenvif_check_gop(queue->vif,
					  XENVIF_RX_CB(skb)->meta_slots_used,
					  &npo);

		if (XENVIF_RX_CB(skb)->meta_slots_used == 1)
			flags = 0;
		else
			flags = XEN_NETRXF_more_data;

		if (skb->ip_summed == CHECKSUM_PARTIAL) /* local packet? */
			flags |= XEN_NETRXF_csum_blank | XEN_NETRXF_data_validated;
		else if (skb->ip_summed == CHECKSUM_UNNECESSARY)
			/* remote but checksummed. */
			flags |= XEN_NETRXF_data_validated;

		offset = 0;
		resp = make_rx_response(queue, queue->meta[npo.meta_cons].id,
					status, offset,
					queue->meta[npo.meta_cons].size,
					flags);

		if ((1 << queue->meta[npo.meta_cons].gso_type) &
		    queue->vif->gso_mask) {
			struct xen_netif_extra_info *gso =
				(struct xen_netif_extra_info *)
				RING_GET_RESPONSE(&queue->rx,
						  queue->rx.rsp_prod_pvt++);

			resp->flags |= XEN_NETRXF_extra_info;

			gso->u.gso.type = queue->meta[npo.meta_cons].gso_type;
			gso->u.gso.size = queue->meta[npo.meta_cons].gso_size;
			gso->u.gso.pad = 0;
			gso->u.gso.features = 0;

			gso->type = XEN_NETIF_EXTRA_TYPE_GSO;
			gso->flags = 0;
		}

		xenvif_add_frag_responses(queue, status,
					  queue->meta + npo.meta_cons + 1,
					  XENVIF_RX_CB(skb)->meta_slots_used);

		RING_PUSH_RESPONSES_AND_CHECK_NOTIFY(&queue->rx, ret);

		need_to_notify |= !!ret;

		npo.meta_cons += XENVIF_RX_CB(skb)->meta_slots_used;
		dev_kfree_skb(skb);
	}

done:
	if (need_to_notify)
		notify_remote_via_irq(queue->rx_irq);
}

void xenvif_napi_schedule_or_enable_events(struct xenvif_queue *queue)
{
	int more_to_do;

	RING_FINAL_CHECK_FOR_REQUESTS(&queue->tx, more_to_do);

	if (more_to_do)
		napi_schedule(&queue->napi);
}

static void tx_add_credit(struct xenvif_queue *queue)
{
	unsigned long max_burst, max_credit;

	/*
	 * Allow a burst big enough to transmit a jumbo packet of up to 128kB.
	 * Otherwise the interface can seize up due to insufficient credit.
	 */
	max_burst = RING_GET_REQUEST(&queue->tx, queue->tx.req_cons)->size;
	max_burst = min(max_burst, 131072UL);
	max_burst = max(max_burst, queue->credit_bytes);

	/* Take care that adding a new chunk of credit doesn't wrap to zero. */
	max_credit = queue->remaining_credit + queue->credit_bytes;
	if (max_credit < queue->remaining_credit)
		max_credit = ULONG_MAX; /* wrapped: clamp to ULONG_MAX */

	queue->remaining_credit = min(max_credit, max_burst);
}

static void tx_credit_callback(unsigned long data)
{
	struct xenvif_queue *queue = (struct xenvif_queue *)data;
	tx_add_credit(queue);
	xenvif_napi_schedule_or_enable_events(queue);
}

static void xenvif_tx_err(struct xenvif_queue *queue,
			  struct xen_netif_tx_request *txp, RING_IDX end)
{
	RING_IDX cons = queue->tx.req_cons;
	unsigned long flags;

	do {
		spin_lock_irqsave(&queue->response_lock, flags);
		make_tx_response(queue, txp, XEN_NETIF_RSP_ERROR);
		spin_unlock_irqrestore(&queue->response_lock, flags);
		if (cons == end)
			break;
		txp = RING_GET_REQUEST(&queue->tx, cons++);
	} while (1);
	queue->tx.req_cons = cons;
}

static void xenvif_fatal_tx_err(struct xenvif *vif)
{
	netdev_err(vif->dev, "fatal error; disabling device\n");
	vif->disabled = true;
	/* Disable the vif from queue 0's kthread */
	if (vif->queues)
		xenvif_kick_thread(&vif->queues[0]);
}

static int xenvif_count_requests(struct xenvif_queue *queue,
				 struct xen_netif_tx_request *first,
				 struct xen_netif_tx_request *txp,
				 int work_to_do)
{
	RING_IDX cons = queue->tx.req_cons;
	int slots = 0;
	int drop_err = 0;
	int more_data;

	if (!(first->flags & XEN_NETTXF_more_data))
		return 0;

	do {
		struct xen_netif_tx_request dropped_tx = { 0 };

		if (slots >= work_to_do) {
			netdev_err(queue->vif->dev,
				   "Asked for %d slots but exceeds this limit\n",
				   work_to_do);
			xenvif_fatal_tx_err(queue->vif);
			return -ENODATA;
		}

		/* This guest is really using too many slots and
		 * considered malicious.
		 */
		if (unlikely(slots >= fatal_skb_slots)) {
			netdev_err(queue->vif->dev,
				   "Malicious frontend using %d slots, threshold %u\n",
				   slots, fatal_skb_slots);
			xenvif_fatal_tx_err(queue->vif);
			return -E2BIG;
		}

		/* Xen network protocol had implicit dependency on
		 * MAX_SKB_FRAGS. XEN_NETBK_LEGACY_SLOTS_MAX is set to
		 * the historical MAX_SKB_FRAGS value 18 to honor the
		 * same behavior as before. Any packet using more than
		 * 18 slots but less than fatal_skb_slots slots is
		 * dropped
		 */
		if (!drop_err && slots >= XEN_NETBK_LEGACY_SLOTS_MAX) {
			if (net_ratelimit())
				netdev_dbg(queue->vif->dev,
					   "Too many slots (%d) exceeding limit (%d), dropping packet\n",
					   slots, XEN_NETBK_LEGACY_SLOTS_MAX);
			drop_err = -E2BIG;
		}

		if (drop_err)
			txp = &dropped_tx;

		memcpy(txp, RING_GET_REQUEST(&queue->tx, cons + slots),
		       sizeof(*txp));

		/* If the guest submitted a frame >= 64 KiB then
		 * first->size overflowed and following slots will
		 * appear to be larger than the frame.
		 *
		 * This cannot be fatal error as there are buggy
		 * frontends that do this.
		 *
		 * Consume all slots and drop the packet.
		 */
		if (!drop_err && txp->size > first->size) {
			if (net_ratelimit())
				netdev_dbg(queue->vif->dev,
					   "Invalid tx request, slot size %u > remaining size %u\n",
					   txp->size, first->size);
			drop_err = -EIO;
		}

		first->size -= txp->size;
		slots++;

		if (unlikely((txp->offset + txp->size) > PAGE_SIZE)) {
			netdev_err(queue->vif->dev, "Cross page boundary, txp->offset: %x, size: %u\n",
				 txp->offset, txp->size);
			xenvif_fatal_tx_err(queue->vif);
			return -EINVAL;
		}

		more_data = txp->flags & XEN_NETTXF_more_data;

		if (!drop_err)
			txp++;

	} while (more_data);

	if (drop_err) {
		xenvif_tx_err(queue, first, cons + slots);
		return drop_err;
	}

	return slots;
}


struct xenvif_tx_cb {
	u16 pending_idx;
};

#define XENVIF_TX_CB(skb) ((struct xenvif_tx_cb *)(skb)->cb)

static inline void xenvif_tx_create_map_op(struct xenvif_queue *queue,
					  u16 pending_idx,
					  struct xen_netif_tx_request *txp,
					  struct gnttab_map_grant_ref *mop)
{
	queue->pages_to_map[mop-queue->tx_map_ops] = queue->mmap_pages[pending_idx];
	gnttab_set_map_op(mop, idx_to_kaddr(queue, pending_idx),
			  GNTMAP_host_map | GNTMAP_readonly,
			  txp->gref, queue->vif->domid);

	memcpy(&queue->pending_tx_info[pending_idx].req, txp,
	       sizeof(*txp));
}

static inline struct sk_buff *xenvif_alloc_skb(unsigned int size)
{
	struct sk_buff *skb =
		alloc_skb(size + NET_SKB_PAD + NET_IP_ALIGN,
			  GFP_ATOMIC | __GFP_NOWARN);
	if (unlikely(skb == NULL))
		return NULL;

	/* Packets passed to netif_rx() must have some headroom. */
	skb_reserve(skb, NET_SKB_PAD + NET_IP_ALIGN);

	/* Initialize it here to avoid later surprises */
	skb_shinfo(skb)->destructor_arg = NULL;

	return skb;
}

static struct gnttab_map_grant_ref *xenvif_get_requests(struct xenvif_queue *queue,
							struct sk_buff *skb,
							struct xen_netif_tx_request *txp,
							struct gnttab_map_grant_ref *gop)
{
	struct skb_shared_info *shinfo = skb_shinfo(skb);
	skb_frag_t *frags = shinfo->frags;
	u16 pending_idx = XENVIF_TX_CB(skb)->pending_idx;
	int start;
	pending_ring_idx_t index;
	unsigned int nr_slots, frag_overflow = 0;

	/* At this point shinfo->nr_frags is in fact the number of
	 * slots, which can be as large as XEN_NETBK_LEGACY_SLOTS_MAX.
	 */
	if (shinfo->nr_frags > MAX_SKB_FRAGS) {
		frag_overflow = shinfo->nr_frags - MAX_SKB_FRAGS;
		BUG_ON(frag_overflow > MAX_SKB_FRAGS);
		shinfo->nr_frags = MAX_SKB_FRAGS;
	}
	nr_slots = shinfo->nr_frags;

	/* Skip first skb fragment if it is on same page as header fragment. */
	start = (frag_get_pending_idx(&shinfo->frags[0]) == pending_idx);

	for (shinfo->nr_frags = start; shinfo->nr_frags < nr_slots;
	     shinfo->nr_frags++, txp++, gop++) {
		index = pending_index(queue->pending_cons++);
		pending_idx = queue->pending_ring[index];
		xenvif_tx_create_map_op(queue, pending_idx, txp, gop);
		frag_set_pending_idx(&frags[shinfo->nr_frags], pending_idx);
	}

	if (frag_overflow) {
		struct sk_buff *nskb = xenvif_alloc_skb(0);
		if (unlikely(nskb == NULL)) {
			if (net_ratelimit())
				netdev_err(queue->vif->dev,
					   "Can't allocate the frag_list skb.\n");
			return NULL;
		}

		shinfo = skb_shinfo(nskb);
		frags = shinfo->frags;

		for (shinfo->nr_frags = 0; shinfo->nr_frags < frag_overflow;
		     shinfo->nr_frags++, txp++, gop++) {
			index = pending_index(queue->pending_cons++);
			pending_idx = queue->pending_ring[index];
			xenvif_tx_create_map_op(queue, pending_idx, txp, gop);
			frag_set_pending_idx(&frags[shinfo->nr_frags],
					     pending_idx);
		}

		skb_shinfo(skb)->frag_list = nskb;
	}

	return gop;
}

static inline void xenvif_grant_handle_set(struct xenvif_queue *queue,
					   u16 pending_idx,
					   grant_handle_t handle)
{
	if (unlikely(queue->grant_tx_handle[pending_idx] !=
		     NETBACK_INVALID_HANDLE)) {
		netdev_err(queue->vif->dev,
			   "Trying to overwrite active handle! pending_idx: %x\n",
			   pending_idx);
		BUG();
	}
	queue->grant_tx_handle[pending_idx] = handle;
}

static inline void xenvif_grant_handle_reset(struct xenvif_queue *queue,
					     u16 pending_idx)
{
	if (unlikely(queue->grant_tx_handle[pending_idx] ==
		     NETBACK_INVALID_HANDLE)) {
		netdev_err(queue->vif->dev,
			   "Trying to unmap invalid handle! pending_idx: %x\n",
			   pending_idx);
		BUG();
	}
	queue->grant_tx_handle[pending_idx] = NETBACK_INVALID_HANDLE;
}

static int xenvif_tx_check_gop(struct xenvif_queue *queue,
			       struct sk_buff *skb,
			       struct gnttab_map_grant_ref **gopp_map,
			       struct gnttab_copy **gopp_copy)
{
	struct gnttab_map_grant_ref *gop_map = *gopp_map;
	u16 pending_idx = XENVIF_TX_CB(skb)->pending_idx;
	/* This always points to the shinfo of the skb being checked, which
	 * could be either the first or the one on the frag_list
	 */
	struct skb_shared_info *shinfo = skb_shinfo(skb);
	/* If this is non-NULL, we are currently checking the frag_list skb, and
	 * this points to the shinfo of the first one
	 */
	struct skb_shared_info *first_shinfo = NULL;
	int nr_frags = shinfo->nr_frags;
	const bool sharedslot = nr_frags &&
				frag_get_pending_idx(&shinfo->frags[0]) == pending_idx;
	int i, err;

	/* Check status of header. */
	err = (*gopp_copy)->status;
	if (unlikely(err)) {
		if (net_ratelimit())
			netdev_dbg(queue->vif->dev,
				   "Grant copy of header failed! status: %d pending_idx: %u ref: %u\n",
				   (*gopp_copy)->status,
				   pending_idx,
				   (*gopp_copy)->source.u.ref);
		/* The first frag might still have this slot mapped */
		if (!sharedslot)
			xenvif_idx_release(queue, pending_idx,
					   XEN_NETIF_RSP_ERROR);
	}
	(*gopp_copy)++;

check_frags:
	for (i = 0; i < nr_frags; i++, gop_map++) {
		int j, newerr;

		pending_idx = frag_get_pending_idx(&shinfo->frags[i]);

		/* Check error status: if okay then remember grant handle. */
		newerr = gop_map->status;

		if (likely(!newerr)) {
			xenvif_grant_handle_set(queue,
						pending_idx,
						gop_map->handle);
			/* Had a previous error? Invalidate this fragment. */
			if (unlikely(err)) {
				xenvif_idx_unmap(queue, pending_idx);
				/* If the mapping of the first frag was OK, but
				 * the header's copy failed, and they are
				 * sharing a slot, send an error
				 */
				if (i == 0 && sharedslot)
					xenvif_idx_release(queue, pending_idx,
							   XEN_NETIF_RSP_ERROR);
				else
					xenvif_idx_release(queue, pending_idx,
							   XEN_NETIF_RSP_OKAY);
			}
			continue;
		}

		/* Error on this fragment: respond to client with an error. */
		if (net_ratelimit())
			netdev_dbg(queue->vif->dev,
				   "Grant map of %d. frag failed! status: %d pending_idx: %u ref: %u\n",
				   i,
				   gop_map->status,
				   pending_idx,
				   gop_map->ref);

		xenvif_idx_release(queue, pending_idx, XEN_NETIF_RSP_ERROR);

		/* Not the first error? Preceding frags already invalidated. */
		if (err)
			continue;

		/* First error: if the header haven't shared a slot with the
		 * first frag, release it as well.
		 */
		if (!sharedslot)
			xenvif_idx_release(queue,
					   XENVIF_TX_CB(skb)->pending_idx,
					   XEN_NETIF_RSP_OKAY);

		/* Invalidate preceding fragments of this skb. */
		for (j = 0; j < i; j++) {
			pending_idx = frag_get_pending_idx(&shinfo->frags[j]);
			xenvif_idx_unmap(queue, pending_idx);
			xenvif_idx_release(queue, pending_idx,
					   XEN_NETIF_RSP_OKAY);
		}

		/* And if we found the error while checking the frag_list, unmap
		 * the first skb's frags
		 */
		if (first_shinfo) {
			for (j = 0; j < first_shinfo->nr_frags; j++) {
				pending_idx = frag_get_pending_idx(&first_shinfo->frags[j]);
				xenvif_idx_unmap(queue, pending_idx);
				xenvif_idx_release(queue, pending_idx,
						   XEN_NETIF_RSP_OKAY);
			}
		}

		/* Remember the error: invalidate all subsequent fragments. */
		err = newerr;
	}

	if (skb_has_frag_list(skb) && !first_shinfo) {
		first_shinfo = skb_shinfo(skb);
		shinfo = skb_shinfo(skb_shinfo(skb)->frag_list);
		nr_frags = shinfo->nr_frags;

		goto check_frags;
	}

	*gopp_map = gop_map;
	return err;
}

static void xenvif_fill_frags(struct xenvif_queue *queue, struct sk_buff *skb)
{
	struct skb_shared_info *shinfo = skb_shinfo(skb);
	int nr_frags = shinfo->nr_frags;
	int i;
	u16 prev_pending_idx = INVALID_PENDING_IDX;

	for (i = 0; i < nr_frags; i++) {
		skb_frag_t *frag = shinfo->frags + i;
		struct xen_netif_tx_request *txp;
		struct page *page;
		u16 pending_idx;

		pending_idx = frag_get_pending_idx(frag);

		/* If this is not the first frag, chain it to the previous*/
		if (prev_pending_idx == INVALID_PENDING_IDX)
			skb_shinfo(skb)->destructor_arg =
				&callback_param(queue, pending_idx);
		else
			callback_param(queue, prev_pending_idx).ctx =
				&callback_param(queue, pending_idx);

		callback_param(queue, pending_idx).ctx = NULL;
		prev_pending_idx = pending_idx;

		txp = &queue->pending_tx_info[pending_idx].req;
		page = virt_to_page(idx_to_kaddr(queue, pending_idx));
		__skb_fill_page_desc(skb, i, page, txp->offset, txp->size);
		skb->len += txp->size;
		skb->data_len += txp->size;
		skb->truesize += txp->size;

		/* Take an extra reference to offset network stack's put_page */
		get_page(queue->mmap_pages[pending_idx]);
	}
	/* FIXME: __skb_fill_page_desc set this to true because page->pfmemalloc
	 * overlaps with "index", and "mapping" is not set. I think mapping
	 * should be set. If delivered to local stack, it would drop this
	 * skb in sk_filter unless the socket has the right to use it.
	 */
	skb->pfmemalloc	= false;
}

static int xenvif_get_extras(struct xenvif_queue *queue,
				struct xen_netif_extra_info *extras,
				int work_to_do)
{
	struct xen_netif_extra_info extra;
	RING_IDX cons = queue->tx.req_cons;

	do {
		if (unlikely(work_to_do-- <= 0)) {
			netdev_err(queue->vif->dev, "Missing extra info\n");
			xenvif_fatal_tx_err(queue->vif);
			return -EBADR;
		}

		memcpy(&extra, RING_GET_REQUEST(&queue->tx, cons),
		       sizeof(extra));
		if (unlikely(!extra.type ||
			     extra.type >= XEN_NETIF_EXTRA_TYPE_MAX)) {
			queue->tx.req_cons = ++cons;
			netdev_err(queue->vif->dev,
				   "Invalid extra type: %d\n", extra.type);
			xenvif_fatal_tx_err(queue->vif);
			return -EINVAL;
		}

		memcpy(&extras[extra.type - 1], &extra, sizeof(extra));
		queue->tx.req_cons = ++cons;
	} while (extra.flags & XEN_NETIF_EXTRA_FLAG_MORE);

	return work_to_do;
}

static int xenvif_set_skb_gso(struct xenvif *vif,
			      struct sk_buff *skb,
			      struct xen_netif_extra_info *gso)
{
	if (!gso->u.gso.size) {
		netdev_err(vif->dev, "GSO size must not be zero.\n");
		xenvif_fatal_tx_err(vif);
		return -EINVAL;
	}

	switch (gso->u.gso.type) {
	case XEN_NETIF_GSO_TYPE_TCPV4:
		skb_shinfo(skb)->gso_type = SKB_GSO_TCPV4;
		break;
	case XEN_NETIF_GSO_TYPE_TCPV6:
		skb_shinfo(skb)->gso_type = SKB_GSO_TCPV6;
		break;
	default:
		netdev_err(vif->dev, "Bad GSO type %d.\n", gso->u.gso.type);
		xenvif_fatal_tx_err(vif);
		return -EINVAL;
	}

	skb_shinfo(skb)->gso_size = gso->u.gso.size;
	/* gso_segs will be calculated later */

	return 0;
}

static int checksum_setup(struct xenvif_queue *queue, struct sk_buff *skb)
{
	bool recalculate_partial_csum = false;

	/* A GSO SKB must be CHECKSUM_PARTIAL. However some buggy
	 * peers can fail to set NETRXF_csum_blank when sending a GSO
	 * frame. In this case force the SKB to CHECKSUM_PARTIAL and
	 * recalculate the partial checksum.
	 */
	if (skb->ip_summed != CHECKSUM_PARTIAL && skb_is_gso(skb)) {
		queue->stats.rx_gso_checksum_fixup++;
		skb->ip_summed = CHECKSUM_PARTIAL;
		recalculate_partial_csum = true;
	}

	/* A non-CHECKSUM_PARTIAL SKB does not require setup. */
	if (skb->ip_summed != CHECKSUM_PARTIAL)
		return 0;

	return skb_checksum_setup(skb, recalculate_partial_csum);
}

static bool tx_credit_exceeded(struct xenvif_queue *queue, unsigned size)
{
	u64 now = get_jiffies_64();
<<<<<<< HEAD
	u64 next_credit = vif->credit_window_start +
		msecs_to_jiffies(vif->credit_usec / 1000);
=======
	u64 next_credit = queue->credit_window_start +
		msecs_to_jiffies(queue->credit_usec / 1000);
>>>>>>> fc14f9c1

	/* Timer could already be pending in rare cases. */
	if (timer_pending(&queue->credit_timeout))
		return true;

	/* Passed the point where we can replenish credit? */
	if (time_after_eq64(now, next_credit)) {
<<<<<<< HEAD
		vif->credit_window_start = now;
		tx_add_credit(vif);
=======
		queue->credit_window_start = now;
		tx_add_credit(queue);
>>>>>>> fc14f9c1
	}

	/* Still too big to send right now? Set a callback. */
	if (size > queue->remaining_credit) {
		queue->credit_timeout.data     =
			(unsigned long)queue;
		queue->credit_timeout.function =
			tx_credit_callback;
		mod_timer(&queue->credit_timeout,
			  next_credit);
<<<<<<< HEAD
		vif->credit_window_start = next_credit;
=======
		queue->credit_window_start = next_credit;
>>>>>>> fc14f9c1

		return true;
	}

	return false;
}

static void xenvif_tx_build_gops(struct xenvif_queue *queue,
				     int budget,
				     unsigned *copy_ops,
				     unsigned *map_ops)
{
	struct gnttab_map_grant_ref *gop = queue->tx_map_ops, *request_gop;
	struct sk_buff *skb;
	int ret;

	while (skb_queue_len(&queue->tx_queue) < budget) {
		struct xen_netif_tx_request txreq;
		struct xen_netif_tx_request txfrags[XEN_NETBK_LEGACY_SLOTS_MAX];
		struct xen_netif_extra_info extras[XEN_NETIF_EXTRA_TYPE_MAX-1];
		u16 pending_idx;
		RING_IDX idx;
		int work_to_do;
		unsigned int data_len;
		pending_ring_idx_t index;

		if (queue->tx.sring->req_prod - queue->tx.req_cons >
		    XEN_NETIF_TX_RING_SIZE) {
			netdev_err(queue->vif->dev,
				   "Impossible number of requests. "
				   "req_prod %d, req_cons %d, size %ld\n",
				   queue->tx.sring->req_prod, queue->tx.req_cons,
				   XEN_NETIF_TX_RING_SIZE);
			xenvif_fatal_tx_err(queue->vif);
			break;
		}

		work_to_do = RING_HAS_UNCONSUMED_REQUESTS(&queue->tx);
		if (!work_to_do)
			break;

		idx = queue->tx.req_cons;
		rmb(); /* Ensure that we see the request before we copy it. */
		memcpy(&txreq, RING_GET_REQUEST(&queue->tx, idx), sizeof(txreq));

		/* Credit-based scheduling. */
		if (txreq.size > queue->remaining_credit &&
		    tx_credit_exceeded(queue, txreq.size))
			break;

		queue->remaining_credit -= txreq.size;

		work_to_do--;
		queue->tx.req_cons = ++idx;

		memset(extras, 0, sizeof(extras));
		if (txreq.flags & XEN_NETTXF_extra_info) {
			work_to_do = xenvif_get_extras(queue, extras,
						       work_to_do);
			idx = queue->tx.req_cons;
			if (unlikely(work_to_do < 0))
				break;
		}

		ret = xenvif_count_requests(queue, &txreq, txfrags, work_to_do);
		if (unlikely(ret < 0))
			break;

		idx += ret;

		if (unlikely(txreq.size < ETH_HLEN)) {
			netdev_dbg(queue->vif->dev,
				   "Bad packet size: %d\n", txreq.size);
			xenvif_tx_err(queue, &txreq, idx);
			break;
		}

		/* No crossing a page as the payload mustn't fragment. */
		if (unlikely((txreq.offset + txreq.size) > PAGE_SIZE)) {
			netdev_err(queue->vif->dev,
				   "txreq.offset: %x, size: %u, end: %lu\n",
				   txreq.offset, txreq.size,
				   (txreq.offset&~PAGE_MASK) + txreq.size);
			xenvif_fatal_tx_err(queue->vif);
			break;
		}

		index = pending_index(queue->pending_cons);
		pending_idx = queue->pending_ring[index];

		data_len = (txreq.size > PKT_PROT_LEN &&
			    ret < XEN_NETBK_LEGACY_SLOTS_MAX) ?
			PKT_PROT_LEN : txreq.size;

		skb = xenvif_alloc_skb(data_len);
		if (unlikely(skb == NULL)) {
			netdev_dbg(queue->vif->dev,
				   "Can't allocate a skb in start_xmit.\n");
			xenvif_tx_err(queue, &txreq, idx);
			break;
		}

		if (extras[XEN_NETIF_EXTRA_TYPE_GSO - 1].type) {
			struct xen_netif_extra_info *gso;
			gso = &extras[XEN_NETIF_EXTRA_TYPE_GSO - 1];

			if (xenvif_set_skb_gso(queue->vif, skb, gso)) {
				/* Failure in xenvif_set_skb_gso is fatal. */
				kfree_skb(skb);
				break;
			}
		}

		XENVIF_TX_CB(skb)->pending_idx = pending_idx;

		__skb_put(skb, data_len);
		queue->tx_copy_ops[*copy_ops].source.u.ref = txreq.gref;
		queue->tx_copy_ops[*copy_ops].source.domid = queue->vif->domid;
		queue->tx_copy_ops[*copy_ops].source.offset = txreq.offset;

		queue->tx_copy_ops[*copy_ops].dest.u.gmfn =
			virt_to_mfn(skb->data);
		queue->tx_copy_ops[*copy_ops].dest.domid = DOMID_SELF;
		queue->tx_copy_ops[*copy_ops].dest.offset =
			offset_in_page(skb->data);

		queue->tx_copy_ops[*copy_ops].len = data_len;
		queue->tx_copy_ops[*copy_ops].flags = GNTCOPY_source_gref;

		(*copy_ops)++;

		skb_shinfo(skb)->nr_frags = ret;
		if (data_len < txreq.size) {
			skb_shinfo(skb)->nr_frags++;
			frag_set_pending_idx(&skb_shinfo(skb)->frags[0],
					     pending_idx);
			xenvif_tx_create_map_op(queue, pending_idx, &txreq, gop);
			gop++;
		} else {
			frag_set_pending_idx(&skb_shinfo(skb)->frags[0],
					     INVALID_PENDING_IDX);
			memcpy(&queue->pending_tx_info[pending_idx].req, &txreq,
			       sizeof(txreq));
		}

		queue->pending_cons++;

		request_gop = xenvif_get_requests(queue, skb, txfrags, gop);
		if (request_gop == NULL) {
			kfree_skb(skb);
			xenvif_tx_err(queue, &txreq, idx);
			break;
		}
		gop = request_gop;

		__skb_queue_tail(&queue->tx_queue, skb);

		queue->tx.req_cons = idx;

		if (((gop-queue->tx_map_ops) >= ARRAY_SIZE(queue->tx_map_ops)) ||
		    (*copy_ops >= ARRAY_SIZE(queue->tx_copy_ops)))
			break;
	}

	(*map_ops) = gop - queue->tx_map_ops;
	return;
}

/* Consolidate skb with a frag_list into a brand new one with local pages on
 * frags. Returns 0 or -ENOMEM if can't allocate new pages.
 */
static int xenvif_handle_frag_list(struct xenvif_queue *queue, struct sk_buff *skb)
{
	unsigned int offset = skb_headlen(skb);
	skb_frag_t frags[MAX_SKB_FRAGS];
	int i;
	struct ubuf_info *uarg;
	struct sk_buff *nskb = skb_shinfo(skb)->frag_list;

	queue->stats.tx_zerocopy_sent += 2;
	queue->stats.tx_frag_overflow++;

	xenvif_fill_frags(queue, nskb);
	/* Subtract frags size, we will correct it later */
	skb->truesize -= skb->data_len;
	skb->len += nskb->len;
	skb->data_len += nskb->len;

	/* create a brand new frags array and coalesce there */
	for (i = 0; offset < skb->len; i++) {
		struct page *page;
		unsigned int len;

		BUG_ON(i >= MAX_SKB_FRAGS);
		page = alloc_page(GFP_ATOMIC|__GFP_COLD);
		if (!page) {
			int j;
			skb->truesize += skb->data_len;
			for (j = 0; j < i; j++)
				put_page(frags[j].page.p);
			return -ENOMEM;
		}

		if (offset + PAGE_SIZE < skb->len)
			len = PAGE_SIZE;
		else
			len = skb->len - offset;
		if (skb_copy_bits(skb, offset, page_address(page), len))
			BUG();

		offset += len;
		frags[i].page.p = page;
		frags[i].page_offset = 0;
		skb_frag_size_set(&frags[i], len);
	}
	/* swap out with old one */
	memcpy(skb_shinfo(skb)->frags,
	       frags,
	       i * sizeof(skb_frag_t));
	skb_shinfo(skb)->nr_frags = i;
	skb->truesize += i * PAGE_SIZE;

	/* remove traces of mapped pages and frag_list */
	skb_frag_list_init(skb);
	uarg = skb_shinfo(skb)->destructor_arg;
	/* increase inflight counter to offset decrement in callback */
	atomic_inc(&queue->inflight_packets);
	uarg->callback(uarg, true);
	skb_shinfo(skb)->destructor_arg = NULL;

	xenvif_skb_zerocopy_prepare(queue, nskb);
	kfree_skb(nskb);

	return 0;
}

static int xenvif_tx_submit(struct xenvif_queue *queue)
{
	struct gnttab_map_grant_ref *gop_map = queue->tx_map_ops;
	struct gnttab_copy *gop_copy = queue->tx_copy_ops;
	struct sk_buff *skb;
	int work_done = 0;

	while ((skb = __skb_dequeue(&queue->tx_queue)) != NULL) {
		struct xen_netif_tx_request *txp;
		u16 pending_idx;
		unsigned data_len;

		pending_idx = XENVIF_TX_CB(skb)->pending_idx;
		txp = &queue->pending_tx_info[pending_idx].req;

		/* Check the remap error code. */
		if (unlikely(xenvif_tx_check_gop(queue, skb, &gop_map, &gop_copy))) {
			/* If there was an error, xenvif_tx_check_gop is
			 * expected to release all the frags which were mapped,
			 * so kfree_skb shouldn't do it again
			 */
			skb_shinfo(skb)->nr_frags = 0;
			if (skb_has_frag_list(skb)) {
				struct sk_buff *nskb =
						skb_shinfo(skb)->frag_list;
				skb_shinfo(nskb)->nr_frags = 0;
			}
			kfree_skb(skb);
			continue;
		}

		data_len = skb->len;
		callback_param(queue, pending_idx).ctx = NULL;
		if (data_len < txp->size) {
			/* Append the packet payload as a fragment. */
			txp->offset += data_len;
			txp->size -= data_len;
		} else {
			/* Schedule a response immediately. */
			xenvif_idx_release(queue, pending_idx,
					   XEN_NETIF_RSP_OKAY);
		}

		if (txp->flags & XEN_NETTXF_csum_blank)
			skb->ip_summed = CHECKSUM_PARTIAL;
		else if (txp->flags & XEN_NETTXF_data_validated)
			skb->ip_summed = CHECKSUM_UNNECESSARY;

		xenvif_fill_frags(queue, skb);

		if (unlikely(skb_has_frag_list(skb))) {
			if (xenvif_handle_frag_list(queue, skb)) {
				if (net_ratelimit())
					netdev_err(queue->vif->dev,
						   "Not enough memory to consolidate frag_list!\n");
				xenvif_skb_zerocopy_prepare(queue, skb);
				kfree_skb(skb);
				continue;
			}
		}

		if (skb_is_nonlinear(skb) && skb_headlen(skb) < PKT_PROT_LEN) {
			int target = min_t(int, skb->len, PKT_PROT_LEN);
			__pskb_pull_tail(skb, target - skb_headlen(skb));
		}

		skb->dev      = queue->vif->dev;
		skb->protocol = eth_type_trans(skb, skb->dev);
		skb_reset_network_header(skb);

		if (checksum_setup(queue, skb)) {
			netdev_dbg(queue->vif->dev,
				   "Can't setup checksum in net_tx_action\n");
			/* We have to set this flag to trigger the callback */
			if (skb_shinfo(skb)->destructor_arg)
				xenvif_skb_zerocopy_prepare(queue, skb);
			kfree_skb(skb);
			continue;
		}

		skb_probe_transport_header(skb, 0);

		/* If the packet is GSO then we will have just set up the
		 * transport header offset in checksum_setup so it's now
		 * straightforward to calculate gso_segs.
		 */
		if (skb_is_gso(skb)) {
			int mss = skb_shinfo(skb)->gso_size;
			int hdrlen = skb_transport_header(skb) -
				skb_mac_header(skb) +
				tcp_hdrlen(skb);

			skb_shinfo(skb)->gso_segs =
				DIV_ROUND_UP(skb->len - hdrlen, mss);
		}

		queue->stats.rx_bytes += skb->len;
		queue->stats.rx_packets++;

		work_done++;

		/* Set this flag right before netif_receive_skb, otherwise
		 * someone might think this packet already left netback, and
		 * do a skb_copy_ubufs while we are still in control of the
		 * skb. E.g. the __pskb_pull_tail earlier can do such thing.
		 */
		if (skb_shinfo(skb)->destructor_arg) {
			xenvif_skb_zerocopy_prepare(queue, skb);
			queue->stats.tx_zerocopy_sent++;
		}

		netif_receive_skb(skb);
	}

	return work_done;
}

void xenvif_zerocopy_callback(struct ubuf_info *ubuf, bool zerocopy_success)
{
	unsigned long flags;
	pending_ring_idx_t index;
	struct xenvif_queue *queue = ubuf_to_queue(ubuf);

	/* This is the only place where we grab this lock, to protect callbacks
	 * from each other.
	 */
	spin_lock_irqsave(&queue->callback_lock, flags);
	do {
		u16 pending_idx = ubuf->desc;
		ubuf = (struct ubuf_info *) ubuf->ctx;
		BUG_ON(queue->dealloc_prod - queue->dealloc_cons >=
			MAX_PENDING_REQS);
		index = pending_index(queue->dealloc_prod);
		queue->dealloc_ring[index] = pending_idx;
		/* Sync with xenvif_tx_dealloc_action:
		 * insert idx then incr producer.
		 */
		smp_wmb();
		queue->dealloc_prod++;
	} while (ubuf);
	wake_up(&queue->dealloc_wq);
	spin_unlock_irqrestore(&queue->callback_lock, flags);

	if (likely(zerocopy_success))
		queue->stats.tx_zerocopy_success++;
	else
		queue->stats.tx_zerocopy_fail++;
	xenvif_skb_zerocopy_complete(queue);
}

static inline void xenvif_tx_dealloc_action(struct xenvif_queue *queue)
{
	struct gnttab_unmap_grant_ref *gop;
	pending_ring_idx_t dc, dp;
	u16 pending_idx, pending_idx_release[MAX_PENDING_REQS];
	unsigned int i = 0;

	dc = queue->dealloc_cons;
	gop = queue->tx_unmap_ops;

	/* Free up any grants we have finished using */
	do {
		dp = queue->dealloc_prod;

		/* Ensure we see all indices enqueued by all
		 * xenvif_zerocopy_callback().
		 */
		smp_rmb();

		while (dc != dp) {
			BUG_ON(gop - queue->tx_unmap_ops > MAX_PENDING_REQS);
			pending_idx =
				queue->dealloc_ring[pending_index(dc++)];

			pending_idx_release[gop-queue->tx_unmap_ops] =
				pending_idx;
			queue->pages_to_unmap[gop-queue->tx_unmap_ops] =
				queue->mmap_pages[pending_idx];
			gnttab_set_unmap_op(gop,
					    idx_to_kaddr(queue, pending_idx),
					    GNTMAP_host_map,
					    queue->grant_tx_handle[pending_idx]);
			xenvif_grant_handle_reset(queue, pending_idx);
			++gop;
		}

	} while (dp != queue->dealloc_prod);

	queue->dealloc_cons = dc;

	if (gop - queue->tx_unmap_ops > 0) {
		int ret;
		ret = gnttab_unmap_refs(queue->tx_unmap_ops,
					NULL,
					queue->pages_to_unmap,
					gop - queue->tx_unmap_ops);
		if (ret) {
			netdev_err(queue->vif->dev, "Unmap fail: nr_ops %tx ret %d\n",
				   gop - queue->tx_unmap_ops, ret);
			for (i = 0; i < gop - queue->tx_unmap_ops; ++i) {
				if (gop[i].status != GNTST_okay)
					netdev_err(queue->vif->dev,
						   " host_addr: %llx handle: %x status: %d\n",
						   gop[i].host_addr,
						   gop[i].handle,
						   gop[i].status);
			}
			BUG();
		}
	}

	for (i = 0; i < gop - queue->tx_unmap_ops; ++i)
		xenvif_idx_release(queue, pending_idx_release[i],
				   XEN_NETIF_RSP_OKAY);
}


/* Called after netfront has transmitted */
int xenvif_tx_action(struct xenvif_queue *queue, int budget)
{
	unsigned nr_mops, nr_cops = 0;
	int work_done, ret;

	if (unlikely(!tx_work_todo(queue)))
		return 0;

	xenvif_tx_build_gops(queue, budget, &nr_cops, &nr_mops);

	if (nr_cops == 0)
		return 0;

	gnttab_batch_copy(queue->tx_copy_ops, nr_cops);
	if (nr_mops != 0) {
		ret = gnttab_map_refs(queue->tx_map_ops,
				      NULL,
				      queue->pages_to_map,
				      nr_mops);
		BUG_ON(ret);
	}

	work_done = xenvif_tx_submit(queue);

	return work_done;
}

static void xenvif_idx_release(struct xenvif_queue *queue, u16 pending_idx,
			       u8 status)
{
	struct pending_tx_info *pending_tx_info;
	pending_ring_idx_t index;
	unsigned long flags;

	pending_tx_info = &queue->pending_tx_info[pending_idx];
	spin_lock_irqsave(&queue->response_lock, flags);
	make_tx_response(queue, &pending_tx_info->req, status);
	index = pending_index(queue->pending_prod);
	queue->pending_ring[index] = pending_idx;
	/* TX shouldn't use the index before we give it back here */
	mb();
	queue->pending_prod++;
	spin_unlock_irqrestore(&queue->response_lock, flags);
}


static void make_tx_response(struct xenvif_queue *queue,
			     struct xen_netif_tx_request *txp,
			     s8       st)
{
	RING_IDX i = queue->tx.rsp_prod_pvt;
	struct xen_netif_tx_response *resp;
	int notify;

	resp = RING_GET_RESPONSE(&queue->tx, i);
	resp->id     = txp->id;
	resp->status = st;

	if (txp->flags & XEN_NETTXF_extra_info)
		RING_GET_RESPONSE(&queue->tx, ++i)->status = XEN_NETIF_RSP_NULL;

	queue->tx.rsp_prod_pvt = ++i;
	RING_PUSH_RESPONSES_AND_CHECK_NOTIFY(&queue->tx, notify);
	if (notify)
		notify_remote_via_irq(queue->tx_irq);
}

static struct xen_netif_rx_response *make_rx_response(struct xenvif_queue *queue,
					     u16      id,
					     s8       st,
					     u16      offset,
					     u16      size,
					     u16      flags)
{
	RING_IDX i = queue->rx.rsp_prod_pvt;
	struct xen_netif_rx_response *resp;

	resp = RING_GET_RESPONSE(&queue->rx, i);
	resp->offset     = offset;
	resp->flags      = flags;
	resp->id         = id;
	resp->status     = (s16)size;
	if (st < 0)
		resp->status = (s16)st;

	queue->rx.rsp_prod_pvt = ++i;

	return resp;
}

void xenvif_idx_unmap(struct xenvif_queue *queue, u16 pending_idx)
{
	int ret;
	struct gnttab_unmap_grant_ref tx_unmap_op;

	gnttab_set_unmap_op(&tx_unmap_op,
			    idx_to_kaddr(queue, pending_idx),
			    GNTMAP_host_map,
			    queue->grant_tx_handle[pending_idx]);
	xenvif_grant_handle_reset(queue, pending_idx);

	ret = gnttab_unmap_refs(&tx_unmap_op, NULL,
				&queue->mmap_pages[pending_idx], 1);
	if (ret) {
		netdev_err(queue->vif->dev,
			   "Unmap fail: ret: %d pending_idx: %d host_addr: %llx handle: %x status: %d\n",
			   ret,
			   pending_idx,
			   tx_unmap_op.host_addr,
			   tx_unmap_op.handle,
			   tx_unmap_op.status);
		BUG();
	}
}

static inline int tx_work_todo(struct xenvif_queue *queue)
{
	if (likely(RING_HAS_UNCONSUMED_REQUESTS(&queue->tx)))
		return 1;

	return 0;
}

static inline bool tx_dealloc_work_todo(struct xenvif_queue *queue)
{
	return queue->dealloc_cons != queue->dealloc_prod;
}

void xenvif_unmap_frontend_rings(struct xenvif_queue *queue)
{
	if (queue->tx.sring)
		xenbus_unmap_ring_vfree(xenvif_to_xenbus_device(queue->vif),
					queue->tx.sring);
	if (queue->rx.sring)
		xenbus_unmap_ring_vfree(xenvif_to_xenbus_device(queue->vif),
					queue->rx.sring);
}

int xenvif_map_frontend_rings(struct xenvif_queue *queue,
			      grant_ref_t tx_ring_ref,
			      grant_ref_t rx_ring_ref)
{
	void *addr;
	struct xen_netif_tx_sring *txs;
	struct xen_netif_rx_sring *rxs;

	int err = -ENOMEM;

	err = xenbus_map_ring_valloc(xenvif_to_xenbus_device(queue->vif),
				     tx_ring_ref, &addr);
	if (err)
		goto err;

	txs = (struct xen_netif_tx_sring *)addr;
	BACK_RING_INIT(&queue->tx, txs, PAGE_SIZE);

	err = xenbus_map_ring_valloc(xenvif_to_xenbus_device(queue->vif),
				     rx_ring_ref, &addr);
	if (err)
		goto err;

	rxs = (struct xen_netif_rx_sring *)addr;
	BACK_RING_INIT(&queue->rx, rxs, PAGE_SIZE);

	return 0;

err:
	xenvif_unmap_frontend_rings(queue);
	return err;
}

static void xenvif_queue_carrier_off(struct xenvif_queue *queue)
{
	struct xenvif *vif = queue->vif;

	queue->stalled = true;

	/* At least one queue has stalled? Disable the carrier. */
	spin_lock(&vif->lock);
	if (vif->stalled_queues++ == 0) {
		netdev_info(vif->dev, "Guest Rx stalled");
		netif_carrier_off(vif->dev);
	}
	spin_unlock(&vif->lock);
}

static void xenvif_queue_carrier_on(struct xenvif_queue *queue)
{
	struct xenvif *vif = queue->vif;

	queue->last_rx_time = jiffies; /* Reset Rx stall detection. */
	queue->stalled = false;

	/* All queues are ready? Enable the carrier. */
	spin_lock(&vif->lock);
	if (--vif->stalled_queues == 0) {
		netdev_info(vif->dev, "Guest Rx ready");
		netif_carrier_on(vif->dev);
	}
	spin_unlock(&vif->lock);
}

static bool xenvif_rx_queue_stalled(struct xenvif_queue *queue)
{
	RING_IDX prod, cons;

	prod = queue->rx.sring->req_prod;
	cons = queue->rx.req_cons;

	return !queue->stalled
		&& prod - cons < XEN_NETBK_RX_SLOTS_MAX
		&& time_after(jiffies,
			      queue->last_rx_time + rx_stall_timeout_jiffies);
}

static bool xenvif_rx_queue_ready(struct xenvif_queue *queue)
{
	RING_IDX prod, cons;

	prod = queue->rx.sring->req_prod;
	cons = queue->rx.req_cons;

	return queue->stalled
		&& prod - cons >= XEN_NETBK_RX_SLOTS_MAX;
}

static bool xenvif_have_rx_work(struct xenvif_queue *queue)
{
	return (!skb_queue_empty(&queue->rx_queue)
		&& xenvif_rx_ring_slots_available(queue, XEN_NETBK_RX_SLOTS_MAX))
		|| xenvif_rx_queue_stalled(queue)
		|| xenvif_rx_queue_ready(queue)
		|| kthread_should_stop()
		|| queue->vif->disabled;
}

static long xenvif_rx_queue_timeout(struct xenvif_queue *queue)
{
	struct sk_buff *skb;
	long timeout;

	skb = skb_peek(&queue->rx_queue);
	if (!skb)
		return MAX_SCHEDULE_TIMEOUT;

	timeout = XENVIF_RX_CB(skb)->expires - jiffies;
	return timeout < 0 ? 0 : timeout;
}

/* Wait until the guest Rx thread has work.
 *
 * The timeout needs to be adjusted based on the current head of the
 * queue (and not just the head at the beginning).  In particular, if
 * the queue is initially empty an infinite timeout is used and this
 * needs to be reduced when a skb is queued.
 *
 * This cannot be done with wait_event_timeout() because it only
 * calculates the timeout once.
 */
static void xenvif_wait_for_rx_work(struct xenvif_queue *queue)
{
	DEFINE_WAIT(wait);

	if (xenvif_have_rx_work(queue))
		return;

	for (;;) {
		long ret;

		prepare_to_wait(&queue->wq, &wait, TASK_INTERRUPTIBLE);
		if (xenvif_have_rx_work(queue))
			break;
		ret = schedule_timeout(xenvif_rx_queue_timeout(queue));
		if (!ret)
			break;
	}
	finish_wait(&queue->wq, &wait);
}

int xenvif_kthread_guest_rx(void *data)
{
	struct xenvif_queue *queue = data;
	struct xenvif *vif = queue->vif;

	for (;;) {
		xenvif_wait_for_rx_work(queue);

		if (kthread_should_stop())
			break;

		/* This frontend is found to be rogue, disable it in
		 * kthread context. Currently this is only set when
		 * netback finds out frontend sends malformed packet,
		 * but we cannot disable the interface in softirq
		 * context so we defer it here, if this thread is
		 * associated with queue 0.
		 */
		if (unlikely(vif->disabled && queue->id == 0)) {
			xenvif_carrier_off(vif);
			xenvif_rx_queue_purge(queue);
			continue;
		}

		if (!skb_queue_empty(&queue->rx_queue))
			xenvif_rx_action(queue);

		/* If the guest hasn't provided any Rx slots for a
		 * while it's probably not responsive, drop the
		 * carrier so packets are dropped earlier.
		 */
		if (xenvif_rx_queue_stalled(queue))
			xenvif_queue_carrier_off(queue);
		else if (xenvif_rx_queue_ready(queue))
			xenvif_queue_carrier_on(queue);

		/* Queued packets may have foreign pages from other
		 * domains.  These cannot be queued indefinitely as
		 * this would starve guests of grant refs and transmit
		 * slots.
		 */
		xenvif_rx_queue_drop_expired(queue);

		xenvif_rx_queue_maybe_wake(queue);

		cond_resched();
	}

	/* Bin any remaining skbs */
	xenvif_rx_queue_purge(queue);

	return 0;
}

static bool xenvif_dealloc_kthread_should_stop(struct xenvif_queue *queue)
{
	/* Dealloc thread must remain running until all inflight
	 * packets complete.
	 */
	return kthread_should_stop() &&
		!atomic_read(&queue->inflight_packets);
}

int xenvif_dealloc_kthread(void *data)
{
	struct xenvif_queue *queue = data;

	for (;;) {
		wait_event_interruptible(queue->dealloc_wq,
					 tx_dealloc_work_todo(queue) ||
					 xenvif_dealloc_kthread_should_stop(queue));
		if (xenvif_dealloc_kthread_should_stop(queue))
			break;

		xenvif_tx_dealloc_action(queue);
		cond_resched();
	}

	/* Unmap anything remaining*/
	if (tx_dealloc_work_todo(queue))
		xenvif_tx_dealloc_action(queue);

	return 0;
}

static int __init netback_init(void)
{
	int rc = 0;

	if (!xen_domain())
		return -ENODEV;

	/* Allow as many queues as there are CPUs, by default */
	xenvif_max_queues = num_online_cpus();

	if (fatal_skb_slots < XEN_NETBK_LEGACY_SLOTS_MAX) {
		pr_info("fatal_skb_slots too small (%d), bump it to XEN_NETBK_LEGACY_SLOTS_MAX (%d)\n",
			fatal_skb_slots, XEN_NETBK_LEGACY_SLOTS_MAX);
		fatal_skb_slots = XEN_NETBK_LEGACY_SLOTS_MAX;
	}

	rc = xenvif_xenbus_init();
	if (rc)
		goto failed_init;

	rx_drain_timeout_jiffies = msecs_to_jiffies(rx_drain_timeout_msecs);
	rx_stall_timeout_jiffies = msecs_to_jiffies(rx_stall_timeout_msecs);

#ifdef CONFIG_DEBUG_FS
	xen_netback_dbg_root = debugfs_create_dir("xen-netback", NULL);
	if (IS_ERR_OR_NULL(xen_netback_dbg_root))
		pr_warn("Init of debugfs returned %ld!\n",
			PTR_ERR(xen_netback_dbg_root));
#endif /* CONFIG_DEBUG_FS */

	return 0;

failed_init:
	return rc;
}

module_init(netback_init);

static void __exit netback_fini(void)
{
#ifdef CONFIG_DEBUG_FS
	if (!IS_ERR_OR_NULL(xen_netback_dbg_root))
		debugfs_remove_recursive(xen_netback_dbg_root);
#endif /* CONFIG_DEBUG_FS */
	xenvif_xenbus_fini();
}
module_exit(netback_fini);

MODULE_LICENSE("Dual BSD/GPL");
MODULE_ALIAS("xen-backend:vif");<|MERGE_RESOLUTION|>--- conflicted
+++ resolved
@@ -270,107 +270,13 @@
 	 * own buffers as before.
 	 */
 	BUG_ON(size > MAX_BUFFER_OFFSET);
-<<<<<<< HEAD
-	if ((offset + size > MAX_BUFFER_OFFSET) && offset && !head)
-=======
 	if ((offset + size > MAX_BUFFER_OFFSET) && offset && !head &&
 	    !full_coalesce)
->>>>>>> fc14f9c1
 		return true;
 
 	return false;
 }
 
-<<<<<<< HEAD
-struct xenvif_count_slot_state {
-	unsigned long copy_off;
-	bool head;
-};
-
-unsigned int xenvif_count_frag_slots(struct xenvif *vif,
-				     unsigned long offset, unsigned long size,
-				     struct xenvif_count_slot_state *state)
-{
-	unsigned count = 0;
-
-	offset &= ~PAGE_MASK;
-
-	while (size > 0) {
-		unsigned long bytes;
-
-		bytes = PAGE_SIZE - offset;
-
-		if (bytes > size)
-			bytes = size;
-
-		if (start_new_rx_buffer(state->copy_off, bytes, state->head)) {
-			count++;
-			state->copy_off = 0;
-		}
-
-		if (state->copy_off + bytes > MAX_BUFFER_OFFSET)
-			bytes = MAX_BUFFER_OFFSET - state->copy_off;
-
-		state->copy_off += bytes;
-
-		offset += bytes;
-		size -= bytes;
-
-		if (offset == PAGE_SIZE)
-			offset = 0;
-
-		state->head = false;
-	}
-
-	return count;
-}
-
-/*
- * Figure out how many ring slots we're going to need to send @skb to
- * the guest. This function is essentially a dry run of
- * netbk_gop_frag_copy.
- */
-unsigned int xen_netbk_count_skb_slots(struct xenvif *vif, struct sk_buff *skb)
-{
-	struct xenvif_count_slot_state state;
-	unsigned int count;
-	unsigned char *data;
-	unsigned i;
-
-	state.head = true;
-	state.copy_off = 0;
-
-	/* Slot for the first (partial) page of data. */
-	count = 1;
-
-	/* Need a slot for the GSO prefix for GSO extra data? */
-	if (skb_shinfo(skb)->gso_size)
-		count++;
-
-	data = skb->data;
-	while (data < skb_tail_pointer(skb)) {
-		unsigned long offset = offset_in_page(data);
-		unsigned long size = PAGE_SIZE - offset;
-
-		if (data + size > skb_tail_pointer(skb))
-			size = skb_tail_pointer(skb) - data;
-
-		count += xenvif_count_frag_slots(vif, offset, size, &state);
-
-		data += size;
-	}
-
-	for (i = 0; i < skb_shinfo(skb)->nr_frags; i++) {
-		unsigned long size = skb_frag_size(&skb_shinfo(skb)->frags[i]);
-		unsigned long offset = skb_shinfo(skb)->frags[i].page_offset;
-
-		count += xenvif_count_frag_slots(vif, offset, size, &state);
-	}
-	return count;
-}
-
-=======
->>>>>>> fc14f9c1
 struct netrx_pending_operations {
 	unsigned copy_prod, copy_cons;
 	unsigned meta_prod, meta_cons;
@@ -1428,13 +1334,8 @@
 static bool tx_credit_exceeded(struct xenvif_queue *queue, unsigned size)
 {
 	u64 now = get_jiffies_64();
-<<<<<<< HEAD
-	u64 next_credit = vif->credit_window_start +
-		msecs_to_jiffies(vif->credit_usec / 1000);
-=======
 	u64 next_credit = queue->credit_window_start +
 		msecs_to_jiffies(queue->credit_usec / 1000);
->>>>>>> fc14f9c1
 
 	/* Timer could already be pending in rare cases. */
 	if (timer_pending(&queue->credit_timeout))
@@ -1442,13 +1343,8 @@
 
 	/* Passed the point where we can replenish credit? */
 	if (time_after_eq64(now, next_credit)) {
-<<<<<<< HEAD
-		vif->credit_window_start = now;
-		tx_add_credit(vif);
-=======
 		queue->credit_window_start = now;
 		tx_add_credit(queue);
->>>>>>> fc14f9c1
 	}
 
 	/* Still too big to send right now? Set a callback. */
@@ -1459,11 +1355,7 @@
 			tx_credit_callback;
 		mod_timer(&queue->credit_timeout,
 			  next_credit);
-<<<<<<< HEAD
-		vif->credit_window_start = next_credit;
-=======
 		queue->credit_window_start = next_credit;
->>>>>>> fc14f9c1
 
 		return true;
 	}
