/*
 * Copyright (c) 2009, Microsoft Corporation.
 *
 * This program is free software; you can redistribute it and/or modify it
 * under the terms and conditions of the GNU General Public License,
 * version 2, as published by the Free Software Foundation.
 *
 * This program is distributed in the hope it will be useful, but WITHOUT
 * ANY WARRANTY; without even the implied warranty of MERCHANTABILITY or
 * FITNESS FOR A PARTICULAR PURPOSE.  See the GNU General Public License for
 * more details.
 *
 * You should have received a copy of the GNU General Public License along with
 * this program; if not, see <http://www.gnu.org/licenses/>.
 *
 * Authors:
 *   Haiyang Zhang <haiyangz@microsoft.com>
 *   Hank Janssen  <hjanssen@microsoft.com>
 */
#define pr_fmt(fmt) KBUILD_MODNAME ": " fmt

#include <linux/init.h>
#include <linux/atomic.h>
#include <linux/module.h>
#include <linux/highmem.h>
#include <linux/device.h>
#include <linux/io.h>
#include <linux/delay.h>
#include <linux/netdevice.h>
#include <linux/inetdevice.h>
#include <linux/etherdevice.h>
#include <linux/skbuff.h>
#include <linux/if_vlan.h>
#include <linux/in.h>
#include <linux/slab.h>
#include <net/arp.h>
#include <net/route.h>
#include <net/sock.h>
#include <net/pkt_sched.h>

#include "hyperv_net.h"

struct net_device_context {
	/* point back to our device context */
	struct hv_device *device_ctx;
	struct delayed_work dwork;
	struct work_struct work;
};

#define RING_SIZE_MIN 64
static int ring_size = 128;
module_param(ring_size, int, S_IRUGO);
MODULE_PARM_DESC(ring_size, "Ring buffer size (# of pages)");

static void do_set_multicast(struct work_struct *w)
{
	struct net_device_context *ndevctx =
		container_of(w, struct net_device_context, work);
	struct netvsc_device *nvdev;
	struct rndis_device *rdev;

	nvdev = hv_get_drvdata(ndevctx->device_ctx);
	if (nvdev == NULL || nvdev->ndev == NULL)
		return;

	rdev = nvdev->extension;
	if (rdev == NULL)
		return;

	if (nvdev->ndev->flags & IFF_PROMISC)
		rndis_filter_set_packet_filter(rdev,
			NDIS_PACKET_TYPE_PROMISCUOUS);
	else
		rndis_filter_set_packet_filter(rdev,
			NDIS_PACKET_TYPE_BROADCAST |
			NDIS_PACKET_TYPE_ALL_MULTICAST |
			NDIS_PACKET_TYPE_DIRECTED);
}

static void netvsc_set_multicast_list(struct net_device *net)
{
	struct net_device_context *net_device_ctx = netdev_priv(net);

	schedule_work(&net_device_ctx->work);
}

static int netvsc_open(struct net_device *net)
{
	struct net_device_context *net_device_ctx = netdev_priv(net);
	struct hv_device *device_obj = net_device_ctx->device_ctx;
	struct netvsc_device *nvdev;
	struct rndis_device *rdev;
	int ret = 0;

	netif_carrier_off(net);

	/* Open up the device */
	ret = rndis_filter_open(device_obj);
	if (ret != 0) {
		netdev_err(net, "unable to open device (ret %d).\n", ret);
		return ret;
	}

	netif_tx_start_all_queues(net);

	nvdev = hv_get_drvdata(device_obj);
	rdev = nvdev->extension;
	if (!rdev->link_state)
		netif_carrier_on(net);

	return ret;
}

static int netvsc_close(struct net_device *net)
{
	struct net_device_context *net_device_ctx = netdev_priv(net);
	struct hv_device *device_obj = net_device_ctx->device_ctx;
	int ret;

	netif_tx_disable(net);

	/* Make sure netvsc_set_multicast_list doesn't re-enable filter! */
	cancel_work_sync(&net_device_ctx->work);
	ret = rndis_filter_close(device_obj);
	if (ret != 0)
		netdev_err(net, "unable to close device (ret %d).\n", ret);

	return ret;
}

static void *init_ppi_data(struct rndis_message *msg, u32 ppi_size,
				int pkt_type)
{
	struct rndis_packet *rndis_pkt;
	struct rndis_per_packet_info *ppi;

	rndis_pkt = &msg->msg.pkt;
	rndis_pkt->data_offset += ppi_size;

	ppi = (struct rndis_per_packet_info *)((void *)rndis_pkt +
		rndis_pkt->per_pkt_info_offset + rndis_pkt->per_pkt_info_len);

	ppi->size = ppi_size;
	ppi->type = pkt_type;
	ppi->ppi_offset = sizeof(struct rndis_per_packet_info);

	rndis_pkt->per_pkt_info_len += ppi_size;

	return ppi;
}

union sub_key {
	u64 k;
	struct {
		u8 pad[3];
		u8 kb;
		u32 ka;
	};
};

/* Toeplitz hash function
 * data: network byte order
 * return: host byte order
 */
static u32 comp_hash(u8 *key, int klen, void *data, int dlen)
{
	union sub_key subk;
	int k_next = 4;
	u8 dt;
	int i, j;
	u32 ret = 0;

	subk.k = 0;
	subk.ka = ntohl(*(u32 *)key);

	for (i = 0; i < dlen; i++) {
		subk.kb = key[k_next];
		k_next = (k_next + 1) % klen;
		dt = ((u8 *)data)[i];
		for (j = 0; j < 8; j++) {
			if (dt & 0x80)
				ret ^= subk.ka;
			dt <<= 1;
			subk.k <<= 1;
		}
	}

	return ret;
}

static bool netvsc_set_hash(u32 *hash, struct sk_buff *skb)
{
	struct flow_keys flow;
	int data_len;

	if (!skb_flow_dissect(skb, &flow) || flow.n_proto != htons(ETH_P_IP))
		return false;

	if (flow.ip_proto == IPPROTO_TCP)
		data_len = 12;
	else
		data_len = 8;

	*hash = comp_hash(netvsc_hash_key, HASH_KEYLEN, &flow, data_len);

	return true;
}

static u16 netvsc_select_queue(struct net_device *ndev, struct sk_buff *skb,
			void *accel_priv, select_queue_fallback_t fallback)
{
	struct net_device_context *net_device_ctx = netdev_priv(ndev);
	struct hv_device *hdev =  net_device_ctx->device_ctx;
	struct netvsc_device *nvsc_dev = hv_get_drvdata(hdev);
	u32 hash;
	u16 q_idx = 0;

	if (nvsc_dev == NULL || ndev->real_num_tx_queues <= 1)
		return 0;

	if (netvsc_set_hash(&hash, skb)) {
		q_idx = nvsc_dev->send_table[hash % VRSS_SEND_TAB_SIZE] %
			ndev->real_num_tx_queues;
		skb_set_hash(skb, hash, PKT_HASH_TYPE_L3);
	}

	return q_idx;
}

static void netvsc_xmit_completion(void *context)
{
	struct hv_netvsc_packet *packet = (struct hv_netvsc_packet *)context;
	struct sk_buff *skb = (struct sk_buff *)
		(unsigned long)packet->send_completion_tid;
	u32 index = packet->send_buf_index;

	kfree(packet);

	if (skb && (index == NETVSC_INVALID_INDEX))
		dev_kfree_skb_any(skb);
}

static u32 fill_pg_buf(struct page *page, u32 offset, u32 len,
			struct hv_page_buffer *pb)
{
	int j = 0;

	/* Deal with compund pages by ignoring unused part
	 * of the page.
	 */
	page += (offset >> PAGE_SHIFT);
	offset &= ~PAGE_MASK;

	while (len > 0) {
		unsigned long bytes;

		bytes = PAGE_SIZE - offset;
		if (bytes > len)
			bytes = len;
		pb[j].pfn = page_to_pfn(page);
		pb[j].offset = offset;
		pb[j].len = bytes;

		offset += bytes;
		len -= bytes;

		if (offset == PAGE_SIZE && len) {
			page++;
			offset = 0;
			j++;
		}
	}

	return j + 1;
}

static u32 init_page_array(void *hdr, u32 len, struct sk_buff *skb,
			   struct hv_page_buffer *pb)
{
	u32 slots_used = 0;
	char *data = skb->data;
	int frags = skb_shinfo(skb)->nr_frags;
	int i;

	/* The packet is laid out thus:
	 * 1. hdr
	 * 2. skb linear data
	 * 3. skb fragment data
	 */
	if (hdr != NULL)
		slots_used += fill_pg_buf(virt_to_page(hdr),
					offset_in_page(hdr),
					len, &pb[slots_used]);

	slots_used += fill_pg_buf(virt_to_page(data),
				offset_in_page(data),
				skb_headlen(skb), &pb[slots_used]);

	for (i = 0; i < frags; i++) {
		skb_frag_t *frag = skb_shinfo(skb)->frags + i;

		slots_used += fill_pg_buf(skb_frag_page(frag),
					frag->page_offset,
					skb_frag_size(frag), &pb[slots_used]);
	}
	return slots_used;
}

static int count_skb_frag_slots(struct sk_buff *skb)
{
	int i, frags = skb_shinfo(skb)->nr_frags;
	int pages = 0;

	for (i = 0; i < frags; i++) {
		skb_frag_t *frag = skb_shinfo(skb)->frags + i;
		unsigned long size = skb_frag_size(frag);
		unsigned long offset = frag->page_offset;

		/* Skip unused frames from start of page */
		offset &= ~PAGE_MASK;
		pages += PFN_UP(offset + size);
	}
	return pages;
}

static int netvsc_get_slots(struct sk_buff *skb)
{
	char *data = skb->data;
	unsigned int offset = offset_in_page(data);
	unsigned int len = skb_headlen(skb);
	int slots;
	int frag_slots;

	slots = DIV_ROUND_UP(offset + len, PAGE_SIZE);
	frag_slots = count_skb_frag_slots(skb);
	return slots + frag_slots;
}

static u32 get_net_transport_info(struct sk_buff *skb, u32 *trans_off)
{
	u32 ret_val = TRANSPORT_INFO_NOT_IP;

	if ((eth_hdr(skb)->h_proto != htons(ETH_P_IP)) &&
		(eth_hdr(skb)->h_proto != htons(ETH_P_IPV6))) {
		goto not_ip;
	}

	*trans_off = skb_transport_offset(skb);

	if ((eth_hdr(skb)->h_proto == htons(ETH_P_IP))) {
		struct iphdr *iphdr = ip_hdr(skb);

		if (iphdr->protocol == IPPROTO_TCP)
			ret_val = TRANSPORT_INFO_IPV4_TCP;
		else if (iphdr->protocol == IPPROTO_UDP)
			ret_val = TRANSPORT_INFO_IPV4_UDP;
	} else {
		if (ipv6_hdr(skb)->nexthdr == IPPROTO_TCP)
			ret_val = TRANSPORT_INFO_IPV6_TCP;
		else if (ipv6_hdr(skb)->nexthdr == IPPROTO_UDP)
			ret_val = TRANSPORT_INFO_IPV6_UDP;
	}

not_ip:
	return ret_val;
}

static int netvsc_start_xmit(struct sk_buff *skb, struct net_device *net)
{
	struct net_device_context *net_device_ctx = netdev_priv(net);
	struct hv_netvsc_packet *packet;
	int ret;
	unsigned int num_data_pgs;
	struct rndis_message *rndis_msg;
	struct rndis_packet *rndis_pkt;
	u32 rndis_msg_size;
	bool isvlan;
	struct rndis_per_packet_info *ppi;
	struct ndis_tcp_ip_checksum_info *csum_info;
	struct ndis_tcp_lso_info *lso_info;
	int  hdr_offset;
	u32 net_trans_info;
	u32 hash;
	u32 skb_length = skb->len;


	/* We will atmost need two pages to describe the rndis
	 * header. We can only transmit MAX_PAGE_BUFFER_COUNT number
	 * of pages in a single packet.
	 */
	num_data_pgs = netvsc_get_slots(skb) + 2;
	if (num_data_pgs > MAX_PAGE_BUFFER_COUNT) {
		netdev_err(net, "Packet too big: %u\n", skb->len);
		dev_kfree_skb(skb);
		net->stats.tx_dropped++;
		return NETDEV_TX_OK;
	}

	/* Allocate a netvsc packet based on # of frags. */
	packet = kzalloc(sizeof(struct hv_netvsc_packet) +
			 (num_data_pgs * sizeof(struct hv_page_buffer)) +
			 sizeof(struct rndis_message) +
			 NDIS_VLAN_PPI_SIZE + NDIS_CSUM_PPI_SIZE +
			 NDIS_LSO_PPI_SIZE + NDIS_HASH_PPI_SIZE, GFP_ATOMIC);
	if (!packet) {
		/* out of memory, drop packet */
		netdev_err(net, "unable to allocate hv_netvsc_packet\n");

		dev_kfree_skb(skb);
		net->stats.tx_dropped++;
		return NETDEV_TX_OK;
	}

	packet->vlan_tci = skb->vlan_tci;

	packet->q_idx = skb_get_queue_mapping(skb);

	packet->is_data_pkt = true;
	packet->total_data_buflen = skb->len;

	packet->rndis_msg = (struct rndis_message *)((unsigned long)packet +
				sizeof(struct hv_netvsc_packet) +
				(num_data_pgs * sizeof(struct hv_page_buffer)));

	/* Set the completion routine */
	packet->send_completion = netvsc_xmit_completion;
	packet->send_completion_ctx = packet;
	packet->send_completion_tid = (unsigned long)skb;

	isvlan = packet->vlan_tci & VLAN_TAG_PRESENT;

	/* Add the rndis header */
	rndis_msg = packet->rndis_msg;
	rndis_msg->ndis_msg_type = RNDIS_MSG_PACKET;
	rndis_msg->msg_len = packet->total_data_buflen;
	rndis_pkt = &rndis_msg->msg.pkt;
	rndis_pkt->data_offset = sizeof(struct rndis_packet);
	rndis_pkt->data_len = packet->total_data_buflen;
	rndis_pkt->per_pkt_info_offset = sizeof(struct rndis_packet);

	rndis_msg_size = RNDIS_MESSAGE_SIZE(struct rndis_packet);

	hash = skb_get_hash_raw(skb);
	if (hash != 0 && net->real_num_tx_queues > 1) {
		rndis_msg_size += NDIS_HASH_PPI_SIZE;
		ppi = init_ppi_data(rndis_msg, NDIS_HASH_PPI_SIZE,
				    NBL_HASH_VALUE);
		*(u32 *)((void *)ppi + ppi->ppi_offset) = hash;
	}

	if (isvlan) {
		struct ndis_pkt_8021q_info *vlan;

		rndis_msg_size += NDIS_VLAN_PPI_SIZE;
		ppi = init_ppi_data(rndis_msg, NDIS_VLAN_PPI_SIZE,
					IEEE_8021Q_INFO);
		vlan = (struct ndis_pkt_8021q_info *)((void *)ppi +
						ppi->ppi_offset);
		vlan->vlanid = packet->vlan_tci & VLAN_VID_MASK;
		vlan->pri = (packet->vlan_tci & VLAN_PRIO_MASK) >>
				VLAN_PRIO_SHIFT;
	}

	net_trans_info = get_net_transport_info(skb, &hdr_offset);
	if (net_trans_info == TRANSPORT_INFO_NOT_IP)
		goto do_send;

	/*
	 * Setup the sendside checksum offload only if this is not a
	 * GSO packet.
	 */
	if (skb_is_gso(skb))
		goto do_lso;

	if ((skb->ip_summed == CHECKSUM_NONE) ||
	    (skb->ip_summed == CHECKSUM_UNNECESSARY))
		goto do_send;

	rndis_msg_size += NDIS_CSUM_PPI_SIZE;
	ppi = init_ppi_data(rndis_msg, NDIS_CSUM_PPI_SIZE,
			    TCPIP_CHKSUM_PKTINFO);

	csum_info = (struct ndis_tcp_ip_checksum_info *)((void *)ppi +
			ppi->ppi_offset);

	if (net_trans_info & (INFO_IPV4 << 16))
		csum_info->transmit.is_ipv4 = 1;
	else
		csum_info->transmit.is_ipv6 = 1;

	if (net_trans_info & INFO_TCP) {
		csum_info->transmit.tcp_checksum = 1;
		csum_info->transmit.tcp_header_offset = hdr_offset;
	} else if (net_trans_info & INFO_UDP) {
		/* UDP checksum offload is not supported on ws2008r2.
		 * Furthermore, on ws2012 and ws2012r2, there are some
		 * issues with udp checksum offload from Linux guests.
		 * (these are host issues).
		 * For now compute the checksum here.
		 */
		struct udphdr *uh;
		u16 udp_len;

		ret = skb_cow_head(skb, 0);
		if (ret)
			goto drop;

		uh = udp_hdr(skb);
		udp_len = ntohs(uh->len);
		uh->check = 0;
		uh->check = csum_tcpudp_magic(ip_hdr(skb)->saddr,
					      ip_hdr(skb)->daddr,
					      udp_len, IPPROTO_UDP,
					      csum_partial(uh, udp_len, 0));
		if (uh->check == 0)
			uh->check = CSUM_MANGLED_0;

		csum_info->transmit.udp_checksum = 0;
	}
	goto do_send;

do_lso:
	rndis_msg_size += NDIS_LSO_PPI_SIZE;
	ppi = init_ppi_data(rndis_msg, NDIS_LSO_PPI_SIZE,
			    TCP_LARGESEND_PKTINFO);

	lso_info = (struct ndis_tcp_lso_info *)((void *)ppi +
			ppi->ppi_offset);

	lso_info->lso_v2_transmit.type = NDIS_TCP_LARGE_SEND_OFFLOAD_V2_TYPE;
	if (net_trans_info & (INFO_IPV4 << 16)) {
		lso_info->lso_v2_transmit.ip_version =
			NDIS_TCP_LARGE_SEND_OFFLOAD_IPV4;
		ip_hdr(skb)->tot_len = 0;
		ip_hdr(skb)->check = 0;
		tcp_hdr(skb)->check =
		~csum_tcpudp_magic(ip_hdr(skb)->saddr,
				   ip_hdr(skb)->daddr, 0, IPPROTO_TCP, 0);
	} else {
		lso_info->lso_v2_transmit.ip_version =
			NDIS_TCP_LARGE_SEND_OFFLOAD_IPV6;
		ipv6_hdr(skb)->payload_len = 0;
		tcp_hdr(skb)->check =
		~csum_ipv6_magic(&ipv6_hdr(skb)->saddr,
				&ipv6_hdr(skb)->daddr, 0, IPPROTO_TCP, 0);
	}
	lso_info->lso_v2_transmit.tcp_header_offset = hdr_offset;
	lso_info->lso_v2_transmit.mss = skb_shinfo(skb)->gso_size;

do_send:
	/* Start filling in the page buffers with the rndis hdr */
	rndis_msg->msg_len += rndis_msg_size;
	packet->total_data_buflen = rndis_msg->msg_len;
	packet->page_buf_cnt = init_page_array(rndis_msg, rndis_msg_size,
					skb, &packet->page_buf[0]);

	ret = netvsc_send(net_device_ctx->device_ctx, packet);

drop:
	if (ret == 0) {
		net->stats.tx_bytes += skb_length;
		net->stats.tx_packets++;
	} else {
		kfree(packet);
		if (ret != -EAGAIN) {
			dev_kfree_skb_any(skb);
			net->stats.tx_dropped++;
		}
	}

	return (ret == -EAGAIN) ? NETDEV_TX_BUSY : NETDEV_TX_OK;
}

/*
 * netvsc_linkstatus_callback - Link up/down notification
 */
void netvsc_linkstatus_callback(struct hv_device *device_obj,
				struct rndis_message *resp)
{
	struct rndis_indicate_status *indicate = &resp->msg.indicate_status;
	struct net_device *net;
	struct net_device_context *ndev_ctx;
	struct netvsc_device *net_device;
	struct rndis_device *rdev;

	net_device = hv_get_drvdata(device_obj);
	rdev = net_device->extension;

	switch (indicate->status) {
	case RNDIS_STATUS_MEDIA_CONNECT:
		rdev->link_state = false;
		break;
	case RNDIS_STATUS_MEDIA_DISCONNECT:
		rdev->link_state = true;
		break;
	case RNDIS_STATUS_NETWORK_CHANGE:
		rdev->link_change = true;
		break;
	default:
		return;
	}

	net = net_device->ndev;

	if (!net || net->reg_state != NETREG_REGISTERED)
		return;

	ndev_ctx = netdev_priv(net);
	if (!rdev->link_state) {
		schedule_delayed_work(&ndev_ctx->dwork, 0);
		schedule_delayed_work(&ndev_ctx->dwork, msecs_to_jiffies(20));
	} else {
		schedule_delayed_work(&ndev_ctx->dwork, 0);
	}
}

/*
 * netvsc_recv_callback -  Callback when we receive a packet from the
 * "wire" on the specified device.
 */
int netvsc_recv_callback(struct hv_device *device_obj,
				struct hv_netvsc_packet *packet,
				struct ndis_tcp_ip_checksum_info *csum_info)
{
	struct net_device *net;
	struct sk_buff *skb;

	net = ((struct netvsc_device *)hv_get_drvdata(device_obj))->ndev;
	if (!net || net->reg_state != NETREG_REGISTERED) {
		packet->status = NVSP_STAT_FAIL;
		return 0;
	}

	/* Allocate a skb - TODO direct I/O to pages? */
	skb = netdev_alloc_skb_ip_align(net, packet->total_data_buflen);
	if (unlikely(!skb)) {
		++net->stats.rx_dropped;
		packet->status = NVSP_STAT_FAIL;
		return 0;
	}

	/*
	 * Copy to skb. This copy is needed here since the memory pointed by
	 * hv_netvsc_packet cannot be deallocated
	 */
	memcpy(skb_put(skb, packet->total_data_buflen), packet->data,
		packet->total_data_buflen);

	skb->protocol = eth_type_trans(skb, net);
	if (csum_info) {
		/* We only look at the IP checksum here.
		 * Should we be dropping the packet if checksum
		 * failed? How do we deal with other checksums - TCP/UDP?
		 */
		if (csum_info->receive.ip_checksum_succeeded)
			skb->ip_summed = CHECKSUM_UNNECESSARY;
		else
			skb->ip_summed = CHECKSUM_NONE;
	}

	if (packet->vlan_tci & VLAN_TAG_PRESENT)
		__vlan_hwaccel_put_tag(skb, htons(ETH_P_8021Q),
				       packet->vlan_tci);

	skb_record_rx_queue(skb, packet->channel->
			    offermsg.offer.sub_channel_index);

	net->stats.rx_packets++;
	net->stats.rx_bytes += packet->total_data_buflen;

	/*
	 * Pass the skb back up. Network stack will deallocate the skb when it
	 * is done.
	 * TODO - use NAPI?
	 */
	netif_rx(skb);

	return 0;
}

static void netvsc_get_drvinfo(struct net_device *net,
			       struct ethtool_drvinfo *info)
{
	strlcpy(info->driver, KBUILD_MODNAME, sizeof(info->driver));
	strlcpy(info->fw_version, "N/A", sizeof(info->fw_version));
}

static int netvsc_change_mtu(struct net_device *ndev, int mtu)
{
	struct net_device_context *ndevctx = netdev_priv(ndev);
	struct hv_device *hdev =  ndevctx->device_ctx;
	struct netvsc_device *nvdev = hv_get_drvdata(hdev);
	struct netvsc_device_info device_info;
	int limit = ETH_DATA_LEN;

	if (nvdev == NULL || nvdev->destroy)
		return -ENODEV;

	if (nvdev->nvsp_version >= NVSP_PROTOCOL_VERSION_2)
		limit = NETVSC_MTU;

	if (mtu < 68 || mtu > limit)
		return -EINVAL;

	nvdev->start_remove = true;
	cancel_work_sync(&ndevctx->work);
	netif_tx_disable(ndev);
	rndis_filter_device_remove(hdev);

	ndev->mtu = mtu;

	ndevctx->device_ctx = hdev;
	hv_set_drvdata(hdev, ndev);
	device_info.ring_size = ring_size;
	rndis_filter_device_add(hdev, &device_info);
	netif_tx_wake_all_queues(ndev);

	return 0;
}


static int netvsc_set_mac_addr(struct net_device *ndev, void *p)
{
	struct net_device_context *ndevctx = netdev_priv(ndev);
	struct hv_device *hdev =  ndevctx->device_ctx;
	struct sockaddr *addr = p;
	char save_adr[ETH_ALEN];
	unsigned char save_aatype;
	int err;

	memcpy(save_adr, ndev->dev_addr, ETH_ALEN);
	save_aatype = ndev->addr_assign_type;

	err = eth_mac_addr(ndev, p);
	if (err != 0)
		return err;

	err = rndis_filter_set_device_mac(hdev, addr->sa_data);
	if (err != 0) {
		/* roll back to saved MAC */
		memcpy(ndev->dev_addr, save_adr, ETH_ALEN);
		ndev->addr_assign_type = save_aatype;
	}

	return err;
}

#ifdef CONFIG_NET_POLL_CONTROLLER
static void netvsc_poll_controller(struct net_device *net)
{
	/* As netvsc_start_xmit() works synchronous we don't have to
	 * trigger anything here.
	 */
}
#endif

static const struct ethtool_ops ethtool_ops = {
	.get_drvinfo	= netvsc_get_drvinfo,
	.get_link	= ethtool_op_get_link,
};

static const struct net_device_ops device_ops = {
	.ndo_open =			netvsc_open,
	.ndo_stop =			netvsc_close,
	.ndo_start_xmit =		netvsc_start_xmit,
	.ndo_set_rx_mode =		netvsc_set_multicast_list,
	.ndo_change_mtu =		netvsc_change_mtu,
	.ndo_validate_addr =		eth_validate_addr,
	.ndo_set_mac_address =		netvsc_set_mac_addr,
	.ndo_select_queue =		netvsc_select_queue,
#ifdef CONFIG_NET_POLL_CONTROLLER
	.ndo_poll_controller =		netvsc_poll_controller,
#endif
};

/*
 * Send GARP packet to network peers after migrations.
 * After Quick Migration, the network is not immediately operational in the
 * current context when receiving RNDIS_STATUS_MEDIA_CONNECT event. So, add
 * another netif_notify_peers() into a delayed work, otherwise GARP packet
 * will not be sent after quick migration, and cause network disconnection.
 * Also, we update the carrier status here.
 */
static void netvsc_link_change(struct work_struct *w)
{
	struct net_device_context *ndev_ctx;
	struct net_device *net;
	struct netvsc_device *net_device;
	struct rndis_device *rdev;
	bool notify, refresh = false;
	char *argv[] = { "/etc/init.d/network", "restart", NULL };
	char *envp[] = { "HOME=/", "PATH=/sbin:/usr/sbin:/bin:/usr/bin", NULL };

	rtnl_lock();

	ndev_ctx = container_of(w, struct net_device_context, dwork.work);
	net_device = hv_get_drvdata(ndev_ctx->device_ctx);
	rdev = net_device->extension;
	net = net_device->ndev;

	if (rdev->link_state) {
		netif_carrier_off(net);
		notify = false;
	} else {
		netif_carrier_on(net);
		notify = true;
		if (rdev->link_change) {
			rdev->link_change = false;
			refresh = true;
		}
	}

	rtnl_unlock();

	if (refresh)
		call_usermodehelper(argv[0], argv, envp, UMH_WAIT_EXEC);

	if (notify)
		netdev_notify_peers(net);
}


static int netvsc_probe(struct hv_device *dev,
			const struct hv_vmbus_device_id *dev_id)
{
	struct net_device *net = NULL;
	struct net_device_context *net_device_ctx;
	struct netvsc_device_info device_info;
	struct netvsc_device *nvdev;
	int ret;

	net = alloc_etherdev_mq(sizeof(struct net_device_context),
				num_online_cpus());
	if (!net)
		return -ENOMEM;

	netif_carrier_off(net);

	net_device_ctx = netdev_priv(net);
	net_device_ctx->device_ctx = dev;
	hv_set_drvdata(dev, net);
	INIT_DELAYED_WORK(&net_device_ctx->dwork, netvsc_link_change);
	INIT_WORK(&net_device_ctx->work, do_set_multicast);

	net->netdev_ops = &device_ops;

<<<<<<< HEAD
	/* TODO: Add GSO and Checksum offload */
	net->hw_features = 0;
	net->features = NETIF_F_HW_VLAN_CTAG_TX;
=======
	net->hw_features = NETIF_F_RXCSUM | NETIF_F_SG | NETIF_F_IP_CSUM |
				NETIF_F_TSO;
	net->features = NETIF_F_HW_VLAN_CTAG_TX | NETIF_F_SG | NETIF_F_RXCSUM |
			NETIF_F_IP_CSUM | NETIF_F_TSO;
>>>>>>> fc14f9c1

	net->ethtool_ops = &ethtool_ops;
	SET_NETDEV_DEV(net, &dev->device);

	/* Notify the netvsc driver of the new device */
	device_info.ring_size = ring_size;
	ret = rndis_filter_device_add(dev, &device_info);
	if (ret != 0) {
		netdev_err(net, "unable to add netvsc device (ret %d)\n", ret);
		free_netdev(net);
		hv_set_drvdata(dev, NULL);
		return ret;
	}
	memcpy(net->dev_addr, device_info.mac_adr, ETH_ALEN);

	nvdev = hv_get_drvdata(dev);
	netif_set_real_num_tx_queues(net, nvdev->num_chn);
	netif_set_real_num_rx_queues(net, nvdev->num_chn);

	ret = register_netdev(net);
	if (ret != 0) {
		pr_err("Unable to register netdev.\n");
		rndis_filter_device_remove(dev);
		free_netdev(net);
	} else {
		schedule_delayed_work(&net_device_ctx->dwork, 0);
	}

	return ret;
}

static int netvsc_remove(struct hv_device *dev)
{
	struct net_device *net;
	struct net_device_context *ndev_ctx;
	struct netvsc_device *net_device;

	net_device = hv_get_drvdata(dev);
	net = net_device->ndev;

	if (net == NULL) {
		dev_err(&dev->device, "No net device to remove\n");
		return 0;
	}

	net_device->start_remove = true;

	ndev_ctx = netdev_priv(net);
	cancel_delayed_work_sync(&ndev_ctx->dwork);
	cancel_work_sync(&ndev_ctx->work);

	/* Stop outbound asap */
	netif_tx_disable(net);

	unregister_netdev(net);

	/*
	 * Call to the vsc driver to let it know that the device is being
	 * removed
	 */
	rndis_filter_device_remove(dev);

	free_netdev(net);
	return 0;
}

static const struct hv_vmbus_device_id id_table[] = {
	/* Network guid */
	{ HV_NIC_GUID, },
	{ },
};

MODULE_DEVICE_TABLE(vmbus, id_table);

/* The one and only one */
static struct  hv_driver netvsc_drv = {
	.name = KBUILD_MODNAME,
	.id_table = id_table,
	.probe = netvsc_probe,
	.remove = netvsc_remove,
};

static void __exit netvsc_drv_exit(void)
{
	vmbus_driver_unregister(&netvsc_drv);
}

static int __init netvsc_drv_init(void)
{
	if (ring_size < RING_SIZE_MIN) {
		ring_size = RING_SIZE_MIN;
		pr_info("Increased ring_size to %d (min allowed)\n",
			ring_size);
	}
	return vmbus_driver_register(&netvsc_drv);
}

MODULE_LICENSE("GPL");
MODULE_DESCRIPTION("Microsoft Hyper-V network driver");

module_init(netvsc_drv_init);
module_exit(netvsc_drv_exit);<|MERGE_RESOLUTION|>--- conflicted
+++ resolved
@@ -844,16 +844,10 @@
 
 	net->netdev_ops = &device_ops;
 
-<<<<<<< HEAD
-	/* TODO: Add GSO and Checksum offload */
-	net->hw_features = 0;
-	net->features = NETIF_F_HW_VLAN_CTAG_TX;
-=======
 	net->hw_features = NETIF_F_RXCSUM | NETIF_F_SG | NETIF_F_IP_CSUM |
 				NETIF_F_TSO;
 	net->features = NETIF_F_HW_VLAN_CTAG_TX | NETIF_F_SG | NETIF_F_RXCSUM |
 			NETIF_F_IP_CSUM | NETIF_F_TSO;
->>>>>>> fc14f9c1
 
 	net->ethtool_ops = &ethtool_ops;
 	SET_NETDEV_DEV(net, &dev->device);
