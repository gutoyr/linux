--- conflicted
+++ resolved
@@ -3462,11 +3462,7 @@
 	/*
 	 * First check if temperature compensation is supported.
 	 */
-<<<<<<< HEAD
-	rt2x00_eeprom_read(rt2x00dev, EEPROM_NIC_CONF1, &eeprom);
-=======
 	rt2800_eeprom_read(rt2x00dev, EEPROM_NIC_CONF1, &eeprom);
->>>>>>> fc14f9c1
 	if (!rt2x00_get_field16(eeprom, EEPROM_NIC_CONF1_EXTERNAL_TX_ALC))
 		return 0;
 
@@ -4527,14 +4523,6 @@
 
 	vgc = rt2800_get_default_vgc(rt2x00dev);
 
-<<<<<<< HEAD
-	if (rt2x00_rt(rt2x00dev, RT5592)) {
-		if (qual->rssi > -65)
-			vgc += 0x20;
-	} else {
-		if (qual->rssi > -80)
-			vgc += 0x10;
-=======
 	switch (rt2x00dev->chip.rt) {
 	case RT3572:
 	case RT3593:
@@ -4555,7 +4543,6 @@
 		if (qual->rssi > -80)
 			vgc += 0x10;
 		break;
->>>>>>> fc14f9c1
 	}
 
 	rt2800_set_vgc(rt2x00dev, qual, vgc);
@@ -5434,18 +5421,11 @@
 {
 	rt2800_bbp_write(rt2x00dev, 31, 0x08);
 
-<<<<<<< HEAD
-	if (rt2x00_rt(rt2x00dev, RT5592)) {
-		rt2800_init_bbp_5592(rt2x00dev);
-		return 0;
-	}
-=======
 	rt2800_bbp_write(rt2x00dev, 65, 0x2c);
 	rt2800_bbp_write(rt2x00dev, 66, 0x38);
 
 	rt2800_bbp_write(rt2x00dev, 69, 0x12);
 	rt2800_bbp_write(rt2x00dev, 73, 0x10);
->>>>>>> fc14f9c1
 
 	rt2800_bbp_write(rt2x00dev, 70, 0x0a);
 
@@ -6742,9 +6722,6 @@
 		     rt2800_init_registers(rt2x00dev)))
 		return -EIO;
 
-	if (unlikely(rt2800_wait_bbp_rf_ready(rt2x00dev)))
-		return -EIO;
-
 	/*
 	 * Wait BBP/RF to wake up.
 	 */
@@ -6761,21 +6738,15 @@
 	rt2800_mcu_request(rt2x00dev, MCU_BOOT_SIGNAL, 0, 0, 0);
 	msleep(1);
 
-<<<<<<< HEAD
+	/*
+	 * Make sure BBP is up and running.
+	 */
 	if (unlikely(rt2800_wait_bbp_ready(rt2x00dev)))
 		return -EIO;
 
-=======
-	/*
-	 * Make sure BBP is up and running.
-	 */
-	if (unlikely(rt2800_wait_bbp_ready(rt2x00dev)))
-		return -EIO;
-
 	/*
 	 * Initialize BBP/RF registers.
 	 */
->>>>>>> fc14f9c1
 	rt2800_init_bbp(rt2x00dev);
 	rt2800_init_rfcsr(rt2x00dev);
 
@@ -7698,11 +7669,8 @@
 		for (i = 14; i < spec->num_channels; i++) {
 			info[i].default_power1 = default_power1[i - 14];
 			info[i].default_power2 = default_power2[i - 14];
-<<<<<<< HEAD
-=======
 			if (default_power3)
 				info[i].default_power3 = default_power3[i - 14];
->>>>>>> fc14f9c1
 		}
 	}
 
