/*
	Copyright (C) 2004 - 2009 Ivo van Doorn <IvDoorn@gmail.com>
	<http://rt2x00.serialmonkey.com>

	This program is free software; you can redistribute it and/or modify
	it under the terms of the GNU General Public License as published by
	the Free Software Foundation; either version 2 of the License, or
	(at your option) any later version.

	This program is distributed in the hope that it will be useful,
	but WITHOUT ANY WARRANTY; without even the implied warranty of
	MERCHANTABILITY or FITNESS FOR A PARTICULAR PURPOSE. See the
	GNU General Public License for more details.

	You should have received a copy of the GNU General Public License
	along with this program; if not, see <http://www.gnu.org/licenses/>.
 */

/*
	Module: rt2x00mac
	Abstract: rt2x00 generic mac80211 routines.
 */

#include <linux/kernel.h>
#include <linux/module.h>

#include "rt2x00.h"
#include "rt2x00lib.h"

static int rt2x00mac_tx_rts_cts(struct rt2x00_dev *rt2x00dev,
				struct data_queue *queue,
				struct sk_buff *frag_skb)
{
	struct ieee80211_tx_info *tx_info = IEEE80211_SKB_CB(frag_skb);
	struct ieee80211_tx_info *rts_info;
	struct sk_buff *skb;
	unsigned int data_length;
	int retval = 0;

	if (tx_info->control.rates[0].flags & IEEE80211_TX_RC_USE_CTS_PROTECT)
		data_length = sizeof(struct ieee80211_cts);
	else
		data_length = sizeof(struct ieee80211_rts);

	skb = dev_alloc_skb(data_length + rt2x00dev->hw->extra_tx_headroom);
	if (unlikely(!skb)) {
		rt2x00_warn(rt2x00dev, "Failed to create RTS/CTS frame\n");
		return -ENOMEM;
	}

	skb_reserve(skb, rt2x00dev->hw->extra_tx_headroom);
	skb_put(skb, data_length);

	/*
	 * Copy TX information over from original frame to
	 * RTS/CTS frame. Note that we set the no encryption flag
	 * since we don't want this frame to be encrypted.
	 * RTS frames should be acked, while CTS-to-self frames
	 * should not. The ready for TX flag is cleared to prevent
	 * it being automatically send when the descriptor is
	 * written to the hardware.
	 */
	memcpy(skb->cb, frag_skb->cb, sizeof(skb->cb));
	rts_info = IEEE80211_SKB_CB(skb);
	rts_info->control.rates[0].flags &= ~IEEE80211_TX_RC_USE_RTS_CTS;
	rts_info->control.rates[0].flags &= ~IEEE80211_TX_RC_USE_CTS_PROTECT;

	if (tx_info->control.rates[0].flags & IEEE80211_TX_RC_USE_CTS_PROTECT)
		rts_info->flags |= IEEE80211_TX_CTL_NO_ACK;
	else
		rts_info->flags &= ~IEEE80211_TX_CTL_NO_ACK;

	/* Disable hardware encryption */
	rts_info->control.hw_key = NULL;

	/*
	 * RTS/CTS frame should use the length of the frame plus any
	 * encryption overhead that will be added by the hardware.
	 */
	data_length += rt2x00crypto_tx_overhead(rt2x00dev, skb);

	if (tx_info->control.rates[0].flags & IEEE80211_TX_RC_USE_CTS_PROTECT)
		ieee80211_ctstoself_get(rt2x00dev->hw, tx_info->control.vif,
					frag_skb->data, data_length, tx_info,
					(struct ieee80211_cts *)(skb->data));
	else
		ieee80211_rts_get(rt2x00dev->hw, tx_info->control.vif,
				  frag_skb->data, data_length, tx_info,
				  (struct ieee80211_rts *)(skb->data));

	retval = rt2x00queue_write_tx_frame(queue, skb, NULL, true);
	if (retval) {
		dev_kfree_skb_any(skb);
		rt2x00_warn(rt2x00dev, "Failed to send RTS/CTS frame\n");
	}

	return retval;
}

void rt2x00mac_tx(struct ieee80211_hw *hw,
		  struct ieee80211_tx_control *control,
		  struct sk_buff *skb)
{
	struct rt2x00_dev *rt2x00dev = hw->priv;
	struct ieee80211_tx_info *tx_info = IEEE80211_SKB_CB(skb);
	enum data_queue_qid qid = skb_get_queue_mapping(skb);
	struct data_queue *queue = NULL;

	/*
	 * Mac80211 might be calling this function while we are trying
	 * to remove the device or perhaps suspending it.
	 * Note that we can only stop the TX queues inside the TX path
	 * due to possible race conditions in mac80211.
	 */
	if (!test_bit(DEVICE_STATE_PRESENT, &rt2x00dev->flags))
		goto exit_free_skb;

	/*
	 * Use the ATIM queue if appropriate and present.
	 */
	if (tx_info->flags & IEEE80211_TX_CTL_SEND_AFTER_DTIM &&
	    test_bit(REQUIRE_ATIM_QUEUE, &rt2x00dev->cap_flags))
		qid = QID_ATIM;

	queue = rt2x00queue_get_tx_queue(rt2x00dev, qid);
	if (unlikely(!queue)) {
		rt2x00_err(rt2x00dev,
			   "Attempt to send packet over invalid queue %d\n"
			   "Please file bug report to %s\n", qid, DRV_PROJECT);
		goto exit_free_skb;
	}

	/*
	 * If CTS/RTS is required. create and queue that frame first.
	 * Make sure we have at least enough entries available to send
	 * this CTS/RTS frame as well as the data frame.
	 * Note that when the driver has set the set_rts_threshold()
	 * callback function it doesn't need software generation of
	 * either RTS or CTS-to-self frame and handles everything
	 * inside the hardware.
	 */
	if (!rt2x00dev->ops->hw->set_rts_threshold &&
	    (tx_info->control.rates[0].flags & (IEEE80211_TX_RC_USE_RTS_CTS |
						IEEE80211_TX_RC_USE_CTS_PROTECT))) {
		if (rt2x00queue_available(queue) <= 1)
			goto exit_fail;

		if (rt2x00mac_tx_rts_cts(rt2x00dev, queue, skb))
			goto exit_fail;
	}

	if (unlikely(rt2x00queue_write_tx_frame(queue, skb, control->sta, false)))
		goto exit_fail;

	/*
	 * Pausing queue has to be serialized with rt2x00lib_txdone(). Note
	 * we should not use spin_lock_bh variant as bottom halve was already
	 * disabled before ieee80211_xmit() call.
	 */
	spin_lock(&queue->tx_lock);
	if (rt2x00queue_threshold(queue))
		rt2x00queue_pause_queue(queue);
	spin_unlock(&queue->tx_lock);

	return;

 exit_fail:
	spin_lock(&queue->tx_lock);
	rt2x00queue_pause_queue(queue);
	spin_unlock(&queue->tx_lock);
 exit_free_skb:
	ieee80211_free_txskb(hw, skb);
}
EXPORT_SYMBOL_GPL(rt2x00mac_tx);

int rt2x00mac_start(struct ieee80211_hw *hw)
{
	struct rt2x00_dev *rt2x00dev = hw->priv;

	if (!test_bit(DEVICE_STATE_PRESENT, &rt2x00dev->flags))
		return 0;

	return rt2x00lib_start(rt2x00dev);
}
EXPORT_SYMBOL_GPL(rt2x00mac_start);

void rt2x00mac_stop(struct ieee80211_hw *hw)
{
	struct rt2x00_dev *rt2x00dev = hw->priv;

	if (!test_bit(DEVICE_STATE_PRESENT, &rt2x00dev->flags))
		return;

	rt2x00lib_stop(rt2x00dev);
}
EXPORT_SYMBOL_GPL(rt2x00mac_stop);

int rt2x00mac_add_interface(struct ieee80211_hw *hw,
			    struct ieee80211_vif *vif)
{
	struct rt2x00_dev *rt2x00dev = hw->priv;
	struct rt2x00_intf *intf = vif_to_intf(vif);
	struct data_queue *queue = rt2x00dev->bcn;
	struct queue_entry *entry = NULL;
	unsigned int i;

	/*
	 * Don't allow interfaces to be added
	 * the device has disappeared.
	 */
	if (!test_bit(DEVICE_STATE_PRESENT, &rt2x00dev->flags) ||
	    !test_bit(DEVICE_STATE_STARTED, &rt2x00dev->flags))
		return -ENODEV;

	/*
	 * Loop through all beacon queues to find a free
	 * entry. Since there are as much beacon entries
	 * as the maximum interfaces, this search shouldn't
	 * fail.
	 */
	for (i = 0; i < queue->limit; i++) {
		entry = &queue->entries[i];
		if (!test_and_set_bit(ENTRY_BCN_ASSIGNED, &entry->flags))
			break;
	}

	if (unlikely(i == queue->limit))
		return -ENOBUFS;

	/*
	 * We are now absolutely sure the interface can be created,
	 * increase interface count and start initialization.
	 */

	if (vif->type == NL80211_IFTYPE_AP)
		rt2x00dev->intf_ap_count++;
	else
		rt2x00dev->intf_sta_count++;

	mutex_init(&intf->beacon_skb_mutex);
	intf->beacon = entry;

	/*
	 * The MAC address must be configured after the device
	 * has been initialized. Otherwise the device can reset
	 * the MAC registers.
	 * The BSSID address must only be configured in AP mode,
	 * however we should not send an empty BSSID address for
	 * STA interfaces at this time, since this can cause
	 * invalid behavior in the device.
	 */
	rt2x00lib_config_intf(rt2x00dev, intf, vif->type,
			      vif->addr, NULL);

	/*
	 * Some filters depend on the current working mode. We can force
	 * an update during the next configure_filter() run by mac80211 by
	 * resetting the current packet_filter state.
	 */
	rt2x00dev->packet_filter = 0;

	return 0;
}
EXPORT_SYMBOL_GPL(rt2x00mac_add_interface);

void rt2x00mac_remove_interface(struct ieee80211_hw *hw,
				struct ieee80211_vif *vif)
{
	struct rt2x00_dev *rt2x00dev = hw->priv;
	struct rt2x00_intf *intf = vif_to_intf(vif);

	/*
	 * Don't allow interfaces to be remove while
	 * either the device has disappeared or when
	 * no interface is present.
	 */
	if (!test_bit(DEVICE_STATE_PRESENT, &rt2x00dev->flags) ||
	    (vif->type == NL80211_IFTYPE_AP && !rt2x00dev->intf_ap_count) ||
	    (vif->type != NL80211_IFTYPE_AP && !rt2x00dev->intf_sta_count))
		return;

	if (vif->type == NL80211_IFTYPE_AP)
		rt2x00dev->intf_ap_count--;
	else
		rt2x00dev->intf_sta_count--;

	/*
	 * Release beacon entry so it is available for
	 * new interfaces again.
	 */
	clear_bit(ENTRY_BCN_ASSIGNED, &intf->beacon->flags);

	/*
	 * Make sure the bssid and mac address registers
	 * are cleared to prevent false ACKing of frames.
	 */
	rt2x00lib_config_intf(rt2x00dev, intf,
			      NL80211_IFTYPE_UNSPECIFIED, NULL, NULL);
}
EXPORT_SYMBOL_GPL(rt2x00mac_remove_interface);

int rt2x00mac_config(struct ieee80211_hw *hw, u32 changed)
{
	struct rt2x00_dev *rt2x00dev = hw->priv;
	struct ieee80211_conf *conf = &hw->conf;

	/*
	 * mac80211 might be calling this function while we are trying
	 * to remove the device or perhaps suspending it.
	 */
	if (!test_bit(DEVICE_STATE_PRESENT, &rt2x00dev->flags))
		return 0;

	/*
	 * Some configuration parameters (e.g. channel and antenna values) can
	 * only be set when the radio is enabled, but do require the RX to
	 * be off. During this period we should keep link tuning enabled,
	 * if for any reason the link tuner must be reset, this will be
	 * handled by rt2x00lib_config().
	 */
	rt2x00queue_stop_queue(rt2x00dev->rx);

	/*
	 * When we've just turned on the radio, we want to reprogram
	 * everything to ensure a consistent state
	 */
	rt2x00lib_config(rt2x00dev, conf, changed);

	/*
	 * After the radio has been enabled we need to configure
	 * the antenna to the default settings. rt2x00lib_config_antenna()
	 * should determine if any action should be taken based on
	 * checking if diversity has been enabled or no antenna changes
	 * have been made since the last configuration change.
	 */
	rt2x00lib_config_antenna(rt2x00dev, rt2x00dev->default_ant);

	/* Turn RX back on */
	rt2x00queue_start_queue(rt2x00dev->rx);

	return 0;
}
EXPORT_SYMBOL_GPL(rt2x00mac_config);

void rt2x00mac_configure_filter(struct ieee80211_hw *hw,
				unsigned int changed_flags,
				unsigned int *total_flags,
				u64 multicast)
{
	struct rt2x00_dev *rt2x00dev = hw->priv;

	/*
	 * Mask off any flags we are going to ignore
	 * from the total_flags field.
	 */
	*total_flags &=
	    FIF_ALLMULTI |
	    FIF_FCSFAIL |
	    FIF_PLCPFAIL |
	    FIF_CONTROL |
	    FIF_PSPOLL |
	    FIF_OTHER_BSS |
	    FIF_PROMISC_IN_BSS;

	/*
	 * Apply some rules to the filters:
	 * - Some filters imply different filters to be set.
	 * - Some things we can't filter out at all.
	 * - Multicast filter seems to kill broadcast traffic so never use it.
	 */
	*total_flags |= FIF_ALLMULTI;
	if (*total_flags & FIF_OTHER_BSS ||
	    *total_flags & FIF_PROMISC_IN_BSS)
		*total_flags |= FIF_PROMISC_IN_BSS | FIF_OTHER_BSS;

	/*
	 * If the device has a single filter for all control frames,
	 * FIF_CONTROL and FIF_PSPOLL flags imply each other.
	 * And if the device has more than one filter for control frames
	 * of different types, but has no a separate filter for PS Poll frames,
	 * FIF_CONTROL flag implies FIF_PSPOLL.
	 */
	if (!rt2x00_has_cap_control_filters(rt2x00dev)) {
		if (*total_flags & FIF_CONTROL || *total_flags & FIF_PSPOLL)
			*total_flags |= FIF_CONTROL | FIF_PSPOLL;
	}
	if (!rt2x00_has_cap_control_filter_pspoll(rt2x00dev)) {
		if (*total_flags & FIF_CONTROL)
			*total_flags |= FIF_PSPOLL;
	}

	/*
	 * Check if there is any work left for us.
	 */
	if (rt2x00dev->packet_filter == *total_flags)
		return;
	rt2x00dev->packet_filter = *total_flags;

	rt2x00dev->ops->lib->config_filter(rt2x00dev, *total_flags);
}
EXPORT_SYMBOL_GPL(rt2x00mac_configure_filter);

static void rt2x00mac_set_tim_iter(void *data, u8 *mac,
				   struct ieee80211_vif *vif)
{
	struct rt2x00_intf *intf = vif_to_intf(vif);

	if (vif->type != NL80211_IFTYPE_AP &&
	    vif->type != NL80211_IFTYPE_ADHOC &&
	    vif->type != NL80211_IFTYPE_MESH_POINT &&
	    vif->type != NL80211_IFTYPE_WDS)
		return;

	set_bit(DELAYED_UPDATE_BEACON, &intf->delayed_flags);
}

int rt2x00mac_set_tim(struct ieee80211_hw *hw, struct ieee80211_sta *sta,
		      bool set)
{
	struct rt2x00_dev *rt2x00dev = hw->priv;

	if (!test_bit(DEVICE_STATE_ENABLED_RADIO, &rt2x00dev->flags))
		return 0;

	ieee80211_iterate_active_interfaces_atomic(
		rt2x00dev->hw, IEEE80211_IFACE_ITER_RESUME_ALL,
		rt2x00mac_set_tim_iter, rt2x00dev);

	/* queue work to upodate the beacon template */
	ieee80211_queue_work(rt2x00dev->hw, &rt2x00dev->intf_work);
	return 0;
}
EXPORT_SYMBOL_GPL(rt2x00mac_set_tim);

#ifdef CONFIG_RT2X00_LIB_CRYPTO
static void memcpy_tkip(struct rt2x00lib_crypto *crypto, u8 *key, u8 key_len)
{
	if (key_len > NL80211_TKIP_DATA_OFFSET_ENCR_KEY)
		memcpy(crypto->key,
		       &key[NL80211_TKIP_DATA_OFFSET_ENCR_KEY],
		       sizeof(crypto->key));

	if (key_len > NL80211_TKIP_DATA_OFFSET_TX_MIC_KEY)
		memcpy(crypto->tx_mic,
		       &key[NL80211_TKIP_DATA_OFFSET_TX_MIC_KEY],
		       sizeof(crypto->tx_mic));

	if (key_len > NL80211_TKIP_DATA_OFFSET_RX_MIC_KEY)
		memcpy(crypto->rx_mic,
		       &key[NL80211_TKIP_DATA_OFFSET_RX_MIC_KEY],
		       sizeof(crypto->rx_mic));
}

int rt2x00mac_set_key(struct ieee80211_hw *hw, enum set_key_cmd cmd,
		      struct ieee80211_vif *vif, struct ieee80211_sta *sta,
		      struct ieee80211_key_conf *key)
{
	struct rt2x00_dev *rt2x00dev = hw->priv;
	int (*set_key) (struct rt2x00_dev *rt2x00dev,
			struct rt2x00lib_crypto *crypto,
			struct ieee80211_key_conf *key);
	struct rt2x00lib_crypto crypto;
	static const u8 bcast_addr[ETH_ALEN] =
		{ 0xff, 0xff, 0xff, 0xff, 0xff, 0xff, };
	struct rt2x00_sta *sta_priv = NULL;

	if (!test_bit(DEVICE_STATE_PRESENT, &rt2x00dev->flags))
		return 0;

	if (!rt2x00_has_cap_hw_crypto(rt2x00dev))
		return -EOPNOTSUPP;

	/*
	 * To support IBSS RSN, don't program group keys in IBSS, the
	 * hardware will then not attempt to decrypt the frames.
	 */
	if (vif->type == NL80211_IFTYPE_ADHOC &&
	    !(key->flags & IEEE80211_KEY_FLAG_PAIRWISE))
		return -EOPNOTSUPP;

	if (key->keylen > 32)
		return -ENOSPC;

	memset(&crypto, 0, sizeof(crypto));

	crypto.bssidx = rt2x00lib_get_bssidx(rt2x00dev, vif);
	crypto.cipher = rt2x00crypto_key_to_cipher(key);
	if (crypto.cipher == CIPHER_NONE)
		return -EOPNOTSUPP;
	if (crypto.cipher == CIPHER_TKIP && rt2x00_is_usb(rt2x00dev))
		return -EOPNOTSUPP;

	crypto.cmd = cmd;

	if (sta) {
		crypto.address = sta->addr;
		sta_priv = sta_to_rt2x00_sta(sta);
		crypto.wcid = sta_priv->wcid;
	} else
		crypto.address = bcast_addr;

	if (crypto.cipher == CIPHER_TKIP)
		memcpy_tkip(&crypto, &key->key[0], key->keylen);
	else
		memcpy(crypto.key, &key->key[0], key->keylen);
	/*
	 * Each BSS has a maximum of 4 shared keys.
	 * Shared key index values:
	 *	0) BSS0 key0
	 *	1) BSS0 key1
	 *	...
	 *	4) BSS1 key0
	 *	...
	 *	8) BSS2 key0
	 *	...
	 * Both pairwise as shared key indeces are determined by
	 * driver. This is required because the hardware requires
	 * keys to be assigned in correct order (When key 1 is
	 * provided but key 0 is not, then the key is not found
	 * by the hardware during RX).
	 */
	if (cmd == SET_KEY)
		key->hw_key_idx = 0;

	if (key->flags & IEEE80211_KEY_FLAG_PAIRWISE)
		set_key = rt2x00dev->ops->lib->config_pairwise_key;
	else
		set_key = rt2x00dev->ops->lib->config_shared_key;

	if (!set_key)
		return -EOPNOTSUPP;

	return set_key(rt2x00dev, &crypto, key);
}
EXPORT_SYMBOL_GPL(rt2x00mac_set_key);
#endif /* CONFIG_RT2X00_LIB_CRYPTO */

int rt2x00mac_sta_add(struct ieee80211_hw *hw, struct ieee80211_vif *vif,
		      struct ieee80211_sta *sta)
{
	struct rt2x00_dev *rt2x00dev = hw->priv;
	struct rt2x00_sta *sta_priv = sta_to_rt2x00_sta(sta);

	/*
	 * If there's no space left in the device table store
	 * -1 as wcid but tell mac80211 everything went ok.
	 */
	if (rt2x00dev->ops->lib->sta_add(rt2x00dev, vif, sta))
		sta_priv->wcid = -1;

	return 0;
}
EXPORT_SYMBOL_GPL(rt2x00mac_sta_add);

int rt2x00mac_sta_remove(struct ieee80211_hw *hw, struct ieee80211_vif *vif,
			 struct ieee80211_sta *sta)
{
	struct rt2x00_dev *rt2x00dev = hw->priv;
	struct rt2x00_sta *sta_priv = sta_to_rt2x00_sta(sta);

	/*
	 * If we never sent the STA to the device no need to clean it up.
	 */
	if (sta_priv->wcid < 0)
		return 0;

	return rt2x00dev->ops->lib->sta_remove(rt2x00dev, sta_priv->wcid);
}
EXPORT_SYMBOL_GPL(rt2x00mac_sta_remove);

void rt2x00mac_sw_scan_start(struct ieee80211_hw *hw)
{
	struct rt2x00_dev *rt2x00dev = hw->priv;
	set_bit(DEVICE_STATE_SCANNING, &rt2x00dev->flags);
	rt2x00link_stop_tuner(rt2x00dev);
}
EXPORT_SYMBOL_GPL(rt2x00mac_sw_scan_start);

void rt2x00mac_sw_scan_complete(struct ieee80211_hw *hw)
{
	struct rt2x00_dev *rt2x00dev = hw->priv;
	clear_bit(DEVICE_STATE_SCANNING, &rt2x00dev->flags);
	rt2x00link_start_tuner(rt2x00dev);
}
EXPORT_SYMBOL_GPL(rt2x00mac_sw_scan_complete);

int rt2x00mac_get_stats(struct ieee80211_hw *hw,
			struct ieee80211_low_level_stats *stats)
{
	struct rt2x00_dev *rt2x00dev = hw->priv;

	/*
	 * The dot11ACKFailureCount, dot11RTSFailureCount and
	 * dot11RTSSuccessCount are updated in interrupt time.
	 * dot11FCSErrorCount is updated in the link tuner.
	 */
	memcpy(stats, &rt2x00dev->low_level_stats, sizeof(*stats));

	return 0;
}
EXPORT_SYMBOL_GPL(rt2x00mac_get_stats);

void rt2x00mac_bss_info_changed(struct ieee80211_hw *hw,
				struct ieee80211_vif *vif,
				struct ieee80211_bss_conf *bss_conf,
				u32 changes)
{
	struct rt2x00_dev *rt2x00dev = hw->priv;
	struct rt2x00_intf *intf = vif_to_intf(vif);

	/*
	 * mac80211 might be calling this function while we are trying
	 * to remove the device or perhaps suspending it.
	 */
	if (!test_bit(DEVICE_STATE_PRESENT, &rt2x00dev->flags))
		return;

	/*
	 * Update the BSSID.
	 */
	if (changes & BSS_CHANGED_BSSID)
		rt2x00lib_config_intf(rt2x00dev, intf, vif->type, NULL,
				      bss_conf->bssid);

	/*
	 * Start/stop beaconing.
	 */
	if (changes & BSS_CHANGED_BEACON_ENABLED) {
		mutex_lock(&intf->beacon_skb_mutex);
		if (!bss_conf->enable_beacon && intf->enable_beacon) {
			rt2x00dev->intf_beaconing--;
			intf->enable_beacon = false;
			/*
			 * Clear beacon in the H/W for this vif. This is needed
			 * to disable beaconing on this particular interface
			 * and keep it running on other interfaces.
			 */
			rt2x00queue_clear_beacon(rt2x00dev, vif);

			if (rt2x00dev->intf_beaconing == 0) {
				/*
				 * Last beaconing interface disabled
				 * -> stop beacon queue.
				 */
				rt2x00queue_stop_queue(rt2x00dev->bcn);
			}
<<<<<<< HEAD
=======
			/*
			 * Clear beacon in the H/W for this vif. This is needed
			 * to disable beaconing on this particular interface
			 * and keep it running on other interfaces.
			 */
			rt2x00queue_clear_beacon(rt2x00dev, vif);
>>>>>>> fc14f9c1
		} else if (bss_conf->enable_beacon && !intf->enable_beacon) {
			rt2x00dev->intf_beaconing++;
			intf->enable_beacon = true;
			/*
			 * Upload beacon to the H/W. This is only required on
			 * USB devices. PCI devices fetch beacons periodically.
			 */
			if (rt2x00_is_usb(rt2x00dev))
				rt2x00queue_update_beacon(rt2x00dev, vif);

			if (rt2x00dev->intf_beaconing == 1) {
				/*
				 * First beaconing interface enabled
				 * -> start beacon queue.
				 */
				rt2x00queue_start_queue(rt2x00dev->bcn);
			}
		}
		mutex_unlock(&intf->beacon_skb_mutex);
	}

	/*
	 * When the association status has changed we must reset the link
	 * tuner counter. This is because some drivers determine if they
	 * should perform link tuning based on the number of seconds
	 * while associated or not associated.
	 */
	if (changes & BSS_CHANGED_ASSOC) {
		rt2x00dev->link.count = 0;

		if (bss_conf->assoc)
			rt2x00dev->intf_associated++;
		else
			rt2x00dev->intf_associated--;

		rt2x00leds_led_assoc(rt2x00dev, !!rt2x00dev->intf_associated);

		clear_bit(CONFIG_QOS_DISABLED, &rt2x00dev->flags);
	}

	/*
	 * Check for access point which do not support 802.11e . We have to
	 * generate data frames sequence number in S/W for such AP, because
	 * of H/W bug.
	 */
	if (changes & BSS_CHANGED_QOS && !bss_conf->qos)
		set_bit(CONFIG_QOS_DISABLED, &rt2x00dev->flags);

	/*
	 * When the erp information has changed, we should perform
	 * additional configuration steps. For all other changes we are done.
	 */
	if (changes & (BSS_CHANGED_ERP_CTS_PROT | BSS_CHANGED_ERP_PREAMBLE |
		       BSS_CHANGED_ERP_SLOT | BSS_CHANGED_BASIC_RATES |
		       BSS_CHANGED_BEACON_INT | BSS_CHANGED_HT))
		rt2x00lib_config_erp(rt2x00dev, intf, bss_conf, changes);
}
EXPORT_SYMBOL_GPL(rt2x00mac_bss_info_changed);

int rt2x00mac_conf_tx(struct ieee80211_hw *hw,
		      struct ieee80211_vif *vif, u16 queue_idx,
		      const struct ieee80211_tx_queue_params *params)
{
	struct rt2x00_dev *rt2x00dev = hw->priv;
	struct data_queue *queue;

	queue = rt2x00queue_get_tx_queue(rt2x00dev, queue_idx);
	if (unlikely(!queue))
		return -EINVAL;

	/*
	 * The passed variables are stored as real value ((2^n)-1).
	 * Ralink registers require to know the bit number 'n'.
	 */
	if (params->cw_min > 0)
		queue->cw_min = fls(params->cw_min);
	else
		queue->cw_min = 5; /* cw_min: 2^5 = 32. */

	if (params->cw_max > 0)
		queue->cw_max = fls(params->cw_max);
	else
		queue->cw_max = 10; /* cw_min: 2^10 = 1024. */

	queue->aifs = params->aifs;
	queue->txop = params->txop;

	rt2x00_dbg(rt2x00dev,
		   "Configured TX queue %d - CWmin: %d, CWmax: %d, Aifs: %d, TXop: %d\n",
		   queue_idx, queue->cw_min, queue->cw_max, queue->aifs,
		   queue->txop);

	return 0;
}
EXPORT_SYMBOL_GPL(rt2x00mac_conf_tx);

void rt2x00mac_rfkill_poll(struct ieee80211_hw *hw)
{
	struct rt2x00_dev *rt2x00dev = hw->priv;
	bool active = !!rt2x00dev->ops->lib->rfkill_poll(rt2x00dev);

	wiphy_rfkill_set_hw_state(hw->wiphy, !active);
}
EXPORT_SYMBOL_GPL(rt2x00mac_rfkill_poll);

void rt2x00mac_flush(struct ieee80211_hw *hw, struct ieee80211_vif *vif,
		     u32 queues, bool drop)
{
	struct rt2x00_dev *rt2x00dev = hw->priv;
	struct data_queue *queue;

	if (!test_bit(DEVICE_STATE_PRESENT, &rt2x00dev->flags))
		return;

	tx_queue_for_each(rt2x00dev, queue)
		rt2x00queue_flush_queue(queue, drop);
}
EXPORT_SYMBOL_GPL(rt2x00mac_flush);

int rt2x00mac_set_antenna(struct ieee80211_hw *hw, u32 tx_ant, u32 rx_ant)
{
	struct rt2x00_dev *rt2x00dev = hw->priv;
	struct link_ant *ant = &rt2x00dev->link.ant;
	struct antenna_setup *def = &rt2x00dev->default_ant;
	struct antenna_setup setup;

	// The antenna value is not supposed to be 0,
	// or exceed the maximum number of antenna's.
	if (!tx_ant || (tx_ant & ~3) || !rx_ant || (rx_ant & ~3))
		return -EINVAL;

	// When the client tried to configure the antenna to or from
	// diversity mode, we must reset the default antenna as well
	// as that controls the diversity switch.
	if (ant->flags & ANTENNA_TX_DIVERSITY && tx_ant != 3)
		ant->flags &= ~ANTENNA_TX_DIVERSITY;
	if (ant->flags & ANTENNA_RX_DIVERSITY && rx_ant != 3)
		ant->flags &= ~ANTENNA_RX_DIVERSITY;

	// If diversity is being enabled, check if we need hardware
	// or software diversity. In the latter case, reset the value,
	// and make sure we update the antenna flags to have the
	// link tuner pick up the diversity tuning.
	if (tx_ant == 3 && def->tx == ANTENNA_SW_DIVERSITY) {
		tx_ant = ANTENNA_SW_DIVERSITY;
		ant->flags |= ANTENNA_TX_DIVERSITY;
	}

	if (rx_ant == 3 && def->rx == ANTENNA_SW_DIVERSITY) {
		rx_ant = ANTENNA_SW_DIVERSITY;
		ant->flags |= ANTENNA_RX_DIVERSITY;
	}

	setup.tx = tx_ant;
	setup.rx = rx_ant;
	setup.rx_chain_num = 0;
	setup.tx_chain_num = 0;

	rt2x00lib_config_antenna(rt2x00dev, setup);

	return 0;
}
EXPORT_SYMBOL_GPL(rt2x00mac_set_antenna);

int rt2x00mac_get_antenna(struct ieee80211_hw *hw, u32 *tx_ant, u32 *rx_ant)
{
	struct rt2x00_dev *rt2x00dev = hw->priv;
	struct link_ant *ant = &rt2x00dev->link.ant;
	struct antenna_setup *active = &rt2x00dev->link.ant.active;

	// When software diversity is active, we must report this to the
	// client and not the current active antenna state.
	if (ant->flags & ANTENNA_TX_DIVERSITY)
		*tx_ant = ANTENNA_HW_DIVERSITY;
	else
		*tx_ant = active->tx;

	if (ant->flags & ANTENNA_RX_DIVERSITY)
		*rx_ant = ANTENNA_HW_DIVERSITY;
	else
		*rx_ant = active->rx;

	return 0;
}
EXPORT_SYMBOL_GPL(rt2x00mac_get_antenna);

void rt2x00mac_get_ringparam(struct ieee80211_hw *hw,
			     u32 *tx, u32 *tx_max, u32 *rx, u32 *rx_max)
{
	struct rt2x00_dev *rt2x00dev = hw->priv;
	struct data_queue *queue;

	tx_queue_for_each(rt2x00dev, queue) {
		*tx += queue->length;
		*tx_max += queue->limit;
	}

	*rx = rt2x00dev->rx->length;
	*rx_max = rt2x00dev->rx->limit;
}
EXPORT_SYMBOL_GPL(rt2x00mac_get_ringparam);

bool rt2x00mac_tx_frames_pending(struct ieee80211_hw *hw)
{
	struct rt2x00_dev *rt2x00dev = hw->priv;
	struct data_queue *queue;

	tx_queue_for_each(rt2x00dev, queue) {
		if (!rt2x00queue_empty(queue))
			return true;
	}

	return false;
}
EXPORT_SYMBOL_GPL(rt2x00mac_tx_frames_pending);<|MERGE_RESOLUTION|>--- conflicted
+++ resolved
@@ -630,12 +630,6 @@
 		if (!bss_conf->enable_beacon && intf->enable_beacon) {
 			rt2x00dev->intf_beaconing--;
 			intf->enable_beacon = false;
-			/*
-			 * Clear beacon in the H/W for this vif. This is needed
-			 * to disable beaconing on this particular interface
-			 * and keep it running on other interfaces.
-			 */
-			rt2x00queue_clear_beacon(rt2x00dev, vif);
 
 			if (rt2x00dev->intf_beaconing == 0) {
 				/*
@@ -644,15 +638,12 @@
 				 */
 				rt2x00queue_stop_queue(rt2x00dev->bcn);
 			}
-<<<<<<< HEAD
-=======
 			/*
 			 * Clear beacon in the H/W for this vif. This is needed
 			 * to disable beaconing on this particular interface
 			 * and keep it running on other interfaces.
 			 */
 			rt2x00queue_clear_beacon(rt2x00dev, vif);
->>>>>>> fc14f9c1
 		} else if (bss_conf->enable_beacon && !intf->enable_beacon) {
 			rt2x00dev->intf_beaconing++;
 			intf->enable_beacon = true;
