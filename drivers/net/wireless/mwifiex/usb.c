--- conflicted
+++ resolved
@@ -459,10 +459,7 @@
 	 * 'suspended' state and a 'disconnect' one.
 	 */
 	adapter->is_suspended = true;
-<<<<<<< HEAD
-=======
 	adapter->hs_enabling = false;
->>>>>>> fc14f9c1
 
 	if (atomic_read(&card->rx_cmd_urb_pending) && card->rx_cmd.urb)
 		usb_kill_urb(card->rx_cmd.urb);
@@ -578,10 +575,7 @@
 	.id_table = mwifiex_usb_table,
 	.suspend = mwifiex_usb_suspend,
 	.resume = mwifiex_usb_resume,
-<<<<<<< HEAD
-=======
 	.soft_unbind = 1,
->>>>>>> fc14f9c1
 };
 
 static int mwifiex_usb_tx_init(struct mwifiex_adapter *adapter)
