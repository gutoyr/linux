--- conflicted
+++ resolved
@@ -267,11 +267,7 @@
 
 /* HW_SPEC fw_cap_info */
 
-<<<<<<< HEAD
-#define ISSUPP_11ACENABLED(fw_cap_info) (fw_cap_info & (BIT(12)|BIT(13)))
-=======
 #define ISSUPP_11ACENABLED(fw_cap_info) (fw_cap_info & BIT(13))
->>>>>>> fc14f9c1
 
 #define GET_VHTCAP_CHWDSET(vht_cap_info)    ((vht_cap_info >> 2) & 0x3)
 #define GET_VHTNSSMCS(mcs_mapset, nss) ((mcs_mapset >> (2 * (nss - 1))) & 0x3)
