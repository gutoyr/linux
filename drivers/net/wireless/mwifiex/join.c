/*
 * Marvell Wireless LAN device driver: association and ad-hoc start/join
 *
 * Copyright (C) 2011-2014, Marvell International Ltd.
 *
 * This software file (the "File") is distributed by Marvell International
 * Ltd. under the terms of the GNU General Public License Version 2, June 1991
 * (the "License").  You may use, redistribute and/or modify this File in
 * accordance with the terms and conditions of the License, a copy of which
 * is available by writing to the Free Software Foundation, Inc.,
 * 51 Franklin Street, Fifth Floor, Boston, MA 02110-1301 USA or on the
 * worldwide web at http://www.gnu.org/licenses/old-licenses/gpl-2.0.txt.
 *
 * THE FILE IS DISTRIBUTED AS-IS, WITHOUT WARRANTY OF ANY KIND, AND THE
 * IMPLIED WARRANTIES OF MERCHANTABILITY OR FITNESS FOR A PARTICULAR PURPOSE
 * ARE EXPRESSLY DISCLAIMED.  The License provides additional details about
 * this warranty disclaimer.
 */

#include "decl.h"
#include "ioctl.h"
#include "util.h"
#include "fw.h"
#include "main.h"
#include "wmm.h"
#include "11n.h"
#include "11ac.h"

#define CAPINFO_MASK    (~(BIT(15) | BIT(14) | BIT(12) | BIT(11) | BIT(9)))

/*
 * Append a generic IE as a pass through TLV to a TLV buffer.
 *
 * This function is called from the network join command preparation routine.
 *
 * If the IE buffer has been setup by the application, this routine appends
 * the buffer as a pass through TLV type to the request.
 */
static int
mwifiex_cmd_append_generic_ie(struct mwifiex_private *priv, u8 **buffer)
{
	int ret_len = 0;
	struct mwifiex_ie_types_header ie_header;

	/* Null Checks */
	if (!buffer)
		return 0;
	if (!(*buffer))
		return 0;

	/*
	 * If there is a generic ie buffer setup, append it to the return
	 *   parameter buffer pointer.
	 */
	if (priv->gen_ie_buf_len) {
		dev_dbg(priv->adapter->dev,
			"info: %s: append generic ie len %d to %p\n",
			__func__, priv->gen_ie_buf_len, *buffer);

		/* Wrap the generic IE buffer with a pass through TLV type */
		ie_header.type = cpu_to_le16(TLV_TYPE_PASSTHROUGH);
		ie_header.len = cpu_to_le16(priv->gen_ie_buf_len);
		memcpy(*buffer, &ie_header, sizeof(ie_header));

		/* Increment the return size and the return buffer pointer
		   param */
		*buffer += sizeof(ie_header);
		ret_len += sizeof(ie_header);

		/* Copy the generic IE buffer to the output buffer, advance
		   pointer */
		memcpy(*buffer, priv->gen_ie_buf, priv->gen_ie_buf_len);

		/* Increment the return size and the return buffer pointer
		   param */
		*buffer += priv->gen_ie_buf_len;
		ret_len += priv->gen_ie_buf_len;

		/* Reset the generic IE buffer */
		priv->gen_ie_buf_len = 0;
	}

	/* return the length appended to the buffer */
	return ret_len;
}

/*
 * Append TSF tracking info from the scan table for the target AP.
 *
 * This function is called from the network join command preparation routine.
 *
 * The TSF table TSF sent to the firmware contains two TSF values:
 *      - The TSF of the target AP from its previous beacon/probe response
 *      - The TSF timestamp of our local MAC at the time we observed the
 *        beacon/probe response.
 *
 * The firmware uses the timestamp values to set an initial TSF value
 * in the MAC for the new association after a reassociation attempt.
 */
static int
mwifiex_cmd_append_tsf_tlv(struct mwifiex_private *priv, u8 **buffer,
			   struct mwifiex_bssdescriptor *bss_desc)
{
	struct mwifiex_ie_types_tsf_timestamp tsf_tlv;
	__le64 tsf_val;

	/* Null Checks */
	if (buffer == NULL)
		return 0;
	if (*buffer == NULL)
		return 0;

	memset(&tsf_tlv, 0x00, sizeof(struct mwifiex_ie_types_tsf_timestamp));

	tsf_tlv.header.type = cpu_to_le16(TLV_TYPE_TSFTIMESTAMP);
	tsf_tlv.header.len = cpu_to_le16(2 * sizeof(tsf_val));

	memcpy(*buffer, &tsf_tlv, sizeof(tsf_tlv.header));
	*buffer += sizeof(tsf_tlv.header);

	/* TSF at the time when beacon/probe_response was received */
	tsf_val = cpu_to_le64(bss_desc->fw_tsf);
	memcpy(*buffer, &tsf_val, sizeof(tsf_val));
	*buffer += sizeof(tsf_val);

	tsf_val = cpu_to_le64(bss_desc->timestamp);

	dev_dbg(priv->adapter->dev,
		"info: %s: TSF offset calc: %016llx - %016llx\n",
		__func__, bss_desc->timestamp, bss_desc->fw_tsf);

	memcpy(*buffer, &tsf_val, sizeof(tsf_val));
	*buffer += sizeof(tsf_val);

	return sizeof(tsf_tlv.header) + (2 * sizeof(tsf_val));
}

/*
 * This function finds out the common rates between rate1 and rate2.
 *
 * It will fill common rates in rate1 as output if found.
 *
 * NOTE: Setting the MSB of the basic rates needs to be taken
 * care of, either before or after calling this function.
 */
static int mwifiex_get_common_rates(struct mwifiex_private *priv, u8 *rate1,
				    u32 rate1_size, u8 *rate2, u32 rate2_size)
{
	int ret;
	u8 *ptr = rate1, *tmp;
	u32 i, j;

	tmp = kmemdup(rate1, rate1_size, GFP_KERNEL);
	if (!tmp) {
		dev_err(priv->adapter->dev, "failed to alloc tmp buf\n");
		return -ENOMEM;
	}

	memset(rate1, 0, rate1_size);

	for (i = 0; i < rate2_size && rate2[i]; i++) {
		for (j = 0; j < rate1_size && tmp[j]; j++) {
			/* Check common rate, excluding the bit for
			   basic rate */
			if ((rate2[i] & 0x7F) == (tmp[j] & 0x7F)) {
				*rate1++ = tmp[j];
				break;
			}
		}
	}

	dev_dbg(priv->adapter->dev, "info: Tx data rate set to %#x\n",
		priv->data_rate);

	if (!priv->is_data_rate_auto) {
		while (*ptr) {
			if ((*ptr & 0x7f) == priv->data_rate) {
				ret = 0;
				goto done;
			}
			ptr++;
		}
		dev_err(priv->adapter->dev, "previously set fixed data rate %#x"
			" is not compatible with the network\n",
			priv->data_rate);

		ret = -1;
		goto done;
	}

	ret = 0;
done:
	kfree(tmp);
	return ret;
}

/*
 * This function creates the intersection of the rates supported by a
 * target BSS and our adapter settings for use in an assoc/join command.
 */
static int
mwifiex_setup_rates_from_bssdesc(struct mwifiex_private *priv,
				 struct mwifiex_bssdescriptor *bss_desc,
				 u8 *out_rates, u32 *out_rates_size)
{
	u8 card_rates[MWIFIEX_SUPPORTED_RATES];
	u32 card_rates_size;

	/* Copy AP supported rates */
	memcpy(out_rates, bss_desc->supported_rates, MWIFIEX_SUPPORTED_RATES);
	/* Get the STA supported rates */
	card_rates_size = mwifiex_get_active_data_rates(priv, card_rates);
	/* Get the common rates between AP and STA supported rates */
	if (mwifiex_get_common_rates(priv, out_rates, MWIFIEX_SUPPORTED_RATES,
				     card_rates, card_rates_size)) {
		*out_rates_size = 0;
		dev_err(priv->adapter->dev, "%s: cannot get common rates\n",
			__func__);
		return -1;
	}

	*out_rates_size =
		min_t(size_t, strlen(out_rates), MWIFIEX_SUPPORTED_RATES);

	return 0;
}

/*
 * This function appends a WPS IE. It is called from the network join command
 * preparation routine.
 *
 * If the IE buffer has been setup by the application, this routine appends
 * the buffer as a WPS TLV type to the request.
 */
static int
mwifiex_cmd_append_wps_ie(struct mwifiex_private *priv, u8 **buffer)
{
	int retLen = 0;
	struct mwifiex_ie_types_header ie_header;

	if (!buffer || !*buffer)
		return 0;

	/*
	 * If there is a wps ie buffer setup, append it to the return
	 * parameter buffer pointer.
	 */
	if (priv->wps_ie_len) {
		dev_dbg(priv->adapter->dev, "cmd: append wps ie %d to %p\n",
			priv->wps_ie_len, *buffer);

		/* Wrap the generic IE buffer with a pass through TLV type */
		ie_header.type = cpu_to_le16(TLV_TYPE_MGMT_IE);
		ie_header.len = cpu_to_le16(priv->wps_ie_len);
		memcpy(*buffer, &ie_header, sizeof(ie_header));
		*buffer += sizeof(ie_header);
		retLen += sizeof(ie_header);

		memcpy(*buffer, priv->wps_ie, priv->wps_ie_len);
		*buffer += priv->wps_ie_len;
		retLen += priv->wps_ie_len;

	}

	kfree(priv->wps_ie);
	priv->wps_ie_len = 0;
	return retLen;
}

/*
 * This function appends a WAPI IE.
 *
 * This function is called from the network join command preparation routine.
 *
 * If the IE buffer has been setup by the application, this routine appends
 * the buffer as a WAPI TLV type to the request.
 */
static int
mwifiex_cmd_append_wapi_ie(struct mwifiex_private *priv, u8 **buffer)
{
	int retLen = 0;
	struct mwifiex_ie_types_header ie_header;

	/* Null Checks */
	if (buffer == NULL)
		return 0;
	if (*buffer == NULL)
		return 0;

	/*
	 * If there is a wapi ie buffer setup, append it to the return
	 *   parameter buffer pointer.
	 */
	if (priv->wapi_ie_len) {
		dev_dbg(priv->adapter->dev, "cmd: append wapi ie %d to %p\n",
			priv->wapi_ie_len, *buffer);

		/* Wrap the generic IE buffer with a pass through TLV type */
		ie_header.type = cpu_to_le16(TLV_TYPE_WAPI_IE);
		ie_header.len = cpu_to_le16(priv->wapi_ie_len);
		memcpy(*buffer, &ie_header, sizeof(ie_header));

		/* Increment the return size and the return buffer pointer
		   param */
		*buffer += sizeof(ie_header);
		retLen += sizeof(ie_header);

		/* Copy the wapi IE buffer to the output buffer, advance
		   pointer */
		memcpy(*buffer, priv->wapi_ie, priv->wapi_ie_len);

		/* Increment the return size and the return buffer pointer
		   param */
		*buffer += priv->wapi_ie_len;
		retLen += priv->wapi_ie_len;

	}
	/* return the length appended to the buffer */
	return retLen;
}

/*
 * This function appends rsn ie tlv for wpa/wpa2 security modes.
 * It is called from the network join command preparation routine.
 */
static int mwifiex_append_rsn_ie_wpa_wpa2(struct mwifiex_private *priv,
					  u8 **buffer)
{
	struct mwifiex_ie_types_rsn_param_set *rsn_ie_tlv;
	int rsn_ie_len;

	if (!buffer || !(*buffer))
		return 0;

	rsn_ie_tlv = (struct mwifiex_ie_types_rsn_param_set *) (*buffer);
	rsn_ie_tlv->header.type = cpu_to_le16((u16) priv->wpa_ie[0]);
	rsn_ie_tlv->header.type = cpu_to_le16(
				 le16_to_cpu(rsn_ie_tlv->header.type) & 0x00FF);
	rsn_ie_tlv->header.len = cpu_to_le16((u16) priv->wpa_ie[1]);
	rsn_ie_tlv->header.len = cpu_to_le16(le16_to_cpu(rsn_ie_tlv->header.len)
							 & 0x00FF);
	if (le16_to_cpu(rsn_ie_tlv->header.len) <= (sizeof(priv->wpa_ie) - 2))
		memcpy(rsn_ie_tlv->rsn_ie, &priv->wpa_ie[2],
		       le16_to_cpu(rsn_ie_tlv->header.len));
	else
		return -1;

	rsn_ie_len = sizeof(rsn_ie_tlv->header) +
					le16_to_cpu(rsn_ie_tlv->header.len);
	*buffer += rsn_ie_len;

	return rsn_ie_len;
}

/*
 * This function prepares command for association.
 *
 * This sets the following parameters -
 *      - Peer MAC address
 *      - Listen interval
 *      - Beacon interval
 *      - Capability information
 *
 * ...and the following TLVs, as required -
 *      - SSID TLV
 *      - PHY TLV
 *      - SS TLV
 *      - Rates TLV
 *      - Authentication TLV
 *      - Channel TLV
 *      - WPA/WPA2 IE
 *      - 11n TLV
 *      - Vendor specific TLV
 *      - WMM TLV
 *      - WAPI IE
 *      - Generic IE
 *      - TSF TLV
 *
 * Preparation also includes -
 *      - Setting command ID and proper size
 *      - Ensuring correct endian-ness
 */
int mwifiex_cmd_802_11_associate(struct mwifiex_private *priv,
				 struct host_cmd_ds_command *cmd,
				 struct mwifiex_bssdescriptor *bss_desc)
{
	struct host_cmd_ds_802_11_associate *assoc = &cmd->params.associate;
	struct mwifiex_ie_types_ssid_param_set *ssid_tlv;
	struct mwifiex_ie_types_phy_param_set *phy_tlv;
	struct mwifiex_ie_types_ss_param_set *ss_tlv;
	struct mwifiex_ie_types_rates_param_set *rates_tlv;
	struct mwifiex_ie_types_auth_type *auth_tlv;
	struct mwifiex_ie_types_chan_list_param_set *chan_tlv;
	u8 rates[MWIFIEX_SUPPORTED_RATES];
	u32 rates_size;
	u16 tmp_cap;
	u8 *pos;
	int rsn_ie_len = 0;

	pos = (u8 *) assoc;

	cmd->command = cpu_to_le16(HostCmd_CMD_802_11_ASSOCIATE);

	/* Save so we know which BSS Desc to use in the response handler */
	priv->attempted_bss_desc = bss_desc;

	memcpy(assoc->peer_sta_addr,
	       bss_desc->mac_address, sizeof(assoc->peer_sta_addr));
	pos += sizeof(assoc->peer_sta_addr);

	/* Set the listen interval */
	assoc->listen_interval = cpu_to_le16(priv->listen_interval);
	/* Set the beacon period */
	assoc->beacon_period = cpu_to_le16(bss_desc->beacon_period);

	pos += sizeof(assoc->cap_info_bitmap);
	pos += sizeof(assoc->listen_interval);
	pos += sizeof(assoc->beacon_period);
	pos += sizeof(assoc->dtim_period);

	ssid_tlv = (struct mwifiex_ie_types_ssid_param_set *) pos;
	ssid_tlv->header.type = cpu_to_le16(WLAN_EID_SSID);
	ssid_tlv->header.len = cpu_to_le16((u16) bss_desc->ssid.ssid_len);
	memcpy(ssid_tlv->ssid, bss_desc->ssid.ssid,
	       le16_to_cpu(ssid_tlv->header.len));
	pos += sizeof(ssid_tlv->header) + le16_to_cpu(ssid_tlv->header.len);

	phy_tlv = (struct mwifiex_ie_types_phy_param_set *) pos;
	phy_tlv->header.type = cpu_to_le16(WLAN_EID_DS_PARAMS);
	phy_tlv->header.len = cpu_to_le16(sizeof(phy_tlv->fh_ds.ds_param_set));
	memcpy(&phy_tlv->fh_ds.ds_param_set,
	       &bss_desc->phy_param_set.ds_param_set.current_chan,
	       sizeof(phy_tlv->fh_ds.ds_param_set));
	pos += sizeof(phy_tlv->header) + le16_to_cpu(phy_tlv->header.len);

	ss_tlv = (struct mwifiex_ie_types_ss_param_set *) pos;
	ss_tlv->header.type = cpu_to_le16(WLAN_EID_CF_PARAMS);
	ss_tlv->header.len = cpu_to_le16(sizeof(ss_tlv->cf_ibss.cf_param_set));
	pos += sizeof(ss_tlv->header) + le16_to_cpu(ss_tlv->header.len);

	/* Get the common rates supported between the driver and the BSS Desc */
	if (mwifiex_setup_rates_from_bssdesc
	    (priv, bss_desc, rates, &rates_size))
		return -1;

	/* Save the data rates into Current BSS state structure */
	priv->curr_bss_params.num_of_rates = rates_size;
	memcpy(&priv->curr_bss_params.data_rates, rates, rates_size);

	/* Setup the Rates TLV in the association command */
	rates_tlv = (struct mwifiex_ie_types_rates_param_set *) pos;
	rates_tlv->header.type = cpu_to_le16(WLAN_EID_SUPP_RATES);
	rates_tlv->header.len = cpu_to_le16((u16) rates_size);
	memcpy(rates_tlv->rates, rates, rates_size);
	pos += sizeof(rates_tlv->header) + rates_size;
	dev_dbg(priv->adapter->dev, "info: ASSOC_CMD: rates size = %d\n",
		rates_size);

	/* Add the Authentication type to be used for Auth frames */
	auth_tlv = (struct mwifiex_ie_types_auth_type *) pos;
	auth_tlv->header.type = cpu_to_le16(TLV_TYPE_AUTH_TYPE);
	auth_tlv->header.len = cpu_to_le16(sizeof(auth_tlv->auth_type));
	if (priv->sec_info.wep_enabled)
		auth_tlv->auth_type = cpu_to_le16(
				(u16) priv->sec_info.authentication_mode);
	else
		auth_tlv->auth_type = cpu_to_le16(NL80211_AUTHTYPE_OPEN_SYSTEM);

	pos += sizeof(auth_tlv->header) + le16_to_cpu(auth_tlv->header.len);

	if (IS_SUPPORT_MULTI_BANDS(priv->adapter) &&
	    !(ISSUPP_11NENABLED(priv->adapter->fw_cap_info) &&
	    (!bss_desc->disable_11n) &&
	    (priv->adapter->config_bands & BAND_GN ||
	     priv->adapter->config_bands & BAND_AN) &&
	    (bss_desc->bcn_ht_cap)
	    )
		) {
		/* Append a channel TLV for the channel the attempted AP was
		   found on */
		chan_tlv = (struct mwifiex_ie_types_chan_list_param_set *) pos;
		chan_tlv->header.type = cpu_to_le16(TLV_TYPE_CHANLIST);
		chan_tlv->header.len =
			cpu_to_le16(sizeof(struct mwifiex_chan_scan_param_set));

		memset(chan_tlv->chan_scan_param, 0x00,
		       sizeof(struct mwifiex_chan_scan_param_set));
		chan_tlv->chan_scan_param[0].chan_number =
			(bss_desc->phy_param_set.ds_param_set.current_chan);
		dev_dbg(priv->adapter->dev, "info: Assoc: TLV Chan = %d\n",
			chan_tlv->chan_scan_param[0].chan_number);

		chan_tlv->chan_scan_param[0].radio_type =
			mwifiex_band_to_radio_type((u8) bss_desc->bss_band);

		dev_dbg(priv->adapter->dev, "info: Assoc: TLV Band = %d\n",
			chan_tlv->chan_scan_param[0].radio_type);
		pos += sizeof(chan_tlv->header) +
			sizeof(struct mwifiex_chan_scan_param_set);
	}

	if (!priv->wps.session_enable) {
		if (priv->sec_info.wpa_enabled || priv->sec_info.wpa2_enabled)
			rsn_ie_len = mwifiex_append_rsn_ie_wpa_wpa2(priv, &pos);

		if (rsn_ie_len == -1)
			return -1;
	}

	if (ISSUPP_11NENABLED(priv->adapter->fw_cap_info) &&
	    (!bss_desc->disable_11n) &&
	    (priv->adapter->config_bands & BAND_GN ||
	     priv->adapter->config_bands & BAND_AN))
		mwifiex_cmd_append_11n_tlv(priv, bss_desc, &pos);

	if (ISSUPP_11ACENABLED(priv->adapter->fw_cap_info) &&
	    !bss_desc->disable_11n && !bss_desc->disable_11ac &&
	    priv->adapter->config_bands & BAND_AAC)
		mwifiex_cmd_append_11ac_tlv(priv, bss_desc, &pos);

	/* Append vendor specific IE TLV */
	mwifiex_cmd_append_vsie_tlv(priv, MWIFIEX_VSIE_MASK_ASSOC, &pos);

	mwifiex_wmm_process_association_req(priv, &pos, &bss_desc->wmm_ie,
					    bss_desc->bcn_ht_cap);
	if (priv->sec_info.wapi_enabled && priv->wapi_ie_len)
		mwifiex_cmd_append_wapi_ie(priv, &pos);

	if (priv->wps.session_enable && priv->wps_ie_len)
		mwifiex_cmd_append_wps_ie(priv, &pos);

	mwifiex_cmd_append_generic_ie(priv, &pos);

	mwifiex_cmd_append_tsf_tlv(priv, &pos, bss_desc);

	mwifiex_11h_process_join(priv, &pos, bss_desc);

	cmd->size = cpu_to_le16((u16) (pos - (u8 *) assoc) + S_DS_GEN);

	/* Set the Capability info at last */
	tmp_cap = bss_desc->cap_info_bitmap;

	if (priv->adapter->config_bands == BAND_B)
		tmp_cap &= ~WLAN_CAPABILITY_SHORT_SLOT_TIME;

	tmp_cap &= CAPINFO_MASK;
	dev_dbg(priv->adapter->dev, "info: ASSOC_CMD: tmp_cap=%4X CAPINFO_MASK=%4lX\n",
		tmp_cap, CAPINFO_MASK);
	assoc->cap_info_bitmap = cpu_to_le16(tmp_cap);

	return 0;
}

/*
 * Association firmware command response handler
 *
 * The response buffer for the association command has the following
 * memory layout.
 *
 * For cases where an association response was not received (indicated
 * by the CapInfo and AId field):
 *
 *     .------------------------------------------------------------.
 *     |  Header(4 * sizeof(t_u16)):  Standard command response hdr |
 *     .------------------------------------------------------------.
 *     |  cap_info/Error Return(t_u16):                             |
 *     |           0xFFFF(-1): Internal error                       |
 *     |           0xFFFE(-2): Authentication unhandled message     |
 *     |           0xFFFD(-3): Authentication refused               |
 *     |           0xFFFC(-4): Timeout waiting for AP response      |
 *     .------------------------------------------------------------.
 *     |  status_code(t_u16):                                       |
 *     |        If cap_info is -1:                                  |
 *     |           An internal firmware failure prevented the       |
 *     |           command from being processed.  The status_code   |
 *     |           will be set to 1.                                |
 *     |                                                            |
 *     |        If cap_info is -2:                                  |
 *     |           An authentication frame was received but was     |
 *     |           not handled by the firmware.  IEEE Status        |
 *     |           code for the failure is returned.                |
 *     |                                                            |
 *     |        If cap_info is -3:                                  |
 *     |           An authentication frame was received and the     |
 *     |           status_code is the IEEE Status reported in the   |
 *     |           response.                                        |
 *     |                                                            |
 *     |        If cap_info is -4:                                  |
 *     |           (1) Association response timeout                 |
 *     |           (2) Authentication response timeout              |
 *     .------------------------------------------------------------.
 *     |  a_id(t_u16): 0xFFFF                                       |
 *     .------------------------------------------------------------.
 *
 *
 * For cases where an association response was received, the IEEE
 * standard association response frame is returned:
 *
 *     .------------------------------------------------------------.
 *     |  Header(4 * sizeof(t_u16)):  Standard command response hdr |
 *     .------------------------------------------------------------.
 *     |  cap_info(t_u16): IEEE Capability                          |
 *     .------------------------------------------------------------.
 *     |  status_code(t_u16): IEEE Status Code                      |
 *     .------------------------------------------------------------.
 *     |  a_id(t_u16): IEEE Association ID                          |
 *     .------------------------------------------------------------.
 *     |  IEEE IEs(variable): Any received IEs comprising the       |
 *     |                      remaining portion of a received       |
 *     |                      association response frame.           |
 *     .------------------------------------------------------------.
 *
 * For simplistic handling, the status_code field can be used to determine
 * an association success (0) or failure (non-zero).
 */
int mwifiex_ret_802_11_associate(struct mwifiex_private *priv,
			     struct host_cmd_ds_command *resp)
{
	struct mwifiex_adapter *adapter = priv->adapter;
	int ret = 0;
	struct ieee_types_assoc_rsp *assoc_rsp;
	struct mwifiex_bssdescriptor *bss_desc;
	bool enable_data = true;
	u16 cap_info, status_code;

	assoc_rsp = (struct ieee_types_assoc_rsp *) &resp->params;

	cap_info = le16_to_cpu(assoc_rsp->cap_info_bitmap);
	status_code = le16_to_cpu(assoc_rsp->status_code);

	priv->assoc_rsp_size = min(le16_to_cpu(resp->size) - S_DS_GEN,
				   sizeof(priv->assoc_rsp_buf));

	memcpy(priv->assoc_rsp_buf, &resp->params, priv->assoc_rsp_size);

	if (status_code) {
		priv->adapter->dbg.num_cmd_assoc_failure++;
		dev_err(priv->adapter->dev,
			"ASSOC_RESP: failed, status code=%d err=%#x a_id=%#x\n",
			status_code, cap_info, le16_to_cpu(assoc_rsp->a_id));

		if (cap_info == MWIFIEX_TIMEOUT_FOR_AP_RESP) {
			if (status_code == MWIFIEX_STATUS_CODE_AUTH_TIMEOUT)
				ret = WLAN_STATUS_AUTH_TIMEOUT;
			else
				ret = WLAN_STATUS_UNSPECIFIED_FAILURE;
		} else {
			ret = status_code;
		}

		goto done;
	}

	/* Send a Media Connected event, according to the Spec */
	priv->media_connected = true;

	priv->adapter->ps_state = PS_STATE_AWAKE;
	priv->adapter->pps_uapsd_mode = false;
	priv->adapter->tx_lock_flag = false;

	/* Set the attempted BSSID Index to current */
	bss_desc = priv->attempted_bss_desc;

	dev_dbg(priv->adapter->dev, "info: ASSOC_RESP: %s\n",
		bss_desc->ssid.ssid);

	/* Make a copy of current BSSID descriptor */
	memcpy(&priv->curr_bss_params.bss_descriptor,
	       bss_desc, sizeof(struct mwifiex_bssdescriptor));

	/* Update curr_bss_params */
	priv->curr_bss_params.bss_descriptor.channel
		= bss_desc->phy_param_set.ds_param_set.current_chan;

	priv->curr_bss_params.band = (u8) bss_desc->bss_band;

	if (bss_desc->wmm_ie.vend_hdr.element_id == WLAN_EID_VENDOR_SPECIFIC)
		priv->curr_bss_params.wmm_enabled = true;
	else
		priv->curr_bss_params.wmm_enabled = false;

	if ((priv->wmm_required || bss_desc->bcn_ht_cap) &&
	    priv->curr_bss_params.wmm_enabled)
		priv->wmm_enabled = true;
	else
		priv->wmm_enabled = false;

	priv->curr_bss_params.wmm_uapsd_enabled = false;

	if (priv->wmm_enabled)
		priv->curr_bss_params.wmm_uapsd_enabled
			= ((bss_desc->wmm_ie.qos_info_bitmap &
				IEEE80211_WMM_IE_AP_QOSINFO_UAPSD) ? 1 : 0);

	dev_dbg(priv->adapter->dev, "info: ASSOC_RESP: curr_pkt_filter is %#x\n",
		priv->curr_pkt_filter);
	if (priv->sec_info.wpa_enabled || priv->sec_info.wpa2_enabled)
		priv->wpa_is_gtk_set = false;

	if (priv->wmm_enabled) {
		/* Don't re-enable carrier until we get the WMM_GET_STATUS
		   event */
		enable_data = false;
	} else {
		/* Since WMM is not enabled, setup the queues with the
		   defaults */
		mwifiex_wmm_setup_queue_priorities(priv, NULL);
		mwifiex_wmm_setup_ac_downgrade(priv);
	}

	if (enable_data)
		dev_dbg(priv->adapter->dev,
			"info: post association, re-enabling data flow\n");

	/* Reset SNR/NF/RSSI values */
	priv->data_rssi_last = 0;
	priv->data_nf_last = 0;
	priv->data_rssi_avg = 0;
	priv->data_nf_avg = 0;
	priv->bcn_rssi_last = 0;
	priv->bcn_nf_last = 0;
	priv->bcn_rssi_avg = 0;
	priv->bcn_nf_avg = 0;
	priv->rxpd_rate = 0;
	priv->rxpd_htinfo = 0;

	mwifiex_save_curr_bcn(priv);

	priv->adapter->dbg.num_cmd_assoc_success++;

	dev_dbg(priv->adapter->dev, "info: ASSOC_RESP: associated\n");

	/* Add the ra_list here for infra mode as there will be only 1 ra
	   always */
	mwifiex_ralist_add(priv,
			   priv->curr_bss_params.bss_descriptor.mac_address);

	if (!netif_carrier_ok(priv->netdev))
		netif_carrier_on(priv->netdev);
	mwifiex_wake_up_net_dev_queue(priv->netdev, adapter);

	if (priv->sec_info.wpa_enabled || priv->sec_info.wpa2_enabled)
		priv->scan_block = true;

done:
	/* Need to indicate IOCTL complete */
	if (adapter->curr_cmd->wait_q_enabled) {
		if (ret)
			adapter->cmd_wait_q.status = -1;
		else
			adapter->cmd_wait_q.status = 0;
	}

	return ret;
}

/*
 * This function prepares command for ad-hoc start.
 *
 * Driver will fill up SSID, BSS mode, IBSS parameters, physical
 * parameters, probe delay, and capability information. Firmware
 * will fill up beacon period, basic rates and operational rates.
 *
 * In addition, the following TLVs are added -
 *      - Channel TLV
 *      - Vendor specific IE
 *      - WPA/WPA2 IE
 *      - HT Capabilities IE
 *      - HT Information IE
 *
 * Preparation also includes -
 *      - Setting command ID and proper size
 *      - Ensuring correct endian-ness
 */
int
mwifiex_cmd_802_11_ad_hoc_start(struct mwifiex_private *priv,
				struct host_cmd_ds_command *cmd,
				struct cfg80211_ssid *req_ssid)
{
	int rsn_ie_len = 0;
	struct mwifiex_adapter *adapter = priv->adapter;
	struct host_cmd_ds_802_11_ad_hoc_start *adhoc_start =
		&cmd->params.adhoc_start;
	struct mwifiex_bssdescriptor *bss_desc;
	u32 cmd_append_size = 0;
	u32 i;
	u16 tmp_cap;
	struct mwifiex_ie_types_chan_list_param_set *chan_tlv;
	u8 radio_type;

	struct mwifiex_ie_types_htcap *ht_cap;
	struct mwifiex_ie_types_htinfo *ht_info;
	u8 *pos = (u8 *) adhoc_start +
			sizeof(struct host_cmd_ds_802_11_ad_hoc_start);

	if (!adapter)
		return -1;

	cmd->command = cpu_to_le16(HostCmd_CMD_802_11_AD_HOC_START);

	bss_desc = &priv->curr_bss_params.bss_descriptor;
	priv->attempted_bss_desc = bss_desc;

	/*
	 * Fill in the parameters for 2 data structures:
	 *   1. struct host_cmd_ds_802_11_ad_hoc_start command
	 *   2. bss_desc
	 * Driver will fill up SSID, bss_mode,IBSS param, Physical Param,
	 * probe delay, and Cap info.
	 * Firmware will fill up beacon period, Basic rates
	 * and operational rates.
	 */

	memset(adhoc_start->ssid, 0, IEEE80211_MAX_SSID_LEN);

	memcpy(adhoc_start->ssid, req_ssid->ssid, req_ssid->ssid_len);

	dev_dbg(adapter->dev, "info: ADHOC_S_CMD: SSID = %s\n",
		adhoc_start->ssid);

	memset(bss_desc->ssid.ssid, 0, IEEE80211_MAX_SSID_LEN);
	memcpy(bss_desc->ssid.ssid, req_ssid->ssid, req_ssid->ssid_len);

	bss_desc->ssid.ssid_len = req_ssid->ssid_len;

	/* Set the BSS mode */
	adhoc_start->bss_mode = HostCmd_BSS_MODE_IBSS;
	bss_desc->bss_mode = NL80211_IFTYPE_ADHOC;
	adhoc_start->beacon_period = cpu_to_le16(priv->beacon_period);
	bss_desc->beacon_period = priv->beacon_period;

	/* Set Physical param set */
/* Parameter IE Id */
#define DS_PARA_IE_ID   3
/* Parameter IE length */
#define DS_PARA_IE_LEN  1

	adhoc_start->phy_param_set.ds_param_set.element_id = DS_PARA_IE_ID;
	adhoc_start->phy_param_set.ds_param_set.len = DS_PARA_IE_LEN;

	if (!mwifiex_get_cfp(priv, adapter->adhoc_start_band,
			     (u16) priv->adhoc_channel, 0)) {
		struct mwifiex_chan_freq_power *cfp;
		cfp = mwifiex_get_cfp(priv, adapter->adhoc_start_band,
				      FIRST_VALID_CHANNEL, 0);
		if (cfp)
			priv->adhoc_channel = (u8) cfp->channel;
	}

	if (!priv->adhoc_channel) {
		dev_err(adapter->dev, "ADHOC_S_CMD: adhoc_channel cannot be 0\n");
		return -1;
	}

	dev_dbg(adapter->dev, "info: ADHOC_S_CMD: creating ADHOC on channel %d\n",
		priv->adhoc_channel);

	priv->curr_bss_params.bss_descriptor.channel = priv->adhoc_channel;
	priv->curr_bss_params.band = adapter->adhoc_start_band;

	bss_desc->channel = priv->adhoc_channel;
	adhoc_start->phy_param_set.ds_param_set.current_chan =
		priv->adhoc_channel;

	memcpy(&bss_desc->phy_param_set, &adhoc_start->phy_param_set,
	       sizeof(union ieee_types_phy_param_set));

	/* Set IBSS param set */
/* IBSS parameter IE Id */
#define IBSS_PARA_IE_ID   6
/* IBSS parameter IE length */
#define IBSS_PARA_IE_LEN  2

	adhoc_start->ss_param_set.ibss_param_set.element_id = IBSS_PARA_IE_ID;
	adhoc_start->ss_param_set.ibss_param_set.len = IBSS_PARA_IE_LEN;
	adhoc_start->ss_param_set.ibss_param_set.atim_window
					= cpu_to_le16(priv->atim_window);
	memcpy(&bss_desc->ss_param_set, &adhoc_start->ss_param_set,
	       sizeof(union ieee_types_ss_param_set));

	/* Set Capability info */
	bss_desc->cap_info_bitmap |= WLAN_CAPABILITY_IBSS;
	tmp_cap = le16_to_cpu(adhoc_start->cap_info_bitmap);
	tmp_cap &= ~WLAN_CAPABILITY_ESS;
	tmp_cap |= WLAN_CAPABILITY_IBSS;

	/* Set up privacy in bss_desc */
	if (priv->sec_info.encryption_mode) {
		/* Ad-Hoc capability privacy on */
		dev_dbg(adapter->dev,
			"info: ADHOC_S_CMD: wep_status set privacy to WEP\n");
		bss_desc->privacy = MWIFIEX_802_11_PRIV_FILTER_8021X_WEP;
		tmp_cap |= WLAN_CAPABILITY_PRIVACY;
	} else {
		dev_dbg(adapter->dev, "info: ADHOC_S_CMD: wep_status NOT set,"
				" setting privacy to ACCEPT ALL\n");
		bss_desc->privacy = MWIFIEX_802_11_PRIV_FILTER_ACCEPT_ALL;
	}

	memset(adhoc_start->data_rate, 0, sizeof(adhoc_start->data_rate));
	mwifiex_get_active_data_rates(priv, adhoc_start->data_rate);
	if ((adapter->adhoc_start_band & BAND_G) &&
	    (priv->curr_pkt_filter & HostCmd_ACT_MAC_ADHOC_G_PROTECTION_ON)) {
		if (mwifiex_send_cmd(priv, HostCmd_CMD_MAC_CONTROL,
				     HostCmd_ACT_GEN_SET, 0,
				     &priv->curr_pkt_filter, false)) {
			dev_err(adapter->dev,
				"ADHOC_S_CMD: G Protection config failed\n");
			return -1;
		}
	}
	/* Find the last non zero */
	for (i = 0; i < sizeof(adhoc_start->data_rate); i++)
		if (!adhoc_start->data_rate[i])
			break;

	priv->curr_bss_params.num_of_rates = i;

	/* Copy the ad-hoc creating rates into Current BSS rate structure */
	memcpy(&priv->curr_bss_params.data_rates,
	       &adhoc_start->data_rate, priv->curr_bss_params.num_of_rates);

	dev_dbg(adapter->dev, "info: ADHOC_S_CMD: rates=%4ph\n",
		adhoc_start->data_rate);

	dev_dbg(adapter->dev, "info: ADHOC_S_CMD: AD-HOC Start command is ready\n");

	if (IS_SUPPORT_MULTI_BANDS(adapter)) {
		/* Append a channel TLV */
		chan_tlv = (struct mwifiex_ie_types_chan_list_param_set *) pos;
		chan_tlv->header.type = cpu_to_le16(TLV_TYPE_CHANLIST);
		chan_tlv->header.len =
			cpu_to_le16(sizeof(struct mwifiex_chan_scan_param_set));

		memset(chan_tlv->chan_scan_param, 0x00,
		       sizeof(struct mwifiex_chan_scan_param_set));
		chan_tlv->chan_scan_param[0].chan_number =
			(u8) priv->curr_bss_params.bss_descriptor.channel;

		dev_dbg(adapter->dev, "info: ADHOC_S_CMD: TLV Chan = %d\n",
			chan_tlv->chan_scan_param[0].chan_number);

		chan_tlv->chan_scan_param[0].radio_type
		       = mwifiex_band_to_radio_type(priv->curr_bss_params.band);
		if (adapter->adhoc_start_band & BAND_GN ||
		    adapter->adhoc_start_band & BAND_AN) {
			if (adapter->sec_chan_offset ==
					    IEEE80211_HT_PARAM_CHA_SEC_ABOVE)
				chan_tlv->chan_scan_param[0].radio_type |=
					(IEEE80211_HT_PARAM_CHA_SEC_ABOVE << 4);
			else if (adapter->sec_chan_offset ==
					    IEEE80211_HT_PARAM_CHA_SEC_BELOW)
				chan_tlv->chan_scan_param[0].radio_type |=
					(IEEE80211_HT_PARAM_CHA_SEC_BELOW << 4);
		}
		dev_dbg(adapter->dev, "info: ADHOC_S_CMD: TLV Band = %d\n",
			chan_tlv->chan_scan_param[0].radio_type);
		pos += sizeof(chan_tlv->header) +
			sizeof(struct mwifiex_chan_scan_param_set);
		cmd_append_size +=
			sizeof(chan_tlv->header) +
			sizeof(struct mwifiex_chan_scan_param_set);
	}

	/* Append vendor specific IE TLV */
	cmd_append_size += mwifiex_cmd_append_vsie_tlv(priv,
				MWIFIEX_VSIE_MASK_ADHOC, &pos);

	if (priv->sec_info.wpa_enabled) {
		rsn_ie_len = mwifiex_append_rsn_ie_wpa_wpa2(priv, &pos);
		if (rsn_ie_len == -1)
			return -1;
		cmd_append_size += rsn_ie_len;
	}

	if (adapter->adhoc_11n_enabled) {
		/* Fill HT CAPABILITY */
		ht_cap = (struct mwifiex_ie_types_htcap *) pos;
		memset(ht_cap, 0, sizeof(struct mwifiex_ie_types_htcap));
		ht_cap->header.type = cpu_to_le16(WLAN_EID_HT_CAPABILITY);
		ht_cap->header.len =
		       cpu_to_le16(sizeof(struct ieee80211_ht_cap));
		radio_type = mwifiex_band_to_radio_type(
					priv->adapter->config_bands);
		mwifiex_fill_cap_info(priv, radio_type, &ht_cap->ht_cap);

		if (adapter->sec_chan_offset ==
					IEEE80211_HT_PARAM_CHA_SEC_NONE) {
			u16 tmp_ht_cap;

			tmp_ht_cap = le16_to_cpu(ht_cap->ht_cap.cap_info);
			tmp_ht_cap &= ~IEEE80211_HT_CAP_SUP_WIDTH_20_40;
			tmp_ht_cap &= ~IEEE80211_HT_CAP_SGI_40;
			ht_cap->ht_cap.cap_info = cpu_to_le16(tmp_ht_cap);
		}

		pos += sizeof(struct mwifiex_ie_types_htcap);
		cmd_append_size += sizeof(struct mwifiex_ie_types_htcap);

		/* Fill HT INFORMATION */
		ht_info = (struct mwifiex_ie_types_htinfo *) pos;
		memset(ht_info, 0, sizeof(struct mwifiex_ie_types_htinfo));
		ht_info->header.type = cpu_to_le16(WLAN_EID_HT_OPERATION);
		ht_info->header.len =
			cpu_to_le16(sizeof(struct ieee80211_ht_operation));

		ht_info->ht_oper.primary_chan =
			(u8) priv->curr_bss_params.bss_descriptor.channel;
		if (adapter->sec_chan_offset) {
			ht_info->ht_oper.ht_param = adapter->sec_chan_offset;
			ht_info->ht_oper.ht_param |=
					IEEE80211_HT_PARAM_CHAN_WIDTH_ANY;
		}
		ht_info->ht_oper.operation_mode =
		     cpu_to_le16(IEEE80211_HT_OP_MODE_NON_GF_STA_PRSNT);
		ht_info->ht_oper.basic_set[0] = 0xff;
		pos += sizeof(struct mwifiex_ie_types_htinfo);
		cmd_append_size +=
				sizeof(struct mwifiex_ie_types_htinfo);
	}

	cmd->size =
		cpu_to_le16((u16)(sizeof(struct host_cmd_ds_802_11_ad_hoc_start)
				  + S_DS_GEN + cmd_append_size));

	if (adapter->adhoc_start_band == BAND_B)
		tmp_cap &= ~WLAN_CAPABILITY_SHORT_SLOT_TIME;
	else
		tmp_cap |= WLAN_CAPABILITY_SHORT_SLOT_TIME;

	adhoc_start->cap_info_bitmap = cpu_to_le16(tmp_cap);

	return 0;
}

/*
 * This function prepares command for ad-hoc join.
 *
 * Most of the parameters are set up by copying from the target BSS descriptor
 * from the scan response.
 *
 * In addition, the following TLVs are added -
 *      - Channel TLV
 *      - Vendor specific IE
 *      - WPA/WPA2 IE
 *      - 11n IE
 *
 * Preparation also includes -
 *      - Setting command ID and proper size
 *      - Ensuring correct endian-ness
 */
int
mwifiex_cmd_802_11_ad_hoc_join(struct mwifiex_private *priv,
			       struct host_cmd_ds_command *cmd,
			       struct mwifiex_bssdescriptor *bss_desc)
{
	int rsn_ie_len = 0;
	struct host_cmd_ds_802_11_ad_hoc_join *adhoc_join =
		&cmd->params.adhoc_join;
	struct mwifiex_ie_types_chan_list_param_set *chan_tlv;
	u32 cmd_append_size = 0;
	u16 tmp_cap;
	u32 i, rates_size = 0;
	u16 curr_pkt_filter;
	u8 *pos =
		(u8 *) adhoc_join +
		sizeof(struct host_cmd_ds_802_11_ad_hoc_join);

/* Use G protection */
#define USE_G_PROTECTION        0x02
	if (bss_desc->erp_flags & USE_G_PROTECTION) {
		curr_pkt_filter =
			priv->
			curr_pkt_filter | HostCmd_ACT_MAC_ADHOC_G_PROTECTION_ON;

		if (mwifiex_send_cmd(priv, HostCmd_CMD_MAC_CONTROL,
				     HostCmd_ACT_GEN_SET, 0,
				     &curr_pkt_filter, false)) {
			dev_err(priv->adapter->dev,
				"ADHOC_J_CMD: G Protection config failed\n");
			return -1;
		}
	}

	priv->attempted_bss_desc = bss_desc;

	cmd->command = cpu_to_le16(HostCmd_CMD_802_11_AD_HOC_JOIN);

	adhoc_join->bss_descriptor.bss_mode = HostCmd_BSS_MODE_IBSS;

	adhoc_join->bss_descriptor.beacon_period
		= cpu_to_le16(bss_desc->beacon_period);

	memcpy(&adhoc_join->bss_descriptor.bssid,
	       &bss_desc->mac_address, ETH_ALEN);

	memcpy(&adhoc_join->bss_descriptor.ssid,
	       &bss_desc->ssid.ssid, bss_desc->ssid.ssid_len);

	memcpy(&adhoc_join->bss_descriptor.phy_param_set,
	       &bss_desc->phy_param_set,
	       sizeof(union ieee_types_phy_param_set));

	memcpy(&adhoc_join->bss_descriptor.ss_param_set,
	       &bss_desc->ss_param_set, sizeof(union ieee_types_ss_param_set));

	tmp_cap = bss_desc->cap_info_bitmap;

	tmp_cap &= CAPINFO_MASK;

	dev_dbg(priv->adapter->dev,
		"info: ADHOC_J_CMD: tmp_cap=%4X CAPINFO_MASK=%4lX\n",
		tmp_cap, CAPINFO_MASK);

	/* Information on BSSID descriptor passed to FW */
	dev_dbg(priv->adapter->dev, "info: ADHOC_J_CMD: BSSID=%pM, SSID='%s'\n",
		adhoc_join->bss_descriptor.bssid,
		adhoc_join->bss_descriptor.ssid);

	for (i = 0; i < MWIFIEX_SUPPORTED_RATES &&
		    bss_desc->supported_rates[i]; i++)
		;
	rates_size = i;

	/* Copy Data Rates from the Rates recorded in scan response */
	memset(adhoc_join->bss_descriptor.data_rates, 0,
	       sizeof(adhoc_join->bss_descriptor.data_rates));
	memcpy(adhoc_join->bss_descriptor.data_rates,
	       bss_desc->supported_rates, rates_size);

	/* Copy the adhoc join rates into Current BSS state structure */
	priv->curr_bss_params.num_of_rates = rates_size;
	memcpy(&priv->curr_bss_params.data_rates, bss_desc->supported_rates,
	       rates_size);

	/* Copy the channel information */
	priv->curr_bss_params.bss_descriptor.channel = bss_desc->channel;
	priv->curr_bss_params.band = (u8) bss_desc->bss_band;

	if (priv->sec_info.wep_enabled || priv->sec_info.wpa_enabled)
		tmp_cap |= WLAN_CAPABILITY_PRIVACY;

	if (IS_SUPPORT_MULTI_BANDS(priv->adapter)) {
		/* Append a channel TLV */
		chan_tlv = (struct mwifiex_ie_types_chan_list_param_set *) pos;
		chan_tlv->header.type = cpu_to_le16(TLV_TYPE_CHANLIST);
		chan_tlv->header.len =
			cpu_to_le16(sizeof(struct mwifiex_chan_scan_param_set));

		memset(chan_tlv->chan_scan_param, 0x00,
		       sizeof(struct mwifiex_chan_scan_param_set));
		chan_tlv->chan_scan_param[0].chan_number =
			(bss_desc->phy_param_set.ds_param_set.current_chan);
		dev_dbg(priv->adapter->dev, "info: ADHOC_J_CMD: TLV Chan=%d\n",
			chan_tlv->chan_scan_param[0].chan_number);

		chan_tlv->chan_scan_param[0].radio_type =
			mwifiex_band_to_radio_type((u8) bss_desc->bss_band);

		dev_dbg(priv->adapter->dev, "info: ADHOC_J_CMD: TLV Band=%d\n",
			chan_tlv->chan_scan_param[0].radio_type);
		pos += sizeof(chan_tlv->header) +
				sizeof(struct mwifiex_chan_scan_param_set);
		cmd_append_size += sizeof(chan_tlv->header) +
				sizeof(struct mwifiex_chan_scan_param_set);
	}

	if (priv->sec_info.wpa_enabled)
		rsn_ie_len = mwifiex_append_rsn_ie_wpa_wpa2(priv, &pos);
	if (rsn_ie_len == -1)
		return -1;
	cmd_append_size += rsn_ie_len;

	if (ISSUPP_11NENABLED(priv->adapter->fw_cap_info))
		cmd_append_size += mwifiex_cmd_append_11n_tlv(priv,
			bss_desc, &pos);

	/* Append vendor specific IE TLV */
	cmd_append_size += mwifiex_cmd_append_vsie_tlv(priv,
			MWIFIEX_VSIE_MASK_ADHOC, &pos);

	cmd->size = cpu_to_le16
		((u16) (sizeof(struct host_cmd_ds_802_11_ad_hoc_join)
			+ S_DS_GEN + cmd_append_size));

	adhoc_join->bss_descriptor.cap_info_bitmap = cpu_to_le16(tmp_cap);

	return 0;
}

/*
 * This function handles the command response of ad-hoc start and
 * ad-hoc join.
 *
 * The function generates a device-connected event to notify
 * the applications, in case of successful ad-hoc start/join, and
 * saves the beacon buffer.
 */
int mwifiex_ret_802_11_ad_hoc(struct mwifiex_private *priv,
			      struct host_cmd_ds_command *resp)
{
	int ret = 0;
	struct mwifiex_adapter *adapter = priv->adapter;
	struct host_cmd_ds_802_11_ad_hoc_result *adhoc_result;
	struct mwifiex_bssdescriptor *bss_desc;
	u16 reason_code;

	adhoc_result = &resp->params.adhoc_result;

	bss_desc = priv->attempted_bss_desc;

	/* Join result code 0 --> SUCCESS */
	reason_code = le16_to_cpu(resp->result);
	if (reason_code) {
		dev_err(priv->adapter->dev, "ADHOC_RESP: failed\n");
		if (priv->media_connected)
			mwifiex_reset_connect_state(priv, reason_code);

		memset(&priv->curr_bss_params.bss_descriptor,
		       0x00, sizeof(struct mwifiex_bssdescriptor));

		ret = -1;
		goto done;
	}

	/* Send a Media Connected event, according to the Spec */
	priv->media_connected = true;

	if (le16_to_cpu(resp->command) == HostCmd_CMD_802_11_AD_HOC_START) {
		dev_dbg(priv->adapter->dev, "info: ADHOC_S_RESP %s\n",
			bss_desc->ssid.ssid);

		/* Update the created network descriptor with the new BSSID */
		memcpy(bss_desc->mac_address,
		       adhoc_result->bssid, ETH_ALEN);

		priv->adhoc_state = ADHOC_STARTED;
	} else {
		/*
		 * Now the join cmd should be successful.
		 * If BSSID has changed use SSID to compare instead of BSSID
		 */
		dev_dbg(priv->adapter->dev, "info: ADHOC_J_RESP %s\n",
			bss_desc->ssid.ssid);

		/*
		 * Make a copy of current BSSID descriptor, only needed for
		 * join since the current descriptor is already being used
		 * for adhoc start
		 */
		memcpy(&priv->curr_bss_params.bss_descriptor,
		       bss_desc, sizeof(struct mwifiex_bssdescriptor));

		priv->adhoc_state = ADHOC_JOINED;
	}

	dev_dbg(priv->adapter->dev, "info: ADHOC_RESP: channel = %d\n",
		priv->adhoc_channel);
	dev_dbg(priv->adapter->dev, "info: ADHOC_RESP: BSSID = %pM\n",
		priv->curr_bss_params.bss_descriptor.mac_address);

	if (!netif_carrier_ok(priv->netdev))
		netif_carrier_on(priv->netdev);
	mwifiex_wake_up_net_dev_queue(priv->netdev, adapter);

	mwifiex_save_curr_bcn(priv);

done:
	/* Need to indicate IOCTL complete */
	if (adapter->curr_cmd->wait_q_enabled) {
		if (ret)
			adapter->cmd_wait_q.status = -1;
		else
			adapter->cmd_wait_q.status = 0;

	}

	return ret;
}

/*
 * This function associates to a specific BSS discovered in a scan.
 *
 * It clears any past association response stored for application
 * retrieval and calls the command preparation routine to send the
 * command to firmware.
 */
int mwifiex_associate(struct mwifiex_private *priv,
		      struct mwifiex_bssdescriptor *bss_desc)
{
<<<<<<< HEAD
	u8 current_bssid[ETH_ALEN];

=======
>>>>>>> fc14f9c1
	/* Return error if the adapter is not STA role or table entry
	 * is not marked as infra.
	 */
	if ((GET_BSS_ROLE(priv) != MWIFIEX_BSS_ROLE_STA) ||
	    (bss_desc->bss_mode != NL80211_IFTYPE_STATION))
		return -1;

	if (ISSUPP_11ACENABLED(priv->adapter->fw_cap_info) &&
	    !bss_desc->disable_11n && !bss_desc->disable_11ac &&
	    priv->adapter->config_bands & BAND_AAC)
		mwifiex_set_11ac_ba_params(priv);
	else
		mwifiex_set_ba_params(priv);

	/* Clear any past association response stored for application
	   retrieval */
	priv->assoc_rsp_size = 0;

	return mwifiex_send_cmd(priv, HostCmd_CMD_802_11_ASSOCIATE,
				HostCmd_ACT_GEN_SET, 0, bss_desc, true);
}

/*
 * This function starts an ad-hoc network.
 *
 * It calls the command preparation routine to send the command to firmware.
 */
int
mwifiex_adhoc_start(struct mwifiex_private *priv,
		    struct cfg80211_ssid *adhoc_ssid)
{
	dev_dbg(priv->adapter->dev, "info: Adhoc Channel = %d\n",
		priv->adhoc_channel);
	dev_dbg(priv->adapter->dev, "info: curr_bss_params.channel = %d\n",
		priv->curr_bss_params.bss_descriptor.channel);
	dev_dbg(priv->adapter->dev, "info: curr_bss_params.band = %d\n",
		priv->curr_bss_params.band);

	if (ISSUPP_11ACENABLED(priv->adapter->fw_cap_info) &&
	    priv->adapter->config_bands & BAND_AAC)
		mwifiex_set_11ac_ba_params(priv);
	else
		mwifiex_set_ba_params(priv);

	return mwifiex_send_cmd(priv, HostCmd_CMD_802_11_AD_HOC_START,
				HostCmd_ACT_GEN_SET, 0, adhoc_ssid, true);
}

/*
 * This function joins an ad-hoc network found in a previous scan.
 *
 * It calls the command preparation routine to send the command to firmware,
 * if already not connected to the requested SSID.
 */
int mwifiex_adhoc_join(struct mwifiex_private *priv,
		       struct mwifiex_bssdescriptor *bss_desc)
{
	dev_dbg(priv->adapter->dev, "info: adhoc join: curr_bss ssid =%s\n",
		priv->curr_bss_params.bss_descriptor.ssid.ssid);
	dev_dbg(priv->adapter->dev, "info: adhoc join: curr_bss ssid_len =%u\n",
		priv->curr_bss_params.bss_descriptor.ssid.ssid_len);
	dev_dbg(priv->adapter->dev, "info: adhoc join: ssid =%s\n",
		bss_desc->ssid.ssid);
	dev_dbg(priv->adapter->dev, "info: adhoc join: ssid_len =%u\n",
		bss_desc->ssid.ssid_len);

	/* Check if the requested SSID is already joined */
	if (priv->curr_bss_params.bss_descriptor.ssid.ssid_len &&
	    !mwifiex_ssid_cmp(&bss_desc->ssid,
			      &priv->curr_bss_params.bss_descriptor.ssid) &&
	    (priv->curr_bss_params.bss_descriptor.bss_mode ==
							NL80211_IFTYPE_ADHOC)) {
		dev_dbg(priv->adapter->dev, "info: ADHOC_J_CMD: new ad-hoc SSID"
			" is the same as current; not attempting to re-join\n");
		return -1;
	}

	if (ISSUPP_11ACENABLED(priv->adapter->fw_cap_info) &&
	    !bss_desc->disable_11n && !bss_desc->disable_11ac &&
	    priv->adapter->config_bands & BAND_AAC)
		mwifiex_set_11ac_ba_params(priv);
	else
		mwifiex_set_ba_params(priv);

	dev_dbg(priv->adapter->dev, "info: curr_bss_params.channel = %d\n",
		priv->curr_bss_params.bss_descriptor.channel);
	dev_dbg(priv->adapter->dev, "info: curr_bss_params.band = %c\n",
		priv->curr_bss_params.band);

	return mwifiex_send_cmd(priv, HostCmd_CMD_802_11_AD_HOC_JOIN,
				HostCmd_ACT_GEN_SET, 0, bss_desc, true);
}

/*
 * This function deauthenticates/disconnects from infra network by sending
 * deauthentication request.
 */
static int mwifiex_deauthenticate_infra(struct mwifiex_private *priv, u8 *mac)
{
	u8 mac_address[ETH_ALEN];
	int ret;

	if (!mac || is_zero_ether_addr(mac))
		memcpy(mac_address,
		       priv->curr_bss_params.bss_descriptor.mac_address,
		       ETH_ALEN);
	else
		memcpy(mac_address, mac, ETH_ALEN);

	ret = mwifiex_send_cmd(priv, HostCmd_CMD_802_11_DEAUTHENTICATE,
			       HostCmd_ACT_GEN_SET, 0, mac_address, true);

	return ret;
}

/*
 * This function deauthenticates/disconnects from a BSS.
 *
 * In case of infra made, it sends deauthentication request, and
 * in case of ad-hoc mode, a stop network request is sent to the firmware.
 * In AP mode, a command to stop bss is sent to firmware.
 */
int mwifiex_deauthenticate(struct mwifiex_private *priv, u8 *mac)
{
	int ret = 0;

	if (!priv->media_connected)
		return 0;

	switch (priv->bss_mode) {
	case NL80211_IFTYPE_STATION:
	case NL80211_IFTYPE_P2P_CLIENT:
		ret = mwifiex_deauthenticate_infra(priv, mac);
		if (ret)
			cfg80211_disconnected(priv->netdev, 0, NULL, 0,
					      GFP_KERNEL);
		break;
	case NL80211_IFTYPE_ADHOC:
		return mwifiex_send_cmd(priv, HostCmd_CMD_802_11_AD_HOC_STOP,
					HostCmd_ACT_GEN_SET, 0, NULL, true);
	case NL80211_IFTYPE_AP:
		return mwifiex_send_cmd(priv, HostCmd_CMD_UAP_BSS_STOP,
					HostCmd_ACT_GEN_SET, 0, NULL, true);
	default:
		break;
	}

	return ret;
}

/* This function deauthenticates/disconnects from all BSS. */
void mwifiex_deauthenticate_all(struct mwifiex_adapter *adapter)
{
	struct mwifiex_private *priv;
	int i;

	for (i = 0; i < adapter->priv_num; i++) {
		priv = adapter->priv[i];
		if (priv)
			mwifiex_deauthenticate(priv, NULL);
	}
}
EXPORT_SYMBOL_GPL(mwifiex_deauthenticate_all);

/*
 * This function converts band to radio type used in channel TLV.
 */
u8
mwifiex_band_to_radio_type(u8 band)
{
	switch (band) {
	case BAND_A:
	case BAND_AN:
	case BAND_A | BAND_AN:
	case BAND_A | BAND_AN | BAND_AAC:
		return HostCmd_SCAN_RADIO_TYPE_A;
	case BAND_B:
	case BAND_G:
	case BAND_B | BAND_G:
	default:
		return HostCmd_SCAN_RADIO_TYPE_BG;
	}
}<|MERGE_RESOLUTION|>--- conflicted
+++ resolved
@@ -1288,11 +1288,6 @@
 int mwifiex_associate(struct mwifiex_private *priv,
 		      struct mwifiex_bssdescriptor *bss_desc)
 {
-<<<<<<< HEAD
-	u8 current_bssid[ETH_ALEN];
-
-=======
->>>>>>> fc14f9c1
 	/* Return error if the adapter is not STA role or table entry
 	 * is not marked as infra.
 	 */
