--- conflicted
+++ resolved
@@ -164,10 +164,7 @@
 	int pad = 0, ret;
 	struct mwifiex_tx_param tx_param;
 	struct txpd *ptx_pd = NULL;
-<<<<<<< HEAD
-=======
 	struct timeval tv;
->>>>>>> fc14f9c1
 	int headroom = adapter->iface_type == MWIFIEX_USB ? 0 : INTF_HEADER_LEN;
 
 	skb_src = skb_peek(&pra_list->skb_head);
