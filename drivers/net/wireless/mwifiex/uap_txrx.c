--- conflicted
+++ resolved
@@ -96,13 +96,7 @@
 	struct sk_buff *new_skb;
 	struct mwifiex_txinfo *tx_info;
 	int hdr_chop;
-<<<<<<< HEAD
-	struct timeval tv;
 	struct ethhdr *p_ethhdr;
-	u8 rfc1042_eth_hdr[ETH_ALEN] = { 0xaa, 0xaa, 0x03, 0x00, 0x00, 0x00 };
-=======
-	struct ethhdr *p_ethhdr;
->>>>>>> fc14f9c1
 
 	uap_rx_pd = (struct uap_rxpd *)(skb->data);
 	rx_pkt_hdr = (void *)uap_rx_pd + le16_to_cpu(uap_rx_pd->rx_pkt_offset);
@@ -116,17 +110,12 @@
 		return;
 	}
 
-<<<<<<< HEAD
-	if (!memcmp(&rx_pkt_hdr->rfc1042_hdr,
-		    rfc1042_eth_hdr, sizeof(rfc1042_eth_hdr))) {
-=======
 	if ((!memcmp(&rx_pkt_hdr->rfc1042_hdr, bridge_tunnel_header,
 		     sizeof(bridge_tunnel_header))) ||
 	    (!memcmp(&rx_pkt_hdr->rfc1042_hdr, rfc1042_header,
 		     sizeof(rfc1042_header)) &&
 	     ntohs(rx_pkt_hdr->rfc1042_hdr.snap_type) != ETH_P_AARP &&
 	     ntohs(rx_pkt_hdr->rfc1042_hdr.snap_type) != ETH_P_IPX)) {
->>>>>>> fc14f9c1
 		/* Replace the 803 header and rfc1042 header (llc/snap) with
 		 * an Ethernet II header, keep the src/dst and snap_type
 		 * (ethertype).
