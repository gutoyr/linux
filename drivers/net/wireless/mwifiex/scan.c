/*
 * Marvell Wireless LAN device driver: scan ioctl and command handling
 *
 * Copyright (C) 2011-2014, Marvell International Ltd.
 *
 * This software file (the "File") is distributed by Marvell International
 * Ltd. under the terms of the GNU General Public License Version 2, June 1991
 * (the "License").  You may use, redistribute and/or modify this File in
 * accordance with the terms and conditions of the License, a copy of which
 * is available by writing to the Free Software Foundation, Inc.,
 * 51 Franklin Street, Fifth Floor, Boston, MA 02110-1301 USA or on the
 * worldwide web at http://www.gnu.org/licenses/old-licenses/gpl-2.0.txt.
 *
 * THE FILE IS DISTRIBUTED AS-IS, WITHOUT WARRANTY OF ANY KIND, AND THE
 * IMPLIED WARRANTIES OF MERCHANTABILITY OR FITNESS FOR A PARTICULAR PURPOSE
 * ARE EXPRESSLY DISCLAIMED.  The License provides additional details about
 * this warranty disclaimer.
 */

#include "decl.h"
#include "ioctl.h"
#include "util.h"
#include "fw.h"
#include "main.h"
#include "11n.h"
#include "cfg80211.h"

/* The maximum number of channels the firmware can scan per command */
#define MWIFIEX_MAX_CHANNELS_PER_SPECIFIC_SCAN   14

#define MWIFIEX_DEF_CHANNELS_PER_SCAN_CMD	4

/* Memory needed to store a max sized Channel List TLV for a firmware scan */
#define CHAN_TLV_MAX_SIZE  (sizeof(struct mwifiex_ie_types_header)         \
				+ (MWIFIEX_MAX_CHANNELS_PER_SPECIFIC_SCAN     \
				*sizeof(struct mwifiex_chan_scan_param_set)))

/* Memory needed to store supported rate */
#define RATE_TLV_MAX_SIZE   (sizeof(struct mwifiex_ie_types_rates_param_set) \
				+ HOSTCMD_SUPPORTED_RATES)

/* Memory needed to store a max number/size WildCard SSID TLV for a firmware
	scan */
#define WILDCARD_SSID_TLV_MAX_SIZE  \
	(MWIFIEX_MAX_SSID_LIST_LENGTH *					\
		(sizeof(struct mwifiex_ie_types_wildcard_ssid_params)	\
			+ IEEE80211_MAX_SSID_LEN))

/* Maximum memory needed for a mwifiex_scan_cmd_config with all TLVs at max */
#define MAX_SCAN_CFG_ALLOC (sizeof(struct mwifiex_scan_cmd_config)        \
				+ sizeof(struct mwifiex_ie_types_num_probes)   \
				+ sizeof(struct mwifiex_ie_types_htcap)       \
				+ CHAN_TLV_MAX_SIZE                 \
				+ RATE_TLV_MAX_SIZE                 \
				+ WILDCARD_SSID_TLV_MAX_SIZE)


union mwifiex_scan_cmd_config_tlv {
	/* Scan configuration (variable length) */
	struct mwifiex_scan_cmd_config config;
	/* Max allocated block */
	u8 config_alloc_buf[MAX_SCAN_CFG_ALLOC];
};

enum cipher_suite {
	CIPHER_SUITE_TKIP,
	CIPHER_SUITE_CCMP,
	CIPHER_SUITE_MAX
};
static u8 mwifiex_wpa_oui[CIPHER_SUITE_MAX][4] = {
	{ 0x00, 0x50, 0xf2, 0x02 },	/* TKIP */
	{ 0x00, 0x50, 0xf2, 0x04 },	/* AES  */
};
static u8 mwifiex_rsn_oui[CIPHER_SUITE_MAX][4] = {
	{ 0x00, 0x0f, 0xac, 0x02 },	/* TKIP */
	{ 0x00, 0x0f, 0xac, 0x04 },	/* AES  */
};

/*
 * This function parses a given IE for a given OUI.
 *
 * This is used to parse a WPA/RSN IE to find if it has
 * a given oui in PTK.
 */
static u8
mwifiex_search_oui_in_ie(struct ie_body *iebody, u8 *oui)
{
	u8 count;

	count = iebody->ptk_cnt[0];

	/* There could be multiple OUIs for PTK hence
	   1) Take the length.
	   2) Check all the OUIs for AES.
	   3) If one of them is AES then pass success. */
	while (count) {
		if (!memcmp(iebody->ptk_body, oui, sizeof(iebody->ptk_body)))
			return MWIFIEX_OUI_PRESENT;

		--count;
		if (count)
			iebody = (struct ie_body *) ((u8 *) iebody +
						sizeof(iebody->ptk_body));
	}

	pr_debug("info: %s: OUI is not found in PTK\n", __func__);
	return MWIFIEX_OUI_NOT_PRESENT;
}

/*
 * This function checks if a given OUI is present in a RSN IE.
 *
 * The function first checks if a RSN IE is present or not in the
 * BSS descriptor. It tries to locate the OUI only if such an IE is
 * present.
 */
static u8
mwifiex_is_rsn_oui_present(struct mwifiex_bssdescriptor *bss_desc, u32 cipher)
{
	u8 *oui;
	struct ie_body *iebody;
	u8 ret = MWIFIEX_OUI_NOT_PRESENT;

	if (((bss_desc->bcn_rsn_ie) && ((*(bss_desc->bcn_rsn_ie)).
					ieee_hdr.element_id == WLAN_EID_RSN))) {
		iebody = (struct ie_body *)
			 (((u8 *) bss_desc->bcn_rsn_ie->data) +
			  RSN_GTK_OUI_OFFSET);
		oui = &mwifiex_rsn_oui[cipher][0];
		ret = mwifiex_search_oui_in_ie(iebody, oui);
		if (ret)
			return ret;
	}
	return ret;
}

/*
 * This function checks if a given OUI is present in a WPA IE.
 *
 * The function first checks if a WPA IE is present or not in the
 * BSS descriptor. It tries to locate the OUI only if such an IE is
 * present.
 */
static u8
mwifiex_is_wpa_oui_present(struct mwifiex_bssdescriptor *bss_desc, u32 cipher)
{
	u8 *oui;
	struct ie_body *iebody;
	u8 ret = MWIFIEX_OUI_NOT_PRESENT;

	if (((bss_desc->bcn_wpa_ie) &&
	     ((*(bss_desc->bcn_wpa_ie)).vend_hdr.element_id ==
	      WLAN_EID_VENDOR_SPECIFIC))) {
		iebody = (struct ie_body *) bss_desc->bcn_wpa_ie->data;
		oui = &mwifiex_wpa_oui[cipher][0];
		ret = mwifiex_search_oui_in_ie(iebody, oui);
		if (ret)
			return ret;
	}
	return ret;
}

/*
 * This function compares two SSIDs and checks if they match.
 */
s32
mwifiex_ssid_cmp(struct cfg80211_ssid *ssid1, struct cfg80211_ssid *ssid2)
{
	if (!ssid1 || !ssid2 || (ssid1->ssid_len != ssid2->ssid_len))
		return -1;
	return memcmp(ssid1->ssid, ssid2->ssid, ssid1->ssid_len);
}

/*
 * This function checks if wapi is enabled in driver and scanned network is
 * compatible with it.
 */
static bool
mwifiex_is_bss_wapi(struct mwifiex_private *priv,
		    struct mwifiex_bssdescriptor *bss_desc)
{
	if (priv->sec_info.wapi_enabled &&
	    (bss_desc->bcn_wapi_ie &&
	     ((*(bss_desc->bcn_wapi_ie)).ieee_hdr.element_id ==
			WLAN_EID_BSS_AC_ACCESS_DELAY))) {
		return true;
	}
	return false;
}

/*
 * This function checks if driver is configured with no security mode and
 * scanned network is compatible with it.
 */
static bool
mwifiex_is_bss_no_sec(struct mwifiex_private *priv,
		      struct mwifiex_bssdescriptor *bss_desc)
{
	if (!priv->sec_info.wep_enabled && !priv->sec_info.wpa_enabled &&
	    !priv->sec_info.wpa2_enabled && ((!bss_desc->bcn_wpa_ie) ||
		((*(bss_desc->bcn_wpa_ie)).vend_hdr.element_id !=
		 WLAN_EID_VENDOR_SPECIFIC)) &&
	    ((!bss_desc->bcn_rsn_ie) ||
		((*(bss_desc->bcn_rsn_ie)).ieee_hdr.element_id !=
		 WLAN_EID_RSN)) &&
	    !priv->sec_info.encryption_mode && !bss_desc->privacy) {
		return true;
	}
	return false;
}

/*
 * This function checks if static WEP is enabled in driver and scanned network
 * is compatible with it.
 */
static bool
mwifiex_is_bss_static_wep(struct mwifiex_private *priv,
			  struct mwifiex_bssdescriptor *bss_desc)
{
	if (priv->sec_info.wep_enabled && !priv->sec_info.wpa_enabled &&
	    !priv->sec_info.wpa2_enabled && bss_desc->privacy) {
		return true;
	}
	return false;
}

/*
 * This function checks if wpa is enabled in driver and scanned network is
 * compatible with it.
 */
static bool
mwifiex_is_bss_wpa(struct mwifiex_private *priv,
		   struct mwifiex_bssdescriptor *bss_desc)
{
	if (!priv->sec_info.wep_enabled && priv->sec_info.wpa_enabled &&
	    !priv->sec_info.wpa2_enabled && ((bss_desc->bcn_wpa_ie) &&
	    ((*(bss_desc->bcn_wpa_ie)).
	     vend_hdr.element_id == WLAN_EID_VENDOR_SPECIFIC))
	   /*
	    * Privacy bit may NOT be set in some APs like
	    * LinkSys WRT54G && bss_desc->privacy
	    */
	 ) {
		dev_dbg(priv->adapter->dev, "info: %s: WPA:"
			" wpa_ie=%#x wpa2_ie=%#x WEP=%s WPA=%s WPA2=%s "
			"EncMode=%#x privacy=%#x\n", __func__,
			(bss_desc->bcn_wpa_ie) ?
			(*(bss_desc->bcn_wpa_ie)).
			vend_hdr.element_id : 0,
			(bss_desc->bcn_rsn_ie) ?
			(*(bss_desc->bcn_rsn_ie)).
			ieee_hdr.element_id : 0,
			(priv->sec_info.wep_enabled) ? "e" : "d",
			(priv->sec_info.wpa_enabled) ? "e" : "d",
			(priv->sec_info.wpa2_enabled) ? "e" : "d",
			priv->sec_info.encryption_mode,
			bss_desc->privacy);
		return true;
	}
	return false;
}

/*
 * This function checks if wpa2 is enabled in driver and scanned network is
 * compatible with it.
 */
static bool
mwifiex_is_bss_wpa2(struct mwifiex_private *priv,
		    struct mwifiex_bssdescriptor *bss_desc)
{
	if (!priv->sec_info.wep_enabled &&
	    !priv->sec_info.wpa_enabled &&
	    priv->sec_info.wpa2_enabled &&
	    ((bss_desc->bcn_rsn_ie) &&
	     ((*(bss_desc->bcn_rsn_ie)).ieee_hdr.element_id == WLAN_EID_RSN))) {
		/*
		 * Privacy bit may NOT be set in some APs like
		 * LinkSys WRT54G && bss_desc->privacy
		 */
		dev_dbg(priv->adapter->dev, "info: %s: WPA2: "
			" wpa_ie=%#x wpa2_ie=%#x WEP=%s WPA=%s WPA2=%s "
			"EncMode=%#x privacy=%#x\n", __func__,
			(bss_desc->bcn_wpa_ie) ?
			(*(bss_desc->bcn_wpa_ie)).
			vend_hdr.element_id : 0,
			(bss_desc->bcn_rsn_ie) ?
			(*(bss_desc->bcn_rsn_ie)).
			ieee_hdr.element_id : 0,
			(priv->sec_info.wep_enabled) ? "e" : "d",
			(priv->sec_info.wpa_enabled) ? "e" : "d",
			(priv->sec_info.wpa2_enabled) ? "e" : "d",
			priv->sec_info.encryption_mode,
			bss_desc->privacy);
		return true;
	}
	return false;
}

/*
 * This function checks if adhoc AES is enabled in driver and scanned network is
 * compatible with it.
 */
static bool
mwifiex_is_bss_adhoc_aes(struct mwifiex_private *priv,
			 struct mwifiex_bssdescriptor *bss_desc)
{
	if (!priv->sec_info.wep_enabled && !priv->sec_info.wpa_enabled &&
	    !priv->sec_info.wpa2_enabled &&
	    ((!bss_desc->bcn_wpa_ie) ||
	     ((*(bss_desc->bcn_wpa_ie)).
	      vend_hdr.element_id != WLAN_EID_VENDOR_SPECIFIC)) &&
	    ((!bss_desc->bcn_rsn_ie) ||
	     ((*(bss_desc->bcn_rsn_ie)).ieee_hdr.element_id != WLAN_EID_RSN)) &&
	    !priv->sec_info.encryption_mode && bss_desc->privacy) {
		return true;
	}
	return false;
}

/*
 * This function checks if dynamic WEP is enabled in driver and scanned network
 * is compatible with it.
 */
static bool
mwifiex_is_bss_dynamic_wep(struct mwifiex_private *priv,
			   struct mwifiex_bssdescriptor *bss_desc)
{
	if (!priv->sec_info.wep_enabled && !priv->sec_info.wpa_enabled &&
	    !priv->sec_info.wpa2_enabled &&
	    ((!bss_desc->bcn_wpa_ie) ||
	     ((*(bss_desc->bcn_wpa_ie)).
	      vend_hdr.element_id != WLAN_EID_VENDOR_SPECIFIC)) &&
	    ((!bss_desc->bcn_rsn_ie) ||
	     ((*(bss_desc->bcn_rsn_ie)).ieee_hdr.element_id != WLAN_EID_RSN)) &&
	    priv->sec_info.encryption_mode && bss_desc->privacy) {
		dev_dbg(priv->adapter->dev, "info: %s: dynamic "
			"WEP: wpa_ie=%#x wpa2_ie=%#x "
			"EncMode=%#x privacy=%#x\n",
			__func__,
			(bss_desc->bcn_wpa_ie) ?
			(*(bss_desc->bcn_wpa_ie)).
			vend_hdr.element_id : 0,
			(bss_desc->bcn_rsn_ie) ?
			(*(bss_desc->bcn_rsn_ie)).
			ieee_hdr.element_id : 0,
			priv->sec_info.encryption_mode,
			bss_desc->privacy);
		return true;
	}
	return false;
}

/*
 * This function checks if a scanned network is compatible with the driver
 * settings.
 *
 *   WEP     WPA    WPA2   ad-hoc encrypt                  Network
 * enabled enabled enabled  AES    mode   Privacy WPA WPA2 Compatible
 *    0       0       0      0     NONE      0     0   0   yes No security
 *    0       1       0      0      x        1x    1   x   yes WPA (disable
 *                                                         HT if no AES)
 *    0       0       1      0      x        1x    x   1   yes WPA2 (disable
 *                                                         HT if no AES)
 *    0       0       0      1     NONE      1     0   0   yes Ad-hoc AES
 *    1       0       0      0     NONE      1     0   0   yes Static WEP
 *                                                         (disable HT)
 *    0       0       0      0    !=NONE     1     0   0   yes Dynamic WEP
 *
 * Compatibility is not matched while roaming, except for mode.
 */
static s32
mwifiex_is_network_compatible(struct mwifiex_private *priv,
			      struct mwifiex_bssdescriptor *bss_desc, u32 mode)
{
	struct mwifiex_adapter *adapter = priv->adapter;

	bss_desc->disable_11n = false;

	/* Don't check for compatibility if roaming */
	if (priv->media_connected &&
	    (priv->bss_mode == NL80211_IFTYPE_STATION) &&
	    (bss_desc->bss_mode == NL80211_IFTYPE_STATION))
		return 0;

	if (priv->wps.session_enable) {
		dev_dbg(adapter->dev,
			"info: return success directly in WPS period\n");
		return 0;
	}

	if (bss_desc->chan_sw_ie_present) {
		dev_err(adapter->dev,
			"Don't connect to AP with WLAN_EID_CHANNEL_SWITCH\n");
		return -1;
	}

	if (mwifiex_is_bss_wapi(priv, bss_desc)) {
		dev_dbg(adapter->dev, "info: return success for WAPI AP\n");
		return 0;
	}

	if (bss_desc->bss_mode == mode) {
		if (mwifiex_is_bss_no_sec(priv, bss_desc)) {
			/* No security */
			return 0;
		} else if (mwifiex_is_bss_static_wep(priv, bss_desc)) {
			/* Static WEP enabled */
			dev_dbg(adapter->dev, "info: Disable 11n in WEP mode.\n");
			bss_desc->disable_11n = true;
			return 0;
		} else if (mwifiex_is_bss_wpa(priv, bss_desc)) {
			/* WPA enabled */
			if (((priv->adapter->config_bands & BAND_GN ||
			      priv->adapter->config_bands & BAND_AN) &&
			     bss_desc->bcn_ht_cap) &&
			    !mwifiex_is_wpa_oui_present(bss_desc,
							 CIPHER_SUITE_CCMP)) {

				if (mwifiex_is_wpa_oui_present
						(bss_desc, CIPHER_SUITE_TKIP)) {
					dev_dbg(adapter->dev,
						"info: Disable 11n if AES "
						"is not supported by AP\n");
					bss_desc->disable_11n = true;
				} else {
					return -1;
				}
			}
			return 0;
		} else if (mwifiex_is_bss_wpa2(priv, bss_desc)) {
			/* WPA2 enabled */
			if (((priv->adapter->config_bands & BAND_GN ||
			      priv->adapter->config_bands & BAND_AN) &&
			     bss_desc->bcn_ht_cap) &&
			    !mwifiex_is_rsn_oui_present(bss_desc,
							CIPHER_SUITE_CCMP)) {

				if (mwifiex_is_rsn_oui_present
						(bss_desc, CIPHER_SUITE_TKIP)) {
					dev_dbg(adapter->dev,
						"info: Disable 11n if AES "
						"is not supported by AP\n");
					bss_desc->disable_11n = true;
				} else {
					return -1;
				}
			}
			return 0;
		} else if (mwifiex_is_bss_adhoc_aes(priv, bss_desc)) {
			/* Ad-hoc AES enabled */
			return 0;
		} else if (mwifiex_is_bss_dynamic_wep(priv, bss_desc)) {
			/* Dynamic WEP enabled */
			return 0;
		}

		/* Security doesn't match */
		dev_dbg(adapter->dev,
			"info: %s: failed: wpa_ie=%#x wpa2_ie=%#x WEP=%s "
			"WPA=%s WPA2=%s EncMode=%#x privacy=%#x\n", __func__,
			(bss_desc->bcn_wpa_ie) ?
			(*(bss_desc->bcn_wpa_ie)).vend_hdr.element_id : 0,
			(bss_desc->bcn_rsn_ie) ?
			(*(bss_desc->bcn_rsn_ie)).ieee_hdr.element_id : 0,
			(priv->sec_info.wep_enabled) ? "e" : "d",
			(priv->sec_info.wpa_enabled) ? "e" : "d",
			(priv->sec_info.wpa2_enabled) ? "e" : "d",
			priv->sec_info.encryption_mode, bss_desc->privacy);
		return -1;
	}

	/* Mode doesn't match */
	return -1;
}

/*
 * This function creates a channel list for the driver to scan, based
 * on region/band information.
 *
 * This routine is used for any scan that is not provided with a
 * specific channel list to scan.
 */
static int
mwifiex_scan_create_channel_list(struct mwifiex_private *priv,
				 const struct mwifiex_user_scan_cfg
							*user_scan_in,
				 struct mwifiex_chan_scan_param_set
							*scan_chan_list,
				 u8 filtered_scan)
{
	enum ieee80211_band band;
	struct ieee80211_supported_band *sband;
	struct ieee80211_channel *ch;
	struct mwifiex_adapter *adapter = priv->adapter;
	int chan_idx = 0, i;

	for (band = 0; (band < IEEE80211_NUM_BANDS) ; band++) {

		if (!priv->wdev->wiphy->bands[band])
			continue;

		sband = priv->wdev->wiphy->bands[band];

		for (i = 0; (i < sband->n_channels) ; i++) {
			ch = &sband->channels[i];
			if (ch->flags & IEEE80211_CHAN_DISABLED)
				continue;
			scan_chan_list[chan_idx].radio_type = band;

			if (user_scan_in &&
			    user_scan_in->chan_list[0].scan_time)
				scan_chan_list[chan_idx].max_scan_time =
					cpu_to_le16((u16) user_scan_in->
					chan_list[0].scan_time);
			else if (ch->flags & IEEE80211_CHAN_NO_IR)
				scan_chan_list[chan_idx].max_scan_time =
					cpu_to_le16(adapter->passive_scan_time);
			else
				scan_chan_list[chan_idx].max_scan_time =
					cpu_to_le16(adapter->active_scan_time);

			if (ch->flags & IEEE80211_CHAN_NO_IR)
				scan_chan_list[chan_idx].chan_scan_mode_bitmap
					|= MWIFIEX_PASSIVE_SCAN;
			else
				scan_chan_list[chan_idx].chan_scan_mode_bitmap
					&= ~MWIFIEX_PASSIVE_SCAN;
			scan_chan_list[chan_idx].chan_number =
							(u32) ch->hw_value;
			if (filtered_scan) {
				scan_chan_list[chan_idx].max_scan_time =
				cpu_to_le16(adapter->specific_scan_time);
				scan_chan_list[chan_idx].chan_scan_mode_bitmap
					|= MWIFIEX_DISABLE_CHAN_FILT;
			}
			chan_idx++;
		}

	}
	return chan_idx;
}

/* This function appends rate TLV to scan config command. */
static int
mwifiex_append_rate_tlv(struct mwifiex_private *priv,
			struct mwifiex_scan_cmd_config *scan_cfg_out,
			u8 radio)
{
	struct mwifiex_ie_types_rates_param_set *rates_tlv;
	u8 rates[MWIFIEX_SUPPORTED_RATES], *tlv_pos;
	u32 rates_size;

	memset(rates, 0, sizeof(rates));

	tlv_pos = (u8 *)scan_cfg_out->tlv_buf + scan_cfg_out->tlv_buf_len;

	if (priv->scan_request)
		rates_size = mwifiex_get_rates_from_cfg80211(priv, rates,
							     radio);
	else
		rates_size = mwifiex_get_supported_rates(priv, rates);

	dev_dbg(priv->adapter->dev, "info: SCAN_CMD: Rates size = %d\n",
		rates_size);
	rates_tlv = (struct mwifiex_ie_types_rates_param_set *)tlv_pos;
	rates_tlv->header.type = cpu_to_le16(WLAN_EID_SUPP_RATES);
	rates_tlv->header.len = cpu_to_le16((u16) rates_size);
	memcpy(rates_tlv->rates, rates, rates_size);
	scan_cfg_out->tlv_buf_len += sizeof(rates_tlv->header) + rates_size;

	return rates_size;
}

/*
 * This function constructs and sends multiple scan config commands to
 * the firmware.
 *
 * Previous routines in the code flow have created a scan command configuration
 * with any requested TLVs.  This function splits the channel TLV into maximum
 * channels supported per scan lists and sends the portion of the channel TLV,
 * along with the other TLVs, to the firmware.
 */
static int
mwifiex_scan_channel_list(struct mwifiex_private *priv,
			  u32 max_chan_per_scan, u8 filtered_scan,
			  struct mwifiex_scan_cmd_config *scan_cfg_out,
			  struct mwifiex_ie_types_chan_list_param_set
			  *chan_tlv_out,
			  struct mwifiex_chan_scan_param_set *scan_chan_list)
{
	struct mwifiex_adapter *adapter = priv->adapter;
	int ret = 0;
	struct mwifiex_chan_scan_param_set *tmp_chan_list;
	struct mwifiex_chan_scan_param_set *start_chan;
	struct cmd_ctrl_node *cmd_node, *tmp_node;
	unsigned long flags;
	u32 tlv_idx, rates_size, cmd_no;
	u32 total_scan_time;
	u32 done_early;
	u8 radio_type;

	if (!scan_cfg_out || !chan_tlv_out || !scan_chan_list) {
		dev_dbg(priv->adapter->dev,
			"info: Scan: Null detect: %p, %p, %p\n",
		       scan_cfg_out, chan_tlv_out, scan_chan_list);
		return -1;
	}

	/* Check csa channel expiry before preparing scan list */
	mwifiex_11h_get_csa_closed_channel(priv);

	chan_tlv_out->header.type = cpu_to_le16(TLV_TYPE_CHANLIST);

	/* Set the temp channel struct pointer to the start of the desired
	   list */
	tmp_chan_list = scan_chan_list;

	/* Loop through the desired channel list, sending a new firmware scan
	   commands for each max_chan_per_scan channels (or for 1,6,11
	   individually if configured accordingly) */
	while (tmp_chan_list->chan_number) {

		tlv_idx = 0;
		total_scan_time = 0;
		radio_type = 0;
		chan_tlv_out->header.len = 0;
		start_chan = tmp_chan_list;
		done_early = false;

		/*
		 * Construct the Channel TLV for the scan command.  Continue to
		 * insert channel TLVs until:
		 *   - the tlv_idx hits the maximum configured per scan command
		 *   - the next channel to insert is 0 (end of desired channel
		 *     list)
		 *   - done_early is set (controlling individual scanning of
		 *     1,6,11)
		 */
		while (tlv_idx < max_chan_per_scan &&
		       tmp_chan_list->chan_number && !done_early) {

			if (tmp_chan_list->chan_number == priv->csa_chan) {
				tmp_chan_list++;
				continue;
			}

			radio_type = tmp_chan_list->radio_type;
			dev_dbg(priv->adapter->dev,
				"info: Scan: Chan(%3d), Radio(%d),"
				" Mode(%d, %d), Dur(%d)\n",
				tmp_chan_list->chan_number,
				tmp_chan_list->radio_type,
				tmp_chan_list->chan_scan_mode_bitmap
				& MWIFIEX_PASSIVE_SCAN,
				(tmp_chan_list->chan_scan_mode_bitmap
				 & MWIFIEX_DISABLE_CHAN_FILT) >> 1,
				le16_to_cpu(tmp_chan_list->max_scan_time));

			/* Copy the current channel TLV to the command being
			   prepared */
			memcpy(chan_tlv_out->chan_scan_param + tlv_idx,
			       tmp_chan_list,
			       sizeof(chan_tlv_out->chan_scan_param));

			/* Increment the TLV header length by the size
			   appended */
			le16_add_cpu(&chan_tlv_out->header.len,
				     sizeof(chan_tlv_out->chan_scan_param));

			/*
			 * The tlv buffer length is set to the number of bytes
			 * of the between the channel tlv pointer and the start
			 * of the tlv buffer.  This compensates for any TLVs
			 * that were appended before the channel list.
			 */
			scan_cfg_out->tlv_buf_len = (u32) ((u8 *) chan_tlv_out -
							scan_cfg_out->tlv_buf);

			/* Add the size of the channel tlv header and the data
			   length */
			scan_cfg_out->tlv_buf_len +=
				(sizeof(chan_tlv_out->header)
				 + le16_to_cpu(chan_tlv_out->header.len));

			/* Increment the index to the channel tlv we are
			   constructing */
			tlv_idx++;

			/* Count the total scan time per command */
			total_scan_time +=
				le16_to_cpu(tmp_chan_list->max_scan_time);

			done_early = false;

			/* Stop the loop if the *current* channel is in the
			   1,6,11 set and we are not filtering on a BSSID
			   or SSID. */
			if (!filtered_scan &&
			    (tmp_chan_list->chan_number == 1 ||
			     tmp_chan_list->chan_number == 6 ||
			     tmp_chan_list->chan_number == 11))
				done_early = true;

			/* Increment the tmp pointer to the next channel to
			   be scanned */
			tmp_chan_list++;

			/* Stop the loop if the *next* channel is in the 1,6,11
			   set.  This will cause it to be the only channel
			   scanned on the next interation */
			if (!filtered_scan &&
			    (tmp_chan_list->chan_number == 1 ||
			     tmp_chan_list->chan_number == 6 ||
			     tmp_chan_list->chan_number == 11))
				done_early = true;
		}

		/* The total scan time should be less than scan command timeout
		   value */
		if (total_scan_time > MWIFIEX_MAX_TOTAL_SCAN_TIME) {
			dev_err(priv->adapter->dev, "total scan time %dms"
				" is over limit (%dms), scan skipped\n",
				total_scan_time, MWIFIEX_MAX_TOTAL_SCAN_TIME);
			ret = -1;
			break;
		}

		rates_size = mwifiex_append_rate_tlv(priv, scan_cfg_out,
						     radio_type);

		priv->adapter->scan_channels = start_chan;

		/* Send the scan command to the firmware with the specified
		   cfg */
		if (priv->adapter->ext_scan)
			cmd_no = HostCmd_CMD_802_11_SCAN_EXT;
		else
			cmd_no = HostCmd_CMD_802_11_SCAN;

		ret = mwifiex_send_cmd(priv, cmd_no, HostCmd_ACT_GEN_SET,
				       0, scan_cfg_out, false);

		/* rate IE is updated per scan command but same starting
		 * pointer is used each time so that rate IE from earlier
		 * scan_cfg_out->buf is overwritten with new one.
		 */
		scan_cfg_out->tlv_buf_len -=
			    sizeof(struct mwifiex_ie_types_header) + rates_size;

		if (ret) {
			spin_lock_irqsave(&adapter->scan_pending_q_lock, flags);
			list_for_each_entry_safe(cmd_node, tmp_node,
						 &adapter->scan_pending_q,
						 list) {
				list_del(&cmd_node->list);
				cmd_node->wait_q_enabled = false;
				mwifiex_insert_cmd_to_free_q(adapter, cmd_node);
			}
			spin_unlock_irqrestore(&adapter->scan_pending_q_lock,
					       flags);
			break;
		}
	}

	if (ret)
		return -1;

	return 0;
}

/*
 * This function constructs a scan command configuration structure to use
 * in scan commands.
 *
 * Application layer or other functions can invoke network scanning
 * with a scan configuration supplied in a user scan configuration structure.
 * This structure is used as the basis of one or many scan command configuration
 * commands that are sent to the command processing module and eventually to the
 * firmware.
 *
 * This function creates a scan command configuration structure  based on the
 * following user supplied parameters (if present):
 *      - SSID filter
 *      - BSSID filter
 *      - Number of Probes to be sent
 *      - Channel list
 *
 * If the SSID or BSSID filter is not present, the filter is disabled/cleared.
 * If the number of probes is not set, adapter default setting is used.
 */
static void
mwifiex_config_scan(struct mwifiex_private *priv,
		    const struct mwifiex_user_scan_cfg *user_scan_in,
		    struct mwifiex_scan_cmd_config *scan_cfg_out,
		    struct mwifiex_ie_types_chan_list_param_set **chan_list_out,
		    struct mwifiex_chan_scan_param_set *scan_chan_list,
		    u8 *max_chan_per_scan, u8 *filtered_scan,
		    u8 *scan_current_only)
{
	struct mwifiex_adapter *adapter = priv->adapter;
	struct mwifiex_ie_types_num_probes *num_probes_tlv;
	struct mwifiex_ie_types_scan_chan_gap *chan_gap_tlv;
	struct mwifiex_ie_types_wildcard_ssid_params *wildcard_ssid_tlv;
	struct mwifiex_ie_types_bssid_list *bssid_tlv;
	u8 *tlv_pos;
	u32 num_probes;
	u32 ssid_len;
	u32 chan_idx;
	u32 chan_num;
	u32 scan_type;
	u16 scan_dur;
	u8 channel;
	u8 radio_type;
	int i;
	u8 ssid_filter;
	struct mwifiex_ie_types_htcap *ht_cap;

	/* The tlv_buf_len is calculated for each scan command.  The TLVs added
	   in this routine will be preserved since the routine that sends the
	   command will append channelTLVs at *chan_list_out.  The difference
	   between the *chan_list_out and the tlv_buf start will be used to
	   calculate the size of anything we add in this routine. */
	scan_cfg_out->tlv_buf_len = 0;

	/* Running tlv pointer.  Assigned to chan_list_out at end of function
	   so later routines know where channels can be added to the command
	   buf */
	tlv_pos = scan_cfg_out->tlv_buf;

	/* Initialize the scan as un-filtered; the flag is later set to TRUE
	   below if a SSID or BSSID filter is sent in the command */
	*filtered_scan = false;

	/* Initialize the scan as not being only on the current channel.  If
	   the channel list is customized, only contains one channel, and is
	   the active channel, this is set true and data flow is not halted. */
	*scan_current_only = false;

	if (user_scan_in) {

		/* Default the ssid_filter flag to TRUE, set false under
		   certain wildcard conditions and qualified by the existence
		   of an SSID list before marking the scan as filtered */
		ssid_filter = true;

		/* Set the BSS type scan filter, use Adapter setting if
		   unset */
		scan_cfg_out->bss_mode =
			(user_scan_in->bss_mode ? (u8) user_scan_in->
			 bss_mode : (u8) adapter->scan_mode);

		/* Set the number of probes to send, use Adapter setting
		   if unset */
		num_probes =
			(user_scan_in->num_probes ? user_scan_in->
			 num_probes : adapter->scan_probes);

		/*
		 * Set the BSSID filter to the incoming configuration,
		 * if non-zero.  If not set, it will remain disabled
		 * (all zeros).
		 */
		memcpy(scan_cfg_out->specific_bssid,
		       user_scan_in->specific_bssid,
		       sizeof(scan_cfg_out->specific_bssid));

		if (adapter->ext_scan &&
		    !is_zero_ether_addr(scan_cfg_out->specific_bssid)) {
			bssid_tlv =
				(struct mwifiex_ie_types_bssid_list *)tlv_pos;
			bssid_tlv->header.type = cpu_to_le16(TLV_TYPE_BSSID);
			bssid_tlv->header.len = cpu_to_le16(ETH_ALEN);
			memcpy(bssid_tlv->bssid, user_scan_in->specific_bssid,
			       ETH_ALEN);
			tlv_pos += sizeof(struct mwifiex_ie_types_bssid_list);
		}

		for (i = 0; i < user_scan_in->num_ssids; i++) {
			ssid_len = user_scan_in->ssid_list[i].ssid_len;

			wildcard_ssid_tlv =
				(struct mwifiex_ie_types_wildcard_ssid_params *)
				tlv_pos;
			wildcard_ssid_tlv->header.type =
				cpu_to_le16(TLV_TYPE_WILDCARDSSID);
			wildcard_ssid_tlv->header.len = cpu_to_le16(
				(u16) (ssid_len + sizeof(wildcard_ssid_tlv->
							 max_ssid_length)));

			/*
			 * max_ssid_length = 0 tells firmware to perform
			 * specific scan for the SSID filled, whereas
			 * max_ssid_length = IEEE80211_MAX_SSID_LEN is for
			 * wildcard scan.
			 */
			if (ssid_len)
				wildcard_ssid_tlv->max_ssid_length = 0;
			else
				wildcard_ssid_tlv->max_ssid_length =
							IEEE80211_MAX_SSID_LEN;

			memcpy(wildcard_ssid_tlv->ssid,
			       user_scan_in->ssid_list[i].ssid, ssid_len);

			tlv_pos += (sizeof(wildcard_ssid_tlv->header)
				+ le16_to_cpu(wildcard_ssid_tlv->header.len));

			dev_dbg(adapter->dev, "info: scan: ssid[%d]: %s, %d\n",
				i, wildcard_ssid_tlv->ssid,
				wildcard_ssid_tlv->max_ssid_length);

			/* Empty wildcard ssid with a maxlen will match many or
			   potentially all SSIDs (maxlen == 32), therefore do
			   not treat the scan as
			   filtered. */
			if (!ssid_len && wildcard_ssid_tlv->max_ssid_length)
				ssid_filter = false;
		}

		/*
		 *  The default number of channels sent in the command is low to
		 *  ensure the response buffer from the firmware does not
		 *  truncate scan results.  That is not an issue with an SSID
		 *  or BSSID filter applied to the scan results in the firmware.
		 */
		if ((i && ssid_filter) ||
		    !is_zero_ether_addr(scan_cfg_out->specific_bssid))
			*filtered_scan = true;

		if (user_scan_in->scan_chan_gap) {
			dev_dbg(adapter->dev, "info: scan: channel gap = %d\n",
				user_scan_in->scan_chan_gap);
			*max_chan_per_scan =
					MWIFIEX_MAX_CHANNELS_PER_SPECIFIC_SCAN;

			chan_gap_tlv = (void *)tlv_pos;
			chan_gap_tlv->header.type =
					 cpu_to_le16(TLV_TYPE_SCAN_CHANNEL_GAP);
			chan_gap_tlv->header.len =
				    cpu_to_le16(sizeof(chan_gap_tlv->chan_gap));
			chan_gap_tlv->chan_gap =
				     cpu_to_le16((user_scan_in->scan_chan_gap));
			tlv_pos +=
				  sizeof(struct mwifiex_ie_types_scan_chan_gap);
		}
	} else {
		scan_cfg_out->bss_mode = (u8) adapter->scan_mode;
		num_probes = adapter->scan_probes;
	}

	/*
	 *  If a specific BSSID or SSID is used, the number of channels in the
	 *  scan command will be increased to the absolute maximum.
	 */
	if (*filtered_scan)
		*max_chan_per_scan = MWIFIEX_MAX_CHANNELS_PER_SPECIFIC_SCAN;
	else
		*max_chan_per_scan = MWIFIEX_DEF_CHANNELS_PER_SCAN_CMD;

	/* If the input config or adapter has the number of Probes set,
	   add tlv */
	if (num_probes) {

		dev_dbg(adapter->dev, "info: scan: num_probes = %d\n",
			num_probes);

		num_probes_tlv = (struct mwifiex_ie_types_num_probes *) tlv_pos;
		num_probes_tlv->header.type = cpu_to_le16(TLV_TYPE_NUMPROBES);
		num_probes_tlv->header.len =
			cpu_to_le16(sizeof(num_probes_tlv->num_probes));
		num_probes_tlv->num_probes = cpu_to_le16((u16) num_probes);

		tlv_pos += sizeof(num_probes_tlv->header) +
			le16_to_cpu(num_probes_tlv->header.len);

	}

	if (ISSUPP_11NENABLED(priv->adapter->fw_cap_info) &&
	    (priv->adapter->config_bands & BAND_GN ||
	     priv->adapter->config_bands & BAND_AN)) {
		ht_cap = (struct mwifiex_ie_types_htcap *) tlv_pos;
		memset(ht_cap, 0, sizeof(struct mwifiex_ie_types_htcap));
		ht_cap->header.type = cpu_to_le16(WLAN_EID_HT_CAPABILITY);
		ht_cap->header.len =
				cpu_to_le16(sizeof(struct ieee80211_ht_cap));
		radio_type =
			mwifiex_band_to_radio_type(priv->adapter->config_bands);
		mwifiex_fill_cap_info(priv, radio_type, &ht_cap->ht_cap);
		tlv_pos += sizeof(struct mwifiex_ie_types_htcap);
	}

	/* Append vendor specific IE TLV */
	mwifiex_cmd_append_vsie_tlv(priv, MWIFIEX_VSIE_MASK_SCAN, &tlv_pos);

	/*
	 * Set the output for the channel TLV to the address in the tlv buffer
	 *   past any TLVs that were added in this function (SSID, num_probes).
	 *   Channel TLVs will be added past this for each scan command,
	 *   preserving the TLVs that were previously added.
	 */
	*chan_list_out =
		(struct mwifiex_ie_types_chan_list_param_set *) tlv_pos;

	if (user_scan_in && user_scan_in->chan_list[0].chan_number) {

		dev_dbg(adapter->dev, "info: Scan: Using supplied channel list\n");

		for (chan_idx = 0;
		     chan_idx < MWIFIEX_USER_SCAN_CHAN_MAX &&
		     user_scan_in->chan_list[chan_idx].chan_number;
		     chan_idx++) {

			channel = user_scan_in->chan_list[chan_idx].chan_number;
			(scan_chan_list + chan_idx)->chan_number = channel;

			radio_type =
				user_scan_in->chan_list[chan_idx].radio_type;
			(scan_chan_list + chan_idx)->radio_type = radio_type;

			scan_type = user_scan_in->chan_list[chan_idx].scan_type;

			if (scan_type == MWIFIEX_SCAN_TYPE_PASSIVE)
				(scan_chan_list +
				 chan_idx)->chan_scan_mode_bitmap
					|= MWIFIEX_PASSIVE_SCAN;
			else
				(scan_chan_list +
				 chan_idx)->chan_scan_mode_bitmap
					&= ~MWIFIEX_PASSIVE_SCAN;

			if (*filtered_scan)
				(scan_chan_list +
				 chan_idx)->chan_scan_mode_bitmap
					|= MWIFIEX_DISABLE_CHAN_FILT;

			if (user_scan_in->chan_list[chan_idx].scan_time) {
				scan_dur = (u16) user_scan_in->
					chan_list[chan_idx].scan_time;
			} else {
				if (scan_type == MWIFIEX_SCAN_TYPE_PASSIVE)
					scan_dur = adapter->passive_scan_time;
				else if (*filtered_scan)
					scan_dur = adapter->specific_scan_time;
				else
					scan_dur = adapter->active_scan_time;
			}

			(scan_chan_list + chan_idx)->min_scan_time =
				cpu_to_le16(scan_dur);
			(scan_chan_list + chan_idx)->max_scan_time =
				cpu_to_le16(scan_dur);
		}

		/* Check if we are only scanning the current channel */
		if ((chan_idx == 1) &&
		    (user_scan_in->chan_list[0].chan_number ==
		     priv->curr_bss_params.bss_descriptor.channel)) {
			*scan_current_only = true;
			dev_dbg(adapter->dev,
				"info: Scan: Scanning current channel only\n");
		}
		chan_num = chan_idx;
	} else {
		dev_dbg(adapter->dev,
			"info: Scan: Creating full region channel list\n");
		chan_num = mwifiex_scan_create_channel_list(priv, user_scan_in,
							    scan_chan_list,
							    *filtered_scan);
	}

}

/*
 * This function inspects the scan response buffer for pointers to
 * expected TLVs.
 *
 * TLVs can be included at the end of the scan response BSS information.
 *
 * Data in the buffer is parsed pointers to TLVs that can potentially
 * be passed back in the response.
 */
static void
mwifiex_ret_802_11_scan_get_tlv_ptrs(struct mwifiex_adapter *adapter,
				     struct mwifiex_ie_types_data *tlv,
				     u32 tlv_buf_size, u32 req_tlv_type,
				     struct mwifiex_ie_types_data **tlv_data)
{
	struct mwifiex_ie_types_data *current_tlv;
	u32 tlv_buf_left;
	u32 tlv_type;
	u32 tlv_len;

	current_tlv = tlv;
	tlv_buf_left = tlv_buf_size;
	*tlv_data = NULL;

	dev_dbg(adapter->dev, "info: SCAN_RESP: tlv_buf_size = %d\n",
		tlv_buf_size);

	while (tlv_buf_left >= sizeof(struct mwifiex_ie_types_header)) {

		tlv_type = le16_to_cpu(current_tlv->header.type);
		tlv_len = le16_to_cpu(current_tlv->header.len);

		if (sizeof(tlv->header) + tlv_len > tlv_buf_left) {
			dev_err(adapter->dev, "SCAN_RESP: TLV buffer corrupt\n");
			break;
		}

		if (req_tlv_type == tlv_type) {
			switch (tlv_type) {
			case TLV_TYPE_TSFTIMESTAMP:
				dev_dbg(adapter->dev, "info: SCAN_RESP: TSF "
					"timestamp TLV, len = %d\n", tlv_len);
				*tlv_data = current_tlv;
				break;
			case TLV_TYPE_CHANNELBANDLIST:
				dev_dbg(adapter->dev, "info: SCAN_RESP: channel"
					" band list TLV, len = %d\n", tlv_len);
				*tlv_data = current_tlv;
				break;
			default:
				dev_err(adapter->dev,
					"SCAN_RESP: unhandled TLV = %d\n",
				       tlv_type);
				/* Give up, this seems corrupted */
				return;
			}
		}

		if (*tlv_data)
			break;


		tlv_buf_left -= (sizeof(tlv->header) + tlv_len);
		current_tlv =
			(struct mwifiex_ie_types_data *) (current_tlv->data +
							  tlv_len);

	}			/* while */
}

/*
 * This function parses provided beacon buffer and updates
 * respective fields in bss descriptor structure.
 */
int mwifiex_update_bss_desc_with_ie(struct mwifiex_adapter *adapter,
				    struct mwifiex_bssdescriptor *bss_entry)
{
	int ret = 0;
	u8 element_id;
	struct ieee_types_fh_param_set *fh_param_set;
	struct ieee_types_ds_param_set *ds_param_set;
	struct ieee_types_cf_param_set *cf_param_set;
	struct ieee_types_ibss_param_set *ibss_param_set;
	u8 *current_ptr;
	u8 *rate;
	u8 element_len;
	u16 total_ie_len;
	u8 bytes_to_copy;
	u8 rate_size;
	u8 found_data_rate_ie;
	u32 bytes_left;
	struct ieee_types_vendor_specific *vendor_ie;
	const u8 wpa_oui[4] = { 0x00, 0x50, 0xf2, 0x01 };
	const u8 wmm_oui[4] = { 0x00, 0x50, 0xf2, 0x02 };

	found_data_rate_ie = false;
	rate_size = 0;
	current_ptr = bss_entry->beacon_buf;
	bytes_left = bss_entry->beacon_buf_size;

	/* Process variable IE */
	while (bytes_left >= 2) {
		element_id = *current_ptr;
		element_len = *(current_ptr + 1);
		total_ie_len = element_len + sizeof(struct ieee_types_header);

		if (bytes_left < total_ie_len) {
			dev_err(adapter->dev, "err: InterpretIE: in processing"
				" IE, bytes left < IE length\n");
			return -1;
		}
		switch (element_id) {
		case WLAN_EID_SSID:
			bss_entry->ssid.ssid_len = element_len;
			memcpy(bss_entry->ssid.ssid, (current_ptr + 2),
			       element_len);
			dev_dbg(adapter->dev,
				"info: InterpretIE: ssid: %-32s\n",
				bss_entry->ssid.ssid);
			break;

		case WLAN_EID_SUPP_RATES:
			memcpy(bss_entry->data_rates, current_ptr + 2,
			       element_len);
			memcpy(bss_entry->supported_rates, current_ptr + 2,
			       element_len);
			rate_size = element_len;
			found_data_rate_ie = true;
			break;

		case WLAN_EID_FH_PARAMS:
			fh_param_set =
				(struct ieee_types_fh_param_set *) current_ptr;
			memcpy(&bss_entry->phy_param_set.fh_param_set,
			       fh_param_set,
			       sizeof(struct ieee_types_fh_param_set));
			break;

		case WLAN_EID_DS_PARAMS:
			ds_param_set =
				(struct ieee_types_ds_param_set *) current_ptr;

			bss_entry->channel = ds_param_set->current_chan;

			memcpy(&bss_entry->phy_param_set.ds_param_set,
			       ds_param_set,
			       sizeof(struct ieee_types_ds_param_set));
			break;

		case WLAN_EID_CF_PARAMS:
			cf_param_set =
				(struct ieee_types_cf_param_set *) current_ptr;
			memcpy(&bss_entry->ss_param_set.cf_param_set,
			       cf_param_set,
			       sizeof(struct ieee_types_cf_param_set));
			break;

		case WLAN_EID_IBSS_PARAMS:
			ibss_param_set =
				(struct ieee_types_ibss_param_set *)
				current_ptr;
			memcpy(&bss_entry->ss_param_set.ibss_param_set,
			       ibss_param_set,
			       sizeof(struct ieee_types_ibss_param_set));
			break;

		case WLAN_EID_ERP_INFO:
			bss_entry->erp_flags = *(current_ptr + 2);
			break;

		case WLAN_EID_PWR_CONSTRAINT:
			bss_entry->local_constraint = *(current_ptr + 2);
			bss_entry->sensed_11h = true;
			break;

		case WLAN_EID_CHANNEL_SWITCH:
			bss_entry->chan_sw_ie_present = true;
		case WLAN_EID_PWR_CAPABILITY:
		case WLAN_EID_TPC_REPORT:
		case WLAN_EID_QUIET:
			bss_entry->sensed_11h = true;
		    break;

		case WLAN_EID_EXT_SUPP_RATES:
			/*
			 * Only process extended supported rate
			 * if data rate is already found.
			 * Data rate IE should come before
			 * extended supported rate IE
			 */
			if (found_data_rate_ie) {
				if ((element_len + rate_size) >
				    MWIFIEX_SUPPORTED_RATES)
					bytes_to_copy =
						(MWIFIEX_SUPPORTED_RATES -
						 rate_size);
				else
					bytes_to_copy = element_len;

				rate = (u8 *) bss_entry->data_rates;
				rate += rate_size;
				memcpy(rate, current_ptr + 2, bytes_to_copy);

				rate = (u8 *) bss_entry->supported_rates;
				rate += rate_size;
				memcpy(rate, current_ptr + 2, bytes_to_copy);
			}
			break;

		case WLAN_EID_VENDOR_SPECIFIC:
			vendor_ie = (struct ieee_types_vendor_specific *)
					current_ptr;

			if (!memcmp
			    (vendor_ie->vend_hdr.oui, wpa_oui,
			     sizeof(wpa_oui))) {
				bss_entry->bcn_wpa_ie =
					(struct ieee_types_vendor_specific *)
					current_ptr;
				bss_entry->wpa_offset = (u16)
					(current_ptr - bss_entry->beacon_buf);
			} else if (!memcmp(vendor_ie->vend_hdr.oui, wmm_oui,
				    sizeof(wmm_oui))) {
				if (total_ie_len ==
				    sizeof(struct ieee_types_wmm_parameter) ||
				    total_ie_len ==
				    sizeof(struct ieee_types_wmm_info))
					/*
					 * Only accept and copy the WMM IE if
					 * it matches the size expected for the
					 * WMM Info IE or the WMM Parameter IE.
					 */
					memcpy((u8 *) &bss_entry->wmm_ie,
					       current_ptr, total_ie_len);
			}
			break;
		case WLAN_EID_RSN:
			bss_entry->bcn_rsn_ie =
				(struct ieee_types_generic *) current_ptr;
			bss_entry->rsn_offset = (u16) (current_ptr -
							bss_entry->beacon_buf);
			break;
		case WLAN_EID_BSS_AC_ACCESS_DELAY:
			bss_entry->bcn_wapi_ie =
				(struct ieee_types_generic *) current_ptr;
			bss_entry->wapi_offset = (u16) (current_ptr -
							bss_entry->beacon_buf);
			break;
		case WLAN_EID_HT_CAPABILITY:
			bss_entry->bcn_ht_cap = (struct ieee80211_ht_cap *)
					(current_ptr +
					sizeof(struct ieee_types_header));
			bss_entry->ht_cap_offset = (u16) (current_ptr +
					sizeof(struct ieee_types_header) -
					bss_entry->beacon_buf);
			break;
		case WLAN_EID_HT_OPERATION:
			bss_entry->bcn_ht_oper =
				(struct ieee80211_ht_operation *)(current_ptr +
					sizeof(struct ieee_types_header));
			bss_entry->ht_info_offset = (u16) (current_ptr +
					sizeof(struct ieee_types_header) -
					bss_entry->beacon_buf);
			break;
		case WLAN_EID_VHT_CAPABILITY:
			bss_entry->disable_11ac = false;
			bss_entry->bcn_vht_cap =
				(void *)(current_ptr +
					 sizeof(struct ieee_types_header));
			bss_entry->vht_cap_offset =
					(u16)((u8 *)bss_entry->bcn_vht_cap -
					      bss_entry->beacon_buf);
			break;
		case WLAN_EID_VHT_OPERATION:
			bss_entry->bcn_vht_oper =
				(void *)(current_ptr +
					 sizeof(struct ieee_types_header));
			bss_entry->vht_info_offset =
					(u16)((u8 *)bss_entry->bcn_vht_oper -
					      bss_entry->beacon_buf);
			break;
		case WLAN_EID_BSS_COEX_2040:
			bss_entry->bcn_bss_co_2040 = current_ptr;
			bss_entry->bss_co_2040_offset =
				(u16) (current_ptr - bss_entry->beacon_buf);
			break;
		case WLAN_EID_EXT_CAPABILITY:
			bss_entry->bcn_ext_cap = current_ptr;
			bss_entry->ext_cap_offset =
				(u16) (current_ptr - bss_entry->beacon_buf);
			break;
		case WLAN_EID_OPMODE_NOTIF:
			bss_entry->oper_mode = (void *)current_ptr;
			bss_entry->oper_mode_offset =
					(u16)((u8 *)bss_entry->oper_mode -
					      bss_entry->beacon_buf);
			break;
		default:
			break;
		}

		current_ptr += element_len + 2;

		/* Need to account for IE ID and IE Len */
		bytes_left -= (element_len + 2);

	}	/* while (bytes_left > 2) */
	return ret;
}

/*
 * This function converts radio type scan parameter to a band configuration
 * to be used in join command.
 */
static u8
mwifiex_radio_type_to_band(u8 radio_type)
{
	switch (radio_type) {
	case HostCmd_SCAN_RADIO_TYPE_A:
		return BAND_A;
	case HostCmd_SCAN_RADIO_TYPE_BG:
	default:
		return BAND_G;
	}
}

/*
 * This is an internal function used to start a scan based on an input
 * configuration.
 *
 * This uses the input user scan configuration information when provided in
 * order to send the appropriate scan commands to firmware to populate or
 * update the internal driver scan table.
 */
int mwifiex_scan_networks(struct mwifiex_private *priv,
			  const struct mwifiex_user_scan_cfg *user_scan_in)
{
	int ret;
	struct mwifiex_adapter *adapter = priv->adapter;
	struct cmd_ctrl_node *cmd_node;
	union mwifiex_scan_cmd_config_tlv *scan_cfg_out;
	struct mwifiex_ie_types_chan_list_param_set *chan_list_out;
	struct mwifiex_chan_scan_param_set *scan_chan_list;
	u8 filtered_scan;
	u8 scan_current_chan_only;
	u8 max_chan_per_scan;
	unsigned long flags;

	if (adapter->scan_processing) {
		dev_err(adapter->dev, "cmd: Scan already in process...\n");
		return -EBUSY;
	}

	if (priv->scan_block) {
		dev_err(adapter->dev,
			"cmd: Scan is blocked during association...\n");
		return -EBUSY;
	}

	spin_lock_irqsave(&adapter->mwifiex_cmd_lock, flags);
	adapter->scan_processing = true;
	spin_unlock_irqrestore(&adapter->mwifiex_cmd_lock, flags);

	scan_cfg_out = kzalloc(sizeof(union mwifiex_scan_cmd_config_tlv),
			       GFP_KERNEL);
	if (!scan_cfg_out) {
		ret = -ENOMEM;
		goto done;
	}

	scan_chan_list = kcalloc(MWIFIEX_USER_SCAN_CHAN_MAX,
				 sizeof(struct mwifiex_chan_scan_param_set),
				 GFP_KERNEL);
	if (!scan_chan_list) {
		kfree(scan_cfg_out);
		ret = -ENOMEM;
		goto done;
	}

	mwifiex_config_scan(priv, user_scan_in, &scan_cfg_out->config,
			    &chan_list_out, scan_chan_list, &max_chan_per_scan,
			    &filtered_scan, &scan_current_chan_only);

	ret = mwifiex_scan_channel_list(priv, max_chan_per_scan, filtered_scan,
					&scan_cfg_out->config, chan_list_out,
					scan_chan_list);

	/* Get scan command from scan_pending_q and put to cmd_pending_q */
	if (!ret) {
		spin_lock_irqsave(&adapter->scan_pending_q_lock, flags);
		if (!list_empty(&adapter->scan_pending_q)) {
			cmd_node = list_first_entry(&adapter->scan_pending_q,
						    struct cmd_ctrl_node, list);
			list_del(&cmd_node->list);
			spin_unlock_irqrestore(&adapter->scan_pending_q_lock,
					       flags);
			mwifiex_insert_cmd_to_pending_q(adapter, cmd_node,
							true);
			queue_work(adapter->workqueue, &adapter->main_work);

			/* Perform internal scan synchronously */
			if (!priv->scan_request) {
				dev_dbg(adapter->dev, "wait internal scan\n");
				mwifiex_wait_queue_complete(adapter, cmd_node);
			}
		} else {
			spin_unlock_irqrestore(&adapter->scan_pending_q_lock,
					       flags);
		}
	}

	kfree(scan_cfg_out);
	kfree(scan_chan_list);
done:
	if (ret) {
		spin_lock_irqsave(&adapter->mwifiex_cmd_lock, flags);
		adapter->scan_processing = false;
		spin_unlock_irqrestore(&adapter->mwifiex_cmd_lock, flags);
	}
	return ret;
}

/*
 * This function prepares a scan command to be sent to the firmware.
 *
 * This uses the scan command configuration sent to the command processing
 * module in command preparation stage to configure a scan command structure
 * to send to firmware.
 *
 * The fixed fields specifying the BSS type and BSSID filters as well as a
 * variable number/length of TLVs are sent in the command to firmware.
 *
 * Preparation also includes -
 *      - Setting command ID, and proper size
 *      - Ensuring correct endian-ness
 */
int mwifiex_cmd_802_11_scan(struct host_cmd_ds_command *cmd,
			    struct mwifiex_scan_cmd_config *scan_cfg)
{
	struct host_cmd_ds_802_11_scan *scan_cmd = &cmd->params.scan;

	/* Set fixed field variables in scan command */
	scan_cmd->bss_mode = scan_cfg->bss_mode;
	memcpy(scan_cmd->bssid, scan_cfg->specific_bssid,
	       sizeof(scan_cmd->bssid));
	memcpy(scan_cmd->tlv_buffer, scan_cfg->tlv_buf, scan_cfg->tlv_buf_len);

	cmd->command = cpu_to_le16(HostCmd_CMD_802_11_SCAN);

	/* Size is equal to the sizeof(fixed portions) + the TLV len + header */
	cmd->size = cpu_to_le16((u16) (sizeof(scan_cmd->bss_mode)
					  + sizeof(scan_cmd->bssid)
					  + scan_cfg->tlv_buf_len + S_DS_GEN));

	return 0;
}

/*
 * This function checks compatibility of requested network with current
 * driver settings.
 */
int mwifiex_check_network_compatibility(struct mwifiex_private *priv,
					struct mwifiex_bssdescriptor *bss_desc)
{
	int ret = -1;

	if (!bss_desc)
		return -1;

	if ((mwifiex_get_cfp(priv, (u8) bss_desc->bss_band,
			     (u16) bss_desc->channel, 0))) {
		switch (priv->bss_mode) {
		case NL80211_IFTYPE_STATION:
		case NL80211_IFTYPE_ADHOC:
			ret = mwifiex_is_network_compatible(priv, bss_desc,
							    priv->bss_mode);
			if (ret)
				dev_err(priv->adapter->dev,
					"Incompatible network settings\n");
			break;
		default:
			ret = 0;
		}
	}

	return ret;
}

static int mwifiex_update_curr_bss_params(struct mwifiex_private *priv,
					  struct cfg80211_bss *bss)
{
	struct mwifiex_bssdescriptor *bss_desc;
	int ret;
	unsigned long flags;

	/* Allocate and fill new bss descriptor */
	bss_desc = kzalloc(sizeof(struct mwifiex_bssdescriptor), GFP_KERNEL);
	if (!bss_desc)
		return -ENOMEM;

	ret = mwifiex_fill_new_bss_desc(priv, bss, bss_desc);
	if (ret)
		goto done;

	ret = mwifiex_check_network_compatibility(priv, bss_desc);
	if (ret)
		goto done;

	spin_lock_irqsave(&priv->curr_bcn_buf_lock, flags);
	/* Make a copy of current BSSID descriptor */
	memcpy(&priv->curr_bss_params.bss_descriptor, bss_desc,
	       sizeof(priv->curr_bss_params.bss_descriptor));

	/* The contents of beacon_ie will be copied to its own buffer
	 * in mwifiex_save_curr_bcn()
	 */
	mwifiex_save_curr_bcn(priv);
	spin_unlock_irqrestore(&priv->curr_bcn_buf_lock, flags);

done:
	/* beacon_ie buffer was allocated in function
	 * mwifiex_fill_new_bss_desc(). Free it now.
	 */
	kfree(bss_desc->beacon_buf);
	kfree(bss_desc);
	return 0;
}

static int
mwifiex_parse_single_response_buf(struct mwifiex_private *priv, u8 **bss_info,
				  u32 *bytes_left, u64 fw_tsf, u8 *radio_type,
				  bool ext_scan, s32 rssi_val)
{
	struct mwifiex_adapter *adapter = priv->adapter;
	struct mwifiex_chan_freq_power *cfp;
	struct cfg80211_bss *bss;
	u8 bssid[ETH_ALEN];
	s32 rssi;
	const u8 *ie_buf;
	size_t ie_len;
	u16 channel = 0;
	u16 beacon_size = 0;
	u32 curr_bcn_bytes;
	u32 freq;
	u16 beacon_period;
	u16 cap_info_bitmap;
	u8 *current_ptr;
	u64 timestamp;
	struct mwifiex_fixed_bcn_param *bcn_param;
	struct mwifiex_bss_priv *bss_priv;

	if (*bytes_left >= sizeof(beacon_size)) {
		/* Extract & convert beacon size from command buffer */
		memcpy(&beacon_size, *bss_info, sizeof(beacon_size));
		*bytes_left -= sizeof(beacon_size);
		*bss_info += sizeof(beacon_size);
	}

	if (!beacon_size || beacon_size > *bytes_left) {
		*bss_info += *bytes_left;
		*bytes_left = 0;
		return -EFAULT;
	}

	/* Initialize the current working beacon pointer for this BSS
	 * iteration
	 */
	current_ptr = *bss_info;

	/* Advance the return beacon pointer past the current beacon */
	*bss_info += beacon_size;
	*bytes_left -= beacon_size;

	curr_bcn_bytes = beacon_size;

	/* First 5 fields are bssid, RSSI(for legacy scan only),
	 * time stamp, beacon interval, and capability information
	 */
	if (curr_bcn_bytes < ETH_ALEN + sizeof(u8) +
	    sizeof(struct mwifiex_fixed_bcn_param)) {
		dev_err(adapter->dev, "InterpretIE: not enough bytes left\n");
		return -EFAULT;
	}

	memcpy(bssid, current_ptr, ETH_ALEN);
	current_ptr += ETH_ALEN;
	curr_bcn_bytes -= ETH_ALEN;

	if (!ext_scan) {
		rssi = (s32) *current_ptr;
		rssi = (-rssi) * 100;		/* Convert dBm to mBm */
		current_ptr += sizeof(u8);
		curr_bcn_bytes -= sizeof(u8);
		dev_dbg(adapter->dev, "info: InterpretIE: RSSI=%d\n", rssi);
	} else {
		rssi = rssi_val;
	}

	bcn_param = (struct mwifiex_fixed_bcn_param *)current_ptr;
	current_ptr += sizeof(*bcn_param);
	curr_bcn_bytes -= sizeof(*bcn_param);

	timestamp = le64_to_cpu(bcn_param->timestamp);
	beacon_period = le16_to_cpu(bcn_param->beacon_period);

	cap_info_bitmap = le16_to_cpu(bcn_param->cap_info_bitmap);
	dev_dbg(adapter->dev, "info: InterpretIE: capabilities=0x%X\n",
		cap_info_bitmap);

	/* Rest of the current buffer are IE's */
	ie_buf = current_ptr;
	ie_len = curr_bcn_bytes;
	dev_dbg(adapter->dev, "info: InterpretIE: IELength for this AP = %d\n",
		curr_bcn_bytes);

	while (curr_bcn_bytes >= sizeof(struct ieee_types_header)) {
		u8 element_id, element_len;

		element_id = *current_ptr;
		element_len = *(current_ptr + 1);
		if (curr_bcn_bytes < element_len +
				sizeof(struct ieee_types_header)) {
			dev_err(adapter->dev,
				"%s: bytes left < IE length\n", __func__);
			return -EFAULT;
		}
		if (element_id == WLAN_EID_DS_PARAMS) {
			channel = *(current_ptr +
				    sizeof(struct ieee_types_header));
			break;
		}

		current_ptr += element_len + sizeof(struct ieee_types_header);
		curr_bcn_bytes -= element_len +
					sizeof(struct ieee_types_header);
	}

	if (channel) {
		struct ieee80211_channel *chan;
		u8 band;

		/* Skip entry if on csa closed channel */
		if (channel == priv->csa_chan) {
			dev_dbg(adapter->dev,
				"Dropping entry on csa closed channel\n");
			return 0;
		}

		band = BAND_G;
		if (radio_type)
			band = mwifiex_radio_type_to_band(*radio_type &
							  (BIT(0) | BIT(1)));

		cfp = mwifiex_get_cfp(priv, band, channel, 0);

		freq = cfp ? cfp->freq : 0;

		chan = ieee80211_get_channel(priv->wdev->wiphy, freq);

		if (chan && !(chan->flags & IEEE80211_CHAN_DISABLED)) {
			bss = cfg80211_inform_bss(priv->wdev->wiphy,
					    chan, CFG80211_BSS_FTYPE_UNKNOWN,
					    bssid, timestamp,
					    cap_info_bitmap, beacon_period,
					    ie_buf, ie_len, rssi, GFP_KERNEL);
			bss_priv = (struct mwifiex_bss_priv *)bss->priv;
			bss_priv->band = band;
			bss_priv->fw_tsf = fw_tsf;
			if (priv->media_connected &&
			    !memcmp(bssid, priv->curr_bss_params.bss_descriptor
				    .mac_address, ETH_ALEN))
				mwifiex_update_curr_bss_params(priv, bss);
			cfg80211_put_bss(priv->wdev->wiphy, bss);
		}
	} else {
		dev_dbg(adapter->dev, "missing BSS channel IE\n");
	}

	return 0;
}

static void mwifiex_complete_scan(struct mwifiex_private *priv)
{
	struct mwifiex_adapter *adapter = priv->adapter;

	if (adapter->curr_cmd->wait_q_enabled) {
		adapter->cmd_wait_q.status = 0;
		if (!priv->scan_request) {
			dev_dbg(adapter->dev, "complete internal scan\n");
			mwifiex_complete_cmd(adapter, adapter->curr_cmd);
		}
	}
}

static void mwifiex_check_next_scan_command(struct mwifiex_private *priv)
{
	struct mwifiex_adapter *adapter = priv->adapter;
	struct cmd_ctrl_node *cmd_node, *tmp_node;
	unsigned long flags;

	spin_lock_irqsave(&adapter->scan_pending_q_lock, flags);
	if (list_empty(&adapter->scan_pending_q)) {
		spin_unlock_irqrestore(&adapter->scan_pending_q_lock, flags);
		spin_lock_irqsave(&adapter->mwifiex_cmd_lock, flags);
		adapter->scan_processing = false;
		spin_unlock_irqrestore(&adapter->mwifiex_cmd_lock, flags);

		if (!adapter->ext_scan)
			mwifiex_complete_scan(priv);

		if (priv->scan_request) {
			dev_dbg(adapter->dev, "info: notifying scan done\n");
			cfg80211_scan_done(priv->scan_request, 0);
			priv->scan_request = NULL;
		} else {
			priv->scan_aborting = false;
			dev_dbg(adapter->dev, "info: scan already aborted\n");
		}
	} else if ((priv->scan_aborting && !priv->scan_request) ||
		   priv->scan_block) {
		list_for_each_entry_safe(cmd_node, tmp_node,
					 &adapter->scan_pending_q, list) {
			list_del(&cmd_node->list);
			mwifiex_insert_cmd_to_free_q(adapter, cmd_node);
		}
		spin_unlock_irqrestore(&adapter->scan_pending_q_lock, flags);

		spin_lock_irqsave(&adapter->mwifiex_cmd_lock, flags);
		adapter->scan_processing = false;
		spin_unlock_irqrestore(&adapter->mwifiex_cmd_lock, flags);

		if (priv->scan_request) {
			dev_dbg(adapter->dev, "info: aborting scan\n");
			cfg80211_scan_done(priv->scan_request, 1);
			priv->scan_request = NULL;
		} else {
			priv->scan_aborting = false;
			dev_dbg(adapter->dev, "info: scan already aborted\n");
		}
	} else {
		/* Get scan command from scan_pending_q and put to
		 * cmd_pending_q
		 */
		cmd_node = list_first_entry(&adapter->scan_pending_q,
					    struct cmd_ctrl_node, list);
		list_del(&cmd_node->list);
		spin_unlock_irqrestore(&adapter->scan_pending_q_lock, flags);
		mwifiex_insert_cmd_to_pending_q(adapter, cmd_node, true);
	}

	return;
}

/*
 * This function handles the command response of scan.
 *
 * The response buffer for the scan command has the following
 * memory layout:
 *
 *      .-------------------------------------------------------------.
 *      |  Header (4 * sizeof(t_u16)):  Standard command response hdr |
 *      .-------------------------------------------------------------.
 *      |  BufSize (t_u16) : sizeof the BSS Description data          |
 *      .-------------------------------------------------------------.
 *      |  NumOfSet (t_u8) : Number of BSS Descs returned             |
 *      .-------------------------------------------------------------.
 *      |  BSSDescription data (variable, size given in BufSize)      |
 *      .-------------------------------------------------------------.
 *      |  TLV data (variable, size calculated using Header->Size,    |
 *      |            BufSize and sizeof the fixed fields above)       |
 *      .-------------------------------------------------------------.
 */
int mwifiex_ret_802_11_scan(struct mwifiex_private *priv,
			    struct host_cmd_ds_command *resp)
{
	int ret = 0;
	struct mwifiex_adapter *adapter = priv->adapter;
	struct host_cmd_ds_802_11_scan_rsp *scan_rsp;
	struct mwifiex_ie_types_data *tlv_data;
	struct mwifiex_ie_types_tsf_timestamp *tsf_tlv;
	u8 *bss_info;
	u32 scan_resp_size;
	u32 bytes_left;
	u32 idx;
	u32 tlv_buf_size;
	struct mwifiex_ie_types_chan_band_list_param_set *chan_band_tlv;
	struct chan_band_param_set *chan_band;
	u8 is_bgscan_resp;
	__le64 fw_tsf = 0;
	u8 *radio_type;

	is_bgscan_resp = (le16_to_cpu(resp->command)
			  == HostCmd_CMD_802_11_BG_SCAN_QUERY);
	if (is_bgscan_resp)
		scan_rsp = &resp->params.bg_scan_query_resp.scan_resp;
	else
		scan_rsp = &resp->params.scan_resp;


	if (scan_rsp->number_of_sets > MWIFIEX_MAX_AP) {
		dev_err(adapter->dev, "SCAN_RESP: too many AP returned (%d)\n",
			scan_rsp->number_of_sets);
		ret = -1;
		goto check_next_scan;
	}

	/* Check csa channel expiry before parsing scan response */
	mwifiex_11h_get_csa_closed_channel(priv);

	bytes_left = le16_to_cpu(scan_rsp->bss_descript_size);
	dev_dbg(adapter->dev, "info: SCAN_RESP: bss_descript_size %d\n",
		bytes_left);

	scan_resp_size = le16_to_cpu(resp->size);

	dev_dbg(adapter->dev,
		"info: SCAN_RESP: returned %d APs before parsing\n",
		scan_rsp->number_of_sets);

	bss_info = scan_rsp->bss_desc_and_tlv_buffer;

	/*
	 * The size of the TLV buffer is equal to the entire command response
	 *   size (scan_resp_size) minus the fixed fields (sizeof()'s), the
	 *   BSS Descriptions (bss_descript_size as bytesLef) and the command
	 *   response header (S_DS_GEN)
	 */
	tlv_buf_size = scan_resp_size - (bytes_left
					 + sizeof(scan_rsp->bss_descript_size)
					 + sizeof(scan_rsp->number_of_sets)
					 + S_DS_GEN);

	tlv_data = (struct mwifiex_ie_types_data *) (scan_rsp->
						 bss_desc_and_tlv_buffer +
						 bytes_left);

	/* Search the TLV buffer space in the scan response for any valid
	   TLVs */
	mwifiex_ret_802_11_scan_get_tlv_ptrs(adapter, tlv_data, tlv_buf_size,
					     TLV_TYPE_TSFTIMESTAMP,
					     (struct mwifiex_ie_types_data **)
					     &tsf_tlv);

	/* Search the TLV buffer space in the scan response for any valid
	   TLVs */
	mwifiex_ret_802_11_scan_get_tlv_ptrs(adapter, tlv_data, tlv_buf_size,
					     TLV_TYPE_CHANNELBANDLIST,
					     (struct mwifiex_ie_types_data **)
					     &chan_band_tlv);

	for (idx = 0; idx < scan_rsp->number_of_sets && bytes_left; idx++) {
<<<<<<< HEAD
		u8 bssid[ETH_ALEN];
		s32 rssi;
		const u8 *ie_buf;
		size_t ie_len;
		u16 channel = 0;
		__le64 fw_tsf = 0;
		u16 beacon_size = 0;
		u32 curr_bcn_bytes;
		u32 freq;
		u16 beacon_period;
		u16 cap_info_bitmap;
		u8 *current_ptr;
		u64 timestamp;
		struct mwifiex_bcn_param *bcn_param;
		struct mwifiex_bss_priv *bss_priv;

		if (bytes_left >= sizeof(beacon_size)) {
			/* Extract & convert beacon size from command buffer */
			memcpy(&beacon_size, bss_info, sizeof(beacon_size));
			bytes_left -= sizeof(beacon_size);
			bss_info += sizeof(beacon_size);
		}
=======
		/*
		 * If the TSF TLV was appended to the scan results, save this
		 * entry's TSF value in the fw_tsf field. It is the firmware's
		 * TSF value at the time the beacon or probe response was
		 * received.
		 */
		if (tsf_tlv)
			memcpy(&fw_tsf, &tsf_tlv->tsf_data[idx * TSF_DATA_SIZE],
			       sizeof(fw_tsf));
>>>>>>> fc14f9c1

		if (chan_band_tlv) {
			chan_band = &chan_band_tlv->chan_band_param[idx];
			radio_type = &chan_band->radio_type;
		} else {
			radio_type = NULL;
		}

		ret = mwifiex_parse_single_response_buf(priv, &bss_info,
							&bytes_left,
							le64_to_cpu(fw_tsf),
							radio_type, false, 0);
		if (ret)
			goto check_next_scan;
	}

check_next_scan:
	mwifiex_check_next_scan_command(priv);
	return ret;
}

/*
 * This function prepares an extended scan command to be sent to the firmware
 *
 * This uses the scan command configuration sent to the command processing
 * module in command preparation stage to configure a extended scan command
 * structure to send to firmware.
 */
int mwifiex_cmd_802_11_scan_ext(struct mwifiex_private *priv,
				struct host_cmd_ds_command *cmd,
				void *data_buf)
{
	struct host_cmd_ds_802_11_scan_ext *ext_scan = &cmd->params.ext_scan;
	struct mwifiex_scan_cmd_config *scan_cfg = data_buf;

	memcpy(ext_scan->tlv_buffer, scan_cfg->tlv_buf, scan_cfg->tlv_buf_len);

	cmd->command = cpu_to_le16(HostCmd_CMD_802_11_SCAN_EXT);

	/* Size is equal to the sizeof(fixed portions) + the TLV len + header */
	cmd->size = cpu_to_le16((u16)(sizeof(ext_scan->reserved)
				      + scan_cfg->tlv_buf_len + S_DS_GEN));

	return 0;
}

/* This function handles the command response of extended scan */
int mwifiex_ret_802_11_scan_ext(struct mwifiex_private *priv)
{
	struct mwifiex_adapter *adapter = priv->adapter;
	struct host_cmd_ds_command *cmd_ptr;
	struct cmd_ctrl_node *cmd_node;
	unsigned long cmd_flags, scan_flags;
	bool complete_scan = false;

	dev_dbg(priv->adapter->dev, "info: EXT scan returns successfully\n");

	spin_lock_irqsave(&adapter->cmd_pending_q_lock, cmd_flags);
	spin_lock_irqsave(&adapter->scan_pending_q_lock, scan_flags);
	if (list_empty(&adapter->scan_pending_q)) {
		complete_scan = true;
		list_for_each_entry(cmd_node, &adapter->cmd_pending_q, list) {
			cmd_ptr = (void *)cmd_node->cmd_skb->data;
			if (le16_to_cpu(cmd_ptr->command) ==
			    HostCmd_CMD_802_11_SCAN_EXT) {
				dev_dbg(priv->adapter->dev,
					"Scan pending in command pending list");
				complete_scan = false;
				break;
			}
		}
	}
	spin_unlock_irqrestore(&adapter->scan_pending_q_lock, scan_flags);
	spin_unlock_irqrestore(&adapter->cmd_pending_q_lock, cmd_flags);

	if (complete_scan)
		mwifiex_complete_scan(priv);

	return 0;
}

<<<<<<< HEAD
			cfp = mwifiex_get_cfp(priv, band, channel, 0);

			freq = cfp ? cfp->freq : 0;

			chan = ieee80211_get_channel(priv->wdev->wiphy, freq);

			if (chan && !(chan->flags & IEEE80211_CHAN_DISABLED)) {
				bss = cfg80211_inform_bss(priv->wdev->wiphy,
					      chan, bssid, timestamp,
					      cap_info_bitmap, beacon_period,
					      ie_buf, ie_len, rssi, GFP_KERNEL);
				bss_priv = (struct mwifiex_bss_priv *)bss->priv;
				bss_priv->band = band;
				bss_priv->fw_tsf = le64_to_cpu(fw_tsf);
				if (priv->media_connected &&
				    !memcmp(bssid,
					    priv->curr_bss_params.bss_descriptor
					    .mac_address, ETH_ALEN))
					mwifiex_update_curr_bss_params(priv,
								       bss);
				cfg80211_put_bss(priv->wdev->wiphy, bss);
			}
		} else {
			dev_dbg(adapter->dev, "missing BSS channel IE\n");
		}
=======
/* This function This function handles the event extended scan report. It
 * parses extended scan results and informs to cfg80211 stack.
 */
int mwifiex_handle_event_ext_scan_report(struct mwifiex_private *priv,
					 void *buf)
{
	int ret = 0;
	struct mwifiex_adapter *adapter = priv->adapter;
	u8 *bss_info;
	u32 bytes_left, bytes_left_for_tlv, idx;
	u16 type, len;
	struct mwifiex_ie_types_data *tlv;
	struct mwifiex_ie_types_bss_scan_rsp *scan_rsp_tlv;
	struct mwifiex_ie_types_bss_scan_info *scan_info_tlv;
	u8 *radio_type;
	u64 fw_tsf = 0;
	s32 rssi = 0;
	struct mwifiex_event_scan_result *event_scan = buf;
	u8 num_of_set = event_scan->num_of_set;
	u8 *scan_resp = buf + sizeof(struct mwifiex_event_scan_result);
	u16 scan_resp_size = le16_to_cpu(event_scan->buf_size);

	if (num_of_set > MWIFIEX_MAX_AP) {
		dev_err(adapter->dev,
			"EXT_SCAN: Invalid number of AP returned (%d)!!\n",
			num_of_set);
		ret = -1;
		goto check_next_scan;
>>>>>>> fc14f9c1
	}

	bytes_left = scan_resp_size;
	dev_dbg(adapter->dev,
		"EXT_SCAN: size %d, returned %d APs...",
		scan_resp_size, num_of_set);

	tlv = (struct mwifiex_ie_types_data *)scan_resp;

	for (idx = 0; idx < num_of_set && bytes_left; idx++) {
		type = le16_to_cpu(tlv->header.type);
		len = le16_to_cpu(tlv->header.len);
		if (bytes_left < sizeof(struct mwifiex_ie_types_header) + len) {
			dev_err(adapter->dev, "EXT_SCAN: Error bytes left < TLV length\n");
			break;
		}
		scan_rsp_tlv = NULL;
		scan_info_tlv = NULL;
		bytes_left_for_tlv = bytes_left;

		/* BSS response TLV with beacon or probe response buffer
		 * at the initial position of each descriptor
		 */
		if (type != TLV_TYPE_BSS_SCAN_RSP)
			break;

		bss_info = (u8 *)tlv;
		scan_rsp_tlv = (struct mwifiex_ie_types_bss_scan_rsp *)tlv;
		tlv = (struct mwifiex_ie_types_data *)(tlv->data + len);
		bytes_left_for_tlv -=
				(len + sizeof(struct mwifiex_ie_types_header));

		while (bytes_left_for_tlv >=
		       sizeof(struct mwifiex_ie_types_header) &&
		       le16_to_cpu(tlv->header.type) != TLV_TYPE_BSS_SCAN_RSP) {
			type = le16_to_cpu(tlv->header.type);
			len = le16_to_cpu(tlv->header.len);
			if (bytes_left_for_tlv <
			    sizeof(struct mwifiex_ie_types_header) + len) {
				dev_err(adapter->dev,
					"EXT_SCAN: Error in processing TLV, bytes left < TLV length\n");
				scan_rsp_tlv = NULL;
				bytes_left_for_tlv = 0;
				continue;
			}
			switch (type) {
			case TLV_TYPE_BSS_SCAN_INFO:
				scan_info_tlv =
				  (struct mwifiex_ie_types_bss_scan_info *)tlv;
				if (len !=
				 sizeof(struct mwifiex_ie_types_bss_scan_info) -
				 sizeof(struct mwifiex_ie_types_header)) {
					bytes_left_for_tlv = 0;
					continue;
				}
				break;
			default:
				break;
			}
			tlv = (struct mwifiex_ie_types_data *)(tlv->data + len);
			bytes_left -=
				(len + sizeof(struct mwifiex_ie_types_header));
			bytes_left_for_tlv -=
				(len + sizeof(struct mwifiex_ie_types_header));
		}

		if (!scan_rsp_tlv)
			break;

		/* Advance pointer to the beacon buffer length and
		 * update the bytes count so that the function
		 * wlan_interpret_bss_desc_with_ie() can handle the
		 * scan buffer withut any change
		 */
		bss_info += sizeof(u16);
		bytes_left -= sizeof(u16);

		if (scan_info_tlv) {
			rssi = (s32)(s16)(le16_to_cpu(scan_info_tlv->rssi));
			rssi *= 100;           /* Convert dBm to mBm */
			dev_dbg(adapter->dev,
				"info: InterpretIE: RSSI=%d\n", rssi);
			fw_tsf = le64_to_cpu(scan_info_tlv->tsf);
			radio_type = &scan_info_tlv->radio_type;
		} else {
			radio_type = NULL;
		}
		ret = mwifiex_parse_single_response_buf(priv, &bss_info,
							&bytes_left, fw_tsf,
							radio_type, true, rssi);
		if (ret)
			goto check_next_scan;
	}

check_next_scan:
	if (!event_scan->more_event)
		mwifiex_check_next_scan_command(priv);

	return ret;
}

/*
 * This function prepares command for background scan query.
 *
 * Preparation includes -
 *      - Setting command ID and proper size
 *      - Setting background scan flush parameter
 *      - Ensuring correct endian-ness
 */
int mwifiex_cmd_802_11_bg_scan_query(struct host_cmd_ds_command *cmd)
{
	struct host_cmd_ds_802_11_bg_scan_query *bg_query =
		&cmd->params.bg_scan_query;

	cmd->command = cpu_to_le16(HostCmd_CMD_802_11_BG_SCAN_QUERY);
	cmd->size = cpu_to_le16(sizeof(struct host_cmd_ds_802_11_bg_scan_query)
				+ S_DS_GEN);

	bg_query->flush = 1;

	return 0;
}

/*
 * This function inserts scan command node to the scan pending queue.
 */
void
mwifiex_queue_scan_cmd(struct mwifiex_private *priv,
		       struct cmd_ctrl_node *cmd_node)
{
	struct mwifiex_adapter *adapter = priv->adapter;
	unsigned long flags;

	cmd_node->wait_q_enabled = true;
	cmd_node->condition = &adapter->scan_wait_q_woken;
	spin_lock_irqsave(&adapter->scan_pending_q_lock, flags);
	list_add_tail(&cmd_node->list, &adapter->scan_pending_q);
	spin_unlock_irqrestore(&adapter->scan_pending_q_lock, flags);
}

/*
 * This function sends a scan command for all available channels to the
 * firmware, filtered on a specific SSID.
 */
static int mwifiex_scan_specific_ssid(struct mwifiex_private *priv,
				      struct cfg80211_ssid *req_ssid)
{
	struct mwifiex_adapter *adapter = priv->adapter;
	int ret;
	struct mwifiex_user_scan_cfg *scan_cfg;

	if (adapter->scan_processing) {
		dev_err(adapter->dev, "cmd: Scan already in process...\n");
		return -EBUSY;
	}

	if (priv->scan_block) {
		dev_err(adapter->dev,
			"cmd: Scan is blocked during association...\n");
		return -EBUSY;
	}

	scan_cfg = kzalloc(sizeof(struct mwifiex_user_scan_cfg), GFP_KERNEL);
	if (!scan_cfg)
		return -ENOMEM;

	scan_cfg->ssid_list = req_ssid;
	scan_cfg->num_ssids = 1;

	ret = mwifiex_scan_networks(priv, scan_cfg);

	kfree(scan_cfg);
	return ret;
}

/*
 * Sends IOCTL request to start a scan.
 *
 * This function allocates the IOCTL request buffer, fills it
 * with requisite parameters and calls the IOCTL handler.
 *
 * Scan command can be issued for both normal scan and specific SSID
 * scan, depending upon whether an SSID is provided or not.
 */
int mwifiex_request_scan(struct mwifiex_private *priv,
			 struct cfg80211_ssid *req_ssid)
{
	int ret;

	if (down_interruptible(&priv->async_sem)) {
		dev_err(priv->adapter->dev, "%s: acquire semaphore\n",
			__func__);
		return -1;
	}

	priv->adapter->scan_wait_q_woken = false;

	if (req_ssid && req_ssid->ssid_len != 0)
		/* Specific SSID scan */
		ret = mwifiex_scan_specific_ssid(priv, req_ssid);
	else
		/* Normal scan */
		ret = mwifiex_scan_networks(priv, NULL);

	up(&priv->async_sem);

	return ret;
}

/*
 * This function appends the vendor specific IE TLV to a buffer.
 */
int
mwifiex_cmd_append_vsie_tlv(struct mwifiex_private *priv,
			    u16 vsie_mask, u8 **buffer)
{
	int id, ret_len = 0;
	struct mwifiex_ie_types_vendor_param_set *vs_param_set;

	if (!buffer)
		return 0;
	if (!(*buffer))
		return 0;

	/*
	 * Traverse through the saved vendor specific IE array and append
	 * the selected(scan/assoc/adhoc) IE as TLV to the command
	 */
	for (id = 0; id < MWIFIEX_MAX_VSIE_NUM; id++) {
		if (priv->vs_ie[id].mask & vsie_mask) {
			vs_param_set =
				(struct mwifiex_ie_types_vendor_param_set *)
				*buffer;
			vs_param_set->header.type =
				cpu_to_le16(TLV_TYPE_PASSTHROUGH);
			vs_param_set->header.len =
				cpu_to_le16((((u16) priv->vs_ie[id].ie[1])
				& 0x00FF) + 2);
			memcpy(vs_param_set->ie, priv->vs_ie[id].ie,
			       le16_to_cpu(vs_param_set->header.len));
			*buffer += le16_to_cpu(vs_param_set->header.len) +
				   sizeof(struct mwifiex_ie_types_header);
			ret_len += le16_to_cpu(vs_param_set->header.len) +
				   sizeof(struct mwifiex_ie_types_header);
		}
	}
	return ret_len;
}

/*
 * This function saves a beacon buffer of the current BSS descriptor.
 *
 * The current beacon buffer is saved so that it can be restored in the
 * following cases that makes the beacon buffer not to contain the current
 * ssid's beacon buffer.
 *      - The current ssid was not found somehow in the last scan.
 *      - The current ssid was the last entry of the scan table and overloaded.
 */
void
mwifiex_save_curr_bcn(struct mwifiex_private *priv)
{
	struct mwifiex_bssdescriptor *curr_bss =
		&priv->curr_bss_params.bss_descriptor;

	if (!curr_bss->beacon_buf_size)
		return;

	/* allocate beacon buffer at 1st time; or if it's size has changed */
	if (!priv->curr_bcn_buf ||
	    priv->curr_bcn_size != curr_bss->beacon_buf_size) {
		priv->curr_bcn_size = curr_bss->beacon_buf_size;

		kfree(priv->curr_bcn_buf);
		priv->curr_bcn_buf = kmalloc(curr_bss->beacon_buf_size,
					     GFP_ATOMIC);
		if (!priv->curr_bcn_buf)
			return;
	}

	memcpy(priv->curr_bcn_buf, curr_bss->beacon_buf,
	       curr_bss->beacon_buf_size);
	dev_dbg(priv->adapter->dev, "info: current beacon saved %d\n",
		priv->curr_bcn_size);

	curr_bss->beacon_buf = priv->curr_bcn_buf;

	/* adjust the pointers in the current BSS descriptor */
	if (curr_bss->bcn_wpa_ie)
		curr_bss->bcn_wpa_ie =
			(struct ieee_types_vendor_specific *)
			(curr_bss->beacon_buf +
			 curr_bss->wpa_offset);

	if (curr_bss->bcn_rsn_ie)
		curr_bss->bcn_rsn_ie = (struct ieee_types_generic *)
			(curr_bss->beacon_buf +
			 curr_bss->rsn_offset);

	if (curr_bss->bcn_ht_cap)
		curr_bss->bcn_ht_cap = (struct ieee80211_ht_cap *)
			(curr_bss->beacon_buf +
			 curr_bss->ht_cap_offset);

	if (curr_bss->bcn_ht_oper)
		curr_bss->bcn_ht_oper = (struct ieee80211_ht_operation *)
			(curr_bss->beacon_buf +
			 curr_bss->ht_info_offset);

	if (curr_bss->bcn_vht_cap)
		curr_bss->bcn_vht_cap = (void *)(curr_bss->beacon_buf +
						 curr_bss->vht_cap_offset);

	if (curr_bss->bcn_vht_oper)
		curr_bss->bcn_vht_oper = (void *)(curr_bss->beacon_buf +
						  curr_bss->vht_info_offset);

	if (curr_bss->bcn_bss_co_2040)
		curr_bss->bcn_bss_co_2040 =
			(curr_bss->beacon_buf + curr_bss->bss_co_2040_offset);

	if (curr_bss->bcn_ext_cap)
		curr_bss->bcn_ext_cap = curr_bss->beacon_buf +
			curr_bss->ext_cap_offset;

	if (curr_bss->oper_mode)
		curr_bss->oper_mode = (void *)(curr_bss->beacon_buf +
					       curr_bss->oper_mode_offset);
}

/*
 * This function frees the current BSS descriptor beacon buffer.
 */
void
mwifiex_free_curr_bcn(struct mwifiex_private *priv)
{
	kfree(priv->curr_bcn_buf);
	priv->curr_bcn_buf = NULL;
}<|MERGE_RESOLUTION|>--- conflicted
+++ resolved
@@ -1921,30 +1921,6 @@
 					     &chan_band_tlv);
 
 	for (idx = 0; idx < scan_rsp->number_of_sets && bytes_left; idx++) {
-<<<<<<< HEAD
-		u8 bssid[ETH_ALEN];
-		s32 rssi;
-		const u8 *ie_buf;
-		size_t ie_len;
-		u16 channel = 0;
-		__le64 fw_tsf = 0;
-		u16 beacon_size = 0;
-		u32 curr_bcn_bytes;
-		u32 freq;
-		u16 beacon_period;
-		u16 cap_info_bitmap;
-		u8 *current_ptr;
-		u64 timestamp;
-		struct mwifiex_bcn_param *bcn_param;
-		struct mwifiex_bss_priv *bss_priv;
-
-		if (bytes_left >= sizeof(beacon_size)) {
-			/* Extract & convert beacon size from command buffer */
-			memcpy(&beacon_size, bss_info, sizeof(beacon_size));
-			bytes_left -= sizeof(beacon_size);
-			bss_info += sizeof(beacon_size);
-		}
-=======
 		/*
 		 * If the TSF TLV was appended to the scan results, save this
 		 * entry's TSF value in the fw_tsf field. It is the firmware's
@@ -1954,7 +1930,6 @@
 		if (tsf_tlv)
 			memcpy(&fw_tsf, &tsf_tlv->tsf_data[idx * TSF_DATA_SIZE],
 			       sizeof(fw_tsf));
->>>>>>> fc14f9c1
 
 		if (chan_band_tlv) {
 			chan_band = &chan_band_tlv->chan_band_param[idx];
@@ -2036,33 +2011,6 @@
 	return 0;
 }
 
-<<<<<<< HEAD
-			cfp = mwifiex_get_cfp(priv, band, channel, 0);
-
-			freq = cfp ? cfp->freq : 0;
-
-			chan = ieee80211_get_channel(priv->wdev->wiphy, freq);
-
-			if (chan && !(chan->flags & IEEE80211_CHAN_DISABLED)) {
-				bss = cfg80211_inform_bss(priv->wdev->wiphy,
-					      chan, bssid, timestamp,
-					      cap_info_bitmap, beacon_period,
-					      ie_buf, ie_len, rssi, GFP_KERNEL);
-				bss_priv = (struct mwifiex_bss_priv *)bss->priv;
-				bss_priv->band = band;
-				bss_priv->fw_tsf = le64_to_cpu(fw_tsf);
-				if (priv->media_connected &&
-				    !memcmp(bssid,
-					    priv->curr_bss_params.bss_descriptor
-					    .mac_address, ETH_ALEN))
-					mwifiex_update_curr_bss_params(priv,
-								       bss);
-				cfg80211_put_bss(priv->wdev->wiphy, bss);
-			}
-		} else {
-			dev_dbg(adapter->dev, "missing BSS channel IE\n");
-		}
-=======
 /* This function This function handles the event extended scan report. It
  * parses extended scan results and informs to cfg80211 stack.
  */
@@ -2091,7 +2039,6 @@
 			num_of_set);
 		ret = -1;
 		goto check_next_scan;
->>>>>>> fc14f9c1
 	}
 
 	bytes_left = scan_resp_size;
