--- conflicted
+++ resolved
@@ -1851,10 +1851,7 @@
 		     IEEE80211_HW_SUPPORTS_PS |
 		     IEEE80211_HW_PS_NULLFUNC_STACK |
 		     IEEE80211_HW_NEED_DTIM_BEFORE_ASSOC |
-<<<<<<< HEAD
-=======
 		     IEEE80211_HW_SUPPORTS_RC_TABLE |
->>>>>>> fc14f9c1
 		     IEEE80211_HW_SIGNAL_DBM |
 		     IEEE80211_HW_SUPPORTS_HT_CCK_RATES;
 
