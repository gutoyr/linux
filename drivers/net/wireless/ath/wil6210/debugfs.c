/*
 * Copyright (c) 2012-2014 Qualcomm Atheros, Inc.
 *
 * Permission to use, copy, modify, and/or distribute this software for any
 * purpose with or without fee is hereby granted, provided that the above
 * copyright notice and this permission notice appear in all copies.
 *
 * THE SOFTWARE IS PROVIDED "AS IS" AND THE AUTHOR DISCLAIMS ALL WARRANTIES
 * WITH REGARD TO THIS SOFTWARE INCLUDING ALL IMPLIED WARRANTIES OF
 * MERCHANTABILITY AND FITNESS. IN NO EVENT SHALL THE AUTHOR BE LIABLE FOR
 * ANY SPECIAL, DIRECT, INDIRECT, OR CONSEQUENTIAL DAMAGES OR ANY DAMAGES
 * WHATSOEVER RESULTING FROM LOSS OF USE, DATA OR PROFITS, WHETHER IN AN
 * ACTION OF CONTRACT, NEGLIGENCE OR OTHER TORTIOUS ACTION, ARISING OUT OF
 * OR IN CONNECTION WITH THE USE OR PERFORMANCE OF THIS SOFTWARE.
 */

#include <linux/module.h>
#include <linux/debugfs.h>
#include <linux/seq_file.h>
#include <linux/pci.h>
#include <linux/rtnetlink.h>
#include <linux/power_supply.h>

#include "wil6210.h"
#include "wmi.h"
#include "txrx.h"

/* Nasty hack. Better have per device instances */
static u32 mem_addr;
static u32 dbg_txdesc_index;
static u32 dbg_vring_index; /* 24+ for Rx, 0..23 for Tx */

enum dbg_off_type {
	doff_u32 = 0,
	doff_x32 = 1,
	doff_ulong = 2,
	doff_io32 = 3,
};

/* offset to "wil" */
struct dbg_off {
	const char *name;
	umode_t mode;
	ulong off;
	enum dbg_off_type type;
};

static void wil_print_vring(struct seq_file *s, struct wil6210_priv *wil,
			    const char *name, struct vring *vring,
			    char _s, char _h)
{
	void __iomem *x = wmi_addr(wil, vring->hwtail);

	seq_printf(s, "VRING %s = {\n", name);
	seq_printf(s, "  pa     = %pad\n", &vring->pa);
	seq_printf(s, "  va     = 0x%p\n", vring->va);
	seq_printf(s, "  size   = %d\n", vring->size);
	seq_printf(s, "  swtail = %d\n", vring->swtail);
	seq_printf(s, "  swhead = %d\n", vring->swhead);
	seq_printf(s, "  hwtail = [0x%08x] -> ", vring->hwtail);
	if (x)
		seq_printf(s, "0x%08x\n", ioread32(x));
	else
		seq_puts(s, "???\n");

	if (vring->va && (vring->size < 1025)) {
		uint i;

		for (i = 0; i < vring->size; i++) {
			volatile struct vring_tx_desc *d = &vring->va[i].tx;

			if ((i % 64) == 0 && (i != 0))
				seq_puts(s, "\n");
			seq_printf(s, "%c", (d->dma.status & BIT(0)) ?
					_s : (vring->ctx[i].skb ? _h : 'h'));
		}
		seq_puts(s, "\n");
	}
	seq_puts(s, "}\n");
}

static int wil_vring_debugfs_show(struct seq_file *s, void *data)
{
	uint i;
	struct wil6210_priv *wil = s->private;

	wil_print_vring(s, wil, "rx", &wil->vring_rx, 'S', '_');

	for (i = 0; i < ARRAY_SIZE(wil->vring_tx); i++) {
		struct vring *vring = &wil->vring_tx[i];
		struct vring_tx_data *txdata = &wil->vring_tx_data[i];

		if (vring->va) {
			int cid = wil->vring2cid_tid[i][0];
			int tid = wil->vring2cid_tid[i][1];
			u32 swhead = vring->swhead;
			u32 swtail = vring->swtail;
			int used = (vring->size + swhead - swtail)
				   % vring->size;
			int avail = vring->size - used - 1;
			char name[10];
			/* performance monitoring */
			cycles_t now = get_cycles();
			cycles_t idle = txdata->idle * 100;
			cycles_t total = now - txdata->begin;

			do_div(idle, total);
			txdata->begin = now;
			txdata->idle = 0ULL;

			snprintf(name, sizeof(name), "tx_%2d", i);

			seq_printf(s, "\n%pM CID %d TID %d [%3d|%3d] idle %3d%%\n",
				   wil->sta[cid].addr, cid, tid, used, avail,
				   (int)idle);

			wil_print_vring(s, wil, name, vring, '_', 'H');
		}
	}

	return 0;
}

static int wil_vring_seq_open(struct inode *inode, struct file *file)
{
	return single_open(file, wil_vring_debugfs_show, inode->i_private);
}

static const struct file_operations fops_vring = {
	.open		= wil_vring_seq_open,
	.release	= single_release,
	.read		= seq_read,
	.llseek		= seq_lseek,
};

static void wil_print_ring(struct seq_file *s, const char *prefix,
			   void __iomem *off)
{
	struct wil6210_priv *wil = s->private;
	struct wil6210_mbox_ring r;
	int rsize;
	uint i;

	wil_memcpy_fromio_32(&r, off, sizeof(r));
	wil_mbox_ring_le2cpus(&r);
	/*
	 * we just read memory block from NIC. This memory may be
	 * garbage. Check validity before using it.
	 */
	rsize = r.size / sizeof(struct wil6210_mbox_ring_desc);

	seq_printf(s, "ring %s = {\n", prefix);
	seq_printf(s, "  base = 0x%08x\n", r.base);
	seq_printf(s, "  size = 0x%04x bytes -> %d entries\n", r.size, rsize);
	seq_printf(s, "  tail = 0x%08x\n", r.tail);
	seq_printf(s, "  head = 0x%08x\n", r.head);
	seq_printf(s, "  entry size = %d\n", r.entry_size);

	if (r.size % sizeof(struct wil6210_mbox_ring_desc)) {
		seq_printf(s, "  ??? size is not multiple of %zd, garbage?\n",
			   sizeof(struct wil6210_mbox_ring_desc));
		goto out;
	}

	if (!wmi_addr(wil, r.base) ||
	    !wmi_addr(wil, r.tail) ||
	    !wmi_addr(wil, r.head)) {
		seq_puts(s, "  ??? pointers are garbage?\n");
		goto out;
	}

	for (i = 0; i < rsize; i++) {
		struct wil6210_mbox_ring_desc d;
		struct wil6210_mbox_hdr hdr;
		size_t delta = i * sizeof(d);
		void __iomem *x = wil->csr + HOSTADDR(r.base) + delta;

		wil_memcpy_fromio_32(&d, x, sizeof(d));

		seq_printf(s, "  [%2x] %s %s%s 0x%08x", i,
			   d.sync ? "F" : "E",
			   (r.tail - r.base == delta) ? "t" : " ",
			   (r.head - r.base == delta) ? "h" : " ",
			   le32_to_cpu(d.addr));
		if (0 == wmi_read_hdr(wil, d.addr, &hdr)) {
			u16 len = le16_to_cpu(hdr.len);

			seq_printf(s, " -> %04x %04x %04x %02x\n",
				   le16_to_cpu(hdr.seq), len,
				   le16_to_cpu(hdr.type), hdr.flags);
			if (len <= MAX_MBOXITEM_SIZE) {
				int n = 0;
				char printbuf[16 * 3 + 2];
				unsigned char databuf[MAX_MBOXITEM_SIZE];
				void __iomem *src = wmi_buffer(wil, d.addr) +
					sizeof(struct wil6210_mbox_hdr);
				/*
				 * No need to check @src for validity -
				 * we already validated @d.addr while
				 * reading header
				 */
				wil_memcpy_fromio_32(databuf, src, len);
				while (n < len) {
					int l = min(len - n, 16);

					hex_dump_to_buffer(databuf + n, l,
							   16, 1, printbuf,
							   sizeof(printbuf),
							   false);
					seq_printf(s, "      : %s\n", printbuf);
					n += l;
				}
			}
		} else {
			seq_puts(s, "\n");
		}
	}
 out:
	seq_puts(s, "}\n");
}

static int wil_mbox_debugfs_show(struct seq_file *s, void *data)
{
	struct wil6210_priv *wil = s->private;

	wil_print_ring(s, "tx", wil->csr + HOST_MBOX +
		       offsetof(struct wil6210_mbox_ctl, tx));
	wil_print_ring(s, "rx", wil->csr + HOST_MBOX +
		       offsetof(struct wil6210_mbox_ctl, rx));

	return 0;
}

static int wil_mbox_seq_open(struct inode *inode, struct file *file)
{
	return single_open(file, wil_mbox_debugfs_show, inode->i_private);
}

static const struct file_operations fops_mbox = {
	.open		= wil_mbox_seq_open,
	.release	= single_release,
	.read		= seq_read,
	.llseek		= seq_lseek,
};

static int wil_debugfs_iomem_x32_set(void *data, u64 val)
{
	iowrite32(val, (void __iomem *)data);
	wmb(); /* make sure write propagated to HW */

	return 0;
}

static int wil_debugfs_iomem_x32_get(void *data, u64 *val)
{
	*val = ioread32((void __iomem *)data);

	return 0;
}

DEFINE_SIMPLE_ATTRIBUTE(fops_iomem_x32, wil_debugfs_iomem_x32_get,
			wil_debugfs_iomem_x32_set, "0x%08llx\n");

static struct dentry *wil_debugfs_create_iomem_x32(const char *name,
						   umode_t mode,
						   struct dentry *parent,
						   void *value)
{
	return debugfs_create_file(name, mode, parent, value,
				   &fops_iomem_x32);
}

static int wil_debugfs_ulong_set(void *data, u64 val)
{
	*(ulong *)data = val;
	return 0;
}

static int wil_debugfs_ulong_get(void *data, u64 *val)
{
	*val = *(ulong *)data;
	return 0;
}

DEFINE_SIMPLE_ATTRIBUTE(wil_fops_ulong, wil_debugfs_ulong_get,
			wil_debugfs_ulong_set, "%llu\n");

static struct dentry *wil_debugfs_create_ulong(const char *name, umode_t mode,
					       struct dentry *parent,
					       ulong *value)
{
	return debugfs_create_file(name, mode, parent, value, &wil_fops_ulong);
}

/**
 * wil6210_debugfs_init_offset - create set of debugfs files
 * @wil - driver's context, used for printing
 * @dbg - directory on the debugfs, where files will be created
 * @base - base address used in address calculation
 * @tbl - table with file descriptions. Should be terminated with empty element.
 *
 * Creates files accordingly to the @tbl.
 */
static void wil6210_debugfs_init_offset(struct wil6210_priv *wil,
					struct dentry *dbg, void *base,
					const struct dbg_off * const tbl)
{
	int i;

	for (i = 0; tbl[i].name; i++) {
		struct dentry *f;

		switch (tbl[i].type) {
		case doff_u32:
			f = debugfs_create_u32(tbl[i].name, tbl[i].mode, dbg,
					       base + tbl[i].off);
			break;
		case doff_x32:
			f = debugfs_create_x32(tbl[i].name, tbl[i].mode, dbg,
					       base + tbl[i].off);
			break;
		case doff_ulong:
			f = wil_debugfs_create_ulong(tbl[i].name, tbl[i].mode,
						     dbg, base + tbl[i].off);
			break;
		case doff_io32:
			f = wil_debugfs_create_iomem_x32(tbl[i].name,
							 tbl[i].mode, dbg,
							 base + tbl[i].off);
			break;
		default:
			f = ERR_PTR(-EINVAL);
		}
		if (IS_ERR_OR_NULL(f))
			wil_err(wil, "Create file \"%s\": err %ld\n",
				tbl[i].name, PTR_ERR(f));
	}
}

static const struct dbg_off isr_off[] = {
	{"ICC", S_IRUGO | S_IWUSR, offsetof(struct RGF_ICR, ICC), doff_io32},
	{"ICR", S_IRUGO | S_IWUSR, offsetof(struct RGF_ICR, ICR), doff_io32},
	{"ICM", S_IRUGO | S_IWUSR, offsetof(struct RGF_ICR, ICM), doff_io32},
	{"ICS",		  S_IWUSR, offsetof(struct RGF_ICR, ICS), doff_io32},
	{"IMV", S_IRUGO | S_IWUSR, offsetof(struct RGF_ICR, IMV), doff_io32},
	{"IMS",		  S_IWUSR, offsetof(struct RGF_ICR, IMS), doff_io32},
	{"IMC",		  S_IWUSR, offsetof(struct RGF_ICR, IMC), doff_io32},
	{},
};

static int wil6210_debugfs_create_ISR(struct wil6210_priv *wil,
				      const char *name,
				      struct dentry *parent, u32 off)
{
	struct dentry *d = debugfs_create_dir(name, parent);

	if (IS_ERR_OR_NULL(d))
		return -ENODEV;

	wil6210_debugfs_init_offset(wil, d, (void * __force)wil->csr + off,
				    isr_off);

	return 0;
}

static const struct dbg_off pseudo_isr_off[] = {
	{"CAUSE",   S_IRUGO, HOSTADDR(RGF_DMA_PSEUDO_CAUSE), doff_io32},
	{"MASK_SW", S_IRUGO, HOSTADDR(RGF_DMA_PSEUDO_CAUSE_MASK_SW), doff_io32},
	{"MASK_FW", S_IRUGO, HOSTADDR(RGF_DMA_PSEUDO_CAUSE_MASK_FW), doff_io32},
	{},
};

static int wil6210_debugfs_create_pseudo_ISR(struct wil6210_priv *wil,
					     struct dentry *parent)
{
	struct dentry *d = debugfs_create_dir("PSEUDO_ISR", parent);

	if (IS_ERR_OR_NULL(d))
		return -ENODEV;

	wil6210_debugfs_init_offset(wil, d, (void * __force)wil->csr,
				    pseudo_isr_off);

	return 0;
}

static const struct dbg_off itr_cnt_off[] = {
	{"TRSH", S_IRUGO | S_IWUSR, HOSTADDR(RGF_DMA_ITR_CNT_TRSH), doff_io32},
	{"DATA", S_IRUGO | S_IWUSR, HOSTADDR(RGF_DMA_ITR_CNT_DATA), doff_io32},
	{"CTL",  S_IRUGO | S_IWUSR, HOSTADDR(RGF_DMA_ITR_CNT_CRL), doff_io32},
	{},
};

static int wil6210_debugfs_create_ITR_CNT(struct wil6210_priv *wil,
					  struct dentry *parent)
{
	struct dentry *d = debugfs_create_dir("ITR_CNT", parent);

	if (IS_ERR_OR_NULL(d))
		return -ENODEV;

	wil6210_debugfs_init_offset(wil, d, (void * __force)wil->csr,
				    itr_cnt_off);

	return 0;
}

static int wil_memread_debugfs_show(struct seq_file *s, void *data)
{
	struct wil6210_priv *wil = s->private;
	void __iomem *a = wmi_buffer(wil, cpu_to_le32(mem_addr));

	if (a)
		seq_printf(s, "[0x%08x] = 0x%08x\n", mem_addr, ioread32(a));
	else
		seq_printf(s, "[0x%08x] = INVALID\n", mem_addr);

	return 0;
}

static int wil_memread_seq_open(struct inode *inode, struct file *file)
{
	return single_open(file, wil_memread_debugfs_show, inode->i_private);
}

static const struct file_operations fops_memread = {
	.open		= wil_memread_seq_open,
	.release	= single_release,
	.read		= seq_read,
	.llseek		= seq_lseek,
};

static ssize_t wil_read_file_ioblob(struct file *file, char __user *user_buf,
				    size_t count, loff_t *ppos)
{
	enum { max_count = 4096 };
	struct debugfs_blob_wrapper *blob = file->private_data;
	loff_t pos = *ppos;
	size_t available = blob->size;
	void *buf;
	size_t ret;

	if (pos < 0)
		return -EINVAL;

	if (pos >= available || !count)
		return 0;

	if (count > available - pos)
		count = available - pos;
	if (count > max_count)
		count = max_count;

	buf = kmalloc(count, GFP_KERNEL);
	if (!buf)
		return -ENOMEM;

	wil_memcpy_fromio_32(buf, (const volatile void __iomem *)blob->data +
			     pos, count);

	ret = copy_to_user(user_buf, buf, count);
	kfree(buf);
	if (ret == count)
		return -EFAULT;

	count -= ret;
	*ppos = pos + count;

	return count;
}

static const struct file_operations fops_ioblob = {
	.read =		wil_read_file_ioblob,
	.open =		simple_open,
	.llseek =	default_llseek,
};

static
struct dentry *wil_debugfs_create_ioblob(const char *name,
					 umode_t mode,
					 struct dentry *parent,
					 struct debugfs_blob_wrapper *blob)
{
	return debugfs_create_file(name, mode, parent, blob, &fops_ioblob);
}

/*---reset---*/
static ssize_t wil_write_file_reset(struct file *file, const char __user *buf,
				    size_t len, loff_t *ppos)
{
	struct wil6210_priv *wil = file->private_data;
	struct net_device *ndev = wil_to_ndev(wil);

	/**
	 * BUG:
	 * this code does NOT sync device state with the rest of system
	 * use with care, debug only!!!
	 */
	rtnl_lock();
	dev_close(ndev);
	ndev->flags &= ~IFF_UP;
	rtnl_unlock();
	wil_reset(wil);

	return len;
}

static const struct file_operations fops_reset = {
	.write = wil_write_file_reset,
	.open  = simple_open,
};

/*---write channel 1..4 to rxon for it, 0 to rxoff---*/
static ssize_t wil_write_file_rxon(struct file *file, const char __user *buf,
				   size_t len, loff_t *ppos)
{
	struct wil6210_priv *wil = file->private_data;
	int rc;
	long channel;
	bool on;

	char *kbuf = kmalloc(len + 1, GFP_KERNEL);

	if (!kbuf)
		return -ENOMEM;
	if (copy_from_user(kbuf, buf, len)) {
		kfree(kbuf);
		return -EIO;
	}

	kbuf[len] = '\0';
	rc = kstrtol(kbuf, 0, &channel);
	kfree(kbuf);
	if (rc)
		return rc;

	if ((channel < 0) || (channel > 4)) {
		wil_err(wil, "Invalid channel %ld\n", channel);
		return -EINVAL;
	}
	on = !!channel;

	if (on) {
		rc = wmi_set_channel(wil, (int)channel);
		if (rc)
			return rc;
	}

	rc = wmi_rxon(wil, on);
	if (rc)
		return rc;

	return len;
}

static const struct file_operations fops_rxon = {
	.write = wil_write_file_rxon,
	.open  = simple_open,
};

/*---tx_mgmt---*/
/* Write mgmt frame to this file to send it */
static ssize_t wil_write_file_txmgmt(struct file *file, const char __user *buf,
				     size_t len, loff_t *ppos)
{
	struct wil6210_priv *wil = file->private_data;
	struct wiphy *wiphy = wil_to_wiphy(wil);
	struct wireless_dev *wdev = wil_to_wdev(wil);
	struct cfg80211_mgmt_tx_params params;
	int rc;
	void *frame = kmalloc(len, GFP_KERNEL);

	if (!frame)
		return -ENOMEM;

	if (copy_from_user(frame, buf, len))
		return -EIO;

	params.buf = frame;
	params.len = len;
	params.chan = wdev->preset_chandef.chan;

	rc = wil_cfg80211_mgmt_tx(wiphy, wdev, &params, NULL);

	kfree(frame);
	wil_info(wil, "%s() -> %d\n", __func__, rc);

	return len;
}

static const struct file_operations fops_txmgmt = {
	.write = wil_write_file_txmgmt,
	.open  = simple_open,
};

/* Write WMI command (w/o mbox header) to this file to send it
 * WMI starts from wil6210_mbox_hdr_wmi header
 */
static ssize_t wil_write_file_wmi(struct file *file, const char __user *buf,
				  size_t len, loff_t *ppos)
{
	struct wil6210_priv *wil = file->private_data;
	struct wil6210_mbox_hdr_wmi *wmi;
	void *cmd;
	int cmdlen = len - sizeof(struct wil6210_mbox_hdr_wmi);
	u16 cmdid;
	int rc, rc1;

	if (cmdlen <= 0)
		return -EINVAL;

	wmi = kmalloc(len, GFP_KERNEL);
	if (!wmi)
		return -ENOMEM;

	rc = simple_write_to_buffer(wmi, len, ppos, buf, len);
	if (rc < 0)
		return rc;

	cmd = &wmi[1];
	cmdid = le16_to_cpu(wmi->id);

	rc1 = wmi_send(wil, cmdid, cmd, cmdlen);
	kfree(wmi);

	wil_info(wil, "%s(0x%04x[%d]) -> %d\n", __func__, cmdid, cmdlen, rc1);

	return rc;
}

static const struct file_operations fops_wmi = {
	.write = wil_write_file_wmi,
	.open  = simple_open,
};

static void wil_seq_hexdump(struct seq_file *s, void *p, int len,
			    const char *prefix)
{
	char printbuf[16 * 3 + 2];
	int i = 0;

	while (i < len) {
		int l = min(len - i, 16);

		hex_dump_to_buffer(p + i, l, 16, 1, printbuf,
				   sizeof(printbuf), false);
		seq_printf(s, "%s%s\n", prefix, printbuf);
		i += l;
	}
}

static void wil_seq_print_skb(struct seq_file *s, struct sk_buff *skb)
{
	int i = 0;
	int len = skb_headlen(skb);
	void *p = skb->data;
	int nr_frags = skb_shinfo(skb)->nr_frags;

	seq_printf(s, "    len = %d\n", len);
	wil_seq_hexdump(s, p, len, "      : ");

	if (nr_frags) {
		seq_printf(s, "    nr_frags = %d\n", nr_frags);
		for (i = 0; i < nr_frags; i++) {
			const struct skb_frag_struct *frag =
					&skb_shinfo(skb)->frags[i];

			len = skb_frag_size(frag);
			p = skb_frag_address_safe(frag);
			seq_printf(s, "    [%2d] : len = %d\n", i, len);
			wil_seq_hexdump(s, p, len, "      : ");
		}
	}
}

/*---------Tx/Rx descriptor------------*/
static int wil_txdesc_debugfs_show(struct seq_file *s, void *data)
{
	struct wil6210_priv *wil = s->private;
	struct vring *vring;
	bool tx = (dbg_vring_index < WIL6210_MAX_TX_RINGS);

	vring = tx ? &wil->vring_tx[dbg_vring_index] : &wil->vring_rx;

	if (!vring->va) {
		if (tx)
			seq_printf(s, "No Tx[%2d] VRING\n", dbg_vring_index);
		else
			seq_puts(s, "No Rx VRING\n");
		return 0;
	}

	if (dbg_txdesc_index < vring->size) {
		/* use struct vring_tx_desc for Rx as well,
		 * only field used, .dma.length, is the same
		 */
		volatile struct vring_tx_desc *d =
				&vring->va[dbg_txdesc_index].tx;
		volatile u32 *u = (volatile u32 *)d;
		struct sk_buff *skb = vring->ctx[dbg_txdesc_index].skb;

		if (tx)
			seq_printf(s, "Tx[%2d][%3d] = {\n", dbg_vring_index,
				   dbg_txdesc_index);
		else
			seq_printf(s, "Rx[%3d] = {\n", dbg_txdesc_index);
		seq_printf(s, "  MAC = 0x%08x 0x%08x 0x%08x 0x%08x\n",
			   u[0], u[1], u[2], u[3]);
		seq_printf(s, "  DMA = 0x%08x 0x%08x 0x%08x 0x%08x\n",
			   u[4], u[5], u[6], u[7]);
		seq_printf(s, "  SKB = 0x%p\n", skb);

		if (skb) {
<<<<<<< HEAD
			char printbuf[16 * 3 + 2];
			int i = 0;
			int len = skb_headlen(skb);
			void *p = skb->data;

			seq_printf(s, "    len = %d\n", len);

			while (i < len) {
				int l = min(len - i, 16);
				hex_dump_to_buffer(p + i, l, 16, 1, printbuf,
						   sizeof(printbuf), false);
				seq_printf(s, "      : %s\n", printbuf);
				i += l;
			}
=======
			skb_get(skb);
			wil_seq_print_skb(s, skb);
			kfree_skb(skb);
>>>>>>> fc14f9c1
		}
		seq_puts(s, "}\n");
	} else {
		if (tx)
			seq_printf(s, "[%2d] TxDesc index (%d) >= size (%d)\n",
				   dbg_vring_index, dbg_txdesc_index,
				   vring->size);
		else
			seq_printf(s, "RxDesc index (%d) >= size (%d)\n",
				   dbg_txdesc_index, vring->size);
	}

	return 0;
}

static int wil_txdesc_seq_open(struct inode *inode, struct file *file)
{
	return single_open(file, wil_txdesc_debugfs_show, inode->i_private);
}

static const struct file_operations fops_txdesc = {
	.open		= wil_txdesc_seq_open,
	.release	= single_release,
	.read		= seq_read,
	.llseek		= seq_lseek,
};

/*---------beamforming------------*/
static char *wil_bfstatus_str(u32 status)
{
	switch (status) {
	case 0:
		return "Failed";
	case 1:
		return "OK";
	case 2:
		return "Retrying";
	default:
		return "??";
	}
}

static bool is_all_zeros(void * const x_, size_t sz)
{
	/* if reply is all-0, ignore this CID */
	u32 *x = x_;
	int n;

	for (n = 0; n < sz / sizeof(*x); n++)
		if (x[n])
			return false;

	return true;
}

static int wil_bf_debugfs_show(struct seq_file *s, void *data)
{
	int rc;
	int i;
	struct wil6210_priv *wil = s->private;
	struct wmi_notify_req_cmd cmd = {
		.interval_usec = 0,
	};
	struct {
		struct wil6210_mbox_hdr_wmi wmi;
		struct wmi_notify_req_done_event evt;
	} __packed reply;

	for (i = 0; i < ARRAY_SIZE(wil->sta); i++) {
		u32 status;

		cmd.cid = i;
		rc = wmi_call(wil, WMI_NOTIFY_REQ_CMDID, &cmd, sizeof(cmd),
			      WMI_NOTIFY_REQ_DONE_EVENTID, &reply,
			      sizeof(reply), 20);
		/* if reply is all-0, ignore this CID */
		if (rc || is_all_zeros(&reply.evt, sizeof(reply.evt)))
			continue;

		status = le32_to_cpu(reply.evt.status);
		seq_printf(s, "CID %d {\n"
			   "  TSF = 0x%016llx\n"
			   "  TxMCS = %2d TxTpt = %4d\n"
			   "  SQI = %4d\n"
			   "  Status = 0x%08x %s\n"
			   "  Sectors(rx:tx) my %2d:%2d peer %2d:%2d\n"
			   "  Goodput(rx:tx) %4d:%4d\n"
			   "}\n",
			   i,
			   le64_to_cpu(reply.evt.tsf),
			   le16_to_cpu(reply.evt.bf_mcs),
			   le32_to_cpu(reply.evt.tx_tpt),
			   reply.evt.sqi,
			   status, wil_bfstatus_str(status),
			   le16_to_cpu(reply.evt.my_rx_sector),
			   le16_to_cpu(reply.evt.my_tx_sector),
			   le16_to_cpu(reply.evt.other_rx_sector),
			   le16_to_cpu(reply.evt.other_tx_sector),
			   le32_to_cpu(reply.evt.rx_goodput),
			   le32_to_cpu(reply.evt.tx_goodput));
	}
	return 0;
}

static int wil_bf_seq_open(struct inode *inode, struct file *file)
{
	return single_open(file, wil_bf_debugfs_show, inode->i_private);
}

static const struct file_operations fops_bf = {
	.open		= wil_bf_seq_open,
	.release	= single_release,
	.read		= seq_read,
	.llseek		= seq_lseek,
};

/*---------SSID------------*/
static ssize_t wil_read_file_ssid(struct file *file, char __user *user_buf,
				  size_t count, loff_t *ppos)
{
	struct wil6210_priv *wil = file->private_data;
	struct wireless_dev *wdev = wil_to_wdev(wil);

	return simple_read_from_buffer(user_buf, count, ppos,
				       wdev->ssid, wdev->ssid_len);
}

static ssize_t wil_write_file_ssid(struct file *file, const char __user *buf,
				   size_t count, loff_t *ppos)
{
	struct wil6210_priv *wil = file->private_data;
	struct wireless_dev *wdev = wil_to_wdev(wil);
	struct net_device *ndev = wil_to_ndev(wil);

	if (*ppos != 0) {
		wil_err(wil, "Unable to set SSID substring from [%d]\n",
			(int)*ppos);
		return -EINVAL;
	}

	if (count > sizeof(wdev->ssid)) {
		wil_err(wil, "SSID too long, len = %d\n", (int)count);
		return -EINVAL;
	}
	if (netif_running(ndev)) {
		wil_err(wil, "Unable to change SSID on running interface\n");
		return -EINVAL;
	}

	wdev->ssid_len = count;
	return simple_write_to_buffer(wdev->ssid, wdev->ssid_len, ppos,
				      buf, count);
}

static const struct file_operations fops_ssid = {
	.read = wil_read_file_ssid,
	.write = wil_write_file_ssid,
	.open  = simple_open,
};

/*---------temp------------*/
static void print_temp(struct seq_file *s, const char *prefix, u32 t)
{
	switch (t) {
	case 0:
	case ~(u32)0:
		seq_printf(s, "%s N/A\n", prefix);
	break;
	default:
		seq_printf(s, "%s %d.%03d\n", prefix, t / 1000, t % 1000);
		break;
	}
}

static int wil_temp_debugfs_show(struct seq_file *s, void *data)
{
	struct wil6210_priv *wil = s->private;
	u32 t_m, t_r;
	int rc = wmi_get_temperature(wil, &t_m, &t_r);

	if (rc) {
		seq_puts(s, "Failed\n");
		return 0;
	}

	print_temp(s, "T_mac   =", t_m);
	print_temp(s, "T_radio =", t_r);

	return 0;
}

static int wil_temp_seq_open(struct inode *inode, struct file *file)
{
	return single_open(file, wil_temp_debugfs_show, inode->i_private);
}

static const struct file_operations fops_temp = {
	.open		= wil_temp_seq_open,
	.release	= single_release,
	.read		= seq_read,
	.llseek		= seq_lseek,
};

/*---------freq------------*/
static int wil_freq_debugfs_show(struct seq_file *s, void *data)
{
	struct wil6210_priv *wil = s->private;
	struct wireless_dev *wdev = wil_to_wdev(wil);
	u16 freq = wdev->chandef.chan ? wdev->chandef.chan->center_freq : 0;

	seq_printf(s, "Freq = %d\n", freq);

	return 0;
}

static int wil_freq_seq_open(struct inode *inode, struct file *file)
{
	return single_open(file, wil_freq_debugfs_show, inode->i_private);
}

static const struct file_operations fops_freq = {
	.open		= wil_freq_seq_open,
	.release	= single_release,
	.read		= seq_read,
	.llseek		= seq_lseek,
};

/*---------link------------*/
static int wil_link_debugfs_show(struct seq_file *s, void *data)
{
	struct wil6210_priv *wil = s->private;
	struct station_info sinfo;
	int i, rc;

	for (i = 0; i < ARRAY_SIZE(wil->sta); i++) {
		struct wil_sta_info *p = &wil->sta[i];
		char *status = "unknown";

		switch (p->status) {
		case wil_sta_unused:
			status = "unused   ";
			break;
		case wil_sta_conn_pending:
			status = "pending  ";
			break;
		case wil_sta_connected:
			status = "connected";
			break;
		}
		seq_printf(s, "[%d] %pM %s%s\n", i, p->addr, status,
			   (p->data_port_open ? " data_port_open" : ""));

		if (p->status == wil_sta_connected) {
			rc = wil_cid_fill_sinfo(wil, i, &sinfo);
			if (rc)
				return rc;

			seq_printf(s, "  Tx_mcs = %d\n", sinfo.txrate.mcs);
			seq_printf(s, "  Rx_mcs = %d\n", sinfo.rxrate.mcs);
			seq_printf(s, "  SQ     = %d\n", sinfo.signal);
		}
	}

	return 0;
}

static int wil_link_seq_open(struct inode *inode, struct file *file)
{
	return single_open(file, wil_link_debugfs_show, inode->i_private);
}

static const struct file_operations fops_link = {
	.open		= wil_link_seq_open,
	.release	= single_release,
	.read		= seq_read,
	.llseek		= seq_lseek,
};

/*---------info------------*/
static int wil_info_debugfs_show(struct seq_file *s, void *data)
{
	struct wil6210_priv *wil = s->private;
	struct net_device *ndev = wil_to_ndev(wil);
	int is_ac = power_supply_is_system_supplied();
	int rx = atomic_xchg(&wil->isr_count_rx, 0);
	int tx = atomic_xchg(&wil->isr_count_tx, 0);
	static ulong rxf_old, txf_old;
	ulong rxf = ndev->stats.rx_packets;
	ulong txf = ndev->stats.tx_packets;
	unsigned int i;

	/* >0 : AC; 0 : battery; <0 : error */
	seq_printf(s, "AC powered : %d\n", is_ac);
	seq_printf(s, "Rx irqs:packets : %8d : %8ld\n", rx, rxf - rxf_old);
	seq_printf(s, "Tx irqs:packets : %8d : %8ld\n", tx, txf - txf_old);
	rxf_old = rxf;
	txf_old = txf;

#define CHECK_QSTATE(x) (state & BIT(__QUEUE_STATE_ ## x)) ? \
	" " __stringify(x) : ""

	for (i = 0; i < ndev->num_tx_queues; i++) {
		struct netdev_queue *txq = netdev_get_tx_queue(ndev, i);
		unsigned long state = txq->state;

		seq_printf(s, "Tx queue[%i] state : 0x%lx%s%s%s\n", i, state,
			   CHECK_QSTATE(DRV_XOFF),
			   CHECK_QSTATE(STACK_XOFF),
			   CHECK_QSTATE(FROZEN)
			  );
	}
#undef CHECK_QSTATE
	return 0;
}

static int wil_info_seq_open(struct inode *inode, struct file *file)
{
	return single_open(file, wil_info_debugfs_show, inode->i_private);
}

static const struct file_operations fops_info = {
	.open		= wil_info_seq_open,
	.release	= single_release,
	.read		= seq_read,
	.llseek		= seq_lseek,
};

/*---------recovery------------*/
/* mode = [manual|auto]
 * state = [idle|pending|running]
 */
static ssize_t wil_read_file_recovery(struct file *file, char __user *user_buf,
				      size_t count, loff_t *ppos)
{
	struct wil6210_priv *wil = file->private_data;
	char buf[80];
	int n;
	static const char * const sstate[] = {"idle", "pending", "running"};

	n = snprintf(buf, sizeof(buf), "mode = %s\nstate = %s\n",
		     no_fw_recovery ? "manual" : "auto",
		     sstate[wil->recovery_state]);

	n = min_t(int, n, sizeof(buf));

	return simple_read_from_buffer(user_buf, count, ppos,
				       buf, n);
}

static ssize_t wil_write_file_recovery(struct file *file,
				       const char __user *buf_,
				       size_t count, loff_t *ppos)
{
	struct wil6210_priv *wil = file->private_data;
	static const char run_command[] = "run";
	char buf[sizeof(run_command) + 1]; /* to detect "runx" */
	ssize_t rc;

	if (wil->recovery_state != fw_recovery_pending) {
		wil_err(wil, "No recovery pending\n");
		return -EINVAL;
	}

	if (*ppos != 0) {
		wil_err(wil, "Offset [%d]\n", (int)*ppos);
		return -EINVAL;
	}

	if (count > sizeof(buf)) {
		wil_err(wil, "Input too long, len = %d\n", (int)count);
		return -EINVAL;
	}

	rc = simple_write_to_buffer(buf, sizeof(buf) - 1, ppos, buf_, count);
	if (rc < 0)
		return rc;

	buf[rc] = '\0';
	if (0 == strcmp(buf, run_command))
		wil_set_recovery_state(wil, fw_recovery_running);
	else
		wil_err(wil, "Bad recovery command \"%s\"\n", buf);

	return rc;
}

static const struct file_operations fops_recovery = {
	.read = wil_read_file_recovery,
	.write = wil_write_file_recovery,
	.open  = simple_open,
};

/*---------Station matrix------------*/
static void wil_print_rxtid(struct seq_file *s, struct wil_tid_ampdu_rx *r)
{
	int i;
	u16 index = ((r->head_seq_num - r->ssn) & 0xfff) % r->buf_size;

	seq_printf(s, "0x%03x [", r->head_seq_num);
	for (i = 0; i < r->buf_size; i++) {
		if (i == index)
			seq_printf(s, "%c", r->reorder_buf[i] ? 'O' : '|');
		else
			seq_printf(s, "%c", r->reorder_buf[i] ? '*' : '_');
	}
	seq_printf(s, "] last drop 0x%03x\n", r->ssn_last_drop);
}

static int wil_sta_debugfs_show(struct seq_file *s, void *data)
{
	struct wil6210_priv *wil = s->private;
	int i, tid;
	unsigned long flags;

	for (i = 0; i < ARRAY_SIZE(wil->sta); i++) {
		struct wil_sta_info *p = &wil->sta[i];
		char *status = "unknown";

		switch (p->status) {
		case wil_sta_unused:
			status = "unused   ";
			break;
		case wil_sta_conn_pending:
			status = "pending  ";
			break;
		case wil_sta_connected:
			status = "connected";
			break;
		}
		seq_printf(s, "[%d] %pM %s%s\n", i, p->addr, status,
			   (p->data_port_open ? " data_port_open" : ""));

		if (p->status == wil_sta_connected) {
			spin_lock_irqsave(&p->tid_rx_lock, flags);
			for (tid = 0; tid < WIL_STA_TID_NUM; tid++) {
				struct wil_tid_ampdu_rx *r = p->tid_rx[tid];

				if (r) {
					seq_printf(s, "[%2d] ", tid);
					wil_print_rxtid(s, r);
				}
			}
			spin_unlock_irqrestore(&p->tid_rx_lock, flags);
		}
	}

	return 0;
}

static int wil_sta_seq_open(struct inode *inode, struct file *file)
{
	return single_open(file, wil_sta_debugfs_show, inode->i_private);
}

static const struct file_operations fops_sta = {
	.open		= wil_sta_seq_open,
	.release	= single_release,
	.read		= seq_read,
	.llseek		= seq_lseek,
};

/*----------------*/
static void wil6210_debugfs_init_blobs(struct wil6210_priv *wil,
				       struct dentry *dbg)
{
	int i;
	char name[32];

	for (i = 0; i < ARRAY_SIZE(fw_mapping); i++) {
		struct debugfs_blob_wrapper *blob = &wil->blobs[i];
		const struct fw_map *map = &fw_mapping[i];

		if (!map->name)
			continue;

		blob->data = (void * __force)wil->csr + HOSTADDR(map->host);
		blob->size = map->to - map->from;
		snprintf(name, sizeof(name), "blob_%s", map->name);
		wil_debugfs_create_ioblob(name, S_IRUGO, dbg, blob);
	}
}

/* misc files */
static const struct {
	const char *name;
	umode_t mode;
	const struct file_operations *fops;
} dbg_files[] = {
	{"mbox",	S_IRUGO,		&fops_mbox},
	{"vrings",	S_IRUGO,		&fops_vring},
	{"stations",	S_IRUGO,		&fops_sta},
	{"desc",	S_IRUGO,		&fops_txdesc},
	{"bf",		S_IRUGO,		&fops_bf},
	{"ssid",	S_IRUGO | S_IWUSR,	&fops_ssid},
	{"mem_val",	S_IRUGO,		&fops_memread},
	{"reset",		  S_IWUSR,	&fops_reset},
	{"rxon",		  S_IWUSR,	&fops_rxon},
	{"tx_mgmt",		  S_IWUSR,	&fops_txmgmt},
	{"wmi_send",		  S_IWUSR,	&fops_wmi},
	{"temp",	S_IRUGO,		&fops_temp},
	{"freq",	S_IRUGO,		&fops_freq},
	{"link",	S_IRUGO,		&fops_link},
	{"info",	S_IRUGO,		&fops_info},
	{"recovery",	S_IRUGO | S_IWUSR,	&fops_recovery},
};

static void wil6210_debugfs_init_files(struct wil6210_priv *wil,
				       struct dentry *dbg)
{
	int i;

	for (i = 0; i < ARRAY_SIZE(dbg_files); i++)
		debugfs_create_file(dbg_files[i].name, dbg_files[i].mode, dbg,
				    wil, dbg_files[i].fops);
}

/* interrupt control blocks */
static const struct {
	const char *name;
	u32 icr_off;
} dbg_icr[] = {
	{"USER_ICR",		HOSTADDR(RGF_USER_USER_ICR)},
	{"DMA_EP_TX_ICR",	HOSTADDR(RGF_DMA_EP_TX_ICR)},
	{"DMA_EP_RX_ICR",	HOSTADDR(RGF_DMA_EP_RX_ICR)},
	{"DMA_EP_MISC_ICR",	HOSTADDR(RGF_DMA_EP_MISC_ICR)},
};

static void wil6210_debugfs_init_isr(struct wil6210_priv *wil,
				     struct dentry *dbg)
{
	int i;

	for (i = 0; i < ARRAY_SIZE(dbg_icr); i++)
		wil6210_debugfs_create_ISR(wil, dbg_icr[i].name, dbg,
					   dbg_icr[i].icr_off);
}

#define WIL_FIELD(name, mode, type) { __stringify(name), mode, \
	offsetof(struct wil6210_priv, name), type}

/* fields in struct wil6210_priv */
static const struct dbg_off dbg_wil_off[] = {
	WIL_FIELD(secure_pcp,	S_IRUGO | S_IWUSR,	doff_u32),
	WIL_FIELD(status,	S_IRUGO | S_IWUSR,	doff_ulong),
	WIL_FIELD(fw_version,	S_IRUGO,		doff_u32),
	WIL_FIELD(hw_version,	S_IRUGO,		doff_x32),
	WIL_FIELD(recovery_count, S_IRUGO,		doff_u32),
	{},
};

static const struct dbg_off dbg_wil_regs[] = {
	{"RGF_MAC_MTRL_COUNTER_0", S_IRUGO, HOSTADDR(RGF_MAC_MTRL_COUNTER_0),
		doff_io32},
	{"RGF_USER_USAGE_1", S_IRUGO, HOSTADDR(RGF_USER_USAGE_1), doff_io32},
	{},
};

/* static parameters */
static const struct dbg_off dbg_statics[] = {
	{"desc_index",	S_IRUGO | S_IWUSR, (ulong)&dbg_txdesc_index, doff_u32},
	{"vring_index",	S_IRUGO | S_IWUSR, (ulong)&dbg_vring_index, doff_u32},
	{"mem_addr",	S_IRUGO | S_IWUSR, (ulong)&mem_addr, doff_u32},
	{},
};

int wil6210_debugfs_init(struct wil6210_priv *wil)
{
	struct dentry *dbg = wil->debug = debugfs_create_dir(WIL_NAME,
			wil_to_wiphy(wil)->debugfsdir);

	if (IS_ERR_OR_NULL(dbg))
		return -ENODEV;

	wil6210_debugfs_init_files(wil, dbg);
	wil6210_debugfs_init_isr(wil, dbg);
	wil6210_debugfs_init_blobs(wil, dbg);
	wil6210_debugfs_init_offset(wil, dbg, wil, dbg_wil_off);
	wil6210_debugfs_init_offset(wil, dbg, (void * __force)wil->csr,
				    dbg_wil_regs);
	wil6210_debugfs_init_offset(wil, dbg, NULL, dbg_statics);

	wil6210_debugfs_create_pseudo_ISR(wil, dbg);

	wil6210_debugfs_create_ITR_CNT(wil, dbg);

	return 0;
}

void wil6210_debugfs_remove(struct wil6210_priv *wil)
{
	debugfs_remove_recursive(wil->debug);
	wil->debug = NULL;
}<|MERGE_RESOLUTION|>--- conflicted
+++ resolved
@@ -711,26 +711,9 @@
 		seq_printf(s, "  SKB = 0x%p\n", skb);
 
 		if (skb) {
-<<<<<<< HEAD
-			char printbuf[16 * 3 + 2];
-			int i = 0;
-			int len = skb_headlen(skb);
-			void *p = skb->data;
-
-			seq_printf(s, "    len = %d\n", len);
-
-			while (i < len) {
-				int l = min(len - i, 16);
-				hex_dump_to_buffer(p + i, l, 16, 1, printbuf,
-						   sizeof(printbuf), false);
-				seq_printf(s, "      : %s\n", printbuf);
-				i += l;
-			}
-=======
 			skb_get(skb);
 			wil_seq_print_skb(s, skb);
 			kfree_skb(skb);
->>>>>>> fc14f9c1
 		}
 		seq_puts(s, "}\n");
 	} else {
