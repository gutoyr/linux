/*
 * Copyright (c) 2008-2011 Atheros Communications Inc.
 *
 * Permission to use, copy, modify, and/or distribute this software for any
 * purpose with or without fee is hereby granted, provided that the above
 * copyright notice and this permission notice appear in all copies.
 *
 * THE SOFTWARE IS PROVIDED "AS IS" AND THE AUTHOR DISCLAIMS ALL WARRANTIES
 * WITH REGARD TO THIS SOFTWARE INCLUDING ALL IMPLIED WARRANTIES OF
 * MERCHANTABILITY AND FITNESS. IN NO EVENT SHALL THE AUTHOR BE LIABLE FOR
 * ANY SPECIAL, DIRECT, INDIRECT, OR CONSEQUENTIAL DAMAGES OR ANY DAMAGES
 * WHATSOEVER RESULTING FROM LOSS OF USE, DATA OR PROFITS, WHETHER IN AN
 * ACTION OF CONTRACT, NEGLIGENCE OR OTHER TORTIOUS ACTION, ARISING OUT OF
 * OR IN CONNECTION WITH THE USE OR PERFORMANCE OF THIS SOFTWARE.
 */

#include <linux/dma-mapping.h>
#include "ath9k.h"
#include "ar9003_mac.h"

#define BITS_PER_BYTE           8
#define OFDM_PLCP_BITS          22
#define HT_RC_2_STREAMS(_rc)    ((((_rc) & 0x78) >> 3) + 1)
#define L_STF                   8
#define L_LTF                   8
#define L_SIG                   4
#define HT_SIG                  8
#define HT_STF                  4
#define HT_LTF(_ns)             (4 * (_ns))
#define SYMBOL_TIME(_ns)        ((_ns) << 2) /* ns * 4 us */
#define SYMBOL_TIME_HALFGI(_ns) (((_ns) * 18 + 4) / 5)  /* ns * 3.6 us */
#define TIME_SYMBOLS(t)         ((t) >> 2)
#define TIME_SYMBOLS_HALFGI(t)  (((t) * 5 - 4) / 18)
#define NUM_SYMBOLS_PER_USEC(_usec) (_usec >> 2)
#define NUM_SYMBOLS_PER_USEC_HALFGI(_usec) (((_usec*5)-4)/18)


static u16 bits_per_symbol[][2] = {
	/* 20MHz 40MHz */
	{    26,   54 },     /*  0: BPSK */
	{    52,  108 },     /*  1: QPSK 1/2 */
	{    78,  162 },     /*  2: QPSK 3/4 */
	{   104,  216 },     /*  3: 16-QAM 1/2 */
	{   156,  324 },     /*  4: 16-QAM 3/4 */
	{   208,  432 },     /*  5: 64-QAM 2/3 */
	{   234,  486 },     /*  6: 64-QAM 3/4 */
	{   260,  540 },     /*  7: 64-QAM 5/6 */
};

static void ath_tx_send_normal(struct ath_softc *sc, struct ath_txq *txq,
			       struct ath_atx_tid *tid, struct sk_buff *skb);
static void ath_tx_complete(struct ath_softc *sc, struct sk_buff *skb,
			    int tx_flags, struct ath_txq *txq);
static void ath_tx_complete_buf(struct ath_softc *sc, struct ath_buf *bf,
				struct ath_txq *txq, struct list_head *bf_q,
				struct ath_tx_status *ts, int txok);
static void ath_tx_txqaddbuf(struct ath_softc *sc, struct ath_txq *txq,
			     struct list_head *head, bool internal);
static void ath_tx_rc_status(struct ath_softc *sc, struct ath_buf *bf,
			     struct ath_tx_status *ts, int nframes, int nbad,
			     int txok);
static void ath_tx_update_baw(struct ath_softc *sc, struct ath_atx_tid *tid,
			      int seqno);
static struct ath_buf *ath_tx_setup_buffer(struct ath_softc *sc,
					   struct ath_txq *txq,
					   struct ath_atx_tid *tid,
					   struct sk_buff *skb);

enum {
	MCS_HT20,
	MCS_HT20_SGI,
	MCS_HT40,
	MCS_HT40_SGI,
};

/*********************/
/* Aggregation logic */
/*********************/

void ath_txq_lock(struct ath_softc *sc, struct ath_txq *txq)
	__acquires(&txq->axq_lock)
{
	spin_lock_bh(&txq->axq_lock);
}

void ath_txq_unlock(struct ath_softc *sc, struct ath_txq *txq)
	__releases(&txq->axq_lock)
{
	spin_unlock_bh(&txq->axq_lock);
}

void ath_txq_unlock_complete(struct ath_softc *sc, struct ath_txq *txq)
	__releases(&txq->axq_lock)
{
	struct sk_buff_head q;
	struct sk_buff *skb;

	__skb_queue_head_init(&q);
	skb_queue_splice_init(&txq->complete_q, &q);
	spin_unlock_bh(&txq->axq_lock);

	while ((skb = __skb_dequeue(&q)))
		ieee80211_tx_status(sc->hw, skb);
}

static void ath_tx_queue_tid(struct ath_softc *sc, struct ath_txq *txq,
			     struct ath_atx_tid *tid)
{
	struct ath_atx_ac *ac = tid->ac;
	struct list_head *list;
	struct ath_vif *avp = (struct ath_vif *) tid->an->vif->drv_priv;
	struct ath_chanctx *ctx = avp->chanctx;

	if (!ctx)
		return;

	if (tid->sched)
		return;

	tid->sched = true;
	list_add_tail(&tid->list, &ac->tid_q);

	if (ac->sched)
		return;

	ac->sched = true;

	list = &ctx->acq[TID_TO_WME_AC(tid->tidno)];
	list_add_tail(&ac->list, list);
}

static struct ath_frame_info *get_frame_info(struct sk_buff *skb)
{
	struct ieee80211_tx_info *tx_info = IEEE80211_SKB_CB(skb);
	BUILD_BUG_ON(sizeof(struct ath_frame_info) >
		     sizeof(tx_info->rate_driver_data));
	return (struct ath_frame_info *) &tx_info->rate_driver_data[0];
}

static void ath_send_bar(struct ath_atx_tid *tid, u16 seqno)
{
	if (!tid->an->sta)
		return;

	ieee80211_send_bar(tid->an->vif, tid->an->sta->addr, tid->tidno,
			   seqno << IEEE80211_SEQ_SEQ_SHIFT);
}

static void ath_set_rates(struct ieee80211_vif *vif, struct ieee80211_sta *sta,
			  struct ath_buf *bf)
{
	ieee80211_get_tx_rates(vif, sta, bf->bf_mpdu, bf->rates,
			       ARRAY_SIZE(bf->rates));
}

static void ath_txq_skb_done(struct ath_softc *sc, struct ath_txq *txq,
			     struct sk_buff *skb)
{
	struct ieee80211_tx_info *info = IEEE80211_SKB_CB(skb);
	struct ath_frame_info *fi = get_frame_info(skb);
	int q = fi->txq;

	if (q < 0)
		return;

	txq = sc->tx.txq_map[q];
	if (WARN_ON(--txq->pending_frames < 0))
		txq->pending_frames = 0;

	if (txq->stopped &&
	    txq->pending_frames < sc->tx.txq_max_pending[q]) {
		if (ath9k_is_chanctx_enabled())
			ieee80211_wake_queue(sc->hw, info->hw_queue);
		else
			ieee80211_wake_queue(sc->hw, q);
		txq->stopped = false;
	}
}

static struct ath_atx_tid *
ath_get_skb_tid(struct ath_softc *sc, struct ath_node *an, struct sk_buff *skb)
{
	u8 tidno = skb->priority & IEEE80211_QOS_CTL_TID_MASK;
	return ATH_AN_2_TID(an, tidno);
}

static bool ath_tid_has_buffered(struct ath_atx_tid *tid)
{
	return !skb_queue_empty(&tid->buf_q) || !skb_queue_empty(&tid->retry_q);
}

static struct sk_buff *ath_tid_dequeue(struct ath_atx_tid *tid)
{
	struct sk_buff *skb;

	skb = __skb_dequeue(&tid->retry_q);
	if (!skb)
		skb = __skb_dequeue(&tid->buf_q);

	return skb;
}

/*
 * ath_tx_tid_change_state:
 * - clears a-mpdu flag of previous session
 * - force sequence number allocation to fix next BlockAck Window
 */
static void
ath_tx_tid_change_state(struct ath_softc *sc, struct ath_atx_tid *tid)
{
	struct ath_txq *txq = tid->ac->txq;
	struct ieee80211_tx_info *tx_info;
	struct sk_buff *skb, *tskb;
	struct ath_buf *bf;
	struct ath_frame_info *fi;

	skb_queue_walk_safe(&tid->buf_q, skb, tskb) {
		fi = get_frame_info(skb);
		bf = fi->bf;

		tx_info = IEEE80211_SKB_CB(skb);
		tx_info->flags &= ~IEEE80211_TX_CTL_AMPDU;

		if (bf)
			continue;

		bf = ath_tx_setup_buffer(sc, txq, tid, skb);
		if (!bf) {
			__skb_unlink(skb, &tid->buf_q);
			ath_txq_skb_done(sc, txq, skb);
			ieee80211_free_txskb(sc->hw, skb);
			continue;
		}
	}

}

static void ath_tx_flush_tid(struct ath_softc *sc, struct ath_atx_tid *tid)
{
	struct ath_txq *txq = tid->ac->txq;
	struct sk_buff *skb;
	struct ath_buf *bf;
	struct list_head bf_head;
	struct ath_tx_status ts;
	struct ath_frame_info *fi;
	bool sendbar = false;

	INIT_LIST_HEAD(&bf_head);

	memset(&ts, 0, sizeof(ts));

	while ((skb = __skb_dequeue(&tid->retry_q))) {
		fi = get_frame_info(skb);
		bf = fi->bf;
		if (!bf) {
			ath_txq_skb_done(sc, txq, skb);
			ieee80211_free_txskb(sc->hw, skb);
			continue;
		}

		if (fi->baw_tracked) {
			ath_tx_update_baw(sc, tid, bf->bf_state.seqno);
			sendbar = true;
		}

		list_add_tail(&bf->list, &bf_head);
		ath_tx_complete_buf(sc, bf, txq, &bf_head, &ts, 0);
	}

	if (sendbar) {
		ath_txq_unlock(sc, txq);
		ath_send_bar(tid, tid->seq_start);
		ath_txq_lock(sc, txq);
	}
}

static void ath_tx_update_baw(struct ath_softc *sc, struct ath_atx_tid *tid,
			      int seqno)
{
	int index, cindex;

	index  = ATH_BA_INDEX(tid->seq_start, seqno);
	cindex = (tid->baw_head + index) & (ATH_TID_MAX_BUFS - 1);

	__clear_bit(cindex, tid->tx_buf);

	while (tid->baw_head != tid->baw_tail && !test_bit(tid->baw_head, tid->tx_buf)) {
		INCR(tid->seq_start, IEEE80211_SEQ_MAX);
		INCR(tid->baw_head, ATH_TID_MAX_BUFS);
		if (tid->bar_index >= 0)
			tid->bar_index--;
	}
}

static void ath_tx_addto_baw(struct ath_softc *sc, struct ath_atx_tid *tid,
			     struct ath_buf *bf)
{
	struct ath_frame_info *fi = get_frame_info(bf->bf_mpdu);
	u16 seqno = bf->bf_state.seqno;
	int index, cindex;

	index  = ATH_BA_INDEX(tid->seq_start, seqno);
	cindex = (tid->baw_head + index) & (ATH_TID_MAX_BUFS - 1);
	__set_bit(cindex, tid->tx_buf);
	fi->baw_tracked = 1;

	if (index >= ((tid->baw_tail - tid->baw_head) &
		(ATH_TID_MAX_BUFS - 1))) {
		tid->baw_tail = cindex;
		INCR(tid->baw_tail, ATH_TID_MAX_BUFS);
	}
}

static void ath_tid_drain(struct ath_softc *sc, struct ath_txq *txq,
			  struct ath_atx_tid *tid)

{
	struct sk_buff *skb;
	struct ath_buf *bf;
	struct list_head bf_head;
	struct ath_tx_status ts;
	struct ath_frame_info *fi;

	memset(&ts, 0, sizeof(ts));
	INIT_LIST_HEAD(&bf_head);

	while ((skb = ath_tid_dequeue(tid))) {
		fi = get_frame_info(skb);
		bf = fi->bf;

		if (!bf) {
			ath_tx_complete(sc, skb, ATH_TX_ERROR, txq);
			continue;
		}

		list_add_tail(&bf->list, &bf_head);
		ath_tx_complete_buf(sc, bf, txq, &bf_head, &ts, 0);
	}
}

static void ath_tx_set_retry(struct ath_softc *sc, struct ath_txq *txq,
			     struct sk_buff *skb, int count)
{
	struct ath_frame_info *fi = get_frame_info(skb);
	struct ath_buf *bf = fi->bf;
	struct ieee80211_hdr *hdr;
	int prev = fi->retries;

	TX_STAT_INC(txq->axq_qnum, a_retries);
	fi->retries += count;

	if (prev > 0)
		return;

	hdr = (struct ieee80211_hdr *)skb->data;
	hdr->frame_control |= cpu_to_le16(IEEE80211_FCTL_RETRY);
	dma_sync_single_for_device(sc->dev, bf->bf_buf_addr,
		sizeof(*hdr), DMA_TO_DEVICE);
}

static struct ath_buf *ath_tx_get_buffer(struct ath_softc *sc)
{
	struct ath_buf *bf = NULL;

	spin_lock_bh(&sc->tx.txbuflock);

	if (unlikely(list_empty(&sc->tx.txbuf))) {
		spin_unlock_bh(&sc->tx.txbuflock);
		return NULL;
	}

	bf = list_first_entry(&sc->tx.txbuf, struct ath_buf, list);
	list_del(&bf->list);

	spin_unlock_bh(&sc->tx.txbuflock);

	return bf;
}

static void ath_tx_return_buffer(struct ath_softc *sc, struct ath_buf *bf)
{
	spin_lock_bh(&sc->tx.txbuflock);
	list_add_tail(&bf->list, &sc->tx.txbuf);
	spin_unlock_bh(&sc->tx.txbuflock);
}

static struct ath_buf* ath_clone_txbuf(struct ath_softc *sc, struct ath_buf *bf)
{
	struct ath_buf *tbf;

	tbf = ath_tx_get_buffer(sc);
	if (WARN_ON(!tbf))
		return NULL;

	ATH_TXBUF_RESET(tbf);

	tbf->bf_mpdu = bf->bf_mpdu;
	tbf->bf_buf_addr = bf->bf_buf_addr;
	memcpy(tbf->bf_desc, bf->bf_desc, sc->sc_ah->caps.tx_desc_len);
	tbf->bf_state = bf->bf_state;
	tbf->bf_state.stale = false;

	return tbf;
}

static void ath_tx_count_frames(struct ath_softc *sc, struct ath_buf *bf,
			        struct ath_tx_status *ts, int txok,
			        int *nframes, int *nbad)
{
	struct ath_frame_info *fi;
	u16 seq_st = 0;
	u32 ba[WME_BA_BMP_SIZE >> 5];
	int ba_index;
	int isaggr = 0;

	*nbad = 0;
	*nframes = 0;

	isaggr = bf_isaggr(bf);
	if (isaggr) {
		seq_st = ts->ts_seqnum;
		memcpy(ba, &ts->ba_low, WME_BA_BMP_SIZE >> 3);
	}

	while (bf) {
		fi = get_frame_info(bf->bf_mpdu);
		ba_index = ATH_BA_INDEX(seq_st, bf->bf_state.seqno);

		(*nframes)++;
		if (!txok || (isaggr && !ATH_BA_ISSET(ba, ba_index)))
			(*nbad)++;

		bf = bf->bf_next;
	}
}


static void ath_tx_complete_aggr(struct ath_softc *sc, struct ath_txq *txq,
				 struct ath_buf *bf, struct list_head *bf_q,
				 struct ath_tx_status *ts, int txok)
{
	struct ath_node *an = NULL;
	struct sk_buff *skb;
	struct ieee80211_sta *sta;
	struct ieee80211_hw *hw = sc->hw;
	struct ieee80211_hdr *hdr;
	struct ieee80211_tx_info *tx_info;
	struct ath_atx_tid *tid = NULL;
	struct ath_buf *bf_next, *bf_last = bf->bf_lastbf;
	struct list_head bf_head;
	struct sk_buff_head bf_pending;
	u16 seq_st = 0, acked_cnt = 0, txfail_cnt = 0, seq_first;
	u32 ba[WME_BA_BMP_SIZE >> 5];
	int isaggr, txfail, txpending, sendbar = 0, needreset = 0, nbad = 0;
	bool rc_update = true, isba;
	struct ieee80211_tx_rate rates[4];
	struct ath_frame_info *fi;
	int nframes;
	bool flush = !!(ts->ts_status & ATH9K_TX_FLUSH);
	int i, retries;
	int bar_index = -1;

	skb = bf->bf_mpdu;
	hdr = (struct ieee80211_hdr *)skb->data;

	tx_info = IEEE80211_SKB_CB(skb);

	memcpy(rates, bf->rates, sizeof(rates));

	retries = ts->ts_longretry + 1;
	for (i = 0; i < ts->ts_rateindex; i++)
		retries += rates[i].count;

	rcu_read_lock();

	sta = ieee80211_find_sta_by_ifaddr(hw, hdr->addr1, hdr->addr2);
	if (!sta) {
		rcu_read_unlock();

		INIT_LIST_HEAD(&bf_head);
		while (bf) {
			bf_next = bf->bf_next;

			if (!bf->bf_state.stale || bf_next != NULL)
				list_move_tail(&bf->list, &bf_head);

			ath_tx_complete_buf(sc, bf, txq, &bf_head, ts, 0);

			bf = bf_next;
		}
		return;
	}

	an = (struct ath_node *)sta->drv_priv;
	tid = ath_get_skb_tid(sc, an, skb);
	seq_first = tid->seq_start;
	isba = ts->ts_flags & ATH9K_TX_BA;

	/*
	 * The hardware occasionally sends a tx status for the wrong TID.
	 * In this case, the BA status cannot be considered valid and all
	 * subframes need to be retransmitted
	 *
	 * Only BlockAcks have a TID and therefore normal Acks cannot be
	 * checked
	 */
	if (isba && tid->tidno != ts->tid)
		txok = false;

	isaggr = bf_isaggr(bf);
	memset(ba, 0, WME_BA_BMP_SIZE >> 3);

	if (isaggr && txok) {
		if (ts->ts_flags & ATH9K_TX_BA) {
			seq_st = ts->ts_seqnum;
			memcpy(ba, &ts->ba_low, WME_BA_BMP_SIZE >> 3);
		} else {
			/*
			 * AR5416 can become deaf/mute when BA
			 * issue happens. Chip needs to be reset.
			 * But AP code may have sychronization issues
			 * when perform internal reset in this routine.
			 * Only enable reset in STA mode for now.
			 */
			if (sc->sc_ah->opmode == NL80211_IFTYPE_STATION)
				needreset = 1;
		}
	}

	__skb_queue_head_init(&bf_pending);

	ath_tx_count_frames(sc, bf, ts, txok, &nframes, &nbad);
	while (bf) {
		u16 seqno = bf->bf_state.seqno;

		txfail = txpending = sendbar = 0;
		bf_next = bf->bf_next;

		skb = bf->bf_mpdu;
		tx_info = IEEE80211_SKB_CB(skb);
		fi = get_frame_info(skb);

		if (!BAW_WITHIN(tid->seq_start, tid->baw_size, seqno) ||
		    !tid->active) {
			/*
			 * Outside of the current BlockAck window,
			 * maybe part of a previous session
			 */
			txfail = 1;
		} else if (ATH_BA_ISSET(ba, ATH_BA_INDEX(seq_st, seqno))) {
			/* transmit completion, subframe is
			 * acked by block ack */
			acked_cnt++;
		} else if (!isaggr && txok) {
			/* transmit completion */
			acked_cnt++;
		} else if (flush) {
			txpending = 1;
		} else if (fi->retries < ATH_MAX_SW_RETRIES) {
			if (txok || !an->sleeping)
				ath_tx_set_retry(sc, txq, bf->bf_mpdu,
						 retries);

			txpending = 1;
		} else {
			txfail = 1;
			txfail_cnt++;
			bar_index = max_t(int, bar_index,
				ATH_BA_INDEX(seq_first, seqno));
		}

		/*
		 * Make sure the last desc is reclaimed if it
		 * not a holding desc.
		 */
		INIT_LIST_HEAD(&bf_head);
		if (bf_next != NULL || !bf_last->bf_state.stale)
			list_move_tail(&bf->list, &bf_head);

		if (!txpending) {
			/*
			 * complete the acked-ones/xretried ones; update
			 * block-ack window
			 */
			ath_tx_update_baw(sc, tid, seqno);

			if (rc_update && (acked_cnt == 1 || txfail_cnt == 1)) {
				memcpy(tx_info->control.rates, rates, sizeof(rates));
				ath_tx_rc_status(sc, bf, ts, nframes, nbad, txok);
				rc_update = false;
				if (bf == bf->bf_lastbf)
					ath_dynack_sample_tx_ts(sc->sc_ah,
								bf->bf_mpdu,
								ts);
			}

			ath_tx_complete_buf(sc, bf, txq, &bf_head, ts,
				!txfail);
		} else {
			if (tx_info->flags & IEEE80211_TX_STATUS_EOSP) {
				tx_info->flags &= ~IEEE80211_TX_STATUS_EOSP;
				ieee80211_sta_eosp(sta);
			}
			/* retry the un-acked ones */
			if (bf->bf_next == NULL && bf_last->bf_state.stale) {
				struct ath_buf *tbf;

				tbf = ath_clone_txbuf(sc, bf_last);
				/*
				 * Update tx baw and complete the
				 * frame with failed status if we
				 * run out of tx buf.
				 */
				if (!tbf) {
					ath_tx_update_baw(sc, tid, seqno);

					ath_tx_complete_buf(sc, bf, txq,
							    &bf_head, ts, 0);
					bar_index = max_t(int, bar_index,
						ATH_BA_INDEX(seq_first, seqno));
					break;
				}

				fi->bf = tbf;
			}

			/*
			 * Put this buffer to the temporary pending
			 * queue to retain ordering
			 */
			__skb_queue_tail(&bf_pending, skb);
		}

		bf = bf_next;
	}

	/* prepend un-acked frames to the beginning of the pending frame queue */
	if (!skb_queue_empty(&bf_pending)) {
		if (an->sleeping)
			ieee80211_sta_set_buffered(sta, tid->tidno, true);

		skb_queue_splice_tail(&bf_pending, &tid->retry_q);
		if (!an->sleeping) {
			ath_tx_queue_tid(sc, txq, tid);

			if (ts->ts_status & (ATH9K_TXERR_FILT | ATH9K_TXERR_XRETRY))
				tid->ac->clear_ps_filter = true;
		}
	}

	if (bar_index >= 0) {
		u16 bar_seq = ATH_BA_INDEX2SEQ(seq_first, bar_index);

		if (BAW_WITHIN(tid->seq_start, tid->baw_size, bar_seq))
			tid->bar_index = ATH_BA_INDEX(tid->seq_start, bar_seq);

		ath_txq_unlock(sc, txq);
		ath_send_bar(tid, ATH_BA_INDEX2SEQ(seq_first, bar_index + 1));
		ath_txq_lock(sc, txq);
	}

	rcu_read_unlock();

	if (needreset)
		ath9k_queue_reset(sc, RESET_TYPE_TX_ERROR);
}

static bool bf_is_ampdu_not_probing(struct ath_buf *bf)
{
    struct ieee80211_tx_info *info = IEEE80211_SKB_CB(bf->bf_mpdu);
    return bf_isampdu(bf) && !(info->flags & IEEE80211_TX_CTL_RATE_CTRL_PROBE);
}

static void ath_tx_process_buffer(struct ath_softc *sc, struct ath_txq *txq,
				  struct ath_tx_status *ts, struct ath_buf *bf,
				  struct list_head *bf_head)
{
	struct ieee80211_tx_info *info;
	bool txok, flush;

	txok = !(ts->ts_status & ATH9K_TXERR_MASK);
	flush = !!(ts->ts_status & ATH9K_TX_FLUSH);
	txq->axq_tx_inprogress = false;

	txq->axq_depth--;
	if (bf_is_ampdu_not_probing(bf))
		txq->axq_ampdu_depth--;

	ts->duration = ath9k_hw_get_duration(sc->sc_ah, bf->bf_desc,
					     ts->ts_rateindex);
	if (!bf_isampdu(bf)) {
		if (!flush) {
			info = IEEE80211_SKB_CB(bf->bf_mpdu);
			memcpy(info->control.rates, bf->rates,
			       sizeof(info->control.rates));
			ath_tx_rc_status(sc, bf, ts, 1, txok ? 0 : 1, txok);
			ath_dynack_sample_tx_ts(sc->sc_ah, bf->bf_mpdu, ts);
		}
		ath_tx_complete_buf(sc, bf, txq, bf_head, ts, txok);
	} else
		ath_tx_complete_aggr(sc, txq, bf, bf_head, ts, txok);

	if (!flush)
		ath_txq_schedule(sc, txq);
}

static bool ath_lookup_legacy(struct ath_buf *bf)
{
	struct sk_buff *skb;
	struct ieee80211_tx_info *tx_info;
	struct ieee80211_tx_rate *rates;
	int i;

	skb = bf->bf_mpdu;
	tx_info = IEEE80211_SKB_CB(skb);
	rates = tx_info->control.rates;

	for (i = 0; i < 4; i++) {
		if (!rates[i].count || rates[i].idx < 0)
			break;

		if (!(rates[i].flags & IEEE80211_TX_RC_MCS))
			return true;
	}

	return false;
}

static u32 ath_lookup_rate(struct ath_softc *sc, struct ath_buf *bf,
			   struct ath_atx_tid *tid)
{
	struct sk_buff *skb;
	struct ieee80211_tx_info *tx_info;
	struct ieee80211_tx_rate *rates;
	u32 max_4ms_framelen, frmlen;
	u16 aggr_limit, bt_aggr_limit, legacy = 0;
	int q = tid->ac->txq->mac80211_qnum;
	int i;

	skb = bf->bf_mpdu;
	tx_info = IEEE80211_SKB_CB(skb);
	rates = bf->rates;

	/*
	 * Find the lowest frame length among the rate series that will have a
	 * 4ms (or TXOP limited) transmit duration.
	 */
	max_4ms_framelen = ATH_AMPDU_LIMIT_MAX;

	for (i = 0; i < 4; i++) {
		int modeidx;

		if (!rates[i].count)
			continue;

		if (!(rates[i].flags & IEEE80211_TX_RC_MCS)) {
			legacy = 1;
			break;
		}

		if (rates[i].flags & IEEE80211_TX_RC_40_MHZ_WIDTH)
			modeidx = MCS_HT40;
		else
			modeidx = MCS_HT20;

		if (rates[i].flags & IEEE80211_TX_RC_SHORT_GI)
			modeidx++;

		frmlen = sc->tx.max_aggr_framelen[q][modeidx][rates[i].idx];
		max_4ms_framelen = min(max_4ms_framelen, frmlen);
	}

	/*
	 * limit aggregate size by the minimum rate if rate selected is
	 * not a probe rate, if rate selected is a probe rate then
	 * avoid aggregation of this packet.
	 */
	if (tx_info->flags & IEEE80211_TX_CTL_RATE_CTRL_PROBE || legacy)
		return 0;

	aggr_limit = min(max_4ms_framelen, (u32)ATH_AMPDU_LIMIT_MAX);

	/*
	 * Override the default aggregation limit for BTCOEX.
	 */
	bt_aggr_limit = ath9k_btcoex_aggr_limit(sc, max_4ms_framelen);
	if (bt_aggr_limit)
		aggr_limit = bt_aggr_limit;

	if (tid->an->maxampdu)
		aggr_limit = min(aggr_limit, tid->an->maxampdu);

	return aggr_limit;
}

/*
 * Returns the number of delimiters to be added to
 * meet the minimum required mpdudensity.
 */
static int ath_compute_num_delims(struct ath_softc *sc, struct ath_atx_tid *tid,
				  struct ath_buf *bf, u16 frmlen,
				  bool first_subfrm)
{
#define FIRST_DESC_NDELIMS 60
	u32 nsymbits, nsymbols;
	u16 minlen;
	u8 flags, rix;
	int width, streams, half_gi, ndelim, mindelim;
	struct ath_frame_info *fi = get_frame_info(bf->bf_mpdu);

	/* Select standard number of delimiters based on frame length alone */
	ndelim = ATH_AGGR_GET_NDELIM(frmlen);

	/*
	 * If encryption enabled, hardware requires some more padding between
	 * subframes.
	 * TODO - this could be improved to be dependent on the rate.
	 *      The hardware can keep up at lower rates, but not higher rates
	 */
	if ((fi->keyix != ATH9K_TXKEYIX_INVALID) &&
	    !(sc->sc_ah->caps.hw_caps & ATH9K_HW_CAP_EDMA))
		ndelim += ATH_AGGR_ENCRYPTDELIM;

	/*
	 * Add delimiter when using RTS/CTS with aggregation
	 * and non enterprise AR9003 card
	 */
	if (first_subfrm && !AR_SREV_9580_10_OR_LATER(sc->sc_ah) &&
	    (sc->sc_ah->ent_mode & AR_ENT_OTP_MIN_PKT_SIZE_DISABLE))
		ndelim = max(ndelim, FIRST_DESC_NDELIMS);

	/*
	 * Convert desired mpdu density from microeconds to bytes based
	 * on highest rate in rate series (i.e. first rate) to determine
	 * required minimum length for subframe. Take into account
	 * whether high rate is 20 or 40Mhz and half or full GI.
	 *
	 * If there is no mpdu density restriction, no further calculation
	 * is needed.
	 */

	if (tid->an->mpdudensity == 0)
		return ndelim;

	rix = bf->rates[0].idx;
	flags = bf->rates[0].flags;
	width = (flags & IEEE80211_TX_RC_40_MHZ_WIDTH) ? 1 : 0;
	half_gi = (flags & IEEE80211_TX_RC_SHORT_GI) ? 1 : 0;

	if (half_gi)
		nsymbols = NUM_SYMBOLS_PER_USEC_HALFGI(tid->an->mpdudensity);
	else
		nsymbols = NUM_SYMBOLS_PER_USEC(tid->an->mpdudensity);

	if (nsymbols == 0)
		nsymbols = 1;

	streams = HT_RC_2_STREAMS(rix);
	nsymbits = bits_per_symbol[rix % 8][width] * streams;
	minlen = (nsymbols * nsymbits) / BITS_PER_BYTE;

	if (frmlen < minlen) {
		mindelim = (minlen - frmlen) / ATH_AGGR_DELIM_SZ;
		ndelim = max(mindelim, ndelim);
	}

	return ndelim;
}

static struct ath_buf *
ath_tx_get_tid_subframe(struct ath_softc *sc, struct ath_txq *txq,
			struct ath_atx_tid *tid, struct sk_buff_head **q)
{
	struct ieee80211_tx_info *tx_info;
	struct ath_frame_info *fi;
	struct sk_buff *skb;
	struct ath_buf *bf;
	u16 seqno;

	while (1) {
		*q = &tid->retry_q;
		if (skb_queue_empty(*q))
			*q = &tid->buf_q;

		skb = skb_peek(*q);
		if (!skb)
			break;

		fi = get_frame_info(skb);
		bf = fi->bf;
		if (!fi->bf)
			bf = ath_tx_setup_buffer(sc, txq, tid, skb);
		else
			bf->bf_state.stale = false;

		if (!bf) {
			__skb_unlink(skb, *q);
			ath_txq_skb_done(sc, txq, skb);
			ieee80211_free_txskb(sc->hw, skb);
			continue;
		}

		bf->bf_next = NULL;
		bf->bf_lastbf = bf;

		tx_info = IEEE80211_SKB_CB(skb);
		tx_info->flags &= ~IEEE80211_TX_CTL_CLEAR_PS_FILT;

		/*
		 * No aggregation session is running, but there may be frames
		 * from a previous session or a failed attempt in the queue.
		 * Send them out as normal data frames
		 */
		if (!tid->active)
			tx_info->flags &= ~IEEE80211_TX_CTL_AMPDU;

		if (!(tx_info->flags & IEEE80211_TX_CTL_AMPDU)) {
			bf->bf_state.bf_type = 0;
			return bf;
		}

		bf->bf_state.bf_type = BUF_AMPDU | BUF_AGGR;
		seqno = bf->bf_state.seqno;

		/* do not step over block-ack window */
		if (!BAW_WITHIN(tid->seq_start, tid->baw_size, seqno))
			break;

		if (tid->bar_index > ATH_BA_INDEX(tid->seq_start, seqno)) {
			struct ath_tx_status ts = {};
			struct list_head bf_head;

			INIT_LIST_HEAD(&bf_head);
			list_add(&bf->list, &bf_head);
			__skb_unlink(skb, *q);
			ath_tx_update_baw(sc, tid, seqno);
			ath_tx_complete_buf(sc, bf, txq, &bf_head, &ts, 0);
			continue;
		}

		return bf;
	}

	return NULL;
}

static bool
ath_tx_form_aggr(struct ath_softc *sc, struct ath_txq *txq,
		 struct ath_atx_tid *tid, struct list_head *bf_q,
		 struct ath_buf *bf_first, struct sk_buff_head *tid_q,
		 int *aggr_len)
{
#define PADBYTES(_len) ((4 - ((_len) % 4)) % 4)
	struct ath_buf *bf = bf_first, *bf_prev = NULL;
	int nframes = 0, ndelim;
	u16 aggr_limit = 0, al = 0, bpad = 0,
	    al_delta, h_baw = tid->baw_size / 2;
	struct ieee80211_tx_info *tx_info;
	struct ath_frame_info *fi;
	struct sk_buff *skb;
	bool closed = false;

	bf = bf_first;
	aggr_limit = ath_lookup_rate(sc, bf, tid);

	do {
		skb = bf->bf_mpdu;
		fi = get_frame_info(skb);

		/* do not exceed aggregation limit */
		al_delta = ATH_AGGR_DELIM_SZ + fi->framelen;
		if (nframes) {
			if (aggr_limit < al + bpad + al_delta ||
			    ath_lookup_legacy(bf) || nframes >= h_baw)
				break;

			tx_info = IEEE80211_SKB_CB(bf->bf_mpdu);
			if ((tx_info->flags & IEEE80211_TX_CTL_RATE_CTRL_PROBE) ||
			    !(tx_info->flags & IEEE80211_TX_CTL_AMPDU))
				break;
		}

		/* add padding for previous frame to aggregation length */
		al += bpad + al_delta;

		/*
		 * Get the delimiters needed to meet the MPDU
		 * density for this node.
		 */
		ndelim = ath_compute_num_delims(sc, tid, bf_first, fi->framelen,
						!nframes);
		bpad = PADBYTES(al_delta) + (ndelim << 2);

		nframes++;
		bf->bf_next = NULL;

		/* link buffers of this frame to the aggregate */
		if (!fi->baw_tracked)
			ath_tx_addto_baw(sc, tid, bf);
		bf->bf_state.ndelim = ndelim;

		__skb_unlink(skb, tid_q);
		list_add_tail(&bf->list, bf_q);
		if (bf_prev)
			bf_prev->bf_next = bf;

		bf_prev = bf;

		bf = ath_tx_get_tid_subframe(sc, txq, tid, &tid_q);
		if (!bf) {
			closed = true;
			break;
		}
	} while (ath_tid_has_buffered(tid));

	bf = bf_first;
	bf->bf_lastbf = bf_prev;

	if (bf == bf_prev) {
		al = get_frame_info(bf->bf_mpdu)->framelen;
		bf->bf_state.bf_type = BUF_AMPDU;
	} else {
		TX_STAT_INC(txq->axq_qnum, a_aggr);
	}

	*aggr_len = al;

	return closed;
#undef PADBYTES
}

/*
 * rix - rate index
 * pktlen - total bytes (delims + data + fcs + pads + pad delims)
 * width  - 0 for 20 MHz, 1 for 40 MHz
 * half_gi - to use 4us v/s 3.6 us for symbol time
 */
static u32 ath_pkt_duration(struct ath_softc *sc, u8 rix, int pktlen,
			    int width, int half_gi, bool shortPreamble)
{
	u32 nbits, nsymbits, duration, nsymbols;
	int streams;

	/* find number of symbols: PLCP + data */
	streams = HT_RC_2_STREAMS(rix);
	nbits = (pktlen << 3) + OFDM_PLCP_BITS;
	nsymbits = bits_per_symbol[rix % 8][width] * streams;
	nsymbols = (nbits + nsymbits - 1) / nsymbits;

	if (!half_gi)
		duration = SYMBOL_TIME(nsymbols);
	else
		duration = SYMBOL_TIME_HALFGI(nsymbols);

	/* addup duration for legacy/ht training and signal fields */
	duration += L_STF + L_LTF + L_SIG + HT_SIG + HT_STF + HT_LTF(streams);

	return duration;
}

static int ath_max_framelen(int usec, int mcs, bool ht40, bool sgi)
{
	int streams = HT_RC_2_STREAMS(mcs);
	int symbols, bits;
	int bytes = 0;

	usec -= L_STF + L_LTF + L_SIG + HT_SIG + HT_STF + HT_LTF(streams);
	symbols = sgi ? TIME_SYMBOLS_HALFGI(usec) : TIME_SYMBOLS(usec);
	bits = symbols * bits_per_symbol[mcs % 8][ht40] * streams;
	bits -= OFDM_PLCP_BITS;
	bytes = bits / 8;
	if (bytes > 65532)
		bytes = 65532;

	return bytes;
}

void ath_update_max_aggr_framelen(struct ath_softc *sc, int queue, int txop)
{
	u16 *cur_ht20, *cur_ht20_sgi, *cur_ht40, *cur_ht40_sgi;
	int mcs;

	/* 4ms is the default (and maximum) duration */
	if (!txop || txop > 4096)
		txop = 4096;

	cur_ht20 = sc->tx.max_aggr_framelen[queue][MCS_HT20];
	cur_ht20_sgi = sc->tx.max_aggr_framelen[queue][MCS_HT20_SGI];
	cur_ht40 = sc->tx.max_aggr_framelen[queue][MCS_HT40];
	cur_ht40_sgi = sc->tx.max_aggr_framelen[queue][MCS_HT40_SGI];
	for (mcs = 0; mcs < 32; mcs++) {
		cur_ht20[mcs] = ath_max_framelen(txop, mcs, false, false);
		cur_ht20_sgi[mcs] = ath_max_framelen(txop, mcs, false, true);
		cur_ht40[mcs] = ath_max_framelen(txop, mcs, true, false);
		cur_ht40_sgi[mcs] = ath_max_framelen(txop, mcs, true, true);
	}
}

static void ath_buf_set_rate(struct ath_softc *sc, struct ath_buf *bf,
			     struct ath_tx_info *info, int len, bool rts)
{
	struct ath_hw *ah = sc->sc_ah;
	struct ath_common *common = ath9k_hw_common(ah);
	struct sk_buff *skb;
	struct ieee80211_tx_info *tx_info;
	struct ieee80211_tx_rate *rates;
	const struct ieee80211_rate *rate;
	struct ieee80211_hdr *hdr;
	struct ath_frame_info *fi = get_frame_info(bf->bf_mpdu);
	u32 rts_thresh = sc->hw->wiphy->rts_threshold;
	int i;
	u8 rix = 0;

	skb = bf->bf_mpdu;
	tx_info = IEEE80211_SKB_CB(skb);
	rates = bf->rates;
	hdr = (struct ieee80211_hdr *)skb->data;

	/* set dur_update_en for l-sig computation except for PS-Poll frames */
	info->dur_update = !ieee80211_is_pspoll(hdr->frame_control);
	info->rtscts_rate = fi->rtscts_rate;

	for (i = 0; i < ARRAY_SIZE(bf->rates); i++) {
		bool is_40, is_sgi, is_sp;
		int phy;

		if (!rates[i].count || (rates[i].idx < 0))
			continue;

		rix = rates[i].idx;
		info->rates[i].Tries = rates[i].count;

		/*
		 * Handle RTS threshold for unaggregated HT frames.
		 */
		if (bf_isampdu(bf) && !bf_isaggr(bf) &&
		    (rates[i].flags & IEEE80211_TX_RC_MCS) &&
		    unlikely(rts_thresh != (u32) -1)) {
			if (!rts_thresh || (len > rts_thresh))
				rts = true;
		}

		if (rts || rates[i].flags & IEEE80211_TX_RC_USE_RTS_CTS) {
			info->rates[i].RateFlags |= ATH9K_RATESERIES_RTS_CTS;
			info->flags |= ATH9K_TXDESC_RTSENA;
		} else if (rates[i].flags & IEEE80211_TX_RC_USE_CTS_PROTECT) {
			info->rates[i].RateFlags |= ATH9K_RATESERIES_RTS_CTS;
			info->flags |= ATH9K_TXDESC_CTSENA;
		}

		if (rates[i].flags & IEEE80211_TX_RC_40_MHZ_WIDTH)
			info->rates[i].RateFlags |= ATH9K_RATESERIES_2040;
		if (rates[i].flags & IEEE80211_TX_RC_SHORT_GI)
			info->rates[i].RateFlags |= ATH9K_RATESERIES_HALFGI;

		is_sgi = !!(rates[i].flags & IEEE80211_TX_RC_SHORT_GI);
		is_40 = !!(rates[i].flags & IEEE80211_TX_RC_40_MHZ_WIDTH);
		is_sp = !!(rates[i].flags & IEEE80211_TX_RC_USE_SHORT_PREAMBLE);

		if (rates[i].flags & IEEE80211_TX_RC_MCS) {
			/* MCS rates */
			info->rates[i].Rate = rix | 0x80;
			info->rates[i].ChSel = ath_txchainmask_reduction(sc,
					ah->txchainmask, info->rates[i].Rate);
			info->rates[i].PktDuration = ath_pkt_duration(sc, rix, len,
				 is_40, is_sgi, is_sp);
			if (rix < 8 && (tx_info->flags & IEEE80211_TX_CTL_STBC))
				info->rates[i].RateFlags |= ATH9K_RATESERIES_STBC;
			continue;
		}

		/* legacy rates */
		rate = &common->sbands[tx_info->band].bitrates[rates[i].idx];
		if ((tx_info->band == IEEE80211_BAND_2GHZ) &&
		    !(rate->flags & IEEE80211_RATE_ERP_G))
			phy = WLAN_RC_PHY_CCK;
		else
			phy = WLAN_RC_PHY_OFDM;

		info->rates[i].Rate = rate->hw_value;
		if (rate->hw_value_short) {
			if (rates[i].flags & IEEE80211_TX_RC_USE_SHORT_PREAMBLE)
				info->rates[i].Rate |= rate->hw_value_short;
		} else {
			is_sp = false;
		}

		if (bf->bf_state.bfs_paprd)
			info->rates[i].ChSel = ah->txchainmask;
		else
			info->rates[i].ChSel = ath_txchainmask_reduction(sc,
					ah->txchainmask, info->rates[i].Rate);

		info->rates[i].PktDuration = ath9k_hw_computetxtime(sc->sc_ah,
			phy, rate->bitrate * 100, len, rix, is_sp);
	}

	/* For AR5416 - RTS cannot be followed by a frame larger than 8K */
	if (bf_isaggr(bf) && (len > sc->sc_ah->caps.rts_aggr_limit))
		info->flags &= ~ATH9K_TXDESC_RTSENA;

	/* ATH9K_TXDESC_RTSENA and ATH9K_TXDESC_CTSENA are mutually exclusive. */
	if (info->flags & ATH9K_TXDESC_RTSENA)
		info->flags &= ~ATH9K_TXDESC_CTSENA;
}

static enum ath9k_pkt_type get_hw_packet_type(struct sk_buff *skb)
{
	struct ieee80211_hdr *hdr;
	enum ath9k_pkt_type htype;
	__le16 fc;

	hdr = (struct ieee80211_hdr *)skb->data;
	fc = hdr->frame_control;

	if (ieee80211_is_beacon(fc))
		htype = ATH9K_PKT_TYPE_BEACON;
	else if (ieee80211_is_probe_resp(fc))
		htype = ATH9K_PKT_TYPE_PROBE_RESP;
	else if (ieee80211_is_atim(fc))
		htype = ATH9K_PKT_TYPE_ATIM;
	else if (ieee80211_is_pspoll(fc))
		htype = ATH9K_PKT_TYPE_PSPOLL;
	else
		htype = ATH9K_PKT_TYPE_NORMAL;

	return htype;
}

static void ath_tx_fill_desc(struct ath_softc *sc, struct ath_buf *bf,
			     struct ath_txq *txq, int len)
{
	struct ath_hw *ah = sc->sc_ah;
	struct ath_buf *bf_first = NULL;
	struct ath_tx_info info;
	u32 rts_thresh = sc->hw->wiphy->rts_threshold;
	bool rts = false;

	memset(&info, 0, sizeof(info));
	info.is_first = true;
	info.is_last = true;
	info.txpower = MAX_RATE_POWER;
	info.qcu = txq->axq_qnum;

	while (bf) {
		struct sk_buff *skb = bf->bf_mpdu;
		struct ieee80211_tx_info *tx_info = IEEE80211_SKB_CB(skb);
		struct ath_frame_info *fi = get_frame_info(skb);
		bool aggr = !!(bf->bf_state.bf_type & BUF_AGGR);

		info.type = get_hw_packet_type(skb);
		if (bf->bf_next)
			info.link = bf->bf_next->bf_daddr;
		else
			info.link = (sc->tx99_state) ? bf->bf_daddr : 0;

		if (!bf_first) {
			bf_first = bf;

			if (!sc->tx99_state)
				info.flags = ATH9K_TXDESC_INTREQ;
			if ((tx_info->flags & IEEE80211_TX_CTL_CLEAR_PS_FILT) ||
			    txq == sc->tx.uapsdq)
				info.flags |= ATH9K_TXDESC_CLRDMASK;

			if (tx_info->flags & IEEE80211_TX_CTL_NO_ACK)
				info.flags |= ATH9K_TXDESC_NOACK;
			if (tx_info->flags & IEEE80211_TX_CTL_LDPC)
				info.flags |= ATH9K_TXDESC_LDPC;

			if (bf->bf_state.bfs_paprd)
				info.flags |= (u32) bf->bf_state.bfs_paprd <<
					      ATH9K_TXDESC_PAPRD_S;

			/*
			 * mac80211 doesn't handle RTS threshold for HT because
			 * the decision has to be taken based on AMPDU length
			 * and aggregation is done entirely inside ath9k.
			 * Set the RTS/CTS flag for the first subframe based
			 * on the threshold.
			 */
			if (aggr && (bf == bf_first) &&
			    unlikely(rts_thresh != (u32) -1)) {
				/*
				 * "len" is the size of the entire AMPDU.
				 */
				if (!rts_thresh || (len > rts_thresh))
					rts = true;
			}

			if (!aggr)
				len = fi->framelen;

			ath_buf_set_rate(sc, bf, &info, len, rts);
		}

		info.buf_addr[0] = bf->bf_buf_addr;
		info.buf_len[0] = skb->len;
		info.pkt_len = fi->framelen;
		info.keyix = fi->keyix;
		info.keytype = fi->keytype;

		if (aggr) {
			if (bf == bf_first)
				info.aggr = AGGR_BUF_FIRST;
			else if (bf == bf_first->bf_lastbf)
				info.aggr = AGGR_BUF_LAST;
			else
				info.aggr = AGGR_BUF_MIDDLE;

			info.ndelim = bf->bf_state.ndelim;
			info.aggr_len = len;
		}

		if (bf == bf_first->bf_lastbf)
			bf_first = NULL;

		ath9k_hw_set_txdesc(ah, bf->bf_desc, &info);
		bf = bf->bf_next;
	}
}

static void
ath_tx_form_burst(struct ath_softc *sc, struct ath_txq *txq,
		  struct ath_atx_tid *tid, struct list_head *bf_q,
		  struct ath_buf *bf_first, struct sk_buff_head *tid_q)
{
	struct ath_buf *bf = bf_first, *bf_prev = NULL;
	struct sk_buff *skb;
	int nframes = 0;

	do {
		struct ieee80211_tx_info *tx_info;
		skb = bf->bf_mpdu;

		nframes++;
		__skb_unlink(skb, tid_q);
		list_add_tail(&bf->list, bf_q);
		if (bf_prev)
			bf_prev->bf_next = bf;
		bf_prev = bf;

		if (nframes >= 2)
			break;

		bf = ath_tx_get_tid_subframe(sc, txq, tid, &tid_q);
		if (!bf)
			break;

		tx_info = IEEE80211_SKB_CB(bf->bf_mpdu);
		if (tx_info->flags & IEEE80211_TX_CTL_AMPDU)
			break;

		ath_set_rates(tid->an->vif, tid->an->sta, bf);
	} while (1);
}

static bool ath_tx_sched_aggr(struct ath_softc *sc, struct ath_txq *txq,
			      struct ath_atx_tid *tid, bool *stop)
{
	struct ath_buf *bf;
	struct ieee80211_tx_info *tx_info;
	struct sk_buff_head *tid_q;
	struct list_head bf_q;
	int aggr_len = 0;
	bool aggr, last = true;

	if (!ath_tid_has_buffered(tid))
		return false;

	INIT_LIST_HEAD(&bf_q);

	bf = ath_tx_get_tid_subframe(sc, txq, tid, &tid_q);
	if (!bf)
		return false;

	tx_info = IEEE80211_SKB_CB(bf->bf_mpdu);
	aggr = !!(tx_info->flags & IEEE80211_TX_CTL_AMPDU);
	if ((aggr && txq->axq_ampdu_depth >= ATH_AGGR_MIN_QDEPTH) ||
		(!aggr && txq->axq_depth >= ATH_NON_AGGR_MIN_QDEPTH)) {
		*stop = true;
		return false;
	}

	ath_set_rates(tid->an->vif, tid->an->sta, bf);
	if (aggr)
		last = ath_tx_form_aggr(sc, txq, tid, &bf_q, bf,
					tid_q, &aggr_len);
	else
		ath_tx_form_burst(sc, txq, tid, &bf_q, bf, tid_q);

	if (list_empty(&bf_q))
		return false;

	if (tid->ac->clear_ps_filter || tid->an->no_ps_filter) {
		tid->ac->clear_ps_filter = false;
		tx_info->flags |= IEEE80211_TX_CTL_CLEAR_PS_FILT;
	}

	ath_tx_fill_desc(sc, bf, txq, aggr_len);
	ath_tx_txqaddbuf(sc, txq, &bf_q, false);
	return true;
}

int ath_tx_aggr_start(struct ath_softc *sc, struct ieee80211_sta *sta,
		      u16 tid, u16 *ssn)
{
	struct ath_atx_tid *txtid;
	struct ath_txq *txq;
	struct ath_node *an;
	u8 density;

	an = (struct ath_node *)sta->drv_priv;
	txtid = ATH_AN_2_TID(an, tid);
	txq = txtid->ac->txq;

	ath_txq_lock(sc, txq);

	/* update ampdu factor/density, they may have changed. This may happen
	 * in HT IBSS when a beacon with HT-info is received after the station
	 * has already been added.
	 */
	if (sta->ht_cap.ht_supported) {
		an->maxampdu = (1 << (IEEE80211_HT_MAX_AMPDU_FACTOR +
				      sta->ht_cap.ampdu_factor)) - 1;
		density = ath9k_parse_mpdudensity(sta->ht_cap.ampdu_density);
		an->mpdudensity = density;
	}

	/* force sequence number allocation for pending frames */
	ath_tx_tid_change_state(sc, txtid);

	txtid->active = true;
	*ssn = txtid->seq_start = txtid->seq_next;
	txtid->bar_index = -1;

	memset(txtid->tx_buf, 0, sizeof(txtid->tx_buf));
	txtid->baw_head = txtid->baw_tail = 0;

	ath_txq_unlock_complete(sc, txq);

	return 0;
}

void ath_tx_aggr_stop(struct ath_softc *sc, struct ieee80211_sta *sta, u16 tid)
{
	struct ath_node *an = (struct ath_node *)sta->drv_priv;
	struct ath_atx_tid *txtid = ATH_AN_2_TID(an, tid);
	struct ath_txq *txq = txtid->ac->txq;

	ath_txq_lock(sc, txq);
	txtid->active = false;
	ath_tx_flush_tid(sc, txtid);
	ath_tx_tid_change_state(sc, txtid);
	ath_txq_unlock_complete(sc, txq);
}

void ath_tx_aggr_sleep(struct ieee80211_sta *sta, struct ath_softc *sc,
		       struct ath_node *an)
{
	struct ath_atx_tid *tid;
	struct ath_atx_ac *ac;
	struct ath_txq *txq;
	bool buffered;
	int tidno;

	for (tidno = 0, tid = &an->tid[tidno];
	     tidno < IEEE80211_NUM_TIDS; tidno++, tid++) {

		ac = tid->ac;
		txq = ac->txq;

		ath_txq_lock(sc, txq);

		if (!tid->sched) {
			ath_txq_unlock(sc, txq);
			continue;
		}

<<<<<<< HEAD
		buffered = !skb_queue_empty(&tid->buf_q);
=======
		buffered = ath_tid_has_buffered(tid);
>>>>>>> fc14f9c1

		tid->sched = false;
		list_del(&tid->list);

		if (ac->sched) {
			ac->sched = false;
			list_del(&ac->list);
		}

		ath_txq_unlock(sc, txq);

		ieee80211_sta_set_buffered(sta, tidno, buffered);
	}
}

void ath_tx_aggr_wakeup(struct ath_softc *sc, struct ath_node *an)
{
	struct ath_atx_tid *tid;
	struct ath_atx_ac *ac;
	struct ath_txq *txq;
	int tidno;

	for (tidno = 0, tid = &an->tid[tidno];
	     tidno < IEEE80211_NUM_TIDS; tidno++, tid++) {

		ac = tid->ac;
		txq = ac->txq;

		ath_txq_lock(sc, txq);
		ac->clear_ps_filter = true;

		if (ath_tid_has_buffered(tid)) {
			ath_tx_queue_tid(sc, txq, tid);
			ath_txq_schedule(sc, txq);
		}

		ath_txq_unlock_complete(sc, txq);
	}
}

void ath_tx_aggr_resume(struct ath_softc *sc, struct ieee80211_sta *sta,
			u16 tidno)
{
	struct ath_atx_tid *tid;
	struct ath_node *an;
	struct ath_txq *txq;

	an = (struct ath_node *)sta->drv_priv;
	tid = ATH_AN_2_TID(an, tidno);
	txq = tid->ac->txq;

	ath_txq_lock(sc, txq);

	tid->baw_size = IEEE80211_MIN_AMPDU_BUF << sta->ht_cap.ampdu_factor;

	if (ath_tid_has_buffered(tid)) {
		ath_tx_queue_tid(sc, txq, tid);
		ath_txq_schedule(sc, txq);
	}

	ath_txq_unlock_complete(sc, txq);
}

void ath9k_release_buffered_frames(struct ieee80211_hw *hw,
				   struct ieee80211_sta *sta,
				   u16 tids, int nframes,
				   enum ieee80211_frame_release_type reason,
				   bool more_data)
{
	struct ath_softc *sc = hw->priv;
	struct ath_node *an = (struct ath_node *)sta->drv_priv;
	struct ath_txq *txq = sc->tx.uapsdq;
	struct ieee80211_tx_info *info;
	struct list_head bf_q;
	struct ath_buf *bf_tail = NULL, *bf;
	struct sk_buff_head *tid_q;
	int sent = 0;
	int i;

	INIT_LIST_HEAD(&bf_q);
	for (i = 0; tids && nframes; i++, tids >>= 1) {
		struct ath_atx_tid *tid;

		if (!(tids & 1))
			continue;

		tid = ATH_AN_2_TID(an, i);

		ath_txq_lock(sc, tid->ac->txq);
		while (nframes > 0) {
			bf = ath_tx_get_tid_subframe(sc, sc->tx.uapsdq, tid, &tid_q);
			if (!bf)
				break;

			__skb_unlink(bf->bf_mpdu, tid_q);
			list_add_tail(&bf->list, &bf_q);
			ath_set_rates(tid->an->vif, tid->an->sta, bf);
			if (bf_isampdu(bf)) {
				ath_tx_addto_baw(sc, tid, bf);
				bf->bf_state.bf_type &= ~BUF_AGGR;
			}
			if (bf_tail)
				bf_tail->bf_next = bf;

			bf_tail = bf;
			nframes--;
			sent++;
			TX_STAT_INC(txq->axq_qnum, a_queued_hw);

			if (an->sta && !ath_tid_has_buffered(tid))
				ieee80211_sta_set_buffered(an->sta, i, false);
		}
		ath_txq_unlock_complete(sc, tid->ac->txq);
	}

	if (list_empty(&bf_q))
		return;

	info = IEEE80211_SKB_CB(bf_tail->bf_mpdu);
	info->flags |= IEEE80211_TX_STATUS_EOSP;

	bf = list_first_entry(&bf_q, struct ath_buf, list);
	ath_txq_lock(sc, txq);
	ath_tx_fill_desc(sc, bf, txq, 0);
	ath_tx_txqaddbuf(sc, txq, &bf_q, false);
	ath_txq_unlock(sc, txq);
}

/********************/
/* Queue Management */
/********************/

struct ath_txq *ath_txq_setup(struct ath_softc *sc, int qtype, int subtype)
{
	struct ath_hw *ah = sc->sc_ah;
	struct ath9k_tx_queue_info qi;
	static const int subtype_txq_to_hwq[] = {
		[IEEE80211_AC_BE] = ATH_TXQ_AC_BE,
		[IEEE80211_AC_BK] = ATH_TXQ_AC_BK,
		[IEEE80211_AC_VI] = ATH_TXQ_AC_VI,
		[IEEE80211_AC_VO] = ATH_TXQ_AC_VO,
	};
	int axq_qnum, i;

	memset(&qi, 0, sizeof(qi));
	qi.tqi_subtype = subtype_txq_to_hwq[subtype];
	qi.tqi_aifs = ATH9K_TXQ_USEDEFAULT;
	qi.tqi_cwmin = ATH9K_TXQ_USEDEFAULT;
	qi.tqi_cwmax = ATH9K_TXQ_USEDEFAULT;
	qi.tqi_physCompBuf = 0;

	/*
	 * Enable interrupts only for EOL and DESC conditions.
	 * We mark tx descriptors to receive a DESC interrupt
	 * when a tx queue gets deep; otherwise waiting for the
	 * EOL to reap descriptors.  Note that this is done to
	 * reduce interrupt load and this only defers reaping
	 * descriptors, never transmitting frames.  Aside from
	 * reducing interrupts this also permits more concurrency.
	 * The only potential downside is if the tx queue backs
	 * up in which case the top half of the kernel may backup
	 * due to a lack of tx descriptors.
	 *
	 * The UAPSD queue is an exception, since we take a desc-
	 * based intr on the EOSP frames.
	 */
	if (ah->caps.hw_caps & ATH9K_HW_CAP_EDMA) {
		qi.tqi_qflags = TXQ_FLAG_TXINT_ENABLE;
	} else {
		if (qtype == ATH9K_TX_QUEUE_UAPSD)
			qi.tqi_qflags = TXQ_FLAG_TXDESCINT_ENABLE;
		else
			qi.tqi_qflags = TXQ_FLAG_TXEOLINT_ENABLE |
					TXQ_FLAG_TXDESCINT_ENABLE;
	}
	axq_qnum = ath9k_hw_setuptxqueue(ah, qtype, &qi);
	if (axq_qnum == -1) {
		/*
		 * NB: don't print a message, this happens
		 * normally on parts with too few tx queues
		 */
		return NULL;
	}
	if (!ATH_TXQ_SETUP(sc, axq_qnum)) {
		struct ath_txq *txq = &sc->tx.txq[axq_qnum];

		txq->axq_qnum = axq_qnum;
		txq->mac80211_qnum = -1;
		txq->axq_link = NULL;
		__skb_queue_head_init(&txq->complete_q);
		INIT_LIST_HEAD(&txq->axq_q);
		spin_lock_init(&txq->axq_lock);
		txq->axq_depth = 0;
		txq->axq_ampdu_depth = 0;
		txq->axq_tx_inprogress = false;
		sc->tx.txqsetup |= 1<<axq_qnum;

		txq->txq_headidx = txq->txq_tailidx = 0;
		for (i = 0; i < ATH_TXFIFO_DEPTH; i++)
			INIT_LIST_HEAD(&txq->txq_fifo[i]);
	}
	return &sc->tx.txq[axq_qnum];
}

int ath_txq_update(struct ath_softc *sc, int qnum,
		   struct ath9k_tx_queue_info *qinfo)
{
	struct ath_hw *ah = sc->sc_ah;
	int error = 0;
	struct ath9k_tx_queue_info qi;

	BUG_ON(sc->tx.txq[qnum].axq_qnum != qnum);

	ath9k_hw_get_txq_props(ah, qnum, &qi);
	qi.tqi_aifs = qinfo->tqi_aifs;
	qi.tqi_cwmin = qinfo->tqi_cwmin;
	qi.tqi_cwmax = qinfo->tqi_cwmax;
	qi.tqi_burstTime = qinfo->tqi_burstTime;
	qi.tqi_readyTime = qinfo->tqi_readyTime;

	if (!ath9k_hw_set_txq_props(ah, qnum, &qi)) {
		ath_err(ath9k_hw_common(sc->sc_ah),
			"Unable to update hardware queue %u!\n", qnum);
		error = -EIO;
	} else {
		ath9k_hw_resettxqueue(ah, qnum);
	}

	return error;
}

int ath_cabq_update(struct ath_softc *sc)
{
	struct ath9k_tx_queue_info qi;
	struct ath_beacon_config *cur_conf = &sc->cur_chan->beacon;
	int qnum = sc->beacon.cabq->axq_qnum;

	ath9k_hw_get_txq_props(sc->sc_ah, qnum, &qi);

	qi.tqi_readyTime = (TU_TO_USEC(cur_conf->beacon_interval) *
			    ATH_CABQ_READY_TIME) / 100;
	ath_txq_update(sc, qnum, &qi);

	return 0;
}

static void ath_drain_txq_list(struct ath_softc *sc, struct ath_txq *txq,
			       struct list_head *list)
{
	struct ath_buf *bf, *lastbf;
	struct list_head bf_head;
	struct ath_tx_status ts;

	memset(&ts, 0, sizeof(ts));
	ts.ts_status = ATH9K_TX_FLUSH;
	INIT_LIST_HEAD(&bf_head);

	while (!list_empty(list)) {
		bf = list_first_entry(list, struct ath_buf, list);

		if (bf->bf_state.stale) {
			list_del(&bf->list);

			ath_tx_return_buffer(sc, bf);
			continue;
		}

		lastbf = bf->bf_lastbf;
		list_cut_position(&bf_head, list, &lastbf->list);
		ath_tx_process_buffer(sc, txq, &ts, bf, &bf_head);
	}
}

/*
 * Drain a given TX queue (could be Beacon or Data)
 *
 * This assumes output has been stopped and
 * we do not need to block ath_tx_tasklet.
 */
void ath_draintxq(struct ath_softc *sc, struct ath_txq *txq)
{
	ath_txq_lock(sc, txq);

	if (sc->sc_ah->caps.hw_caps & ATH9K_HW_CAP_EDMA) {
		int idx = txq->txq_tailidx;

		while (!list_empty(&txq->txq_fifo[idx])) {
			ath_drain_txq_list(sc, txq, &txq->txq_fifo[idx]);

			INCR(idx, ATH_TXFIFO_DEPTH);
		}
		txq->txq_tailidx = idx;
	}

	txq->axq_link = NULL;
	txq->axq_tx_inprogress = false;
	ath_drain_txq_list(sc, txq, &txq->axq_q);

	ath_txq_unlock_complete(sc, txq);
}

bool ath_drain_all_txq(struct ath_softc *sc)
{
	struct ath_hw *ah = sc->sc_ah;
	struct ath_common *common = ath9k_hw_common(sc->sc_ah);
	struct ath_txq *txq;
	int i;
	u32 npend = 0;

	if (test_bit(ATH_OP_INVALID, &common->op_flags))
		return true;

	ath9k_hw_abort_tx_dma(ah);

	/* Check if any queue remains active */
	for (i = 0; i < ATH9K_NUM_TX_QUEUES; i++) {
		if (!ATH_TXQ_SETUP(sc, i))
			continue;

		if (!sc->tx.txq[i].axq_depth)
			continue;

		if (ath9k_hw_numtxpending(ah, sc->tx.txq[i].axq_qnum))
			npend |= BIT(i);
	}

	if (npend)
		ath_err(common, "Failed to stop TX DMA, queues=0x%03x!\n", npend);

	for (i = 0; i < ATH9K_NUM_TX_QUEUES; i++) {
		if (!ATH_TXQ_SETUP(sc, i))
			continue;

		/*
		 * The caller will resume queues with ieee80211_wake_queues.
		 * Mark the queue as not stopped to prevent ath_tx_complete
		 * from waking the queue too early.
		 */
		txq = &sc->tx.txq[i];
		txq->stopped = false;
		ath_draintxq(sc, txq);
	}

	return !npend;
}

void ath_tx_cleanupq(struct ath_softc *sc, struct ath_txq *txq)
{
	ath9k_hw_releasetxqueue(sc->sc_ah, txq->axq_qnum);
	sc->tx.txqsetup &= ~(1<<txq->axq_qnum);
}

/* For each acq entry, for each tid, try to schedule packets
 * for transmit until ampdu_depth has reached min Q depth.
 */
void ath_txq_schedule(struct ath_softc *sc, struct ath_txq *txq)
{
	struct ath_common *common = ath9k_hw_common(sc->sc_ah);
	struct ath_atx_ac *ac, *last_ac;
	struct ath_atx_tid *tid, *last_tid;
	struct list_head *ac_list;
	bool sent = false;

	if (txq->mac80211_qnum < 0)
		return;

	if (test_bit(ATH_OP_HW_RESET, &common->op_flags))
		return;

	spin_lock_bh(&sc->chan_lock);
	ac_list = &sc->cur_chan->acq[txq->mac80211_qnum];

	if (list_empty(ac_list)) {
		spin_unlock_bh(&sc->chan_lock);
		return;
	}

	rcu_read_lock();

	last_ac = list_entry(ac_list->prev, struct ath_atx_ac, list);
	while (!list_empty(ac_list)) {
		bool stop = false;

		if (sc->cur_chan->stopped)
			break;

		ac = list_first_entry(ac_list, struct ath_atx_ac, list);
		last_tid = list_entry(ac->tid_q.prev, struct ath_atx_tid, list);
		list_del(&ac->list);
		ac->sched = false;

		while (!list_empty(&ac->tid_q)) {

			tid = list_first_entry(&ac->tid_q, struct ath_atx_tid,
					       list);
			list_del(&tid->list);
			tid->sched = false;

			if (ath_tx_sched_aggr(sc, txq, tid, &stop))
				sent = true;

			/*
			 * add tid to round-robin queue if more frames
			 * are pending for the tid
			 */
			if (ath_tid_has_buffered(tid))
				ath_tx_queue_tid(sc, txq, tid);

			if (stop || tid == last_tid)
				break;
		}

		if (!list_empty(&ac->tid_q) && !ac->sched) {
			ac->sched = true;
			list_add_tail(&ac->list, ac_list);
		}

		if (stop)
			break;

		if (ac == last_ac) {
			if (!sent)
				break;

			sent = false;
			last_ac = list_entry(ac_list->prev,
					     struct ath_atx_ac, list);
		}
	}

	rcu_read_unlock();
	spin_unlock_bh(&sc->chan_lock);
}

void ath_txq_schedule_all(struct ath_softc *sc)
{
	struct ath_txq *txq;
	int i;

	for (i = 0; i < IEEE80211_NUM_ACS; i++) {
		txq = sc->tx.txq_map[i];

		spin_lock_bh(&txq->axq_lock);
		ath_txq_schedule(sc, txq);
		spin_unlock_bh(&txq->axq_lock);
	}
}

/***********/
/* TX, DMA */
/***********/

/*
 * Insert a chain of ath_buf (descriptors) on a txq and
 * assume the descriptors are already chained together by caller.
 */
static void ath_tx_txqaddbuf(struct ath_softc *sc, struct ath_txq *txq,
			     struct list_head *head, bool internal)
{
	struct ath_hw *ah = sc->sc_ah;
	struct ath_common *common = ath9k_hw_common(ah);
	struct ath_buf *bf, *bf_last;
	bool puttxbuf = false;
	bool edma;

	/*
	 * Insert the frame on the outbound list and
	 * pass it on to the hardware.
	 */

	if (list_empty(head))
		return;

	edma = !!(ah->caps.hw_caps & ATH9K_HW_CAP_EDMA);
	bf = list_first_entry(head, struct ath_buf, list);
	bf_last = list_entry(head->prev, struct ath_buf, list);

	ath_dbg(common, QUEUE, "qnum: %d, txq depth: %d\n",
		txq->axq_qnum, txq->axq_depth);

	if (edma && list_empty(&txq->txq_fifo[txq->txq_headidx])) {
		list_splice_tail_init(head, &txq->txq_fifo[txq->txq_headidx]);
		INCR(txq->txq_headidx, ATH_TXFIFO_DEPTH);
		puttxbuf = true;
	} else {
		list_splice_tail_init(head, &txq->axq_q);

		if (txq->axq_link) {
			ath9k_hw_set_desc_link(ah, txq->axq_link, bf->bf_daddr);
			ath_dbg(common, XMIT, "link[%u] (%p)=%llx (%p)\n",
				txq->axq_qnum, txq->axq_link,
				ito64(bf->bf_daddr), bf->bf_desc);
		} else if (!edma)
			puttxbuf = true;

		txq->axq_link = bf_last->bf_desc;
	}

	if (puttxbuf) {
		TX_STAT_INC(txq->axq_qnum, puttxbuf);
		ath9k_hw_puttxbuf(ah, txq->axq_qnum, bf->bf_daddr);
		ath_dbg(common, XMIT, "TXDP[%u] = %llx (%p)\n",
			txq->axq_qnum, ito64(bf->bf_daddr), bf->bf_desc);
	}

	if (!edma || sc->tx99_state) {
		TX_STAT_INC(txq->axq_qnum, txstart);
		ath9k_hw_txstart(ah, txq->axq_qnum);
	}

	if (!internal) {
		while (bf) {
			txq->axq_depth++;
			if (bf_is_ampdu_not_probing(bf))
				txq->axq_ampdu_depth++;

			bf_last = bf->bf_lastbf;
			bf = bf_last->bf_next;
			bf_last->bf_next = NULL;
		}
	}
}

static void ath_tx_send_normal(struct ath_softc *sc, struct ath_txq *txq,
			       struct ath_atx_tid *tid, struct sk_buff *skb)
{
	struct ieee80211_tx_info *tx_info = IEEE80211_SKB_CB(skb);
	struct ath_frame_info *fi = get_frame_info(skb);
	struct list_head bf_head;
	struct ath_buf *bf = fi->bf;

	INIT_LIST_HEAD(&bf_head);
	list_add_tail(&bf->list, &bf_head);
	bf->bf_state.bf_type = 0;
	if (tid && (tx_info->flags & IEEE80211_TX_CTL_AMPDU)) {
		bf->bf_state.bf_type = BUF_AMPDU;
		ath_tx_addto_baw(sc, tid, bf);
	}

	bf->bf_next = NULL;
	bf->bf_lastbf = bf;
	ath_tx_fill_desc(sc, bf, txq, fi->framelen);
	ath_tx_txqaddbuf(sc, txq, &bf_head, false);
	TX_STAT_INC(txq->axq_qnum, queued);
}

static void setup_frame_info(struct ieee80211_hw *hw,
			     struct ieee80211_sta *sta,
			     struct sk_buff *skb,
			     int framelen)
{
	struct ieee80211_tx_info *tx_info = IEEE80211_SKB_CB(skb);
	struct ieee80211_key_conf *hw_key = tx_info->control.hw_key;
	struct ieee80211_hdr *hdr = (struct ieee80211_hdr *)skb->data;
	const struct ieee80211_rate *rate;
	struct ath_frame_info *fi = get_frame_info(skb);
	struct ath_node *an = NULL;
	enum ath9k_key_type keytype;
	bool short_preamble = false;

	/*
	 * We check if Short Preamble is needed for the CTS rate by
	 * checking the BSS's global flag.
	 * But for the rate series, IEEE80211_TX_RC_USE_SHORT_PREAMBLE is used.
	 */
	if (tx_info->control.vif &&
	    tx_info->control.vif->bss_conf.use_short_preamble)
		short_preamble = true;

	rate = ieee80211_get_rts_cts_rate(hw, tx_info);
	keytype = ath9k_cmn_get_hw_crypto_keytype(skb);

	if (sta)
		an = (struct ath_node *) sta->drv_priv;

	memset(fi, 0, sizeof(*fi));
	fi->txq = -1;
	if (hw_key)
		fi->keyix = hw_key->hw_key_idx;
	else if (an && ieee80211_is_data(hdr->frame_control) && an->ps_key > 0)
		fi->keyix = an->ps_key;
	else
		fi->keyix = ATH9K_TXKEYIX_INVALID;
	fi->keytype = keytype;
	fi->framelen = framelen;

	if (!rate)
		return;
	fi->rtscts_rate = rate->hw_value;
	if (short_preamble)
		fi->rtscts_rate |= rate->hw_value_short;
}

u8 ath_txchainmask_reduction(struct ath_softc *sc, u8 chainmask, u32 rate)
{
	struct ath_hw *ah = sc->sc_ah;
	struct ath9k_channel *curchan = ah->curchan;

	if ((ah->caps.hw_caps & ATH9K_HW_CAP_APM) && IS_CHAN_5GHZ(curchan) &&
	    (chainmask == 0x7) && (rate < 0x90))
		return 0x3;
	else if (AR_SREV_9462(ah) && ath9k_hw_btcoex_is_enabled(ah) &&
		 IS_CCK_RATE(rate))
		return 0x2;
	else
		return chainmask;
}

/*
 * Assign a descriptor (and sequence number if necessary,
 * and map buffer for DMA. Frees skb on error
 */
static struct ath_buf *ath_tx_setup_buffer(struct ath_softc *sc,
					   struct ath_txq *txq,
					   struct ath_atx_tid *tid,
					   struct sk_buff *skb)
{
	struct ath_common *common = ath9k_hw_common(sc->sc_ah);
	struct ath_frame_info *fi = get_frame_info(skb);
	struct ieee80211_hdr *hdr = (struct ieee80211_hdr *)skb->data;
	struct ath_buf *bf;
	int fragno;
	u16 seqno;

	bf = ath_tx_get_buffer(sc);
	if (!bf) {
		ath_dbg(common, XMIT, "TX buffers are full\n");
		return NULL;
	}

	ATH_TXBUF_RESET(bf);

	if (tid && ieee80211_is_data_present(hdr->frame_control)) {
		fragno = le16_to_cpu(hdr->seq_ctrl) & IEEE80211_SCTL_FRAG;
		seqno = tid->seq_next;
		hdr->seq_ctrl = cpu_to_le16(tid->seq_next << IEEE80211_SEQ_SEQ_SHIFT);

		if (fragno)
			hdr->seq_ctrl |= cpu_to_le16(fragno);

		if (!ieee80211_has_morefrags(hdr->frame_control))
			INCR(tid->seq_next, IEEE80211_SEQ_MAX);

		bf->bf_state.seqno = seqno;
	}

	bf->bf_mpdu = skb;

	bf->bf_buf_addr = dma_map_single(sc->dev, skb->data,
					 skb->len, DMA_TO_DEVICE);
	if (unlikely(dma_mapping_error(sc->dev, bf->bf_buf_addr))) {
		bf->bf_mpdu = NULL;
		bf->bf_buf_addr = 0;
		ath_err(ath9k_hw_common(sc->sc_ah),
			"dma_mapping_error() on TX\n");
		ath_tx_return_buffer(sc, bf);
		return NULL;
	}

	fi->bf = bf;

	return bf;
}

void ath_assign_seq(struct ath_common *common, struct sk_buff *skb)
{
	struct ieee80211_hdr *hdr = (struct ieee80211_hdr *) skb->data;
	struct ieee80211_tx_info *info = IEEE80211_SKB_CB(skb);
	struct ieee80211_vif *vif = info->control.vif;
	struct ath_vif *avp;

	if (!(info->flags & IEEE80211_TX_CTL_ASSIGN_SEQ))
		return;

	if (!vif)
		return;

	avp = (struct ath_vif *)vif->drv_priv;

	if (info->flags & IEEE80211_TX_CTL_FIRST_FRAGMENT)
		avp->seq_no += 0x10;

	hdr->seq_ctrl &= cpu_to_le16(IEEE80211_SCTL_FRAG);
	hdr->seq_ctrl |= cpu_to_le16(avp->seq_no);
}

static int ath_tx_prepare(struct ieee80211_hw *hw, struct sk_buff *skb,
			  struct ath_tx_control *txctl)
{
	struct ieee80211_hdr *hdr = (struct ieee80211_hdr *) skb->data;
	struct ieee80211_tx_info *info = IEEE80211_SKB_CB(skb);
	struct ieee80211_sta *sta = txctl->sta;
	struct ieee80211_vif *vif = info->control.vif;
	struct ath_vif *avp;
	struct ath_softc *sc = hw->priv;
	int frmlen = skb->len + FCS_LEN;
	int padpos, padsize;

	/* NOTE:  sta can be NULL according to net/mac80211.h */
	if (sta)
		txctl->an = (struct ath_node *)sta->drv_priv;
	else if (vif && ieee80211_is_data(hdr->frame_control)) {
		avp = (void *)vif->drv_priv;
		txctl->an = &avp->mcast_node;
	}

	if (info->control.hw_key)
		frmlen += info->control.hw_key->icv_len;

	ath_assign_seq(ath9k_hw_common(sc->sc_ah), skb);

	if ((vif && vif->type != NL80211_IFTYPE_AP &&
	            vif->type != NL80211_IFTYPE_AP_VLAN) ||
	    !ieee80211_is_data(hdr->frame_control))
		info->flags |= IEEE80211_TX_CTL_CLEAR_PS_FILT;

	/* Add the padding after the header if this is not already done */
	padpos = ieee80211_hdrlen(hdr->frame_control);
	padsize = padpos & 3;
	if (padsize && skb->len > padpos) {
		if (skb_headroom(skb) < padsize)
			return -ENOMEM;

		skb_push(skb, padsize);
		memmove(skb->data, skb->data + padsize, padpos);
	}

	setup_frame_info(hw, sta, skb, frmlen);
	return 0;
}


/* Upon failure caller should free skb */
int ath_tx_start(struct ieee80211_hw *hw, struct sk_buff *skb,
		 struct ath_tx_control *txctl)
{
	struct ieee80211_hdr *hdr;
	struct ieee80211_tx_info *info = IEEE80211_SKB_CB(skb);
	struct ieee80211_sta *sta = txctl->sta;
	struct ieee80211_vif *vif = info->control.vif;
	struct ath_frame_info *fi = get_frame_info(skb);
	struct ath_vif *avp = NULL;
	struct ath_softc *sc = hw->priv;
	struct ath_txq *txq = txctl->txq;
	struct ath_atx_tid *tid = NULL;
	struct ath_buf *bf;
	bool queue, skip_uapsd = false;
	int q, ret;

	if (vif)
		avp = (void *)vif->drv_priv;

	if (info->flags & IEEE80211_TX_CTL_TX_OFFCHAN)
		txctl->force_channel = true;

	ret = ath_tx_prepare(hw, skb, txctl);
	if (ret)
	    return ret;

	hdr = (struct ieee80211_hdr *) skb->data;
	/*
	 * At this point, the vif, hw_key and sta pointers in the tx control
	 * info are no longer valid (overwritten by the ath_frame_info data.
	 */

	q = skb_get_queue_mapping(skb);

	ath_txq_lock(sc, txq);
	if (txq == sc->tx.txq_map[q]) {
		fi->txq = q;
		if (++txq->pending_frames > sc->tx.txq_max_pending[q] &&
		    !txq->stopped) {
			if (ath9k_is_chanctx_enabled())
				ieee80211_stop_queue(sc->hw, info->hw_queue);
			else
				ieee80211_stop_queue(sc->hw, q);
			txq->stopped = true;
		}
	}

	queue = ieee80211_is_data_present(hdr->frame_control);

	/* Force queueing of all frames that belong to a virtual interface on
	 * a different channel context, to ensure that they are sent on the
	 * correct channel.
	 */
	if (((avp && avp->chanctx != sc->cur_chan) ||
	     sc->cur_chan->stopped) && !txctl->force_channel) {
		if (!txctl->an)
			txctl->an = &avp->mcast_node;
		queue = true;
		skip_uapsd = true;
	}

	if (txctl->an && queue)
		tid = ath_get_skb_tid(sc, txctl->an, skb);

	if (!skip_uapsd && (info->flags & IEEE80211_TX_CTL_PS_RESPONSE)) {
		ath_txq_unlock(sc, txq);
		txq = sc->tx.uapsdq;
		ath_txq_lock(sc, txq);
	} else if (txctl->an && queue) {
		WARN_ON(tid->ac->txq != txctl->txq);

		if (info->flags & IEEE80211_TX_CTL_CLEAR_PS_FILT)
			tid->ac->clear_ps_filter = true;

		/*
		 * Add this frame to software queue for scheduling later
		 * for aggregation.
		 */
		TX_STAT_INC(txq->axq_qnum, a_queued_sw);
		__skb_queue_tail(&tid->buf_q, skb);
		if (!txctl->an->sleeping)
			ath_tx_queue_tid(sc, txq, tid);

		ath_txq_schedule(sc, txq);
		goto out;
	}

	bf = ath_tx_setup_buffer(sc, txq, tid, skb);
	if (!bf) {
		ath_txq_skb_done(sc, txq, skb);
		if (txctl->paprd)
			dev_kfree_skb_any(skb);
		else
			ieee80211_free_txskb(sc->hw, skb);
		goto out;
	}

	bf->bf_state.bfs_paprd = txctl->paprd;

	if (txctl->paprd)
		bf->bf_state.bfs_paprd_timestamp = jiffies;

	ath_set_rates(vif, sta, bf);
	ath_tx_send_normal(sc, txq, tid, skb);

out:
	ath_txq_unlock(sc, txq);

	return 0;
}

void ath_tx_cabq(struct ieee80211_hw *hw, struct ieee80211_vif *vif,
		 struct sk_buff *skb)
{
	struct ath_softc *sc = hw->priv;
	struct ath_tx_control txctl = {
		.txq = sc->beacon.cabq
	};
	struct ath_tx_info info = {};
	struct ieee80211_hdr *hdr;
	struct ath_buf *bf_tail = NULL;
	struct ath_buf *bf;
	LIST_HEAD(bf_q);
	int duration = 0;
	int max_duration;

	max_duration =
		sc->cur_chan->beacon.beacon_interval * 1000 *
		sc->cur_chan->beacon.dtim_period / ATH_BCBUF;

	do {
		struct ath_frame_info *fi = get_frame_info(skb);

		if (ath_tx_prepare(hw, skb, &txctl))
			break;

		bf = ath_tx_setup_buffer(sc, txctl.txq, NULL, skb);
		if (!bf)
			break;

		bf->bf_lastbf = bf;
		ath_set_rates(vif, NULL, bf);
		ath_buf_set_rate(sc, bf, &info, fi->framelen, false);
		duration += info.rates[0].PktDuration;
		if (bf_tail)
			bf_tail->bf_next = bf;

		list_add_tail(&bf->list, &bf_q);
		bf_tail = bf;
		skb = NULL;

		if (duration > max_duration)
			break;

		skb = ieee80211_get_buffered_bc(hw, vif);
	} while(skb);

	if (skb)
		ieee80211_free_txskb(hw, skb);

	if (list_empty(&bf_q))
		return;

	bf = list_first_entry(&bf_q, struct ath_buf, list);
	hdr = (struct ieee80211_hdr *) bf->bf_mpdu->data;

	if (hdr->frame_control & IEEE80211_FCTL_MOREDATA) {
		hdr->frame_control &= ~IEEE80211_FCTL_MOREDATA;
		dma_sync_single_for_device(sc->dev, bf->bf_buf_addr,
			sizeof(*hdr), DMA_TO_DEVICE);
	}

	ath_txq_lock(sc, txctl.txq);
	ath_tx_fill_desc(sc, bf, txctl.txq, 0);
	ath_tx_txqaddbuf(sc, txctl.txq, &bf_q, false);
	TX_STAT_INC(txctl.txq->axq_qnum, queued);
	ath_txq_unlock(sc, txctl.txq);
}

/*****************/
/* TX Completion */
/*****************/

static void ath_tx_complete(struct ath_softc *sc, struct sk_buff *skb,
			    int tx_flags, struct ath_txq *txq)
{
	struct ieee80211_tx_info *tx_info = IEEE80211_SKB_CB(skb);
	struct ath_common *common = ath9k_hw_common(sc->sc_ah);
	struct ieee80211_hdr * hdr = (struct ieee80211_hdr *)skb->data;
	int padpos, padsize;
	unsigned long flags;

	ath_dbg(common, XMIT, "TX complete: skb: %p\n", skb);

	if (sc->sc_ah->caldata)
		set_bit(PAPRD_PACKET_SENT, &sc->sc_ah->caldata->cal_flags);

	if (!(tx_flags & ATH_TX_ERROR))
		/* Frame was ACKed */
		tx_info->flags |= IEEE80211_TX_STAT_ACK;

	padpos = ieee80211_hdrlen(hdr->frame_control);
	padsize = padpos & 3;
	if (padsize && skb->len>padpos+padsize) {
		/*
		 * Remove MAC header padding before giving the frame back to
		 * mac80211.
		 */
		memmove(skb->data + padsize, skb->data, padpos);
		skb_pull(skb, padsize);
	}

	spin_lock_irqsave(&sc->sc_pm_lock, flags);
	if ((sc->ps_flags & PS_WAIT_FOR_TX_ACK) && !txq->axq_depth) {
		sc->ps_flags &= ~PS_WAIT_FOR_TX_ACK;
		ath_dbg(common, PS,
			"Going back to sleep after having received TX status (0x%lx)\n",
			sc->ps_flags & (PS_WAIT_FOR_BEACON |
					PS_WAIT_FOR_CAB |
					PS_WAIT_FOR_PSPOLL_DATA |
					PS_WAIT_FOR_TX_ACK));
	}
	spin_unlock_irqrestore(&sc->sc_pm_lock, flags);

	__skb_queue_tail(&txq->complete_q, skb);
	ath_txq_skb_done(sc, txq, skb);
}

static void ath_tx_complete_buf(struct ath_softc *sc, struct ath_buf *bf,
				struct ath_txq *txq, struct list_head *bf_q,
				struct ath_tx_status *ts, int txok)
{
	struct sk_buff *skb = bf->bf_mpdu;
	struct ieee80211_tx_info *tx_info = IEEE80211_SKB_CB(skb);
	unsigned long flags;
	int tx_flags = 0;

	if (!txok)
		tx_flags |= ATH_TX_ERROR;

	if (ts->ts_status & ATH9K_TXERR_FILT)
		tx_info->flags |= IEEE80211_TX_STAT_TX_FILTERED;

	dma_unmap_single(sc->dev, bf->bf_buf_addr, skb->len, DMA_TO_DEVICE);
	bf->bf_buf_addr = 0;
	if (sc->tx99_state)
		goto skip_tx_complete;

	if (bf->bf_state.bfs_paprd) {
		if (time_after(jiffies,
				bf->bf_state.bfs_paprd_timestamp +
				msecs_to_jiffies(ATH_PAPRD_TIMEOUT)))
			dev_kfree_skb_any(skb);
		else
			complete(&sc->paprd_complete);
	} else {
		ath_debug_stat_tx(sc, bf, ts, txq, tx_flags);
		ath_tx_complete(sc, skb, tx_flags, txq);
	}
skip_tx_complete:
	/* At this point, skb (bf->bf_mpdu) is consumed...make sure we don't
	 * accidentally reference it later.
	 */
	bf->bf_mpdu = NULL;

	/*
	 * Return the list of ath_buf of this mpdu to free queue
	 */
	spin_lock_irqsave(&sc->tx.txbuflock, flags);
	list_splice_tail_init(bf_q, &sc->tx.txbuf);
	spin_unlock_irqrestore(&sc->tx.txbuflock, flags);
}

static void ath_tx_rc_status(struct ath_softc *sc, struct ath_buf *bf,
			     struct ath_tx_status *ts, int nframes, int nbad,
			     int txok)
{
	struct sk_buff *skb = bf->bf_mpdu;
	struct ieee80211_hdr *hdr = (struct ieee80211_hdr *)skb->data;
	struct ieee80211_tx_info *tx_info = IEEE80211_SKB_CB(skb);
	struct ieee80211_hw *hw = sc->hw;
	struct ath_hw *ah = sc->sc_ah;
	u8 i, tx_rateindex;

	if (txok)
		tx_info->status.ack_signal = ts->ts_rssi;

	tx_rateindex = ts->ts_rateindex;
	WARN_ON(tx_rateindex >= hw->max_rates);

	if (tx_info->flags & IEEE80211_TX_CTL_AMPDU) {
		tx_info->flags |= IEEE80211_TX_STAT_AMPDU;

		BUG_ON(nbad > nframes);
	}
	tx_info->status.ampdu_len = nframes;
	tx_info->status.ampdu_ack_len = nframes - nbad;

	if ((ts->ts_status & ATH9K_TXERR_FILT) == 0 &&
	    (tx_info->flags & IEEE80211_TX_CTL_NO_ACK) == 0) {
		/*
		 * If an underrun error is seen assume it as an excessive
		 * retry only if max frame trigger level has been reached
		 * (2 KB for single stream, and 4 KB for dual stream).
		 * Adjust the long retry as if the frame was tried
		 * hw->max_rate_tries times to affect how rate control updates
		 * PER for the failed rate.
		 * In case of congestion on the bus penalizing this type of
		 * underruns should help hardware actually transmit new frames
		 * successfully by eventually preferring slower rates.
		 * This itself should also alleviate congestion on the bus.
		 */
		if (unlikely(ts->ts_flags & (ATH9K_TX_DATA_UNDERRUN |
		                             ATH9K_TX_DELIM_UNDERRUN)) &&
		    ieee80211_is_data(hdr->frame_control) &&
		    ah->tx_trig_level >= sc->sc_ah->config.max_txtrig_level)
			tx_info->status.rates[tx_rateindex].count =
				hw->max_rate_tries;
	}

	for (i = tx_rateindex + 1; i < hw->max_rates; i++) {
		tx_info->status.rates[i].count = 0;
		tx_info->status.rates[i].idx = -1;
	}

	tx_info->status.rates[tx_rateindex].count = ts->ts_longretry + 1;
}

static void ath_tx_processq(struct ath_softc *sc, struct ath_txq *txq)
{
	struct ath_hw *ah = sc->sc_ah;
	struct ath_common *common = ath9k_hw_common(ah);
	struct ath_buf *bf, *lastbf, *bf_held = NULL;
	struct list_head bf_head;
	struct ath_desc *ds;
	struct ath_tx_status ts;
	int status;

	ath_dbg(common, QUEUE, "tx queue %d (%x), link %p\n",
		txq->axq_qnum, ath9k_hw_gettxbuf(sc->sc_ah, txq->axq_qnum),
		txq->axq_link);

	ath_txq_lock(sc, txq);
	for (;;) {
		if (test_bit(ATH_OP_HW_RESET, &common->op_flags))
			break;

		if (list_empty(&txq->axq_q)) {
			txq->axq_link = NULL;
			ath_txq_schedule(sc, txq);
			break;
		}
		bf = list_first_entry(&txq->axq_q, struct ath_buf, list);

		/*
		 * There is a race condition that a BH gets scheduled
		 * after sw writes TxE and before hw re-load the last
		 * descriptor to get the newly chained one.
		 * Software must keep the last DONE descriptor as a
		 * holding descriptor - software does so by marking
		 * it with the STALE flag.
		 */
		bf_held = NULL;
		if (bf->bf_state.stale) {
			bf_held = bf;
			if (list_is_last(&bf_held->list, &txq->axq_q))
				break;

			bf = list_entry(bf_held->list.next, struct ath_buf,
					list);
		}

		lastbf = bf->bf_lastbf;
		ds = lastbf->bf_desc;

		memset(&ts, 0, sizeof(ts));
		status = ath9k_hw_txprocdesc(ah, ds, &ts);
		if (status == -EINPROGRESS)
			break;

		TX_STAT_INC(txq->axq_qnum, txprocdesc);

		/*
		 * Remove ath_buf's of the same transmit unit from txq,
		 * however leave the last descriptor back as the holding
		 * descriptor for hw.
		 */
		lastbf->bf_state.stale = true;
		INIT_LIST_HEAD(&bf_head);
		if (!list_is_singular(&lastbf->list))
			list_cut_position(&bf_head,
				&txq->axq_q, lastbf->list.prev);

		if (bf_held) {
			list_del(&bf_held->list);
			ath_tx_return_buffer(sc, bf_held);
		}

		ath_tx_process_buffer(sc, txq, &ts, bf, &bf_head);
	}
	ath_txq_unlock_complete(sc, txq);
}

void ath_tx_tasklet(struct ath_softc *sc)
{
	struct ath_hw *ah = sc->sc_ah;
	u32 qcumask = ((1 << ATH9K_NUM_TX_QUEUES) - 1) & ah->intr_txqs;
	int i;

	for (i = 0; i < ATH9K_NUM_TX_QUEUES; i++) {
		if (ATH_TXQ_SETUP(sc, i) && (qcumask & (1 << i)))
			ath_tx_processq(sc, &sc->tx.txq[i]);
	}
}

void ath_tx_edma_tasklet(struct ath_softc *sc)
{
	struct ath_tx_status ts;
	struct ath_common *common = ath9k_hw_common(sc->sc_ah);
	struct ath_hw *ah = sc->sc_ah;
	struct ath_txq *txq;
	struct ath_buf *bf, *lastbf;
	struct list_head bf_head;
	struct list_head *fifo_list;
	int status;

	for (;;) {
		if (test_bit(ATH_OP_HW_RESET, &common->op_flags))
			break;

		status = ath9k_hw_txprocdesc(ah, NULL, (void *)&ts);
		if (status == -EINPROGRESS)
			break;
		if (status == -EIO) {
			ath_dbg(common, XMIT, "Error processing tx status\n");
			break;
		}

		/* Process beacon completions separately */
		if (ts.qid == sc->beacon.beaconq) {
			sc->beacon.tx_processed = true;
			sc->beacon.tx_last = !(ts.ts_status & ATH9K_TXERR_MASK);

			if (ath9k_is_chanctx_enabled()) {
				ath_chanctx_event(sc, NULL,
						  ATH_CHANCTX_EVENT_BEACON_SENT);
			}

			ath9k_csa_update(sc);
			continue;
		}

		txq = &sc->tx.txq[ts.qid];

		ath_txq_lock(sc, txq);

		TX_STAT_INC(txq->axq_qnum, txprocdesc);

		fifo_list = &txq->txq_fifo[txq->txq_tailidx];
		if (list_empty(fifo_list)) {
			ath_txq_unlock(sc, txq);
			return;
		}

		bf = list_first_entry(fifo_list, struct ath_buf, list);
		if (bf->bf_state.stale) {
			list_del(&bf->list);
			ath_tx_return_buffer(sc, bf);
			bf = list_first_entry(fifo_list, struct ath_buf, list);
		}

		lastbf = bf->bf_lastbf;

		INIT_LIST_HEAD(&bf_head);
		if (list_is_last(&lastbf->list, fifo_list)) {
			list_splice_tail_init(fifo_list, &bf_head);
			INCR(txq->txq_tailidx, ATH_TXFIFO_DEPTH);

			if (!list_empty(&txq->axq_q)) {
				struct list_head bf_q;

				INIT_LIST_HEAD(&bf_q);
				txq->axq_link = NULL;
				list_splice_tail_init(&txq->axq_q, &bf_q);
				ath_tx_txqaddbuf(sc, txq, &bf_q, true);
			}
		} else {
			lastbf->bf_state.stale = true;
			if (bf != lastbf)
				list_cut_position(&bf_head, fifo_list,
						  lastbf->list.prev);
		}

		ath_tx_process_buffer(sc, txq, &ts, bf, &bf_head);
		ath_txq_unlock_complete(sc, txq);
	}
}

/*****************/
/* Init, Cleanup */
/*****************/

static int ath_txstatus_setup(struct ath_softc *sc, int size)
{
	struct ath_descdma *dd = &sc->txsdma;
	u8 txs_len = sc->sc_ah->caps.txs_len;

	dd->dd_desc_len = size * txs_len;
	dd->dd_desc = dmam_alloc_coherent(sc->dev, dd->dd_desc_len,
					  &dd->dd_desc_paddr, GFP_KERNEL);
	if (!dd->dd_desc)
		return -ENOMEM;

	return 0;
}

static int ath_tx_edma_init(struct ath_softc *sc)
{
	int err;

	err = ath_txstatus_setup(sc, ATH_TXSTATUS_RING_SIZE);
	if (!err)
		ath9k_hw_setup_statusring(sc->sc_ah, sc->txsdma.dd_desc,
					  sc->txsdma.dd_desc_paddr,
					  ATH_TXSTATUS_RING_SIZE);

	return err;
}

int ath_tx_init(struct ath_softc *sc, int nbufs)
{
	struct ath_common *common = ath9k_hw_common(sc->sc_ah);
	int error = 0;

	spin_lock_init(&sc->tx.txbuflock);

	error = ath_descdma_setup(sc, &sc->tx.txdma, &sc->tx.txbuf,
				  "tx", nbufs, 1, 1);
	if (error != 0) {
		ath_err(common,
			"Failed to allocate tx descriptors: %d\n", error);
		return error;
	}

	error = ath_descdma_setup(sc, &sc->beacon.bdma, &sc->beacon.bbuf,
				  "beacon", ATH_BCBUF, 1, 1);
	if (error != 0) {
		ath_err(common,
			"Failed to allocate beacon descriptors: %d\n", error);
		return error;
	}

	INIT_DELAYED_WORK(&sc->tx_complete_work, ath_tx_complete_poll_work);

	if (sc->sc_ah->caps.hw_caps & ATH9K_HW_CAP_EDMA)
		error = ath_tx_edma_init(sc);

	return error;
}

void ath_tx_node_init(struct ath_softc *sc, struct ath_node *an)
{
	struct ath_atx_tid *tid;
	struct ath_atx_ac *ac;
	int tidno, acno;

	for (tidno = 0, tid = &an->tid[tidno];
	     tidno < IEEE80211_NUM_TIDS;
	     tidno++, tid++) {
		tid->an        = an;
		tid->tidno     = tidno;
		tid->seq_start = tid->seq_next = 0;
		tid->baw_size  = WME_MAX_BA;
		tid->baw_head  = tid->baw_tail = 0;
		tid->sched     = false;
		tid->active	   = false;
		__skb_queue_head_init(&tid->buf_q);
		__skb_queue_head_init(&tid->retry_q);
		acno = TID_TO_WME_AC(tidno);
		tid->ac = &an->ac[acno];
	}

	for (acno = 0, ac = &an->ac[acno];
	     acno < IEEE80211_NUM_ACS; acno++, ac++) {
		ac->sched    = false;
		ac->clear_ps_filter = true;
		ac->txq = sc->tx.txq_map[acno];
		INIT_LIST_HEAD(&ac->tid_q);
	}
}

void ath_tx_node_cleanup(struct ath_softc *sc, struct ath_node *an)
{
	struct ath_atx_ac *ac;
	struct ath_atx_tid *tid;
	struct ath_txq *txq;
	int tidno;

	for (tidno = 0, tid = &an->tid[tidno];
	     tidno < IEEE80211_NUM_TIDS; tidno++, tid++) {

		ac = tid->ac;
		txq = ac->txq;

		ath_txq_lock(sc, txq);

		if (tid->sched) {
			list_del(&tid->list);
			tid->sched = false;
		}

		if (ac->sched) {
			list_del(&ac->list);
			tid->ac->sched = false;
		}

		ath_tid_drain(sc, txq, tid);
		tid->active = false;

		ath_txq_unlock(sc, txq);
	}
}

#ifdef CONFIG_ATH9K_TX99

int ath9k_tx99_send(struct ath_softc *sc, struct sk_buff *skb,
		    struct ath_tx_control *txctl)
{
	struct ieee80211_hdr *hdr = (struct ieee80211_hdr *) skb->data;
	struct ath_frame_info *fi = get_frame_info(skb);
	struct ath_common *common = ath9k_hw_common(sc->sc_ah);
	struct ath_buf *bf;
	int padpos, padsize;

	padpos = ieee80211_hdrlen(hdr->frame_control);
	padsize = padpos & 3;

	if (padsize && skb->len > padpos) {
		if (skb_headroom(skb) < padsize) {
			ath_dbg(common, XMIT,
				"tx99 padding failed\n");
		return -EINVAL;
		}

		skb_push(skb, padsize);
		memmove(skb->data, skb->data + padsize, padpos);
	}

	fi->keyix = ATH9K_TXKEYIX_INVALID;
	fi->framelen = skb->len + FCS_LEN;
	fi->keytype = ATH9K_KEY_TYPE_CLEAR;

	bf = ath_tx_setup_buffer(sc, txctl->txq, NULL, skb);
	if (!bf) {
		ath_dbg(common, XMIT, "tx99 buffer setup failed\n");
		return -EINVAL;
	}

	ath_set_rates(sc->tx99_vif, NULL, bf);

	ath9k_hw_set_desc_link(sc->sc_ah, bf->bf_desc, bf->bf_daddr);
	ath9k_hw_tx99_start(sc->sc_ah, txctl->txq->axq_qnum);

	ath_tx_send_normal(sc, txctl->txq, NULL, skb);

	return 0;
}

#endif /* CONFIG_ATH9K_TX99 */<|MERGE_RESOLUTION|>--- conflicted
+++ resolved
@@ -1477,11 +1477,7 @@
 			continue;
 		}
 
-<<<<<<< HEAD
-		buffered = !skb_queue_empty(&tid->buf_q);
-=======
 		buffered = ath_tid_has_buffered(tid);
->>>>>>> fc14f9c1
 
 		tid->sched = false;
 		list_del(&tid->list);
