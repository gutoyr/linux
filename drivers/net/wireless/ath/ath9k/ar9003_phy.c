/*
 * Copyright (c) 2010-2011 Atheros Communications Inc.
 *
 * Permission to use, copy, modify, and/or distribute this software for any
 * purpose with or without fee is hereby granted, provided that the above
 * copyright notice and this permission notice appear in all copies.
 *
 * THE SOFTWARE IS PROVIDED "AS IS" AND THE AUTHOR DISCLAIMS ALL WARRANTIES
 * WITH REGARD TO THIS SOFTWARE INCLUDING ALL IMPLIED WARRANTIES OF
 * MERCHANTABILITY AND FITNESS. IN NO EVENT SHALL THE AUTHOR BE LIABLE FOR
 * ANY SPECIAL, DIRECT, INDIRECT, OR CONSEQUENTIAL DAMAGES OR ANY DAMAGES
 * WHATSOEVER RESULTING FROM LOSS OF USE, DATA OR PROFITS, WHETHER IN AN
 * ACTION OF CONTRACT, NEGLIGENCE OR OTHER TORTIOUS ACTION, ARISING OUT OF
 * OR IN CONNECTION WITH THE USE OR PERFORMANCE OF THIS SOFTWARE.
 */

#include <linux/export.h>
#include "hw.h"
#include "ar9003_phy.h"

#define AR9300_OFDM_RATES	8
#define AR9300_HT_SS_RATES	8
#define AR9300_HT_DS_RATES	8
#define AR9300_HT_TS_RATES	8

#define AR9300_11NA_OFDM_SHIFT		0
#define AR9300_11NA_HT_SS_SHIFT		8
#define AR9300_11NA_HT_DS_SHIFT		16
#define AR9300_11NA_HT_TS_SHIFT		24

#define AR9300_11NG_OFDM_SHIFT		4
#define AR9300_11NG_HT_SS_SHIFT		12
#define AR9300_11NG_HT_DS_SHIFT		20
#define AR9300_11NG_HT_TS_SHIFT		28

static const int firstep_table[] =
/* level:  0   1   2   3   4   5   6   7   8  */
	{ -4, -2,  0,  2,  4,  6,  8, 10, 12 }; /* lvl 0-8, default 2 */

static const int cycpwrThr1_table[] =
/* level:  0   1   2   3   4   5   6   7   8  */
	{ -6, -4, -2,  0,  2,  4,  6,  8 };     /* lvl 0-7, default 3 */

/*
 * register values to turn OFDM weak signal detection OFF
 */
static const int m1ThreshLow_off = 127;
static const int m2ThreshLow_off = 127;
static const int m1Thresh_off = 127;
static const int m2Thresh_off = 127;
static const int m2CountThr_off =  31;
static const int m2CountThrLow_off =  63;
static const int m1ThreshLowExt_off = 127;
static const int m2ThreshLowExt_off = 127;
static const int m1ThreshExt_off = 127;
static const int m2ThreshExt_off = 127;

static const u8 ofdm2pwr[] = {
	ALL_TARGET_LEGACY_6_24,
	ALL_TARGET_LEGACY_6_24,
	ALL_TARGET_LEGACY_6_24,
	ALL_TARGET_LEGACY_6_24,
	ALL_TARGET_LEGACY_6_24,
	ALL_TARGET_LEGACY_36,
	ALL_TARGET_LEGACY_48,
	ALL_TARGET_LEGACY_54
};

static const u8 mcs2pwr_ht20[] = {
	ALL_TARGET_HT20_0_8_16,
	ALL_TARGET_HT20_1_3_9_11_17_19,
	ALL_TARGET_HT20_1_3_9_11_17_19,
	ALL_TARGET_HT20_1_3_9_11_17_19,
	ALL_TARGET_HT20_4,
	ALL_TARGET_HT20_5,
	ALL_TARGET_HT20_6,
	ALL_TARGET_HT20_7,
	ALL_TARGET_HT20_0_8_16,
	ALL_TARGET_HT20_1_3_9_11_17_19,
	ALL_TARGET_HT20_1_3_9_11_17_19,
	ALL_TARGET_HT20_1_3_9_11_17_19,
	ALL_TARGET_HT20_12,
	ALL_TARGET_HT20_13,
	ALL_TARGET_HT20_14,
	ALL_TARGET_HT20_15,
	ALL_TARGET_HT20_0_8_16,
	ALL_TARGET_HT20_1_3_9_11_17_19,
	ALL_TARGET_HT20_1_3_9_11_17_19,
	ALL_TARGET_HT20_1_3_9_11_17_19,
	ALL_TARGET_HT20_20,
	ALL_TARGET_HT20_21,
	ALL_TARGET_HT20_22,
	ALL_TARGET_HT20_23
};

static const u8 mcs2pwr_ht40[] = {
	ALL_TARGET_HT40_0_8_16,
	ALL_TARGET_HT40_1_3_9_11_17_19,
	ALL_TARGET_HT40_1_3_9_11_17_19,
	ALL_TARGET_HT40_1_3_9_11_17_19,
	ALL_TARGET_HT40_4,
	ALL_TARGET_HT40_5,
	ALL_TARGET_HT40_6,
	ALL_TARGET_HT40_7,
	ALL_TARGET_HT40_0_8_16,
	ALL_TARGET_HT40_1_3_9_11_17_19,
	ALL_TARGET_HT40_1_3_9_11_17_19,
	ALL_TARGET_HT40_1_3_9_11_17_19,
	ALL_TARGET_HT40_12,
	ALL_TARGET_HT40_13,
	ALL_TARGET_HT40_14,
	ALL_TARGET_HT40_15,
	ALL_TARGET_HT40_0_8_16,
	ALL_TARGET_HT40_1_3_9_11_17_19,
	ALL_TARGET_HT40_1_3_9_11_17_19,
	ALL_TARGET_HT40_1_3_9_11_17_19,
	ALL_TARGET_HT40_20,
	ALL_TARGET_HT40_21,
	ALL_TARGET_HT40_22,
	ALL_TARGET_HT40_23,
};

/**
 * ar9003_hw_set_channel - set channel on single-chip device
 * @ah: atheros hardware structure
 * @chan:
 *
 * This is the function to change channel on single-chip devices, that is
 * for AR9300 family of chipsets.
 *
 * This function takes the channel value in MHz and sets
 * hardware channel value. Assumes writes have been enabled to analog bus.
 *
 * Actual Expression,
 *
 * For 2GHz channel,
 * Channel Frequency = (3/4) * freq_ref * (chansel[8:0] + chanfrac[16:0]/2^17)
 * (freq_ref = 40MHz)
 *
 * For 5GHz channel,
 * Channel Frequency = (3/2) * freq_ref * (chansel[8:0] + chanfrac[16:0]/2^10)
 * (freq_ref = 40MHz/(24>>amodeRefSel))
 *
 * For 5GHz channels which are 5MHz spaced,
 * Channel Frequency = (3/2) * freq_ref * (chansel[8:0] + chanfrac[16:0]/2^17)
 * (freq_ref = 40MHz)
 */
static int ar9003_hw_set_channel(struct ath_hw *ah, struct ath9k_channel *chan)
{
	u16 bMode, fracMode = 0, aModeRefSel = 0;
	u32 freq, chan_frac, div, channelSel = 0, reg32 = 0;
	struct chan_centers centers;
	int loadSynthChannel;

	ath9k_hw_get_channel_centers(ah, chan, &centers);
	freq = centers.synth_center;

	if (freq < 4800) {     /* 2 GHz, fractional mode */
		if (AR_SREV_9330(ah)) {
			if (ah->is_clk_25mhz)
				div = 75;
			else
				div = 120;

			channelSel = (freq * 4) / div;
			chan_frac = (((freq * 4) % div) * 0x20000) / div;
			channelSel = (channelSel << 17) | chan_frac;
		} else if (AR_SREV_9485(ah) || AR_SREV_9565(ah)) {
			/*
			 * freq_ref = 40 / (refdiva >> amoderefsel);
			 * where refdiva=1 and amoderefsel=0
			 * ndiv = ((chan_mhz * 4) / 3) / freq_ref;
			 * chansel = int(ndiv), chanfrac = (ndiv - chansel) * 0x20000
			 */
			channelSel = (freq * 4) / 120;
			chan_frac = (((freq * 4) % 120) * 0x20000) / 120;
			channelSel = (channelSel << 17) | chan_frac;
		} else if (AR_SREV_9340(ah)) {
			if (ah->is_clk_25mhz) {
				channelSel = (freq * 2) / 75;
				chan_frac = (((freq * 2) % 75) * 0x20000) / 75;
				channelSel = (channelSel << 17) | chan_frac;
			} else {
				channelSel = CHANSEL_2G(freq) >> 1;
			}
		} else if (AR_SREV_9550(ah) || AR_SREV_9531(ah) ||
			   AR_SREV_9561(ah)) {
			if (ah->is_clk_25mhz)
				div = 75;
			else
				div = 120;

			channelSel = (freq * 4) / div;
			chan_frac = (((freq * 4) % div) * 0x20000) / div;
			channelSel = (channelSel << 17) | chan_frac;
		} else {
			channelSel = CHANSEL_2G(freq);
		}
		/* Set to 2G mode */
		bMode = 1;
	} else {
		if ((AR_SREV_9340(ah) || AR_SREV_9550(ah) ||
		     AR_SREV_9531(ah) || AR_SREV_9561(ah)) &&
		    ah->is_clk_25mhz) {
			channelSel = freq / 75;
			chan_frac = ((freq % 75) * 0x20000) / 75;
			channelSel = (channelSel << 17) | chan_frac;
		} else {
			channelSel = CHANSEL_5G(freq);
			/* Doubler is ON, so, divide channelSel by 2. */
			channelSel >>= 1;
		}
		/* Set to 5G mode */
		bMode = 0;
	}

	/* Enable fractional mode for all channels */
	fracMode = 1;
	aModeRefSel = 0;
	loadSynthChannel = 0;

	reg32 = (bMode << 29);
	REG_WRITE(ah, AR_PHY_SYNTH_CONTROL, reg32);

	/* Enable Long shift Select for Synthesizer */
	REG_RMW_FIELD(ah, AR_PHY_65NM_CH0_SYNTH4,
		      AR_PHY_SYNTH4_LONG_SHIFT_SELECT, 1);

	/* Program Synth. setting */
	reg32 = (channelSel << 2) | (fracMode << 30) |
		(aModeRefSel << 28) | (loadSynthChannel << 31);
	REG_WRITE(ah, AR_PHY_65NM_CH0_SYNTH7, reg32);

	/* Toggle Load Synth channel bit */
	loadSynthChannel = 1;
	reg32 = (channelSel << 2) | (fracMode << 30) |
		(aModeRefSel << 28) | (loadSynthChannel << 31);
	REG_WRITE(ah, AR_PHY_65NM_CH0_SYNTH7, reg32);

	ah->curchan = chan;

	return 0;
}

/**
 * ar9003_hw_spur_mitigate_mrc_cck - convert baseband spur frequency
 * @ah: atheros hardware structure
 * @chan:
 *
 * For single-chip solutions. Converts to baseband spur frequency given the
 * input channel frequency and compute register settings below.
 *
 * Spur mitigation for MRC CCK
 */
static void ar9003_hw_spur_mitigate_mrc_cck(struct ath_hw *ah,
					    struct ath9k_channel *chan)
{
	static const u32 spur_freq[4] = { 2420, 2440, 2464, 2480 };
	int cur_bb_spur, negative = 0, cck_spur_freq;
	int i;
	int range, max_spur_cnts, synth_freq;
	u8 *spur_fbin_ptr = ar9003_get_spur_chan_ptr(ah, IS_CHAN_2GHZ(chan));

	/*
	 * Need to verify range +/- 10 MHz in control channel, otherwise spur
	 * is out-of-band and can be ignored.
	 */

	if (AR_SREV_9485(ah) || AR_SREV_9340(ah) || AR_SREV_9330(ah) ||
	    AR_SREV_9550(ah) || AR_SREV_9561(ah)) {
		if (spur_fbin_ptr[0] == 0) /* No spur */
			return;
		max_spur_cnts = 5;
		if (IS_CHAN_HT40(chan)) {
			range = 19;
			if (REG_READ_FIELD(ah, AR_PHY_GEN_CTRL,
					   AR_PHY_GC_DYN2040_PRI_CH) == 0)
				synth_freq = chan->channel + 10;
			else
				synth_freq = chan->channel - 10;
		} else {
			range = 10;
			synth_freq = chan->channel;
		}
	} else {
		range = AR_SREV_9462(ah) ? 5 : 10;
		max_spur_cnts = 4;
		synth_freq = chan->channel;
	}

	for (i = 0; i < max_spur_cnts; i++) {
		if (AR_SREV_9462(ah) && (i == 0 || i == 3))
			continue;

		negative = 0;
		if (AR_SREV_9485(ah) || AR_SREV_9340(ah) || AR_SREV_9330(ah) ||
		    AR_SREV_9550(ah) || AR_SREV_9561(ah))
			cur_bb_spur = ath9k_hw_fbin2freq(spur_fbin_ptr[i],
							 IS_CHAN_2GHZ(chan));
		else
			cur_bb_spur = spur_freq[i];

		cur_bb_spur -= synth_freq;
		if (cur_bb_spur < 0) {
			negative = 1;
			cur_bb_spur = -cur_bb_spur;
		}
		if (cur_bb_spur < range) {
			cck_spur_freq = (int)((cur_bb_spur << 19) / 11);

			if (negative == 1)
				cck_spur_freq = -cck_spur_freq;

			cck_spur_freq = cck_spur_freq & 0xfffff;

			REG_RMW_FIELD(ah, AR_PHY_AGC_CONTROL,
				      AR_PHY_AGC_CONTROL_YCOK_MAX, 0x7);
			REG_RMW_FIELD(ah, AR_PHY_CCK_SPUR_MIT,
				      AR_PHY_CCK_SPUR_MIT_SPUR_RSSI_THR, 0x7f);
			REG_RMW_FIELD(ah, AR_PHY_CCK_SPUR_MIT,
				      AR_PHY_CCK_SPUR_MIT_SPUR_FILTER_TYPE,
				      0x2);
			REG_RMW_FIELD(ah, AR_PHY_CCK_SPUR_MIT,
				      AR_PHY_CCK_SPUR_MIT_USE_CCK_SPUR_MIT,
				      0x1);
			REG_RMW_FIELD(ah, AR_PHY_CCK_SPUR_MIT,
				      AR_PHY_CCK_SPUR_MIT_CCK_SPUR_FREQ,
				      cck_spur_freq);

			return;
		}
	}

	REG_RMW_FIELD(ah, AR_PHY_AGC_CONTROL,
		      AR_PHY_AGC_CONTROL_YCOK_MAX, 0x5);
	REG_RMW_FIELD(ah, AR_PHY_CCK_SPUR_MIT,
		      AR_PHY_CCK_SPUR_MIT_USE_CCK_SPUR_MIT, 0x0);
	REG_RMW_FIELD(ah, AR_PHY_CCK_SPUR_MIT,
		      AR_PHY_CCK_SPUR_MIT_CCK_SPUR_FREQ, 0x0);
}

/* Clean all spur register fields */
static void ar9003_hw_spur_ofdm_clear(struct ath_hw *ah)
{
	REG_RMW_FIELD(ah, AR_PHY_TIMING4,
		      AR_PHY_TIMING4_ENABLE_SPUR_FILTER, 0);
	REG_RMW_FIELD(ah, AR_PHY_TIMING11,
		      AR_PHY_TIMING11_SPUR_FREQ_SD, 0);
	REG_RMW_FIELD(ah, AR_PHY_TIMING11,
		      AR_PHY_TIMING11_SPUR_DELTA_PHASE, 0);
	REG_RMW_FIELD(ah, AR_PHY_SFCORR_EXT,
		      AR_PHY_SFCORR_EXT_SPUR_SUBCHANNEL_SD, 0);
	REG_RMW_FIELD(ah, AR_PHY_TIMING11,
		      AR_PHY_TIMING11_USE_SPUR_FILTER_IN_AGC, 0);
	REG_RMW_FIELD(ah, AR_PHY_TIMING11,
		      AR_PHY_TIMING11_USE_SPUR_FILTER_IN_SELFCOR, 0);
	REG_RMW_FIELD(ah, AR_PHY_TIMING4,
		      AR_PHY_TIMING4_ENABLE_SPUR_RSSI, 0);
	REG_RMW_FIELD(ah, AR_PHY_SPUR_REG,
		      AR_PHY_SPUR_REG_EN_VIT_SPUR_RSSI, 0);
	REG_RMW_FIELD(ah, AR_PHY_SPUR_REG,
		      AR_PHY_SPUR_REG_ENABLE_NF_RSSI_SPUR_MIT, 0);

	REG_RMW_FIELD(ah, AR_PHY_SPUR_REG,
		      AR_PHY_SPUR_REG_ENABLE_MASK_PPM, 0);
	REG_RMW_FIELD(ah, AR_PHY_TIMING4,
		      AR_PHY_TIMING4_ENABLE_PILOT_MASK, 0);
	REG_RMW_FIELD(ah, AR_PHY_TIMING4,
		      AR_PHY_TIMING4_ENABLE_CHAN_MASK, 0);
	REG_RMW_FIELD(ah, AR_PHY_PILOT_SPUR_MASK,
		      AR_PHY_PILOT_SPUR_MASK_CF_PILOT_MASK_IDX_A, 0);
	REG_RMW_FIELD(ah, AR_PHY_SPUR_MASK_A,
		      AR_PHY_SPUR_MASK_A_CF_PUNC_MASK_IDX_A, 0);
	REG_RMW_FIELD(ah, AR_PHY_CHAN_SPUR_MASK,
		      AR_PHY_CHAN_SPUR_MASK_CF_CHAN_MASK_IDX_A, 0);
	REG_RMW_FIELD(ah, AR_PHY_PILOT_SPUR_MASK,
		      AR_PHY_PILOT_SPUR_MASK_CF_PILOT_MASK_A, 0);
	REG_RMW_FIELD(ah, AR_PHY_CHAN_SPUR_MASK,
		      AR_PHY_CHAN_SPUR_MASK_CF_CHAN_MASK_A, 0);
	REG_RMW_FIELD(ah, AR_PHY_SPUR_MASK_A,
		      AR_PHY_SPUR_MASK_A_CF_PUNC_MASK_A, 0);
	REG_RMW_FIELD(ah, AR_PHY_SPUR_REG,
		      AR_PHY_SPUR_REG_MASK_RATE_CNTL, 0);
}

static void ar9003_hw_spur_ofdm(struct ath_hw *ah,
				int freq_offset,
				int spur_freq_sd,
				int spur_delta_phase,
				int spur_subchannel_sd,
				int range,
				int synth_freq)
{
	int mask_index = 0;

	/* OFDM Spur mitigation */
	REG_RMW_FIELD(ah, AR_PHY_TIMING4,
		 AR_PHY_TIMING4_ENABLE_SPUR_FILTER, 0x1);
	REG_RMW_FIELD(ah, AR_PHY_TIMING11,
		      AR_PHY_TIMING11_SPUR_FREQ_SD, spur_freq_sd);
	REG_RMW_FIELD(ah, AR_PHY_TIMING11,
		      AR_PHY_TIMING11_SPUR_DELTA_PHASE, spur_delta_phase);
	REG_RMW_FIELD(ah, AR_PHY_SFCORR_EXT,
		      AR_PHY_SFCORR_EXT_SPUR_SUBCHANNEL_SD, spur_subchannel_sd);
	REG_RMW_FIELD(ah, AR_PHY_TIMING11,
		      AR_PHY_TIMING11_USE_SPUR_FILTER_IN_AGC, 0x1);

	if (!(AR_SREV_9565(ah) && range == 10 && synth_freq == 2437))
		REG_RMW_FIELD(ah, AR_PHY_TIMING11,
			      AR_PHY_TIMING11_USE_SPUR_FILTER_IN_SELFCOR, 0x1);

	REG_RMW_FIELD(ah, AR_PHY_TIMING4,
		      AR_PHY_TIMING4_ENABLE_SPUR_RSSI, 0x1);
	REG_RMW_FIELD(ah, AR_PHY_SPUR_REG,
		      AR_PHY_SPUR_REG_SPUR_RSSI_THRESH, 34);
	REG_RMW_FIELD(ah, AR_PHY_SPUR_REG,
		      AR_PHY_SPUR_REG_EN_VIT_SPUR_RSSI, 1);

	if (!AR_SREV_9340(ah) &&
	    REG_READ_FIELD(ah, AR_PHY_MODE,
			   AR_PHY_MODE_DYNAMIC) == 0x1)
		REG_RMW_FIELD(ah, AR_PHY_SPUR_REG,
			      AR_PHY_SPUR_REG_ENABLE_NF_RSSI_SPUR_MIT, 1);

	mask_index = (freq_offset << 4) / 5;
	if (mask_index < 0)
		mask_index = mask_index - 1;

	mask_index = mask_index & 0x7f;

	REG_RMW_FIELD(ah, AR_PHY_SPUR_REG,
		      AR_PHY_SPUR_REG_ENABLE_MASK_PPM, 0x1);
	REG_RMW_FIELD(ah, AR_PHY_TIMING4,
		      AR_PHY_TIMING4_ENABLE_PILOT_MASK, 0x1);
	REG_RMW_FIELD(ah, AR_PHY_TIMING4,
		      AR_PHY_TIMING4_ENABLE_CHAN_MASK, 0x1);
	REG_RMW_FIELD(ah, AR_PHY_PILOT_SPUR_MASK,
		      AR_PHY_PILOT_SPUR_MASK_CF_PILOT_MASK_IDX_A, mask_index);
	REG_RMW_FIELD(ah, AR_PHY_SPUR_MASK_A,
		      AR_PHY_SPUR_MASK_A_CF_PUNC_MASK_IDX_A, mask_index);
	REG_RMW_FIELD(ah, AR_PHY_CHAN_SPUR_MASK,
		      AR_PHY_CHAN_SPUR_MASK_CF_CHAN_MASK_IDX_A, mask_index);
	REG_RMW_FIELD(ah, AR_PHY_PILOT_SPUR_MASK,
		      AR_PHY_PILOT_SPUR_MASK_CF_PILOT_MASK_A, 0xc);
	REG_RMW_FIELD(ah, AR_PHY_CHAN_SPUR_MASK,
		      AR_PHY_CHAN_SPUR_MASK_CF_CHAN_MASK_A, 0xc);
	REG_RMW_FIELD(ah, AR_PHY_SPUR_MASK_A,
		      AR_PHY_SPUR_MASK_A_CF_PUNC_MASK_A, 0xa0);
	REG_RMW_FIELD(ah, AR_PHY_SPUR_REG,
		      AR_PHY_SPUR_REG_MASK_RATE_CNTL, 0xff);
}

static void ar9003_hw_spur_ofdm_9565(struct ath_hw *ah,
				     int freq_offset)
{
	int mask_index = 0;

	mask_index = (freq_offset << 4) / 5;
	if (mask_index < 0)
		mask_index = mask_index - 1;

	mask_index = mask_index & 0x7f;

	REG_RMW_FIELD(ah, AR_PHY_PILOT_SPUR_MASK,
		      AR_PHY_PILOT_SPUR_MASK_CF_PILOT_MASK_IDX_B,
		      mask_index);

	/* A == B */
	REG_RMW_FIELD(ah, AR_PHY_SPUR_MASK_B,
		      AR_PHY_SPUR_MASK_A_CF_PUNC_MASK_IDX_A,
		      mask_index);

	REG_RMW_FIELD(ah, AR_PHY_CHAN_SPUR_MASK,
		      AR_PHY_CHAN_SPUR_MASK_CF_CHAN_MASK_IDX_B,
		      mask_index);
	REG_RMW_FIELD(ah, AR_PHY_PILOT_SPUR_MASK,
		      AR_PHY_PILOT_SPUR_MASK_CF_PILOT_MASK_B, 0xe);
	REG_RMW_FIELD(ah, AR_PHY_CHAN_SPUR_MASK,
		      AR_PHY_CHAN_SPUR_MASK_CF_CHAN_MASK_B, 0xe);

	/* A == B */
	REG_RMW_FIELD(ah, AR_PHY_SPUR_MASK_B,
		      AR_PHY_SPUR_MASK_A_CF_PUNC_MASK_A, 0xa0);
}

static void ar9003_hw_spur_ofdm_work(struct ath_hw *ah,
				     struct ath9k_channel *chan,
				     int freq_offset,
				     int range,
				     int synth_freq)
{
	int spur_freq_sd = 0;
	int spur_subchannel_sd = 0;
	int spur_delta_phase = 0;

	if (IS_CHAN_HT40(chan)) {
		if (freq_offset < 0) {
			if (REG_READ_FIELD(ah, AR_PHY_GEN_CTRL,
					   AR_PHY_GC_DYN2040_PRI_CH) == 0x0)
				spur_subchannel_sd = 1;
			else
				spur_subchannel_sd = 0;

			spur_freq_sd = ((freq_offset + 10) << 9) / 11;

		} else {
			if (REG_READ_FIELD(ah, AR_PHY_GEN_CTRL,
			    AR_PHY_GC_DYN2040_PRI_CH) == 0x0)
				spur_subchannel_sd = 0;
			else
				spur_subchannel_sd = 1;

			spur_freq_sd = ((freq_offset - 10) << 9) / 11;

		}

		spur_delta_phase = (freq_offset << 17) / 5;

	} else {
		spur_subchannel_sd = 0;
		spur_freq_sd = (freq_offset << 9) /11;
		spur_delta_phase = (freq_offset << 18) / 5;
	}

	spur_freq_sd = spur_freq_sd & 0x3ff;
	spur_delta_phase = spur_delta_phase & 0xfffff;

	ar9003_hw_spur_ofdm(ah,
			    freq_offset,
			    spur_freq_sd,
			    spur_delta_phase,
			    spur_subchannel_sd,
			    range, synth_freq);
}

/* Spur mitigation for OFDM */
static void ar9003_hw_spur_mitigate_ofdm(struct ath_hw *ah,
					 struct ath9k_channel *chan)
{
	int synth_freq;
	int range = 10;
	int freq_offset = 0;
	int mode;
	u8* spurChansPtr;
	unsigned int i;
	struct ar9300_eeprom *eep = &ah->eeprom.ar9300_eep;

	if (IS_CHAN_5GHZ(chan)) {
		spurChansPtr = &(eep->modalHeader5G.spurChans[0]);
		mode = 0;
	}
	else {
		spurChansPtr = &(eep->modalHeader2G.spurChans[0]);
		mode = 1;
	}

	if (spurChansPtr[0] == 0)
		return; /* No spur in the mode */

	if (IS_CHAN_HT40(chan)) {
		range = 19;
		if (REG_READ_FIELD(ah, AR_PHY_GEN_CTRL,
				   AR_PHY_GC_DYN2040_PRI_CH) == 0x0)
			synth_freq = chan->channel - 10;
		else
			synth_freq = chan->channel + 10;
	} else {
		range = 10;
		synth_freq = chan->channel;
	}

	ar9003_hw_spur_ofdm_clear(ah);

	for (i = 0; i < AR_EEPROM_MODAL_SPURS && spurChansPtr[i]; i++) {
		freq_offset = ath9k_hw_fbin2freq(spurChansPtr[i], mode);
		freq_offset -= synth_freq;
		if (abs(freq_offset) < range) {
			ar9003_hw_spur_ofdm_work(ah, chan, freq_offset,
						 range, synth_freq);

			if (AR_SREV_9565(ah) && (i < 4)) {
				freq_offset = ath9k_hw_fbin2freq(spurChansPtr[i + 1],
								 mode);
				freq_offset -= synth_freq;
				if (abs(freq_offset) < range)
					ar9003_hw_spur_ofdm_9565(ah, freq_offset);
			}

			break;
		}
	}
}

static void ar9003_hw_spur_mitigate(struct ath_hw *ah,
				    struct ath9k_channel *chan)
{
	if (!AR_SREV_9565(ah))
		ar9003_hw_spur_mitigate_mrc_cck(ah, chan);
	ar9003_hw_spur_mitigate_ofdm(ah, chan);
}

static u32 ar9003_hw_compute_pll_control_soc(struct ath_hw *ah,
					     struct ath9k_channel *chan)
{
	u32 pll;

	pll = SM(0x5, AR_RTC_9300_SOC_PLL_REFDIV);

	if (chan && IS_CHAN_HALF_RATE(chan))
		pll |= SM(0x1, AR_RTC_9300_SOC_PLL_CLKSEL);
	else if (chan && IS_CHAN_QUARTER_RATE(chan))
		pll |= SM(0x2, AR_RTC_9300_SOC_PLL_CLKSEL);

	pll |= SM(0x2c, AR_RTC_9300_SOC_PLL_DIV_INT);

	return pll;
}

static u32 ar9003_hw_compute_pll_control(struct ath_hw *ah,
					 struct ath9k_channel *chan)
{
	u32 pll;

	pll = SM(0x5, AR_RTC_9300_PLL_REFDIV);

	if (chan && IS_CHAN_HALF_RATE(chan))
		pll |= SM(0x1, AR_RTC_9300_PLL_CLKSEL);
	else if (chan && IS_CHAN_QUARTER_RATE(chan))
		pll |= SM(0x2, AR_RTC_9300_PLL_CLKSEL);

	pll |= SM(0x2c, AR_RTC_9300_PLL_DIV);

	return pll;
}

static void ar9003_hw_set_channel_regs(struct ath_hw *ah,
				       struct ath9k_channel *chan)
{
	u32 phymode;
	u32 enableDacFifo = 0;

	enableDacFifo =
		(REG_READ(ah, AR_PHY_GEN_CTRL) & AR_PHY_GC_ENABLE_DAC_FIFO);

	/* Enable 11n HT, 20 MHz */
	phymode = AR_PHY_GC_HT_EN | AR_PHY_GC_SHORT_GI_40 | enableDacFifo;

	if (!AR_SREV_9561(ah))
		phymode |= AR_PHY_GC_SINGLE_HT_LTF1;

	/* Configure baseband for dynamic 20/40 operation */
	if (IS_CHAN_HT40(chan)) {
		phymode |= AR_PHY_GC_DYN2040_EN;
		/* Configure control (primary) channel at +-10MHz */
		if (IS_CHAN_HT40PLUS(chan))
			phymode |= AR_PHY_GC_DYN2040_PRI_CH;

	}

	/* make sure we preserve INI settings */
	phymode |= REG_READ(ah, AR_PHY_GEN_CTRL);
	/* turn off Green Field detection for STA for now */
	phymode &= ~AR_PHY_GC_GF_DETECT_EN;

	REG_WRITE(ah, AR_PHY_GEN_CTRL, phymode);

	/* Configure MAC for 20/40 operation */
	ath9k_hw_set11nmac2040(ah, chan);

	/* global transmit timeout (25 TUs default)*/
	REG_WRITE(ah, AR_GTXTO, 25 << AR_GTXTO_TIMEOUT_LIMIT_S);
	/* carrier sense timeout */
	REG_WRITE(ah, AR_CST, 0xF << AR_CST_TIMEOUT_LIMIT_S);
}

static void ar9003_hw_init_bb(struct ath_hw *ah,
			      struct ath9k_channel *chan)
{
	u32 synthDelay;

	/*
	 * Wait for the frequency synth to settle (synth goes on
	 * via AR_PHY_ACTIVE_EN).  Read the phy active delay register.
	 * Value is in 100ns increments.
	 */
	synthDelay = REG_READ(ah, AR_PHY_RX_DELAY) & AR_PHY_RX_DELAY_DELAY;

	/* Activate the PHY (includes baseband activate + synthesizer on) */
	REG_WRITE(ah, AR_PHY_ACTIVE, AR_PHY_ACTIVE_EN);
	ath9k_hw_synth_delay(ah, chan, synthDelay);
}

void ar9003_hw_set_chain_masks(struct ath_hw *ah, u8 rx, u8 tx)
{
	if (ah->caps.tx_chainmask == 5 || ah->caps.rx_chainmask == 5)
		REG_SET_BIT(ah, AR_PHY_ANALOG_SWAP,
			    AR_PHY_SWAP_ALT_CHAIN);

	REG_WRITE(ah, AR_PHY_RX_CHAINMASK, rx);
	REG_WRITE(ah, AR_PHY_CAL_CHAINMASK, rx);

	if ((ah->caps.hw_caps & ATH9K_HW_CAP_APM) && (tx == 0x7))
		tx = 3;

	REG_WRITE(ah, AR_SELFGEN_MASK, tx);
}

/*
 * Override INI values with chip specific configuration.
 */
static void ar9003_hw_override_ini(struct ath_hw *ah)
{
	u32 val;

	/*
	 * Set the RX_ABORT and RX_DIS and clear it only after
	 * RXE is set for MAC. This prevents frames with
	 * corrupted descriptor status.
	 */
	REG_SET_BIT(ah, AR_DIAG_SW, (AR_DIAG_RX_DIS | AR_DIAG_RX_ABORT));

	/*
	 * For AR9280 and above, there is a new feature that allows
	 * Multicast search based on both MAC Address and Key ID. By default,
	 * this feature is enabled. But since the driver is not using this
	 * feature, we switch it off; otherwise multicast search based on
	 * MAC addr only will fail.
	 */
	val = REG_READ(ah, AR_PCU_MISC_MODE2) & (~AR_ADHOC_MCAST_KEYID_ENABLE);
	val |= AR_AGG_WEP_ENABLE_FIX |
	       AR_AGG_WEP_ENABLE |
	       AR_PCU_MISC_MODE2_CFP_IGNORE;
	REG_WRITE(ah, AR_PCU_MISC_MODE2, val);

	if (AR_SREV_9462(ah) || AR_SREV_9565(ah)) {
		REG_WRITE(ah, AR_GLB_SWREG_DISCONT_MODE,
			  AR_GLB_SWREG_DISCONT_EN_BT_WLAN);

		if (REG_READ_FIELD(ah, AR_PHY_TX_IQCAL_CONTROL_0,
				   AR_PHY_TX_IQCAL_CONTROL_0_ENABLE_TXIQ_CAL))
			ah->enabled_cals |= TX_IQ_CAL;
		else
			ah->enabled_cals &= ~TX_IQ_CAL;

	}

	if (REG_READ(ah, AR_PHY_CL_CAL_CTL) & AR_PHY_CL_CAL_ENABLE)
		ah->enabled_cals |= TX_CL_CAL;
	else
		ah->enabled_cals &= ~TX_CL_CAL;

<<<<<<< HEAD
	if (AR_SREV_9340(ah) || AR_SREV_9531(ah) || AR_SREV_9550(ah)) {
=======
	if (AR_SREV_9340(ah) || AR_SREV_9531(ah) || AR_SREV_9550(ah) ||
	    AR_SREV_9561(ah)) {
>>>>>>> afd2ff9b
		if (ah->is_clk_25mhz) {
			REG_WRITE(ah, AR_RTC_DERIVED_CLK, 0x17c << 1);
			REG_WRITE(ah, AR_SLP32_MODE, 0x0010f3d7);
			REG_WRITE(ah, AR_SLP32_INC, 0x0001e7ae);
		} else {
			REG_WRITE(ah, AR_RTC_DERIVED_CLK, 0x261 << 1);
			REG_WRITE(ah, AR_SLP32_MODE, 0x0010f400);
			REG_WRITE(ah, AR_SLP32_INC, 0x0001e800);
		}
		udelay(100);
	}
}

static void ar9003_hw_prog_ini(struct ath_hw *ah,
			       struct ar5416IniArray *iniArr,
			       int column)
{
	unsigned int i, regWrites = 0;

	/* New INI format: Array may be undefined (pre, core, post arrays) */
	if (!iniArr->ia_array)
		return;

	/*
	 * New INI format: Pre, core, and post arrays for a given subsystem
	 * may be modal (> 2 columns) or non-modal (2 columns). Determine if
	 * the array is non-modal and force the column to 1.
	 */
	if (column >= iniArr->ia_columns)
		column = 1;

	for (i = 0; i < iniArr->ia_rows; i++) {
		u32 reg = INI_RA(iniArr, i, 0);
		u32 val = INI_RA(iniArr, i, column);

		REG_WRITE(ah, reg, val);

		DO_DELAY(regWrites);
	}
}

static int ar9550_hw_get_modes_txgain_index(struct ath_hw *ah,
					    struct ath9k_channel *chan)
{
	int ret;

	if (IS_CHAN_2GHZ(chan)) {
		if (IS_CHAN_HT40(chan))
			return 7;
		else
			return 8;
	}

	if (chan->channel <= 5350)
		ret = 1;
	else if ((chan->channel > 5350) && (chan->channel <= 5600))
		ret = 3;
	else
		ret = 5;

	if (IS_CHAN_HT40(chan))
		ret++;

	return ret;
}

static int ar9561_hw_get_modes_txgain_index(struct ath_hw *ah,
					    struct ath9k_channel *chan)
{
	if (IS_CHAN_2GHZ(chan)) {
		if (IS_CHAN_HT40(chan))
			return 1;
		else
			return 2;
	}

	return 0;
}

static void ar9003_doubler_fix(struct ath_hw *ah)
{
	if (AR_SREV_9300(ah) || AR_SREV_9580(ah) || AR_SREV_9550(ah)) {
		REG_RMW(ah, AR_PHY_65NM_CH0_RXTX2,
			1 << AR_PHY_65NM_CH0_RXTX2_SYNTHON_MASK_S |
			1 << AR_PHY_65NM_CH0_RXTX2_SYNTHOVR_MASK_S, 0);
		REG_RMW(ah, AR_PHY_65NM_CH1_RXTX2,
			1 << AR_PHY_65NM_CH0_RXTX2_SYNTHON_MASK_S |
			1 << AR_PHY_65NM_CH0_RXTX2_SYNTHOVR_MASK_S, 0);
		REG_RMW(ah, AR_PHY_65NM_CH2_RXTX2,
			1 << AR_PHY_65NM_CH0_RXTX2_SYNTHON_MASK_S |
			1 << AR_PHY_65NM_CH0_RXTX2_SYNTHOVR_MASK_S, 0);

		udelay(200);

		REG_CLR_BIT(ah, AR_PHY_65NM_CH0_RXTX2,
			    AR_PHY_65NM_CH0_RXTX2_SYNTHON_MASK);
		REG_CLR_BIT(ah, AR_PHY_65NM_CH1_RXTX2,
			    AR_PHY_65NM_CH0_RXTX2_SYNTHON_MASK);
		REG_CLR_BIT(ah, AR_PHY_65NM_CH2_RXTX2,
			    AR_PHY_65NM_CH0_RXTX2_SYNTHON_MASK);

		udelay(1);

		REG_RMW_FIELD(ah, AR_PHY_65NM_CH0_RXTX2,
			      AR_PHY_65NM_CH0_RXTX2_SYNTHON_MASK, 1);
		REG_RMW_FIELD(ah, AR_PHY_65NM_CH1_RXTX2,
			      AR_PHY_65NM_CH0_RXTX2_SYNTHON_MASK, 1);
		REG_RMW_FIELD(ah, AR_PHY_65NM_CH2_RXTX2,
			      AR_PHY_65NM_CH0_RXTX2_SYNTHON_MASK, 1);

		udelay(200);

		REG_RMW_FIELD(ah, AR_PHY_65NM_CH0_SYNTH12,
			      AR_PHY_65NM_CH0_SYNTH12_VREFMUL3, 0xf);

		REG_RMW(ah, AR_PHY_65NM_CH0_RXTX2, 0,
			1 << AR_PHY_65NM_CH0_RXTX2_SYNTHON_MASK_S |
			1 << AR_PHY_65NM_CH0_RXTX2_SYNTHOVR_MASK_S);
		REG_RMW(ah, AR_PHY_65NM_CH1_RXTX2, 0,
			1 << AR_PHY_65NM_CH0_RXTX2_SYNTHON_MASK_S |
			1 << AR_PHY_65NM_CH0_RXTX2_SYNTHOVR_MASK_S);
		REG_RMW(ah, AR_PHY_65NM_CH2_RXTX2, 0,
			1 << AR_PHY_65NM_CH0_RXTX2_SYNTHON_MASK_S |
			1 << AR_PHY_65NM_CH0_RXTX2_SYNTHOVR_MASK_S);
	}
}

static int ar9003_hw_process_ini(struct ath_hw *ah,
				 struct ath9k_channel *chan)
{
	unsigned int regWrites = 0, i;
	u32 modesIndex;

	if (IS_CHAN_5GHZ(chan))
		modesIndex = IS_CHAN_HT40(chan) ? 2 : 1;
	else
		modesIndex = IS_CHAN_HT40(chan) ? 3 : 4;

	/*
	 * SOC, MAC, BB, RADIO initvals.
	 */
	for (i = 0; i < ATH_INI_NUM_SPLIT; i++) {
		ar9003_hw_prog_ini(ah, &ah->iniSOC[i], modesIndex);
		ar9003_hw_prog_ini(ah, &ah->iniMac[i], modesIndex);
		ar9003_hw_prog_ini(ah, &ah->iniBB[i], modesIndex);
		ar9003_hw_prog_ini(ah, &ah->iniRadio[i], modesIndex);
		if (i == ATH_INI_POST && AR_SREV_9462_20_OR_LATER(ah))
			ar9003_hw_prog_ini(ah,
					   &ah->ini_radio_post_sys2ant,
					   modesIndex);
	}

	ar9003_doubler_fix(ah);

	/*
	 * RXGAIN initvals.
	 */
	REG_WRITE_ARRAY(&ah->iniModesRxGain, 1, regWrites);

	if (AR_SREV_9462_20_OR_LATER(ah)) {
		/*
		 * CUS217 mix LNA mode.
		 */
		if (ar9003_hw_get_rx_gain_idx(ah) == 2) {
			REG_WRITE_ARRAY(&ah->ini_modes_rxgain_bb_core,
					1, regWrites);
			REG_WRITE_ARRAY(&ah->ini_modes_rxgain_bb_postamble,
					modesIndex, regWrites);
		}

		/*
		 * 5G-XLNA
		 */
		if ((ar9003_hw_get_rx_gain_idx(ah) == 2) ||
		    (ar9003_hw_get_rx_gain_idx(ah) == 3)) {
			REG_WRITE_ARRAY(&ah->ini_modes_rxgain_xlna,
					modesIndex, regWrites);
		}
	}

	if (AR_SREV_9550(ah) || AR_SREV_9561(ah))
		REG_WRITE_ARRAY(&ah->ini_modes_rx_gain_bounds, modesIndex,
				regWrites);

	if (AR_SREV_9561(ah) && (ar9003_hw_get_rx_gain_idx(ah) == 0))
		REG_WRITE_ARRAY(&ah->ini_modes_rxgain_xlna,
				modesIndex, regWrites);
	/*
	 * TXGAIN initvals.
	 */
	if (AR_SREV_9550(ah) || AR_SREV_9531(ah) || AR_SREV_9561(ah)) {
		int modes_txgain_index = 1;

		if (AR_SREV_9550(ah))
			modes_txgain_index = ar9550_hw_get_modes_txgain_index(ah, chan);

		if (AR_SREV_9561(ah))
			modes_txgain_index =
				ar9561_hw_get_modes_txgain_index(ah, chan);

		if (modes_txgain_index < 0)
			return -EINVAL;

		REG_WRITE_ARRAY(&ah->iniModesTxGain, modes_txgain_index,
				regWrites);
	} else {
		REG_WRITE_ARRAY(&ah->iniModesTxGain, modesIndex, regWrites);
	}

	/*
	 * For 5GHz channels requiring Fast Clock, apply
	 * different modal values.
	 */
	if (IS_CHAN_A_FAST_CLOCK(ah, chan))
		REG_WRITE_ARRAY(&ah->iniModesFastClock,
				modesIndex, regWrites);

	/*
	 * Clock frequency initvals.
	 */
	REG_WRITE_ARRAY(&ah->iniAdditional, 1, regWrites);

	/*
	 * JAPAN regulatory.
	 */
	if (chan->channel == 2484)
		ar9003_hw_prog_ini(ah, &ah->iniCckfirJapan2484, 1);

	ah->modes_index = modesIndex;
	ar9003_hw_override_ini(ah);
	ar9003_hw_set_channel_regs(ah, chan);
	ar9003_hw_set_chain_masks(ah, ah->rxchainmask, ah->txchainmask);
	ath9k_hw_apply_txpower(ah, chan, false);

	return 0;
}

static void ar9003_hw_set_rfmode(struct ath_hw *ah,
				 struct ath9k_channel *chan)
{
	u32 rfMode = 0;

	if (chan == NULL)
		return;

	if (IS_CHAN_2GHZ(chan))
		rfMode |= AR_PHY_MODE_DYNAMIC;
	else
		rfMode |= AR_PHY_MODE_OFDM;

	if (IS_CHAN_A_FAST_CLOCK(ah, chan))
		rfMode |= (AR_PHY_MODE_DYNAMIC | AR_PHY_MODE_DYN_CCK_DISABLE);

	if (rfMode & (AR_PHY_MODE_QUARTER | AR_PHY_MODE_HALF))
		REG_RMW_FIELD(ah, AR_PHY_FRAME_CTL,
			      AR_PHY_FRAME_CTL_CF_OVERLAP_WINDOW, 3);

	REG_WRITE(ah, AR_PHY_MODE, rfMode);
}

static void ar9003_hw_mark_phy_inactive(struct ath_hw *ah)
{
	REG_WRITE(ah, AR_PHY_ACTIVE, AR_PHY_ACTIVE_DIS);
}

static void ar9003_hw_set_delta_slope(struct ath_hw *ah,
				      struct ath9k_channel *chan)
{
	u32 coef_scaled, ds_coef_exp, ds_coef_man;
	u32 clockMhzScaled = 0x64000000;
	struct chan_centers centers;

	/*
	 * half and quarter rate can divide the scaled clock by 2 or 4
	 * scale for selected channel bandwidth
	 */
	if (IS_CHAN_HALF_RATE(chan))
		clockMhzScaled = clockMhzScaled >> 1;
	else if (IS_CHAN_QUARTER_RATE(chan))
		clockMhzScaled = clockMhzScaled >> 2;

	/*
	 * ALGO -> coef = 1e8/fcarrier*fclock/40;
	 * scaled coef to provide precision for this floating calculation
	 */
	ath9k_hw_get_channel_centers(ah, chan, &centers);
	coef_scaled = clockMhzScaled / centers.synth_center;

	ath9k_hw_get_delta_slope_vals(ah, coef_scaled, &ds_coef_man,
				      &ds_coef_exp);

	REG_RMW_FIELD(ah, AR_PHY_TIMING3,
		      AR_PHY_TIMING3_DSC_MAN, ds_coef_man);
	REG_RMW_FIELD(ah, AR_PHY_TIMING3,
		      AR_PHY_TIMING3_DSC_EXP, ds_coef_exp);

	/*
	 * For Short GI,
	 * scaled coeff is 9/10 that of normal coeff
	 */
	coef_scaled = (9 * coef_scaled) / 10;

	ath9k_hw_get_delta_slope_vals(ah, coef_scaled, &ds_coef_man,
				      &ds_coef_exp);

	/* for short gi */
	REG_RMW_FIELD(ah, AR_PHY_SGI_DELTA,
		      AR_PHY_SGI_DSC_MAN, ds_coef_man);
	REG_RMW_FIELD(ah, AR_PHY_SGI_DELTA,
		      AR_PHY_SGI_DSC_EXP, ds_coef_exp);
}

static bool ar9003_hw_rfbus_req(struct ath_hw *ah)
{
	REG_WRITE(ah, AR_PHY_RFBUS_REQ, AR_PHY_RFBUS_REQ_EN);
	return ath9k_hw_wait(ah, AR_PHY_RFBUS_GRANT, AR_PHY_RFBUS_GRANT_EN,
			     AR_PHY_RFBUS_GRANT_EN, AH_WAIT_TIMEOUT);
}

/*
 * Wait for the frequency synth to settle (synth goes on via PHY_ACTIVE_EN).
 * Read the phy active delay register. Value is in 100ns increments.
 */
static void ar9003_hw_rfbus_done(struct ath_hw *ah)
{
	u32 synthDelay = REG_READ(ah, AR_PHY_RX_DELAY) & AR_PHY_RX_DELAY_DELAY;

	ath9k_hw_synth_delay(ah, ah->curchan, synthDelay);

	REG_WRITE(ah, AR_PHY_RFBUS_REQ, 0);
}

static bool ar9003_hw_ani_control(struct ath_hw *ah,
				  enum ath9k_ani_cmd cmd, int param)
{
	struct ath_common *common = ath9k_hw_common(ah);
	struct ath9k_channel *chan = ah->curchan;
	struct ar5416AniState *aniState = &ah->ani;
	int m1ThreshLow, m2ThreshLow;
	int m1Thresh, m2Thresh;
	int m2CountThr, m2CountThrLow;
	int m1ThreshLowExt, m2ThreshLowExt;
	int m1ThreshExt, m2ThreshExt;
	s32 value, value2;

	switch (cmd & ah->ani_function) {
	case ATH9K_ANI_OFDM_WEAK_SIGNAL_DETECTION:{
		/*
		 * on == 1 means ofdm weak signal detection is ON
		 * on == 1 is the default, for less noise immunity
		 *
		 * on == 0 means ofdm weak signal detection is OFF
		 * on == 0 means more noise imm
		 */
		u32 on = param ? 1 : 0;

		if (AR_SREV_9462(ah) || AR_SREV_9565(ah))
			goto skip_ws_det;

		m1ThreshLow = on ?
			aniState->iniDef.m1ThreshLow : m1ThreshLow_off;
		m2ThreshLow = on ?
			aniState->iniDef.m2ThreshLow : m2ThreshLow_off;
		m1Thresh = on ?
			aniState->iniDef.m1Thresh : m1Thresh_off;
		m2Thresh = on ?
			aniState->iniDef.m2Thresh : m2Thresh_off;
		m2CountThr = on ?
			aniState->iniDef.m2CountThr : m2CountThr_off;
		m2CountThrLow = on ?
			aniState->iniDef.m2CountThrLow : m2CountThrLow_off;
		m1ThreshLowExt = on ?
			aniState->iniDef.m1ThreshLowExt : m1ThreshLowExt_off;
		m2ThreshLowExt = on ?
			aniState->iniDef.m2ThreshLowExt : m2ThreshLowExt_off;
		m1ThreshExt = on ?
			aniState->iniDef.m1ThreshExt : m1ThreshExt_off;
		m2ThreshExt = on ?
			aniState->iniDef.m2ThreshExt : m2ThreshExt_off;

		REG_RMW_FIELD(ah, AR_PHY_SFCORR_LOW,
			      AR_PHY_SFCORR_LOW_M1_THRESH_LOW,
			      m1ThreshLow);
		REG_RMW_FIELD(ah, AR_PHY_SFCORR_LOW,
			      AR_PHY_SFCORR_LOW_M2_THRESH_LOW,
			      m2ThreshLow);
		REG_RMW_FIELD(ah, AR_PHY_SFCORR,
			      AR_PHY_SFCORR_M1_THRESH,
			      m1Thresh);
		REG_RMW_FIELD(ah, AR_PHY_SFCORR,
			      AR_PHY_SFCORR_M2_THRESH,
			      m2Thresh);
		REG_RMW_FIELD(ah, AR_PHY_SFCORR,
			      AR_PHY_SFCORR_M2COUNT_THR,
			      m2CountThr);
		REG_RMW_FIELD(ah, AR_PHY_SFCORR_LOW,
			      AR_PHY_SFCORR_LOW_M2COUNT_THR_LOW,
			      m2CountThrLow);
		REG_RMW_FIELD(ah, AR_PHY_SFCORR_EXT,
			      AR_PHY_SFCORR_EXT_M1_THRESH_LOW,
			      m1ThreshLowExt);
		REG_RMW_FIELD(ah, AR_PHY_SFCORR_EXT,
			      AR_PHY_SFCORR_EXT_M2_THRESH_LOW,
			      m2ThreshLowExt);
		REG_RMW_FIELD(ah, AR_PHY_SFCORR_EXT,
			      AR_PHY_SFCORR_EXT_M1_THRESH,
			      m1ThreshExt);
		REG_RMW_FIELD(ah, AR_PHY_SFCORR_EXT,
			      AR_PHY_SFCORR_EXT_M2_THRESH,
			      m2ThreshExt);
skip_ws_det:
		if (on)
			REG_SET_BIT(ah, AR_PHY_SFCORR_LOW,
				    AR_PHY_SFCORR_LOW_USE_SELF_CORR_LOW);
		else
			REG_CLR_BIT(ah, AR_PHY_SFCORR_LOW,
				    AR_PHY_SFCORR_LOW_USE_SELF_CORR_LOW);

		if (on != aniState->ofdmWeakSigDetect) {
			ath_dbg(common, ANI,
				"** ch %d: ofdm weak signal: %s=>%s\n",
				chan->channel,
				aniState->ofdmWeakSigDetect ?
				"on" : "off",
				on ? "on" : "off");
			if (on)
				ah->stats.ast_ani_ofdmon++;
			else
				ah->stats.ast_ani_ofdmoff++;
			aniState->ofdmWeakSigDetect = on;
		}
		break;
	}
	case ATH9K_ANI_FIRSTEP_LEVEL:{
		u32 level = param;

		if (level >= ARRAY_SIZE(firstep_table)) {
			ath_dbg(common, ANI,
				"ATH9K_ANI_FIRSTEP_LEVEL: level out of range (%u > %zu)\n",
				level, ARRAY_SIZE(firstep_table));
			return false;
		}

		/*
		 * make register setting relative to default
		 * from INI file & cap value
		 */
		value = firstep_table[level] -
			firstep_table[ATH9K_ANI_FIRSTEP_LVL] +
			aniState->iniDef.firstep;
		if (value < ATH9K_SIG_FIRSTEP_SETTING_MIN)
			value = ATH9K_SIG_FIRSTEP_SETTING_MIN;
		if (value > ATH9K_SIG_FIRSTEP_SETTING_MAX)
			value = ATH9K_SIG_FIRSTEP_SETTING_MAX;
		REG_RMW_FIELD(ah, AR_PHY_FIND_SIG,
			      AR_PHY_FIND_SIG_FIRSTEP,
			      value);
		/*
		 * we need to set first step low register too
		 * make register setting relative to default
		 * from INI file & cap value
		 */
		value2 = firstep_table[level] -
			 firstep_table[ATH9K_ANI_FIRSTEP_LVL] +
			 aniState->iniDef.firstepLow;
		if (value2 < ATH9K_SIG_FIRSTEP_SETTING_MIN)
			value2 = ATH9K_SIG_FIRSTEP_SETTING_MIN;
		if (value2 > ATH9K_SIG_FIRSTEP_SETTING_MAX)
			value2 = ATH9K_SIG_FIRSTEP_SETTING_MAX;

		REG_RMW_FIELD(ah, AR_PHY_FIND_SIG_LOW,
			      AR_PHY_FIND_SIG_LOW_FIRSTEP_LOW, value2);

		if (level != aniState->firstepLevel) {
			ath_dbg(common, ANI,
				"** ch %d: level %d=>%d[def:%d] firstep[level]=%d ini=%d\n",
				chan->channel,
				aniState->firstepLevel,
				level,
				ATH9K_ANI_FIRSTEP_LVL,
				value,
				aniState->iniDef.firstep);
			ath_dbg(common, ANI,
				"** ch %d: level %d=>%d[def:%d] firstep_low[level]=%d ini=%d\n",
				chan->channel,
				aniState->firstepLevel,
				level,
				ATH9K_ANI_FIRSTEP_LVL,
				value2,
				aniState->iniDef.firstepLow);
			if (level > aniState->firstepLevel)
				ah->stats.ast_ani_stepup++;
			else if (level < aniState->firstepLevel)
				ah->stats.ast_ani_stepdown++;
			aniState->firstepLevel = level;
		}
		break;
	}
	case ATH9K_ANI_SPUR_IMMUNITY_LEVEL:{
		u32 level = param;

		if (level >= ARRAY_SIZE(cycpwrThr1_table)) {
			ath_dbg(common, ANI,
				"ATH9K_ANI_SPUR_IMMUNITY_LEVEL: level out of range (%u > %zu)\n",
				level, ARRAY_SIZE(cycpwrThr1_table));
			return false;
		}
		/*
		 * make register setting relative to default
		 * from INI file & cap value
		 */
		value = cycpwrThr1_table[level] -
			cycpwrThr1_table[ATH9K_ANI_SPUR_IMMUNE_LVL] +
			aniState->iniDef.cycpwrThr1;
		if (value < ATH9K_SIG_SPUR_IMM_SETTING_MIN)
			value = ATH9K_SIG_SPUR_IMM_SETTING_MIN;
		if (value > ATH9K_SIG_SPUR_IMM_SETTING_MAX)
			value = ATH9K_SIG_SPUR_IMM_SETTING_MAX;
		REG_RMW_FIELD(ah, AR_PHY_TIMING5,
			      AR_PHY_TIMING5_CYCPWR_THR1,
			      value);

		/*
		 * set AR_PHY_EXT_CCA for extension channel
		 * make register setting relative to default
		 * from INI file & cap value
		 */
		value2 = cycpwrThr1_table[level] -
			 cycpwrThr1_table[ATH9K_ANI_SPUR_IMMUNE_LVL] +
			 aniState->iniDef.cycpwrThr1Ext;
		if (value2 < ATH9K_SIG_SPUR_IMM_SETTING_MIN)
			value2 = ATH9K_SIG_SPUR_IMM_SETTING_MIN;
		if (value2 > ATH9K_SIG_SPUR_IMM_SETTING_MAX)
			value2 = ATH9K_SIG_SPUR_IMM_SETTING_MAX;
		REG_RMW_FIELD(ah, AR_PHY_EXT_CCA,
			      AR_PHY_EXT_CYCPWR_THR1, value2);

		if (level != aniState->spurImmunityLevel) {
			ath_dbg(common, ANI,
				"** ch %d: level %d=>%d[def:%d] cycpwrThr1[level]=%d ini=%d\n",
				chan->channel,
				aniState->spurImmunityLevel,
				level,
				ATH9K_ANI_SPUR_IMMUNE_LVL,
				value,
				aniState->iniDef.cycpwrThr1);
			ath_dbg(common, ANI,
				"** ch %d: level %d=>%d[def:%d] cycpwrThr1Ext[level]=%d ini=%d\n",
				chan->channel,
				aniState->spurImmunityLevel,
				level,
				ATH9K_ANI_SPUR_IMMUNE_LVL,
				value2,
				aniState->iniDef.cycpwrThr1Ext);
			if (level > aniState->spurImmunityLevel)
				ah->stats.ast_ani_spurup++;
			else if (level < aniState->spurImmunityLevel)
				ah->stats.ast_ani_spurdown++;
			aniState->spurImmunityLevel = level;
		}
		break;
	}
	case ATH9K_ANI_MRC_CCK:{
		/*
		 * is_on == 1 means MRC CCK ON (default, less noise imm)
		 * is_on == 0 means MRC CCK is OFF (more noise imm)
		 */
		bool is_on = param ? 1 : 0;

		if (ah->caps.rx_chainmask == 1)
			break;

		REG_RMW_FIELD(ah, AR_PHY_MRC_CCK_CTRL,
			      AR_PHY_MRC_CCK_ENABLE, is_on);
		REG_RMW_FIELD(ah, AR_PHY_MRC_CCK_CTRL,
			      AR_PHY_MRC_CCK_MUX_REG, is_on);
		if (is_on != aniState->mrcCCK) {
			ath_dbg(common, ANI, "** ch %d: MRC CCK: %s=>%s\n",
				chan->channel,
				aniState->mrcCCK ? "on" : "off",
				is_on ? "on" : "off");
		if (is_on)
			ah->stats.ast_ani_ccklow++;
		else
			ah->stats.ast_ani_cckhigh++;
		aniState->mrcCCK = is_on;
		}
	break;
	}
	default:
		ath_dbg(common, ANI, "invalid cmd %u\n", cmd);
		return false;
	}

	ath_dbg(common, ANI,
		"ANI parameters: SI=%d, ofdmWS=%s FS=%d MRCcck=%s listenTime=%d ofdmErrs=%d cckErrs=%d\n",
		aniState->spurImmunityLevel,
		aniState->ofdmWeakSigDetect ? "on" : "off",
		aniState->firstepLevel,
		aniState->mrcCCK ? "on" : "off",
		aniState->listenTime,
		aniState->ofdmPhyErrCount,
		aniState->cckPhyErrCount);
	return true;
}

static void ar9003_hw_do_getnf(struct ath_hw *ah,
			      int16_t nfarray[NUM_NF_READINGS])
{
#define AR_PHY_CH_MINCCA_PWR	0x1FF00000
#define AR_PHY_CH_MINCCA_PWR_S	20
#define AR_PHY_CH_EXT_MINCCA_PWR 0x01FF0000
#define AR_PHY_CH_EXT_MINCCA_PWR_S 16

	int16_t nf;
	int i;

	for (i = 0; i < AR9300_MAX_CHAINS; i++) {
		if (ah->rxchainmask & BIT(i)) {
			nf = MS(REG_READ(ah, ah->nf_regs[i]),
					 AR_PHY_CH_MINCCA_PWR);
			nfarray[i] = sign_extend32(nf, 8);

			if (IS_CHAN_HT40(ah->curchan)) {
				u8 ext_idx = AR9300_MAX_CHAINS + i;

				nf = MS(REG_READ(ah, ah->nf_regs[ext_idx]),
						 AR_PHY_CH_EXT_MINCCA_PWR);
				nfarray[ext_idx] = sign_extend32(nf, 8);
			}
		}
	}
}

static void ar9003_hw_set_nf_limits(struct ath_hw *ah)
{
	ah->nf_2g.max = AR_PHY_CCA_MAX_GOOD_VAL_9300_2GHZ;
	ah->nf_2g.min = AR_PHY_CCA_MIN_GOOD_VAL_9300_2GHZ;
	ah->nf_2g.nominal = AR_PHY_CCA_NOM_VAL_9300_2GHZ;
	ah->nf_5g.max = AR_PHY_CCA_MAX_GOOD_VAL_9300_5GHZ;
	ah->nf_5g.min = AR_PHY_CCA_MIN_GOOD_VAL_9300_5GHZ;
	ah->nf_5g.nominal = AR_PHY_CCA_NOM_VAL_9300_5GHZ;

	if (AR_SREV_9330(ah))
		ah->nf_2g.nominal = AR_PHY_CCA_NOM_VAL_9330_2GHZ;

	if (AR_SREV_9462(ah) || AR_SREV_9565(ah)) {
		ah->nf_2g.min = AR_PHY_CCA_MIN_GOOD_VAL_9462_2GHZ;
		ah->nf_2g.nominal = AR_PHY_CCA_NOM_VAL_9462_2GHZ;
		ah->nf_5g.min = AR_PHY_CCA_MIN_GOOD_VAL_9462_5GHZ;
		ah->nf_5g.nominal = AR_PHY_CCA_NOM_VAL_9462_5GHZ;
	}
}

/*
 * Initialize the ANI register values with default (ini) values.
 * This routine is called during a (full) hardware reset after
 * all the registers are initialised from the INI.
 */
static void ar9003_hw_ani_cache_ini_regs(struct ath_hw *ah)
{
	struct ar5416AniState *aniState;
	struct ath_common *common = ath9k_hw_common(ah);
	struct ath9k_channel *chan = ah->curchan;
	struct ath9k_ani_default *iniDef;
	u32 val;

	aniState = &ah->ani;
	iniDef = &aniState->iniDef;

	ath_dbg(common, ANI, "ver %d.%d opmode %u chan %d Mhz\n",
		ah->hw_version.macVersion,
		ah->hw_version.macRev,
		ah->opmode,
		chan->channel);

	val = REG_READ(ah, AR_PHY_SFCORR);
	iniDef->m1Thresh = MS(val, AR_PHY_SFCORR_M1_THRESH);
	iniDef->m2Thresh = MS(val, AR_PHY_SFCORR_M2_THRESH);
	iniDef->m2CountThr = MS(val, AR_PHY_SFCORR_M2COUNT_THR);

	val = REG_READ(ah, AR_PHY_SFCORR_LOW);
	iniDef->m1ThreshLow = MS(val, AR_PHY_SFCORR_LOW_M1_THRESH_LOW);
	iniDef->m2ThreshLow = MS(val, AR_PHY_SFCORR_LOW_M2_THRESH_LOW);
	iniDef->m2CountThrLow = MS(val, AR_PHY_SFCORR_LOW_M2COUNT_THR_LOW);

	val = REG_READ(ah, AR_PHY_SFCORR_EXT);
	iniDef->m1ThreshExt = MS(val, AR_PHY_SFCORR_EXT_M1_THRESH);
	iniDef->m2ThreshExt = MS(val, AR_PHY_SFCORR_EXT_M2_THRESH);
	iniDef->m1ThreshLowExt = MS(val, AR_PHY_SFCORR_EXT_M1_THRESH_LOW);
	iniDef->m2ThreshLowExt = MS(val, AR_PHY_SFCORR_EXT_M2_THRESH_LOW);
	iniDef->firstep = REG_READ_FIELD(ah,
					 AR_PHY_FIND_SIG,
					 AR_PHY_FIND_SIG_FIRSTEP);
	iniDef->firstepLow = REG_READ_FIELD(ah,
					    AR_PHY_FIND_SIG_LOW,
					    AR_PHY_FIND_SIG_LOW_FIRSTEP_LOW);
	iniDef->cycpwrThr1 = REG_READ_FIELD(ah,
					    AR_PHY_TIMING5,
					    AR_PHY_TIMING5_CYCPWR_THR1);
	iniDef->cycpwrThr1Ext = REG_READ_FIELD(ah,
					       AR_PHY_EXT_CCA,
					       AR_PHY_EXT_CYCPWR_THR1);

	/* these levels just got reset to defaults by the INI */
	aniState->spurImmunityLevel = ATH9K_ANI_SPUR_IMMUNE_LVL;
	aniState->firstepLevel = ATH9K_ANI_FIRSTEP_LVL;
	aniState->ofdmWeakSigDetect = true;
	aniState->mrcCCK = true;
}

static void ar9003_hw_set_radar_params(struct ath_hw *ah,
				       struct ath_hw_radar_conf *conf)
{
	unsigned int regWrites = 0;
	u32 radar_0 = 0, radar_1;

	if (!conf) {
		REG_CLR_BIT(ah, AR_PHY_RADAR_0, AR_PHY_RADAR_0_ENA);
		return;
	}

	radar_0 |= AR_PHY_RADAR_0_ENA | AR_PHY_RADAR_0_FFT_ENA;
	radar_0 |= SM(conf->fir_power, AR_PHY_RADAR_0_FIRPWR);
	radar_0 |= SM(conf->radar_rssi, AR_PHY_RADAR_0_RRSSI);
	radar_0 |= SM(conf->pulse_height, AR_PHY_RADAR_0_HEIGHT);
	radar_0 |= SM(conf->pulse_rssi, AR_PHY_RADAR_0_PRSSI);
	radar_0 |= SM(conf->pulse_inband, AR_PHY_RADAR_0_INBAND);

	radar_1 = REG_READ(ah, AR_PHY_RADAR_1);
	radar_1 &= ~(AR_PHY_RADAR_1_MAXLEN | AR_PHY_RADAR_1_RELSTEP_THRESH |
		     AR_PHY_RADAR_1_RELPWR_THRESH);
	radar_1 |= AR_PHY_RADAR_1_MAX_RRSSI;
	radar_1 |= AR_PHY_RADAR_1_BLOCK_CHECK;
	radar_1 |= SM(conf->pulse_maxlen, AR_PHY_RADAR_1_MAXLEN);
	radar_1 |= SM(conf->pulse_inband_step, AR_PHY_RADAR_1_RELSTEP_THRESH);
	radar_1 |= SM(conf->radar_inband, AR_PHY_RADAR_1_RELPWR_THRESH);

	REG_WRITE(ah, AR_PHY_RADAR_0, radar_0);
	REG_WRITE(ah, AR_PHY_RADAR_1, radar_1);
	if (conf->ext_channel)
		REG_SET_BIT(ah, AR_PHY_RADAR_EXT, AR_PHY_RADAR_EXT_ENA);
	else
		REG_CLR_BIT(ah, AR_PHY_RADAR_EXT, AR_PHY_RADAR_EXT_ENA);

	if (AR_SREV_9300(ah) || AR_SREV_9340(ah) || AR_SREV_9580(ah)) {
		REG_WRITE_ARRAY(&ah->ini_dfs,
				IS_CHAN_HT40(ah->curchan) ? 2 : 1, regWrites);
	}
}

static void ar9003_hw_set_radar_conf(struct ath_hw *ah)
{
	struct ath_hw_radar_conf *conf = &ah->radar_conf;

	conf->fir_power = -28;
	conf->radar_rssi = 0;
	conf->pulse_height = 10;
	conf->pulse_rssi = 15;
	conf->pulse_inband = 8;
	conf->pulse_maxlen = 255;
	conf->pulse_inband_step = 12;
	conf->radar_inband = 8;
}

static void ar9003_hw_antdiv_comb_conf_get(struct ath_hw *ah,
					   struct ath_hw_antcomb_conf *antconf)
{
	u32 regval;

	regval = REG_READ(ah, AR_PHY_MC_GAIN_CTRL);
	antconf->main_lna_conf = (regval & AR_PHY_ANT_DIV_MAIN_LNACONF) >>
				  AR_PHY_ANT_DIV_MAIN_LNACONF_S;
	antconf->alt_lna_conf = (regval & AR_PHY_ANT_DIV_ALT_LNACONF) >>
				 AR_PHY_ANT_DIV_ALT_LNACONF_S;
	antconf->fast_div_bias = (regval & AR_PHY_ANT_FAST_DIV_BIAS) >>
				  AR_PHY_ANT_FAST_DIV_BIAS_S;

	if (AR_SREV_9330_11(ah)) {
		antconf->lna1_lna2_switch_delta = -1;
		antconf->lna1_lna2_delta = -9;
		antconf->div_group = 1;
	} else if (AR_SREV_9485(ah)) {
		antconf->lna1_lna2_switch_delta = -1;
		antconf->lna1_lna2_delta = -9;
		antconf->div_group = 2;
	} else if (AR_SREV_9565(ah)) {
		antconf->lna1_lna2_switch_delta = 3;
		antconf->lna1_lna2_delta = -9;
		antconf->div_group = 3;
	} else {
		antconf->lna1_lna2_switch_delta = -1;
		antconf->lna1_lna2_delta = -3;
		antconf->div_group = 0;
	}
}

static void ar9003_hw_antdiv_comb_conf_set(struct ath_hw *ah,
				   struct ath_hw_antcomb_conf *antconf)
{
	u32 regval;

	regval = REG_READ(ah, AR_PHY_MC_GAIN_CTRL);
	regval &= ~(AR_PHY_ANT_DIV_MAIN_LNACONF |
		    AR_PHY_ANT_DIV_ALT_LNACONF |
		    AR_PHY_ANT_FAST_DIV_BIAS |
		    AR_PHY_ANT_DIV_MAIN_GAINTB |
		    AR_PHY_ANT_DIV_ALT_GAINTB);
	regval |= ((antconf->main_lna_conf << AR_PHY_ANT_DIV_MAIN_LNACONF_S)
		   & AR_PHY_ANT_DIV_MAIN_LNACONF);
	regval |= ((antconf->alt_lna_conf << AR_PHY_ANT_DIV_ALT_LNACONF_S)
		   & AR_PHY_ANT_DIV_ALT_LNACONF);
	regval |= ((antconf->fast_div_bias << AR_PHY_ANT_FAST_DIV_BIAS_S)
		   & AR_PHY_ANT_FAST_DIV_BIAS);
	regval |= ((antconf->main_gaintb << AR_PHY_ANT_DIV_MAIN_GAINTB_S)
		   & AR_PHY_ANT_DIV_MAIN_GAINTB);
	regval |= ((antconf->alt_gaintb << AR_PHY_ANT_DIV_ALT_GAINTB_S)
		   & AR_PHY_ANT_DIV_ALT_GAINTB);

	REG_WRITE(ah, AR_PHY_MC_GAIN_CTRL, regval);
}

#ifdef CONFIG_ATH9K_BTCOEX_SUPPORT

static void ar9003_hw_set_bt_ant_diversity(struct ath_hw *ah, bool enable)
{
	struct ath9k_hw_capabilities *pCap = &ah->caps;
	u8 ant_div_ctl1;
	u32 regval;

	if (!AR_SREV_9485(ah) && !AR_SREV_9565(ah))
		return;

	if (AR_SREV_9485(ah)) {
		regval = ar9003_hw_ant_ctrl_common_2_get(ah,
						 IS_CHAN_2GHZ(ah->curchan));
		if (enable) {
			regval &= ~AR_SWITCH_TABLE_COM2_ALL;
			regval |= ah->config.ant_ctrl_comm2g_switch_enable;
		}
		REG_RMW_FIELD(ah, AR_PHY_SWITCH_COM_2,
			      AR_SWITCH_TABLE_COM2_ALL, regval);
	}

	ant_div_ctl1 = ah->eep_ops->get_eeprom(ah, EEP_ANT_DIV_CTL1);

	/*
	 * Set MAIN/ALT LNA conf.
	 * Set MAIN/ALT gain_tb.
	 */
	regval = REG_READ(ah, AR_PHY_MC_GAIN_CTRL);
	regval &= (~AR_ANT_DIV_CTRL_ALL);
	regval |= (ant_div_ctl1 & 0x3f) << AR_ANT_DIV_CTRL_ALL_S;
	REG_WRITE(ah, AR_PHY_MC_GAIN_CTRL, regval);

	if (AR_SREV_9485_11_OR_LATER(ah)) {
		/*
		 * Enable LNA diversity.
		 */
		regval = REG_READ(ah, AR_PHY_MC_GAIN_CTRL);
		regval &= ~AR_PHY_ANT_DIV_LNADIV;
		regval |= ((ant_div_ctl1 >> 6) & 0x1) << AR_PHY_ANT_DIV_LNADIV_S;
		if (enable)
			regval |= AR_ANT_DIV_ENABLE;

		REG_WRITE(ah, AR_PHY_MC_GAIN_CTRL, regval);

		/*
		 * Enable fast antenna diversity.
		 */
		regval = REG_READ(ah, AR_PHY_CCK_DETECT);
		regval &= ~AR_FAST_DIV_ENABLE;
		regval |= ((ant_div_ctl1 >> 7) & 0x1) << AR_FAST_DIV_ENABLE_S;
		if (enable)
			regval |= AR_FAST_DIV_ENABLE;

		REG_WRITE(ah, AR_PHY_CCK_DETECT, regval);

		if (pCap->hw_caps & ATH9K_HW_CAP_ANT_DIV_COMB) {
			regval = REG_READ(ah, AR_PHY_MC_GAIN_CTRL);
			regval &= (~(AR_PHY_ANT_DIV_MAIN_LNACONF |
				     AR_PHY_ANT_DIV_ALT_LNACONF |
				     AR_PHY_ANT_DIV_ALT_GAINTB |
				     AR_PHY_ANT_DIV_MAIN_GAINTB));
			/*
			 * Set MAIN to LNA1 and ALT to LNA2 at the
			 * beginning.
			 */
			regval |= (ATH_ANT_DIV_COMB_LNA1 <<
				   AR_PHY_ANT_DIV_MAIN_LNACONF_S);
			regval |= (ATH_ANT_DIV_COMB_LNA2 <<
				   AR_PHY_ANT_DIV_ALT_LNACONF_S);
			REG_WRITE(ah, AR_PHY_MC_GAIN_CTRL, regval);
		}
	} else if (AR_SREV_9565(ah)) {
		if (enable) {
			REG_SET_BIT(ah, AR_PHY_MC_GAIN_CTRL,
				    AR_ANT_DIV_ENABLE);
			REG_SET_BIT(ah, AR_PHY_MC_GAIN_CTRL,
				    (1 << AR_PHY_ANT_SW_RX_PROT_S));
			REG_SET_BIT(ah, AR_PHY_CCK_DETECT,
				    AR_FAST_DIV_ENABLE);
			REG_SET_BIT(ah, AR_PHY_RESTART,
				    AR_PHY_RESTART_ENABLE_DIV_M2FLAG);
			REG_SET_BIT(ah, AR_BTCOEX_WL_LNADIV,
				    AR_BTCOEX_WL_LNADIV_FORCE_ON);
		} else {
			REG_CLR_BIT(ah, AR_PHY_MC_GAIN_CTRL,
				    AR_ANT_DIV_ENABLE);
			REG_CLR_BIT(ah, AR_PHY_MC_GAIN_CTRL,
				    (1 << AR_PHY_ANT_SW_RX_PROT_S));
			REG_CLR_BIT(ah, AR_PHY_CCK_DETECT,
				    AR_FAST_DIV_ENABLE);
			REG_CLR_BIT(ah, AR_PHY_RESTART,
				    AR_PHY_RESTART_ENABLE_DIV_M2FLAG);
			REG_CLR_BIT(ah, AR_BTCOEX_WL_LNADIV,
				    AR_BTCOEX_WL_LNADIV_FORCE_ON);

			regval = REG_READ(ah, AR_PHY_MC_GAIN_CTRL);
			regval &= ~(AR_PHY_ANT_DIV_MAIN_LNACONF |
				    AR_PHY_ANT_DIV_ALT_LNACONF |
				    AR_PHY_ANT_DIV_MAIN_GAINTB |
				    AR_PHY_ANT_DIV_ALT_GAINTB);
			regval |= (ATH_ANT_DIV_COMB_LNA1 <<
				   AR_PHY_ANT_DIV_MAIN_LNACONF_S);
			regval |= (ATH_ANT_DIV_COMB_LNA2 <<
				   AR_PHY_ANT_DIV_ALT_LNACONF_S);
			REG_WRITE(ah, AR_PHY_MC_GAIN_CTRL, regval);
		}
	}
}

#endif

static int ar9003_hw_fast_chan_change(struct ath_hw *ah,
				      struct ath9k_channel *chan,
				      u8 *ini_reloaded)
{
	unsigned int regWrites = 0;
	u32 modesIndex, txgain_index;

	if (IS_CHAN_5GHZ(chan))
		modesIndex = IS_CHAN_HT40(chan) ? 2 : 1;
	else
		modesIndex = IS_CHAN_HT40(chan) ? 3 : 4;

	txgain_index = AR_SREV_9531(ah) ? 1 : modesIndex;

	if (modesIndex == ah->modes_index) {
		*ini_reloaded = false;
		goto set_rfmode;
	}

	ar9003_hw_prog_ini(ah, &ah->iniSOC[ATH_INI_POST], modesIndex);
	ar9003_hw_prog_ini(ah, &ah->iniMac[ATH_INI_POST], modesIndex);
	ar9003_hw_prog_ini(ah, &ah->iniBB[ATH_INI_POST], modesIndex);
	ar9003_hw_prog_ini(ah, &ah->iniRadio[ATH_INI_POST], modesIndex);

	if (AR_SREV_9462_20_OR_LATER(ah))
		ar9003_hw_prog_ini(ah, &ah->ini_radio_post_sys2ant,
				   modesIndex);

	REG_WRITE_ARRAY(&ah->iniModesTxGain, txgain_index, regWrites);

	if (AR_SREV_9462_20_OR_LATER(ah)) {
		/*
		 * CUS217 mix LNA mode.
		 */
		if (ar9003_hw_get_rx_gain_idx(ah) == 2) {
			REG_WRITE_ARRAY(&ah->ini_modes_rxgain_bb_core,
					1, regWrites);
			REG_WRITE_ARRAY(&ah->ini_modes_rxgain_bb_postamble,
					modesIndex, regWrites);
		}
	}

	/*
	 * For 5GHz channels requiring Fast Clock, apply
	 * different modal values.
	 */
	if (IS_CHAN_A_FAST_CLOCK(ah, chan))
		REG_WRITE_ARRAY(&ah->iniModesFastClock, modesIndex, regWrites);

	if (AR_SREV_9565(ah))
		REG_WRITE_ARRAY(&ah->iniModesFastClock, 1, regWrites);

	/*
	 * JAPAN regulatory.
	 */
	if (chan->channel == 2484)
		ar9003_hw_prog_ini(ah, &ah->iniCckfirJapan2484, 1);

	ah->modes_index = modesIndex;
	*ini_reloaded = true;

set_rfmode:
	ar9003_hw_set_rfmode(ah, chan);
	return 0;
}

static void ar9003_hw_spectral_scan_config(struct ath_hw *ah,
					   struct ath_spec_scan *param)
{
	u8 count;

	if (!param->enabled) {
		REG_CLR_BIT(ah, AR_PHY_SPECTRAL_SCAN,
			    AR_PHY_SPECTRAL_SCAN_ENABLE);
		return;
	}

	REG_SET_BIT(ah, AR_PHY_RADAR_0, AR_PHY_RADAR_0_FFT_ENA);
	REG_SET_BIT(ah, AR_PHY_SPECTRAL_SCAN, AR_PHY_SPECTRAL_SCAN_ENABLE);

	/* on AR93xx and newer, count = 0 will make the the chip send
	 * spectral samples endlessly. Check if this really was intended,
	 * and fix otherwise.
	 */
	count = param->count;
	if (param->endless)
		count = 0;
	else if (param->count == 0)
		count = 1;

	if (param->short_repeat)
		REG_SET_BIT(ah, AR_PHY_SPECTRAL_SCAN,
			    AR_PHY_SPECTRAL_SCAN_SHORT_REPEAT);
	else
		REG_CLR_BIT(ah, AR_PHY_SPECTRAL_SCAN,
			    AR_PHY_SPECTRAL_SCAN_SHORT_REPEAT);

	REG_RMW_FIELD(ah, AR_PHY_SPECTRAL_SCAN,
		      AR_PHY_SPECTRAL_SCAN_COUNT, count);
	REG_RMW_FIELD(ah, AR_PHY_SPECTRAL_SCAN,
		      AR_PHY_SPECTRAL_SCAN_PERIOD, param->period);
	REG_RMW_FIELD(ah, AR_PHY_SPECTRAL_SCAN,
		      AR_PHY_SPECTRAL_SCAN_FFT_PERIOD, param->fft_period);

	return;
}

static void ar9003_hw_spectral_scan_trigger(struct ath_hw *ah)
{
	/* Activate spectral scan */
	REG_SET_BIT(ah, AR_PHY_SPECTRAL_SCAN,
		    AR_PHY_SPECTRAL_SCAN_ACTIVE);
}

static void ar9003_hw_spectral_scan_wait(struct ath_hw *ah)
{
	struct ath_common *common = ath9k_hw_common(ah);

	/* Poll for spectral scan complete */
	if (!ath9k_hw_wait(ah, AR_PHY_SPECTRAL_SCAN,
			   AR_PHY_SPECTRAL_SCAN_ACTIVE,
			   0, AH_WAIT_TIMEOUT)) {
		ath_err(common, "spectral scan wait failed\n");
		return;
	}
}

static void ar9003_hw_tx99_start(struct ath_hw *ah, u32 qnum)
{
	REG_SET_BIT(ah, AR_PHY_TEST, PHY_AGC_CLR);
	REG_SET_BIT(ah, 0x9864, 0x7f000);
	REG_SET_BIT(ah, 0x9924, 0x7f00fe);
	REG_CLR_BIT(ah, AR_DIAG_SW, AR_DIAG_RX_DIS);
	REG_WRITE(ah, AR_CR, AR_CR_RXD);
	REG_WRITE(ah, AR_DLCL_IFS(qnum), 0);
	REG_WRITE(ah, AR_D_GBL_IFS_SIFS, 20); /* 50 OK */
	REG_WRITE(ah, AR_D_GBL_IFS_EIFS, 20);
	REG_WRITE(ah, AR_TIME_OUT, 0x00000400);
	REG_WRITE(ah, AR_DRETRY_LIMIT(qnum), 0xffffffff);
	REG_SET_BIT(ah, AR_QMISC(qnum), AR_Q_MISC_DCU_EARLY_TERM_REQ);
}

static void ar9003_hw_tx99_stop(struct ath_hw *ah)
{
	REG_CLR_BIT(ah, AR_PHY_TEST, PHY_AGC_CLR);
	REG_SET_BIT(ah, AR_DIAG_SW, AR_DIAG_RX_DIS);
}

static void ar9003_hw_tx99_set_txpower(struct ath_hw *ah, u8 txpower)
{
	static s16 p_pwr_array[ar9300RateSize] = { 0 };
	unsigned int i;

	if (txpower <= MAX_RATE_POWER) {
		for (i = 0; i < ar9300RateSize; i++)
			p_pwr_array[i] = txpower;
	} else {
		for (i = 0; i < ar9300RateSize; i++)
			p_pwr_array[i] = MAX_RATE_POWER;
	}

	REG_WRITE(ah, 0xa458, 0);

	REG_WRITE(ah, 0xa3c0,
		  ATH9K_POW_SM(p_pwr_array[ALL_TARGET_LEGACY_6_24], 24) |
		  ATH9K_POW_SM(p_pwr_array[ALL_TARGET_LEGACY_6_24], 16) |
		  ATH9K_POW_SM(p_pwr_array[ALL_TARGET_LEGACY_6_24],  8) |
		  ATH9K_POW_SM(p_pwr_array[ALL_TARGET_LEGACY_6_24],  0));
	REG_WRITE(ah, 0xa3c4,
		  ATH9K_POW_SM(p_pwr_array[ALL_TARGET_LEGACY_54],  24) |
		  ATH9K_POW_SM(p_pwr_array[ALL_TARGET_LEGACY_48],  16) |
		  ATH9K_POW_SM(p_pwr_array[ALL_TARGET_LEGACY_36],   8) |
		  ATH9K_POW_SM(p_pwr_array[ALL_TARGET_LEGACY_6_24], 0));
	REG_WRITE(ah, 0xa3c8,
		  ATH9K_POW_SM(p_pwr_array[ALL_TARGET_LEGACY_1L_5L], 24) |
		  ATH9K_POW_SM(p_pwr_array[ALL_TARGET_LEGACY_1L_5L], 16) |
		  ATH9K_POW_SM(p_pwr_array[ALL_TARGET_LEGACY_1L_5L],  0));
	REG_WRITE(ah, 0xa3cc,
		  ATH9K_POW_SM(p_pwr_array[ALL_TARGET_LEGACY_11S],   24) |
		  ATH9K_POW_SM(p_pwr_array[ALL_TARGET_LEGACY_11L],   16) |
		  ATH9K_POW_SM(p_pwr_array[ALL_TARGET_LEGACY_5S],     8) |
		  ATH9K_POW_SM(p_pwr_array[ALL_TARGET_LEGACY_1L_5L],  0));
	REG_WRITE(ah, 0xa3d0,
		  ATH9K_POW_SM(p_pwr_array[ALL_TARGET_HT20_5],  24) |
		  ATH9K_POW_SM(p_pwr_array[ALL_TARGET_HT20_4],  16) |
		  ATH9K_POW_SM(p_pwr_array[ALL_TARGET_HT20_1_3_9_11_17_19], 8)|
		  ATH9K_POW_SM(p_pwr_array[ALL_TARGET_HT20_0_8_16], 0));
	REG_WRITE(ah, 0xa3d4,
		  ATH9K_POW_SM(p_pwr_array[ALL_TARGET_HT20_13], 24) |
		  ATH9K_POW_SM(p_pwr_array[ALL_TARGET_HT20_12], 16) |
		  ATH9K_POW_SM(p_pwr_array[ALL_TARGET_HT20_7],   8) |
		  ATH9K_POW_SM(p_pwr_array[ALL_TARGET_HT20_6],   0));
	REG_WRITE(ah, 0xa3e4,
		  ATH9K_POW_SM(p_pwr_array[ALL_TARGET_HT20_21], 24) |
		  ATH9K_POW_SM(p_pwr_array[ALL_TARGET_HT20_20], 16) |
		  ATH9K_POW_SM(p_pwr_array[ALL_TARGET_HT20_15],  8) |
		  ATH9K_POW_SM(p_pwr_array[ALL_TARGET_HT20_14],  0));
	REG_WRITE(ah, 0xa3e8,
		  ATH9K_POW_SM(p_pwr_array[ALL_TARGET_HT40_23], 24) |
		  ATH9K_POW_SM(p_pwr_array[ALL_TARGET_HT40_22], 16) |
		  ATH9K_POW_SM(p_pwr_array[ALL_TARGET_HT20_23],  8) |
		  ATH9K_POW_SM(p_pwr_array[ALL_TARGET_HT20_22],  0));
	REG_WRITE(ah, 0xa3d8,
		  ATH9K_POW_SM(p_pwr_array[ALL_TARGET_HT40_5], 24) |
		  ATH9K_POW_SM(p_pwr_array[ALL_TARGET_HT40_4], 16) |
		  ATH9K_POW_SM(p_pwr_array[ALL_TARGET_HT40_1_3_9_11_17_19], 8) |
		  ATH9K_POW_SM(p_pwr_array[ALL_TARGET_HT40_0_8_16], 0));
	REG_WRITE(ah, 0xa3dc,
		  ATH9K_POW_SM(p_pwr_array[ALL_TARGET_HT40_13], 24) |
		  ATH9K_POW_SM(p_pwr_array[ALL_TARGET_HT40_12], 16) |
		  ATH9K_POW_SM(p_pwr_array[ALL_TARGET_HT40_7],   8) |
		  ATH9K_POW_SM(p_pwr_array[ALL_TARGET_HT40_6],   0));
	REG_WRITE(ah, 0xa3ec,
		  ATH9K_POW_SM(p_pwr_array[ALL_TARGET_HT40_21], 24) |
		  ATH9K_POW_SM(p_pwr_array[ALL_TARGET_HT40_20], 16) |
		  ATH9K_POW_SM(p_pwr_array[ALL_TARGET_HT40_15],  8) |
		  ATH9K_POW_SM(p_pwr_array[ALL_TARGET_HT40_14],  0));
}

static void ar9003_hw_init_txpower_cck(struct ath_hw *ah, u8 *rate_array)
{
	ah->tx_power[0] = rate_array[ALL_TARGET_LEGACY_1L_5L];
	ah->tx_power[1] = rate_array[ALL_TARGET_LEGACY_1L_5L];
	ah->tx_power[2] = min(rate_array[ALL_TARGET_LEGACY_1L_5L],
			      rate_array[ALL_TARGET_LEGACY_5S]);
	ah->tx_power[3] = min(rate_array[ALL_TARGET_LEGACY_11L],
			      rate_array[ALL_TARGET_LEGACY_11S]);
}

static void ar9003_hw_init_txpower_ofdm(struct ath_hw *ah, u8 *rate_array,
					int offset)
{
	int i, j;

	for (i = offset; i < offset + AR9300_OFDM_RATES; i++) {
		/* OFDM rate to power table idx */
		j = ofdm2pwr[i - offset];
		ah->tx_power[i] = rate_array[j];
	}
}

static void ar9003_hw_init_txpower_ht(struct ath_hw *ah, u8 *rate_array,
				      int ss_offset, int ds_offset,
				      int ts_offset, bool is_40)
{
	int i, j, mcs_idx = 0;
	const u8 *mcs2pwr = (is_40) ? mcs2pwr_ht40 : mcs2pwr_ht20;

	for (i = ss_offset; i < ss_offset + AR9300_HT_SS_RATES; i++) {
		j = mcs2pwr[mcs_idx];
		ah->tx_power[i] = rate_array[j];
		mcs_idx++;
	}

	for (i = ds_offset; i < ds_offset + AR9300_HT_DS_RATES; i++) {
		j = mcs2pwr[mcs_idx];
		ah->tx_power[i] = rate_array[j];
		mcs_idx++;
	}

	for (i = ts_offset; i < ts_offset + AR9300_HT_TS_RATES; i++) {
		j = mcs2pwr[mcs_idx];
		ah->tx_power[i] = rate_array[j];
		mcs_idx++;
	}
}

static void ar9003_hw_init_txpower_stbc(struct ath_hw *ah, int ss_offset,
					int ds_offset, int ts_offset)
{
	memcpy(&ah->tx_power_stbc[ss_offset], &ah->tx_power[ss_offset],
	       AR9300_HT_SS_RATES);
	memcpy(&ah->tx_power_stbc[ds_offset], &ah->tx_power[ds_offset],
	       AR9300_HT_DS_RATES);
	memcpy(&ah->tx_power_stbc[ts_offset], &ah->tx_power[ts_offset],
	       AR9300_HT_TS_RATES);
}

void ar9003_hw_init_rate_txpower(struct ath_hw *ah, u8 *rate_array,
				 struct ath9k_channel *chan)
{
	if (IS_CHAN_5GHZ(chan)) {
		ar9003_hw_init_txpower_ofdm(ah, rate_array,
					    AR9300_11NA_OFDM_SHIFT);
		if (IS_CHAN_HT20(chan) || IS_CHAN_HT40(chan)) {
			ar9003_hw_init_txpower_ht(ah, rate_array,
						  AR9300_11NA_HT_SS_SHIFT,
						  AR9300_11NA_HT_DS_SHIFT,
						  AR9300_11NA_HT_TS_SHIFT,
						  IS_CHAN_HT40(chan));
			ar9003_hw_init_txpower_stbc(ah,
						    AR9300_11NA_HT_SS_SHIFT,
						    AR9300_11NA_HT_DS_SHIFT,
						    AR9300_11NA_HT_TS_SHIFT);
		}
	} else {
		ar9003_hw_init_txpower_cck(ah, rate_array);
		ar9003_hw_init_txpower_ofdm(ah, rate_array,
					    AR9300_11NG_OFDM_SHIFT);
		if (IS_CHAN_HT20(chan) || IS_CHAN_HT40(chan)) {
			ar9003_hw_init_txpower_ht(ah, rate_array,
						  AR9300_11NG_HT_SS_SHIFT,
						  AR9300_11NG_HT_DS_SHIFT,
						  AR9300_11NG_HT_TS_SHIFT,
						  IS_CHAN_HT40(chan));
			ar9003_hw_init_txpower_stbc(ah,
						    AR9300_11NG_HT_SS_SHIFT,
						    AR9300_11NG_HT_DS_SHIFT,
						    AR9300_11NG_HT_TS_SHIFT);
		}
	}
}

void ar9003_hw_attach_phy_ops(struct ath_hw *ah)
{
	struct ath_hw_private_ops *priv_ops = ath9k_hw_private_ops(ah);
	struct ath_hw_ops *ops = ath9k_hw_ops(ah);
	static const u32 ar9300_cca_regs[6] = {
		AR_PHY_CCA_0,
		AR_PHY_CCA_1,
		AR_PHY_CCA_2,
		AR_PHY_EXT_CCA,
		AR_PHY_EXT_CCA_1,
		AR_PHY_EXT_CCA_2,
	};

	priv_ops->rf_set_freq = ar9003_hw_set_channel;
	priv_ops->spur_mitigate_freq = ar9003_hw_spur_mitigate;

	if (AR_SREV_9340(ah) || AR_SREV_9550(ah) || AR_SREV_9531(ah) ||
	    AR_SREV_9561(ah))
		priv_ops->compute_pll_control = ar9003_hw_compute_pll_control_soc;
	else
		priv_ops->compute_pll_control = ar9003_hw_compute_pll_control;

	priv_ops->set_channel_regs = ar9003_hw_set_channel_regs;
	priv_ops->init_bb = ar9003_hw_init_bb;
	priv_ops->process_ini = ar9003_hw_process_ini;
	priv_ops->set_rfmode = ar9003_hw_set_rfmode;
	priv_ops->mark_phy_inactive = ar9003_hw_mark_phy_inactive;
	priv_ops->set_delta_slope = ar9003_hw_set_delta_slope;
	priv_ops->rfbus_req = ar9003_hw_rfbus_req;
	priv_ops->rfbus_done = ar9003_hw_rfbus_done;
	priv_ops->ani_control = ar9003_hw_ani_control;
	priv_ops->do_getnf = ar9003_hw_do_getnf;
	priv_ops->ani_cache_ini_regs = ar9003_hw_ani_cache_ini_regs;
	priv_ops->set_radar_params = ar9003_hw_set_radar_params;
	priv_ops->fast_chan_change = ar9003_hw_fast_chan_change;

	ops->antdiv_comb_conf_get = ar9003_hw_antdiv_comb_conf_get;
	ops->antdiv_comb_conf_set = ar9003_hw_antdiv_comb_conf_set;
	ops->spectral_scan_config = ar9003_hw_spectral_scan_config;
	ops->spectral_scan_trigger = ar9003_hw_spectral_scan_trigger;
	ops->spectral_scan_wait = ar9003_hw_spectral_scan_wait;

#ifdef CONFIG_ATH9K_BTCOEX_SUPPORT
	ops->set_bt_ant_diversity = ar9003_hw_set_bt_ant_diversity;
#endif
	ops->tx99_start = ar9003_hw_tx99_start;
	ops->tx99_stop = ar9003_hw_tx99_stop;
	ops->tx99_set_txpower = ar9003_hw_tx99_set_txpower;

	ar9003_hw_set_nf_limits(ah);
	ar9003_hw_set_radar_conf(ah);
	memcpy(ah->nf_regs, ar9300_cca_regs, sizeof(ah->nf_regs));
}

/*
 * Baseband Watchdog signatures:
 *
 * 0x04000539: BB hang when operating in HT40 DFS Channel.
 *             Full chip reset is not required, but a recovery
 *             mechanism is needed.
 *
 * 0x1300000a: Related to CAC deafness.
 *             Chip reset is not required.
 *
 * 0x0400000a: Related to CAC deafness.
 *             Full chip reset is required.
 *
 * 0x04000b09: RX state machine gets into an illegal state
 *             when a packet with unsupported rate is received.
 *             Full chip reset is required and PHY_RESTART has
 *             to be disabled.
 *
 * 0x04000409: Packet stuck on receive.
 *             Full chip reset is required for all chips except AR9340.
 */

/*
 * ar9003_hw_bb_watchdog_check(): Returns true if a chip reset is required.
 */
bool ar9003_hw_bb_watchdog_check(struct ath_hw *ah)
{
	u32 val;

	switch(ah->bb_watchdog_last_status) {
	case 0x04000539:
		val = REG_READ(ah, AR_PHY_RADAR_0);
		val &= (~AR_PHY_RADAR_0_FIRPWR);
		val |= SM(0x7f, AR_PHY_RADAR_0_FIRPWR);
		REG_WRITE(ah, AR_PHY_RADAR_0, val);
		udelay(1);
		val = REG_READ(ah, AR_PHY_RADAR_0);
		val &= ~AR_PHY_RADAR_0_FIRPWR;
		val |= SM(AR9300_DFS_FIRPWR, AR_PHY_RADAR_0_FIRPWR);
		REG_WRITE(ah, AR_PHY_RADAR_0, val);

		return false;
	case 0x1300000a:
		return false;
	case 0x0400000a:
	case 0x04000b09:
		return true;
	case 0x04000409:
		if (AR_SREV_9340(ah) || AR_SREV_9531(ah))
			return false;
		else
			return true;
	default:
		/*
		 * For any other unknown signatures, do a
		 * full chip reset.
		 */
		return true;
	}
}
EXPORT_SYMBOL(ar9003_hw_bb_watchdog_check);

void ar9003_hw_bb_watchdog_config(struct ath_hw *ah)
{
	struct ath_common *common = ath9k_hw_common(ah);
	u32 idle_tmo_ms = ah->bb_watchdog_timeout_ms;
	u32 val, idle_count;

	if (!idle_tmo_ms) {
		/* disable IRQ, disable chip-reset for BB panic */
		REG_WRITE(ah, AR_PHY_WATCHDOG_CTL_2,
			  REG_READ(ah, AR_PHY_WATCHDOG_CTL_2) &
			  ~(AR_PHY_WATCHDOG_RST_ENABLE |
			    AR_PHY_WATCHDOG_IRQ_ENABLE));

		/* disable watchdog in non-IDLE mode, disable in IDLE mode */
		REG_WRITE(ah, AR_PHY_WATCHDOG_CTL_1,
			  REG_READ(ah, AR_PHY_WATCHDOG_CTL_1) &
			  ~(AR_PHY_WATCHDOG_NON_IDLE_ENABLE |
			    AR_PHY_WATCHDOG_IDLE_ENABLE));

		ath_dbg(common, RESET, "Disabled BB Watchdog\n");
		return;
	}

	/* enable IRQ, disable chip-reset for BB watchdog */
	val = REG_READ(ah, AR_PHY_WATCHDOG_CTL_2) & AR_PHY_WATCHDOG_CNTL2_MASK;
	REG_WRITE(ah, AR_PHY_WATCHDOG_CTL_2,
		  (val | AR_PHY_WATCHDOG_IRQ_ENABLE) &
		  ~AR_PHY_WATCHDOG_RST_ENABLE);

	/* bound limit to 10 secs */
	if (idle_tmo_ms > 10000)
		idle_tmo_ms = 10000;

	/*
	 * The time unit for watchdog event is 2^15 44/88MHz cycles.
	 *
	 * For HT20 we have a time unit of 2^15/44 MHz = .74 ms per tick
	 * For HT40 we have a time unit of 2^15/88 MHz = .37 ms per tick
	 *
	 * Given we use fast clock now in 5 GHz, these time units should
	 * be common for both 2 GHz and 5 GHz.
	 */
	idle_count = (100 * idle_tmo_ms) / 74;
	if (ah->curchan && IS_CHAN_HT40(ah->curchan))
		idle_count = (100 * idle_tmo_ms) / 37;

	/*
	 * enable watchdog in non-IDLE mode, disable in IDLE mode,
	 * set idle time-out.
	 */
	REG_WRITE(ah, AR_PHY_WATCHDOG_CTL_1,
		  AR_PHY_WATCHDOG_NON_IDLE_ENABLE |
		  AR_PHY_WATCHDOG_IDLE_MASK |
		  (AR_PHY_WATCHDOG_NON_IDLE_MASK & (idle_count << 2)));

	ath_dbg(common, RESET, "Enabled BB Watchdog timeout (%u ms)\n",
		idle_tmo_ms);
}

void ar9003_hw_bb_watchdog_read(struct ath_hw *ah)
{
	/*
	 * we want to avoid printing in ISR context so we save the
	 * watchdog status to be printed later in bottom half context.
	 */
	ah->bb_watchdog_last_status = REG_READ(ah, AR_PHY_WATCHDOG_STATUS);

	/*
	 * the watchdog timer should reset on status read but to be sure
	 * sure we write 0 to the watchdog status bit.
	 */
	REG_WRITE(ah, AR_PHY_WATCHDOG_STATUS,
		  ah->bb_watchdog_last_status & ~AR_PHY_WATCHDOG_STATUS_CLR);
}

void ar9003_hw_bb_watchdog_dbg_info(struct ath_hw *ah)
{
	struct ath_common *common = ath9k_hw_common(ah);
	u32 status;

	if (likely(!(common->debug_mask & ATH_DBG_RESET)))
		return;

	status = ah->bb_watchdog_last_status;
	ath_dbg(common, RESET,
		"\n==== BB update: BB status=0x%08x ====\n", status);
	ath_dbg(common, RESET,
		"** BB state: wd=%u det=%u rdar=%u rOFDM=%d rCCK=%u tOFDM=%u tCCK=%u agc=%u src=%u **\n",
		MS(status, AR_PHY_WATCHDOG_INFO),
		MS(status, AR_PHY_WATCHDOG_DET_HANG),
		MS(status, AR_PHY_WATCHDOG_RADAR_SM),
		MS(status, AR_PHY_WATCHDOG_RX_OFDM_SM),
		MS(status, AR_PHY_WATCHDOG_RX_CCK_SM),
		MS(status, AR_PHY_WATCHDOG_TX_OFDM_SM),
		MS(status, AR_PHY_WATCHDOG_TX_CCK_SM),
		MS(status, AR_PHY_WATCHDOG_AGC_SM),
		MS(status, AR_PHY_WATCHDOG_SRCH_SM));

	ath_dbg(common, RESET, "** BB WD cntl: cntl1=0x%08x cntl2=0x%08x **\n",
		REG_READ(ah, AR_PHY_WATCHDOG_CTL_1),
		REG_READ(ah, AR_PHY_WATCHDOG_CTL_2));
	ath_dbg(common, RESET, "** BB mode: BB_gen_controls=0x%08x **\n",
		REG_READ(ah, AR_PHY_GEN_CTRL));

#define PCT(_field) (common->cc_survey._field * 100 / common->cc_survey.cycles)
	if (common->cc_survey.cycles)
		ath_dbg(common, RESET,
			"** BB busy times: rx_clear=%d%%, rx_frame=%d%%, tx_frame=%d%% **\n",
			PCT(rx_busy), PCT(rx_frame), PCT(tx_frame));

	ath_dbg(common, RESET, "==== BB update: done ====\n\n");
}
EXPORT_SYMBOL(ar9003_hw_bb_watchdog_dbg_info);

void ar9003_hw_disable_phy_restart(struct ath_hw *ah)
{
	u8 result;
	u32 val;

	/* While receiving unsupported rate frame rx state machine
	 * gets into a state 0xb and if phy_restart happens in that
	 * state, BB would go hang. If RXSM is in 0xb state after
	 * first bb panic, ensure to disable the phy_restart.
	 */
	result = MS(ah->bb_watchdog_last_status, AR_PHY_WATCHDOG_RX_OFDM_SM);

	if ((result == 0xb) || ah->bb_hang_rx_ofdm) {
		ah->bb_hang_rx_ofdm = true;
		val = REG_READ(ah, AR_PHY_RESTART);
		val &= ~AR_PHY_RESTART_ENA;
		REG_WRITE(ah, AR_PHY_RESTART, val);
	}
}
EXPORT_SYMBOL(ar9003_hw_disable_phy_restart);<|MERGE_RESOLUTION|>--- conflicted
+++ resolved
@@ -749,12 +749,8 @@
 	else
 		ah->enabled_cals &= ~TX_CL_CAL;
 
-<<<<<<< HEAD
-	if (AR_SREV_9340(ah) || AR_SREV_9531(ah) || AR_SREV_9550(ah)) {
-=======
 	if (AR_SREV_9340(ah) || AR_SREV_9531(ah) || AR_SREV_9550(ah) ||
 	    AR_SREV_9561(ah)) {
->>>>>>> afd2ff9b
 		if (ah->is_clk_25mhz) {
 			REG_WRITE(ah, AR_RTC_DERIVED_CLK, 0x17c << 1);
 			REG_WRITE(ah, AR_SLP32_MODE, 0x0010f3d7);
