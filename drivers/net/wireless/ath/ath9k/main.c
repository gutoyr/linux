/*
 * Copyright (c) 2008-2011 Atheros Communications Inc.
 *
 * Permission to use, copy, modify, and/or distribute this software for any
 * purpose with or without fee is hereby granted, provided that the above
 * copyright notice and this permission notice appear in all copies.
 *
 * THE SOFTWARE IS PROVIDED "AS IS" AND THE AUTHOR DISCLAIMS ALL WARRANTIES
 * WITH REGARD TO THIS SOFTWARE INCLUDING ALL IMPLIED WARRANTIES OF
 * MERCHANTABILITY AND FITNESS. IN NO EVENT SHALL THE AUTHOR BE LIABLE FOR
 * ANY SPECIAL, DIRECT, INDIRECT, OR CONSEQUENTIAL DAMAGES OR ANY DAMAGES
 * WHATSOEVER RESULTING FROM LOSS OF USE, DATA OR PROFITS, WHETHER IN AN
 * ACTION OF CONTRACT, NEGLIGENCE OR OTHER TORTIOUS ACTION, ARISING OUT OF
 * OR IN CONNECTION WITH THE USE OR PERFORMANCE OF THIS SOFTWARE.
 */

#include <linux/nl80211.h>
#include <linux/delay.h>
#include "ath9k.h"
#include "btcoex.h"

u8 ath9k_parse_mpdudensity(u8 mpdudensity)
{
	/*
	 * 802.11n D2.0 defined values for "Minimum MPDU Start Spacing":
	 *   0 for no restriction
	 *   1 for 1/4 us
	 *   2 for 1/2 us
	 *   3 for 1 us
	 *   4 for 2 us
	 *   5 for 4 us
	 *   6 for 8 us
	 *   7 for 16 us
	 */
	switch (mpdudensity) {
	case 0:
		return 0;
	case 1:
	case 2:
	case 3:
		/* Our lower layer calculations limit our precision to
		   1 microsecond */
		return 1;
	case 4:
		return 2;
	case 5:
		return 4;
	case 6:
		return 8;
	case 7:
		return 16;
	default:
		return 0;
	}
}

static bool ath9k_has_pending_frames(struct ath_softc *sc, struct ath_txq *txq)
{
	bool pending = false;

	spin_lock_bh(&txq->axq_lock);

	if (txq->axq_depth) {
		pending = true;
		goto out;
	}

	if (txq->mac80211_qnum >= 0) {
		struct list_head *list;

		list = &sc->cur_chan->acq[txq->mac80211_qnum];
		if (!list_empty(list))
			pending = true;
	}
out:
	spin_unlock_bh(&txq->axq_lock);
	return pending;
}

static bool ath9k_setpower(struct ath_softc *sc, enum ath9k_power_mode mode)
{
	unsigned long flags;
	bool ret;

	spin_lock_irqsave(&sc->sc_pm_lock, flags);
	ret = ath9k_hw_setpower(sc->sc_ah, mode);
	spin_unlock_irqrestore(&sc->sc_pm_lock, flags);

	return ret;
}

void ath_ps_full_sleep(unsigned long data)
{
	struct ath_softc *sc = (struct ath_softc *) data;
	struct ath_common *common = ath9k_hw_common(sc->sc_ah);
	bool reset;

	spin_lock(&common->cc_lock);
	ath_hw_cycle_counters_update(common);
	spin_unlock(&common->cc_lock);

	ath9k_hw_setrxabort(sc->sc_ah, 1);
	ath9k_hw_stopdmarecv(sc->sc_ah, &reset);

	ath9k_hw_setpower(sc->sc_ah, ATH9K_PM_FULL_SLEEP);
}

void ath9k_ps_wakeup(struct ath_softc *sc)
{
	struct ath_common *common = ath9k_hw_common(sc->sc_ah);
	unsigned long flags;
	enum ath9k_power_mode power_mode;

	spin_lock_irqsave(&sc->sc_pm_lock, flags);
	if (++sc->ps_usecount != 1)
		goto unlock;

	del_timer_sync(&sc->sleep_timer);
	power_mode = sc->sc_ah->power_mode;
	ath9k_hw_setpower(sc->sc_ah, ATH9K_PM_AWAKE);

	/*
	 * While the hardware is asleep, the cycle counters contain no
	 * useful data. Better clear them now so that they don't mess up
	 * survey data results.
	 */
	if (power_mode != ATH9K_PM_AWAKE) {
		spin_lock(&common->cc_lock);
		ath_hw_cycle_counters_update(common);
		memset(&common->cc_survey, 0, sizeof(common->cc_survey));
		memset(&common->cc_ani, 0, sizeof(common->cc_ani));
		spin_unlock(&common->cc_lock);
	}

 unlock:
	spin_unlock_irqrestore(&sc->sc_pm_lock, flags);
}

void ath9k_ps_restore(struct ath_softc *sc)
{
	struct ath_common *common = ath9k_hw_common(sc->sc_ah);
	enum ath9k_power_mode mode;
	unsigned long flags;

	spin_lock_irqsave(&sc->sc_pm_lock, flags);
	if (--sc->ps_usecount != 0)
		goto unlock;

	if (sc->ps_idle) {
		mod_timer(&sc->sleep_timer, jiffies + HZ / 10);
		goto unlock;
	}

	if (sc->ps_enabled &&
		   !(sc->ps_flags & (PS_WAIT_FOR_BEACON |
				     PS_WAIT_FOR_CAB |
				     PS_WAIT_FOR_PSPOLL_DATA |
				     PS_WAIT_FOR_TX_ACK |
				     PS_WAIT_FOR_ANI))) {
		mode = ATH9K_PM_NETWORK_SLEEP;
		if (ath9k_hw_btcoex_is_enabled(sc->sc_ah))
			ath9k_btcoex_stop_gen_timer(sc);
	} else {
		goto unlock;
	}

	spin_lock(&common->cc_lock);
	ath_hw_cycle_counters_update(common);
	spin_unlock(&common->cc_lock);

	ath9k_hw_setpower(sc->sc_ah, mode);

 unlock:
	spin_unlock_irqrestore(&sc->sc_pm_lock, flags);
}

static void __ath_cancel_work(struct ath_softc *sc)
{
	cancel_work_sync(&sc->paprd_work);
	cancel_delayed_work_sync(&sc->tx_complete_work);
	cancel_delayed_work_sync(&sc->hw_pll_work);

#ifdef CONFIG_ATH9K_BTCOEX_SUPPORT
	if (ath9k_hw_mci_is_enabled(sc->sc_ah))
		cancel_work_sync(&sc->mci_work);
#endif
}

void ath_cancel_work(struct ath_softc *sc)
{
	__ath_cancel_work(sc);
	cancel_work_sync(&sc->hw_reset_work);
}

void ath_restart_work(struct ath_softc *sc)
{
	ieee80211_queue_delayed_work(sc->hw, &sc->tx_complete_work, 0);

	if (AR_SREV_9340(sc->sc_ah) || AR_SREV_9330(sc->sc_ah))
		ieee80211_queue_delayed_work(sc->hw, &sc->hw_pll_work,
				     msecs_to_jiffies(ATH_PLL_WORK_INTERVAL));

	ath_start_ani(sc);
}

static bool ath_prepare_reset(struct ath_softc *sc)
{
	struct ath_hw *ah = sc->sc_ah;
	bool ret = true;

	ieee80211_stop_queues(sc->hw);
	ath_stop_ani(sc);
	ath9k_hw_disable_interrupts(ah);

	if (!ath_drain_all_txq(sc))
		ret = false;

	if (!ath_stoprecv(sc))
		ret = false;

	return ret;
}

static bool ath_complete_reset(struct ath_softc *sc, bool start)
{
	struct ath_hw *ah = sc->sc_ah;
	struct ath_common *common = ath9k_hw_common(ah);
	unsigned long flags;
	int i;

	ath9k_calculate_summary_state(sc, sc->cur_chan);
	ath_startrecv(sc);
	ath9k_cmn_update_txpow(ah, sc->curtxpow,
			       sc->cur_chan->txpower, &sc->curtxpow);
	clear_bit(ATH_OP_HW_RESET, &common->op_flags);

	if (!sc->cur_chan->offchannel && start) {
		/* restore per chanctx TSF timer */
		if (sc->cur_chan->tsf_val) {
			u32 offset;

			offset = ath9k_hw_get_tsf_offset(&sc->cur_chan->tsf_ts,
							 NULL);
			ath9k_hw_settsf64(ah, sc->cur_chan->tsf_val + offset);
		}


		if (!test_bit(ATH_OP_BEACONS, &common->op_flags))
			goto work;

		if (ah->opmode == NL80211_IFTYPE_STATION &&
		    test_bit(ATH_OP_PRIM_STA_VIF, &common->op_flags)) {
			spin_lock_irqsave(&sc->sc_pm_lock, flags);
			sc->ps_flags |= PS_BEACON_SYNC | PS_WAIT_FOR_BEACON;
			spin_unlock_irqrestore(&sc->sc_pm_lock, flags);
		} else {
			ath9k_set_beacon(sc);
		}
	work:
		ath_restart_work(sc);
<<<<<<< HEAD

		for (i = 0; i < ATH9K_NUM_TX_QUEUES; i++) {
			if (!ATH_TXQ_SETUP(sc, i))
				continue;

			spin_lock_bh(&sc->tx.txq[i].axq_lock);
			ath_txq_schedule(sc, &sc->tx.txq[i]);
			spin_unlock_bh(&sc->tx.txq[i].axq_lock);
		}
=======
		ath_txq_schedule_all(sc);
>>>>>>> fc14f9c1
	}

	sc->gtt_cnt = 0;

	ath9k_hw_set_interrupts(ah);
	ath9k_hw_enable_interrupts(ah);
	ieee80211_wake_queues(sc->hw);
	ath9k_p2p_ps_timer(sc);

	return true;
}

int ath_reset_internal(struct ath_softc *sc, struct ath9k_channel *hchan)
{
	struct ath_hw *ah = sc->sc_ah;
	struct ath_common *common = ath9k_hw_common(ah);
	struct ath9k_hw_cal_data *caldata = NULL;
	bool fastcc = true;
	int r;

	__ath_cancel_work(sc);

	tasklet_disable(&sc->intr_tq);
	spin_lock_bh(&sc->sc_pcu_lock);

	if (!sc->cur_chan->offchannel) {
		fastcc = false;
		caldata = &sc->cur_chan->caldata;
	}

	if (!hchan) {
		fastcc = false;
		hchan = ah->curchan;
	}

	if (!ath_prepare_reset(sc))
		fastcc = false;

	if (ath9k_is_chanctx_enabled())
		fastcc = false;

	spin_lock_bh(&sc->chan_lock);
	sc->cur_chandef = sc->cur_chan->chandef;
	spin_unlock_bh(&sc->chan_lock);

	ath_dbg(common, CONFIG, "Reset to %u MHz, HT40: %d fastcc: %d\n",
		hchan->channel, IS_CHAN_HT40(hchan), fastcc);

	r = ath9k_hw_reset(ah, hchan, caldata, fastcc);
	if (r) {
		ath_err(common,
			"Unable to reset channel, reset status %d\n", r);

		ath9k_hw_enable_interrupts(ah);
		ath9k_queue_reset(sc, RESET_TYPE_BB_HANG);

		goto out;
	}

	if (ath9k_hw_mci_is_enabled(sc->sc_ah) &&
	    sc->cur_chan->offchannel)
		ath9k_mci_set_txpower(sc, true, false);

	if (!ath_complete_reset(sc, true))
		r = -EIO;

out:
	spin_unlock_bh(&sc->sc_pcu_lock);
	tasklet_enable(&sc->intr_tq);

	return r;
}

static void ath_node_attach(struct ath_softc *sc, struct ieee80211_sta *sta,
			    struct ieee80211_vif *vif)
{
	struct ath_node *an;
	an = (struct ath_node *)sta->drv_priv;

	an->sc = sc;
	an->sta = sta;
	an->vif = vif;
	memset(&an->key_idx, 0, sizeof(an->key_idx));

	ath_tx_node_init(sc, an);

	ath_dynack_node_init(sc->sc_ah, an);
}

static void ath_node_detach(struct ath_softc *sc, struct ieee80211_sta *sta)
{
	struct ath_node *an = (struct ath_node *)sta->drv_priv;
	ath_tx_node_cleanup(sc, an);

	ath_dynack_node_deinit(sc->sc_ah, an);
}

void ath9k_tasklet(unsigned long data)
{
	struct ath_softc *sc = (struct ath_softc *)data;
	struct ath_hw *ah = sc->sc_ah;
	struct ath_common *common = ath9k_hw_common(ah);
	enum ath_reset_type type;
	unsigned long flags;
	u32 status = sc->intrstatus;
	u32 rxmask;

	ath9k_ps_wakeup(sc);
	spin_lock(&sc->sc_pcu_lock);

	if (status & ATH9K_INT_FATAL) {
		type = RESET_TYPE_FATAL_INT;
		ath9k_queue_reset(sc, type);

		/*
		 * Increment the ref. counter here so that
		 * interrupts are enabled in the reset routine.
		 */
		atomic_inc(&ah->intr_ref_cnt);
		ath_dbg(common, RESET, "FATAL: Skipping interrupts\n");
		goto out;
	}

	if ((ah->config.hw_hang_checks & HW_BB_WATCHDOG) &&
	    (status & ATH9K_INT_BB_WATCHDOG)) {
		spin_lock(&common->cc_lock);
		ath_hw_cycle_counters_update(common);
		ar9003_hw_bb_watchdog_dbg_info(ah);
		spin_unlock(&common->cc_lock);

		if (ar9003_hw_bb_watchdog_check(ah)) {
			type = RESET_TYPE_BB_WATCHDOG;
			ath9k_queue_reset(sc, type);

			/*
			 * Increment the ref. counter here so that
			 * interrupts are enabled in the reset routine.
			 */
			atomic_inc(&ah->intr_ref_cnt);
			ath_dbg(common, RESET,
				"BB_WATCHDOG: Skipping interrupts\n");
			goto out;
		}
	}

	if (status & ATH9K_INT_GTT) {
		sc->gtt_cnt++;

		if ((sc->gtt_cnt >= MAX_GTT_CNT) && !ath9k_hw_check_alive(ah)) {
			type = RESET_TYPE_TX_GTT;
			ath9k_queue_reset(sc, type);
			atomic_inc(&ah->intr_ref_cnt);
			ath_dbg(common, RESET,
				"GTT: Skipping interrupts\n");
			goto out;
		}
	}

	spin_lock_irqsave(&sc->sc_pm_lock, flags);
	if ((status & ATH9K_INT_TSFOOR) && sc->ps_enabled) {
		/*
		 * TSF sync does not look correct; remain awake to sync with
		 * the next Beacon.
		 */
		ath_dbg(common, PS, "TSFOOR - Sync with next Beacon\n");
		sc->ps_flags |= PS_WAIT_FOR_BEACON | PS_BEACON_SYNC;
	}
	spin_unlock_irqrestore(&sc->sc_pm_lock, flags);

	if (ah->caps.hw_caps & ATH9K_HW_CAP_EDMA)
		rxmask = (ATH9K_INT_RXHP | ATH9K_INT_RXLP | ATH9K_INT_RXEOL |
			  ATH9K_INT_RXORN);
	else
		rxmask = (ATH9K_INT_RX | ATH9K_INT_RXEOL | ATH9K_INT_RXORN);

	if (status & rxmask) {
		/* Check for high priority Rx first */
		if ((ah->caps.hw_caps & ATH9K_HW_CAP_EDMA) &&
		    (status & ATH9K_INT_RXHP))
			ath_rx_tasklet(sc, 0, true);

		ath_rx_tasklet(sc, 0, false);
	}

	if (status & ATH9K_INT_TX) {
		if (ah->caps.hw_caps & ATH9K_HW_CAP_EDMA) {
			/*
			 * For EDMA chips, TX completion is enabled for the
			 * beacon queue, so if a beacon has been transmitted
			 * successfully after a GTT interrupt, the GTT counter
			 * gets reset to zero here.
			 */
			sc->gtt_cnt = 0;

			ath_tx_edma_tasklet(sc);
		} else {
			ath_tx_tasklet(sc);
		}

		wake_up(&sc->tx_wait);
	}

	if (status & ATH9K_INT_GENTIMER)
		ath_gen_timer_isr(sc->sc_ah);

	ath9k_btcoex_handle_interrupt(sc, status);

	/* re-enable hardware interrupt */
	ath9k_hw_enable_interrupts(ah);
out:
	spin_unlock(&sc->sc_pcu_lock);
	ath9k_ps_restore(sc);
}

irqreturn_t ath_isr(int irq, void *dev)
{
#define SCHED_INTR (				\
		ATH9K_INT_FATAL |		\
		ATH9K_INT_BB_WATCHDOG |		\
		ATH9K_INT_RXORN |		\
		ATH9K_INT_RXEOL |		\
		ATH9K_INT_RX |			\
		ATH9K_INT_RXLP |		\
		ATH9K_INT_RXHP |		\
		ATH9K_INT_TX |			\
		ATH9K_INT_BMISS |		\
		ATH9K_INT_CST |			\
		ATH9K_INT_GTT |			\
		ATH9K_INT_TSFOOR |		\
		ATH9K_INT_GENTIMER |		\
		ATH9K_INT_MCI)

	struct ath_softc *sc = dev;
	struct ath_hw *ah = sc->sc_ah;
	struct ath_common *common = ath9k_hw_common(ah);
	enum ath9k_int status;
	u32 sync_cause = 0;
	bool sched = false;

	/*
	 * The hardware is not ready/present, don't
	 * touch anything. Note this can happen early
	 * on if the IRQ is shared.
	 */
	if (!ah || test_bit(ATH_OP_INVALID, &common->op_flags))
		return IRQ_NONE;

	/* shared irq, not for us */

	if (!ath9k_hw_intrpend(ah))
		return IRQ_NONE;

	if (test_bit(ATH_OP_HW_RESET, &common->op_flags)) {
		ath9k_hw_kill_interrupts(ah);
		return IRQ_HANDLED;
	}

	/*
	 * Figure out the reason(s) for the interrupt.  Note
	 * that the hal returns a pseudo-ISR that may include
	 * bits we haven't explicitly enabled so we mask the
	 * value to insure we only process bits we requested.
	 */
	ath9k_hw_getisr(ah, &status, &sync_cause); /* NB: clears ISR too */
	ath9k_debug_sync_cause(sc, sync_cause);
	status &= ah->imask;	/* discard unasked-for bits */

	/*
	 * If there are no status bits set, then this interrupt was not
	 * for me (should have been caught above).
	 */
	if (!status)
		return IRQ_NONE;

	/* Cache the status */
	sc->intrstatus = status;

	if (status & SCHED_INTR)
		sched = true;

	/*
	 * If a FATAL or RXORN interrupt is received, we have to reset the
	 * chip immediately.
	 */
	if ((status & ATH9K_INT_FATAL) || ((status & ATH9K_INT_RXORN) &&
	    !(ah->caps.hw_caps & ATH9K_HW_CAP_EDMA)))
		goto chip_reset;

	if ((ah->config.hw_hang_checks & HW_BB_WATCHDOG) &&
	    (status & ATH9K_INT_BB_WATCHDOG))
		goto chip_reset;

#ifdef CONFIG_ATH9K_WOW
	if (status & ATH9K_INT_BMISS) {
		if (atomic_read(&sc->wow_sleep_proc_intr) == 0) {
			atomic_inc(&sc->wow_got_bmiss_intr);
			atomic_dec(&sc->wow_sleep_proc_intr);
		}
	}
#endif

	if (status & ATH9K_INT_SWBA)
		tasklet_schedule(&sc->bcon_tasklet);

	if (status & ATH9K_INT_TXURN)
		ath9k_hw_updatetxtriglevel(ah, true);

	if (status & ATH9K_INT_RXEOL) {
		ah->imask &= ~(ATH9K_INT_RXEOL | ATH9K_INT_RXORN);
		ath9k_hw_set_interrupts(ah);
	}

	if (!(ah->caps.hw_caps & ATH9K_HW_CAP_AUTOSLEEP))
		if (status & ATH9K_INT_TIM_TIMER) {
			if (ATH_DBG_WARN_ON_ONCE(sc->ps_idle))
				goto chip_reset;
			/* Clear RxAbort bit so that we can
			 * receive frames */
			ath9k_setpower(sc, ATH9K_PM_AWAKE);
			spin_lock(&sc->sc_pm_lock);
			ath9k_hw_setrxabort(sc->sc_ah, 0);
			sc->ps_flags |= PS_WAIT_FOR_BEACON;
			spin_unlock(&sc->sc_pm_lock);
		}

chip_reset:

	ath_debug_stat_interrupt(sc, status);

	if (sched) {
		/* turn off every interrupt */
		ath9k_hw_disable_interrupts(ah);
		tasklet_schedule(&sc->intr_tq);
	}

	return IRQ_HANDLED;

#undef SCHED_INTR
}

int ath_reset(struct ath_softc *sc)
{
	int r;

	ath9k_ps_wakeup(sc);
	r = ath_reset_internal(sc, NULL);
	ath9k_ps_restore(sc);

	return r;
}

void ath9k_queue_reset(struct ath_softc *sc, enum ath_reset_type type)
{
	struct ath_common *common = ath9k_hw_common(sc->sc_ah);
#ifdef CONFIG_ATH9K_DEBUGFS
	RESET_STAT_INC(sc, type);
#endif
	set_bit(ATH_OP_HW_RESET, &common->op_flags);
	ieee80211_queue_work(sc->hw, &sc->hw_reset_work);
}

void ath_reset_work(struct work_struct *work)
{
	struct ath_softc *sc = container_of(work, struct ath_softc, hw_reset_work);

	ath_reset(sc);
}

/**********************/
/* mac80211 callbacks */
/**********************/

static int ath9k_start(struct ieee80211_hw *hw)
{
	struct ath_softc *sc = hw->priv;
	struct ath_hw *ah = sc->sc_ah;
	struct ath_common *common = ath9k_hw_common(ah);
	struct ieee80211_channel *curchan = sc->cur_chan->chandef.chan;
	struct ath_chanctx *ctx = sc->cur_chan;
	struct ath9k_channel *init_channel;
	int r;

	ath_dbg(common, CONFIG,
		"Starting driver with initial channel: %d MHz\n",
		curchan->center_freq);

	ath9k_ps_wakeup(sc);
	mutex_lock(&sc->mutex);

	init_channel = ath9k_cmn_get_channel(hw, ah, &ctx->chandef);
	sc->cur_chandef = hw->conf.chandef;

	/* Reset SERDES registers */
	ath9k_hw_configpcipowersave(ah, false);

	/*
	 * The basic interface to setting the hardware in a good
	 * state is ``reset''.  On return the hardware is known to
	 * be powered up and with interrupts disabled.  This must
	 * be followed by initialization of the appropriate bits
	 * and then setup of the interrupt mask.
	 */
	spin_lock_bh(&sc->sc_pcu_lock);

	atomic_set(&ah->intr_ref_cnt, -1);

	r = ath9k_hw_reset(ah, init_channel, ah->caldata, false);
	if (r) {
		ath_err(common,
			"Unable to reset hardware; reset status %d (freq %u MHz)\n",
			r, curchan->center_freq);
		ah->reset_power_on = false;
	}

	/* Setup our intr mask. */
	ah->imask = ATH9K_INT_TX | ATH9K_INT_RXEOL |
		    ATH9K_INT_RXORN | ATH9K_INT_FATAL |
		    ATH9K_INT_GLOBAL;

	if (ah->caps.hw_caps & ATH9K_HW_CAP_EDMA)
		ah->imask |= ATH9K_INT_RXHP |
			     ATH9K_INT_RXLP;
	else
		ah->imask |= ATH9K_INT_RX;

	if (ah->config.hw_hang_checks & HW_BB_WATCHDOG)
		ah->imask |= ATH9K_INT_BB_WATCHDOG;

	/*
	 * Enable GTT interrupts only for AR9003/AR9004 chips
	 * for now.
	 */
	if (AR_SREV_9300_20_OR_LATER(ah))
		ah->imask |= ATH9K_INT_GTT;

	if (ah->caps.hw_caps & ATH9K_HW_CAP_HT)
		ah->imask |= ATH9K_INT_CST;

	ath_mci_enable(sc);

	clear_bit(ATH_OP_INVALID, &common->op_flags);
	sc->sc_ah->is_monitoring = false;

	if (!ath_complete_reset(sc, false))
		ah->reset_power_on = false;

	if (ah->led_pin >= 0) {
		ath9k_hw_cfg_output(ah, ah->led_pin,
				    AR_GPIO_OUTPUT_MUX_AS_OUTPUT);
		ath9k_hw_set_gpio(ah, ah->led_pin, 0);
	}

	/*
	 * Reset key cache to sane defaults (all entries cleared) instead of
	 * semi-random values after suspend/resume.
	 */
	ath9k_cmn_init_crypto(sc->sc_ah);

	ath9k_hw_reset_tsf(ah);

	spin_unlock_bh(&sc->sc_pcu_lock);

	mutex_unlock(&sc->mutex);

	ath9k_ps_restore(sc);

	return 0;
}

static void ath9k_tx(struct ieee80211_hw *hw,
		     struct ieee80211_tx_control *control,
		     struct sk_buff *skb)
{
	struct ath_softc *sc = hw->priv;
	struct ath_common *common = ath9k_hw_common(sc->sc_ah);
	struct ath_tx_control txctl;
	struct ieee80211_hdr *hdr = (struct ieee80211_hdr *) skb->data;
	unsigned long flags;

	if (sc->ps_enabled) {
		/*
		 * mac80211 does not set PM field for normal data frames, so we
		 * need to update that based on the current PS mode.
		 */
		if (ieee80211_is_data(hdr->frame_control) &&
		    !ieee80211_is_nullfunc(hdr->frame_control) &&
		    !ieee80211_has_pm(hdr->frame_control)) {
			ath_dbg(common, PS,
				"Add PM=1 for a TX frame while in PS mode\n");
			hdr->frame_control |= cpu_to_le16(IEEE80211_FCTL_PM);
		}
	}

	if (unlikely(sc->sc_ah->power_mode == ATH9K_PM_NETWORK_SLEEP)) {
		/*
		 * We are using PS-Poll and mac80211 can request TX while in
		 * power save mode. Need to wake up hardware for the TX to be
		 * completed and if needed, also for RX of buffered frames.
		 */
		ath9k_ps_wakeup(sc);
		spin_lock_irqsave(&sc->sc_pm_lock, flags);
		if (!(sc->sc_ah->caps.hw_caps & ATH9K_HW_CAP_AUTOSLEEP))
			ath9k_hw_setrxabort(sc->sc_ah, 0);
		if (ieee80211_is_pspoll(hdr->frame_control)) {
			ath_dbg(common, PS,
				"Sending PS-Poll to pick a buffered frame\n");
			sc->ps_flags |= PS_WAIT_FOR_PSPOLL_DATA;
		} else {
			ath_dbg(common, PS, "Wake up to complete TX\n");
			sc->ps_flags |= PS_WAIT_FOR_TX_ACK;
		}
		/*
		 * The actual restore operation will happen only after
		 * the ps_flags bit is cleared. We are just dropping
		 * the ps_usecount here.
		 */
		spin_unlock_irqrestore(&sc->sc_pm_lock, flags);
		ath9k_ps_restore(sc);
	}

	/*
	 * Cannot tx while the hardware is in full sleep, it first needs a full
	 * chip reset to recover from that
	 */
	if (unlikely(sc->sc_ah->power_mode == ATH9K_PM_FULL_SLEEP)) {
		ath_err(common, "TX while HW is in FULL_SLEEP mode\n");
		goto exit;
	}

	memset(&txctl, 0, sizeof(struct ath_tx_control));
	txctl.txq = sc->tx.txq_map[skb_get_queue_mapping(skb)];
	txctl.sta = control->sta;

	ath_dbg(common, XMIT, "transmitting packet, skb: %p\n", skb);

	if (ath_tx_start(hw, skb, &txctl) != 0) {
		ath_dbg(common, XMIT, "TX failed\n");
		TX_STAT_INC(txctl.txq->axq_qnum, txfailed);
		goto exit;
	}

	return;
exit:
	ieee80211_free_txskb(hw, skb);
}

static void ath9k_stop(struct ieee80211_hw *hw)
{
	struct ath_softc *sc = hw->priv;
	struct ath_hw *ah = sc->sc_ah;
	struct ath_common *common = ath9k_hw_common(ah);
	bool prev_idle;

	ath9k_deinit_channel_context(sc);

	mutex_lock(&sc->mutex);

	ath_cancel_work(sc);

	if (test_bit(ATH_OP_INVALID, &common->op_flags)) {
		ath_dbg(common, ANY, "Device not present\n");
		mutex_unlock(&sc->mutex);
		return;
	}

	/* Ensure HW is awake when we try to shut it down. */
	ath9k_ps_wakeup(sc);

	spin_lock_bh(&sc->sc_pcu_lock);

	/* prevent tasklets to enable interrupts once we disable them */
	ah->imask &= ~ATH9K_INT_GLOBAL;

	/* make sure h/w will not generate any interrupt
	 * before setting the invalid flag. */
	ath9k_hw_disable_interrupts(ah);

	spin_unlock_bh(&sc->sc_pcu_lock);

	/* we can now sync irq and kill any running tasklets, since we already
	 * disabled interrupts and not holding a spin lock */
	synchronize_irq(sc->irq);
	tasklet_kill(&sc->intr_tq);
	tasklet_kill(&sc->bcon_tasklet);

	prev_idle = sc->ps_idle;
	sc->ps_idle = true;

	spin_lock_bh(&sc->sc_pcu_lock);

	if (ah->led_pin >= 0) {
		ath9k_hw_set_gpio(ah, ah->led_pin, 1);
		ath9k_hw_cfg_gpio_input(ah, ah->led_pin);
	}

	ath_prepare_reset(sc);

	if (sc->rx.frag) {
		dev_kfree_skb_any(sc->rx.frag);
		sc->rx.frag = NULL;
	}

	if (!ah->curchan)
		ah->curchan = ath9k_cmn_get_channel(hw, ah,
						    &sc->cur_chan->chandef);

	ath9k_hw_reset(ah, ah->curchan, ah->caldata, false);
	ath9k_hw_phy_disable(ah);

	ath9k_hw_configpcipowersave(ah, true);

	spin_unlock_bh(&sc->sc_pcu_lock);

	ath9k_ps_restore(sc);

	set_bit(ATH_OP_INVALID, &common->op_flags);
	sc->ps_idle = prev_idle;

	mutex_unlock(&sc->mutex);

	ath_dbg(common, CONFIG, "Driver halt\n");
}

static bool ath9k_uses_beacons(int type)
{
	switch (type) {
	case NL80211_IFTYPE_AP:
	case NL80211_IFTYPE_ADHOC:
	case NL80211_IFTYPE_MESH_POINT:
		return true;
	default:
		return false;
	}
}

static void ath9k_vif_iter(struct ath9k_vif_iter_data *iter_data,
			   u8 *mac, struct ieee80211_vif *vif)
{
	struct ath_vif *avp = (struct ath_vif *)vif->drv_priv;
	int i;

	if (iter_data->has_hw_macaddr) {
		for (i = 0; i < ETH_ALEN; i++)
			iter_data->mask[i] &=
				~(iter_data->hw_macaddr[i] ^ mac[i]);
	} else {
		memcpy(iter_data->hw_macaddr, mac, ETH_ALEN);
		iter_data->has_hw_macaddr = true;
	}

	if (!vif->bss_conf.use_short_slot)
		iter_data->slottime = ATH9K_SLOT_TIME_20;

	switch (vif->type) {
	case NL80211_IFTYPE_AP:
		iter_data->naps++;
		break;
	case NL80211_IFTYPE_STATION:
		iter_data->nstations++;
		if (avp->assoc && !iter_data->primary_sta)
			iter_data->primary_sta = vif;
		break;
	case NL80211_IFTYPE_ADHOC:
		iter_data->nadhocs++;
		if (vif->bss_conf.enable_beacon)
			iter_data->beacons = true;
		break;
	case NL80211_IFTYPE_MESH_POINT:
		iter_data->nmeshes++;
		if (vif->bss_conf.enable_beacon)
			iter_data->beacons = true;
		break;
	case NL80211_IFTYPE_WDS:
		iter_data->nwds++;
		break;
	default:
		break;
	}
}

static void ath9k_update_bssid_mask(struct ath_softc *sc,
				    struct ath_chanctx *ctx,
				    struct ath9k_vif_iter_data *iter_data)
{
	struct ath_common *common = ath9k_hw_common(sc->sc_ah);
	struct ath_vif *avp;
	int i;

	if (!ath9k_is_chanctx_enabled())
		return;

	list_for_each_entry(avp, &ctx->vifs, list) {
		if (ctx->nvifs_assigned != 1)
			continue;

		if (!avp->vif->p2p || !iter_data->has_hw_macaddr)
			continue;

		ether_addr_copy(common->curbssid, avp->bssid);

		/* perm_addr will be used as the p2p device address. */
		for (i = 0; i < ETH_ALEN; i++)
			iter_data->mask[i] &=
				~(iter_data->hw_macaddr[i] ^
				  sc->hw->wiphy->perm_addr[i]);
	}
}

/* Called with sc->mutex held. */
void ath9k_calculate_iter_data(struct ath_softc *sc,
			       struct ath_chanctx *ctx,
			       struct ath9k_vif_iter_data *iter_data)
{
	struct ath_vif *avp;

	/*
	 * Pick the MAC address of the first interface as the new hardware
	 * MAC address. The hardware will use it together with the BSSID mask
	 * when matching addresses.
	 */
	memset(iter_data, 0, sizeof(*iter_data));
	memset(&iter_data->mask, 0xff, ETH_ALEN);
	iter_data->slottime = ATH9K_SLOT_TIME_9;

	list_for_each_entry(avp, &ctx->vifs, list)
		ath9k_vif_iter(iter_data, avp->vif->addr, avp->vif);

	ath9k_update_bssid_mask(sc, ctx, iter_data);
}

static void ath9k_set_assoc_state(struct ath_softc *sc,
				  struct ieee80211_vif *vif, bool changed)
{
	struct ath_common *common = ath9k_hw_common(sc->sc_ah);
	struct ath_vif *avp = (struct ath_vif *)vif->drv_priv;
	unsigned long flags;

	set_bit(ATH_OP_PRIM_STA_VIF, &common->op_flags);

	ether_addr_copy(common->curbssid, avp->bssid);
	common->curaid = avp->aid;
	ath9k_hw_write_associd(sc->sc_ah);

	if (changed) {
		common->last_rssi = ATH_RSSI_DUMMY_MARKER;
		sc->sc_ah->stats.avgbrssi = ATH_RSSI_DUMMY_MARKER;

		spin_lock_irqsave(&sc->sc_pm_lock, flags);
		sc->ps_flags |= PS_BEACON_SYNC | PS_WAIT_FOR_BEACON;
		spin_unlock_irqrestore(&sc->sc_pm_lock, flags);
	}

	if (ath9k_hw_mci_is_enabled(sc->sc_ah))
		ath9k_mci_update_wlan_channels(sc, false);

	ath_dbg(common, CONFIG,
		"Primary Station interface: %pM, BSSID: %pM\n",
		vif->addr, common->curbssid);
}

#ifdef CONFIG_ATH9K_CHANNEL_CONTEXT
static void ath9k_set_offchannel_state(struct ath_softc *sc)
{
	struct ath_hw *ah = sc->sc_ah;
	struct ath_common *common = ath9k_hw_common(ah);
	struct ieee80211_vif *vif = NULL;

	ath9k_ps_wakeup(sc);

	if (sc->offchannel.state < ATH_OFFCHANNEL_ROC_START)
		vif = sc->offchannel.scan_vif;
	else
		vif = sc->offchannel.roc_vif;

	if (WARN_ON(!vif))
		goto exit;

	eth_zero_addr(common->curbssid);
	eth_broadcast_addr(common->bssidmask);
	ether_addr_copy(common->macaddr, vif->addr);
	common->curaid = 0;
	ah->opmode = vif->type;
	ah->imask &= ~ATH9K_INT_SWBA;
	ah->imask &= ~ATH9K_INT_TSFOOR;
	ah->slottime = ATH9K_SLOT_TIME_9;

	ath_hw_setbssidmask(common);
	ath9k_hw_setopmode(ah);
	ath9k_hw_write_associd(sc->sc_ah);
	ath9k_hw_set_interrupts(ah);
	ath9k_hw_init_global_settings(ah);

exit:
	ath9k_ps_restore(sc);
}
#endif

/* Called with sc->mutex held. */
void ath9k_calculate_summary_state(struct ath_softc *sc,
				   struct ath_chanctx *ctx)
{
	struct ath_hw *ah = sc->sc_ah;
	struct ath_common *common = ath9k_hw_common(ah);
	struct ath9k_vif_iter_data iter_data;
	struct ath_beacon_config *cur_conf;

	ath_chanctx_check_active(sc, ctx);

	if (ctx != sc->cur_chan)
		return;

#ifdef CONFIG_ATH9K_CHANNEL_CONTEXT
	if (ctx == &sc->offchannel.chan)
		return ath9k_set_offchannel_state(sc);
#endif

	ath9k_ps_wakeup(sc);
	ath9k_calculate_iter_data(sc, ctx, &iter_data);

	if (iter_data.has_hw_macaddr)
		ether_addr_copy(common->macaddr, iter_data.hw_macaddr);

	memcpy(common->bssidmask, iter_data.mask, ETH_ALEN);
	ath_hw_setbssidmask(common);

	if (iter_data.naps > 0) {
		cur_conf = &ctx->beacon;
		ath9k_hw_set_tsfadjust(ah, true);
		ah->opmode = NL80211_IFTYPE_AP;
		if (cur_conf->enable_beacon)
			iter_data.beacons = true;
	} else {
		ath9k_hw_set_tsfadjust(ah, false);

		if (iter_data.nmeshes)
			ah->opmode = NL80211_IFTYPE_MESH_POINT;
		else if (iter_data.nwds)
			ah->opmode = NL80211_IFTYPE_AP;
		else if (iter_data.nadhocs)
			ah->opmode = NL80211_IFTYPE_ADHOC;
		else
			ah->opmode = NL80211_IFTYPE_STATION;
	}

	ath9k_hw_setopmode(ah);

	ctx->switch_after_beacon = false;
	if ((iter_data.nstations + iter_data.nadhocs + iter_data.nmeshes) > 0)
		ah->imask |= ATH9K_INT_TSFOOR;
	else {
		ah->imask &= ~ATH9K_INT_TSFOOR;
		if (iter_data.naps == 1 && iter_data.beacons)
			ctx->switch_after_beacon = true;
	}

	ah->imask &= ~ATH9K_INT_SWBA;
	if (ah->opmode == NL80211_IFTYPE_STATION) {
		bool changed = (iter_data.primary_sta != ctx->primary_sta);

		if (iter_data.primary_sta) {
			iter_data.beacons = true;
			ath9k_set_assoc_state(sc, iter_data.primary_sta,
					      changed);
			ctx->primary_sta = iter_data.primary_sta;
		} else {
			ctx->primary_sta = NULL;
			memset(common->curbssid, 0, ETH_ALEN);
			common->curaid = 0;
			ath9k_hw_write_associd(sc->sc_ah);
			if (ath9k_hw_mci_is_enabled(sc->sc_ah))
				ath9k_mci_update_wlan_channels(sc, true);
		}
	} else if (iter_data.beacons) {
		ah->imask |= ATH9K_INT_SWBA;
	}
	ath9k_hw_set_interrupts(ah);

	if (iter_data.beacons)
		set_bit(ATH_OP_BEACONS, &common->op_flags);
	else
		clear_bit(ATH_OP_BEACONS, &common->op_flags);

	if (ah->slottime != iter_data.slottime) {
		ah->slottime = iter_data.slottime;
		ath9k_hw_init_global_settings(ah);
	}

	if (iter_data.primary_sta)
		set_bit(ATH_OP_PRIM_STA_VIF, &common->op_flags);
	else
		clear_bit(ATH_OP_PRIM_STA_VIF, &common->op_flags);

	ath_dbg(common, CONFIG,
		"macaddr: %pM, bssid: %pM, bssidmask: %pM\n",
		common->macaddr, common->curbssid, common->bssidmask);

	ath9k_ps_restore(sc);
}

static void ath9k_assign_hw_queues(struct ieee80211_hw *hw,
				   struct ieee80211_vif *vif)
{
	int i;

	if (!ath9k_is_chanctx_enabled())
		return;

	for (i = 0; i < IEEE80211_NUM_ACS; i++)
		vif->hw_queue[i] = i;

	if (vif->type == NL80211_IFTYPE_AP)
		vif->cab_queue = hw->queues - 2;
	else
		vif->cab_queue = IEEE80211_INVAL_HW_QUEUE;
}

static int ath9k_add_interface(struct ieee80211_hw *hw,
			       struct ieee80211_vif *vif)
{
	struct ath_softc *sc = hw->priv;
	struct ath_hw *ah = sc->sc_ah;
	struct ath_common *common = ath9k_hw_common(ah);
	struct ath_vif *avp = (void *)vif->drv_priv;
	struct ath_node *an = &avp->mcast_node;

	mutex_lock(&sc->mutex);

	if (config_enabled(CONFIG_ATH9K_TX99)) {
		if (sc->cur_chan->nvifs >= 1) {
			mutex_unlock(&sc->mutex);
			return -EOPNOTSUPP;
		}
		sc->tx99_vif = vif;
	}

	ath_dbg(common, CONFIG, "Attach a VIF of type: %d\n", vif->type);
	sc->cur_chan->nvifs++;

	if (ath9k_uses_beacons(vif->type))
		ath9k_beacon_assign_slot(sc, vif);

	avp->vif = vif;
	if (!ath9k_is_chanctx_enabled()) {
		avp->chanctx = sc->cur_chan;
		list_add_tail(&avp->list, &avp->chanctx->vifs);
	}

	ath9k_assign_hw_queues(hw, vif);

	an->sc = sc;
	an->sta = NULL;
	an->vif = vif;
	an->no_ps_filter = true;
	ath_tx_node_init(sc, an);

	mutex_unlock(&sc->mutex);
	return 0;
}

static int ath9k_change_interface(struct ieee80211_hw *hw,
				  struct ieee80211_vif *vif,
				  enum nl80211_iftype new_type,
				  bool p2p)
{
	struct ath_softc *sc = hw->priv;
	struct ath_common *common = ath9k_hw_common(sc->sc_ah);
	struct ath_vif *avp = (void *)vif->drv_priv;

	mutex_lock(&sc->mutex);

	if (config_enabled(CONFIG_ATH9K_TX99)) {
		mutex_unlock(&sc->mutex);
		return -EOPNOTSUPP;
	}

	ath_dbg(common, CONFIG, "Change Interface\n");

	if (ath9k_uses_beacons(vif->type))
		ath9k_beacon_remove_slot(sc, vif);

	vif->type = new_type;
	vif->p2p = p2p;

	if (ath9k_uses_beacons(vif->type))
		ath9k_beacon_assign_slot(sc, vif);

	ath9k_assign_hw_queues(hw, vif);
	ath9k_calculate_summary_state(sc, avp->chanctx);

	mutex_unlock(&sc->mutex);
	return 0;
}

static void ath9k_remove_interface(struct ieee80211_hw *hw,
				   struct ieee80211_vif *vif)
{
	struct ath_softc *sc = hw->priv;
	struct ath_common *common = ath9k_hw_common(sc->sc_ah);
	struct ath_vif *avp = (void *)vif->drv_priv;

	ath_dbg(common, CONFIG, "Detach Interface\n");

	mutex_lock(&sc->mutex);

	ath9k_p2p_remove_vif(sc, vif);

	sc->cur_chan->nvifs--;
	sc->tx99_vif = NULL;
	if (!ath9k_is_chanctx_enabled())
		list_del(&avp->list);

	if (ath9k_uses_beacons(vif->type))
		ath9k_beacon_remove_slot(sc, vif);

	ath_tx_node_cleanup(sc, &avp->mcast_node);

	mutex_unlock(&sc->mutex);
}

static void ath9k_enable_ps(struct ath_softc *sc)
{
	struct ath_hw *ah = sc->sc_ah;
	struct ath_common *common = ath9k_hw_common(ah);

	if (config_enabled(CONFIG_ATH9K_TX99))
		return;

	sc->ps_enabled = true;
	if (!(ah->caps.hw_caps & ATH9K_HW_CAP_AUTOSLEEP)) {
		if ((ah->imask & ATH9K_INT_TIM_TIMER) == 0) {
			ah->imask |= ATH9K_INT_TIM_TIMER;
			ath9k_hw_set_interrupts(ah);
		}
		ath9k_hw_setrxabort(ah, 1);
	}
	ath_dbg(common, PS, "PowerSave enabled\n");
}

static void ath9k_disable_ps(struct ath_softc *sc)
{
	struct ath_hw *ah = sc->sc_ah;
	struct ath_common *common = ath9k_hw_common(ah);

	if (config_enabled(CONFIG_ATH9K_TX99))
		return;

	sc->ps_enabled = false;
	ath9k_hw_setpower(ah, ATH9K_PM_AWAKE);
	if (!(ah->caps.hw_caps & ATH9K_HW_CAP_AUTOSLEEP)) {
		ath9k_hw_setrxabort(ah, 0);
		sc->ps_flags &= ~(PS_WAIT_FOR_BEACON |
				  PS_WAIT_FOR_CAB |
				  PS_WAIT_FOR_PSPOLL_DATA |
				  PS_WAIT_FOR_TX_ACK);
		if (ah->imask & ATH9K_INT_TIM_TIMER) {
			ah->imask &= ~ATH9K_INT_TIM_TIMER;
			ath9k_hw_set_interrupts(ah);
		}
	}
	ath_dbg(common, PS, "PowerSave disabled\n");
}

void ath9k_spectral_scan_trigger(struct ieee80211_hw *hw)
{
	struct ath_softc *sc = hw->priv;
	struct ath_hw *ah = sc->sc_ah;
	struct ath_common *common = ath9k_hw_common(ah);
	u32 rxfilter;

	if (config_enabled(CONFIG_ATH9K_TX99))
		return;

	if (!ath9k_hw_ops(ah)->spectral_scan_trigger) {
		ath_err(common, "spectrum analyzer not implemented on this hardware\n");
		return;
	}

	ath9k_ps_wakeup(sc);
	rxfilter = ath9k_hw_getrxfilter(ah);
	ath9k_hw_setrxfilter(ah, rxfilter |
				 ATH9K_RX_FILTER_PHYRADAR |
				 ATH9K_RX_FILTER_PHYERR);

	/* TODO: usually this should not be neccesary, but for some reason
	 * (or in some mode?) the trigger must be called after the
	 * configuration, otherwise the register will have its values reset
	 * (on my ar9220 to value 0x01002310)
	 */
	ath9k_spectral_scan_config(hw, sc->spectral_mode);
	ath9k_hw_ops(ah)->spectral_scan_trigger(ah);
	ath9k_ps_restore(sc);
}

int ath9k_spectral_scan_config(struct ieee80211_hw *hw,
			       enum spectral_mode spectral_mode)
{
	struct ath_softc *sc = hw->priv;
	struct ath_hw *ah = sc->sc_ah;
	struct ath_common *common = ath9k_hw_common(ah);

	if (!ath9k_hw_ops(ah)->spectral_scan_trigger) {
		ath_err(common, "spectrum analyzer not implemented on this hardware\n");
		return -1;
	}

	switch (spectral_mode) {
	case SPECTRAL_DISABLED:
		sc->spec_config.enabled = 0;
		break;
	case SPECTRAL_BACKGROUND:
		/* send endless samples.
		 * TODO: is this really useful for "background"?
		 */
		sc->spec_config.endless = 1;
		sc->spec_config.enabled = 1;
		break;
	case SPECTRAL_CHANSCAN:
	case SPECTRAL_MANUAL:
		sc->spec_config.endless = 0;
		sc->spec_config.enabled = 1;
		break;
	default:
		return -1;
	}

	ath9k_ps_wakeup(sc);
	ath9k_hw_ops(ah)->spectral_scan_config(ah, &sc->spec_config);
	ath9k_ps_restore(sc);

	sc->spectral_mode = spectral_mode;

	return 0;
}

static int ath9k_config(struct ieee80211_hw *hw, u32 changed)
{
	struct ath_softc *sc = hw->priv;
	struct ath_hw *ah = sc->sc_ah;
	struct ath_common *common = ath9k_hw_common(ah);
	struct ieee80211_conf *conf = &hw->conf;
	struct ath_chanctx *ctx = sc->cur_chan;

	ath9k_ps_wakeup(sc);
	mutex_lock(&sc->mutex);

	if (changed & IEEE80211_CONF_CHANGE_IDLE) {
		sc->ps_idle = !!(conf->flags & IEEE80211_CONF_IDLE);
		if (sc->ps_idle) {
			ath_cancel_work(sc);
			ath9k_stop_btcoex(sc);
		} else {
			ath9k_start_btcoex(sc);
			/*
			 * The chip needs a reset to properly wake up from
			 * full sleep
			 */
			ath_chanctx_set_channel(sc, ctx, &ctx->chandef);
		}
	}

	/*
	 * We just prepare to enable PS. We have to wait until our AP has
	 * ACK'd our null data frame to disable RX otherwise we'll ignore
	 * those ACKs and end up retransmitting the same null data frames.
	 * IEEE80211_CONF_CHANGE_PS is only passed by mac80211 for STA mode.
	 */
	if (changed & IEEE80211_CONF_CHANGE_PS) {
		unsigned long flags;
		spin_lock_irqsave(&sc->sc_pm_lock, flags);
		if (conf->flags & IEEE80211_CONF_PS)
			ath9k_enable_ps(sc);
		else
			ath9k_disable_ps(sc);
		spin_unlock_irqrestore(&sc->sc_pm_lock, flags);
	}

	if (changed & IEEE80211_CONF_CHANGE_MONITOR) {
		if (conf->flags & IEEE80211_CONF_MONITOR) {
			ath_dbg(common, CONFIG, "Monitor mode is enabled\n");
			sc->sc_ah->is_monitoring = true;
		} else {
			ath_dbg(common, CONFIG, "Monitor mode is disabled\n");
			sc->sc_ah->is_monitoring = false;
		}
	}

	if (!ath9k_is_chanctx_enabled() && (changed & IEEE80211_CONF_CHANGE_CHANNEL)) {
		ctx->offchannel = !!(conf->flags & IEEE80211_CONF_OFFCHANNEL);
		ath_chanctx_set_channel(sc, ctx, &hw->conf.chandef);
	}

	if (changed & IEEE80211_CONF_CHANGE_POWER) {
		ath_dbg(common, CONFIG, "Set power: %d\n", conf->power_level);
		sc->cur_chan->txpower = 2 * conf->power_level;
		ath9k_cmn_update_txpow(ah, sc->curtxpow,
				       sc->cur_chan->txpower, &sc->curtxpow);
	}

	mutex_unlock(&sc->mutex);
	ath9k_ps_restore(sc);

<<<<<<< HEAD
		ath9k_cmn_update_ichannel(&sc->sc_ah->channels[pos],
					  curchan, channel_type);

		/*
		 * If the operating channel changes, change the survey in-use flags
		 * along with it.
		 * Reset the survey data for the new channel, unless we're switching
		 * back to the operating channel from an off-channel operation.
		 */
		if (!(hw->conf.flags & IEEE80211_CONF_OFFCHANNEL) &&
		    sc->cur_survey != &sc->survey[pos]) {

			if (sc->cur_survey)
				sc->cur_survey->filled &= ~SURVEY_INFO_IN_USE;

			sc->cur_survey = &sc->survey[pos];

			memset(sc->cur_survey, 0, sizeof(struct survey_info));
			sc->cur_survey->filled |= SURVEY_INFO_IN_USE;
		} else if (!(sc->survey[pos].filled & SURVEY_INFO_IN_USE)) {
			memset(&sc->survey[pos], 0, sizeof(struct survey_info));
		}

		if (ath_set_channel(sc, hw, &sc->sc_ah->channels[pos]) < 0) {
			ath_err(common, "Unable to set channel\n");
			mutex_unlock(&sc->mutex);
			ath9k_ps_restore(sc);
			return -EINVAL;
		}

		/*
		 * The most recent snapshot of channel->noisefloor for the old
		 * channel is only available after the hardware reset. Copy it to
		 * the survey stats now.
		 */
		if (old_pos >= 0)
			ath_update_survey_nf(sc, old_pos);

		/*
		 * Enable radar pulse detection if on a DFS channel. Spectral
		 * scanning and radar detection can not be used concurrently.
		 */
		if (hw->conf.radar_enabled) {
			u32 rxfilter;

			/* set HW specific DFS configuration */
			ath9k_hw_set_radar_params(ah);
			rxfilter = ath9k_hw_getrxfilter(ah);
			rxfilter |= ATH9K_RX_FILTER_PHYRADAR |
				    ATH9K_RX_FILTER_PHYERR;
			ath9k_hw_setrxfilter(ah, rxfilter);
			ath_dbg(common, DFS, "DFS enabled at freq %d\n",
				curchan->center_freq);
		} else {
			/* perform spectral scan if requested. */
			if (sc->scanning &&
			    sc->spectral_mode == SPECTRAL_CHANSCAN)
				ath9k_spectral_scan_trigger(hw);
		}
	}

	if (changed & IEEE80211_CONF_CHANGE_POWER) {
		ath_dbg(common, CONFIG, "Set power: %d\n", conf->power_level);
		sc->config.txpowlimit = 2 * conf->power_level;
		ath9k_cmn_update_txpow(ah, sc->curtxpow,
				       sc->config.txpowlimit, &sc->curtxpow);
	}

	mutex_unlock(&sc->mutex);
	ath9k_ps_restore(sc);

=======
>>>>>>> fc14f9c1
	return 0;
}

#define SUPPORTED_FILTERS			\
	(FIF_PROMISC_IN_BSS |			\
	FIF_ALLMULTI |				\
	FIF_CONTROL |				\
	FIF_PSPOLL |				\
	FIF_OTHER_BSS |				\
	FIF_BCN_PRBRESP_PROMISC |		\
	FIF_PROBE_REQ |				\
	FIF_FCSFAIL)

/* FIXME: sc->sc_full_reset ? */
static void ath9k_configure_filter(struct ieee80211_hw *hw,
				   unsigned int changed_flags,
				   unsigned int *total_flags,
				   u64 multicast)
{
	struct ath_softc *sc = hw->priv;
	u32 rfilt;

	changed_flags &= SUPPORTED_FILTERS;
	*total_flags &= SUPPORTED_FILTERS;

	spin_lock_bh(&sc->chan_lock);
	sc->cur_chan->rxfilter = *total_flags;
	spin_unlock_bh(&sc->chan_lock);

	ath9k_ps_wakeup(sc);
	rfilt = ath_calcrxfilter(sc);
	ath9k_hw_setrxfilter(sc->sc_ah, rfilt);
	ath9k_ps_restore(sc);

	ath_dbg(ath9k_hw_common(sc->sc_ah), CONFIG, "Set HW RX filter: 0x%x\n",
		rfilt);
}

static int ath9k_sta_add(struct ieee80211_hw *hw,
			 struct ieee80211_vif *vif,
			 struct ieee80211_sta *sta)
{
	struct ath_softc *sc = hw->priv;
	struct ath_common *common = ath9k_hw_common(sc->sc_ah);
	struct ath_node *an = (struct ath_node *) sta->drv_priv;
	struct ieee80211_key_conf ps_key = { };
	int key;

	ath_node_attach(sc, sta, vif);

	if (vif->type != NL80211_IFTYPE_AP &&
	    vif->type != NL80211_IFTYPE_AP_VLAN)
		return 0;

	key = ath_key_config(common, vif, sta, &ps_key);
	if (key > 0) {
		an->ps_key = key;
		an->key_idx[0] = key;
	}

	return 0;
}

static void ath9k_del_ps_key(struct ath_softc *sc,
			     struct ieee80211_vif *vif,
			     struct ieee80211_sta *sta)
{
	struct ath_common *common = ath9k_hw_common(sc->sc_ah);
	struct ath_node *an = (struct ath_node *) sta->drv_priv;
	struct ieee80211_key_conf ps_key = { .hw_key_idx = an->ps_key };

	if (!an->ps_key)
	    return;

	ath_key_delete(common, &ps_key);
	an->ps_key = 0;
	an->key_idx[0] = 0;
}

static int ath9k_sta_remove(struct ieee80211_hw *hw,
			    struct ieee80211_vif *vif,
			    struct ieee80211_sta *sta)
{
	struct ath_softc *sc = hw->priv;

	ath9k_del_ps_key(sc, vif, sta);
	ath_node_detach(sc, sta);

	return 0;
}

static void ath9k_sta_set_tx_filter(struct ath_hw *ah,
				    struct ath_node *an,
				    bool set)
{
	int i;

	for (i = 0; i < ARRAY_SIZE(an->key_idx); i++) {
		if (!an->key_idx[i])
			continue;
		ath9k_hw_set_tx_filter(ah, an->key_idx[i], set);
	}
}

static void ath9k_sta_notify(struct ieee80211_hw *hw,
			 struct ieee80211_vif *vif,
			 enum sta_notify_cmd cmd,
			 struct ieee80211_sta *sta)
{
	struct ath_softc *sc = hw->priv;
	struct ath_node *an = (struct ath_node *) sta->drv_priv;

	switch (cmd) {
	case STA_NOTIFY_SLEEP:
		an->sleeping = true;
		ath_tx_aggr_sleep(sta, sc, an);
		ath9k_sta_set_tx_filter(sc->sc_ah, an, true);
		break;
	case STA_NOTIFY_AWAKE:
		ath9k_sta_set_tx_filter(sc->sc_ah, an, false);
		an->sleeping = false;
		ath_tx_aggr_wakeup(sc, an);
		break;
	}
}

static int ath9k_conf_tx(struct ieee80211_hw *hw,
			 struct ieee80211_vif *vif, u16 queue,
			 const struct ieee80211_tx_queue_params *params)
{
	struct ath_softc *sc = hw->priv;
	struct ath_common *common = ath9k_hw_common(sc->sc_ah);
	struct ath_txq *txq;
	struct ath9k_tx_queue_info qi;
	int ret = 0;

	if (queue >= IEEE80211_NUM_ACS)
		return 0;

	txq = sc->tx.txq_map[queue];

	ath9k_ps_wakeup(sc);
	mutex_lock(&sc->mutex);

	memset(&qi, 0, sizeof(struct ath9k_tx_queue_info));

	qi.tqi_aifs = params->aifs;
	qi.tqi_cwmin = params->cw_min;
	qi.tqi_cwmax = params->cw_max;
	qi.tqi_burstTime = params->txop * 32;

	ath_dbg(common, CONFIG,
		"Configure tx [queue/halq] [%d/%d], aifs: %d, cw_min: %d, cw_max: %d, txop: %d\n",
		queue, txq->axq_qnum, params->aifs, params->cw_min,
		params->cw_max, params->txop);

	ath_update_max_aggr_framelen(sc, queue, qi.tqi_burstTime);
	ret = ath_txq_update(sc, txq->axq_qnum, &qi);
	if (ret)
		ath_err(common, "TXQ Update failed\n");

	mutex_unlock(&sc->mutex);
	ath9k_ps_restore(sc);

	return ret;
}

static int ath9k_set_key(struct ieee80211_hw *hw,
			 enum set_key_cmd cmd,
			 struct ieee80211_vif *vif,
			 struct ieee80211_sta *sta,
			 struct ieee80211_key_conf *key)
{
	struct ath_softc *sc = hw->priv;
	struct ath_common *common = ath9k_hw_common(sc->sc_ah);
	struct ath_node *an = NULL;
	int ret = 0, i;

	if (ath9k_modparam_nohwcrypt)
		return -ENOSPC;

	if ((vif->type == NL80211_IFTYPE_ADHOC ||
	     vif->type == NL80211_IFTYPE_MESH_POINT) &&
	    (key->cipher == WLAN_CIPHER_SUITE_TKIP ||
	     key->cipher == WLAN_CIPHER_SUITE_CCMP) &&
	    !(key->flags & IEEE80211_KEY_FLAG_PAIRWISE)) {
		/*
		 * For now, disable hw crypto for the RSN IBSS group keys. This
		 * could be optimized in the future to use a modified key cache
		 * design to support per-STA RX GTK, but until that gets
		 * implemented, use of software crypto for group addressed
		 * frames is a acceptable to allow RSN IBSS to be used.
		 */
		return -EOPNOTSUPP;
	}

	mutex_lock(&sc->mutex);
	ath9k_ps_wakeup(sc);
	ath_dbg(common, CONFIG, "Set HW Key %d\n", cmd);
	if (sta)
		an = (struct ath_node *)sta->drv_priv;

	switch (cmd) {
	case SET_KEY:
		if (sta)
			ath9k_del_ps_key(sc, vif, sta);

		key->hw_key_idx = 0;
		ret = ath_key_config(common, vif, sta, key);
		if (ret >= 0) {
			key->hw_key_idx = ret;
			/* push IV and Michael MIC generation to stack */
			key->flags |= IEEE80211_KEY_FLAG_GENERATE_IV;
			if (key->cipher == WLAN_CIPHER_SUITE_TKIP)
				key->flags |= IEEE80211_KEY_FLAG_GENERATE_MMIC;
			if (sc->sc_ah->sw_mgmt_crypto &&
			    key->cipher == WLAN_CIPHER_SUITE_CCMP)
				key->flags |= IEEE80211_KEY_FLAG_SW_MGMT_TX;
			ret = 0;
		}
		if (an && key->hw_key_idx) {
			for (i = 0; i < ARRAY_SIZE(an->key_idx); i++) {
				if (an->key_idx[i])
					continue;
				an->key_idx[i] = key->hw_key_idx;
				break;
			}
			WARN_ON(i == ARRAY_SIZE(an->key_idx));
		}
		break;
	case DISABLE_KEY:
		ath_key_delete(common, key);
		if (an) {
			for (i = 0; i < ARRAY_SIZE(an->key_idx); i++) {
				if (an->key_idx[i] != key->hw_key_idx)
					continue;
				an->key_idx[i] = 0;
				break;
			}
		}
		key->hw_key_idx = 0;
		break;
	default:
		ret = -EINVAL;
	}

	ath9k_ps_restore(sc);
	mutex_unlock(&sc->mutex);

	return ret;
}

static void ath9k_bss_info_changed(struct ieee80211_hw *hw,
				   struct ieee80211_vif *vif,
				   struct ieee80211_bss_conf *bss_conf,
				   u32 changed)
{
#define CHECK_ANI				\
	(BSS_CHANGED_ASSOC |			\
	 BSS_CHANGED_IBSS |			\
	 BSS_CHANGED_BEACON_ENABLED)

	struct ath_softc *sc = hw->priv;
	struct ath_hw *ah = sc->sc_ah;
	struct ath_common *common = ath9k_hw_common(ah);
	struct ath_vif *avp = (void *)vif->drv_priv;
	int slottime;

	ath9k_ps_wakeup(sc);
	mutex_lock(&sc->mutex);

	if (changed & BSS_CHANGED_ASSOC) {
		ath_dbg(common, CONFIG, "BSSID %pM Changed ASSOC %d\n",
			bss_conf->bssid, bss_conf->assoc);

		ether_addr_copy(avp->bssid, bss_conf->bssid);
		avp->aid = bss_conf->aid;
		avp->assoc = bss_conf->assoc;

		ath9k_calculate_summary_state(sc, avp->chanctx);

		if (ath9k_is_chanctx_enabled()) {
			if (bss_conf->assoc)
				ath_chanctx_event(sc, vif,
						  ATH_CHANCTX_EVENT_ASSOC);
		}
	}

	if (changed & BSS_CHANGED_IBSS) {
		memcpy(common->curbssid, bss_conf->bssid, ETH_ALEN);
		common->curaid = bss_conf->aid;
		ath9k_hw_write_associd(sc->sc_ah);
	}

	if ((changed & BSS_CHANGED_BEACON_ENABLED) ||
	    (changed & BSS_CHANGED_BEACON_INT) ||
	    (changed & BSS_CHANGED_BEACON_INFO)) {
		ath9k_beacon_config(sc, vif, changed);
		if (changed & BSS_CHANGED_BEACON_ENABLED)
			ath9k_calculate_summary_state(sc, avp->chanctx);
	}

	if ((avp->chanctx == sc->cur_chan) &&
	    (changed & BSS_CHANGED_ERP_SLOT)) {
		if (bss_conf->use_short_slot)
			slottime = 9;
		else
			slottime = 20;
		if (vif->type == NL80211_IFTYPE_AP) {
			/*
			 * Defer update, so that connected stations can adjust
			 * their settings at the same time.
			 * See beacon.c for more details
			 */
			sc->beacon.slottime = slottime;
			sc->beacon.updateslot = UPDATE;
		} else {
			ah->slottime = slottime;
			ath9k_hw_init_global_settings(ah);
		}
	}

	if (changed & BSS_CHANGED_P2P_PS)
		ath9k_p2p_bss_info_changed(sc, vif);

	if (changed & CHECK_ANI)
		ath_check_ani(sc);

	mutex_unlock(&sc->mutex);
	ath9k_ps_restore(sc);

#undef CHECK_ANI
}

static u64 ath9k_get_tsf(struct ieee80211_hw *hw, struct ieee80211_vif *vif)
{
	struct ath_softc *sc = hw->priv;
	u64 tsf;

	mutex_lock(&sc->mutex);
	ath9k_ps_wakeup(sc);
	tsf = ath9k_hw_gettsf64(sc->sc_ah);
	ath9k_ps_restore(sc);
	mutex_unlock(&sc->mutex);

	return tsf;
}

static void ath9k_set_tsf(struct ieee80211_hw *hw,
			  struct ieee80211_vif *vif,
			  u64 tsf)
{
	struct ath_softc *sc = hw->priv;

	mutex_lock(&sc->mutex);
	ath9k_ps_wakeup(sc);
	ath9k_hw_settsf64(sc->sc_ah, tsf);
	ath9k_ps_restore(sc);
	mutex_unlock(&sc->mutex);
}

static void ath9k_reset_tsf(struct ieee80211_hw *hw, struct ieee80211_vif *vif)
{
	struct ath_softc *sc = hw->priv;

	mutex_lock(&sc->mutex);

	ath9k_ps_wakeup(sc);
	ath9k_hw_reset_tsf(sc->sc_ah);
	ath9k_ps_restore(sc);

	mutex_unlock(&sc->mutex);
}

static int ath9k_ampdu_action(struct ieee80211_hw *hw,
			      struct ieee80211_vif *vif,
			      enum ieee80211_ampdu_mlme_action action,
			      struct ieee80211_sta *sta,
			      u16 tid, u16 *ssn, u8 buf_size)
{
	struct ath_softc *sc = hw->priv;
	bool flush = false;
	int ret = 0;

	mutex_lock(&sc->mutex);

	switch (action) {
	case IEEE80211_AMPDU_RX_START:
		break;
	case IEEE80211_AMPDU_RX_STOP:
		break;
	case IEEE80211_AMPDU_TX_START:
		ath9k_ps_wakeup(sc);
		ret = ath_tx_aggr_start(sc, sta, tid, ssn);
		if (!ret)
			ieee80211_start_tx_ba_cb_irqsafe(vif, sta->addr, tid);
		ath9k_ps_restore(sc);
		break;
	case IEEE80211_AMPDU_TX_STOP_FLUSH:
	case IEEE80211_AMPDU_TX_STOP_FLUSH_CONT:
		flush = true;
	case IEEE80211_AMPDU_TX_STOP_CONT:
		ath9k_ps_wakeup(sc);
		ath_tx_aggr_stop(sc, sta, tid);
		if (!flush)
			ieee80211_stop_tx_ba_cb_irqsafe(vif, sta->addr, tid);
		ath9k_ps_restore(sc);
		break;
	case IEEE80211_AMPDU_TX_OPERATIONAL:
		ath9k_ps_wakeup(sc);
		ath_tx_aggr_resume(sc, sta, tid);
		ath9k_ps_restore(sc);
		break;
	default:
		ath_err(ath9k_hw_common(sc->sc_ah), "Unknown AMPDU action\n");
	}

	mutex_unlock(&sc->mutex);

	return ret;
}

static int ath9k_get_survey(struct ieee80211_hw *hw, int idx,
			     struct survey_info *survey)
{
	struct ath_softc *sc = hw->priv;
	struct ath_common *common = ath9k_hw_common(sc->sc_ah);
	struct ieee80211_supported_band *sband;
	struct ieee80211_channel *chan;
	int pos;

	if (config_enabled(CONFIG_ATH9K_TX99))
		return -EOPNOTSUPP;

	spin_lock_bh(&common->cc_lock);
	if (idx == 0)
		ath_update_survey_stats(sc);

	sband = hw->wiphy->bands[IEEE80211_BAND_2GHZ];
	if (sband && idx >= sband->n_channels) {
		idx -= sband->n_channels;
		sband = NULL;
	}

	if (!sband)
		sband = hw->wiphy->bands[IEEE80211_BAND_5GHZ];

	if (!sband || idx >= sband->n_channels) {
		spin_unlock_bh(&common->cc_lock);
		return -ENOENT;
	}

	chan = &sband->channels[idx];
	pos = chan->hw_value;
	memcpy(survey, &sc->survey[pos], sizeof(*survey));
	survey->channel = chan;
	spin_unlock_bh(&common->cc_lock);

	return 0;
}

static void ath9k_enable_dynack(struct ath_softc *sc)
{
#ifdef CONFIG_ATH9K_DYNACK
	u32 rfilt;
	struct ath_hw *ah = sc->sc_ah;

	ath_dynack_reset(ah);

	ah->dynack.enabled = true;
	rfilt = ath_calcrxfilter(sc);
	ath9k_hw_setrxfilter(ah, rfilt);
#endif
}

static void ath9k_set_coverage_class(struct ieee80211_hw *hw,
				     s16 coverage_class)
{
	struct ath_softc *sc = hw->priv;
	struct ath_hw *ah = sc->sc_ah;

	if (config_enabled(CONFIG_ATH9K_TX99))
		return;

	mutex_lock(&sc->mutex);

	if (coverage_class >= 0) {
		ah->coverage_class = coverage_class;
		if (ah->dynack.enabled) {
			u32 rfilt;

			ah->dynack.enabled = false;
			rfilt = ath_calcrxfilter(sc);
			ath9k_hw_setrxfilter(ah, rfilt);
		}
		ath9k_ps_wakeup(sc);
		ath9k_hw_init_global_settings(ah);
		ath9k_ps_restore(sc);
	} else if (!ah->dynack.enabled) {
		ath9k_enable_dynack(sc);
	}

	mutex_unlock(&sc->mutex);
}

static bool ath9k_has_tx_pending(struct ath_softc *sc)
{
	int i, npend = 0;

	for (i = 0; i < ATH9K_NUM_TX_QUEUES; i++) {
		if (!ATH_TXQ_SETUP(sc, i))
			continue;

		npend = ath9k_has_pending_frames(sc, &sc->tx.txq[i]);
		if (npend)
			break;
	}

	return !!npend;
}

static void ath9k_flush(struct ieee80211_hw *hw, struct ieee80211_vif *vif,
			u32 queues, bool drop)
{
	struct ath_softc *sc = hw->priv;

	mutex_lock(&sc->mutex);
	__ath9k_flush(hw, queues, drop);
	mutex_unlock(&sc->mutex);
}

void __ath9k_flush(struct ieee80211_hw *hw, u32 queues, bool drop)
{
	struct ath_softc *sc = hw->priv;
	struct ath_hw *ah = sc->sc_ah;
	struct ath_common *common = ath9k_hw_common(ah);
	int timeout = HZ / 5; /* 200 ms */
	bool drain_txq;

	cancel_delayed_work_sync(&sc->tx_complete_work);

	if (ah->ah_flags & AH_UNPLUGGED) {
		ath_dbg(common, ANY, "Device has been unplugged!\n");
		return;
	}

	if (test_bit(ATH_OP_INVALID, &common->op_flags)) {
		ath_dbg(common, ANY, "Device not present\n");
		return;
	}

	if (wait_event_timeout(sc->tx_wait, !ath9k_has_tx_pending(sc),
			       timeout) > 0)
		drop = false;

	if (drop) {
		ath9k_ps_wakeup(sc);
		spin_lock_bh(&sc->sc_pcu_lock);
		drain_txq = ath_drain_all_txq(sc);
		spin_unlock_bh(&sc->sc_pcu_lock);

		if (!drain_txq)
			ath_reset(sc);

		ath9k_ps_restore(sc);
	}

	ieee80211_queue_delayed_work(hw, &sc->tx_complete_work, 0);
}

static bool ath9k_tx_frames_pending(struct ieee80211_hw *hw)
{
	struct ath_softc *sc = hw->priv;

	return ath9k_has_tx_pending(sc);
}

static int ath9k_tx_last_beacon(struct ieee80211_hw *hw)
{
	struct ath_softc *sc = hw->priv;
	struct ath_hw *ah = sc->sc_ah;
	struct ieee80211_vif *vif;
	struct ath_vif *avp;
	struct ath_buf *bf;
	struct ath_tx_status ts;
	bool edma = !!(ah->caps.hw_caps & ATH9K_HW_CAP_EDMA);
	int status;

	vif = sc->beacon.bslot[0];
	if (!vif)
		return 0;

	if (!vif->bss_conf.enable_beacon)
		return 0;

	avp = (void *)vif->drv_priv;

	if (!sc->beacon.tx_processed && !edma) {
		tasklet_disable(&sc->bcon_tasklet);

		bf = avp->av_bcbuf;
		if (!bf || !bf->bf_mpdu)
			goto skip;

		status = ath9k_hw_txprocdesc(ah, bf->bf_desc, &ts);
		if (status == -EINPROGRESS)
			goto skip;

		sc->beacon.tx_processed = true;
		sc->beacon.tx_last = !(ts.ts_status & ATH9K_TXERR_MASK);

skip:
		tasklet_enable(&sc->bcon_tasklet);
	}

	return sc->beacon.tx_last;
}

static int ath9k_get_stats(struct ieee80211_hw *hw,
			   struct ieee80211_low_level_stats *stats)
{
	struct ath_softc *sc = hw->priv;
	struct ath_hw *ah = sc->sc_ah;
	struct ath9k_mib_stats *mib_stats = &ah->ah_mibStats;

	stats->dot11ACKFailureCount = mib_stats->ackrcv_bad;
	stats->dot11RTSFailureCount = mib_stats->rts_bad;
	stats->dot11FCSErrorCount = mib_stats->fcs_bad;
	stats->dot11RTSSuccessCount = mib_stats->rts_good;
	return 0;
}

static u32 fill_chainmask(u32 cap, u32 new)
{
	u32 filled = 0;
	int i;

	for (i = 0; cap && new; i++, cap >>= 1) {
		if (!(cap & BIT(0)))
			continue;

		if (new & BIT(0))
			filled |= BIT(i);

		new >>= 1;
	}

	return filled;
}

static bool validate_antenna_mask(struct ath_hw *ah, u32 val)
{
	if (AR_SREV_9300_20_OR_LATER(ah))
		return true;

	switch (val & 0x7) {
	case 0x1:
	case 0x3:
	case 0x7:
		return true;
	case 0x2:
		return (ah->caps.rx_chainmask == 1);
	default:
		return false;
	}
}

static int ath9k_set_antenna(struct ieee80211_hw *hw, u32 tx_ant, u32 rx_ant)
{
	struct ath_softc *sc = hw->priv;
	struct ath_hw *ah = sc->sc_ah;

	if (ah->caps.rx_chainmask != 1)
		rx_ant |= tx_ant;

	if (!validate_antenna_mask(ah, rx_ant) || !tx_ant)
		return -EINVAL;

	sc->ant_rx = rx_ant;
	sc->ant_tx = tx_ant;

	if (ah->caps.rx_chainmask == 1)
		return 0;

	/* AR9100 runs into calibration issues if not all rx chains are enabled */
	if (AR_SREV_9100(ah))
		ah->rxchainmask = 0x7;
	else
		ah->rxchainmask = fill_chainmask(ah->caps.rx_chainmask, rx_ant);

	ah->txchainmask = fill_chainmask(ah->caps.tx_chainmask, tx_ant);
	ath9k_cmn_reload_chainmask(ah);

	return 0;
}

static int ath9k_get_antenna(struct ieee80211_hw *hw, u32 *tx_ant, u32 *rx_ant)
{
	struct ath_softc *sc = hw->priv;

	*tx_ant = sc->ant_tx;
	*rx_ant = sc->ant_rx;
	return 0;
}

static void ath9k_sw_scan_start(struct ieee80211_hw *hw)
{
	struct ath_softc *sc = hw->priv;
	struct ath_common *common = ath9k_hw_common(sc->sc_ah);
	set_bit(ATH_OP_SCANNING, &common->op_flags);
}

static void ath9k_sw_scan_complete(struct ieee80211_hw *hw)
{
	struct ath_softc *sc = hw->priv;
	struct ath_common *common = ath9k_hw_common(sc->sc_ah);
	clear_bit(ATH_OP_SCANNING, &common->op_flags);
}

#ifdef CONFIG_ATH9K_CHANNEL_CONTEXT

static int ath9k_hw_scan(struct ieee80211_hw *hw, struct ieee80211_vif *vif,
			 struct ieee80211_scan_request *hw_req)
{
	struct cfg80211_scan_request *req = &hw_req->req;
	struct ath_softc *sc = hw->priv;
	struct ath_common *common = ath9k_hw_common(sc->sc_ah);
	int ret = 0;

	mutex_lock(&sc->mutex);

	if (WARN_ON(sc->offchannel.scan_req)) {
		ret = -EBUSY;
		goto out;
	}

	ath9k_ps_wakeup(sc);
	set_bit(ATH_OP_SCANNING, &common->op_flags);
	sc->offchannel.scan_vif = vif;
	sc->offchannel.scan_req = req;
	sc->offchannel.scan_idx = 0;

	ath_dbg(common, CHAN_CTX, "HW scan request received on vif: %pM\n",
		vif->addr);

	if (sc->offchannel.state == ATH_OFFCHANNEL_IDLE) {
		ath_dbg(common, CHAN_CTX, "Starting HW scan\n");
		ath_offchannel_next(sc);
	}

out:
	mutex_unlock(&sc->mutex);

	return ret;
}

static void ath9k_cancel_hw_scan(struct ieee80211_hw *hw,
				 struct ieee80211_vif *vif)
{
	struct ath_softc *sc = hw->priv;
	struct ath_common *common = ath9k_hw_common(sc->sc_ah);

	ath_dbg(common, CHAN_CTX, "Cancel HW scan on vif: %pM\n", vif->addr);

	mutex_lock(&sc->mutex);
	del_timer_sync(&sc->offchannel.timer);
	ath_scan_complete(sc, true);
	mutex_unlock(&sc->mutex);
}

static int ath9k_remain_on_channel(struct ieee80211_hw *hw,
				   struct ieee80211_vif *vif,
				   struct ieee80211_channel *chan, int duration,
				   enum ieee80211_roc_type type)
{
	struct ath_softc *sc = hw->priv;
	struct ath_common *common = ath9k_hw_common(sc->sc_ah);
	int ret = 0;

	mutex_lock(&sc->mutex);

	if (WARN_ON(sc->offchannel.roc_vif)) {
		ret = -EBUSY;
		goto out;
	}

	ath9k_ps_wakeup(sc);
	sc->offchannel.roc_vif = vif;
	sc->offchannel.roc_chan = chan;
	sc->offchannel.roc_duration = duration;

	ath_dbg(common, CHAN_CTX,
		"RoC request on vif: %pM, type: %d duration: %d\n",
		vif->addr, type, duration);

	if (sc->offchannel.state == ATH_OFFCHANNEL_IDLE) {
		ath_dbg(common, CHAN_CTX, "Starting RoC period\n");
		ath_offchannel_next(sc);
	}

out:
	mutex_unlock(&sc->mutex);

	return ret;
}

static int ath9k_cancel_remain_on_channel(struct ieee80211_hw *hw)
{
	struct ath_softc *sc = hw->priv;
	struct ath_common *common = ath9k_hw_common(sc->sc_ah);

	mutex_lock(&sc->mutex);

	ath_dbg(common, CHAN_CTX, "Cancel RoC\n");
	del_timer_sync(&sc->offchannel.timer);

	if (sc->offchannel.roc_vif) {
		if (sc->offchannel.state >= ATH_OFFCHANNEL_ROC_START)
			ath_roc_complete(sc, true);
	}

	mutex_unlock(&sc->mutex);

	return 0;
}

static int ath9k_add_chanctx(struct ieee80211_hw *hw,
			     struct ieee80211_chanctx_conf *conf)
{
	struct ath_softc *sc = hw->priv;
	struct ath_common *common = ath9k_hw_common(sc->sc_ah);
	struct ath_chanctx *ctx, **ptr;
	int pos;

	mutex_lock(&sc->mutex);

	ath_for_each_chanctx(sc, ctx) {
		if (ctx->assigned)
			continue;

		ptr = (void *) conf->drv_priv;
		*ptr = ctx;
		ctx->assigned = true;
		pos = ctx - &sc->chanctx[0];
		ctx->hw_queue_base = pos * IEEE80211_NUM_ACS;

		ath_dbg(common, CHAN_CTX,
			"Add channel context: %d MHz\n",
			conf->def.chan->center_freq);

		ath_chanctx_set_channel(sc, ctx, &conf->def);
		ath_chanctx_event(sc, NULL, ATH_CHANCTX_EVENT_ASSIGN);

		mutex_unlock(&sc->mutex);
		return 0;
	}

	mutex_unlock(&sc->mutex);
	return -ENOSPC;
}


static void ath9k_remove_chanctx(struct ieee80211_hw *hw,
				 struct ieee80211_chanctx_conf *conf)
{
	struct ath_softc *sc = hw->priv;
	struct ath_common *common = ath9k_hw_common(sc->sc_ah);
	struct ath_chanctx *ctx = ath_chanctx_get(conf);

	mutex_lock(&sc->mutex);

	ath_dbg(common, CHAN_CTX,
		"Remove channel context: %d MHz\n",
		conf->def.chan->center_freq);

	ctx->assigned = false;
	ctx->hw_queue_base = 0;
	ath_chanctx_event(sc, NULL, ATH_CHANCTX_EVENT_UNASSIGN);

	mutex_unlock(&sc->mutex);
}

static void ath9k_change_chanctx(struct ieee80211_hw *hw,
				 struct ieee80211_chanctx_conf *conf,
				 u32 changed)
{
	struct ath_softc *sc = hw->priv;
	struct ath_common *common = ath9k_hw_common(sc->sc_ah);
	struct ath_chanctx *ctx = ath_chanctx_get(conf);

	mutex_lock(&sc->mutex);
	ath_dbg(common, CHAN_CTX,
		"Change channel context: %d MHz\n",
		conf->def.chan->center_freq);
	ath_chanctx_set_channel(sc, ctx, &conf->def);
	mutex_unlock(&sc->mutex);
}

static int ath9k_assign_vif_chanctx(struct ieee80211_hw *hw,
				    struct ieee80211_vif *vif,
				    struct ieee80211_chanctx_conf *conf)
{
	struct ath_softc *sc = hw->priv;
	struct ath_common *common = ath9k_hw_common(sc->sc_ah);
	struct ath_vif *avp = (void *)vif->drv_priv;
	struct ath_chanctx *ctx = ath_chanctx_get(conf);
	int i;

	mutex_lock(&sc->mutex);

	ath_dbg(common, CHAN_CTX,
		"Assign VIF (addr: %pM, type: %d, p2p: %d) to channel context: %d MHz\n",
		vif->addr, vif->type, vif->p2p,
		conf->def.chan->center_freq);

	avp->chanctx = ctx;
	ctx->nvifs_assigned++;
	list_add_tail(&avp->list, &ctx->vifs);
	ath9k_calculate_summary_state(sc, ctx);
	for (i = 0; i < IEEE80211_NUM_ACS; i++)
		vif->hw_queue[i] = ctx->hw_queue_base + i;

	mutex_unlock(&sc->mutex);

	return 0;
}

static void ath9k_unassign_vif_chanctx(struct ieee80211_hw *hw,
				       struct ieee80211_vif *vif,
				       struct ieee80211_chanctx_conf *conf)
{
	struct ath_softc *sc = hw->priv;
	struct ath_common *common = ath9k_hw_common(sc->sc_ah);
	struct ath_vif *avp = (void *)vif->drv_priv;
	struct ath_chanctx *ctx = ath_chanctx_get(conf);
	int ac;

	mutex_lock(&sc->mutex);

	ath_dbg(common, CHAN_CTX,
		"Remove VIF (addr: %pM, type: %d, p2p: %d) from channel context: %d MHz\n",
		vif->addr, vif->type, vif->p2p,
		conf->def.chan->center_freq);

	avp->chanctx = NULL;
	ctx->nvifs_assigned--;
	list_del(&avp->list);
	ath9k_calculate_summary_state(sc, ctx);
	for (ac = 0; ac < IEEE80211_NUM_ACS; ac++)
		vif->hw_queue[ac] = IEEE80211_INVAL_HW_QUEUE;

	mutex_unlock(&sc->mutex);
}

static void ath9k_mgd_prepare_tx(struct ieee80211_hw *hw,
				 struct ieee80211_vif *vif)
{
	struct ath_softc *sc = hw->priv;
	struct ath_common *common = ath9k_hw_common(sc->sc_ah);
	struct ath_vif *avp = (struct ath_vif *) vif->drv_priv;
	bool changed = false;

	if (!test_bit(ATH_OP_MULTI_CHANNEL, &common->op_flags))
		return;

	if (!avp->chanctx)
		return;

	mutex_lock(&sc->mutex);

	spin_lock_bh(&sc->chan_lock);
	if (sc->next_chan || (sc->cur_chan != avp->chanctx)) {
		sc->next_chan = avp->chanctx;
		changed = true;
	}
	ath_dbg(common, CHAN_CTX,
		"%s: Set chanctx state to FORCE_ACTIVE, changed: %d\n",
		__func__, changed);
	sc->sched.state = ATH_CHANCTX_STATE_FORCE_ACTIVE;
	spin_unlock_bh(&sc->chan_lock);

	if (changed)
		ath_chanctx_set_next(sc, true);

	mutex_unlock(&sc->mutex);
}

void ath9k_fill_chanctx_ops(void)
{
	if (!ath9k_is_chanctx_enabled())
		return;

	ath9k_ops.hw_scan                  = ath9k_hw_scan;
	ath9k_ops.cancel_hw_scan           = ath9k_cancel_hw_scan;
	ath9k_ops.remain_on_channel        = ath9k_remain_on_channel;
	ath9k_ops.cancel_remain_on_channel = ath9k_cancel_remain_on_channel;
	ath9k_ops.add_chanctx              = ath9k_add_chanctx;
	ath9k_ops.remove_chanctx           = ath9k_remove_chanctx;
	ath9k_ops.change_chanctx           = ath9k_change_chanctx;
	ath9k_ops.assign_vif_chanctx       = ath9k_assign_vif_chanctx;
	ath9k_ops.unassign_vif_chanctx     = ath9k_unassign_vif_chanctx;
	ath9k_ops.mgd_prepare_tx           = ath9k_mgd_prepare_tx;
}

#endif

struct ieee80211_ops ath9k_ops = {
	.tx 		    = ath9k_tx,
	.start 		    = ath9k_start,
	.stop 		    = ath9k_stop,
	.add_interface 	    = ath9k_add_interface,
	.change_interface   = ath9k_change_interface,
	.remove_interface   = ath9k_remove_interface,
	.config 	    = ath9k_config,
	.configure_filter   = ath9k_configure_filter,
	.sta_add	    = ath9k_sta_add,
	.sta_remove	    = ath9k_sta_remove,
	.sta_notify         = ath9k_sta_notify,
	.conf_tx 	    = ath9k_conf_tx,
	.bss_info_changed   = ath9k_bss_info_changed,
	.set_key            = ath9k_set_key,
	.get_tsf 	    = ath9k_get_tsf,
	.set_tsf 	    = ath9k_set_tsf,
	.reset_tsf 	    = ath9k_reset_tsf,
	.ampdu_action       = ath9k_ampdu_action,
	.get_survey	    = ath9k_get_survey,
	.rfkill_poll        = ath9k_rfkill_poll_state,
	.set_coverage_class = ath9k_set_coverage_class,
	.flush		    = ath9k_flush,
	.tx_frames_pending  = ath9k_tx_frames_pending,
	.tx_last_beacon     = ath9k_tx_last_beacon,
	.release_buffered_frames = ath9k_release_buffered_frames,
	.get_stats	    = ath9k_get_stats,
	.set_antenna	    = ath9k_set_antenna,
	.get_antenna	    = ath9k_get_antenna,

#ifdef CONFIG_ATH9K_WOW
	.suspend	    = ath9k_suspend,
	.resume		    = ath9k_resume,
	.set_wakeup	    = ath9k_set_wakeup,
#endif

#ifdef CONFIG_ATH9K_DEBUGFS
	.get_et_sset_count  = ath9k_get_et_sset_count,
	.get_et_stats       = ath9k_get_et_stats,
	.get_et_strings     = ath9k_get_et_strings,
#endif

#if defined(CONFIG_MAC80211_DEBUGFS) && defined(CONFIG_ATH9K_STATION_STATISTICS)
	.sta_add_debugfs    = ath9k_sta_add_debugfs,
#endif
	.sw_scan_start	    = ath9k_sw_scan_start,
	.sw_scan_complete   = ath9k_sw_scan_complete,
};<|MERGE_RESOLUTION|>--- conflicted
+++ resolved
@@ -226,7 +226,6 @@
 	struct ath_hw *ah = sc->sc_ah;
 	struct ath_common *common = ath9k_hw_common(ah);
 	unsigned long flags;
-	int i;
 
 	ath9k_calculate_summary_state(sc, sc->cur_chan);
 	ath_startrecv(sc);
@@ -258,19 +257,7 @@
 		}
 	work:
 		ath_restart_work(sc);
-<<<<<<< HEAD
-
-		for (i = 0; i < ATH9K_NUM_TX_QUEUES; i++) {
-			if (!ATH_TXQ_SETUP(sc, i))
-				continue;
-
-			spin_lock_bh(&sc->tx.txq[i].axq_lock);
-			ath_txq_schedule(sc, &sc->tx.txq[i]);
-			spin_unlock_bh(&sc->tx.txq[i].axq_lock);
-		}
-=======
 		ath_txq_schedule_all(sc);
->>>>>>> fc14f9c1
 	}
 
 	sc->gtt_cnt = 0;
@@ -1472,80 +1459,6 @@
 	mutex_unlock(&sc->mutex);
 	ath9k_ps_restore(sc);
 
-<<<<<<< HEAD
-		ath9k_cmn_update_ichannel(&sc->sc_ah->channels[pos],
-					  curchan, channel_type);
-
-		/*
-		 * If the operating channel changes, change the survey in-use flags
-		 * along with it.
-		 * Reset the survey data for the new channel, unless we're switching
-		 * back to the operating channel from an off-channel operation.
-		 */
-		if (!(hw->conf.flags & IEEE80211_CONF_OFFCHANNEL) &&
-		    sc->cur_survey != &sc->survey[pos]) {
-
-			if (sc->cur_survey)
-				sc->cur_survey->filled &= ~SURVEY_INFO_IN_USE;
-
-			sc->cur_survey = &sc->survey[pos];
-
-			memset(sc->cur_survey, 0, sizeof(struct survey_info));
-			sc->cur_survey->filled |= SURVEY_INFO_IN_USE;
-		} else if (!(sc->survey[pos].filled & SURVEY_INFO_IN_USE)) {
-			memset(&sc->survey[pos], 0, sizeof(struct survey_info));
-		}
-
-		if (ath_set_channel(sc, hw, &sc->sc_ah->channels[pos]) < 0) {
-			ath_err(common, "Unable to set channel\n");
-			mutex_unlock(&sc->mutex);
-			ath9k_ps_restore(sc);
-			return -EINVAL;
-		}
-
-		/*
-		 * The most recent snapshot of channel->noisefloor for the old
-		 * channel is only available after the hardware reset. Copy it to
-		 * the survey stats now.
-		 */
-		if (old_pos >= 0)
-			ath_update_survey_nf(sc, old_pos);
-
-		/*
-		 * Enable radar pulse detection if on a DFS channel. Spectral
-		 * scanning and radar detection can not be used concurrently.
-		 */
-		if (hw->conf.radar_enabled) {
-			u32 rxfilter;
-
-			/* set HW specific DFS configuration */
-			ath9k_hw_set_radar_params(ah);
-			rxfilter = ath9k_hw_getrxfilter(ah);
-			rxfilter |= ATH9K_RX_FILTER_PHYRADAR |
-				    ATH9K_RX_FILTER_PHYERR;
-			ath9k_hw_setrxfilter(ah, rxfilter);
-			ath_dbg(common, DFS, "DFS enabled at freq %d\n",
-				curchan->center_freq);
-		} else {
-			/* perform spectral scan if requested. */
-			if (sc->scanning &&
-			    sc->spectral_mode == SPECTRAL_CHANSCAN)
-				ath9k_spectral_scan_trigger(hw);
-		}
-	}
-
-	if (changed & IEEE80211_CONF_CHANGE_POWER) {
-		ath_dbg(common, CONFIG, "Set power: %d\n", conf->power_level);
-		sc->config.txpowlimit = 2 * conf->power_level;
-		ath9k_cmn_update_txpow(ah, sc->curtxpow,
-				       sc->config.txpowlimit, &sc->curtxpow);
-	}
-
-	mutex_unlock(&sc->mutex);
-	ath9k_ps_restore(sc);
-
-=======
->>>>>>> fc14f9c1
 	return 0;
 }
 
