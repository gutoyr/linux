--- conflicted
+++ resolved
@@ -1337,11 +1337,8 @@
 
 	ath9k_calculate_summary_state(sc, avp->chanctx);
 
-<<<<<<< HEAD
-=======
 	ath9k_set_txpower(sc, NULL);
 
->>>>>>> afd2ff9b
 	mutex_unlock(&sc->mutex);
 }
 
