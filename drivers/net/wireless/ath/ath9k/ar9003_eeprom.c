/*
 * Copyright (c) 2010-2011 Atheros Communications Inc.
 *
 * Permission to use, copy, modify, and/or distribute this software for any
 * purpose with or without fee is hereby granted, provided that the above
 * copyright notice and this permission notice appear in all copies.
 *
 * THE SOFTWARE IS PROVIDED "AS IS" AND THE AUTHOR DISCLAIMS ALL WARRANTIES
 * WITH REGARD TO THIS SOFTWARE INCLUDING ALL IMPLIED WARRANTIES OF
 * MERCHANTABILITY AND FITNESS. IN NO EVENT SHALL THE AUTHOR BE LIABLE FOR
 * ANY SPECIAL, DIRECT, INDIRECT, OR CONSEQUENTIAL DAMAGES OR ANY DAMAGES
 * WHATSOEVER RESULTING FROM LOSS OF USE, DATA OR PROFITS, WHETHER IN AN
 * ACTION OF CONTRACT, NEGLIGENCE OR OTHER TORTIOUS ACTION, ARISING OUT OF
 * OR IN CONNECTION WITH THE USE OR PERFORMANCE OF THIS SOFTWARE.
 */

#include <asm/unaligned.h>
#include "hw.h"
#include "ar9003_phy.h"
#include "ar9003_eeprom.h"
#include "ar9003_mci.h"

#define COMP_HDR_LEN 4
#define COMP_CKSUM_LEN 2

#define LE16(x) cpu_to_le16(x)
#define LE32(x) cpu_to_le32(x)

/* Local defines to distinguish between extension and control CTL's */
#define EXT_ADDITIVE (0x8000)
#define CTL_11A_EXT (CTL_11A | EXT_ADDITIVE)
#define CTL_11G_EXT (CTL_11G | EXT_ADDITIVE)
#define CTL_11B_EXT (CTL_11B | EXT_ADDITIVE)

#define SUB_NUM_CTL_MODES_AT_5G_40 2    /* excluding HT40, EXT-OFDM */
#define SUB_NUM_CTL_MODES_AT_2G_40 3    /* excluding HT40, EXT-OFDM, EXT-CCK */

#define CTL(_tpower, _flag) ((_tpower) | ((_flag) << 6))

#define EEPROM_DATA_LEN_9485	1088

static int ar9003_hw_power_interpolate(int32_t x,
				       int32_t *px, int32_t *py, u_int16_t np);

static const struct ar9300_eeprom ar9300_default = {
	.eepromVersion = 2,
	.templateVersion = 2,
	.macAddr = {0, 2, 3, 4, 5, 6},
	.custData = {0, 0, 0, 0, 0, 0, 0, 0, 0, 0,
		     0, 0, 0, 0, 0, 0, 0, 0, 0, 0},
	.baseEepHeader = {
		.regDmn = { LE16(0), LE16(0x1f) },
		.txrxMask =  0x77, /* 4 bits tx and 4 bits rx */
		.opCapFlags = {
			.opFlags = AR5416_OPFLAGS_11G | AR5416_OPFLAGS_11A,
			.eepMisc = 0,
		},
		.rfSilent = 0,
		.blueToothOptions = 0,
		.deviceCap = 0,
		.deviceType = 5, /* takes lower byte in eeprom location */
		.pwrTableOffset = AR9300_PWR_TABLE_OFFSET,
		.params_for_tuning_caps = {0, 0},
		.featureEnable = 0x0c,
		 /*
		  * bit0 - enable tx temp comp - disabled
		  * bit1 - enable tx volt comp - disabled
		  * bit2 - enable fastClock - enabled
		  * bit3 - enable doubling - enabled
		  * bit4 - enable internal regulator - disabled
		  * bit5 - enable pa predistortion - disabled
		  */
		.miscConfiguration = 0, /* bit0 - turn down drivestrength */
		.eepromWriteEnableGpio = 3,
		.wlanDisableGpio = 0,
		.wlanLedGpio = 8,
		.rxBandSelectGpio = 0xff,
		.txrxgain = 0,
		.swreg = 0,
	 },
	.modalHeader2G = {
	/* ar9300_modal_eep_header  2g */
		/* 4 idle,t1,t2,b(4 bits per setting) */
		.antCtrlCommon = LE32(0x110),
		/* 4 ra1l1, ra2l1, ra1l2, ra2l2, ra12 */
		.antCtrlCommon2 = LE32(0x22222),

		/*
		 * antCtrlChain[AR9300_MAX_CHAINS]; 6 idle, t, r,
		 * rx1, rx12, b (2 bits each)
		 */
		.antCtrlChain = { LE16(0x150), LE16(0x150), LE16(0x150) },

		/*
		 * xatten1DB[AR9300_MAX_CHAINS];  3 xatten1_db
		 * for ar9280 (0xa20c/b20c 5:0)
		 */
		.xatten1DB = {0, 0, 0},

		/*
		 * xatten1Margin[AR9300_MAX_CHAINS]; 3 xatten1_margin
		 * for ar9280 (0xa20c/b20c 16:12
		 */
		.xatten1Margin = {0, 0, 0},
		.tempSlope = 36,
		.voltSlope = 0,

		/*
		 * spurChans[OSPREY_EEPROM_MODAL_SPURS]; spur
		 * channels in usual fbin coding format
		 */
		.spurChans = {0, 0, 0, 0, 0},

		/*
		 * noiseFloorThreshCh[AR9300_MAX_CHAINS]; 3 Check
		 * if the register is per chain
		 */
		.noiseFloorThreshCh = {-1, 0, 0},
		.reserved = {0, 0, 0, 0, 0, 0, 0, 0, 0, 0, 0},
		.quick_drop = 0,
		.xpaBiasLvl = 0,
		.txFrameToDataStart = 0x0e,
		.txFrameToPaOn = 0x0e,
		.txClip = 3, /* 4 bits tx_clip, 4 bits dac_scale_cck */
		.antennaGain = 0,
		.switchSettling = 0x2c,
		.adcDesiredSize = -30,
		.txEndToXpaOff = 0,
		.txEndToRxOn = 0x2,
		.txFrameToXpaOn = 0xe,
		.thresh62 = 28,
		.papdRateMaskHt20 = LE32(0x0cf0e0e0),
		.papdRateMaskHt40 = LE32(0x6cf0e0e0),
		.switchcomspdt = 0,
		.xlna_bias_strength = 0,
		.futureModal = {
			0, 0, 0, 0, 0, 0, 0,
		},
	 },
	.base_ext1 = {
		.ant_div_control = 0,
		.future = {0, 0},
		.tempslopextension = {0, 0, 0, 0, 0, 0, 0, 0}
	},
	.calFreqPier2G = {
		FREQ2FBIN(2412, 1),
		FREQ2FBIN(2437, 1),
		FREQ2FBIN(2472, 1),
	 },
	/* ar9300_cal_data_per_freq_op_loop 2g */
	.calPierData2G = {
		{ {0, 0, 0, 0, 0, 0}, {0, 0, 0, 0, 0, 0}, {0, 0, 0, 0, 0, 0} },
		{ {0, 0, 0, 0, 0, 0}, {0, 0, 0, 0, 0, 0}, {0, 0, 0, 0, 0, 0} },
		{ {0, 0, 0, 0, 0, 0}, {0, 0, 0, 0, 0, 0}, {0, 0, 0, 0, 0, 0} },
	 },
	.calTarget_freqbin_Cck = {
		FREQ2FBIN(2412, 1),
		FREQ2FBIN(2484, 1),
	 },
	.calTarget_freqbin_2G = {
		FREQ2FBIN(2412, 1),
		FREQ2FBIN(2437, 1),
		FREQ2FBIN(2472, 1)
	 },
	.calTarget_freqbin_2GHT20 = {
		FREQ2FBIN(2412, 1),
		FREQ2FBIN(2437, 1),
		FREQ2FBIN(2472, 1)
	 },
	.calTarget_freqbin_2GHT40 = {
		FREQ2FBIN(2412, 1),
		FREQ2FBIN(2437, 1),
		FREQ2FBIN(2472, 1)
	 },
	.calTargetPowerCck = {
		 /* 1L-5L,5S,11L,11S */
		 { {36, 36, 36, 36} },
		 { {36, 36, 36, 36} },
	},
	.calTargetPower2G = {
		 /* 6-24,36,48,54 */
		 { {32, 32, 28, 24} },
		 { {32, 32, 28, 24} },
		 { {32, 32, 28, 24} },
	},
	.calTargetPower2GHT20 = {
		{ {32, 32, 32, 32, 28, 20, 32, 32, 28, 20, 32, 32, 28, 20} },
		{ {32, 32, 32, 32, 28, 20, 32, 32, 28, 20, 32, 32, 28, 20} },
		{ {32, 32, 32, 32, 28, 20, 32, 32, 28, 20, 32, 32, 28, 20} },
	},
	.calTargetPower2GHT40 = {
		{ {32, 32, 32, 32, 28, 20, 32, 32, 28, 20, 32, 32, 28, 20} },
		{ {32, 32, 32, 32, 28, 20, 32, 32, 28, 20, 32, 32, 28, 20} },
		{ {32, 32, 32, 32, 28, 20, 32, 32, 28, 20, 32, 32, 28, 20} },
	},
	.ctlIndex_2G =  {
		0x11, 0x12, 0x15, 0x17, 0x41, 0x42,
		0x45, 0x47, 0x31, 0x32, 0x35, 0x37,
	},
	.ctl_freqbin_2G = {
		{
			FREQ2FBIN(2412, 1),
			FREQ2FBIN(2417, 1),
			FREQ2FBIN(2457, 1),
			FREQ2FBIN(2462, 1)
		},
		{
			FREQ2FBIN(2412, 1),
			FREQ2FBIN(2417, 1),
			FREQ2FBIN(2462, 1),
			0xFF,
		},

		{
			FREQ2FBIN(2412, 1),
			FREQ2FBIN(2417, 1),
			FREQ2FBIN(2462, 1),
			0xFF,
		},
		{
			FREQ2FBIN(2422, 1),
			FREQ2FBIN(2427, 1),
			FREQ2FBIN(2447, 1),
			FREQ2FBIN(2452, 1)
		},

		{
			/* Data[4].ctlEdges[0].bChannel */ FREQ2FBIN(2412, 1),
			/* Data[4].ctlEdges[1].bChannel */ FREQ2FBIN(2417, 1),
			/* Data[4].ctlEdges[2].bChannel */ FREQ2FBIN(2472, 1),
			/* Data[4].ctlEdges[3].bChannel */ FREQ2FBIN(2484, 1),
		},

		{
			/* Data[5].ctlEdges[0].bChannel */ FREQ2FBIN(2412, 1),
			/* Data[5].ctlEdges[1].bChannel */ FREQ2FBIN(2417, 1),
			/* Data[5].ctlEdges[2].bChannel */ FREQ2FBIN(2472, 1),
			0,
		},

		{
			/* Data[6].ctlEdges[0].bChannel */ FREQ2FBIN(2412, 1),
			/* Data[6].ctlEdges[1].bChannel */ FREQ2FBIN(2417, 1),
			FREQ2FBIN(2472, 1),
			0,
		},

		{
			/* Data[7].ctlEdges[0].bChannel */ FREQ2FBIN(2422, 1),
			/* Data[7].ctlEdges[1].bChannel */ FREQ2FBIN(2427, 1),
			/* Data[7].ctlEdges[2].bChannel */ FREQ2FBIN(2447, 1),
			/* Data[7].ctlEdges[3].bChannel */ FREQ2FBIN(2462, 1),
		},

		{
			/* Data[8].ctlEdges[0].bChannel */ FREQ2FBIN(2412, 1),
			/* Data[8].ctlEdges[1].bChannel */ FREQ2FBIN(2417, 1),
			/* Data[8].ctlEdges[2].bChannel */ FREQ2FBIN(2472, 1),
		},

		{
			/* Data[9].ctlEdges[0].bChannel */ FREQ2FBIN(2412, 1),
			/* Data[9].ctlEdges[1].bChannel */ FREQ2FBIN(2417, 1),
			/* Data[9].ctlEdges[2].bChannel */ FREQ2FBIN(2472, 1),
			0
		},

		{
			/* Data[10].ctlEdges[0].bChannel */ FREQ2FBIN(2412, 1),
			/* Data[10].ctlEdges[1].bChannel */ FREQ2FBIN(2417, 1),
			/* Data[10].ctlEdges[2].bChannel */ FREQ2FBIN(2472, 1),
			0
		},

		{
			/* Data[11].ctlEdges[0].bChannel */ FREQ2FBIN(2422, 1),
			/* Data[11].ctlEdges[1].bChannel */ FREQ2FBIN(2427, 1),
			/* Data[11].ctlEdges[2].bChannel */ FREQ2FBIN(2447, 1),
			/* Data[11].ctlEdges[3].bChannel */ FREQ2FBIN(2462, 1),
		}
	 },
	.ctlPowerData_2G = {
		 { { CTL(60, 0), CTL(60, 1), CTL(60, 0), CTL(60, 0) } },
		 { { CTL(60, 0), CTL(60, 1), CTL(60, 0), CTL(60, 0) } },
		 { { CTL(60, 1), CTL(60, 0), CTL(60, 0), CTL(60, 1) } },

		 { { CTL(60, 1), CTL(60, 0), CTL(60, 0), CTL(60, 0) } },
		 { { CTL(60, 0), CTL(60, 1), CTL(60, 0), CTL(60, 0) } },
		 { { CTL(60, 0), CTL(60, 1), CTL(60, 0), CTL(60, 0) } },

		 { { CTL(60, 0), CTL(60, 1), CTL(60, 1), CTL(60, 0) } },
		 { { CTL(60, 0), CTL(60, 1), CTL(60, 0), CTL(60, 0) } },
		 { { CTL(60, 0), CTL(60, 1), CTL(60, 0), CTL(60, 0) } },

		 { { CTL(60, 0), CTL(60, 1), CTL(60, 0), CTL(60, 0) } },
		 { { CTL(60, 0), CTL(60, 1), CTL(60, 1), CTL(60, 1) } },
		 { { CTL(60, 0), CTL(60, 1), CTL(60, 1), CTL(60, 1) } },
	 },
	.modalHeader5G = {
		/* 4 idle,t1,t2,b (4 bits per setting) */
		.antCtrlCommon = LE32(0x110),
		/* 4 ra1l1, ra2l1, ra1l2,ra2l2,ra12 */
		.antCtrlCommon2 = LE32(0x22222),
		 /* antCtrlChain 6 idle, t,r,rx1,rx12,b (2 bits each) */
		.antCtrlChain = {
			LE16(0x000), LE16(0x000), LE16(0x000),
		},
		 /* xatten1DB 3 xatten1_db for AR9280 (0xa20c/b20c 5:0) */
		.xatten1DB = {0, 0, 0},

		/*
		 * xatten1Margin[AR9300_MAX_CHAINS]; 3 xatten1_margin
		 * for merlin (0xa20c/b20c 16:12
		 */
		.xatten1Margin = {0, 0, 0},
		.tempSlope = 68,
		.voltSlope = 0,
		/* spurChans spur channels in usual fbin coding format */
		.spurChans = {0, 0, 0, 0, 0},
		/* noiseFloorThreshCh Check if the register is per chain */
		.noiseFloorThreshCh = {-1, 0, 0},
		.reserved = {0, 0, 0, 0, 0, 0, 0, 0, 0, 0, 0},
		.quick_drop = 0,
		.xpaBiasLvl = 0,
		.txFrameToDataStart = 0x0e,
		.txFrameToPaOn = 0x0e,
		.txClip = 3, /* 4 bits tx_clip, 4 bits dac_scale_cck */
		.antennaGain = 0,
		.switchSettling = 0x2d,
		.adcDesiredSize = -30,
		.txEndToXpaOff = 0,
		.txEndToRxOn = 0x2,
		.txFrameToXpaOn = 0xe,
		.thresh62 = 28,
		.papdRateMaskHt20 = LE32(0x0c80c080),
		.papdRateMaskHt40 = LE32(0x0080c080),
		.switchcomspdt = 0,
		.xlna_bias_strength = 0,
		.futureModal = {
			0, 0, 0, 0, 0, 0, 0,
		},
	 },
	.base_ext2 = {
		.tempSlopeLow = 0,
		.tempSlopeHigh = 0,
		.xatten1DBLow = {0, 0, 0},
		.xatten1MarginLow = {0, 0, 0},
		.xatten1DBHigh = {0, 0, 0},
		.xatten1MarginHigh = {0, 0, 0}
	},
	.calFreqPier5G = {
		FREQ2FBIN(5180, 0),
		FREQ2FBIN(5220, 0),
		FREQ2FBIN(5320, 0),
		FREQ2FBIN(5400, 0),
		FREQ2FBIN(5500, 0),
		FREQ2FBIN(5600, 0),
		FREQ2FBIN(5725, 0),
		FREQ2FBIN(5825, 0)
	},
	.calPierData5G = {
			{
				{0, 0, 0, 0, 0},
				{0, 0, 0, 0, 0},
				{0, 0, 0, 0, 0},
				{0, 0, 0, 0, 0},
				{0, 0, 0, 0, 0},
				{0, 0, 0, 0, 0},
				{0, 0, 0, 0, 0},
				{0, 0, 0, 0, 0},
			},
			{
				{0, 0, 0, 0, 0},
				{0, 0, 0, 0, 0},
				{0, 0, 0, 0, 0},
				{0, 0, 0, 0, 0},
				{0, 0, 0, 0, 0},
				{0, 0, 0, 0, 0},
				{0, 0, 0, 0, 0},
				{0, 0, 0, 0, 0},
			},
			{
				{0, 0, 0, 0, 0},
				{0, 0, 0, 0, 0},
				{0, 0, 0, 0, 0},
				{0, 0, 0, 0, 0},
				{0, 0, 0, 0, 0},
				{0, 0, 0, 0, 0},
				{0, 0, 0, 0, 0},
				{0, 0, 0, 0, 0},
			},

	},
	.calTarget_freqbin_5G = {
		FREQ2FBIN(5180, 0),
		FREQ2FBIN(5220, 0),
		FREQ2FBIN(5320, 0),
		FREQ2FBIN(5400, 0),
		FREQ2FBIN(5500, 0),
		FREQ2FBIN(5600, 0),
		FREQ2FBIN(5725, 0),
		FREQ2FBIN(5825, 0)
	},
	.calTarget_freqbin_5GHT20 = {
		FREQ2FBIN(5180, 0),
		FREQ2FBIN(5240, 0),
		FREQ2FBIN(5320, 0),
		FREQ2FBIN(5500, 0),
		FREQ2FBIN(5700, 0),
		FREQ2FBIN(5745, 0),
		FREQ2FBIN(5725, 0),
		FREQ2FBIN(5825, 0)
	},
	.calTarget_freqbin_5GHT40 = {
		FREQ2FBIN(5180, 0),
		FREQ2FBIN(5240, 0),
		FREQ2FBIN(5320, 0),
		FREQ2FBIN(5500, 0),
		FREQ2FBIN(5700, 0),
		FREQ2FBIN(5745, 0),
		FREQ2FBIN(5725, 0),
		FREQ2FBIN(5825, 0)
	 },
	.calTargetPower5G = {
		/* 6-24,36,48,54 */
		{ {20, 20, 20, 10} },
		{ {20, 20, 20, 10} },
		{ {20, 20, 20, 10} },
		{ {20, 20, 20, 10} },
		{ {20, 20, 20, 10} },
		{ {20, 20, 20, 10} },
		{ {20, 20, 20, 10} },
		{ {20, 20, 20, 10} },
	 },
	.calTargetPower5GHT20 = {
		/*
		 * 0_8_16,1-3_9-11_17-19,
		 * 4,5,6,7,12,13,14,15,20,21,22,23
		 */
		{ {20, 20, 10, 10, 0, 0, 10, 10, 0, 0, 10, 10, 0, 0} },
		{ {20, 20, 10, 10, 0, 0, 10, 10, 0, 0, 10, 10, 0, 0} },
		{ {20, 20, 10, 10, 0, 0, 10, 10, 0, 0, 10, 10, 0, 0} },
		{ {20, 20, 10, 10, 0, 0, 10, 10, 0, 0, 10, 10, 0, 0} },
		{ {20, 20, 10, 10, 0, 0, 10, 10, 0, 0, 10, 10, 0, 0} },
		{ {20, 20, 10, 10, 0, 0, 10, 10, 0, 0, 10, 10, 0, 0} },
		{ {20, 20, 10, 10, 0, 0, 10, 10, 0, 0, 10, 10, 0, 0} },
		{ {20, 20, 10, 10, 0, 0, 10, 10, 0, 0, 10, 10, 0, 0} },
	 },
	.calTargetPower5GHT40 =  {
		/*
		 * 0_8_16,1-3_9-11_17-19,
		 * 4,5,6,7,12,13,14,15,20,21,22,23
		 */
		{ {20, 20, 10, 10, 0, 0, 10, 10, 0, 0, 10, 10, 0, 0} },
		{ {20, 20, 10, 10, 0, 0, 10, 10, 0, 0, 10, 10, 0, 0} },
		{ {20, 20, 10, 10, 0, 0, 10, 10, 0, 0, 10, 10, 0, 0} },
		{ {20, 20, 10, 10, 0, 0, 10, 10, 0, 0, 10, 10, 0, 0} },
		{ {20, 20, 10, 10, 0, 0, 10, 10, 0, 0, 10, 10, 0, 0} },
		{ {20, 20, 10, 10, 0, 0, 10, 10, 0, 0, 10, 10, 0, 0} },
		{ {20, 20, 10, 10, 0, 0, 10, 10, 0, 0, 10, 10, 0, 0} },
		{ {20, 20, 10, 10, 0, 0, 10, 10, 0, 0, 10, 10, 0, 0} },
	 },
	.ctlIndex_5G =  {
		0x10, 0x16, 0x18, 0x40, 0x46,
		0x48, 0x30, 0x36, 0x38
	},
	.ctl_freqbin_5G =  {
		{
			/* Data[0].ctlEdges[0].bChannel */ FREQ2FBIN(5180, 0),
			/* Data[0].ctlEdges[1].bChannel */ FREQ2FBIN(5260, 0),
			/* Data[0].ctlEdges[2].bChannel */ FREQ2FBIN(5280, 0),
			/* Data[0].ctlEdges[3].bChannel */ FREQ2FBIN(5500, 0),
			/* Data[0].ctlEdges[4].bChannel */ FREQ2FBIN(5600, 0),
			/* Data[0].ctlEdges[5].bChannel */ FREQ2FBIN(5700, 0),
			/* Data[0].ctlEdges[6].bChannel */ FREQ2FBIN(5745, 0),
			/* Data[0].ctlEdges[7].bChannel */ FREQ2FBIN(5825, 0)
		},
		{
			/* Data[1].ctlEdges[0].bChannel */ FREQ2FBIN(5180, 0),
			/* Data[1].ctlEdges[1].bChannel */ FREQ2FBIN(5260, 0),
			/* Data[1].ctlEdges[2].bChannel */ FREQ2FBIN(5280, 0),
			/* Data[1].ctlEdges[3].bChannel */ FREQ2FBIN(5500, 0),
			/* Data[1].ctlEdges[4].bChannel */ FREQ2FBIN(5520, 0),
			/* Data[1].ctlEdges[5].bChannel */ FREQ2FBIN(5700, 0),
			/* Data[1].ctlEdges[6].bChannel */ FREQ2FBIN(5745, 0),
			/* Data[1].ctlEdges[7].bChannel */ FREQ2FBIN(5825, 0)
		},

		{
			/* Data[2].ctlEdges[0].bChannel */ FREQ2FBIN(5190, 0),
			/* Data[2].ctlEdges[1].bChannel */ FREQ2FBIN(5230, 0),
			/* Data[2].ctlEdges[2].bChannel */ FREQ2FBIN(5270, 0),
			/* Data[2].ctlEdges[3].bChannel */ FREQ2FBIN(5310, 0),
			/* Data[2].ctlEdges[4].bChannel */ FREQ2FBIN(5510, 0),
			/* Data[2].ctlEdges[5].bChannel */ FREQ2FBIN(5550, 0),
			/* Data[2].ctlEdges[6].bChannel */ FREQ2FBIN(5670, 0),
			/* Data[2].ctlEdges[7].bChannel */ FREQ2FBIN(5755, 0)
		},

		{
			/* Data[3].ctlEdges[0].bChannel */ FREQ2FBIN(5180, 0),
			/* Data[3].ctlEdges[1].bChannel */ FREQ2FBIN(5200, 0),
			/* Data[3].ctlEdges[2].bChannel */ FREQ2FBIN(5260, 0),
			/* Data[3].ctlEdges[3].bChannel */ FREQ2FBIN(5320, 0),
			/* Data[3].ctlEdges[4].bChannel */ FREQ2FBIN(5500, 0),
			/* Data[3].ctlEdges[5].bChannel */ FREQ2FBIN(5700, 0),
			/* Data[3].ctlEdges[6].bChannel */ 0xFF,
			/* Data[3].ctlEdges[7].bChannel */ 0xFF,
		},

		{
			/* Data[4].ctlEdges[0].bChannel */ FREQ2FBIN(5180, 0),
			/* Data[4].ctlEdges[1].bChannel */ FREQ2FBIN(5260, 0),
			/* Data[4].ctlEdges[2].bChannel */ FREQ2FBIN(5500, 0),
			/* Data[4].ctlEdges[3].bChannel */ FREQ2FBIN(5700, 0),
			/* Data[4].ctlEdges[4].bChannel */ 0xFF,
			/* Data[4].ctlEdges[5].bChannel */ 0xFF,
			/* Data[4].ctlEdges[6].bChannel */ 0xFF,
			/* Data[4].ctlEdges[7].bChannel */ 0xFF,
		},

		{
			/* Data[5].ctlEdges[0].bChannel */ FREQ2FBIN(5190, 0),
			/* Data[5].ctlEdges[1].bChannel */ FREQ2FBIN(5270, 0),
			/* Data[5].ctlEdges[2].bChannel */ FREQ2FBIN(5310, 0),
			/* Data[5].ctlEdges[3].bChannel */ FREQ2FBIN(5510, 0),
			/* Data[5].ctlEdges[4].bChannel */ FREQ2FBIN(5590, 0),
			/* Data[5].ctlEdges[5].bChannel */ FREQ2FBIN(5670, 0),
			/* Data[5].ctlEdges[6].bChannel */ 0xFF,
			/* Data[5].ctlEdges[7].bChannel */ 0xFF
		},

		{
			/* Data[6].ctlEdges[0].bChannel */ FREQ2FBIN(5180, 0),
			/* Data[6].ctlEdges[1].bChannel */ FREQ2FBIN(5200, 0),
			/* Data[6].ctlEdges[2].bChannel */ FREQ2FBIN(5220, 0),
			/* Data[6].ctlEdges[3].bChannel */ FREQ2FBIN(5260, 0),
			/* Data[6].ctlEdges[4].bChannel */ FREQ2FBIN(5500, 0),
			/* Data[6].ctlEdges[5].bChannel */ FREQ2FBIN(5600, 0),
			/* Data[6].ctlEdges[6].bChannel */ FREQ2FBIN(5700, 0),
			/* Data[6].ctlEdges[7].bChannel */ FREQ2FBIN(5745, 0)
		},

		{
			/* Data[7].ctlEdges[0].bChannel */ FREQ2FBIN(5180, 0),
			/* Data[7].ctlEdges[1].bChannel */ FREQ2FBIN(5260, 0),
			/* Data[7].ctlEdges[2].bChannel */ FREQ2FBIN(5320, 0),
			/* Data[7].ctlEdges[3].bChannel */ FREQ2FBIN(5500, 0),
			/* Data[7].ctlEdges[4].bChannel */ FREQ2FBIN(5560, 0),
			/* Data[7].ctlEdges[5].bChannel */ FREQ2FBIN(5700, 0),
			/* Data[7].ctlEdges[6].bChannel */ FREQ2FBIN(5745, 0),
			/* Data[7].ctlEdges[7].bChannel */ FREQ2FBIN(5825, 0)
		},

		{
			/* Data[8].ctlEdges[0].bChannel */ FREQ2FBIN(5190, 0),
			/* Data[8].ctlEdges[1].bChannel */ FREQ2FBIN(5230, 0),
			/* Data[8].ctlEdges[2].bChannel */ FREQ2FBIN(5270, 0),
			/* Data[8].ctlEdges[3].bChannel */ FREQ2FBIN(5510, 0),
			/* Data[8].ctlEdges[4].bChannel */ FREQ2FBIN(5550, 0),
			/* Data[8].ctlEdges[5].bChannel */ FREQ2FBIN(5670, 0),
			/* Data[8].ctlEdges[6].bChannel */ FREQ2FBIN(5755, 0),
			/* Data[8].ctlEdges[7].bChannel */ FREQ2FBIN(5795, 0)
		}
	 },
	.ctlPowerData_5G = {
		{
			{
				CTL(60, 1), CTL(60, 1), CTL(60, 1), CTL(60, 1),
				CTL(60, 1), CTL(60, 1), CTL(60, 1), CTL(60, 0),
			}
		},
		{
			{
				CTL(60, 1), CTL(60, 1), CTL(60, 1), CTL(60, 1),
				CTL(60, 1), CTL(60, 1), CTL(60, 1), CTL(60, 0),
			}
		},
		{
			{
				CTL(60, 0), CTL(60, 1), CTL(60, 0), CTL(60, 1),
				CTL(60, 1), CTL(60, 1), CTL(60, 1), CTL(60, 1),
			}
		},
		{
			{
				CTL(60, 0), CTL(60, 1), CTL(60, 1), CTL(60, 0),
				CTL(60, 1), CTL(60, 0), CTL(60, 0), CTL(60, 0),
			}
		},
		{
			{
				CTL(60, 1), CTL(60, 1), CTL(60, 1), CTL(60, 0),
				CTL(60, 0), CTL(60, 0), CTL(60, 0), CTL(60, 0),
			}
		},
		{
			{
				CTL(60, 1), CTL(60, 1), CTL(60, 1), CTL(60, 1),
				CTL(60, 1), CTL(60, 0), CTL(60, 0), CTL(60, 0),
			}
		},
		{
			{
				CTL(60, 1), CTL(60, 1), CTL(60, 1), CTL(60, 1),
				CTL(60, 1), CTL(60, 1), CTL(60, 1), CTL(60, 1),
			}
		},
		{
			{
				CTL(60, 1), CTL(60, 1), CTL(60, 0), CTL(60, 1),
				CTL(60, 1), CTL(60, 1), CTL(60, 1), CTL(60, 0),
			}
		},
		{
			{
				CTL(60, 1), CTL(60, 0), CTL(60, 1), CTL(60, 1),
				CTL(60, 1), CTL(60, 1), CTL(60, 0), CTL(60, 1),
			}
		},
	 }
};

static const struct ar9300_eeprom ar9300_x113 = {
	.eepromVersion = 2,
	.templateVersion = 6,
	.macAddr = {0x00, 0x03, 0x7f, 0x0, 0x0, 0x0},
	.custData = {"x113-023-f0000"},
	.baseEepHeader = {
		.regDmn = { LE16(0), LE16(0x1f) },
		.txrxMask =  0x77, /* 4 bits tx and 4 bits rx */
		.opCapFlags = {
			.opFlags = AR5416_OPFLAGS_11A,
			.eepMisc = 0,
		},
		.rfSilent = 0,
		.blueToothOptions = 0,
		.deviceCap = 0,
		.deviceType = 5, /* takes lower byte in eeprom location */
		.pwrTableOffset = AR9300_PWR_TABLE_OFFSET,
		.params_for_tuning_caps = {0, 0},
		.featureEnable = 0x0d,
		 /*
		  * bit0 - enable tx temp comp - disabled
		  * bit1 - enable tx volt comp - disabled
		  * bit2 - enable fastClock - enabled
		  * bit3 - enable doubling - enabled
		  * bit4 - enable internal regulator - disabled
		  * bit5 - enable pa predistortion - disabled
		  */
		.miscConfiguration = 0, /* bit0 - turn down drivestrength */
		.eepromWriteEnableGpio = 6,
		.wlanDisableGpio = 0,
		.wlanLedGpio = 8,
		.rxBandSelectGpio = 0xff,
		.txrxgain = 0x21,
		.swreg = 0,
	 },
	.modalHeader2G = {
	/* ar9300_modal_eep_header  2g */
		/* 4 idle,t1,t2,b(4 bits per setting) */
		.antCtrlCommon = LE32(0x110),
		/* 4 ra1l1, ra2l1, ra1l2, ra2l2, ra12 */
		.antCtrlCommon2 = LE32(0x44444),

		/*
		 * antCtrlChain[AR9300_MAX_CHAINS]; 6 idle, t, r,
		 * rx1, rx12, b (2 bits each)
		 */
		.antCtrlChain = { LE16(0x150), LE16(0x150), LE16(0x150) },

		/*
		 * xatten1DB[AR9300_MAX_CHAINS];  3 xatten1_db
		 * for ar9280 (0xa20c/b20c 5:0)
		 */
		.xatten1DB = {0, 0, 0},

		/*
		 * xatten1Margin[AR9300_MAX_CHAINS]; 3 xatten1_margin
		 * for ar9280 (0xa20c/b20c 16:12
		 */
		.xatten1Margin = {0, 0, 0},
		.tempSlope = 25,
		.voltSlope = 0,

		/*
		 * spurChans[OSPREY_EEPROM_MODAL_SPURS]; spur
		 * channels in usual fbin coding format
		 */
		.spurChans = {FREQ2FBIN(2464, 1), 0, 0, 0, 0},

		/*
		 * noiseFloorThreshCh[AR9300_MAX_CHAINS]; 3 Check
		 * if the register is per chain
		 */
		.noiseFloorThreshCh = {-1, 0, 0},
		.reserved = {0, 0, 0, 0, 0, 0, 0, 0, 0, 0, 0},
		.quick_drop = 0,
		.xpaBiasLvl = 0,
		.txFrameToDataStart = 0x0e,
		.txFrameToPaOn = 0x0e,
		.txClip = 3, /* 4 bits tx_clip, 4 bits dac_scale_cck */
		.antennaGain = 0,
		.switchSettling = 0x2c,
		.adcDesiredSize = -30,
		.txEndToXpaOff = 0,
		.txEndToRxOn = 0x2,
		.txFrameToXpaOn = 0xe,
		.thresh62 = 28,
		.papdRateMaskHt20 = LE32(0x0c80c080),
		.papdRateMaskHt40 = LE32(0x0080c080),
		.switchcomspdt = 0,
		.xlna_bias_strength = 0,
		.futureModal = {
			0, 0, 0, 0, 0, 0, 0,
		},
	 },
	 .base_ext1 = {
		.ant_div_control = 0,
		.future = {0, 0},
		.tempslopextension = {0, 0, 0, 0, 0, 0, 0, 0}
	 },
	.calFreqPier2G = {
		FREQ2FBIN(2412, 1),
		FREQ2FBIN(2437, 1),
		FREQ2FBIN(2472, 1),
	 },
	/* ar9300_cal_data_per_freq_op_loop 2g */
	.calPierData2G = {
		{ {0, 0, 0, 0, 0, 0}, {0, 0, 0, 0, 0, 0}, {0, 0, 0, 0, 0, 0} },
		{ {0, 0, 0, 0, 0, 0}, {0, 0, 0, 0, 0, 0}, {0, 0, 0, 0, 0, 0} },
		{ {0, 0, 0, 0, 0, 0}, {0, 0, 0, 0, 0, 0}, {0, 0, 0, 0, 0, 0} },
	 },
	.calTarget_freqbin_Cck = {
		FREQ2FBIN(2412, 1),
		FREQ2FBIN(2472, 1),
	 },
	.calTarget_freqbin_2G = {
		FREQ2FBIN(2412, 1),
		FREQ2FBIN(2437, 1),
		FREQ2FBIN(2472, 1)
	 },
	.calTarget_freqbin_2GHT20 = {
		FREQ2FBIN(2412, 1),
		FREQ2FBIN(2437, 1),
		FREQ2FBIN(2472, 1)
	 },
	.calTarget_freqbin_2GHT40 = {
		FREQ2FBIN(2412, 1),
		FREQ2FBIN(2437, 1),
		FREQ2FBIN(2472, 1)
	 },
	.calTargetPowerCck = {
		 /* 1L-5L,5S,11L,11S */
		 { {34, 34, 34, 34} },
		 { {34, 34, 34, 34} },
	},
	.calTargetPower2G = {
		 /* 6-24,36,48,54 */
		 { {34, 34, 32, 32} },
		 { {34, 34, 32, 32} },
		 { {34, 34, 32, 32} },
	},
	.calTargetPower2GHT20 = {
		{ {32, 32, 32, 32, 32, 28, 32, 32, 30, 28, 0, 0, 0, 0} },
		{ {32, 32, 32, 32, 32, 28, 32, 32, 30, 28, 0, 0, 0, 0} },
		{ {32, 32, 32, 32, 32, 28, 32, 32, 30, 28, 0, 0, 0, 0} },
	},
	.calTargetPower2GHT40 = {
		{ {30, 30, 30, 30, 30, 28, 30, 30, 28, 26, 0, 0, 0, 0} },
		{ {30, 30, 30, 30, 30, 28, 30, 30, 28, 26, 0, 0, 0, 0} },
		{ {30, 30, 30, 30, 30, 28, 30, 30, 28, 26, 0, 0, 0, 0} },
	},
	.ctlIndex_2G =  {
		0x11, 0x12, 0x15, 0x17, 0x41, 0x42,
		0x45, 0x47, 0x31, 0x32, 0x35, 0x37,
	},
	.ctl_freqbin_2G = {
		{
			FREQ2FBIN(2412, 1),
			FREQ2FBIN(2417, 1),
			FREQ2FBIN(2457, 1),
			FREQ2FBIN(2462, 1)
		},
		{
			FREQ2FBIN(2412, 1),
			FREQ2FBIN(2417, 1),
			FREQ2FBIN(2462, 1),
			0xFF,
		},

		{
			FREQ2FBIN(2412, 1),
			FREQ2FBIN(2417, 1),
			FREQ2FBIN(2462, 1),
			0xFF,
		},
		{
			FREQ2FBIN(2422, 1),
			FREQ2FBIN(2427, 1),
			FREQ2FBIN(2447, 1),
			FREQ2FBIN(2452, 1)
		},

		{
			/* Data[4].ctlEdges[0].bChannel */ FREQ2FBIN(2412, 1),
			/* Data[4].ctlEdges[1].bChannel */ FREQ2FBIN(2417, 1),
			/* Data[4].ctlEdges[2].bChannel */ FREQ2FBIN(2472, 1),
			/* Data[4].ctlEdges[3].bChannel */ FREQ2FBIN(2484, 1),
		},

		{
			/* Data[5].ctlEdges[0].bChannel */ FREQ2FBIN(2412, 1),
			/* Data[5].ctlEdges[1].bChannel */ FREQ2FBIN(2417, 1),
			/* Data[5].ctlEdges[2].bChannel */ FREQ2FBIN(2472, 1),
			0,
		},

		{
			/* Data[6].ctlEdges[0].bChannel */ FREQ2FBIN(2412, 1),
			/* Data[6].ctlEdges[1].bChannel */ FREQ2FBIN(2417, 1),
			FREQ2FBIN(2472, 1),
			0,
		},

		{
			/* Data[7].ctlEdges[0].bChannel */ FREQ2FBIN(2422, 1),
			/* Data[7].ctlEdges[1].bChannel */ FREQ2FBIN(2427, 1),
			/* Data[7].ctlEdges[2].bChannel */ FREQ2FBIN(2447, 1),
			/* Data[7].ctlEdges[3].bChannel */ FREQ2FBIN(2462, 1),
		},

		{
			/* Data[8].ctlEdges[0].bChannel */ FREQ2FBIN(2412, 1),
			/* Data[8].ctlEdges[1].bChannel */ FREQ2FBIN(2417, 1),
			/* Data[8].ctlEdges[2].bChannel */ FREQ2FBIN(2472, 1),
		},

		{
			/* Data[9].ctlEdges[0].bChannel */ FREQ2FBIN(2412, 1),
			/* Data[9].ctlEdges[1].bChannel */ FREQ2FBIN(2417, 1),
			/* Data[9].ctlEdges[2].bChannel */ FREQ2FBIN(2472, 1),
			0
		},

		{
			/* Data[10].ctlEdges[0].bChannel */ FREQ2FBIN(2412, 1),
			/* Data[10].ctlEdges[1].bChannel */ FREQ2FBIN(2417, 1),
			/* Data[10].ctlEdges[2].bChannel */ FREQ2FBIN(2472, 1),
			0
		},

		{
			/* Data[11].ctlEdges[0].bChannel */ FREQ2FBIN(2422, 1),
			/* Data[11].ctlEdges[1].bChannel */ FREQ2FBIN(2427, 1),
			/* Data[11].ctlEdges[2].bChannel */ FREQ2FBIN(2447, 1),
			/* Data[11].ctlEdges[3].bChannel */ FREQ2FBIN(2462, 1),
		}
	 },
	.ctlPowerData_2G = {
		 { { CTL(60, 0), CTL(60, 1), CTL(60, 0), CTL(60, 0) } },
		 { { CTL(60, 0), CTL(60, 1), CTL(60, 0), CTL(60, 0) } },
		 { { CTL(60, 1), CTL(60, 0), CTL(60, 0), CTL(60, 1) } },

		 { { CTL(60, 1), CTL(60, 0), CTL(60, 0), CTL(60, 0) } },
		 { { CTL(60, 0), CTL(60, 1), CTL(60, 0), CTL(60, 0) } },
		 { { CTL(60, 0), CTL(60, 1), CTL(60, 0), CTL(60, 0) } },

		 { { CTL(60, 0), CTL(60, 1), CTL(60, 1), CTL(60, 0) } },
		 { { CTL(60, 0), CTL(60, 1), CTL(60, 0), CTL(60, 0) } },
		 { { CTL(60, 0), CTL(60, 1), CTL(60, 0), CTL(60, 0) } },

		 { { CTL(60, 0), CTL(60, 1), CTL(60, 0), CTL(60, 0) } },
		 { { CTL(60, 0), CTL(60, 1), CTL(60, 1), CTL(60, 1) } },
		 { { CTL(60, 0), CTL(60, 1), CTL(60, 1), CTL(60, 1) } },
	 },
	.modalHeader5G = {
		/* 4 idle,t1,t2,b (4 bits per setting) */
		.antCtrlCommon = LE32(0x220),
		/* 4 ra1l1, ra2l1, ra1l2,ra2l2,ra12 */
		.antCtrlCommon2 = LE32(0x11111),
		 /* antCtrlChain 6 idle, t,r,rx1,rx12,b (2 bits each) */
		.antCtrlChain = {
			LE16(0x150), LE16(0x150), LE16(0x150),
		},
		 /* xatten1DB 3 xatten1_db for AR9280 (0xa20c/b20c 5:0) */
		.xatten1DB = {0, 0, 0},

		/*
		 * xatten1Margin[AR9300_MAX_CHAINS]; 3 xatten1_margin
		 * for merlin (0xa20c/b20c 16:12
		 */
		.xatten1Margin = {0, 0, 0},
		.tempSlope = 68,
		.voltSlope = 0,
		/* spurChans spur channels in usual fbin coding format */
		.spurChans = {FREQ2FBIN(5500, 0), 0, 0, 0, 0},
		/* noiseFloorThreshCh Check if the register is per chain */
		.noiseFloorThreshCh = {-1, 0, 0},
		.reserved = {0, 0, 0, 0, 0, 0, 0, 0, 0, 0, 0},
		.quick_drop = 0,
		.xpaBiasLvl = 0xf,
		.txFrameToDataStart = 0x0e,
		.txFrameToPaOn = 0x0e,
		.txClip = 3, /* 4 bits tx_clip, 4 bits dac_scale_cck */
		.antennaGain = 0,
		.switchSettling = 0x2d,
		.adcDesiredSize = -30,
		.txEndToXpaOff = 0,
		.txEndToRxOn = 0x2,
		.txFrameToXpaOn = 0xe,
		.thresh62 = 28,
		.papdRateMaskHt20 = LE32(0x0cf0e0e0),
		.papdRateMaskHt40 = LE32(0x6cf0e0e0),
		.switchcomspdt = 0,
		.xlna_bias_strength = 0,
		.futureModal = {
			0, 0, 0, 0, 0, 0, 0,
		},
	 },
	.base_ext2 = {
		.tempSlopeLow = 72,
		.tempSlopeHigh = 105,
		.xatten1DBLow = {0, 0, 0},
		.xatten1MarginLow = {0, 0, 0},
		.xatten1DBHigh = {0, 0, 0},
		.xatten1MarginHigh = {0, 0, 0}
	 },
	.calFreqPier5G = {
		FREQ2FBIN(5180, 0),
		FREQ2FBIN(5240, 0),
		FREQ2FBIN(5320, 0),
		FREQ2FBIN(5400, 0),
		FREQ2FBIN(5500, 0),
		FREQ2FBIN(5600, 0),
		FREQ2FBIN(5745, 0),
		FREQ2FBIN(5785, 0)
	},
	.calPierData5G = {
			{
				{0, 0, 0, 0, 0},
				{0, 0, 0, 0, 0},
				{0, 0, 0, 0, 0},
				{0, 0, 0, 0, 0},
				{0, 0, 0, 0, 0},
				{0, 0, 0, 0, 0},
				{0, 0, 0, 0, 0},
				{0, 0, 0, 0, 0},
			},
			{
				{0, 0, 0, 0, 0},
				{0, 0, 0, 0, 0},
				{0, 0, 0, 0, 0},
				{0, 0, 0, 0, 0},
				{0, 0, 0, 0, 0},
				{0, 0, 0, 0, 0},
				{0, 0, 0, 0, 0},
				{0, 0, 0, 0, 0},
			},
			{
				{0, 0, 0, 0, 0},
				{0, 0, 0, 0, 0},
				{0, 0, 0, 0, 0},
				{0, 0, 0, 0, 0},
				{0, 0, 0, 0, 0},
				{0, 0, 0, 0, 0},
				{0, 0, 0, 0, 0},
				{0, 0, 0, 0, 0},
			},

	},
	.calTarget_freqbin_5G = {
		FREQ2FBIN(5180, 0),
		FREQ2FBIN(5220, 0),
		FREQ2FBIN(5320, 0),
		FREQ2FBIN(5400, 0),
		FREQ2FBIN(5500, 0),
		FREQ2FBIN(5600, 0),
		FREQ2FBIN(5745, 0),
		FREQ2FBIN(5785, 0)
	},
	.calTarget_freqbin_5GHT20 = {
		FREQ2FBIN(5180, 0),
		FREQ2FBIN(5240, 0),
		FREQ2FBIN(5320, 0),
		FREQ2FBIN(5400, 0),
		FREQ2FBIN(5500, 0),
		FREQ2FBIN(5700, 0),
		FREQ2FBIN(5745, 0),
		FREQ2FBIN(5825, 0)
	},
	.calTarget_freqbin_5GHT40 = {
		FREQ2FBIN(5190, 0),
		FREQ2FBIN(5230, 0),
		FREQ2FBIN(5320, 0),
		FREQ2FBIN(5410, 0),
		FREQ2FBIN(5510, 0),
		FREQ2FBIN(5670, 0),
		FREQ2FBIN(5755, 0),
		FREQ2FBIN(5825, 0)
	 },
	.calTargetPower5G = {
		/* 6-24,36,48,54 */
		{ {42, 40, 40, 34} },
		{ {42, 40, 40, 34} },
		{ {42, 40, 40, 34} },
		{ {42, 40, 40, 34} },
		{ {42, 40, 40, 34} },
		{ {42, 40, 40, 34} },
		{ {42, 40, 40, 34} },
		{ {42, 40, 40, 34} },
	 },
	.calTargetPower5GHT20 = {
		/*
		 * 0_8_16,1-3_9-11_17-19,
		 * 4,5,6,7,12,13,14,15,20,21,22,23
		 */
		{ {40, 40, 40, 40, 32, 28, 40, 40, 32, 28, 40, 40, 32, 20} },
		{ {40, 40, 40, 40, 32, 28, 40, 40, 32, 28, 40, 40, 32, 20} },
		{ {40, 40, 40, 40, 32, 28, 40, 40, 32, 28, 40, 40, 32, 20} },
		{ {40, 40, 40, 40, 32, 28, 40, 40, 32, 28, 40, 40, 32, 20} },
		{ {40, 40, 40, 40, 32, 28, 40, 40, 32, 28, 40, 40, 32, 20} },
		{ {40, 40, 40, 40, 32, 28, 40, 40, 32, 28, 40, 40, 32, 20} },
		{ {38, 38, 38, 38, 32, 28, 38, 38, 32, 28, 38, 38, 32, 26} },
		{ {36, 36, 36, 36, 32, 28, 36, 36, 32, 28, 36, 36, 32, 26} },
	 },
	.calTargetPower5GHT40 =  {
		/*
		 * 0_8_16,1-3_9-11_17-19,
		 * 4,5,6,7,12,13,14,15,20,21,22,23
		 */
		{ {40, 40, 40, 38, 30, 26, 40, 40, 30, 26, 40, 40, 30, 24} },
		{ {40, 40, 40, 38, 30, 26, 40, 40, 30, 26, 40, 40, 30, 24} },
		{ {40, 40, 40, 38, 30, 26, 40, 40, 30, 26, 40, 40, 30, 24} },
		{ {40, 40, 40, 38, 30, 26, 40, 40, 30, 26, 40, 40, 30, 24} },
		{ {40, 40, 40, 38, 30, 26, 40, 40, 30, 26, 40, 40, 30, 24} },
		{ {40, 40, 40, 38, 30, 26, 40, 40, 30, 26, 40, 40, 30, 24} },
		{ {36, 36, 36, 36, 30, 26, 36, 36, 30, 26, 36, 36, 30, 24} },
		{ {34, 34, 34, 34, 30, 26, 34, 34, 30, 26, 34, 34, 30, 24} },
	 },
	.ctlIndex_5G =  {
		0x10, 0x16, 0x18, 0x40, 0x46,
		0x48, 0x30, 0x36, 0x38
	},
	.ctl_freqbin_5G =  {
		{
			/* Data[0].ctlEdges[0].bChannel */ FREQ2FBIN(5180, 0),
			/* Data[0].ctlEdges[1].bChannel */ FREQ2FBIN(5260, 0),
			/* Data[0].ctlEdges[2].bChannel */ FREQ2FBIN(5280, 0),
			/* Data[0].ctlEdges[3].bChannel */ FREQ2FBIN(5500, 0),
			/* Data[0].ctlEdges[4].bChannel */ FREQ2FBIN(5600, 0),
			/* Data[0].ctlEdges[5].bChannel */ FREQ2FBIN(5700, 0),
			/* Data[0].ctlEdges[6].bChannel */ FREQ2FBIN(5745, 0),
			/* Data[0].ctlEdges[7].bChannel */ FREQ2FBIN(5825, 0)
		},
		{
			/* Data[1].ctlEdges[0].bChannel */ FREQ2FBIN(5180, 0),
			/* Data[1].ctlEdges[1].bChannel */ FREQ2FBIN(5260, 0),
			/* Data[1].ctlEdges[2].bChannel */ FREQ2FBIN(5280, 0),
			/* Data[1].ctlEdges[3].bChannel */ FREQ2FBIN(5500, 0),
			/* Data[1].ctlEdges[4].bChannel */ FREQ2FBIN(5520, 0),
			/* Data[1].ctlEdges[5].bChannel */ FREQ2FBIN(5700, 0),
			/* Data[1].ctlEdges[6].bChannel */ FREQ2FBIN(5745, 0),
			/* Data[1].ctlEdges[7].bChannel */ FREQ2FBIN(5825, 0)
		},

		{
			/* Data[2].ctlEdges[0].bChannel */ FREQ2FBIN(5190, 0),
			/* Data[2].ctlEdges[1].bChannel */ FREQ2FBIN(5230, 0),
			/* Data[2].ctlEdges[2].bChannel */ FREQ2FBIN(5270, 0),
			/* Data[2].ctlEdges[3].bChannel */ FREQ2FBIN(5310, 0),
			/* Data[2].ctlEdges[4].bChannel */ FREQ2FBIN(5510, 0),
			/* Data[2].ctlEdges[5].bChannel */ FREQ2FBIN(5550, 0),
			/* Data[2].ctlEdges[6].bChannel */ FREQ2FBIN(5670, 0),
			/* Data[2].ctlEdges[7].bChannel */ FREQ2FBIN(5755, 0)
		},

		{
			/* Data[3].ctlEdges[0].bChannel */ FREQ2FBIN(5180, 0),
			/* Data[3].ctlEdges[1].bChannel */ FREQ2FBIN(5200, 0),
			/* Data[3].ctlEdges[2].bChannel */ FREQ2FBIN(5260, 0),
			/* Data[3].ctlEdges[3].bChannel */ FREQ2FBIN(5320, 0),
			/* Data[3].ctlEdges[4].bChannel */ FREQ2FBIN(5500, 0),
			/* Data[3].ctlEdges[5].bChannel */ FREQ2FBIN(5700, 0),
			/* Data[3].ctlEdges[6].bChannel */ 0xFF,
			/* Data[3].ctlEdges[7].bChannel */ 0xFF,
		},

		{
			/* Data[4].ctlEdges[0].bChannel */ FREQ2FBIN(5180, 0),
			/* Data[4].ctlEdges[1].bChannel */ FREQ2FBIN(5260, 0),
			/* Data[4].ctlEdges[2].bChannel */ FREQ2FBIN(5500, 0),
			/* Data[4].ctlEdges[3].bChannel */ FREQ2FBIN(5700, 0),
			/* Data[4].ctlEdges[4].bChannel */ 0xFF,
			/* Data[4].ctlEdges[5].bChannel */ 0xFF,
			/* Data[4].ctlEdges[6].bChannel */ 0xFF,
			/* Data[4].ctlEdges[7].bChannel */ 0xFF,
		},

		{
			/* Data[5].ctlEdges[0].bChannel */ FREQ2FBIN(5190, 0),
			/* Data[5].ctlEdges[1].bChannel */ FREQ2FBIN(5270, 0),
			/* Data[5].ctlEdges[2].bChannel */ FREQ2FBIN(5310, 0),
			/* Data[5].ctlEdges[3].bChannel */ FREQ2FBIN(5510, 0),
			/* Data[5].ctlEdges[4].bChannel */ FREQ2FBIN(5590, 0),
			/* Data[5].ctlEdges[5].bChannel */ FREQ2FBIN(5670, 0),
			/* Data[5].ctlEdges[6].bChannel */ 0xFF,
			/* Data[5].ctlEdges[7].bChannel */ 0xFF
		},

		{
			/* Data[6].ctlEdges[0].bChannel */ FREQ2FBIN(5180, 0),
			/* Data[6].ctlEdges[1].bChannel */ FREQ2FBIN(5200, 0),
			/* Data[6].ctlEdges[2].bChannel */ FREQ2FBIN(5220, 0),
			/* Data[6].ctlEdges[3].bChannel */ FREQ2FBIN(5260, 0),
			/* Data[6].ctlEdges[4].bChannel */ FREQ2FBIN(5500, 0),
			/* Data[6].ctlEdges[5].bChannel */ FREQ2FBIN(5600, 0),
			/* Data[6].ctlEdges[6].bChannel */ FREQ2FBIN(5700, 0),
			/* Data[6].ctlEdges[7].bChannel */ FREQ2FBIN(5745, 0)
		},

		{
			/* Data[7].ctlEdges[0].bChannel */ FREQ2FBIN(5180, 0),
			/* Data[7].ctlEdges[1].bChannel */ FREQ2FBIN(5260, 0),
			/* Data[7].ctlEdges[2].bChannel */ FREQ2FBIN(5320, 0),
			/* Data[7].ctlEdges[3].bChannel */ FREQ2FBIN(5500, 0),
			/* Data[7].ctlEdges[4].bChannel */ FREQ2FBIN(5560, 0),
			/* Data[7].ctlEdges[5].bChannel */ FREQ2FBIN(5700, 0),
			/* Data[7].ctlEdges[6].bChannel */ FREQ2FBIN(5745, 0),
			/* Data[7].ctlEdges[7].bChannel */ FREQ2FBIN(5825, 0)
		},

		{
			/* Data[8].ctlEdges[0].bChannel */ FREQ2FBIN(5190, 0),
			/* Data[8].ctlEdges[1].bChannel */ FREQ2FBIN(5230, 0),
			/* Data[8].ctlEdges[2].bChannel */ FREQ2FBIN(5270, 0),
			/* Data[8].ctlEdges[3].bChannel */ FREQ2FBIN(5510, 0),
			/* Data[8].ctlEdges[4].bChannel */ FREQ2FBIN(5550, 0),
			/* Data[8].ctlEdges[5].bChannel */ FREQ2FBIN(5670, 0),
			/* Data[8].ctlEdges[6].bChannel */ FREQ2FBIN(5755, 0),
			/* Data[8].ctlEdges[7].bChannel */ FREQ2FBIN(5795, 0)
		}
	 },
	.ctlPowerData_5G = {
		{
			{
				CTL(60, 1), CTL(60, 1), CTL(60, 1), CTL(60, 1),
				CTL(60, 1), CTL(60, 1), CTL(60, 1), CTL(60, 0),
			}
		},
		{
			{
				CTL(60, 1), CTL(60, 1), CTL(60, 1), CTL(60, 1),
				CTL(60, 1), CTL(60, 1), CTL(60, 1), CTL(60, 0),
			}
		},
		{
			{
				CTL(60, 0), CTL(60, 1), CTL(60, 0), CTL(60, 1),
				CTL(60, 1), CTL(60, 1), CTL(60, 1), CTL(60, 1),
			}
		},
		{
			{
				CTL(60, 0), CTL(60, 1), CTL(60, 1), CTL(60, 0),
				CTL(60, 1), CTL(60, 0), CTL(60, 0), CTL(60, 0),
			}
		},
		{
			{
				CTL(60, 1), CTL(60, 1), CTL(60, 1), CTL(60, 0),
				CTL(60, 0), CTL(60, 0), CTL(60, 0), CTL(60, 0),
			}
		},
		{
			{
				CTL(60, 1), CTL(60, 1), CTL(60, 1), CTL(60, 1),
				CTL(60, 1), CTL(60, 0), CTL(60, 0), CTL(60, 0),
			}
		},
		{
			{
				CTL(60, 1), CTL(60, 1), CTL(60, 1), CTL(60, 1),
				CTL(60, 1), CTL(60, 1), CTL(60, 1), CTL(60, 1),
			}
		},
		{
			{
				CTL(60, 1), CTL(60, 1), CTL(60, 0), CTL(60, 1),
				CTL(60, 1), CTL(60, 1), CTL(60, 1), CTL(60, 0),
			}
		},
		{
			{
				CTL(60, 1), CTL(60, 0), CTL(60, 1), CTL(60, 1),
				CTL(60, 1), CTL(60, 1), CTL(60, 0), CTL(60, 1),
			}
		},
	 }
};


static const struct ar9300_eeprom ar9300_h112 = {
	.eepromVersion = 2,
	.templateVersion = 3,
	.macAddr = {0x00, 0x03, 0x7f, 0x0, 0x0, 0x0},
	.custData = {"h112-241-f0000"},
	.baseEepHeader = {
		.regDmn = { LE16(0), LE16(0x1f) },
		.txrxMask =  0x77, /* 4 bits tx and 4 bits rx */
		.opCapFlags = {
			.opFlags = AR5416_OPFLAGS_11G | AR5416_OPFLAGS_11A,
			.eepMisc = 0,
		},
		.rfSilent = 0,
		.blueToothOptions = 0,
		.deviceCap = 0,
		.deviceType = 5, /* takes lower byte in eeprom location */
		.pwrTableOffset = AR9300_PWR_TABLE_OFFSET,
		.params_for_tuning_caps = {0, 0},
		.featureEnable = 0x0d,
		/*
		 * bit0 - enable tx temp comp - disabled
		 * bit1 - enable tx volt comp - disabled
		 * bit2 - enable fastClock - enabled
		 * bit3 - enable doubling - enabled
		 * bit4 - enable internal regulator - disabled
		 * bit5 - enable pa predistortion - disabled
		 */
		.miscConfiguration = 0, /* bit0 - turn down drivestrength */
		.eepromWriteEnableGpio = 6,
		.wlanDisableGpio = 0,
		.wlanLedGpio = 8,
		.rxBandSelectGpio = 0xff,
		.txrxgain = 0x10,
		.swreg = 0,
	},
	.modalHeader2G = {
		/* ar9300_modal_eep_header  2g */
		/* 4 idle,t1,t2,b(4 bits per setting) */
		.antCtrlCommon = LE32(0x110),
		/* 4 ra1l1, ra2l1, ra1l2, ra2l2, ra12 */
		.antCtrlCommon2 = LE32(0x44444),

		/*
		 * antCtrlChain[AR9300_MAX_CHAINS]; 6 idle, t, r,
		 * rx1, rx12, b (2 bits each)
		 */
		.antCtrlChain = { LE16(0x150), LE16(0x150), LE16(0x150) },

		/*
		 * xatten1DB[AR9300_MAX_CHAINS];  3 xatten1_db
		 * for ar9280 (0xa20c/b20c 5:0)
		 */
		.xatten1DB = {0, 0, 0},

		/*
		 * xatten1Margin[AR9300_MAX_CHAINS]; 3 xatten1_margin
		 * for ar9280 (0xa20c/b20c 16:12
		 */
		.xatten1Margin = {0, 0, 0},
		.tempSlope = 25,
		.voltSlope = 0,

		/*
		 * spurChans[OSPREY_EEPROM_MODAL_SPURS]; spur
		 * channels in usual fbin coding format
		 */
		.spurChans = {FREQ2FBIN(2464, 1), 0, 0, 0, 0},

		/*
		 * noiseFloorThreshCh[AR9300_MAX_CHAINS]; 3 Check
		 * if the register is per chain
		 */
		.noiseFloorThreshCh = {-1, 0, 0},
		.reserved = {0, 0, 0, 0, 0, 0, 0, 0, 0, 0, 0},
		.quick_drop = 0,
		.xpaBiasLvl = 0,
		.txFrameToDataStart = 0x0e,
		.txFrameToPaOn = 0x0e,
		.txClip = 3, /* 4 bits tx_clip, 4 bits dac_scale_cck */
		.antennaGain = 0,
		.switchSettling = 0x2c,
		.adcDesiredSize = -30,
		.txEndToXpaOff = 0,
		.txEndToRxOn = 0x2,
		.txFrameToXpaOn = 0xe,
		.thresh62 = 28,
		.papdRateMaskHt20 = LE32(0x0c80c080),
		.papdRateMaskHt40 = LE32(0x0080c080),
		.switchcomspdt = 0,
		.xlna_bias_strength = 0,
		.futureModal = {
			0, 0, 0, 0, 0, 0, 0,
		},
	},
	.base_ext1 = {
		.ant_div_control = 0,
		.future = {0, 0},
		.tempslopextension = {0, 0, 0, 0, 0, 0, 0, 0}
	},
	.calFreqPier2G = {
		FREQ2FBIN(2412, 1),
		FREQ2FBIN(2437, 1),
		FREQ2FBIN(2462, 1),
	},
	/* ar9300_cal_data_per_freq_op_loop 2g */
	.calPierData2G = {
		{ {0, 0, 0, 0, 0, 0}, {0, 0, 0, 0, 0, 0}, {0, 0, 0, 0, 0, 0} },
		{ {0, 0, 0, 0, 0, 0}, {0, 0, 0, 0, 0, 0}, {0, 0, 0, 0, 0, 0} },
		{ {0, 0, 0, 0, 0, 0}, {0, 0, 0, 0, 0, 0}, {0, 0, 0, 0, 0, 0} },
	},
	.calTarget_freqbin_Cck = {
		FREQ2FBIN(2412, 1),
		FREQ2FBIN(2472, 1),
	},
	.calTarget_freqbin_2G = {
		FREQ2FBIN(2412, 1),
		FREQ2FBIN(2437, 1),
		FREQ2FBIN(2472, 1)
	},
	.calTarget_freqbin_2GHT20 = {
		FREQ2FBIN(2412, 1),
		FREQ2FBIN(2437, 1),
		FREQ2FBIN(2472, 1)
	},
	.calTarget_freqbin_2GHT40 = {
		FREQ2FBIN(2412, 1),
		FREQ2FBIN(2437, 1),
		FREQ2FBIN(2472, 1)
	},
	.calTargetPowerCck = {
		/* 1L-5L,5S,11L,11S */
		{ {34, 34, 34, 34} },
		{ {34, 34, 34, 34} },
	},
	.calTargetPower2G = {
		/* 6-24,36,48,54 */
		{ {34, 34, 32, 32} },
		{ {34, 34, 32, 32} },
		{ {34, 34, 32, 32} },
	},
	.calTargetPower2GHT20 = {
		{ {32, 32, 32, 32, 32, 30, 32, 32, 30, 28, 28, 28, 28, 24} },
		{ {32, 32, 32, 32, 32, 30, 32, 32, 30, 28, 28, 28, 28, 24} },
		{ {32, 32, 32, 32, 32, 30, 32, 32, 30, 28, 28, 28, 28, 24} },
	},
	.calTargetPower2GHT40 = {
		{ {30, 30, 30, 30, 30, 28, 30, 30, 28, 26, 26, 26, 26, 22} },
		{ {30, 30, 30, 30, 30, 28, 30, 30, 28, 26, 26, 26, 26, 22} },
		{ {30, 30, 30, 30, 30, 28, 30, 30, 28, 26, 26, 26, 26, 22} },
	},
	.ctlIndex_2G =  {
		0x11, 0x12, 0x15, 0x17, 0x41, 0x42,
		0x45, 0x47, 0x31, 0x32, 0x35, 0x37,
	},
	.ctl_freqbin_2G = {
		{
			FREQ2FBIN(2412, 1),
			FREQ2FBIN(2417, 1),
			FREQ2FBIN(2457, 1),
			FREQ2FBIN(2462, 1)
		},
		{
			FREQ2FBIN(2412, 1),
			FREQ2FBIN(2417, 1),
			FREQ2FBIN(2462, 1),
			0xFF,
		},

		{
			FREQ2FBIN(2412, 1),
			FREQ2FBIN(2417, 1),
			FREQ2FBIN(2462, 1),
			0xFF,
		},
		{
			FREQ2FBIN(2422, 1),
			FREQ2FBIN(2427, 1),
			FREQ2FBIN(2447, 1),
			FREQ2FBIN(2452, 1)
		},

		{
			/* Data[4].ctlEdges[0].bChannel */ FREQ2FBIN(2412, 1),
			/* Data[4].ctlEdges[1].bChannel */ FREQ2FBIN(2417, 1),
			/* Data[4].ctlEdges[2].bChannel */ FREQ2FBIN(2472, 1),
			/* Data[4].ctlEdges[3].bChannel */ FREQ2FBIN(2484, 1),
		},

		{
			/* Data[5].ctlEdges[0].bChannel */ FREQ2FBIN(2412, 1),
			/* Data[5].ctlEdges[1].bChannel */ FREQ2FBIN(2417, 1),
			/* Data[5].ctlEdges[2].bChannel */ FREQ2FBIN(2472, 1),
			0,
		},

		{
			/* Data[6].ctlEdges[0].bChannel */ FREQ2FBIN(2412, 1),
			/* Data[6].ctlEdges[1].bChannel */ FREQ2FBIN(2417, 1),
			FREQ2FBIN(2472, 1),
			0,
		},

		{
			/* Data[7].ctlEdges[0].bChannel */ FREQ2FBIN(2422, 1),
			/* Data[7].ctlEdges[1].bChannel */ FREQ2FBIN(2427, 1),
			/* Data[7].ctlEdges[2].bChannel */ FREQ2FBIN(2447, 1),
			/* Data[7].ctlEdges[3].bChannel */ FREQ2FBIN(2462, 1),
		},

		{
			/* Data[8].ctlEdges[0].bChannel */ FREQ2FBIN(2412, 1),
			/* Data[8].ctlEdges[1].bChannel */ FREQ2FBIN(2417, 1),
			/* Data[8].ctlEdges[2].bChannel */ FREQ2FBIN(2472, 1),
		},

		{
			/* Data[9].ctlEdges[0].bChannel */ FREQ2FBIN(2412, 1),
			/* Data[9].ctlEdges[1].bChannel */ FREQ2FBIN(2417, 1),
			/* Data[9].ctlEdges[2].bChannel */ FREQ2FBIN(2472, 1),
			0
		},

		{
			/* Data[10].ctlEdges[0].bChannel */ FREQ2FBIN(2412, 1),
			/* Data[10].ctlEdges[1].bChannel */ FREQ2FBIN(2417, 1),
			/* Data[10].ctlEdges[2].bChannel */ FREQ2FBIN(2472, 1),
			0
		},

		{
			/* Data[11].ctlEdges[0].bChannel */ FREQ2FBIN(2422, 1),
			/* Data[11].ctlEdges[1].bChannel */ FREQ2FBIN(2427, 1),
			/* Data[11].ctlEdges[2].bChannel */ FREQ2FBIN(2447, 1),
			/* Data[11].ctlEdges[3].bChannel */ FREQ2FBIN(2462, 1),
		}
	},
	.ctlPowerData_2G = {
		{ { CTL(60, 0), CTL(60, 1), CTL(60, 0), CTL(60, 0) } },
		{ { CTL(60, 0), CTL(60, 1), CTL(60, 0), CTL(60, 0) } },
		{ { CTL(60, 1), CTL(60, 0), CTL(60, 0), CTL(60, 1) } },

		{ { CTL(60, 1), CTL(60, 0), CTL(60, 0), CTL(60, 0) } },
		{ { CTL(60, 0), CTL(60, 1), CTL(60, 0), CTL(60, 0) } },
		{ { CTL(60, 0), CTL(60, 1), CTL(60, 0), CTL(60, 0) } },

		{ { CTL(60, 0), CTL(60, 1), CTL(60, 1), CTL(60, 0) } },
		{ { CTL(60, 0), CTL(60, 1), CTL(60, 0), CTL(60, 0) } },
		{ { CTL(60, 0), CTL(60, 1), CTL(60, 0), CTL(60, 0) } },

		{ { CTL(60, 0), CTL(60, 1), CTL(60, 0), CTL(60, 0) } },
		{ { CTL(60, 0), CTL(60, 1), CTL(60, 1), CTL(60, 1) } },
		{ { CTL(60, 0), CTL(60, 1), CTL(60, 1), CTL(60, 1) } },
	},
	.modalHeader5G = {
		/* 4 idle,t1,t2,b (4 bits per setting) */
		.antCtrlCommon = LE32(0x220),
		/* 4 ra1l1, ra2l1, ra1l2,ra2l2,ra12 */
		.antCtrlCommon2 = LE32(0x44444),
		/* antCtrlChain 6 idle, t,r,rx1,rx12,b (2 bits each) */
		.antCtrlChain = {
			LE16(0x150), LE16(0x150), LE16(0x150),
		},
		/* xatten1DB 3 xatten1_db for AR9280 (0xa20c/b20c 5:0) */
		.xatten1DB = {0, 0, 0},

		/*
		 * xatten1Margin[AR9300_MAX_CHAINS]; 3 xatten1_margin
		 * for merlin (0xa20c/b20c 16:12
		 */
		.xatten1Margin = {0, 0, 0},
		.tempSlope = 45,
		.voltSlope = 0,
		/* spurChans spur channels in usual fbin coding format */
		.spurChans = {0, 0, 0, 0, 0},
		/* noiseFloorThreshCh Check if the register is per chain */
		.noiseFloorThreshCh = {-1, 0, 0},
		.reserved = {0, 0, 0, 0, 0, 0, 0, 0, 0, 0, 0},
		.quick_drop = 0,
		.xpaBiasLvl = 0,
		.txFrameToDataStart = 0x0e,
		.txFrameToPaOn = 0x0e,
		.txClip = 3, /* 4 bits tx_clip, 4 bits dac_scale_cck */
		.antennaGain = 0,
		.switchSettling = 0x2d,
		.adcDesiredSize = -30,
		.txEndToXpaOff = 0,
		.txEndToRxOn = 0x2,
		.txFrameToXpaOn = 0xe,
		.thresh62 = 28,
		.papdRateMaskHt20 = LE32(0x0cf0e0e0),
		.papdRateMaskHt40 = LE32(0x6cf0e0e0),
		.switchcomspdt = 0,
		.xlna_bias_strength = 0,
		.futureModal = {
			0, 0, 0, 0, 0, 0, 0,
		},
	},
	.base_ext2 = {
		.tempSlopeLow = 40,
		.tempSlopeHigh = 50,
		.xatten1DBLow = {0, 0, 0},
		.xatten1MarginLow = {0, 0, 0},
		.xatten1DBHigh = {0, 0, 0},
		.xatten1MarginHigh = {0, 0, 0}
	},
	.calFreqPier5G = {
		FREQ2FBIN(5180, 0),
		FREQ2FBIN(5220, 0),
		FREQ2FBIN(5320, 0),
		FREQ2FBIN(5400, 0),
		FREQ2FBIN(5500, 0),
		FREQ2FBIN(5600, 0),
		FREQ2FBIN(5700, 0),
		FREQ2FBIN(5785, 0)
	},
	.calPierData5G = {
		{
			{0, 0, 0, 0, 0},
			{0, 0, 0, 0, 0},
			{0, 0, 0, 0, 0},
			{0, 0, 0, 0, 0},
			{0, 0, 0, 0, 0},
			{0, 0, 0, 0, 0},
			{0, 0, 0, 0, 0},
			{0, 0, 0, 0, 0},
		},
		{
			{0, 0, 0, 0, 0},
			{0, 0, 0, 0, 0},
			{0, 0, 0, 0, 0},
			{0, 0, 0, 0, 0},
			{0, 0, 0, 0, 0},
			{0, 0, 0, 0, 0},
			{0, 0, 0, 0, 0},
			{0, 0, 0, 0, 0},
		},
		{
			{0, 0, 0, 0, 0},
			{0, 0, 0, 0, 0},
			{0, 0, 0, 0, 0},
			{0, 0, 0, 0, 0},
			{0, 0, 0, 0, 0},
			{0, 0, 0, 0, 0},
			{0, 0, 0, 0, 0},
			{0, 0, 0, 0, 0},
		},

	},
	.calTarget_freqbin_5G = {
		FREQ2FBIN(5180, 0),
		FREQ2FBIN(5240, 0),
		FREQ2FBIN(5320, 0),
		FREQ2FBIN(5400, 0),
		FREQ2FBIN(5500, 0),
		FREQ2FBIN(5600, 0),
		FREQ2FBIN(5700, 0),
		FREQ2FBIN(5825, 0)
	},
	.calTarget_freqbin_5GHT20 = {
		FREQ2FBIN(5180, 0),
		FREQ2FBIN(5240, 0),
		FREQ2FBIN(5320, 0),
		FREQ2FBIN(5400, 0),
		FREQ2FBIN(5500, 0),
		FREQ2FBIN(5700, 0),
		FREQ2FBIN(5745, 0),
		FREQ2FBIN(5825, 0)
	},
	.calTarget_freqbin_5GHT40 = {
		FREQ2FBIN(5180, 0),
		FREQ2FBIN(5240, 0),
		FREQ2FBIN(5320, 0),
		FREQ2FBIN(5400, 0),
		FREQ2FBIN(5500, 0),
		FREQ2FBIN(5700, 0),
		FREQ2FBIN(5745, 0),
		FREQ2FBIN(5825, 0)
	},
	.calTargetPower5G = {
		/* 6-24,36,48,54 */
		{ {30, 30, 28, 24} },
		{ {30, 30, 28, 24} },
		{ {30, 30, 28, 24} },
		{ {30, 30, 28, 24} },
		{ {30, 30, 28, 24} },
		{ {30, 30, 28, 24} },
		{ {30, 30, 28, 24} },
		{ {30, 30, 28, 24} },
	},
	.calTargetPower5GHT20 = {
		/*
		 * 0_8_16,1-3_9-11_17-19,
		 * 4,5,6,7,12,13,14,15,20,21,22,23
		 */
		{ {30, 30, 30, 28, 24, 20, 30, 28, 24, 20, 20, 20, 20, 16} },
		{ {30, 30, 30, 28, 24, 20, 30, 28, 24, 20, 20, 20, 20, 16} },
		{ {30, 30, 30, 26, 22, 18, 30, 26, 22, 18, 18, 18, 18, 16} },
		{ {30, 30, 30, 26, 22, 18, 30, 26, 22, 18, 18, 18, 18, 16} },
		{ {30, 30, 30, 24, 20, 16, 30, 24, 20, 16, 16, 16, 16, 14} },
		{ {30, 30, 30, 24, 20, 16, 30, 24, 20, 16, 16, 16, 16, 14} },
		{ {30, 30, 30, 22, 18, 14, 30, 22, 18, 14, 14, 14, 14, 12} },
		{ {30, 30, 30, 22, 18, 14, 30, 22, 18, 14, 14, 14, 14, 12} },
	},
	.calTargetPower5GHT40 =  {
		/*
		 * 0_8_16,1-3_9-11_17-19,
		 * 4,5,6,7,12,13,14,15,20,21,22,23
		 */
		{ {28, 28, 28, 26, 22, 18, 28, 26, 22, 18, 18, 18, 18, 14} },
		{ {28, 28, 28, 26, 22, 18, 28, 26, 22, 18, 18, 18, 18, 14} },
		{ {28, 28, 28, 24, 20, 16, 28, 24, 20, 16, 16, 16, 16, 12} },
		{ {28, 28, 28, 24, 20, 16, 28, 24, 20, 16, 16, 16, 16, 12} },
		{ {28, 28, 28, 22, 18, 14, 28, 22, 18, 14, 14, 14, 14, 10} },
		{ {28, 28, 28, 22, 18, 14, 28, 22, 18, 14, 14, 14, 14, 10} },
		{ {28, 28, 28, 20, 16, 12, 28, 20, 16, 12, 12, 12, 12, 8} },
		{ {28, 28, 28, 20, 16, 12, 28, 20, 16, 12, 12, 12, 12, 8} },
	},
	.ctlIndex_5G =  {
		0x10, 0x16, 0x18, 0x40, 0x46,
		0x48, 0x30, 0x36, 0x38
	},
	.ctl_freqbin_5G =  {
		{
			/* Data[0].ctlEdges[0].bChannel */ FREQ2FBIN(5180, 0),
			/* Data[0].ctlEdges[1].bChannel */ FREQ2FBIN(5260, 0),
			/* Data[0].ctlEdges[2].bChannel */ FREQ2FBIN(5280, 0),
			/* Data[0].ctlEdges[3].bChannel */ FREQ2FBIN(5500, 0),
			/* Data[0].ctlEdges[4].bChannel */ FREQ2FBIN(5600, 0),
			/* Data[0].ctlEdges[5].bChannel */ FREQ2FBIN(5700, 0),
			/* Data[0].ctlEdges[6].bChannel */ FREQ2FBIN(5745, 0),
			/* Data[0].ctlEdges[7].bChannel */ FREQ2FBIN(5825, 0)
		},
		{
			/* Data[1].ctlEdges[0].bChannel */ FREQ2FBIN(5180, 0),
			/* Data[1].ctlEdges[1].bChannel */ FREQ2FBIN(5260, 0),
			/* Data[1].ctlEdges[2].bChannel */ FREQ2FBIN(5280, 0),
			/* Data[1].ctlEdges[3].bChannel */ FREQ2FBIN(5500, 0),
			/* Data[1].ctlEdges[4].bChannel */ FREQ2FBIN(5520, 0),
			/* Data[1].ctlEdges[5].bChannel */ FREQ2FBIN(5700, 0),
			/* Data[1].ctlEdges[6].bChannel */ FREQ2FBIN(5745, 0),
			/* Data[1].ctlEdges[7].bChannel */ FREQ2FBIN(5825, 0)
		},

		{
			/* Data[2].ctlEdges[0].bChannel */ FREQ2FBIN(5190, 0),
			/* Data[2].ctlEdges[1].bChannel */ FREQ2FBIN(5230, 0),
			/* Data[2].ctlEdges[2].bChannel */ FREQ2FBIN(5270, 0),
			/* Data[2].ctlEdges[3].bChannel */ FREQ2FBIN(5310, 0),
			/* Data[2].ctlEdges[4].bChannel */ FREQ2FBIN(5510, 0),
			/* Data[2].ctlEdges[5].bChannel */ FREQ2FBIN(5550, 0),
			/* Data[2].ctlEdges[6].bChannel */ FREQ2FBIN(5670, 0),
			/* Data[2].ctlEdges[7].bChannel */ FREQ2FBIN(5755, 0)
		},

		{
			/* Data[3].ctlEdges[0].bChannel */ FREQ2FBIN(5180, 0),
			/* Data[3].ctlEdges[1].bChannel */ FREQ2FBIN(5200, 0),
			/* Data[3].ctlEdges[2].bChannel */ FREQ2FBIN(5260, 0),
			/* Data[3].ctlEdges[3].bChannel */ FREQ2FBIN(5320, 0),
			/* Data[3].ctlEdges[4].bChannel */ FREQ2FBIN(5500, 0),
			/* Data[3].ctlEdges[5].bChannel */ FREQ2FBIN(5700, 0),
			/* Data[3].ctlEdges[6].bChannel */ 0xFF,
			/* Data[3].ctlEdges[7].bChannel */ 0xFF,
		},

		{
			/* Data[4].ctlEdges[0].bChannel */ FREQ2FBIN(5180, 0),
			/* Data[4].ctlEdges[1].bChannel */ FREQ2FBIN(5260, 0),
			/* Data[4].ctlEdges[2].bChannel */ FREQ2FBIN(5500, 0),
			/* Data[4].ctlEdges[3].bChannel */ FREQ2FBIN(5700, 0),
			/* Data[4].ctlEdges[4].bChannel */ 0xFF,
			/* Data[4].ctlEdges[5].bChannel */ 0xFF,
			/* Data[4].ctlEdges[6].bChannel */ 0xFF,
			/* Data[4].ctlEdges[7].bChannel */ 0xFF,
		},

		{
			/* Data[5].ctlEdges[0].bChannel */ FREQ2FBIN(5190, 0),
			/* Data[5].ctlEdges[1].bChannel */ FREQ2FBIN(5270, 0),
			/* Data[5].ctlEdges[2].bChannel */ FREQ2FBIN(5310, 0),
			/* Data[5].ctlEdges[3].bChannel */ FREQ2FBIN(5510, 0),
			/* Data[5].ctlEdges[4].bChannel */ FREQ2FBIN(5590, 0),
			/* Data[5].ctlEdges[5].bChannel */ FREQ2FBIN(5670, 0),
			/* Data[5].ctlEdges[6].bChannel */ 0xFF,
			/* Data[5].ctlEdges[7].bChannel */ 0xFF
		},

		{
			/* Data[6].ctlEdges[0].bChannel */ FREQ2FBIN(5180, 0),
			/* Data[6].ctlEdges[1].bChannel */ FREQ2FBIN(5200, 0),
			/* Data[6].ctlEdges[2].bChannel */ FREQ2FBIN(5220, 0),
			/* Data[6].ctlEdges[3].bChannel */ FREQ2FBIN(5260, 0),
			/* Data[6].ctlEdges[4].bChannel */ FREQ2FBIN(5500, 0),
			/* Data[6].ctlEdges[5].bChannel */ FREQ2FBIN(5600, 0),
			/* Data[6].ctlEdges[6].bChannel */ FREQ2FBIN(5700, 0),
			/* Data[6].ctlEdges[7].bChannel */ FREQ2FBIN(5745, 0)
		},

		{
			/* Data[7].ctlEdges[0].bChannel */ FREQ2FBIN(5180, 0),
			/* Data[7].ctlEdges[1].bChannel */ FREQ2FBIN(5260, 0),
			/* Data[7].ctlEdges[2].bChannel */ FREQ2FBIN(5320, 0),
			/* Data[7].ctlEdges[3].bChannel */ FREQ2FBIN(5500, 0),
			/* Data[7].ctlEdges[4].bChannel */ FREQ2FBIN(5560, 0),
			/* Data[7].ctlEdges[5].bChannel */ FREQ2FBIN(5700, 0),
			/* Data[7].ctlEdges[6].bChannel */ FREQ2FBIN(5745, 0),
			/* Data[7].ctlEdges[7].bChannel */ FREQ2FBIN(5825, 0)
		},

		{
			/* Data[8].ctlEdges[0].bChannel */ FREQ2FBIN(5190, 0),
			/* Data[8].ctlEdges[1].bChannel */ FREQ2FBIN(5230, 0),
			/* Data[8].ctlEdges[2].bChannel */ FREQ2FBIN(5270, 0),
			/* Data[8].ctlEdges[3].bChannel */ FREQ2FBIN(5510, 0),
			/* Data[8].ctlEdges[4].bChannel */ FREQ2FBIN(5550, 0),
			/* Data[8].ctlEdges[5].bChannel */ FREQ2FBIN(5670, 0),
			/* Data[8].ctlEdges[6].bChannel */ FREQ2FBIN(5755, 0),
			/* Data[8].ctlEdges[7].bChannel */ FREQ2FBIN(5795, 0)
		}
	},
	.ctlPowerData_5G = {
		{
			{
				CTL(60, 1), CTL(60, 1), CTL(60, 1), CTL(60, 1),
				CTL(60, 1), CTL(60, 1), CTL(60, 1), CTL(60, 0),
			}
		},
		{
			{
				CTL(60, 1), CTL(60, 1), CTL(60, 1), CTL(60, 1),
				CTL(60, 1), CTL(60, 1), CTL(60, 1), CTL(60, 0),
			}
		},
		{
			{
				CTL(60, 0), CTL(60, 1), CTL(60, 0), CTL(60, 1),
				CTL(60, 1), CTL(60, 1), CTL(60, 1), CTL(60, 1),
			}
		},
		{
			{
				CTL(60, 0), CTL(60, 1), CTL(60, 1), CTL(60, 0),
				CTL(60, 1), CTL(60, 0), CTL(60, 0), CTL(60, 0),
			}
		},
		{
			{
				CTL(60, 1), CTL(60, 1), CTL(60, 1), CTL(60, 0),
				CTL(60, 0), CTL(60, 0), CTL(60, 0), CTL(60, 0),
			}
		},
		{
			{
				CTL(60, 1), CTL(60, 1), CTL(60, 1), CTL(60, 1),
				CTL(60, 1), CTL(60, 0), CTL(60, 0), CTL(60, 0),
			}
		},
		{
			{
				CTL(60, 1), CTL(60, 1), CTL(60, 1), CTL(60, 1),
				CTL(60, 1), CTL(60, 1), CTL(60, 1), CTL(60, 1),
			}
		},
		{
			{
				CTL(60, 1), CTL(60, 1), CTL(60, 0), CTL(60, 1),
				CTL(60, 1), CTL(60, 1), CTL(60, 1), CTL(60, 0),
			}
		},
		{
			{
				CTL(60, 1), CTL(60, 0), CTL(60, 1), CTL(60, 1),
				CTL(60, 1), CTL(60, 1), CTL(60, 0), CTL(60, 1),
			}
		},
	}
};


static const struct ar9300_eeprom ar9300_x112 = {
	.eepromVersion = 2,
	.templateVersion = 5,
	.macAddr = {0x00, 0x03, 0x7f, 0x0, 0x0, 0x0},
	.custData = {"x112-041-f0000"},
	.baseEepHeader = {
		.regDmn = { LE16(0), LE16(0x1f) },
		.txrxMask =  0x77, /* 4 bits tx and 4 bits rx */
		.opCapFlags = {
			.opFlags = AR5416_OPFLAGS_11G | AR5416_OPFLAGS_11A,
			.eepMisc = 0,
		},
		.rfSilent = 0,
		.blueToothOptions = 0,
		.deviceCap = 0,
		.deviceType = 5, /* takes lower byte in eeprom location */
		.pwrTableOffset = AR9300_PWR_TABLE_OFFSET,
		.params_for_tuning_caps = {0, 0},
		.featureEnable = 0x0d,
		/*
		 * bit0 - enable tx temp comp - disabled
		 * bit1 - enable tx volt comp - disabled
		 * bit2 - enable fastclock - enabled
		 * bit3 - enable doubling - enabled
		 * bit4 - enable internal regulator - disabled
		 * bit5 - enable pa predistortion - disabled
		 */
		.miscConfiguration = 0, /* bit0 - turn down drivestrength */
		.eepromWriteEnableGpio = 6,
		.wlanDisableGpio = 0,
		.wlanLedGpio = 8,
		.rxBandSelectGpio = 0xff,
		.txrxgain = 0x0,
		.swreg = 0,
	},
	.modalHeader2G = {
		/* ar9300_modal_eep_header  2g */
		/* 4 idle,t1,t2,b(4 bits per setting) */
		.antCtrlCommon = LE32(0x110),
		/* 4 ra1l1, ra2l1, ra1l2, ra2l2, ra12 */
		.antCtrlCommon2 = LE32(0x22222),

		/*
		 * antCtrlChain[ar9300_max_chains]; 6 idle, t, r,
		 * rx1, rx12, b (2 bits each)
		 */
		.antCtrlChain = { LE16(0x10), LE16(0x10), LE16(0x10) },

		/*
		 * xatten1DB[AR9300_max_chains];  3 xatten1_db
		 * for ar9280 (0xa20c/b20c 5:0)
		 */
		.xatten1DB = {0x1b, 0x1b, 0x1b},

		/*
		 * xatten1Margin[ar9300_max_chains]; 3 xatten1_margin
		 * for ar9280 (0xa20c/b20c 16:12
		 */
		.xatten1Margin = {0x15, 0x15, 0x15},
		.tempSlope = 50,
		.voltSlope = 0,

		/*
		 * spurChans[OSPrey_eeprom_modal_sPURS]; spur
		 * channels in usual fbin coding format
		 */
		.spurChans = {FREQ2FBIN(2464, 1), 0, 0, 0, 0},

		/*
		 * noiseFloorThreshch[ar9300_max_cHAINS]; 3 Check
		 * if the register is per chain
		 */
		.noiseFloorThreshCh = {-1, 0, 0},
		.reserved = {0, 0, 0, 0, 0, 0, 0, 0, 0, 0, 0},
		.quick_drop = 0,
		.xpaBiasLvl = 0,
		.txFrameToDataStart = 0x0e,
		.txFrameToPaOn = 0x0e,
		.txClip = 3, /* 4 bits tx_clip, 4 bits dac_scale_cck */
		.antennaGain = 0,
		.switchSettling = 0x2c,
		.adcDesiredSize = -30,
		.txEndToXpaOff = 0,
		.txEndToRxOn = 0x2,
		.txFrameToXpaOn = 0xe,
		.thresh62 = 28,
		.papdRateMaskHt20 = LE32(0x0c80c080),
		.papdRateMaskHt40 = LE32(0x0080c080),
		.switchcomspdt = 0,
		.xlna_bias_strength = 0,
		.futureModal = {
			0, 0, 0, 0, 0, 0, 0,
		},
	},
	.base_ext1 = {
		.ant_div_control = 0,
		.future = {0, 0},
		.tempslopextension = {0, 0, 0, 0, 0, 0, 0, 0}
	},
	.calFreqPier2G = {
		FREQ2FBIN(2412, 1),
		FREQ2FBIN(2437, 1),
		FREQ2FBIN(2472, 1),
	},
	/* ar9300_cal_data_per_freq_op_loop 2g */
	.calPierData2G = {
		{ {0, 0, 0, 0, 0, 0}, {0, 0, 0, 0, 0, 0}, {0, 0, 0, 0, 0, 0} },
		{ {0, 0, 0, 0, 0, 0}, {0, 0, 0, 0, 0, 0}, {0, 0, 0, 0, 0, 0} },
		{ {0, 0, 0, 0, 0, 0}, {0, 0, 0, 0, 0, 0}, {0, 0, 0, 0, 0, 0} },
	},
	.calTarget_freqbin_Cck = {
		FREQ2FBIN(2412, 1),
		FREQ2FBIN(2472, 1),
	},
	.calTarget_freqbin_2G = {
		FREQ2FBIN(2412, 1),
		FREQ2FBIN(2437, 1),
		FREQ2FBIN(2472, 1)
	},
	.calTarget_freqbin_2GHT20 = {
		FREQ2FBIN(2412, 1),
		FREQ2FBIN(2437, 1),
		FREQ2FBIN(2472, 1)
	},
	.calTarget_freqbin_2GHT40 = {
		FREQ2FBIN(2412, 1),
		FREQ2FBIN(2437, 1),
		FREQ2FBIN(2472, 1)
	},
	.calTargetPowerCck = {
		/* 1L-5L,5S,11L,11s */
		{ {38, 38, 38, 38} },
		{ {38, 38, 38, 38} },
	},
	.calTargetPower2G = {
		/* 6-24,36,48,54 */
		{ {38, 38, 36, 34} },
		{ {38, 38, 36, 34} },
		{ {38, 38, 34, 32} },
	},
	.calTargetPower2GHT20 = {
		{ {36, 36, 36, 36, 36, 34, 34, 32, 30, 28, 28, 28, 28, 26} },
		{ {36, 36, 36, 36, 36, 34, 36, 34, 32, 30, 30, 30, 28, 26} },
		{ {36, 36, 36, 36, 36, 34, 34, 32, 30, 28, 28, 28, 28, 26} },
	},
	.calTargetPower2GHT40 = {
		{ {36, 36, 36, 36, 34, 32, 32, 30, 28, 26, 26, 26, 26, 24} },
		{ {36, 36, 36, 36, 34, 32, 34, 32, 30, 28, 28, 28, 28, 24} },
		{ {36, 36, 36, 36, 34, 32, 32, 30, 28, 26, 26, 26, 26, 24} },
	},
	.ctlIndex_2G =  {
		0x11, 0x12, 0x15, 0x17, 0x41, 0x42,
		0x45, 0x47, 0x31, 0x32, 0x35, 0x37,
	},
	.ctl_freqbin_2G = {
		{
			FREQ2FBIN(2412, 1),
			FREQ2FBIN(2417, 1),
			FREQ2FBIN(2457, 1),
			FREQ2FBIN(2462, 1)
		},
		{
			FREQ2FBIN(2412, 1),
			FREQ2FBIN(2417, 1),
			FREQ2FBIN(2462, 1),
			0xFF,
		},

		{
			FREQ2FBIN(2412, 1),
			FREQ2FBIN(2417, 1),
			FREQ2FBIN(2462, 1),
			0xFF,
		},
		{
			FREQ2FBIN(2422, 1),
			FREQ2FBIN(2427, 1),
			FREQ2FBIN(2447, 1),
			FREQ2FBIN(2452, 1)
		},

		{
			/* Data[4].ctledges[0].bchannel */ FREQ2FBIN(2412, 1),
			/* Data[4].ctledges[1].bchannel */ FREQ2FBIN(2417, 1),
			/* Data[4].ctledges[2].bchannel */ FREQ2FBIN(2472, 1),
			/* Data[4].ctledges[3].bchannel */ FREQ2FBIN(2484, 1),
		},

		{
			/* Data[5].ctledges[0].bchannel */ FREQ2FBIN(2412, 1),
			/* Data[5].ctledges[1].bchannel */ FREQ2FBIN(2417, 1),
			/* Data[5].ctledges[2].bchannel */ FREQ2FBIN(2472, 1),
			0,
		},

		{
			/* Data[6].ctledges[0].bchannel */ FREQ2FBIN(2412, 1),
			/* Data[6].ctledges[1].bchannel */ FREQ2FBIN(2417, 1),
			FREQ2FBIN(2472, 1),
			0,
		},

		{
			/* Data[7].ctledges[0].bchannel */ FREQ2FBIN(2422, 1),
			/* Data[7].ctledges[1].bchannel */ FREQ2FBIN(2427, 1),
			/* Data[7].ctledges[2].bchannel */ FREQ2FBIN(2447, 1),
			/* Data[7].ctledges[3].bchannel */ FREQ2FBIN(2462, 1),
		},

		{
			/* Data[8].ctledges[0].bchannel */ FREQ2FBIN(2412, 1),
			/* Data[8].ctledges[1].bchannel */ FREQ2FBIN(2417, 1),
			/* Data[8].ctledges[2].bchannel */ FREQ2FBIN(2472, 1),
		},

		{
			/* Data[9].ctledges[0].bchannel */ FREQ2FBIN(2412, 1),
			/* Data[9].ctledges[1].bchannel */ FREQ2FBIN(2417, 1),
			/* Data[9].ctledges[2].bchannel */ FREQ2FBIN(2472, 1),
			0
		},

		{
			/* Data[10].ctledges[0].bchannel */ FREQ2FBIN(2412, 1),
			/* Data[10].ctledges[1].bchannel */ FREQ2FBIN(2417, 1),
			/* Data[10].ctledges[2].bchannel */ FREQ2FBIN(2472, 1),
			0
		},

		{
			/* Data[11].ctledges[0].bchannel */ FREQ2FBIN(2422, 1),
			/* Data[11].ctledges[1].bchannel */ FREQ2FBIN(2427, 1),
			/* Data[11].ctledges[2].bchannel */ FREQ2FBIN(2447, 1),
			/* Data[11].ctledges[3].bchannel */ FREQ2FBIN(2462, 1),
		}
	},
	.ctlPowerData_2G = {
		{ { CTL(60, 0), CTL(60, 1), CTL(60, 0), CTL(60, 0) } },
		{ { CTL(60, 0), CTL(60, 1), CTL(60, 0), CTL(60, 0) } },
		{ { CTL(60, 1), CTL(60, 0), CTL(60, 0), CTL(60, 1) } },

		{ { CTL(60, 1), CTL(60, 0), CTL(60, 0), CTL(60, 0) } },
		{ { CTL(60, 0), CTL(60, 1), CTL(60, 0), CTL(60, 0) } },
		{ { CTL(60, 0), CTL(60, 1), CTL(60, 0), CTL(60, 0) } },

		{ { CTL(60, 0), CTL(60, 1), CTL(60, 1), CTL(60, 0) } },
		{ { CTL(60, 0), CTL(60, 1), CTL(60, 0), CTL(60, 0) } },
		{ { CTL(60, 0), CTL(60, 1), CTL(60, 0), CTL(60, 0) } },

		{ { CTL(60, 0), CTL(60, 1), CTL(60, 0), CTL(60, 0) } },
		{ { CTL(60, 0), CTL(60, 1), CTL(60, 1), CTL(60, 1) } },
		{ { CTL(60, 0), CTL(60, 1), CTL(60, 1), CTL(60, 1) } },
	},
	.modalHeader5G = {
		/* 4 idle,t1,t2,b (4 bits per setting) */
		.antCtrlCommon = LE32(0x110),
		/* 4 ra1l1, ra2l1, ra1l2,ra2l2,ra12 */
		.antCtrlCommon2 = LE32(0x22222),
		/* antCtrlChain 6 idle, t,r,rx1,rx12,b (2 bits each) */
		.antCtrlChain = {
			LE16(0x0), LE16(0x0), LE16(0x0),
		},
		/* xatten1DB 3 xatten1_db for ar9280 (0xa20c/b20c 5:0) */
		.xatten1DB = {0x13, 0x19, 0x17},

		/*
		 * xatten1Margin[ar9300_max_chains]; 3 xatten1_margin
		 * for merlin (0xa20c/b20c 16:12
		 */
		.xatten1Margin = {0x19, 0x19, 0x19},
		.tempSlope = 70,
		.voltSlope = 15,
		/* spurChans spur channels in usual fbin coding format */
		.spurChans = {0, 0, 0, 0, 0},
		/* noiseFloorThreshch check if the register is per chain */
		.noiseFloorThreshCh = {-1, 0, 0},
		.reserved = {0, 0, 0, 0, 0, 0, 0, 0, 0, 0, 0},
		.quick_drop = 0,
		.xpaBiasLvl = 0,
		.txFrameToDataStart = 0x0e,
		.txFrameToPaOn = 0x0e,
		.txClip = 3, /* 4 bits tx_clip, 4 bits dac_scale_cck */
		.antennaGain = 0,
		.switchSettling = 0x2d,
		.adcDesiredSize = -30,
		.txEndToXpaOff = 0,
		.txEndToRxOn = 0x2,
		.txFrameToXpaOn = 0xe,
		.thresh62 = 28,
		.papdRateMaskHt20 = LE32(0x0cf0e0e0),
		.papdRateMaskHt40 = LE32(0x6cf0e0e0),
		.switchcomspdt = 0,
		.xlna_bias_strength = 0,
		.futureModal = {
			0, 0, 0, 0, 0, 0, 0,
		},
	},
	.base_ext2 = {
		.tempSlopeLow = 72,
		.tempSlopeHigh = 105,
		.xatten1DBLow = {0x10, 0x14, 0x10},
		.xatten1MarginLow = {0x19, 0x19 , 0x19},
		.xatten1DBHigh = {0x1d, 0x20, 0x24},
		.xatten1MarginHigh = {0x10, 0x10, 0x10}
	},
	.calFreqPier5G = {
		FREQ2FBIN(5180, 0),
		FREQ2FBIN(5220, 0),
		FREQ2FBIN(5320, 0),
		FREQ2FBIN(5400, 0),
		FREQ2FBIN(5500, 0),
		FREQ2FBIN(5600, 0),
		FREQ2FBIN(5700, 0),
		FREQ2FBIN(5785, 0)
	},
	.calPierData5G = {
		{
			{0, 0, 0, 0, 0},
			{0, 0, 0, 0, 0},
			{0, 0, 0, 0, 0},
			{0, 0, 0, 0, 0},
			{0, 0, 0, 0, 0},
			{0, 0, 0, 0, 0},
			{0, 0, 0, 0, 0},
			{0, 0, 0, 0, 0},
		},
		{
			{0, 0, 0, 0, 0},
			{0, 0, 0, 0, 0},
			{0, 0, 0, 0, 0},
			{0, 0, 0, 0, 0},
			{0, 0, 0, 0, 0},
			{0, 0, 0, 0, 0},
			{0, 0, 0, 0, 0},
			{0, 0, 0, 0, 0},
		},
		{
			{0, 0, 0, 0, 0},
			{0, 0, 0, 0, 0},
			{0, 0, 0, 0, 0},
			{0, 0, 0, 0, 0},
			{0, 0, 0, 0, 0},
			{0, 0, 0, 0, 0},
			{0, 0, 0, 0, 0},
			{0, 0, 0, 0, 0},
		},

	},
	.calTarget_freqbin_5G = {
		FREQ2FBIN(5180, 0),
		FREQ2FBIN(5220, 0),
		FREQ2FBIN(5320, 0),
		FREQ2FBIN(5400, 0),
		FREQ2FBIN(5500, 0),
		FREQ2FBIN(5600, 0),
		FREQ2FBIN(5725, 0),
		FREQ2FBIN(5825, 0)
	},
	.calTarget_freqbin_5GHT20 = {
		FREQ2FBIN(5180, 0),
		FREQ2FBIN(5220, 0),
		FREQ2FBIN(5320, 0),
		FREQ2FBIN(5400, 0),
		FREQ2FBIN(5500, 0),
		FREQ2FBIN(5600, 0),
		FREQ2FBIN(5725, 0),
		FREQ2FBIN(5825, 0)
	},
	.calTarget_freqbin_5GHT40 = {
		FREQ2FBIN(5180, 0),
		FREQ2FBIN(5220, 0),
		FREQ2FBIN(5320, 0),
		FREQ2FBIN(5400, 0),
		FREQ2FBIN(5500, 0),
		FREQ2FBIN(5600, 0),
		FREQ2FBIN(5725, 0),
		FREQ2FBIN(5825, 0)
	},
	.calTargetPower5G = {
		/* 6-24,36,48,54 */
		{ {32, 32, 28, 26} },
		{ {32, 32, 28, 26} },
		{ {32, 32, 28, 26} },
		{ {32, 32, 26, 24} },
		{ {32, 32, 26, 24} },
		{ {32, 32, 24, 22} },
		{ {30, 30, 24, 22} },
		{ {30, 30, 24, 22} },
	},
	.calTargetPower5GHT20 = {
		/*
		 * 0_8_16,1-3_9-11_17-19,
		 * 4,5,6,7,12,13,14,15,20,21,22,23
		 */
		{ {32, 32, 32, 32, 28, 26, 32, 28, 26, 24, 24, 24, 22, 22} },
		{ {32, 32, 32, 32, 28, 26, 32, 28, 26, 24, 24, 24, 22, 22} },
		{ {32, 32, 32, 32, 28, 26, 32, 28, 26, 24, 24, 24, 22, 22} },
		{ {32, 32, 32, 32, 28, 26, 32, 26, 24, 22, 22, 22, 20, 20} },
		{ {32, 32, 32, 32, 28, 26, 32, 26, 24, 22, 20, 18, 16, 16} },
		{ {32, 32, 32, 32, 28, 26, 32, 24, 20, 16, 18, 16, 14, 14} },
		{ {30, 30, 30, 30, 28, 26, 30, 24, 20, 16, 18, 16, 14, 14} },
		{ {30, 30, 30, 30, 28, 26, 30, 24, 20, 16, 18, 16, 14, 14} },
	},
	.calTargetPower5GHT40 =  {
		/*
		 * 0_8_16,1-3_9-11_17-19,
		 * 4,5,6,7,12,13,14,15,20,21,22,23
		 */
		{ {32, 32, 32, 30, 28, 26, 30, 28, 26, 24, 24, 24, 22, 22} },
		{ {32, 32, 32, 30, 28, 26, 30, 28, 26, 24, 24, 24, 22, 22} },
		{ {32, 32, 32, 30, 28, 26, 30, 28, 26, 24, 24, 24, 22, 22} },
		{ {32, 32, 32, 30, 28, 26, 30, 26, 24, 22, 22, 22, 20, 20} },
		{ {32, 32, 32, 30, 28, 26, 30, 26, 24, 22, 20, 18, 16, 16} },
		{ {32, 32, 32, 30, 28, 26, 30, 22, 20, 16, 18, 16, 14, 14} },
		{ {30, 30, 30, 30, 28, 26, 30, 22, 20, 16, 18, 16, 14, 14} },
		{ {30, 30, 30, 30, 28, 26, 30, 22, 20, 16, 18, 16, 14, 14} },
	},
	.ctlIndex_5G =  {
		0x10, 0x16, 0x18, 0x40, 0x46,
		0x48, 0x30, 0x36, 0x38
	},
	.ctl_freqbin_5G =  {
		{
			/* Data[0].ctledges[0].bchannel */ FREQ2FBIN(5180, 0),
			/* Data[0].ctledges[1].bchannel */ FREQ2FBIN(5260, 0),
			/* Data[0].ctledges[2].bchannel */ FREQ2FBIN(5280, 0),
			/* Data[0].ctledges[3].bchannel */ FREQ2FBIN(5500, 0),
			/* Data[0].ctledges[4].bchannel */ FREQ2FBIN(5600, 0),
			/* Data[0].ctledges[5].bchannel */ FREQ2FBIN(5700, 0),
			/* Data[0].ctledges[6].bchannel */ FREQ2FBIN(5745, 0),
			/* Data[0].ctledges[7].bchannel */ FREQ2FBIN(5825, 0)
		},
		{
			/* Data[1].ctledges[0].bchannel */ FREQ2FBIN(5180, 0),
			/* Data[1].ctledges[1].bchannel */ FREQ2FBIN(5260, 0),
			/* Data[1].ctledges[2].bchannel */ FREQ2FBIN(5280, 0),
			/* Data[1].ctledges[3].bchannel */ FREQ2FBIN(5500, 0),
			/* Data[1].ctledges[4].bchannel */ FREQ2FBIN(5520, 0),
			/* Data[1].ctledges[5].bchannel */ FREQ2FBIN(5700, 0),
			/* Data[1].ctledges[6].bchannel */ FREQ2FBIN(5745, 0),
			/* Data[1].ctledges[7].bchannel */ FREQ2FBIN(5825, 0)
		},

		{
			/* Data[2].ctledges[0].bchannel */ FREQ2FBIN(5190, 0),
			/* Data[2].ctledges[1].bchannel */ FREQ2FBIN(5230, 0),
			/* Data[2].ctledges[2].bchannel */ FREQ2FBIN(5270, 0),
			/* Data[2].ctledges[3].bchannel */ FREQ2FBIN(5310, 0),
			/* Data[2].ctledges[4].bchannel */ FREQ2FBIN(5510, 0),
			/* Data[2].ctledges[5].bchannel */ FREQ2FBIN(5550, 0),
			/* Data[2].ctledges[6].bchannel */ FREQ2FBIN(5670, 0),
			/* Data[2].ctledges[7].bchannel */ FREQ2FBIN(5755, 0)
		},

		{
			/* Data[3].ctledges[0].bchannel */ FREQ2FBIN(5180, 0),
			/* Data[3].ctledges[1].bchannel */ FREQ2FBIN(5200, 0),
			/* Data[3].ctledges[2].bchannel */ FREQ2FBIN(5260, 0),
			/* Data[3].ctledges[3].bchannel */ FREQ2FBIN(5320, 0),
			/* Data[3].ctledges[4].bchannel */ FREQ2FBIN(5500, 0),
			/* Data[3].ctledges[5].bchannel */ FREQ2FBIN(5700, 0),
			/* Data[3].ctledges[6].bchannel */ 0xFF,
			/* Data[3].ctledges[7].bchannel */ 0xFF,
		},

		{
			/* Data[4].ctledges[0].bchannel */ FREQ2FBIN(5180, 0),
			/* Data[4].ctledges[1].bchannel */ FREQ2FBIN(5260, 0),
			/* Data[4].ctledges[2].bchannel */ FREQ2FBIN(5500, 0),
			/* Data[4].ctledges[3].bchannel */ FREQ2FBIN(5700, 0),
			/* Data[4].ctledges[4].bchannel */ 0xFF,
			/* Data[4].ctledges[5].bchannel */ 0xFF,
			/* Data[4].ctledges[6].bchannel */ 0xFF,
			/* Data[4].ctledges[7].bchannel */ 0xFF,
		},

		{
			/* Data[5].ctledges[0].bchannel */ FREQ2FBIN(5190, 0),
			/* Data[5].ctledges[1].bchannel */ FREQ2FBIN(5270, 0),
			/* Data[5].ctledges[2].bchannel */ FREQ2FBIN(5310, 0),
			/* Data[5].ctledges[3].bchannel */ FREQ2FBIN(5510, 0),
			/* Data[5].ctledges[4].bchannel */ FREQ2FBIN(5590, 0),
			/* Data[5].ctledges[5].bchannel */ FREQ2FBIN(5670, 0),
			/* Data[5].ctledges[6].bchannel */ 0xFF,
			/* Data[5].ctledges[7].bchannel */ 0xFF
		},

		{
			/* Data[6].ctledges[0].bchannel */ FREQ2FBIN(5180, 0),
			/* Data[6].ctledges[1].bchannel */ FREQ2FBIN(5200, 0),
			/* Data[6].ctledges[2].bchannel */ FREQ2FBIN(5220, 0),
			/* Data[6].ctledges[3].bchannel */ FREQ2FBIN(5260, 0),
			/* Data[6].ctledges[4].bchannel */ FREQ2FBIN(5500, 0),
			/* Data[6].ctledges[5].bchannel */ FREQ2FBIN(5600, 0),
			/* Data[6].ctledges[6].bchannel */ FREQ2FBIN(5700, 0),
			/* Data[6].ctledges[7].bchannel */ FREQ2FBIN(5745, 0)
		},

		{
			/* Data[7].ctledges[0].bchannel */ FREQ2FBIN(5180, 0),
			/* Data[7].ctledges[1].bchannel */ FREQ2FBIN(5260, 0),
			/* Data[7].ctledges[2].bchannel */ FREQ2FBIN(5320, 0),
			/* Data[7].ctledges[3].bchannel */ FREQ2FBIN(5500, 0),
			/* Data[7].ctledges[4].bchannel */ FREQ2FBIN(5560, 0),
			/* Data[7].ctledges[5].bchannel */ FREQ2FBIN(5700, 0),
			/* Data[7].ctledges[6].bchannel */ FREQ2FBIN(5745, 0),
			/* Data[7].ctledges[7].bchannel */ FREQ2FBIN(5825, 0)
		},

		{
			/* Data[8].ctledges[0].bchannel */ FREQ2FBIN(5190, 0),
			/* Data[8].ctledges[1].bchannel */ FREQ2FBIN(5230, 0),
			/* Data[8].ctledges[2].bchannel */ FREQ2FBIN(5270, 0),
			/* Data[8].ctledges[3].bchannel */ FREQ2FBIN(5510, 0),
			/* Data[8].ctledges[4].bchannel */ FREQ2FBIN(5550, 0),
			/* Data[8].ctledges[5].bchannel */ FREQ2FBIN(5670, 0),
			/* Data[8].ctledges[6].bchannel */ FREQ2FBIN(5755, 0),
			/* Data[8].ctledges[7].bchannel */ FREQ2FBIN(5795, 0)
		}
	},
	.ctlPowerData_5G = {
		{
			{
				CTL(60, 1), CTL(60, 1), CTL(60, 1), CTL(60, 1),
				CTL(60, 1), CTL(60, 1), CTL(60, 1), CTL(60, 0),
			}
		},
		{
			{
				CTL(60, 1), CTL(60, 1), CTL(60, 1), CTL(60, 1),
				CTL(60, 1), CTL(60, 1), CTL(60, 1), CTL(60, 0),
			}
		},
		{
			{
				CTL(60, 0), CTL(60, 1), CTL(60, 0), CTL(60, 1),
				CTL(60, 1), CTL(60, 1), CTL(60, 1), CTL(60, 1),
			}
		},
		{
			{
				CTL(60, 0), CTL(60, 1), CTL(60, 1), CTL(60, 0),
				CTL(60, 1), CTL(60, 0), CTL(60, 0), CTL(60, 0),
			}
		},
		{
			{
				CTL(60, 1), CTL(60, 1), CTL(60, 1), CTL(60, 0),
				CTL(60, 0), CTL(60, 0), CTL(60, 0), CTL(60, 0),
			}
		},
		{
			{
				CTL(60, 1), CTL(60, 1), CTL(60, 1), CTL(60, 1),
				CTL(60, 1), CTL(60, 0), CTL(60, 0), CTL(60, 0),
			}
		},
		{
			{
				CTL(60, 1), CTL(60, 1), CTL(60, 1), CTL(60, 1),
				CTL(60, 1), CTL(60, 1), CTL(60, 1), CTL(60, 1),
			}
		},
		{
			{
				CTL(60, 1), CTL(60, 1), CTL(60, 0), CTL(60, 1),
				CTL(60, 1), CTL(60, 1), CTL(60, 1), CTL(60, 0),
			}
		},
		{
			{
				CTL(60, 1), CTL(60, 0), CTL(60, 1), CTL(60, 1),
				CTL(60, 1), CTL(60, 1), CTL(60, 0), CTL(60, 1),
			}
		},
	}
};

static const struct ar9300_eeprom ar9300_h116 = {
	.eepromVersion = 2,
	.templateVersion = 4,
	.macAddr = {0x00, 0x03, 0x7f, 0x0, 0x0, 0x0},
	.custData = {"h116-041-f0000"},
	.baseEepHeader = {
		.regDmn = { LE16(0), LE16(0x1f) },
		.txrxMask =  0x33, /* 4 bits tx and 4 bits rx */
		.opCapFlags = {
			.opFlags = AR5416_OPFLAGS_11G | AR5416_OPFLAGS_11A,
			.eepMisc = 0,
		},
		.rfSilent = 0,
		.blueToothOptions = 0,
		.deviceCap = 0,
		.deviceType = 5, /* takes lower byte in eeprom location */
		.pwrTableOffset = AR9300_PWR_TABLE_OFFSET,
		.params_for_tuning_caps = {0, 0},
		.featureEnable = 0x0d,
		 /*
		  * bit0 - enable tx temp comp - disabled
		  * bit1 - enable tx volt comp - disabled
		  * bit2 - enable fastClock - enabled
		  * bit3 - enable doubling - enabled
		  * bit4 - enable internal regulator - disabled
		  * bit5 - enable pa predistortion - disabled
		  */
		.miscConfiguration = 0, /* bit0 - turn down drivestrength */
		.eepromWriteEnableGpio = 6,
		.wlanDisableGpio = 0,
		.wlanLedGpio = 8,
		.rxBandSelectGpio = 0xff,
		.txrxgain = 0x10,
		.swreg = 0,
	 },
	.modalHeader2G = {
	/* ar9300_modal_eep_header  2g */
		/* 4 idle,t1,t2,b(4 bits per setting) */
		.antCtrlCommon = LE32(0x110),
		/* 4 ra1l1, ra2l1, ra1l2, ra2l2, ra12 */
		.antCtrlCommon2 = LE32(0x44444),

		/*
		 * antCtrlChain[AR9300_MAX_CHAINS]; 6 idle, t, r,
		 * rx1, rx12, b (2 bits each)
		 */
		.antCtrlChain = { LE16(0x10), LE16(0x10), LE16(0x10) },

		/*
		 * xatten1DB[AR9300_MAX_CHAINS];  3 xatten1_db
		 * for ar9280 (0xa20c/b20c 5:0)
		 */
		.xatten1DB = {0x1f, 0x1f, 0x1f},

		/*
		 * xatten1Margin[AR9300_MAX_CHAINS]; 3 xatten1_margin
		 * for ar9280 (0xa20c/b20c 16:12
		 */
		.xatten1Margin = {0x12, 0x12, 0x12},
		.tempSlope = 25,
		.voltSlope = 0,

		/*
		 * spurChans[OSPREY_EEPROM_MODAL_SPURS]; spur
		 * channels in usual fbin coding format
		 */
		.spurChans = {FREQ2FBIN(2464, 1), 0, 0, 0, 0},

		/*
		 * noiseFloorThreshCh[AR9300_MAX_CHAINS]; 3 Check
		 * if the register is per chain
		 */
		.noiseFloorThreshCh = {-1, 0, 0},
		.reserved = {0, 0, 0, 0, 0, 0, 0, 0, 0, 0, 0},
		.quick_drop = 0,
		.xpaBiasLvl = 0,
		.txFrameToDataStart = 0x0e,
		.txFrameToPaOn = 0x0e,
		.txClip = 3, /* 4 bits tx_clip, 4 bits dac_scale_cck */
		.antennaGain = 0,
		.switchSettling = 0x2c,
		.adcDesiredSize = -30,
		.txEndToXpaOff = 0,
		.txEndToRxOn = 0x2,
		.txFrameToXpaOn = 0xe,
		.thresh62 = 28,
		.papdRateMaskHt20 = LE32(0x0c80C080),
		.papdRateMaskHt40 = LE32(0x0080C080),
		.switchcomspdt = 0,
		.xlna_bias_strength = 0,
		.futureModal = {
			0, 0, 0, 0, 0, 0, 0,
		},
	 },
	 .base_ext1 = {
		.ant_div_control = 0,
		.future = {0, 0},
		.tempslopextension = {0, 0, 0, 0, 0, 0, 0, 0}
	 },
	.calFreqPier2G = {
		FREQ2FBIN(2412, 1),
		FREQ2FBIN(2437, 1),
		FREQ2FBIN(2462, 1),
	 },
	/* ar9300_cal_data_per_freq_op_loop 2g */
	.calPierData2G = {
		{ {0, 0, 0, 0, 0, 0}, {0, 0, 0, 0, 0, 0}, {0, 0, 0, 0, 0, 0} },
		{ {0, 0, 0, 0, 0, 0}, {0, 0, 0, 0, 0, 0}, {0, 0, 0, 0, 0, 0} },
		{ {0, 0, 0, 0, 0, 0}, {0, 0, 0, 0, 0, 0}, {0, 0, 0, 0, 0, 0} },
	 },
	.calTarget_freqbin_Cck = {
		FREQ2FBIN(2412, 1),
		FREQ2FBIN(2472, 1),
	 },
	.calTarget_freqbin_2G = {
		FREQ2FBIN(2412, 1),
		FREQ2FBIN(2437, 1),
		FREQ2FBIN(2472, 1)
	 },
	.calTarget_freqbin_2GHT20 = {
		FREQ2FBIN(2412, 1),
		FREQ2FBIN(2437, 1),
		FREQ2FBIN(2472, 1)
	 },
	.calTarget_freqbin_2GHT40 = {
		FREQ2FBIN(2412, 1),
		FREQ2FBIN(2437, 1),
		FREQ2FBIN(2472, 1)
	 },
	.calTargetPowerCck = {
		 /* 1L-5L,5S,11L,11S */
		 { {34, 34, 34, 34} },
		 { {34, 34, 34, 34} },
	},
	.calTargetPower2G = {
		 /* 6-24,36,48,54 */
		 { {34, 34, 32, 32} },
		 { {34, 34, 32, 32} },
		 { {34, 34, 32, 32} },
	},
	.calTargetPower2GHT20 = {
		{ {32, 32, 32, 32, 32, 30, 32, 32, 30, 28, 0, 0, 0, 0} },
		{ {32, 32, 32, 32, 32, 30, 32, 32, 30, 28, 0, 0, 0, 0} },
		{ {32, 32, 32, 32, 32, 30, 32, 32, 30, 28, 0, 0, 0, 0} },
	},
	.calTargetPower2GHT40 = {
		{ {30, 30, 30, 30, 30, 28, 30, 30, 28, 26, 0, 0, 0, 0} },
		{ {30, 30, 30, 30, 30, 28, 30, 30, 28, 26, 0, 0, 0, 0} },
		{ {30, 30, 30, 30, 30, 28, 30, 30, 28, 26, 0, 0, 0, 0} },
	},
	.ctlIndex_2G =  {
		0x11, 0x12, 0x15, 0x17, 0x41, 0x42,
		0x45, 0x47, 0x31, 0x32, 0x35, 0x37,
	},
	.ctl_freqbin_2G = {
		{
			FREQ2FBIN(2412, 1),
			FREQ2FBIN(2417, 1),
			FREQ2FBIN(2457, 1),
			FREQ2FBIN(2462, 1)
		},
		{
			FREQ2FBIN(2412, 1),
			FREQ2FBIN(2417, 1),
			FREQ2FBIN(2462, 1),
			0xFF,
		},

		{
			FREQ2FBIN(2412, 1),
			FREQ2FBIN(2417, 1),
			FREQ2FBIN(2462, 1),
			0xFF,
		},
		{
			FREQ2FBIN(2422, 1),
			FREQ2FBIN(2427, 1),
			FREQ2FBIN(2447, 1),
			FREQ2FBIN(2452, 1)
		},

		{
			/* Data[4].ctlEdges[0].bChannel */ FREQ2FBIN(2412, 1),
			/* Data[4].ctlEdges[1].bChannel */ FREQ2FBIN(2417, 1),
			/* Data[4].ctlEdges[2].bChannel */ FREQ2FBIN(2472, 1),
			/* Data[4].ctlEdges[3].bChannel */ FREQ2FBIN(2484, 1),
		},

		{
			/* Data[5].ctlEdges[0].bChannel */ FREQ2FBIN(2412, 1),
			/* Data[5].ctlEdges[1].bChannel */ FREQ2FBIN(2417, 1),
			/* Data[5].ctlEdges[2].bChannel */ FREQ2FBIN(2472, 1),
			0,
		},

		{
			/* Data[6].ctlEdges[0].bChannel */ FREQ2FBIN(2412, 1),
			/* Data[6].ctlEdges[1].bChannel */ FREQ2FBIN(2417, 1),
			FREQ2FBIN(2472, 1),
			0,
		},

		{
			/* Data[7].ctlEdges[0].bChannel */ FREQ2FBIN(2422, 1),
			/* Data[7].ctlEdges[1].bChannel */ FREQ2FBIN(2427, 1),
			/* Data[7].ctlEdges[2].bChannel */ FREQ2FBIN(2447, 1),
			/* Data[7].ctlEdges[3].bChannel */ FREQ2FBIN(2462, 1),
		},

		{
			/* Data[8].ctlEdges[0].bChannel */ FREQ2FBIN(2412, 1),
			/* Data[8].ctlEdges[1].bChannel */ FREQ2FBIN(2417, 1),
			/* Data[8].ctlEdges[2].bChannel */ FREQ2FBIN(2472, 1),
		},

		{
			/* Data[9].ctlEdges[0].bChannel */ FREQ2FBIN(2412, 1),
			/* Data[9].ctlEdges[1].bChannel */ FREQ2FBIN(2417, 1),
			/* Data[9].ctlEdges[2].bChannel */ FREQ2FBIN(2472, 1),
			0
		},

		{
			/* Data[10].ctlEdges[0].bChannel */ FREQ2FBIN(2412, 1),
			/* Data[10].ctlEdges[1].bChannel */ FREQ2FBIN(2417, 1),
			/* Data[10].ctlEdges[2].bChannel */ FREQ2FBIN(2472, 1),
			0
		},

		{
			/* Data[11].ctlEdges[0].bChannel */ FREQ2FBIN(2422, 1),
			/* Data[11].ctlEdges[1].bChannel */ FREQ2FBIN(2427, 1),
			/* Data[11].ctlEdges[2].bChannel */ FREQ2FBIN(2447, 1),
			/* Data[11].ctlEdges[3].bChannel */ FREQ2FBIN(2462, 1),
		}
	 },
	.ctlPowerData_2G = {
		 { { CTL(60, 0), CTL(60, 1), CTL(60, 0), CTL(60, 0) } },
		 { { CTL(60, 0), CTL(60, 1), CTL(60, 0), CTL(60, 0) } },
		 { { CTL(60, 1), CTL(60, 0), CTL(60, 0), CTL(60, 1) } },

		 { { CTL(60, 1), CTL(60, 0), CTL(60, 0), CTL(60, 0) } },
		 { { CTL(60, 0), CTL(60, 1), CTL(60, 0), CTL(60, 0) } },
		 { { CTL(60, 0), CTL(60, 1), CTL(60, 0), CTL(60, 0) } },

		 { { CTL(60, 0), CTL(60, 1), CTL(60, 1), CTL(60, 0) } },
		 { { CTL(60, 0), CTL(60, 1), CTL(60, 0), CTL(60, 0) } },
		 { { CTL(60, 0), CTL(60, 1), CTL(60, 0), CTL(60, 0) } },

		 { { CTL(60, 0), CTL(60, 1), CTL(60, 0), CTL(60, 0) } },
		 { { CTL(60, 0), CTL(60, 1), CTL(60, 1), CTL(60, 1) } },
		 { { CTL(60, 0), CTL(60, 1), CTL(60, 1), CTL(60, 1) } },
	 },
	.modalHeader5G = {
		/* 4 idle,t1,t2,b (4 bits per setting) */
		.antCtrlCommon = LE32(0x220),
		/* 4 ra1l1, ra2l1, ra1l2,ra2l2,ra12 */
		.antCtrlCommon2 = LE32(0x44444),
		 /* antCtrlChain 6 idle, t,r,rx1,rx12,b (2 bits each) */
		.antCtrlChain = {
			LE16(0x150), LE16(0x150), LE16(0x150),
		},
		 /* xatten1DB 3 xatten1_db for AR9280 (0xa20c/b20c 5:0) */
		.xatten1DB = {0x19, 0x19, 0x19},

		/*
		 * xatten1Margin[AR9300_MAX_CHAINS]; 3 xatten1_margin
		 * for merlin (0xa20c/b20c 16:12
		 */
		.xatten1Margin = {0x14, 0x14, 0x14},
		.tempSlope = 70,
		.voltSlope = 0,
		/* spurChans spur channels in usual fbin coding format */
		.spurChans = {0, 0, 0, 0, 0},
		/* noiseFloorThreshCh Check if the register is per chain */
		.noiseFloorThreshCh = {-1, 0, 0},
		.reserved = {0, 0, 0, 0, 0, 0, 0, 0, 0, 0, 0},
		.quick_drop = 0,
		.xpaBiasLvl = 0,
		.txFrameToDataStart = 0x0e,
		.txFrameToPaOn = 0x0e,
		.txClip = 3, /* 4 bits tx_clip, 4 bits dac_scale_cck */
		.antennaGain = 0,
		.switchSettling = 0x2d,
		.adcDesiredSize = -30,
		.txEndToXpaOff = 0,
		.txEndToRxOn = 0x2,
		.txFrameToXpaOn = 0xe,
		.thresh62 = 28,
		.papdRateMaskHt20 = LE32(0x0cf0e0e0),
		.papdRateMaskHt40 = LE32(0x6cf0e0e0),
		.switchcomspdt = 0,
		.xlna_bias_strength = 0,
		.futureModal = {
			0, 0, 0, 0, 0, 0, 0,
		},
	 },
	.base_ext2 = {
		.tempSlopeLow = 35,
		.tempSlopeHigh = 50,
		.xatten1DBLow = {0, 0, 0},
		.xatten1MarginLow = {0, 0, 0},
		.xatten1DBHigh = {0, 0, 0},
		.xatten1MarginHigh = {0, 0, 0}
	 },
	.calFreqPier5G = {
		FREQ2FBIN(5160, 0),
		FREQ2FBIN(5220, 0),
		FREQ2FBIN(5320, 0),
		FREQ2FBIN(5400, 0),
		FREQ2FBIN(5500, 0),
		FREQ2FBIN(5600, 0),
		FREQ2FBIN(5700, 0),
		FREQ2FBIN(5785, 0)
	},
	.calPierData5G = {
			{
				{0, 0, 0, 0, 0},
				{0, 0, 0, 0, 0},
				{0, 0, 0, 0, 0},
				{0, 0, 0, 0, 0},
				{0, 0, 0, 0, 0},
				{0, 0, 0, 0, 0},
				{0, 0, 0, 0, 0},
				{0, 0, 0, 0, 0},
			},
			{
				{0, 0, 0, 0, 0},
				{0, 0, 0, 0, 0},
				{0, 0, 0, 0, 0},
				{0, 0, 0, 0, 0},
				{0, 0, 0, 0, 0},
				{0, 0, 0, 0, 0},
				{0, 0, 0, 0, 0},
				{0, 0, 0, 0, 0},
			},
			{
				{0, 0, 0, 0, 0},
				{0, 0, 0, 0, 0},
				{0, 0, 0, 0, 0},
				{0, 0, 0, 0, 0},
				{0, 0, 0, 0, 0},
				{0, 0, 0, 0, 0},
				{0, 0, 0, 0, 0},
				{0, 0, 0, 0, 0},
			},

	},
	.calTarget_freqbin_5G = {
		FREQ2FBIN(5180, 0),
		FREQ2FBIN(5240, 0),
		FREQ2FBIN(5320, 0),
		FREQ2FBIN(5400, 0),
		FREQ2FBIN(5500, 0),
		FREQ2FBIN(5600, 0),
		FREQ2FBIN(5700, 0),
		FREQ2FBIN(5825, 0)
	},
	.calTarget_freqbin_5GHT20 = {
		FREQ2FBIN(5180, 0),
		FREQ2FBIN(5240, 0),
		FREQ2FBIN(5320, 0),
		FREQ2FBIN(5400, 0),
		FREQ2FBIN(5500, 0),
		FREQ2FBIN(5700, 0),
		FREQ2FBIN(5745, 0),
		FREQ2FBIN(5825, 0)
	},
	.calTarget_freqbin_5GHT40 = {
		FREQ2FBIN(5180, 0),
		FREQ2FBIN(5240, 0),
		FREQ2FBIN(5320, 0),
		FREQ2FBIN(5400, 0),
		FREQ2FBIN(5500, 0),
		FREQ2FBIN(5700, 0),
		FREQ2FBIN(5745, 0),
		FREQ2FBIN(5825, 0)
	 },
	.calTargetPower5G = {
		/* 6-24,36,48,54 */
		{ {30, 30, 28, 24} },
		{ {30, 30, 28, 24} },
		{ {30, 30, 28, 24} },
		{ {30, 30, 28, 24} },
		{ {30, 30, 28, 24} },
		{ {30, 30, 28, 24} },
		{ {30, 30, 28, 24} },
		{ {30, 30, 28, 24} },
	 },
	.calTargetPower5GHT20 = {
		/*
		 * 0_8_16,1-3_9-11_17-19,
		 * 4,5,6,7,12,13,14,15,20,21,22,23
		 */
		{ {30, 30, 30, 28, 24, 20, 30, 28, 24, 20, 0, 0, 0, 0} },
		{ {30, 30, 30, 28, 24, 20, 30, 28, 24, 20, 0, 0, 0, 0} },
		{ {30, 30, 30, 26, 22, 18, 30, 26, 22, 18, 0, 0, 0, 0} },
		{ {30, 30, 30, 26, 22, 18, 30, 26, 22, 18, 0, 0, 0, 0} },
		{ {30, 30, 30, 24, 20, 16, 30, 24, 20, 16, 0, 0, 0, 0} },
		{ {30, 30, 30, 24, 20, 16, 30, 24, 20, 16, 0, 0, 0, 0} },
		{ {30, 30, 30, 22, 18, 14, 30, 22, 18, 14, 0, 0, 0, 0} },
		{ {30, 30, 30, 22, 18, 14, 30, 22, 18, 14, 0, 0, 0, 0} },
	 },
	.calTargetPower5GHT40 =  {
		/*
		 * 0_8_16,1-3_9-11_17-19,
		 * 4,5,6,7,12,13,14,15,20,21,22,23
		 */
		{ {28, 28, 28, 26, 22, 18, 28, 26, 22, 18, 0, 0, 0, 0} },
		{ {28, 28, 28, 26, 22, 18, 28, 26, 22, 18, 0, 0, 0, 0} },
		{ {28, 28, 28, 24, 20, 16, 28, 24, 20, 16, 0, 0, 0, 0} },
		{ {28, 28, 28, 24, 20, 16, 28, 24, 20, 16, 0, 0, 0, 0} },
		{ {28, 28, 28, 22, 18, 14, 28, 22, 18, 14, 0, 0, 0, 0} },
		{ {28, 28, 28, 22, 18, 14, 28, 22, 18, 14, 0, 0, 0, 0} },
		{ {28, 28, 28, 20, 16, 12, 28, 20, 16, 12, 0, 0, 0, 0} },
		{ {28, 28, 28, 20, 16, 12, 28, 20, 16, 12, 0, 0, 0, 0} },
	 },
	.ctlIndex_5G =  {
		0x10, 0x16, 0x18, 0x40, 0x46,
		0x48, 0x30, 0x36, 0x38
	},
	.ctl_freqbin_5G =  {
		{
			/* Data[0].ctlEdges[0].bChannel */ FREQ2FBIN(5180, 0),
			/* Data[0].ctlEdges[1].bChannel */ FREQ2FBIN(5260, 0),
			/* Data[0].ctlEdges[2].bChannel */ FREQ2FBIN(5280, 0),
			/* Data[0].ctlEdges[3].bChannel */ FREQ2FBIN(5500, 0),
			/* Data[0].ctlEdges[4].bChannel */ FREQ2FBIN(5600, 0),
			/* Data[0].ctlEdges[5].bChannel */ FREQ2FBIN(5700, 0),
			/* Data[0].ctlEdges[6].bChannel */ FREQ2FBIN(5745, 0),
			/* Data[0].ctlEdges[7].bChannel */ FREQ2FBIN(5825, 0)
		},
		{
			/* Data[1].ctlEdges[0].bChannel */ FREQ2FBIN(5180, 0),
			/* Data[1].ctlEdges[1].bChannel */ FREQ2FBIN(5260, 0),
			/* Data[1].ctlEdges[2].bChannel */ FREQ2FBIN(5280, 0),
			/* Data[1].ctlEdges[3].bChannel */ FREQ2FBIN(5500, 0),
			/* Data[1].ctlEdges[4].bChannel */ FREQ2FBIN(5520, 0),
			/* Data[1].ctlEdges[5].bChannel */ FREQ2FBIN(5700, 0),
			/* Data[1].ctlEdges[6].bChannel */ FREQ2FBIN(5745, 0),
			/* Data[1].ctlEdges[7].bChannel */ FREQ2FBIN(5825, 0)
		},

		{
			/* Data[2].ctlEdges[0].bChannel */ FREQ2FBIN(5190, 0),
			/* Data[2].ctlEdges[1].bChannel */ FREQ2FBIN(5230, 0),
			/* Data[2].ctlEdges[2].bChannel */ FREQ2FBIN(5270, 0),
			/* Data[2].ctlEdges[3].bChannel */ FREQ2FBIN(5310, 0),
			/* Data[2].ctlEdges[4].bChannel */ FREQ2FBIN(5510, 0),
			/* Data[2].ctlEdges[5].bChannel */ FREQ2FBIN(5550, 0),
			/* Data[2].ctlEdges[6].bChannel */ FREQ2FBIN(5670, 0),
			/* Data[2].ctlEdges[7].bChannel */ FREQ2FBIN(5755, 0)
		},

		{
			/* Data[3].ctlEdges[0].bChannel */ FREQ2FBIN(5180, 0),
			/* Data[3].ctlEdges[1].bChannel */ FREQ2FBIN(5200, 0),
			/* Data[3].ctlEdges[2].bChannel */ FREQ2FBIN(5260, 0),
			/* Data[3].ctlEdges[3].bChannel */ FREQ2FBIN(5320, 0),
			/* Data[3].ctlEdges[4].bChannel */ FREQ2FBIN(5500, 0),
			/* Data[3].ctlEdges[5].bChannel */ FREQ2FBIN(5700, 0),
			/* Data[3].ctlEdges[6].bChannel */ 0xFF,
			/* Data[3].ctlEdges[7].bChannel */ 0xFF,
		},

		{
			/* Data[4].ctlEdges[0].bChannel */ FREQ2FBIN(5180, 0),
			/* Data[4].ctlEdges[1].bChannel */ FREQ2FBIN(5260, 0),
			/* Data[4].ctlEdges[2].bChannel */ FREQ2FBIN(5500, 0),
			/* Data[4].ctlEdges[3].bChannel */ FREQ2FBIN(5700, 0),
			/* Data[4].ctlEdges[4].bChannel */ 0xFF,
			/* Data[4].ctlEdges[5].bChannel */ 0xFF,
			/* Data[4].ctlEdges[6].bChannel */ 0xFF,
			/* Data[4].ctlEdges[7].bChannel */ 0xFF,
		},

		{
			/* Data[5].ctlEdges[0].bChannel */ FREQ2FBIN(5190, 0),
			/* Data[5].ctlEdges[1].bChannel */ FREQ2FBIN(5270, 0),
			/* Data[5].ctlEdges[2].bChannel */ FREQ2FBIN(5310, 0),
			/* Data[5].ctlEdges[3].bChannel */ FREQ2FBIN(5510, 0),
			/* Data[5].ctlEdges[4].bChannel */ FREQ2FBIN(5590, 0),
			/* Data[5].ctlEdges[5].bChannel */ FREQ2FBIN(5670, 0),
			/* Data[5].ctlEdges[6].bChannel */ 0xFF,
			/* Data[5].ctlEdges[7].bChannel */ 0xFF
		},

		{
			/* Data[6].ctlEdges[0].bChannel */ FREQ2FBIN(5180, 0),
			/* Data[6].ctlEdges[1].bChannel */ FREQ2FBIN(5200, 0),
			/* Data[6].ctlEdges[2].bChannel */ FREQ2FBIN(5220, 0),
			/* Data[6].ctlEdges[3].bChannel */ FREQ2FBIN(5260, 0),
			/* Data[6].ctlEdges[4].bChannel */ FREQ2FBIN(5500, 0),
			/* Data[6].ctlEdges[5].bChannel */ FREQ2FBIN(5600, 0),
			/* Data[6].ctlEdges[6].bChannel */ FREQ2FBIN(5700, 0),
			/* Data[6].ctlEdges[7].bChannel */ FREQ2FBIN(5745, 0)
		},

		{
			/* Data[7].ctlEdges[0].bChannel */ FREQ2FBIN(5180, 0),
			/* Data[7].ctlEdges[1].bChannel */ FREQ2FBIN(5260, 0),
			/* Data[7].ctlEdges[2].bChannel */ FREQ2FBIN(5320, 0),
			/* Data[7].ctlEdges[3].bChannel */ FREQ2FBIN(5500, 0),
			/* Data[7].ctlEdges[4].bChannel */ FREQ2FBIN(5560, 0),
			/* Data[7].ctlEdges[5].bChannel */ FREQ2FBIN(5700, 0),
			/* Data[7].ctlEdges[6].bChannel */ FREQ2FBIN(5745, 0),
			/* Data[7].ctlEdges[7].bChannel */ FREQ2FBIN(5825, 0)
		},

		{
			/* Data[8].ctlEdges[0].bChannel */ FREQ2FBIN(5190, 0),
			/* Data[8].ctlEdges[1].bChannel */ FREQ2FBIN(5230, 0),
			/* Data[8].ctlEdges[2].bChannel */ FREQ2FBIN(5270, 0),
			/* Data[8].ctlEdges[3].bChannel */ FREQ2FBIN(5510, 0),
			/* Data[8].ctlEdges[4].bChannel */ FREQ2FBIN(5550, 0),
			/* Data[8].ctlEdges[5].bChannel */ FREQ2FBIN(5670, 0),
			/* Data[8].ctlEdges[6].bChannel */ FREQ2FBIN(5755, 0),
			/* Data[8].ctlEdges[7].bChannel */ FREQ2FBIN(5795, 0)
		}
	 },
	.ctlPowerData_5G = {
		{
			{
				CTL(60, 1), CTL(60, 1), CTL(60, 1), CTL(60, 1),
				CTL(60, 1), CTL(60, 1), CTL(60, 1), CTL(60, 0),
			}
		},
		{
			{
				CTL(60, 1), CTL(60, 1), CTL(60, 1), CTL(60, 1),
				CTL(60, 1), CTL(60, 1), CTL(60, 1), CTL(60, 0),
			}
		},
		{
			{
				CTL(60, 0), CTL(60, 1), CTL(60, 0), CTL(60, 1),
				CTL(60, 1), CTL(60, 1), CTL(60, 1), CTL(60, 1),
			}
		},
		{
			{
				CTL(60, 0), CTL(60, 1), CTL(60, 1), CTL(60, 0),
				CTL(60, 1), CTL(60, 0), CTL(60, 0), CTL(60, 0),
			}
		},
		{
			{
				CTL(60, 1), CTL(60, 1), CTL(60, 1), CTL(60, 0),
				CTL(60, 0), CTL(60, 0), CTL(60, 0), CTL(60, 0),
			}
		},
		{
			{
				CTL(60, 1), CTL(60, 1), CTL(60, 1), CTL(60, 1),
				CTL(60, 1), CTL(60, 0), CTL(60, 0), CTL(60, 0),
			}
		},
		{
			{
				CTL(60, 1), CTL(60, 1), CTL(60, 1), CTL(60, 1),
				CTL(60, 1), CTL(60, 1), CTL(60, 1), CTL(60, 1),
			}
		},
		{
			{
				CTL(60, 1), CTL(60, 1), CTL(60, 0), CTL(60, 1),
				CTL(60, 1), CTL(60, 1), CTL(60, 1), CTL(60, 0),
			}
		},
		{
			{
				CTL(60, 1), CTL(60, 0), CTL(60, 1), CTL(60, 1),
				CTL(60, 1), CTL(60, 1), CTL(60, 0), CTL(60, 1),
			}
		},
	 }
};


static const struct ar9300_eeprom *ar9300_eep_templates[] = {
	&ar9300_default,
	&ar9300_x112,
	&ar9300_h116,
	&ar9300_h112,
	&ar9300_x113,
};

static const struct ar9300_eeprom *ar9003_eeprom_struct_find_by_id(int id)
{
#define N_LOOP (sizeof(ar9300_eep_templates) / sizeof(ar9300_eep_templates[0]))
	int it;

	for (it = 0; it < N_LOOP; it++)
		if (ar9300_eep_templates[it]->templateVersion == id)
			return ar9300_eep_templates[it];
	return NULL;
#undef N_LOOP
}

static int ath9k_hw_ar9300_check_eeprom(struct ath_hw *ah)
{
	return 0;
}

static int interpolate(int x, int xa, int xb, int ya, int yb)
{
	int bf, factor, plus;

	bf = 2 * (yb - ya) * (x - xa) / (xb - xa);
	factor = bf / 2;
	plus = bf % 2;
	return ya + factor + plus;
}

static u32 ath9k_hw_ar9300_get_eeprom(struct ath_hw *ah,
				      enum eeprom_param param)
{
	struct ar9300_eeprom *eep = &ah->eeprom.ar9300_eep;
	struct ar9300_base_eep_hdr *pBase = &eep->baseEepHeader;

	switch (param) {
	case EEP_MAC_LSW:
		return get_unaligned_be16(eep->macAddr);
	case EEP_MAC_MID:
		return get_unaligned_be16(eep->macAddr + 2);
	case EEP_MAC_MSW:
		return get_unaligned_be16(eep->macAddr + 4);
	case EEP_REG_0:
		return le16_to_cpu(pBase->regDmn[0]);
	case EEP_OP_CAP:
		return pBase->deviceCap;
	case EEP_OP_MODE:
		return pBase->opCapFlags.opFlags;
	case EEP_RF_SILENT:
		return pBase->rfSilent;
	case EEP_TX_MASK:
		return (pBase->txrxMask >> 4) & 0xf;
	case EEP_RX_MASK:
		return pBase->txrxMask & 0xf;
	case EEP_PAPRD:
		return !!(pBase->featureEnable & BIT(5));
	case EEP_CHAIN_MASK_REDUCE:
		return (pBase->miscConfiguration >> 0x3) & 0x1;
	case EEP_ANT_DIV_CTL1:
		if (AR_SREV_9565(ah))
			return AR9300_EEP_ANTDIV_CONTROL_DEFAULT_VALUE;
		else
			return eep->base_ext1.ant_div_control;
	case EEP_ANTENNA_GAIN_5G:
		return eep->modalHeader5G.antennaGain;
	case EEP_ANTENNA_GAIN_2G:
		return eep->modalHeader2G.antennaGain;
	default:
		return 0;
	}
}

static bool ar9300_eeprom_read_byte(struct ath_hw *ah, int address,
				    u8 *buffer)
{
	u16 val;

	if (unlikely(!ath9k_hw_nvram_read(ah, address / 2, &val)))
		return false;

	*buffer = (val >> (8 * (address % 2))) & 0xff;
	return true;
}

static bool ar9300_eeprom_read_word(struct ath_hw *ah, int address,
				    u8 *buffer)
{
	u16 val;

	if (unlikely(!ath9k_hw_nvram_read(ah, address / 2, &val)))
		return false;

	buffer[0] = val >> 8;
	buffer[1] = val & 0xff;

	return true;
}

static bool ar9300_read_eeprom(struct ath_hw *ah, int address, u8 *buffer,
			       int count)
{
	struct ath_common *common = ath9k_hw_common(ah);
	int i;

	if ((address < 0) || ((address + count) / 2 > AR9300_EEPROM_SIZE - 1)) {
		ath_dbg(common, EEPROM, "eeprom address not in range\n");
		return false;
	}

	/*
	 * Since we're reading the bytes in reverse order from a little-endian
	 * word stream, an even address means we only use the lower half of
	 * the 16-bit word at that address
	 */
	if (address % 2 == 0) {
		if (!ar9300_eeprom_read_byte(ah, address--, buffer++))
			goto error;

		count--;
	}

	for (i = 0; i < count / 2; i++) {
		if (!ar9300_eeprom_read_word(ah, address, buffer))
			goto error;

		address -= 2;
		buffer += 2;
	}

	if (count % 2)
		if (!ar9300_eeprom_read_byte(ah, address, buffer))
			goto error;

	return true;

error:
	ath_dbg(common, EEPROM, "unable to read eeprom region at offset %d\n",
		address);
	return false;
}

static bool ar9300_otp_read_word(struct ath_hw *ah, int addr, u32 *data)
{
	REG_READ(ah, AR9300_OTP_BASE + (4 * addr));

	if (!ath9k_hw_wait(ah, AR9300_OTP_STATUS, AR9300_OTP_STATUS_TYPE,
			   AR9300_OTP_STATUS_VALID, 1000))
		return false;

	*data = REG_READ(ah, AR9300_OTP_READ_DATA);
	return true;
}

static bool ar9300_read_otp(struct ath_hw *ah, int address, u8 *buffer,
			    int count)
{
	u32 data;
	int i;

	for (i = 0; i < count; i++) {
		int offset = 8 * ((address - i) % 4);
		if (!ar9300_otp_read_word(ah, (address - i) / 4, &data))
			return false;

		buffer[i] = (data >> offset) & 0xff;
	}

	return true;
}


static void ar9300_comp_hdr_unpack(u8 *best, int *code, int *reference,
				   int *length, int *major, int *minor)
{
	unsigned long value[4];

	value[0] = best[0];
	value[1] = best[1];
	value[2] = best[2];
	value[3] = best[3];
	*code = ((value[0] >> 5) & 0x0007);
	*reference = (value[0] & 0x001f) | ((value[1] >> 2) & 0x0020);
	*length = ((value[1] << 4) & 0x07f0) | ((value[2] >> 4) & 0x000f);
	*major = (value[2] & 0x000f);
	*minor = (value[3] & 0x00ff);
}

static u16 ar9300_comp_cksum(u8 *data, int dsize)
{
	int it, checksum = 0;

	for (it = 0; it < dsize; it++) {
		checksum += data[it];
		checksum &= 0xffff;
	}

	return checksum;
}

static bool ar9300_uncompress_block(struct ath_hw *ah,
				    u8 *mptr,
				    int mdataSize,
				    u8 *block,
				    int size)
{
	int it;
	int spot;
	int offset;
	int length;
	struct ath_common *common = ath9k_hw_common(ah);

	spot = 0;

	for (it = 0; it < size; it += (length+2)) {
		offset = block[it];
		offset &= 0xff;
		spot += offset;
		length = block[it+1];
		length &= 0xff;

		if (length > 0 && spot >= 0 && spot+length <= mdataSize) {
			ath_dbg(common, EEPROM,
				"Restore at %d: spot=%d offset=%d length=%d\n",
				it, spot, offset, length);
			memcpy(&mptr[spot], &block[it+2], length);
			spot += length;
		} else if (length > 0) {
			ath_dbg(common, EEPROM,
				"Bad restore at %d: spot=%d offset=%d length=%d\n",
				it, spot, offset, length);
			return false;
		}
	}
	return true;
}

static int ar9300_compress_decision(struct ath_hw *ah,
				    int it,
				    int code,
				    int reference,
				    u8 *mptr,
				    u8 *word, int length, int mdata_size)
{
	struct ath_common *common = ath9k_hw_common(ah);
	const struct ar9300_eeprom *eep = NULL;

	switch (code) {
	case _CompressNone:
		if (length != mdata_size) {
			ath_dbg(common, EEPROM,
				"EEPROM structure size mismatch memory=%d eeprom=%d\n",
				mdata_size, length);
			return -1;
		}
		memcpy(mptr, word + COMP_HDR_LEN, length);
		ath_dbg(common, EEPROM,
			"restored eeprom %d: uncompressed, length %d\n",
			it, length);
		break;
	case _CompressBlock:
		if (reference == 0) {
		} else {
			eep = ar9003_eeprom_struct_find_by_id(reference);
			if (eep == NULL) {
				ath_dbg(common, EEPROM,
					"can't find reference eeprom struct %d\n",
					reference);
				return -1;
			}
			memcpy(mptr, eep, mdata_size);
		}
		ath_dbg(common, EEPROM,
			"restore eeprom %d: block, reference %d, length %d\n",
			it, reference, length);
		ar9300_uncompress_block(ah, mptr, mdata_size,
					(word + COMP_HDR_LEN), length);
		break;
	default:
		ath_dbg(common, EEPROM, "unknown compression code %d\n", code);
		return -1;
	}
	return 0;
}

typedef bool (*eeprom_read_op)(struct ath_hw *ah, int address, u8 *buffer,
			       int count);

static bool ar9300_check_header(void *data)
{
	u32 *word = data;
	return !(*word == 0 || *word == ~0);
}

static bool ar9300_check_eeprom_header(struct ath_hw *ah, eeprom_read_op read,
				       int base_addr)
{
	u8 header[4];

	if (!read(ah, base_addr, header, 4))
		return false;

	return ar9300_check_header(header);
}

static int ar9300_eeprom_restore_flash(struct ath_hw *ah, u8 *mptr,
				       int mdata_size)
{
	u16 *data = (u16 *) mptr;
	int i;

	for (i = 0; i < mdata_size / 2; i++, data++)
		ath9k_hw_nvram_read(ah, i, data);

	return 0;
}
/*
 * Read the configuration data from the eeprom.
 * The data can be put in any specified memory buffer.
 *
 * Returns -1 on error.
 * Returns address of next memory location on success.
 */
static int ar9300_eeprom_restore_internal(struct ath_hw *ah,
					  u8 *mptr, int mdata_size)
{
#define MDEFAULT 15
#define MSTATE 100
	int cptr;
	u8 *word;
	int code;
	int reference, length, major, minor;
	int osize;
	int it;
	u16 checksum, mchecksum;
	struct ath_common *common = ath9k_hw_common(ah);
	struct ar9300_eeprom *eep;
	eeprom_read_op read;

	if (ath9k_hw_use_flash(ah)) {
		u8 txrx;

		ar9300_eeprom_restore_flash(ah, mptr, mdata_size);

		/* check if eeprom contains valid data */
		eep = (struct ar9300_eeprom *) mptr;
		txrx = eep->baseEepHeader.txrxMask;
		if (txrx != 0 && txrx != 0xff)
			return 0;
	}

	word = kzalloc(2048, GFP_KERNEL);
	if (!word)
		return -ENOMEM;

	memcpy(mptr, &ar9300_default, mdata_size);

	read = ar9300_read_eeprom;
	if (AR_SREV_9485(ah))
		cptr = AR9300_BASE_ADDR_4K;
	else if (AR_SREV_9330(ah))
		cptr = AR9300_BASE_ADDR_512;
	else
		cptr = AR9300_BASE_ADDR;
	ath_dbg(common, EEPROM, "Trying EEPROM access at Address 0x%04x\n",
		cptr);
	if (ar9300_check_eeprom_header(ah, read, cptr))
		goto found;

	cptr = AR9300_BASE_ADDR_512;
	ath_dbg(common, EEPROM, "Trying EEPROM access at Address 0x%04x\n",
		cptr);
	if (ar9300_check_eeprom_header(ah, read, cptr))
		goto found;

	read = ar9300_read_otp;
	cptr = AR9300_BASE_ADDR;
	ath_dbg(common, EEPROM, "Trying OTP access at Address 0x%04x\n", cptr);
	if (ar9300_check_eeprom_header(ah, read, cptr))
		goto found;

	cptr = AR9300_BASE_ADDR_512;
	ath_dbg(common, EEPROM, "Trying OTP access at Address 0x%04x\n", cptr);
	if (ar9300_check_eeprom_header(ah, read, cptr))
		goto found;

	goto fail;

found:
	ath_dbg(common, EEPROM, "Found valid EEPROM data\n");

	for (it = 0; it < MSTATE; it++) {
		if (!read(ah, cptr, word, COMP_HDR_LEN))
			goto fail;

		if (!ar9300_check_header(word))
			break;

		ar9300_comp_hdr_unpack(word, &code, &reference,
				       &length, &major, &minor);
		ath_dbg(common, EEPROM,
			"Found block at %x: code=%d ref=%d length=%d major=%d minor=%d\n",
			cptr, code, reference, length, major, minor);
		if ((!AR_SREV_9485(ah) && length >= 1024) ||
		    (AR_SREV_9485(ah) && length > EEPROM_DATA_LEN_9485)) {
			ath_dbg(common, EEPROM, "Skipping bad header\n");
			cptr -= COMP_HDR_LEN;
			continue;
		}

		osize = length;
		read(ah, cptr, word, COMP_HDR_LEN + osize + COMP_CKSUM_LEN);
		checksum = ar9300_comp_cksum(&word[COMP_HDR_LEN], length);
		mchecksum = get_unaligned_le16(&word[COMP_HDR_LEN + osize]);
		ath_dbg(common, EEPROM, "checksum %x %x\n",
			checksum, mchecksum);
		if (checksum == mchecksum) {
			ar9300_compress_decision(ah, it, code, reference, mptr,
						 word, length, mdata_size);
		} else {
			ath_dbg(common, EEPROM,
				"skipping block with bad checksum\n");
		}
		cptr -= (COMP_HDR_LEN + osize + COMP_CKSUM_LEN);
	}

	kfree(word);
	return cptr;

fail:
	kfree(word);
	return -1;
}

/*
 * Restore the configuration structure by reading the eeprom.
 * This function destroys any existing in-memory structure
 * content.
 */
static bool ath9k_hw_ar9300_fill_eeprom(struct ath_hw *ah)
{
	u8 *mptr = (u8 *) &ah->eeprom.ar9300_eep;

	if (ar9300_eeprom_restore_internal(ah, mptr,
			sizeof(struct ar9300_eeprom)) < 0)
		return false;

	return true;
}

#if defined(CONFIG_ATH9K_DEBUGFS) || defined(CONFIG_ATH9K_HTC_DEBUGFS)
static u32 ar9003_dump_modal_eeprom(char *buf, u32 len, u32 size,
				    struct ar9300_modal_eep_header *modal_hdr)
{
	PR_EEP("Chain0 Ant. Control", le16_to_cpu(modal_hdr->antCtrlChain[0]));
	PR_EEP("Chain1 Ant. Control", le16_to_cpu(modal_hdr->antCtrlChain[1]));
	PR_EEP("Chain2 Ant. Control", le16_to_cpu(modal_hdr->antCtrlChain[2]));
	PR_EEP("Ant. Common Control", le32_to_cpu(modal_hdr->antCtrlCommon));
	PR_EEP("Ant. Common Control2", le32_to_cpu(modal_hdr->antCtrlCommon2));
	PR_EEP("Ant. Gain", modal_hdr->antennaGain);
	PR_EEP("Switch Settle", modal_hdr->switchSettling);
	PR_EEP("Chain0 xatten1DB", modal_hdr->xatten1DB[0]);
	PR_EEP("Chain1 xatten1DB", modal_hdr->xatten1DB[1]);
	PR_EEP("Chain2 xatten1DB", modal_hdr->xatten1DB[2]);
	PR_EEP("Chain0 xatten1Margin", modal_hdr->xatten1Margin[0]);
	PR_EEP("Chain1 xatten1Margin", modal_hdr->xatten1Margin[1]);
	PR_EEP("Chain2 xatten1Margin", modal_hdr->xatten1Margin[2]);
	PR_EEP("Temp Slope", modal_hdr->tempSlope);
	PR_EEP("Volt Slope", modal_hdr->voltSlope);
	PR_EEP("spur Channels0", modal_hdr->spurChans[0]);
	PR_EEP("spur Channels1", modal_hdr->spurChans[1]);
	PR_EEP("spur Channels2", modal_hdr->spurChans[2]);
	PR_EEP("spur Channels3", modal_hdr->spurChans[3]);
	PR_EEP("spur Channels4", modal_hdr->spurChans[4]);
	PR_EEP("Chain0 NF Threshold", modal_hdr->noiseFloorThreshCh[0]);
	PR_EEP("Chain1 NF Threshold", modal_hdr->noiseFloorThreshCh[1]);
	PR_EEP("Chain2 NF Threshold", modal_hdr->noiseFloorThreshCh[2]);
	PR_EEP("Quick Drop", modal_hdr->quick_drop);
	PR_EEP("txEndToXpaOff", modal_hdr->txEndToXpaOff);
	PR_EEP("xPA Bias Level", modal_hdr->xpaBiasLvl);
	PR_EEP("txFrameToDataStart", modal_hdr->txFrameToDataStart);
	PR_EEP("txFrameToPaOn", modal_hdr->txFrameToPaOn);
	PR_EEP("txFrameToXpaOn", modal_hdr->txFrameToXpaOn);
	PR_EEP("txClip", modal_hdr->txClip);
	PR_EEP("ADC Desired size", modal_hdr->adcDesiredSize);

	return len;
}

static u32 ath9k_hw_ar9003_dump_eeprom(struct ath_hw *ah, bool dump_base_hdr,
				       u8 *buf, u32 len, u32 size)
{
	struct ar9300_eeprom *eep = &ah->eeprom.ar9300_eep;
	struct ar9300_base_eep_hdr *pBase;

	if (!dump_base_hdr) {
		len += scnprintf(buf + len, size - len,
				 "%20s :\n", "2GHz modal Header");
		len = ar9003_dump_modal_eeprom(buf, len, size,
						&eep->modalHeader2G);
		len += scnprintf(buf + len, size - len,
				 "%20s :\n", "5GHz modal Header");
		len = ar9003_dump_modal_eeprom(buf, len, size,
						&eep->modalHeader5G);
		goto out;
	}

	pBase = &eep->baseEepHeader;

	PR_EEP("EEPROM Version", ah->eeprom.ar9300_eep.eepromVersion);
	PR_EEP("RegDomain1", le16_to_cpu(pBase->regDmn[0]));
	PR_EEP("RegDomain2", le16_to_cpu(pBase->regDmn[1]));
	PR_EEP("TX Mask", (pBase->txrxMask >> 4));
	PR_EEP("RX Mask", (pBase->txrxMask & 0x0f));
	PR_EEP("Allow 5GHz", !!(pBase->opCapFlags.opFlags &
				AR5416_OPFLAGS_11A));
	PR_EEP("Allow 2GHz", !!(pBase->opCapFlags.opFlags &
				AR5416_OPFLAGS_11G));
	PR_EEP("Disable 2GHz HT20", !!(pBase->opCapFlags.opFlags &
					AR5416_OPFLAGS_N_2G_HT20));
	PR_EEP("Disable 2GHz HT40", !!(pBase->opCapFlags.opFlags &
					AR5416_OPFLAGS_N_2G_HT40));
	PR_EEP("Disable 5Ghz HT20", !!(pBase->opCapFlags.opFlags &
					AR5416_OPFLAGS_N_5G_HT20));
	PR_EEP("Disable 5Ghz HT40", !!(pBase->opCapFlags.opFlags &
					AR5416_OPFLAGS_N_5G_HT40));
	PR_EEP("Big Endian", !!(pBase->opCapFlags.eepMisc & 0x01));
	PR_EEP("RF Silent", pBase->rfSilent);
	PR_EEP("BT option", pBase->blueToothOptions);
	PR_EEP("Device Cap", pBase->deviceCap);
	PR_EEP("Device Type", pBase->deviceType);
	PR_EEP("Power Table Offset", pBase->pwrTableOffset);
	PR_EEP("Tuning Caps1", pBase->params_for_tuning_caps[0]);
	PR_EEP("Tuning Caps2", pBase->params_for_tuning_caps[1]);
	PR_EEP("Enable Tx Temp Comp", !!(pBase->featureEnable & BIT(0)));
	PR_EEP("Enable Tx Volt Comp", !!(pBase->featureEnable & BIT(1)));
	PR_EEP("Enable fast clock", !!(pBase->featureEnable & BIT(2)));
	PR_EEP("Enable doubling", !!(pBase->featureEnable & BIT(3)));
	PR_EEP("Internal regulator", !!(pBase->featureEnable & BIT(4)));
	PR_EEP("Enable Paprd", !!(pBase->featureEnable & BIT(5)));
	PR_EEP("Driver Strength", !!(pBase->miscConfiguration & BIT(0)));
	PR_EEP("Quick Drop", !!(pBase->miscConfiguration & BIT(1)));
	PR_EEP("Chain mask Reduce", (pBase->miscConfiguration >> 0x3) & 0x1);
	PR_EEP("Write enable Gpio", pBase->eepromWriteEnableGpio);
	PR_EEP("WLAN Disable Gpio", pBase->wlanDisableGpio);
	PR_EEP("WLAN LED Gpio", pBase->wlanLedGpio);
	PR_EEP("Rx Band Select Gpio", pBase->rxBandSelectGpio);
	PR_EEP("Tx Gain", pBase->txrxgain >> 4);
	PR_EEP("Rx Gain", pBase->txrxgain & 0xf);
	PR_EEP("SW Reg", le32_to_cpu(pBase->swreg));

	len += scnprintf(buf + len, size - len, "%20s : %pM\n", "MacAddress",
			 ah->eeprom.ar9300_eep.macAddr);
out:
	if (len > size)
		len = size;

	return len;
}
#else
static u32 ath9k_hw_ar9003_dump_eeprom(struct ath_hw *ah, bool dump_base_hdr,
				       u8 *buf, u32 len, u32 size)
{
	return 0;
}
#endif

/* XXX: review hardware docs */
static int ath9k_hw_ar9300_get_eeprom_ver(struct ath_hw *ah)
{
	return ah->eeprom.ar9300_eep.eepromVersion;
}

/* XXX: could be read from the eepromVersion, not sure yet */
static int ath9k_hw_ar9300_get_eeprom_rev(struct ath_hw *ah)
{
	return 0;
}

static struct ar9300_modal_eep_header *ar9003_modal_header(struct ath_hw *ah,
							   bool is2ghz)
{
	struct ar9300_eeprom *eep = &ah->eeprom.ar9300_eep;

	if (is2ghz)
		return &eep->modalHeader2G;
	else
		return &eep->modalHeader5G;
}

static void ar9003_hw_xpa_bias_level_apply(struct ath_hw *ah, bool is2ghz)
{
	int bias = ar9003_modal_header(ah, is2ghz)->xpaBiasLvl;

	if (AR_SREV_9485(ah) || AR_SREV_9330(ah) || AR_SREV_9340(ah) ||
	    AR_SREV_9531(ah))
		REG_RMW_FIELD(ah, AR_CH0_TOP2, AR_CH0_TOP2_XPABIASLVL, bias);
	else if (AR_SREV_9462(ah) || AR_SREV_9550(ah) || AR_SREV_9565(ah))
		REG_RMW_FIELD(ah, AR_CH0_TOP, AR_CH0_TOP_XPABIASLVL, bias);
	else {
		REG_RMW_FIELD(ah, AR_CH0_TOP, AR_CH0_TOP_XPABIASLVL, bias);
		REG_RMW_FIELD(ah, AR_CH0_THERM,
				AR_CH0_THERM_XPABIASLVL_MSB,
				bias >> 2);
		REG_RMW_FIELD(ah, AR_CH0_THERM,
				AR_CH0_THERM_XPASHORT2GND, 1);
	}
}

static u16 ar9003_switch_com_spdt_get(struct ath_hw *ah, bool is2ghz)
{
	return le16_to_cpu(ar9003_modal_header(ah, is2ghz)->switchcomspdt);
}

u32 ar9003_hw_ant_ctrl_common_get(struct ath_hw *ah, bool is2ghz)
{
	return le32_to_cpu(ar9003_modal_header(ah, is2ghz)->antCtrlCommon);
}

u32 ar9003_hw_ant_ctrl_common_2_get(struct ath_hw *ah, bool is2ghz)
{
	return le32_to_cpu(ar9003_modal_header(ah, is2ghz)->antCtrlCommon2);
}

static u16 ar9003_hw_ant_ctrl_chain_get(struct ath_hw *ah, int chain,
					bool is2ghz)
{
	__le16 val = ar9003_modal_header(ah, is2ghz)->antCtrlChain[chain];
	return le16_to_cpu(val);
}

static void ar9003_hw_ant_ctrl_apply(struct ath_hw *ah, bool is2ghz)
{
	struct ath_common *common = ath9k_hw_common(ah);
	struct ath9k_hw_capabilities *pCap = &ah->caps;
	int chain;
<<<<<<< HEAD
	u32 regval, value;
=======
	u32 regval, value, gpio;
>>>>>>> fc14f9c1
	static const u32 switch_chain_reg[AR9300_MAX_CHAINS] = {
			AR_PHY_SWITCH_CHAIN_0,
			AR_PHY_SWITCH_CHAIN_1,
			AR_PHY_SWITCH_CHAIN_2,
	};

<<<<<<< HEAD
	if (AR_SREV_9485(ah) && (ar9003_hw_get_rx_gain_idx(ah) == 0))
		ath9k_hw_cfg_output(ah, AR9300_EXT_LNA_CTL_GPIO_AR9485,
				    AR_GPIO_OUTPUT_MUX_AS_PCIE_ATTENTION_LED);
=======
	if (AR_SREV_9485(ah) && (ar9003_hw_get_rx_gain_idx(ah) == 0)) {
		if (ah->config.xlna_gpio)
			gpio = ah->config.xlna_gpio;
		else
			gpio = AR9300_EXT_LNA_CTL_GPIO_AR9485;

		ath9k_hw_cfg_output(ah, gpio,
				    AR_GPIO_OUTPUT_MUX_AS_PCIE_ATTENTION_LED);
	}
>>>>>>> fc14f9c1

	value = ar9003_hw_ant_ctrl_common_get(ah, is2ghz);

	if (AR_SREV_9462(ah) || AR_SREV_9565(ah)) {
		REG_RMW_FIELD(ah, AR_PHY_SWITCH_COM,
				AR_SWITCH_TABLE_COM_AR9462_ALL, value);
	} else if (AR_SREV_9550(ah) || AR_SREV_9531(ah)) {
		REG_RMW_FIELD(ah, AR_PHY_SWITCH_COM,
				AR_SWITCH_TABLE_COM_AR9550_ALL, value);
	} else
		REG_RMW_FIELD(ah, AR_PHY_SWITCH_COM,
			      AR_SWITCH_TABLE_COM_ALL, value);


	/*
	 *   AR9462 defines new switch table for BT/WLAN,
	 *       here's new field name in XXX.ref for both 2G and 5G.
	 *   Register: [GLB_CONTROL] GLB_CONTROL (@0x20044)
	 *   15:12   R/W     SWITCH_TABLE_COM_SPDT_WLAN_RX
	 * SWITCH_TABLE_COM_SPDT_WLAN_RX
	 *
	 *   11:8     R/W     SWITCH_TABLE_COM_SPDT_WLAN_TX
	 * SWITCH_TABLE_COM_SPDT_WLAN_TX
	 *
	 *   7:4 R/W  SWITCH_TABLE_COM_SPDT_WLAN_IDLE
	 * SWITCH_TABLE_COM_SPDT_WLAN_IDLE
	 */
	if (AR_SREV_9462_20_OR_LATER(ah) || AR_SREV_9565(ah)) {
		value = ar9003_switch_com_spdt_get(ah, is2ghz);
		REG_RMW_FIELD(ah, AR_PHY_GLB_CONTROL,
				AR_SWITCH_TABLE_COM_SPDT_ALL, value);
		REG_SET_BIT(ah, AR_PHY_GLB_CONTROL, AR_BTCOEX_CTRL_SPDT_ENABLE);
	}

	value = ar9003_hw_ant_ctrl_common_2_get(ah, is2ghz);
	if (AR_SREV_9485(ah) && common->bt_ant_diversity) {
		value &= ~AR_SWITCH_TABLE_COM2_ALL;
		value |= ah->config.ant_ctrl_comm2g_switch_enable;

	}
	REG_RMW_FIELD(ah, AR_PHY_SWITCH_COM_2, AR_SWITCH_TABLE_COM2_ALL, value);

	if ((AR_SREV_9462(ah)) && (ah->rxchainmask == 0x2)) {
		value = ar9003_hw_ant_ctrl_chain_get(ah, 1, is2ghz);
		REG_RMW_FIELD(ah, switch_chain_reg[0],
			      AR_SWITCH_TABLE_ALL, value);
	}

	for (chain = 0; chain < AR9300_MAX_CHAINS; chain++) {
		if ((ah->rxchainmask & BIT(chain)) ||
		    (ah->txchainmask & BIT(chain))) {
			value = ar9003_hw_ant_ctrl_chain_get(ah, chain,
							     is2ghz);
			REG_RMW_FIELD(ah, switch_chain_reg[chain],
				      AR_SWITCH_TABLE_ALL, value);
		}
	}

	if (AR_SREV_9330(ah) || AR_SREV_9485(ah) || AR_SREV_9565(ah)) {
		value = ath9k_hw_ar9300_get_eeprom(ah, EEP_ANT_DIV_CTL1);
		/*
		 * main_lnaconf, alt_lnaconf, main_tb, alt_tb
		 * are the fields present
		 */
		regval = REG_READ(ah, AR_PHY_MC_GAIN_CTRL);
		regval &= (~AR_ANT_DIV_CTRL_ALL);
		regval |= (value & 0x3f) << AR_ANT_DIV_CTRL_ALL_S;
		/* enable_lnadiv */
		regval &= (~AR_PHY_ANT_DIV_LNADIV);
		regval |= ((value >> 6) & 0x1) << AR_PHY_ANT_DIV_LNADIV_S;

		if (AR_SREV_9485(ah) && common->bt_ant_diversity)
			regval |= AR_ANT_DIV_ENABLE;

		if (AR_SREV_9565(ah)) {
			if (common->bt_ant_diversity) {
				regval |= (1 << AR_PHY_ANT_SW_RX_PROT_S);

				REG_SET_BIT(ah, AR_PHY_RESTART,
					    AR_PHY_RESTART_ENABLE_DIV_M2FLAG);

				/* Force WLAN LNA diversity ON */
				REG_SET_BIT(ah, AR_BTCOEX_WL_LNADIV,
					    AR_BTCOEX_WL_LNADIV_FORCE_ON);
			} else {
				regval &= ~(1 << AR_PHY_ANT_DIV_LNADIV_S);
				regval &= ~(1 << AR_PHY_ANT_SW_RX_PROT_S);

				REG_CLR_BIT(ah, AR_PHY_MC_GAIN_CTRL,
					    (1 << AR_PHY_ANT_SW_RX_PROT_S));

				/* Force WLAN LNA diversity OFF */
				REG_CLR_BIT(ah, AR_BTCOEX_WL_LNADIV,
					    AR_BTCOEX_WL_LNADIV_FORCE_ON);
			}
		}

		REG_WRITE(ah, AR_PHY_MC_GAIN_CTRL, regval);

		/* enable fast_div */
		regval = REG_READ(ah, AR_PHY_CCK_DETECT);
		regval &= (~AR_FAST_DIV_ENABLE);
		regval |= ((value >> 7) & 0x1) << AR_FAST_DIV_ENABLE_S;

		if ((AR_SREV_9485(ah) || AR_SREV_9565(ah))
		    && common->bt_ant_diversity)
			regval |= AR_FAST_DIV_ENABLE;

		REG_WRITE(ah, AR_PHY_CCK_DETECT, regval);

		if (pCap->hw_caps & ATH9K_HW_CAP_ANT_DIV_COMB) {
			regval = REG_READ(ah, AR_PHY_MC_GAIN_CTRL);
			/*
			 * clear bits 25-30 main_lnaconf, alt_lnaconf,
			 * main_tb, alt_tb
			 */
			regval &= (~(AR_PHY_ANT_DIV_MAIN_LNACONF |
				     AR_PHY_ANT_DIV_ALT_LNACONF |
				     AR_PHY_ANT_DIV_ALT_GAINTB |
				     AR_PHY_ANT_DIV_MAIN_GAINTB));
			/* by default use LNA1 for the main antenna */
			regval |= (ATH_ANT_DIV_COMB_LNA1 <<
				   AR_PHY_ANT_DIV_MAIN_LNACONF_S);
			regval |= (ATH_ANT_DIV_COMB_LNA2 <<
				   AR_PHY_ANT_DIV_ALT_LNACONF_S);
			REG_WRITE(ah, AR_PHY_MC_GAIN_CTRL, regval);
		}
	}
}

static void ar9003_hw_drive_strength_apply(struct ath_hw *ah)
{
	struct ar9300_eeprom *eep = &ah->eeprom.ar9300_eep;
	struct ar9300_base_eep_hdr *pBase = &eep->baseEepHeader;
	int drive_strength;
	unsigned long reg;

	drive_strength = pBase->miscConfiguration & BIT(0);
	if (!drive_strength)
		return;

	reg = REG_READ(ah, AR_PHY_65NM_CH0_BIAS1);
	reg &= ~0x00ffffc0;
	reg |= 0x5 << 21;
	reg |= 0x5 << 18;
	reg |= 0x5 << 15;
	reg |= 0x5 << 12;
	reg |= 0x5 << 9;
	reg |= 0x5 << 6;
	REG_WRITE(ah, AR_PHY_65NM_CH0_BIAS1, reg);

	reg = REG_READ(ah, AR_PHY_65NM_CH0_BIAS2);
	reg &= ~0xffffffe0;
	reg |= 0x5 << 29;
	reg |= 0x5 << 26;
	reg |= 0x5 << 23;
	reg |= 0x5 << 20;
	reg |= 0x5 << 17;
	reg |= 0x5 << 14;
	reg |= 0x5 << 11;
	reg |= 0x5 << 8;
	reg |= 0x5 << 5;
	REG_WRITE(ah, AR_PHY_65NM_CH0_BIAS2, reg);

	reg = REG_READ(ah, AR_PHY_65NM_CH0_BIAS4);
	reg &= ~0xff800000;
	reg |= 0x5 << 29;
	reg |= 0x5 << 26;
	reg |= 0x5 << 23;
	REG_WRITE(ah, AR_PHY_65NM_CH0_BIAS4, reg);
}

static u16 ar9003_hw_atten_chain_get(struct ath_hw *ah, int chain,
				     struct ath9k_channel *chan)
{
	int f[3], t[3];
	u16 value;
	struct ar9300_eeprom *eep = &ah->eeprom.ar9300_eep;

	if (chain >= 0 && chain < 3) {
		if (IS_CHAN_2GHZ(chan))
			return eep->modalHeader2G.xatten1DB[chain];
		else if (eep->base_ext2.xatten1DBLow[chain] != 0) {
			t[0] = eep->base_ext2.xatten1DBLow[chain];
			f[0] = 5180;
			t[1] = eep->modalHeader5G.xatten1DB[chain];
			f[1] = 5500;
			t[2] = eep->base_ext2.xatten1DBHigh[chain];
			f[2] = 5785;
			value = ar9003_hw_power_interpolate((s32) chan->channel,
							    f, t, 3);
			return value;
		} else
			return eep->modalHeader5G.xatten1DB[chain];
	}

	return 0;
}


static u16 ar9003_hw_atten_chain_get_margin(struct ath_hw *ah, int chain,
					    struct ath9k_channel *chan)
{
	int f[3], t[3];
	u16 value;
	struct ar9300_eeprom *eep = &ah->eeprom.ar9300_eep;

	if (chain >= 0 && chain < 3) {
		if (IS_CHAN_2GHZ(chan))
			return eep->modalHeader2G.xatten1Margin[chain];
		else if (eep->base_ext2.xatten1MarginLow[chain] != 0) {
			t[0] = eep->base_ext2.xatten1MarginLow[chain];
			f[0] = 5180;
			t[1] = eep->modalHeader5G.xatten1Margin[chain];
			f[1] = 5500;
			t[2] = eep->base_ext2.xatten1MarginHigh[chain];
			f[2] = 5785;
			value = ar9003_hw_power_interpolate((s32) chan->channel,
							    f, t, 3);
			return value;
		} else
			return eep->modalHeader5G.xatten1Margin[chain];
	}

	return 0;
}

static void ar9003_hw_atten_apply(struct ath_hw *ah, struct ath9k_channel *chan)
{
	int i;
	u16 value;
	unsigned long ext_atten_reg[3] = {AR_PHY_EXT_ATTEN_CTL_0,
					  AR_PHY_EXT_ATTEN_CTL_1,
					  AR_PHY_EXT_ATTEN_CTL_2,
					 };

	if ((AR_SREV_9462(ah)) && (ah->rxchainmask == 0x2)) {
		value = ar9003_hw_atten_chain_get(ah, 1, chan);
		REG_RMW_FIELD(ah, ext_atten_reg[0],
			      AR_PHY_EXT_ATTEN_CTL_XATTEN1_DB, value);

		value = ar9003_hw_atten_chain_get_margin(ah, 1, chan);
		REG_RMW_FIELD(ah, ext_atten_reg[0],
			      AR_PHY_EXT_ATTEN_CTL_XATTEN1_MARGIN,
			      value);
	}

	/* Test value. if 0 then attenuation is unused. Don't load anything. */
	for (i = 0; i < 3; i++) {
		if (ah->txchainmask & BIT(i)) {
			value = ar9003_hw_atten_chain_get(ah, i, chan);
			REG_RMW_FIELD(ah, ext_atten_reg[i],
				      AR_PHY_EXT_ATTEN_CTL_XATTEN1_DB, value);

			if (AR_SREV_9485(ah) &&
			    (ar9003_hw_get_rx_gain_idx(ah) == 0) &&
			    ah->config.xatten_margin_cfg)
				value = 5;
			else
				value = ar9003_hw_atten_chain_get_margin(ah, i, chan);

			if (ah->config.alt_mingainidx)
				REG_RMW_FIELD(ah, AR_PHY_EXT_ATTEN_CTL_0,
					      AR_PHY_EXT_ATTEN_CTL_XATTEN1_MARGIN,
					      value);

			REG_RMW_FIELD(ah, ext_atten_reg[i],
				      AR_PHY_EXT_ATTEN_CTL_XATTEN1_MARGIN,
				      value);
		}
	}
}

static bool is_pmu_set(struct ath_hw *ah, u32 pmu_reg, int pmu_set)
{
	int timeout = 100;

	while (pmu_set != REG_READ(ah, pmu_reg)) {
		if (timeout-- == 0)
			return false;
		REG_WRITE(ah, pmu_reg, pmu_set);
		udelay(10);
	}

	return true;
}

void ar9003_hw_internal_regulator_apply(struct ath_hw *ah)
{
	struct ar9300_eeprom *eep = &ah->eeprom.ar9300_eep;
	struct ar9300_base_eep_hdr *pBase = &eep->baseEepHeader;
	u32 reg_val;

	if (pBase->featureEnable & BIT(4)) {
		if (AR_SREV_9330(ah) || AR_SREV_9485(ah)) {
			int reg_pmu_set;

			reg_pmu_set = REG_READ(ah, AR_PHY_PMU2) & ~AR_PHY_PMU2_PGM;
			REG_WRITE(ah, AR_PHY_PMU2, reg_pmu_set);
			if (!is_pmu_set(ah, AR_PHY_PMU2, reg_pmu_set))
				return;

			if (AR_SREV_9330(ah)) {
				if (ah->is_clk_25mhz) {
					reg_pmu_set = (3 << 1) | (8 << 4) |
						      (3 << 8) | (1 << 14) |
						      (6 << 17) | (1 << 20) |
						      (3 << 24);
				} else {
					reg_pmu_set = (4 << 1)  | (7 << 4) |
						      (3 << 8)  | (1 << 14) |
						      (6 << 17) | (1 << 20) |
						      (3 << 24);
				}
			} else {
				reg_pmu_set = (5 << 1) | (7 << 4) |
					      (2 << 8) | (2 << 14) |
					      (6 << 17) | (1 << 20) |
					      (3 << 24) | (1 << 28);
			}

			REG_WRITE(ah, AR_PHY_PMU1, reg_pmu_set);
			if (!is_pmu_set(ah, AR_PHY_PMU1, reg_pmu_set))
				return;

			reg_pmu_set = (REG_READ(ah, AR_PHY_PMU2) & ~0xFFC00000)
					| (4 << 26);
			REG_WRITE(ah, AR_PHY_PMU2, reg_pmu_set);
			if (!is_pmu_set(ah, AR_PHY_PMU2, reg_pmu_set))
				return;

			reg_pmu_set = (REG_READ(ah, AR_PHY_PMU2) & ~0x00200000)
					| (1 << 21);
			REG_WRITE(ah, AR_PHY_PMU2, reg_pmu_set);
			if (!is_pmu_set(ah, AR_PHY_PMU2, reg_pmu_set))
				return;
		} else if (AR_SREV_9462(ah) || AR_SREV_9565(ah)) {
			reg_val = le32_to_cpu(pBase->swreg);
			REG_WRITE(ah, AR_PHY_PMU1, reg_val);
		} else {
			/* Internal regulator is ON. Write swreg register. */
			reg_val = le32_to_cpu(pBase->swreg);
			REG_WRITE(ah, AR_RTC_REG_CONTROL1,
				  REG_READ(ah, AR_RTC_REG_CONTROL1) &
				  (~AR_RTC_REG_CONTROL1_SWREG_PROGRAM));
			REG_WRITE(ah, AR_RTC_REG_CONTROL0, reg_val);
			/* Set REG_CONTROL1.SWREG_PROGRAM */
			REG_WRITE(ah, AR_RTC_REG_CONTROL1,
				  REG_READ(ah,
					   AR_RTC_REG_CONTROL1) |
					   AR_RTC_REG_CONTROL1_SWREG_PROGRAM);
		}
	} else {
		if (AR_SREV_9330(ah) || AR_SREV_9485(ah)) {
			REG_RMW_FIELD(ah, AR_PHY_PMU2, AR_PHY_PMU2_PGM, 0);
			while (REG_READ_FIELD(ah, AR_PHY_PMU2,
						AR_PHY_PMU2_PGM))
				udelay(10);

			REG_RMW_FIELD(ah, AR_PHY_PMU1, AR_PHY_PMU1_PWD, 0x1);
			while (!REG_READ_FIELD(ah, AR_PHY_PMU1,
						AR_PHY_PMU1_PWD))
				udelay(10);
			REG_RMW_FIELD(ah, AR_PHY_PMU2, AR_PHY_PMU2_PGM, 0x1);
			while (!REG_READ_FIELD(ah, AR_PHY_PMU2,
						AR_PHY_PMU2_PGM))
				udelay(10);
		} else if (AR_SREV_9462(ah) || AR_SREV_9565(ah))
			REG_RMW_FIELD(ah, AR_PHY_PMU1, AR_PHY_PMU1_PWD, 0x1);
		else {
			reg_val = REG_READ(ah, AR_RTC_SLEEP_CLK) |
				AR_RTC_FORCE_SWREG_PRD;
			REG_WRITE(ah, AR_RTC_SLEEP_CLK, reg_val);
		}
	}

}

static void ar9003_hw_apply_tuning_caps(struct ath_hw *ah)
{
	struct ar9300_eeprom *eep = &ah->eeprom.ar9300_eep;
	u8 tuning_caps_param = eep->baseEepHeader.params_for_tuning_caps[0];

	if (AR_SREV_9340(ah) || AR_SREV_9531(ah))
		return;

	if (eep->baseEepHeader.featureEnable & 0x40) {
		tuning_caps_param &= 0x7f;
		REG_RMW_FIELD(ah, AR_CH0_XTAL, AR_CH0_XTAL_CAPINDAC,
			      tuning_caps_param);
		REG_RMW_FIELD(ah, AR_CH0_XTAL, AR_CH0_XTAL_CAPOUTDAC,
			      tuning_caps_param);
	}
}

static void ar9003_hw_quick_drop_apply(struct ath_hw *ah, u16 freq)
{
	struct ar9300_eeprom *eep = &ah->eeprom.ar9300_eep;
	struct ar9300_base_eep_hdr *pBase = &eep->baseEepHeader;
	int quick_drop;
	s32 t[3], f[3] = {5180, 5500, 5785};

	if (!(pBase->miscConfiguration & BIT(4)))
		return;

	if (AR_SREV_9300(ah) || AR_SREV_9580(ah) || AR_SREV_9340(ah)) {
		if (freq < 4000) {
			quick_drop = eep->modalHeader2G.quick_drop;
		} else {
			t[0] = eep->base_ext1.quick_drop_low;
			t[1] = eep->modalHeader5G.quick_drop;
			t[2] = eep->base_ext1.quick_drop_high;
			quick_drop = ar9003_hw_power_interpolate(freq, f, t, 3);
		}
		REG_RMW_FIELD(ah, AR_PHY_AGC, AR_PHY_AGC_QUICK_DROP, quick_drop);
	}
}

static void ar9003_hw_txend_to_xpa_off_apply(struct ath_hw *ah, bool is2ghz)
{
	u32 value;

	value = ar9003_modal_header(ah, is2ghz)->txEndToXpaOff;

	REG_RMW_FIELD(ah, AR_PHY_XPA_TIMING_CTL,
		      AR_PHY_XPA_TIMING_CTL_TX_END_XPAB_OFF, value);
	REG_RMW_FIELD(ah, AR_PHY_XPA_TIMING_CTL,
		      AR_PHY_XPA_TIMING_CTL_TX_END_XPAA_OFF, value);
}

static void ar9003_hw_xpa_timing_control_apply(struct ath_hw *ah, bool is2ghz)
{
	struct ar9300_eeprom *eep = &ah->eeprom.ar9300_eep;
	u8 xpa_ctl;

	if (!(eep->baseEepHeader.featureEnable & 0x80))
		return;

	if (!AR_SREV_9300(ah) &&
	    !AR_SREV_9340(ah) &&
	    !AR_SREV_9580(ah) &&
	    !AR_SREV_9531(ah))
		return;

	xpa_ctl = ar9003_modal_header(ah, is2ghz)->txFrameToXpaOn;
	if (is2ghz)
		REG_RMW_FIELD(ah, AR_PHY_XPA_TIMING_CTL,
			      AR_PHY_XPA_TIMING_CTL_FRAME_XPAB_ON, xpa_ctl);
	else
		REG_RMW_FIELD(ah, AR_PHY_XPA_TIMING_CTL,
			      AR_PHY_XPA_TIMING_CTL_FRAME_XPAA_ON, xpa_ctl);
}

static void ar9003_hw_xlna_bias_strength_apply(struct ath_hw *ah, bool is2ghz)
{
	struct ar9300_eeprom *eep = &ah->eeprom.ar9300_eep;
	u8 bias;

	if (!(eep->baseEepHeader.miscConfiguration & 0x40))
		return;

	if (!AR_SREV_9300(ah))
		return;

	bias = ar9003_modal_header(ah, is2ghz)->xlna_bias_strength;
	REG_RMW_FIELD(ah, AR_PHY_65NM_CH0_RXTX4, AR_PHY_65NM_RXTX4_XLNA_BIAS,
		      bias & 0x3);
	bias >>= 2;
	REG_RMW_FIELD(ah, AR_PHY_65NM_CH1_RXTX4, AR_PHY_65NM_RXTX4_XLNA_BIAS,
		      bias & 0x3);
	bias >>= 2;
	REG_RMW_FIELD(ah, AR_PHY_65NM_CH2_RXTX4, AR_PHY_65NM_RXTX4_XLNA_BIAS,
		      bias & 0x3);
}

static int ar9003_hw_get_thermometer(struct ath_hw *ah)
{
	struct ar9300_eeprom *eep = &ah->eeprom.ar9300_eep;
	struct ar9300_base_eep_hdr *pBase = &eep->baseEepHeader;
	int thermometer =  (pBase->miscConfiguration >> 1) & 0x3;

	return --thermometer;
}

static void ar9003_hw_thermometer_apply(struct ath_hw *ah)
{
	int thermometer = ar9003_hw_get_thermometer(ah);
	u8 therm_on = (thermometer < 0) ? 0 : 1;

	REG_RMW_FIELD(ah, AR_PHY_65NM_CH0_RXTX4,
		      AR_PHY_65NM_CH0_RXTX4_THERM_ON_OVR, therm_on);
	if (ah->caps.tx_chainmask & BIT(1))
		REG_RMW_FIELD(ah, AR_PHY_65NM_CH1_RXTX4,
			      AR_PHY_65NM_CH0_RXTX4_THERM_ON_OVR, therm_on);
	if (ah->caps.tx_chainmask & BIT(2))
		REG_RMW_FIELD(ah, AR_PHY_65NM_CH2_RXTX4,
			      AR_PHY_65NM_CH0_RXTX4_THERM_ON_OVR, therm_on);

	therm_on = (thermometer < 0) ? 0 : (thermometer == 0);
	REG_RMW_FIELD(ah, AR_PHY_65NM_CH0_RXTX4,
		      AR_PHY_65NM_CH0_RXTX4_THERM_ON, therm_on);
	if (ah->caps.tx_chainmask & BIT(1)) {
		therm_on = (thermometer < 0) ? 0 : (thermometer == 1);
		REG_RMW_FIELD(ah, AR_PHY_65NM_CH1_RXTX4,
			      AR_PHY_65NM_CH0_RXTX4_THERM_ON, therm_on);
	}
	if (ah->caps.tx_chainmask & BIT(2)) {
		therm_on = (thermometer < 0) ? 0 : (thermometer == 2);
		REG_RMW_FIELD(ah, AR_PHY_65NM_CH2_RXTX4,
			      AR_PHY_65NM_CH0_RXTX4_THERM_ON, therm_on);
	}
}

static void ar9003_hw_thermo_cal_apply(struct ath_hw *ah)
{
	u32 data, ko, kg;

	if (!AR_SREV_9462_20_OR_LATER(ah))
		return;

	ar9300_otp_read_word(ah, 1, &data);
	ko = data & 0xff;
	kg = (data >> 8) & 0xff;
	if (ko || kg) {
		REG_RMW_FIELD(ah, AR_PHY_BB_THERM_ADC_3,
			      AR_PHY_BB_THERM_ADC_3_THERM_ADC_OFFSET, ko);
		REG_RMW_FIELD(ah, AR_PHY_BB_THERM_ADC_3,
			      AR_PHY_BB_THERM_ADC_3_THERM_ADC_SCALE_GAIN,
			      kg + 256);
	}
}

static void ar9003_hw_apply_minccapwr_thresh(struct ath_hw *ah,
					     bool is2ghz)
{
	struct ar9300_eeprom *eep = &ah->eeprom.ar9300_eep;
	const u_int32_t cca_ctrl[AR9300_MAX_CHAINS] = {
		AR_PHY_CCA_CTRL_0,
		AR_PHY_CCA_CTRL_1,
		AR_PHY_CCA_CTRL_2,
	};
	int chain;
	u32 val;

	if (is2ghz) {
		if (!(eep->base_ext1.misc_enable & BIT(2)))
			return;
	} else {
		if (!(eep->base_ext1.misc_enable & BIT(3)))
			return;
	}

	for (chain = 0; chain < AR9300_MAX_CHAINS; chain++) {
		if (!(ah->caps.tx_chainmask & BIT(chain)))
			continue;

		val = ar9003_modal_header(ah, is2ghz)->noiseFloorThreshCh[chain];
		REG_RMW_FIELD(ah, cca_ctrl[chain],
			      AR_PHY_EXT_CCA0_THRESH62_1, val);
	}

}

static void ath9k_hw_ar9300_set_board_values(struct ath_hw *ah,
					     struct ath9k_channel *chan)
{
	bool is2ghz = IS_CHAN_2GHZ(chan);
	ar9003_hw_xpa_timing_control_apply(ah, is2ghz);
	ar9003_hw_xpa_bias_level_apply(ah, is2ghz);
	ar9003_hw_ant_ctrl_apply(ah, is2ghz);
	ar9003_hw_drive_strength_apply(ah);
	ar9003_hw_xlna_bias_strength_apply(ah, is2ghz);
	ar9003_hw_atten_apply(ah, chan);
	ar9003_hw_quick_drop_apply(ah, chan->channel);
	if (!AR_SREV_9330(ah) && !AR_SREV_9340(ah) && !AR_SREV_9531(ah))
		ar9003_hw_internal_regulator_apply(ah);
	ar9003_hw_apply_tuning_caps(ah);
	ar9003_hw_apply_minccapwr_thresh(ah, chan);
	ar9003_hw_txend_to_xpa_off_apply(ah, is2ghz);
	ar9003_hw_thermometer_apply(ah);
	ar9003_hw_thermo_cal_apply(ah);
}

static void ath9k_hw_ar9300_set_addac(struct ath_hw *ah,
				      struct ath9k_channel *chan)
{
}

/*
 * Returns the interpolated y value corresponding to the specified x value
 * from the np ordered pairs of data (px,py).
 * The pairs do not have to be in any order.
 * If the specified x value is less than any of the px,
 * the returned y value is equal to the py for the lowest px.
 * If the specified x value is greater than any of the px,
 * the returned y value is equal to the py for the highest px.
 */
static int ar9003_hw_power_interpolate(int32_t x,
				       int32_t *px, int32_t *py, u_int16_t np)
{
	int ip = 0;
	int lx = 0, ly = 0, lhave = 0;
	int hx = 0, hy = 0, hhave = 0;
	int dx = 0;
	int y = 0;

	lhave = 0;
	hhave = 0;

	/* identify best lower and higher x calibration measurement */
	for (ip = 0; ip < np; ip++) {
		dx = x - px[ip];

		/* this measurement is higher than our desired x */
		if (dx <= 0) {
			if (!hhave || dx > (x - hx)) {
				/* new best higher x measurement */
				hx = px[ip];
				hy = py[ip];
				hhave = 1;
			}
		}
		/* this measurement is lower than our desired x */
		if (dx >= 0) {
			if (!lhave || dx < (x - lx)) {
				/* new best lower x measurement */
				lx = px[ip];
				ly = py[ip];
				lhave = 1;
			}
		}
	}

	/* the low x is good */
	if (lhave) {
		/* so is the high x */
		if (hhave) {
			/* they're the same, so just pick one */
			if (hx == lx)
				y = ly;
			else	/* interpolate  */
				y = interpolate(x, lx, hx, ly, hy);
		} else		/* only low is good, use it */
			y = ly;
	} else if (hhave)	/* only high is good, use it */
		y = hy;
	else /* nothing is good,this should never happen unless np=0, ???? */
		y = -(1 << 30);
	return y;
}

static u8 ar9003_hw_eeprom_get_tgt_pwr(struct ath_hw *ah,
				       u16 rateIndex, u16 freq, bool is2GHz)
{
	u16 numPiers, i;
	s32 targetPowerArray[AR9300_NUM_5G_20_TARGET_POWERS];
	s32 freqArray[AR9300_NUM_5G_20_TARGET_POWERS];
	struct ar9300_eeprom *eep = &ah->eeprom.ar9300_eep;
	struct cal_tgt_pow_legacy *pEepromTargetPwr;
	u8 *pFreqBin;

	if (is2GHz) {
		numPiers = AR9300_NUM_2G_20_TARGET_POWERS;
		pEepromTargetPwr = eep->calTargetPower2G;
		pFreqBin = eep->calTarget_freqbin_2G;
	} else {
		numPiers = AR9300_NUM_5G_20_TARGET_POWERS;
		pEepromTargetPwr = eep->calTargetPower5G;
		pFreqBin = eep->calTarget_freqbin_5G;
	}

	/*
	 * create array of channels and targetpower from
	 * targetpower piers stored on eeprom
	 */
	for (i = 0; i < numPiers; i++) {
		freqArray[i] = ath9k_hw_fbin2freq(pFreqBin[i], is2GHz);
		targetPowerArray[i] = pEepromTargetPwr[i].tPow2x[rateIndex];
	}

	/* interpolate to get target power for given frequency */
	return (u8) ar9003_hw_power_interpolate((s32) freq,
						 freqArray,
						 targetPowerArray, numPiers);
}

static u8 ar9003_hw_eeprom_get_ht20_tgt_pwr(struct ath_hw *ah,
					    u16 rateIndex,
					    u16 freq, bool is2GHz)
{
	u16 numPiers, i;
	s32 targetPowerArray[AR9300_NUM_5G_20_TARGET_POWERS];
	s32 freqArray[AR9300_NUM_5G_20_TARGET_POWERS];
	struct ar9300_eeprom *eep = &ah->eeprom.ar9300_eep;
	struct cal_tgt_pow_ht *pEepromTargetPwr;
	u8 *pFreqBin;

	if (is2GHz) {
		numPiers = AR9300_NUM_2G_20_TARGET_POWERS;
		pEepromTargetPwr = eep->calTargetPower2GHT20;
		pFreqBin = eep->calTarget_freqbin_2GHT20;
	} else {
		numPiers = AR9300_NUM_5G_20_TARGET_POWERS;
		pEepromTargetPwr = eep->calTargetPower5GHT20;
		pFreqBin = eep->calTarget_freqbin_5GHT20;
	}

	/*
	 * create array of channels and targetpower
	 * from targetpower piers stored on eeprom
	 */
	for (i = 0; i < numPiers; i++) {
		freqArray[i] = ath9k_hw_fbin2freq(pFreqBin[i], is2GHz);
		targetPowerArray[i] = pEepromTargetPwr[i].tPow2x[rateIndex];
	}

	/* interpolate to get target power for given frequency */
	return (u8) ar9003_hw_power_interpolate((s32) freq,
						 freqArray,
						 targetPowerArray, numPiers);
}

static u8 ar9003_hw_eeprom_get_ht40_tgt_pwr(struct ath_hw *ah,
					    u16 rateIndex,
					    u16 freq, bool is2GHz)
{
	u16 numPiers, i;
	s32 targetPowerArray[AR9300_NUM_5G_40_TARGET_POWERS];
	s32 freqArray[AR9300_NUM_5G_40_TARGET_POWERS];
	struct ar9300_eeprom *eep = &ah->eeprom.ar9300_eep;
	struct cal_tgt_pow_ht *pEepromTargetPwr;
	u8 *pFreqBin;

	if (is2GHz) {
		numPiers = AR9300_NUM_2G_40_TARGET_POWERS;
		pEepromTargetPwr = eep->calTargetPower2GHT40;
		pFreqBin = eep->calTarget_freqbin_2GHT40;
	} else {
		numPiers = AR9300_NUM_5G_40_TARGET_POWERS;
		pEepromTargetPwr = eep->calTargetPower5GHT40;
		pFreqBin = eep->calTarget_freqbin_5GHT40;
	}

	/*
	 * create array of channels and targetpower from
	 * targetpower piers stored on eeprom
	 */
	for (i = 0; i < numPiers; i++) {
		freqArray[i] = ath9k_hw_fbin2freq(pFreqBin[i], is2GHz);
		targetPowerArray[i] = pEepromTargetPwr[i].tPow2x[rateIndex];
	}

	/* interpolate to get target power for given frequency */
	return (u8) ar9003_hw_power_interpolate((s32) freq,
						 freqArray,
						 targetPowerArray, numPiers);
}

static u8 ar9003_hw_eeprom_get_cck_tgt_pwr(struct ath_hw *ah,
					   u16 rateIndex, u16 freq)
{
	u16 numPiers = AR9300_NUM_2G_CCK_TARGET_POWERS, i;
	s32 targetPowerArray[AR9300_NUM_2G_CCK_TARGET_POWERS];
	s32 freqArray[AR9300_NUM_2G_CCK_TARGET_POWERS];
	struct ar9300_eeprom *eep = &ah->eeprom.ar9300_eep;
	struct cal_tgt_pow_legacy *pEepromTargetPwr = eep->calTargetPowerCck;
	u8 *pFreqBin = eep->calTarget_freqbin_Cck;

	/*
	 * create array of channels and targetpower from
	 * targetpower piers stored on eeprom
	 */
	for (i = 0; i < numPiers; i++) {
		freqArray[i] = ath9k_hw_fbin2freq(pFreqBin[i], 1);
		targetPowerArray[i] = pEepromTargetPwr[i].tPow2x[rateIndex];
	}

	/* interpolate to get target power for given frequency */
	return (u8) ar9003_hw_power_interpolate((s32) freq,
						 freqArray,
						 targetPowerArray, numPiers);
}

/* Set tx power registers to array of values passed in */
static int ar9003_hw_tx_power_regwrite(struct ath_hw *ah, u8 * pPwrArray)
{
#define POW_SM(_r, _s)     (((_r) & 0x3f) << (_s))
	/* make sure forced gain is not set */
	REG_WRITE(ah, AR_PHY_TX_FORCED_GAIN, 0);

	/* Write the OFDM power per rate set */

	/* 6 (LSB), 9, 12, 18 (MSB) */
	REG_WRITE(ah, AR_PHY_POWER_TX_RATE(0),
		  POW_SM(pPwrArray[ALL_TARGET_LEGACY_6_24], 24) |
		  POW_SM(pPwrArray[ALL_TARGET_LEGACY_6_24], 16) |
		  POW_SM(pPwrArray[ALL_TARGET_LEGACY_6_24], 8) |
		  POW_SM(pPwrArray[ALL_TARGET_LEGACY_6_24], 0));

	/* 24 (LSB), 36, 48, 54 (MSB) */
	REG_WRITE(ah, AR_PHY_POWER_TX_RATE(1),
		  POW_SM(pPwrArray[ALL_TARGET_LEGACY_54], 24) |
		  POW_SM(pPwrArray[ALL_TARGET_LEGACY_48], 16) |
		  POW_SM(pPwrArray[ALL_TARGET_LEGACY_36], 8) |
		  POW_SM(pPwrArray[ALL_TARGET_LEGACY_6_24], 0));

	/* Write the CCK power per rate set */

	/* 1L (LSB), reserved, 2L, 2S (MSB) */
	REG_WRITE(ah, AR_PHY_POWER_TX_RATE(2),
		  POW_SM(pPwrArray[ALL_TARGET_LEGACY_1L_5L], 24) |
		  POW_SM(pPwrArray[ALL_TARGET_LEGACY_1L_5L], 16) |
		  /* POW_SM(txPowerTimes2,  8) | this is reserved for AR9003 */
		  POW_SM(pPwrArray[ALL_TARGET_LEGACY_1L_5L], 0));

	/* 5.5L (LSB), 5.5S, 11L, 11S (MSB) */
	REG_WRITE(ah, AR_PHY_POWER_TX_RATE(3),
		  POW_SM(pPwrArray[ALL_TARGET_LEGACY_11S], 24) |
		  POW_SM(pPwrArray[ALL_TARGET_LEGACY_11L], 16) |
		  POW_SM(pPwrArray[ALL_TARGET_LEGACY_5S], 8) |
		  POW_SM(pPwrArray[ALL_TARGET_LEGACY_1L_5L], 0)
	    );

        /* Write the power for duplicated frames - HT40 */

        /* dup40_cck (LSB), dup40_ofdm, ext20_cck, ext20_ofdm (MSB) */
	REG_WRITE(ah, AR_PHY_POWER_TX_RATE(8),
		  POW_SM(pPwrArray[ALL_TARGET_LEGACY_6_24], 24) |
		  POW_SM(pPwrArray[ALL_TARGET_LEGACY_1L_5L], 16) |
		  POW_SM(pPwrArray[ALL_TARGET_LEGACY_6_24],  8) |
		  POW_SM(pPwrArray[ALL_TARGET_LEGACY_1L_5L],  0)
	    );

	/* Write the HT20 power per rate set */

	/* 0/8/16 (LSB), 1-3/9-11/17-19, 4, 5 (MSB) */
	REG_WRITE(ah, AR_PHY_POWER_TX_RATE(4),
		  POW_SM(pPwrArray[ALL_TARGET_HT20_5], 24) |
		  POW_SM(pPwrArray[ALL_TARGET_HT20_4], 16) |
		  POW_SM(pPwrArray[ALL_TARGET_HT20_1_3_9_11_17_19], 8) |
		  POW_SM(pPwrArray[ALL_TARGET_HT20_0_8_16], 0)
	    );

	/* 6 (LSB), 7, 12, 13 (MSB) */
	REG_WRITE(ah, AR_PHY_POWER_TX_RATE(5),
		  POW_SM(pPwrArray[ALL_TARGET_HT20_13], 24) |
		  POW_SM(pPwrArray[ALL_TARGET_HT20_12], 16) |
		  POW_SM(pPwrArray[ALL_TARGET_HT20_7], 8) |
		  POW_SM(pPwrArray[ALL_TARGET_HT20_6], 0)
	    );

	/* 14 (LSB), 15, 20, 21 */
	REG_WRITE(ah, AR_PHY_POWER_TX_RATE(9),
		  POW_SM(pPwrArray[ALL_TARGET_HT20_21], 24) |
		  POW_SM(pPwrArray[ALL_TARGET_HT20_20], 16) |
		  POW_SM(pPwrArray[ALL_TARGET_HT20_15], 8) |
		  POW_SM(pPwrArray[ALL_TARGET_HT20_14], 0)
	    );

	/* Mixed HT20 and HT40 rates */

	/* HT20 22 (LSB), HT20 23, HT40 22, HT40 23 (MSB) */
	REG_WRITE(ah, AR_PHY_POWER_TX_RATE(10),
		  POW_SM(pPwrArray[ALL_TARGET_HT40_23], 24) |
		  POW_SM(pPwrArray[ALL_TARGET_HT40_22], 16) |
		  POW_SM(pPwrArray[ALL_TARGET_HT20_23], 8) |
		  POW_SM(pPwrArray[ALL_TARGET_HT20_22], 0)
	    );

	/*
	 * Write the HT40 power per rate set
	 * correct PAR difference between HT40 and HT20/LEGACY
	 * 0/8/16 (LSB), 1-3/9-11/17-19, 4, 5 (MSB)
	 */
	REG_WRITE(ah, AR_PHY_POWER_TX_RATE(6),
		  POW_SM(pPwrArray[ALL_TARGET_HT40_5], 24) |
		  POW_SM(pPwrArray[ALL_TARGET_HT40_4], 16) |
		  POW_SM(pPwrArray[ALL_TARGET_HT40_1_3_9_11_17_19], 8) |
		  POW_SM(pPwrArray[ALL_TARGET_HT40_0_8_16], 0)
	    );

	/* 6 (LSB), 7, 12, 13 (MSB) */
	REG_WRITE(ah, AR_PHY_POWER_TX_RATE(7),
		  POW_SM(pPwrArray[ALL_TARGET_HT40_13], 24) |
		  POW_SM(pPwrArray[ALL_TARGET_HT40_12], 16) |
		  POW_SM(pPwrArray[ALL_TARGET_HT40_7], 8) |
		  POW_SM(pPwrArray[ALL_TARGET_HT40_6], 0)
	    );

	/* 14 (LSB), 15, 20, 21 */
	REG_WRITE(ah, AR_PHY_POWER_TX_RATE(11),
		  POW_SM(pPwrArray[ALL_TARGET_HT40_21], 24) |
		  POW_SM(pPwrArray[ALL_TARGET_HT40_20], 16) |
		  POW_SM(pPwrArray[ALL_TARGET_HT40_15], 8) |
		  POW_SM(pPwrArray[ALL_TARGET_HT40_14], 0)
	    );

	return 0;
#undef POW_SM
}

static void ar9003_hw_get_legacy_target_powers(struct ath_hw *ah, u16 freq,
					       u8 *targetPowerValT2,
					       bool is2GHz)
{
	targetPowerValT2[ALL_TARGET_LEGACY_6_24] =
	    ar9003_hw_eeprom_get_tgt_pwr(ah, LEGACY_TARGET_RATE_6_24, freq,
					 is2GHz);
	targetPowerValT2[ALL_TARGET_LEGACY_36] =
	    ar9003_hw_eeprom_get_tgt_pwr(ah, LEGACY_TARGET_RATE_36, freq,
					 is2GHz);
	targetPowerValT2[ALL_TARGET_LEGACY_48] =
	    ar9003_hw_eeprom_get_tgt_pwr(ah, LEGACY_TARGET_RATE_48, freq,
					 is2GHz);
	targetPowerValT2[ALL_TARGET_LEGACY_54] =
	    ar9003_hw_eeprom_get_tgt_pwr(ah, LEGACY_TARGET_RATE_54, freq,
					 is2GHz);
}

static void ar9003_hw_get_cck_target_powers(struct ath_hw *ah, u16 freq,
					    u8 *targetPowerValT2)
{
	targetPowerValT2[ALL_TARGET_LEGACY_1L_5L] =
	    ar9003_hw_eeprom_get_cck_tgt_pwr(ah, LEGACY_TARGET_RATE_1L_5L,
					     freq);
	targetPowerValT2[ALL_TARGET_LEGACY_5S] =
	    ar9003_hw_eeprom_get_cck_tgt_pwr(ah, LEGACY_TARGET_RATE_5S, freq);
	targetPowerValT2[ALL_TARGET_LEGACY_11L] =
	    ar9003_hw_eeprom_get_cck_tgt_pwr(ah, LEGACY_TARGET_RATE_11L, freq);
	targetPowerValT2[ALL_TARGET_LEGACY_11S] =
	    ar9003_hw_eeprom_get_cck_tgt_pwr(ah, LEGACY_TARGET_RATE_11S, freq);
}

static void ar9003_hw_get_ht20_target_powers(struct ath_hw *ah, u16 freq,
					     u8 *targetPowerValT2, bool is2GHz)
{
	targetPowerValT2[ALL_TARGET_HT20_0_8_16] =
	    ar9003_hw_eeprom_get_ht20_tgt_pwr(ah, HT_TARGET_RATE_0_8_16, freq,
					      is2GHz);
	targetPowerValT2[ALL_TARGET_HT20_1_3_9_11_17_19] =
	    ar9003_hw_eeprom_get_ht20_tgt_pwr(ah, HT_TARGET_RATE_1_3_9_11_17_19,
					      freq, is2GHz);
	targetPowerValT2[ALL_TARGET_HT20_4] =
	    ar9003_hw_eeprom_get_ht20_tgt_pwr(ah, HT_TARGET_RATE_4, freq,
					      is2GHz);
	targetPowerValT2[ALL_TARGET_HT20_5] =
	    ar9003_hw_eeprom_get_ht20_tgt_pwr(ah, HT_TARGET_RATE_5, freq,
					      is2GHz);
	targetPowerValT2[ALL_TARGET_HT20_6] =
	    ar9003_hw_eeprom_get_ht20_tgt_pwr(ah, HT_TARGET_RATE_6, freq,
					      is2GHz);
	targetPowerValT2[ALL_TARGET_HT20_7] =
	    ar9003_hw_eeprom_get_ht20_tgt_pwr(ah, HT_TARGET_RATE_7, freq,
					      is2GHz);
	targetPowerValT2[ALL_TARGET_HT20_12] =
	    ar9003_hw_eeprom_get_ht20_tgt_pwr(ah, HT_TARGET_RATE_12, freq,
					      is2GHz);
	targetPowerValT2[ALL_TARGET_HT20_13] =
	    ar9003_hw_eeprom_get_ht20_tgt_pwr(ah, HT_TARGET_RATE_13, freq,
					      is2GHz);
	targetPowerValT2[ALL_TARGET_HT20_14] =
	    ar9003_hw_eeprom_get_ht20_tgt_pwr(ah, HT_TARGET_RATE_14, freq,
					      is2GHz);
	targetPowerValT2[ALL_TARGET_HT20_15] =
	    ar9003_hw_eeprom_get_ht20_tgt_pwr(ah, HT_TARGET_RATE_15, freq,
					      is2GHz);
	targetPowerValT2[ALL_TARGET_HT20_20] =
	    ar9003_hw_eeprom_get_ht20_tgt_pwr(ah, HT_TARGET_RATE_20, freq,
					      is2GHz);
	targetPowerValT2[ALL_TARGET_HT20_21] =
	    ar9003_hw_eeprom_get_ht20_tgt_pwr(ah, HT_TARGET_RATE_21, freq,
					      is2GHz);
	targetPowerValT2[ALL_TARGET_HT20_22] =
	    ar9003_hw_eeprom_get_ht20_tgt_pwr(ah, HT_TARGET_RATE_22, freq,
					      is2GHz);
	targetPowerValT2[ALL_TARGET_HT20_23] =
	    ar9003_hw_eeprom_get_ht20_tgt_pwr(ah, HT_TARGET_RATE_23, freq,
					      is2GHz);
}

static void ar9003_hw_get_ht40_target_powers(struct ath_hw *ah,
						   u16 freq,
						   u8 *targetPowerValT2,
						   bool is2GHz)
{
	/* XXX: hard code for now, need to get from eeprom struct */
	u8 ht40PowerIncForPdadc = 0;

	targetPowerValT2[ALL_TARGET_HT40_0_8_16] =
	    ar9003_hw_eeprom_get_ht40_tgt_pwr(ah, HT_TARGET_RATE_0_8_16, freq,
					      is2GHz) + ht40PowerIncForPdadc;
	targetPowerValT2[ALL_TARGET_HT40_1_3_9_11_17_19] =
	    ar9003_hw_eeprom_get_ht40_tgt_pwr(ah, HT_TARGET_RATE_1_3_9_11_17_19,
					      freq,
					      is2GHz) + ht40PowerIncForPdadc;
	targetPowerValT2[ALL_TARGET_HT40_4] =
	    ar9003_hw_eeprom_get_ht40_tgt_pwr(ah, HT_TARGET_RATE_4, freq,
					      is2GHz) + ht40PowerIncForPdadc;
	targetPowerValT2[ALL_TARGET_HT40_5] =
	    ar9003_hw_eeprom_get_ht40_tgt_pwr(ah, HT_TARGET_RATE_5, freq,
					      is2GHz) + ht40PowerIncForPdadc;
	targetPowerValT2[ALL_TARGET_HT40_6] =
	    ar9003_hw_eeprom_get_ht40_tgt_pwr(ah, HT_TARGET_RATE_6, freq,
					      is2GHz) + ht40PowerIncForPdadc;
	targetPowerValT2[ALL_TARGET_HT40_7] =
	    ar9003_hw_eeprom_get_ht40_tgt_pwr(ah, HT_TARGET_RATE_7, freq,
					      is2GHz) + ht40PowerIncForPdadc;
	targetPowerValT2[ALL_TARGET_HT40_12] =
	    ar9003_hw_eeprom_get_ht40_tgt_pwr(ah, HT_TARGET_RATE_12, freq,
					      is2GHz) + ht40PowerIncForPdadc;
	targetPowerValT2[ALL_TARGET_HT40_13] =
	    ar9003_hw_eeprom_get_ht40_tgt_pwr(ah, HT_TARGET_RATE_13, freq,
					      is2GHz) + ht40PowerIncForPdadc;
	targetPowerValT2[ALL_TARGET_HT40_14] =
	    ar9003_hw_eeprom_get_ht40_tgt_pwr(ah, HT_TARGET_RATE_14, freq,
					      is2GHz) + ht40PowerIncForPdadc;
	targetPowerValT2[ALL_TARGET_HT40_15] =
	    ar9003_hw_eeprom_get_ht40_tgt_pwr(ah, HT_TARGET_RATE_15, freq,
					      is2GHz) + ht40PowerIncForPdadc;
	targetPowerValT2[ALL_TARGET_HT40_20] =
	    ar9003_hw_eeprom_get_ht40_tgt_pwr(ah, HT_TARGET_RATE_20, freq,
					      is2GHz) + ht40PowerIncForPdadc;
	targetPowerValT2[ALL_TARGET_HT40_21] =
	    ar9003_hw_eeprom_get_ht40_tgt_pwr(ah, HT_TARGET_RATE_21, freq,
					      is2GHz) + ht40PowerIncForPdadc;
	targetPowerValT2[ALL_TARGET_HT40_22] =
	    ar9003_hw_eeprom_get_ht40_tgt_pwr(ah, HT_TARGET_RATE_22, freq,
					      is2GHz) + ht40PowerIncForPdadc;
	targetPowerValT2[ALL_TARGET_HT40_23] =
	    ar9003_hw_eeprom_get_ht40_tgt_pwr(ah, HT_TARGET_RATE_23, freq,
					      is2GHz) + ht40PowerIncForPdadc;
}

static void ar9003_hw_get_target_power_eeprom(struct ath_hw *ah,
					      struct ath9k_channel *chan,
					      u8 *targetPowerValT2)
{
	bool is2GHz = IS_CHAN_2GHZ(chan);
	unsigned int i = 0;
	struct ath_common *common = ath9k_hw_common(ah);
	u16 freq = chan->channel;

	if (is2GHz)
		ar9003_hw_get_cck_target_powers(ah, freq, targetPowerValT2);

	ar9003_hw_get_legacy_target_powers(ah, freq, targetPowerValT2, is2GHz);
	ar9003_hw_get_ht20_target_powers(ah, freq, targetPowerValT2, is2GHz);

	if (IS_CHAN_HT40(chan))
		ar9003_hw_get_ht40_target_powers(ah, freq, targetPowerValT2,
						 is2GHz);

	for (i = 0; i < ar9300RateSize; i++) {
		ath_dbg(common, REGULATORY, "TPC[%02d] 0x%08x\n",
			i, targetPowerValT2[i]);
	}
}

static int ar9003_hw_cal_pier_get(struct ath_hw *ah,
				  int mode,
				  int ipier,
				  int ichain,
				  int *pfrequency,
				  int *pcorrection,
				  int *ptemperature, int *pvoltage)
{
	u8 *pCalPier;
	struct ar9300_cal_data_per_freq_op_loop *pCalPierStruct;
	int is2GHz;
	struct ar9300_eeprom *eep = &ah->eeprom.ar9300_eep;
	struct ath_common *common = ath9k_hw_common(ah);

	if (ichain >= AR9300_MAX_CHAINS) {
		ath_dbg(common, EEPROM,
			"Invalid chain index, must be less than %d\n",
			AR9300_MAX_CHAINS);
		return -1;
	}

	if (mode) {		/* 5GHz */
		if (ipier >= AR9300_NUM_5G_CAL_PIERS) {
			ath_dbg(common, EEPROM,
				"Invalid 5GHz cal pier index, must be less than %d\n",
				AR9300_NUM_5G_CAL_PIERS);
			return -1;
		}
		pCalPier = &(eep->calFreqPier5G[ipier]);
		pCalPierStruct = &(eep->calPierData5G[ichain][ipier]);
		is2GHz = 0;
	} else {
		if (ipier >= AR9300_NUM_2G_CAL_PIERS) {
			ath_dbg(common, EEPROM,
				"Invalid 2GHz cal pier index, must be less than %d\n",
				AR9300_NUM_2G_CAL_PIERS);
			return -1;
		}

		pCalPier = &(eep->calFreqPier2G[ipier]);
		pCalPierStruct = &(eep->calPierData2G[ichain][ipier]);
		is2GHz = 1;
	}

	*pfrequency = ath9k_hw_fbin2freq(*pCalPier, is2GHz);
	*pcorrection = pCalPierStruct->refPower;
	*ptemperature = pCalPierStruct->tempMeas;
	*pvoltage = pCalPierStruct->voltMeas;

	return 0;
}

static void ar9003_hw_power_control_override(struct ath_hw *ah,
					     int frequency,
					     int *correction,
					     int *voltage, int *temperature)
{
	int temp_slope = 0, temp_slope1 = 0, temp_slope2 = 0;
	struct ar9300_eeprom *eep = &ah->eeprom.ar9300_eep;
	int f[8], t[8], t1[3], t2[3], i;

	REG_RMW(ah, AR_PHY_TPC_11_B0,
		(correction[0] << AR_PHY_TPC_OLPC_GAIN_DELTA_S),
		AR_PHY_TPC_OLPC_GAIN_DELTA);
	if (ah->caps.tx_chainmask & BIT(1))
		REG_RMW(ah, AR_PHY_TPC_11_B1,
			(correction[1] << AR_PHY_TPC_OLPC_GAIN_DELTA_S),
			AR_PHY_TPC_OLPC_GAIN_DELTA);
	if (ah->caps.tx_chainmask & BIT(2))
		REG_RMW(ah, AR_PHY_TPC_11_B2,
			(correction[2] << AR_PHY_TPC_OLPC_GAIN_DELTA_S),
			AR_PHY_TPC_OLPC_GAIN_DELTA);

	/* enable open loop power control on chip */
	REG_RMW(ah, AR_PHY_TPC_6_B0,
		(3 << AR_PHY_TPC_6_ERROR_EST_MODE_S),
		AR_PHY_TPC_6_ERROR_EST_MODE);
	if (ah->caps.tx_chainmask & BIT(1))
		REG_RMW(ah, AR_PHY_TPC_6_B1,
			(3 << AR_PHY_TPC_6_ERROR_EST_MODE_S),
			AR_PHY_TPC_6_ERROR_EST_MODE);
	if (ah->caps.tx_chainmask & BIT(2))
		REG_RMW(ah, AR_PHY_TPC_6_B2,
			(3 << AR_PHY_TPC_6_ERROR_EST_MODE_S),
			AR_PHY_TPC_6_ERROR_EST_MODE);

	/*
	 * enable temperature compensation
	 * Need to use register names
	 */
	if (frequency < 4000) {
		temp_slope = eep->modalHeader2G.tempSlope;
	} else {
		if (AR_SREV_9550(ah)) {
			t[0] = eep->base_ext1.tempslopextension[2];
			t1[0] = eep->base_ext1.tempslopextension[3];
			t2[0] = eep->base_ext1.tempslopextension[4];
			f[0] = 5180;

			t[1] = eep->modalHeader5G.tempSlope;
			t1[1] = eep->base_ext1.tempslopextension[0];
			t2[1] = eep->base_ext1.tempslopextension[1];
			f[1] = 5500;

			t[2] = eep->base_ext1.tempslopextension[5];
			t1[2] = eep->base_ext1.tempslopextension[6];
			t2[2] = eep->base_ext1.tempslopextension[7];
			f[2] = 5785;

			temp_slope = ar9003_hw_power_interpolate(frequency,
								 f, t, 3);
			temp_slope1 = ar9003_hw_power_interpolate(frequency,
								   f, t1, 3);
			temp_slope2 = ar9003_hw_power_interpolate(frequency,
								   f, t2, 3);

			goto tempslope;
		}

		if ((eep->baseEepHeader.miscConfiguration & 0x20) != 0) {
			for (i = 0; i < 8; i++) {
				t[i] = eep->base_ext1.tempslopextension[i];
				f[i] = FBIN2FREQ(eep->calFreqPier5G[i], 0);
			}
			temp_slope = ar9003_hw_power_interpolate((s32) frequency,
								 f, t, 8);
		} else if (eep->base_ext2.tempSlopeLow != 0) {
			t[0] = eep->base_ext2.tempSlopeLow;
			f[0] = 5180;
			t[1] = eep->modalHeader5G.tempSlope;
			f[1] = 5500;
			t[2] = eep->base_ext2.tempSlopeHigh;
			f[2] = 5785;
			temp_slope = ar9003_hw_power_interpolate((s32) frequency,
								 f, t, 3);
		} else {
			temp_slope = eep->modalHeader5G.tempSlope;
		}
	}

tempslope:
	if (AR_SREV_9550(ah) || AR_SREV_9531(ah)) {
		u8 txmask = (eep->baseEepHeader.txrxMask & 0xf0) >> 4;

		/*
		 * AR955x has tempSlope register for each chain.
		 * Check whether temp_compensation feature is enabled or not.
		 */
		if (eep->baseEepHeader.featureEnable & 0x1) {
			if (frequency < 4000) {
				if (txmask & BIT(0))
					REG_RMW_FIELD(ah, AR_PHY_TPC_19,
						      AR_PHY_TPC_19_ALPHA_THERM,
						      eep->base_ext2.tempSlopeLow);
				if (txmask & BIT(1))
					REG_RMW_FIELD(ah, AR_PHY_TPC_19_B1,
						      AR_PHY_TPC_19_ALPHA_THERM,
						      temp_slope);
				if (txmask & BIT(2))
					REG_RMW_FIELD(ah, AR_PHY_TPC_19_B2,
						      AR_PHY_TPC_19_ALPHA_THERM,
						      eep->base_ext2.tempSlopeHigh);
			} else {
				if (txmask & BIT(0))
					REG_RMW_FIELD(ah, AR_PHY_TPC_19,
						      AR_PHY_TPC_19_ALPHA_THERM,
						      temp_slope);
				if (txmask & BIT(1))
					REG_RMW_FIELD(ah, AR_PHY_TPC_19_B1,
						      AR_PHY_TPC_19_ALPHA_THERM,
						      temp_slope1);
				if (txmask & BIT(2))
					REG_RMW_FIELD(ah, AR_PHY_TPC_19_B2,
						      AR_PHY_TPC_19_ALPHA_THERM,
						      temp_slope2);
			}
		} else {
			/*
			 * If temp compensation is not enabled,
			 * set all registers to 0.
			 */
			if (txmask & BIT(0))
				REG_RMW_FIELD(ah, AR_PHY_TPC_19,
					      AR_PHY_TPC_19_ALPHA_THERM, 0);
			if (txmask & BIT(1))
				REG_RMW_FIELD(ah, AR_PHY_TPC_19_B1,
					      AR_PHY_TPC_19_ALPHA_THERM, 0);
			if (txmask & BIT(2))
				REG_RMW_FIELD(ah, AR_PHY_TPC_19_B2,
					      AR_PHY_TPC_19_ALPHA_THERM, 0);
		}
	} else {
		REG_RMW_FIELD(ah, AR_PHY_TPC_19,
			      AR_PHY_TPC_19_ALPHA_THERM, temp_slope);
	}

	if (AR_SREV_9462_20_OR_LATER(ah))
		REG_RMW_FIELD(ah, AR_PHY_TPC_19_B1,
			      AR_PHY_TPC_19_B1_ALPHA_THERM, temp_slope);


	REG_RMW_FIELD(ah, AR_PHY_TPC_18, AR_PHY_TPC_18_THERM_CAL_VALUE,
		      temperature[0]);
}

/* Apply the recorded correction values. */
static int ar9003_hw_calibration_apply(struct ath_hw *ah, int frequency)
{
	int ichain, ipier, npier;
	int mode;
	int lfrequency[AR9300_MAX_CHAINS],
	    lcorrection[AR9300_MAX_CHAINS],
	    ltemperature[AR9300_MAX_CHAINS], lvoltage[AR9300_MAX_CHAINS];
	int hfrequency[AR9300_MAX_CHAINS],
	    hcorrection[AR9300_MAX_CHAINS],
	    htemperature[AR9300_MAX_CHAINS], hvoltage[AR9300_MAX_CHAINS];
	int fdiff;
	int correction[AR9300_MAX_CHAINS],
	    voltage[AR9300_MAX_CHAINS], temperature[AR9300_MAX_CHAINS];
	int pfrequency, pcorrection, ptemperature, pvoltage;
	struct ath_common *common = ath9k_hw_common(ah);

	mode = (frequency >= 4000);
	if (mode)
		npier = AR9300_NUM_5G_CAL_PIERS;
	else
		npier = AR9300_NUM_2G_CAL_PIERS;

	for (ichain = 0; ichain < AR9300_MAX_CHAINS; ichain++) {
		lfrequency[ichain] = 0;
		hfrequency[ichain] = 100000;
	}
	/* identify best lower and higher frequency calibration measurement */
	for (ichain = 0; ichain < AR9300_MAX_CHAINS; ichain++) {
		for (ipier = 0; ipier < npier; ipier++) {
			if (!ar9003_hw_cal_pier_get(ah, mode, ipier, ichain,
						    &pfrequency, &pcorrection,
						    &ptemperature, &pvoltage)) {
				fdiff = frequency - pfrequency;

				/*
				 * this measurement is higher than
				 * our desired frequency
				 */
				if (fdiff <= 0) {
					if (hfrequency[ichain] <= 0 ||
					    hfrequency[ichain] >= 100000 ||
					    fdiff >
					    (frequency - hfrequency[ichain])) {
						/*
						 * new best higher
						 * frequency measurement
						 */
						hfrequency[ichain] = pfrequency;
						hcorrection[ichain] =
						    pcorrection;
						htemperature[ichain] =
						    ptemperature;
						hvoltage[ichain] = pvoltage;
					}
				}
				if (fdiff >= 0) {
					if (lfrequency[ichain] <= 0
					    || fdiff <
					    (frequency - lfrequency[ichain])) {
						/*
						 * new best lower
						 * frequency measurement
						 */
						lfrequency[ichain] = pfrequency;
						lcorrection[ichain] =
						    pcorrection;
						ltemperature[ichain] =
						    ptemperature;
						lvoltage[ichain] = pvoltage;
					}
				}
			}
		}
	}

	/* interpolate  */
	for (ichain = 0; ichain < AR9300_MAX_CHAINS; ichain++) {
		ath_dbg(common, EEPROM, "ch=%d f=%d low=%d %d h=%d %d\n",
			ichain, frequency, lfrequency[ichain],
			lcorrection[ichain], hfrequency[ichain],
			hcorrection[ichain]);
		/* they're the same, so just pick one */
		if (hfrequency[ichain] == lfrequency[ichain]) {
			correction[ichain] = lcorrection[ichain];
			voltage[ichain] = lvoltage[ichain];
			temperature[ichain] = ltemperature[ichain];
		}
		/* the low frequency is good */
		else if (frequency - lfrequency[ichain] < 1000) {
			/* so is the high frequency, interpolate */
			if (hfrequency[ichain] - frequency < 1000) {

				correction[ichain] = interpolate(frequency,
						lfrequency[ichain],
						hfrequency[ichain],
						lcorrection[ichain],
						hcorrection[ichain]);

				temperature[ichain] = interpolate(frequency,
						lfrequency[ichain],
						hfrequency[ichain],
						ltemperature[ichain],
						htemperature[ichain]);

				voltage[ichain] = interpolate(frequency,
						lfrequency[ichain],
						hfrequency[ichain],
						lvoltage[ichain],
						hvoltage[ichain]);
			}
			/* only low is good, use it */
			else {
				correction[ichain] = lcorrection[ichain];
				temperature[ichain] = ltemperature[ichain];
				voltage[ichain] = lvoltage[ichain];
			}
		}
		/* only high is good, use it */
		else if (hfrequency[ichain] - frequency < 1000) {
			correction[ichain] = hcorrection[ichain];
			temperature[ichain] = htemperature[ichain];
			voltage[ichain] = hvoltage[ichain];
		} else {	/* nothing is good, presume 0???? */
			correction[ichain] = 0;
			temperature[ichain] = 0;
			voltage[ichain] = 0;
		}
	}

	ar9003_hw_power_control_override(ah, frequency, correction, voltage,
					 temperature);

	ath_dbg(common, EEPROM,
		"for frequency=%d, calibration correction = %d %d %d\n",
		frequency, correction[0], correction[1], correction[2]);

	return 0;
}

static u16 ar9003_hw_get_direct_edge_power(struct ar9300_eeprom *eep,
					   int idx,
					   int edge,
					   bool is2GHz)
{
	struct cal_ctl_data_2g *ctl_2g = eep->ctlPowerData_2G;
	struct cal_ctl_data_5g *ctl_5g = eep->ctlPowerData_5G;

	if (is2GHz)
		return CTL_EDGE_TPOWER(ctl_2g[idx].ctlEdges[edge]);
	else
		return CTL_EDGE_TPOWER(ctl_5g[idx].ctlEdges[edge]);
}

static u16 ar9003_hw_get_indirect_edge_power(struct ar9300_eeprom *eep,
					     int idx,
					     unsigned int edge,
					     u16 freq,
					     bool is2GHz)
{
	struct cal_ctl_data_2g *ctl_2g = eep->ctlPowerData_2G;
	struct cal_ctl_data_5g *ctl_5g = eep->ctlPowerData_5G;

	u8 *ctl_freqbin = is2GHz ?
		&eep->ctl_freqbin_2G[idx][0] :
		&eep->ctl_freqbin_5G[idx][0];

	if (is2GHz) {
		if (ath9k_hw_fbin2freq(ctl_freqbin[edge - 1], 1) < freq &&
		    CTL_EDGE_FLAGS(ctl_2g[idx].ctlEdges[edge - 1]))
			return CTL_EDGE_TPOWER(ctl_2g[idx].ctlEdges[edge - 1]);
	} else {
		if (ath9k_hw_fbin2freq(ctl_freqbin[edge - 1], 0) < freq &&
		    CTL_EDGE_FLAGS(ctl_5g[idx].ctlEdges[edge - 1]))
			return CTL_EDGE_TPOWER(ctl_5g[idx].ctlEdges[edge - 1]);
	}

	return MAX_RATE_POWER;
}

/*
 * Find the maximum conformance test limit for the given channel and CTL info
 */
static u16 ar9003_hw_get_max_edge_power(struct ar9300_eeprom *eep,
					u16 freq, int idx, bool is2GHz)
{
	u16 twiceMaxEdgePower = MAX_RATE_POWER;
	u8 *ctl_freqbin = is2GHz ?
		&eep->ctl_freqbin_2G[idx][0] :
		&eep->ctl_freqbin_5G[idx][0];
	u16 num_edges = is2GHz ?
		AR9300_NUM_BAND_EDGES_2G : AR9300_NUM_BAND_EDGES_5G;
	unsigned int edge;

	/* Get the edge power */
	for (edge = 0;
	     (edge < num_edges) && (ctl_freqbin[edge] != AR5416_BCHAN_UNUSED);
	     edge++) {
		/*
		 * If there's an exact channel match or an inband flag set
		 * on the lower channel use the given rdEdgePower
		 */
		if (freq == ath9k_hw_fbin2freq(ctl_freqbin[edge], is2GHz)) {
			twiceMaxEdgePower =
				ar9003_hw_get_direct_edge_power(eep, idx,
								edge, is2GHz);
			break;
		} else if ((edge > 0) &&
			   (freq < ath9k_hw_fbin2freq(ctl_freqbin[edge],
						      is2GHz))) {
			twiceMaxEdgePower =
				ar9003_hw_get_indirect_edge_power(eep, idx,
								  edge, freq,
								  is2GHz);
			/*
			 * Leave loop - no more affecting edges possible in
			 * this monotonic increasing list
			 */
			break;
		}
	}

	if (is2GHz && !twiceMaxEdgePower)
		twiceMaxEdgePower = 60;

	return twiceMaxEdgePower;
}

static void ar9003_hw_set_power_per_rate_table(struct ath_hw *ah,
					       struct ath9k_channel *chan,
					       u8 *pPwrArray, u16 cfgCtl,
					       u8 antenna_reduction,
					       u16 powerLimit)
{
	struct ath_common *common = ath9k_hw_common(ah);
	struct ar9300_eeprom *pEepData = &ah->eeprom.ar9300_eep;
	u16 twiceMaxEdgePower;
	int i;
	u16 scaledPower = 0, minCtlPower;
	static const u16 ctlModesFor11a[] = {
		CTL_11A, CTL_5GHT20, CTL_11A_EXT, CTL_5GHT40
	};
	static const u16 ctlModesFor11g[] = {
		CTL_11B, CTL_11G, CTL_2GHT20, CTL_11B_EXT,
		CTL_11G_EXT, CTL_2GHT40
	};
	u16 numCtlModes;
	const u16 *pCtlMode;
	u16 ctlMode, freq;
	struct chan_centers centers;
	u8 *ctlIndex;
	u8 ctlNum;
	u16 twiceMinEdgePower;
	bool is2ghz = IS_CHAN_2GHZ(chan);

	ath9k_hw_get_channel_centers(ah, chan, &centers);
	scaledPower = ath9k_hw_get_scaled_power(ah, powerLimit,
						antenna_reduction);

	if (is2ghz) {
		/* Setup for CTL modes */
		/* CTL_11B, CTL_11G, CTL_2GHT20 */
		numCtlModes =
			ARRAY_SIZE(ctlModesFor11g) -
				   SUB_NUM_CTL_MODES_AT_2G_40;
		pCtlMode = ctlModesFor11g;
		if (IS_CHAN_HT40(chan))
			/* All 2G CTL's */
			numCtlModes = ARRAY_SIZE(ctlModesFor11g);
	} else {
		/* Setup for CTL modes */
		/* CTL_11A, CTL_5GHT20 */
		numCtlModes = ARRAY_SIZE(ctlModesFor11a) -
					 SUB_NUM_CTL_MODES_AT_5G_40;
		pCtlMode = ctlModesFor11a;
		if (IS_CHAN_HT40(chan))
			/* All 5G CTL's */
			numCtlModes = ARRAY_SIZE(ctlModesFor11a);
	}

	/*
	 * For MIMO, need to apply regulatory caps individually across
	 * dynamically running modes: CCK, OFDM, HT20, HT40
	 *
	 * The outer loop walks through each possible applicable runtime mode.
	 * The inner loop walks through each ctlIndex entry in EEPROM.
	 * The ctl value is encoded as [7:4] == test group, [3:0] == test mode.
	 */
	for (ctlMode = 0; ctlMode < numCtlModes; ctlMode++) {
		bool isHt40CtlMode = (pCtlMode[ctlMode] == CTL_5GHT40) ||
			(pCtlMode[ctlMode] == CTL_2GHT40);
		if (isHt40CtlMode)
			freq = centers.synth_center;
		else if (pCtlMode[ctlMode] & EXT_ADDITIVE)
			freq = centers.ext_center;
		else
			freq = centers.ctl_center;

		ath_dbg(common, REGULATORY,
			"LOOP-Mode ctlMode %d < %d, isHt40CtlMode %d, EXT_ADDITIVE %d\n",
			ctlMode, numCtlModes, isHt40CtlMode,
			(pCtlMode[ctlMode] & EXT_ADDITIVE));

		/* walk through each CTL index stored in EEPROM */
		if (is2ghz) {
			ctlIndex = pEepData->ctlIndex_2G;
			ctlNum = AR9300_NUM_CTLS_2G;
		} else {
			ctlIndex = pEepData->ctlIndex_5G;
			ctlNum = AR9300_NUM_CTLS_5G;
		}

		twiceMaxEdgePower = MAX_RATE_POWER;
		for (i = 0; (i < ctlNum) && ctlIndex[i]; i++) {
			ath_dbg(common, REGULATORY,
				"LOOP-Ctlidx %d: cfgCtl 0x%2.2x pCtlMode 0x%2.2x ctlIndex 0x%2.2x chan %d\n",
				i, cfgCtl, pCtlMode[ctlMode], ctlIndex[i],
				chan->channel);

			/*
			 * compare test group from regulatory
			 * channel list with test mode from pCtlMode
			 * list
			 */
			if ((((cfgCtl & ~CTL_MODE_M) |
			       (pCtlMode[ctlMode] & CTL_MODE_M)) ==
				ctlIndex[i]) ||
			    (((cfgCtl & ~CTL_MODE_M) |
			       (pCtlMode[ctlMode] & CTL_MODE_M)) ==
			     ((ctlIndex[i] & CTL_MODE_M) |
			       SD_NO_CTL))) {
				twiceMinEdgePower =
				  ar9003_hw_get_max_edge_power(pEepData,
							       freq, i,
							       is2ghz);

				if ((cfgCtl & ~CTL_MODE_M) == SD_NO_CTL)
					/*
					 * Find the minimum of all CTL
					 * edge powers that apply to
					 * this channel
					 */
					twiceMaxEdgePower =
						min(twiceMaxEdgePower,
						    twiceMinEdgePower);
				else {
					/* specific */
					twiceMaxEdgePower = twiceMinEdgePower;
					break;
				}
			}
		}

		minCtlPower = (u8)min(twiceMaxEdgePower, scaledPower);

		ath_dbg(common, REGULATORY,
			"SEL-Min ctlMode %d pCtlMode %d 2xMaxEdge %d sP %d minCtlPwr %d\n",
			ctlMode, pCtlMode[ctlMode], twiceMaxEdgePower,
			scaledPower, minCtlPower);

		/* Apply ctl mode to correct target power set */
		switch (pCtlMode[ctlMode]) {
		case CTL_11B:
			for (i = ALL_TARGET_LEGACY_1L_5L;
			     i <= ALL_TARGET_LEGACY_11S; i++)
				pPwrArray[i] = (u8)min((u16)pPwrArray[i],
						       minCtlPower);
			break;
		case CTL_11A:
		case CTL_11G:
			for (i = ALL_TARGET_LEGACY_6_24;
			     i <= ALL_TARGET_LEGACY_54; i++)
				pPwrArray[i] = (u8)min((u16)pPwrArray[i],
						       minCtlPower);
			break;
		case CTL_5GHT20:
		case CTL_2GHT20:
			for (i = ALL_TARGET_HT20_0_8_16;
			     i <= ALL_TARGET_HT20_23; i++) {
				pPwrArray[i] = (u8)min((u16)pPwrArray[i],
						       minCtlPower);
				if (ath9k_hw_mci_is_enabled(ah))
					pPwrArray[i] =
						(u8)min((u16)pPwrArray[i],
						ar9003_mci_get_max_txpower(ah,
							pCtlMode[ctlMode]));
			}
			break;
		case CTL_5GHT40:
		case CTL_2GHT40:
			for (i = ALL_TARGET_HT40_0_8_16;
			     i <= ALL_TARGET_HT40_23; i++) {
				pPwrArray[i] = (u8)min((u16)pPwrArray[i],
						       minCtlPower);
				if (ath9k_hw_mci_is_enabled(ah))
					pPwrArray[i] =
						(u8)min((u16)pPwrArray[i],
						ar9003_mci_get_max_txpower(ah,
							pCtlMode[ctlMode]));
			}
			break;
		default:
			break;
		}
	} /* end ctl mode checking */
}

static inline u8 mcsidx_to_tgtpwridx(unsigned int mcs_idx, u8 base_pwridx)
{
	u8 mod_idx = mcs_idx % 8;

	if (mod_idx <= 3)
		return mod_idx ? (base_pwridx + 1) : base_pwridx;
	else
		return base_pwridx + 4 * (mcs_idx / 8) + mod_idx - 2;
}

static void ar9003_paprd_set_txpower(struct ath_hw *ah,
				     struct ath9k_channel *chan,
				     u8 *targetPowerValT2)
{
	int i;

	if (!ar9003_is_paprd_enabled(ah))
		return;

	if (IS_CHAN_HT40(chan))
		i = ALL_TARGET_HT40_7;
	else
		i = ALL_TARGET_HT20_7;

	if (IS_CHAN_2GHZ(chan)) {
		if (!AR_SREV_9330(ah) && !AR_SREV_9340(ah) &&
		    !AR_SREV_9462(ah) && !AR_SREV_9565(ah)) {
			if (IS_CHAN_HT40(chan))
				i = ALL_TARGET_HT40_0_8_16;
			else
				i = ALL_TARGET_HT20_0_8_16;
		}
	}

	ah->paprd_target_power = targetPowerValT2[i];
}

static void ath9k_hw_ar9300_set_txpower(struct ath_hw *ah,
					struct ath9k_channel *chan, u16 cfgCtl,
					u8 twiceAntennaReduction,
					u8 powerLimit, bool test)
{
	struct ath_regulatory *regulatory = ath9k_hw_regulatory(ah);
	struct ath_common *common = ath9k_hw_common(ah);
	struct ar9300_eeprom *eep = &ah->eeprom.ar9300_eep;
	struct ar9300_modal_eep_header *modal_hdr;
	u8 targetPowerValT2[ar9300RateSize];
	u8 target_power_val_t2_eep[ar9300RateSize];
	unsigned int i = 0, paprd_scale_factor = 0;
	u8 pwr_idx, min_pwridx = 0;

	memset(targetPowerValT2, 0 , sizeof(targetPowerValT2));

	/*
	 * Get target powers from EEPROM - our baseline for TX Power
	 */
	ar9003_hw_get_target_power_eeprom(ah, chan, targetPowerValT2);

	if (ar9003_is_paprd_enabled(ah)) {
		if (IS_CHAN_2GHZ(chan))
			modal_hdr = &eep->modalHeader2G;
		else
			modal_hdr = &eep->modalHeader5G;

		ah->paprd_ratemask =
			le32_to_cpu(modal_hdr->papdRateMaskHt20) &
			AR9300_PAPRD_RATE_MASK;

		ah->paprd_ratemask_ht40 =
			le32_to_cpu(modal_hdr->papdRateMaskHt40) &
			AR9300_PAPRD_RATE_MASK;

		paprd_scale_factor = ar9003_get_paprd_scale_factor(ah, chan);
		min_pwridx = IS_CHAN_HT40(chan) ? ALL_TARGET_HT40_0_8_16 :
						  ALL_TARGET_HT20_0_8_16;

		if (!ah->paprd_table_write_done) {
			memcpy(target_power_val_t2_eep, targetPowerValT2,
			       sizeof(targetPowerValT2));
			for (i = 0; i < 24; i++) {
				pwr_idx = mcsidx_to_tgtpwridx(i, min_pwridx);
				if (ah->paprd_ratemask & (1 << i)) {
					if (targetPowerValT2[pwr_idx] &&
					    targetPowerValT2[pwr_idx] ==
					    target_power_val_t2_eep[pwr_idx])
						targetPowerValT2[pwr_idx] -=
							paprd_scale_factor;
				}
			}
		}
		memcpy(target_power_val_t2_eep, targetPowerValT2,
		       sizeof(targetPowerValT2));
	}

	ar9003_hw_set_power_per_rate_table(ah, chan,
					   targetPowerValT2, cfgCtl,
					   twiceAntennaReduction,
					   powerLimit);

	if (ar9003_is_paprd_enabled(ah)) {
		for (i = 0; i < ar9300RateSize; i++) {
			if ((ah->paprd_ratemask & (1 << i)) &&
			    (abs(targetPowerValT2[i] -
				target_power_val_t2_eep[i]) >
			    paprd_scale_factor)) {
				ah->paprd_ratemask &= ~(1 << i);
				ath_dbg(common, EEPROM,
					"paprd disabled for mcs %d\n", i);
			}
		}
	}

	regulatory->max_power_level = 0;
	for (i = 0; i < ar9300RateSize; i++) {
		if (targetPowerValT2[i] > regulatory->max_power_level)
			regulatory->max_power_level = targetPowerValT2[i];
	}

	ath9k_hw_update_regulatory_maxpower(ah);

	if (test)
		return;

	for (i = 0; i < ar9300RateSize; i++) {
		ath_dbg(common, REGULATORY, "TPC[%02d] 0x%08x\n",
			i, targetPowerValT2[i]);
	}

	/* Write target power array to registers */
	ar9003_hw_tx_power_regwrite(ah, targetPowerValT2);
	ar9003_hw_calibration_apply(ah, chan->channel);
	ar9003_paprd_set_txpower(ah, chan, targetPowerValT2);
}

static u16 ath9k_hw_ar9300_get_spur_channel(struct ath_hw *ah,
					    u16 i, bool is2GHz)
{
	return AR_NO_SPUR;
}

s32 ar9003_hw_get_tx_gain_idx(struct ath_hw *ah)
{
	struct ar9300_eeprom *eep = &ah->eeprom.ar9300_eep;

	return (eep->baseEepHeader.txrxgain >> 4) & 0xf; /* bits 7:4 */
}

s32 ar9003_hw_get_rx_gain_idx(struct ath_hw *ah)
{
	struct ar9300_eeprom *eep = &ah->eeprom.ar9300_eep;

	return (eep->baseEepHeader.txrxgain) & 0xf; /* bits 3:0 */
}

u8 *ar9003_get_spur_chan_ptr(struct ath_hw *ah, bool is2ghz)
{
	return ar9003_modal_header(ah, is2ghz)->spurChans;
}

unsigned int ar9003_get_paprd_scale_factor(struct ath_hw *ah,
					   struct ath9k_channel *chan)
{
	struct ar9300_eeprom *eep = &ah->eeprom.ar9300_eep;

	if (IS_CHAN_2GHZ(chan))
		return MS(le32_to_cpu(eep->modalHeader2G.papdRateMaskHt20),
			  AR9300_PAPRD_SCALE_1);
	else {
		if (chan->channel >= 5700)
		return MS(le32_to_cpu(eep->modalHeader5G.papdRateMaskHt20),
			  AR9300_PAPRD_SCALE_1);
		else if (chan->channel >= 5400)
			return MS(le32_to_cpu(eep->modalHeader5G.papdRateMaskHt40),
				   AR9300_PAPRD_SCALE_2);
		else
			return MS(le32_to_cpu(eep->modalHeader5G.papdRateMaskHt40),
				  AR9300_PAPRD_SCALE_1);
	}
}

const struct eeprom_ops eep_ar9300_ops = {
	.check_eeprom = ath9k_hw_ar9300_check_eeprom,
	.get_eeprom = ath9k_hw_ar9300_get_eeprom,
	.fill_eeprom = ath9k_hw_ar9300_fill_eeprom,
	.dump_eeprom = ath9k_hw_ar9003_dump_eeprom,
	.get_eeprom_ver = ath9k_hw_ar9300_get_eeprom_ver,
	.get_eeprom_rev = ath9k_hw_ar9300_get_eeprom_rev,
	.set_board_values = ath9k_hw_ar9300_set_board_values,
	.set_addac = ath9k_hw_ar9300_set_addac,
	.set_txpower = ath9k_hw_ar9300_set_txpower,
	.get_spur_channel = ath9k_hw_ar9300_get_spur_channel
};<|MERGE_RESOLUTION|>--- conflicted
+++ resolved
@@ -3577,22 +3577,13 @@
 	struct ath_common *common = ath9k_hw_common(ah);
 	struct ath9k_hw_capabilities *pCap = &ah->caps;
 	int chain;
-<<<<<<< HEAD
-	u32 regval, value;
-=======
 	u32 regval, value, gpio;
->>>>>>> fc14f9c1
 	static const u32 switch_chain_reg[AR9300_MAX_CHAINS] = {
 			AR_PHY_SWITCH_CHAIN_0,
 			AR_PHY_SWITCH_CHAIN_1,
 			AR_PHY_SWITCH_CHAIN_2,
 	};
 
-<<<<<<< HEAD
-	if (AR_SREV_9485(ah) && (ar9003_hw_get_rx_gain_idx(ah) == 0))
-		ath9k_hw_cfg_output(ah, AR9300_EXT_LNA_CTL_GPIO_AR9485,
-				    AR_GPIO_OUTPUT_MUX_AS_PCIE_ATTENTION_LED);
-=======
 	if (AR_SREV_9485(ah) && (ar9003_hw_get_rx_gain_idx(ah) == 0)) {
 		if (ah->config.xlna_gpio)
 			gpio = ah->config.xlna_gpio;
@@ -3602,7 +3593,6 @@
 		ath9k_hw_cfg_output(ah, gpio,
 				    AR_GPIO_OUTPUT_MUX_AS_PCIE_ATTENTION_LED);
 	}
->>>>>>> fc14f9c1
 
 	value = ar9003_hw_ant_ctrl_common_get(ah, is2ghz);
 
