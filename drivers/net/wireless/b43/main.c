/*

  Broadcom B43 wireless driver

  Copyright (c) 2005 Martin Langer <martin-langer@gmx.de>
  Copyright (c) 2005 Stefano Brivio <stefano.brivio@polimi.it>
  Copyright (c) 2005-2009 Michael Buesch <m@bues.ch>
  Copyright (c) 2005 Danny van Dyk <kugelfang@gentoo.org>
  Copyright (c) 2005 Andreas Jaggi <andreas.jaggi@waterwave.ch>
  Copyright (c) 2010-2011 Rafał Miłecki <zajec5@gmail.com>

  SDIO support
  Copyright (c) 2009 Albert Herranz <albert_herranz@yahoo.es>

  Some parts of the code in this file are derived from the ipw2200
  driver  Copyright(c) 2003 - 2004 Intel Corporation.

  This program is free software; you can redistribute it and/or modify
  it under the terms of the GNU General Public License as published by
  the Free Software Foundation; either version 2 of the License, or
  (at your option) any later version.

  This program is distributed in the hope that it will be useful,
  but WITHOUT ANY WARRANTY; without even the implied warranty of
  MERCHANTABILITY or FITNESS FOR A PARTICULAR PURPOSE.  See the
  GNU General Public License for more details.

  You should have received a copy of the GNU General Public License
  along with this program; see the file COPYING.  If not, write to
  the Free Software Foundation, Inc., 51 Franklin Steet, Fifth Floor,
  Boston, MA 02110-1301, USA.

*/

#include <linux/delay.h>
#include <linux/init.h>
#include <linux/module.h>
#include <linux/if_arp.h>
#include <linux/etherdevice.h>
#include <linux/firmware.h>
#include <linux/workqueue.h>
#include <linux/skbuff.h>
#include <linux/io.h>
#include <linux/dma-mapping.h>
#include <linux/slab.h>
#include <asm/unaligned.h>

#include "b43.h"
#include "main.h"
#include "debugfs.h"
#include "phy_common.h"
#include "phy_g.h"
#include "phy_n.h"
#include "dma.h"
#include "pio.h"
#include "sysfs.h"
#include "xmit.h"
#include "lo.h"
#include "pcmcia.h"
#include "sdio.h"
#include <linux/mmc/sdio_func.h>

MODULE_DESCRIPTION("Broadcom B43 wireless driver");
MODULE_AUTHOR("Martin Langer");
MODULE_AUTHOR("Stefano Brivio");
MODULE_AUTHOR("Michael Buesch");
MODULE_AUTHOR("Gábor Stefanik");
MODULE_AUTHOR("Rafał Miłecki");
MODULE_LICENSE("GPL");

MODULE_FIRMWARE("b43/ucode11.fw");
MODULE_FIRMWARE("b43/ucode13.fw");
MODULE_FIRMWARE("b43/ucode14.fw");
MODULE_FIRMWARE("b43/ucode15.fw");
MODULE_FIRMWARE("b43/ucode16_mimo.fw");
MODULE_FIRMWARE("b43/ucode5.fw");
MODULE_FIRMWARE("b43/ucode9.fw");

static int modparam_bad_frames_preempt;
module_param_named(bad_frames_preempt, modparam_bad_frames_preempt, int, 0444);
MODULE_PARM_DESC(bad_frames_preempt,
		 "enable(1) / disable(0) Bad Frames Preemption");

static char modparam_fwpostfix[16];
module_param_string(fwpostfix, modparam_fwpostfix, 16, 0444);
MODULE_PARM_DESC(fwpostfix, "Postfix for the .fw files to load.");

static int modparam_hwpctl;
module_param_named(hwpctl, modparam_hwpctl, int, 0444);
MODULE_PARM_DESC(hwpctl, "Enable hardware-side power control (default off)");

static int modparam_nohwcrypt;
module_param_named(nohwcrypt, modparam_nohwcrypt, int, 0444);
MODULE_PARM_DESC(nohwcrypt, "Disable hardware encryption.");

static int modparam_hwtkip;
module_param_named(hwtkip, modparam_hwtkip, int, 0444);
MODULE_PARM_DESC(hwtkip, "Enable hardware tkip.");

static int modparam_qos = 1;
module_param_named(qos, modparam_qos, int, 0444);
MODULE_PARM_DESC(qos, "Enable QOS support (default on)");

static int modparam_btcoex = 1;
module_param_named(btcoex, modparam_btcoex, int, 0444);
MODULE_PARM_DESC(btcoex, "Enable Bluetooth coexistence (default on)");

int b43_modparam_verbose = B43_VERBOSITY_DEFAULT;
module_param_named(verbose, b43_modparam_verbose, int, 0644);
MODULE_PARM_DESC(verbose, "Log message verbosity: 0=error, 1=warn, 2=info(default), 3=debug");

static int b43_modparam_pio = 0;
module_param_named(pio, b43_modparam_pio, int, 0644);
MODULE_PARM_DESC(pio, "Use PIO accesses by default: 0=DMA, 1=PIO");

static int modparam_allhwsupport = !IS_ENABLED(CONFIG_BRCMSMAC);
module_param_named(allhwsupport, modparam_allhwsupport, int, 0444);
MODULE_PARM_DESC(allhwsupport, "Enable support for all hardware (even it if overlaps with the brcmsmac driver)");

#ifdef CONFIG_B43_BCMA
static const struct bcma_device_id b43_bcma_tbl[] = {
	BCMA_CORE(BCMA_MANUF_BCM, BCMA_CORE_80211, 0x11, BCMA_ANY_CLASS),
	BCMA_CORE(BCMA_MANUF_BCM, BCMA_CORE_80211, 0x17, BCMA_ANY_CLASS),
	BCMA_CORE(BCMA_MANUF_BCM, BCMA_CORE_80211, 0x18, BCMA_ANY_CLASS),
	BCMA_CORE(BCMA_MANUF_BCM, BCMA_CORE_80211, 0x1C, BCMA_ANY_CLASS),
	BCMA_CORE(BCMA_MANUF_BCM, BCMA_CORE_80211, 0x1D, BCMA_ANY_CLASS),
	BCMA_CORE(BCMA_MANUF_BCM, BCMA_CORE_80211, 0x1E, BCMA_ANY_CLASS),
	BCMA_CORE(BCMA_MANUF_BCM, BCMA_CORE_80211, 0x28, BCMA_ANY_CLASS),
	BCMA_CORE(BCMA_MANUF_BCM, BCMA_CORE_80211, 0x2A, BCMA_ANY_CLASS),
	BCMA_CORETABLE_END
};
MODULE_DEVICE_TABLE(bcma, b43_bcma_tbl);
#endif

#ifdef CONFIG_B43_SSB
static const struct ssb_device_id b43_ssb_tbl[] = {
	SSB_DEVICE(SSB_VENDOR_BROADCOM, SSB_DEV_80211, 5),
	SSB_DEVICE(SSB_VENDOR_BROADCOM, SSB_DEV_80211, 6),
	SSB_DEVICE(SSB_VENDOR_BROADCOM, SSB_DEV_80211, 7),
	SSB_DEVICE(SSB_VENDOR_BROADCOM, SSB_DEV_80211, 9),
	SSB_DEVICE(SSB_VENDOR_BROADCOM, SSB_DEV_80211, 10),
	SSB_DEVICE(SSB_VENDOR_BROADCOM, SSB_DEV_80211, 11),
	SSB_DEVICE(SSB_VENDOR_BROADCOM, SSB_DEV_80211, 12),
	SSB_DEVICE(SSB_VENDOR_BROADCOM, SSB_DEV_80211, 13),
	SSB_DEVICE(SSB_VENDOR_BROADCOM, SSB_DEV_80211, 15),
	SSB_DEVICE(SSB_VENDOR_BROADCOM, SSB_DEV_80211, 16),
	SSB_DEVTABLE_END
};
MODULE_DEVICE_TABLE(ssb, b43_ssb_tbl);
#endif

/* Channel and ratetables are shared for all devices.
 * They can't be const, because ieee80211 puts some precalculated
 * data in there. This data is the same for all devices, so we don't
 * get concurrency issues */
#define RATETAB_ENT(_rateid, _flags) \
	{								\
		.bitrate	= B43_RATE_TO_BASE100KBPS(_rateid),	\
		.hw_value	= (_rateid),				\
		.flags		= (_flags),				\
	}

/*
 * NOTE: When changing this, sync with xmit.c's
 *	 b43_plcp_get_bitrate_idx_* functions!
 */
static struct ieee80211_rate __b43_ratetable[] = {
	RATETAB_ENT(B43_CCK_RATE_1MB, 0),
	RATETAB_ENT(B43_CCK_RATE_2MB, IEEE80211_RATE_SHORT_PREAMBLE),
	RATETAB_ENT(B43_CCK_RATE_5MB, IEEE80211_RATE_SHORT_PREAMBLE),
	RATETAB_ENT(B43_CCK_RATE_11MB, IEEE80211_RATE_SHORT_PREAMBLE),
	RATETAB_ENT(B43_OFDM_RATE_6MB, 0),
	RATETAB_ENT(B43_OFDM_RATE_9MB, 0),
	RATETAB_ENT(B43_OFDM_RATE_12MB, 0),
	RATETAB_ENT(B43_OFDM_RATE_18MB, 0),
	RATETAB_ENT(B43_OFDM_RATE_24MB, 0),
	RATETAB_ENT(B43_OFDM_RATE_36MB, 0),
	RATETAB_ENT(B43_OFDM_RATE_48MB, 0),
	RATETAB_ENT(B43_OFDM_RATE_54MB, 0),
};

#define b43_a_ratetable		(__b43_ratetable + 4)
#define b43_a_ratetable_size	8
#define b43_b_ratetable		(__b43_ratetable + 0)
#define b43_b_ratetable_size	4
#define b43_g_ratetable		(__b43_ratetable + 0)
#define b43_g_ratetable_size	12

#define CHAN2G(_channel, _freq, _flags) {			\
	.band			= IEEE80211_BAND_2GHZ,		\
	.center_freq		= (_freq),			\
	.hw_value		= (_channel),			\
	.flags			= (_flags),			\
	.max_antenna_gain	= 0,				\
	.max_power		= 30,				\
}
static struct ieee80211_channel b43_2ghz_chantable[] = {
	CHAN2G(1, 2412, 0),
	CHAN2G(2, 2417, 0),
	CHAN2G(3, 2422, 0),
	CHAN2G(4, 2427, 0),
	CHAN2G(5, 2432, 0),
	CHAN2G(6, 2437, 0),
	CHAN2G(7, 2442, 0),
	CHAN2G(8, 2447, 0),
	CHAN2G(9, 2452, 0),
	CHAN2G(10, 2457, 0),
	CHAN2G(11, 2462, 0),
	CHAN2G(12, 2467, 0),
	CHAN2G(13, 2472, 0),
	CHAN2G(14, 2484, 0),
};

/* No support for the last 3 channels (12, 13, 14) */
#define b43_2ghz_chantable_limited_size		11
#undef CHAN2G

#define CHAN4G(_channel, _flags) {				\
	.band			= IEEE80211_BAND_5GHZ,		\
	.center_freq		= 4000 + (5 * (_channel)),	\
	.hw_value		= (_channel),			\
	.flags			= (_flags),			\
	.max_antenna_gain	= 0,				\
	.max_power		= 30,				\
}
#define CHAN5G(_channel, _flags) {				\
	.band			= IEEE80211_BAND_5GHZ,		\
	.center_freq		= 5000 + (5 * (_channel)),	\
	.hw_value		= (_channel),			\
	.flags			= (_flags),			\
	.max_antenna_gain	= 0,				\
	.max_power		= 30,				\
}
static struct ieee80211_channel b43_5ghz_nphy_chantable[] = {
	CHAN4G(184, 0),		CHAN4G(186, 0),
	CHAN4G(188, 0),		CHAN4G(190, 0),
	CHAN4G(192, 0),		CHAN4G(194, 0),
	CHAN4G(196, 0),		CHAN4G(198, 0),
	CHAN4G(200, 0),		CHAN4G(202, 0),
	CHAN4G(204, 0),		CHAN4G(206, 0),
	CHAN4G(208, 0),		CHAN4G(210, 0),
	CHAN4G(212, 0),		CHAN4G(214, 0),
	CHAN4G(216, 0),		CHAN4G(218, 0),
	CHAN4G(220, 0),		CHAN4G(222, 0),
	CHAN4G(224, 0),		CHAN4G(226, 0),
	CHAN4G(228, 0),
	CHAN5G(32, 0),		CHAN5G(34, 0),
	CHAN5G(36, 0),		CHAN5G(38, 0),
	CHAN5G(40, 0),		CHAN5G(42, 0),
	CHAN5G(44, 0),		CHAN5G(46, 0),
	CHAN5G(48, 0),		CHAN5G(50, 0),
	CHAN5G(52, 0),		CHAN5G(54, 0),
	CHAN5G(56, 0),		CHAN5G(58, 0),
	CHAN5G(60, 0),		CHAN5G(62, 0),
	CHAN5G(64, 0),		CHAN5G(66, 0),
	CHAN5G(68, 0),		CHAN5G(70, 0),
	CHAN5G(72, 0),		CHAN5G(74, 0),
	CHAN5G(76, 0),		CHAN5G(78, 0),
	CHAN5G(80, 0),		CHAN5G(82, 0),
	CHAN5G(84, 0),		CHAN5G(86, 0),
	CHAN5G(88, 0),		CHAN5G(90, 0),
	CHAN5G(92, 0),		CHAN5G(94, 0),
	CHAN5G(96, 0),		CHAN5G(98, 0),
	CHAN5G(100, 0),		CHAN5G(102, 0),
	CHAN5G(104, 0),		CHAN5G(106, 0),
	CHAN5G(108, 0),		CHAN5G(110, 0),
	CHAN5G(112, 0),		CHAN5G(114, 0),
	CHAN5G(116, 0),		CHAN5G(118, 0),
	CHAN5G(120, 0),		CHAN5G(122, 0),
	CHAN5G(124, 0),		CHAN5G(126, 0),
	CHAN5G(128, 0),		CHAN5G(130, 0),
	CHAN5G(132, 0),		CHAN5G(134, 0),
	CHAN5G(136, 0),		CHAN5G(138, 0),
	CHAN5G(140, 0),		CHAN5G(142, 0),
	CHAN5G(144, 0),		CHAN5G(145, 0),
	CHAN5G(146, 0),		CHAN5G(147, 0),
	CHAN5G(148, 0),		CHAN5G(149, 0),
	CHAN5G(150, 0),		CHAN5G(151, 0),
	CHAN5G(152, 0),		CHAN5G(153, 0),
	CHAN5G(154, 0),		CHAN5G(155, 0),
	CHAN5G(156, 0),		CHAN5G(157, 0),
	CHAN5G(158, 0),		CHAN5G(159, 0),
	CHAN5G(160, 0),		CHAN5G(161, 0),
	CHAN5G(162, 0),		CHAN5G(163, 0),
	CHAN5G(164, 0),		CHAN5G(165, 0),
	CHAN5G(166, 0),		CHAN5G(168, 0),
	CHAN5G(170, 0),		CHAN5G(172, 0),
	CHAN5G(174, 0),		CHAN5G(176, 0),
	CHAN5G(178, 0),		CHAN5G(180, 0),
	CHAN5G(182, 0),
};

static struct ieee80211_channel b43_5ghz_nphy_chantable_limited[] = {
	CHAN5G(36, 0),		CHAN5G(40, 0),
	CHAN5G(44, 0),		CHAN5G(48, 0),
	CHAN5G(149, 0),		CHAN5G(153, 0),
	CHAN5G(157, 0),		CHAN5G(161, 0),
	CHAN5G(165, 0),
};

static struct ieee80211_channel b43_5ghz_aphy_chantable[] = {
	CHAN5G(34, 0),		CHAN5G(36, 0),
	CHAN5G(38, 0),		CHAN5G(40, 0),
	CHAN5G(42, 0),		CHAN5G(44, 0),
	CHAN5G(46, 0),		CHAN5G(48, 0),
	CHAN5G(52, 0),		CHAN5G(56, 0),
	CHAN5G(60, 0),		CHAN5G(64, 0),
	CHAN5G(100, 0),		CHAN5G(104, 0),
	CHAN5G(108, 0),		CHAN5G(112, 0),
	CHAN5G(116, 0),		CHAN5G(120, 0),
	CHAN5G(124, 0),		CHAN5G(128, 0),
	CHAN5G(132, 0),		CHAN5G(136, 0),
	CHAN5G(140, 0),		CHAN5G(149, 0),
	CHAN5G(153, 0),		CHAN5G(157, 0),
	CHAN5G(161, 0),		CHAN5G(165, 0),
	CHAN5G(184, 0),		CHAN5G(188, 0),
	CHAN5G(192, 0),		CHAN5G(196, 0),
	CHAN5G(200, 0),		CHAN5G(204, 0),
	CHAN5G(208, 0),		CHAN5G(212, 0),
	CHAN5G(216, 0),
};
#undef CHAN4G
#undef CHAN5G

static struct ieee80211_supported_band b43_band_5GHz_nphy = {
	.band		= IEEE80211_BAND_5GHZ,
	.channels	= b43_5ghz_nphy_chantable,
	.n_channels	= ARRAY_SIZE(b43_5ghz_nphy_chantable),
	.bitrates	= b43_a_ratetable,
	.n_bitrates	= b43_a_ratetable_size,
};

static struct ieee80211_supported_band b43_band_5GHz_nphy_limited = {
	.band		= IEEE80211_BAND_5GHZ,
	.channels	= b43_5ghz_nphy_chantable_limited,
	.n_channels	= ARRAY_SIZE(b43_5ghz_nphy_chantable_limited),
	.bitrates	= b43_a_ratetable,
	.n_bitrates	= b43_a_ratetable_size,
};

static struct ieee80211_supported_band b43_band_5GHz_aphy = {
	.band		= IEEE80211_BAND_5GHZ,
	.channels	= b43_5ghz_aphy_chantable,
	.n_channels	= ARRAY_SIZE(b43_5ghz_aphy_chantable),
	.bitrates	= b43_a_ratetable,
	.n_bitrates	= b43_a_ratetable_size,
};

static struct ieee80211_supported_band b43_band_2GHz = {
	.band		= IEEE80211_BAND_2GHZ,
	.channels	= b43_2ghz_chantable,
	.n_channels	= ARRAY_SIZE(b43_2ghz_chantable),
	.bitrates	= b43_g_ratetable,
	.n_bitrates	= b43_g_ratetable_size,
};

static struct ieee80211_supported_band b43_band_2ghz_limited = {
	.band		= IEEE80211_BAND_2GHZ,
	.channels	= b43_2ghz_chantable,
	.n_channels	= b43_2ghz_chantable_limited_size,
	.bitrates	= b43_g_ratetable,
	.n_bitrates	= b43_g_ratetable_size,
};

static void b43_wireless_core_exit(struct b43_wldev *dev);
static int b43_wireless_core_init(struct b43_wldev *dev);
static struct b43_wldev * b43_wireless_core_stop(struct b43_wldev *dev);
static int b43_wireless_core_start(struct b43_wldev *dev);
static void b43_op_bss_info_changed(struct ieee80211_hw *hw,
				    struct ieee80211_vif *vif,
				    struct ieee80211_bss_conf *conf,
				    u32 changed);

static int b43_ratelimit(struct b43_wl *wl)
{
	if (!wl || !wl->current_dev)
		return 1;
	if (b43_status(wl->current_dev) < B43_STAT_STARTED)
		return 1;
	/* We are up and running.
	 * Ratelimit the messages to avoid DoS over the net. */
	return net_ratelimit();
}

void b43info(struct b43_wl *wl, const char *fmt, ...)
{
	struct va_format vaf;
	va_list args;

	if (b43_modparam_verbose < B43_VERBOSITY_INFO)
		return;
	if (!b43_ratelimit(wl))
		return;

	va_start(args, fmt);

	vaf.fmt = fmt;
	vaf.va = &args;

	printk(KERN_INFO "b43-%s: %pV",
	       (wl && wl->hw) ? wiphy_name(wl->hw->wiphy) : "wlan", &vaf);

	va_end(args);
}

void b43err(struct b43_wl *wl, const char *fmt, ...)
{
	struct va_format vaf;
	va_list args;

	if (b43_modparam_verbose < B43_VERBOSITY_ERROR)
		return;
	if (!b43_ratelimit(wl))
		return;

	va_start(args, fmt);

	vaf.fmt = fmt;
	vaf.va = &args;

	printk(KERN_ERR "b43-%s ERROR: %pV",
	       (wl && wl->hw) ? wiphy_name(wl->hw->wiphy) : "wlan", &vaf);

	va_end(args);
}

void b43warn(struct b43_wl *wl, const char *fmt, ...)
{
	struct va_format vaf;
	va_list args;

	if (b43_modparam_verbose < B43_VERBOSITY_WARN)
		return;
	if (!b43_ratelimit(wl))
		return;

	va_start(args, fmt);

	vaf.fmt = fmt;
	vaf.va = &args;

	printk(KERN_WARNING "b43-%s warning: %pV",
	       (wl && wl->hw) ? wiphy_name(wl->hw->wiphy) : "wlan", &vaf);

	va_end(args);
}

void b43dbg(struct b43_wl *wl, const char *fmt, ...)
{
	struct va_format vaf;
	va_list args;

	if (b43_modparam_verbose < B43_VERBOSITY_DEBUG)
		return;

	va_start(args, fmt);

	vaf.fmt = fmt;
	vaf.va = &args;

	printk(KERN_DEBUG "b43-%s debug: %pV",
	       (wl && wl->hw) ? wiphy_name(wl->hw->wiphy) : "wlan", &vaf);

	va_end(args);
}

static void b43_ram_write(struct b43_wldev *dev, u16 offset, u32 val)
{
	u32 macctl;

	B43_WARN_ON(offset % 4 != 0);

	macctl = b43_read32(dev, B43_MMIO_MACCTL);
	if (macctl & B43_MACCTL_BE)
		val = swab32(val);

	b43_write32(dev, B43_MMIO_RAM_CONTROL, offset);
	mmiowb();
	b43_write32(dev, B43_MMIO_RAM_DATA, val);
}

static inline void b43_shm_control_word(struct b43_wldev *dev,
					u16 routing, u16 offset)
{
	u32 control;

	/* "offset" is the WORD offset. */
	control = routing;
	control <<= 16;
	control |= offset;
	b43_write32(dev, B43_MMIO_SHM_CONTROL, control);
}

u32 b43_shm_read32(struct b43_wldev *dev, u16 routing, u16 offset)
{
	u32 ret;

	if (routing == B43_SHM_SHARED) {
		B43_WARN_ON(offset & 0x0001);
		if (offset & 0x0003) {
			/* Unaligned access */
			b43_shm_control_word(dev, routing, offset >> 2);
			ret = b43_read16(dev, B43_MMIO_SHM_DATA_UNALIGNED);
			b43_shm_control_word(dev, routing, (offset >> 2) + 1);
			ret |= ((u32)b43_read16(dev, B43_MMIO_SHM_DATA)) << 16;

			goto out;
		}
		offset >>= 2;
	}
	b43_shm_control_word(dev, routing, offset);
	ret = b43_read32(dev, B43_MMIO_SHM_DATA);
out:
	return ret;
}

u16 b43_shm_read16(struct b43_wldev *dev, u16 routing, u16 offset)
{
	u16 ret;

	if (routing == B43_SHM_SHARED) {
		B43_WARN_ON(offset & 0x0001);
		if (offset & 0x0003) {
			/* Unaligned access */
			b43_shm_control_word(dev, routing, offset >> 2);
			ret = b43_read16(dev, B43_MMIO_SHM_DATA_UNALIGNED);

			goto out;
		}
		offset >>= 2;
	}
	b43_shm_control_word(dev, routing, offset);
	ret = b43_read16(dev, B43_MMIO_SHM_DATA);
out:
	return ret;
}

void b43_shm_write32(struct b43_wldev *dev, u16 routing, u16 offset, u32 value)
{
	if (routing == B43_SHM_SHARED) {
		B43_WARN_ON(offset & 0x0001);
		if (offset & 0x0003) {
			/* Unaligned access */
			b43_shm_control_word(dev, routing, offset >> 2);
			b43_write16(dev, B43_MMIO_SHM_DATA_UNALIGNED,
				    value & 0xFFFF);
			b43_shm_control_word(dev, routing, (offset >> 2) + 1);
			b43_write16(dev, B43_MMIO_SHM_DATA,
				    (value >> 16) & 0xFFFF);
			return;
		}
		offset >>= 2;
	}
	b43_shm_control_word(dev, routing, offset);
	b43_write32(dev, B43_MMIO_SHM_DATA, value);
}

void b43_shm_write16(struct b43_wldev *dev, u16 routing, u16 offset, u16 value)
{
	if (routing == B43_SHM_SHARED) {
		B43_WARN_ON(offset & 0x0001);
		if (offset & 0x0003) {
			/* Unaligned access */
			b43_shm_control_word(dev, routing, offset >> 2);
			b43_write16(dev, B43_MMIO_SHM_DATA_UNALIGNED, value);
			return;
		}
		offset >>= 2;
	}
	b43_shm_control_word(dev, routing, offset);
	b43_write16(dev, B43_MMIO_SHM_DATA, value);
}

/* Read HostFlags */
u64 b43_hf_read(struct b43_wldev *dev)
{
	u64 ret;

	ret = b43_shm_read16(dev, B43_SHM_SHARED, B43_SHM_SH_HOSTF3);
	ret <<= 16;
	ret |= b43_shm_read16(dev, B43_SHM_SHARED, B43_SHM_SH_HOSTF2);
	ret <<= 16;
	ret |= b43_shm_read16(dev, B43_SHM_SHARED, B43_SHM_SH_HOSTF1);

	return ret;
}

/* Write HostFlags */
void b43_hf_write(struct b43_wldev *dev, u64 value)
{
	u16 lo, mi, hi;

	lo = (value & 0x00000000FFFFULL);
	mi = (value & 0x0000FFFF0000ULL) >> 16;
	hi = (value & 0xFFFF00000000ULL) >> 32;
	b43_shm_write16(dev, B43_SHM_SHARED, B43_SHM_SH_HOSTF1, lo);
	b43_shm_write16(dev, B43_SHM_SHARED, B43_SHM_SH_HOSTF2, mi);
	b43_shm_write16(dev, B43_SHM_SHARED, B43_SHM_SH_HOSTF3, hi);
}

/* Read the firmware capabilities bitmask (Opensource firmware only) */
static u16 b43_fwcapa_read(struct b43_wldev *dev)
{
	B43_WARN_ON(!dev->fw.opensource);
	return b43_shm_read16(dev, B43_SHM_SHARED, B43_SHM_SH_FWCAPA);
}

void b43_tsf_read(struct b43_wldev *dev, u64 *tsf)
{
	u32 low, high;

	B43_WARN_ON(dev->dev->core_rev < 3);

	/* The hardware guarantees us an atomic read, if we
	 * read the low register first. */
	low = b43_read32(dev, B43_MMIO_REV3PLUS_TSF_LOW);
	high = b43_read32(dev, B43_MMIO_REV3PLUS_TSF_HIGH);

	*tsf = high;
	*tsf <<= 32;
	*tsf |= low;
}

static void b43_time_lock(struct b43_wldev *dev)
{
	b43_maskset32(dev, B43_MMIO_MACCTL, ~0, B43_MACCTL_TBTTHOLD);
	/* Commit the write */
	b43_read32(dev, B43_MMIO_MACCTL);
}

static void b43_time_unlock(struct b43_wldev *dev)
{
	b43_maskset32(dev, B43_MMIO_MACCTL, ~B43_MACCTL_TBTTHOLD, 0);
	/* Commit the write */
	b43_read32(dev, B43_MMIO_MACCTL);
}

static void b43_tsf_write_locked(struct b43_wldev *dev, u64 tsf)
{
	u32 low, high;

	B43_WARN_ON(dev->dev->core_rev < 3);

	low = tsf;
	high = (tsf >> 32);
	/* The hardware guarantees us an atomic write, if we
	 * write the low register first. */
	b43_write32(dev, B43_MMIO_REV3PLUS_TSF_LOW, low);
	mmiowb();
	b43_write32(dev, B43_MMIO_REV3PLUS_TSF_HIGH, high);
	mmiowb();
}

void b43_tsf_write(struct b43_wldev *dev, u64 tsf)
{
	b43_time_lock(dev);
	b43_tsf_write_locked(dev, tsf);
	b43_time_unlock(dev);
}

static
void b43_macfilter_set(struct b43_wldev *dev, u16 offset, const u8 *mac)
{
	static const u8 zero_addr[ETH_ALEN] = { 0 };
	u16 data;

	if (!mac)
		mac = zero_addr;

	offset |= 0x0020;
	b43_write16(dev, B43_MMIO_MACFILTER_CONTROL, offset);

	data = mac[0];
	data |= mac[1] << 8;
	b43_write16(dev, B43_MMIO_MACFILTER_DATA, data);
	data = mac[2];
	data |= mac[3] << 8;
	b43_write16(dev, B43_MMIO_MACFILTER_DATA, data);
	data = mac[4];
	data |= mac[5] << 8;
	b43_write16(dev, B43_MMIO_MACFILTER_DATA, data);
}

static void b43_write_mac_bssid_templates(struct b43_wldev *dev)
{
	const u8 *mac;
	const u8 *bssid;
	u8 mac_bssid[ETH_ALEN * 2];
	int i;
	u32 tmp;

	bssid = dev->wl->bssid;
	mac = dev->wl->mac_addr;

	b43_macfilter_set(dev, B43_MACFILTER_BSSID, bssid);

	memcpy(mac_bssid, mac, ETH_ALEN);
	memcpy(mac_bssid + ETH_ALEN, bssid, ETH_ALEN);

	/* Write our MAC address and BSSID to template ram */
	for (i = 0; i < ARRAY_SIZE(mac_bssid); i += sizeof(u32)) {
		tmp = (u32) (mac_bssid[i + 0]);
		tmp |= (u32) (mac_bssid[i + 1]) << 8;
		tmp |= (u32) (mac_bssid[i + 2]) << 16;
		tmp |= (u32) (mac_bssid[i + 3]) << 24;
		b43_ram_write(dev, 0x20 + i, tmp);
	}
}

static void b43_upload_card_macaddress(struct b43_wldev *dev)
{
	b43_write_mac_bssid_templates(dev);
	b43_macfilter_set(dev, B43_MACFILTER_SELF, dev->wl->mac_addr);
}

static void b43_set_slot_time(struct b43_wldev *dev, u16 slot_time)
{
	/* slot_time is in usec. */
	/* This test used to exit for all but a G PHY. */
	if (b43_current_band(dev->wl) == IEEE80211_BAND_5GHZ)
		return;
	b43_write16(dev, B43_MMIO_IFSSLOT, 510 + slot_time);
	/* Shared memory location 0x0010 is the slot time and should be
	 * set to slot_time; however, this register is initially 0 and changing
	 * the value adversely affects the transmit rate for BCM4311
	 * devices. Until this behavior is unterstood, delete this step
	 *
	 * b43_shm_write16(dev, B43_SHM_SHARED, 0x0010, slot_time);
	 */
}

static void b43_short_slot_timing_enable(struct b43_wldev *dev)
{
	b43_set_slot_time(dev, 9);
}

static void b43_short_slot_timing_disable(struct b43_wldev *dev)
{
	b43_set_slot_time(dev, 20);
}

/* DummyTransmission function, as documented on
 * http://bcm-v4.sipsolutions.net/802.11/DummyTransmission
 */
void b43_dummy_transmission(struct b43_wldev *dev, bool ofdm, bool pa_on)
{
	struct b43_phy *phy = &dev->phy;
	unsigned int i, max_loop;
	u16 value;
	u32 buffer[5] = {
		0x00000000,
		0x00D40000,
		0x00000000,
		0x01000000,
		0x00000000,
	};

	if (ofdm) {
		max_loop = 0x1E;
		buffer[0] = 0x000201CC;
	} else {
		max_loop = 0xFA;
		buffer[0] = 0x000B846E;
	}

	for (i = 0; i < 5; i++)
		b43_ram_write(dev, i * 4, buffer[i]);

	b43_write16(dev, B43_MMIO_XMTSEL, 0x0000);

	if (dev->dev->core_rev < 11)
		b43_write16(dev, B43_MMIO_WEPCTL, 0x0000);
	else
		b43_write16(dev, B43_MMIO_WEPCTL, 0x0100);

	value = (ofdm ? 0x41 : 0x40);
	b43_write16(dev, B43_MMIO_TXE0_PHYCTL, value);
	if (phy->type == B43_PHYTYPE_N || phy->type == B43_PHYTYPE_LP ||
	    phy->type == B43_PHYTYPE_LCN)
		b43_write16(dev, B43_MMIO_TXE0_PHYCTL1, 0x1A02);

	b43_write16(dev, B43_MMIO_TXE0_WM_0, 0x0000);
	b43_write16(dev, B43_MMIO_TXE0_WM_1, 0x0000);

	b43_write16(dev, B43_MMIO_XMTTPLATETXPTR, 0x0000);
	b43_write16(dev, B43_MMIO_XMTTXCNT, 0x0014);
	b43_write16(dev, B43_MMIO_XMTSEL, 0x0826);
	b43_write16(dev, B43_MMIO_TXE0_CTL, 0x0000);

	if (!pa_on && phy->type == B43_PHYTYPE_N)
		; /*b43_nphy_pa_override(dev, false) */

	switch (phy->type) {
	case B43_PHYTYPE_N:
	case B43_PHYTYPE_LCN:
		b43_write16(dev, B43_MMIO_TXE0_AUX, 0x00D0);
		break;
	case B43_PHYTYPE_LP:
		b43_write16(dev, B43_MMIO_TXE0_AUX, 0x0050);
		break;
	default:
		b43_write16(dev, B43_MMIO_TXE0_AUX, 0x0030);
	}
	b43_read16(dev, B43_MMIO_TXE0_AUX);

	if (phy->radio_ver == 0x2050 && phy->radio_rev <= 0x5)
		b43_radio_write16(dev, 0x0051, 0x0017);
	for (i = 0x00; i < max_loop; i++) {
		value = b43_read16(dev, B43_MMIO_TXE0_STATUS);
		if (value & 0x0080)
			break;
		udelay(10);
	}
	for (i = 0x00; i < 0x0A; i++) {
		value = b43_read16(dev, B43_MMIO_TXE0_STATUS);
		if (value & 0x0400)
			break;
		udelay(10);
	}
	for (i = 0x00; i < 0x19; i++) {
		value = b43_read16(dev, B43_MMIO_IFSSTAT);
		if (!(value & 0x0100))
			break;
		udelay(10);
	}
	if (phy->radio_ver == 0x2050 && phy->radio_rev <= 0x5)
		b43_radio_write16(dev, 0x0051, 0x0037);
}

static void key_write(struct b43_wldev *dev,
		      u8 index, u8 algorithm, const u8 *key)
{
	unsigned int i;
	u32 offset;
	u16 value;
	u16 kidx;

	/* Key index/algo block */
	kidx = b43_kidx_to_fw(dev, index);
	value = ((kidx << 4) | algorithm);
	b43_shm_write16(dev, B43_SHM_SHARED,
			B43_SHM_SH_KEYIDXBLOCK + (kidx * 2), value);

	/* Write the key to the Key Table Pointer offset */
	offset = dev->ktp + (index * B43_SEC_KEYSIZE);
	for (i = 0; i < B43_SEC_KEYSIZE; i += 2) {
		value = key[i];
		value |= (u16) (key[i + 1]) << 8;
		b43_shm_write16(dev, B43_SHM_SHARED, offset + i, value);
	}
}

static void keymac_write(struct b43_wldev *dev, u8 index, const u8 *addr)
{
	u32 addrtmp[2] = { 0, 0, };
	u8 pairwise_keys_start = B43_NR_GROUP_KEYS * 2;

	if (b43_new_kidx_api(dev))
		pairwise_keys_start = B43_NR_GROUP_KEYS;

	B43_WARN_ON(index < pairwise_keys_start);
	/* We have four default TX keys and possibly four default RX keys.
	 * Physical mac 0 is mapped to physical key 4 or 8, depending
	 * on the firmware version.
	 * So we must adjust the index here.
	 */
	index -= pairwise_keys_start;
	B43_WARN_ON(index >= B43_NR_PAIRWISE_KEYS);

	if (addr) {
		addrtmp[0] = addr[0];
		addrtmp[0] |= ((u32) (addr[1]) << 8);
		addrtmp[0] |= ((u32) (addr[2]) << 16);
		addrtmp[0] |= ((u32) (addr[3]) << 24);
		addrtmp[1] = addr[4];
		addrtmp[1] |= ((u32) (addr[5]) << 8);
	}

	/* Receive match transmitter address (RCMTA) mechanism */
	b43_shm_write32(dev, B43_SHM_RCMTA,
			(index * 2) + 0, addrtmp[0]);
	b43_shm_write16(dev, B43_SHM_RCMTA,
			(index * 2) + 1, addrtmp[1]);
}

/* The ucode will use phase1 key with TEK key to decrypt rx packets.
 * When a packet is received, the iv32 is checked.
 * - if it doesn't the packet is returned without modification (and software
 *   decryption can be done). That's what happen when iv16 wrap.
 * - if it does, the rc4 key is computed, and decryption is tried.
 *   Either it will success and B43_RX_MAC_DEC is returned,
 *   either it fails and B43_RX_MAC_DEC|B43_RX_MAC_DECERR is returned
 *   and the packet is not usable (it got modified by the ucode).
 * So in order to never have B43_RX_MAC_DECERR, we should provide
 * a iv32 and phase1key that match. Because we drop packets in case of
 * B43_RX_MAC_DECERR, if we have a correct iv32 but a wrong phase1key, all
 * packets will be lost without higher layer knowing (ie no resync possible
 * until next wrap).
 *
 * NOTE : this should support 50 key like RCMTA because
 * (B43_SHM_SH_KEYIDXBLOCK - B43_SHM_SH_TKIPTSCTTAK)/14 = 50
 */
static void rx_tkip_phase1_write(struct b43_wldev *dev, u8 index, u32 iv32,
		u16 *phase1key)
{
	unsigned int i;
	u32 offset;
	u8 pairwise_keys_start = B43_NR_GROUP_KEYS * 2;

	if (!modparam_hwtkip)
		return;

	if (b43_new_kidx_api(dev))
		pairwise_keys_start = B43_NR_GROUP_KEYS;

	B43_WARN_ON(index < pairwise_keys_start);
	/* We have four default TX keys and possibly four default RX keys.
	 * Physical mac 0 is mapped to physical key 4 or 8, depending
	 * on the firmware version.
	 * So we must adjust the index here.
	 */
	index -= pairwise_keys_start;
	B43_WARN_ON(index >= B43_NR_PAIRWISE_KEYS);

	if (b43_debug(dev, B43_DBG_KEYS)) {
		b43dbg(dev->wl, "rx_tkip_phase1_write : idx 0x%x, iv32 0x%x\n",
				index, iv32);
	}
	/* Write the key to the  RX tkip shared mem */
	offset = B43_SHM_SH_TKIPTSCTTAK + index * (10 + 4);
	for (i = 0; i < 10; i += 2) {
		b43_shm_write16(dev, B43_SHM_SHARED, offset + i,
				phase1key ? phase1key[i / 2] : 0);
	}
	b43_shm_write16(dev, B43_SHM_SHARED, offset + i, iv32);
	b43_shm_write16(dev, B43_SHM_SHARED, offset + i + 2, iv32 >> 16);
}

static void b43_op_update_tkip_key(struct ieee80211_hw *hw,
				   struct ieee80211_vif *vif,
				   struct ieee80211_key_conf *keyconf,
				   struct ieee80211_sta *sta,
				   u32 iv32, u16 *phase1key)
{
	struct b43_wl *wl = hw_to_b43_wl(hw);
	struct b43_wldev *dev;
	int index = keyconf->hw_key_idx;

	if (B43_WARN_ON(!modparam_hwtkip))
		return;

	/* This is only called from the RX path through mac80211, where
	 * our mutex is already locked. */
	B43_WARN_ON(!mutex_is_locked(&wl->mutex));
	dev = wl->current_dev;
	B43_WARN_ON(!dev || b43_status(dev) < B43_STAT_INITIALIZED);

	keymac_write(dev, index, NULL);	/* First zero out mac to avoid race */

	rx_tkip_phase1_write(dev, index, iv32, phase1key);
	/* only pairwise TKIP keys are supported right now */
	if (WARN_ON(!sta))
		return;
	keymac_write(dev, index, sta->addr);
}

static void do_key_write(struct b43_wldev *dev,
			 u8 index, u8 algorithm,
			 const u8 *key, size_t key_len, const u8 *mac_addr)
{
	u8 buf[B43_SEC_KEYSIZE] = { 0, };
	u8 pairwise_keys_start = B43_NR_GROUP_KEYS * 2;

	if (b43_new_kidx_api(dev))
		pairwise_keys_start = B43_NR_GROUP_KEYS;

	B43_WARN_ON(index >= ARRAY_SIZE(dev->key));
	B43_WARN_ON(key_len > B43_SEC_KEYSIZE);

	if (index >= pairwise_keys_start)
		keymac_write(dev, index, NULL);	/* First zero out mac. */
	if (algorithm == B43_SEC_ALGO_TKIP) {
		/*
		 * We should provide an initial iv32, phase1key pair.
		 * We could start with iv32=0 and compute the corresponding
		 * phase1key, but this means calling ieee80211_get_tkip_key
		 * with a fake skb (or export other tkip function).
		 * Because we are lazy we hope iv32 won't start with
		 * 0xffffffff and let's b43_op_update_tkip_key provide a
		 * correct pair.
		 */
		rx_tkip_phase1_write(dev, index, 0xffffffff, (u16*)buf);
	} else if (index >= pairwise_keys_start) /* clear it */
		rx_tkip_phase1_write(dev, index, 0, NULL);
	if (key)
		memcpy(buf, key, key_len);
	key_write(dev, index, algorithm, buf);
	if (index >= pairwise_keys_start)
		keymac_write(dev, index, mac_addr);

	dev->key[index].algorithm = algorithm;
}

static int b43_key_write(struct b43_wldev *dev,
			 int index, u8 algorithm,
			 const u8 *key, size_t key_len,
			 const u8 *mac_addr,
			 struct ieee80211_key_conf *keyconf)
{
	int i;
	int pairwise_keys_start;

	/* For ALG_TKIP the key is encoded as a 256-bit (32 byte) data block:
	 * 	- Temporal Encryption Key (128 bits)
	 * 	- Temporal Authenticator Tx MIC Key (64 bits)
	 * 	- Temporal Authenticator Rx MIC Key (64 bits)
	 *
	 * 	Hardware only store TEK
	 */
	if (algorithm == B43_SEC_ALGO_TKIP && key_len == 32)
		key_len = 16;
	if (key_len > B43_SEC_KEYSIZE)
		return -EINVAL;
	for (i = 0; i < ARRAY_SIZE(dev->key); i++) {
		/* Check that we don't already have this key. */
		B43_WARN_ON(dev->key[i].keyconf == keyconf);
	}
	if (index < 0) {
		/* Pairwise key. Get an empty slot for the key. */
		if (b43_new_kidx_api(dev))
			pairwise_keys_start = B43_NR_GROUP_KEYS;
		else
			pairwise_keys_start = B43_NR_GROUP_KEYS * 2;
		for (i = pairwise_keys_start;
		     i < pairwise_keys_start + B43_NR_PAIRWISE_KEYS;
		     i++) {
			B43_WARN_ON(i >= ARRAY_SIZE(dev->key));
			if (!dev->key[i].keyconf) {
				/* found empty */
				index = i;
				break;
			}
		}
		if (index < 0) {
			b43warn(dev->wl, "Out of hardware key memory\n");
			return -ENOSPC;
		}
	} else
		B43_WARN_ON(index > 3);

	do_key_write(dev, index, algorithm, key, key_len, mac_addr);
	if ((index <= 3) && !b43_new_kidx_api(dev)) {
		/* Default RX key */
		B43_WARN_ON(mac_addr);
		do_key_write(dev, index + 4, algorithm, key, key_len, NULL);
	}
	keyconf->hw_key_idx = index;
	dev->key[index].keyconf = keyconf;

	return 0;
}

static int b43_key_clear(struct b43_wldev *dev, int index)
{
	if (B43_WARN_ON((index < 0) || (index >= ARRAY_SIZE(dev->key))))
		return -EINVAL;
	do_key_write(dev, index, B43_SEC_ALGO_NONE,
		     NULL, B43_SEC_KEYSIZE, NULL);
	if ((index <= 3) && !b43_new_kidx_api(dev)) {
		do_key_write(dev, index + 4, B43_SEC_ALGO_NONE,
			     NULL, B43_SEC_KEYSIZE, NULL);
	}
	dev->key[index].keyconf = NULL;

	return 0;
}

static void b43_clear_keys(struct b43_wldev *dev)
{
	int i, count;

	if (b43_new_kidx_api(dev))
		count = B43_NR_GROUP_KEYS + B43_NR_PAIRWISE_KEYS;
	else
		count = B43_NR_GROUP_KEYS * 2 + B43_NR_PAIRWISE_KEYS;
	for (i = 0; i < count; i++)
		b43_key_clear(dev, i);
}

static void b43_dump_keymemory(struct b43_wldev *dev)
{
	unsigned int i, index, count, offset, pairwise_keys_start;
	u8 mac[ETH_ALEN];
	u16 algo;
	u32 rcmta0;
	u16 rcmta1;
	u64 hf;
	struct b43_key *key;

	if (!b43_debug(dev, B43_DBG_KEYS))
		return;

	hf = b43_hf_read(dev);
	b43dbg(dev->wl, "Hardware key memory dump:  USEDEFKEYS=%u\n",
	       !!(hf & B43_HF_USEDEFKEYS));
	if (b43_new_kidx_api(dev)) {
		pairwise_keys_start = B43_NR_GROUP_KEYS;
		count = B43_NR_GROUP_KEYS + B43_NR_PAIRWISE_KEYS;
	} else {
		pairwise_keys_start = B43_NR_GROUP_KEYS * 2;
		count = B43_NR_GROUP_KEYS * 2 + B43_NR_PAIRWISE_KEYS;
	}
	for (index = 0; index < count; index++) {
		key = &(dev->key[index]);
		printk(KERN_DEBUG "Key slot %02u: %s",
		       index, (key->keyconf == NULL) ? " " : "*");
		offset = dev->ktp + (index * B43_SEC_KEYSIZE);
		for (i = 0; i < B43_SEC_KEYSIZE; i += 2) {
			u16 tmp = b43_shm_read16(dev, B43_SHM_SHARED, offset + i);
			printk("%02X%02X", (tmp & 0xFF), ((tmp >> 8) & 0xFF));
		}

		algo = b43_shm_read16(dev, B43_SHM_SHARED,
				      B43_SHM_SH_KEYIDXBLOCK + (index * 2));
		printk("   Algo: %04X/%02X", algo, key->algorithm);

		if (index >= pairwise_keys_start) {
			if (key->algorithm == B43_SEC_ALGO_TKIP) {
				printk("   TKIP: ");
				offset = B43_SHM_SH_TKIPTSCTTAK + (index - 4) * (10 + 4);
				for (i = 0; i < 14; i += 2) {
					u16 tmp = b43_shm_read16(dev, B43_SHM_SHARED, offset + i);
					printk("%02X%02X", (tmp & 0xFF), ((tmp >> 8) & 0xFF));
				}
			}
			rcmta0 = b43_shm_read32(dev, B43_SHM_RCMTA,
						((index - pairwise_keys_start) * 2) + 0);
			rcmta1 = b43_shm_read16(dev, B43_SHM_RCMTA,
						((index - pairwise_keys_start) * 2) + 1);
			*((__le32 *)(&mac[0])) = cpu_to_le32(rcmta0);
			*((__le16 *)(&mac[4])) = cpu_to_le16(rcmta1);
			printk("   MAC: %pM", mac);
		} else
			printk("   DEFAULT KEY");
		printk("\n");
	}
}

void b43_power_saving_ctl_bits(struct b43_wldev *dev, unsigned int ps_flags)
{
	u32 macctl;
	u16 ucstat;
	bool hwps;
	bool awake;
	int i;

	B43_WARN_ON((ps_flags & B43_PS_ENABLED) &&
		    (ps_flags & B43_PS_DISABLED));
	B43_WARN_ON((ps_flags & B43_PS_AWAKE) && (ps_flags & B43_PS_ASLEEP));

	if (ps_flags & B43_PS_ENABLED) {
		hwps = true;
	} else if (ps_flags & B43_PS_DISABLED) {
		hwps = false;
	} else {
		//TODO: If powersave is not off and FIXME is not set and we are not in adhoc
		//      and thus is not an AP and we are associated, set bit 25
	}
	if (ps_flags & B43_PS_AWAKE) {
		awake = true;
	} else if (ps_flags & B43_PS_ASLEEP) {
		awake = false;
	} else {
		//TODO: If the device is awake or this is an AP, or we are scanning, or FIXME,
		//      or we are associated, or FIXME, or the latest PS-Poll packet sent was
		//      successful, set bit26
	}

/* FIXME: For now we force awake-on and hwps-off */
	hwps = false;
	awake = true;

	macctl = b43_read32(dev, B43_MMIO_MACCTL);
	if (hwps)
		macctl |= B43_MACCTL_HWPS;
	else
		macctl &= ~B43_MACCTL_HWPS;
	if (awake)
		macctl |= B43_MACCTL_AWAKE;
	else
		macctl &= ~B43_MACCTL_AWAKE;
	b43_write32(dev, B43_MMIO_MACCTL, macctl);
	/* Commit write */
	b43_read32(dev, B43_MMIO_MACCTL);
	if (awake && dev->dev->core_rev >= 5) {
		/* Wait for the microcode to wake up. */
		for (i = 0; i < 100; i++) {
			ucstat = b43_shm_read16(dev, B43_SHM_SHARED,
						B43_SHM_SH_UCODESTAT);
			if (ucstat != B43_SHM_SH_UCODESTAT_SLEEP)
				break;
			udelay(10);
		}
	}
}

/* http://bcm-v4.sipsolutions.net/802.11/PHY/BmacCorePllReset */
void b43_wireless_core_phy_pll_reset(struct b43_wldev *dev)
{
	struct bcma_drv_cc *bcma_cc __maybe_unused;
	struct ssb_chipcommon *ssb_cc __maybe_unused;

	switch (dev->dev->bus_type) {
#ifdef CONFIG_B43_BCMA
	case B43_BUS_BCMA:
		bcma_cc = &dev->dev->bdev->bus->drv_cc;

		bcma_cc_write32(bcma_cc, BCMA_CC_CHIPCTL_ADDR, 0);
		bcma_cc_mask32(bcma_cc, BCMA_CC_CHIPCTL_DATA, ~0x4);
		bcma_cc_set32(bcma_cc, BCMA_CC_CHIPCTL_DATA, 0x4);
		bcma_cc_mask32(bcma_cc, BCMA_CC_CHIPCTL_DATA, ~0x4);
		break;
#endif
#ifdef CONFIG_B43_SSB
	case B43_BUS_SSB:
		ssb_cc = &dev->dev->sdev->bus->chipco;

		chipco_write32(ssb_cc, SSB_CHIPCO_CHIPCTL_ADDR, 0);
		chipco_mask32(ssb_cc, SSB_CHIPCO_CHIPCTL_DATA, ~0x4);
		chipco_set32(ssb_cc, SSB_CHIPCO_CHIPCTL_DATA, 0x4);
		chipco_mask32(ssb_cc, SSB_CHIPCO_CHIPCTL_DATA, ~0x4);
		break;
#endif
	}
}

#ifdef CONFIG_B43_BCMA
static void b43_bcma_phy_reset(struct b43_wldev *dev)
{
	u32 flags;

	/* Put PHY into reset */
	flags = bcma_aread32(dev->dev->bdev, BCMA_IOCTL);
	flags |= B43_BCMA_IOCTL_PHY_RESET;
	flags |= B43_BCMA_IOCTL_PHY_BW_20MHZ; /* Make 20 MHz def */
	bcma_awrite32(dev->dev->bdev, BCMA_IOCTL, flags);
	udelay(2);

	b43_phy_take_out_of_reset(dev);
}

static void b43_bcma_wireless_core_reset(struct b43_wldev *dev, bool gmode)
{
	u32 req = B43_BCMA_CLKCTLST_80211_PLL_REQ |
		  B43_BCMA_CLKCTLST_PHY_PLL_REQ;
	u32 status = B43_BCMA_CLKCTLST_80211_PLL_ST |
		     B43_BCMA_CLKCTLST_PHY_PLL_ST;
	u32 flags;

	flags = B43_BCMA_IOCTL_PHY_CLKEN;
	if (gmode)
		flags |= B43_BCMA_IOCTL_GMODE;
	b43_device_enable(dev, flags);

	bcma_core_set_clockmode(dev->dev->bdev, BCMA_CLKMODE_FAST);
	b43_bcma_phy_reset(dev);
	bcma_core_pll_ctl(dev->dev->bdev, req, status, true);
}
#endif

#ifdef CONFIG_B43_SSB
static void b43_ssb_wireless_core_reset(struct b43_wldev *dev, bool gmode)
{
	u32 flags = 0;

	if (gmode)
		flags |= B43_TMSLOW_GMODE;
	flags |= B43_TMSLOW_PHYCLKEN;
	flags |= B43_TMSLOW_PHYRESET;
	if (dev->phy.type == B43_PHYTYPE_N)
		flags |= B43_TMSLOW_PHY_BANDWIDTH_20MHZ; /* Make 20 MHz def */
	b43_device_enable(dev, flags);
	msleep(2);		/* Wait for the PLL to turn on. */

	b43_phy_take_out_of_reset(dev);
}
#endif

void b43_wireless_core_reset(struct b43_wldev *dev, bool gmode)
{
	u32 macctl;

	switch (dev->dev->bus_type) {
#ifdef CONFIG_B43_BCMA
	case B43_BUS_BCMA:
		b43_bcma_wireless_core_reset(dev, gmode);
		break;
#endif
#ifdef CONFIG_B43_SSB
	case B43_BUS_SSB:
		b43_ssb_wireless_core_reset(dev, gmode);
		break;
#endif
	}

	/* Turn Analog ON, but only if we already know the PHY-type.
	 * This protects against very early setup where we don't know the
	 * PHY-type, yet. wireless_core_reset will be called once again later,
	 * when we know the PHY-type. */
	if (dev->phy.ops)
		dev->phy.ops->switch_analog(dev, 1);

	macctl = b43_read32(dev, B43_MMIO_MACCTL);
	macctl &= ~B43_MACCTL_GMODE;
	if (gmode)
		macctl |= B43_MACCTL_GMODE;
	macctl |= B43_MACCTL_IHR_ENABLED;
	b43_write32(dev, B43_MMIO_MACCTL, macctl);
}

static void handle_irq_transmit_status(struct b43_wldev *dev)
{
	u32 v0, v1;
	u16 tmp;
	struct b43_txstatus stat;

	while (1) {
		v0 = b43_read32(dev, B43_MMIO_XMITSTAT_0);
		if (!(v0 & 0x00000001))
			break;
		v1 = b43_read32(dev, B43_MMIO_XMITSTAT_1);

		stat.cookie = (v0 >> 16);
		stat.seq = (v1 & 0x0000FFFF);
		stat.phy_stat = ((v1 & 0x00FF0000) >> 16);
		tmp = (v0 & 0x0000FFFF);
		stat.frame_count = ((tmp & 0xF000) >> 12);
		stat.rts_count = ((tmp & 0x0F00) >> 8);
		stat.supp_reason = ((tmp & 0x001C) >> 2);
		stat.pm_indicated = !!(tmp & 0x0080);
		stat.intermediate = !!(tmp & 0x0040);
		stat.for_ampdu = !!(tmp & 0x0020);
		stat.acked = !!(tmp & 0x0002);

		b43_handle_txstatus(dev, &stat);
	}
}

static void drain_txstatus_queue(struct b43_wldev *dev)
{
	u32 dummy;

	if (dev->dev->core_rev < 5)
		return;
	/* Read all entries from the microcode TXstatus FIFO
	 * and throw them away.
	 */
	while (1) {
		dummy = b43_read32(dev, B43_MMIO_XMITSTAT_0);
		if (!(dummy & 0x00000001))
			break;
		dummy = b43_read32(dev, B43_MMIO_XMITSTAT_1);
	}
}

static u32 b43_jssi_read(struct b43_wldev *dev)
{
	u32 val = 0;

	val = b43_shm_read16(dev, B43_SHM_SHARED, B43_SHM_SH_JSSI1);
	val <<= 16;
	val |= b43_shm_read16(dev, B43_SHM_SHARED, B43_SHM_SH_JSSI0);

	return val;
}

static void b43_jssi_write(struct b43_wldev *dev, u32 jssi)
{
	b43_shm_write16(dev, B43_SHM_SHARED, B43_SHM_SH_JSSI0,
			(jssi & 0x0000FFFF));
	b43_shm_write16(dev, B43_SHM_SHARED, B43_SHM_SH_JSSI1,
			(jssi & 0xFFFF0000) >> 16);
}

static void b43_generate_noise_sample(struct b43_wldev *dev)
{
	b43_jssi_write(dev, 0x7F7F7F7F);
	b43_write32(dev, B43_MMIO_MACCMD,
		    b43_read32(dev, B43_MMIO_MACCMD) | B43_MACCMD_BGNOISE);
}

static void b43_calculate_link_quality(struct b43_wldev *dev)
{
	/* Top half of Link Quality calculation. */

	if (dev->phy.type != B43_PHYTYPE_G)
		return;
	if (dev->noisecalc.calculation_running)
		return;
	dev->noisecalc.calculation_running = true;
	dev->noisecalc.nr_samples = 0;

	b43_generate_noise_sample(dev);
}

static void handle_irq_noise(struct b43_wldev *dev)
{
	struct b43_phy_g *phy = dev->phy.g;
	u16 tmp;
	u8 noise[4];
	u8 i, j;
	s32 average;

	/* Bottom half of Link Quality calculation. */

	if (dev->phy.type != B43_PHYTYPE_G)
		return;

	/* Possible race condition: It might be possible that the user
	 * changed to a different channel in the meantime since we
	 * started the calculation. We ignore that fact, since it's
	 * not really that much of a problem. The background noise is
	 * an estimation only anyway. Slightly wrong results will get damped
	 * by the averaging of the 8 sample rounds. Additionally the
	 * value is shortlived. So it will be replaced by the next noise
	 * calculation round soon. */

	B43_WARN_ON(!dev->noisecalc.calculation_running);
	*((__le32 *)noise) = cpu_to_le32(b43_jssi_read(dev));
	if (noise[0] == 0x7F || noise[1] == 0x7F ||
	    noise[2] == 0x7F || noise[3] == 0x7F)
		goto generate_new;

	/* Get the noise samples. */
	B43_WARN_ON(dev->noisecalc.nr_samples >= 8);
	i = dev->noisecalc.nr_samples;
	noise[0] = clamp_val(noise[0], 0, ARRAY_SIZE(phy->nrssi_lt) - 1);
	noise[1] = clamp_val(noise[1], 0, ARRAY_SIZE(phy->nrssi_lt) - 1);
	noise[2] = clamp_val(noise[2], 0, ARRAY_SIZE(phy->nrssi_lt) - 1);
	noise[3] = clamp_val(noise[3], 0, ARRAY_SIZE(phy->nrssi_lt) - 1);
	dev->noisecalc.samples[i][0] = phy->nrssi_lt[noise[0]];
	dev->noisecalc.samples[i][1] = phy->nrssi_lt[noise[1]];
	dev->noisecalc.samples[i][2] = phy->nrssi_lt[noise[2]];
	dev->noisecalc.samples[i][3] = phy->nrssi_lt[noise[3]];
	dev->noisecalc.nr_samples++;
	if (dev->noisecalc.nr_samples == 8) {
		/* Calculate the Link Quality by the noise samples. */
		average = 0;
		for (i = 0; i < 8; i++) {
			for (j = 0; j < 4; j++)
				average += dev->noisecalc.samples[i][j];
		}
		average /= (8 * 4);
		average *= 125;
		average += 64;
		average /= 128;
		tmp = b43_shm_read16(dev, B43_SHM_SHARED, 0x40C);
		tmp = (tmp / 128) & 0x1F;
		if (tmp >= 8)
			average += 2;
		else
			average -= 25;
		if (tmp == 8)
			average -= 72;
		else
			average -= 48;

		dev->stats.link_noise = average;
		dev->noisecalc.calculation_running = false;
		return;
	}
generate_new:
	b43_generate_noise_sample(dev);
}

static void handle_irq_tbtt_indication(struct b43_wldev *dev)
{
	if (b43_is_mode(dev->wl, NL80211_IFTYPE_AP)) {
		///TODO: PS TBTT
	} else {
		if (1 /*FIXME: the last PSpoll frame was sent successfully */ )
			b43_power_saving_ctl_bits(dev, 0);
	}
	if (b43_is_mode(dev->wl, NL80211_IFTYPE_ADHOC))
		dev->dfq_valid = true;
}

static void handle_irq_atim_end(struct b43_wldev *dev)
{
	if (dev->dfq_valid) {
		b43_write32(dev, B43_MMIO_MACCMD,
			    b43_read32(dev, B43_MMIO_MACCMD)
			    | B43_MACCMD_DFQ_VALID);
		dev->dfq_valid = false;
	}
}

static void handle_irq_pmq(struct b43_wldev *dev)
{
	u32 tmp;

	//TODO: AP mode.

	while (1) {
		tmp = b43_read32(dev, B43_MMIO_PS_STATUS);
		if (!(tmp & 0x00000008))
			break;
	}
	/* 16bit write is odd, but correct. */
	b43_write16(dev, B43_MMIO_PS_STATUS, 0x0002);
}

static void b43_write_template_common(struct b43_wldev *dev,
				      const u8 *data, u16 size,
				      u16 ram_offset,
				      u16 shm_size_offset, u8 rate)
{
	u32 i, tmp;
	struct b43_plcp_hdr4 plcp;

	plcp.data = 0;
	b43_generate_plcp_hdr(&plcp, size + FCS_LEN, rate);
	b43_ram_write(dev, ram_offset, le32_to_cpu(plcp.data));
	ram_offset += sizeof(u32);
	/* The PLCP is 6 bytes long, but we only wrote 4 bytes, yet.
	 * So leave the first two bytes of the next write blank.
	 */
	tmp = (u32) (data[0]) << 16;
	tmp |= (u32) (data[1]) << 24;
	b43_ram_write(dev, ram_offset, tmp);
	ram_offset += sizeof(u32);
	for (i = 2; i < size; i += sizeof(u32)) {
		tmp = (u32) (data[i + 0]);
		if (i + 1 < size)
			tmp |= (u32) (data[i + 1]) << 8;
		if (i + 2 < size)
			tmp |= (u32) (data[i + 2]) << 16;
		if (i + 3 < size)
			tmp |= (u32) (data[i + 3]) << 24;
		b43_ram_write(dev, ram_offset + i - 2, tmp);
	}
	b43_shm_write16(dev, B43_SHM_SHARED, shm_size_offset,
			size + sizeof(struct b43_plcp_hdr6));
}

/* Check if the use of the antenna that ieee80211 told us to
 * use is possible. This will fall back to DEFAULT.
 * "antenna_nr" is the antenna identifier we got from ieee80211. */
u8 b43_ieee80211_antenna_sanitize(struct b43_wldev *dev,
				  u8 antenna_nr)
{
	u8 antenna_mask;

	if (antenna_nr == 0) {
		/* Zero means "use default antenna". That's always OK. */
		return 0;
	}

	/* Get the mask of available antennas. */
	if (dev->phy.gmode)
		antenna_mask = dev->dev->bus_sprom->ant_available_bg;
	else
		antenna_mask = dev->dev->bus_sprom->ant_available_a;

	if (!(antenna_mask & (1 << (antenna_nr - 1)))) {
		/* This antenna is not available. Fall back to default. */
		return 0;
	}

	return antenna_nr;
}

/* Convert a b43 antenna number value to the PHY TX control value. */
static u16 b43_antenna_to_phyctl(int antenna)
{
	switch (antenna) {
	case B43_ANTENNA0:
		return B43_TXH_PHY_ANT0;
	case B43_ANTENNA1:
		return B43_TXH_PHY_ANT1;
	case B43_ANTENNA2:
		return B43_TXH_PHY_ANT2;
	case B43_ANTENNA3:
		return B43_TXH_PHY_ANT3;
	case B43_ANTENNA_AUTO0:
	case B43_ANTENNA_AUTO1:
		return B43_TXH_PHY_ANT01AUTO;
	}
	B43_WARN_ON(1);
	return 0;
}

static void b43_write_beacon_template(struct b43_wldev *dev,
				      u16 ram_offset,
				      u16 shm_size_offset)
{
	unsigned int i, len, variable_len;
	const struct ieee80211_mgmt *bcn;
	const u8 *ie;
	bool tim_found = false;
	unsigned int rate;
	u16 ctl;
	int antenna;
	struct ieee80211_tx_info *info = IEEE80211_SKB_CB(dev->wl->current_beacon);

	bcn = (const struct ieee80211_mgmt *)(dev->wl->current_beacon->data);
	len = min_t(size_t, dev->wl->current_beacon->len,
		  0x200 - sizeof(struct b43_plcp_hdr6));
	rate = ieee80211_get_tx_rate(dev->wl->hw, info)->hw_value;

	b43_write_template_common(dev, (const u8 *)bcn,
				  len, ram_offset, shm_size_offset, rate);

	/* Write the PHY TX control parameters. */
	antenna = B43_ANTENNA_DEFAULT;
	antenna = b43_antenna_to_phyctl(antenna);
	ctl = b43_shm_read16(dev, B43_SHM_SHARED, B43_SHM_SH_BEACPHYCTL);
	/* We can't send beacons with short preamble. Would get PHY errors. */
	ctl &= ~B43_TXH_PHY_SHORTPRMBL;
	ctl &= ~B43_TXH_PHY_ANT;
	ctl &= ~B43_TXH_PHY_ENC;
	ctl |= antenna;
	if (b43_is_cck_rate(rate))
		ctl |= B43_TXH_PHY_ENC_CCK;
	else
		ctl |= B43_TXH_PHY_ENC_OFDM;
	b43_shm_write16(dev, B43_SHM_SHARED, B43_SHM_SH_BEACPHYCTL, ctl);

	/* Find the position of the TIM and the DTIM_period value
	 * and write them to SHM. */
	ie = bcn->u.beacon.variable;
	variable_len = len - offsetof(struct ieee80211_mgmt, u.beacon.variable);
	for (i = 0; i < variable_len - 2; ) {
		uint8_t ie_id, ie_len;

		ie_id = ie[i];
		ie_len = ie[i + 1];
		if (ie_id == 5) {
			u16 tim_position;
			u16 dtim_period;
			/* This is the TIM Information Element */

			/* Check whether the ie_len is in the beacon data range. */
			if (variable_len < ie_len + 2 + i)
				break;
			/* A valid TIM is at least 4 bytes long. */
			if (ie_len < 4)
				break;
			tim_found = true;

			tim_position = sizeof(struct b43_plcp_hdr6);
			tim_position += offsetof(struct ieee80211_mgmt, u.beacon.variable);
			tim_position += i;

			dtim_period = ie[i + 3];

			b43_shm_write16(dev, B43_SHM_SHARED,
					B43_SHM_SH_TIMBPOS, tim_position);
			b43_shm_write16(dev, B43_SHM_SHARED,
					B43_SHM_SH_DTIMPER, dtim_period);
			break;
		}
		i += ie_len + 2;
	}
	if (!tim_found) {
		/*
		 * If ucode wants to modify TIM do it behind the beacon, this
		 * will happen, for example, when doing mesh networking.
		 */
		b43_shm_write16(dev, B43_SHM_SHARED,
				B43_SHM_SH_TIMBPOS,
				len + sizeof(struct b43_plcp_hdr6));
		b43_shm_write16(dev, B43_SHM_SHARED,
				B43_SHM_SH_DTIMPER, 0);
	}
	b43dbg(dev->wl, "Updated beacon template at 0x%x\n", ram_offset);
}

static void b43_upload_beacon0(struct b43_wldev *dev)
{
	struct b43_wl *wl = dev->wl;

	if (wl->beacon0_uploaded)
		return;
	b43_write_beacon_template(dev, B43_SHM_SH_BT_BASE0, B43_SHM_SH_BTL0);
	wl->beacon0_uploaded = true;
}

static void b43_upload_beacon1(struct b43_wldev *dev)
{
	struct b43_wl *wl = dev->wl;

	if (wl->beacon1_uploaded)
		return;
	b43_write_beacon_template(dev, B43_SHM_SH_BT_BASE1, B43_SHM_SH_BTL1);
	wl->beacon1_uploaded = true;
}

static void handle_irq_beacon(struct b43_wldev *dev)
{
	struct b43_wl *wl = dev->wl;
	u32 cmd, beacon0_valid, beacon1_valid;

	if (!b43_is_mode(wl, NL80211_IFTYPE_AP) &&
	    !b43_is_mode(wl, NL80211_IFTYPE_MESH_POINT) &&
	    !b43_is_mode(wl, NL80211_IFTYPE_ADHOC))
		return;

	/* This is the bottom half of the asynchronous beacon update. */

	/* Ignore interrupt in the future. */
	dev->irq_mask &= ~B43_IRQ_BEACON;

	cmd = b43_read32(dev, B43_MMIO_MACCMD);
	beacon0_valid = (cmd & B43_MACCMD_BEACON0_VALID);
	beacon1_valid = (cmd & B43_MACCMD_BEACON1_VALID);

	/* Schedule interrupt manually, if busy. */
	if (beacon0_valid && beacon1_valid) {
		b43_write32(dev, B43_MMIO_GEN_IRQ_REASON, B43_IRQ_BEACON);
		dev->irq_mask |= B43_IRQ_BEACON;
		return;
	}

	if (unlikely(wl->beacon_templates_virgin)) {
		/* We never uploaded a beacon before.
		 * Upload both templates now, but only mark one valid. */
		wl->beacon_templates_virgin = false;
		b43_upload_beacon0(dev);
		b43_upload_beacon1(dev);
		cmd = b43_read32(dev, B43_MMIO_MACCMD);
		cmd |= B43_MACCMD_BEACON0_VALID;
		b43_write32(dev, B43_MMIO_MACCMD, cmd);
	} else {
		if (!beacon0_valid) {
			b43_upload_beacon0(dev);
			cmd = b43_read32(dev, B43_MMIO_MACCMD);
			cmd |= B43_MACCMD_BEACON0_VALID;
			b43_write32(dev, B43_MMIO_MACCMD, cmd);
		} else if (!beacon1_valid) {
			b43_upload_beacon1(dev);
			cmd = b43_read32(dev, B43_MMIO_MACCMD);
			cmd |= B43_MACCMD_BEACON1_VALID;
			b43_write32(dev, B43_MMIO_MACCMD, cmd);
		}
	}
}

static void b43_do_beacon_update_trigger_work(struct b43_wldev *dev)
{
	u32 old_irq_mask = dev->irq_mask;

	/* update beacon right away or defer to irq */
	handle_irq_beacon(dev);
	if (old_irq_mask != dev->irq_mask) {
		/* The handler updated the IRQ mask. */
		B43_WARN_ON(!dev->irq_mask);
		if (b43_read32(dev, B43_MMIO_GEN_IRQ_MASK)) {
			b43_write32(dev, B43_MMIO_GEN_IRQ_MASK, dev->irq_mask);
		} else {
			/* Device interrupts are currently disabled. That means
			 * we just ran the hardirq handler and scheduled the
			 * IRQ thread. The thread will write the IRQ mask when
			 * it finished, so there's nothing to do here. Writing
			 * the mask _here_ would incorrectly re-enable IRQs. */
		}
	}
}

static void b43_beacon_update_trigger_work(struct work_struct *work)
{
	struct b43_wl *wl = container_of(work, struct b43_wl,
					 beacon_update_trigger);
	struct b43_wldev *dev;

	mutex_lock(&wl->mutex);
	dev = wl->current_dev;
	if (likely(dev && (b43_status(dev) >= B43_STAT_INITIALIZED))) {
		if (b43_bus_host_is_sdio(dev->dev)) {
			/* wl->mutex is enough. */
			b43_do_beacon_update_trigger_work(dev);
			mmiowb();
		} else {
			spin_lock_irq(&wl->hardirq_lock);
			b43_do_beacon_update_trigger_work(dev);
			mmiowb();
			spin_unlock_irq(&wl->hardirq_lock);
		}
	}
	mutex_unlock(&wl->mutex);
}

/* Asynchronously update the packet templates in template RAM.
 * Locking: Requires wl->mutex to be locked. */
static void b43_update_templates(struct b43_wl *wl)
{
	struct sk_buff *beacon;

	/* This is the top half of the ansynchronous beacon update.
	 * The bottom half is the beacon IRQ.
	 * Beacon update must be asynchronous to avoid sending an
	 * invalid beacon. This can happen for example, if the firmware
	 * transmits a beacon while we are updating it. */

	/* We could modify the existing beacon and set the aid bit in
	 * the TIM field, but that would probably require resizing and
	 * moving of data within the beacon template.
	 * Simply request a new beacon and let mac80211 do the hard work. */
	beacon = ieee80211_beacon_get(wl->hw, wl->vif);
	if (unlikely(!beacon))
		return;

	if (wl->current_beacon)
		dev_kfree_skb_any(wl->current_beacon);
	wl->current_beacon = beacon;
	wl->beacon0_uploaded = false;
	wl->beacon1_uploaded = false;
	ieee80211_queue_work(wl->hw, &wl->beacon_update_trigger);
}

static void b43_set_beacon_int(struct b43_wldev *dev, u16 beacon_int)
{
	b43_time_lock(dev);
	if (dev->dev->core_rev >= 3) {
		b43_write32(dev, B43_MMIO_TSF_CFP_REP, (beacon_int << 16));
		b43_write32(dev, B43_MMIO_TSF_CFP_START, (beacon_int << 10));
	} else {
		b43_write16(dev, 0x606, (beacon_int >> 6));
		b43_write16(dev, 0x610, beacon_int);
	}
	b43_time_unlock(dev);
	b43dbg(dev->wl, "Set beacon interval to %u\n", beacon_int);
}

static void b43_handle_firmware_panic(struct b43_wldev *dev)
{
	u16 reason;

	/* Read the register that contains the reason code for the panic. */
	reason = b43_shm_read16(dev, B43_SHM_SCRATCH, B43_FWPANIC_REASON_REG);
	b43err(dev->wl, "Whoopsy, firmware panic! Reason: %u\n", reason);

	switch (reason) {
	default:
		b43dbg(dev->wl, "The panic reason is unknown.\n");
		/* fallthrough */
	case B43_FWPANIC_DIE:
		/* Do not restart the controller or firmware.
		 * The device is nonfunctional from now on.
		 * Restarting would result in this panic to trigger again,
		 * so we avoid that recursion. */
		break;
	case B43_FWPANIC_RESTART:
		b43_controller_restart(dev, "Microcode panic");
		break;
	}
}

static void handle_irq_ucode_debug(struct b43_wldev *dev)
{
	unsigned int i, cnt;
	u16 reason, marker_id, marker_line;
	__le16 *buf;

	/* The proprietary firmware doesn't have this IRQ. */
	if (!dev->fw.opensource)
		return;

	/* Read the register that contains the reason code for this IRQ. */
	reason = b43_shm_read16(dev, B43_SHM_SCRATCH, B43_DEBUGIRQ_REASON_REG);

	switch (reason) {
	case B43_DEBUGIRQ_PANIC:
		b43_handle_firmware_panic(dev);
		break;
	case B43_DEBUGIRQ_DUMP_SHM:
		if (!B43_DEBUG)
			break; /* Only with driver debugging enabled. */
		buf = kmalloc(4096, GFP_ATOMIC);
		if (!buf) {
			b43dbg(dev->wl, "SHM-dump: Failed to allocate memory\n");
			goto out;
		}
		for (i = 0; i < 4096; i += 2) {
			u16 tmp = b43_shm_read16(dev, B43_SHM_SHARED, i);
			buf[i / 2] = cpu_to_le16(tmp);
		}
		b43info(dev->wl, "Shared memory dump:\n");
		print_hex_dump(KERN_INFO, "", DUMP_PREFIX_OFFSET,
			       16, 2, buf, 4096, 1);
		kfree(buf);
		break;
	case B43_DEBUGIRQ_DUMP_REGS:
		if (!B43_DEBUG)
			break; /* Only with driver debugging enabled. */
		b43info(dev->wl, "Microcode register dump:\n");
		for (i = 0, cnt = 0; i < 64; i++) {
			u16 tmp = b43_shm_read16(dev, B43_SHM_SCRATCH, i);
			if (cnt == 0)
				printk(KERN_INFO);
			printk("r%02u: 0x%04X  ", i, tmp);
			cnt++;
			if (cnt == 6) {
				printk("\n");
				cnt = 0;
			}
		}
		printk("\n");
		break;
	case B43_DEBUGIRQ_MARKER:
		if (!B43_DEBUG)
			break; /* Only with driver debugging enabled. */
		marker_id = b43_shm_read16(dev, B43_SHM_SCRATCH,
					   B43_MARKER_ID_REG);
		marker_line = b43_shm_read16(dev, B43_SHM_SCRATCH,
					     B43_MARKER_LINE_REG);
		b43info(dev->wl, "The firmware just executed the MARKER(%u) "
			"at line number %u\n",
			marker_id, marker_line);
		break;
	default:
		b43dbg(dev->wl, "Debug-IRQ triggered for unknown reason: %u\n",
		       reason);
	}
out:
	/* Acknowledge the debug-IRQ, so the firmware can continue. */
	b43_shm_write16(dev, B43_SHM_SCRATCH,
			B43_DEBUGIRQ_REASON_REG, B43_DEBUGIRQ_ACK);
}

static void b43_do_interrupt_thread(struct b43_wldev *dev)
{
	u32 reason;
	u32 dma_reason[ARRAY_SIZE(dev->dma_reason)];
	u32 merged_dma_reason = 0;
	int i;

	if (unlikely(b43_status(dev) != B43_STAT_STARTED))
		return;

	reason = dev->irq_reason;
	for (i = 0; i < ARRAY_SIZE(dma_reason); i++) {
		dma_reason[i] = dev->dma_reason[i];
		merged_dma_reason |= dma_reason[i];
	}

	if (unlikely(reason & B43_IRQ_MAC_TXERR))
		b43err(dev->wl, "MAC transmission error\n");

	if (unlikely(reason & B43_IRQ_PHY_TXERR)) {
		b43err(dev->wl, "PHY transmission error\n");
		rmb();
		if (unlikely(atomic_dec_and_test(&dev->phy.txerr_cnt))) {
			atomic_set(&dev->phy.txerr_cnt,
				   B43_PHY_TX_BADNESS_LIMIT);
			b43err(dev->wl, "Too many PHY TX errors, "
					"restarting the controller\n");
			b43_controller_restart(dev, "PHY TX errors");
		}
	}

	if (unlikely(merged_dma_reason & (B43_DMAIRQ_FATALMASK))) {
		b43err(dev->wl,
			"Fatal DMA error: 0x%08X, 0x%08X, 0x%08X, 0x%08X, 0x%08X, 0x%08X\n",
			dma_reason[0], dma_reason[1],
			dma_reason[2], dma_reason[3],
			dma_reason[4], dma_reason[5]);
		b43err(dev->wl, "This device does not support DMA "
			       "on your system. It will now be switched to PIO.\n");
		/* Fall back to PIO transfers if we get fatal DMA errors! */
		dev->use_pio = true;
		b43_controller_restart(dev, "DMA error");
		return;
	}

	if (unlikely(reason & B43_IRQ_UCODE_DEBUG))
		handle_irq_ucode_debug(dev);
	if (reason & B43_IRQ_TBTT_INDI)
		handle_irq_tbtt_indication(dev);
	if (reason & B43_IRQ_ATIM_END)
		handle_irq_atim_end(dev);
	if (reason & B43_IRQ_BEACON)
		handle_irq_beacon(dev);
	if (reason & B43_IRQ_PMQ)
		handle_irq_pmq(dev);
	if (reason & B43_IRQ_TXFIFO_FLUSH_OK)
		;/* TODO */
	if (reason & B43_IRQ_NOISESAMPLE_OK)
		handle_irq_noise(dev);

	/* Check the DMA reason registers for received data. */
	if (dma_reason[0] & B43_DMAIRQ_RDESC_UFLOW) {
		if (B43_DEBUG)
			b43warn(dev->wl, "RX descriptor underrun\n");
		b43_dma_handle_rx_overflow(dev->dma.rx_ring);
	}
	if (dma_reason[0] & B43_DMAIRQ_RX_DONE) {
		if (b43_using_pio_transfers(dev))
			b43_pio_rx(dev->pio.rx_queue);
		else
			b43_dma_rx(dev->dma.rx_ring);
	}
	B43_WARN_ON(dma_reason[1] & B43_DMAIRQ_RX_DONE);
	B43_WARN_ON(dma_reason[2] & B43_DMAIRQ_RX_DONE);
	B43_WARN_ON(dma_reason[3] & B43_DMAIRQ_RX_DONE);
	B43_WARN_ON(dma_reason[4] & B43_DMAIRQ_RX_DONE);
	B43_WARN_ON(dma_reason[5] & B43_DMAIRQ_RX_DONE);

	if (reason & B43_IRQ_TX_OK)
		handle_irq_transmit_status(dev);

	/* Re-enable interrupts on the device by restoring the current interrupt mask. */
	b43_write32(dev, B43_MMIO_GEN_IRQ_MASK, dev->irq_mask);

#if B43_DEBUG
	if (b43_debug(dev, B43_DBG_VERBOSESTATS)) {
		dev->irq_count++;
		for (i = 0; i < ARRAY_SIZE(dev->irq_bit_count); i++) {
			if (reason & (1 << i))
				dev->irq_bit_count[i]++;
		}
	}
#endif
}

/* Interrupt thread handler. Handles device interrupts in thread context. */
static irqreturn_t b43_interrupt_thread_handler(int irq, void *dev_id)
{
	struct b43_wldev *dev = dev_id;

	mutex_lock(&dev->wl->mutex);
	b43_do_interrupt_thread(dev);
	mmiowb();
	mutex_unlock(&dev->wl->mutex);

	return IRQ_HANDLED;
}

static irqreturn_t b43_do_interrupt(struct b43_wldev *dev)
{
	u32 reason;

	/* This code runs under wl->hardirq_lock, but _only_ on non-SDIO busses.
	 * On SDIO, this runs under wl->mutex. */

	reason = b43_read32(dev, B43_MMIO_GEN_IRQ_REASON);
	if (reason == 0xffffffff)	/* shared IRQ */
		return IRQ_NONE;
	reason &= dev->irq_mask;
	if (!reason)
		return IRQ_NONE;

	dev->dma_reason[0] = b43_read32(dev, B43_MMIO_DMA0_REASON)
	    & 0x0001FC00;
	dev->dma_reason[1] = b43_read32(dev, B43_MMIO_DMA1_REASON)
	    & 0x0000DC00;
	dev->dma_reason[2] = b43_read32(dev, B43_MMIO_DMA2_REASON)
	    & 0x0000DC00;
	dev->dma_reason[3] = b43_read32(dev, B43_MMIO_DMA3_REASON)
	    & 0x0001DC00;
	dev->dma_reason[4] = b43_read32(dev, B43_MMIO_DMA4_REASON)
	    & 0x0000DC00;
/* Unused ring
	dev->dma_reason[5] = b43_read32(dev, B43_MMIO_DMA5_REASON)
	    & 0x0000DC00;
*/

	/* ACK the interrupt. */
	b43_write32(dev, B43_MMIO_GEN_IRQ_REASON, reason);
	b43_write32(dev, B43_MMIO_DMA0_REASON, dev->dma_reason[0]);
	b43_write32(dev, B43_MMIO_DMA1_REASON, dev->dma_reason[1]);
	b43_write32(dev, B43_MMIO_DMA2_REASON, dev->dma_reason[2]);
	b43_write32(dev, B43_MMIO_DMA3_REASON, dev->dma_reason[3]);
	b43_write32(dev, B43_MMIO_DMA4_REASON, dev->dma_reason[4]);
/* Unused ring
	b43_write32(dev, B43_MMIO_DMA5_REASON, dev->dma_reason[5]);
*/

	/* Disable IRQs on the device. The IRQ thread handler will re-enable them. */
	b43_write32(dev, B43_MMIO_GEN_IRQ_MASK, 0);
	/* Save the reason bitmasks for the IRQ thread handler. */
	dev->irq_reason = reason;

	return IRQ_WAKE_THREAD;
}

/* Interrupt handler top-half. This runs with interrupts disabled. */
static irqreturn_t b43_interrupt_handler(int irq, void *dev_id)
{
	struct b43_wldev *dev = dev_id;
	irqreturn_t ret;

	if (unlikely(b43_status(dev) < B43_STAT_STARTED))
		return IRQ_NONE;

	spin_lock(&dev->wl->hardirq_lock);
	ret = b43_do_interrupt(dev);
	mmiowb();
	spin_unlock(&dev->wl->hardirq_lock);

	return ret;
}

/* SDIO interrupt handler. This runs in process context. */
static void b43_sdio_interrupt_handler(struct b43_wldev *dev)
{
	struct b43_wl *wl = dev->wl;
	irqreturn_t ret;

	mutex_lock(&wl->mutex);

	ret = b43_do_interrupt(dev);
	if (ret == IRQ_WAKE_THREAD)
		b43_do_interrupt_thread(dev);

	mutex_unlock(&wl->mutex);
}

void b43_do_release_fw(struct b43_firmware_file *fw)
{
	release_firmware(fw->data);
	fw->data = NULL;
	fw->filename = NULL;
}

static void b43_release_firmware(struct b43_wldev *dev)
{
	complete(&dev->fw_load_complete);
	b43_do_release_fw(&dev->fw.ucode);
	b43_do_release_fw(&dev->fw.pcm);
	b43_do_release_fw(&dev->fw.initvals);
	b43_do_release_fw(&dev->fw.initvals_band);
}

static void b43_print_fw_helptext(struct b43_wl *wl, bool error)
{
	const char text[] =
		"You must go to " \
		"http://wireless.kernel.org/en/users/Drivers/b43#devicefirmware " \
		"and download the correct firmware for this driver version. " \
		"Please carefully read all instructions on this website.\n";

	if (error)
		b43err(wl, text);
	else
		b43warn(wl, text);
}

static void b43_fw_cb(const struct firmware *firmware, void *context)
{
	struct b43_request_fw_context *ctx = context;

	ctx->blob = firmware;
	complete(&ctx->dev->fw_load_complete);
}

int b43_do_request_fw(struct b43_request_fw_context *ctx,
		      const char *name,
		      struct b43_firmware_file *fw, bool async)
{
	struct b43_fw_header *hdr;
	u32 size;
	int err;

	if (!name) {
		/* Don't fetch anything. Free possibly cached firmware. */
		/* FIXME: We should probably keep it anyway, to save some headache
		 * on suspend/resume with multiband devices. */
		b43_do_release_fw(fw);
		return 0;
	}
	if (fw->filename) {
		if ((fw->type == ctx->req_type) &&
		    (strcmp(fw->filename, name) == 0))
			return 0; /* Already have this fw. */
		/* Free the cached firmware first. */
		/* FIXME: We should probably do this later after we successfully
		 * got the new fw. This could reduce headache with multiband devices.
		 * We could also redesign this to cache the firmware for all possible
		 * bands all the time. */
		b43_do_release_fw(fw);
	}

	switch (ctx->req_type) {
	case B43_FWTYPE_PROPRIETARY:
		snprintf(ctx->fwname, sizeof(ctx->fwname),
			 "b43%s/%s.fw",
			 modparam_fwpostfix, name);
		break;
	case B43_FWTYPE_OPENSOURCE:
		snprintf(ctx->fwname, sizeof(ctx->fwname),
			 "b43-open%s/%s.fw",
			 modparam_fwpostfix, name);
		break;
	default:
		B43_WARN_ON(1);
		return -ENOSYS;
	}
	if (async) {
		/* do this part asynchronously */
		init_completion(&ctx->dev->fw_load_complete);
		err = request_firmware_nowait(THIS_MODULE, 1, ctx->fwname,
					      ctx->dev->dev->dev, GFP_KERNEL,
					      ctx, b43_fw_cb);
		if (err < 0) {
			pr_err("Unable to load firmware\n");
			return err;
		}
		wait_for_completion(&ctx->dev->fw_load_complete);
		if (ctx->blob)
			goto fw_ready;
	/* On some ARM systems, the async request will fail, but the next sync
	 * request works. For this reason, we fall through here
	 */
	}
	err = request_firmware(&ctx->blob, ctx->fwname,
			       ctx->dev->dev->dev);
	if (err == -ENOENT) {
		snprintf(ctx->errors[ctx->req_type],
			 sizeof(ctx->errors[ctx->req_type]),
			 "Firmware file \"%s\" not found\n",
			 ctx->fwname);
		return err;
	} else if (err) {
		snprintf(ctx->errors[ctx->req_type],
			 sizeof(ctx->errors[ctx->req_type]),
			 "Firmware file \"%s\" request failed (err=%d)\n",
			 ctx->fwname, err);
		return err;
	}
fw_ready:
	if (ctx->blob->size < sizeof(struct b43_fw_header))
		goto err_format;
	hdr = (struct b43_fw_header *)(ctx->blob->data);
	switch (hdr->type) {
	case B43_FW_TYPE_UCODE:
	case B43_FW_TYPE_PCM:
		size = be32_to_cpu(hdr->size);
		if (size != ctx->blob->size - sizeof(struct b43_fw_header))
			goto err_format;
		/* fallthrough */
	case B43_FW_TYPE_IV:
		if (hdr->ver != 1)
			goto err_format;
		break;
	default:
		goto err_format;
	}

	fw->data = ctx->blob;
	fw->filename = name;
	fw->type = ctx->req_type;

	return 0;

err_format:
	snprintf(ctx->errors[ctx->req_type],
		 sizeof(ctx->errors[ctx->req_type]),
		 "Firmware file \"%s\" format error.\n", ctx->fwname);
	release_firmware(ctx->blob);

	return -EPROTO;
}

/* http://bcm-v4.sipsolutions.net/802.11/Init/Firmware */
static int b43_try_request_fw(struct b43_request_fw_context *ctx)
{
	struct b43_wldev *dev = ctx->dev;
	struct b43_firmware *fw = &ctx->dev->fw;
	struct b43_phy *phy = &dev->phy;
	const u8 rev = ctx->dev->dev->core_rev;
	const char *filename;
	int err;

	/* Get microcode */
	filename = NULL;
	switch (rev) {
	case 42:
		if (phy->type == B43_PHYTYPE_AC)
			filename = "ucode42";
		break;
	case 40:
		if (phy->type == B43_PHYTYPE_AC)
			filename = "ucode40";
		break;
	case 33:
		if (phy->type == B43_PHYTYPE_LCN40)
			filename = "ucode33_lcn40";
		break;
	case 30:
		if (phy->type == B43_PHYTYPE_N)
			filename = "ucode30_mimo";
		break;
	case 29:
		if (phy->type == B43_PHYTYPE_HT)
			filename = "ucode29_mimo";
		break;
	case 26:
		if (phy->type == B43_PHYTYPE_HT)
			filename = "ucode26_mimo";
		break;
	case 28:
	case 25:
		if (phy->type == B43_PHYTYPE_N)
			filename = "ucode25_mimo";
		else if (phy->type == B43_PHYTYPE_LCN)
			filename = "ucode25_lcn";
		break;
	case 24:
		if (phy->type == B43_PHYTYPE_LCN)
			filename = "ucode24_lcn";
		break;
	case 23:
		if (phy->type == B43_PHYTYPE_N)
			filename = "ucode16_mimo";
		break;
	case 16 ... 19:
		if (phy->type == B43_PHYTYPE_N)
			filename = "ucode16_mimo";
		else if (phy->type == B43_PHYTYPE_LP)
			filename = "ucode16_lp";
		break;
	case 15:
		filename = "ucode15";
		break;
	case 14:
		filename = "ucode14";
		break;
	case 13:
		filename = "ucode13";
		break;
	case 11 ... 12:
		filename = "ucode11";
		break;
	case 5 ... 10:
		filename = "ucode5";
		break;
	}
	if (!filename)
		goto err_no_ucode;
	err = b43_do_request_fw(ctx, filename, &fw->ucode, true);
	if (err)
		goto err_load;

	/* Get PCM code */
	if ((rev >= 5) && (rev <= 10))
		filename = "pcm5";
	else if (rev >= 11)
		filename = NULL;
	else
		goto err_no_pcm;
	fw->pcm_request_failed = false;
	err = b43_do_request_fw(ctx, filename, &fw->pcm, false);
	if (err == -ENOENT) {
		/* We did not find a PCM file? Not fatal, but
		 * core rev <= 10 must do without hwcrypto then. */
		fw->pcm_request_failed = true;
	} else if (err)
		goto err_load;

	/* Get initvals */
	filename = NULL;
	switch (dev->phy.type) {
	case B43_PHYTYPE_G:
		if (rev == 13)
			filename = "b0g0initvals13";
		else if (rev >= 5 && rev <= 10)
			filename = "b0g0initvals5";
		break;
	case B43_PHYTYPE_N:
		if (rev == 30)
			filename = "n16initvals30";
		else if (rev == 28 || rev == 25)
			filename = "n0initvals25";
		else if (rev == 24)
			filename = "n0initvals24";
		else if (rev == 23)
			filename = "n0initvals16"; /* What about n0initvals22? */
		else if (rev >= 16 && rev <= 18)
			filename = "n0initvals16";
		else if (rev >= 11 && rev <= 12)
			filename = "n0initvals11";
		break;
	case B43_PHYTYPE_LP:
		if (rev >= 16 && rev <= 18)
			filename = "lp0initvals16";
		else if (rev == 15)
			filename = "lp0initvals15";
		else if (rev == 14)
			filename = "lp0initvals14";
		else if (rev == 13)
			filename = "lp0initvals13";
		break;
	case B43_PHYTYPE_HT:
		if (rev == 29)
			filename = "ht0initvals29";
		else if (rev == 26)
			filename = "ht0initvals26";
		break;
	case B43_PHYTYPE_LCN:
		if (rev == 24)
			filename = "lcn0initvals24";
		break;
	case B43_PHYTYPE_LCN40:
		if (rev == 33)
			filename = "lcn400initvals33";
		break;
	case B43_PHYTYPE_AC:
		if (rev == 42)
			filename = "ac1initvals42";
		else if (rev == 40)
			filename = "ac0initvals40";
		break;
	}
	if (!filename)
		goto err_no_initvals;
	err = b43_do_request_fw(ctx, filename, &fw->initvals, false);
	if (err)
		goto err_load;

	/* Get bandswitch initvals */
	filename = NULL;
	switch (dev->phy.type) {
	case B43_PHYTYPE_G:
		if (rev == 13)
			filename = "b0g0bsinitvals13";
		else if (rev >= 5 && rev <= 10)
			filename = "b0g0bsinitvals5";
		break;
	case B43_PHYTYPE_N:
		if (rev == 30)
			filename = "n16bsinitvals30";
		else if (rev == 28 || rev == 25)
			filename = "n0bsinitvals25";
		else if (rev == 24)
			filename = "n0bsinitvals24";
		else if (rev == 23)
			filename = "n0bsinitvals16"; /* What about n0bsinitvals22? */
		else if (rev >= 16 && rev <= 18)
			filename = "n0bsinitvals16";
		else if (rev >= 11 && rev <= 12)
			filename = "n0bsinitvals11";
		break;
	case B43_PHYTYPE_LP:
		if (rev >= 16 && rev <= 18)
			filename = "lp0bsinitvals16";
		else if (rev == 15)
			filename = "lp0bsinitvals15";
		else if (rev == 14)
			filename = "lp0bsinitvals14";
		else if (rev == 13)
			filename = "lp0bsinitvals13";
		break;
	case B43_PHYTYPE_HT:
		if (rev == 29)
			filename = "ht0bsinitvals29";
		else if (rev == 26)
			filename = "ht0bsinitvals26";
		break;
	case B43_PHYTYPE_LCN:
		if (rev == 24)
			filename = "lcn0bsinitvals24";
		break;
	case B43_PHYTYPE_LCN40:
		if (rev == 33)
			filename = "lcn400bsinitvals33";
		break;
	case B43_PHYTYPE_AC:
		if (rev == 42)
			filename = "ac1bsinitvals42";
		else if (rev == 40)
			filename = "ac0bsinitvals40";
		break;
	}
	if (!filename)
		goto err_no_initvals;
	err = b43_do_request_fw(ctx, filename, &fw->initvals_band, false);
	if (err)
		goto err_load;

	fw->opensource = (ctx->req_type == B43_FWTYPE_OPENSOURCE);

	return 0;

err_no_ucode:
	err = ctx->fatal_failure = -EOPNOTSUPP;
	b43err(dev->wl, "The driver does not know which firmware (ucode) "
	       "is required for your device (wl-core rev %u)\n", rev);
	goto error;

err_no_pcm:
	err = ctx->fatal_failure = -EOPNOTSUPP;
	b43err(dev->wl, "The driver does not know which firmware (PCM) "
	       "is required for your device (wl-core rev %u)\n", rev);
	goto error;

err_no_initvals:
	err = ctx->fatal_failure = -EOPNOTSUPP;
	b43err(dev->wl, "The driver does not know which firmware (initvals) "
	       "is required for your device (wl-core rev %u)\n", rev);
	goto error;

err_load:
	/* We failed to load this firmware image. The error message
	 * already is in ctx->errors. Return and let our caller decide
	 * what to do. */
	goto error;

error:
	b43_release_firmware(dev);
	return err;
}

static int b43_one_core_attach(struct b43_bus_dev *dev, struct b43_wl *wl);
static void b43_one_core_detach(struct b43_bus_dev *dev);
static int b43_rng_init(struct b43_wl *wl);

static void b43_request_firmware(struct work_struct *work)
{
	struct b43_wl *wl = container_of(work,
			    struct b43_wl, firmware_load);
	struct b43_wldev *dev = wl->current_dev;
	struct b43_request_fw_context *ctx;
	unsigned int i;
	int err;
	const char *errmsg;

	ctx = kzalloc(sizeof(*ctx), GFP_KERNEL);
	if (!ctx)
		return;
	ctx->dev = dev;

	ctx->req_type = B43_FWTYPE_PROPRIETARY;
	err = b43_try_request_fw(ctx);
	if (!err)
		goto start_ieee80211; /* Successfully loaded it. */
	/* Was fw version known? */
	if (ctx->fatal_failure)
		goto out;

	/* proprietary fw not found, try open source */
	ctx->req_type = B43_FWTYPE_OPENSOURCE;
	err = b43_try_request_fw(ctx);
	if (!err)
		goto start_ieee80211; /* Successfully loaded it. */
	if(ctx->fatal_failure)
		goto out;

	/* Could not find a usable firmware. Print the errors. */
	for (i = 0; i < B43_NR_FWTYPES; i++) {
		errmsg = ctx->errors[i];
		if (strlen(errmsg))
			b43err(dev->wl, "%s", errmsg);
	}
	b43_print_fw_helptext(dev->wl, 1);
	goto out;

start_ieee80211:
	wl->hw->queues = B43_QOS_QUEUE_NUM;
	if (!modparam_qos || dev->fw.opensource)
		wl->hw->queues = 1;

	err = ieee80211_register_hw(wl->hw);
	if (err)
		goto err_one_core_detach;
	wl->hw_registred = true;
	b43_leds_register(wl->current_dev);

	/* Register HW RNG driver */
	b43_rng_init(wl);

	goto out;

err_one_core_detach:
	b43_one_core_detach(dev->dev);

out:
	kfree(ctx);
}

static int b43_upload_microcode(struct b43_wldev *dev)
{
	struct wiphy *wiphy = dev->wl->hw->wiphy;
	const size_t hdr_len = sizeof(struct b43_fw_header);
	const __be32 *data;
	unsigned int i, len;
	u16 fwrev, fwpatch, fwdate, fwtime;
	u32 tmp, macctl;
	int err = 0;

	/* Jump the microcode PSM to offset 0 */
	macctl = b43_read32(dev, B43_MMIO_MACCTL);
	B43_WARN_ON(macctl & B43_MACCTL_PSM_RUN);
	macctl |= B43_MACCTL_PSM_JMP0;
	b43_write32(dev, B43_MMIO_MACCTL, macctl);
	/* Zero out all microcode PSM registers and shared memory. */
	for (i = 0; i < 64; i++)
		b43_shm_write16(dev, B43_SHM_SCRATCH, i, 0);
	for (i = 0; i < 4096; i += 2)
		b43_shm_write16(dev, B43_SHM_SHARED, i, 0);

	/* Upload Microcode. */
	data = (__be32 *) (dev->fw.ucode.data->data + hdr_len);
	len = (dev->fw.ucode.data->size - hdr_len) / sizeof(__be32);
	b43_shm_control_word(dev, B43_SHM_UCODE | B43_SHM_AUTOINC_W, 0x0000);
	for (i = 0; i < len; i++) {
		b43_write32(dev, B43_MMIO_SHM_DATA, be32_to_cpu(data[i]));
		udelay(10);
	}

	if (dev->fw.pcm.data) {
		/* Upload PCM data. */
		data = (__be32 *) (dev->fw.pcm.data->data + hdr_len);
		len = (dev->fw.pcm.data->size - hdr_len) / sizeof(__be32);
		b43_shm_control_word(dev, B43_SHM_HW, 0x01EA);
		b43_write32(dev, B43_MMIO_SHM_DATA, 0x00004000);
		/* No need for autoinc bit in SHM_HW */
		b43_shm_control_word(dev, B43_SHM_HW, 0x01EB);
		for (i = 0; i < len; i++) {
			b43_write32(dev, B43_MMIO_SHM_DATA, be32_to_cpu(data[i]));
			udelay(10);
		}
	}

	b43_write32(dev, B43_MMIO_GEN_IRQ_REASON, B43_IRQ_ALL);

	/* Start the microcode PSM */
	b43_maskset32(dev, B43_MMIO_MACCTL, ~B43_MACCTL_PSM_JMP0,
		      B43_MACCTL_PSM_RUN);

	/* Wait for the microcode to load and respond */
	i = 0;
	while (1) {
		tmp = b43_read32(dev, B43_MMIO_GEN_IRQ_REASON);
		if (tmp == B43_IRQ_MAC_SUSPENDED)
			break;
		i++;
		if (i >= 20) {
			b43err(dev->wl, "Microcode not responding\n");
			b43_print_fw_helptext(dev->wl, 1);
			err = -ENODEV;
			goto error;
		}
		msleep(50);
	}
	b43_read32(dev, B43_MMIO_GEN_IRQ_REASON);	/* dummy read */

	/* Get and check the revisions. */
	fwrev = b43_shm_read16(dev, B43_SHM_SHARED, B43_SHM_SH_UCODEREV);
	fwpatch = b43_shm_read16(dev, B43_SHM_SHARED, B43_SHM_SH_UCODEPATCH);
	fwdate = b43_shm_read16(dev, B43_SHM_SHARED, B43_SHM_SH_UCODEDATE);
	fwtime = b43_shm_read16(dev, B43_SHM_SHARED, B43_SHM_SH_UCODETIME);

	if (fwrev <= 0x128) {
		b43err(dev->wl, "YOUR FIRMWARE IS TOO OLD. Firmware from "
		       "binary drivers older than version 4.x is unsupported. "
		       "You must upgrade your firmware files.\n");
		b43_print_fw_helptext(dev->wl, 1);
		err = -EOPNOTSUPP;
		goto error;
	}
	dev->fw.rev = fwrev;
	dev->fw.patch = fwpatch;
	if (dev->fw.rev >= 598)
		dev->fw.hdr_format = B43_FW_HDR_598;
	else if (dev->fw.rev >= 410)
		dev->fw.hdr_format = B43_FW_HDR_410;
	else
		dev->fw.hdr_format = B43_FW_HDR_351;
	WARN_ON(dev->fw.opensource != (fwdate == 0xFFFF));

	dev->qos_enabled = dev->wl->hw->queues > 1;
	/* Default to firmware/hardware crypto acceleration. */
	dev->hwcrypto_enabled = true;

	if (dev->fw.opensource) {
		u16 fwcapa;

		/* Patchlevel info is encoded in the "time" field. */
		dev->fw.patch = fwtime;
		b43info(dev->wl, "Loading OpenSource firmware version %u.%u\n",
			dev->fw.rev, dev->fw.patch);

		fwcapa = b43_fwcapa_read(dev);
		if (!(fwcapa & B43_FWCAPA_HWCRYPTO) || dev->fw.pcm_request_failed) {
			b43info(dev->wl, "Hardware crypto acceleration not supported by firmware\n");
			/* Disable hardware crypto and fall back to software crypto. */
			dev->hwcrypto_enabled = false;
		}
		/* adding QoS support should use an offline discovery mechanism */
		WARN(fwcapa & B43_FWCAPA_QOS, "QoS in OpenFW not supported\n");
	} else {
		b43info(dev->wl, "Loading firmware version %u.%u "
			"(20%.2i-%.2i-%.2i %.2i:%.2i:%.2i)\n",
			fwrev, fwpatch,
			(fwdate >> 12) & 0xF, (fwdate >> 8) & 0xF, fwdate & 0xFF,
			(fwtime >> 11) & 0x1F, (fwtime >> 5) & 0x3F, fwtime & 0x1F);
		if (dev->fw.pcm_request_failed) {
			b43warn(dev->wl, "No \"pcm5.fw\" firmware file found. "
				"Hardware accelerated cryptography is disabled.\n");
			b43_print_fw_helptext(dev->wl, 0);
		}
	}

	snprintf(wiphy->fw_version, sizeof(wiphy->fw_version), "%u.%u",
			dev->fw.rev, dev->fw.patch);
	wiphy->hw_version = dev->dev->core_id;

	if (dev->fw.hdr_format == B43_FW_HDR_351) {
		/* We're over the deadline, but we keep support for old fw
		 * until it turns out to be in major conflict with something new. */
		b43warn(dev->wl, "You are using an old firmware image. "
			"Support for old firmware will be removed soon "
			"(official deadline was July 2008).\n");
		b43_print_fw_helptext(dev->wl, 0);
	}

	return 0;

error:
	/* Stop the microcode PSM. */
	b43_maskset32(dev, B43_MMIO_MACCTL, ~B43_MACCTL_PSM_RUN,
		      B43_MACCTL_PSM_JMP0);

	return err;
}

static int b43_write_initvals(struct b43_wldev *dev,
			      const struct b43_iv *ivals,
			      size_t count,
			      size_t array_size)
{
	const struct b43_iv *iv;
	u16 offset;
	size_t i;
	bool bit32;

	BUILD_BUG_ON(sizeof(struct b43_iv) != 6);
	iv = ivals;
	for (i = 0; i < count; i++) {
		if (array_size < sizeof(iv->offset_size))
			goto err_format;
		array_size -= sizeof(iv->offset_size);
		offset = be16_to_cpu(iv->offset_size);
		bit32 = !!(offset & B43_IV_32BIT);
		offset &= B43_IV_OFFSET_MASK;
		if (offset >= 0x1000)
			goto err_format;
		if (bit32) {
			u32 value;

			if (array_size < sizeof(iv->data.d32))
				goto err_format;
			array_size -= sizeof(iv->data.d32);

			value = get_unaligned_be32(&iv->data.d32);
			b43_write32(dev, offset, value);

			iv = (const struct b43_iv *)((const uint8_t *)iv +
							sizeof(__be16) +
							sizeof(__be32));
		} else {
			u16 value;

			if (array_size < sizeof(iv->data.d16))
				goto err_format;
			array_size -= sizeof(iv->data.d16);

			value = be16_to_cpu(iv->data.d16);
			b43_write16(dev, offset, value);

			iv = (const struct b43_iv *)((const uint8_t *)iv +
							sizeof(__be16) +
							sizeof(__be16));
		}
	}
	if (array_size)
		goto err_format;

	return 0;

err_format:
	b43err(dev->wl, "Initial Values Firmware file-format error.\n");
	b43_print_fw_helptext(dev->wl, 1);

	return -EPROTO;
}

static int b43_upload_initvals(struct b43_wldev *dev)
{
	const size_t hdr_len = sizeof(struct b43_fw_header);
	const struct b43_fw_header *hdr;
	struct b43_firmware *fw = &dev->fw;
	const struct b43_iv *ivals;
	size_t count;

	hdr = (const struct b43_fw_header *)(fw->initvals.data->data);
	ivals = (const struct b43_iv *)(fw->initvals.data->data + hdr_len);
	count = be32_to_cpu(hdr->size);
	return b43_write_initvals(dev, ivals, count,
				 fw->initvals.data->size - hdr_len);
}

static int b43_upload_initvals_band(struct b43_wldev *dev)
{
	const size_t hdr_len = sizeof(struct b43_fw_header);
	const struct b43_fw_header *hdr;
	struct b43_firmware *fw = &dev->fw;
	const struct b43_iv *ivals;
	size_t count;

	if (!fw->initvals_band.data)
		return 0;

	hdr = (const struct b43_fw_header *)(fw->initvals_band.data->data);
	ivals = (const struct b43_iv *)(fw->initvals_band.data->data + hdr_len);
	count = be32_to_cpu(hdr->size);
	return b43_write_initvals(dev, ivals, count,
				  fw->initvals_band.data->size - hdr_len);
}

/* Initialize the GPIOs
 * http://bcm-specs.sipsolutions.net/GPIO
 */

#ifdef CONFIG_B43_SSB
static struct ssb_device *b43_ssb_gpio_dev(struct b43_wldev *dev)
{
	struct ssb_bus *bus = dev->dev->sdev->bus;

#ifdef CONFIG_SSB_DRIVER_PCICORE
	return (bus->chipco.dev ? bus->chipco.dev : bus->pcicore.dev);
#else
	return bus->chipco.dev;
#endif
}
#endif

static int b43_gpio_init(struct b43_wldev *dev)
{
#ifdef CONFIG_B43_SSB
	struct ssb_device *gpiodev;
#endif
	u32 mask, set;

	b43_maskset32(dev, B43_MMIO_MACCTL, ~B43_MACCTL_GPOUTSMSK, 0);
	b43_maskset16(dev, B43_MMIO_GPIO_MASK, ~0, 0xF);

	mask = 0x0000001F;
	set = 0x0000000F;
	if (dev->dev->chip_id == 0x4301) {
		mask |= 0x0060;
		set |= 0x0060;
	} else if (dev->dev->chip_id == 0x5354) {
		/* Don't allow overtaking buttons GPIOs */
		set &= 0x2; /* 0x2 is LED GPIO on BCM5354 */
	}

	if (0 /* FIXME: conditional unknown */ ) {
		b43_write16(dev, B43_MMIO_GPIO_MASK,
			    b43_read16(dev, B43_MMIO_GPIO_MASK)
			    | 0x0100);
		/* BT Coexistance Input */
		mask |= 0x0080;
		set |= 0x0080;
		/* BT Coexistance Out */
		mask |= 0x0100;
		set |= 0x0100;
	}
	if (dev->dev->bus_sprom->boardflags_lo & B43_BFL_PACTRL) {
		/* PA is controlled by gpio 9, let ucode handle it */
		b43_write16(dev, B43_MMIO_GPIO_MASK,
			    b43_read16(dev, B43_MMIO_GPIO_MASK)
			    | 0x0200);
		mask |= 0x0200;
		set |= 0x0200;
	}

	switch (dev->dev->bus_type) {
#ifdef CONFIG_B43_BCMA
	case B43_BUS_BCMA:
		bcma_chipco_gpio_control(&dev->dev->bdev->bus->drv_cc, mask, set);
		break;
#endif
#ifdef CONFIG_B43_SSB
	case B43_BUS_SSB:
		gpiodev = b43_ssb_gpio_dev(dev);
		if (gpiodev)
			ssb_write32(gpiodev, B43_GPIO_CONTROL,
				    (ssb_read32(gpiodev, B43_GPIO_CONTROL)
				    & ~mask) | set);
		break;
#endif
	}

	return 0;
}

/* Turn off all GPIO stuff. Call this on module unload, for example. */
static void b43_gpio_cleanup(struct b43_wldev *dev)
{
#ifdef CONFIG_B43_SSB
	struct ssb_device *gpiodev;
#endif

	switch (dev->dev->bus_type) {
#ifdef CONFIG_B43_BCMA
	case B43_BUS_BCMA:
		bcma_chipco_gpio_control(&dev->dev->bdev->bus->drv_cc, ~0, 0);
		break;
#endif
#ifdef CONFIG_B43_SSB
	case B43_BUS_SSB:
		gpiodev = b43_ssb_gpio_dev(dev);
		if (gpiodev)
			ssb_write32(gpiodev, B43_GPIO_CONTROL, 0);
		break;
#endif
	}
}

/* http://bcm-specs.sipsolutions.net/EnableMac */
void b43_mac_enable(struct b43_wldev *dev)
{
	if (b43_debug(dev, B43_DBG_FIRMWARE)) {
		u16 fwstate;

		fwstate = b43_shm_read16(dev, B43_SHM_SHARED,
					 B43_SHM_SH_UCODESTAT);
		if ((fwstate != B43_SHM_SH_UCODESTAT_SUSP) &&
		    (fwstate != B43_SHM_SH_UCODESTAT_SLEEP)) {
			b43err(dev->wl, "b43_mac_enable(): The firmware "
			       "should be suspended, but current state is %u\n",
			       fwstate);
		}
	}

	dev->mac_suspended--;
	B43_WARN_ON(dev->mac_suspended < 0);
	if (dev->mac_suspended == 0) {
		b43_maskset32(dev, B43_MMIO_MACCTL, ~0, B43_MACCTL_ENABLED);
		b43_write32(dev, B43_MMIO_GEN_IRQ_REASON,
			    B43_IRQ_MAC_SUSPENDED);
		/* Commit writes */
		b43_read32(dev, B43_MMIO_MACCTL);
		b43_read32(dev, B43_MMIO_GEN_IRQ_REASON);
		b43_power_saving_ctl_bits(dev, 0);
	}
}

/* http://bcm-specs.sipsolutions.net/SuspendMAC */
void b43_mac_suspend(struct b43_wldev *dev)
{
	int i;
	u32 tmp;

	might_sleep();
	B43_WARN_ON(dev->mac_suspended < 0);

	if (dev->mac_suspended == 0) {
		b43_power_saving_ctl_bits(dev, B43_PS_AWAKE);
		b43_maskset32(dev, B43_MMIO_MACCTL, ~B43_MACCTL_ENABLED, 0);
		/* force pci to flush the write */
		b43_read32(dev, B43_MMIO_MACCTL);
		for (i = 35; i; i--) {
			tmp = b43_read32(dev, B43_MMIO_GEN_IRQ_REASON);
			if (tmp & B43_IRQ_MAC_SUSPENDED)
				goto out;
			udelay(10);
		}
		/* Hm, it seems this will take some time. Use msleep(). */
		for (i = 40; i; i--) {
			tmp = b43_read32(dev, B43_MMIO_GEN_IRQ_REASON);
			if (tmp & B43_IRQ_MAC_SUSPENDED)
				goto out;
			msleep(1);
		}
		b43err(dev->wl, "MAC suspend failed\n");
	}
out:
	dev->mac_suspended++;
}

/* http://bcm-v4.sipsolutions.net/802.11/PHY/N/MacPhyClkSet */
void b43_mac_phy_clock_set(struct b43_wldev *dev, bool on)
{
	u32 tmp;

	switch (dev->dev->bus_type) {
#ifdef CONFIG_B43_BCMA
	case B43_BUS_BCMA:
		tmp = bcma_aread32(dev->dev->bdev, BCMA_IOCTL);
		if (on)
			tmp |= B43_BCMA_IOCTL_MACPHYCLKEN;
		else
			tmp &= ~B43_BCMA_IOCTL_MACPHYCLKEN;
		bcma_awrite32(dev->dev->bdev, BCMA_IOCTL, tmp);
		break;
#endif
#ifdef CONFIG_B43_SSB
	case B43_BUS_SSB:
		tmp = ssb_read32(dev->dev->sdev, SSB_TMSLOW);
		if (on)
			tmp |= B43_TMSLOW_MACPHYCLKEN;
		else
			tmp &= ~B43_TMSLOW_MACPHYCLKEN;
		ssb_write32(dev->dev->sdev, SSB_TMSLOW, tmp);
		break;
#endif
	}
}

/* brcms_b_switch_macfreq */
void b43_mac_switch_freq(struct b43_wldev *dev, u8 spurmode)
{
	u16 chip_id = dev->dev->chip_id;

	if (chip_id == BCMA_CHIP_ID_BCM4331) {
		switch (spurmode) {
		case 2: /* 168 Mhz: 2^26/168 = 0x61862 */
			b43_write16(dev, B43_MMIO_TSF_CLK_FRAC_LOW, 0x1862);
			b43_write16(dev, B43_MMIO_TSF_CLK_FRAC_HIGH, 0x6);
			break;
		case 1: /* 164 Mhz: 2^26/164 = 0x63e70 */
			b43_write16(dev, B43_MMIO_TSF_CLK_FRAC_LOW, 0x3e70);
			b43_write16(dev, B43_MMIO_TSF_CLK_FRAC_HIGH, 0x6);
			break;
		default: /* 160 Mhz: 2^26/160 = 0x66666 */
			b43_write16(dev, B43_MMIO_TSF_CLK_FRAC_LOW, 0x6666);
			b43_write16(dev, B43_MMIO_TSF_CLK_FRAC_HIGH, 0x6);
			break;
		}
	} else if (chip_id == BCMA_CHIP_ID_BCM43131 ||
	    chip_id == BCMA_CHIP_ID_BCM43217 ||
	    chip_id == BCMA_CHIP_ID_BCM43222 ||
	    chip_id == BCMA_CHIP_ID_BCM43224 ||
	    chip_id == BCMA_CHIP_ID_BCM43225 ||
	    chip_id == BCMA_CHIP_ID_BCM43227 ||
	    chip_id == BCMA_CHIP_ID_BCM43228) {
		switch (spurmode) {
		case 2: /* 126 Mhz */
			b43_write16(dev, B43_MMIO_TSF_CLK_FRAC_LOW, 0x2082);
			b43_write16(dev, B43_MMIO_TSF_CLK_FRAC_HIGH, 0x8);
			break;
		case 1: /* 123 Mhz */
			b43_write16(dev, B43_MMIO_TSF_CLK_FRAC_LOW, 0x5341);
			b43_write16(dev, B43_MMIO_TSF_CLK_FRAC_HIGH, 0x8);
			break;
		default: /* 120 Mhz */
			b43_write16(dev, B43_MMIO_TSF_CLK_FRAC_LOW, 0x8889);
			b43_write16(dev, B43_MMIO_TSF_CLK_FRAC_HIGH, 0x8);
			break;
		}
	} else if (dev->phy.type == B43_PHYTYPE_LCN) {
		switch (spurmode) {
		case 1: /* 82 Mhz */
			b43_write16(dev, B43_MMIO_TSF_CLK_FRAC_LOW, 0x7CE0);
			b43_write16(dev, B43_MMIO_TSF_CLK_FRAC_HIGH, 0xC);
			break;
		default: /* 80 Mhz */
			b43_write16(dev, B43_MMIO_TSF_CLK_FRAC_LOW, 0xCCCD);
			b43_write16(dev, B43_MMIO_TSF_CLK_FRAC_HIGH, 0xC);
			break;
		}
	}
}

static void b43_adjust_opmode(struct b43_wldev *dev)
{
	struct b43_wl *wl = dev->wl;
	u32 ctl;
	u16 cfp_pretbtt;

	ctl = b43_read32(dev, B43_MMIO_MACCTL);
	/* Reset status to STA infrastructure mode. */
	ctl &= ~B43_MACCTL_AP;
	ctl &= ~B43_MACCTL_KEEP_CTL;
	ctl &= ~B43_MACCTL_KEEP_BADPLCP;
	ctl &= ~B43_MACCTL_KEEP_BAD;
	ctl &= ~B43_MACCTL_PROMISC;
	ctl &= ~B43_MACCTL_BEACPROMISC;
	ctl |= B43_MACCTL_INFRA;

	if (b43_is_mode(wl, NL80211_IFTYPE_AP) ||
	    b43_is_mode(wl, NL80211_IFTYPE_MESH_POINT))
		ctl |= B43_MACCTL_AP;
	else if (b43_is_mode(wl, NL80211_IFTYPE_ADHOC))
		ctl &= ~B43_MACCTL_INFRA;

	if (wl->filter_flags & FIF_CONTROL)
		ctl |= B43_MACCTL_KEEP_CTL;
	if (wl->filter_flags & FIF_FCSFAIL)
		ctl |= B43_MACCTL_KEEP_BAD;
	if (wl->filter_flags & FIF_PLCPFAIL)
		ctl |= B43_MACCTL_KEEP_BADPLCP;
	if (wl->filter_flags & FIF_PROMISC_IN_BSS)
		ctl |= B43_MACCTL_PROMISC;
	if (wl->filter_flags & FIF_BCN_PRBRESP_PROMISC)
		ctl |= B43_MACCTL_BEACPROMISC;

	/* Workaround: On old hardware the HW-MAC-address-filter
	 * doesn't work properly, so always run promisc in filter
	 * it in software. */
	if (dev->dev->core_rev <= 4)
		ctl |= B43_MACCTL_PROMISC;

	b43_write32(dev, B43_MMIO_MACCTL, ctl);

	cfp_pretbtt = 2;
	if ((ctl & B43_MACCTL_INFRA) && !(ctl & B43_MACCTL_AP)) {
		if (dev->dev->chip_id == 0x4306 &&
		    dev->dev->chip_rev == 3)
			cfp_pretbtt = 100;
		else
			cfp_pretbtt = 50;
	}
	b43_write16(dev, 0x612, cfp_pretbtt);

	/* FIXME: We don't currently implement the PMQ mechanism,
	 *        so always disable it. If we want to implement PMQ,
	 *        we need to enable it here (clear DISCPMQ) in AP mode.
	 */
	if (0  /* ctl & B43_MACCTL_AP */)
		b43_maskset32(dev, B43_MMIO_MACCTL, ~B43_MACCTL_DISCPMQ, 0);
	else
		b43_maskset32(dev, B43_MMIO_MACCTL, ~0, B43_MACCTL_DISCPMQ);
}

static void b43_rate_memory_write(struct b43_wldev *dev, u16 rate, int is_ofdm)
{
	u16 offset;

	if (is_ofdm) {
		offset = 0x480;
		offset += (b43_plcp_get_ratecode_ofdm(rate) & 0x000F) * 2;
	} else {
		offset = 0x4C0;
		offset += (b43_plcp_get_ratecode_cck(rate) & 0x000F) * 2;
	}
	b43_shm_write16(dev, B43_SHM_SHARED, offset + 0x20,
			b43_shm_read16(dev, B43_SHM_SHARED, offset));
}

static void b43_rate_memory_init(struct b43_wldev *dev)
{
	switch (dev->phy.type) {
	case B43_PHYTYPE_A:
	case B43_PHYTYPE_G:
	case B43_PHYTYPE_N:
	case B43_PHYTYPE_LP:
	case B43_PHYTYPE_HT:
	case B43_PHYTYPE_LCN:
		b43_rate_memory_write(dev, B43_OFDM_RATE_6MB, 1);
		b43_rate_memory_write(dev, B43_OFDM_RATE_9MB, 1);
		b43_rate_memory_write(dev, B43_OFDM_RATE_12MB, 1);
		b43_rate_memory_write(dev, B43_OFDM_RATE_18MB, 1);
		b43_rate_memory_write(dev, B43_OFDM_RATE_24MB, 1);
		b43_rate_memory_write(dev, B43_OFDM_RATE_36MB, 1);
		b43_rate_memory_write(dev, B43_OFDM_RATE_48MB, 1);
		b43_rate_memory_write(dev, B43_OFDM_RATE_54MB, 1);
		if (dev->phy.type == B43_PHYTYPE_A)
			break;
		/* fallthrough */
	case B43_PHYTYPE_B:
		b43_rate_memory_write(dev, B43_CCK_RATE_1MB, 0);
		b43_rate_memory_write(dev, B43_CCK_RATE_2MB, 0);
		b43_rate_memory_write(dev, B43_CCK_RATE_5MB, 0);
		b43_rate_memory_write(dev, B43_CCK_RATE_11MB, 0);
		break;
	default:
		B43_WARN_ON(1);
	}
}

/* Set the default values for the PHY TX Control Words. */
static void b43_set_phytxctl_defaults(struct b43_wldev *dev)
{
	u16 ctl = 0;

	ctl |= B43_TXH_PHY_ENC_CCK;
	ctl |= B43_TXH_PHY_ANT01AUTO;
	ctl |= B43_TXH_PHY_TXPWR;

	b43_shm_write16(dev, B43_SHM_SHARED, B43_SHM_SH_BEACPHYCTL, ctl);
	b43_shm_write16(dev, B43_SHM_SHARED, B43_SHM_SH_ACKCTSPHYCTL, ctl);
	b43_shm_write16(dev, B43_SHM_SHARED, B43_SHM_SH_PRPHYCTL, ctl);
}

/* Set the TX-Antenna for management frames sent by firmware. */
static void b43_mgmtframe_txantenna(struct b43_wldev *dev, int antenna)
{
	u16 ant;
	u16 tmp;

	ant = b43_antenna_to_phyctl(antenna);

	/* For ACK/CTS */
	tmp = b43_shm_read16(dev, B43_SHM_SHARED, B43_SHM_SH_ACKCTSPHYCTL);
	tmp = (tmp & ~B43_TXH_PHY_ANT) | ant;
	b43_shm_write16(dev, B43_SHM_SHARED, B43_SHM_SH_ACKCTSPHYCTL, tmp);
	/* For Probe Resposes */
	tmp = b43_shm_read16(dev, B43_SHM_SHARED, B43_SHM_SH_PRPHYCTL);
	tmp = (tmp & ~B43_TXH_PHY_ANT) | ant;
	b43_shm_write16(dev, B43_SHM_SHARED, B43_SHM_SH_PRPHYCTL, tmp);
}

/* This is the opposite of b43_chip_init() */
static void b43_chip_exit(struct b43_wldev *dev)
{
	b43_phy_exit(dev);
	b43_gpio_cleanup(dev);
	/* firmware is released later */
}

/* Initialize the chip
 * http://bcm-specs.sipsolutions.net/ChipInit
 */
static int b43_chip_init(struct b43_wldev *dev)
{
	struct b43_phy *phy = &dev->phy;
	int err;
	u32 macctl;
	u16 value16;

	/* Initialize the MAC control */
	macctl = B43_MACCTL_IHR_ENABLED | B43_MACCTL_SHM_ENABLED;
	if (dev->phy.gmode)
		macctl |= B43_MACCTL_GMODE;
	macctl |= B43_MACCTL_INFRA;
	b43_write32(dev, B43_MMIO_MACCTL, macctl);

	err = b43_upload_microcode(dev);
	if (err)
		goto out;	/* firmware is released later */

	err = b43_gpio_init(dev);
	if (err)
		goto out;	/* firmware is released later */

	err = b43_upload_initvals(dev);
	if (err)
		goto err_gpio_clean;

	err = b43_upload_initvals_band(dev);
	if (err)
		goto err_gpio_clean;

	/* Turn the Analog on and initialize the PHY. */
	phy->ops->switch_analog(dev, 1);
	err = b43_phy_init(dev);
	if (err)
		goto err_gpio_clean;

	/* Disable Interference Mitigation. */
	if (phy->ops->interf_mitigation)
		phy->ops->interf_mitigation(dev, B43_INTERFMODE_NONE);

	/* Select the antennae */
	if (phy->ops->set_rx_antenna)
		phy->ops->set_rx_antenna(dev, B43_ANTENNA_DEFAULT);
	b43_mgmtframe_txantenna(dev, B43_ANTENNA_DEFAULT);

	if (phy->type == B43_PHYTYPE_B) {
		value16 = b43_read16(dev, 0x005E);
		value16 |= 0x0004;
		b43_write16(dev, 0x005E, value16);
	}
	b43_write32(dev, 0x0100, 0x01000000);
	if (dev->dev->core_rev < 5)
		b43_write32(dev, 0x010C, 0x01000000);

	b43_maskset32(dev, B43_MMIO_MACCTL, ~B43_MACCTL_INFRA, 0);
	b43_maskset32(dev, B43_MMIO_MACCTL, ~0, B43_MACCTL_INFRA);

	/* Probe Response Timeout value */
	/* FIXME: Default to 0, has to be set by ioctl probably... :-/ */
	b43_shm_write16(dev, B43_SHM_SHARED, B43_SHM_SH_PRMAXTIME, 0);

	/* Initially set the wireless operation mode. */
	b43_adjust_opmode(dev);

	if (dev->dev->core_rev < 3) {
		b43_write16(dev, 0x060E, 0x0000);
		b43_write16(dev, 0x0610, 0x8000);
		b43_write16(dev, 0x0604, 0x0000);
		b43_write16(dev, 0x0606, 0x0200);
	} else {
		b43_write32(dev, 0x0188, 0x80000000);
		b43_write32(dev, 0x018C, 0x02000000);
	}
	b43_write32(dev, B43_MMIO_GEN_IRQ_REASON, 0x00004000);
	b43_write32(dev, B43_MMIO_DMA0_IRQ_MASK, 0x0001FC00);
	b43_write32(dev, B43_MMIO_DMA1_IRQ_MASK, 0x0000DC00);
	b43_write32(dev, B43_MMIO_DMA2_IRQ_MASK, 0x0000DC00);
	b43_write32(dev, B43_MMIO_DMA3_IRQ_MASK, 0x0001DC00);
	b43_write32(dev, B43_MMIO_DMA4_IRQ_MASK, 0x0000DC00);
	b43_write32(dev, B43_MMIO_DMA5_IRQ_MASK, 0x0000DC00);

	b43_mac_phy_clock_set(dev, true);

	switch (dev->dev->bus_type) {
#ifdef CONFIG_B43_BCMA
	case B43_BUS_BCMA:
		/* FIXME: 0xE74 is quite common, but should be read from CC */
		b43_write16(dev, B43_MMIO_POWERUP_DELAY, 0xE74);
		break;
#endif
#ifdef CONFIG_B43_SSB
	case B43_BUS_SSB:
		b43_write16(dev, B43_MMIO_POWERUP_DELAY,
			    dev->dev->sdev->bus->chipco.fast_pwrup_delay);
		break;
#endif
	}

	err = 0;
	b43dbg(dev->wl, "Chip initialized\n");
out:
	return err;

err_gpio_clean:
	b43_gpio_cleanup(dev);
	return err;
}

static void b43_periodic_every60sec(struct b43_wldev *dev)
{
	const struct b43_phy_operations *ops = dev->phy.ops;

	if (ops->pwork_60sec)
		ops->pwork_60sec(dev);

	/* Force check the TX power emission now. */
	b43_phy_txpower_check(dev, B43_TXPWR_IGNORE_TIME);
}

static void b43_periodic_every30sec(struct b43_wldev *dev)
{
	/* Update device statistics. */
	b43_calculate_link_quality(dev);
}

static void b43_periodic_every15sec(struct b43_wldev *dev)
{
	struct b43_phy *phy = &dev->phy;
	u16 wdr;

	if (dev->fw.opensource) {
		/* Check if the firmware is still alive.
		 * It will reset the watchdog counter to 0 in its idle loop. */
		wdr = b43_shm_read16(dev, B43_SHM_SCRATCH, B43_WATCHDOG_REG);
		if (unlikely(wdr)) {
			b43err(dev->wl, "Firmware watchdog: The firmware died!\n");
			b43_controller_restart(dev, "Firmware watchdog");
			return;
		} else {
			b43_shm_write16(dev, B43_SHM_SCRATCH,
					B43_WATCHDOG_REG, 1);
		}
	}

	if (phy->ops->pwork_15sec)
		phy->ops->pwork_15sec(dev);

	atomic_set(&phy->txerr_cnt, B43_PHY_TX_BADNESS_LIMIT);
	wmb();

#if B43_DEBUG
	if (b43_debug(dev, B43_DBG_VERBOSESTATS)) {
		unsigned int i;

		b43dbg(dev->wl, "Stats: %7u IRQs/sec, %7u TX/sec, %7u RX/sec\n",
		       dev->irq_count / 15,
		       dev->tx_count / 15,
		       dev->rx_count / 15);
		dev->irq_count = 0;
		dev->tx_count = 0;
		dev->rx_count = 0;
		for (i = 0; i < ARRAY_SIZE(dev->irq_bit_count); i++) {
			if (dev->irq_bit_count[i]) {
				b43dbg(dev->wl, "Stats: %7u IRQ-%02u/sec (0x%08X)\n",
				       dev->irq_bit_count[i] / 15, i, (1 << i));
				dev->irq_bit_count[i] = 0;
			}
		}
	}
#endif
}

static void do_periodic_work(struct b43_wldev *dev)
{
	unsigned int state;

	state = dev->periodic_state;
	if (state % 4 == 0)
		b43_periodic_every60sec(dev);
	if (state % 2 == 0)
		b43_periodic_every30sec(dev);
	b43_periodic_every15sec(dev);
}

/* Periodic work locking policy:
 * 	The whole periodic work handler is protected by
 * 	wl->mutex. If another lock is needed somewhere in the
 * 	pwork callchain, it's acquired in-place, where it's needed.
 */
static void b43_periodic_work_handler(struct work_struct *work)
{
	struct b43_wldev *dev = container_of(work, struct b43_wldev,
					     periodic_work.work);
	struct b43_wl *wl = dev->wl;
	unsigned long delay;

	mutex_lock(&wl->mutex);

	if (unlikely(b43_status(dev) != B43_STAT_STARTED))
		goto out;
	if (b43_debug(dev, B43_DBG_PWORK_STOP))
		goto out_requeue;

	do_periodic_work(dev);

	dev->periodic_state++;
out_requeue:
	if (b43_debug(dev, B43_DBG_PWORK_FAST))
		delay = msecs_to_jiffies(50);
	else
		delay = round_jiffies_relative(HZ * 15);
	ieee80211_queue_delayed_work(wl->hw, &dev->periodic_work, delay);
out:
	mutex_unlock(&wl->mutex);
}

static void b43_periodic_tasks_setup(struct b43_wldev *dev)
{
	struct delayed_work *work = &dev->periodic_work;

	dev->periodic_state = 0;
	INIT_DELAYED_WORK(work, b43_periodic_work_handler);
	ieee80211_queue_delayed_work(dev->wl->hw, work, 0);
}

/* Check if communication with the device works correctly. */
static int b43_validate_chipaccess(struct b43_wldev *dev)
{
	u32 v, backup0, backup4;

	backup0 = b43_shm_read32(dev, B43_SHM_SHARED, 0);
	backup4 = b43_shm_read32(dev, B43_SHM_SHARED, 4);

	/* Check for read/write and endianness problems. */
	b43_shm_write32(dev, B43_SHM_SHARED, 0, 0x55AAAA55);
	if (b43_shm_read32(dev, B43_SHM_SHARED, 0) != 0x55AAAA55)
		goto error;
	b43_shm_write32(dev, B43_SHM_SHARED, 0, 0xAA5555AA);
	if (b43_shm_read32(dev, B43_SHM_SHARED, 0) != 0xAA5555AA)
		goto error;

	/* Check if unaligned 32bit SHM_SHARED access works properly.
	 * However, don't bail out on failure, because it's noncritical. */
	b43_shm_write16(dev, B43_SHM_SHARED, 0, 0x1122);
	b43_shm_write16(dev, B43_SHM_SHARED, 2, 0x3344);
	b43_shm_write16(dev, B43_SHM_SHARED, 4, 0x5566);
	b43_shm_write16(dev, B43_SHM_SHARED, 6, 0x7788);
	if (b43_shm_read32(dev, B43_SHM_SHARED, 2) != 0x55663344)
		b43warn(dev->wl, "Unaligned 32bit SHM read access is broken\n");
	b43_shm_write32(dev, B43_SHM_SHARED, 2, 0xAABBCCDD);
	if (b43_shm_read16(dev, B43_SHM_SHARED, 0) != 0x1122 ||
	    b43_shm_read16(dev, B43_SHM_SHARED, 2) != 0xCCDD ||
	    b43_shm_read16(dev, B43_SHM_SHARED, 4) != 0xAABB ||
	    b43_shm_read16(dev, B43_SHM_SHARED, 6) != 0x7788)
		b43warn(dev->wl, "Unaligned 32bit SHM write access is broken\n");

	b43_shm_write32(dev, B43_SHM_SHARED, 0, backup0);
	b43_shm_write32(dev, B43_SHM_SHARED, 4, backup4);

	if ((dev->dev->core_rev >= 3) && (dev->dev->core_rev <= 10)) {
		/* The 32bit register shadows the two 16bit registers
		 * with update sideeffects. Validate this. */
		b43_write16(dev, B43_MMIO_TSF_CFP_START, 0xAAAA);
		b43_write32(dev, B43_MMIO_TSF_CFP_START, 0xCCCCBBBB);
		if (b43_read16(dev, B43_MMIO_TSF_CFP_START_LOW) != 0xBBBB)
			goto error;
		if (b43_read16(dev, B43_MMIO_TSF_CFP_START_HIGH) != 0xCCCC)
			goto error;
	}
	b43_write32(dev, B43_MMIO_TSF_CFP_START, 0);

	v = b43_read32(dev, B43_MMIO_MACCTL);
	v |= B43_MACCTL_GMODE;
	if (v != (B43_MACCTL_GMODE | B43_MACCTL_IHR_ENABLED))
		goto error;

	return 0;
error:
	b43err(dev->wl, "Failed to validate the chipaccess\n");
	return -ENODEV;
}

static void b43_security_init(struct b43_wldev *dev)
{
	dev->ktp = b43_shm_read16(dev, B43_SHM_SHARED, B43_SHM_SH_KTP);
	/* KTP is a word address, but we address SHM bytewise.
	 * So multiply by two.
	 */
	dev->ktp *= 2;
	/* Number of RCMTA address slots */
	b43_write16(dev, B43_MMIO_RCMTA_COUNT, B43_NR_PAIRWISE_KEYS);
	/* Clear the key memory. */
	b43_clear_keys(dev);
}

#ifdef CONFIG_B43_HWRNG
static int b43_rng_read(struct hwrng *rng, u32 *data)
{
	struct b43_wl *wl = (struct b43_wl *)rng->priv;
	struct b43_wldev *dev;
	int count = -ENODEV;

	mutex_lock(&wl->mutex);
	dev = wl->current_dev;
	if (likely(dev && b43_status(dev) >= B43_STAT_INITIALIZED)) {
		*data = b43_read16(dev, B43_MMIO_RNG);
		count = sizeof(u16);
	}
	mutex_unlock(&wl->mutex);

	return count;
}
#endif /* CONFIG_B43_HWRNG */

static void b43_rng_exit(struct b43_wl *wl)
{
#ifdef CONFIG_B43_HWRNG
	if (wl->rng_initialized)
		hwrng_unregister(&wl->rng);
#endif /* CONFIG_B43_HWRNG */
}

static int b43_rng_init(struct b43_wl *wl)
{
	int err = 0;

#ifdef CONFIG_B43_HWRNG
	snprintf(wl->rng_name, ARRAY_SIZE(wl->rng_name),
		 "%s_%s", KBUILD_MODNAME, wiphy_name(wl->hw->wiphy));
	wl->rng.name = wl->rng_name;
	wl->rng.data_read = b43_rng_read;
	wl->rng.priv = (unsigned long)wl;
	wl->rng_initialized = true;
	err = hwrng_register(&wl->rng);
	if (err) {
		wl->rng_initialized = false;
		b43err(wl, "Failed to register the random "
		       "number generator (%d)\n", err);
	}
#endif /* CONFIG_B43_HWRNG */

	return err;
}

static void b43_tx_work(struct work_struct *work)
{
	struct b43_wl *wl = container_of(work, struct b43_wl, tx_work);
	struct b43_wldev *dev;
	struct sk_buff *skb;
	int queue_num;
	int err = 0;

	mutex_lock(&wl->mutex);
	dev = wl->current_dev;
	if (unlikely(!dev || b43_status(dev) < B43_STAT_STARTED)) {
		mutex_unlock(&wl->mutex);
		return;
	}

	for (queue_num = 0; queue_num < B43_QOS_QUEUE_NUM; queue_num++) {
		while (skb_queue_len(&wl->tx_queue[queue_num])) {
			skb = skb_dequeue(&wl->tx_queue[queue_num]);
			if (b43_using_pio_transfers(dev))
				err = b43_pio_tx(dev, skb);
			else
				err = b43_dma_tx(dev, skb);
			if (err == -ENOSPC) {
				wl->tx_queue_stopped[queue_num] = 1;
				ieee80211_stop_queue(wl->hw, queue_num);
				skb_queue_head(&wl->tx_queue[queue_num], skb);
				break;
			}
			if (unlikely(err))
				ieee80211_free_txskb(wl->hw, skb);
			err = 0;
		}

		if (!err)
			wl->tx_queue_stopped[queue_num] = 0;
	}

#if B43_DEBUG
	dev->tx_count++;
#endif
	mutex_unlock(&wl->mutex);
}

static void b43_op_tx(struct ieee80211_hw *hw,
		      struct ieee80211_tx_control *control,
		      struct sk_buff *skb)
{
	struct b43_wl *wl = hw_to_b43_wl(hw);

	if (unlikely(skb->len < 2 + 2 + 6)) {
		/* Too short, this can't be a valid frame. */
		ieee80211_free_txskb(hw, skb);
		return;
	}
	B43_WARN_ON(skb_shinfo(skb)->nr_frags);

	skb_queue_tail(&wl->tx_queue[skb->queue_mapping], skb);
	if (!wl->tx_queue_stopped[skb->queue_mapping]) {
		ieee80211_queue_work(wl->hw, &wl->tx_work);
	} else {
		ieee80211_stop_queue(wl->hw, skb->queue_mapping);
	}
}

static void b43_qos_params_upload(struct b43_wldev *dev,
				  const struct ieee80211_tx_queue_params *p,
				  u16 shm_offset)
{
	u16 params[B43_NR_QOSPARAMS];
	int bslots, tmp;
	unsigned int i;

	if (!dev->qos_enabled)
		return;

	bslots = b43_read16(dev, B43_MMIO_RNG) & p->cw_min;

	memset(&params, 0, sizeof(params));

	params[B43_QOSPARAM_TXOP] = p->txop * 32;
	params[B43_QOSPARAM_CWMIN] = p->cw_min;
	params[B43_QOSPARAM_CWMAX] = p->cw_max;
	params[B43_QOSPARAM_CWCUR] = p->cw_min;
	params[B43_QOSPARAM_AIFS] = p->aifs;
	params[B43_QOSPARAM_BSLOTS] = bslots;
	params[B43_QOSPARAM_REGGAP] = bslots + p->aifs;

	for (i = 0; i < ARRAY_SIZE(params); i++) {
		if (i == B43_QOSPARAM_STATUS) {
			tmp = b43_shm_read16(dev, B43_SHM_SHARED,
					     shm_offset + (i * 2));
			/* Mark the parameters as updated. */
			tmp |= 0x100;
			b43_shm_write16(dev, B43_SHM_SHARED,
					shm_offset + (i * 2),
					tmp);
		} else {
			b43_shm_write16(dev, B43_SHM_SHARED,
					shm_offset + (i * 2),
					params[i]);
		}
	}
}

/* Mapping of mac80211 queue numbers to b43 QoS SHM offsets. */
static const u16 b43_qos_shm_offsets[] = {
	/* [mac80211-queue-nr] = SHM_OFFSET, */
	[0] = B43_QOS_VOICE,
	[1] = B43_QOS_VIDEO,
	[2] = B43_QOS_BESTEFFORT,
	[3] = B43_QOS_BACKGROUND,
};

/* Update all QOS parameters in hardware. */
static void b43_qos_upload_all(struct b43_wldev *dev)
{
	struct b43_wl *wl = dev->wl;
	struct b43_qos_params *params;
	unsigned int i;

	if (!dev->qos_enabled)
		return;

	BUILD_BUG_ON(ARRAY_SIZE(b43_qos_shm_offsets) !=
		     ARRAY_SIZE(wl->qos_params));

	b43_mac_suspend(dev);
	for (i = 0; i < ARRAY_SIZE(wl->qos_params); i++) {
		params = &(wl->qos_params[i]);
		b43_qos_params_upload(dev, &(params->p),
				      b43_qos_shm_offsets[i]);
	}
	b43_mac_enable(dev);
}

static void b43_qos_clear(struct b43_wl *wl)
{
	struct b43_qos_params *params;
	unsigned int i;

	/* Initialize QoS parameters to sane defaults. */

	BUILD_BUG_ON(ARRAY_SIZE(b43_qos_shm_offsets) !=
		     ARRAY_SIZE(wl->qos_params));

	for (i = 0; i < ARRAY_SIZE(wl->qos_params); i++) {
		params = &(wl->qos_params[i]);

		switch (b43_qos_shm_offsets[i]) {
		case B43_QOS_VOICE:
			params->p.txop = 0;
			params->p.aifs = 2;
			params->p.cw_min = 0x0001;
			params->p.cw_max = 0x0001;
			break;
		case B43_QOS_VIDEO:
			params->p.txop = 0;
			params->p.aifs = 2;
			params->p.cw_min = 0x0001;
			params->p.cw_max = 0x0001;
			break;
		case B43_QOS_BESTEFFORT:
			params->p.txop = 0;
			params->p.aifs = 3;
			params->p.cw_min = 0x0001;
			params->p.cw_max = 0x03FF;
			break;
		case B43_QOS_BACKGROUND:
			params->p.txop = 0;
			params->p.aifs = 7;
			params->p.cw_min = 0x0001;
			params->p.cw_max = 0x03FF;
			break;
		default:
			B43_WARN_ON(1);
		}
	}
}

/* Initialize the core's QOS capabilities */
static void b43_qos_init(struct b43_wldev *dev)
{
	if (!dev->qos_enabled) {
		/* Disable QOS support. */
		b43_hf_write(dev, b43_hf_read(dev) & ~B43_HF_EDCF);
		b43_write16(dev, B43_MMIO_IFSCTL,
			    b43_read16(dev, B43_MMIO_IFSCTL)
			    & ~B43_MMIO_IFSCTL_USE_EDCF);
		b43dbg(dev->wl, "QoS disabled\n");
		return;
	}

	/* Upload the current QOS parameters. */
	b43_qos_upload_all(dev);

	/* Enable QOS support. */
	b43_hf_write(dev, b43_hf_read(dev) | B43_HF_EDCF);
	b43_write16(dev, B43_MMIO_IFSCTL,
		    b43_read16(dev, B43_MMIO_IFSCTL)
		    | B43_MMIO_IFSCTL_USE_EDCF);
	b43dbg(dev->wl, "QoS enabled\n");
}

static int b43_op_conf_tx(struct ieee80211_hw *hw,
			  struct ieee80211_vif *vif, u16 _queue,
			  const struct ieee80211_tx_queue_params *params)
{
	struct b43_wl *wl = hw_to_b43_wl(hw);
	struct b43_wldev *dev;
	unsigned int queue = (unsigned int)_queue;
	int err = -ENODEV;

	if (queue >= ARRAY_SIZE(wl->qos_params)) {
		/* Queue not available or don't support setting
		 * params on this queue. Return success to not
		 * confuse mac80211. */
		return 0;
	}
	BUILD_BUG_ON(ARRAY_SIZE(b43_qos_shm_offsets) !=
		     ARRAY_SIZE(wl->qos_params));

	mutex_lock(&wl->mutex);
	dev = wl->current_dev;
	if (unlikely(!dev || (b43_status(dev) < B43_STAT_INITIALIZED)))
		goto out_unlock;

	memcpy(&(wl->qos_params[queue].p), params, sizeof(*params));
	b43_mac_suspend(dev);
	b43_qos_params_upload(dev, &(wl->qos_params[queue].p),
			      b43_qos_shm_offsets[queue]);
	b43_mac_enable(dev);
	err = 0;

out_unlock:
	mutex_unlock(&wl->mutex);

	return err;
}

static int b43_op_get_stats(struct ieee80211_hw *hw,
			    struct ieee80211_low_level_stats *stats)
{
	struct b43_wl *wl = hw_to_b43_wl(hw);

	mutex_lock(&wl->mutex);
	memcpy(stats, &wl->ieee_stats, sizeof(*stats));
	mutex_unlock(&wl->mutex);

	return 0;
}

static u64 b43_op_get_tsf(struct ieee80211_hw *hw, struct ieee80211_vif *vif)
{
	struct b43_wl *wl = hw_to_b43_wl(hw);
	struct b43_wldev *dev;
	u64 tsf;

	mutex_lock(&wl->mutex);
	dev = wl->current_dev;

	if (dev && (b43_status(dev) >= B43_STAT_INITIALIZED))
		b43_tsf_read(dev, &tsf);
	else
		tsf = 0;

	mutex_unlock(&wl->mutex);

	return tsf;
}

static void b43_op_set_tsf(struct ieee80211_hw *hw,
			   struct ieee80211_vif *vif, u64 tsf)
{
	struct b43_wl *wl = hw_to_b43_wl(hw);
	struct b43_wldev *dev;

	mutex_lock(&wl->mutex);
	dev = wl->current_dev;

	if (dev && (b43_status(dev) >= B43_STAT_INITIALIZED))
		b43_tsf_write(dev, tsf);

	mutex_unlock(&wl->mutex);
}

static const char *band_to_string(enum ieee80211_band band)
{
	switch (band) {
	case IEEE80211_BAND_5GHZ:
		return "5";
	case IEEE80211_BAND_2GHZ:
		return "2.4";
	default:
		break;
	}
	B43_WARN_ON(1);
	return "";
}

/* Expects wl->mutex locked */
static int b43_switch_band(struct b43_wldev *dev,
			   struct ieee80211_channel *chan)
{
	struct b43_phy *phy = &dev->phy;
	bool gmode;
	u32 tmp;

	switch (chan->band) {
	case IEEE80211_BAND_5GHZ:
		gmode = false;
		break;
	case IEEE80211_BAND_2GHZ:
		gmode = true;
		break;
	default:
		B43_WARN_ON(1);
		return -EINVAL;
	}

	if (!((gmode && phy->supports_2ghz) ||
	      (!gmode && phy->supports_5ghz))) {
		b43err(dev->wl, "This device doesn't support %s-GHz band\n",
		       band_to_string(chan->band));
		return -ENODEV;
	}

	if (!!phy->gmode == !!gmode) {
		/* This device is already running. */
		return 0;
	}

	b43dbg(dev->wl, "Switching to %s GHz band\n",
	       band_to_string(chan->band));

	/* Some new devices don't need disabling radio for band switching */
	if (!(phy->type == B43_PHYTYPE_N && phy->rev >= 3))
		b43_software_rfkill(dev, true);

	phy->gmode = gmode;
	b43_phy_put_into_reset(dev);
	switch (dev->dev->bus_type) {
#ifdef CONFIG_B43_BCMA
	case B43_BUS_BCMA:
		tmp = bcma_aread32(dev->dev->bdev, BCMA_IOCTL);
		if (gmode)
			tmp |= B43_BCMA_IOCTL_GMODE;
		else
			tmp &= ~B43_BCMA_IOCTL_GMODE;
		bcma_awrite32(dev->dev->bdev, BCMA_IOCTL, tmp);
		break;
#endif
#ifdef CONFIG_B43_SSB
	case B43_BUS_SSB:
		tmp = ssb_read32(dev->dev->sdev, SSB_TMSLOW);
		if (gmode)
			tmp |= B43_TMSLOW_GMODE;
		else
			tmp &= ~B43_TMSLOW_GMODE;
		ssb_write32(dev->dev->sdev, SSB_TMSLOW, tmp);
		break;
#endif
	}
	b43_phy_take_out_of_reset(dev);

	b43_upload_initvals_band(dev);

	b43_phy_init(dev);

	return 0;
}

static void b43_set_beacon_listen_interval(struct b43_wldev *dev, u16 interval)
{
	interval = min_t(u16, interval, (u16)0xFF);
	b43_shm_write16(dev, B43_SHM_SHARED, B43_SHM_SH_BCN_LI, interval);
}

/* Write the short and long frame retry limit values. */
static void b43_set_retry_limits(struct b43_wldev *dev,
				 unsigned int short_retry,
				 unsigned int long_retry)
{
	/* The retry limit is a 4-bit counter. Enforce this to avoid overflowing
	 * the chip-internal counter. */
	short_retry = min(short_retry, (unsigned int)0xF);
	long_retry = min(long_retry, (unsigned int)0xF);

	b43_shm_write16(dev, B43_SHM_SCRATCH, B43_SHM_SC_SRLIMIT,
			short_retry);
	b43_shm_write16(dev, B43_SHM_SCRATCH, B43_SHM_SC_LRLIMIT,
			long_retry);
}

static int b43_op_config(struct ieee80211_hw *hw, u32 changed)
{
	struct b43_wl *wl = hw_to_b43_wl(hw);
	struct b43_wldev *dev = wl->current_dev;
	struct b43_phy *phy = &dev->phy;
	struct ieee80211_conf *conf = &hw->conf;
	int antenna;
	int err = 0;

	mutex_lock(&wl->mutex);
	b43_mac_suspend(dev);

	if (changed & IEEE80211_CONF_CHANGE_LISTEN_INTERVAL)
		b43_set_beacon_listen_interval(dev, conf->listen_interval);

	if (changed & IEEE80211_CONF_CHANGE_CHANNEL) {
		phy->chandef = &conf->chandef;
		phy->channel = conf->chandef.chan->hw_value;

		/* Switch the band (if necessary). */
		err = b43_switch_band(dev, conf->chandef.chan);
		if (err)
			goto out_mac_enable;

		/* Switch to the requested channel.
		 * The firmware takes care of races with the TX handler.
		 */
		b43_switch_channel(dev, phy->channel);
	}

	if (changed & IEEE80211_CONF_CHANGE_RETRY_LIMITS)
		b43_set_retry_limits(dev, conf->short_frame_max_tx_count,
					  conf->long_frame_max_tx_count);
	changed &= ~IEEE80211_CONF_CHANGE_RETRY_LIMITS;
	if (!changed)
		goto out_mac_enable;

	dev->wl->radiotap_enabled = !!(conf->flags & IEEE80211_CONF_MONITOR);

	/* Adjust the desired TX power level. */
	if (conf->power_level != 0) {
		if (conf->power_level != phy->desired_txpower) {
			phy->desired_txpower = conf->power_level;
			b43_phy_txpower_check(dev, B43_TXPWR_IGNORE_TIME |
						   B43_TXPWR_IGNORE_TSSI);
		}
	}

	/* Antennas for RX and management frame TX. */
	antenna = B43_ANTENNA_DEFAULT;
	b43_mgmtframe_txantenna(dev, antenna);
	antenna = B43_ANTENNA_DEFAULT;
	if (phy->ops->set_rx_antenna)
		phy->ops->set_rx_antenna(dev, antenna);

	if (wl->radio_enabled != phy->radio_on) {
		if (wl->radio_enabled) {
			b43_software_rfkill(dev, false);
			b43info(dev->wl, "Radio turned on by software\n");
			if (!dev->radio_hw_enable) {
				b43info(dev->wl, "The hardware RF-kill button "
					"still turns the radio physically off. "
					"Press the button to turn it on.\n");
			}
		} else {
			b43_software_rfkill(dev, true);
			b43info(dev->wl, "Radio turned off by software\n");
		}
	}

out_mac_enable:
	b43_mac_enable(dev);
	mutex_unlock(&wl->mutex);

	return err;
}

static void b43_update_basic_rates(struct b43_wldev *dev, u32 brates)
{
	struct ieee80211_supported_band *sband =
		dev->wl->hw->wiphy->bands[b43_current_band(dev->wl)];
	struct ieee80211_rate *rate;
	int i;
	u16 basic, direct, offset, basic_offset, rateptr;

	for (i = 0; i < sband->n_bitrates; i++) {
		rate = &sband->bitrates[i];

		if (b43_is_cck_rate(rate->hw_value)) {
			direct = B43_SHM_SH_CCKDIRECT;
			basic = B43_SHM_SH_CCKBASIC;
			offset = b43_plcp_get_ratecode_cck(rate->hw_value);
			offset &= 0xF;
		} else {
			direct = B43_SHM_SH_OFDMDIRECT;
			basic = B43_SHM_SH_OFDMBASIC;
			offset = b43_plcp_get_ratecode_ofdm(rate->hw_value);
			offset &= 0xF;
		}

		rate = ieee80211_get_response_rate(sband, brates, rate->bitrate);

		if (b43_is_cck_rate(rate->hw_value)) {
			basic_offset = b43_plcp_get_ratecode_cck(rate->hw_value);
			basic_offset &= 0xF;
		} else {
			basic_offset = b43_plcp_get_ratecode_ofdm(rate->hw_value);
			basic_offset &= 0xF;
		}

		/*
		 * Get the pointer that we need to point to
		 * from the direct map
		 */
		rateptr = b43_shm_read16(dev, B43_SHM_SHARED,
					 direct + 2 * basic_offset);
		/* and write it to the basic map */
		b43_shm_write16(dev, B43_SHM_SHARED, basic + 2 * offset,
				rateptr);
	}
}

static void b43_op_bss_info_changed(struct ieee80211_hw *hw,
				    struct ieee80211_vif *vif,
				    struct ieee80211_bss_conf *conf,
				    u32 changed)
{
	struct b43_wl *wl = hw_to_b43_wl(hw);
	struct b43_wldev *dev;

	mutex_lock(&wl->mutex);

	dev = wl->current_dev;
	if (!dev || b43_status(dev) < B43_STAT_STARTED)
		goto out_unlock_mutex;

	B43_WARN_ON(wl->vif != vif);

	if (changed & BSS_CHANGED_BSSID) {
		if (conf->bssid)
			memcpy(wl->bssid, conf->bssid, ETH_ALEN);
		else
			memset(wl->bssid, 0, ETH_ALEN);
	}

	if (b43_status(dev) >= B43_STAT_INITIALIZED) {
		if (changed & BSS_CHANGED_BEACON &&
		    (b43_is_mode(wl, NL80211_IFTYPE_AP) ||
		     b43_is_mode(wl, NL80211_IFTYPE_MESH_POINT) ||
		     b43_is_mode(wl, NL80211_IFTYPE_ADHOC)))
			b43_update_templates(wl);

		if (changed & BSS_CHANGED_BSSID)
			b43_write_mac_bssid_templates(dev);
	}

	b43_mac_suspend(dev);

	/* Update templates for AP/mesh mode. */
	if (changed & BSS_CHANGED_BEACON_INT &&
	    (b43_is_mode(wl, NL80211_IFTYPE_AP) ||
	     b43_is_mode(wl, NL80211_IFTYPE_MESH_POINT) ||
	     b43_is_mode(wl, NL80211_IFTYPE_ADHOC)) &&
	    conf->beacon_int)
		b43_set_beacon_int(dev, conf->beacon_int);

	if (changed & BSS_CHANGED_BASIC_RATES)
		b43_update_basic_rates(dev, conf->basic_rates);

	if (changed & BSS_CHANGED_ERP_SLOT) {
		if (conf->use_short_slot)
			b43_short_slot_timing_enable(dev);
		else
			b43_short_slot_timing_disable(dev);
	}

	b43_mac_enable(dev);
out_unlock_mutex:
	mutex_unlock(&wl->mutex);
}

static int b43_op_set_key(struct ieee80211_hw *hw, enum set_key_cmd cmd,
			  struct ieee80211_vif *vif, struct ieee80211_sta *sta,
			  struct ieee80211_key_conf *key)
{
	struct b43_wl *wl = hw_to_b43_wl(hw);
	struct b43_wldev *dev;
	u8 algorithm;
	u8 index;
	int err;
	static const u8 bcast_addr[ETH_ALEN] = { 0xff, 0xff, 0xff, 0xff, 0xff, 0xff };

	if (modparam_nohwcrypt)
		return -ENOSPC; /* User disabled HW-crypto */

	if ((vif->type == NL80211_IFTYPE_ADHOC ||
	     vif->type == NL80211_IFTYPE_MESH_POINT) &&
	    (key->cipher == WLAN_CIPHER_SUITE_TKIP ||
	     key->cipher == WLAN_CIPHER_SUITE_CCMP) &&
	    !(key->flags & IEEE80211_KEY_FLAG_PAIRWISE)) {
		/*
		 * For now, disable hw crypto for the RSN IBSS group keys. This
		 * could be optimized in the future, but until that gets
		 * implemented, use of software crypto for group addressed
		 * frames is a acceptable to allow RSN IBSS to be used.
		 */
		return -EOPNOTSUPP;
	}

	mutex_lock(&wl->mutex);

	dev = wl->current_dev;
	err = -ENODEV;
	if (!dev || b43_status(dev) < B43_STAT_INITIALIZED)
		goto out_unlock;

	if (dev->fw.pcm_request_failed || !dev->hwcrypto_enabled) {
		/* We don't have firmware for the crypto engine.
		 * Must use software-crypto. */
		err = -EOPNOTSUPP;
		goto out_unlock;
	}

	err = -EINVAL;
	switch (key->cipher) {
	case WLAN_CIPHER_SUITE_WEP40:
		algorithm = B43_SEC_ALGO_WEP40;
		break;
	case WLAN_CIPHER_SUITE_WEP104:
		algorithm = B43_SEC_ALGO_WEP104;
		break;
	case WLAN_CIPHER_SUITE_TKIP:
		algorithm = B43_SEC_ALGO_TKIP;
		break;
	case WLAN_CIPHER_SUITE_CCMP:
		algorithm = B43_SEC_ALGO_AES;
		break;
	default:
		B43_WARN_ON(1);
		goto out_unlock;
	}
	index = (u8) (key->keyidx);
	if (index > 3)
		goto out_unlock;

	switch (cmd) {
	case SET_KEY:
		if (algorithm == B43_SEC_ALGO_TKIP &&
		    (!(key->flags & IEEE80211_KEY_FLAG_PAIRWISE) ||
		    !modparam_hwtkip)) {
			/* We support only pairwise key */
			err = -EOPNOTSUPP;
			goto out_unlock;
		}

		if (key->flags & IEEE80211_KEY_FLAG_PAIRWISE) {
			if (WARN_ON(!sta)) {
				err = -EOPNOTSUPP;
				goto out_unlock;
			}
			/* Pairwise key with an assigned MAC address. */
			err = b43_key_write(dev, -1, algorithm,
					    key->key, key->keylen,
					    sta->addr, key);
		} else {
			/* Group key */
			err = b43_key_write(dev, index, algorithm,
					    key->key, key->keylen, NULL, key);
		}
		if (err)
			goto out_unlock;

		if (algorithm == B43_SEC_ALGO_WEP40 ||
		    algorithm == B43_SEC_ALGO_WEP104) {
			b43_hf_write(dev, b43_hf_read(dev) | B43_HF_USEDEFKEYS);
		} else {
			b43_hf_write(dev,
				     b43_hf_read(dev) & ~B43_HF_USEDEFKEYS);
		}
		key->flags |= IEEE80211_KEY_FLAG_GENERATE_IV;
		if (algorithm == B43_SEC_ALGO_TKIP)
			key->flags |= IEEE80211_KEY_FLAG_GENERATE_MMIC;
		break;
	case DISABLE_KEY: {
		err = b43_key_clear(dev, key->hw_key_idx);
		if (err)
			goto out_unlock;
		break;
	}
	default:
		B43_WARN_ON(1);
	}

out_unlock:
	if (!err) {
		b43dbg(wl, "%s hardware based encryption for keyidx: %d, "
		       "mac: %pM\n",
		       cmd == SET_KEY ? "Using" : "Disabling", key->keyidx,
		       sta ? sta->addr : bcast_addr);
		b43_dump_keymemory(dev);
	}
	mutex_unlock(&wl->mutex);

	return err;
}

static void b43_op_configure_filter(struct ieee80211_hw *hw,
				    unsigned int changed, unsigned int *fflags,
				    u64 multicast)
{
	struct b43_wl *wl = hw_to_b43_wl(hw);
	struct b43_wldev *dev;

	mutex_lock(&wl->mutex);
	dev = wl->current_dev;
	if (!dev) {
		*fflags = 0;
		goto out_unlock;
	}

	*fflags &= FIF_PROMISC_IN_BSS |
		  FIF_ALLMULTI |
		  FIF_FCSFAIL |
		  FIF_PLCPFAIL |
		  FIF_CONTROL |
		  FIF_OTHER_BSS |
		  FIF_BCN_PRBRESP_PROMISC;

	changed &= FIF_PROMISC_IN_BSS |
		   FIF_ALLMULTI |
		   FIF_FCSFAIL |
		   FIF_PLCPFAIL |
		   FIF_CONTROL |
		   FIF_OTHER_BSS |
		   FIF_BCN_PRBRESP_PROMISC;

	wl->filter_flags = *fflags;

	if (changed && b43_status(dev) >= B43_STAT_INITIALIZED)
		b43_adjust_opmode(dev);

out_unlock:
	mutex_unlock(&wl->mutex);
}

/* Locking: wl->mutex
 * Returns the current dev. This might be different from the passed in dev,
 * because the core might be gone away while we unlocked the mutex. */
static struct b43_wldev * b43_wireless_core_stop(struct b43_wldev *dev)
{
	struct b43_wl *wl;
	struct b43_wldev *orig_dev;
	u32 mask;
	int queue_num;

	if (!dev)
		return NULL;
	wl = dev->wl;
redo:
	if (!dev || b43_status(dev) < B43_STAT_STARTED)
		return dev;

	/* Cancel work. Unlock to avoid deadlocks. */
	mutex_unlock(&wl->mutex);
	cancel_delayed_work_sync(&dev->periodic_work);
	cancel_work_sync(&wl->tx_work);
	mutex_lock(&wl->mutex);
	dev = wl->current_dev;
	if (!dev || b43_status(dev) < B43_STAT_STARTED) {
		/* Whoops, aliens ate up the device while we were unlocked. */
		return dev;
	}

	/* Disable interrupts on the device. */
	b43_set_status(dev, B43_STAT_INITIALIZED);
	if (b43_bus_host_is_sdio(dev->dev)) {
		/* wl->mutex is locked. That is enough. */
		b43_write32(dev, B43_MMIO_GEN_IRQ_MASK, 0);
		b43_read32(dev, B43_MMIO_GEN_IRQ_MASK);	/* Flush */
	} else {
		spin_lock_irq(&wl->hardirq_lock);
		b43_write32(dev, B43_MMIO_GEN_IRQ_MASK, 0);
		b43_read32(dev, B43_MMIO_GEN_IRQ_MASK);	/* Flush */
		spin_unlock_irq(&wl->hardirq_lock);
	}
	/* Synchronize and free the interrupt handlers. Unlock to avoid deadlocks. */
	orig_dev = dev;
	mutex_unlock(&wl->mutex);
	if (b43_bus_host_is_sdio(dev->dev)) {
		b43_sdio_free_irq(dev);
	} else {
		synchronize_irq(dev->dev->irq);
		free_irq(dev->dev->irq, dev);
	}
	mutex_lock(&wl->mutex);
	dev = wl->current_dev;
	if (!dev)
		return dev;
	if (dev != orig_dev) {
		if (b43_status(dev) >= B43_STAT_STARTED)
			goto redo;
		return dev;
	}
	mask = b43_read32(dev, B43_MMIO_GEN_IRQ_MASK);
	B43_WARN_ON(mask != 0xFFFFFFFF && mask);

	/* Drain all TX queues. */
	for (queue_num = 0; queue_num < B43_QOS_QUEUE_NUM; queue_num++) {
		while (skb_queue_len(&wl->tx_queue[queue_num])) {
			struct sk_buff *skb;

			skb = skb_dequeue(&wl->tx_queue[queue_num]);
			ieee80211_free_txskb(wl->hw, skb);
		}
	}

	b43_mac_suspend(dev);
	b43_leds_exit(dev);
	b43dbg(wl, "Wireless interface stopped\n");

	return dev;
}

/* Locking: wl->mutex */
static int b43_wireless_core_start(struct b43_wldev *dev)
{
	int err;

	B43_WARN_ON(b43_status(dev) != B43_STAT_INITIALIZED);

	drain_txstatus_queue(dev);
	if (b43_bus_host_is_sdio(dev->dev)) {
		err = b43_sdio_request_irq(dev, b43_sdio_interrupt_handler);
		if (err) {
			b43err(dev->wl, "Cannot request SDIO IRQ\n");
			goto out;
		}
	} else {
		err = request_threaded_irq(dev->dev->irq, b43_interrupt_handler,
					   b43_interrupt_thread_handler,
					   IRQF_SHARED, KBUILD_MODNAME, dev);
		if (err) {
			b43err(dev->wl, "Cannot request IRQ-%d\n",
			       dev->dev->irq);
			goto out;
		}
	}

	/* We are ready to run. */
	ieee80211_wake_queues(dev->wl->hw);
	b43_set_status(dev, B43_STAT_STARTED);

	/* Start data flow (TX/RX). */
	b43_mac_enable(dev);
	b43_write32(dev, B43_MMIO_GEN_IRQ_MASK, dev->irq_mask);

	/* Start maintenance work */
	b43_periodic_tasks_setup(dev);

	b43_leds_init(dev);

	b43dbg(dev->wl, "Wireless interface started\n");
out:
	return err;
}

static char *b43_phy_name(struct b43_wldev *dev, u8 phy_type)
{
	switch (phy_type) {
	case B43_PHYTYPE_A:
		return "A";
	case B43_PHYTYPE_B:
		return "B";
	case B43_PHYTYPE_G:
		return "G";
	case B43_PHYTYPE_N:
		return "N";
	case B43_PHYTYPE_LP:
		return "LP";
	case B43_PHYTYPE_SSLPN:
		return "SSLPN";
	case B43_PHYTYPE_HT:
		return "HT";
	case B43_PHYTYPE_LCN:
		return "LCN";
	case B43_PHYTYPE_LCNXN:
		return "LCNXN";
	case B43_PHYTYPE_LCN40:
		return "LCN40";
	case B43_PHYTYPE_AC:
		return "AC";
	}
	return "UNKNOWN";
}

/* Get PHY and RADIO versioning numbers */
static int b43_phy_versioning(struct b43_wldev *dev)
{
	struct b43_phy *phy = &dev->phy;
	const u8 core_rev = dev->dev->core_rev;
	u32 tmp;
	u8 analog_type;
	u8 phy_type;
	u8 phy_rev;
	u16 radio_manuf;
	u16 radio_id;
	u16 radio_rev;
	u8 radio_ver;
	int unsupported = 0;

	/* Get PHY versioning */
	tmp = b43_read16(dev, B43_MMIO_PHY_VER);
	analog_type = (tmp & B43_PHYVER_ANALOG) >> B43_PHYVER_ANALOG_SHIFT;
	phy_type = (tmp & B43_PHYVER_TYPE) >> B43_PHYVER_TYPE_SHIFT;
	phy_rev = (tmp & B43_PHYVER_VERSION);

	/* LCNXN is continuation of N which run out of revisions */
	if (phy_type == B43_PHYTYPE_LCNXN) {
		phy_type = B43_PHYTYPE_N;
		phy_rev += 16;
	}

	switch (phy_type) {
#ifdef CONFIG_B43_PHY_G
	case B43_PHYTYPE_G:
		if (phy_rev > 9)
			unsupported = 1;
		break;
#endif
#ifdef CONFIG_B43_PHY_N
	case B43_PHYTYPE_N:
		if (phy_rev >= 19)
			unsupported = 1;
		break;
#endif
#ifdef CONFIG_B43_PHY_LP
	case B43_PHYTYPE_LP:
		if (phy_rev > 2)
			unsupported = 1;
		break;
#endif
#ifdef CONFIG_B43_PHY_HT
	case B43_PHYTYPE_HT:
		if (phy_rev > 1)
			unsupported = 1;
		break;
#endif
#ifdef CONFIG_B43_PHY_LCN
	case B43_PHYTYPE_LCN:
		if (phy_rev > 1)
			unsupported = 1;
		break;
#endif
	default:
		unsupported = 1;
	}
	if (unsupported) {
		b43err(dev->wl, "FOUND UNSUPPORTED PHY (Analog %u, Type %d (%s), Revision %u)\n",
		       analog_type, phy_type, b43_phy_name(dev, phy_type),
		       phy_rev);
		return -EOPNOTSUPP;
	}
	b43info(dev->wl, "Found PHY: Analog %u, Type %d (%s), Revision %u\n",
		analog_type, phy_type, b43_phy_name(dev, phy_type), phy_rev);

	/* Get RADIO versioning */
	if (core_rev == 40 || core_rev == 42) {
		radio_manuf = 0x17F;

		b43_write16f(dev, B43_MMIO_RADIO24_CONTROL, 0);
		radio_rev = b43_read16(dev, B43_MMIO_RADIO24_DATA);

		b43_write16f(dev, B43_MMIO_RADIO24_CONTROL, 1);
		radio_id = b43_read16(dev, B43_MMIO_RADIO24_DATA);

		radio_ver = 0; /* Is there version somewhere? */
	} else if (core_rev >= 24) {
		u16 radio24[3];

		for (tmp = 0; tmp < 3; tmp++) {
			b43_write16f(dev, B43_MMIO_RADIO24_CONTROL, tmp);
			radio24[tmp] = b43_read16(dev, B43_MMIO_RADIO24_DATA);
		}

		radio_manuf = 0x17F;
		radio_id = (radio24[2] << 8) | radio24[1];
		radio_rev = (radio24[0] & 0xF);
		radio_ver = (radio24[0] & 0xF0) >> 4;
	} else {
		if (dev->dev->chip_id == 0x4317) {
			if (dev->dev->chip_rev == 0)
				tmp = 0x3205017F;
			else if (dev->dev->chip_rev == 1)
				tmp = 0x4205017F;
			else
				tmp = 0x5205017F;
		} else {
			b43_write16f(dev, B43_MMIO_RADIO_CONTROL,
				     B43_RADIOCTL_ID);
			tmp = b43_read16(dev, B43_MMIO_RADIO_DATA_LOW);
			b43_write16f(dev, B43_MMIO_RADIO_CONTROL,
				     B43_RADIOCTL_ID);
			tmp |= b43_read16(dev, B43_MMIO_RADIO_DATA_HIGH) << 16;
		}
		radio_manuf = (tmp & 0x00000FFF);
		radio_id = (tmp & 0x0FFFF000) >> 12;
		radio_rev = (tmp & 0xF0000000) >> 28;
		radio_ver = 0; /* Probably not available on old hw */
	}

	if (radio_manuf != 0x17F /* Broadcom */)
		unsupported = 1;
	switch (phy_type) {
	case B43_PHYTYPE_A:
		if (radio_id != 0x2060)
			unsupported = 1;
		if (radio_rev != 1)
			unsupported = 1;
		if (radio_manuf != 0x17F)
			unsupported = 1;
		break;
	case B43_PHYTYPE_B:
		if ((radio_id & 0xFFF0) != 0x2050)
			unsupported = 1;
		break;
	case B43_PHYTYPE_G:
		if (radio_id != 0x2050)
			unsupported = 1;
		break;
	case B43_PHYTYPE_N:
		if (radio_id != 0x2055 && radio_id != 0x2056 &&
		    radio_id != 0x2057)
			unsupported = 1;
		if (radio_id == 0x2057 &&
		    !(radio_rev == 9 || radio_rev == 14))
			unsupported = 1;
		break;
	case B43_PHYTYPE_LP:
		if (radio_id != 0x2062 && radio_id != 0x2063)
			unsupported = 1;
		break;
	case B43_PHYTYPE_HT:
		if (radio_id != 0x2059)
			unsupported = 1;
		break;
	case B43_PHYTYPE_LCN:
		if (radio_id != 0x2064)
			unsupported = 1;
		break;
	default:
		B43_WARN_ON(1);
	}
	if (unsupported) {
		b43err(dev->wl,
		       "FOUND UNSUPPORTED RADIO (Manuf 0x%X, ID 0x%X, Revision %u, Version %u)\n",
		       radio_manuf, radio_id, radio_rev, radio_ver);
		return -EOPNOTSUPP;
	}
	b43info(dev->wl,
		"Found Radio: Manuf 0x%X, ID 0x%X, Revision %u, Version %u\n",
		radio_manuf, radio_id, radio_rev, radio_ver);

	/* FIXME: b43 treats "id" as "ver" and ignores the real "ver" */
	phy->radio_manuf = radio_manuf;
	phy->radio_ver = radio_id;
	phy->radio_rev = radio_rev;

	phy->analog = analog_type;
	phy->type = phy_type;
	phy->rev = phy_rev;

	return 0;
}

static void setup_struct_phy_for_init(struct b43_wldev *dev,
				      struct b43_phy *phy)
{
	phy->hardware_power_control = !!modparam_hwpctl;
	phy->next_txpwr_check_time = jiffies;
	/* PHY TX errors counter. */
	atomic_set(&phy->txerr_cnt, B43_PHY_TX_BADNESS_LIMIT);

#if B43_DEBUG
	phy->phy_locked = false;
	phy->radio_locked = false;
#endif
}

static void setup_struct_wldev_for_init(struct b43_wldev *dev)
{
	dev->dfq_valid = false;

	/* Assume the radio is enabled. If it's not enabled, the state will
	 * immediately get fixed on the first periodic work run. */
	dev->radio_hw_enable = true;

	/* Stats */
	memset(&dev->stats, 0, sizeof(dev->stats));

	setup_struct_phy_for_init(dev, &dev->phy);

	/* IRQ related flags */
	dev->irq_reason = 0;
	memset(dev->dma_reason, 0, sizeof(dev->dma_reason));
	dev->irq_mask = B43_IRQ_MASKTEMPLATE;
	if (b43_modparam_verbose < B43_VERBOSITY_DEBUG)
		dev->irq_mask &= ~B43_IRQ_PHY_TXERR;

	dev->mac_suspended = 1;

	/* Noise calculation context */
	memset(&dev->noisecalc, 0, sizeof(dev->noisecalc));
}

static void b43_bluetooth_coext_enable(struct b43_wldev *dev)
{
	struct ssb_sprom *sprom = dev->dev->bus_sprom;
	u64 hf;

	if (!modparam_btcoex)
		return;
	if (!(sprom->boardflags_lo & B43_BFL_BTCOEXIST))
		return;
	if (dev->phy.type != B43_PHYTYPE_B && !dev->phy.gmode)
		return;

	hf = b43_hf_read(dev);
	if (sprom->boardflags_lo & B43_BFL_BTCMOD)
		hf |= B43_HF_BTCOEXALT;
	else
		hf |= B43_HF_BTCOEX;
	b43_hf_write(dev, hf);
}

static void b43_bluetooth_coext_disable(struct b43_wldev *dev)
{
	if (!modparam_btcoex)
		return;
	//TODO
}

static void b43_imcfglo_timeouts_workaround(struct b43_wldev *dev)
{
	struct ssb_bus *bus;
	u32 tmp;

#ifdef CONFIG_B43_SSB
	if (dev->dev->bus_type != B43_BUS_SSB)
		return;
#else
	return;
#endif

	bus = dev->dev->sdev->bus;

	if ((bus->chip_id == 0x4311 && bus->chip_rev == 2) ||
	    (bus->chip_id == 0x4312)) {
		tmp = ssb_read32(dev->dev->sdev, SSB_IMCFGLO);
		tmp &= ~SSB_IMCFGLO_REQTO;
		tmp &= ~SSB_IMCFGLO_SERTO;
		tmp |= 0x3;
		ssb_write32(dev->dev->sdev, SSB_IMCFGLO, tmp);
		ssb_commit_settings(bus);
	}
}

static void b43_set_synth_pu_delay(struct b43_wldev *dev, bool idle)
{
	u16 pu_delay;

	/* The time value is in microseconds. */
	if (dev->phy.type == B43_PHYTYPE_A)
		pu_delay = 3700;
	else
		pu_delay = 1050;
	if (b43_is_mode(dev->wl, NL80211_IFTYPE_ADHOC) || idle)
		pu_delay = 500;
	if ((dev->phy.radio_ver == 0x2050) && (dev->phy.radio_rev == 8))
		pu_delay = max(pu_delay, (u16)2400);

	b43_shm_write16(dev, B43_SHM_SHARED, B43_SHM_SH_SPUWKUP, pu_delay);
}

/* Set the TSF CFP pre-TargetBeaconTransmissionTime. */
static void b43_set_pretbtt(struct b43_wldev *dev)
{
	u16 pretbtt;

	/* The time value is in microseconds. */
	if (b43_is_mode(dev->wl, NL80211_IFTYPE_ADHOC)) {
		pretbtt = 2;
	} else {
		if (dev->phy.type == B43_PHYTYPE_A)
			pretbtt = 120;
		else
			pretbtt = 250;
	}
	b43_shm_write16(dev, B43_SHM_SHARED, B43_SHM_SH_PRETBTT, pretbtt);
	b43_write16(dev, B43_MMIO_TSF_CFP_PRETBTT, pretbtt);
}

/* Shutdown a wireless core */
/* Locking: wl->mutex */
static void b43_wireless_core_exit(struct b43_wldev *dev)
{
	B43_WARN_ON(dev && b43_status(dev) > B43_STAT_INITIALIZED);
	if (!dev || b43_status(dev) != B43_STAT_INITIALIZED)
		return;

	b43_set_status(dev, B43_STAT_UNINIT);

	/* Stop the microcode PSM. */
	b43_maskset32(dev, B43_MMIO_MACCTL, ~B43_MACCTL_PSM_RUN,
		      B43_MACCTL_PSM_JMP0);

	switch (dev->dev->bus_type) {
#ifdef CONFIG_B43_BCMA
	case B43_BUS_BCMA:
		bcma_core_pci_down(dev->dev->bdev->bus);
		break;
#endif
#ifdef CONFIG_B43_SSB
	case B43_BUS_SSB:
		/* TODO */
		break;
#endif
	}

	b43_dma_free(dev);
	b43_pio_free(dev);
	b43_chip_exit(dev);
	dev->phy.ops->switch_analog(dev, 0);
	if (dev->wl->current_beacon) {
		dev_kfree_skb_any(dev->wl->current_beacon);
		dev->wl->current_beacon = NULL;
	}

	b43_device_disable(dev, 0);
	b43_bus_may_powerdown(dev);
}

/* Initialize a wireless core */
static int b43_wireless_core_init(struct b43_wldev *dev)
{
	struct ssb_sprom *sprom = dev->dev->bus_sprom;
	struct b43_phy *phy = &dev->phy;
	int err;
	u64 hf;

	B43_WARN_ON(b43_status(dev) != B43_STAT_UNINIT);

	err = b43_bus_powerup(dev, 0);
	if (err)
		goto out;
	if (!b43_device_is_enabled(dev))
		b43_wireless_core_reset(dev, phy->gmode);

	/* Reset all data structures. */
	setup_struct_wldev_for_init(dev);
	phy->ops->prepare_structs(dev);

	/* Enable IRQ routing to this device. */
	switch (dev->dev->bus_type) {
#ifdef CONFIG_B43_BCMA
	case B43_BUS_BCMA:
		bcma_core_pci_irq_ctl(&dev->dev->bdev->bus->drv_pci[0],
				      dev->dev->bdev, true);
		bcma_core_pci_up(dev->dev->bdev->bus);
		break;
#endif
#ifdef CONFIG_B43_SSB
	case B43_BUS_SSB:
		ssb_pcicore_dev_irqvecs_enable(&dev->dev->sdev->bus->pcicore,
					       dev->dev->sdev);
		break;
#endif
	}

	b43_imcfglo_timeouts_workaround(dev);
	b43_bluetooth_coext_disable(dev);
	if (phy->ops->prepare_hardware) {
		err = phy->ops->prepare_hardware(dev);
		if (err)
			goto err_busdown;
	}
	err = b43_chip_init(dev);
	if (err)
		goto err_busdown;
	b43_shm_write16(dev, B43_SHM_SHARED,
			B43_SHM_SH_WLCOREREV, dev->dev->core_rev);
	hf = b43_hf_read(dev);
	if (phy->type == B43_PHYTYPE_G) {
		hf |= B43_HF_SYMW;
		if (phy->rev == 1)
			hf |= B43_HF_GDCW;
		if (sprom->boardflags_lo & B43_BFL_PACTRL)
			hf |= B43_HF_OFDMPABOOST;
	}
	if (phy->radio_ver == 0x2050) {
		if (phy->radio_rev == 6)
			hf |= B43_HF_4318TSSI;
		if (phy->radio_rev < 6)
			hf |= B43_HF_VCORECALC;
	}
	if (sprom->boardflags_lo & B43_BFL_XTAL_NOSLOW)
		hf |= B43_HF_DSCRQ; /* Disable slowclock requests from ucode. */
#if defined(CONFIG_B43_SSB) && defined(CONFIG_SSB_DRIVER_PCICORE)
	if (dev->dev->bus_type == B43_BUS_SSB &&
	    dev->dev->sdev->bus->bustype == SSB_BUSTYPE_PCI &&
	    dev->dev->sdev->bus->pcicore.dev->id.revision <= 10)
		hf |= B43_HF_PCISCW; /* PCI slow clock workaround. */
#endif
	hf &= ~B43_HF_SKCFPUP;
	b43_hf_write(dev, hf);

	/* tell the ucode MAC capabilities */
	if (dev->dev->core_rev >= 13) {
		u32 mac_hw_cap = b43_read32(dev, B43_MMIO_MAC_HW_CAP);

		b43_shm_write16(dev, B43_SHM_SHARED, B43_SHM_SH_MACHW_L,
				mac_hw_cap & 0xffff);
		b43_shm_write16(dev, B43_SHM_SHARED, B43_SHM_SH_MACHW_H,
				(mac_hw_cap >> 16) & 0xffff);
	}

	b43_set_retry_limits(dev, B43_DEFAULT_SHORT_RETRY_LIMIT,
			     B43_DEFAULT_LONG_RETRY_LIMIT);
	b43_shm_write16(dev, B43_SHM_SHARED, B43_SHM_SH_SFFBLIM, 3);
	b43_shm_write16(dev, B43_SHM_SHARED, B43_SHM_SH_LFFBLIM, 2);

	/* Disable sending probe responses from firmware.
	 * Setting the MaxTime to one usec will always trigger
	 * a timeout, so we never send any probe resp.
	 * A timeout of zero is infinite. */
	b43_shm_write16(dev, B43_SHM_SHARED, B43_SHM_SH_PRMAXTIME, 1);

	b43_rate_memory_init(dev);
	b43_set_phytxctl_defaults(dev);

	/* Minimum Contention Window */
	if (phy->type == B43_PHYTYPE_B)
		b43_shm_write16(dev, B43_SHM_SCRATCH, B43_SHM_SC_MINCONT, 0x1F);
	else
		b43_shm_write16(dev, B43_SHM_SCRATCH, B43_SHM_SC_MINCONT, 0xF);
	/* Maximum Contention Window */
	b43_shm_write16(dev, B43_SHM_SCRATCH, B43_SHM_SC_MAXCONT, 0x3FF);

	/* write phytype and phyvers */
	b43_shm_write16(dev, B43_SHM_SHARED, B43_SHM_SH_PHYTYPE, phy->type);
	b43_shm_write16(dev, B43_SHM_SHARED, B43_SHM_SH_PHYVER, phy->rev);

	if (b43_bus_host_is_pcmcia(dev->dev) ||
	    b43_bus_host_is_sdio(dev->dev)) {
		dev->__using_pio_transfers = true;
		err = b43_pio_init(dev);
	} else if (dev->use_pio) {
		b43warn(dev->wl, "Forced PIO by use_pio module parameter. "
			"This should not be needed and will result in lower "
			"performance.\n");
		dev->__using_pio_transfers = true;
		err = b43_pio_init(dev);
	} else {
		dev->__using_pio_transfers = false;
		err = b43_dma_init(dev);
	}
	if (err)
		goto err_chip_exit;
	b43_qos_init(dev);
	b43_set_synth_pu_delay(dev, 1);
	b43_bluetooth_coext_enable(dev);

	b43_bus_powerup(dev, !(sprom->boardflags_lo & B43_BFL_XTAL_NOSLOW));
	b43_upload_card_macaddress(dev);
	b43_security_init(dev);

	ieee80211_wake_queues(dev->wl->hw);

	b43_set_status(dev, B43_STAT_INITIALIZED);

out:
	return err;

err_chip_exit:
	b43_chip_exit(dev);
err_busdown:
	b43_bus_may_powerdown(dev);
	B43_WARN_ON(b43_status(dev) != B43_STAT_UNINIT);
	return err;
}

static int b43_op_add_interface(struct ieee80211_hw *hw,
				struct ieee80211_vif *vif)
{
	struct b43_wl *wl = hw_to_b43_wl(hw);
	struct b43_wldev *dev;
	int err = -EOPNOTSUPP;

	/* TODO: allow WDS/AP devices to coexist */

	if (vif->type != NL80211_IFTYPE_AP &&
	    vif->type != NL80211_IFTYPE_MESH_POINT &&
	    vif->type != NL80211_IFTYPE_STATION &&
	    vif->type != NL80211_IFTYPE_WDS &&
	    vif->type != NL80211_IFTYPE_ADHOC)
		return -EOPNOTSUPP;

	mutex_lock(&wl->mutex);
	if (wl->operating)
		goto out_mutex_unlock;

	b43dbg(wl, "Adding Interface type %d\n", vif->type);

	dev = wl->current_dev;
	wl->operating = true;
	wl->vif = vif;
	wl->if_type = vif->type;
	memcpy(wl->mac_addr, vif->addr, ETH_ALEN);

	b43_adjust_opmode(dev);
	b43_set_pretbtt(dev);
	b43_set_synth_pu_delay(dev, 0);
	b43_upload_card_macaddress(dev);

	err = 0;
 out_mutex_unlock:
	mutex_unlock(&wl->mutex);

	if (err == 0)
		b43_op_bss_info_changed(hw, vif, &vif->bss_conf, ~0);

	return err;
}

static void b43_op_remove_interface(struct ieee80211_hw *hw,
				    struct ieee80211_vif *vif)
{
	struct b43_wl *wl = hw_to_b43_wl(hw);
	struct b43_wldev *dev = wl->current_dev;

	b43dbg(wl, "Removing Interface type %d\n", vif->type);

	mutex_lock(&wl->mutex);

	B43_WARN_ON(!wl->operating);
	B43_WARN_ON(wl->vif != vif);
	wl->vif = NULL;

	wl->operating = false;

	b43_adjust_opmode(dev);
	memset(wl->mac_addr, 0, ETH_ALEN);
	b43_upload_card_macaddress(dev);

	mutex_unlock(&wl->mutex);
}

static int b43_op_start(struct ieee80211_hw *hw)
{
	struct b43_wl *wl = hw_to_b43_wl(hw);
	struct b43_wldev *dev = wl->current_dev;
	int did_init = 0;
	int err = 0;

	/* Kill all old instance specific information to make sure
	 * the card won't use it in the short timeframe between start
	 * and mac80211 reconfiguring it. */
	memset(wl->bssid, 0, ETH_ALEN);
	memset(wl->mac_addr, 0, ETH_ALEN);
	wl->filter_flags = 0;
	wl->radiotap_enabled = false;
	b43_qos_clear(wl);
	wl->beacon0_uploaded = false;
	wl->beacon1_uploaded = false;
	wl->beacon_templates_virgin = true;
	wl->radio_enabled = true;

	mutex_lock(&wl->mutex);

	if (b43_status(dev) < B43_STAT_INITIALIZED) {
		err = b43_wireless_core_init(dev);
		if (err)
			goto out_mutex_unlock;
		did_init = 1;
	}

	if (b43_status(dev) < B43_STAT_STARTED) {
		err = b43_wireless_core_start(dev);
		if (err) {
			if (did_init)
				b43_wireless_core_exit(dev);
			goto out_mutex_unlock;
		}
	}

	/* XXX: only do if device doesn't support rfkill irq */
	wiphy_rfkill_start_polling(hw->wiphy);

 out_mutex_unlock:
	mutex_unlock(&wl->mutex);

	/*
	 * Configuration may have been overwritten during initialization.
	 * Reload the configuration, but only if initialization was
	 * successful. Reloading the configuration after a failed init
	 * may hang the system.
	 */
	if (!err)
		b43_op_config(hw, ~0);

	return err;
}

static void b43_op_stop(struct ieee80211_hw *hw)
{
	struct b43_wl *wl = hw_to_b43_wl(hw);
	struct b43_wldev *dev = wl->current_dev;

	cancel_work_sync(&(wl->beacon_update_trigger));

	if (!dev)
		goto out;

	mutex_lock(&wl->mutex);
	if (b43_status(dev) >= B43_STAT_STARTED) {
		dev = b43_wireless_core_stop(dev);
		if (!dev)
			goto out_unlock;
	}
	b43_wireless_core_exit(dev);
	wl->radio_enabled = false;

out_unlock:
	mutex_unlock(&wl->mutex);
out:
	cancel_work_sync(&(wl->txpower_adjust_work));
}

static int b43_op_beacon_set_tim(struct ieee80211_hw *hw,
				 struct ieee80211_sta *sta, bool set)
{
	struct b43_wl *wl = hw_to_b43_wl(hw);

	/* FIXME: add locking */
	b43_update_templates(wl);

	return 0;
}

static void b43_op_sta_notify(struct ieee80211_hw *hw,
			      struct ieee80211_vif *vif,
			      enum sta_notify_cmd notify_cmd,
			      struct ieee80211_sta *sta)
{
	struct b43_wl *wl = hw_to_b43_wl(hw);

	B43_WARN_ON(!vif || wl->vif != vif);
}

static void b43_op_sw_scan_start_notifier(struct ieee80211_hw *hw)
{
	struct b43_wl *wl = hw_to_b43_wl(hw);
	struct b43_wldev *dev;

	mutex_lock(&wl->mutex);
	dev = wl->current_dev;
	if (dev && (b43_status(dev) >= B43_STAT_INITIALIZED)) {
		/* Disable CFP update during scan on other channels. */
		b43_hf_write(dev, b43_hf_read(dev) | B43_HF_SKCFPUP);
	}
	mutex_unlock(&wl->mutex);
}

static void b43_op_sw_scan_complete_notifier(struct ieee80211_hw *hw)
{
	struct b43_wl *wl = hw_to_b43_wl(hw);
	struct b43_wldev *dev;

	mutex_lock(&wl->mutex);
	dev = wl->current_dev;
	if (dev && (b43_status(dev) >= B43_STAT_INITIALIZED)) {
		/* Re-enable CFP update. */
		b43_hf_write(dev, b43_hf_read(dev) & ~B43_HF_SKCFPUP);
	}
	mutex_unlock(&wl->mutex);
}

static int b43_op_get_survey(struct ieee80211_hw *hw, int idx,
			     struct survey_info *survey)
{
	struct b43_wl *wl = hw_to_b43_wl(hw);
	struct b43_wldev *dev = wl->current_dev;
	struct ieee80211_conf *conf = &hw->conf;

	if (idx != 0)
		return -ENOENT;

	survey->channel = conf->chandef.chan;
	survey->filled = SURVEY_INFO_NOISE_DBM;
	survey->noise = dev->stats.link_noise;

	return 0;
}

static const struct ieee80211_ops b43_hw_ops = {
	.tx			= b43_op_tx,
	.conf_tx		= b43_op_conf_tx,
	.add_interface		= b43_op_add_interface,
	.remove_interface	= b43_op_remove_interface,
	.config			= b43_op_config,
	.bss_info_changed	= b43_op_bss_info_changed,
	.configure_filter	= b43_op_configure_filter,
	.set_key		= b43_op_set_key,
	.update_tkip_key	= b43_op_update_tkip_key,
	.get_stats		= b43_op_get_stats,
	.get_tsf		= b43_op_get_tsf,
	.set_tsf		= b43_op_set_tsf,
	.start			= b43_op_start,
	.stop			= b43_op_stop,
	.set_tim		= b43_op_beacon_set_tim,
	.sta_notify		= b43_op_sta_notify,
	.sw_scan_start		= b43_op_sw_scan_start_notifier,
	.sw_scan_complete	= b43_op_sw_scan_complete_notifier,
	.get_survey		= b43_op_get_survey,
	.rfkill_poll		= b43_rfkill_poll,
};

/* Hard-reset the chip. Do not call this directly.
 * Use b43_controller_restart()
 */
static void b43_chip_reset(struct work_struct *work)
{
	struct b43_wldev *dev =
	    container_of(work, struct b43_wldev, restart_work);
	struct b43_wl *wl = dev->wl;
	int err = 0;
	int prev_status;

	mutex_lock(&wl->mutex);

	prev_status = b43_status(dev);
	/* Bring the device down... */
	if (prev_status >= B43_STAT_STARTED) {
		dev = b43_wireless_core_stop(dev);
		if (!dev) {
			err = -ENODEV;
			goto out;
		}
	}
	if (prev_status >= B43_STAT_INITIALIZED)
		b43_wireless_core_exit(dev);

	/* ...and up again. */
	if (prev_status >= B43_STAT_INITIALIZED) {
		err = b43_wireless_core_init(dev);
		if (err)
			goto out;
	}
	if (prev_status >= B43_STAT_STARTED) {
		err = b43_wireless_core_start(dev);
		if (err) {
			b43_wireless_core_exit(dev);
			goto out;
		}
	}
out:
	if (err)
		wl->current_dev = NULL; /* Failed to init the dev. */
	mutex_unlock(&wl->mutex);

	if (err) {
		b43err(wl, "Controller restart FAILED\n");
		return;
	}

	/* reload configuration */
	b43_op_config(wl->hw, ~0);
	if (wl->vif)
		b43_op_bss_info_changed(wl->hw, wl->vif, &wl->vif->bss_conf, ~0);

	b43info(wl, "Controller restarted\n");
}

static int b43_setup_bands(struct b43_wldev *dev,
			   bool have_2ghz_phy, bool have_5ghz_phy)
{
	struct ieee80211_hw *hw = dev->wl->hw;
	struct b43_phy *phy = &dev->phy;
	bool limited_2g;
	bool limited_5g;

	/* We don't support all 2 GHz channels on some devices */
	limited_2g = phy->radio_ver == 0x2057 &&
		     (phy->radio_rev == 9 || phy->radio_rev == 14);
	limited_5g = phy->radio_ver == 0x2057 &&
		     phy->radio_rev == 9;

	if (have_2ghz_phy)
		hw->wiphy->bands[IEEE80211_BAND_2GHZ] = limited_2g ?
			&b43_band_2ghz_limited : &b43_band_2GHz;
	if (dev->phy.type == B43_PHYTYPE_N) {
		if (have_5ghz_phy)
			hw->wiphy->bands[IEEE80211_BAND_5GHZ] = limited_5g ?
				&b43_band_5GHz_nphy_limited :
				&b43_band_5GHz_nphy;
	} else {
		if (have_5ghz_phy)
			hw->wiphy->bands[IEEE80211_BAND_5GHZ] = &b43_band_5GHz_aphy;
	}

	dev->phy.supports_2ghz = have_2ghz_phy;
	dev->phy.supports_5ghz = have_5ghz_phy;

	return 0;
}

static void b43_wireless_core_detach(struct b43_wldev *dev)
{
	/* We release firmware that late to not be required to re-request
	 * is all the time when we reinit the core. */
	b43_release_firmware(dev);
	b43_phy_free(dev);
}

static void b43_supported_bands(struct b43_wldev *dev, bool *have_2ghz_phy,
				bool *have_5ghz_phy)
{
	u16 dev_id = 0;

#ifdef CONFIG_B43_BCMA
	if (dev->dev->bus_type == B43_BUS_BCMA &&
	    dev->dev->bdev->bus->hosttype == BCMA_HOSTTYPE_PCI)
		dev_id = dev->dev->bdev->bus->host_pci->device;
#endif
#ifdef CONFIG_B43_SSB
	if (dev->dev->bus_type == B43_BUS_SSB &&
	    dev->dev->sdev->bus->bustype == SSB_BUSTYPE_PCI)
		dev_id = dev->dev->sdev->bus->host_pci->device;
#endif
	/* Override with SPROM value if available */
	if (dev->dev->bus_sprom->dev_id)
		dev_id = dev->dev->bus_sprom->dev_id;

	/* Note: below IDs can be "virtual" (not maching e.g. real PCI ID) */
	switch (dev_id) {
	case 0x4324: /* BCM4306 */
	case 0x4312: /* BCM4311 */
	case 0x4319: /* BCM4318 */
	case 0x4328: /* BCM4321 */
	case 0x432b: /* BCM4322 */
	case 0x4350: /* BCM43222 */
	case 0x4353: /* BCM43224 */
	case 0x0576: /* BCM43224 */
	case 0x435f: /* BCM6362 */
	case 0x4331: /* BCM4331 */
	case 0x4359: /* BCM43228 */
	case 0x43a0: /* BCM4360 */
	case 0x43b1: /* BCM4352 */
		/* Dual band devices */
		*have_2ghz_phy = true;
		*have_5ghz_phy = true;
		return;
	case 0x4321: /* BCM4306 */
	case 0x4313: /* BCM4311 */
	case 0x431a: /* BCM4318 */
	case 0x432a: /* BCM4321 */
	case 0x432d: /* BCM4322 */
	case 0x4352: /* BCM43222 */
	case 0x4333: /* BCM4331 */
	case 0x43a2: /* BCM4360 */
	case 0x43b3: /* BCM4352 */
		/* 5 GHz only devices */
		*have_2ghz_phy = false;
		*have_5ghz_phy = true;
		return;
	}

	/* As a fallback, try to guess using PHY type */
	switch (dev->phy.type) {
	case B43_PHYTYPE_A:
		*have_2ghz_phy = false;
		*have_5ghz_phy = true;
		return;
	case B43_PHYTYPE_G:
	case B43_PHYTYPE_N:
	case B43_PHYTYPE_LP:
	case B43_PHYTYPE_HT:
	case B43_PHYTYPE_LCN:
		*have_2ghz_phy = true;
		*have_5ghz_phy = false;
		return;
	}

	B43_WARN_ON(1);
}

static int b43_wireless_core_attach(struct b43_wldev *dev)
{
	struct b43_wl *wl = dev->wl;
	struct b43_phy *phy = &dev->phy;
	int err;
	u32 tmp;
	bool have_2ghz_phy = false, have_5ghz_phy = false;

	/* Do NOT do any device initialization here.
	 * Do it in wireless_core_init() instead.
	 * This function is for gathering basic information about the HW, only.
	 * Also some structs may be set up here. But most likely you want to have
	 * that in core_init(), too.
	 */

	err = b43_bus_powerup(dev, 0);
	if (err) {
		b43err(wl, "Bus powerup failed\n");
		goto out;
	}

	phy->do_full_init = true;

	/* Try to guess supported bands for the first init needs */
	switch (dev->dev->bus_type) {
#ifdef CONFIG_B43_BCMA
	case B43_BUS_BCMA:
		tmp = bcma_aread32(dev->dev->bdev, BCMA_IOST);
		have_2ghz_phy = !!(tmp & B43_BCMA_IOST_2G_PHY);
		have_5ghz_phy = !!(tmp & B43_BCMA_IOST_5G_PHY);
		break;
#endif
#ifdef CONFIG_B43_SSB
	case B43_BUS_SSB:
		if (dev->dev->core_rev >= 5) {
			tmp = ssb_read32(dev->dev->sdev, SSB_TMSHIGH);
			have_2ghz_phy = !!(tmp & B43_TMSHIGH_HAVE_2GHZ_PHY);
			have_5ghz_phy = !!(tmp & B43_TMSHIGH_HAVE_5GHZ_PHY);
		} else
			B43_WARN_ON(1);
		break;
#endif
	}

	dev->phy.gmode = have_2ghz_phy;
	b43_wireless_core_reset(dev, dev->phy.gmode);

	/* Get the PHY type. */
	err = b43_phy_versioning(dev);
	if (err)
		goto err_powerdown;

	/* Get real info about supported bands */
	b43_supported_bands(dev, &have_2ghz_phy, &have_5ghz_phy);

	/* We don't support 5 GHz on some PHYs yet */
	if (have_5ghz_phy) {
		switch (dev->phy.type) {
		case B43_PHYTYPE_A:
		case B43_PHYTYPE_G:
		case B43_PHYTYPE_LP:
		case B43_PHYTYPE_HT:
			b43warn(wl, "5 GHz band is unsupported on this PHY\n");
			have_5ghz_phy = false;
		}
	}

	if (!have_2ghz_phy && !have_5ghz_phy) {
		b43err(wl, "b43 can't support any band on this device\n");
		err = -EOPNOTSUPP;
		goto err_powerdown;
	}

	err = b43_phy_allocate(dev);
	if (err)
		goto err_powerdown;

	dev->phy.gmode = have_2ghz_phy;
	b43_wireless_core_reset(dev, dev->phy.gmode);

	err = b43_validate_chipaccess(dev);
	if (err)
		goto err_phy_free;
	err = b43_setup_bands(dev, have_2ghz_phy, have_5ghz_phy);
	if (err)
		goto err_phy_free;

	/* Now set some default "current_dev" */
	if (!wl->current_dev)
		wl->current_dev = dev;
	INIT_WORK(&dev->restart_work, b43_chip_reset);

	dev->phy.ops->switch_analog(dev, 0);
	b43_device_disable(dev, 0);
	b43_bus_may_powerdown(dev);

out:
	return err;

err_phy_free:
	b43_phy_free(dev);
err_powerdown:
	b43_bus_may_powerdown(dev);
	return err;
}

static void b43_one_core_detach(struct b43_bus_dev *dev)
{
	struct b43_wldev *wldev;
	struct b43_wl *wl;

	/* Do not cancel ieee80211-workqueue based work here.
	 * See comment in b43_remove(). */

	wldev = b43_bus_get_wldev(dev);
	wl = wldev->wl;
	b43_debugfs_remove_device(wldev);
	b43_wireless_core_detach(wldev);
	list_del(&wldev->list);
	b43_bus_set_wldev(dev, NULL);
	kfree(wldev);
}

static int b43_one_core_attach(struct b43_bus_dev *dev, struct b43_wl *wl)
{
	struct b43_wldev *wldev;
	int err = -ENOMEM;

	wldev = kzalloc(sizeof(*wldev), GFP_KERNEL);
	if (!wldev)
		goto out;

	wldev->use_pio = b43_modparam_pio;
	wldev->dev = dev;
	wldev->wl = wl;
	b43_set_status(wldev, B43_STAT_UNINIT);
	wldev->bad_frames_preempt = modparam_bad_frames_preempt;
	INIT_LIST_HEAD(&wldev->list);

	err = b43_wireless_core_attach(wldev);
	if (err)
		goto err_kfree_wldev;

	b43_bus_set_wldev(dev, wldev);
	b43_debugfs_add_device(wldev);

      out:
	return err;

      err_kfree_wldev:
	kfree(wldev);
	return err;
}

#define IS_PDEV(pdev, _vendor, _device, _subvendor, _subdevice)		( \
	(pdev->vendor == PCI_VENDOR_ID_##_vendor) &&			\
	(pdev->device == _device) &&					\
	(pdev->subsystem_vendor == PCI_VENDOR_ID_##_subvendor) &&	\
	(pdev->subsystem_device == _subdevice)				)

#ifdef CONFIG_B43_SSB
static void b43_sprom_fixup(struct ssb_bus *bus)
{
	struct pci_dev *pdev;

	/* boardflags workarounds */
	if (bus->boardinfo.vendor == SSB_BOARDVENDOR_DELL &&
	    bus->chip_id == 0x4301 && bus->sprom.board_rev == 0x74)
		bus->sprom.boardflags_lo |= B43_BFL_BTCOEXIST;
	if (bus->boardinfo.vendor == PCI_VENDOR_ID_APPLE &&
	    bus->boardinfo.type == 0x4E && bus->sprom.board_rev > 0x40)
		bus->sprom.boardflags_lo |= B43_BFL_PACTRL;
	if (bus->bustype == SSB_BUSTYPE_PCI) {
		pdev = bus->host_pci;
		if (IS_PDEV(pdev, BROADCOM, 0x4318, ASUSTEK, 0x100F) ||
		    IS_PDEV(pdev, BROADCOM, 0x4320,    DELL, 0x0003) ||
		    IS_PDEV(pdev, BROADCOM, 0x4320,      HP, 0x12f8) ||
		    IS_PDEV(pdev, BROADCOM, 0x4320, LINKSYS, 0x0015) ||
		    IS_PDEV(pdev, BROADCOM, 0x4320, LINKSYS, 0x0014) ||
		    IS_PDEV(pdev, BROADCOM, 0x4320, LINKSYS, 0x0013) ||
		    IS_PDEV(pdev, BROADCOM, 0x4320, MOTOROLA, 0x7010))
			bus->sprom.boardflags_lo &= ~B43_BFL_BTCOEXIST;
	}
}

static void b43_wireless_exit(struct b43_bus_dev *dev, struct b43_wl *wl)
{
	struct ieee80211_hw *hw = wl->hw;

	ssb_set_devtypedata(dev->sdev, NULL);
	ieee80211_free_hw(hw);
}
#endif

static struct b43_wl *b43_wireless_init(struct b43_bus_dev *dev)
{
	struct ssb_sprom *sprom = dev->bus_sprom;
	struct ieee80211_hw *hw;
	struct b43_wl *wl;
	char chip_name[6];
	int queue_num;

	hw = ieee80211_alloc_hw(sizeof(*wl), &b43_hw_ops);
	if (!hw) {
		b43err(NULL, "Could not allocate ieee80211 device\n");
		return ERR_PTR(-ENOMEM);
	}
	wl = hw_to_b43_wl(hw);

	/* fill hw info */
	hw->flags = IEEE80211_HW_RX_INCLUDES_FCS |
		    IEEE80211_HW_SIGNAL_DBM;

	hw->wiphy->interface_modes =
		BIT(NL80211_IFTYPE_AP) |
		BIT(NL80211_IFTYPE_MESH_POINT) |
		BIT(NL80211_IFTYPE_STATION) |
		BIT(NL80211_IFTYPE_WDS) |
		BIT(NL80211_IFTYPE_ADHOC);

	hw->wiphy->flags |= WIPHY_FLAG_IBSS_RSN;

	wl->hw_registred = false;
	hw->max_rates = 2;
	SET_IEEE80211_DEV(hw, dev->dev);
	if (is_valid_ether_addr(sprom->et1mac))
		SET_IEEE80211_PERM_ADDR(hw, sprom->et1mac);
	else
		SET_IEEE80211_PERM_ADDR(hw, sprom->il0mac);

	/* Initialize struct b43_wl */
	wl->hw = hw;
	mutex_init(&wl->mutex);
	spin_lock_init(&wl->hardirq_lock);
	INIT_WORK(&wl->beacon_update_trigger, b43_beacon_update_trigger_work);
	INIT_WORK(&wl->txpower_adjust_work, b43_phy_txpower_adjust_work);
	INIT_WORK(&wl->tx_work, b43_tx_work);

	/* Initialize queues and flags. */
	for (queue_num = 0; queue_num < B43_QOS_QUEUE_NUM; queue_num++) {
		skb_queue_head_init(&wl->tx_queue[queue_num]);
		wl->tx_queue_stopped[queue_num] = 0;
	}

	snprintf(chip_name, ARRAY_SIZE(chip_name),
		 (dev->chip_id > 0x9999) ? "%d" : "%04X", dev->chip_id);
	b43info(wl, "Broadcom %s WLAN found (core revision %u)\n", chip_name,
		dev->core_rev);
	return wl;
}

#ifdef CONFIG_B43_BCMA
static int b43_bcma_probe(struct bcma_device *core)
{
	struct b43_bus_dev *dev;
	struct b43_wl *wl;
	int err;

	if (!modparam_allhwsupport &&
	    (core->id.rev == 0x17 || core->id.rev == 0x18)) {
		pr_err("Support for cores revisions 0x17 and 0x18 disabled by module param allhwsupport=0. Try b43.allhwsupport=1\n");
		return -ENOTSUPP;
	}

	dev = b43_bus_dev_bcma_init(core);
	if (!dev)
		return -ENODEV;

	wl = b43_wireless_init(dev);
	if (IS_ERR(wl)) {
		err = PTR_ERR(wl);
		goto bcma_out;
	}

	err = b43_one_core_attach(dev, wl);
	if (err)
		goto bcma_err_wireless_exit;

	/* setup and start work to load firmware */
	INIT_WORK(&wl->firmware_load, b43_request_firmware);
	schedule_work(&wl->firmware_load);

bcma_out:
	return err;

bcma_err_wireless_exit:
	ieee80211_free_hw(wl->hw);
	return err;
}

static void b43_bcma_remove(struct bcma_device *core)
{
	struct b43_wldev *wldev = bcma_get_drvdata(core);
	struct b43_wl *wl = wldev->wl;

	/* We must cancel any work here before unregistering from ieee80211,
	 * as the ieee80211 unreg will destroy the workqueue. */
	cancel_work_sync(&wldev->restart_work);
	cancel_work_sync(&wl->firmware_load);

	B43_WARN_ON(!wl);
	if (!wldev->fw.ucode.data)
		return;			/* NULL if firmware never loaded */
	if (wl->current_dev == wldev && wl->hw_registred) {
		b43_leds_stop(wldev);
		ieee80211_unregister_hw(wl->hw);
	}

	b43_one_core_detach(wldev->dev);

	/* Unregister HW RNG driver */
	b43_rng_exit(wl);

	b43_leds_unregister(wl);

	ieee80211_free_hw(wl->hw);
}

static struct bcma_driver b43_bcma_driver = {
	.name		= KBUILD_MODNAME,
	.id_table	= b43_bcma_tbl,
	.probe		= b43_bcma_probe,
	.remove		= b43_bcma_remove,
};
#endif

#ifdef CONFIG_B43_SSB
static
int b43_ssb_probe(struct ssb_device *sdev, const struct ssb_device_id *id)
{
	struct b43_bus_dev *dev;
	struct b43_wl *wl;
	int err;

	dev = b43_bus_dev_ssb_init(sdev);
	if (!dev)
		return -ENOMEM;

	wl = ssb_get_devtypedata(sdev);
	if (wl) {
		b43err(NULL, "Dual-core devices are not supported\n");
		err = -ENOTSUPP;
		goto err_ssb_kfree_dev;
	}

	b43_sprom_fixup(sdev->bus);

	wl = b43_wireless_init(dev);
	if (IS_ERR(wl)) {
		err = PTR_ERR(wl);
		goto err_ssb_kfree_dev;
	}
	ssb_set_devtypedata(sdev, wl);
	B43_WARN_ON(ssb_get_devtypedata(sdev) != wl);

	err = b43_one_core_attach(dev, wl);
	if (err)
		goto err_ssb_wireless_exit;

	/* setup and start work to load firmware */
	INIT_WORK(&wl->firmware_load, b43_request_firmware);
	schedule_work(&wl->firmware_load);

	return err;

err_ssb_wireless_exit:
	b43_wireless_exit(dev, wl);
err_ssb_kfree_dev:
	kfree(dev);
	return err;
}

static void b43_ssb_remove(struct ssb_device *sdev)
{
	struct b43_wl *wl = ssb_get_devtypedata(sdev);
	struct b43_wldev *wldev = ssb_get_drvdata(sdev);
	struct b43_bus_dev *dev = wldev->dev;

	/* We must cancel any work here before unregistering from ieee80211,
	 * as the ieee80211 unreg will destroy the workqueue. */
	cancel_work_sync(&wldev->restart_work);
	cancel_work_sync(&wl->firmware_load);

	B43_WARN_ON(!wl);
	if (!wldev->fw.ucode.data)
		return;			/* NULL if firmware never loaded */
	if (wl->current_dev == wldev && wl->hw_registred) {
		b43_leds_stop(wldev);
		ieee80211_unregister_hw(wl->hw);
	}

	b43_one_core_detach(dev);

	/* Unregister HW RNG driver */
	b43_rng_exit(wl);

<<<<<<< HEAD
	if (list_empty(&wl->devlist)) {
		b43_leds_unregister(wl);
		/* Last core on the chip unregistered.
		 * We can destroy common struct b43_wl.
		 */
		b43_wireless_exit(dev, wl);
	}
=======
	b43_leds_unregister(wl);
	b43_wireless_exit(dev, wl);
>>>>>>> fc14f9c1
}

static struct ssb_driver b43_ssb_driver = {
	.name		= KBUILD_MODNAME,
	.id_table	= b43_ssb_tbl,
	.probe		= b43_ssb_probe,
	.remove		= b43_ssb_remove,
};
#endif /* CONFIG_B43_SSB */

/* Perform a hardware reset. This can be called from any context. */
void b43_controller_restart(struct b43_wldev *dev, const char *reason)
{
	/* Must avoid requeueing, if we are in shutdown. */
	if (b43_status(dev) < B43_STAT_INITIALIZED)
		return;
	b43info(dev->wl, "Controller RESET (%s) ...\n", reason);
	ieee80211_queue_work(dev->wl->hw, &dev->restart_work);
}

static void b43_print_driverinfo(void)
{
	const char *feat_pci = "", *feat_pcmcia = "", *feat_nphy = "",
		   *feat_leds = "", *feat_sdio = "";

#ifdef CONFIG_B43_PCI_AUTOSELECT
	feat_pci = "P";
#endif
#ifdef CONFIG_B43_PCMCIA
	feat_pcmcia = "M";
#endif
#ifdef CONFIG_B43_PHY_N
	feat_nphy = "N";
#endif
#ifdef CONFIG_B43_LEDS
	feat_leds = "L";
#endif
#ifdef CONFIG_B43_SDIO
	feat_sdio = "S";
#endif
	printk(KERN_INFO "Broadcom 43xx driver loaded "
	       "[ Features: %s%s%s%s%s ]\n",
	       feat_pci, feat_pcmcia, feat_nphy,
	       feat_leds, feat_sdio);
}

static int __init b43_init(void)
{
	int err;

	b43_debugfs_init();
	err = b43_pcmcia_init();
	if (err)
		goto err_dfs_exit;
	err = b43_sdio_init();
	if (err)
		goto err_pcmcia_exit;
#ifdef CONFIG_B43_BCMA
	err = bcma_driver_register(&b43_bcma_driver);
	if (err)
		goto err_sdio_exit;
#endif
#ifdef CONFIG_B43_SSB
	err = ssb_driver_register(&b43_ssb_driver);
	if (err)
		goto err_bcma_driver_exit;
#endif
	b43_print_driverinfo();

	return err;

#ifdef CONFIG_B43_SSB
err_bcma_driver_exit:
#endif
#ifdef CONFIG_B43_BCMA
	bcma_driver_unregister(&b43_bcma_driver);
err_sdio_exit:
#endif
	b43_sdio_exit();
err_pcmcia_exit:
	b43_pcmcia_exit();
err_dfs_exit:
	b43_debugfs_exit();
	return err;
}

static void __exit b43_exit(void)
{
#ifdef CONFIG_B43_SSB
	ssb_driver_unregister(&b43_ssb_driver);
#endif
#ifdef CONFIG_B43_BCMA
	bcma_driver_unregister(&b43_bcma_driver);
#endif
	b43_sdio_exit();
	b43_pcmcia_exit();
	b43_debugfs_exit();
}

module_init(b43_init)
module_exit(b43_exit)<|MERGE_RESOLUTION|>--- conflicted
+++ resolved
@@ -5743,18 +5743,8 @@
 	/* Unregister HW RNG driver */
 	b43_rng_exit(wl);
 
-<<<<<<< HEAD
-	if (list_empty(&wl->devlist)) {
-		b43_leds_unregister(wl);
-		/* Last core on the chip unregistered.
-		 * We can destroy common struct b43_wl.
-		 */
-		b43_wireless_exit(dev, wl);
-	}
-=======
 	b43_leds_unregister(wl);
 	b43_wireless_exit(dev, wl);
->>>>>>> fc14f9c1
 }
 
 static struct ssb_driver b43_ssb_driver = {
