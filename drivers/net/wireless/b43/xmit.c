/*

  Broadcom B43 wireless driver

  Transmission (TX/RX) related functions.

  Copyright (C) 2005 Martin Langer <martin-langer@gmx.de>
  Copyright (C) 2005 Stefano Brivio <stefano.brivio@polimi.it>
  Copyright (C) 2005, 2006 Michael Buesch <m@bues.ch>
  Copyright (C) 2005 Danny van Dyk <kugelfang@gentoo.org>
  Copyright (C) 2005 Andreas Jaggi <andreas.jaggi@waterwave.ch>

  This program is free software; you can redistribute it and/or modify
  it under the terms of the GNU General Public License as published by
  the Free Software Foundation; either version 2 of the License, or
  (at your option) any later version.

  This program is distributed in the hope that it will be useful,
  but WITHOUT ANY WARRANTY; without even the implied warranty of
  MERCHANTABILITY or FITNESS FOR A PARTICULAR PURPOSE.  See the
  GNU General Public License for more details.

  You should have received a copy of the GNU General Public License
  along with this program; see the file COPYING.  If not, write to
  the Free Software Foundation, Inc., 51 Franklin Steet, Fifth Floor,
  Boston, MA 02110-1301, USA.

*/

#include "xmit.h"
#include "phy_common.h"
#include "dma.h"
#include "pio.h"

static const struct b43_tx_legacy_rate_phy_ctl_entry b43_tx_legacy_rate_phy_ctl[] = {
	{ B43_CCK_RATE_1MB,	0x0,			0x0 },
	{ B43_CCK_RATE_2MB,	0x0,			0x1 },
	{ B43_CCK_RATE_5MB,	0x0,			0x2 },
	{ B43_CCK_RATE_11MB,	0x0,			0x3 },
	{ B43_OFDM_RATE_6MB,	B43_TXH_PHY1_CRATE_1_2,	B43_TXH_PHY1_MODUL_BPSK },
	{ B43_OFDM_RATE_9MB,	B43_TXH_PHY1_CRATE_3_4,	B43_TXH_PHY1_MODUL_BPSK },
	{ B43_OFDM_RATE_12MB,	B43_TXH_PHY1_CRATE_1_2,	B43_TXH_PHY1_MODUL_QPSK },
	{ B43_OFDM_RATE_18MB,	B43_TXH_PHY1_CRATE_3_4,	B43_TXH_PHY1_MODUL_QPSK },
	{ B43_OFDM_RATE_24MB,	B43_TXH_PHY1_CRATE_1_2,	B43_TXH_PHY1_MODUL_QAM16 },
	{ B43_OFDM_RATE_36MB,	B43_TXH_PHY1_CRATE_3_4,	B43_TXH_PHY1_MODUL_QAM16 },
	{ B43_OFDM_RATE_48MB,	B43_TXH_PHY1_CRATE_2_3,	B43_TXH_PHY1_MODUL_QAM64 },
	{ B43_OFDM_RATE_54MB,	B43_TXH_PHY1_CRATE_3_4,	B43_TXH_PHY1_MODUL_QAM64 },
};

static const struct b43_tx_legacy_rate_phy_ctl_entry *
b43_tx_legacy_rate_phy_ctl_ent(u8 bitrate)
{
	const struct b43_tx_legacy_rate_phy_ctl_entry *e;
	unsigned int i;

	for (i = 0; i < ARRAY_SIZE(b43_tx_legacy_rate_phy_ctl); i++) {
		e = &(b43_tx_legacy_rate_phy_ctl[i]);
		if (e->bitrate == bitrate)
			return e;
	}

	B43_WARN_ON(1);
	return NULL;
}

/* Extract the bitrate index out of a CCK PLCP header. */
static int b43_plcp_get_bitrate_idx_cck(struct b43_plcp_hdr6 *plcp)
{
	switch (plcp->raw[0]) {
	case 0x0A:
		return 0;
	case 0x14:
		return 1;
	case 0x37:
		return 2;
	case 0x6E:
		return 3;
	}
	return -1;
}

/* Extract the bitrate index out of an OFDM PLCP header. */
static int b43_plcp_get_bitrate_idx_ofdm(struct b43_plcp_hdr6 *plcp, bool ghz5)
{
	/* For 2 GHz band first OFDM rate is at index 4, see main.c */
	int base = ghz5 ? 0 : 4;

	switch (plcp->raw[0] & 0xF) {
	case 0xB:
		return base + 0;
	case 0xF:
		return base + 1;
	case 0xA:
		return base + 2;
	case 0xE:
		return base + 3;
	case 0x9:
		return base + 4;
	case 0xD:
		return base + 5;
	case 0x8:
		return base + 6;
	case 0xC:
		return base + 7;
	}
	return -1;
}

u8 b43_plcp_get_ratecode_cck(const u8 bitrate)
{
	switch (bitrate) {
	case B43_CCK_RATE_1MB:
		return 0x0A;
	case B43_CCK_RATE_2MB:
		return 0x14;
	case B43_CCK_RATE_5MB:
		return 0x37;
	case B43_CCK_RATE_11MB:
		return 0x6E;
	}
	B43_WARN_ON(1);
	return 0;
}

u8 b43_plcp_get_ratecode_ofdm(const u8 bitrate)
{
	switch (bitrate) {
	case B43_OFDM_RATE_6MB:
		return 0xB;
	case B43_OFDM_RATE_9MB:
		return 0xF;
	case B43_OFDM_RATE_12MB:
		return 0xA;
	case B43_OFDM_RATE_18MB:
		return 0xE;
	case B43_OFDM_RATE_24MB:
		return 0x9;
	case B43_OFDM_RATE_36MB:
		return 0xD;
	case B43_OFDM_RATE_48MB:
		return 0x8;
	case B43_OFDM_RATE_54MB:
		return 0xC;
	}
	B43_WARN_ON(1);
	return 0;
}

void b43_generate_plcp_hdr(struct b43_plcp_hdr4 *plcp,
			   const u16 octets, const u8 bitrate)
{
	__u8 *raw = plcp->raw;

	if (b43_is_ofdm_rate(bitrate)) {
		u32 d;

		d = b43_plcp_get_ratecode_ofdm(bitrate);
		B43_WARN_ON(octets & 0xF000);
		d |= (octets << 5);
		plcp->data = cpu_to_le32(d);
	} else {
		u32 plen;

		plen = octets * 16 / bitrate;
		if ((octets * 16 % bitrate) > 0) {
			plen++;
			if ((bitrate == B43_CCK_RATE_11MB)
			    && ((octets * 8 % 11) < 4)) {
				raw[1] = 0x84;
			} else
				raw[1] = 0x04;
		} else
			raw[1] = 0x04;
		plcp->data |= cpu_to_le32(plen << 16);
		raw[0] = b43_plcp_get_ratecode_cck(bitrate);
	}
}

/* TODO: verify if needed for SSLPN or LCN  */
static u16 b43_generate_tx_phy_ctl1(struct b43_wldev *dev, u8 bitrate)
{
	const struct b43_phy *phy = &dev->phy;
	const struct b43_tx_legacy_rate_phy_ctl_entry *e;
	u16 control = 0;
	u16 bw;

	if (phy->type == B43_PHYTYPE_LP)
		bw = B43_TXH_PHY1_BW_20;
	else /* FIXME */
		bw = B43_TXH_PHY1_BW_20;

	if (0) { /* FIXME: MIMO */
	} else if (b43_is_cck_rate(bitrate) && phy->type != B43_PHYTYPE_LP) {
		control = bw;
	} else {
		control = bw;
		e = b43_tx_legacy_rate_phy_ctl_ent(bitrate);
		if (e) {
			control |= e->coding_rate;
			control |= e->modulation;
		}
		control |= B43_TXH_PHY1_MODE_SISO;
	}

	return control;
}

static u8 b43_calc_fallback_rate(u8 bitrate)
{
	switch (bitrate) {
	case B43_CCK_RATE_1MB:
		return B43_CCK_RATE_1MB;
	case B43_CCK_RATE_2MB:
		return B43_CCK_RATE_1MB;
	case B43_CCK_RATE_5MB:
		return B43_CCK_RATE_2MB;
	case B43_CCK_RATE_11MB:
		return B43_CCK_RATE_5MB;
	case B43_OFDM_RATE_6MB:
		return B43_CCK_RATE_5MB;
	case B43_OFDM_RATE_9MB:
		return B43_OFDM_RATE_6MB;
	case B43_OFDM_RATE_12MB:
		return B43_OFDM_RATE_9MB;
	case B43_OFDM_RATE_18MB:
		return B43_OFDM_RATE_12MB;
	case B43_OFDM_RATE_24MB:
		return B43_OFDM_RATE_18MB;
	case B43_OFDM_RATE_36MB:
		return B43_OFDM_RATE_24MB;
	case B43_OFDM_RATE_48MB:
		return B43_OFDM_RATE_36MB;
	case B43_OFDM_RATE_54MB:
		return B43_OFDM_RATE_48MB;
	}
	B43_WARN_ON(1);
	return 0;
}

/* Generate a TX data header. */
int b43_generate_txhdr(struct b43_wldev *dev,
		       u8 *_txhdr,
		       struct sk_buff *skb_frag,
		       struct ieee80211_tx_info *info,
		       u16 cookie)
{
	const unsigned char *fragment_data = skb_frag->data;
	unsigned int fragment_len = skb_frag->len;
	struct b43_txhdr *txhdr = (struct b43_txhdr *)_txhdr;
	const struct b43_phy *phy = &dev->phy;
	const struct ieee80211_hdr *wlhdr =
	    (const struct ieee80211_hdr *)fragment_data;
	int use_encryption = !!info->control.hw_key;
	__le16 fctl = wlhdr->frame_control;
	struct ieee80211_rate *fbrate;
	u8 rate, rate_fb;
	int rate_ofdm, rate_fb_ofdm;
	unsigned int plcp_fragment_len;
	u32 mac_ctl = 0;
	u16 phy_ctl = 0;
	bool fill_phy_ctl1 = (phy->type == B43_PHYTYPE_LP ||
			      phy->type == B43_PHYTYPE_N ||
			      phy->type == B43_PHYTYPE_HT);
	u8 extra_ft = 0;
	struct ieee80211_rate *txrate;
	struct ieee80211_tx_rate *rates;

	memset(txhdr, 0, sizeof(*txhdr));

	txrate = ieee80211_get_tx_rate(dev->wl->hw, info);
	rate = txrate ? txrate->hw_value : B43_CCK_RATE_1MB;
	rate_ofdm = b43_is_ofdm_rate(rate);
	fbrate = ieee80211_get_alt_retry_rate(dev->wl->hw, info, 0) ? : txrate;
	rate_fb = fbrate->hw_value;
	rate_fb_ofdm = b43_is_ofdm_rate(rate_fb);

	if (rate_ofdm)
		txhdr->phy_rate = b43_plcp_get_ratecode_ofdm(rate);
	else
		txhdr->phy_rate = b43_plcp_get_ratecode_cck(rate);
	txhdr->mac_frame_ctl = wlhdr->frame_control;
	memcpy(txhdr->tx_receiver, wlhdr->addr1, ETH_ALEN);

	/* Calculate duration for fallback rate */
	if ((rate_fb == rate) ||
	    (wlhdr->duration_id & cpu_to_le16(0x8000)) ||
	    (wlhdr->duration_id == cpu_to_le16(0))) {
		/* If the fallback rate equals the normal rate or the
		 * dur_id field contains an AID, CFP magic or 0,
		 * use the original dur_id field. */
		txhdr->dur_fb = wlhdr->duration_id;
	} else {
		txhdr->dur_fb = ieee80211_generic_frame_duration(
			dev->wl->hw, info->control.vif, info->band,
			fragment_len, fbrate);
	}

	plcp_fragment_len = fragment_len + FCS_LEN;
	if (use_encryption) {
		u8 key_idx = info->control.hw_key->hw_key_idx;
		struct b43_key *key;
		int wlhdr_len;
		size_t iv_len;

		B43_WARN_ON(key_idx >= ARRAY_SIZE(dev->key));
		key = &(dev->key[key_idx]);

		if (unlikely(!key->keyconf)) {
			/* This key is invalid. This might only happen
			 * in a short timeframe after machine resume before
			 * we were able to reconfigure keys.
			 * Drop this packet completely. Do not transmit it
			 * unencrypted to avoid leaking information. */
			return -ENOKEY;
		}

		/* Hardware appends ICV. */
		plcp_fragment_len += info->control.hw_key->icv_len;

		key_idx = b43_kidx_to_fw(dev, key_idx);
		mac_ctl |= (key_idx << B43_TXH_MAC_KEYIDX_SHIFT) &
			   B43_TXH_MAC_KEYIDX;
		mac_ctl |= (key->algorithm << B43_TXH_MAC_KEYALG_SHIFT) &
			   B43_TXH_MAC_KEYALG;
		wlhdr_len = ieee80211_hdrlen(fctl);
		if (key->algorithm == B43_SEC_ALGO_TKIP) {
			u16 phase1key[5];
			int i;
			/* we give the phase1key and iv16 here, the key is stored in
			 * shm. With that the hardware can do phase 2 and encryption.
			 */
			ieee80211_get_tkip_p1k(info->control.hw_key, skb_frag, phase1key);
			/* phase1key is in host endian. Copy to little-endian txhdr->iv. */
			for (i = 0; i < 5; i++) {
				txhdr->iv[i * 2 + 0] = phase1key[i];
				txhdr->iv[i * 2 + 1] = phase1key[i] >> 8;
			}
			/* iv16 */
			memcpy(txhdr->iv + 10, ((u8 *) wlhdr) + wlhdr_len, 3);
		} else {
			iv_len = min_t(size_t, info->control.hw_key->iv_len,
				     ARRAY_SIZE(txhdr->iv));
			memcpy(txhdr->iv, ((u8 *) wlhdr) + wlhdr_len, iv_len);
		}
	}
	switch (dev->fw.hdr_format) {
	case B43_FW_HDR_598:
		b43_generate_plcp_hdr((struct b43_plcp_hdr4 *)(&txhdr->format_598.plcp),
				      plcp_fragment_len, rate);
		break;
	case B43_FW_HDR_351:
		b43_generate_plcp_hdr((struct b43_plcp_hdr4 *)(&txhdr->format_351.plcp),
				      plcp_fragment_len, rate);
		break;
	case B43_FW_HDR_410:
		b43_generate_plcp_hdr((struct b43_plcp_hdr4 *)(&txhdr->format_410.plcp),
				      plcp_fragment_len, rate);
		break;
	}
	b43_generate_plcp_hdr((struct b43_plcp_hdr4 *)(&txhdr->plcp_fb),
			      plcp_fragment_len, rate_fb);

	/* Extra Frame Types */
	if (rate_fb_ofdm)
		extra_ft |= B43_TXH_EFT_FB_OFDM;
	else
		extra_ft |= B43_TXH_EFT_FB_CCK;

	/* Set channel radio code. Note that the micrcode ORs 0x100 to
	 * this value before comparing it to the value in SHM, if this
	 * is a 5Ghz packet.
	 */
	txhdr->chan_radio_code = phy->channel;

	/* PHY TX Control word */
	if (rate_ofdm)
		phy_ctl |= B43_TXH_PHY_ENC_OFDM;
	else
		phy_ctl |= B43_TXH_PHY_ENC_CCK;
	if (info->control.rates[0].flags & IEEE80211_TX_RC_USE_SHORT_PREAMBLE)
		phy_ctl |= B43_TXH_PHY_SHORTPRMBL;

	switch (b43_ieee80211_antenna_sanitize(dev, 0)) {
	case 0: /* Default */
		phy_ctl |= B43_TXH_PHY_ANT01AUTO;
		break;
	case 1: /* Antenna 0 */
		phy_ctl |= B43_TXH_PHY_ANT0;
		break;
	case 2: /* Antenna 1 */
		phy_ctl |= B43_TXH_PHY_ANT1;
		break;
	case 3: /* Antenna 2 */
		phy_ctl |= B43_TXH_PHY_ANT2;
		break;
	case 4: /* Antenna 3 */
		phy_ctl |= B43_TXH_PHY_ANT3;
		break;
	default:
		B43_WARN_ON(1);
	}

	rates = info->control.rates;
	/* MAC control */
	if (!(info->flags & IEEE80211_TX_CTL_NO_ACK))
		mac_ctl |= B43_TXH_MAC_ACK;
	/* use hardware sequence counter as the non-TID counter */
	if (info->flags & IEEE80211_TX_CTL_ASSIGN_SEQ)
		mac_ctl |= B43_TXH_MAC_HWSEQ;
	if (info->flags & IEEE80211_TX_CTL_FIRST_FRAGMENT)
		mac_ctl |= B43_TXH_MAC_STMSDU;
	if (!phy->gmode)
		mac_ctl |= B43_TXH_MAC_5GHZ;

	/* Overwrite rates[0].count to make the retry calculation
	 * in the tx status easier. need the actual retry limit to
	 * detect whether the fallback rate was used.
	 */
	if ((rates[0].flags & IEEE80211_TX_RC_USE_RTS_CTS) ||
	    (rates[0].count <= dev->wl->hw->conf.long_frame_max_tx_count)) {
		rates[0].count = dev->wl->hw->conf.long_frame_max_tx_count;
		mac_ctl |= B43_TXH_MAC_LONGFRAME;
	} else {
		rates[0].count = dev->wl->hw->conf.short_frame_max_tx_count;
	}

	/* Generate the RTS or CTS-to-self frame */
	if ((rates[0].flags & IEEE80211_TX_RC_USE_RTS_CTS) ||
	    (rates[0].flags & IEEE80211_TX_RC_USE_CTS_PROTECT)) {
		unsigned int len;
		struct ieee80211_hdr *uninitialized_var(hdr);
		int rts_rate, rts_rate_fb;
		int rts_rate_ofdm, rts_rate_fb_ofdm;
		struct b43_plcp_hdr6 *uninitialized_var(plcp);
		struct ieee80211_rate *rts_cts_rate;

		rts_cts_rate = ieee80211_get_rts_cts_rate(dev->wl->hw, info);

		rts_rate = rts_cts_rate ? rts_cts_rate->hw_value : B43_CCK_RATE_1MB;
		rts_rate_ofdm = b43_is_ofdm_rate(rts_rate);
		rts_rate_fb = b43_calc_fallback_rate(rts_rate);
		rts_rate_fb_ofdm = b43_is_ofdm_rate(rts_rate_fb);

		if (rates[0].flags & IEEE80211_TX_RC_USE_CTS_PROTECT) {
			struct ieee80211_cts *uninitialized_var(cts);

			switch (dev->fw.hdr_format) {
			case B43_FW_HDR_598:
				cts = (struct ieee80211_cts *)
					(txhdr->format_598.rts_frame);
				break;
			case B43_FW_HDR_351:
				cts = (struct ieee80211_cts *)
					(txhdr->format_351.rts_frame);
				break;
			case B43_FW_HDR_410:
				cts = (struct ieee80211_cts *)
					(txhdr->format_410.rts_frame);
				break;
			}
			ieee80211_ctstoself_get(dev->wl->hw, info->control.vif,
						fragment_data, fragment_len,
						info, cts);
			mac_ctl |= B43_TXH_MAC_SENDCTS;
			len = sizeof(struct ieee80211_cts);
		} else {
			struct ieee80211_rts *uninitialized_var(rts);

			switch (dev->fw.hdr_format) {
			case B43_FW_HDR_598:
				rts = (struct ieee80211_rts *)
					(txhdr->format_598.rts_frame);
				break;
			case B43_FW_HDR_351:
				rts = (struct ieee80211_rts *)
					(txhdr->format_351.rts_frame);
				break;
			case B43_FW_HDR_410:
				rts = (struct ieee80211_rts *)
					(txhdr->format_410.rts_frame);
				break;
			}
			ieee80211_rts_get(dev->wl->hw, info->control.vif,
					  fragment_data, fragment_len,
					  info, rts);
			mac_ctl |= B43_TXH_MAC_SENDRTS;
			len = sizeof(struct ieee80211_rts);
		}
		len += FCS_LEN;

		/* Generate the PLCP headers for the RTS/CTS frame */
		switch (dev->fw.hdr_format) {
		case B43_FW_HDR_598:
			plcp = &txhdr->format_598.rts_plcp;
			break;
		case B43_FW_HDR_351:
			plcp = &txhdr->format_351.rts_plcp;
			break;
		case B43_FW_HDR_410:
			plcp = &txhdr->format_410.rts_plcp;
			break;
		}
		b43_generate_plcp_hdr((struct b43_plcp_hdr4 *)plcp,
				      len, rts_rate);
		plcp = &txhdr->rts_plcp_fb;
		b43_generate_plcp_hdr((struct b43_plcp_hdr4 *)plcp,
				      len, rts_rate_fb);

		switch (dev->fw.hdr_format) {
		case B43_FW_HDR_598:
			hdr = (struct ieee80211_hdr *)
				(&txhdr->format_598.rts_frame);
			break;
		case B43_FW_HDR_351:
			hdr = (struct ieee80211_hdr *)
				(&txhdr->format_351.rts_frame);
			break;
		case B43_FW_HDR_410:
			hdr = (struct ieee80211_hdr *)
				(&txhdr->format_410.rts_frame);
			break;
		}
		txhdr->rts_dur_fb = hdr->duration_id;

		if (rts_rate_ofdm) {
			extra_ft |= B43_TXH_EFT_RTS_OFDM;
			txhdr->phy_rate_rts =
			    b43_plcp_get_ratecode_ofdm(rts_rate);
		} else {
			extra_ft |= B43_TXH_EFT_RTS_CCK;
			txhdr->phy_rate_rts =
			    b43_plcp_get_ratecode_cck(rts_rate);
		}
		if (rts_rate_fb_ofdm)
			extra_ft |= B43_TXH_EFT_RTSFB_OFDM;
		else
			extra_ft |= B43_TXH_EFT_RTSFB_CCK;

		if (rates[0].flags & IEEE80211_TX_RC_USE_RTS_CTS &&
		    fill_phy_ctl1) {
			txhdr->phy_ctl1_rts = cpu_to_le16(
				b43_generate_tx_phy_ctl1(dev, rts_rate));
			txhdr->phy_ctl1_rts_fb = cpu_to_le16(
				b43_generate_tx_phy_ctl1(dev, rts_rate_fb));
		}
	}

	/* Magic cookie */
	switch (dev->fw.hdr_format) {
	case B43_FW_HDR_598:
		txhdr->format_598.cookie = cpu_to_le16(cookie);
		break;
	case B43_FW_HDR_351:
		txhdr->format_351.cookie = cpu_to_le16(cookie);
		break;
	case B43_FW_HDR_410:
		txhdr->format_410.cookie = cpu_to_le16(cookie);
		break;
	}

	if (fill_phy_ctl1) {
		txhdr->phy_ctl1 =
			cpu_to_le16(b43_generate_tx_phy_ctl1(dev, rate));
		txhdr->phy_ctl1_fb =
			cpu_to_le16(b43_generate_tx_phy_ctl1(dev, rate_fb));
	}

	/* Apply the bitfields */
	txhdr->mac_ctl = cpu_to_le32(mac_ctl);
	txhdr->phy_ctl = cpu_to_le16(phy_ctl);
	txhdr->extra_ft = extra_ft;

	return 0;
}

static s8 b43_rssi_postprocess(struct b43_wldev *dev,
			       u8 in_rssi, int ofdm,
			       int adjust_2053, int adjust_2050)
{
	struct b43_phy *phy = &dev->phy;
	struct b43_phy_g *gphy = phy->g;
	s32 tmp;

	switch (phy->radio_ver) {
	case 0x2050:
		if (ofdm) {
			tmp = in_rssi;
			if (tmp > 127)
				tmp -= 256;
			tmp *= 73;
			tmp /= 64;
			if (adjust_2050)
				tmp += 25;
			else
				tmp -= 3;
		} else {
			if (dev->dev->bus_sprom->
			    boardflags_lo & B43_BFL_RSSI) {
				if (in_rssi > 63)
					in_rssi = 63;
				B43_WARN_ON(phy->type != B43_PHYTYPE_G);
				tmp = gphy->nrssi_lt[in_rssi];
				tmp = 31 - tmp;
				tmp *= -131;
				tmp /= 128;
				tmp -= 57;
			} else {
				tmp = in_rssi;
				tmp = 31 - tmp;
				tmp *= -149;
				tmp /= 128;
				tmp -= 68;
			}
			if (phy->type == B43_PHYTYPE_G && adjust_2050)
				tmp += 25;
		}
		break;
	case 0x2060:
		if (in_rssi > 127)
			tmp = in_rssi - 256;
		else
			tmp = in_rssi;
		break;
	default:
		tmp = in_rssi;
		tmp -= 11;
		tmp *= 103;
		tmp /= 64;
		if (adjust_2053)
			tmp -= 109;
		else
			tmp -= 83;
	}

	return (s8) tmp;
}

//TODO
#if 0
static s8 b43_rssinoise_postprocess(struct b43_wldev *dev, u8 in_rssi)
{
	struct b43_phy *phy = &dev->phy;
	s8 ret;

	if (phy->type == B43_PHYTYPE_A) {
		//TODO: Incomplete specs.
		ret = 0;
	} else
		ret = b43_rssi_postprocess(dev, in_rssi, 0, 1, 1);

	return ret;
}
#endif

void b43_rx(struct b43_wldev *dev, struct sk_buff *skb, const void *_rxhdr)
{
	struct ieee80211_rx_status status;
	struct b43_plcp_hdr6 *plcp;
	struct ieee80211_hdr *wlhdr;
	const struct b43_rxhdr_fw4 *rxhdr = _rxhdr;
	__le16 fctl;
	u16 phystat0, phystat3;
	u16 uninitialized_var(chanstat), uninitialized_var(mactime);
	u32 uninitialized_var(macstat);
	u16 chanid;
	u16 phytype;
	int padding, rate_idx;

	memset(&status, 0, sizeof(status));

	/* Get metadata about the frame from the header. */
	phystat0 = le16_to_cpu(rxhdr->phy_status0);
	phystat3 = le16_to_cpu(rxhdr->phy_status3);
	switch (dev->fw.hdr_format) {
	case B43_FW_HDR_598:
		macstat = le32_to_cpu(rxhdr->format_598.mac_status);
		mactime = le16_to_cpu(rxhdr->format_598.mac_time);
		chanstat = le16_to_cpu(rxhdr->format_598.channel);
		break;
	case B43_FW_HDR_410:
	case B43_FW_HDR_351:
		macstat = le32_to_cpu(rxhdr->format_351.mac_status);
		mactime = le16_to_cpu(rxhdr->format_351.mac_time);
		chanstat = le16_to_cpu(rxhdr->format_351.channel);
		break;
	}
	phytype = chanstat & B43_RX_CHAN_PHYTYPE;

	if (unlikely(macstat & B43_RX_MAC_FCSERR)) {
		dev->wl->ieee_stats.dot11FCSErrorCount++;
		status.flag |= RX_FLAG_FAILED_FCS_CRC;
	}
	if (unlikely(phystat0 & (B43_RX_PHYST0_PLCPHCF | B43_RX_PHYST0_PLCPFV)))
		status.flag |= RX_FLAG_FAILED_PLCP_CRC;
	if (phystat0 & B43_RX_PHYST0_SHORTPRMBL)
		status.flag |= RX_FLAG_SHORTPRE;
	if (macstat & B43_RX_MAC_DECERR) {
		/* Decryption with the given key failed.
		 * Drop the packet. We also won't be able to decrypt it with
		 * the key in software. */
		goto drop;
	}

	/* Skip PLCP and padding */
	padding = (macstat & B43_RX_MAC_PADDING) ? 2 : 0;
	if (unlikely(skb->len < (sizeof(struct b43_plcp_hdr6) + padding))) {
		b43dbg(dev->wl, "RX: Packet size underrun (1)\n");
		goto drop;
	}
	plcp = (struct b43_plcp_hdr6 *)(skb->data + padding);
	skb_pull(skb, sizeof(struct b43_plcp_hdr6) + padding);
	/* The skb contains the Wireless Header + payload data now */
	if (unlikely(skb->len < (2 + 2 + 6 /*minimum hdr */  + FCS_LEN))) {
		b43dbg(dev->wl, "RX: Packet size underrun (2)\n");
		goto drop;
	}
	wlhdr = (struct ieee80211_hdr *)(skb->data);
	fctl = wlhdr->frame_control;

	if (macstat & B43_RX_MAC_DEC) {
		unsigned int keyidx;
		int wlhdr_len;

		keyidx = ((macstat & B43_RX_MAC_KEYIDX)
			  >> B43_RX_MAC_KEYIDX_SHIFT);
		/* We must adjust the key index here. We want the "physical"
		 * key index, but the ucode passed it slightly different.
		 */
		keyidx = b43_kidx_to_raw(dev, keyidx);
		B43_WARN_ON(keyidx >= ARRAY_SIZE(dev->key));

		if (dev->key[keyidx].algorithm != B43_SEC_ALGO_NONE) {
			wlhdr_len = ieee80211_hdrlen(fctl);
			if (unlikely(skb->len < (wlhdr_len + 3))) {
				b43dbg(dev->wl,
				       "RX: Packet size underrun (3)\n");
				goto drop;
			}
			status.flag |= RX_FLAG_DECRYPTED;
		}
	}

	/* Link quality statistics */
	switch (chanstat & B43_RX_CHAN_PHYTYPE) {
	case B43_PHYTYPE_HT:
		/* TODO: is max the right choice? */
		status.signal = max_t(__s8,
			max(rxhdr->phy_ht_power0, rxhdr->phy_ht_power1),
			rxhdr->phy_ht_power2);
		break;
	case B43_PHYTYPE_N:
		/* Broadcom has code for min and avg, but always uses max */
		if (rxhdr->power0 == 16 || rxhdr->power0 == 32)
			status.signal = max(rxhdr->power1, rxhdr->power2);
		else
			status.signal = max(rxhdr->power0, rxhdr->power1);
		break;
	case B43_PHYTYPE_A:
	case B43_PHYTYPE_B:
	case B43_PHYTYPE_G:
	case B43_PHYTYPE_LP:
		status.signal = b43_rssi_postprocess(dev, rxhdr->jssi,
						  (phystat0 & B43_RX_PHYST0_OFDM),
						  (phystat0 & B43_RX_PHYST0_GAINCTL),
						  (phystat3 & B43_RX_PHYST3_TRSTATE));
		break;
	}

	if (phystat0 & B43_RX_PHYST0_OFDM)
		rate_idx = b43_plcp_get_bitrate_idx_ofdm(plcp,
					!!(chanstat & B43_RX_CHAN_5GHZ));
	else
		rate_idx = b43_plcp_get_bitrate_idx_cck(plcp);
	if (unlikely(rate_idx == -1)) {
		/* PLCP seems to be corrupted.
		 * Drop the frame, if we are not interested in corrupted frames. */
		if (!(dev->wl->filter_flags & FIF_PLCPFAIL))
			goto drop;
	}
	status.rate_idx = rate_idx;
	status.antenna = !!(phystat0 & B43_RX_PHYST0_ANT);

	/*
	 * All frames on monitor interfaces and beacons always need a full
	 * 64-bit timestamp. Monitor interfaces need it for diagnostic
	 * purposes and beacons for IBSS merging.
	 * This code assumes we get to process the packet within 16 bits
	 * of timestamp, i.e. about 65 milliseconds after the PHY received
	 * the first symbol.
	 */
	if (ieee80211_is_beacon(fctl) || dev->wl->radiotap_enabled) {
		u16 low_mactime_now;

		b43_tsf_read(dev, &status.mactime);
		low_mactime_now = status.mactime;
		status.mactime = status.mactime & ~0xFFFFULL;
		status.mactime += mactime;
		if (low_mactime_now <= mactime)
			status.mactime -= 0x10000;
		status.flag |= RX_FLAG_MACTIME_START;
	}

	chanid = (chanstat & B43_RX_CHAN_ID) >> B43_RX_CHAN_ID_SHIFT;
	switch (chanstat & B43_RX_CHAN_PHYTYPE) {
	case B43_PHYTYPE_A:
		status.band = IEEE80211_BAND_5GHZ;
		B43_WARN_ON(1);
		/* FIXME: We don't really know which value the "chanid" contains.
		 *        So the following assignment might be wrong. */
		status.freq =
			ieee80211_channel_to_frequency(chanid, status.band);
		break;
	case B43_PHYTYPE_G:
		status.band = IEEE80211_BAND_2GHZ;
		/* Somewhere between 478.104 and 508.1084 firmware for G-PHY
		 * has been modified to be compatible with N-PHY and others.
		 */
		if (dev->fw.rev >= 508)
			status.freq = ieee80211_channel_to_frequency(chanid, status.band);
		else
			status.freq = chanid + 2400;
		break;
	case B43_PHYTYPE_N:
	case B43_PHYTYPE_LP:
	case B43_PHYTYPE_HT:
		/* chanid is the SHM channel cookie. Which is the plain
		 * channel number in b43. */
		if (chanstat & B43_RX_CHAN_5GHZ)
			status.band = IEEE80211_BAND_5GHZ;
<<<<<<< HEAD
			status.freq = b43_channel_to_freq_5ghz(chanid);
		} else {
			status.band = IEEE80211_BAND_2GHZ;
			status.freq = b43_channel_to_freq_2ghz(chanid);
		}
=======
		else
			status.band = IEEE80211_BAND_2GHZ;
		status.freq =
			ieee80211_channel_to_frequency(chanid, status.band);
>>>>>>> fc14f9c1
		break;
	default:
		B43_WARN_ON(1);
		goto drop;
	}

	memcpy(IEEE80211_SKB_RXCB(skb), &status, sizeof(status));
	ieee80211_rx_ni(dev->wl->hw, skb);

#if B43_DEBUG
	dev->rx_count++;
#endif
	return;
drop:
	dev_kfree_skb_any(skb);
}

void b43_handle_txstatus(struct b43_wldev *dev,
			 const struct b43_txstatus *status)
{
	b43_debugfs_log_txstat(dev, status);

	if (status->intermediate)
		return;
	if (status->for_ampdu)
		return;
	if (!status->acked)
		dev->wl->ieee_stats.dot11ACKFailureCount++;
	if (status->rts_count) {
		if (status->rts_count == 0xF)	//FIXME
			dev->wl->ieee_stats.dot11RTSFailureCount++;
		else
			dev->wl->ieee_stats.dot11RTSSuccessCount++;
	}

	if (b43_using_pio_transfers(dev))
		b43_pio_handle_txstatus(dev, status);
	else
		b43_dma_handle_txstatus(dev, status);

	b43_phy_txpower_check(dev, 0);
}

/* Fill out the mac80211 TXstatus report based on the b43-specific
 * txstatus report data. This returns a boolean whether the frame was
 * successfully transmitted. */
bool b43_fill_txstatus_report(struct b43_wldev *dev,
			      struct ieee80211_tx_info *report,
			      const struct b43_txstatus *status)
{
	bool frame_success = true;
	int retry_limit;

	/* preserve the confiured retry limit before clearing the status
	 * The xmit function has overwritten the rc's value with the actual
	 * retry limit done by the hardware */
	retry_limit = report->status.rates[0].count;
	ieee80211_tx_info_clear_status(report);

	if (status->acked) {
		/* The frame was ACKed. */
		report->flags |= IEEE80211_TX_STAT_ACK;
	} else {
		/* The frame was not ACKed... */
		if (!(report->flags & IEEE80211_TX_CTL_NO_ACK)) {
			/* ...but we expected an ACK. */
			frame_success = false;
		}
	}
	if (status->frame_count == 0) {
		/* The frame was not transmitted at all. */
		report->status.rates[0].count = 0;
	} else if (status->rts_count > dev->wl->hw->conf.short_frame_max_tx_count) {
		/*
		 * If the short retries (RTS, not data frame) have exceeded
		 * the limit, the hw will not have tried the selected rate,
		 * but will have used the fallback rate instead.
		 * Don't let the rate control count attempts for the selected
		 * rate in this case, otherwise the statistics will be off.
		 */
		report->status.rates[0].count = 0;
		report->status.rates[1].count = status->frame_count;
	} else {
		if (status->frame_count > retry_limit) {
			report->status.rates[0].count = retry_limit;
			report->status.rates[1].count = status->frame_count -
					retry_limit;

		} else {
			report->status.rates[0].count = status->frame_count;
			report->status.rates[1].idx = -1;
		}
	}

	return frame_success;
}

/* Stop any TX operation on the device (suspend the hardware queues) */
void b43_tx_suspend(struct b43_wldev *dev)
{
	if (b43_using_pio_transfers(dev))
		b43_pio_tx_suspend(dev);
	else
		b43_dma_tx_suspend(dev);
}

/* Resume any TX operation on the device (resume the hardware queues) */
void b43_tx_resume(struct b43_wldev *dev)
{
	if (b43_using_pio_transfers(dev))
		b43_pio_tx_resume(dev);
	else
		b43_dma_tx_resume(dev);
}<|MERGE_RESOLUTION|>--- conflicted
+++ resolved
@@ -827,18 +827,10 @@
 		 * channel number in b43. */
 		if (chanstat & B43_RX_CHAN_5GHZ)
 			status.band = IEEE80211_BAND_5GHZ;
-<<<<<<< HEAD
-			status.freq = b43_channel_to_freq_5ghz(chanid);
-		} else {
-			status.band = IEEE80211_BAND_2GHZ;
-			status.freq = b43_channel_to_freq_2ghz(chanid);
-		}
-=======
 		else
 			status.band = IEEE80211_BAND_2GHZ;
 		status.freq =
 			ieee80211_channel_to_frequency(chanid, status.band);
->>>>>>> fc14f9c1
 		break;
 	default:
 		B43_WARN_ON(1);
