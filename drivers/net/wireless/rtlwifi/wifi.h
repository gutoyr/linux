--- conflicted
+++ resolved
@@ -2391,10 +2391,7 @@
 	u8 cur_ccasate;
 	u8 large_fa_hit;
 	u8 dig_dynamic_min;
-<<<<<<< HEAD
-=======
 	u8 dig_dynamic_min_1;
->>>>>>> fc14f9c1
 	u8 forbidden_igi;
 	u8 dig_state;
 	u8 dig_highpwrstate;
