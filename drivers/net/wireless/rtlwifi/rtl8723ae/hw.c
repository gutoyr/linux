/******************************************************************************
 *
 * Copyright(c) 2009-2012  Realtek Corporation.
 *
 * This program is free software; you can redistribute it and/or modify it
 * under the terms of version 2 of the GNU General Public License as
 * published by the Free Software Foundation.
 *
 * This program is distributed in the hope that it will be useful, but WITHOUT
 * ANY WARRANTY; without even the implied warranty of MERCHANTABILITY or
 * FITNESS FOR A PARTICULAR PURPOSE.  See the GNU General Public License for
 * more details.
 *
 * The full GNU General Public License is included in this distribution in the
 * file called LICENSE.
 *
 * Contact Information:
 * wlanfae <wlanfae@realtek.com>
 * Realtek Corporation, No. 2, Innovation Road II, Hsinchu Science Park,
 * Hsinchu 300, Taiwan.
 *
 * Larry Finger <Larry.Finger@lwfinger.net>
 *
 *****************************************************************************/

#include "../wifi.h"
#include "../efuse.h"
#include "../base.h"
#include "../regd.h"
#include "../cam.h"
#include "../ps.h"
#include "../pci.h"
#include "reg.h"
#include "def.h"
#include "phy.h"
#include "../rtl8723com/phy_common.h"
#include "dm.h"
#include "../rtl8723com/dm_common.h"
#include "fw.h"
#include "../rtl8723com/fw_common.h"
#include "led.h"
#include "hw.h"
#include "../pwrseqcmd.h"
#include "pwrseq.h"
#include "btc.h"

#define LLT_CONFIG	5

static void _rtl8723e_set_bcn_ctrl_reg(struct ieee80211_hw *hw,
				       u8 set_bits, u8 clear_bits)
{
	struct rtl_pci *rtlpci = rtl_pcidev(rtl_pcipriv(hw));
	struct rtl_priv *rtlpriv = rtl_priv(hw);

	rtlpci->reg_bcn_ctrl_val |= set_bits;
	rtlpci->reg_bcn_ctrl_val &= ~clear_bits;

	rtl_write_byte(rtlpriv, REG_BCN_CTRL, (u8) rtlpci->reg_bcn_ctrl_val);
}

static void _rtl8723e_stop_tx_beacon(struct ieee80211_hw *hw)
{
	struct rtl_priv *rtlpriv = rtl_priv(hw);
	u8 tmp1byte;

	tmp1byte = rtl_read_byte(rtlpriv, REG_FWHW_TXQ_CTRL + 2);
	rtl_write_byte(rtlpriv, REG_FWHW_TXQ_CTRL + 2, tmp1byte & (~BIT(6)));
	rtl_write_byte(rtlpriv, REG_TBTT_PROHIBIT + 1, 0x64);
	tmp1byte = rtl_read_byte(rtlpriv, REG_TBTT_PROHIBIT + 2);
	tmp1byte &= ~(BIT(0));
	rtl_write_byte(rtlpriv, REG_TBTT_PROHIBIT + 2, tmp1byte);
}

static void _rtl8723e_resume_tx_beacon(struct ieee80211_hw *hw)
{
	struct rtl_priv *rtlpriv = rtl_priv(hw);
	u8 tmp1byte;

	tmp1byte = rtl_read_byte(rtlpriv, REG_FWHW_TXQ_CTRL + 2);
	rtl_write_byte(rtlpriv, REG_FWHW_TXQ_CTRL + 2, tmp1byte | BIT(6));
	rtl_write_byte(rtlpriv, REG_TBTT_PROHIBIT + 1, 0xff);
	tmp1byte = rtl_read_byte(rtlpriv, REG_TBTT_PROHIBIT + 2);
	tmp1byte |= BIT(1);
	rtl_write_byte(rtlpriv, REG_TBTT_PROHIBIT + 2, tmp1byte);
}

static void _rtl8723e_enable_bcn_sub_func(struct ieee80211_hw *hw)
{
	_rtl8723e_set_bcn_ctrl_reg(hw, 0, BIT(1));
}

static void _rtl8723e_disable_bcn_sub_func(struct ieee80211_hw *hw)
{
	_rtl8723e_set_bcn_ctrl_reg(hw, BIT(1), 0);
}

void rtl8723e_get_hw_reg(struct ieee80211_hw *hw, u8 variable, u8 *val)
{
	struct rtl_priv *rtlpriv = rtl_priv(hw);
	struct rtl_ps_ctl *ppsc = rtl_psc(rtl_priv(hw));
	struct rtl_pci *rtlpci = rtl_pcidev(rtl_pcipriv(hw));

	switch (variable) {
	case HW_VAR_RCR:
		*((u32 *)(val)) = rtlpci->receive_config;
		break;
	case HW_VAR_RF_STATE:
		*((enum rf_pwrstate *)(val)) = ppsc->rfpwr_state;
		break;
	case HW_VAR_FWLPS_RF_ON:{
			enum rf_pwrstate rfstate;
			u32 val_rcr;

			rtlpriv->cfg->ops->get_hw_reg(hw,
						      HW_VAR_RF_STATE,
						      (u8 *)(&rfstate));
			if (rfstate == ERFOFF) {
				*((bool *)(val)) = true;
			} else {
				val_rcr = rtl_read_dword(rtlpriv, REG_RCR);
				val_rcr &= 0x00070000;
				if (val_rcr)
					*((bool *)(val)) = false;
				else
					*((bool *)(val)) = true;
			}
			break;
		}
	case HW_VAR_FW_PSMODE_STATUS:
		*((bool *)(val)) = ppsc->fw_current_inpsmode;
		break;
	case HW_VAR_CORRECT_TSF:{
			u64 tsf;
			u32 *ptsf_low = (u32 *)&tsf;
			u32 *ptsf_high = ((u32 *)&tsf) + 1;

			*ptsf_high = rtl_read_dword(rtlpriv, (REG_TSFTR + 4));
			*ptsf_low = rtl_read_dword(rtlpriv, REG_TSFTR);

			*((u64 *)(val)) = tsf;

			break;
		}
	default:
		RT_TRACE(rtlpriv, COMP_ERR, DBG_LOUD,
			 "switch case not process\n");
		break;
	}
}

void rtl8723e_set_hw_reg(struct ieee80211_hw *hw, u8 variable, u8 *val)
{
	struct rtl_priv *rtlpriv = rtl_priv(hw);
	struct rtl_pci *rtlpci = rtl_pcidev(rtl_pcipriv(hw));
	struct rtl_mac *mac = rtl_mac(rtl_priv(hw));
	struct rtl_efuse *rtlefuse = rtl_efuse(rtl_priv(hw));
	struct rtl_ps_ctl *ppsc = rtl_psc(rtl_priv(hw));
	u8 idx;

	switch (variable) {
	case HW_VAR_ETHER_ADDR:{
			for (idx = 0; idx < ETH_ALEN; idx++) {
				rtl_write_byte(rtlpriv, (REG_MACID + idx),
					       val[idx]);
			}
			break;
		}
	case HW_VAR_BASIC_RATE:{
			u16 b_rate_cfg = ((u16 *)val)[0];
			u8 rate_index = 0;

			b_rate_cfg = b_rate_cfg & 0x15f;
			b_rate_cfg |= 0x01;
			rtl_write_byte(rtlpriv, REG_RRSR, b_rate_cfg & 0xff);
			rtl_write_byte(rtlpriv, REG_RRSR + 1,
				       (b_rate_cfg >> 8) & 0xff);
			while (b_rate_cfg > 0x1) {
				b_rate_cfg = (b_rate_cfg >> 1);
				rate_index++;
			}
			rtl_write_byte(rtlpriv, REG_INIRTS_RATE_SEL,
				       rate_index);
			break;
		}
	case HW_VAR_BSSID:{
			for (idx = 0; idx < ETH_ALEN; idx++) {
				rtl_write_byte(rtlpriv, (REG_BSSID + idx),
					       val[idx]);
			}
			break;
		}
	case HW_VAR_SIFS:{
			rtl_write_byte(rtlpriv, REG_SIFS_CTX + 1, val[0]);
			rtl_write_byte(rtlpriv, REG_SIFS_TRX + 1, val[1]);

			rtl_write_byte(rtlpriv, REG_SPEC_SIFS + 1, val[0]);
			rtl_write_byte(rtlpriv, REG_MAC_SPEC_SIFS + 1, val[0]);

			if (!mac->ht_enable)
				rtl_write_word(rtlpriv, REG_RESP_SIFS_OFDM,
					       0x0e0e);
			else
				rtl_write_word(rtlpriv, REG_RESP_SIFS_OFDM,
					       *((u16 *)val));
			break;
		}
	case HW_VAR_SLOT_TIME:{
			u8 e_aci;

			RT_TRACE(rtlpriv, COMP_MLME, DBG_LOUD,
				 "HW_VAR_SLOT_TIME %x\n", val[0]);

			rtl_write_byte(rtlpriv, REG_SLOT, val[0]);

			for (e_aci = 0; e_aci < AC_MAX; e_aci++) {
				rtlpriv->cfg->ops->set_hw_reg(hw,
							      HW_VAR_AC_PARAM,
							      (u8 *)(&e_aci));
			}
			break;
		}
	case HW_VAR_ACK_PREAMBLE:{
			u8 reg_tmp;
			u8 short_preamble = (bool)(*(u8 *)val);

			reg_tmp = (mac->cur_40_prime_sc) << 5;
			if (short_preamble)
				reg_tmp |= 0x80;

			rtl_write_byte(rtlpriv, REG_RRSR + 2, reg_tmp);
			break;
		}
	case HW_VAR_AMPDU_MIN_SPACE:{
			u8 min_spacing_to_set;
			u8 sec_min_space;

			min_spacing_to_set = *((u8 *)val);
			if (min_spacing_to_set <= 7) {
				sec_min_space = 0;

				if (min_spacing_to_set < sec_min_space)
					min_spacing_to_set = sec_min_space;

				mac->min_space_cfg = ((mac->min_space_cfg &
						       0xf8) |
						      min_spacing_to_set);

				*val = min_spacing_to_set;

				RT_TRACE(rtlpriv, COMP_MLME, DBG_LOUD,
					 "Set HW_VAR_AMPDU_MIN_SPACE: %#x\n",
					  mac->min_space_cfg);

				rtl_write_byte(rtlpriv, REG_AMPDU_MIN_SPACE,
					       mac->min_space_cfg);
			}
			break;
		}
	case HW_VAR_SHORTGI_DENSITY:{
			u8 density_to_set;

			density_to_set = *((u8 *)val);
			mac->min_space_cfg |= (density_to_set << 3);

			RT_TRACE(rtlpriv, COMP_MLME, DBG_LOUD,
				 "Set HW_VAR_SHORTGI_DENSITY: %#x\n",
				  mac->min_space_cfg);

			rtl_write_byte(rtlpriv, REG_AMPDU_MIN_SPACE,
				       mac->min_space_cfg);

			break;
		}
	case HW_VAR_AMPDU_FACTOR:{
			u8 regtoset_normal[4] = { 0x41, 0xa8, 0x72, 0xb9 };
			u8 regtoset_bt[4] = {0x31, 0x74, 0x42, 0x97};
			u8 factor_toset;
			u8 *p_regtoset = NULL;
			u8 index = 0;

			if ((rtlpriv->btcoexist.bt_coexistence) &&
			    (rtlpriv->btcoexist.bt_coexist_type ==
				BT_CSR_BC4))
				p_regtoset = regtoset_bt;
			else
				p_regtoset = regtoset_normal;

			factor_toset = *((u8 *)val);
			if (factor_toset <= 3) {
				factor_toset = (1 << (factor_toset + 2));
				if (factor_toset > 0xf)
					factor_toset = 0xf;

				for (index = 0; index < 4; index++) {
					if ((p_regtoset[index] & 0xf0) >
					    (factor_toset << 4))
						p_regtoset[index] =
						    (p_regtoset[index] & 0x0f) |
						    (factor_toset << 4);

					if ((p_regtoset[index] & 0x0f) >
					    factor_toset)
						p_regtoset[index] =
						    (p_regtoset[index] & 0xf0) |
						    (factor_toset);

					rtl_write_byte(rtlpriv,
						       (REG_AGGLEN_LMT + index),
						       p_regtoset[index]);
				}

				RT_TRACE(rtlpriv, COMP_MLME, DBG_LOUD,
					 "Set HW_VAR_AMPDU_FACTOR: %#x\n",
					  factor_toset);
			}
			break;
		}
	case HW_VAR_AC_PARAM:{
			u8 e_aci = *((u8 *)val);

			rtl8723_dm_init_edca_turbo(hw);

			if (rtlpci->acm_method != EACMWAY2_SW)
				rtlpriv->cfg->ops->set_hw_reg(hw,
							      HW_VAR_ACM_CTRL,
							      (u8 *)(&e_aci));
			break;
		}
	case HW_VAR_ACM_CTRL:{
			u8 e_aci = *((u8 *)val);
			union aci_aifsn *p_aci_aifsn =
			    (union aci_aifsn *)(&mac->ac[0].aifs);
			u8 acm = p_aci_aifsn->f.acm;
			u8 acm_ctrl = rtl_read_byte(rtlpriv, REG_ACMHWCTRL);

			acm_ctrl =
			    acm_ctrl | ((rtlpci->acm_method == 2) ? 0x0 : 0x1);

			if (acm) {
				switch (e_aci) {
				case AC0_BE:
					acm_ctrl |= ACMHW_BEQEN;
					break;
				case AC2_VI:
					acm_ctrl |= ACMHW_VIQEN;
					break;
				case AC3_VO:
					acm_ctrl |= ACMHW_VOQEN;
					break;
				default:
					RT_TRACE(rtlpriv, COMP_ERR, DBG_WARNING,
						 "HW_VAR_ACM_CTRL acm set failed: eACI is %d\n",
						 acm);
					break;
				}
			} else {
				switch (e_aci) {
				case AC0_BE:
					acm_ctrl &= (~ACMHW_BEQEN);
					break;
				case AC2_VI:
					acm_ctrl &= (~ACMHW_VIQEN);
					break;
				case AC3_VO:
					acm_ctrl &= (~ACMHW_BEQEN);
					break;
				default:
					RT_TRACE(rtlpriv, COMP_ERR, DBG_LOUD,
						 "switch case not process\n");
					break;
				}
			}

			RT_TRACE(rtlpriv, COMP_QOS, DBG_TRACE,
				 "SetHwReg8190pci(): [HW_VAR_ACM_CTRL] Write 0x%X\n",
				 acm_ctrl);
			rtl_write_byte(rtlpriv, REG_ACMHWCTRL, acm_ctrl);
			break;
		}
	case HW_VAR_RCR:{
			rtl_write_dword(rtlpriv, REG_RCR, ((u32 *)(val))[0]);
			rtlpci->receive_config = ((u32 *)(val))[0];
			break;
		}
	case HW_VAR_RETRY_LIMIT:{
			u8 retry_limit = ((u8 *)(val))[0];

			rtl_write_word(rtlpriv, REG_RL,
				       retry_limit << RETRY_LIMIT_SHORT_SHIFT |
				       retry_limit << RETRY_LIMIT_LONG_SHIFT);
			break;
		}
	case HW_VAR_DUAL_TSF_RST:
		rtl_write_byte(rtlpriv, REG_DUAL_TSF_RST, (BIT(0) | BIT(1)));
		break;
	case HW_VAR_EFUSE_BYTES:
		rtlefuse->efuse_usedbytes = *((u16 *)val);
		break;
	case HW_VAR_EFUSE_USAGE:
		rtlefuse->efuse_usedpercentage = *((u8 *)val);
		break;
	case HW_VAR_IO_CMD:
		rtl8723e_phy_set_io_cmd(hw, (*(enum io_type *)val));
		break;
	case HW_VAR_WPA_CONFIG:
		rtl_write_byte(rtlpriv, REG_SECCFG, *((u8 *)val));
		break;
	case HW_VAR_SET_RPWM:{
			u8 rpwm_val;

			rpwm_val = rtl_read_byte(rtlpriv, REG_PCIE_HRPWM);
			udelay(1);

			if (rpwm_val & BIT(7)) {
				rtl_write_byte(rtlpriv, REG_PCIE_HRPWM,
					       (*(u8 *)val));
			} else {
				rtl_write_byte(rtlpriv, REG_PCIE_HRPWM,
					       ((*(u8 *)val) | BIT(7)));
			}

			break;
		}
	case HW_VAR_H2C_FW_PWRMODE:{
			u8 psmode = (*(u8 *)val);

			if (psmode != FW_PS_ACTIVE_MODE)
				rtl8723e_dm_rf_saving(hw, true);

			rtl8723e_set_fw_pwrmode_cmd(hw, (*(u8 *)val));
			break;
		}
	case HW_VAR_FW_PSMODE_STATUS:
		ppsc->fw_current_inpsmode = *((bool *)val);
		break;
	case HW_VAR_H2C_FW_JOINBSSRPT:{
			u8 mstatus = (*(u8 *)val);
			u8 tmp_regcr, tmp_reg422;
			bool b_recover = false;

			if (mstatus == RT_MEDIA_CONNECT) {
				rtlpriv->cfg->ops->set_hw_reg(hw, HW_VAR_AID,
							      NULL);

				tmp_regcr = rtl_read_byte(rtlpriv, REG_CR + 1);
				rtl_write_byte(rtlpriv, REG_CR + 1,
					       (tmp_regcr | BIT(0)));

				_rtl8723e_set_bcn_ctrl_reg(hw, 0, BIT(3));
				_rtl8723e_set_bcn_ctrl_reg(hw, BIT(4), 0);

				tmp_reg422 =
				    rtl_read_byte(rtlpriv,
						  REG_FWHW_TXQ_CTRL + 2);
				if (tmp_reg422 & BIT(6))
					b_recover = true;
				rtl_write_byte(rtlpriv, REG_FWHW_TXQ_CTRL + 2,
					       tmp_reg422 & (~BIT(6)));

				rtl8723e_set_fw_rsvdpagepkt(hw, 0);

				_rtl8723e_set_bcn_ctrl_reg(hw, BIT(3), 0);
				_rtl8723e_set_bcn_ctrl_reg(hw, 0, BIT(4));

				if (b_recover) {
					rtl_write_byte(rtlpriv,
						       REG_FWHW_TXQ_CTRL + 2,
						       tmp_reg422);
				}

				rtl_write_byte(rtlpriv, REG_CR + 1,
					       (tmp_regcr & ~(BIT(0))));
			}
			rtl8723e_set_fw_joinbss_report_cmd(hw, (*(u8 *)val));

			break;
		}
	case HW_VAR_H2C_FW_P2P_PS_OFFLOAD:{
		rtl8723e_set_p2p_ps_offload_cmd(hw, (*(u8 *)val));
		break;
	}
	case HW_VAR_AID:{
			u16 u2btmp;

			u2btmp = rtl_read_word(rtlpriv, REG_BCN_PSR_RPT);
			u2btmp &= 0xC000;
			rtl_write_word(rtlpriv, REG_BCN_PSR_RPT,
				       (u2btmp | mac->assoc_id));

			break;
		}
	case HW_VAR_CORRECT_TSF:{
			u8 btype_ibss = ((u8 *)(val))[0];

			if (btype_ibss)
				_rtl8723e_stop_tx_beacon(hw);

			_rtl8723e_set_bcn_ctrl_reg(hw, 0, BIT(3));

			rtl_write_dword(rtlpriv, REG_TSFTR,
					(u32)(mac->tsf & 0xffffffff));
			rtl_write_dword(rtlpriv, REG_TSFTR + 4,
					(u32)((mac->tsf >> 32) & 0xffffffff));

			_rtl8723e_set_bcn_ctrl_reg(hw, BIT(3), 0);

			if (btype_ibss)
				_rtl8723e_resume_tx_beacon(hw);

			break;
		}
	case HW_VAR_FW_LPS_ACTION:{
			bool b_enter_fwlps = *((bool *)val);
			u8 rpwm_val, fw_pwrmode;
			bool fw_current_inps;

			if (b_enter_fwlps) {
				rpwm_val = 0x02;	/* RF off */
				fw_current_inps = true;
				rtlpriv->cfg->ops->set_hw_reg(hw,
						HW_VAR_FW_PSMODE_STATUS,
						(u8 *)(&fw_current_inps));
				rtlpriv->cfg->ops->set_hw_reg(hw,
						HW_VAR_H2C_FW_PWRMODE,
						(u8 *)(&ppsc->fwctrl_psmode));

				rtlpriv->cfg->ops->set_hw_reg(hw,
						HW_VAR_SET_RPWM,
						(u8 *)(&rpwm_val));
			} else {
				rpwm_val = 0x0C;	/* RF on */
				fw_pwrmode = FW_PS_ACTIVE_MODE;
				fw_current_inps = false;
				rtlpriv->cfg->ops->set_hw_reg(hw,
							      HW_VAR_SET_RPWM,
							      (u8 *)(&rpwm_val));
				rtlpriv->cfg->ops->set_hw_reg(hw,
						HW_VAR_H2C_FW_PWRMODE,
						(u8 *)(&fw_pwrmode));

				rtlpriv->cfg->ops->set_hw_reg(hw,
						HW_VAR_FW_PSMODE_STATUS,
						(u8 *)(&fw_current_inps));
			}
			 break;
		}
	default:
		RT_TRACE(rtlpriv, COMP_ERR, DBG_LOUD,
			 "switch case not process\n");
		break;
	}
}

static bool _rtl8723e_llt_write(struct ieee80211_hw *hw, u32 address, u32 data)
{
	struct rtl_priv *rtlpriv = rtl_priv(hw);
	bool status = true;
	long count = 0;
	u32 value = _LLT_INIT_ADDR(address) |
	    _LLT_INIT_DATA(data) | _LLT_OP(_LLT_WRITE_ACCESS);

	rtl_write_dword(rtlpriv, REG_LLT_INIT, value);

	do {
		value = rtl_read_dword(rtlpriv, REG_LLT_INIT);
		if (_LLT_NO_ACTIVE == _LLT_OP_VALUE(value))
			break;

		if (count > POLLING_LLT_THRESHOLD) {
			RT_TRACE(rtlpriv, COMP_ERR, DBG_EMERG,
				 "Failed to polling write LLT done at address %d!\n",
				 address);
			status = false;
			break;
		}
	} while (++count);

	return status;
}

static bool _rtl8723e_llt_table_init(struct ieee80211_hw *hw)
{
	struct rtl_priv *rtlpriv = rtl_priv(hw);
	unsigned short i;
	u8 txpktbuf_bndy;
	u8 maxpage;
	bool status;
	u8 ubyte;

#if LLT_CONFIG == 1
	maxpage = 255;
	txpktbuf_bndy = 252;
#elif LLT_CONFIG == 2
	maxpage = 127;
	txpktbuf_bndy = 124;
#elif LLT_CONFIG == 3
	maxpage = 255;
	txpktbuf_bndy = 174;
#elif LLT_CONFIG == 4
	maxpage = 255;
	txpktbuf_bndy = 246;
#elif LLT_CONFIG == 5
	maxpage = 255;
	txpktbuf_bndy = 246;
#endif

	rtl_write_byte(rtlpriv, REG_CR, 0x8B);

#if LLT_CONFIG == 1
	rtl_write_byte(rtlpriv, REG_RQPN_NPQ, 0x1c);
	rtl_write_dword(rtlpriv, REG_RQPN, 0x80a71c1c);
#elif LLT_CONFIG == 2
	rtl_write_dword(rtlpriv, REG_RQPN, 0x845B1010);
#elif LLT_CONFIG == 3
	rtl_write_dword(rtlpriv, REG_RQPN, 0x84838484);
#elif LLT_CONFIG == 4
	rtl_write_dword(rtlpriv, REG_RQPN, 0x80bd1c1c);
#elif LLT_CONFIG == 5
	rtl_write_word(rtlpriv, REG_RQPN_NPQ, 0x0000);

	rtl_write_dword(rtlpriv, REG_RQPN, 0x80ac1c29);
	rtl_write_byte(rtlpriv, REG_RQPN_NPQ, 0x03);
#endif

	rtl_write_dword(rtlpriv, REG_TRXFF_BNDY, (0x27FF0000 | txpktbuf_bndy));
	rtl_write_byte(rtlpriv, REG_TDECTRL + 1, txpktbuf_bndy);

	rtl_write_byte(rtlpriv, REG_TXPKTBUF_BCNQ_BDNY, txpktbuf_bndy);
	rtl_write_byte(rtlpriv, REG_TXPKTBUF_MGQ_BDNY, txpktbuf_bndy);

	rtl_write_byte(rtlpriv, 0x45D, txpktbuf_bndy);
	rtl_write_byte(rtlpriv, REG_PBP, 0x11);
	rtl_write_byte(rtlpriv, REG_RX_DRVINFO_SZ, 0x4);

	for (i = 0; i < (txpktbuf_bndy - 1); i++) {
		status = _rtl8723e_llt_write(hw, i, i + 1);
		if (true != status)
			return status;
	}

	status = _rtl8723e_llt_write(hw, (txpktbuf_bndy - 1), 0xFF);
	if (true != status)
		return status;

	for (i = txpktbuf_bndy; i < maxpage; i++) {
		status = _rtl8723e_llt_write(hw, i, (i + 1));
		if (true != status)
			return status;
	}

	status = _rtl8723e_llt_write(hw, maxpage, txpktbuf_bndy);
	if (true != status)
		return status;

	rtl_write_byte(rtlpriv, REG_CR, 0xff);
	ubyte = rtl_read_byte(rtlpriv, REG_RQPN + 3);
	rtl_write_byte(rtlpriv, REG_RQPN + 3, ubyte | BIT(7));

	return true;
}

static void _rtl8723e_gen_refresh_led_state(struct ieee80211_hw *hw)
{
	struct rtl_priv *rtlpriv = rtl_priv(hw);
	struct rtl_pci_priv *pcipriv = rtl_pcipriv(hw);
	struct rtl_ps_ctl *ppsc = rtl_psc(rtl_priv(hw));
	struct rtl_led *pled0 = &pcipriv->ledctl.sw_led0;

	if (rtlpriv->rtlhal.up_first_time)
		return;

	if (ppsc->rfoff_reason == RF_CHANGE_BY_IPS)
		rtl8723e_sw_led_on(hw, pled0);
	else if (ppsc->rfoff_reason == RF_CHANGE_BY_INIT)
		rtl8723e_sw_led_on(hw, pled0);
	else
		rtl8723e_sw_led_off(hw, pled0);
}

static bool _rtl8712e_init_mac(struct ieee80211_hw *hw)
{
	struct rtl_priv *rtlpriv = rtl_priv(hw);
	struct rtl_pci *rtlpci = rtl_pcidev(rtl_pcipriv(hw));

	unsigned char bytetmp;
	unsigned short wordtmp;
	u16 retry = 0;
	u16 tmpu2b;
	bool mac_func_enable;

	rtl_write_byte(rtlpriv, REG_RSV_CTRL, 0x00);
	bytetmp = rtl_read_byte(rtlpriv, REG_CR);
	if (bytetmp == 0xFF)
		mac_func_enable = true;
	else
		mac_func_enable = false;

	/* HW Power on sequence */
	if (!rtl_hal_pwrseqcmdparsing(rtlpriv, PWR_CUT_ALL_MSK, PWR_FAB_ALL_MSK,
		PWR_INTF_PCI_MSK, Rtl8723_NIC_ENABLE_FLOW))
		return false;

	bytetmp = rtl_read_byte(rtlpriv, REG_PCIE_CTRL_REG+2);
	rtl_write_byte(rtlpriv, REG_PCIE_CTRL_REG+2, bytetmp | BIT(4));

	/* eMAC time out function enable, 0x369[7]=1 */
	bytetmp = rtl_read_byte(rtlpriv, 0x369);
	rtl_write_byte(rtlpriv, 0x369, bytetmp | BIT(7));

	/* ePHY reg 0x1e bit[4]=1 using MDIO interface,
	 * we should do this before Enabling ASPM backdoor.
	 */
	do {
		rtl_write_word(rtlpriv, 0x358, 0x5e);
		udelay(100);
		rtl_write_word(rtlpriv, 0x356, 0xc280);
		rtl_write_word(rtlpriv, 0x354, 0xc290);
		rtl_write_word(rtlpriv, 0x358, 0x3e);
		udelay(100);
		rtl_write_word(rtlpriv, 0x358, 0x5e);
		udelay(100);
		tmpu2b = rtl_read_word(rtlpriv, 0x356);
		retry++;
	} while (tmpu2b != 0xc290 && retry < 100);

	if (retry >= 100) {
		RT_TRACE(rtlpriv, COMP_INIT, DBG_LOUD,
			 "InitMAC(): ePHY configure fail!!!\n");
		return false;
	}

	rtl_write_word(rtlpriv, REG_CR, 0x2ff);
	rtl_write_word(rtlpriv, REG_CR + 1, 0x06);

	if (!mac_func_enable) {
		if (!_rtl8723e_llt_table_init(hw))
			return false;
	}

	rtl_write_dword(rtlpriv, REG_HISR, 0xffffffff);
	rtl_write_byte(rtlpriv, REG_HISRE, 0xff);

	rtl_write_word(rtlpriv, REG_TRXFF_BNDY + 2, 0x27ff);

	wordtmp = rtl_read_word(rtlpriv, REG_TRXDMA_CTRL);
	wordtmp &= 0xf;
	wordtmp |= 0xF771;
	rtl_write_word(rtlpriv, REG_TRXDMA_CTRL, wordtmp);

	rtl_write_byte(rtlpriv, REG_FWHW_TXQ_CTRL + 1, 0x1F);
	rtl_write_dword(rtlpriv, REG_RCR, rtlpci->receive_config);
	rtl_write_word(rtlpriv, REG_RXFLTMAP2, 0xFFFF);
	rtl_write_dword(rtlpriv, REG_TCR, rtlpci->transmit_config);

	rtl_write_byte(rtlpriv, 0x4d0, 0x0);

	rtl_write_dword(rtlpriv, REG_BCNQ_DESA,
			((u64) rtlpci->tx_ring[BEACON_QUEUE].dma) &
			DMA_BIT_MASK(32));
	rtl_write_dword(rtlpriv, REG_MGQ_DESA,
			(u64) rtlpci->tx_ring[MGNT_QUEUE].dma &
			DMA_BIT_MASK(32));
	rtl_write_dword(rtlpriv, REG_VOQ_DESA,
			(u64) rtlpci->tx_ring[VO_QUEUE].dma & DMA_BIT_MASK(32));
	rtl_write_dword(rtlpriv, REG_VIQ_DESA,
			(u64) rtlpci->tx_ring[VI_QUEUE].dma & DMA_BIT_MASK(32));
	rtl_write_dword(rtlpriv, REG_BEQ_DESA,
			(u64) rtlpci->tx_ring[BE_QUEUE].dma & DMA_BIT_MASK(32));
	rtl_write_dword(rtlpriv, REG_BKQ_DESA,
			(u64) rtlpci->tx_ring[BK_QUEUE].dma & DMA_BIT_MASK(32));
	rtl_write_dword(rtlpriv, REG_HQ_DESA,
			(u64) rtlpci->tx_ring[HIGH_QUEUE].dma &
			DMA_BIT_MASK(32));
	rtl_write_dword(rtlpriv, REG_RX_DESA,
			(u64) rtlpci->rx_ring[RX_MPDU_QUEUE].dma &
			DMA_BIT_MASK(32));

	rtl_write_byte(rtlpriv, REG_PCIE_CTRL_REG + 3, 0x74);

	rtl_write_dword(rtlpriv, REG_INT_MIG, 0);

	bytetmp = rtl_read_byte(rtlpriv, REG_APSD_CTRL);
	rtl_write_byte(rtlpriv, REG_APSD_CTRL, bytetmp & ~BIT(6));
	do {
		retry++;
		bytetmp = rtl_read_byte(rtlpriv, REG_APSD_CTRL);
	} while ((retry < 200) && (bytetmp & BIT(7)));

	_rtl8723e_gen_refresh_led_state(hw);

	rtl_write_dword(rtlpriv, REG_MCUTST_1, 0x0);

	return true;
}

static void _rtl8723e_hw_configure(struct ieee80211_hw *hw)
{
	struct rtl_pci *rtlpci = rtl_pcidev(rtl_pcipriv(hw));
	struct rtl_priv *rtlpriv = rtl_priv(hw);
	u8 reg_bw_opmode;
	u32 reg_ratr, reg_prsr;

	reg_bw_opmode = BW_OPMODE_20MHZ;
	reg_ratr = RATE_ALL_CCK | RATE_ALL_OFDM_AG |
	    RATE_ALL_OFDM_1SS | RATE_ALL_OFDM_2SS;
	reg_prsr = RATE_ALL_CCK | RATE_ALL_OFDM_AG;

	rtl_write_byte(rtlpriv, REG_INIRTS_RATE_SEL, 0x8);

	rtl_write_byte(rtlpriv, REG_BWOPMODE, reg_bw_opmode);

	rtl_write_dword(rtlpriv, REG_RRSR, reg_prsr);

	rtl_write_byte(rtlpriv, REG_SLOT, 0x09);

	rtl_write_byte(rtlpriv, REG_AMPDU_MIN_SPACE, 0x0);

	rtl_write_word(rtlpriv, REG_FWHW_TXQ_CTRL, 0x1F80);

	rtl_write_word(rtlpriv, REG_RL, 0x0707);

	rtl_write_dword(rtlpriv, REG_BAR_MODE_CTRL, 0x02012802);

	rtl_write_byte(rtlpriv, REG_HWSEQ_CTRL, 0xFF);

	rtl_write_dword(rtlpriv, REG_DARFRC, 0x01000000);
	rtl_write_dword(rtlpriv, REG_DARFRC + 4, 0x07060504);
	rtl_write_dword(rtlpriv, REG_RARFRC, 0x01000000);
	rtl_write_dword(rtlpriv, REG_RARFRC + 4, 0x07060504);

	if ((rtlpriv->btcoexist.bt_coexistence) &&
	    (rtlpriv->btcoexist.bt_coexist_type == BT_CSR_BC4))
		rtl_write_dword(rtlpriv, REG_AGGLEN_LMT, 0x97427431);
	else
		rtl_write_dword(rtlpriv, REG_AGGLEN_LMT, 0xb972a841);

	rtl_write_byte(rtlpriv, REG_ATIMWND, 0x2);

	rtl_write_byte(rtlpriv, REG_BCN_MAX_ERR, 0xff);

	rtlpci->reg_bcn_ctrl_val = 0x1f;
	rtl_write_byte(rtlpriv, REG_BCN_CTRL, rtlpci->reg_bcn_ctrl_val);

	rtl_write_byte(rtlpriv, REG_TBTT_PROHIBIT + 1, 0xff);

	rtl_write_byte(rtlpriv, REG_TBTT_PROHIBIT + 1, 0xff);

	rtl_write_byte(rtlpriv, REG_PIFS, 0x1C);
	rtl_write_byte(rtlpriv, REG_AGGR_BREAK_TIME, 0x16);

	if ((rtlpriv->btcoexist.bt_coexistence) &&
	    (rtlpriv->btcoexist.bt_coexist_type == BT_CSR_BC4)) {
		rtl_write_word(rtlpriv, REG_NAV_PROT_LEN, 0x0020);
		rtl_write_word(rtlpriv, REG_PROT_MODE_CTRL, 0x0402);
	} else {
		rtl_write_word(rtlpriv, REG_NAV_PROT_LEN, 0x0020);
		rtl_write_word(rtlpriv, REG_NAV_PROT_LEN, 0x0020);
	}

	if ((rtlpriv->btcoexist.bt_coexistence) &&
	    (rtlpriv->btcoexist.bt_coexist_type == BT_CSR_BC4))
		rtl_write_dword(rtlpriv, REG_FAST_EDCA_CTRL, 0x03086666);
	else
		rtl_write_dword(rtlpriv, REG_FAST_EDCA_CTRL, 0x086666);

	rtl_write_byte(rtlpriv, REG_ACKTO, 0x40);

	rtl_write_word(rtlpriv, REG_SPEC_SIFS, 0x1010);
	rtl_write_word(rtlpriv, REG_MAC_SPEC_SIFS, 0x1010);

	rtl_write_word(rtlpriv, REG_SIFS_CTX, 0x1010);

	rtl_write_word(rtlpriv, REG_SIFS_TRX, 0x1010);

	rtl_write_dword(rtlpriv, REG_MAR, 0xffffffff);
	rtl_write_dword(rtlpriv, REG_MAR + 4, 0xffffffff);

	rtl_write_dword(rtlpriv, 0x394, 0x1);
}

static void _rtl8723e_enable_aspm_back_door(struct ieee80211_hw *hw)
{
	struct rtl_priv *rtlpriv = rtl_priv(hw);
	struct rtl_ps_ctl *ppsc = rtl_psc(rtl_priv(hw));

	rtl_write_byte(rtlpriv, 0x34b, 0x93);
	rtl_write_word(rtlpriv, 0x350, 0x870c);
	rtl_write_byte(rtlpriv, 0x352, 0x1);

	if (ppsc->support_backdoor)
		rtl_write_byte(rtlpriv, 0x349, 0x1b);
	else
		rtl_write_byte(rtlpriv, 0x349, 0x03);

	rtl_write_word(rtlpriv, 0x350, 0x2718);
	rtl_write_byte(rtlpriv, 0x352, 0x1);
}

void rtl8723e_enable_hw_security_config(struct ieee80211_hw *hw)
{
	struct rtl_priv *rtlpriv = rtl_priv(hw);
	u8 sec_reg_value;

	RT_TRACE(rtlpriv, COMP_INIT, DBG_DMESG,
		 "PairwiseEncAlgorithm = %d GroupEncAlgorithm = %d\n",
		  rtlpriv->sec.pairwise_enc_algorithm,
		  rtlpriv->sec.group_enc_algorithm);

	if (rtlpriv->cfg->mod_params->sw_crypto || rtlpriv->sec.use_sw_sec) {
		RT_TRACE(rtlpriv, COMP_SEC, DBG_DMESG,
			 "not open hw encryption\n");
		return;
	}

	sec_reg_value = SCR_TXENCENABLE | SCR_RXDECENABLE;

	if (rtlpriv->sec.use_defaultkey) {
		sec_reg_value |= SCR_TXUSEDK;
		sec_reg_value |= SCR_RXUSEDK;
	}

	sec_reg_value |= (SCR_RXBCUSEDK | SCR_TXBCUSEDK);

	rtl_write_byte(rtlpriv, REG_CR + 1, 0x02);

	RT_TRACE(rtlpriv, COMP_SEC, DBG_DMESG,
		 "The SECR-value %x\n", sec_reg_value);

	rtlpriv->cfg->ops->set_hw_reg(hw, HW_VAR_WPA_CONFIG, &sec_reg_value);

}

int rtl8723e_hw_init(struct ieee80211_hw *hw)
{
	struct rtl_priv *rtlpriv = rtl_priv(hw);
	struct rtl_hal *rtlhal = rtl_hal(rtl_priv(hw));
	struct rtl_mac *mac = rtl_mac(rtl_priv(hw));
	struct rtl_phy *rtlphy = &(rtlpriv->phy);
	struct rtl_ps_ctl *ppsc = rtl_psc(rtl_priv(hw));
	struct rtl_pci *rtlpci = rtl_pcidev(rtl_pcipriv(hw));
	bool rtstatus = true;
	int err;
	u8 tmp_u1b;
	unsigned long flags;

	rtlpriv->rtlhal.being_init_adapter = true;
	/* As this function can take a very long time (up to 350 ms)
	 * and can be called with irqs disabled, reenable the irqs
	 * to let the other devices continue being serviced.
	 *
	 * It is safe doing so since our own interrupts will only be enabled
	 * in a subsequent step.
	 */
	local_save_flags(flags);
	local_irq_enable();
<<<<<<< HEAD
=======
	rtlhal->fw_ready = false;
>>>>>>> fc14f9c1

	rtlpriv->intf_ops->disable_aspm(hw);
	rtstatus = _rtl8712e_init_mac(hw);
	if (rtstatus != true) {
		RT_TRACE(rtlpriv, COMP_ERR, DBG_EMERG, "Init MAC failed\n");
		err = 1;
		goto exit;
	}

	err = rtl8723_download_fw(hw, false, FW_8723A_POLLING_TIMEOUT_COUNT);
	if (err) {
		RT_TRACE(rtlpriv, COMP_ERR, DBG_WARNING,
			 "Failed to download FW. Init HW without FW now..\n");
		err = 1;
		goto exit;
<<<<<<< HEAD
	} else {
		rtlhal->fw_ready = true;
=======
>>>>>>> fc14f9c1
	}
	rtlhal->fw_ready = true;

	rtlhal->last_hmeboxnum = 0;
	rtl8723e_phy_mac_config(hw);
	/* because last function modify RCR, so we update
	 * rcr var here, or TP will unstable for receive_config
	 * is wrong, RX RCR_ACRC32 will cause TP unstable & Rx
	 * RCR_APP_ICV will cause mac80211 unassoc for cisco 1252
	 */
	rtlpci->receive_config = rtl_read_dword(rtlpriv, REG_RCR);
	rtlpci->receive_config &= ~(RCR_ACRC32 | RCR_AICV);
	rtl_write_dword(rtlpriv, REG_RCR, rtlpci->receive_config);

	rtl8723e_phy_bb_config(hw);
	rtlphy->rf_mode = RF_OP_BY_SW_3WIRE;
	rtl8723e_phy_rf_config(hw);
	if (IS_VENDOR_UMC_A_CUT(rtlhal->version)) {
		rtl_set_rfreg(hw, RF90_PATH_A, RF_RX_G1, MASKDWORD, 0x30255);
		rtl_set_rfreg(hw, RF90_PATH_A, RF_RX_G2, MASKDWORD, 0x50a00);
	} else if (IS_81xxC_VENDOR_UMC_B_CUT(rtlhal->version)) {
		rtl_set_rfreg(hw, RF90_PATH_A, 0x0C, MASKDWORD, 0x894AE);
		rtl_set_rfreg(hw, RF90_PATH_A, 0x0A, MASKDWORD, 0x1AF31);
		rtl_set_rfreg(hw, RF90_PATH_A, RF_IPA, MASKDWORD, 0x8F425);
		rtl_set_rfreg(hw, RF90_PATH_A, RF_SYN_G2, MASKDWORD, 0x4F200);
		rtl_set_rfreg(hw, RF90_PATH_A, RF_RCK1, MASKDWORD, 0x44053);
		rtl_set_rfreg(hw, RF90_PATH_A, RF_RCK2, MASKDWORD, 0x80201);
	}
	rtlphy->rfreg_chnlval[0] = rtl_get_rfreg(hw, (enum radio_path)0,
						 RF_CHNLBW, RFREG_OFFSET_MASK);
	rtlphy->rfreg_chnlval[1] = rtl_get_rfreg(hw, (enum radio_path)1,
						 RF_CHNLBW, RFREG_OFFSET_MASK);
	rtl_set_bbreg(hw, RFPGA0_RFMOD, BCCKEN, 0x1);
	rtl_set_bbreg(hw, RFPGA0_RFMOD, BOFDMEN, 0x1);
	rtl_set_bbreg(hw, RFPGA0_ANALOGPARAMETER2, BIT(10), 1);
	_rtl8723e_hw_configure(hw);
	rtl_cam_reset_all_entry(hw);
	rtl8723e_enable_hw_security_config(hw);

	ppsc->rfpwr_state = ERFON;

	rtlpriv->cfg->ops->set_hw_reg(hw, HW_VAR_ETHER_ADDR, mac->mac_addr);
	_rtl8723e_enable_aspm_back_door(hw);
	rtlpriv->intf_ops->enable_aspm(hw);

	rtl8723e_bt_hw_init(hw);

	if (ppsc->rfpwr_state == ERFON) {
		rtl8723e_phy_set_rfpath_switch(hw, 1);
		if (rtlphy->iqk_initialized) {
			rtl8723e_phy_iq_calibrate(hw, true);
		} else {
			rtl8723e_phy_iq_calibrate(hw, false);
			rtlphy->iqk_initialized = true;
		}

		rtl8723e_dm_check_txpower_tracking(hw);
		rtl8723e_phy_lc_calibrate(hw);
	}

	tmp_u1b = efuse_read_1byte(hw, 0x1FA);
	if (!(tmp_u1b & BIT(0))) {
		rtl_set_rfreg(hw, RF90_PATH_A, 0x15, 0x0F, 0x05);
		RT_TRACE(rtlpriv, COMP_INIT, DBG_TRACE, "PA BIAS path A\n");
	}

	if (!(tmp_u1b & BIT(4))) {
		tmp_u1b = rtl_read_byte(rtlpriv, 0x16);
		tmp_u1b &= 0x0F;
		rtl_write_byte(rtlpriv, 0x16, tmp_u1b | 0x80);
		udelay(10);
		rtl_write_byte(rtlpriv, 0x16, tmp_u1b | 0x90);
		RT_TRACE(rtlpriv, COMP_INIT, DBG_TRACE, "under 1.5V\n");
	}
<<<<<<< HEAD
	rtl8723ae_dm_init(hw);
=======
	rtl8723e_dm_init(hw);
>>>>>>> fc14f9c1
exit:
	local_irq_restore(flags);
	rtlpriv->rtlhal.being_init_adapter = false;
	return err;
}

static enum version_8723e _rtl8723e_read_chip_version(struct ieee80211_hw *hw)
{
	struct rtl_priv *rtlpriv = rtl_priv(hw);
	struct rtl_phy *rtlphy = &(rtlpriv->phy);
	enum version_8723e version = 0x0000;
	u32 value32;

	value32 = rtl_read_dword(rtlpriv, REG_SYS_CFG);
	if (value32 & TRP_VAUX_EN) {
		version = (enum version_8723e)(version |
			((value32 & VENDOR_ID) ? CHIP_VENDOR_UMC : 0));
		/* RTL8723 with BT function. */
		version = (enum version_8723e)(version |
			((value32 & BT_FUNC) ? CHIP_8723 : 0));

	} else {
		/* Normal mass production chip. */
		version = (enum version_8723e) NORMAL_CHIP;
		version = (enum version_8723e)(version |
			((value32 & VENDOR_ID) ? CHIP_VENDOR_UMC : 0));
		/* RTL8723 with BT function. */
		version = (enum version_8723e)(version |
			((value32 & BT_FUNC) ? CHIP_8723 : 0));
		if (IS_CHIP_VENDOR_UMC(version))
			version = (enum version_8723e)(version |
			((value32 & CHIP_VER_RTL_MASK)));/* IC version (CUT) */
		if (IS_8723_SERIES(version)) {
			value32 = rtl_read_dword(rtlpriv, REG_GPIO_OUTSTS);
			/* ROM code version. */
			version = (enum version_8723e)(version |
				((value32 & RF_RL_ID)>>20));
		}
	}

	if (IS_8723_SERIES(version)) {
		value32 = rtl_read_dword(rtlpriv, REG_MULTI_FUNC_CTRL);
		rtlphy->polarity_ctl = ((value32 & WL_HWPDN_SL) ?
					RT_POLARITY_HIGH_ACT :
					RT_POLARITY_LOW_ACT);
	}
	switch (version) {
	case VERSION_TEST_UMC_CHIP_8723:
		RT_TRACE(rtlpriv, COMP_INIT, DBG_TRACE,
			 "Chip Version ID: VERSION_TEST_UMC_CHIP_8723.\n");
			break;
	case VERSION_NORMAL_UMC_CHIP_8723_1T1R_A_CUT:
		RT_TRACE(rtlpriv, COMP_INIT, DBG_TRACE,
			 "Chip Version ID: VERSION_NORMAL_UMC_CHIP_8723_1T1R_A_CUT.\n");
		break;
	case VERSION_NORMAL_UMC_CHIP_8723_1T1R_B_CUT:
		RT_TRACE(rtlpriv, COMP_INIT, DBG_TRACE,
			 "Chip Version ID: VERSION_NORMAL_UMC_CHIP_8723_1T1R_B_CUT.\n");
		break;
	default:
		RT_TRACE(rtlpriv, COMP_ERR, DBG_EMERG,
			 "Chip Version ID: Unknown. Bug?\n");
		break;
	}

	if (IS_8723_SERIES(version))
		rtlphy->rf_type = RF_1T1R;

	RT_TRACE(rtlpriv, COMP_INIT, DBG_LOUD, "Chip RF Type: %s\n",
		(rtlphy->rf_type == RF_2T2R) ? "RF_2T2R" : "RF_1T1R");

	return version;
}

static int _rtl8723e_set_media_status(struct ieee80211_hw *hw,
				      enum nl80211_iftype type)
{
	struct rtl_priv *rtlpriv = rtl_priv(hw);
	u8 bt_msr = rtl_read_byte(rtlpriv, MSR) & 0xfc;
	enum led_ctl_mode ledaction = LED_CTL_NO_LINK;
	u8 mode = MSR_NOLINK;

	rtl_write_dword(rtlpriv, REG_BCN_CTRL, 0);
	RT_TRACE(rtlpriv, COMP_BEACON, DBG_LOUD,
		"clear 0x550 when set HW_VAR_MEDIA_STATUS\n");

	switch (type) {
	case NL80211_IFTYPE_UNSPECIFIED:
		mode = MSR_NOLINK;
		RT_TRACE(rtlpriv, COMP_INIT, DBG_TRACE,
			"Set Network type to NO LINK!\n");
		break;
	case NL80211_IFTYPE_ADHOC:
		mode = MSR_ADHOC;
		RT_TRACE(rtlpriv, COMP_INIT, DBG_TRACE,
			"Set Network type to Ad Hoc!\n");
		break;
	case NL80211_IFTYPE_STATION:
		mode = MSR_INFRA;
		ledaction = LED_CTL_LINK;
		RT_TRACE(rtlpriv, COMP_INIT, DBG_TRACE,
			"Set Network type to STA!\n");
		break;
	case NL80211_IFTYPE_AP:
		mode = MSR_AP;
		ledaction = LED_CTL_LINK;
		RT_TRACE(rtlpriv, COMP_INIT, DBG_TRACE,
			"Set Network type to AP!\n");
		break;
	default:
		RT_TRACE(rtlpriv, COMP_ERR, DBG_EMERG,
			"Network type %d not support!\n", type);
		return 1;
		break;
	}

	/* MSR_INFRA == Link in infrastructure network;
	 * MSR_ADHOC == Link in ad hoc network;
	 * Therefore, check link state is necessary.
	 *
	 * MSR_AP == AP mode; link state is not cared here.
	 */
	if (mode != MSR_AP &&
	    rtlpriv->mac80211.link_state < MAC80211_LINKED) {
		mode = MSR_NOLINK;
		ledaction = LED_CTL_NO_LINK;
	}
	if (mode == MSR_NOLINK || mode == MSR_INFRA) {
		_rtl8723e_stop_tx_beacon(hw);
		_rtl8723e_enable_bcn_sub_func(hw);
	} else if (mode == MSR_ADHOC || mode == MSR_AP) {
		_rtl8723e_resume_tx_beacon(hw);
		_rtl8723e_disable_bcn_sub_func(hw);
	} else {
		RT_TRACE(rtlpriv, COMP_ERR, DBG_WARNING,
			 "Set HW_VAR_MEDIA_STATUS: No such media status(%x).\n",
			 mode);
	}

	rtl_write_byte(rtlpriv, (MSR), bt_msr | mode);
	rtlpriv->cfg->ops->led_control(hw, ledaction);
	if (mode == MSR_AP)
		rtl_write_byte(rtlpriv, REG_BCNTCFG + 1, 0x00);
	else
		rtl_write_byte(rtlpriv, REG_BCNTCFG + 1, 0x66);
	return 0;
}

void rtl8723e_set_check_bssid(struct ieee80211_hw *hw, bool check_bssid)
{
	struct rtl_priv *rtlpriv = rtl_priv(hw);
	struct rtl_pci *rtlpci = rtl_pcidev(rtl_pcipriv(hw));
	u32 reg_rcr = rtlpci->receive_config;

	if (rtlpriv->psc.rfpwr_state != ERFON)
		return;

	if (check_bssid) {
		reg_rcr |= (RCR_CBSSID_DATA | RCR_CBSSID_BCN);
		rtlpriv->cfg->ops->set_hw_reg(hw, HW_VAR_RCR,
					      (u8 *)(&reg_rcr));
		_rtl8723e_set_bcn_ctrl_reg(hw, 0, BIT(4));
	} else if (!check_bssid) {
		reg_rcr &= (~(RCR_CBSSID_DATA | RCR_CBSSID_BCN));
		_rtl8723e_set_bcn_ctrl_reg(hw, BIT(4), 0);
		rtlpriv->cfg->ops->set_hw_reg(hw,
			HW_VAR_RCR, (u8 *)(&reg_rcr));
	}
}

int rtl8723e_set_network_type(struct ieee80211_hw *hw,
			      enum nl80211_iftype type)
{
	struct rtl_priv *rtlpriv = rtl_priv(hw);

	if (_rtl8723e_set_media_status(hw, type))
		return -EOPNOTSUPP;

	if (rtlpriv->mac80211.link_state == MAC80211_LINKED) {
		if (type != NL80211_IFTYPE_AP)
			rtl8723e_set_check_bssid(hw, true);
	} else {
		rtl8723e_set_check_bssid(hw, false);
	}

	return 0;
}

/* don't set REG_EDCA_BE_PARAM here
 * because mac80211 will send pkt when scan
 */
void rtl8723e_set_qos(struct ieee80211_hw *hw, int aci)
{
	struct rtl_priv *rtlpriv = rtl_priv(hw);

	rtl8723_dm_init_edca_turbo(hw);
	switch (aci) {
	case AC1_BK:
		rtl_write_dword(rtlpriv, REG_EDCA_BK_PARAM, 0xa44f);
		break;
	case AC0_BE:
		break;
	case AC2_VI:
		rtl_write_dword(rtlpriv, REG_EDCA_VI_PARAM, 0x5e4322);
		break;
	case AC3_VO:
		rtl_write_dword(rtlpriv, REG_EDCA_VO_PARAM, 0x2f3222);
		break;
	default:
		RT_ASSERT(false, "invalid aci: %d !\n", aci);
		break;
	}
}

static void rtl8723e_clear_interrupt(struct ieee80211_hw *hw)
{
	struct rtl_priv *rtlpriv = rtl_priv(hw);
	u32 tmp;

	tmp = rtl_read_dword(rtlpriv, REG_HISR);
	rtl_write_dword(rtlpriv, REG_HISR, tmp);

	tmp = rtl_read_dword(rtlpriv, REG_HISRE);
	rtl_write_dword(rtlpriv, REG_HISRE, tmp);
}

void rtl8723e_enable_interrupt(struct ieee80211_hw *hw)
{
	struct rtl_priv *rtlpriv = rtl_priv(hw);
	struct rtl_pci *rtlpci = rtl_pcidev(rtl_pcipriv(hw));

	rtl_write_dword(rtlpriv, 0x3a8, rtlpci->irq_mask[0] & 0xFFFFFFFF);
	rtl_write_dword(rtlpriv, 0x3ac, rtlpci->irq_mask[1] & 0xFFFFFFFF);
	rtlpci->irq_enabled = true;
}

void rtl8723e_disable_interrupt(struct ieee80211_hw *hw)
{
	struct rtl_priv *rtlpriv = rtl_priv(hw);
	struct rtl_pci *rtlpci = rtl_pcidev(rtl_pcipriv(hw));
	rtl8723e_clear_interrupt(hw);/*clear it here first*/
	rtl_write_dword(rtlpriv, 0x3a8, IMR8190_DISABLED);
	rtl_write_dword(rtlpriv, 0x3ac, IMR8190_DISABLED);
	rtlpci->irq_enabled = false;
	/*synchronize_irq(rtlpci->pdev->irq);*/
}

static void _rtl8723e_poweroff_adapter(struct ieee80211_hw *hw)
{
	struct rtl_priv *rtlpriv = rtl_priv(hw);
	struct rtl_hal *rtlhal = rtl_hal(rtl_priv(hw));
	u8 u1b_tmp;

	/* Combo (PCIe + USB) Card and PCIe-MF Card */
	/* 1. Run LPS WL RFOFF flow */
	rtl_hal_pwrseqcmdparsing(rtlpriv, PWR_CUT_ALL_MSK, PWR_FAB_ALL_MSK,
				 PWR_INTF_PCI_MSK, Rtl8723_NIC_LPS_ENTER_FLOW);

	/* 2. 0x1F[7:0] = 0 */
	/* turn off RF */
	rtl_write_byte(rtlpriv, REG_RF_CTRL, 0x00);
	if ((rtl_read_byte(rtlpriv, REG_MCUFWDL) & BIT(7)) &&
	    rtlhal->fw_ready) {
		rtl8723ae_firmware_selfreset(hw);
	}

	/* Reset MCU. Suggested by Filen. */
	u1b_tmp = rtl_read_byte(rtlpriv, REG_SYS_FUNC_EN+1);
	rtl_write_byte(rtlpriv, REG_SYS_FUNC_EN+1, (u1b_tmp & (~BIT(2))));

	/* g.	MCUFWDL 0x80[1:0]=0	 */
	/* reset MCU ready status */
	rtl_write_byte(rtlpriv, REG_MCUFWDL, 0x00);

	/* HW card disable configuration. */
	rtl_hal_pwrseqcmdparsing(rtlpriv, PWR_CUT_ALL_MSK, PWR_FAB_ALL_MSK,
		PWR_INTF_PCI_MSK, Rtl8723_NIC_DISABLE_FLOW);

	/* Reset MCU IO Wrapper */
	u1b_tmp = rtl_read_byte(rtlpriv, REG_RSV_CTRL + 1);
	rtl_write_byte(rtlpriv, REG_RSV_CTRL + 1, (u1b_tmp & (~BIT(0))));
	u1b_tmp = rtl_read_byte(rtlpriv, REG_RSV_CTRL + 1);
	rtl_write_byte(rtlpriv, REG_RSV_CTRL + 1, u1b_tmp | BIT(0));

	/* 7. RSV_CTRL 0x1C[7:0] = 0x0E */
	/* lock ISO/CLK/Power control register */
	rtl_write_byte(rtlpriv, REG_RSV_CTRL, 0x0e);
}

void rtl8723e_card_disable(struct ieee80211_hw *hw)
{
	struct rtl_priv *rtlpriv = rtl_priv(hw);
	struct rtl_ps_ctl *ppsc = rtl_psc(rtl_priv(hw));
	struct rtl_mac *mac = rtl_mac(rtl_priv(hw));
	enum nl80211_iftype opmode;

	mac->link_state = MAC80211_NOLINK;
	opmode = NL80211_IFTYPE_UNSPECIFIED;
	_rtl8723e_set_media_status(hw, opmode);
	if (rtlpriv->rtlhal.driver_is_goingto_unload ||
	    ppsc->rfoff_reason > RF_CHANGE_BY_PS)
		rtlpriv->cfg->ops->led_control(hw, LED_CTL_POWER_OFF);
	RT_SET_PS_LEVEL(ppsc, RT_RF_OFF_LEVL_HALT_NIC);
	_rtl8723e_poweroff_adapter(hw);

	/* after power off we should do iqk again */
	rtlpriv->phy.iqk_initialized = false;
}

void rtl8723e_interrupt_recognized(struct ieee80211_hw *hw,
				   u32 *p_inta, u32 *p_intb)
{
	struct rtl_priv *rtlpriv = rtl_priv(hw);
	struct rtl_pci *rtlpci = rtl_pcidev(rtl_pcipriv(hw));

	*p_inta = rtl_read_dword(rtlpriv, 0x3a0) & rtlpci->irq_mask[0];
	rtl_write_dword(rtlpriv, 0x3a0, *p_inta);
}

void rtl8723e_set_beacon_related_registers(struct ieee80211_hw *hw)
{

	struct rtl_priv *rtlpriv = rtl_priv(hw);
	struct rtl_mac *mac = rtl_mac(rtl_priv(hw));
	u16 bcn_interval, atim_window;

	bcn_interval = mac->beacon_interval;
	atim_window = 2;	/*FIX MERGE */
	rtl8723e_disable_interrupt(hw);
	rtl_write_word(rtlpriv, REG_ATIMWND, atim_window);
	rtl_write_word(rtlpriv, REG_BCN_INTERVAL, bcn_interval);
	rtl_write_word(rtlpriv, REG_BCNTCFG, 0x660f);
	rtl_write_byte(rtlpriv, REG_RXTSF_OFFSET_CCK, 0x18);
	rtl_write_byte(rtlpriv, REG_RXTSF_OFFSET_OFDM, 0x18);
	rtl_write_byte(rtlpriv, 0x606, 0x30);
	rtl8723e_enable_interrupt(hw);
}

void rtl8723e_set_beacon_interval(struct ieee80211_hw *hw)
{
	struct rtl_priv *rtlpriv = rtl_priv(hw);
	struct rtl_mac *mac = rtl_mac(rtl_priv(hw));
	u16 bcn_interval = mac->beacon_interval;

	RT_TRACE(rtlpriv, COMP_BEACON, DBG_DMESG,
		 "beacon_interval:%d\n", bcn_interval);
	rtl8723e_disable_interrupt(hw);
	rtl_write_word(rtlpriv, REG_BCN_INTERVAL, bcn_interval);
	rtl8723e_enable_interrupt(hw);
}

void rtl8723e_update_interrupt_mask(struct ieee80211_hw *hw,
				    u32 add_msr, u32 rm_msr)
{
	struct rtl_priv *rtlpriv = rtl_priv(hw);
	struct rtl_pci *rtlpci = rtl_pcidev(rtl_pcipriv(hw));

	RT_TRACE(rtlpriv, COMP_INTR, DBG_LOUD,
		 "add_msr:%x, rm_msr:%x\n", add_msr, rm_msr);

	if (add_msr)
		rtlpci->irq_mask[0] |= add_msr;
	if (rm_msr)
		rtlpci->irq_mask[0] &= (~rm_msr);
	rtl8723e_disable_interrupt(hw);
	rtl8723e_enable_interrupt(hw);
}

static u8 _rtl8723e_get_chnl_group(u8 chnl)
{
	u8 group;

	if (chnl < 3)
		group = 0;
	else if (chnl < 9)
		group = 1;
	else
		group = 2;
	return group;
}

static void _rtl8723e_read_txpower_info_from_hwpg(struct ieee80211_hw *hw,
						  bool autoload_fail,
						  u8 *hwinfo)
{
	struct rtl_priv *rtlpriv = rtl_priv(hw);
	struct rtl_efuse *rtlefuse = rtl_efuse(rtl_priv(hw));
	u8 rf_path, index, tempval;
	u16 i;

	for (rf_path = 0; rf_path < 1; rf_path++) {
		for (i = 0; i < 3; i++) {
			if (!autoload_fail) {
				rtlefuse->eeprom_chnlarea_txpwr_cck[rf_path][i] =
				    hwinfo[EEPROM_TXPOWERCCK + rf_path * 3 + i];
				rtlefuse->eeprom_chnlarea_txpwr_ht40_1s[rf_path][i] =
				    hwinfo[EEPROM_TXPOWERHT40_1S + rf_path * 3 + i];
			} else {
				rtlefuse->eeprom_chnlarea_txpwr_cck[rf_path][i] =
				    EEPROM_DEFAULT_TXPOWERLEVEL;
				rtlefuse->eeprom_chnlarea_txpwr_ht40_1s[rf_path][i] =
				    EEPROM_DEFAULT_TXPOWERLEVEL;
			}
		}
	}

	for (i = 0; i < 3; i++) {
		if (!autoload_fail)
			tempval = hwinfo[EEPROM_TXPOWERHT40_2SDIFF + i];
		else
			tempval = EEPROM_DEFAULT_HT40_2SDIFF;
		rtlefuse->eprom_chnl_txpwr_ht40_2sdf[RF90_PATH_A][i] =
		    (tempval & 0xf);
		rtlefuse->eprom_chnl_txpwr_ht40_2sdf[RF90_PATH_B][i] =
		    ((tempval & 0xf0) >> 4);
	}

	for (rf_path = 0; rf_path < 2; rf_path++)
		for (i = 0; i < 3; i++)
			RTPRINT(rtlpriv, FINIT, INIT_EEPROM,
				"RF(%d) EEPROM CCK Area(%d) = 0x%x\n", rf_path,
				 i, rtlefuse->eeprom_chnlarea_txpwr_cck
					[rf_path][i]);
	for (rf_path = 0; rf_path < 2; rf_path++)
		for (i = 0; i < 3; i++)
			RTPRINT(rtlpriv, FINIT, INIT_EEPROM,
				"RF(%d) EEPROM HT40 1S Area(%d) = 0x%x\n",
				rf_path, i,
				rtlefuse->eeprom_chnlarea_txpwr_ht40_1s
					[rf_path][i]);
	for (rf_path = 0; rf_path < 2; rf_path++)
		for (i = 0; i < 3; i++)
			RTPRINT(rtlpriv, FINIT, INIT_EEPROM,
				"RF(%d) EEPROM HT40 2S Diff Area(%d) = 0x%x\n",
				 rf_path, i,
				 rtlefuse->eprom_chnl_txpwr_ht40_2sdf
					[rf_path][i]);

	for (rf_path = 0; rf_path < 2; rf_path++) {
		for (i = 0; i < 14; i++) {
			index = _rtl8723e_get_chnl_group((u8)i);

			rtlefuse->txpwrlevel_cck[rf_path][i] =
				rtlefuse->eeprom_chnlarea_txpwr_cck
					[rf_path][index];
			rtlefuse->txpwrlevel_ht40_1s[rf_path][i] =
				rtlefuse->eeprom_chnlarea_txpwr_ht40_1s
					[rf_path][index];

			if ((rtlefuse->eeprom_chnlarea_txpwr_ht40_1s
					[rf_path][index] -
			     rtlefuse->eprom_chnl_txpwr_ht40_2sdf
					[rf_path][index]) > 0) {
				rtlefuse->txpwrlevel_ht40_2s[rf_path][i] =
				  rtlefuse->eeprom_chnlarea_txpwr_ht40_1s
				  [rf_path][index] -
				  rtlefuse->eprom_chnl_txpwr_ht40_2sdf
				  [rf_path][index];
			} else {
				rtlefuse->txpwrlevel_ht40_2s[rf_path][i] = 0;
			}
		}

		for (i = 0; i < 14; i++) {
			RTPRINT(rtlpriv, FINIT, INIT_TXPOWER,
				"RF(%d)-Ch(%d) [CCK / HT40_1S / HT40_2S] = [0x%x / 0x%x / 0x%x]\n",
				rf_path, i,
				rtlefuse->txpwrlevel_cck[rf_path][i],
				rtlefuse->txpwrlevel_ht40_1s[rf_path][i],
				rtlefuse->txpwrlevel_ht40_2s[rf_path][i]);
		}
	}

	for (i = 0; i < 3; i++) {
		if (!autoload_fail) {
			rtlefuse->eeprom_pwrlimit_ht40[i] =
			    hwinfo[EEPROM_TXPWR_GROUP + i];
			rtlefuse->eeprom_pwrlimit_ht20[i] =
			    hwinfo[EEPROM_TXPWR_GROUP + 3 + i];
		} else {
			rtlefuse->eeprom_pwrlimit_ht40[i] = 0;
			rtlefuse->eeprom_pwrlimit_ht20[i] = 0;
		}
	}

	for (rf_path = 0; rf_path < 2; rf_path++) {
		for (i = 0; i < 14; i++) {
			index = _rtl8723e_get_chnl_group((u8)i);

			if (rf_path == RF90_PATH_A) {
				rtlefuse->pwrgroup_ht20[rf_path][i] =
				  (rtlefuse->eeprom_pwrlimit_ht20[index] & 0xf);
				rtlefuse->pwrgroup_ht40[rf_path][i] =
				  (rtlefuse->eeprom_pwrlimit_ht40[index] & 0xf);
			} else if (rf_path == RF90_PATH_B) {
				rtlefuse->pwrgroup_ht20[rf_path][i] =
				  ((rtlefuse->eeprom_pwrlimit_ht20[index] &
				   0xf0) >> 4);
				rtlefuse->pwrgroup_ht40[rf_path][i] =
				  ((rtlefuse->eeprom_pwrlimit_ht40[index] &
				   0xf0) >> 4);
			}

			RTPRINT(rtlpriv, FINIT, INIT_TXPOWER,
				"RF-%d pwrgroup_ht20[%d] = 0x%x\n", rf_path, i,
				rtlefuse->pwrgroup_ht20[rf_path][i]);
			RTPRINT(rtlpriv, FINIT, INIT_TXPOWER,
				"RF-%d pwrgroup_ht40[%d] = 0x%x\n", rf_path, i,
				rtlefuse->pwrgroup_ht40[rf_path][i]);
		}
	}

	for (i = 0; i < 14; i++) {
		index = _rtl8723e_get_chnl_group((u8)i);

		if (!autoload_fail)
			tempval = hwinfo[EEPROM_TXPOWERHT20DIFF + index];
		else
			tempval = EEPROM_DEFAULT_HT20_DIFF;

		rtlefuse->txpwr_ht20diff[RF90_PATH_A][i] = (tempval & 0xF);
		rtlefuse->txpwr_ht20diff[RF90_PATH_B][i] =
		    ((tempval >> 4) & 0xF);

		if (rtlefuse->txpwr_ht20diff[RF90_PATH_A][i] & BIT(3))
			rtlefuse->txpwr_ht20diff[RF90_PATH_A][i] |= 0xF0;

		if (rtlefuse->txpwr_ht20diff[RF90_PATH_B][i] & BIT(3))
			rtlefuse->txpwr_ht20diff[RF90_PATH_B][i] |= 0xF0;

		index = _rtl8723e_get_chnl_group((u8)i);

		if (!autoload_fail)
			tempval = hwinfo[EEPROM_TXPOWER_OFDMDIFF + index];
		else
			tempval = EEPROM_DEFAULT_LEGACYHTTXPOWERDIFF;

		rtlefuse->txpwr_legacyhtdiff[RF90_PATH_A][i] = (tempval & 0xF);
		rtlefuse->txpwr_legacyhtdiff[RF90_PATH_B][i] =
		    ((tempval >> 4) & 0xF);
	}

	rtlefuse->legacy_ht_txpowerdiff =
	    rtlefuse->txpwr_legacyhtdiff[RF90_PATH_A][7];

	for (i = 0; i < 14; i++)
		RTPRINT(rtlpriv, FINIT, INIT_TXPOWER,
			"RF-A Ht20 to HT40 Diff[%d] = 0x%x\n", i,
			 rtlefuse->txpwr_ht20diff[RF90_PATH_A][i]);
	for (i = 0; i < 14; i++)
		RTPRINT(rtlpriv, FINIT, INIT_TXPOWER,
			"RF-A Legacy to Ht40 Diff[%d] = 0x%x\n", i,
			 rtlefuse->txpwr_legacyhtdiff[RF90_PATH_A][i]);
	for (i = 0; i < 14; i++)
		RTPRINT(rtlpriv, FINIT, INIT_TXPOWER,
			"RF-B Ht20 to HT40 Diff[%d] = 0x%x\n", i,
			 rtlefuse->txpwr_ht20diff[RF90_PATH_B][i]);
	for (i = 0; i < 14; i++)
		RTPRINT(rtlpriv, FINIT, INIT_TXPOWER,
			"RF-B Legacy to HT40 Diff[%d] = 0x%x\n", i,
			 rtlefuse->txpwr_legacyhtdiff[RF90_PATH_B][i]);

	if (!autoload_fail)
		rtlefuse->eeprom_regulatory = (hwinfo[RF_OPTION1] & 0x7);
	else
		rtlefuse->eeprom_regulatory = 0;
	RTPRINT(rtlpriv, FINIT, INIT_TXPOWER,
		"eeprom_regulatory = 0x%x\n", rtlefuse->eeprom_regulatory);

	if (!autoload_fail)
		rtlefuse->eeprom_tssi[RF90_PATH_A] = hwinfo[EEPROM_TSSI_A];
	else
		rtlefuse->eeprom_tssi[RF90_PATH_A] = EEPROM_DEFAULT_TSSI;

	RTPRINT(rtlpriv, FINIT, INIT_TXPOWER,
		"TSSI_A = 0x%x, TSSI_B = 0x%x\n",
		 rtlefuse->eeprom_tssi[RF90_PATH_A],
		 rtlefuse->eeprom_tssi[RF90_PATH_B]);

	if (!autoload_fail)
		tempval = hwinfo[EEPROM_THERMAL_METER];
	else
		tempval = EEPROM_DEFAULT_THERMALMETER;
	rtlefuse->eeprom_thermalmeter = (tempval & 0x1f);

	if (rtlefuse->eeprom_thermalmeter == 0x1f || autoload_fail)
		rtlefuse->apk_thermalmeterignore = true;

	rtlefuse->thermalmeter[0] = rtlefuse->eeprom_thermalmeter;
	RTPRINT(rtlpriv, FINIT, INIT_TXPOWER,
		"thermalmeter = 0x%x\n", rtlefuse->eeprom_thermalmeter);
}

static void _rtl8723e_read_adapter_info(struct ieee80211_hw *hw,
					bool b_pseudo_test)
{
	struct rtl_priv *rtlpriv = rtl_priv(hw);
	struct rtl_efuse *rtlefuse = rtl_efuse(rtl_priv(hw));
	struct rtl_hal *rtlhal = rtl_hal(rtl_priv(hw));
	u16 i, usvalue;
	u8 hwinfo[HWSET_MAX_SIZE];
	u16 eeprom_id;

	if (b_pseudo_test) {
		/* need add */
		return;
	}
	if (rtlefuse->epromtype == EEPROM_BOOT_EFUSE) {
		rtl_efuse_shadow_map_update(hw);

		memcpy(hwinfo, &rtlefuse->efuse_map[EFUSE_INIT_MAP][0],
		       HWSET_MAX_SIZE);
	} else if (rtlefuse->epromtype == EEPROM_93C46) {
		RT_TRACE(rtlpriv, COMP_ERR, DBG_EMERG,
			 "RTL819X Not boot from eeprom, check it !!");
	}

	RT_PRINT_DATA(rtlpriv, COMP_INIT, DBG_DMESG, "MAP\n",
		      hwinfo, HWSET_MAX_SIZE);

	eeprom_id = *((u16 *)&hwinfo[0]);
	if (eeprom_id != RTL8190_EEPROM_ID) {
		RT_TRACE(rtlpriv, COMP_ERR, DBG_WARNING,
			 "EEPROM ID(%#x) is invalid!!\n", eeprom_id);
		rtlefuse->autoload_failflag = true;
	} else {
		RT_TRACE(rtlpriv, COMP_INIT, DBG_LOUD, "Autoload OK\n");
		rtlefuse->autoload_failflag = false;
	}

	if (rtlefuse->autoload_failflag)
		return;

	rtlefuse->eeprom_vid = *(u16 *)&hwinfo[EEPROM_VID];
	rtlefuse->eeprom_did = *(u16 *)&hwinfo[EEPROM_DID];
	rtlefuse->eeprom_svid = *(u16 *)&hwinfo[EEPROM_SVID];
	rtlefuse->eeprom_smid = *(u16 *)&hwinfo[EEPROM_SMID];
	RT_TRACE(rtlpriv, COMP_INIT, DBG_LOUD,
		 "EEPROMId = 0x%4x\n", eeprom_id);
	RT_TRACE(rtlpriv, COMP_INIT, DBG_LOUD,
		 "EEPROM VID = 0x%4x\n", rtlefuse->eeprom_vid);
	RT_TRACE(rtlpriv, COMP_INIT, DBG_LOUD,
		 "EEPROM DID = 0x%4x\n", rtlefuse->eeprom_did);
	RT_TRACE(rtlpriv, COMP_INIT, DBG_LOUD,
		 "EEPROM SVID = 0x%4x\n", rtlefuse->eeprom_svid);
	RT_TRACE(rtlpriv, COMP_INIT, DBG_LOUD,
		 "EEPROM SMID = 0x%4x\n", rtlefuse->eeprom_smid);

	for (i = 0; i < 6; i += 2) {
		usvalue = *(u16 *)&hwinfo[EEPROM_MAC_ADDR + i];
		*((u16 *)(&rtlefuse->dev_addr[i])) = usvalue;
	}

	RT_TRACE(rtlpriv, COMP_INIT, DBG_DMESG,
		 "dev_addr: %pM\n", rtlefuse->dev_addr);

	_rtl8723e_read_txpower_info_from_hwpg(hw, rtlefuse->autoload_failflag,
					      hwinfo);

	rtl8723e_read_bt_coexist_info_from_hwpg(hw,
			rtlefuse->autoload_failflag, hwinfo);

	rtlefuse->eeprom_channelplan = hwinfo[EEPROM_CHANNELPLAN];
	rtlefuse->eeprom_version = *(u16 *)&hwinfo[EEPROM_VERSION];
	rtlefuse->txpwr_fromeprom = true;
	rtlefuse->eeprom_oemid = hwinfo[EEPROM_CUSTOMER_ID];

	RT_TRACE(rtlpriv, COMP_INIT, DBG_LOUD,
		 "EEPROM Customer ID: 0x%2x\n", rtlefuse->eeprom_oemid);

	/* set channel paln to world wide 13 */
	rtlefuse->channel_plan = COUNTRY_CODE_WORLD_WIDE_13;

	if (rtlhal->oem_id == RT_CID_DEFAULT) {
		switch (rtlefuse->eeprom_oemid) {
		case EEPROM_CID_DEFAULT:
			if (rtlefuse->eeprom_did == 0x8176) {
				if (CHK_SVID_SMID(0x10EC, 0x6151) ||
				    CHK_SVID_SMID(0x10EC, 0x6152) ||
				    CHK_SVID_SMID(0x10EC, 0x6154) ||
				    CHK_SVID_SMID(0x10EC, 0x6155) ||
				    CHK_SVID_SMID(0x10EC, 0x6177) ||
				    CHK_SVID_SMID(0x10EC, 0x6178) ||
				    CHK_SVID_SMID(0x10EC, 0x6179) ||
				    CHK_SVID_SMID(0x10EC, 0x6180) ||
				    CHK_SVID_SMID(0x10EC, 0x7151) ||
				    CHK_SVID_SMID(0x10EC, 0x7152) ||
				    CHK_SVID_SMID(0x10EC, 0x7154) ||
				    CHK_SVID_SMID(0x10EC, 0x7155) ||
				    CHK_SVID_SMID(0x10EC, 0x7177) ||
				    CHK_SVID_SMID(0x10EC, 0x7178) ||
				    CHK_SVID_SMID(0x10EC, 0x7179) ||
				    CHK_SVID_SMID(0x10EC, 0x7180) ||
				    CHK_SVID_SMID(0x10EC, 0x8151) ||
				    CHK_SVID_SMID(0x10EC, 0x8152) ||
				    CHK_SVID_SMID(0x10EC, 0x8154) ||
				    CHK_SVID_SMID(0x10EC, 0x8155) ||
				    CHK_SVID_SMID(0x10EC, 0x8181) ||
				    CHK_SVID_SMID(0x10EC, 0x8182) ||
				    CHK_SVID_SMID(0x10EC, 0x8184) ||
				    CHK_SVID_SMID(0x10EC, 0x8185) ||
				    CHK_SVID_SMID(0x10EC, 0x9151) ||
				    CHK_SVID_SMID(0x10EC, 0x9152) ||
				    CHK_SVID_SMID(0x10EC, 0x9154) ||
				    CHK_SVID_SMID(0x10EC, 0x9155) ||
				    CHK_SVID_SMID(0x10EC, 0x9181) ||
				    CHK_SVID_SMID(0x10EC, 0x9182) ||
				    CHK_SVID_SMID(0x10EC, 0x9184) ||
				    CHK_SVID_SMID(0x10EC, 0x9185))
					rtlhal->oem_id = RT_CID_TOSHIBA;
				else if (rtlefuse->eeprom_svid == 0x1025)
					rtlhal->oem_id = RT_CID_819X_ACER;
				else if (CHK_SVID_SMID(0x10EC, 0x6191) ||
					 CHK_SVID_SMID(0x10EC, 0x6192) ||
					 CHK_SVID_SMID(0x10EC, 0x6193) ||
					 CHK_SVID_SMID(0x10EC, 0x7191) ||
					 CHK_SVID_SMID(0x10EC, 0x7192) ||
					 CHK_SVID_SMID(0x10EC, 0x7193) ||
					 CHK_SVID_SMID(0x10EC, 0x8191) ||
					 CHK_SVID_SMID(0x10EC, 0x8192) ||
					 CHK_SVID_SMID(0x10EC, 0x8193) ||
					 CHK_SVID_SMID(0x10EC, 0x9191) ||
					 CHK_SVID_SMID(0x10EC, 0x9192) ||
					 CHK_SVID_SMID(0x10EC, 0x9193))
					rtlhal->oem_id = RT_CID_819X_SAMSUNG;
				else if (CHK_SVID_SMID(0x10EC, 0x8195) ||
					 CHK_SVID_SMID(0x10EC, 0x9195) ||
					 CHK_SVID_SMID(0x10EC, 0x7194) ||
					 CHK_SVID_SMID(0x10EC, 0x8200) ||
					 CHK_SVID_SMID(0x10EC, 0x8201) ||
					 CHK_SVID_SMID(0x10EC, 0x8202) ||
					 CHK_SVID_SMID(0x10EC, 0x9200))
					rtlhal->oem_id = RT_CID_819X_LENOVO;
				else if (CHK_SVID_SMID(0x10EC, 0x8197) ||
					 CHK_SVID_SMID(0x10EC, 0x9196))
					rtlhal->oem_id = RT_CID_819X_CLEVO;
				else if (CHK_SVID_SMID(0x1028, 0x8194) ||
					 CHK_SVID_SMID(0x1028, 0x8198) ||
					 CHK_SVID_SMID(0x1028, 0x9197) ||
					 CHK_SVID_SMID(0x1028, 0x9198))
					rtlhal->oem_id = RT_CID_819X_DELL;
				else if (CHK_SVID_SMID(0x103C, 0x1629))
					rtlhal->oem_id = RT_CID_819X_HP;
				else if (CHK_SVID_SMID(0x1A32, 0x2315))
					rtlhal->oem_id = RT_CID_819X_QMI;
				else if (CHK_SVID_SMID(0x10EC, 0x8203))
					rtlhal->oem_id = RT_CID_819X_PRONETS;
				else if (CHK_SVID_SMID(0x1043, 0x84B5))
					rtlhal->oem_id =
						 RT_CID_819X_EDIMAX_ASUS;
				else
					rtlhal->oem_id = RT_CID_DEFAULT;
			} else if (rtlefuse->eeprom_did == 0x8178) {
				if (CHK_SVID_SMID(0x10EC, 0x6181) ||
				    CHK_SVID_SMID(0x10EC, 0x6182) ||
				    CHK_SVID_SMID(0x10EC, 0x6184) ||
				    CHK_SVID_SMID(0x10EC, 0x6185) ||
				    CHK_SVID_SMID(0x10EC, 0x7181) ||
				    CHK_SVID_SMID(0x10EC, 0x7182) ||
				    CHK_SVID_SMID(0x10EC, 0x7184) ||
				    CHK_SVID_SMID(0x10EC, 0x7185) ||
				    CHK_SVID_SMID(0x10EC, 0x8181) ||
				    CHK_SVID_SMID(0x10EC, 0x8182) ||
				    CHK_SVID_SMID(0x10EC, 0x8184) ||
				    CHK_SVID_SMID(0x10EC, 0x8185) ||
				    CHK_SVID_SMID(0x10EC, 0x9181) ||
				    CHK_SVID_SMID(0x10EC, 0x9182) ||
				    CHK_SVID_SMID(0x10EC, 0x9184) ||
				    CHK_SVID_SMID(0x10EC, 0x9185))
					rtlhal->oem_id = RT_CID_TOSHIBA;
				else if (rtlefuse->eeprom_svid == 0x1025)
					rtlhal->oem_id = RT_CID_819X_ACER;
				else if (CHK_SVID_SMID(0x10EC, 0x8186))
					rtlhal->oem_id = RT_CID_819X_PRONETS;
				else if (CHK_SVID_SMID(0x1043, 0x8486))
					rtlhal->oem_id =
						     RT_CID_819X_EDIMAX_ASUS;
				else
					rtlhal->oem_id = RT_CID_DEFAULT;
			} else {
				rtlhal->oem_id = RT_CID_DEFAULT;
			}
			break;
		case EEPROM_CID_TOSHIBA:
			rtlhal->oem_id = RT_CID_TOSHIBA;
			break;
		case EEPROM_CID_CCX:
			rtlhal->oem_id = RT_CID_CCX;
			break;
		case EEPROM_CID_QMI:
			rtlhal->oem_id = RT_CID_819X_QMI;
			break;
		case EEPROM_CID_WHQL:
				break;
		default:
			rtlhal->oem_id = RT_CID_DEFAULT;
			break;

		}
	}
}

static void _rtl8723e_hal_customized_behavior(struct ieee80211_hw *hw)
{
	struct rtl_priv *rtlpriv = rtl_priv(hw);
	struct rtl_pci_priv *pcipriv = rtl_pcipriv(hw);
	struct rtl_hal *rtlhal = rtl_hal(rtl_priv(hw));

	pcipriv->ledctl.led_opendrain = true;
	switch (rtlhal->oem_id) {
	case RT_CID_819X_HP:
		pcipriv->ledctl.led_opendrain = true;
		break;
	case RT_CID_819X_LENOVO:
	case RT_CID_DEFAULT:
	case RT_CID_TOSHIBA:
	case RT_CID_CCX:
	case RT_CID_819X_ACER:
	case RT_CID_WHQL:
	default:
		break;
	}
	RT_TRACE(rtlpriv, COMP_INIT, DBG_DMESG,
		 "RT Customized ID: 0x%02X\n", rtlhal->oem_id);
}

void rtl8723e_read_eeprom_info(struct ieee80211_hw *hw)
{
	struct rtl_priv *rtlpriv = rtl_priv(hw);
	struct rtl_efuse *rtlefuse = rtl_efuse(rtl_priv(hw));
	struct rtl_phy *rtlphy = &(rtlpriv->phy);
	struct rtl_hal *rtlhal = rtl_hal(rtl_priv(hw));
	u8 tmp_u1b;
	u32 value32;

	value32 = rtl_read_dword(rtlpriv, rtlpriv->cfg->maps[EFUSE_TEST]);
	value32 = (value32 & ~EFUSE_SEL_MASK) | EFUSE_SEL(EFUSE_WIFI_SEL_0);
	rtl_write_dword(rtlpriv, rtlpriv->cfg->maps[EFUSE_TEST], value32);

	rtlhal->version = _rtl8723e_read_chip_version(hw);

	if (get_rf_type(rtlphy) == RF_1T1R)
		rtlpriv->dm.rfpath_rxenable[0] = true;
	else
		rtlpriv->dm.rfpath_rxenable[0] =
		    rtlpriv->dm.rfpath_rxenable[1] = true;
	RT_TRACE(rtlpriv, COMP_INIT, DBG_LOUD, "VersionID = 0x%4x\n",
						rtlhal->version);

	tmp_u1b = rtl_read_byte(rtlpriv, REG_9346CR);
	if (tmp_u1b & BIT(4)) {
		RT_TRACE(rtlpriv, COMP_INIT, DBG_DMESG, "Boot from EEPROM\n");
		rtlefuse->epromtype = EEPROM_93C46;
	} else {
		RT_TRACE(rtlpriv, COMP_INIT, DBG_DMESG, "Boot from EFUSE\n");
		rtlefuse->epromtype = EEPROM_BOOT_EFUSE;
	}
	if (tmp_u1b & BIT(5)) {
		RT_TRACE(rtlpriv, COMP_INIT, DBG_LOUD, "Autoload OK\n");
		rtlefuse->autoload_failflag = false;
		_rtl8723e_read_adapter_info(hw, false);
	} else {
		rtlefuse->autoload_failflag = true;
		_rtl8723e_read_adapter_info(hw, false);
		RT_TRACE(rtlpriv, COMP_ERR, DBG_EMERG, "Autoload ERR!!\n");
	}
	_rtl8723e_hal_customized_behavior(hw);
}

static void rtl8723e_update_hal_rate_table(struct ieee80211_hw *hw,
					   struct ieee80211_sta *sta)
{
	struct rtl_priv *rtlpriv = rtl_priv(hw);
	struct rtl_phy *rtlphy = &(rtlpriv->phy);
	struct rtl_mac *mac = rtl_mac(rtl_priv(hw));
	struct rtl_hal *rtlhal = rtl_hal(rtl_priv(hw));
	u32 ratr_value;
	u8 ratr_index = 0;
	u8 b_nmode = mac->ht_enable;
	u16 shortgi_rate;
	u32 tmp_ratr_value;
	u8 curtxbw_40mhz = mac->bw_40;
	u8 curshortgi_40mhz = (sta->ht_cap.cap & IEEE80211_HT_CAP_SGI_40) ?
				1 : 0;
	u8 curshortgi_20mhz = (sta->ht_cap.cap & IEEE80211_HT_CAP_SGI_20) ?
				1 : 0;
	enum wireless_mode wirelessmode = mac->mode;
	u32 ratr_mask;

	if (rtlhal->current_bandtype == BAND_ON_5G)
		ratr_value = sta->supp_rates[1] << 4;
	else
		ratr_value = sta->supp_rates[0];
	if (mac->opmode == NL80211_IFTYPE_ADHOC)
		ratr_value = 0xfff;
	ratr_value |= (sta->ht_cap.mcs.rx_mask[1] << 20 |
			sta->ht_cap.mcs.rx_mask[0] << 12);
	switch (wirelessmode) {
	case WIRELESS_MODE_B:
		if (ratr_value & 0x0000000c)
			ratr_value &= 0x0000000d;
		else
			ratr_value &= 0x0000000f;
		break;
	case WIRELESS_MODE_G:
		ratr_value &= 0x00000FF5;
		break;
	case WIRELESS_MODE_N_24G:
	case WIRELESS_MODE_N_5G:
		b_nmode = 1;
		if (get_rf_type(rtlphy) == RF_1T2R ||
		    get_rf_type(rtlphy) == RF_1T1R)
			ratr_mask = 0x000ff005;
		else
			ratr_mask = 0x0f0ff005;

		ratr_value &= ratr_mask;
		break;
	default:
		if (rtlphy->rf_type == RF_1T2R)
			ratr_value &= 0x000ff0ff;
		else
			ratr_value &= 0x0f0ff0ff;

		break;
	}

	if ((rtlpriv->btcoexist.bt_coexistence) &&
	    (rtlpriv->btcoexist.bt_coexist_type == BT_CSR_BC4) &&
	    (rtlpriv->btcoexist.bt_cur_state) &&
	    (rtlpriv->btcoexist.bt_ant_isolation) &&
	    ((rtlpriv->btcoexist.bt_service == BT_SCO) ||
	    (rtlpriv->btcoexist.bt_service == BT_BUSY)))
		ratr_value &= 0x0fffcfc0;
	else
		ratr_value &= 0x0FFFFFFF;

	if (b_nmode &&
	    ((curtxbw_40mhz && curshortgi_40mhz) ||
	     (!curtxbw_40mhz && curshortgi_20mhz))) {
		ratr_value |= 0x10000000;
		tmp_ratr_value = (ratr_value >> 12);

		for (shortgi_rate = 15; shortgi_rate > 0; shortgi_rate--) {
			if ((1 << shortgi_rate) & tmp_ratr_value)
				break;
		}

		shortgi_rate = (shortgi_rate << 12) | (shortgi_rate << 8) |
		    (shortgi_rate << 4) | (shortgi_rate);
	}

	rtl_write_dword(rtlpriv, REG_ARFR0 + ratr_index * 4, ratr_value);

	RT_TRACE(rtlpriv, COMP_RATR, DBG_DMESG,
		 "%x\n", rtl_read_dword(rtlpriv, REG_ARFR0));
}

static void rtl8723e_update_hal_rate_mask(struct ieee80211_hw *hw,
					  struct ieee80211_sta *sta,
					  u8 rssi_level)
{
	struct rtl_priv *rtlpriv = rtl_priv(hw);
	struct rtl_phy *rtlphy = &(rtlpriv->phy);
	struct rtl_mac *mac = rtl_mac(rtl_priv(hw));
	struct rtl_hal *rtlhal = rtl_hal(rtl_priv(hw));
	struct rtl_sta_info *sta_entry = NULL;
	u32 ratr_bitmap;
	u8 ratr_index;
	u8 curtxbw_40mhz = (sta->ht_cap.cap & IEEE80211_HT_CAP_SUP_WIDTH_20_40)
				? 1 : 0;
	u8 curshortgi_40mhz = (sta->ht_cap.cap & IEEE80211_HT_CAP_SGI_40) ?
				1 : 0;
	u8 curshortgi_20mhz = (sta->ht_cap.cap & IEEE80211_HT_CAP_SGI_20) ?
				1 : 0;
	enum wireless_mode wirelessmode = 0;
	bool shortgi = false;
	u8 rate_mask[5];
	u8 macid = 0;
	/*u8 mimo_ps = IEEE80211_SMPS_OFF;*/

	sta_entry = (struct rtl_sta_info *)sta->drv_priv;
	wirelessmode = sta_entry->wireless_mode;
	if (mac->opmode == NL80211_IFTYPE_STATION)
		curtxbw_40mhz = mac->bw_40;
	else if (mac->opmode == NL80211_IFTYPE_AP ||
		mac->opmode == NL80211_IFTYPE_ADHOC)
		macid = sta->aid + 1;

	if (rtlhal->current_bandtype == BAND_ON_5G)
		ratr_bitmap = sta->supp_rates[1] << 4;
	else
		ratr_bitmap = sta->supp_rates[0];
	if (mac->opmode == NL80211_IFTYPE_ADHOC)
		ratr_bitmap = 0xfff;
	ratr_bitmap |= (sta->ht_cap.mcs.rx_mask[1] << 20 |
			sta->ht_cap.mcs.rx_mask[0] << 12);
	switch (wirelessmode) {
	case WIRELESS_MODE_B:
		ratr_index = RATR_INX_WIRELESS_B;
		if (ratr_bitmap & 0x0000000c)
			ratr_bitmap &= 0x0000000d;
		else
			ratr_bitmap &= 0x0000000f;
		break;
	case WIRELESS_MODE_G:
		ratr_index = RATR_INX_WIRELESS_GB;

		if (rssi_level == 1)
			ratr_bitmap &= 0x00000f00;
		else if (rssi_level == 2)
			ratr_bitmap &= 0x00000ff0;
		else
			ratr_bitmap &= 0x00000ff5;
		break;
	case WIRELESS_MODE_A:
		ratr_index = RATR_INX_WIRELESS_G;
		ratr_bitmap &= 0x00000ff0;
		break;
	case WIRELESS_MODE_N_24G:
	case WIRELESS_MODE_N_5G:
		ratr_index = RATR_INX_WIRELESS_NGB;
		if (rtlphy->rf_type == RF_1T2R ||
		    rtlphy->rf_type == RF_1T1R) {
			if (curtxbw_40mhz) {
				if (rssi_level == 1)
					ratr_bitmap &= 0x000f0000;
				else if (rssi_level == 2)
					ratr_bitmap &= 0x000ff000;
				else
					ratr_bitmap &= 0x000ff015;
			} else {
				if (rssi_level == 1)
					ratr_bitmap &= 0x000f0000;
				else if (rssi_level == 2)
					ratr_bitmap &= 0x000ff000;
				else
					ratr_bitmap &= 0x000ff005;
			}
		} else {
			if (curtxbw_40mhz) {
				if (rssi_level == 1)
					ratr_bitmap &= 0x0f0f0000;
				else if (rssi_level == 2)
					ratr_bitmap &= 0x0f0ff000;
				else
					ratr_bitmap &= 0x0f0ff015;
			} else {
				if (rssi_level == 1)
					ratr_bitmap &= 0x0f0f0000;
				else if (rssi_level == 2)
					ratr_bitmap &= 0x0f0ff000;
				else
					ratr_bitmap &= 0x0f0ff005;
			}
		}

		if ((curtxbw_40mhz && curshortgi_40mhz) ||
		    (!curtxbw_40mhz && curshortgi_20mhz)) {
			if (macid == 0)
				shortgi = true;
			else if (macid == 1)
				shortgi = false;
		}
		break;
	default:
		ratr_index = RATR_INX_WIRELESS_NGB;

		if (rtlphy->rf_type == RF_1T2R)
			ratr_bitmap &= 0x000ff0ff;
		else
			ratr_bitmap &= 0x0f0ff0ff;
		break;
	}
	sta_entry->ratr_index = ratr_index;

	RT_TRACE(rtlpriv, COMP_RATR, DBG_DMESG,
		 "ratr_bitmap :%x\n", ratr_bitmap);
	*(u32 *)&rate_mask = (ratr_bitmap & 0x0fffffff) |
			     (ratr_index << 28);
	rate_mask[4] = macid | (shortgi ? 0x20 : 0x00) | 0x80;
	RT_TRACE(rtlpriv, COMP_RATR, DBG_DMESG,
		 "Rate_index:%x, ratr_val:%x, %x:%x:%x:%x:%x\n",
		  ratr_index, ratr_bitmap,
		  rate_mask[0], rate_mask[1],
		  rate_mask[2], rate_mask[3],
		  rate_mask[4]);
	rtl8723e_fill_h2c_cmd(hw, H2C_RA_MASK, 5, rate_mask);
}

void rtl8723e_update_hal_rate_tbl(struct ieee80211_hw *hw,
				  struct ieee80211_sta *sta, u8 rssi_level)
{
	struct rtl_priv *rtlpriv = rtl_priv(hw);

	if (rtlpriv->dm.useramask)
		rtl8723e_update_hal_rate_mask(hw, sta, rssi_level);
	else
		rtl8723e_update_hal_rate_table(hw, sta);
}

void rtl8723e_update_channel_access_setting(struct ieee80211_hw *hw)
{
	struct rtl_priv *rtlpriv = rtl_priv(hw);
	struct rtl_mac *mac = rtl_mac(rtl_priv(hw));
	u16 sifs_timer;

	rtlpriv->cfg->ops->set_hw_reg(hw, HW_VAR_SLOT_TIME, &mac->slot_time);
	if (!mac->ht_enable)
		sifs_timer = 0x0a0a;
	else
		sifs_timer = 0x1010;
	rtlpriv->cfg->ops->set_hw_reg(hw, HW_VAR_SIFS, (u8 *)&sifs_timer);
}

bool rtl8723e_gpio_radio_on_off_checking(struct ieee80211_hw *hw, u8 *valid)
{
	struct rtl_priv *rtlpriv = rtl_priv(hw);
	struct rtl_ps_ctl *ppsc = rtl_psc(rtl_priv(hw));
	struct rtl_phy *rtlphy = &(rtlpriv->phy);
	enum rf_pwrstate e_rfpowerstate_toset, cur_rfstate;
	u8 u1tmp;
	bool b_actuallyset = false;

	if (rtlpriv->rtlhal.being_init_adapter)
		return false;

	if (ppsc->swrf_processing)
		return false;

	spin_lock(&rtlpriv->locks.rf_ps_lock);
	if (ppsc->rfchange_inprogress) {
		spin_unlock(&rtlpriv->locks.rf_ps_lock);
		return false;
	} else {
		ppsc->rfchange_inprogress = true;
		spin_unlock(&rtlpriv->locks.rf_ps_lock);
	}

	cur_rfstate = ppsc->rfpwr_state;

	rtl_write_byte(rtlpriv, REG_GPIO_IO_SEL_2,
		       rtl_read_byte(rtlpriv, REG_GPIO_IO_SEL_2)&~(BIT(1)));

	u1tmp = rtl_read_byte(rtlpriv, REG_GPIO_PIN_CTRL_2);

	if (rtlphy->polarity_ctl)
		e_rfpowerstate_toset = (u1tmp & BIT(1)) ? ERFOFF : ERFON;
	else
		e_rfpowerstate_toset = (u1tmp & BIT(1)) ? ERFON : ERFOFF;

	if (ppsc->hwradiooff && (e_rfpowerstate_toset == ERFON)) {
		RT_TRACE(rtlpriv, COMP_RF, DBG_DMESG,
			 "GPIOChangeRF  - HW Radio ON, RF ON\n");

		e_rfpowerstate_toset = ERFON;
		ppsc->hwradiooff = false;
		b_actuallyset = true;
	} else if (!ppsc->hwradiooff && (e_rfpowerstate_toset == ERFOFF)) {
		RT_TRACE(rtlpriv, COMP_RF, DBG_DMESG,
			 "GPIOChangeRF  - HW Radio OFF, RF OFF\n");

		e_rfpowerstate_toset = ERFOFF;
		ppsc->hwradiooff = true;
		b_actuallyset = true;
	}

	if (b_actuallyset) {
		spin_lock(&rtlpriv->locks.rf_ps_lock);
		ppsc->rfchange_inprogress = false;
		spin_unlock(&rtlpriv->locks.rf_ps_lock);
	} else {
		if (ppsc->reg_rfps_level & RT_RF_OFF_LEVL_HALT_NIC)
			RT_SET_PS_LEVEL(ppsc, RT_RF_OFF_LEVL_HALT_NIC);

		spin_lock(&rtlpriv->locks.rf_ps_lock);
		ppsc->rfchange_inprogress = false;
		spin_unlock(&rtlpriv->locks.rf_ps_lock);
	}

	*valid = 1;
	return !ppsc->hwradiooff;

}

void rtl8723e_set_key(struct ieee80211_hw *hw, u32 key_index,
		      u8 *p_macaddr, bool is_group, u8 enc_algo,
		      bool is_wepkey, bool clear_all)
{
	struct rtl_priv *rtlpriv = rtl_priv(hw);
	struct rtl_mac *mac = rtl_mac(rtl_priv(hw));
	struct rtl_efuse *rtlefuse = rtl_efuse(rtl_priv(hw));
	u8 *macaddr = p_macaddr;
	u32 entry_id = 0;
	bool is_pairwise = false;

	static u8 cam_const_addr[4][6] = {
		{0x00, 0x00, 0x00, 0x00, 0x00, 0x00},
		{0x00, 0x00, 0x00, 0x00, 0x00, 0x01},
		{0x00, 0x00, 0x00, 0x00, 0x00, 0x02},
		{0x00, 0x00, 0x00, 0x00, 0x00, 0x03}
	};
	static u8 cam_const_broad[] = {
		0xff, 0xff, 0xff, 0xff, 0xff, 0xff
	};

	if (clear_all) {
		u8 idx = 0;
		u8 cam_offset = 0;
		u8 clear_number = 5;

		RT_TRACE(rtlpriv, COMP_SEC, DBG_DMESG, "clear_all\n");

		for (idx = 0; idx < clear_number; idx++) {
			rtl_cam_mark_invalid(hw, cam_offset + idx);
			rtl_cam_empty_entry(hw, cam_offset + idx);

			if (idx < 5) {
				memset(rtlpriv->sec.key_buf[idx], 0,
				       MAX_KEY_LEN);
				rtlpriv->sec.key_len[idx] = 0;
			}
		}

	} else {
		switch (enc_algo) {
		case WEP40_ENCRYPTION:
			enc_algo = CAM_WEP40;
			break;
		case WEP104_ENCRYPTION:
			enc_algo = CAM_WEP104;
			break;
		case TKIP_ENCRYPTION:
			enc_algo = CAM_TKIP;
			break;
		case AESCCMP_ENCRYPTION:
			enc_algo = CAM_AES;
			break;
		default:
			RT_TRACE(rtlpriv, COMP_ERR, DBG_LOUD,
				 "switch case not process\n");
			enc_algo = CAM_TKIP;
			break;
		}

		if (is_wepkey || rtlpriv->sec.use_defaultkey) {
			macaddr = cam_const_addr[key_index];
			entry_id = key_index;
		} else {
			if (is_group) {
				macaddr = cam_const_broad;
				entry_id = key_index;
			} else {
				if (mac->opmode == NL80211_IFTYPE_AP) {
					entry_id =
					  rtl_cam_get_free_entry(hw, p_macaddr);
					if (entry_id >=  TOTAL_CAM_ENTRY) {
						RT_TRACE(rtlpriv, COMP_SEC,
							 DBG_EMERG,
							 "Can not find free hw security cam entry\n");
						return;
					}
				} else {
					entry_id = CAM_PAIRWISE_KEY_POSITION;
				}

				key_index = PAIRWISE_KEYIDX;
				is_pairwise = true;
			}
		}

		if (rtlpriv->sec.key_len[key_index] == 0) {
			RT_TRACE(rtlpriv, COMP_SEC, DBG_DMESG,
				 "delete one entry, entry_id is %d\n",
				 entry_id);
			if (mac->opmode == NL80211_IFTYPE_AP)
				rtl_cam_del_entry(hw, p_macaddr);
			rtl_cam_delete_one_entry(hw, p_macaddr, entry_id);
		} else {
			RT_TRACE(rtlpriv, COMP_SEC, DBG_DMESG,
				 "add one entry\n");
			if (is_pairwise) {
				RT_TRACE(rtlpriv, COMP_SEC, DBG_DMESG,
					 "set Pairwiase key\n");

				rtl_cam_add_one_entry(hw, macaddr, key_index,
						      entry_id, enc_algo,
						      CAM_CONFIG_NO_USEDK,
						      rtlpriv->sec.key_buf[key_index]);
			} else {
				RT_TRACE(rtlpriv, COMP_SEC, DBG_DMESG,
					 "set group key\n");

				if (mac->opmode == NL80211_IFTYPE_ADHOC) {
					rtl_cam_add_one_entry(hw,
							rtlefuse->dev_addr,
							PAIRWISE_KEYIDX,
							CAM_PAIRWISE_KEY_POSITION,
							enc_algo,
							CAM_CONFIG_NO_USEDK,
							rtlpriv->sec.key_buf
							[entry_id]);
				}

				rtl_cam_add_one_entry(hw, macaddr, key_index,
						entry_id, enc_algo,
						CAM_CONFIG_NO_USEDK,
						rtlpriv->sec.key_buf[entry_id]);
			}

		}
	}
}

static void rtl8723e_bt_var_init(struct ieee80211_hw *hw)
{
	struct rtl_priv *rtlpriv = rtl_priv(hw);

	rtlpriv->btcoexist.bt_coexistence =
		rtlpriv->btcoexist.eeprom_bt_coexist;
	rtlpriv->btcoexist.bt_ant_num =
		rtlpriv->btcoexist.eeprom_bt_ant_num;
	rtlpriv->btcoexist.bt_coexist_type =
		rtlpriv->btcoexist.eeprom_bt_type;

	rtlpriv->btcoexist.bt_ant_isolation =
		rtlpriv->btcoexist.eeprom_bt_ant_isol;

	rtlpriv->btcoexist.bt_radio_shared_type =
		rtlpriv->btcoexist.eeprom_bt_radio_shared;

	RT_TRACE(rtlpriv, COMP_BT_COEXIST, DBG_TRACE,
		 "BT Coexistance = 0x%x\n",
		 rtlpriv->btcoexist.bt_coexistence);

	if (rtlpriv->btcoexist.bt_coexistence) {
		rtlpriv->btcoexist.bt_busy_traffic = false;
		rtlpriv->btcoexist.bt_traffic_mode_set = false;
		rtlpriv->btcoexist.bt_non_traffic_mode_set = false;

		rtlpriv->btcoexist.cstate = 0;
		rtlpriv->btcoexist.previous_state = 0;

		if (rtlpriv->btcoexist.bt_ant_num == ANT_X2) {
			RT_TRACE(rtlpriv, COMP_BT_COEXIST, DBG_TRACE,
				 "BlueTooth BT_Ant_Num = Antx2\n");
		} else if (rtlpriv->btcoexist.bt_ant_num == ANT_X1) {
			RT_TRACE(rtlpriv, COMP_BT_COEXIST, DBG_TRACE,
				 "BlueTooth BT_Ant_Num = Antx1\n");
		}
		switch (rtlpriv->btcoexist.bt_coexist_type) {
		case BT_2WIRE:
			RT_TRACE(rtlpriv, COMP_BT_COEXIST, DBG_TRACE,
				 "BlueTooth BT_CoexistType = BT_2Wire\n");
			break;
		case BT_ISSC_3WIRE:
			RT_TRACE(rtlpriv, COMP_BT_COEXIST, DBG_TRACE,
				 "BlueTooth BT_CoexistType = BT_ISSC_3Wire\n");
			break;
		case BT_ACCEL:
			RT_TRACE(rtlpriv, COMP_BT_COEXIST, DBG_TRACE,
				 "BlueTooth BT_CoexistType = BT_ACCEL\n");
			break;
		case BT_CSR_BC4:
			RT_TRACE(rtlpriv, COMP_BT_COEXIST, DBG_TRACE,
				 "BlueTooth BT_CoexistType = BT_CSR_BC4\n");
			break;
		case BT_CSR_BC8:
			RT_TRACE(rtlpriv, COMP_BT_COEXIST, DBG_TRACE,
				 "BlueTooth BT_CoexistType = BT_CSR_BC8\n");
			break;
		case BT_RTL8756:
			RT_TRACE(rtlpriv, COMP_BT_COEXIST, DBG_TRACE,
				 "BlueTooth BT_CoexistType = BT_RTL8756\n");
			break;
		default:
			RT_TRACE(rtlpriv, COMP_BT_COEXIST, DBG_TRACE,
				 "BlueTooth BT_CoexistType = Unknown\n");
			break;
		}
		RT_TRACE(rtlpriv, COMP_BT_COEXIST, DBG_TRACE,
			 "BlueTooth BT_Ant_isolation = %d\n",
			 rtlpriv->btcoexist.bt_ant_isolation);
		RT_TRACE(rtlpriv, COMP_BT_COEXIST, DBG_TRACE,
			 "BT_RadioSharedType = 0x%x\n",
			 rtlpriv->btcoexist.bt_radio_shared_type);
		rtlpriv->btcoexist.bt_active_zero_cnt = 0;
		rtlpriv->btcoexist.cur_bt_disabled = false;
		rtlpriv->btcoexist.pre_bt_disabled = false;
	}
}

void rtl8723e_read_bt_coexist_info_from_hwpg(struct ieee80211_hw *hw,
					     bool auto_load_fail, u8 *hwinfo)
{
	struct rtl_priv *rtlpriv = rtl_priv(hw);
	u8 value;
	u32 tmpu_32;

	if (!auto_load_fail) {
		tmpu_32 = rtl_read_dword(rtlpriv, REG_MULTI_FUNC_CTRL);
		if (tmpu_32 & BIT(18))
			rtlpriv->btcoexist.eeprom_bt_coexist = 1;
		else
			rtlpriv->btcoexist.eeprom_bt_coexist = 0;
		value = hwinfo[RF_OPTION4];
		rtlpriv->btcoexist.eeprom_bt_type = BT_RTL8723A;
		rtlpriv->btcoexist.eeprom_bt_ant_num = (value & 0x1);
		rtlpriv->btcoexist.eeprom_bt_ant_isol = ((value & 0x10) >> 4);
		rtlpriv->btcoexist.eeprom_bt_radio_shared =
		  ((value & 0x20) >> 5);
	} else {
		rtlpriv->btcoexist.eeprom_bt_coexist = 0;
		rtlpriv->btcoexist.eeprom_bt_type = BT_RTL8723A;
		rtlpriv->btcoexist.eeprom_bt_ant_num = ANT_X2;
		rtlpriv->btcoexist.eeprom_bt_ant_isol = 0;
		rtlpriv->btcoexist.eeprom_bt_radio_shared = BT_RADIO_SHARED;
	}

	rtl8723e_bt_var_init(hw);
}

void rtl8723e_bt_reg_init(struct ieee80211_hw *hw)
{
	struct rtl_priv *rtlpriv = rtl_priv(hw);

	/* 0:Low, 1:High, 2:From Efuse. */
	rtlpriv->btcoexist.reg_bt_iso = 2;
	/* 0:Idle, 1:None-SCO, 2:SCO, 3:From Counter. */
	rtlpriv->btcoexist.reg_bt_sco = 3;
	/* 0:Disable BT control A-MPDU, 1:Enable BT control A-MPDU. */
	rtlpriv->btcoexist.reg_bt_sco = 0;
}

void rtl8723e_bt_hw_init(struct ieee80211_hw *hw)
{
	struct rtl_priv *rtlpriv = rtl_priv(hw);

	if (rtlpriv->cfg->ops->get_btc_status())
		rtlpriv->btcoexist.btc_ops->btc_init_hw_config(rtlpriv);
}

void rtl8723e_suspend(struct ieee80211_hw *hw)
{
}

void rtl8723e_resume(struct ieee80211_hw *hw)
{
}<|MERGE_RESOLUTION|>--- conflicted
+++ resolved
@@ -953,10 +953,7 @@
 	 */
 	local_save_flags(flags);
 	local_irq_enable();
-<<<<<<< HEAD
-=======
 	rtlhal->fw_ready = false;
->>>>>>> fc14f9c1
 
 	rtlpriv->intf_ops->disable_aspm(hw);
 	rtstatus = _rtl8712e_init_mac(hw);
@@ -972,11 +969,6 @@
 			 "Failed to download FW. Init HW without FW now..\n");
 		err = 1;
 		goto exit;
-<<<<<<< HEAD
-	} else {
-		rtlhal->fw_ready = true;
-=======
->>>>>>> fc14f9c1
 	}
 	rtlhal->fw_ready = true;
 
@@ -1051,11 +1043,7 @@
 		rtl_write_byte(rtlpriv, 0x16, tmp_u1b | 0x90);
 		RT_TRACE(rtlpriv, COMP_INIT, DBG_TRACE, "under 1.5V\n");
 	}
-<<<<<<< HEAD
-	rtl8723ae_dm_init(hw);
-=======
 	rtl8723e_dm_init(hw);
->>>>>>> fc14f9c1
 exit:
 	local_irq_restore(flags);
 	rtlpriv->rtlhal.being_init_adapter = false;
