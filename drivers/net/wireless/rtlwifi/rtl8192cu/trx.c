--- conflicted
+++ resolved
@@ -351,10 +351,6 @@
 	}
 	/*rx_status->qual = stats->signal; */
 	rx_status->signal = stats->recvsignalpower + 10;
-<<<<<<< HEAD
-	/*rx_status->noise = -stats->noise; */
-=======
->>>>>>> fc14f9c1
 	return true;
 }
 
