/******************************************************************************
 *
 * This file is provided under a dual BSD/GPLv2 license.  When using or
 * redistributing this file, you may do so under either license.
 *
 * GPL LICENSE SUMMARY
 *
 * Copyright(c) 2008 - 2014 Intel Corporation. All rights reserved.
 * Copyright(c) 2013 - 2014 Intel Mobile Communications GmbH
 *
 * This program is free software; you can redistribute it and/or modify
 * it under the terms of version 2 of the GNU General Public License as
 * published by the Free Software Foundation.
 *
 * This program is distributed in the hope that it will be useful, but
 * WITHOUT ANY WARRANTY; without even the implied warranty of
 * MERCHANTABILITY or FITNESS FOR A PARTICULAR PURPOSE.  See the GNU
 * General Public License for more details.
 *
 * You should have received a copy of the GNU General Public License
 * along with this program; if not, write to the Free Software
 * Foundation, Inc., 51 Franklin Street, Fifth Floor, Boston, MA 02110,
 * USA
 *
 * The full GNU General Public License is included in this distribution
 * in the file called COPYING.
 *
 * Contact Information:
 *  Intel Linux Wireless <ilw@linux.intel.com>
 * Intel Corporation, 5200 N.E. Elam Young Parkway, Hillsboro, OR 97124-6497
 *
 * BSD LICENSE
 *
 * Copyright(c) 2005 - 2014 Intel Corporation. All rights reserved.
 * Copyright(c) 2013 - 2014 Intel Mobile Communications GmbH
 * All rights reserved.
 *
 * Redistribution and use in source and binary forms, with or without
 * modification, are permitted provided that the following conditions
 * are met:
 *
 *  * Redistributions of source code must retain the above copyright
 *    notice, this list of conditions and the following disclaimer.
 *  * Redistributions in binary form must reproduce the above copyright
 *    notice, this list of conditions and the following disclaimer in
 *    the documentation and/or other materials provided with the
 *    distribution.
 *  * Neither the name Intel Corporation nor the names of its
 *    contributors may be used to endorse or promote products derived
 *    from this software without specific prior written permission.
 *
 * THIS SOFTWARE IS PROVIDED BY THE COPYRIGHT HOLDERS AND CONTRIBUTORS
 * "AS IS" AND ANY EXPRESS OR IMPLIED WARRANTIES, INCLUDING, BUT NOT
 * LIMITED TO, THE IMPLIED WARRANTIES OF MERCHANTABILITY AND FITNESS FOR
 * A PARTICULAR PURPOSE ARE DISCLAIMED. IN NO EVENT SHALL THE COPYRIGHT
 * OWNER OR CONTRIBUTORS BE LIABLE FOR ANY DIRECT, INDIRECT, INCIDENTAL,
 * SPECIAL, EXEMPLARY, OR CONSEQUENTIAL DAMAGES (INCLUDING, BUT NOT
 * LIMITED TO, PROCUREMENT OF SUBSTITUTE GOODS OR SERVICES; LOSS OF USE,
 * DATA, OR PROFITS; OR BUSINESS INTERRUPTION) HOWEVER CAUSED AND ON ANY
 * THEORY OF LIABILITY, WHETHER IN CONTRACT, STRICT LIABILITY, OR TORT
 * (INCLUDING NEGLIGENCE OR OTHERWISE) ARISING IN ANY WAY OUT OF THE USE
 * OF THIS SOFTWARE, EVEN IF ADVISED OF THE POSSIBILITY OF SUCH DAMAGE.
 *****************************************************************************/
#include <linux/types.h>
#include <linux/slab.h>
#include <linux/export.h>
#include <linux/etherdevice.h>
#include <linux/pci.h>
#include "iwl-drv.h"
#include "iwl-modparams.h"
#include "iwl-nvm-parse.h"

/* NVM offsets (in words) definitions */
enum wkp_nvm_offsets {
	/* NVM HW-Section offset (in words) definitions */
	HW_ADDR = 0x15,

	/* NVM SW-Section offset (in words) definitions */
	NVM_SW_SECTION = 0x1C0,
	NVM_VERSION = 0,
	RADIO_CFG = 1,
	SKU = 2,
	N_HW_ADDRS = 3,
	NVM_CHANNELS = 0x1E0 - NVM_SW_SECTION,

	/* NVM calibration section offset (in words) definitions */
	NVM_CALIB_SECTION = 0x2B8,
	XTAL_CALIB = 0x316 - NVM_CALIB_SECTION
};

enum family_8000_nvm_offsets {
	/* NVM HW-Section offset (in words) definitions */
	HW_ADDR0_WFPM_FAMILY_8000 = 0x12,
	HW_ADDR1_WFPM_FAMILY_8000 = 0x16,
	HW_ADDR0_PCIE_FAMILY_8000 = 0x8A,
	HW_ADDR1_PCIE_FAMILY_8000 = 0x8E,
	MAC_ADDRESS_OVERRIDE_FAMILY_8000 = 1,

	/* NVM SW-Section offset (in words) definitions */
	NVM_SW_SECTION_FAMILY_8000 = 0x1C0,
	NVM_VERSION_FAMILY_8000 = 0,
	RADIO_CFG_FAMILY_8000 = 2,
	SKU_FAMILY_8000 = 4,
	N_HW_ADDRS_FAMILY_8000 = 5,

	/* NVM REGULATORY -Section offset (in words) definitions */
	NVM_CHANNELS_FAMILY_8000 = 0,

	/* NVM calibration section offset (in words) definitions */
	NVM_CALIB_SECTION_FAMILY_8000 = 0x2B8,
	XTAL_CALIB_FAMILY_8000 = 0x316 - NVM_CALIB_SECTION_FAMILY_8000
};

/* SKU Capabilities (actual values from NVM definition) */
enum nvm_sku_bits {
	NVM_SKU_CAP_BAND_24GHZ	= BIT(0),
	NVM_SKU_CAP_BAND_52GHZ	= BIT(1),
	NVM_SKU_CAP_11N_ENABLE	= BIT(2),
	NVM_SKU_CAP_11AC_ENABLE	= BIT(3),
};

/*
 * These are the channel numbers in the order that they are stored in the NVM
 */
static const u8 iwl_nvm_channels[] = {
	/* 2.4 GHz */
	1, 2, 3, 4, 5, 6, 7, 8, 9, 10, 11, 12, 13, 14,
	/* 5 GHz */
	36, 40, 44 , 48, 52, 56, 60, 64,
	100, 104, 108, 112, 116, 120, 124, 128, 132, 136, 140, 144,
	149, 153, 157, 161, 165
};

static const u8 iwl_nvm_channels_family_8000[] = {
	/* 2.4 GHz */
	1, 2, 3, 4, 5, 6, 7, 8, 9, 10, 11, 12, 13, 14,
	/* 5 GHz */
	36, 40, 44, 48, 52, 56, 60, 64, 68, 72, 76, 80, 84, 88, 92,
	96, 100, 104, 108, 112, 116, 120, 124, 128, 132, 136, 140, 144,
	149, 153, 157, 161, 165, 169, 173, 177, 181
};

#define IWL_NUM_CHANNELS		ARRAY_SIZE(iwl_nvm_channels)
#define IWL_NUM_CHANNELS_FAMILY_8000	ARRAY_SIZE(iwl_nvm_channels_family_8000)
#define NUM_2GHZ_CHANNELS		14
#define NUM_2GHZ_CHANNELS_FAMILY_8000	14
#define FIRST_2GHZ_HT_MINUS		5
#define LAST_2GHZ_HT_PLUS		9
#define LAST_5GHZ_HT			161

/* rate data (static) */
static struct ieee80211_rate iwl_cfg80211_rates[] = {
	{ .bitrate = 1 * 10, .hw_value = 0, .hw_value_short = 0, },
	{ .bitrate = 2 * 10, .hw_value = 1, .hw_value_short = 1,
	  .flags = IEEE80211_RATE_SHORT_PREAMBLE, },
	{ .bitrate = 5.5 * 10, .hw_value = 2, .hw_value_short = 2,
	  .flags = IEEE80211_RATE_SHORT_PREAMBLE, },
	{ .bitrate = 11 * 10, .hw_value = 3, .hw_value_short = 3,
	  .flags = IEEE80211_RATE_SHORT_PREAMBLE, },
	{ .bitrate = 6 * 10, .hw_value = 4, .hw_value_short = 4, },
	{ .bitrate = 9 * 10, .hw_value = 5, .hw_value_short = 5, },
	{ .bitrate = 12 * 10, .hw_value = 6, .hw_value_short = 6, },
	{ .bitrate = 18 * 10, .hw_value = 7, .hw_value_short = 7, },
	{ .bitrate = 24 * 10, .hw_value = 8, .hw_value_short = 8, },
	{ .bitrate = 36 * 10, .hw_value = 9, .hw_value_short = 9, },
	{ .bitrate = 48 * 10, .hw_value = 10, .hw_value_short = 10, },
	{ .bitrate = 54 * 10, .hw_value = 11, .hw_value_short = 11, },
};
#define RATES_24_OFFS	0
#define N_RATES_24	ARRAY_SIZE(iwl_cfg80211_rates)
#define RATES_52_OFFS	4
#define N_RATES_52	(N_RATES_24 - RATES_52_OFFS)

/**
 * enum iwl_nvm_channel_flags - channel flags in NVM
 * @NVM_CHANNEL_VALID: channel is usable for this SKU/geo
 * @NVM_CHANNEL_IBSS: usable as an IBSS channel
 * @NVM_CHANNEL_ACTIVE: active scanning allowed
 * @NVM_CHANNEL_RADAR: radar detection required
 * @NVM_CHANNEL_INDOOR_ONLY: only indoor use is allowed
 * @NVM_CHANNEL_GO_CONCURRENT: GO operation is allowed when connected to BSS
 *	on same channel on 2.4 or same UNII band on 5.2
 * @NVM_CHANNEL_WIDE: 20 MHz channel okay (?)
 * @NVM_CHANNEL_40MHZ: 40 MHz channel okay (?)
 * @NVM_CHANNEL_80MHZ: 80 MHz channel okay (?)
 * @NVM_CHANNEL_160MHZ: 160 MHz channel okay (?)
 */
enum iwl_nvm_channel_flags {
	NVM_CHANNEL_VALID = BIT(0),
	NVM_CHANNEL_IBSS = BIT(1),
	NVM_CHANNEL_ACTIVE = BIT(3),
	NVM_CHANNEL_RADAR = BIT(4),
	NVM_CHANNEL_INDOOR_ONLY = BIT(5),
	NVM_CHANNEL_GO_CONCURRENT = BIT(6),
	NVM_CHANNEL_WIDE = BIT(8),
	NVM_CHANNEL_40MHZ = BIT(9),
	NVM_CHANNEL_80MHZ = BIT(10),
	NVM_CHANNEL_160MHZ = BIT(11),
};

#define CHECK_AND_PRINT_I(x)	\
	((ch_flags & NVM_CHANNEL_##x) ? # x " " : "")

static int iwl_init_channel_map(struct device *dev, const struct iwl_cfg *cfg,
				struct iwl_nvm_data *data,
				const __le16 * const nvm_ch_flags)
{
	int ch_idx;
	int n_channels = 0;
	struct ieee80211_channel *channel;
	u16 ch_flags;
	bool is_5ghz;
	int num_of_ch, num_2ghz_channels;
	const u8 *nvm_chan;

	if (cfg->device_family != IWL_DEVICE_FAMILY_8000) {
		num_of_ch = IWL_NUM_CHANNELS;
		nvm_chan = &iwl_nvm_channels[0];
		num_2ghz_channels = NUM_2GHZ_CHANNELS;
	} else {
		num_of_ch = IWL_NUM_CHANNELS_FAMILY_8000;
		nvm_chan = &iwl_nvm_channels_family_8000[0];
		num_2ghz_channels = NUM_2GHZ_CHANNELS_FAMILY_8000;
	}

	for (ch_idx = 0; ch_idx < num_of_ch; ch_idx++) {
		ch_flags = __le16_to_cpup(nvm_ch_flags + ch_idx);

<<<<<<< HEAD
		if (ch_idx >= NUM_2GHZ_CHANNELS &&
=======
		if (ch_idx >= num_2ghz_channels &&
>>>>>>> fc14f9c1
		    !data->sku_cap_band_52GHz_enable)
			ch_flags &= ~NVM_CHANNEL_VALID;

		if (!(ch_flags & NVM_CHANNEL_VALID)) {
			IWL_DEBUG_EEPROM(dev,
					 "Ch. %d Flags %x [%sGHz] - No traffic\n",
					 nvm_chan[ch_idx],
					 ch_flags,
					 (ch_idx >= num_2ghz_channels) ?
					 "5.2" : "2.4");
			continue;
		}

		channel = &data->channels[n_channels];
		n_channels++;

		channel->hw_value = nvm_chan[ch_idx];
		channel->band = (ch_idx < num_2ghz_channels) ?
				IEEE80211_BAND_2GHZ : IEEE80211_BAND_5GHZ;
		channel->center_freq =
			ieee80211_channel_to_frequency(
				channel->hw_value, channel->band);

		/* TODO: Need to be dependent to the NVM */
		channel->flags = IEEE80211_CHAN_NO_HT40;
		if (ch_idx < num_2ghz_channels &&
		    (ch_flags & NVM_CHANNEL_40MHZ)) {
			if (nvm_chan[ch_idx] <= LAST_2GHZ_HT_PLUS)
				channel->flags &= ~IEEE80211_CHAN_NO_HT40PLUS;
			if (nvm_chan[ch_idx] >= FIRST_2GHZ_HT_MINUS)
				channel->flags &= ~IEEE80211_CHAN_NO_HT40MINUS;
		} else if (nvm_chan[ch_idx] <= LAST_5GHZ_HT &&
			   (ch_flags & NVM_CHANNEL_40MHZ)) {
			if ((ch_idx - num_2ghz_channels) % 2 == 0)
				channel->flags &= ~IEEE80211_CHAN_NO_HT40PLUS;
			else
				channel->flags &= ~IEEE80211_CHAN_NO_HT40MINUS;
		}
		if (!(ch_flags & NVM_CHANNEL_80MHZ))
			channel->flags |= IEEE80211_CHAN_NO_80MHZ;
		if (!(ch_flags & NVM_CHANNEL_160MHZ))
			channel->flags |= IEEE80211_CHAN_NO_160MHZ;

		if (!(ch_flags & NVM_CHANNEL_IBSS))
			channel->flags |= IEEE80211_CHAN_NO_IR;

		if (!(ch_flags & NVM_CHANNEL_ACTIVE))
			channel->flags |= IEEE80211_CHAN_NO_IR;

		if (ch_flags & NVM_CHANNEL_RADAR)
			channel->flags |= IEEE80211_CHAN_RADAR;

		if (ch_flags & NVM_CHANNEL_INDOOR_ONLY)
			channel->flags |= IEEE80211_CHAN_INDOOR_ONLY;

		/* Set the GO concurrent flag only in case that NO_IR is set.
		 * Otherwise it is meaningless
		 */
		if ((ch_flags & NVM_CHANNEL_GO_CONCURRENT) &&
		    (channel->flags & IEEE80211_CHAN_NO_IR))
			channel->flags |= IEEE80211_CHAN_GO_CONCURRENT;

		/* Initialize regulatory-based run-time data */

		/*
		 * Default value - highest tx power value.  max_power
		 * is not used in mvm, and is used for backwards compatibility
		 */
		channel->max_power = IWL_DEFAULT_MAX_TX_POWER;
		is_5ghz = channel->band == IEEE80211_BAND_5GHZ;
		IWL_DEBUG_EEPROM(dev,
				 "Ch. %d [%sGHz] %s%s%s%s%s%s%s(0x%02x %ddBm): Ad-Hoc %ssupported\n",
				 channel->hw_value,
				 is_5ghz ? "5.2" : "2.4",
				 CHECK_AND_PRINT_I(VALID),
				 CHECK_AND_PRINT_I(IBSS),
				 CHECK_AND_PRINT_I(ACTIVE),
				 CHECK_AND_PRINT_I(RADAR),
				 CHECK_AND_PRINT_I(WIDE),
				 CHECK_AND_PRINT_I(INDOOR_ONLY),
				 CHECK_AND_PRINT_I(GO_CONCURRENT),
				 ch_flags,
				 channel->max_power,
				 ((ch_flags & NVM_CHANNEL_IBSS) &&
				  !(ch_flags & NVM_CHANNEL_RADAR))
					? "" : "not ");
	}

	return n_channels;
}

static void iwl_init_vht_hw_capab(const struct iwl_cfg *cfg,
				  struct iwl_nvm_data *data,
				  struct ieee80211_sta_vht_cap *vht_cap,
				  u8 tx_chains, u8 rx_chains)
{
	int num_rx_ants = num_of_ant(rx_chains);
	int num_tx_ants = num_of_ant(tx_chains);

	vht_cap->vht_supported = true;

	vht_cap->cap = IEEE80211_VHT_CAP_SHORT_GI_80 |
		       IEEE80211_VHT_CAP_RXSTBC_1 |
		       IEEE80211_VHT_CAP_SU_BEAMFORMEE_CAPABLE |
		       3 << IEEE80211_VHT_CAP_BEAMFORMEE_STS_SHIFT |
		       7 << IEEE80211_VHT_CAP_MAX_A_MPDU_LENGTH_EXPONENT_SHIFT;

	if (cfg->ht_params->ldpc)
		vht_cap->cap |= IEEE80211_VHT_CAP_RXLDPC;

	if (num_tx_ants > 1)
		vht_cap->cap |= IEEE80211_VHT_CAP_TXSTBC;
	else
		vht_cap->cap |= IEEE80211_VHT_CAP_TX_ANTENNA_PATTERN;

	if (iwlwifi_mod_params.amsdu_size_8K)
		vht_cap->cap |= IEEE80211_VHT_CAP_MAX_MPDU_LENGTH_7991;

	vht_cap->vht_mcs.rx_mcs_map =
		cpu_to_le16(IEEE80211_VHT_MCS_SUPPORT_0_9 << 0 |
			    IEEE80211_VHT_MCS_SUPPORT_0_9 << 2 |
			    IEEE80211_VHT_MCS_NOT_SUPPORTED << 4 |
			    IEEE80211_VHT_MCS_NOT_SUPPORTED << 6 |
			    IEEE80211_VHT_MCS_NOT_SUPPORTED << 8 |
			    IEEE80211_VHT_MCS_NOT_SUPPORTED << 10 |
			    IEEE80211_VHT_MCS_NOT_SUPPORTED << 12 |
			    IEEE80211_VHT_MCS_NOT_SUPPORTED << 14);

	if (num_rx_ants == 1 || cfg->rx_with_siso_diversity) {
		vht_cap->cap |= IEEE80211_VHT_CAP_RX_ANTENNA_PATTERN;
		/* this works because NOT_SUPPORTED == 3 */
		vht_cap->vht_mcs.rx_mcs_map |=
			cpu_to_le16(IEEE80211_VHT_MCS_NOT_SUPPORTED << 2);
	}

	vht_cap->vht_mcs.tx_mcs_map = vht_cap->vht_mcs.rx_mcs_map;
}

static void iwl_init_sbands(struct device *dev, const struct iwl_cfg *cfg,
			    struct iwl_nvm_data *data,
			    const __le16 *ch_section, bool enable_vht,
			    u8 tx_chains, u8 rx_chains)
{
	int n_channels;
	int n_used = 0;
	struct ieee80211_supported_band *sband;

	if (cfg->device_family != IWL_DEVICE_FAMILY_8000)
		n_channels = iwl_init_channel_map(
				dev, cfg, data,
				&ch_section[NVM_CHANNELS]);
	else
		n_channels = iwl_init_channel_map(
				dev, cfg, data,
				&ch_section[NVM_CHANNELS_FAMILY_8000]);

	sband = &data->bands[IEEE80211_BAND_2GHZ];
	sband->band = IEEE80211_BAND_2GHZ;
	sband->bitrates = &iwl_cfg80211_rates[RATES_24_OFFS];
	sband->n_bitrates = N_RATES_24;
	n_used += iwl_init_sband_channels(data, sband, n_channels,
					  IEEE80211_BAND_2GHZ);
	iwl_init_ht_hw_capab(cfg, data, &sband->ht_cap, IEEE80211_BAND_2GHZ,
			     tx_chains, rx_chains);

	sband = &data->bands[IEEE80211_BAND_5GHZ];
	sband->band = IEEE80211_BAND_5GHZ;
	sband->bitrates = &iwl_cfg80211_rates[RATES_52_OFFS];
	sband->n_bitrates = N_RATES_52;
	n_used += iwl_init_sband_channels(data, sband, n_channels,
					  IEEE80211_BAND_5GHZ);
	iwl_init_ht_hw_capab(cfg, data, &sband->ht_cap, IEEE80211_BAND_5GHZ,
			     tx_chains, rx_chains);
	if (enable_vht)
		iwl_init_vht_hw_capab(cfg, data, &sband->vht_cap,
				      tx_chains, rx_chains);

	if (n_channels != n_used)
		IWL_ERR_DEV(dev, "NVM: used only %d of %d channels\n",
			    n_used, n_channels);
}

static int iwl_get_sku(const struct iwl_cfg *cfg,
		       const __le16 *nvm_sw)
{
	if (cfg->device_family != IWL_DEVICE_FAMILY_8000)
		return le16_to_cpup(nvm_sw + SKU);
	else
		return le32_to_cpup((__le32 *)(nvm_sw + SKU_FAMILY_8000));
}

static int iwl_get_nvm_version(const struct iwl_cfg *cfg,
			       const __le16 *nvm_sw)
{
	if (cfg->device_family != IWL_DEVICE_FAMILY_8000)
		return le16_to_cpup(nvm_sw + NVM_VERSION);
	else
		return le32_to_cpup((__le32 *)(nvm_sw +
					       NVM_VERSION_FAMILY_8000));
}

static int iwl_get_radio_cfg(const struct iwl_cfg *cfg,
			     const __le16 *nvm_sw)
{
	if (cfg->device_family != IWL_DEVICE_FAMILY_8000)
		return le16_to_cpup(nvm_sw + RADIO_CFG);
	else
		return le32_to_cpup((__le32 *)(nvm_sw + RADIO_CFG_FAMILY_8000));
}

#define N_HW_ADDRS_MASK_FAMILY_8000	0xF
static int iwl_get_n_hw_addrs(const struct iwl_cfg *cfg,
			      const __le16 *nvm_sw)
{
	if (cfg->device_family != IWL_DEVICE_FAMILY_8000)
		return le16_to_cpup(nvm_sw + N_HW_ADDRS);
	else
		return le32_to_cpup((__le32 *)(nvm_sw + N_HW_ADDRS_FAMILY_8000))
		       & N_HW_ADDRS_MASK_FAMILY_8000;
}

static void iwl_set_radio_cfg(const struct iwl_cfg *cfg,
			      struct iwl_nvm_data *data,
			      u32 radio_cfg)
{
	if (cfg->device_family != IWL_DEVICE_FAMILY_8000) {
		data->radio_cfg_type = NVM_RF_CFG_TYPE_MSK(radio_cfg);
		data->radio_cfg_step = NVM_RF_CFG_STEP_MSK(radio_cfg);
		data->radio_cfg_dash = NVM_RF_CFG_DASH_MSK(radio_cfg);
		data->radio_cfg_pnum = NVM_RF_CFG_PNUM_MSK(radio_cfg);
		return;
	}

	/* set the radio configuration for family 8000 */
	data->radio_cfg_type = NVM_RF_CFG_TYPE_MSK_FAMILY_8000(radio_cfg);
	data->radio_cfg_step = NVM_RF_CFG_STEP_MSK_FAMILY_8000(radio_cfg);
	data->radio_cfg_dash = NVM_RF_CFG_DASH_MSK_FAMILY_8000(radio_cfg);
	data->radio_cfg_pnum = NVM_RF_CFG_FLAVOR_MSK_FAMILY_8000(radio_cfg);
}

static void iwl_set_hw_address(const struct iwl_cfg *cfg,
			       struct iwl_nvm_data *data,
			       const __le16 *nvm_sec)
{
	const u8 *hw_addr = (const u8 *)(nvm_sec + HW_ADDR);

	/* The byte order is little endian 16 bit, meaning 214365 */
	data->hw_addr[0] = hw_addr[1];
	data->hw_addr[1] = hw_addr[0];
	data->hw_addr[2] = hw_addr[3];
	data->hw_addr[3] = hw_addr[2];
	data->hw_addr[4] = hw_addr[5];
	data->hw_addr[5] = hw_addr[4];
}

static void iwl_set_hw_address_family_8000(struct device *dev,
					   const struct iwl_cfg *cfg,
					   struct iwl_nvm_data *data,
					   const __le16 *mac_override,
					   const __le16 *nvm_hw)
{
	const u8 *hw_addr;

	if (mac_override) {
		hw_addr = (const u8 *)(mac_override +
				 MAC_ADDRESS_OVERRIDE_FAMILY_8000);

		/* The byte order is little endian 16 bit, meaning 214365 */
		data->hw_addr[0] = hw_addr[1];
		data->hw_addr[1] = hw_addr[0];
		data->hw_addr[2] = hw_addr[3];
		data->hw_addr[3] = hw_addr[2];
		data->hw_addr[4] = hw_addr[5];
		data->hw_addr[5] = hw_addr[4];

		if (is_valid_ether_addr(data->hw_addr))
			return;

		IWL_ERR_DEV(dev,
			    "mac address from nvm override section is not valid\n");
	}

	if (nvm_hw) {
		/* read the MAC address from OTP */
		if (!dev_is_pci(dev) || (data->nvm_version < 0xE08)) {
			/* read the mac address from the WFPM location */
			hw_addr = (const u8 *)(nvm_hw +
					       HW_ADDR0_WFPM_FAMILY_8000);
			data->hw_addr[0] = hw_addr[3];
			data->hw_addr[1] = hw_addr[2];
			data->hw_addr[2] = hw_addr[1];
			data->hw_addr[3] = hw_addr[0];

			hw_addr = (const u8 *)(nvm_hw +
					       HW_ADDR1_WFPM_FAMILY_8000);
			data->hw_addr[4] = hw_addr[1];
			data->hw_addr[5] = hw_addr[0];
		} else if ((data->nvm_version >= 0xE08) &&
			   (data->nvm_version < 0xE0B)) {
			/* read "reverse order"  from the PCIe location */
			hw_addr = (const u8 *)(nvm_hw +
					       HW_ADDR0_PCIE_FAMILY_8000);
			data->hw_addr[5] = hw_addr[2];
			data->hw_addr[4] = hw_addr[1];
			data->hw_addr[3] = hw_addr[0];

			hw_addr = (const u8 *)(nvm_hw +
					       HW_ADDR1_PCIE_FAMILY_8000);
			data->hw_addr[2] = hw_addr[3];
			data->hw_addr[1] = hw_addr[2];
			data->hw_addr[0] = hw_addr[1];
		} else {
			/* read from the PCIe location */
			hw_addr = (const u8 *)(nvm_hw +
					       HW_ADDR0_PCIE_FAMILY_8000);
			data->hw_addr[5] = hw_addr[0];
			data->hw_addr[4] = hw_addr[1];
			data->hw_addr[3] = hw_addr[2];

			hw_addr = (const u8 *)(nvm_hw +
					       HW_ADDR1_PCIE_FAMILY_8000);
			data->hw_addr[2] = hw_addr[1];
			data->hw_addr[1] = hw_addr[2];
			data->hw_addr[0] = hw_addr[3];
		}
		if (!is_valid_ether_addr(data->hw_addr))
			IWL_ERR_DEV(dev,
				    "mac address from hw section is not valid\n");

		return;
	}

	IWL_ERR_DEV(dev, "mac address is not found\n");
}

struct iwl_nvm_data *
iwl_parse_nvm_data(struct device *dev, const struct iwl_cfg *cfg,
		   const __le16 *nvm_hw, const __le16 *nvm_sw,
		   const __le16 *nvm_calib, const __le16 *regulatory,
		   const __le16 *mac_override, u8 tx_chains, u8 rx_chains)
{
	struct iwl_nvm_data *data;
	u32 sku;
	u32 radio_cfg;

	if (cfg->device_family != IWL_DEVICE_FAMILY_8000)
		data = kzalloc(sizeof(*data) +
			       sizeof(struct ieee80211_channel) *
			       IWL_NUM_CHANNELS,
			       GFP_KERNEL);
	else
		data = kzalloc(sizeof(*data) +
			       sizeof(struct ieee80211_channel) *
			       IWL_NUM_CHANNELS_FAMILY_8000,
			       GFP_KERNEL);
	if (!data)
		return NULL;

	data->nvm_version = iwl_get_nvm_version(cfg, nvm_sw);

	radio_cfg = iwl_get_radio_cfg(cfg, nvm_sw);
	iwl_set_radio_cfg(cfg, data, radio_cfg);

	sku = iwl_get_sku(cfg, nvm_sw);
	data->sku_cap_band_24GHz_enable = sku & NVM_SKU_CAP_BAND_24GHZ;
	data->sku_cap_band_52GHz_enable = sku & NVM_SKU_CAP_BAND_52GHZ;
	data->sku_cap_11n_enable = sku & NVM_SKU_CAP_11N_ENABLE;
	data->sku_cap_11ac_enable = sku & NVM_SKU_CAP_11AC_ENABLE;
	if (iwlwifi_mod_params.disable_11n & IWL_DISABLE_HT_ALL)
		data->sku_cap_11n_enable = false;

	data->n_hw_addrs = iwl_get_n_hw_addrs(cfg, nvm_sw);

	if (cfg->device_family != IWL_DEVICE_FAMILY_8000) {
		/* Checking for required sections */
		if (!nvm_calib) {
			IWL_ERR_DEV(dev,
				    "Can't parse empty Calib NVM sections\n");
			kfree(data);
			return NULL;
		}
		/* in family 8000 Xtal calibration values moved to OTP */
		data->xtal_calib[0] = *(nvm_calib + XTAL_CALIB);
		data->xtal_calib[1] = *(nvm_calib + XTAL_CALIB + 1);
	}

	if (cfg->device_family != IWL_DEVICE_FAMILY_8000) {
		iwl_set_hw_address(cfg, data, nvm_hw);

		iwl_init_sbands(dev, cfg, data, nvm_sw,
				sku & NVM_SKU_CAP_11AC_ENABLE, tx_chains,
				rx_chains);
	} else {
		/* MAC address in family 8000 */
		iwl_set_hw_address_family_8000(dev, cfg, data, mac_override,
					       nvm_hw);

		iwl_init_sbands(dev, cfg, data, regulatory,
				sku & NVM_SKU_CAP_11AC_ENABLE, tx_chains,
				rx_chains);
	}

	data->calib_version = 255;

	return data;
}
IWL_EXPORT_SYMBOL(iwl_parse_nvm_data);<|MERGE_RESOLUTION|>--- conflicted
+++ resolved
@@ -226,11 +226,7 @@
 	for (ch_idx = 0; ch_idx < num_of_ch; ch_idx++) {
 		ch_flags = __le16_to_cpup(nvm_ch_flags + ch_idx);
 
-<<<<<<< HEAD
-		if (ch_idx >= NUM_2GHZ_CHANNELS &&
-=======
 		if (ch_idx >= num_2ghz_channels &&
->>>>>>> fc14f9c1
 		    !data->sku_cap_band_52GHz_enable)
 			ch_flags &= ~NVM_CHANNEL_VALID;
 
