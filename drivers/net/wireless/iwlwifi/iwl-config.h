/******************************************************************************
 *
 * This file is provided under a dual BSD/GPLv2 license.  When using or
 * redistributing this file, you may do so under either license.
 *
 * GPL LICENSE SUMMARY
 *
 * Copyright(c) 2007 - 2014 Intel Corporation. All rights reserved.
 *
 * This program is free software; you can redistribute it and/or modify
 * it under the terms of version 2 of the GNU General Public License as
 * published by the Free Software Foundation.
 *
 * This program is distributed in the hope that it will be useful, but
 * WITHOUT ANY WARRANTY; without even the implied warranty of
 * MERCHANTABILITY or FITNESS FOR A PARTICULAR PURPOSE.  See the GNU
 * General Public License for more details.
 *
 * You should have received a copy of the GNU General Public License
 * along with this program; if not, write to the Free Software
 * Foundation, Inc., 51 Franklin Street, Fifth Floor, Boston, MA 02110,
 * USA
 *
 * The full GNU General Public License is included in this distribution
 * in the file called COPYING.
 *
 * Contact Information:
 *  Intel Linux Wireless <ilw@linux.intel.com>
 * Intel Corporation, 5200 N.E. Elam Young Parkway, Hillsboro, OR 97124-6497
 *
 * BSD LICENSE
 *
 * Copyright(c) 2005 - 2014 Intel Corporation. All rights reserved.
 * All rights reserved.
 *
 * Redistribution and use in source and binary forms, with or without
 * modification, are permitted provided that the following conditions
 * are met:
 *
 *  * Redistributions of source code must retain the above copyright
 *    notice, this list of conditions and the following disclaimer.
 *  * Redistributions in binary form must reproduce the above copyright
 *    notice, this list of conditions and the following disclaimer in
 *    the documentation and/or other materials provided with the
 *    distribution.
 *  * Neither the name Intel Corporation nor the names of its
 *    contributors may be used to endorse or promote products derived
 *    from this software without specific prior written permission.
 *
 * THIS SOFTWARE IS PROVIDED BY THE COPYRIGHT HOLDERS AND CONTRIBUTORS
 * "AS IS" AND ANY EXPRESS OR IMPLIED WARRANTIES, INCLUDING, BUT NOT
 * LIMITED TO, THE IMPLIED WARRANTIES OF MERCHANTABILITY AND FITNESS FOR
 * A PARTICULAR PURPOSE ARE DISCLAIMED. IN NO EVENT SHALL THE COPYRIGHT
 * OWNER OR CONTRIBUTORS BE LIABLE FOR ANY DIRECT, INDIRECT, INCIDENTAL,
 * SPECIAL, EXEMPLARY, OR CONSEQUENTIAL DAMAGES (INCLUDING, BUT NOT
 * LIMITED TO, PROCUREMENT OF SUBSTITUTE GOODS OR SERVICES; LOSS OF USE,
 * DATA, OR PROFITS; OR BUSINESS INTERRUPTION) HOWEVER CAUSED AND ON ANY
 * THEORY OF LIABILITY, WHETHER IN CONTRACT, STRICT LIABILITY, OR TORT
 * (INCLUDING NEGLIGENCE OR OTHERWISE) ARISING IN ANY WAY OUT OF THE USE
 * OF THIS SOFTWARE, EVEN IF ADVISED OF THE POSSIBILITY OF SUCH DAMAGE.
 *
 *****************************************************************************/
#ifndef __IWL_CONFIG_H__
#define __IWL_CONFIG_H__

#include <linux/types.h>
#include <net/mac80211.h>


enum iwl_device_family {
	IWL_DEVICE_FAMILY_UNDEFINED,
	IWL_DEVICE_FAMILY_1000,
	IWL_DEVICE_FAMILY_100,
	IWL_DEVICE_FAMILY_2000,
	IWL_DEVICE_FAMILY_2030,
	IWL_DEVICE_FAMILY_105,
	IWL_DEVICE_FAMILY_135,
	IWL_DEVICE_FAMILY_5000,
	IWL_DEVICE_FAMILY_5150,
	IWL_DEVICE_FAMILY_6000,
	IWL_DEVICE_FAMILY_6000i,
	IWL_DEVICE_FAMILY_6005,
	IWL_DEVICE_FAMILY_6030,
	IWL_DEVICE_FAMILY_6050,
	IWL_DEVICE_FAMILY_6150,
	IWL_DEVICE_FAMILY_7000,
	IWL_DEVICE_FAMILY_8000,
};

/*
 * LED mode
 *    IWL_LED_DEFAULT:  use device default
 *    IWL_LED_RF_STATE: turn LED on/off based on RF state
 *			LED ON  = RF ON
 *			LED OFF = RF OFF
 *    IWL_LED_BLINK:    adjust led blink rate based on blink table
 *    IWL_LED_DISABLE:	led disabled
 */
enum iwl_led_mode {
	IWL_LED_DEFAULT,
	IWL_LED_RF_STATE,
	IWL_LED_BLINK,
	IWL_LED_DISABLE,
};

/*
 * This is the threshold value of plcp error rate per 100mSecs.  It is
 * used to set and check for the validity of plcp_delta.
 */
#define IWL_MAX_PLCP_ERR_THRESHOLD_MIN		1
#define IWL_MAX_PLCP_ERR_THRESHOLD_DEF		50
#define IWL_MAX_PLCP_ERR_LONG_THRESHOLD_DEF	100
#define IWL_MAX_PLCP_ERR_EXT_LONG_THRESHOLD_DEF	200
#define IWL_MAX_PLCP_ERR_THRESHOLD_MAX		255
#define IWL_MAX_PLCP_ERR_THRESHOLD_DISABLE	0

/* TX queue watchdog timeouts in mSecs */
#define IWL_WATCHDOG_DISABLED	0
#define IWL_DEF_WD_TIMEOUT	2000
#define IWL_LONG_WD_TIMEOUT	10000
#define IWL_MAX_WD_TIMEOUT	120000

#define IWL_DEFAULT_MAX_TX_POWER 22

/* Antenna presence definitions */
#define	ANT_NONE	0x0
#define	ANT_A		BIT(0)
#define	ANT_B		BIT(1)
#define ANT_C		BIT(2)
#define	ANT_AB		(ANT_A | ANT_B)
#define	ANT_AC		(ANT_A | ANT_C)
#define ANT_BC		(ANT_B | ANT_C)
#define ANT_ABC		(ANT_A | ANT_B | ANT_C)

static inline u8 num_of_ant(u8 mask)
{
	return  !!((mask) & ANT_A) +
		!!((mask) & ANT_B) +
		!!((mask) & ANT_C);
}

/*
 * @max_ll_items: max number of OTP blocks
 * @shadow_ram_support: shadow support for OTP memory
 * @led_compensation: compensate on the led on/off time per HW according
 *	to the deviation to achieve the desired led frequency.
 *	The detail algorithm is described in iwl-led.c
 * @wd_timeout: TX queues watchdog timeout
 * @max_event_log_size: size of event log buffer size for ucode event logging
 * @shadow_reg_enable: HW shadow register support
 * @apmg_wake_up_wa: should the MAC access REQ be asserted when a command
 *	is in flight. This is due to a HW bug in 7260, 3160 and 7265.
 * @scd_chain_ext_wa: should the chain extension feature in SCD be disabled.
 */
struct iwl_base_params {
	int eeprom_size;
	int num_of_queues;	/* def: HW dependent */
	/* for iwl_pcie_apm_init() */
	u32 pll_cfg_val;

	const u16 max_ll_items;
	const bool shadow_ram_support;
	u16 led_compensation;
	unsigned int wd_timeout;
	u32 max_event_log_size;
	const bool shadow_reg_enable;
	const bool pcie_l1_allowed;
	const bool apmg_wake_up_wa;
	const bool scd_chain_ext_wa;
};

/*
 * @stbc: support Tx STBC and 1*SS Rx STBC
 * @ldpc: support Tx/Rx with LDPC
 * @use_rts_for_aggregation: use rts/cts protection for HT traffic
 * @ht40_bands: bitmap of bands (using %IEEE80211_BAND_*) that support HT40
 */
struct iwl_ht_params {
	enum ieee80211_smps_mode smps_mode;
	const bool ht_greenfield_support; /* if used set to true */
	const bool stbc;
	const bool ldpc;
	bool use_rts_for_aggregation;
	u8 ht40_bands;
};

/*
 * information on how to parse the EEPROM
 */
#define EEPROM_REG_BAND_1_CHANNELS		0x08
#define EEPROM_REG_BAND_2_CHANNELS		0x26
#define EEPROM_REG_BAND_3_CHANNELS		0x42
#define EEPROM_REG_BAND_4_CHANNELS		0x5C
#define EEPROM_REG_BAND_5_CHANNELS		0x74
#define EEPROM_REG_BAND_24_HT40_CHANNELS	0x82
#define EEPROM_REG_BAND_52_HT40_CHANNELS	0x92
#define EEPROM_6000_REG_BAND_24_HT40_CHANNELS	0x80
#define EEPROM_REGULATORY_BAND_NO_HT40		0

/* lower blocks contain EEPROM image and calibration data */
#define OTP_LOW_IMAGE_SIZE		(2 * 512 * sizeof(u16)) /* 2 KB */
#define OTP_LOW_IMAGE_SIZE_FAMILY_7000	(16 * 512 * sizeof(u16)) /* 16 KB */
#define OTP_LOW_IMAGE_SIZE_FAMILY_8000	(32 * 512 * sizeof(u16)) /* 32 KB */

struct iwl_eeprom_params {
	const u8 regulatory_bands[7];
	bool enhanced_txpower;
};

/* Tx-backoff power threshold
 * @pwr: The power limit in mw
 * @backoff: The tx-backoff in uSec
 */
struct iwl_pwr_tx_backoff {
	u32 pwr;
	u32 backoff;
};

/**
 * struct iwl_cfg
 * @name: Offical name of the device
 * @fw_name_pre: Firmware filename prefix. The api version and extension
 *	(.ucode) will be added to filename before loading from disk. The
 *	filename is constructed as fw_name_pre<api>.ucode.
 * @ucode_api_max: Highest version of uCode API supported by driver.
 * @ucode_api_ok: oldest version of the uCode API that is OK to load
 *	without a warning, for use in transitions
 * @ucode_api_min: Lowest version of uCode API supported by driver.
 * @max_inst_size: The maximal length of the fw inst section
 * @max_data_size: The maximal length of the fw data section
 * @valid_tx_ant: valid transmit antenna
 * @valid_rx_ant: valid receive antenna
 * @non_shared_ant: the antenna that is for WiFi only
 * @nvm_ver: NVM version
 * @nvm_calib_ver: NVM calibration version
 * @lib: pointer to the lib ops
 * @base_params: pointer to basic parameters
 * @ht_params: point to ht parameters
 * @led_mode: 0=blinking, 1=On(RF On)/Off(RF Off)
 * @rx_with_siso_diversity: 1x1 device with rx antenna diversity
 * @internal_wimax_coex: internal wifi/wimax combo device
<<<<<<< HEAD
 * @temp_offset_v2: support v2 of temperature offset calibration
 * @host_interrupt_operation_mode: device needs host interrupt operation
 *	mode set
=======
 * @high_temp: Is this NIC is designated to be in high temperature.
 * @host_interrupt_operation_mode: device needs host interrupt operation
 *	mode set
 * @d0i3: device uses d0i3 instead of d3
 * @nvm_hw_section_num: the ID of the HW NVM section
 * @pwr_tx_backoffs: translation table between power limits and backoffs
 * @max_rx_agg_size: max RX aggregation size of the ADDBA request/response
>>>>>>> fc14f9c1
 *
 * We enable the driver to be backward compatible wrt. hardware features.
 * API differences in uCode shouldn't be handled here but through TLVs
 * and/or the uCode API version instead.
 */
struct iwl_cfg {
	/* params specific to an individual device within a device family */
	const char *name;
	const char *fw_name_pre;
	const unsigned int ucode_api_max;
	const unsigned int ucode_api_ok;
	const unsigned int ucode_api_min;
	const enum iwl_device_family device_family;
	const u32 max_data_size;
	const u32 max_inst_size;
	u8   valid_tx_ant;
	u8   valid_rx_ant;
	u8   non_shared_ant;
	bool bt_shared_single_ant;
	u16  nvm_ver;
	u16  nvm_calib_ver;
	/* params not likely to change within a device family */
	const struct iwl_base_params *base_params;
	/* params likely to change within a device family */
	const struct iwl_ht_params *ht_params;
	const struct iwl_eeprom_params *eeprom_params;
	enum iwl_led_mode led_mode;
	const bool rx_with_siso_diversity;
	const bool internal_wimax_coex;
<<<<<<< HEAD
	const bool temp_offset_v2;
	const bool host_interrupt_operation_mode;
=======
	const bool host_interrupt_operation_mode;
	bool high_temp;
	bool d0i3;
	u8   nvm_hw_section_num;
	bool lp_xtal_workaround;
	const struct iwl_pwr_tx_backoff *pwr_tx_backoffs;
	bool no_power_up_nic_in_init;
	const char *default_nvm_file;
	unsigned int max_rx_agg_size;
	bool disable_dummy_notification;
>>>>>>> fc14f9c1
};

/*
 * This list declares the config structures for all devices.
 */
#if IS_ENABLED(CONFIG_IWLDVM)
extern const struct iwl_cfg iwl5300_agn_cfg;
extern const struct iwl_cfg iwl5100_agn_cfg;
extern const struct iwl_cfg iwl5350_agn_cfg;
extern const struct iwl_cfg iwl5100_bgn_cfg;
extern const struct iwl_cfg iwl5100_abg_cfg;
extern const struct iwl_cfg iwl5150_agn_cfg;
extern const struct iwl_cfg iwl5150_abg_cfg;
extern const struct iwl_cfg iwl6005_2agn_cfg;
extern const struct iwl_cfg iwl6005_2abg_cfg;
extern const struct iwl_cfg iwl6005_2bg_cfg;
extern const struct iwl_cfg iwl6005_2agn_sff_cfg;
extern const struct iwl_cfg iwl6005_2agn_d_cfg;
extern const struct iwl_cfg iwl6005_2agn_mow1_cfg;
extern const struct iwl_cfg iwl6005_2agn_mow2_cfg;
extern const struct iwl_cfg iwl1030_bgn_cfg;
extern const struct iwl_cfg iwl1030_bg_cfg;
extern const struct iwl_cfg iwl6030_2agn_cfg;
extern const struct iwl_cfg iwl6030_2abg_cfg;
extern const struct iwl_cfg iwl6030_2bgn_cfg;
extern const struct iwl_cfg iwl6030_2bg_cfg;
extern const struct iwl_cfg iwl6000i_2agn_cfg;
extern const struct iwl_cfg iwl6000i_2abg_cfg;
extern const struct iwl_cfg iwl6000i_2bg_cfg;
extern const struct iwl_cfg iwl6000_3agn_cfg;
extern const struct iwl_cfg iwl6050_2agn_cfg;
extern const struct iwl_cfg iwl6050_2abg_cfg;
extern const struct iwl_cfg iwl6150_bgn_cfg;
extern const struct iwl_cfg iwl6150_bg_cfg;
extern const struct iwl_cfg iwl1000_bgn_cfg;
extern const struct iwl_cfg iwl1000_bg_cfg;
extern const struct iwl_cfg iwl100_bgn_cfg;
extern const struct iwl_cfg iwl100_bg_cfg;
extern const struct iwl_cfg iwl130_bgn_cfg;
extern const struct iwl_cfg iwl130_bg_cfg;
extern const struct iwl_cfg iwl2000_2bgn_cfg;
extern const struct iwl_cfg iwl2000_2bgn_d_cfg;
extern const struct iwl_cfg iwl2030_2bgn_cfg;
extern const struct iwl_cfg iwl6035_2agn_cfg;
extern const struct iwl_cfg iwl6035_2agn_sff_cfg;
extern const struct iwl_cfg iwl105_bgn_cfg;
extern const struct iwl_cfg iwl105_bgn_d_cfg;
extern const struct iwl_cfg iwl135_bgn_cfg;
#endif /* CONFIG_IWLDVM */
#if IS_ENABLED(CONFIG_IWLMVM)
extern const struct iwl_cfg iwl7260_2ac_cfg;
<<<<<<< HEAD
=======
extern const struct iwl_cfg iwl7260_2ac_cfg_high_temp;
>>>>>>> fc14f9c1
extern const struct iwl_cfg iwl7260_2n_cfg;
extern const struct iwl_cfg iwl7260_n_cfg;
extern const struct iwl_cfg iwl3160_2ac_cfg;
extern const struct iwl_cfg iwl3160_2n_cfg;
extern const struct iwl_cfg iwl3160_n_cfg;
<<<<<<< HEAD
=======
extern const struct iwl_cfg iwl3165_2ac_cfg;
extern const struct iwl_cfg iwl7265_2ac_cfg;
extern const struct iwl_cfg iwl7265_2n_cfg;
extern const struct iwl_cfg iwl7265_n_cfg;
extern const struct iwl_cfg iwl8260_2n_cfg;
extern const struct iwl_cfg iwl8260_2ac_cfg;
extern const struct iwl_cfg iwl8260_2ac_sdio_cfg;
#endif /* CONFIG_IWLMVM */
>>>>>>> fc14f9c1

#endif /* __IWL_CONFIG_H__ */<|MERGE_RESOLUTION|>--- conflicted
+++ resolved
@@ -239,11 +239,6 @@
  * @led_mode: 0=blinking, 1=On(RF On)/Off(RF Off)
  * @rx_with_siso_diversity: 1x1 device with rx antenna diversity
  * @internal_wimax_coex: internal wifi/wimax combo device
-<<<<<<< HEAD
- * @temp_offset_v2: support v2 of temperature offset calibration
- * @host_interrupt_operation_mode: device needs host interrupt operation
- *	mode set
-=======
  * @high_temp: Is this NIC is designated to be in high temperature.
  * @host_interrupt_operation_mode: device needs host interrupt operation
  *	mode set
@@ -251,7 +246,6 @@
  * @nvm_hw_section_num: the ID of the HW NVM section
  * @pwr_tx_backoffs: translation table between power limits and backoffs
  * @max_rx_agg_size: max RX aggregation size of the ADDBA request/response
->>>>>>> fc14f9c1
  *
  * We enable the driver to be backward compatible wrt. hardware features.
  * API differences in uCode shouldn't be handled here but through TLVs
@@ -281,10 +275,6 @@
 	enum iwl_led_mode led_mode;
 	const bool rx_with_siso_diversity;
 	const bool internal_wimax_coex;
-<<<<<<< HEAD
-	const bool temp_offset_v2;
-	const bool host_interrupt_operation_mode;
-=======
 	const bool host_interrupt_operation_mode;
 	bool high_temp;
 	bool d0i3;
@@ -295,7 +285,6 @@
 	const char *default_nvm_file;
 	unsigned int max_rx_agg_size;
 	bool disable_dummy_notification;
->>>>>>> fc14f9c1
 };
 
 /*
@@ -347,17 +336,12 @@
 #endif /* CONFIG_IWLDVM */
 #if IS_ENABLED(CONFIG_IWLMVM)
 extern const struct iwl_cfg iwl7260_2ac_cfg;
-<<<<<<< HEAD
-=======
 extern const struct iwl_cfg iwl7260_2ac_cfg_high_temp;
->>>>>>> fc14f9c1
 extern const struct iwl_cfg iwl7260_2n_cfg;
 extern const struct iwl_cfg iwl7260_n_cfg;
 extern const struct iwl_cfg iwl3160_2ac_cfg;
 extern const struct iwl_cfg iwl3160_2n_cfg;
 extern const struct iwl_cfg iwl3160_n_cfg;
-<<<<<<< HEAD
-=======
 extern const struct iwl_cfg iwl3165_2ac_cfg;
 extern const struct iwl_cfg iwl7265_2ac_cfg;
 extern const struct iwl_cfg iwl7265_2n_cfg;
@@ -366,6 +350,5 @@
 extern const struct iwl_cfg iwl8260_2ac_cfg;
 extern const struct iwl_cfg iwl8260_2ac_sdio_cfg;
 #endif /* CONFIG_IWLMVM */
->>>>>>> fc14f9c1
 
 #endif /* __IWL_CONFIG_H__ */