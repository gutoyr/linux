--- conflicted
+++ resolved
@@ -519,8 +519,6 @@
 #define IWL_HOST_INT_TIMEOUT_DEF	(0x40)
 #define IWL_HOST_INT_TIMEOUT_MIN	(0x0)
 #define IWL_HOST_INT_OPER_MODE		BIT(31)
-<<<<<<< HEAD
-=======
 
 /*****************************************************************************
  *                        7000/3000 series SHR DTS addresses                 *
@@ -540,6 +538,5 @@
 	DTS_DIODE_REG_FLAGS_PASS_ONCE_POS	= 7,
 	DTS_DIODE_REG_FLAGS_PASS_ONCE		= 0x00000080, /* bits [7:7] */
 };
->>>>>>> fc14f9c1
 
 #endif /* !__iwl_csr_h__ */