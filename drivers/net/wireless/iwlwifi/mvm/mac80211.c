/******************************************************************************
 *
 * This file is provided under a dual BSD/GPLv2 license.  When using or
 * redistributing this file, you may do so under either license.
 *
 * GPL LICENSE SUMMARY
 *
 * Copyright(c) 2012 - 2014 Intel Corporation. All rights reserved.
 * Copyright(c) 2013 - 2014 Intel Mobile Communications GmbH
 *
 * This program is free software; you can redistribute it and/or modify
 * it under the terms of version 2 of the GNU General Public License as
 * published by the Free Software Foundation.
 *
 * This program is distributed in the hope that it will be useful, but
 * WITHOUT ANY WARRANTY; without even the implied warranty of
 * MERCHANTABILITY or FITNESS FOR A PARTICULAR PURPOSE.  See the GNU
 * General Public License for more details.
 *
 * You should have received a copy of the GNU General Public License
 * along with this program; if not, write to the Free Software
 * Foundation, Inc., 51 Franklin Street, Fifth Floor, Boston, MA 02110,
 * USA
 *
 * The full GNU General Public License is included in this distribution
 * in the file called COPYING.
 *
 * Contact Information:
 *  Intel Linux Wireless <ilw@linux.intel.com>
 * Intel Corporation, 5200 N.E. Elam Young Parkway, Hillsboro, OR 97124-6497
 *
 * BSD LICENSE
 *
 * Copyright(c) 2012 - 2014 Intel Corporation. All rights reserved.
 * Copyright(c) 2013 - 2014 Intel Mobile Communications GmbH
 * All rights reserved.
 *
 * Redistribution and use in source and binary forms, with or without
 * modification, are permitted provided that the following conditions
 * are met:
 *
 *  * Redistributions of source code must retain the above copyright
 *    notice, this list of conditions and the following disclaimer.
 *  * Redistributions in binary form must reproduce the above copyright
 *    notice, this list of conditions and the following disclaimer in
 *    the documentation and/or other materials provided with the
 *    distribution.
 *  * Neither the name Intel Corporation nor the names of its
 *    contributors may be used to endorse or promote products derived
 *    from this software without specific prior written permission.
 *
 * THIS SOFTWARE IS PROVIDED BY THE COPYRIGHT HOLDERS AND CONTRIBUTORS
 * "AS IS" AND ANY EXPRESS OR IMPLIED WARRANTIES, INCLUDING, BUT NOT
 * LIMITED TO, THE IMPLIED WARRANTIES OF MERCHANTABILITY AND FITNESS FOR
 * A PARTICULAR PURPOSE ARE DISCLAIMED. IN NO EVENT SHALL THE COPYRIGHT
 * OWNER OR CONTRIBUTORS BE LIABLE FOR ANY DIRECT, INDIRECT, INCIDENTAL,
 * SPECIAL, EXEMPLARY, OR CONSEQUENTIAL DAMAGES (INCLUDING, BUT NOT
 * LIMITED TO, PROCUREMENT OF SUBSTITUTE GOODS OR SERVICES; LOSS OF USE,
 * DATA, OR PROFITS; OR BUSINESS INTERRUPTION) HOWEVER CAUSED AND ON ANY
 * THEORY OF LIABILITY, WHETHER IN CONTRACT, STRICT LIABILITY, OR TORT
 * (INCLUDING NEGLIGENCE OR OTHERWISE) ARISING IN ANY WAY OUT OF THE USE
 * OF THIS SOFTWARE, EVEN IF ADVISED OF THE POSSIBILITY OF SUCH DAMAGE.
 *
 *****************************************************************************/
#include <linux/kernel.h>
#include <linux/slab.h>
#include <linux/skbuff.h>
#include <linux/netdevice.h>
#include <linux/etherdevice.h>
#include <linux/ip.h>
#include <linux/if_arp.h>
#include <net/mac80211.h>
#include <net/ieee80211_radiotap.h>
#include <net/tcp.h>

#include "iwl-op-mode.h"
#include "iwl-io.h"
#include "mvm.h"
#include "sta.h"
#include "time-event.h"
#include "iwl-eeprom-parse.h"
#include "fw-api-scan.h"
#include "iwl-phy-db.h"
#include "testmode.h"
#include "iwl-fw-error-dump.h"
#include "iwl-prph.h"

static const struct ieee80211_iface_limit iwl_mvm_limits[] = {
	{
		.max = 1,
		.types = BIT(NL80211_IFTYPE_STATION),
	},
	{
		.max = 1,
		.types = BIT(NL80211_IFTYPE_AP) |
			BIT(NL80211_IFTYPE_P2P_CLIENT) |
			BIT(NL80211_IFTYPE_P2P_GO),
	},
	{
		.max = 1,
		.types = BIT(NL80211_IFTYPE_P2P_DEVICE),
	},
};

static const struct ieee80211_iface_combination iwl_mvm_iface_combinations[] = {
	{
		.num_different_channels = 1,
		.max_interfaces = 3,
		.limits = iwl_mvm_limits,
		.n_limits = ARRAY_SIZE(iwl_mvm_limits),
	},
};

#ifdef CONFIG_PM_SLEEP
static const struct nl80211_wowlan_tcp_data_token_feature
iwl_mvm_wowlan_tcp_token_feature = {
	.min_len = 0,
	.max_len = 255,
	.bufsize = IWL_WOWLAN_REMOTE_WAKE_MAX_TOKENS,
};

static const struct wiphy_wowlan_tcp_support iwl_mvm_wowlan_tcp_support = {
	.tok = &iwl_mvm_wowlan_tcp_token_feature,
	.data_payload_max = IWL_WOWLAN_TCP_MAX_PACKET_LEN -
			    sizeof(struct ethhdr) -
			    sizeof(struct iphdr) -
			    sizeof(struct tcphdr),
	.data_interval_max = 65535, /* __le16 in API */
	.wake_payload_max = IWL_WOWLAN_REMOTE_WAKE_MAX_PACKET_LEN -
			    sizeof(struct ethhdr) -
			    sizeof(struct iphdr) -
			    sizeof(struct tcphdr),
	.seq = true,
};
#endif

#ifdef CONFIG_IWLWIFI_BCAST_FILTERING
/*
 * Use the reserved field to indicate magic values.
 * these values will only be used internally by the driver,
 * and won't make it to the fw (reserved will be 0).
 * BC_FILTER_MAGIC_IP - configure the val of this attribute to
 *	be the vif's ip address. in case there is not a single
 *	ip address (0, or more than 1), this attribute will
 *	be skipped.
 * BC_FILTER_MAGIC_MAC - set the val of this attribute to
 *	the LSB bytes of the vif's mac address
 */
enum {
	BC_FILTER_MAGIC_NONE = 0,
	BC_FILTER_MAGIC_IP,
	BC_FILTER_MAGIC_MAC,
};

static const struct iwl_fw_bcast_filter iwl_mvm_default_bcast_filters[] = {
	{
		/* arp */
		.discard = 0,
		.frame_type = BCAST_FILTER_FRAME_TYPE_ALL,
		.attrs = {
			{
				/* frame type - arp, hw type - ethernet */
				.offset_type =
					BCAST_FILTER_OFFSET_PAYLOAD_START,
				.offset = sizeof(rfc1042_header),
				.val = cpu_to_be32(0x08060001),
				.mask = cpu_to_be32(0xffffffff),
			},
			{
				/* arp dest ip */
				.offset_type =
					BCAST_FILTER_OFFSET_PAYLOAD_START,
				.offset = sizeof(rfc1042_header) + 2 +
					  sizeof(struct arphdr) +
					  ETH_ALEN + sizeof(__be32) +
					  ETH_ALEN,
				.mask = cpu_to_be32(0xffffffff),
				/* mark it as special field */
				.reserved1 = cpu_to_le16(BC_FILTER_MAGIC_IP),
			},
		},
	},
	{
		/* dhcp offer bcast */
		.discard = 0,
		.frame_type = BCAST_FILTER_FRAME_TYPE_IPV4,
		.attrs = {
			{
				/* udp dest port - 68 (bootp client)*/
				.offset_type = BCAST_FILTER_OFFSET_IP_END,
				.offset = offsetof(struct udphdr, dest),
				.val = cpu_to_be32(0x00440000),
				.mask = cpu_to_be32(0xffff0000),
			},
			{
				/* dhcp - lsb bytes of client hw address */
				.offset_type = BCAST_FILTER_OFFSET_IP_END,
				.offset = 38,
				.mask = cpu_to_be32(0xffffffff),
				/* mark it as special field */
				.reserved1 = cpu_to_le16(BC_FILTER_MAGIC_MAC),
			},
		},
	},
	/* last filter must be empty */
	{},
};
#endif

void iwl_mvm_ref(struct iwl_mvm *mvm, enum iwl_mvm_ref_type ref_type)
{
	if (!iwl_mvm_is_d0i3_supported(mvm))
		return;

	IWL_DEBUG_RPM(mvm, "Take mvm reference - type %d\n", ref_type);
	spin_lock_bh(&mvm->refs_lock);
	mvm->refs[ref_type]++;
	spin_unlock_bh(&mvm->refs_lock);
	iwl_trans_ref(mvm->trans);
}

void iwl_mvm_unref(struct iwl_mvm *mvm, enum iwl_mvm_ref_type ref_type)
{
	if (!iwl_mvm_is_d0i3_supported(mvm))
		return;

	IWL_DEBUG_RPM(mvm, "Leave mvm reference - type %d\n", ref_type);
	spin_lock_bh(&mvm->refs_lock);
	WARN_ON(!mvm->refs[ref_type]--);
	spin_unlock_bh(&mvm->refs_lock);
	iwl_trans_unref(mvm->trans);
}

static void iwl_mvm_unref_all_except(struct iwl_mvm *mvm,
				     enum iwl_mvm_ref_type except_ref)
{
	int i, j;

	if (!iwl_mvm_is_d0i3_supported(mvm))
		return;

	spin_lock_bh(&mvm->refs_lock);
	for (i = 0; i < IWL_MVM_REF_COUNT; i++) {
		if (except_ref == i || !mvm->refs[i])
			continue;

		IWL_DEBUG_RPM(mvm, "Cleanup: remove mvm ref type %d (%d)\n",
			      i, mvm->refs[i]);
		for (j = 0; j < mvm->refs[i]; j++)
			iwl_trans_unref(mvm->trans);
		mvm->refs[i] = 0;
	}
	spin_unlock_bh(&mvm->refs_lock);
}

int iwl_mvm_ref_sync(struct iwl_mvm *mvm, enum iwl_mvm_ref_type ref_type)
{
	iwl_mvm_ref(mvm, ref_type);

	if (!wait_event_timeout(mvm->d0i3_exit_waitq,
				!test_bit(IWL_MVM_STATUS_IN_D0I3, &mvm->status),
				HZ)) {
		WARN_ON_ONCE(1);
		iwl_mvm_unref(mvm, ref_type);
		return -EIO;
	}

	return 0;
}

static void iwl_mvm_reset_phy_ctxts(struct iwl_mvm *mvm)
{
	int i;

	memset(mvm->phy_ctxts, 0, sizeof(mvm->phy_ctxts));
	for (i = 0; i < NUM_PHY_CTX; i++) {
		mvm->phy_ctxts[i].id = i;
		mvm->phy_ctxts[i].ref = 0;
	}
}

int iwl_mvm_mac_setup_register(struct iwl_mvm *mvm)
{
	struct ieee80211_hw *hw = mvm->hw;
	int num_mac, ret, i;

	/* Tell mac80211 our characteristics */
	hw->flags = IEEE80211_HW_SIGNAL_DBM |
		    IEEE80211_HW_SPECTRUM_MGMT |
		    IEEE80211_HW_REPORTS_TX_ACK_STATUS |
		    IEEE80211_HW_QUEUE_CONTROL |
		    IEEE80211_HW_WANT_MONITOR_VIF |
		    IEEE80211_HW_SUPPORTS_PS |
		    IEEE80211_HW_SUPPORTS_DYNAMIC_PS |
		    IEEE80211_HW_AMPDU_AGGREGATION |
		    IEEE80211_HW_TIMING_BEACON_ONLY |
		    IEEE80211_HW_CONNECTION_MONITOR |
		    IEEE80211_HW_CHANCTX_STA_CSA |
		    IEEE80211_HW_SUPPORTS_CLONED_SKBS;

	hw->queues = mvm->first_agg_queue;
	hw->offchannel_tx_hw_queue = IWL_MVM_OFFCHANNEL_QUEUE;
	hw->radiotap_mcs_details |= IEEE80211_RADIOTAP_MCS_HAVE_FEC |
				    IEEE80211_RADIOTAP_MCS_HAVE_STBC;
	hw->radiotap_vht_details |= IEEE80211_RADIOTAP_VHT_KNOWN_STBC;
	hw->rate_control_algorithm = "iwl-mvm-rs";

	/*
	 * Enable 11w if advertised by firmware and software crypto
	 * is not enabled (as the firmware will interpret some mgmt
	 * packets, so enabling it with software crypto isn't safe)
	 */
	if (mvm->fw->ucode_capa.flags & IWL_UCODE_TLV_FLAGS_MFP &&
	    !iwlwifi_mod_params.sw_crypto)
		hw->flags |= IEEE80211_HW_MFP_CAPABLE;

	if (mvm->fw->ucode_capa.flags & IWL_UCODE_TLV_FLAGS_UAPSD_SUPPORT &&
	    IWL_UCODE_API(mvm->fw->ucode_ver) >= 9 &&
	    !iwlwifi_mod_params.uapsd_disable) {
		hw->flags |= IEEE80211_HW_SUPPORTS_UAPSD;
		hw->uapsd_queues = IWL_MVM_UAPSD_QUEUES;
		hw->uapsd_max_sp_len = IWL_UAPSD_MAX_SP;
	}

	if (mvm->fw->ucode_capa.api[0] & IWL_UCODE_TLV_API_LMAC_SCAN)
		hw->flags |= IEEE80211_SINGLE_HW_SCAN_ON_ALL_BANDS;

	hw->sta_data_size = sizeof(struct iwl_mvm_sta);
	hw->vif_data_size = sizeof(struct iwl_mvm_vif);
	hw->chanctx_data_size = sizeof(u16);

	hw->wiphy->interface_modes = BIT(NL80211_IFTYPE_STATION) |
		BIT(NL80211_IFTYPE_P2P_CLIENT) |
		BIT(NL80211_IFTYPE_AP) |
		BIT(NL80211_IFTYPE_P2P_GO) |
		BIT(NL80211_IFTYPE_P2P_DEVICE) |
		BIT(NL80211_IFTYPE_ADHOC);

	hw->wiphy->flags |= WIPHY_FLAG_IBSS_RSN;
	hw->wiphy->regulatory_flags |= REGULATORY_CUSTOM_REG |
				       REGULATORY_DISABLE_BEACON_HINTS;

	if (mvm->fw->ucode_capa.flags & IWL_UCODE_TLV_FLAGS_GO_UAPSD)
		hw->wiphy->flags |= WIPHY_FLAG_AP_UAPSD;

	if (mvm->fw->ucode_capa.api[0] & IWL_UCODE_TLV_API_CSA_FLOW)
		hw->wiphy->flags |= WIPHY_FLAG_HAS_CHANNEL_SWITCH;

	hw->wiphy->iface_combinations = iwl_mvm_iface_combinations;
	hw->wiphy->n_iface_combinations =
		ARRAY_SIZE(iwl_mvm_iface_combinations);

	hw->wiphy->max_remain_on_channel_duration = 10000;
	hw->max_listen_interval = IWL_CONN_MAX_LISTEN_INTERVAL;

	/* Extract MAC address */
	memcpy(mvm->addresses[0].addr, mvm->nvm_data->hw_addr, ETH_ALEN);
	hw->wiphy->addresses = mvm->addresses;
	hw->wiphy->n_addresses = 1;

	/* Extract additional MAC addresses if available */
	num_mac = (mvm->nvm_data->n_hw_addrs > 1) ?
		min(IWL_MVM_MAX_ADDRESSES, mvm->nvm_data->n_hw_addrs) : 1;

	for (i = 1; i < num_mac; i++) {
		memcpy(mvm->addresses[i].addr, mvm->addresses[i-1].addr,
		       ETH_ALEN);
		mvm->addresses[i].addr[5]++;
		hw->wiphy->n_addresses++;
	}

	iwl_mvm_reset_phy_ctxts(mvm);

	hw->wiphy->max_scan_ie_len = iwl_mvm_max_scan_ie_len(mvm, false);

	hw->wiphy->max_scan_ssids = PROBE_OPTION_MAX;

	if (mvm->nvm_data->bands[IEEE80211_BAND_2GHZ].n_channels)
		hw->wiphy->bands[IEEE80211_BAND_2GHZ] =
			&mvm->nvm_data->bands[IEEE80211_BAND_2GHZ];
	if (mvm->nvm_data->bands[IEEE80211_BAND_5GHZ].n_channels)
		hw->wiphy->bands[IEEE80211_BAND_5GHZ] =
			&mvm->nvm_data->bands[IEEE80211_BAND_5GHZ];

	hw->wiphy->hw_version = mvm->trans->hw_id;

	if (iwlmvm_mod_params.power_scheme != IWL_POWER_SCHEME_CAM)
		hw->wiphy->flags |= WIPHY_FLAG_PS_ON_BY_DEFAULT;
	else
		hw->wiphy->flags &= ~WIPHY_FLAG_PS_ON_BY_DEFAULT;

	if (IWL_UCODE_API(mvm->fw->ucode_ver) >= 10) {
		hw->wiphy->flags |= WIPHY_FLAG_SUPPORTS_SCHED_SCAN;
		hw->wiphy->max_sched_scan_ssids = PROBE_OPTION_MAX;
		hw->wiphy->max_match_sets = IWL_SCAN_MAX_PROFILES;
		/* we create the 802.11 header and zero length SSID IE. */
		hw->wiphy->max_sched_scan_ie_len =
			SCAN_OFFLOAD_PROBE_REQ_SIZE - 24 - 2;
	}

	hw->wiphy->features |= NL80211_FEATURE_P2P_GO_CTWIN |
			       NL80211_FEATURE_LOW_PRIORITY_SCAN |
			       NL80211_FEATURE_P2P_GO_OPPPS |
			       NL80211_FEATURE_DYNAMIC_SMPS |
			       NL80211_FEATURE_STATIC_SMPS;

	if (mvm->fw->ucode_capa.capa[0] &
	    IWL_UCODE_TLV_CAPA_TXPOWER_INSERTION_SUPPORT)
		hw->wiphy->features |= NL80211_FEATURE_TX_POWER_INSERTION;
	if (mvm->fw->ucode_capa.capa[0] &
	    IWL_UCODE_TLV_CAPA_QUIET_PERIOD_SUPPORT)
		hw->wiphy->features |= NL80211_FEATURE_QUIET;

	if (mvm->fw->ucode_capa.capa[0] &
	    IWL_UCODE_TLV_CAPA_DS_PARAM_SET_IE_SUPPORT)
		hw->wiphy->features |=
			NL80211_FEATURE_DS_PARAM_SET_IE_IN_PROBES;

	if (mvm->fw->ucode_capa.capa[0] &
	    IWL_UCODE_TLV_CAPA_WFA_TPC_REP_IE_SUPPORT)
		hw->wiphy->features |= NL80211_FEATURE_WFA_TPC_IE_IN_PROBES;

	mvm->rts_threshold = IEEE80211_MAX_RTS_THRESHOLD;

	/* currently FW API supports only one optional cipher scheme */
	if (mvm->fw->cs[0].cipher) {
		mvm->hw->n_cipher_schemes = 1;
		mvm->hw->cipher_schemes = &mvm->fw->cs[0];
	}

#ifdef CONFIG_PM_SLEEP
	if (iwl_mvm_is_d0i3_supported(mvm) &&
	    device_can_wakeup(mvm->trans->dev)) {
		mvm->wowlan.flags = WIPHY_WOWLAN_ANY;
		hw->wiphy->wowlan = &mvm->wowlan;
	} else if (mvm->fw->img[IWL_UCODE_WOWLAN].sec[0].len &&
	    mvm->trans->ops->d3_suspend &&
	    mvm->trans->ops->d3_resume &&
	    device_can_wakeup(mvm->trans->dev)) {
		mvm->wowlan.flags = WIPHY_WOWLAN_MAGIC_PKT |
				    WIPHY_WOWLAN_DISCONNECT |
				    WIPHY_WOWLAN_EAP_IDENTITY_REQ |
				    WIPHY_WOWLAN_RFKILL_RELEASE;
		if (!iwlwifi_mod_params.sw_crypto)
			mvm->wowlan.flags |= WIPHY_WOWLAN_SUPPORTS_GTK_REKEY |
					     WIPHY_WOWLAN_GTK_REKEY_FAILURE |
					     WIPHY_WOWLAN_4WAY_HANDSHAKE;

		mvm->wowlan.n_patterns = IWL_WOWLAN_MAX_PATTERNS;
		mvm->wowlan.pattern_min_len = IWL_WOWLAN_MIN_PATTERN_LEN;
		mvm->wowlan.pattern_max_len = IWL_WOWLAN_MAX_PATTERN_LEN;
		mvm->wowlan.tcp = &iwl_mvm_wowlan_tcp_support;
		hw->wiphy->wowlan = &mvm->wowlan;
	}
#endif

#ifdef CONFIG_IWLWIFI_BCAST_FILTERING
	/* assign default bcast filtering configuration */
	mvm->bcast_filters = iwl_mvm_default_bcast_filters;
#endif

	ret = iwl_mvm_leds_init(mvm);
	if (ret)
		return ret;

	ret = ieee80211_register_hw(mvm->hw);
	if (ret)
		iwl_mvm_leds_exit(mvm);

	return ret;
<<<<<<< HEAD
=======
}

static bool iwl_mvm_defer_tx(struct iwl_mvm *mvm,
			     struct ieee80211_sta *sta,
			     struct sk_buff *skb)
{
	struct iwl_mvm_sta *mvmsta;
	bool defer = false;

	/*
	 * double check the IN_D0I3 flag both before and after
	 * taking the spinlock, in order to prevent taking
	 * the spinlock when not needed.
	 */
	if (likely(!test_bit(IWL_MVM_STATUS_IN_D0I3, &mvm->status)))
		return false;

	spin_lock(&mvm->d0i3_tx_lock);
	/*
	 * testing the flag again ensures the skb dequeue
	 * loop (on d0i3 exit) hasn't run yet.
	 */
	if (!test_bit(IWL_MVM_STATUS_IN_D0I3, &mvm->status))
		goto out;

	mvmsta = iwl_mvm_sta_from_mac80211(sta);
	if (mvmsta->sta_id == IWL_MVM_STATION_COUNT ||
	    mvmsta->sta_id != mvm->d0i3_ap_sta_id)
		goto out;

	__skb_queue_tail(&mvm->d0i3_tx, skb);
	ieee80211_stop_queues(mvm->hw);

	/* trigger wakeup */
	iwl_mvm_ref(mvm, IWL_MVM_REF_TX);
	iwl_mvm_unref(mvm, IWL_MVM_REF_TX);

	defer = true;
out:
	spin_unlock(&mvm->d0i3_tx_lock);
	return defer;
>>>>>>> fc14f9c1
}

static void iwl_mvm_mac_tx(struct ieee80211_hw *hw,
			   struct ieee80211_tx_control *control,
			   struct sk_buff *skb)
{
	struct iwl_mvm *mvm = IWL_MAC80211_GET_MVM(hw);
	struct ieee80211_sta *sta = control->sta;
	struct ieee80211_tx_info *info = IEEE80211_SKB_CB(skb);
	struct ieee80211_hdr *hdr = (void *)skb->data;

	if (iwl_mvm_is_radio_killed(mvm)) {
		IWL_DEBUG_DROP(mvm, "Dropping - RF/CT KILL\n");
		goto drop;
	}

	if (IEEE80211_SKB_CB(skb)->hw_queue == IWL_MVM_OFFCHANNEL_QUEUE &&
	    !test_bit(IWL_MVM_STATUS_ROC_RUNNING, &mvm->status) &&
	    !test_bit(IWL_MVM_STATUS_ROC_AUX_RUNNING, &mvm->status))
		goto drop;

	/* treat non-bufferable MMPDUs as broadcast if sta is sleeping */
	if (unlikely(info->flags & IEEE80211_TX_CTL_NO_PS_BUFFER &&
		     ieee80211_is_mgmt(hdr->frame_control) &&
		     !ieee80211_is_deauth(hdr->frame_control) &&
		     !ieee80211_is_disassoc(hdr->frame_control) &&
		     !ieee80211_is_action(hdr->frame_control)))
		sta = NULL;

	if (sta) {
		if (iwl_mvm_defer_tx(mvm, sta, skb))
			return;
		if (iwl_mvm_tx_skb(mvm, skb, sta))
			goto drop;
		return;
	}

	if (iwl_mvm_tx_skb_non_sta(mvm, skb))
		goto drop;
	return;
 drop:
	ieee80211_free_txskb(hw, skb);
}

static inline bool iwl_enable_rx_ampdu(const struct iwl_cfg *cfg)
{
	if (iwlwifi_mod_params.disable_11n & IWL_DISABLE_HT_RXAGG)
		return false;
	return true;
}

static inline bool iwl_enable_tx_ampdu(const struct iwl_cfg *cfg)
{
	if (iwlwifi_mod_params.disable_11n & IWL_DISABLE_HT_TXAGG)
		return false;
	if (iwlwifi_mod_params.disable_11n & IWL_ENABLE_HT_TXAGG)
		return true;

	/* enabled by default */
	return true;
}

static int iwl_mvm_mac_ampdu_action(struct ieee80211_hw *hw,
				    struct ieee80211_vif *vif,
				    enum ieee80211_ampdu_mlme_action action,
				    struct ieee80211_sta *sta, u16 tid,
				    u16 *ssn, u8 buf_size)
{
	struct iwl_mvm *mvm = IWL_MAC80211_GET_MVM(hw);
	int ret;
	bool tx_agg_ref = false;

	IWL_DEBUG_HT(mvm, "A-MPDU action on addr %pM tid %d: action %d\n",
		     sta->addr, tid, action);

	if (!(mvm->nvm_data->sku_cap_11n_enable))
		return -EACCES;

	/* return from D0i3 before starting a new Tx aggregation */
	switch (action) {
	case IEEE80211_AMPDU_TX_START:
	case IEEE80211_AMPDU_TX_STOP_CONT:
	case IEEE80211_AMPDU_TX_STOP_FLUSH:
	case IEEE80211_AMPDU_TX_STOP_FLUSH_CONT:
	case IEEE80211_AMPDU_TX_OPERATIONAL:
		/*
		 * for tx start, wait synchronously until D0i3 exit to
		 * get the correct sequence number for the tid.
		 * additionally, some other ampdu actions use direct
		 * target access, which is not handled automatically
		 * by the trans layer (unlike commands), so wait for
		 * d0i3 exit in these cases as well.
		 */
		ret = iwl_mvm_ref_sync(mvm, IWL_MVM_REF_TX_AGG);
		if (ret)
			return ret;

		tx_agg_ref = true;
		break;
	default:
		break;
	}

	mutex_lock(&mvm->mutex);

	switch (action) {
	case IEEE80211_AMPDU_RX_START:
		if (!iwl_enable_rx_ampdu(mvm->cfg)) {
			ret = -EINVAL;
			break;
		}
		ret = iwl_mvm_sta_rx_agg(mvm, sta, tid, *ssn, true);
		break;
	case IEEE80211_AMPDU_RX_STOP:
		ret = iwl_mvm_sta_rx_agg(mvm, sta, tid, 0, false);
		break;
	case IEEE80211_AMPDU_TX_START:
		if (!iwl_enable_tx_ampdu(mvm->cfg)) {
			ret = -EINVAL;
			break;
		}
		ret = iwl_mvm_sta_tx_agg_start(mvm, vif, sta, tid, ssn);
		break;
	case IEEE80211_AMPDU_TX_STOP_CONT:
		ret = iwl_mvm_sta_tx_agg_stop(mvm, vif, sta, tid);
		break;
	case IEEE80211_AMPDU_TX_STOP_FLUSH:
	case IEEE80211_AMPDU_TX_STOP_FLUSH_CONT:
		ret = iwl_mvm_sta_tx_agg_flush(mvm, vif, sta, tid);
		break;
	case IEEE80211_AMPDU_TX_OPERATIONAL:
		ret = iwl_mvm_sta_tx_agg_oper(mvm, vif, sta, tid, buf_size);
		break;
	default:
		WARN_ON_ONCE(1);
		ret = -EINVAL;
		break;
	}
	mutex_unlock(&mvm->mutex);

	/*
	 * If the tid is marked as started, we won't use it for offloaded
	 * traffic on the next D0i3 entry. It's safe to unref.
	 */
	if (tx_agg_ref)
		iwl_mvm_unref(mvm, IWL_MVM_REF_TX_AGG);

	return ret;
}

static void iwl_mvm_cleanup_iterator(void *data, u8 *mac,
				     struct ieee80211_vif *vif)
{
	struct iwl_mvm *mvm = data;
	struct iwl_mvm_vif *mvmvif = iwl_mvm_vif_from_mac80211(vif);

	mvmvif->uploaded = false;
	mvmvif->ap_sta_id = IWL_MVM_STATION_COUNT;

	/* does this make sense at all? */
	mvmvif->color++;

	spin_lock_bh(&mvm->time_event_lock);
	iwl_mvm_te_clear_data(mvm, &mvmvif->time_event_data);
	spin_unlock_bh(&mvm->time_event_lock);

	mvmvif->phy_ctxt = NULL;
	memset(&mvmvif->bf_data, 0, sizeof(mvmvif->bf_data));
}

#ifdef CONFIG_IWLWIFI_DEBUGFS
void iwl_mvm_fw_error_dump(struct iwl_mvm *mvm)
{
	static char *env[] = { "DRIVER=iwlwifi", "EVENT=error_dump", NULL };
	struct iwl_fw_error_dump_file *dump_file;
	struct iwl_fw_error_dump_data *dump_data;
	struct iwl_fw_error_dump_info *dump_info;
	struct iwl_mvm_dump_ptrs *fw_error_dump;
	const struct fw_img *img;
	u32 sram_len, sram_ofs;
	u32 file_len, rxf_len;
	unsigned long flags;
	int reg_val;

	lockdep_assert_held(&mvm->mutex);

	if (mvm->fw_error_dump)
		return;

	fw_error_dump = kzalloc(sizeof(*mvm->fw_error_dump), GFP_KERNEL);
	if (!fw_error_dump)
		return;

	img = &mvm->fw->img[mvm->cur_ucode];
	sram_ofs = img->sec[IWL_UCODE_SECTION_DATA].offset;
	sram_len = img->sec[IWL_UCODE_SECTION_DATA].len;

	/* reading buffer size */
	reg_val = iwl_trans_read_prph(mvm->trans, RXF_SIZE_ADDR);
	rxf_len = (reg_val & RXF_SIZE_BYTE_CNT_MSK) >> RXF_SIZE_BYTE_CND_POS;

	/* the register holds the value divided by 128 */
	rxf_len = rxf_len << 7;

	file_len = sizeof(*dump_file) +
		   sizeof(*dump_data) * 3 +
		   sram_len +
		   rxf_len +
		   sizeof(*dump_info);

	dump_file = vzalloc(file_len);
	if (!dump_file) {
		kfree(fw_error_dump);
		return;
	}

	fw_error_dump->op_mode_ptr = dump_file;

	dump_file->barker = cpu_to_le32(IWL_FW_ERROR_DUMP_BARKER);
	dump_data = (void *)dump_file->data;

	dump_data->type = cpu_to_le32(IWL_FW_ERROR_DUMP_DEV_FW_INFO);
	dump_data->len = cpu_to_le32(sizeof(*dump_info));
	dump_info = (void *) dump_data->data;
	dump_info->device_family =
		mvm->cfg->device_family == IWL_DEVICE_FAMILY_7000 ?
			cpu_to_le32(IWL_FW_ERROR_DUMP_FAMILY_7) :
			cpu_to_le32(IWL_FW_ERROR_DUMP_FAMILY_8);
	memcpy(dump_info->fw_human_readable, mvm->fw->human_readable,
	       sizeof(dump_info->fw_human_readable));
	strncpy(dump_info->dev_human_readable, mvm->cfg->name,
		sizeof(dump_info->dev_human_readable));
	strncpy(dump_info->bus_human_readable, mvm->dev->bus->name,
		sizeof(dump_info->bus_human_readable));

	dump_data = iwl_fw_error_next_data(dump_data);
	dump_data->type = cpu_to_le32(IWL_FW_ERROR_DUMP_RXF);
	dump_data->len = cpu_to_le32(rxf_len);

	if (iwl_trans_grab_nic_access(mvm->trans, false, &flags)) {
		u32 *rxf = (void *)dump_data->data;
		int i;

		for (i = 0; i < (rxf_len / sizeof(u32)); i++) {
			iwl_trans_write_prph(mvm->trans,
					     RXF_LD_FENCE_OFFSET_ADDR,
					     i * sizeof(u32));
			rxf[i] = iwl_trans_read_prph(mvm->trans,
						     RXF_FIFO_RD_FENCE_ADDR);
		}
		iwl_trans_release_nic_access(mvm->trans, &flags);
	}

	dump_data = iwl_fw_error_next_data(dump_data);
	dump_data->type = cpu_to_le32(IWL_FW_ERROR_DUMP_SRAM);
	dump_data->len = cpu_to_le32(sram_len);
	iwl_trans_read_mem_bytes(mvm->trans, sram_ofs, dump_data->data,
				 sram_len);

	fw_error_dump->trans_ptr = iwl_trans_dump_data(mvm->trans);
	fw_error_dump->op_mode_len = file_len;
	if (fw_error_dump->trans_ptr)
		file_len += fw_error_dump->trans_ptr->len;
	dump_file->file_len = cpu_to_le32(file_len);
	mvm->fw_error_dump = fw_error_dump;

	/* notify the userspace about the error we had */
	kobject_uevent_env(&mvm->hw->wiphy->dev.kobj, KOBJ_CHANGE, env);
}
#endif

static void iwl_mvm_restart_cleanup(struct iwl_mvm *mvm)
{
	iwl_mvm_fw_error_dump(mvm);

	iwl_trans_stop_device(mvm->trans);

	mvm->scan_status = IWL_MVM_SCAN_NONE;
	mvm->ps_disabled = false;
	mvm->calibrating = false;

	/* just in case one was running */
	ieee80211_remain_on_channel_expired(mvm->hw);

	ieee80211_iterate_active_interfaces_atomic(
		mvm->hw, IEEE80211_IFACE_ITER_RESUME_ALL,
		iwl_mvm_cleanup_iterator, mvm);

	mvm->p2p_device_vif = NULL;
	mvm->d0i3_ap_sta_id = IWL_MVM_STATION_COUNT;

	iwl_mvm_reset_phy_ctxts(mvm);
	memset(mvm->fw_key_table, 0, sizeof(mvm->fw_key_table));
	memset(mvm->sta_drained, 0, sizeof(mvm->sta_drained));
	memset(&mvm->last_bt_notif, 0, sizeof(mvm->last_bt_notif));
	memset(&mvm->last_bt_notif_old, 0, sizeof(mvm->last_bt_notif_old));
	memset(&mvm->last_bt_ci_cmd, 0, sizeof(mvm->last_bt_ci_cmd));
	memset(&mvm->last_bt_ci_cmd_old, 0, sizeof(mvm->last_bt_ci_cmd_old));
	memset(&mvm->bt_ack_kill_msk, 0, sizeof(mvm->bt_ack_kill_msk));
	memset(&mvm->bt_cts_kill_msk, 0, sizeof(mvm->bt_cts_kill_msk));

	ieee80211_wake_queues(mvm->hw);

	/* cleanup all stale references (scan, roc), but keep the
	 * ucode_down ref until reconfig is complete */
	iwl_mvm_unref_all_except(mvm, IWL_MVM_REF_UCODE_DOWN);

	/* clear any stale d0i3 state */
	clear_bit(IWL_MVM_STATUS_IN_D0I3, &mvm->status);

	mvm->vif_count = 0;
	mvm->rx_ba_sessions = 0;
}

int __iwl_mvm_mac_start(struct iwl_mvm *mvm)
{
	int ret;

	lockdep_assert_held(&mvm->mutex);

	/* Clean up some internal and mac80211 state on restart */
	if (test_bit(IWL_MVM_STATUS_IN_HW_RESTART, &mvm->status))
		iwl_mvm_restart_cleanup(mvm);

	ret = iwl_mvm_up(mvm);

	if (ret && test_bit(IWL_MVM_STATUS_IN_HW_RESTART, &mvm->status)) {
		/* Something went wrong - we need to finish some cleanup
		 * that normally iwl_mvm_mac_restart_complete() below
		 * would do.
		 */
		clear_bit(IWL_MVM_STATUS_IN_HW_RESTART, &mvm->status);
		iwl_mvm_d0i3_enable_tx(mvm, NULL);
	}

	return ret;
}

static int iwl_mvm_mac_start(struct ieee80211_hw *hw)
{
	struct iwl_mvm *mvm = IWL_MAC80211_GET_MVM(hw);
	int ret;

	mutex_lock(&mvm->mutex);
	ret = __iwl_mvm_mac_start(mvm);
	mutex_unlock(&mvm->mutex);

	return ret;
}

static void iwl_mvm_mac_restart_complete(struct ieee80211_hw *hw)
{
	struct iwl_mvm *mvm = IWL_MAC80211_GET_MVM(hw);
	int ret;

	mutex_lock(&mvm->mutex);

	clear_bit(IWL_MVM_STATUS_IN_HW_RESTART, &mvm->status);
	iwl_mvm_d0i3_enable_tx(mvm, NULL);
	ret = iwl_mvm_update_quotas(mvm, NULL);
	if (ret)
		IWL_ERR(mvm, "Failed to update quotas after restart (%d)\n",
			ret);

	/* allow transport/FW low power modes */
	iwl_mvm_unref(mvm, IWL_MVM_REF_UCODE_DOWN);

	mutex_unlock(&mvm->mutex);
}

void __iwl_mvm_mac_stop(struct iwl_mvm *mvm)
{
	lockdep_assert_held(&mvm->mutex);

	/* disallow low power states when the FW is down */
	iwl_mvm_ref(mvm, IWL_MVM_REF_UCODE_DOWN);

	/* async_handlers_wk is now blocked */

	/*
	 * The work item could be running or queued if the
	 * ROC time event stops just as we get here.
	 */
	cancel_work_sync(&mvm->roc_done_wk);

	iwl_trans_stop_device(mvm->trans);

	iwl_mvm_async_handlers_purge(mvm);
	/* async_handlers_list is empty and will stay empty: HW is stopped */

	/* the fw is stopped, the aux sta is dead: clean up driver state */
	iwl_mvm_del_aux_sta(mvm);

	mvm->ucode_loaded = false;
}

static void iwl_mvm_mac_stop(struct ieee80211_hw *hw)
{
	struct iwl_mvm *mvm = IWL_MAC80211_GET_MVM(hw);

	flush_work(&mvm->d0i3_exit_work);
	flush_work(&mvm->async_handlers_wk);
	flush_work(&mvm->fw_error_dump_wk);

	mutex_lock(&mvm->mutex);
	__iwl_mvm_mac_stop(mvm);
	mutex_unlock(&mvm->mutex);

	/*
	 * The worker might have been waiting for the mutex, let it run and
	 * discover that its list is now empty.
	 */
	cancel_work_sync(&mvm->async_handlers_wk);
}

static struct iwl_mvm_phy_ctxt *iwl_mvm_get_free_phy_ctxt(struct iwl_mvm *mvm)
{
	u16 i;

	lockdep_assert_held(&mvm->mutex);

	for (i = 0; i < NUM_PHY_CTX; i++)
		if (!mvm->phy_ctxts[i].ref)
			return &mvm->phy_ctxts[i];

	IWL_ERR(mvm, "No available PHY context\n");
	return NULL;
}

static int iwl_mvm_set_tx_power(struct iwl_mvm *mvm, struct ieee80211_vif *vif,
				s8 tx_power)
{
	/* FW is in charge of regulatory enforcement */
	struct iwl_reduce_tx_power_cmd reduce_txpwr_cmd = {
		.mac_context_id = iwl_mvm_vif_from_mac80211(vif)->id,
		.pwr_restriction = cpu_to_le16(tx_power),
	};

	return iwl_mvm_send_cmd_pdu(mvm, REDUCE_TX_POWER_CMD, 0,
				    sizeof(reduce_txpwr_cmd),
				    &reduce_txpwr_cmd);
}

static int iwl_mvm_mac_add_interface(struct ieee80211_hw *hw,
				     struct ieee80211_vif *vif)
{
	struct iwl_mvm *mvm = IWL_MAC80211_GET_MVM(hw);
	struct iwl_mvm_vif *mvmvif = iwl_mvm_vif_from_mac80211(vif);
	int ret;

	/*
	 * make sure D0i3 exit is completed, otherwise a target access
	 * during tx queue configuration could be done when still in
	 * D0i3 state.
	 */
	ret = iwl_mvm_ref_sync(mvm, IWL_MVM_REF_ADD_IF);
	if (ret)
		return ret;

	/*
	 * Not much to do here. The stack will not allow interface
	 * types or combinations that we didn't advertise, so we
	 * don't really have to check the types.
	 */

	mutex_lock(&mvm->mutex);

	/* Allocate resources for the MAC context, and add it to the fw  */
	ret = iwl_mvm_mac_ctxt_init(mvm, vif);
	if (ret)
		goto out_unlock;

	/* Counting number of interfaces is needed for legacy PM */
	if (vif->type != NL80211_IFTYPE_P2P_DEVICE)
		mvm->vif_count++;

	/*
	 * The AP binding flow can be done only after the beacon
	 * template is configured (which happens only in the mac80211
	 * start_ap() flow), and adding the broadcast station can happen
	 * only after the binding.
	 * In addition, since modifying the MAC before adding a bcast
	 * station is not allowed by the FW, delay the adding of MAC context to
	 * the point where we can also add the bcast station.
	 * In short: there's not much we can do at this point, other than
	 * allocating resources :)
	 */
	if (vif->type == NL80211_IFTYPE_AP ||
	    vif->type == NL80211_IFTYPE_ADHOC) {
		ret = iwl_mvm_alloc_bcast_sta(mvm, vif);
		if (ret) {
			IWL_ERR(mvm, "Failed to allocate bcast sta\n");
			goto out_release;
		}

		iwl_mvm_vif_dbgfs_register(mvm, vif);
		goto out_unlock;
	}

	ret = iwl_mvm_mac_ctxt_add(mvm, vif);
	if (ret)
		goto out_release;

	ret = iwl_mvm_power_update_mac(mvm);
	if (ret)
		goto out_release;

	/* beacon filtering */
	ret = iwl_mvm_disable_beacon_filter(mvm, vif, 0);
	if (ret)
		goto out_remove_mac;

	if (!mvm->bf_allowed_vif &&
	    vif->type == NL80211_IFTYPE_STATION && !vif->p2p) {
		mvm->bf_allowed_vif = mvmvif;
		vif->driver_flags |= IEEE80211_VIF_BEACON_FILTER |
				     IEEE80211_VIF_SUPPORTS_CQM_RSSI;
	}

	/*
	 * P2P_DEVICE interface does not have a channel context assigned to it,
	 * so a dedicated PHY context is allocated to it and the corresponding
	 * MAC context is bound to it at this stage.
	 */
	if (vif->type == NL80211_IFTYPE_P2P_DEVICE) {

		mvmvif->phy_ctxt = iwl_mvm_get_free_phy_ctxt(mvm);
		if (!mvmvif->phy_ctxt) {
			ret = -ENOSPC;
			goto out_free_bf;
		}

		iwl_mvm_phy_ctxt_ref(mvm, mvmvif->phy_ctxt);
		ret = iwl_mvm_binding_add_vif(mvm, vif);
		if (ret)
			goto out_unref_phy;

		ret = iwl_mvm_add_bcast_sta(mvm, vif);
		if (ret)
			goto out_unbind;

		/* Save a pointer to p2p device vif, so it can later be used to
		 * update the p2p device MAC when a GO is started/stopped */
		mvm->p2p_device_vif = vif;
	}

	iwl_mvm_vif_dbgfs_register(mvm, vif);
	goto out_unlock;

 out_unbind:
	iwl_mvm_binding_remove_vif(mvm, vif);
 out_unref_phy:
	iwl_mvm_phy_ctxt_unref(mvm, mvmvif->phy_ctxt);
 out_free_bf:
	if (mvm->bf_allowed_vif == mvmvif) {
		mvm->bf_allowed_vif = NULL;
		vif->driver_flags &= ~(IEEE80211_VIF_BEACON_FILTER |
				       IEEE80211_VIF_SUPPORTS_CQM_RSSI);
	}
 out_remove_mac:
	mvmvif->phy_ctxt = NULL;
	iwl_mvm_mac_ctxt_remove(mvm, vif);
 out_release:
	if (vif->type != NL80211_IFTYPE_P2P_DEVICE)
		mvm->vif_count--;

	iwl_mvm_mac_ctxt_release(mvm, vif);
 out_unlock:
	mutex_unlock(&mvm->mutex);

	iwl_mvm_unref(mvm, IWL_MVM_REF_ADD_IF);

	return ret;
}

static void iwl_mvm_prepare_mac_removal(struct iwl_mvm *mvm,
					struct ieee80211_vif *vif)
{
	u32 tfd_msk = iwl_mvm_mac_get_queues_mask(mvm, vif);

	if (tfd_msk) {
		mutex_lock(&mvm->mutex);
		iwl_mvm_flush_tx_path(mvm, tfd_msk, true);
		mutex_unlock(&mvm->mutex);
	}

	if (vif->type == NL80211_IFTYPE_P2P_DEVICE) {
		/*
		 * Flush the ROC worker which will flush the OFFCHANNEL queue.
		 * We assume here that all the packets sent to the OFFCHANNEL
		 * queue are sent in ROC session.
		 */
		flush_work(&mvm->roc_done_wk);
	} else {
		/*
		 * By now, all the AC queues are empty. The AGG queues are
		 * empty too. We already got all the Tx responses for all the
		 * packets in the queues. The drain work can have been
		 * triggered. Flush it.
		 */
		flush_work(&mvm->sta_drained_wk);
	}
}

static void iwl_mvm_mac_remove_interface(struct ieee80211_hw *hw,
					 struct ieee80211_vif *vif)
{
	struct iwl_mvm *mvm = IWL_MAC80211_GET_MVM(hw);
	struct iwl_mvm_vif *mvmvif = iwl_mvm_vif_from_mac80211(vif);

	iwl_mvm_prepare_mac_removal(mvm, vif);

	mutex_lock(&mvm->mutex);

	if (mvm->bf_allowed_vif == mvmvif) {
		mvm->bf_allowed_vif = NULL;
		vif->driver_flags &= ~(IEEE80211_VIF_BEACON_FILTER |
				       IEEE80211_VIF_SUPPORTS_CQM_RSSI);
	}

	iwl_mvm_vif_dbgfs_clean(mvm, vif);

	/*
	 * For AP/GO interface, the tear down of the resources allocated to the
	 * interface is be handled as part of the stop_ap flow.
	 */
	if (vif->type == NL80211_IFTYPE_AP ||
	    vif->type == NL80211_IFTYPE_ADHOC) {
#ifdef CONFIG_NL80211_TESTMODE
		if (vif == mvm->noa_vif) {
			mvm->noa_vif = NULL;
			mvm->noa_duration = 0;
		}
#endif
		iwl_mvm_dealloc_bcast_sta(mvm, vif);
		goto out_release;
	}

	if (vif->type == NL80211_IFTYPE_P2P_DEVICE) {
		mvm->p2p_device_vif = NULL;
		iwl_mvm_rm_bcast_sta(mvm, vif);
		iwl_mvm_binding_remove_vif(mvm, vif);
		iwl_mvm_phy_ctxt_unref(mvm, mvmvif->phy_ctxt);
		mvmvif->phy_ctxt = NULL;
	}

	if (mvm->vif_count && vif->type != NL80211_IFTYPE_P2P_DEVICE)
		mvm->vif_count--;

	iwl_mvm_power_update_mac(mvm);
	iwl_mvm_mac_ctxt_remove(mvm, vif);

out_release:
	iwl_mvm_mac_ctxt_release(mvm, vif);
	mutex_unlock(&mvm->mutex);
}

static int iwl_mvm_mac_config(struct ieee80211_hw *hw, u32 changed)
{
	return 0;
}

struct iwl_mvm_mc_iter_data {
	struct iwl_mvm *mvm;
	int port_id;
};

static void iwl_mvm_mc_iface_iterator(void *_data, u8 *mac,
				      struct ieee80211_vif *vif)
{
	struct iwl_mvm_mc_iter_data *data = _data;
	struct iwl_mvm *mvm = data->mvm;
	struct iwl_mcast_filter_cmd *cmd = mvm->mcast_filter_cmd;
	int ret, len;

	/* if we don't have free ports, mcast frames will be dropped */
	if (WARN_ON_ONCE(data->port_id >= MAX_PORT_ID_NUM))
		return;

	if (vif->type != NL80211_IFTYPE_STATION ||
	    !vif->bss_conf.assoc)
		return;

	cmd->port_id = data->port_id++;
	memcpy(cmd->bssid, vif->bss_conf.bssid, ETH_ALEN);
	len = roundup(sizeof(*cmd) + cmd->count * ETH_ALEN, 4);

	ret = iwl_mvm_send_cmd_pdu(mvm, MCAST_FILTER_CMD, CMD_ASYNC, len, cmd);
	if (ret)
		IWL_ERR(mvm, "mcast filter cmd error. ret=%d\n", ret);
}

static void iwl_mvm_recalc_multicast(struct iwl_mvm *mvm)
{
	struct iwl_mvm_mc_iter_data iter_data = {
		.mvm = mvm,
	};

	lockdep_assert_held(&mvm->mutex);

	if (WARN_ON_ONCE(!mvm->mcast_filter_cmd))
		return;

	ieee80211_iterate_active_interfaces_atomic(
		mvm->hw, IEEE80211_IFACE_ITER_NORMAL,
		iwl_mvm_mc_iface_iterator, &iter_data);
}

static u64 iwl_mvm_prepare_multicast(struct ieee80211_hw *hw,
				     struct netdev_hw_addr_list *mc_list)
{
	struct iwl_mvm *mvm = IWL_MAC80211_GET_MVM(hw);
	struct iwl_mcast_filter_cmd *cmd;
	struct netdev_hw_addr *addr;
	int addr_count;
	bool pass_all;
	int len;

	addr_count = netdev_hw_addr_list_count(mc_list);
	pass_all = addr_count > MAX_MCAST_FILTERING_ADDRESSES ||
		   IWL_MVM_FW_MCAST_FILTER_PASS_ALL;
	if (pass_all)
		addr_count = 0;

	len = roundup(sizeof(*cmd) + addr_count * ETH_ALEN, 4);
	cmd = kzalloc(len, GFP_ATOMIC);
	if (!cmd)
		return 0;

	if (pass_all) {
		cmd->pass_all = 1;
		return (u64)(unsigned long)cmd;
	}

	netdev_hw_addr_list_for_each(addr, mc_list) {
		IWL_DEBUG_MAC80211(mvm, "mcast addr (%d): %pM\n",
				   cmd->count, addr->addr);
		memcpy(&cmd->addr_list[cmd->count * ETH_ALEN],
		       addr->addr, ETH_ALEN);
		cmd->count++;
	}

	return (u64)(unsigned long)cmd;
}

static void iwl_mvm_configure_filter(struct ieee80211_hw *hw,
				     unsigned int changed_flags,
				     unsigned int *total_flags,
				     u64 multicast)
{
	struct iwl_mvm *mvm = IWL_MAC80211_GET_MVM(hw);
	struct iwl_mcast_filter_cmd *cmd = (void *)(unsigned long)multicast;

	mutex_lock(&mvm->mutex);

	/* replace previous configuration */
	kfree(mvm->mcast_filter_cmd);
	mvm->mcast_filter_cmd = cmd;

	if (!cmd)
		goto out;

	iwl_mvm_recalc_multicast(mvm);
out:
	mutex_unlock(&mvm->mutex);
	*total_flags = 0;
}

#ifdef CONFIG_IWLWIFI_BCAST_FILTERING
struct iwl_bcast_iter_data {
	struct iwl_mvm *mvm;
	struct iwl_bcast_filter_cmd *cmd;
	u8 current_filter;
};

static void
iwl_mvm_set_bcast_filter(struct ieee80211_vif *vif,
			 const struct iwl_fw_bcast_filter *in_filter,
			 struct iwl_fw_bcast_filter *out_filter)
{
	struct iwl_fw_bcast_filter_attr *attr;
	int i;

	memcpy(out_filter, in_filter, sizeof(*out_filter));

	for (i = 0; i < ARRAY_SIZE(out_filter->attrs); i++) {
		attr = &out_filter->attrs[i];

		if (!attr->mask)
			break;

		switch (attr->reserved1) {
		case cpu_to_le16(BC_FILTER_MAGIC_IP):
			if (vif->bss_conf.arp_addr_cnt != 1) {
				attr->mask = 0;
				continue;
			}

			attr->val = vif->bss_conf.arp_addr_list[0];
			break;
		case cpu_to_le16(BC_FILTER_MAGIC_MAC):
			attr->val = *(__be32 *)&vif->addr[2];
			break;
		default:
			break;
		}
		attr->reserved1 = 0;
		out_filter->num_attrs++;
	}
}

static void iwl_mvm_bcast_filter_iterator(void *_data, u8 *mac,
					  struct ieee80211_vif *vif)
{
	struct iwl_bcast_iter_data *data = _data;
	struct iwl_mvm *mvm = data->mvm;
	struct iwl_bcast_filter_cmd *cmd = data->cmd;
	struct iwl_mvm_vif *mvmvif = iwl_mvm_vif_from_mac80211(vif);
	struct iwl_fw_bcast_mac *bcast_mac;
	int i;

	if (WARN_ON(mvmvif->id >= ARRAY_SIZE(cmd->macs)))
		return;

	bcast_mac = &cmd->macs[mvmvif->id];

	/*
	 * enable filtering only for associated stations, but not for P2P
	 * Clients
	 */
	if (vif->type != NL80211_IFTYPE_STATION || vif->p2p ||
	    !vif->bss_conf.assoc)
		return;

	bcast_mac->default_discard = 1;

	/* copy all configured filters */
	for (i = 0; mvm->bcast_filters[i].attrs[0].mask; i++) {
		/*
		 * Make sure we don't exceed our filters limit.
		 * if there is still a valid filter to be configured,
		 * be on the safe side and just allow bcast for this mac.
		 */
		if (WARN_ON_ONCE(data->current_filter >=
				 ARRAY_SIZE(cmd->filters))) {
			bcast_mac->default_discard = 0;
			bcast_mac->attached_filters = 0;
			break;
		}

		iwl_mvm_set_bcast_filter(vif,
					 &mvm->bcast_filters[i],
					 &cmd->filters[data->current_filter]);

		/* skip current filter if it contains no attributes */
		if (!cmd->filters[data->current_filter].num_attrs)
			continue;

		/* attach the filter to current mac */
		bcast_mac->attached_filters |=
				cpu_to_le16(BIT(data->current_filter));

		data->current_filter++;
	}
}

bool iwl_mvm_bcast_filter_build_cmd(struct iwl_mvm *mvm,
				    struct iwl_bcast_filter_cmd *cmd)
{
	struct iwl_bcast_iter_data iter_data = {
		.mvm = mvm,
		.cmd = cmd,
	};

	memset(cmd, 0, sizeof(*cmd));
	cmd->max_bcast_filters = ARRAY_SIZE(cmd->filters);
	cmd->max_macs = ARRAY_SIZE(cmd->macs);

#ifdef CONFIG_IWLWIFI_DEBUGFS
	/* use debugfs filters/macs if override is configured */
	if (mvm->dbgfs_bcast_filtering.override) {
		memcpy(cmd->filters, &mvm->dbgfs_bcast_filtering.cmd.filters,
		       sizeof(cmd->filters));
		memcpy(cmd->macs, &mvm->dbgfs_bcast_filtering.cmd.macs,
		       sizeof(cmd->macs));
		return true;
	}
#endif

	/* if no filters are configured, do nothing */
	if (!mvm->bcast_filters)
		return false;

	/* configure and attach these filters for each associated sta vif */
	ieee80211_iterate_active_interfaces(
		mvm->hw, IEEE80211_IFACE_ITER_NORMAL,
		iwl_mvm_bcast_filter_iterator, &iter_data);

	return true;
}
static int iwl_mvm_configure_bcast_filter(struct iwl_mvm *mvm,
					  struct ieee80211_vif *vif)
{
	struct iwl_bcast_filter_cmd cmd;

	if (!(mvm->fw->ucode_capa.flags & IWL_UCODE_TLV_FLAGS_BCAST_FILTERING))
		return 0;

	if (!iwl_mvm_bcast_filter_build_cmd(mvm, &cmd))
		return 0;

	return iwl_mvm_send_cmd_pdu(mvm, BCAST_FILTER_CMD, 0,
				    sizeof(cmd), &cmd);
}
#else
static inline int iwl_mvm_configure_bcast_filter(struct iwl_mvm *mvm,
						 struct ieee80211_vif *vif)
{
	return 0;
}
#endif

static void iwl_mvm_bss_info_changed_station(struct iwl_mvm *mvm,
					     struct ieee80211_vif *vif,
					     struct ieee80211_bss_conf *bss_conf,
					     u32 changes)
{
	struct iwl_mvm_vif *mvmvif = iwl_mvm_vif_from_mac80211(vif);
	int ret;

	/*
	 * Re-calculate the tsf id, as the master-slave relations depend on the
	 * beacon interval, which was not known when the station interface was
	 * added.
	 */
	if (changes & BSS_CHANGED_ASSOC && bss_conf->assoc)
		iwl_mvm_mac_ctxt_recalc_tsf_id(mvm, vif);

	/*
	 * If we're not associated yet, take the (new) BSSID before associating
	 * so the firmware knows. If we're already associated, then use the old
	 * BSSID here, and we'll send a cleared one later in the CHANGED_ASSOC
	 * branch for disassociation below.
	 */
	if (changes & BSS_CHANGED_BSSID && !mvmvif->associated)
		memcpy(mvmvif->bssid, bss_conf->bssid, ETH_ALEN);

	ret = iwl_mvm_mac_ctxt_changed(mvm, vif, false, mvmvif->bssid);
	if (ret)
		IWL_ERR(mvm, "failed to update MAC %pM\n", vif->addr);

	/* after sending it once, adopt mac80211 data */
	memcpy(mvmvif->bssid, bss_conf->bssid, ETH_ALEN);
	mvmvif->associated = bss_conf->assoc;

	if (changes & BSS_CHANGED_ASSOC) {
		if (bss_conf->assoc) {
			/* add quota for this interface */
			ret = iwl_mvm_update_quotas(mvm, NULL);
			if (ret) {
				IWL_ERR(mvm, "failed to update quotas\n");
				return;
			}

			if (test_bit(IWL_MVM_STATUS_IN_HW_RESTART,
				     &mvm->status)) {
				/*
				 * If we're restarting then the firmware will
				 * obviously have lost synchronisation with
				 * the AP. It will attempt to synchronise by
				 * itself, but we can make it more reliable by
				 * scheduling a session protection time event.
				 *
				 * The firmware needs to receive a beacon to
				 * catch up with synchronisation, use 110% of
				 * the beacon interval.
				 *
				 * Set a large maximum delay to allow for more
				 * than a single interface.
				 */
				u32 dur = (11 * vif->bss_conf.beacon_int) / 10;
				iwl_mvm_protect_session(mvm, vif, dur, dur,
							5 * dur, false);
			}

			iwl_mvm_sf_update(mvm, vif, false);
			iwl_mvm_power_vif_assoc(mvm, vif);
			if (vif->p2p) {
				iwl_mvm_ref(mvm, IWL_MVM_REF_P2P_CLIENT);
				iwl_mvm_update_smps(mvm, vif,
						    IWL_MVM_SMPS_REQ_PROT,
						    IEEE80211_SMPS_DYNAMIC);
			}
		} else if (mvmvif->ap_sta_id != IWL_MVM_STATION_COUNT) {
			/*
			 * If update fails - SF might be running in associated
			 * mode while disassociated - which is forbidden.
			 */
			WARN_ONCE(iwl_mvm_sf_update(mvm, vif, false),
				  "Failed to update SF upon disassociation\n");

			/* remove AP station now that the MAC is unassoc */
			ret = iwl_mvm_rm_sta_id(mvm, vif, mvmvif->ap_sta_id);
			if (ret)
				IWL_ERR(mvm, "failed to remove AP station\n");

			if (mvm->d0i3_ap_sta_id == mvmvif->ap_sta_id)
				mvm->d0i3_ap_sta_id = IWL_MVM_STATION_COUNT;
			mvmvif->ap_sta_id = IWL_MVM_STATION_COUNT;
			/* remove quota for this interface */
			ret = iwl_mvm_update_quotas(mvm, NULL);
			if (ret)
				IWL_ERR(mvm, "failed to update quotas\n");

			if (vif->p2p)
				iwl_mvm_unref(mvm, IWL_MVM_REF_P2P_CLIENT);

			/* this will take the cleared BSSID from bss_conf */
			ret = iwl_mvm_mac_ctxt_changed(mvm, vif, false, NULL);
			if (ret)
				IWL_ERR(mvm,
					"failed to update MAC %pM (clear after unassoc)\n",
					vif->addr);
		}

		iwl_mvm_recalc_multicast(mvm);
		iwl_mvm_configure_bcast_filter(mvm, vif);

		/* reset rssi values */
		mvmvif->bf_data.ave_beacon_signal = 0;

		iwl_mvm_bt_coex_vif_change(mvm);
		iwl_mvm_update_smps(mvm, vif, IWL_MVM_SMPS_REQ_TT,
				    IEEE80211_SMPS_AUTOMATIC);
	} else if (changes & BSS_CHANGED_BEACON_INFO) {
		/*
		 * We received a beacon _after_ association so
		 * remove the session protection.
		 */
		iwl_mvm_remove_time_event(mvm, mvmvif,
					  &mvmvif->time_event_data);
	}

	if (changes & BSS_CHANGED_BEACON_INFO) {
		iwl_mvm_sf_update(mvm, vif, false);
		WARN_ON(iwl_mvm_enable_beacon_filter(mvm, vif, 0));
	}

	if (changes & (BSS_CHANGED_PS | BSS_CHANGED_P2P_PS | BSS_CHANGED_QOS)) {
		ret = iwl_mvm_power_update_mac(mvm);
		if (ret)
			IWL_ERR(mvm, "failed to update power mode\n");
	}

	if (changes & BSS_CHANGED_TXPOWER) {
		IWL_DEBUG_CALIB(mvm, "Changing TX Power to %d\n",
				bss_conf->txpower);
		iwl_mvm_set_tx_power(mvm, vif, bss_conf->txpower);
	}

	if (changes & BSS_CHANGED_CQM) {
		IWL_DEBUG_MAC80211(mvm, "cqm info_changed\n");
		/* reset cqm events tracking */
		mvmvif->bf_data.last_cqm_event = 0;
		if (mvmvif->bf_data.bf_enabled) {
			ret = iwl_mvm_enable_beacon_filter(mvm, vif, 0);
			if (ret)
				IWL_ERR(mvm,
					"failed to update CQM thresholds\n");
		}
	}

	if (changes & BSS_CHANGED_ARP_FILTER) {
		IWL_DEBUG_MAC80211(mvm, "arp filter changed\n");
		iwl_mvm_configure_bcast_filter(mvm, vif);
	}
}

static int iwl_mvm_start_ap_ibss(struct ieee80211_hw *hw,
				 struct ieee80211_vif *vif)
{
	struct iwl_mvm *mvm = IWL_MAC80211_GET_MVM(hw);
	struct iwl_mvm_vif *mvmvif = iwl_mvm_vif_from_mac80211(vif);
	int ret;

	/*
	 * iwl_mvm_mac_ctxt_add() might read directly from the device
	 * (the system time), so make sure it is available.
	 */
	ret = iwl_mvm_ref_sync(mvm, IWL_MVM_REF_START_AP);
	if (ret)
		return ret;

	mutex_lock(&mvm->mutex);

	/* Send the beacon template */
	ret = iwl_mvm_mac_ctxt_beacon_changed(mvm, vif);
	if (ret)
		goto out_unlock;

	/*
	 * Re-calculate the tsf id, as the master-slave relations depend on the
	 * beacon interval, which was not known when the AP interface was added.
	 */
	if (vif->type == NL80211_IFTYPE_AP)
		iwl_mvm_mac_ctxt_recalc_tsf_id(mvm, vif);

	/* Add the mac context */
	ret = iwl_mvm_mac_ctxt_add(mvm, vif);
	if (ret)
		goto out_unlock;

	/* Perform the binding */
	ret = iwl_mvm_binding_add_vif(mvm, vif);
	if (ret)
		goto out_remove;

	/* Send the bcast station. At this stage the TBTT and DTIM time events
	 * are added and applied to the scheduler */
	ret = iwl_mvm_send_add_bcast_sta(mvm, vif);
	if (ret)
		goto out_unbind;

	/* must be set before quota calculations */
	mvmvif->ap_ibss_active = true;

	/* power updated needs to be done before quotas */
	iwl_mvm_power_update_mac(mvm);

	ret = iwl_mvm_update_quotas(mvm, NULL);
	if (ret)
		goto out_quota_failed;

	/* Need to update the P2P Device MAC (only GO, IBSS is single vif) */
	if (vif->p2p && mvm->p2p_device_vif)
		iwl_mvm_mac_ctxt_changed(mvm, mvm->p2p_device_vif, false, NULL);

	iwl_mvm_ref(mvm, IWL_MVM_REF_AP_IBSS);

	iwl_mvm_bt_coex_vif_change(mvm);

	/* we don't support TDLS during DCM */
	if (iwl_mvm_phy_ctx_count(mvm) > 1)
		iwl_mvm_teardown_tdls_peers(mvm);

	mutex_unlock(&mvm->mutex);
	return 0;

out_quota_failed:
	iwl_mvm_power_update_mac(mvm);
	mvmvif->ap_ibss_active = false;
	iwl_mvm_send_rm_bcast_sta(mvm, vif);
out_unbind:
	iwl_mvm_binding_remove_vif(mvm, vif);
out_remove:
	iwl_mvm_mac_ctxt_remove(mvm, vif);
out_unlock:
	mutex_unlock(&mvm->mutex);
	iwl_mvm_unref(mvm, IWL_MVM_REF_START_AP);
	return ret;
}

static void iwl_mvm_stop_ap_ibss(struct ieee80211_hw *hw,
				 struct ieee80211_vif *vif)
{
	struct iwl_mvm *mvm = IWL_MAC80211_GET_MVM(hw);
	struct iwl_mvm_vif *mvmvif = iwl_mvm_vif_from_mac80211(vif);

	iwl_mvm_prepare_mac_removal(mvm, vif);

	mutex_lock(&mvm->mutex);

	/* Handle AP stop while in CSA */
	if (rcu_access_pointer(mvm->csa_vif) == vif) {
		iwl_mvm_remove_time_event(mvm, mvmvif,
					  &mvmvif->time_event_data);
		RCU_INIT_POINTER(mvm->csa_vif, NULL);
	}

	if (rcu_access_pointer(mvm->csa_tx_blocked_vif) == vif) {
		RCU_INIT_POINTER(mvm->csa_tx_blocked_vif, NULL);
		mvm->csa_tx_block_bcn_timeout = 0;
	}

	mvmvif->ap_ibss_active = false;
	mvm->ap_last_beacon_gp2 = 0;

	iwl_mvm_bt_coex_vif_change(mvm);

	iwl_mvm_unref(mvm, IWL_MVM_REF_AP_IBSS);

	/* Need to update the P2P Device MAC (only GO, IBSS is single vif) */
	if (vif->p2p && mvm->p2p_device_vif)
		iwl_mvm_mac_ctxt_changed(mvm, mvm->p2p_device_vif, false, NULL);

	iwl_mvm_update_quotas(mvm, NULL);
	iwl_mvm_send_rm_bcast_sta(mvm, vif);
	iwl_mvm_binding_remove_vif(mvm, vif);

	iwl_mvm_power_update_mac(mvm);

	iwl_mvm_mac_ctxt_remove(mvm, vif);

	mutex_unlock(&mvm->mutex);
}

static void
iwl_mvm_bss_info_changed_ap_ibss(struct iwl_mvm *mvm,
				 struct ieee80211_vif *vif,
				 struct ieee80211_bss_conf *bss_conf,
				 u32 changes)
{
	struct iwl_mvm_vif *mvmvif = iwl_mvm_vif_from_mac80211(vif);

	/* Changes will be applied when the AP/IBSS is started */
	if (!mvmvif->ap_ibss_active)
		return;

	if (changes & (BSS_CHANGED_ERP_CTS_PROT | BSS_CHANGED_HT |
		       BSS_CHANGED_BANDWIDTH | BSS_CHANGED_QOS) &&
	    iwl_mvm_mac_ctxt_changed(mvm, vif, false, NULL))
		IWL_ERR(mvm, "failed to update MAC %pM\n", vif->addr);

	/* Need to send a new beacon template to the FW */
	if (changes & BSS_CHANGED_BEACON &&
	    iwl_mvm_mac_ctxt_beacon_changed(mvm, vif))
		IWL_WARN(mvm, "Failed updating beacon data\n");

	if (changes & BSS_CHANGED_TXPOWER) {
		IWL_DEBUG_CALIB(mvm, "Changing TX Power to %d\n",
				bss_conf->txpower);
		iwl_mvm_set_tx_power(mvm, vif, bss_conf->txpower);
	}

}

static void iwl_mvm_bss_info_changed(struct ieee80211_hw *hw,
				     struct ieee80211_vif *vif,
				     struct ieee80211_bss_conf *bss_conf,
				     u32 changes)
{
	struct iwl_mvm *mvm = IWL_MAC80211_GET_MVM(hw);

	/*
	 * iwl_mvm_bss_info_changed_station() might call
	 * iwl_mvm_protect_session(), which reads directly from
	 * the device (the system time), so make sure it is available.
	 */
	if (iwl_mvm_ref_sync(mvm, IWL_MVM_REF_BSS_CHANGED))
		return;

	mutex_lock(&mvm->mutex);

	if (changes & BSS_CHANGED_IDLE && !bss_conf->idle)
		iwl_mvm_scan_offload_stop(mvm, true);

	switch (vif->type) {
	case NL80211_IFTYPE_STATION:
		iwl_mvm_bss_info_changed_station(mvm, vif, bss_conf, changes);
		break;
	case NL80211_IFTYPE_AP:
	case NL80211_IFTYPE_ADHOC:
		iwl_mvm_bss_info_changed_ap_ibss(mvm, vif, bss_conf, changes);
		break;
	default:
		/* shouldn't happen */
		WARN_ON_ONCE(1);
	}

	mutex_unlock(&mvm->mutex);
	iwl_mvm_unref(mvm, IWL_MVM_REF_BSS_CHANGED);
}

static int iwl_mvm_cancel_scan_wait_notif(struct iwl_mvm *mvm,
					  enum iwl_scan_status scan_type)
{
	int ret;
	bool wait_for_handlers = false;

	mutex_lock(&mvm->mutex);

	if (mvm->scan_status != scan_type) {
		ret = 0;
		/* make sure there are no pending notifications */
		wait_for_handlers = true;
		goto out;
	}

	switch (scan_type) {
	case IWL_MVM_SCAN_SCHED:
		ret = iwl_mvm_scan_offload_stop(mvm, true);
		break;
	case IWL_MVM_SCAN_OS:
		ret = iwl_mvm_cancel_scan(mvm);
		break;
	case IWL_MVM_SCAN_NONE:
	default:
		WARN_ON_ONCE(1);
		ret = -EINVAL;
		break;
	}
	if (ret)
		goto out;

	wait_for_handlers = true;
out:
	mutex_unlock(&mvm->mutex);

	/* make sure we consume the completion notification */
	if (wait_for_handlers)
		iwl_mvm_wait_for_async_handlers(mvm);

	return ret;
}
static int iwl_mvm_mac_hw_scan(struct ieee80211_hw *hw,
			       struct ieee80211_vif *vif,
			       struct ieee80211_scan_request *hw_req)
{
	struct iwl_mvm *mvm = IWL_MAC80211_GET_MVM(hw);
	struct cfg80211_scan_request *req = &hw_req->req;
	int ret;

	if (req->n_channels == 0 ||
	    req->n_channels > mvm->fw->ucode_capa.n_scan_channels)
		return -EINVAL;

	ret = iwl_mvm_cancel_scan_wait_notif(mvm, IWL_MVM_SCAN_SCHED);
	if (ret)
		return ret;

	mutex_lock(&mvm->mutex);

	if (mvm->scan_status != IWL_MVM_SCAN_NONE) {
		ret = -EBUSY;
		goto out;
	}

	iwl_mvm_ref(mvm, IWL_MVM_REF_SCAN);

	if (mvm->fw->ucode_capa.api[0] & IWL_UCODE_TLV_API_LMAC_SCAN)
		ret = iwl_mvm_unified_scan_lmac(mvm, vif, hw_req);
	else
		ret = iwl_mvm_scan_request(mvm, vif, req);

	if (ret)
		iwl_mvm_unref(mvm, IWL_MVM_REF_SCAN);
out:
	mutex_unlock(&mvm->mutex);
	return ret;
}

static void iwl_mvm_mac_cancel_hw_scan(struct ieee80211_hw *hw,
				       struct ieee80211_vif *vif)
{
	struct iwl_mvm *mvm = IWL_MAC80211_GET_MVM(hw);

	mutex_lock(&mvm->mutex);

	iwl_mvm_cancel_scan(mvm);

	mutex_unlock(&mvm->mutex);
}

static void
iwl_mvm_mac_allow_buffered_frames(struct ieee80211_hw *hw,
				  struct ieee80211_sta *sta, u16 tids,
				  int num_frames,
				  enum ieee80211_frame_release_type reason,
				  bool more_data)
{
	struct iwl_mvm *mvm = IWL_MAC80211_GET_MVM(hw);

	/* Called when we need to transmit (a) frame(s) from mac80211 */

	iwl_mvm_sta_modify_sleep_tx_count(mvm, sta, reason, num_frames,
					  tids, more_data, false);
}

static void
iwl_mvm_mac_release_buffered_frames(struct ieee80211_hw *hw,
				    struct ieee80211_sta *sta, u16 tids,
				    int num_frames,
				    enum ieee80211_frame_release_type reason,
				    bool more_data)
{
	struct iwl_mvm *mvm = IWL_MAC80211_GET_MVM(hw);

	/* Called when we need to transmit (a) frame(s) from agg queue */

	iwl_mvm_sta_modify_sleep_tx_count(mvm, sta, reason, num_frames,
					  tids, more_data, true);
}

static void iwl_mvm_mac_sta_notify(struct ieee80211_hw *hw,
				   struct ieee80211_vif *vif,
				   enum sta_notify_cmd cmd,
				   struct ieee80211_sta *sta)
{
	struct iwl_mvm *mvm = IWL_MAC80211_GET_MVM(hw);
	struct iwl_mvm_sta *mvmsta = iwl_mvm_sta_from_mac80211(sta);
	int tid;

	switch (cmd) {
	case STA_NOTIFY_SLEEP:
		if (atomic_read(&mvm->pending_frames[mvmsta->sta_id]) > 0)
			ieee80211_sta_block_awake(hw, sta, true);
		spin_lock_bh(&mvmsta->lock);
		for (tid = 0; tid < IWL_MAX_TID_COUNT; tid++) {
			struct iwl_mvm_tid_data *tid_data;

			tid_data = &mvmsta->tid_data[tid];
			if (tid_data->state != IWL_AGG_ON &&
			    tid_data->state != IWL_EMPTYING_HW_QUEUE_DELBA)
				continue;
			if (iwl_mvm_tid_queued(tid_data) == 0)
				continue;
			ieee80211_sta_set_buffered(sta, tid, true);
		}
		spin_unlock_bh(&mvmsta->lock);
		/*
		 * The fw updates the STA to be asleep. Tx packets on the Tx
		 * queues to this station will not be transmitted. The fw will
		 * send a Tx response with TX_STATUS_FAIL_DEST_PS.
		 */
		break;
	case STA_NOTIFY_AWAKE:
		if (WARN_ON(mvmsta->sta_id == IWL_MVM_STATION_COUNT))
			break;
		iwl_mvm_sta_modify_ps_wake(mvm, sta);
		break;
	default:
		break;
	}
}

static void iwl_mvm_sta_pre_rcu_remove(struct ieee80211_hw *hw,
				       struct ieee80211_vif *vif,
				       struct ieee80211_sta *sta)
{
	struct iwl_mvm *mvm = IWL_MAC80211_GET_MVM(hw);
	struct iwl_mvm_sta *mvm_sta = (void *)sta->drv_priv;

	/*
	 * This is called before mac80211 does RCU synchronisation,
	 * so here we already invalidate our internal RCU-protected
	 * station pointer. The rest of the code will thus no longer
	 * be able to find the station this way, and we don't rely
	 * on further RCU synchronisation after the sta_state()
	 * callback deleted the station.
	 */
	mutex_lock(&mvm->mutex);
	if (sta == rcu_access_pointer(mvm->fw_id_to_mac_id[mvm_sta->sta_id]))
		rcu_assign_pointer(mvm->fw_id_to_mac_id[mvm_sta->sta_id],
				   ERR_PTR(-ENOENT));
	mutex_unlock(&mvm->mutex);
}

static int iwl_mvm_mac_sta_state(struct ieee80211_hw *hw,
				 struct ieee80211_vif *vif,
				 struct ieee80211_sta *sta,
				 enum ieee80211_sta_state old_state,
				 enum ieee80211_sta_state new_state)
{
	struct iwl_mvm *mvm = IWL_MAC80211_GET_MVM(hw);
	struct iwl_mvm_vif *mvmvif = iwl_mvm_vif_from_mac80211(vif);
	int ret;

	IWL_DEBUG_MAC80211(mvm, "station %pM state change %d->%d\n",
			   sta->addr, old_state, new_state);

	/* this would be a mac80211 bug ... but don't crash */
	if (WARN_ON_ONCE(!mvmvif->phy_ctxt))
		return -EINVAL;

	/* if a STA is being removed, reuse its ID */
	flush_work(&mvm->sta_drained_wk);

	mutex_lock(&mvm->mutex);
	if (old_state == IEEE80211_STA_NOTEXIST &&
	    new_state == IEEE80211_STA_NONE) {
		/*
		 * Firmware bug - it'll crash if the beacon interval is less
		 * than 16. We can't avoid connecting at all, so refuse the
		 * station state change, this will cause mac80211 to abandon
		 * attempts to connect to this AP, and eventually wpa_s will
		 * blacklist the AP...
		 */
		if (vif->type == NL80211_IFTYPE_STATION &&
		    vif->bss_conf.beacon_int < 16) {
			IWL_ERR(mvm,
				"AP %pM beacon interval is %d, refusing due to firmware bug!\n",
				sta->addr, vif->bss_conf.beacon_int);
			ret = -EINVAL;
			goto out_unlock;
		}
<<<<<<< HEAD
=======

		if (sta->tdls &&
		    (vif->p2p ||
		     iwl_mvm_tdls_sta_count(mvm, NULL) ==
						IWL_MVM_TDLS_STA_COUNT ||
		     iwl_mvm_phy_ctx_count(mvm) > 1)) {
			IWL_DEBUG_MAC80211(mvm, "refusing TDLS sta\n");
			ret = -EBUSY;
			goto out_unlock;
		}

>>>>>>> fc14f9c1
		ret = iwl_mvm_add_sta(mvm, vif, sta);
		if (sta->tdls && ret == 0)
			iwl_mvm_recalc_tdls_state(mvm, vif, true);
	} else if (old_state == IEEE80211_STA_NONE &&
		   new_state == IEEE80211_STA_AUTH) {
		/*
		 * EBS may be disabled due to previous failures reported by FW.
		 * Reset EBS status here assuming environment has been changed.
		 */
		mvm->last_ebs_successful = true;
		ret = 0;
	} else if (old_state == IEEE80211_STA_AUTH &&
		   new_state == IEEE80211_STA_ASSOC) {
		ret = iwl_mvm_update_sta(mvm, vif, sta);
		if (ret == 0)
			iwl_mvm_rs_rate_init(mvm, sta,
					     mvmvif->phy_ctxt->channel->band,
					     true);
	} else if (old_state == IEEE80211_STA_ASSOC &&
		   new_state == IEEE80211_STA_AUTHORIZED) {

		/* we don't support TDLS during DCM */
		if (iwl_mvm_phy_ctx_count(mvm) > 1)
			iwl_mvm_teardown_tdls_peers(mvm);

		/* enable beacon filtering */
		WARN_ON(iwl_mvm_enable_beacon_filter(mvm, vif, 0));
		ret = 0;
	} else if (old_state == IEEE80211_STA_AUTHORIZED &&
		   new_state == IEEE80211_STA_ASSOC) {
		/* disable beacon filtering */
		WARN_ON(iwl_mvm_disable_beacon_filter(mvm, vif, 0));
		ret = 0;
	} else if (old_state == IEEE80211_STA_ASSOC &&
		   new_state == IEEE80211_STA_AUTH) {
		ret = 0;
	} else if (old_state == IEEE80211_STA_AUTH &&
		   new_state == IEEE80211_STA_NONE) {
		ret = 0;
	} else if (old_state == IEEE80211_STA_NONE &&
		   new_state == IEEE80211_STA_NOTEXIST) {
		ret = iwl_mvm_rm_sta(mvm, vif, sta);
		if (sta->tdls)
			iwl_mvm_recalc_tdls_state(mvm, vif, false);
	} else {
		ret = -EIO;
	}
 out_unlock:
	mutex_unlock(&mvm->mutex);

	return ret;
}

static int iwl_mvm_mac_set_rts_threshold(struct ieee80211_hw *hw, u32 value)
{
	struct iwl_mvm *mvm = IWL_MAC80211_GET_MVM(hw);

	mvm->rts_threshold = value;

	return 0;
}

static void iwl_mvm_sta_rc_update(struct ieee80211_hw *hw,
				  struct ieee80211_vif *vif,
				  struct ieee80211_sta *sta, u32 changed)
{
	struct iwl_mvm *mvm = IWL_MAC80211_GET_MVM(hw);

	if (vif->type == NL80211_IFTYPE_STATION &&
	    changed & IEEE80211_RC_NSS_CHANGED)
		iwl_mvm_sf_update(mvm, vif, false);
}

static int iwl_mvm_mac_conf_tx(struct ieee80211_hw *hw,
			       struct ieee80211_vif *vif, u16 ac,
			       const struct ieee80211_tx_queue_params *params)
{
	struct iwl_mvm *mvm = IWL_MAC80211_GET_MVM(hw);
	struct iwl_mvm_vif *mvmvif = iwl_mvm_vif_from_mac80211(vif);

	mvmvif->queue_params[ac] = *params;

	/*
	 * No need to update right away, we'll get BSS_CHANGED_QOS
	 * The exception is P2P_DEVICE interface which needs immediate update.
	 */
	if (vif->type == NL80211_IFTYPE_P2P_DEVICE) {
		int ret;

		mutex_lock(&mvm->mutex);
		ret = iwl_mvm_mac_ctxt_changed(mvm, vif, false, NULL);
		mutex_unlock(&mvm->mutex);
		return ret;
	}
	return 0;
}

static void iwl_mvm_mac_mgd_prepare_tx(struct ieee80211_hw *hw,
				      struct ieee80211_vif *vif)
{
	struct iwl_mvm *mvm = IWL_MAC80211_GET_MVM(hw);
	u32 duration = min(IWL_MVM_TE_SESSION_PROTECTION_MAX_TIME_MS,
			   200 + vif->bss_conf.beacon_int);
	u32 min_duration = min(IWL_MVM_TE_SESSION_PROTECTION_MIN_TIME_MS,
			       100 + vif->bss_conf.beacon_int);

	if (WARN_ON_ONCE(vif->bss_conf.assoc))
		return;

	/*
	 * iwl_mvm_protect_session() reads directly from the device
	 * (the system time), so make sure it is available.
	 */
	if (iwl_mvm_ref_sync(mvm, IWL_MVM_REF_PREPARE_TX))
		return;

	mutex_lock(&mvm->mutex);
	/* Try really hard to protect the session and hear a beacon */
	iwl_mvm_protect_session(mvm, vif, duration, min_duration, 500, false);
	mutex_unlock(&mvm->mutex);

	iwl_mvm_unref(mvm, IWL_MVM_REF_PREPARE_TX);
}

static int iwl_mvm_mac_sched_scan_start(struct ieee80211_hw *hw,
					struct ieee80211_vif *vif,
					struct cfg80211_sched_scan_request *req,
					struct ieee80211_scan_ies *ies)
{
	struct iwl_mvm *mvm = IWL_MAC80211_GET_MVM(hw);
	int ret;

	ret = iwl_mvm_cancel_scan_wait_notif(mvm, IWL_MVM_SCAN_OS);
	if (ret)
		return ret;

	mutex_lock(&mvm->mutex);

	/* Newest FW fixes sched scan while connected on another interface */
	if (mvm->fw->ucode_capa.api[0] & IWL_UCODE_TLV_API_LMAC_SCAN) {
		if (!vif->bss_conf.idle) {
			ret = -EBUSY;
			goto out;
		}
	} else if (!iwl_mvm_is_idle(mvm)) {
		ret = -EBUSY;
		goto out;
	}

	if (mvm->scan_status != IWL_MVM_SCAN_NONE) {
		ret = -EBUSY;
		goto out;
	}

	mvm->scan_status = IWL_MVM_SCAN_SCHED;

	if (!(mvm->fw->ucode_capa.api[0] & IWL_UCODE_TLV_API_LMAC_SCAN)) {
		ret = iwl_mvm_config_sched_scan(mvm, vif, req, ies);
		if (ret)
			goto err;
	}

	ret = iwl_mvm_config_sched_scan_profiles(mvm, req);
	if (ret)
		goto err;

	if (mvm->fw->ucode_capa.api[0] & IWL_UCODE_TLV_API_LMAC_SCAN)
		ret = iwl_mvm_unified_sched_scan_lmac(mvm, vif, req, ies);
	else
		ret = iwl_mvm_sched_scan_start(mvm, req);

	if (!ret)
		goto out;
err:
	mvm->scan_status = IWL_MVM_SCAN_NONE;
out:
	mutex_unlock(&mvm->mutex);
	return ret;
}

static int iwl_mvm_mac_sched_scan_stop(struct ieee80211_hw *hw,
				       struct ieee80211_vif *vif)
{
	struct iwl_mvm *mvm = IWL_MAC80211_GET_MVM(hw);
	int ret;

	mutex_lock(&mvm->mutex);
	ret = iwl_mvm_scan_offload_stop(mvm, false);
	mutex_unlock(&mvm->mutex);
	iwl_mvm_wait_for_async_handlers(mvm);

	return ret;
}

static int iwl_mvm_mac_set_key(struct ieee80211_hw *hw,
			       enum set_key_cmd cmd,
			       struct ieee80211_vif *vif,
			       struct ieee80211_sta *sta,
			       struct ieee80211_key_conf *key)
{
	struct iwl_mvm *mvm = IWL_MAC80211_GET_MVM(hw);
	int ret;

	if (iwlwifi_mod_params.sw_crypto) {
		IWL_DEBUG_MAC80211(mvm, "leave - hwcrypto disabled\n");
		return -EOPNOTSUPP;
	}

	switch (key->cipher) {
	case WLAN_CIPHER_SUITE_TKIP:
		key->flags |= IEEE80211_KEY_FLAG_GENERATE_MMIC;
		/* fall-through */
	case WLAN_CIPHER_SUITE_CCMP:
		key->flags |= IEEE80211_KEY_FLAG_GENERATE_IV;
		break;
	case WLAN_CIPHER_SUITE_AES_CMAC:
		WARN_ON_ONCE(!(hw->flags & IEEE80211_HW_MFP_CAPABLE));
		break;
	case WLAN_CIPHER_SUITE_WEP40:
	case WLAN_CIPHER_SUITE_WEP104:
		/*
		 * Support for TX only, at least for now, so accept
		 * the key and do nothing else. Then mac80211 will
		 * pass it for TX but we don't have to use it for RX.
		 */
		return 0;
	default:
		/* currently FW supports only one optional cipher scheme */
		if (hw->n_cipher_schemes &&
		    hw->cipher_schemes->cipher == key->cipher)
			key->flags |= IEEE80211_KEY_FLAG_PUT_IV_SPACE;
		else
			return -EOPNOTSUPP;
	}

	mutex_lock(&mvm->mutex);

	switch (cmd) {
	case SET_KEY:
		if ((vif->type == NL80211_IFTYPE_ADHOC ||
		     vif->type == NL80211_IFTYPE_AP) && !sta) {
			/*
			 * GTK on AP interface is a TX-only key, return 0;
			 * on IBSS they're per-station and because we're lazy
			 * we don't support them for RX, so do the same.
			 */
			ret = 0;
			key->hw_key_idx = STA_KEY_IDX_INVALID;
			break;
		}

		IWL_DEBUG_MAC80211(mvm, "set hwcrypto key\n");
		ret = iwl_mvm_set_sta_key(mvm, vif, sta, key, false);
		if (ret) {
			IWL_WARN(mvm, "set key failed\n");
			/*
			 * can't add key for RX, but we don't need it
			 * in the device for TX so still return 0
			 */
			key->hw_key_idx = STA_KEY_IDX_INVALID;
			ret = 0;
		}

		break;
	case DISABLE_KEY:
		if (key->hw_key_idx == STA_KEY_IDX_INVALID) {
			ret = 0;
			break;
		}

		IWL_DEBUG_MAC80211(mvm, "disable hwcrypto key\n");
		ret = iwl_mvm_remove_sta_key(mvm, vif, sta, key);
		break;
	default:
		ret = -EINVAL;
	}

	mutex_unlock(&mvm->mutex);
	return ret;
}

static void iwl_mvm_mac_update_tkip_key(struct ieee80211_hw *hw,
					struct ieee80211_vif *vif,
					struct ieee80211_key_conf *keyconf,
					struct ieee80211_sta *sta,
					u32 iv32, u16 *phase1key)
{
	struct iwl_mvm *mvm = IWL_MAC80211_GET_MVM(hw);

	if (keyconf->hw_key_idx == STA_KEY_IDX_INVALID)
		return;

	iwl_mvm_update_tkip_key(mvm, vif, keyconf, sta, iv32, phase1key);
}


static bool iwl_mvm_rx_aux_roc(struct iwl_notif_wait_data *notif_wait,
			       struct iwl_rx_packet *pkt, void *data)
{
	struct iwl_mvm *mvm =
		container_of(notif_wait, struct iwl_mvm, notif_wait);
	struct iwl_hs20_roc_res *resp;
	int resp_len = iwl_rx_packet_payload_len(pkt);
	struct iwl_mvm_time_event_data *te_data = data;

	if (WARN_ON(pkt->hdr.cmd != HOT_SPOT_CMD))
		return true;

	if (WARN_ON_ONCE(resp_len != sizeof(*resp))) {
		IWL_ERR(mvm, "Invalid HOT_SPOT_CMD response\n");
		return true;
	}

	resp = (void *)pkt->data;

	IWL_DEBUG_TE(mvm,
		     "Aux ROC: Recieved response from ucode: status=%d uid=%d\n",
		     resp->status, resp->event_unique_id);

	te_data->uid = le32_to_cpu(resp->event_unique_id);
	IWL_DEBUG_TE(mvm, "TIME_EVENT_CMD response - UID = 0x%x\n",
		     te_data->uid);

	spin_lock_bh(&mvm->time_event_lock);
	list_add_tail(&te_data->list, &mvm->aux_roc_te_list);
	spin_unlock_bh(&mvm->time_event_lock);

	return true;
}

#define AUX_ROC_MAX_DELAY_ON_CHANNEL 5000
static int iwl_mvm_send_aux_roc_cmd(struct iwl_mvm *mvm,
				    struct ieee80211_channel *channel,
				    struct ieee80211_vif *vif,
				    int duration)
{
	int res, time_reg = DEVICE_SYSTEM_TIME_REG;
	struct iwl_mvm_vif *mvmvif = iwl_mvm_vif_from_mac80211(vif);
	struct iwl_mvm_time_event_data *te_data = &mvmvif->hs_time_event_data;
	static const u8 time_event_response[] = { HOT_SPOT_CMD };
	struct iwl_notification_wait wait_time_event;
	struct iwl_hs20_roc_req aux_roc_req = {
		.action = cpu_to_le32(FW_CTXT_ACTION_ADD),
		.id_and_color =
			cpu_to_le32(FW_CMD_ID_AND_COLOR(MAC_INDEX_AUX, 0)),
		.sta_id_and_color = cpu_to_le32(mvm->aux_sta.sta_id),
		/* Set the channel info data */
		.channel_info.band = (channel->band == IEEE80211_BAND_2GHZ) ?
			PHY_BAND_24 : PHY_BAND_5,
		.channel_info.channel = channel->hw_value,
		.channel_info.width = PHY_VHT_CHANNEL_MODE20,
		/* Set the time and duration */
		.apply_time = cpu_to_le32(iwl_read_prph(mvm->trans, time_reg)),
		.apply_time_max_delay =
			cpu_to_le32(MSEC_TO_TU(AUX_ROC_MAX_DELAY_ON_CHANNEL)),
		.duration = cpu_to_le32(MSEC_TO_TU(duration)),
	 };

	/* Set the node address */
	memcpy(aux_roc_req.node_addr, vif->addr, ETH_ALEN);

	lockdep_assert_held(&mvm->mutex);

	spin_lock_bh(&mvm->time_event_lock);

	if (WARN_ON(te_data->id == HOT_SPOT_CMD)) {
		spin_unlock_bh(&mvm->time_event_lock);
		return -EIO;
	}

	te_data->vif = vif;
	te_data->duration = duration;
	te_data->id = HOT_SPOT_CMD;

	spin_unlock_bh(&mvm->time_event_lock);

	/*
	 * Use a notification wait, which really just processes the
	 * command response and doesn't wait for anything, in order
	 * to be able to process the response and get the UID inside
	 * the RX path. Using CMD_WANT_SKB doesn't work because it
	 * stores the buffer and then wakes up this thread, by which
	 * time another notification (that the time event started)
	 * might already be processed unsuccessfully.
	 */
	iwl_init_notification_wait(&mvm->notif_wait, &wait_time_event,
				   time_event_response,
				   ARRAY_SIZE(time_event_response),
				   iwl_mvm_rx_aux_roc, te_data);

	res = iwl_mvm_send_cmd_pdu(mvm, HOT_SPOT_CMD, 0, sizeof(aux_roc_req),
				   &aux_roc_req);

	if (res) {
		IWL_ERR(mvm, "Couldn't send HOT_SPOT_CMD: %d\n", res);
		iwl_remove_notification(&mvm->notif_wait, &wait_time_event);
		goto out_clear_te;
	}

	/* No need to wait for anything, so just pass 1 (0 isn't valid) */
	res = iwl_wait_notification(&mvm->notif_wait, &wait_time_event, 1);
	/* should never fail */
	WARN_ON_ONCE(res);

	if (res) {
 out_clear_te:
		spin_lock_bh(&mvm->time_event_lock);
		iwl_mvm_te_clear_data(mvm, te_data);
		spin_unlock_bh(&mvm->time_event_lock);
	}

	return res;
}

static int iwl_mvm_roc(struct ieee80211_hw *hw,
		       struct ieee80211_vif *vif,
		       struct ieee80211_channel *channel,
		       int duration,
		       enum ieee80211_roc_type type)
{
	struct iwl_mvm *mvm = IWL_MAC80211_GET_MVM(hw);
	struct iwl_mvm_vif *mvmvif = iwl_mvm_vif_from_mac80211(vif);
	struct cfg80211_chan_def chandef;
	struct iwl_mvm_phy_ctxt *phy_ctxt;
	int ret, i;

	IWL_DEBUG_MAC80211(mvm, "enter (%d, %d, %d)\n", channel->hw_value,
			   duration, type);

	mutex_lock(&mvm->mutex);

	switch (vif->type) {
	case NL80211_IFTYPE_STATION:
		/* Use aux roc framework (HS20) */
		ret = iwl_mvm_send_aux_roc_cmd(mvm, channel,
					       vif, duration);
		goto out_unlock;
	case NL80211_IFTYPE_P2P_DEVICE:
		/* handle below */
		break;
	default:
		IWL_ERR(mvm, "vif isn't P2P_DEVICE: %d\n", vif->type);
		ret = -EINVAL;
		goto out_unlock;
	}

	for (i = 0; i < NUM_PHY_CTX; i++) {
		phy_ctxt = &mvm->phy_ctxts[i];
		if (phy_ctxt->ref == 0 || mvmvif->phy_ctxt == phy_ctxt)
			continue;

		if (phy_ctxt->ref && channel == phy_ctxt->channel) {
			/*
			 * Unbind the P2P_DEVICE from the current PHY context,
			 * and if the PHY context is not used remove it.
			 */
			ret = iwl_mvm_binding_remove_vif(mvm, vif);
			if (WARN(ret, "Failed unbinding P2P_DEVICE\n"))
				goto out_unlock;

			iwl_mvm_phy_ctxt_unref(mvm, mvmvif->phy_ctxt);

			/* Bind the P2P_DEVICE to the current PHY Context */
			mvmvif->phy_ctxt = phy_ctxt;

			ret = iwl_mvm_binding_add_vif(mvm, vif);
			if (WARN(ret, "Failed binding P2P_DEVICE\n"))
				goto out_unlock;

			iwl_mvm_phy_ctxt_ref(mvm, mvmvif->phy_ctxt);
			goto schedule_time_event;
		}
	}

	/* Need to update the PHY context only if the ROC channel changed */
	if (channel == mvmvif->phy_ctxt->channel)
		goto schedule_time_event;

	cfg80211_chandef_create(&chandef, channel, NL80211_CHAN_NO_HT);

	/*
	 * Change the PHY context configuration as it is currently referenced
	 * only by the P2P Device MAC
	 */
	if (mvmvif->phy_ctxt->ref == 1) {
		ret = iwl_mvm_phy_ctxt_changed(mvm, mvmvif->phy_ctxt,
					       &chandef, 1, 1);
		if (ret)
			goto out_unlock;
	} else {
		/*
		 * The PHY context is shared with other MACs. Need to remove the
		 * P2P Device from the binding, allocate an new PHY context and
		 * create a new binding
		 */
		phy_ctxt = iwl_mvm_get_free_phy_ctxt(mvm);
		if (!phy_ctxt) {
			ret = -ENOSPC;
			goto out_unlock;
		}

		ret = iwl_mvm_phy_ctxt_changed(mvm, phy_ctxt, &chandef,
					       1, 1);
		if (ret) {
			IWL_ERR(mvm, "Failed to change PHY context\n");
			goto out_unlock;
		}

		/* Unbind the P2P_DEVICE from the current PHY context */
		ret = iwl_mvm_binding_remove_vif(mvm, vif);
		if (WARN(ret, "Failed unbinding P2P_DEVICE\n"))
			goto out_unlock;

		iwl_mvm_phy_ctxt_unref(mvm, mvmvif->phy_ctxt);

		/* Bind the P2P_DEVICE to the new allocated PHY context */
		mvmvif->phy_ctxt = phy_ctxt;

		ret = iwl_mvm_binding_add_vif(mvm, vif);
		if (WARN(ret, "Failed binding P2P_DEVICE\n"))
			goto out_unlock;

		iwl_mvm_phy_ctxt_ref(mvm, mvmvif->phy_ctxt);
	}

schedule_time_event:
	/* Schedule the time events */
	ret = iwl_mvm_start_p2p_roc(mvm, vif, duration, type);

out_unlock:
	mutex_unlock(&mvm->mutex);
	IWL_DEBUG_MAC80211(mvm, "leave\n");
	return ret;
}

static int iwl_mvm_cancel_roc(struct ieee80211_hw *hw)
{
	struct iwl_mvm *mvm = IWL_MAC80211_GET_MVM(hw);

	IWL_DEBUG_MAC80211(mvm, "enter\n");

	mutex_lock(&mvm->mutex);
	iwl_mvm_stop_p2p_roc(mvm);
	mutex_unlock(&mvm->mutex);

	IWL_DEBUG_MAC80211(mvm, "leave\n");
	return 0;
}

static int __iwl_mvm_add_chanctx(struct iwl_mvm *mvm,
				 struct ieee80211_chanctx_conf *ctx)
{
	u16 *phy_ctxt_id = (u16 *)ctx->drv_priv;
	struct iwl_mvm_phy_ctxt *phy_ctxt;
	int ret;

	lockdep_assert_held(&mvm->mutex);

	IWL_DEBUG_MAC80211(mvm, "Add channel context\n");

	phy_ctxt = iwl_mvm_get_free_phy_ctxt(mvm);
	if (!phy_ctxt) {
		ret = -ENOSPC;
		goto out;
	}

	ret = iwl_mvm_phy_ctxt_changed(mvm, phy_ctxt, &ctx->min_def,
				       ctx->rx_chains_static,
				       ctx->rx_chains_dynamic);
	if (ret) {
		IWL_ERR(mvm, "Failed to add PHY context\n");
		goto out;
	}

	iwl_mvm_phy_ctxt_ref(mvm, phy_ctxt);
	*phy_ctxt_id = phy_ctxt->id;
out:
	return ret;
}

static int iwl_mvm_add_chanctx(struct ieee80211_hw *hw,
			       struct ieee80211_chanctx_conf *ctx)
{
	struct iwl_mvm *mvm = IWL_MAC80211_GET_MVM(hw);
	int ret;

	mutex_lock(&mvm->mutex);
	ret = __iwl_mvm_add_chanctx(mvm, ctx);
	mutex_unlock(&mvm->mutex);

	return ret;
}

static void __iwl_mvm_remove_chanctx(struct iwl_mvm *mvm,
				     struct ieee80211_chanctx_conf *ctx)
{
	u16 *phy_ctxt_id = (u16 *)ctx->drv_priv;
	struct iwl_mvm_phy_ctxt *phy_ctxt = &mvm->phy_ctxts[*phy_ctxt_id];

	lockdep_assert_held(&mvm->mutex);

	iwl_mvm_phy_ctxt_unref(mvm, phy_ctxt);
}

static void iwl_mvm_remove_chanctx(struct ieee80211_hw *hw,
				   struct ieee80211_chanctx_conf *ctx)
{
	struct iwl_mvm *mvm = IWL_MAC80211_GET_MVM(hw);

	mutex_lock(&mvm->mutex);
	__iwl_mvm_remove_chanctx(mvm, ctx);
	mutex_unlock(&mvm->mutex);
}

static void iwl_mvm_change_chanctx(struct ieee80211_hw *hw,
				   struct ieee80211_chanctx_conf *ctx,
				   u32 changed)
{
	struct iwl_mvm *mvm = IWL_MAC80211_GET_MVM(hw);
	u16 *phy_ctxt_id = (u16 *)ctx->drv_priv;
	struct iwl_mvm_phy_ctxt *phy_ctxt = &mvm->phy_ctxts[*phy_ctxt_id];

	if (WARN_ONCE((phy_ctxt->ref > 1) &&
		      (changed & ~(IEEE80211_CHANCTX_CHANGE_WIDTH |
				   IEEE80211_CHANCTX_CHANGE_RX_CHAINS |
				   IEEE80211_CHANCTX_CHANGE_RADAR |
				   IEEE80211_CHANCTX_CHANGE_MIN_WIDTH)),
		      "Cannot change PHY. Ref=%d, changed=0x%X\n",
		      phy_ctxt->ref, changed))
		return;

	mutex_lock(&mvm->mutex);
	iwl_mvm_bt_coex_vif_change(mvm);
	iwl_mvm_phy_ctxt_changed(mvm, phy_ctxt, &ctx->min_def,
				 ctx->rx_chains_static,
				 ctx->rx_chains_dynamic);
	mutex_unlock(&mvm->mutex);
}

static int __iwl_mvm_assign_vif_chanctx(struct iwl_mvm *mvm,
					struct ieee80211_vif *vif,
					struct ieee80211_chanctx_conf *ctx,
					bool switching_chanctx)
{
	u16 *phy_ctxt_id = (u16 *)ctx->drv_priv;
	struct iwl_mvm_phy_ctxt *phy_ctxt = &mvm->phy_ctxts[*phy_ctxt_id];
	struct iwl_mvm_vif *mvmvif = iwl_mvm_vif_from_mac80211(vif);
	int ret;

	lockdep_assert_held(&mvm->mutex);

	mvmvif->phy_ctxt = phy_ctxt;

	switch (vif->type) {
	case NL80211_IFTYPE_AP:
		/* Unless it's a CSA flow we have nothing to do here */
		if (vif->csa_active) {
			mvmvif->ap_ibss_active = true;
			break;
		}
	case NL80211_IFTYPE_ADHOC:
		/*
		 * The AP binding flow is handled as part of the start_ap flow
		 * (in bss_info_changed), similarly for IBSS.
		 */
		ret = 0;
		goto out;
	case NL80211_IFTYPE_STATION:
		break;
	case NL80211_IFTYPE_MONITOR:
		/* always disable PS when a monitor interface is active */
		mvmvif->ps_disabled = true;
		break;
	default:
		ret = -EINVAL;
		goto out;
	}

	ret = iwl_mvm_binding_add_vif(mvm, vif);
	if (ret)
		goto out;

	/*
	 * Power state must be updated before quotas,
	 * otherwise fw will complain.
	 */
	iwl_mvm_power_update_mac(mvm);

	/* Setting the quota at this stage is only required for monitor
	 * interfaces. For the other types, the bss_info changed flow
	 * will handle quota settings.
	 */
	if (vif->type == NL80211_IFTYPE_MONITOR) {
		mvmvif->monitor_active = true;
		ret = iwl_mvm_update_quotas(mvm, NULL);
		if (ret)
			goto out_remove_binding;
	}

	/* Handle binding during CSA */
	if ((vif->type == NL80211_IFTYPE_AP) ||
	    (switching_chanctx && (vif->type == NL80211_IFTYPE_STATION))) {
		iwl_mvm_update_quotas(mvm, NULL);
		iwl_mvm_mac_ctxt_changed(mvm, vif, false, NULL);
	}

	if (vif->csa_active && vif->type == NL80211_IFTYPE_STATION) {
		struct iwl_mvm_sta *mvmsta;

		mvmsta = iwl_mvm_sta_from_staid_protected(mvm,
							  mvmvif->ap_sta_id);

		if (WARN_ON(!mvmsta))
			goto out;

		/* TODO: only re-enable after the first beacon */
		iwl_mvm_sta_modify_disable_tx(mvm, mvmsta, false);
	}

	goto out;

out_remove_binding:
	iwl_mvm_binding_remove_vif(mvm, vif);
	iwl_mvm_power_update_mac(mvm);
out:
	if (ret)
		mvmvif->phy_ctxt = NULL;
	return ret;
}
static int iwl_mvm_assign_vif_chanctx(struct ieee80211_hw *hw,
				      struct ieee80211_vif *vif,
				      struct ieee80211_chanctx_conf *ctx)
{
	struct iwl_mvm *mvm = IWL_MAC80211_GET_MVM(hw);
	int ret;

	mutex_lock(&mvm->mutex);
	ret = __iwl_mvm_assign_vif_chanctx(mvm, vif, ctx, false);
	mutex_unlock(&mvm->mutex);

	return ret;
}

static void __iwl_mvm_unassign_vif_chanctx(struct iwl_mvm *mvm,
					   struct ieee80211_vif *vif,
					   struct ieee80211_chanctx_conf *ctx,
					   bool switching_chanctx)
{
	struct iwl_mvm_vif *mvmvif = iwl_mvm_vif_from_mac80211(vif);
	struct ieee80211_vif *disabled_vif = NULL;
	struct iwl_mvm_sta *mvmsta;

	lockdep_assert_held(&mvm->mutex);

	iwl_mvm_remove_time_event(mvm, mvmvif, &mvmvif->time_event_data);

	switch (vif->type) {
	case NL80211_IFTYPE_ADHOC:
		goto out;
	case NL80211_IFTYPE_MONITOR:
		mvmvif->monitor_active = false;
		mvmvif->ps_disabled = false;
		break;
	case NL80211_IFTYPE_AP:
		/* This part is triggered only during CSA */
		if (!vif->csa_active || !mvmvif->ap_ibss_active)
			goto out;

		/* Set CS bit on all the stations */
		iwl_mvm_modify_all_sta_disable_tx(mvm, mvmvif, true);

		/* Save blocked iface, the timeout is set on the next beacon */
		rcu_assign_pointer(mvm->csa_tx_blocked_vif, vif);

		mvmvif->ap_ibss_active = false;
		break;
	case NL80211_IFTYPE_STATION:
		if (!switching_chanctx)
			break;

		disabled_vif = vif;

		mvmsta = iwl_mvm_sta_from_staid_protected(mvm,
							  mvmvif->ap_sta_id);

		if (!WARN_ON(!mvmsta))
			iwl_mvm_sta_modify_disable_tx(mvm, mvmsta, true);

		iwl_mvm_mac_ctxt_changed(mvm, vif, true, NULL);
		break;
	default:
		break;
	}

	iwl_mvm_update_quotas(mvm, disabled_vif);
	iwl_mvm_binding_remove_vif(mvm, vif);

out:
	mvmvif->phy_ctxt = NULL;
	iwl_mvm_power_update_mac(mvm);
}

static void iwl_mvm_unassign_vif_chanctx(struct ieee80211_hw *hw,
					 struct ieee80211_vif *vif,
					 struct ieee80211_chanctx_conf *ctx)
{
	struct iwl_mvm *mvm = IWL_MAC80211_GET_MVM(hw);

	mutex_lock(&mvm->mutex);
	__iwl_mvm_unassign_vif_chanctx(mvm, vif, ctx, false);
	mutex_unlock(&mvm->mutex);
}

static int iwl_mvm_switch_vif_chanctx(struct ieee80211_hw *hw,
				      struct ieee80211_vif_chanctx_switch *vifs,
				      int n_vifs,
				      enum ieee80211_chanctx_switch_mode mode)
{
	struct iwl_mvm *mvm = IWL_MAC80211_GET_MVM(hw);
	int ret;

	/* we only support SWAP_CONTEXTS and with a single-vif right now */
	if (mode != CHANCTX_SWMODE_SWAP_CONTEXTS || n_vifs > 1)
		return -EOPNOTSUPP;

	mutex_lock(&mvm->mutex);
	__iwl_mvm_unassign_vif_chanctx(mvm, vifs[0].vif, vifs[0].old_ctx, true);
	__iwl_mvm_remove_chanctx(mvm, vifs[0].old_ctx);

	ret = __iwl_mvm_add_chanctx(mvm, vifs[0].new_ctx);
	if (ret) {
		IWL_ERR(mvm, "failed to add new_ctx during channel switch\n");
		goto out_reassign;
	}

	ret = __iwl_mvm_assign_vif_chanctx(mvm, vifs[0].vif, vifs[0].new_ctx,
					   true);
	if (ret) {
		IWL_ERR(mvm,
			"failed to assign new_ctx during channel switch\n");
		goto out_remove;
	}

	/* we don't support TDLS during DCM - can be caused by channel switch */
	if (iwl_mvm_phy_ctx_count(mvm) > 1)
		iwl_mvm_teardown_tdls_peers(mvm);

	goto out;

out_remove:
	__iwl_mvm_remove_chanctx(mvm, vifs[0].new_ctx);

out_reassign:
	ret = __iwl_mvm_add_chanctx(mvm, vifs[0].old_ctx);
	if (ret) {
		IWL_ERR(mvm, "failed to add old_ctx back after failure.\n");
		goto out_restart;
	}

	ret = __iwl_mvm_assign_vif_chanctx(mvm, vifs[0].vif, vifs[0].old_ctx,
					   true);
	if (ret) {
		IWL_ERR(mvm, "failed to reassign old_ctx after failure.\n");
		goto out_restart;
	}

	goto out;

out_restart:
	/* things keep failing, better restart the hw */
	iwl_mvm_nic_restart(mvm, false);

out:
	mutex_unlock(&mvm->mutex);
	return ret;
}

static int iwl_mvm_set_tim(struct ieee80211_hw *hw,
			   struct ieee80211_sta *sta,
			   bool set)
{
	struct iwl_mvm *mvm = IWL_MAC80211_GET_MVM(hw);
	struct iwl_mvm_sta *mvm_sta = (void *)sta->drv_priv;

	if (!mvm_sta || !mvm_sta->vif) {
		IWL_ERR(mvm, "Station is not associated to a vif\n");
		return -EINVAL;
	}

	return iwl_mvm_mac_ctxt_beacon_changed(mvm, mvm_sta->vif);
}

#ifdef CONFIG_NL80211_TESTMODE
static const struct nla_policy iwl_mvm_tm_policy[IWL_MVM_TM_ATTR_MAX + 1] = {
	[IWL_MVM_TM_ATTR_CMD] = { .type = NLA_U32 },
	[IWL_MVM_TM_ATTR_NOA_DURATION] = { .type = NLA_U32 },
	[IWL_MVM_TM_ATTR_BEACON_FILTER_STATE] = { .type = NLA_U32 },
};

static int __iwl_mvm_mac_testmode_cmd(struct iwl_mvm *mvm,
				      struct ieee80211_vif *vif,
				      void *data, int len)
{
	struct nlattr *tb[IWL_MVM_TM_ATTR_MAX + 1];
	int err;
	u32 noa_duration;

	err = nla_parse(tb, IWL_MVM_TM_ATTR_MAX, data, len, iwl_mvm_tm_policy);
	if (err)
		return err;

	if (!tb[IWL_MVM_TM_ATTR_CMD])
		return -EINVAL;

	switch (nla_get_u32(tb[IWL_MVM_TM_ATTR_CMD])) {
	case IWL_MVM_TM_CMD_SET_NOA:
		if (!vif || vif->type != NL80211_IFTYPE_AP || !vif->p2p ||
		    !vif->bss_conf.enable_beacon ||
		    !tb[IWL_MVM_TM_ATTR_NOA_DURATION])
			return -EINVAL;

		noa_duration = nla_get_u32(tb[IWL_MVM_TM_ATTR_NOA_DURATION]);
		if (noa_duration >= vif->bss_conf.beacon_int)
			return -EINVAL;

		mvm->noa_duration = noa_duration;
		mvm->noa_vif = vif;

		return iwl_mvm_update_quotas(mvm, NULL);
	case IWL_MVM_TM_CMD_SET_BEACON_FILTER:
		/* must be associated client vif - ignore authorized */
		if (!vif || vif->type != NL80211_IFTYPE_STATION ||
		    !vif->bss_conf.assoc || !vif->bss_conf.dtim_period ||
		    !tb[IWL_MVM_TM_ATTR_BEACON_FILTER_STATE])
			return -EINVAL;

		if (nla_get_u32(tb[IWL_MVM_TM_ATTR_BEACON_FILTER_STATE]))
			return iwl_mvm_enable_beacon_filter(mvm, vif, 0);
		return iwl_mvm_disable_beacon_filter(mvm, vif, 0);
	}

	return -EOPNOTSUPP;
}

static int iwl_mvm_mac_testmode_cmd(struct ieee80211_hw *hw,
				    struct ieee80211_vif *vif,
				    void *data, int len)
{
	struct iwl_mvm *mvm = IWL_MAC80211_GET_MVM(hw);
	int err;

	mutex_lock(&mvm->mutex);
	err = __iwl_mvm_mac_testmode_cmd(mvm, vif, data, len);
	mutex_unlock(&mvm->mutex);

	return err;
}
#endif

static void iwl_mvm_channel_switch_beacon(struct ieee80211_hw *hw,
					  struct ieee80211_vif *vif,
					  struct cfg80211_chan_def *chandef)
{
	struct iwl_mvm *mvm = IWL_MAC80211_GET_MVM(hw);
	struct ieee80211_vif *csa_vif;

	mutex_lock(&mvm->mutex);

	csa_vif = rcu_dereference_protected(mvm->csa_vif,
					    lockdep_is_held(&mvm->mutex));
	if (WARN(csa_vif && csa_vif->csa_active,
		 "Another CSA is already in progress"))
		goto out_unlock;

	IWL_DEBUG_MAC80211(mvm, "CSA started to freq %d\n",
			   chandef->center_freq1);
	rcu_assign_pointer(mvm->csa_vif, vif);

out_unlock:
	mutex_unlock(&mvm->mutex);
}

static void iwl_mvm_mac_flush(struct ieee80211_hw *hw,
			      struct ieee80211_vif *vif, u32 queues, bool drop)
{
	struct iwl_mvm *mvm = IWL_MAC80211_GET_MVM(hw);
	struct iwl_mvm_vif *mvmvif;
	struct iwl_mvm_sta *mvmsta;

	if (!vif || vif->type != NL80211_IFTYPE_STATION)
		return;

	mutex_lock(&mvm->mutex);
	mvmvif = iwl_mvm_vif_from_mac80211(vif);
	mvmsta = iwl_mvm_sta_from_staid_protected(mvm, mvmvif->ap_sta_id);

	if (WARN_ON_ONCE(!mvmsta))
		goto done;

	if (drop) {
		if (iwl_mvm_flush_tx_path(mvm, mvmsta->tfd_queue_msk, true))
			IWL_ERR(mvm, "flush request fail\n");
	} else {
		iwl_trans_wait_tx_queue_empty(mvm->trans,
					      mvmsta->tfd_queue_msk);
	}
done:
	mutex_unlock(&mvm->mutex);
}

const struct ieee80211_ops iwl_mvm_hw_ops = {
	.tx = iwl_mvm_mac_tx,
	.ampdu_action = iwl_mvm_mac_ampdu_action,
	.start = iwl_mvm_mac_start,
	.restart_complete = iwl_mvm_mac_restart_complete,
	.stop = iwl_mvm_mac_stop,
	.add_interface = iwl_mvm_mac_add_interface,
	.remove_interface = iwl_mvm_mac_remove_interface,
	.config = iwl_mvm_mac_config,
	.prepare_multicast = iwl_mvm_prepare_multicast,
	.configure_filter = iwl_mvm_configure_filter,
	.bss_info_changed = iwl_mvm_bss_info_changed,
	.hw_scan = iwl_mvm_mac_hw_scan,
	.cancel_hw_scan = iwl_mvm_mac_cancel_hw_scan,
	.sta_pre_rcu_remove = iwl_mvm_sta_pre_rcu_remove,
	.sta_state = iwl_mvm_mac_sta_state,
	.sta_notify = iwl_mvm_mac_sta_notify,
	.allow_buffered_frames = iwl_mvm_mac_allow_buffered_frames,
	.release_buffered_frames = iwl_mvm_mac_release_buffered_frames,
	.set_rts_threshold = iwl_mvm_mac_set_rts_threshold,
	.sta_rc_update = iwl_mvm_sta_rc_update,
	.conf_tx = iwl_mvm_mac_conf_tx,
	.mgd_prepare_tx = iwl_mvm_mac_mgd_prepare_tx,
	.mgd_protect_tdls_discover = iwl_mvm_mac_mgd_protect_tdls_discover,
	.flush = iwl_mvm_mac_flush,
	.sched_scan_start = iwl_mvm_mac_sched_scan_start,
	.sched_scan_stop = iwl_mvm_mac_sched_scan_stop,
	.set_key = iwl_mvm_mac_set_key,
	.update_tkip_key = iwl_mvm_mac_update_tkip_key,
	.remain_on_channel = iwl_mvm_roc,
	.cancel_remain_on_channel = iwl_mvm_cancel_roc,
	.add_chanctx = iwl_mvm_add_chanctx,
	.remove_chanctx = iwl_mvm_remove_chanctx,
	.change_chanctx = iwl_mvm_change_chanctx,
	.assign_vif_chanctx = iwl_mvm_assign_vif_chanctx,
	.unassign_vif_chanctx = iwl_mvm_unassign_vif_chanctx,
	.switch_vif_chanctx = iwl_mvm_switch_vif_chanctx,

	.start_ap = iwl_mvm_start_ap_ibss,
	.stop_ap = iwl_mvm_stop_ap_ibss,
	.join_ibss = iwl_mvm_start_ap_ibss,
	.leave_ibss = iwl_mvm_stop_ap_ibss,

	.set_tim = iwl_mvm_set_tim,

	.channel_switch_beacon = iwl_mvm_channel_switch_beacon,

	CFG80211_TESTMODE_CMD(iwl_mvm_mac_testmode_cmd)

#ifdef CONFIG_PM_SLEEP
	/* look at d3.c */
	.suspend = iwl_mvm_suspend,
	.resume = iwl_mvm_resume,
	.set_wakeup = iwl_mvm_set_wakeup,
	.set_rekey_data = iwl_mvm_set_rekey_data,
#if IS_ENABLED(CONFIG_IPV6)
	.ipv6_addr_change = iwl_mvm_ipv6_addr_change,
#endif
	.set_default_unicast_key = iwl_mvm_set_default_unicast_key,
#endif
};<|MERGE_RESOLUTION|>--- conflicted
+++ resolved
@@ -468,8 +468,6 @@
 		iwl_mvm_leds_exit(mvm);
 
 	return ret;
-<<<<<<< HEAD
-=======
 }
 
 static bool iwl_mvm_defer_tx(struct iwl_mvm *mvm,
@@ -511,7 +509,6 @@
 out:
 	spin_unlock(&mvm->d0i3_tx_lock);
 	return defer;
->>>>>>> fc14f9c1
 }
 
 static void iwl_mvm_mac_tx(struct ieee80211_hw *hw,
@@ -2007,8 +2004,6 @@
 			ret = -EINVAL;
 			goto out_unlock;
 		}
-<<<<<<< HEAD
-=======
 
 		if (sta->tdls &&
 		    (vif->p2p ||
@@ -2020,7 +2015,6 @@
 			goto out_unlock;
 		}
 
->>>>>>> fc14f9c1
 		ret = iwl_mvm_add_sta(mvm, vif, sta);
 		if (sta->tdls && ret == 0)
 			iwl_mvm_recalc_tdls_state(mvm, vif, true);
