--- conflicted
+++ resolved
@@ -3197,13 +3197,8 @@
 
 	switch (vif->type) {
 	case NL80211_IFTYPE_STATION:
-<<<<<<< HEAD
-		if (mvm->fw->ucode_capa.capa[0] &
-		    IWL_UCODE_TLV_CAPA_HOTSPOT_SUPPORT) {
-=======
 		if (fw_has_capa(&mvm->fw->ucode_capa,
 				IWL_UCODE_TLV_CAPA_HOTSPOT_SUPPORT)) {
->>>>>>> afd2ff9b
 			/* Use aux roc framework (HS20) */
 			ret = iwl_mvm_send_aux_roc_cmd(mvm, channel,
 						       vif, duration);
