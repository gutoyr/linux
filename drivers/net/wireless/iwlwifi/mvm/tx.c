--- conflicted
+++ resolved
@@ -968,22 +968,10 @@
 		 */
 		info->flags |= IEEE80211_TX_STAT_ACK;
 
-<<<<<<< HEAD
-		if (freed == 1) {
-			/* this is the first skb we deliver in this batch */
-			/* put the rate scaling data there */
-			info->flags |= IEEE80211_TX_STAT_AMPDU;
-			info->status.ampdu_ack_len = ba_notif->txed_2_done;
-			info->status.ampdu_len = ba_notif->txed;
-			iwl_mvm_hwrate_to_tx_control(tid_data->rate_n_flags,
-						     info);
-		}
-=======
 		/* this is the first skb we deliver in this batch */
 		/* put the rate scaling data there */
 		if (freed == 1)
 			iwl_mvm_tx_info_from_ba_notif(info, ba_notif, tid_data);
->>>>>>> fc14f9c1
 	}
 
 	spin_unlock_bh(&mvmsta->lock);
