/******************************************************************************
 *
 * This file is provided under a dual BSD/GPLv2 license.  When using or
 * redistributing this file, you may do so under either license.
 *
 * GPL LICENSE SUMMARY
 *
 * Copyright(c) 2012 - 2014 Intel Corporation. All rights reserved.
 * Copyright(c) 2013 - 2015 Intel Mobile Communications GmbH
 *
 * This program is free software; you can redistribute it and/or modify
 * it under the terms of version 2 of the GNU General Public License as
 * published by the Free Software Foundation.
 *
 * This program is distributed in the hope that it will be useful, but
 * WITHOUT ANY WARRANTY; without even the implied warranty of
 * MERCHANTABILITY or FITNESS FOR A PARTICULAR PURPOSE.  See the GNU
 * General Public License for more details.
 *
 * You should have received a copy of the GNU General Public License
 * along with this program; if not, write to the Free Software
 * Foundation, Inc., 51 Franklin Street, Fifth Floor, Boston, MA 02110,
 * USA
 *
 * The full GNU General Public License is included in this distribution
 * in the file called COPYING.
 *
 * Contact Information:
 *  Intel Linux Wireless <ilw@linux.intel.com>
 * Intel Corporation, 5200 N.E. Elam Young Parkway, Hillsboro, OR 97124-6497
 *
 * BSD LICENSE
 *
 * Copyright(c) 2012 - 2014 Intel Corporation. All rights reserved.
 * Copyright(c) 2013 - 2015 Intel Mobile Communications GmbH
 * All rights reserved.
 *
 * Redistribution and use in source and binary forms, with or without
 * modification, are permitted provided that the following conditions
 * are met:
 *
 *  * Redistributions of source code must retain the above copyright
 *    notice, this list of conditions and the following disclaimer.
 *  * Redistributions in binary form must reproduce the above copyright
 *    notice, this list of conditions and the following disclaimer in
 *    the documentation and/or other materials provided with the
 *    distribution.
 *  * Neither the name Intel Corporation nor the names of its
 *    contributors may be used to endorse or promote products derived
 *    from this software without specific prior written permission.
 *
 * THIS SOFTWARE IS PROVIDED BY THE COPYRIGHT HOLDERS AND CONTRIBUTORS
 * "AS IS" AND ANY EXPRESS OR IMPLIED WARRANTIES, INCLUDING, BUT NOT
 * LIMITED TO, THE IMPLIED WARRANTIES OF MERCHANTABILITY AND FITNESS FOR
 * A PARTICULAR PURPOSE ARE DISCLAIMED. IN NO EVENT SHALL THE COPYRIGHT
 * OWNER OR CONTRIBUTORS BE LIABLE FOR ANY DIRECT, INDIRECT, INCIDENTAL,
 * SPECIAL, EXEMPLARY, OR CONSEQUENTIAL DAMAGES (INCLUDING, BUT NOT
 * LIMITED TO, PROCUREMENT OF SUBSTITUTE GOODS OR SERVICES; LOSS OF USE,
 * DATA, OR PROFITS; OR BUSINESS INTERRUPTION) HOWEVER CAUSED AND ON ANY
 * THEORY OF LIABILITY, WHETHER IN CONTRACT, STRICT LIABILITY, OR TORT
 * (INCLUDING NEGLIGENCE OR OTHERWISE) ARISING IN ANY WAY OUT OF THE USE
 * OF THIS SOFTWARE, EVEN IF ADVISED OF THE POSSIBILITY OF SUCH DAMAGE.
 *
 *****************************************************************************/

#ifndef __IWL_MVM_H__
#define __IWL_MVM_H__

#include <linux/list.h>
#include <linux/spinlock.h>
#include <linux/leds.h>
#include <linux/in6.h>

#include "iwl-op-mode.h"
#include "iwl-trans.h"
#include "iwl-notif-wait.h"
#include "iwl-eeprom-parse.h"
#include "iwl-fw-file.h"
#include "iwl-config.h"
#include "sta.h"
#include "fw-api.h"
#include "constants.h"
#include "tof.h"

#define IWL_MVM_MAX_ADDRESSES		5
/* RSSI offset for WkP */
#define IWL_RSSI_OFFSET 50
#define IWL_MVM_MISSED_BEACONS_THRESHOLD 8
/* A TimeUnit is 1024 microsecond */
#define MSEC_TO_TU(_msec)	(_msec*1000/1024)

/* For GO, this value represents the number of TUs before CSA "beacon
 * 0" TBTT when the CSA time-event needs to be scheduled to start.  It
 * must be big enough to ensure that we switch in time.
 */
#define IWL_MVM_CHANNEL_SWITCH_TIME_GO		40

/* For client, this value represents the number of TUs before CSA
 * "beacon 1" TBTT, instead.  This is because we don't know when the
 * GO/AP will be in the new channel, so we switch early enough.
 */
#define IWL_MVM_CHANNEL_SWITCH_TIME_CLIENT	10

/*
 * This value (in TUs) is used to fine tune the CSA NoA end time which should
 * be just before "beacon 0" TBTT.
 */
#define IWL_MVM_CHANNEL_SWITCH_MARGIN 4

/*
 * Number of beacons to transmit on a new channel until we unblock tx to
 * the stations, even if we didn't identify them on a new channel
 */
#define IWL_MVM_CS_UNBLOCK_TX_TIMEOUT 3

extern const struct ieee80211_ops iwl_mvm_hw_ops;

/**
 * struct iwl_mvm_mod_params - module parameters for iwlmvm
 * @init_dbg: if true, then the NIC won't be stopped if the INIT fw asserted.
 *	We will register to mac80211 to have testmode working. The NIC must not
 *	be up'ed after the INIT fw asserted. This is useful to be able to use
 *	proprietary tools over testmode to debug the INIT fw.
 * @tfd_q_hang_detect: enabled the detection of hung transmit queues
 * @power_scheme: one of enum iwl_power_scheme
 */
struct iwl_mvm_mod_params {
	bool init_dbg;
	bool tfd_q_hang_detect;
	int power_scheme;
};
extern struct iwl_mvm_mod_params iwlmvm_mod_params;

/**
 * struct iwl_mvm_dump_ptrs - set of pointers needed for the fw-error-dump
 *
 * @op_mode_ptr: pointer to the buffer coming from the mvm op_mode
 * @trans_ptr: pointer to struct %iwl_trans_dump_data which contains the
 *	transport's data.
 * @trans_len: length of the valid data in trans_ptr
 * @op_mode_len: length of the valid data in op_mode_ptr
 */
struct iwl_mvm_dump_ptrs {
	struct iwl_trans_dump_data *trans_ptr;
	void *op_mode_ptr;
	u32 op_mode_len;
};

/**
 * struct iwl_mvm_dump_desc - describes the dump
 * @len: length of trig_desc->data
 * @trig_desc: the description of the dump
 */
struct iwl_mvm_dump_desc {
	size_t len;
	/* must be last */
	struct iwl_fw_error_dump_trigger_desc trig_desc;
};

extern struct iwl_mvm_dump_desc iwl_mvm_dump_desc_assert;

struct iwl_mvm_phy_ctxt {
	u16 id;
	u16 color;
	u32 ref;

	/*
	 * TODO: This should probably be removed. Currently here only for rate
	 * scaling algorithm
	 */
	struct ieee80211_channel *channel;
};

struct iwl_mvm_time_event_data {
	struct ieee80211_vif *vif;
	struct list_head list;
	unsigned long end_jiffies;
	u32 duration;
	bool running;
	u32 uid;

	/*
	 * The access to the 'id' field must be done when the
	 * mvm->time_event_lock is held, as it value is used to indicate
	 * if the te is in the time event list or not (when id == TE_MAX)
	 */
	u32 id;
};

 /* Power management */

/**
 * enum iwl_power_scheme
 * @IWL_POWER_LEVEL_CAM - Continuously Active Mode
 * @IWL_POWER_LEVEL_BPS - Balanced Power Save (default)
 * @IWL_POWER_LEVEL_LP  - Low Power
 */
enum iwl_power_scheme {
	IWL_POWER_SCHEME_CAM = 1,
	IWL_POWER_SCHEME_BPS,
	IWL_POWER_SCHEME_LP
};

#define IWL_CONN_MAX_LISTEN_INTERVAL	10
#define IWL_UAPSD_MAX_SP		IEEE80211_WMM_IE_STA_QOSINFO_SP_2

#ifdef CONFIG_IWLWIFI_DEBUGFS
enum iwl_dbgfs_pm_mask {
	MVM_DEBUGFS_PM_KEEP_ALIVE = BIT(0),
	MVM_DEBUGFS_PM_SKIP_OVER_DTIM = BIT(1),
	MVM_DEBUGFS_PM_SKIP_DTIM_PERIODS = BIT(2),
	MVM_DEBUGFS_PM_RX_DATA_TIMEOUT = BIT(3),
	MVM_DEBUGFS_PM_TX_DATA_TIMEOUT = BIT(4),
	MVM_DEBUGFS_PM_LPRX_ENA = BIT(6),
	MVM_DEBUGFS_PM_LPRX_RSSI_THRESHOLD = BIT(7),
	MVM_DEBUGFS_PM_SNOOZE_ENABLE = BIT(8),
	MVM_DEBUGFS_PM_UAPSD_MISBEHAVING = BIT(9),
	MVM_DEBUGFS_PM_USE_PS_POLL = BIT(10),
};

struct iwl_dbgfs_pm {
	u16 keep_alive_seconds;
	u32 rx_data_timeout;
	u32 tx_data_timeout;
	bool skip_over_dtim;
	u8 skip_dtim_periods;
	bool lprx_ena;
	u32 lprx_rssi_threshold;
	bool snooze_ena;
	bool uapsd_misbehaving;
	bool use_ps_poll;
	int mask;
};

/* beacon filtering */

enum iwl_dbgfs_bf_mask {
	MVM_DEBUGFS_BF_ENERGY_DELTA = BIT(0),
	MVM_DEBUGFS_BF_ROAMING_ENERGY_DELTA = BIT(1),
	MVM_DEBUGFS_BF_ROAMING_STATE = BIT(2),
	MVM_DEBUGFS_BF_TEMP_THRESHOLD = BIT(3),
	MVM_DEBUGFS_BF_TEMP_FAST_FILTER = BIT(4),
	MVM_DEBUGFS_BF_TEMP_SLOW_FILTER = BIT(5),
	MVM_DEBUGFS_BF_ENABLE_BEACON_FILTER = BIT(6),
	MVM_DEBUGFS_BF_DEBUG_FLAG = BIT(7),
	MVM_DEBUGFS_BF_ESCAPE_TIMER = BIT(8),
	MVM_DEBUGFS_BA_ESCAPE_TIMER = BIT(9),
	MVM_DEBUGFS_BA_ENABLE_BEACON_ABORT = BIT(10),
};

struct iwl_dbgfs_bf {
	u32 bf_energy_delta;
	u32 bf_roaming_energy_delta;
	u32 bf_roaming_state;
	u32 bf_temp_threshold;
	u32 bf_temp_fast_filter;
	u32 bf_temp_slow_filter;
	u32 bf_enable_beacon_filter;
	u32 bf_debug_flag;
	u32 bf_escape_timer;
	u32 ba_escape_timer;
	u32 ba_enable_beacon_abort;
	int mask;
};
#endif

enum iwl_mvm_smps_type_request {
	IWL_MVM_SMPS_REQ_BT_COEX,
	IWL_MVM_SMPS_REQ_TT,
	IWL_MVM_SMPS_REQ_PROT,
	NUM_IWL_MVM_SMPS_REQ,
};

enum iwl_mvm_ref_type {
	IWL_MVM_REF_UCODE_DOWN,
	IWL_MVM_REF_SCAN,
	IWL_MVM_REF_ROC,
	IWL_MVM_REF_ROC_AUX,
	IWL_MVM_REF_P2P_CLIENT,
	IWL_MVM_REF_AP_IBSS,
	IWL_MVM_REF_USER,
	IWL_MVM_REF_TX,
	IWL_MVM_REF_TX_AGG,
	IWL_MVM_REF_ADD_IF,
	IWL_MVM_REF_START_AP,
	IWL_MVM_REF_BSS_CHANGED,
	IWL_MVM_REF_PREPARE_TX,
	IWL_MVM_REF_PROTECT_TDLS,
	IWL_MVM_REF_CHECK_CTKILL,
	IWL_MVM_REF_PRPH_READ,
	IWL_MVM_REF_PRPH_WRITE,
	IWL_MVM_REF_NMI,
	IWL_MVM_REF_TM_CMD,
	IWL_MVM_REF_EXIT_WORK,
	IWL_MVM_REF_PROTECT_CSA,
	IWL_MVM_REF_FW_DBG_COLLECT,

	/* update debugfs.c when changing this */

	IWL_MVM_REF_COUNT,
};

enum iwl_bt_force_ant_mode {
	BT_FORCE_ANT_DIS = 0,
	BT_FORCE_ANT_AUTO,
	BT_FORCE_ANT_BT,
	BT_FORCE_ANT_WIFI,

	BT_FORCE_ANT_MAX,
};

/**
* struct iwl_mvm_vif_bf_data - beacon filtering related data
* @bf_enabled: indicates if beacon filtering is enabled
* @ba_enabled: indicated if beacon abort is enabled
* @ave_beacon_signal: average beacon signal
* @last_cqm_event: rssi of the last cqm event
* @bt_coex_min_thold: minimum threshold for BT coex
* @bt_coex_max_thold: maximum threshold for BT coex
* @last_bt_coex_event: rssi of the last BT coex event
*/
struct iwl_mvm_vif_bf_data {
	bool bf_enabled;
	bool ba_enabled;
	int ave_beacon_signal;
	int last_cqm_event;
	int bt_coex_min_thold;
	int bt_coex_max_thold;
	int last_bt_coex_event;
};

/**
 * struct iwl_mvm_vif - data per Virtual Interface, it is a MAC context
 * @id: between 0 and 3
 * @color: to solve races upon MAC addition and removal
 * @ap_sta_id: the sta_id of the AP - valid only if VIF type is STA
 * @bssid: BSSID for this (client) interface
 * @associated: indicates that we're currently associated, used only for
 *	managing the firmware state in iwl_mvm_bss_info_changed_station()
 * @ap_assoc_sta_count: count of stations associated to us - valid only
 *	if VIF type is AP
 * @uploaded: indicates the MAC context has been added to the device
 * @ap_ibss_active: indicates that AP/IBSS is configured and that the interface
 *	should get quota etc.
 * @pm_enabled - Indicate if MAC power management is allowed
 * @monitor_active: indicates that monitor context is configured, and that the
 *	interface should get quota etc.
 * @low_latency: indicates that this interface is in low-latency mode
 *	(VMACLowLatencyMode)
 * @ps_disabled: indicates that this interface requires PS to be disabled
 * @queue_params: QoS params for this MAC
 * @bcast_sta: station used for broadcast packets. Used by the following
 *  vifs: P2P_DEVICE, GO and AP.
 * @beacon_skb: the skb used to hold the AP/GO beacon template
 * @smps_requests: the SMPS requests of different parts of the driver,
 *	combined on update to yield the overall request to mac80211.
 * @beacon_stats: beacon statistics, containing the # of received beacons,
 *	# of received beacons accumulated over FW restart, and the current
 *	average signal of beacons retrieved from the firmware
 * @csa_failed: CSA failed to schedule time event, report an error later
 * @features: hw features active for this vif
 */
struct iwl_mvm_vif {
	struct iwl_mvm *mvm;
	u16 id;
	u16 color;
	u8 ap_sta_id;

	u8 bssid[ETH_ALEN];
	bool associated;
	u8 ap_assoc_sta_count;

	bool uploaded;
	bool ap_ibss_active;
	bool pm_enabled;
	bool monitor_active;
	bool low_latency;
	bool ps_disabled;
	struct iwl_mvm_vif_bf_data bf_data;

	struct {
		u32 num_beacons, accu_num_beacons;
		u8 avg_signal;
	} beacon_stats;

	u32 ap_beacon_time;

	enum iwl_tsf_id tsf_id;

	/*
	 * QoS data from mac80211, need to store this here
	 * as mac80211 has a separate callback but we need
	 * to have the data for the MAC context
	 */
	struct ieee80211_tx_queue_params queue_params[IEEE80211_NUM_ACS];
	struct iwl_mvm_time_event_data time_event_data;
	struct iwl_mvm_time_event_data hs_time_event_data;

	struct iwl_mvm_int_sta bcast_sta;

	/*
	 * Assigned while mac80211 has the interface in a channel context,
	 * or, for P2P Device, while it exists.
	 */
	struct iwl_mvm_phy_ctxt *phy_ctxt;

#ifdef CONFIG_PM_SLEEP
	/* WoWLAN GTK rekey data */
	struct {
		u8 kck[NL80211_KCK_LEN], kek[NL80211_KEK_LEN];
		__le64 replay_ctr;
		bool valid;
	} rekey_data;

	int tx_key_idx;

	bool seqno_valid;
	u16 seqno;
#endif

#if IS_ENABLED(CONFIG_IPV6)
	/* IPv6 addresses for WoWLAN */
	struct in6_addr target_ipv6_addrs[IWL_PROTO_OFFLOAD_NUM_IPV6_ADDRS_MAX];
	int num_target_ipv6_addrs;
#endif

#ifdef CONFIG_IWLWIFI_DEBUGFS
	struct dentry *dbgfs_dir;
	struct dentry *dbgfs_slink;
	struct iwl_dbgfs_pm dbgfs_pm;
	struct iwl_dbgfs_bf dbgfs_bf;
	struct iwl_mac_power_cmd mac_pwr_cmd;
#endif

	enum ieee80211_smps_mode smps_requests[NUM_IWL_MVM_SMPS_REQ];

	/* FW identified misbehaving AP */
	u8 uapsd_misbehaving_bssid[ETH_ALEN];

	/* Indicates that CSA countdown may be started */
	bool csa_countdown;
	bool csa_failed;

	/* TCP Checksum Offload */
	netdev_features_t features;
};

static inline struct iwl_mvm_vif *
iwl_mvm_vif_from_mac80211(struct ieee80211_vif *vif)
{
	return (void *)vif->drv_priv;
}

extern const u8 tid_to_mac80211_ac[];

#define IWL_MVM_SCAN_STOPPING_SHIFT	8

enum iwl_scan_status {
	IWL_MVM_SCAN_REGULAR		= BIT(0),
	IWL_MVM_SCAN_SCHED		= BIT(1),
	IWL_MVM_SCAN_NETDETECT		= BIT(2),

	IWL_MVM_SCAN_STOPPING_REGULAR	= BIT(8),
	IWL_MVM_SCAN_STOPPING_SCHED	= BIT(9),
	IWL_MVM_SCAN_STOPPING_NETDETECT	= BIT(10),

	IWL_MVM_SCAN_REGULAR_MASK	= IWL_MVM_SCAN_REGULAR |
					  IWL_MVM_SCAN_STOPPING_REGULAR,
	IWL_MVM_SCAN_SCHED_MASK		= IWL_MVM_SCAN_SCHED |
					  IWL_MVM_SCAN_STOPPING_SCHED,
	IWL_MVM_SCAN_NETDETECT_MASK	= IWL_MVM_SCAN_NETDETECT |
					  IWL_MVM_SCAN_STOPPING_NETDETECT,

	IWL_MVM_SCAN_STOPPING_MASK	= 0xff << IWL_MVM_SCAN_STOPPING_SHIFT,
	IWL_MVM_SCAN_MASK		= 0xff,
};

/**
 * struct iwl_nvm_section - describes an NVM section in memory.
 *
 * This struct holds an NVM section read from the NIC using NVM_ACCESS_CMD,
 * and saved for later use by the driver. Not all NVM sections are saved
 * this way, only the needed ones.
 */
struct iwl_nvm_section {
	u16 length;
	const u8 *data;
};

/**
 * struct iwl_mvm_tt_mgnt - Thermal Throttling Management structure
 * @ct_kill_exit: worker to exit thermal kill
 * @dynamic_smps: Is thermal throttling enabled dynamic_smps?
 * @tx_backoff: The current thremal throttling tx backoff in uSec.
 * @min_backoff: The minimal tx backoff due to power restrictions
 * @params: Parameters to configure the thermal throttling algorithm.
 * @throttle: Is thermal throttling is active?
 */
struct iwl_mvm_tt_mgmt {
	struct delayed_work ct_kill_exit;
	bool dynamic_smps;
	u32 tx_backoff;
	u32 min_backoff;
	struct iwl_tt_params params;
	bool throttle;
};

#define IWL_MVM_NUM_LAST_FRAMES_UCODE_RATES 8

struct iwl_mvm_frame_stats {
	u32 legacy_frames;
	u32 ht_frames;
	u32 vht_frames;
	u32 bw_20_frames;
	u32 bw_40_frames;
	u32 bw_80_frames;
	u32 bw_160_frames;
	u32 sgi_frames;
	u32 ngi_frames;
	u32 siso_frames;
	u32 mimo2_frames;
	u32 agg_frames;
	u32 ampdu_count;
	u32 success_frames;
	u32 fail_frames;
	u32 last_rates[IWL_MVM_NUM_LAST_FRAMES_UCODE_RATES];
	int last_frame_idx;
};

enum {
	D0I3_DEFER_WAKEUP,
	D0I3_PENDING_WAKEUP,
};

#define IWL_MVM_DEBUG_SET_TEMPERATURE_DISABLE 0xff
#define IWL_MVM_DEBUG_SET_TEMPERATURE_MIN -100
#define IWL_MVM_DEBUG_SET_TEMPERATURE_MAX 200

enum iwl_mvm_tdls_cs_state {
	IWL_MVM_TDLS_SW_IDLE = 0,
	IWL_MVM_TDLS_SW_REQ_SENT,
	IWL_MVM_TDLS_SW_RESP_RCVD,
	IWL_MVM_TDLS_SW_REQ_RCVD,
	IWL_MVM_TDLS_SW_ACTIVE,
};

struct iwl_mvm_shared_mem_cfg {
	u32 shared_mem_addr;
	u32 shared_mem_size;
	u32 sample_buff_addr;
	u32 sample_buff_size;
	u32 txfifo_addr;
	u32 txfifo_size[TX_FIFO_MAX_NUM];
	u32 rxfifo_size[RX_FIFO_MAX_NUM];
	u32 page_buff_addr;
	u32 page_buff_size;
};

struct iwl_mvm {
	/* for logger access */
	struct device *dev;

	struct iwl_trans *trans;
	const struct iwl_fw *fw;
	const struct iwl_cfg *cfg;
	struct iwl_phy_db *phy_db;
	struct ieee80211_hw *hw;

	/* for protecting access to iwl_mvm */
	struct mutex mutex;
	struct list_head async_handlers_list;
	spinlock_t async_handlers_lock;
	struct work_struct async_handlers_wk;

	struct work_struct roc_done_wk;

	unsigned long status;

	/*
	 * for beacon filtering -
	 * currently only one interface can be supported
	 */
	struct iwl_mvm_vif *bf_allowed_vif;

	enum iwl_ucode_type cur_ucode;
	bool ucode_loaded;
<<<<<<< HEAD
	bool init_ucode_complete;
=======
>>>>>>> afd2ff9b
	bool calibrating;
	u32 error_event_table;
	u32 log_event_table;
	u32 umac_error_event_table;
	bool support_umac_log;
	struct iwl_sf_region sf_space;

	u32 ampdu_ref;

	struct iwl_notif_wait_data notif_wait;

	struct mvm_statistics_rx rx_stats;

	struct {
		u64 rx_time;
		u64 tx_time;
		u64 on_time_rf;
		u64 on_time_scan;
	} radio_stats, accu_radio_stats;

	struct {
		/* Map to HW queue */
		u32 hw_queue_to_mac80211;
		u8 hw_queue_refcount;
		bool setup_reserved;
		u16 tid_bitmap; /* Bitmap of the TIDs mapped to this queue */
	} queue_info[IWL_MAX_HW_QUEUES];
	spinlock_t queue_info_lock; /* For syncing queue mgmt operations */
	atomic_t mac80211_queue_stop_count[IEEE80211_MAX_QUEUES];

	const char *nvm_file_name;
	struct iwl_nvm_data *nvm_data;
	/* NVM sections */
	struct iwl_nvm_section nvm_sections[NVM_MAX_NUM_SECTIONS];

	/* Paging section */
	struct iwl_fw_paging fw_paging_db[NUM_OF_FW_PAGING_BLOCKS];
	u16 num_of_paging_blk;
	u16 num_of_pages_in_last_blk;

	/* EEPROM MAC addresses */
	struct mac_address addresses[IWL_MVM_MAX_ADDRESSES];

	/* data related to data path */
	struct iwl_rx_phy_info last_phy_info;
	struct ieee80211_sta __rcu *fw_id_to_mac_id[IWL_MVM_STATION_COUNT];
	struct work_struct sta_drained_wk;
	unsigned long sta_drained[BITS_TO_LONGS(IWL_MVM_STATION_COUNT)];
	atomic_t pending_frames[IWL_MVM_STATION_COUNT];
	u32 tfd_drained[IWL_MVM_STATION_COUNT];
	u8 rx_ba_sessions;

	/* configured by mac80211 */
	u32 rts_threshold;

	/* Scan status, cmd (pre-allocated) and auxiliary station */
	unsigned int scan_status;
	void *scan_cmd;
	struct iwl_mcast_filter_cmd *mcast_filter_cmd;

	/* max number of simultaneous scans the FW supports */
	unsigned int max_scans;

	/* UMAC scan tracking */
	u32 scan_uid_status[IWL_MVM_MAX_UMAC_SCANS];

	/* rx chain antennas set through debugfs for the scan command */
	u8 scan_rx_ant;

#ifdef CONFIG_IWLWIFI_BCAST_FILTERING
	/* broadcast filters to configure for each associated station */
	const struct iwl_fw_bcast_filter *bcast_filters;
#ifdef CONFIG_IWLWIFI_DEBUGFS
	struct {
		bool override;
		struct iwl_bcast_filter_cmd cmd;
	} dbgfs_bcast_filtering;
#endif
#endif

	/* Internal station */
	struct iwl_mvm_int_sta aux_sta;

	bool last_ebs_successful;

	u8 scan_last_antenna_idx; /* to toggle TX between antennas */
	u8 mgmt_last_antenna_idx;

	/* last smart fifo state that was successfully sent to firmware */
	enum iwl_sf_state sf_state;

#ifdef CONFIG_IWLWIFI_DEBUGFS
	struct dentry *debugfs_dir;
	u32 dbgfs_sram_offset, dbgfs_sram_len;
	u32 dbgfs_prph_reg_addr;
	bool disable_power_off;
	bool disable_power_off_d3;

	bool scan_iter_notif_enabled;

	struct debugfs_blob_wrapper nvm_hw_blob;
	struct debugfs_blob_wrapper nvm_sw_blob;
	struct debugfs_blob_wrapper nvm_calib_blob;
	struct debugfs_blob_wrapper nvm_prod_blob;
	struct debugfs_blob_wrapper nvm_phy_sku_blob;

	struct iwl_mvm_frame_stats drv_rx_stats;
	spinlock_t drv_stats_lock;
	u16 dbgfs_rx_phyinfo;
#endif

	struct iwl_mvm_phy_ctxt phy_ctxts[NUM_PHY_CTX];

	struct list_head time_event_list;
	spinlock_t time_event_lock;

	/*
	 * A bitmap indicating the index of the key in use. The firmware
	 * can hold 16 keys at most. Reflect this fact.
	 */
	unsigned long fw_key_table[BITS_TO_LONGS(STA_KEY_MAX_NUM)];
	u8 fw_key_deleted[STA_KEY_MAX_NUM];

	/* references taken by the driver and spinlock protecting them */
	spinlock_t refs_lock;
	u8 refs[IWL_MVM_REF_COUNT];

	u8 vif_count;

	/* -1 for always, 0 for never, >0 for that many times */
	s8 restart_fw;
	u8 fw_dbg_conf;
	struct delayed_work fw_dump_wk;
	struct iwl_mvm_dump_desc *fw_dump_desc;
	struct iwl_fw_dbg_trigger_tlv *fw_dump_trig;

#ifdef CONFIG_IWLWIFI_LEDS
	struct led_classdev led;
#endif

	struct ieee80211_vif *p2p_device_vif;

#ifdef CONFIG_PM_SLEEP
	struct wiphy_wowlan_support wowlan;
	int gtk_ivlen, gtk_icvlen, ptk_ivlen, ptk_icvlen;

	/* sched scan settings for net detect */
	struct cfg80211_sched_scan_request *nd_config;
	struct ieee80211_scan_ies nd_ies;
	struct cfg80211_match_set *nd_match_sets;
	int n_nd_match_sets;
	struct ieee80211_channel **nd_channels;
	int n_nd_channels;
	bool net_detect;
#ifdef CONFIG_IWLWIFI_DEBUGFS
	bool d3_wake_sysassert;
	bool d3_test_active;
	bool store_d3_resume_sram;
	void *d3_resume_sram;
	u32 d3_test_pme_ptr;
	struct ieee80211_vif *keep_vif;
	u32 last_netdetect_scans; /* no. of scans in the last net-detect wake */
#endif
#endif

	/* d0i3 */
	u8 d0i3_ap_sta_id;
	bool d0i3_offloading;
	struct work_struct d0i3_exit_work;
	struct sk_buff_head d0i3_tx;
	/* protect d0i3_suspend_flags */
	struct mutex d0i3_suspend_mutex;
	unsigned long d0i3_suspend_flags;
	/* sync d0i3_tx queue and IWL_MVM_STATUS_IN_D0I3 status flag */
	spinlock_t d0i3_tx_lock;
	wait_queue_head_t d0i3_exit_waitq;

	/* BT-Coex */
	u8 bt_ack_kill_msk[NUM_PHY_CTX];
	u8 bt_cts_kill_msk[NUM_PHY_CTX];

	struct iwl_bt_coex_profile_notif_old last_bt_notif_old;
	struct iwl_bt_coex_ci_cmd_old last_bt_ci_cmd_old;
	struct iwl_bt_coex_profile_notif last_bt_notif;
	struct iwl_bt_coex_ci_cmd last_bt_ci_cmd;

	u32 last_ant_isol;
	u8 last_corun_lut;
	u8 bt_tx_prio;
	enum iwl_bt_force_ant_mode bt_force_ant_mode;

	/* Aux ROC */
	struct list_head aux_roc_te_list;

	/* Thermal Throttling and CTkill */
	struct iwl_mvm_tt_mgmt thermal_throttle;
	s32 temperature;	/* Celsius */
	/*
	 * Debug option to set the NIC temperature. This option makes the
	 * driver think this is the actual NIC temperature, and ignore the
	 * real temperature that is received from the fw
	 */
	bool temperature_test;  /* Debug test temperature is enabled */

	struct iwl_time_quota_cmd last_quota_cmd;

#ifdef CONFIG_NL80211_TESTMODE
	u32 noa_duration;
	struct ieee80211_vif *noa_vif;
#endif

	/* Tx queues */
	u8 aux_queue;
	u8 first_agg_queue;
	u8 last_agg_queue;

	/* Indicate if device power save is allowed */
	u8 ps_disabled; /* u8 instead of bool to ease debugfs_create_* usage */

	struct ieee80211_vif __rcu *csa_vif;
	struct ieee80211_vif __rcu *csa_tx_blocked_vif;
	u8 csa_tx_block_bcn_timeout;

	/* system time of last beacon (for AP/GO interface) */
	u32 ap_last_beacon_gp2;

	bool lar_regdom_set;
	enum iwl_mcc_source mcc_src;

	u8 low_latency_agg_frame_limit;

	/* TDLS channel switch data */
	struct {
		struct delayed_work dwork;
		enum iwl_mvm_tdls_cs_state state;

		/*
		 * Current cs sta - might be different from periodic cs peer
		 * station. Value is meaningless when the cs-state is idle.
		 */
		u8 cur_sta_id;

		/* TDLS periodic channel-switch peer */
		struct {
			u8 sta_id;
			u8 op_class;
			bool initiator; /* are we the link initiator */
			struct cfg80211_chan_def chandef;
			struct sk_buff *skb; /* ch sw template */
			u32 ch_sw_tm_ie;

			/* timestamp of last ch-sw request sent (GP2 time) */
			u32 sent_timestamp;
		} peer;
	} tdls_cs;

	struct iwl_mvm_shared_mem_cfg shared_mem_cfg;

	u32 ciphers[6];
	struct iwl_mvm_tof_data tof_data;
};

/* Extract MVM priv from op_mode and _hw */
#define IWL_OP_MODE_GET_MVM(_iwl_op_mode)		\
	((struct iwl_mvm *)(_iwl_op_mode)->op_mode_specific)

#define IWL_MAC80211_GET_MVM(_hw)			\
	IWL_OP_MODE_GET_MVM((struct iwl_op_mode *)((_hw)->priv))

enum iwl_mvm_status {
	IWL_MVM_STATUS_HW_RFKILL,
	IWL_MVM_STATUS_HW_CTKILL,
	IWL_MVM_STATUS_ROC_RUNNING,
	IWL_MVM_STATUS_IN_HW_RESTART,
	IWL_MVM_STATUS_IN_D0I3,
	IWL_MVM_STATUS_ROC_AUX_RUNNING,
	IWL_MVM_STATUS_D3_RECONFIG,
	IWL_MVM_STATUS_DUMPING_FW_LOG,
};

static inline bool iwl_mvm_is_radio_killed(struct iwl_mvm *mvm)
{
	return test_bit(IWL_MVM_STATUS_HW_RFKILL, &mvm->status) ||
	       test_bit(IWL_MVM_STATUS_HW_CTKILL, &mvm->status);
}

static inline bool iwl_mvm_is_radio_hw_killed(struct iwl_mvm *mvm)
{
	return test_bit(IWL_MVM_STATUS_HW_RFKILL, &mvm->status);
}

/* Must be called with rcu_read_lock() held and it can only be
 * released when mvmsta is not needed anymore.
 */
static inline struct iwl_mvm_sta *
iwl_mvm_sta_from_staid_rcu(struct iwl_mvm *mvm, u8 sta_id)
{
	struct ieee80211_sta *sta;

	if (sta_id >= ARRAY_SIZE(mvm->fw_id_to_mac_id))
		return NULL;

	sta = rcu_dereference(mvm->fw_id_to_mac_id[sta_id]);

	/* This can happen if the station has been removed right now */
	if (IS_ERR_OR_NULL(sta))
		return NULL;

	return iwl_mvm_sta_from_mac80211(sta);
}

static inline struct iwl_mvm_sta *
iwl_mvm_sta_from_staid_protected(struct iwl_mvm *mvm, u8 sta_id)
{
	struct ieee80211_sta *sta;

	if (sta_id >= ARRAY_SIZE(mvm->fw_id_to_mac_id))
		return NULL;

	sta = rcu_dereference_protected(mvm->fw_id_to_mac_id[sta_id],
					lockdep_is_held(&mvm->mutex));

	/* This can happen if the station has been removed right now */
	if (IS_ERR_OR_NULL(sta))
		return NULL;

	return iwl_mvm_sta_from_mac80211(sta);
}

static inline bool iwl_mvm_is_d0i3_supported(struct iwl_mvm *mvm)
{
	return mvm->trans->cfg->d0i3 &&
	       mvm->trans->d0i3_mode != IWL_D0I3_MODE_OFF &&
	       !iwlwifi_mod_params.d0i3_disable &&
	       fw_has_capa(&mvm->fw->ucode_capa,
			   IWL_UCODE_TLV_CAPA_D0I3_SUPPORT);
}

static inline bool iwl_mvm_is_dqa_supported(struct iwl_mvm *mvm)
{
	return fw_has_capa(&mvm->fw->ucode_capa,
			   IWL_UCODE_TLV_CAPA_DQA_SUPPORT);
}

static inline bool iwl_mvm_is_lar_supported(struct iwl_mvm *mvm)
{
	bool nvm_lar = mvm->nvm_data->lar_enabled;
	bool tlv_lar = fw_has_capa(&mvm->fw->ucode_capa,
				   IWL_UCODE_TLV_CAPA_LAR_SUPPORT);

	if (iwlwifi_mod_params.lar_disable)
		return false;

	/*
	 * Enable LAR only if it is supported by the FW (TLV) &&
	 * enabled in the NVM
	 */
	if (mvm->cfg->device_family == IWL_DEVICE_FAMILY_8000)
		return nvm_lar && tlv_lar;
	else
		return tlv_lar;
}

static inline bool iwl_mvm_is_wifi_mcc_supported(struct iwl_mvm *mvm)
{
	return fw_has_api(&mvm->fw->ucode_capa,
			  IWL_UCODE_TLV_API_WIFI_MCC_UPDATE) ||
	       fw_has_capa(&mvm->fw->ucode_capa,
			   IWL_UCODE_TLV_CAPA_LAR_MULTI_MCC);
}

static inline bool iwl_mvm_bt_is_plcr_supported(struct iwl_mvm *mvm)
{
	return fw_has_capa(&mvm->fw->ucode_capa,
			   IWL_UCODE_TLV_CAPA_BT_COEX_PLCR) &&
		IWL_MVM_BT_COEX_CORUNNING;
}

static inline bool iwl_mvm_bt_is_rrc_supported(struct iwl_mvm *mvm)
{
	return fw_has_capa(&mvm->fw->ucode_capa,
			   IWL_UCODE_TLV_CAPA_BT_COEX_RRC) &&
		IWL_MVM_BT_COEX_RRC;
}

static inline bool iwl_mvm_is_csum_supported(struct iwl_mvm *mvm)
{
	return fw_has_capa(&mvm->fw->ucode_capa,
			   IWL_UCODE_TLV_CAPA_CSUM_SUPPORT);
}

static inline bool iwl_mvm_has_new_rx_api(struct iwl_mvm *mvm)
{
	/* firmware flag isn't defined yet */
	return false;
}

extern const u8 iwl_mvm_ac_to_tx_fifo[];

struct iwl_rate_info {
	u8 plcp;	/* uCode API:  IWL_RATE_6M_PLCP, etc. */
	u8 plcp_siso;	/* uCode API:  IWL_RATE_SISO_6M_PLCP, etc. */
	u8 plcp_mimo2;	/* uCode API:  IWL_RATE_MIMO2_6M_PLCP, etc. */
	u8 plcp_mimo3;  /* uCode API:  IWL_RATE_MIMO3_6M_PLCP, etc. */
	u8 ieee;	/* MAC header:  IWL_RATE_6M_IEEE, etc. */
};

void __iwl_mvm_mac_stop(struct iwl_mvm *mvm);
int __iwl_mvm_mac_start(struct iwl_mvm *mvm);

/******************
 * MVM Methods
 ******************/
/* uCode */
int iwl_run_init_mvm_ucode(struct iwl_mvm *mvm, bool read_nvm);

/* Utils */
int iwl_mvm_legacy_rate_to_mac80211_idx(u32 rate_n_flags,
					enum ieee80211_band band);
void iwl_mvm_hwrate_to_tx_rate(u32 rate_n_flags,
			       enum ieee80211_band band,
			       struct ieee80211_tx_rate *r);
u8 iwl_mvm_mac80211_idx_to_hwrate(int rate_idx);
void iwl_mvm_dump_nic_error_log(struct iwl_mvm *mvm);
u8 first_antenna(u8 mask);
u8 iwl_mvm_next_antenna(struct iwl_mvm *mvm, u8 valid, u8 last_idx);

/* Tx / Host Commands */
int __must_check iwl_mvm_send_cmd(struct iwl_mvm *mvm,
				  struct iwl_host_cmd *cmd);
int __must_check iwl_mvm_send_cmd_pdu(struct iwl_mvm *mvm, u32 id,
				      u32 flags, u16 len, const void *data);
int __must_check iwl_mvm_send_cmd_status(struct iwl_mvm *mvm,
					 struct iwl_host_cmd *cmd,
					 u32 *status);
int __must_check iwl_mvm_send_cmd_pdu_status(struct iwl_mvm *mvm, u32 id,
					     u16 len, const void *data,
					     u32 *status);
int iwl_mvm_tx_skb(struct iwl_mvm *mvm, struct sk_buff *skb,
		   struct ieee80211_sta *sta);
int iwl_mvm_tx_skb_non_sta(struct iwl_mvm *mvm, struct sk_buff *skb);
void iwl_mvm_set_tx_cmd(struct iwl_mvm *mvm, struct sk_buff *skb,
			struct iwl_tx_cmd *tx_cmd,
			struct ieee80211_tx_info *info, u8 sta_id);
void iwl_mvm_set_tx_cmd_rate(struct iwl_mvm *mvm, struct iwl_tx_cmd *tx_cmd,
			    struct ieee80211_tx_info *info,
			    struct ieee80211_sta *sta, __le16 fc);
#ifdef CONFIG_IWLWIFI_DEBUG
const char *iwl_mvm_get_tx_fail_reason(u32 status);
#else
static inline const char *iwl_mvm_get_tx_fail_reason(u32 status) { return ""; }
#endif
int iwl_mvm_flush_tx_path(struct iwl_mvm *mvm, u32 tfd_msk, u32 flags);
void iwl_mvm_async_handlers_purge(struct iwl_mvm *mvm);

static inline void iwl_mvm_set_tx_cmd_ccmp(struct ieee80211_tx_info *info,
					   struct iwl_tx_cmd *tx_cmd)
{
	struct ieee80211_key_conf *keyconf = info->control.hw_key;

	tx_cmd->sec_ctl = TX_CMD_SEC_CCM;
	memcpy(tx_cmd->key, keyconf->key, keyconf->keylen);
	if (info->flags & IEEE80211_TX_CTL_AMPDU)
		tx_cmd->tx_flags |= cpu_to_le32(TX_CMD_FLG_CCMP_AGG);
}

static inline void iwl_mvm_wait_for_async_handlers(struct iwl_mvm *mvm)
{
	flush_work(&mvm->async_handlers_wk);
}

/* Statistics */
void iwl_mvm_handle_rx_statistics(struct iwl_mvm *mvm,
				  struct iwl_rx_packet *pkt);
void iwl_mvm_rx_statistics(struct iwl_mvm *mvm,
			   struct iwl_rx_cmd_buffer *rxb);
int iwl_mvm_request_statistics(struct iwl_mvm *mvm, bool clear);
void iwl_mvm_accu_radio_stats(struct iwl_mvm *mvm);

/* NVM */
int iwl_nvm_init(struct iwl_mvm *mvm, bool read_nvm_from_nic);
int iwl_mvm_load_nvm_to_nic(struct iwl_mvm *mvm);

static inline u8 iwl_mvm_get_valid_tx_ant(struct iwl_mvm *mvm)
{
	return mvm->nvm_data && mvm->nvm_data->valid_tx_ant ?
	       mvm->fw->valid_tx_ant & mvm->nvm_data->valid_tx_ant :
	       mvm->fw->valid_tx_ant;
}

static inline u8 iwl_mvm_get_valid_rx_ant(struct iwl_mvm *mvm)
{
	return mvm->nvm_data && mvm->nvm_data->valid_rx_ant ?
	       mvm->fw->valid_rx_ant & mvm->nvm_data->valid_rx_ant :
	       mvm->fw->valid_rx_ant;
}

static inline u32 iwl_mvm_get_phy_config(struct iwl_mvm *mvm)
{
	u32 phy_config = ~(FW_PHY_CFG_TX_CHAIN |
			   FW_PHY_CFG_RX_CHAIN);
	u32 valid_rx_ant = iwl_mvm_get_valid_rx_ant(mvm);
	u32 valid_tx_ant = iwl_mvm_get_valid_tx_ant(mvm);

	phy_config |= valid_tx_ant << FW_PHY_CFG_TX_CHAIN_POS |
		      valid_rx_ant << FW_PHY_CFG_RX_CHAIN_POS;

	return mvm->fw->phy_config & phy_config;
}

int iwl_mvm_up(struct iwl_mvm *mvm);
int iwl_mvm_load_d3_fw(struct iwl_mvm *mvm);

int iwl_mvm_mac_setup_register(struct iwl_mvm *mvm);
bool iwl_mvm_bcast_filter_build_cmd(struct iwl_mvm *mvm,
				    struct iwl_bcast_filter_cmd *cmd);

/*
 * FW notifications / CMD responses handlers
 * Convention: iwl_mvm_rx_<NAME OF THE CMD>
 */
void iwl_mvm_rx_rx_phy_cmd(struct iwl_mvm *mvm, struct iwl_rx_cmd_buffer *rxb);
void iwl_mvm_rx_rx_mpdu(struct iwl_mvm *mvm, struct napi_struct *napi,
			struct iwl_rx_cmd_buffer *rxb);
void iwl_mvm_rx_tx_cmd(struct iwl_mvm *mvm, struct iwl_rx_cmd_buffer *rxb);
void iwl_mvm_rx_ba_notif(struct iwl_mvm *mvm, struct iwl_rx_cmd_buffer *rxb);
void iwl_mvm_rx_ant_coupling_notif(struct iwl_mvm *mvm,
				   struct iwl_rx_cmd_buffer *rxb);
void iwl_mvm_rx_fw_error(struct iwl_mvm *mvm, struct iwl_rx_cmd_buffer *rxb);
void iwl_mvm_rx_card_state_notif(struct iwl_mvm *mvm,
				 struct iwl_rx_cmd_buffer *rxb);
void iwl_mvm_rx_mfuart_notif(struct iwl_mvm *mvm,
			     struct iwl_rx_cmd_buffer *rxb);
void iwl_mvm_rx_shared_mem_cfg_notif(struct iwl_mvm *mvm,
				     struct iwl_rx_cmd_buffer *rxb);

/* MVM PHY */
int iwl_mvm_phy_ctxt_add(struct iwl_mvm *mvm, struct iwl_mvm_phy_ctxt *ctxt,
			 struct cfg80211_chan_def *chandef,
			 u8 chains_static, u8 chains_dynamic);
int iwl_mvm_phy_ctxt_changed(struct iwl_mvm *mvm, struct iwl_mvm_phy_ctxt *ctxt,
			     struct cfg80211_chan_def *chandef,
			     u8 chains_static, u8 chains_dynamic);
void iwl_mvm_phy_ctxt_ref(struct iwl_mvm *mvm,
			  struct iwl_mvm_phy_ctxt *ctxt);
void iwl_mvm_phy_ctxt_unref(struct iwl_mvm *mvm,
			    struct iwl_mvm_phy_ctxt *ctxt);
int iwl_mvm_phy_ctx_count(struct iwl_mvm *mvm);
u8 iwl_mvm_get_channel_width(struct cfg80211_chan_def *chandef);
u8 iwl_mvm_get_ctrl_pos(struct cfg80211_chan_def *chandef);

/* MAC (virtual interface) programming */
int iwl_mvm_mac_ctxt_init(struct iwl_mvm *mvm, struct ieee80211_vif *vif);
void iwl_mvm_mac_ctxt_release(struct iwl_mvm *mvm, struct ieee80211_vif *vif);
int iwl_mvm_mac_ctxt_add(struct iwl_mvm *mvm, struct ieee80211_vif *vif);
int iwl_mvm_mac_ctxt_changed(struct iwl_mvm *mvm, struct ieee80211_vif *vif,
			     bool force_assoc_off, const u8 *bssid_override);
int iwl_mvm_mac_ctxt_remove(struct iwl_mvm *mvm, struct ieee80211_vif *vif);
u32 iwl_mvm_mac_get_queues_mask(struct ieee80211_vif *vif);
int iwl_mvm_mac_ctxt_beacon_changed(struct iwl_mvm *mvm,
				    struct ieee80211_vif *vif);
void iwl_mvm_rx_beacon_notif(struct iwl_mvm *mvm,
			     struct iwl_rx_cmd_buffer *rxb);
void iwl_mvm_rx_missed_beacons_notif(struct iwl_mvm *mvm,
				     struct iwl_rx_cmd_buffer *rxb);
void iwl_mvm_mac_ctxt_recalc_tsf_id(struct iwl_mvm *mvm,
				    struct ieee80211_vif *vif);
unsigned long iwl_mvm_get_used_hw_queues(struct iwl_mvm *mvm,
					 struct ieee80211_vif *exclude_vif);
/* Bindings */
int iwl_mvm_binding_add_vif(struct iwl_mvm *mvm, struct ieee80211_vif *vif);
int iwl_mvm_binding_remove_vif(struct iwl_mvm *mvm, struct ieee80211_vif *vif);

/* Quota management */
int iwl_mvm_update_quotas(struct iwl_mvm *mvm, bool force_upload,
			  struct ieee80211_vif *disabled_vif);

/* Scanning */
int iwl_mvm_reg_scan_start(struct iwl_mvm *mvm, struct ieee80211_vif *vif,
			   struct cfg80211_scan_request *req,
			   struct ieee80211_scan_ies *ies);
int iwl_mvm_scan_size(struct iwl_mvm *mvm);
int iwl_mvm_scan_stop(struct iwl_mvm *mvm, int type, bool notify);
int iwl_mvm_max_scan_ie_len(struct iwl_mvm *mvm);
void iwl_mvm_report_scan_aborted(struct iwl_mvm *mvm);

/* Scheduled scan */
void iwl_mvm_rx_lmac_scan_complete_notif(struct iwl_mvm *mvm,
					 struct iwl_rx_cmd_buffer *rxb);
void iwl_mvm_rx_lmac_scan_iter_complete_notif(struct iwl_mvm *mvm,
					      struct iwl_rx_cmd_buffer *rxb);
int iwl_mvm_sched_scan_start(struct iwl_mvm *mvm,
			     struct ieee80211_vif *vif,
			     struct cfg80211_sched_scan_request *req,
			     struct ieee80211_scan_ies *ies,
			     int type);
void iwl_mvm_rx_scan_match_found(struct iwl_mvm *mvm,
				 struct iwl_rx_cmd_buffer *rxb);

/* UMAC scan */
int iwl_mvm_config_scan(struct iwl_mvm *mvm);
void iwl_mvm_rx_umac_scan_complete_notif(struct iwl_mvm *mvm,
					 struct iwl_rx_cmd_buffer *rxb);
void iwl_mvm_rx_umac_scan_iter_complete_notif(struct iwl_mvm *mvm,
					      struct iwl_rx_cmd_buffer *rxb);

/* MVM debugfs */
#ifdef CONFIG_IWLWIFI_DEBUGFS
int iwl_mvm_dbgfs_register(struct iwl_mvm *mvm, struct dentry *dbgfs_dir);
void iwl_mvm_vif_dbgfs_register(struct iwl_mvm *mvm, struct ieee80211_vif *vif);
void iwl_mvm_vif_dbgfs_clean(struct iwl_mvm *mvm, struct ieee80211_vif *vif);
#else
static inline int iwl_mvm_dbgfs_register(struct iwl_mvm *mvm,
					 struct dentry *dbgfs_dir)
{
	return 0;
}
static inline void
iwl_mvm_vif_dbgfs_register(struct iwl_mvm *mvm, struct ieee80211_vif *vif)
{
}
static inline void
iwl_mvm_vif_dbgfs_clean(struct iwl_mvm *mvm, struct ieee80211_vif *vif)
{
}
#endif /* CONFIG_IWLWIFI_DEBUGFS */

/* rate scaling */
int iwl_mvm_send_lq_cmd(struct iwl_mvm *mvm, struct iwl_lq_cmd *lq, bool init);
void iwl_mvm_update_frame_stats(struct iwl_mvm *mvm, u32 rate, bool agg);
int rs_pretty_print_rate(char *buf, const u32 rate);
void rs_update_last_rssi(struct iwl_mvm *mvm,
			 struct iwl_lq_sta *lq_sta,
			 struct ieee80211_rx_status *rx_status);

/* power management */
int iwl_mvm_power_update_device(struct iwl_mvm *mvm);
int iwl_mvm_power_update_mac(struct iwl_mvm *mvm);
int iwl_mvm_power_update_ps(struct iwl_mvm *mvm);
int iwl_mvm_power_mac_dbgfs_read(struct iwl_mvm *mvm, struct ieee80211_vif *vif,
				 char *buf, int bufsz);

void iwl_mvm_power_vif_assoc(struct iwl_mvm *mvm, struct ieee80211_vif *vif);
void iwl_mvm_power_uapsd_misbehaving_ap_notif(struct iwl_mvm *mvm,
					      struct iwl_rx_cmd_buffer *rxb);

#ifdef CONFIG_IWLWIFI_LEDS
int iwl_mvm_leds_init(struct iwl_mvm *mvm);
void iwl_mvm_leds_exit(struct iwl_mvm *mvm);
#else
static inline int iwl_mvm_leds_init(struct iwl_mvm *mvm)
{
	return 0;
}
static inline void iwl_mvm_leds_exit(struct iwl_mvm *mvm)
{
}
#endif

/* D3 (WoWLAN, NetDetect) */
int iwl_mvm_suspend(struct ieee80211_hw *hw, struct cfg80211_wowlan *wowlan);
int iwl_mvm_resume(struct ieee80211_hw *hw);
void iwl_mvm_set_wakeup(struct ieee80211_hw *hw, bool enabled);
void iwl_mvm_set_rekey_data(struct ieee80211_hw *hw,
			    struct ieee80211_vif *vif,
			    struct cfg80211_gtk_rekey_data *data);
void iwl_mvm_ipv6_addr_change(struct ieee80211_hw *hw,
			      struct ieee80211_vif *vif,
			      struct inet6_dev *idev);
void iwl_mvm_set_default_unicast_key(struct ieee80211_hw *hw,
				     struct ieee80211_vif *vif, int idx);
extern const struct file_operations iwl_dbgfs_d3_test_ops;
#ifdef CONFIG_PM_SLEEP
void iwl_mvm_set_last_nonqos_seq(struct iwl_mvm *mvm,
				 struct ieee80211_vif *vif);
#else
static inline void
iwl_mvm_set_last_nonqos_seq(struct iwl_mvm *mvm, struct ieee80211_vif *vif)
{
}
#endif
void iwl_mvm_set_wowlan_qos_seq(struct iwl_mvm_sta *mvm_ap_sta,
				struct iwl_wowlan_config_cmd *cmd);
int iwl_mvm_send_proto_offload(struct iwl_mvm *mvm,
			       struct ieee80211_vif *vif,
			       bool disable_offloading,
			       u32 cmd_flags);

/* D0i3 */
void iwl_mvm_ref(struct iwl_mvm *mvm, enum iwl_mvm_ref_type ref_type);
void iwl_mvm_unref(struct iwl_mvm *mvm, enum iwl_mvm_ref_type ref_type);
int iwl_mvm_ref_sync(struct iwl_mvm *mvm, enum iwl_mvm_ref_type ref_type);
bool iwl_mvm_ref_taken(struct iwl_mvm *mvm);
void iwl_mvm_d0i3_enable_tx(struct iwl_mvm *mvm, __le16 *qos_seq);
int iwl_mvm_enter_d0i3(struct iwl_op_mode *op_mode);
int iwl_mvm_exit_d0i3(struct iwl_op_mode *op_mode);
int _iwl_mvm_exit_d0i3(struct iwl_mvm *mvm);

/* BT Coex */
int iwl_send_bt_init_conf(struct iwl_mvm *mvm);
void iwl_mvm_rx_bt_coex_notif(struct iwl_mvm *mvm,
			      struct iwl_rx_cmd_buffer *rxb);
void iwl_mvm_bt_rssi_event(struct iwl_mvm *mvm, struct ieee80211_vif *vif,
			   enum ieee80211_rssi_event_data);
void iwl_mvm_bt_coex_vif_change(struct iwl_mvm *mvm);
u16 iwl_mvm_coex_agg_time_limit(struct iwl_mvm *mvm,
				struct ieee80211_sta *sta);
bool iwl_mvm_bt_coex_is_mimo_allowed(struct iwl_mvm *mvm,
				     struct ieee80211_sta *sta);
bool iwl_mvm_bt_coex_is_ant_avail(struct iwl_mvm *mvm, u8 ant);
bool iwl_mvm_bt_coex_is_shared_ant_avail(struct iwl_mvm *mvm);
bool iwl_mvm_bt_coex_is_tpc_allowed(struct iwl_mvm *mvm,
				    enum ieee80211_band band);
u8 iwl_mvm_bt_coex_tx_prio(struct iwl_mvm *mvm, struct ieee80211_hdr *hdr,
			   struct ieee80211_tx_info *info, u8 ac);

bool iwl_mvm_bt_coex_is_shared_ant_avail_old(struct iwl_mvm *mvm);
void iwl_mvm_bt_coex_vif_change_old(struct iwl_mvm *mvm);
int iwl_send_bt_init_conf_old(struct iwl_mvm *mvm);
void iwl_mvm_rx_bt_coex_notif_old(struct iwl_mvm *mvm,
				  struct iwl_rx_cmd_buffer *rxb);
void iwl_mvm_bt_rssi_event_old(struct iwl_mvm *mvm, struct ieee80211_vif *vif,
			       enum ieee80211_rssi_event_data);
u16 iwl_mvm_coex_agg_time_limit_old(struct iwl_mvm *mvm,
				    struct ieee80211_sta *sta);
bool iwl_mvm_bt_coex_is_mimo_allowed_old(struct iwl_mvm *mvm,
					 struct ieee80211_sta *sta);
bool iwl_mvm_bt_coex_is_tpc_allowed_old(struct iwl_mvm *mvm,
					enum ieee80211_band band);
void iwl_mvm_rx_ant_coupling_notif_old(struct iwl_mvm *mvm,
				       struct iwl_rx_cmd_buffer *rxb);

/* beacon filtering */
#ifdef CONFIG_IWLWIFI_DEBUGFS
void
iwl_mvm_beacon_filter_debugfs_parameters(struct ieee80211_vif *vif,
					 struct iwl_beacon_filter_cmd *cmd);
#else
static inline void
iwl_mvm_beacon_filter_debugfs_parameters(struct ieee80211_vif *vif,
					 struct iwl_beacon_filter_cmd *cmd)
{}
#endif
int iwl_mvm_update_d0i3_power_mode(struct iwl_mvm *mvm,
				   struct ieee80211_vif *vif,
				   bool enable, u32 flags);
int iwl_mvm_enable_beacon_filter(struct iwl_mvm *mvm,
				 struct ieee80211_vif *vif,
				 u32 flags);
int iwl_mvm_disable_beacon_filter(struct iwl_mvm *mvm,
				  struct ieee80211_vif *vif,
				  u32 flags);
/* SMPS */
void iwl_mvm_update_smps(struct iwl_mvm *mvm, struct ieee80211_vif *vif,
				enum iwl_mvm_smps_type_request req_type,
				enum ieee80211_smps_mode smps_request);
bool iwl_mvm_rx_diversity_allowed(struct iwl_mvm *mvm);

/* Low latency */
int iwl_mvm_update_low_latency(struct iwl_mvm *mvm, struct ieee80211_vif *vif,
			       bool value);
/* get SystemLowLatencyMode - only needed for beacon threshold? */
bool iwl_mvm_low_latency(struct iwl_mvm *mvm);
/* get VMACLowLatencyMode */
static inline bool iwl_mvm_vif_low_latency(struct iwl_mvm_vif *mvmvif)
{
	/*
	 * should this consider associated/active/... state?
	 *
	 * Normally low-latency should only be active on interfaces
	 * that are active, but at least with debugfs it can also be
	 * enabled on interfaces that aren't active. However, when
	 * interface aren't active then they aren't added into the
	 * binding, so this has no real impact. For now, just return
	 * the current desired low-latency state.
	 */

	return mvmvif->low_latency;
}

/* hw scheduler queue config */
void iwl_mvm_enable_txq(struct iwl_mvm *mvm, int queue, int mac80211_queue,
			u16 ssn, const struct iwl_trans_txq_scd_cfg *cfg,
			unsigned int wdg_timeout);
/*
 * Disable a TXQ.
 * Note that in non-DQA mode the %mac80211_queue and %tid params are ignored.
 */
void iwl_mvm_disable_txq(struct iwl_mvm *mvm, int queue, int mac80211_queue,
			 u8 tid, u8 flags);
int iwl_mvm_find_free_queue(struct iwl_mvm *mvm, u8 minq, u8 maxq);

static inline
void iwl_mvm_enable_ac_txq(struct iwl_mvm *mvm, int queue, int mac80211_queue,
			   u8 fifo, u16 ssn, unsigned int wdg_timeout)
{
	struct iwl_trans_txq_scd_cfg cfg = {
		.fifo = fifo,
		.tid = IWL_MAX_TID_COUNT,
		.aggregate = false,
		.frame_limit = IWL_FRAME_LIMIT,
	};

	iwl_mvm_enable_txq(mvm, queue, mac80211_queue, ssn, &cfg, wdg_timeout);
}

static inline void iwl_mvm_enable_agg_txq(struct iwl_mvm *mvm, int queue,
					  int mac80211_queue, int fifo,
					  int sta_id, int tid, int frame_limit,
					  u16 ssn, unsigned int wdg_timeout)
{
	struct iwl_trans_txq_scd_cfg cfg = {
		.fifo = fifo,
		.sta_id = sta_id,
		.tid = tid,
		.frame_limit = frame_limit,
		.aggregate = true,
	};

	iwl_mvm_enable_txq(mvm, queue, mac80211_queue, ssn, &cfg, wdg_timeout);
}

/* Thermal management and CT-kill */
void iwl_mvm_tt_tx_backoff(struct iwl_mvm *mvm, u32 backoff);
void iwl_mvm_tt_temp_changed(struct iwl_mvm *mvm, u32 temp);
void iwl_mvm_temp_notif(struct iwl_mvm *mvm,
			struct iwl_rx_cmd_buffer *rxb);
void iwl_mvm_tt_handler(struct iwl_mvm *mvm);
void iwl_mvm_tt_initialize(struct iwl_mvm *mvm, u32 min_backoff);
void iwl_mvm_tt_exit(struct iwl_mvm *mvm);
void iwl_mvm_set_hw_ctkill_state(struct iwl_mvm *mvm, bool state);
int iwl_mvm_get_temp(struct iwl_mvm *mvm);

/* Location Aware Regulatory */
struct iwl_mcc_update_resp *
iwl_mvm_update_mcc(struct iwl_mvm *mvm, const char *alpha2,
		   enum iwl_mcc_source src_id);
int iwl_mvm_init_mcc(struct iwl_mvm *mvm);
void iwl_mvm_rx_chub_update_mcc(struct iwl_mvm *mvm,
				struct iwl_rx_cmd_buffer *rxb);
struct ieee80211_regdomain *iwl_mvm_get_regdomain(struct wiphy *wiphy,
						  const char *alpha2,
						  enum iwl_mcc_source src_id,
						  bool *changed);
struct ieee80211_regdomain *iwl_mvm_get_current_regdomain(struct iwl_mvm *mvm,
							  bool *changed);
int iwl_mvm_init_fw_regd(struct iwl_mvm *mvm);
void iwl_mvm_update_changed_regdom(struct iwl_mvm *mvm);

/* smart fifo */
int iwl_mvm_sf_update(struct iwl_mvm *mvm, struct ieee80211_vif *vif,
		      bool added_vif);

/* TDLS */

/*
 * We use TID 4 (VI) as a FW-used-only TID when TDLS connections are present.
 * This TID is marked as used vs the AP and all connected TDLS peers.
 */
#define IWL_MVM_TDLS_FW_TID 4

int iwl_mvm_tdls_sta_count(struct iwl_mvm *mvm, struct ieee80211_vif *vif);
void iwl_mvm_teardown_tdls_peers(struct iwl_mvm *mvm);
void iwl_mvm_recalc_tdls_state(struct iwl_mvm *mvm, struct ieee80211_vif *vif,
			       bool sta_added);
void iwl_mvm_mac_mgd_protect_tdls_discover(struct ieee80211_hw *hw,
					   struct ieee80211_vif *vif);
int iwl_mvm_tdls_channel_switch(struct ieee80211_hw *hw,
				struct ieee80211_vif *vif,
				struct ieee80211_sta *sta, u8 oper_class,
				struct cfg80211_chan_def *chandef,
				struct sk_buff *tmpl_skb, u32 ch_sw_tm_ie);
void iwl_mvm_tdls_recv_channel_switch(struct ieee80211_hw *hw,
				      struct ieee80211_vif *vif,
				      struct ieee80211_tdls_ch_sw_params *params);
void iwl_mvm_tdls_cancel_channel_switch(struct ieee80211_hw *hw,
					struct ieee80211_vif *vif,
					struct ieee80211_sta *sta);
void iwl_mvm_rx_tdls_notif(struct iwl_mvm *mvm, struct iwl_rx_cmd_buffer *rxb);
void iwl_mvm_tdls_ch_switch_work(struct work_struct *work);

struct ieee80211_vif *iwl_mvm_get_bss_vif(struct iwl_mvm *mvm);

void iwl_mvm_nic_restart(struct iwl_mvm *mvm, bool fw_error);
void iwl_mvm_fw_error_dump(struct iwl_mvm *mvm);

int iwl_mvm_start_fw_dbg_conf(struct iwl_mvm *mvm, u8 id);
int iwl_mvm_fw_dbg_collect(struct iwl_mvm *mvm, enum iwl_fw_dbg_trigger trig,
			   const char *str, size_t len,
			   struct iwl_fw_dbg_trigger_tlv *trigger);
int iwl_mvm_fw_dbg_collect_desc(struct iwl_mvm *mvm,
				struct iwl_mvm_dump_desc *desc,
				struct iwl_fw_dbg_trigger_tlv *trigger);
void iwl_mvm_free_fw_dump_desc(struct iwl_mvm *mvm);
int iwl_mvm_fw_dbg_collect_trig(struct iwl_mvm *mvm,
				struct iwl_fw_dbg_trigger_tlv *trigger,
				const char *fmt, ...) __printf(3, 4);
unsigned int iwl_mvm_get_wd_timeout(struct iwl_mvm *mvm,
				    struct ieee80211_vif *vif,
				    bool tdls, bool cmd_q);
void iwl_mvm_connection_loss(struct iwl_mvm *mvm, struct ieee80211_vif *vif,
			     const char *errmsg);
static inline bool
iwl_fw_dbg_trigger_vif_match(struct iwl_fw_dbg_trigger_tlv *trig,
			     struct ieee80211_vif *vif)
{
	u32 trig_vif = le32_to_cpu(trig->vif_type);

	return trig_vif == IWL_FW_DBG_CONF_VIF_ANY || vif->type == trig_vif;
}

static inline bool
iwl_fw_dbg_trigger_stop_conf_match(struct iwl_mvm *mvm,
				   struct iwl_fw_dbg_trigger_tlv *trig)
{
	return ((trig->mode & IWL_FW_DBG_TRIGGER_STOP) &&
		(mvm->fw_dbg_conf == FW_DBG_INVALID ||
		(BIT(mvm->fw_dbg_conf) & le32_to_cpu(trig->stop_conf_ids))));
}

static inline bool
iwl_fw_dbg_trigger_check_stop(struct iwl_mvm *mvm,
			      struct ieee80211_vif *vif,
			      struct iwl_fw_dbg_trigger_tlv *trig)
{
	if (vif && !iwl_fw_dbg_trigger_vif_match(trig, vif))
		return false;

	return iwl_fw_dbg_trigger_stop_conf_match(mvm, trig);
}

static inline void
iwl_fw_dbg_trigger_simple_stop(struct iwl_mvm *mvm,
			       struct ieee80211_vif *vif,
			       enum iwl_fw_dbg_trigger trig)
{
	struct iwl_fw_dbg_trigger_tlv *trigger;

	if (!iwl_fw_dbg_trigger_enabled(mvm->fw, trig))
		return;

	trigger = iwl_fw_dbg_get_trigger(mvm->fw, trig);
	if (!iwl_fw_dbg_trigger_check_stop(mvm, vif, trigger))
		return;

	iwl_mvm_fw_dbg_collect_trig(mvm, trigger, NULL);
}

#endif /* __IWL_MVM_H__ */<|MERGE_RESOLUTION|>--- conflicted
+++ resolved
@@ -584,10 +584,6 @@
 
 	enum iwl_ucode_type cur_ucode;
 	bool ucode_loaded;
-<<<<<<< HEAD
-	bool init_ucode_complete;
-=======
->>>>>>> afd2ff9b
 	bool calibrating;
 	u32 error_event_table;
 	u32 log_event_table;
