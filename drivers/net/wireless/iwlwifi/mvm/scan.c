--- conflicted
+++ resolved
@@ -322,32 +322,7 @@
 	case IWL_SCAN_EBS_FAILED:
 	case IWL_SCAN_EBS_CHAN_NOT_FOUND:
 	default:
-<<<<<<< HEAD
-		WARN_ON(1);
-		return false;
-	};
-}
-
-static int iwl_mvm_cancel_regular_scan(struct iwl_mvm *mvm)
-{
-	struct iwl_notification_wait wait_scan_abort;
-	static const u8 scan_abort_notif[] = { SCAN_ABORT_CMD,
-					       SCAN_COMPLETE_NOTIFICATION };
-	int ret;
-
-	iwl_init_notification_wait(&mvm->notif_wait, &wait_scan_abort,
-				   scan_abort_notif,
-				   ARRAY_SIZE(scan_abort_notif),
-				   iwl_mvm_scan_abort_notif, NULL);
-
-	ret = iwl_mvm_send_cmd_pdu(mvm, SCAN_ABORT_CMD, 0, 0, NULL);
-	if (ret) {
-		IWL_ERR(mvm, "Couldn't send SCAN_ABORT_CMD: %d\n", ret);
-		/* mac80211's state will be cleaned in the nic_restart flow */
-		goto out_remove_notif;
-=======
 		return "failed";
->>>>>>> afd2ff9b
 	}
 }
 
@@ -1502,21 +1477,6 @@
  */
 void iwl_mvm_report_scan_aborted(struct iwl_mvm *mvm)
 {
-<<<<<<< HEAD
-	if (mvm->scan_status == IWL_MVM_SCAN_NONE)
-		return 0;
-
-	if (iwl_mvm_is_radio_killed(mvm)) {
-		ieee80211_scan_completed(mvm->hw, true);
-		iwl_mvm_unref(mvm, IWL_MVM_REF_SCAN);
-		mvm->scan_status = IWL_MVM_SCAN_NONE;
-		return 0;
-	}
-
-	if (mvm->fw->ucode_capa.api[0] & IWL_UCODE_TLV_API_LMAC_SCAN)
-		return iwl_mvm_scan_offload_stop(mvm, true);
-	return iwl_mvm_cancel_regular_scan(mvm);
-=======
 	if (fw_has_capa(&mvm->fw->ucode_capa, IWL_UCODE_TLV_CAPA_UMAC_SCAN)) {
 		int uid, i;
 
@@ -1589,5 +1549,4 @@
 	}
 
 	return ret;
->>>>>>> afd2ff9b
 }