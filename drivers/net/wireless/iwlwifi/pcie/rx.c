/******************************************************************************
 *
 * Copyright(c) 2003 - 2014 Intel Corporation. All rights reserved.
 * Copyright(c) 2013 - 2014 Intel Mobile Communications GmbH
 *
 * Portions of this file are derived from the ipw3945 project, as well
 * as portions of the ieee80211 subsystem header files.
 *
 * This program is free software; you can redistribute it and/or modify it
 * under the terms of version 2 of the GNU General Public License as
 * published by the Free Software Foundation.
 *
 * This program is distributed in the hope that it will be useful, but WITHOUT
 * ANY WARRANTY; without even the implied warranty of MERCHANTABILITY or
 * FITNESS FOR A PARTICULAR PURPOSE.  See the GNU General Public License for
 * more details.
 *
 * You should have received a copy of the GNU General Public License along with
 * this program; if not, write to the Free Software Foundation, Inc.,
 * 51 Franklin Street, Fifth Floor, Boston, MA 02110, USA
 *
 * The full GNU General Public License is included in this distribution in the
 * file called LICENSE.
 *
 * Contact Information:
 *  Intel Linux Wireless <ilw@linux.intel.com>
 * Intel Corporation, 5200 N.E. Elam Young Parkway, Hillsboro, OR 97124-6497
 *
 *****************************************************************************/
#include <linux/sched.h>
#include <linux/wait.h>
#include <linux/gfp.h>

#include "iwl-prph.h"
#include "iwl-io.h"
#include "internal.h"
#include "iwl-op-mode.h"

/******************************************************************************
 *
 * RX path functions
 *
 ******************************************************************************/

/*
 * Rx theory of operation
 *
 * Driver allocates a circular buffer of Receive Buffer Descriptors (RBDs),
 * each of which point to Receive Buffers to be filled by the NIC.  These get
 * used not only for Rx frames, but for any command response or notification
 * from the NIC.  The driver and NIC manage the Rx buffers by means
 * of indexes into the circular buffer.
 *
 * Rx Queue Indexes
 * The host/firmware share two index registers for managing the Rx buffers.
 *
 * The READ index maps to the first position that the firmware may be writing
 * to -- the driver can read up to (but not including) this position and get
 * good data.
 * The READ index is managed by the firmware once the card is enabled.
 *
 * The WRITE index maps to the last position the driver has read from -- the
 * position preceding WRITE is the last slot the firmware can place a packet.
 *
 * The queue is empty (no good data) if WRITE = READ - 1, and is full if
 * WRITE = READ.
 *
 * During initialization, the host sets up the READ queue position to the first
 * INDEX position, and WRITE to the last (READ - 1 wrapped)
 *
 * When the firmware places a packet in a buffer, it will advance the READ index
 * and fire the RX interrupt.  The driver can then query the READ index and
 * process as many packets as possible, moving the WRITE index forward as it
 * resets the Rx queue buffers with new memory.
 *
 * The management in the driver is as follows:
 * + A list of pre-allocated SKBs is stored in iwl->rxq->rx_free.  When
 *   iwl->rxq->free_count drops to or below RX_LOW_WATERMARK, work is scheduled
 *   to replenish the iwl->rxq->rx_free.
 * + In iwl_pcie_rx_replenish (scheduled) if 'processed' != 'read' then the
 *   iwl->rxq is replenished and the READ INDEX is updated (updating the
 *   'processed' and 'read' driver indexes as well)
 * + A received packet is processed and handed to the kernel network stack,
 *   detached from the iwl->rxq.  The driver 'processed' index is updated.
 * + The Host/Firmware iwl->rxq is replenished at irq thread time from the
 *   rx_free list. If there are no allocated buffers in iwl->rxq->rx_free,
 *   the READ INDEX is not incremented and iwl->status(RX_STALLED) is set.
 *   If there were enough free buffers and RX_STALLED is set it is cleared.
 *
 *
 * Driver sequence:
 *
 * iwl_rxq_alloc()            Allocates rx_free
 * iwl_pcie_rx_replenish()    Replenishes rx_free list from rx_used, and calls
 *                            iwl_pcie_rxq_restock
 * iwl_pcie_rxq_restock()     Moves available buffers from rx_free into Rx
 *                            queue, updates firmware pointers, and updates
 *                            the WRITE index.  If insufficient rx_free buffers
 *                            are available, schedules iwl_pcie_rx_replenish
 *
 * -- enable interrupts --
 * ISR - iwl_rx()             Detach iwl_rx_mem_buffers from pool up to the
 *                            READ INDEX, detaching the SKB from the pool.
 *                            Moves the packet buffer from queue to rx_used.
 *                            Calls iwl_pcie_rxq_restock to refill any empty
 *                            slots.
 * ...
 *
 */

/*
 * iwl_rxq_space - Return number of free slots available in queue.
 */
static int iwl_rxq_space(const struct iwl_rxq *rxq)
{
	/* Make sure RX_QUEUE_SIZE is a power of 2 */
	BUILD_BUG_ON(RX_QUEUE_SIZE & (RX_QUEUE_SIZE - 1));

	/*
	 * There can be up to (RX_QUEUE_SIZE - 1) free slots, to avoid ambiguity
	 * between empty and completely full queues.
	 * The following is equivalent to modulo by RX_QUEUE_SIZE and is well
	 * defined for negative dividends.
	 */
	return (rxq->read - rxq->write - 1) & (RX_QUEUE_SIZE - 1);
}

/*
 * iwl_dma_addr2rbd_ptr - convert a DMA address to a uCode read buffer ptr
 */
static inline __le32 iwl_pcie_dma_addr2rbd_ptr(dma_addr_t dma_addr)
{
	return cpu_to_le32((u32)(dma_addr >> 8));
}

/*
 * iwl_pcie_rx_stop - stops the Rx DMA
 */
int iwl_pcie_rx_stop(struct iwl_trans *trans)
{
	iwl_write_direct32(trans, FH_MEM_RCSR_CHNL0_CONFIG_REG, 0);
	return iwl_poll_direct_bit(trans, FH_MEM_RSSR_RX_STATUS_REG,
				   FH_RSSR_CHNL0_RX_STATUS_CHNL_IDLE, 1000);
}

/*
 * iwl_pcie_rxq_inc_wr_ptr - Update the write pointer for the RX queue
 */
static void iwl_pcie_rxq_inc_wr_ptr(struct iwl_trans *trans)
{
	struct iwl_trans_pcie *trans_pcie = IWL_TRANS_GET_PCIE_TRANS(trans);
	struct iwl_rxq *rxq = &trans_pcie->rxq;
	u32 reg;

	lockdep_assert_held(&rxq->lock);

	/*
	 * explicitly wake up the NIC if:
	 * 1. shadow registers aren't enabled
	 * 2. there is a chance that the NIC is asleep
	 */
	if (!trans->cfg->base_params->shadow_reg_enable &&
	    test_bit(STATUS_TPOWER_PMI, &trans->status)) {
		reg = iwl_read32(trans, CSR_UCODE_DRV_GP1);

		if (reg & CSR_UCODE_DRV_GP1_BIT_MAC_SLEEP) {
			IWL_DEBUG_INFO(trans, "Rx queue requesting wakeup, GP1 = 0x%x\n",
				       reg);
			iwl_set_bit(trans, CSR_GP_CNTRL,
				    CSR_GP_CNTRL_REG_FLAG_MAC_ACCESS_REQ);
			rxq->need_update = true;
			return;
		}
	}

	rxq->write_actual = round_down(rxq->write, 8);
	iwl_write32(trans, FH_RSCSR_CHNL0_WPTR, rxq->write_actual);
}

static void iwl_pcie_rxq_check_wrptr(struct iwl_trans *trans)
{
	struct iwl_trans_pcie *trans_pcie = IWL_TRANS_GET_PCIE_TRANS(trans);
	struct iwl_rxq *rxq = &trans_pcie->rxq;

	spin_lock(&rxq->lock);

	if (!rxq->need_update)
		goto exit_unlock;

	iwl_pcie_rxq_inc_wr_ptr(trans);
	rxq->need_update = false;

 exit_unlock:
	spin_unlock(&rxq->lock);
}

/*
 * iwl_pcie_rxq_restock - refill RX queue from pre-allocated pool
 *
 * If there are slots in the RX queue that need to be restocked,
 * and we have free pre-allocated buffers, fill the ranks as much
 * as we can, pulling from rx_free.
 *
 * This moves the 'write' index forward to catch up with 'processed', and
 * also updates the memory address in the firmware to reference the new
 * target buffer.
 */
static void iwl_pcie_rxq_restock(struct iwl_trans *trans)
{
	struct iwl_trans_pcie *trans_pcie = IWL_TRANS_GET_PCIE_TRANS(trans);
	struct iwl_rxq *rxq = &trans_pcie->rxq;
	struct iwl_rx_mem_buffer *rxb;

	/*
	 * If the device isn't enabled - not need to try to add buffers...
	 * This can happen when we stop the device and still have an interrupt
	 * pending. We stop the APM before we sync the interrupts because we
	 * have to (see comment there). On the other hand, since the APM is
	 * stopped, we cannot access the HW (in particular not prph).
	 * So don't try to restock if the APM has been already stopped.
	 */
	if (!test_bit(STATUS_DEVICE_ENABLED, &trans->status))
		return;

	spin_lock(&rxq->lock);
	while ((iwl_rxq_space(rxq) > 0) && (rxq->free_count)) {
		/* The overwritten rxb must be a used one */
		rxb = rxq->queue[rxq->write];
		BUG_ON(rxb && rxb->page);

		/* Get next free Rx buffer, remove from free list */
		rxb = list_first_entry(&rxq->rx_free, struct iwl_rx_mem_buffer,
				       list);
		list_del(&rxb->list);

		/* Point to Rx buffer via next RBD in circular buffer */
		rxq->bd[rxq->write] = iwl_pcie_dma_addr2rbd_ptr(rxb->page_dma);
		rxq->queue[rxq->write] = rxb;
		rxq->write = (rxq->write + 1) & RX_QUEUE_MASK;
		rxq->free_count--;
	}
	spin_unlock(&rxq->lock);
	/* If the pre-allocated buffer pool is dropping low, schedule to
	 * refill it */
	if (rxq->free_count <= RX_LOW_WATERMARK)
		schedule_work(&trans_pcie->rx_replenish);

	/* If we've added more space for the firmware to place data, tell it.
	 * Increment device's write pointer in multiples of 8. */
	if (rxq->write_actual != (rxq->write & ~0x7)) {
		spin_lock(&rxq->lock);
		iwl_pcie_rxq_inc_wr_ptr(trans);
		spin_unlock(&rxq->lock);
	}
}

/*
 * iwl_pcie_rxq_alloc_rbs - allocate a page for each used RBD
 *
 * A used RBD is an Rx buffer that has been given to the stack. To use it again
 * a page must be allocated and the RBD must point to the page. This function
 * doesn't change the HW pointer but handles the list of pages that is used by
 * iwl_pcie_rxq_restock. The latter function will update the HW to use the newly
 * allocated buffers.
 */
static void iwl_pcie_rxq_alloc_rbs(struct iwl_trans *trans, gfp_t priority)
{
	struct iwl_trans_pcie *trans_pcie = IWL_TRANS_GET_PCIE_TRANS(trans);
	struct iwl_rxq *rxq = &trans_pcie->rxq;
	struct iwl_rx_mem_buffer *rxb;
	struct page *page;
	gfp_t gfp_mask = priority;

	while (1) {
		spin_lock(&rxq->lock);
		if (list_empty(&rxq->rx_used)) {
			spin_unlock(&rxq->lock);
			return;
		}
		spin_unlock(&rxq->lock);

		if (rxq->free_count > RX_LOW_WATERMARK)
			gfp_mask |= __GFP_NOWARN;

		if (trans_pcie->rx_page_order > 0)
			gfp_mask |= __GFP_COMP;

		/* Alloc a new receive buffer */
		page = alloc_pages(gfp_mask, trans_pcie->rx_page_order);
		if (!page) {
			if (net_ratelimit())
				IWL_DEBUG_INFO(trans, "alloc_pages failed, "
					   "order: %d\n",
					   trans_pcie->rx_page_order);

			if ((rxq->free_count <= RX_LOW_WATERMARK) &&
			    net_ratelimit())
				IWL_CRIT(trans, "Failed to alloc_pages with %s."
					 "Only %u free buffers remaining.\n",
					 priority == GFP_ATOMIC ?
					 "GFP_ATOMIC" : "GFP_KERNEL",
					 rxq->free_count);
			/* We don't reschedule replenish work here -- we will
			 * call the restock method and if it still needs
			 * more buffers it will schedule replenish */
			return;
		}

		spin_lock(&rxq->lock);

		if (list_empty(&rxq->rx_used)) {
			spin_unlock(&rxq->lock);
			__free_pages(page, trans_pcie->rx_page_order);
			return;
		}
		rxb = list_first_entry(&rxq->rx_used, struct iwl_rx_mem_buffer,
				       list);
		list_del(&rxb->list);
		spin_unlock(&rxq->lock);

		BUG_ON(rxb->page);
		rxb->page = page;
		/* Get physical address of the RB */
		rxb->page_dma =
			dma_map_page(trans->dev, page, 0,
				     PAGE_SIZE << trans_pcie->rx_page_order,
				     DMA_FROM_DEVICE);
		if (dma_mapping_error(trans->dev, rxb->page_dma)) {
			rxb->page = NULL;
			spin_lock(&rxq->lock);
			list_add(&rxb->list, &rxq->rx_used);
			spin_unlock(&rxq->lock);
			__free_pages(page, trans_pcie->rx_page_order);
			return;
		}
		/* dma address must be no more than 36 bits */
		BUG_ON(rxb->page_dma & ~DMA_BIT_MASK(36));
		/* and also 256 byte aligned! */
		BUG_ON(rxb->page_dma & DMA_BIT_MASK(8));

		spin_lock(&rxq->lock);

		list_add_tail(&rxb->list, &rxq->rx_free);
		rxq->free_count++;

		spin_unlock(&rxq->lock);
	}
}

static void iwl_pcie_rxq_free_rbs(struct iwl_trans *trans)
{
	struct iwl_trans_pcie *trans_pcie = IWL_TRANS_GET_PCIE_TRANS(trans);
	struct iwl_rxq *rxq = &trans_pcie->rxq;
	int i;

	lockdep_assert_held(&rxq->lock);

	for (i = 0; i < RX_FREE_BUFFERS + RX_QUEUE_SIZE; i++) {
		if (!rxq->pool[i].page)
			continue;
		dma_unmap_page(trans->dev, rxq->pool[i].page_dma,
			       PAGE_SIZE << trans_pcie->rx_page_order,
			       DMA_FROM_DEVICE);
		__free_pages(rxq->pool[i].page, trans_pcie->rx_page_order);
		rxq->pool[i].page = NULL;
	}
}

/*
 * iwl_pcie_rx_replenish - Move all used buffers from rx_used to rx_free
 *
 * When moving to rx_free an page is allocated for the slot.
 *
 * Also restock the Rx queue via iwl_pcie_rxq_restock.
 * This is called as a scheduled work item (except for during initialization)
 */
static void iwl_pcie_rx_replenish(struct iwl_trans *trans, gfp_t gfp)
{
	iwl_pcie_rxq_alloc_rbs(trans, gfp);

	iwl_pcie_rxq_restock(trans);
}

static void iwl_pcie_rx_replenish_work(struct work_struct *data)
{
	struct iwl_trans_pcie *trans_pcie =
	    container_of(data, struct iwl_trans_pcie, rx_replenish);

	iwl_pcie_rx_replenish(trans_pcie->trans, GFP_KERNEL);
}

static int iwl_pcie_rx_alloc(struct iwl_trans *trans)
{
	struct iwl_trans_pcie *trans_pcie = IWL_TRANS_GET_PCIE_TRANS(trans);
	struct iwl_rxq *rxq = &trans_pcie->rxq;
	struct device *dev = trans->dev;

	memset(&trans_pcie->rxq, 0, sizeof(trans_pcie->rxq));

	spin_lock_init(&rxq->lock);

	if (WARN_ON(rxq->bd || rxq->rb_stts))
		return -EINVAL;

	/* Allocate the circular buffer of Read Buffer Descriptors (RBDs) */
	rxq->bd = dma_zalloc_coherent(dev, sizeof(__le32) * RX_QUEUE_SIZE,
				      &rxq->bd_dma, GFP_KERNEL);
	if (!rxq->bd)
		goto err_bd;

	/*Allocate the driver's pointer to receive buffer status */
	rxq->rb_stts = dma_zalloc_coherent(dev, sizeof(*rxq->rb_stts),
					   &rxq->rb_stts_dma, GFP_KERNEL);
	if (!rxq->rb_stts)
		goto err_rb_stts;

	return 0;

err_rb_stts:
	dma_free_coherent(dev, sizeof(__le32) * RX_QUEUE_SIZE,
			  rxq->bd, rxq->bd_dma);
	rxq->bd_dma = 0;
	rxq->bd = NULL;
err_bd:
	return -ENOMEM;
}

static void iwl_pcie_rx_hw_init(struct iwl_trans *trans, struct iwl_rxq *rxq)
{
	struct iwl_trans_pcie *trans_pcie = IWL_TRANS_GET_PCIE_TRANS(trans);
	u32 rb_size;
	const u32 rfdnlog = RX_QUEUE_SIZE_LOG; /* 256 RBDs */

	if (trans_pcie->rx_buf_size_8k)
		rb_size = FH_RCSR_RX_CONFIG_REG_VAL_RB_SIZE_8K;
	else
		rb_size = FH_RCSR_RX_CONFIG_REG_VAL_RB_SIZE_4K;

	/* Stop Rx DMA */
	iwl_write_direct32(trans, FH_MEM_RCSR_CHNL0_CONFIG_REG, 0);
	/* reset and flush pointers */
	iwl_write_direct32(trans, FH_MEM_RCSR_CHNL0_RBDCB_WPTR, 0);
	iwl_write_direct32(trans, FH_MEM_RCSR_CHNL0_FLUSH_RB_REQ, 0);
	iwl_write_direct32(trans, FH_RSCSR_CHNL0_RDPTR, 0);

	/* Reset driver's Rx queue write index */
	iwl_write_direct32(trans, FH_RSCSR_CHNL0_RBDCB_WPTR_REG, 0);

	/* Tell device where to find RBD circular buffer in DRAM */
	iwl_write_direct32(trans, FH_RSCSR_CHNL0_RBDCB_BASE_REG,
			   (u32)(rxq->bd_dma >> 8));

	/* Tell device where in DRAM to update its Rx status */
	iwl_write_direct32(trans, FH_RSCSR_CHNL0_STTS_WPTR_REG,
			   rxq->rb_stts_dma >> 4);

	/* Enable Rx DMA
	 * FH_RCSR_CHNL0_RX_IGNORE_RXF_EMPTY is set because of HW bug in
	 *      the credit mechanism in 5000 HW RX FIFO
	 * Direct rx interrupts to hosts
	 * Rx buffer size 4 or 8k
	 * RB timeout 0x10
	 * 256 RBDs
	 */
	iwl_write_direct32(trans, FH_MEM_RCSR_CHNL0_CONFIG_REG,
			   FH_RCSR_RX_CONFIG_CHNL_EN_ENABLE_VAL |
			   FH_RCSR_CHNL0_RX_IGNORE_RXF_EMPTY |
			   FH_RCSR_CHNL0_RX_CONFIG_IRQ_DEST_INT_HOST_VAL |
			   rb_size|
			   (RX_RB_TIMEOUT << FH_RCSR_RX_CONFIG_REG_IRQ_RBTH_POS)|
			   (rfdnlog << FH_RCSR_RX_CONFIG_RBDCB_SIZE_POS));

	/* Set interrupt coalescing timer to default (2048 usecs) */
	iwl_write8(trans, CSR_INT_COALESCING, IWL_HOST_INT_TIMEOUT_DEF);

	/* W/A for interrupt coalescing bug in 7260 and 3160 */
	if (trans->cfg->host_interrupt_operation_mode)
		iwl_set_bit(trans, CSR_INT_COALESCING, IWL_HOST_INT_OPER_MODE);
<<<<<<< HEAD
=======
}

static void iwl_pcie_rx_init_rxb_lists(struct iwl_rxq *rxq)
{
	int i;

	lockdep_assert_held(&rxq->lock);

	INIT_LIST_HEAD(&rxq->rx_free);
	INIT_LIST_HEAD(&rxq->rx_used);
	rxq->free_count = 0;

	for (i = 0; i < RX_FREE_BUFFERS + RX_QUEUE_SIZE; i++)
		list_add(&rxq->pool[i].list, &rxq->rx_used);
>>>>>>> fc14f9c1
}

int iwl_pcie_rx_init(struct iwl_trans *trans)
{
	struct iwl_trans_pcie *trans_pcie = IWL_TRANS_GET_PCIE_TRANS(trans);
	struct iwl_rxq *rxq = &trans_pcie->rxq;
	int i, err;

	if (!rxq->bd) {
		err = iwl_pcie_rx_alloc(trans);
		if (err)
			return err;
	}

	spin_lock(&rxq->lock);

	INIT_WORK(&trans_pcie->rx_replenish, iwl_pcie_rx_replenish_work);

	/* free all first - we might be reconfigured for a different size */
	iwl_pcie_rxq_free_rbs(trans);
	iwl_pcie_rx_init_rxb_lists(rxq);

	for (i = 0; i < RX_QUEUE_SIZE; i++)
		rxq->queue[i] = NULL;

	/* Set us so that we have processed and used all buffers, but have
	 * not restocked the Rx queue with fresh buffers */
	rxq->read = rxq->write = 0;
	rxq->write_actual = 0;
	memset(rxq->rb_stts, 0, sizeof(*rxq->rb_stts));
	spin_unlock(&rxq->lock);

	iwl_pcie_rx_replenish(trans, GFP_KERNEL);

	iwl_pcie_rx_hw_init(trans, rxq);

	spin_lock(&rxq->lock);
	iwl_pcie_rxq_inc_wr_ptr(trans);
	spin_unlock(&rxq->lock);

	return 0;
}

void iwl_pcie_rx_free(struct iwl_trans *trans)
{
	struct iwl_trans_pcie *trans_pcie = IWL_TRANS_GET_PCIE_TRANS(trans);
	struct iwl_rxq *rxq = &trans_pcie->rxq;

	/*if rxq->bd is NULL, it means that nothing has been allocated,
	 * exit now */
	if (!rxq->bd) {
		IWL_DEBUG_INFO(trans, "Free NULL rx context\n");
		return;
	}

	cancel_work_sync(&trans_pcie->rx_replenish);

	spin_lock(&rxq->lock);
	iwl_pcie_rxq_free_rbs(trans);
	spin_unlock(&rxq->lock);

	dma_free_coherent(trans->dev, sizeof(__le32) * RX_QUEUE_SIZE,
			  rxq->bd, rxq->bd_dma);
	rxq->bd_dma = 0;
	rxq->bd = NULL;

	if (rxq->rb_stts)
		dma_free_coherent(trans->dev,
				  sizeof(struct iwl_rb_status),
				  rxq->rb_stts, rxq->rb_stts_dma);
	else
		IWL_DEBUG_INFO(trans, "Free rxq->rb_stts which is NULL\n");
	rxq->rb_stts_dma = 0;
	rxq->rb_stts = NULL;
}

static void iwl_pcie_rx_handle_rb(struct iwl_trans *trans,
				struct iwl_rx_mem_buffer *rxb)
{
	struct iwl_trans_pcie *trans_pcie = IWL_TRANS_GET_PCIE_TRANS(trans);
	struct iwl_rxq *rxq = &trans_pcie->rxq;
	struct iwl_txq *txq = &trans_pcie->txq[trans_pcie->cmd_queue];
	bool page_stolen = false;
	int max_len = PAGE_SIZE << trans_pcie->rx_page_order;
	u32 offset = 0;

	if (WARN_ON(!rxb))
		return;

	dma_unmap_page(trans->dev, rxb->page_dma, max_len, DMA_FROM_DEVICE);

	while (offset + sizeof(u32) + sizeof(struct iwl_cmd_header) < max_len) {
		struct iwl_rx_packet *pkt;
		struct iwl_device_cmd *cmd;
		u16 sequence;
		bool reclaim;
		int index, cmd_index, err, len;
		struct iwl_rx_cmd_buffer rxcb = {
			._offset = offset,
			._rx_page_order = trans_pcie->rx_page_order,
			._page = rxb->page,
			._page_stolen = false,
			.truesize = max_len,
		};

		pkt = rxb_addr(&rxcb);

		if (pkt->len_n_flags == cpu_to_le32(FH_RSCSR_FRAME_INVALID))
			break;

		IWL_DEBUG_RX(trans, "cmd at offset %d: %s (0x%.2x)\n",
			rxcb._offset, get_cmd_string(trans_pcie, pkt->hdr.cmd),
			pkt->hdr.cmd);

		len = iwl_rx_packet_len(pkt);
		len += sizeof(u32); /* account for status word */
		trace_iwlwifi_dev_rx(trans->dev, trans, pkt, len);
		trace_iwlwifi_dev_rx_data(trans->dev, trans, pkt, len);

		/* Reclaim a command buffer only if this packet is a response
		 *   to a (driver-originated) command.
		 * If the packet (e.g. Rx frame) originated from uCode,
		 *   there is no command buffer to reclaim.
		 * Ucode should set SEQ_RX_FRAME bit if ucode-originated,
		 *   but apparently a few don't get set; catch them here. */
		reclaim = !(pkt->hdr.sequence & SEQ_RX_FRAME);
		if (reclaim) {
			int i;

			for (i = 0; i < trans_pcie->n_no_reclaim_cmds; i++) {
				if (trans_pcie->no_reclaim_cmds[i] ==
							pkt->hdr.cmd) {
					reclaim = false;
					break;
				}
			}
		}

		sequence = le16_to_cpu(pkt->hdr.sequence);
		index = SEQ_TO_INDEX(sequence);
		cmd_index = get_cmd_index(&txq->q, index);

		if (reclaim)
			cmd = txq->entries[cmd_index].cmd;
		else
			cmd = NULL;

		err = iwl_op_mode_rx(trans->op_mode, &rxcb, cmd);

		if (reclaim) {
			kzfree(txq->entries[cmd_index].free_buf);
			txq->entries[cmd_index].free_buf = NULL;
		}

		/*
		 * After here, we should always check rxcb._page_stolen,
		 * if it is true then one of the handlers took the page.
		 */

		if (reclaim) {
			/* Invoke any callbacks, transfer the buffer to caller,
			 * and fire off the (possibly) blocking
			 * iwl_trans_send_cmd()
			 * as we reclaim the driver command queue */
			if (!rxcb._page_stolen)
				iwl_pcie_hcmd_complete(trans, &rxcb, err);
			else
				IWL_WARN(trans, "Claim null rxb?\n");
		}

		page_stolen |= rxcb._page_stolen;
		offset += ALIGN(len, FH_RSCSR_FRAME_ALIGN);
	}

	/* page was stolen from us -- free our reference */
	if (page_stolen) {
		__free_pages(rxb->page, trans_pcie->rx_page_order);
		rxb->page = NULL;
	}

	/* Reuse the page if possible. For notification packets and
	 * SKBs that fail to Rx correctly, add them back into the
	 * rx_free list for reuse later. */
	if (rxb->page != NULL) {
		rxb->page_dma =
			dma_map_page(trans->dev, rxb->page, 0,
				     PAGE_SIZE << trans_pcie->rx_page_order,
				     DMA_FROM_DEVICE);
		if (dma_mapping_error(trans->dev, rxb->page_dma)) {
			/*
			 * free the page(s) as well to not break
			 * the invariant that the items on the used
			 * list have no page(s)
			 */
			__free_pages(rxb->page, trans_pcie->rx_page_order);
			rxb->page = NULL;
			list_add_tail(&rxb->list, &rxq->rx_used);
		} else {
			list_add_tail(&rxb->list, &rxq->rx_free);
			rxq->free_count++;
		}
	} else
		list_add_tail(&rxb->list, &rxq->rx_used);
}

/*
 * iwl_pcie_rx_handle - Main entry function for receiving responses from fw
 */
static void iwl_pcie_rx_handle(struct iwl_trans *trans)
{
	struct iwl_trans_pcie *trans_pcie = IWL_TRANS_GET_PCIE_TRANS(trans);
	struct iwl_rxq *rxq = &trans_pcie->rxq;
	u32 r, i;
	u8 fill_rx = 0;
	u32 count = 8;
	int total_empty;

restart:
	spin_lock(&rxq->lock);
	/* uCode's read index (stored in shared DRAM) indicates the last Rx
	 * buffer that the driver may process (last buffer filled by ucode). */
	r = le16_to_cpu(ACCESS_ONCE(rxq->rb_stts->closed_rb_num)) & 0x0FFF;
	i = rxq->read;

	/* Rx interrupt, but nothing sent from uCode */
	if (i == r)
		IWL_DEBUG_RX(trans, "HW = SW = %d\n", r);

	/* calculate total frames need to be restock after handling RX */
	total_empty = r - rxq->write_actual;
	if (total_empty < 0)
		total_empty += RX_QUEUE_SIZE;

	if (total_empty > (RX_QUEUE_SIZE / 2))
		fill_rx = 1;

	while (i != r) {
		struct iwl_rx_mem_buffer *rxb;

		rxb = rxq->queue[i];
		rxq->queue[i] = NULL;

		IWL_DEBUG_RX(trans, "rxbuf: HW = %d, SW = %d (%p)\n",
			     r, i, rxb);
		iwl_pcie_rx_handle_rb(trans, rxb);

		i = (i + 1) & RX_QUEUE_MASK;
		/* If there are a lot of unused frames,
		 * restock the Rx queue so ucode wont assert. */
		if (fill_rx) {
			count++;
			if (count >= 8) {
				rxq->read = i;
				spin_unlock(&rxq->lock);
				iwl_pcie_rx_replenish(trans, GFP_ATOMIC);
				count = 0;
				goto restart;
			}
		}
	}

	/* Backtrack one entry */
	rxq->read = i;
	spin_unlock(&rxq->lock);

	if (fill_rx)
		iwl_pcie_rx_replenish(trans, GFP_ATOMIC);
	else
		iwl_pcie_rxq_restock(trans);

	if (trans_pcie->napi.poll)
		napi_gro_flush(&trans_pcie->napi, false);
}

/*
 * iwl_pcie_irq_handle_error - called for HW or SW error interrupt from card
 */
static void iwl_pcie_irq_handle_error(struct iwl_trans *trans)
{
	struct iwl_trans_pcie *trans_pcie = IWL_TRANS_GET_PCIE_TRANS(trans);

	/* W/A for WiFi/WiMAX coex and WiMAX own the RF */
	if (trans->cfg->internal_wimax_coex &&
	    (!(iwl_read_prph(trans, APMG_CLK_CTRL_REG) &
			     APMS_CLK_VAL_MRB_FUNC_MODE) ||
	     (iwl_read_prph(trans, APMG_PS_CTRL_REG) &
			    APMG_PS_CTRL_VAL_RESET_REQ))) {
		clear_bit(STATUS_SYNC_HCMD_ACTIVE, &trans->status);
		iwl_op_mode_wimax_active(trans->op_mode);
		wake_up(&trans_pcie->wait_command_queue);
		return;
	}

	iwl_pcie_dump_csr(trans);
	iwl_dump_fh(trans, NULL);

	local_bh_disable();
	/* The STATUS_FW_ERROR bit is set in this function. This must happen
	 * before we wake up the command caller, to ensure a proper cleanup. */
	iwl_trans_fw_error(trans);
	local_bh_enable();

	clear_bit(STATUS_SYNC_HCMD_ACTIVE, &trans->status);
	wake_up(&trans_pcie->wait_command_queue);
}

static u32 iwl_pcie_int_cause_non_ict(struct iwl_trans *trans)
{
	u32 inta;

	lockdep_assert_held(&IWL_TRANS_GET_PCIE_TRANS(trans)->irq_lock);

	trace_iwlwifi_dev_irq(trans->dev);

	/* Discover which interrupts are active/pending */
	inta = iwl_read32(trans, CSR_INT);

	/* the thread will service interrupts and re-enable them */
	return inta;
}

/* a device (PCI-E) page is 4096 bytes long */
#define ICT_SHIFT	12
#define ICT_SIZE	(1 << ICT_SHIFT)
#define ICT_COUNT	(ICT_SIZE / sizeof(u32))

/* interrupt handler using ict table, with this interrupt driver will
 * stop using INTA register to get device's interrupt, reading this register
 * is expensive, device will write interrupts in ICT dram table, increment
 * index then will fire interrupt to driver, driver will OR all ICT table
 * entries from current index up to table entry with 0 value. the result is
 * the interrupt we need to service, driver will set the entries back to 0 and
 * set index.
 */
static u32 iwl_pcie_int_cause_ict(struct iwl_trans *trans)
{
	struct iwl_trans_pcie *trans_pcie = IWL_TRANS_GET_PCIE_TRANS(trans);
	u32 inta;
	u32 val = 0;
	u32 read;

	trace_iwlwifi_dev_irq(trans->dev);

	/* Ignore interrupt if there's nothing in NIC to service.
	 * This may be due to IRQ shared with another device,
	 * or due to sporadic interrupts thrown from our NIC. */
	read = le32_to_cpu(trans_pcie->ict_tbl[trans_pcie->ict_index]);
	trace_iwlwifi_dev_ict_read(trans->dev, trans_pcie->ict_index, read);
	if (!read)
		return 0;

	/*
	 * Collect all entries up to the first 0, starting from ict_index;
	 * note we already read at ict_index.
	 */
	do {
		val |= read;
		IWL_DEBUG_ISR(trans, "ICT index %d value 0x%08X\n",
				trans_pcie->ict_index, read);
		trans_pcie->ict_tbl[trans_pcie->ict_index] = 0;
		trans_pcie->ict_index =
			((trans_pcie->ict_index + 1) & (ICT_COUNT - 1));

		read = le32_to_cpu(trans_pcie->ict_tbl[trans_pcie->ict_index]);
		trace_iwlwifi_dev_ict_read(trans->dev, trans_pcie->ict_index,
					   read);
	} while (read);

	/* We should not get this value, just ignore it. */
	if (val == 0xffffffff)
		val = 0;

	/*
	 * this is a w/a for a h/w bug. the h/w bug may cause the Rx bit
	 * (bit 15 before shifting it to 31) to clear when using interrupt
	 * coalescing. fortunately, bits 18 and 19 stay set when this happens
	 * so we use them to decide on the real state of the Rx bit.
	 * In order words, bit 15 is set if bit 18 or bit 19 are set.
	 */
	if (val & 0xC0000)
		val |= 0x8000;

	inta = (0xff & val) | ((0xff00 & val) << 16);
	return inta;
}

irqreturn_t iwl_pcie_irq_handler(int irq, void *dev_id)
{
	struct iwl_trans *trans = dev_id;
	struct iwl_trans_pcie *trans_pcie = IWL_TRANS_GET_PCIE_TRANS(trans);
	struct isr_statistics *isr_stats = &trans_pcie->isr_stats;
	u32 inta = 0;
	u32 handled = 0;

	lock_map_acquire(&trans->sync_cmd_lockdep_map);

	spin_lock(&trans_pcie->irq_lock);

	/* dram interrupt table not set yet,
	 * use legacy interrupt.
	 */
	if (likely(trans_pcie->use_ict))
		inta = iwl_pcie_int_cause_ict(trans);
	else
		inta = iwl_pcie_int_cause_non_ict(trans);

	if (iwl_have_debug_level(IWL_DL_ISR)) {
		IWL_DEBUG_ISR(trans,
			      "ISR inta 0x%08x, enabled 0x%08x(sw), enabled(hw) 0x%08x, fh 0x%08x\n",
			      inta, trans_pcie->inta_mask,
			      iwl_read32(trans, CSR_INT_MASK),
			      iwl_read32(trans, CSR_FH_INT_STATUS));
		if (inta & (~trans_pcie->inta_mask))
			IWL_DEBUG_ISR(trans,
				      "We got a masked interrupt (0x%08x)\n",
				      inta & (~trans_pcie->inta_mask));
	}

	inta &= trans_pcie->inta_mask;

	/*
	 * Ignore interrupt if there's nothing in NIC to service.
	 * This may be due to IRQ shared with another device,
	 * or due to sporadic interrupts thrown from our NIC.
	 */
	if (unlikely(!inta)) {
		IWL_DEBUG_ISR(trans, "Ignore interrupt, inta == 0\n");
		/*
		 * Re-enable interrupts here since we don't
		 * have anything to service
		 */
		if (test_bit(STATUS_INT_ENABLED, &trans->status))
			iwl_enable_interrupts(trans);
		spin_unlock(&trans_pcie->irq_lock);
		lock_map_release(&trans->sync_cmd_lockdep_map);
		return IRQ_NONE;
	}

	if (unlikely(inta == 0xFFFFFFFF || (inta & 0xFFFFFFF0) == 0xa5a5a5a0)) {
		/*
		 * Hardware disappeared. It might have
		 * already raised an interrupt.
		 */
		IWL_WARN(trans, "HARDWARE GONE?? INTA == 0x%08x\n", inta);
		spin_unlock(&trans_pcie->irq_lock);
		goto out;
	}

	/* Ack/clear/reset pending uCode interrupts.
	 * Note:  Some bits in CSR_INT are "OR" of bits in CSR_FH_INT_STATUS,
	 */
	/* There is a hardware bug in the interrupt mask function that some
	 * interrupts (i.e. CSR_INT_BIT_SCD) can still be generated even if
	 * they are disabled in the CSR_INT_MASK register. Furthermore the
	 * ICT interrupt handling mechanism has another bug that might cause
	 * these unmasked interrupts fail to be detected. We workaround the
	 * hardware bugs here by ACKing all the possible interrupts so that
	 * interrupt coalescing can still be achieved.
	 */
	iwl_write32(trans, CSR_INT, inta | ~trans_pcie->inta_mask);

	if (iwl_have_debug_level(IWL_DL_ISR))
		IWL_DEBUG_ISR(trans, "inta 0x%08x, enabled 0x%08x\n",
			      inta, iwl_read32(trans, CSR_INT_MASK));

	spin_unlock(&trans_pcie->irq_lock);

	/* Now service all interrupt bits discovered above. */
	if (inta & CSR_INT_BIT_HW_ERR) {
		IWL_ERR(trans, "Hardware error detected.  Restarting.\n");

		/* Tell the device to stop sending interrupts */
		iwl_disable_interrupts(trans);

		isr_stats->hw++;
		iwl_pcie_irq_handle_error(trans);

		handled |= CSR_INT_BIT_HW_ERR;

		goto out;
	}

	if (iwl_have_debug_level(IWL_DL_ISR)) {
		/* NIC fires this, but we don't use it, redundant with WAKEUP */
		if (inta & CSR_INT_BIT_SCD) {
			IWL_DEBUG_ISR(trans,
				      "Scheduler finished to transmit the frame/frames.\n");
			isr_stats->sch++;
		}

		/* Alive notification via Rx interrupt will do the real work */
		if (inta & CSR_INT_BIT_ALIVE) {
			IWL_DEBUG_ISR(trans, "Alive interrupt\n");
			isr_stats->alive++;
		}
	}

	/* Safely ignore these bits for debug checks below */
	inta &= ~(CSR_INT_BIT_SCD | CSR_INT_BIT_ALIVE);

	/* HW RF KILL switch toggled */
	if (inta & CSR_INT_BIT_RF_KILL) {
		bool hw_rfkill;

		hw_rfkill = iwl_is_rfkill_set(trans);
		IWL_WARN(trans, "RF_KILL bit toggled to %s.\n",
			 hw_rfkill ? "disable radio" : "enable radio");

		isr_stats->rfkill++;

		iwl_trans_pcie_rf_kill(trans, hw_rfkill);
		if (hw_rfkill) {
			set_bit(STATUS_RFKILL, &trans->status);
			if (test_and_clear_bit(STATUS_SYNC_HCMD_ACTIVE,
					       &trans->status))
				IWL_DEBUG_RF_KILL(trans,
						  "Rfkill while SYNC HCMD in flight\n");
			wake_up(&trans_pcie->wait_command_queue);
		} else {
			clear_bit(STATUS_RFKILL, &trans->status);
		}

		handled |= CSR_INT_BIT_RF_KILL;
	}

	/* Chip got too hot and stopped itself */
	if (inta & CSR_INT_BIT_CT_KILL) {
		IWL_ERR(trans, "Microcode CT kill error detected.\n");
		isr_stats->ctkill++;
		handled |= CSR_INT_BIT_CT_KILL;
	}

	/* Error detected by uCode */
	if (inta & CSR_INT_BIT_SW_ERR) {
		IWL_ERR(trans, "Microcode SW error detected. "
			" Restarting 0x%X.\n", inta);
		isr_stats->sw++;
		iwl_pcie_irq_handle_error(trans);
		handled |= CSR_INT_BIT_SW_ERR;
	}

	/* uCode wakes up after power-down sleep */
	if (inta & CSR_INT_BIT_WAKEUP) {
		IWL_DEBUG_ISR(trans, "Wakeup interrupt\n");
		iwl_pcie_rxq_check_wrptr(trans);
		iwl_pcie_txq_check_wrptrs(trans);

		isr_stats->wakeup++;

		handled |= CSR_INT_BIT_WAKEUP;
	}

	/* All uCode command responses, including Tx command responses,
	 * Rx "responses" (frame-received notification), and other
	 * notifications from uCode come through here*/
	if (inta & (CSR_INT_BIT_FH_RX | CSR_INT_BIT_SW_RX |
		    CSR_INT_BIT_RX_PERIODIC)) {
		IWL_DEBUG_ISR(trans, "Rx interrupt\n");
		if (inta & (CSR_INT_BIT_FH_RX | CSR_INT_BIT_SW_RX)) {
			handled |= (CSR_INT_BIT_FH_RX | CSR_INT_BIT_SW_RX);
			iwl_write32(trans, CSR_FH_INT_STATUS,
					CSR_FH_INT_RX_MASK);
		}
		if (inta & CSR_INT_BIT_RX_PERIODIC) {
			handled |= CSR_INT_BIT_RX_PERIODIC;
			iwl_write32(trans,
				CSR_INT, CSR_INT_BIT_RX_PERIODIC);
		}
		/* Sending RX interrupt require many steps to be done in the
		 * the device:
		 * 1- write interrupt to current index in ICT table.
		 * 2- dma RX frame.
		 * 3- update RX shared data to indicate last write index.
		 * 4- send interrupt.
		 * This could lead to RX race, driver could receive RX interrupt
		 * but the shared data changes does not reflect this;
		 * periodic interrupt will detect any dangling Rx activity.
		 */

		/* Disable periodic interrupt; we use it as just a one-shot. */
		iwl_write8(trans, CSR_INT_PERIODIC_REG,
			    CSR_INT_PERIODIC_DIS);

		/*
		 * Enable periodic interrupt in 8 msec only if we received
		 * real RX interrupt (instead of just periodic int), to catch
		 * any dangling Rx interrupt.  If it was just the periodic
		 * interrupt, there was no dangling Rx activity, and no need
		 * to extend the periodic interrupt; one-shot is enough.
		 */
		if (inta & (CSR_INT_BIT_FH_RX | CSR_INT_BIT_SW_RX))
			iwl_write8(trans, CSR_INT_PERIODIC_REG,
				   CSR_INT_PERIODIC_ENA);

		isr_stats->rx++;

		local_bh_disable();
		iwl_pcie_rx_handle(trans);
		local_bh_enable();
	}

	/* This "Tx" DMA channel is used only for loading uCode */
	if (inta & CSR_INT_BIT_FH_TX) {
		iwl_write32(trans, CSR_FH_INT_STATUS, CSR_FH_INT_TX_MASK);
		IWL_DEBUG_ISR(trans, "uCode load interrupt\n");
		isr_stats->tx++;
		handled |= CSR_INT_BIT_FH_TX;
		/* Wake up uCode load routine, now that load is complete */
		trans_pcie->ucode_write_complete = true;
		wake_up(&trans_pcie->ucode_write_waitq);
	}

	if (inta & ~handled) {
		IWL_ERR(trans, "Unhandled INTA bits 0x%08x\n", inta & ~handled);
		isr_stats->unhandled++;
	}

	if (inta & ~(trans_pcie->inta_mask)) {
		IWL_WARN(trans, "Disabled INTA bits 0x%08x were pending\n",
			 inta & ~trans_pcie->inta_mask);
	}

	/* Re-enable all interrupts */
	/* only Re-enable if disabled by irq */
	if (test_bit(STATUS_INT_ENABLED, &trans->status))
		iwl_enable_interrupts(trans);
	/* Re-enable RF_KILL if it occurred */
	else if (handled & CSR_INT_BIT_RF_KILL)
		iwl_enable_rfkill_int(trans);

out:
	lock_map_release(&trans->sync_cmd_lockdep_map);
	return IRQ_HANDLED;
}

/******************************************************************************
 *
 * ICT functions
 *
 ******************************************************************************/

/* Free dram table */
void iwl_pcie_free_ict(struct iwl_trans *trans)
{
	struct iwl_trans_pcie *trans_pcie = IWL_TRANS_GET_PCIE_TRANS(trans);

	if (trans_pcie->ict_tbl) {
		dma_free_coherent(trans->dev, ICT_SIZE,
				  trans_pcie->ict_tbl,
				  trans_pcie->ict_tbl_dma);
		trans_pcie->ict_tbl = NULL;
		trans_pcie->ict_tbl_dma = 0;
	}
}

/*
 * allocate dram shared table, it is an aligned memory
 * block of ICT_SIZE.
 * also reset all data related to ICT table interrupt.
 */
int iwl_pcie_alloc_ict(struct iwl_trans *trans)
{
	struct iwl_trans_pcie *trans_pcie = IWL_TRANS_GET_PCIE_TRANS(trans);

	trans_pcie->ict_tbl =
		dma_zalloc_coherent(trans->dev, ICT_SIZE,
				   &trans_pcie->ict_tbl_dma,
				   GFP_KERNEL);
	if (!trans_pcie->ict_tbl)
		return -ENOMEM;

	/* just an API sanity check ... it is guaranteed to be aligned */
	if (WARN_ON(trans_pcie->ict_tbl_dma & (ICT_SIZE - 1))) {
		iwl_pcie_free_ict(trans);
		return -EINVAL;
	}

	IWL_DEBUG_ISR(trans, "ict dma addr %Lx ict vir addr %p\n",
		      (unsigned long long)trans_pcie->ict_tbl_dma,
		      trans_pcie->ict_tbl);

	return 0;
}

/* Device is going up inform it about using ICT interrupt table,
 * also we need to tell the driver to start using ICT interrupt.
 */
void iwl_pcie_reset_ict(struct iwl_trans *trans)
{
	struct iwl_trans_pcie *trans_pcie = IWL_TRANS_GET_PCIE_TRANS(trans);
	u32 val;

	if (!trans_pcie->ict_tbl)
		return;

	spin_lock(&trans_pcie->irq_lock);
	iwl_disable_interrupts(trans);

	memset(trans_pcie->ict_tbl, 0, ICT_SIZE);

	val = trans_pcie->ict_tbl_dma >> ICT_SHIFT;

	val |= CSR_DRAM_INT_TBL_ENABLE;
	val |= CSR_DRAM_INIT_TBL_WRAP_CHECK;

	IWL_DEBUG_ISR(trans, "CSR_DRAM_INT_TBL_REG =0x%x\n", val);

	iwl_write32(trans, CSR_DRAM_INT_TBL_REG, val);
	trans_pcie->use_ict = true;
	trans_pcie->ict_index = 0;
	iwl_write32(trans, CSR_INT, trans_pcie->inta_mask);
	iwl_enable_interrupts(trans);
	spin_unlock(&trans_pcie->irq_lock);
}

/* Device is going down disable ict interrupt usage */
void iwl_pcie_disable_ict(struct iwl_trans *trans)
{
	struct iwl_trans_pcie *trans_pcie = IWL_TRANS_GET_PCIE_TRANS(trans);

	spin_lock(&trans_pcie->irq_lock);
	trans_pcie->use_ict = false;
	spin_unlock(&trans_pcie->irq_lock);
}

irqreturn_t iwl_pcie_isr(int irq, void *data)
{
	struct iwl_trans *trans = data;

	if (!trans)
		return IRQ_NONE;

	/* Disable (but don't clear!) interrupts here to avoid
	 * back-to-back ISRs and sporadic interrupts from our NIC.
	 * If we have something to service, the tasklet will re-enable ints.
	 * If we *don't* have something, we'll re-enable before leaving here.
	 */
	iwl_write32(trans, CSR_INT_MASK, 0x00000000);

	return IRQ_WAKE_THREAD;
}<|MERGE_RESOLUTION|>--- conflicted
+++ resolved
@@ -476,8 +476,6 @@
 	/* W/A for interrupt coalescing bug in 7260 and 3160 */
 	if (trans->cfg->host_interrupt_operation_mode)
 		iwl_set_bit(trans, CSR_INT_COALESCING, IWL_HOST_INT_OPER_MODE);
-<<<<<<< HEAD
-=======
 }
 
 static void iwl_pcie_rx_init_rxb_lists(struct iwl_rxq *rxq)
@@ -492,7 +490,6 @@
 
 	for (i = 0; i < RX_FREE_BUFFERS + RX_QUEUE_SIZE; i++)
 		list_add(&rxq->pool[i].list, &rxq->rx_used);
->>>>>>> fc14f9c1
 }
 
 int iwl_pcie_rx_init(struct iwl_trans *trans)
