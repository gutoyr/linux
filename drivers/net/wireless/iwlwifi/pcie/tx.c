/******************************************************************************
 *
 * Copyright(c) 2003 - 2014 Intel Corporation. All rights reserved.
 * Copyright(c) 2013 - 2014 Intel Mobile Communications GmbH
 *
 * Portions of this file are derived from the ipw3945 project, as well
 * as portions of the ieee80211 subsystem header files.
 *
 * This program is free software; you can redistribute it and/or modify it
 * under the terms of version 2 of the GNU General Public License as
 * published by the Free Software Foundation.
 *
 * This program is distributed in the hope that it will be useful, but WITHOUT
 * ANY WARRANTY; without even the implied warranty of MERCHANTABILITY or
 * FITNESS FOR A PARTICULAR PURPOSE.  See the GNU General Public License for
 * more details.
 *
 * You should have received a copy of the GNU General Public License along with
 * this program; if not, write to the Free Software Foundation, Inc.,
 * 51 Franklin Street, Fifth Floor, Boston, MA 02110, USA
 *
 * The full GNU General Public License is included in this distribution in the
 * file called LICENSE.
 *
 * Contact Information:
 *  Intel Linux Wireless <ilw@linux.intel.com>
 * Intel Corporation, 5200 N.E. Elam Young Parkway, Hillsboro, OR 97124-6497
 *
 *****************************************************************************/
#include <linux/etherdevice.h>
#include <linux/slab.h>
#include <linux/sched.h>

#include "iwl-debug.h"
#include "iwl-csr.h"
#include "iwl-prph.h"
#include "iwl-io.h"
#include "iwl-scd.h"
#include "iwl-op-mode.h"
#include "internal.h"
/* FIXME: need to abstract out TX command (once we know what it looks like) */
#include "dvm/commands.h"

#define IWL_TX_CRC_SIZE 4
#define IWL_TX_DELIMITER_SIZE 4

/*************** DMA-QUEUE-GENERAL-FUNCTIONS  *****
 * DMA services
 *
 * Theory of operation
 *
 * A Tx or Rx queue resides in host DRAM, and is comprised of a circular buffer
 * of buffer descriptors, each of which points to one or more data buffers for
 * the device to read from or fill.  Driver and device exchange status of each
 * queue via "read" and "write" pointers.  Driver keeps minimum of 2 empty
 * entries in each circular buffer, to protect against confusing empty and full
 * queue states.
 *
 * The device reads or writes the data in the queues via the device's several
 * DMA/FIFO channels.  Each queue is mapped to a single DMA channel.
 *
 * For Tx queue, there are low mark and high mark limits. If, after queuing
 * the packet for Tx, free space become < low mark, Tx queue stopped. When
 * reclaiming packets (on 'tx done IRQ), if free space become > high mark,
 * Tx queue resumed.
 *
 ***************************************************/
static int iwl_queue_space(const struct iwl_queue *q)
{
	unsigned int max;
	unsigned int used;

	/*
	 * To avoid ambiguity between empty and completely full queues, there
	 * should always be less than TFD_QUEUE_SIZE_MAX elements in the queue.
	 * If q->n_window is smaller than TFD_QUEUE_SIZE_MAX, there is no need
	 * to reserve any queue entries for this purpose.
	 */
	if (q->n_window < TFD_QUEUE_SIZE_MAX)
		max = q->n_window;
	else
		max = TFD_QUEUE_SIZE_MAX - 1;

	/*
	 * TFD_QUEUE_SIZE_MAX is a power of 2, so the following is equivalent to
	 * modulo by TFD_QUEUE_SIZE_MAX and is well defined.
	 */
	used = (q->write_ptr - q->read_ptr) & (TFD_QUEUE_SIZE_MAX - 1);

	if (WARN_ON(used > max))
		return 0;

	return max - used;
}

/*
 * iwl_queue_init - Initialize queue's high/low-water and read/write indexes
 */
static int iwl_queue_init(struct iwl_queue *q, int slots_num, u32 id)
{
	q->n_window = slots_num;
	q->id = id;

	/* slots_num must be power-of-two size, otherwise
	 * get_cmd_index is broken. */
	if (WARN_ON(!is_power_of_2(slots_num)))
		return -EINVAL;

	q->low_mark = q->n_window / 4;
	if (q->low_mark < 4)
		q->low_mark = 4;

	q->high_mark = q->n_window / 8;
	if (q->high_mark < 2)
		q->high_mark = 2;

	q->write_ptr = 0;
	q->read_ptr = 0;

	return 0;
}

static int iwl_pcie_alloc_dma_ptr(struct iwl_trans *trans,
				  struct iwl_dma_ptr *ptr, size_t size)
{
	if (WARN_ON(ptr->addr))
		return -EINVAL;

	ptr->addr = dma_alloc_coherent(trans->dev, size,
				       &ptr->dma, GFP_KERNEL);
	if (!ptr->addr)
		return -ENOMEM;
	ptr->size = size;
	return 0;
}

static void iwl_pcie_free_dma_ptr(struct iwl_trans *trans,
				  struct iwl_dma_ptr *ptr)
{
	if (unlikely(!ptr->addr))
		return;

	dma_free_coherent(trans->dev, ptr->size, ptr->addr, ptr->dma);
	memset(ptr, 0, sizeof(*ptr));
}

static void iwl_pcie_txq_stuck_timer(unsigned long data)
{
	struct iwl_txq *txq = (void *)data;
	struct iwl_queue *q = &txq->q;
	struct iwl_trans_pcie *trans_pcie = txq->trans_pcie;
	struct iwl_trans *trans = iwl_trans_pcie_get_trans(trans_pcie);
	u32 scd_sram_addr = trans_pcie->scd_base_addr +
				SCD_TX_STTS_QUEUE_OFFSET(txq->q.id);
	u8 buf[16];
	int i;

	spin_lock(&txq->lock);
	/* check if triggered erroneously */
	if (txq->q.read_ptr == txq->q.write_ptr) {
		spin_unlock(&txq->lock);
		return;
	}
	spin_unlock(&txq->lock);

	IWL_ERR(trans, "Queue %d stuck for %u ms.\n", txq->q.id,
		jiffies_to_msecs(trans_pcie->wd_timeout));
	IWL_ERR(trans, "Current SW read_ptr %d write_ptr %d\n",
		txq->q.read_ptr, txq->q.write_ptr);

	iwl_trans_read_mem_bytes(trans, scd_sram_addr, buf, sizeof(buf));

	iwl_print_hex_error(trans, buf, sizeof(buf));

	for (i = 0; i < FH_TCSR_CHNL_NUM; i++)
		IWL_ERR(trans, "FH TRBs(%d) = 0x%08x\n", i,
			iwl_read_direct32(trans, FH_TX_TRB_REG(i)));

	for (i = 0; i < trans->cfg->base_params->num_of_queues; i++) {
		u32 status = iwl_read_prph(trans, SCD_QUEUE_STATUS_BITS(i));
		u8 fifo = (status >> SCD_QUEUE_STTS_REG_POS_TXF) & 0x7;
		bool active = !!(status & BIT(SCD_QUEUE_STTS_REG_POS_ACTIVE));
		u32 tbl_dw =
			iwl_trans_read_mem32(trans,
					     trans_pcie->scd_base_addr +
					     SCD_TRANS_TBL_OFFSET_QUEUE(i));

		if (i & 0x1)
			tbl_dw = (tbl_dw & 0xFFFF0000) >> 16;
		else
			tbl_dw = tbl_dw & 0x0000FFFF;

		IWL_ERR(trans,
			"Q %d is %sactive and mapped to fifo %d ra_tid 0x%04x [%d,%d]\n",
			i, active ? "" : "in", fifo, tbl_dw,
			iwl_read_prph(trans, SCD_QUEUE_RDPTR(i)) &
				(TFD_QUEUE_SIZE_MAX - 1),
			iwl_read_prph(trans, SCD_QUEUE_WRPTR(i)));
	}

	for (i = q->read_ptr; i != q->write_ptr;
	     i = iwl_queue_inc_wrap(i))
		IWL_ERR(trans, "scratch %d = 0x%08x\n", i,
			le32_to_cpu(txq->scratchbufs[i].scratch));

	iwl_force_nmi(trans);
}

/*
 * iwl_pcie_txq_update_byte_cnt_tbl - Set up entry in Tx byte-count array
 */
static void iwl_pcie_txq_update_byte_cnt_tbl(struct iwl_trans *trans,
					     struct iwl_txq *txq, u16 byte_cnt)
{
	struct iwlagn_scd_bc_tbl *scd_bc_tbl;
	struct iwl_trans_pcie *trans_pcie = IWL_TRANS_GET_PCIE_TRANS(trans);
	int write_ptr = txq->q.write_ptr;
	int txq_id = txq->q.id;
	u8 sec_ctl = 0;
	u8 sta_id = 0;
	u16 len = byte_cnt + IWL_TX_CRC_SIZE + IWL_TX_DELIMITER_SIZE;
	__le16 bc_ent;
	struct iwl_tx_cmd *tx_cmd =
		(void *) txq->entries[txq->q.write_ptr].cmd->payload;

	scd_bc_tbl = trans_pcie->scd_bc_tbls.addr;

	WARN_ON(len > 0xFFF || write_ptr >= TFD_QUEUE_SIZE_MAX);

	sta_id = tx_cmd->sta_id;
	sec_ctl = tx_cmd->sec_ctl;

	switch (sec_ctl & TX_CMD_SEC_MSK) {
	case TX_CMD_SEC_CCM:
		len += IEEE80211_CCMP_MIC_LEN;
		break;
	case TX_CMD_SEC_TKIP:
		len += IEEE80211_TKIP_ICV_LEN;
		break;
	case TX_CMD_SEC_WEP:
		len += IEEE80211_WEP_IV_LEN + IEEE80211_WEP_ICV_LEN;
		break;
	}

	if (trans_pcie->bc_table_dword)
		len = DIV_ROUND_UP(len, 4);

	bc_ent = cpu_to_le16(len | (sta_id << 12));

	scd_bc_tbl[txq_id].tfd_offset[write_ptr] = bc_ent;

	if (write_ptr < TFD_QUEUE_SIZE_BC_DUP)
		scd_bc_tbl[txq_id].
			tfd_offset[TFD_QUEUE_SIZE_MAX + write_ptr] = bc_ent;
}

static void iwl_pcie_txq_inval_byte_cnt_tbl(struct iwl_trans *trans,
					    struct iwl_txq *txq)
{
	struct iwl_trans_pcie *trans_pcie =
		IWL_TRANS_GET_PCIE_TRANS(trans);
	struct iwlagn_scd_bc_tbl *scd_bc_tbl = trans_pcie->scd_bc_tbls.addr;
	int txq_id = txq->q.id;
	int read_ptr = txq->q.read_ptr;
	u8 sta_id = 0;
	__le16 bc_ent;
	struct iwl_tx_cmd *tx_cmd =
		(void *)txq->entries[txq->q.read_ptr].cmd->payload;

	WARN_ON(read_ptr >= TFD_QUEUE_SIZE_MAX);

	if (txq_id != trans_pcie->cmd_queue)
		sta_id = tx_cmd->sta_id;

	bc_ent = cpu_to_le16(1 | (sta_id << 12));
	scd_bc_tbl[txq_id].tfd_offset[read_ptr] = bc_ent;

	if (read_ptr < TFD_QUEUE_SIZE_BC_DUP)
		scd_bc_tbl[txq_id].
			tfd_offset[TFD_QUEUE_SIZE_MAX + read_ptr] = bc_ent;
}

/*
 * iwl_pcie_txq_inc_wr_ptr - Send new write index to hardware
 */
static void iwl_pcie_txq_inc_wr_ptr(struct iwl_trans *trans,
				    struct iwl_txq *txq)
{
	struct iwl_trans_pcie *trans_pcie = IWL_TRANS_GET_PCIE_TRANS(trans);
	u32 reg = 0;
	int txq_id = txq->q.id;

	lockdep_assert_held(&txq->lock);

	/*
	 * explicitly wake up the NIC if:
	 * 1. shadow registers aren't enabled
	 * 2. NIC is woken up for CMD regardless of shadow outside this function
	 * 3. there is a chance that the NIC is asleep
	 */
	if (!trans->cfg->base_params->shadow_reg_enable &&
	    txq_id != trans_pcie->cmd_queue &&
	    test_bit(STATUS_TPOWER_PMI, &trans->status)) {
		/*
		 * wake up nic if it's powered down ...
		 * uCode will wake up, and interrupt us again, so next
		 * time we'll skip this part.
		 */
		reg = iwl_read32(trans, CSR_UCODE_DRV_GP1);

		if (reg & CSR_UCODE_DRV_GP1_BIT_MAC_SLEEP) {
			IWL_DEBUG_INFO(trans, "Tx queue %d requesting wakeup, GP1 = 0x%x\n",
				       txq_id, reg);
			iwl_set_bit(trans, CSR_GP_CNTRL,
				    CSR_GP_CNTRL_REG_FLAG_MAC_ACCESS_REQ);
			txq->need_update = true;
			return;
		}
	}

	/*
	 * if not in power-save mode, uCode will never sleep when we're
	 * trying to tx (during RFKILL, we're not trying to tx).
	 */
	IWL_DEBUG_TX(trans, "Q:%d WR: 0x%x\n", txq_id, txq->q.write_ptr);
	iwl_write32(trans, HBUS_TARG_WRPTR, txq->q.write_ptr | (txq_id << 8));
}

void iwl_pcie_txq_check_wrptrs(struct iwl_trans *trans)
{
	struct iwl_trans_pcie *trans_pcie = IWL_TRANS_GET_PCIE_TRANS(trans);
	int i;

	for (i = 0; i < trans->cfg->base_params->num_of_queues; i++) {
		struct iwl_txq *txq = &trans_pcie->txq[i];

		spin_lock_bh(&txq->lock);
		if (trans_pcie->txq[i].need_update) {
			iwl_pcie_txq_inc_wr_ptr(trans, txq);
			trans_pcie->txq[i].need_update = false;
		}
		spin_unlock_bh(&txq->lock);
	}
}

static inline dma_addr_t iwl_pcie_tfd_tb_get_addr(struct iwl_tfd *tfd, u8 idx)
{
	struct iwl_tfd_tb *tb = &tfd->tbs[idx];

	dma_addr_t addr = get_unaligned_le32(&tb->lo);
	if (sizeof(dma_addr_t) > sizeof(u32))
		addr |=
		((dma_addr_t)(le16_to_cpu(tb->hi_n_len) & 0xF) << 16) << 16;

	return addr;
}

static inline void iwl_pcie_tfd_set_tb(struct iwl_tfd *tfd, u8 idx,
				       dma_addr_t addr, u16 len)
{
	struct iwl_tfd_tb *tb = &tfd->tbs[idx];
	u16 hi_n_len = len << 4;

	put_unaligned_le32(addr, &tb->lo);
	if (sizeof(dma_addr_t) > sizeof(u32))
		hi_n_len |= ((addr >> 16) >> 16) & 0xF;

	tb->hi_n_len = cpu_to_le16(hi_n_len);

	tfd->num_tbs = idx + 1;
}

static inline u8 iwl_pcie_tfd_get_num_tbs(struct iwl_tfd *tfd)
{
	return tfd->num_tbs & 0x1f;
}

static void iwl_pcie_tfd_unmap(struct iwl_trans *trans,
			       struct iwl_cmd_meta *meta,
			       struct iwl_tfd *tfd)
{
	int i;
	int num_tbs;

	/* Sanity check on number of chunks */
	num_tbs = iwl_pcie_tfd_get_num_tbs(tfd);

	if (num_tbs >= IWL_NUM_OF_TBS) {
		IWL_ERR(trans, "Too many chunks: %i\n", num_tbs);
		/* @todo issue fatal error, it is quite serious situation */
		return;
	}

	/* first TB is never freed - it's the scratchbuf data */

	for (i = 1; i < num_tbs; i++)
		dma_unmap_single(trans->dev, iwl_pcie_tfd_tb_get_addr(tfd, i),
				 iwl_pcie_tfd_tb_get_len(tfd, i),
				 DMA_TO_DEVICE);

	tfd->num_tbs = 0;
}

/*
 * iwl_pcie_txq_free_tfd - Free all chunks referenced by TFD [txq->q.read_ptr]
 * @trans - transport private data
 * @txq - tx queue
 * @dma_dir - the direction of the DMA mapping
 *
 * Does NOT advance any TFD circular buffer read/write indexes
 * Does NOT free the TFD itself (which is within circular buffer)
 */
static void iwl_pcie_txq_free_tfd(struct iwl_trans *trans, struct iwl_txq *txq)
{
	struct iwl_tfd *tfd_tmp = txq->tfds;

	/* rd_ptr is bounded by TFD_QUEUE_SIZE_MAX and
	 * idx is bounded by n_window
	 */
	int rd_ptr = txq->q.read_ptr;
	int idx = get_cmd_index(&txq->q, rd_ptr);

	lockdep_assert_held(&txq->lock);

	/* We have only q->n_window txq->entries, but we use
	 * TFD_QUEUE_SIZE_MAX tfds
	 */
	iwl_pcie_tfd_unmap(trans, &txq->entries[idx].meta, &tfd_tmp[rd_ptr]);

	/* free SKB */
	if (txq->entries) {
		struct sk_buff *skb;

		skb = txq->entries[idx].skb;

		/* Can be called from irqs-disabled context
		 * If skb is not NULL, it means that the whole queue is being
		 * freed and that the queue is not empty - free the skb
		 */
		if (skb) {
			iwl_op_mode_free_skb(trans->op_mode, skb);
			txq->entries[idx].skb = NULL;
		}
	}
}

static int iwl_pcie_txq_build_tfd(struct iwl_trans *trans, struct iwl_txq *txq,
				  dma_addr_t addr, u16 len, bool reset)
{
	struct iwl_queue *q;
	struct iwl_tfd *tfd, *tfd_tmp;
	u32 num_tbs;

	q = &txq->q;
	tfd_tmp = txq->tfds;
	tfd = &tfd_tmp[q->write_ptr];

	if (reset)
		memset(tfd, 0, sizeof(*tfd));

	num_tbs = iwl_pcie_tfd_get_num_tbs(tfd);

	/* Each TFD can point to a maximum 20 Tx buffers */
	if (num_tbs >= IWL_NUM_OF_TBS) {
		IWL_ERR(trans, "Error can not send more than %d chunks\n",
			IWL_NUM_OF_TBS);
		return -EINVAL;
	}

	if (WARN(addr & ~IWL_TX_DMA_MASK,
		 "Unaligned address = %llx\n", (unsigned long long)addr))
		return -EINVAL;

	iwl_pcie_tfd_set_tb(tfd, num_tbs, addr, len);

	return 0;
}

static int iwl_pcie_txq_alloc(struct iwl_trans *trans,
			       struct iwl_txq *txq, int slots_num,
			       u32 txq_id)
{
	struct iwl_trans_pcie *trans_pcie = IWL_TRANS_GET_PCIE_TRANS(trans);
	size_t tfd_sz = sizeof(struct iwl_tfd) * TFD_QUEUE_SIZE_MAX;
	size_t scratchbuf_sz;
	int i;

	if (WARN_ON(txq->entries || txq->tfds))
		return -EINVAL;

	setup_timer(&txq->stuck_timer, iwl_pcie_txq_stuck_timer,
		    (unsigned long)txq);
	txq->trans_pcie = trans_pcie;

	txq->q.n_window = slots_num;

	txq->entries = kcalloc(slots_num,
			       sizeof(struct iwl_pcie_txq_entry),
			       GFP_KERNEL);

	if (!txq->entries)
		goto error;

	if (txq_id == trans_pcie->cmd_queue)
		for (i = 0; i < slots_num; i++) {
			txq->entries[i].cmd =
				kmalloc(sizeof(struct iwl_device_cmd),
					GFP_KERNEL);
			if (!txq->entries[i].cmd)
				goto error;
		}

	/* Circular buffer of transmit frame descriptors (TFDs),
	 * shared with device */
	txq->tfds = dma_alloc_coherent(trans->dev, tfd_sz,
				       &txq->q.dma_addr, GFP_KERNEL);
	if (!txq->tfds)
		goto error;

	BUILD_BUG_ON(IWL_HCMD_SCRATCHBUF_SIZE != sizeof(*txq->scratchbufs));
	BUILD_BUG_ON(offsetof(struct iwl_pcie_txq_scratch_buf, scratch) !=
			sizeof(struct iwl_cmd_header) +
			offsetof(struct iwl_tx_cmd, scratch));

	scratchbuf_sz = sizeof(*txq->scratchbufs) * slots_num;

	txq->scratchbufs = dma_alloc_coherent(trans->dev, scratchbuf_sz,
					      &txq->scratchbufs_dma,
					      GFP_KERNEL);
	if (!txq->scratchbufs)
		goto err_free_tfds;

	txq->q.id = txq_id;

	return 0;
err_free_tfds:
	dma_free_coherent(trans->dev, tfd_sz, txq->tfds, txq->q.dma_addr);
error:
	if (txq->entries && txq_id == trans_pcie->cmd_queue)
		for (i = 0; i < slots_num; i++)
			kfree(txq->entries[i].cmd);
	kfree(txq->entries);
	txq->entries = NULL;

	return -ENOMEM;

}

static int iwl_pcie_txq_init(struct iwl_trans *trans, struct iwl_txq *txq,
			      int slots_num, u32 txq_id)
{
	int ret;

	txq->need_update = false;

	/* TFD_QUEUE_SIZE_MAX must be power-of-two size, otherwise
	 * iwl_queue_inc_wrap and iwl_queue_dec_wrap are broken. */
	BUILD_BUG_ON(TFD_QUEUE_SIZE_MAX & (TFD_QUEUE_SIZE_MAX - 1));

	/* Initialize queue's high/low-water marks, and head/tail indexes */
	ret = iwl_queue_init(&txq->q, slots_num, txq_id);
	if (ret)
		return ret;

	spin_lock_init(&txq->lock);

	/*
	 * Tell nic where to find circular buffer of Tx Frame Descriptors for
	 * given Tx queue, and enable the DMA channel used for that queue.
	 * Circular buffer (TFD queue in DRAM) physical base address */
	iwl_write_direct32(trans, FH_MEM_CBBC_QUEUE(txq_id),
			   txq->q.dma_addr >> 8);

	return 0;
}

/*
 * iwl_pcie_txq_unmap -  Unmap any remaining DMA mappings and free skb's
 */
static void iwl_pcie_txq_unmap(struct iwl_trans *trans, int txq_id)
{
	struct iwl_trans_pcie *trans_pcie = IWL_TRANS_GET_PCIE_TRANS(trans);
	struct iwl_txq *txq = &trans_pcie->txq[txq_id];
	struct iwl_queue *q = &txq->q;

	spin_lock_bh(&txq->lock);
	while (q->write_ptr != q->read_ptr) {
		IWL_DEBUG_TX_REPLY(trans, "Q %d Free %d\n",
				   txq_id, q->read_ptr);
		iwl_pcie_txq_free_tfd(trans, txq);
		q->read_ptr = iwl_queue_inc_wrap(q->read_ptr);
	}
	txq->active = false;
	spin_unlock_bh(&txq->lock);

	/* just in case - this queue may have been stopped */
	iwl_wake_queue(trans, txq);
}

/*
 * iwl_pcie_txq_free - Deallocate DMA queue.
 * @txq: Transmit queue to deallocate.
 *
 * Empty queue by removing and destroying all BD's.
 * Free all buffers.
 * 0-fill, but do not free "txq" descriptor structure.
 */
static void iwl_pcie_txq_free(struct iwl_trans *trans, int txq_id)
{
	struct iwl_trans_pcie *trans_pcie = IWL_TRANS_GET_PCIE_TRANS(trans);
	struct iwl_txq *txq = &trans_pcie->txq[txq_id];
	struct device *dev = trans->dev;
	int i;

	if (WARN_ON(!txq))
		return;

	iwl_pcie_txq_unmap(trans, txq_id);

	/* De-alloc array of command/tx buffers */
	if (txq_id == trans_pcie->cmd_queue)
		for (i = 0; i < txq->q.n_window; i++) {
			kzfree(txq->entries[i].cmd);
			kzfree(txq->entries[i].free_buf);
		}

	/* De-alloc circular buffer of TFDs */
	if (txq->tfds) {
		dma_free_coherent(dev,
				  sizeof(struct iwl_tfd) * TFD_QUEUE_SIZE_MAX,
				  txq->tfds, txq->q.dma_addr);
		txq->q.dma_addr = 0;
		txq->tfds = NULL;

		dma_free_coherent(dev,
				  sizeof(*txq->scratchbufs) * txq->q.n_window,
				  txq->scratchbufs, txq->scratchbufs_dma);
	}

	kfree(txq->entries);
	txq->entries = NULL;

	del_timer_sync(&txq->stuck_timer);

	/* 0-fill queue descriptor structure */
	memset(txq, 0, sizeof(*txq));
}

void iwl_pcie_tx_start(struct iwl_trans *trans, u32 scd_base_addr)
{
	struct iwl_trans_pcie *trans_pcie = IWL_TRANS_GET_PCIE_TRANS(trans);
	int nq = trans->cfg->base_params->num_of_queues;
	int chan;
	u32 reg_val;
	int clear_dwords = (SCD_TRANS_TBL_OFFSET_QUEUE(nq) -
				SCD_CONTEXT_MEM_LOWER_BOUND) / sizeof(u32);

	/* make sure all queue are not stopped/used */
	memset(trans_pcie->queue_stopped, 0, sizeof(trans_pcie->queue_stopped));
	memset(trans_pcie->queue_used, 0, sizeof(trans_pcie->queue_used));

	trans_pcie->scd_base_addr =
		iwl_read_prph(trans, SCD_SRAM_BASE_ADDR);

	WARN_ON(scd_base_addr != 0 &&
		scd_base_addr != trans_pcie->scd_base_addr);

	/* reset context data, TX status and translation data */
	iwl_trans_write_mem(trans, trans_pcie->scd_base_addr +
				   SCD_CONTEXT_MEM_LOWER_BOUND,
			    NULL, clear_dwords);

	iwl_write_prph(trans, SCD_DRAM_BASE_ADDR,
		       trans_pcie->scd_bc_tbls.dma >> 10);

	/* The chain extension of the SCD doesn't work well. This feature is
	 * enabled by default by the HW, so we need to disable it manually.
	 */
	if (trans->cfg->base_params->scd_chain_ext_wa)
		iwl_write_prph(trans, SCD_CHAINEXT_EN, 0);

	iwl_trans_ac_txq_enable(trans, trans_pcie->cmd_queue,
				trans_pcie->cmd_fifo);

	/* Activate all Tx DMA/FIFO channels */
	iwl_scd_activate_fifos(trans);

	/* Enable DMA channel */
	for (chan = 0; chan < FH_TCSR_CHNL_NUM; chan++)
		iwl_write_direct32(trans, FH_TCSR_CHNL_TX_CONFIG_REG(chan),
				   FH_TCSR_TX_CONFIG_REG_VAL_DMA_CHNL_ENABLE |
				   FH_TCSR_TX_CONFIG_REG_VAL_DMA_CREDIT_ENABLE);

	/* Update FH chicken bits */
	reg_val = iwl_read_direct32(trans, FH_TX_CHICKEN_BITS_REG);
	iwl_write_direct32(trans, FH_TX_CHICKEN_BITS_REG,
			   reg_val | FH_TX_CHICKEN_BITS_SCD_AUTO_RETRY_EN);

	/* Enable L1-Active */
	if (trans->cfg->device_family != IWL_DEVICE_FAMILY_8000)
		iwl_clear_bits_prph(trans, APMG_PCIDEV_STT_REG,
				    APMG_PCIDEV_STT_VAL_L1_ACT_DIS);
}

void iwl_trans_pcie_tx_reset(struct iwl_trans *trans)
{
	struct iwl_trans_pcie *trans_pcie = IWL_TRANS_GET_PCIE_TRANS(trans);
	int txq_id;

	for (txq_id = 0; txq_id < trans->cfg->base_params->num_of_queues;
	     txq_id++) {
		struct iwl_txq *txq = &trans_pcie->txq[txq_id];

		iwl_write_direct32(trans, FH_MEM_CBBC_QUEUE(txq_id),
				   txq->q.dma_addr >> 8);
		iwl_pcie_txq_unmap(trans, txq_id);
		txq->q.read_ptr = 0;
		txq->q.write_ptr = 0;
	}

	/* Tell NIC where to find the "keep warm" buffer */
	iwl_write_direct32(trans, FH_KW_MEM_ADDR_REG,
			   trans_pcie->kw.dma >> 4);

	iwl_pcie_tx_start(trans, trans_pcie->scd_base_addr);
}

/*
 * iwl_pcie_tx_stop - Stop all Tx DMA channels
 */
int iwl_pcie_tx_stop(struct iwl_trans *trans)
{
	struct iwl_trans_pcie *trans_pcie = IWL_TRANS_GET_PCIE_TRANS(trans);
	int ch, txq_id, ret;

	/* Turn off all Tx DMA fifos */
	spin_lock(&trans_pcie->irq_lock);

	iwl_scd_deactivate_fifos(trans);

	/* Stop each Tx DMA channel, and wait for it to be idle */
	for (ch = 0; ch < FH_TCSR_CHNL_NUM; ch++) {
		iwl_write_direct32(trans,
				   FH_TCSR_CHNL_TX_CONFIG_REG(ch), 0x0);
		ret = iwl_poll_direct_bit(trans, FH_TSSR_TX_STATUS_REG,
			FH_TSSR_TX_STATUS_REG_MSK_CHNL_IDLE(ch), 1000);
		if (ret < 0)
			IWL_ERR(trans,
				"Failing on timeout while stopping DMA channel %d [0x%08x]\n",
				ch,
				iwl_read_direct32(trans,
						  FH_TSSR_TX_STATUS_REG));
	}
	spin_unlock(&trans_pcie->irq_lock);

	/*
	 * This function can be called before the op_mode disabled the
	 * queues. This happens when we have an rfkill interrupt.
	 * Since we stop Tx altogether - mark the queues as stopped.
	 */
	memset(trans_pcie->queue_stopped, 0, sizeof(trans_pcie->queue_stopped));
	memset(trans_pcie->queue_used, 0, sizeof(trans_pcie->queue_used));

	/* This can happen: start_hw, stop_device */
	if (!trans_pcie->txq)
		return 0;

	/* Unmap DMA from host system and free skb's */
	for (txq_id = 0; txq_id < trans->cfg->base_params->num_of_queues;
	     txq_id++)
		iwl_pcie_txq_unmap(trans, txq_id);

	return 0;
}

/*
 * iwl_trans_tx_free - Free TXQ Context
 *
 * Destroy all TX DMA queues and structures
 */
void iwl_pcie_tx_free(struct iwl_trans *trans)
{
	int txq_id;
	struct iwl_trans_pcie *trans_pcie = IWL_TRANS_GET_PCIE_TRANS(trans);

	/* Tx queues */
	if (trans_pcie->txq) {
		for (txq_id = 0;
		     txq_id < trans->cfg->base_params->num_of_queues; txq_id++)
			iwl_pcie_txq_free(trans, txq_id);
	}

	kfree(trans_pcie->txq);
	trans_pcie->txq = NULL;

	iwl_pcie_free_dma_ptr(trans, &trans_pcie->kw);

	iwl_pcie_free_dma_ptr(trans, &trans_pcie->scd_bc_tbls);
}

/*
 * iwl_pcie_tx_alloc - allocate TX context
 * Allocate all Tx DMA structures and initialize them
 */
static int iwl_pcie_tx_alloc(struct iwl_trans *trans)
{
	int ret;
	int txq_id, slots_num;
	struct iwl_trans_pcie *trans_pcie = IWL_TRANS_GET_PCIE_TRANS(trans);

	u16 scd_bc_tbls_size = trans->cfg->base_params->num_of_queues *
			sizeof(struct iwlagn_scd_bc_tbl);

	/*It is not allowed to alloc twice, so warn when this happens.
	 * We cannot rely on the previous allocation, so free and fail */
	if (WARN_ON(trans_pcie->txq)) {
		ret = -EINVAL;
		goto error;
	}

	ret = iwl_pcie_alloc_dma_ptr(trans, &trans_pcie->scd_bc_tbls,
				   scd_bc_tbls_size);
	if (ret) {
		IWL_ERR(trans, "Scheduler BC Table allocation failed\n");
		goto error;
	}

	/* Alloc keep-warm buffer */
	ret = iwl_pcie_alloc_dma_ptr(trans, &trans_pcie->kw, IWL_KW_SIZE);
	if (ret) {
		IWL_ERR(trans, "Keep Warm allocation failed\n");
		goto error;
	}

	trans_pcie->txq = kcalloc(trans->cfg->base_params->num_of_queues,
				  sizeof(struct iwl_txq), GFP_KERNEL);
	if (!trans_pcie->txq) {
		IWL_ERR(trans, "Not enough memory for txq\n");
		ret = -ENOMEM;
		goto error;
	}

	/* Alloc and init all Tx queues, including the command queue (#4/#9) */
	for (txq_id = 0; txq_id < trans->cfg->base_params->num_of_queues;
	     txq_id++) {
		slots_num = (txq_id == trans_pcie->cmd_queue) ?
					TFD_CMD_SLOTS : TFD_TX_CMD_SLOTS;
		ret = iwl_pcie_txq_alloc(trans, &trans_pcie->txq[txq_id],
					  slots_num, txq_id);
		if (ret) {
			IWL_ERR(trans, "Tx %d queue alloc failed\n", txq_id);
			goto error;
		}
	}

	return 0;

error:
	iwl_pcie_tx_free(trans);

	return ret;
}
int iwl_pcie_tx_init(struct iwl_trans *trans)
{
	struct iwl_trans_pcie *trans_pcie = IWL_TRANS_GET_PCIE_TRANS(trans);
	int ret;
	int txq_id, slots_num;
	bool alloc = false;

	if (!trans_pcie->txq) {
		ret = iwl_pcie_tx_alloc(trans);
		if (ret)
			goto error;
		alloc = true;
	}

	spin_lock(&trans_pcie->irq_lock);

	/* Turn off all Tx DMA fifos */
	iwl_scd_deactivate_fifos(trans);

	/* Tell NIC where to find the "keep warm" buffer */
	iwl_write_direct32(trans, FH_KW_MEM_ADDR_REG,
			   trans_pcie->kw.dma >> 4);

	spin_unlock(&trans_pcie->irq_lock);

	/* Alloc and init all Tx queues, including the command queue (#4/#9) */
	for (txq_id = 0; txq_id < trans->cfg->base_params->num_of_queues;
	     txq_id++) {
		slots_num = (txq_id == trans_pcie->cmd_queue) ?
					TFD_CMD_SLOTS : TFD_TX_CMD_SLOTS;
		ret = iwl_pcie_txq_init(trans, &trans_pcie->txq[txq_id],
					 slots_num, txq_id);
		if (ret) {
			IWL_ERR(trans, "Tx %d queue init failed\n", txq_id);
			goto error;
		}
	}

	return 0;
error:
	/*Upon error, free only if we allocated something */
	if (alloc)
		iwl_pcie_tx_free(trans);
	return ret;
}

static inline void iwl_pcie_txq_progress(struct iwl_trans_pcie *trans_pcie,
					   struct iwl_txq *txq)
{
	if (!trans_pcie->wd_timeout)
		return;

	/*
	 * if empty delete timer, otherwise move timer forward
	 * since we're making progress on this queue
	 */
	if (txq->q.read_ptr == txq->q.write_ptr)
		del_timer(&txq->stuck_timer);
	else
		mod_timer(&txq->stuck_timer, jiffies + trans_pcie->wd_timeout);
}

/* Frees buffers until index _not_ inclusive */
void iwl_trans_pcie_reclaim(struct iwl_trans *trans, int txq_id, int ssn,
			    struct sk_buff_head *skbs)
{
	struct iwl_trans_pcie *trans_pcie = IWL_TRANS_GET_PCIE_TRANS(trans);
	struct iwl_txq *txq = &trans_pcie->txq[txq_id];
	int tfd_num = ssn & (TFD_QUEUE_SIZE_MAX - 1);
	struct iwl_queue *q = &txq->q;
	int last_to_free;

	/* This function is not meant to release cmd queue*/
	if (WARN_ON(txq_id == trans_pcie->cmd_queue))
		return;

	spin_lock_bh(&txq->lock);

	if (!txq->active) {
		IWL_DEBUG_TX_QUEUES(trans, "Q %d inactive - ignoring idx %d\n",
				    txq_id, ssn);
		goto out;
	}

	if (txq->q.read_ptr == tfd_num)
		goto out;

	IWL_DEBUG_TX_REPLY(trans, "[Q %d] %d -> %d (%d)\n",
			   txq_id, txq->q.read_ptr, tfd_num, ssn);

	/*Since we free until index _not_ inclusive, the one before index is
	 * the last we will free. This one must be used */
	last_to_free = iwl_queue_dec_wrap(tfd_num);

	if (!iwl_queue_used(q, last_to_free)) {
		IWL_ERR(trans,
			"%s: Read index for DMA queue txq id (%d), last_to_free %d is out of range [0-%d] %d %d.\n",
			__func__, txq_id, last_to_free, TFD_QUEUE_SIZE_MAX,
			q->write_ptr, q->read_ptr);
		goto out;
	}

	if (WARN_ON(!skb_queue_empty(skbs)))
		goto out;

	for (;
	     q->read_ptr != tfd_num;
	     q->read_ptr = iwl_queue_inc_wrap(q->read_ptr)) {

		if (WARN_ON_ONCE(txq->entries[txq->q.read_ptr].skb == NULL))
			continue;

		__skb_queue_tail(skbs, txq->entries[txq->q.read_ptr].skb);

		txq->entries[txq->q.read_ptr].skb = NULL;

		iwl_pcie_txq_inval_byte_cnt_tbl(trans, txq);

		iwl_pcie_txq_free_tfd(trans, txq);
	}

	iwl_pcie_txq_progress(trans_pcie, txq);

	if (iwl_queue_space(&txq->q) > txq->q.low_mark)
		iwl_wake_queue(trans, txq);
out:
	spin_unlock_bh(&txq->lock);
}

/*
 * iwl_pcie_cmdq_reclaim - Reclaim TX command queue entries already Tx'd
 *
 * When FW advances 'R' index, all entries between old and new 'R' index
 * need to be reclaimed. As result, some free space forms.  If there is
 * enough free space (> low mark), wake the stack that feeds us.
 */
static void iwl_pcie_cmdq_reclaim(struct iwl_trans *trans, int txq_id, int idx)
{
	struct iwl_trans_pcie *trans_pcie = IWL_TRANS_GET_PCIE_TRANS(trans);
	struct iwl_txq *txq = &trans_pcie->txq[txq_id];
	struct iwl_queue *q = &txq->q;
	unsigned long flags;
	int nfreed = 0;

	lockdep_assert_held(&txq->lock);

	if ((idx >= TFD_QUEUE_SIZE_MAX) || (!iwl_queue_used(q, idx))) {
		IWL_ERR(trans,
			"%s: Read index for DMA queue txq id (%d), index %d is out of range [0-%d] %d %d.\n",
			__func__, txq_id, idx, TFD_QUEUE_SIZE_MAX,
			q->write_ptr, q->read_ptr);
		return;
	}

	for (idx = iwl_queue_inc_wrap(idx); q->read_ptr != idx;
	     q->read_ptr = iwl_queue_inc_wrap(q->read_ptr)) {

		if (nfreed++ > 0) {
			IWL_ERR(trans, "HCMD skipped: index (%d) %d %d\n",
				idx, q->write_ptr, q->read_ptr);
			iwl_force_nmi(trans);
		}
	}

	if (trans->cfg->base_params->apmg_wake_up_wa &&
	    q->read_ptr == q->write_ptr) {
		spin_lock_irqsave(&trans_pcie->reg_lock, flags);
		WARN_ON(!trans_pcie->cmd_in_flight);
		trans_pcie->cmd_in_flight = false;
		__iwl_trans_pcie_clear_bit(trans,
					   CSR_GP_CNTRL,
					   CSR_GP_CNTRL_REG_FLAG_MAC_ACCESS_REQ);
		spin_unlock_irqrestore(&trans_pcie->reg_lock, flags);
	}

	iwl_pcie_txq_progress(trans_pcie, txq);
}

static int iwl_pcie_txq_set_ratid_map(struct iwl_trans *trans, u16 ra_tid,
				 u16 txq_id)
{
	struct iwl_trans_pcie *trans_pcie = IWL_TRANS_GET_PCIE_TRANS(trans);
	u32 tbl_dw_addr;
	u32 tbl_dw;
	u16 scd_q2ratid;

	scd_q2ratid = ra_tid & SCD_QUEUE_RA_TID_MAP_RATID_MSK;

	tbl_dw_addr = trans_pcie->scd_base_addr +
			SCD_TRANS_TBL_OFFSET_QUEUE(txq_id);

	tbl_dw = iwl_trans_read_mem32(trans, tbl_dw_addr);

	if (txq_id & 0x1)
		tbl_dw = (scd_q2ratid << 16) | (tbl_dw & 0x0000FFFF);
	else
		tbl_dw = scd_q2ratid | (tbl_dw & 0xFFFF0000);

	iwl_trans_write_mem32(trans, tbl_dw_addr, tbl_dw);

	return 0;
}

/* Receiver address (actually, Rx station's index into station table),
 * combined with Traffic ID (QOS priority), in format used by Tx Scheduler */
#define BUILD_RAxTID(sta_id, tid)	(((sta_id) << 4) + (tid))

void iwl_trans_pcie_txq_enable(struct iwl_trans *trans, int txq_id, u16 ssn,
			       const struct iwl_trans_txq_scd_cfg *cfg)
{
	struct iwl_trans_pcie *trans_pcie = IWL_TRANS_GET_PCIE_TRANS(trans);
	int fifo = -1;

	if (test_and_set_bit(txq_id, trans_pcie->queue_used))
		WARN_ONCE(1, "queue %d already used - expect issues", txq_id);

	if (cfg) {
		fifo = cfg->fifo;

		/* Disable the scheduler prior configuring the cmd queue */
		if (txq_id == trans_pcie->cmd_queue &&
		    trans_pcie->scd_set_active)
			iwl_scd_enable_set_active(trans, 0);

		/* Stop this Tx queue before configuring it */
		iwl_scd_txq_set_inactive(trans, txq_id);

		/* Set this queue as a chain-building queue unless it is CMD */
		if (txq_id != trans_pcie->cmd_queue)
			iwl_scd_txq_set_chain(trans, txq_id);

		if (cfg->aggregate) {
			u16 ra_tid = BUILD_RAxTID(cfg->sta_id, cfg->tid);

			/* Map receiver-address / traffic-ID to this queue */
			iwl_pcie_txq_set_ratid_map(trans, ra_tid, txq_id);

			/* enable aggregations for the queue */
			iwl_scd_txq_enable_agg(trans, txq_id);
			trans_pcie->txq[txq_id].ampdu = true;
		} else {
			/*
			 * disable aggregations for the queue, this will also
			 * make the ra_tid mapping configuration irrelevant
			 * since it is now a non-AGG queue.
			 */
			iwl_scd_txq_disable_agg(trans, txq_id);

			ssn = trans_pcie->txq[txq_id].q.read_ptr;
		}
	}

	/* Place first TFD at index corresponding to start sequence number.
	 * Assumes that ssn_idx is valid (!= 0xFFF) */
	trans_pcie->txq[txq_id].q.read_ptr = (ssn & 0xff);
	trans_pcie->txq[txq_id].q.write_ptr = (ssn & 0xff);

	if (cfg) {
		u8 frame_limit = cfg->frame_limit;

		iwl_write_direct32(trans, HBUS_TARG_WRPTR,
				   (ssn & 0xff) | (txq_id << 8));
		iwl_write_prph(trans, SCD_QUEUE_RDPTR(txq_id), ssn);

		/* Set up Tx window size and frame limit for this queue */
		iwl_trans_write_mem32(trans, trans_pcie->scd_base_addr +
				SCD_CONTEXT_QUEUE_OFFSET(txq_id), 0);
		iwl_trans_write_mem32(trans,
			trans_pcie->scd_base_addr +
			SCD_CONTEXT_QUEUE_OFFSET(txq_id) + sizeof(u32),
			((frame_limit << SCD_QUEUE_CTX_REG2_WIN_SIZE_POS) &
					SCD_QUEUE_CTX_REG2_WIN_SIZE_MSK) |
			((frame_limit << SCD_QUEUE_CTX_REG2_FRAME_LIMIT_POS) &
<<<<<<< HEAD
				SCD_QUEUE_CTX_REG2_FRAME_LIMIT_MSK));

	/* Set up Status area in SRAM, map to Tx DMA/FIFO, activate the queue */
	iwl_write_prph(trans, SCD_QUEUE_STATUS_BITS(txq_id),
		       (1 << SCD_QUEUE_STTS_REG_POS_ACTIVE) |
		       (fifo << SCD_QUEUE_STTS_REG_POS_TXF) |
		       (1 << SCD_QUEUE_STTS_REG_POS_WSL) |
		       SCD_QUEUE_STTS_REG_MSK);
=======
					SCD_QUEUE_CTX_REG2_FRAME_LIMIT_MSK));

		/* Set up status area in SRAM, map to Tx DMA/FIFO, activate */
		iwl_write_prph(trans, SCD_QUEUE_STATUS_BITS(txq_id),
			       (1 << SCD_QUEUE_STTS_REG_POS_ACTIVE) |
			       (cfg->fifo << SCD_QUEUE_STTS_REG_POS_TXF) |
			       (1 << SCD_QUEUE_STTS_REG_POS_WSL) |
			       SCD_QUEUE_STTS_REG_MSK);

		/* enable the scheduler for this queue (only) */
		if (txq_id == trans_pcie->cmd_queue &&
		    trans_pcie->scd_set_active)
			iwl_scd_enable_set_active(trans, BIT(txq_id));
	}

>>>>>>> fc14f9c1
	trans_pcie->txq[txq_id].active = true;
	IWL_DEBUG_TX_QUEUES(trans, "Activate queue %d on FIFO %d WrPtr: %d\n",
			    txq_id, fifo, ssn & 0xff);
}

void iwl_trans_pcie_txq_disable(struct iwl_trans *trans, int txq_id,
				bool configure_scd)
{
	struct iwl_trans_pcie *trans_pcie = IWL_TRANS_GET_PCIE_TRANS(trans);
	u32 stts_addr = trans_pcie->scd_base_addr +
			SCD_TX_STTS_QUEUE_OFFSET(txq_id);
	static const u32 zero_val[4] = {};

	/*
	 * Upon HW Rfkill - we stop the device, and then stop the queues
	 * in the op_mode. Just for the sake of the simplicity of the op_mode,
	 * allow the op_mode to call txq_disable after it already called
	 * stop_device.
	 */
	if (!test_and_clear_bit(txq_id, trans_pcie->queue_used)) {
		WARN_ONCE(test_bit(STATUS_DEVICE_ENABLED, &trans->status),
			  "queue %d not used", txq_id);
		return;
	}

	if (configure_scd) {
		iwl_scd_txq_set_inactive(trans, txq_id);

		iwl_trans_write_mem(trans, stts_addr, (void *)zero_val,
				    ARRAY_SIZE(zero_val));
	}

	iwl_pcie_txq_unmap(trans, txq_id);
	trans_pcie->txq[txq_id].ampdu = false;

	IWL_DEBUG_TX_QUEUES(trans, "Deactivate queue %d\n", txq_id);
}

/*************** HOST COMMAND QUEUE FUNCTIONS   *****/

/*
 * iwl_pcie_enqueue_hcmd - enqueue a uCode command
 * @priv: device private data point
 * @cmd: a pointer to the ucode command structure
 *
 * The function returns < 0 values to indicate the operation
 * failed. On success, it returns the index (>= 0) of command in the
 * command queue.
 */
static int iwl_pcie_enqueue_hcmd(struct iwl_trans *trans,
				 struct iwl_host_cmd *cmd)
{
	struct iwl_trans_pcie *trans_pcie = IWL_TRANS_GET_PCIE_TRANS(trans);
	struct iwl_txq *txq = &trans_pcie->txq[trans_pcie->cmd_queue];
	struct iwl_queue *q = &txq->q;
	struct iwl_device_cmd *out_cmd;
	struct iwl_cmd_meta *out_meta;
	unsigned long flags;
	void *dup_buf = NULL;
	dma_addr_t phys_addr;
	int idx;
	u16 copy_size, cmd_size, scratch_size;
	bool had_nocopy = false;
	int i, ret;
	u32 cmd_pos;
	const u8 *cmddata[IWL_MAX_CMD_TBS_PER_TFD];
	u16 cmdlen[IWL_MAX_CMD_TBS_PER_TFD];

	copy_size = sizeof(out_cmd->hdr);
	cmd_size = sizeof(out_cmd->hdr);

	/* need one for the header if the first is NOCOPY */
	BUILD_BUG_ON(IWL_MAX_CMD_TBS_PER_TFD > IWL_NUM_OF_TBS - 1);

	for (i = 0; i < IWL_MAX_CMD_TBS_PER_TFD; i++) {
		cmddata[i] = cmd->data[i];
		cmdlen[i] = cmd->len[i];

		if (!cmd->len[i])
			continue;

		/* need at least IWL_HCMD_SCRATCHBUF_SIZE copied */
		if (copy_size < IWL_HCMD_SCRATCHBUF_SIZE) {
			int copy = IWL_HCMD_SCRATCHBUF_SIZE - copy_size;

			if (copy > cmdlen[i])
				copy = cmdlen[i];
			cmdlen[i] -= copy;
			cmddata[i] += copy;
			copy_size += copy;
		}

		if (cmd->dataflags[i] & IWL_HCMD_DFL_NOCOPY) {
			had_nocopy = true;
			if (WARN_ON(cmd->dataflags[i] & IWL_HCMD_DFL_DUP)) {
				idx = -EINVAL;
				goto free_dup_buf;
			}
		} else if (cmd->dataflags[i] & IWL_HCMD_DFL_DUP) {
			/*
			 * This is also a chunk that isn't copied
			 * to the static buffer so set had_nocopy.
			 */
			had_nocopy = true;

			/* only allowed once */
			if (WARN_ON(dup_buf)) {
				idx = -EINVAL;
				goto free_dup_buf;
			}

			dup_buf = kmemdup(cmddata[i], cmdlen[i],
					  GFP_ATOMIC);
			if (!dup_buf)
				return -ENOMEM;
		} else {
			/* NOCOPY must not be followed by normal! */
			if (WARN_ON(had_nocopy)) {
				idx = -EINVAL;
				goto free_dup_buf;
			}
			copy_size += cmdlen[i];
		}
		cmd_size += cmd->len[i];
	}

	/*
	 * If any of the command structures end up being larger than
	 * the TFD_MAX_PAYLOAD_SIZE and they aren't dynamically
	 * allocated into separate TFDs, then we will need to
	 * increase the size of the buffers.
	 */
	if (WARN(copy_size > TFD_MAX_PAYLOAD_SIZE,
		 "Command %s (%#x) is too large (%d bytes)\n",
		 get_cmd_string(trans_pcie, cmd->id), cmd->id, copy_size)) {
		idx = -EINVAL;
		goto free_dup_buf;
	}

	spin_lock_bh(&txq->lock);

	if (iwl_queue_space(q) < ((cmd->flags & CMD_ASYNC) ? 2 : 1)) {
		spin_unlock_bh(&txq->lock);

		IWL_ERR(trans, "No space in command queue\n");
		iwl_op_mode_cmd_queue_full(trans->op_mode);
		idx = -ENOSPC;
		goto free_dup_buf;
	}

	idx = get_cmd_index(q, q->write_ptr);
	out_cmd = txq->entries[idx].cmd;
	out_meta = &txq->entries[idx].meta;

	memset(out_meta, 0, sizeof(*out_meta));	/* re-initialize to NULL */
	if (cmd->flags & CMD_WANT_SKB)
		out_meta->source = cmd;

	/* set up the header */

	out_cmd->hdr.cmd = cmd->id;
	out_cmd->hdr.flags = 0;
	out_cmd->hdr.sequence =
		cpu_to_le16(QUEUE_TO_SEQ(trans_pcie->cmd_queue) |
					 INDEX_TO_SEQ(q->write_ptr));

	/* and copy the data that needs to be copied */
	cmd_pos = offsetof(struct iwl_device_cmd, payload);
	copy_size = sizeof(out_cmd->hdr);
	for (i = 0; i < IWL_MAX_CMD_TBS_PER_TFD; i++) {
		int copy;

		if (!cmd->len[i])
			continue;

		/* copy everything if not nocopy/dup */
		if (!(cmd->dataflags[i] & (IWL_HCMD_DFL_NOCOPY |
					   IWL_HCMD_DFL_DUP))) {
			copy = cmd->len[i];

			memcpy((u8 *)out_cmd + cmd_pos, cmd->data[i], copy);
			cmd_pos += copy;
			copy_size += copy;
			continue;
		}

		/*
		 * Otherwise we need at least IWL_HCMD_SCRATCHBUF_SIZE copied
		 * in total (for the scratchbuf handling), but copy up to what
		 * we can fit into the payload for debug dump purposes.
		 */
		copy = min_t(int, TFD_MAX_PAYLOAD_SIZE - cmd_pos, cmd->len[i]);

		memcpy((u8 *)out_cmd + cmd_pos, cmd->data[i], copy);
		cmd_pos += copy;

		/* However, treat copy_size the proper way, we need it below */
		if (copy_size < IWL_HCMD_SCRATCHBUF_SIZE) {
			copy = IWL_HCMD_SCRATCHBUF_SIZE - copy_size;

			if (copy > cmd->len[i])
				copy = cmd->len[i];
			copy_size += copy;
		}
	}

	IWL_DEBUG_HC(trans,
		     "Sending command %s (#%x), seq: 0x%04X, %d bytes at %d[%d]:%d\n",
		     get_cmd_string(trans_pcie, out_cmd->hdr.cmd),
		     out_cmd->hdr.cmd, le16_to_cpu(out_cmd->hdr.sequence),
		     cmd_size, q->write_ptr, idx, trans_pcie->cmd_queue);

	/* start the TFD with the scratchbuf */
	scratch_size = min_t(int, copy_size, IWL_HCMD_SCRATCHBUF_SIZE);
	memcpy(&txq->scratchbufs[q->write_ptr], &out_cmd->hdr, scratch_size);
	iwl_pcie_txq_build_tfd(trans, txq,
			       iwl_pcie_get_scratchbuf_dma(txq, q->write_ptr),
			       scratch_size, true);

	/* map first command fragment, if any remains */
	if (copy_size > scratch_size) {
		phys_addr = dma_map_single(trans->dev,
					   ((u8 *)&out_cmd->hdr) + scratch_size,
					   copy_size - scratch_size,
					   DMA_TO_DEVICE);
		if (dma_mapping_error(trans->dev, phys_addr)) {
			iwl_pcie_tfd_unmap(trans, out_meta,
					   &txq->tfds[q->write_ptr]);
			idx = -ENOMEM;
			goto out;
		}

		iwl_pcie_txq_build_tfd(trans, txq, phys_addr,
				       copy_size - scratch_size, false);
	}

	/* map the remaining (adjusted) nocopy/dup fragments */
	for (i = 0; i < IWL_MAX_CMD_TBS_PER_TFD; i++) {
		const void *data = cmddata[i];

		if (!cmdlen[i])
			continue;
		if (!(cmd->dataflags[i] & (IWL_HCMD_DFL_NOCOPY |
					   IWL_HCMD_DFL_DUP)))
			continue;
		if (cmd->dataflags[i] & IWL_HCMD_DFL_DUP)
			data = dup_buf;
		phys_addr = dma_map_single(trans->dev, (void *)data,
					   cmdlen[i], DMA_TO_DEVICE);
		if (dma_mapping_error(trans->dev, phys_addr)) {
			iwl_pcie_tfd_unmap(trans, out_meta,
					   &txq->tfds[q->write_ptr]);
			idx = -ENOMEM;
			goto out;
		}

		iwl_pcie_txq_build_tfd(trans, txq, phys_addr, cmdlen[i], false);
	}

	out_meta->flags = cmd->flags;
	if (WARN_ON_ONCE(txq->entries[idx].free_buf))
		kzfree(txq->entries[idx].free_buf);
	txq->entries[idx].free_buf = dup_buf;

	trace_iwlwifi_dev_hcmd(trans->dev, cmd, cmd_size, &out_cmd->hdr);

	/* start timer if queue currently empty */
	if (q->read_ptr == q->write_ptr && trans_pcie->wd_timeout)
		mod_timer(&txq->stuck_timer, jiffies + trans_pcie->wd_timeout);

	spin_lock_irqsave(&trans_pcie->reg_lock, flags);

	/*
	 * wake up the NIC to make sure that the firmware will see the host
	 * command - we will let the NIC sleep once all the host commands
	 * returned. This needs to be done only on NICs that have
	 * apmg_wake_up_wa set.
	 */
	if (trans->cfg->base_params->apmg_wake_up_wa &&
	    !trans_pcie->cmd_in_flight) {
		trans_pcie->cmd_in_flight = true;
		__iwl_trans_pcie_set_bit(trans, CSR_GP_CNTRL,
					 CSR_GP_CNTRL_REG_FLAG_MAC_ACCESS_REQ);
		ret = iwl_poll_bit(trans, CSR_GP_CNTRL,
				   CSR_GP_CNTRL_REG_VAL_MAC_ACCESS_EN,
				   (CSR_GP_CNTRL_REG_FLAG_MAC_CLOCK_READY |
				    CSR_GP_CNTRL_REG_FLAG_GOING_TO_SLEEP),
				   15000);
		if (ret < 0) {
			__iwl_trans_pcie_clear_bit(trans, CSR_GP_CNTRL,
				   CSR_GP_CNTRL_REG_FLAG_MAC_ACCESS_REQ);
			spin_unlock_irqrestore(&trans_pcie->reg_lock, flags);
			trans_pcie->cmd_in_flight = false;
			IWL_ERR(trans, "Failed to wake NIC for hcmd\n");
			idx = -EIO;
			goto out;
		}
	}

	/* Increment and update queue's write index */
	q->write_ptr = iwl_queue_inc_wrap(q->write_ptr);
	iwl_pcie_txq_inc_wr_ptr(trans, txq);

	spin_unlock_irqrestore(&trans_pcie->reg_lock, flags);

 out:
	spin_unlock_bh(&txq->lock);
 free_dup_buf:
	if (idx < 0)
		kfree(dup_buf);
	return idx;
}

/*
 * iwl_pcie_hcmd_complete - Pull unused buffers off the queue and reclaim them
 * @rxb: Rx buffer to reclaim
 * @handler_status: return value of the handler of the command
 *	(put in setup_rx_handlers)
 *
 * If an Rx buffer has an async callback associated with it the callback
 * will be executed.  The attached skb (if present) will only be freed
 * if the callback returns 1
 */
void iwl_pcie_hcmd_complete(struct iwl_trans *trans,
			    struct iwl_rx_cmd_buffer *rxb, int handler_status)
{
	struct iwl_rx_packet *pkt = rxb_addr(rxb);
	u16 sequence = le16_to_cpu(pkt->hdr.sequence);
	int txq_id = SEQ_TO_QUEUE(sequence);
	int index = SEQ_TO_INDEX(sequence);
	int cmd_index;
	struct iwl_device_cmd *cmd;
	struct iwl_cmd_meta *meta;
	struct iwl_trans_pcie *trans_pcie = IWL_TRANS_GET_PCIE_TRANS(trans);
	struct iwl_txq *txq = &trans_pcie->txq[trans_pcie->cmd_queue];

	/* If a Tx command is being handled and it isn't in the actual
	 * command queue then there a command routing bug has been introduced
	 * in the queue management code. */
	if (WARN(txq_id != trans_pcie->cmd_queue,
		 "wrong command queue %d (should be %d), sequence 0x%X readp=%d writep=%d\n",
		 txq_id, trans_pcie->cmd_queue, sequence,
		 trans_pcie->txq[trans_pcie->cmd_queue].q.read_ptr,
		 trans_pcie->txq[trans_pcie->cmd_queue].q.write_ptr)) {
		iwl_print_hex_error(trans, pkt, 32);
		return;
	}

	spin_lock_bh(&txq->lock);

	cmd_index = get_cmd_index(&txq->q, index);
	cmd = txq->entries[cmd_index].cmd;
	meta = &txq->entries[cmd_index].meta;

	iwl_pcie_tfd_unmap(trans, meta, &txq->tfds[index]);

	/* Input error checking is done when commands are added to queue. */
	if (meta->flags & CMD_WANT_SKB) {
		struct page *p = rxb_steal_page(rxb);

		meta->source->resp_pkt = pkt;
		meta->source->_rx_page_addr = (unsigned long)page_address(p);
		meta->source->_rx_page_order = trans_pcie->rx_page_order;
		meta->source->handler_status = handler_status;
	}

	iwl_pcie_cmdq_reclaim(trans, txq_id, index);

	if (!(meta->flags & CMD_ASYNC)) {
		if (!test_bit(STATUS_SYNC_HCMD_ACTIVE, &trans->status)) {
			IWL_WARN(trans,
				 "HCMD_ACTIVE already clear for command %s\n",
				 get_cmd_string(trans_pcie, cmd->hdr.cmd));
		}
		clear_bit(STATUS_SYNC_HCMD_ACTIVE, &trans->status);
		IWL_DEBUG_INFO(trans, "Clearing HCMD_ACTIVE for command %s\n",
			       get_cmd_string(trans_pcie, cmd->hdr.cmd));
		wake_up(&trans_pcie->wait_command_queue);
	}

	meta->flags = 0;

	spin_unlock_bh(&txq->lock);
}

#define HOST_COMPLETE_TIMEOUT	(2 * HZ)

static int iwl_pcie_send_hcmd_async(struct iwl_trans *trans,
				    struct iwl_host_cmd *cmd)
{
	struct iwl_trans_pcie *trans_pcie = IWL_TRANS_GET_PCIE_TRANS(trans);
	int ret;

	/* An asynchronous command can not expect an SKB to be set. */
	if (WARN_ON(cmd->flags & CMD_WANT_SKB))
		return -EINVAL;

	ret = iwl_pcie_enqueue_hcmd(trans, cmd);
	if (ret < 0) {
		IWL_ERR(trans,
			"Error sending %s: enqueue_hcmd failed: %d\n",
			get_cmd_string(trans_pcie, cmd->id), ret);
		return ret;
	}
	return 0;
}

static int iwl_pcie_send_hcmd_sync(struct iwl_trans *trans,
				   struct iwl_host_cmd *cmd)
{
	struct iwl_trans_pcie *trans_pcie = IWL_TRANS_GET_PCIE_TRANS(trans);
	int cmd_idx;
	int ret;

	IWL_DEBUG_INFO(trans, "Attempting to send sync command %s\n",
		       get_cmd_string(trans_pcie, cmd->id));

	if (WARN(test_and_set_bit(STATUS_SYNC_HCMD_ACTIVE,
				  &trans->status),
		 "Command %s: a command is already active!\n",
		 get_cmd_string(trans_pcie, cmd->id)))
		return -EIO;

	IWL_DEBUG_INFO(trans, "Setting HCMD_ACTIVE for command %s\n",
		       get_cmd_string(trans_pcie, cmd->id));

	cmd_idx = iwl_pcie_enqueue_hcmd(trans, cmd);
	if (cmd_idx < 0) {
		ret = cmd_idx;
		clear_bit(STATUS_SYNC_HCMD_ACTIVE, &trans->status);
		IWL_ERR(trans,
			"Error sending %s: enqueue_hcmd failed: %d\n",
			get_cmd_string(trans_pcie, cmd->id), ret);
		return ret;
	}

	ret = wait_event_timeout(trans_pcie->wait_command_queue,
				 !test_bit(STATUS_SYNC_HCMD_ACTIVE,
					   &trans->status),
				 HOST_COMPLETE_TIMEOUT);
	if (!ret) {
		struct iwl_txq *txq = &trans_pcie->txq[trans_pcie->cmd_queue];
		struct iwl_queue *q = &txq->q;

		IWL_ERR(trans, "Error sending %s: time out after %dms.\n",
			get_cmd_string(trans_pcie, cmd->id),
			jiffies_to_msecs(HOST_COMPLETE_TIMEOUT));

		IWL_ERR(trans, "Current CMD queue read_ptr %d write_ptr %d\n",
			q->read_ptr, q->write_ptr);

		clear_bit(STATUS_SYNC_HCMD_ACTIVE, &trans->status);
		IWL_DEBUG_INFO(trans, "Clearing HCMD_ACTIVE for command %s\n",
			       get_cmd_string(trans_pcie, cmd->id));
		ret = -ETIMEDOUT;

		iwl_force_nmi(trans);
		iwl_trans_fw_error(trans);

		goto cancel;
	}

	if (test_bit(STATUS_FW_ERROR, &trans->status)) {
		IWL_ERR(trans, "FW error in SYNC CMD %s\n",
			get_cmd_string(trans_pcie, cmd->id));
		dump_stack();
		ret = -EIO;
		goto cancel;
	}

	if (!(cmd->flags & CMD_SEND_IN_RFKILL) &&
	    test_bit(STATUS_RFKILL, &trans->status)) {
		IWL_DEBUG_RF_KILL(trans, "RFKILL in SYNC CMD... no rsp\n");
		ret = -ERFKILL;
		goto cancel;
	}

	if ((cmd->flags & CMD_WANT_SKB) && !cmd->resp_pkt) {
		IWL_ERR(trans, "Error: Response NULL in '%s'\n",
			get_cmd_string(trans_pcie, cmd->id));
		ret = -EIO;
		goto cancel;
	}

	return 0;

cancel:
	if (cmd->flags & CMD_WANT_SKB) {
		/*
		 * Cancel the CMD_WANT_SKB flag for the cmd in the
		 * TX cmd queue. Otherwise in case the cmd comes
		 * in later, it will possibly set an invalid
		 * address (cmd->meta.source).
		 */
		trans_pcie->txq[trans_pcie->cmd_queue].
			entries[cmd_idx].meta.flags &= ~CMD_WANT_SKB;
	}

	if (cmd->resp_pkt) {
		iwl_free_resp(cmd);
		cmd->resp_pkt = NULL;
	}

	return ret;
}

int iwl_trans_pcie_send_hcmd(struct iwl_trans *trans, struct iwl_host_cmd *cmd)
{
	if (!(cmd->flags & CMD_SEND_IN_RFKILL) &&
	    test_bit(STATUS_RFKILL, &trans->status)) {
		IWL_DEBUG_RF_KILL(trans, "Dropping CMD 0x%x: RF KILL\n",
				  cmd->id);
		return -ERFKILL;
	}

	if (cmd->flags & CMD_ASYNC)
		return iwl_pcie_send_hcmd_async(trans, cmd);

	/* We still can fail on RFKILL that can be asserted while we wait */
	return iwl_pcie_send_hcmd_sync(trans, cmd);
}

int iwl_trans_pcie_tx(struct iwl_trans *trans, struct sk_buff *skb,
		      struct iwl_device_cmd *dev_cmd, int txq_id)
{
	struct iwl_trans_pcie *trans_pcie = IWL_TRANS_GET_PCIE_TRANS(trans);
	struct ieee80211_hdr *hdr = (struct ieee80211_hdr *)skb->data;
	struct iwl_tx_cmd *tx_cmd = (struct iwl_tx_cmd *)dev_cmd->payload;
	struct iwl_cmd_meta *out_meta;
	struct iwl_txq *txq;
	struct iwl_queue *q;
	dma_addr_t tb0_phys, tb1_phys, scratch_phys;
	void *tb1_addr;
	u16 len, tb1_len, tb2_len;
	bool wait_write_ptr;
	__le16 fc = hdr->frame_control;
	u8 hdr_len = ieee80211_hdrlen(fc);
	u16 wifi_seq;

	txq = &trans_pcie->txq[txq_id];
	q = &txq->q;

	if (WARN_ONCE(!test_bit(txq_id, trans_pcie->queue_used),
		      "TX on unused queue %d\n", txq_id))
		return -EINVAL;

	spin_lock(&txq->lock);

	/* In AGG mode, the index in the ring must correspond to the WiFi
	 * sequence number. This is a HW requirements to help the SCD to parse
	 * the BA.
	 * Check here that the packets are in the right place on the ring.
	 */
	wifi_seq = IEEE80211_SEQ_TO_SN(le16_to_cpu(hdr->seq_ctrl));
	WARN_ONCE(txq->ampdu &&
		  (wifi_seq & 0xff) != q->write_ptr,
		  "Q: %d WiFi Seq %d tfdNum %d",
		  txq_id, wifi_seq, q->write_ptr);

	/* Set up driver data for this TFD */
	txq->entries[q->write_ptr].skb = skb;
	txq->entries[q->write_ptr].cmd = dev_cmd;

	dev_cmd->hdr.sequence =
		cpu_to_le16((u16)(QUEUE_TO_SEQ(txq_id) |
			    INDEX_TO_SEQ(q->write_ptr)));

	tb0_phys = iwl_pcie_get_scratchbuf_dma(txq, q->write_ptr);
	scratch_phys = tb0_phys + sizeof(struct iwl_cmd_header) +
		       offsetof(struct iwl_tx_cmd, scratch);

	tx_cmd->dram_lsb_ptr = cpu_to_le32(scratch_phys);
	tx_cmd->dram_msb_ptr = iwl_get_dma_hi_addr(scratch_phys);

	/* Set up first empty entry in queue's array of Tx/cmd buffers */
	out_meta = &txq->entries[q->write_ptr].meta;

	/*
	 * The second TB (tb1) points to the remainder of the TX command
	 * and the 802.11 header - dword aligned size
	 * (This calculation modifies the TX command, so do it before the
	 * setup of the first TB)
	 */
	len = sizeof(struct iwl_tx_cmd) + sizeof(struct iwl_cmd_header) +
	      hdr_len - IWL_HCMD_SCRATCHBUF_SIZE;
	tb1_len = ALIGN(len, 4);

	/* Tell NIC about any 2-byte padding after MAC header */
	if (tb1_len != len)
		tx_cmd->tx_flags |= TX_CMD_FLG_MH_PAD_MSK;

	/* The first TB points to the scratchbuf data - min_copy bytes */
	memcpy(&txq->scratchbufs[q->write_ptr], &dev_cmd->hdr,
	       IWL_HCMD_SCRATCHBUF_SIZE);
	iwl_pcie_txq_build_tfd(trans, txq, tb0_phys,
			       IWL_HCMD_SCRATCHBUF_SIZE, true);

	/* there must be data left over for TB1 or this code must be changed */
	BUILD_BUG_ON(sizeof(struct iwl_tx_cmd) < IWL_HCMD_SCRATCHBUF_SIZE);

	/* map the data for TB1 */
	tb1_addr = ((u8 *)&dev_cmd->hdr) + IWL_HCMD_SCRATCHBUF_SIZE;
	tb1_phys = dma_map_single(trans->dev, tb1_addr, tb1_len, DMA_TO_DEVICE);
	if (unlikely(dma_mapping_error(trans->dev, tb1_phys)))
		goto out_err;
	iwl_pcie_txq_build_tfd(trans, txq, tb1_phys, tb1_len, false);

	/*
	 * Set up TFD's third entry to point directly to remainder
	 * of skb, if any (802.11 null frames have no payload).
	 */
	tb2_len = skb->len - hdr_len;
	if (tb2_len > 0) {
		dma_addr_t tb2_phys = dma_map_single(trans->dev,
						     skb->data + hdr_len,
						     tb2_len, DMA_TO_DEVICE);
		if (unlikely(dma_mapping_error(trans->dev, tb2_phys))) {
			iwl_pcie_tfd_unmap(trans, out_meta,
					   &txq->tfds[q->write_ptr]);
			goto out_err;
		}
		iwl_pcie_txq_build_tfd(trans, txq, tb2_phys, tb2_len, false);
	}

	/* Set up entry for this TFD in Tx byte-count array */
	iwl_pcie_txq_update_byte_cnt_tbl(trans, txq, le16_to_cpu(tx_cmd->len));

	trace_iwlwifi_dev_tx(trans->dev, skb,
			     &txq->tfds[txq->q.write_ptr],
			     sizeof(struct iwl_tfd),
			     &dev_cmd->hdr, IWL_HCMD_SCRATCHBUF_SIZE + tb1_len,
			     skb->data + hdr_len, tb2_len);
	trace_iwlwifi_dev_tx_data(trans->dev, skb,
				  skb->data + hdr_len, tb2_len);

	wait_write_ptr = ieee80211_has_morefrags(fc);

	/* start timer if queue currently empty */
	if (txq->need_update && q->read_ptr == q->write_ptr &&
	    trans_pcie->wd_timeout)
		mod_timer(&txq->stuck_timer, jiffies + trans_pcie->wd_timeout);

	/* Tell device the write index *just past* this latest filled TFD */
	q->write_ptr = iwl_queue_inc_wrap(q->write_ptr);
	if (!wait_write_ptr)
		iwl_pcie_txq_inc_wr_ptr(trans, txq);

	/*
	 * At this point the frame is "transmitted" successfully
	 * and we will get a TX status notification eventually.
	 */
	if (iwl_queue_space(q) < q->high_mark) {
		if (wait_write_ptr)
			iwl_pcie_txq_inc_wr_ptr(trans, txq);
		else
			iwl_stop_queue(trans, txq);
	}
	spin_unlock(&txq->lock);
	return 0;
out_err:
	spin_unlock(&txq->lock);
	return -1;
}<|MERGE_RESOLUTION|>--- conflicted
+++ resolved
@@ -1133,16 +1133,6 @@
 			((frame_limit << SCD_QUEUE_CTX_REG2_WIN_SIZE_POS) &
 					SCD_QUEUE_CTX_REG2_WIN_SIZE_MSK) |
 			((frame_limit << SCD_QUEUE_CTX_REG2_FRAME_LIMIT_POS) &
-<<<<<<< HEAD
-				SCD_QUEUE_CTX_REG2_FRAME_LIMIT_MSK));
-
-	/* Set up Status area in SRAM, map to Tx DMA/FIFO, activate the queue */
-	iwl_write_prph(trans, SCD_QUEUE_STATUS_BITS(txq_id),
-		       (1 << SCD_QUEUE_STTS_REG_POS_ACTIVE) |
-		       (fifo << SCD_QUEUE_STTS_REG_POS_TXF) |
-		       (1 << SCD_QUEUE_STTS_REG_POS_WSL) |
-		       SCD_QUEUE_STTS_REG_MSK);
-=======
 					SCD_QUEUE_CTX_REG2_FRAME_LIMIT_MSK));
 
 		/* Set up status area in SRAM, map to Tx DMA/FIFO, activate */
@@ -1158,7 +1148,6 @@
 			iwl_scd_enable_set_active(trans, BIT(txq_id));
 	}
 
->>>>>>> fc14f9c1
 	trans_pcie->txq[txq_id].active = true;
 	IWL_DEBUG_TX_QUEUES(trans, "Activate queue %d on FIFO %d WrPtr: %d\n",
 			    txq_id, fifo, ssn & 0xff);
