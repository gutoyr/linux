--- conflicted
+++ resolved
@@ -69,18 +69,6 @@
 #include "iwl-agn-hw.h"
 
 /* Highest firmware API version supported */
-<<<<<<< HEAD
-#define IWL7260_UCODE_API_MAX	7
-#define IWL3160_UCODE_API_MAX	7
-
-/* Oldest version we won't warn about */
-#define IWL7260_UCODE_API_OK	7
-#define IWL3160_UCODE_API_OK	7
-
-/* Lowest firmware API version supported */
-#define IWL7260_UCODE_API_MIN	7
-#define IWL3160_UCODE_API_MIN	7
-=======
 #define IWL7260_UCODE_API_MAX	10
 #define IWL3160_UCODE_API_MAX	10
 
@@ -91,7 +79,6 @@
 /* Lowest firmware API version supported */
 #define IWL7260_UCODE_API_MIN	8
 #define IWL3160_UCODE_API_MIN	8
->>>>>>> fc14f9c1
 
 /* NVM versions */
 #define IWL7260_NVM_VERSION		0x0a1d
@@ -150,8 +137,6 @@
 
 const struct iwl_cfg iwl7260_2ac_cfg = {
 	.name = "Intel(R) Dual Band Wireless AC 7260",
-<<<<<<< HEAD
-=======
 	.fw_name_pre = IWL7260_FW_PRE,
 	IWL_DEVICE_7000,
 	.ht_params = &iwl7000_ht_params,
@@ -186,34 +171,13 @@
 
 const struct iwl_cfg iwl7260_n_cfg = {
 	.name = "Intel(R) Wireless N 7260",
->>>>>>> fc14f9c1
-	.fw_name_pre = IWL7260_FW_PRE,
-	IWL_DEVICE_7000,
-	.ht_params = &iwl7000_ht_params,
-	.nvm_ver = IWL7260_NVM_VERSION,
-	.nvm_calib_ver = IWL7260_TX_POWER_VERSION,
-	.host_interrupt_operation_mode = true,
-<<<<<<< HEAD
-};
-
-const struct iwl_cfg iwl7260_2n_cfg = {
-	.name = "Intel(R) Dual Band Wireless N 7260",
-	.fw_name_pre = IWL7260_FW_PRE,
-	IWL_DEVICE_7000,
-	.ht_params = &iwl7000_ht_params,
-	.nvm_ver = IWL7260_NVM_VERSION,
-	.nvm_calib_ver = IWL7260_TX_POWER_VERSION,
-	.host_interrupt_operation_mode = true,
-};
-
-const struct iwl_cfg iwl7260_n_cfg = {
-	.name = "Intel(R) Wireless N 7260",
-	.fw_name_pre = IWL7260_FW_PRE,
-	IWL_DEVICE_7000,
-	.ht_params = &iwl7000_ht_params,
-	.nvm_ver = IWL7260_NVM_VERSION,
-	.nvm_calib_ver = IWL7260_TX_POWER_VERSION,
-	.host_interrupt_operation_mode = true,
+	.fw_name_pre = IWL7260_FW_PRE,
+	IWL_DEVICE_7000,
+	.ht_params = &iwl7000_ht_params,
+	.nvm_ver = IWL7260_NVM_VERSION,
+	.nvm_calib_ver = IWL7260_TX_POWER_VERSION,
+	.host_interrupt_operation_mode = true,
+	.lp_xtal_workaround = true,
 };
 
 const struct iwl_cfg iwl3160_2ac_cfg = {
@@ -236,31 +200,6 @@
 	.host_interrupt_operation_mode = true,
 };
 
-=======
-	.lp_xtal_workaround = true,
-};
-
-const struct iwl_cfg iwl3160_2ac_cfg = {
-	.name = "Intel(R) Dual Band Wireless AC 3160",
-	.fw_name_pre = IWL3160_FW_PRE,
-	IWL_DEVICE_7000,
-	.ht_params = &iwl7000_ht_params,
-	.nvm_ver = IWL3160_NVM_VERSION,
-	.nvm_calib_ver = IWL3160_TX_POWER_VERSION,
-	.host_interrupt_operation_mode = true,
-};
-
-const struct iwl_cfg iwl3160_2n_cfg = {
-	.name = "Intel(R) Dual Band Wireless N 3160",
-	.fw_name_pre = IWL3160_FW_PRE,
-	IWL_DEVICE_7000,
-	.ht_params = &iwl7000_ht_params,
-	.nvm_ver = IWL3160_NVM_VERSION,
-	.nvm_calib_ver = IWL3160_TX_POWER_VERSION,
-	.host_interrupt_operation_mode = true,
-};
-
->>>>>>> fc14f9c1
 const struct iwl_cfg iwl3160_n_cfg = {
 	.name = "Intel(R) Wireless N 3160",
 	.fw_name_pre = IWL3160_FW_PRE,
@@ -269,8 +208,6 @@
 	.nvm_ver = IWL3160_NVM_VERSION,
 	.nvm_calib_ver = IWL3160_TX_POWER_VERSION,
 	.host_interrupt_operation_mode = true,
-<<<<<<< HEAD
-=======
 };
 
 static const struct iwl_pwr_tx_backoff iwl7265_pwr_tx_backoffs[] = {
@@ -328,7 +265,6 @@
 	.nvm_ver = IWL7265_NVM_VERSION,
 	.nvm_calib_ver = IWL7265_TX_POWER_VERSION,
 	.pwr_tx_backoffs = iwl7265_pwr_tx_backoffs,
->>>>>>> fc14f9c1
 };
 
 MODULE_FIRMWARE(IWL7260_MODULE_FIRMWARE(IWL7260_UCODE_API_OK));
