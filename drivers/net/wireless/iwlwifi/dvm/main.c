/******************************************************************************
 *
 * Copyright(c) 2003 - 2014 Intel Corporation. All rights reserved.
 *
 * Portions of this file are derived from the ipw3945 project, as well
 * as portions of the ieee80211 subsystem header files.
 *
 * This program is free software; you can redistribute it and/or modify it
 * under the terms of version 2 of the GNU General Public License as
 * published by the Free Software Foundation.
 *
 * This program is distributed in the hope that it will be useful, but WITHOUT
 * ANY WARRANTY; without even the implied warranty of MERCHANTABILITY or
 * FITNESS FOR A PARTICULAR PURPOSE.  See the GNU General Public License for
 * more details.
 *
 * You should have received a copy of the GNU General Public License along with
 * this program; if not, write to the Free Software Foundation, Inc.,
 * 51 Franklin Street, Fifth Floor, Boston, MA 02110, USA
 *
 * The full GNU General Public License is included in this distribution in the
 * file called LICENSE.
 *
 * Contact Information:
 *  Intel Linux Wireless <ilw@linux.intel.com>
 * Intel Corporation, 5200 N.E. Elam Young Parkway, Hillsboro, OR 97124-6497
 *
 *****************************************************************************/

#define pr_fmt(fmt) KBUILD_MODNAME ": " fmt

#include <linux/kernel.h>
#include <linux/module.h>
#include <linux/init.h>
#include <linux/slab.h>
#include <linux/delay.h>
#include <linux/sched.h>
#include <linux/skbuff.h>
#include <linux/netdevice.h>
#include <linux/etherdevice.h>
#include <linux/if_arp.h>

#include <net/mac80211.h>

#include <asm/div64.h>

#include "iwl-eeprom-read.h"
#include "iwl-eeprom-parse.h"
#include "iwl-io.h"
#include "iwl-trans.h"
#include "iwl-op-mode.h"
#include "iwl-drv.h"
#include "iwl-modparams.h"
#include "iwl-prph.h"

#include "dev.h"
#include "calib.h"
#include "agn.h"


/******************************************************************************
 *
 * module boiler plate
 *
 ******************************************************************************/

/*
 * module name, copyright, version, etc.
 */
#define DRV_DESCRIPTION	"Intel(R) Wireless WiFi Link AGN driver for Linux"

#ifdef CONFIG_IWLWIFI_DEBUG
#define VD "d"
#else
#define VD
#endif

#define DRV_VERSION     IWLWIFI_VERSION VD


MODULE_DESCRIPTION(DRV_DESCRIPTION);
MODULE_VERSION(DRV_VERSION);
MODULE_AUTHOR(DRV_COPYRIGHT " " DRV_AUTHOR);
MODULE_LICENSE("GPL");

static const struct iwl_op_mode_ops iwl_dvm_ops;

void iwl_update_chain_flags(struct iwl_priv *priv)
{
	struct iwl_rxon_context *ctx;

	for_each_context(priv, ctx) {
		iwlagn_set_rxon_chain(priv, ctx);
		if (ctx->active.rx_chain != ctx->staging.rx_chain)
			iwlagn_commit_rxon(priv, ctx);
	}
}

/* Parse the beacon frame to find the TIM element and set tim_idx & tim_size */
static void iwl_set_beacon_tim(struct iwl_priv *priv,
			       struct iwl_tx_beacon_cmd *tx_beacon_cmd,
			       u8 *beacon, u32 frame_size)
{
	u16 tim_idx;
	struct ieee80211_mgmt *mgmt = (struct ieee80211_mgmt *)beacon;

	/*
	 * The index is relative to frame start but we start looking at the
	 * variable-length part of the beacon.
	 */
	tim_idx = mgmt->u.beacon.variable - beacon;

	/* Parse variable-length elements of beacon to find WLAN_EID_TIM */
	while ((tim_idx < (frame_size - 2)) &&
			(beacon[tim_idx] != WLAN_EID_TIM))
		tim_idx += beacon[tim_idx+1] + 2;

	/* If TIM field was found, set variables */
	if ((tim_idx < (frame_size - 1)) && (beacon[tim_idx] == WLAN_EID_TIM)) {
		tx_beacon_cmd->tim_idx = cpu_to_le16(tim_idx);
		tx_beacon_cmd->tim_size = beacon[tim_idx+1];
	} else
		IWL_WARN(priv, "Unable to find TIM Element in beacon\n");
}

int iwlagn_send_beacon_cmd(struct iwl_priv *priv)
{
	struct iwl_tx_beacon_cmd *tx_beacon_cmd;
	struct iwl_host_cmd cmd = {
		.id = REPLY_TX_BEACON,
	};
	struct ieee80211_tx_info *info;
	u32 frame_size;
	u32 rate_flags;
	u32 rate;

	/*
	 * We have to set up the TX command, the TX Beacon command, and the
	 * beacon contents.
	 */

	lockdep_assert_held(&priv->mutex);

	if (!priv->beacon_ctx) {
		IWL_ERR(priv, "trying to build beacon w/o beacon context!\n");
		return 0;
	}

	if (WARN_ON(!priv->beacon_skb))
		return -EINVAL;

	/* Allocate beacon command */
	if (!priv->beacon_cmd)
		priv->beacon_cmd = kzalloc(sizeof(*tx_beacon_cmd), GFP_KERNEL);
	tx_beacon_cmd = priv->beacon_cmd;
	if (!tx_beacon_cmd)
		return -ENOMEM;

	frame_size = priv->beacon_skb->len;

	/* Set up TX command fields */
	tx_beacon_cmd->tx.len = cpu_to_le16((u16)frame_size);
	tx_beacon_cmd->tx.sta_id = priv->beacon_ctx->bcast_sta_id;
	tx_beacon_cmd->tx.stop_time.life_time = TX_CMD_LIFE_TIME_INFINITE;
	tx_beacon_cmd->tx.tx_flags = TX_CMD_FLG_SEQ_CTL_MSK |
		TX_CMD_FLG_TSF_MSK | TX_CMD_FLG_STA_RATE_MSK;

	/* Set up TX beacon command fields */
	iwl_set_beacon_tim(priv, tx_beacon_cmd, priv->beacon_skb->data,
			   frame_size);

	/* Set up packet rate and flags */
	info = IEEE80211_SKB_CB(priv->beacon_skb);

	/*
	 * Let's set up the rate at least somewhat correctly;
	 * it will currently not actually be used by the uCode,
	 * it uses the broadcast station's rate instead.
	 */
	if (info->control.rates[0].idx < 0 ||
	    info->control.rates[0].flags & IEEE80211_TX_RC_MCS)
		rate = 0;
	else
		rate = info->control.rates[0].idx;

	priv->mgmt_tx_ant = iwl_toggle_tx_ant(priv, priv->mgmt_tx_ant,
					      priv->nvm_data->valid_tx_ant);
	rate_flags = iwl_ant_idx_to_flags(priv->mgmt_tx_ant);

	/* In mac80211, rates for 5 GHz start at 0 */
	if (info->band == IEEE80211_BAND_5GHZ)
		rate += IWL_FIRST_OFDM_RATE;
	else if (rate >= IWL_FIRST_CCK_RATE && rate <= IWL_LAST_CCK_RATE)
		rate_flags |= RATE_MCS_CCK_MSK;

	tx_beacon_cmd->tx.rate_n_flags =
			iwl_hw_set_rate_n_flags(rate, rate_flags);

	/* Submit command */
	cmd.len[0] = sizeof(*tx_beacon_cmd);
	cmd.data[0] = tx_beacon_cmd;
	cmd.dataflags[0] = IWL_HCMD_DFL_NOCOPY;
	cmd.len[1] = frame_size;
	cmd.data[1] = priv->beacon_skb->data;
	cmd.dataflags[1] = IWL_HCMD_DFL_NOCOPY;

	return iwl_dvm_send_cmd(priv, &cmd);
}

static void iwl_bg_beacon_update(struct work_struct *work)
{
	struct iwl_priv *priv =
		container_of(work, struct iwl_priv, beacon_update);
	struct sk_buff *beacon;

	mutex_lock(&priv->mutex);
	if (!priv->beacon_ctx) {
		IWL_ERR(priv, "updating beacon w/o beacon context!\n");
		goto out;
	}

	if (priv->beacon_ctx->vif->type != NL80211_IFTYPE_AP) {
		/*
		 * The ucode will send beacon notifications even in
		 * IBSS mode, but we don't want to process them. But
		 * we need to defer the type check to here due to
		 * requiring locking around the beacon_ctx access.
		 */
		goto out;
	}

	/* Pull updated AP beacon from mac80211. will fail if not in AP mode */
	beacon = ieee80211_beacon_get(priv->hw, priv->beacon_ctx->vif);
	if (!beacon) {
		IWL_ERR(priv, "update beacon failed -- keeping old\n");
		goto out;
	}

	/* new beacon skb is allocated every time; dispose previous.*/
	dev_kfree_skb(priv->beacon_skb);

	priv->beacon_skb = beacon;

	iwlagn_send_beacon_cmd(priv);
 out:
	mutex_unlock(&priv->mutex);
}

static void iwl_bg_bt_runtime_config(struct work_struct *work)
{
	struct iwl_priv *priv =
		container_of(work, struct iwl_priv, bt_runtime_config);

	mutex_lock(&priv->mutex);
	if (test_bit(STATUS_EXIT_PENDING, &priv->status))
		goto out;

	/* dont send host command if rf-kill is on */
	if (!iwl_is_ready_rf(priv))
		goto out;

	iwlagn_send_advance_bt_config(priv);
out:
	mutex_unlock(&priv->mutex);
}

static void iwl_bg_bt_full_concurrency(struct work_struct *work)
{
	struct iwl_priv *priv =
		container_of(work, struct iwl_priv, bt_full_concurrency);
	struct iwl_rxon_context *ctx;

	mutex_lock(&priv->mutex);

	if (test_bit(STATUS_EXIT_PENDING, &priv->status))
		goto out;

	/* dont send host command if rf-kill is on */
	if (!iwl_is_ready_rf(priv))
		goto out;

	IWL_DEBUG_INFO(priv, "BT coex in %s mode\n",
		       priv->bt_full_concurrent ?
		       "full concurrency" : "3-wire");

	/*
	 * LQ & RXON updated cmds must be sent before BT Config cmd
	 * to avoid 3-wire collisions
	 */
	for_each_context(priv, ctx) {
		iwlagn_set_rxon_chain(priv, ctx);
		iwlagn_commit_rxon(priv, ctx);
	}

	iwlagn_send_advance_bt_config(priv);
out:
	mutex_unlock(&priv->mutex);
}

int iwl_send_statistics_request(struct iwl_priv *priv, u8 flags, bool clear)
{
	struct iwl_statistics_cmd statistics_cmd = {
		.configuration_flags =
			clear ? IWL_STATS_CONF_CLEAR_STATS : 0,
	};

	if (flags & CMD_ASYNC)
		return iwl_dvm_send_cmd_pdu(priv, REPLY_STATISTICS_CMD,
					CMD_ASYNC,
					sizeof(struct iwl_statistics_cmd),
					&statistics_cmd);
	else
		return iwl_dvm_send_cmd_pdu(priv, REPLY_STATISTICS_CMD, 0,
					sizeof(struct iwl_statistics_cmd),
					&statistics_cmd);
}

/**
 * iwl_bg_statistics_periodic - Timer callback to queue statistics
 *
 * This callback is provided in order to send a statistics request.
 *
 * This timer function is continually reset to execute within
 * REG_RECALIB_PERIOD seconds since the last STATISTICS_NOTIFICATION
 * was received.  We need to ensure we receive the statistics in order
 * to update the temperature used for calibrating the TXPOWER.
 */
static void iwl_bg_statistics_periodic(unsigned long data)
{
	struct iwl_priv *priv = (struct iwl_priv *)data;

	if (test_bit(STATUS_EXIT_PENDING, &priv->status))
		return;

	/* dont send host command if rf-kill is on */
	if (!iwl_is_ready_rf(priv))
		return;

	iwl_send_statistics_request(priv, CMD_ASYNC, false);
}


static void iwl_print_cont_event_trace(struct iwl_priv *priv, u32 base,
					u32 start_idx, u32 num_events,
					u32 capacity, u32 mode)
{
	u32 i;
	u32 ptr;        /* SRAM byte address of log data */
	u32 ev, time, data; /* event log data */
	unsigned long reg_flags;

	if (mode == 0)
		ptr = base + (4 * sizeof(u32)) + (start_idx * 2 * sizeof(u32));
	else
		ptr = base + (4 * sizeof(u32)) + (start_idx * 3 * sizeof(u32));

	/* Make sure device is powered up for SRAM reads */
	if (!iwl_trans_grab_nic_access(priv->trans, false, &reg_flags))
		return;

	/* Set starting address; reads will auto-increment */
	iwl_write32(priv->trans, HBUS_TARG_MEM_RADDR, ptr);

	/*
	 * Refuse to read more than would have fit into the log from
	 * the current start_idx. This used to happen due to the race
	 * described below, but now WARN because the code below should
	 * prevent it from happening here.
	 */
	if (WARN_ON(num_events > capacity - start_idx))
		num_events = capacity - start_idx;

	/*
	 * "time" is actually "data" for mode 0 (no timestamp).
	 * place event id # at far right for easier visual parsing.
	 */
	for (i = 0; i < num_events; i++) {
		ev = iwl_read32(priv->trans, HBUS_TARG_MEM_RDAT);
		time = iwl_read32(priv->trans, HBUS_TARG_MEM_RDAT);
		if (mode == 0) {
			trace_iwlwifi_dev_ucode_cont_event(
					priv->trans->dev, 0, time, ev);
		} else {
			data = iwl_read32(priv->trans, HBUS_TARG_MEM_RDAT);
			trace_iwlwifi_dev_ucode_cont_event(
					priv->trans->dev, time, data, ev);
		}
	}
	/* Allow device to power down */
	iwl_trans_release_nic_access(priv->trans, &reg_flags);
}

static void iwl_continuous_event_trace(struct iwl_priv *priv)
{
	u32 capacity;   /* event log capacity in # entries */
	struct {
		u32 capacity;
		u32 mode;
		u32 wrap_counter;
		u32 write_counter;
	} __packed read;
	u32 base;       /* SRAM byte address of event log header */
	u32 mode;       /* 0 - no timestamp, 1 - timestamp recorded */
	u32 num_wraps;  /* # times uCode wrapped to top of log */
	u32 next_entry; /* index of next entry to be written by uCode */

	base = priv->device_pointers.log_event_table;
	if (iwlagn_hw_valid_rtc_data_addr(base)) {
		iwl_trans_read_mem_bytes(priv->trans, base,
					 &read, sizeof(read));
		capacity = read.capacity;
		mode = read.mode;
		num_wraps = read.wrap_counter;
		next_entry = read.write_counter;
	} else
		return;

	/*
	 * Unfortunately, the uCode doesn't use temporary variables.
	 * Therefore, it can happen that we read next_entry == capacity,
	 * which really means next_entry == 0.
	 */
	if (unlikely(next_entry == capacity))
		next_entry = 0;
	/*
	 * Additionally, the uCode increases the write pointer before
	 * the wraps counter, so if the write pointer is smaller than
	 * the old write pointer (wrap occurred) but we read that no
	 * wrap occurred, we actually read between the next_entry and
	 * num_wraps update (this does happen in practice!!) -- take
	 * that into account by increasing num_wraps.
	 */
	if (unlikely(next_entry < priv->event_log.next_entry &&
		     num_wraps == priv->event_log.num_wraps))
		num_wraps++;

	if (num_wraps == priv->event_log.num_wraps) {
		iwl_print_cont_event_trace(
			priv, base, priv->event_log.next_entry,
			next_entry - priv->event_log.next_entry,
			capacity, mode);

		priv->event_log.non_wraps_count++;
	} else {
		if (num_wraps - priv->event_log.num_wraps > 1)
			priv->event_log.wraps_more_count++;
		else
			priv->event_log.wraps_once_count++;

		trace_iwlwifi_dev_ucode_wrap_event(priv->trans->dev,
				num_wraps - priv->event_log.num_wraps,
				next_entry, priv->event_log.next_entry);

		if (next_entry < priv->event_log.next_entry) {
			iwl_print_cont_event_trace(
				priv, base, priv->event_log.next_entry,
				capacity - priv->event_log.next_entry,
				capacity, mode);

			iwl_print_cont_event_trace(
				priv, base, 0, next_entry, capacity, mode);
		} else {
			iwl_print_cont_event_trace(
				priv, base, next_entry,
				capacity - next_entry,
				capacity, mode);

			iwl_print_cont_event_trace(
				priv, base, 0, next_entry, capacity, mode);
		}
	}

	priv->event_log.num_wraps = num_wraps;
	priv->event_log.next_entry = next_entry;
}

/**
 * iwl_bg_ucode_trace - Timer callback to log ucode event
 *
 * The timer is continually set to execute every
 * UCODE_TRACE_PERIOD milliseconds after the last timer expired
 * this function is to perform continuous uCode event logging operation
 * if enabled
 */
static void iwl_bg_ucode_trace(unsigned long data)
{
	struct iwl_priv *priv = (struct iwl_priv *)data;

	if (test_bit(STATUS_EXIT_PENDING, &priv->status))
		return;

	if (priv->event_log.ucode_trace) {
		iwl_continuous_event_trace(priv);
		/* Reschedule the timer to occur in UCODE_TRACE_PERIOD */
		mod_timer(&priv->ucode_trace,
			 jiffies + msecs_to_jiffies(UCODE_TRACE_PERIOD));
	}
}

static void iwl_bg_tx_flush(struct work_struct *work)
{
	struct iwl_priv *priv =
		container_of(work, struct iwl_priv, tx_flush);

	if (test_bit(STATUS_EXIT_PENDING, &priv->status))
		return;

	/* do nothing if rf-kill is on */
	if (!iwl_is_ready_rf(priv))
		return;

	IWL_DEBUG_INFO(priv, "device request: flush all tx frames\n");
	iwlagn_dev_txfifo_flush(priv);
}

/*
 * queue/FIFO/AC mapping definitions
 */

static const u8 iwlagn_bss_ac_to_fifo[] = {
	IWL_TX_FIFO_VO,
	IWL_TX_FIFO_VI,
	IWL_TX_FIFO_BE,
	IWL_TX_FIFO_BK,
};

static const u8 iwlagn_bss_ac_to_queue[] = {
	0, 1, 2, 3,
};

static const u8 iwlagn_pan_ac_to_fifo[] = {
	IWL_TX_FIFO_VO_IPAN,
	IWL_TX_FIFO_VI_IPAN,
	IWL_TX_FIFO_BE_IPAN,
	IWL_TX_FIFO_BK_IPAN,
};

static const u8 iwlagn_pan_ac_to_queue[] = {
	7, 6, 5, 4,
};

static void iwl_init_context(struct iwl_priv *priv, u32 ucode_flags)
{
	int i;

	/*
	 * The default context is always valid,
	 * the PAN context depends on uCode.
	 */
	priv->valid_contexts = BIT(IWL_RXON_CTX_BSS);
	if (ucode_flags & IWL_UCODE_TLV_FLAGS_PAN)
		priv->valid_contexts |= BIT(IWL_RXON_CTX_PAN);

	for (i = 0; i < NUM_IWL_RXON_CTX; i++)
		priv->contexts[i].ctxid = i;

	priv->contexts[IWL_RXON_CTX_BSS].always_active = true;
	priv->contexts[IWL_RXON_CTX_BSS].is_active = true;
	priv->contexts[IWL_RXON_CTX_BSS].rxon_cmd = REPLY_RXON;
	priv->contexts[IWL_RXON_CTX_BSS].rxon_timing_cmd = REPLY_RXON_TIMING;
	priv->contexts[IWL_RXON_CTX_BSS].rxon_assoc_cmd = REPLY_RXON_ASSOC;
	priv->contexts[IWL_RXON_CTX_BSS].qos_cmd = REPLY_QOS_PARAM;
	priv->contexts[IWL_RXON_CTX_BSS].ap_sta_id = IWL_AP_ID;
	priv->contexts[IWL_RXON_CTX_BSS].wep_key_cmd = REPLY_WEPKEY;
	priv->contexts[IWL_RXON_CTX_BSS].bcast_sta_id = IWLAGN_BROADCAST_ID;
	priv->contexts[IWL_RXON_CTX_BSS].exclusive_interface_modes =
		BIT(NL80211_IFTYPE_ADHOC) | BIT(NL80211_IFTYPE_MONITOR);
	priv->contexts[IWL_RXON_CTX_BSS].interface_modes =
		BIT(NL80211_IFTYPE_STATION);
	priv->contexts[IWL_RXON_CTX_BSS].ap_devtype = RXON_DEV_TYPE_AP;
	priv->contexts[IWL_RXON_CTX_BSS].ibss_devtype = RXON_DEV_TYPE_IBSS;
	priv->contexts[IWL_RXON_CTX_BSS].station_devtype = RXON_DEV_TYPE_ESS;
	priv->contexts[IWL_RXON_CTX_BSS].unused_devtype = RXON_DEV_TYPE_ESS;
	memcpy(priv->contexts[IWL_RXON_CTX_BSS].ac_to_queue,
	       iwlagn_bss_ac_to_queue, sizeof(iwlagn_bss_ac_to_queue));
	memcpy(priv->contexts[IWL_RXON_CTX_BSS].ac_to_fifo,
	       iwlagn_bss_ac_to_fifo, sizeof(iwlagn_bss_ac_to_fifo));

	priv->contexts[IWL_RXON_CTX_PAN].rxon_cmd = REPLY_WIPAN_RXON;
	priv->contexts[IWL_RXON_CTX_PAN].rxon_timing_cmd =
		REPLY_WIPAN_RXON_TIMING;
	priv->contexts[IWL_RXON_CTX_PAN].rxon_assoc_cmd =
		REPLY_WIPAN_RXON_ASSOC;
	priv->contexts[IWL_RXON_CTX_PAN].qos_cmd = REPLY_WIPAN_QOS_PARAM;
	priv->contexts[IWL_RXON_CTX_PAN].ap_sta_id = IWL_AP_ID_PAN;
	priv->contexts[IWL_RXON_CTX_PAN].wep_key_cmd = REPLY_WIPAN_WEPKEY;
	priv->contexts[IWL_RXON_CTX_PAN].bcast_sta_id = IWLAGN_PAN_BCAST_ID;
	priv->contexts[IWL_RXON_CTX_PAN].station_flags = STA_FLG_PAN_STATION;
	priv->contexts[IWL_RXON_CTX_PAN].interface_modes =
		BIT(NL80211_IFTYPE_STATION) | BIT(NL80211_IFTYPE_AP);

	priv->contexts[IWL_RXON_CTX_PAN].ap_devtype = RXON_DEV_TYPE_CP;
	priv->contexts[IWL_RXON_CTX_PAN].station_devtype = RXON_DEV_TYPE_2STA;
	priv->contexts[IWL_RXON_CTX_PAN].unused_devtype = RXON_DEV_TYPE_P2P;
	memcpy(priv->contexts[IWL_RXON_CTX_PAN].ac_to_queue,
	       iwlagn_pan_ac_to_queue, sizeof(iwlagn_pan_ac_to_queue));
	memcpy(priv->contexts[IWL_RXON_CTX_PAN].ac_to_fifo,
	       iwlagn_pan_ac_to_fifo, sizeof(iwlagn_pan_ac_to_fifo));
	priv->contexts[IWL_RXON_CTX_PAN].mcast_queue = IWL_IPAN_MCAST_QUEUE;

	BUILD_BUG_ON(NUM_IWL_RXON_CTX != 2);
}

static void iwl_rf_kill_ct_config(struct iwl_priv *priv)
{
	struct iwl_ct_kill_config cmd;
	struct iwl_ct_kill_throttling_config adv_cmd;
	int ret = 0;

	iwl_write32(priv->trans, CSR_UCODE_DRV_GP1_CLR,
		    CSR_UCODE_DRV_GP1_REG_BIT_CT_KILL_EXIT);

	priv->thermal_throttle.ct_kill_toggle = false;

	if (priv->lib->support_ct_kill_exit) {
		adv_cmd.critical_temperature_enter =
			cpu_to_le32(priv->hw_params.ct_kill_threshold);
		adv_cmd.critical_temperature_exit =
			cpu_to_le32(priv->hw_params.ct_kill_exit_threshold);

		ret = iwl_dvm_send_cmd_pdu(priv,
				       REPLY_CT_KILL_CONFIG_CMD,
				       0, sizeof(adv_cmd), &adv_cmd);
		if (ret)
			IWL_ERR(priv, "REPLY_CT_KILL_CONFIG_CMD failed\n");
		else
			IWL_DEBUG_INFO(priv, "REPLY_CT_KILL_CONFIG_CMD "
				"succeeded, critical temperature enter is %d,"
				"exit is %d\n",
				priv->hw_params.ct_kill_threshold,
				priv->hw_params.ct_kill_exit_threshold);
	} else {
		cmd.critical_temperature_R =
			cpu_to_le32(priv->hw_params.ct_kill_threshold);

		ret = iwl_dvm_send_cmd_pdu(priv,
				       REPLY_CT_KILL_CONFIG_CMD,
				       0, sizeof(cmd), &cmd);
		if (ret)
			IWL_ERR(priv, "REPLY_CT_KILL_CONFIG_CMD failed\n");
		else
			IWL_DEBUG_INFO(priv, "REPLY_CT_KILL_CONFIG_CMD "
				"succeeded, "
				"critical temperature is %d\n",
				priv->hw_params.ct_kill_threshold);
	}
}

static int iwlagn_send_calib_cfg_rt(struct iwl_priv *priv, u32 cfg)
{
	struct iwl_calib_cfg_cmd calib_cfg_cmd;
	struct iwl_host_cmd cmd = {
		.id = CALIBRATION_CFG_CMD,
		.len = { sizeof(struct iwl_calib_cfg_cmd), },
		.data = { &calib_cfg_cmd, },
	};

	memset(&calib_cfg_cmd, 0, sizeof(calib_cfg_cmd));
	calib_cfg_cmd.ucd_calib_cfg.once.is_enable = IWL_CALIB_RT_CFG_ALL;
	calib_cfg_cmd.ucd_calib_cfg.once.start = cpu_to_le32(cfg);

	return iwl_dvm_send_cmd(priv, &cmd);
}


static int iwlagn_send_tx_ant_config(struct iwl_priv *priv, u8 valid_tx_ant)
{
	struct iwl_tx_ant_config_cmd tx_ant_cmd = {
	  .valid = cpu_to_le32(valid_tx_ant),
	};

	if (IWL_UCODE_API(priv->fw->ucode_ver) > 1) {
		IWL_DEBUG_HC(priv, "select valid tx ant: %u\n", valid_tx_ant);
		return iwl_dvm_send_cmd_pdu(priv, TX_ANT_CONFIGURATION_CMD, 0,
					sizeof(struct iwl_tx_ant_config_cmd),
					&tx_ant_cmd);
	} else {
		IWL_DEBUG_HC(priv, "TX_ANT_CONFIGURATION_CMD not supported\n");
		return -EOPNOTSUPP;
	}
}

static void iwl_send_bt_config(struct iwl_priv *priv)
{
	struct iwl_bt_cmd bt_cmd = {
		.lead_time = BT_LEAD_TIME_DEF,
		.max_kill = BT_MAX_KILL_DEF,
		.kill_ack_mask = 0,
		.kill_cts_mask = 0,
	};

	if (!iwlwifi_mod_params.bt_coex_active)
		bt_cmd.flags = BT_COEX_DISABLE;
	else
		bt_cmd.flags = BT_COEX_ENABLE;

	priv->bt_enable_flag = bt_cmd.flags;
	IWL_DEBUG_INFO(priv, "BT coex %s\n",
		(bt_cmd.flags == BT_COEX_DISABLE) ? "disable" : "active");

	if (iwl_dvm_send_cmd_pdu(priv, REPLY_BT_CONFIG,
			     0, sizeof(struct iwl_bt_cmd), &bt_cmd))
		IWL_ERR(priv, "failed to send BT Coex Config\n");
}

/**
 * iwl_alive_start - called after REPLY_ALIVE notification received
 *                   from protocol/runtime uCode (initialization uCode's
 *                   Alive gets handled by iwl_init_alive_start()).
 */
int iwl_alive_start(struct iwl_priv *priv)
{
	int ret = 0;
	struct iwl_rxon_context *ctx = &priv->contexts[IWL_RXON_CTX_BSS];

	IWL_DEBUG_INFO(priv, "Runtime Alive received.\n");

	/* After the ALIVE response, we can send host commands to the uCode */
	set_bit(STATUS_ALIVE, &priv->status);

	if (iwl_is_rfkill(priv))
		return -ERFKILL;

	if (priv->event_log.ucode_trace) {
		/* start collecting data now */
		mod_timer(&priv->ucode_trace, jiffies);
	}

	/* download priority table before any calibration request */
	if (priv->lib->bt_params &&
	    priv->lib->bt_params->advanced_bt_coexist) {
		/* Configure Bluetooth device coexistence support */
		if (priv->lib->bt_params->bt_sco_disable)
			priv->bt_enable_pspoll = false;
		else
			priv->bt_enable_pspoll = true;

		priv->bt_valid = IWLAGN_BT_ALL_VALID_MSK;
		priv->kill_ack_mask = IWLAGN_BT_KILL_ACK_MASK_DEFAULT;
		priv->kill_cts_mask = IWLAGN_BT_KILL_CTS_MASK_DEFAULT;
		iwlagn_send_advance_bt_config(priv);
		priv->bt_valid = IWLAGN_BT_VALID_ENABLE_FLAGS;
		priv->cur_rssi_ctx = NULL;

		iwl_send_prio_tbl(priv);

		/* FIXME: w/a to force change uCode BT state machine */
		ret = iwl_send_bt_env(priv, IWL_BT_COEX_ENV_OPEN,
					 BT_COEX_PRIO_TBL_EVT_INIT_CALIB2);
		if (ret)
			return ret;
		ret = iwl_send_bt_env(priv, IWL_BT_COEX_ENV_CLOSE,
					 BT_COEX_PRIO_TBL_EVT_INIT_CALIB2);
		if (ret)
			return ret;
<<<<<<< HEAD
	} else if (priv->cfg->bt_params) {
=======
	} else if (priv->lib->bt_params) {
>>>>>>> fc14f9c1
		/*
		 * default is 2-wire BT coexexistence support
		 */
		iwl_send_bt_config(priv);
	}

	/*
	 * Perform runtime calibrations, including DC calibration.
	 */
	iwlagn_send_calib_cfg_rt(priv, IWL_CALIB_CFG_DC_IDX);

	ieee80211_wake_queues(priv->hw);

	/* Configure Tx antenna selection based on H/W config */
	iwlagn_send_tx_ant_config(priv, priv->nvm_data->valid_tx_ant);

	if (iwl_is_associated_ctx(ctx) && !priv->wowlan) {
		struct iwl_rxon_cmd *active_rxon =
				(struct iwl_rxon_cmd *)&ctx->active;
		/* apply any changes in staging */
		ctx->staging.filter_flags |= RXON_FILTER_ASSOC_MSK;
		active_rxon->filter_flags &= ~RXON_FILTER_ASSOC_MSK;
	} else {
		struct iwl_rxon_context *tmp;
		/* Initialize our rx_config data */
		for_each_context(priv, tmp)
			iwl_connection_init_rx_config(priv, tmp);

		iwlagn_set_rxon_chain(priv, ctx);
	}

	if (!priv->wowlan) {
		/* WoWLAN ucode will not reply in the same way, skip it */
		iwl_reset_run_time_calib(priv);
	}

	set_bit(STATUS_READY, &priv->status);

	/* Configure the adapter for unassociated operation */
	ret = iwlagn_commit_rxon(priv, ctx);
	if (ret)
		return ret;

	/* At this point, the NIC is initialized and operational */
	iwl_rf_kill_ct_config(priv);

	IWL_DEBUG_INFO(priv, "ALIVE processing complete.\n");

	return iwl_power_update_mode(priv, true);
}

/**
 * iwl_clear_driver_stations - clear knowledge of all stations from driver
 * @priv: iwl priv struct
 *
 * This is called during iwl_down() to make sure that in the case
 * we're coming there from a hardware restart mac80211 will be
 * able to reconfigure stations -- if we're getting there in the
 * normal down flow then the stations will already be cleared.
 */
static void iwl_clear_driver_stations(struct iwl_priv *priv)
{
	struct iwl_rxon_context *ctx;

	spin_lock_bh(&priv->sta_lock);
	memset(priv->stations, 0, sizeof(priv->stations));
	priv->num_stations = 0;

	priv->ucode_key_table = 0;

	for_each_context(priv, ctx) {
		/*
		 * Remove all key information that is not stored as part
		 * of station information since mac80211 may not have had
		 * a chance to remove all the keys. When device is
		 * reconfigured by mac80211 after an error all keys will
		 * be reconfigured.
		 */
		memset(ctx->wep_keys, 0, sizeof(ctx->wep_keys));
		ctx->key_mapping_keys = 0;
	}

	spin_unlock_bh(&priv->sta_lock);
}

void iwl_down(struct iwl_priv *priv)
{
	int exit_pending;

	IWL_DEBUG_INFO(priv, DRV_NAME " is going down\n");

	lockdep_assert_held(&priv->mutex);

	iwl_scan_cancel_timeout(priv, 200);

	exit_pending =
		test_and_set_bit(STATUS_EXIT_PENDING, &priv->status);

	iwl_clear_ucode_stations(priv, NULL);
	iwl_dealloc_bcast_stations(priv);
	iwl_clear_driver_stations(priv);

	/* reset BT coex data */
	priv->bt_status = 0;
	priv->cur_rssi_ctx = NULL;
	priv->bt_is_sco = 0;
	if (priv->lib->bt_params)
		priv->bt_traffic_load =
			 priv->lib->bt_params->bt_init_traffic_load;
	else
		priv->bt_traffic_load = 0;
	priv->bt_full_concurrent = false;
	priv->bt_ci_compliance = 0;

	/* Wipe out the EXIT_PENDING status bit if we are not actually
	 * exiting the module */
	if (!exit_pending)
		clear_bit(STATUS_EXIT_PENDING, &priv->status);

	if (priv->mac80211_registered)
		ieee80211_stop_queues(priv->hw);

	priv->ucode_loaded = false;
	iwl_trans_stop_device(priv->trans);

	/* Set num_aux_in_flight must be done after the transport is stopped */
	atomic_set(&priv->num_aux_in_flight, 0);

	/* Clear out all status bits but a few that are stable across reset */
	priv->status &= test_bit(STATUS_RF_KILL_HW, &priv->status) <<
				STATUS_RF_KILL_HW |
			test_bit(STATUS_FW_ERROR, &priv->status) <<
				STATUS_FW_ERROR |
			test_bit(STATUS_EXIT_PENDING, &priv->status) <<
				STATUS_EXIT_PENDING;

	dev_kfree_skb(priv->beacon_skb);
	priv->beacon_skb = NULL;
}

/*****************************************************************************
 *
 * Workqueue callbacks
 *
 *****************************************************************************/

static void iwl_bg_run_time_calib_work(struct work_struct *work)
{
	struct iwl_priv *priv = container_of(work, struct iwl_priv,
			run_time_calib_work);

	mutex_lock(&priv->mutex);

	if (test_bit(STATUS_EXIT_PENDING, &priv->status) ||
	    test_bit(STATUS_SCANNING, &priv->status)) {
		mutex_unlock(&priv->mutex);
		return;
	}

	if (priv->start_calib) {
		iwl_chain_noise_calibration(priv);
		iwl_sensitivity_calibration(priv);
	}

	mutex_unlock(&priv->mutex);
}

void iwlagn_prepare_restart(struct iwl_priv *priv)
{
	bool bt_full_concurrent;
	u8 bt_ci_compliance;
	u8 bt_load;
	u8 bt_status;
	bool bt_is_sco;
	int i;

	lockdep_assert_held(&priv->mutex);

	priv->is_open = 0;

	/*
	 * __iwl_down() will clear the BT status variables,
	 * which is correct, but when we restart we really
	 * want to keep them so restore them afterwards.
	 *
	 * The restart process will later pick them up and
	 * re-configure the hw when we reconfigure the BT
	 * command.
	 */
	bt_full_concurrent = priv->bt_full_concurrent;
	bt_ci_compliance = priv->bt_ci_compliance;
	bt_load = priv->bt_traffic_load;
	bt_status = priv->bt_status;
	bt_is_sco = priv->bt_is_sco;

	iwl_down(priv);

	priv->bt_full_concurrent = bt_full_concurrent;
	priv->bt_ci_compliance = bt_ci_compliance;
	priv->bt_traffic_load = bt_load;
	priv->bt_status = bt_status;
	priv->bt_is_sco = bt_is_sco;

	/* reset aggregation queues */
	for (i = IWLAGN_FIRST_AMPDU_QUEUE; i < IWL_MAX_HW_QUEUES; i++)
		priv->queue_to_mac80211[i] = IWL_INVALID_MAC80211_QUEUE;
	/* and stop counts */
	for (i = 0; i < IWL_MAX_HW_QUEUES; i++)
		atomic_set(&priv->queue_stop_count[i], 0);

	memset(priv->agg_q_alloc, 0, sizeof(priv->agg_q_alloc));
}

static void iwl_bg_restart(struct work_struct *data)
{
	struct iwl_priv *priv = container_of(data, struct iwl_priv, restart);

	if (test_bit(STATUS_EXIT_PENDING, &priv->status))
		return;

	if (test_and_clear_bit(STATUS_FW_ERROR, &priv->status)) {
		mutex_lock(&priv->mutex);
		iwlagn_prepare_restart(priv);
		mutex_unlock(&priv->mutex);
		iwl_cancel_deferred_work(priv);
		if (priv->mac80211_registered)
			ieee80211_restart_hw(priv->hw);
		else
			IWL_ERR(priv,
				"Cannot request restart before registrating with mac80211\n");
	} else {
		WARN_ON(1);
	}
}

/*****************************************************************************
 *
 * driver setup and teardown
 *
 *****************************************************************************/

static void iwl_setup_deferred_work(struct iwl_priv *priv)
{
	priv->workqueue = create_singlethread_workqueue(DRV_NAME);

	INIT_WORK(&priv->restart, iwl_bg_restart);
	INIT_WORK(&priv->beacon_update, iwl_bg_beacon_update);
	INIT_WORK(&priv->run_time_calib_work, iwl_bg_run_time_calib_work);
	INIT_WORK(&priv->tx_flush, iwl_bg_tx_flush);
	INIT_WORK(&priv->bt_full_concurrency, iwl_bg_bt_full_concurrency);
	INIT_WORK(&priv->bt_runtime_config, iwl_bg_bt_runtime_config);

	iwl_setup_scan_deferred_work(priv);

	if (priv->lib->bt_params)
		iwlagn_bt_setup_deferred_work(priv);

	init_timer(&priv->statistics_periodic);
	priv->statistics_periodic.data = (unsigned long)priv;
	priv->statistics_periodic.function = iwl_bg_statistics_periodic;

	init_timer(&priv->ucode_trace);
	priv->ucode_trace.data = (unsigned long)priv;
	priv->ucode_trace.function = iwl_bg_ucode_trace;
}

void iwl_cancel_deferred_work(struct iwl_priv *priv)
{
	if (priv->lib->bt_params)
		iwlagn_bt_cancel_deferred_work(priv);

	cancel_work_sync(&priv->run_time_calib_work);
	cancel_work_sync(&priv->beacon_update);

	iwl_cancel_scan_deferred_work(priv);

	cancel_work_sync(&priv->bt_full_concurrency);
	cancel_work_sync(&priv->bt_runtime_config);

	del_timer_sync(&priv->statistics_periodic);
	del_timer_sync(&priv->ucode_trace);
}

static int iwl_init_drv(struct iwl_priv *priv)
{
	spin_lock_init(&priv->sta_lock);

	mutex_init(&priv->mutex);

	INIT_LIST_HEAD(&priv->calib_results);

	priv->band = IEEE80211_BAND_2GHZ;

	priv->plcp_delta_threshold = priv->lib->plcp_delta_threshold;

	priv->iw_mode = NL80211_IFTYPE_STATION;
	priv->current_ht_config.smps = IEEE80211_SMPS_STATIC;
	priv->missed_beacon_threshold = IWL_MISSED_BEACON_THRESHOLD_DEF;
	priv->agg_tids_count = 0;

	priv->rx_statistics_jiffies = jiffies;

	/* Choose which receivers/antennas to use */
	iwlagn_set_rxon_chain(priv, &priv->contexts[IWL_RXON_CTX_BSS]);

	iwl_init_scan_params(priv);

	/* init bt coex */
	if (priv->lib->bt_params &&
	    priv->lib->bt_params->advanced_bt_coexist) {
		priv->kill_ack_mask = IWLAGN_BT_KILL_ACK_MASK_DEFAULT;
		priv->kill_cts_mask = IWLAGN_BT_KILL_CTS_MASK_DEFAULT;
		priv->bt_valid = IWLAGN_BT_ALL_VALID_MSK;
		priv->bt_on_thresh = BT_ON_THRESHOLD_DEF;
		priv->bt_duration = BT_DURATION_LIMIT_DEF;
		priv->dynamic_frag_thresh = BT_FRAG_THRESHOLD_DEF;
	}

	return 0;
}

static void iwl_uninit_drv(struct iwl_priv *priv)
{
	kfree(priv->scan_cmd);
	kfree(priv->beacon_cmd);
	kfree(rcu_dereference_raw(priv->noa_data));
	iwl_calib_free_results(priv);
#ifdef CONFIG_IWLWIFI_DEBUGFS
	kfree(priv->wowlan_sram);
#endif
}

static void iwl_set_hw_params(struct iwl_priv *priv)
{
	if (priv->cfg->ht_params)
		priv->hw_params.use_rts_for_aggregation =
			priv->cfg->ht_params->use_rts_for_aggregation;

	/* Device-specific setup */
	priv->lib->set_hw_params(priv);
}



/* show what optional capabilities we have */
static void iwl_option_config(struct iwl_priv *priv)
{
#ifdef CONFIG_IWLWIFI_DEBUG
	IWL_INFO(priv, "CONFIG_IWLWIFI_DEBUG enabled\n");
#else
	IWL_INFO(priv, "CONFIG_IWLWIFI_DEBUG disabled\n");
#endif

#ifdef CONFIG_IWLWIFI_DEBUGFS
	IWL_INFO(priv, "CONFIG_IWLWIFI_DEBUGFS enabled\n");
#else
	IWL_INFO(priv, "CONFIG_IWLWIFI_DEBUGFS disabled\n");
#endif

#ifdef CONFIG_IWLWIFI_DEVICE_TRACING
	IWL_INFO(priv, "CONFIG_IWLWIFI_DEVICE_TRACING enabled\n");
#else
	IWL_INFO(priv, "CONFIG_IWLWIFI_DEVICE_TRACING disabled\n");
#endif
}

static int iwl_eeprom_init_hw_params(struct iwl_priv *priv)
{
	struct iwl_nvm_data *data = priv->nvm_data;

	if (data->sku_cap_11n_enable &&
	    !priv->cfg->ht_params) {
		IWL_ERR(priv, "Invalid 11n configuration\n");
		return -EINVAL;
	}

	if (!data->sku_cap_11n_enable && !data->sku_cap_band_24GHz_enable &&
	    !data->sku_cap_band_52GHz_enable) {
		IWL_ERR(priv, "Invalid device sku\n");
		return -EINVAL;
	}

	IWL_DEBUG_INFO(priv,
		       "Device SKU: 24GHz %s %s, 52GHz %s %s, 11.n %s %s\n",
		       data->sku_cap_band_24GHz_enable ? "" : "NOT", "enabled",
		       data->sku_cap_band_52GHz_enable ? "" : "NOT", "enabled",
		       data->sku_cap_11n_enable ? "" : "NOT", "enabled");

	priv->hw_params.tx_chains_num =
		num_of_ant(data->valid_tx_ant);
	if (priv->cfg->rx_with_siso_diversity)
		priv->hw_params.rx_chains_num = 1;
	else
		priv->hw_params.rx_chains_num =
			num_of_ant(data->valid_rx_ant);

	IWL_DEBUG_INFO(priv, "Valid Tx ant: 0x%X, Valid Rx ant: 0x%X\n",
		       data->valid_tx_ant,
		       data->valid_rx_ant);

	return 0;
}

static struct iwl_op_mode *iwl_op_mode_dvm_start(struct iwl_trans *trans,
						 const struct iwl_cfg *cfg,
						 const struct iwl_fw *fw,
						 struct dentry *dbgfs_dir)
{
	struct iwl_priv *priv;
	struct ieee80211_hw *hw;
	struct iwl_op_mode *op_mode;
	u16 num_mac;
	u32 ucode_flags;
	struct iwl_trans_config trans_cfg = {};
	static const u8 no_reclaim_cmds[] = {
		REPLY_RX_PHY_CMD,
		REPLY_RX_MPDU_CMD,
		REPLY_COMPRESSED_BA,
		STATISTICS_NOTIFICATION,
		REPLY_TX,
	};
	int i;

	/************************
	 * 1. Allocating HW data
	 ************************/
	hw = iwl_alloc_all();
	if (!hw) {
		pr_err("%s: Cannot allocate network device\n", cfg->name);
		goto out;
	}

	op_mode = hw->priv;
	op_mode->ops = &iwl_dvm_ops;
	priv = IWL_OP_MODE_GET_DVM(op_mode);
	priv->trans = trans;
	priv->dev = trans->dev;
	priv->cfg = cfg;
	priv->fw = fw;

	switch (priv->cfg->device_family) {
	case IWL_DEVICE_FAMILY_1000:
	case IWL_DEVICE_FAMILY_100:
		priv->lib = &iwl_dvm_1000_cfg;
		break;
	case IWL_DEVICE_FAMILY_2000:
		priv->lib = &iwl_dvm_2000_cfg;
		break;
	case IWL_DEVICE_FAMILY_105:
		priv->lib = &iwl_dvm_105_cfg;
		break;
	case IWL_DEVICE_FAMILY_2030:
	case IWL_DEVICE_FAMILY_135:
		priv->lib = &iwl_dvm_2030_cfg;
		break;
	case IWL_DEVICE_FAMILY_5000:
		priv->lib = &iwl_dvm_5000_cfg;
		break;
	case IWL_DEVICE_FAMILY_5150:
		priv->lib = &iwl_dvm_5150_cfg;
		break;
	case IWL_DEVICE_FAMILY_6000:
	case IWL_DEVICE_FAMILY_6000i:
		priv->lib = &iwl_dvm_6000_cfg;
		break;
	case IWL_DEVICE_FAMILY_6005:
		priv->lib = &iwl_dvm_6005_cfg;
		break;
	case IWL_DEVICE_FAMILY_6050:
	case IWL_DEVICE_FAMILY_6150:
		priv->lib = &iwl_dvm_6050_cfg;
		break;
	case IWL_DEVICE_FAMILY_6030:
		priv->lib = &iwl_dvm_6030_cfg;
		break;
	default:
		break;
	}

	if (WARN_ON(!priv->lib))
		goto out_free_hw;

	/*
	 * Populate the state variables that the transport layer needs
	 * to know about.
	 */
	trans_cfg.op_mode = op_mode;
	trans_cfg.no_reclaim_cmds = no_reclaim_cmds;
	trans_cfg.n_no_reclaim_cmds = ARRAY_SIZE(no_reclaim_cmds);
	trans_cfg.rx_buf_size_8k = iwlwifi_mod_params.amsdu_size_8K;
	if (!iwlwifi_mod_params.wd_disable)
		trans_cfg.queue_watchdog_timeout =
			priv->cfg->base_params->wd_timeout;
	else
		trans_cfg.queue_watchdog_timeout = IWL_WATCHDOG_DISABLED;
	trans_cfg.command_names = iwl_dvm_cmd_strings;
	trans_cfg.cmd_fifo = IWLAGN_CMD_FIFO_NUM;

	WARN_ON(sizeof(priv->transport_queue_stop) * BITS_PER_BYTE <
		priv->cfg->base_params->num_of_queues);

	ucode_flags = fw->ucode_capa.flags;

	if (ucode_flags & IWL_UCODE_TLV_FLAGS_PAN) {
		priv->sta_key_max_num = STA_KEY_MAX_NUM_PAN;
		trans_cfg.cmd_queue = IWL_IPAN_CMD_QUEUE_NUM;
	} else {
		priv->sta_key_max_num = STA_KEY_MAX_NUM;
		trans_cfg.cmd_queue = IWL_DEFAULT_CMD_QUEUE_NUM;
	}

	/* Configure transport layer */
	iwl_trans_configure(priv->trans, &trans_cfg);

	trans->rx_mpdu_cmd = REPLY_RX_MPDU_CMD;
	trans->rx_mpdu_cmd_hdr_size = sizeof(struct iwl_rx_mpdu_res_start);

	/* At this point both hw and priv are allocated. */

	SET_IEEE80211_DEV(priv->hw, priv->trans->dev);

	iwl_option_config(priv);

	IWL_DEBUG_INFO(priv, "*** LOAD DRIVER ***\n");

	/* is antenna coupling more than 35dB ? */
	priv->bt_ant_couple_ok =
		(iwlwifi_mod_params.ant_coupling >
			IWL_BT_ANTENNA_COUPLING_THRESHOLD) ?
			true : false;

	/* bt channel inhibition enabled*/
	priv->bt_ch_announce = true;
	IWL_DEBUG_INFO(priv, "BT channel inhibition is %s\n",
		       (priv->bt_ch_announce) ? "On" : "Off");

	/* these spin locks will be used in apm_ops.init and EEPROM access
	 * we should init now
	 */
	spin_lock_init(&priv->statistics.lock);

	/***********************
	 * 2. Read REV register
	 ***********************/
	IWL_INFO(priv, "Detected %s, REV=0x%X\n",
		priv->cfg->name, priv->trans->hw_rev);

	if (iwl_trans_start_hw(priv->trans))
		goto out_free_hw;

	/* Read the EEPROM */
	if (iwl_read_eeprom(priv->trans, &priv->eeprom_blob,
			    &priv->eeprom_blob_size)) {
		IWL_ERR(priv, "Unable to init EEPROM\n");
		goto out_free_hw;
	}

	/* Reset chip to save power until we load uCode during "up". */
	iwl_trans_stop_device(priv->trans);

	priv->nvm_data = iwl_parse_eeprom_data(priv->trans->dev, priv->cfg,
						  priv->eeprom_blob,
						  priv->eeprom_blob_size);
	if (!priv->nvm_data)
		goto out_free_eeprom_blob;

	if (iwl_nvm_check_version(priv->nvm_data, priv->trans))
		goto out_free_eeprom;

	if (iwl_eeprom_init_hw_params(priv))
		goto out_free_eeprom;

	/* extract MAC Address */
	memcpy(priv->addresses[0].addr, priv->nvm_data->hw_addr, ETH_ALEN);
	IWL_DEBUG_INFO(priv, "MAC address: %pM\n", priv->addresses[0].addr);
	priv->hw->wiphy->addresses = priv->addresses;
	priv->hw->wiphy->n_addresses = 1;
	num_mac = priv->nvm_data->n_hw_addrs;
	if (num_mac > 1) {
		memcpy(priv->addresses[1].addr, priv->addresses[0].addr,
		       ETH_ALEN);
		priv->addresses[1].addr[5]++;
		priv->hw->wiphy->n_addresses++;
	}

	/************************
	 * 4. Setup HW constants
	 ************************/
	iwl_set_hw_params(priv);

	if (!(priv->nvm_data->sku_cap_ipan_enable)) {
		IWL_DEBUG_INFO(priv, "Your EEPROM disabled PAN\n");
		ucode_flags &= ~IWL_UCODE_TLV_FLAGS_PAN;
		/*
		 * if not PAN, then don't support P2P -- might be a uCode
		 * packaging bug or due to the eeprom check above
		 */
		priv->sta_key_max_num = STA_KEY_MAX_NUM;
		trans_cfg.cmd_queue = IWL_DEFAULT_CMD_QUEUE_NUM;

		/* Configure transport layer again*/
		iwl_trans_configure(priv->trans, &trans_cfg);
	}

	/*******************
	 * 5. Setup priv
	 *******************/
	for (i = 0; i < IWL_MAX_HW_QUEUES; i++) {
		priv->queue_to_mac80211[i] = IWL_INVALID_MAC80211_QUEUE;
		if (i < IWLAGN_FIRST_AMPDU_QUEUE &&
		    i != IWL_DEFAULT_CMD_QUEUE_NUM &&
		    i != IWL_IPAN_CMD_QUEUE_NUM)
			priv->queue_to_mac80211[i] = i;
		atomic_set(&priv->queue_stop_count[i], 0);
	}

	if (iwl_init_drv(priv))
		goto out_free_eeprom;

	/* At this point both hw and priv are initialized. */

	/********************
	 * 6. Setup services
	 ********************/
	iwl_setup_deferred_work(priv);
	iwl_setup_rx_handlers(priv);

	iwl_power_initialize(priv);
	iwl_tt_initialize(priv);

	snprintf(priv->hw->wiphy->fw_version,
		 sizeof(priv->hw->wiphy->fw_version),
		 "%s", fw->fw_version);

	priv->new_scan_threshold_behaviour =
		!!(ucode_flags & IWL_UCODE_TLV_FLAGS_NEWSCAN);

	priv->phy_calib_chain_noise_reset_cmd =
		fw->ucode_capa.standard_phy_calibration_size;
	priv->phy_calib_chain_noise_gain_cmd =
		fw->ucode_capa.standard_phy_calibration_size + 1;

	/* initialize all valid contexts */
	iwl_init_context(priv, ucode_flags);

	/**************************************************
	 * This is still part of probe() in a sense...
	 *
	 * 7. Setup and register with mac80211 and debugfs
	 **************************************************/
	if (iwlagn_mac_setup_register(priv, &fw->ucode_capa))
		goto out_destroy_workqueue;

	if (iwl_dbgfs_register(priv, dbgfs_dir))
		goto out_mac80211_unregister;

	return op_mode;

out_mac80211_unregister:
	iwlagn_mac_unregister(priv);
out_destroy_workqueue:
	iwl_tt_exit(priv);
	iwl_cancel_deferred_work(priv);
	destroy_workqueue(priv->workqueue);
	priv->workqueue = NULL;
	iwl_uninit_drv(priv);
out_free_eeprom_blob:
	kfree(priv->eeprom_blob);
out_free_eeprom:
	iwl_free_nvm_data(priv->nvm_data);
out_free_hw:
	ieee80211_free_hw(priv->hw);
out:
	op_mode = NULL;
	return op_mode;
}

static void iwl_op_mode_dvm_stop(struct iwl_op_mode *op_mode)
{
	struct iwl_priv *priv = IWL_OP_MODE_GET_DVM(op_mode);

	IWL_DEBUG_INFO(priv, "*** UNLOAD DRIVER ***\n");

	iwlagn_mac_unregister(priv);

	iwl_tt_exit(priv);

	kfree(priv->eeprom_blob);
	iwl_free_nvm_data(priv->nvm_data);

	/*netif_stop_queue(dev); */
	flush_workqueue(priv->workqueue);

	/* ieee80211_unregister_hw calls iwlagn_mac_stop, which flushes
	 * priv->workqueue... so we can't take down the workqueue
	 * until now... */
	destroy_workqueue(priv->workqueue);
	priv->workqueue = NULL;

	iwl_uninit_drv(priv);

	dev_kfree_skb(priv->beacon_skb);

	iwl_trans_op_mode_leave(priv->trans);
	ieee80211_free_hw(priv->hw);
}

static const char * const desc_lookup_text[] = {
	"OK",
	"FAIL",
	"BAD_PARAM",
	"BAD_CHECKSUM",
	"NMI_INTERRUPT_WDG",
	"SYSASSERT",
	"FATAL_ERROR",
	"BAD_COMMAND",
	"HW_ERROR_TUNE_LOCK",
	"HW_ERROR_TEMPERATURE",
	"ILLEGAL_CHAN_FREQ",
	"VCC_NOT_STABLE",
	"FH_ERROR",
	"NMI_INTERRUPT_HOST",
	"NMI_INTERRUPT_ACTION_PT",
	"NMI_INTERRUPT_UNKNOWN",
	"UCODE_VERSION_MISMATCH",
	"HW_ERROR_ABS_LOCK",
	"HW_ERROR_CAL_LOCK_FAIL",
	"NMI_INTERRUPT_INST_ACTION_PT",
	"NMI_INTERRUPT_DATA_ACTION_PT",
	"NMI_TRM_HW_ER",
	"NMI_INTERRUPT_TRM",
	"NMI_INTERRUPT_BREAK_POINT",
	"DEBUG_0",
	"DEBUG_1",
	"DEBUG_2",
	"DEBUG_3",
};

static struct { char *name; u8 num; } advanced_lookup[] = {
	{ "NMI_INTERRUPT_WDG", 0x34 },
	{ "SYSASSERT", 0x35 },
	{ "UCODE_VERSION_MISMATCH", 0x37 },
	{ "BAD_COMMAND", 0x38 },
	{ "NMI_INTERRUPT_DATA_ACTION_PT", 0x3C },
	{ "FATAL_ERROR", 0x3D },
	{ "NMI_TRM_HW_ERR", 0x46 },
	{ "NMI_INTERRUPT_TRM", 0x4C },
	{ "NMI_INTERRUPT_BREAK_POINT", 0x54 },
	{ "NMI_INTERRUPT_WDG_RXF_FULL", 0x5C },
	{ "NMI_INTERRUPT_WDG_NO_RBD_RXF_FULL", 0x64 },
	{ "NMI_INTERRUPT_HOST", 0x66 },
	{ "NMI_INTERRUPT_ACTION_PT", 0x7C },
	{ "NMI_INTERRUPT_UNKNOWN", 0x84 },
	{ "NMI_INTERRUPT_INST_ACTION_PT", 0x86 },
	{ "ADVANCED_SYSASSERT", 0 },
};

static const char *desc_lookup(u32 num)
{
	int i;
	int max = ARRAY_SIZE(desc_lookup_text);

	if (num < max)
		return desc_lookup_text[num];

	max = ARRAY_SIZE(advanced_lookup) - 1;
	for (i = 0; i < max; i++) {
		if (advanced_lookup[i].num == num)
			break;
	}
	return advanced_lookup[i].name;
}

#define ERROR_START_OFFSET  (1 * sizeof(u32))
#define ERROR_ELEM_SIZE     (7 * sizeof(u32))

static void iwl_dump_nic_error_log(struct iwl_priv *priv)
{
	struct iwl_trans *trans = priv->trans;
	u32 base;
	struct iwl_error_event_table table;

	base = priv->device_pointers.error_event_table;
	if (priv->cur_ucode == IWL_UCODE_INIT) {
		if (!base)
			base = priv->fw->init_errlog_ptr;
	} else {
		if (!base)
			base = priv->fw->inst_errlog_ptr;
	}

	if (!iwlagn_hw_valid_rtc_data_addr(base)) {
		IWL_ERR(priv,
			"Not valid error log pointer 0x%08X for %s uCode\n",
			base,
			(priv->cur_ucode == IWL_UCODE_INIT)
					? "Init" : "RT");
		return;
	}

	/*TODO: Update dbgfs with ISR error stats obtained below */
	iwl_trans_read_mem_bytes(trans, base, &table, sizeof(table));

	if (ERROR_START_OFFSET <= table.valid * ERROR_ELEM_SIZE) {
		IWL_ERR(trans, "Start IWL Error Log Dump:\n");
		IWL_ERR(trans, "Status: 0x%08lX, count: %d\n",
			priv->status, table.valid);
	}

	trace_iwlwifi_dev_ucode_error(trans->dev, table.error_id, table.tsf_low,
				      table.data1, table.data2, table.line,
				      table.blink1, table.blink2, table.ilink1,
				      table.ilink2, table.bcon_time, table.gp1,
				      table.gp2, table.gp3, table.ucode_ver,
				      table.hw_ver, table.brd_ver);
	IWL_ERR(priv, "0x%08X | %-28s\n", table.error_id,
		desc_lookup(table.error_id));
	IWL_ERR(priv, "0x%08X | uPc\n", table.pc);
	IWL_ERR(priv, "0x%08X | branchlink1\n", table.blink1);
	IWL_ERR(priv, "0x%08X | branchlink2\n", table.blink2);
	IWL_ERR(priv, "0x%08X | interruptlink1\n", table.ilink1);
	IWL_ERR(priv, "0x%08X | interruptlink2\n", table.ilink2);
	IWL_ERR(priv, "0x%08X | data1\n", table.data1);
	IWL_ERR(priv, "0x%08X | data2\n", table.data2);
	IWL_ERR(priv, "0x%08X | line\n", table.line);
	IWL_ERR(priv, "0x%08X | beacon time\n", table.bcon_time);
	IWL_ERR(priv, "0x%08X | tsf low\n", table.tsf_low);
	IWL_ERR(priv, "0x%08X | tsf hi\n", table.tsf_hi);
	IWL_ERR(priv, "0x%08X | time gp1\n", table.gp1);
	IWL_ERR(priv, "0x%08X | time gp2\n", table.gp2);
	IWL_ERR(priv, "0x%08X | time gp3\n", table.gp3);
	IWL_ERR(priv, "0x%08X | uCode version\n", table.ucode_ver);
	IWL_ERR(priv, "0x%08X | hw version\n", table.hw_ver);
	IWL_ERR(priv, "0x%08X | board version\n", table.brd_ver);
	IWL_ERR(priv, "0x%08X | hcmd\n", table.hcmd);
	IWL_ERR(priv, "0x%08X | isr0\n", table.isr0);
	IWL_ERR(priv, "0x%08X | isr1\n", table.isr1);
	IWL_ERR(priv, "0x%08X | isr2\n", table.isr2);
	IWL_ERR(priv, "0x%08X | isr3\n", table.isr3);
	IWL_ERR(priv, "0x%08X | isr4\n", table.isr4);
	IWL_ERR(priv, "0x%08X | isr_pref\n", table.isr_pref);
	IWL_ERR(priv, "0x%08X | wait_event\n", table.wait_event);
	IWL_ERR(priv, "0x%08X | l2p_control\n", table.l2p_control);
	IWL_ERR(priv, "0x%08X | l2p_duration\n", table.l2p_duration);
	IWL_ERR(priv, "0x%08X | l2p_mhvalid\n", table.l2p_mhvalid);
	IWL_ERR(priv, "0x%08X | l2p_addr_match\n", table.l2p_addr_match);
	IWL_ERR(priv, "0x%08X | lmpm_pmg_sel\n", table.lmpm_pmg_sel);
	IWL_ERR(priv, "0x%08X | timestamp\n", table.u_timestamp);
	IWL_ERR(priv, "0x%08X | flow_handler\n", table.flow_handler);
}

#define EVENT_START_OFFSET  (4 * sizeof(u32))

/**
 * iwl_print_event_log - Dump error event log to syslog
 *
 */
static int iwl_print_event_log(struct iwl_priv *priv, u32 start_idx,
			       u32 num_events, u32 mode,
			       int pos, char **buf, size_t bufsz)
{
	u32 i;
	u32 base;       /* SRAM byte address of event log header */
	u32 event_size; /* 2 u32s, or 3 u32s if timestamp recorded */
	u32 ptr;        /* SRAM byte address of log data */
	u32 ev, time, data; /* event log data */
	unsigned long reg_flags;

	struct iwl_trans *trans = priv->trans;

	if (num_events == 0)
		return pos;

	base = priv->device_pointers.log_event_table;
	if (priv->cur_ucode == IWL_UCODE_INIT) {
		if (!base)
			base = priv->fw->init_evtlog_ptr;
	} else {
		if (!base)
			base = priv->fw->inst_evtlog_ptr;
	}

	if (mode == 0)
		event_size = 2 * sizeof(u32);
	else
		event_size = 3 * sizeof(u32);

	ptr = base + EVENT_START_OFFSET + (start_idx * event_size);

	/* Make sure device is powered up for SRAM reads */
	if (!iwl_trans_grab_nic_access(trans, false, &reg_flags))
		return pos;

	/* Set starting address; reads will auto-increment */
	iwl_write32(trans, HBUS_TARG_MEM_RADDR, ptr);

	/* "time" is actually "data" for mode 0 (no timestamp).
	* place event id # at far right for easier visual parsing. */
	for (i = 0; i < num_events; i++) {
		ev = iwl_read32(trans, HBUS_TARG_MEM_RDAT);
		time = iwl_read32(trans, HBUS_TARG_MEM_RDAT);
		if (mode == 0) {
			/* data, ev */
			if (bufsz) {
				pos += scnprintf(*buf + pos, bufsz - pos,
						"EVT_LOG:0x%08x:%04u\n",
						time, ev);
			} else {
				trace_iwlwifi_dev_ucode_event(trans->dev, 0,
					time, ev);
				IWL_ERR(priv, "EVT_LOG:0x%08x:%04u\n",
					time, ev);
			}
		} else {
			data = iwl_read32(trans, HBUS_TARG_MEM_RDAT);
			if (bufsz) {
				pos += scnprintf(*buf + pos, bufsz - pos,
						"EVT_LOGT:%010u:0x%08x:%04u\n",
						 time, data, ev);
			} else {
				IWL_ERR(priv, "EVT_LOGT:%010u:0x%08x:%04u\n",
					time, data, ev);
				trace_iwlwifi_dev_ucode_event(trans->dev, time,
					data, ev);
			}
		}
	}

	/* Allow device to power down */
	iwl_trans_release_nic_access(trans, &reg_flags);
	return pos;
}

/**
 * iwl_print_last_event_logs - Dump the newest # of event log to syslog
 */
static int iwl_print_last_event_logs(struct iwl_priv *priv, u32 capacity,
				    u32 num_wraps, u32 next_entry,
				    u32 size, u32 mode,
				    int pos, char **buf, size_t bufsz)
{
	/*
	 * display the newest DEFAULT_LOG_ENTRIES entries
	 * i.e the entries just before the next ont that uCode would fill.
	 */
	if (num_wraps) {
		if (next_entry < size) {
			pos = iwl_print_event_log(priv,
						capacity - (size - next_entry),
						size - next_entry, mode,
						pos, buf, bufsz);
			pos = iwl_print_event_log(priv, 0,
						  next_entry, mode,
						  pos, buf, bufsz);
		} else
			pos = iwl_print_event_log(priv, next_entry - size,
						  size, mode, pos, buf, bufsz);
	} else {
		if (next_entry < size) {
			pos = iwl_print_event_log(priv, 0, next_entry,
						  mode, pos, buf, bufsz);
		} else {
			pos = iwl_print_event_log(priv, next_entry - size,
						  size, mode, pos, buf, bufsz);
		}
	}
	return pos;
}

#define DEFAULT_DUMP_EVENT_LOG_ENTRIES (20)

int iwl_dump_nic_event_log(struct iwl_priv *priv, bool full_log,
			    char **buf)
{
	u32 base;       /* SRAM byte address of event log header */
	u32 capacity;   /* event log capacity in # entries */
	u32 mode;       /* 0 - no timestamp, 1 - timestamp recorded */
	u32 num_wraps;  /* # times uCode wrapped to top of log */
	u32 next_entry; /* index of next entry to be written by uCode */
	u32 size;       /* # entries that we'll print */
	u32 logsize;
	int pos = 0;
	size_t bufsz = 0;
	struct iwl_trans *trans = priv->trans;

	base = priv->device_pointers.log_event_table;
	if (priv->cur_ucode == IWL_UCODE_INIT) {
		logsize = priv->fw->init_evtlog_size;
		if (!base)
			base = priv->fw->init_evtlog_ptr;
	} else {
		logsize = priv->fw->inst_evtlog_size;
		if (!base)
			base = priv->fw->inst_evtlog_ptr;
	}

	if (!iwlagn_hw_valid_rtc_data_addr(base)) {
		IWL_ERR(priv,
			"Invalid event log pointer 0x%08X for %s uCode\n",
			base,
			(priv->cur_ucode == IWL_UCODE_INIT)
					? "Init" : "RT");
		return -EINVAL;
	}

	/* event log header */
	capacity = iwl_trans_read_mem32(trans, base);
	mode = iwl_trans_read_mem32(trans, base + (1 * sizeof(u32)));
	num_wraps = iwl_trans_read_mem32(trans, base + (2 * sizeof(u32)));
	next_entry = iwl_trans_read_mem32(trans, base + (3 * sizeof(u32)));

	if (capacity > logsize) {
		IWL_ERR(priv, "Log capacity %d is bogus, limit to %d "
			"entries\n", capacity, logsize);
		capacity = logsize;
	}

	if (next_entry > logsize) {
		IWL_ERR(priv, "Log write index %d is bogus, limit to %d\n",
			next_entry, logsize);
		next_entry = logsize;
	}

	size = num_wraps ? capacity : next_entry;

	/* bail out if nothing in log */
	if (size == 0) {
		IWL_ERR(trans, "Start IWL Event Log Dump: nothing in log\n");
		return pos;
	}

	if (!(iwl_have_debug_level(IWL_DL_FW_ERRORS)) && !full_log)
		size = (size > DEFAULT_DUMP_EVENT_LOG_ENTRIES)
			? DEFAULT_DUMP_EVENT_LOG_ENTRIES : size;
	IWL_ERR(priv, "Start IWL Event Log Dump: display last %u entries\n",
		size);

#ifdef CONFIG_IWLWIFI_DEBUG
	if (buf) {
		if (full_log)
			bufsz = capacity * 48;
		else
			bufsz = size * 48;
		*buf = kmalloc(bufsz, GFP_KERNEL);
		if (!*buf)
			return -ENOMEM;
	}
	if (iwl_have_debug_level(IWL_DL_FW_ERRORS) || full_log) {
		/*
		 * if uCode has wrapped back to top of log,
		 * start at the oldest entry,
		 * i.e the next one that uCode would fill.
		 */
		if (num_wraps)
			pos = iwl_print_event_log(priv, next_entry,
						capacity - next_entry, mode,
						pos, buf, bufsz);
		/* (then/else) start at top of log */
		pos = iwl_print_event_log(priv, 0,
					  next_entry, mode, pos, buf, bufsz);
	} else
		pos = iwl_print_last_event_logs(priv, capacity, num_wraps,
						next_entry, size, mode,
						pos, buf, bufsz);
#else
	pos = iwl_print_last_event_logs(priv, capacity, num_wraps,
					next_entry, size, mode,
					pos, buf, bufsz);
#endif
	return pos;
}

static void iwlagn_fw_error(struct iwl_priv *priv, bool ondemand)
{
	unsigned int reload_msec;
	unsigned long reload_jiffies;

	if (iwl_have_debug_level(IWL_DL_FW_ERRORS))
		iwl_print_rx_config_cmd(priv, IWL_RXON_CTX_BSS);

	/* uCode is no longer loaded. */
	priv->ucode_loaded = false;

	/* Set the FW error flag -- cleared on iwl_down */
	set_bit(STATUS_FW_ERROR, &priv->status);

	iwl_abort_notification_waits(&priv->notif_wait);

	/* Keep the restart process from trying to send host
	 * commands by clearing the ready bit */
	clear_bit(STATUS_READY, &priv->status);

	if (!ondemand) {
		/*
		 * If firmware keep reloading, then it indicate something
		 * serious wrong and firmware having problem to recover
		 * from it. Instead of keep trying which will fill the syslog
		 * and hang the system, let's just stop it
		 */
		reload_jiffies = jiffies;
		reload_msec = jiffies_to_msecs((long) reload_jiffies -
					(long) priv->reload_jiffies);
		priv->reload_jiffies = reload_jiffies;
		if (reload_msec <= IWL_MIN_RELOAD_DURATION) {
			priv->reload_count++;
			if (priv->reload_count >= IWL_MAX_CONTINUE_RELOAD_CNT) {
				IWL_ERR(priv, "BUG_ON, Stop restarting\n");
				return;
			}
		} else
			priv->reload_count = 0;
	}

	if (!test_bit(STATUS_EXIT_PENDING, &priv->status)) {
		if (iwlwifi_mod_params.restart_fw) {
			IWL_DEBUG_FW_ERRORS(priv,
				  "Restarting adapter due to uCode error.\n");
			queue_work(priv->workqueue, &priv->restart);
		} else
			IWL_DEBUG_FW_ERRORS(priv,
				  "Detected FW error, but not restarting\n");
	}
}

static void iwl_nic_error(struct iwl_op_mode *op_mode)
{
	struct iwl_priv *priv = IWL_OP_MODE_GET_DVM(op_mode);

	IWL_ERR(priv, "Loaded firmware version: %s\n",
		priv->fw->fw_version);

	iwl_dump_nic_error_log(priv);
	iwl_dump_nic_event_log(priv, false, NULL);

	iwlagn_fw_error(priv, false);
}

static void iwl_cmd_queue_full(struct iwl_op_mode *op_mode)
{
	struct iwl_priv *priv = IWL_OP_MODE_GET_DVM(op_mode);

	if (!iwl_check_for_ct_kill(priv)) {
		IWL_ERR(priv, "Restarting adapter queue is full\n");
		iwlagn_fw_error(priv, false);
	}
}

#define EEPROM_RF_CONFIG_TYPE_MAX      0x3

static void iwl_nic_config(struct iwl_op_mode *op_mode)
{
	struct iwl_priv *priv = IWL_OP_MODE_GET_DVM(op_mode);

	/* SKU Control */
	iwl_trans_set_bits_mask(priv->trans, CSR_HW_IF_CONFIG_REG,
				CSR_HW_IF_CONFIG_REG_MSK_MAC_DASH |
				CSR_HW_IF_CONFIG_REG_MSK_MAC_STEP,
				(CSR_HW_REV_STEP(priv->trans->hw_rev) <<
					CSR_HW_IF_CONFIG_REG_POS_MAC_STEP) |
				(CSR_HW_REV_DASH(priv->trans->hw_rev) <<
					CSR_HW_IF_CONFIG_REG_POS_MAC_DASH));

	/* write radio config values to register */
	if (priv->nvm_data->radio_cfg_type <= EEPROM_RF_CONFIG_TYPE_MAX) {
		u32 reg_val =
			priv->nvm_data->radio_cfg_type <<
				CSR_HW_IF_CONFIG_REG_POS_PHY_TYPE |
			priv->nvm_data->radio_cfg_step <<
				CSR_HW_IF_CONFIG_REG_POS_PHY_STEP |
			priv->nvm_data->radio_cfg_dash <<
				CSR_HW_IF_CONFIG_REG_POS_PHY_DASH;

		iwl_trans_set_bits_mask(priv->trans, CSR_HW_IF_CONFIG_REG,
					CSR_HW_IF_CONFIG_REG_MSK_PHY_TYPE |
					CSR_HW_IF_CONFIG_REG_MSK_PHY_STEP |
					CSR_HW_IF_CONFIG_REG_MSK_PHY_DASH,
					reg_val);

		IWL_INFO(priv, "Radio type=0x%x-0x%x-0x%x\n",
			 priv->nvm_data->radio_cfg_type,
			 priv->nvm_data->radio_cfg_step,
			 priv->nvm_data->radio_cfg_dash);
	} else {
		WARN_ON(1);
	}

	/* set CSR_HW_CONFIG_REG for uCode use */
	iwl_set_bit(priv->trans, CSR_HW_IF_CONFIG_REG,
		    CSR_HW_IF_CONFIG_REG_BIT_RADIO_SI |
		    CSR_HW_IF_CONFIG_REG_BIT_MAC_SI);

	/* W/A : NIC is stuck in a reset state after Early PCIe power off
	 * (PCIe power is lost before PERST# is asserted),
	 * causing ME FW to lose ownership and not being able to obtain it back.
	 */
	iwl_set_bits_mask_prph(priv->trans, APMG_PS_CTRL_REG,
			       APMG_PS_CTRL_EARLY_PWR_OFF_RESET_DIS,
			       ~APMG_PS_CTRL_EARLY_PWR_OFF_RESET_DIS);

	if (priv->lib->nic_config)
		priv->lib->nic_config(priv);
}

static void iwl_wimax_active(struct iwl_op_mode *op_mode)
{
	struct iwl_priv *priv = IWL_OP_MODE_GET_DVM(op_mode);

	clear_bit(STATUS_READY, &priv->status);
	IWL_ERR(priv, "RF is used by WiMAX\n");
}

static void iwl_stop_sw_queue(struct iwl_op_mode *op_mode, int queue)
{
	struct iwl_priv *priv = IWL_OP_MODE_GET_DVM(op_mode);
	int mq = priv->queue_to_mac80211[queue];

	if (WARN_ON_ONCE(mq == IWL_INVALID_MAC80211_QUEUE))
		return;

	if (atomic_inc_return(&priv->queue_stop_count[mq]) > 1) {
		IWL_DEBUG_TX_QUEUES(priv,
			"queue %d (mac80211 %d) already stopped\n",
			queue, mq);
		return;
	}

	set_bit(mq, &priv->transport_queue_stop);
	ieee80211_stop_queue(priv->hw, mq);
}

static void iwl_wake_sw_queue(struct iwl_op_mode *op_mode, int queue)
{
	struct iwl_priv *priv = IWL_OP_MODE_GET_DVM(op_mode);
	int mq = priv->queue_to_mac80211[queue];

	if (WARN_ON_ONCE(mq == IWL_INVALID_MAC80211_QUEUE))
		return;

	if (atomic_dec_return(&priv->queue_stop_count[mq]) > 0) {
		IWL_DEBUG_TX_QUEUES(priv,
			"queue %d (mac80211 %d) already awake\n",
			queue, mq);
		return;
	}

	clear_bit(mq, &priv->transport_queue_stop);

	if (!priv->passive_no_rx)
		ieee80211_wake_queue(priv->hw, mq);
}

void iwlagn_lift_passive_no_rx(struct iwl_priv *priv)
{
	int mq;

	if (!priv->passive_no_rx)
		return;

	for (mq = 0; mq < IWLAGN_FIRST_AMPDU_QUEUE; mq++) {
		if (!test_bit(mq, &priv->transport_queue_stop)) {
			IWL_DEBUG_TX_QUEUES(priv, "Wake queue %d\n", mq);
			ieee80211_wake_queue(priv->hw, mq);
		} else {
			IWL_DEBUG_TX_QUEUES(priv, "Don't wake queue %d\n", mq);
		}
	}

	priv->passive_no_rx = false;
}

static void iwl_free_skb(struct iwl_op_mode *op_mode, struct sk_buff *skb)
{
	struct iwl_priv *priv = IWL_OP_MODE_GET_DVM(op_mode);
	struct ieee80211_tx_info *info;

	info = IEEE80211_SKB_CB(skb);
	iwl_trans_free_tx_cmd(priv->trans, info->driver_data[1]);
	ieee80211_free_txskb(priv->hw, skb);
}

static bool iwl_set_hw_rfkill_state(struct iwl_op_mode *op_mode, bool state)
{
	struct iwl_priv *priv = IWL_OP_MODE_GET_DVM(op_mode);

	if (state)
		set_bit(STATUS_RF_KILL_HW, &priv->status);
	else
		clear_bit(STATUS_RF_KILL_HW, &priv->status);

	wiphy_rfkill_set_hw_state(priv->hw->wiphy, state);

	return false;
}

static void iwl_napi_add(struct iwl_op_mode *op_mode,
			 struct napi_struct *napi,
			 struct net_device *napi_dev,
			 int (*poll)(struct napi_struct *, int),
			 int weight)
{
	struct iwl_priv *priv = IWL_OP_MODE_GET_DVM(op_mode);

	ieee80211_napi_add(priv->hw, napi, napi_dev, poll, weight);
}

static const struct iwl_op_mode_ops iwl_dvm_ops = {
	.start = iwl_op_mode_dvm_start,
	.stop = iwl_op_mode_dvm_stop,
	.rx = iwl_rx_dispatch,
	.queue_full = iwl_stop_sw_queue,
	.queue_not_full = iwl_wake_sw_queue,
	.hw_rf_kill = iwl_set_hw_rfkill_state,
	.free_skb = iwl_free_skb,
	.nic_error = iwl_nic_error,
	.cmd_queue_full = iwl_cmd_queue_full,
	.nic_config = iwl_nic_config,
	.wimax_active = iwl_wimax_active,
	.napi_add = iwl_napi_add,
};

/*****************************************************************************
 *
 * driver and module entry point
 *
 *****************************************************************************/
static int __init iwl_init(void)
{

	int ret;

	ret = iwlagn_rate_control_register();
	if (ret) {
		pr_err("Unable to register rate control algorithm: %d\n", ret);
		return ret;
	}

	ret = iwl_opmode_register("iwldvm", &iwl_dvm_ops);
	if (ret) {
		pr_err("Unable to register op_mode: %d\n", ret);
		iwlagn_rate_control_unregister();
	}

	return ret;
}
module_init(iwl_init);

static void __exit iwl_exit(void)
{
	iwl_opmode_deregister("iwldvm");
	iwlagn_rate_control_unregister();
}
module_exit(iwl_exit);<|MERGE_RESOLUTION|>--- conflicted
+++ resolved
@@ -753,11 +753,7 @@
 					 BT_COEX_PRIO_TBL_EVT_INIT_CALIB2);
 		if (ret)
 			return ret;
-<<<<<<< HEAD
-	} else if (priv->cfg->bt_params) {
-=======
 	} else if (priv->lib->bt_params) {
->>>>>>> fc14f9c1
 		/*
 		 * default is 2-wire BT coexexistence support
 		 */
