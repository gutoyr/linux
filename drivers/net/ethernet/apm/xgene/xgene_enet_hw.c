--- conflicted
+++ resolved
@@ -662,19 +662,12 @@
 	if (!xgene_ring_mgr_init(pdata))
 		return -ENODEV;
 
-<<<<<<< HEAD
-	clk_prepare_enable(pdata->clk);
-	clk_disable_unprepare(pdata->clk);
-	clk_prepare_enable(pdata->clk);
-	xgene_enet_ecc_init(pdata);
-=======
 	if (!IS_ERR(pdata->clk)) {
 		clk_prepare_enable(pdata->clk);
 		clk_disable_unprepare(pdata->clk);
 		clk_prepare_enable(pdata->clk);
 		xgene_enet_ecc_init(pdata);
 	}
->>>>>>> afd2ff9b
 	xgene_enet_config_ring_if_assoc(pdata);
 
 	/* Enable auto-incr for scanning */
