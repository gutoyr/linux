--- conflicted
+++ resolved
@@ -43,11 +43,6 @@
 #define BUFLEN_16K	(16 * 1024)
 #define NUM_PKT_BUF	64
 #define NUM_BUFPOOL	32
-<<<<<<< HEAD
-#define START_ETH_BUFNUM	2
-#define START_BP_BUFNUM		0x22
-#define START_RING_NUM		8
-=======
 #define MAX_EXP_BUFFS	256
 #define XGENE_ENET_MSS	1448
 #define XGENE_MIN_ENET_FRAME_SIZE	60
@@ -77,7 +72,6 @@
 
 #define IRQ_ID_SIZE		16
 #define XGENE_MAX_TXC_RINGS	1
->>>>>>> afd2ff9b
 
 #define PHY_POLL_LINK_ON	(10 * HZ)
 #define PHY_POLL_LINK_OFF	(PHY_POLL_LINK_ON / 5)
