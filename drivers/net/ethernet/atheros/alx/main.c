/*
 * Copyright (c) 2013 Johannes Berg <johannes@sipsolutions.net>
 *
 *  This file is free software: you may copy, redistribute and/or modify it
 *  under the terms of the GNU General Public License as published by the
 *  Free Software Foundation, either version 2 of the License, or (at your
 *  option) any later version.
 *
 *  This file is distributed in the hope that it will be useful, but
 *  WITHOUT ANY WARRANTY; without even the implied warranty of
 *  MERCHANTABILITY or FITNESS FOR A PARTICULAR PURPOSE.  See the GNU
 *  General Public License for more details.
 *
 *  You should have received a copy of the GNU General Public License
 *  along with this program.  If not, see <http://www.gnu.org/licenses/>.
 *
 * This file incorporates work covered by the following copyright and
 * permission notice:
 *
 * Copyright (c) 2012 Qualcomm Atheros, Inc.
 *
 * Permission to use, copy, modify, and/or distribute this software for any
 * purpose with or without fee is hereby granted, provided that the above
 * copyright notice and this permission notice appear in all copies.
 *
 * THE SOFTWARE IS PROVIDED "AS IS" AND THE AUTHOR DISCLAIMS ALL WARRANTIES
 * WITH REGARD TO THIS SOFTWARE INCLUDING ALL IMPLIED WARRANTIES OF
 * MERCHANTABILITY AND FITNESS. IN NO EVENT SHALL THE AUTHOR BE LIABLE FOR
 * ANY SPECIAL, DIRECT, INDIRECT, OR CONSEQUENTIAL DAMAGES OR ANY DAMAGES
 * WHATSOEVER RESULTING FROM LOSS OF USE, DATA OR PROFITS, WHETHER IN AN
 * ACTION OF CONTRACT, NEGLIGENCE OR OTHER TORTIOUS ACTION, ARISING OUT OF
 * OR IN CONNECTION WITH THE USE OR PERFORMANCE OF THIS SOFTWARE.
 */

#include <linux/module.h>
#include <linux/pci.h>
#include <linux/interrupt.h>
#include <linux/ip.h>
#include <linux/ipv6.h>
#include <linux/if_vlan.h>
#include <linux/mdio.h>
#include <linux/aer.h>
#include <linux/bitops.h>
#include <linux/netdevice.h>
#include <linux/etherdevice.h>
#include <net/ip6_checksum.h>
#include <linux/crc32.h>
#include "alx.h"
#include "hw.h"
#include "reg.h"

const char alx_drv_name[] = "alx";


static void alx_free_txbuf(struct alx_priv *alx, int entry)
{
	struct alx_buffer *txb = &alx->txq.bufs[entry];

	if (dma_unmap_len(txb, size)) {
		dma_unmap_single(&alx->hw.pdev->dev,
				 dma_unmap_addr(txb, dma),
				 dma_unmap_len(txb, size),
				 DMA_TO_DEVICE);
		dma_unmap_len_set(txb, size, 0);
	}

	if (txb->skb) {
		dev_kfree_skb_any(txb->skb);
		txb->skb = NULL;
	}
}

static int alx_refill_rx_ring(struct alx_priv *alx, gfp_t gfp)
{
	struct alx_rx_queue *rxq = &alx->rxq;
	struct sk_buff *skb;
	struct alx_buffer *cur_buf;
	dma_addr_t dma;
	u16 cur, next, count = 0;

	next = cur = rxq->write_idx;
	if (++next == alx->rx_ringsz)
		next = 0;
	cur_buf = &rxq->bufs[cur];

	while (!cur_buf->skb && next != rxq->read_idx) {
		struct alx_rfd *rfd = &rxq->rfd[cur];

		skb = __netdev_alloc_skb(alx->dev, alx->rxbuf_size, gfp);
		if (!skb)
			break;
		dma = dma_map_single(&alx->hw.pdev->dev,
				     skb->data, alx->rxbuf_size,
				     DMA_FROM_DEVICE);
		if (dma_mapping_error(&alx->hw.pdev->dev, dma)) {
			dev_kfree_skb(skb);
			break;
		}

		/* Unfortunately, RX descriptor buffers must be 4-byte
		 * aligned, so we can't use IP alignment.
		 */
		if (WARN_ON(dma & 3)) {
			dev_kfree_skb(skb);
			break;
		}

		cur_buf->skb = skb;
		dma_unmap_len_set(cur_buf, size, alx->rxbuf_size);
		dma_unmap_addr_set(cur_buf, dma, dma);
		rfd->addr = cpu_to_le64(dma);

		cur = next;
		if (++next == alx->rx_ringsz)
			next = 0;
		cur_buf = &rxq->bufs[cur];
		count++;
	}

	if (count) {
		/* flush all updates before updating hardware */
		wmb();
		rxq->write_idx = cur;
		alx_write_mem16(&alx->hw, ALX_RFD_PIDX, cur);
	}

	return count;
}

static inline int alx_tpd_avail(struct alx_priv *alx)
{
	struct alx_tx_queue *txq = &alx->txq;

	if (txq->write_idx >= txq->read_idx)
		return alx->tx_ringsz + txq->read_idx - txq->write_idx - 1;
	return txq->read_idx - txq->write_idx - 1;
}

static bool alx_clean_tx_irq(struct alx_priv *alx)
{
	struct alx_tx_queue *txq = &alx->txq;
	u16 hw_read_idx, sw_read_idx;
	unsigned int total_bytes = 0, total_packets = 0;
	int budget = ALX_DEFAULT_TX_WORK;

	sw_read_idx = txq->read_idx;
	hw_read_idx = alx_read_mem16(&alx->hw, ALX_TPD_PRI0_CIDX);

	if (sw_read_idx != hw_read_idx) {
		while (sw_read_idx != hw_read_idx && budget > 0) {
			struct sk_buff *skb;

			skb = txq->bufs[sw_read_idx].skb;
			if (skb) {
				total_bytes += skb->len;
				total_packets++;
				budget--;
			}

			alx_free_txbuf(alx, sw_read_idx);

			if (++sw_read_idx == alx->tx_ringsz)
				sw_read_idx = 0;
		}
		txq->read_idx = sw_read_idx;

		netdev_completed_queue(alx->dev, total_packets, total_bytes);
	}

	if (netif_queue_stopped(alx->dev) && netif_carrier_ok(alx->dev) &&
	    alx_tpd_avail(alx) > alx->tx_ringsz/4)
		netif_wake_queue(alx->dev);

	return sw_read_idx == hw_read_idx;
}

static void alx_schedule_link_check(struct alx_priv *alx)
{
	schedule_work(&alx->link_check_wk);
}

static void alx_schedule_reset(struct alx_priv *alx)
{
	schedule_work(&alx->reset_wk);
}

static bool alx_clean_rx_irq(struct alx_priv *alx, int budget)
{
	struct alx_rx_queue *rxq = &alx->rxq;
	struct alx_rrd *rrd;
	struct alx_buffer *rxb;
	struct sk_buff *skb;
	u16 length, rfd_cleaned = 0;

	while (budget > 0) {
		rrd = &rxq->rrd[rxq->rrd_read_idx];
		if (!(rrd->word3 & cpu_to_le32(1 << RRD_UPDATED_SHIFT)))
			break;
		rrd->word3 &= ~cpu_to_le32(1 << RRD_UPDATED_SHIFT);

		if (ALX_GET_FIELD(le32_to_cpu(rrd->word0),
				  RRD_SI) != rxq->read_idx ||
		    ALX_GET_FIELD(le32_to_cpu(rrd->word0),
				  RRD_NOR) != 1) {
			alx_schedule_reset(alx);
			return 0;
		}

		rxb = &rxq->bufs[rxq->read_idx];
		dma_unmap_single(&alx->hw.pdev->dev,
				 dma_unmap_addr(rxb, dma),
				 dma_unmap_len(rxb, size),
				 DMA_FROM_DEVICE);
		dma_unmap_len_set(rxb, size, 0);
		skb = rxb->skb;
		rxb->skb = NULL;

		if (rrd->word3 & cpu_to_le32(1 << RRD_ERR_RES_SHIFT) ||
		    rrd->word3 & cpu_to_le32(1 << RRD_ERR_LEN_SHIFT)) {
			rrd->word3 = 0;
			dev_kfree_skb_any(skb);
			goto next_pkt;
		}

		length = ALX_GET_FIELD(le32_to_cpu(rrd->word3),
				       RRD_PKTLEN) - ETH_FCS_LEN;
		skb_put(skb, length);
		skb->protocol = eth_type_trans(skb, alx->dev);

		skb_checksum_none_assert(skb);
		if (alx->dev->features & NETIF_F_RXCSUM &&
		    !(rrd->word3 & (cpu_to_le32(1 << RRD_ERR_L4_SHIFT) |
				    cpu_to_le32(1 << RRD_ERR_IPV4_SHIFT)))) {
			switch (ALX_GET_FIELD(le32_to_cpu(rrd->word2),
					      RRD_PID)) {
			case RRD_PID_IPV6UDP:
			case RRD_PID_IPV4UDP:
			case RRD_PID_IPV4TCP:
			case RRD_PID_IPV6TCP:
				skb->ip_summed = CHECKSUM_UNNECESSARY;
				break;
			}
		}

		napi_gro_receive(&alx->napi, skb);
		budget--;

next_pkt:
		if (++rxq->read_idx == alx->rx_ringsz)
			rxq->read_idx = 0;
		if (++rxq->rrd_read_idx == alx->rx_ringsz)
			rxq->rrd_read_idx = 0;

		if (++rfd_cleaned > ALX_RX_ALLOC_THRESH)
			rfd_cleaned -= alx_refill_rx_ring(alx, GFP_ATOMIC);
	}

	if (rfd_cleaned)
		alx_refill_rx_ring(alx, GFP_ATOMIC);

	return budget > 0;
}

static int alx_poll(struct napi_struct *napi, int budget)
{
	struct alx_priv *alx = container_of(napi, struct alx_priv, napi);
	struct alx_hw *hw = &alx->hw;
	bool complete = true;
	unsigned long flags;

	complete = alx_clean_tx_irq(alx) &&
		   alx_clean_rx_irq(alx, budget);

	if (!complete)
		return 1;

	napi_complete(&alx->napi);

	/* enable interrupt */
	spin_lock_irqsave(&alx->irq_lock, flags);
	alx->int_mask |= ALX_ISR_TX_Q0 | ALX_ISR_RX_Q0;
	alx_write_mem32(hw, ALX_IMR, alx->int_mask);
	spin_unlock_irqrestore(&alx->irq_lock, flags);

	alx_post_write(hw);

	return 0;
}

static irqreturn_t alx_intr_handle(struct alx_priv *alx, u32 intr)
{
	struct alx_hw *hw = &alx->hw;
	bool write_int_mask = false;

	spin_lock(&alx->irq_lock);

	/* ACK interrupt */
	alx_write_mem32(hw, ALX_ISR, intr | ALX_ISR_DIS);
	intr &= alx->int_mask;

	if (intr & ALX_ISR_FATAL) {
		netif_warn(alx, hw, alx->dev,
			   "fatal interrupt 0x%x, resetting\n", intr);
		alx_schedule_reset(alx);
		goto out;
	}

	if (intr & ALX_ISR_ALERT)
		netdev_warn(alx->dev, "alert interrupt: 0x%x\n", intr);

	if (intr & ALX_ISR_PHY) {
		/* suppress PHY interrupt, because the source
		 * is from PHY internal. only the internal status
		 * is cleared, the interrupt status could be cleared.
		 */
		alx->int_mask &= ~ALX_ISR_PHY;
		write_int_mask = true;
		alx_schedule_link_check(alx);
	}

	if (intr & (ALX_ISR_TX_Q0 | ALX_ISR_RX_Q0)) {
		napi_schedule(&alx->napi);
		/* mask rx/tx interrupt, enable them when napi complete */
		alx->int_mask &= ~ALX_ISR_ALL_QUEUES;
		write_int_mask = true;
	}

	if (write_int_mask)
		alx_write_mem32(hw, ALX_IMR, alx->int_mask);

	alx_write_mem32(hw, ALX_ISR, 0);

 out:
	spin_unlock(&alx->irq_lock);
	return IRQ_HANDLED;
}

static irqreturn_t alx_intr_msi(int irq, void *data)
{
	struct alx_priv *alx = data;

	return alx_intr_handle(alx, alx_read_mem32(&alx->hw, ALX_ISR));
}

static irqreturn_t alx_intr_legacy(int irq, void *data)
{
	struct alx_priv *alx = data;
	struct alx_hw *hw = &alx->hw;
	u32 intr;

	intr = alx_read_mem32(hw, ALX_ISR);

	if (intr & ALX_ISR_DIS || !(intr & alx->int_mask))
		return IRQ_NONE;

	return alx_intr_handle(alx, intr);
}

static void alx_init_ring_ptrs(struct alx_priv *alx)
{
	struct alx_hw *hw = &alx->hw;
	u32 addr_hi = ((u64)alx->descmem.dma) >> 32;

	alx->rxq.read_idx = 0;
	alx->rxq.write_idx = 0;
	alx->rxq.rrd_read_idx = 0;
	alx_write_mem32(hw, ALX_RX_BASE_ADDR_HI, addr_hi);
	alx_write_mem32(hw, ALX_RRD_ADDR_LO, alx->rxq.rrd_dma);
	alx_write_mem32(hw, ALX_RRD_RING_SZ, alx->rx_ringsz);
	alx_write_mem32(hw, ALX_RFD_ADDR_LO, alx->rxq.rfd_dma);
	alx_write_mem32(hw, ALX_RFD_RING_SZ, alx->rx_ringsz);
	alx_write_mem32(hw, ALX_RFD_BUF_SZ, alx->rxbuf_size);

	alx->txq.read_idx = 0;
	alx->txq.write_idx = 0;
	alx_write_mem32(hw, ALX_TX_BASE_ADDR_HI, addr_hi);
	alx_write_mem32(hw, ALX_TPD_PRI0_ADDR_LO, alx->txq.tpd_dma);
	alx_write_mem32(hw, ALX_TPD_RING_SZ, alx->tx_ringsz);

	/* load these pointers into the chip */
	alx_write_mem32(hw, ALX_SRAM9, ALX_SRAM_LOAD_PTR);
}

static void alx_free_txring_buf(struct alx_priv *alx)
{
	struct alx_tx_queue *txq = &alx->txq;
	int i;

	if (!txq->bufs)
		return;

	for (i = 0; i < alx->tx_ringsz; i++)
		alx_free_txbuf(alx, i);

	memset(txq->bufs, 0, alx->tx_ringsz * sizeof(struct alx_buffer));
	memset(txq->tpd, 0, alx->tx_ringsz * sizeof(struct alx_txd));
	txq->write_idx = 0;
	txq->read_idx = 0;

	netdev_reset_queue(alx->dev);
}

static void alx_free_rxring_buf(struct alx_priv *alx)
{
	struct alx_rx_queue *rxq = &alx->rxq;
	struct alx_buffer *cur_buf;
	u16 i;

	if (rxq == NULL)
		return;

	for (i = 0; i < alx->rx_ringsz; i++) {
		cur_buf = rxq->bufs + i;
		if (cur_buf->skb) {
			dma_unmap_single(&alx->hw.pdev->dev,
					 dma_unmap_addr(cur_buf, dma),
					 dma_unmap_len(cur_buf, size),
					 DMA_FROM_DEVICE);
			dev_kfree_skb(cur_buf->skb);
			cur_buf->skb = NULL;
			dma_unmap_len_set(cur_buf, size, 0);
			dma_unmap_addr_set(cur_buf, dma, 0);
		}
	}

	rxq->write_idx = 0;
	rxq->read_idx = 0;
	rxq->rrd_read_idx = 0;
}

static void alx_free_buffers(struct alx_priv *alx)
{
	alx_free_txring_buf(alx);
	alx_free_rxring_buf(alx);
}

static int alx_reinit_rings(struct alx_priv *alx)
{
	alx_free_buffers(alx);

	alx_init_ring_ptrs(alx);

	if (!alx_refill_rx_ring(alx, GFP_KERNEL))
		return -ENOMEM;

	return 0;
}

static void alx_add_mc_addr(struct alx_hw *hw, const u8 *addr, u32 *mc_hash)
{
	u32 crc32, bit, reg;

	crc32 = ether_crc(ETH_ALEN, addr);
	reg = (crc32 >> 31) & 0x1;
	bit = (crc32 >> 26) & 0x1F;

	mc_hash[reg] |= BIT(bit);
}

static void __alx_set_rx_mode(struct net_device *netdev)
{
	struct alx_priv *alx = netdev_priv(netdev);
	struct alx_hw *hw = &alx->hw;
	struct netdev_hw_addr *ha;
	u32 mc_hash[2] = {};

	if (!(netdev->flags & IFF_ALLMULTI)) {
		netdev_for_each_mc_addr(ha, netdev)
			alx_add_mc_addr(hw, ha->addr, mc_hash);

		alx_write_mem32(hw, ALX_HASH_TBL0, mc_hash[0]);
		alx_write_mem32(hw, ALX_HASH_TBL1, mc_hash[1]);
	}

	hw->rx_ctrl &= ~(ALX_MAC_CTRL_MULTIALL_EN | ALX_MAC_CTRL_PROMISC_EN);
	if (netdev->flags & IFF_PROMISC)
		hw->rx_ctrl |= ALX_MAC_CTRL_PROMISC_EN;
	if (netdev->flags & IFF_ALLMULTI)
		hw->rx_ctrl |= ALX_MAC_CTRL_MULTIALL_EN;

	alx_write_mem32(hw, ALX_MAC_CTRL, hw->rx_ctrl);
}

static void alx_set_rx_mode(struct net_device *netdev)
{
	__alx_set_rx_mode(netdev);
}

static int alx_set_mac_address(struct net_device *netdev, void *data)
{
	struct alx_priv *alx = netdev_priv(netdev);
	struct alx_hw *hw = &alx->hw;
	struct sockaddr *addr = data;

	if (!is_valid_ether_addr(addr->sa_data))
		return -EADDRNOTAVAIL;

	if (netdev->addr_assign_type & NET_ADDR_RANDOM)
		netdev->addr_assign_type ^= NET_ADDR_RANDOM;

	memcpy(netdev->dev_addr, addr->sa_data, netdev->addr_len);
	memcpy(hw->mac_addr, addr->sa_data, netdev->addr_len);
	alx_set_macaddr(hw, hw->mac_addr);

	return 0;
}

static int alx_alloc_descriptors(struct alx_priv *alx)
{
	alx->txq.bufs = kcalloc(alx->tx_ringsz,
				sizeof(struct alx_buffer),
				GFP_KERNEL);
	if (!alx->txq.bufs)
		return -ENOMEM;

	alx->rxq.bufs = kcalloc(alx->rx_ringsz,
				sizeof(struct alx_buffer),
				GFP_KERNEL);
	if (!alx->rxq.bufs)
		goto out_free;

	/* physical tx/rx ring descriptors
	 *
	 * Allocate them as a single chunk because they must not cross a
	 * 4G boundary (hardware has a single register for high 32 bits
	 * of addresses only)
	 */
	alx->descmem.size = sizeof(struct alx_txd) * alx->tx_ringsz +
			    sizeof(struct alx_rrd) * alx->rx_ringsz +
			    sizeof(struct alx_rfd) * alx->rx_ringsz;
	alx->descmem.virt = dma_zalloc_coherent(&alx->hw.pdev->dev,
						alx->descmem.size,
						&alx->descmem.dma,
						GFP_KERNEL);
	if (!alx->descmem.virt)
		goto out_free;

	alx->txq.tpd = alx->descmem.virt;
	alx->txq.tpd_dma = alx->descmem.dma;

	/* alignment requirement for next block */
	BUILD_BUG_ON(sizeof(struct alx_txd) % 8);

	alx->rxq.rrd =
		(void *)((u8 *)alx->descmem.virt +
			 sizeof(struct alx_txd) * alx->tx_ringsz);
	alx->rxq.rrd_dma = alx->descmem.dma +
			   sizeof(struct alx_txd) * alx->tx_ringsz;

	/* alignment requirement for next block */
	BUILD_BUG_ON(sizeof(struct alx_rrd) % 8);

	alx->rxq.rfd =
		(void *)((u8 *)alx->descmem.virt +
			 sizeof(struct alx_txd) * alx->tx_ringsz +
			 sizeof(struct alx_rrd) * alx->rx_ringsz);
	alx->rxq.rfd_dma = alx->descmem.dma +
			   sizeof(struct alx_txd) * alx->tx_ringsz +
			   sizeof(struct alx_rrd) * alx->rx_ringsz;

	return 0;
out_free:
	kfree(alx->txq.bufs);
	kfree(alx->rxq.bufs);
	return -ENOMEM;
}

static int alx_alloc_rings(struct alx_priv *alx)
{
	int err;

	err = alx_alloc_descriptors(alx);
	if (err)
		return err;

	alx->int_mask &= ~ALX_ISR_ALL_QUEUES;
	alx->int_mask |= ALX_ISR_TX_Q0 | ALX_ISR_RX_Q0;
	alx->tx_ringsz = alx->tx_ringsz;

	netif_napi_add(alx->dev, &alx->napi, alx_poll, 64);

	alx_reinit_rings(alx);
	return 0;
}

static void alx_free_rings(struct alx_priv *alx)
{
	netif_napi_del(&alx->napi);
	alx_free_buffers(alx);

	kfree(alx->txq.bufs);
	kfree(alx->rxq.bufs);

	dma_free_coherent(&alx->hw.pdev->dev,
			  alx->descmem.size,
			  alx->descmem.virt,
			  alx->descmem.dma);
}

static void alx_config_vector_mapping(struct alx_priv *alx)
{
	struct alx_hw *hw = &alx->hw;

	alx_write_mem32(hw, ALX_MSI_MAP_TBL1, 0);
	alx_write_mem32(hw, ALX_MSI_MAP_TBL2, 0);
	alx_write_mem32(hw, ALX_MSI_ID_MAP, 0);
}

static void alx_irq_enable(struct alx_priv *alx)
{
	struct alx_hw *hw = &alx->hw;

	/* level-1 interrupt switch */
	alx_write_mem32(hw, ALX_ISR, 0);
	alx_write_mem32(hw, ALX_IMR, alx->int_mask);
	alx_post_write(hw);
}

static void alx_irq_disable(struct alx_priv *alx)
{
	struct alx_hw *hw = &alx->hw;

	alx_write_mem32(hw, ALX_ISR, ALX_ISR_DIS);
	alx_write_mem32(hw, ALX_IMR, 0);
	alx_post_write(hw);

	synchronize_irq(alx->hw.pdev->irq);
}

static int alx_request_irq(struct alx_priv *alx)
{
	struct pci_dev *pdev = alx->hw.pdev;
	struct alx_hw *hw = &alx->hw;
	int err;
	u32 msi_ctrl;

	msi_ctrl = (hw->imt >> 1) << ALX_MSI_RETRANS_TM_SHIFT;

	if (!pci_enable_msi(alx->hw.pdev)) {
		alx->msi = true;

		alx_write_mem32(hw, ALX_MSI_RETRANS_TIMER,
				msi_ctrl | ALX_MSI_MASK_SEL_LINE);
		err = request_irq(pdev->irq, alx_intr_msi, 0,
				  alx->dev->name, alx);
		if (!err)
			goto out;
		/* fall back to legacy interrupt */
		pci_disable_msi(alx->hw.pdev);
	}

	alx_write_mem32(hw, ALX_MSI_RETRANS_TIMER, 0);
	err = request_irq(pdev->irq, alx_intr_legacy, IRQF_SHARED,
			  alx->dev->name, alx);
out:
	if (!err)
		alx_config_vector_mapping(alx);
	return err;
}

static void alx_free_irq(struct alx_priv *alx)
{
	struct pci_dev *pdev = alx->hw.pdev;

	free_irq(pdev->irq, alx);

	if (alx->msi) {
		pci_disable_msi(alx->hw.pdev);
		alx->msi = false;
	}
}

static int alx_identify_hw(struct alx_priv *alx)
{
	struct alx_hw *hw = &alx->hw;
	int rev = alx_hw_revision(hw);

	if (rev > ALX_REV_C0)
		return -EINVAL;

	hw->max_dma_chnl = rev >= ALX_REV_B0 ? 4 : 2;

	return 0;
}

static int alx_init_sw(struct alx_priv *alx)
{
	struct pci_dev *pdev = alx->hw.pdev;
	struct alx_hw *hw = &alx->hw;
	int err;

	err = alx_identify_hw(alx);
	if (err) {
		dev_err(&pdev->dev, "unrecognized chip, aborting\n");
		return err;
	}

	alx->hw.lnk_patch =
		pdev->device == ALX_DEV_ID_AR8161 &&
		pdev->subsystem_vendor == PCI_VENDOR_ID_ATTANSIC &&
		pdev->subsystem_device == 0x0091 &&
		pdev->revision == 0;

	hw->smb_timer = 400;
	hw->mtu = alx->dev->mtu;
	alx->rxbuf_size = ALIGN(ALX_RAW_MTU(hw->mtu), 8);
	alx->tx_ringsz = 256;
	alx->rx_ringsz = 512;
	hw->imt = 200;
	alx->int_mask = ALX_ISR_MISC;
	hw->dma_chnl = hw->max_dma_chnl;
	hw->ith_tpd = alx->tx_ringsz / 3;
	hw->link_speed = SPEED_UNKNOWN;
	hw->duplex = DUPLEX_UNKNOWN;
	hw->adv_cfg = ADVERTISED_Autoneg |
		      ADVERTISED_10baseT_Half |
		      ADVERTISED_10baseT_Full |
		      ADVERTISED_100baseT_Full |
		      ADVERTISED_100baseT_Half |
		      ADVERTISED_1000baseT_Full;
	hw->flowctrl = ALX_FC_ANEG | ALX_FC_RX | ALX_FC_TX;

	hw->rx_ctrl = ALX_MAC_CTRL_WOLSPED_SWEN |
		      ALX_MAC_CTRL_MHASH_ALG_HI5B |
		      ALX_MAC_CTRL_BRD_EN |
		      ALX_MAC_CTRL_PCRCE |
		      ALX_MAC_CTRL_CRCE |
		      ALX_MAC_CTRL_RXFC_EN |
		      ALX_MAC_CTRL_TXFC_EN |
		      7 << ALX_MAC_CTRL_PRMBLEN_SHIFT;

	return err;
}


static netdev_features_t alx_fix_features(struct net_device *netdev,
					  netdev_features_t features)
{
	if (netdev->mtu > ALX_MAX_TSO_PKT_SIZE)
		features &= ~(NETIF_F_TSO | NETIF_F_TSO6);

	return features;
}

static void alx_netif_stop(struct alx_priv *alx)
{
	alx->dev->trans_start = jiffies;
	if (netif_carrier_ok(alx->dev)) {
		netif_carrier_off(alx->dev);
		netif_tx_disable(alx->dev);
		napi_disable(&alx->napi);
	}
}

static void alx_halt(struct alx_priv *alx)
{
	struct alx_hw *hw = &alx->hw;

	alx_netif_stop(alx);
	hw->link_speed = SPEED_UNKNOWN;
	hw->duplex = DUPLEX_UNKNOWN;

	alx_reset_mac(hw);

	/* disable l0s/l1 */
	alx_enable_aspm(hw, false, false);
	alx_irq_disable(alx);
	alx_free_buffers(alx);
}

static void alx_configure(struct alx_priv *alx)
{
	struct alx_hw *hw = &alx->hw;

	alx_configure_basic(hw);
	alx_disable_rss(hw);
	__alx_set_rx_mode(alx->dev);

	alx_write_mem32(hw, ALX_MAC_CTRL, hw->rx_ctrl);
}

static void alx_activate(struct alx_priv *alx)
{
	/* hardware setting lost, restore it */
	alx_reinit_rings(alx);
	alx_configure(alx);

	/* clear old interrupts */
	alx_write_mem32(&alx->hw, ALX_ISR, ~(u32)ALX_ISR_DIS);

	alx_irq_enable(alx);

	alx_schedule_link_check(alx);
}

static void alx_reinit(struct alx_priv *alx)
{
	ASSERT_RTNL();

	alx_halt(alx);
	alx_activate(alx);
}

static int alx_change_mtu(struct net_device *netdev, int mtu)
{
	struct alx_priv *alx = netdev_priv(netdev);
	int max_frame = mtu + ETH_HLEN + ETH_FCS_LEN + VLAN_HLEN;

	if ((max_frame < ALX_MIN_FRAME_SIZE) ||
	    (max_frame > ALX_MAX_FRAME_SIZE))
		return -EINVAL;

	if (netdev->mtu == mtu)
		return 0;

	netdev->mtu = mtu;
	alx->hw.mtu = mtu;
	alx->rxbuf_size = mtu > ALX_DEF_RXBUF_SIZE ?
			   ALIGN(max_frame, 8) : ALX_DEF_RXBUF_SIZE;
	netdev_update_features(netdev);
	if (netif_running(netdev))
		alx_reinit(alx);
	return 0;
}

static void alx_netif_start(struct alx_priv *alx)
{
	netif_tx_wake_all_queues(alx->dev);
	napi_enable(&alx->napi);
	netif_carrier_on(alx->dev);
}

static int __alx_open(struct alx_priv *alx, bool resume)
{
	int err;

	if (!resume)
		netif_carrier_off(alx->dev);

	err = alx_alloc_rings(alx);
	if (err)
		return err;

	alx_configure(alx);

	err = alx_request_irq(alx);
	if (err)
		goto out_free_rings;

	/* clear old interrupts */
	alx_write_mem32(&alx->hw, ALX_ISR, ~(u32)ALX_ISR_DIS);

	alx_irq_enable(alx);

	if (!resume)
		netif_tx_start_all_queues(alx->dev);

	alx_schedule_link_check(alx);
	return 0;

out_free_rings:
	alx_free_rings(alx);
	return err;
}

static void __alx_stop(struct alx_priv *alx)
{
	alx_halt(alx);
	alx_free_irq(alx);
	alx_free_rings(alx);
}

static const char *alx_speed_desc(struct alx_hw *hw)
{
	switch (alx_speed_to_ethadv(hw->link_speed, hw->duplex)) {
	case ADVERTISED_1000baseT_Full:
		return "1 Gbps Full";
	case ADVERTISED_100baseT_Full:
		return "100 Mbps Full";
	case ADVERTISED_100baseT_Half:
		return "100 Mbps Half";
	case ADVERTISED_10baseT_Full:
		return "10 Mbps Full";
	case ADVERTISED_10baseT_Half:
		return "10 Mbps Half";
	default:
		return "Unknown speed";
	}
}

static void alx_check_link(struct alx_priv *alx)
{
	struct alx_hw *hw = &alx->hw;
	unsigned long flags;
	int old_speed;
	u8 old_duplex;
	int err;

	/* clear PHY internal interrupt status, otherwise the main
	 * interrupt status will be asserted forever
	 */
	alx_clear_phy_intr(hw);

	old_speed = hw->link_speed;
	old_duplex = hw->duplex;
	err = alx_read_phy_link(hw);
	if (err < 0)
		goto reset;

	spin_lock_irqsave(&alx->irq_lock, flags);
	alx->int_mask |= ALX_ISR_PHY;
	alx_write_mem32(hw, ALX_IMR, alx->int_mask);
	spin_unlock_irqrestore(&alx->irq_lock, flags);

	if (old_speed == hw->link_speed)
		return;

	if (hw->link_speed != SPEED_UNKNOWN) {
		netif_info(alx, link, alx->dev,
			   "NIC Up: %s\n", alx_speed_desc(hw));
		alx_post_phy_link(hw);
		alx_enable_aspm(hw, true, true);
		alx_start_mac(hw);

		if (old_speed == SPEED_UNKNOWN)
			alx_netif_start(alx);
	} else {
		/* link is now down */
		alx_netif_stop(alx);
		netif_info(alx, link, alx->dev, "Link Down\n");
		err = alx_reset_mac(hw);
		if (err)
			goto reset;
		alx_irq_disable(alx);

		/* MAC reset causes all HW settings to be lost, restore all */
		err = alx_reinit_rings(alx);
		if (err)
			goto reset;
		alx_configure(alx);
		alx_enable_aspm(hw, false, true);
		alx_post_phy_link(hw);
		alx_irq_enable(alx);
	}

	return;

reset:
	alx_schedule_reset(alx);
}

static int alx_open(struct net_device *netdev)
{
	return __alx_open(netdev_priv(netdev), false);
}

static int alx_stop(struct net_device *netdev)
{
	__alx_stop(netdev_priv(netdev));
	return 0;
}

static void alx_link_check(struct work_struct *work)
{
	struct alx_priv *alx;

	alx = container_of(work, struct alx_priv, link_check_wk);

	rtnl_lock();
	alx_check_link(alx);
	rtnl_unlock();
}

static void alx_reset(struct work_struct *work)
{
	struct alx_priv *alx = container_of(work, struct alx_priv, reset_wk);

	rtnl_lock();
	alx_reinit(alx);
	rtnl_unlock();
}

static int alx_tx_csum(struct sk_buff *skb, struct alx_txd *first)
{
	u8 cso, css;

	if (skb->ip_summed != CHECKSUM_PARTIAL)
		return 0;

	cso = skb_checksum_start_offset(skb);
	if (cso & 1)
		return -EINVAL;

	css = cso + skb->csum_offset;
	first->word1 |= cpu_to_le32((cso >> 1) << TPD_CXSUMSTART_SHIFT);
	first->word1 |= cpu_to_le32((css >> 1) << TPD_CXSUMOFFSET_SHIFT);
	first->word1 |= cpu_to_le32(1 << TPD_CXSUM_EN_SHIFT);

	return 0;
}

static int alx_map_tx_skb(struct alx_priv *alx, struct sk_buff *skb)
{
	struct alx_tx_queue *txq = &alx->txq;
	struct alx_txd *tpd, *first_tpd;
	dma_addr_t dma;
	int maplen, f, first_idx = txq->write_idx;

	first_tpd = &txq->tpd[txq->write_idx];
	tpd = first_tpd;

	maplen = skb_headlen(skb);
	dma = dma_map_single(&alx->hw.pdev->dev, skb->data, maplen,
			     DMA_TO_DEVICE);
	if (dma_mapping_error(&alx->hw.pdev->dev, dma))
		goto err_dma;

	dma_unmap_len_set(&txq->bufs[txq->write_idx], size, maplen);
	dma_unmap_addr_set(&txq->bufs[txq->write_idx], dma, dma);

	tpd->adrl.addr = cpu_to_le64(dma);
	tpd->len = cpu_to_le16(maplen);

	for (f = 0; f < skb_shinfo(skb)->nr_frags; f++) {
		struct skb_frag_struct *frag;

		frag = &skb_shinfo(skb)->frags[f];

		if (++txq->write_idx == alx->tx_ringsz)
			txq->write_idx = 0;
		tpd = &txq->tpd[txq->write_idx];

		tpd->word1 = first_tpd->word1;

		maplen = skb_frag_size(frag);
		dma = skb_frag_dma_map(&alx->hw.pdev->dev, frag, 0,
				       maplen, DMA_TO_DEVICE);
		if (dma_mapping_error(&alx->hw.pdev->dev, dma))
			goto err_dma;
		dma_unmap_len_set(&txq->bufs[txq->write_idx], size, maplen);
		dma_unmap_addr_set(&txq->bufs[txq->write_idx], dma, dma);

		tpd->adrl.addr = cpu_to_le64(dma);
		tpd->len = cpu_to_le16(maplen);
	}

	/* last TPD, set EOP flag and store skb */
	tpd->word1 |= cpu_to_le32(1 << TPD_EOP_SHIFT);
	txq->bufs[txq->write_idx].skb = skb;

	if (++txq->write_idx == alx->tx_ringsz)
		txq->write_idx = 0;

	return 0;

err_dma:
	f = first_idx;
	while (f != txq->write_idx) {
		alx_free_txbuf(alx, f);
		if (++f == alx->tx_ringsz)
			f = 0;
	}
	return -ENOMEM;
}

static netdev_tx_t alx_start_xmit(struct sk_buff *skb,
				  struct net_device *netdev)
{
	struct alx_priv *alx = netdev_priv(netdev);
	struct alx_tx_queue *txq = &alx->txq;
	struct alx_txd *first;
	int tpdreq = skb_shinfo(skb)->nr_frags + 1;

	if (alx_tpd_avail(alx) < tpdreq) {
		netif_stop_queue(alx->dev);
		goto drop;
	}

	first = &txq->tpd[txq->write_idx];
	memset(first, 0, sizeof(*first));

	if (alx_tx_csum(skb, first))
		goto drop;

	if (alx_map_tx_skb(alx, skb) < 0)
		goto drop;

	netdev_sent_queue(alx->dev, skb->len);

	/* flush updates before updating hardware */
	wmb();
	alx_write_mem16(&alx->hw, ALX_TPD_PRI0_PIDX, txq->write_idx);

	if (alx_tpd_avail(alx) < alx->tx_ringsz/8)
		netif_stop_queue(alx->dev);

	return NETDEV_TX_OK;

drop:
	dev_kfree_skb_any(skb);
	return NETDEV_TX_OK;
}

static void alx_tx_timeout(struct net_device *dev)
{
	struct alx_priv *alx = netdev_priv(dev);

	alx_schedule_reset(alx);
}

static int alx_mdio_read(struct net_device *netdev,
			 int prtad, int devad, u16 addr)
{
	struct alx_priv *alx = netdev_priv(netdev);
	struct alx_hw *hw = &alx->hw;
	u16 val;
	int err;

	if (prtad != hw->mdio.prtad)
		return -EINVAL;

	if (devad == MDIO_DEVAD_NONE)
		err = alx_read_phy_reg(hw, addr, &val);
	else
		err = alx_read_phy_ext(hw, devad, addr, &val);

	if (err)
		return err;
	return val;
}

static int alx_mdio_write(struct net_device *netdev,
			  int prtad, int devad, u16 addr, u16 val)
{
	struct alx_priv *alx = netdev_priv(netdev);
	struct alx_hw *hw = &alx->hw;

	if (prtad != hw->mdio.prtad)
		return -EINVAL;

	if (devad == MDIO_DEVAD_NONE)
		return alx_write_phy_reg(hw, addr, val);

	return alx_write_phy_ext(hw, devad, addr, val);
}

static int alx_ioctl(struct net_device *netdev, struct ifreq *ifr, int cmd)
{
	struct alx_priv *alx = netdev_priv(netdev);

	if (!netif_running(netdev))
		return -EAGAIN;

	return mdio_mii_ioctl(&alx->hw.mdio, if_mii(ifr), cmd);
}

#ifdef CONFIG_NET_POLL_CONTROLLER
static void alx_poll_controller(struct net_device *netdev)
{
	struct alx_priv *alx = netdev_priv(netdev);

	if (alx->msi)
		alx_intr_msi(0, alx);
	else
		alx_intr_legacy(0, alx);
}
#endif

static struct rtnl_link_stats64 *alx_get_stats64(struct net_device *dev,
					struct rtnl_link_stats64 *net_stats)
{
	struct alx_priv *alx = netdev_priv(dev);
	struct alx_hw_stats *hw_stats = &alx->hw.stats;

	spin_lock(&alx->stats_lock);

	alx_update_hw_stats(&alx->hw);

	net_stats->tx_bytes   = hw_stats->tx_byte_cnt;
	net_stats->rx_bytes   = hw_stats->rx_byte_cnt;
	net_stats->multicast  = hw_stats->rx_mcast;
	net_stats->collisions = hw_stats->tx_single_col +
				hw_stats->tx_multi_col +
				hw_stats->tx_late_col +
				hw_stats->tx_abort_col;

	net_stats->rx_errors  = hw_stats->rx_frag +
				hw_stats->rx_fcs_err +
				hw_stats->rx_len_err +
				hw_stats->rx_ov_sz +
				hw_stats->rx_ov_rrd +
				hw_stats->rx_align_err +
				hw_stats->rx_ov_rxf;

	net_stats->rx_fifo_errors   = hw_stats->rx_ov_rxf;
	net_stats->rx_length_errors = hw_stats->rx_len_err;
	net_stats->rx_crc_errors    = hw_stats->rx_fcs_err;
	net_stats->rx_frame_errors  = hw_stats->rx_align_err;
	net_stats->rx_dropped       = hw_stats->rx_ov_rrd;

	net_stats->tx_errors = hw_stats->tx_late_col +
			       hw_stats->tx_abort_col +
			       hw_stats->tx_underrun +
			       hw_stats->tx_trunc;

	net_stats->tx_aborted_errors = hw_stats->tx_abort_col;
	net_stats->tx_fifo_errors    = hw_stats->tx_underrun;
	net_stats->tx_window_errors  = hw_stats->tx_late_col;

	net_stats->tx_packets = hw_stats->tx_ok + net_stats->tx_errors;
	net_stats->rx_packets = hw_stats->rx_ok + net_stats->rx_errors;

	spin_unlock(&alx->stats_lock);

	return net_stats;
}

static const struct net_device_ops alx_netdev_ops = {
	.ndo_open               = alx_open,
	.ndo_stop               = alx_stop,
	.ndo_start_xmit         = alx_start_xmit,
	.ndo_get_stats64        = alx_get_stats64,
	.ndo_set_rx_mode        = alx_set_rx_mode,
	.ndo_validate_addr      = eth_validate_addr,
	.ndo_set_mac_address    = alx_set_mac_address,
	.ndo_change_mtu         = alx_change_mtu,
	.ndo_do_ioctl           = alx_ioctl,
	.ndo_tx_timeout         = alx_tx_timeout,
	.ndo_fix_features	= alx_fix_features,
#ifdef CONFIG_NET_POLL_CONTROLLER
	.ndo_poll_controller    = alx_poll_controller,
#endif
};

static int alx_probe(struct pci_dev *pdev, const struct pci_device_id *ent)
{
	struct net_device *netdev;
	struct alx_priv *alx;
	struct alx_hw *hw;
	bool phy_configured;
	int bars, err;

	err = pci_enable_device_mem(pdev);
	if (err)
		return err;

	/* The alx chip can DMA to 64-bit addresses, but it uses a single
	 * shared register for the high 32 bits, so only a single, aligned,
	 * 4 GB physical address range can be used for descriptors.
	 */
	if (!dma_set_mask_and_coherent(&pdev->dev, DMA_BIT_MASK(64))) {
		dev_dbg(&pdev->dev, "DMA to 64-BIT addresses\n");
	} else {
		err = dma_set_mask_and_coherent(&pdev->dev, DMA_BIT_MASK(32));
		if (err) {
			dev_err(&pdev->dev, "No usable DMA config, aborting\n");
			goto out_pci_disable;
		}
	}

	bars = pci_select_bars(pdev, IORESOURCE_MEM);
	err = pci_request_selected_regions(pdev, bars, alx_drv_name);
	if (err) {
		dev_err(&pdev->dev,
			"pci_request_selected_regions failed(bars:%d)\n", bars);
		goto out_pci_disable;
	}

	pci_enable_pcie_error_reporting(pdev);
	pci_set_master(pdev);

	if (!pdev->pm_cap) {
		dev_err(&pdev->dev,
			"Can't find power management capability, aborting\n");
		err = -EIO;
		goto out_pci_release;
	}

	netdev = alloc_etherdev(sizeof(*alx));
	if (!netdev) {
		err = -ENOMEM;
		goto out_pci_release;
	}

	SET_NETDEV_DEV(netdev, &pdev->dev);
	alx = netdev_priv(netdev);
	spin_lock_init(&alx->hw.mdio_lock);
	spin_lock_init(&alx->irq_lock);
<<<<<<< HEAD
=======
	spin_lock_init(&alx->stats_lock);
>>>>>>> fc14f9c1
	alx->dev = netdev;
	alx->hw.pdev = pdev;
	alx->msg_enable = NETIF_MSG_LINK | NETIF_MSG_HW | NETIF_MSG_IFUP |
			  NETIF_MSG_TX_ERR | NETIF_MSG_RX_ERR | NETIF_MSG_WOL;
	hw = &alx->hw;
	pci_set_drvdata(pdev, alx);

	hw->hw_addr = pci_ioremap_bar(pdev, 0);
	if (!hw->hw_addr) {
		dev_err(&pdev->dev, "cannot map device registers\n");
		err = -EIO;
		goto out_free_netdev;
	}

	netdev->netdev_ops = &alx_netdev_ops;
	netdev->ethtool_ops = &alx_ethtool_ops;
	netdev->irq = pdev->irq;
	netdev->watchdog_timeo = ALX_WATCHDOG_TIME;

	if (ent->driver_data & ALX_DEV_QUIRK_MSI_INTX_DISABLE_BUG)
		pdev->dev_flags |= PCI_DEV_FLAGS_MSI_INTX_DISABLE_BUG;

	err = alx_init_sw(alx);
	if (err) {
		dev_err(&pdev->dev, "net device private data init failed\n");
		goto out_unmap;
	}

	alx_reset_pcie(hw);

	phy_configured = alx_phy_configured(hw);

	if (!phy_configured)
		alx_reset_phy(hw);

	err = alx_reset_mac(hw);
	if (err) {
		dev_err(&pdev->dev, "MAC Reset failed, error = %d\n", err);
		goto out_unmap;
	}

	/* setup link to put it in a known good starting state */
	if (!phy_configured) {
		err = alx_setup_speed_duplex(hw, hw->adv_cfg, hw->flowctrl);
		if (err) {
			dev_err(&pdev->dev,
				"failed to configure PHY speed/duplex (err=%d)\n",
				err);
			goto out_unmap;
		}
	}

	netdev->hw_features = NETIF_F_SG | NETIF_F_HW_CSUM;

	if (alx_get_perm_macaddr(hw, hw->perm_addr)) {
		dev_warn(&pdev->dev,
			 "Invalid permanent address programmed, using random one\n");
		eth_hw_addr_random(netdev);
		memcpy(hw->perm_addr, netdev->dev_addr, netdev->addr_len);
	}

	memcpy(hw->mac_addr, hw->perm_addr, ETH_ALEN);
	memcpy(netdev->dev_addr, hw->mac_addr, ETH_ALEN);
	memcpy(netdev->perm_addr, hw->perm_addr, ETH_ALEN);

	hw->mdio.prtad = 0;
	hw->mdio.mmds = 0;
	hw->mdio.dev = netdev;
	hw->mdio.mode_support = MDIO_SUPPORTS_C45 |
				MDIO_SUPPORTS_C22 |
				MDIO_EMULATE_C22;
	hw->mdio.mdio_read = alx_mdio_read;
	hw->mdio.mdio_write = alx_mdio_write;

	if (!alx_get_phy_info(hw)) {
		dev_err(&pdev->dev, "failed to identify PHY\n");
		err = -EIO;
		goto out_unmap;
	}

	INIT_WORK(&alx->link_check_wk, alx_link_check);
	INIT_WORK(&alx->reset_wk, alx_reset);
	netif_carrier_off(netdev);

	err = register_netdev(netdev);
	if (err) {
		dev_err(&pdev->dev, "register netdevice failed\n");
		goto out_unmap;
	}

	netdev_info(netdev,
		    "Qualcomm Atheros AR816x/AR817x Ethernet [%pM]\n",
		    netdev->dev_addr);

	return 0;

out_unmap:
	iounmap(hw->hw_addr);
out_free_netdev:
	free_netdev(netdev);
out_pci_release:
	pci_release_selected_regions(pdev, bars);
out_pci_disable:
	pci_disable_device(pdev);
	return err;
}

static void alx_remove(struct pci_dev *pdev)
{
	struct alx_priv *alx = pci_get_drvdata(pdev);
	struct alx_hw *hw = &alx->hw;

	cancel_work_sync(&alx->link_check_wk);
	cancel_work_sync(&alx->reset_wk);

	/* restore permanent mac address */
	alx_set_macaddr(hw, hw->perm_addr);

	unregister_netdev(alx->dev);
	iounmap(hw->hw_addr);
	pci_release_selected_regions(pdev,
				     pci_select_bars(pdev, IORESOURCE_MEM));

	pci_disable_pcie_error_reporting(pdev);
	pci_disable_device(pdev);

	free_netdev(alx->dev);
}

#ifdef CONFIG_PM_SLEEP
static int alx_suspend(struct device *dev)
{
	struct pci_dev *pdev = to_pci_dev(dev);
	struct alx_priv *alx = pci_get_drvdata(pdev);

	if (!netif_running(alx->dev))
		return 0;
	netif_device_detach(alx->dev);
	__alx_stop(alx);
	return 0;
}

static int alx_resume(struct device *dev)
{
	struct pci_dev *pdev = to_pci_dev(dev);
	struct alx_priv *alx = pci_get_drvdata(pdev);
	struct alx_hw *hw = &alx->hw;

	alx_reset_phy(hw);

	if (!netif_running(alx->dev))
		return 0;
	netif_device_attach(alx->dev);
	return __alx_open(alx, true);
}

static SIMPLE_DEV_PM_OPS(alx_pm_ops, alx_suspend, alx_resume);
#define ALX_PM_OPS      (&alx_pm_ops)
#else
#define ALX_PM_OPS      NULL
#endif


static pci_ers_result_t alx_pci_error_detected(struct pci_dev *pdev,
					       pci_channel_state_t state)
{
	struct alx_priv *alx = pci_get_drvdata(pdev);
	struct net_device *netdev = alx->dev;
	pci_ers_result_t rc = PCI_ERS_RESULT_NEED_RESET;

	dev_info(&pdev->dev, "pci error detected\n");

	rtnl_lock();

	if (netif_running(netdev)) {
		netif_device_detach(netdev);
		alx_halt(alx);
	}

	if (state == pci_channel_io_perm_failure)
		rc = PCI_ERS_RESULT_DISCONNECT;
	else
		pci_disable_device(pdev);

	rtnl_unlock();

	return rc;
}

static pci_ers_result_t alx_pci_error_slot_reset(struct pci_dev *pdev)
{
	struct alx_priv *alx = pci_get_drvdata(pdev);
	struct alx_hw *hw = &alx->hw;
	pci_ers_result_t rc = PCI_ERS_RESULT_DISCONNECT;

	dev_info(&pdev->dev, "pci error slot reset\n");

	rtnl_lock();

	if (pci_enable_device(pdev)) {
		dev_err(&pdev->dev, "Failed to re-enable PCI device after reset\n");
		goto out;
	}

	pci_set_master(pdev);

	alx_reset_pcie(hw);
	if (!alx_reset_mac(hw))
		rc = PCI_ERS_RESULT_RECOVERED;
out:
	pci_cleanup_aer_uncorrect_error_status(pdev);

	rtnl_unlock();

	return rc;
}

static void alx_pci_error_resume(struct pci_dev *pdev)
{
	struct alx_priv *alx = pci_get_drvdata(pdev);
	struct net_device *netdev = alx->dev;

	dev_info(&pdev->dev, "pci error resume\n");

	rtnl_lock();

	if (netif_running(netdev)) {
		alx_activate(alx);
		netif_device_attach(netdev);
	}

	rtnl_unlock();
}

static const struct pci_error_handlers alx_err_handlers = {
	.error_detected = alx_pci_error_detected,
	.slot_reset     = alx_pci_error_slot_reset,
	.resume         = alx_pci_error_resume,
};

static const struct pci_device_id alx_pci_tbl[] = {
	{ PCI_VDEVICE(ATTANSIC, ALX_DEV_ID_AR8161),
	  .driver_data = ALX_DEV_QUIRK_MSI_INTX_DISABLE_BUG },
	{ PCI_VDEVICE(ATTANSIC, ALX_DEV_ID_E2200),
	  .driver_data = ALX_DEV_QUIRK_MSI_INTX_DISABLE_BUG },
	{ PCI_VDEVICE(ATTANSIC, ALX_DEV_ID_AR8162),
	  .driver_data = ALX_DEV_QUIRK_MSI_INTX_DISABLE_BUG },
	{ PCI_VDEVICE(ATTANSIC, ALX_DEV_ID_AR8171) },
	{ PCI_VDEVICE(ATTANSIC, ALX_DEV_ID_AR8172) },
	{}
};

static struct pci_driver alx_driver = {
	.name        = alx_drv_name,
	.id_table    = alx_pci_tbl,
	.probe       = alx_probe,
	.remove      = alx_remove,
	.err_handler = &alx_err_handlers,
	.driver.pm   = ALX_PM_OPS,
};

module_pci_driver(alx_driver);
MODULE_DEVICE_TABLE(pci, alx_pci_tbl);
MODULE_AUTHOR("Johannes Berg <johannes@sipsolutions.net>");
MODULE_AUTHOR("Qualcomm Corporation, <nic-devel@qualcomm.com>");
MODULE_DESCRIPTION(
	"Qualcomm Atheros(R) AR816x/AR817x PCI-E Ethernet Network Driver");
MODULE_LICENSE("GPL");<|MERGE_RESOLUTION|>--- conflicted
+++ resolved
@@ -1286,10 +1286,7 @@
 	alx = netdev_priv(netdev);
 	spin_lock_init(&alx->hw.mdio_lock);
 	spin_lock_init(&alx->irq_lock);
-<<<<<<< HEAD
-=======
 	spin_lock_init(&alx->stats_lock);
->>>>>>> fc14f9c1
 	alx->dev = netdev;
 	alx->hw.pdev = pdev;
 	alx->msg_enable = NETIF_MSG_LINK | NETIF_MSG_HW | NETIF_MSG_IFUP |
