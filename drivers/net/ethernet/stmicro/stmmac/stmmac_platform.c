/*******************************************************************************
  This contains the functions to handle the platform driver.

  Copyright (C) 2007-2011  STMicroelectronics Ltd

  This program is free software; you can redistribute it and/or modify it
  under the terms and conditions of the GNU General Public License,
  version 2, as published by the Free Software Foundation.

  This program is distributed in the hope it will be useful, but WITHOUT
  ANY WARRANTY; without even the implied warranty of MERCHANTABILITY or
  FITNESS FOR A PARTICULAR PURPOSE.  See the GNU General Public License for
  more details.

  You should have received a copy of the GNU General Public License along with
  this program; if not, write to the Free Software Foundation, Inc.,
  51 Franklin St - Fifth Floor, Boston, MA 02110-1301 USA.

  The full GNU General Public License is included in this distribution in
  the file called "COPYING".

  Author: Giuseppe Cavallaro <peppe.cavallaro@st.com>
*******************************************************************************/

#include <linux/platform_device.h>
#include <linux/module.h>
#include <linux/io.h>
#include <linux/of.h>
#include <linux/of_net.h>
#include <linux/of_device.h>
#include <linux/of_mdio.h>

#include "stmmac.h"
#include "stmmac_platform.h"

#ifdef CONFIG_OF

/**
 * dwmac1000_validate_mcast_bins - validates the number of Multicast filter bins
 * @mcast_bins: Multicast filtering bins
 * Description:
 * this function validates the number of Multicast filtering bins specified
 * by the configuration through the device tree. The Synopsys GMAC supports
 * 64 bins, 128 bins, or 256 bins. "bins" refer to the division of CRC
 * number space. 64 bins correspond to 6 bits of the CRC, 128 corresponds
 * to 7 bits, and 256 refers to 8 bits of the CRC. Any other setting is
 * invalid and will cause the filtering algorithm to use Multicast
 * promiscuous mode.
 */
static int dwmac1000_validate_mcast_bins(int mcast_bins)
{
	int x = mcast_bins;

	switch (x) {
	case HASH_TABLE_SIZE:
	case 128:
	case 256:
		break;
	default:
		x = 0;
		pr_info("Hash table entries set to unexpected value %d",
			mcast_bins);
		break;
	}
	return x;
}

/**
 * dwmac1000_validate_ucast_entries - validate the Unicast address entries
 * @ucast_entries: number of Unicast address entries
 * Description:
 * This function validates the number of Unicast address entries supported
 * by a particular Synopsys 10/100/1000 controller. The Synopsys controller
 * supports 1, 32, 64, or 128 Unicast filter entries for it's Unicast filter
 * logic. This function validates a valid, supported configuration is
 * selected, and defaults to 1 Unicast address if an unsupported
 * configuration is selected.
 */
static int dwmac1000_validate_ucast_entries(int ucast_entries)
{
	int x = ucast_entries;

	switch (x) {
	case 1:
	case 32:
	case 64:
	case 128:
		break;
	default:
		x = 1;
		pr_info("Unicast table entries set to unexpected value %d\n",
			ucast_entries);
		break;
	}
	return x;
}

/**
 * stmmac_probe_config_dt - parse device-tree driver parameters
 * @pdev: platform_device structure
 * @plat: driver data platform structure
 * @mac: MAC address to use
 * Description:
 * this function is to read the driver parameters from device-tree and
 * set some private fields that will be used by the main at runtime.
 */
struct plat_stmmacenet_data *
stmmac_probe_config_dt(struct platform_device *pdev, const char **mac)
{
	struct device_node *np = pdev->dev.of_node;
	struct plat_stmmacenet_data *plat;
	struct stmmac_dma_cfg *dma_cfg;

	plat = devm_kzalloc(&pdev->dev, sizeof(*plat), GFP_KERNEL);
	if (!plat)
		return ERR_PTR(-ENOMEM);

	*mac = of_get_mac_address(np);
	plat->interface = of_get_phy_mode(np);

	/* Get max speed of operation from device tree */
	if (of_property_read_u32(np, "max-speed", &plat->max_speed))
		plat->max_speed = -1;

	plat->bus_id = of_alias_get_id(np, "ethernet");
	if (plat->bus_id < 0)
		plat->bus_id = 0;

	/* Default to phy auto-detection */
	plat->phy_addr = -1;

	/* If we find a phy-handle property, use it as the PHY */
	plat->phy_node = of_parse_phandle(np, "phy-handle", 0);

	/* If phy-handle is not specified, check if we have a fixed-phy */
	if (!plat->phy_node && of_phy_is_fixed_link(np)) {
		if ((of_phy_register_fixed_link(np) < 0))
			return ERR_PTR(-ENODEV);

		plat->phy_node = of_node_get(np);
	}

	/* "snps,phy-addr" is not a standard property. Mark it as deprecated
	 * and warn of its use. Remove this when phy node support is added.
	 */
	if (of_property_read_u32(np, "snps,phy-addr", &plat->phy_addr) == 0)
		dev_warn(&pdev->dev, "snps,phy-addr property is deprecated\n");

	if (plat->phy_node || plat->phy_bus_name)
		plat->mdio_bus_data = NULL;
	else
		plat->mdio_bus_data =
			devm_kzalloc(&pdev->dev,
				     sizeof(struct stmmac_mdio_bus_data),
				     GFP_KERNEL);

	of_property_read_u32(np, "tx-fifo-depth", &plat->tx_fifo_size);

	of_property_read_u32(np, "rx-fifo-depth", &plat->rx_fifo_size);

	plat->force_sf_dma_mode =
		of_property_read_bool(np, "snps,force_sf_dma_mode");

	/* Set the maxmtu to a default of JUMBO_LEN in case the
	 * parameter is not present in the device tree.
	 */
	plat->maxmtu = JUMBO_LEN;

	/*
	 * Currently only the properties needed on SPEAr600
	 * are provided. All other properties should be added
	 * once needed on other platforms.
	 */
	if (of_device_is_compatible(np, "st,spear600-gmac") ||
		of_device_is_compatible(np, "snps,dwmac-3.70a") ||
		of_device_is_compatible(np, "snps,dwmac")) {
		/* Note that the max-frame-size parameter as defined in the
		 * ePAPR v1.1 spec is defined as max-frame-size, it's
		 * actually used as the IEEE definition of MAC Client
		 * data, or MTU. The ePAPR specification is confusing as
		 * the definition is max-frame-size, but usage examples
		 * are clearly MTUs
		 */
		of_property_read_u32(np, "max-frame-size", &plat->maxmtu);
		of_property_read_u32(np, "snps,multicast-filter-bins",
				     &plat->multicast_filter_bins);
		of_property_read_u32(np, "snps,perfect-filter-entries",
				     &plat->unicast_filter_entries);
		plat->unicast_filter_entries = dwmac1000_validate_ucast_entries(
					       plat->unicast_filter_entries);
		plat->multicast_filter_bins = dwmac1000_validate_mcast_bins(
					      plat->multicast_filter_bins);
		plat->has_gmac = 1;
		plat->pmt = 1;
	}

	if (of_device_is_compatible(np, "snps,dwmac-3.610") ||
		of_device_is_compatible(np, "snps,dwmac-3.710")) {
		plat->enh_desc = 1;
		plat->bugged_jumbo = 1;
		plat->force_sf_dma_mode = 1;
	}

	if (of_find_property(np, "snps,pbl", NULL)) {
		dma_cfg = devm_kzalloc(&pdev->dev, sizeof(*dma_cfg),
				       GFP_KERNEL);
		if (!dma_cfg) {
			of_node_put(np);
			return ERR_PTR(-ENOMEM);
		}
		plat->dma_cfg = dma_cfg;
		of_property_read_u32(np, "snps,pbl", &dma_cfg->pbl);
		dma_cfg->fixed_burst =
			of_property_read_bool(np, "snps,fixed-burst");
		dma_cfg->mixed_burst =
			of_property_read_bool(np, "snps,mixed-burst");
		of_property_read_u32(np, "snps,burst_len", &dma_cfg->burst_len);
		if (dma_cfg->burst_len < 0 || dma_cfg->burst_len > 256)
			dma_cfg->burst_len = 0;
	}
	plat->force_thresh_dma_mode = of_property_read_bool(np, "snps,force_thresh_dma_mode");
	if (plat->force_thresh_dma_mode) {
		plat->force_sf_dma_mode = 0;
		pr_warn("force_sf_dma_mode is ignored if force_thresh_dma_mode is set.");
	}

	return plat;
}
#else
struct plat_stmmacenet_data *
stmmac_probe_config_dt(struct platform_device *pdev, const char **mac)
{
	return ERR_PTR(-ENOSYS);
}
#endif /* CONFIG_OF */
EXPORT_SYMBOL_GPL(stmmac_probe_config_dt);

int stmmac_get_platform_resources(struct platform_device *pdev,
				  struct stmmac_resources *stmmac_res)
{
	struct resource *res;

<<<<<<< HEAD
	res = platform_get_resource(pdev, IORESOURCE_MEM, 0);
	addr = devm_ioremap_resource(dev, res);
	if (IS_ERR(addr))
		return PTR_ERR(addr);

	plat_dat = dev_get_platdata(&pdev->dev);

	if (!plat_dat)
		plat_dat = devm_kzalloc(&pdev->dev,
					sizeof(struct plat_stmmacenet_data),
					GFP_KERNEL);
	if (!plat_dat) {
		pr_err("%s: ERROR: no memory", __func__);
		return  -ENOMEM;
	}

	/* Set default value for multicast hash bins */
	plat_dat->multicast_filter_bins = HASH_TABLE_SIZE;

	/* Set default value for unicast filter entries */
	plat_dat->unicast_filter_entries = 1;

	if (pdev->dev.of_node) {
		ret = stmmac_probe_config_dt(pdev, plat_dat, &mac);
		if (ret) {
			pr_err("%s: main dt probe failed", __func__);
			return ret;
		}
	}

	/* Custom setup (if needed) */
	if (plat_dat->setup) {
		plat_dat->bsp_priv = plat_dat->setup(pdev);
		if (IS_ERR(plat_dat->bsp_priv))
			return PTR_ERR(plat_dat->bsp_priv);
	}

	/* Custom initialisation (if needed)*/
	if (plat_dat->init) {
		ret = plat_dat->init(pdev, plat_dat->bsp_priv);
		if (unlikely(ret))
			return ret;
	}

	priv = stmmac_dvr_probe(&(pdev->dev), plat_dat, addr);
	if (IS_ERR(priv)) {
		pr_err("%s: main driver probe failed", __func__);
		return PTR_ERR(priv);
	}

	/* Get MAC address if available (DT) */
	if (mac)
		memcpy(priv->dev->dev_addr, mac, ETH_ALEN);

	/* Get the MAC information */
	priv->dev->irq = platform_get_irq_byname(pdev, "macirq");
	if (priv->dev->irq < 0) {
		if (priv->dev->irq != -EPROBE_DEFER) {
			netdev_err(priv->dev,
				   "MAC IRQ configuration information not found\n");
=======
	memset(stmmac_res, 0, sizeof(*stmmac_res));

	/* Get IRQ information early to have an ability to ask for deferred
	 * probe if needed before we went too far with resource allocation.
	 */
	stmmac_res->irq = platform_get_irq_byname(pdev, "macirq");
	if (stmmac_res->irq < 0) {
		if (stmmac_res->irq != -EPROBE_DEFER) {
			dev_err(&pdev->dev,
				"MAC IRQ configuration information not found\n");
>>>>>>> afd2ff9b
		}
		return stmmac_res->irq;
	}

	/* On some platforms e.g. SPEAr the wake up irq differs from the mac irq
	 * The external wake up irq can be passed through the platform code
	 * named as "eth_wake_irq"
	 *
	 * In case the wake up interrupt is not passed from the platform
	 * so the driver will continue to use the mac irq (ndev->irq)
	 */
	stmmac_res->wol_irq = platform_get_irq_byname(pdev, "eth_wake_irq");
	if (stmmac_res->wol_irq < 0) {
		if (stmmac_res->wol_irq == -EPROBE_DEFER)
			return -EPROBE_DEFER;
		stmmac_res->wol_irq = stmmac_res->irq;
	}

	stmmac_res->lpi_irq = platform_get_irq_byname(pdev, "eth_lpi");
	if (stmmac_res->lpi_irq == -EPROBE_DEFER)
		return -EPROBE_DEFER;

	res = platform_get_resource(pdev, IORESOURCE_MEM, 0);
	stmmac_res->addr = devm_ioremap_resource(&pdev->dev, res);

	return PTR_ERR_OR_ZERO(stmmac_res->addr);
}
EXPORT_SYMBOL_GPL(stmmac_get_platform_resources);

/**
 * stmmac_pltfr_remove
 * @pdev: platform device pointer
 * Description: this function calls the main to free the net resources
 * and calls the platforms hook and release the resources (e.g. mem).
 */
int stmmac_pltfr_remove(struct platform_device *pdev)
{
	struct net_device *ndev = platform_get_drvdata(pdev);
	struct stmmac_priv *priv = netdev_priv(ndev);
	int ret = stmmac_dvr_remove(ndev);

	if (priv->plat->exit)
		priv->plat->exit(pdev, priv->plat->bsp_priv);

	return ret;
}
EXPORT_SYMBOL_GPL(stmmac_pltfr_remove);

#ifdef CONFIG_PM_SLEEP
/**
 * stmmac_pltfr_suspend
 * @dev: device pointer
 * Description: this function is invoked when suspend the driver and it direcly
 * call the main suspend function and then, if required, on some platform, it
 * can call an exit helper.
 */
static int stmmac_pltfr_suspend(struct device *dev)
{
	int ret;
	struct net_device *ndev = dev_get_drvdata(dev);
	struct stmmac_priv *priv = netdev_priv(ndev);
	struct platform_device *pdev = to_platform_device(dev);

	ret = stmmac_suspend(ndev);
	if (priv->plat->exit)
		priv->plat->exit(pdev, priv->plat->bsp_priv);

	return ret;
}

/**
 * stmmac_pltfr_resume
 * @dev: device pointer
 * Description: this function is invoked when resume the driver before calling
 * the main resume function, on some platforms, it can call own init helper
 * if required.
 */
static int stmmac_pltfr_resume(struct device *dev)
{
	struct net_device *ndev = dev_get_drvdata(dev);
	struct stmmac_priv *priv = netdev_priv(ndev);
	struct platform_device *pdev = to_platform_device(dev);

	if (priv->plat->init)
		priv->plat->init(pdev, priv->plat->bsp_priv);

	return stmmac_resume(ndev);
}
#endif /* CONFIG_PM_SLEEP */

SIMPLE_DEV_PM_OPS(stmmac_pltfr_pm_ops, stmmac_pltfr_suspend,
				       stmmac_pltfr_resume);
EXPORT_SYMBOL_GPL(stmmac_pltfr_pm_ops);

MODULE_DESCRIPTION("STMMAC 10/100/1000 Ethernet platform support");
MODULE_AUTHOR("Giuseppe Cavallaro <peppe.cavallaro@st.com>");
MODULE_LICENSE("GPL");<|MERGE_RESOLUTION|>--- conflicted
+++ resolved
@@ -165,6 +165,12 @@
 	 * parameter is not present in the device tree.
 	 */
 	plat->maxmtu = JUMBO_LEN;
+
+	/* Set default value for multicast hash bins */
+	plat->multicast_filter_bins = HASH_TABLE_SIZE;
+
+	/* Set default value for unicast filter entries */
+	plat->unicast_filter_entries = 1;
 
 	/*
 	 * Currently only the properties needed on SPEAr600
@@ -240,68 +246,6 @@
 {
 	struct resource *res;
 
-<<<<<<< HEAD
-	res = platform_get_resource(pdev, IORESOURCE_MEM, 0);
-	addr = devm_ioremap_resource(dev, res);
-	if (IS_ERR(addr))
-		return PTR_ERR(addr);
-
-	plat_dat = dev_get_platdata(&pdev->dev);
-
-	if (!plat_dat)
-		plat_dat = devm_kzalloc(&pdev->dev,
-					sizeof(struct plat_stmmacenet_data),
-					GFP_KERNEL);
-	if (!plat_dat) {
-		pr_err("%s: ERROR: no memory", __func__);
-		return  -ENOMEM;
-	}
-
-	/* Set default value for multicast hash bins */
-	plat_dat->multicast_filter_bins = HASH_TABLE_SIZE;
-
-	/* Set default value for unicast filter entries */
-	plat_dat->unicast_filter_entries = 1;
-
-	if (pdev->dev.of_node) {
-		ret = stmmac_probe_config_dt(pdev, plat_dat, &mac);
-		if (ret) {
-			pr_err("%s: main dt probe failed", __func__);
-			return ret;
-		}
-	}
-
-	/* Custom setup (if needed) */
-	if (plat_dat->setup) {
-		plat_dat->bsp_priv = plat_dat->setup(pdev);
-		if (IS_ERR(plat_dat->bsp_priv))
-			return PTR_ERR(plat_dat->bsp_priv);
-	}
-
-	/* Custom initialisation (if needed)*/
-	if (plat_dat->init) {
-		ret = plat_dat->init(pdev, plat_dat->bsp_priv);
-		if (unlikely(ret))
-			return ret;
-	}
-
-	priv = stmmac_dvr_probe(&(pdev->dev), plat_dat, addr);
-	if (IS_ERR(priv)) {
-		pr_err("%s: main driver probe failed", __func__);
-		return PTR_ERR(priv);
-	}
-
-	/* Get MAC address if available (DT) */
-	if (mac)
-		memcpy(priv->dev->dev_addr, mac, ETH_ALEN);
-
-	/* Get the MAC information */
-	priv->dev->irq = platform_get_irq_byname(pdev, "macirq");
-	if (priv->dev->irq < 0) {
-		if (priv->dev->irq != -EPROBE_DEFER) {
-			netdev_err(priv->dev,
-				   "MAC IRQ configuration information not found\n");
-=======
 	memset(stmmac_res, 0, sizeof(*stmmac_res));
 
 	/* Get IRQ information early to have an ability to ask for deferred
@@ -312,7 +256,6 @@
 		if (stmmac_res->irq != -EPROBE_DEFER) {
 			dev_err(&pdev->dev,
 				"MAC IRQ configuration information not found\n");
->>>>>>> afd2ff9b
 		}
 		return stmmac_res->irq;
 	}
