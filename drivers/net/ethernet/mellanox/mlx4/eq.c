/*
 * Copyright (c) 2005, 2006, 2007, 2008 Mellanox Technologies. All rights reserved.
 * Copyright (c) 2005, 2006, 2007 Cisco Systems, Inc. All rights reserved.
 *
 * This software is available to you under a choice of one of two
 * licenses.  You may choose to be licensed under the terms of the GNU
 * General Public License (GPL) Version 2, available from the file
 * COPYING in the main directory of this source tree, or the
 * OpenIB.org BSD license below:
 *
 *     Redistribution and use in source and binary forms, with or
 *     without modification, are permitted provided that the following
 *     conditions are met:
 *
 *	- Redistributions of source code must retain the above
 *	  copyright notice, this list of conditions and the following
 *	  disclaimer.
 *
 *	- Redistributions in binary form must reproduce the above
 *	  copyright notice, this list of conditions and the following
 *	  disclaimer in the documentation and/or other materials
 *	  provided with the distribution.
 *
 * THE SOFTWARE IS PROVIDED "AS IS", WITHOUT WARRANTY OF ANY KIND,
 * EXPRESS OR IMPLIED, INCLUDING BUT NOT LIMITED TO THE WARRANTIES OF
 * MERCHANTABILITY, FITNESS FOR A PARTICULAR PURPOSE AND
 * NONINFRINGEMENT. IN NO EVENT SHALL THE AUTHORS OR COPYRIGHT HOLDERS
 * BE LIABLE FOR ANY CLAIM, DAMAGES OR OTHER LIABILITY, WHETHER IN AN
 * ACTION OF CONTRACT, TORT OR OTHERWISE, ARISING FROM, OUT OF OR IN
 * CONNECTION WITH THE SOFTWARE OR THE USE OR OTHER DEALINGS IN THE
 * SOFTWARE.
 */

#include <linux/interrupt.h>
#include <linux/slab.h>
#include <linux/export.h>
#include <linux/mm.h>
#include <linux/dma-mapping.h>

#include <linux/mlx4/cmd.h>
#include <linux/cpu_rmap.h>

#include "mlx4.h"
#include "fw.h"

enum {
	MLX4_IRQNAME_SIZE	= 32
};

enum {
	MLX4_NUM_ASYNC_EQE	= 0x100,
	MLX4_NUM_SPARE_EQE	= 0x80,
	MLX4_EQ_ENTRY_SIZE	= 0x20
};

#define MLX4_EQ_STATUS_OK	   ( 0 << 28)
#define MLX4_EQ_STATUS_WRITE_FAIL  (10 << 28)
#define MLX4_EQ_OWNER_SW	   ( 0 << 24)
#define MLX4_EQ_OWNER_HW	   ( 1 << 24)
#define MLX4_EQ_FLAG_EC		   ( 1 << 18)
#define MLX4_EQ_FLAG_OI		   ( 1 << 17)
#define MLX4_EQ_STATE_ARMED	   ( 9 <<  8)
#define MLX4_EQ_STATE_FIRED	   (10 <<  8)
#define MLX4_EQ_STATE_ALWAYS_ARMED (11 <<  8)

#define MLX4_ASYNC_EVENT_MASK ((1ull << MLX4_EVENT_TYPE_PATH_MIG)	    | \
			       (1ull << MLX4_EVENT_TYPE_COMM_EST)	    | \
			       (1ull << MLX4_EVENT_TYPE_SQ_DRAINED)	    | \
			       (1ull << MLX4_EVENT_TYPE_CQ_ERROR)	    | \
			       (1ull << MLX4_EVENT_TYPE_WQ_CATAS_ERROR)	    | \
			       (1ull << MLX4_EVENT_TYPE_EEC_CATAS_ERROR)    | \
			       (1ull << MLX4_EVENT_TYPE_PATH_MIG_FAILED)    | \
			       (1ull << MLX4_EVENT_TYPE_WQ_INVAL_REQ_ERROR) | \
			       (1ull << MLX4_EVENT_TYPE_WQ_ACCESS_ERROR)    | \
			       (1ull << MLX4_EVENT_TYPE_PORT_CHANGE)	    | \
			       (1ull << MLX4_EVENT_TYPE_ECC_DETECT)	    | \
			       (1ull << MLX4_EVENT_TYPE_SRQ_CATAS_ERROR)    | \
			       (1ull << MLX4_EVENT_TYPE_SRQ_QP_LAST_WQE)    | \
			       (1ull << MLX4_EVENT_TYPE_SRQ_LIMIT)	    | \
			       (1ull << MLX4_EVENT_TYPE_CMD)		    | \
			       (1ull << MLX4_EVENT_TYPE_OP_REQUIRED)	    | \
			       (1ull << MLX4_EVENT_TYPE_COMM_CHANNEL)       | \
			       (1ull << MLX4_EVENT_TYPE_FLR_EVENT)	    | \
			       (1ull << MLX4_EVENT_TYPE_FATAL_WARNING))

static u64 get_async_ev_mask(struct mlx4_dev *dev)
{
	u64 async_ev_mask = MLX4_ASYNC_EVENT_MASK;
	if (dev->caps.flags & MLX4_DEV_CAP_FLAG_PORT_MNG_CHG_EV)
		async_ev_mask |= (1ull << MLX4_EVENT_TYPE_PORT_MNG_CHG_EVENT);
	if (dev->caps.flags2 & MLX4_DEV_CAP_FLAG2_RECOVERABLE_ERROR_EVENT)
		async_ev_mask |= (1ull << MLX4_EVENT_TYPE_RECOVERABLE_ERROR_EVENT);

	return async_ev_mask;
}

static void eq_set_ci(struct mlx4_eq *eq, int req_not)
{
	__raw_writel((__force u32) cpu_to_be32((eq->cons_index & 0xffffff) |
					       req_not << 31),
		     eq->doorbell);
	/* We still want ordering, just not swabbing, so add a barrier */
	mb();
}

static struct mlx4_eqe *get_eqe(struct mlx4_eq *eq, u32 entry, u8 eqe_factor,
				u8 eqe_size)
{
	/* (entry & (eq->nent - 1)) gives us a cyclic array */
	unsigned long offset = (entry & (eq->nent - 1)) * eqe_size;
	/* CX3 is capable of extending the EQE from 32 to 64 bytes with
	 * strides of 64B,128B and 256B.
	 * When 64B EQE is used, the first (in the lower addresses)
	 * 32 bytes in the 64 byte EQE are reserved and the next 32 bytes
	 * contain the legacy EQE information.
	 * In all other cases, the first 32B contains the legacy EQE info.
	 */
	return eq->page_list[offset / PAGE_SIZE].buf + (offset + (eqe_factor ? MLX4_EQ_ENTRY_SIZE : 0)) % PAGE_SIZE;
}

static struct mlx4_eqe *next_eqe_sw(struct mlx4_eq *eq, u8 eqe_factor, u8 size)
{
	struct mlx4_eqe *eqe = get_eqe(eq, eq->cons_index, eqe_factor, size);
	return !!(eqe->owner & 0x80) ^ !!(eq->cons_index & eq->nent) ? NULL : eqe;
}

static struct mlx4_eqe *next_slave_event_eqe(struct mlx4_slave_event_eq *slave_eq)
{
	struct mlx4_eqe *eqe =
		&slave_eq->event_eqe[slave_eq->cons & (SLAVE_EVENT_EQ_SIZE - 1)];
	return (!!(eqe->owner & 0x80) ^
		!!(slave_eq->cons & SLAVE_EVENT_EQ_SIZE)) ?
		eqe : NULL;
}

void mlx4_gen_slave_eqe(struct work_struct *work)
{
	struct mlx4_mfunc_master_ctx *master =
		container_of(work, struct mlx4_mfunc_master_ctx,
			     slave_event_work);
	struct mlx4_mfunc *mfunc =
		container_of(master, struct mlx4_mfunc, master);
	struct mlx4_priv *priv = container_of(mfunc, struct mlx4_priv, mfunc);
	struct mlx4_dev *dev = &priv->dev;
	struct mlx4_slave_event_eq *slave_eq = &mfunc->master.slave_eq;
	struct mlx4_eqe *eqe;
	u8 slave;
	int i, phys_port, slave_port;

	for (eqe = next_slave_event_eqe(slave_eq); eqe;
	      eqe = next_slave_event_eqe(slave_eq)) {
		slave = eqe->slave_id;

		/* All active slaves need to receive the event */
		if (slave == ALL_SLAVES) {
			for (i = 0; i <= dev->persist->num_vfs; i++) {
<<<<<<< HEAD
				if (mlx4_GEN_EQE(dev, i, eqe))
					mlx4_warn(dev, "Failed to generate event for slave %d\n",
						  i);
=======
				phys_port = 0;
				if (eqe->type == MLX4_EVENT_TYPE_PORT_MNG_CHG_EVENT &&
				    eqe->subtype == MLX4_DEV_PMC_SUBTYPE_PORT_INFO) {
					phys_port  = eqe->event.port_mgmt_change.port;
					slave_port = mlx4_phys_to_slave_port(dev, i, phys_port);
					if (slave_port < 0) /* VF doesn't have this port */
						continue;
					eqe->event.port_mgmt_change.port = slave_port;
				}
				if (mlx4_GEN_EQE(dev, i, eqe))
					mlx4_warn(dev, "Failed to generate event for slave %d\n",
						  i);
				if (phys_port)
					eqe->event.port_mgmt_change.port = phys_port;
>>>>>>> afd2ff9b
			}
		} else {
			if (mlx4_GEN_EQE(dev, slave, eqe))
				mlx4_warn(dev, "Failed to generate event for slave %d\n",
					  slave);
		}
		++slave_eq->cons;
	}
}


static void slave_event(struct mlx4_dev *dev, u8 slave, struct mlx4_eqe *eqe)
{
	struct mlx4_priv *priv = mlx4_priv(dev);
	struct mlx4_slave_event_eq *slave_eq = &priv->mfunc.master.slave_eq;
	struct mlx4_eqe *s_eqe;
	unsigned long flags;

	spin_lock_irqsave(&slave_eq->event_lock, flags);
	s_eqe = &slave_eq->event_eqe[slave_eq->prod & (SLAVE_EVENT_EQ_SIZE - 1)];
	if ((!!(s_eqe->owner & 0x80)) ^
	    (!!(slave_eq->prod & SLAVE_EVENT_EQ_SIZE))) {
		mlx4_warn(dev, "Master failed to generate an EQE for slave: %d. No free EQE on slave events queue\n",
			  slave);
		spin_unlock_irqrestore(&slave_eq->event_lock, flags);
		return;
	}

	memcpy(s_eqe, eqe, sizeof(struct mlx4_eqe) - 1);
	s_eqe->slave_id = slave;
	/* ensure all information is written before setting the ownersip bit */
	dma_wmb();
	s_eqe->owner = !!(slave_eq->prod & SLAVE_EVENT_EQ_SIZE) ? 0x0 : 0x80;
	++slave_eq->prod;

	queue_work(priv->mfunc.master.comm_wq,
		   &priv->mfunc.master.slave_event_work);
	spin_unlock_irqrestore(&slave_eq->event_lock, flags);
}

static void mlx4_slave_event(struct mlx4_dev *dev, int slave,
			     struct mlx4_eqe *eqe)
{
	struct mlx4_priv *priv = mlx4_priv(dev);

	if (slave < 0 || slave > dev->persist->num_vfs ||
	    slave == dev->caps.function ||
	    !priv->mfunc.master.slave_state[slave].active)
		return;

	slave_event(dev, slave, eqe);
}

#if defined(CONFIG_SMP)
static void mlx4_set_eq_affinity_hint(struct mlx4_priv *priv, int vec)
{
	int hint_err;
	struct mlx4_dev *dev = &priv->dev;
	struct mlx4_eq *eq = &priv->eq_table.eq[vec];

	if (!eq->affinity_mask || cpumask_empty(eq->affinity_mask))
		return;

	hint_err = irq_set_affinity_hint(eq->irq, eq->affinity_mask);
	if (hint_err)
		mlx4_warn(dev, "irq_set_affinity_hint failed, err %d\n", hint_err);
}
#endif

int mlx4_gen_pkey_eqe(struct mlx4_dev *dev, int slave, u8 port)
{
	struct mlx4_eqe eqe;

	struct mlx4_priv *priv = mlx4_priv(dev);
	struct mlx4_slave_state *s_slave = &priv->mfunc.master.slave_state[slave];

	if (!s_slave->active)
		return 0;

	memset(&eqe, 0, sizeof eqe);

	eqe.type = MLX4_EVENT_TYPE_PORT_MNG_CHG_EVENT;
	eqe.subtype = MLX4_DEV_PMC_SUBTYPE_PKEY_TABLE;
	eqe.event.port_mgmt_change.port = mlx4_phys_to_slave_port(dev, slave, port);

	return mlx4_GEN_EQE(dev, slave, &eqe);
}
EXPORT_SYMBOL(mlx4_gen_pkey_eqe);

int mlx4_gen_guid_change_eqe(struct mlx4_dev *dev, int slave, u8 port)
{
	struct mlx4_eqe eqe;

	/*don't send if we don't have the that slave */
	if (dev->persist->num_vfs < slave)
		return 0;
	memset(&eqe, 0, sizeof eqe);

	eqe.type = MLX4_EVENT_TYPE_PORT_MNG_CHG_EVENT;
	eqe.subtype = MLX4_DEV_PMC_SUBTYPE_GUID_INFO;
	eqe.event.port_mgmt_change.port = mlx4_phys_to_slave_port(dev, slave, port);

	return mlx4_GEN_EQE(dev, slave, &eqe);
}
EXPORT_SYMBOL(mlx4_gen_guid_change_eqe);

int mlx4_gen_port_state_change_eqe(struct mlx4_dev *dev, int slave, u8 port,
				   u8 port_subtype_change)
{
	struct mlx4_eqe eqe;
	u8 slave_port = mlx4_phys_to_slave_port(dev, slave, port);

	/*don't send if we don't have the that slave */
	if (dev->persist->num_vfs < slave)
		return 0;
	memset(&eqe, 0, sizeof eqe);

	eqe.type = MLX4_EVENT_TYPE_PORT_CHANGE;
	eqe.subtype = port_subtype_change;
	eqe.event.port_change.port = cpu_to_be32(slave_port << 28);

	mlx4_dbg(dev, "%s: sending: %d to slave: %d on port: %d\n", __func__,
		 port_subtype_change, slave, port);
	return mlx4_GEN_EQE(dev, slave, &eqe);
}
EXPORT_SYMBOL(mlx4_gen_port_state_change_eqe);

enum slave_port_state mlx4_get_slave_port_state(struct mlx4_dev *dev, int slave, u8 port)
{
	struct mlx4_priv *priv = mlx4_priv(dev);
	struct mlx4_slave_state *s_state = priv->mfunc.master.slave_state;
	struct mlx4_active_ports actv_ports = mlx4_get_active_ports(dev, slave);

	if (slave >= dev->num_slaves || port > dev->caps.num_ports ||
	    port <= 0 || !test_bit(port - 1, actv_ports.ports)) {
		pr_err("%s: Error: asking for slave:%d, port:%d\n",
		       __func__, slave, port);
		return SLAVE_PORT_DOWN;
	}
	return s_state[slave].port_state[port];
}
EXPORT_SYMBOL(mlx4_get_slave_port_state);

static int mlx4_set_slave_port_state(struct mlx4_dev *dev, int slave, u8 port,
				     enum slave_port_state state)
{
	struct mlx4_priv *priv = mlx4_priv(dev);
	struct mlx4_slave_state *s_state = priv->mfunc.master.slave_state;
	struct mlx4_active_ports actv_ports = mlx4_get_active_ports(dev, slave);

	if (slave >= dev->num_slaves || port > dev->caps.num_ports ||
	    port <= 0 || !test_bit(port - 1, actv_ports.ports)) {
		pr_err("%s: Error: asking for slave:%d, port:%d\n",
		       __func__, slave, port);
		return -1;
	}
	s_state[slave].port_state[port] = state;

	return 0;
}

static void set_all_slave_state(struct mlx4_dev *dev, u8 port, int event)
{
	int i;
	enum slave_port_gen_event gen_event;
	struct mlx4_slaves_pport slaves_pport = mlx4_phys_to_slaves_pport(dev,
									  port);

	for (i = 0; i < dev->persist->num_vfs + 1; i++)
		if (test_bit(i, slaves_pport.slaves))
			set_and_calc_slave_port_state(dev, i, port,
						      event, &gen_event);
}
/**************************************************************************
	The function get as input the new event to that port,
	and according to the prev state change the slave's port state.
	The events are:
		MLX4_PORT_STATE_DEV_EVENT_PORT_DOWN,
		MLX4_PORT_STATE_DEV_EVENT_PORT_UP
		MLX4_PORT_STATE_IB_EVENT_GID_VALID
		MLX4_PORT_STATE_IB_EVENT_GID_INVALID
***************************************************************************/
int set_and_calc_slave_port_state(struct mlx4_dev *dev, int slave,
				  u8 port, int event,
				  enum slave_port_gen_event *gen_event)
{
	struct mlx4_priv *priv = mlx4_priv(dev);
	struct mlx4_slave_state *ctx = NULL;
	unsigned long flags;
	int ret = -1;
	struct mlx4_active_ports actv_ports = mlx4_get_active_ports(dev, slave);
	enum slave_port_state cur_state =
		mlx4_get_slave_port_state(dev, slave, port);

	*gen_event = SLAVE_PORT_GEN_EVENT_NONE;

	if (slave >= dev->num_slaves || port > dev->caps.num_ports ||
	    port <= 0 || !test_bit(port - 1, actv_ports.ports)) {
		pr_err("%s: Error: asking for slave:%d, port:%d\n",
		       __func__, slave, port);
		return ret;
	}

	ctx = &priv->mfunc.master.slave_state[slave];
	spin_lock_irqsave(&ctx->lock, flags);

	switch (cur_state) {
	case SLAVE_PORT_DOWN:
		if (MLX4_PORT_STATE_DEV_EVENT_PORT_UP == event)
			mlx4_set_slave_port_state(dev, slave, port,
						  SLAVE_PENDING_UP);
		break;
	case SLAVE_PENDING_UP:
		if (MLX4_PORT_STATE_DEV_EVENT_PORT_DOWN == event)
			mlx4_set_slave_port_state(dev, slave, port,
						  SLAVE_PORT_DOWN);
		else if (MLX4_PORT_STATE_IB_PORT_STATE_EVENT_GID_VALID == event) {
			mlx4_set_slave_port_state(dev, slave, port,
						  SLAVE_PORT_UP);
			*gen_event = SLAVE_PORT_GEN_EVENT_UP;
		}
		break;
	case SLAVE_PORT_UP:
		if (MLX4_PORT_STATE_DEV_EVENT_PORT_DOWN == event) {
			mlx4_set_slave_port_state(dev, slave, port,
						  SLAVE_PORT_DOWN);
			*gen_event = SLAVE_PORT_GEN_EVENT_DOWN;
		} else if (MLX4_PORT_STATE_IB_EVENT_GID_INVALID ==
				event) {
			mlx4_set_slave_port_state(dev, slave, port,
						  SLAVE_PENDING_UP);
			*gen_event = SLAVE_PORT_GEN_EVENT_DOWN;
		}
		break;
	default:
		pr_err("%s: BUG!!! UNKNOWN state: slave:%d, port:%d\n",
		       __func__, slave, port);
		goto out;
	}
	ret = mlx4_get_slave_port_state(dev, slave, port);

out:
	spin_unlock_irqrestore(&ctx->lock, flags);
	return ret;
}

EXPORT_SYMBOL(set_and_calc_slave_port_state);

int mlx4_gen_slaves_port_mgt_ev(struct mlx4_dev *dev, u8 port, int attr)
{
	struct mlx4_eqe eqe;

	memset(&eqe, 0, sizeof eqe);

	eqe.type = MLX4_EVENT_TYPE_PORT_MNG_CHG_EVENT;
	eqe.subtype = MLX4_DEV_PMC_SUBTYPE_PORT_INFO;
	eqe.event.port_mgmt_change.port = port;
	eqe.event.port_mgmt_change.params.port_info.changed_attr =
		cpu_to_be32((u32) attr);

	slave_event(dev, ALL_SLAVES, &eqe);
	return 0;
}
EXPORT_SYMBOL(mlx4_gen_slaves_port_mgt_ev);

void mlx4_master_handle_slave_flr(struct work_struct *work)
{
	struct mlx4_mfunc_master_ctx *master =
		container_of(work, struct mlx4_mfunc_master_ctx,
			     slave_flr_event_work);
	struct mlx4_mfunc *mfunc =
		container_of(master, struct mlx4_mfunc, master);
	struct mlx4_priv *priv =
		container_of(mfunc, struct mlx4_priv, mfunc);
	struct mlx4_dev *dev = &priv->dev;
	struct mlx4_slave_state *slave_state = priv->mfunc.master.slave_state;
	int i;
	int err;
	unsigned long flags;

	mlx4_dbg(dev, "mlx4_handle_slave_flr\n");

	for (i = 0 ; i < dev->num_slaves; i++) {

		if (MLX4_COMM_CMD_FLR == slave_state[i].last_cmd) {
			mlx4_dbg(dev, "mlx4_handle_slave_flr: clean slave: %d\n",
				 i);
			/* In case of 'Reset flow' FLR can be generated for
			 * a slave before mlx4_load_one is done.
			 * make sure interface is up before trying to delete
			 * slave resources which weren't allocated yet.
			 */
			if (dev->persist->interface_state &
			    MLX4_INTERFACE_STATE_UP)
				mlx4_delete_all_resources_for_slave(dev, i);
			/*return the slave to running mode*/
			spin_lock_irqsave(&priv->mfunc.master.slave_state_lock, flags);
			slave_state[i].last_cmd = MLX4_COMM_CMD_RESET;
			slave_state[i].is_slave_going_down = 0;
			spin_unlock_irqrestore(&priv->mfunc.master.slave_state_lock, flags);
			/*notify the FW:*/
			err = mlx4_cmd(dev, 0, i, 0, MLX4_CMD_INFORM_FLR_DONE,
				       MLX4_CMD_TIME_CLASS_A, MLX4_CMD_WRAPPED);
			if (err)
				mlx4_warn(dev, "Failed to notify FW on FLR done (slave:%d)\n",
					  i);
		}
	}
}

static int mlx4_eq_int(struct mlx4_dev *dev, struct mlx4_eq *eq)
{
	struct mlx4_priv *priv = mlx4_priv(dev);
	struct mlx4_eqe *eqe;
	int cqn = -1;
	int eqes_found = 0;
	int set_ci = 0;
	int port;
	int slave = 0;
	int ret;
	u32 flr_slave;
	u8 update_slave_state;
	int i;
	enum slave_port_gen_event gen_event;
	unsigned long flags;
	struct mlx4_vport_state *s_info;
	int eqe_size = dev->caps.eqe_size;

	while ((eqe = next_eqe_sw(eq, dev->caps.eqe_factor, eqe_size))) {
		/*
		 * Make sure we read EQ entry contents after we've
		 * checked the ownership bit.
		 */
		dma_rmb();

		switch (eqe->type) {
		case MLX4_EVENT_TYPE_COMP:
			cqn = be32_to_cpu(eqe->event.comp.cqn) & 0xffffff;
			mlx4_cq_completion(dev, cqn);
			break;

		case MLX4_EVENT_TYPE_PATH_MIG:
		case MLX4_EVENT_TYPE_COMM_EST:
		case MLX4_EVENT_TYPE_SQ_DRAINED:
		case MLX4_EVENT_TYPE_SRQ_QP_LAST_WQE:
		case MLX4_EVENT_TYPE_WQ_CATAS_ERROR:
		case MLX4_EVENT_TYPE_PATH_MIG_FAILED:
		case MLX4_EVENT_TYPE_WQ_INVAL_REQ_ERROR:
		case MLX4_EVENT_TYPE_WQ_ACCESS_ERROR:
			mlx4_dbg(dev, "event %d arrived\n", eqe->type);
			if (mlx4_is_master(dev)) {
				/* forward only to slave owning the QP */
				ret = mlx4_get_slave_from_resource_id(dev,
						RES_QP,
						be32_to_cpu(eqe->event.qp.qpn)
						& 0xffffff, &slave);
				if (ret && ret != -ENOENT) {
					mlx4_dbg(dev, "QP event %02x(%02x) on EQ %d at index %u: could not get slave id (%d)\n",
						 eqe->type, eqe->subtype,
						 eq->eqn, eq->cons_index, ret);
					break;
				}

				if (!ret && slave != dev->caps.function) {
					mlx4_slave_event(dev, slave, eqe);
					break;
				}

			}
			mlx4_qp_event(dev, be32_to_cpu(eqe->event.qp.qpn) &
				      0xffffff, eqe->type);
			break;

		case MLX4_EVENT_TYPE_SRQ_LIMIT:
			mlx4_dbg(dev, "%s: MLX4_EVENT_TYPE_SRQ_LIMIT\n",
				 __func__);
		case MLX4_EVENT_TYPE_SRQ_CATAS_ERROR:
			if (mlx4_is_master(dev)) {
				/* forward only to slave owning the SRQ */
				ret = mlx4_get_slave_from_resource_id(dev,
						RES_SRQ,
						be32_to_cpu(eqe->event.srq.srqn)
						& 0xffffff,
						&slave);
				if (ret && ret != -ENOENT) {
					mlx4_warn(dev, "SRQ event %02x(%02x) on EQ %d at index %u: could not get slave id (%d)\n",
						  eqe->type, eqe->subtype,
						  eq->eqn, eq->cons_index, ret);
					break;
				}
				mlx4_warn(dev, "%s: slave:%d, srq_no:0x%x, event: %02x(%02x)\n",
					  __func__, slave,
					  be32_to_cpu(eqe->event.srq.srqn),
					  eqe->type, eqe->subtype);

				if (!ret && slave != dev->caps.function) {
					mlx4_warn(dev, "%s: sending event %02x(%02x) to slave:%d\n",
						  __func__, eqe->type,
						  eqe->subtype, slave);
					mlx4_slave_event(dev, slave, eqe);
					break;
				}
			}
			mlx4_srq_event(dev, be32_to_cpu(eqe->event.srq.srqn) &
				       0xffffff, eqe->type);
			break;

		case MLX4_EVENT_TYPE_CMD:
			mlx4_cmd_event(dev,
				       be16_to_cpu(eqe->event.cmd.token),
				       eqe->event.cmd.status,
				       be64_to_cpu(eqe->event.cmd.out_param));
			break;

		case MLX4_EVENT_TYPE_PORT_CHANGE: {
			struct mlx4_slaves_pport slaves_port;
			port = be32_to_cpu(eqe->event.port_change.port) >> 28;
			slaves_port = mlx4_phys_to_slaves_pport(dev, port);
			if (eqe->subtype == MLX4_PORT_CHANGE_SUBTYPE_DOWN) {
				mlx4_dispatch_event(dev, MLX4_DEV_EVENT_PORT_DOWN,
						    port);
				mlx4_priv(dev)->sense.do_sense_port[port] = 1;
				if (!mlx4_is_master(dev))
					break;
				for (i = 0; i < dev->persist->num_vfs + 1;
				     i++) {
					if (!test_bit(i, slaves_port.slaves))
						continue;
					if (dev->caps.port_type[port] == MLX4_PORT_TYPE_ETH) {
						if (i == mlx4_master_func_num(dev))
							continue;
						mlx4_dbg(dev, "%s: Sending MLX4_PORT_CHANGE_SUBTYPE_DOWN to slave: %d, port:%d\n",
							 __func__, i, port);
						s_info = &priv->mfunc.master.vf_oper[i].vport[port].state;
						if (IFLA_VF_LINK_STATE_AUTO == s_info->link_state) {
							eqe->event.port_change.port =
								cpu_to_be32(
								(be32_to_cpu(eqe->event.port_change.port) & 0xFFFFFFF)
								| (mlx4_phys_to_slave_port(dev, i, port) << 28));
							mlx4_slave_event(dev, i, eqe);
						}
					} else {  /* IB port */
						set_and_calc_slave_port_state(dev, i, port,
									      MLX4_PORT_STATE_DEV_EVENT_PORT_DOWN,
									      &gen_event);
						/*we can be in pending state, then do not send port_down event*/
						if (SLAVE_PORT_GEN_EVENT_DOWN ==  gen_event) {
							if (i == mlx4_master_func_num(dev))
								continue;
							eqe->event.port_change.port =
								cpu_to_be32(
								(be32_to_cpu(eqe->event.port_change.port) & 0xFFFFFFF)
								| (mlx4_phys_to_slave_port(dev, i, port) << 28));
							mlx4_slave_event(dev, i, eqe);
						}
					}
				}
			} else {
				mlx4_dispatch_event(dev, MLX4_DEV_EVENT_PORT_UP, port);

				mlx4_priv(dev)->sense.do_sense_port[port] = 0;

				if (!mlx4_is_master(dev))
					break;
				if (dev->caps.port_type[port] == MLX4_PORT_TYPE_ETH)
					for (i = 0;
					     i < dev->persist->num_vfs + 1;
					     i++) {
						if (!test_bit(i, slaves_port.slaves))
							continue;
						if (i == mlx4_master_func_num(dev))
							continue;
						s_info = &priv->mfunc.master.vf_oper[i].vport[port].state;
						if (IFLA_VF_LINK_STATE_AUTO == s_info->link_state) {
							eqe->event.port_change.port =
								cpu_to_be32(
								(be32_to_cpu(eqe->event.port_change.port) & 0xFFFFFFF)
								| (mlx4_phys_to_slave_port(dev, i, port) << 28));
							mlx4_slave_event(dev, i, eqe);
						}
					}
				else /* IB port */
					/* port-up event will be sent to a slave when the
					 * slave's alias-guid is set. This is done in alias_GUID.c
					 */
					set_all_slave_state(dev, port, MLX4_DEV_EVENT_PORT_UP);
			}
			break;
		}

		case MLX4_EVENT_TYPE_CQ_ERROR:
			mlx4_warn(dev, "CQ %s on CQN %06x\n",
				  eqe->event.cq_err.syndrome == 1 ?
				  "overrun" : "access violation",
				  be32_to_cpu(eqe->event.cq_err.cqn) & 0xffffff);
			if (mlx4_is_master(dev)) {
				ret = mlx4_get_slave_from_resource_id(dev,
					RES_CQ,
					be32_to_cpu(eqe->event.cq_err.cqn)
					& 0xffffff, &slave);
				if (ret && ret != -ENOENT) {
					mlx4_dbg(dev, "CQ event %02x(%02x) on EQ %d at index %u: could not get slave id (%d)\n",
						 eqe->type, eqe->subtype,
						 eq->eqn, eq->cons_index, ret);
					break;
				}

				if (!ret && slave != dev->caps.function) {
					mlx4_slave_event(dev, slave, eqe);
					break;
				}
			}
			mlx4_cq_event(dev,
				      be32_to_cpu(eqe->event.cq_err.cqn)
				      & 0xffffff,
				      eqe->type);
			break;

		case MLX4_EVENT_TYPE_EQ_OVERFLOW:
			mlx4_warn(dev, "EQ overrun on EQN %d\n", eq->eqn);
			break;

		case MLX4_EVENT_TYPE_OP_REQUIRED:
			atomic_inc(&priv->opreq_count);
			/* FW commands can't be executed from interrupt context
			 * working in deferred task
			 */
			queue_work(mlx4_wq, &priv->opreq_task);
			break;

		case MLX4_EVENT_TYPE_COMM_CHANNEL:
			if (!mlx4_is_master(dev)) {
				mlx4_warn(dev, "Received comm channel event for non master device\n");
				break;
			}
			memcpy(&priv->mfunc.master.comm_arm_bit_vector,
			       eqe->event.comm_channel_arm.bit_vec,
			       sizeof eqe->event.comm_channel_arm.bit_vec);
			queue_work(priv->mfunc.master.comm_wq,
				   &priv->mfunc.master.comm_work);
			break;

		case MLX4_EVENT_TYPE_FLR_EVENT:
			flr_slave = be32_to_cpu(eqe->event.flr_event.slave_id);
			if (!mlx4_is_master(dev)) {
				mlx4_warn(dev, "Non-master function received FLR event\n");
				break;
			}

			mlx4_dbg(dev, "FLR event for slave: %d\n", flr_slave);

			if (flr_slave >= dev->num_slaves) {
				mlx4_warn(dev,
					  "Got FLR for unknown function: %d\n",
					  flr_slave);
				update_slave_state = 0;
			} else
				update_slave_state = 1;

			spin_lock_irqsave(&priv->mfunc.master.slave_state_lock, flags);
			if (update_slave_state) {
				priv->mfunc.master.slave_state[flr_slave].active = false;
				priv->mfunc.master.slave_state[flr_slave].last_cmd = MLX4_COMM_CMD_FLR;
				priv->mfunc.master.slave_state[flr_slave].is_slave_going_down = 1;
			}
			spin_unlock_irqrestore(&priv->mfunc.master.slave_state_lock, flags);
			mlx4_dispatch_event(dev, MLX4_DEV_EVENT_SLAVE_SHUTDOWN,
					    flr_slave);
			queue_work(priv->mfunc.master.comm_wq,
				   &priv->mfunc.master.slave_flr_event_work);
			break;

		case MLX4_EVENT_TYPE_FATAL_WARNING:
			if (eqe->subtype == MLX4_FATAL_WARNING_SUBTYPE_WARMING) {
				if (mlx4_is_master(dev))
					for (i = 0; i < dev->num_slaves; i++) {
						mlx4_dbg(dev, "%s: Sending MLX4_FATAL_WARNING_SUBTYPE_WARMING to slave: %d\n",
							 __func__, i);
						if (i == dev->caps.function)
							continue;
						mlx4_slave_event(dev, i, eqe);
					}
				mlx4_err(dev, "Temperature Threshold was reached! Threshold: %d celsius degrees; Current Temperature: %d\n",
					 be16_to_cpu(eqe->event.warming.warning_threshold),
					 be16_to_cpu(eqe->event.warming.current_temperature));
			} else
				mlx4_warn(dev, "Unhandled event FATAL WARNING (%02x), subtype %02x on EQ %d at index %u. owner=%x, nent=0x%x, slave=%x, ownership=%s\n",
					  eqe->type, eqe->subtype, eq->eqn,
					  eq->cons_index, eqe->owner, eq->nent,
					  eqe->slave_id,
					  !!(eqe->owner & 0x80) ^
					  !!(eq->cons_index & eq->nent) ? "HW" : "SW");

			break;

		case MLX4_EVENT_TYPE_PORT_MNG_CHG_EVENT:
			mlx4_dispatch_event(dev, MLX4_DEV_EVENT_PORT_MGMT_CHANGE,
					    (unsigned long) eqe);
			break;

		case MLX4_EVENT_TYPE_RECOVERABLE_ERROR_EVENT:
			switch (eqe->subtype) {
			case MLX4_RECOVERABLE_ERROR_EVENT_SUBTYPE_BAD_CABLE:
				mlx4_warn(dev, "Bad cable detected on port %u\n",
					  eqe->event.bad_cable.port);
				break;
			case MLX4_RECOVERABLE_ERROR_EVENT_SUBTYPE_UNSUPPORTED_CABLE:
				mlx4_warn(dev, "Unsupported cable detected\n");
				break;
			default:
				mlx4_dbg(dev,
					 "Unhandled recoverable error event detected: %02x(%02x) on EQ %d at index %u. owner=%x, nent=0x%x, ownership=%s\n",
					 eqe->type, eqe->subtype, eq->eqn,
					 eq->cons_index, eqe->owner, eq->nent,
					 !!(eqe->owner & 0x80) ^
					 !!(eq->cons_index & eq->nent) ? "HW" : "SW");
				break;
			}
			break;

		case MLX4_EVENT_TYPE_EEC_CATAS_ERROR:
		case MLX4_EVENT_TYPE_ECC_DETECT:
		default:
			mlx4_warn(dev, "Unhandled event %02x(%02x) on EQ %d at index %u. owner=%x, nent=0x%x, slave=%x, ownership=%s\n",
				  eqe->type, eqe->subtype, eq->eqn,
				  eq->cons_index, eqe->owner, eq->nent,
				  eqe->slave_id,
				  !!(eqe->owner & 0x80) ^
				  !!(eq->cons_index & eq->nent) ? "HW" : "SW");
			break;
		};

		++eq->cons_index;
		eqes_found = 1;
		++set_ci;

		/*
		 * The HCA will think the queue has overflowed if we
		 * don't tell it we've been processing events.  We
		 * create our EQs with MLX4_NUM_SPARE_EQE extra
		 * entries, so we must update our consumer index at
		 * least that often.
		 */
		if (unlikely(set_ci >= MLX4_NUM_SPARE_EQE)) {
			eq_set_ci(eq, 0);
			set_ci = 0;
		}
	}

	eq_set_ci(eq, 1);

	/* cqn is 24bit wide but is initialized such that its higher bits
	 * are ones too. Thus, if we got any event, cqn's high bits should be off
	 * and we need to schedule the tasklet.
	 */
	if (!(cqn & ~0xffffff))
		tasklet_schedule(&eq->tasklet_ctx.task);

	return eqes_found;
}

static irqreturn_t mlx4_interrupt(int irq, void *dev_ptr)
{
	struct mlx4_dev *dev = dev_ptr;
	struct mlx4_priv *priv = mlx4_priv(dev);
	int work = 0;
	int i;

	writel(priv->eq_table.clr_mask, priv->eq_table.clr_int);

	for (i = 0; i < dev->caps.num_comp_vectors + 1; ++i)
		work |= mlx4_eq_int(dev, &priv->eq_table.eq[i]);

	return IRQ_RETVAL(work);
}

static irqreturn_t mlx4_msi_x_interrupt(int irq, void *eq_ptr)
{
	struct mlx4_eq  *eq  = eq_ptr;
	struct mlx4_dev *dev = eq->dev;

	mlx4_eq_int(dev, eq);

	/* MSI-X vectors always belong to us */
	return IRQ_HANDLED;
}

int mlx4_MAP_EQ_wrapper(struct mlx4_dev *dev, int slave,
			struct mlx4_vhcr *vhcr,
			struct mlx4_cmd_mailbox *inbox,
			struct mlx4_cmd_mailbox *outbox,
			struct mlx4_cmd_info *cmd)
{
	struct mlx4_priv *priv = mlx4_priv(dev);
	struct mlx4_slave_event_eq_info *event_eq =
		priv->mfunc.master.slave_state[slave].event_eq;
	u32 in_modifier = vhcr->in_modifier;
	u32 eqn = in_modifier & 0x3FF;
	u64 in_param =  vhcr->in_param;
	int err = 0;
	int i;

	if (slave == dev->caps.function)
		err = mlx4_cmd(dev, in_param, (in_modifier & 0x80000000) | eqn,
			       0, MLX4_CMD_MAP_EQ, MLX4_CMD_TIME_CLASS_B,
			       MLX4_CMD_NATIVE);
	if (!err)
		for (i = 0; i < MLX4_EVENT_TYPES_NUM; ++i)
			if (in_param & (1LL << i))
				event_eq[i].eqn = in_modifier >> 31 ? -1 : eqn;

	return err;
}

static int mlx4_MAP_EQ(struct mlx4_dev *dev, u64 event_mask, int unmap,
			int eq_num)
{
	return mlx4_cmd(dev, event_mask, (unmap << 31) | eq_num,
			0, MLX4_CMD_MAP_EQ, MLX4_CMD_TIME_CLASS_B,
			MLX4_CMD_WRAPPED);
}

static int mlx4_SW2HW_EQ(struct mlx4_dev *dev, struct mlx4_cmd_mailbox *mailbox,
			 int eq_num)
{
	return mlx4_cmd(dev, mailbox->dma, eq_num, 0,
			MLX4_CMD_SW2HW_EQ, MLX4_CMD_TIME_CLASS_A,
			MLX4_CMD_WRAPPED);
}

static int mlx4_HW2SW_EQ(struct mlx4_dev *dev,  int eq_num)
{
	return mlx4_cmd(dev, 0, eq_num, 1, MLX4_CMD_HW2SW_EQ,
			MLX4_CMD_TIME_CLASS_A, MLX4_CMD_WRAPPED);
}

static int mlx4_num_eq_uar(struct mlx4_dev *dev)
{
	/*
	 * Each UAR holds 4 EQ doorbells.  To figure out how many UARs
	 * we need to map, take the difference of highest index and
	 * the lowest index we'll use and add 1.
	 */
	return (dev->caps.num_comp_vectors + 1 + dev->caps.reserved_eqs) / 4 -
		dev->caps.reserved_eqs / 4 + 1;
}

static void __iomem *mlx4_get_eq_uar(struct mlx4_dev *dev, struct mlx4_eq *eq)
{
	struct mlx4_priv *priv = mlx4_priv(dev);
	int index;

	index = eq->eqn / 4 - dev->caps.reserved_eqs / 4;

	if (!priv->eq_table.uar_map[index]) {
		priv->eq_table.uar_map[index] =
			ioremap(pci_resource_start(dev->persist->pdev, 2) +
				((eq->eqn / 4) << PAGE_SHIFT),
				PAGE_SIZE);
		if (!priv->eq_table.uar_map[index]) {
			mlx4_err(dev, "Couldn't map EQ doorbell for EQN 0x%06x\n",
				 eq->eqn);
			return NULL;
		}
	}

	return priv->eq_table.uar_map[index] + 0x800 + 8 * (eq->eqn % 4);
}

static void mlx4_unmap_uar(struct mlx4_dev *dev)
{
	struct mlx4_priv *priv = mlx4_priv(dev);
	int i;

	for (i = 0; i < mlx4_num_eq_uar(dev); ++i)
		if (priv->eq_table.uar_map[i]) {
			iounmap(priv->eq_table.uar_map[i]);
			priv->eq_table.uar_map[i] = NULL;
		}
}

static int mlx4_create_eq(struct mlx4_dev *dev, int nent,
			  u8 intr, struct mlx4_eq *eq)
{
	struct mlx4_priv *priv = mlx4_priv(dev);
	struct mlx4_cmd_mailbox *mailbox;
	struct mlx4_eq_context *eq_context;
	int npages;
	u64 *dma_list = NULL;
	dma_addr_t t;
	u64 mtt_addr;
	int err = -ENOMEM;
	int i;

	eq->dev   = dev;
	eq->nent  = roundup_pow_of_two(max(nent, 2));
	/* CX3 is capable of extending the CQE/EQE from 32 to 64 bytes, with
	 * strides of 64B,128B and 256B.
	 */
	npages = PAGE_ALIGN(eq->nent * dev->caps.eqe_size) / PAGE_SIZE;

	eq->page_list = kmalloc(npages * sizeof *eq->page_list,
				GFP_KERNEL);
	if (!eq->page_list)
		goto err_out;

	for (i = 0; i < npages; ++i)
		eq->page_list[i].buf = NULL;

	dma_list = kmalloc(npages * sizeof *dma_list, GFP_KERNEL);
	if (!dma_list)
		goto err_out_free;

	mailbox = mlx4_alloc_cmd_mailbox(dev);
	if (IS_ERR(mailbox))
		goto err_out_free;
	eq_context = mailbox->buf;

	for (i = 0; i < npages; ++i) {
		eq->page_list[i].buf = dma_alloc_coherent(&dev->persist->
							  pdev->dev,
							  PAGE_SIZE, &t,
							  GFP_KERNEL);
		if (!eq->page_list[i].buf)
			goto err_out_free_pages;

		dma_list[i] = t;
		eq->page_list[i].map = t;

		memset(eq->page_list[i].buf, 0, PAGE_SIZE);
	}

	eq->eqn = mlx4_bitmap_alloc(&priv->eq_table.bitmap);
	if (eq->eqn == -1)
		goto err_out_free_pages;

	eq->doorbell = mlx4_get_eq_uar(dev, eq);
	if (!eq->doorbell) {
		err = -ENOMEM;
		goto err_out_free_eq;
	}

	err = mlx4_mtt_init(dev, npages, PAGE_SHIFT, &eq->mtt);
	if (err)
		goto err_out_free_eq;

	err = mlx4_write_mtt(dev, &eq->mtt, 0, npages, dma_list);
	if (err)
		goto err_out_free_mtt;

	eq_context->flags	  = cpu_to_be32(MLX4_EQ_STATUS_OK   |
						MLX4_EQ_STATE_ARMED);
	eq_context->log_eq_size	  = ilog2(eq->nent);
	eq_context->intr	  = intr;
	eq_context->log_page_size = PAGE_SHIFT - MLX4_ICM_PAGE_SHIFT;

	mtt_addr = mlx4_mtt_addr(dev, &eq->mtt);
	eq_context->mtt_base_addr_h = mtt_addr >> 32;
	eq_context->mtt_base_addr_l = cpu_to_be32(mtt_addr & 0xffffffff);

	err = mlx4_SW2HW_EQ(dev, mailbox, eq->eqn);
	if (err) {
		mlx4_warn(dev, "SW2HW_EQ failed (%d)\n", err);
		goto err_out_free_mtt;
	}

	kfree(dma_list);
	mlx4_free_cmd_mailbox(dev, mailbox);

	eq->cons_index = 0;

	INIT_LIST_HEAD(&eq->tasklet_ctx.list);
	INIT_LIST_HEAD(&eq->tasklet_ctx.process_list);
	spin_lock_init(&eq->tasklet_ctx.lock);
	tasklet_init(&eq->tasklet_ctx.task, mlx4_cq_tasklet_cb,
		     (unsigned long)&eq->tasklet_ctx);

	return err;

err_out_free_mtt:
	mlx4_mtt_cleanup(dev, &eq->mtt);

err_out_free_eq:
	mlx4_bitmap_free(&priv->eq_table.bitmap, eq->eqn, MLX4_USE_RR);

err_out_free_pages:
	for (i = 0; i < npages; ++i)
		if (eq->page_list[i].buf)
			dma_free_coherent(&dev->persist->pdev->dev, PAGE_SIZE,
					  eq->page_list[i].buf,
					  eq->page_list[i].map);

	mlx4_free_cmd_mailbox(dev, mailbox);

err_out_free:
	kfree(eq->page_list);
	kfree(dma_list);

err_out:
	return err;
}

static void mlx4_free_eq(struct mlx4_dev *dev,
			 struct mlx4_eq *eq)
{
	struct mlx4_priv *priv = mlx4_priv(dev);
	int err;
	int i;
	/* CX3 is capable of extending the CQE/EQE from 32 to 64 bytes, with
	 * strides of 64B,128B and 256B
	 */
	int npages = PAGE_ALIGN(dev->caps.eqe_size  * eq->nent) / PAGE_SIZE;

	err = mlx4_HW2SW_EQ(dev, eq->eqn);
	if (err)
		mlx4_warn(dev, "HW2SW_EQ failed (%d)\n", err);

	synchronize_irq(eq->irq);
	tasklet_disable(&eq->tasklet_ctx.task);

	mlx4_mtt_cleanup(dev, &eq->mtt);
	for (i = 0; i < npages; ++i)
		dma_free_coherent(&dev->persist->pdev->dev, PAGE_SIZE,
				  eq->page_list[i].buf,
				  eq->page_list[i].map);

	kfree(eq->page_list);
	mlx4_bitmap_free(&priv->eq_table.bitmap, eq->eqn, MLX4_USE_RR);
}

static void mlx4_free_irqs(struct mlx4_dev *dev)
{
	struct mlx4_eq_table *eq_table = &mlx4_priv(dev)->eq_table;
	int	i;

	if (eq_table->have_irq)
		free_irq(dev->persist->pdev->irq, dev);

	for (i = 0; i < dev->caps.num_comp_vectors + 1; ++i)
		if (eq_table->eq[i].have_irq) {
			free_cpumask_var(eq_table->eq[i].affinity_mask);
#if defined(CONFIG_SMP)
			irq_set_affinity_hint(eq_table->eq[i].irq, NULL);
#endif
			free_irq(eq_table->eq[i].irq, eq_table->eq + i);
			eq_table->eq[i].have_irq = 0;
		}

	kfree(eq_table->irq_names);
}

static int mlx4_map_clr_int(struct mlx4_dev *dev)
{
	struct mlx4_priv *priv = mlx4_priv(dev);

	priv->clr_base = ioremap(pci_resource_start(dev->persist->pdev,
				 priv->fw.clr_int_bar) +
				 priv->fw.clr_int_base, MLX4_CLR_INT_SIZE);
	if (!priv->clr_base) {
		mlx4_err(dev, "Couldn't map interrupt clear register, aborting\n");
		return -ENOMEM;
	}

	return 0;
}

static void mlx4_unmap_clr_int(struct mlx4_dev *dev)
{
	struct mlx4_priv *priv = mlx4_priv(dev);

	iounmap(priv->clr_base);
}

int mlx4_alloc_eq_table(struct mlx4_dev *dev)
{
	struct mlx4_priv *priv = mlx4_priv(dev);

	priv->eq_table.eq = kcalloc(dev->caps.num_eqs - dev->caps.reserved_eqs,
				    sizeof *priv->eq_table.eq, GFP_KERNEL);
	if (!priv->eq_table.eq)
		return -ENOMEM;

	return 0;
}

void mlx4_free_eq_table(struct mlx4_dev *dev)
{
	kfree(mlx4_priv(dev)->eq_table.eq);
}

int mlx4_init_eq_table(struct mlx4_dev *dev)
{
	struct mlx4_priv *priv = mlx4_priv(dev);
	int err;
	int i;

	priv->eq_table.uar_map = kcalloc(mlx4_num_eq_uar(dev),
					 sizeof *priv->eq_table.uar_map,
					 GFP_KERNEL);
	if (!priv->eq_table.uar_map) {
		err = -ENOMEM;
		goto err_out_free;
	}

	err = mlx4_bitmap_init(&priv->eq_table.bitmap,
			       roundup_pow_of_two(dev->caps.num_eqs),
			       dev->caps.num_eqs - 1,
			       dev->caps.reserved_eqs,
			       roundup_pow_of_two(dev->caps.num_eqs) -
			       dev->caps.num_eqs);
	if (err)
		goto err_out_free;

	for (i = 0; i < mlx4_num_eq_uar(dev); ++i)
		priv->eq_table.uar_map[i] = NULL;

	if (!mlx4_is_slave(dev)) {
		err = mlx4_map_clr_int(dev);
		if (err)
			goto err_out_bitmap;

		priv->eq_table.clr_mask =
			swab32(1 << (priv->eq_table.inta_pin & 31));
		priv->eq_table.clr_int  = priv->clr_base +
			(priv->eq_table.inta_pin < 32 ? 4 : 0);
	}

	priv->eq_table.irq_names =
		kmalloc(MLX4_IRQNAME_SIZE * (dev->caps.num_comp_vectors + 1),
			GFP_KERNEL);
	if (!priv->eq_table.irq_names) {
		err = -ENOMEM;
		goto err_out_clr_int;
	}

	for (i = 0; i < dev->caps.num_comp_vectors + 1; ++i) {
		if (i == MLX4_EQ_ASYNC) {
			err = mlx4_create_eq(dev,
					     MLX4_NUM_ASYNC_EQE + MLX4_NUM_SPARE_EQE,
					     0, &priv->eq_table.eq[MLX4_EQ_ASYNC]);
		} else {
			struct mlx4_eq	*eq = &priv->eq_table.eq[i];
#ifdef CONFIG_RFS_ACCEL
			int port = find_first_bit(eq->actv_ports.ports,
						  dev->caps.num_ports) + 1;

			if (port <= dev->caps.num_ports) {
				struct mlx4_port_info *info =
					&mlx4_priv(dev)->port[port];

				if (!info->rmap) {
					info->rmap = alloc_irq_cpu_rmap(
						mlx4_get_eqs_per_port(dev, port));
					if (!info->rmap) {
						mlx4_warn(dev, "Failed to allocate cpu rmap\n");
						err = -ENOMEM;
						goto err_out_unmap;
					}
				}

				err = irq_cpu_rmap_add(
					info->rmap, eq->irq);
				if (err)
					mlx4_warn(dev, "Failed adding irq rmap\n");
			}
#endif
			err = mlx4_create_eq(dev, dev->caps.num_cqs -
						  dev->caps.reserved_cqs +
						  MLX4_NUM_SPARE_EQE,
					     (dev->flags & MLX4_FLAG_MSI_X) ?
					     i + 1 - !!(i > MLX4_EQ_ASYNC) : 0,
					     eq);
		}
		if (err)
			goto err_out_unmap;
	}

	if (dev->flags & MLX4_FLAG_MSI_X) {
		const char *eq_name;

<<<<<<< HEAD
		for (i = 0; i < dev->caps.num_comp_vectors + 1; ++i) {
			if (i < dev->caps.num_comp_vectors) {
				snprintf(priv->eq_table.irq_names +
					 i * MLX4_IRQNAME_SIZE,
					 MLX4_IRQNAME_SIZE,
					 "mlx4-comp-%d@pci:%s", i,
					 pci_name(dev->persist->pdev));
			} else {
				snprintf(priv->eq_table.irq_names +
					 i * MLX4_IRQNAME_SIZE,
					 MLX4_IRQNAME_SIZE,
					 "mlx4-async@pci:%s",
					 pci_name(dev->persist->pdev));
			}

			eq_name = priv->eq_table.irq_names +
				  i * MLX4_IRQNAME_SIZE;
			err = request_irq(priv->eq_table.eq[i].irq,
					  mlx4_msi_x_interrupt, 0, eq_name,
					  priv->eq_table.eq + i);
			if (err)
				goto err_out_async;
=======
		snprintf(priv->eq_table.irq_names +
			 MLX4_EQ_ASYNC * MLX4_IRQNAME_SIZE,
			 MLX4_IRQNAME_SIZE,
			 "mlx4-async@pci:%s",
			 pci_name(dev->persist->pdev));
		eq_name = priv->eq_table.irq_names +
			MLX4_EQ_ASYNC * MLX4_IRQNAME_SIZE;

		err = request_irq(priv->eq_table.eq[MLX4_EQ_ASYNC].irq,
				  mlx4_msi_x_interrupt, 0, eq_name,
				  priv->eq_table.eq + MLX4_EQ_ASYNC);
		if (err)
			goto err_out_unmap;
>>>>>>> afd2ff9b

		priv->eq_table.eq[MLX4_EQ_ASYNC].have_irq = 1;
	} else {
		snprintf(priv->eq_table.irq_names,
			 MLX4_IRQNAME_SIZE,
			 DRV_NAME "@pci:%s",
			 pci_name(dev->persist->pdev));
		err = request_irq(dev->persist->pdev->irq, mlx4_interrupt,
				  IRQF_SHARED, priv->eq_table.irq_names, dev);
		if (err)
			goto err_out_unmap;

		priv->eq_table.have_irq = 1;
	}

	err = mlx4_MAP_EQ(dev, get_async_ev_mask(dev), 0,
			  priv->eq_table.eq[MLX4_EQ_ASYNC].eqn);
	if (err)
		mlx4_warn(dev, "MAP_EQ for async EQ %d failed (%d)\n",
			   priv->eq_table.eq[MLX4_EQ_ASYNC].eqn, err);

	/* arm ASYNC eq */
	eq_set_ci(&priv->eq_table.eq[MLX4_EQ_ASYNC], 1);

	return 0;

err_out_unmap:
	while (i >= 0)
		mlx4_free_eq(dev, &priv->eq_table.eq[i--]);
#ifdef CONFIG_RFS_ACCEL
	for (i = 1; i <= dev->caps.num_ports; i++) {
		if (mlx4_priv(dev)->port[i].rmap) {
			free_irq_cpu_rmap(mlx4_priv(dev)->port[i].rmap);
			mlx4_priv(dev)->port[i].rmap = NULL;
		}
	}
#endif
	mlx4_free_irqs(dev);

err_out_clr_int:
	if (!mlx4_is_slave(dev))
		mlx4_unmap_clr_int(dev);

err_out_bitmap:
	mlx4_unmap_uar(dev);
	mlx4_bitmap_cleanup(&priv->eq_table.bitmap);

err_out_free:
	kfree(priv->eq_table.uar_map);

	return err;
}

void mlx4_cleanup_eq_table(struct mlx4_dev *dev)
{
	struct mlx4_priv *priv = mlx4_priv(dev);
	int i;

	mlx4_MAP_EQ(dev, get_async_ev_mask(dev), 1,
		    priv->eq_table.eq[MLX4_EQ_ASYNC].eqn);

#ifdef CONFIG_RFS_ACCEL
	for (i = 1; i <= dev->caps.num_ports; i++) {
		if (mlx4_priv(dev)->port[i].rmap) {
			free_irq_cpu_rmap(mlx4_priv(dev)->port[i].rmap);
			mlx4_priv(dev)->port[i].rmap = NULL;
		}
	}
#endif
	mlx4_free_irqs(dev);

	for (i = 0; i < dev->caps.num_comp_vectors + 1; ++i)
		mlx4_free_eq(dev, &priv->eq_table.eq[i]);

	if (!mlx4_is_slave(dev))
		mlx4_unmap_clr_int(dev);

	mlx4_unmap_uar(dev);
	mlx4_bitmap_cleanup(&priv->eq_table.bitmap);

	kfree(priv->eq_table.uar_map);
}

/* A test that verifies that we can accept interrupts on all
 * the irq vectors of the device.
 * Interrupts are checked using the NOP command.
 */
int mlx4_test_interrupts(struct mlx4_dev *dev)
{
	struct mlx4_priv *priv = mlx4_priv(dev);
	int i;
	int err;

	err = mlx4_NOP(dev);
	/* When not in MSI_X, there is only one irq to check */
	if (!(dev->flags & MLX4_FLAG_MSI_X) || mlx4_is_slave(dev))
		return err;

	/* A loop over all completion vectors, for each vector we will check
	 * whether it works by mapping command completions to that vector
	 * and performing a NOP command
	 */
	for(i = 0; !err && (i < dev->caps.num_comp_vectors); ++i) {
		/* Make sure request_irq was called */
		if (!priv->eq_table.eq[i].have_irq)
			continue;

		/* Temporary use polling for command completions */
		mlx4_cmd_use_polling(dev);

		/* Map the new eq to handle all asynchronous events */
		err = mlx4_MAP_EQ(dev, get_async_ev_mask(dev), 0,
				  priv->eq_table.eq[i].eqn);
		if (err) {
			mlx4_warn(dev, "Failed mapping eq for interrupt test\n");
			mlx4_cmd_use_events(dev);
			break;
		}

		/* Go back to using events */
		mlx4_cmd_use_events(dev);
		err = mlx4_NOP(dev);
	}

	/* Return to default */
	mlx4_MAP_EQ(dev, get_async_ev_mask(dev), 0,
		    priv->eq_table.eq[MLX4_EQ_ASYNC].eqn);
	return err;
}
EXPORT_SYMBOL(mlx4_test_interrupts);

bool mlx4_is_eq_vector_valid(struct mlx4_dev *dev, u8 port, int vector)
{
	struct mlx4_priv *priv = mlx4_priv(dev);

	vector = MLX4_CQ_TO_EQ_VECTOR(vector);
	if (vector < 0 || (vector >= dev->caps.num_comp_vectors + 1) ||
	    (vector == MLX4_EQ_ASYNC))
		return false;

	return test_bit(port - 1, priv->eq_table.eq[vector].actv_ports.ports);
}
EXPORT_SYMBOL(mlx4_is_eq_vector_valid);

u32 mlx4_get_eqs_per_port(struct mlx4_dev *dev, u8 port)
{
	struct mlx4_priv *priv = mlx4_priv(dev);
	unsigned int i;
	unsigned int sum = 0;

	for (i = 0; i < dev->caps.num_comp_vectors + 1; i++)
		sum += !!test_bit(port - 1,
				  priv->eq_table.eq[i].actv_ports.ports);

	return sum;
}
EXPORT_SYMBOL(mlx4_get_eqs_per_port);

int mlx4_is_eq_shared(struct mlx4_dev *dev, int vector)
{
	struct mlx4_priv *priv = mlx4_priv(dev);

	vector = MLX4_CQ_TO_EQ_VECTOR(vector);
	if (vector <= 0 || (vector >= dev->caps.num_comp_vectors + 1))
		return -EINVAL;

	return !!(bitmap_weight(priv->eq_table.eq[vector].actv_ports.ports,
				dev->caps.num_ports) > 1);
}
EXPORT_SYMBOL(mlx4_is_eq_shared);

struct cpu_rmap *mlx4_get_cpu_rmap(struct mlx4_dev *dev, int port)
{
	return mlx4_priv(dev)->port[port].rmap;
}
EXPORT_SYMBOL(mlx4_get_cpu_rmap);

int mlx4_assign_eq(struct mlx4_dev *dev, u8 port, int *vector)
{
	struct mlx4_priv *priv = mlx4_priv(dev);
	int err = 0, i = 0;
	u32 min_ref_count_val = (u32)-1;
	int requested_vector = MLX4_CQ_TO_EQ_VECTOR(*vector);
	int *prequested_vector = NULL;


	mutex_lock(&priv->msix_ctl.pool_lock);
	if (requested_vector < (dev->caps.num_comp_vectors + 1) &&
	    (requested_vector >= 0) &&
	    (requested_vector != MLX4_EQ_ASYNC)) {
		if (test_bit(port - 1,
			     priv->eq_table.eq[requested_vector].actv_ports.ports)) {
			prequested_vector = &requested_vector;
		} else {
			struct mlx4_eq *eq;

			for (i = 1; i < port;
			     requested_vector += mlx4_get_eqs_per_port(dev, i++))
				;

			eq = &priv->eq_table.eq[requested_vector];
			if (requested_vector < dev->caps.num_comp_vectors + 1 &&
			    test_bit(port - 1, eq->actv_ports.ports)) {
				prequested_vector = &requested_vector;
			}
		}
	}

	if  (!prequested_vector) {
		requested_vector = -1;
		for (i = 0; min_ref_count_val && i < dev->caps.num_comp_vectors + 1;
		     i++) {
			struct mlx4_eq *eq = &priv->eq_table.eq[i];

			if (min_ref_count_val > eq->ref_count &&
			    test_bit(port - 1, eq->actv_ports.ports)) {
				min_ref_count_val = eq->ref_count;
				requested_vector = i;
			}
		}

		if (requested_vector < 0) {
			err = -ENOSPC;
			goto err_unlock;
		}

		prequested_vector = &requested_vector;
	}

	if (!test_bit(*prequested_vector, priv->msix_ctl.pool_bm) &&
	    dev->flags & MLX4_FLAG_MSI_X) {
		set_bit(*prequested_vector, priv->msix_ctl.pool_bm);
		snprintf(priv->eq_table.irq_names +
			 *prequested_vector * MLX4_IRQNAME_SIZE,
			 MLX4_IRQNAME_SIZE, "mlx4-%d@%s",
			 *prequested_vector, dev_name(&dev->persist->pdev->dev));

		err = request_irq(priv->eq_table.eq[*prequested_vector].irq,
				  mlx4_msi_x_interrupt, 0,
				  &priv->eq_table.irq_names[*prequested_vector << 5],
				  priv->eq_table.eq + *prequested_vector);

		if (err) {
			clear_bit(*prequested_vector, priv->msix_ctl.pool_bm);
			*prequested_vector = -1;
		} else {
#if defined(CONFIG_SMP)
			mlx4_set_eq_affinity_hint(priv, *prequested_vector);
#endif
			eq_set_ci(&priv->eq_table.eq[*prequested_vector], 1);
			priv->eq_table.eq[*prequested_vector].have_irq = 1;
		}
	}

	if (!err && *prequested_vector >= 0)
		priv->eq_table.eq[*prequested_vector].ref_count++;

err_unlock:
	mutex_unlock(&priv->msix_ctl.pool_lock);

	if (!err && *prequested_vector >= 0)
		*vector = MLX4_EQ_TO_CQ_VECTOR(*prequested_vector);
	else
		*vector = 0;

	return err;
}
EXPORT_SYMBOL(mlx4_assign_eq);

int mlx4_eq_get_irq(struct mlx4_dev *dev, int cq_vec)
{
	struct mlx4_priv *priv = mlx4_priv(dev);

	return priv->eq_table.eq[MLX4_CQ_TO_EQ_VECTOR(cq_vec)].irq;
}
EXPORT_SYMBOL(mlx4_eq_get_irq);

void mlx4_release_eq(struct mlx4_dev *dev, int vec)
{
	struct mlx4_priv *priv = mlx4_priv(dev);
	int eq_vec = MLX4_CQ_TO_EQ_VECTOR(vec);

	mutex_lock(&priv->msix_ctl.pool_lock);
	priv->eq_table.eq[eq_vec].ref_count--;

	/* once we allocated EQ, we don't release it because it might be binded
	 * to cpu_rmap.
	 */
	mutex_unlock(&priv->msix_ctl.pool_lock);
}
EXPORT_SYMBOL(mlx4_release_eq);
<|MERGE_RESOLUTION|>--- conflicted
+++ resolved
@@ -154,11 +154,6 @@
 		/* All active slaves need to receive the event */
 		if (slave == ALL_SLAVES) {
 			for (i = 0; i <= dev->persist->num_vfs; i++) {
-<<<<<<< HEAD
-				if (mlx4_GEN_EQE(dev, i, eqe))
-					mlx4_warn(dev, "Failed to generate event for slave %d\n",
-						  i);
-=======
 				phys_port = 0;
 				if (eqe->type == MLX4_EVENT_TYPE_PORT_MNG_CHG_EVENT &&
 				    eqe->subtype == MLX4_DEV_PMC_SUBTYPE_PORT_INFO) {
@@ -173,7 +168,6 @@
 						  i);
 				if (phys_port)
 					eqe->event.port_mgmt_change.port = phys_port;
->>>>>>> afd2ff9b
 			}
 		} else {
 			if (mlx4_GEN_EQE(dev, slave, eqe))
@@ -1254,30 +1248,6 @@
 	if (dev->flags & MLX4_FLAG_MSI_X) {
 		const char *eq_name;
 
-<<<<<<< HEAD
-		for (i = 0; i < dev->caps.num_comp_vectors + 1; ++i) {
-			if (i < dev->caps.num_comp_vectors) {
-				snprintf(priv->eq_table.irq_names +
-					 i * MLX4_IRQNAME_SIZE,
-					 MLX4_IRQNAME_SIZE,
-					 "mlx4-comp-%d@pci:%s", i,
-					 pci_name(dev->persist->pdev));
-			} else {
-				snprintf(priv->eq_table.irq_names +
-					 i * MLX4_IRQNAME_SIZE,
-					 MLX4_IRQNAME_SIZE,
-					 "mlx4-async@pci:%s",
-					 pci_name(dev->persist->pdev));
-			}
-
-			eq_name = priv->eq_table.irq_names +
-				  i * MLX4_IRQNAME_SIZE;
-			err = request_irq(priv->eq_table.eq[i].irq,
-					  mlx4_msi_x_interrupt, 0, eq_name,
-					  priv->eq_table.eq + i);
-			if (err)
-				goto err_out_async;
-=======
 		snprintf(priv->eq_table.irq_names +
 			 MLX4_EQ_ASYNC * MLX4_IRQNAME_SIZE,
 			 MLX4_IRQNAME_SIZE,
@@ -1291,7 +1261,6 @@
 				  priv->eq_table.eq + MLX4_EQ_ASYNC);
 		if (err)
 			goto err_out_unmap;
->>>>>>> afd2ff9b
 
 		priv->eq_table.eq[MLX4_EQ_ASYNC].have_irq = 1;
 	} else {
