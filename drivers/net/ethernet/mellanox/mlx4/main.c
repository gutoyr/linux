--- conflicted
+++ resolved
@@ -2269,76 +2269,8 @@
 	int i;
 	int existing_vfs = 0;
 
-<<<<<<< HEAD
-	pr_info(DRV_NAME ": Initializing %s\n", pci_name(pdev));
-
-	err = pci_enable_device(pdev);
-	if (err) {
-		dev_err(&pdev->dev, "Cannot enable PCI device, "
-			"aborting.\n");
-		return err;
-	}
-	if (num_vfs > MLX4_MAX_NUM_VF) {
-		printk(KERN_ERR "There are more VF's (%d) than allowed(%d)\n",
-		       num_vfs, MLX4_MAX_NUM_VF);
-		return -EINVAL;
-	}
-	/*
-	 * Check for BARs.
-	 */
-	if (!(pci_dev_data & MLX4_PCI_DEV_IS_VF) &&
-	    !(pci_resource_flags(pdev, 0) & IORESOURCE_MEM)) {
-		dev_err(&pdev->dev, "Missing DCS, aborting."
-			"(driver_data: 0x%x, pci_resource_flags(pdev, 0):0x%lx)\n",
-			pci_dev_data, pci_resource_flags(pdev, 0));
-		err = -ENODEV;
-		goto err_disable_pdev;
-	}
-	if (!(pci_resource_flags(pdev, 2) & IORESOURCE_MEM)) {
-		dev_err(&pdev->dev, "Missing UAR, aborting.\n");
-		err = -ENODEV;
-		goto err_disable_pdev;
-	}
-
-	err = pci_request_regions(pdev, DRV_NAME);
-	if (err) {
-		dev_err(&pdev->dev, "Couldn't get PCI resources, aborting\n");
-		goto err_disable_pdev;
-	}
-
-	pci_set_master(pdev);
-
-	err = pci_set_dma_mask(pdev, DMA_BIT_MASK(64));
-	if (err) {
-		dev_warn(&pdev->dev, "Warning: couldn't set 64-bit PCI DMA mask.\n");
-		err = pci_set_dma_mask(pdev, DMA_BIT_MASK(32));
-		if (err) {
-			dev_err(&pdev->dev, "Can't set PCI DMA mask, aborting.\n");
-			goto err_release_regions;
-		}
-	}
-	err = pci_set_consistent_dma_mask(pdev, DMA_BIT_MASK(64));
-	if (err) {
-		dev_warn(&pdev->dev, "Warning: couldn't set 64-bit "
-			 "consistent PCI DMA mask.\n");
-		err = pci_set_consistent_dma_mask(pdev, DMA_BIT_MASK(32));
-		if (err) {
-			dev_err(&pdev->dev, "Can't set consistent PCI DMA mask, "
-				"aborting.\n");
-			goto err_release_regions;
-		}
-	}
-
-	/* Allow large DMA segments, up to the firmware limit of 1 GB */
-	dma_set_max_seg_size(&pdev->dev, 1024 * 1024 * 1024);
-
-	dev       = pci_get_drvdata(pdev);
-	priv      = mlx4_priv(dev);
-	dev->pdev = pdev;
-=======
 	dev = &priv->dev;
 
->>>>>>> fc14f9c1
 	INIT_LIST_HEAD(&priv->ctx_list);
 	spin_lock_init(&priv->ctx_lock);
 
@@ -2560,12 +2492,9 @@
 	mlx4_start_sense(dev);
 
 	priv->removed = 0;
-<<<<<<< HEAD
-=======
 
 	if (mlx4_is_master(dev) && dev->num_vfs)
 		atomic_dec(&pf_loading);
->>>>>>> fc14f9c1
 
 	return 0;
 
@@ -2781,10 +2710,7 @@
 {
 	struct mlx4_priv *priv;
 	struct mlx4_dev *dev;
-<<<<<<< HEAD
-=======
 	int ret;
->>>>>>> fc14f9c1
 
 	printk_once(KERN_INFO "%s", mlx4_version);
 
@@ -2793,15 +2719,6 @@
 		return -ENOMEM;
 
 	dev       = &priv->dev;
-<<<<<<< HEAD
-	pci_set_drvdata(pdev, dev);
-	priv->pci_dev_data = id->driver_data;
-
-	return __mlx4_init_one(pdev, id->driver_data);
-}
-
-static void __mlx4_remove_one(struct pci_dev *pdev)
-=======
 	dev->pdev = pdev;
 	pci_set_drvdata(pdev, dev);
 	priv->pci_dev_data = id->driver_data;
@@ -2814,7 +2731,6 @@
 }
 
 static void mlx4_unload_one(struct pci_dev *pdev)
->>>>>>> fc14f9c1
 {
 	struct mlx4_dev  *dev  = pci_get_drvdata(pdev);
 	struct mlx4_priv *priv = mlx4_priv(dev);
@@ -2826,27 +2742,6 @@
 		return;
 
 	pci_dev_data = priv->pci_dev_data;
-<<<<<<< HEAD
-
-	/* in SRIOV it is not allowed to unload the pf's
-	 * driver while there are alive vf's */
-	if (mlx4_is_master(dev)) {
-		if (mlx4_how_many_lives_vf(dev))
-			printk(KERN_ERR "Removing PF when there are assigned VF's !!!\n");
-	}
-	mlx4_stop_sense(dev);
-	mlx4_unregister_device(dev);
-
-	for (p = 1; p <= dev->caps.num_ports; p++) {
-		mlx4_cleanup_port_info(&priv->port[p]);
-		mlx4_CLOSE_PORT(dev, p);
-	}
-
-	if (mlx4_is_master(dev))
-		mlx4_free_resource_tracker(dev,
-					   RES_TR_FREE_SLAVES_ONLY);
-
-=======
 
 	/* Disabling SR-IOV is not allowed while there are active vf's */
 	if (mlx4_is_master(dev)) {
@@ -2868,7 +2763,6 @@
 		mlx4_free_resource_tracker(dev,
 					   RES_TR_FREE_SLAVES_ONLY);
 
->>>>>>> fc14f9c1
 	mlx4_cleanup_counters_table(dev);
 	mlx4_cleanup_qp_table(dev);
 	mlx4_cleanup_srq_table(dev);
@@ -2899,37 +2793,22 @@
 
 	if (dev->flags & MLX4_FLAG_MSI_X)
 		pci_disable_msix(pdev);
-<<<<<<< HEAD
-	if (dev->flags & MLX4_FLAG_SRIOV) {
-		mlx4_warn(dev, "Disabling SR-IOV\n");
-		pci_disable_sriov(pdev);
-=======
 	if (dev->flags & MLX4_FLAG_SRIOV && !active_vfs) {
 		mlx4_warn(dev, "Disabling SR-IOV\n");
 		pci_disable_sriov(pdev);
 		dev->num_vfs = 0;
->>>>>>> fc14f9c1
 	}
 
 	if (!mlx4_is_slave(dev))
 		mlx4_free_ownership(dev);
 
-<<<<<<< HEAD
-=======
 	kfree(dev->caps.qp0_qkey);
->>>>>>> fc14f9c1
 	kfree(dev->caps.qp0_tunnel);
 	kfree(dev->caps.qp0_proxy);
 	kfree(dev->caps.qp1_tunnel);
 	kfree(dev->caps.qp1_proxy);
-<<<<<<< HEAD
-
-	pci_release_regions(pdev);
-	pci_disable_device(pdev);
-=======
 	kfree(dev->dev_vfs);
 
->>>>>>> fc14f9c1
 	memset(priv, 0, sizeof(*priv));
 	priv->pci_dev_data = pci_dev_data;
 	priv->removed = 1;
@@ -2940,13 +2819,9 @@
 	struct mlx4_dev  *dev  = pci_get_drvdata(pdev);
 	struct mlx4_priv *priv = mlx4_priv(dev);
 
-<<<<<<< HEAD
-	__mlx4_remove_one(pdev);
-=======
 	mlx4_unload_one(pdev);
 	pci_release_regions(pdev);
 	pci_disable_device(pdev);
->>>>>>> fc14f9c1
 	kfree(priv);
 	pci_set_drvdata(pdev, NULL);
 }
@@ -2959,10 +2834,6 @@
 	int pci_dev_data, err, total_vfs;
 
 	pci_dev_data = priv->pci_dev_data;
-<<<<<<< HEAD
-	__mlx4_remove_one(pdev);
-	return __mlx4_init_one(pdev, pci_dev_data);
-=======
 	total_vfs = dev->num_vfs;
 	memcpy(nvfs, dev->nvfs, sizeof(dev->nvfs));
 
@@ -2975,7 +2846,6 @@
 	}
 
 	return err;
->>>>>>> fc14f9c1
 }
 
 static const struct pci_device_id mlx4_pci_table[] = {
@@ -3029,11 +2899,7 @@
 static pci_ers_result_t mlx4_pci_err_detected(struct pci_dev *pdev,
 					      pci_channel_state_t state)
 {
-<<<<<<< HEAD
-	__mlx4_remove_one(pdev);
-=======
 	mlx4_unload_one(pdev);
->>>>>>> fc14f9c1
 
 	return state == pci_channel_io_perm_failure ?
 		PCI_ERS_RESULT_DISCONNECT : PCI_ERS_RESULT_NEED_RESET;
@@ -3045,11 +2911,7 @@
 	struct mlx4_priv *priv = mlx4_priv(dev);
 	int               ret;
 
-<<<<<<< HEAD
-	ret = __mlx4_init_one(pdev, priv->pci_dev_data);
-=======
 	ret = __mlx4_init_one(pdev, priv->pci_dev_data, priv);
->>>>>>> fc14f9c1
 
 	return ret ? PCI_ERS_RESULT_DISCONNECT : PCI_ERS_RESULT_RECOVERED;
 }
@@ -3063,11 +2925,7 @@
 	.name		= DRV_NAME,
 	.id_table	= mlx4_pci_table,
 	.probe		= mlx4_init_one,
-<<<<<<< HEAD
-	.shutdown	= mlx4_remove_one,
-=======
 	.shutdown	= mlx4_unload_one,
->>>>>>> fc14f9c1
 	.remove		= mlx4_remove_one,
 	.err_handler    = &mlx4_err_handler,
 };
