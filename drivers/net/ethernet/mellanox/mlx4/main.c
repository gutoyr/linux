--- conflicted
+++ resolved
@@ -297,8 +297,6 @@
 	return err;
 }
 
-<<<<<<< HEAD
-=======
 static inline void mlx4_enable_ignore_fcs(struct mlx4_dev *dev)
 {
 	if (!(dev->caps.flags2 & MLX4_DEV_CAP_FLAG2_IGNORE_FCS))
@@ -318,7 +316,6 @@
 	}
 }
 
->>>>>>> afd2ff9b
 #define MLX4_A0_STEERING_TABLE_SIZE	256
 static int mlx4_dev_cap(struct mlx4_dev *dev, struct mlx4_dev_cap *dev_cap)
 {
@@ -534,11 +531,8 @@
 		dev->caps.dmfs_high_rate_qpn_range = MLX4_A0_STEERING_TABLE_SIZE;
 	}
 
-<<<<<<< HEAD
-=======
 	dev->caps.rl_caps = dev_cap->rl_caps;
 
->>>>>>> afd2ff9b
 	dev->caps.reserved_qps_cnt[MLX4_QP_REGION_RSS_RAW_ETH] =
 		dev->caps.dmfs_high_rate_qpn_range;
 
@@ -576,11 +570,6 @@
 		dev->caps.alloc_res_qp_mask =
 			(dev->caps.bf_reg_size ? MLX4_RESERVE_ETH_BF_QP : 0) |
 			MLX4_RESERVE_A0_QP;
-<<<<<<< HEAD
-	} else {
-		dev->caps.alloc_res_qp_mask = 0;
-	}
-=======
 
 		if (!(dev->caps.flags2 & MLX4_DEV_CAP_FLAG2_ETS_CFG) &&
 		    dev->caps.flags & MLX4_DEV_CAP_FLAG_SET_ETH_SCHED) {
@@ -594,7 +583,6 @@
 	}
 
 	mlx4_enable_ignore_fcs(dev);
->>>>>>> afd2ff9b
 
 	return 0;
 }
@@ -919,10 +907,7 @@
 			 dev->caps.uar_page_size * dev->caps.num_uars,
 			 (unsigned long long)
 			 pci_resource_len(dev->persist->pdev, 2));
-<<<<<<< HEAD
-=======
 		err = -ENOMEM;
->>>>>>> afd2ff9b
 		goto err_mem;
 	}
 
@@ -958,13 +943,6 @@
 	slave_adjust_steering_mode(dev, &dev_cap, &hca_param);
 	mlx4_dbg(dev, "RSS support for IP fragments is %s\n",
 		 hca_param.rss_ip_frags ? "on" : "off");
-
-	if (func_cap.extra_flags & MLX4_QUERY_FUNC_FLAGS_BF_RES_QP &&
-	    dev->caps.bf_reg_size)
-		dev->caps.alloc_res_qp_mask |= MLX4_RESERVE_ETH_BF_QP;
-
-	if (func_cap.extra_flags & MLX4_QUERY_FUNC_FLAGS_A0_RES_QP)
-		dev->caps.alloc_res_qp_mask |= MLX4_RESERVE_A0_QP;
 
 	if (func_cap.extra_flags & MLX4_QUERY_FUNC_FLAGS_BF_RES_QP &&
 	    dev->caps.bf_reg_size)
@@ -2694,11 +2672,7 @@
 	int port = 0;
 
 	if (msi_x) {
-<<<<<<< HEAD
-		int nreq = dev->caps.num_ports * num_online_cpus() + MSIX_LEGACY_SZ;
-=======
 		int nreq = dev->caps.num_ports * num_online_cpus() + 1;
->>>>>>> afd2ff9b
 
 		nreq = min_t(int, dev->caps.num_eqs - dev->caps.reserved_eqs,
 			     nreq);
@@ -2774,10 +2748,6 @@
 no_msi:
 	dev->caps.num_comp_vectors = 1;
 
-<<<<<<< HEAD
-	for (i = 0; i < 2; ++i)
-		priv->eq_table.eq[i].irq = dev->persist->pdev->irq;
-=======
 	BUG_ON(MLX4_EQ_ASYNC >= 2);
 	for (i = 0; i < 2; ++i) {
 		priv->eq_table.eq[i].irq = dev->persist->pdev->irq;
@@ -2786,7 +2756,6 @@
 				    dev->caps.num_ports);
 		}
 	}
->>>>>>> afd2ff9b
 }
 
 static int mlx4_init_port_info(struct mlx4_dev *dev, int port)
@@ -2851,13 +2820,10 @@
 	device_remove_file(&info->dev->persist->pdev->dev, &info->port_attr);
 	device_remove_file(&info->dev->persist->pdev->dev,
 			   &info->port_mtu_attr);
-<<<<<<< HEAD
-=======
 #ifdef CONFIG_RFS_ACCEL
 	free_irq_cpu_rmap(info->rmap);
 	info->rmap = NULL;
 #endif
->>>>>>> afd2ff9b
 }
 
 static int mlx4_init_steering(struct mlx4_dev *dev)
@@ -3859,17 +3825,10 @@
 					      pci_channel_state_t state)
 {
 	struct mlx4_dev_persistent *persist = pci_get_drvdata(pdev);
-<<<<<<< HEAD
 
 	mlx4_err(persist->dev, "mlx4_pci_err_detected was called\n");
 	mlx4_enter_error_state(persist);
 
-=======
-
-	mlx4_err(persist->dev, "mlx4_pci_err_detected was called\n");
-	mlx4_enter_error_state(persist);
-
->>>>>>> afd2ff9b
 	mutex_lock(&persist->interface_state_mutex);
 	if (persist->interface_state & MLX4_INTERFACE_STATE_UP)
 		mlx4_unload_one(pdev);
