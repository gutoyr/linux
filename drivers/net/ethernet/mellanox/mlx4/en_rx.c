/*
 * Copyright (c) 2007 Mellanox Technologies. All rights reserved.
 *
 * This software is available to you under a choice of one of two
 * licenses.  You may choose to be licensed under the terms of the GNU
 * General Public License (GPL) Version 2, available from the file
 * COPYING in the main directory of this source tree, or the
 * OpenIB.org BSD license below:
 *
 *     Redistribution and use in source and binary forms, with or
 *     without modification, are permitted provided that the following
 *     conditions are met:
 *
 *      - Redistributions of source code must retain the above
 *        copyright notice, this list of conditions and the following
 *        disclaimer.
 *
 *      - Redistributions in binary form must reproduce the above
 *        copyright notice, this list of conditions and the following
 *        disclaimer in the documentation and/or other materials
 *        provided with the distribution.
 *
 * THE SOFTWARE IS PROVIDED "AS IS", WITHOUT WARRANTY OF ANY KIND,
 * EXPRESS OR IMPLIED, INCLUDING BUT NOT LIMITED TO THE WARRANTIES OF
 * MERCHANTABILITY, FITNESS FOR A PARTICULAR PURPOSE AND
 * NONINFRINGEMENT. IN NO EVENT SHALL THE AUTHORS OR COPYRIGHT HOLDERS
 * BE LIABLE FOR ANY CLAIM, DAMAGES OR OTHER LIABILITY, WHETHER IN AN
 * ACTION OF CONTRACT, TORT OR OTHERWISE, ARISING FROM, OUT OF OR IN
 * CONNECTION WITH THE SOFTWARE OR THE USE OR OTHER DEALINGS IN THE
 * SOFTWARE.
 *
 */

#include <net/busy_poll.h>
#include <linux/mlx4/cq.h>
#include <linux/slab.h>
#include <linux/mlx4/qp.h>
#include <linux/skbuff.h>
#include <linux/rculist.h>
#include <linux/if_ether.h>
#include <linux/if_vlan.h>
#include <linux/vmalloc.h>
#include <linux/irq.h>

#if IS_ENABLED(CONFIG_IPV6)
#include <net/ip6_checksum.h>
#endif

#include "mlx4_en.h"

static int mlx4_alloc_pages(struct mlx4_en_priv *priv,
			    struct mlx4_en_rx_alloc *page_alloc,
			    const struct mlx4_en_frag_info *frag_info,
			    gfp_t _gfp)
{
	int order;
	struct page *page;
	dma_addr_t dma;

	for (order = MLX4_EN_ALLOC_PREFER_ORDER; ;) {
		gfp_t gfp = _gfp;

		if (order)
			gfp |= __GFP_COMP | __GFP_NOWARN;
		page = alloc_pages(gfp, order);
		if (likely(page))
			break;
		if (--order < 0 ||
		    ((PAGE_SIZE << order) < frag_info->frag_size))
			return -ENOMEM;
	}
	dma = dma_map_page(priv->ddev, page, 0, PAGE_SIZE << order,
			   PCI_DMA_FROMDEVICE);
	if (dma_mapping_error(priv->ddev, dma)) {
		put_page(page);
		return -ENOMEM;
	}
	page_alloc->page_size = PAGE_SIZE << order;
	page_alloc->page = page;
	page_alloc->dma = dma;
	page_alloc->page_offset = 0;
	/* Not doing get_page() for each frag is a big win
	 * on asymetric workloads. Note we can not use atomic_set().
	 */
	atomic_add(page_alloc->page_size / frag_info->frag_stride - 1,
		   &page->_count);
	return 0;
}

static int mlx4_en_alloc_frags(struct mlx4_en_priv *priv,
			       struct mlx4_en_rx_desc *rx_desc,
			       struct mlx4_en_rx_alloc *frags,
			       struct mlx4_en_rx_alloc *ring_alloc,
			       gfp_t gfp)
{
	struct mlx4_en_rx_alloc page_alloc[MLX4_EN_MAX_RX_FRAGS];
	const struct mlx4_en_frag_info *frag_info;
	struct page *page;
	dma_addr_t dma;
	int i;

	for (i = 0; i < priv->num_frags; i++) {
		frag_info = &priv->frag_info[i];
		page_alloc[i] = ring_alloc[i];
		page_alloc[i].page_offset += frag_info->frag_stride;

		if (page_alloc[i].page_offset + frag_info->frag_stride <=
		    ring_alloc[i].page_size)
			continue;

		if (mlx4_alloc_pages(priv, &page_alloc[i], frag_info, gfp))
			goto out;
	}

	for (i = 0; i < priv->num_frags; i++) {
		frags[i] = ring_alloc[i];
		dma = ring_alloc[i].dma + ring_alloc[i].page_offset;
		ring_alloc[i] = page_alloc[i];
		rx_desc->data[i].addr = cpu_to_be64(dma);
	}

	return 0;

out:
	while (i--) {
		if (page_alloc[i].page != ring_alloc[i].page) {
			dma_unmap_page(priv->ddev, page_alloc[i].dma,
				page_alloc[i].page_size, PCI_DMA_FROMDEVICE);
			page = page_alloc[i].page;
			atomic_set(&page->_count, 1);
			put_page(page);
		}
	}
	return -ENOMEM;
}

static void mlx4_en_free_frag(struct mlx4_en_priv *priv,
			      struct mlx4_en_rx_alloc *frags,
			      int i)
{
	const struct mlx4_en_frag_info *frag_info = &priv->frag_info[i];
	u32 next_frag_end = frags[i].page_offset + 2 * frag_info->frag_stride;


	if (next_frag_end > frags[i].page_size)
		dma_unmap_page(priv->ddev, frags[i].dma, frags[i].page_size,
			       PCI_DMA_FROMDEVICE);

	if (frags[i].page)
		put_page(frags[i].page);
}

static int mlx4_en_init_allocator(struct mlx4_en_priv *priv,
				  struct mlx4_en_rx_ring *ring)
{
	int i;
	struct mlx4_en_rx_alloc *page_alloc;

	for (i = 0; i < priv->num_frags; i++) {
		const struct mlx4_en_frag_info *frag_info = &priv->frag_info[i];

		if (mlx4_alloc_pages(priv, &ring->page_alloc[i],
				     frag_info, GFP_KERNEL | __GFP_COLD))
			goto out;

		en_dbg(DRV, priv, "  frag %d allocator: - size:%d frags:%d\n",
		       i, ring->page_alloc[i].page_size,
		       atomic_read(&ring->page_alloc[i].page->_count));
	}
	return 0;

out:
	while (i--) {
		struct page *page;

		page_alloc = &ring->page_alloc[i];
		dma_unmap_page(priv->ddev, page_alloc->dma,
			       page_alloc->page_size, PCI_DMA_FROMDEVICE);
		page = page_alloc->page;
		atomic_set(&page->_count, 1);
		put_page(page);
		page_alloc->page = NULL;
	}
	return -ENOMEM;
}

static void mlx4_en_destroy_allocator(struct mlx4_en_priv *priv,
				      struct mlx4_en_rx_ring *ring)
{
	struct mlx4_en_rx_alloc *page_alloc;
	int i;

	for (i = 0; i < priv->num_frags; i++) {
		const struct mlx4_en_frag_info *frag_info = &priv->frag_info[i];

		page_alloc = &ring->page_alloc[i];
		en_dbg(DRV, priv, "Freeing allocator:%d count:%d\n",
		       i, page_count(page_alloc->page));

		dma_unmap_page(priv->ddev, page_alloc->dma,
				page_alloc->page_size, PCI_DMA_FROMDEVICE);
		while (page_alloc->page_offset + frag_info->frag_stride <
		       page_alloc->page_size) {
			put_page(page_alloc->page);
			page_alloc->page_offset += frag_info->frag_stride;
		}
		page_alloc->page = NULL;
	}
}

static void mlx4_en_init_rx_desc(struct mlx4_en_priv *priv,
				 struct mlx4_en_rx_ring *ring, int index)
{
	struct mlx4_en_rx_desc *rx_desc = ring->buf + ring->stride * index;
	int possible_frags;
	int i;

	/* Set size and memtype fields */
	for (i = 0; i < priv->num_frags; i++) {
		rx_desc->data[i].byte_count =
			cpu_to_be32(priv->frag_info[i].frag_size);
		rx_desc->data[i].lkey = cpu_to_be32(priv->mdev->mr.key);
	}

	/* If the number of used fragments does not fill up the ring stride,
	 * remaining (unused) fragments must be padded with null address/size
	 * and a special memory key */
	possible_frags = (ring->stride - sizeof(struct mlx4_en_rx_desc)) / DS_SIZE;
	for (i = priv->num_frags; i < possible_frags; i++) {
		rx_desc->data[i].byte_count = 0;
		rx_desc->data[i].lkey = cpu_to_be32(MLX4_EN_MEMTYPE_PAD);
		rx_desc->data[i].addr = 0;
	}
}

static int mlx4_en_prepare_rx_desc(struct mlx4_en_priv *priv,
				   struct mlx4_en_rx_ring *ring, int index,
				   gfp_t gfp)
{
	struct mlx4_en_rx_desc *rx_desc = ring->buf + (index * ring->stride);
	struct mlx4_en_rx_alloc *frags = ring->rx_info +
					(index << priv->log_rx_info);

	return mlx4_en_alloc_frags(priv, rx_desc, frags, ring->page_alloc, gfp);
}

static inline bool mlx4_en_is_ring_empty(struct mlx4_en_rx_ring *ring)
{
	return ring->prod == ring->cons;
}

static inline void mlx4_en_update_rx_prod_db(struct mlx4_en_rx_ring *ring)
{
	*ring->wqres.db.db = cpu_to_be32(ring->prod & 0xffff);
}

static void mlx4_en_free_rx_desc(struct mlx4_en_priv *priv,
				 struct mlx4_en_rx_ring *ring,
				 int index)
{
	struct mlx4_en_rx_alloc *frags;
	int nr;

	frags = ring->rx_info + (index << priv->log_rx_info);
	for (nr = 0; nr < priv->num_frags; nr++) {
		en_dbg(DRV, priv, "Freeing fragment:%d\n", nr);
		mlx4_en_free_frag(priv, frags, nr);
	}
}

static int mlx4_en_fill_rx_buffers(struct mlx4_en_priv *priv)
{
	struct mlx4_en_rx_ring *ring;
	int ring_ind;
	int buf_ind;
	int new_size;

	for (buf_ind = 0; buf_ind < priv->prof->rx_ring_size; buf_ind++) {
		for (ring_ind = 0; ring_ind < priv->rx_ring_num; ring_ind++) {
			ring = priv->rx_ring[ring_ind];

			if (mlx4_en_prepare_rx_desc(priv, ring,
						    ring->actual_size,
						    GFP_KERNEL | __GFP_COLD)) {
				if (ring->actual_size < MLX4_EN_MIN_RX_SIZE) {
					en_err(priv, "Failed to allocate enough rx buffers\n");
					return -ENOMEM;
				} else {
					new_size = rounddown_pow_of_two(ring->actual_size);
					en_warn(priv, "Only %d buffers allocated reducing ring size to %d\n",
						ring->actual_size, new_size);
					goto reduce_rings;
				}
			}
			ring->actual_size++;
			ring->prod++;
		}
	}
	return 0;

reduce_rings:
	for (ring_ind = 0; ring_ind < priv->rx_ring_num; ring_ind++) {
		ring = priv->rx_ring[ring_ind];
		while (ring->actual_size > new_size) {
			ring->actual_size--;
			ring->prod--;
			mlx4_en_free_rx_desc(priv, ring, ring->actual_size);
		}
	}

	return 0;
}

static void mlx4_en_free_rx_buf(struct mlx4_en_priv *priv,
				struct mlx4_en_rx_ring *ring)
{
	int index;

	en_dbg(DRV, priv, "Freeing Rx buf - cons:%d prod:%d\n",
	       ring->cons, ring->prod);

	/* Unmap and free Rx buffers */
	while (!mlx4_en_is_ring_empty(ring)) {
		index = ring->cons & ring->size_mask;
		en_dbg(DRV, priv, "Processing descriptor:%d\n", index);
		mlx4_en_free_rx_desc(priv, ring, index);
		++ring->cons;
	}
}

void mlx4_en_set_num_rx_rings(struct mlx4_en_dev *mdev)
{
	int i;
	int num_of_eqs;
	int num_rx_rings;
	struct mlx4_dev *dev = mdev->dev;

	mlx4_foreach_port(i, dev, MLX4_PORT_TYPE_ETH) {
		num_of_eqs = max_t(int, MIN_RX_RINGS,
				   min_t(int,
					 mlx4_get_eqs_per_port(mdev->dev, i),
					 DEF_RX_RINGS));

		num_rx_rings = mlx4_low_memory_profile() ? MIN_RX_RINGS :
			min_t(int, num_of_eqs,
			      netif_get_num_default_rss_queues());
		mdev->profile.prof[i].rx_ring_num =
			rounddown_pow_of_two(num_rx_rings);
	}
}

int mlx4_en_create_rx_ring(struct mlx4_en_priv *priv,
			   struct mlx4_en_rx_ring **pring,
			   u32 size, u16 stride, int node)
{
	struct mlx4_en_dev *mdev = priv->mdev;
	struct mlx4_en_rx_ring *ring;
	int err = -ENOMEM;
	int tmp;

	ring = kzalloc_node(sizeof(*ring), GFP_KERNEL, node);
	if (!ring) {
		ring = kzalloc(sizeof(*ring), GFP_KERNEL);
		if (!ring) {
			en_err(priv, "Failed to allocate RX ring structure\n");
			return -ENOMEM;
		}
	}

	ring->prod = 0;
	ring->cons = 0;
	ring->size = size;
	ring->size_mask = size - 1;
	ring->stride = stride;
	ring->log_stride = ffs(ring->stride) - 1;
	ring->buf_size = ring->size * ring->stride + TXBB_SIZE;

	tmp = size * roundup_pow_of_two(MLX4_EN_MAX_RX_FRAGS *
					sizeof(struct mlx4_en_rx_alloc));
	ring->rx_info = vmalloc_node(tmp, node);
	if (!ring->rx_info) {
		ring->rx_info = vmalloc(tmp);
		if (!ring->rx_info) {
			err = -ENOMEM;
			goto err_ring;
		}
	}

	en_dbg(DRV, priv, "Allocated rx_info ring at addr:%p size:%d\n",
		 ring->rx_info, tmp);

	/* Allocate HW buffers on provided NUMA node */
	set_dev_node(&mdev->dev->persist->pdev->dev, node);
	err = mlx4_alloc_hwq_res(mdev->dev, &ring->wqres,
				 ring->buf_size, 2 * PAGE_SIZE);
	set_dev_node(&mdev->dev->persist->pdev->dev, mdev->dev->numa_node);
	if (err)
		goto err_info;

	err = mlx4_en_map_buffer(&ring->wqres.buf);
	if (err) {
		en_err(priv, "Failed to map RX buffer\n");
		goto err_hwq;
	}
	ring->buf = ring->wqres.buf.direct.buf;

	ring->hwtstamp_rx_filter = priv->hwtstamp_config.rx_filter;

	*pring = ring;
	return 0;

err_hwq:
	mlx4_free_hwq_res(mdev->dev, &ring->wqres, ring->buf_size);
err_info:
	vfree(ring->rx_info);
	ring->rx_info = NULL;
err_ring:
	kfree(ring);
	*pring = NULL;

	return err;
}

int mlx4_en_activate_rx_rings(struct mlx4_en_priv *priv)
{
	struct mlx4_en_rx_ring *ring;
	int i;
	int ring_ind;
	int err;
	int stride = roundup_pow_of_two(sizeof(struct mlx4_en_rx_desc) +
					DS_SIZE * priv->num_frags);

	for (ring_ind = 0; ring_ind < priv->rx_ring_num; ring_ind++) {
		ring = priv->rx_ring[ring_ind];

		ring->prod = 0;
		ring->cons = 0;
		ring->actual_size = 0;
		ring->cqn = priv->rx_cq[ring_ind]->mcq.cqn;

		ring->stride = stride;
		if (ring->stride <= TXBB_SIZE)
			ring->buf += TXBB_SIZE;

		ring->log_stride = ffs(ring->stride) - 1;
		ring->buf_size = ring->size * ring->stride;

		memset(ring->buf, 0, ring->buf_size);
		mlx4_en_update_rx_prod_db(ring);

		/* Initialize all descriptors */
		for (i = 0; i < ring->size; i++)
			mlx4_en_init_rx_desc(priv, ring, i);

		/* Initialize page allocators */
		err = mlx4_en_init_allocator(priv, ring);
		if (err) {
			en_err(priv, "Failed initializing ring allocator\n");
			if (ring->stride <= TXBB_SIZE)
				ring->buf -= TXBB_SIZE;
			ring_ind--;
			goto err_allocator;
		}
	}
	err = mlx4_en_fill_rx_buffers(priv);
	if (err)
		goto err_buffers;

	for (ring_ind = 0; ring_ind < priv->rx_ring_num; ring_ind++) {
		ring = priv->rx_ring[ring_ind];

		ring->size_mask = ring->actual_size - 1;
		mlx4_en_update_rx_prod_db(ring);
	}

	return 0;

err_buffers:
	for (ring_ind = 0; ring_ind < priv->rx_ring_num; ring_ind++)
		mlx4_en_free_rx_buf(priv, priv->rx_ring[ring_ind]);

	ring_ind = priv->rx_ring_num - 1;
err_allocator:
	while (ring_ind >= 0) {
		if (priv->rx_ring[ring_ind]->stride <= TXBB_SIZE)
			priv->rx_ring[ring_ind]->buf -= TXBB_SIZE;
		mlx4_en_destroy_allocator(priv, priv->rx_ring[ring_ind]);
		ring_ind--;
	}
	return err;
}

/* We recover from out of memory by scheduling our napi poll
 * function (mlx4_en_process_cq), which tries to allocate
 * all missing RX buffers (call to mlx4_en_refill_rx_buffers).
 */
void mlx4_en_recover_from_oom(struct mlx4_en_priv *priv)
{
	int ring;

	if (!priv->port_up)
		return;

	for (ring = 0; ring < priv->rx_ring_num; ring++) {
		if (mlx4_en_is_ring_empty(priv->rx_ring[ring]))
			napi_reschedule(&priv->rx_cq[ring]->napi);
	}
}

void mlx4_en_destroy_rx_ring(struct mlx4_en_priv *priv,
			     struct mlx4_en_rx_ring **pring,
			     u32 size, u16 stride)
{
	struct mlx4_en_dev *mdev = priv->mdev;
	struct mlx4_en_rx_ring *ring = *pring;

	mlx4_en_unmap_buffer(&ring->wqres.buf);
	mlx4_free_hwq_res(mdev->dev, &ring->wqres, size * stride + TXBB_SIZE);
	vfree(ring->rx_info);
	ring->rx_info = NULL;
	kfree(ring);
	*pring = NULL;
#ifdef CONFIG_RFS_ACCEL
	mlx4_en_cleanup_filters(priv);
#endif
}

void mlx4_en_deactivate_rx_ring(struct mlx4_en_priv *priv,
				struct mlx4_en_rx_ring *ring)
{
	mlx4_en_free_rx_buf(priv, ring);
	if (ring->stride <= TXBB_SIZE)
		ring->buf -= TXBB_SIZE;
	mlx4_en_destroy_allocator(priv, ring);
}


static int mlx4_en_complete_rx_desc(struct mlx4_en_priv *priv,
				    struct mlx4_en_rx_desc *rx_desc,
				    struct mlx4_en_rx_alloc *frags,
				    struct sk_buff *skb,
				    int length)
{
	struct skb_frag_struct *skb_frags_rx = skb_shinfo(skb)->frags;
	struct mlx4_en_frag_info *frag_info;
	int nr;
	dma_addr_t dma;

	/* Collect used fragments while replacing them in the HW descriptors */
	for (nr = 0; nr < priv->num_frags; nr++) {
		frag_info = &priv->frag_info[nr];
		if (length <= frag_info->frag_prefix_size)
			break;
		if (!frags[nr].page)
			goto fail;

		dma = be64_to_cpu(rx_desc->data[nr].addr);
		dma_sync_single_for_cpu(priv->ddev, dma, frag_info->frag_size,
					DMA_FROM_DEVICE);

		/* Save page reference in skb */
		__skb_frag_set_page(&skb_frags_rx[nr], frags[nr].page);
		skb_frag_size_set(&skb_frags_rx[nr], frag_info->frag_size);
		skb_frags_rx[nr].page_offset = frags[nr].page_offset;
		skb->truesize += frag_info->frag_stride;
		frags[nr].page = NULL;
	}
	/* Adjust size of last fragment to match actual length */
	if (nr > 0)
		skb_frag_size_set(&skb_frags_rx[nr - 1],
			length - priv->frag_info[nr - 1].frag_prefix_size);
	return nr;

fail:
	while (nr > 0) {
		nr--;
		__skb_frag_unref(&skb_frags_rx[nr]);
	}
	return 0;
}


static struct sk_buff *mlx4_en_rx_skb(struct mlx4_en_priv *priv,
				      struct mlx4_en_rx_desc *rx_desc,
				      struct mlx4_en_rx_alloc *frags,
				      unsigned int length)
{
	struct sk_buff *skb;
	void *va;
	int used_frags;
	dma_addr_t dma;

	skb = netdev_alloc_skb(priv->dev, SMALL_PACKET_SIZE + NET_IP_ALIGN);
	if (!skb) {
		en_dbg(RX_ERR, priv, "Failed allocating skb\n");
		return NULL;
	}
	skb_reserve(skb, NET_IP_ALIGN);
	skb->len = length;

	/* Get pointer to first fragment so we could copy the headers into the
	 * (linear part of the) skb */
	va = page_address(frags[0].page) + frags[0].page_offset;

	if (length <= SMALL_PACKET_SIZE) {
		/* We are copying all relevant data to the skb - temporarily
		 * sync buffers for the copy */
		dma = be64_to_cpu(rx_desc->data[0].addr);
		dma_sync_single_for_cpu(priv->ddev, dma, length,
					DMA_FROM_DEVICE);
		skb_copy_to_linear_data(skb, va, length);
		skb->tail += length;
	} else {
		unsigned int pull_len;

		/* Move relevant fragments to skb */
		used_frags = mlx4_en_complete_rx_desc(priv, rx_desc, frags,
							skb, length);
		if (unlikely(!used_frags)) {
			kfree_skb(skb);
			return NULL;
		}
		skb_shinfo(skb)->nr_frags = used_frags;

		pull_len = eth_get_headlen(va, SMALL_PACKET_SIZE);
		/* Copy headers into the skb linear buffer */
		memcpy(skb->data, va, pull_len);
		skb->tail += pull_len;

		/* Skip headers in first fragment */
		skb_shinfo(skb)->frags[0].page_offset += pull_len;

		/* Adjust size of first fragment */
		skb_frag_size_sub(&skb_shinfo(skb)->frags[0], pull_len);
		skb->data_len = length - pull_len;
	}
	return skb;
}

static void validate_loopback(struct mlx4_en_priv *priv, struct sk_buff *skb)
{
	int i;
	int offset = ETH_HLEN;

	for (i = 0; i < MLX4_LOOPBACK_TEST_PAYLOAD; i++, offset++) {
		if (*(skb->data + offset) != (unsigned char) (i & 0xff))
			goto out_loopback;
	}
	/* Loopback found */
	priv->loopback_ok = 1;

out_loopback:
	dev_kfree_skb_any(skb);
}

static void mlx4_en_refill_rx_buffers(struct mlx4_en_priv *priv,
				     struct mlx4_en_rx_ring *ring)
{
	int index = ring->prod & ring->size_mask;

	while ((u32) (ring->prod - ring->cons) < ring->actual_size) {
		if (mlx4_en_prepare_rx_desc(priv, ring, index,
					    GFP_ATOMIC | __GFP_COLD))
			break;
		ring->prod++;
		index = ring->prod & ring->size_mask;
	}
}

/* When hardware doesn't strip the vlan, we need to calculate the checksum
 * over it and add it to the hardware's checksum calculation
 */
static inline __wsum get_fixed_vlan_csum(__wsum hw_checksum,
					 struct vlan_hdr *vlanh)
{
	return csum_add(hw_checksum, *(__wsum *)vlanh);
}

/* Although the stack expects checksum which doesn't include the pseudo
 * header, the HW adds it. To address that, we are subtracting the pseudo
 * header checksum from the checksum value provided by the HW.
 */
static void get_fixed_ipv4_csum(__wsum hw_checksum, struct sk_buff *skb,
				struct iphdr *iph)
{
	__u16 length_for_csum = 0;
	__wsum csum_pseudo_header = 0;

	length_for_csum = (be16_to_cpu(iph->tot_len) - (iph->ihl << 2));
	csum_pseudo_header = csum_tcpudp_nofold(iph->saddr, iph->daddr,
						length_for_csum, iph->protocol, 0);
	skb->csum = csum_sub(hw_checksum, csum_pseudo_header);
}

#if IS_ENABLED(CONFIG_IPV6)
/* In IPv6 packets, besides subtracting the pseudo header checksum,
 * we also compute/add the IP header checksum which
 * is not added by the HW.
 */
static int get_fixed_ipv6_csum(__wsum hw_checksum, struct sk_buff *skb,
			       struct ipv6hdr *ipv6h)
{
	__wsum csum_pseudo_hdr = 0;

	if (ipv6h->nexthdr == IPPROTO_FRAGMENT || ipv6h->nexthdr == IPPROTO_HOPOPTS)
		return -1;
	hw_checksum = csum_add(hw_checksum, (__force __wsum)(ipv6h->nexthdr << 8));

	csum_pseudo_hdr = csum_partial(&ipv6h->saddr,
				       sizeof(ipv6h->saddr) + sizeof(ipv6h->daddr), 0);
	csum_pseudo_hdr = csum_add(csum_pseudo_hdr, (__force __wsum)ipv6h->payload_len);
	csum_pseudo_hdr = csum_add(csum_pseudo_hdr, (__force __wsum)ntohs(ipv6h->nexthdr));

	skb->csum = csum_sub(hw_checksum, csum_pseudo_hdr);
	skb->csum = csum_add(skb->csum, csum_partial(ipv6h, sizeof(struct ipv6hdr), 0));
	return 0;
}
#endif
static int check_csum(struct mlx4_cqe *cqe, struct sk_buff *skb, void *va,
<<<<<<< HEAD
		      int hwtstamp_rx_filter)
=======
		      netdev_features_t dev_features)
>>>>>>> afd2ff9b
{
	__wsum hw_checksum = 0;

	void *hdr = (u8 *)va + sizeof(struct ethhdr);

	hw_checksum = csum_unfold((__force __sum16)cqe->checksum);

<<<<<<< HEAD
	if (((struct ethhdr *)va)->h_proto == htons(ETH_P_8021Q) &&
	    hwtstamp_rx_filter != HWTSTAMP_FILTER_NONE) {
		/* next protocol non IPv4 or IPv6 */
		if (((struct vlan_hdr *)hdr)->h_vlan_encapsulated_proto
		    != htons(ETH_P_IP) &&
		    ((struct vlan_hdr *)hdr)->h_vlan_encapsulated_proto
		    != htons(ETH_P_IPV6))
			return -1;
=======
	if (cqe->vlan_my_qpn & cpu_to_be32(MLX4_CQE_CVLAN_PRESENT_MASK) &&
	    !(dev_features & NETIF_F_HW_VLAN_CTAG_RX)) {
>>>>>>> afd2ff9b
		hw_checksum = get_fixed_vlan_csum(hw_checksum, hdr);
		hdr += sizeof(struct vlan_hdr);
	}

	if (cqe->status & cpu_to_be16(MLX4_CQE_STATUS_IPV4))
		get_fixed_ipv4_csum(hw_checksum, skb, hdr);
#if IS_ENABLED(CONFIG_IPV6)
	else if (cqe->status & cpu_to_be16(MLX4_CQE_STATUS_IPV6))
		if (get_fixed_ipv6_csum(hw_checksum, skb, hdr))
			return -1;
#endif
	return 0;
}

int mlx4_en_process_rx_cq(struct net_device *dev, struct mlx4_en_cq *cq, int budget)
{
	struct mlx4_en_priv *priv = netdev_priv(dev);
	struct mlx4_en_dev *mdev = priv->mdev;
	struct mlx4_cqe *cqe;
	struct mlx4_en_rx_ring *ring = priv->rx_ring[cq->ring];
	struct mlx4_en_rx_alloc *frags;
	struct mlx4_en_rx_desc *rx_desc;
	struct sk_buff *skb;
	int index;
	int nr;
	unsigned int length;
	int polled = 0;
	int ip_summed;
	int factor = priv->cqe_factor;
	u64 timestamp;
	bool l2_tunnel;

	if (!priv->port_up)
		return 0;

	if (budget <= 0)
		return polled;

	/* We assume a 1:1 mapping between CQEs and Rx descriptors, so Rx
	 * descriptor offset can be deduced from the CQE index instead of
	 * reading 'cqe->index' */
	index = cq->mcq.cons_index & ring->size_mask;
	cqe = mlx4_en_get_cqe(cq->buf, index, priv->cqe_size) + factor;

	/* Process all completed CQEs */
	while (XNOR(cqe->owner_sr_opcode & MLX4_CQE_OWNER_MASK,
		    cq->mcq.cons_index & cq->size)) {

		frags = ring->rx_info + (index << priv->log_rx_info);
		rx_desc = ring->buf + (index << ring->log_stride);

		/*
		 * make sure we read the CQE after we read the ownership bit
		 */
		dma_rmb();

		/* Drop packet on bad receive or bad checksum */
		if (unlikely((cqe->owner_sr_opcode & MLX4_CQE_OPCODE_MASK) ==
						MLX4_CQE_OPCODE_ERROR)) {
			en_err(priv, "CQE completed in error - vendor syndrom:%d syndrom:%d\n",
			       ((struct mlx4_err_cqe *)cqe)->vendor_err_syndrome,
			       ((struct mlx4_err_cqe *)cqe)->syndrome);
			goto next;
		}
		if (unlikely(cqe->badfcs_enc & MLX4_CQE_BAD_FCS)) {
			en_dbg(RX_ERR, priv, "Accepted frame with bad FCS\n");
			goto next;
		}

		/* Check if we need to drop the packet if SRIOV is not enabled
		 * and not performing the selftest or flb disabled
		 */
		if (priv->flags & MLX4_EN_FLAG_RX_FILTER_NEEDED) {
			struct ethhdr *ethh;
			dma_addr_t dma;
			/* Get pointer to first fragment since we haven't
			 * skb yet and cast it to ethhdr struct
			 */
			dma = be64_to_cpu(rx_desc->data[0].addr);
			dma_sync_single_for_cpu(priv->ddev, dma, sizeof(*ethh),
						DMA_FROM_DEVICE);
			ethh = (struct ethhdr *)(page_address(frags[0].page) +
						 frags[0].page_offset);

			if (is_multicast_ether_addr(ethh->h_dest)) {
				struct mlx4_mac_entry *entry;
				struct hlist_head *bucket;
				unsigned int mac_hash;

				/* Drop the packet, since HW loopback-ed it */
				mac_hash = ethh->h_source[MLX4_EN_MAC_HASH_IDX];
				bucket = &priv->mac_hash[mac_hash];
				rcu_read_lock();
				hlist_for_each_entry_rcu(entry, bucket, hlist) {
					if (ether_addr_equal_64bits(entry->mac,
								    ethh->h_source)) {
						rcu_read_unlock();
						goto next;
					}
				}
				rcu_read_unlock();
			}
		}

		/*
		 * Packet is OK - process it.
		 */
		length = be32_to_cpu(cqe->byte_cnt);
		length -= ring->fcs_del;
		ring->bytes += length;
		ring->packets++;
		l2_tunnel = (dev->hw_enc_features & NETIF_F_RXCSUM) &&
			(cqe->vlan_my_qpn & cpu_to_be32(MLX4_CQE_L2_TUNNEL));

		if (likely(dev->features & NETIF_F_RXCSUM)) {
			if (cqe->status & cpu_to_be16(MLX4_CQE_STATUS_TCP |
						      MLX4_CQE_STATUS_UDP)) {
				if ((cqe->status & cpu_to_be16(MLX4_CQE_STATUS_IPOK)) &&
				    cqe->checksum == cpu_to_be16(0xffff)) {
					ip_summed = CHECKSUM_UNNECESSARY;
					ring->csum_ok++;
				} else {
					ip_summed = CHECKSUM_NONE;
					ring->csum_none++;
				}
			} else {
				if (priv->flags & MLX4_EN_FLAG_RX_CSUM_NON_TCP_UDP &&
				    (cqe->status & cpu_to_be16(MLX4_CQE_STATUS_IPV4 |
							       MLX4_CQE_STATUS_IPV6))) {
					ip_summed = CHECKSUM_COMPLETE;
					ring->csum_complete++;
				} else {
					ip_summed = CHECKSUM_NONE;
					ring->csum_none++;
				}
<<<<<<< HEAD
			}
		} else {
			ip_summed = CHECKSUM_NONE;
			ring->csum_none++;
		}

		/* This packet is eligible for GRO if it is:
		 * - DIX Ethernet (type interpretation)
		 * - TCP/IP (v4)
		 * - without IP options
		 * - not an IP fragment
		 * - no LLS polling in progress
		 */
		if (!mlx4_en_cq_busy_polling(cq) &&
		    (dev->features & NETIF_F_GRO)) {
			struct sk_buff *gro_skb = napi_get_frags(&cq->napi);
			if (!gro_skb)
				goto next;

			nr = mlx4_en_complete_rx_desc(priv,
				rx_desc, frags, gro_skb,
				length);
			if (!nr)
				goto next;

			if (ip_summed == CHECKSUM_COMPLETE) {
				void *va = skb_frag_address(skb_shinfo(gro_skb)->frags);
				if (check_csum(cqe, gro_skb, va, ring->hwtstamp_rx_filter)) {
					ip_summed = CHECKSUM_NONE;
					ring->csum_none++;
					ring->csum_complete--;
				}
			}

			skb_shinfo(gro_skb)->nr_frags = nr;
			gro_skb->len = length;
			gro_skb->data_len = length;
			gro_skb->ip_summed = ip_summed;

			if (l2_tunnel && ip_summed == CHECKSUM_UNNECESSARY)
				gro_skb->csum_level = 1;

			if ((cqe->vlan_my_qpn &
			    cpu_to_be32(MLX4_CQE_VLAN_PRESENT_MASK)) &&
			    (dev->features & NETIF_F_HW_VLAN_CTAG_RX)) {
				u16 vid = be16_to_cpu(cqe->sl_vid);

				__vlan_hwaccel_put_tag(gro_skb, htons(ETH_P_8021Q), vid);
			}

			if (dev->features & NETIF_F_RXHASH)
				skb_set_hash(gro_skb,
					     be32_to_cpu(cqe->immed_rss_invalid),
					     PKT_HASH_TYPE_L3);

			skb_record_rx_queue(gro_skb, cq->ring);
			skb_mark_napi_id(gro_skb, &cq->napi);

			if (ring->hwtstamp_rx_filter == HWTSTAMP_FILTER_ALL) {
				timestamp = mlx4_en_get_cqe_ts(cqe);
				mlx4_en_fill_hwtstamps(mdev,
						       skb_hwtstamps(gro_skb),
						       timestamp);
=======
>>>>>>> afd2ff9b
			}

			napi_gro_frags(&cq->napi);
			goto next;
		}

<<<<<<< HEAD
=======
		/* This packet is eligible for GRO if it is:
		 * - DIX Ethernet (type interpretation)
		 * - TCP/IP (v4)
		 * - without IP options
		 * - not an IP fragment
		 * - no LLS polling in progress
		 */
		if (!mlx4_en_cq_busy_polling(cq) &&
		    (dev->features & NETIF_F_GRO)) {
			struct sk_buff *gro_skb = napi_get_frags(&cq->napi);
			if (!gro_skb)
				goto next;

			nr = mlx4_en_complete_rx_desc(priv,
				rx_desc, frags, gro_skb,
				length);
			if (!nr)
				goto next;

			if (ip_summed == CHECKSUM_COMPLETE) {
				void *va = skb_frag_address(skb_shinfo(gro_skb)->frags);
				if (check_csum(cqe, gro_skb, va,
					       dev->features)) {
					ip_summed = CHECKSUM_NONE;
					ring->csum_none++;
					ring->csum_complete--;
				}
			}

			skb_shinfo(gro_skb)->nr_frags = nr;
			gro_skb->len = length;
			gro_skb->data_len = length;
			gro_skb->ip_summed = ip_summed;

			if (l2_tunnel && ip_summed == CHECKSUM_UNNECESSARY)
				gro_skb->csum_level = 1;

			if ((cqe->vlan_my_qpn &
			    cpu_to_be32(MLX4_CQE_CVLAN_PRESENT_MASK)) &&
			    (dev->features & NETIF_F_HW_VLAN_CTAG_RX)) {
				u16 vid = be16_to_cpu(cqe->sl_vid);

				__vlan_hwaccel_put_tag(gro_skb, htons(ETH_P_8021Q), vid);
			} else if ((be32_to_cpu(cqe->vlan_my_qpn) &
				  MLX4_CQE_SVLAN_PRESENT_MASK) &&
				 (dev->features & NETIF_F_HW_VLAN_STAG_RX)) {
				__vlan_hwaccel_put_tag(gro_skb,
						       htons(ETH_P_8021AD),
						       be16_to_cpu(cqe->sl_vid));
			}

			if (dev->features & NETIF_F_RXHASH)
				skb_set_hash(gro_skb,
					     be32_to_cpu(cqe->immed_rss_invalid),
					     (ip_summed == CHECKSUM_UNNECESSARY) ?
						PKT_HASH_TYPE_L4 :
						PKT_HASH_TYPE_L3);

			skb_record_rx_queue(gro_skb, cq->ring);
			skb_mark_napi_id(gro_skb, &cq->napi);

			if (ring->hwtstamp_rx_filter == HWTSTAMP_FILTER_ALL) {
				timestamp = mlx4_en_get_cqe_ts(cqe);
				mlx4_en_fill_hwtstamps(mdev,
						       skb_hwtstamps(gro_skb),
						       timestamp);
			}

			napi_gro_frags(&cq->napi);
			goto next;
		}

>>>>>>> afd2ff9b
		/* GRO not possible, complete processing here */
		skb = mlx4_en_rx_skb(priv, rx_desc, frags, length);
		if (!skb) {
			priv->stats.rx_dropped++;
			goto next;
		}

                if (unlikely(priv->validate_loopback)) {
			validate_loopback(priv, skb);
			goto next;
		}

		if (ip_summed == CHECKSUM_COMPLETE) {
<<<<<<< HEAD
			if (check_csum(cqe, skb, skb->data, ring->hwtstamp_rx_filter)) {
=======
			if (check_csum(cqe, skb, skb->data, dev->features)) {
>>>>>>> afd2ff9b
				ip_summed = CHECKSUM_NONE;
				ring->csum_complete--;
				ring->csum_none++;
			}
		}

		skb->ip_summed = ip_summed;
		skb->protocol = eth_type_trans(skb, dev);
		skb_record_rx_queue(skb, cq->ring);

		if (l2_tunnel && ip_summed == CHECKSUM_UNNECESSARY)
			skb->csum_level = 1;

		if (dev->features & NETIF_F_RXHASH)
			skb_set_hash(skb,
				     be32_to_cpu(cqe->immed_rss_invalid),
				     (ip_summed == CHECKSUM_UNNECESSARY) ?
					PKT_HASH_TYPE_L4 :
					PKT_HASH_TYPE_L3);

		if ((be32_to_cpu(cqe->vlan_my_qpn) &
		    MLX4_CQE_CVLAN_PRESENT_MASK) &&
		    (dev->features & NETIF_F_HW_VLAN_CTAG_RX))
			__vlan_hwaccel_put_tag(skb, htons(ETH_P_8021Q), be16_to_cpu(cqe->sl_vid));
		else if ((be32_to_cpu(cqe->vlan_my_qpn) &
			  MLX4_CQE_SVLAN_PRESENT_MASK) &&
			 (dev->features & NETIF_F_HW_VLAN_STAG_RX))
			__vlan_hwaccel_put_tag(skb, htons(ETH_P_8021AD),
					       be16_to_cpu(cqe->sl_vid));

		if (ring->hwtstamp_rx_filter == HWTSTAMP_FILTER_ALL) {
			timestamp = mlx4_en_get_cqe_ts(cqe);
			mlx4_en_fill_hwtstamps(mdev, skb_hwtstamps(skb),
					       timestamp);
		}

		skb_mark_napi_id(skb, &cq->napi);

		if (!mlx4_en_cq_busy_polling(cq))
			napi_gro_receive(&cq->napi, skb);
		else
			netif_receive_skb(skb);

next:
		for (nr = 0; nr < priv->num_frags; nr++)
			mlx4_en_free_frag(priv, frags, nr);

		++cq->mcq.cons_index;
		index = (cq->mcq.cons_index) & ring->size_mask;
		cqe = mlx4_en_get_cqe(cq->buf, index, priv->cqe_size) + factor;
		if (++polled == budget)
			goto out;
	}

out:
	AVG_PERF_COUNTER(priv->pstats.rx_coal_avg, polled);
	mlx4_cq_set_ci(&cq->mcq);
	wmb(); /* ensure HW sees CQ consumer before we post new buffers */
	ring->cons = cq->mcq.cons_index;
	mlx4_en_refill_rx_buffers(priv, ring);
	mlx4_en_update_rx_prod_db(ring);
	return polled;
}


void mlx4_en_rx_irq(struct mlx4_cq *mcq)
{
	struct mlx4_en_cq *cq = container_of(mcq, struct mlx4_en_cq, mcq);
	struct mlx4_en_priv *priv = netdev_priv(cq->dev);

	if (likely(priv->port_up))
		napi_schedule_irqoff(&cq->napi);
	else
		mlx4_en_arm_cq(priv, cq);
}

/* Rx CQ polling - called by NAPI */
int mlx4_en_poll_rx_cq(struct napi_struct *napi, int budget)
{
	struct mlx4_en_cq *cq = container_of(napi, struct mlx4_en_cq, napi);
	struct net_device *dev = cq->dev;
	struct mlx4_en_priv *priv = netdev_priv(dev);
	int done;

	if (!mlx4_en_cq_lock_napi(cq))
		return budget;

	done = mlx4_en_process_rx_cq(dev, cq, budget);

	mlx4_en_cq_unlock_napi(cq);

	/* If we used up all the quota - we're probably not done yet... */
	if (done == budget) {
		const struct cpumask *aff;
		struct irq_data *idata;
		int cpu_curr;

		INC_PERF_COUNTER(priv->pstats.napi_quota);

		cpu_curr = smp_processor_id();
		idata = irq_desc_get_irq_data(cq->irq_desc);
		aff = irq_data_get_affinity_mask(idata);

		if (likely(cpumask_test_cpu(cpu_curr, aff)))
			return budget;

		/* Current cpu is not according to smp_irq_affinity -
		 * probably affinity changed. need to stop this NAPI
		 * poll, and restart it on the right CPU
		 */
		done = 0;
	}
	/* Done for now */
	napi_complete_done(napi, done);
	mlx4_en_arm_cq(priv, cq);
	return done;
}

static const int frag_sizes[] = {
	FRAG_SZ0,
	FRAG_SZ1,
	FRAG_SZ2,
	FRAG_SZ3
};

void mlx4_en_calc_rx_buf(struct net_device *dev)
{
	struct mlx4_en_priv *priv = netdev_priv(dev);
	/* VLAN_HLEN is added twice,to support skb vlan tagged with multiple
	 * headers. (For example: ETH_P_8021Q and ETH_P_8021AD).
	 */
	int eff_mtu = dev->mtu + ETH_HLEN + (2 * VLAN_HLEN);
	int buf_size = 0;
	int i = 0;

	while (buf_size < eff_mtu) {
		priv->frag_info[i].frag_size =
			(eff_mtu > buf_size + frag_sizes[i]) ?
				frag_sizes[i] : eff_mtu - buf_size;
		priv->frag_info[i].frag_prefix_size = buf_size;
<<<<<<< HEAD
		priv->frag_info[i].frag_stride = ALIGN(frag_sizes[i],
						       SMP_CACHE_BYTES);
=======
		priv->frag_info[i].frag_stride =
				ALIGN(priv->frag_info[i].frag_size,
				      SMP_CACHE_BYTES);
>>>>>>> afd2ff9b
		buf_size += priv->frag_info[i].frag_size;
		i++;
	}

	priv->num_frags = i;
	priv->rx_skb_size = eff_mtu;
	priv->log_rx_info = ROUNDUP_LOG2(i * sizeof(struct mlx4_en_rx_alloc));

	en_dbg(DRV, priv, "Rx buffer scatter-list (effective-mtu:%d num_frags:%d):\n",
	       eff_mtu, priv->num_frags);
	for (i = 0; i < priv->num_frags; i++) {
		en_err(priv,
		       "  frag:%d - size:%d prefix:%d stride:%d\n",
		       i,
		       priv->frag_info[i].frag_size,
		       priv->frag_info[i].frag_prefix_size,
		       priv->frag_info[i].frag_stride);
	}
}

/* RSS related functions */

static int mlx4_en_config_rss_qp(struct mlx4_en_priv *priv, int qpn,
				 struct mlx4_en_rx_ring *ring,
				 enum mlx4_qp_state *state,
				 struct mlx4_qp *qp)
{
	struct mlx4_en_dev *mdev = priv->mdev;
	struct mlx4_qp_context *context;
	int err = 0;

	context = kmalloc(sizeof(*context), GFP_KERNEL);
	if (!context)
		return -ENOMEM;

	err = mlx4_qp_alloc(mdev->dev, qpn, qp, GFP_KERNEL);
	if (err) {
		en_err(priv, "Failed to allocate qp #%x\n", qpn);
		goto out;
	}
	qp->event = mlx4_en_sqp_event;

	memset(context, 0, sizeof *context);
	mlx4_en_fill_qp_context(priv, ring->actual_size, ring->stride, 0, 0,
				qpn, ring->cqn, -1, context);
	context->db_rec_addr = cpu_to_be64(ring->wqres.db.dma);

	/* Cancel FCS removal if FW allows */
	if (mdev->dev->caps.flags & MLX4_DEV_CAP_FLAG_FCS_KEEP) {
		context->param3 |= cpu_to_be32(1 << 29);
		if (priv->dev->features & NETIF_F_RXFCS)
			ring->fcs_del = 0;
		else
			ring->fcs_del = ETH_FCS_LEN;
	} else
		ring->fcs_del = 0;

	err = mlx4_qp_to_ready(mdev->dev, &ring->wqres.mtt, context, qp, state);
	if (err) {
		mlx4_qp_remove(mdev->dev, qp);
		mlx4_qp_free(mdev->dev, qp);
	}
	mlx4_en_update_rx_prod_db(ring);
out:
	kfree(context);
	return err;
}

int mlx4_en_create_drop_qp(struct mlx4_en_priv *priv)
{
	int err;
	u32 qpn;

	err = mlx4_qp_reserve_range(priv->mdev->dev, 1, 1, &qpn,
				    MLX4_RESERVE_A0_QP);
	if (err) {
		en_err(priv, "Failed reserving drop qpn\n");
		return err;
	}
	err = mlx4_qp_alloc(priv->mdev->dev, qpn, &priv->drop_qp, GFP_KERNEL);
	if (err) {
		en_err(priv, "Failed allocating drop qp\n");
		mlx4_qp_release_range(priv->mdev->dev, qpn, 1);
		return err;
	}

	return 0;
}

void mlx4_en_destroy_drop_qp(struct mlx4_en_priv *priv)
{
	u32 qpn;

	qpn = priv->drop_qp.qpn;
	mlx4_qp_remove(priv->mdev->dev, &priv->drop_qp);
	mlx4_qp_free(priv->mdev->dev, &priv->drop_qp);
	mlx4_qp_release_range(priv->mdev->dev, qpn, 1);
}

/* Allocate rx qp's and configure them according to rss map */
int mlx4_en_config_rss_steer(struct mlx4_en_priv *priv)
{
	struct mlx4_en_dev *mdev = priv->mdev;
	struct mlx4_en_rss_map *rss_map = &priv->rss_map;
	struct mlx4_qp_context context;
	struct mlx4_rss_context *rss_context;
	int rss_rings;
	void *ptr;
	u8 rss_mask = (MLX4_RSS_IPV4 | MLX4_RSS_TCP_IPV4 | MLX4_RSS_IPV6 |
			MLX4_RSS_TCP_IPV6);
	int i, qpn;
	int err = 0;
	int good_qps = 0;

	en_dbg(DRV, priv, "Configuring rss steering\n");
	err = mlx4_qp_reserve_range(mdev->dev, priv->rx_ring_num,
				    priv->rx_ring_num,
				    &rss_map->base_qpn, 0);
	if (err) {
		en_err(priv, "Failed reserving %d qps\n", priv->rx_ring_num);
		return err;
	}

	for (i = 0; i < priv->rx_ring_num; i++) {
		qpn = rss_map->base_qpn + i;
		err = mlx4_en_config_rss_qp(priv, qpn, priv->rx_ring[i],
					    &rss_map->state[i],
					    &rss_map->qps[i]);
		if (err)
			goto rss_err;

		++good_qps;
	}

	/* Configure RSS indirection qp */
	err = mlx4_qp_alloc(mdev->dev, priv->base_qpn, &rss_map->indir_qp, GFP_KERNEL);
	if (err) {
		en_err(priv, "Failed to allocate RSS indirection QP\n");
		goto rss_err;
	}
	rss_map->indir_qp.event = mlx4_en_sqp_event;
	mlx4_en_fill_qp_context(priv, 0, 0, 0, 1, priv->base_qpn,
				priv->rx_ring[0]->cqn, -1, &context);

	if (!priv->prof->rss_rings || priv->prof->rss_rings > priv->rx_ring_num)
		rss_rings = priv->rx_ring_num;
	else
		rss_rings = priv->prof->rss_rings;

	ptr = ((void *) &context) + offsetof(struct mlx4_qp_context, pri_path)
					+ MLX4_RSS_OFFSET_IN_QPC_PRI_PATH;
	rss_context = ptr;
	rss_context->base_qpn = cpu_to_be32(ilog2(rss_rings) << 24 |
					    (rss_map->base_qpn));
	rss_context->default_qpn = cpu_to_be32(rss_map->base_qpn);
	if (priv->mdev->profile.udp_rss) {
		rss_mask |=  MLX4_RSS_UDP_IPV4 | MLX4_RSS_UDP_IPV6;
		rss_context->base_qpn_udp = rss_context->default_qpn;
	}

	if (mdev->dev->caps.tunnel_offload_mode == MLX4_TUNNEL_OFFLOAD_MODE_VXLAN) {
		en_info(priv, "Setting RSS context tunnel type to RSS on inner headers\n");
		rss_mask |= MLX4_RSS_BY_INNER_HEADERS;
	}

	rss_context->flags = rss_mask;
	rss_context->hash_fn = MLX4_RSS_HASH_TOP;
	if (priv->rss_hash_fn == ETH_RSS_HASH_XOR) {
		rss_context->hash_fn = MLX4_RSS_HASH_XOR;
	} else if (priv->rss_hash_fn == ETH_RSS_HASH_TOP) {
		rss_context->hash_fn = MLX4_RSS_HASH_TOP;
		memcpy(rss_context->rss_key, priv->rss_key,
		       MLX4_EN_RSS_KEY_SIZE);
	} else {
		en_err(priv, "Unknown RSS hash function requested\n");
		err = -EINVAL;
		goto indir_err;
	}
	err = mlx4_qp_to_ready(mdev->dev, &priv->res.mtt, &context,
			       &rss_map->indir_qp, &rss_map->indir_state);
	if (err)
		goto indir_err;

	return 0;

indir_err:
	mlx4_qp_modify(mdev->dev, NULL, rss_map->indir_state,
		       MLX4_QP_STATE_RST, NULL, 0, 0, &rss_map->indir_qp);
	mlx4_qp_remove(mdev->dev, &rss_map->indir_qp);
	mlx4_qp_free(mdev->dev, &rss_map->indir_qp);
rss_err:
	for (i = 0; i < good_qps; i++) {
		mlx4_qp_modify(mdev->dev, NULL, rss_map->state[i],
			       MLX4_QP_STATE_RST, NULL, 0, 0, &rss_map->qps[i]);
		mlx4_qp_remove(mdev->dev, &rss_map->qps[i]);
		mlx4_qp_free(mdev->dev, &rss_map->qps[i]);
	}
	mlx4_qp_release_range(mdev->dev, rss_map->base_qpn, priv->rx_ring_num);
	return err;
}

void mlx4_en_release_rss_steer(struct mlx4_en_priv *priv)
{
	struct mlx4_en_dev *mdev = priv->mdev;
	struct mlx4_en_rss_map *rss_map = &priv->rss_map;
	int i;

	mlx4_qp_modify(mdev->dev, NULL, rss_map->indir_state,
		       MLX4_QP_STATE_RST, NULL, 0, 0, &rss_map->indir_qp);
	mlx4_qp_remove(mdev->dev, &rss_map->indir_qp);
	mlx4_qp_free(mdev->dev, &rss_map->indir_qp);

	for (i = 0; i < priv->rx_ring_num; i++) {
		mlx4_qp_modify(mdev->dev, NULL, rss_map->state[i],
			       MLX4_QP_STATE_RST, NULL, 0, 0, &rss_map->qps[i]);
		mlx4_qp_remove(mdev->dev, &rss_map->qps[i]);
		mlx4_qp_free(mdev->dev, &rss_map->qps[i]);
	}
	mlx4_qp_release_range(mdev->dev, rss_map->base_qpn, priv->rx_ring_num);
}<|MERGE_RESOLUTION|>--- conflicted
+++ resolved
@@ -717,11 +717,7 @@
 }
 #endif
 static int check_csum(struct mlx4_cqe *cqe, struct sk_buff *skb, void *va,
-<<<<<<< HEAD
-		      int hwtstamp_rx_filter)
-=======
 		      netdev_features_t dev_features)
->>>>>>> afd2ff9b
 {
 	__wsum hw_checksum = 0;
 
@@ -729,19 +725,8 @@
 
 	hw_checksum = csum_unfold((__force __sum16)cqe->checksum);
 
-<<<<<<< HEAD
-	if (((struct ethhdr *)va)->h_proto == htons(ETH_P_8021Q) &&
-	    hwtstamp_rx_filter != HWTSTAMP_FILTER_NONE) {
-		/* next protocol non IPv4 or IPv6 */
-		if (((struct vlan_hdr *)hdr)->h_vlan_encapsulated_proto
-		    != htons(ETH_P_IP) &&
-		    ((struct vlan_hdr *)hdr)->h_vlan_encapsulated_proto
-		    != htons(ETH_P_IPV6))
-			return -1;
-=======
 	if (cqe->vlan_my_qpn & cpu_to_be32(MLX4_CQE_CVLAN_PRESENT_MASK) &&
 	    !(dev_features & NETIF_F_HW_VLAN_CTAG_RX)) {
->>>>>>> afd2ff9b
 		hw_checksum = get_fixed_vlan_csum(hw_checksum, hdr);
 		hdr += sizeof(struct vlan_hdr);
 	}
@@ -877,7 +862,6 @@
 					ip_summed = CHECKSUM_NONE;
 					ring->csum_none++;
 				}
-<<<<<<< HEAD
 			}
 		} else {
 			ip_summed = CHECKSUM_NONE;
@@ -905,73 +889,6 @@
 
 			if (ip_summed == CHECKSUM_COMPLETE) {
 				void *va = skb_frag_address(skb_shinfo(gro_skb)->frags);
-				if (check_csum(cqe, gro_skb, va, ring->hwtstamp_rx_filter)) {
-					ip_summed = CHECKSUM_NONE;
-					ring->csum_none++;
-					ring->csum_complete--;
-				}
-			}
-
-			skb_shinfo(gro_skb)->nr_frags = nr;
-			gro_skb->len = length;
-			gro_skb->data_len = length;
-			gro_skb->ip_summed = ip_summed;
-
-			if (l2_tunnel && ip_summed == CHECKSUM_UNNECESSARY)
-				gro_skb->csum_level = 1;
-
-			if ((cqe->vlan_my_qpn &
-			    cpu_to_be32(MLX4_CQE_VLAN_PRESENT_MASK)) &&
-			    (dev->features & NETIF_F_HW_VLAN_CTAG_RX)) {
-				u16 vid = be16_to_cpu(cqe->sl_vid);
-
-				__vlan_hwaccel_put_tag(gro_skb, htons(ETH_P_8021Q), vid);
-			}
-
-			if (dev->features & NETIF_F_RXHASH)
-				skb_set_hash(gro_skb,
-					     be32_to_cpu(cqe->immed_rss_invalid),
-					     PKT_HASH_TYPE_L3);
-
-			skb_record_rx_queue(gro_skb, cq->ring);
-			skb_mark_napi_id(gro_skb, &cq->napi);
-
-			if (ring->hwtstamp_rx_filter == HWTSTAMP_FILTER_ALL) {
-				timestamp = mlx4_en_get_cqe_ts(cqe);
-				mlx4_en_fill_hwtstamps(mdev,
-						       skb_hwtstamps(gro_skb),
-						       timestamp);
-=======
->>>>>>> afd2ff9b
-			}
-
-			napi_gro_frags(&cq->napi);
-			goto next;
-		}
-
-<<<<<<< HEAD
-=======
-		/* This packet is eligible for GRO if it is:
-		 * - DIX Ethernet (type interpretation)
-		 * - TCP/IP (v4)
-		 * - without IP options
-		 * - not an IP fragment
-		 * - no LLS polling in progress
-		 */
-		if (!mlx4_en_cq_busy_polling(cq) &&
-		    (dev->features & NETIF_F_GRO)) {
-			struct sk_buff *gro_skb = napi_get_frags(&cq->napi);
-			if (!gro_skb)
-				goto next;
-
-			nr = mlx4_en_complete_rx_desc(priv,
-				rx_desc, frags, gro_skb,
-				length);
-			if (!nr)
-				goto next;
-
-			if (ip_summed == CHECKSUM_COMPLETE) {
-				void *va = skb_frag_address(skb_shinfo(gro_skb)->frags);
 				if (check_csum(cqe, gro_skb, va,
 					       dev->features)) {
 					ip_summed = CHECKSUM_NONE;
@@ -1023,7 +940,6 @@
 			goto next;
 		}
 
->>>>>>> afd2ff9b
 		/* GRO not possible, complete processing here */
 		skb = mlx4_en_rx_skb(priv, rx_desc, frags, length);
 		if (!skb) {
@@ -1037,11 +953,7 @@
 		}
 
 		if (ip_summed == CHECKSUM_COMPLETE) {
-<<<<<<< HEAD
-			if (check_csum(cqe, skb, skb->data, ring->hwtstamp_rx_filter)) {
-=======
 			if (check_csum(cqe, skb, skb->data, dev->features)) {
->>>>>>> afd2ff9b
 				ip_summed = CHECKSUM_NONE;
 				ring->csum_complete--;
 				ring->csum_none++;
@@ -1182,14 +1094,9 @@
 			(eff_mtu > buf_size + frag_sizes[i]) ?
 				frag_sizes[i] : eff_mtu - buf_size;
 		priv->frag_info[i].frag_prefix_size = buf_size;
-<<<<<<< HEAD
-		priv->frag_info[i].frag_stride = ALIGN(frag_sizes[i],
-						       SMP_CACHE_BYTES);
-=======
 		priv->frag_info[i].frag_stride =
 				ALIGN(priv->frag_info[i].frag_size,
 				      SMP_CACHE_BYTES);
->>>>>>> afd2ff9b
 		buf_size += priv->frag_info[i].frag_size;
 		i++;
 	}
