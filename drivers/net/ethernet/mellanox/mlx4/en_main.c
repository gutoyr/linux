--- conflicted
+++ resolved
@@ -279,24 +279,8 @@
 	if (mdev->dev->caps.flags2 & MLX4_DEV_CAP_FLAG2_TS)
 		mlx4_en_init_timestamp(mdev);
 
-<<<<<<< HEAD
-	mlx4_foreach_port(i, dev, MLX4_PORT_TYPE_ETH) {
-		if (!dev->caps.comp_pool) {
-			mdev->profile.prof[i].rx_ring_num =
-				rounddown_pow_of_two(max_t(int, MIN_RX_RINGS,
-							   min_t(int,
-								 dev->caps.num_comp_vectors,
-								 DEF_RX_RINGS)));
-		} else {
-			mdev->profile.prof[i].rx_ring_num = rounddown_pow_of_two(
-				min_t(int, dev->caps.comp_pool/
-				      dev->caps.num_ports - 1 , MAX_MSIX_P_PORT - 1));
-		}
-	}
-=======
 	/* Set default number of RX rings*/
 	mlx4_en_set_num_rx_rings(mdev);
->>>>>>> fc14f9c1
 
 	/* Create our own workqueue for reset/multicast tasks
 	 * Note: we cannot use the shared workqueue because of deadlocks caused
