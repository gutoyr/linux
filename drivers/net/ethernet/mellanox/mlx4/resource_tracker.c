/*
 * Copyright (c) 2004, 2005 Topspin Communications.  All rights reserved.
 * Copyright (c) 2005, 2006, 2007, 2008 Mellanox Technologies.
 * All rights reserved.
 * Copyright (c) 2005, 2006, 2007 Cisco Systems, Inc.  All rights reserved.
 *
 * This software is available to you under a choice of one of two
 * licenses.  You may choose to be licensed under the terms of the GNU
 * General Public License (GPL) Version 2, available from the file
 * COPYING in the main directory of this source tree, or the
 * OpenIB.org BSD license below:
 *
 *     Redistribution and use in source and binary forms, with or
 *     without modification, are permitted provided that the following
 *     conditions are met:
 *
 *      - Redistributions of source code must retain the above
 *        copyright notice, this list of conditions and the following
 *        disclaimer.
 *
 *      - Redistributions in binary form must reproduce the above
 *        copyright notice, this list of conditions and the following
 *        disclaimer in the documentation and/or other materials
 *        provided with the distribution.
 *
 * THE SOFTWARE IS PROVIDED "AS IS", WITHOUT WARRANTY OF ANY KIND,
 * EXPRESS OR IMPLIED, INCLUDING BUT NOT LIMITED TO THE WARRANTIES OF
 * MERCHANTABILITY, FITNESS FOR A PARTICULAR PURPOSE AND
 * NONINFRINGEMENT. IN NO EVENT SHALL THE AUTHORS OR COPYRIGHT HOLDERS
 * BE LIABLE FOR ANY CLAIM, DAMAGES OR OTHER LIABILITY, WHETHER IN AN
 * ACTION OF CONTRACT, TORT OR OTHERWISE, ARISING FROM, OUT OF OR IN
 * CONNECTION WITH THE SOFTWARE OR THE USE OR OTHER DEALINGS IN THE
 * SOFTWARE.
 */

#include <linux/sched.h>
#include <linux/pci.h>
#include <linux/errno.h>
#include <linux/kernel.h>
#include <linux/io.h>
#include <linux/slab.h>
#include <linux/mlx4/cmd.h>
#include <linux/mlx4/qp.h>
#include <linux/if_ether.h>
#include <linux/etherdevice.h>

#include "mlx4.h"
#include "fw.h"
#include "mlx4_stats.h"

#define MLX4_MAC_VALID		(1ull << 63)
#define MLX4_PF_COUNTERS_PER_PORT	2
#define MLX4_VF_COUNTERS_PER_PORT	1

struct mac_res {
	struct list_head list;
	u64 mac;
	int ref_count;
	u8 smac_index;
	u8 port;
};

struct vlan_res {
	struct list_head list;
	u16 vlan;
	int ref_count;
	int vlan_index;
	u8 port;
};

struct res_common {
	struct list_head	list;
	struct rb_node		node;
	u64		        res_id;
	int			owner;
	int			state;
	int			from_state;
	int			to_state;
	int			removing;
};

enum {
	RES_ANY_BUSY = 1
};

struct res_gid {
	struct list_head	list;
	u8			gid[16];
	enum mlx4_protocol	prot;
	enum mlx4_steer_type	steer;
	u64			reg_id;
};

enum res_qp_states {
	RES_QP_BUSY = RES_ANY_BUSY,

	/* QP number was allocated */
	RES_QP_RESERVED,

	/* ICM memory for QP context was mapped */
	RES_QP_MAPPED,

	/* QP is in hw ownership */
	RES_QP_HW
};

struct res_qp {
	struct res_common	com;
	struct res_mtt	       *mtt;
	struct res_cq	       *rcq;
	struct res_cq	       *scq;
	struct res_srq	       *srq;
	struct list_head	mcg_list;
	spinlock_t		mcg_spl;
	int			local_qpn;
	atomic_t		ref_count;
	u32			qpc_flags;
	/* saved qp params before VST enforcement in order to restore on VGT */
	u8			sched_queue;
	__be32			param3;
	u8			vlan_control;
	u8			fvl_rx;
	u8			pri_path_fl;
	u8			vlan_index;
	u8			feup;
};

enum res_mtt_states {
	RES_MTT_BUSY = RES_ANY_BUSY,
	RES_MTT_ALLOCATED,
};

static inline const char *mtt_states_str(enum res_mtt_states state)
{
	switch (state) {
	case RES_MTT_BUSY: return "RES_MTT_BUSY";
	case RES_MTT_ALLOCATED: return "RES_MTT_ALLOCATED";
	default: return "Unknown";
	}
}

struct res_mtt {
	struct res_common	com;
	int			order;
	atomic_t		ref_count;
};

enum res_mpt_states {
	RES_MPT_BUSY = RES_ANY_BUSY,
	RES_MPT_RESERVED,
	RES_MPT_MAPPED,
	RES_MPT_HW,
};

struct res_mpt {
	struct res_common	com;
	struct res_mtt	       *mtt;
	int			key;
};

enum res_eq_states {
	RES_EQ_BUSY = RES_ANY_BUSY,
	RES_EQ_RESERVED,
	RES_EQ_HW,
};

struct res_eq {
	struct res_common	com;
	struct res_mtt	       *mtt;
};

enum res_cq_states {
	RES_CQ_BUSY = RES_ANY_BUSY,
	RES_CQ_ALLOCATED,
	RES_CQ_HW,
};

struct res_cq {
	struct res_common	com;
	struct res_mtt	       *mtt;
	atomic_t		ref_count;
};

enum res_srq_states {
	RES_SRQ_BUSY = RES_ANY_BUSY,
	RES_SRQ_ALLOCATED,
	RES_SRQ_HW,
};

struct res_srq {
	struct res_common	com;
	struct res_mtt	       *mtt;
	struct res_cq	       *cq;
	atomic_t		ref_count;
};

enum res_counter_states {
	RES_COUNTER_BUSY = RES_ANY_BUSY,
	RES_COUNTER_ALLOCATED,
};

struct res_counter {
	struct res_common	com;
	int			port;
};

enum res_xrcdn_states {
	RES_XRCD_BUSY = RES_ANY_BUSY,
	RES_XRCD_ALLOCATED,
};

struct res_xrcdn {
	struct res_common	com;
	int			port;
};

enum res_fs_rule_states {
	RES_FS_RULE_BUSY = RES_ANY_BUSY,
	RES_FS_RULE_ALLOCATED,
};

struct res_fs_rule {
	struct res_common	com;
	int			qpn;
};

static void *res_tracker_lookup(struct rb_root *root, u64 res_id)
{
	struct rb_node *node = root->rb_node;

	while (node) {
		struct res_common *res = container_of(node, struct res_common,
						      node);

		if (res_id < res->res_id)
			node = node->rb_left;
		else if (res_id > res->res_id)
			node = node->rb_right;
		else
			return res;
	}
	return NULL;
}

static int res_tracker_insert(struct rb_root *root, struct res_common *res)
{
	struct rb_node **new = &(root->rb_node), *parent = NULL;

	/* Figure out where to put new node */
	while (*new) {
		struct res_common *this = container_of(*new, struct res_common,
						       node);

		parent = *new;
		if (res->res_id < this->res_id)
			new = &((*new)->rb_left);
		else if (res->res_id > this->res_id)
			new = &((*new)->rb_right);
		else
			return -EEXIST;
	}

	/* Add new node and rebalance tree. */
	rb_link_node(&res->node, parent, new);
	rb_insert_color(&res->node, root);

	return 0;
}

enum qp_transition {
	QP_TRANS_INIT2RTR,
	QP_TRANS_RTR2RTS,
	QP_TRANS_RTS2RTS,
	QP_TRANS_SQERR2RTS,
	QP_TRANS_SQD2SQD,
	QP_TRANS_SQD2RTS
};

/* For Debug uses */
static const char *resource_str(enum mlx4_resource rt)
{
	switch (rt) {
	case RES_QP: return "RES_QP";
	case RES_CQ: return "RES_CQ";
	case RES_SRQ: return "RES_SRQ";
	case RES_MPT: return "RES_MPT";
	case RES_MTT: return "RES_MTT";
	case RES_MAC: return  "RES_MAC";
	case RES_VLAN: return  "RES_VLAN";
	case RES_EQ: return "RES_EQ";
	case RES_COUNTER: return "RES_COUNTER";
	case RES_FS_RULE: return "RES_FS_RULE";
	case RES_XRCD: return "RES_XRCD";
	default: return "Unknown resource type !!!";
	};
}

static void rem_slave_vlans(struct mlx4_dev *dev, int slave);
static inline int mlx4_grant_resource(struct mlx4_dev *dev, int slave,
				      enum mlx4_resource res_type, int count,
				      int port)
{
	struct mlx4_priv *priv = mlx4_priv(dev);
	struct resource_allocator *res_alloc =
		&priv->mfunc.master.res_tracker.res_alloc[res_type];
	int err = -EINVAL;
	int allocated, free, reserved, guaranteed, from_free;
	int from_rsvd;

	if (slave > dev->persist->num_vfs)
		return -EINVAL;

	spin_lock(&res_alloc->alloc_lock);
	allocated = (port > 0) ?
		res_alloc->allocated[(port - 1) *
		(dev->persist->num_vfs + 1) + slave] :
		res_alloc->allocated[slave];
	free = (port > 0) ? res_alloc->res_port_free[port - 1] :
		res_alloc->res_free;
	reserved = (port > 0) ? res_alloc->res_port_rsvd[port - 1] :
		res_alloc->res_reserved;
	guaranteed = res_alloc->guaranteed[slave];

	if (allocated + count > res_alloc->quota[slave]) {
		mlx4_warn(dev, "VF %d port %d res %s: quota exceeded, count %d alloc %d quota %d\n",
			  slave, port, resource_str(res_type), count,
			  allocated, res_alloc->quota[slave]);
		goto out;
	}

	if (allocated + count <= guaranteed) {
		err = 0;
		from_rsvd = count;
	} else {
		/* portion may need to be obtained from free area */
		if (guaranteed - allocated > 0)
			from_free = count - (guaranteed - allocated);
		else
			from_free = count;

		from_rsvd = count - from_free;

		if (free - from_free >= reserved)
			err = 0;
		else
			mlx4_warn(dev, "VF %d port %d res %s: free pool empty, free %d from_free %d rsvd %d\n",
				  slave, port, resource_str(res_type), free,
				  from_free, reserved);
	}

	if (!err) {
		/* grant the request */
		if (port > 0) {
			res_alloc->allocated[(port - 1) *
			(dev->persist->num_vfs + 1) + slave] += count;
			res_alloc->res_port_free[port - 1] -= count;
			res_alloc->res_port_rsvd[port - 1] -= from_rsvd;
		} else {
			res_alloc->allocated[slave] += count;
			res_alloc->res_free -= count;
			res_alloc->res_reserved -= from_rsvd;
		}
	}

out:
	spin_unlock(&res_alloc->alloc_lock);
	return err;
}

static inline void mlx4_release_resource(struct mlx4_dev *dev, int slave,
				    enum mlx4_resource res_type, int count,
				    int port)
{
	struct mlx4_priv *priv = mlx4_priv(dev);
	struct resource_allocator *res_alloc =
		&priv->mfunc.master.res_tracker.res_alloc[res_type];
	int allocated, guaranteed, from_rsvd;

	if (slave > dev->persist->num_vfs)
		return;

	spin_lock(&res_alloc->alloc_lock);

	allocated = (port > 0) ?
		res_alloc->allocated[(port - 1) *
		(dev->persist->num_vfs + 1) + slave] :
		res_alloc->allocated[slave];
	guaranteed = res_alloc->guaranteed[slave];

	if (allocated - count >= guaranteed) {
		from_rsvd = 0;
	} else {
		/* portion may need to be returned to reserved area */
		if (allocated - guaranteed > 0)
			from_rsvd = count - (allocated - guaranteed);
		else
			from_rsvd = count;
	}

	if (port > 0) {
		res_alloc->allocated[(port - 1) *
		(dev->persist->num_vfs + 1) + slave] -= count;
		res_alloc->res_port_free[port - 1] += count;
		res_alloc->res_port_rsvd[port - 1] += from_rsvd;
	} else {
		res_alloc->allocated[slave] -= count;
		res_alloc->res_free += count;
		res_alloc->res_reserved += from_rsvd;
	}

	spin_unlock(&res_alloc->alloc_lock);
	return;
}

static inline void initialize_res_quotas(struct mlx4_dev *dev,
					 struct resource_allocator *res_alloc,
					 enum mlx4_resource res_type,
					 int vf, int num_instances)
{
	res_alloc->guaranteed[vf] = num_instances /
				    (2 * (dev->persist->num_vfs + 1));
	res_alloc->quota[vf] = (num_instances / 2) + res_alloc->guaranteed[vf];
	if (vf == mlx4_master_func_num(dev)) {
		res_alloc->res_free = num_instances;
		if (res_type == RES_MTT) {
			/* reserved mtts will be taken out of the PF allocation */
			res_alloc->res_free += dev->caps.reserved_mtts;
			res_alloc->guaranteed[vf] += dev->caps.reserved_mtts;
			res_alloc->quota[vf] += dev->caps.reserved_mtts;
		}
	}
}

void mlx4_init_quotas(struct mlx4_dev *dev)
{
	struct mlx4_priv *priv = mlx4_priv(dev);
	int pf;

	/* quotas for VFs are initialized in mlx4_slave_cap */
	if (mlx4_is_slave(dev))
		return;

	if (!mlx4_is_mfunc(dev)) {
		dev->quotas.qp = dev->caps.num_qps - dev->caps.reserved_qps -
			mlx4_num_reserved_sqps(dev);
		dev->quotas.cq = dev->caps.num_cqs - dev->caps.reserved_cqs;
		dev->quotas.srq = dev->caps.num_srqs - dev->caps.reserved_srqs;
		dev->quotas.mtt = dev->caps.num_mtts - dev->caps.reserved_mtts;
		dev->quotas.mpt = dev->caps.num_mpts - dev->caps.reserved_mrws;
		return;
	}

	pf = mlx4_master_func_num(dev);
	dev->quotas.qp =
		priv->mfunc.master.res_tracker.res_alloc[RES_QP].quota[pf];
	dev->quotas.cq =
		priv->mfunc.master.res_tracker.res_alloc[RES_CQ].quota[pf];
	dev->quotas.srq =
		priv->mfunc.master.res_tracker.res_alloc[RES_SRQ].quota[pf];
	dev->quotas.mtt =
		priv->mfunc.master.res_tracker.res_alloc[RES_MTT].quota[pf];
	dev->quotas.mpt =
		priv->mfunc.master.res_tracker.res_alloc[RES_MPT].quota[pf];
}

static int get_max_gauranteed_vfs_counter(struct mlx4_dev *dev)
{
	/* reduce the sink counter */
	return (dev->caps.max_counters - 1 -
		(MLX4_PF_COUNTERS_PER_PORT * MLX4_MAX_PORTS))
		/ MLX4_MAX_PORTS;
}

int mlx4_init_resource_tracker(struct mlx4_dev *dev)
{
	struct mlx4_priv *priv = mlx4_priv(dev);
	int i, j;
	int t;
	int max_vfs_guarantee_counter = get_max_gauranteed_vfs_counter(dev);

	priv->mfunc.master.res_tracker.slave_list =
		kzalloc(dev->num_slaves * sizeof(struct slave_list),
			GFP_KERNEL);
	if (!priv->mfunc.master.res_tracker.slave_list)
		return -ENOMEM;

	for (i = 0 ; i < dev->num_slaves; i++) {
		for (t = 0; t < MLX4_NUM_OF_RESOURCE_TYPE; ++t)
			INIT_LIST_HEAD(&priv->mfunc.master.res_tracker.
				       slave_list[i].res_list[t]);
		mutex_init(&priv->mfunc.master.res_tracker.slave_list[i].mutex);
	}

	mlx4_dbg(dev, "Started init_resource_tracker: %ld slaves\n",
		 dev->num_slaves);
	for (i = 0 ; i < MLX4_NUM_OF_RESOURCE_TYPE; i++)
		priv->mfunc.master.res_tracker.res_tree[i] = RB_ROOT;

	for (i = 0; i < MLX4_NUM_OF_RESOURCE_TYPE; i++) {
		struct resource_allocator *res_alloc =
			&priv->mfunc.master.res_tracker.res_alloc[i];
		res_alloc->quota = kmalloc((dev->persist->num_vfs + 1) *
					   sizeof(int), GFP_KERNEL);
		res_alloc->guaranteed = kmalloc((dev->persist->num_vfs + 1) *
						sizeof(int), GFP_KERNEL);
		if (i == RES_MAC || i == RES_VLAN)
			res_alloc->allocated = kzalloc(MLX4_MAX_PORTS *
						       (dev->persist->num_vfs
						       + 1) *
						       sizeof(int), GFP_KERNEL);
		else
			res_alloc->allocated = kzalloc((dev->persist->
							num_vfs + 1) *
						       sizeof(int), GFP_KERNEL);
<<<<<<< HEAD
=======
		/* Reduce the sink counter */
		if (i == RES_COUNTER)
			res_alloc->res_free = dev->caps.max_counters - 1;
>>>>>>> afd2ff9b

		if (!res_alloc->quota || !res_alloc->guaranteed ||
		    !res_alloc->allocated)
			goto no_mem_err;

		spin_lock_init(&res_alloc->alloc_lock);
		for (t = 0; t < dev->persist->num_vfs + 1; t++) {
			struct mlx4_active_ports actv_ports =
				mlx4_get_active_ports(dev, t);
			switch (i) {
			case RES_QP:
				initialize_res_quotas(dev, res_alloc, RES_QP,
						      t, dev->caps.num_qps -
						      dev->caps.reserved_qps -
						      mlx4_num_reserved_sqps(dev));
				break;
			case RES_CQ:
				initialize_res_quotas(dev, res_alloc, RES_CQ,
						      t, dev->caps.num_cqs -
						      dev->caps.reserved_cqs);
				break;
			case RES_SRQ:
				initialize_res_quotas(dev, res_alloc, RES_SRQ,
						      t, dev->caps.num_srqs -
						      dev->caps.reserved_srqs);
				break;
			case RES_MPT:
				initialize_res_quotas(dev, res_alloc, RES_MPT,
						      t, dev->caps.num_mpts -
						      dev->caps.reserved_mrws);
				break;
			case RES_MTT:
				initialize_res_quotas(dev, res_alloc, RES_MTT,
						      t, dev->caps.num_mtts -
						      dev->caps.reserved_mtts);
				break;
			case RES_MAC:
				if (t == mlx4_master_func_num(dev)) {
					int max_vfs_pport = 0;
					/* Calculate the max vfs per port for */
					/* both ports.			      */
					for (j = 0; j < dev->caps.num_ports;
					     j++) {
						struct mlx4_slaves_pport slaves_pport =
							mlx4_phys_to_slaves_pport(dev, j + 1);
						unsigned current_slaves =
							bitmap_weight(slaves_pport.slaves,
								      dev->caps.num_ports) - 1;
						if (max_vfs_pport < current_slaves)
							max_vfs_pport =
								current_slaves;
					}
					res_alloc->quota[t] =
						MLX4_MAX_MAC_NUM -
						2 * max_vfs_pport;
					res_alloc->guaranteed[t] = 2;
					for (j = 0; j < MLX4_MAX_PORTS; j++)
						res_alloc->res_port_free[j] =
							MLX4_MAX_MAC_NUM;
				} else {
					res_alloc->quota[t] = MLX4_MAX_MAC_NUM;
					res_alloc->guaranteed[t] = 2;
				}
				break;
			case RES_VLAN:
				if (t == mlx4_master_func_num(dev)) {
					res_alloc->quota[t] = MLX4_MAX_VLAN_NUM;
					res_alloc->guaranteed[t] = MLX4_MAX_VLAN_NUM / 2;
					for (j = 0; j < MLX4_MAX_PORTS; j++)
						res_alloc->res_port_free[j] =
							res_alloc->quota[t];
				} else {
					res_alloc->quota[t] = MLX4_MAX_VLAN_NUM / 2;
					res_alloc->guaranteed[t] = 0;
				}
				break;
			case RES_COUNTER:
				res_alloc->quota[t] = dev->caps.max_counters;
				if (t == mlx4_master_func_num(dev))
					res_alloc->guaranteed[t] =
						MLX4_PF_COUNTERS_PER_PORT *
						MLX4_MAX_PORTS;
				else if (t <= max_vfs_guarantee_counter)
					res_alloc->guaranteed[t] =
						MLX4_VF_COUNTERS_PER_PORT *
						MLX4_MAX_PORTS;
				else
					res_alloc->guaranteed[t] = 0;
				res_alloc->res_free -= res_alloc->guaranteed[t];
				break;
			default:
				break;
			}
			if (i == RES_MAC || i == RES_VLAN) {
				for (j = 0; j < dev->caps.num_ports; j++)
					if (test_bit(j, actv_ports.ports))
						res_alloc->res_port_rsvd[j] +=
							res_alloc->guaranteed[t];
			} else {
				res_alloc->res_reserved += res_alloc->guaranteed[t];
			}
		}
	}
	spin_lock_init(&priv->mfunc.master.res_tracker.lock);
	return 0;

no_mem_err:
	for (i = 0; i < MLX4_NUM_OF_RESOURCE_TYPE; i++) {
		kfree(priv->mfunc.master.res_tracker.res_alloc[i].allocated);
		priv->mfunc.master.res_tracker.res_alloc[i].allocated = NULL;
		kfree(priv->mfunc.master.res_tracker.res_alloc[i].guaranteed);
		priv->mfunc.master.res_tracker.res_alloc[i].guaranteed = NULL;
		kfree(priv->mfunc.master.res_tracker.res_alloc[i].quota);
		priv->mfunc.master.res_tracker.res_alloc[i].quota = NULL;
	}
	return -ENOMEM;
}

void mlx4_free_resource_tracker(struct mlx4_dev *dev,
				enum mlx4_res_tracker_free_type type)
{
	struct mlx4_priv *priv = mlx4_priv(dev);
	int i;

	if (priv->mfunc.master.res_tracker.slave_list) {
		if (type != RES_TR_FREE_STRUCTS_ONLY) {
			for (i = 0; i < dev->num_slaves; i++) {
				if (type == RES_TR_FREE_ALL ||
				    dev->caps.function != i)
					mlx4_delete_all_resources_for_slave(dev, i);
			}
			/* free master's vlans */
			i = dev->caps.function;
			mlx4_reset_roce_gids(dev, i);
			mutex_lock(&priv->mfunc.master.res_tracker.slave_list[i].mutex);
			rem_slave_vlans(dev, i);
			mutex_unlock(&priv->mfunc.master.res_tracker.slave_list[i].mutex);
		}

		if (type != RES_TR_FREE_SLAVES_ONLY) {
			for (i = 0; i < MLX4_NUM_OF_RESOURCE_TYPE; i++) {
				kfree(priv->mfunc.master.res_tracker.res_alloc[i].allocated);
				priv->mfunc.master.res_tracker.res_alloc[i].allocated = NULL;
				kfree(priv->mfunc.master.res_tracker.res_alloc[i].guaranteed);
				priv->mfunc.master.res_tracker.res_alloc[i].guaranteed = NULL;
				kfree(priv->mfunc.master.res_tracker.res_alloc[i].quota);
				priv->mfunc.master.res_tracker.res_alloc[i].quota = NULL;
			}
			kfree(priv->mfunc.master.res_tracker.slave_list);
			priv->mfunc.master.res_tracker.slave_list = NULL;
		}
	}
}

static void update_pkey_index(struct mlx4_dev *dev, int slave,
			      struct mlx4_cmd_mailbox *inbox)
{
	u8 sched = *(u8 *)(inbox->buf + 64);
	u8 orig_index = *(u8 *)(inbox->buf + 35);
	u8 new_index;
	struct mlx4_priv *priv = mlx4_priv(dev);
	int port;

	port = (sched >> 6 & 1) + 1;

	new_index = priv->virt2phys_pkey[slave][port - 1][orig_index];
	*(u8 *)(inbox->buf + 35) = new_index;
}

static void update_gid(struct mlx4_dev *dev, struct mlx4_cmd_mailbox *inbox,
		       u8 slave)
{
	struct mlx4_qp_context	*qp_ctx = inbox->buf + 8;
	enum mlx4_qp_optpar	optpar = be32_to_cpu(*(__be32 *) inbox->buf);
	u32			ts = (be32_to_cpu(qp_ctx->flags) >> 16) & 0xff;
	int port;

	if (MLX4_QP_ST_UD == ts) {
		port = (qp_ctx->pri_path.sched_queue >> 6 & 1) + 1;
		if (mlx4_is_eth(dev, port))
			qp_ctx->pri_path.mgid_index =
				mlx4_get_base_gid_ix(dev, slave, port) | 0x80;
		else
			qp_ctx->pri_path.mgid_index = slave | 0x80;

	} else if (MLX4_QP_ST_RC == ts || MLX4_QP_ST_XRC == ts || MLX4_QP_ST_UC == ts) {
		if (optpar & MLX4_QP_OPTPAR_PRIMARY_ADDR_PATH) {
			port = (qp_ctx->pri_path.sched_queue >> 6 & 1) + 1;
			if (mlx4_is_eth(dev, port)) {
				qp_ctx->pri_path.mgid_index +=
					mlx4_get_base_gid_ix(dev, slave, port);
				qp_ctx->pri_path.mgid_index &= 0x7f;
			} else {
				qp_ctx->pri_path.mgid_index = slave & 0x7F;
			}
		}
		if (optpar & MLX4_QP_OPTPAR_ALT_ADDR_PATH) {
			port = (qp_ctx->alt_path.sched_queue >> 6 & 1) + 1;
			if (mlx4_is_eth(dev, port)) {
				qp_ctx->alt_path.mgid_index +=
					mlx4_get_base_gid_ix(dev, slave, port);
				qp_ctx->alt_path.mgid_index &= 0x7f;
			} else {
				qp_ctx->alt_path.mgid_index = slave & 0x7F;
			}
		}
	}
}

static int handle_counter(struct mlx4_dev *dev, struct mlx4_qp_context *qpc,
			  u8 slave, int port);

static int update_vport_qp_param(struct mlx4_dev *dev,
				 struct mlx4_cmd_mailbox *inbox,
				 u8 slave, u32 qpn)
{
	struct mlx4_qp_context	*qpc = inbox->buf + 8;
	struct mlx4_vport_oper_state *vp_oper;
	struct mlx4_priv *priv;
	u32 qp_type;
	int port, err = 0;

	port = (qpc->pri_path.sched_queue & 0x40) ? 2 : 1;
	priv = mlx4_priv(dev);
	vp_oper = &priv->mfunc.master.vf_oper[slave].vport[port];
	qp_type	= (be32_to_cpu(qpc->flags) >> 16) & 0xff;

	err = handle_counter(dev, qpc, slave, port);
	if (err)
		goto out;

	if (MLX4_VGT != vp_oper->state.default_vlan) {
		/* the reserved QPs (special, proxy, tunnel)
		 * do not operate over vlans
		 */
		if (mlx4_is_qp_reserved(dev, qpn))
			return 0;

		/* force strip vlan by clear vsd, MLX QP refers to Raw Ethernet */
		if (qp_type == MLX4_QP_ST_UD ||
		    (qp_type == MLX4_QP_ST_MLX && mlx4_is_eth(dev, port))) {
			if (dev->caps.bmme_flags & MLX4_BMME_FLAG_VSD_INIT2RTR) {
				*(__be32 *)inbox->buf =
					cpu_to_be32(be32_to_cpu(*(__be32 *)inbox->buf) |
					MLX4_QP_OPTPAR_VLAN_STRIPPING);
				qpc->param3 &= ~cpu_to_be32(MLX4_STRIP_VLAN);
			} else {
				struct mlx4_update_qp_params params = {.flags = 0};

				err = mlx4_update_qp(dev, qpn, MLX4_UPDATE_QP_VSD, &params);
				if (err)
					goto out;
			}
		}

		/* preserve IF_COUNTER flag */
		qpc->pri_path.vlan_control &=
			MLX4_CTRL_ETH_SRC_CHECK_IF_COUNTER;
		if (vp_oper->state.link_state == IFLA_VF_LINK_STATE_DISABLE &&
		    dev->caps.flags2 & MLX4_DEV_CAP_FLAG2_UPDATE_QP) {
			qpc->pri_path.vlan_control |=
				MLX4_VLAN_CTRL_ETH_TX_BLOCK_TAGGED |
				MLX4_VLAN_CTRL_ETH_TX_BLOCK_PRIO_TAGGED |
				MLX4_VLAN_CTRL_ETH_TX_BLOCK_UNTAGGED |
				MLX4_VLAN_CTRL_ETH_RX_BLOCK_PRIO_TAGGED |
				MLX4_VLAN_CTRL_ETH_RX_BLOCK_UNTAGGED |
				MLX4_VLAN_CTRL_ETH_RX_BLOCK_TAGGED;
		} else if (0 != vp_oper->state.default_vlan) {
			qpc->pri_path.vlan_control |=
				MLX4_VLAN_CTRL_ETH_TX_BLOCK_TAGGED |
				MLX4_VLAN_CTRL_ETH_RX_BLOCK_PRIO_TAGGED |
				MLX4_VLAN_CTRL_ETH_RX_BLOCK_UNTAGGED;
		} else { /* priority tagged */
			qpc->pri_path.vlan_control |=
				MLX4_VLAN_CTRL_ETH_TX_BLOCK_TAGGED |
				MLX4_VLAN_CTRL_ETH_RX_BLOCK_TAGGED;
		}

		qpc->pri_path.fvl_rx |= MLX4_FVL_RX_FORCE_ETH_VLAN;
		qpc->pri_path.vlan_index = vp_oper->vlan_idx;
		qpc->pri_path.fl |= MLX4_FL_CV | MLX4_FL_ETH_HIDE_CQE_VLAN;
		qpc->pri_path.feup |= MLX4_FEUP_FORCE_ETH_UP | MLX4_FVL_FORCE_ETH_VLAN;
		qpc->pri_path.sched_queue &= 0xC7;
		qpc->pri_path.sched_queue |= (vp_oper->state.default_qos) << 3;
		qpc->qos_vport = vp_oper->state.qos_vport;
	}
	if (vp_oper->state.spoofchk) {
		qpc->pri_path.feup |= MLX4_FSM_FORCE_ETH_SRC_MAC;
		qpc->pri_path.grh_mylmc = (0x80 & qpc->pri_path.grh_mylmc) + vp_oper->mac_idx;
	}
out:
	return err;
}

static int mpt_mask(struct mlx4_dev *dev)
{
	return dev->caps.num_mpts - 1;
}

static void *find_res(struct mlx4_dev *dev, u64 res_id,
		      enum mlx4_resource type)
{
	struct mlx4_priv *priv = mlx4_priv(dev);

	return res_tracker_lookup(&priv->mfunc.master.res_tracker.res_tree[type],
				  res_id);
}

static int get_res(struct mlx4_dev *dev, int slave, u64 res_id,
		   enum mlx4_resource type,
		   void *res)
{
	struct res_common *r;
	int err = 0;

	spin_lock_irq(mlx4_tlock(dev));
	r = find_res(dev, res_id, type);
	if (!r) {
		err = -ENONET;
		goto exit;
	}

	if (r->state == RES_ANY_BUSY) {
		err = -EBUSY;
		goto exit;
	}

	if (r->owner != slave) {
		err = -EPERM;
		goto exit;
	}

	r->from_state = r->state;
	r->state = RES_ANY_BUSY;

	if (res)
		*((struct res_common **)res) = r;

exit:
	spin_unlock_irq(mlx4_tlock(dev));
	return err;
}

int mlx4_get_slave_from_resource_id(struct mlx4_dev *dev,
				    enum mlx4_resource type,
				    u64 res_id, int *slave)
{

	struct res_common *r;
	int err = -ENOENT;
	int id = res_id;

	if (type == RES_QP)
		id &= 0x7fffff;
	spin_lock(mlx4_tlock(dev));

	r = find_res(dev, id, type);
	if (r) {
		*slave = r->owner;
		err = 0;
	}
	spin_unlock(mlx4_tlock(dev));

	return err;
}

static void put_res(struct mlx4_dev *dev, int slave, u64 res_id,
		    enum mlx4_resource type)
{
	struct res_common *r;

	spin_lock_irq(mlx4_tlock(dev));
	r = find_res(dev, res_id, type);
	if (r)
		r->state = r->from_state;
	spin_unlock_irq(mlx4_tlock(dev));
}

static int counter_alloc_res(struct mlx4_dev *dev, int slave, int op, int cmd,
			     u64 in_param, u64 *out_param, int port);

static int handle_existing_counter(struct mlx4_dev *dev, u8 slave, int port,
				   int counter_index)
{
	struct res_common *r;
	struct res_counter *counter;
	int ret = 0;

	if (counter_index == MLX4_SINK_COUNTER_INDEX(dev))
		return ret;

	spin_lock_irq(mlx4_tlock(dev));
	r = find_res(dev, counter_index, RES_COUNTER);
	if (!r || r->owner != slave)
		ret = -EINVAL;
	counter = container_of(r, struct res_counter, com);
	if (!counter->port)
		counter->port = port;

	spin_unlock_irq(mlx4_tlock(dev));
	return ret;
}

static int handle_unexisting_counter(struct mlx4_dev *dev,
				     struct mlx4_qp_context *qpc, u8 slave,
				     int port)
{
	struct mlx4_priv *priv = mlx4_priv(dev);
	struct mlx4_resource_tracker *tracker = &priv->mfunc.master.res_tracker;
	struct res_common *tmp;
	struct res_counter *counter;
	u64 counter_idx = MLX4_SINK_COUNTER_INDEX(dev);
	int err = 0;

	spin_lock_irq(mlx4_tlock(dev));
	list_for_each_entry(tmp,
			    &tracker->slave_list[slave].res_list[RES_COUNTER],
			    list) {
		counter = container_of(tmp, struct res_counter, com);
		if (port == counter->port) {
			qpc->pri_path.counter_index  = counter->com.res_id;
			spin_unlock_irq(mlx4_tlock(dev));
			return 0;
		}
	}
	spin_unlock_irq(mlx4_tlock(dev));

	/* No existing counter, need to allocate a new counter */
	err = counter_alloc_res(dev, slave, RES_OP_RESERVE, 0, 0, &counter_idx,
				port);
	if (err == -ENOENT) {
		err = 0;
	} else if (err && err != -ENOSPC) {
		mlx4_err(dev, "%s: failed to create new counter for slave %d err %d\n",
			 __func__, slave, err);
	} else {
		qpc->pri_path.counter_index = counter_idx;
		mlx4_dbg(dev, "%s: alloc new counter for slave %d index %d\n",
			 __func__, slave, qpc->pri_path.counter_index);
		err = 0;
	}

	return err;
}

static int handle_counter(struct mlx4_dev *dev, struct mlx4_qp_context *qpc,
			  u8 slave, int port)
{
	if (qpc->pri_path.counter_index != MLX4_SINK_COUNTER_INDEX(dev))
		return handle_existing_counter(dev, slave, port,
					       qpc->pri_path.counter_index);

	return handle_unexisting_counter(dev, qpc, slave, port);
}

static struct res_common *alloc_qp_tr(int id)
{
	struct res_qp *ret;

	ret = kzalloc(sizeof *ret, GFP_KERNEL);
	if (!ret)
		return NULL;

	ret->com.res_id = id;
	ret->com.state = RES_QP_RESERVED;
	ret->local_qpn = id;
	INIT_LIST_HEAD(&ret->mcg_list);
	spin_lock_init(&ret->mcg_spl);
	atomic_set(&ret->ref_count, 0);

	return &ret->com;
}

static struct res_common *alloc_mtt_tr(int id, int order)
{
	struct res_mtt *ret;

	ret = kzalloc(sizeof *ret, GFP_KERNEL);
	if (!ret)
		return NULL;

	ret->com.res_id = id;
	ret->order = order;
	ret->com.state = RES_MTT_ALLOCATED;
	atomic_set(&ret->ref_count, 0);

	return &ret->com;
}

static struct res_common *alloc_mpt_tr(int id, int key)
{
	struct res_mpt *ret;

	ret = kzalloc(sizeof *ret, GFP_KERNEL);
	if (!ret)
		return NULL;

	ret->com.res_id = id;
	ret->com.state = RES_MPT_RESERVED;
	ret->key = key;

	return &ret->com;
}

static struct res_common *alloc_eq_tr(int id)
{
	struct res_eq *ret;

	ret = kzalloc(sizeof *ret, GFP_KERNEL);
	if (!ret)
		return NULL;

	ret->com.res_id = id;
	ret->com.state = RES_EQ_RESERVED;

	return &ret->com;
}

static struct res_common *alloc_cq_tr(int id)
{
	struct res_cq *ret;

	ret = kzalloc(sizeof *ret, GFP_KERNEL);
	if (!ret)
		return NULL;

	ret->com.res_id = id;
	ret->com.state = RES_CQ_ALLOCATED;
	atomic_set(&ret->ref_count, 0);

	return &ret->com;
}

static struct res_common *alloc_srq_tr(int id)
{
	struct res_srq *ret;

	ret = kzalloc(sizeof *ret, GFP_KERNEL);
	if (!ret)
		return NULL;

	ret->com.res_id = id;
	ret->com.state = RES_SRQ_ALLOCATED;
	atomic_set(&ret->ref_count, 0);

	return &ret->com;
}

static struct res_common *alloc_counter_tr(int id, int port)
{
	struct res_counter *ret;

	ret = kzalloc(sizeof *ret, GFP_KERNEL);
	if (!ret)
		return NULL;

	ret->com.res_id = id;
	ret->com.state = RES_COUNTER_ALLOCATED;
	ret->port = port;

	return &ret->com;
}

static struct res_common *alloc_xrcdn_tr(int id)
{
	struct res_xrcdn *ret;

	ret = kzalloc(sizeof *ret, GFP_KERNEL);
	if (!ret)
		return NULL;

	ret->com.res_id = id;
	ret->com.state = RES_XRCD_ALLOCATED;

	return &ret->com;
}

static struct res_common *alloc_fs_rule_tr(u64 id, int qpn)
{
	struct res_fs_rule *ret;

	ret = kzalloc(sizeof *ret, GFP_KERNEL);
	if (!ret)
		return NULL;

	ret->com.res_id = id;
	ret->com.state = RES_FS_RULE_ALLOCATED;
	ret->qpn = qpn;
	return &ret->com;
}

static struct res_common *alloc_tr(u64 id, enum mlx4_resource type, int slave,
				   int extra)
{
	struct res_common *ret;

	switch (type) {
	case RES_QP:
		ret = alloc_qp_tr(id);
		break;
	case RES_MPT:
		ret = alloc_mpt_tr(id, extra);
		break;
	case RES_MTT:
		ret = alloc_mtt_tr(id, extra);
		break;
	case RES_EQ:
		ret = alloc_eq_tr(id);
		break;
	case RES_CQ:
		ret = alloc_cq_tr(id);
		break;
	case RES_SRQ:
		ret = alloc_srq_tr(id);
		break;
	case RES_MAC:
		pr_err("implementation missing\n");
		return NULL;
	case RES_COUNTER:
		ret = alloc_counter_tr(id, extra);
		break;
	case RES_XRCD:
		ret = alloc_xrcdn_tr(id);
		break;
	case RES_FS_RULE:
		ret = alloc_fs_rule_tr(id, extra);
		break;
	default:
		return NULL;
	}
	if (ret)
		ret->owner = slave;

	return ret;
}

int mlx4_calc_vf_counters(struct mlx4_dev *dev, int slave, int port,
			  struct mlx4_counter *data)
{
	struct mlx4_priv *priv = mlx4_priv(dev);
	struct mlx4_resource_tracker *tracker = &priv->mfunc.master.res_tracker;
	struct res_common *tmp;
	struct res_counter *counter;
	int *counters_arr;
	int i = 0, err = 0;

	memset(data, 0, sizeof(*data));

	counters_arr = kmalloc_array(dev->caps.max_counters,
				     sizeof(*counters_arr), GFP_KERNEL);
	if (!counters_arr)
		return -ENOMEM;

	spin_lock_irq(mlx4_tlock(dev));
	list_for_each_entry(tmp,
			    &tracker->slave_list[slave].res_list[RES_COUNTER],
			    list) {
		counter = container_of(tmp, struct res_counter, com);
		if (counter->port == port) {
			counters_arr[i] = (int)tmp->res_id;
			i++;
		}
	}
	spin_unlock_irq(mlx4_tlock(dev));
	counters_arr[i] = -1;

	i = 0;

	while (counters_arr[i] != -1) {
		err = mlx4_get_counter_stats(dev, counters_arr[i], data,
					     0);
		if (err) {
			memset(data, 0, sizeof(*data));
			goto table_changed;
		}
		i++;
	}

table_changed:
	kfree(counters_arr);
	return 0;
}

static int add_res_range(struct mlx4_dev *dev, int slave, u64 base, int count,
			 enum mlx4_resource type, int extra)
{
	int i;
	int err;
	struct mlx4_priv *priv = mlx4_priv(dev);
	struct res_common **res_arr;
	struct mlx4_resource_tracker *tracker = &priv->mfunc.master.res_tracker;
	struct rb_root *root = &tracker->res_tree[type];

	res_arr = kzalloc(count * sizeof *res_arr, GFP_KERNEL);
	if (!res_arr)
		return -ENOMEM;

	for (i = 0; i < count; ++i) {
		res_arr[i] = alloc_tr(base + i, type, slave, extra);
		if (!res_arr[i]) {
			for (--i; i >= 0; --i)
				kfree(res_arr[i]);

			kfree(res_arr);
			return -ENOMEM;
		}
	}

	spin_lock_irq(mlx4_tlock(dev));
	for (i = 0; i < count; ++i) {
		if (find_res(dev, base + i, type)) {
			err = -EEXIST;
			goto undo;
		}
		err = res_tracker_insert(root, res_arr[i]);
		if (err)
			goto undo;
		list_add_tail(&res_arr[i]->list,
			      &tracker->slave_list[slave].res_list[type]);
	}
	spin_unlock_irq(mlx4_tlock(dev));
	kfree(res_arr);

	return 0;

undo:
	for (--i; i >= 0; --i) {
		rb_erase(&res_arr[i]->node, root);
		list_del_init(&res_arr[i]->list);
	}

	spin_unlock_irq(mlx4_tlock(dev));

	for (i = 0; i < count; ++i)
		kfree(res_arr[i]);

	kfree(res_arr);

	return err;
}

static int remove_qp_ok(struct res_qp *res)
{
	if (res->com.state == RES_QP_BUSY || atomic_read(&res->ref_count) ||
	    !list_empty(&res->mcg_list)) {
		pr_err("resource tracker: fail to remove qp, state %d, ref_count %d\n",
		       res->com.state, atomic_read(&res->ref_count));
		return -EBUSY;
	} else if (res->com.state != RES_QP_RESERVED) {
		return -EPERM;
	}

	return 0;
}

static int remove_mtt_ok(struct res_mtt *res, int order)
{
	if (res->com.state == RES_MTT_BUSY ||
	    atomic_read(&res->ref_count)) {
		pr_devel("%s-%d: state %s, ref_count %d\n",
			 __func__, __LINE__,
			 mtt_states_str(res->com.state),
			 atomic_read(&res->ref_count));
		return -EBUSY;
	} else if (res->com.state != RES_MTT_ALLOCATED)
		return -EPERM;
	else if (res->order != order)
		return -EINVAL;

	return 0;
}

static int remove_mpt_ok(struct res_mpt *res)
{
	if (res->com.state == RES_MPT_BUSY)
		return -EBUSY;
	else if (res->com.state != RES_MPT_RESERVED)
		return -EPERM;

	return 0;
}

static int remove_eq_ok(struct res_eq *res)
{
	if (res->com.state == RES_MPT_BUSY)
		return -EBUSY;
	else if (res->com.state != RES_MPT_RESERVED)
		return -EPERM;

	return 0;
}

static int remove_counter_ok(struct res_counter *res)
{
	if (res->com.state == RES_COUNTER_BUSY)
		return -EBUSY;
	else if (res->com.state != RES_COUNTER_ALLOCATED)
		return -EPERM;

	return 0;
}

static int remove_xrcdn_ok(struct res_xrcdn *res)
{
	if (res->com.state == RES_XRCD_BUSY)
		return -EBUSY;
	else if (res->com.state != RES_XRCD_ALLOCATED)
		return -EPERM;

	return 0;
}

static int remove_fs_rule_ok(struct res_fs_rule *res)
{
	if (res->com.state == RES_FS_RULE_BUSY)
		return -EBUSY;
	else if (res->com.state != RES_FS_RULE_ALLOCATED)
		return -EPERM;

	return 0;
}

static int remove_cq_ok(struct res_cq *res)
{
	if (res->com.state == RES_CQ_BUSY)
		return -EBUSY;
	else if (res->com.state != RES_CQ_ALLOCATED)
		return -EPERM;

	return 0;
}

static int remove_srq_ok(struct res_srq *res)
{
	if (res->com.state == RES_SRQ_BUSY)
		return -EBUSY;
	else if (res->com.state != RES_SRQ_ALLOCATED)
		return -EPERM;

	return 0;
}

static int remove_ok(struct res_common *res, enum mlx4_resource type, int extra)
{
	switch (type) {
	case RES_QP:
		return remove_qp_ok((struct res_qp *)res);
	case RES_CQ:
		return remove_cq_ok((struct res_cq *)res);
	case RES_SRQ:
		return remove_srq_ok((struct res_srq *)res);
	case RES_MPT:
		return remove_mpt_ok((struct res_mpt *)res);
	case RES_MTT:
		return remove_mtt_ok((struct res_mtt *)res, extra);
	case RES_MAC:
		return -ENOSYS;
	case RES_EQ:
		return remove_eq_ok((struct res_eq *)res);
	case RES_COUNTER:
		return remove_counter_ok((struct res_counter *)res);
	case RES_XRCD:
		return remove_xrcdn_ok((struct res_xrcdn *)res);
	case RES_FS_RULE:
		return remove_fs_rule_ok((struct res_fs_rule *)res);
	default:
		return -EINVAL;
	}
}

static int rem_res_range(struct mlx4_dev *dev, int slave, u64 base, int count,
			 enum mlx4_resource type, int extra)
{
	u64 i;
	int err;
	struct mlx4_priv *priv = mlx4_priv(dev);
	struct mlx4_resource_tracker *tracker = &priv->mfunc.master.res_tracker;
	struct res_common *r;

	spin_lock_irq(mlx4_tlock(dev));
	for (i = base; i < base + count; ++i) {
		r = res_tracker_lookup(&tracker->res_tree[type], i);
		if (!r) {
			err = -ENOENT;
			goto out;
		}
		if (r->owner != slave) {
			err = -EPERM;
			goto out;
		}
		err = remove_ok(r, type, extra);
		if (err)
			goto out;
	}

	for (i = base; i < base + count; ++i) {
		r = res_tracker_lookup(&tracker->res_tree[type], i);
		rb_erase(&r->node, &tracker->res_tree[type]);
		list_del(&r->list);
		kfree(r);
	}
	err = 0;

out:
	spin_unlock_irq(mlx4_tlock(dev));

	return err;
}

static int qp_res_start_move_to(struct mlx4_dev *dev, int slave, int qpn,
				enum res_qp_states state, struct res_qp **qp,
				int alloc)
{
	struct mlx4_priv *priv = mlx4_priv(dev);
	struct mlx4_resource_tracker *tracker = &priv->mfunc.master.res_tracker;
	struct res_qp *r;
	int err = 0;

	spin_lock_irq(mlx4_tlock(dev));
	r = res_tracker_lookup(&tracker->res_tree[RES_QP], qpn);
	if (!r)
		err = -ENOENT;
	else if (r->com.owner != slave)
		err = -EPERM;
	else {
		switch (state) {
		case RES_QP_BUSY:
			mlx4_dbg(dev, "%s: failed RES_QP, 0x%llx\n",
				 __func__, r->com.res_id);
			err = -EBUSY;
			break;

		case RES_QP_RESERVED:
			if (r->com.state == RES_QP_MAPPED && !alloc)
				break;

			mlx4_dbg(dev, "failed RES_QP, 0x%llx\n", r->com.res_id);
			err = -EINVAL;
			break;

		case RES_QP_MAPPED:
			if ((r->com.state == RES_QP_RESERVED && alloc) ||
			    r->com.state == RES_QP_HW)
				break;
			else {
				mlx4_dbg(dev, "failed RES_QP, 0x%llx\n",
					  r->com.res_id);
				err = -EINVAL;
			}

			break;

		case RES_QP_HW:
			if (r->com.state != RES_QP_MAPPED)
				err = -EINVAL;
			break;
		default:
			err = -EINVAL;
		}

		if (!err) {
			r->com.from_state = r->com.state;
			r->com.to_state = state;
			r->com.state = RES_QP_BUSY;
			if (qp)
				*qp = r;
		}
	}

	spin_unlock_irq(mlx4_tlock(dev));

	return err;
}

static int mr_res_start_move_to(struct mlx4_dev *dev, int slave, int index,
				enum res_mpt_states state, struct res_mpt **mpt)
{
	struct mlx4_priv *priv = mlx4_priv(dev);
	struct mlx4_resource_tracker *tracker = &priv->mfunc.master.res_tracker;
	struct res_mpt *r;
	int err = 0;

	spin_lock_irq(mlx4_tlock(dev));
	r = res_tracker_lookup(&tracker->res_tree[RES_MPT], index);
	if (!r)
		err = -ENOENT;
	else if (r->com.owner != slave)
		err = -EPERM;
	else {
		switch (state) {
		case RES_MPT_BUSY:
			err = -EINVAL;
			break;

		case RES_MPT_RESERVED:
			if (r->com.state != RES_MPT_MAPPED)
				err = -EINVAL;
			break;

		case RES_MPT_MAPPED:
			if (r->com.state != RES_MPT_RESERVED &&
			    r->com.state != RES_MPT_HW)
				err = -EINVAL;
			break;

		case RES_MPT_HW:
			if (r->com.state != RES_MPT_MAPPED)
				err = -EINVAL;
			break;
		default:
			err = -EINVAL;
		}

		if (!err) {
			r->com.from_state = r->com.state;
			r->com.to_state = state;
			r->com.state = RES_MPT_BUSY;
			if (mpt)
				*mpt = r;
		}
	}

	spin_unlock_irq(mlx4_tlock(dev));

	return err;
}

static int eq_res_start_move_to(struct mlx4_dev *dev, int slave, int index,
				enum res_eq_states state, struct res_eq **eq)
{
	struct mlx4_priv *priv = mlx4_priv(dev);
	struct mlx4_resource_tracker *tracker = &priv->mfunc.master.res_tracker;
	struct res_eq *r;
	int err = 0;

	spin_lock_irq(mlx4_tlock(dev));
	r = res_tracker_lookup(&tracker->res_tree[RES_EQ], index);
	if (!r)
		err = -ENOENT;
	else if (r->com.owner != slave)
		err = -EPERM;
	else {
		switch (state) {
		case RES_EQ_BUSY:
			err = -EINVAL;
			break;

		case RES_EQ_RESERVED:
			if (r->com.state != RES_EQ_HW)
				err = -EINVAL;
			break;

		case RES_EQ_HW:
			if (r->com.state != RES_EQ_RESERVED)
				err = -EINVAL;
			break;

		default:
			err = -EINVAL;
		}

		if (!err) {
			r->com.from_state = r->com.state;
			r->com.to_state = state;
			r->com.state = RES_EQ_BUSY;
			if (eq)
				*eq = r;
		}
	}

	spin_unlock_irq(mlx4_tlock(dev));

	return err;
}

static int cq_res_start_move_to(struct mlx4_dev *dev, int slave, int cqn,
				enum res_cq_states state, struct res_cq **cq)
{
	struct mlx4_priv *priv = mlx4_priv(dev);
	struct mlx4_resource_tracker *tracker = &priv->mfunc.master.res_tracker;
	struct res_cq *r;
	int err;

	spin_lock_irq(mlx4_tlock(dev));
	r = res_tracker_lookup(&tracker->res_tree[RES_CQ], cqn);
	if (!r) {
		err = -ENOENT;
	} else if (r->com.owner != slave) {
		err = -EPERM;
	} else if (state == RES_CQ_ALLOCATED) {
		if (r->com.state != RES_CQ_HW)
			err = -EINVAL;
		else if (atomic_read(&r->ref_count))
			err = -EBUSY;
		else
			err = 0;
	} else if (state != RES_CQ_HW || r->com.state != RES_CQ_ALLOCATED) {
		err = -EINVAL;
	} else {
		err = 0;
	}

	if (!err) {
		r->com.from_state = r->com.state;
		r->com.to_state = state;
		r->com.state = RES_CQ_BUSY;
		if (cq)
			*cq = r;
	}

	spin_unlock_irq(mlx4_tlock(dev));

	return err;
}

static int srq_res_start_move_to(struct mlx4_dev *dev, int slave, int index,
				 enum res_srq_states state, struct res_srq **srq)
{
	struct mlx4_priv *priv = mlx4_priv(dev);
	struct mlx4_resource_tracker *tracker = &priv->mfunc.master.res_tracker;
	struct res_srq *r;
	int err = 0;

	spin_lock_irq(mlx4_tlock(dev));
	r = res_tracker_lookup(&tracker->res_tree[RES_SRQ], index);
	if (!r) {
		err = -ENOENT;
	} else if (r->com.owner != slave) {
		err = -EPERM;
	} else if (state == RES_SRQ_ALLOCATED) {
		if (r->com.state != RES_SRQ_HW)
			err = -EINVAL;
		else if (atomic_read(&r->ref_count))
			err = -EBUSY;
	} else if (state != RES_SRQ_HW || r->com.state != RES_SRQ_ALLOCATED) {
		err = -EINVAL;
	}

	if (!err) {
		r->com.from_state = r->com.state;
		r->com.to_state = state;
		r->com.state = RES_SRQ_BUSY;
		if (srq)
			*srq = r;
	}

	spin_unlock_irq(mlx4_tlock(dev));

	return err;
}

static void res_abort_move(struct mlx4_dev *dev, int slave,
			   enum mlx4_resource type, int id)
{
	struct mlx4_priv *priv = mlx4_priv(dev);
	struct mlx4_resource_tracker *tracker = &priv->mfunc.master.res_tracker;
	struct res_common *r;

	spin_lock_irq(mlx4_tlock(dev));
	r = res_tracker_lookup(&tracker->res_tree[type], id);
	if (r && (r->owner == slave))
		r->state = r->from_state;
	spin_unlock_irq(mlx4_tlock(dev));
}

static void res_end_move(struct mlx4_dev *dev, int slave,
			 enum mlx4_resource type, int id)
{
	struct mlx4_priv *priv = mlx4_priv(dev);
	struct mlx4_resource_tracker *tracker = &priv->mfunc.master.res_tracker;
	struct res_common *r;

	spin_lock_irq(mlx4_tlock(dev));
	r = res_tracker_lookup(&tracker->res_tree[type], id);
	if (r && (r->owner == slave))
		r->state = r->to_state;
	spin_unlock_irq(mlx4_tlock(dev));
}

static int valid_reserved(struct mlx4_dev *dev, int slave, int qpn)
{
	return mlx4_is_qp_reserved(dev, qpn) &&
		(mlx4_is_master(dev) || mlx4_is_guest_proxy(dev, slave, qpn));
}

static int fw_reserved(struct mlx4_dev *dev, int qpn)
{
	return qpn < dev->caps.reserved_qps_cnt[MLX4_QP_REGION_FW];
}

static int qp_alloc_res(struct mlx4_dev *dev, int slave, int op, int cmd,
			u64 in_param, u64 *out_param)
{
	int err;
	int count;
	int align;
	int base;
	int qpn;
	u8 flags;

	switch (op) {
	case RES_OP_RESERVE:
		count = get_param_l(&in_param) & 0xffffff;
		/* Turn off all unsupported QP allocation flags that the
		 * slave tries to set.
		 */
		flags = (get_param_l(&in_param) >> 24) & dev->caps.alloc_res_qp_mask;
		align = get_param_h(&in_param);
		err = mlx4_grant_resource(dev, slave, RES_QP, count, 0);
		if (err)
			return err;

		err = __mlx4_qp_reserve_range(dev, count, align, &base, flags);
		if (err) {
			mlx4_release_resource(dev, slave, RES_QP, count, 0);
			return err;
		}

		err = add_res_range(dev, slave, base, count, RES_QP, 0);
		if (err) {
			mlx4_release_resource(dev, slave, RES_QP, count, 0);
			__mlx4_qp_release_range(dev, base, count);
			return err;
		}
		set_param_l(out_param, base);
		break;
	case RES_OP_MAP_ICM:
		qpn = get_param_l(&in_param) & 0x7fffff;
		if (valid_reserved(dev, slave, qpn)) {
			err = add_res_range(dev, slave, qpn, 1, RES_QP, 0);
			if (err)
				return err;
		}

		err = qp_res_start_move_to(dev, slave, qpn, RES_QP_MAPPED,
					   NULL, 1);
		if (err)
			return err;

		if (!fw_reserved(dev, qpn)) {
			err = __mlx4_qp_alloc_icm(dev, qpn, GFP_KERNEL);
			if (err) {
				res_abort_move(dev, slave, RES_QP, qpn);
				return err;
			}
		}

		res_end_move(dev, slave, RES_QP, qpn);
		break;

	default:
		err = -EINVAL;
		break;
	}
	return err;
}

static int mtt_alloc_res(struct mlx4_dev *dev, int slave, int op, int cmd,
			 u64 in_param, u64 *out_param)
{
	int err = -EINVAL;
	int base;
	int order;

	if (op != RES_OP_RESERVE_AND_MAP)
		return err;

	order = get_param_l(&in_param);

	err = mlx4_grant_resource(dev, slave, RES_MTT, 1 << order, 0);
	if (err)
		return err;

	base = __mlx4_alloc_mtt_range(dev, order);
	if (base == -1) {
		mlx4_release_resource(dev, slave, RES_MTT, 1 << order, 0);
		return -ENOMEM;
	}

	err = add_res_range(dev, slave, base, 1, RES_MTT, order);
	if (err) {
		mlx4_release_resource(dev, slave, RES_MTT, 1 << order, 0);
		__mlx4_free_mtt_range(dev, base, order);
	} else {
		set_param_l(out_param, base);
	}

	return err;
}

static int mpt_alloc_res(struct mlx4_dev *dev, int slave, int op, int cmd,
			 u64 in_param, u64 *out_param)
{
	int err = -EINVAL;
	int index;
	int id;
	struct res_mpt *mpt;

	switch (op) {
	case RES_OP_RESERVE:
		err = mlx4_grant_resource(dev, slave, RES_MPT, 1, 0);
		if (err)
			break;

		index = __mlx4_mpt_reserve(dev);
		if (index == -1) {
			mlx4_release_resource(dev, slave, RES_MPT, 1, 0);
			break;
		}
		id = index & mpt_mask(dev);

		err = add_res_range(dev, slave, id, 1, RES_MPT, index);
		if (err) {
			mlx4_release_resource(dev, slave, RES_MPT, 1, 0);
			__mlx4_mpt_release(dev, index);
			break;
		}
		set_param_l(out_param, index);
		break;
	case RES_OP_MAP_ICM:
		index = get_param_l(&in_param);
		id = index & mpt_mask(dev);
		err = mr_res_start_move_to(dev, slave, id,
					   RES_MPT_MAPPED, &mpt);
		if (err)
			return err;

		err = __mlx4_mpt_alloc_icm(dev, mpt->key, GFP_KERNEL);
		if (err) {
			res_abort_move(dev, slave, RES_MPT, id);
			return err;
		}

		res_end_move(dev, slave, RES_MPT, id);
		break;
	}
	return err;
}

static int cq_alloc_res(struct mlx4_dev *dev, int slave, int op, int cmd,
			u64 in_param, u64 *out_param)
{
	int cqn;
	int err;

	switch (op) {
	case RES_OP_RESERVE_AND_MAP:
		err = mlx4_grant_resource(dev, slave, RES_CQ, 1, 0);
		if (err)
			break;

		err = __mlx4_cq_alloc_icm(dev, &cqn);
		if (err) {
			mlx4_release_resource(dev, slave, RES_CQ, 1, 0);
			break;
		}

		err = add_res_range(dev, slave, cqn, 1, RES_CQ, 0);
		if (err) {
			mlx4_release_resource(dev, slave, RES_CQ, 1, 0);
			__mlx4_cq_free_icm(dev, cqn);
			break;
		}

		set_param_l(out_param, cqn);
		break;

	default:
		err = -EINVAL;
	}

	return err;
}

static int srq_alloc_res(struct mlx4_dev *dev, int slave, int op, int cmd,
			 u64 in_param, u64 *out_param)
{
	int srqn;
	int err;

	switch (op) {
	case RES_OP_RESERVE_AND_MAP:
		err = mlx4_grant_resource(dev, slave, RES_SRQ, 1, 0);
		if (err)
			break;

		err = __mlx4_srq_alloc_icm(dev, &srqn);
		if (err) {
			mlx4_release_resource(dev, slave, RES_SRQ, 1, 0);
			break;
		}

		err = add_res_range(dev, slave, srqn, 1, RES_SRQ, 0);
		if (err) {
			mlx4_release_resource(dev, slave, RES_SRQ, 1, 0);
			__mlx4_srq_free_icm(dev, srqn);
			break;
		}

		set_param_l(out_param, srqn);
		break;

	default:
		err = -EINVAL;
	}

	return err;
}

static int mac_find_smac_ix_in_slave(struct mlx4_dev *dev, int slave, int port,
				     u8 smac_index, u64 *mac)
{
	struct mlx4_priv *priv = mlx4_priv(dev);
	struct mlx4_resource_tracker *tracker = &priv->mfunc.master.res_tracker;
	struct list_head *mac_list =
		&tracker->slave_list[slave].res_list[RES_MAC];
	struct mac_res *res, *tmp;

	list_for_each_entry_safe(res, tmp, mac_list, list) {
		if (res->smac_index == smac_index && res->port == (u8) port) {
			*mac = res->mac;
			return 0;
		}
	}
	return -ENOENT;
}

static int mac_add_to_slave(struct mlx4_dev *dev, int slave, u64 mac, int port, u8 smac_index)
{
	struct mlx4_priv *priv = mlx4_priv(dev);
	struct mlx4_resource_tracker *tracker = &priv->mfunc.master.res_tracker;
	struct list_head *mac_list =
		&tracker->slave_list[slave].res_list[RES_MAC];
	struct mac_res *res, *tmp;

	list_for_each_entry_safe(res, tmp, mac_list, list) {
		if (res->mac == mac && res->port == (u8) port) {
			/* mac found. update ref count */
			++res->ref_count;
			return 0;
		}
	}

	if (mlx4_grant_resource(dev, slave, RES_MAC, 1, port))
		return -EINVAL;
	res = kzalloc(sizeof *res, GFP_KERNEL);
	if (!res) {
		mlx4_release_resource(dev, slave, RES_MAC, 1, port);
		return -ENOMEM;
	}
	res->mac = mac;
	res->port = (u8) port;
	res->smac_index = smac_index;
	res->ref_count = 1;
	list_add_tail(&res->list,
		      &tracker->slave_list[slave].res_list[RES_MAC]);
	return 0;
}

static void mac_del_from_slave(struct mlx4_dev *dev, int slave, u64 mac,
			       int port)
{
	struct mlx4_priv *priv = mlx4_priv(dev);
	struct mlx4_resource_tracker *tracker = &priv->mfunc.master.res_tracker;
	struct list_head *mac_list =
		&tracker->slave_list[slave].res_list[RES_MAC];
	struct mac_res *res, *tmp;

	list_for_each_entry_safe(res, tmp, mac_list, list) {
		if (res->mac == mac && res->port == (u8) port) {
			if (!--res->ref_count) {
				list_del(&res->list);
				mlx4_release_resource(dev, slave, RES_MAC, 1, port);
				kfree(res);
			}
			break;
		}
	}
}

static void rem_slave_macs(struct mlx4_dev *dev, int slave)
{
	struct mlx4_priv *priv = mlx4_priv(dev);
	struct mlx4_resource_tracker *tracker = &priv->mfunc.master.res_tracker;
	struct list_head *mac_list =
		&tracker->slave_list[slave].res_list[RES_MAC];
	struct mac_res *res, *tmp;
	int i;

	list_for_each_entry_safe(res, tmp, mac_list, list) {
		list_del(&res->list);
		/* dereference the mac the num times the slave referenced it */
		for (i = 0; i < res->ref_count; i++)
			__mlx4_unregister_mac(dev, res->port, res->mac);
		mlx4_release_resource(dev, slave, RES_MAC, 1, res->port);
		kfree(res);
	}
}

static int mac_alloc_res(struct mlx4_dev *dev, int slave, int op, int cmd,
			 u64 in_param, u64 *out_param, int in_port)
{
	int err = -EINVAL;
	int port;
	u64 mac;
	u8 smac_index;

	if (op != RES_OP_RESERVE_AND_MAP)
		return err;

	port = !in_port ? get_param_l(out_param) : in_port;
	port = mlx4_slave_convert_port(
			dev, slave, port);

	if (port < 0)
		return -EINVAL;
	mac = in_param;

	err = __mlx4_register_mac(dev, port, mac);
	if (err >= 0) {
		smac_index = err;
		set_param_l(out_param, err);
		err = 0;
	}

	if (!err) {
		err = mac_add_to_slave(dev, slave, mac, port, smac_index);
		if (err)
			__mlx4_unregister_mac(dev, port, mac);
	}
	return err;
}

static int vlan_add_to_slave(struct mlx4_dev *dev, int slave, u16 vlan,
			     int port, int vlan_index)
{
	struct mlx4_priv *priv = mlx4_priv(dev);
	struct mlx4_resource_tracker *tracker = &priv->mfunc.master.res_tracker;
	struct list_head *vlan_list =
		&tracker->slave_list[slave].res_list[RES_VLAN];
	struct vlan_res *res, *tmp;

	list_for_each_entry_safe(res, tmp, vlan_list, list) {
		if (res->vlan == vlan && res->port == (u8) port) {
			/* vlan found. update ref count */
			++res->ref_count;
			return 0;
		}
	}

	if (mlx4_grant_resource(dev, slave, RES_VLAN, 1, port))
		return -EINVAL;
	res = kzalloc(sizeof(*res), GFP_KERNEL);
	if (!res) {
		mlx4_release_resource(dev, slave, RES_VLAN, 1, port);
		return -ENOMEM;
	}
	res->vlan = vlan;
	res->port = (u8) port;
	res->vlan_index = vlan_index;
	res->ref_count = 1;
	list_add_tail(&res->list,
		      &tracker->slave_list[slave].res_list[RES_VLAN]);
	return 0;
}


static void vlan_del_from_slave(struct mlx4_dev *dev, int slave, u16 vlan,
				int port)
{
	struct mlx4_priv *priv = mlx4_priv(dev);
	struct mlx4_resource_tracker *tracker = &priv->mfunc.master.res_tracker;
	struct list_head *vlan_list =
		&tracker->slave_list[slave].res_list[RES_VLAN];
	struct vlan_res *res, *tmp;

	list_for_each_entry_safe(res, tmp, vlan_list, list) {
		if (res->vlan == vlan && res->port == (u8) port) {
			if (!--res->ref_count) {
				list_del(&res->list);
				mlx4_release_resource(dev, slave, RES_VLAN,
						      1, port);
				kfree(res);
			}
			break;
		}
	}
}

static void rem_slave_vlans(struct mlx4_dev *dev, int slave)
{
	struct mlx4_priv *priv = mlx4_priv(dev);
	struct mlx4_resource_tracker *tracker = &priv->mfunc.master.res_tracker;
	struct list_head *vlan_list =
		&tracker->slave_list[slave].res_list[RES_VLAN];
	struct vlan_res *res, *tmp;
	int i;

	list_for_each_entry_safe(res, tmp, vlan_list, list) {
		list_del(&res->list);
		/* dereference the vlan the num times the slave referenced it */
		for (i = 0; i < res->ref_count; i++)
			__mlx4_unregister_vlan(dev, res->port, res->vlan);
		mlx4_release_resource(dev, slave, RES_VLAN, 1, res->port);
		kfree(res);
	}
}

static int vlan_alloc_res(struct mlx4_dev *dev, int slave, int op, int cmd,
			  u64 in_param, u64 *out_param, int in_port)
{
	struct mlx4_priv *priv = mlx4_priv(dev);
	struct mlx4_slave_state *slave_state = priv->mfunc.master.slave_state;
	int err;
	u16 vlan;
	int vlan_index;
	int port;

	port = !in_port ? get_param_l(out_param) : in_port;

	if (!port || op != RES_OP_RESERVE_AND_MAP)
		return -EINVAL;

	port = mlx4_slave_convert_port(
			dev, slave, port);

	if (port < 0)
		return -EINVAL;
	/* upstream kernels had NOP for reg/unreg vlan. Continue this. */
	if (!in_port && port > 0 && port <= dev->caps.num_ports) {
		slave_state[slave].old_vlan_api = true;
		return 0;
	}

	vlan = (u16) in_param;

	err = __mlx4_register_vlan(dev, port, vlan, &vlan_index);
	if (!err) {
		set_param_l(out_param, (u32) vlan_index);
		err = vlan_add_to_slave(dev, slave, vlan, port, vlan_index);
		if (err)
			__mlx4_unregister_vlan(dev, port, vlan);
	}
	return err;
}

static int counter_alloc_res(struct mlx4_dev *dev, int slave, int op, int cmd,
			     u64 in_param, u64 *out_param, int port)
{
	u32 index;
	int err;

	if (op != RES_OP_RESERVE)
		return -EINVAL;

	err = mlx4_grant_resource(dev, slave, RES_COUNTER, 1, 0);
	if (err)
		return err;

	err = __mlx4_counter_alloc(dev, &index);
	if (err) {
		mlx4_release_resource(dev, slave, RES_COUNTER, 1, 0);
		return err;
	}

	err = add_res_range(dev, slave, index, 1, RES_COUNTER, port);
	if (err) {
		__mlx4_counter_free(dev, index);
		mlx4_release_resource(dev, slave, RES_COUNTER, 1, 0);
	} else {
		set_param_l(out_param, index);
	}

	return err;
}

static int xrcdn_alloc_res(struct mlx4_dev *dev, int slave, int op, int cmd,
			   u64 in_param, u64 *out_param)
{
	u32 xrcdn;
	int err;

	if (op != RES_OP_RESERVE)
		return -EINVAL;

	err = __mlx4_xrcd_alloc(dev, &xrcdn);
	if (err)
		return err;

	err = add_res_range(dev, slave, xrcdn, 1, RES_XRCD, 0);
	if (err)
		__mlx4_xrcd_free(dev, xrcdn);
	else
		set_param_l(out_param, xrcdn);

	return err;
}

int mlx4_ALLOC_RES_wrapper(struct mlx4_dev *dev, int slave,
			   struct mlx4_vhcr *vhcr,
			   struct mlx4_cmd_mailbox *inbox,
			   struct mlx4_cmd_mailbox *outbox,
			   struct mlx4_cmd_info *cmd)
{
	int err;
	int alop = vhcr->op_modifier;

	switch (vhcr->in_modifier & 0xFF) {
	case RES_QP:
		err = qp_alloc_res(dev, slave, vhcr->op_modifier, alop,
				   vhcr->in_param, &vhcr->out_param);
		break;

	case RES_MTT:
		err = mtt_alloc_res(dev, slave, vhcr->op_modifier, alop,
				    vhcr->in_param, &vhcr->out_param);
		break;

	case RES_MPT:
		err = mpt_alloc_res(dev, slave, vhcr->op_modifier, alop,
				    vhcr->in_param, &vhcr->out_param);
		break;

	case RES_CQ:
		err = cq_alloc_res(dev, slave, vhcr->op_modifier, alop,
				   vhcr->in_param, &vhcr->out_param);
		break;

	case RES_SRQ:
		err = srq_alloc_res(dev, slave, vhcr->op_modifier, alop,
				    vhcr->in_param, &vhcr->out_param);
		break;

	case RES_MAC:
		err = mac_alloc_res(dev, slave, vhcr->op_modifier, alop,
				    vhcr->in_param, &vhcr->out_param,
				    (vhcr->in_modifier >> 8) & 0xFF);
		break;

	case RES_VLAN:
		err = vlan_alloc_res(dev, slave, vhcr->op_modifier, alop,
				     vhcr->in_param, &vhcr->out_param,
				     (vhcr->in_modifier >> 8) & 0xFF);
		break;

	case RES_COUNTER:
		err = counter_alloc_res(dev, slave, vhcr->op_modifier, alop,
					vhcr->in_param, &vhcr->out_param, 0);
		break;

	case RES_XRCD:
		err = xrcdn_alloc_res(dev, slave, vhcr->op_modifier, alop,
				      vhcr->in_param, &vhcr->out_param);
		break;

	default:
		err = -EINVAL;
		break;
	}

	return err;
}

static int qp_free_res(struct mlx4_dev *dev, int slave, int op, int cmd,
		       u64 in_param)
{
	int err;
	int count;
	int base;
	int qpn;

	switch (op) {
	case RES_OP_RESERVE:
		base = get_param_l(&in_param) & 0x7fffff;
		count = get_param_h(&in_param);
		err = rem_res_range(dev, slave, base, count, RES_QP, 0);
		if (err)
			break;
		mlx4_release_resource(dev, slave, RES_QP, count, 0);
		__mlx4_qp_release_range(dev, base, count);
		break;
	case RES_OP_MAP_ICM:
		qpn = get_param_l(&in_param) & 0x7fffff;
		err = qp_res_start_move_to(dev, slave, qpn, RES_QP_RESERVED,
					   NULL, 0);
		if (err)
			return err;

		if (!fw_reserved(dev, qpn))
			__mlx4_qp_free_icm(dev, qpn);

		res_end_move(dev, slave, RES_QP, qpn);

		if (valid_reserved(dev, slave, qpn))
			err = rem_res_range(dev, slave, qpn, 1, RES_QP, 0);
		break;
	default:
		err = -EINVAL;
		break;
	}
	return err;
}

static int mtt_free_res(struct mlx4_dev *dev, int slave, int op, int cmd,
			u64 in_param, u64 *out_param)
{
	int err = -EINVAL;
	int base;
	int order;

	if (op != RES_OP_RESERVE_AND_MAP)
		return err;

	base = get_param_l(&in_param);
	order = get_param_h(&in_param);
	err = rem_res_range(dev, slave, base, 1, RES_MTT, order);
	if (!err) {
		mlx4_release_resource(dev, slave, RES_MTT, 1 << order, 0);
		__mlx4_free_mtt_range(dev, base, order);
	}
	return err;
}

static int mpt_free_res(struct mlx4_dev *dev, int slave, int op, int cmd,
			u64 in_param)
{
	int err = -EINVAL;
	int index;
	int id;
	struct res_mpt *mpt;

	switch (op) {
	case RES_OP_RESERVE:
		index = get_param_l(&in_param);
		id = index & mpt_mask(dev);
		err = get_res(dev, slave, id, RES_MPT, &mpt);
		if (err)
			break;
		index = mpt->key;
		put_res(dev, slave, id, RES_MPT);

		err = rem_res_range(dev, slave, id, 1, RES_MPT, 0);
		if (err)
			break;
		mlx4_release_resource(dev, slave, RES_MPT, 1, 0);
		__mlx4_mpt_release(dev, index);
		break;
	case RES_OP_MAP_ICM:
			index = get_param_l(&in_param);
			id = index & mpt_mask(dev);
			err = mr_res_start_move_to(dev, slave, id,
						   RES_MPT_RESERVED, &mpt);
			if (err)
				return err;

			__mlx4_mpt_free_icm(dev, mpt->key);
			res_end_move(dev, slave, RES_MPT, id);
			return err;
		break;
	default:
		err = -EINVAL;
		break;
	}
	return err;
}

static int cq_free_res(struct mlx4_dev *dev, int slave, int op, int cmd,
		       u64 in_param, u64 *out_param)
{
	int cqn;
	int err;

	switch (op) {
	case RES_OP_RESERVE_AND_MAP:
		cqn = get_param_l(&in_param);
		err = rem_res_range(dev, slave, cqn, 1, RES_CQ, 0);
		if (err)
			break;

		mlx4_release_resource(dev, slave, RES_CQ, 1, 0);
		__mlx4_cq_free_icm(dev, cqn);
		break;

	default:
		err = -EINVAL;
		break;
	}

	return err;
}

static int srq_free_res(struct mlx4_dev *dev, int slave, int op, int cmd,
			u64 in_param, u64 *out_param)
{
	int srqn;
	int err;

	switch (op) {
	case RES_OP_RESERVE_AND_MAP:
		srqn = get_param_l(&in_param);
		err = rem_res_range(dev, slave, srqn, 1, RES_SRQ, 0);
		if (err)
			break;

		mlx4_release_resource(dev, slave, RES_SRQ, 1, 0);
		__mlx4_srq_free_icm(dev, srqn);
		break;

	default:
		err = -EINVAL;
		break;
	}

	return err;
}

static int mac_free_res(struct mlx4_dev *dev, int slave, int op, int cmd,
			    u64 in_param, u64 *out_param, int in_port)
{
	int port;
	int err = 0;

	switch (op) {
	case RES_OP_RESERVE_AND_MAP:
		port = !in_port ? get_param_l(out_param) : in_port;
		port = mlx4_slave_convert_port(
				dev, slave, port);

		if (port < 0)
			return -EINVAL;
		mac_del_from_slave(dev, slave, in_param, port);
		__mlx4_unregister_mac(dev, port, in_param);
		break;
	default:
		err = -EINVAL;
		break;
	}

	return err;

}

static int vlan_free_res(struct mlx4_dev *dev, int slave, int op, int cmd,
			    u64 in_param, u64 *out_param, int port)
{
	struct mlx4_priv *priv = mlx4_priv(dev);
	struct mlx4_slave_state *slave_state = priv->mfunc.master.slave_state;
	int err = 0;

	port = mlx4_slave_convert_port(
			dev, slave, port);

	if (port < 0)
		return -EINVAL;
	switch (op) {
	case RES_OP_RESERVE_AND_MAP:
		if (slave_state[slave].old_vlan_api)
			return 0;
		if (!port)
			return -EINVAL;
		vlan_del_from_slave(dev, slave, in_param, port);
		__mlx4_unregister_vlan(dev, port, in_param);
		break;
	default:
		err = -EINVAL;
		break;
	}

	return err;
}

static int counter_free_res(struct mlx4_dev *dev, int slave, int op, int cmd,
			    u64 in_param, u64 *out_param)
{
	int index;
	int err;

	if (op != RES_OP_RESERVE)
		return -EINVAL;

	index = get_param_l(&in_param);
	if (index == MLX4_SINK_COUNTER_INDEX(dev))
		return 0;

	err = rem_res_range(dev, slave, index, 1, RES_COUNTER, 0);
	if (err)
		return err;

	__mlx4_counter_free(dev, index);
	mlx4_release_resource(dev, slave, RES_COUNTER, 1, 0);

	return err;
}

static int xrcdn_free_res(struct mlx4_dev *dev, int slave, int op, int cmd,
			  u64 in_param, u64 *out_param)
{
	int xrcdn;
	int err;

	if (op != RES_OP_RESERVE)
		return -EINVAL;

	xrcdn = get_param_l(&in_param);
	err = rem_res_range(dev, slave, xrcdn, 1, RES_XRCD, 0);
	if (err)
		return err;

	__mlx4_xrcd_free(dev, xrcdn);

	return err;
}

int mlx4_FREE_RES_wrapper(struct mlx4_dev *dev, int slave,
			  struct mlx4_vhcr *vhcr,
			  struct mlx4_cmd_mailbox *inbox,
			  struct mlx4_cmd_mailbox *outbox,
			  struct mlx4_cmd_info *cmd)
{
	int err = -EINVAL;
	int alop = vhcr->op_modifier;

	switch (vhcr->in_modifier & 0xFF) {
	case RES_QP:
		err = qp_free_res(dev, slave, vhcr->op_modifier, alop,
				  vhcr->in_param);
		break;

	case RES_MTT:
		err = mtt_free_res(dev, slave, vhcr->op_modifier, alop,
				   vhcr->in_param, &vhcr->out_param);
		break;

	case RES_MPT:
		err = mpt_free_res(dev, slave, vhcr->op_modifier, alop,
				   vhcr->in_param);
		break;

	case RES_CQ:
		err = cq_free_res(dev, slave, vhcr->op_modifier, alop,
				  vhcr->in_param, &vhcr->out_param);
		break;

	case RES_SRQ:
		err = srq_free_res(dev, slave, vhcr->op_modifier, alop,
				   vhcr->in_param, &vhcr->out_param);
		break;

	case RES_MAC:
		err = mac_free_res(dev, slave, vhcr->op_modifier, alop,
				   vhcr->in_param, &vhcr->out_param,
				   (vhcr->in_modifier >> 8) & 0xFF);
		break;

	case RES_VLAN:
		err = vlan_free_res(dev, slave, vhcr->op_modifier, alop,
				    vhcr->in_param, &vhcr->out_param,
				    (vhcr->in_modifier >> 8) & 0xFF);
		break;

	case RES_COUNTER:
		err = counter_free_res(dev, slave, vhcr->op_modifier, alop,
				       vhcr->in_param, &vhcr->out_param);
		break;

	case RES_XRCD:
		err = xrcdn_free_res(dev, slave, vhcr->op_modifier, alop,
				     vhcr->in_param, &vhcr->out_param);

	default:
		break;
	}
	return err;
}

/* ugly but other choices are uglier */
static int mr_phys_mpt(struct mlx4_mpt_entry *mpt)
{
	return (be32_to_cpu(mpt->flags) >> 9) & 1;
}

static int mr_get_mtt_addr(struct mlx4_mpt_entry *mpt)
{
	return (int)be64_to_cpu(mpt->mtt_addr) & 0xfffffff8;
}

static int mr_get_mtt_size(struct mlx4_mpt_entry *mpt)
{
	return be32_to_cpu(mpt->mtt_sz);
}

static u32 mr_get_pd(struct mlx4_mpt_entry *mpt)
{
	return be32_to_cpu(mpt->pd_flags) & 0x00ffffff;
}

static int mr_is_fmr(struct mlx4_mpt_entry *mpt)
{
	return be32_to_cpu(mpt->pd_flags) & MLX4_MPT_PD_FLAG_FAST_REG;
}

static int mr_is_bind_enabled(struct mlx4_mpt_entry *mpt)
{
	return be32_to_cpu(mpt->flags) & MLX4_MPT_FLAG_BIND_ENABLE;
}

static int mr_is_region(struct mlx4_mpt_entry *mpt)
{
	return be32_to_cpu(mpt->flags) & MLX4_MPT_FLAG_REGION;
}

static int qp_get_mtt_addr(struct mlx4_qp_context *qpc)
{
	return be32_to_cpu(qpc->mtt_base_addr_l) & 0xfffffff8;
}

static int srq_get_mtt_addr(struct mlx4_srq_context *srqc)
{
	return be32_to_cpu(srqc->mtt_base_addr_l) & 0xfffffff8;
}

static int qp_get_mtt_size(struct mlx4_qp_context *qpc)
{
	int page_shift = (qpc->log_page_size & 0x3f) + 12;
	int log_sq_size = (qpc->sq_size_stride >> 3) & 0xf;
	int log_sq_sride = qpc->sq_size_stride & 7;
	int log_rq_size = (qpc->rq_size_stride >> 3) & 0xf;
	int log_rq_stride = qpc->rq_size_stride & 7;
	int srq = (be32_to_cpu(qpc->srqn) >> 24) & 1;
	int rss = (be32_to_cpu(qpc->flags) >> 13) & 1;
	u32 ts = (be32_to_cpu(qpc->flags) >> 16) & 0xff;
	int xrc = (ts == MLX4_QP_ST_XRC) ? 1 : 0;
	int sq_size;
	int rq_size;
	int total_pages;
	int total_mem;
	int page_offset = (be32_to_cpu(qpc->params2) >> 6) & 0x3f;

	sq_size = 1 << (log_sq_size + log_sq_sride + 4);
	rq_size = (srq|rss|xrc) ? 0 : (1 << (log_rq_size + log_rq_stride + 4));
	total_mem = sq_size + rq_size;
	total_pages =
		roundup_pow_of_two((total_mem + (page_offset << 6)) >>
				   page_shift);

	return total_pages;
}

static int check_mtt_range(struct mlx4_dev *dev, int slave, int start,
			   int size, struct res_mtt *mtt)
{
	int res_start = mtt->com.res_id;
	int res_size = (1 << mtt->order);

	if (start < res_start || start + size > res_start + res_size)
		return -EPERM;
	return 0;
}

int mlx4_SW2HW_MPT_wrapper(struct mlx4_dev *dev, int slave,
			   struct mlx4_vhcr *vhcr,
			   struct mlx4_cmd_mailbox *inbox,
			   struct mlx4_cmd_mailbox *outbox,
			   struct mlx4_cmd_info *cmd)
{
	int err;
	int index = vhcr->in_modifier;
	struct res_mtt *mtt;
	struct res_mpt *mpt;
	int mtt_base = mr_get_mtt_addr(inbox->buf) / dev->caps.mtt_entry_sz;
	int phys;
	int id;
	u32 pd;
	int pd_slave;

	id = index & mpt_mask(dev);
	err = mr_res_start_move_to(dev, slave, id, RES_MPT_HW, &mpt);
	if (err)
		return err;

	/* Disable memory windows for VFs. */
	if (!mr_is_region(inbox->buf)) {
		err = -EPERM;
		goto ex_abort;
	}

	/* Make sure that the PD bits related to the slave id are zeros. */
	pd = mr_get_pd(inbox->buf);
	pd_slave = (pd >> 17) & 0x7f;
	if (pd_slave != 0 && --pd_slave != slave) {
		err = -EPERM;
		goto ex_abort;
	}

	if (mr_is_fmr(inbox->buf)) {
		/* FMR and Bind Enable are forbidden in slave devices. */
		if (mr_is_bind_enabled(inbox->buf)) {
			err = -EPERM;
			goto ex_abort;
		}
		/* FMR and Memory Windows are also forbidden. */
		if (!mr_is_region(inbox->buf)) {
			err = -EPERM;
			goto ex_abort;
		}
	}

	phys = mr_phys_mpt(inbox->buf);
	if (!phys) {
		err = get_res(dev, slave, mtt_base, RES_MTT, &mtt);
		if (err)
			goto ex_abort;

		err = check_mtt_range(dev, slave, mtt_base,
				      mr_get_mtt_size(inbox->buf), mtt);
		if (err)
			goto ex_put;

		mpt->mtt = mtt;
	}

	err = mlx4_DMA_wrapper(dev, slave, vhcr, inbox, outbox, cmd);
	if (err)
		goto ex_put;

	if (!phys) {
		atomic_inc(&mtt->ref_count);
		put_res(dev, slave, mtt->com.res_id, RES_MTT);
	}

	res_end_move(dev, slave, RES_MPT, id);
	return 0;

ex_put:
	if (!phys)
		put_res(dev, slave, mtt->com.res_id, RES_MTT);
ex_abort:
	res_abort_move(dev, slave, RES_MPT, id);

	return err;
}

int mlx4_HW2SW_MPT_wrapper(struct mlx4_dev *dev, int slave,
			   struct mlx4_vhcr *vhcr,
			   struct mlx4_cmd_mailbox *inbox,
			   struct mlx4_cmd_mailbox *outbox,
			   struct mlx4_cmd_info *cmd)
{
	int err;
	int index = vhcr->in_modifier;
	struct res_mpt *mpt;
	int id;

	id = index & mpt_mask(dev);
	err = mr_res_start_move_to(dev, slave, id, RES_MPT_MAPPED, &mpt);
	if (err)
		return err;

	err = mlx4_DMA_wrapper(dev, slave, vhcr, inbox, outbox, cmd);
	if (err)
		goto ex_abort;

	if (mpt->mtt)
		atomic_dec(&mpt->mtt->ref_count);

	res_end_move(dev, slave, RES_MPT, id);
	return 0;

ex_abort:
	res_abort_move(dev, slave, RES_MPT, id);

	return err;
}

int mlx4_QUERY_MPT_wrapper(struct mlx4_dev *dev, int slave,
			   struct mlx4_vhcr *vhcr,
			   struct mlx4_cmd_mailbox *inbox,
			   struct mlx4_cmd_mailbox *outbox,
			   struct mlx4_cmd_info *cmd)
{
	int err;
	int index = vhcr->in_modifier;
	struct res_mpt *mpt;
	int id;

	id = index & mpt_mask(dev);
	err = get_res(dev, slave, id, RES_MPT, &mpt);
	if (err)
		return err;

	if (mpt->com.from_state == RES_MPT_MAPPED) {
		/* In order to allow rereg in SRIOV, we need to alter the MPT entry. To do
		 * that, the VF must read the MPT. But since the MPT entry memory is not
		 * in the VF's virtual memory space, it must use QUERY_MPT to obtain the
		 * entry contents. To guarantee that the MPT cannot be changed, the driver
		 * must perform HW2SW_MPT before this query and return the MPT entry to HW
		 * ownership fofollowing the change. The change here allows the VF to
		 * perform QUERY_MPT also when the entry is in SW ownership.
		 */
		struct mlx4_mpt_entry *mpt_entry = mlx4_table_find(
					&mlx4_priv(dev)->mr_table.dmpt_table,
					mpt->key, NULL);

		if (NULL == mpt_entry || NULL == outbox->buf) {
			err = -EINVAL;
			goto out;
		}

		memcpy(outbox->buf, mpt_entry, sizeof(*mpt_entry));

		err = 0;
	} else if (mpt->com.from_state == RES_MPT_HW) {
		err = mlx4_DMA_wrapper(dev, slave, vhcr, inbox, outbox, cmd);
	} else {
		err = -EBUSY;
		goto out;
	}


out:
	put_res(dev, slave, id, RES_MPT);
	return err;
}

static int qp_get_rcqn(struct mlx4_qp_context *qpc)
{
	return be32_to_cpu(qpc->cqn_recv) & 0xffffff;
}

static int qp_get_scqn(struct mlx4_qp_context *qpc)
{
	return be32_to_cpu(qpc->cqn_send) & 0xffffff;
}

static u32 qp_get_srqn(struct mlx4_qp_context *qpc)
{
	return be32_to_cpu(qpc->srqn) & 0x1ffffff;
}

static void adjust_proxy_tun_qkey(struct mlx4_dev *dev, struct mlx4_vhcr *vhcr,
				  struct mlx4_qp_context *context)
{
	u32 qpn = vhcr->in_modifier & 0xffffff;
	u32 qkey = 0;

	if (mlx4_get_parav_qkey(dev, qpn, &qkey))
		return;

	/* adjust qkey in qp context */
	context->qkey = cpu_to_be32(qkey);
}

static int adjust_qp_sched_queue(struct mlx4_dev *dev, int slave,
				 struct mlx4_qp_context *qpc,
				 struct mlx4_cmd_mailbox *inbox);

int mlx4_RST2INIT_QP_wrapper(struct mlx4_dev *dev, int slave,
			     struct mlx4_vhcr *vhcr,
			     struct mlx4_cmd_mailbox *inbox,
			     struct mlx4_cmd_mailbox *outbox,
			     struct mlx4_cmd_info *cmd)
{
	int err;
	int qpn = vhcr->in_modifier & 0x7fffff;
	struct res_mtt *mtt;
	struct res_qp *qp;
	struct mlx4_qp_context *qpc = inbox->buf + 8;
	int mtt_base = qp_get_mtt_addr(qpc) / dev->caps.mtt_entry_sz;
	int mtt_size = qp_get_mtt_size(qpc);
	struct res_cq *rcq;
	struct res_cq *scq;
	int rcqn = qp_get_rcqn(qpc);
	int scqn = qp_get_scqn(qpc);
	u32 srqn = qp_get_srqn(qpc) & 0xffffff;
	int use_srq = (qp_get_srqn(qpc) >> 24) & 1;
	struct res_srq *srq;
	int local_qpn = be32_to_cpu(qpc->local_qpn) & 0xffffff;

	err = adjust_qp_sched_queue(dev, slave, qpc, inbox);
	if (err)
		return err;

	err = qp_res_start_move_to(dev, slave, qpn, RES_QP_HW, &qp, 0);
	if (err)
		return err;
	qp->local_qpn = local_qpn;
	qp->sched_queue = 0;
	qp->param3 = 0;
	qp->vlan_control = 0;
	qp->fvl_rx = 0;
	qp->pri_path_fl = 0;
	qp->vlan_index = 0;
	qp->feup = 0;
	qp->qpc_flags = be32_to_cpu(qpc->flags);

	err = get_res(dev, slave, mtt_base, RES_MTT, &mtt);
	if (err)
		goto ex_abort;

	err = check_mtt_range(dev, slave, mtt_base, mtt_size, mtt);
	if (err)
		goto ex_put_mtt;

	err = get_res(dev, slave, rcqn, RES_CQ, &rcq);
	if (err)
		goto ex_put_mtt;

	if (scqn != rcqn) {
		err = get_res(dev, slave, scqn, RES_CQ, &scq);
		if (err)
			goto ex_put_rcq;
	} else
		scq = rcq;

	if (use_srq) {
		err = get_res(dev, slave, srqn, RES_SRQ, &srq);
		if (err)
			goto ex_put_scq;
	}

	adjust_proxy_tun_qkey(dev, vhcr, qpc);
	update_pkey_index(dev, slave, inbox);
	err = mlx4_DMA_wrapper(dev, slave, vhcr, inbox, outbox, cmd);
	if (err)
		goto ex_put_srq;
	atomic_inc(&mtt->ref_count);
	qp->mtt = mtt;
	atomic_inc(&rcq->ref_count);
	qp->rcq = rcq;
	atomic_inc(&scq->ref_count);
	qp->scq = scq;

	if (scqn != rcqn)
		put_res(dev, slave, scqn, RES_CQ);

	if (use_srq) {
		atomic_inc(&srq->ref_count);
		put_res(dev, slave, srqn, RES_SRQ);
		qp->srq = srq;
	}
	put_res(dev, slave, rcqn, RES_CQ);
	put_res(dev, slave, mtt_base, RES_MTT);
	res_end_move(dev, slave, RES_QP, qpn);

	return 0;

ex_put_srq:
	if (use_srq)
		put_res(dev, slave, srqn, RES_SRQ);
ex_put_scq:
	if (scqn != rcqn)
		put_res(dev, slave, scqn, RES_CQ);
ex_put_rcq:
	put_res(dev, slave, rcqn, RES_CQ);
ex_put_mtt:
	put_res(dev, slave, mtt_base, RES_MTT);
ex_abort:
	res_abort_move(dev, slave, RES_QP, qpn);

	return err;
}

static int eq_get_mtt_addr(struct mlx4_eq_context *eqc)
{
	return be32_to_cpu(eqc->mtt_base_addr_l) & 0xfffffff8;
}

static int eq_get_mtt_size(struct mlx4_eq_context *eqc)
{
	int log_eq_size = eqc->log_eq_size & 0x1f;
	int page_shift = (eqc->log_page_size & 0x3f) + 12;

	if (log_eq_size + 5 < page_shift)
		return 1;

	return 1 << (log_eq_size + 5 - page_shift);
}

static int cq_get_mtt_addr(struct mlx4_cq_context *cqc)
{
	return be32_to_cpu(cqc->mtt_base_addr_l) & 0xfffffff8;
}

static int cq_get_mtt_size(struct mlx4_cq_context *cqc)
{
	int log_cq_size = (be32_to_cpu(cqc->logsize_usrpage) >> 24) & 0x1f;
	int page_shift = (cqc->log_page_size & 0x3f) + 12;

	if (log_cq_size + 5 < page_shift)
		return 1;

	return 1 << (log_cq_size + 5 - page_shift);
}

int mlx4_SW2HW_EQ_wrapper(struct mlx4_dev *dev, int slave,
			  struct mlx4_vhcr *vhcr,
			  struct mlx4_cmd_mailbox *inbox,
			  struct mlx4_cmd_mailbox *outbox,
			  struct mlx4_cmd_info *cmd)
{
	int err;
	int eqn = vhcr->in_modifier;
	int res_id = (slave << 10) | eqn;
	struct mlx4_eq_context *eqc = inbox->buf;
	int mtt_base = eq_get_mtt_addr(eqc) / dev->caps.mtt_entry_sz;
	int mtt_size = eq_get_mtt_size(eqc);
	struct res_eq *eq;
	struct res_mtt *mtt;

	err = add_res_range(dev, slave, res_id, 1, RES_EQ, 0);
	if (err)
		return err;
	err = eq_res_start_move_to(dev, slave, res_id, RES_EQ_HW, &eq);
	if (err)
		goto out_add;

	err = get_res(dev, slave, mtt_base, RES_MTT, &mtt);
	if (err)
		goto out_move;

	err = check_mtt_range(dev, slave, mtt_base, mtt_size, mtt);
	if (err)
		goto out_put;

	err = mlx4_DMA_wrapper(dev, slave, vhcr, inbox, outbox, cmd);
	if (err)
		goto out_put;

	atomic_inc(&mtt->ref_count);
	eq->mtt = mtt;
	put_res(dev, slave, mtt->com.res_id, RES_MTT);
	res_end_move(dev, slave, RES_EQ, res_id);
	return 0;

out_put:
	put_res(dev, slave, mtt->com.res_id, RES_MTT);
out_move:
	res_abort_move(dev, slave, RES_EQ, res_id);
out_add:
	rem_res_range(dev, slave, res_id, 1, RES_EQ, 0);
	return err;
}

int mlx4_CONFIG_DEV_wrapper(struct mlx4_dev *dev, int slave,
			    struct mlx4_vhcr *vhcr,
			    struct mlx4_cmd_mailbox *inbox,
			    struct mlx4_cmd_mailbox *outbox,
			    struct mlx4_cmd_info *cmd)
{
	int err;
	u8 get = vhcr->op_modifier;

	if (get != 1)
		return -EPERM;

	err = mlx4_DMA_wrapper(dev, slave, vhcr, inbox, outbox, cmd);

	return err;
}

static int get_containing_mtt(struct mlx4_dev *dev, int slave, int start,
			      int len, struct res_mtt **res)
{
	struct mlx4_priv *priv = mlx4_priv(dev);
	struct mlx4_resource_tracker *tracker = &priv->mfunc.master.res_tracker;
	struct res_mtt *mtt;
	int err = -EINVAL;

	spin_lock_irq(mlx4_tlock(dev));
	list_for_each_entry(mtt, &tracker->slave_list[slave].res_list[RES_MTT],
			    com.list) {
		if (!check_mtt_range(dev, slave, start, len, mtt)) {
			*res = mtt;
			mtt->com.from_state = mtt->com.state;
			mtt->com.state = RES_MTT_BUSY;
			err = 0;
			break;
		}
	}
	spin_unlock_irq(mlx4_tlock(dev));

	return err;
}

static int verify_qp_parameters(struct mlx4_dev *dev,
				struct mlx4_vhcr *vhcr,
				struct mlx4_cmd_mailbox *inbox,
				enum qp_transition transition, u8 slave)
{
	u32			qp_type;
	u32			qpn;
	struct mlx4_qp_context	*qp_ctx;
	enum mlx4_qp_optpar	optpar;
	int port;
	int num_gids;

	qp_ctx  = inbox->buf + 8;
	qp_type	= (be32_to_cpu(qp_ctx->flags) >> 16) & 0xff;
	optpar	= be32_to_cpu(*(__be32 *) inbox->buf);

	if (slave != mlx4_master_func_num(dev)) {
		qp_ctx->params2 &= ~MLX4_QP_BIT_FPP;
		/* setting QP rate-limit is disallowed for VFs */
		if (qp_ctx->rate_limit_params)
			return -EPERM;
	}

	switch (qp_type) {
	case MLX4_QP_ST_RC:
	case MLX4_QP_ST_XRC:
	case MLX4_QP_ST_UC:
		switch (transition) {
		case QP_TRANS_INIT2RTR:
		case QP_TRANS_RTR2RTS:
		case QP_TRANS_RTS2RTS:
		case QP_TRANS_SQD2SQD:
		case QP_TRANS_SQD2RTS:
			if (slave != mlx4_master_func_num(dev))
				if (optpar & MLX4_QP_OPTPAR_PRIMARY_ADDR_PATH) {
					port = (qp_ctx->pri_path.sched_queue >> 6 & 1) + 1;
					if (dev->caps.port_mask[port] != MLX4_PORT_TYPE_IB)
						num_gids = mlx4_get_slave_num_gids(dev, slave, port);
					else
						num_gids = 1;
					if (qp_ctx->pri_path.mgid_index >= num_gids)
						return -EINVAL;
				}
				if (optpar & MLX4_QP_OPTPAR_ALT_ADDR_PATH) {
					port = (qp_ctx->alt_path.sched_queue >> 6 & 1) + 1;
					if (dev->caps.port_mask[port] != MLX4_PORT_TYPE_IB)
						num_gids = mlx4_get_slave_num_gids(dev, slave, port);
					else
						num_gids = 1;
					if (qp_ctx->alt_path.mgid_index >= num_gids)
						return -EINVAL;
				}
			break;
		default:
			break;
		}
		break;

	case MLX4_QP_ST_MLX:
		qpn = vhcr->in_modifier & 0x7fffff;
		port = (qp_ctx->pri_path.sched_queue >> 6 & 1) + 1;
		if (transition == QP_TRANS_INIT2RTR &&
		    slave != mlx4_master_func_num(dev) &&
		    mlx4_is_qp_reserved(dev, qpn) &&
		    !mlx4_vf_smi_enabled(dev, slave, port)) {
			/* only enabled VFs may create MLX proxy QPs */
			mlx4_err(dev, "%s: unprivileged slave %d attempting to create an MLX proxy special QP on port %d\n",
				 __func__, slave, port);
			return -EPERM;
		}
		break;

	default:
		break;
	}

	return 0;
}

int mlx4_WRITE_MTT_wrapper(struct mlx4_dev *dev, int slave,
			   struct mlx4_vhcr *vhcr,
			   struct mlx4_cmd_mailbox *inbox,
			   struct mlx4_cmd_mailbox *outbox,
			   struct mlx4_cmd_info *cmd)
{
	struct mlx4_mtt mtt;
	__be64 *page_list = inbox->buf;
	u64 *pg_list = (u64 *)page_list;
	int i;
	struct res_mtt *rmtt = NULL;
	int start = be64_to_cpu(page_list[0]);
	int npages = vhcr->in_modifier;
	int err;

	err = get_containing_mtt(dev, slave, start, npages, &rmtt);
	if (err)
		return err;

	/* Call the SW implementation of write_mtt:
	 * - Prepare a dummy mtt struct
	 * - Translate inbox contents to simple addresses in host endianness */
	mtt.offset = 0;  /* TBD this is broken but I don't handle it since
			    we don't really use it */
	mtt.order = 0;
	mtt.page_shift = 0;
	for (i = 0; i < npages; ++i)
		pg_list[i + 2] = (be64_to_cpu(page_list[i + 2]) & ~1ULL);

	err = __mlx4_write_mtt(dev, &mtt, be64_to_cpu(page_list[0]), npages,
			       ((u64 *)page_list + 2));

	if (rmtt)
		put_res(dev, slave, rmtt->com.res_id, RES_MTT);

	return err;
}

int mlx4_HW2SW_EQ_wrapper(struct mlx4_dev *dev, int slave,
			  struct mlx4_vhcr *vhcr,
			  struct mlx4_cmd_mailbox *inbox,
			  struct mlx4_cmd_mailbox *outbox,
			  struct mlx4_cmd_info *cmd)
{
	int eqn = vhcr->in_modifier;
	int res_id = eqn | (slave << 10);
	struct res_eq *eq;
	int err;

	err = eq_res_start_move_to(dev, slave, res_id, RES_EQ_RESERVED, &eq);
	if (err)
		return err;

	err = get_res(dev, slave, eq->mtt->com.res_id, RES_MTT, NULL);
	if (err)
		goto ex_abort;

	err = mlx4_DMA_wrapper(dev, slave, vhcr, inbox, outbox, cmd);
	if (err)
		goto ex_put;

	atomic_dec(&eq->mtt->ref_count);
	put_res(dev, slave, eq->mtt->com.res_id, RES_MTT);
	res_end_move(dev, slave, RES_EQ, res_id);
	rem_res_range(dev, slave, res_id, 1, RES_EQ, 0);

	return 0;

ex_put:
	put_res(dev, slave, eq->mtt->com.res_id, RES_MTT);
ex_abort:
	res_abort_move(dev, slave, RES_EQ, res_id);

	return err;
}

int mlx4_GEN_EQE(struct mlx4_dev *dev, int slave, struct mlx4_eqe *eqe)
{
	struct mlx4_priv *priv = mlx4_priv(dev);
	struct mlx4_slave_event_eq_info *event_eq;
	struct mlx4_cmd_mailbox *mailbox;
	u32 in_modifier = 0;
	int err;
	int res_id;
	struct res_eq *req;

	if (!priv->mfunc.master.slave_state)
		return -EINVAL;

	/* check for slave valid, slave not PF, and slave active */
	if (slave < 0 || slave > dev->persist->num_vfs ||
	    slave == dev->caps.function ||
	    !priv->mfunc.master.slave_state[slave].active)
		return 0;

	event_eq = &priv->mfunc.master.slave_state[slave].event_eq[eqe->type];

	/* Create the event only if the slave is registered */
	if (event_eq->eqn < 0)
		return 0;

	mutex_lock(&priv->mfunc.master.gen_eqe_mutex[slave]);
	res_id = (slave << 10) | event_eq->eqn;
	err = get_res(dev, slave, res_id, RES_EQ, &req);
	if (err)
		goto unlock;

	if (req->com.from_state != RES_EQ_HW) {
		err = -EINVAL;
		goto put;
	}

	mailbox = mlx4_alloc_cmd_mailbox(dev);
	if (IS_ERR(mailbox)) {
		err = PTR_ERR(mailbox);
		goto put;
	}

	if (eqe->type == MLX4_EVENT_TYPE_CMD) {
		++event_eq->token;
		eqe->event.cmd.token = cpu_to_be16(event_eq->token);
	}

	memcpy(mailbox->buf, (u8 *) eqe, 28);

	in_modifier = (slave & 0xff) | ((event_eq->eqn & 0x3ff) << 16);

	err = mlx4_cmd(dev, mailbox->dma, in_modifier, 0,
		       MLX4_CMD_GEN_EQE, MLX4_CMD_TIME_CLASS_B,
		       MLX4_CMD_NATIVE);

	put_res(dev, slave, res_id, RES_EQ);
	mutex_unlock(&priv->mfunc.master.gen_eqe_mutex[slave]);
	mlx4_free_cmd_mailbox(dev, mailbox);
	return err;

put:
	put_res(dev, slave, res_id, RES_EQ);

unlock:
	mutex_unlock(&priv->mfunc.master.gen_eqe_mutex[slave]);
	return err;
}

int mlx4_QUERY_EQ_wrapper(struct mlx4_dev *dev, int slave,
			  struct mlx4_vhcr *vhcr,
			  struct mlx4_cmd_mailbox *inbox,
			  struct mlx4_cmd_mailbox *outbox,
			  struct mlx4_cmd_info *cmd)
{
	int eqn = vhcr->in_modifier;
	int res_id = eqn | (slave << 10);
	struct res_eq *eq;
	int err;

	err = get_res(dev, slave, res_id, RES_EQ, &eq);
	if (err)
		return err;

	if (eq->com.from_state != RES_EQ_HW) {
		err = -EINVAL;
		goto ex_put;
	}

	err = mlx4_DMA_wrapper(dev, slave, vhcr, inbox, outbox, cmd);

ex_put:
	put_res(dev, slave, res_id, RES_EQ);
	return err;
}

int mlx4_SW2HW_CQ_wrapper(struct mlx4_dev *dev, int slave,
			  struct mlx4_vhcr *vhcr,
			  struct mlx4_cmd_mailbox *inbox,
			  struct mlx4_cmd_mailbox *outbox,
			  struct mlx4_cmd_info *cmd)
{
	int err;
	int cqn = vhcr->in_modifier;
	struct mlx4_cq_context *cqc = inbox->buf;
	int mtt_base = cq_get_mtt_addr(cqc) / dev->caps.mtt_entry_sz;
	struct res_cq *cq = NULL;
	struct res_mtt *mtt;

	err = cq_res_start_move_to(dev, slave, cqn, RES_CQ_HW, &cq);
	if (err)
		return err;
	err = get_res(dev, slave, mtt_base, RES_MTT, &mtt);
	if (err)
		goto out_move;
	err = check_mtt_range(dev, slave, mtt_base, cq_get_mtt_size(cqc), mtt);
	if (err)
		goto out_put;
	err = mlx4_DMA_wrapper(dev, slave, vhcr, inbox, outbox, cmd);
	if (err)
		goto out_put;
	atomic_inc(&mtt->ref_count);
	cq->mtt = mtt;
	put_res(dev, slave, mtt->com.res_id, RES_MTT);
	res_end_move(dev, slave, RES_CQ, cqn);
	return 0;

out_put:
	put_res(dev, slave, mtt->com.res_id, RES_MTT);
out_move:
	res_abort_move(dev, slave, RES_CQ, cqn);
	return err;
}

int mlx4_HW2SW_CQ_wrapper(struct mlx4_dev *dev, int slave,
			  struct mlx4_vhcr *vhcr,
			  struct mlx4_cmd_mailbox *inbox,
			  struct mlx4_cmd_mailbox *outbox,
			  struct mlx4_cmd_info *cmd)
{
	int err;
	int cqn = vhcr->in_modifier;
	struct res_cq *cq = NULL;

	err = cq_res_start_move_to(dev, slave, cqn, RES_CQ_ALLOCATED, &cq);
	if (err)
		return err;
	err = mlx4_DMA_wrapper(dev, slave, vhcr, inbox, outbox, cmd);
	if (err)
		goto out_move;
	atomic_dec(&cq->mtt->ref_count);
	res_end_move(dev, slave, RES_CQ, cqn);
	return 0;

out_move:
	res_abort_move(dev, slave, RES_CQ, cqn);
	return err;
}

int mlx4_QUERY_CQ_wrapper(struct mlx4_dev *dev, int slave,
			  struct mlx4_vhcr *vhcr,
			  struct mlx4_cmd_mailbox *inbox,
			  struct mlx4_cmd_mailbox *outbox,
			  struct mlx4_cmd_info *cmd)
{
	int cqn = vhcr->in_modifier;
	struct res_cq *cq;
	int err;

	err = get_res(dev, slave, cqn, RES_CQ, &cq);
	if (err)
		return err;

	if (cq->com.from_state != RES_CQ_HW)
		goto ex_put;

	err = mlx4_DMA_wrapper(dev, slave, vhcr, inbox, outbox, cmd);
ex_put:
	put_res(dev, slave, cqn, RES_CQ);

	return err;
}

static int handle_resize(struct mlx4_dev *dev, int slave,
			 struct mlx4_vhcr *vhcr,
			 struct mlx4_cmd_mailbox *inbox,
			 struct mlx4_cmd_mailbox *outbox,
			 struct mlx4_cmd_info *cmd,
			 struct res_cq *cq)
{
	int err;
	struct res_mtt *orig_mtt;
	struct res_mtt *mtt;
	struct mlx4_cq_context *cqc = inbox->buf;
	int mtt_base = cq_get_mtt_addr(cqc) / dev->caps.mtt_entry_sz;

	err = get_res(dev, slave, cq->mtt->com.res_id, RES_MTT, &orig_mtt);
	if (err)
		return err;

	if (orig_mtt != cq->mtt) {
		err = -EINVAL;
		goto ex_put;
	}

	err = get_res(dev, slave, mtt_base, RES_MTT, &mtt);
	if (err)
		goto ex_put;

	err = check_mtt_range(dev, slave, mtt_base, cq_get_mtt_size(cqc), mtt);
	if (err)
		goto ex_put1;
	err = mlx4_DMA_wrapper(dev, slave, vhcr, inbox, outbox, cmd);
	if (err)
		goto ex_put1;
	atomic_dec(&orig_mtt->ref_count);
	put_res(dev, slave, orig_mtt->com.res_id, RES_MTT);
	atomic_inc(&mtt->ref_count);
	cq->mtt = mtt;
	put_res(dev, slave, mtt->com.res_id, RES_MTT);
	return 0;

ex_put1:
	put_res(dev, slave, mtt->com.res_id, RES_MTT);
ex_put:
	put_res(dev, slave, orig_mtt->com.res_id, RES_MTT);

	return err;

}

int mlx4_MODIFY_CQ_wrapper(struct mlx4_dev *dev, int slave,
			   struct mlx4_vhcr *vhcr,
			   struct mlx4_cmd_mailbox *inbox,
			   struct mlx4_cmd_mailbox *outbox,
			   struct mlx4_cmd_info *cmd)
{
	int cqn = vhcr->in_modifier;
	struct res_cq *cq;
	int err;

	err = get_res(dev, slave, cqn, RES_CQ, &cq);
	if (err)
		return err;

	if (cq->com.from_state != RES_CQ_HW)
		goto ex_put;

	if (vhcr->op_modifier == 0) {
		err = handle_resize(dev, slave, vhcr, inbox, outbox, cmd, cq);
		goto ex_put;
	}

	err = mlx4_DMA_wrapper(dev, slave, vhcr, inbox, outbox, cmd);
ex_put:
	put_res(dev, slave, cqn, RES_CQ);

	return err;
}

static int srq_get_mtt_size(struct mlx4_srq_context *srqc)
{
	int log_srq_size = (be32_to_cpu(srqc->state_logsize_srqn) >> 24) & 0xf;
	int log_rq_stride = srqc->logstride & 7;
	int page_shift = (srqc->log_page_size & 0x3f) + 12;

	if (log_srq_size + log_rq_stride + 4 < page_shift)
		return 1;

	return 1 << (log_srq_size + log_rq_stride + 4 - page_shift);
}

int mlx4_SW2HW_SRQ_wrapper(struct mlx4_dev *dev, int slave,
			   struct mlx4_vhcr *vhcr,
			   struct mlx4_cmd_mailbox *inbox,
			   struct mlx4_cmd_mailbox *outbox,
			   struct mlx4_cmd_info *cmd)
{
	int err;
	int srqn = vhcr->in_modifier;
	struct res_mtt *mtt;
	struct res_srq *srq = NULL;
	struct mlx4_srq_context *srqc = inbox->buf;
	int mtt_base = srq_get_mtt_addr(srqc) / dev->caps.mtt_entry_sz;

	if (srqn != (be32_to_cpu(srqc->state_logsize_srqn) & 0xffffff))
		return -EINVAL;

	err = srq_res_start_move_to(dev, slave, srqn, RES_SRQ_HW, &srq);
	if (err)
		return err;
	err = get_res(dev, slave, mtt_base, RES_MTT, &mtt);
	if (err)
		goto ex_abort;
	err = check_mtt_range(dev, slave, mtt_base, srq_get_mtt_size(srqc),
			      mtt);
	if (err)
		goto ex_put_mtt;

	err = mlx4_DMA_wrapper(dev, slave, vhcr, inbox, outbox, cmd);
	if (err)
		goto ex_put_mtt;

	atomic_inc(&mtt->ref_count);
	srq->mtt = mtt;
	put_res(dev, slave, mtt->com.res_id, RES_MTT);
	res_end_move(dev, slave, RES_SRQ, srqn);
	return 0;

ex_put_mtt:
	put_res(dev, slave, mtt->com.res_id, RES_MTT);
ex_abort:
	res_abort_move(dev, slave, RES_SRQ, srqn);

	return err;
}

int mlx4_HW2SW_SRQ_wrapper(struct mlx4_dev *dev, int slave,
			   struct mlx4_vhcr *vhcr,
			   struct mlx4_cmd_mailbox *inbox,
			   struct mlx4_cmd_mailbox *outbox,
			   struct mlx4_cmd_info *cmd)
{
	int err;
	int srqn = vhcr->in_modifier;
	struct res_srq *srq = NULL;

	err = srq_res_start_move_to(dev, slave, srqn, RES_SRQ_ALLOCATED, &srq);
	if (err)
		return err;
	err = mlx4_DMA_wrapper(dev, slave, vhcr, inbox, outbox, cmd);
	if (err)
		goto ex_abort;
	atomic_dec(&srq->mtt->ref_count);
	if (srq->cq)
		atomic_dec(&srq->cq->ref_count);
	res_end_move(dev, slave, RES_SRQ, srqn);

	return 0;

ex_abort:
	res_abort_move(dev, slave, RES_SRQ, srqn);

	return err;
}

int mlx4_QUERY_SRQ_wrapper(struct mlx4_dev *dev, int slave,
			   struct mlx4_vhcr *vhcr,
			   struct mlx4_cmd_mailbox *inbox,
			   struct mlx4_cmd_mailbox *outbox,
			   struct mlx4_cmd_info *cmd)
{
	int err;
	int srqn = vhcr->in_modifier;
	struct res_srq *srq;

	err = get_res(dev, slave, srqn, RES_SRQ, &srq);
	if (err)
		return err;
	if (srq->com.from_state != RES_SRQ_HW) {
		err = -EBUSY;
		goto out;
	}
	err = mlx4_DMA_wrapper(dev, slave, vhcr, inbox, outbox, cmd);
out:
	put_res(dev, slave, srqn, RES_SRQ);
	return err;
}

int mlx4_ARM_SRQ_wrapper(struct mlx4_dev *dev, int slave,
			 struct mlx4_vhcr *vhcr,
			 struct mlx4_cmd_mailbox *inbox,
			 struct mlx4_cmd_mailbox *outbox,
			 struct mlx4_cmd_info *cmd)
{
	int err;
	int srqn = vhcr->in_modifier;
	struct res_srq *srq;

	err = get_res(dev, slave, srqn, RES_SRQ, &srq);
	if (err)
		return err;

	if (srq->com.from_state != RES_SRQ_HW) {
		err = -EBUSY;
		goto out;
	}

	err = mlx4_DMA_wrapper(dev, slave, vhcr, inbox, outbox, cmd);
out:
	put_res(dev, slave, srqn, RES_SRQ);
	return err;
}

int mlx4_GEN_QP_wrapper(struct mlx4_dev *dev, int slave,
			struct mlx4_vhcr *vhcr,
			struct mlx4_cmd_mailbox *inbox,
			struct mlx4_cmd_mailbox *outbox,
			struct mlx4_cmd_info *cmd)
{
	int err;
	int qpn = vhcr->in_modifier & 0x7fffff;
	struct res_qp *qp;

	err = get_res(dev, slave, qpn, RES_QP, &qp);
	if (err)
		return err;
	if (qp->com.from_state != RES_QP_HW) {
		err = -EBUSY;
		goto out;
	}

	err = mlx4_DMA_wrapper(dev, slave, vhcr, inbox, outbox, cmd);
out:
	put_res(dev, slave, qpn, RES_QP);
	return err;
}

int mlx4_INIT2INIT_QP_wrapper(struct mlx4_dev *dev, int slave,
			      struct mlx4_vhcr *vhcr,
			      struct mlx4_cmd_mailbox *inbox,
			      struct mlx4_cmd_mailbox *outbox,
			      struct mlx4_cmd_info *cmd)
{
	struct mlx4_qp_context *context = inbox->buf + 8;
	adjust_proxy_tun_qkey(dev, vhcr, context);
	update_pkey_index(dev, slave, inbox);
	return mlx4_GEN_QP_wrapper(dev, slave, vhcr, inbox, outbox, cmd);
}

static int adjust_qp_sched_queue(struct mlx4_dev *dev, int slave,
				  struct mlx4_qp_context *qpc,
				  struct mlx4_cmd_mailbox *inbox)
{
	enum mlx4_qp_optpar optpar = be32_to_cpu(*(__be32 *)inbox->buf);
	u8 pri_sched_queue;
	int port = mlx4_slave_convert_port(
		   dev, slave, (qpc->pri_path.sched_queue >> 6 & 1) + 1) - 1;

	if (port < 0)
		return -EINVAL;

	pri_sched_queue = (qpc->pri_path.sched_queue & ~(1 << 6)) |
			  ((port & 1) << 6);

	if (optpar & (MLX4_QP_OPTPAR_PRIMARY_ADDR_PATH | MLX4_QP_OPTPAR_SCHED_QUEUE) ||
	    qpc->pri_path.sched_queue || mlx4_is_eth(dev, port + 1)) {
		qpc->pri_path.sched_queue = pri_sched_queue;
	}

	if (optpar & MLX4_QP_OPTPAR_ALT_ADDR_PATH) {
		port = mlx4_slave_convert_port(
				dev, slave, (qpc->alt_path.sched_queue >> 6 & 1)
				+ 1) - 1;
		if (port < 0)
			return -EINVAL;
		qpc->alt_path.sched_queue =
			(qpc->alt_path.sched_queue & ~(1 << 6)) |
			(port & 1) << 6;
	}
	return 0;
}

static int roce_verify_mac(struct mlx4_dev *dev, int slave,
				struct mlx4_qp_context *qpc,
				struct mlx4_cmd_mailbox *inbox)
{
	u64 mac;
	int port;
	u32 ts = (be32_to_cpu(qpc->flags) >> 16) & 0xff;
	u8 sched = *(u8 *)(inbox->buf + 64);
	u8 smac_ix;

	port = (sched >> 6 & 1) + 1;
	if (mlx4_is_eth(dev, port) && (ts != MLX4_QP_ST_MLX)) {
		smac_ix = qpc->pri_path.grh_mylmc & 0x7f;
		if (mac_find_smac_ix_in_slave(dev, slave, port, smac_ix, &mac))
			return -ENOENT;
	}
	return 0;
}

int mlx4_INIT2RTR_QP_wrapper(struct mlx4_dev *dev, int slave,
			     struct mlx4_vhcr *vhcr,
			     struct mlx4_cmd_mailbox *inbox,
			     struct mlx4_cmd_mailbox *outbox,
			     struct mlx4_cmd_info *cmd)
{
	int err;
	struct mlx4_qp_context *qpc = inbox->buf + 8;
	int qpn = vhcr->in_modifier & 0x7fffff;
	struct res_qp *qp;
	u8 orig_sched_queue;
	__be32	orig_param3 = qpc->param3;
	u8 orig_vlan_control = qpc->pri_path.vlan_control;
	u8 orig_fvl_rx = qpc->pri_path.fvl_rx;
	u8 orig_pri_path_fl = qpc->pri_path.fl;
	u8 orig_vlan_index = qpc->pri_path.vlan_index;
	u8 orig_feup = qpc->pri_path.feup;

	err = adjust_qp_sched_queue(dev, slave, qpc, inbox);
	if (err)
		return err;
	err = verify_qp_parameters(dev, vhcr, inbox, QP_TRANS_INIT2RTR, slave);
	if (err)
		return err;

	if (roce_verify_mac(dev, slave, qpc, inbox))
		return -EINVAL;

	update_pkey_index(dev, slave, inbox);
	update_gid(dev, inbox, (u8)slave);
	adjust_proxy_tun_qkey(dev, vhcr, qpc);
	orig_sched_queue = qpc->pri_path.sched_queue;

	err = get_res(dev, slave, qpn, RES_QP, &qp);
	if (err)
		return err;
	if (qp->com.from_state != RES_QP_HW) {
		err = -EBUSY;
		goto out;
	}

	err = update_vport_qp_param(dev, inbox, slave, qpn);
	if (err)
		goto out;

	err = mlx4_DMA_wrapper(dev, slave, vhcr, inbox, outbox, cmd);
out:
	/* if no error, save sched queue value passed in by VF. This is
	 * essentially the QOS value provided by the VF. This will be useful
	 * if we allow dynamic changes from VST back to VGT
	 */
	if (!err) {
		qp->sched_queue = orig_sched_queue;
		qp->param3	= orig_param3;
		qp->vlan_control = orig_vlan_control;
		qp->fvl_rx	=  orig_fvl_rx;
		qp->pri_path_fl = orig_pri_path_fl;
		qp->vlan_index  = orig_vlan_index;
		qp->feup	= orig_feup;
	}
	put_res(dev, slave, qpn, RES_QP);
	return err;
}

int mlx4_RTR2RTS_QP_wrapper(struct mlx4_dev *dev, int slave,
			    struct mlx4_vhcr *vhcr,
			    struct mlx4_cmd_mailbox *inbox,
			    struct mlx4_cmd_mailbox *outbox,
			    struct mlx4_cmd_info *cmd)
{
	int err;
	struct mlx4_qp_context *context = inbox->buf + 8;

	err = adjust_qp_sched_queue(dev, slave, context, inbox);
	if (err)
		return err;
	err = verify_qp_parameters(dev, vhcr, inbox, QP_TRANS_RTR2RTS, slave);
	if (err)
		return err;

	update_pkey_index(dev, slave, inbox);
	update_gid(dev, inbox, (u8)slave);
	adjust_proxy_tun_qkey(dev, vhcr, context);
	return mlx4_GEN_QP_wrapper(dev, slave, vhcr, inbox, outbox, cmd);
}

int mlx4_RTS2RTS_QP_wrapper(struct mlx4_dev *dev, int slave,
			    struct mlx4_vhcr *vhcr,
			    struct mlx4_cmd_mailbox *inbox,
			    struct mlx4_cmd_mailbox *outbox,
			    struct mlx4_cmd_info *cmd)
{
	int err;
	struct mlx4_qp_context *context = inbox->buf + 8;

	err = adjust_qp_sched_queue(dev, slave, context, inbox);
	if (err)
		return err;
	err = verify_qp_parameters(dev, vhcr, inbox, QP_TRANS_RTS2RTS, slave);
	if (err)
		return err;

	update_pkey_index(dev, slave, inbox);
	update_gid(dev, inbox, (u8)slave);
	adjust_proxy_tun_qkey(dev, vhcr, context);
	return mlx4_GEN_QP_wrapper(dev, slave, vhcr, inbox, outbox, cmd);
}


int mlx4_SQERR2RTS_QP_wrapper(struct mlx4_dev *dev, int slave,
			      struct mlx4_vhcr *vhcr,
			      struct mlx4_cmd_mailbox *inbox,
			      struct mlx4_cmd_mailbox *outbox,
			      struct mlx4_cmd_info *cmd)
{
	struct mlx4_qp_context *context = inbox->buf + 8;
	int err = adjust_qp_sched_queue(dev, slave, context, inbox);
	if (err)
		return err;
	adjust_proxy_tun_qkey(dev, vhcr, context);
	return mlx4_GEN_QP_wrapper(dev, slave, vhcr, inbox, outbox, cmd);
}

int mlx4_SQD2SQD_QP_wrapper(struct mlx4_dev *dev, int slave,
			    struct mlx4_vhcr *vhcr,
			    struct mlx4_cmd_mailbox *inbox,
			    struct mlx4_cmd_mailbox *outbox,
			    struct mlx4_cmd_info *cmd)
{
	int err;
	struct mlx4_qp_context *context = inbox->buf + 8;

	err = adjust_qp_sched_queue(dev, slave, context, inbox);
	if (err)
		return err;
	err = verify_qp_parameters(dev, vhcr, inbox, QP_TRANS_SQD2SQD, slave);
	if (err)
		return err;

	adjust_proxy_tun_qkey(dev, vhcr, context);
	update_gid(dev, inbox, (u8)slave);
	update_pkey_index(dev, slave, inbox);
	return mlx4_GEN_QP_wrapper(dev, slave, vhcr, inbox, outbox, cmd);
}

int mlx4_SQD2RTS_QP_wrapper(struct mlx4_dev *dev, int slave,
			    struct mlx4_vhcr *vhcr,
			    struct mlx4_cmd_mailbox *inbox,
			    struct mlx4_cmd_mailbox *outbox,
			    struct mlx4_cmd_info *cmd)
{
	int err;
	struct mlx4_qp_context *context = inbox->buf + 8;

	err = adjust_qp_sched_queue(dev, slave, context, inbox);
	if (err)
		return err;
	err = verify_qp_parameters(dev, vhcr, inbox, QP_TRANS_SQD2RTS, slave);
	if (err)
		return err;

	adjust_proxy_tun_qkey(dev, vhcr, context);
	update_gid(dev, inbox, (u8)slave);
	update_pkey_index(dev, slave, inbox);
	return mlx4_GEN_QP_wrapper(dev, slave, vhcr, inbox, outbox, cmd);
}

int mlx4_2RST_QP_wrapper(struct mlx4_dev *dev, int slave,
			 struct mlx4_vhcr *vhcr,
			 struct mlx4_cmd_mailbox *inbox,
			 struct mlx4_cmd_mailbox *outbox,
			 struct mlx4_cmd_info *cmd)
{
	int err;
	int qpn = vhcr->in_modifier & 0x7fffff;
	struct res_qp *qp;

	err = qp_res_start_move_to(dev, slave, qpn, RES_QP_MAPPED, &qp, 0);
	if (err)
		return err;
	err = mlx4_DMA_wrapper(dev, slave, vhcr, inbox, outbox, cmd);
	if (err)
		goto ex_abort;

	atomic_dec(&qp->mtt->ref_count);
	atomic_dec(&qp->rcq->ref_count);
	atomic_dec(&qp->scq->ref_count);
	if (qp->srq)
		atomic_dec(&qp->srq->ref_count);
	res_end_move(dev, slave, RES_QP, qpn);
	return 0;

ex_abort:
	res_abort_move(dev, slave, RES_QP, qpn);

	return err;
}

static struct res_gid *find_gid(struct mlx4_dev *dev, int slave,
				struct res_qp *rqp, u8 *gid)
{
	struct res_gid *res;

	list_for_each_entry(res, &rqp->mcg_list, list) {
		if (!memcmp(res->gid, gid, 16))
			return res;
	}
	return NULL;
}

static int add_mcg_res(struct mlx4_dev *dev, int slave, struct res_qp *rqp,
		       u8 *gid, enum mlx4_protocol prot,
		       enum mlx4_steer_type steer, u64 reg_id)
{
	struct res_gid *res;
	int err;

	res = kzalloc(sizeof *res, GFP_KERNEL);
	if (!res)
		return -ENOMEM;

	spin_lock_irq(&rqp->mcg_spl);
	if (find_gid(dev, slave, rqp, gid)) {
		kfree(res);
		err = -EEXIST;
	} else {
		memcpy(res->gid, gid, 16);
		res->prot = prot;
		res->steer = steer;
		res->reg_id = reg_id;
		list_add_tail(&res->list, &rqp->mcg_list);
		err = 0;
	}
	spin_unlock_irq(&rqp->mcg_spl);

	return err;
}

static int rem_mcg_res(struct mlx4_dev *dev, int slave, struct res_qp *rqp,
		       u8 *gid, enum mlx4_protocol prot,
		       enum mlx4_steer_type steer, u64 *reg_id)
{
	struct res_gid *res;
	int err;

	spin_lock_irq(&rqp->mcg_spl);
	res = find_gid(dev, slave, rqp, gid);
	if (!res || res->prot != prot || res->steer != steer)
		err = -EINVAL;
	else {
		*reg_id = res->reg_id;
		list_del(&res->list);
		kfree(res);
		err = 0;
	}
	spin_unlock_irq(&rqp->mcg_spl);

	return err;
}

static int qp_attach(struct mlx4_dev *dev, int slave, struct mlx4_qp *qp,
		     u8 gid[16], int block_loopback, enum mlx4_protocol prot,
		     enum mlx4_steer_type type, u64 *reg_id)
{
	switch (dev->caps.steering_mode) {
	case MLX4_STEERING_MODE_DEVICE_MANAGED: {
		int port = mlx4_slave_convert_port(dev, slave, gid[5]);
		if (port < 0)
			return port;
		return mlx4_trans_to_dmfs_attach(dev, qp, gid, port,
						block_loopback, prot,
						reg_id);
	}
	case MLX4_STEERING_MODE_B0:
		if (prot == MLX4_PROT_ETH) {
			int port = mlx4_slave_convert_port(dev, slave, gid[5]);
			if (port < 0)
				return port;
			gid[5] = port;
		}
		return mlx4_qp_attach_common(dev, qp, gid,
					    block_loopback, prot, type);
	default:
		return -EINVAL;
	}
}

static int qp_detach(struct mlx4_dev *dev, struct mlx4_qp *qp,
		     u8 gid[16], enum mlx4_protocol prot,
		     enum mlx4_steer_type type, u64 reg_id)
{
	switch (dev->caps.steering_mode) {
	case MLX4_STEERING_MODE_DEVICE_MANAGED:
		return mlx4_flow_detach(dev, reg_id);
	case MLX4_STEERING_MODE_B0:
		return mlx4_qp_detach_common(dev, qp, gid, prot, type);
	default:
		return -EINVAL;
	}
}

static int mlx4_adjust_port(struct mlx4_dev *dev, int slave,
			    u8 *gid, enum mlx4_protocol prot)
{
	int real_port;

	if (prot != MLX4_PROT_ETH)
		return 0;

	if (dev->caps.steering_mode == MLX4_STEERING_MODE_B0 ||
	    dev->caps.steering_mode == MLX4_STEERING_MODE_DEVICE_MANAGED) {
		real_port = mlx4_slave_convert_port(dev, slave, gid[5]);
		if (real_port < 0)
			return -EINVAL;
		gid[5] = real_port;
	}

	return 0;
}

int mlx4_QP_ATTACH_wrapper(struct mlx4_dev *dev, int slave,
			       struct mlx4_vhcr *vhcr,
			       struct mlx4_cmd_mailbox *inbox,
			       struct mlx4_cmd_mailbox *outbox,
			       struct mlx4_cmd_info *cmd)
{
	struct mlx4_qp qp; /* dummy for calling attach/detach */
	u8 *gid = inbox->buf;
	enum mlx4_protocol prot = (vhcr->in_modifier >> 28) & 0x7;
	int err;
	int qpn;
	struct res_qp *rqp;
	u64 reg_id = 0;
	int attach = vhcr->op_modifier;
	int block_loopback = vhcr->in_modifier >> 31;
	u8 steer_type_mask = 2;
	enum mlx4_steer_type type = (gid[7] & steer_type_mask) >> 1;

	qpn = vhcr->in_modifier & 0xffffff;
	err = get_res(dev, slave, qpn, RES_QP, &rqp);
	if (err)
		return err;

	qp.qpn = qpn;
	if (attach) {
		err = qp_attach(dev, slave, &qp, gid, block_loopback, prot,
				type, &reg_id);
		if (err) {
			pr_err("Fail to attach rule to qp 0x%x\n", qpn);
			goto ex_put;
		}
		err = add_mcg_res(dev, slave, rqp, gid, prot, type, reg_id);
		if (err)
			goto ex_detach;
	} else {
		err = mlx4_adjust_port(dev, slave, gid, prot);
		if (err)
			goto ex_put;

		err = rem_mcg_res(dev, slave, rqp, gid, prot, type, &reg_id);
		if (err)
			goto ex_put;

		err = qp_detach(dev, &qp, gid, prot, type, reg_id);
		if (err)
			pr_err("Fail to detach rule from qp 0x%x reg_id = 0x%llx\n",
			       qpn, reg_id);
	}
	put_res(dev, slave, qpn, RES_QP);
	return err;

ex_detach:
	qp_detach(dev, &qp, gid, prot, type, reg_id);
ex_put:
	put_res(dev, slave, qpn, RES_QP);
	return err;
}

/*
 * MAC validation for Flow Steering rules.
 * VF can attach rules only with a mac address which is assigned to it.
 */
static int validate_eth_header_mac(int slave, struct _rule_hw *eth_header,
				   struct list_head *rlist)
{
	struct mac_res *res, *tmp;
	__be64 be_mac;

	/* make sure it isn't multicast or broadcast mac*/
	if (!is_multicast_ether_addr(eth_header->eth.dst_mac) &&
	    !is_broadcast_ether_addr(eth_header->eth.dst_mac)) {
		list_for_each_entry_safe(res, tmp, rlist, list) {
			be_mac = cpu_to_be64(res->mac << 16);
			if (ether_addr_equal((u8 *)&be_mac, eth_header->eth.dst_mac))
				return 0;
		}
		pr_err("MAC %pM doesn't belong to VF %d, Steering rule rejected\n",
		       eth_header->eth.dst_mac, slave);
		return -EINVAL;
	}
	return 0;
}

static void handle_eth_header_mcast_prio(struct mlx4_net_trans_rule_hw_ctrl *ctrl,
					 struct _rule_hw *eth_header)
{
	if (is_multicast_ether_addr(eth_header->eth.dst_mac) ||
	    is_broadcast_ether_addr(eth_header->eth.dst_mac)) {
		struct mlx4_net_trans_rule_hw_eth *eth =
			(struct mlx4_net_trans_rule_hw_eth *)eth_header;
		struct _rule_hw *next_rule = (struct _rule_hw *)(eth + 1);
		bool last_rule = next_rule->size == 0 && next_rule->id == 0 &&
			next_rule->rsvd == 0;

		if (last_rule)
			ctrl->prio = cpu_to_be16(MLX4_DOMAIN_NIC);
	}
}

/*
 * In case of missing eth header, append eth header with a MAC address
 * assigned to the VF.
 */
static int add_eth_header(struct mlx4_dev *dev, int slave,
			  struct mlx4_cmd_mailbox *inbox,
			  struct list_head *rlist, int header_id)
{
	struct mac_res *res, *tmp;
	u8 port;
	struct mlx4_net_trans_rule_hw_ctrl *ctrl;
	struct mlx4_net_trans_rule_hw_eth *eth_header;
	struct mlx4_net_trans_rule_hw_ipv4 *ip_header;
	struct mlx4_net_trans_rule_hw_tcp_udp *l4_header;
	__be64 be_mac = 0;
	__be64 mac_msk = cpu_to_be64(MLX4_MAC_MASK << 16);

	ctrl = (struct mlx4_net_trans_rule_hw_ctrl *)inbox->buf;
	port = ctrl->port;
	eth_header = (struct mlx4_net_trans_rule_hw_eth *)(ctrl + 1);

	/* Clear a space in the inbox for eth header */
	switch (header_id) {
	case MLX4_NET_TRANS_RULE_ID_IPV4:
		ip_header =
			(struct mlx4_net_trans_rule_hw_ipv4 *)(eth_header + 1);
		memmove(ip_header, eth_header,
			sizeof(*ip_header) + sizeof(*l4_header));
		break;
	case MLX4_NET_TRANS_RULE_ID_TCP:
	case MLX4_NET_TRANS_RULE_ID_UDP:
		l4_header = (struct mlx4_net_trans_rule_hw_tcp_udp *)
			    (eth_header + 1);
		memmove(l4_header, eth_header, sizeof(*l4_header));
		break;
	default:
		return -EINVAL;
	}
	list_for_each_entry_safe(res, tmp, rlist, list) {
		if (port == res->port) {
			be_mac = cpu_to_be64(res->mac << 16);
			break;
		}
	}
	if (!be_mac) {
		pr_err("Failed adding eth header to FS rule, Can't find matching MAC for port %d\n",
		       port);
		return -EINVAL;
	}

	memset(eth_header, 0, sizeof(*eth_header));
	eth_header->size = sizeof(*eth_header) >> 2;
	eth_header->id = cpu_to_be16(__sw_id_hw[MLX4_NET_TRANS_RULE_ID_ETH]);
	memcpy(eth_header->dst_mac, &be_mac, ETH_ALEN);
	memcpy(eth_header->dst_mac_msk, &mac_msk, ETH_ALEN);

	return 0;

}

#define MLX4_UPD_QP_PATH_MASK_SUPPORTED      (                                \
	1ULL << MLX4_UPD_QP_PATH_MASK_MAC_INDEX                     |\
	1ULL << MLX4_UPD_QP_PATH_MASK_ETH_SRC_CHECK_MC_LB)
int mlx4_UPDATE_QP_wrapper(struct mlx4_dev *dev, int slave,
			   struct mlx4_vhcr *vhcr,
			   struct mlx4_cmd_mailbox *inbox,
			   struct mlx4_cmd_mailbox *outbox,
			   struct mlx4_cmd_info *cmd_info)
{
	int err;
	u32 qpn = vhcr->in_modifier & 0xffffff;
	struct res_qp *rqp;
	u64 mac;
	unsigned port;
	u64 pri_addr_path_mask;
	struct mlx4_update_qp_context *cmd;
	int smac_index;

	cmd = (struct mlx4_update_qp_context *)inbox->buf;

	pri_addr_path_mask = be64_to_cpu(cmd->primary_addr_path_mask);
	if (cmd->qp_mask || cmd->secondary_addr_path_mask ||
	    (pri_addr_path_mask & ~MLX4_UPD_QP_PATH_MASK_SUPPORTED))
		return -EPERM;

	if ((pri_addr_path_mask &
	     (1ULL << MLX4_UPD_QP_PATH_MASK_ETH_SRC_CHECK_MC_LB)) &&
		!(dev->caps.flags2 &
		  MLX4_DEV_CAP_FLAG2_UPDATE_QP_SRC_CHECK_LB)) {
			mlx4_warn(dev,
				  "Src check LB for slave %d isn't supported\n",
				   slave);
		return -ENOTSUPP;
	}

	/* Just change the smac for the QP */
	err = get_res(dev, slave, qpn, RES_QP, &rqp);
	if (err) {
		mlx4_err(dev, "Updating qpn 0x%x for slave %d rejected\n", qpn, slave);
		return err;
	}

	port = (rqp->sched_queue >> 6 & 1) + 1;

	if (pri_addr_path_mask & (1ULL << MLX4_UPD_QP_PATH_MASK_MAC_INDEX)) {
		smac_index = cmd->qp_context.pri_path.grh_mylmc;
		err = mac_find_smac_ix_in_slave(dev, slave, port,
						smac_index, &mac);

		if (err) {
			mlx4_err(dev, "Failed to update qpn 0x%x, MAC is invalid. smac_ix: %d\n",
				 qpn, smac_index);
			goto err_mac;
		}
	}

	err = mlx4_cmd(dev, inbox->dma,
		       vhcr->in_modifier, 0,
		       MLX4_CMD_UPDATE_QP, MLX4_CMD_TIME_CLASS_A,
		       MLX4_CMD_NATIVE);
	if (err) {
		mlx4_err(dev, "Failed to update qpn on qpn 0x%x, command failed\n", qpn);
		goto err_mac;
	}

err_mac:
	put_res(dev, slave, qpn, RES_QP);
	return err;
}

int mlx4_QP_FLOW_STEERING_ATTACH_wrapper(struct mlx4_dev *dev, int slave,
					 struct mlx4_vhcr *vhcr,
					 struct mlx4_cmd_mailbox *inbox,
					 struct mlx4_cmd_mailbox *outbox,
					 struct mlx4_cmd_info *cmd)
{

	struct mlx4_priv *priv = mlx4_priv(dev);
	struct mlx4_resource_tracker *tracker = &priv->mfunc.master.res_tracker;
	struct list_head *rlist = &tracker->slave_list[slave].res_list[RES_MAC];
	int err;
	int qpn;
	struct res_qp *rqp;
	struct mlx4_net_trans_rule_hw_ctrl *ctrl;
	struct _rule_hw  *rule_header;
	int header_id;

	if (dev->caps.steering_mode !=
	    MLX4_STEERING_MODE_DEVICE_MANAGED)
		return -EOPNOTSUPP;

	ctrl = (struct mlx4_net_trans_rule_hw_ctrl *)inbox->buf;
	err = mlx4_slave_convert_port(dev, slave, ctrl->port);
	if (err <= 0)
		return -EINVAL;
	ctrl->port = err;
	qpn = be32_to_cpu(ctrl->qpn) & 0xffffff;
	err = get_res(dev, slave, qpn, RES_QP, &rqp);
	if (err) {
		pr_err("Steering rule with qpn 0x%x rejected\n", qpn);
		return err;
	}
	rule_header = (struct _rule_hw *)(ctrl + 1);
	header_id = map_hw_to_sw_id(be16_to_cpu(rule_header->id));

	if (header_id == MLX4_NET_TRANS_RULE_ID_ETH)
		handle_eth_header_mcast_prio(ctrl, rule_header);

	if (slave == dev->caps.function)
		goto execute;

	switch (header_id) {
	case MLX4_NET_TRANS_RULE_ID_ETH:
		if (validate_eth_header_mac(slave, rule_header, rlist)) {
			err = -EINVAL;
			goto err_put;
		}
		break;
	case MLX4_NET_TRANS_RULE_ID_IB:
		break;
	case MLX4_NET_TRANS_RULE_ID_IPV4:
	case MLX4_NET_TRANS_RULE_ID_TCP:
	case MLX4_NET_TRANS_RULE_ID_UDP:
		pr_warn("Can't attach FS rule without L2 headers, adding L2 header\n");
		if (add_eth_header(dev, slave, inbox, rlist, header_id)) {
			err = -EINVAL;
			goto err_put;
		}
		vhcr->in_modifier +=
			sizeof(struct mlx4_net_trans_rule_hw_eth) >> 2;
		break;
	default:
		pr_err("Corrupted mailbox\n");
		err = -EINVAL;
		goto err_put;
	}

execute:
	err = mlx4_cmd_imm(dev, inbox->dma, &vhcr->out_param,
			   vhcr->in_modifier, 0,
			   MLX4_QP_FLOW_STEERING_ATTACH, MLX4_CMD_TIME_CLASS_A,
			   MLX4_CMD_NATIVE);
	if (err)
		goto err_put;

	err = add_res_range(dev, slave, vhcr->out_param, 1, RES_FS_RULE, qpn);
	if (err) {
		mlx4_err(dev, "Fail to add flow steering resources\n");
		/* detach rule*/
		mlx4_cmd(dev, vhcr->out_param, 0, 0,
			 MLX4_QP_FLOW_STEERING_DETACH, MLX4_CMD_TIME_CLASS_A,
			 MLX4_CMD_NATIVE);
		goto err_put;
	}
	atomic_inc(&rqp->ref_count);
err_put:
	put_res(dev, slave, qpn, RES_QP);
	return err;
}

int mlx4_QP_FLOW_STEERING_DETACH_wrapper(struct mlx4_dev *dev, int slave,
					 struct mlx4_vhcr *vhcr,
					 struct mlx4_cmd_mailbox *inbox,
					 struct mlx4_cmd_mailbox *outbox,
					 struct mlx4_cmd_info *cmd)
{
	int err;
	struct res_qp *rqp;
	struct res_fs_rule *rrule;

	if (dev->caps.steering_mode !=
	    MLX4_STEERING_MODE_DEVICE_MANAGED)
		return -EOPNOTSUPP;

	err = get_res(dev, slave, vhcr->in_param, RES_FS_RULE, &rrule);
	if (err)
		return err;
	/* Release the rule form busy state before removal */
	put_res(dev, slave, vhcr->in_param, RES_FS_RULE);
	err = get_res(dev, slave, rrule->qpn, RES_QP, &rqp);
	if (err)
		return err;

	err = rem_res_range(dev, slave, vhcr->in_param, 1, RES_FS_RULE, 0);
	if (err) {
		mlx4_err(dev, "Fail to remove flow steering resources\n");
		goto out;
	}

	err = mlx4_cmd(dev, vhcr->in_param, 0, 0,
		       MLX4_QP_FLOW_STEERING_DETACH, MLX4_CMD_TIME_CLASS_A,
		       MLX4_CMD_NATIVE);
	if (!err)
		atomic_dec(&rqp->ref_count);
out:
	put_res(dev, slave, rrule->qpn, RES_QP);
	return err;
}

enum {
	BUSY_MAX_RETRIES = 10
};

int mlx4_QUERY_IF_STAT_wrapper(struct mlx4_dev *dev, int slave,
			       struct mlx4_vhcr *vhcr,
			       struct mlx4_cmd_mailbox *inbox,
			       struct mlx4_cmd_mailbox *outbox,
			       struct mlx4_cmd_info *cmd)
{
	int err;
	int index = vhcr->in_modifier & 0xffff;

	err = get_res(dev, slave, index, RES_COUNTER, NULL);
	if (err)
		return err;

	err = mlx4_DMA_wrapper(dev, slave, vhcr, inbox, outbox, cmd);
	put_res(dev, slave, index, RES_COUNTER);
	return err;
}

static void detach_qp(struct mlx4_dev *dev, int slave, struct res_qp *rqp)
{
	struct res_gid *rgid;
	struct res_gid *tmp;
	struct mlx4_qp qp; /* dummy for calling attach/detach */

	list_for_each_entry_safe(rgid, tmp, &rqp->mcg_list, list) {
		switch (dev->caps.steering_mode) {
		case MLX4_STEERING_MODE_DEVICE_MANAGED:
			mlx4_flow_detach(dev, rgid->reg_id);
			break;
		case MLX4_STEERING_MODE_B0:
			qp.qpn = rqp->local_qpn;
			(void) mlx4_qp_detach_common(dev, &qp, rgid->gid,
						     rgid->prot, rgid->steer);
			break;
		}
		list_del(&rgid->list);
		kfree(rgid);
	}
}

static int _move_all_busy(struct mlx4_dev *dev, int slave,
			  enum mlx4_resource type, int print)
{
	struct mlx4_priv *priv = mlx4_priv(dev);
	struct mlx4_resource_tracker *tracker =
		&priv->mfunc.master.res_tracker;
	struct list_head *rlist = &tracker->slave_list[slave].res_list[type];
	struct res_common *r;
	struct res_common *tmp;
	int busy;

	busy = 0;
	spin_lock_irq(mlx4_tlock(dev));
	list_for_each_entry_safe(r, tmp, rlist, list) {
		if (r->owner == slave) {
			if (!r->removing) {
				if (r->state == RES_ANY_BUSY) {
					if (print)
						mlx4_dbg(dev,
							 "%s id 0x%llx is busy\n",
							  resource_str(type),
							  r->res_id);
					++busy;
				} else {
					r->from_state = r->state;
					r->state = RES_ANY_BUSY;
					r->removing = 1;
				}
			}
		}
	}
	spin_unlock_irq(mlx4_tlock(dev));

	return busy;
}

static int move_all_busy(struct mlx4_dev *dev, int slave,
			 enum mlx4_resource type)
{
	unsigned long begin;
	int busy;

	begin = jiffies;
	do {
		busy = _move_all_busy(dev, slave, type, 0);
		if (time_after(jiffies, begin + 5 * HZ))
			break;
		if (busy)
			cond_resched();
	} while (busy);

	if (busy)
		busy = _move_all_busy(dev, slave, type, 1);

	return busy;
}
static void rem_slave_qps(struct mlx4_dev *dev, int slave)
{
	struct mlx4_priv *priv = mlx4_priv(dev);
	struct mlx4_resource_tracker *tracker = &priv->mfunc.master.res_tracker;
	struct list_head *qp_list =
		&tracker->slave_list[slave].res_list[RES_QP];
	struct res_qp *qp;
	struct res_qp *tmp;
	int state;
	u64 in_param;
	int qpn;
	int err;

	err = move_all_busy(dev, slave, RES_QP);
	if (err)
		mlx4_warn(dev, "rem_slave_qps: Could not move all qps to busy for slave %d\n",
			  slave);

	spin_lock_irq(mlx4_tlock(dev));
	list_for_each_entry_safe(qp, tmp, qp_list, com.list) {
		spin_unlock_irq(mlx4_tlock(dev));
		if (qp->com.owner == slave) {
			qpn = qp->com.res_id;
			detach_qp(dev, slave, qp);
			state = qp->com.from_state;
			while (state != 0) {
				switch (state) {
				case RES_QP_RESERVED:
					spin_lock_irq(mlx4_tlock(dev));
					rb_erase(&qp->com.node,
						 &tracker->res_tree[RES_QP]);
					list_del(&qp->com.list);
					spin_unlock_irq(mlx4_tlock(dev));
					if (!valid_reserved(dev, slave, qpn)) {
						__mlx4_qp_release_range(dev, qpn, 1);
						mlx4_release_resource(dev, slave,
								      RES_QP, 1, 0);
					}
					kfree(qp);
					state = 0;
					break;
				case RES_QP_MAPPED:
					if (!valid_reserved(dev, slave, qpn))
						__mlx4_qp_free_icm(dev, qpn);
					state = RES_QP_RESERVED;
					break;
				case RES_QP_HW:
					in_param = slave;
					err = mlx4_cmd(dev, in_param,
						       qp->local_qpn, 2,
						       MLX4_CMD_2RST_QP,
						       MLX4_CMD_TIME_CLASS_A,
						       MLX4_CMD_NATIVE);
					if (err)
						mlx4_dbg(dev, "rem_slave_qps: failed to move slave %d qpn %d to reset\n",
							 slave, qp->local_qpn);
					atomic_dec(&qp->rcq->ref_count);
					atomic_dec(&qp->scq->ref_count);
					atomic_dec(&qp->mtt->ref_count);
					if (qp->srq)
						atomic_dec(&qp->srq->ref_count);
					state = RES_QP_MAPPED;
					break;
				default:
					state = 0;
				}
			}
		}
		spin_lock_irq(mlx4_tlock(dev));
	}
	spin_unlock_irq(mlx4_tlock(dev));
}

static void rem_slave_srqs(struct mlx4_dev *dev, int slave)
{
	struct mlx4_priv *priv = mlx4_priv(dev);
	struct mlx4_resource_tracker *tracker = &priv->mfunc.master.res_tracker;
	struct list_head *srq_list =
		&tracker->slave_list[slave].res_list[RES_SRQ];
	struct res_srq *srq;
	struct res_srq *tmp;
	int state;
	u64 in_param;
	LIST_HEAD(tlist);
	int srqn;
	int err;

	err = move_all_busy(dev, slave, RES_SRQ);
	if (err)
		mlx4_warn(dev, "rem_slave_srqs: Could not move all srqs - too busy for slave %d\n",
			  slave);

	spin_lock_irq(mlx4_tlock(dev));
	list_for_each_entry_safe(srq, tmp, srq_list, com.list) {
		spin_unlock_irq(mlx4_tlock(dev));
		if (srq->com.owner == slave) {
			srqn = srq->com.res_id;
			state = srq->com.from_state;
			while (state != 0) {
				switch (state) {
				case RES_SRQ_ALLOCATED:
					__mlx4_srq_free_icm(dev, srqn);
					spin_lock_irq(mlx4_tlock(dev));
					rb_erase(&srq->com.node,
						 &tracker->res_tree[RES_SRQ]);
					list_del(&srq->com.list);
					spin_unlock_irq(mlx4_tlock(dev));
					mlx4_release_resource(dev, slave,
							      RES_SRQ, 1, 0);
					kfree(srq);
					state = 0;
					break;

				case RES_SRQ_HW:
					in_param = slave;
					err = mlx4_cmd(dev, in_param, srqn, 1,
						       MLX4_CMD_HW2SW_SRQ,
						       MLX4_CMD_TIME_CLASS_A,
						       MLX4_CMD_NATIVE);
					if (err)
						mlx4_dbg(dev, "rem_slave_srqs: failed to move slave %d srq %d to SW ownership\n",
							 slave, srqn);

					atomic_dec(&srq->mtt->ref_count);
					if (srq->cq)
						atomic_dec(&srq->cq->ref_count);
					state = RES_SRQ_ALLOCATED;
					break;

				default:
					state = 0;
				}
			}
		}
		spin_lock_irq(mlx4_tlock(dev));
	}
	spin_unlock_irq(mlx4_tlock(dev));
}

static void rem_slave_cqs(struct mlx4_dev *dev, int slave)
{
	struct mlx4_priv *priv = mlx4_priv(dev);
	struct mlx4_resource_tracker *tracker = &priv->mfunc.master.res_tracker;
	struct list_head *cq_list =
		&tracker->slave_list[slave].res_list[RES_CQ];
	struct res_cq *cq;
	struct res_cq *tmp;
	int state;
	u64 in_param;
	LIST_HEAD(tlist);
	int cqn;
	int err;

	err = move_all_busy(dev, slave, RES_CQ);
	if (err)
		mlx4_warn(dev, "rem_slave_cqs: Could not move all cqs - too busy for slave %d\n",
			  slave);

	spin_lock_irq(mlx4_tlock(dev));
	list_for_each_entry_safe(cq, tmp, cq_list, com.list) {
		spin_unlock_irq(mlx4_tlock(dev));
		if (cq->com.owner == slave && !atomic_read(&cq->ref_count)) {
			cqn = cq->com.res_id;
			state = cq->com.from_state;
			while (state != 0) {
				switch (state) {
				case RES_CQ_ALLOCATED:
					__mlx4_cq_free_icm(dev, cqn);
					spin_lock_irq(mlx4_tlock(dev));
					rb_erase(&cq->com.node,
						 &tracker->res_tree[RES_CQ]);
					list_del(&cq->com.list);
					spin_unlock_irq(mlx4_tlock(dev));
					mlx4_release_resource(dev, slave,
							      RES_CQ, 1, 0);
					kfree(cq);
					state = 0;
					break;

				case RES_CQ_HW:
					in_param = slave;
					err = mlx4_cmd(dev, in_param, cqn, 1,
						       MLX4_CMD_HW2SW_CQ,
						       MLX4_CMD_TIME_CLASS_A,
						       MLX4_CMD_NATIVE);
					if (err)
						mlx4_dbg(dev, "rem_slave_cqs: failed to move slave %d cq %d to SW ownership\n",
							 slave, cqn);
					atomic_dec(&cq->mtt->ref_count);
					state = RES_CQ_ALLOCATED;
					break;

				default:
					state = 0;
				}
			}
		}
		spin_lock_irq(mlx4_tlock(dev));
	}
	spin_unlock_irq(mlx4_tlock(dev));
}

static void rem_slave_mrs(struct mlx4_dev *dev, int slave)
{
	struct mlx4_priv *priv = mlx4_priv(dev);
	struct mlx4_resource_tracker *tracker = &priv->mfunc.master.res_tracker;
	struct list_head *mpt_list =
		&tracker->slave_list[slave].res_list[RES_MPT];
	struct res_mpt *mpt;
	struct res_mpt *tmp;
	int state;
	u64 in_param;
	LIST_HEAD(tlist);
	int mptn;
	int err;

	err = move_all_busy(dev, slave, RES_MPT);
	if (err)
		mlx4_warn(dev, "rem_slave_mrs: Could not move all mpts - too busy for slave %d\n",
			  slave);

	spin_lock_irq(mlx4_tlock(dev));
	list_for_each_entry_safe(mpt, tmp, mpt_list, com.list) {
		spin_unlock_irq(mlx4_tlock(dev));
		if (mpt->com.owner == slave) {
			mptn = mpt->com.res_id;
			state = mpt->com.from_state;
			while (state != 0) {
				switch (state) {
				case RES_MPT_RESERVED:
					__mlx4_mpt_release(dev, mpt->key);
					spin_lock_irq(mlx4_tlock(dev));
					rb_erase(&mpt->com.node,
						 &tracker->res_tree[RES_MPT]);
					list_del(&mpt->com.list);
					spin_unlock_irq(mlx4_tlock(dev));
					mlx4_release_resource(dev, slave,
							      RES_MPT, 1, 0);
					kfree(mpt);
					state = 0;
					break;

				case RES_MPT_MAPPED:
					__mlx4_mpt_free_icm(dev, mpt->key);
					state = RES_MPT_RESERVED;
					break;

				case RES_MPT_HW:
					in_param = slave;
					err = mlx4_cmd(dev, in_param, mptn, 0,
						     MLX4_CMD_HW2SW_MPT,
						     MLX4_CMD_TIME_CLASS_A,
						     MLX4_CMD_NATIVE);
					if (err)
						mlx4_dbg(dev, "rem_slave_mrs: failed to move slave %d mpt %d to SW ownership\n",
							 slave, mptn);
					if (mpt->mtt)
						atomic_dec(&mpt->mtt->ref_count);
					state = RES_MPT_MAPPED;
					break;
				default:
					state = 0;
				}
			}
		}
		spin_lock_irq(mlx4_tlock(dev));
	}
	spin_unlock_irq(mlx4_tlock(dev));
}

static void rem_slave_mtts(struct mlx4_dev *dev, int slave)
{
	struct mlx4_priv *priv = mlx4_priv(dev);
	struct mlx4_resource_tracker *tracker =
		&priv->mfunc.master.res_tracker;
	struct list_head *mtt_list =
		&tracker->slave_list[slave].res_list[RES_MTT];
	struct res_mtt *mtt;
	struct res_mtt *tmp;
	int state;
	LIST_HEAD(tlist);
	int base;
	int err;

	err = move_all_busy(dev, slave, RES_MTT);
	if (err)
		mlx4_warn(dev, "rem_slave_mtts: Could not move all mtts  - too busy for slave %d\n",
			  slave);

	spin_lock_irq(mlx4_tlock(dev));
	list_for_each_entry_safe(mtt, tmp, mtt_list, com.list) {
		spin_unlock_irq(mlx4_tlock(dev));
		if (mtt->com.owner == slave) {
			base = mtt->com.res_id;
			state = mtt->com.from_state;
			while (state != 0) {
				switch (state) {
				case RES_MTT_ALLOCATED:
					__mlx4_free_mtt_range(dev, base,
							      mtt->order);
					spin_lock_irq(mlx4_tlock(dev));
					rb_erase(&mtt->com.node,
						 &tracker->res_tree[RES_MTT]);
					list_del(&mtt->com.list);
					spin_unlock_irq(mlx4_tlock(dev));
					mlx4_release_resource(dev, slave, RES_MTT,
							      1 << mtt->order, 0);
					kfree(mtt);
					state = 0;
					break;

				default:
					state = 0;
				}
			}
		}
		spin_lock_irq(mlx4_tlock(dev));
	}
	spin_unlock_irq(mlx4_tlock(dev));
}

static void rem_slave_fs_rule(struct mlx4_dev *dev, int slave)
{
	struct mlx4_priv *priv = mlx4_priv(dev);
	struct mlx4_resource_tracker *tracker =
		&priv->mfunc.master.res_tracker;
	struct list_head *fs_rule_list =
		&tracker->slave_list[slave].res_list[RES_FS_RULE];
	struct res_fs_rule *fs_rule;
	struct res_fs_rule *tmp;
	int state;
	u64 base;
	int err;

	err = move_all_busy(dev, slave, RES_FS_RULE);
	if (err)
		mlx4_warn(dev, "rem_slave_fs_rule: Could not move all mtts to busy for slave %d\n",
			  slave);

	spin_lock_irq(mlx4_tlock(dev));
	list_for_each_entry_safe(fs_rule, tmp, fs_rule_list, com.list) {
		spin_unlock_irq(mlx4_tlock(dev));
		if (fs_rule->com.owner == slave) {
			base = fs_rule->com.res_id;
			state = fs_rule->com.from_state;
			while (state != 0) {
				switch (state) {
				case RES_FS_RULE_ALLOCATED:
					/* detach rule */
					err = mlx4_cmd(dev, base, 0, 0,
						       MLX4_QP_FLOW_STEERING_DETACH,
						       MLX4_CMD_TIME_CLASS_A,
						       MLX4_CMD_NATIVE);

					spin_lock_irq(mlx4_tlock(dev));
					rb_erase(&fs_rule->com.node,
						 &tracker->res_tree[RES_FS_RULE]);
					list_del(&fs_rule->com.list);
					spin_unlock_irq(mlx4_tlock(dev));
					kfree(fs_rule);
					state = 0;
					break;

				default:
					state = 0;
				}
			}
		}
		spin_lock_irq(mlx4_tlock(dev));
	}
	spin_unlock_irq(mlx4_tlock(dev));
}

static void rem_slave_eqs(struct mlx4_dev *dev, int slave)
{
	struct mlx4_priv *priv = mlx4_priv(dev);
	struct mlx4_resource_tracker *tracker = &priv->mfunc.master.res_tracker;
	struct list_head *eq_list =
		&tracker->slave_list[slave].res_list[RES_EQ];
	struct res_eq *eq;
	struct res_eq *tmp;
	int err;
	int state;
	LIST_HEAD(tlist);
	int eqn;

	err = move_all_busy(dev, slave, RES_EQ);
	if (err)
		mlx4_warn(dev, "rem_slave_eqs: Could not move all eqs - too busy for slave %d\n",
			  slave);

	spin_lock_irq(mlx4_tlock(dev));
	list_for_each_entry_safe(eq, tmp, eq_list, com.list) {
		spin_unlock_irq(mlx4_tlock(dev));
		if (eq->com.owner == slave) {
			eqn = eq->com.res_id;
			state = eq->com.from_state;
			while (state != 0) {
				switch (state) {
				case RES_EQ_RESERVED:
					spin_lock_irq(mlx4_tlock(dev));
					rb_erase(&eq->com.node,
						 &tracker->res_tree[RES_EQ]);
					list_del(&eq->com.list);
					spin_unlock_irq(mlx4_tlock(dev));
					kfree(eq);
					state = 0;
					break;

				case RES_EQ_HW:
					err = mlx4_cmd(dev, slave, eqn & 0x3ff,
						       1, MLX4_CMD_HW2SW_EQ,
						       MLX4_CMD_TIME_CLASS_A,
						       MLX4_CMD_NATIVE);
					if (err)
						mlx4_dbg(dev, "rem_slave_eqs: failed to move slave %d eqs %d to SW ownership\n",
							 slave, eqn & 0x3ff);
					atomic_dec(&eq->mtt->ref_count);
					state = RES_EQ_RESERVED;
					break;

				default:
					state = 0;
				}
			}
		}
		spin_lock_irq(mlx4_tlock(dev));
	}
	spin_unlock_irq(mlx4_tlock(dev));
}

static void rem_slave_counters(struct mlx4_dev *dev, int slave)
{
	struct mlx4_priv *priv = mlx4_priv(dev);
	struct mlx4_resource_tracker *tracker = &priv->mfunc.master.res_tracker;
	struct list_head *counter_list =
		&tracker->slave_list[slave].res_list[RES_COUNTER];
	struct res_counter *counter;
	struct res_counter *tmp;
	int err;
	int *counters_arr = NULL;
	int i, j;

	err = move_all_busy(dev, slave, RES_COUNTER);
	if (err)
		mlx4_warn(dev, "rem_slave_counters: Could not move all counters - too busy for slave %d\n",
			  slave);

	counters_arr = kmalloc_array(dev->caps.max_counters,
				     sizeof(*counters_arr), GFP_KERNEL);
	if (!counters_arr)
		return;

	do {
		i = 0;
		j = 0;
		spin_lock_irq(mlx4_tlock(dev));
		list_for_each_entry_safe(counter, tmp, counter_list, com.list) {
			if (counter->com.owner == slave) {
				counters_arr[i++] = counter->com.res_id;
				rb_erase(&counter->com.node,
					 &tracker->res_tree[RES_COUNTER]);
				list_del(&counter->com.list);
				kfree(counter);
			}
		}
		spin_unlock_irq(mlx4_tlock(dev));

		while (j < i) {
			__mlx4_counter_free(dev, counters_arr[j++]);
			mlx4_release_resource(dev, slave, RES_COUNTER, 1, 0);
		}
	} while (i);

	kfree(counters_arr);
}

static void rem_slave_xrcdns(struct mlx4_dev *dev, int slave)
{
	struct mlx4_priv *priv = mlx4_priv(dev);
	struct mlx4_resource_tracker *tracker = &priv->mfunc.master.res_tracker;
	struct list_head *xrcdn_list =
		&tracker->slave_list[slave].res_list[RES_XRCD];
	struct res_xrcdn *xrcd;
	struct res_xrcdn *tmp;
	int err;
	int xrcdn;

	err = move_all_busy(dev, slave, RES_XRCD);
	if (err)
		mlx4_warn(dev, "rem_slave_xrcdns: Could not move all xrcdns - too busy for slave %d\n",
			  slave);

	spin_lock_irq(mlx4_tlock(dev));
	list_for_each_entry_safe(xrcd, tmp, xrcdn_list, com.list) {
		if (xrcd->com.owner == slave) {
			xrcdn = xrcd->com.res_id;
			rb_erase(&xrcd->com.node, &tracker->res_tree[RES_XRCD]);
			list_del(&xrcd->com.list);
			kfree(xrcd);
			__mlx4_xrcd_free(dev, xrcdn);
		}
	}
	spin_unlock_irq(mlx4_tlock(dev));
}

void mlx4_delete_all_resources_for_slave(struct mlx4_dev *dev, int slave)
{
	struct mlx4_priv *priv = mlx4_priv(dev);
	mlx4_reset_roce_gids(dev, slave);
	mutex_lock(&priv->mfunc.master.res_tracker.slave_list[slave].mutex);
	rem_slave_vlans(dev, slave);
	rem_slave_macs(dev, slave);
	rem_slave_fs_rule(dev, slave);
	rem_slave_qps(dev, slave);
	rem_slave_srqs(dev, slave);
	rem_slave_cqs(dev, slave);
	rem_slave_mrs(dev, slave);
	rem_slave_eqs(dev, slave);
	rem_slave_mtts(dev, slave);
	rem_slave_counters(dev, slave);
	rem_slave_xrcdns(dev, slave);
	mutex_unlock(&priv->mfunc.master.res_tracker.slave_list[slave].mutex);
}

void mlx4_vf_immed_vlan_work_handler(struct work_struct *_work)
{
	struct mlx4_vf_immed_vlan_work *work =
		container_of(_work, struct mlx4_vf_immed_vlan_work, work);
	struct mlx4_cmd_mailbox *mailbox;
	struct mlx4_update_qp_context *upd_context;
	struct mlx4_dev *dev = &work->priv->dev;
	struct mlx4_resource_tracker *tracker =
		&work->priv->mfunc.master.res_tracker;
	struct list_head *qp_list =
		&tracker->slave_list[work->slave].res_list[RES_QP];
	struct res_qp *qp;
	struct res_qp *tmp;
	u64 qp_path_mask_vlan_ctrl =
		       ((1ULL << MLX4_UPD_QP_PATH_MASK_ETH_TX_BLOCK_UNTAGGED) |
		       (1ULL << MLX4_UPD_QP_PATH_MASK_ETH_TX_BLOCK_1P) |
		       (1ULL << MLX4_UPD_QP_PATH_MASK_ETH_TX_BLOCK_TAGGED) |
		       (1ULL << MLX4_UPD_QP_PATH_MASK_ETH_RX_BLOCK_UNTAGGED) |
		       (1ULL << MLX4_UPD_QP_PATH_MASK_ETH_RX_BLOCK_1P) |
		       (1ULL << MLX4_UPD_QP_PATH_MASK_ETH_RX_BLOCK_TAGGED));

	u64 qp_path_mask = ((1ULL << MLX4_UPD_QP_PATH_MASK_VLAN_INDEX) |
		       (1ULL << MLX4_UPD_QP_PATH_MASK_FVL) |
		       (1ULL << MLX4_UPD_QP_PATH_MASK_CV) |
		       (1ULL << MLX4_UPD_QP_PATH_MASK_ETH_HIDE_CQE_VLAN) |
		       (1ULL << MLX4_UPD_QP_PATH_MASK_FEUP) |
		       (1ULL << MLX4_UPD_QP_PATH_MASK_FVL_RX) |
		       (1ULL << MLX4_UPD_QP_PATH_MASK_SCHED_QUEUE));

	int err;
	int port, errors = 0;
	u8 vlan_control;

	if (mlx4_is_slave(dev)) {
		mlx4_warn(dev, "Trying to update-qp in slave %d\n",
			  work->slave);
		goto out;
	}

	mailbox = mlx4_alloc_cmd_mailbox(dev);
	if (IS_ERR(mailbox))
		goto out;
	if (work->flags & MLX4_VF_IMMED_VLAN_FLAG_LINK_DISABLE) /* block all */
		vlan_control = MLX4_VLAN_CTRL_ETH_TX_BLOCK_TAGGED |
			MLX4_VLAN_CTRL_ETH_TX_BLOCK_PRIO_TAGGED |
			MLX4_VLAN_CTRL_ETH_TX_BLOCK_UNTAGGED |
			MLX4_VLAN_CTRL_ETH_RX_BLOCK_PRIO_TAGGED |
			MLX4_VLAN_CTRL_ETH_RX_BLOCK_UNTAGGED |
			MLX4_VLAN_CTRL_ETH_RX_BLOCK_TAGGED;
	else if (!work->vlan_id)
		vlan_control = MLX4_VLAN_CTRL_ETH_TX_BLOCK_TAGGED |
			MLX4_VLAN_CTRL_ETH_RX_BLOCK_TAGGED;
	else
		vlan_control = MLX4_VLAN_CTRL_ETH_TX_BLOCK_TAGGED |
			MLX4_VLAN_CTRL_ETH_RX_BLOCK_PRIO_TAGGED |
			MLX4_VLAN_CTRL_ETH_RX_BLOCK_UNTAGGED;

	upd_context = mailbox->buf;
	upd_context->qp_mask = cpu_to_be64(1ULL << MLX4_UPD_QP_MASK_VSD);

	spin_lock_irq(mlx4_tlock(dev));
	list_for_each_entry_safe(qp, tmp, qp_list, com.list) {
		spin_unlock_irq(mlx4_tlock(dev));
		if (qp->com.owner == work->slave) {
			if (qp->com.from_state != RES_QP_HW ||
			    !qp->sched_queue ||  /* no INIT2RTR trans yet */
			    mlx4_is_qp_reserved(dev, qp->local_qpn) ||
			    qp->qpc_flags & (1 << MLX4_RSS_QPC_FLAG_OFFSET)) {
				spin_lock_irq(mlx4_tlock(dev));
				continue;
			}
			port = (qp->sched_queue >> 6 & 1) + 1;
			if (port != work->port) {
				spin_lock_irq(mlx4_tlock(dev));
				continue;
			}
			if (MLX4_QP_ST_RC == ((qp->qpc_flags >> 16) & 0xff))
				upd_context->primary_addr_path_mask = cpu_to_be64(qp_path_mask);
			else
				upd_context->primary_addr_path_mask =
					cpu_to_be64(qp_path_mask | qp_path_mask_vlan_ctrl);
			if (work->vlan_id == MLX4_VGT) {
				upd_context->qp_context.param3 = qp->param3;
				upd_context->qp_context.pri_path.vlan_control = qp->vlan_control;
				upd_context->qp_context.pri_path.fvl_rx = qp->fvl_rx;
				upd_context->qp_context.pri_path.vlan_index = qp->vlan_index;
				upd_context->qp_context.pri_path.fl = qp->pri_path_fl;
				upd_context->qp_context.pri_path.feup = qp->feup;
				upd_context->qp_context.pri_path.sched_queue =
					qp->sched_queue;
			} else {
				upd_context->qp_context.param3 = qp->param3 & ~cpu_to_be32(MLX4_STRIP_VLAN);
				upd_context->qp_context.pri_path.vlan_control = vlan_control;
				upd_context->qp_context.pri_path.vlan_index = work->vlan_ix;
				upd_context->qp_context.pri_path.fvl_rx =
					qp->fvl_rx | MLX4_FVL_RX_FORCE_ETH_VLAN;
				upd_context->qp_context.pri_path.fl =
					qp->pri_path_fl | MLX4_FL_CV | MLX4_FL_ETH_HIDE_CQE_VLAN;
				upd_context->qp_context.pri_path.feup =
					qp->feup | MLX4_FEUP_FORCE_ETH_UP | MLX4_FVL_FORCE_ETH_VLAN;
				upd_context->qp_context.pri_path.sched_queue =
					qp->sched_queue & 0xC7;
				upd_context->qp_context.pri_path.sched_queue |=
					((work->qos & 0x7) << 3);
				upd_context->qp_mask |=
					cpu_to_be64(1ULL <<
						    MLX4_UPD_QP_MASK_QOS_VPP);
				upd_context->qp_context.qos_vport =
					work->qos_vport;
			}

			err = mlx4_cmd(dev, mailbox->dma,
				       qp->local_qpn & 0xffffff,
				       0, MLX4_CMD_UPDATE_QP,
				       MLX4_CMD_TIME_CLASS_C, MLX4_CMD_NATIVE);
			if (err) {
				mlx4_info(dev, "UPDATE_QP failed for slave %d, port %d, qpn %d (%d)\n",
					  work->slave, port, qp->local_qpn, err);
				errors++;
			}
		}
		spin_lock_irq(mlx4_tlock(dev));
	}
	spin_unlock_irq(mlx4_tlock(dev));
	mlx4_free_cmd_mailbox(dev, mailbox);

	if (errors)
		mlx4_err(dev, "%d UPDATE_QP failures for slave %d, port %d\n",
			 errors, work->slave, work->port);

	/* unregister previous vlan_id if needed and we had no errors
	 * while updating the QPs
	 */
	if (work->flags & MLX4_VF_IMMED_VLAN_FLAG_VLAN && !errors &&
	    NO_INDX != work->orig_vlan_ix)
		__mlx4_unregister_vlan(&work->priv->dev, work->port,
				       work->orig_vlan_id);
out:
	kfree(work);
	return;
}<|MERGE_RESOLUTION|>--- conflicted
+++ resolved
@@ -512,12 +512,9 @@
 			res_alloc->allocated = kzalloc((dev->persist->
 							num_vfs + 1) *
 						       sizeof(int), GFP_KERNEL);
-<<<<<<< HEAD
-=======
 		/* Reduce the sink counter */
 		if (i == RES_COUNTER)
 			res_alloc->res_free = dev->caps.max_counters - 1;
->>>>>>> afd2ff9b
 
 		if (!res_alloc->quota || !res_alloc->guaranteed ||
 		    !res_alloc->allocated)
