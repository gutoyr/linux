--- conflicted
+++ resolved
@@ -1276,11 +1276,7 @@
 	int i;
 
 	for (i = 0; i < priv->rx_ring_num; i++) {
-<<<<<<< HEAD
-		cq = &priv->rx_cq[i];
-=======
 		cq = priv->rx_cq[i];
->>>>>>> fc14f9c1
 		napi_schedule(&cq->napi);
 	}
 }
