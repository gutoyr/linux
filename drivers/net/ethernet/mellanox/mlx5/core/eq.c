--- conflicted
+++ resolved
@@ -380,17 +380,6 @@
 
 	snprintf(priv->irq_info[vecidx].name, MLX5_MAX_IRQ_NAME, "%s@pci:%s",
 		 name, pci_name(dev->pdev));
-<<<<<<< HEAD
-	eq->eqn = out.eq_number;
-	eq->irqn = vecidx;
-	eq->dev = dev;
-	eq->doorbell = uar->map + MLX5_EQ_DOORBEL_OFFSET;
-	err = request_irq(table->msix_arr[vecidx].vector, mlx5_msix_handler, 0,
-			  eq->name, eq);
-	if (err)
-		goto err_eq;
-
-=======
 
 	eq->eqn = out.eq_number;
 	eq->irqn = priv->msix_arr[vecidx].vector;
@@ -401,7 +390,6 @@
 	if (err)
 		goto err_eq;
 
->>>>>>> afd2ff9b
 	err = mlx5_debug_eq_add(dev, eq);
 	if (err)
 		goto err_irq;
