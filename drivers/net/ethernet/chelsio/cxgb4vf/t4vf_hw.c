/*
 * This file is part of the Chelsio T4 PCI-E SR-IOV Virtual Function Ethernet
 * driver for Linux.
 *
 * Copyright (c) 2009-2010 Chelsio Communications, Inc. All rights reserved.
 *
 * This software is available to you under a choice of one of two
 * licenses.  You may choose to be licensed under the terms of the GNU
 * General Public License (GPL) Version 2, available from the file
 * COPYING in the main directory of this source tree, or the
 * OpenIB.org BSD license below:
 *
 *     Redistribution and use in source and binary forms, with or
 *     without modification, are permitted provided that the following
 *     conditions are met:
 *
 *      - Redistributions of source code must retain the above
 *        copyright notice, this list of conditions and the following
 *        disclaimer.
 *
 *      - Redistributions in binary form must reproduce the above
 *        copyright notice, this list of conditions and the following
 *        disclaimer in the documentation and/or other materials
 *        provided with the distribution.
 *
 * THE SOFTWARE IS PROVIDED "AS IS", WITHOUT WARRANTY OF ANY KIND,
 * EXPRESS OR IMPLIED, INCLUDING BUT NOT LIMITED TO THE WARRANTIES OF
 * MERCHANTABILITY, FITNESS FOR A PARTICULAR PURPOSE AND
 * NONINFRINGEMENT. IN NO EVENT SHALL THE AUTHORS OR COPYRIGHT HOLDERS
 * BE LIABLE FOR ANY CLAIM, DAMAGES OR OTHER LIABILITY, WHETHER IN AN
 * ACTION OF CONTRACT, TORT OR OTHERWISE, ARISING FROM, OUT OF OR IN
 * CONNECTION WITH THE SOFTWARE OR THE USE OR OTHER DEALINGS IN THE
 * SOFTWARE.
 */

#include <linux/pci.h>

#include "t4vf_common.h"
#include "t4vf_defs.h"

#include "../cxgb4/t4_regs.h"
#include "../cxgb4/t4_values.h"
#include "../cxgb4/t4fw_api.h"

/*
 * Wait for the device to become ready (signified by our "who am I" register
 * returning a value other than all 1's).  Return an error if it doesn't
 * become ready ...
 */
int t4vf_wait_dev_ready(struct adapter *adapter)
{
	const u32 whoami = T4VF_PL_BASE_ADDR + PL_VF_WHOAMI;
	const u32 notready1 = 0xffffffff;
	const u32 notready2 = 0xeeeeeeee;
	u32 val;

	val = t4_read_reg(adapter, whoami);
	if (val != notready1 && val != notready2)
		return 0;
	msleep(500);
	val = t4_read_reg(adapter, whoami);
	if (val != notready1 && val != notready2)
		return 0;
	else
		return -EIO;
}

/*
 * Get the reply to a mailbox command and store it in @rpl in big-endian order
 * (since the firmware data structures are specified in a big-endian layout).
 */
static void get_mbox_rpl(struct adapter *adapter, __be64 *rpl, int size,
			 u32 mbox_data)
{
	for ( ; size; size -= 8, mbox_data += 8)
		*rpl++ = cpu_to_be64(t4_read_reg64(adapter, mbox_data));
}

/*
 * Dump contents of mailbox with a leading tag.
 */
static void dump_mbox(struct adapter *adapter, const char *tag, u32 mbox_data)
{
	dev_err(adapter->pdev_dev,
		"mbox %s: %llx %llx %llx %llx %llx %llx %llx %llx\n", tag,
		(unsigned long long)t4_read_reg64(adapter, mbox_data +  0),
		(unsigned long long)t4_read_reg64(adapter, mbox_data +  8),
		(unsigned long long)t4_read_reg64(adapter, mbox_data + 16),
		(unsigned long long)t4_read_reg64(adapter, mbox_data + 24),
		(unsigned long long)t4_read_reg64(adapter, mbox_data + 32),
		(unsigned long long)t4_read_reg64(adapter, mbox_data + 40),
		(unsigned long long)t4_read_reg64(adapter, mbox_data + 48),
		(unsigned long long)t4_read_reg64(adapter, mbox_data + 56));
}

/**
 *	t4vf_wr_mbox_core - send a command to FW through the mailbox
 *	@adapter: the adapter
 *	@cmd: the command to write
 *	@size: command length in bytes
 *	@rpl: where to optionally store the reply
 *	@sleep_ok: if true we may sleep while awaiting command completion
 *
 *	Sends the given command to FW through the mailbox and waits for the
 *	FW to execute the command.  If @rpl is not %NULL it is used to store
 *	the FW's reply to the command.  The command and its optional reply
 *	are of the same length.  FW can take up to 500 ms to respond.
 *	@sleep_ok determines whether we may sleep while awaiting the response.
 *	If sleeping is allowed we use progressive backoff otherwise we spin.
 *
 *	The return value is 0 on success or a negative errno on failure.  A
 *	failure can happen either because we are not able to execute the
 *	command or FW executes it but signals an error.  In the latter case
 *	the return value is the error code indicated by FW (negated).
 */
int t4vf_wr_mbox_core(struct adapter *adapter, const void *cmd, int size,
		      void *rpl, bool sleep_ok)
{
	static const int delay[] = {
		1, 1, 3, 5, 10, 10, 20, 50, 100
	};

	u32 v;
	int i, ms, delay_idx;
	const __be64 *p;
	u32 mbox_data = T4VF_MBDATA_BASE_ADDR;
	u32 mbox_ctl = T4VF_CIM_BASE_ADDR + CIM_VF_EXT_MAILBOX_CTRL;

	/*
	 * Commands must be multiples of 16 bytes in length and may not be
	 * larger than the size of the Mailbox Data register array.
	 */
	if ((size % 16) != 0 ||
	    size > NUM_CIM_VF_MAILBOX_DATA_INSTANCES * 4)
		return -EINVAL;

	/*
	 * Loop trying to get ownership of the mailbox.  Return an error
	 * if we can't gain ownership.
	 */
	v = MBOWNER_G(t4_read_reg(adapter, mbox_ctl));
	for (i = 0; v == MBOX_OWNER_NONE && i < 3; i++)
		v = MBOWNER_G(t4_read_reg(adapter, mbox_ctl));
	if (v != MBOX_OWNER_DRV)
		return v == MBOX_OWNER_FW ? -EBUSY : -ETIMEDOUT;

	/*
	 * Write the command array into the Mailbox Data register array and
	 * transfer ownership of the mailbox to the firmware.
	 *
	 * For the VFs, the Mailbox Data "registers" are actually backed by
	 * T4's "MA" interface rather than PL Registers (as is the case for
	 * the PFs).  Because these are in different coherency domains, the
	 * write to the VF's PL-register-backed Mailbox Control can race in
	 * front of the writes to the MA-backed VF Mailbox Data "registers".
	 * So we need to do a read-back on at least one byte of the VF Mailbox
	 * Data registers before doing the write to the VF Mailbox Control
	 * register.
	 */
	for (i = 0, p = cmd; i < size; i += 8)
		t4_write_reg64(adapter, mbox_data + i, be64_to_cpu(*p++));
	t4_read_reg(adapter, mbox_data);         /* flush write */

	t4_write_reg(adapter, mbox_ctl,
		     MBMSGVALID_F | MBOWNER_V(MBOX_OWNER_FW));
	t4_read_reg(adapter, mbox_ctl);          /* flush write */

	/*
	 * Spin waiting for firmware to acknowledge processing our command.
	 */
	delay_idx = 0;
	ms = delay[0];

	for (i = 0; i < FW_CMD_MAX_TIMEOUT; i += ms) {
		if (sleep_ok) {
			ms = delay[delay_idx];
			if (delay_idx < ARRAY_SIZE(delay) - 1)
				delay_idx++;
			msleep(ms);
		} else
			mdelay(ms);

		/*
		 * If we're the owner, see if this is the reply we wanted.
		 */
		v = t4_read_reg(adapter, mbox_ctl);
		if (MBOWNER_G(v) == MBOX_OWNER_DRV) {
			/*
			 * If the Message Valid bit isn't on, revoke ownership
			 * of the mailbox and continue waiting for our reply.
			 */
			if ((v & MBMSGVALID_F) == 0) {
				t4_write_reg(adapter, mbox_ctl,
					     MBOWNER_V(MBOX_OWNER_NONE));
				continue;
			}

			/*
			 * We now have our reply.  Extract the command return
			 * value, copy the reply back to our caller's buffer
			 * (if specified) and revoke ownership of the mailbox.
			 * We return the (negated) firmware command return
			 * code (this depends on FW_SUCCESS == 0).
			 */

			/* return value in low-order little-endian word */
			v = t4_read_reg(adapter, mbox_data);
			if (FW_CMD_RETVAL_G(v))
				dump_mbox(adapter, "FW Error", mbox_data);

			if (rpl) {
				/* request bit in high-order BE word */
				WARN_ON((be32_to_cpu(*(const __be32 *)cmd)
					 & FW_CMD_REQUEST_F) == 0);
				get_mbox_rpl(adapter, rpl, size, mbox_data);
				WARN_ON((be32_to_cpu(*(__be32 *)rpl)
					 & FW_CMD_REQUEST_F) != 0);
			}
			t4_write_reg(adapter, mbox_ctl,
				     MBOWNER_V(MBOX_OWNER_NONE));
			return -FW_CMD_RETVAL_G(v);
		}
	}

	/*
	 * We timed out.  Return the error ...
	 */
	dump_mbox(adapter, "FW Timeout", mbox_data);
	return -ETIMEDOUT;
}

/**
 *	hash_mac_addr - return the hash value of a MAC address
 *	@addr: the 48-bit Ethernet MAC address
 *
 *	Hashes a MAC address according to the hash function used by hardware
 *	inexact (hash) address matching.
 */
static int hash_mac_addr(const u8 *addr)
{
	u32 a = ((u32)addr[0] << 16) | ((u32)addr[1] << 8) | addr[2];
	u32 b = ((u32)addr[3] << 16) | ((u32)addr[4] << 8) | addr[5];
	a ^= b;
	a ^= (a >> 12);
	a ^= (a >> 6);
	return a & 0x3f;
}

#define ADVERT_MASK (FW_PORT_CAP_SPEED_100M | FW_PORT_CAP_SPEED_1G |\
		     FW_PORT_CAP_SPEED_10G | FW_PORT_CAP_SPEED_40G | \
		     FW_PORT_CAP_SPEED_100G | FW_PORT_CAP_ANEG)

/**
 *	init_link_config - initialize a link's SW state
 *	@lc: structure holding the link state
 *	@caps: link capabilities
 *
 *	Initializes the SW state maintained for each link, including the link's
 *	capabilities and default speed/flow-control/autonegotiation settings.
 */
static void init_link_config(struct link_config *lc, unsigned int caps)
{
	lc->supported = caps;
	lc->requested_speed = 0;
	lc->speed = 0;
	lc->requested_fc = lc->fc = PAUSE_RX | PAUSE_TX;
	if (lc->supported & FW_PORT_CAP_ANEG) {
		lc->advertising = lc->supported & ADVERT_MASK;
		lc->autoneg = AUTONEG_ENABLE;
		lc->requested_fc |= PAUSE_AUTONEG;
	} else {
		lc->advertising = 0;
		lc->autoneg = AUTONEG_DISABLE;
	}
}

/**
 *	t4vf_port_init - initialize port hardware/software state
 *	@adapter: the adapter
 *	@pidx: the adapter port index
 */
int t4vf_port_init(struct adapter *adapter, int pidx)
{
	struct port_info *pi = adap2pinfo(adapter, pidx);
	struct fw_vi_cmd vi_cmd, vi_rpl;
	struct fw_port_cmd port_cmd, port_rpl;
	int v;

	/*
	 * Execute a VI Read command to get our Virtual Interface information
	 * like MAC address, etc.
	 */
	memset(&vi_cmd, 0, sizeof(vi_cmd));
	vi_cmd.op_to_vfn = cpu_to_be32(FW_CMD_OP_V(FW_VI_CMD) |
				       FW_CMD_REQUEST_F |
				       FW_CMD_READ_F);
	vi_cmd.alloc_to_len16 = cpu_to_be32(FW_LEN16(vi_cmd));
	vi_cmd.type_viid = cpu_to_be16(FW_VI_CMD_VIID_V(pi->viid));
	v = t4vf_wr_mbox(adapter, &vi_cmd, sizeof(vi_cmd), &vi_rpl);
	if (v)
		return v;

	BUG_ON(pi->port_id != FW_VI_CMD_PORTID_G(vi_rpl.portid_pkd));
	pi->rss_size = FW_VI_CMD_RSSSIZE_G(be16_to_cpu(vi_rpl.rsssize_pkd));
	t4_os_set_hw_addr(adapter, pidx, vi_rpl.mac);

	/*
	 * If we don't have read access to our port information, we're done
	 * now.  Otherwise, execute a PORT Read command to get it ...
	 */
	if (!(adapter->params.vfres.r_caps & FW_CMD_CAP_PORT))
		return 0;

	memset(&port_cmd, 0, sizeof(port_cmd));
	port_cmd.op_to_portid = cpu_to_be32(FW_CMD_OP_V(FW_PORT_CMD) |
					    FW_CMD_REQUEST_F |
					    FW_CMD_READ_F |
					    FW_PORT_CMD_PORTID_V(pi->port_id));
	port_cmd.action_to_len16 =
		cpu_to_be32(FW_PORT_CMD_ACTION_V(FW_PORT_ACTION_GET_PORT_INFO) |
			    FW_LEN16(port_cmd));
	v = t4vf_wr_mbox(adapter, &port_cmd, sizeof(port_cmd), &port_rpl);
	if (v)
		return v;

	v = be32_to_cpu(port_rpl.u.info.lstatus_to_modtype);
	pi->mdio_addr = (v & FW_PORT_CMD_MDIOCAP_F) ?
			FW_PORT_CMD_MDIOADDR_G(v) : -1;
	pi->port_type = FW_PORT_CMD_PTYPE_G(v);
	pi->mod_type = FW_PORT_MOD_TYPE_NA;

	init_link_config(&pi->link_cfg, be16_to_cpu(port_rpl.u.info.pcap));

	return 0;
}

/**
 *      t4vf_fw_reset - issue a reset to FW
 *      @adapter: the adapter
 *
 *	Issues a reset command to FW.  For a Physical Function this would
 *	result in the Firmware resetting all of its state.  For a Virtual
 *	Function this just resets the state associated with the VF.
 */
int t4vf_fw_reset(struct adapter *adapter)
{
	struct fw_reset_cmd cmd;

	memset(&cmd, 0, sizeof(cmd));
	cmd.op_to_write = cpu_to_be32(FW_CMD_OP_V(FW_RESET_CMD) |
				      FW_CMD_WRITE_F);
	cmd.retval_len16 = cpu_to_be32(FW_LEN16(cmd));
	return t4vf_wr_mbox(adapter, &cmd, sizeof(cmd), NULL);
}

/**
 *	t4vf_query_params - query FW or device parameters
 *	@adapter: the adapter
 *	@nparams: the number of parameters
 *	@params: the parameter names
 *	@vals: the parameter values
 *
 *	Reads the values of firmware or device parameters.  Up to 7 parameters
 *	can be queried at once.
 */
static int t4vf_query_params(struct adapter *adapter, unsigned int nparams,
			     const u32 *params, u32 *vals)
{
	int i, ret;
	struct fw_params_cmd cmd, rpl;
	struct fw_params_param *p;
	size_t len16;

	if (nparams > 7)
		return -EINVAL;

	memset(&cmd, 0, sizeof(cmd));
	cmd.op_to_vfn = cpu_to_be32(FW_CMD_OP_V(FW_PARAMS_CMD) |
				    FW_CMD_REQUEST_F |
				    FW_CMD_READ_F);
	len16 = DIV_ROUND_UP(offsetof(struct fw_params_cmd,
				      param[nparams].mnem), 16);
	cmd.retval_len16 = cpu_to_be32(FW_CMD_LEN16_V(len16));
	for (i = 0, p = &cmd.param[0]; i < nparams; i++, p++)
		p->mnem = htonl(*params++);

	ret = t4vf_wr_mbox(adapter, &cmd, sizeof(cmd), &rpl);
	if (ret == 0)
		for (i = 0, p = &rpl.param[0]; i < nparams; i++, p++)
			*vals++ = be32_to_cpu(p->val);
	return ret;
}

/**
 *	t4vf_set_params - sets FW or device parameters
 *	@adapter: the adapter
 *	@nparams: the number of parameters
 *	@params: the parameter names
 *	@vals: the parameter values
 *
 *	Sets the values of firmware or device parameters.  Up to 7 parameters
 *	can be specified at once.
 */
int t4vf_set_params(struct adapter *adapter, unsigned int nparams,
		    const u32 *params, const u32 *vals)
{
	int i;
	struct fw_params_cmd cmd;
	struct fw_params_param *p;
	size_t len16;

	if (nparams > 7)
		return -EINVAL;

	memset(&cmd, 0, sizeof(cmd));
	cmd.op_to_vfn = cpu_to_be32(FW_CMD_OP_V(FW_PARAMS_CMD) |
				    FW_CMD_REQUEST_F |
				    FW_CMD_WRITE_F);
	len16 = DIV_ROUND_UP(offsetof(struct fw_params_cmd,
				      param[nparams]), 16);
	cmd.retval_len16 = cpu_to_be32(FW_CMD_LEN16_V(len16));
	for (i = 0, p = &cmd.param[0]; i < nparams; i++, p++) {
		p->mnem = cpu_to_be32(*params++);
		p->val = cpu_to_be32(*vals++);
	}

	return t4vf_wr_mbox(adapter, &cmd, sizeof(cmd), NULL);
}

/**
 *	t4vf_bar2_sge_qregs - return BAR2 SGE Queue register information
 *	@adapter: the adapter
 *	@qid: the Queue ID
 *	@qtype: the Ingress or Egress type for @qid
 *	@pbar2_qoffset: BAR2 Queue Offset
 *	@pbar2_qid: BAR2 Queue ID or 0 for Queue ID inferred SGE Queues
 *
 *	Returns the BAR2 SGE Queue Registers information associated with the
 *	indicated Absolute Queue ID.  These are passed back in return value
 *	pointers.  @qtype should be T4_BAR2_QTYPE_EGRESS for Egress Queue
 *	and T4_BAR2_QTYPE_INGRESS for Ingress Queues.
 *
 *	This may return an error which indicates that BAR2 SGE Queue
 *	registers aren't available.  If an error is not returned, then the
 *	following values are returned:
 *
 *	  *@pbar2_qoffset: the BAR2 Offset of the @qid Registers
 *	  *@pbar2_qid: the BAR2 SGE Queue ID or 0 of @qid
 *
 *	If the returned BAR2 Queue ID is 0, then BAR2 SGE registers which
 *	require the "Inferred Queue ID" ability may be used.  E.g. the
 *	Write Combining Doorbell Buffer. If the BAR2 Queue ID is not 0,
 *	then these "Inferred Queue ID" register may not be used.
 */
int t4vf_bar2_sge_qregs(struct adapter *adapter,
			unsigned int qid,
			enum t4_bar2_qtype qtype,
			u64 *pbar2_qoffset,
			unsigned int *pbar2_qid)
{
	unsigned int page_shift, page_size, qpp_shift, qpp_mask;
	u64 bar2_page_offset, bar2_qoffset;
	unsigned int bar2_qid, bar2_qid_offset, bar2_qinferred;

	/* T4 doesn't support BAR2 SGE Queue registers.
	 */
	if (is_t4(adapter->params.chip))
		return -EINVAL;

	/* Get our SGE Page Size parameters.
	 */
	page_shift = adapter->params.sge.sge_vf_hps + 10;
	page_size = 1 << page_shift;

	/* Get the right Queues per Page parameters for our Queue.
	 */
	qpp_shift = (qtype == T4_BAR2_QTYPE_EGRESS
		     ? adapter->params.sge.sge_vf_eq_qpp
		     : adapter->params.sge.sge_vf_iq_qpp);
	qpp_mask = (1 << qpp_shift) - 1;

	/* Calculate the basics of the BAR2 SGE Queue register area:
	 *  o The BAR2 page the Queue registers will be in.
	 *  o The BAR2 Queue ID.
	 *  o The BAR2 Queue ID Offset into the BAR2 page.
	 */
	bar2_page_offset = ((u64)(qid >> qpp_shift) << page_shift);
	bar2_qid = qid & qpp_mask;
	bar2_qid_offset = bar2_qid * SGE_UDB_SIZE;

	/* If the BAR2 Queue ID Offset is less than the Page Size, then the
	 * hardware will infer the Absolute Queue ID simply from the writes to
	 * the BAR2 Queue ID Offset within the BAR2 Page (and we need to use a
	 * BAR2 Queue ID of 0 for those writes).  Otherwise, we'll simply
	 * write to the first BAR2 SGE Queue Area within the BAR2 Page with
	 * the BAR2 Queue ID and the hardware will infer the Absolute Queue ID
	 * from the BAR2 Page and BAR2 Queue ID.
	 *
	 * One important censequence of this is that some BAR2 SGE registers
	 * have a "Queue ID" field and we can write the BAR2 SGE Queue ID
	 * there.  But other registers synthesize the SGE Queue ID purely
	 * from the writes to the registers -- the Write Combined Doorbell
	 * Buffer is a good example.  These BAR2 SGE Registers are only
	 * available for those BAR2 SGE Register areas where the SGE Absolute
	 * Queue ID can be inferred from simple writes.
	 */
	bar2_qoffset = bar2_page_offset;
	bar2_qinferred = (bar2_qid_offset < page_size);
	if (bar2_qinferred) {
		bar2_qoffset += bar2_qid_offset;
		bar2_qid = 0;
	}

	*pbar2_qoffset = bar2_qoffset;
	*pbar2_qid = bar2_qid;
	return 0;
}

/**
 *	t4vf_get_sge_params - retrieve adapter Scatter gather Engine parameters
 *	@adapter: the adapter
 *
 *	Retrieves various core SGE parameters in the form of hardware SGE
 *	register values.  The caller is responsible for decoding these as
 *	needed.  The SGE parameters are stored in @adapter->params.sge.
 */
int t4vf_get_sge_params(struct adapter *adapter)
{
	struct sge_params *sge_params = &adapter->params.sge;
	u32 params[7], vals[7];
	int v;

	params[0] = (FW_PARAMS_MNEM_V(FW_PARAMS_MNEM_REG) |
		     FW_PARAMS_PARAM_XYZ_V(SGE_CONTROL_A));
	params[1] = (FW_PARAMS_MNEM_V(FW_PARAMS_MNEM_REG) |
		     FW_PARAMS_PARAM_XYZ_V(SGE_HOST_PAGE_SIZE_A));
	params[2] = (FW_PARAMS_MNEM_V(FW_PARAMS_MNEM_REG) |
		     FW_PARAMS_PARAM_XYZ_V(SGE_FL_BUFFER_SIZE0_A));
	params[3] = (FW_PARAMS_MNEM_V(FW_PARAMS_MNEM_REG) |
		     FW_PARAMS_PARAM_XYZ_V(SGE_FL_BUFFER_SIZE1_A));
	params[4] = (FW_PARAMS_MNEM_V(FW_PARAMS_MNEM_REG) |
		     FW_PARAMS_PARAM_XYZ_V(SGE_TIMER_VALUE_0_AND_1_A));
	params[5] = (FW_PARAMS_MNEM_V(FW_PARAMS_MNEM_REG) |
		     FW_PARAMS_PARAM_XYZ_V(SGE_TIMER_VALUE_2_AND_3_A));
	params[6] = (FW_PARAMS_MNEM_V(FW_PARAMS_MNEM_REG) |
		     FW_PARAMS_PARAM_XYZ_V(SGE_TIMER_VALUE_4_AND_5_A));
	v = t4vf_query_params(adapter, 7, params, vals);
	if (v)
		return v;
	sge_params->sge_control = vals[0];
	sge_params->sge_host_page_size = vals[1];
	sge_params->sge_fl_buffer_size[0] = vals[2];
	sge_params->sge_fl_buffer_size[1] = vals[3];
	sge_params->sge_timer_value_0_and_1 = vals[4];
	sge_params->sge_timer_value_2_and_3 = vals[5];
	sge_params->sge_timer_value_4_and_5 = vals[6];

	/* T4 uses a single control field to specify both the PCIe Padding and
	 * Packing Boundary.  T5 introduced the ability to specify these
	 * separately with the Padding Boundary in SGE_CONTROL and and Packing
	 * Boundary in SGE_CONTROL2.  So for T5 and later we need to grab
	 * SGE_CONTROL in order to determine how ingress packet data will be
	 * laid out in Packed Buffer Mode.  Unfortunately, older versions of
	 * the firmware won't let us retrieve SGE_CONTROL2 so if we get a
	 * failure grabbing it we throw an error since we can't figure out the
	 * right value.
	 */
	if (!is_t4(adapter->params.chip)) {
<<<<<<< HEAD
		params[0] = (FW_PARAMS_MNEM(FW_PARAMS_MNEM_REG) |
			     FW_PARAMS_PARAM_XYZ(SGE_CONTROL2_A));
=======
		params[0] = (FW_PARAMS_MNEM_V(FW_PARAMS_MNEM_REG) |
			     FW_PARAMS_PARAM_XYZ_V(SGE_CONTROL2_A));
>>>>>>> afd2ff9b
		v = t4vf_query_params(adapter, 1, params, vals);
		if (v != FW_SUCCESS) {
			dev_err(adapter->pdev_dev,
				"Unable to get SGE Control2; "
				"probably old firmware.\n");
			return v;
		}
		sge_params->sge_control2 = vals[0];
	}

<<<<<<< HEAD
	params[0] = (FW_PARAMS_MNEM(FW_PARAMS_MNEM_REG) |
		     FW_PARAMS_PARAM_XYZ(SGE_INGRESS_RX_THRESHOLD));
	params[1] = (FW_PARAMS_MNEM(FW_PARAMS_MNEM_REG) |
		     FW_PARAMS_PARAM_XYZ(SGE_CONM_CTRL));
=======
	params[0] = (FW_PARAMS_MNEM_V(FW_PARAMS_MNEM_REG) |
		     FW_PARAMS_PARAM_XYZ_V(SGE_INGRESS_RX_THRESHOLD_A));
	params[1] = (FW_PARAMS_MNEM_V(FW_PARAMS_MNEM_REG) |
		     FW_PARAMS_PARAM_XYZ_V(SGE_CONM_CTRL_A));
>>>>>>> afd2ff9b
	v = t4vf_query_params(adapter, 2, params, vals);
	if (v)
		return v;
	sge_params->sge_ingress_rx_threshold = vals[0];
	sge_params->sge_congestion_control = vals[1];
<<<<<<< HEAD
=======

	/* For T5 and later we want to use the new BAR2 Doorbells.
	 * Unfortunately, older firmware didn't allow the this register to be
	 * read.
	 */
	if (!is_t4(adapter->params.chip)) {
		u32 whoami;
		unsigned int pf, s_hps, s_qpp;

		params[0] = (FW_PARAMS_MNEM_V(FW_PARAMS_MNEM_REG) |
			     FW_PARAMS_PARAM_XYZ_V(
				     SGE_EGRESS_QUEUES_PER_PAGE_VF_A));
		params[1] = (FW_PARAMS_MNEM_V(FW_PARAMS_MNEM_REG) |
			     FW_PARAMS_PARAM_XYZ_V(
				     SGE_INGRESS_QUEUES_PER_PAGE_VF_A));
		v = t4vf_query_params(adapter, 2, params, vals);
		if (v != FW_SUCCESS) {
			dev_warn(adapter->pdev_dev,
				 "Unable to get VF SGE Queues/Page; "
				 "probably old firmware.\n");
			return v;
		}
		sge_params->sge_egress_queues_per_page = vals[0];
		sge_params->sge_ingress_queues_per_page = vals[1];

		/* We need the Queues/Page for our VF.  This is based on the
		 * PF from which we're instantiated and is indexed in the
		 * register we just read. Do it once here so other code in
		 * the driver can just use it.
		 */
		whoami = t4_read_reg(adapter,
				     T4VF_PL_BASE_ADDR + PL_VF_WHOAMI_A);
		pf = CHELSIO_CHIP_VERSION(adapter->params.chip) <= CHELSIO_T5 ?
			SOURCEPF_G(whoami) : T6_SOURCEPF_G(whoami);

		s_hps = (HOSTPAGESIZEPF0_S +
			 (HOSTPAGESIZEPF1_S - HOSTPAGESIZEPF0_S) * pf);
		sge_params->sge_vf_hps =
			((sge_params->sge_host_page_size >> s_hps)
			 & HOSTPAGESIZEPF0_M);

		s_qpp = (QUEUESPERPAGEPF0_S +
			 (QUEUESPERPAGEPF1_S - QUEUESPERPAGEPF0_S) * pf);
		sge_params->sge_vf_eq_qpp =
			((sge_params->sge_egress_queues_per_page >> s_qpp)
			 & QUEUESPERPAGEPF0_M);
		sge_params->sge_vf_iq_qpp =
			((sge_params->sge_ingress_queues_per_page >> s_qpp)
			 & QUEUESPERPAGEPF0_M);
	}
>>>>>>> afd2ff9b

	return 0;
}

/**
 *	t4vf_get_vpd_params - retrieve device VPD paremeters
 *	@adapter: the adapter
 *
 *	Retrives various device Vital Product Data parameters.  The parameters
 *	are stored in @adapter->params.vpd.
 */
int t4vf_get_vpd_params(struct adapter *adapter)
{
	struct vpd_params *vpd_params = &adapter->params.vpd;
	u32 params[7], vals[7];
	int v;

	params[0] = (FW_PARAMS_MNEM_V(FW_PARAMS_MNEM_DEV) |
		     FW_PARAMS_PARAM_X_V(FW_PARAMS_PARAM_DEV_CCLK));
	v = t4vf_query_params(adapter, 1, params, vals);
	if (v)
		return v;
	vpd_params->cclk = vals[0];

	return 0;
}

/**
 *	t4vf_get_dev_params - retrieve device paremeters
 *	@adapter: the adapter
 *
 *	Retrives various device parameters.  The parameters are stored in
 *	@adapter->params.dev.
 */
int t4vf_get_dev_params(struct adapter *adapter)
{
	struct dev_params *dev_params = &adapter->params.dev;
	u32 params[7], vals[7];
	int v;

	params[0] = (FW_PARAMS_MNEM_V(FW_PARAMS_MNEM_DEV) |
		     FW_PARAMS_PARAM_X_V(FW_PARAMS_PARAM_DEV_FWREV));
	params[1] = (FW_PARAMS_MNEM_V(FW_PARAMS_MNEM_DEV) |
		     FW_PARAMS_PARAM_X_V(FW_PARAMS_PARAM_DEV_TPREV));
	v = t4vf_query_params(adapter, 2, params, vals);
	if (v)
		return v;
	dev_params->fwrev = vals[0];
	dev_params->tprev = vals[1];

	return 0;
}

/**
 *	t4vf_get_rss_glb_config - retrieve adapter RSS Global Configuration
 *	@adapter: the adapter
 *
 *	Retrieves global RSS mode and parameters with which we have to live
 *	and stores them in the @adapter's RSS parameters.
 */
int t4vf_get_rss_glb_config(struct adapter *adapter)
{
	struct rss_params *rss = &adapter->params.rss;
	struct fw_rss_glb_config_cmd cmd, rpl;
	int v;

	/*
	 * Execute an RSS Global Configuration read command to retrieve
	 * our RSS configuration.
	 */
	memset(&cmd, 0, sizeof(cmd));
	cmd.op_to_write = cpu_to_be32(FW_CMD_OP_V(FW_RSS_GLB_CONFIG_CMD) |
				      FW_CMD_REQUEST_F |
				      FW_CMD_READ_F);
	cmd.retval_len16 = cpu_to_be32(FW_LEN16(cmd));
	v = t4vf_wr_mbox(adapter, &cmd, sizeof(cmd), &rpl);
	if (v)
		return v;

	/*
	 * Transate the big-endian RSS Global Configuration into our
	 * cpu-endian format based on the RSS mode.  We also do first level
	 * filtering at this point to weed out modes which don't support
	 * VF Drivers ...
	 */
	rss->mode = FW_RSS_GLB_CONFIG_CMD_MODE_G(
			be32_to_cpu(rpl.u.manual.mode_pkd));
	switch (rss->mode) {
	case FW_RSS_GLB_CONFIG_CMD_MODE_BASICVIRTUAL: {
		u32 word = be32_to_cpu(
				rpl.u.basicvirtual.synmapen_to_hashtoeplitz);

		rss->u.basicvirtual.synmapen =
			((word & FW_RSS_GLB_CONFIG_CMD_SYNMAPEN_F) != 0);
		rss->u.basicvirtual.syn4tupenipv6 =
			((word & FW_RSS_GLB_CONFIG_CMD_SYN4TUPENIPV6_F) != 0);
		rss->u.basicvirtual.syn2tupenipv6 =
			((word & FW_RSS_GLB_CONFIG_CMD_SYN2TUPENIPV6_F) != 0);
		rss->u.basicvirtual.syn4tupenipv4 =
			((word & FW_RSS_GLB_CONFIG_CMD_SYN4TUPENIPV4_F) != 0);
		rss->u.basicvirtual.syn2tupenipv4 =
			((word & FW_RSS_GLB_CONFIG_CMD_SYN2TUPENIPV4_F) != 0);

		rss->u.basicvirtual.ofdmapen =
			((word & FW_RSS_GLB_CONFIG_CMD_OFDMAPEN_F) != 0);

		rss->u.basicvirtual.tnlmapen =
			((word & FW_RSS_GLB_CONFIG_CMD_TNLMAPEN_F) != 0);
		rss->u.basicvirtual.tnlalllookup =
			((word  & FW_RSS_GLB_CONFIG_CMD_TNLALLLKP_F) != 0);

		rss->u.basicvirtual.hashtoeplitz =
			((word & FW_RSS_GLB_CONFIG_CMD_HASHTOEPLITZ_F) != 0);

		/* we need at least Tunnel Map Enable to be set */
		if (!rss->u.basicvirtual.tnlmapen)
			return -EINVAL;
		break;
	}

	default:
		/* all unknown/unsupported RSS modes result in an error */
		return -EINVAL;
	}

	return 0;
}

/**
 *	t4vf_get_vfres - retrieve VF resource limits
 *	@adapter: the adapter
 *
 *	Retrieves configured resource limits and capabilities for a virtual
 *	function.  The results are stored in @adapter->vfres.
 */
int t4vf_get_vfres(struct adapter *adapter)
{
	struct vf_resources *vfres = &adapter->params.vfres;
	struct fw_pfvf_cmd cmd, rpl;
	int v;
	u32 word;

	/*
	 * Execute PFVF Read command to get VF resource limits; bail out early
	 * with error on command failure.
	 */
	memset(&cmd, 0, sizeof(cmd));
	cmd.op_to_vfn = cpu_to_be32(FW_CMD_OP_V(FW_PFVF_CMD) |
				    FW_CMD_REQUEST_F |
				    FW_CMD_READ_F);
	cmd.retval_len16 = cpu_to_be32(FW_LEN16(cmd));
	v = t4vf_wr_mbox(adapter, &cmd, sizeof(cmd), &rpl);
	if (v)
		return v;

	/*
	 * Extract VF resource limits and return success.
	 */
	word = be32_to_cpu(rpl.niqflint_niq);
	vfres->niqflint = FW_PFVF_CMD_NIQFLINT_G(word);
	vfres->niq = FW_PFVF_CMD_NIQ_G(word);

	word = be32_to_cpu(rpl.type_to_neq);
	vfres->neq = FW_PFVF_CMD_NEQ_G(word);
	vfres->pmask = FW_PFVF_CMD_PMASK_G(word);

	word = be32_to_cpu(rpl.tc_to_nexactf);
	vfres->tc = FW_PFVF_CMD_TC_G(word);
	vfres->nvi = FW_PFVF_CMD_NVI_G(word);
	vfres->nexactf = FW_PFVF_CMD_NEXACTF_G(word);

	word = be32_to_cpu(rpl.r_caps_to_nethctrl);
	vfres->r_caps = FW_PFVF_CMD_R_CAPS_G(word);
	vfres->wx_caps = FW_PFVF_CMD_WX_CAPS_G(word);
	vfres->nethctrl = FW_PFVF_CMD_NETHCTRL_G(word);

	return 0;
}

/**
 *	t4vf_read_rss_vi_config - read a VI's RSS configuration
 *	@adapter: the adapter
 *	@viid: Virtual Interface ID
 *	@config: pointer to host-native VI RSS Configuration buffer
 *
 *	Reads the Virtual Interface's RSS configuration information and
 *	translates it into CPU-native format.
 */
int t4vf_read_rss_vi_config(struct adapter *adapter, unsigned int viid,
			    union rss_vi_config *config)
{
	struct fw_rss_vi_config_cmd cmd, rpl;
	int v;

	memset(&cmd, 0, sizeof(cmd));
	cmd.op_to_viid = cpu_to_be32(FW_CMD_OP_V(FW_RSS_VI_CONFIG_CMD) |
				     FW_CMD_REQUEST_F |
				     FW_CMD_READ_F |
				     FW_RSS_VI_CONFIG_CMD_VIID(viid));
	cmd.retval_len16 = cpu_to_be32(FW_LEN16(cmd));
	v = t4vf_wr_mbox(adapter, &cmd, sizeof(cmd), &rpl);
	if (v)
		return v;

	switch (adapter->params.rss.mode) {
	case FW_RSS_GLB_CONFIG_CMD_MODE_BASICVIRTUAL: {
		u32 word = be32_to_cpu(rpl.u.basicvirtual.defaultq_to_udpen);

		config->basicvirtual.ip6fourtupen =
			((word & FW_RSS_VI_CONFIG_CMD_IP6FOURTUPEN_F) != 0);
		config->basicvirtual.ip6twotupen =
			((word & FW_RSS_VI_CONFIG_CMD_IP6TWOTUPEN_F) != 0);
		config->basicvirtual.ip4fourtupen =
			((word & FW_RSS_VI_CONFIG_CMD_IP4FOURTUPEN_F) != 0);
		config->basicvirtual.ip4twotupen =
			((word & FW_RSS_VI_CONFIG_CMD_IP4TWOTUPEN_F) != 0);
		config->basicvirtual.udpen =
			((word & FW_RSS_VI_CONFIG_CMD_UDPEN_F) != 0);
		config->basicvirtual.defaultq =
			FW_RSS_VI_CONFIG_CMD_DEFAULTQ_G(word);
		break;
	}

	default:
		return -EINVAL;
	}

	return 0;
}

/**
 *	t4vf_write_rss_vi_config - write a VI's RSS configuration
 *	@adapter: the adapter
 *	@viid: Virtual Interface ID
 *	@config: pointer to host-native VI RSS Configuration buffer
 *
 *	Write the Virtual Interface's RSS configuration information
 *	(translating it into firmware-native format before writing).
 */
int t4vf_write_rss_vi_config(struct adapter *adapter, unsigned int viid,
			     union rss_vi_config *config)
{
	struct fw_rss_vi_config_cmd cmd, rpl;

	memset(&cmd, 0, sizeof(cmd));
	cmd.op_to_viid = cpu_to_be32(FW_CMD_OP_V(FW_RSS_VI_CONFIG_CMD) |
				     FW_CMD_REQUEST_F |
				     FW_CMD_WRITE_F |
				     FW_RSS_VI_CONFIG_CMD_VIID(viid));
	cmd.retval_len16 = cpu_to_be32(FW_LEN16(cmd));
	switch (adapter->params.rss.mode) {
	case FW_RSS_GLB_CONFIG_CMD_MODE_BASICVIRTUAL: {
		u32 word = 0;

		if (config->basicvirtual.ip6fourtupen)
			word |= FW_RSS_VI_CONFIG_CMD_IP6FOURTUPEN_F;
		if (config->basicvirtual.ip6twotupen)
			word |= FW_RSS_VI_CONFIG_CMD_IP6TWOTUPEN_F;
		if (config->basicvirtual.ip4fourtupen)
			word |= FW_RSS_VI_CONFIG_CMD_IP4FOURTUPEN_F;
		if (config->basicvirtual.ip4twotupen)
			word |= FW_RSS_VI_CONFIG_CMD_IP4TWOTUPEN_F;
		if (config->basicvirtual.udpen)
			word |= FW_RSS_VI_CONFIG_CMD_UDPEN_F;
		word |= FW_RSS_VI_CONFIG_CMD_DEFAULTQ_V(
				config->basicvirtual.defaultq);
		cmd.u.basicvirtual.defaultq_to_udpen = cpu_to_be32(word);
		break;
	}

	default:
		return -EINVAL;
	}

	return t4vf_wr_mbox(adapter, &cmd, sizeof(cmd), &rpl);
}

/**
 *	t4vf_config_rss_range - configure a portion of the RSS mapping table
 *	@adapter: the adapter
 *	@viid: Virtual Interface of RSS Table Slice
 *	@start: starting entry in the table to write
 *	@n: how many table entries to write
 *	@rspq: values for the "Response Queue" (Ingress Queue) lookup table
 *	@nrspq: number of values in @rspq
 *
 *	Programs the selected part of the VI's RSS mapping table with the
 *	provided values.  If @nrspq < @n the supplied values are used repeatedly
 *	until the full table range is populated.
 *
 *	The caller must ensure the values in @rspq are in the range 0..1023.
 */
int t4vf_config_rss_range(struct adapter *adapter, unsigned int viid,
			  int start, int n, const u16 *rspq, int nrspq)
{
	const u16 *rsp = rspq;
	const u16 *rsp_end = rspq+nrspq;
	struct fw_rss_ind_tbl_cmd cmd;

	/*
	 * Initialize firmware command template to write the RSS table.
	 */
	memset(&cmd, 0, sizeof(cmd));
	cmd.op_to_viid = cpu_to_be32(FW_CMD_OP_V(FW_RSS_IND_TBL_CMD) |
				     FW_CMD_REQUEST_F |
				     FW_CMD_WRITE_F |
				     FW_RSS_IND_TBL_CMD_VIID_V(viid));
	cmd.retval_len16 = cpu_to_be32(FW_LEN16(cmd));

	/*
	 * Each firmware RSS command can accommodate up to 32 RSS Ingress
	 * Queue Identifiers.  These Ingress Queue IDs are packed three to
	 * a 32-bit word as 10-bit values with the upper remaining 2 bits
	 * reserved.
	 */
	while (n > 0) {
		__be32 *qp = &cmd.iq0_to_iq2;
		int nq = min(n, 32);
		int ret;

		/*
		 * Set up the firmware RSS command header to send the next
		 * "nq" Ingress Queue IDs to the firmware.
		 */
		cmd.niqid = cpu_to_be16(nq);
		cmd.startidx = cpu_to_be16(start);

		/*
		 * "nq" more done for the start of the next loop.
		 */
		start += nq;
		n -= nq;

		/*
		 * While there are still Ingress Queue IDs to stuff into the
		 * current firmware RSS command, retrieve them from the
		 * Ingress Queue ID array and insert them into the command.
		 */
		while (nq > 0) {
			/*
			 * Grab up to the next 3 Ingress Queue IDs (wrapping
			 * around the Ingress Queue ID array if necessary) and
			 * insert them into the firmware RSS command at the
			 * current 3-tuple position within the commad.
			 */
			u16 qbuf[3];
			u16 *qbp = qbuf;
			int nqbuf = min(3, nq);

			nq -= nqbuf;
			qbuf[0] = qbuf[1] = qbuf[2] = 0;
			while (nqbuf) {
				nqbuf--;
				*qbp++ = *rsp++;
				if (rsp >= rsp_end)
					rsp = rspq;
			}
			*qp++ = cpu_to_be32(FW_RSS_IND_TBL_CMD_IQ0_V(qbuf[0]) |
					    FW_RSS_IND_TBL_CMD_IQ1_V(qbuf[1]) |
					    FW_RSS_IND_TBL_CMD_IQ2_V(qbuf[2]));
		}

		/*
		 * Send this portion of the RRS table update to the firmware;
		 * bail out on any errors.
		 */
		ret = t4vf_wr_mbox(adapter, &cmd, sizeof(cmd), NULL);
		if (ret)
			return ret;
	}
	return 0;
}

/**
 *	t4vf_alloc_vi - allocate a virtual interface on a port
 *	@adapter: the adapter
 *	@port_id: physical port associated with the VI
 *
 *	Allocate a new Virtual Interface and bind it to the indicated
 *	physical port.  Return the new Virtual Interface Identifier on
 *	success, or a [negative] error number on failure.
 */
int t4vf_alloc_vi(struct adapter *adapter, int port_id)
{
	struct fw_vi_cmd cmd, rpl;
	int v;

	/*
	 * Execute a VI command to allocate Virtual Interface and return its
	 * VIID.
	 */
	memset(&cmd, 0, sizeof(cmd));
	cmd.op_to_vfn = cpu_to_be32(FW_CMD_OP_V(FW_VI_CMD) |
				    FW_CMD_REQUEST_F |
				    FW_CMD_WRITE_F |
				    FW_CMD_EXEC_F);
	cmd.alloc_to_len16 = cpu_to_be32(FW_LEN16(cmd) |
					 FW_VI_CMD_ALLOC_F);
	cmd.portid_pkd = FW_VI_CMD_PORTID_V(port_id);
	v = t4vf_wr_mbox(adapter, &cmd, sizeof(cmd), &rpl);
	if (v)
		return v;

	return FW_VI_CMD_VIID_G(be16_to_cpu(rpl.type_viid));
}

/**
 *	t4vf_free_vi -- free a virtual interface
 *	@adapter: the adapter
 *	@viid: the virtual interface identifier
 *
 *	Free a previously allocated Virtual Interface.  Return an error on
 *	failure.
 */
int t4vf_free_vi(struct adapter *adapter, int viid)
{
	struct fw_vi_cmd cmd;

	/*
	 * Execute a VI command to free the Virtual Interface.
	 */
	memset(&cmd, 0, sizeof(cmd));
	cmd.op_to_vfn = cpu_to_be32(FW_CMD_OP_V(FW_VI_CMD) |
				    FW_CMD_REQUEST_F |
				    FW_CMD_EXEC_F);
	cmd.alloc_to_len16 = cpu_to_be32(FW_LEN16(cmd) |
					 FW_VI_CMD_FREE_F);
	cmd.type_viid = cpu_to_be16(FW_VI_CMD_VIID_V(viid));
	return t4vf_wr_mbox(adapter, &cmd, sizeof(cmd), NULL);
}

/**
 *	t4vf_enable_vi - enable/disable a virtual interface
 *	@adapter: the adapter
 *	@viid: the Virtual Interface ID
 *	@rx_en: 1=enable Rx, 0=disable Rx
 *	@tx_en: 1=enable Tx, 0=disable Tx
 *
 *	Enables/disables a virtual interface.
 */
int t4vf_enable_vi(struct adapter *adapter, unsigned int viid,
		   bool rx_en, bool tx_en)
{
	struct fw_vi_enable_cmd cmd;

	memset(&cmd, 0, sizeof(cmd));
	cmd.op_to_viid = cpu_to_be32(FW_CMD_OP_V(FW_VI_ENABLE_CMD) |
				     FW_CMD_REQUEST_F |
				     FW_CMD_EXEC_F |
				     FW_VI_ENABLE_CMD_VIID_V(viid));
	cmd.ien_to_len16 = cpu_to_be32(FW_VI_ENABLE_CMD_IEN_V(rx_en) |
				       FW_VI_ENABLE_CMD_EEN_V(tx_en) |
				       FW_LEN16(cmd));
	return t4vf_wr_mbox(adapter, &cmd, sizeof(cmd), NULL);
}

/**
 *	t4vf_identify_port - identify a VI's port by blinking its LED
 *	@adapter: the adapter
 *	@viid: the Virtual Interface ID
 *	@nblinks: how many times to blink LED at 2.5 Hz
 *
 *	Identifies a VI's port by blinking its LED.
 */
int t4vf_identify_port(struct adapter *adapter, unsigned int viid,
		       unsigned int nblinks)
{
	struct fw_vi_enable_cmd cmd;

	memset(&cmd, 0, sizeof(cmd));
	cmd.op_to_viid = cpu_to_be32(FW_CMD_OP_V(FW_VI_ENABLE_CMD) |
				     FW_CMD_REQUEST_F |
				     FW_CMD_EXEC_F |
				     FW_VI_ENABLE_CMD_VIID_V(viid));
	cmd.ien_to_len16 = cpu_to_be32(FW_VI_ENABLE_CMD_LED_F |
				       FW_LEN16(cmd));
	cmd.blinkdur = cpu_to_be16(nblinks);
	return t4vf_wr_mbox(adapter, &cmd, sizeof(cmd), NULL);
}

/**
 *	t4vf_set_rxmode - set Rx properties of a virtual interface
 *	@adapter: the adapter
 *	@viid: the VI id
 *	@mtu: the new MTU or -1 for no change
 *	@promisc: 1 to enable promiscuous mode, 0 to disable it, -1 no change
 *	@all_multi: 1 to enable all-multi mode, 0 to disable it, -1 no change
 *	@bcast: 1 to enable broadcast Rx, 0 to disable it, -1 no change
 *	@vlanex: 1 to enable hardware VLAN Tag extraction, 0 to disable it,
 *		-1 no change
 *
 *	Sets Rx properties of a virtual interface.
 */
int t4vf_set_rxmode(struct adapter *adapter, unsigned int viid,
		    int mtu, int promisc, int all_multi, int bcast, int vlanex,
		    bool sleep_ok)
{
	struct fw_vi_rxmode_cmd cmd;

	/* convert to FW values */
	if (mtu < 0)
		mtu = FW_VI_RXMODE_CMD_MTU_M;
	if (promisc < 0)
		promisc = FW_VI_RXMODE_CMD_PROMISCEN_M;
	if (all_multi < 0)
		all_multi = FW_VI_RXMODE_CMD_ALLMULTIEN_M;
	if (bcast < 0)
		bcast = FW_VI_RXMODE_CMD_BROADCASTEN_M;
	if (vlanex < 0)
		vlanex = FW_VI_RXMODE_CMD_VLANEXEN_M;

	memset(&cmd, 0, sizeof(cmd));
	cmd.op_to_viid = cpu_to_be32(FW_CMD_OP_V(FW_VI_RXMODE_CMD) |
				     FW_CMD_REQUEST_F |
				     FW_CMD_WRITE_F |
				     FW_VI_RXMODE_CMD_VIID_V(viid));
	cmd.retval_len16 = cpu_to_be32(FW_LEN16(cmd));
	cmd.mtu_to_vlanexen =
		cpu_to_be32(FW_VI_RXMODE_CMD_MTU_V(mtu) |
			    FW_VI_RXMODE_CMD_PROMISCEN_V(promisc) |
			    FW_VI_RXMODE_CMD_ALLMULTIEN_V(all_multi) |
			    FW_VI_RXMODE_CMD_BROADCASTEN_V(bcast) |
			    FW_VI_RXMODE_CMD_VLANEXEN_V(vlanex));
	return t4vf_wr_mbox_core(adapter, &cmd, sizeof(cmd), NULL, sleep_ok);
}

/**
 *	t4vf_alloc_mac_filt - allocates exact-match filters for MAC addresses
 *	@adapter: the adapter
 *	@viid: the Virtual Interface Identifier
 *	@free: if true any existing filters for this VI id are first removed
 *	@naddr: the number of MAC addresses to allocate filters for (up to 7)
 *	@addr: the MAC address(es)
 *	@idx: where to store the index of each allocated filter
 *	@hash: pointer to hash address filter bitmap
 *	@sleep_ok: call is allowed to sleep
 *
 *	Allocates an exact-match filter for each of the supplied addresses and
 *	sets it to the corresponding address.  If @idx is not %NULL it should
 *	have at least @naddr entries, each of which will be set to the index of
 *	the filter allocated for the corresponding MAC address.  If a filter
 *	could not be allocated for an address its index is set to 0xffff.
 *	If @hash is not %NULL addresses that fail to allocate an exact filter
 *	are hashed and update the hash filter bitmap pointed at by @hash.
 *
 *	Returns a negative error number or the number of filters allocated.
 */
int t4vf_alloc_mac_filt(struct adapter *adapter, unsigned int viid, bool free,
			unsigned int naddr, const u8 **addr, u16 *idx,
			u64 *hash, bool sleep_ok)
{
	int offset, ret = 0;
	unsigned nfilters = 0;
	unsigned int rem = naddr;
	struct fw_vi_mac_cmd cmd, rpl;
	unsigned int max_naddr = adapter->params.arch.mps_tcam_size;

	if (naddr > max_naddr)
		return -EINVAL;

	for (offset = 0; offset < naddr; /**/) {
		unsigned int fw_naddr = (rem < ARRAY_SIZE(cmd.u.exact)
					 ? rem
					 : ARRAY_SIZE(cmd.u.exact));
		size_t len16 = DIV_ROUND_UP(offsetof(struct fw_vi_mac_cmd,
						     u.exact[fw_naddr]), 16);
		struct fw_vi_mac_exact *p;
		int i;

		memset(&cmd, 0, sizeof(cmd));
		cmd.op_to_viid = cpu_to_be32(FW_CMD_OP_V(FW_VI_MAC_CMD) |
					     FW_CMD_REQUEST_F |
					     FW_CMD_WRITE_F |
					     (free ? FW_CMD_EXEC_F : 0) |
					     FW_VI_MAC_CMD_VIID_V(viid));
		cmd.freemacs_to_len16 =
			cpu_to_be32(FW_VI_MAC_CMD_FREEMACS_V(free) |
				    FW_CMD_LEN16_V(len16));

		for (i = 0, p = cmd.u.exact; i < fw_naddr; i++, p++) {
			p->valid_to_idx = cpu_to_be16(
				FW_VI_MAC_CMD_VALID_F |
				FW_VI_MAC_CMD_IDX_V(FW_VI_MAC_ADD_MAC));
			memcpy(p->macaddr, addr[offset+i], sizeof(p->macaddr));
		}


		ret = t4vf_wr_mbox_core(adapter, &cmd, sizeof(cmd), &rpl,
					sleep_ok);
		if (ret && ret != -ENOMEM)
			break;

		for (i = 0, p = rpl.u.exact; i < fw_naddr; i++, p++) {
			u16 index = FW_VI_MAC_CMD_IDX_G(
				be16_to_cpu(p->valid_to_idx));

			if (idx)
				idx[offset+i] =
					(index >= max_naddr
					 ? 0xffff
					 : index);
			if (index < max_naddr)
				nfilters++;
			else if (hash)
				*hash |= (1ULL << hash_mac_addr(addr[offset+i]));
		}

		free = false;
		offset += fw_naddr;
		rem -= fw_naddr;
	}

	/*
	 * If there were no errors or we merely ran out of room in our MAC
	 * address arena, return the number of filters actually written.
	 */
	if (ret == 0 || ret == -ENOMEM)
		ret = nfilters;
	return ret;
}

/**
 *	t4vf_change_mac - modifies the exact-match filter for a MAC address
 *	@adapter: the adapter
 *	@viid: the Virtual Interface ID
 *	@idx: index of existing filter for old value of MAC address, or -1
 *	@addr: the new MAC address value
 *	@persist: if idx < 0, the new MAC allocation should be persistent
 *
 *	Modifies an exact-match filter and sets it to the new MAC address.
 *	Note that in general it is not possible to modify the value of a given
 *	filter so the generic way to modify an address filter is to free the
 *	one being used by the old address value and allocate a new filter for
 *	the new address value.  @idx can be -1 if the address is a new
 *	addition.
 *
 *	Returns a negative error number or the index of the filter with the new
 *	MAC value.
 */
int t4vf_change_mac(struct adapter *adapter, unsigned int viid,
		    int idx, const u8 *addr, bool persist)
{
	int ret;
	struct fw_vi_mac_cmd cmd, rpl;
	struct fw_vi_mac_exact *p = &cmd.u.exact[0];
	size_t len16 = DIV_ROUND_UP(offsetof(struct fw_vi_mac_cmd,
					     u.exact[1]), 16);
	unsigned int max_mac_addr = adapter->params.arch.mps_tcam_size;

	/*
	 * If this is a new allocation, determine whether it should be
	 * persistent (across a "freemacs" operation) or not.
	 */
	if (idx < 0)
		idx = persist ? FW_VI_MAC_ADD_PERSIST_MAC : FW_VI_MAC_ADD_MAC;

	memset(&cmd, 0, sizeof(cmd));
	cmd.op_to_viid = cpu_to_be32(FW_CMD_OP_V(FW_VI_MAC_CMD) |
				     FW_CMD_REQUEST_F |
				     FW_CMD_WRITE_F |
				     FW_VI_MAC_CMD_VIID_V(viid));
	cmd.freemacs_to_len16 = cpu_to_be32(FW_CMD_LEN16_V(len16));
	p->valid_to_idx = cpu_to_be16(FW_VI_MAC_CMD_VALID_F |
				      FW_VI_MAC_CMD_IDX_V(idx));
	memcpy(p->macaddr, addr, sizeof(p->macaddr));

	ret = t4vf_wr_mbox(adapter, &cmd, sizeof(cmd), &rpl);
	if (ret == 0) {
		p = &rpl.u.exact[0];
		ret = FW_VI_MAC_CMD_IDX_G(be16_to_cpu(p->valid_to_idx));
		if (ret >= max_mac_addr)
			ret = -ENOMEM;
	}
	return ret;
}

/**
 *	t4vf_set_addr_hash - program the MAC inexact-match hash filter
 *	@adapter: the adapter
 *	@viid: the Virtual Interface Identifier
 *	@ucast: whether the hash filter should also match unicast addresses
 *	@vec: the value to be written to the hash filter
 *	@sleep_ok: call is allowed to sleep
 *
 *	Sets the 64-bit inexact-match hash filter for a virtual interface.
 */
int t4vf_set_addr_hash(struct adapter *adapter, unsigned int viid,
		       bool ucast, u64 vec, bool sleep_ok)
{
	struct fw_vi_mac_cmd cmd;
	size_t len16 = DIV_ROUND_UP(offsetof(struct fw_vi_mac_cmd,
					     u.exact[0]), 16);

	memset(&cmd, 0, sizeof(cmd));
	cmd.op_to_viid = cpu_to_be32(FW_CMD_OP_V(FW_VI_MAC_CMD) |
				     FW_CMD_REQUEST_F |
				     FW_CMD_WRITE_F |
				     FW_VI_ENABLE_CMD_VIID_V(viid));
	cmd.freemacs_to_len16 = cpu_to_be32(FW_VI_MAC_CMD_HASHVECEN_F |
					    FW_VI_MAC_CMD_HASHUNIEN_V(ucast) |
					    FW_CMD_LEN16_V(len16));
	cmd.u.hash.hashvec = cpu_to_be64(vec);
	return t4vf_wr_mbox_core(adapter, &cmd, sizeof(cmd), NULL, sleep_ok);
}

/**
 *	t4vf_get_port_stats - collect "port" statistics
 *	@adapter: the adapter
 *	@pidx: the port index
 *	@s: the stats structure to fill
 *
 *	Collect statistics for the "port"'s Virtual Interface.
 */
int t4vf_get_port_stats(struct adapter *adapter, int pidx,
			struct t4vf_port_stats *s)
{
	struct port_info *pi = adap2pinfo(adapter, pidx);
	struct fw_vi_stats_vf fwstats;
	unsigned int rem = VI_VF_NUM_STATS;
	__be64 *fwsp = (__be64 *)&fwstats;

	/*
	 * Grab the Virtual Interface statistics a chunk at a time via mailbox
	 * commands.  We could use a Work Request and get all of them at once
	 * but that's an asynchronous interface which is awkward to use.
	 */
	while (rem) {
		unsigned int ix = VI_VF_NUM_STATS - rem;
		unsigned int nstats = min(6U, rem);
		struct fw_vi_stats_cmd cmd, rpl;
		size_t len = (offsetof(struct fw_vi_stats_cmd, u) +
			      sizeof(struct fw_vi_stats_ctl));
		size_t len16 = DIV_ROUND_UP(len, 16);
		int ret;

		memset(&cmd, 0, sizeof(cmd));
		cmd.op_to_viid = cpu_to_be32(FW_CMD_OP_V(FW_VI_STATS_CMD) |
					     FW_VI_STATS_CMD_VIID_V(pi->viid) |
					     FW_CMD_REQUEST_F |
					     FW_CMD_READ_F);
		cmd.retval_len16 = cpu_to_be32(FW_CMD_LEN16_V(len16));
		cmd.u.ctl.nstats_ix =
			cpu_to_be16(FW_VI_STATS_CMD_IX_V(ix) |
				    FW_VI_STATS_CMD_NSTATS_V(nstats));
		ret = t4vf_wr_mbox_ns(adapter, &cmd, len, &rpl);
		if (ret)
			return ret;

		memcpy(fwsp, &rpl.u.ctl.stat0, sizeof(__be64) * nstats);

		rem -= nstats;
		fwsp += nstats;
	}

	/*
	 * Translate firmware statistics into host native statistics.
	 */
	s->tx_bcast_bytes = be64_to_cpu(fwstats.tx_bcast_bytes);
	s->tx_bcast_frames = be64_to_cpu(fwstats.tx_bcast_frames);
	s->tx_mcast_bytes = be64_to_cpu(fwstats.tx_mcast_bytes);
	s->tx_mcast_frames = be64_to_cpu(fwstats.tx_mcast_frames);
	s->tx_ucast_bytes = be64_to_cpu(fwstats.tx_ucast_bytes);
	s->tx_ucast_frames = be64_to_cpu(fwstats.tx_ucast_frames);
	s->tx_drop_frames = be64_to_cpu(fwstats.tx_drop_frames);
	s->tx_offload_bytes = be64_to_cpu(fwstats.tx_offload_bytes);
	s->tx_offload_frames = be64_to_cpu(fwstats.tx_offload_frames);

	s->rx_bcast_bytes = be64_to_cpu(fwstats.rx_bcast_bytes);
	s->rx_bcast_frames = be64_to_cpu(fwstats.rx_bcast_frames);
	s->rx_mcast_bytes = be64_to_cpu(fwstats.rx_mcast_bytes);
	s->rx_mcast_frames = be64_to_cpu(fwstats.rx_mcast_frames);
	s->rx_ucast_bytes = be64_to_cpu(fwstats.rx_ucast_bytes);
	s->rx_ucast_frames = be64_to_cpu(fwstats.rx_ucast_frames);

	s->rx_err_frames = be64_to_cpu(fwstats.rx_err_frames);

	return 0;
}

/**
 *	t4vf_iq_free - free an ingress queue and its free lists
 *	@adapter: the adapter
 *	@iqtype: the ingress queue type (FW_IQ_TYPE_FL_INT_CAP, etc.)
 *	@iqid: ingress queue ID
 *	@fl0id: FL0 queue ID or 0xffff if no attached FL0
 *	@fl1id: FL1 queue ID or 0xffff if no attached FL1
 *
 *	Frees an ingress queue and its associated free lists, if any.
 */
int t4vf_iq_free(struct adapter *adapter, unsigned int iqtype,
		 unsigned int iqid, unsigned int fl0id, unsigned int fl1id)
{
	struct fw_iq_cmd cmd;

	memset(&cmd, 0, sizeof(cmd));
	cmd.op_to_vfn = cpu_to_be32(FW_CMD_OP_V(FW_IQ_CMD) |
				    FW_CMD_REQUEST_F |
				    FW_CMD_EXEC_F);
	cmd.alloc_to_len16 = cpu_to_be32(FW_IQ_CMD_FREE_F |
					 FW_LEN16(cmd));
	cmd.type_to_iqandstindex =
		cpu_to_be32(FW_IQ_CMD_TYPE_V(iqtype));

	cmd.iqid = cpu_to_be16(iqid);
	cmd.fl0id = cpu_to_be16(fl0id);
	cmd.fl1id = cpu_to_be16(fl1id);
	return t4vf_wr_mbox(adapter, &cmd, sizeof(cmd), NULL);
}

/**
 *	t4vf_eth_eq_free - free an Ethernet egress queue
 *	@adapter: the adapter
 *	@eqid: egress queue ID
 *
 *	Frees an Ethernet egress queue.
 */
int t4vf_eth_eq_free(struct adapter *adapter, unsigned int eqid)
{
	struct fw_eq_eth_cmd cmd;

	memset(&cmd, 0, sizeof(cmd));
	cmd.op_to_vfn = cpu_to_be32(FW_CMD_OP_V(FW_EQ_ETH_CMD) |
				    FW_CMD_REQUEST_F |
				    FW_CMD_EXEC_F);
	cmd.alloc_to_len16 = cpu_to_be32(FW_EQ_ETH_CMD_FREE_F |
					 FW_LEN16(cmd));
	cmd.eqid_pkd = cpu_to_be32(FW_EQ_ETH_CMD_EQID_V(eqid));
	return t4vf_wr_mbox(adapter, &cmd, sizeof(cmd), NULL);
}

/**
 *	t4vf_handle_fw_rpl - process a firmware reply message
 *	@adapter: the adapter
 *	@rpl: start of the firmware message
 *
 *	Processes a firmware message, such as link state change messages.
 */
int t4vf_handle_fw_rpl(struct adapter *adapter, const __be64 *rpl)
{
	const struct fw_cmd_hdr *cmd_hdr = (const struct fw_cmd_hdr *)rpl;
	u8 opcode = FW_CMD_OP_G(be32_to_cpu(cmd_hdr->hi));

	switch (opcode) {
	case FW_PORT_CMD: {
		/*
		 * Link/module state change message.
		 */
		const struct fw_port_cmd *port_cmd =
			(const struct fw_port_cmd *)rpl;
		u32 stat, mod;
		int action, port_id, link_ok, speed, fc, pidx;

		/*
		 * Extract various fields from port status change message.
		 */
		action = FW_PORT_CMD_ACTION_G(
			be32_to_cpu(port_cmd->action_to_len16));
		if (action != FW_PORT_ACTION_GET_PORT_INFO) {
			dev_err(adapter->pdev_dev,
				"Unknown firmware PORT reply action %x\n",
				action);
			break;
		}

		port_id = FW_PORT_CMD_PORTID_G(
			be32_to_cpu(port_cmd->op_to_portid));

		stat = be32_to_cpu(port_cmd->u.info.lstatus_to_modtype);
		link_ok = (stat & FW_PORT_CMD_LSTATUS_F) != 0;
		speed = 0;
		fc = 0;
		if (stat & FW_PORT_CMD_RXPAUSE_F)
			fc |= PAUSE_RX;
		if (stat & FW_PORT_CMD_TXPAUSE_F)
			fc |= PAUSE_TX;
		if (stat & FW_PORT_CMD_LSPEED_V(FW_PORT_CAP_SPEED_100M))
			speed = 100;
		else if (stat & FW_PORT_CMD_LSPEED_V(FW_PORT_CAP_SPEED_1G))
			speed = 1000;
		else if (stat & FW_PORT_CMD_LSPEED_V(FW_PORT_CAP_SPEED_10G))
			speed = 10000;
		else if (stat & FW_PORT_CMD_LSPEED_V(FW_PORT_CAP_SPEED_40G))
			speed = 40000;

		/*
		 * Scan all of our "ports" (Virtual Interfaces) looking for
		 * those bound to the physical port which has changed.  If
		 * our recorded state doesn't match the current state,
		 * signal that change to the OS code.
		 */
		for_each_port(adapter, pidx) {
			struct port_info *pi = adap2pinfo(adapter, pidx);
			struct link_config *lc;

			if (pi->port_id != port_id)
				continue;

			lc = &pi->link_cfg;

			mod = FW_PORT_CMD_MODTYPE_G(stat);
			if (mod != pi->mod_type) {
				pi->mod_type = mod;
				t4vf_os_portmod_changed(adapter, pidx);
			}

			if (link_ok != lc->link_ok || speed != lc->speed ||
			    fc != lc->fc) {
				/* something changed */
				lc->link_ok = link_ok;
				lc->speed = speed;
				lc->fc = fc;
				lc->supported =
					be16_to_cpu(port_cmd->u.info.pcap);
				t4vf_os_link_changed(adapter, pidx, link_ok);
			}
		}
		break;
	}

	default:
		dev_err(adapter->pdev_dev, "Unknown firmware reply %X\n",
			opcode);
	}
	return 0;
}

/**
 */
int t4vf_prep_adapter(struct adapter *adapter)
{
	int err;
	unsigned int chipid;

	/* Wait for the device to become ready before proceeding ...
	 */
	err = t4vf_wait_dev_ready(adapter);
	if (err)
		return err;

	/* Default port and clock for debugging in case we can't reach
	 * firmware.
	 */
	adapter->params.nports = 1;
	adapter->params.vfres.pmask = 1;
	adapter->params.vpd.cclk = 50000;

	adapter->params.chip = 0;
	switch (CHELSIO_PCI_ID_VER(adapter->pdev->device)) {
	case CHELSIO_T4:
		adapter->params.chip |= CHELSIO_CHIP_CODE(CHELSIO_T4, 0);
		adapter->params.arch.sge_fl_db = DBPRIO_F;
		adapter->params.arch.mps_tcam_size =
				NUM_MPS_CLS_SRAM_L_INSTANCES;
		break;

	case CHELSIO_T5:
		chipid = REV_G(t4_read_reg(adapter, PL_VF_REV_A));
		adapter->params.chip |= CHELSIO_CHIP_CODE(CHELSIO_T5, chipid);
		adapter->params.arch.sge_fl_db = DBPRIO_F | DBTYPE_F;
		adapter->params.arch.mps_tcam_size =
				NUM_MPS_T5_CLS_SRAM_L_INSTANCES;
		break;

	case CHELSIO_T6:
		chipid = REV_G(t4_read_reg(adapter, PL_VF_REV_A));
		adapter->params.chip |= CHELSIO_CHIP_CODE(CHELSIO_T6, chipid);
		adapter->params.arch.sge_fl_db = 0;
		adapter->params.arch.mps_tcam_size =
				NUM_MPS_T5_CLS_SRAM_L_INSTANCES;
		break;
	}

	return 0;
}<|MERGE_RESOLUTION|>--- conflicted
+++ resolved
@@ -566,13 +566,8 @@
 	 * right value.
 	 */
 	if (!is_t4(adapter->params.chip)) {
-<<<<<<< HEAD
-		params[0] = (FW_PARAMS_MNEM(FW_PARAMS_MNEM_REG) |
-			     FW_PARAMS_PARAM_XYZ(SGE_CONTROL2_A));
-=======
 		params[0] = (FW_PARAMS_MNEM_V(FW_PARAMS_MNEM_REG) |
 			     FW_PARAMS_PARAM_XYZ_V(SGE_CONTROL2_A));
->>>>>>> afd2ff9b
 		v = t4vf_query_params(adapter, 1, params, vals);
 		if (v != FW_SUCCESS) {
 			dev_err(adapter->pdev_dev,
@@ -583,24 +578,15 @@
 		sge_params->sge_control2 = vals[0];
 	}
 
-<<<<<<< HEAD
-	params[0] = (FW_PARAMS_MNEM(FW_PARAMS_MNEM_REG) |
-		     FW_PARAMS_PARAM_XYZ(SGE_INGRESS_RX_THRESHOLD));
-	params[1] = (FW_PARAMS_MNEM(FW_PARAMS_MNEM_REG) |
-		     FW_PARAMS_PARAM_XYZ(SGE_CONM_CTRL));
-=======
 	params[0] = (FW_PARAMS_MNEM_V(FW_PARAMS_MNEM_REG) |
 		     FW_PARAMS_PARAM_XYZ_V(SGE_INGRESS_RX_THRESHOLD_A));
 	params[1] = (FW_PARAMS_MNEM_V(FW_PARAMS_MNEM_REG) |
 		     FW_PARAMS_PARAM_XYZ_V(SGE_CONM_CTRL_A));
->>>>>>> afd2ff9b
 	v = t4vf_query_params(adapter, 2, params, vals);
 	if (v)
 		return v;
 	sge_params->sge_ingress_rx_threshold = vals[0];
 	sge_params->sge_congestion_control = vals[1];
-<<<<<<< HEAD
-=======
 
 	/* For T5 and later we want to use the new BAR2 Doorbells.
 	 * Unfortunately, older firmware didn't allow the this register to be
@@ -651,7 +637,6 @@
 			((sge_params->sge_ingress_queues_per_page >> s_qpp)
 			 & QUEUESPERPAGEPF0_M);
 	}
->>>>>>> afd2ff9b
 
 	return 0;
 }
