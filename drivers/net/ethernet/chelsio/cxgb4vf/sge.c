--- conflicted
+++ resolved
@@ -630,12 +630,7 @@
 		goto alloc_small_pages;
 
 	while (n) {
-<<<<<<< HEAD
-		page = alloc_pages(gfp | __GFP_COMP | __GFP_NOWARN,
-				   s->fl_pg_order);
-=======
 		page = __dev_alloc_pages(gfp, s->fl_pg_order);
->>>>>>> afd2ff9b
 		if (unlikely(!page)) {
 			/*
 			 * We've failed inour attempt to allocate a "large
@@ -2634,15 +2629,9 @@
 	 */
 	if (fl1)
 		s->fl_pg_order = ilog2(fl1) - PAGE_SHIFT;
-<<<<<<< HEAD
-	s->stat_len = ((sge_params->sge_control & EGRSTATUSPAGESIZE_MASK)
-			? 128 : 64);
-	s->pktshift = PKTSHIFT_GET(sge_params->sge_control);
-=======
 	s->stat_len = ((sge_params->sge_control & EGRSTATUSPAGESIZE_F)
 			? 128 : 64);
 	s->pktshift = PKTSHIFT_G(sge_params->sge_control);
->>>>>>> afd2ff9b
 
 	/* T4 uses a single control field to specify both the PCIe Padding and
 	 * Packing Boundary.  T5 introduced the ability to specify these
@@ -2654,13 +2643,8 @@
 	 * end doing this because it would initialize the Padding Boundary and
 	 * leave the Packing Boundary initialized to 0 (16 bytes).)
 	 */
-<<<<<<< HEAD
-	ingpadboundary = 1 << (INGPADBOUNDARY_GET(sge_params->sge_control) +
-			       X_INGPADBOUNDARY_SHIFT);
-=======
 	ingpadboundary = 1 << (INGPADBOUNDARY_G(sge_params->sge_control) +
 			       INGPADBOUNDARY_SHIFT_X);
->>>>>>> afd2ff9b
 	if (is_t4(adapter->params.chip)) {
 		s->fl_align = ingpadboundary;
 	} else {
@@ -2684,10 +2668,6 @@
 	 * give it more Free List entries.  (Note that the SGE's Egress
 	 * Congestion Threshold is in units of 2 Free List pointers.)
 	 */
-<<<<<<< HEAD
-	s->fl_starve_thres
-		= EGRTHRESHOLD_GET(sge_params->sge_congestion_control)*2 + 1;
-=======
 	switch (CHELSIO_CHIP_VERSION(adapter->params.chip)) {
 	case CHELSIO_T4:
 		s->fl_starve_thres =
@@ -2704,7 +2684,6 @@
 		break;
 	}
 	s->fl_starve_thres = s->fl_starve_thres * 2 + 1;
->>>>>>> afd2ff9b
 
 	/*
 	 * Set up tasklet timers.
