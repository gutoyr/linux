--- conflicted
+++ resolved
@@ -136,18 +136,12 @@
 struct sge_params {
 	u32 sge_control;		/* padding, boundaries, lengths, etc. */
 	u32 sge_control2;		/* T5: more of the same */
-<<<<<<< HEAD
-	u32 sge_host_page_size;		/* RDMA page sizes */
-	u32 sge_queues_per_page;	/* RDMA queues/page */
-	u32 sge_user_mode_limits;	/* limits for BAR2 user mode accesses */
-=======
 	u32 sge_host_page_size;		/* PF0-7 page sizes */
 	u32 sge_egress_queues_per_page;	/* PF0-7 egress queues/page */
 	u32 sge_ingress_queues_per_page;/* PF0-7 ingress queues/page */
 	u32 sge_vf_hps;                 /* host page size for our vf */
 	u32 sge_vf_eq_qpp;		/* egress queues/page for our VF */
 	u32 sge_vf_iq_qpp;		/* ingress queues/page for our VF */
->>>>>>> afd2ff9b
 	u32 sge_fl_buffer_size[16];	/* free list buffer sizes */
 	u32 sge_ingress_rx_threshold;	/* RX counter interrupt threshold[4] */
 	u32 sge_congestion_control;     /* congestion thresholds, etc. */
