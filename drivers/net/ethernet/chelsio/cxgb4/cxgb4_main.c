/*
 * This file is part of the Chelsio T4 Ethernet driver for Linux.
 *
 * Copyright (c) 2003-2014 Chelsio Communications, Inc. All rights reserved.
 *
 * This software is available to you under a choice of one of two
 * licenses.  You may choose to be licensed under the terms of the GNU
 * General Public License (GPL) Version 2, available from the file
 * COPYING in the main directory of this source tree, or the
 * OpenIB.org BSD license below:
 *
 *     Redistribution and use in source and binary forms, with or
 *     without modification, are permitted provided that the following
 *     conditions are met:
 *
 *      - Redistributions of source code must retain the above
 *        copyright notice, this list of conditions and the following
 *        disclaimer.
 *
 *      - Redistributions in binary form must reproduce the above
 *        copyright notice, this list of conditions and the following
 *        disclaimer in the documentation and/or other materials
 *        provided with the distribution.
 *
 * THE SOFTWARE IS PROVIDED "AS IS", WITHOUT WARRANTY OF ANY KIND,
 * EXPRESS OR IMPLIED, INCLUDING BUT NOT LIMITED TO THE WARRANTIES OF
 * MERCHANTABILITY, FITNESS FOR A PARTICULAR PURPOSE AND
 * NONINFRINGEMENT. IN NO EVENT SHALL THE AUTHORS OR COPYRIGHT HOLDERS
 * BE LIABLE FOR ANY CLAIM, DAMAGES OR OTHER LIABILITY, WHETHER IN AN
 * ACTION OF CONTRACT, TORT OR OTHERWISE, ARISING FROM, OUT OF OR IN
 * CONNECTION WITH THE SOFTWARE OR THE USE OR OTHER DEALINGS IN THE
 * SOFTWARE.
 */

#define pr_fmt(fmt) KBUILD_MODNAME ": " fmt

#include <linux/bitmap.h>
#include <linux/crc32.h>
#include <linux/ctype.h>
#include <linux/debugfs.h>
#include <linux/err.h>
#include <linux/etherdevice.h>
#include <linux/firmware.h>
#include <linux/if.h>
#include <linux/if_vlan.h>
#include <linux/init.h>
#include <linux/log2.h>
#include <linux/mdio.h>
#include <linux/module.h>
#include <linux/moduleparam.h>
#include <linux/mutex.h>
#include <linux/netdevice.h>
#include <linux/pci.h>
#include <linux/aer.h>
#include <linux/rtnetlink.h>
#include <linux/sched.h>
#include <linux/seq_file.h>
#include <linux/sockios.h>
#include <linux/vmalloc.h>
#include <linux/workqueue.h>
#include <net/neighbour.h>
#include <net/netevent.h>
#include <net/addrconf.h>
#include <asm/uaccess.h>

#include "cxgb4.h"
#include "t4_regs.h"
#include "t4_msg.h"
#include "t4fw_api.h"
#include "cxgb4_dcb.h"
#include "l2t.h"

#include <../drivers/net/bonding/bonding.h>

#ifdef DRV_VERSION
#undef DRV_VERSION
#endif
#define DRV_VERSION "2.0.0-ko"
#define DRV_DESC "Chelsio T4/T5 Network Driver"

/*
 * Max interrupt hold-off timer value in us.  Queues fall back to this value
 * under extreme memory pressure so it's largish to give the system time to
 * recover.
 */
#define MAX_SGE_TIMERVAL 200U

enum {
	/*
	 * Physical Function provisioning constants.
	 */
	PFRES_NVI = 4,			/* # of Virtual Interfaces */
	PFRES_NETHCTRL = 128,		/* # of EQs used for ETH or CTRL Qs */
	PFRES_NIQFLINT = 128,		/* # of ingress Qs/w Free List(s)/intr
					 */
	PFRES_NEQ = 256,		/* # of egress queues */
	PFRES_NIQ = 0,			/* # of ingress queues */
	PFRES_TC = 0,			/* PCI-E traffic class */
	PFRES_NEXACTF = 128,		/* # of exact MPS filters */

	PFRES_R_CAPS = FW_CMD_CAP_PF,
	PFRES_WX_CAPS = FW_CMD_CAP_PF,

#ifdef CONFIG_PCI_IOV
	/*
	 * Virtual Function provisioning constants.  We need two extra Ingress
	 * Queues with Interrupt capability to serve as the VF's Firmware
	 * Event Queue and Forwarded Interrupt Queue (when using MSI mode) --
	 * neither will have Free Lists associated with them).  For each
	 * Ethernet/Control Egress Queue and for each Free List, we need an
	 * Egress Context.
	 */
	VFRES_NPORTS = 1,		/* # of "ports" per VF */
	VFRES_NQSETS = 2,		/* # of "Queue Sets" per VF */

	VFRES_NVI = VFRES_NPORTS,	/* # of Virtual Interfaces */
	VFRES_NETHCTRL = VFRES_NQSETS,	/* # of EQs used for ETH or CTRL Qs */
	VFRES_NIQFLINT = VFRES_NQSETS+2,/* # of ingress Qs/w Free List(s)/intr */
	VFRES_NEQ = VFRES_NQSETS*2,	/* # of egress queues */
	VFRES_NIQ = 0,			/* # of non-fl/int ingress queues */
	VFRES_TC = 0,			/* PCI-E traffic class */
	VFRES_NEXACTF = 16,		/* # of exact MPS filters */

	VFRES_R_CAPS = FW_CMD_CAP_DMAQ|FW_CMD_CAP_VF|FW_CMD_CAP_PORT,
	VFRES_WX_CAPS = FW_CMD_CAP_DMAQ|FW_CMD_CAP_VF,
#endif
};

/*
 * Provide a Port Access Rights Mask for the specified PF/VF.  This is very
 * static and likely not to be useful in the long run.  We really need to
 * implement some form of persistent configuration which the firmware
 * controls.
 */
static unsigned int pfvfres_pmask(struct adapter *adapter,
				  unsigned int pf, unsigned int vf)
{
	unsigned int portn, portvec;

	/*
	 * Give PF's access to all of the ports.
	 */
	if (vf == 0)
		return FW_PFVF_CMD_PMASK_MASK;

	/*
	 * For VFs, we'll assign them access to the ports based purely on the
	 * PF.  We assign active ports in order, wrapping around if there are
	 * fewer active ports than PFs: e.g. active port[pf % nports].
	 * Unfortunately the adapter's port_info structs haven't been
	 * initialized yet so we have to compute this.
	 */
	if (adapter->params.nports == 0)
		return 0;

	portn = pf % adapter->params.nports;
	portvec = adapter->params.portvec;
	for (;;) {
		/*
		 * Isolate the lowest set bit in the port vector.  If we're at
		 * the port number that we want, return that as the pmask.
		 * otherwise mask that bit out of the port vector and
		 * decrement our port number ...
		 */
		unsigned int pmask = portvec ^ (portvec & (portvec-1));
		if (portn == 0)
			return pmask;
		portn--;
		portvec &= ~pmask;
	}
	/*NOTREACHED*/
}

enum {
	MAX_TXQ_ENTRIES      = 16384,
	MAX_CTRL_TXQ_ENTRIES = 1024,
	MAX_RSPQ_ENTRIES     = 16384,
	MAX_RX_BUFFERS       = 16384,
	MIN_TXQ_ENTRIES      = 32,
	MIN_CTRL_TXQ_ENTRIES = 32,
	MIN_RSPQ_ENTRIES     = 128,
	MIN_FL_ENTRIES       = 16
};

/* Host shadow copy of ingress filter entry.  This is in host native format
 * and doesn't match the ordering or bit order, etc. of the hardware of the
 * firmware command.  The use of bit-field structure elements is purely to
 * remind ourselves of the field size limitations and save memory in the case
 * where the filter table is large.
 */
struct filter_entry {
	/* Administrative fields for filter.
	 */
	u32 valid:1;            /* filter allocated and valid */
	u32 locked:1;           /* filter is administratively locked */

	u32 pending:1;          /* filter action is pending firmware reply */
	u32 smtidx:8;           /* Source MAC Table index for smac */
	struct l2t_entry *l2t;  /* Layer Two Table entry for dmac */

	/* The filter itself.  Most of this is a straight copy of information
	 * provided by the extended ioctl().  Some fields are translated to
	 * internal forms -- for instance the Ingress Queue ID passed in from
	 * the ioctl() is translated into the Absolute Ingress Queue ID.
	 */
	struct ch_filter_specification fs;
};

#define DFLT_MSG_ENABLE (NETIF_MSG_DRV | NETIF_MSG_PROBE | NETIF_MSG_LINK | \
			 NETIF_MSG_TIMER | NETIF_MSG_IFDOWN | NETIF_MSG_IFUP |\
			 NETIF_MSG_RX_ERR | NETIF_MSG_TX_ERR)

#define CH_DEVICE(devid, data) { PCI_VDEVICE(CHELSIO, devid), (data) }

static const struct pci_device_id cxgb4_pci_tbl[] = {
	CH_DEVICE(0xa000, 0),  /* PE10K */
	CH_DEVICE(0x4001, -1),
	CH_DEVICE(0x4002, -1),
	CH_DEVICE(0x4003, -1),
	CH_DEVICE(0x4004, -1),
	CH_DEVICE(0x4005, -1),
	CH_DEVICE(0x4006, -1),
	CH_DEVICE(0x4007, -1),
	CH_DEVICE(0x4008, -1),
	CH_DEVICE(0x4009, -1),
	CH_DEVICE(0x400a, -1),
	CH_DEVICE(0x400d, -1),
	CH_DEVICE(0x400e, -1),
	CH_DEVICE(0x4080, -1),
	CH_DEVICE(0x4081, -1),
	CH_DEVICE(0x4082, -1),
	CH_DEVICE(0x4083, -1),
	CH_DEVICE(0x4084, -1),
	CH_DEVICE(0x4085, -1),
	CH_DEVICE(0x4086, -1),
	CH_DEVICE(0x4087, -1),
	CH_DEVICE(0x4088, -1),
	CH_DEVICE(0x4401, 4),
	CH_DEVICE(0x4402, 4),
	CH_DEVICE(0x4403, 4),
	CH_DEVICE(0x4404, 4),
	CH_DEVICE(0x4405, 4),
	CH_DEVICE(0x4406, 4),
	CH_DEVICE(0x4407, 4),
	CH_DEVICE(0x4408, 4),
	CH_DEVICE(0x4409, 4),
	CH_DEVICE(0x440a, 4),
	CH_DEVICE(0x440d, 4),
	CH_DEVICE(0x440e, 4),
	CH_DEVICE(0x4480, 4),
	CH_DEVICE(0x4481, 4),
	CH_DEVICE(0x4482, 4),
	CH_DEVICE(0x4483, 4),
	CH_DEVICE(0x4484, 4),
	CH_DEVICE(0x4485, 4),
	CH_DEVICE(0x4486, 4),
	CH_DEVICE(0x4487, 4),
	CH_DEVICE(0x4488, 4),
	CH_DEVICE(0x5001, 4),
	CH_DEVICE(0x5002, 4),
	CH_DEVICE(0x5003, 4),
	CH_DEVICE(0x5004, 4),
	CH_DEVICE(0x5005, 4),
	CH_DEVICE(0x5006, 4),
	CH_DEVICE(0x5007, 4),
	CH_DEVICE(0x5008, 4),
	CH_DEVICE(0x5009, 4),
	CH_DEVICE(0x500A, 4),
	CH_DEVICE(0x500B, 4),
	CH_DEVICE(0x500C, 4),
	CH_DEVICE(0x500D, 4),
	CH_DEVICE(0x500E, 4),
	CH_DEVICE(0x500F, 4),
	CH_DEVICE(0x5010, 4),
	CH_DEVICE(0x5011, 4),
	CH_DEVICE(0x5012, 4),
	CH_DEVICE(0x5013, 4),
	CH_DEVICE(0x5014, 4),
	CH_DEVICE(0x5015, 4),
	CH_DEVICE(0x5080, 4),
	CH_DEVICE(0x5081, 4),
	CH_DEVICE(0x5082, 4),
	CH_DEVICE(0x5083, 4),
	CH_DEVICE(0x5084, 4),
	CH_DEVICE(0x5085, 4),
	CH_DEVICE(0x5086, 4),
	CH_DEVICE(0x5087, 4),
	CH_DEVICE(0x5088, 4),
	CH_DEVICE(0x5401, 4),
	CH_DEVICE(0x5402, 4),
	CH_DEVICE(0x5403, 4),
	CH_DEVICE(0x5404, 4),
	CH_DEVICE(0x5405, 4),
	CH_DEVICE(0x5406, 4),
	CH_DEVICE(0x5407, 4),
	CH_DEVICE(0x5408, 4),
	CH_DEVICE(0x5409, 4),
	CH_DEVICE(0x540A, 4),
	CH_DEVICE(0x540B, 4),
	CH_DEVICE(0x540C, 4),
	CH_DEVICE(0x540D, 4),
	CH_DEVICE(0x540E, 4),
	CH_DEVICE(0x540F, 4),
	CH_DEVICE(0x5410, 4),
	CH_DEVICE(0x5411, 4),
	CH_DEVICE(0x5412, 4),
	CH_DEVICE(0x5413, 4),
	CH_DEVICE(0x5414, 4),
	CH_DEVICE(0x5415, 4),
	CH_DEVICE(0x5480, 4),
	CH_DEVICE(0x5481, 4),
	CH_DEVICE(0x5482, 4),
	CH_DEVICE(0x5483, 4),
	CH_DEVICE(0x5484, 4),
	CH_DEVICE(0x5485, 4),
	CH_DEVICE(0x5486, 4),
	CH_DEVICE(0x5487, 4),
	CH_DEVICE(0x5488, 4),
	{ 0, }
};

#define FW4_FNAME "cxgb4/t4fw.bin"
#define FW5_FNAME "cxgb4/t5fw.bin"
#define FW4_CFNAME "cxgb4/t4-config.txt"
#define FW5_CFNAME "cxgb4/t5-config.txt"

MODULE_DESCRIPTION(DRV_DESC);
MODULE_AUTHOR("Chelsio Communications");
MODULE_LICENSE("Dual BSD/GPL");
MODULE_VERSION(DRV_VERSION);
MODULE_DEVICE_TABLE(pci, cxgb4_pci_tbl);
MODULE_FIRMWARE(FW4_FNAME);
MODULE_FIRMWARE(FW5_FNAME);

/*
 * Normally we're willing to become the firmware's Master PF but will be happy
 * if another PF has already become the Master and initialized the adapter.
 * Setting "force_init" will cause this driver to forcibly establish itself as
 * the Master PF and initialize the adapter.
 */
static uint force_init;

module_param(force_init, uint, 0644);
MODULE_PARM_DESC(force_init, "Forcibly become Master PF and initialize adapter");

/*
 * Normally if the firmware we connect to has Configuration File support, we
 * use that and only fall back to the old Driver-based initialization if the
 * Configuration File fails for some reason.  If force_old_init is set, then
 * we'll always use the old Driver-based initialization sequence.
 */
static uint force_old_init;

module_param(force_old_init, uint, 0644);
MODULE_PARM_DESC(force_old_init, "Force old initialization sequence");

static int dflt_msg_enable = DFLT_MSG_ENABLE;

module_param(dflt_msg_enable, int, 0644);
MODULE_PARM_DESC(dflt_msg_enable, "Chelsio T4 default message enable bitmap");

/*
 * The driver uses the best interrupt scheme available on a platform in the
 * order MSI-X, MSI, legacy INTx interrupts.  This parameter determines which
 * of these schemes the driver may consider as follows:
 *
 * msi = 2: choose from among all three options
 * msi = 1: only consider MSI and INTx interrupts
 * msi = 0: force INTx interrupts
 */
static int msi = 2;

module_param(msi, int, 0644);
MODULE_PARM_DESC(msi, "whether to use INTx (0), MSI (1) or MSI-X (2)");

/*
 * Queue interrupt hold-off timer values.  Queues default to the first of these
 * upon creation.
 */
static unsigned int intr_holdoff[SGE_NTIMERS - 1] = { 5, 10, 20, 50, 100 };

module_param_array(intr_holdoff, uint, NULL, 0644);
MODULE_PARM_DESC(intr_holdoff, "values for queue interrupt hold-off timers "
		 "0..4 in microseconds");

static unsigned int intr_cnt[SGE_NCOUNTERS - 1] = { 4, 8, 16 };

module_param_array(intr_cnt, uint, NULL, 0644);
MODULE_PARM_DESC(intr_cnt,
		 "thresholds 1..3 for queue interrupt packet counters");

/*
 * Normally we tell the chip to deliver Ingress Packets into our DMA buffers
 * offset by 2 bytes in order to have the IP headers line up on 4-byte
 * boundaries.  This is a requirement for many architectures which will throw
 * a machine check fault if an attempt is made to access one of the 4-byte IP
 * header fields on a non-4-byte boundary.  And it's a major performance issue
 * even on some architectures which allow it like some implementations of the
 * x86 ISA.  However, some architectures don't mind this and for some very
 * edge-case performance sensitive applications (like forwarding large volumes
 * of small packets), setting this DMA offset to 0 will decrease the number of
 * PCI-E Bus transfers enough to measurably affect performance.
 */
static int rx_dma_offset = 2;

static bool vf_acls;

#ifdef CONFIG_PCI_IOV
module_param(vf_acls, bool, 0644);
MODULE_PARM_DESC(vf_acls, "if set enable virtualization L2 ACL enforcement");

/* Configure the number of PCI-E Virtual Function which are to be instantiated
 * on SR-IOV Capable Physical Functions.
 */
static unsigned int num_vf[NUM_OF_PF_WITH_SRIOV];

module_param_array(num_vf, uint, NULL, 0644);
MODULE_PARM_DESC(num_vf, "number of VFs for each of PFs 0-3");
#endif

/* TX Queue select used to determine what algorithm to use for selecting TX
 * queue. Select between the kernel provided function (select_queue=0) or user
 * cxgb_select_queue function (select_queue=1)
 *
 * Default: select_queue=0
 */
static int select_queue;
module_param(select_queue, int, 0644);
MODULE_PARM_DESC(select_queue,
		 "Select between kernel provided method of selecting or driver method of selecting TX queue. Default is kernel method.");

/*
 * The filter TCAM has a fixed portion and a variable portion.  The fixed
 * portion can match on source/destination IP IPv4/IPv6 addresses and TCP/UDP
 * ports.  The variable portion is 36 bits which can include things like Exact
 * Match MAC Index (9 bits), Ether Type (16 bits), IP Protocol (8 bits),
 * [Inner] VLAN Tag (17 bits), etc. which, if all were somehow selected, would
 * far exceed the 36-bit budget for this "compressed" header portion of the
 * filter.  Thus, we have a scarce resource which must be carefully managed.
 *
 * By default we set this up to mostly match the set of filter matching
 * capabilities of T3 but with accommodations for some of T4's more
 * interesting features:
 *
 *   { IP Fragment (1), MPS Match Type (3), IP Protocol (8),
 *     [Inner] VLAN (17), Port (3), FCoE (1) }
 */
enum {
	TP_VLAN_PRI_MAP_DEFAULT = HW_TPL_FR_MT_PR_IV_P_FC,
	TP_VLAN_PRI_MAP_FIRST = FCOE_SHIFT,
	TP_VLAN_PRI_MAP_LAST = FRAGMENTATION_SHIFT,
};

static unsigned int tp_vlan_pri_map = TP_VLAN_PRI_MAP_DEFAULT;

module_param(tp_vlan_pri_map, uint, 0644);
MODULE_PARM_DESC(tp_vlan_pri_map, "global compressed filter configuration");

static struct dentry *cxgb4_debugfs_root;

static LIST_HEAD(adapter_list);
static DEFINE_MUTEX(uld_mutex);
/* Adapter list to be accessed from atomic context */
static LIST_HEAD(adap_rcu_list);
static DEFINE_SPINLOCK(adap_rcu_lock);
static struct cxgb4_uld_info ulds[CXGB4_ULD_MAX];
static const char *uld_str[] = { "RDMA", "iSCSI" };

static void link_report(struct net_device *dev)
{
	if (!netif_carrier_ok(dev))
		netdev_info(dev, "link down\n");
	else {
		static const char *fc[] = { "no", "Rx", "Tx", "Tx/Rx" };

		const char *s = "10Mbps";
		const struct port_info *p = netdev_priv(dev);

		switch (p->link_cfg.speed) {
		case 10000:
			s = "10Gbps";
			break;
		case 1000:
			s = "1000Mbps";
			break;
		case 100:
			s = "100Mbps";
			break;
		case 40000:
			s = "40Gbps";
			break;
		}

		netdev_info(dev, "link up, %s, full-duplex, %s PAUSE\n", s,
			    fc[p->link_cfg.fc]);
	}
}

#ifdef CONFIG_CHELSIO_T4_DCB
/* Set up/tear down Data Center Bridging Priority mapping for a net device. */
static void dcb_tx_queue_prio_enable(struct net_device *dev, int enable)
{
	struct port_info *pi = netdev_priv(dev);
	struct adapter *adap = pi->adapter;
	struct sge_eth_txq *txq = &adap->sge.ethtxq[pi->first_qset];
	int i;

	/* We use a simple mapping of Port TX Queue Index to DCB
	 * Priority when we're enabling DCB.
	 */
	for (i = 0; i < pi->nqsets; i++, txq++) {
		u32 name, value;
		int err;

		name = (FW_PARAMS_MNEM(FW_PARAMS_MNEM_DMAQ) |
			FW_PARAMS_PARAM_X(FW_PARAMS_PARAM_DMAQ_EQ_DCBPRIO_ETH) |
			FW_PARAMS_PARAM_YZ(txq->q.cntxt_id));
		value = enable ? i : 0xffffffff;

		/* Since we can be called while atomic (from "interrupt
		 * level") we need to issue the Set Parameters Commannd
		 * without sleeping (timeout < 0).
		 */
		err = t4_set_params_nosleep(adap, adap->mbox, adap->fn, 0, 1,
					    &name, &value);

		if (err)
			dev_err(adap->pdev_dev,
				"Can't %s DCB Priority on port %d, TX Queue %d: err=%d\n",
				enable ? "set" : "unset", pi->port_id, i, -err);
		else
			txq->dcb_prio = value;
	}
}
#endif /* CONFIG_CHELSIO_T4_DCB */

void t4_os_link_changed(struct adapter *adapter, int port_id, int link_stat)
{
	struct net_device *dev = adapter->port[port_id];

	/* Skip changes from disabled ports. */
	if (netif_running(dev) && link_stat != netif_carrier_ok(dev)) {
		if (link_stat)
			netif_carrier_on(dev);
		else {
#ifdef CONFIG_CHELSIO_T4_DCB
			cxgb4_dcb_state_init(dev);
			dcb_tx_queue_prio_enable(dev, false);
#endif /* CONFIG_CHELSIO_T4_DCB */
			netif_carrier_off(dev);
		}

		link_report(dev);
	}
}

void t4_os_portmod_changed(const struct adapter *adap, int port_id)
{
	static const char *mod_str[] = {
		NULL, "LR", "SR", "ER", "passive DA", "active DA", "LRM"
	};

	const struct net_device *dev = adap->port[port_id];
	const struct port_info *pi = netdev_priv(dev);

	if (pi->mod_type == FW_PORT_MOD_TYPE_NONE)
		netdev_info(dev, "port module unplugged\n");
	else if (pi->mod_type < ARRAY_SIZE(mod_str))
		netdev_info(dev, "%s module inserted\n", mod_str[pi->mod_type]);
}

/*
 * Configure the exact and hash address filters to handle a port's multicast
 * and secondary unicast MAC addresses.
 */
static int set_addr_filters(const struct net_device *dev, bool sleep)
{
	u64 mhash = 0;
	u64 uhash = 0;
	bool free = true;
	u16 filt_idx[7];
	const u8 *addr[7];
	int ret, naddr = 0;
	const struct netdev_hw_addr *ha;
	int uc_cnt = netdev_uc_count(dev);
	int mc_cnt = netdev_mc_count(dev);
	const struct port_info *pi = netdev_priv(dev);
	unsigned int mb = pi->adapter->fn;

	/* first do the secondary unicast addresses */
	netdev_for_each_uc_addr(ha, dev) {
		addr[naddr++] = ha->addr;
		if (--uc_cnt == 0 || naddr >= ARRAY_SIZE(addr)) {
			ret = t4_alloc_mac_filt(pi->adapter, mb, pi->viid, free,
					naddr, addr, filt_idx, &uhash, sleep);
			if (ret < 0)
				return ret;

			free = false;
			naddr = 0;
		}
	}

	/* next set up the multicast addresses */
	netdev_for_each_mc_addr(ha, dev) {
		addr[naddr++] = ha->addr;
		if (--mc_cnt == 0 || naddr >= ARRAY_SIZE(addr)) {
			ret = t4_alloc_mac_filt(pi->adapter, mb, pi->viid, free,
					naddr, addr, filt_idx, &mhash, sleep);
			if (ret < 0)
				return ret;

			free = false;
			naddr = 0;
		}
	}

	return t4_set_addr_hash(pi->adapter, mb, pi->viid, uhash != 0,
				uhash | mhash, sleep);
}

int dbfifo_int_thresh = 10; /* 10 == 640 entry threshold */
module_param(dbfifo_int_thresh, int, 0644);
MODULE_PARM_DESC(dbfifo_int_thresh, "doorbell fifo interrupt threshold");

/*
 * usecs to sleep while draining the dbfifo
 */
static int dbfifo_drain_delay = 1000;
module_param(dbfifo_drain_delay, int, 0644);
MODULE_PARM_DESC(dbfifo_drain_delay,
		 "usecs to sleep while draining the dbfifo");

/*
 * Set Rx properties of a port, such as promiscruity, address filters, and MTU.
 * If @mtu is -1 it is left unchanged.
 */
static int set_rxmode(struct net_device *dev, int mtu, bool sleep_ok)
{
	int ret;
	struct port_info *pi = netdev_priv(dev);

	ret = set_addr_filters(dev, sleep_ok);
	if (ret == 0)
		ret = t4_set_rxmode(pi->adapter, pi->adapter->fn, pi->viid, mtu,
				    (dev->flags & IFF_PROMISC) ? 1 : 0,
				    (dev->flags & IFF_ALLMULTI) ? 1 : 0, 1, -1,
				    sleep_ok);
	return ret;
}

/**
 *	link_start - enable a port
 *	@dev: the port to enable
 *
 *	Performs the MAC and PHY actions needed to enable a port.
 */
static int link_start(struct net_device *dev)
{
	int ret;
	struct port_info *pi = netdev_priv(dev);
	unsigned int mb = pi->adapter->fn;

	/*
	 * We do not set address filters and promiscuity here, the stack does
	 * that step explicitly.
	 */
	ret = t4_set_rxmode(pi->adapter, mb, pi->viid, dev->mtu, -1, -1, -1,
			    !!(dev->features & NETIF_F_HW_VLAN_CTAG_RX), true);
	if (ret == 0) {
		ret = t4_change_mac(pi->adapter, mb, pi->viid,
				    pi->xact_addr_filt, dev->dev_addr, true,
				    true);
		if (ret >= 0) {
			pi->xact_addr_filt = ret;
			ret = 0;
		}
	}
	if (ret == 0)
		ret = t4_link_start(pi->adapter, mb, pi->tx_chan,
				    &pi->link_cfg);
	if (ret == 0) {
		local_bh_disable();
		ret = t4_enable_vi_params(pi->adapter, mb, pi->viid, true,
					  true, CXGB4_DCB_ENABLED);
		local_bh_enable();
	}

	return ret;
}

int cxgb4_dcb_enabled(const struct net_device *dev)
{
#ifdef CONFIG_CHELSIO_T4_DCB
	struct port_info *pi = netdev_priv(dev);

	if (!pi->dcb.enabled)
		return 0;

	return ((pi->dcb.state == CXGB4_DCB_STATE_FW_ALLSYNCED) ||
		(pi->dcb.state == CXGB4_DCB_STATE_HOST));
#else
	return 0;
#endif
}
EXPORT_SYMBOL(cxgb4_dcb_enabled);

#ifdef CONFIG_CHELSIO_T4_DCB
/* Handle a Data Center Bridging update message from the firmware. */
static void dcb_rpl(struct adapter *adap, const struct fw_port_cmd *pcmd)
{
	int port = FW_PORT_CMD_PORTID_GET(ntohl(pcmd->op_to_portid));
	struct net_device *dev = adap->port[port];
	int old_dcb_enabled = cxgb4_dcb_enabled(dev);
	int new_dcb_enabled;

	cxgb4_dcb_handle_fw_update(adap, pcmd);
	new_dcb_enabled = cxgb4_dcb_enabled(dev);

	/* If the DCB has become enabled or disabled on the port then we're
	 * going to need to set up/tear down DCB Priority parameters for the
	 * TX Queues associated with the port.
	 */
	if (new_dcb_enabled != old_dcb_enabled)
		dcb_tx_queue_prio_enable(dev, new_dcb_enabled);
}
#endif /* CONFIG_CHELSIO_T4_DCB */

/* Clear a filter and release any of its resources that we own.  This also
 * clears the filter's "pending" status.
 */
static void clear_filter(struct adapter *adap, struct filter_entry *f)
{
	/* If the new or old filter have loopback rewriteing rules then we'll
	 * need to free any existing Layer Two Table (L2T) entries of the old
	 * filter rule.  The firmware will handle freeing up any Source MAC
	 * Table (SMT) entries used for rewriting Source MAC Addresses in
	 * loopback rules.
	 */
	if (f->l2t)
		cxgb4_l2t_release(f->l2t);

	/* The zeroing of the filter rule below clears the filter valid,
	 * pending, locked flags, l2t pointer, etc. so it's all we need for
	 * this operation.
	 */
	memset(f, 0, sizeof(*f));
}

/* Handle a filter write/deletion reply.
 */
static void filter_rpl(struct adapter *adap, const struct cpl_set_tcb_rpl *rpl)
{
	unsigned int idx = GET_TID(rpl);
	unsigned int nidx = idx - adap->tids.ftid_base;
	unsigned int ret;
	struct filter_entry *f;

	if (idx >= adap->tids.ftid_base && nidx <
	   (adap->tids.nftids + adap->tids.nsftids)) {
		idx = nidx;
		ret = GET_TCB_COOKIE(rpl->cookie);
		f = &adap->tids.ftid_tab[idx];

		if (ret == FW_FILTER_WR_FLT_DELETED) {
			/* Clear the filter when we get confirmation from the
			 * hardware that the filter has been deleted.
			 */
			clear_filter(adap, f);
		} else if (ret == FW_FILTER_WR_SMT_TBL_FULL) {
			dev_err(adap->pdev_dev, "filter %u setup failed due to full SMT\n",
				idx);
			clear_filter(adap, f);
		} else if (ret == FW_FILTER_WR_FLT_ADDED) {
			f->smtidx = (be64_to_cpu(rpl->oldval) >> 24) & 0xff;
			f->pending = 0;  /* asynchronous setup completed */
			f->valid = 1;
		} else {
			/* Something went wrong.  Issue a warning about the
			 * problem and clear everything out.
			 */
			dev_err(adap->pdev_dev, "filter %u setup failed with error %u\n",
				idx, ret);
			clear_filter(adap, f);
		}
	}
}

/* Response queue handler for the FW event queue.
 */
static int fwevtq_handler(struct sge_rspq *q, const __be64 *rsp,
			  const struct pkt_gl *gl)
{
	u8 opcode = ((const struct rss_header *)rsp)->opcode;

	rsp++;                                          /* skip RSS header */

	/* FW can send EGR_UPDATEs encapsulated in a CPL_FW4_MSG.
	 */
	if (unlikely(opcode == CPL_FW4_MSG &&
	   ((const struct cpl_fw4_msg *)rsp)->type == FW_TYPE_RSSCPL)) {
		rsp++;
		opcode = ((const struct rss_header *)rsp)->opcode;
		rsp++;
		if (opcode != CPL_SGE_EGR_UPDATE) {
			dev_err(q->adap->pdev_dev, "unexpected FW4/CPL %#x on FW event queue\n"
				, opcode);
			goto out;
		}
	}

	if (likely(opcode == CPL_SGE_EGR_UPDATE)) {
		const struct cpl_sge_egr_update *p = (void *)rsp;
		unsigned int qid = EGR_QID(ntohl(p->opcode_qid));
		struct sge_txq *txq;

		txq = q->adap->sge.egr_map[qid - q->adap->sge.egr_start];
		txq->restarts++;
		if ((u8 *)txq < (u8 *)q->adap->sge.ofldtxq) {
			struct sge_eth_txq *eq;

			eq = container_of(txq, struct sge_eth_txq, q);
			netif_tx_wake_queue(eq->txq);
		} else {
			struct sge_ofld_txq *oq;

			oq = container_of(txq, struct sge_ofld_txq, q);
			tasklet_schedule(&oq->qresume_tsk);
		}
	} else if (opcode == CPL_FW6_MSG || opcode == CPL_FW4_MSG) {
		const struct cpl_fw6_msg *p = (void *)rsp;

#ifdef CONFIG_CHELSIO_T4_DCB
		const struct fw_port_cmd *pcmd = (const void *)p->data;
		unsigned int cmd = FW_CMD_OP_GET(ntohl(pcmd->op_to_portid));
		unsigned int action =
			FW_PORT_CMD_ACTION_GET(ntohl(pcmd->action_to_len16));

		if (cmd == FW_PORT_CMD &&
		    action == FW_PORT_ACTION_GET_PORT_INFO) {
			int port = FW_PORT_CMD_PORTID_GET(
					be32_to_cpu(pcmd->op_to_portid));
			struct net_device *dev = q->adap->port[port];
			int state_input = ((pcmd->u.info.dcbxdis_pkd &
					    FW_PORT_CMD_DCBXDIS)
					   ? CXGB4_DCB_INPUT_FW_DISABLED
					   : CXGB4_DCB_INPUT_FW_ENABLED);

			cxgb4_dcb_state_fsm(dev, state_input);
		}

		if (cmd == FW_PORT_CMD &&
		    action == FW_PORT_ACTION_L2_DCB_CFG)
			dcb_rpl(q->adap, pcmd);
		else
#endif
			if (p->type == 0)
				t4_handle_fw_rpl(q->adap, p->data);
	} else if (opcode == CPL_L2T_WRITE_RPL) {
		const struct cpl_l2t_write_rpl *p = (void *)rsp;

		do_l2t_write_rpl(q->adap, p);
	} else if (opcode == CPL_SET_TCB_RPL) {
		const struct cpl_set_tcb_rpl *p = (void *)rsp;

		filter_rpl(q->adap, p);
	} else
		dev_err(q->adap->pdev_dev,
			"unexpected CPL %#x on FW event queue\n", opcode);
out:
	return 0;
}

/**
 *	uldrx_handler - response queue handler for ULD queues
 *	@q: the response queue that received the packet
 *	@rsp: the response queue descriptor holding the offload message
 *	@gl: the gather list of packet fragments
 *
 *	Deliver an ingress offload packet to a ULD.  All processing is done by
 *	the ULD, we just maintain statistics.
 */
static int uldrx_handler(struct sge_rspq *q, const __be64 *rsp,
			 const struct pkt_gl *gl)
{
	struct sge_ofld_rxq *rxq = container_of(q, struct sge_ofld_rxq, rspq);

	/* FW can send CPLs encapsulated in a CPL_FW4_MSG.
	 */
	if (((const struct rss_header *)rsp)->opcode == CPL_FW4_MSG &&
	    ((const struct cpl_fw4_msg *)(rsp + 1))->type == FW_TYPE_RSSCPL)
		rsp += 2;

	if (ulds[q->uld].rx_handler(q->adap->uld_handle[q->uld], rsp, gl)) {
		rxq->stats.nomem++;
		return -1;
	}
	if (gl == NULL)
		rxq->stats.imm++;
	else if (gl == CXGB4_MSG_AN)
		rxq->stats.an++;
	else
		rxq->stats.pkts++;
	return 0;
}

static void disable_msi(struct adapter *adapter)
{
	if (adapter->flags & USING_MSIX) {
		pci_disable_msix(adapter->pdev);
		adapter->flags &= ~USING_MSIX;
	} else if (adapter->flags & USING_MSI) {
		pci_disable_msi(adapter->pdev);
		adapter->flags &= ~USING_MSI;
	}
}

/*
 * Interrupt handler for non-data events used with MSI-X.
 */
static irqreturn_t t4_nondata_intr(int irq, void *cookie)
{
	struct adapter *adap = cookie;

	u32 v = t4_read_reg(adap, MYPF_REG(PL_PF_INT_CAUSE));
	if (v & PFSW) {
		adap->swintr = 1;
		t4_write_reg(adap, MYPF_REG(PL_PF_INT_CAUSE), v);
	}
	t4_slow_intr_handler(adap);
	return IRQ_HANDLED;
}

/*
 * Name the MSI-X interrupts.
 */
static void name_msix_vecs(struct adapter *adap)
{
	int i, j, msi_idx = 2, n = sizeof(adap->msix_info[0].desc);

	/* non-data interrupts */
	snprintf(adap->msix_info[0].desc, n, "%s", adap->port[0]->name);

	/* FW events */
	snprintf(adap->msix_info[1].desc, n, "%s-FWeventq",
		 adap->port[0]->name);

	/* Ethernet queues */
	for_each_port(adap, j) {
		struct net_device *d = adap->port[j];
		const struct port_info *pi = netdev_priv(d);

		for (i = 0; i < pi->nqsets; i++, msi_idx++)
			snprintf(adap->msix_info[msi_idx].desc, n, "%s-Rx%d",
				 d->name, i);
	}

	/* offload queues */
	for_each_ofldrxq(&adap->sge, i)
		snprintf(adap->msix_info[msi_idx++].desc, n, "%s-ofld%d",
			 adap->port[0]->name, i);

	for_each_rdmarxq(&adap->sge, i)
		snprintf(adap->msix_info[msi_idx++].desc, n, "%s-rdma%d",
			 adap->port[0]->name, i);

	for_each_rdmaciq(&adap->sge, i)
		snprintf(adap->msix_info[msi_idx++].desc, n, "%s-rdma-ciq%d",
			 adap->port[0]->name, i);
}

static int request_msix_queue_irqs(struct adapter *adap)
{
	struct sge *s = &adap->sge;
	int err, ethqidx, ofldqidx = 0, rdmaqidx = 0, rdmaciqqidx = 0;
	int msi_index = 2;

	err = request_irq(adap->msix_info[1].vec, t4_sge_intr_msix, 0,
			  adap->msix_info[1].desc, &s->fw_evtq);
	if (err)
		return err;

	for_each_ethrxq(s, ethqidx) {
		err = request_irq(adap->msix_info[msi_index].vec,
				  t4_sge_intr_msix, 0,
				  adap->msix_info[msi_index].desc,
				  &s->ethrxq[ethqidx].rspq);
		if (err)
			goto unwind;
		msi_index++;
	}
	for_each_ofldrxq(s, ofldqidx) {
		err = request_irq(adap->msix_info[msi_index].vec,
				  t4_sge_intr_msix, 0,
				  adap->msix_info[msi_index].desc,
				  &s->ofldrxq[ofldqidx].rspq);
		if (err)
			goto unwind;
		msi_index++;
	}
	for_each_rdmarxq(s, rdmaqidx) {
		err = request_irq(adap->msix_info[msi_index].vec,
				  t4_sge_intr_msix, 0,
				  adap->msix_info[msi_index].desc,
				  &s->rdmarxq[rdmaqidx].rspq);
		if (err)
			goto unwind;
		msi_index++;
	}
	for_each_rdmaciq(s, rdmaciqqidx) {
		err = request_irq(adap->msix_info[msi_index].vec,
				  t4_sge_intr_msix, 0,
				  adap->msix_info[msi_index].desc,
				  &s->rdmaciq[rdmaciqqidx].rspq);
		if (err)
			goto unwind;
		msi_index++;
	}
	return 0;

unwind:
	while (--rdmaciqqidx >= 0)
		free_irq(adap->msix_info[--msi_index].vec,
			 &s->rdmaciq[rdmaciqqidx].rspq);
	while (--rdmaqidx >= 0)
		free_irq(adap->msix_info[--msi_index].vec,
			 &s->rdmarxq[rdmaqidx].rspq);
	while (--ofldqidx >= 0)
		free_irq(adap->msix_info[--msi_index].vec,
			 &s->ofldrxq[ofldqidx].rspq);
	while (--ethqidx >= 0)
		free_irq(adap->msix_info[--msi_index].vec,
			 &s->ethrxq[ethqidx].rspq);
	free_irq(adap->msix_info[1].vec, &s->fw_evtq);
	return err;
}

static void free_msix_queue_irqs(struct adapter *adap)
{
	int i, msi_index = 2;
	struct sge *s = &adap->sge;

	free_irq(adap->msix_info[1].vec, &s->fw_evtq);
	for_each_ethrxq(s, i)
		free_irq(adap->msix_info[msi_index++].vec, &s->ethrxq[i].rspq);
	for_each_ofldrxq(s, i)
		free_irq(adap->msix_info[msi_index++].vec, &s->ofldrxq[i].rspq);
	for_each_rdmarxq(s, i)
		free_irq(adap->msix_info[msi_index++].vec, &s->rdmarxq[i].rspq);
	for_each_rdmaciq(s, i)
		free_irq(adap->msix_info[msi_index++].vec, &s->rdmaciq[i].rspq);
}

/**
 *	write_rss - write the RSS table for a given port
 *	@pi: the port
 *	@queues: array of queue indices for RSS
 *
 *	Sets up the portion of the HW RSS table for the port's VI to distribute
 *	packets to the Rx queues in @queues.
 */
static int write_rss(const struct port_info *pi, const u16 *queues)
{
	u16 *rss;
	int i, err;
	const struct sge_eth_rxq *q = &pi->adapter->sge.ethrxq[pi->first_qset];

	rss = kmalloc(pi->rss_size * sizeof(u16), GFP_KERNEL);
	if (!rss)
		return -ENOMEM;

	/* map the queue indices to queue ids */
	for (i = 0; i < pi->rss_size; i++, queues++)
		rss[i] = q[*queues].rspq.abs_id;

	err = t4_config_rss_range(pi->adapter, pi->adapter->fn, pi->viid, 0,
				  pi->rss_size, rss, pi->rss_size);
	kfree(rss);
	return err;
}

/**
 *	setup_rss - configure RSS
 *	@adap: the adapter
 *
 *	Sets up RSS for each port.
 */
static int setup_rss(struct adapter *adap)
{
	int i, err;

	for_each_port(adap, i) {
		const struct port_info *pi = adap2pinfo(adap, i);

		err = write_rss(pi, pi->rss);
		if (err)
			return err;
	}
	return 0;
}

/*
 * Return the channel of the ingress queue with the given qid.
 */
static unsigned int rxq_to_chan(const struct sge *p, unsigned int qid)
{
	qid -= p->ingr_start;
	return netdev2pinfo(p->ingr_map[qid]->netdev)->tx_chan;
}

/*
 * Wait until all NAPI handlers are descheduled.
 */
static void quiesce_rx(struct adapter *adap)
{
	int i;

	for (i = 0; i < ARRAY_SIZE(adap->sge.ingr_map); i++) {
		struct sge_rspq *q = adap->sge.ingr_map[i];

		if (q && q->handler)
			napi_disable(&q->napi);
	}
}

/*
 * Enable NAPI scheduling and interrupt generation for all Rx queues.
 */
static void enable_rx(struct adapter *adap)
{
	int i;

	for (i = 0; i < ARRAY_SIZE(adap->sge.ingr_map); i++) {
		struct sge_rspq *q = adap->sge.ingr_map[i];

		if (!q)
			continue;
		if (q->handler)
			napi_enable(&q->napi);
		/* 0-increment GTS to start the timer and enable interrupts */
		t4_write_reg(adap, MYPF_REG(SGE_PF_GTS),
			     SEINTARM(q->intr_params) |
			     INGRESSQID(q->cntxt_id));
	}
}

/**
 *	setup_sge_queues - configure SGE Tx/Rx/response queues
 *	@adap: the adapter
 *
 *	Determines how many sets of SGE queues to use and initializes them.
 *	We support multiple queue sets per port if we have MSI-X, otherwise
 *	just one queue set per port.
 */
static int setup_sge_queues(struct adapter *adap)
{
	int err, msi_idx, i, j;
	struct sge *s = &adap->sge;

	bitmap_zero(s->starving_fl, MAX_EGRQ);
	bitmap_zero(s->txq_maperr, MAX_EGRQ);

	if (adap->flags & USING_MSIX)
		msi_idx = 1;         /* vector 0 is for non-queue interrupts */
	else {
		err = t4_sge_alloc_rxq(adap, &s->intrq, false, adap->port[0], 0,
				       NULL, NULL);
		if (err)
			return err;
		msi_idx = -((int)s->intrq.abs_id + 1);
	}

	err = t4_sge_alloc_rxq(adap, &s->fw_evtq, true, adap->port[0],
			       msi_idx, NULL, fwevtq_handler);
	if (err) {
freeout:	t4_free_sge_resources(adap);
		return err;
	}

	for_each_port(adap, i) {
		struct net_device *dev = adap->port[i];
		struct port_info *pi = netdev_priv(dev);
		struct sge_eth_rxq *q = &s->ethrxq[pi->first_qset];
		struct sge_eth_txq *t = &s->ethtxq[pi->first_qset];

		for (j = 0; j < pi->nqsets; j++, q++) {
			if (msi_idx > 0)
				msi_idx++;
			err = t4_sge_alloc_rxq(adap, &q->rspq, false, dev,
					       msi_idx, &q->fl,
					       t4_ethrx_handler);
			if (err)
				goto freeout;
			q->rspq.idx = j;
			memset(&q->stats, 0, sizeof(q->stats));
		}
		for (j = 0; j < pi->nqsets; j++, t++) {
			err = t4_sge_alloc_eth_txq(adap, t, dev,
					netdev_get_tx_queue(dev, j),
					s->fw_evtq.cntxt_id);
			if (err)
				goto freeout;
		}
	}

	j = s->ofldqsets / adap->params.nports; /* ofld queues per channel */
	for_each_ofldrxq(s, i) {
		struct sge_ofld_rxq *q = &s->ofldrxq[i];
		struct net_device *dev = adap->port[i / j];

		if (msi_idx > 0)
			msi_idx++;
		err = t4_sge_alloc_rxq(adap, &q->rspq, false, dev, msi_idx,
				       q->fl.size ? &q->fl : NULL,
				       uldrx_handler);
		if (err)
			goto freeout;
		memset(&q->stats, 0, sizeof(q->stats));
		s->ofld_rxq[i] = q->rspq.abs_id;
		err = t4_sge_alloc_ofld_txq(adap, &s->ofldtxq[i], dev,
					    s->fw_evtq.cntxt_id);
		if (err)
			goto freeout;
	}

	for_each_rdmarxq(s, i) {
		struct sge_ofld_rxq *q = &s->rdmarxq[i];

		if (msi_idx > 0)
			msi_idx++;
		err = t4_sge_alloc_rxq(adap, &q->rspq, false, adap->port[i],
				       msi_idx, q->fl.size ? &q->fl : NULL,
				       uldrx_handler);
		if (err)
			goto freeout;
		memset(&q->stats, 0, sizeof(q->stats));
		s->rdma_rxq[i] = q->rspq.abs_id;
	}

	for_each_rdmaciq(s, i) {
		struct sge_ofld_rxq *q = &s->rdmaciq[i];

		if (msi_idx > 0)
			msi_idx++;
		err = t4_sge_alloc_rxq(adap, &q->rspq, false, adap->port[i],
				       msi_idx, q->fl.size ? &q->fl : NULL,
				       uldrx_handler);
		if (err)
			goto freeout;
		memset(&q->stats, 0, sizeof(q->stats));
		s->rdma_ciq[i] = q->rspq.abs_id;
	}

	for_each_port(adap, i) {
		/*
		 * Note that ->rdmarxq[i].rspq.cntxt_id below is 0 if we don't
		 * have RDMA queues, and that's the right value.
		 */
		err = t4_sge_alloc_ctrl_txq(adap, &s->ctrlq[i], adap->port[i],
					    s->fw_evtq.cntxt_id,
					    s->rdmarxq[i].rspq.cntxt_id);
		if (err)
			goto freeout;
	}

	t4_write_reg(adap, is_t4(adap->params.chip) ?
				MPS_TRC_RSS_CONTROL :
				MPS_T5_TRC_RSS_CONTROL,
		     RSSCONTROL(netdev2pinfo(adap->port[0])->tx_chan) |
		     QUEUENUMBER(s->ethrxq[0].rspq.abs_id));
	return 0;
}

/*
 * Allocate a chunk of memory using kmalloc or, if that fails, vmalloc.
 * The allocated memory is cleared.
 */
void *t4_alloc_mem(size_t size)
{
	void *p = kzalloc(size, GFP_KERNEL | __GFP_NOWARN);

	if (!p)
		p = vzalloc(size);
	return p;
}

/*
 * Free memory allocated through alloc_mem().
 */
static void t4_free_mem(void *addr)
{
	if (is_vmalloc_addr(addr))
		vfree(addr);
	else
		kfree(addr);
}

/* Send a Work Request to write the filter at a specified index.  We construct
 * a Firmware Filter Work Request to have the work done and put the indicated
 * filter into "pending" mode which will prevent any further actions against
 * it till we get a reply from the firmware on the completion status of the
 * request.
 */
static int set_filter_wr(struct adapter *adapter, int fidx)
{
	struct filter_entry *f = &adapter->tids.ftid_tab[fidx];
	struct sk_buff *skb;
	struct fw_filter_wr *fwr;
	unsigned int ftid;

	/* If the new filter requires loopback Destination MAC and/or VLAN
	 * rewriting then we need to allocate a Layer 2 Table (L2T) entry for
	 * the filter.
	 */
	if (f->fs.newdmac || f->fs.newvlan) {
		/* allocate L2T entry for new filter */
		f->l2t = t4_l2t_alloc_switching(adapter->l2t);
		if (f->l2t == NULL)
			return -EAGAIN;
		if (t4_l2t_set_switching(adapter, f->l2t, f->fs.vlan,
					f->fs.eport, f->fs.dmac)) {
			cxgb4_l2t_release(f->l2t);
			f->l2t = NULL;
			return -ENOMEM;
		}
	}

	ftid = adapter->tids.ftid_base + fidx;

	skb = alloc_skb(sizeof(*fwr), GFP_KERNEL | __GFP_NOFAIL);
	fwr = (struct fw_filter_wr *)__skb_put(skb, sizeof(*fwr));
	memset(fwr, 0, sizeof(*fwr));

	/* It would be nice to put most of the following in t4_hw.c but most
	 * of the work is translating the cxgbtool ch_filter_specification
	 * into the Work Request and the definition of that structure is
	 * currently in cxgbtool.h which isn't appropriate to pull into the
	 * common code.  We may eventually try to come up with a more neutral
	 * filter specification structure but for now it's easiest to simply
	 * put this fairly direct code in line ...
	 */
	fwr->op_pkd = htonl(FW_WR_OP(FW_FILTER_WR));
	fwr->len16_pkd = htonl(FW_WR_LEN16(sizeof(*fwr)/16));
	fwr->tid_to_iq =
		htonl(V_FW_FILTER_WR_TID(ftid) |
		      V_FW_FILTER_WR_RQTYPE(f->fs.type) |
		      V_FW_FILTER_WR_NOREPLY(0) |
		      V_FW_FILTER_WR_IQ(f->fs.iq));
	fwr->del_filter_to_l2tix =
		htonl(V_FW_FILTER_WR_RPTTID(f->fs.rpttid) |
		      V_FW_FILTER_WR_DROP(f->fs.action == FILTER_DROP) |
		      V_FW_FILTER_WR_DIRSTEER(f->fs.dirsteer) |
		      V_FW_FILTER_WR_MASKHASH(f->fs.maskhash) |
		      V_FW_FILTER_WR_DIRSTEERHASH(f->fs.dirsteerhash) |
		      V_FW_FILTER_WR_LPBK(f->fs.action == FILTER_SWITCH) |
		      V_FW_FILTER_WR_DMAC(f->fs.newdmac) |
		      V_FW_FILTER_WR_SMAC(f->fs.newsmac) |
		      V_FW_FILTER_WR_INSVLAN(f->fs.newvlan == VLAN_INSERT ||
					     f->fs.newvlan == VLAN_REWRITE) |
		      V_FW_FILTER_WR_RMVLAN(f->fs.newvlan == VLAN_REMOVE ||
					    f->fs.newvlan == VLAN_REWRITE) |
		      V_FW_FILTER_WR_HITCNTS(f->fs.hitcnts) |
		      V_FW_FILTER_WR_TXCHAN(f->fs.eport) |
		      V_FW_FILTER_WR_PRIO(f->fs.prio) |
		      V_FW_FILTER_WR_L2TIX(f->l2t ? f->l2t->idx : 0));
	fwr->ethtype = htons(f->fs.val.ethtype);
	fwr->ethtypem = htons(f->fs.mask.ethtype);
	fwr->frag_to_ovlan_vldm =
		(V_FW_FILTER_WR_FRAG(f->fs.val.frag) |
		 V_FW_FILTER_WR_FRAGM(f->fs.mask.frag) |
		 V_FW_FILTER_WR_IVLAN_VLD(f->fs.val.ivlan_vld) |
		 V_FW_FILTER_WR_OVLAN_VLD(f->fs.val.ovlan_vld) |
		 V_FW_FILTER_WR_IVLAN_VLDM(f->fs.mask.ivlan_vld) |
		 V_FW_FILTER_WR_OVLAN_VLDM(f->fs.mask.ovlan_vld));
	fwr->smac_sel = 0;
	fwr->rx_chan_rx_rpl_iq =
		htons(V_FW_FILTER_WR_RX_CHAN(0) |
		      V_FW_FILTER_WR_RX_RPL_IQ(adapter->sge.fw_evtq.abs_id));
	fwr->maci_to_matchtypem =
		htonl(V_FW_FILTER_WR_MACI(f->fs.val.macidx) |
		      V_FW_FILTER_WR_MACIM(f->fs.mask.macidx) |
		      V_FW_FILTER_WR_FCOE(f->fs.val.fcoe) |
		      V_FW_FILTER_WR_FCOEM(f->fs.mask.fcoe) |
		      V_FW_FILTER_WR_PORT(f->fs.val.iport) |
		      V_FW_FILTER_WR_PORTM(f->fs.mask.iport) |
		      V_FW_FILTER_WR_MATCHTYPE(f->fs.val.matchtype) |
		      V_FW_FILTER_WR_MATCHTYPEM(f->fs.mask.matchtype));
	fwr->ptcl = f->fs.val.proto;
	fwr->ptclm = f->fs.mask.proto;
	fwr->ttyp = f->fs.val.tos;
	fwr->ttypm = f->fs.mask.tos;
	fwr->ivlan = htons(f->fs.val.ivlan);
	fwr->ivlanm = htons(f->fs.mask.ivlan);
	fwr->ovlan = htons(f->fs.val.ovlan);
	fwr->ovlanm = htons(f->fs.mask.ovlan);
	memcpy(fwr->lip, f->fs.val.lip, sizeof(fwr->lip));
	memcpy(fwr->lipm, f->fs.mask.lip, sizeof(fwr->lipm));
	memcpy(fwr->fip, f->fs.val.fip, sizeof(fwr->fip));
	memcpy(fwr->fipm, f->fs.mask.fip, sizeof(fwr->fipm));
	fwr->lp = htons(f->fs.val.lport);
	fwr->lpm = htons(f->fs.mask.lport);
	fwr->fp = htons(f->fs.val.fport);
	fwr->fpm = htons(f->fs.mask.fport);
	if (f->fs.newsmac)
		memcpy(fwr->sma, f->fs.smac, sizeof(fwr->sma));

	/* Mark the filter as "pending" and ship off the Filter Work Request.
	 * When we get the Work Request Reply we'll clear the pending status.
	 */
	f->pending = 1;
	set_wr_txq(skb, CPL_PRIORITY_CONTROL, f->fs.val.iport & 0x3);
	t4_ofld_send(adapter, skb);
	return 0;
}

/* Delete the filter at a specified index.
 */
static int del_filter_wr(struct adapter *adapter, int fidx)
{
	struct filter_entry *f = &adapter->tids.ftid_tab[fidx];
	struct sk_buff *skb;
	struct fw_filter_wr *fwr;
	unsigned int len, ftid;

	len = sizeof(*fwr);
	ftid = adapter->tids.ftid_base + fidx;

	skb = alloc_skb(len, GFP_KERNEL | __GFP_NOFAIL);
	fwr = (struct fw_filter_wr *)__skb_put(skb, len);
	t4_mk_filtdelwr(ftid, fwr, adapter->sge.fw_evtq.abs_id);

	/* Mark the filter as "pending" and ship off the Filter Work Request.
	 * When we get the Work Request Reply we'll clear the pending status.
	 */
	f->pending = 1;
	t4_mgmt_tx(adapter, skb);
	return 0;
}

static u16 cxgb_select_queue(struct net_device *dev, struct sk_buff *skb,
			     void *accel_priv, select_queue_fallback_t fallback)
{
	int txq;

#ifdef CONFIG_CHELSIO_T4_DCB
	/* If a Data Center Bridging has been successfully negotiated on this
	 * link then we'll use the skb's priority to map it to a TX Queue.
	 * The skb's priority is determined via the VLAN Tag Priority Code
	 * Point field.
	 */
	if (cxgb4_dcb_enabled(dev)) {
		u16 vlan_tci;
		int err;

		err = vlan_get_tag(skb, &vlan_tci);
		if (unlikely(err)) {
			if (net_ratelimit())
				netdev_warn(dev,
					    "TX Packet without VLAN Tag on DCB Link\n");
			txq = 0;
		} else {
			txq = (vlan_tci & VLAN_PRIO_MASK) >> VLAN_PRIO_SHIFT;
		}
		return txq;
	}
#endif /* CONFIG_CHELSIO_T4_DCB */

	if (select_queue) {
		txq = (skb_rx_queue_recorded(skb)
			? skb_get_rx_queue(skb)
			: smp_processor_id());

		while (unlikely(txq >= dev->real_num_tx_queues))
			txq -= dev->real_num_tx_queues;

		return txq;
	}

	return fallback(dev, skb) % dev->real_num_tx_queues;
}

static inline int is_offload(const struct adapter *adap)
{
	return adap->params.offload;
}

/*
 * Implementation of ethtool operations.
 */

static u32 get_msglevel(struct net_device *dev)
{
	return netdev2adap(dev)->msg_enable;
}

static void set_msglevel(struct net_device *dev, u32 val)
{
	netdev2adap(dev)->msg_enable = val;
}

static char stats_strings[][ETH_GSTRING_LEN] = {
	"TxOctetsOK         ",
	"TxFramesOK         ",
	"TxBroadcastFrames  ",
	"TxMulticastFrames  ",
	"TxUnicastFrames    ",
	"TxErrorFrames      ",

	"TxFrames64         ",
	"TxFrames65To127    ",
	"TxFrames128To255   ",
	"TxFrames256To511   ",
	"TxFrames512To1023  ",
	"TxFrames1024To1518 ",
	"TxFrames1519ToMax  ",

	"TxFramesDropped    ",
	"TxPauseFrames      ",
	"TxPPP0Frames       ",
	"TxPPP1Frames       ",
	"TxPPP2Frames       ",
	"TxPPP3Frames       ",
	"TxPPP4Frames       ",
	"TxPPP5Frames       ",
	"TxPPP6Frames       ",
	"TxPPP7Frames       ",

	"RxOctetsOK         ",
	"RxFramesOK         ",
	"RxBroadcastFrames  ",
	"RxMulticastFrames  ",
	"RxUnicastFrames    ",

	"RxFramesTooLong    ",
	"RxJabberErrors     ",
	"RxFCSErrors        ",
	"RxLengthErrors     ",
	"RxSymbolErrors     ",
	"RxRuntFrames       ",

	"RxFrames64         ",
	"RxFrames65To127    ",
	"RxFrames128To255   ",
	"RxFrames256To511   ",
	"RxFrames512To1023  ",
	"RxFrames1024To1518 ",
	"RxFrames1519ToMax  ",

	"RxPauseFrames      ",
	"RxPPP0Frames       ",
	"RxPPP1Frames       ",
	"RxPPP2Frames       ",
	"RxPPP3Frames       ",
	"RxPPP4Frames       ",
	"RxPPP5Frames       ",
	"RxPPP6Frames       ",
	"RxPPP7Frames       ",

	"RxBG0FramesDropped ",
	"RxBG1FramesDropped ",
	"RxBG2FramesDropped ",
	"RxBG3FramesDropped ",
	"RxBG0FramesTrunc   ",
	"RxBG1FramesTrunc   ",
	"RxBG2FramesTrunc   ",
	"RxBG3FramesTrunc   ",

	"TSO                ",
	"TxCsumOffload      ",
	"RxCsumGood         ",
	"VLANextractions    ",
	"VLANinsertions     ",
	"GROpackets         ",
	"GROmerged          ",
	"WriteCoalSuccess   ",
	"WriteCoalFail      ",
};

static int get_sset_count(struct net_device *dev, int sset)
{
	switch (sset) {
	case ETH_SS_STATS:
		return ARRAY_SIZE(stats_strings);
	default:
		return -EOPNOTSUPP;
	}
}

#define T4_REGMAP_SIZE (160 * 1024)
#define T5_REGMAP_SIZE (332 * 1024)

static int get_regs_len(struct net_device *dev)
{
	struct adapter *adap = netdev2adap(dev);
	if (is_t4(adap->params.chip))
		return T4_REGMAP_SIZE;
	else
		return T5_REGMAP_SIZE;
}

static int get_eeprom_len(struct net_device *dev)
{
	return EEPROMSIZE;
}

static void get_drvinfo(struct net_device *dev, struct ethtool_drvinfo *info)
{
	struct adapter *adapter = netdev2adap(dev);

	strlcpy(info->driver, KBUILD_MODNAME, sizeof(info->driver));
	strlcpy(info->version, DRV_VERSION, sizeof(info->version));
	strlcpy(info->bus_info, pci_name(adapter->pdev),
		sizeof(info->bus_info));

	if (adapter->params.fw_vers)
		snprintf(info->fw_version, sizeof(info->fw_version),
			"%u.%u.%u.%u, TP %u.%u.%u.%u",
			FW_HDR_FW_VER_MAJOR_GET(adapter->params.fw_vers),
			FW_HDR_FW_VER_MINOR_GET(adapter->params.fw_vers),
			FW_HDR_FW_VER_MICRO_GET(adapter->params.fw_vers),
			FW_HDR_FW_VER_BUILD_GET(adapter->params.fw_vers),
			FW_HDR_FW_VER_MAJOR_GET(adapter->params.tp_vers),
			FW_HDR_FW_VER_MINOR_GET(adapter->params.tp_vers),
			FW_HDR_FW_VER_MICRO_GET(adapter->params.tp_vers),
			FW_HDR_FW_VER_BUILD_GET(adapter->params.tp_vers));
}

static void get_strings(struct net_device *dev, u32 stringset, u8 *data)
{
	if (stringset == ETH_SS_STATS)
		memcpy(data, stats_strings, sizeof(stats_strings));
}

/*
 * port stats maintained per queue of the port.  They should be in the same
 * order as in stats_strings above.
 */
struct queue_port_stats {
	u64 tso;
	u64 tx_csum;
	u64 rx_csum;
	u64 vlan_ex;
	u64 vlan_ins;
	u64 gro_pkts;
	u64 gro_merged;
};

static void collect_sge_port_stats(const struct adapter *adap,
		const struct port_info *p, struct queue_port_stats *s)
{
	int i;
	const struct sge_eth_txq *tx = &adap->sge.ethtxq[p->first_qset];
	const struct sge_eth_rxq *rx = &adap->sge.ethrxq[p->first_qset];

	memset(s, 0, sizeof(*s));
	for (i = 0; i < p->nqsets; i++, rx++, tx++) {
		s->tso += tx->tso;
		s->tx_csum += tx->tx_cso;
		s->rx_csum += rx->stats.rx_cso;
		s->vlan_ex += rx->stats.vlan_ex;
		s->vlan_ins += tx->vlan_ins;
		s->gro_pkts += rx->stats.lro_pkts;
		s->gro_merged += rx->stats.lro_merged;
	}
}

static void get_stats(struct net_device *dev, struct ethtool_stats *stats,
		      u64 *data)
{
	struct port_info *pi = netdev_priv(dev);
	struct adapter *adapter = pi->adapter;
	u32 val1, val2;

	t4_get_port_stats(adapter, pi->tx_chan, (struct port_stats *)data);

	data += sizeof(struct port_stats) / sizeof(u64);
	collect_sge_port_stats(adapter, pi, (struct queue_port_stats *)data);
	data += sizeof(struct queue_port_stats) / sizeof(u64);
	if (!is_t4(adapter->params.chip)) {
		t4_write_reg(adapter, SGE_STAT_CFG, STATSOURCE_T5(7));
		val1 = t4_read_reg(adapter, SGE_STAT_TOTAL);
		val2 = t4_read_reg(adapter, SGE_STAT_MATCH);
		*data = val1 - val2;
		data++;
		*data = val2;
		data++;
	} else {
		memset(data, 0, 2 * sizeof(u64));
		*data += 2;
	}
}

/*
 * Return a version number to identify the type of adapter.  The scheme is:
 * - bits 0..9: chip version
 * - bits 10..15: chip revision
 * - bits 16..23: register dump version
 */
static inline unsigned int mk_adap_vers(const struct adapter *ap)
{
	return CHELSIO_CHIP_VERSION(ap->params.chip) |
		(CHELSIO_CHIP_RELEASE(ap->params.chip) << 10) | (1 << 16);
}

static void reg_block_dump(struct adapter *ap, void *buf, unsigned int start,
			   unsigned int end)
{
	u32 *p = buf + start;

	for ( ; start <= end; start += sizeof(u32))
		*p++ = t4_read_reg(ap, start);
}

static void get_regs(struct net_device *dev, struct ethtool_regs *regs,
		     void *buf)
{
	static const unsigned int t4_reg_ranges[] = {
		0x1008, 0x1108,
		0x1180, 0x11b4,
		0x11fc, 0x123c,
		0x1300, 0x173c,
		0x1800, 0x18fc,
		0x3000, 0x30d8,
		0x30e0, 0x5924,
		0x5960, 0x59d4,
		0x5a00, 0x5af8,
		0x6000, 0x6098,
		0x6100, 0x6150,
		0x6200, 0x6208,
		0x6240, 0x6248,
		0x6280, 0x6338,
		0x6370, 0x638c,
		0x6400, 0x643c,
		0x6500, 0x6524,
		0x6a00, 0x6a38,
		0x6a60, 0x6a78,
		0x6b00, 0x6b84,
		0x6bf0, 0x6c84,
		0x6cf0, 0x6d84,
		0x6df0, 0x6e84,
		0x6ef0, 0x6f84,
		0x6ff0, 0x7084,
		0x70f0, 0x7184,
		0x71f0, 0x7284,
		0x72f0, 0x7384,
		0x73f0, 0x7450,
		0x7500, 0x7530,
		0x7600, 0x761c,
		0x7680, 0x76cc,
		0x7700, 0x7798,
		0x77c0, 0x77fc,
		0x7900, 0x79fc,
		0x7b00, 0x7c38,
		0x7d00, 0x7efc,
		0x8dc0, 0x8e1c,
		0x8e30, 0x8e78,
		0x8ea0, 0x8f6c,
		0x8fc0, 0x9074,
		0x90fc, 0x90fc,
		0x9400, 0x9458,
		0x9600, 0x96bc,
		0x9800, 0x9808,
		0x9820, 0x983c,
		0x9850, 0x9864,
		0x9c00, 0x9c6c,
		0x9c80, 0x9cec,
		0x9d00, 0x9d6c,
		0x9d80, 0x9dec,
		0x9e00, 0x9e6c,
		0x9e80, 0x9eec,
		0x9f00, 0x9f6c,
		0x9f80, 0x9fec,
		0xd004, 0xd03c,
		0xdfc0, 0xdfe0,
		0xe000, 0xea7c,
		0xf000, 0x11110,
		0x11118, 0x11190,
		0x19040, 0x1906c,
		0x19078, 0x19080,
		0x1908c, 0x19124,
		0x19150, 0x191b0,
		0x191d0, 0x191e8,
		0x19238, 0x1924c,
		0x193f8, 0x19474,
		0x19490, 0x194f8,
		0x19800, 0x19f30,
		0x1a000, 0x1a06c,
		0x1a0b0, 0x1a120,
		0x1a128, 0x1a138,
		0x1a190, 0x1a1c4,
		0x1a1fc, 0x1a1fc,
		0x1e040, 0x1e04c,
		0x1e284, 0x1e28c,
		0x1e2c0, 0x1e2c0,
		0x1e2e0, 0x1e2e0,
		0x1e300, 0x1e384,
		0x1e3c0, 0x1e3c8,
		0x1e440, 0x1e44c,
		0x1e684, 0x1e68c,
		0x1e6c0, 0x1e6c0,
		0x1e6e0, 0x1e6e0,
		0x1e700, 0x1e784,
		0x1e7c0, 0x1e7c8,
		0x1e840, 0x1e84c,
		0x1ea84, 0x1ea8c,
		0x1eac0, 0x1eac0,
		0x1eae0, 0x1eae0,
		0x1eb00, 0x1eb84,
		0x1ebc0, 0x1ebc8,
		0x1ec40, 0x1ec4c,
		0x1ee84, 0x1ee8c,
		0x1eec0, 0x1eec0,
		0x1eee0, 0x1eee0,
		0x1ef00, 0x1ef84,
		0x1efc0, 0x1efc8,
		0x1f040, 0x1f04c,
		0x1f284, 0x1f28c,
		0x1f2c0, 0x1f2c0,
		0x1f2e0, 0x1f2e0,
		0x1f300, 0x1f384,
		0x1f3c0, 0x1f3c8,
		0x1f440, 0x1f44c,
		0x1f684, 0x1f68c,
		0x1f6c0, 0x1f6c0,
		0x1f6e0, 0x1f6e0,
		0x1f700, 0x1f784,
		0x1f7c0, 0x1f7c8,
		0x1f840, 0x1f84c,
		0x1fa84, 0x1fa8c,
		0x1fac0, 0x1fac0,
		0x1fae0, 0x1fae0,
		0x1fb00, 0x1fb84,
		0x1fbc0, 0x1fbc8,
		0x1fc40, 0x1fc4c,
		0x1fe84, 0x1fe8c,
		0x1fec0, 0x1fec0,
		0x1fee0, 0x1fee0,
		0x1ff00, 0x1ff84,
		0x1ffc0, 0x1ffc8,
		0x20000, 0x2002c,
		0x20100, 0x2013c,
		0x20190, 0x201c8,
		0x20200, 0x20318,
		0x20400, 0x20528,
		0x20540, 0x20614,
		0x21000, 0x21040,
		0x2104c, 0x21060,
		0x210c0, 0x210ec,
		0x21200, 0x21268,
		0x21270, 0x21284,
		0x212fc, 0x21388,
		0x21400, 0x21404,
		0x21500, 0x21518,
		0x2152c, 0x2153c,
		0x21550, 0x21554,
		0x21600, 0x21600,
		0x21608, 0x21628,
		0x21630, 0x2163c,
		0x21700, 0x2171c,
		0x21780, 0x2178c,
		0x21800, 0x21c38,
		0x21c80, 0x21d7c,
		0x21e00, 0x21e04,
		0x22000, 0x2202c,
		0x22100, 0x2213c,
		0x22190, 0x221c8,
		0x22200, 0x22318,
		0x22400, 0x22528,
		0x22540, 0x22614,
		0x23000, 0x23040,
		0x2304c, 0x23060,
		0x230c0, 0x230ec,
		0x23200, 0x23268,
		0x23270, 0x23284,
		0x232fc, 0x23388,
		0x23400, 0x23404,
		0x23500, 0x23518,
		0x2352c, 0x2353c,
		0x23550, 0x23554,
		0x23600, 0x23600,
		0x23608, 0x23628,
		0x23630, 0x2363c,
		0x23700, 0x2371c,
		0x23780, 0x2378c,
		0x23800, 0x23c38,
		0x23c80, 0x23d7c,
		0x23e00, 0x23e04,
		0x24000, 0x2402c,
		0x24100, 0x2413c,
		0x24190, 0x241c8,
		0x24200, 0x24318,
		0x24400, 0x24528,
		0x24540, 0x24614,
		0x25000, 0x25040,
		0x2504c, 0x25060,
		0x250c0, 0x250ec,
		0x25200, 0x25268,
		0x25270, 0x25284,
		0x252fc, 0x25388,
		0x25400, 0x25404,
		0x25500, 0x25518,
		0x2552c, 0x2553c,
		0x25550, 0x25554,
		0x25600, 0x25600,
		0x25608, 0x25628,
		0x25630, 0x2563c,
		0x25700, 0x2571c,
		0x25780, 0x2578c,
		0x25800, 0x25c38,
		0x25c80, 0x25d7c,
		0x25e00, 0x25e04,
		0x26000, 0x2602c,
		0x26100, 0x2613c,
		0x26190, 0x261c8,
		0x26200, 0x26318,
		0x26400, 0x26528,
		0x26540, 0x26614,
		0x27000, 0x27040,
		0x2704c, 0x27060,
		0x270c0, 0x270ec,
		0x27200, 0x27268,
		0x27270, 0x27284,
		0x272fc, 0x27388,
		0x27400, 0x27404,
		0x27500, 0x27518,
		0x2752c, 0x2753c,
		0x27550, 0x27554,
		0x27600, 0x27600,
		0x27608, 0x27628,
		0x27630, 0x2763c,
		0x27700, 0x2771c,
		0x27780, 0x2778c,
		0x27800, 0x27c38,
		0x27c80, 0x27d7c,
		0x27e00, 0x27e04
	};

	static const unsigned int t5_reg_ranges[] = {
		0x1008, 0x1148,
		0x1180, 0x11b4,
		0x11fc, 0x123c,
		0x1280, 0x173c,
		0x1800, 0x18fc,
		0x3000, 0x3028,
		0x3060, 0x30d8,
		0x30e0, 0x30fc,
		0x3140, 0x357c,
		0x35a8, 0x35cc,
		0x35ec, 0x35ec,
		0x3600, 0x5624,
		0x56cc, 0x575c,
		0x580c, 0x5814,
		0x5890, 0x58bc,
		0x5940, 0x59dc,
		0x59fc, 0x5a18,
		0x5a60, 0x5a9c,
		0x5b9c, 0x5bfc,
		0x6000, 0x6040,
		0x6058, 0x614c,
		0x7700, 0x7798,
		0x77c0, 0x78fc,
		0x7b00, 0x7c54,
		0x7d00, 0x7efc,
		0x8dc0, 0x8de0,
		0x8df8, 0x8e84,
		0x8ea0, 0x8f84,
		0x8fc0, 0x90f8,
		0x9400, 0x9470,
		0x9600, 0x96f4,
		0x9800, 0x9808,
		0x9820, 0x983c,
		0x9850, 0x9864,
		0x9c00, 0x9c6c,
		0x9c80, 0x9cec,
		0x9d00, 0x9d6c,
		0x9d80, 0x9dec,
		0x9e00, 0x9e6c,
		0x9e80, 0x9eec,
		0x9f00, 0x9f6c,
		0x9f80, 0xa020,
		0xd004, 0xd03c,
		0xdfc0, 0xdfe0,
		0xe000, 0x11088,
		0x1109c, 0x11110,
		0x11118, 0x1117c,
		0x11190, 0x11204,
		0x19040, 0x1906c,
		0x19078, 0x19080,
		0x1908c, 0x19124,
		0x19150, 0x191b0,
		0x191d0, 0x191e8,
		0x19238, 0x19290,
		0x193f8, 0x19474,
		0x19490, 0x194cc,
		0x194f0, 0x194f8,
		0x19c00, 0x19c60,
		0x19c94, 0x19e10,
		0x19e50, 0x19f34,
		0x19f40, 0x19f50,
		0x19f90, 0x19fe4,
		0x1a000, 0x1a06c,
		0x1a0b0, 0x1a120,
		0x1a128, 0x1a138,
		0x1a190, 0x1a1c4,
		0x1a1fc, 0x1a1fc,
		0x1e008, 0x1e00c,
		0x1e040, 0x1e04c,
		0x1e284, 0x1e290,
		0x1e2c0, 0x1e2c0,
		0x1e2e0, 0x1e2e0,
		0x1e300, 0x1e384,
		0x1e3c0, 0x1e3c8,
		0x1e408, 0x1e40c,
		0x1e440, 0x1e44c,
		0x1e684, 0x1e690,
		0x1e6c0, 0x1e6c0,
		0x1e6e0, 0x1e6e0,
		0x1e700, 0x1e784,
		0x1e7c0, 0x1e7c8,
		0x1e808, 0x1e80c,
		0x1e840, 0x1e84c,
		0x1ea84, 0x1ea90,
		0x1eac0, 0x1eac0,
		0x1eae0, 0x1eae0,
		0x1eb00, 0x1eb84,
		0x1ebc0, 0x1ebc8,
		0x1ec08, 0x1ec0c,
		0x1ec40, 0x1ec4c,
		0x1ee84, 0x1ee90,
		0x1eec0, 0x1eec0,
		0x1eee0, 0x1eee0,
		0x1ef00, 0x1ef84,
		0x1efc0, 0x1efc8,
		0x1f008, 0x1f00c,
		0x1f040, 0x1f04c,
		0x1f284, 0x1f290,
		0x1f2c0, 0x1f2c0,
		0x1f2e0, 0x1f2e0,
		0x1f300, 0x1f384,
		0x1f3c0, 0x1f3c8,
		0x1f408, 0x1f40c,
		0x1f440, 0x1f44c,
		0x1f684, 0x1f690,
		0x1f6c0, 0x1f6c0,
		0x1f6e0, 0x1f6e0,
		0x1f700, 0x1f784,
		0x1f7c0, 0x1f7c8,
		0x1f808, 0x1f80c,
		0x1f840, 0x1f84c,
		0x1fa84, 0x1fa90,
		0x1fac0, 0x1fac0,
		0x1fae0, 0x1fae0,
		0x1fb00, 0x1fb84,
		0x1fbc0, 0x1fbc8,
		0x1fc08, 0x1fc0c,
		0x1fc40, 0x1fc4c,
		0x1fe84, 0x1fe90,
		0x1fec0, 0x1fec0,
		0x1fee0, 0x1fee0,
		0x1ff00, 0x1ff84,
		0x1ffc0, 0x1ffc8,
		0x30000, 0x30030,
		0x30100, 0x30144,
		0x30190, 0x301d0,
		0x30200, 0x30318,
		0x30400, 0x3052c,
		0x30540, 0x3061c,
		0x30800, 0x30834,
		0x308c0, 0x30908,
		0x30910, 0x309ac,
		0x30a00, 0x30a04,
		0x30a0c, 0x30a2c,
		0x30a44, 0x30a50,
		0x30a74, 0x30c24,
		0x30d08, 0x30d14,
		0x30d1c, 0x30d20,
		0x30d3c, 0x30d50,
		0x31200, 0x3120c,
		0x31220, 0x31220,
		0x31240, 0x31240,
		0x31600, 0x31600,
		0x31608, 0x3160c,
		0x31a00, 0x31a1c,
		0x31e04, 0x31e20,
		0x31e38, 0x31e3c,
		0x31e80, 0x31e80,
		0x31e88, 0x31ea8,
		0x31eb0, 0x31eb4,
		0x31ec8, 0x31ed4,
		0x31fb8, 0x32004,
		0x32208, 0x3223c,
		0x32600, 0x32630,
		0x32a00, 0x32abc,
		0x32b00, 0x32b70,
		0x33000, 0x33048,
		0x33060, 0x3309c,
		0x330f0, 0x33148,
		0x33160, 0x3319c,
		0x331f0, 0x332e4,
		0x332f8, 0x333e4,
		0x333f8, 0x33448,
		0x33460, 0x3349c,
		0x334f0, 0x33548,
		0x33560, 0x3359c,
		0x335f0, 0x336e4,
		0x336f8, 0x337e4,
		0x337f8, 0x337fc,
		0x33814, 0x33814,
		0x3382c, 0x3382c,
		0x33880, 0x3388c,
		0x338e8, 0x338ec,
		0x33900, 0x33948,
		0x33960, 0x3399c,
		0x339f0, 0x33ae4,
		0x33af8, 0x33b10,
		0x33b28, 0x33b28,
		0x33b3c, 0x33b50,
		0x33bf0, 0x33c10,
		0x33c28, 0x33c28,
		0x33c3c, 0x33c50,
		0x33cf0, 0x33cfc,
		0x34000, 0x34030,
		0x34100, 0x34144,
		0x34190, 0x341d0,
		0x34200, 0x34318,
		0x34400, 0x3452c,
		0x34540, 0x3461c,
		0x34800, 0x34834,
		0x348c0, 0x34908,
		0x34910, 0x349ac,
		0x34a00, 0x34a04,
		0x34a0c, 0x34a2c,
		0x34a44, 0x34a50,
		0x34a74, 0x34c24,
		0x34d08, 0x34d14,
		0x34d1c, 0x34d20,
		0x34d3c, 0x34d50,
		0x35200, 0x3520c,
		0x35220, 0x35220,
		0x35240, 0x35240,
		0x35600, 0x35600,
		0x35608, 0x3560c,
		0x35a00, 0x35a1c,
		0x35e04, 0x35e20,
		0x35e38, 0x35e3c,
		0x35e80, 0x35e80,
		0x35e88, 0x35ea8,
		0x35eb0, 0x35eb4,
		0x35ec8, 0x35ed4,
		0x35fb8, 0x36004,
		0x36208, 0x3623c,
		0x36600, 0x36630,
		0x36a00, 0x36abc,
		0x36b00, 0x36b70,
		0x37000, 0x37048,
		0x37060, 0x3709c,
		0x370f0, 0x37148,
		0x37160, 0x3719c,
		0x371f0, 0x372e4,
		0x372f8, 0x373e4,
		0x373f8, 0x37448,
		0x37460, 0x3749c,
		0x374f0, 0x37548,
		0x37560, 0x3759c,
		0x375f0, 0x376e4,
		0x376f8, 0x377e4,
		0x377f8, 0x377fc,
		0x37814, 0x37814,
		0x3782c, 0x3782c,
		0x37880, 0x3788c,
		0x378e8, 0x378ec,
		0x37900, 0x37948,
		0x37960, 0x3799c,
		0x379f0, 0x37ae4,
		0x37af8, 0x37b10,
		0x37b28, 0x37b28,
		0x37b3c, 0x37b50,
		0x37bf0, 0x37c10,
		0x37c28, 0x37c28,
		0x37c3c, 0x37c50,
		0x37cf0, 0x37cfc,
		0x38000, 0x38030,
		0x38100, 0x38144,
		0x38190, 0x381d0,
		0x38200, 0x38318,
		0x38400, 0x3852c,
		0x38540, 0x3861c,
		0x38800, 0x38834,
		0x388c0, 0x38908,
		0x38910, 0x389ac,
		0x38a00, 0x38a04,
		0x38a0c, 0x38a2c,
		0x38a44, 0x38a50,
		0x38a74, 0x38c24,
		0x38d08, 0x38d14,
		0x38d1c, 0x38d20,
		0x38d3c, 0x38d50,
		0x39200, 0x3920c,
		0x39220, 0x39220,
		0x39240, 0x39240,
		0x39600, 0x39600,
		0x39608, 0x3960c,
		0x39a00, 0x39a1c,
		0x39e04, 0x39e20,
		0x39e38, 0x39e3c,
		0x39e80, 0x39e80,
		0x39e88, 0x39ea8,
		0x39eb0, 0x39eb4,
		0x39ec8, 0x39ed4,
		0x39fb8, 0x3a004,
		0x3a208, 0x3a23c,
		0x3a600, 0x3a630,
		0x3aa00, 0x3aabc,
		0x3ab00, 0x3ab70,
		0x3b000, 0x3b048,
		0x3b060, 0x3b09c,
		0x3b0f0, 0x3b148,
		0x3b160, 0x3b19c,
		0x3b1f0, 0x3b2e4,
		0x3b2f8, 0x3b3e4,
		0x3b3f8, 0x3b448,
		0x3b460, 0x3b49c,
		0x3b4f0, 0x3b548,
		0x3b560, 0x3b59c,
		0x3b5f0, 0x3b6e4,
		0x3b6f8, 0x3b7e4,
		0x3b7f8, 0x3b7fc,
		0x3b814, 0x3b814,
		0x3b82c, 0x3b82c,
		0x3b880, 0x3b88c,
		0x3b8e8, 0x3b8ec,
		0x3b900, 0x3b948,
		0x3b960, 0x3b99c,
		0x3b9f0, 0x3bae4,
		0x3baf8, 0x3bb10,
		0x3bb28, 0x3bb28,
		0x3bb3c, 0x3bb50,
		0x3bbf0, 0x3bc10,
		0x3bc28, 0x3bc28,
		0x3bc3c, 0x3bc50,
		0x3bcf0, 0x3bcfc,
		0x3c000, 0x3c030,
		0x3c100, 0x3c144,
		0x3c190, 0x3c1d0,
		0x3c200, 0x3c318,
		0x3c400, 0x3c52c,
		0x3c540, 0x3c61c,
		0x3c800, 0x3c834,
		0x3c8c0, 0x3c908,
		0x3c910, 0x3c9ac,
		0x3ca00, 0x3ca04,
		0x3ca0c, 0x3ca2c,
		0x3ca44, 0x3ca50,
		0x3ca74, 0x3cc24,
		0x3cd08, 0x3cd14,
		0x3cd1c, 0x3cd20,
		0x3cd3c, 0x3cd50,
		0x3d200, 0x3d20c,
		0x3d220, 0x3d220,
		0x3d240, 0x3d240,
		0x3d600, 0x3d600,
		0x3d608, 0x3d60c,
		0x3da00, 0x3da1c,
		0x3de04, 0x3de20,
		0x3de38, 0x3de3c,
		0x3de80, 0x3de80,
		0x3de88, 0x3dea8,
		0x3deb0, 0x3deb4,
		0x3dec8, 0x3ded4,
		0x3dfb8, 0x3e004,
		0x3e208, 0x3e23c,
		0x3e600, 0x3e630,
		0x3ea00, 0x3eabc,
		0x3eb00, 0x3eb70,
		0x3f000, 0x3f048,
		0x3f060, 0x3f09c,
		0x3f0f0, 0x3f148,
		0x3f160, 0x3f19c,
		0x3f1f0, 0x3f2e4,
		0x3f2f8, 0x3f3e4,
		0x3f3f8, 0x3f448,
		0x3f460, 0x3f49c,
		0x3f4f0, 0x3f548,
		0x3f560, 0x3f59c,
		0x3f5f0, 0x3f6e4,
		0x3f6f8, 0x3f7e4,
		0x3f7f8, 0x3f7fc,
		0x3f814, 0x3f814,
		0x3f82c, 0x3f82c,
		0x3f880, 0x3f88c,
		0x3f8e8, 0x3f8ec,
		0x3f900, 0x3f948,
		0x3f960, 0x3f99c,
		0x3f9f0, 0x3fae4,
		0x3faf8, 0x3fb10,
		0x3fb28, 0x3fb28,
		0x3fb3c, 0x3fb50,
		0x3fbf0, 0x3fc10,
		0x3fc28, 0x3fc28,
		0x3fc3c, 0x3fc50,
		0x3fcf0, 0x3fcfc,
		0x40000, 0x4000c,
		0x40040, 0x40068,
		0x40080, 0x40144,
		0x40180, 0x4018c,
		0x40200, 0x40298,
		0x402ac, 0x4033c,
		0x403f8, 0x403fc,
		0x41304, 0x413c4,
		0x41400, 0x4141c,
		0x41480, 0x414d0,
		0x44000, 0x44078,
		0x440c0, 0x44278,
		0x442c0, 0x44478,
		0x444c0, 0x44678,
		0x446c0, 0x44878,
		0x448c0, 0x449fc,
		0x45000, 0x45068,
		0x45080, 0x45084,
		0x450a0, 0x450b0,
		0x45200, 0x45268,
		0x45280, 0x45284,
		0x452a0, 0x452b0,
		0x460c0, 0x460e4,
		0x47000, 0x4708c,
		0x47200, 0x47250,
		0x47400, 0x47420,
		0x47600, 0x47618,
		0x47800, 0x47814,
		0x48000, 0x4800c,
		0x48040, 0x48068,
		0x48080, 0x48144,
		0x48180, 0x4818c,
		0x48200, 0x48298,
		0x482ac, 0x4833c,
		0x483f8, 0x483fc,
		0x49304, 0x493c4,
		0x49400, 0x4941c,
		0x49480, 0x494d0,
		0x4c000, 0x4c078,
		0x4c0c0, 0x4c278,
		0x4c2c0, 0x4c478,
		0x4c4c0, 0x4c678,
		0x4c6c0, 0x4c878,
		0x4c8c0, 0x4c9fc,
		0x4d000, 0x4d068,
		0x4d080, 0x4d084,
		0x4d0a0, 0x4d0b0,
		0x4d200, 0x4d268,
		0x4d280, 0x4d284,
		0x4d2a0, 0x4d2b0,
		0x4e0c0, 0x4e0e4,
		0x4f000, 0x4f08c,
		0x4f200, 0x4f250,
		0x4f400, 0x4f420,
		0x4f600, 0x4f618,
		0x4f800, 0x4f814,
		0x50000, 0x500cc,
		0x50400, 0x50400,
		0x50800, 0x508cc,
		0x50c00, 0x50c00,
		0x51000, 0x5101c,
		0x51300, 0x51308,
	};

	int i;
	struct adapter *ap = netdev2adap(dev);
	static const unsigned int *reg_ranges;
	int arr_size = 0, buf_size = 0;

	if (is_t4(ap->params.chip)) {
		reg_ranges = &t4_reg_ranges[0];
		arr_size = ARRAY_SIZE(t4_reg_ranges);
		buf_size = T4_REGMAP_SIZE;
	} else {
		reg_ranges = &t5_reg_ranges[0];
		arr_size = ARRAY_SIZE(t5_reg_ranges);
		buf_size = T5_REGMAP_SIZE;
	}

	regs->version = mk_adap_vers(ap);

	memset(buf, 0, buf_size);
	for (i = 0; i < arr_size; i += 2)
		reg_block_dump(ap, buf, reg_ranges[i], reg_ranges[i + 1]);
}

static int restart_autoneg(struct net_device *dev)
{
	struct port_info *p = netdev_priv(dev);

	if (!netif_running(dev))
		return -EAGAIN;
	if (p->link_cfg.autoneg != AUTONEG_ENABLE)
		return -EINVAL;
	t4_restart_aneg(p->adapter, p->adapter->fn, p->tx_chan);
	return 0;
}

static int identify_port(struct net_device *dev,
			 enum ethtool_phys_id_state state)
{
	unsigned int val;
	struct adapter *adap = netdev2adap(dev);

	if (state == ETHTOOL_ID_ACTIVE)
		val = 0xffff;
	else if (state == ETHTOOL_ID_INACTIVE)
		val = 0;
	else
		return -EINVAL;

	return t4_identify_port(adap, adap->fn, netdev2pinfo(dev)->viid, val);
}

static unsigned int from_fw_linkcaps(unsigned int type, unsigned int caps)
{
	unsigned int v = 0;

	if (type == FW_PORT_TYPE_BT_SGMII || type == FW_PORT_TYPE_BT_XFI ||
	    type == FW_PORT_TYPE_BT_XAUI) {
		v |= SUPPORTED_TP;
		if (caps & FW_PORT_CAP_SPEED_100M)
			v |= SUPPORTED_100baseT_Full;
		if (caps & FW_PORT_CAP_SPEED_1G)
			v |= SUPPORTED_1000baseT_Full;
		if (caps & FW_PORT_CAP_SPEED_10G)
			v |= SUPPORTED_10000baseT_Full;
	} else if (type == FW_PORT_TYPE_KX4 || type == FW_PORT_TYPE_KX) {
		v |= SUPPORTED_Backplane;
		if (caps & FW_PORT_CAP_SPEED_1G)
			v |= SUPPORTED_1000baseKX_Full;
		if (caps & FW_PORT_CAP_SPEED_10G)
			v |= SUPPORTED_10000baseKX4_Full;
	} else if (type == FW_PORT_TYPE_KR)
		v |= SUPPORTED_Backplane | SUPPORTED_10000baseKR_Full;
	else if (type == FW_PORT_TYPE_BP_AP)
		v |= SUPPORTED_Backplane | SUPPORTED_10000baseR_FEC |
		     SUPPORTED_10000baseKR_Full | SUPPORTED_1000baseKX_Full;
	else if (type == FW_PORT_TYPE_BP4_AP)
		v |= SUPPORTED_Backplane | SUPPORTED_10000baseR_FEC |
		     SUPPORTED_10000baseKR_Full | SUPPORTED_1000baseKX_Full |
		     SUPPORTED_10000baseKX4_Full;
	else if (type == FW_PORT_TYPE_FIBER_XFI ||
		 type == FW_PORT_TYPE_FIBER_XAUI || type == FW_PORT_TYPE_SFP)
		v |= SUPPORTED_FIBRE;
	else if (type == FW_PORT_TYPE_BP40_BA)
		v |= SUPPORTED_40000baseSR4_Full;

	if (caps & FW_PORT_CAP_ANEG)
		v |= SUPPORTED_Autoneg;
	return v;
}

static unsigned int to_fw_linkcaps(unsigned int caps)
{
	unsigned int v = 0;

	if (caps & ADVERTISED_100baseT_Full)
		v |= FW_PORT_CAP_SPEED_100M;
	if (caps & ADVERTISED_1000baseT_Full)
		v |= FW_PORT_CAP_SPEED_1G;
	if (caps & ADVERTISED_10000baseT_Full)
		v |= FW_PORT_CAP_SPEED_10G;
	if (caps & ADVERTISED_40000baseSR4_Full)
		v |= FW_PORT_CAP_SPEED_40G;
	return v;
}

static int get_settings(struct net_device *dev, struct ethtool_cmd *cmd)
{
	const struct port_info *p = netdev_priv(dev);

	if (p->port_type == FW_PORT_TYPE_BT_SGMII ||
	    p->port_type == FW_PORT_TYPE_BT_XFI ||
	    p->port_type == FW_PORT_TYPE_BT_XAUI)
		cmd->port = PORT_TP;
	else if (p->port_type == FW_PORT_TYPE_FIBER_XFI ||
		 p->port_type == FW_PORT_TYPE_FIBER_XAUI)
		cmd->port = PORT_FIBRE;
	else if (p->port_type == FW_PORT_TYPE_SFP ||
		 p->port_type == FW_PORT_TYPE_QSFP_10G ||
		 p->port_type == FW_PORT_TYPE_QSFP) {
		if (p->mod_type == FW_PORT_MOD_TYPE_LR ||
		    p->mod_type == FW_PORT_MOD_TYPE_SR ||
		    p->mod_type == FW_PORT_MOD_TYPE_ER ||
		    p->mod_type == FW_PORT_MOD_TYPE_LRM)
			cmd->port = PORT_FIBRE;
		else if (p->mod_type == FW_PORT_MOD_TYPE_TWINAX_PASSIVE ||
			 p->mod_type == FW_PORT_MOD_TYPE_TWINAX_ACTIVE)
			cmd->port = PORT_DA;
		else
			cmd->port = PORT_OTHER;
	} else
		cmd->port = PORT_OTHER;

	if (p->mdio_addr >= 0) {
		cmd->phy_address = p->mdio_addr;
		cmd->transceiver = XCVR_EXTERNAL;
		cmd->mdio_support = p->port_type == FW_PORT_TYPE_BT_SGMII ?
			MDIO_SUPPORTS_C22 : MDIO_SUPPORTS_C45;
	} else {
		cmd->phy_address = 0;  /* not really, but no better option */
		cmd->transceiver = XCVR_INTERNAL;
		cmd->mdio_support = 0;
	}

	cmd->supported = from_fw_linkcaps(p->port_type, p->link_cfg.supported);
	cmd->advertising = from_fw_linkcaps(p->port_type,
					    p->link_cfg.advertising);
	ethtool_cmd_speed_set(cmd,
			      netif_carrier_ok(dev) ? p->link_cfg.speed : 0);
	cmd->duplex = DUPLEX_FULL;
	cmd->autoneg = p->link_cfg.autoneg;
	cmd->maxtxpkt = 0;
	cmd->maxrxpkt = 0;
	return 0;
}

static unsigned int speed_to_caps(int speed)
{
	if (speed == 100)
		return FW_PORT_CAP_SPEED_100M;
	if (speed == 1000)
		return FW_PORT_CAP_SPEED_1G;
	if (speed == 10000)
		return FW_PORT_CAP_SPEED_10G;
	if (speed == 40000)
		return FW_PORT_CAP_SPEED_40G;
	return 0;
}

static int set_settings(struct net_device *dev, struct ethtool_cmd *cmd)
{
	unsigned int cap;
	struct port_info *p = netdev_priv(dev);
	struct link_config *lc = &p->link_cfg;
	u32 speed = ethtool_cmd_speed(cmd);

	if (cmd->duplex != DUPLEX_FULL)     /* only full-duplex supported */
		return -EINVAL;

	if (!(lc->supported & FW_PORT_CAP_ANEG)) {
		/*
		 * PHY offers a single speed.  See if that's what's
		 * being requested.
		 */
		if (cmd->autoneg == AUTONEG_DISABLE &&
		    (lc->supported & speed_to_caps(speed)))
			return 0;
		return -EINVAL;
	}

	if (cmd->autoneg == AUTONEG_DISABLE) {
		cap = speed_to_caps(speed);

		if (!(lc->supported & cap) ||
		    (speed == 1000) ||
		    (speed == 10000) ||
		    (speed == 40000))
			return -EINVAL;
		lc->requested_speed = cap;
		lc->advertising = 0;
	} else {
		cap = to_fw_linkcaps(cmd->advertising);
		if (!(lc->supported & cap))
			return -EINVAL;
		lc->requested_speed = 0;
		lc->advertising = cap | FW_PORT_CAP_ANEG;
	}
	lc->autoneg = cmd->autoneg;

	if (netif_running(dev))
		return t4_link_start(p->adapter, p->adapter->fn, p->tx_chan,
				     lc);
	return 0;
}

static void get_pauseparam(struct net_device *dev,
			   struct ethtool_pauseparam *epause)
{
	struct port_info *p = netdev_priv(dev);

	epause->autoneg = (p->link_cfg.requested_fc & PAUSE_AUTONEG) != 0;
	epause->rx_pause = (p->link_cfg.fc & PAUSE_RX) != 0;
	epause->tx_pause = (p->link_cfg.fc & PAUSE_TX) != 0;
}

static int set_pauseparam(struct net_device *dev,
			  struct ethtool_pauseparam *epause)
{
	struct port_info *p = netdev_priv(dev);
	struct link_config *lc = &p->link_cfg;

	if (epause->autoneg == AUTONEG_DISABLE)
		lc->requested_fc = 0;
	else if (lc->supported & FW_PORT_CAP_ANEG)
		lc->requested_fc = PAUSE_AUTONEG;
	else
		return -EINVAL;

	if (epause->rx_pause)
		lc->requested_fc |= PAUSE_RX;
	if (epause->tx_pause)
		lc->requested_fc |= PAUSE_TX;
	if (netif_running(dev))
		return t4_link_start(p->adapter, p->adapter->fn, p->tx_chan,
				     lc);
	return 0;
}

static void get_sge_param(struct net_device *dev, struct ethtool_ringparam *e)
{
	const struct port_info *pi = netdev_priv(dev);
	const struct sge *s = &pi->adapter->sge;

	e->rx_max_pending = MAX_RX_BUFFERS;
	e->rx_mini_max_pending = MAX_RSPQ_ENTRIES;
	e->rx_jumbo_max_pending = 0;
	e->tx_max_pending = MAX_TXQ_ENTRIES;

	e->rx_pending = s->ethrxq[pi->first_qset].fl.size - 8;
	e->rx_mini_pending = s->ethrxq[pi->first_qset].rspq.size;
	e->rx_jumbo_pending = 0;
	e->tx_pending = s->ethtxq[pi->first_qset].q.size;
}

static int set_sge_param(struct net_device *dev, struct ethtool_ringparam *e)
{
	int i;
	const struct port_info *pi = netdev_priv(dev);
	struct adapter *adapter = pi->adapter;
	struct sge *s = &adapter->sge;

	if (e->rx_pending > MAX_RX_BUFFERS || e->rx_jumbo_pending ||
	    e->tx_pending > MAX_TXQ_ENTRIES ||
	    e->rx_mini_pending > MAX_RSPQ_ENTRIES ||
	    e->rx_mini_pending < MIN_RSPQ_ENTRIES ||
	    e->rx_pending < MIN_FL_ENTRIES || e->tx_pending < MIN_TXQ_ENTRIES)
		return -EINVAL;

	if (adapter->flags & FULL_INIT_DONE)
		return -EBUSY;

	for (i = 0; i < pi->nqsets; ++i) {
		s->ethtxq[pi->first_qset + i].q.size = e->tx_pending;
		s->ethrxq[pi->first_qset + i].fl.size = e->rx_pending + 8;
		s->ethrxq[pi->first_qset + i].rspq.size = e->rx_mini_pending;
	}
	return 0;
}

static int closest_timer(const struct sge *s, int time)
{
	int i, delta, match = 0, min_delta = INT_MAX;

	for (i = 0; i < ARRAY_SIZE(s->timer_val); i++) {
		delta = time - s->timer_val[i];
		if (delta < 0)
			delta = -delta;
		if (delta < min_delta) {
			min_delta = delta;
			match = i;
		}
	}
	return match;
}

static int closest_thres(const struct sge *s, int thres)
{
	int i, delta, match = 0, min_delta = INT_MAX;

	for (i = 0; i < ARRAY_SIZE(s->counter_val); i++) {
		delta = thres - s->counter_val[i];
		if (delta < 0)
			delta = -delta;
		if (delta < min_delta) {
			min_delta = delta;
			match = i;
		}
	}
	return match;
}

/*
 * Return a queue's interrupt hold-off time in us.  0 means no timer.
 */
static unsigned int qtimer_val(const struct adapter *adap,
			       const struct sge_rspq *q)
{
	unsigned int idx = q->intr_params >> 1;

	return idx < SGE_NTIMERS ? adap->sge.timer_val[idx] : 0;
}

/**
 *	set_rspq_intr_params - set a queue's interrupt holdoff parameters
 *	@q: the Rx queue
 *	@us: the hold-off time in us, or 0 to disable timer
 *	@cnt: the hold-off packet count, or 0 to disable counter
 *
 *	Sets an Rx queue's interrupt hold-off time and packet count.  At least
 *	one of the two needs to be enabled for the queue to generate interrupts.
 */
static int set_rspq_intr_params(struct sge_rspq *q,
				unsigned int us, unsigned int cnt)
{
	struct adapter *adap = q->adap;

	if ((us | cnt) == 0)
		cnt = 1;

	if (cnt) {
		int err;
		u32 v, new_idx;

		new_idx = closest_thres(&adap->sge, cnt);
		if (q->desc && q->pktcnt_idx != new_idx) {
			/* the queue has already been created, update it */
			v = FW_PARAMS_MNEM(FW_PARAMS_MNEM_DMAQ) |
			    FW_PARAMS_PARAM_X(FW_PARAMS_PARAM_DMAQ_IQ_INTCNTTHRESH) |
			    FW_PARAMS_PARAM_YZ(q->cntxt_id);
			err = t4_set_params(adap, adap->fn, adap->fn, 0, 1, &v,
					    &new_idx);
			if (err)
				return err;
		}
		q->pktcnt_idx = new_idx;
	}

	us = us == 0 ? 6 : closest_timer(&adap->sge, us);
	q->intr_params = QINTR_TIMER_IDX(us) | (cnt > 0 ? QINTR_CNT_EN : 0);
	return 0;
}

/**
 * set_rx_intr_params - set a net devices's RX interrupt holdoff paramete!
 * @dev: the network device
 * @us: the hold-off time in us, or 0 to disable timer
 * @cnt: the hold-off packet count, or 0 to disable counter
 *
 * Set the RX interrupt hold-off parameters for a network device.
 */
static int set_rx_intr_params(struct net_device *dev,
			      unsigned int us, unsigned int cnt)
{
	int i, err;
	struct port_info *pi = netdev_priv(dev);
	struct adapter *adap = pi->adapter;
	struct sge_eth_rxq *q = &adap->sge.ethrxq[pi->first_qset];

	for (i = 0; i < pi->nqsets; i++, q++) {
		err = set_rspq_intr_params(&q->rspq, us, cnt);
		if (err)
			return err;
	}
	return 0;
}

static int set_adaptive_rx_setting(struct net_device *dev, int adaptive_rx)
{
	int i;
	struct port_info *pi = netdev_priv(dev);
	struct adapter *adap = pi->adapter;
	struct sge_eth_rxq *q = &adap->sge.ethrxq[pi->first_qset];

	for (i = 0; i < pi->nqsets; i++, q++)
		q->rspq.adaptive_rx = adaptive_rx;

	return 0;
}

static int get_adaptive_rx_setting(struct net_device *dev)
{
	struct port_info *pi = netdev_priv(dev);
	struct adapter *adap = pi->adapter;
	struct sge_eth_rxq *q = &adap->sge.ethrxq[pi->first_qset];

	return q->rspq.adaptive_rx;
}

static int set_coalesce(struct net_device *dev, struct ethtool_coalesce *c)
{
	set_adaptive_rx_setting(dev, c->use_adaptive_rx_coalesce);
	return set_rx_intr_params(dev, c->rx_coalesce_usecs,
				  c->rx_max_coalesced_frames);
}

static int get_coalesce(struct net_device *dev, struct ethtool_coalesce *c)
{
	const struct port_info *pi = netdev_priv(dev);
	const struct adapter *adap = pi->adapter;
	const struct sge_rspq *rq = &adap->sge.ethrxq[pi->first_qset].rspq;

	c->rx_coalesce_usecs = qtimer_val(adap, rq);
	c->rx_max_coalesced_frames = (rq->intr_params & QINTR_CNT_EN) ?
		adap->sge.counter_val[rq->pktcnt_idx] : 0;
	c->use_adaptive_rx_coalesce = get_adaptive_rx_setting(dev);
	return 0;
}

/**
 *	eeprom_ptov - translate a physical EEPROM address to virtual
 *	@phys_addr: the physical EEPROM address
 *	@fn: the PCI function number
 *	@sz: size of function-specific area
 *
 *	Translate a physical EEPROM address to virtual.  The first 1K is
 *	accessed through virtual addresses starting at 31K, the rest is
 *	accessed through virtual addresses starting at 0.
 *
 *	The mapping is as follows:
 *	[0..1K) -> [31K..32K)
 *	[1K..1K+A) -> [31K-A..31K)
 *	[1K+A..ES) -> [0..ES-A-1K)
 *
 *	where A = @fn * @sz, and ES = EEPROM size.
 */
static int eeprom_ptov(unsigned int phys_addr, unsigned int fn, unsigned int sz)
{
	fn *= sz;
	if (phys_addr < 1024)
		return phys_addr + (31 << 10);
	if (phys_addr < 1024 + fn)
		return 31744 - fn + phys_addr - 1024;
	if (phys_addr < EEPROMSIZE)
		return phys_addr - 1024 - fn;
	return -EINVAL;
}

/*
 * The next two routines implement eeprom read/write from physical addresses.
 */
static int eeprom_rd_phys(struct adapter *adap, unsigned int phys_addr, u32 *v)
{
	int vaddr = eeprom_ptov(phys_addr, adap->fn, EEPROMPFSIZE);

	if (vaddr >= 0)
		vaddr = pci_read_vpd(adap->pdev, vaddr, sizeof(u32), v);
	return vaddr < 0 ? vaddr : 0;
}

static int eeprom_wr_phys(struct adapter *adap, unsigned int phys_addr, u32 v)
{
	int vaddr = eeprom_ptov(phys_addr, adap->fn, EEPROMPFSIZE);

	if (vaddr >= 0)
		vaddr = pci_write_vpd(adap->pdev, vaddr, sizeof(u32), &v);
	return vaddr < 0 ? vaddr : 0;
}

#define EEPROM_MAGIC 0x38E2F10C

static int get_eeprom(struct net_device *dev, struct ethtool_eeprom *e,
		      u8 *data)
{
	int i, err = 0;
	struct adapter *adapter = netdev2adap(dev);

	u8 *buf = kmalloc(EEPROMSIZE, GFP_KERNEL);
	if (!buf)
		return -ENOMEM;

	e->magic = EEPROM_MAGIC;
	for (i = e->offset & ~3; !err && i < e->offset + e->len; i += 4)
		err = eeprom_rd_phys(adapter, i, (u32 *)&buf[i]);

	if (!err)
		memcpy(data, buf + e->offset, e->len);
	kfree(buf);
	return err;
}

static int set_eeprom(struct net_device *dev, struct ethtool_eeprom *eeprom,
		      u8 *data)
{
	u8 *buf;
	int err = 0;
	u32 aligned_offset, aligned_len, *p;
	struct adapter *adapter = netdev2adap(dev);

	if (eeprom->magic != EEPROM_MAGIC)
		return -EINVAL;

	aligned_offset = eeprom->offset & ~3;
	aligned_len = (eeprom->len + (eeprom->offset & 3) + 3) & ~3;

	if (adapter->fn > 0) {
		u32 start = 1024 + adapter->fn * EEPROMPFSIZE;

		if (aligned_offset < start ||
		    aligned_offset + aligned_len > start + EEPROMPFSIZE)
			return -EPERM;
	}

	if (aligned_offset != eeprom->offset || aligned_len != eeprom->len) {
		/*
		 * RMW possibly needed for first or last words.
		 */
		buf = kmalloc(aligned_len, GFP_KERNEL);
		if (!buf)
			return -ENOMEM;
		err = eeprom_rd_phys(adapter, aligned_offset, (u32 *)buf);
		if (!err && aligned_len > 4)
			err = eeprom_rd_phys(adapter,
					     aligned_offset + aligned_len - 4,
					     (u32 *)&buf[aligned_len - 4]);
		if (err)
			goto out;
		memcpy(buf + (eeprom->offset & 3), data, eeprom->len);
	} else
		buf = data;

	err = t4_seeprom_wp(adapter, false);
	if (err)
		goto out;

	for (p = (u32 *)buf; !err && aligned_len; aligned_len -= 4, p++) {
		err = eeprom_wr_phys(adapter, aligned_offset, *p);
		aligned_offset += 4;
	}

	if (!err)
		err = t4_seeprom_wp(adapter, true);
out:
	if (buf != data)
		kfree(buf);
	return err;
}

static int set_flash(struct net_device *netdev, struct ethtool_flash *ef)
{
	int ret;
	const struct firmware *fw;
	struct adapter *adap = netdev2adap(netdev);
	unsigned int mbox = FW_PCIE_FW_MASTER_MASK + 1;

	ef->data[sizeof(ef->data) - 1] = '\0';
	ret = request_firmware(&fw, ef->data, adap->pdev_dev);
	if (ret < 0)
		return ret;

	/* If the adapter has been fully initialized then we'll go ahead and
	 * try to get the firmware's cooperation in upgrading to the new
	 * firmware image otherwise we'll try to do the entire job from the
	 * host ... and we always "force" the operation in this path.
	 */
	if (adap->flags & FULL_INIT_DONE)
		mbox = adap->mbox;

	ret = t4_fw_upgrade(adap, mbox, fw->data, fw->size, 1);
	release_firmware(fw);
	if (!ret)
		dev_info(adap->pdev_dev, "loaded firmware %s,"
			 " reload cxgb4 driver\n", ef->data);
	return ret;
}

#define WOL_SUPPORTED (WAKE_BCAST | WAKE_MAGIC)
#define BCAST_CRC 0xa0ccc1a6

static void get_wol(struct net_device *dev, struct ethtool_wolinfo *wol)
{
	wol->supported = WAKE_BCAST | WAKE_MAGIC;
	wol->wolopts = netdev2adap(dev)->wol;
	memset(&wol->sopass, 0, sizeof(wol->sopass));
}

static int set_wol(struct net_device *dev, struct ethtool_wolinfo *wol)
{
	int err = 0;
	struct port_info *pi = netdev_priv(dev);

	if (wol->wolopts & ~WOL_SUPPORTED)
		return -EINVAL;
	t4_wol_magic_enable(pi->adapter, pi->tx_chan,
			    (wol->wolopts & WAKE_MAGIC) ? dev->dev_addr : NULL);
	if (wol->wolopts & WAKE_BCAST) {
		err = t4_wol_pat_enable(pi->adapter, pi->tx_chan, 0xfe, ~0ULL,
					~0ULL, 0, false);
		if (!err)
			err = t4_wol_pat_enable(pi->adapter, pi->tx_chan, 1,
						~6ULL, ~0ULL, BCAST_CRC, true);
	} else
		t4_wol_pat_enable(pi->adapter, pi->tx_chan, 0, 0, 0, 0, false);
	return err;
}

static int cxgb_set_features(struct net_device *dev, netdev_features_t features)
{
	const struct port_info *pi = netdev_priv(dev);
	netdev_features_t changed = dev->features ^ features;
	int err;

	if (!(changed & NETIF_F_HW_VLAN_CTAG_RX))
		return 0;

	err = t4_set_rxmode(pi->adapter, pi->adapter->fn, pi->viid, -1,
			    -1, -1, -1,
			    !!(features & NETIF_F_HW_VLAN_CTAG_RX), true);
	if (unlikely(err))
		dev->features = features ^ NETIF_F_HW_VLAN_CTAG_RX;
	return err;
}

static u32 get_rss_table_size(struct net_device *dev)
{
	const struct port_info *pi = netdev_priv(dev);

	return pi->rss_size;
}

static int get_rss_table(struct net_device *dev, u32 *p, u8 *key)
{
	const struct port_info *pi = netdev_priv(dev);
	unsigned int n = pi->rss_size;

	while (n--)
		p[n] = pi->rss[n];
	return 0;
}

static int set_rss_table(struct net_device *dev, const u32 *p, const u8 *key)
{
	unsigned int i;
	struct port_info *pi = netdev_priv(dev);

	for (i = 0; i < pi->rss_size; i++)
		pi->rss[i] = p[i];
	if (pi->adapter->flags & FULL_INIT_DONE)
		return write_rss(pi, pi->rss);
	return 0;
}

static int get_rxnfc(struct net_device *dev, struct ethtool_rxnfc *info,
		     u32 *rules)
{
	const struct port_info *pi = netdev_priv(dev);

	switch (info->cmd) {
	case ETHTOOL_GRXFH: {
		unsigned int v = pi->rss_mode;

		info->data = 0;
		switch (info->flow_type) {
		case TCP_V4_FLOW:
			if (v & FW_RSS_VI_CONFIG_CMD_IP4FOURTUPEN)
				info->data = RXH_IP_SRC | RXH_IP_DST |
					     RXH_L4_B_0_1 | RXH_L4_B_2_3;
			else if (v & FW_RSS_VI_CONFIG_CMD_IP4TWOTUPEN)
				info->data = RXH_IP_SRC | RXH_IP_DST;
			break;
		case UDP_V4_FLOW:
			if ((v & FW_RSS_VI_CONFIG_CMD_IP4FOURTUPEN) &&
			    (v & FW_RSS_VI_CONFIG_CMD_UDPEN))
				info->data = RXH_IP_SRC | RXH_IP_DST |
					     RXH_L4_B_0_1 | RXH_L4_B_2_3;
			else if (v & FW_RSS_VI_CONFIG_CMD_IP4TWOTUPEN)
				info->data = RXH_IP_SRC | RXH_IP_DST;
			break;
		case SCTP_V4_FLOW:
		case AH_ESP_V4_FLOW:
		case IPV4_FLOW:
			if (v & FW_RSS_VI_CONFIG_CMD_IP4TWOTUPEN)
				info->data = RXH_IP_SRC | RXH_IP_DST;
			break;
		case TCP_V6_FLOW:
			if (v & FW_RSS_VI_CONFIG_CMD_IP6FOURTUPEN)
				info->data = RXH_IP_SRC | RXH_IP_DST |
					     RXH_L4_B_0_1 | RXH_L4_B_2_3;
			else if (v & FW_RSS_VI_CONFIG_CMD_IP6TWOTUPEN)
				info->data = RXH_IP_SRC | RXH_IP_DST;
			break;
		case UDP_V6_FLOW:
			if ((v & FW_RSS_VI_CONFIG_CMD_IP6FOURTUPEN) &&
			    (v & FW_RSS_VI_CONFIG_CMD_UDPEN))
				info->data = RXH_IP_SRC | RXH_IP_DST |
					     RXH_L4_B_0_1 | RXH_L4_B_2_3;
			else if (v & FW_RSS_VI_CONFIG_CMD_IP6TWOTUPEN)
				info->data = RXH_IP_SRC | RXH_IP_DST;
			break;
		case SCTP_V6_FLOW:
		case AH_ESP_V6_FLOW:
		case IPV6_FLOW:
			if (v & FW_RSS_VI_CONFIG_CMD_IP6TWOTUPEN)
				info->data = RXH_IP_SRC | RXH_IP_DST;
			break;
		}
		return 0;
	}
	case ETHTOOL_GRXRINGS:
		info->data = pi->nqsets;
		return 0;
	}
	return -EOPNOTSUPP;
}

static const struct ethtool_ops cxgb_ethtool_ops = {
	.get_settings      = get_settings,
	.set_settings      = set_settings,
	.get_drvinfo       = get_drvinfo,
	.get_msglevel      = get_msglevel,
	.set_msglevel      = set_msglevel,
	.get_ringparam     = get_sge_param,
	.set_ringparam     = set_sge_param,
	.get_coalesce      = get_coalesce,
	.set_coalesce      = set_coalesce,
	.get_eeprom_len    = get_eeprom_len,
	.get_eeprom        = get_eeprom,
	.set_eeprom        = set_eeprom,
	.get_pauseparam    = get_pauseparam,
	.set_pauseparam    = set_pauseparam,
	.get_link          = ethtool_op_get_link,
	.get_strings       = get_strings,
	.set_phys_id       = identify_port,
	.nway_reset        = restart_autoneg,
	.get_sset_count    = get_sset_count,
	.get_ethtool_stats = get_stats,
	.get_regs_len      = get_regs_len,
	.get_regs          = get_regs,
	.get_wol           = get_wol,
	.set_wol           = set_wol,
	.get_rxnfc         = get_rxnfc,
	.get_rxfh_indir_size = get_rss_table_size,
	.get_rxfh	   = get_rss_table,
	.set_rxfh	   = set_rss_table,
	.flash_device      = set_flash,
};

/*
 * debugfs support
 */
static ssize_t mem_read(struct file *file, char __user *buf, size_t count,
			loff_t *ppos)
{
	loff_t pos = *ppos;
	loff_t avail = file_inode(file)->i_size;
	unsigned int mem = (uintptr_t)file->private_data & 3;
	struct adapter *adap = file->private_data - mem;
	__be32 *data;
	int ret;

	if (pos < 0)
		return -EINVAL;
	if (pos >= avail)
		return 0;
	if (count > avail - pos)
		count = avail - pos;

	data = t4_alloc_mem(count);
	if (!data)
		return -ENOMEM;

	spin_lock(&adap->win0_lock);
	ret = t4_memory_rw(adap, 0, mem, pos, count, data, T4_MEMORY_READ);
	spin_unlock(&adap->win0_lock);
	if (ret) {
		t4_free_mem(data);
		return ret;
	}
	ret = copy_to_user(buf, data, count);

	t4_free_mem(data);
	if (ret)
		return -EFAULT;

	*ppos = pos + count;
	return count;
}

static const struct file_operations mem_debugfs_fops = {
	.owner   = THIS_MODULE,
	.open    = simple_open,
	.read    = mem_read,
	.llseek  = default_llseek,
};

static void add_debugfs_mem(struct adapter *adap, const char *name,
			    unsigned int idx, unsigned int size_mb)
{
	struct dentry *de;

	de = debugfs_create_file(name, S_IRUSR, adap->debugfs_root,
				 (void *)adap + idx, &mem_debugfs_fops);
	if (de && de->d_inode)
		de->d_inode->i_size = size_mb << 20;
}

static int setup_debugfs(struct adapter *adap)
{
	int i;
	u32 size;

	if (IS_ERR_OR_NULL(adap->debugfs_root))
		return -1;

	i = t4_read_reg(adap, MA_TARGET_MEM_ENABLE);
	if (i & EDRAM0_ENABLE) {
		size = t4_read_reg(adap, MA_EDRAM0_BAR);
		add_debugfs_mem(adap, "edc0", MEM_EDC0,	EDRAM_SIZE_GET(size));
	}
	if (i & EDRAM1_ENABLE) {
		size = t4_read_reg(adap, MA_EDRAM1_BAR);
		add_debugfs_mem(adap, "edc1", MEM_EDC1, EDRAM_SIZE_GET(size));
	}
	if (is_t4(adap->params.chip)) {
		size = t4_read_reg(adap, MA_EXT_MEMORY_BAR);
		if (i & EXT_MEM_ENABLE)
			add_debugfs_mem(adap, "mc", MEM_MC,
					EXT_MEM_SIZE_GET(size));
	} else {
		if (i & EXT_MEM_ENABLE) {
			size = t4_read_reg(adap, MA_EXT_MEMORY_BAR);
			add_debugfs_mem(adap, "mc0", MEM_MC0,
					EXT_MEM_SIZE_GET(size));
		}
		if (i & EXT_MEM1_ENABLE) {
			size = t4_read_reg(adap, MA_EXT_MEMORY1_BAR);
			add_debugfs_mem(adap, "mc1", MEM_MC1,
					EXT_MEM_SIZE_GET(size));
		}
	}
	if (adap->l2t)
		debugfs_create_file("l2t", S_IRUSR, adap->debugfs_root, adap,
				    &t4_l2t_fops);
	return 0;
}

/*
 * upper-layer driver support
 */

/*
 * Allocate an active-open TID and set it to the supplied value.
 */
int cxgb4_alloc_atid(struct tid_info *t, void *data)
{
	int atid = -1;

	spin_lock_bh(&t->atid_lock);
	if (t->afree) {
		union aopen_entry *p = t->afree;

		atid = (p - t->atid_tab) + t->atid_base;
		t->afree = p->next;
		p->data = data;
		t->atids_in_use++;
	}
	spin_unlock_bh(&t->atid_lock);
	return atid;
}
EXPORT_SYMBOL(cxgb4_alloc_atid);

/*
 * Release an active-open TID.
 */
void cxgb4_free_atid(struct tid_info *t, unsigned int atid)
{
	union aopen_entry *p = &t->atid_tab[atid - t->atid_base];

	spin_lock_bh(&t->atid_lock);
	p->next = t->afree;
	t->afree = p;
	t->atids_in_use--;
	spin_unlock_bh(&t->atid_lock);
}
EXPORT_SYMBOL(cxgb4_free_atid);

/*
 * Allocate a server TID and set it to the supplied value.
 */
int cxgb4_alloc_stid(struct tid_info *t, int family, void *data)
{
	int stid;

	spin_lock_bh(&t->stid_lock);
	if (family == PF_INET) {
		stid = find_first_zero_bit(t->stid_bmap, t->nstids);
		if (stid < t->nstids)
			__set_bit(stid, t->stid_bmap);
		else
			stid = -1;
	} else {
		stid = bitmap_find_free_region(t->stid_bmap, t->nstids, 2);
		if (stid < 0)
			stid = -1;
	}
	if (stid >= 0) {
		t->stid_tab[stid].data = data;
		stid += t->stid_base;
		/* IPv6 requires max of 520 bits or 16 cells in TCAM
		 * This is equivalent to 4 TIDs. With CLIP enabled it
		 * needs 2 TIDs.
		 */
		if (family == PF_INET)
			t->stids_in_use++;
		else
			t->stids_in_use += 4;
	}
	spin_unlock_bh(&t->stid_lock);
	return stid;
}
EXPORT_SYMBOL(cxgb4_alloc_stid);

/* Allocate a server filter TID and set it to the supplied value.
 */
int cxgb4_alloc_sftid(struct tid_info *t, int family, void *data)
{
	int stid;

	spin_lock_bh(&t->stid_lock);
	if (family == PF_INET) {
		stid = find_next_zero_bit(t->stid_bmap,
				t->nstids + t->nsftids, t->nstids);
		if (stid < (t->nstids + t->nsftids))
			__set_bit(stid, t->stid_bmap);
		else
			stid = -1;
	} else {
		stid = -1;
	}
	if (stid >= 0) {
		t->stid_tab[stid].data = data;
		stid -= t->nstids;
		stid += t->sftid_base;
		t->stids_in_use++;
	}
	spin_unlock_bh(&t->stid_lock);
	return stid;
}
EXPORT_SYMBOL(cxgb4_alloc_sftid);

/* Release a server TID.
 */
void cxgb4_free_stid(struct tid_info *t, unsigned int stid, int family)
{
	/* Is it a server filter TID? */
	if (t->nsftids && (stid >= t->sftid_base)) {
		stid -= t->sftid_base;
		stid += t->nstids;
	} else {
		stid -= t->stid_base;
	}

	spin_lock_bh(&t->stid_lock);
	if (family == PF_INET)
		__clear_bit(stid, t->stid_bmap);
	else
		bitmap_release_region(t->stid_bmap, stid, 2);
	t->stid_tab[stid].data = NULL;
	if (family == PF_INET)
		t->stids_in_use--;
	else
		t->stids_in_use -= 4;
	spin_unlock_bh(&t->stid_lock);
}
EXPORT_SYMBOL(cxgb4_free_stid);

/*
 * Populate a TID_RELEASE WR.  Caller must properly size the skb.
 */
static void mk_tid_release(struct sk_buff *skb, unsigned int chan,
			   unsigned int tid)
{
	struct cpl_tid_release *req;

	set_wr_txq(skb, CPL_PRIORITY_SETUP, chan);
	req = (struct cpl_tid_release *)__skb_put(skb, sizeof(*req));
	INIT_TP_WR(req, tid);
	OPCODE_TID(req) = htonl(MK_OPCODE_TID(CPL_TID_RELEASE, tid));
}

/*
 * Queue a TID release request and if necessary schedule a work queue to
 * process it.
 */
static void cxgb4_queue_tid_release(struct tid_info *t, unsigned int chan,
				    unsigned int tid)
{
	void **p = &t->tid_tab[tid];
	struct adapter *adap = container_of(t, struct adapter, tids);

	spin_lock_bh(&adap->tid_release_lock);
	*p = adap->tid_release_head;
	/* Low 2 bits encode the Tx channel number */
	adap->tid_release_head = (void **)((uintptr_t)p | chan);
	if (!adap->tid_release_task_busy) {
		adap->tid_release_task_busy = true;
		queue_work(adap->workq, &adap->tid_release_task);
	}
	spin_unlock_bh(&adap->tid_release_lock);
}

/*
 * Process the list of pending TID release requests.
 */
static void process_tid_release_list(struct work_struct *work)
{
	struct sk_buff *skb;
	struct adapter *adap;

	adap = container_of(work, struct adapter, tid_release_task);

	spin_lock_bh(&adap->tid_release_lock);
	while (adap->tid_release_head) {
		void **p = adap->tid_release_head;
		unsigned int chan = (uintptr_t)p & 3;
		p = (void *)p - chan;

		adap->tid_release_head = *p;
		*p = NULL;
		spin_unlock_bh(&adap->tid_release_lock);

		while (!(skb = alloc_skb(sizeof(struct cpl_tid_release),
					 GFP_KERNEL)))
			schedule_timeout_uninterruptible(1);

		mk_tid_release(skb, chan, p - adap->tids.tid_tab);
		t4_ofld_send(adap, skb);
		spin_lock_bh(&adap->tid_release_lock);
	}
	adap->tid_release_task_busy = false;
	spin_unlock_bh(&adap->tid_release_lock);
}

/*
 * Release a TID and inform HW.  If we are unable to allocate the release
 * message we defer to a work queue.
 */
void cxgb4_remove_tid(struct tid_info *t, unsigned int chan, unsigned int tid)
{
	void *old;
	struct sk_buff *skb;
	struct adapter *adap = container_of(t, struct adapter, tids);

	old = t->tid_tab[tid];
	skb = alloc_skb(sizeof(struct cpl_tid_release), GFP_ATOMIC);
	if (likely(skb)) {
		t->tid_tab[tid] = NULL;
		mk_tid_release(skb, chan, tid);
		t4_ofld_send(adap, skb);
	} else
		cxgb4_queue_tid_release(t, chan, tid);
	if (old)
		atomic_dec(&t->tids_in_use);
}
EXPORT_SYMBOL(cxgb4_remove_tid);

/*
 * Allocate and initialize the TID tables.  Returns 0 on success.
 */
static int tid_init(struct tid_info *t)
{
	size_t size;
	unsigned int stid_bmap_size;
	unsigned int natids = t->natids;
	struct adapter *adap = container_of(t, struct adapter, tids);

	stid_bmap_size = BITS_TO_LONGS(t->nstids + t->nsftids);
	size = t->ntids * sizeof(*t->tid_tab) +
	       natids * sizeof(*t->atid_tab) +
	       t->nstids * sizeof(*t->stid_tab) +
	       t->nsftids * sizeof(*t->stid_tab) +
	       stid_bmap_size * sizeof(long) +
	       t->nftids * sizeof(*t->ftid_tab) +
	       t->nsftids * sizeof(*t->ftid_tab);

	t->tid_tab = t4_alloc_mem(size);
	if (!t->tid_tab)
		return -ENOMEM;

	t->atid_tab = (union aopen_entry *)&t->tid_tab[t->ntids];
	t->stid_tab = (struct serv_entry *)&t->atid_tab[natids];
	t->stid_bmap = (unsigned long *)&t->stid_tab[t->nstids + t->nsftids];
	t->ftid_tab = (struct filter_entry *)&t->stid_bmap[stid_bmap_size];
	spin_lock_init(&t->stid_lock);
	spin_lock_init(&t->atid_lock);

	t->stids_in_use = 0;
	t->afree = NULL;
	t->atids_in_use = 0;
	atomic_set(&t->tids_in_use, 0);

	/* Setup the free list for atid_tab and clear the stid bitmap. */
	if (natids) {
		while (--natids)
			t->atid_tab[natids - 1].next = &t->atid_tab[natids];
		t->afree = t->atid_tab;
	}
	bitmap_zero(t->stid_bmap, t->nstids + t->nsftids);
	/* Reserve stid 0 for T4/T5 adapters */
	if (!t->stid_base &&
	    (is_t4(adap->params.chip) || is_t5(adap->params.chip)))
		__set_bit(0, t->stid_bmap);

	return 0;
}

int cxgb4_clip_get(const struct net_device *dev,
		   const struct in6_addr *lip)
{
	struct adapter *adap;
	struct fw_clip_cmd c;

	adap = netdev2adap(dev);
	memset(&c, 0, sizeof(c));
	c.op_to_write = htonl(FW_CMD_OP(FW_CLIP_CMD) |
			FW_CMD_REQUEST | FW_CMD_WRITE);
	c.alloc_to_len16 = htonl(F_FW_CLIP_CMD_ALLOC | FW_LEN16(c));
	c.ip_hi = *(__be64 *)(lip->s6_addr);
	c.ip_lo = *(__be64 *)(lip->s6_addr + 8);
	return t4_wr_mbox_meat(adap, adap->mbox, &c, sizeof(c), &c, false);
}
EXPORT_SYMBOL(cxgb4_clip_get);

int cxgb4_clip_release(const struct net_device *dev,
		       const struct in6_addr *lip)
{
	struct adapter *adap;
	struct fw_clip_cmd c;

	adap = netdev2adap(dev);
	memset(&c, 0, sizeof(c));
	c.op_to_write = htonl(FW_CMD_OP(FW_CLIP_CMD) |
			FW_CMD_REQUEST | FW_CMD_READ);
	c.alloc_to_len16 = htonl(F_FW_CLIP_CMD_FREE | FW_LEN16(c));
	c.ip_hi = *(__be64 *)(lip->s6_addr);
	c.ip_lo = *(__be64 *)(lip->s6_addr + 8);
	return t4_wr_mbox_meat(adap, adap->mbox, &c, sizeof(c), &c, false);
}
EXPORT_SYMBOL(cxgb4_clip_release);

/**
 *	cxgb4_create_server - create an IP server
 *	@dev: the device
 *	@stid: the server TID
 *	@sip: local IP address to bind server to
 *	@sport: the server's TCP port
 *	@queue: queue to direct messages from this server to
 *
 *	Create an IP server for the given port and address.
 *	Returns <0 on error and one of the %NET_XMIT_* values on success.
 */
int cxgb4_create_server(const struct net_device *dev, unsigned int stid,
			__be32 sip, __be16 sport, __be16 vlan,
			unsigned int queue)
{
	unsigned int chan;
	struct sk_buff *skb;
	struct adapter *adap;
	struct cpl_pass_open_req *req;
	int ret;

	skb = alloc_skb(sizeof(*req), GFP_KERNEL);
	if (!skb)
		return -ENOMEM;

	adap = netdev2adap(dev);
	req = (struct cpl_pass_open_req *)__skb_put(skb, sizeof(*req));
	INIT_TP_WR(req, 0);
	OPCODE_TID(req) = htonl(MK_OPCODE_TID(CPL_PASS_OPEN_REQ, stid));
	req->local_port = sport;
	req->peer_port = htons(0);
	req->local_ip = sip;
	req->peer_ip = htonl(0);
	chan = rxq_to_chan(&adap->sge, queue);
	req->opt0 = cpu_to_be64(TX_CHAN(chan));
	req->opt1 = cpu_to_be64(CONN_POLICY_ASK |
				SYN_RSS_ENABLE | SYN_RSS_QUEUE(queue));
	ret = t4_mgmt_tx(adap, skb);
	return net_xmit_eval(ret);
}
EXPORT_SYMBOL(cxgb4_create_server);

/*	cxgb4_create_server6 - create an IPv6 server
 *	@dev: the device
 *	@stid: the server TID
 *	@sip: local IPv6 address to bind server to
 *	@sport: the server's TCP port
 *	@queue: queue to direct messages from this server to
 *
 *	Create an IPv6 server for the given port and address.
 *	Returns <0 on error and one of the %NET_XMIT_* values on success.
 */
int cxgb4_create_server6(const struct net_device *dev, unsigned int stid,
			 const struct in6_addr *sip, __be16 sport,
			 unsigned int queue)
{
	unsigned int chan;
	struct sk_buff *skb;
	struct adapter *adap;
	struct cpl_pass_open_req6 *req;
	int ret;

	skb = alloc_skb(sizeof(*req), GFP_KERNEL);
	if (!skb)
		return -ENOMEM;

	adap = netdev2adap(dev);
	req = (struct cpl_pass_open_req6 *)__skb_put(skb, sizeof(*req));
	INIT_TP_WR(req, 0);
	OPCODE_TID(req) = htonl(MK_OPCODE_TID(CPL_PASS_OPEN_REQ6, stid));
	req->local_port = sport;
	req->peer_port = htons(0);
	req->local_ip_hi = *(__be64 *)(sip->s6_addr);
	req->local_ip_lo = *(__be64 *)(sip->s6_addr + 8);
	req->peer_ip_hi = cpu_to_be64(0);
	req->peer_ip_lo = cpu_to_be64(0);
	chan = rxq_to_chan(&adap->sge, queue);
	req->opt0 = cpu_to_be64(TX_CHAN(chan));
	req->opt1 = cpu_to_be64(CONN_POLICY_ASK |
				SYN_RSS_ENABLE | SYN_RSS_QUEUE(queue));
	ret = t4_mgmt_tx(adap, skb);
	return net_xmit_eval(ret);
}
EXPORT_SYMBOL(cxgb4_create_server6);

int cxgb4_remove_server(const struct net_device *dev, unsigned int stid,
			unsigned int queue, bool ipv6)
{
	struct sk_buff *skb;
	struct adapter *adap;
	struct cpl_close_listsvr_req *req;
	int ret;

	adap = netdev2adap(dev);

	skb = alloc_skb(sizeof(*req), GFP_KERNEL);
	if (!skb)
		return -ENOMEM;

	req = (struct cpl_close_listsvr_req *)__skb_put(skb, sizeof(*req));
	INIT_TP_WR(req, 0);
	OPCODE_TID(req) = htonl(MK_OPCODE_TID(CPL_CLOSE_LISTSRV_REQ, stid));
	req->reply_ctrl = htons(NO_REPLY(0) | (ipv6 ? LISTSVR_IPV6(1) :
				LISTSVR_IPV6(0)) | QUEUENO(queue));
	ret = t4_mgmt_tx(adap, skb);
	return net_xmit_eval(ret);
}
EXPORT_SYMBOL(cxgb4_remove_server);

/**
 *	cxgb4_best_mtu - find the entry in the MTU table closest to an MTU
 *	@mtus: the HW MTU table
 *	@mtu: the target MTU
 *	@idx: index of selected entry in the MTU table
 *
 *	Returns the index and the value in the HW MTU table that is closest to
 *	but does not exceed @mtu, unless @mtu is smaller than any value in the
 *	table, in which case that smallest available value is selected.
 */
unsigned int cxgb4_best_mtu(const unsigned short *mtus, unsigned short mtu,
			    unsigned int *idx)
{
	unsigned int i = 0;

	while (i < NMTUS - 1 && mtus[i + 1] <= mtu)
		++i;
	if (idx)
		*idx = i;
	return mtus[i];
}
EXPORT_SYMBOL(cxgb4_best_mtu);

/**
 *     cxgb4_best_aligned_mtu - find best MTU, [hopefully] data size aligned
 *     @mtus: the HW MTU table
 *     @header_size: Header Size
 *     @data_size_max: maximum Data Segment Size
 *     @data_size_align: desired Data Segment Size Alignment (2^N)
 *     @mtu_idxp: HW MTU Table Index return value pointer (possibly NULL)
 *
 *     Similar to cxgb4_best_mtu() but instead of searching the Hardware
 *     MTU Table based solely on a Maximum MTU parameter, we break that
 *     parameter up into a Header Size and Maximum Data Segment Size, and
 *     provide a desired Data Segment Size Alignment.  If we find an MTU in
 *     the Hardware MTU Table which will result in a Data Segment Size with
 *     the requested alignment _and_ that MTU isn't "too far" from the
 *     closest MTU, then we'll return that rather than the closest MTU.
 */
unsigned int cxgb4_best_aligned_mtu(const unsigned short *mtus,
				    unsigned short header_size,
				    unsigned short data_size_max,
				    unsigned short data_size_align,
				    unsigned int *mtu_idxp)
{
	unsigned short max_mtu = header_size + data_size_max;
	unsigned short data_size_align_mask = data_size_align - 1;
	int mtu_idx, aligned_mtu_idx;

	/* Scan the MTU Table till we find an MTU which is larger than our
	 * Maximum MTU or we reach the end of the table.  Along the way,
	 * record the last MTU found, if any, which will result in a Data
	 * Segment Length matching the requested alignment.
	 */
	for (mtu_idx = 0, aligned_mtu_idx = -1; mtu_idx < NMTUS; mtu_idx++) {
		unsigned short data_size = mtus[mtu_idx] - header_size;

		/* If this MTU minus the Header Size would result in a
		 * Data Segment Size of the desired alignment, remember it.
		 */
		if ((data_size & data_size_align_mask) == 0)
			aligned_mtu_idx = mtu_idx;

		/* If we're not at the end of the Hardware MTU Table and the
		 * next element is larger than our Maximum MTU, drop out of
		 * the loop.
		 */
		if (mtu_idx+1 < NMTUS && mtus[mtu_idx+1] > max_mtu)
			break;
	}

	/* If we fell out of the loop because we ran to the end of the table,
	 * then we just have to use the last [largest] entry.
	 */
	if (mtu_idx == NMTUS)
		mtu_idx--;

	/* If we found an MTU which resulted in the requested Data Segment
	 * Length alignment and that's "not far" from the largest MTU which is
	 * less than or equal to the maximum MTU, then use that.
	 */
	if (aligned_mtu_idx >= 0 &&
	    mtu_idx - aligned_mtu_idx <= 1)
		mtu_idx = aligned_mtu_idx;

	/* If the caller has passed in an MTU Index pointer, pass the
	 * MTU Index back.  Return the MTU value.
	 */
	if (mtu_idxp)
		*mtu_idxp = mtu_idx;
	return mtus[mtu_idx];
}
EXPORT_SYMBOL(cxgb4_best_aligned_mtu);

/**
 *	cxgb4_port_chan - get the HW channel of a port
 *	@dev: the net device for the port
 *
 *	Return the HW Tx channel of the given port.
 */
unsigned int cxgb4_port_chan(const struct net_device *dev)
{
	return netdev2pinfo(dev)->tx_chan;
}
EXPORT_SYMBOL(cxgb4_port_chan);

unsigned int cxgb4_dbfifo_count(const struct net_device *dev, int lpfifo)
{
	struct adapter *adap = netdev2adap(dev);
	u32 v1, v2, lp_count, hp_count;

	v1 = t4_read_reg(adap, A_SGE_DBFIFO_STATUS);
	v2 = t4_read_reg(adap, SGE_DBFIFO_STATUS2);
	if (is_t4(adap->params.chip)) {
		lp_count = G_LP_COUNT(v1);
		hp_count = G_HP_COUNT(v1);
	} else {
		lp_count = G_LP_COUNT_T5(v1);
		hp_count = G_HP_COUNT_T5(v2);
	}
	return lpfifo ? lp_count : hp_count;
}
EXPORT_SYMBOL(cxgb4_dbfifo_count);

/**
 *	cxgb4_port_viid - get the VI id of a port
 *	@dev: the net device for the port
 *
 *	Return the VI id of the given port.
 */
unsigned int cxgb4_port_viid(const struct net_device *dev)
{
	return netdev2pinfo(dev)->viid;
}
EXPORT_SYMBOL(cxgb4_port_viid);

/**
 *	cxgb4_port_idx - get the index of a port
 *	@dev: the net device for the port
 *
 *	Return the index of the given port.
 */
unsigned int cxgb4_port_idx(const struct net_device *dev)
{
	return netdev2pinfo(dev)->port_id;
}
EXPORT_SYMBOL(cxgb4_port_idx);

void cxgb4_get_tcp_stats(struct pci_dev *pdev, struct tp_tcp_stats *v4,
			 struct tp_tcp_stats *v6)
{
	struct adapter *adap = pci_get_drvdata(pdev);

	spin_lock(&adap->stats_lock);
	t4_tp_get_tcp_stats(adap, v4, v6);
	spin_unlock(&adap->stats_lock);
}
EXPORT_SYMBOL(cxgb4_get_tcp_stats);

void cxgb4_iscsi_init(struct net_device *dev, unsigned int tag_mask,
		      const unsigned int *pgsz_order)
{
	struct adapter *adap = netdev2adap(dev);

	t4_write_reg(adap, ULP_RX_ISCSI_TAGMASK, tag_mask);
	t4_write_reg(adap, ULP_RX_ISCSI_PSZ, HPZ0(pgsz_order[0]) |
		     HPZ1(pgsz_order[1]) | HPZ2(pgsz_order[2]) |
		     HPZ3(pgsz_order[3]));
}
EXPORT_SYMBOL(cxgb4_iscsi_init);

int cxgb4_flush_eq_cache(struct net_device *dev)
{
	struct adapter *adap = netdev2adap(dev);
	int ret;

	ret = t4_fwaddrspace_write(adap, adap->mbox,
				   0xe1000000 + A_SGE_CTXT_CMD, 0x20000000);
	return ret;
}
EXPORT_SYMBOL(cxgb4_flush_eq_cache);

static int read_eq_indices(struct adapter *adap, u16 qid, u16 *pidx, u16 *cidx)
{
	u32 addr = t4_read_reg(adap, A_SGE_DBQ_CTXT_BADDR) + 24 * qid + 8;
	__be64 indices;
	int ret;

	spin_lock(&adap->win0_lock);
	ret = t4_memory_rw(adap, 0, MEM_EDC0, addr,
			   sizeof(indices), (__be32 *)&indices,
			   T4_MEMORY_READ);
	spin_unlock(&adap->win0_lock);
	if (!ret) {
		*cidx = (be64_to_cpu(indices) >> 25) & 0xffff;
		*pidx = (be64_to_cpu(indices) >> 9) & 0xffff;
	}
	return ret;
}

int cxgb4_sync_txq_pidx(struct net_device *dev, u16 qid, u16 pidx,
			u16 size)
{
	struct adapter *adap = netdev2adap(dev);
	u16 hw_pidx, hw_cidx;
	int ret;

	ret = read_eq_indices(adap, qid, &hw_pidx, &hw_cidx);
	if (ret)
		goto out;

	if (pidx != hw_pidx) {
		u16 delta;

		if (pidx >= hw_pidx)
			delta = pidx - hw_pidx;
		else
			delta = size - hw_pidx + pidx;
		wmb();
		t4_write_reg(adap, MYPF_REG(SGE_PF_KDOORBELL),
			     QID(qid) | PIDX(delta));
	}
out:
	return ret;
}
EXPORT_SYMBOL(cxgb4_sync_txq_pidx);

void cxgb4_disable_db_coalescing(struct net_device *dev)
{
	struct adapter *adap;

	adap = netdev2adap(dev);
	t4_set_reg_field(adap, A_SGE_DOORBELL_CONTROL, F_NOCOALESCE,
			 F_NOCOALESCE);
}
EXPORT_SYMBOL(cxgb4_disable_db_coalescing);

void cxgb4_enable_db_coalescing(struct net_device *dev)
{
	struct adapter *adap;

	adap = netdev2adap(dev);
	t4_set_reg_field(adap, A_SGE_DOORBELL_CONTROL, F_NOCOALESCE, 0);
}
EXPORT_SYMBOL(cxgb4_enable_db_coalescing);

int cxgb4_read_tpte(struct net_device *dev, u32 stag, __be32 *tpte)
{
	struct adapter *adap;
	u32 offset, memtype, memaddr;
	u32 edc0_size, edc1_size, mc0_size, mc1_size;
	u32 edc0_end, edc1_end, mc0_end, mc1_end;
	int ret;

	adap = netdev2adap(dev);

	offset = ((stag >> 8) * 32) + adap->vres.stag.start;

	/* Figure out where the offset lands in the Memory Type/Address scheme.
	 * This code assumes that the memory is laid out starting at offset 0
	 * with no breaks as: EDC0, EDC1, MC0, MC1. All cards have both EDC0
	 * and EDC1.  Some cards will have neither MC0 nor MC1, most cards have
	 * MC0, and some have both MC0 and MC1.
	 */
	edc0_size = EDRAM_SIZE_GET(t4_read_reg(adap, MA_EDRAM0_BAR)) << 20;
	edc1_size = EDRAM_SIZE_GET(t4_read_reg(adap, MA_EDRAM1_BAR)) << 20;
	mc0_size = EXT_MEM_SIZE_GET(t4_read_reg(adap, MA_EXT_MEMORY_BAR)) << 20;

	edc0_end = edc0_size;
	edc1_end = edc0_end + edc1_size;
	mc0_end = edc1_end + mc0_size;

	if (offset < edc0_end) {
		memtype = MEM_EDC0;
		memaddr = offset;
	} else if (offset < edc1_end) {
		memtype = MEM_EDC1;
		memaddr = offset - edc0_end;
	} else {
		if (offset < mc0_end) {
			memtype = MEM_MC0;
			memaddr = offset - edc1_end;
		} else if (is_t4(adap->params.chip)) {
			/* T4 only has a single memory channel */
			goto err;
		} else {
			mc1_size = EXT_MEM_SIZE_GET(
					t4_read_reg(adap,
						    MA_EXT_MEMORY1_BAR)) << 20;
			mc1_end = mc0_end + mc1_size;
			if (offset < mc1_end) {
				memtype = MEM_MC1;
				memaddr = offset - mc0_end;
			} else {
				/* offset beyond the end of any memory */
				goto err;
			}
		}
	}

	spin_lock(&adap->win0_lock);
	ret = t4_memory_rw(adap, 0, memtype, memaddr, 32, tpte, T4_MEMORY_READ);
	spin_unlock(&adap->win0_lock);
	return ret;

err:
	dev_err(adap->pdev_dev, "stag %#x, offset %#x out of range\n",
		stag, offset);
	return -EINVAL;
}
EXPORT_SYMBOL(cxgb4_read_tpte);

u64 cxgb4_read_sge_timestamp(struct net_device *dev)
{
	u32 hi, lo;
	struct adapter *adap;

	adap = netdev2adap(dev);
	lo = t4_read_reg(adap, SGE_TIMESTAMP_LO);
	hi = GET_TSVAL(t4_read_reg(adap, SGE_TIMESTAMP_HI));

	return ((u64)hi << 32) | (u64)lo;
}
EXPORT_SYMBOL(cxgb4_read_sge_timestamp);

static struct pci_driver cxgb4_driver;

static void check_neigh_update(struct neighbour *neigh)
{
	const struct device *parent;
	const struct net_device *netdev = neigh->dev;

	if (netdev->priv_flags & IFF_802_1Q_VLAN)
		netdev = vlan_dev_real_dev(netdev);
	parent = netdev->dev.parent;
	if (parent && parent->driver == &cxgb4_driver.driver)
		t4_l2t_update(dev_get_drvdata(parent), neigh);
}

static int netevent_cb(struct notifier_block *nb, unsigned long event,
		       void *data)
{
	switch (event) {
	case NETEVENT_NEIGH_UPDATE:
		check_neigh_update(data);
		break;
	case NETEVENT_REDIRECT:
	default:
		break;
	}
	return 0;
}

static bool netevent_registered;
static struct notifier_block cxgb4_netevent_nb = {
	.notifier_call = netevent_cb
};

static void drain_db_fifo(struct adapter *adap, int usecs)
{
	u32 v1, v2, lp_count, hp_count;

	do {
		v1 = t4_read_reg(adap, A_SGE_DBFIFO_STATUS);
		v2 = t4_read_reg(adap, SGE_DBFIFO_STATUS2);
		if (is_t4(adap->params.chip)) {
			lp_count = G_LP_COUNT(v1);
			hp_count = G_HP_COUNT(v1);
		} else {
			lp_count = G_LP_COUNT_T5(v1);
			hp_count = G_HP_COUNT_T5(v2);
		}

		if (lp_count == 0 && hp_count == 0)
			break;
		set_current_state(TASK_UNINTERRUPTIBLE);
		schedule_timeout(usecs_to_jiffies(usecs));
	} while (1);
}

static void disable_txq_db(struct sge_txq *q)
{
	unsigned long flags;

	spin_lock_irqsave(&q->db_lock, flags);
	q->db_disabled = 1;
	spin_unlock_irqrestore(&q->db_lock, flags);
}

static void enable_txq_db(struct adapter *adap, struct sge_txq *q)
{
	spin_lock_irq(&q->db_lock);
	if (q->db_pidx_inc) {
		/* Make sure that all writes to the TX descriptors
		 * are committed before we tell HW about them.
		 */
		wmb();
		t4_write_reg(adap, MYPF_REG(SGE_PF_KDOORBELL),
			     QID(q->cntxt_id) | PIDX(q->db_pidx_inc));
		q->db_pidx_inc = 0;
	}
	q->db_disabled = 0;
	spin_unlock_irq(&q->db_lock);
}

static void disable_dbs(struct adapter *adap)
{
	int i;

	for_each_ethrxq(&adap->sge, i)
		disable_txq_db(&adap->sge.ethtxq[i].q);
	for_each_ofldrxq(&adap->sge, i)
		disable_txq_db(&adap->sge.ofldtxq[i].q);
	for_each_port(adap, i)
		disable_txq_db(&adap->sge.ctrlq[i].q);
}

static void enable_dbs(struct adapter *adap)
{
	int i;

	for_each_ethrxq(&adap->sge, i)
		enable_txq_db(adap, &adap->sge.ethtxq[i].q);
	for_each_ofldrxq(&adap->sge, i)
		enable_txq_db(adap, &adap->sge.ofldtxq[i].q);
	for_each_port(adap, i)
		enable_txq_db(adap, &adap->sge.ctrlq[i].q);
}

static void notify_rdma_uld(struct adapter *adap, enum cxgb4_control cmd)
{
	if (adap->uld_handle[CXGB4_ULD_RDMA])
		ulds[CXGB4_ULD_RDMA].control(adap->uld_handle[CXGB4_ULD_RDMA],
				cmd);
}

static void process_db_full(struct work_struct *work)
{
	struct adapter *adap;

	adap = container_of(work, struct adapter, db_full_task);

	drain_db_fifo(adap, dbfifo_drain_delay);
	enable_dbs(adap);
	notify_rdma_uld(adap, CXGB4_CONTROL_DB_EMPTY);
	t4_set_reg_field(adap, SGE_INT_ENABLE3,
			 DBFIFO_HP_INT | DBFIFO_LP_INT,
			 DBFIFO_HP_INT | DBFIFO_LP_INT);
}

static void sync_txq_pidx(struct adapter *adap, struct sge_txq *q)
{
	u16 hw_pidx, hw_cidx;
	int ret;

	spin_lock_irq(&q->db_lock);
	ret = read_eq_indices(adap, (u16)q->cntxt_id, &hw_pidx, &hw_cidx);
	if (ret)
		goto out;
	if (q->db_pidx != hw_pidx) {
		u16 delta;

		if (q->db_pidx >= hw_pidx)
			delta = q->db_pidx - hw_pidx;
		else
			delta = q->size - hw_pidx + q->db_pidx;
		wmb();
		t4_write_reg(adap, MYPF_REG(SGE_PF_KDOORBELL),
			     QID(q->cntxt_id) | PIDX(delta));
	}
out:
	q->db_disabled = 0;
	q->db_pidx_inc = 0;
	spin_unlock_irq(&q->db_lock);
	if (ret)
		CH_WARN(adap, "DB drop recovery failed.\n");
}
static void recover_all_queues(struct adapter *adap)
{
	int i;

	for_each_ethrxq(&adap->sge, i)
		sync_txq_pidx(adap, &adap->sge.ethtxq[i].q);
	for_each_ofldrxq(&adap->sge, i)
		sync_txq_pidx(adap, &adap->sge.ofldtxq[i].q);
	for_each_port(adap, i)
		sync_txq_pidx(adap, &adap->sge.ctrlq[i].q);
}

static void process_db_drop(struct work_struct *work)
{
	struct adapter *adap;

	adap = container_of(work, struct adapter, db_drop_task);

	if (is_t4(adap->params.chip)) {
		drain_db_fifo(adap, dbfifo_drain_delay);
		notify_rdma_uld(adap, CXGB4_CONTROL_DB_DROP);
		drain_db_fifo(adap, dbfifo_drain_delay);
		recover_all_queues(adap);
		drain_db_fifo(adap, dbfifo_drain_delay);
		enable_dbs(adap);
		notify_rdma_uld(adap, CXGB4_CONTROL_DB_EMPTY);
	} else {
		u32 dropped_db = t4_read_reg(adap, 0x010ac);
		u16 qid = (dropped_db >> 15) & 0x1ffff;
		u16 pidx_inc = dropped_db & 0x1fff;
		unsigned int s_qpp;
		unsigned short udb_density;
		unsigned long qpshift;
		int page;
		u32 udb;

		dev_warn(adap->pdev_dev,
			 "Dropped DB 0x%x qid %d bar2 %d coalesce %d pidx %d\n",
			 dropped_db, qid,
			 (dropped_db >> 14) & 1,
			 (dropped_db >> 13) & 1,
			 pidx_inc);

		drain_db_fifo(adap, 1);

		s_qpp = QUEUESPERPAGEPF1 * adap->fn;
		udb_density = 1 << QUEUESPERPAGEPF0_GET(t4_read_reg(adap,
				SGE_EGRESS_QUEUES_PER_PAGE_PF) >> s_qpp);
		qpshift = PAGE_SHIFT - ilog2(udb_density);
		udb = qid << qpshift;
		udb &= PAGE_MASK;
		page = udb / PAGE_SIZE;
		udb += (qid - (page * udb_density)) * 128;

		writel(PIDX(pidx_inc),  adap->bar2 + udb + 8);

		/* Re-enable BAR2 WC */
		t4_set_reg_field(adap, 0x10b0, 1<<15, 1<<15);
	}

	t4_set_reg_field(adap, A_SGE_DOORBELL_CONTROL, F_DROPPED_DB, 0);
}

void t4_db_full(struct adapter *adap)
{
	if (is_t4(adap->params.chip)) {
		disable_dbs(adap);
		notify_rdma_uld(adap, CXGB4_CONTROL_DB_FULL);
		t4_set_reg_field(adap, SGE_INT_ENABLE3,
				 DBFIFO_HP_INT | DBFIFO_LP_INT, 0);
		queue_work(adap->workq, &adap->db_full_task);
	}
}

void t4_db_dropped(struct adapter *adap)
{
	if (is_t4(adap->params.chip)) {
		disable_dbs(adap);
		notify_rdma_uld(adap, CXGB4_CONTROL_DB_FULL);
	}
	queue_work(adap->workq, &adap->db_drop_task);
}

static void uld_attach(struct adapter *adap, unsigned int uld)
{
	void *handle;
	struct cxgb4_lld_info lli;
	unsigned short i;

	lli.pdev = adap->pdev;
	lli.pf = adap->fn;
	lli.l2t = adap->l2t;
	lli.tids = &adap->tids;
	lli.ports = adap->port;
	lli.vr = &adap->vres;
	lli.mtus = adap->params.mtus;
	if (uld == CXGB4_ULD_RDMA) {
		lli.rxq_ids = adap->sge.rdma_rxq;
		lli.ciq_ids = adap->sge.rdma_ciq;
		lli.nrxq = adap->sge.rdmaqs;
		lli.nciq = adap->sge.rdmaciqs;
	} else if (uld == CXGB4_ULD_ISCSI) {
		lli.rxq_ids = adap->sge.ofld_rxq;
		lli.nrxq = adap->sge.ofldqsets;
	}
	lli.ntxq = adap->sge.ofldqsets;
	lli.nchan = adap->params.nports;
	lli.nports = adap->params.nports;
	lli.wr_cred = adap->params.ofldq_wr_cred;
	lli.adapter_type = adap->params.chip;
	lli.iscsi_iolen = MAXRXDATA_GET(t4_read_reg(adap, TP_PARA_REG2));
	lli.cclk_ps = 1000000000 / adap->params.vpd.cclk;
	lli.udb_density = 1 << QUEUESPERPAGEPF0_GET(
			t4_read_reg(adap, SGE_EGRESS_QUEUES_PER_PAGE_PF) >>
			(adap->fn * 4));
	lli.ucq_density = 1 << QUEUESPERPAGEPF0_GET(
			t4_read_reg(adap, SGE_INGRESS_QUEUES_PER_PAGE_PF) >>
			(adap->fn * 4));
	lli.filt_mode = adap->params.tp.vlan_pri_map;
	/* MODQ_REQ_MAP sets queues 0-3 to chan 0-3 */
	for (i = 0; i < NCHAN; i++)
		lli.tx_modq[i] = i;
	lli.gts_reg = adap->regs + MYPF_REG(SGE_PF_GTS);
	lli.db_reg = adap->regs + MYPF_REG(SGE_PF_KDOORBELL);
	lli.fw_vers = adap->params.fw_vers;
	lli.dbfifo_int_thresh = dbfifo_int_thresh;
	lli.sge_ingpadboundary = adap->sge.fl_align;
	lli.sge_egrstatuspagesize = adap->sge.stat_len;
	lli.sge_pktshift = adap->sge.pktshift;
	lli.enable_fw_ofld_conn = adap->flags & FW_OFLD_CONN;
	lli.max_ordird_qp = adap->params.max_ordird_qp;
	lli.max_ird_adapter = adap->params.max_ird_adapter;
	lli.ulptx_memwrite_dsgl = adap->params.ulptx_memwrite_dsgl;

	handle = ulds[uld].add(&lli);
	if (IS_ERR(handle)) {
		dev_warn(adap->pdev_dev,
			 "could not attach to the %s driver, error %ld\n",
			 uld_str[uld], PTR_ERR(handle));
		return;
	}

	adap->uld_handle[uld] = handle;

	if (!netevent_registered) {
		register_netevent_notifier(&cxgb4_netevent_nb);
		netevent_registered = true;
	}

	if (adap->flags & FULL_INIT_DONE)
		ulds[uld].state_change(handle, CXGB4_STATE_UP);
}

static void attach_ulds(struct adapter *adap)
{
	unsigned int i;

	spin_lock(&adap_rcu_lock);
	list_add_tail_rcu(&adap->rcu_node, &adap_rcu_list);
	spin_unlock(&adap_rcu_lock);

	mutex_lock(&uld_mutex);
	list_add_tail(&adap->list_node, &adapter_list);
	for (i = 0; i < CXGB4_ULD_MAX; i++)
		if (ulds[i].add)
			uld_attach(adap, i);
	mutex_unlock(&uld_mutex);
}

static void detach_ulds(struct adapter *adap)
{
	unsigned int i;

	mutex_lock(&uld_mutex);
	list_del(&adap->list_node);
	for (i = 0; i < CXGB4_ULD_MAX; i++)
		if (adap->uld_handle[i]) {
			ulds[i].state_change(adap->uld_handle[i],
					     CXGB4_STATE_DETACH);
			adap->uld_handle[i] = NULL;
		}
	if (netevent_registered && list_empty(&adapter_list)) {
		unregister_netevent_notifier(&cxgb4_netevent_nb);
		netevent_registered = false;
	}
	mutex_unlock(&uld_mutex);

	spin_lock(&adap_rcu_lock);
	list_del_rcu(&adap->rcu_node);
	spin_unlock(&adap_rcu_lock);
}

static void notify_ulds(struct adapter *adap, enum cxgb4_state new_state)
{
	unsigned int i;

	mutex_lock(&uld_mutex);
	for (i = 0; i < CXGB4_ULD_MAX; i++)
		if (adap->uld_handle[i])
			ulds[i].state_change(adap->uld_handle[i], new_state);
	mutex_unlock(&uld_mutex);
}

/**
 *	cxgb4_register_uld - register an upper-layer driver
 *	@type: the ULD type
 *	@p: the ULD methods
 *
 *	Registers an upper-layer driver with this driver and notifies the ULD
 *	about any presently available devices that support its type.  Returns
 *	%-EBUSY if a ULD of the same type is already registered.
 */
int cxgb4_register_uld(enum cxgb4_uld type, const struct cxgb4_uld_info *p)
{
	int ret = 0;
	struct adapter *adap;

	if (type >= CXGB4_ULD_MAX)
		return -EINVAL;
	mutex_lock(&uld_mutex);
	if (ulds[type].add) {
		ret = -EBUSY;
		goto out;
	}
	ulds[type] = *p;
	list_for_each_entry(adap, &adapter_list, list_node)
		uld_attach(adap, type);
out:	mutex_unlock(&uld_mutex);
	return ret;
}
EXPORT_SYMBOL(cxgb4_register_uld);

/**
 *	cxgb4_unregister_uld - unregister an upper-layer driver
 *	@type: the ULD type
 *
 *	Unregisters an existing upper-layer driver.
 */
int cxgb4_unregister_uld(enum cxgb4_uld type)
{
	struct adapter *adap;

	if (type >= CXGB4_ULD_MAX)
		return -EINVAL;
	mutex_lock(&uld_mutex);
	list_for_each_entry(adap, &adapter_list, list_node)
		adap->uld_handle[type] = NULL;
	ulds[type].add = NULL;
	mutex_unlock(&uld_mutex);
	return 0;
}
EXPORT_SYMBOL(cxgb4_unregister_uld);

/* Check if netdev on which event is occured belongs to us or not. Return
 * success (true) if it belongs otherwise failure (false).
 * Called with rcu_read_lock() held.
 */
#if IS_ENABLED(CONFIG_IPV6)
static bool cxgb4_netdev(const struct net_device *netdev)
{
	struct adapter *adap;
	int i;

	list_for_each_entry_rcu(adap, &adap_rcu_list, rcu_node)
		for (i = 0; i < MAX_NPORTS; i++)
			if (adap->port[i] == netdev)
				return true;
	return false;
}

static int clip_add(struct net_device *event_dev, struct inet6_ifaddr *ifa,
		    unsigned long event)
{
	int ret = NOTIFY_DONE;

	rcu_read_lock();
	if (cxgb4_netdev(event_dev)) {
		switch (event) {
		case NETDEV_UP:
			ret = cxgb4_clip_get(event_dev,
				(const struct in6_addr *)ifa->addr.s6_addr);
			if (ret < 0) {
				rcu_read_unlock();
				return ret;
			}
			ret = NOTIFY_OK;
			break;
		case NETDEV_DOWN:
			cxgb4_clip_release(event_dev,
				(const struct in6_addr *)ifa->addr.s6_addr);
			ret = NOTIFY_OK;
			break;
		default:
			break;
		}
	}
	rcu_read_unlock();
	return ret;
}

static int cxgb4_inet6addr_handler(struct notifier_block *this,
		unsigned long event, void *data)
{
	struct inet6_ifaddr *ifa = data;
	struct net_device *event_dev;
	int ret = NOTIFY_DONE;
	struct bonding *bond = netdev_priv(ifa->idev->dev);
	struct list_head *iter;
	struct slave *slave;
	struct pci_dev *first_pdev = NULL;

	if (ifa->idev->dev->priv_flags & IFF_802_1Q_VLAN) {
		event_dev = vlan_dev_real_dev(ifa->idev->dev);
		ret = clip_add(event_dev, ifa, event);
	} else if (ifa->idev->dev->flags & IFF_MASTER) {
		/* It is possible that two different adapters are bonded in one
		 * bond. We need to find such different adapters and add clip
		 * in all of them only once.
		 */
		bond_for_each_slave(bond, slave, iter) {
			if (!first_pdev) {
				ret = clip_add(slave->dev, ifa, event);
				/* If clip_add is success then only initialize
				 * first_pdev since it means it is our device
				 */
				if (ret == NOTIFY_OK)
					first_pdev = to_pci_dev(
							slave->dev->dev.parent);
			} else if (first_pdev !=
				   to_pci_dev(slave->dev->dev.parent))
					ret = clip_add(slave->dev, ifa, event);
		}
	} else
		ret = clip_add(ifa->idev->dev, ifa, event);

	return ret;
}

static struct notifier_block cxgb4_inet6addr_notifier = {
	.notifier_call = cxgb4_inet6addr_handler
};

/* Retrieves IPv6 addresses from a root device (bond, vlan) associated with
 * a physical device.
 * The physical device reference is needed to send the actul CLIP command.
 */
static int update_dev_clip(struct net_device *root_dev, struct net_device *dev)
{
	struct inet6_dev *idev = NULL;
	struct inet6_ifaddr *ifa;
	int ret = 0;

	idev = __in6_dev_get(root_dev);
	if (!idev)
		return ret;

	read_lock_bh(&idev->lock);
	list_for_each_entry(ifa, &idev->addr_list, if_list) {
		ret = cxgb4_clip_get(dev,
				(const struct in6_addr *)ifa->addr.s6_addr);
		if (ret < 0)
			break;
	}
	read_unlock_bh(&idev->lock);

	return ret;
}

static int update_root_dev_clip(struct net_device *dev)
{
	struct net_device *root_dev = NULL;
	int i, ret = 0;

	/* First populate the real net device's IPv6 addresses */
	ret = update_dev_clip(dev, dev);
	if (ret)
		return ret;

	/* Parse all bond and vlan devices layered on top of the physical dev */
	root_dev = netdev_master_upper_dev_get_rcu(dev);
	if (root_dev) {
		ret = update_dev_clip(root_dev, dev);
		if (ret)
			return ret;
	}

	for (i = 0; i < VLAN_N_VID; i++) {
		root_dev = __vlan_find_dev_deep_rcu(dev, htons(ETH_P_8021Q), i);
		if (!root_dev)
			continue;

		ret = update_dev_clip(root_dev, dev);
		if (ret)
			break;
	}
	return ret;
}

static void update_clip(const struct adapter *adap)
{
	int i;
	struct net_device *dev;
	int ret;

	rcu_read_lock();

	for (i = 0; i < MAX_NPORTS; i++) {
		dev = adap->port[i];
		ret = 0;

		if (dev)
			ret = update_root_dev_clip(dev);

		if (ret < 0)
			break;
	}
	rcu_read_unlock();
}
#endif /* IS_ENABLED(CONFIG_IPV6) */

/**
 *	cxgb_up - enable the adapter
 *	@adap: adapter being enabled
 *
 *	Called when the first port is enabled, this function performs the
 *	actions necessary to make an adapter operational, such as completing
 *	the initialization of HW modules, and enabling interrupts.
 *
 *	Must be called with the rtnl lock held.
 */
static int cxgb_up(struct adapter *adap)
{
	int err;

	err = setup_sge_queues(adap);
	if (err)
		goto out;
	err = setup_rss(adap);
	if (err)
		goto freeq;

	if (adap->flags & USING_MSIX) {
		name_msix_vecs(adap);
		err = request_irq(adap->msix_info[0].vec, t4_nondata_intr, 0,
				  adap->msix_info[0].desc, adap);
		if (err)
			goto irq_err;

		err = request_msix_queue_irqs(adap);
		if (err) {
			free_irq(adap->msix_info[0].vec, adap);
			goto irq_err;
		}
	} else {
		err = request_irq(adap->pdev->irq, t4_intr_handler(adap),
				  (adap->flags & USING_MSI) ? 0 : IRQF_SHARED,
				  adap->port[0]->name, adap);
		if (err)
			goto irq_err;
	}
	enable_rx(adap);
	t4_sge_start(adap);
	t4_intr_enable(adap);
	adap->flags |= FULL_INIT_DONE;
	notify_ulds(adap, CXGB4_STATE_UP);
#if IS_ENABLED(CONFIG_IPV6)
	update_clip(adap);
#endif
 out:
	return err;
 irq_err:
	dev_err(adap->pdev_dev, "request_irq failed, err %d\n", err);
 freeq:
	t4_free_sge_resources(adap);
	goto out;
}

static void cxgb_down(struct adapter *adapter)
{
	t4_intr_disable(adapter);
	cancel_work_sync(&adapter->tid_release_task);
	cancel_work_sync(&adapter->db_full_task);
	cancel_work_sync(&adapter->db_drop_task);
	adapter->tid_release_task_busy = false;
	adapter->tid_release_head = NULL;

	if (adapter->flags & USING_MSIX) {
		free_msix_queue_irqs(adapter);
		free_irq(adapter->msix_info[0].vec, adapter);
	} else
		free_irq(adapter->pdev->irq, adapter);
	quiesce_rx(adapter);
	t4_sge_stop(adapter);
	t4_free_sge_resources(adapter);
	adapter->flags &= ~FULL_INIT_DONE;
}

/*
 * net_device operations
 */
static int cxgb_open(struct net_device *dev)
{
	int err;
	struct port_info *pi = netdev_priv(dev);
	struct adapter *adapter = pi->adapter;

	netif_carrier_off(dev);

	if (!(adapter->flags & FULL_INIT_DONE)) {
		err = cxgb_up(adapter);
		if (err < 0)
			return err;
	}

	err = link_start(dev);
	if (!err)
		netif_tx_start_all_queues(dev);
	return err;
}

static int cxgb_close(struct net_device *dev)
{
	struct port_info *pi = netdev_priv(dev);
	struct adapter *adapter = pi->adapter;

	netif_tx_stop_all_queues(dev);
	netif_carrier_off(dev);
	return t4_enable_vi(adapter, adapter->fn, pi->viid, false, false);
}

/* Return an error number if the indicated filter isn't writable ...
 */
static int writable_filter(struct filter_entry *f)
{
	if (f->locked)
		return -EPERM;
	if (f->pending)
		return -EBUSY;

	return 0;
}

/* Delete the filter at the specified index (if valid).  The checks for all
 * the common problems with doing this like the filter being locked, currently
 * pending in another operation, etc.
 */
static int delete_filter(struct adapter *adapter, unsigned int fidx)
{
	struct filter_entry *f;
	int ret;

	if (fidx >= adapter->tids.nftids + adapter->tids.nsftids)
		return -EINVAL;

	f = &adapter->tids.ftid_tab[fidx];
	ret = writable_filter(f);
	if (ret)
		return ret;
	if (f->valid)
		return del_filter_wr(adapter, fidx);

	return 0;
}

int cxgb4_create_server_filter(const struct net_device *dev, unsigned int stid,
		__be32 sip, __be16 sport, __be16 vlan,
		unsigned int queue, unsigned char port, unsigned char mask)
{
	int ret;
	struct filter_entry *f;
	struct adapter *adap;
	int i;
	u8 *val;

	adap = netdev2adap(dev);

	/* Adjust stid to correct filter index */
	stid -= adap->tids.sftid_base;
	stid += adap->tids.nftids;

	/* Check to make sure the filter requested is writable ...
	 */
	f = &adap->tids.ftid_tab[stid];
	ret = writable_filter(f);
	if (ret)
		return ret;

	/* Clear out any old resources being used by the filter before
	 * we start constructing the new filter.
	 */
	if (f->valid)
		clear_filter(adap, f);

	/* Clear out filter specifications */
	memset(&f->fs, 0, sizeof(struct ch_filter_specification));
	f->fs.val.lport = cpu_to_be16(sport);
	f->fs.mask.lport  = ~0;
	val = (u8 *)&sip;
	if ((val[0] | val[1] | val[2] | val[3]) != 0) {
		for (i = 0; i < 4; i++) {
			f->fs.val.lip[i] = val[i];
			f->fs.mask.lip[i] = ~0;
		}
		if (adap->params.tp.vlan_pri_map & F_PORT) {
			f->fs.val.iport = port;
			f->fs.mask.iport = mask;
		}
	}

	if (adap->params.tp.vlan_pri_map & F_PROTOCOL) {
		f->fs.val.proto = IPPROTO_TCP;
		f->fs.mask.proto = ~0;
	}

	f->fs.dirsteer = 1;
	f->fs.iq = queue;
	/* Mark filter as locked */
	f->locked = 1;
	f->fs.rpttid = 1;

	ret = set_filter_wr(adap, stid);
	if (ret) {
		clear_filter(adap, f);
		return ret;
	}

	return 0;
}
EXPORT_SYMBOL(cxgb4_create_server_filter);

int cxgb4_remove_server_filter(const struct net_device *dev, unsigned int stid,
		unsigned int queue, bool ipv6)
{
	int ret;
	struct filter_entry *f;
	struct adapter *adap;

	adap = netdev2adap(dev);

	/* Adjust stid to correct filter index */
	stid -= adap->tids.sftid_base;
	stid += adap->tids.nftids;

	f = &adap->tids.ftid_tab[stid];
	/* Unlock the filter */
	f->locked = 0;

	ret = delete_filter(adap, stid);
	if (ret)
		return ret;

	return 0;
}
EXPORT_SYMBOL(cxgb4_remove_server_filter);

static struct rtnl_link_stats64 *cxgb_get_stats(struct net_device *dev,
						struct rtnl_link_stats64 *ns)
{
	struct port_stats stats;
	struct port_info *p = netdev_priv(dev);
	struct adapter *adapter = p->adapter;

	/* Block retrieving statistics during EEH error
	 * recovery. Otherwise, the recovery might fail
	 * and the PCI device will be removed permanently
	 */
	spin_lock(&adapter->stats_lock);
	if (!netif_device_present(dev)) {
		spin_unlock(&adapter->stats_lock);
		return ns;
	}
	t4_get_port_stats(adapter, p->tx_chan, &stats);
	spin_unlock(&adapter->stats_lock);

	ns->tx_bytes   = stats.tx_octets;
	ns->tx_packets = stats.tx_frames;
	ns->rx_bytes   = stats.rx_octets;
	ns->rx_packets = stats.rx_frames;
	ns->multicast  = stats.rx_mcast_frames;

	/* detailed rx_errors */
	ns->rx_length_errors = stats.rx_jabber + stats.rx_too_long +
			       stats.rx_runt;
	ns->rx_over_errors   = 0;
	ns->rx_crc_errors    = stats.rx_fcs_err;
	ns->rx_frame_errors  = stats.rx_symbol_err;
	ns->rx_fifo_errors   = stats.rx_ovflow0 + stats.rx_ovflow1 +
			       stats.rx_ovflow2 + stats.rx_ovflow3 +
			       stats.rx_trunc0 + stats.rx_trunc1 +
			       stats.rx_trunc2 + stats.rx_trunc3;
	ns->rx_missed_errors = 0;

	/* detailed tx_errors */
	ns->tx_aborted_errors   = 0;
	ns->tx_carrier_errors   = 0;
	ns->tx_fifo_errors      = 0;
	ns->tx_heartbeat_errors = 0;
	ns->tx_window_errors    = 0;

	ns->tx_errors = stats.tx_error_frames;
	ns->rx_errors = stats.rx_symbol_err + stats.rx_fcs_err +
		ns->rx_length_errors + stats.rx_len_err + ns->rx_fifo_errors;
	return ns;
}

static int cxgb_ioctl(struct net_device *dev, struct ifreq *req, int cmd)
{
	unsigned int mbox;
	int ret = 0, prtad, devad;
	struct port_info *pi = netdev_priv(dev);
	struct mii_ioctl_data *data = (struct mii_ioctl_data *)&req->ifr_data;

	switch (cmd) {
	case SIOCGMIIPHY:
		if (pi->mdio_addr < 0)
			return -EOPNOTSUPP;
		data->phy_id = pi->mdio_addr;
		break;
	case SIOCGMIIREG:
	case SIOCSMIIREG:
		if (mdio_phy_id_is_c45(data->phy_id)) {
			prtad = mdio_phy_id_prtad(data->phy_id);
			devad = mdio_phy_id_devad(data->phy_id);
		} else if (data->phy_id < 32) {
			prtad = data->phy_id;
			devad = 0;
			data->reg_num &= 0x1f;
		} else
			return -EINVAL;

		mbox = pi->adapter->fn;
		if (cmd == SIOCGMIIREG)
			ret = t4_mdio_rd(pi->adapter, mbox, prtad, devad,
					 data->reg_num, &data->val_out);
		else
			ret = t4_mdio_wr(pi->adapter, mbox, prtad, devad,
					 data->reg_num, data->val_in);
		break;
	default:
		return -EOPNOTSUPP;
	}
	return ret;
}

static void cxgb_set_rxmode(struct net_device *dev)
{
	/* unfortunately we can't return errors to the stack */
	set_rxmode(dev, -1, false);
}

static int cxgb_change_mtu(struct net_device *dev, int new_mtu)
{
	int ret;
	struct port_info *pi = netdev_priv(dev);

	if (new_mtu < 81 || new_mtu > MAX_MTU)         /* accommodate SACK */
		return -EINVAL;
	ret = t4_set_rxmode(pi->adapter, pi->adapter->fn, pi->viid, new_mtu, -1,
			    -1, -1, -1, true);
	if (!ret)
		dev->mtu = new_mtu;
	return ret;
}

static int cxgb_set_mac_addr(struct net_device *dev, void *p)
{
	int ret;
	struct sockaddr *addr = p;
	struct port_info *pi = netdev_priv(dev);

	if (!is_valid_ether_addr(addr->sa_data))
		return -EADDRNOTAVAIL;

	ret = t4_change_mac(pi->adapter, pi->adapter->fn, pi->viid,
			    pi->xact_addr_filt, addr->sa_data, true, true);
	if (ret < 0)
		return ret;

	memcpy(dev->dev_addr, addr->sa_data, dev->addr_len);
	pi->xact_addr_filt = ret;
	return 0;
}

#ifdef CONFIG_NET_POLL_CONTROLLER
static void cxgb_netpoll(struct net_device *dev)
{
	struct port_info *pi = netdev_priv(dev);
	struct adapter *adap = pi->adapter;

	if (adap->flags & USING_MSIX) {
		int i;
		struct sge_eth_rxq *rx = &adap->sge.ethrxq[pi->first_qset];

		for (i = pi->nqsets; i; i--, rx++)
			t4_sge_intr_msix(0, &rx->rspq);
	} else
		t4_intr_handler(adap)(0, adap);
}
#endif

static const struct net_device_ops cxgb4_netdev_ops = {
	.ndo_open             = cxgb_open,
	.ndo_stop             = cxgb_close,
	.ndo_start_xmit       = t4_eth_xmit,
	.ndo_select_queue     =	cxgb_select_queue,
	.ndo_get_stats64      = cxgb_get_stats,
	.ndo_set_rx_mode      = cxgb_set_rxmode,
	.ndo_set_mac_address  = cxgb_set_mac_addr,
	.ndo_set_features     = cxgb_set_features,
	.ndo_validate_addr    = eth_validate_addr,
	.ndo_do_ioctl         = cxgb_ioctl,
	.ndo_change_mtu       = cxgb_change_mtu,
#ifdef CONFIG_NET_POLL_CONTROLLER
	.ndo_poll_controller  = cxgb_netpoll,
#endif
};

void t4_fatal_err(struct adapter *adap)
{
	t4_set_reg_field(adap, SGE_CONTROL, GLOBALENABLE, 0);
	t4_intr_disable(adap);
	dev_alert(adap->pdev_dev, "encountered fatal error, adapter stopped\n");
}

/* Return the specified PCI-E Configuration Space register from our Physical
 * Function.  We try first via a Firmware LDST Command since we prefer to let
 * the firmware own all of these registers, but if that fails we go for it
 * directly ourselves.
 */
static u32 t4_read_pcie_cfg4(struct adapter *adap, int reg)
{
	struct fw_ldst_cmd ldst_cmd;
	u32 val;
	int ret;

	/* Construct and send the Firmware LDST Command to retrieve the
	 * specified PCI-E Configuration Space register.
	 */
	memset(&ldst_cmd, 0, sizeof(ldst_cmd));
	ldst_cmd.op_to_addrspace =
		htonl(FW_CMD_OP(FW_LDST_CMD) |
		      FW_CMD_REQUEST |
		      FW_CMD_READ |
		      FW_LDST_CMD_ADDRSPACE(FW_LDST_ADDRSPC_FUNC_PCIE));
	ldst_cmd.cycles_to_len16 = htonl(FW_LEN16(ldst_cmd));
	ldst_cmd.u.pcie.select_naccess = FW_LDST_CMD_NACCESS(1);
	ldst_cmd.u.pcie.ctrl_to_fn =
		(FW_LDST_CMD_LC | FW_LDST_CMD_FN(adap->fn));
	ldst_cmd.u.pcie.r = reg;
	ret = t4_wr_mbox(adap, adap->mbox, &ldst_cmd, sizeof(ldst_cmd),
			 &ldst_cmd);

	/* If the LDST Command suucceeded, exctract the returned register
	 * value.  Otherwise read it directly ourself.
	 */
	if (ret == 0)
		val = ntohl(ldst_cmd.u.pcie.data[0]);
	else
		t4_hw_pci_read_cfg4(adap, reg, &val);

	return val;
}

static void setup_memwin(struct adapter *adap)
{
	u32 mem_win0_base, mem_win1_base, mem_win2_base, mem_win2_aperture;

	if (is_t4(adap->params.chip)) {
		u32 bar0;

		/* Truncation intentional: we only read the bottom 32-bits of
		 * the 64-bit BAR0/BAR1 ...  We use the hardware backdoor
		 * mechanism to read BAR0 instead of using
		 * pci_resource_start() because we could be operating from
		 * within a Virtual Machine which is trapping our accesses to
		 * our Configuration Space and we need to set up the PCI-E
		 * Memory Window decoders with the actual addresses which will
		 * be coming across the PCI-E link.
		 */
		bar0 = t4_read_pcie_cfg4(adap, PCI_BASE_ADDRESS_0);
		bar0 &= PCI_BASE_ADDRESS_MEM_MASK;
		adap->t4_bar0 = bar0;

		mem_win0_base = bar0 + MEMWIN0_BASE;
		mem_win1_base = bar0 + MEMWIN1_BASE;
		mem_win2_base = bar0 + MEMWIN2_BASE;
		mem_win2_aperture = MEMWIN2_APERTURE;
	} else {
		/* For T5, only relative offset inside the PCIe BAR is passed */
		mem_win0_base = MEMWIN0_BASE;
		mem_win1_base = MEMWIN1_BASE;
		mem_win2_base = MEMWIN2_BASE_T5;
		mem_win2_aperture = MEMWIN2_APERTURE_T5;
	}
	t4_write_reg(adap, PCIE_MEM_ACCESS_REG(PCIE_MEM_ACCESS_BASE_WIN, 0),
		     mem_win0_base | BIR(0) |
		     WINDOW(ilog2(MEMWIN0_APERTURE) - 10));
	t4_write_reg(adap, PCIE_MEM_ACCESS_REG(PCIE_MEM_ACCESS_BASE_WIN, 1),
		     mem_win1_base | BIR(0) |
		     WINDOW(ilog2(MEMWIN1_APERTURE) - 10));
	t4_write_reg(adap, PCIE_MEM_ACCESS_REG(PCIE_MEM_ACCESS_BASE_WIN, 2),
		     mem_win2_base | BIR(0) |
		     WINDOW(ilog2(mem_win2_aperture) - 10));
	t4_read_reg(adap, PCIE_MEM_ACCESS_REG(PCIE_MEM_ACCESS_BASE_WIN, 2));
}

static void setup_memwin_rdma(struct adapter *adap)
{
	if (adap->vres.ocq.size) {
		u32 start;
		unsigned int sz_kb;

		start = t4_read_pcie_cfg4(adap, PCI_BASE_ADDRESS_2);
		start &= PCI_BASE_ADDRESS_MEM_MASK;
		start += OCQ_WIN_OFFSET(adap->pdev, &adap->vres);
		sz_kb = roundup_pow_of_two(adap->vres.ocq.size) >> 10;
		t4_write_reg(adap,
			     PCIE_MEM_ACCESS_REG(PCIE_MEM_ACCESS_BASE_WIN, 3),
			     start | BIR(1) | WINDOW(ilog2(sz_kb)));
		t4_write_reg(adap,
			     PCIE_MEM_ACCESS_REG(PCIE_MEM_ACCESS_OFFSET, 3),
			     adap->vres.ocq.start);
		t4_read_reg(adap,
			    PCIE_MEM_ACCESS_REG(PCIE_MEM_ACCESS_OFFSET, 3));
	}
}

static int adap_init1(struct adapter *adap, struct fw_caps_config_cmd *c)
{
	u32 v;
	int ret;

	/* get device capabilities */
	memset(c, 0, sizeof(*c));
	c->op_to_write = htonl(FW_CMD_OP(FW_CAPS_CONFIG_CMD) |
			       FW_CMD_REQUEST | FW_CMD_READ);
	c->cfvalid_to_len16 = htonl(FW_LEN16(*c));
	ret = t4_wr_mbox(adap, adap->fn, c, sizeof(*c), c);
	if (ret < 0)
		return ret;

	/* select capabilities we'll be using */
	if (c->niccaps & htons(FW_CAPS_CONFIG_NIC_VM)) {
		if (!vf_acls)
			c->niccaps ^= htons(FW_CAPS_CONFIG_NIC_VM);
		else
			c->niccaps = htons(FW_CAPS_CONFIG_NIC_VM);
	} else if (vf_acls) {
		dev_err(adap->pdev_dev, "virtualization ACLs not supported");
		return ret;
	}
	c->op_to_write = htonl(FW_CMD_OP(FW_CAPS_CONFIG_CMD) |
			       FW_CMD_REQUEST | FW_CMD_WRITE);
	ret = t4_wr_mbox(adap, adap->fn, c, sizeof(*c), NULL);
	if (ret < 0)
		return ret;

	ret = t4_config_glbl_rss(adap, adap->fn,
				 FW_RSS_GLB_CONFIG_CMD_MODE_BASICVIRTUAL,
				 FW_RSS_GLB_CONFIG_CMD_TNLMAPEN |
				 FW_RSS_GLB_CONFIG_CMD_TNLALLLKP);
	if (ret < 0)
		return ret;

	ret = t4_cfg_pfvf(adap, adap->fn, adap->fn, 0, MAX_EGRQ, 64, MAX_INGQ,
			  0, 0, 4, 0xf, 0xf, 16, FW_CMD_CAP_PF, FW_CMD_CAP_PF);
	if (ret < 0)
		return ret;

	t4_sge_init(adap);

	/* tweak some settings */
	t4_write_reg(adap, TP_SHIFT_CNT, 0x64f8849);
	t4_write_reg(adap, ULP_RX_TDDP_PSZ, HPZ0(PAGE_SHIFT - 12));
	t4_write_reg(adap, TP_PIO_ADDR, TP_INGRESS_CONFIG);
	v = t4_read_reg(adap, TP_PIO_DATA);
	t4_write_reg(adap, TP_PIO_DATA, v & ~CSUM_HAS_PSEUDO_HDR);

	/* first 4 Tx modulation queues point to consecutive Tx channels */
	adap->params.tp.tx_modq_map = 0xE4;
	t4_write_reg(adap, A_TP_TX_MOD_QUEUE_REQ_MAP,
		     V_TX_MOD_QUEUE_REQ_MAP(adap->params.tp.tx_modq_map));

	/* associate each Tx modulation queue with consecutive Tx channels */
	v = 0x84218421;
	t4_write_indirect(adap, TP_PIO_ADDR, TP_PIO_DATA,
			  &v, 1, A_TP_TX_SCHED_HDR);
	t4_write_indirect(adap, TP_PIO_ADDR, TP_PIO_DATA,
			  &v, 1, A_TP_TX_SCHED_FIFO);
	t4_write_indirect(adap, TP_PIO_ADDR, TP_PIO_DATA,
			  &v, 1, A_TP_TX_SCHED_PCMD);

#define T4_TX_MODQ_10G_WEIGHT_DEFAULT 16 /* in KB units */
	if (is_offload(adap)) {
		t4_write_reg(adap, A_TP_TX_MOD_QUEUE_WEIGHT0,
			     V_TX_MODQ_WEIGHT0(T4_TX_MODQ_10G_WEIGHT_DEFAULT) |
			     V_TX_MODQ_WEIGHT1(T4_TX_MODQ_10G_WEIGHT_DEFAULT) |
			     V_TX_MODQ_WEIGHT2(T4_TX_MODQ_10G_WEIGHT_DEFAULT) |
			     V_TX_MODQ_WEIGHT3(T4_TX_MODQ_10G_WEIGHT_DEFAULT));
		t4_write_reg(adap, A_TP_TX_MOD_CHANNEL_WEIGHT,
			     V_TX_MODQ_WEIGHT0(T4_TX_MODQ_10G_WEIGHT_DEFAULT) |
			     V_TX_MODQ_WEIGHT1(T4_TX_MODQ_10G_WEIGHT_DEFAULT) |
			     V_TX_MODQ_WEIGHT2(T4_TX_MODQ_10G_WEIGHT_DEFAULT) |
			     V_TX_MODQ_WEIGHT3(T4_TX_MODQ_10G_WEIGHT_DEFAULT));
	}

	/* get basic stuff going */
	return t4_early_init(adap, adap->fn);
}

/*
 * Max # of ATIDs.  The absolute HW max is 16K but we keep it lower.
 */
#define MAX_ATIDS 8192U

/*
 * Phase 0 of initialization: contact FW, obtain config, perform basic init.
 *
 * If the firmware we're dealing with has Configuration File support, then
 * we use that to perform all configuration
 */

/*
 * Tweak configuration based on module parameters, etc.  Most of these have
 * defaults assigned to them by Firmware Configuration Files (if we're using
 * them) but need to be explicitly set if we're using hard-coded
 * initialization.  But even in the case of using Firmware Configuration
 * Files, we'd like to expose the ability to change these via module
 * parameters so these are essentially common tweaks/settings for
 * Configuration Files and hard-coded initialization ...
 */
static int adap_init0_tweaks(struct adapter *adapter)
{
	/*
	 * Fix up various Host-Dependent Parameters like Page Size, Cache
	 * Line Size, etc.  The firmware default is for a 4KB Page Size and
	 * 64B Cache Line Size ...
	 */
	t4_fixup_host_params(adapter, PAGE_SIZE, L1_CACHE_BYTES);

	/*
	 * Process module parameters which affect early initialization.
	 */
	if (rx_dma_offset != 2 && rx_dma_offset != 0) {
		dev_err(&adapter->pdev->dev,
			"Ignoring illegal rx_dma_offset=%d, using 2\n",
			rx_dma_offset);
		rx_dma_offset = 2;
	}
	t4_set_reg_field(adapter, SGE_CONTROL,
			 PKTSHIFT_MASK,
			 PKTSHIFT(rx_dma_offset));

	/*
	 * Don't include the "IP Pseudo Header" in CPL_RX_PKT checksums: Linux
	 * adds the pseudo header itself.
	 */
	t4_tp_wr_bits_indirect(adapter, TP_INGRESS_CONFIG,
			       CSUM_HAS_PSEUDO_HDR, 0);

	return 0;
}

/*
 * Attempt to initialize the adapter via a Firmware Configuration File.
 */
static int adap_init0_config(struct adapter *adapter, int reset)
{
	struct fw_caps_config_cmd caps_cmd;
	const struct firmware *cf;
	unsigned long mtype = 0, maddr = 0;
	u32 finiver, finicsum, cfcsum;
	int ret;
	int config_issued = 0;
	char *fw_config_file, fw_config_file_path[256];
	char *config_name = NULL;

	/*
	 * Reset device if necessary.
	 */
	if (reset) {
		ret = t4_fw_reset(adapter, adapter->mbox,
				  PIORSTMODE | PIORST);
		if (ret < 0)
			goto bye;
	}

	/*
	 * If we have a T4 configuration file under /lib/firmware/cxgb4/,
	 * then use that.  Otherwise, use the configuration file stored
	 * in the adapter flash ...
	 */
	switch (CHELSIO_CHIP_VERSION(adapter->params.chip)) {
	case CHELSIO_T4:
		fw_config_file = FW4_CFNAME;
		break;
	case CHELSIO_T5:
		fw_config_file = FW5_CFNAME;
		break;
	default:
		dev_err(adapter->pdev_dev, "Device %d is not supported\n",
		       adapter->pdev->device);
		ret = -EINVAL;
		goto bye;
	}

	ret = request_firmware(&cf, fw_config_file, adapter->pdev_dev);
	if (ret < 0) {
		config_name = "On FLASH";
		mtype = FW_MEMTYPE_CF_FLASH;
		maddr = t4_flash_cfg_addr(adapter);
	} else {
		u32 params[7], val[7];

		sprintf(fw_config_file_path,
			"/lib/firmware/%s", fw_config_file);
		config_name = fw_config_file_path;

		if (cf->size >= FLASH_CFG_MAX_SIZE)
			ret = -ENOMEM;
		else {
			params[0] = (FW_PARAMS_MNEM(FW_PARAMS_MNEM_DEV) |
			     FW_PARAMS_PARAM_X(FW_PARAMS_PARAM_DEV_CF));
			ret = t4_query_params(adapter, adapter->mbox,
					      adapter->fn, 0, 1, params, val);
			if (ret == 0) {
				/*
				 * For t4_memory_rw() below addresses and
				 * sizes have to be in terms of multiples of 4
				 * bytes.  So, if the Configuration File isn't
				 * a multiple of 4 bytes in length we'll have
				 * to write that out separately since we can't
				 * guarantee that the bytes following the
				 * residual byte in the buffer returned by
				 * request_firmware() are zeroed out ...
				 */
				size_t resid = cf->size & 0x3;
				size_t size = cf->size & ~0x3;
				__be32 *data = (__be32 *)cf->data;

				mtype = FW_PARAMS_PARAM_Y_GET(val[0]);
				maddr = FW_PARAMS_PARAM_Z_GET(val[0]) << 16;

				spin_lock(&adapter->win0_lock);
				ret = t4_memory_rw(adapter, 0, mtype, maddr,
						   size, data, T4_MEMORY_WRITE);
				if (ret == 0 && resid != 0) {
					union {
						__be32 word;
						char buf[4];
					} last;
					int i;

					last.word = data[size >> 2];
					for (i = resid; i < 4; i++)
						last.buf[i] = 0;
					ret = t4_memory_rw(adapter, 0, mtype,
							   maddr + size,
							   4, &last.word,
							   T4_MEMORY_WRITE);
				}
				spin_unlock(&adapter->win0_lock);
			}
		}

		release_firmware(cf);
		if (ret)
			goto bye;
	}

	/*
	 * Issue a Capability Configuration command to the firmware to get it
	 * to parse the Configuration File.  We don't use t4_fw_config_file()
	 * because we want the ability to modify various features after we've
	 * processed the configuration file ...
	 */
	memset(&caps_cmd, 0, sizeof(caps_cmd));
	caps_cmd.op_to_write =
		htonl(FW_CMD_OP(FW_CAPS_CONFIG_CMD) |
		      FW_CMD_REQUEST |
		      FW_CMD_READ);
	caps_cmd.cfvalid_to_len16 =
		htonl(FW_CAPS_CONFIG_CMD_CFVALID |
		      FW_CAPS_CONFIG_CMD_MEMTYPE_CF(mtype) |
		      FW_CAPS_CONFIG_CMD_MEMADDR64K_CF(maddr >> 16) |
		      FW_LEN16(caps_cmd));
	ret = t4_wr_mbox(adapter, adapter->mbox, &caps_cmd, sizeof(caps_cmd),
			 &caps_cmd);

	/* If the CAPS_CONFIG failed with an ENOENT (for a Firmware
	 * Configuration File in FLASH), our last gasp effort is to use the
	 * Firmware Configuration File which is embedded in the firmware.  A
	 * very few early versions of the firmware didn't have one embedded
	 * but we can ignore those.
	 */
	if (ret == -ENOENT) {
		memset(&caps_cmd, 0, sizeof(caps_cmd));
		caps_cmd.op_to_write =
			htonl(FW_CMD_OP(FW_CAPS_CONFIG_CMD) |
					FW_CMD_REQUEST |
					FW_CMD_READ);
		caps_cmd.cfvalid_to_len16 = htonl(FW_LEN16(caps_cmd));
		ret = t4_wr_mbox(adapter, adapter->mbox, &caps_cmd,
				sizeof(caps_cmd), &caps_cmd);
		config_name = "Firmware Default";
	}

	config_issued = 1;
	if (ret < 0)
		goto bye;

	finiver = ntohl(caps_cmd.finiver);
	finicsum = ntohl(caps_cmd.finicsum);
	cfcsum = ntohl(caps_cmd.cfcsum);
	if (finicsum != cfcsum)
		dev_warn(adapter->pdev_dev, "Configuration File checksum "\
			 "mismatch: [fini] csum=%#x, computed csum=%#x\n",
			 finicsum, cfcsum);

	/*
	 * And now tell the firmware to use the configuration we just loaded.
	 */
	caps_cmd.op_to_write =
		htonl(FW_CMD_OP(FW_CAPS_CONFIG_CMD) |
		      FW_CMD_REQUEST |
		      FW_CMD_WRITE);
	caps_cmd.cfvalid_to_len16 = htonl(FW_LEN16(caps_cmd));
	ret = t4_wr_mbox(adapter, adapter->mbox, &caps_cmd, sizeof(caps_cmd),
			 NULL);
	if (ret < 0)
		goto bye;

	/*
	 * Tweak configuration based on system architecture, module
	 * parameters, etc.
	 */
	ret = adap_init0_tweaks(adapter);
	if (ret < 0)
		goto bye;

	/*
	 * And finally tell the firmware to initialize itself using the
	 * parameters from the Configuration File.
	 */
	ret = t4_fw_initialize(adapter, adapter->mbox);
	if (ret < 0)
		goto bye;

	/*
	 * Return successfully and note that we're operating with parameters
	 * not supplied by the driver, rather than from hard-wired
	 * initialization constants burried in the driver.
	 */
	adapter->flags |= USING_SOFT_PARAMS;
	dev_info(adapter->pdev_dev, "Successfully configured using Firmware "\
		 "Configuration File \"%s\", version %#x, computed checksum %#x\n",
		 config_name, finiver, cfcsum);
	return 0;

	/*
	 * Something bad happened.  Return the error ...  (If the "error"
	 * is that there's no Configuration File on the adapter we don't
	 * want to issue a warning since this is fairly common.)
	 */
bye:
	if (config_issued && ret != -ENOENT)
		dev_warn(adapter->pdev_dev, "\"%s\" configuration file error %d\n",
			 config_name, -ret);
	return ret;
}

/*
 * Attempt to initialize the adapter via hard-coded, driver supplied
 * parameters ...
 */
static int adap_init0_no_config(struct adapter *adapter, int reset)
{
	struct sge *s = &adapter->sge;
	struct fw_caps_config_cmd caps_cmd;
	u32 v;
	int i, ret;

	/*
	 * Reset device if necessary
	 */
	if (reset) {
		ret = t4_fw_reset(adapter, adapter->mbox,
				  PIORSTMODE | PIORST);
		if (ret < 0)
			goto bye;
	}

	/*
	 * Get device capabilities and select which we'll be using.
	 */
	memset(&caps_cmd, 0, sizeof(caps_cmd));
	caps_cmd.op_to_write = htonl(FW_CMD_OP(FW_CAPS_CONFIG_CMD) |
				     FW_CMD_REQUEST | FW_CMD_READ);
	caps_cmd.cfvalid_to_len16 = htonl(FW_LEN16(caps_cmd));
	ret = t4_wr_mbox(adapter, adapter->mbox, &caps_cmd, sizeof(caps_cmd),
			 &caps_cmd);
	if (ret < 0)
		goto bye;

	if (caps_cmd.niccaps & htons(FW_CAPS_CONFIG_NIC_VM)) {
		if (!vf_acls)
			caps_cmd.niccaps ^= htons(FW_CAPS_CONFIG_NIC_VM);
		else
			caps_cmd.niccaps = htons(FW_CAPS_CONFIG_NIC_VM);
	} else if (vf_acls) {
		dev_err(adapter->pdev_dev, "virtualization ACLs not supported");
		goto bye;
	}
	caps_cmd.op_to_write = htonl(FW_CMD_OP(FW_CAPS_CONFIG_CMD) |
			      FW_CMD_REQUEST | FW_CMD_WRITE);
	ret = t4_wr_mbox(adapter, adapter->mbox, &caps_cmd, sizeof(caps_cmd),
			 NULL);
	if (ret < 0)
		goto bye;

	/*
	 * Tweak configuration based on system architecture, module
	 * parameters, etc.
	 */
	ret = adap_init0_tweaks(adapter);
	if (ret < 0)
		goto bye;

	/*
	 * Select RSS Global Mode we want to use.  We use "Basic Virtual"
	 * mode which maps each Virtual Interface to its own section of
	 * the RSS Table and we turn on all map and hash enables ...
	 */
	adapter->flags |= RSS_TNLALLLOOKUP;
	ret = t4_config_glbl_rss(adapter, adapter->mbox,
				 FW_RSS_GLB_CONFIG_CMD_MODE_BASICVIRTUAL,
				 FW_RSS_GLB_CONFIG_CMD_TNLMAPEN |
				 FW_RSS_GLB_CONFIG_CMD_HASHTOEPLITZ |
				 ((adapter->flags & RSS_TNLALLLOOKUP) ?
					FW_RSS_GLB_CONFIG_CMD_TNLALLLKP : 0));
	if (ret < 0)
		goto bye;

	/*
	 * Set up our own fundamental resource provisioning ...
	 */
	ret = t4_cfg_pfvf(adapter, adapter->mbox, adapter->fn, 0,
			  PFRES_NEQ, PFRES_NETHCTRL,
			  PFRES_NIQFLINT, PFRES_NIQ,
			  PFRES_TC, PFRES_NVI,
			  FW_PFVF_CMD_CMASK_MASK,
			  pfvfres_pmask(adapter, adapter->fn, 0),
			  PFRES_NEXACTF,
			  PFRES_R_CAPS, PFRES_WX_CAPS);
	if (ret < 0)
		goto bye;

	/*
	 * Perform low level SGE initialization.  We need to do this before we
	 * send the firmware the INITIALIZE command because that will cause
	 * any other PF Drivers which are waiting for the Master
	 * Initialization to proceed forward.
	 */
	for (i = 0; i < SGE_NTIMERS - 1; i++)
		s->timer_val[i] = min(intr_holdoff[i], MAX_SGE_TIMERVAL);
	s->timer_val[SGE_NTIMERS - 1] = MAX_SGE_TIMERVAL;
	s->counter_val[0] = 1;
	for (i = 1; i < SGE_NCOUNTERS; i++)
		s->counter_val[i] = min(intr_cnt[i - 1],
					THRESHOLD_0_GET(THRESHOLD_0_MASK));
	t4_sge_init(adapter);

#ifdef CONFIG_PCI_IOV
	/*
	 * Provision resource limits for Virtual Functions.  We currently
	 * grant them all the same static resource limits except for the Port
	 * Access Rights Mask which we're assigning based on the PF.  All of
	 * the static provisioning stuff for both the PF and VF really needs
	 * to be managed in a persistent manner for each device which the
	 * firmware controls.
	 */
	{
		int pf, vf;

		for (pf = 0; pf < ARRAY_SIZE(num_vf); pf++) {
			if (num_vf[pf] <= 0)
				continue;

			/* VF numbering starts at 1! */
			for (vf = 1; vf <= num_vf[pf]; vf++) {
				ret = t4_cfg_pfvf(adapter, adapter->mbox,
						  pf, vf,
						  VFRES_NEQ, VFRES_NETHCTRL,
						  VFRES_NIQFLINT, VFRES_NIQ,
						  VFRES_TC, VFRES_NVI,
						  FW_PFVF_CMD_CMASK_MASK,
						  pfvfres_pmask(
						  adapter, pf, vf),
						  VFRES_NEXACTF,
						  VFRES_R_CAPS, VFRES_WX_CAPS);
				if (ret < 0)
					dev_warn(adapter->pdev_dev,
						 "failed to "\
						 "provision pf/vf=%d/%d; "
						 "err=%d\n", pf, vf, ret);
			}
		}
	}
#endif

	/*
	 * Set up the default filter mode.  Later we'll want to implement this
	 * via a firmware command, etc. ...  This needs to be done before the
	 * firmare initialization command ...  If the selected set of fields
	 * isn't equal to the default value, we'll need to make sure that the
	 * field selections will fit in the 36-bit budget.
	 */
	if (tp_vlan_pri_map != TP_VLAN_PRI_MAP_DEFAULT) {
		int j, bits = 0;

		for (j = TP_VLAN_PRI_MAP_FIRST; j <= TP_VLAN_PRI_MAP_LAST; j++)
			switch (tp_vlan_pri_map & (1 << j)) {
			case 0:
				/* compressed filter field not enabled */
				break;
			case FCOE_MASK:
				bits +=  1;
				break;
			case PORT_MASK:
				bits +=  3;
				break;
			case VNIC_ID_MASK:
				bits += 17;
				break;
			case VLAN_MASK:
				bits += 17;
				break;
			case TOS_MASK:
				bits +=  8;
				break;
			case PROTOCOL_MASK:
				bits +=  8;
				break;
			case ETHERTYPE_MASK:
				bits += 16;
				break;
			case MACMATCH_MASK:
				bits +=  9;
				break;
			case MPSHITTYPE_MASK:
				bits +=  3;
				break;
			case FRAGMENTATION_MASK:
				bits +=  1;
				break;
			}

		if (bits > 36) {
			dev_err(adapter->pdev_dev,
				"tp_vlan_pri_map=%#x needs %d bits > 36;"\
				" using %#x\n", tp_vlan_pri_map, bits,
				TP_VLAN_PRI_MAP_DEFAULT);
			tp_vlan_pri_map = TP_VLAN_PRI_MAP_DEFAULT;
		}
	}
	v = tp_vlan_pri_map;
	t4_write_indirect(adapter, TP_PIO_ADDR, TP_PIO_DATA,
			  &v, 1, TP_VLAN_PRI_MAP);

	/*
	 * We need Five Tuple Lookup mode to be set in TP_GLOBAL_CONFIG order
	 * to support any of the compressed filter fields above.  Newer
	 * versions of the firmware do this automatically but it doesn't hurt
	 * to set it here.  Meanwhile, we do _not_ need to set Lookup Every
	 * Packet in TP_INGRESS_CONFIG to support matching non-TCP packets
	 * since the firmware automatically turns this on and off when we have
	 * a non-zero number of filters active (since it does have a
	 * performance impact).
	 */
	if (tp_vlan_pri_map)
		t4_set_reg_field(adapter, TP_GLOBAL_CONFIG,
				 FIVETUPLELOOKUP_MASK,
				 FIVETUPLELOOKUP_MASK);

	/*
	 * Tweak some settings.
	 */
	t4_write_reg(adapter, TP_SHIFT_CNT, SYNSHIFTMAX(6) |
		     RXTSHIFTMAXR1(4) | RXTSHIFTMAXR2(15) |
		     PERSHIFTBACKOFFMAX(8) | PERSHIFTMAX(8) |
		     KEEPALIVEMAXR1(4) | KEEPALIVEMAXR2(9));

	/*
	 * Get basic stuff going by issuing the Firmware Initialize command.
	 * Note that this _must_ be after all PFVF commands ...
	 */
	ret = t4_fw_initialize(adapter, adapter->mbox);
	if (ret < 0)
		goto bye;

	/*
	 * Return successfully!
	 */
	dev_info(adapter->pdev_dev, "Successfully configured using built-in "\
		 "driver parameters\n");
	return 0;

	/*
	 * Something bad happened.  Return the error ...
	 */
bye:
	return ret;
}

static struct fw_info fw_info_array[] = {
	{
		.chip = CHELSIO_T4,
		.fs_name = FW4_CFNAME,
		.fw_mod_name = FW4_FNAME,
		.fw_hdr = {
			.chip = FW_HDR_CHIP_T4,
			.fw_ver = __cpu_to_be32(FW_VERSION(T4)),
			.intfver_nic = FW_INTFVER(T4, NIC),
			.intfver_vnic = FW_INTFVER(T4, VNIC),
			.intfver_ri = FW_INTFVER(T4, RI),
			.intfver_iscsi = FW_INTFVER(T4, ISCSI),
			.intfver_fcoe = FW_INTFVER(T4, FCOE),
		},
	}, {
		.chip = CHELSIO_T5,
		.fs_name = FW5_CFNAME,
		.fw_mod_name = FW5_FNAME,
		.fw_hdr = {
			.chip = FW_HDR_CHIP_T5,
			.fw_ver = __cpu_to_be32(FW_VERSION(T5)),
			.intfver_nic = FW_INTFVER(T5, NIC),
			.intfver_vnic = FW_INTFVER(T5, VNIC),
			.intfver_ri = FW_INTFVER(T5, RI),
			.intfver_iscsi = FW_INTFVER(T5, ISCSI),
			.intfver_fcoe = FW_INTFVER(T5, FCOE),
		},
	}
};

static struct fw_info *find_fw_info(int chip)
{
	int i;

	for (i = 0; i < ARRAY_SIZE(fw_info_array); i++) {
		if (fw_info_array[i].chip == chip)
			return &fw_info_array[i];
	}
	return NULL;
}

/*
 * Phase 0 of initialization: contact FW, obtain config, perform basic init.
 */
static int adap_init0(struct adapter *adap)
{
	int ret;
	u32 v, port_vec;
	enum dev_state state;
	u32 params[7], val[7];
	struct fw_caps_config_cmd caps_cmd;
	int reset = 1;

	/*
	 * Contact FW, advertising Master capability (and potentially forcing
	 * ourselves as the Master PF if our module parameter force_init is
	 * set).
	 */
	ret = t4_fw_hello(adap, adap->mbox, adap->fn,
			  force_init ? MASTER_MUST : MASTER_MAY,
			  &state);
	if (ret < 0) {
		dev_err(adap->pdev_dev, "could not connect to FW, error %d\n",
			ret);
		return ret;
	}
	if (ret == adap->mbox)
		adap->flags |= MASTER_PF;
	if (force_init && state == DEV_STATE_INIT)
		state = DEV_STATE_UNINIT;

	/*
	 * If we're the Master PF Driver and the device is uninitialized,
	 * then let's consider upgrading the firmware ...  (We always want
	 * to check the firmware version number in order to A. get it for
	 * later reporting and B. to warn if the currently loaded firmware
	 * is excessively mismatched relative to the driver.)
	 */
	t4_get_fw_version(adap, &adap->params.fw_vers);
	t4_get_tp_version(adap, &adap->params.tp_vers);
	if ((adap->flags & MASTER_PF) && state != DEV_STATE_INIT) {
		struct fw_info *fw_info;
		struct fw_hdr *card_fw;
		const struct firmware *fw;
		const u8 *fw_data = NULL;
		unsigned int fw_size = 0;

		/* This is the firmware whose headers the driver was compiled
		 * against
		 */
		fw_info = find_fw_info(CHELSIO_CHIP_VERSION(adap->params.chip));
		if (fw_info == NULL) {
			dev_err(adap->pdev_dev,
				"unable to get firmware info for chip %d.\n",
				CHELSIO_CHIP_VERSION(adap->params.chip));
			return -EINVAL;
		}

		/* allocate memory to read the header of the firmware on the
		 * card
		 */
		card_fw = t4_alloc_mem(sizeof(*card_fw));

		/* Get FW from from /lib/firmware/ */
		ret = request_firmware(&fw, fw_info->fw_mod_name,
				       adap->pdev_dev);
		if (ret < 0) {
			dev_err(adap->pdev_dev,
				"unable to load firmware image %s, error %d\n",
				fw_info->fw_mod_name, ret);
		} else {
			fw_data = fw->data;
			fw_size = fw->size;
		}

		/* upgrade FW logic */
		ret = t4_prep_fw(adap, fw_info, fw_data, fw_size, card_fw,
				 state, &reset);

		/* Cleaning up */
		if (fw != NULL)
			release_firmware(fw);
		t4_free_mem(card_fw);

		if (ret < 0)
			goto bye;
	}

	/*
	 * Grab VPD parameters.  This should be done after we establish a
	 * connection to the firmware since some of the VPD parameters
	 * (notably the Core Clock frequency) are retrieved via requests to
	 * the firmware.  On the other hand, we need these fairly early on
	 * so we do this right after getting ahold of the firmware.
	 */
	ret = get_vpd_params(adap, &adap->params.vpd);
	if (ret < 0)
		goto bye;

	/*
	 * Find out what ports are available to us.  Note that we need to do
	 * this before calling adap_init0_no_config() since it needs nports
	 * and portvec ...
	 */
	v =
	    FW_PARAMS_MNEM(FW_PARAMS_MNEM_DEV) |
	    FW_PARAMS_PARAM_X(FW_PARAMS_PARAM_DEV_PORTVEC);
	ret = t4_query_params(adap, adap->mbox, adap->fn, 0, 1, &v, &port_vec);
	if (ret < 0)
		goto bye;

	adap->params.nports = hweight32(port_vec);
	adap->params.portvec = port_vec;

	/*
	 * If the firmware is initialized already (and we're not forcing a
	 * master initialization), note that we're living with existing
	 * adapter parameters.  Otherwise, it's time to try initializing the
	 * adapter ...
	 */
	if (state == DEV_STATE_INIT) {
		dev_info(adap->pdev_dev, "Coming up as %s: "\
			 "Adapter already initialized\n",
			 adap->flags & MASTER_PF ? "MASTER" : "SLAVE");
		adap->flags |= USING_SOFT_PARAMS;
	} else {
		dev_info(adap->pdev_dev, "Coming up as MASTER: "\
			 "Initializing adapter\n");

		/*
		 * If the firmware doesn't support Configuration
		 * Files warn user and exit,
		 */
		if (ret < 0)
			dev_warn(adap->pdev_dev, "Firmware doesn't support "
				 "configuration file.\n");
		if (force_old_init)
			ret = adap_init0_no_config(adap, reset);
		else {
			/*
			 * Find out whether we're dealing with a version of
			 * the firmware which has configuration file support.
			 */
			params[0] = (FW_PARAMS_MNEM(FW_PARAMS_MNEM_DEV) |
				     FW_PARAMS_PARAM_X(FW_PARAMS_PARAM_DEV_CF));
			ret = t4_query_params(adap, adap->mbox, adap->fn, 0, 1,
					      params, val);

			/*
			 * If the firmware doesn't support Configuration
			 * Files, use the old Driver-based, hard-wired
			 * initialization.  Otherwise, try using the
			 * Configuration File support and fall back to the
			 * Driver-based initialization if there's no
			 * Configuration File found.
			 */
			if (ret < 0)
				ret = adap_init0_no_config(adap, reset);
			else {
				/*
				 * The firmware provides us with a memory
				 * buffer where we can load a Configuration
				 * File from the host if we want to override
				 * the Configuration File in flash.
				 */

				ret = adap_init0_config(adap, reset);
				if (ret == -ENOENT) {
					dev_info(adap->pdev_dev,
					    "No Configuration File present "
					    "on adapter. Using hard-wired "
					    "configuration parameters.\n");
					ret = adap_init0_no_config(adap, reset);
				}
			}
		}
		if (ret < 0) {
			dev_err(adap->pdev_dev,
				"could not initialize adapter, error %d\n",
				-ret);
			goto bye;
		}
	}

	/*
	 * If we're living with non-hard-coded parameters (either from a
	 * Firmware Configuration File or values programmed by a different PF
	 * Driver), give the SGE code a chance to pull in anything that it
	 * needs ...  Note that this must be called after we retrieve our VPD
	 * parameters in order to know how to convert core ticks to seconds.
	 */
	if (adap->flags & USING_SOFT_PARAMS) {
		ret = t4_sge_init(adap);
		if (ret < 0)
			goto bye;
	}

	if (is_bypass_device(adap->pdev->device))
		adap->params.bypass = 1;

	/*
	 * Grab some of our basic fundamental operating parameters.
	 */
#define FW_PARAM_DEV(param) \
	(FW_PARAMS_MNEM(FW_PARAMS_MNEM_DEV) | \
	FW_PARAMS_PARAM_X(FW_PARAMS_PARAM_DEV_##param))

#define FW_PARAM_PFVF(param) \
	FW_PARAMS_MNEM(FW_PARAMS_MNEM_PFVF) | \
	FW_PARAMS_PARAM_X(FW_PARAMS_PARAM_PFVF_##param)|  \
	FW_PARAMS_PARAM_Y(0) | \
	FW_PARAMS_PARAM_Z(0)

	params[0] = FW_PARAM_PFVF(EQ_START);
	params[1] = FW_PARAM_PFVF(L2T_START);
	params[2] = FW_PARAM_PFVF(L2T_END);
	params[3] = FW_PARAM_PFVF(FILTER_START);
	params[4] = FW_PARAM_PFVF(FILTER_END);
	params[5] = FW_PARAM_PFVF(IQFLINT_START);
	ret = t4_query_params(adap, adap->mbox, adap->fn, 0, 6, params, val);
	if (ret < 0)
		goto bye;
	adap->sge.egr_start = val[0];
	adap->l2t_start = val[1];
	adap->l2t_end = val[2];
	adap->tids.ftid_base = val[3];
	adap->tids.nftids = val[4] - val[3] + 1;
	adap->sge.ingr_start = val[5];

	/* query params related to active filter region */
	params[0] = FW_PARAM_PFVF(ACTIVE_FILTER_START);
	params[1] = FW_PARAM_PFVF(ACTIVE_FILTER_END);
	ret = t4_query_params(adap, adap->mbox, adap->fn, 0, 2, params, val);
	/* If Active filter size is set we enable establishing
	 * offload connection through firmware work request
	 */
	if ((val[0] != val[1]) && (ret >= 0)) {
		adap->flags |= FW_OFLD_CONN;
		adap->tids.aftid_base = val[0];
		adap->tids.aftid_end = val[1];
	}

	/* If we're running on newer firmware, let it know that we're
	 * prepared to deal with encapsulated CPL messages.  Older
	 * firmware won't understand this and we'll just get
	 * unencapsulated messages ...
	 */
	params[0] = FW_PARAM_PFVF(CPLFW4MSG_ENCAP);
	val[0] = 1;
	(void) t4_set_params(adap, adap->mbox, adap->fn, 0, 1, params, val);

	/*
	 * Find out whether we're allowed to use the T5+ ULPTX MEMWRITE DSGL
	 * capability.  Earlier versions of the firmware didn't have the
	 * ULPTX_MEMWRITE_DSGL so we'll interpret a query failure as no
	 * permission to use ULPTX MEMWRITE DSGL.
	 */
	if (is_t4(adap->params.chip)) {
		adap->params.ulptx_memwrite_dsgl = false;
	} else {
		params[0] = FW_PARAM_DEV(ULPTX_MEMWRITE_DSGL);
		ret = t4_query_params(adap, adap->mbox, adap->fn, 0,
				      1, params, val);
		adap->params.ulptx_memwrite_dsgl = (ret == 0 && val[0] != 0);
	}

	/*
	 * Get device capabilities so we can determine what resources we need
	 * to manage.
	 */
	memset(&caps_cmd, 0, sizeof(caps_cmd));
	caps_cmd.op_to_write = htonl(FW_CMD_OP(FW_CAPS_CONFIG_CMD) |
				     FW_CMD_REQUEST | FW_CMD_READ);
	caps_cmd.cfvalid_to_len16 = htonl(FW_LEN16(caps_cmd));
	ret = t4_wr_mbox(adap, adap->mbox, &caps_cmd, sizeof(caps_cmd),
			 &caps_cmd);
	if (ret < 0)
		goto bye;

	if (caps_cmd.ofldcaps) {
		/* query offload-related parameters */
		params[0] = FW_PARAM_DEV(NTID);
		params[1] = FW_PARAM_PFVF(SERVER_START);
		params[2] = FW_PARAM_PFVF(SERVER_END);
		params[3] = FW_PARAM_PFVF(TDDP_START);
		params[4] = FW_PARAM_PFVF(TDDP_END);
		params[5] = FW_PARAM_DEV(FLOWC_BUFFIFO_SZ);
		ret = t4_query_params(adap, adap->mbox, adap->fn, 0, 6,
				      params, val);
		if (ret < 0)
			goto bye;
		adap->tids.ntids = val[0];
		adap->tids.natids = min(adap->tids.ntids / 2, MAX_ATIDS);
		adap->tids.stid_base = val[1];
		adap->tids.nstids = val[2] - val[1] + 1;
		/*
		 * Setup server filter region. Divide the availble filter
		 * region into two parts. Regular filters get 1/3rd and server
		 * filters get 2/3rd part. This is only enabled if workarond
		 * path is enabled.
		 * 1. For regular filters.
		 * 2. Server filter: This are special filters which are used
		 * to redirect SYN packets to offload queue.
		 */
		if (adap->flags & FW_OFLD_CONN && !is_bypass(adap)) {
			adap->tids.sftid_base = adap->tids.ftid_base +
					DIV_ROUND_UP(adap->tids.nftids, 3);
			adap->tids.nsftids = adap->tids.nftids -
					 DIV_ROUND_UP(adap->tids.nftids, 3);
			adap->tids.nftids = adap->tids.sftid_base -
						adap->tids.ftid_base;
		}
		adap->vres.ddp.start = val[3];
		adap->vres.ddp.size = val[4] - val[3] + 1;
		adap->params.ofldq_wr_cred = val[5];

		adap->params.offload = 1;
	}
	if (caps_cmd.rdmacaps) {
		params[0] = FW_PARAM_PFVF(STAG_START);
		params[1] = FW_PARAM_PFVF(STAG_END);
		params[2] = FW_PARAM_PFVF(RQ_START);
		params[3] = FW_PARAM_PFVF(RQ_END);
		params[4] = FW_PARAM_PFVF(PBL_START);
		params[5] = FW_PARAM_PFVF(PBL_END);
		ret = t4_query_params(adap, adap->mbox, adap->fn, 0, 6,
				      params, val);
		if (ret < 0)
			goto bye;
		adap->vres.stag.start = val[0];
		adap->vres.stag.size = val[1] - val[0] + 1;
		adap->vres.rq.start = val[2];
		adap->vres.rq.size = val[3] - val[2] + 1;
		adap->vres.pbl.start = val[4];
		adap->vres.pbl.size = val[5] - val[4] + 1;

		params[0] = FW_PARAM_PFVF(SQRQ_START);
		params[1] = FW_PARAM_PFVF(SQRQ_END);
		params[2] = FW_PARAM_PFVF(CQ_START);
		params[3] = FW_PARAM_PFVF(CQ_END);
		params[4] = FW_PARAM_PFVF(OCQ_START);
		params[5] = FW_PARAM_PFVF(OCQ_END);
		ret = t4_query_params(adap, adap->mbox, adap->fn, 0, 6, params,
				      val);
		if (ret < 0)
			goto bye;
		adap->vres.qp.start = val[0];
		adap->vres.qp.size = val[1] - val[0] + 1;
		adap->vres.cq.start = val[2];
		adap->vres.cq.size = val[3] - val[2] + 1;
		adap->vres.ocq.start = val[4];
		adap->vres.ocq.size = val[5] - val[4] + 1;

		params[0] = FW_PARAM_DEV(MAXORDIRD_QP);
		params[1] = FW_PARAM_DEV(MAXIRD_ADAPTER);
		ret = t4_query_params(adap, adap->mbox, adap->fn, 0, 2, params,
				      val);
		if (ret < 0) {
			adap->params.max_ordird_qp = 8;
			adap->params.max_ird_adapter = 32 * adap->tids.ntids;
			ret = 0;
		} else {
			adap->params.max_ordird_qp = val[0];
			adap->params.max_ird_adapter = val[1];
		}
		dev_info(adap->pdev_dev,
			 "max_ordird_qp %d max_ird_adapter %d\n",
			 adap->params.max_ordird_qp,
			 adap->params.max_ird_adapter);
	}
	if (caps_cmd.iscsicaps) {
		params[0] = FW_PARAM_PFVF(ISCSI_START);
		params[1] = FW_PARAM_PFVF(ISCSI_END);
		ret = t4_query_params(adap, adap->mbox, adap->fn, 0, 2,
				      params, val);
		if (ret < 0)
			goto bye;
		adap->vres.iscsi.start = val[0];
		adap->vres.iscsi.size = val[1] - val[0] + 1;
	}
#undef FW_PARAM_PFVF
#undef FW_PARAM_DEV

	/* The MTU/MSS Table is initialized by now, so load their values.  If
	 * we're initializing the adapter, then we'll make any modifications
	 * we want to the MTU/MSS Table and also initialize the congestion
	 * parameters.
	 */
	t4_read_mtu_tbl(adap, adap->params.mtus, NULL);
	if (state != DEV_STATE_INIT) {
		int i;

		/* The default MTU Table contains values 1492 and 1500.
		 * However, for TCP, it's better to have two values which are
		 * a multiple of 8 +/- 4 bytes apart near this popular MTU.
		 * This allows us to have a TCP Data Payload which is a
		 * multiple of 8 regardless of what combination of TCP Options
		 * are in use (always a multiple of 4 bytes) which is
		 * important for performance reasons.  For instance, if no
		 * options are in use, then we have a 20-byte IP header and a
		 * 20-byte TCP header.  In this case, a 1500-byte MSS would
		 * result in a TCP Data Payload of 1500 - 40 == 1460 bytes
		 * which is not a multiple of 8.  So using an MSS of 1488 in
		 * this case results in a TCP Data Payload of 1448 bytes which
		 * is a multiple of 8.  On the other hand, if 12-byte TCP Time
		 * Stamps have been negotiated, then an MTU of 1500 bytes
		 * results in a TCP Data Payload of 1448 bytes which, as
		 * above, is a multiple of 8 bytes ...
		 */
		for (i = 0; i < NMTUS; i++)
			if (adap->params.mtus[i] == 1492) {
				adap->params.mtus[i] = 1488;
				break;
			}

		t4_load_mtus(adap, adap->params.mtus, adap->params.a_wnd,
			     adap->params.b_wnd);
	}
	t4_init_tp_params(adap);
	adap->flags |= FW_OK;
	return 0;

	/*
	 * Something bad happened.  If a command timed out or failed with EIO
	 * FW does not operate within its spec or something catastrophic
	 * happened to HW/FW, stop issuing commands.
	 */
bye:
	if (ret != -ETIMEDOUT && ret != -EIO)
		t4_fw_bye(adap, adap->mbox);
	return ret;
}

/* EEH callbacks */

static pci_ers_result_t eeh_err_detected(struct pci_dev *pdev,
					 pci_channel_state_t state)
{
	int i;
	struct adapter *adap = pci_get_drvdata(pdev);

	if (!adap)
		goto out;

	rtnl_lock();
	adap->flags &= ~FW_OK;
	notify_ulds(adap, CXGB4_STATE_START_RECOVERY);
	spin_lock(&adap->stats_lock);
	for_each_port(adap, i) {
		struct net_device *dev = adap->port[i];

		netif_device_detach(dev);
		netif_carrier_off(dev);
	}
	spin_unlock(&adap->stats_lock);
	if (adap->flags & FULL_INIT_DONE)
		cxgb_down(adap);
	rtnl_unlock();
	if ((adap->flags & DEV_ENABLED)) {
		pci_disable_device(pdev);
		adap->flags &= ~DEV_ENABLED;
	}
out:	return state == pci_channel_io_perm_failure ?
		PCI_ERS_RESULT_DISCONNECT : PCI_ERS_RESULT_NEED_RESET;
}

static pci_ers_result_t eeh_slot_reset(struct pci_dev *pdev)
{
	int i, ret;
	struct fw_caps_config_cmd c;
	struct adapter *adap = pci_get_drvdata(pdev);

	if (!adap) {
		pci_restore_state(pdev);
		pci_save_state(pdev);
		return PCI_ERS_RESULT_RECOVERED;
	}

	if (!(adap->flags & DEV_ENABLED)) {
		if (pci_enable_device(pdev)) {
			dev_err(&pdev->dev, "Cannot reenable PCI "
					    "device after reset\n");
			return PCI_ERS_RESULT_DISCONNECT;
		}
		adap->flags |= DEV_ENABLED;
	}

	pci_set_master(pdev);
	pci_restore_state(pdev);
	pci_save_state(pdev);
	pci_cleanup_aer_uncorrect_error_status(pdev);

	if (t4_wait_dev_ready(adap->regs) < 0)
		return PCI_ERS_RESULT_DISCONNECT;
	if (t4_fw_hello(adap, adap->fn, adap->fn, MASTER_MUST, NULL) < 0)
		return PCI_ERS_RESULT_DISCONNECT;
	adap->flags |= FW_OK;
	if (adap_init1(adap, &c))
		return PCI_ERS_RESULT_DISCONNECT;

	for_each_port(adap, i) {
		struct port_info *p = adap2pinfo(adap, i);

		ret = t4_alloc_vi(adap, adap->fn, p->tx_chan, adap->fn, 0, 1,
				  NULL, NULL);
		if (ret < 0)
			return PCI_ERS_RESULT_DISCONNECT;
		p->viid = ret;
		p->xact_addr_filt = -1;
	}

	t4_load_mtus(adap, adap->params.mtus, adap->params.a_wnd,
		     adap->params.b_wnd);
	setup_memwin(adap);
	if (cxgb_up(adap))
		return PCI_ERS_RESULT_DISCONNECT;
	return PCI_ERS_RESULT_RECOVERED;
}

static void eeh_resume(struct pci_dev *pdev)
{
	int i;
	struct adapter *adap = pci_get_drvdata(pdev);

	if (!adap)
		return;

	rtnl_lock();
	for_each_port(adap, i) {
		struct net_device *dev = adap->port[i];

		if (netif_running(dev)) {
			link_start(dev);
			cxgb_set_rxmode(dev);
		}
		netif_device_attach(dev);
	}
	rtnl_unlock();
}

static const struct pci_error_handlers cxgb4_eeh = {
	.error_detected = eeh_err_detected,
	.slot_reset     = eeh_slot_reset,
	.resume         = eeh_resume,
};

static inline bool is_x_10g_port(const struct link_config *lc)
{
	return (lc->supported & FW_PORT_CAP_SPEED_10G) != 0 ||
	       (lc->supported & FW_PORT_CAP_SPEED_40G) != 0;
}

static inline void init_rspq(struct adapter *adap, struct sge_rspq *q,
			     unsigned int us, unsigned int cnt,
			     unsigned int size, unsigned int iqe_size)
{
	q->adap = adap;
	set_rspq_intr_params(q, us, cnt);
	q->iqe_len = iqe_size;
	q->size = size;
}

/*
 * Perform default configuration of DMA queues depending on the number and type
 * of ports we found and the number of available CPUs.  Most settings can be
 * modified by the admin prior to actual use.
 */
static void cfg_queues(struct adapter *adap)
{
	struct sge *s = &adap->sge;
	int i, n10g = 0, qidx = 0;
#ifndef CONFIG_CHELSIO_T4_DCB
	int q10g = 0;
#endif
	int ciq_size;

	for_each_port(adap, i)
		n10g += is_x_10g_port(&adap2pinfo(adap, i)->link_cfg);
#ifdef CONFIG_CHELSIO_T4_DCB
	/* For Data Center Bridging support we need to be able to support up
	 * to 8 Traffic Priorities; each of which will be assigned to its
	 * own TX Queue in order to prevent Head-Of-Line Blocking.
	 */
	if (adap->params.nports * 8 > MAX_ETH_QSETS) {
		dev_err(adap->pdev_dev, "MAX_ETH_QSETS=%d < %d!\n",
			MAX_ETH_QSETS, adap->params.nports * 8);
		BUG_ON(1);
	}

	for_each_port(adap, i) {
		struct port_info *pi = adap2pinfo(adap, i);

		pi->first_qset = qidx;
		pi->nqsets = 8;
		qidx += pi->nqsets;
	}
#else /* !CONFIG_CHELSIO_T4_DCB */
	/*
	 * We default to 1 queue per non-10G port and up to # of cores queues
	 * per 10G port.
	 */
	if (n10g)
		q10g = (MAX_ETH_QSETS - (adap->params.nports - n10g)) / n10g;
	if (q10g > netif_get_num_default_rss_queues())
		q10g = netif_get_num_default_rss_queues();

	for_each_port(adap, i) {
		struct port_info *pi = adap2pinfo(adap, i);

		pi->first_qset = qidx;
		pi->nqsets = is_x_10g_port(&pi->link_cfg) ? q10g : 1;
		qidx += pi->nqsets;
	}
#endif /* !CONFIG_CHELSIO_T4_DCB */

	s->ethqsets = qidx;
	s->max_ethqsets = qidx;   /* MSI-X may lower it later */

	if (is_offload(adap)) {
		/*
		 * For offload we use 1 queue/channel if all ports are up to 1G,
		 * otherwise we divide all available queues amongst the channels
		 * capped by the number of available cores.
		 */
		if (n10g) {
			i = min_t(int, ARRAY_SIZE(s->ofldrxq),
				  num_online_cpus());
			s->ofldqsets = roundup(i, adap->params.nports);
		} else
			s->ofldqsets = adap->params.nports;
		/* For RDMA one Rx queue per channel suffices */
		s->rdmaqs = adap->params.nports;
		s->rdmaciqs = adap->params.nports;
	}

	for (i = 0; i < ARRAY_SIZE(s->ethrxq); i++) {
		struct sge_eth_rxq *r = &s->ethrxq[i];

		init_rspq(adap, &r->rspq, 5, 10, 1024, 64);
		r->fl.size = 72;
	}

	for (i = 0; i < ARRAY_SIZE(s->ethtxq); i++)
		s->ethtxq[i].q.size = 1024;

	for (i = 0; i < ARRAY_SIZE(s->ctrlq); i++)
		s->ctrlq[i].q.size = 512;

	for (i = 0; i < ARRAY_SIZE(s->ofldtxq); i++)
		s->ofldtxq[i].q.size = 1024;

	for (i = 0; i < ARRAY_SIZE(s->ofldrxq); i++) {
		struct sge_ofld_rxq *r = &s->ofldrxq[i];

		init_rspq(adap, &r->rspq, 5, 1, 1024, 64);
		r->rspq.uld = CXGB4_ULD_ISCSI;
		r->fl.size = 72;
	}

	for (i = 0; i < ARRAY_SIZE(s->rdmarxq); i++) {
		struct sge_ofld_rxq *r = &s->rdmarxq[i];

		init_rspq(adap, &r->rspq, 5, 1, 511, 64);
		r->rspq.uld = CXGB4_ULD_RDMA;
		r->fl.size = 72;
	}

	ciq_size = 64 + adap->vres.cq.size + adap->tids.nftids;
	if (ciq_size > SGE_MAX_IQ_SIZE) {
		CH_WARN(adap, "CIQ size too small for available IQs\n");
		ciq_size = SGE_MAX_IQ_SIZE;
	}

	for (i = 0; i < ARRAY_SIZE(s->rdmaciq); i++) {
		struct sge_ofld_rxq *r = &s->rdmaciq[i];

		init_rspq(adap, &r->rspq, 5, 1, ciq_size, 64);
		r->rspq.uld = CXGB4_ULD_RDMA;
	}

	init_rspq(adap, &s->fw_evtq, 0, 1, 1024, 64);
	init_rspq(adap, &s->intrq, 0, 1, 2 * MAX_INGQ, 64);
}

/*
 * Reduce the number of Ethernet queues across all ports to at most n.
 * n provides at least one queue per port.
 */
static void reduce_ethqs(struct adapter *adap, int n)
{
	int i;
	struct port_info *pi;

	while (n < adap->sge.ethqsets)
		for_each_port(adap, i) {
			pi = adap2pinfo(adap, i);
			if (pi->nqsets > 1) {
				pi->nqsets--;
				adap->sge.ethqsets--;
				if (adap->sge.ethqsets <= n)
					break;
			}
		}

	n = 0;
	for_each_port(adap, i) {
		pi = adap2pinfo(adap, i);
		pi->first_qset = n;
		n += pi->nqsets;
	}
}

/* 2 MSI-X vectors needed for the FW queue and non-data interrupts */
#define EXTRA_VECS 2

static int enable_msix(struct adapter *adap)
{
	int ofld_need = 0;
	int i, want, need;
	struct sge *s = &adap->sge;
	unsigned int nchan = adap->params.nports;
	struct msix_entry entries[MAX_INGQ + 1];

	for (i = 0; i < ARRAY_SIZE(entries); ++i)
		entries[i].entry = i;

	want = s->max_ethqsets + EXTRA_VECS;
	if (is_offload(adap)) {
		want += s->rdmaqs + s->rdmaciqs + s->ofldqsets;
		/* need nchan for each possible ULD */
		ofld_need = 3 * nchan;
	}
#ifdef CONFIG_CHELSIO_T4_DCB
	/* For Data Center Bridging we need 8 Ethernet TX Priority Queues for
	 * each port.
	 */
	need = 8 * adap->params.nports + EXTRA_VECS + ofld_need;
#else
	need = adap->params.nports + EXTRA_VECS + ofld_need;
#endif
	want = pci_enable_msix_range(adap->pdev, entries, need, want);
	if (want < 0)
		return want;

	/*
	 * Distribute available vectors to the various queue groups.
	 * Every group gets its minimum requirement and NIC gets top
	 * priority for leftovers.
	 */
	i = want - EXTRA_VECS - ofld_need;
	if (i < s->max_ethqsets) {
		s->max_ethqsets = i;
		if (i < s->ethqsets)
			reduce_ethqs(adap, i);
	}
	if (is_offload(adap)) {
		i = want - EXTRA_VECS - s->max_ethqsets;
		i -= ofld_need - nchan;
		s->ofldqsets = (i / nchan) * nchan;  /* round down */
	}
	for (i = 0; i < want; ++i)
		adap->msix_info[i].vec = entries[i].vector;

	return 0;
}

#undef EXTRA_VECS

static int init_rss(struct adapter *adap)
{
	unsigned int i, j;

	for_each_port(adap, i) {
		struct port_info *pi = adap2pinfo(adap, i);

		pi->rss = kcalloc(pi->rss_size, sizeof(u16), GFP_KERNEL);
		if (!pi->rss)
			return -ENOMEM;
		for (j = 0; j < pi->rss_size; j++)
			pi->rss[j] = ethtool_rxfh_indir_default(j, pi->nqsets);
	}
	return 0;
}

static void print_port_info(const struct net_device *dev)
{
	char buf[80];
	char *bufp = buf;
	const char *spd = "";
	const struct port_info *pi = netdev_priv(dev);
	const struct adapter *adap = pi->adapter;

	if (adap->params.pci.speed == PCI_EXP_LNKSTA_CLS_2_5GB)
		spd = " 2.5 GT/s";
	else if (adap->params.pci.speed == PCI_EXP_LNKSTA_CLS_5_0GB)
		spd = " 5 GT/s";
	else if (adap->params.pci.speed == PCI_EXP_LNKSTA_CLS_8_0GB)
		spd = " 8 GT/s";

	if (pi->link_cfg.supported & FW_PORT_CAP_SPEED_100M)
		bufp += sprintf(bufp, "100/");
	if (pi->link_cfg.supported & FW_PORT_CAP_SPEED_1G)
		bufp += sprintf(bufp, "1000/");
	if (pi->link_cfg.supported & FW_PORT_CAP_SPEED_10G)
		bufp += sprintf(bufp, "10G/");
	if (pi->link_cfg.supported & FW_PORT_CAP_SPEED_40G)
		bufp += sprintf(bufp, "40G/");
	if (bufp != buf)
		--bufp;
	sprintf(bufp, "BASE-%s", t4_get_port_type_description(pi->port_type));

	netdev_info(dev, "Chelsio %s rev %d %s %sNIC PCIe x%d%s%s\n",
		    adap->params.vpd.id,
		    CHELSIO_CHIP_RELEASE(adap->params.chip), buf,
		    is_offload(adap) ? "R" : "", adap->params.pci.width, spd,
		    (adap->flags & USING_MSIX) ? " MSI-X" :
		    (adap->flags & USING_MSI) ? " MSI" : "");
	netdev_info(dev, "S/N: %s, P/N: %s\n",
		    adap->params.vpd.sn, adap->params.vpd.pn);
}

static void enable_pcie_relaxed_ordering(struct pci_dev *dev)
{
	pcie_capability_set_word(dev, PCI_EXP_DEVCTL, PCI_EXP_DEVCTL_RELAX_EN);
}

/*
 * Free the following resources:
 * - memory used for tables
 * - MSI/MSI-X
 * - net devices
 * - resources FW is holding for us
 */
static void free_some_resources(struct adapter *adapter)
{
	unsigned int i;

	t4_free_mem(adapter->l2t);
	t4_free_mem(adapter->tids.tid_tab);
	disable_msi(adapter);

	for_each_port(adapter, i)
		if (adapter->port[i]) {
			kfree(adap2pinfo(adapter, i)->rss);
			free_netdev(adapter->port[i]);
		}
	if (adapter->flags & FW_OK)
		t4_fw_bye(adapter, adapter->fn);
}

#define TSO_FLAGS (NETIF_F_TSO | NETIF_F_TSO6 | NETIF_F_TSO_ECN)
#define VLAN_FEAT (NETIF_F_SG | NETIF_F_IP_CSUM | TSO_FLAGS | \
		   NETIF_F_IPV6_CSUM | NETIF_F_HIGHDMA)
#define SEGMENT_SIZE 128

static int init_one(struct pci_dev *pdev, const struct pci_device_id *ent)
{
	int func, i, err, s_qpp, qpp, num_seg;
	struct port_info *pi;
	bool highdma = false;
	struct adapter *adapter = NULL;
	void __iomem *regs;

	printk_once(KERN_INFO "%s - version %s\n", DRV_DESC, DRV_VERSION);

	err = pci_request_regions(pdev, KBUILD_MODNAME);
	if (err) {
		/* Just info, some other driver may have claimed the device. */
		dev_info(&pdev->dev, "cannot obtain PCI resources\n");
		return err;
	}

	err = pci_enable_device(pdev);
	if (err) {
		dev_err(&pdev->dev, "cannot enable PCI device\n");
		goto out_release_regions;
	}

	regs = pci_ioremap_bar(pdev, 0);
	if (!regs) {
		dev_err(&pdev->dev, "cannot map device registers\n");
		err = -ENOMEM;
		goto out_disable_device;
	}

	err = t4_wait_dev_ready(regs);
	if (err < 0)
		goto out_unmap_bar0;

	/* We control everything through one PF */
	func = SOURCEPF_GET(readl(regs + PL_WHOAMI));
	if (func != ent->driver_data) {
		iounmap(regs);
		pci_disable_device(pdev);
		pci_save_state(pdev);        /* to restore SR-IOV later */
		goto sriov;
	}

	if (!pci_set_dma_mask(pdev, DMA_BIT_MASK(64))) {
		highdma = true;
		err = pci_set_consistent_dma_mask(pdev, DMA_BIT_MASK(64));
		if (err) {
			dev_err(&pdev->dev, "unable to obtain 64-bit DMA for "
				"coherent allocations\n");
			goto out_unmap_bar0;
		}
	} else {
		err = pci_set_dma_mask(pdev, DMA_BIT_MASK(32));
		if (err) {
			dev_err(&pdev->dev, "no usable DMA configuration\n");
			goto out_unmap_bar0;
		}
	}

	pci_enable_pcie_error_reporting(pdev);
	enable_pcie_relaxed_ordering(pdev);
	pci_set_master(pdev);
	pci_save_state(pdev);

	adapter = kzalloc(sizeof(*adapter), GFP_KERNEL);
	if (!adapter) {
		err = -ENOMEM;
		goto out_unmap_bar0;
	}

<<<<<<< HEAD
	/* PCI device has been enabled */
	adapter->flags |= DEV_ENABLED;

	adapter->regs = pci_ioremap_bar(pdev, 0);
	if (!adapter->regs) {
		dev_err(&pdev->dev, "cannot map device registers\n");
=======
	adapter->workq = create_singlethread_workqueue("cxgb4");
	if (!adapter->workq) {
>>>>>>> fc14f9c1
		err = -ENOMEM;
		goto out_free_adapter;
	}

	/* PCI device has been enabled */
	adapter->flags |= DEV_ENABLED;

	adapter->regs = regs;
	adapter->pdev = pdev;
	adapter->pdev_dev = &pdev->dev;
	adapter->mbox = func;
	adapter->fn = func;
	adapter->msg_enable = dflt_msg_enable;
	memset(adapter->chan_map, 0xff, sizeof(adapter->chan_map));

	spin_lock_init(&adapter->stats_lock);
	spin_lock_init(&adapter->tid_release_lock);
	spin_lock_init(&adapter->win0_lock);

	INIT_WORK(&adapter->tid_release_task, process_tid_release_list);
	INIT_WORK(&adapter->db_full_task, process_db_full);
	INIT_WORK(&adapter->db_drop_task, process_db_drop);

	err = t4_prep_adapter(adapter);
	if (err)
		goto out_free_adapter;


	if (!is_t4(adapter->params.chip)) {
		s_qpp = QUEUESPERPAGEPF1 * adapter->fn;
		qpp = 1 << QUEUESPERPAGEPF0_GET(t4_read_reg(adapter,
		      SGE_EGRESS_QUEUES_PER_PAGE_PF) >> s_qpp);
		num_seg = PAGE_SIZE / SEGMENT_SIZE;

		/* Each segment size is 128B. Write coalescing is enabled only
		 * when SGE_EGRESS_QUEUES_PER_PAGE_PF reg value for the
		 * queue is less no of segments that can be accommodated in
		 * a page size.
		 */
		if (qpp > num_seg) {
			dev_err(&pdev->dev,
				"Incorrect number of egress queues per page\n");
			err = -EINVAL;
			goto out_free_adapter;
		}
		adapter->bar2 = ioremap_wc(pci_resource_start(pdev, 2),
		pci_resource_len(pdev, 2));
		if (!adapter->bar2) {
			dev_err(&pdev->dev, "cannot map device bar2 region\n");
			err = -ENOMEM;
			goto out_free_adapter;
		}
	}

	setup_memwin(adapter);
	err = adap_init0(adapter);
	setup_memwin_rdma(adapter);
	if (err)
		goto out_unmap_bar;

	for_each_port(adapter, i) {
		struct net_device *netdev;

		netdev = alloc_etherdev_mq(sizeof(struct port_info),
					   MAX_ETH_QSETS);
		if (!netdev) {
			err = -ENOMEM;
			goto out_free_dev;
		}

		SET_NETDEV_DEV(netdev, &pdev->dev);

		adapter->port[i] = netdev;
		pi = netdev_priv(netdev);
		pi->adapter = adapter;
		pi->xact_addr_filt = -1;
		pi->port_id = i;
		netdev->irq = pdev->irq;

		netdev->hw_features = NETIF_F_SG | TSO_FLAGS |
			NETIF_F_IP_CSUM | NETIF_F_IPV6_CSUM |
			NETIF_F_RXCSUM | NETIF_F_RXHASH |
			NETIF_F_HW_VLAN_CTAG_TX | NETIF_F_HW_VLAN_CTAG_RX;
		if (highdma)
			netdev->hw_features |= NETIF_F_HIGHDMA;
		netdev->features |= netdev->hw_features;
		netdev->vlan_features = netdev->features & VLAN_FEAT;

		netdev->priv_flags |= IFF_UNICAST_FLT;

		netdev->netdev_ops = &cxgb4_netdev_ops;
#ifdef CONFIG_CHELSIO_T4_DCB
		netdev->dcbnl_ops = &cxgb4_dcb_ops;
		cxgb4_dcb_state_init(netdev);
#endif
		netdev->ethtool_ops = &cxgb_ethtool_ops;
	}

	pci_set_drvdata(pdev, adapter);

	if (adapter->flags & FW_OK) {
		err = t4_port_init(adapter, func, func, 0);
		if (err)
			goto out_free_dev;
	}

	/*
	 * Configure queues and allocate tables now, they can be needed as
	 * soon as the first register_netdev completes.
	 */
	cfg_queues(adapter);

	adapter->l2t = t4_init_l2t();
	if (!adapter->l2t) {
		/* We tolerate a lack of L2T, giving up some functionality */
		dev_warn(&pdev->dev, "could not allocate L2T, continuing\n");
		adapter->params.offload = 0;
	}

	if (is_offload(adapter) && tid_init(&adapter->tids) < 0) {
		dev_warn(&pdev->dev, "could not allocate TID table, "
			 "continuing\n");
		adapter->params.offload = 0;
	}

	/* See what interrupts we'll be using */
	if (msi > 1 && enable_msix(adapter) == 0)
		adapter->flags |= USING_MSIX;
	else if (msi > 0 && pci_enable_msi(pdev) == 0)
		adapter->flags |= USING_MSI;

	err = init_rss(adapter);
	if (err)
		goto out_free_dev;

	/*
	 * The card is now ready to go.  If any errors occur during device
	 * registration we do not fail the whole card but rather proceed only
	 * with the ports we manage to register successfully.  However we must
	 * register at least one net device.
	 */
	for_each_port(adapter, i) {
		pi = adap2pinfo(adapter, i);
		netif_set_real_num_tx_queues(adapter->port[i], pi->nqsets);
		netif_set_real_num_rx_queues(adapter->port[i], pi->nqsets);

		err = register_netdev(adapter->port[i]);
		if (err)
			break;
		adapter->chan_map[pi->tx_chan] = i;
		print_port_info(adapter->port[i]);
	}
	if (i == 0) {
		dev_err(&pdev->dev, "could not register any net devices\n");
		goto out_free_dev;
	}
	if (err) {
		dev_warn(&pdev->dev, "only %d net devices registered\n", i);
		err = 0;
	}

	if (cxgb4_debugfs_root) {
		adapter->debugfs_root = debugfs_create_dir(pci_name(pdev),
							   cxgb4_debugfs_root);
		setup_debugfs(adapter);
	}

	/* PCIe EEH recovery on powerpc platforms needs fundamental reset */
	pdev->needs_freset = 1;

	if (is_offload(adapter))
		attach_ulds(adapter);

sriov:
#ifdef CONFIG_PCI_IOV
	if (func < ARRAY_SIZE(num_vf) && num_vf[func] > 0)
		if (pci_enable_sriov(pdev, num_vf[func]) == 0)
			dev_info(&pdev->dev,
				 "instantiated %u virtual functions\n",
				 num_vf[func]);
#endif
	return 0;

 out_free_dev:
	free_some_resources(adapter);
 out_unmap_bar:
	if (!is_t4(adapter->params.chip))
		iounmap(adapter->bar2);
 out_free_adapter:
	if (adapter->workq)
		destroy_workqueue(adapter->workq);

	kfree(adapter);
 out_unmap_bar0:
	iounmap(regs);
 out_disable_device:
	pci_disable_pcie_error_reporting(pdev);
	pci_disable_device(pdev);
 out_release_regions:
	pci_release_regions(pdev);
	return err;
}

static void remove_one(struct pci_dev *pdev)
{
	struct adapter *adapter = pci_get_drvdata(pdev);

#ifdef CONFIG_PCI_IOV
	pci_disable_sriov(pdev);

#endif

	if (adapter) {
		int i;

		/* Tear down per-adapter Work Queue first since it can contain
		 * references to our adapter data structure.
		 */
		destroy_workqueue(adapter->workq);

		if (is_offload(adapter))
			detach_ulds(adapter);

		for_each_port(adapter, i)
			if (adapter->port[i]->reg_state == NETREG_REGISTERED)
				unregister_netdev(adapter->port[i]);

		debugfs_remove_recursive(adapter->debugfs_root);

		/* If we allocated filters, free up state associated with any
		 * valid filters ...
		 */
		if (adapter->tids.ftid_tab) {
			struct filter_entry *f = &adapter->tids.ftid_tab[0];
			for (i = 0; i < (adapter->tids.nftids +
					adapter->tids.nsftids); i++, f++)
				if (f->valid)
					clear_filter(adapter, f);
		}

		if (adapter->flags & FULL_INIT_DONE)
			cxgb_down(adapter);

		free_some_resources(adapter);
		iounmap(adapter->regs);
		if (!is_t4(adapter->params.chip))
			iounmap(adapter->bar2);
		pci_disable_pcie_error_reporting(pdev);
		if ((adapter->flags & DEV_ENABLED)) {
			pci_disable_device(pdev);
			adapter->flags &= ~DEV_ENABLED;
		}
		pci_release_regions(pdev);
<<<<<<< HEAD
		pci_set_drvdata(pdev, NULL);
=======
		synchronize_rcu();
>>>>>>> fc14f9c1
		kfree(adapter);
	} else
		pci_release_regions(pdev);
}

static struct pci_driver cxgb4_driver = {
	.name     = KBUILD_MODNAME,
	.id_table = cxgb4_pci_tbl,
	.probe    = init_one,
	.remove   = remove_one,
	.shutdown = remove_one,
	.err_handler = &cxgb4_eeh,
};

static int __init cxgb4_init_module(void)
{
	int ret;

	/* Debugfs support is optional, just warn if this fails */
	cxgb4_debugfs_root = debugfs_create_dir(KBUILD_MODNAME, NULL);
	if (!cxgb4_debugfs_root)
		pr_warn("could not create debugfs entry, continuing\n");

	ret = pci_register_driver(&cxgb4_driver);
	if (ret < 0)
		debugfs_remove(cxgb4_debugfs_root);

#if IS_ENABLED(CONFIG_IPV6)
	register_inet6addr_notifier(&cxgb4_inet6addr_notifier);
#endif

	return ret;
}

static void __exit cxgb4_cleanup_module(void)
{
#if IS_ENABLED(CONFIG_IPV6)
	unregister_inet6addr_notifier(&cxgb4_inet6addr_notifier);
#endif
	pci_unregister_driver(&cxgb4_driver);
	debugfs_remove(cxgb4_debugfs_root);  /* NULL ok */
}

module_init(cxgb4_init_module);
module_exit(cxgb4_cleanup_module);<|MERGE_RESOLUTION|>--- conflicted
+++ resolved
@@ -6595,17 +6595,8 @@
 		goto out_unmap_bar0;
 	}
 
-<<<<<<< HEAD
-	/* PCI device has been enabled */
-	adapter->flags |= DEV_ENABLED;
-
-	adapter->regs = pci_ioremap_bar(pdev, 0);
-	if (!adapter->regs) {
-		dev_err(&pdev->dev, "cannot map device registers\n");
-=======
 	adapter->workq = create_singlethread_workqueue("cxgb4");
 	if (!adapter->workq) {
->>>>>>> fc14f9c1
 		err = -ENOMEM;
 		goto out_free_adapter;
 	}
@@ -6859,11 +6850,7 @@
 			adapter->flags &= ~DEV_ENABLED;
 		}
 		pci_release_regions(pdev);
-<<<<<<< HEAD
-		pci_set_drvdata(pdev, NULL);
-=======
 		synchronize_rcu();
->>>>>>> fc14f9c1
 		kfree(adapter);
 	} else
 		pci_release_regions(pdev);
