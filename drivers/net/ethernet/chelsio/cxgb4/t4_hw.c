--- conflicted
+++ resolved
@@ -6115,24 +6115,6 @@
 	unsigned int fl_align = cache_line_size < 32 ? 32 : cache_line_size;
 	unsigned int fl_align_log = fls(fl_align) - 1;
 
-<<<<<<< HEAD
-	t4_write_reg(adap, SGE_HOST_PAGE_SIZE,
-		     HOSTPAGESIZEPF0(sge_hps) |
-		     HOSTPAGESIZEPF1(sge_hps) |
-		     HOSTPAGESIZEPF2(sge_hps) |
-		     HOSTPAGESIZEPF3(sge_hps) |
-		     HOSTPAGESIZEPF4(sge_hps) |
-		     HOSTPAGESIZEPF5(sge_hps) |
-		     HOSTPAGESIZEPF6(sge_hps) |
-		     HOSTPAGESIZEPF7(sge_hps));
-
-	if (is_t4(adap->params.chip)) {
-		t4_set_reg_field(adap, SGE_CONTROL,
-				 INGPADBOUNDARY_MASK |
-				 EGRSTATUSPAGESIZE_MASK,
-				 INGPADBOUNDARY(fl_align_log - 5) |
-				 EGRSTATUSPAGESIZE(stat_len != 64));
-=======
 	t4_write_reg(adap, SGE_HOST_PAGE_SIZE_A,
 		     HOSTPAGESIZEPF0_V(sge_hps) |
 		     HOSTPAGESIZEPF1_V(sge_hps) |
@@ -6150,7 +6132,6 @@
 				 INGPADBOUNDARY_V(fl_align_log -
 						  INGPADBOUNDARY_SHIFT_X) |
 				 EGRSTATUSPAGESIZE_V(stat_len != 64));
->>>>>>> afd2ff9b
 	} else {
 		/* T5 introduced the separation of the Free List Padding and
 		 * Packing Boundaries.  Thus, we can select a smaller Padding
@@ -6180,17 +6161,6 @@
 			fl_align = 64;
 			fl_align_log = 6;
 		}
-<<<<<<< HEAD
-		t4_set_reg_field(adap, SGE_CONTROL,
-				 INGPADBOUNDARY_MASK |
-				 EGRSTATUSPAGESIZE_MASK,
-				 INGPADBOUNDARY(INGPCIEBOUNDARY_32B_X) |
-				 EGRSTATUSPAGESIZE(stat_len != 64));
-		t4_set_reg_field(adap, SGE_CONTROL2_A,
-				 INGPACKBOUNDARY_V(INGPACKBOUNDARY_M),
-				 INGPACKBOUNDARY_V(fl_align_log -
-						 INGPACKBOUNDARY_SHIFT_X));
-=======
 		t4_set_reg_field(adap, SGE_CONTROL_A,
 				 INGPADBOUNDARY_V(INGPADBOUNDARY_M) |
 				 EGRSTATUSPAGESIZE_F,
@@ -6200,7 +6170,6 @@
 				 INGPACKBOUNDARY_V(INGPACKBOUNDARY_M),
 				 INGPACKBOUNDARY_V(fl_align_log -
 						   INGPACKBOUNDARY_SHIFT_X));
->>>>>>> afd2ff9b
 	}
 	/*
 	 * Adjust various SGE Free List Host Buffer Sizes.
