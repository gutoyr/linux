/*
 * This file is part of the Chelsio T4 Ethernet driver for Linux.
 *
 * Copyright (c) 2003-2014 Chelsio Communications, Inc. All rights reserved.
 *
 * This software is available to you under a choice of one of two
 * licenses.  You may choose to be licensed under the terms of the GNU
 * General Public License (GPL) Version 2, available from the file
 * COPYING in the main directory of this source tree, or the
 * OpenIB.org BSD license below:
 *
 *     Redistribution and use in source and binary forms, with or
 *     without modification, are permitted provided that the following
 *     conditions are met:
 *
 *      - Redistributions of source code must retain the above
 *        copyright notice, this list of conditions and the following
 *        disclaimer.
 *
 *      - Redistributions in binary form must reproduce the above
 *        copyright notice, this list of conditions and the following
 *        disclaimer in the documentation and/or other materials
 *        provided with the distribution.
 *
 * THE SOFTWARE IS PROVIDED "AS IS", WITHOUT WARRANTY OF ANY KIND,
 * EXPRESS OR IMPLIED, INCLUDING BUT NOT LIMITED TO THE WARRANTIES OF
 * MERCHANTABILITY, FITNESS FOR A PARTICULAR PURPOSE AND
 * NONINFRINGEMENT. IN NO EVENT SHALL THE AUTHORS OR COPYRIGHT HOLDERS
 * BE LIABLE FOR ANY CLAIM, DAMAGES OR OTHER LIABILITY, WHETHER IN AN
 * ACTION OF CONTRACT, TORT OR OTHERWISE, ARISING FROM, OUT OF OR IN
 * CONNECTION WITH THE SOFTWARE OR THE USE OR OTHER DEALINGS IN THE
 * SOFTWARE.
 */

#ifndef __T4_REGS_H
#define __T4_REGS_H

#define MYPF_BASE 0x1b000
#define MYPF_REG(reg_addr) (MYPF_BASE + (reg_addr))

#define PF0_BASE 0x1e000
#define PF0_REG(reg_addr) (PF0_BASE + (reg_addr))

#define PF_STRIDE 0x400
#define PF_BASE(idx) (PF0_BASE + (idx) * PF_STRIDE)
#define PF_REG(idx, reg) (PF_BASE(idx) + (reg))

#define MYPORT_BASE 0x1c000
#define MYPORT_REG(reg_addr) (MYPORT_BASE + (reg_addr))

#define PORT0_BASE 0x20000
#define PORT0_REG(reg_addr) (PORT0_BASE + (reg_addr))

#define PORT_STRIDE 0x2000
#define PORT_BASE(idx) (PORT0_BASE + (idx) * PORT_STRIDE)
#define PORT_REG(idx, reg) (PORT_BASE(idx) + (reg))

#define EDC_STRIDE (EDC_1_BASE_ADDR - EDC_0_BASE_ADDR)
#define EDC_REG(reg, idx) (reg + EDC_STRIDE * idx)

#define PCIE_MEM_ACCESS_REG(reg_addr, idx) ((reg_addr) + (idx) * 8)
#define PCIE_MAILBOX_REG(reg_addr, idx) ((reg_addr) + (idx) * 8)
#define MC_BIST_STATUS_REG(reg_addr, idx) ((reg_addr) + (idx) * 4)
#define EDC_BIST_STATUS_REG(reg_addr, idx) ((reg_addr) + (idx) * 4)

<<<<<<< HEAD
#define SGE_PF_KDOORBELL 0x0
#define  QID_MASK    0xffff8000U
#define  QID_SHIFT   15
#define  QID(x)      ((x) << QID_SHIFT)
#define  DBPRIO(x)   ((x) << 14)
#define  DBTYPE(x)   ((x) << 13)
#define  PIDX_MASK   0x00003fffU
#define  PIDX_SHIFT  0
#define  PIDX(x)     ((x) << PIDX_SHIFT)
#define  PIDX_SHIFT_T5   0
#define  PIDX_T5(x)  ((x) << PIDX_SHIFT_T5)


#define SGE_TIMERREGS	6
#define SGE_PF_GTS 0x4
#define  INGRESSQID_MASK   0xffff0000U
#define  INGRESSQID_SHIFT  16
#define  INGRESSQID(x)     ((x) << INGRESSQID_SHIFT)
#define  TIMERREG_MASK     0x0000e000U
#define  TIMERREG_SHIFT    13
#define  TIMERREG(x)       ((x) << TIMERREG_SHIFT)
#define  SEINTARM_MASK     0x00001000U
#define  SEINTARM_SHIFT    12
#define  SEINTARM(x)       ((x) << SEINTARM_SHIFT)
#define  CIDXINC_MASK      0x00000fffU
#define  CIDXINC_SHIFT     0
#define  CIDXINC(x)        ((x) << CIDXINC_SHIFT)

#define X_RXPKTCPLMODE_SPLIT     1
#define X_INGPADBOUNDARY_SHIFT 5

#define SGE_CONTROL 0x1008
#define SGE_CONTROL2_A		0x1124
#define  DCASYSTYPE             0x00080000U
#define  RXPKTCPLMODE_MASK      0x00040000U
#define  RXPKTCPLMODE_SHIFT     18
#define  RXPKTCPLMODE(x)        ((x) << RXPKTCPLMODE_SHIFT)
#define  EGRSTATUSPAGESIZE_MASK  0x00020000U
#define  EGRSTATUSPAGESIZE_SHIFT 17
#define  EGRSTATUSPAGESIZE(x)    ((x) << EGRSTATUSPAGESIZE_SHIFT)
#define  PKTSHIFT_MASK          0x00001c00U
#define  PKTSHIFT_SHIFT         10
#define  PKTSHIFT(x)            ((x) << PKTSHIFT_SHIFT)
#define  PKTSHIFT_GET(x)	(((x) & PKTSHIFT_MASK) >> PKTSHIFT_SHIFT)
#define  INGPCIEBOUNDARY_32B_X	0
#define  INGPCIEBOUNDARY_MASK   0x00000380U
#define  INGPCIEBOUNDARY_SHIFT  7
#define  INGPCIEBOUNDARY(x)     ((x) << INGPCIEBOUNDARY_SHIFT)
#define  INGPADBOUNDARY_MASK    0x00000070U
#define  INGPADBOUNDARY_SHIFT   4
#define  INGPADBOUNDARY(x)      ((x) << INGPADBOUNDARY_SHIFT)
#define  INGPADBOUNDARY_GET(x)	(((x) & INGPADBOUNDARY_MASK) \
				 >> INGPADBOUNDARY_SHIFT)
#define  INGPACKBOUNDARY_16B_X	0
#define  INGPACKBOUNDARY_SHIFT_X 5
=======
#define PCIE_FW_REG(reg_addr, idx) ((reg_addr) + (idx) * 4)

#define SGE_PF_KDOORBELL_A 0x0

#define QID_S    15
#define QID_V(x) ((x) << QID_S)

#define DBPRIO_S    14
#define DBPRIO_V(x) ((x) << DBPRIO_S)
#define DBPRIO_F    DBPRIO_V(1U)

#define PIDX_S    0
#define PIDX_V(x) ((x) << PIDX_S)

#define SGE_VF_KDOORBELL_A 0x0

#define DBTYPE_S    13
#define DBTYPE_V(x) ((x) << DBTYPE_S)
#define DBTYPE_F    DBTYPE_V(1U)

#define PIDX_T5_S    0
#define PIDX_T5_M    0x1fffU
#define PIDX_T5_V(x) ((x) << PIDX_T5_S)
#define PIDX_T5_G(x) (((x) >> PIDX_T5_S) & PIDX_T5_M)

#define SGE_PF_GTS_A 0x4

#define INGRESSQID_S    16
#define INGRESSQID_V(x) ((x) << INGRESSQID_S)

#define TIMERREG_S    13
#define TIMERREG_V(x) ((x) << TIMERREG_S)

#define SEINTARM_S    12
#define SEINTARM_V(x) ((x) << SEINTARM_S)

#define CIDXINC_S    0
#define CIDXINC_M    0xfffU
#define CIDXINC_V(x) ((x) << CIDXINC_S)

#define SGE_CONTROL_A	0x1008
#define SGE_CONTROL2_A	0x1124

#define RXPKTCPLMODE_S    18
#define RXPKTCPLMODE_V(x) ((x) << RXPKTCPLMODE_S)
#define RXPKTCPLMODE_F    RXPKTCPLMODE_V(1U)

#define EGRSTATUSPAGESIZE_S    17
#define EGRSTATUSPAGESIZE_V(x) ((x) << EGRSTATUSPAGESIZE_S)
#define EGRSTATUSPAGESIZE_F    EGRSTATUSPAGESIZE_V(1U)

#define PKTSHIFT_S    10
#define PKTSHIFT_M    0x7U
#define PKTSHIFT_V(x) ((x) << PKTSHIFT_S)
#define PKTSHIFT_G(x) (((x) >> PKTSHIFT_S) & PKTSHIFT_M)

#define INGPCIEBOUNDARY_S    7
#define INGPCIEBOUNDARY_V(x) ((x) << INGPCIEBOUNDARY_S)

#define INGPADBOUNDARY_S    4
#define INGPADBOUNDARY_M    0x7U
#define INGPADBOUNDARY_V(x) ((x) << INGPADBOUNDARY_S)
#define INGPADBOUNDARY_G(x) (((x) >> INGPADBOUNDARY_S) & INGPADBOUNDARY_M)

#define EGRPCIEBOUNDARY_S    1
#define EGRPCIEBOUNDARY_V(x) ((x) << EGRPCIEBOUNDARY_S)
>>>>>>> afd2ff9b

#define  INGPACKBOUNDARY_S	16
#define  INGPACKBOUNDARY_M	0x7U
#define  INGPACKBOUNDARY_V(x)	((x) << INGPACKBOUNDARY_S)
#define  INGPACKBOUNDARY_G(x)	(((x) >> INGPACKBOUNDARY_S) \
				 & INGPACKBOUNDARY_M)
<<<<<<< HEAD
#define  EGRPCIEBOUNDARY_MASK   0x0000000eU
#define  EGRPCIEBOUNDARY_SHIFT  1
#define  EGRPCIEBOUNDARY(x)     ((x) << EGRPCIEBOUNDARY_SHIFT)
#define  GLOBALENABLE           0x00000001U

#define SGE_HOST_PAGE_SIZE 0x100c

#define  HOSTPAGESIZEPF7_MASK   0x0000000fU
#define  HOSTPAGESIZEPF7_SHIFT  28
#define  HOSTPAGESIZEPF7(x)     ((x) << HOSTPAGESIZEPF7_SHIFT)

#define  HOSTPAGESIZEPF6_MASK   0x0000000fU
#define  HOSTPAGESIZEPF6_SHIFT  24
#define  HOSTPAGESIZEPF6(x)     ((x) << HOSTPAGESIZEPF6_SHIFT)

#define  HOSTPAGESIZEPF5_MASK   0x0000000fU
#define  HOSTPAGESIZEPF5_SHIFT  20
#define  HOSTPAGESIZEPF5(x)     ((x) << HOSTPAGESIZEPF5_SHIFT)

#define  HOSTPAGESIZEPF4_MASK   0x0000000fU
#define  HOSTPAGESIZEPF4_SHIFT  16
#define  HOSTPAGESIZEPF4(x)     ((x) << HOSTPAGESIZEPF4_SHIFT)

#define  HOSTPAGESIZEPF3_MASK   0x0000000fU
#define  HOSTPAGESIZEPF3_SHIFT  12
#define  HOSTPAGESIZEPF3(x)     ((x) << HOSTPAGESIZEPF3_SHIFT)

#define  HOSTPAGESIZEPF2_MASK   0x0000000fU
#define  HOSTPAGESIZEPF2_SHIFT  8
#define  HOSTPAGESIZEPF2(x)     ((x) << HOSTPAGESIZEPF2_SHIFT)

#define  HOSTPAGESIZEPF1_MASK   0x0000000fU
#define  HOSTPAGESIZEPF1_SHIFT  4
#define  HOSTPAGESIZEPF1(x)     ((x) << HOSTPAGESIZEPF1_SHIFT)

#define  HOSTPAGESIZEPF0_MASK   0x0000000fU
#define  HOSTPAGESIZEPF0_SHIFT  0
#define  HOSTPAGESIZEPF0(x)     ((x) << HOSTPAGESIZEPF0_SHIFT)

#define SGE_EGRESS_QUEUES_PER_PAGE_PF 0x1010
#define  QUEUESPERPAGEPF0_MASK   0x0000000fU
#define  QUEUESPERPAGEPF0_GET(x) ((x) & QUEUESPERPAGEPF0_MASK)

#define QUEUESPERPAGEPF0    0
#define QUEUESPERPAGEPF1    4

/* T5 and later support a new BAR2-based doorbell mechanism for Egress Queues.
 * The User Doorbells are each 128 bytes in length with a Simple Doorbell at
 * offsets 8x and a Write Combining single 64-byte Egress Queue Unit
 * (X_IDXSIZE_UNIT) Gather Buffer interface at offset 64.  For Ingress Queues,
 * we have a Going To Sleep register at offsets 8x+4.
 *
 * As noted above, we have many instances of the Simple Doorbell and Going To
 * Sleep registers at offsets 8x and 8x+4, respectively.  We want to use a
 * non-64-byte aligned offset for the Simple Doorbell in order to attempt to
 * avoid buffering of the writes to the Simple Doorbell and we want to use a
 * non-contiguous offset for the Going To Sleep writes in order to avoid
 * possible combining between them.
 */
#define SGE_UDB_SIZE            128
#define SGE_UDB_KDOORBELL       8
#define SGE_UDB_GTS             20
#define SGE_UDB_WCDOORBELL      64

#define SGE_INT_CAUSE1 0x1024
#define SGE_INT_CAUSE2 0x1030
#define SGE_INT_CAUSE3 0x103c
#define  ERR_FLM_DBP               0x80000000U
#define  ERR_FLM_IDMA1             0x40000000U
#define  ERR_FLM_IDMA0             0x20000000U
#define  ERR_FLM_HINT              0x10000000U
#define  ERR_PCIE_ERROR3           0x08000000U
#define  ERR_PCIE_ERROR2           0x04000000U
#define  ERR_PCIE_ERROR1           0x02000000U
#define  ERR_PCIE_ERROR0           0x01000000U
#define  ERR_TIMER_ABOVE_MAX_QID   0x00800000U
#define  ERR_CPL_EXCEED_IQE_SIZE   0x00400000U
#define  ERR_INVALID_CIDX_INC      0x00200000U
#define  ERR_ITP_TIME_PAUSED       0x00100000U
#define  ERR_CPL_OPCODE_0          0x00080000U
#define  ERR_DROPPED_DB            0x00040000U
#define  ERR_DATA_CPL_ON_HIGH_QID1 0x00020000U
#define  ERR_DATA_CPL_ON_HIGH_QID0 0x00010000U
#define  ERR_BAD_DB_PIDX3          0x00008000U
#define  ERR_BAD_DB_PIDX2          0x00004000U
#define  ERR_BAD_DB_PIDX1          0x00002000U
#define  ERR_BAD_DB_PIDX0          0x00001000U
#define  ERR_ING_PCIE_CHAN         0x00000800U
#define  ERR_ING_CTXT_PRIO         0x00000400U
#define  ERR_EGR_CTXT_PRIO         0x00000200U
#define  DBFIFO_HP_INT             0x00000100U
#define  DBFIFO_LP_INT             0x00000080U
#define  REG_ADDRESS_ERR           0x00000040U
#define  INGRESS_SIZE_ERR          0x00000020U
#define  EGRESS_SIZE_ERR           0x00000010U
#define  ERR_INV_CTXT3             0x00000008U
#define  ERR_INV_CTXT2             0x00000004U
#define  ERR_INV_CTXT1             0x00000002U
#define  ERR_INV_CTXT0             0x00000001U

#define SGE_INT_ENABLE3 0x1040
#define SGE_FL_BUFFER_SIZE0 0x1044
#define SGE_FL_BUFFER_SIZE1 0x1048
#define SGE_FL_BUFFER_SIZE2 0x104c
#define SGE_FL_BUFFER_SIZE3 0x1050
#define SGE_FL_BUFFER_SIZE4 0x1054
#define SGE_FL_BUFFER_SIZE5 0x1058
#define SGE_FL_BUFFER_SIZE6 0x105c
#define SGE_FL_BUFFER_SIZE7 0x1060
#define SGE_FL_BUFFER_SIZE8 0x1064

#define SGE_INGRESS_RX_THRESHOLD 0x10a0
#define  THRESHOLD_0_MASK   0x3f000000U
#define  THRESHOLD_0_SHIFT  24
#define  THRESHOLD_0(x)     ((x) << THRESHOLD_0_SHIFT)
#define  THRESHOLD_0_GET(x) (((x) & THRESHOLD_0_MASK) >> THRESHOLD_0_SHIFT)
#define  THRESHOLD_1_MASK   0x003f0000U
#define  THRESHOLD_1_SHIFT  16
#define  THRESHOLD_1(x)     ((x) << THRESHOLD_1_SHIFT)
#define  THRESHOLD_1_GET(x) (((x) & THRESHOLD_1_MASK) >> THRESHOLD_1_SHIFT)
#define  THRESHOLD_2_MASK   0x00003f00U
#define  THRESHOLD_2_SHIFT  8
#define  THRESHOLD_2(x)     ((x) << THRESHOLD_2_SHIFT)
#define  THRESHOLD_2_GET(x) (((x) & THRESHOLD_2_MASK) >> THRESHOLD_2_SHIFT)
#define  THRESHOLD_3_MASK   0x0000003fU
#define  THRESHOLD_3_SHIFT  0
#define  THRESHOLD_3(x)     ((x) << THRESHOLD_3_SHIFT)
#define  THRESHOLD_3_GET(x) (((x) & THRESHOLD_3_MASK) >> THRESHOLD_3_SHIFT)

#define SGE_CONM_CTRL 0x1094
#define  EGRTHRESHOLD_MASK   0x00003f00U
#define  EGRTHRESHOLDshift   8
#define  EGRTHRESHOLD(x)     ((x) << EGRTHRESHOLDshift)
#define  EGRTHRESHOLD_GET(x) (((x) & EGRTHRESHOLD_MASK) >> EGRTHRESHOLDshift)

#define EGRTHRESHOLDPACKING_MASK	0x3fU
#define EGRTHRESHOLDPACKING_SHIFT	14
#define EGRTHRESHOLDPACKING(x)		((x) << EGRTHRESHOLDPACKING_SHIFT)
#define EGRTHRESHOLDPACKING_GET(x)	(((x) >> EGRTHRESHOLDPACKING_SHIFT) & \
					  EGRTHRESHOLDPACKING_MASK)

#define SGE_DBFIFO_STATUS 0x10a4
#define  HP_INT_THRESH_SHIFT 28
#define  HP_INT_THRESH_MASK  0xfU
#define  HP_INT_THRESH(x)    ((x) << HP_INT_THRESH_SHIFT)
#define  LP_INT_THRESH_SHIFT 12
#define  LP_INT_THRESH_MASK  0xfU
#define  LP_INT_THRESH(x)    ((x) << LP_INT_THRESH_SHIFT)

#define SGE_DOORBELL_CONTROL 0x10a8
#define  ENABLE_DROP        (1 << 13)

#define S_NOCOALESCE    26
#define V_NOCOALESCE(x) ((x) << S_NOCOALESCE)
#define F_NOCOALESCE    V_NOCOALESCE(1U)

#define SGE_TIMESTAMP_LO 0x1098
#define SGE_TIMESTAMP_HI 0x109c
#define S_TSVAL    0
#define M_TSVAL    0xfffffffU
#define GET_TSVAL(x) (((x) >> S_TSVAL) & M_TSVAL)

#define SGE_TIMER_VALUE_0_AND_1 0x10b8
#define  TIMERVALUE0_MASK   0xffff0000U
#define  TIMERVALUE0_SHIFT  16
#define  TIMERVALUE0(x)     ((x) << TIMERVALUE0_SHIFT)
#define  TIMERVALUE0_GET(x) (((x) & TIMERVALUE0_MASK) >> TIMERVALUE0_SHIFT)
#define  TIMERVALUE1_MASK   0x0000ffffU
#define  TIMERVALUE1_SHIFT  0
#define  TIMERVALUE1(x)     ((x) << TIMERVALUE1_SHIFT)
#define  TIMERVALUE1_GET(x) (((x) & TIMERVALUE1_MASK) >> TIMERVALUE1_SHIFT)

#define SGE_TIMER_VALUE_2_AND_3 0x10bc
#define  TIMERVALUE2_MASK   0xffff0000U
#define  TIMERVALUE2_SHIFT  16
#define  TIMERVALUE2(x)     ((x) << TIMERVALUE2_SHIFT)
#define  TIMERVALUE2_GET(x) (((x) & TIMERVALUE2_MASK) >> TIMERVALUE2_SHIFT)
#define  TIMERVALUE3_MASK   0x0000ffffU
#define  TIMERVALUE3_SHIFT  0
#define  TIMERVALUE3(x)     ((x) << TIMERVALUE3_SHIFT)
#define  TIMERVALUE3_GET(x) (((x) & TIMERVALUE3_MASK) >> TIMERVALUE3_SHIFT)

#define SGE_TIMER_VALUE_4_AND_5 0x10c0
#define  TIMERVALUE4_MASK   0xffff0000U
#define  TIMERVALUE4_SHIFT  16
#define  TIMERVALUE4(x)     ((x) << TIMERVALUE4_SHIFT)
#define  TIMERVALUE4_GET(x) (((x) & TIMERVALUE4_MASK) >> TIMERVALUE4_SHIFT)
#define  TIMERVALUE5_MASK   0x0000ffffU
#define  TIMERVALUE5_SHIFT  0
#define  TIMERVALUE5(x)     ((x) << TIMERVALUE5_SHIFT)
#define  TIMERVALUE5_GET(x) (((x) & TIMERVALUE5_MASK) >> TIMERVALUE5_SHIFT)

#define SGE_DEBUG_INDEX 0x10cc
#define SGE_DEBUG_DATA_HIGH 0x10d0
#define SGE_DEBUG_DATA_LOW 0x10d4
#define SGE_DEBUG_DATA_LOW_INDEX_2	0x12c8
#define SGE_DEBUG_DATA_LOW_INDEX_3	0x12cc
#define SGE_DEBUG_DATA_HIGH_INDEX_10	0x12a8
#define SGE_INGRESS_QUEUES_PER_PAGE_PF 0x10f4

#define S_HP_INT_THRESH    28
#define M_HP_INT_THRESH 0xfU
#define V_HP_INT_THRESH(x) ((x) << S_HP_INT_THRESH)
#define S_LP_INT_THRESH_T5    18
#define V_LP_INT_THRESH_T5(x) ((x) << S_LP_INT_THRESH_T5)
#define M_LP_COUNT_T5    0x3ffffU
#define G_LP_COUNT_T5(x) (((x) >> S_LP_COUNT) & M_LP_COUNT_T5)
#define M_HP_COUNT 0x7ffU
#define S_HP_COUNT 16
#define G_HP_COUNT(x) (((x) >> S_HP_COUNT) & M_HP_COUNT)
#define S_LP_INT_THRESH    12
#define M_LP_INT_THRESH 0xfU
#define M_LP_INT_THRESH_T5    0xfffU
#define V_LP_INT_THRESH(x) ((x) << S_LP_INT_THRESH)
#define M_LP_COUNT 0x7ffU
#define S_LP_COUNT 0
#define G_LP_COUNT(x) (((x) >> S_LP_COUNT) & M_LP_COUNT)
#define A_SGE_DBFIFO_STATUS 0x10a4

#define SGE_STAT_TOTAL 0x10e4
#define SGE_STAT_MATCH 0x10e8

#define SGE_STAT_CFG   0x10ec
#define S_STATSOURCE_T5    9
#define STATSOURCE_T5(x) ((x) << S_STATSOURCE_T5)

#define SGE_DBFIFO_STATUS2 0x1118
#define M_HP_COUNT_T5    0x3ffU
#define G_HP_COUNT_T5(x) ((x)  & M_HP_COUNT_T5)
#define S_HP_INT_THRESH_T5    10
#define M_HP_INT_THRESH_T5    0xfU
#define V_HP_INT_THRESH_T5(x) ((x) << S_HP_INT_THRESH_T5)

#define S_ENABLE_DROP    13
#define V_ENABLE_DROP(x) ((x) << S_ENABLE_DROP)
#define F_ENABLE_DROP    V_ENABLE_DROP(1U)
#define S_DROPPED_DB 0
#define V_DROPPED_DB(x) ((x) << S_DROPPED_DB)
#define F_DROPPED_DB V_DROPPED_DB(1U)
#define A_SGE_DOORBELL_CONTROL 0x10a8

#define A_SGE_CTXT_CMD 0x11fc
#define A_SGE_DBQ_CTXT_BADDR 0x1084

#define PCIE_PF_CFG 0x40
#define  AIVEC(x)	((x) << 4)
#define  AIVEC_MASK	0x3ffU

#define PCIE_PF_CLI 0x44
#define PCIE_INT_CAUSE 0x3004
#define  UNXSPLCPLERR  0x20000000U
#define  PCIEPINT      0x10000000U
#define  PCIESINT      0x08000000U
#define  RPLPERR       0x04000000U
#define  RXWRPERR      0x02000000U
#define  RXCPLPERR     0x01000000U
#define  PIOTAGPERR    0x00800000U
#define  MATAGPERR     0x00400000U
#define  INTXCLRPERR   0x00200000U
#define  FIDPERR       0x00100000U
#define  CFGSNPPERR    0x00080000U
#define  HRSPPERR      0x00040000U
#define  HREQPERR      0x00020000U
#define  HCNTPERR      0x00010000U
#define  DRSPPERR      0x00008000U
#define  DREQPERR      0x00004000U
#define  DCNTPERR      0x00002000U
#define  CRSPPERR      0x00001000U
#define  CREQPERR      0x00000800U
#define  CCNTPERR      0x00000400U
#define  TARTAGPERR    0x00000200U
#define  PIOREQPERR    0x00000100U
#define  PIOCPLPERR    0x00000080U
#define  MSIXDIPERR    0x00000040U
#define  MSIXDATAPERR  0x00000020U
#define  MSIXADDRHPERR 0x00000010U
#define  MSIXADDRLPERR 0x00000008U
#define  MSIDATAPERR   0x00000004U
#define  MSIADDRHPERR  0x00000002U
#define  MSIADDRLPERR  0x00000001U

#define  READRSPERR      0x20000000U
#define  TRGT1GRPPERR    0x10000000U
#define  IPSOTPERR       0x08000000U
#define  IPRXDATAGRPPERR 0x02000000U
#define  IPRXHDRGRPPERR  0x01000000U
#define  MAGRPPERR       0x00400000U
#define  VFIDPERR        0x00200000U
#define  HREQWRPERR      0x00010000U
#define  DREQWRPERR      0x00002000U
#define  MSTTAGQPERR     0x00000400U
#define  PIOREQGRPPERR   0x00000100U
#define  PIOCPLGRPPERR   0x00000080U
#define  MSIXSTIPERR     0x00000004U
#define  MSTTIMEOUTPERR  0x00000002U
#define  MSTGRPPERR      0x00000001U

#define PCIE_NONFAT_ERR 0x3010
#define PCIE_CFG_SPACE_REQ 0x3060
#define PCIE_CFG_SPACE_DATA 0x3064
#define PCIE_MEM_ACCESS_BASE_WIN 0x3068
#define S_PCIEOFST       10
#define M_PCIEOFST       0x3fffffU
#define GET_PCIEOFST(x)  (((x) >> S_PCIEOFST) & M_PCIEOFST)
#define  PCIEOFST_MASK   0xfffffc00U
#define  BIR_MASK        0x00000300U
#define  BIR_SHIFT       8
#define  BIR(x)          ((x) << BIR_SHIFT)
#define  WINDOW_MASK     0x000000ffU
#define  WINDOW_SHIFT    0
#define  WINDOW(x)       ((x) << WINDOW_SHIFT)
#define  GET_WINDOW(x)	 (((x) >> WINDOW_SHIFT) & WINDOW_MASK)
#define PCIE_MEM_ACCESS_OFFSET 0x306c
#define ENABLE	(1U << 30)
#define FUNCTION(x) ((x) << 12)
#define F_LOCALCFG    (1U << 28)

#define S_PFNUM    0
#define V_PFNUM(x) ((x) << S_PFNUM)

#define PCIE_FW 0x30b8
#define  PCIE_FW_ERR		0x80000000U
#define  PCIE_FW_INIT		0x40000000U
#define  PCIE_FW_HALT		0x20000000U
#define  PCIE_FW_MASTER_VLD	0x00008000U
#define  PCIE_FW_MASTER(x)	((x) << 12)
#define  PCIE_FW_MASTER_MASK	0x7
#define  PCIE_FW_MASTER_GET(x)	(((x) >> 12) & PCIE_FW_MASTER_MASK)

#define PCIE_CORE_UTL_SYSTEM_BUS_AGENT_STATUS 0x5908
#define  RNPP 0x80000000U
#define  RPCP 0x20000000U
#define  RCIP 0x08000000U
#define  RCCP 0x04000000U
#define  RFTP 0x00800000U
#define  PTRP 0x00100000U

#define PCIE_CORE_UTL_PCI_EXPRESS_PORT_STATUS 0x59a4
#define  TPCP 0x40000000U
#define  TNPP 0x20000000U
#define  TFTP 0x10000000U
#define  TCAP 0x08000000U
#define  TCIP 0x04000000U
#define  RCAP 0x02000000U
#define  PLUP 0x00800000U
#define  PLDN 0x00400000U
#define  OTDD 0x00200000U
#define  GTRP 0x00100000U
#define  RDPE 0x00040000U
#define  TDCE 0x00020000U
#define  TDUE 0x00010000U

#define MC_INT_CAUSE 0x7518
#define MC_P_INT_CAUSE 0x41318
#define  ECC_UE_INT_CAUSE 0x00000004U
#define  ECC_CE_INT_CAUSE 0x00000002U
#define  PERR_INT_CAUSE   0x00000001U

#define MC_ECC_STATUS 0x751c
#define MC_P_ECC_STATUS 0x4131c
#define  ECC_CECNT_MASK   0xffff0000U
#define  ECC_CECNT_SHIFT  16
#define  ECC_CECNT(x)     ((x) << ECC_CECNT_SHIFT)
#define  ECC_CECNT_GET(x) (((x) & ECC_CECNT_MASK) >> ECC_CECNT_SHIFT)
#define  ECC_UECNT_MASK   0x0000ffffU
#define  ECC_UECNT_SHIFT  0
#define  ECC_UECNT(x)     ((x) << ECC_UECNT_SHIFT)
#define  ECC_UECNT_GET(x) (((x) & ECC_UECNT_MASK) >> ECC_UECNT_SHIFT)

#define MC_BIST_CMD 0x7600
#define  START_BIST          0x80000000U
#define  BIST_CMD_GAP_MASK   0x0000ff00U
#define  BIST_CMD_GAP_SHIFT  8
#define  BIST_CMD_GAP(x)     ((x) << BIST_CMD_GAP_SHIFT)
#define  BIST_OPCODE_MASK    0x00000003U
#define  BIST_OPCODE_SHIFT   0
#define  BIST_OPCODE(x)      ((x) << BIST_OPCODE_SHIFT)

#define MC_BIST_CMD_ADDR 0x7604
#define MC_BIST_CMD_LEN 0x7608
#define MC_BIST_DATA_PATTERN 0x760c
#define  BIST_DATA_TYPE_MASK   0x0000000fU
#define  BIST_DATA_TYPE_SHIFT  0
#define  BIST_DATA_TYPE(x)     ((x) << BIST_DATA_TYPE_SHIFT)

#define MC_BIST_STATUS_RDATA 0x7688

#define MA_EDRAM0_BAR 0x77c0
#define MA_EDRAM1_BAR 0x77c4
#define EDRAM_SIZE_MASK   0xfffU
#define EDRAM_SIZE_GET(x) ((x) & EDRAM_SIZE_MASK)

#define MA_EXT_MEMORY_BAR 0x77c8
#define  EXT_MEM_SIZE_MASK   0x00000fffU
#define  EXT_MEM_SIZE_SHIFT  0
#define  EXT_MEM_SIZE_GET(x) (((x) & EXT_MEM_SIZE_MASK) >> EXT_MEM_SIZE_SHIFT)

#define MA_TARGET_MEM_ENABLE 0x77d8
#define  EXT_MEM1_ENABLE 0x00000010U
#define  EXT_MEM_ENABLE 0x00000004U
#define  EDRAM1_ENABLE  0x00000002U
#define  EDRAM0_ENABLE  0x00000001U

#define MA_INT_CAUSE 0x77e0
#define  MEM_PERR_INT_CAUSE 0x00000002U
#define  MEM_WRAP_INT_CAUSE 0x00000001U

#define MA_INT_WRAP_STATUS 0x77e4
#define  MEM_WRAP_ADDRESS_MASK   0xfffffff0U
#define  MEM_WRAP_ADDRESS_SHIFT  4
#define  MEM_WRAP_ADDRESS_GET(x) (((x) & MEM_WRAP_ADDRESS_MASK) >> MEM_WRAP_ADDRESS_SHIFT)
#define  MEM_WRAP_CLIENT_NUM_MASK   0x0000000fU
#define  MEM_WRAP_CLIENT_NUM_SHIFT  0
#define  MEM_WRAP_CLIENT_NUM_GET(x) (((x) & MEM_WRAP_CLIENT_NUM_MASK) >> MEM_WRAP_CLIENT_NUM_SHIFT)
#define MA_PCIE_FW 0x30b8
#define MA_PARITY_ERROR_STATUS 0x77f4
#define MA_PARITY_ERROR_STATUS2 0x7804

#define MA_EXT_MEMORY1_BAR 0x7808
#define EDC_0_BASE_ADDR 0x7900

#define EDC_BIST_CMD 0x7904
#define EDC_BIST_CMD_ADDR 0x7908
#define EDC_BIST_CMD_LEN 0x790c
#define EDC_BIST_DATA_PATTERN 0x7910
#define EDC_BIST_STATUS_RDATA 0x7928
#define EDC_INT_CAUSE 0x7978
#define  ECC_UE_PAR     0x00000020U
#define  ECC_CE_PAR     0x00000010U
#define  PERR_PAR_CAUSE 0x00000008U

#define EDC_ECC_STATUS 0x797c

#define EDC_1_BASE_ADDR 0x7980

#define CIM_BOOT_CFG 0x7b00
#define  BOOTADDR_MASK 0xffffff00U
#define  UPCRST        0x1U

#define CIM_PF_MAILBOX_DATA 0x240
#define CIM_PF_MAILBOX_CTRL 0x280
#define  MBMSGVALID     0x00000008U
#define  MBINTREQ       0x00000004U
#define  MBOWNER_MASK   0x00000003U
#define  MBOWNER_SHIFT  0
#define  MBOWNER(x)     ((x) << MBOWNER_SHIFT)
#define  MBOWNER_GET(x) (((x) & MBOWNER_MASK) >> MBOWNER_SHIFT)

#define CIM_PF_HOST_INT_ENABLE 0x288
#define  MBMSGRDYINTEN(x) ((x) << 19)

#define CIM_PF_HOST_INT_CAUSE 0x28c
#define  MBMSGRDYINT 0x00080000U

#define CIM_HOST_INT_CAUSE 0x7b2c
#define  TIEQOUTPARERRINT  0x00100000U
#define  TIEQINPARERRINT   0x00080000U
#define  MBHOSTPARERR      0x00040000U
#define  MBUPPARERR        0x00020000U
#define  IBQPARERR         0x0001f800U
#define  IBQTP0PARERR      0x00010000U
#define  IBQTP1PARERR      0x00008000U
#define  IBQULPPARERR      0x00004000U
#define  IBQSGELOPARERR    0x00002000U
#define  IBQSGEHIPARERR    0x00001000U
#define  IBQNCSIPARERR     0x00000800U
#define  OBQPARERR         0x000007e0U
#define  OBQULP0PARERR     0x00000400U
#define  OBQULP1PARERR     0x00000200U
#define  OBQULP2PARERR     0x00000100U
#define  OBQULP3PARERR     0x00000080U
#define  OBQSGEPARERR      0x00000040U
#define  OBQNCSIPARERR     0x00000020U
#define  PREFDROPINT       0x00000002U
#define  UPACCNONZERO      0x00000001U

#define CIM_HOST_UPACC_INT_CAUSE 0x7b34
#define  EEPROMWRINT      0x40000000U
#define  TIMEOUTMAINT     0x20000000U
#define  TIMEOUTINT       0x10000000U
#define  RSPOVRLOOKUPINT  0x08000000U
#define  REQOVRLOOKUPINT  0x04000000U
#define  BLKWRPLINT       0x02000000U
#define  BLKRDPLINT       0x01000000U
#define  SGLWRPLINT       0x00800000U
#define  SGLRDPLINT       0x00400000U
#define  BLKWRCTLINT      0x00200000U
#define  BLKRDCTLINT      0x00100000U
#define  SGLWRCTLINT      0x00080000U
#define  SGLRDCTLINT      0x00040000U
#define  BLKWREEPROMINT   0x00020000U
#define  BLKRDEEPROMINT   0x00010000U
#define  SGLWREEPROMINT   0x00008000U
#define  SGLRDEEPROMINT   0x00004000U
#define  BLKWRFLASHINT    0x00002000U
#define  BLKRDFLASHINT    0x00001000U
#define  SGLWRFLASHINT    0x00000800U
#define  SGLRDFLASHINT    0x00000400U
#define  BLKWRBOOTINT     0x00000200U
#define  BLKRDBOOTINT     0x00000100U
#define  SGLWRBOOTINT     0x00000080U
#define  SGLRDBOOTINT     0x00000040U
#define  ILLWRBEINT       0x00000020U
#define  ILLRDBEINT       0x00000010U
#define  ILLRDINT         0x00000008U
#define  ILLWRINT         0x00000004U
#define  ILLTRANSINT      0x00000002U
#define  RSVDSPACEINT     0x00000001U

#define TP_OUT_CONFIG 0x7d04
#define  VLANEXTENABLE_MASK  0x0000f000U
#define  VLANEXTENABLE_SHIFT 12

#define TP_GLOBAL_CONFIG 0x7d08
#define  FIVETUPLELOOKUP_SHIFT  17
#define  FIVETUPLELOOKUP_MASK   0x00060000U
#define  FIVETUPLELOOKUP(x)     ((x) << FIVETUPLELOOKUP_SHIFT)
#define  FIVETUPLELOOKUP_GET(x) (((x) & FIVETUPLELOOKUP_MASK) >> \
				FIVETUPLELOOKUP_SHIFT)

#define TP_PARA_REG2 0x7d68
#define  MAXRXDATA_MASK    0xffff0000U
#define  MAXRXDATA_SHIFT   16
#define  MAXRXDATA_GET(x) (((x) & MAXRXDATA_MASK) >> MAXRXDATA_SHIFT)

#define TP_TIMER_RESOLUTION 0x7d90
#define  TIMERRESOLUTION_MASK   0x00ff0000U
#define  TIMERRESOLUTION_SHIFT  16
#define  TIMERRESOLUTION_GET(x) (((x) & TIMERRESOLUTION_MASK) >> TIMERRESOLUTION_SHIFT)
#define  DELAYEDACKRESOLUTION_MASK 0x000000ffU
#define  DELAYEDACKRESOLUTION_SHIFT     0
#define  DELAYEDACKRESOLUTION_GET(x) \
	(((x) & DELAYEDACKRESOLUTION_MASK) >> DELAYEDACKRESOLUTION_SHIFT)

#define TP_SHIFT_CNT 0x7dc0
#define  SYNSHIFTMAX_SHIFT         24
#define  SYNSHIFTMAX_MASK          0xff000000U
#define  SYNSHIFTMAX(x)            ((x) << SYNSHIFTMAX_SHIFT)
#define  SYNSHIFTMAX_GET(x)        (((x) & SYNSHIFTMAX_MASK) >> \
				   SYNSHIFTMAX_SHIFT)
#define  RXTSHIFTMAXR1_SHIFT       20
#define  RXTSHIFTMAXR1_MASK        0x00f00000U
#define  RXTSHIFTMAXR1(x)          ((x) << RXTSHIFTMAXR1_SHIFT)
#define  RXTSHIFTMAXR1_GET(x)      (((x) & RXTSHIFTMAXR1_MASK) >> \
				   RXTSHIFTMAXR1_SHIFT)
#define  RXTSHIFTMAXR2_SHIFT       16
#define  RXTSHIFTMAXR2_MASK        0x000f0000U
#define  RXTSHIFTMAXR2(x)          ((x) << RXTSHIFTMAXR2_SHIFT)
#define  RXTSHIFTMAXR2_GET(x)      (((x) & RXTSHIFTMAXR2_MASK) >> \
				   RXTSHIFTMAXR2_SHIFT)
#define  PERSHIFTBACKOFFMAX_SHIFT  12
#define  PERSHIFTBACKOFFMAX_MASK   0x0000f000U
#define  PERSHIFTBACKOFFMAX(x)     ((x) << PERSHIFTBACKOFFMAX_SHIFT)
#define  PERSHIFTBACKOFFMAX_GET(x) (((x) & PERSHIFTBACKOFFMAX_MASK) >> \
				   PERSHIFTBACKOFFMAX_SHIFT)
#define  PERSHIFTMAX_SHIFT         8
#define  PERSHIFTMAX_MASK          0x00000f00U
#define  PERSHIFTMAX(x)            ((x) << PERSHIFTMAX_SHIFT)
#define  PERSHIFTMAX_GET(x)        (((x) & PERSHIFTMAX_MASK) >> \
				   PERSHIFTMAX_SHIFT)
#define  KEEPALIVEMAXR1_SHIFT      4
#define  KEEPALIVEMAXR1_MASK       0x000000f0U
#define  KEEPALIVEMAXR1(x)         ((x) << KEEPALIVEMAXR1_SHIFT)
#define  KEEPALIVEMAXR1_GET(x)     (((x) & KEEPALIVEMAXR1_MASK) >> \
				   KEEPALIVEMAXR1_SHIFT)
#define KEEPALIVEMAXR2_SHIFT       0
#define KEEPALIVEMAXR2_MASK        0x0000000fU
#define KEEPALIVEMAXR2(x)          ((x) << KEEPALIVEMAXR2_SHIFT)
#define KEEPALIVEMAXR2_GET(x)      (((x) & KEEPALIVEMAXR2_MASK) >> \
				   KEEPALIVEMAXR2_SHIFT)

#define TP_CCTRL_TABLE 0x7ddc
#define TP_MTU_TABLE 0x7de4
#define  MTUINDEX_MASK   0xff000000U
#define  MTUINDEX_SHIFT  24
#define  MTUINDEX(x)     ((x) << MTUINDEX_SHIFT)
#define  MTUWIDTH_MASK   0x000f0000U
#define  MTUWIDTH_SHIFT  16
#define  MTUWIDTH(x)     ((x) << MTUWIDTH_SHIFT)
#define  MTUWIDTH_GET(x) (((x) & MTUWIDTH_MASK) >> MTUWIDTH_SHIFT)
#define  MTUVALUE_MASK   0x00003fffU
#define  MTUVALUE_SHIFT  0
#define  MTUVALUE(x)     ((x) << MTUVALUE_SHIFT)
#define  MTUVALUE_GET(x) (((x) & MTUVALUE_MASK) >> MTUVALUE_SHIFT)

#define TP_RSS_LKP_TABLE 0x7dec
#define  LKPTBLROWVLD        0x80000000U
#define  LKPTBLQUEUE1_MASK   0x000ffc00U
#define  LKPTBLQUEUE1_SHIFT  10
#define  LKPTBLQUEUE1(x)     ((x) << LKPTBLQUEUE1_SHIFT)
#define  LKPTBLQUEUE1_GET(x) (((x) & LKPTBLQUEUE1_MASK) >> LKPTBLQUEUE1_SHIFT)
#define  LKPTBLQUEUE0_MASK   0x000003ffU
#define  LKPTBLQUEUE0_SHIFT  0
#define  LKPTBLQUEUE0(x)     ((x) << LKPTBLQUEUE0_SHIFT)
#define  LKPTBLQUEUE0_GET(x) (((x) & LKPTBLQUEUE0_MASK) >> LKPTBLQUEUE0_SHIFT)

#define TP_PIO_ADDR 0x7e40
#define TP_PIO_DATA 0x7e44
#define TP_MIB_INDEX 0x7e50
#define TP_MIB_DATA 0x7e54
#define TP_INT_CAUSE 0x7e74
#define  FLMTXFLSTEMPTY 0x40000000U

#define TP_VLAN_PRI_MAP 0x140
#define  FRAGMENTATION_SHIFT 9
#define  FRAGMENTATION_MASK  0x00000200U
#define  MPSHITTYPE_MASK     0x00000100U
#define  MACMATCH_MASK       0x00000080U
#define  ETHERTYPE_MASK      0x00000040U
#define  PROTOCOL_MASK       0x00000020U
#define  TOS_MASK            0x00000010U
#define  VLAN_MASK           0x00000008U
#define  VNIC_ID_MASK        0x00000004U
#define  PORT_MASK           0x00000002U
#define  FCOE_SHIFT          0
#define  FCOE_MASK           0x00000001U

#define TP_INGRESS_CONFIG 0x141
#define  VNIC                0x00000800U
#define  CSUM_HAS_PSEUDO_HDR 0x00000400U
#define  RM_OVLAN            0x00000200U
#define  LOOKUPEVERYPKT      0x00000100U

#define TP_MIB_MAC_IN_ERR_0 0x0
#define TP_MIB_TCP_OUT_RST 0xc
#define TP_MIB_TCP_IN_SEG_HI 0x10
#define TP_MIB_TCP_IN_SEG_LO 0x11
#define TP_MIB_TCP_OUT_SEG_HI 0x12
#define TP_MIB_TCP_OUT_SEG_LO 0x13
#define TP_MIB_TCP_RXT_SEG_HI 0x14
#define TP_MIB_TCP_RXT_SEG_LO 0x15
#define TP_MIB_TNL_CNG_DROP_0 0x18
#define TP_MIB_TCP_V6IN_ERR_0 0x28
#define TP_MIB_TCP_V6OUT_RST 0x2c
#define TP_MIB_OFD_ARP_DROP 0x36
#define TP_MIB_TNL_DROP_0 0x44
#define TP_MIB_OFD_VLN_DROP_0 0x58

#define ULP_TX_INT_CAUSE 0x8dcc
#define  PBL_BOUND_ERR_CH3 0x80000000U
#define  PBL_BOUND_ERR_CH2 0x40000000U
#define  PBL_BOUND_ERR_CH1 0x20000000U
#define  PBL_BOUND_ERR_CH0 0x10000000U

#define PM_RX_INT_CAUSE 0x8fdc
#define  ZERO_E_CMD_ERROR     0x00400000U
#define  PMRX_FRAMING_ERROR   0x003ffff0U
#define  OCSPI_PAR_ERROR      0x00000008U
#define  DB_OPTIONS_PAR_ERROR 0x00000004U
#define  IESPI_PAR_ERROR      0x00000002U
#define  E_PCMD_PAR_ERROR     0x00000001U

#define PM_TX_INT_CAUSE 0x8ffc
#define  PCMD_LEN_OVFL0     0x80000000U
#define  PCMD_LEN_OVFL1     0x40000000U
#define  PCMD_LEN_OVFL2     0x20000000U
#define  ZERO_C_CMD_ERROR   0x10000000U
#define  PMTX_FRAMING_ERROR 0x0ffffff0U
#define  OESPI_PAR_ERROR    0x00000008U
#define  ICSPI_PAR_ERROR    0x00000002U
#define  C_PCMD_PAR_ERROR   0x00000001U
=======

#define VFIFO_ENABLE_S    10
#define VFIFO_ENABLE_V(x) ((x) << VFIFO_ENABLE_S)
#define VFIFO_ENABLE_F    VFIFO_ENABLE_V(1U)

#define SGE_DBVFIFO_BADDR_A 0x1138

#define DBVFIFO_SIZE_S    6
#define DBVFIFO_SIZE_M    0xfffU
#define DBVFIFO_SIZE_G(x) (((x) >> DBVFIFO_SIZE_S) & DBVFIFO_SIZE_M)

#define T6_DBVFIFO_SIZE_S    0
#define T6_DBVFIFO_SIZE_M    0x1fffU
#define T6_DBVFIFO_SIZE_G(x) (((x) >> T6_DBVFIFO_SIZE_S) & T6_DBVFIFO_SIZE_M)

#define GLOBALENABLE_S    0
#define GLOBALENABLE_V(x) ((x) << GLOBALENABLE_S)
#define GLOBALENABLE_F    GLOBALENABLE_V(1U)

#define SGE_HOST_PAGE_SIZE_A 0x100c

#define HOSTPAGESIZEPF7_S    28
#define HOSTPAGESIZEPF7_M    0xfU
#define HOSTPAGESIZEPF7_V(x) ((x) << HOSTPAGESIZEPF7_S)
#define HOSTPAGESIZEPF7_G(x) (((x) >> HOSTPAGESIZEPF7_S) & HOSTPAGESIZEPF7_M)

#define HOSTPAGESIZEPF6_S    24
#define HOSTPAGESIZEPF6_M    0xfU
#define HOSTPAGESIZEPF6_V(x) ((x) << HOSTPAGESIZEPF6_S)
#define HOSTPAGESIZEPF6_G(x) (((x) >> HOSTPAGESIZEPF6_S) & HOSTPAGESIZEPF6_M)

#define HOSTPAGESIZEPF5_S    20
#define HOSTPAGESIZEPF5_M    0xfU
#define HOSTPAGESIZEPF5_V(x) ((x) << HOSTPAGESIZEPF5_S)
#define HOSTPAGESIZEPF5_G(x) (((x) >> HOSTPAGESIZEPF5_S) & HOSTPAGESIZEPF5_M)

#define HOSTPAGESIZEPF4_S    16
#define HOSTPAGESIZEPF4_M    0xfU
#define HOSTPAGESIZEPF4_V(x) ((x) << HOSTPAGESIZEPF4_S)
#define HOSTPAGESIZEPF4_G(x) (((x) >> HOSTPAGESIZEPF4_S) & HOSTPAGESIZEPF4_M)

#define HOSTPAGESIZEPF3_S    12
#define HOSTPAGESIZEPF3_M    0xfU
#define HOSTPAGESIZEPF3_V(x) ((x) << HOSTPAGESIZEPF3_S)
#define HOSTPAGESIZEPF3_G(x) (((x) >> HOSTPAGESIZEPF3_S) & HOSTPAGESIZEPF3_M)

#define HOSTPAGESIZEPF2_S    8
#define HOSTPAGESIZEPF2_M    0xfU
#define HOSTPAGESIZEPF2_V(x) ((x) << HOSTPAGESIZEPF2_S)
#define HOSTPAGESIZEPF2_G(x) (((x) >> HOSTPAGESIZEPF2_S) & HOSTPAGESIZEPF2_M)

#define HOSTPAGESIZEPF1_S    4
#define HOSTPAGESIZEPF1_M    0xfU
#define HOSTPAGESIZEPF1_V(x) ((x) << HOSTPAGESIZEPF1_S)
#define HOSTPAGESIZEPF1_G(x) (((x) >> HOSTPAGESIZEPF1_S) & HOSTPAGESIZEPF1_M)

#define HOSTPAGESIZEPF0_S    0
#define HOSTPAGESIZEPF0_M    0xfU
#define HOSTPAGESIZEPF0_V(x) ((x) << HOSTPAGESIZEPF0_S)
#define HOSTPAGESIZEPF0_G(x) (((x) >> HOSTPAGESIZEPF0_S) & HOSTPAGESIZEPF0_M)

#define SGE_EGRESS_QUEUES_PER_PAGE_PF_A 0x1010
#define SGE_EGRESS_QUEUES_PER_PAGE_VF_A 0x1014

#define QUEUESPERPAGEPF1_S    4

#define QUEUESPERPAGEPF0_S    0
#define QUEUESPERPAGEPF0_M    0xfU
#define QUEUESPERPAGEPF0_V(x) ((x) << QUEUESPERPAGEPF0_S)
#define QUEUESPERPAGEPF0_G(x) (((x) >> QUEUESPERPAGEPF0_S) & QUEUESPERPAGEPF0_M)

#define SGE_INT_CAUSE1_A	0x1024
#define SGE_INT_CAUSE2_A	0x1030
#define SGE_INT_CAUSE3_A	0x103c

#define ERR_FLM_DBP_S    31
#define ERR_FLM_DBP_V(x) ((x) << ERR_FLM_DBP_S)
#define ERR_FLM_DBP_F    ERR_FLM_DBP_V(1U)

#define ERR_FLM_IDMA1_S    30
#define ERR_FLM_IDMA1_V(x) ((x) << ERR_FLM_IDMA1_S)
#define ERR_FLM_IDMA1_F    ERR_FLM_IDMA1_V(1U)

#define ERR_FLM_IDMA0_S    29
#define ERR_FLM_IDMA0_V(x) ((x) << ERR_FLM_IDMA0_S)
#define ERR_FLM_IDMA0_F    ERR_FLM_IDMA0_V(1U)

#define ERR_FLM_HINT_S    28
#define ERR_FLM_HINT_V(x) ((x) << ERR_FLM_HINT_S)
#define ERR_FLM_HINT_F    ERR_FLM_HINT_V(1U)

#define ERR_PCIE_ERROR3_S    27
#define ERR_PCIE_ERROR3_V(x) ((x) << ERR_PCIE_ERROR3_S)
#define ERR_PCIE_ERROR3_F    ERR_PCIE_ERROR3_V(1U)

#define ERR_PCIE_ERROR2_S    26
#define ERR_PCIE_ERROR2_V(x) ((x) << ERR_PCIE_ERROR2_S)
#define ERR_PCIE_ERROR2_F    ERR_PCIE_ERROR2_V(1U)

#define ERR_PCIE_ERROR1_S    25
#define ERR_PCIE_ERROR1_V(x) ((x) << ERR_PCIE_ERROR1_S)
#define ERR_PCIE_ERROR1_F    ERR_PCIE_ERROR1_V(1U)

#define ERR_PCIE_ERROR0_S    24
#define ERR_PCIE_ERROR0_V(x) ((x) << ERR_PCIE_ERROR0_S)
#define ERR_PCIE_ERROR0_F    ERR_PCIE_ERROR0_V(1U)

#define ERR_CPL_EXCEED_IQE_SIZE_S    22
#define ERR_CPL_EXCEED_IQE_SIZE_V(x) ((x) << ERR_CPL_EXCEED_IQE_SIZE_S)
#define ERR_CPL_EXCEED_IQE_SIZE_F    ERR_CPL_EXCEED_IQE_SIZE_V(1U)

#define ERR_INVALID_CIDX_INC_S    21
#define ERR_INVALID_CIDX_INC_V(x) ((x) << ERR_INVALID_CIDX_INC_S)
#define ERR_INVALID_CIDX_INC_F    ERR_INVALID_CIDX_INC_V(1U)

#define ERR_CPL_OPCODE_0_S    19
#define ERR_CPL_OPCODE_0_V(x) ((x) << ERR_CPL_OPCODE_0_S)
#define ERR_CPL_OPCODE_0_F    ERR_CPL_OPCODE_0_V(1U)

#define ERR_DROPPED_DB_S    18
#define ERR_DROPPED_DB_V(x) ((x) << ERR_DROPPED_DB_S)
#define ERR_DROPPED_DB_F    ERR_DROPPED_DB_V(1U)

#define ERR_DATA_CPL_ON_HIGH_QID1_S    17
#define ERR_DATA_CPL_ON_HIGH_QID1_V(x) ((x) << ERR_DATA_CPL_ON_HIGH_QID1_S)
#define ERR_DATA_CPL_ON_HIGH_QID1_F    ERR_DATA_CPL_ON_HIGH_QID1_V(1U)

#define ERR_DATA_CPL_ON_HIGH_QID0_S    16
#define ERR_DATA_CPL_ON_HIGH_QID0_V(x) ((x) << ERR_DATA_CPL_ON_HIGH_QID0_S)
#define ERR_DATA_CPL_ON_HIGH_QID0_F    ERR_DATA_CPL_ON_HIGH_QID0_V(1U)

#define ERR_BAD_DB_PIDX3_S    15
#define ERR_BAD_DB_PIDX3_V(x) ((x) << ERR_BAD_DB_PIDX3_S)
#define ERR_BAD_DB_PIDX3_F    ERR_BAD_DB_PIDX3_V(1U)

#define ERR_BAD_DB_PIDX2_S    14
#define ERR_BAD_DB_PIDX2_V(x) ((x) << ERR_BAD_DB_PIDX2_S)
#define ERR_BAD_DB_PIDX2_F    ERR_BAD_DB_PIDX2_V(1U)

#define ERR_BAD_DB_PIDX1_S    13
#define ERR_BAD_DB_PIDX1_V(x) ((x) << ERR_BAD_DB_PIDX1_S)
#define ERR_BAD_DB_PIDX1_F    ERR_BAD_DB_PIDX1_V(1U)

#define ERR_BAD_DB_PIDX0_S    12
#define ERR_BAD_DB_PIDX0_V(x) ((x) << ERR_BAD_DB_PIDX0_S)
#define ERR_BAD_DB_PIDX0_F    ERR_BAD_DB_PIDX0_V(1U)

#define ERR_ING_CTXT_PRIO_S    10
#define ERR_ING_CTXT_PRIO_V(x) ((x) << ERR_ING_CTXT_PRIO_S)
#define ERR_ING_CTXT_PRIO_F    ERR_ING_CTXT_PRIO_V(1U)

#define ERR_EGR_CTXT_PRIO_S    9
#define ERR_EGR_CTXT_PRIO_V(x) ((x) << ERR_EGR_CTXT_PRIO_S)
#define ERR_EGR_CTXT_PRIO_F    ERR_EGR_CTXT_PRIO_V(1U)

#define DBFIFO_HP_INT_S    8
#define DBFIFO_HP_INT_V(x) ((x) << DBFIFO_HP_INT_S)
#define DBFIFO_HP_INT_F    DBFIFO_HP_INT_V(1U)

#define DBFIFO_LP_INT_S    7
#define DBFIFO_LP_INT_V(x) ((x) << DBFIFO_LP_INT_S)
#define DBFIFO_LP_INT_F    DBFIFO_LP_INT_V(1U)

#define INGRESS_SIZE_ERR_S    5
#define INGRESS_SIZE_ERR_V(x) ((x) << INGRESS_SIZE_ERR_S)
#define INGRESS_SIZE_ERR_F    INGRESS_SIZE_ERR_V(1U)

#define EGRESS_SIZE_ERR_S    4
#define EGRESS_SIZE_ERR_V(x) ((x) << EGRESS_SIZE_ERR_S)
#define EGRESS_SIZE_ERR_F    EGRESS_SIZE_ERR_V(1U)

#define SGE_INT_ENABLE3_A 0x1040
#define SGE_FL_BUFFER_SIZE0_A 0x1044
#define SGE_FL_BUFFER_SIZE1_A 0x1048
#define SGE_FL_BUFFER_SIZE2_A 0x104c
#define SGE_FL_BUFFER_SIZE3_A 0x1050
#define SGE_FL_BUFFER_SIZE4_A 0x1054
#define SGE_FL_BUFFER_SIZE5_A 0x1058
#define SGE_FL_BUFFER_SIZE6_A 0x105c
#define SGE_FL_BUFFER_SIZE7_A 0x1060
#define SGE_FL_BUFFER_SIZE8_A 0x1064

#define SGE_IMSG_CTXT_BADDR_A 0x1088
#define SGE_FLM_CACHE_BADDR_A 0x108c
#define SGE_INGRESS_RX_THRESHOLD_A 0x10a0

#define THRESHOLD_0_S    24
#define THRESHOLD_0_M    0x3fU
#define THRESHOLD_0_V(x) ((x) << THRESHOLD_0_S)
#define THRESHOLD_0_G(x) (((x) >> THRESHOLD_0_S) & THRESHOLD_0_M)

#define THRESHOLD_1_S    16
#define THRESHOLD_1_M    0x3fU
#define THRESHOLD_1_V(x) ((x) << THRESHOLD_1_S)
#define THRESHOLD_1_G(x) (((x) >> THRESHOLD_1_S) & THRESHOLD_1_M)

#define THRESHOLD_2_S    8
#define THRESHOLD_2_M    0x3fU
#define THRESHOLD_2_V(x) ((x) << THRESHOLD_2_S)
#define THRESHOLD_2_G(x) (((x) >> THRESHOLD_2_S) & THRESHOLD_2_M)

#define THRESHOLD_3_S    0
#define THRESHOLD_3_M    0x3fU
#define THRESHOLD_3_V(x) ((x) << THRESHOLD_3_S)
#define THRESHOLD_3_G(x) (((x) >> THRESHOLD_3_S) & THRESHOLD_3_M)

#define SGE_CONM_CTRL_A 0x1094

#define EGRTHRESHOLD_S    8
#define EGRTHRESHOLD_M    0x3fU
#define EGRTHRESHOLD_V(x) ((x) << EGRTHRESHOLD_S)
#define EGRTHRESHOLD_G(x) (((x) >> EGRTHRESHOLD_S) & EGRTHRESHOLD_M)

#define EGRTHRESHOLDPACKING_S    14
#define EGRTHRESHOLDPACKING_M    0x3fU
#define EGRTHRESHOLDPACKING_V(x) ((x) << EGRTHRESHOLDPACKING_S)
#define EGRTHRESHOLDPACKING_G(x) \
	(((x) >> EGRTHRESHOLDPACKING_S) & EGRTHRESHOLDPACKING_M)

#define T6_EGRTHRESHOLDPACKING_S    16
#define T6_EGRTHRESHOLDPACKING_M    0xffU
#define T6_EGRTHRESHOLDPACKING_G(x) \
	(((x) >> T6_EGRTHRESHOLDPACKING_S) & T6_EGRTHRESHOLDPACKING_M)

#define SGE_TIMESTAMP_LO_A 0x1098
#define SGE_TIMESTAMP_HI_A 0x109c

#define TSOP_S    28
#define TSOP_M    0x3U
#define TSOP_V(x) ((x) << TSOP_S)
#define TSOP_G(x) (((x) >> TSOP_S) & TSOP_M)

#define TSVAL_S    0
#define TSVAL_M    0xfffffffU
#define TSVAL_V(x) ((x) << TSVAL_S)
#define TSVAL_G(x) (((x) >> TSVAL_S) & TSVAL_M)

#define SGE_DBFIFO_STATUS_A 0x10a4
#define SGE_DBVFIFO_SIZE_A 0x113c

#define HP_INT_THRESH_S    28
#define HP_INT_THRESH_M    0xfU
#define HP_INT_THRESH_V(x) ((x) << HP_INT_THRESH_S)

#define LP_INT_THRESH_S    12
#define LP_INT_THRESH_M    0xfU
#define LP_INT_THRESH_V(x) ((x) << LP_INT_THRESH_S)

#define SGE_DOORBELL_CONTROL_A 0x10a8

#define NOCOALESCE_S    26
#define NOCOALESCE_V(x) ((x) << NOCOALESCE_S)
#define NOCOALESCE_F    NOCOALESCE_V(1U)

#define ENABLE_DROP_S    13
#define ENABLE_DROP_V(x) ((x) << ENABLE_DROP_S)
#define ENABLE_DROP_F    ENABLE_DROP_V(1U)

#define SGE_TIMER_VALUE_0_AND_1_A 0x10b8

#define TIMERVALUE0_S    16
#define TIMERVALUE0_M    0xffffU
#define TIMERVALUE0_V(x) ((x) << TIMERVALUE0_S)
#define TIMERVALUE0_G(x) (((x) >> TIMERVALUE0_S) & TIMERVALUE0_M)

#define TIMERVALUE1_S    0
#define TIMERVALUE1_M    0xffffU
#define TIMERVALUE1_V(x) ((x) << TIMERVALUE1_S)
#define TIMERVALUE1_G(x) (((x) >> TIMERVALUE1_S) & TIMERVALUE1_M)

#define SGE_TIMER_VALUE_2_AND_3_A 0x10bc

#define TIMERVALUE2_S    16
#define TIMERVALUE2_M    0xffffU
#define TIMERVALUE2_V(x) ((x) << TIMERVALUE2_S)
#define TIMERVALUE2_G(x) (((x) >> TIMERVALUE2_S) & TIMERVALUE2_M)

#define TIMERVALUE3_S    0
#define TIMERVALUE3_M    0xffffU
#define TIMERVALUE3_V(x) ((x) << TIMERVALUE3_S)
#define TIMERVALUE3_G(x) (((x) >> TIMERVALUE3_S) & TIMERVALUE3_M)

#define SGE_TIMER_VALUE_4_AND_5_A 0x10c0

#define TIMERVALUE4_S    16
#define TIMERVALUE4_M    0xffffU
#define TIMERVALUE4_V(x) ((x) << TIMERVALUE4_S)
#define TIMERVALUE4_G(x) (((x) >> TIMERVALUE4_S) & TIMERVALUE4_M)

#define TIMERVALUE5_S    0
#define TIMERVALUE5_M    0xffffU
#define TIMERVALUE5_V(x) ((x) << TIMERVALUE5_S)
#define TIMERVALUE5_G(x) (((x) >> TIMERVALUE5_S) & TIMERVALUE5_M)

#define SGE_DEBUG_INDEX_A 0x10cc
#define SGE_DEBUG_DATA_HIGH_A 0x10d0
#define SGE_DEBUG_DATA_LOW_A 0x10d4

#define SGE_DEBUG_DATA_LOW_INDEX_2_A	0x12c8
#define SGE_DEBUG_DATA_LOW_INDEX_3_A	0x12cc
#define SGE_DEBUG_DATA_HIGH_INDEX_10_A	0x12a8

#define SGE_INGRESS_QUEUES_PER_PAGE_PF_A 0x10f4
#define SGE_INGRESS_QUEUES_PER_PAGE_VF_A 0x10f8

#define SGE_ERROR_STATS_A 0x1100

#define UNCAPTURED_ERROR_S    18
#define UNCAPTURED_ERROR_V(x) ((x) << UNCAPTURED_ERROR_S)
#define UNCAPTURED_ERROR_F    UNCAPTURED_ERROR_V(1U)

#define ERROR_QID_VALID_S    17
#define ERROR_QID_VALID_V(x) ((x) << ERROR_QID_VALID_S)
#define ERROR_QID_VALID_F    ERROR_QID_VALID_V(1U)

#define ERROR_QID_S    0
#define ERROR_QID_M    0x1ffffU
#define ERROR_QID_G(x) (((x) >> ERROR_QID_S) & ERROR_QID_M)

#define HP_INT_THRESH_S    28
#define HP_INT_THRESH_M    0xfU
#define HP_INT_THRESH_V(x) ((x) << HP_INT_THRESH_S)

#define HP_COUNT_S    16
#define HP_COUNT_M    0x7ffU
#define HP_COUNT_G(x) (((x) >> HP_COUNT_S) & HP_COUNT_M)

#define LP_INT_THRESH_S    12
#define LP_INT_THRESH_M    0xfU
#define LP_INT_THRESH_V(x) ((x) << LP_INT_THRESH_S)

#define LP_COUNT_S    0
#define LP_COUNT_M    0x7ffU
#define LP_COUNT_G(x) (((x) >> LP_COUNT_S) & LP_COUNT_M)

#define LP_INT_THRESH_T5_S    18
#define LP_INT_THRESH_T5_M    0xfffU
#define LP_INT_THRESH_T5_V(x) ((x) << LP_INT_THRESH_T5_S)

#define LP_COUNT_T5_S    0
#define LP_COUNT_T5_M    0x3ffffU
#define LP_COUNT_T5_G(x) (((x) >> LP_COUNT_T5_S) & LP_COUNT_T5_M)

#define SGE_DOORBELL_CONTROL_A 0x10a8

#define SGE_STAT_TOTAL_A	0x10e4
#define SGE_STAT_MATCH_A	0x10e8
#define SGE_STAT_CFG_A		0x10ec

#define STATMODE_S    2
#define STATMODE_V(x) ((x) << STATMODE_S)

#define STATSOURCE_T5_S    9
#define STATSOURCE_T5_M    0xfU
#define STATSOURCE_T5_V(x) ((x) << STATSOURCE_T5_S)
#define STATSOURCE_T5_G(x) (((x) >> STATSOURCE_T5_S) & STATSOURCE_T5_M)

#define SGE_DBFIFO_STATUS2_A 0x1118

#define HP_INT_THRESH_T5_S    10
#define HP_INT_THRESH_T5_M    0xfU
#define HP_INT_THRESH_T5_V(x) ((x) << HP_INT_THRESH_T5_S)

#define HP_COUNT_T5_S    0
#define HP_COUNT_T5_M    0x3ffU
#define HP_COUNT_T5_G(x) (((x) >> HP_COUNT_T5_S) & HP_COUNT_T5_M)

#define ENABLE_DROP_S    13
#define ENABLE_DROP_V(x) ((x) << ENABLE_DROP_S)
#define ENABLE_DROP_F    ENABLE_DROP_V(1U)

#define DROPPED_DB_S    0
#define DROPPED_DB_V(x) ((x) << DROPPED_DB_S)
#define DROPPED_DB_F    DROPPED_DB_V(1U)

#define SGE_CTXT_CMD_A 0x11fc
#define SGE_DBQ_CTXT_BADDR_A 0x1084

/* registers for module PCIE */
#define PCIE_PF_CFG_A	0x40

#define AIVEC_S    4
#define AIVEC_M    0x3ffU
#define AIVEC_V(x) ((x) << AIVEC_S)

#define PCIE_PF_CLI_A	0x44
#define PCIE_INT_CAUSE_A	0x3004

#define UNXSPLCPLERR_S    29
#define UNXSPLCPLERR_V(x) ((x) << UNXSPLCPLERR_S)
#define UNXSPLCPLERR_F    UNXSPLCPLERR_V(1U)

#define PCIEPINT_S    28
#define PCIEPINT_V(x) ((x) << PCIEPINT_S)
#define PCIEPINT_F    PCIEPINT_V(1U)

#define PCIESINT_S    27
#define PCIESINT_V(x) ((x) << PCIESINT_S)
#define PCIESINT_F    PCIESINT_V(1U)

#define RPLPERR_S    26
#define RPLPERR_V(x) ((x) << RPLPERR_S)
#define RPLPERR_F    RPLPERR_V(1U)

#define RXWRPERR_S    25
#define RXWRPERR_V(x) ((x) << RXWRPERR_S)
#define RXWRPERR_F    RXWRPERR_V(1U)

#define RXCPLPERR_S    24
#define RXCPLPERR_V(x) ((x) << RXCPLPERR_S)
#define RXCPLPERR_F    RXCPLPERR_V(1U)

#define PIOTAGPERR_S    23
#define PIOTAGPERR_V(x) ((x) << PIOTAGPERR_S)
#define PIOTAGPERR_F    PIOTAGPERR_V(1U)

#define MATAGPERR_S    22
#define MATAGPERR_V(x) ((x) << MATAGPERR_S)
#define MATAGPERR_F    MATAGPERR_V(1U)

#define INTXCLRPERR_S    21
#define INTXCLRPERR_V(x) ((x) << INTXCLRPERR_S)
#define INTXCLRPERR_F    INTXCLRPERR_V(1U)

#define FIDPERR_S    20
#define FIDPERR_V(x) ((x) << FIDPERR_S)
#define FIDPERR_F    FIDPERR_V(1U)

#define CFGSNPPERR_S    19
#define CFGSNPPERR_V(x) ((x) << CFGSNPPERR_S)
#define CFGSNPPERR_F    CFGSNPPERR_V(1U)

#define HRSPPERR_S    18
#define HRSPPERR_V(x) ((x) << HRSPPERR_S)
#define HRSPPERR_F    HRSPPERR_V(1U)

#define HREQPERR_S    17
#define HREQPERR_V(x) ((x) << HREQPERR_S)
#define HREQPERR_F    HREQPERR_V(1U)

#define HCNTPERR_S    16
#define HCNTPERR_V(x) ((x) << HCNTPERR_S)
#define HCNTPERR_F    HCNTPERR_V(1U)

#define DRSPPERR_S    15
#define DRSPPERR_V(x) ((x) << DRSPPERR_S)
#define DRSPPERR_F    DRSPPERR_V(1U)

#define DREQPERR_S    14
#define DREQPERR_V(x) ((x) << DREQPERR_S)
#define DREQPERR_F    DREQPERR_V(1U)

#define DCNTPERR_S    13
#define DCNTPERR_V(x) ((x) << DCNTPERR_S)
#define DCNTPERR_F    DCNTPERR_V(1U)

#define CRSPPERR_S    12
#define CRSPPERR_V(x) ((x) << CRSPPERR_S)
#define CRSPPERR_F    CRSPPERR_V(1U)

#define CREQPERR_S    11
#define CREQPERR_V(x) ((x) << CREQPERR_S)
#define CREQPERR_F    CREQPERR_V(1U)

#define CCNTPERR_S    10
#define CCNTPERR_V(x) ((x) << CCNTPERR_S)
#define CCNTPERR_F    CCNTPERR_V(1U)

#define TARTAGPERR_S    9
#define TARTAGPERR_V(x) ((x) << TARTAGPERR_S)
#define TARTAGPERR_F    TARTAGPERR_V(1U)

#define PIOREQPERR_S    8
#define PIOREQPERR_V(x) ((x) << PIOREQPERR_S)
#define PIOREQPERR_F    PIOREQPERR_V(1U)

#define PIOCPLPERR_S    7
#define PIOCPLPERR_V(x) ((x) << PIOCPLPERR_S)
#define PIOCPLPERR_F    PIOCPLPERR_V(1U)

#define MSIXDIPERR_S    6
#define MSIXDIPERR_V(x) ((x) << MSIXDIPERR_S)
#define MSIXDIPERR_F    MSIXDIPERR_V(1U)

#define MSIXDATAPERR_S    5
#define MSIXDATAPERR_V(x) ((x) << MSIXDATAPERR_S)
#define MSIXDATAPERR_F    MSIXDATAPERR_V(1U)

#define MSIXADDRHPERR_S    4
#define MSIXADDRHPERR_V(x) ((x) << MSIXADDRHPERR_S)
#define MSIXADDRHPERR_F    MSIXADDRHPERR_V(1U)

#define MSIXADDRLPERR_S    3
#define MSIXADDRLPERR_V(x) ((x) << MSIXADDRLPERR_S)
#define MSIXADDRLPERR_F    MSIXADDRLPERR_V(1U)

#define MSIDATAPERR_S    2
#define MSIDATAPERR_V(x) ((x) << MSIDATAPERR_S)
#define MSIDATAPERR_F    MSIDATAPERR_V(1U)

#define MSIADDRHPERR_S    1
#define MSIADDRHPERR_V(x) ((x) << MSIADDRHPERR_S)
#define MSIADDRHPERR_F    MSIADDRHPERR_V(1U)

#define MSIADDRLPERR_S    0
#define MSIADDRLPERR_V(x) ((x) << MSIADDRLPERR_S)
#define MSIADDRLPERR_F    MSIADDRLPERR_V(1U)

#define READRSPERR_S    29
#define READRSPERR_V(x) ((x) << READRSPERR_S)
#define READRSPERR_F    READRSPERR_V(1U)

#define TRGT1GRPPERR_S    28
#define TRGT1GRPPERR_V(x) ((x) << TRGT1GRPPERR_S)
#define TRGT1GRPPERR_F    TRGT1GRPPERR_V(1U)

#define IPSOTPERR_S    27
#define IPSOTPERR_V(x) ((x) << IPSOTPERR_S)
#define IPSOTPERR_F    IPSOTPERR_V(1U)

#define IPRETRYPERR_S    26
#define IPRETRYPERR_V(x) ((x) << IPRETRYPERR_S)
#define IPRETRYPERR_F    IPRETRYPERR_V(1U)

#define IPRXDATAGRPPERR_S    25
#define IPRXDATAGRPPERR_V(x) ((x) << IPRXDATAGRPPERR_S)
#define IPRXDATAGRPPERR_F    IPRXDATAGRPPERR_V(1U)

#define IPRXHDRGRPPERR_S    24
#define IPRXHDRGRPPERR_V(x) ((x) << IPRXHDRGRPPERR_S)
#define IPRXHDRGRPPERR_F    IPRXHDRGRPPERR_V(1U)

#define MAGRPPERR_S    22
#define MAGRPPERR_V(x) ((x) << MAGRPPERR_S)
#define MAGRPPERR_F    MAGRPPERR_V(1U)

#define VFIDPERR_S    21
#define VFIDPERR_V(x) ((x) << VFIDPERR_S)
#define VFIDPERR_F    VFIDPERR_V(1U)

#define HREQWRPERR_S    16
#define HREQWRPERR_V(x) ((x) << HREQWRPERR_S)
#define HREQWRPERR_F    HREQWRPERR_V(1U)

#define DREQWRPERR_S    13
#define DREQWRPERR_V(x) ((x) << DREQWRPERR_S)
#define DREQWRPERR_F    DREQWRPERR_V(1U)

#define CREQRDPERR_S    11
#define CREQRDPERR_V(x) ((x) << CREQRDPERR_S)
#define CREQRDPERR_F    CREQRDPERR_V(1U)

#define MSTTAGQPERR_S    10
#define MSTTAGQPERR_V(x) ((x) << MSTTAGQPERR_S)
#define MSTTAGQPERR_F    MSTTAGQPERR_V(1U)

#define PIOREQGRPPERR_S    8
#define PIOREQGRPPERR_V(x) ((x) << PIOREQGRPPERR_S)
#define PIOREQGRPPERR_F    PIOREQGRPPERR_V(1U)

#define PIOCPLGRPPERR_S    7
#define PIOCPLGRPPERR_V(x) ((x) << PIOCPLGRPPERR_S)
#define PIOCPLGRPPERR_F    PIOCPLGRPPERR_V(1U)

#define MSIXSTIPERR_S    2
#define MSIXSTIPERR_V(x) ((x) << MSIXSTIPERR_S)
#define MSIXSTIPERR_F    MSIXSTIPERR_V(1U)

#define MSTTIMEOUTPERR_S    1
#define MSTTIMEOUTPERR_V(x) ((x) << MSTTIMEOUTPERR_S)
#define MSTTIMEOUTPERR_F    MSTTIMEOUTPERR_V(1U)

#define MSTGRPPERR_S    0
#define MSTGRPPERR_V(x) ((x) << MSTGRPPERR_S)
#define MSTGRPPERR_F    MSTGRPPERR_V(1U)

#define PCIE_NONFAT_ERR_A	0x3010
#define PCIE_CFG_SPACE_REQ_A	0x3060
#define PCIE_CFG_SPACE_DATA_A	0x3064
#define PCIE_MEM_ACCESS_BASE_WIN_A 0x3068

#define PCIEOFST_S    10
#define PCIEOFST_M    0x3fffffU
#define PCIEOFST_G(x) (((x) >> PCIEOFST_S) & PCIEOFST_M)

#define BIR_S    8
#define BIR_M    0x3U
#define BIR_V(x) ((x) << BIR_S)
#define BIR_G(x) (((x) >> BIR_S) & BIR_M)

#define WINDOW_S    0
#define WINDOW_M    0xffU
#define WINDOW_V(x) ((x) << WINDOW_S)
#define WINDOW_G(x) (((x) >> WINDOW_S) & WINDOW_M)

#define PCIE_MEM_ACCESS_OFFSET_A 0x306c

#define ENABLE_S    30
#define ENABLE_V(x) ((x) << ENABLE_S)
#define ENABLE_F    ENABLE_V(1U)

#define LOCALCFG_S    28
#define LOCALCFG_V(x) ((x) << LOCALCFG_S)
#define LOCALCFG_F    LOCALCFG_V(1U)

#define FUNCTION_S    12
#define FUNCTION_V(x) ((x) << FUNCTION_S)

#define REGISTER_S    0
#define REGISTER_V(x) ((x) << REGISTER_S)

#define T6_ENABLE_S    31
#define T6_ENABLE_V(x) ((x) << T6_ENABLE_S)
#define T6_ENABLE_F    T6_ENABLE_V(1U)

#define PFNUM_S    0
#define PFNUM_V(x) ((x) << PFNUM_S)

#define PCIE_FW_A 0x30b8
#define PCIE_FW_PF_A 0x30bc

#define PCIE_CORE_UTL_SYSTEM_BUS_AGENT_STATUS_A 0x5908

#define RNPP_S    31
#define RNPP_V(x) ((x) << RNPP_S)
#define RNPP_F    RNPP_V(1U)

#define RPCP_S    29
#define RPCP_V(x) ((x) << RPCP_S)
#define RPCP_F    RPCP_V(1U)

#define RCIP_S    27
#define RCIP_V(x) ((x) << RCIP_S)
#define RCIP_F    RCIP_V(1U)

#define RCCP_S    26
#define RCCP_V(x) ((x) << RCCP_S)
#define RCCP_F    RCCP_V(1U)

#define RFTP_S    23
#define RFTP_V(x) ((x) << RFTP_S)
#define RFTP_F    RFTP_V(1U)

#define PTRP_S    20
#define PTRP_V(x) ((x) << PTRP_S)
#define PTRP_F    PTRP_V(1U)

#define PCIE_CORE_UTL_PCI_EXPRESS_PORT_STATUS_A 0x59a4

#define TPCP_S    30
#define TPCP_V(x) ((x) << TPCP_S)
#define TPCP_F    TPCP_V(1U)

#define TNPP_S    29
#define TNPP_V(x) ((x) << TNPP_S)
#define TNPP_F    TNPP_V(1U)

#define TFTP_S    28
#define TFTP_V(x) ((x) << TFTP_S)
#define TFTP_F    TFTP_V(1U)

#define TCAP_S    27
#define TCAP_V(x) ((x) << TCAP_S)
#define TCAP_F    TCAP_V(1U)

#define TCIP_S    26
#define TCIP_V(x) ((x) << TCIP_S)
#define TCIP_F    TCIP_V(1U)

#define RCAP_S    25
#define RCAP_V(x) ((x) << RCAP_S)
#define RCAP_F    RCAP_V(1U)

#define PLUP_S    23
#define PLUP_V(x) ((x) << PLUP_S)
#define PLUP_F    PLUP_V(1U)

#define PLDN_S    22
#define PLDN_V(x) ((x) << PLDN_S)
#define PLDN_F    PLDN_V(1U)

#define OTDD_S    21
#define OTDD_V(x) ((x) << OTDD_S)
#define OTDD_F    OTDD_V(1U)

#define GTRP_S    20
#define GTRP_V(x) ((x) << GTRP_S)
#define GTRP_F    GTRP_V(1U)

#define RDPE_S    18
#define RDPE_V(x) ((x) << RDPE_S)
#define RDPE_F    RDPE_V(1U)

#define TDCE_S    17
#define TDCE_V(x) ((x) << TDCE_S)
#define TDCE_F    TDCE_V(1U)

#define TDUE_S    16
#define TDUE_V(x) ((x) << TDUE_S)
#define TDUE_F    TDUE_V(1U)

/* registers for module MC */
#define MC_INT_CAUSE_A		0x7518
#define MC_P_INT_CAUSE_A	0x41318

#define ECC_UE_INT_CAUSE_S    2
#define ECC_UE_INT_CAUSE_V(x) ((x) << ECC_UE_INT_CAUSE_S)
#define ECC_UE_INT_CAUSE_F    ECC_UE_INT_CAUSE_V(1U)

#define ECC_CE_INT_CAUSE_S    1
#define ECC_CE_INT_CAUSE_V(x) ((x) << ECC_CE_INT_CAUSE_S)
#define ECC_CE_INT_CAUSE_F    ECC_CE_INT_CAUSE_V(1U)

#define PERR_INT_CAUSE_S    0
#define PERR_INT_CAUSE_V(x) ((x) << PERR_INT_CAUSE_S)
#define PERR_INT_CAUSE_F    PERR_INT_CAUSE_V(1U)

#define MC_ECC_STATUS_A		0x751c
#define MC_P_ECC_STATUS_A	0x4131c

#define ECC_CECNT_S    16
#define ECC_CECNT_M    0xffffU
#define ECC_CECNT_V(x) ((x) << ECC_CECNT_S)
#define ECC_CECNT_G(x) (((x) >> ECC_CECNT_S) & ECC_CECNT_M)

#define ECC_UECNT_S    0
#define ECC_UECNT_M    0xffffU
#define ECC_UECNT_V(x) ((x) << ECC_UECNT_S)
#define ECC_UECNT_G(x) (((x) >> ECC_UECNT_S) & ECC_UECNT_M)

#define MC_BIST_CMD_A 0x7600

#define START_BIST_S    31
#define START_BIST_V(x) ((x) << START_BIST_S)
#define START_BIST_F    START_BIST_V(1U)

#define BIST_CMD_GAP_S    8
#define BIST_CMD_GAP_V(x) ((x) << BIST_CMD_GAP_S)

#define BIST_OPCODE_S    0
#define BIST_OPCODE_V(x) ((x) << BIST_OPCODE_S)

#define MC_BIST_CMD_ADDR_A 0x7604
#define MC_BIST_CMD_LEN_A 0x7608
#define MC_BIST_DATA_PATTERN_A 0x760c

#define MC_BIST_STATUS_RDATA_A 0x7688

/* registers for module MA */
#define MA_EDRAM0_BAR_A 0x77c0

#define EDRAM0_BASE_S    16
#define EDRAM0_BASE_M    0xfffU
#define EDRAM0_BASE_G(x) (((x) >> EDRAM0_BASE_S) & EDRAM0_BASE_M)

#define EDRAM0_SIZE_S    0
#define EDRAM0_SIZE_M    0xfffU
#define EDRAM0_SIZE_V(x) ((x) << EDRAM0_SIZE_S)
#define EDRAM0_SIZE_G(x) (((x) >> EDRAM0_SIZE_S) & EDRAM0_SIZE_M)

#define MA_EDRAM1_BAR_A 0x77c4

#define EDRAM1_BASE_S    16
#define EDRAM1_BASE_M    0xfffU
#define EDRAM1_BASE_G(x) (((x) >> EDRAM1_BASE_S) & EDRAM1_BASE_M)

#define EDRAM1_SIZE_S    0
#define EDRAM1_SIZE_M    0xfffU
#define EDRAM1_SIZE_V(x) ((x) << EDRAM1_SIZE_S)
#define EDRAM1_SIZE_G(x) (((x) >> EDRAM1_SIZE_S) & EDRAM1_SIZE_M)

#define MA_EXT_MEMORY_BAR_A 0x77c8

#define EXT_MEM_BASE_S    16
#define EXT_MEM_BASE_M    0xfffU
#define EXT_MEM_BASE_V(x) ((x) << EXT_MEM_BASE_S)
#define EXT_MEM_BASE_G(x) (((x) >> EXT_MEM_BASE_S) & EXT_MEM_BASE_M)

#define EXT_MEM_SIZE_S    0
#define EXT_MEM_SIZE_M    0xfffU
#define EXT_MEM_SIZE_V(x) ((x) << EXT_MEM_SIZE_S)
#define EXT_MEM_SIZE_G(x) (((x) >> EXT_MEM_SIZE_S) & EXT_MEM_SIZE_M)

#define MA_EXT_MEMORY1_BAR_A 0x7808

#define EXT_MEM1_BASE_S    16
#define EXT_MEM1_BASE_M    0xfffU
#define EXT_MEM1_BASE_G(x) (((x) >> EXT_MEM1_BASE_S) & EXT_MEM1_BASE_M)

#define EXT_MEM1_SIZE_S    0
#define EXT_MEM1_SIZE_M    0xfffU
#define EXT_MEM1_SIZE_V(x) ((x) << EXT_MEM1_SIZE_S)
#define EXT_MEM1_SIZE_G(x) (((x) >> EXT_MEM1_SIZE_S) & EXT_MEM1_SIZE_M)

#define MA_EXT_MEMORY0_BAR_A 0x77c8

#define EXT_MEM0_BASE_S    16
#define EXT_MEM0_BASE_M    0xfffU
#define EXT_MEM0_BASE_G(x) (((x) >> EXT_MEM0_BASE_S) & EXT_MEM0_BASE_M)

#define EXT_MEM0_SIZE_S    0
#define EXT_MEM0_SIZE_M    0xfffU
#define EXT_MEM0_SIZE_V(x) ((x) << EXT_MEM0_SIZE_S)
#define EXT_MEM0_SIZE_G(x) (((x) >> EXT_MEM0_SIZE_S) & EXT_MEM0_SIZE_M)

#define MA_TARGET_MEM_ENABLE_A 0x77d8

#define EXT_MEM_ENABLE_S    2
#define EXT_MEM_ENABLE_V(x) ((x) << EXT_MEM_ENABLE_S)
#define EXT_MEM_ENABLE_F    EXT_MEM_ENABLE_V(1U)

#define EDRAM1_ENABLE_S    1
#define EDRAM1_ENABLE_V(x) ((x) << EDRAM1_ENABLE_S)
#define EDRAM1_ENABLE_F    EDRAM1_ENABLE_V(1U)

#define EDRAM0_ENABLE_S    0
#define EDRAM0_ENABLE_V(x) ((x) << EDRAM0_ENABLE_S)
#define EDRAM0_ENABLE_F    EDRAM0_ENABLE_V(1U)

#define EXT_MEM1_ENABLE_S    4
#define EXT_MEM1_ENABLE_V(x) ((x) << EXT_MEM1_ENABLE_S)
#define EXT_MEM1_ENABLE_F    EXT_MEM1_ENABLE_V(1U)

#define EXT_MEM0_ENABLE_S    2
#define EXT_MEM0_ENABLE_V(x) ((x) << EXT_MEM0_ENABLE_S)
#define EXT_MEM0_ENABLE_F    EXT_MEM0_ENABLE_V(1U)

#define MA_INT_CAUSE_A	0x77e0

#define MEM_PERR_INT_CAUSE_S    1
#define MEM_PERR_INT_CAUSE_V(x) ((x) << MEM_PERR_INT_CAUSE_S)
#define MEM_PERR_INT_CAUSE_F    MEM_PERR_INT_CAUSE_V(1U)

#define MEM_WRAP_INT_CAUSE_S    0
#define MEM_WRAP_INT_CAUSE_V(x) ((x) << MEM_WRAP_INT_CAUSE_S)
#define MEM_WRAP_INT_CAUSE_F    MEM_WRAP_INT_CAUSE_V(1U)

#define MA_INT_WRAP_STATUS_A	0x77e4

#define MEM_WRAP_ADDRESS_S    4
#define MEM_WRAP_ADDRESS_M    0xfffffffU
#define MEM_WRAP_ADDRESS_G(x) (((x) >> MEM_WRAP_ADDRESS_S) & MEM_WRAP_ADDRESS_M)

#define MEM_WRAP_CLIENT_NUM_S    0
#define MEM_WRAP_CLIENT_NUM_M    0xfU
#define MEM_WRAP_CLIENT_NUM_G(x) \
	(((x) >> MEM_WRAP_CLIENT_NUM_S) & MEM_WRAP_CLIENT_NUM_M)

#define MA_PARITY_ERROR_STATUS_A	0x77f4
#define MA_PARITY_ERROR_STATUS1_A	0x77f4
#define MA_PARITY_ERROR_STATUS2_A	0x7804

/* registers for module EDC_0 */
#define EDC_0_BASE_ADDR		0x7900

#define EDC_BIST_CMD_A		0x7904
#define EDC_BIST_CMD_ADDR_A	0x7908
#define EDC_BIST_CMD_LEN_A	0x790c
#define EDC_BIST_DATA_PATTERN_A 0x7910
#define EDC_BIST_STATUS_RDATA_A	0x7928
#define EDC_INT_CAUSE_A		0x7978

#define ECC_UE_PAR_S    5
#define ECC_UE_PAR_V(x) ((x) << ECC_UE_PAR_S)
#define ECC_UE_PAR_F    ECC_UE_PAR_V(1U)

#define ECC_CE_PAR_S    4
#define ECC_CE_PAR_V(x) ((x) << ECC_CE_PAR_S)
#define ECC_CE_PAR_F    ECC_CE_PAR_V(1U)

#define PERR_PAR_CAUSE_S    3
#define PERR_PAR_CAUSE_V(x) ((x) << PERR_PAR_CAUSE_S)
#define PERR_PAR_CAUSE_F    PERR_PAR_CAUSE_V(1U)

#define EDC_ECC_STATUS_A	0x797c

/* registers for module EDC_1 */
#define EDC_1_BASE_ADDR	0x7980

/* registers for module CIM */
#define CIM_BOOT_CFG_A 0x7b00
#define CIM_SDRAM_BASE_ADDR_A 0x7b14
#define CIM_SDRAM_ADDR_SIZE_A 0x7b18
#define CIM_EXTMEM2_BASE_ADDR_A 0x7b1c
#define CIM_EXTMEM2_ADDR_SIZE_A 0x7b20
#define CIM_PF_MAILBOX_CTRL_SHADOW_COPY_A 0x290

#define  BOOTADDR_M	0xffffff00U

#define UPCRST_S    0
#define UPCRST_V(x) ((x) << UPCRST_S)
#define UPCRST_F    UPCRST_V(1U)

#define CIM_PF_MAILBOX_DATA_A 0x240
#define CIM_PF_MAILBOX_CTRL_A 0x280

#define MBMSGVALID_S    3
#define MBMSGVALID_V(x) ((x) << MBMSGVALID_S)
#define MBMSGVALID_F    MBMSGVALID_V(1U)

#define MBINTREQ_S    2
#define MBINTREQ_V(x) ((x) << MBINTREQ_S)
#define MBINTREQ_F    MBINTREQ_V(1U)

#define MBOWNER_S    0
#define MBOWNER_M    0x3U
#define MBOWNER_V(x) ((x) << MBOWNER_S)
#define MBOWNER_G(x) (((x) >> MBOWNER_S) & MBOWNER_M)

#define CIM_PF_HOST_INT_ENABLE_A 0x288

#define MBMSGRDYINTEN_S    19
#define MBMSGRDYINTEN_V(x) ((x) << MBMSGRDYINTEN_S)
#define MBMSGRDYINTEN_F    MBMSGRDYINTEN_V(1U)

#define CIM_PF_HOST_INT_CAUSE_A 0x28c

#define MBMSGRDYINT_S    19
#define MBMSGRDYINT_V(x) ((x) << MBMSGRDYINT_S)
#define MBMSGRDYINT_F    MBMSGRDYINT_V(1U)

#define CIM_HOST_INT_CAUSE_A 0x7b2c

#define TIEQOUTPARERRINT_S    20
#define TIEQOUTPARERRINT_V(x) ((x) << TIEQOUTPARERRINT_S)
#define TIEQOUTPARERRINT_F    TIEQOUTPARERRINT_V(1U)

#define TIEQINPARERRINT_S    19
#define TIEQINPARERRINT_V(x) ((x) << TIEQINPARERRINT_S)
#define TIEQINPARERRINT_F    TIEQINPARERRINT_V(1U)

#define PREFDROPINT_S    1
#define PREFDROPINT_V(x) ((x) << PREFDROPINT_S)
#define PREFDROPINT_F    PREFDROPINT_V(1U)

#define UPACCNONZERO_S    0
#define UPACCNONZERO_V(x) ((x) << UPACCNONZERO_S)
#define UPACCNONZERO_F    UPACCNONZERO_V(1U)

#define MBHOSTPARERR_S    18
#define MBHOSTPARERR_V(x) ((x) << MBHOSTPARERR_S)
#define MBHOSTPARERR_F    MBHOSTPARERR_V(1U)

#define MBUPPARERR_S    17
#define MBUPPARERR_V(x) ((x) << MBUPPARERR_S)
#define MBUPPARERR_F    MBUPPARERR_V(1U)

#define IBQTP0PARERR_S    16
#define IBQTP0PARERR_V(x) ((x) << IBQTP0PARERR_S)
#define IBQTP0PARERR_F    IBQTP0PARERR_V(1U)

#define IBQTP1PARERR_S    15
#define IBQTP1PARERR_V(x) ((x) << IBQTP1PARERR_S)
#define IBQTP1PARERR_F    IBQTP1PARERR_V(1U)

#define IBQULPPARERR_S    14
#define IBQULPPARERR_V(x) ((x) << IBQULPPARERR_S)
#define IBQULPPARERR_F    IBQULPPARERR_V(1U)

#define IBQSGELOPARERR_S    13
#define IBQSGELOPARERR_V(x) ((x) << IBQSGELOPARERR_S)
#define IBQSGELOPARERR_F    IBQSGELOPARERR_V(1U)

#define IBQSGEHIPARERR_S    12
#define IBQSGEHIPARERR_V(x) ((x) << IBQSGEHIPARERR_S)
#define IBQSGEHIPARERR_F    IBQSGEHIPARERR_V(1U)

#define IBQNCSIPARERR_S    11
#define IBQNCSIPARERR_V(x) ((x) << IBQNCSIPARERR_S)
#define IBQNCSIPARERR_F    IBQNCSIPARERR_V(1U)

#define OBQULP0PARERR_S    10
#define OBQULP0PARERR_V(x) ((x) << OBQULP0PARERR_S)
#define OBQULP0PARERR_F    OBQULP0PARERR_V(1U)

#define OBQULP1PARERR_S    9
#define OBQULP1PARERR_V(x) ((x) << OBQULP1PARERR_S)
#define OBQULP1PARERR_F    OBQULP1PARERR_V(1U)

#define OBQULP2PARERR_S    8
#define OBQULP2PARERR_V(x) ((x) << OBQULP2PARERR_S)
#define OBQULP2PARERR_F    OBQULP2PARERR_V(1U)

#define OBQULP3PARERR_S    7
#define OBQULP3PARERR_V(x) ((x) << OBQULP3PARERR_S)
#define OBQULP3PARERR_F    OBQULP3PARERR_V(1U)

#define OBQSGEPARERR_S    6
#define OBQSGEPARERR_V(x) ((x) << OBQSGEPARERR_S)
#define OBQSGEPARERR_F    OBQSGEPARERR_V(1U)

#define OBQNCSIPARERR_S    5
#define OBQNCSIPARERR_V(x) ((x) << OBQNCSIPARERR_S)
#define OBQNCSIPARERR_F    OBQNCSIPARERR_V(1U)

#define CIM_HOST_UPACC_INT_CAUSE_A 0x7b34

#define EEPROMWRINT_S    30
#define EEPROMWRINT_V(x) ((x) << EEPROMWRINT_S)
#define EEPROMWRINT_F    EEPROMWRINT_V(1U)

#define TIMEOUTMAINT_S    29
#define TIMEOUTMAINT_V(x) ((x) << TIMEOUTMAINT_S)
#define TIMEOUTMAINT_F    TIMEOUTMAINT_V(1U)

#define TIMEOUTINT_S    28
#define TIMEOUTINT_V(x) ((x) << TIMEOUTINT_S)
#define TIMEOUTINT_F    TIMEOUTINT_V(1U)

#define RSPOVRLOOKUPINT_S    27
#define RSPOVRLOOKUPINT_V(x) ((x) << RSPOVRLOOKUPINT_S)
#define RSPOVRLOOKUPINT_F    RSPOVRLOOKUPINT_V(1U)

#define REQOVRLOOKUPINT_S    26
#define REQOVRLOOKUPINT_V(x) ((x) << REQOVRLOOKUPINT_S)
#define REQOVRLOOKUPINT_F    REQOVRLOOKUPINT_V(1U)

#define BLKWRPLINT_S    25
#define BLKWRPLINT_V(x) ((x) << BLKWRPLINT_S)
#define BLKWRPLINT_F    BLKWRPLINT_V(1U)

#define BLKRDPLINT_S    24
#define BLKRDPLINT_V(x) ((x) << BLKRDPLINT_S)
#define BLKRDPLINT_F    BLKRDPLINT_V(1U)

#define SGLWRPLINT_S    23
#define SGLWRPLINT_V(x) ((x) << SGLWRPLINT_S)
#define SGLWRPLINT_F    SGLWRPLINT_V(1U)

#define SGLRDPLINT_S    22
#define SGLRDPLINT_V(x) ((x) << SGLRDPLINT_S)
#define SGLRDPLINT_F    SGLRDPLINT_V(1U)

#define BLKWRCTLINT_S    21
#define BLKWRCTLINT_V(x) ((x) << BLKWRCTLINT_S)
#define BLKWRCTLINT_F    BLKWRCTLINT_V(1U)

#define BLKRDCTLINT_S    20
#define BLKRDCTLINT_V(x) ((x) << BLKRDCTLINT_S)
#define BLKRDCTLINT_F    BLKRDCTLINT_V(1U)

#define SGLWRCTLINT_S    19
#define SGLWRCTLINT_V(x) ((x) << SGLWRCTLINT_S)
#define SGLWRCTLINT_F    SGLWRCTLINT_V(1U)

#define SGLRDCTLINT_S    18
#define SGLRDCTLINT_V(x) ((x) << SGLRDCTLINT_S)
#define SGLRDCTLINT_F    SGLRDCTLINT_V(1U)

#define BLKWREEPROMINT_S    17
#define BLKWREEPROMINT_V(x) ((x) << BLKWREEPROMINT_S)
#define BLKWREEPROMINT_F    BLKWREEPROMINT_V(1U)

#define BLKRDEEPROMINT_S    16
#define BLKRDEEPROMINT_V(x) ((x) << BLKRDEEPROMINT_S)
#define BLKRDEEPROMINT_F    BLKRDEEPROMINT_V(1U)

#define SGLWREEPROMINT_S    15
#define SGLWREEPROMINT_V(x) ((x) << SGLWREEPROMINT_S)
#define SGLWREEPROMINT_F    SGLWREEPROMINT_V(1U)

#define SGLRDEEPROMINT_S    14
#define SGLRDEEPROMINT_V(x) ((x) << SGLRDEEPROMINT_S)
#define SGLRDEEPROMINT_F    SGLRDEEPROMINT_V(1U)

#define BLKWRFLASHINT_S    13
#define BLKWRFLASHINT_V(x) ((x) << BLKWRFLASHINT_S)
#define BLKWRFLASHINT_F    BLKWRFLASHINT_V(1U)

#define BLKRDFLASHINT_S    12
#define BLKRDFLASHINT_V(x) ((x) << BLKRDFLASHINT_S)
#define BLKRDFLASHINT_F    BLKRDFLASHINT_V(1U)

#define SGLWRFLASHINT_S    11
#define SGLWRFLASHINT_V(x) ((x) << SGLWRFLASHINT_S)
#define SGLWRFLASHINT_F    SGLWRFLASHINT_V(1U)

#define SGLRDFLASHINT_S    10
#define SGLRDFLASHINT_V(x) ((x) << SGLRDFLASHINT_S)
#define SGLRDFLASHINT_F    SGLRDFLASHINT_V(1U)

#define BLKWRBOOTINT_S    9
#define BLKWRBOOTINT_V(x) ((x) << BLKWRBOOTINT_S)
#define BLKWRBOOTINT_F    BLKWRBOOTINT_V(1U)

#define BLKRDBOOTINT_S    8
#define BLKRDBOOTINT_V(x) ((x) << BLKRDBOOTINT_S)
#define BLKRDBOOTINT_F    BLKRDBOOTINT_V(1U)

#define SGLWRBOOTINT_S    7
#define SGLWRBOOTINT_V(x) ((x) << SGLWRBOOTINT_S)
#define SGLWRBOOTINT_F    SGLWRBOOTINT_V(1U)

#define SGLRDBOOTINT_S    6
#define SGLRDBOOTINT_V(x) ((x) << SGLRDBOOTINT_S)
#define SGLRDBOOTINT_F    SGLRDBOOTINT_V(1U)

#define ILLWRBEINT_S    5
#define ILLWRBEINT_V(x) ((x) << ILLWRBEINT_S)
#define ILLWRBEINT_F    ILLWRBEINT_V(1U)

#define ILLRDBEINT_S    4
#define ILLRDBEINT_V(x) ((x) << ILLRDBEINT_S)
#define ILLRDBEINT_F    ILLRDBEINT_V(1U)

#define ILLRDINT_S    3
#define ILLRDINT_V(x) ((x) << ILLRDINT_S)
#define ILLRDINT_F    ILLRDINT_V(1U)

#define ILLWRINT_S    2
#define ILLWRINT_V(x) ((x) << ILLWRINT_S)
#define ILLWRINT_F    ILLWRINT_V(1U)

#define ILLTRANSINT_S    1
#define ILLTRANSINT_V(x) ((x) << ILLTRANSINT_S)
#define ILLTRANSINT_F    ILLTRANSINT_V(1U)

#define RSVDSPACEINT_S    0
#define RSVDSPACEINT_V(x) ((x) << RSVDSPACEINT_S)
#define RSVDSPACEINT_F    RSVDSPACEINT_V(1U)

/* registers for module TP */
#define DBGLAWHLF_S    23
#define DBGLAWHLF_V(x) ((x) << DBGLAWHLF_S)
#define DBGLAWHLF_F    DBGLAWHLF_V(1U)

#define DBGLAWPTR_S    16
#define DBGLAWPTR_M    0x7fU
#define DBGLAWPTR_G(x) (((x) >> DBGLAWPTR_S) & DBGLAWPTR_M)

#define DBGLAENABLE_S    12
#define DBGLAENABLE_V(x) ((x) << DBGLAENABLE_S)
#define DBGLAENABLE_F    DBGLAENABLE_V(1U)

#define DBGLARPTR_S    0
#define DBGLARPTR_M    0x7fU
#define DBGLARPTR_V(x) ((x) << DBGLARPTR_S)

#define TP_DBG_LA_DATAL_A	0x7ed8
#define TP_DBG_LA_CONFIG_A	0x7ed4
#define TP_OUT_CONFIG_A		0x7d04
#define TP_GLOBAL_CONFIG_A	0x7d08

#define TP_CMM_TCB_BASE_A 0x7d10
#define TP_CMM_MM_BASE_A 0x7d14
#define TP_CMM_TIMER_BASE_A 0x7d18
#define TP_PMM_TX_BASE_A 0x7d20
#define TP_PMM_RX_BASE_A 0x7d28
#define TP_PMM_RX_PAGE_SIZE_A 0x7d2c
#define TP_PMM_RX_MAX_PAGE_A 0x7d30
#define TP_PMM_TX_PAGE_SIZE_A 0x7d34
#define TP_PMM_TX_MAX_PAGE_A 0x7d38
#define TP_CMM_MM_MAX_PSTRUCT_A 0x7e6c

#define PMRXNUMCHN_S    31
#define PMRXNUMCHN_V(x) ((x) << PMRXNUMCHN_S)
#define PMRXNUMCHN_F    PMRXNUMCHN_V(1U)

#define PMTXNUMCHN_S    30
#define PMTXNUMCHN_M    0x3U
#define PMTXNUMCHN_G(x) (((x) >> PMTXNUMCHN_S) & PMTXNUMCHN_M)

#define PMTXMAXPAGE_S    0
#define PMTXMAXPAGE_M    0x1fffffU
#define PMTXMAXPAGE_G(x) (((x) >> PMTXMAXPAGE_S) & PMTXMAXPAGE_M)

#define PMRXMAXPAGE_S    0
#define PMRXMAXPAGE_M    0x1fffffU
#define PMRXMAXPAGE_G(x) (((x) >> PMRXMAXPAGE_S) & PMRXMAXPAGE_M)

#define DBGLAMODE_S	14
#define DBGLAMODE_M	0x3U
#define DBGLAMODE_G(x)	(((x) >> DBGLAMODE_S) & DBGLAMODE_M)

#define FIVETUPLELOOKUP_S    17
#define FIVETUPLELOOKUP_M    0x3U
#define FIVETUPLELOOKUP_V(x) ((x) << FIVETUPLELOOKUP_S)
#define FIVETUPLELOOKUP_G(x) (((x) >> FIVETUPLELOOKUP_S) & FIVETUPLELOOKUP_M)

#define TP_PARA_REG2_A 0x7d68

#define MAXRXDATA_S    16
#define MAXRXDATA_M    0xffffU
#define MAXRXDATA_G(x) (((x) >> MAXRXDATA_S) & MAXRXDATA_M)

#define TP_TIMER_RESOLUTION_A 0x7d90

#define TIMERRESOLUTION_S    16
#define TIMERRESOLUTION_M    0xffU
#define TIMERRESOLUTION_G(x) (((x) >> TIMERRESOLUTION_S) & TIMERRESOLUTION_M)

#define TIMESTAMPRESOLUTION_S    8
#define TIMESTAMPRESOLUTION_M    0xffU
#define TIMESTAMPRESOLUTION_G(x) \
	(((x) >> TIMESTAMPRESOLUTION_S) & TIMESTAMPRESOLUTION_M)

#define DELAYEDACKRESOLUTION_S    0
#define DELAYEDACKRESOLUTION_M    0xffU
#define DELAYEDACKRESOLUTION_G(x) \
	(((x) >> DELAYEDACKRESOLUTION_S) & DELAYEDACKRESOLUTION_M)

#define TP_SHIFT_CNT_A 0x7dc0
#define TP_RXT_MIN_A 0x7d98
#define TP_RXT_MAX_A 0x7d9c
#define TP_PERS_MIN_A 0x7da0
#define TP_PERS_MAX_A 0x7da4
#define TP_KEEP_IDLE_A 0x7da8
#define TP_KEEP_INTVL_A 0x7dac
#define TP_INIT_SRTT_A 0x7db0
#define TP_DACK_TIMER_A 0x7db4
#define TP_FINWAIT2_TIMER_A 0x7db8

#define INITSRTT_S    0
#define INITSRTT_M    0xffffU
#define INITSRTT_G(x) (((x) >> INITSRTT_S) & INITSRTT_M)

#define PERSMAX_S    0
#define PERSMAX_M    0x3fffffffU
#define PERSMAX_V(x) ((x) << PERSMAX_S)
#define PERSMAX_G(x) (((x) >> PERSMAX_S) & PERSMAX_M)

#define SYNSHIFTMAX_S    24
#define SYNSHIFTMAX_M    0xffU
#define SYNSHIFTMAX_V(x) ((x) << SYNSHIFTMAX_S)
#define SYNSHIFTMAX_G(x) (((x) >> SYNSHIFTMAX_S) & SYNSHIFTMAX_M)

#define RXTSHIFTMAXR1_S    20
#define RXTSHIFTMAXR1_M    0xfU
#define RXTSHIFTMAXR1_V(x) ((x) << RXTSHIFTMAXR1_S)
#define RXTSHIFTMAXR1_G(x) (((x) >> RXTSHIFTMAXR1_S) & RXTSHIFTMAXR1_M)

#define RXTSHIFTMAXR2_S    16
#define RXTSHIFTMAXR2_M    0xfU
#define RXTSHIFTMAXR2_V(x) ((x) << RXTSHIFTMAXR2_S)
#define RXTSHIFTMAXR2_G(x) (((x) >> RXTSHIFTMAXR2_S) & RXTSHIFTMAXR2_M)

#define PERSHIFTBACKOFFMAX_S    12
#define PERSHIFTBACKOFFMAX_M    0xfU
#define PERSHIFTBACKOFFMAX_V(x) ((x) << PERSHIFTBACKOFFMAX_S)
#define PERSHIFTBACKOFFMAX_G(x) \
	(((x) >> PERSHIFTBACKOFFMAX_S) & PERSHIFTBACKOFFMAX_M)

#define PERSHIFTMAX_S    8
#define PERSHIFTMAX_M    0xfU
#define PERSHIFTMAX_V(x) ((x) << PERSHIFTMAX_S)
#define PERSHIFTMAX_G(x) (((x) >> PERSHIFTMAX_S) & PERSHIFTMAX_M)

#define KEEPALIVEMAXR1_S    4
#define KEEPALIVEMAXR1_M    0xfU
#define KEEPALIVEMAXR1_V(x) ((x) << KEEPALIVEMAXR1_S)
#define KEEPALIVEMAXR1_G(x) (((x) >> KEEPALIVEMAXR1_S) & KEEPALIVEMAXR1_M)

#define KEEPALIVEMAXR2_S    0
#define KEEPALIVEMAXR2_M    0xfU
#define KEEPALIVEMAXR2_V(x) ((x) << KEEPALIVEMAXR2_S)
#define KEEPALIVEMAXR2_G(x) (((x) >> KEEPALIVEMAXR2_S) & KEEPALIVEMAXR2_M)

#define ROWINDEX_S    16
#define ROWINDEX_V(x) ((x) << ROWINDEX_S)

#define TP_CCTRL_TABLE_A	0x7ddc
#define TP_MTU_TABLE_A		0x7de4

#define MTUINDEX_S    24
#define MTUINDEX_V(x) ((x) << MTUINDEX_S)

#define MTUWIDTH_S    16
#define MTUWIDTH_M    0xfU
#define MTUWIDTH_V(x) ((x) << MTUWIDTH_S)
#define MTUWIDTH_G(x) (((x) >> MTUWIDTH_S) & MTUWIDTH_M)

#define MTUVALUE_S    0
#define MTUVALUE_M    0x3fffU
#define MTUVALUE_V(x) ((x) << MTUVALUE_S)
#define MTUVALUE_G(x) (((x) >> MTUVALUE_S) & MTUVALUE_M)

#define TP_RSS_LKP_TABLE_A	0x7dec
#define TP_CMM_MM_RX_FLST_BASE_A 0x7e60
#define TP_CMM_MM_TX_FLST_BASE_A 0x7e64
#define TP_CMM_MM_PS_FLST_BASE_A 0x7e68

#define LKPTBLROWVLD_S    31
#define LKPTBLROWVLD_V(x) ((x) << LKPTBLROWVLD_S)
#define LKPTBLROWVLD_F    LKPTBLROWVLD_V(1U)

#define LKPTBLQUEUE1_S    10
#define LKPTBLQUEUE1_M    0x3ffU
#define LKPTBLQUEUE1_G(x) (((x) >> LKPTBLQUEUE1_S) & LKPTBLQUEUE1_M)

#define LKPTBLQUEUE0_S    0
#define LKPTBLQUEUE0_M    0x3ffU
#define LKPTBLQUEUE0_G(x) (((x) >> LKPTBLQUEUE0_S) & LKPTBLQUEUE0_M)

#define TP_PIO_ADDR_A	0x7e40
#define TP_PIO_DATA_A	0x7e44
#define TP_MIB_INDEX_A	0x7e50
#define TP_MIB_DATA_A	0x7e54
#define TP_INT_CAUSE_A	0x7e74

#define FLMTXFLSTEMPTY_S    30
#define FLMTXFLSTEMPTY_V(x) ((x) << FLMTXFLSTEMPTY_S)
#define FLMTXFLSTEMPTY_F    FLMTXFLSTEMPTY_V(1U)

#define TP_TX_ORATE_A 0x7ebc

#define OFDRATE3_S    24
#define OFDRATE3_M    0xffU
#define OFDRATE3_G(x) (((x) >> OFDRATE3_S) & OFDRATE3_M)

#define OFDRATE2_S    16
#define OFDRATE2_M    0xffU
#define OFDRATE2_G(x) (((x) >> OFDRATE2_S) & OFDRATE2_M)

#define OFDRATE1_S    8
#define OFDRATE1_M    0xffU
#define OFDRATE1_G(x) (((x) >> OFDRATE1_S) & OFDRATE1_M)

#define OFDRATE0_S    0
#define OFDRATE0_M    0xffU
#define OFDRATE0_G(x) (((x) >> OFDRATE0_S) & OFDRATE0_M)

#define TP_TX_TRATE_A 0x7ed0

#define TNLRATE3_S    24
#define TNLRATE3_M    0xffU
#define TNLRATE3_G(x) (((x) >> TNLRATE3_S) & TNLRATE3_M)

#define TNLRATE2_S    16
#define TNLRATE2_M    0xffU
#define TNLRATE2_G(x) (((x) >> TNLRATE2_S) & TNLRATE2_M)

#define TNLRATE1_S    8
#define TNLRATE1_M    0xffU
#define TNLRATE1_G(x) (((x) >> TNLRATE1_S) & TNLRATE1_M)

#define TNLRATE0_S    0
#define TNLRATE0_M    0xffU
#define TNLRATE0_G(x) (((x) >> TNLRATE0_S) & TNLRATE0_M)

#define TP_VLAN_PRI_MAP_A 0x140

#define FRAGMENTATION_S    9
#define FRAGMENTATION_V(x) ((x) << FRAGMENTATION_S)
#define FRAGMENTATION_F    FRAGMENTATION_V(1U)

#define MPSHITTYPE_S    8
#define MPSHITTYPE_V(x) ((x) << MPSHITTYPE_S)
#define MPSHITTYPE_F    MPSHITTYPE_V(1U)

#define MACMATCH_S    7
#define MACMATCH_V(x) ((x) << MACMATCH_S)
#define MACMATCH_F    MACMATCH_V(1U)

#define ETHERTYPE_S    6
#define ETHERTYPE_V(x) ((x) << ETHERTYPE_S)
#define ETHERTYPE_F    ETHERTYPE_V(1U)

#define PROTOCOL_S    5
#define PROTOCOL_V(x) ((x) << PROTOCOL_S)
#define PROTOCOL_F    PROTOCOL_V(1U)

#define TOS_S    4
#define TOS_V(x) ((x) << TOS_S)
#define TOS_F    TOS_V(1U)

#define VLAN_S    3
#define VLAN_V(x) ((x) << VLAN_S)
#define VLAN_F    VLAN_V(1U)

#define VNIC_ID_S    2
#define VNIC_ID_V(x) ((x) << VNIC_ID_S)
#define VNIC_ID_F    VNIC_ID_V(1U)

#define PORT_S    1
#define PORT_V(x) ((x) << PORT_S)
#define PORT_F    PORT_V(1U)

#define FCOE_S    0
#define FCOE_V(x) ((x) << FCOE_S)
#define FCOE_F    FCOE_V(1U)

#define FILTERMODE_S    15
#define FILTERMODE_V(x) ((x) << FILTERMODE_S)
#define FILTERMODE_F    FILTERMODE_V(1U)

#define FCOEMASK_S    14
#define FCOEMASK_V(x) ((x) << FCOEMASK_S)
#define FCOEMASK_F    FCOEMASK_V(1U)

#define TP_INGRESS_CONFIG_A	0x141

#define VNIC_S    11
#define VNIC_V(x) ((x) << VNIC_S)
#define VNIC_F    VNIC_V(1U)

#define CSUM_HAS_PSEUDO_HDR_S    10
#define CSUM_HAS_PSEUDO_HDR_V(x) ((x) << CSUM_HAS_PSEUDO_HDR_S)
#define CSUM_HAS_PSEUDO_HDR_F    CSUM_HAS_PSEUDO_HDR_V(1U)

#define TP_MIB_MAC_IN_ERR_0_A	0x0
#define TP_MIB_HDR_IN_ERR_0_A	0x4
#define TP_MIB_TCP_IN_ERR_0_A	0x8
#define TP_MIB_TCP_OUT_RST_A	0xc
#define TP_MIB_TCP_IN_SEG_HI_A	0x10
#define TP_MIB_TCP_IN_SEG_LO_A	0x11
#define TP_MIB_TCP_OUT_SEG_HI_A	0x12
#define TP_MIB_TCP_OUT_SEG_LO_A 0x13
#define TP_MIB_TCP_RXT_SEG_HI_A	0x14
#define TP_MIB_TCP_RXT_SEG_LO_A	0x15
#define TP_MIB_TNL_CNG_DROP_0_A 0x18
#define TP_MIB_OFD_CHN_DROP_0_A 0x1c
#define TP_MIB_TCP_V6IN_ERR_0_A 0x28
#define TP_MIB_TCP_V6OUT_RST_A	0x2c
#define TP_MIB_OFD_ARP_DROP_A	0x36
#define TP_MIB_CPL_IN_REQ_0_A	0x38
#define TP_MIB_CPL_OUT_RSP_0_A	0x3c
#define TP_MIB_TNL_DROP_0_A	0x44
#define TP_MIB_FCOE_DDP_0_A	0x48
#define TP_MIB_FCOE_DROP_0_A	0x4c
#define TP_MIB_FCOE_BYTE_0_HI_A	0x50
#define TP_MIB_OFD_VLN_DROP_0_A	0x58
#define TP_MIB_USM_PKTS_A	0x5c
#define TP_MIB_RQE_DFR_PKT_A	0x64

#define ULP_TX_INT_CAUSE_A	0x8dcc
#define ULP_TX_TPT_LLIMIT_A	0x8dd4
#define ULP_TX_TPT_ULIMIT_A	0x8dd8
#define ULP_TX_PBL_LLIMIT_A	0x8ddc
#define ULP_TX_PBL_ULIMIT_A	0x8de0
#define ULP_TX_ERR_TABLE_BASE_A 0x8e04

#define PBL_BOUND_ERR_CH3_S    31
#define PBL_BOUND_ERR_CH3_V(x) ((x) << PBL_BOUND_ERR_CH3_S)
#define PBL_BOUND_ERR_CH3_F    PBL_BOUND_ERR_CH3_V(1U)

#define PBL_BOUND_ERR_CH2_S    30
#define PBL_BOUND_ERR_CH2_V(x) ((x) << PBL_BOUND_ERR_CH2_S)
#define PBL_BOUND_ERR_CH2_F    PBL_BOUND_ERR_CH2_V(1U)

#define PBL_BOUND_ERR_CH1_S    29
#define PBL_BOUND_ERR_CH1_V(x) ((x) << PBL_BOUND_ERR_CH1_S)
#define PBL_BOUND_ERR_CH1_F    PBL_BOUND_ERR_CH1_V(1U)

#define PBL_BOUND_ERR_CH0_S    28
#define PBL_BOUND_ERR_CH0_V(x) ((x) << PBL_BOUND_ERR_CH0_S)
#define PBL_BOUND_ERR_CH0_F    PBL_BOUND_ERR_CH0_V(1U)

#define PM_RX_INT_CAUSE_A	0x8fdc
#define PM_RX_STAT_CONFIG_A 0x8fc8
#define PM_RX_STAT_COUNT_A 0x8fcc
#define PM_RX_STAT_LSB_A 0x8fd0
#define PM_RX_DBG_CTRL_A 0x8fd0
#define PM_RX_DBG_DATA_A 0x8fd4
#define PM_RX_DBG_STAT_MSB_A 0x10013

#define PMRX_FRAMING_ERROR_F	0x003ffff0U

#define ZERO_E_CMD_ERROR_S    22
#define ZERO_E_CMD_ERROR_V(x) ((x) << ZERO_E_CMD_ERROR_S)
#define ZERO_E_CMD_ERROR_F    ZERO_E_CMD_ERROR_V(1U)

#define OCSPI_PAR_ERROR_S    3
#define OCSPI_PAR_ERROR_V(x) ((x) << OCSPI_PAR_ERROR_S)
#define OCSPI_PAR_ERROR_F    OCSPI_PAR_ERROR_V(1U)

#define DB_OPTIONS_PAR_ERROR_S    2
#define DB_OPTIONS_PAR_ERROR_V(x) ((x) << DB_OPTIONS_PAR_ERROR_S)
#define DB_OPTIONS_PAR_ERROR_F    DB_OPTIONS_PAR_ERROR_V(1U)

#define IESPI_PAR_ERROR_S    1
#define IESPI_PAR_ERROR_V(x) ((x) << IESPI_PAR_ERROR_S)
#define IESPI_PAR_ERROR_F    IESPI_PAR_ERROR_V(1U)

#define PMRX_E_PCMD_PAR_ERROR_S    0
#define PMRX_E_PCMD_PAR_ERROR_V(x) ((x) << PMRX_E_PCMD_PAR_ERROR_S)
#define PMRX_E_PCMD_PAR_ERROR_F    PMRX_E_PCMD_PAR_ERROR_V(1U)

#define PM_TX_INT_CAUSE_A	0x8ffc
#define PM_TX_STAT_CONFIG_A 0x8fe8
#define PM_TX_STAT_COUNT_A 0x8fec
#define PM_TX_STAT_LSB_A 0x8ff0
#define PM_TX_DBG_CTRL_A 0x8ff0
#define PM_TX_DBG_DATA_A 0x8ff4
#define PM_TX_DBG_STAT_MSB_A 0x1001a

#define PCMD_LEN_OVFL0_S    31
#define PCMD_LEN_OVFL0_V(x) ((x) << PCMD_LEN_OVFL0_S)
#define PCMD_LEN_OVFL0_F    PCMD_LEN_OVFL0_V(1U)

#define PCMD_LEN_OVFL1_S    30
#define PCMD_LEN_OVFL1_V(x) ((x) << PCMD_LEN_OVFL1_S)
#define PCMD_LEN_OVFL1_F    PCMD_LEN_OVFL1_V(1U)

#define PCMD_LEN_OVFL2_S    29
#define PCMD_LEN_OVFL2_V(x) ((x) << PCMD_LEN_OVFL2_S)
#define PCMD_LEN_OVFL2_F    PCMD_LEN_OVFL2_V(1U)

#define ZERO_C_CMD_ERROR_S    28
#define ZERO_C_CMD_ERROR_V(x) ((x) << ZERO_C_CMD_ERROR_S)
#define ZERO_C_CMD_ERROR_F    ZERO_C_CMD_ERROR_V(1U)

#define  PMTX_FRAMING_ERROR_F 0x0ffffff0U

#define OESPI_PAR_ERROR_S    3
#define OESPI_PAR_ERROR_V(x) ((x) << OESPI_PAR_ERROR_S)
#define OESPI_PAR_ERROR_F    OESPI_PAR_ERROR_V(1U)

#define ICSPI_PAR_ERROR_S    1
#define ICSPI_PAR_ERROR_V(x) ((x) << ICSPI_PAR_ERROR_S)
#define ICSPI_PAR_ERROR_F    ICSPI_PAR_ERROR_V(1U)

#define PMTX_C_PCMD_PAR_ERROR_S    0
#define PMTX_C_PCMD_PAR_ERROR_V(x) ((x) << PMTX_C_PCMD_PAR_ERROR_S)
#define PMTX_C_PCMD_PAR_ERROR_F    PMTX_C_PCMD_PAR_ERROR_V(1U)
>>>>>>> afd2ff9b

#define MPS_PORT_STAT_TX_PORT_BYTES_L 0x400
#define MPS_PORT_STAT_TX_PORT_BYTES_H 0x404
#define MPS_PORT_STAT_TX_PORT_FRAMES_L 0x408
#define MPS_PORT_STAT_TX_PORT_FRAMES_H 0x40c
#define MPS_PORT_STAT_TX_PORT_BCAST_L 0x410
#define MPS_PORT_STAT_TX_PORT_BCAST_H 0x414
#define MPS_PORT_STAT_TX_PORT_MCAST_L 0x418
#define MPS_PORT_STAT_TX_PORT_MCAST_H 0x41c
#define MPS_PORT_STAT_TX_PORT_UCAST_L 0x420
#define MPS_PORT_STAT_TX_PORT_UCAST_H 0x424
#define MPS_PORT_STAT_TX_PORT_ERROR_L 0x428
#define MPS_PORT_STAT_TX_PORT_ERROR_H 0x42c
#define MPS_PORT_STAT_TX_PORT_64B_L 0x430
#define MPS_PORT_STAT_TX_PORT_64B_H 0x434
#define MPS_PORT_STAT_TX_PORT_65B_127B_L 0x438
#define MPS_PORT_STAT_TX_PORT_65B_127B_H 0x43c
#define MPS_PORT_STAT_TX_PORT_128B_255B_L 0x440
#define MPS_PORT_STAT_TX_PORT_128B_255B_H 0x444
#define MPS_PORT_STAT_TX_PORT_256B_511B_L 0x448
#define MPS_PORT_STAT_TX_PORT_256B_511B_H 0x44c
#define MPS_PORT_STAT_TX_PORT_512B_1023B_L 0x450
#define MPS_PORT_STAT_TX_PORT_512B_1023B_H 0x454
#define MPS_PORT_STAT_TX_PORT_1024B_1518B_L 0x458
#define MPS_PORT_STAT_TX_PORT_1024B_1518B_H 0x45c
#define MPS_PORT_STAT_TX_PORT_1519B_MAX_L 0x460
#define MPS_PORT_STAT_TX_PORT_1519B_MAX_H 0x464
#define MPS_PORT_STAT_TX_PORT_DROP_L 0x468
#define MPS_PORT_STAT_TX_PORT_DROP_H 0x46c
#define MPS_PORT_STAT_TX_PORT_PAUSE_L 0x470
#define MPS_PORT_STAT_TX_PORT_PAUSE_H 0x474
#define MPS_PORT_STAT_TX_PORT_PPP0_L 0x478
#define MPS_PORT_STAT_TX_PORT_PPP0_H 0x47c
#define MPS_PORT_STAT_TX_PORT_PPP1_L 0x480
#define MPS_PORT_STAT_TX_PORT_PPP1_H 0x484
#define MPS_PORT_STAT_TX_PORT_PPP2_L 0x488
#define MPS_PORT_STAT_TX_PORT_PPP2_H 0x48c
#define MPS_PORT_STAT_TX_PORT_PPP3_L 0x490
#define MPS_PORT_STAT_TX_PORT_PPP3_H 0x494
#define MPS_PORT_STAT_TX_PORT_PPP4_L 0x498
#define MPS_PORT_STAT_TX_PORT_PPP4_H 0x49c
#define MPS_PORT_STAT_TX_PORT_PPP5_L 0x4a0
#define MPS_PORT_STAT_TX_PORT_PPP5_H 0x4a4
#define MPS_PORT_STAT_TX_PORT_PPP6_L 0x4a8
#define MPS_PORT_STAT_TX_PORT_PPP6_H 0x4ac
#define MPS_PORT_STAT_TX_PORT_PPP7_L 0x4b0
#define MPS_PORT_STAT_TX_PORT_PPP7_H 0x4b4
#define MPS_PORT_STAT_LB_PORT_BYTES_L 0x4c0
#define MPS_PORT_STAT_LB_PORT_BYTES_H 0x4c4
#define MPS_PORT_STAT_LB_PORT_FRAMES_L 0x4c8
#define MPS_PORT_STAT_LB_PORT_FRAMES_H 0x4cc
#define MPS_PORT_STAT_LB_PORT_BCAST_L 0x4d0
#define MPS_PORT_STAT_LB_PORT_BCAST_H 0x4d4
#define MPS_PORT_STAT_LB_PORT_MCAST_L 0x4d8
#define MPS_PORT_STAT_LB_PORT_MCAST_H 0x4dc
#define MPS_PORT_STAT_LB_PORT_UCAST_L 0x4e0
#define MPS_PORT_STAT_LB_PORT_UCAST_H 0x4e4
#define MPS_PORT_STAT_LB_PORT_ERROR_L 0x4e8
#define MPS_PORT_STAT_LB_PORT_ERROR_H 0x4ec
#define MPS_PORT_STAT_LB_PORT_64B_L 0x4f0
#define MPS_PORT_STAT_LB_PORT_64B_H 0x4f4
#define MPS_PORT_STAT_LB_PORT_65B_127B_L 0x4f8
#define MPS_PORT_STAT_LB_PORT_65B_127B_H 0x4fc
#define MPS_PORT_STAT_LB_PORT_128B_255B_L 0x500
#define MPS_PORT_STAT_LB_PORT_128B_255B_H 0x504
#define MPS_PORT_STAT_LB_PORT_256B_511B_L 0x508
#define MPS_PORT_STAT_LB_PORT_256B_511B_H 0x50c
#define MPS_PORT_STAT_LB_PORT_512B_1023B_L 0x510
#define MPS_PORT_STAT_LB_PORT_512B_1023B_H 0x514
#define MPS_PORT_STAT_LB_PORT_1024B_1518B_L 0x518
#define MPS_PORT_STAT_LB_PORT_1024B_1518B_H 0x51c
#define MPS_PORT_STAT_LB_PORT_1519B_MAX_L 0x520
#define MPS_PORT_STAT_LB_PORT_1519B_MAX_H 0x524
#define MPS_PORT_STAT_LB_PORT_DROP_FRAMES 0x528
#define MPS_PORT_STAT_LB_PORT_DROP_FRAMES_L 0x528
#define MPS_PORT_STAT_RX_PORT_BYTES_L 0x540
#define MPS_PORT_STAT_RX_PORT_BYTES_H 0x544
#define MPS_PORT_STAT_RX_PORT_FRAMES_L 0x548
#define MPS_PORT_STAT_RX_PORT_FRAMES_H 0x54c
#define MPS_PORT_STAT_RX_PORT_BCAST_L 0x550
#define MPS_PORT_STAT_RX_PORT_BCAST_H 0x554
#define MPS_PORT_STAT_RX_PORT_MCAST_L 0x558
#define MPS_PORT_STAT_RX_PORT_MCAST_H 0x55c
#define MPS_PORT_STAT_RX_PORT_UCAST_L 0x560
#define MPS_PORT_STAT_RX_PORT_UCAST_H 0x564
#define MPS_PORT_STAT_RX_PORT_MTU_ERROR_L 0x568
#define MPS_PORT_STAT_RX_PORT_MTU_ERROR_H 0x56c
#define MPS_PORT_STAT_RX_PORT_MTU_CRC_ERROR_L 0x570
#define MPS_PORT_STAT_RX_PORT_MTU_CRC_ERROR_H 0x574
#define MPS_PORT_STAT_RX_PORT_CRC_ERROR_L 0x578
#define MPS_PORT_STAT_RX_PORT_CRC_ERROR_H 0x57c
#define MPS_PORT_STAT_RX_PORT_LEN_ERROR_L 0x580
#define MPS_PORT_STAT_RX_PORT_LEN_ERROR_H 0x584
#define MPS_PORT_STAT_RX_PORT_SYM_ERROR_L 0x588
#define MPS_PORT_STAT_RX_PORT_SYM_ERROR_H 0x58c
#define MPS_PORT_STAT_RX_PORT_64B_L 0x590
#define MPS_PORT_STAT_RX_PORT_64B_H 0x594
#define MPS_PORT_STAT_RX_PORT_65B_127B_L 0x598
#define MPS_PORT_STAT_RX_PORT_65B_127B_H 0x59c
#define MPS_PORT_STAT_RX_PORT_128B_255B_L 0x5a0
#define MPS_PORT_STAT_RX_PORT_128B_255B_H 0x5a4
#define MPS_PORT_STAT_RX_PORT_256B_511B_L 0x5a8
#define MPS_PORT_STAT_RX_PORT_256B_511B_H 0x5ac
#define MPS_PORT_STAT_RX_PORT_512B_1023B_L 0x5b0
#define MPS_PORT_STAT_RX_PORT_512B_1023B_H 0x5b4
#define MPS_PORT_STAT_RX_PORT_1024B_1518B_L 0x5b8
#define MPS_PORT_STAT_RX_PORT_1024B_1518B_H 0x5bc
#define MPS_PORT_STAT_RX_PORT_1519B_MAX_L 0x5c0
#define MPS_PORT_STAT_RX_PORT_1519B_MAX_H 0x5c4
#define MPS_PORT_STAT_RX_PORT_PAUSE_L 0x5c8
#define MPS_PORT_STAT_RX_PORT_PAUSE_H 0x5cc
#define MPS_PORT_STAT_RX_PORT_PPP0_L 0x5d0
#define MPS_PORT_STAT_RX_PORT_PPP0_H 0x5d4
#define MPS_PORT_STAT_RX_PORT_PPP1_L 0x5d8
#define MPS_PORT_STAT_RX_PORT_PPP1_H 0x5dc
#define MPS_PORT_STAT_RX_PORT_PPP2_L 0x5e0
#define MPS_PORT_STAT_RX_PORT_PPP2_H 0x5e4
#define MPS_PORT_STAT_RX_PORT_PPP3_L 0x5e8
#define MPS_PORT_STAT_RX_PORT_PPP3_H 0x5ec
#define MPS_PORT_STAT_RX_PORT_PPP4_L 0x5f0
#define MPS_PORT_STAT_RX_PORT_PPP4_H 0x5f4
#define MPS_PORT_STAT_RX_PORT_PPP5_L 0x5f8
#define MPS_PORT_STAT_RX_PORT_PPP5_H 0x5fc
#define MPS_PORT_STAT_RX_PORT_PPP6_L 0x600
#define MPS_PORT_STAT_RX_PORT_PPP6_H 0x604
#define MPS_PORT_STAT_RX_PORT_PPP7_L 0x608
#define MPS_PORT_STAT_RX_PORT_PPP7_H 0x60c
#define MPS_PORT_STAT_RX_PORT_LESS_64B_L 0x610
#define MPS_PORT_STAT_RX_PORT_LESS_64B_H 0x614
#define MAC_PORT_MAGIC_MACID_LO 0x824
#define MAC_PORT_MAGIC_MACID_HI 0x828

#define MAC_PORT_EPIO_DATA0_A 0x8c0
#define MAC_PORT_EPIO_DATA1_A 0x8c4
#define MAC_PORT_EPIO_DATA2_A 0x8c8
#define MAC_PORT_EPIO_DATA3_A 0x8cc
#define MAC_PORT_EPIO_OP_A 0x8d0

#define MAC_PORT_CFG2_A 0x818

#define MPS_CMN_CTL_A	0x9000

#define NUMPORTS_S    0
#define NUMPORTS_M    0x3U
#define NUMPORTS_G(x) (((x) >> NUMPORTS_S) & NUMPORTS_M)

#define MPS_INT_CAUSE_A 0x9008
#define MPS_TX_INT_CAUSE_A 0x9408

#define FRMERR_S    15
#define FRMERR_V(x) ((x) << FRMERR_S)
#define FRMERR_F    FRMERR_V(1U)

#define SECNTERR_S    14
#define SECNTERR_V(x) ((x) << SECNTERR_S)
#define SECNTERR_F    SECNTERR_V(1U)

#define BUBBLE_S    13
#define BUBBLE_V(x) ((x) << BUBBLE_S)
#define BUBBLE_F    BUBBLE_V(1U)

#define TXDESCFIFO_S    9
#define TXDESCFIFO_M    0xfU
#define TXDESCFIFO_V(x) ((x) << TXDESCFIFO_S)

#define TXDATAFIFO_S    5
#define TXDATAFIFO_M    0xfU
#define TXDATAFIFO_V(x) ((x) << TXDATAFIFO_S)

#define NCSIFIFO_S    4
#define NCSIFIFO_V(x) ((x) << NCSIFIFO_S)
#define NCSIFIFO_F    NCSIFIFO_V(1U)

#define TPFIFO_S    0
#define TPFIFO_M    0xfU
#define TPFIFO_V(x) ((x) << TPFIFO_S)

#define MPS_STAT_PERR_INT_CAUSE_SRAM_A		0x9614
#define MPS_STAT_PERR_INT_CAUSE_TX_FIFO_A	0x9620
#define MPS_STAT_PERR_INT_CAUSE_RX_FIFO_A	0x962c

#define MPS_STAT_RX_BG_0_MAC_DROP_FRAME_L 0x9640
#define MPS_STAT_RX_BG_0_MAC_DROP_FRAME_H 0x9644
#define MPS_STAT_RX_BG_1_MAC_DROP_FRAME_L 0x9648
#define MPS_STAT_RX_BG_1_MAC_DROP_FRAME_H 0x964c
#define MPS_STAT_RX_BG_2_MAC_DROP_FRAME_L 0x9650
#define MPS_STAT_RX_BG_2_MAC_DROP_FRAME_H 0x9654
#define MPS_STAT_RX_BG_3_MAC_DROP_FRAME_L 0x9658
#define MPS_STAT_RX_BG_3_MAC_DROP_FRAME_H 0x965c
#define MPS_STAT_RX_BG_0_LB_DROP_FRAME_L 0x9660
#define MPS_STAT_RX_BG_0_LB_DROP_FRAME_H 0x9664
#define MPS_STAT_RX_BG_1_LB_DROP_FRAME_L 0x9668
#define MPS_STAT_RX_BG_1_LB_DROP_FRAME_H 0x966c
#define MPS_STAT_RX_BG_2_LB_DROP_FRAME_L 0x9670
#define MPS_STAT_RX_BG_2_LB_DROP_FRAME_H 0x9674
#define MPS_STAT_RX_BG_3_LB_DROP_FRAME_L 0x9678
#define MPS_STAT_RX_BG_3_LB_DROP_FRAME_H 0x967c
#define MPS_STAT_RX_BG_0_MAC_TRUNC_FRAME_L 0x9680
#define MPS_STAT_RX_BG_0_MAC_TRUNC_FRAME_H 0x9684
#define MPS_STAT_RX_BG_1_MAC_TRUNC_FRAME_L 0x9688
#define MPS_STAT_RX_BG_1_MAC_TRUNC_FRAME_H 0x968c
#define MPS_STAT_RX_BG_2_MAC_TRUNC_FRAME_L 0x9690
#define MPS_STAT_RX_BG_2_MAC_TRUNC_FRAME_H 0x9694
#define MPS_STAT_RX_BG_3_MAC_TRUNC_FRAME_L 0x9698
#define MPS_STAT_RX_BG_3_MAC_TRUNC_FRAME_H 0x969c
#define MPS_STAT_RX_BG_0_LB_TRUNC_FRAME_L 0x96a0
#define MPS_STAT_RX_BG_0_LB_TRUNC_FRAME_H 0x96a4
#define MPS_STAT_RX_BG_1_LB_TRUNC_FRAME_L 0x96a8
#define MPS_STAT_RX_BG_1_LB_TRUNC_FRAME_H 0x96ac
#define MPS_STAT_RX_BG_2_LB_TRUNC_FRAME_L 0x96b0
#define MPS_STAT_RX_BG_2_LB_TRUNC_FRAME_H 0x96b4
#define MPS_STAT_RX_BG_3_LB_TRUNC_FRAME_L 0x96b8
#define MPS_STAT_RX_BG_3_LB_TRUNC_FRAME_H 0x96bc

#define MPS_TRC_CFG_A 0x9800

#define TRCFIFOEMPTY_S    4
#define TRCFIFOEMPTY_V(x) ((x) << TRCFIFOEMPTY_S)
#define TRCFIFOEMPTY_F    TRCFIFOEMPTY_V(1U)

#define TRCIGNOREDROPINPUT_S    3
#define TRCIGNOREDROPINPUT_V(x) ((x) << TRCIGNOREDROPINPUT_S)
#define TRCIGNOREDROPINPUT_F    TRCIGNOREDROPINPUT_V(1U)

#define TRCKEEPDUPLICATES_S    2
#define TRCKEEPDUPLICATES_V(x) ((x) << TRCKEEPDUPLICATES_S)
#define TRCKEEPDUPLICATES_F    TRCKEEPDUPLICATES_V(1U)

#define TRCEN_S    1
#define TRCEN_V(x) ((x) << TRCEN_S)
#define TRCEN_F    TRCEN_V(1U)

#define TRCMULTIFILTER_S    0
#define TRCMULTIFILTER_V(x) ((x) << TRCMULTIFILTER_S)
#define TRCMULTIFILTER_F    TRCMULTIFILTER_V(1U)

#define MPS_TRC_RSS_CONTROL_A		0x9808
#define MPS_TRC_FILTER1_RSS_CONTROL_A	0x9ff4
#define MPS_TRC_FILTER2_RSS_CONTROL_A	0x9ffc
#define MPS_TRC_FILTER3_RSS_CONTROL_A	0xa004
#define MPS_T5_TRC_RSS_CONTROL_A	0xa00c

#define RSSCONTROL_S    16
#define RSSCONTROL_V(x) ((x) << RSSCONTROL_S)

#define QUEUENUMBER_S    0
#define QUEUENUMBER_V(x) ((x) << QUEUENUMBER_S)

#define TFINVERTMATCH_S    24
#define TFINVERTMATCH_V(x) ((x) << TFINVERTMATCH_S)
#define TFINVERTMATCH_F    TFINVERTMATCH_V(1U)

#define TFEN_S    22
#define TFEN_V(x) ((x) << TFEN_S)
#define TFEN_F    TFEN_V(1U)

#define TFPORT_S    18
#define TFPORT_M    0xfU
#define TFPORT_V(x) ((x) << TFPORT_S)
#define TFPORT_G(x) (((x) >> TFPORT_S) & TFPORT_M)

#define TFLENGTH_S    8
#define TFLENGTH_M    0x1fU
#define TFLENGTH_V(x) ((x) << TFLENGTH_S)
#define TFLENGTH_G(x) (((x) >> TFLENGTH_S) & TFLENGTH_M)

#define TFOFFSET_S    0
#define TFOFFSET_M    0x1fU
#define TFOFFSET_V(x) ((x) << TFOFFSET_S)
#define TFOFFSET_G(x) (((x) >> TFOFFSET_S) & TFOFFSET_M)

#define T5_TFINVERTMATCH_S    25
#define T5_TFINVERTMATCH_V(x) ((x) << T5_TFINVERTMATCH_S)
#define T5_TFINVERTMATCH_F    T5_TFINVERTMATCH_V(1U)

#define T5_TFEN_S    23
#define T5_TFEN_V(x) ((x) << T5_TFEN_S)
#define T5_TFEN_F    T5_TFEN_V(1U)

#define T5_TFPORT_S    18
#define T5_TFPORT_M    0x1fU
#define T5_TFPORT_V(x) ((x) << T5_TFPORT_S)
#define T5_TFPORT_G(x) (((x) >> T5_TFPORT_S) & T5_TFPORT_M)

#define MPS_TRC_FILTER_MATCH_CTL_A_A 0x9810
#define MPS_TRC_FILTER_MATCH_CTL_B_A 0x9820

#define TFMINPKTSIZE_S    16
#define TFMINPKTSIZE_M    0x1ffU
#define TFMINPKTSIZE_V(x) ((x) << TFMINPKTSIZE_S)
#define TFMINPKTSIZE_G(x) (((x) >> TFMINPKTSIZE_S) & TFMINPKTSIZE_M)

#define TFCAPTUREMAX_S    0
#define TFCAPTUREMAX_M    0x3fffU
#define TFCAPTUREMAX_V(x) ((x) << TFCAPTUREMAX_S)
#define TFCAPTUREMAX_G(x) (((x) >> TFCAPTUREMAX_S) & TFCAPTUREMAX_M)

#define MPS_TRC_FILTER0_MATCH_A 0x9c00
#define MPS_TRC_FILTER0_DONT_CARE_A 0x9c80
#define MPS_TRC_FILTER1_MATCH_A 0x9d00

#define TP_RSS_CONFIG_A 0x7df0

#define TNL4TUPENIPV6_S    31
#define TNL4TUPENIPV6_V(x) ((x) << TNL4TUPENIPV6_S)
#define TNL4TUPENIPV6_F    TNL4TUPENIPV6_V(1U)

#define TNL2TUPENIPV6_S    30
#define TNL2TUPENIPV6_V(x) ((x) << TNL2TUPENIPV6_S)
#define TNL2TUPENIPV6_F    TNL2TUPENIPV6_V(1U)

#define TNL4TUPENIPV4_S    29
#define TNL4TUPENIPV4_V(x) ((x) << TNL4TUPENIPV4_S)
#define TNL4TUPENIPV4_F    TNL4TUPENIPV4_V(1U)

#define TNL2TUPENIPV4_S    28
#define TNL2TUPENIPV4_V(x) ((x) << TNL2TUPENIPV4_S)
#define TNL2TUPENIPV4_F    TNL2TUPENIPV4_V(1U)

#define TNLTCPSEL_S    27
#define TNLTCPSEL_V(x) ((x) << TNLTCPSEL_S)
#define TNLTCPSEL_F    TNLTCPSEL_V(1U)

#define TNLIP6SEL_S    26
#define TNLIP6SEL_V(x) ((x) << TNLIP6SEL_S)
#define TNLIP6SEL_F    TNLIP6SEL_V(1U)

#define TNLVRTSEL_S    25
#define TNLVRTSEL_V(x) ((x) << TNLVRTSEL_S)
#define TNLVRTSEL_F    TNLVRTSEL_V(1U)

#define TNLMAPEN_S    24
#define TNLMAPEN_V(x) ((x) << TNLMAPEN_S)
#define TNLMAPEN_F    TNLMAPEN_V(1U)

#define OFDHASHSAVE_S    19
#define OFDHASHSAVE_V(x) ((x) << OFDHASHSAVE_S)
#define OFDHASHSAVE_F    OFDHASHSAVE_V(1U)

#define OFDVRTSEL_S    18
#define OFDVRTSEL_V(x) ((x) << OFDVRTSEL_S)
#define OFDVRTSEL_F    OFDVRTSEL_V(1U)

#define OFDMAPEN_S    17
#define OFDMAPEN_V(x) ((x) << OFDMAPEN_S)
#define OFDMAPEN_F    OFDMAPEN_V(1U)

#define OFDLKPEN_S    16
#define OFDLKPEN_V(x) ((x) << OFDLKPEN_S)
#define OFDLKPEN_F    OFDLKPEN_V(1U)

#define SYN4TUPENIPV6_S    15
#define SYN4TUPENIPV6_V(x) ((x) << SYN4TUPENIPV6_S)
#define SYN4TUPENIPV6_F    SYN4TUPENIPV6_V(1U)

#define SYN2TUPENIPV6_S    14
#define SYN2TUPENIPV6_V(x) ((x) << SYN2TUPENIPV6_S)
#define SYN2TUPENIPV6_F    SYN2TUPENIPV6_V(1U)

#define SYN4TUPENIPV4_S    13
#define SYN4TUPENIPV4_V(x) ((x) << SYN4TUPENIPV4_S)
#define SYN4TUPENIPV4_F    SYN4TUPENIPV4_V(1U)

#define SYN2TUPENIPV4_S    12
#define SYN2TUPENIPV4_V(x) ((x) << SYN2TUPENIPV4_S)
#define SYN2TUPENIPV4_F    SYN2TUPENIPV4_V(1U)

#define SYNIP6SEL_S    11
#define SYNIP6SEL_V(x) ((x) << SYNIP6SEL_S)
#define SYNIP6SEL_F    SYNIP6SEL_V(1U)

#define SYNVRTSEL_S    10
#define SYNVRTSEL_V(x) ((x) << SYNVRTSEL_S)
#define SYNVRTSEL_F    SYNVRTSEL_V(1U)

#define SYNMAPEN_S    9
#define SYNMAPEN_V(x) ((x) << SYNMAPEN_S)
#define SYNMAPEN_F    SYNMAPEN_V(1U)

#define SYNLKPEN_S    8
#define SYNLKPEN_V(x) ((x) << SYNLKPEN_S)
#define SYNLKPEN_F    SYNLKPEN_V(1U)

#define CHANNELENABLE_S    7
#define CHANNELENABLE_V(x) ((x) << CHANNELENABLE_S)
#define CHANNELENABLE_F    CHANNELENABLE_V(1U)

#define PORTENABLE_S    6
#define PORTENABLE_V(x) ((x) << PORTENABLE_S)
#define PORTENABLE_F    PORTENABLE_V(1U)

#define TNLALLLOOKUP_S    5
#define TNLALLLOOKUP_V(x) ((x) << TNLALLLOOKUP_S)
#define TNLALLLOOKUP_F    TNLALLLOOKUP_V(1U)

#define VIRTENABLE_S    4
#define VIRTENABLE_V(x) ((x) << VIRTENABLE_S)
#define VIRTENABLE_F    VIRTENABLE_V(1U)

#define CONGESTIONENABLE_S    3
#define CONGESTIONENABLE_V(x) ((x) << CONGESTIONENABLE_S)
#define CONGESTIONENABLE_F    CONGESTIONENABLE_V(1U)

#define HASHTOEPLITZ_S    2
#define HASHTOEPLITZ_V(x) ((x) << HASHTOEPLITZ_S)
#define HASHTOEPLITZ_F    HASHTOEPLITZ_V(1U)

#define UDPENABLE_S    1
#define UDPENABLE_V(x) ((x) << UDPENABLE_S)
#define UDPENABLE_F    UDPENABLE_V(1U)

#define DISABLE_S    0
#define DISABLE_V(x) ((x) << DISABLE_S)
#define DISABLE_F    DISABLE_V(1U)

#define TP_RSS_CONFIG_TNL_A 0x7df4

#define MASKSIZE_S    28
#define MASKSIZE_M    0xfU
#define MASKSIZE_V(x) ((x) << MASKSIZE_S)
#define MASKSIZE_G(x) (((x) >> MASKSIZE_S) & MASKSIZE_M)

#define MASKFILTER_S    16
#define MASKFILTER_M    0x7ffU
#define MASKFILTER_V(x) ((x) << MASKFILTER_S)
#define MASKFILTER_G(x) (((x) >> MASKFILTER_S) & MASKFILTER_M)

#define USEWIRECH_S    0
#define USEWIRECH_V(x) ((x) << USEWIRECH_S)
#define USEWIRECH_F    USEWIRECH_V(1U)

#define HASHALL_S    2
#define HASHALL_V(x) ((x) << HASHALL_S)
#define HASHALL_F    HASHALL_V(1U)

#define HASHETH_S    1
#define HASHETH_V(x) ((x) << HASHETH_S)
#define HASHETH_F    HASHETH_V(1U)

#define TP_RSS_CONFIG_OFD_A 0x7df8

#define RRCPLMAPEN_S    20
#define RRCPLMAPEN_V(x) ((x) << RRCPLMAPEN_S)
#define RRCPLMAPEN_F    RRCPLMAPEN_V(1U)

#define RRCPLQUEWIDTH_S    16
#define RRCPLQUEWIDTH_M    0xfU
#define RRCPLQUEWIDTH_V(x) ((x) << RRCPLQUEWIDTH_S)
#define RRCPLQUEWIDTH_G(x) (((x) >> RRCPLQUEWIDTH_S) & RRCPLQUEWIDTH_M)

#define TP_RSS_CONFIG_SYN_A 0x7dfc
#define TP_RSS_CONFIG_VRT_A 0x7e00

#define VFRDRG_S    25
#define VFRDRG_V(x) ((x) << VFRDRG_S)
#define VFRDRG_F    VFRDRG_V(1U)

#define VFRDEN_S    24
#define VFRDEN_V(x) ((x) << VFRDEN_S)
#define VFRDEN_F    VFRDEN_V(1U)

#define VFPERREN_S    23
#define VFPERREN_V(x) ((x) << VFPERREN_S)
#define VFPERREN_F    VFPERREN_V(1U)

#define KEYPERREN_S    22
#define KEYPERREN_V(x) ((x) << KEYPERREN_S)
#define KEYPERREN_F    KEYPERREN_V(1U)

#define DISABLEVLAN_S    21
#define DISABLEVLAN_V(x) ((x) << DISABLEVLAN_S)
#define DISABLEVLAN_F    DISABLEVLAN_V(1U)

#define ENABLEUP0_S    20
#define ENABLEUP0_V(x) ((x) << ENABLEUP0_S)
#define ENABLEUP0_F    ENABLEUP0_V(1U)

#define HASHDELAY_S    16
#define HASHDELAY_M    0xfU
#define HASHDELAY_V(x) ((x) << HASHDELAY_S)
#define HASHDELAY_G(x) (((x) >> HASHDELAY_S) & HASHDELAY_M)

#define VFWRADDR_S    8
#define VFWRADDR_M    0x7fU
#define VFWRADDR_V(x) ((x) << VFWRADDR_S)
#define VFWRADDR_G(x) (((x) >> VFWRADDR_S) & VFWRADDR_M)

#define KEYMODE_S    6
#define KEYMODE_M    0x3U
#define KEYMODE_V(x) ((x) << KEYMODE_S)
#define KEYMODE_G(x) (((x) >> KEYMODE_S) & KEYMODE_M)

#define VFWREN_S    5
#define VFWREN_V(x) ((x) << VFWREN_S)
#define VFWREN_F    VFWREN_V(1U)

#define KEYWREN_S    4
#define KEYWREN_V(x) ((x) << KEYWREN_S)
#define KEYWREN_F    KEYWREN_V(1U)

#define KEYWRADDR_S    0
#define KEYWRADDR_M    0xfU
#define KEYWRADDR_V(x) ((x) << KEYWRADDR_S)
#define KEYWRADDR_G(x) (((x) >> KEYWRADDR_S) & KEYWRADDR_M)

#define KEYWRADDRX_S    30
#define KEYWRADDRX_M    0x3U
#define KEYWRADDRX_V(x) ((x) << KEYWRADDRX_S)
#define KEYWRADDRX_G(x) (((x) >> KEYWRADDRX_S) & KEYWRADDRX_M)

#define KEYEXTEND_S    26
#define KEYEXTEND_V(x) ((x) << KEYEXTEND_S)
#define KEYEXTEND_F    KEYEXTEND_V(1U)

#define LKPIDXSIZE_S    24
#define LKPIDXSIZE_M    0x3U
#define LKPIDXSIZE_V(x) ((x) << LKPIDXSIZE_S)
#define LKPIDXSIZE_G(x) (((x) >> LKPIDXSIZE_S) & LKPIDXSIZE_M)

#define TP_RSS_VFL_CONFIG_A 0x3a
#define TP_RSS_VFH_CONFIG_A 0x3b

#define ENABLEUDPHASH_S    31
#define ENABLEUDPHASH_V(x) ((x) << ENABLEUDPHASH_S)
#define ENABLEUDPHASH_F    ENABLEUDPHASH_V(1U)

#define VFUPEN_S    30
#define VFUPEN_V(x) ((x) << VFUPEN_S)
#define VFUPEN_F    VFUPEN_V(1U)

#define VFVLNEX_S    28
#define VFVLNEX_V(x) ((x) << VFVLNEX_S)
#define VFVLNEX_F    VFVLNEX_V(1U)

#define VFPRTEN_S    27
#define VFPRTEN_V(x) ((x) << VFPRTEN_S)
#define VFPRTEN_F    VFPRTEN_V(1U)

#define VFCHNEN_S    26
#define VFCHNEN_V(x) ((x) << VFCHNEN_S)
#define VFCHNEN_F    VFCHNEN_V(1U)

#define DEFAULTQUEUE_S    16
#define DEFAULTQUEUE_M    0x3ffU
#define DEFAULTQUEUE_G(x) (((x) >> DEFAULTQUEUE_S) & DEFAULTQUEUE_M)

#define VFIP6TWOTUPEN_S    6
#define VFIP6TWOTUPEN_V(x) ((x) << VFIP6TWOTUPEN_S)
#define VFIP6TWOTUPEN_F    VFIP6TWOTUPEN_V(1U)

#define VFIP4FOURTUPEN_S    5
#define VFIP4FOURTUPEN_V(x) ((x) << VFIP4FOURTUPEN_S)
#define VFIP4FOURTUPEN_F    VFIP4FOURTUPEN_V(1U)

#define VFIP4TWOTUPEN_S    4
#define VFIP4TWOTUPEN_V(x) ((x) << VFIP4TWOTUPEN_S)
#define VFIP4TWOTUPEN_F    VFIP4TWOTUPEN_V(1U)

#define KEYINDEX_S    0
#define KEYINDEX_M    0xfU
#define KEYINDEX_G(x) (((x) >> KEYINDEX_S) & KEYINDEX_M)

#define MAPENABLE_S    31
#define MAPENABLE_V(x) ((x) << MAPENABLE_S)
#define MAPENABLE_F    MAPENABLE_V(1U)

#define CHNENABLE_S    30
#define CHNENABLE_V(x) ((x) << CHNENABLE_S)
#define CHNENABLE_F    CHNENABLE_V(1U)

#define PRTENABLE_S    29
#define PRTENABLE_V(x) ((x) << PRTENABLE_S)
#define PRTENABLE_F    PRTENABLE_V(1U)

#define UDPFOURTUPEN_S    28
#define UDPFOURTUPEN_V(x) ((x) << UDPFOURTUPEN_S)
#define UDPFOURTUPEN_F    UDPFOURTUPEN_V(1U)

#define IP6FOURTUPEN_S    27
#define IP6FOURTUPEN_V(x) ((x) << IP6FOURTUPEN_S)
#define IP6FOURTUPEN_F    IP6FOURTUPEN_V(1U)

#define IP6TWOTUPEN_S    26
#define IP6TWOTUPEN_V(x) ((x) << IP6TWOTUPEN_S)
#define IP6TWOTUPEN_F    IP6TWOTUPEN_V(1U)

#define IP4FOURTUPEN_S    25
#define IP4FOURTUPEN_V(x) ((x) << IP4FOURTUPEN_S)
#define IP4FOURTUPEN_F    IP4FOURTUPEN_V(1U)

#define IP4TWOTUPEN_S    24
#define IP4TWOTUPEN_V(x) ((x) << IP4TWOTUPEN_S)
#define IP4TWOTUPEN_F    IP4TWOTUPEN_V(1U)

#define IVFWIDTH_S    20
#define IVFWIDTH_M    0xfU
#define IVFWIDTH_V(x) ((x) << IVFWIDTH_S)
#define IVFWIDTH_G(x) (((x) >> IVFWIDTH_S) & IVFWIDTH_M)

#define CH1DEFAULTQUEUE_S    10
#define CH1DEFAULTQUEUE_M    0x3ffU
#define CH1DEFAULTQUEUE_V(x) ((x) << CH1DEFAULTQUEUE_S)
#define CH1DEFAULTQUEUE_G(x) (((x) >> CH1DEFAULTQUEUE_S) & CH1DEFAULTQUEUE_M)

#define CH0DEFAULTQUEUE_S    0
#define CH0DEFAULTQUEUE_M    0x3ffU
#define CH0DEFAULTQUEUE_V(x) ((x) << CH0DEFAULTQUEUE_S)
#define CH0DEFAULTQUEUE_G(x) (((x) >> CH0DEFAULTQUEUE_S) & CH0DEFAULTQUEUE_M)

#define VFLKPIDX_S    8
#define VFLKPIDX_M    0xffU
#define VFLKPIDX_G(x) (((x) >> VFLKPIDX_S) & VFLKPIDX_M)

#define T6_VFWRADDR_S    8
#define T6_VFWRADDR_M    0xffU
#define T6_VFWRADDR_V(x) ((x) << T6_VFWRADDR_S)
#define T6_VFWRADDR_G(x) (((x) >> T6_VFWRADDR_S) & T6_VFWRADDR_M)

#define TP_RSS_CONFIG_CNG_A 0x7e04
#define TP_RSS_SECRET_KEY0_A 0x40
#define TP_RSS_PF0_CONFIG_A 0x30
#define TP_RSS_PF_MAP_A 0x38
#define TP_RSS_PF_MSK_A 0x39

#define PF1LKPIDX_S    3

#define PF0LKPIDX_M    0x7U

#define PF1MSKSIZE_S    4
#define PF1MSKSIZE_M    0xfU

#define CHNCOUNT3_S    31
#define CHNCOUNT3_V(x) ((x) << CHNCOUNT3_S)
#define CHNCOUNT3_F    CHNCOUNT3_V(1U)

#define CHNCOUNT2_S    30
#define CHNCOUNT2_V(x) ((x) << CHNCOUNT2_S)
#define CHNCOUNT2_F    CHNCOUNT2_V(1U)

#define CHNCOUNT1_S    29
#define CHNCOUNT1_V(x) ((x) << CHNCOUNT1_S)
#define CHNCOUNT1_F    CHNCOUNT1_V(1U)

#define CHNCOUNT0_S    28
#define CHNCOUNT0_V(x) ((x) << CHNCOUNT0_S)
#define CHNCOUNT0_F    CHNCOUNT0_V(1U)

#define CHNUNDFLOW3_S    27
#define CHNUNDFLOW3_V(x) ((x) << CHNUNDFLOW3_S)
#define CHNUNDFLOW3_F    CHNUNDFLOW3_V(1U)

#define CHNUNDFLOW2_S    26
#define CHNUNDFLOW2_V(x) ((x) << CHNUNDFLOW2_S)
#define CHNUNDFLOW2_F    CHNUNDFLOW2_V(1U)

#define CHNUNDFLOW1_S    25
#define CHNUNDFLOW1_V(x) ((x) << CHNUNDFLOW1_S)
#define CHNUNDFLOW1_F    CHNUNDFLOW1_V(1U)

#define CHNUNDFLOW0_S    24
#define CHNUNDFLOW0_V(x) ((x) << CHNUNDFLOW0_S)
#define CHNUNDFLOW0_F    CHNUNDFLOW0_V(1U)

#define RSTCHN3_S    19
#define RSTCHN3_V(x) ((x) << RSTCHN3_S)
#define RSTCHN3_F    RSTCHN3_V(1U)

#define RSTCHN2_S    18
#define RSTCHN2_V(x) ((x) << RSTCHN2_S)
#define RSTCHN2_F    RSTCHN2_V(1U)

#define RSTCHN1_S    17
#define RSTCHN1_V(x) ((x) << RSTCHN1_S)
#define RSTCHN1_F    RSTCHN1_V(1U)

#define RSTCHN0_S    16
#define RSTCHN0_V(x) ((x) << RSTCHN0_S)
#define RSTCHN0_F    RSTCHN0_V(1U)

#define UPDVLD_S    15
#define UPDVLD_V(x) ((x) << UPDVLD_S)
#define UPDVLD_F    UPDVLD_V(1U)

#define XOFF_S    14
#define XOFF_V(x) ((x) << XOFF_S)
#define XOFF_F    XOFF_V(1U)

#define UPDCHN3_S    13
#define UPDCHN3_V(x) ((x) << UPDCHN3_S)
#define UPDCHN3_F    UPDCHN3_V(1U)

#define UPDCHN2_S    12
#define UPDCHN2_V(x) ((x) << UPDCHN2_S)
#define UPDCHN2_F    UPDCHN2_V(1U)

#define UPDCHN1_S    11
#define UPDCHN1_V(x) ((x) << UPDCHN1_S)
#define UPDCHN1_F    UPDCHN1_V(1U)

#define UPDCHN0_S    10
#define UPDCHN0_V(x) ((x) << UPDCHN0_S)
#define UPDCHN0_F    UPDCHN0_V(1U)

#define QUEUE_S    0
#define QUEUE_M    0x3ffU
#define QUEUE_V(x) ((x) << QUEUE_S)
#define QUEUE_G(x) (((x) >> QUEUE_S) & QUEUE_M)

#define MPS_TRC_INT_CAUSE_A	0x985c

#define MISCPERR_S    8
#define MISCPERR_V(x) ((x) << MISCPERR_S)
#define MISCPERR_F    MISCPERR_V(1U)

#define PKTFIFO_S    4
#define PKTFIFO_M    0xfU
#define PKTFIFO_V(x) ((x) << PKTFIFO_S)

#define FILTMEM_S    0
#define FILTMEM_M    0xfU
#define FILTMEM_V(x) ((x) << FILTMEM_S)

#define MPS_CLS_INT_CAUSE_A 0xd028

#define HASHSRAM_S    2
#define HASHSRAM_V(x) ((x) << HASHSRAM_S)
#define HASHSRAM_F    HASHSRAM_V(1U)

#define MATCHTCAM_S    1
#define MATCHTCAM_V(x) ((x) << MATCHTCAM_S)
#define MATCHTCAM_F    MATCHTCAM_V(1U)

#define MATCHSRAM_S    0
#define MATCHSRAM_V(x) ((x) << MATCHSRAM_S)
#define MATCHSRAM_F    MATCHSRAM_V(1U)

#define MPS_RX_PG_RSV0_A 0x11010
#define MPS_RX_PG_RSV4_A 0x11020
#define MPS_RX_PERR_INT_CAUSE_A 0x11074
#define MPS_RX_MAC_BG_PG_CNT0_A 0x11208
#define MPS_RX_LPBK_BG_PG_CNT0_A 0x11218

#define MPS_CLS_TCAM_Y_L_A 0xf000
#define MPS_CLS_TCAM_DATA0_A 0xf000
#define MPS_CLS_TCAM_DATA1_A 0xf004

#define USED_S    16
#define USED_M    0x7ffU
#define USED_G(x) (((x) >> USED_S) & USED_M)

#define ALLOC_S    0
#define ALLOC_M    0x7ffU
#define ALLOC_G(x) (((x) >> ALLOC_S) & ALLOC_M)

#define T5_USED_S    16
#define T5_USED_M    0xfffU
#define T5_USED_G(x) (((x) >> T5_USED_S) & T5_USED_M)

#define T5_ALLOC_S    0
#define T5_ALLOC_M    0xfffU
#define T5_ALLOC_G(x) (((x) >> T5_ALLOC_S) & T5_ALLOC_M)

#define DMACH_S    0
#define DMACH_M    0xffffU
#define DMACH_G(x) (((x) >> DMACH_S) & DMACH_M)

#define MPS_CLS_TCAM_X_L_A 0xf008
#define MPS_CLS_TCAM_DATA2_CTL_A 0xf008

#define CTLCMDTYPE_S    31
#define CTLCMDTYPE_V(x) ((x) << CTLCMDTYPE_S)
#define CTLCMDTYPE_F    CTLCMDTYPE_V(1U)

#define CTLTCAMSEL_S    25
#define CTLTCAMSEL_V(x) ((x) << CTLTCAMSEL_S)

#define CTLTCAMINDEX_S    17
#define CTLTCAMINDEX_V(x) ((x) << CTLTCAMINDEX_S)

#define CTLXYBITSEL_S    16
#define CTLXYBITSEL_V(x) ((x) << CTLXYBITSEL_S)

#define MPS_CLS_TCAM_Y_L(idx) (MPS_CLS_TCAM_Y_L_A + (idx) * 16)
#define NUM_MPS_CLS_TCAM_Y_L_INSTANCES 512

#define MPS_CLS_TCAM_X_L(idx) (MPS_CLS_TCAM_X_L_A + (idx) * 16)
#define NUM_MPS_CLS_TCAM_X_L_INSTANCES 512

#define MPS_CLS_SRAM_L_A 0xe000

#define T6_MULTILISTEN0_S    26

#define T6_SRAM_PRIO3_S    23
#define T6_SRAM_PRIO3_M    0x7U
#define T6_SRAM_PRIO3_G(x) (((x) >> T6_SRAM_PRIO3_S) & T6_SRAM_PRIO3_M)

#define T6_SRAM_PRIO2_S    20
#define T6_SRAM_PRIO2_M    0x7U
#define T6_SRAM_PRIO2_G(x) (((x) >> T6_SRAM_PRIO2_S) & T6_SRAM_PRIO2_M)

#define T6_SRAM_PRIO1_S    17
#define T6_SRAM_PRIO1_M    0x7U
#define T6_SRAM_PRIO1_G(x) (((x) >> T6_SRAM_PRIO1_S) & T6_SRAM_PRIO1_M)

#define T6_SRAM_PRIO0_S    14
#define T6_SRAM_PRIO0_M    0x7U
#define T6_SRAM_PRIO0_G(x) (((x) >> T6_SRAM_PRIO0_S) & T6_SRAM_PRIO0_M)

#define T6_SRAM_VLD_S    13
#define T6_SRAM_VLD_V(x) ((x) << T6_SRAM_VLD_S)
#define T6_SRAM_VLD_F    T6_SRAM_VLD_V(1U)

#define T6_REPLICATE_S    12
#define T6_REPLICATE_V(x) ((x) << T6_REPLICATE_S)
#define T6_REPLICATE_F    T6_REPLICATE_V(1U)

#define T6_PF_S    9
#define T6_PF_M    0x7U
#define T6_PF_G(x) (((x) >> T6_PF_S) & T6_PF_M)

#define T6_VF_VALID_S    8
#define T6_VF_VALID_V(x) ((x) << T6_VF_VALID_S)
#define T6_VF_VALID_F    T6_VF_VALID_V(1U)

#define T6_VF_S    0
#define T6_VF_M    0xffU
#define T6_VF_G(x) (((x) >> T6_VF_S) & T6_VF_M)

#define MPS_CLS_SRAM_H_A 0xe004

#define MPS_CLS_SRAM_L(idx) (MPS_CLS_SRAM_L_A + (idx) * 8)
#define NUM_MPS_CLS_SRAM_L_INSTANCES 336

#define MPS_CLS_SRAM_H(idx) (MPS_CLS_SRAM_H_A + (idx) * 8)
#define NUM_MPS_CLS_SRAM_H_INSTANCES 336

#define MULTILISTEN0_S    25

#define REPLICATE_S    11
#define REPLICATE_V(x) ((x) << REPLICATE_S)
#define REPLICATE_F    REPLICATE_V(1U)

#define PF_S    8
#define PF_M    0x7U
#define PF_G(x) (((x) >> PF_S) & PF_M)

#define VF_VALID_S    7
#define VF_VALID_V(x) ((x) << VF_VALID_S)
#define VF_VALID_F    VF_VALID_V(1U)

#define VF_S    0
#define VF_M    0x7fU
#define VF_G(x) (((x) >> VF_S) & VF_M)

#define SRAM_PRIO3_S    22
#define SRAM_PRIO3_M    0x7U
#define SRAM_PRIO3_G(x) (((x) >> SRAM_PRIO3_S) & SRAM_PRIO3_M)

#define SRAM_PRIO2_S    19
#define SRAM_PRIO2_M    0x7U
#define SRAM_PRIO2_G(x) (((x) >> SRAM_PRIO2_S) & SRAM_PRIO2_M)

#define SRAM_PRIO1_S    16
#define SRAM_PRIO1_M    0x7U
#define SRAM_PRIO1_G(x) (((x) >> SRAM_PRIO1_S) & SRAM_PRIO1_M)

#define SRAM_PRIO0_S    13
#define SRAM_PRIO0_M    0x7U
#define SRAM_PRIO0_G(x) (((x) >> SRAM_PRIO0_S) & SRAM_PRIO0_M)

#define SRAM_VLD_S    12
#define SRAM_VLD_V(x) ((x) << SRAM_VLD_S)
#define SRAM_VLD_F    SRAM_VLD_V(1U)

#define PORTMAP_S    0
#define PORTMAP_M    0xfU
#define PORTMAP_G(x) (((x) >> PORTMAP_S) & PORTMAP_M)

#define CPL_INTR_CAUSE_A 0x19054

#define CIM_OP_MAP_PERR_S    5
#define CIM_OP_MAP_PERR_V(x) ((x) << CIM_OP_MAP_PERR_S)
#define CIM_OP_MAP_PERR_F    CIM_OP_MAP_PERR_V(1U)

#define CIM_OVFL_ERROR_S    4
#define CIM_OVFL_ERROR_V(x) ((x) << CIM_OVFL_ERROR_S)
#define CIM_OVFL_ERROR_F    CIM_OVFL_ERROR_V(1U)

#define TP_FRAMING_ERROR_S    3
#define TP_FRAMING_ERROR_V(x) ((x) << TP_FRAMING_ERROR_S)
#define TP_FRAMING_ERROR_F    TP_FRAMING_ERROR_V(1U)

#define SGE_FRAMING_ERROR_S    2
#define SGE_FRAMING_ERROR_V(x) ((x) << SGE_FRAMING_ERROR_S)
#define SGE_FRAMING_ERROR_F    SGE_FRAMING_ERROR_V(1U)

#define CIM_FRAMING_ERROR_S    1
#define CIM_FRAMING_ERROR_V(x) ((x) << CIM_FRAMING_ERROR_S)
#define CIM_FRAMING_ERROR_F    CIM_FRAMING_ERROR_V(1U)

#define ZERO_SWITCH_ERROR_S    0
#define ZERO_SWITCH_ERROR_V(x) ((x) << ZERO_SWITCH_ERROR_S)
#define ZERO_SWITCH_ERROR_F    ZERO_SWITCH_ERROR_V(1U)

#define SMB_INT_CAUSE_A 0x19090

#define MSTTXFIFOPARINT_S    21
#define MSTTXFIFOPARINT_V(x) ((x) << MSTTXFIFOPARINT_S)
#define MSTTXFIFOPARINT_F    MSTTXFIFOPARINT_V(1U)

#define MSTRXFIFOPARINT_S    20
#define MSTRXFIFOPARINT_V(x) ((x) << MSTRXFIFOPARINT_S)
#define MSTRXFIFOPARINT_F    MSTRXFIFOPARINT_V(1U)

#define SLVFIFOPARINT_S    19
#define SLVFIFOPARINT_V(x) ((x) << SLVFIFOPARINT_S)
#define SLVFIFOPARINT_F    SLVFIFOPARINT_V(1U)

#define ULP_RX_INT_CAUSE_A 0x19158
#define ULP_RX_ISCSI_LLIMIT_A 0x1915c
#define ULP_RX_ISCSI_ULIMIT_A 0x19160
#define ULP_RX_ISCSI_TAGMASK_A 0x19164
#define ULP_RX_ISCSI_PSZ_A 0x19168
#define ULP_RX_TDDP_LLIMIT_A 0x1916c
#define ULP_RX_TDDP_ULIMIT_A 0x19170
#define ULP_RX_STAG_LLIMIT_A 0x1917c
#define ULP_RX_STAG_ULIMIT_A 0x19180
#define ULP_RX_RQ_LLIMIT_A 0x19184
#define ULP_RX_RQ_ULIMIT_A 0x19188
#define ULP_RX_PBL_LLIMIT_A 0x1918c
#define ULP_RX_PBL_ULIMIT_A 0x19190
#define ULP_RX_CTX_BASE_A 0x19194
#define ULP_RX_RQUDP_LLIMIT_A 0x191a4
#define ULP_RX_RQUDP_ULIMIT_A 0x191a8
#define ULP_RX_LA_CTL_A 0x1923c
#define ULP_RX_LA_RDPTR_A 0x19240
#define ULP_RX_LA_RDDATA_A 0x19244
#define ULP_RX_LA_WRPTR_A 0x19248

#define HPZ3_S    24
#define HPZ3_V(x) ((x) << HPZ3_S)

#define HPZ2_S    16
#define HPZ2_V(x) ((x) << HPZ2_S)

#define HPZ1_S    8
#define HPZ1_V(x) ((x) << HPZ1_S)

#define HPZ0_S    0
#define HPZ0_V(x) ((x) << HPZ0_S)

#define ULP_RX_TDDP_PSZ_A 0x19178

/* registers for module SF */
#define SF_DATA_A 0x193f8
#define SF_OP_A 0x193fc

#define SF_BUSY_S    31
#define SF_BUSY_V(x) ((x) << SF_BUSY_S)
#define SF_BUSY_F    SF_BUSY_V(1U)

#define SF_LOCK_S    4
#define SF_LOCK_V(x) ((x) << SF_LOCK_S)
#define SF_LOCK_F    SF_LOCK_V(1U)

#define SF_CONT_S    3
#define SF_CONT_V(x) ((x) << SF_CONT_S)
#define SF_CONT_F    SF_CONT_V(1U)

#define BYTECNT_S    1
#define BYTECNT_V(x) ((x) << BYTECNT_S)

#define OP_S    0
#define OP_V(x) ((x) << OP_S)
#define OP_F    OP_V(1U)

#define PL_PF_INT_CAUSE_A 0x3c0

#define PFSW_S    3
#define PFSW_V(x) ((x) << PFSW_S)
#define PFSW_F    PFSW_V(1U)

#define PFCIM_S    1
#define PFCIM_V(x) ((x) << PFCIM_S)
#define PFCIM_F    PFCIM_V(1U)

#define PL_PF_INT_ENABLE_A 0x3c4
#define PL_PF_CTL_A 0x3c8

#define PL_WHOAMI_A 0x19400

#define SOURCEPF_S    8
#define SOURCEPF_M    0x7U
#define SOURCEPF_G(x) (((x) >> SOURCEPF_S) & SOURCEPF_M)

#define T6_SOURCEPF_S    9
#define T6_SOURCEPF_M    0x7U
#define T6_SOURCEPF_G(x) (((x) >> T6_SOURCEPF_S) & T6_SOURCEPF_M)

#define PL_INT_CAUSE_A 0x1940c

#define ULP_TX_S    27
#define ULP_TX_V(x) ((x) << ULP_TX_S)
#define ULP_TX_F    ULP_TX_V(1U)

#define SGE_S    26
#define SGE_V(x) ((x) << SGE_S)
#define SGE_F    SGE_V(1U)

#define CPL_SWITCH_S    24
#define CPL_SWITCH_V(x) ((x) << CPL_SWITCH_S)
#define CPL_SWITCH_F    CPL_SWITCH_V(1U)

#define ULP_RX_S    23
#define ULP_RX_V(x) ((x) << ULP_RX_S)
#define ULP_RX_F    ULP_RX_V(1U)

#define PM_RX_S    22
#define PM_RX_V(x) ((x) << PM_RX_S)
#define PM_RX_F    PM_RX_V(1U)

#define PM_TX_S    21
#define PM_TX_V(x) ((x) << PM_TX_S)
#define PM_TX_F    PM_TX_V(1U)

#define MA_S    20
#define MA_V(x) ((x) << MA_S)
#define MA_F    MA_V(1U)

#define TP_S    19
#define TP_V(x) ((x) << TP_S)
#define TP_F    TP_V(1U)

#define LE_S    18
#define LE_V(x) ((x) << LE_S)
#define LE_F    LE_V(1U)

#define EDC1_S    17
#define EDC1_V(x) ((x) << EDC1_S)
#define EDC1_F    EDC1_V(1U)

#define EDC0_S    16
#define EDC0_V(x) ((x) << EDC0_S)
#define EDC0_F    EDC0_V(1U)

#define MC_S    15
#define MC_V(x) ((x) << MC_S)
#define MC_F    MC_V(1U)

#define PCIE_S    14
#define PCIE_V(x) ((x) << PCIE_S)
#define PCIE_F    PCIE_V(1U)

#define XGMAC_KR1_S    12
#define XGMAC_KR1_V(x) ((x) << XGMAC_KR1_S)
#define XGMAC_KR1_F    XGMAC_KR1_V(1U)

#define XGMAC_KR0_S    11
#define XGMAC_KR0_V(x) ((x) << XGMAC_KR0_S)
#define XGMAC_KR0_F    XGMAC_KR0_V(1U)

#define XGMAC1_S    10
#define XGMAC1_V(x) ((x) << XGMAC1_S)
#define XGMAC1_F    XGMAC1_V(1U)

#define XGMAC0_S    9
#define XGMAC0_V(x) ((x) << XGMAC0_S)
#define XGMAC0_F    XGMAC0_V(1U)

#define SMB_S    8
#define SMB_V(x) ((x) << SMB_S)
#define SMB_F    SMB_V(1U)

#define SF_S    7
#define SF_V(x) ((x) << SF_S)
#define SF_F    SF_V(1U)

#define PL_S    6
#define PL_V(x) ((x) << PL_S)
#define PL_F    PL_V(1U)

#define NCSI_S    5
#define NCSI_V(x) ((x) << NCSI_S)
#define NCSI_F    NCSI_V(1U)

#define MPS_S    4
#define MPS_V(x) ((x) << MPS_S)
#define MPS_F    MPS_V(1U)

#define CIM_S    0
#define CIM_V(x) ((x) << CIM_S)
#define CIM_F    CIM_V(1U)

#define MC1_S    31
#define MC1_V(x) ((x) << MC1_S)
#define MC1_F    MC1_V(1U)

#define PL_INT_ENABLE_A 0x19410
#define PL_INT_MAP0_A 0x19414
#define PL_RST_A 0x19428

#define PIORST_S    1
#define PIORST_V(x) ((x) << PIORST_S)
#define PIORST_F    PIORST_V(1U)

#define PIORSTMODE_S    0
#define PIORSTMODE_V(x) ((x) << PIORSTMODE_S)
#define PIORSTMODE_F    PIORSTMODE_V(1U)

#define PL_PL_INT_CAUSE_A 0x19430

#define FATALPERR_S    4
#define FATALPERR_V(x) ((x) << FATALPERR_S)
#define FATALPERR_F    FATALPERR_V(1U)

#define PERRVFID_S    0
#define PERRVFID_V(x) ((x) << PERRVFID_S)
#define PERRVFID_F    PERRVFID_V(1U)

#define PL_REV_A 0x1943c

#define REV_S    0
#define REV_M    0xfU
#define REV_V(x) ((x) << REV_S)
#define REV_G(x) (((x) >> REV_S) & REV_M)

#define T6_UNKNOWNCMD_S    3
#define T6_UNKNOWNCMD_V(x) ((x) << T6_UNKNOWNCMD_S)
#define T6_UNKNOWNCMD_F    T6_UNKNOWNCMD_V(1U)

#define T6_LIP0_S    2
#define T6_LIP0_V(x) ((x) << T6_LIP0_S)
#define T6_LIP0_F    T6_LIP0_V(1U)

#define T6_LIPMISS_S    1
#define T6_LIPMISS_V(x) ((x) << T6_LIPMISS_S)
#define T6_LIPMISS_F    T6_LIPMISS_V(1U)

#define LE_DB_CONFIG_A 0x19c04
#define LE_DB_SERVER_INDEX_A 0x19c18
#define LE_DB_SRVR_START_INDEX_A 0x19c18
#define LE_DB_ACT_CNT_IPV4_A 0x19c20
#define LE_DB_ACT_CNT_IPV6_A 0x19c24
#define LE_DB_HASH_TID_BASE_A 0x19c30
#define LE_DB_HASH_TBL_BASE_ADDR_A 0x19c30
#define LE_DB_INT_CAUSE_A 0x19c3c
#define LE_DB_TID_HASHBASE_A 0x19df8
#define T6_LE_DB_HASH_TID_BASE_A 0x19df8

#define HASHEN_S    20
#define HASHEN_V(x) ((x) << HASHEN_S)
#define HASHEN_F    HASHEN_V(1U)

#define REQQPARERR_S    16
#define REQQPARERR_V(x) ((x) << REQQPARERR_S)
#define REQQPARERR_F    REQQPARERR_V(1U)

#define UNKNOWNCMD_S    15
#define UNKNOWNCMD_V(x) ((x) << UNKNOWNCMD_S)
#define UNKNOWNCMD_F    UNKNOWNCMD_V(1U)

#define PARITYERR_S    6
#define PARITYERR_V(x) ((x) << PARITYERR_S)
#define PARITYERR_F    PARITYERR_V(1U)

#define LIPMISS_S    5
#define LIPMISS_V(x) ((x) << LIPMISS_S)
#define LIPMISS_F    LIPMISS_V(1U)

#define LIP0_S    4
#define LIP0_V(x) ((x) << LIP0_S)
#define LIP0_F    LIP0_V(1U)

#define BASEADDR_S    3
#define BASEADDR_M    0x1fffffffU
#define BASEADDR_G(x) (((x) >> BASEADDR_S) & BASEADDR_M)

#define TCAMINTPERR_S    13
#define TCAMINTPERR_V(x) ((x) << TCAMINTPERR_S)
#define TCAMINTPERR_F    TCAMINTPERR_V(1U)

#define SSRAMINTPERR_S    10
#define SSRAMINTPERR_V(x) ((x) << SSRAMINTPERR_S)
#define SSRAMINTPERR_F    SSRAMINTPERR_V(1U)

#define NCSI_INT_CAUSE_A 0x1a0d8

#define CIM_DM_PRTY_ERR_S    8
#define CIM_DM_PRTY_ERR_V(x) ((x) << CIM_DM_PRTY_ERR_S)
#define CIM_DM_PRTY_ERR_F    CIM_DM_PRTY_ERR_V(1U)

#define MPS_DM_PRTY_ERR_S    7
#define MPS_DM_PRTY_ERR_V(x) ((x) << MPS_DM_PRTY_ERR_S)
#define MPS_DM_PRTY_ERR_F    MPS_DM_PRTY_ERR_V(1U)

#define TXFIFO_PRTY_ERR_S    1
#define TXFIFO_PRTY_ERR_V(x) ((x) << TXFIFO_PRTY_ERR_S)
#define TXFIFO_PRTY_ERR_F    TXFIFO_PRTY_ERR_V(1U)

#define RXFIFO_PRTY_ERR_S    0
#define RXFIFO_PRTY_ERR_V(x) ((x) << RXFIFO_PRTY_ERR_S)
#define RXFIFO_PRTY_ERR_F    RXFIFO_PRTY_ERR_V(1U)

#define XGMAC_PORT_CFG2_A 0x1018

#define PATEN_S    18
#define PATEN_V(x) ((x) << PATEN_S)
#define PATEN_F    PATEN_V(1U)

#define MAGICEN_S    17
#define MAGICEN_V(x) ((x) << MAGICEN_S)
#define MAGICEN_F    MAGICEN_V(1U)

#define XGMAC_PORT_MAGIC_MACID_LO 0x1024
#define XGMAC_PORT_MAGIC_MACID_HI 0x1028

#define XGMAC_PORT_EPIO_DATA0_A 0x10c0
#define XGMAC_PORT_EPIO_DATA1_A 0x10c4
#define XGMAC_PORT_EPIO_DATA2_A 0x10c8
#define XGMAC_PORT_EPIO_DATA3_A 0x10cc
#define XGMAC_PORT_EPIO_OP_A 0x10d0

#define EPIOWR_S    8
#define EPIOWR_V(x) ((x) << EPIOWR_S)
#define EPIOWR_F    EPIOWR_V(1U)

#define ADDRESS_S    0
#define ADDRESS_V(x) ((x) << ADDRESS_S)

#define MAC_PORT_INT_CAUSE_A 0x8dc
#define XGMAC_PORT_INT_CAUSE_A 0x10dc

#define TP_TX_MOD_QUEUE_REQ_MAP_A 0x7e28

#define TP_TX_MOD_QUEUE_WEIGHT0_A 0x7e30
#define TP_TX_MOD_CHANNEL_WEIGHT_A 0x7e34

#define TX_MOD_QUEUE_REQ_MAP_S    0
#define TX_MOD_QUEUE_REQ_MAP_V(x) ((x) << TX_MOD_QUEUE_REQ_MAP_S)

#define TX_MODQ_WEIGHT3_S    24
#define TX_MODQ_WEIGHT3_V(x) ((x) << TX_MODQ_WEIGHT3_S)

#define TX_MODQ_WEIGHT2_S    16
#define TX_MODQ_WEIGHT2_V(x) ((x) << TX_MODQ_WEIGHT2_S)

#define TX_MODQ_WEIGHT1_S    8
#define TX_MODQ_WEIGHT1_V(x) ((x) << TX_MODQ_WEIGHT1_S)

#define TX_MODQ_WEIGHT0_S    0
#define TX_MODQ_WEIGHT0_V(x) ((x) << TX_MODQ_WEIGHT0_S)

#define TP_TX_SCHED_HDR_A 0x23
#define TP_TX_SCHED_FIFO_A 0x24
#define TP_TX_SCHED_PCMD_A 0x25

#define NUM_MPS_CLS_SRAM_L_INSTANCES 336
#define NUM_MPS_T5_CLS_SRAM_L_INSTANCES 512

#define T5_PORT0_BASE 0x30000
#define T5_PORT_STRIDE 0x4000
#define T5_PORT_BASE(idx) (T5_PORT0_BASE + (idx) * T5_PORT_STRIDE)
#define T5_PORT_REG(idx, reg) (T5_PORT_BASE(idx) + (reg))

#define MC_0_BASE_ADDR 0x40000
#define MC_1_BASE_ADDR 0x48000
#define MC_STRIDE (MC_1_BASE_ADDR - MC_0_BASE_ADDR)
#define MC_REG(reg, idx) (reg + MC_STRIDE * idx)

#define MC_P_BIST_CMD_A			0x41400
#define MC_P_BIST_CMD_ADDR_A		0x41404
#define MC_P_BIST_CMD_LEN_A		0x41408
#define MC_P_BIST_DATA_PATTERN_A	0x4140c
#define MC_P_BIST_STATUS_RDATA_A	0x41488

#define EDC_T50_BASE_ADDR		0x50000

#define EDC_H_BIST_CMD_A		0x50004
#define EDC_H_BIST_CMD_ADDR_A		0x50008
#define EDC_H_BIST_CMD_LEN_A		0x5000c
#define EDC_H_BIST_DATA_PATTERN_A	0x50010
#define EDC_H_BIST_STATUS_RDATA_A	0x50028

#define EDC_H_ECC_ERR_ADDR_A		0x50084
#define EDC_T51_BASE_ADDR		0x50800

#define EDC_T5_STRIDE (EDC_T51_BASE_ADDR - EDC_T50_BASE_ADDR)
#define EDC_T5_REG(reg, idx) (reg + EDC_T5_STRIDE * idx)

#define PL_VF_REV_A 0x4
#define PL_VF_WHOAMI_A 0x0
#define PL_VF_REVISION_A 0x8

/* registers for module CIM */
#define CIM_HOST_ACC_CTRL_A	0x7b50
#define CIM_HOST_ACC_DATA_A	0x7b54
#define UP_UP_DBG_LA_CFG_A	0x140
#define UP_UP_DBG_LA_DATA_A	0x144

#define HOSTBUSY_S	17
#define HOSTBUSY_V(x)	((x) << HOSTBUSY_S)
#define HOSTBUSY_F	HOSTBUSY_V(1U)

#define HOSTWRITE_S	16
#define HOSTWRITE_V(x)	((x) << HOSTWRITE_S)
#define HOSTWRITE_F	HOSTWRITE_V(1U)

#define CIM_IBQ_DBG_CFG_A 0x7b60

#define IBQDBGADDR_S    16
#define IBQDBGADDR_M    0xfffU
#define IBQDBGADDR_V(x) ((x) << IBQDBGADDR_S)
#define IBQDBGADDR_G(x) (((x) >> IBQDBGADDR_S) & IBQDBGADDR_M)

#define IBQDBGBUSY_S    1
#define IBQDBGBUSY_V(x) ((x) << IBQDBGBUSY_S)
#define IBQDBGBUSY_F    IBQDBGBUSY_V(1U)

#define IBQDBGEN_S    0
#define IBQDBGEN_V(x) ((x) << IBQDBGEN_S)
#define IBQDBGEN_F    IBQDBGEN_V(1U)

#define CIM_OBQ_DBG_CFG_A 0x7b64

#define OBQDBGADDR_S    16
#define OBQDBGADDR_M    0xfffU
#define OBQDBGADDR_V(x) ((x) << OBQDBGADDR_S)
#define OBQDBGADDR_G(x) (((x) >> OBQDBGADDR_S) & OBQDBGADDR_M)

#define OBQDBGBUSY_S    1
#define OBQDBGBUSY_V(x) ((x) << OBQDBGBUSY_S)
#define OBQDBGBUSY_F    OBQDBGBUSY_V(1U)

#define OBQDBGEN_S    0
#define OBQDBGEN_V(x) ((x) << OBQDBGEN_S)
#define OBQDBGEN_F    OBQDBGEN_V(1U)

#define CIM_IBQ_DBG_DATA_A 0x7b68
#define CIM_OBQ_DBG_DATA_A 0x7b6c
#define CIM_DEBUGCFG_A 0x7b70
#define CIM_DEBUGSTS_A 0x7b74

#define POLADBGRDPTR_S		23
#define POLADBGRDPTR_M		0x1ffU
#define POLADBGRDPTR_V(x)	((x) << POLADBGRDPTR_S)

#define POLADBGWRPTR_S		16
#define POLADBGWRPTR_M		0x1ffU
#define POLADBGWRPTR_G(x)	(((x) >> POLADBGWRPTR_S) & POLADBGWRPTR_M)

#define PILADBGRDPTR_S		14
#define PILADBGRDPTR_M		0x1ffU
#define PILADBGRDPTR_V(x)	((x) << PILADBGRDPTR_S)

#define PILADBGWRPTR_S		0
#define PILADBGWRPTR_M		0x1ffU
#define PILADBGWRPTR_G(x)	(((x) >> PILADBGWRPTR_S) & PILADBGWRPTR_M)

#define LADBGEN_S	12
#define LADBGEN_V(x)	((x) << LADBGEN_S)
#define LADBGEN_F	LADBGEN_V(1U)

#define CIM_PO_LA_DEBUGDATA_A 0x7b78
#define CIM_PI_LA_DEBUGDATA_A 0x7b7c
#define CIM_PO_LA_MADEBUGDATA_A	0x7b80
#define CIM_PI_LA_MADEBUGDATA_A	0x7b84

#define UPDBGLARDEN_S		1
#define UPDBGLARDEN_V(x)	((x) << UPDBGLARDEN_S)
#define UPDBGLARDEN_F		UPDBGLARDEN_V(1U)

#define UPDBGLAEN_S	0
#define UPDBGLAEN_V(x)	((x) << UPDBGLAEN_S)
#define UPDBGLAEN_F	UPDBGLAEN_V(1U)

#define UPDBGLARDPTR_S		2
#define UPDBGLARDPTR_M		0xfffU
#define UPDBGLARDPTR_V(x)	((x) << UPDBGLARDPTR_S)

#define UPDBGLAWRPTR_S    16
#define UPDBGLAWRPTR_M    0xfffU
#define UPDBGLAWRPTR_G(x) (((x) >> UPDBGLAWRPTR_S) & UPDBGLAWRPTR_M)

#define UPDBGLACAPTPCONLY_S	30
#define UPDBGLACAPTPCONLY_V(x)	((x) << UPDBGLACAPTPCONLY_S)
#define UPDBGLACAPTPCONLY_F	UPDBGLACAPTPCONLY_V(1U)

#define CIM_QUEUE_CONFIG_REF_A 0x7b48
#define CIM_QUEUE_CONFIG_CTRL_A 0x7b4c

#define CIMQSIZE_S    24
#define CIMQSIZE_M    0x3fU
#define CIMQSIZE_G(x) (((x) >> CIMQSIZE_S) & CIMQSIZE_M)

#define CIMQBASE_S    16
#define CIMQBASE_M    0x3fU
#define CIMQBASE_G(x) (((x) >> CIMQBASE_S) & CIMQBASE_M)

#define QUEFULLTHRSH_S    0
#define QUEFULLTHRSH_M    0x1ffU
#define QUEFULLTHRSH_G(x) (((x) >> QUEFULLTHRSH_S) & QUEFULLTHRSH_M)

#define UP_IBQ_0_RDADDR_A 0x10
#define UP_IBQ_0_SHADOW_RDADDR_A 0x280
#define UP_OBQ_0_REALADDR_A 0x104
#define UP_OBQ_0_SHADOW_REALADDR_A 0x394

#define IBQRDADDR_S    0
#define IBQRDADDR_M    0x1fffU
#define IBQRDADDR_G(x) (((x) >> IBQRDADDR_S) & IBQRDADDR_M)

#define IBQWRADDR_S    0
#define IBQWRADDR_M    0x1fffU
#define IBQWRADDR_G(x) (((x) >> IBQWRADDR_S) & IBQWRADDR_M)

#define QUERDADDR_S    0
#define QUERDADDR_M    0x7fffU
#define QUERDADDR_G(x) (((x) >> QUERDADDR_S) & QUERDADDR_M)

#define QUEREMFLITS_S    0
#define QUEREMFLITS_M    0x7ffU
#define QUEREMFLITS_G(x) (((x) >> QUEREMFLITS_S) & QUEREMFLITS_M)

#define QUEEOPCNT_S    16
#define QUEEOPCNT_M    0xfffU
#define QUEEOPCNT_G(x) (((x) >> QUEEOPCNT_S) & QUEEOPCNT_M)

#define QUESOPCNT_S    0
#define QUESOPCNT_M    0xfffU
#define QUESOPCNT_G(x) (((x) >> QUESOPCNT_S) & QUESOPCNT_M)

#define OBQSELECT_S    4
#define OBQSELECT_V(x) ((x) << OBQSELECT_S)
#define OBQSELECT_F    OBQSELECT_V(1U)

#define IBQSELECT_S    3
#define IBQSELECT_V(x) ((x) << IBQSELECT_S)
#define IBQSELECT_F    IBQSELECT_V(1U)

#define QUENUMSELECT_S    0
#define QUENUMSELECT_V(x) ((x) << QUENUMSELECT_S)

#endif /* __T4_REGS_H */<|MERGE_RESOLUTION|>--- conflicted
+++ resolved
@@ -63,63 +63,6 @@
 #define MC_BIST_STATUS_REG(reg_addr, idx) ((reg_addr) + (idx) * 4)
 #define EDC_BIST_STATUS_REG(reg_addr, idx) ((reg_addr) + (idx) * 4)
 
-<<<<<<< HEAD
-#define SGE_PF_KDOORBELL 0x0
-#define  QID_MASK    0xffff8000U
-#define  QID_SHIFT   15
-#define  QID(x)      ((x) << QID_SHIFT)
-#define  DBPRIO(x)   ((x) << 14)
-#define  DBTYPE(x)   ((x) << 13)
-#define  PIDX_MASK   0x00003fffU
-#define  PIDX_SHIFT  0
-#define  PIDX(x)     ((x) << PIDX_SHIFT)
-#define  PIDX_SHIFT_T5   0
-#define  PIDX_T5(x)  ((x) << PIDX_SHIFT_T5)
-
-
-#define SGE_TIMERREGS	6
-#define SGE_PF_GTS 0x4
-#define  INGRESSQID_MASK   0xffff0000U
-#define  INGRESSQID_SHIFT  16
-#define  INGRESSQID(x)     ((x) << INGRESSQID_SHIFT)
-#define  TIMERREG_MASK     0x0000e000U
-#define  TIMERREG_SHIFT    13
-#define  TIMERREG(x)       ((x) << TIMERREG_SHIFT)
-#define  SEINTARM_MASK     0x00001000U
-#define  SEINTARM_SHIFT    12
-#define  SEINTARM(x)       ((x) << SEINTARM_SHIFT)
-#define  CIDXINC_MASK      0x00000fffU
-#define  CIDXINC_SHIFT     0
-#define  CIDXINC(x)        ((x) << CIDXINC_SHIFT)
-
-#define X_RXPKTCPLMODE_SPLIT     1
-#define X_INGPADBOUNDARY_SHIFT 5
-
-#define SGE_CONTROL 0x1008
-#define SGE_CONTROL2_A		0x1124
-#define  DCASYSTYPE             0x00080000U
-#define  RXPKTCPLMODE_MASK      0x00040000U
-#define  RXPKTCPLMODE_SHIFT     18
-#define  RXPKTCPLMODE(x)        ((x) << RXPKTCPLMODE_SHIFT)
-#define  EGRSTATUSPAGESIZE_MASK  0x00020000U
-#define  EGRSTATUSPAGESIZE_SHIFT 17
-#define  EGRSTATUSPAGESIZE(x)    ((x) << EGRSTATUSPAGESIZE_SHIFT)
-#define  PKTSHIFT_MASK          0x00001c00U
-#define  PKTSHIFT_SHIFT         10
-#define  PKTSHIFT(x)            ((x) << PKTSHIFT_SHIFT)
-#define  PKTSHIFT_GET(x)	(((x) & PKTSHIFT_MASK) >> PKTSHIFT_SHIFT)
-#define  INGPCIEBOUNDARY_32B_X	0
-#define  INGPCIEBOUNDARY_MASK   0x00000380U
-#define  INGPCIEBOUNDARY_SHIFT  7
-#define  INGPCIEBOUNDARY(x)     ((x) << INGPCIEBOUNDARY_SHIFT)
-#define  INGPADBOUNDARY_MASK    0x00000070U
-#define  INGPADBOUNDARY_SHIFT   4
-#define  INGPADBOUNDARY(x)      ((x) << INGPADBOUNDARY_SHIFT)
-#define  INGPADBOUNDARY_GET(x)	(((x) & INGPADBOUNDARY_MASK) \
-				 >> INGPADBOUNDARY_SHIFT)
-#define  INGPACKBOUNDARY_16B_X	0
-#define  INGPACKBOUNDARY_SHIFT_X 5
-=======
 #define PCIE_FW_REG(reg_addr, idx) ((reg_addr) + (idx) * 4)
 
 #define SGE_PF_KDOORBELL_A 0x0
@@ -186,676 +129,12 @@
 
 #define EGRPCIEBOUNDARY_S    1
 #define EGRPCIEBOUNDARY_V(x) ((x) << EGRPCIEBOUNDARY_S)
->>>>>>> afd2ff9b
 
 #define  INGPACKBOUNDARY_S	16
 #define  INGPACKBOUNDARY_M	0x7U
 #define  INGPACKBOUNDARY_V(x)	((x) << INGPACKBOUNDARY_S)
 #define  INGPACKBOUNDARY_G(x)	(((x) >> INGPACKBOUNDARY_S) \
 				 & INGPACKBOUNDARY_M)
-<<<<<<< HEAD
-#define  EGRPCIEBOUNDARY_MASK   0x0000000eU
-#define  EGRPCIEBOUNDARY_SHIFT  1
-#define  EGRPCIEBOUNDARY(x)     ((x) << EGRPCIEBOUNDARY_SHIFT)
-#define  GLOBALENABLE           0x00000001U
-
-#define SGE_HOST_PAGE_SIZE 0x100c
-
-#define  HOSTPAGESIZEPF7_MASK   0x0000000fU
-#define  HOSTPAGESIZEPF7_SHIFT  28
-#define  HOSTPAGESIZEPF7(x)     ((x) << HOSTPAGESIZEPF7_SHIFT)
-
-#define  HOSTPAGESIZEPF6_MASK   0x0000000fU
-#define  HOSTPAGESIZEPF6_SHIFT  24
-#define  HOSTPAGESIZEPF6(x)     ((x) << HOSTPAGESIZEPF6_SHIFT)
-
-#define  HOSTPAGESIZEPF5_MASK   0x0000000fU
-#define  HOSTPAGESIZEPF5_SHIFT  20
-#define  HOSTPAGESIZEPF5(x)     ((x) << HOSTPAGESIZEPF5_SHIFT)
-
-#define  HOSTPAGESIZEPF4_MASK   0x0000000fU
-#define  HOSTPAGESIZEPF4_SHIFT  16
-#define  HOSTPAGESIZEPF4(x)     ((x) << HOSTPAGESIZEPF4_SHIFT)
-
-#define  HOSTPAGESIZEPF3_MASK   0x0000000fU
-#define  HOSTPAGESIZEPF3_SHIFT  12
-#define  HOSTPAGESIZEPF3(x)     ((x) << HOSTPAGESIZEPF3_SHIFT)
-
-#define  HOSTPAGESIZEPF2_MASK   0x0000000fU
-#define  HOSTPAGESIZEPF2_SHIFT  8
-#define  HOSTPAGESIZEPF2(x)     ((x) << HOSTPAGESIZEPF2_SHIFT)
-
-#define  HOSTPAGESIZEPF1_MASK   0x0000000fU
-#define  HOSTPAGESIZEPF1_SHIFT  4
-#define  HOSTPAGESIZEPF1(x)     ((x) << HOSTPAGESIZEPF1_SHIFT)
-
-#define  HOSTPAGESIZEPF0_MASK   0x0000000fU
-#define  HOSTPAGESIZEPF0_SHIFT  0
-#define  HOSTPAGESIZEPF0(x)     ((x) << HOSTPAGESIZEPF0_SHIFT)
-
-#define SGE_EGRESS_QUEUES_PER_PAGE_PF 0x1010
-#define  QUEUESPERPAGEPF0_MASK   0x0000000fU
-#define  QUEUESPERPAGEPF0_GET(x) ((x) & QUEUESPERPAGEPF0_MASK)
-
-#define QUEUESPERPAGEPF0    0
-#define QUEUESPERPAGEPF1    4
-
-/* T5 and later support a new BAR2-based doorbell mechanism for Egress Queues.
- * The User Doorbells are each 128 bytes in length with a Simple Doorbell at
- * offsets 8x and a Write Combining single 64-byte Egress Queue Unit
- * (X_IDXSIZE_UNIT) Gather Buffer interface at offset 64.  For Ingress Queues,
- * we have a Going To Sleep register at offsets 8x+4.
- *
- * As noted above, we have many instances of the Simple Doorbell and Going To
- * Sleep registers at offsets 8x and 8x+4, respectively.  We want to use a
- * non-64-byte aligned offset for the Simple Doorbell in order to attempt to
- * avoid buffering of the writes to the Simple Doorbell and we want to use a
- * non-contiguous offset for the Going To Sleep writes in order to avoid
- * possible combining between them.
- */
-#define SGE_UDB_SIZE            128
-#define SGE_UDB_KDOORBELL       8
-#define SGE_UDB_GTS             20
-#define SGE_UDB_WCDOORBELL      64
-
-#define SGE_INT_CAUSE1 0x1024
-#define SGE_INT_CAUSE2 0x1030
-#define SGE_INT_CAUSE3 0x103c
-#define  ERR_FLM_DBP               0x80000000U
-#define  ERR_FLM_IDMA1             0x40000000U
-#define  ERR_FLM_IDMA0             0x20000000U
-#define  ERR_FLM_HINT              0x10000000U
-#define  ERR_PCIE_ERROR3           0x08000000U
-#define  ERR_PCIE_ERROR2           0x04000000U
-#define  ERR_PCIE_ERROR1           0x02000000U
-#define  ERR_PCIE_ERROR0           0x01000000U
-#define  ERR_TIMER_ABOVE_MAX_QID   0x00800000U
-#define  ERR_CPL_EXCEED_IQE_SIZE   0x00400000U
-#define  ERR_INVALID_CIDX_INC      0x00200000U
-#define  ERR_ITP_TIME_PAUSED       0x00100000U
-#define  ERR_CPL_OPCODE_0          0x00080000U
-#define  ERR_DROPPED_DB            0x00040000U
-#define  ERR_DATA_CPL_ON_HIGH_QID1 0x00020000U
-#define  ERR_DATA_CPL_ON_HIGH_QID0 0x00010000U
-#define  ERR_BAD_DB_PIDX3          0x00008000U
-#define  ERR_BAD_DB_PIDX2          0x00004000U
-#define  ERR_BAD_DB_PIDX1          0x00002000U
-#define  ERR_BAD_DB_PIDX0          0x00001000U
-#define  ERR_ING_PCIE_CHAN         0x00000800U
-#define  ERR_ING_CTXT_PRIO         0x00000400U
-#define  ERR_EGR_CTXT_PRIO         0x00000200U
-#define  DBFIFO_HP_INT             0x00000100U
-#define  DBFIFO_LP_INT             0x00000080U
-#define  REG_ADDRESS_ERR           0x00000040U
-#define  INGRESS_SIZE_ERR          0x00000020U
-#define  EGRESS_SIZE_ERR           0x00000010U
-#define  ERR_INV_CTXT3             0x00000008U
-#define  ERR_INV_CTXT2             0x00000004U
-#define  ERR_INV_CTXT1             0x00000002U
-#define  ERR_INV_CTXT0             0x00000001U
-
-#define SGE_INT_ENABLE3 0x1040
-#define SGE_FL_BUFFER_SIZE0 0x1044
-#define SGE_FL_BUFFER_SIZE1 0x1048
-#define SGE_FL_BUFFER_SIZE2 0x104c
-#define SGE_FL_BUFFER_SIZE3 0x1050
-#define SGE_FL_BUFFER_SIZE4 0x1054
-#define SGE_FL_BUFFER_SIZE5 0x1058
-#define SGE_FL_BUFFER_SIZE6 0x105c
-#define SGE_FL_BUFFER_SIZE7 0x1060
-#define SGE_FL_BUFFER_SIZE8 0x1064
-
-#define SGE_INGRESS_RX_THRESHOLD 0x10a0
-#define  THRESHOLD_0_MASK   0x3f000000U
-#define  THRESHOLD_0_SHIFT  24
-#define  THRESHOLD_0(x)     ((x) << THRESHOLD_0_SHIFT)
-#define  THRESHOLD_0_GET(x) (((x) & THRESHOLD_0_MASK) >> THRESHOLD_0_SHIFT)
-#define  THRESHOLD_1_MASK   0x003f0000U
-#define  THRESHOLD_1_SHIFT  16
-#define  THRESHOLD_1(x)     ((x) << THRESHOLD_1_SHIFT)
-#define  THRESHOLD_1_GET(x) (((x) & THRESHOLD_1_MASK) >> THRESHOLD_1_SHIFT)
-#define  THRESHOLD_2_MASK   0x00003f00U
-#define  THRESHOLD_2_SHIFT  8
-#define  THRESHOLD_2(x)     ((x) << THRESHOLD_2_SHIFT)
-#define  THRESHOLD_2_GET(x) (((x) & THRESHOLD_2_MASK) >> THRESHOLD_2_SHIFT)
-#define  THRESHOLD_3_MASK   0x0000003fU
-#define  THRESHOLD_3_SHIFT  0
-#define  THRESHOLD_3(x)     ((x) << THRESHOLD_3_SHIFT)
-#define  THRESHOLD_3_GET(x) (((x) & THRESHOLD_3_MASK) >> THRESHOLD_3_SHIFT)
-
-#define SGE_CONM_CTRL 0x1094
-#define  EGRTHRESHOLD_MASK   0x00003f00U
-#define  EGRTHRESHOLDshift   8
-#define  EGRTHRESHOLD(x)     ((x) << EGRTHRESHOLDshift)
-#define  EGRTHRESHOLD_GET(x) (((x) & EGRTHRESHOLD_MASK) >> EGRTHRESHOLDshift)
-
-#define EGRTHRESHOLDPACKING_MASK	0x3fU
-#define EGRTHRESHOLDPACKING_SHIFT	14
-#define EGRTHRESHOLDPACKING(x)		((x) << EGRTHRESHOLDPACKING_SHIFT)
-#define EGRTHRESHOLDPACKING_GET(x)	(((x) >> EGRTHRESHOLDPACKING_SHIFT) & \
-					  EGRTHRESHOLDPACKING_MASK)
-
-#define SGE_DBFIFO_STATUS 0x10a4
-#define  HP_INT_THRESH_SHIFT 28
-#define  HP_INT_THRESH_MASK  0xfU
-#define  HP_INT_THRESH(x)    ((x) << HP_INT_THRESH_SHIFT)
-#define  LP_INT_THRESH_SHIFT 12
-#define  LP_INT_THRESH_MASK  0xfU
-#define  LP_INT_THRESH(x)    ((x) << LP_INT_THRESH_SHIFT)
-
-#define SGE_DOORBELL_CONTROL 0x10a8
-#define  ENABLE_DROP        (1 << 13)
-
-#define S_NOCOALESCE    26
-#define V_NOCOALESCE(x) ((x) << S_NOCOALESCE)
-#define F_NOCOALESCE    V_NOCOALESCE(1U)
-
-#define SGE_TIMESTAMP_LO 0x1098
-#define SGE_TIMESTAMP_HI 0x109c
-#define S_TSVAL    0
-#define M_TSVAL    0xfffffffU
-#define GET_TSVAL(x) (((x) >> S_TSVAL) & M_TSVAL)
-
-#define SGE_TIMER_VALUE_0_AND_1 0x10b8
-#define  TIMERVALUE0_MASK   0xffff0000U
-#define  TIMERVALUE0_SHIFT  16
-#define  TIMERVALUE0(x)     ((x) << TIMERVALUE0_SHIFT)
-#define  TIMERVALUE0_GET(x) (((x) & TIMERVALUE0_MASK) >> TIMERVALUE0_SHIFT)
-#define  TIMERVALUE1_MASK   0x0000ffffU
-#define  TIMERVALUE1_SHIFT  0
-#define  TIMERVALUE1(x)     ((x) << TIMERVALUE1_SHIFT)
-#define  TIMERVALUE1_GET(x) (((x) & TIMERVALUE1_MASK) >> TIMERVALUE1_SHIFT)
-
-#define SGE_TIMER_VALUE_2_AND_3 0x10bc
-#define  TIMERVALUE2_MASK   0xffff0000U
-#define  TIMERVALUE2_SHIFT  16
-#define  TIMERVALUE2(x)     ((x) << TIMERVALUE2_SHIFT)
-#define  TIMERVALUE2_GET(x) (((x) & TIMERVALUE2_MASK) >> TIMERVALUE2_SHIFT)
-#define  TIMERVALUE3_MASK   0x0000ffffU
-#define  TIMERVALUE3_SHIFT  0
-#define  TIMERVALUE3(x)     ((x) << TIMERVALUE3_SHIFT)
-#define  TIMERVALUE3_GET(x) (((x) & TIMERVALUE3_MASK) >> TIMERVALUE3_SHIFT)
-
-#define SGE_TIMER_VALUE_4_AND_5 0x10c0
-#define  TIMERVALUE4_MASK   0xffff0000U
-#define  TIMERVALUE4_SHIFT  16
-#define  TIMERVALUE4(x)     ((x) << TIMERVALUE4_SHIFT)
-#define  TIMERVALUE4_GET(x) (((x) & TIMERVALUE4_MASK) >> TIMERVALUE4_SHIFT)
-#define  TIMERVALUE5_MASK   0x0000ffffU
-#define  TIMERVALUE5_SHIFT  0
-#define  TIMERVALUE5(x)     ((x) << TIMERVALUE5_SHIFT)
-#define  TIMERVALUE5_GET(x) (((x) & TIMERVALUE5_MASK) >> TIMERVALUE5_SHIFT)
-
-#define SGE_DEBUG_INDEX 0x10cc
-#define SGE_DEBUG_DATA_HIGH 0x10d0
-#define SGE_DEBUG_DATA_LOW 0x10d4
-#define SGE_DEBUG_DATA_LOW_INDEX_2	0x12c8
-#define SGE_DEBUG_DATA_LOW_INDEX_3	0x12cc
-#define SGE_DEBUG_DATA_HIGH_INDEX_10	0x12a8
-#define SGE_INGRESS_QUEUES_PER_PAGE_PF 0x10f4
-
-#define S_HP_INT_THRESH    28
-#define M_HP_INT_THRESH 0xfU
-#define V_HP_INT_THRESH(x) ((x) << S_HP_INT_THRESH)
-#define S_LP_INT_THRESH_T5    18
-#define V_LP_INT_THRESH_T5(x) ((x) << S_LP_INT_THRESH_T5)
-#define M_LP_COUNT_T5    0x3ffffU
-#define G_LP_COUNT_T5(x) (((x) >> S_LP_COUNT) & M_LP_COUNT_T5)
-#define M_HP_COUNT 0x7ffU
-#define S_HP_COUNT 16
-#define G_HP_COUNT(x) (((x) >> S_HP_COUNT) & M_HP_COUNT)
-#define S_LP_INT_THRESH    12
-#define M_LP_INT_THRESH 0xfU
-#define M_LP_INT_THRESH_T5    0xfffU
-#define V_LP_INT_THRESH(x) ((x) << S_LP_INT_THRESH)
-#define M_LP_COUNT 0x7ffU
-#define S_LP_COUNT 0
-#define G_LP_COUNT(x) (((x) >> S_LP_COUNT) & M_LP_COUNT)
-#define A_SGE_DBFIFO_STATUS 0x10a4
-
-#define SGE_STAT_TOTAL 0x10e4
-#define SGE_STAT_MATCH 0x10e8
-
-#define SGE_STAT_CFG   0x10ec
-#define S_STATSOURCE_T5    9
-#define STATSOURCE_T5(x) ((x) << S_STATSOURCE_T5)
-
-#define SGE_DBFIFO_STATUS2 0x1118
-#define M_HP_COUNT_T5    0x3ffU
-#define G_HP_COUNT_T5(x) ((x)  & M_HP_COUNT_T5)
-#define S_HP_INT_THRESH_T5    10
-#define M_HP_INT_THRESH_T5    0xfU
-#define V_HP_INT_THRESH_T5(x) ((x) << S_HP_INT_THRESH_T5)
-
-#define S_ENABLE_DROP    13
-#define V_ENABLE_DROP(x) ((x) << S_ENABLE_DROP)
-#define F_ENABLE_DROP    V_ENABLE_DROP(1U)
-#define S_DROPPED_DB 0
-#define V_DROPPED_DB(x) ((x) << S_DROPPED_DB)
-#define F_DROPPED_DB V_DROPPED_DB(1U)
-#define A_SGE_DOORBELL_CONTROL 0x10a8
-
-#define A_SGE_CTXT_CMD 0x11fc
-#define A_SGE_DBQ_CTXT_BADDR 0x1084
-
-#define PCIE_PF_CFG 0x40
-#define  AIVEC(x)	((x) << 4)
-#define  AIVEC_MASK	0x3ffU
-
-#define PCIE_PF_CLI 0x44
-#define PCIE_INT_CAUSE 0x3004
-#define  UNXSPLCPLERR  0x20000000U
-#define  PCIEPINT      0x10000000U
-#define  PCIESINT      0x08000000U
-#define  RPLPERR       0x04000000U
-#define  RXWRPERR      0x02000000U
-#define  RXCPLPERR     0x01000000U
-#define  PIOTAGPERR    0x00800000U
-#define  MATAGPERR     0x00400000U
-#define  INTXCLRPERR   0x00200000U
-#define  FIDPERR       0x00100000U
-#define  CFGSNPPERR    0x00080000U
-#define  HRSPPERR      0x00040000U
-#define  HREQPERR      0x00020000U
-#define  HCNTPERR      0x00010000U
-#define  DRSPPERR      0x00008000U
-#define  DREQPERR      0x00004000U
-#define  DCNTPERR      0x00002000U
-#define  CRSPPERR      0x00001000U
-#define  CREQPERR      0x00000800U
-#define  CCNTPERR      0x00000400U
-#define  TARTAGPERR    0x00000200U
-#define  PIOREQPERR    0x00000100U
-#define  PIOCPLPERR    0x00000080U
-#define  MSIXDIPERR    0x00000040U
-#define  MSIXDATAPERR  0x00000020U
-#define  MSIXADDRHPERR 0x00000010U
-#define  MSIXADDRLPERR 0x00000008U
-#define  MSIDATAPERR   0x00000004U
-#define  MSIADDRHPERR  0x00000002U
-#define  MSIADDRLPERR  0x00000001U
-
-#define  READRSPERR      0x20000000U
-#define  TRGT1GRPPERR    0x10000000U
-#define  IPSOTPERR       0x08000000U
-#define  IPRXDATAGRPPERR 0x02000000U
-#define  IPRXHDRGRPPERR  0x01000000U
-#define  MAGRPPERR       0x00400000U
-#define  VFIDPERR        0x00200000U
-#define  HREQWRPERR      0x00010000U
-#define  DREQWRPERR      0x00002000U
-#define  MSTTAGQPERR     0x00000400U
-#define  PIOREQGRPPERR   0x00000100U
-#define  PIOCPLGRPPERR   0x00000080U
-#define  MSIXSTIPERR     0x00000004U
-#define  MSTTIMEOUTPERR  0x00000002U
-#define  MSTGRPPERR      0x00000001U
-
-#define PCIE_NONFAT_ERR 0x3010
-#define PCIE_CFG_SPACE_REQ 0x3060
-#define PCIE_CFG_SPACE_DATA 0x3064
-#define PCIE_MEM_ACCESS_BASE_WIN 0x3068
-#define S_PCIEOFST       10
-#define M_PCIEOFST       0x3fffffU
-#define GET_PCIEOFST(x)  (((x) >> S_PCIEOFST) & M_PCIEOFST)
-#define  PCIEOFST_MASK   0xfffffc00U
-#define  BIR_MASK        0x00000300U
-#define  BIR_SHIFT       8
-#define  BIR(x)          ((x) << BIR_SHIFT)
-#define  WINDOW_MASK     0x000000ffU
-#define  WINDOW_SHIFT    0
-#define  WINDOW(x)       ((x) << WINDOW_SHIFT)
-#define  GET_WINDOW(x)	 (((x) >> WINDOW_SHIFT) & WINDOW_MASK)
-#define PCIE_MEM_ACCESS_OFFSET 0x306c
-#define ENABLE	(1U << 30)
-#define FUNCTION(x) ((x) << 12)
-#define F_LOCALCFG    (1U << 28)
-
-#define S_PFNUM    0
-#define V_PFNUM(x) ((x) << S_PFNUM)
-
-#define PCIE_FW 0x30b8
-#define  PCIE_FW_ERR		0x80000000U
-#define  PCIE_FW_INIT		0x40000000U
-#define  PCIE_FW_HALT		0x20000000U
-#define  PCIE_FW_MASTER_VLD	0x00008000U
-#define  PCIE_FW_MASTER(x)	((x) << 12)
-#define  PCIE_FW_MASTER_MASK	0x7
-#define  PCIE_FW_MASTER_GET(x)	(((x) >> 12) & PCIE_FW_MASTER_MASK)
-
-#define PCIE_CORE_UTL_SYSTEM_BUS_AGENT_STATUS 0x5908
-#define  RNPP 0x80000000U
-#define  RPCP 0x20000000U
-#define  RCIP 0x08000000U
-#define  RCCP 0x04000000U
-#define  RFTP 0x00800000U
-#define  PTRP 0x00100000U
-
-#define PCIE_CORE_UTL_PCI_EXPRESS_PORT_STATUS 0x59a4
-#define  TPCP 0x40000000U
-#define  TNPP 0x20000000U
-#define  TFTP 0x10000000U
-#define  TCAP 0x08000000U
-#define  TCIP 0x04000000U
-#define  RCAP 0x02000000U
-#define  PLUP 0x00800000U
-#define  PLDN 0x00400000U
-#define  OTDD 0x00200000U
-#define  GTRP 0x00100000U
-#define  RDPE 0x00040000U
-#define  TDCE 0x00020000U
-#define  TDUE 0x00010000U
-
-#define MC_INT_CAUSE 0x7518
-#define MC_P_INT_CAUSE 0x41318
-#define  ECC_UE_INT_CAUSE 0x00000004U
-#define  ECC_CE_INT_CAUSE 0x00000002U
-#define  PERR_INT_CAUSE   0x00000001U
-
-#define MC_ECC_STATUS 0x751c
-#define MC_P_ECC_STATUS 0x4131c
-#define  ECC_CECNT_MASK   0xffff0000U
-#define  ECC_CECNT_SHIFT  16
-#define  ECC_CECNT(x)     ((x) << ECC_CECNT_SHIFT)
-#define  ECC_CECNT_GET(x) (((x) & ECC_CECNT_MASK) >> ECC_CECNT_SHIFT)
-#define  ECC_UECNT_MASK   0x0000ffffU
-#define  ECC_UECNT_SHIFT  0
-#define  ECC_UECNT(x)     ((x) << ECC_UECNT_SHIFT)
-#define  ECC_UECNT_GET(x) (((x) & ECC_UECNT_MASK) >> ECC_UECNT_SHIFT)
-
-#define MC_BIST_CMD 0x7600
-#define  START_BIST          0x80000000U
-#define  BIST_CMD_GAP_MASK   0x0000ff00U
-#define  BIST_CMD_GAP_SHIFT  8
-#define  BIST_CMD_GAP(x)     ((x) << BIST_CMD_GAP_SHIFT)
-#define  BIST_OPCODE_MASK    0x00000003U
-#define  BIST_OPCODE_SHIFT   0
-#define  BIST_OPCODE(x)      ((x) << BIST_OPCODE_SHIFT)
-
-#define MC_BIST_CMD_ADDR 0x7604
-#define MC_BIST_CMD_LEN 0x7608
-#define MC_BIST_DATA_PATTERN 0x760c
-#define  BIST_DATA_TYPE_MASK   0x0000000fU
-#define  BIST_DATA_TYPE_SHIFT  0
-#define  BIST_DATA_TYPE(x)     ((x) << BIST_DATA_TYPE_SHIFT)
-
-#define MC_BIST_STATUS_RDATA 0x7688
-
-#define MA_EDRAM0_BAR 0x77c0
-#define MA_EDRAM1_BAR 0x77c4
-#define EDRAM_SIZE_MASK   0xfffU
-#define EDRAM_SIZE_GET(x) ((x) & EDRAM_SIZE_MASK)
-
-#define MA_EXT_MEMORY_BAR 0x77c8
-#define  EXT_MEM_SIZE_MASK   0x00000fffU
-#define  EXT_MEM_SIZE_SHIFT  0
-#define  EXT_MEM_SIZE_GET(x) (((x) & EXT_MEM_SIZE_MASK) >> EXT_MEM_SIZE_SHIFT)
-
-#define MA_TARGET_MEM_ENABLE 0x77d8
-#define  EXT_MEM1_ENABLE 0x00000010U
-#define  EXT_MEM_ENABLE 0x00000004U
-#define  EDRAM1_ENABLE  0x00000002U
-#define  EDRAM0_ENABLE  0x00000001U
-
-#define MA_INT_CAUSE 0x77e0
-#define  MEM_PERR_INT_CAUSE 0x00000002U
-#define  MEM_WRAP_INT_CAUSE 0x00000001U
-
-#define MA_INT_WRAP_STATUS 0x77e4
-#define  MEM_WRAP_ADDRESS_MASK   0xfffffff0U
-#define  MEM_WRAP_ADDRESS_SHIFT  4
-#define  MEM_WRAP_ADDRESS_GET(x) (((x) & MEM_WRAP_ADDRESS_MASK) >> MEM_WRAP_ADDRESS_SHIFT)
-#define  MEM_WRAP_CLIENT_NUM_MASK   0x0000000fU
-#define  MEM_WRAP_CLIENT_NUM_SHIFT  0
-#define  MEM_WRAP_CLIENT_NUM_GET(x) (((x) & MEM_WRAP_CLIENT_NUM_MASK) >> MEM_WRAP_CLIENT_NUM_SHIFT)
-#define MA_PCIE_FW 0x30b8
-#define MA_PARITY_ERROR_STATUS 0x77f4
-#define MA_PARITY_ERROR_STATUS2 0x7804
-
-#define MA_EXT_MEMORY1_BAR 0x7808
-#define EDC_0_BASE_ADDR 0x7900
-
-#define EDC_BIST_CMD 0x7904
-#define EDC_BIST_CMD_ADDR 0x7908
-#define EDC_BIST_CMD_LEN 0x790c
-#define EDC_BIST_DATA_PATTERN 0x7910
-#define EDC_BIST_STATUS_RDATA 0x7928
-#define EDC_INT_CAUSE 0x7978
-#define  ECC_UE_PAR     0x00000020U
-#define  ECC_CE_PAR     0x00000010U
-#define  PERR_PAR_CAUSE 0x00000008U
-
-#define EDC_ECC_STATUS 0x797c
-
-#define EDC_1_BASE_ADDR 0x7980
-
-#define CIM_BOOT_CFG 0x7b00
-#define  BOOTADDR_MASK 0xffffff00U
-#define  UPCRST        0x1U
-
-#define CIM_PF_MAILBOX_DATA 0x240
-#define CIM_PF_MAILBOX_CTRL 0x280
-#define  MBMSGVALID     0x00000008U
-#define  MBINTREQ       0x00000004U
-#define  MBOWNER_MASK   0x00000003U
-#define  MBOWNER_SHIFT  0
-#define  MBOWNER(x)     ((x) << MBOWNER_SHIFT)
-#define  MBOWNER_GET(x) (((x) & MBOWNER_MASK) >> MBOWNER_SHIFT)
-
-#define CIM_PF_HOST_INT_ENABLE 0x288
-#define  MBMSGRDYINTEN(x) ((x) << 19)
-
-#define CIM_PF_HOST_INT_CAUSE 0x28c
-#define  MBMSGRDYINT 0x00080000U
-
-#define CIM_HOST_INT_CAUSE 0x7b2c
-#define  TIEQOUTPARERRINT  0x00100000U
-#define  TIEQINPARERRINT   0x00080000U
-#define  MBHOSTPARERR      0x00040000U
-#define  MBUPPARERR        0x00020000U
-#define  IBQPARERR         0x0001f800U
-#define  IBQTP0PARERR      0x00010000U
-#define  IBQTP1PARERR      0x00008000U
-#define  IBQULPPARERR      0x00004000U
-#define  IBQSGELOPARERR    0x00002000U
-#define  IBQSGEHIPARERR    0x00001000U
-#define  IBQNCSIPARERR     0x00000800U
-#define  OBQPARERR         0x000007e0U
-#define  OBQULP0PARERR     0x00000400U
-#define  OBQULP1PARERR     0x00000200U
-#define  OBQULP2PARERR     0x00000100U
-#define  OBQULP3PARERR     0x00000080U
-#define  OBQSGEPARERR      0x00000040U
-#define  OBQNCSIPARERR     0x00000020U
-#define  PREFDROPINT       0x00000002U
-#define  UPACCNONZERO      0x00000001U
-
-#define CIM_HOST_UPACC_INT_CAUSE 0x7b34
-#define  EEPROMWRINT      0x40000000U
-#define  TIMEOUTMAINT     0x20000000U
-#define  TIMEOUTINT       0x10000000U
-#define  RSPOVRLOOKUPINT  0x08000000U
-#define  REQOVRLOOKUPINT  0x04000000U
-#define  BLKWRPLINT       0x02000000U
-#define  BLKRDPLINT       0x01000000U
-#define  SGLWRPLINT       0x00800000U
-#define  SGLRDPLINT       0x00400000U
-#define  BLKWRCTLINT      0x00200000U
-#define  BLKRDCTLINT      0x00100000U
-#define  SGLWRCTLINT      0x00080000U
-#define  SGLRDCTLINT      0x00040000U
-#define  BLKWREEPROMINT   0x00020000U
-#define  BLKRDEEPROMINT   0x00010000U
-#define  SGLWREEPROMINT   0x00008000U
-#define  SGLRDEEPROMINT   0x00004000U
-#define  BLKWRFLASHINT    0x00002000U
-#define  BLKRDFLASHINT    0x00001000U
-#define  SGLWRFLASHINT    0x00000800U
-#define  SGLRDFLASHINT    0x00000400U
-#define  BLKWRBOOTINT     0x00000200U
-#define  BLKRDBOOTINT     0x00000100U
-#define  SGLWRBOOTINT     0x00000080U
-#define  SGLRDBOOTINT     0x00000040U
-#define  ILLWRBEINT       0x00000020U
-#define  ILLRDBEINT       0x00000010U
-#define  ILLRDINT         0x00000008U
-#define  ILLWRINT         0x00000004U
-#define  ILLTRANSINT      0x00000002U
-#define  RSVDSPACEINT     0x00000001U
-
-#define TP_OUT_CONFIG 0x7d04
-#define  VLANEXTENABLE_MASK  0x0000f000U
-#define  VLANEXTENABLE_SHIFT 12
-
-#define TP_GLOBAL_CONFIG 0x7d08
-#define  FIVETUPLELOOKUP_SHIFT  17
-#define  FIVETUPLELOOKUP_MASK   0x00060000U
-#define  FIVETUPLELOOKUP(x)     ((x) << FIVETUPLELOOKUP_SHIFT)
-#define  FIVETUPLELOOKUP_GET(x) (((x) & FIVETUPLELOOKUP_MASK) >> \
-				FIVETUPLELOOKUP_SHIFT)
-
-#define TP_PARA_REG2 0x7d68
-#define  MAXRXDATA_MASK    0xffff0000U
-#define  MAXRXDATA_SHIFT   16
-#define  MAXRXDATA_GET(x) (((x) & MAXRXDATA_MASK) >> MAXRXDATA_SHIFT)
-
-#define TP_TIMER_RESOLUTION 0x7d90
-#define  TIMERRESOLUTION_MASK   0x00ff0000U
-#define  TIMERRESOLUTION_SHIFT  16
-#define  TIMERRESOLUTION_GET(x) (((x) & TIMERRESOLUTION_MASK) >> TIMERRESOLUTION_SHIFT)
-#define  DELAYEDACKRESOLUTION_MASK 0x000000ffU
-#define  DELAYEDACKRESOLUTION_SHIFT     0
-#define  DELAYEDACKRESOLUTION_GET(x) \
-	(((x) & DELAYEDACKRESOLUTION_MASK) >> DELAYEDACKRESOLUTION_SHIFT)
-
-#define TP_SHIFT_CNT 0x7dc0
-#define  SYNSHIFTMAX_SHIFT         24
-#define  SYNSHIFTMAX_MASK          0xff000000U
-#define  SYNSHIFTMAX(x)            ((x) << SYNSHIFTMAX_SHIFT)
-#define  SYNSHIFTMAX_GET(x)        (((x) & SYNSHIFTMAX_MASK) >> \
-				   SYNSHIFTMAX_SHIFT)
-#define  RXTSHIFTMAXR1_SHIFT       20
-#define  RXTSHIFTMAXR1_MASK        0x00f00000U
-#define  RXTSHIFTMAXR1(x)          ((x) << RXTSHIFTMAXR1_SHIFT)
-#define  RXTSHIFTMAXR1_GET(x)      (((x) & RXTSHIFTMAXR1_MASK) >> \
-				   RXTSHIFTMAXR1_SHIFT)
-#define  RXTSHIFTMAXR2_SHIFT       16
-#define  RXTSHIFTMAXR2_MASK        0x000f0000U
-#define  RXTSHIFTMAXR2(x)          ((x) << RXTSHIFTMAXR2_SHIFT)
-#define  RXTSHIFTMAXR2_GET(x)      (((x) & RXTSHIFTMAXR2_MASK) >> \
-				   RXTSHIFTMAXR2_SHIFT)
-#define  PERSHIFTBACKOFFMAX_SHIFT  12
-#define  PERSHIFTBACKOFFMAX_MASK   0x0000f000U
-#define  PERSHIFTBACKOFFMAX(x)     ((x) << PERSHIFTBACKOFFMAX_SHIFT)
-#define  PERSHIFTBACKOFFMAX_GET(x) (((x) & PERSHIFTBACKOFFMAX_MASK) >> \
-				   PERSHIFTBACKOFFMAX_SHIFT)
-#define  PERSHIFTMAX_SHIFT         8
-#define  PERSHIFTMAX_MASK          0x00000f00U
-#define  PERSHIFTMAX(x)            ((x) << PERSHIFTMAX_SHIFT)
-#define  PERSHIFTMAX_GET(x)        (((x) & PERSHIFTMAX_MASK) >> \
-				   PERSHIFTMAX_SHIFT)
-#define  KEEPALIVEMAXR1_SHIFT      4
-#define  KEEPALIVEMAXR1_MASK       0x000000f0U
-#define  KEEPALIVEMAXR1(x)         ((x) << KEEPALIVEMAXR1_SHIFT)
-#define  KEEPALIVEMAXR1_GET(x)     (((x) & KEEPALIVEMAXR1_MASK) >> \
-				   KEEPALIVEMAXR1_SHIFT)
-#define KEEPALIVEMAXR2_SHIFT       0
-#define KEEPALIVEMAXR2_MASK        0x0000000fU
-#define KEEPALIVEMAXR2(x)          ((x) << KEEPALIVEMAXR2_SHIFT)
-#define KEEPALIVEMAXR2_GET(x)      (((x) & KEEPALIVEMAXR2_MASK) >> \
-				   KEEPALIVEMAXR2_SHIFT)
-
-#define TP_CCTRL_TABLE 0x7ddc
-#define TP_MTU_TABLE 0x7de4
-#define  MTUINDEX_MASK   0xff000000U
-#define  MTUINDEX_SHIFT  24
-#define  MTUINDEX(x)     ((x) << MTUINDEX_SHIFT)
-#define  MTUWIDTH_MASK   0x000f0000U
-#define  MTUWIDTH_SHIFT  16
-#define  MTUWIDTH(x)     ((x) << MTUWIDTH_SHIFT)
-#define  MTUWIDTH_GET(x) (((x) & MTUWIDTH_MASK) >> MTUWIDTH_SHIFT)
-#define  MTUVALUE_MASK   0x00003fffU
-#define  MTUVALUE_SHIFT  0
-#define  MTUVALUE(x)     ((x) << MTUVALUE_SHIFT)
-#define  MTUVALUE_GET(x) (((x) & MTUVALUE_MASK) >> MTUVALUE_SHIFT)
-
-#define TP_RSS_LKP_TABLE 0x7dec
-#define  LKPTBLROWVLD        0x80000000U
-#define  LKPTBLQUEUE1_MASK   0x000ffc00U
-#define  LKPTBLQUEUE1_SHIFT  10
-#define  LKPTBLQUEUE1(x)     ((x) << LKPTBLQUEUE1_SHIFT)
-#define  LKPTBLQUEUE1_GET(x) (((x) & LKPTBLQUEUE1_MASK) >> LKPTBLQUEUE1_SHIFT)
-#define  LKPTBLQUEUE0_MASK   0x000003ffU
-#define  LKPTBLQUEUE0_SHIFT  0
-#define  LKPTBLQUEUE0(x)     ((x) << LKPTBLQUEUE0_SHIFT)
-#define  LKPTBLQUEUE0_GET(x) (((x) & LKPTBLQUEUE0_MASK) >> LKPTBLQUEUE0_SHIFT)
-
-#define TP_PIO_ADDR 0x7e40
-#define TP_PIO_DATA 0x7e44
-#define TP_MIB_INDEX 0x7e50
-#define TP_MIB_DATA 0x7e54
-#define TP_INT_CAUSE 0x7e74
-#define  FLMTXFLSTEMPTY 0x40000000U
-
-#define TP_VLAN_PRI_MAP 0x140
-#define  FRAGMENTATION_SHIFT 9
-#define  FRAGMENTATION_MASK  0x00000200U
-#define  MPSHITTYPE_MASK     0x00000100U
-#define  MACMATCH_MASK       0x00000080U
-#define  ETHERTYPE_MASK      0x00000040U
-#define  PROTOCOL_MASK       0x00000020U
-#define  TOS_MASK            0x00000010U
-#define  VLAN_MASK           0x00000008U
-#define  VNIC_ID_MASK        0x00000004U
-#define  PORT_MASK           0x00000002U
-#define  FCOE_SHIFT          0
-#define  FCOE_MASK           0x00000001U
-
-#define TP_INGRESS_CONFIG 0x141
-#define  VNIC                0x00000800U
-#define  CSUM_HAS_PSEUDO_HDR 0x00000400U
-#define  RM_OVLAN            0x00000200U
-#define  LOOKUPEVERYPKT      0x00000100U
-
-#define TP_MIB_MAC_IN_ERR_0 0x0
-#define TP_MIB_TCP_OUT_RST 0xc
-#define TP_MIB_TCP_IN_SEG_HI 0x10
-#define TP_MIB_TCP_IN_SEG_LO 0x11
-#define TP_MIB_TCP_OUT_SEG_HI 0x12
-#define TP_MIB_TCP_OUT_SEG_LO 0x13
-#define TP_MIB_TCP_RXT_SEG_HI 0x14
-#define TP_MIB_TCP_RXT_SEG_LO 0x15
-#define TP_MIB_TNL_CNG_DROP_0 0x18
-#define TP_MIB_TCP_V6IN_ERR_0 0x28
-#define TP_MIB_TCP_V6OUT_RST 0x2c
-#define TP_MIB_OFD_ARP_DROP 0x36
-#define TP_MIB_TNL_DROP_0 0x44
-#define TP_MIB_OFD_VLN_DROP_0 0x58
-
-#define ULP_TX_INT_CAUSE 0x8dcc
-#define  PBL_BOUND_ERR_CH3 0x80000000U
-#define  PBL_BOUND_ERR_CH2 0x40000000U
-#define  PBL_BOUND_ERR_CH1 0x20000000U
-#define  PBL_BOUND_ERR_CH0 0x10000000U
-
-#define PM_RX_INT_CAUSE 0x8fdc
-#define  ZERO_E_CMD_ERROR     0x00400000U
-#define  PMRX_FRAMING_ERROR   0x003ffff0U
-#define  OCSPI_PAR_ERROR      0x00000008U
-#define  DB_OPTIONS_PAR_ERROR 0x00000004U
-#define  IESPI_PAR_ERROR      0x00000002U
-#define  E_PCMD_PAR_ERROR     0x00000001U
-
-#define PM_TX_INT_CAUSE 0x8ffc
-#define  PCMD_LEN_OVFL0     0x80000000U
-#define  PCMD_LEN_OVFL1     0x40000000U
-#define  PCMD_LEN_OVFL2     0x20000000U
-#define  ZERO_C_CMD_ERROR   0x10000000U
-#define  PMTX_FRAMING_ERROR 0x0ffffff0U
-#define  OESPI_PAR_ERROR    0x00000008U
-#define  ICSPI_PAR_ERROR    0x00000002U
-#define  C_PCMD_PAR_ERROR   0x00000001U
-=======
 
 #define VFIFO_ENABLE_S    10
 #define VFIFO_ENABLE_V(x) ((x) << VFIFO_ENABLE_S)
@@ -2370,7 +1649,6 @@
 #define PMTX_C_PCMD_PAR_ERROR_S    0
 #define PMTX_C_PCMD_PAR_ERROR_V(x) ((x) << PMTX_C_PCMD_PAR_ERROR_S)
 #define PMTX_C_PCMD_PAR_ERROR_F    PMTX_C_PCMD_PAR_ERROR_V(1U)
->>>>>>> afd2ff9b
 
 #define MPS_PORT_STAT_TX_PORT_BYTES_L 0x400
 #define MPS_PORT_STAT_TX_PORT_BYTES_H 0x404
