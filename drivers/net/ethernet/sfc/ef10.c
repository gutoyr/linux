--- conflicted
+++ resolved
@@ -295,19 +295,11 @@
 	/* We can have one VI for each 8K region.  However, until we
 	 * use TX option descriptors we need two TX queues per channel.
 	 */
-<<<<<<< HEAD
-	efx->max_channels =
-		min_t(unsigned int,
-		      EFX_MAX_CHANNELS,
-		      resource_size(&efx->pci_dev->resource[EFX_MEM_BAR]) /
-		      (EFX_VI_PAGE_SIZE * EFX_TXQ_TYPES));
-=======
 	efx->max_channels = min_t(unsigned int,
 				  EFX_MAX_CHANNELS,
 				  efx_ef10_mem_map_size(efx) /
 				  (EFX_VI_PAGE_SIZE * EFX_TXQ_TYPES));
 	efx->max_tx_channels = efx->max_channels;
->>>>>>> afd2ff9b
 	if (WARN_ON(efx->max_channels == 0))
 		return -EIO;
 
