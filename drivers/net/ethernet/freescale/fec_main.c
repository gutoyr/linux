--- conflicted
+++ resolved
@@ -317,16 +317,6 @@
 		*dst = swab32p(src);
 }
 
-static void swap_buffer2(void *dst_buf, void *src_buf, int len)
-{
-	int i;
-	unsigned int *src = src_buf;
-	unsigned int *dst = dst_buf;
-
-	for (i = 0; i < len; i += 4, src++, dst++)
-		*dst = swab32p(src);
-}
-
 static void fec_dump(struct net_device *ndev)
 {
 	struct fec_enet_private *fep = netdev_priv(ndev);
@@ -1392,11 +1382,7 @@
 	u16	vlan_tag;
 	int	index = 0;
 	bool	is_copybreak;
-<<<<<<< HEAD
-	bool	need_swap = id_entry->driver_data & FEC_QUIRK_SWAP_FRAME;
-=======
 	bool	need_swap = fep->quirks & FEC_QUIRK_SWAP_FRAME;
->>>>>>> afd2ff9b
 
 #ifdef CONFIG_M532x
 	flush_cache_all();
@@ -3574,20 +3560,12 @@
 		netif_tx_unlock_bh(ndev);
 		fec_stop(ndev);
 		fec_enet_clk_enable(ndev, false);
-<<<<<<< HEAD
-		pinctrl_pm_select_sleep_state(&fep->pdev->dev);
-	}
-	rtnl_unlock();
-
-	if (fep->reg_phy)
-=======
 		if (!(fep->wol_flag & FEC_WOL_FLAG_ENABLE))
 			pinctrl_pm_select_sleep_state(&fep->pdev->dev);
 	}
 	rtnl_unlock();
 
 	if (fep->reg_phy && !(fep->wol_flag & FEC_WOL_FLAG_ENABLE))
->>>>>>> afd2ff9b
 		regulator_disable(fep->reg_phy);
 
 	/* SOC supply clock to phy, when clock is disabled, phy link down
@@ -3615,17 +3593,11 @@
 
 	rtnl_lock();
 	if (netif_running(ndev)) {
-<<<<<<< HEAD
-		pinctrl_pm_select_default_state(&fep->pdev->dev);
-=======
->>>>>>> afd2ff9b
 		ret = fec_enet_clk_enable(ndev, true);
 		if (ret) {
 			rtnl_unlock();
 			goto failed_clk;
 		}
-<<<<<<< HEAD
-=======
 		if (fep->wol_flag & FEC_WOL_FLAG_ENABLE) {
 			if (pdata && pdata->sleep_mode_enable)
 				pdata->sleep_mode_enable(false);
@@ -3636,7 +3608,6 @@
 		} else {
 			pinctrl_pm_select_default_state(&fep->pdev->dev);
 		}
->>>>>>> afd2ff9b
 		fec_restart(ndev);
 		netif_tx_lock_bh(ndev);
 		netif_device_attach(ndev);
