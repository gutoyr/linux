/*
 * Copyright (C) 2005 - 2015 Emulex
 * All rights reserved.
 *
 * This program is free software; you can redistribute it and/or
 * modify it under the terms of the GNU General Public License version 2
 * as published by the Free Software Foundation.  The full GNU General
 * Public License is included in this distribution in the file called COPYING.
 *
 * Contact Information:
 * linux-drivers@emulex.com
 *
 * Emulex
 * 3333 Susan Street
 * Costa Mesa, CA 92626
 */

#include <linux/prefetch.h>
#include <linux/module.h>
#include "be.h"
#include "be_cmds.h"
#include <asm/div64.h>
#include <linux/aer.h>
#include <linux/if_bridge.h>
#include <net/busy_poll.h>
#include <net/vxlan.h>

MODULE_VERSION(DRV_VER);
MODULE_DESCRIPTION(DRV_DESC " " DRV_VER);
MODULE_AUTHOR("Emulex Corporation");
MODULE_LICENSE("GPL");

/* num_vfs module param is obsolete.
 * Use sysfs method to enable/disable VFs.
 */
static unsigned int num_vfs;
module_param(num_vfs, uint, S_IRUGO);
MODULE_PARM_DESC(num_vfs, "Number of PCI VFs to initialize");

static ushort rx_frag_size = 2048;
module_param(rx_frag_size, ushort, S_IRUGO);
MODULE_PARM_DESC(rx_frag_size, "Size of a fragment that holds rcvd data.");

static const struct pci_device_id be_dev_ids[] = {
	{ PCI_DEVICE(BE_VENDOR_ID, BE_DEVICE_ID1) },
	{ PCI_DEVICE(BE_VENDOR_ID, BE_DEVICE_ID2) },
	{ PCI_DEVICE(BE_VENDOR_ID, OC_DEVICE_ID1) },
	{ PCI_DEVICE(BE_VENDOR_ID, OC_DEVICE_ID2) },
	{ PCI_DEVICE(EMULEX_VENDOR_ID, OC_DEVICE_ID3)},
	{ PCI_DEVICE(EMULEX_VENDOR_ID, OC_DEVICE_ID4)},
	{ PCI_DEVICE(EMULEX_VENDOR_ID, OC_DEVICE_ID5)},
	{ PCI_DEVICE(EMULEX_VENDOR_ID, OC_DEVICE_ID6)},
	{ 0 }
};
MODULE_DEVICE_TABLE(pci, be_dev_ids);
/* UE Status Low CSR */
static const char * const ue_status_low_desc[] = {
	"CEV",
	"CTX",
	"DBUF",
	"ERX",
	"Host",
	"MPU",
	"NDMA",
	"PTC ",
	"RDMA ",
	"RXF ",
	"RXIPS ",
	"RXULP0 ",
	"RXULP1 ",
	"RXULP2 ",
	"TIM ",
	"TPOST ",
	"TPRE ",
	"TXIPS ",
	"TXULP0 ",
	"TXULP1 ",
	"UC ",
	"WDMA ",
	"TXULP2 ",
	"HOST1 ",
	"P0_OB_LINK ",
	"P1_OB_LINK ",
	"HOST_GPIO ",
	"MBOX ",
	"ERX2 ",
	"SPARE ",
	"JTAG ",
	"MPU_INTPEND "
};

/* UE Status High CSR */
static const char * const ue_status_hi_desc[] = {
	"LPCMEMHOST",
	"MGMT_MAC",
	"PCS0ONLINE",
	"MPU_IRAM",
	"PCS1ONLINE",
	"PCTL0",
	"PCTL1",
	"PMEM",
	"RR",
	"TXPB",
	"RXPP",
	"XAUI",
	"TXP",
	"ARM",
	"IPC",
	"HOST2",
	"HOST3",
	"HOST4",
	"HOST5",
	"HOST6",
	"HOST7",
	"ECRC",
	"Poison TLP",
	"NETC",
	"PERIPH",
	"LLTXULP",
	"D2P",
	"RCON",
	"LDMA",
	"LLTXP",
	"LLTXPB",
	"Unknown"
};

static void be_queue_free(struct be_adapter *adapter, struct be_queue_info *q)
{
	struct be_dma_mem *mem = &q->dma_mem;

	if (mem->va) {
		dma_free_coherent(&adapter->pdev->dev, mem->size, mem->va,
				  mem->dma);
		mem->va = NULL;
	}
}

static int be_queue_alloc(struct be_adapter *adapter, struct be_queue_info *q,
			  u16 len, u16 entry_size)
{
	struct be_dma_mem *mem = &q->dma_mem;

	memset(q, 0, sizeof(*q));
	q->len = len;
	q->entry_size = entry_size;
	mem->size = len * entry_size;
	mem->va = dma_zalloc_coherent(&adapter->pdev->dev, mem->size, &mem->dma,
				      GFP_KERNEL);
	if (!mem->va)
		return -ENOMEM;
	return 0;
}

static void be_reg_intr_set(struct be_adapter *adapter, bool enable)
{
	u32 reg, enabled;

	pci_read_config_dword(adapter->pdev, PCICFG_MEMBAR_CTRL_INT_CTRL_OFFSET,
			      &reg);
	enabled = reg & MEMBAR_CTRL_INT_CTRL_HOSTINTR_MASK;

	if (!enabled && enable)
		reg |= MEMBAR_CTRL_INT_CTRL_HOSTINTR_MASK;
	else if (enabled && !enable)
		reg &= ~MEMBAR_CTRL_INT_CTRL_HOSTINTR_MASK;
	else
		return;

	pci_write_config_dword(adapter->pdev,
			       PCICFG_MEMBAR_CTRL_INT_CTRL_OFFSET, reg);
}

static void be_intr_set(struct be_adapter *adapter, bool enable)
{
	int status = 0;

	/* On lancer interrupts can't be controlled via this register */
	if (lancer_chip(adapter))
		return;

	if (be_check_error(adapter, BE_ERROR_EEH))
		return;

	status = be_cmd_intr_set(adapter, enable);
	if (status)
		be_reg_intr_set(adapter, enable);
}

static void be_rxq_notify(struct be_adapter *adapter, u16 qid, u16 posted)
{
	u32 val = 0;

	if (be_check_error(adapter, BE_ERROR_HW))
		return;

	val |= qid & DB_RQ_RING_ID_MASK;
	val |= posted << DB_RQ_NUM_POSTED_SHIFT;

	wmb();
	iowrite32(val, adapter->db + DB_RQ_OFFSET);
}

static void be_txq_notify(struct be_adapter *adapter, struct be_tx_obj *txo,
			  u16 posted)
{
	u32 val = 0;

	if (be_check_error(adapter, BE_ERROR_HW))
		return;

	val |= txo->q.id & DB_TXULP_RING_ID_MASK;
	val |= (posted & DB_TXULP_NUM_POSTED_MASK) << DB_TXULP_NUM_POSTED_SHIFT;

	wmb();
	iowrite32(val, adapter->db + txo->db_offset);
}

static void be_eq_notify(struct be_adapter *adapter, u16 qid,
			 bool arm, bool clear_int, u16 num_popped,
			 u32 eq_delay_mult_enc)
{
	u32 val = 0;

	val |= qid & DB_EQ_RING_ID_MASK;
	val |= ((qid & DB_EQ_RING_ID_EXT_MASK) << DB_EQ_RING_ID_EXT_MASK_SHIFT);

	if (be_check_error(adapter, BE_ERROR_HW))
		return;

	if (arm)
		val |= 1 << DB_EQ_REARM_SHIFT;
	if (clear_int)
		val |= 1 << DB_EQ_CLR_SHIFT;
	val |= 1 << DB_EQ_EVNT_SHIFT;
	val |= num_popped << DB_EQ_NUM_POPPED_SHIFT;
	val |= eq_delay_mult_enc << DB_EQ_R2I_DLY_SHIFT;
	iowrite32(val, adapter->db + DB_EQ_OFFSET);
}

void be_cq_notify(struct be_adapter *adapter, u16 qid, bool arm, u16 num_popped)
{
	u32 val = 0;

	val |= qid & DB_CQ_RING_ID_MASK;
	val |= ((qid & DB_CQ_RING_ID_EXT_MASK) <<
			DB_CQ_RING_ID_EXT_MASK_SHIFT);

	if (be_check_error(adapter, BE_ERROR_HW))
		return;

	if (arm)
		val |= 1 << DB_CQ_REARM_SHIFT;
	val |= num_popped << DB_CQ_NUM_POPPED_SHIFT;
	iowrite32(val, adapter->db + DB_CQ_OFFSET);
}

static int be_mac_addr_set(struct net_device *netdev, void *p)
{
	struct be_adapter *adapter = netdev_priv(netdev);
	struct device *dev = &adapter->pdev->dev;
	struct sockaddr *addr = p;
	int status;
	u8 mac[ETH_ALEN];
	u32 old_pmac_id = adapter->pmac_id[0], curr_pmac_id = 0;

	if (!is_valid_ether_addr(addr->sa_data))
		return -EADDRNOTAVAIL;

	/* Proceed further only if, User provided MAC is different
	 * from active MAC
	 */
	if (ether_addr_equal(addr->sa_data, netdev->dev_addr))
		return 0;

	/* if device is not running, copy MAC to netdev->dev_addr */
	if (!netif_running(netdev))
		goto done;

	/* The PMAC_ADD cmd may fail if the VF doesn't have FILTMGMT
	 * privilege or if PF did not provision the new MAC address.
	 * On BE3, this cmd will always fail if the VF doesn't have the
	 * FILTMGMT privilege. This failure is OK, only if the PF programmed
	 * the MAC for the VF.
	 */
	status = be_cmd_pmac_add(adapter, (u8 *)addr->sa_data,
				 adapter->if_handle, &adapter->pmac_id[0], 0);
	if (!status) {
		curr_pmac_id = adapter->pmac_id[0];

		/* Delete the old programmed MAC. This call may fail if the
		 * old MAC was already deleted by the PF driver.
		 */
		if (adapter->pmac_id[0] != old_pmac_id)
			be_cmd_pmac_del(adapter, adapter->if_handle,
					old_pmac_id, 0);
	}

	/* Decide if the new MAC is successfully activated only after
	 * querying the FW
	 */
	status = be_cmd_get_active_mac(adapter, curr_pmac_id, mac,
				       adapter->if_handle, true, 0);
	if (status)
		goto err;

	/* The MAC change did not happen, either due to lack of privilege
	 * or PF didn't pre-provision.
	 */
	if (!ether_addr_equal(addr->sa_data, mac)) {
		status = -EPERM;
		goto err;
	}
done:
	ether_addr_copy(netdev->dev_addr, addr->sa_data);
	dev_info(dev, "MAC address changed to %pM\n", addr->sa_data);
	return 0;
err:
	dev_warn(dev, "MAC address change to %pM failed\n", addr->sa_data);
	return status;
}

/* BE2 supports only v0 cmd */
static void *hw_stats_from_cmd(struct be_adapter *adapter)
{
	if (BE2_chip(adapter)) {
		struct be_cmd_resp_get_stats_v0 *cmd = adapter->stats_cmd.va;

		return &cmd->hw_stats;
	} else if (BE3_chip(adapter)) {
		struct be_cmd_resp_get_stats_v1 *cmd = adapter->stats_cmd.va;

		return &cmd->hw_stats;
	} else {
		struct be_cmd_resp_get_stats_v2 *cmd = adapter->stats_cmd.va;

		return &cmd->hw_stats;
	}
}

/* BE2 supports only v0 cmd */
static void *be_erx_stats_from_cmd(struct be_adapter *adapter)
{
	if (BE2_chip(adapter)) {
		struct be_hw_stats_v0 *hw_stats = hw_stats_from_cmd(adapter);

		return &hw_stats->erx;
	} else if (BE3_chip(adapter)) {
		struct be_hw_stats_v1 *hw_stats = hw_stats_from_cmd(adapter);

		return &hw_stats->erx;
	} else {
		struct be_hw_stats_v2 *hw_stats = hw_stats_from_cmd(adapter);

		return &hw_stats->erx;
	}
}

static void populate_be_v0_stats(struct be_adapter *adapter)
{
	struct be_hw_stats_v0 *hw_stats = hw_stats_from_cmd(adapter);
	struct be_pmem_stats *pmem_sts = &hw_stats->pmem;
	struct be_rxf_stats_v0 *rxf_stats = &hw_stats->rxf;
	struct be_port_rxf_stats_v0 *port_stats =
					&rxf_stats->port[adapter->port_num];
	struct be_drv_stats *drvs = &adapter->drv_stats;

	be_dws_le_to_cpu(hw_stats, sizeof(*hw_stats));
	drvs->rx_pause_frames = port_stats->rx_pause_frames;
	drvs->rx_crc_errors = port_stats->rx_crc_errors;
	drvs->rx_control_frames = port_stats->rx_control_frames;
	drvs->rx_in_range_errors = port_stats->rx_in_range_errors;
	drvs->rx_frame_too_long = port_stats->rx_frame_too_long;
	drvs->rx_dropped_runt = port_stats->rx_dropped_runt;
	drvs->rx_ip_checksum_errs = port_stats->rx_ip_checksum_errs;
	drvs->rx_tcp_checksum_errs = port_stats->rx_tcp_checksum_errs;
	drvs->rx_udp_checksum_errs = port_stats->rx_udp_checksum_errs;
	drvs->rxpp_fifo_overflow_drop = port_stats->rx_fifo_overflow;
	drvs->rx_dropped_tcp_length = port_stats->rx_dropped_tcp_length;
	drvs->rx_dropped_too_small = port_stats->rx_dropped_too_small;
	drvs->rx_dropped_too_short = port_stats->rx_dropped_too_short;
	drvs->rx_out_range_errors = port_stats->rx_out_range_errors;
	drvs->rx_input_fifo_overflow_drop = port_stats->rx_input_fifo_overflow;
	drvs->rx_dropped_header_too_small =
		port_stats->rx_dropped_header_too_small;
	drvs->rx_address_filtered =
					port_stats->rx_address_filtered +
					port_stats->rx_vlan_filtered;
	drvs->rx_alignment_symbol_errors =
		port_stats->rx_alignment_symbol_errors;

	drvs->tx_pauseframes = port_stats->tx_pauseframes;
	drvs->tx_controlframes = port_stats->tx_controlframes;

	if (adapter->port_num)
		drvs->jabber_events = rxf_stats->port1_jabber_events;
	else
		drvs->jabber_events = rxf_stats->port0_jabber_events;
	drvs->rx_drops_no_pbuf = rxf_stats->rx_drops_no_pbuf;
	drvs->rx_drops_no_erx_descr = rxf_stats->rx_drops_no_erx_descr;
	drvs->forwarded_packets = rxf_stats->forwarded_packets;
	drvs->rx_drops_mtu = rxf_stats->rx_drops_mtu;
	drvs->rx_drops_no_tpre_descr = rxf_stats->rx_drops_no_tpre_descr;
	drvs->rx_drops_too_many_frags = rxf_stats->rx_drops_too_many_frags;
	adapter->drv_stats.eth_red_drops = pmem_sts->eth_red_drops;
}

static void populate_be_v1_stats(struct be_adapter *adapter)
{
	struct be_hw_stats_v1 *hw_stats = hw_stats_from_cmd(adapter);
	struct be_pmem_stats *pmem_sts = &hw_stats->pmem;
	struct be_rxf_stats_v1 *rxf_stats = &hw_stats->rxf;
	struct be_port_rxf_stats_v1 *port_stats =
					&rxf_stats->port[adapter->port_num];
	struct be_drv_stats *drvs = &adapter->drv_stats;

	be_dws_le_to_cpu(hw_stats, sizeof(*hw_stats));
	drvs->pmem_fifo_overflow_drop = port_stats->pmem_fifo_overflow_drop;
	drvs->rx_priority_pause_frames = port_stats->rx_priority_pause_frames;
	drvs->rx_pause_frames = port_stats->rx_pause_frames;
	drvs->rx_crc_errors = port_stats->rx_crc_errors;
	drvs->rx_control_frames = port_stats->rx_control_frames;
	drvs->rx_in_range_errors = port_stats->rx_in_range_errors;
	drvs->rx_frame_too_long = port_stats->rx_frame_too_long;
	drvs->rx_dropped_runt = port_stats->rx_dropped_runt;
	drvs->rx_ip_checksum_errs = port_stats->rx_ip_checksum_errs;
	drvs->rx_tcp_checksum_errs = port_stats->rx_tcp_checksum_errs;
	drvs->rx_udp_checksum_errs = port_stats->rx_udp_checksum_errs;
	drvs->rx_dropped_tcp_length = port_stats->rx_dropped_tcp_length;
	drvs->rx_dropped_too_small = port_stats->rx_dropped_too_small;
	drvs->rx_dropped_too_short = port_stats->rx_dropped_too_short;
	drvs->rx_out_range_errors = port_stats->rx_out_range_errors;
	drvs->rx_dropped_header_too_small =
		port_stats->rx_dropped_header_too_small;
	drvs->rx_input_fifo_overflow_drop =
		port_stats->rx_input_fifo_overflow_drop;
	drvs->rx_address_filtered = port_stats->rx_address_filtered;
	drvs->rx_alignment_symbol_errors =
		port_stats->rx_alignment_symbol_errors;
	drvs->rxpp_fifo_overflow_drop = port_stats->rxpp_fifo_overflow_drop;
	drvs->tx_pauseframes = port_stats->tx_pauseframes;
	drvs->tx_controlframes = port_stats->tx_controlframes;
	drvs->tx_priority_pauseframes = port_stats->tx_priority_pauseframes;
	drvs->jabber_events = port_stats->jabber_events;
	drvs->rx_drops_no_pbuf = rxf_stats->rx_drops_no_pbuf;
	drvs->rx_drops_no_erx_descr = rxf_stats->rx_drops_no_erx_descr;
	drvs->forwarded_packets = rxf_stats->forwarded_packets;
	drvs->rx_drops_mtu = rxf_stats->rx_drops_mtu;
	drvs->rx_drops_no_tpre_descr = rxf_stats->rx_drops_no_tpre_descr;
	drvs->rx_drops_too_many_frags = rxf_stats->rx_drops_too_many_frags;
	adapter->drv_stats.eth_red_drops = pmem_sts->eth_red_drops;
}

static void populate_be_v2_stats(struct be_adapter *adapter)
{
	struct be_hw_stats_v2 *hw_stats = hw_stats_from_cmd(adapter);
	struct be_pmem_stats *pmem_sts = &hw_stats->pmem;
	struct be_rxf_stats_v2 *rxf_stats = &hw_stats->rxf;
	struct be_port_rxf_stats_v2 *port_stats =
					&rxf_stats->port[adapter->port_num];
	struct be_drv_stats *drvs = &adapter->drv_stats;

	be_dws_le_to_cpu(hw_stats, sizeof(*hw_stats));
	drvs->pmem_fifo_overflow_drop = port_stats->pmem_fifo_overflow_drop;
	drvs->rx_priority_pause_frames = port_stats->rx_priority_pause_frames;
	drvs->rx_pause_frames = port_stats->rx_pause_frames;
	drvs->rx_crc_errors = port_stats->rx_crc_errors;
	drvs->rx_control_frames = port_stats->rx_control_frames;
	drvs->rx_in_range_errors = port_stats->rx_in_range_errors;
	drvs->rx_frame_too_long = port_stats->rx_frame_too_long;
	drvs->rx_dropped_runt = port_stats->rx_dropped_runt;
	drvs->rx_ip_checksum_errs = port_stats->rx_ip_checksum_errs;
	drvs->rx_tcp_checksum_errs = port_stats->rx_tcp_checksum_errs;
	drvs->rx_udp_checksum_errs = port_stats->rx_udp_checksum_errs;
	drvs->rx_dropped_tcp_length = port_stats->rx_dropped_tcp_length;
	drvs->rx_dropped_too_small = port_stats->rx_dropped_too_small;
	drvs->rx_dropped_too_short = port_stats->rx_dropped_too_short;
	drvs->rx_out_range_errors = port_stats->rx_out_range_errors;
	drvs->rx_dropped_header_too_small =
		port_stats->rx_dropped_header_too_small;
	drvs->rx_input_fifo_overflow_drop =
		port_stats->rx_input_fifo_overflow_drop;
	drvs->rx_address_filtered = port_stats->rx_address_filtered;
	drvs->rx_alignment_symbol_errors =
		port_stats->rx_alignment_symbol_errors;
	drvs->rxpp_fifo_overflow_drop = port_stats->rxpp_fifo_overflow_drop;
	drvs->tx_pauseframes = port_stats->tx_pauseframes;
	drvs->tx_controlframes = port_stats->tx_controlframes;
	drvs->tx_priority_pauseframes = port_stats->tx_priority_pauseframes;
	drvs->jabber_events = port_stats->jabber_events;
	drvs->rx_drops_no_pbuf = rxf_stats->rx_drops_no_pbuf;
	drvs->rx_drops_no_erx_descr = rxf_stats->rx_drops_no_erx_descr;
	drvs->forwarded_packets = rxf_stats->forwarded_packets;
	drvs->rx_drops_mtu = rxf_stats->rx_drops_mtu;
	drvs->rx_drops_no_tpre_descr = rxf_stats->rx_drops_no_tpre_descr;
	drvs->rx_drops_too_many_frags = rxf_stats->rx_drops_too_many_frags;
	adapter->drv_stats.eth_red_drops = pmem_sts->eth_red_drops;
	if (be_roce_supported(adapter)) {
		drvs->rx_roce_bytes_lsd = port_stats->roce_bytes_received_lsd;
		drvs->rx_roce_bytes_msd = port_stats->roce_bytes_received_msd;
		drvs->rx_roce_frames = port_stats->roce_frames_received;
		drvs->roce_drops_crc = port_stats->roce_drops_crc;
		drvs->roce_drops_payload_len =
			port_stats->roce_drops_payload_len;
	}
}

static void populate_lancer_stats(struct be_adapter *adapter)
{
	struct be_drv_stats *drvs = &adapter->drv_stats;
	struct lancer_pport_stats *pport_stats = pport_stats_from_cmd(adapter);

	be_dws_le_to_cpu(pport_stats, sizeof(*pport_stats));
	drvs->rx_pause_frames = pport_stats->rx_pause_frames_lo;
	drvs->rx_crc_errors = pport_stats->rx_crc_errors_lo;
	drvs->rx_control_frames = pport_stats->rx_control_frames_lo;
	drvs->rx_in_range_errors = pport_stats->rx_in_range_errors;
	drvs->rx_frame_too_long = pport_stats->rx_frames_too_long_lo;
	drvs->rx_dropped_runt = pport_stats->rx_dropped_runt;
	drvs->rx_ip_checksum_errs = pport_stats->rx_ip_checksum_errors;
	drvs->rx_tcp_checksum_errs = pport_stats->rx_tcp_checksum_errors;
	drvs->rx_udp_checksum_errs = pport_stats->rx_udp_checksum_errors;
	drvs->rx_dropped_tcp_length =
				pport_stats->rx_dropped_invalid_tcp_length;
	drvs->rx_dropped_too_small = pport_stats->rx_dropped_too_small;
	drvs->rx_dropped_too_short = pport_stats->rx_dropped_too_short;
	drvs->rx_out_range_errors = pport_stats->rx_out_of_range_errors;
	drvs->rx_dropped_header_too_small =
				pport_stats->rx_dropped_header_too_small;
	drvs->rx_input_fifo_overflow_drop = pport_stats->rx_fifo_overflow;
	drvs->rx_address_filtered =
					pport_stats->rx_address_filtered +
					pport_stats->rx_vlan_filtered;
	drvs->rx_alignment_symbol_errors = pport_stats->rx_symbol_errors_lo;
	drvs->rxpp_fifo_overflow_drop = pport_stats->rx_fifo_overflow;
	drvs->tx_pauseframes = pport_stats->tx_pause_frames_lo;
	drvs->tx_controlframes = pport_stats->tx_control_frames_lo;
	drvs->jabber_events = pport_stats->rx_jabbers;
	drvs->forwarded_packets = pport_stats->num_forwards_lo;
	drvs->rx_drops_mtu = pport_stats->rx_drops_mtu_lo;
	drvs->rx_drops_too_many_frags =
				pport_stats->rx_drops_too_many_frags_lo;
}

static void accumulate_16bit_val(u32 *acc, u16 val)
{
#define lo(x)			(x & 0xFFFF)
#define hi(x)			(x & 0xFFFF0000)
	bool wrapped = val < lo(*acc);
	u32 newacc = hi(*acc) + val;

	if (wrapped)
		newacc += 65536;
	ACCESS_ONCE(*acc) = newacc;
}

static void populate_erx_stats(struct be_adapter *adapter,
			       struct be_rx_obj *rxo, u32 erx_stat)
{
	if (!BEx_chip(adapter))
		rx_stats(rxo)->rx_drops_no_frags = erx_stat;
	else
		/* below erx HW counter can actually wrap around after
		 * 65535. Driver accumulates a 32-bit value
		 */
		accumulate_16bit_val(&rx_stats(rxo)->rx_drops_no_frags,
				     (u16)erx_stat);
}

void be_parse_stats(struct be_adapter *adapter)
{
	struct be_erx_stats_v2 *erx = be_erx_stats_from_cmd(adapter);
	struct be_rx_obj *rxo;
	int i;
	u32 erx_stat;

	if (lancer_chip(adapter)) {
		populate_lancer_stats(adapter);
	} else {
		if (BE2_chip(adapter))
			populate_be_v0_stats(adapter);
		else if (BE3_chip(adapter))
			/* for BE3 */
			populate_be_v1_stats(adapter);
		else
			populate_be_v2_stats(adapter);

		/* erx_v2 is longer than v0, v1. use v2 for v0, v1 access */
		for_all_rx_queues(adapter, rxo, i) {
			erx_stat = erx->rx_drops_no_fragments[rxo->q.id];
			populate_erx_stats(adapter, rxo, erx_stat);
		}
	}
}

static struct rtnl_link_stats64 *be_get_stats64(struct net_device *netdev,
						struct rtnl_link_stats64 *stats)
{
	struct be_adapter *adapter = netdev_priv(netdev);
	struct be_drv_stats *drvs = &adapter->drv_stats;
	struct be_rx_obj *rxo;
	struct be_tx_obj *txo;
	u64 pkts, bytes;
	unsigned int start;
	int i;

	for_all_rx_queues(adapter, rxo, i) {
		const struct be_rx_stats *rx_stats = rx_stats(rxo);

		do {
			start = u64_stats_fetch_begin_irq(&rx_stats->sync);
			pkts = rx_stats(rxo)->rx_pkts;
			bytes = rx_stats(rxo)->rx_bytes;
		} while (u64_stats_fetch_retry_irq(&rx_stats->sync, start));
		stats->rx_packets += pkts;
		stats->rx_bytes += bytes;
		stats->multicast += rx_stats(rxo)->rx_mcast_pkts;
		stats->rx_dropped += rx_stats(rxo)->rx_drops_no_skbs +
					rx_stats(rxo)->rx_drops_no_frags;
	}

	for_all_tx_queues(adapter, txo, i) {
		const struct be_tx_stats *tx_stats = tx_stats(txo);

		do {
			start = u64_stats_fetch_begin_irq(&tx_stats->sync);
			pkts = tx_stats(txo)->tx_pkts;
			bytes = tx_stats(txo)->tx_bytes;
		} while (u64_stats_fetch_retry_irq(&tx_stats->sync, start));
		stats->tx_packets += pkts;
		stats->tx_bytes += bytes;
	}

	/* bad pkts received */
	stats->rx_errors = drvs->rx_crc_errors +
		drvs->rx_alignment_symbol_errors +
		drvs->rx_in_range_errors +
		drvs->rx_out_range_errors +
		drvs->rx_frame_too_long +
		drvs->rx_dropped_too_small +
		drvs->rx_dropped_too_short +
		drvs->rx_dropped_header_too_small +
		drvs->rx_dropped_tcp_length +
		drvs->rx_dropped_runt;

	/* detailed rx errors */
	stats->rx_length_errors = drvs->rx_in_range_errors +
		drvs->rx_out_range_errors +
		drvs->rx_frame_too_long;

	stats->rx_crc_errors = drvs->rx_crc_errors;

	/* frame alignment errors */
	stats->rx_frame_errors = drvs->rx_alignment_symbol_errors;

	/* receiver fifo overrun */
	/* drops_no_pbuf is no per i/f, it's per BE card */
	stats->rx_fifo_errors = drvs->rxpp_fifo_overflow_drop +
				drvs->rx_input_fifo_overflow_drop +
				drvs->rx_drops_no_pbuf;
	return stats;
}

void be_link_status_update(struct be_adapter *adapter, u8 link_status)
{
	struct net_device *netdev = adapter->netdev;

	if (!(adapter->flags & BE_FLAGS_LINK_STATUS_INIT)) {
		netif_carrier_off(netdev);
		adapter->flags |= BE_FLAGS_LINK_STATUS_INIT;
	}

	if (link_status)
		netif_carrier_on(netdev);
	else
		netif_carrier_off(netdev);

	netdev_info(netdev, "Link is %s\n", link_status ? "Up" : "Down");
}

static void be_tx_stats_update(struct be_tx_obj *txo, struct sk_buff *skb)
{
	struct be_tx_stats *stats = tx_stats(txo);
	u64 tx_pkts = skb_shinfo(skb)->gso_segs ? : 1;

	u64_stats_update_begin(&stats->sync);
	stats->tx_reqs++;
	stats->tx_bytes += skb->len;
	stats->tx_pkts += tx_pkts;
	if (skb->encapsulation && skb->ip_summed == CHECKSUM_PARTIAL)
		stats->tx_vxlan_offload_pkts += tx_pkts;
	u64_stats_update_end(&stats->sync);
}

/* Returns number of WRBs needed for the skb */
static u32 skb_wrb_cnt(struct sk_buff *skb)
{
	/* +1 for the header wrb */
	return 1 + (skb_headlen(skb) ? 1 : 0) + skb_shinfo(skb)->nr_frags;
}

static inline void wrb_fill(struct be_eth_wrb *wrb, u64 addr, int len)
{
	wrb->frag_pa_hi = cpu_to_le32(upper_32_bits(addr));
	wrb->frag_pa_lo = cpu_to_le32(lower_32_bits(addr));
	wrb->frag_len = cpu_to_le32(len & ETH_WRB_FRAG_LEN_MASK);
	wrb->rsvd0 = 0;
}

/* A dummy wrb is just all zeros. Using a separate routine for dummy-wrb
 * to avoid the swap and shift/mask operations in wrb_fill().
 */
static inline void wrb_fill_dummy(struct be_eth_wrb *wrb)
{
	wrb->frag_pa_hi = 0;
	wrb->frag_pa_lo = 0;
	wrb->frag_len = 0;
	wrb->rsvd0 = 0;
}

static inline u16 be_get_tx_vlan_tag(struct be_adapter *adapter,
				     struct sk_buff *skb)
{
	u8 vlan_prio;
	u16 vlan_tag;

	vlan_tag = skb_vlan_tag_get(skb);
	vlan_prio = (vlan_tag & VLAN_PRIO_MASK) >> VLAN_PRIO_SHIFT;
	/* If vlan priority provided by OS is NOT in available bmap */
	if (!(adapter->vlan_prio_bmap & (1 << vlan_prio)))
		vlan_tag = (vlan_tag & ~VLAN_PRIO_MASK) |
				adapter->recommended_prio;

	return vlan_tag;
}

/* Used only for IP tunnel packets */
static u16 skb_inner_ip_proto(struct sk_buff *skb)
{
	return (inner_ip_hdr(skb)->version == 4) ?
		inner_ip_hdr(skb)->protocol : inner_ipv6_hdr(skb)->nexthdr;
}

static u16 skb_ip_proto(struct sk_buff *skb)
{
	return (ip_hdr(skb)->version == 4) ?
		ip_hdr(skb)->protocol : ipv6_hdr(skb)->nexthdr;
}

static inline bool be_is_txq_full(struct be_tx_obj *txo)
{
	return atomic_read(&txo->q.used) + BE_MAX_TX_FRAG_COUNT >= txo->q.len;
}

static inline bool be_can_txq_wake(struct be_tx_obj *txo)
{
	return atomic_read(&txo->q.used) < txo->q.len / 2;
}

static inline bool be_is_tx_compl_pending(struct be_tx_obj *txo)
{
	return atomic_read(&txo->q.used) > txo->pend_wrb_cnt;
}

static void be_get_wrb_params_from_skb(struct be_adapter *adapter,
				       struct sk_buff *skb,
				       struct be_wrb_params *wrb_params)
{
	u16 proto;

	if (skb_is_gso(skb)) {
		BE_WRB_F_SET(wrb_params->features, LSO, 1);
		wrb_params->lso_mss = skb_shinfo(skb)->gso_size;
		if (skb_is_gso_v6(skb) && !lancer_chip(adapter))
			BE_WRB_F_SET(wrb_params->features, LSO6, 1);
	} else if (skb->ip_summed == CHECKSUM_PARTIAL) {
		if (skb->encapsulation) {
			BE_WRB_F_SET(wrb_params->features, IPCS, 1);
			proto = skb_inner_ip_proto(skb);
		} else {
			proto = skb_ip_proto(skb);
		}
		if (proto == IPPROTO_TCP)
			BE_WRB_F_SET(wrb_params->features, TCPCS, 1);
		else if (proto == IPPROTO_UDP)
			BE_WRB_F_SET(wrb_params->features, UDPCS, 1);
	}

	if (skb_vlan_tag_present(skb)) {
		BE_WRB_F_SET(wrb_params->features, VLAN, 1);
		wrb_params->vlan_tag = be_get_tx_vlan_tag(adapter, skb);
	}

	BE_WRB_F_SET(wrb_params->features, CRC, 1);
}

static void wrb_fill_hdr(struct be_adapter *adapter,
			 struct be_eth_hdr_wrb *hdr,
			 struct be_wrb_params *wrb_params,
			 struct sk_buff *skb)
{
	memset(hdr, 0, sizeof(*hdr));

	SET_TX_WRB_HDR_BITS(crc, hdr,
			    BE_WRB_F_GET(wrb_params->features, CRC));
	SET_TX_WRB_HDR_BITS(ipcs, hdr,
			    BE_WRB_F_GET(wrb_params->features, IPCS));
	SET_TX_WRB_HDR_BITS(tcpcs, hdr,
			    BE_WRB_F_GET(wrb_params->features, TCPCS));
	SET_TX_WRB_HDR_BITS(udpcs, hdr,
			    BE_WRB_F_GET(wrb_params->features, UDPCS));

	SET_TX_WRB_HDR_BITS(lso, hdr,
			    BE_WRB_F_GET(wrb_params->features, LSO));
	SET_TX_WRB_HDR_BITS(lso6, hdr,
			    BE_WRB_F_GET(wrb_params->features, LSO6));
	SET_TX_WRB_HDR_BITS(lso_mss, hdr, wrb_params->lso_mss);

	/* Hack to skip HW VLAN tagging needs evt = 1, compl = 0. When this
	 * hack is not needed, the evt bit is set while ringing DB.
	 */
	SET_TX_WRB_HDR_BITS(event, hdr,
			    BE_WRB_F_GET(wrb_params->features, VLAN_SKIP_HW));
	SET_TX_WRB_HDR_BITS(vlan, hdr,
			    BE_WRB_F_GET(wrb_params->features, VLAN));
	SET_TX_WRB_HDR_BITS(vlan_tag, hdr, wrb_params->vlan_tag);

	SET_TX_WRB_HDR_BITS(num_wrb, hdr, skb_wrb_cnt(skb));
	SET_TX_WRB_HDR_BITS(len, hdr, skb->len);
	SET_TX_WRB_HDR_BITS(mgmt, hdr,
			    BE_WRB_F_GET(wrb_params->features, OS2BMC));
}

static void unmap_tx_frag(struct device *dev, struct be_eth_wrb *wrb,
			  bool unmap_single)
{
	dma_addr_t dma;
	u32 frag_len = le32_to_cpu(wrb->frag_len);


	dma = (u64)le32_to_cpu(wrb->frag_pa_hi) << 32 |
		(u64)le32_to_cpu(wrb->frag_pa_lo);
	if (frag_len) {
		if (unmap_single)
			dma_unmap_single(dev, dma, frag_len, DMA_TO_DEVICE);
		else
			dma_unmap_page(dev, dma, frag_len, DMA_TO_DEVICE);
	}
}

/* Grab a WRB header for xmit */
static u16 be_tx_get_wrb_hdr(struct be_tx_obj *txo)
{
	u16 head = txo->q.head;

	queue_head_inc(&txo->q);
	return head;
}

/* Set up the WRB header for xmit */
static void be_tx_setup_wrb_hdr(struct be_adapter *adapter,
				struct be_tx_obj *txo,
				struct be_wrb_params *wrb_params,
				struct sk_buff *skb, u16 head)
{
	u32 num_frags = skb_wrb_cnt(skb);
	struct be_queue_info *txq = &txo->q;
	struct be_eth_hdr_wrb *hdr = queue_index_node(txq, head);

	wrb_fill_hdr(adapter, hdr, wrb_params, skb);
	be_dws_cpu_to_le(hdr, sizeof(*hdr));

	BUG_ON(txo->sent_skb_list[head]);
	txo->sent_skb_list[head] = skb;
	txo->last_req_hdr = head;
	atomic_add(num_frags, &txq->used);
	txo->last_req_wrb_cnt = num_frags;
	txo->pend_wrb_cnt += num_frags;
}

/* Setup a WRB fragment (buffer descriptor) for xmit */
static void be_tx_setup_wrb_frag(struct be_tx_obj *txo, dma_addr_t busaddr,
				 int len)
{
	struct be_eth_wrb *wrb;
	struct be_queue_info *txq = &txo->q;

	wrb = queue_head_node(txq);
	wrb_fill(wrb, busaddr, len);
	queue_head_inc(txq);
}

/* Bring the queue back to the state it was in before be_xmit_enqueue() routine
 * was invoked. The producer index is restored to the previous packet and the
 * WRBs of the current packet are unmapped. Invoked to handle tx setup errors.
 */
static void be_xmit_restore(struct be_adapter *adapter,
			    struct be_tx_obj *txo, u16 head, bool map_single,
			    u32 copied)
{
	struct device *dev;
	struct be_eth_wrb *wrb;
	struct be_queue_info *txq = &txo->q;

	dev = &adapter->pdev->dev;
	txq->head = head;

	/* skip the first wrb (hdr); it's not mapped */
	queue_head_inc(txq);
	while (copied) {
		wrb = queue_head_node(txq);
		unmap_tx_frag(dev, wrb, map_single);
		map_single = false;
		copied -= le32_to_cpu(wrb->frag_len);
		queue_head_inc(txq);
	}

	txq->head = head;
}

/* Enqueue the given packet for transmit. This routine allocates WRBs for the
 * packet, dma maps the packet buffers and sets up the WRBs. Returns the number
 * of WRBs used up by the packet.
 */
static u32 be_xmit_enqueue(struct be_adapter *adapter, struct be_tx_obj *txo,
			   struct sk_buff *skb,
			   struct be_wrb_params *wrb_params)
{
	u32 i, copied = 0, wrb_cnt = skb_wrb_cnt(skb);
	struct device *dev = &adapter->pdev->dev;
	struct be_queue_info *txq = &txo->q;
	bool map_single = false;
	u16 head = txq->head;
	dma_addr_t busaddr;
	int len;

	head = be_tx_get_wrb_hdr(txo);

	if (skb->len > skb->data_len) {
		len = skb_headlen(skb);

		busaddr = dma_map_single(dev, skb->data, len, DMA_TO_DEVICE);
		if (dma_mapping_error(dev, busaddr))
			goto dma_err;
		map_single = true;
		be_tx_setup_wrb_frag(txo, busaddr, len);
		copied += len;
	}

	for (i = 0; i < skb_shinfo(skb)->nr_frags; i++) {
		const struct skb_frag_struct *frag = &skb_shinfo(skb)->frags[i];
		len = skb_frag_size(frag);

		busaddr = skb_frag_dma_map(dev, frag, 0, len, DMA_TO_DEVICE);
		if (dma_mapping_error(dev, busaddr))
			goto dma_err;
		be_tx_setup_wrb_frag(txo, busaddr, len);
		copied += len;
	}

	be_tx_setup_wrb_hdr(adapter, txo, wrb_params, skb, head);

	be_tx_stats_update(txo, skb);
	return wrb_cnt;

dma_err:
	adapter->drv_stats.dma_map_errors++;
	be_xmit_restore(adapter, txo, head, map_single, copied);
	return 0;
}

static inline int qnq_async_evt_rcvd(struct be_adapter *adapter)
{
	return adapter->flags & BE_FLAGS_QNQ_ASYNC_EVT_RCVD;
}

static struct sk_buff *be_insert_vlan_in_pkt(struct be_adapter *adapter,
					     struct sk_buff *skb,
					     struct be_wrb_params
					     *wrb_params)
{
	u16 vlan_tag = 0;

	skb = skb_share_check(skb, GFP_ATOMIC);
	if (unlikely(!skb))
		return skb;

	if (skb_vlan_tag_present(skb))
		vlan_tag = be_get_tx_vlan_tag(adapter, skb);

	if (qnq_async_evt_rcvd(adapter) && adapter->pvid) {
		if (!vlan_tag)
			vlan_tag = adapter->pvid;
		/* f/w workaround to set skip_hw_vlan = 1, informs the F/W to
		 * skip VLAN insertion
		 */
		BE_WRB_F_SET(wrb_params->features, VLAN_SKIP_HW, 1);
	}

	if (vlan_tag) {
		skb = vlan_insert_tag_set_proto(skb, htons(ETH_P_8021Q),
						vlan_tag);
		if (unlikely(!skb))
			return skb;
		skb->vlan_tci = 0;
	}

	/* Insert the outer VLAN, if any */
	if (adapter->qnq_vid) {
		vlan_tag = adapter->qnq_vid;
		skb = vlan_insert_tag_set_proto(skb, htons(ETH_P_8021Q),
						vlan_tag);
		if (unlikely(!skb))
			return skb;
		BE_WRB_F_SET(wrb_params->features, VLAN_SKIP_HW, 1);
	}

	return skb;
}

static bool be_ipv6_exthdr_check(struct sk_buff *skb)
{
	struct ethhdr *eh = (struct ethhdr *)skb->data;
	u16 offset = ETH_HLEN;

	if (eh->h_proto == htons(ETH_P_IPV6)) {
		struct ipv6hdr *ip6h = (struct ipv6hdr *)(skb->data + offset);

		offset += sizeof(struct ipv6hdr);
		if (ip6h->nexthdr != NEXTHDR_TCP &&
		    ip6h->nexthdr != NEXTHDR_UDP) {
			struct ipv6_opt_hdr *ehdr =
				(struct ipv6_opt_hdr *)(skb->data + offset);

			/* offending pkt: 2nd byte following IPv6 hdr is 0xff */
			if (ehdr->hdrlen == 0xff)
				return true;
		}
	}
	return false;
}

static int be_vlan_tag_tx_chk(struct be_adapter *adapter, struct sk_buff *skb)
{
	return skb_vlan_tag_present(skb) || adapter->pvid || adapter->qnq_vid;
}

static int be_ipv6_tx_stall_chk(struct be_adapter *adapter, struct sk_buff *skb)
{
	return BE3_chip(adapter) && be_ipv6_exthdr_check(skb);
}

static struct sk_buff *be_lancer_xmit_workarounds(struct be_adapter *adapter,
						  struct sk_buff *skb,
						  struct be_wrb_params
						  *wrb_params)
{
	struct vlan_ethhdr *veh = (struct vlan_ethhdr *)skb->data;
	unsigned int eth_hdr_len;
	struct iphdr *ip;

	/* For padded packets, BE HW modifies tot_len field in IP header
	 * incorrecly when VLAN tag is inserted by HW.
	 * For padded packets, Lancer computes incorrect checksum.
	 */
	eth_hdr_len = ntohs(skb->protocol) == ETH_P_8021Q ?
						VLAN_ETH_HLEN : ETH_HLEN;
	if (skb->len <= 60 &&
	    (lancer_chip(adapter) || skb_vlan_tag_present(skb)) &&
	    is_ipv4_pkt(skb)) {
		ip = (struct iphdr *)ip_hdr(skb);
		pskb_trim(skb, eth_hdr_len + ntohs(ip->tot_len));
	}

	/* If vlan tag is already inlined in the packet, skip HW VLAN
	 * tagging in pvid-tagging mode
	 */
	if (be_pvid_tagging_enabled(adapter) &&
	    veh->h_vlan_proto == htons(ETH_P_8021Q))
		BE_WRB_F_SET(wrb_params->features, VLAN_SKIP_HW, 1);

	/* HW has a bug wherein it will calculate CSUM for VLAN
	 * pkts even though it is disabled.
	 * Manually insert VLAN in pkt.
	 */
	if (skb->ip_summed != CHECKSUM_PARTIAL &&
	    skb_vlan_tag_present(skb)) {
		skb = be_insert_vlan_in_pkt(adapter, skb, wrb_params);
		if (unlikely(!skb))
			goto err;
	}

	/* HW may lockup when VLAN HW tagging is requested on
	 * certain ipv6 packets. Drop such pkts if the HW workaround to
	 * skip HW tagging is not enabled by FW.
	 */
	if (unlikely(be_ipv6_tx_stall_chk(adapter, skb) &&
		     (adapter->pvid || adapter->qnq_vid) &&
		     !qnq_async_evt_rcvd(adapter)))
		goto tx_drop;

	/* Manual VLAN tag insertion to prevent:
	 * ASIC lockup when the ASIC inserts VLAN tag into
	 * certain ipv6 packets. Insert VLAN tags in driver,
	 * and set event, completion, vlan bits accordingly
	 * in the Tx WRB.
	 */
	if (be_ipv6_tx_stall_chk(adapter, skb) &&
	    be_vlan_tag_tx_chk(adapter, skb)) {
		skb = be_insert_vlan_in_pkt(adapter, skb, wrb_params);
		if (unlikely(!skb))
			goto err;
	}

	return skb;
tx_drop:
	dev_kfree_skb_any(skb);
err:
	return NULL;
}

static struct sk_buff *be_xmit_workarounds(struct be_adapter *adapter,
					   struct sk_buff *skb,
					   struct be_wrb_params *wrb_params)
{
	/* Lancer, SH and BE3 in SRIOV mode have a bug wherein
	 * packets that are 32b or less may cause a transmit stall
	 * on that port. The workaround is to pad such packets
	 * (len <= 32 bytes) to a minimum length of 36b.
	 */
	if (skb->len <= 32) {
		if (skb_put_padto(skb, 36))
			return NULL;
	}

	if (BEx_chip(adapter) || lancer_chip(adapter)) {
		skb = be_lancer_xmit_workarounds(adapter, skb, wrb_params);
		if (!skb)
			return NULL;
	}

	return skb;
}

static void be_xmit_flush(struct be_adapter *adapter, struct be_tx_obj *txo)
{
	struct be_queue_info *txq = &txo->q;
	struct be_eth_hdr_wrb *hdr = queue_index_node(txq, txo->last_req_hdr);

	/* Mark the last request eventable if it hasn't been marked already */
	if (!(hdr->dw[2] & cpu_to_le32(TX_HDR_WRB_EVT)))
		hdr->dw[2] |= cpu_to_le32(TX_HDR_WRB_EVT | TX_HDR_WRB_COMPL);

	/* compose a dummy wrb if there are odd set of wrbs to notify */
	if (!lancer_chip(adapter) && (txo->pend_wrb_cnt & 1)) {
		wrb_fill_dummy(queue_head_node(txq));
		queue_head_inc(txq);
		atomic_inc(&txq->used);
		txo->pend_wrb_cnt++;
		hdr->dw[2] &= ~cpu_to_le32(TX_HDR_WRB_NUM_MASK <<
					   TX_HDR_WRB_NUM_SHIFT);
		hdr->dw[2] |= cpu_to_le32((txo->last_req_wrb_cnt + 1) <<
					  TX_HDR_WRB_NUM_SHIFT);
	}
	be_txq_notify(adapter, txo, txo->pend_wrb_cnt);
	txo->pend_wrb_cnt = 0;
}

/* OS2BMC related */

#define DHCP_CLIENT_PORT	68
#define DHCP_SERVER_PORT	67
#define NET_BIOS_PORT1		137
#define NET_BIOS_PORT2		138
#define DHCPV6_RAS_PORT		547

#define is_mc_allowed_on_bmc(adapter, eh)	\
	(!is_multicast_filt_enabled(adapter) &&	\
	 is_multicast_ether_addr(eh->h_dest) &&	\
	 !is_broadcast_ether_addr(eh->h_dest))

#define is_bc_allowed_on_bmc(adapter, eh)	\
	(!is_broadcast_filt_enabled(adapter) &&	\
	 is_broadcast_ether_addr(eh->h_dest))

#define is_arp_allowed_on_bmc(adapter, skb)	\
	(is_arp(skb) && is_arp_filt_enabled(adapter))

#define is_broadcast_packet(eh, adapter)	\
		(is_multicast_ether_addr(eh->h_dest) && \
		!compare_ether_addr(eh->h_dest, adapter->netdev->broadcast))

#define is_arp(skb)	(skb->protocol == htons(ETH_P_ARP))

#define is_arp_filt_enabled(adapter)	\
		(adapter->bmc_filt_mask & (BMC_FILT_BROADCAST_ARP))

#define is_dhcp_client_filt_enabled(adapter)	\
		(adapter->bmc_filt_mask & BMC_FILT_BROADCAST_DHCP_CLIENT)

#define is_dhcp_srvr_filt_enabled(adapter)	\
		(adapter->bmc_filt_mask & BMC_FILT_BROADCAST_DHCP_SERVER)

#define is_nbios_filt_enabled(adapter)	\
		(adapter->bmc_filt_mask & BMC_FILT_BROADCAST_NET_BIOS)

#define is_ipv6_na_filt_enabled(adapter)	\
		(adapter->bmc_filt_mask &	\
			BMC_FILT_MULTICAST_IPV6_NEIGH_ADVER)

#define is_ipv6_ra_filt_enabled(adapter)	\
		(adapter->bmc_filt_mask & BMC_FILT_MULTICAST_IPV6_RA)

#define is_ipv6_ras_filt_enabled(adapter)	\
		(adapter->bmc_filt_mask & BMC_FILT_MULTICAST_IPV6_RAS)

#define is_broadcast_filt_enabled(adapter)	\
		(adapter->bmc_filt_mask & BMC_FILT_BROADCAST)

#define is_multicast_filt_enabled(adapter)	\
		(adapter->bmc_filt_mask & BMC_FILT_MULTICAST)

static bool be_send_pkt_to_bmc(struct be_adapter *adapter,
			       struct sk_buff **skb)
{
	struct ethhdr *eh = (struct ethhdr *)(*skb)->data;
	bool os2bmc = false;

	if (!be_is_os2bmc_enabled(adapter))
		goto done;

	if (!is_multicast_ether_addr(eh->h_dest))
		goto done;

	if (is_mc_allowed_on_bmc(adapter, eh) ||
	    is_bc_allowed_on_bmc(adapter, eh) ||
	    is_arp_allowed_on_bmc(adapter, (*skb))) {
		os2bmc = true;
		goto done;
	}

	if ((*skb)->protocol == htons(ETH_P_IPV6)) {
		struct ipv6hdr *hdr = ipv6_hdr((*skb));
		u8 nexthdr = hdr->nexthdr;

		if (nexthdr == IPPROTO_ICMPV6) {
			struct icmp6hdr *icmp6 = icmp6_hdr((*skb));

			switch (icmp6->icmp6_type) {
			case NDISC_ROUTER_ADVERTISEMENT:
				os2bmc = is_ipv6_ra_filt_enabled(adapter);
				goto done;
			case NDISC_NEIGHBOUR_ADVERTISEMENT:
				os2bmc = is_ipv6_na_filt_enabled(adapter);
				goto done;
			default:
				break;
			}
		}
	}

	if (is_udp_pkt((*skb))) {
		struct udphdr *udp = udp_hdr((*skb));

		switch (ntohs(udp->dest)) {
		case DHCP_CLIENT_PORT:
			os2bmc = is_dhcp_client_filt_enabled(adapter);
			goto done;
		case DHCP_SERVER_PORT:
			os2bmc = is_dhcp_srvr_filt_enabled(adapter);
			goto done;
		case NET_BIOS_PORT1:
		case NET_BIOS_PORT2:
			os2bmc = is_nbios_filt_enabled(adapter);
			goto done;
		case DHCPV6_RAS_PORT:
			os2bmc = is_ipv6_ras_filt_enabled(adapter);
			goto done;
		default:
			break;
		}
	}
done:
	/* For packets over a vlan, which are destined
	 * to BMC, asic expects the vlan to be inline in the packet.
	 */
	if (os2bmc)
		*skb = be_insert_vlan_in_pkt(adapter, *skb, NULL);

	return os2bmc;
}

static netdev_tx_t be_xmit(struct sk_buff *skb, struct net_device *netdev)
{
	struct be_adapter *adapter = netdev_priv(netdev);
	u16 q_idx = skb_get_queue_mapping(skb);
	struct be_tx_obj *txo = &adapter->tx_obj[q_idx];
	struct be_wrb_params wrb_params = { 0 };
	bool flush = !skb->xmit_more;
	u16 wrb_cnt;

	skb = be_xmit_workarounds(adapter, skb, &wrb_params);
	if (unlikely(!skb))
		goto drop;

	be_get_wrb_params_from_skb(adapter, skb, &wrb_params);

	wrb_cnt = be_xmit_enqueue(adapter, txo, skb, &wrb_params);
	if (unlikely(!wrb_cnt)) {
		dev_kfree_skb_any(skb);
		goto drop;
	}

	/* if os2bmc is enabled and if the pkt is destined to bmc,
	 * enqueue the pkt a 2nd time with mgmt bit set.
	 */
	if (be_send_pkt_to_bmc(adapter, &skb)) {
		BE_WRB_F_SET(wrb_params.features, OS2BMC, 1);
		wrb_cnt = be_xmit_enqueue(adapter, txo, skb, &wrb_params);
		if (unlikely(!wrb_cnt))
			goto drop;
		else
			skb_get(skb);
	}

	if (be_is_txq_full(txo)) {
		netif_stop_subqueue(netdev, q_idx);
		tx_stats(txo)->tx_stops++;
	}

	if (flush || __netif_subqueue_stopped(netdev, q_idx))
		be_xmit_flush(adapter, txo);

	return NETDEV_TX_OK;
drop:
	tx_stats(txo)->tx_drv_drops++;
	/* Flush the already enqueued tx requests */
	if (flush && txo->pend_wrb_cnt)
		be_xmit_flush(adapter, txo);

	return NETDEV_TX_OK;
}

static int be_change_mtu(struct net_device *netdev, int new_mtu)
{
	struct be_adapter *adapter = netdev_priv(netdev);
	struct device *dev = &adapter->pdev->dev;

	if (new_mtu < BE_MIN_MTU || new_mtu > BE_MAX_MTU) {
		dev_info(dev, "MTU must be between %d and %d bytes\n",
			 BE_MIN_MTU, BE_MAX_MTU);
		return -EINVAL;
	}

	dev_info(dev, "MTU changed from %d to %d bytes\n",
		 netdev->mtu, new_mtu);
	netdev->mtu = new_mtu;
	return 0;
}

static inline bool be_in_all_promisc(struct be_adapter *adapter)
{
	return (adapter->if_flags & BE_IF_FLAGS_ALL_PROMISCUOUS) ==
			BE_IF_FLAGS_ALL_PROMISCUOUS;
}

static int be_set_vlan_promisc(struct be_adapter *adapter)
{
	struct device *dev = &adapter->pdev->dev;
	int status;

	if (adapter->if_flags & BE_IF_FLAGS_VLAN_PROMISCUOUS)
		return 0;

	status = be_cmd_rx_filter(adapter, BE_IF_FLAGS_VLAN_PROMISCUOUS, ON);
	if (!status) {
		dev_info(dev, "Enabled VLAN promiscuous mode\n");
		adapter->if_flags |= BE_IF_FLAGS_VLAN_PROMISCUOUS;
	} else {
		dev_err(dev, "Failed to enable VLAN promiscuous mode\n");
	}
	return status;
}

static int be_clear_vlan_promisc(struct be_adapter *adapter)
{
	struct device *dev = &adapter->pdev->dev;
	int status;

	status = be_cmd_rx_filter(adapter, BE_IF_FLAGS_VLAN_PROMISCUOUS, OFF);
	if (!status) {
		dev_info(dev, "Disabling VLAN promiscuous mode\n");
		adapter->if_flags &= ~BE_IF_FLAGS_VLAN_PROMISCUOUS;
	}
	return status;
}

/*
 * A max of 64 (BE_NUM_VLANS_SUPPORTED) vlans can be configured in BE.
 * If the user configures more, place BE in vlan promiscuous mode.
 */
static int be_vid_config(struct be_adapter *adapter)
{
	struct device *dev = &adapter->pdev->dev;
	u16 vids[BE_NUM_VLANS_SUPPORTED];
	u16 num = 0, i = 0;
	int status = 0;

	/* No need to further configure vids if in promiscuous mode */
	if (be_in_all_promisc(adapter))
		return 0;

	if (adapter->vlans_added > be_max_vlans(adapter))
		return be_set_vlan_promisc(adapter);

	/* Construct VLAN Table to give to HW */
	for_each_set_bit(i, adapter->vids, VLAN_N_VID)
		vids[num++] = cpu_to_le16(i);

	status = be_cmd_vlan_config(adapter, adapter->if_handle, vids, num, 0);
	if (status) {
		dev_err(dev, "Setting HW VLAN filtering failed\n");
		/* Set to VLAN promisc mode as setting VLAN filter failed */
		if (addl_status(status) == MCC_ADDL_STATUS_INSUFFICIENT_VLANS ||
		    addl_status(status) ==
				MCC_ADDL_STATUS_INSUFFICIENT_RESOURCES)
			return be_set_vlan_promisc(adapter);
	} else if (adapter->if_flags & BE_IF_FLAGS_VLAN_PROMISCUOUS) {
		status = be_clear_vlan_promisc(adapter);
	}
	return status;
}

static int be_vlan_add_vid(struct net_device *netdev, __be16 proto, u16 vid)
{
	struct be_adapter *adapter = netdev_priv(netdev);
	int status = 0;

	/* Packets with VID 0 are always received by Lancer by default */
	if (lancer_chip(adapter) && vid == 0)
		return status;

	if (test_bit(vid, adapter->vids))
		return status;

	set_bit(vid, adapter->vids);
	adapter->vlans_added++;

	status = be_vid_config(adapter);
	if (status) {
		adapter->vlans_added--;
		clear_bit(vid, adapter->vids);
	}

	return status;
}

static int be_vlan_rem_vid(struct net_device *netdev, __be16 proto, u16 vid)
{
	struct be_adapter *adapter = netdev_priv(netdev);

	/* Packets with VID 0 are always received by Lancer by default */
	if (lancer_chip(adapter) && vid == 0)
		return 0;

	clear_bit(vid, adapter->vids);
	adapter->vlans_added--;

	return be_vid_config(adapter);
}

static void be_clear_all_promisc(struct be_adapter *adapter)
{
	be_cmd_rx_filter(adapter, BE_IF_FLAGS_ALL_PROMISCUOUS, OFF);
	adapter->if_flags &= ~BE_IF_FLAGS_ALL_PROMISCUOUS;
}

static void be_set_all_promisc(struct be_adapter *adapter)
{
	be_cmd_rx_filter(adapter, BE_IF_FLAGS_ALL_PROMISCUOUS, ON);
	adapter->if_flags |= BE_IF_FLAGS_ALL_PROMISCUOUS;
}

static void be_set_mc_promisc(struct be_adapter *adapter)
{
	int status;

	if (adapter->if_flags & BE_IF_FLAGS_MCAST_PROMISCUOUS)
		return;

	status = be_cmd_rx_filter(adapter, BE_IF_FLAGS_MCAST_PROMISCUOUS, ON);
	if (!status)
		adapter->if_flags |= BE_IF_FLAGS_MCAST_PROMISCUOUS;
}

static void be_set_mc_list(struct be_adapter *adapter)
{
	int status;

	status = be_cmd_rx_filter(adapter, BE_IF_FLAGS_MULTICAST, ON);
	if (!status)
		adapter->if_flags &= ~BE_IF_FLAGS_MCAST_PROMISCUOUS;
	else
		be_set_mc_promisc(adapter);
}

static void be_set_uc_list(struct be_adapter *adapter)
{
	struct netdev_hw_addr *ha;
	int i = 1; /* First slot is claimed by the Primary MAC */

	for (; adapter->uc_macs > 0; adapter->uc_macs--, i++)
		be_cmd_pmac_del(adapter, adapter->if_handle,
				adapter->pmac_id[i], 0);

	if (netdev_uc_count(adapter->netdev) > be_max_uc(adapter)) {
		be_set_all_promisc(adapter);
		return;
	}

	netdev_for_each_uc_addr(ha, adapter->netdev) {
		adapter->uc_macs++; /* First slot is for Primary MAC */
		be_cmd_pmac_add(adapter, (u8 *)ha->addr, adapter->if_handle,
				&adapter->pmac_id[adapter->uc_macs], 0);
	}
}

static void be_clear_uc_list(struct be_adapter *adapter)
{
	int i;

	for (i = 1; i < (adapter->uc_macs + 1); i++)
		be_cmd_pmac_del(adapter, adapter->if_handle,
				adapter->pmac_id[i], 0);
	adapter->uc_macs = 0;
}

static void be_set_rx_mode(struct net_device *netdev)
{
	struct be_adapter *adapter = netdev_priv(netdev);

	if (netdev->flags & IFF_PROMISC) {
		be_set_all_promisc(adapter);
		return;
	}

	/* Interface was previously in promiscuous mode; disable it */
	if (be_in_all_promisc(adapter)) {
		be_clear_all_promisc(adapter);
		if (adapter->vlans_added)
			be_vid_config(adapter);
	}

	/* Enable multicast promisc if num configured exceeds what we support */
	if (netdev->flags & IFF_ALLMULTI ||
	    netdev_mc_count(netdev) > be_max_mc(adapter)) {
		be_set_mc_promisc(adapter);
		return;
	}

	if (netdev_uc_count(netdev) != adapter->uc_macs)
		be_set_uc_list(adapter);

	be_set_mc_list(adapter);
}

static int be_set_vf_mac(struct net_device *netdev, int vf, u8 *mac)
{
	struct be_adapter *adapter = netdev_priv(netdev);
	struct be_vf_cfg *vf_cfg = &adapter->vf_cfg[vf];
	int status;

	if (!sriov_enabled(adapter))
		return -EPERM;

	if (!is_valid_ether_addr(mac) || vf >= adapter->num_vfs)
		return -EINVAL;

	/* Proceed further only if user provided MAC is different
	 * from active MAC
	 */
	if (ether_addr_equal(mac, vf_cfg->mac_addr))
		return 0;

	if (BEx_chip(adapter)) {
		be_cmd_pmac_del(adapter, vf_cfg->if_handle, vf_cfg->pmac_id,
				vf + 1);

		status = be_cmd_pmac_add(adapter, mac, vf_cfg->if_handle,
					 &vf_cfg->pmac_id, vf + 1);
	} else {
		status = be_cmd_set_mac(adapter, mac, vf_cfg->if_handle,
					vf + 1);
	}

	if (status) {
		dev_err(&adapter->pdev->dev, "MAC %pM set on VF %d Failed: %#x",
			mac, vf, status);
		return be_cmd_status(status);
	}

	ether_addr_copy(vf_cfg->mac_addr, mac);

	return 0;
}

static int be_get_vf_config(struct net_device *netdev, int vf,
			    struct ifla_vf_info *vi)
{
	struct be_adapter *adapter = netdev_priv(netdev);
	struct be_vf_cfg *vf_cfg = &adapter->vf_cfg[vf];

	if (!sriov_enabled(adapter))
		return -EPERM;

	if (vf >= adapter->num_vfs)
		return -EINVAL;

	vi->vf = vf;
	vi->max_tx_rate = vf_cfg->tx_rate;
	vi->min_tx_rate = 0;
	vi->vlan = vf_cfg->vlan_tag & VLAN_VID_MASK;
	vi->qos = vf_cfg->vlan_tag >> VLAN_PRIO_SHIFT;
	memcpy(&vi->mac, vf_cfg->mac_addr, ETH_ALEN);
	vi->linkstate = adapter->vf_cfg[vf].plink_tracking;
	vi->spoofchk = adapter->vf_cfg[vf].spoofchk;

	return 0;
}

static int be_set_vf_tvt(struct be_adapter *adapter, int vf, u16 vlan)
{
	struct be_vf_cfg *vf_cfg = &adapter->vf_cfg[vf];
	u16 vids[BE_NUM_VLANS_SUPPORTED];
	int vf_if_id = vf_cfg->if_handle;
	int status;

	/* Enable Transparent VLAN Tagging */
	status = be_cmd_set_hsw_config(adapter, vlan, vf + 1, vf_if_id, 0, 0);
	if (status)
		return status;

	/* Clear pre-programmed VLAN filters on VF if any, if TVT is enabled */
	vids[0] = 0;
	status = be_cmd_vlan_config(adapter, vf_if_id, vids, 1, vf + 1);
	if (!status)
		dev_info(&adapter->pdev->dev,
			 "Cleared guest VLANs on VF%d", vf);

	/* After TVT is enabled, disallow VFs to program VLAN filters */
	if (vf_cfg->privileges & BE_PRIV_FILTMGMT) {
		status = be_cmd_set_fn_privileges(adapter, vf_cfg->privileges &
						  ~BE_PRIV_FILTMGMT, vf + 1);
		if (!status)
			vf_cfg->privileges &= ~BE_PRIV_FILTMGMT;
	}
	return 0;
}

static int be_clear_vf_tvt(struct be_adapter *adapter, int vf)
{
	struct be_vf_cfg *vf_cfg = &adapter->vf_cfg[vf];
	struct device *dev = &adapter->pdev->dev;
	int status;

	/* Reset Transparent VLAN Tagging. */
	status = be_cmd_set_hsw_config(adapter, BE_RESET_VLAN_TAG_ID, vf + 1,
				       vf_cfg->if_handle, 0, 0);
	if (status)
		return status;

	/* Allow VFs to program VLAN filtering */
	if (!(vf_cfg->privileges & BE_PRIV_FILTMGMT)) {
		status = be_cmd_set_fn_privileges(adapter, vf_cfg->privileges |
						  BE_PRIV_FILTMGMT, vf + 1);
		if (!status) {
			vf_cfg->privileges |= BE_PRIV_FILTMGMT;
			dev_info(dev, "VF%d: FILTMGMT priv enabled", vf);
		}
	}

	dev_info(dev,
		 "Disable/re-enable i/f in VM to clear Transparent VLAN tag");
	return 0;
}

static int be_set_vf_vlan(struct net_device *netdev, int vf, u16 vlan, u8 qos)
{
	struct be_adapter *adapter = netdev_priv(netdev);
	struct be_vf_cfg *vf_cfg = &adapter->vf_cfg[vf];
	int status;

	if (!sriov_enabled(adapter))
		return -EPERM;

	if (vf >= adapter->num_vfs || vlan > 4095 || qos > 7)
		return -EINVAL;

	if (vlan || qos) {
		vlan |= qos << VLAN_PRIO_SHIFT;
		status = be_set_vf_tvt(adapter, vf, vlan);
	} else {
		status = be_clear_vf_tvt(adapter, vf);
	}

	if (status) {
		dev_err(&adapter->pdev->dev,
			"VLAN %d config on VF %d failed : %#x\n", vlan, vf,
			status);
		return be_cmd_status(status);
	}

	vf_cfg->vlan_tag = vlan;
	return 0;
}

static int be_set_vf_tx_rate(struct net_device *netdev, int vf,
			     int min_tx_rate, int max_tx_rate)
{
	struct be_adapter *adapter = netdev_priv(netdev);
	struct device *dev = &adapter->pdev->dev;
	int percent_rate, status = 0;
	u16 link_speed = 0;
	u8 link_status;

	if (!sriov_enabled(adapter))
		return -EPERM;

	if (vf >= adapter->num_vfs)
		return -EINVAL;

	if (min_tx_rate)
		return -EINVAL;

	if (!max_tx_rate)
		goto config_qos;

	status = be_cmd_link_status_query(adapter, &link_speed,
					  &link_status, 0);
	if (status)
		goto err;

	if (!link_status) {
		dev_err(dev, "TX-rate setting not allowed when link is down\n");
		status = -ENETDOWN;
		goto err;
	}

	if (max_tx_rate < 100 || max_tx_rate > link_speed) {
		dev_err(dev, "TX-rate must be between 100 and %d Mbps\n",
			link_speed);
		status = -EINVAL;
		goto err;
	}

	/* On Skyhawk the QOS setting must be done only as a % value */
	percent_rate = link_speed / 100;
	if (skyhawk_chip(adapter) && (max_tx_rate % percent_rate)) {
		dev_err(dev, "TX-rate must be a multiple of %d Mbps\n",
			percent_rate);
		status = -EINVAL;
		goto err;
	}

config_qos:
	status = be_cmd_config_qos(adapter, max_tx_rate, link_speed, vf + 1);
	if (status)
		goto err;

	adapter->vf_cfg[vf].tx_rate = max_tx_rate;
	return 0;

err:
	dev_err(dev, "TX-rate setting of %dMbps on VF%d failed\n",
		max_tx_rate, vf);
	return be_cmd_status(status);
}

static int be_set_vf_link_state(struct net_device *netdev, int vf,
				int link_state)
{
	struct be_adapter *adapter = netdev_priv(netdev);
	int status;

	if (!sriov_enabled(adapter))
		return -EPERM;

	if (vf >= adapter->num_vfs)
		return -EINVAL;

	status = be_cmd_set_logical_link_config(adapter, link_state, vf+1);
	if (status) {
		dev_err(&adapter->pdev->dev,
			"Link state change on VF %d failed: %#x\n", vf, status);
		return be_cmd_status(status);
	}

	adapter->vf_cfg[vf].plink_tracking = link_state;

	return 0;
}

static int be_set_vf_spoofchk(struct net_device *netdev, int vf, bool enable)
{
	struct be_adapter *adapter = netdev_priv(netdev);
	struct be_vf_cfg *vf_cfg = &adapter->vf_cfg[vf];
	u8 spoofchk;
	int status;

	if (!sriov_enabled(adapter))
		return -EPERM;

	if (vf >= adapter->num_vfs)
		return -EINVAL;

	if (BEx_chip(adapter))
		return -EOPNOTSUPP;

	if (enable == vf_cfg->spoofchk)
		return 0;

	spoofchk = enable ? ENABLE_MAC_SPOOFCHK : DISABLE_MAC_SPOOFCHK;

	status = be_cmd_set_hsw_config(adapter, 0, vf + 1, vf_cfg->if_handle,
				       0, spoofchk);
	if (status) {
		dev_err(&adapter->pdev->dev,
			"Spoofchk change on VF %d failed: %#x\n", vf, status);
		return be_cmd_status(status);
	}

	vf_cfg->spoofchk = enable;
	return 0;
}

static void be_aic_update(struct be_aic_obj *aic, u64 rx_pkts, u64 tx_pkts,
			  ulong now)
{
	aic->rx_pkts_prev = rx_pkts;
	aic->tx_reqs_prev = tx_pkts;
	aic->jiffies = now;
}

static int be_get_new_eqd(struct be_eq_obj *eqo)
{
	struct be_adapter *adapter = eqo->adapter;
	int eqd, start;
	struct be_aic_obj *aic;
	struct be_rx_obj *rxo;
	struct be_tx_obj *txo;
	u64 rx_pkts = 0, tx_pkts = 0;
	ulong now;
	u32 pps, delta;
	int i;

	aic = &adapter->aic_obj[eqo->idx];
	if (!aic->enable) {
		if (aic->jiffies)
			aic->jiffies = 0;
		eqd = aic->et_eqd;
		return eqd;
	}

	for_all_rx_queues_on_eq(adapter, eqo, rxo, i) {
		do {
			start = u64_stats_fetch_begin_irq(&rxo->stats.sync);
			rx_pkts += rxo->stats.rx_pkts;
		} while (u64_stats_fetch_retry_irq(&rxo->stats.sync, start));
	}

	for_all_tx_queues_on_eq(adapter, eqo, txo, i) {
		do {
			start = u64_stats_fetch_begin_irq(&txo->stats.sync);
			tx_pkts += txo->stats.tx_reqs;
		} while (u64_stats_fetch_retry_irq(&txo->stats.sync, start));
	}

	/* Skip, if wrapped around or first calculation */
	now = jiffies;
	if (!aic->jiffies || time_before(now, aic->jiffies) ||
	    rx_pkts < aic->rx_pkts_prev ||
	    tx_pkts < aic->tx_reqs_prev) {
		be_aic_update(aic, rx_pkts, tx_pkts, now);
		return aic->prev_eqd;
	}

	delta = jiffies_to_msecs(now - aic->jiffies);
	if (delta == 0)
		return aic->prev_eqd;

	pps = (((u32)(rx_pkts - aic->rx_pkts_prev) * 1000) / delta) +
		(((u32)(tx_pkts - aic->tx_reqs_prev) * 1000) / delta);
	eqd = (pps / 15000) << 2;

	if (eqd < 8)
		eqd = 0;
	eqd = min_t(u32, eqd, aic->max_eqd);
	eqd = max_t(u32, eqd, aic->min_eqd);

	be_aic_update(aic, rx_pkts, tx_pkts, now);

	return eqd;
}

/* For Skyhawk-R only */
static u32 be_get_eq_delay_mult_enc(struct be_eq_obj *eqo)
{
	struct be_adapter *adapter = eqo->adapter;
	struct be_aic_obj *aic = &adapter->aic_obj[eqo->idx];
	ulong now = jiffies;
	int eqd;
	u32 mult_enc;

	if (!aic->enable)
		return 0;

	if (time_before_eq(now, aic->jiffies) ||
	    jiffies_to_msecs(now - aic->jiffies) < 1)
		eqd = aic->prev_eqd;
	else
		eqd = be_get_new_eqd(eqo);

	if (eqd > 100)
		mult_enc = R2I_DLY_ENC_1;
	else if (eqd > 60)
		mult_enc = R2I_DLY_ENC_2;
	else if (eqd > 20)
		mult_enc = R2I_DLY_ENC_3;
	else
		mult_enc = R2I_DLY_ENC_0;

	aic->prev_eqd = eqd;

	return mult_enc;
}

void be_eqd_update(struct be_adapter *adapter, bool force_update)
{
	struct be_set_eqd set_eqd[MAX_EVT_QS];
	struct be_aic_obj *aic;
	struct be_eq_obj *eqo;
	int i, num = 0, eqd;

	for_all_evt_queues(adapter, eqo, i) {
		aic = &adapter->aic_obj[eqo->idx];
		eqd = be_get_new_eqd(eqo);
		if (force_update || eqd != aic->prev_eqd) {
			set_eqd[num].delay_multiplier = (eqd * 65)/100;
			set_eqd[num].eq_id = eqo->q.id;
			aic->prev_eqd = eqd;
			num++;
		}
	}

	if (num)
		be_cmd_modify_eqd(adapter, set_eqd, num);
}

static void be_rx_stats_update(struct be_rx_obj *rxo,
			       struct be_rx_compl_info *rxcp)
{
	struct be_rx_stats *stats = rx_stats(rxo);

	u64_stats_update_begin(&stats->sync);
	stats->rx_compl++;
	stats->rx_bytes += rxcp->pkt_size;
	stats->rx_pkts++;
	if (rxcp->tunneled)
		stats->rx_vxlan_offload_pkts++;
	if (rxcp->pkt_type == BE_MULTICAST_PACKET)
		stats->rx_mcast_pkts++;
	if (rxcp->err)
		stats->rx_compl_err++;
	u64_stats_update_end(&stats->sync);
}

static inline bool csum_passed(struct be_rx_compl_info *rxcp)
{
	/* L4 checksum is not reliable for non TCP/UDP packets.
	 * Also ignore ipcksm for ipv6 pkts
	 */
	return (rxcp->tcpf || rxcp->udpf) && rxcp->l4_csum &&
		(rxcp->ip_csum || rxcp->ipv6) && !rxcp->err;
}

static struct be_rx_page_info *get_rx_page_info(struct be_rx_obj *rxo)
{
	struct be_adapter *adapter = rxo->adapter;
	struct be_rx_page_info *rx_page_info;
	struct be_queue_info *rxq = &rxo->q;
	u16 frag_idx = rxq->tail;

	rx_page_info = &rxo->page_info_tbl[frag_idx];
	BUG_ON(!rx_page_info->page);

	if (rx_page_info->last_frag) {
		dma_unmap_page(&adapter->pdev->dev,
			       dma_unmap_addr(rx_page_info, bus),
			       adapter->big_page_size, DMA_FROM_DEVICE);
		rx_page_info->last_frag = false;
	} else {
		dma_sync_single_for_cpu(&adapter->pdev->dev,
					dma_unmap_addr(rx_page_info, bus),
					rx_frag_size, DMA_FROM_DEVICE);
	}

	queue_tail_inc(rxq);
	atomic_dec(&rxq->used);
	return rx_page_info;
}

/* Throwaway the data in the Rx completion */
static void be_rx_compl_discard(struct be_rx_obj *rxo,
				struct be_rx_compl_info *rxcp)
{
	struct be_rx_page_info *page_info;
	u16 i, num_rcvd = rxcp->num_rcvd;

	for (i = 0; i < num_rcvd; i++) {
		page_info = get_rx_page_info(rxo);
		put_page(page_info->page);
		memset(page_info, 0, sizeof(*page_info));
	}
}

/*
 * skb_fill_rx_data forms a complete skb for an ether frame
 * indicated by rxcp.
 */
static void skb_fill_rx_data(struct be_rx_obj *rxo, struct sk_buff *skb,
			     struct be_rx_compl_info *rxcp)
{
	struct be_rx_page_info *page_info;
	u16 i, j;
	u16 hdr_len, curr_frag_len, remaining;
	u8 *start;

	page_info = get_rx_page_info(rxo);
	start = page_address(page_info->page) + page_info->page_offset;
	prefetch(start);

	/* Copy data in the first descriptor of this completion */
	curr_frag_len = min(rxcp->pkt_size, rx_frag_size);

	skb->len = curr_frag_len;
	if (curr_frag_len <= BE_HDR_LEN) { /* tiny packet */
		memcpy(skb->data, start, curr_frag_len);
		/* Complete packet has now been moved to data */
		put_page(page_info->page);
		skb->data_len = 0;
		skb->tail += curr_frag_len;
	} else {
		hdr_len = ETH_HLEN;
		memcpy(skb->data, start, hdr_len);
		skb_shinfo(skb)->nr_frags = 1;
		skb_frag_set_page(skb, 0, page_info->page);
		skb_shinfo(skb)->frags[0].page_offset =
					page_info->page_offset + hdr_len;
		skb_frag_size_set(&skb_shinfo(skb)->frags[0],
				  curr_frag_len - hdr_len);
		skb->data_len = curr_frag_len - hdr_len;
		skb->truesize += rx_frag_size;
		skb->tail += hdr_len;
	}
	page_info->page = NULL;

	if (rxcp->pkt_size <= rx_frag_size) {
		BUG_ON(rxcp->num_rcvd != 1);
		return;
	}

	/* More frags present for this completion */
	remaining = rxcp->pkt_size - curr_frag_len;
	for (i = 1, j = 0; i < rxcp->num_rcvd; i++) {
		page_info = get_rx_page_info(rxo);
		curr_frag_len = min(remaining, rx_frag_size);

		/* Coalesce all frags from the same physical page in one slot */
		if (page_info->page_offset == 0) {
			/* Fresh page */
			j++;
			skb_frag_set_page(skb, j, page_info->page);
			skb_shinfo(skb)->frags[j].page_offset =
							page_info->page_offset;
			skb_frag_size_set(&skb_shinfo(skb)->frags[j], 0);
			skb_shinfo(skb)->nr_frags++;
		} else {
			put_page(page_info->page);
		}

		skb_frag_size_add(&skb_shinfo(skb)->frags[j], curr_frag_len);
		skb->len += curr_frag_len;
		skb->data_len += curr_frag_len;
		skb->truesize += rx_frag_size;
		remaining -= curr_frag_len;
		page_info->page = NULL;
	}
	BUG_ON(j > MAX_SKB_FRAGS);
}

/* Process the RX completion indicated by rxcp when GRO is disabled */
static void be_rx_compl_process(struct be_rx_obj *rxo, struct napi_struct *napi,
				struct be_rx_compl_info *rxcp)
{
	struct be_adapter *adapter = rxo->adapter;
	struct net_device *netdev = adapter->netdev;
	struct sk_buff *skb;

	skb = netdev_alloc_skb_ip_align(netdev, BE_RX_SKB_ALLOC_SIZE);
	if (unlikely(!skb)) {
		rx_stats(rxo)->rx_drops_no_skbs++;
		be_rx_compl_discard(rxo, rxcp);
		return;
	}

	skb_fill_rx_data(rxo, skb, rxcp);

	if (likely((netdev->features & NETIF_F_RXCSUM) && csum_passed(rxcp)))
		skb->ip_summed = CHECKSUM_UNNECESSARY;
	else
		skb_checksum_none_assert(skb);

	skb->protocol = eth_type_trans(skb, netdev);
	skb_record_rx_queue(skb, rxo - &adapter->rx_obj[0]);
	if (netdev->features & NETIF_F_RXHASH)
		skb_set_hash(skb, rxcp->rss_hash, PKT_HASH_TYPE_L3);

	skb->csum_level = rxcp->tunneled;
	skb_mark_napi_id(skb, napi);

	if (rxcp->vlanf)
		__vlan_hwaccel_put_tag(skb, htons(ETH_P_8021Q), rxcp->vlan_tag);

	netif_receive_skb(skb);
}

/* Process the RX completion indicated by rxcp when GRO is enabled */
static void be_rx_compl_process_gro(struct be_rx_obj *rxo,
				    struct napi_struct *napi,
				    struct be_rx_compl_info *rxcp)
{
	struct be_adapter *adapter = rxo->adapter;
	struct be_rx_page_info *page_info;
	struct sk_buff *skb = NULL;
	u16 remaining, curr_frag_len;
	u16 i, j;

	skb = napi_get_frags(napi);
	if (!skb) {
		be_rx_compl_discard(rxo, rxcp);
		return;
	}

	remaining = rxcp->pkt_size;
	for (i = 0, j = -1; i < rxcp->num_rcvd; i++) {
		page_info = get_rx_page_info(rxo);

		curr_frag_len = min(remaining, rx_frag_size);

		/* Coalesce all frags from the same physical page in one slot */
		if (i == 0 || page_info->page_offset == 0) {
			/* First frag or Fresh page */
			j++;
			skb_frag_set_page(skb, j, page_info->page);
			skb_shinfo(skb)->frags[j].page_offset =
							page_info->page_offset;
			skb_frag_size_set(&skb_shinfo(skb)->frags[j], 0);
		} else {
			put_page(page_info->page);
		}
		skb_frag_size_add(&skb_shinfo(skb)->frags[j], curr_frag_len);
		skb->truesize += rx_frag_size;
		remaining -= curr_frag_len;
		memset(page_info, 0, sizeof(*page_info));
	}
	BUG_ON(j > MAX_SKB_FRAGS);

	skb_shinfo(skb)->nr_frags = j + 1;
	skb->len = rxcp->pkt_size;
	skb->data_len = rxcp->pkt_size;
	skb->ip_summed = CHECKSUM_UNNECESSARY;
	skb_record_rx_queue(skb, rxo - &adapter->rx_obj[0]);
	if (adapter->netdev->features & NETIF_F_RXHASH)
		skb_set_hash(skb, rxcp->rss_hash, PKT_HASH_TYPE_L3);

	skb->csum_level = rxcp->tunneled;
	skb_mark_napi_id(skb, napi);

	if (rxcp->vlanf)
		__vlan_hwaccel_put_tag(skb, htons(ETH_P_8021Q), rxcp->vlan_tag);

	napi_gro_frags(napi);
}

static void be_parse_rx_compl_v1(struct be_eth_rx_compl *compl,
				 struct be_rx_compl_info *rxcp)
{
	rxcp->pkt_size = GET_RX_COMPL_V1_BITS(pktsize, compl);
	rxcp->vlanf = GET_RX_COMPL_V1_BITS(vtp, compl);
	rxcp->err = GET_RX_COMPL_V1_BITS(err, compl);
	rxcp->tcpf = GET_RX_COMPL_V1_BITS(tcpf, compl);
	rxcp->udpf = GET_RX_COMPL_V1_BITS(udpf, compl);
	rxcp->ip_csum = GET_RX_COMPL_V1_BITS(ipcksm, compl);
	rxcp->l4_csum = GET_RX_COMPL_V1_BITS(l4_cksm, compl);
	rxcp->ipv6 = GET_RX_COMPL_V1_BITS(ip_version, compl);
	rxcp->num_rcvd = GET_RX_COMPL_V1_BITS(numfrags, compl);
	rxcp->pkt_type = GET_RX_COMPL_V1_BITS(cast_enc, compl);
	rxcp->rss_hash = GET_RX_COMPL_V1_BITS(rsshash, compl);
	if (rxcp->vlanf) {
		rxcp->qnq = GET_RX_COMPL_V1_BITS(qnq, compl);
		rxcp->vlan_tag = GET_RX_COMPL_V1_BITS(vlan_tag, compl);
	}
	rxcp->port = GET_RX_COMPL_V1_BITS(port, compl);
	rxcp->tunneled =
		GET_RX_COMPL_V1_BITS(tunneled, compl);
}

static void be_parse_rx_compl_v0(struct be_eth_rx_compl *compl,
				 struct be_rx_compl_info *rxcp)
{
	rxcp->pkt_size = GET_RX_COMPL_V0_BITS(pktsize, compl);
	rxcp->vlanf = GET_RX_COMPL_V0_BITS(vtp, compl);
	rxcp->err = GET_RX_COMPL_V0_BITS(err, compl);
	rxcp->tcpf = GET_RX_COMPL_V0_BITS(tcpf, compl);
	rxcp->udpf = GET_RX_COMPL_V0_BITS(udpf, compl);
	rxcp->ip_csum = GET_RX_COMPL_V0_BITS(ipcksm, compl);
	rxcp->l4_csum = GET_RX_COMPL_V0_BITS(l4_cksm, compl);
	rxcp->ipv6 = GET_RX_COMPL_V0_BITS(ip_version, compl);
	rxcp->num_rcvd = GET_RX_COMPL_V0_BITS(numfrags, compl);
	rxcp->pkt_type = GET_RX_COMPL_V0_BITS(cast_enc, compl);
	rxcp->rss_hash = GET_RX_COMPL_V0_BITS(rsshash, compl);
	if (rxcp->vlanf) {
		rxcp->qnq = GET_RX_COMPL_V0_BITS(qnq, compl);
		rxcp->vlan_tag = GET_RX_COMPL_V0_BITS(vlan_tag, compl);
	}
	rxcp->port = GET_RX_COMPL_V0_BITS(port, compl);
	rxcp->ip_frag = GET_RX_COMPL_V0_BITS(ip_frag, compl);
}

static struct be_rx_compl_info *be_rx_compl_get(struct be_rx_obj *rxo)
{
	struct be_eth_rx_compl *compl = queue_tail_node(&rxo->cq);
	struct be_rx_compl_info *rxcp = &rxo->rxcp;
	struct be_adapter *adapter = rxo->adapter;

	/* For checking the valid bit it is Ok to use either definition as the
	 * valid bit is at the same position in both v0 and v1 Rx compl */
	if (compl->dw[offsetof(struct amap_eth_rx_compl_v1, valid) / 32] == 0)
		return NULL;

	rmb();
	be_dws_le_to_cpu(compl, sizeof(*compl));

	if (adapter->be3_native)
		be_parse_rx_compl_v1(compl, rxcp);
	else
		be_parse_rx_compl_v0(compl, rxcp);

	if (rxcp->ip_frag)
		rxcp->l4_csum = 0;

	if (rxcp->vlanf) {
		/* In QNQ modes, if qnq bit is not set, then the packet was
		 * tagged only with the transparent outer vlan-tag and must
		 * not be treated as a vlan packet by host
		 */
		if (be_is_qnq_mode(adapter) && !rxcp->qnq)
			rxcp->vlanf = 0;

		if (!lancer_chip(adapter))
			rxcp->vlan_tag = swab16(rxcp->vlan_tag);

		if (adapter->pvid == (rxcp->vlan_tag & VLAN_VID_MASK) &&
		    !test_bit(rxcp->vlan_tag, adapter->vids))
			rxcp->vlanf = 0;
	}

	/* As the compl has been parsed, reset it; we wont touch it again */
	compl->dw[offsetof(struct amap_eth_rx_compl_v1, valid) / 32] = 0;

	queue_tail_inc(&rxo->cq);
	return rxcp;
}

static inline struct page *be_alloc_pages(u32 size, gfp_t gfp)
{
	u32 order = get_order(size);

	if (order > 0)
		gfp |= __GFP_COMP;
	return  alloc_pages(gfp, order);
}

/*
 * Allocate a page, split it to fragments of size rx_frag_size and post as
 * receive buffers to BE
 */
static void be_post_rx_frags(struct be_rx_obj *rxo, gfp_t gfp, u32 frags_needed)
{
	struct be_adapter *adapter = rxo->adapter;
	struct be_rx_page_info *page_info = NULL, *prev_page_info = NULL;
	struct be_queue_info *rxq = &rxo->q;
	struct page *pagep = NULL;
	struct device *dev = &adapter->pdev->dev;
	struct be_eth_rx_d *rxd;
	u64 page_dmaaddr = 0, frag_dmaaddr;
	u32 posted, page_offset = 0, notify = 0;

	page_info = &rxo->page_info_tbl[rxq->head];
	for (posted = 0; posted < frags_needed && !page_info->page; posted++) {
		if (!pagep) {
			pagep = be_alloc_pages(adapter->big_page_size, gfp);
			if (unlikely(!pagep)) {
				rx_stats(rxo)->rx_post_fail++;
				break;
			}
			page_dmaaddr = dma_map_page(dev, pagep, 0,
						    adapter->big_page_size,
						    DMA_FROM_DEVICE);
			if (dma_mapping_error(dev, page_dmaaddr)) {
				put_page(pagep);
				pagep = NULL;
				adapter->drv_stats.dma_map_errors++;
				break;
			}
			page_offset = 0;
		} else {
			get_page(pagep);
			page_offset += rx_frag_size;
		}
		page_info->page_offset = page_offset;
		page_info->page = pagep;

		rxd = queue_head_node(rxq);
		frag_dmaaddr = page_dmaaddr + page_info->page_offset;
		rxd->fragpa_lo = cpu_to_le32(frag_dmaaddr & 0xFFFFFFFF);
		rxd->fragpa_hi = cpu_to_le32(upper_32_bits(frag_dmaaddr));

		/* Any space left in the current big page for another frag? */
		if ((page_offset + rx_frag_size + rx_frag_size) >
					adapter->big_page_size) {
			pagep = NULL;
			page_info->last_frag = true;
			dma_unmap_addr_set(page_info, bus, page_dmaaddr);
		} else {
			dma_unmap_addr_set(page_info, bus, frag_dmaaddr);
		}

		prev_page_info = page_info;
		queue_head_inc(rxq);
		page_info = &rxo->page_info_tbl[rxq->head];
	}

	/* Mark the last frag of a page when we break out of the above loop
	 * with no more slots available in the RXQ
	 */
	if (pagep) {
		prev_page_info->last_frag = true;
		dma_unmap_addr_set(prev_page_info, bus, page_dmaaddr);
	}

	if (posted) {
		atomic_add(posted, &rxq->used);
		if (rxo->rx_post_starved)
			rxo->rx_post_starved = false;
		do {
			notify = min(MAX_NUM_POST_ERX_DB, posted);
			be_rxq_notify(adapter, rxq->id, notify);
			posted -= notify;
		} while (posted);
	} else if (atomic_read(&rxq->used) == 0) {
		/* Let be_worker replenish when memory is available */
		rxo->rx_post_starved = true;
	}
}

static struct be_tx_compl_info *be_tx_compl_get(struct be_tx_obj *txo)
{
	struct be_queue_info *tx_cq = &txo->cq;
	struct be_tx_compl_info *txcp = &txo->txcp;
	struct be_eth_tx_compl *compl = queue_tail_node(tx_cq);

	if (compl->dw[offsetof(struct amap_eth_tx_compl, valid) / 32] == 0)
		return NULL;

	/* Ensure load ordering of valid bit dword and other dwords below */
	rmb();
	be_dws_le_to_cpu(compl, sizeof(*compl));

	txcp->status = GET_TX_COMPL_BITS(status, compl);
	txcp->end_index = GET_TX_COMPL_BITS(wrb_index, compl);

	compl->dw[offsetof(struct amap_eth_tx_compl, valid) / 32] = 0;
	queue_tail_inc(tx_cq);
	return txcp;
}

static u16 be_tx_compl_process(struct be_adapter *adapter,
			       struct be_tx_obj *txo, u16 last_index)
{
	struct sk_buff **sent_skbs = txo->sent_skb_list;
	struct be_queue_info *txq = &txo->q;
	u16 frag_index, num_wrbs = 0;
	struct sk_buff *skb = NULL;
	bool unmap_skb_hdr = false;
	struct be_eth_wrb *wrb;

	do {
		if (sent_skbs[txq->tail]) {
			/* Free skb from prev req */
			if (skb)
				dev_consume_skb_any(skb);
			skb = sent_skbs[txq->tail];
			sent_skbs[txq->tail] = NULL;
			queue_tail_inc(txq);  /* skip hdr wrb */
			num_wrbs++;
			unmap_skb_hdr = true;
		}
		wrb = queue_tail_node(txq);
		frag_index = txq->tail;
		unmap_tx_frag(&adapter->pdev->dev, wrb,
			      (unmap_skb_hdr && skb_headlen(skb)));
		unmap_skb_hdr = false;
		queue_tail_inc(txq);
		num_wrbs++;
	} while (frag_index != last_index);
	dev_consume_skb_any(skb);

	return num_wrbs;
}

/* Return the number of events in the event queue */
static inline int events_get(struct be_eq_obj *eqo)
{
	struct be_eq_entry *eqe;
	int num = 0;

	do {
		eqe = queue_tail_node(&eqo->q);
		if (eqe->evt == 0)
			break;

		rmb();
		eqe->evt = 0;
		num++;
		queue_tail_inc(&eqo->q);
	} while (true);

	return num;
}

/* Leaves the EQ is disarmed state */
static void be_eq_clean(struct be_eq_obj *eqo)
{
	int num = events_get(eqo);

	be_eq_notify(eqo->adapter, eqo->q.id, false, true, num, 0);
}

/* Free posted rx buffers that were not used */
static void be_rxq_clean(struct be_rx_obj *rxo)
{
	struct be_queue_info *rxq = &rxo->q;
	struct be_rx_page_info *page_info;

	while (atomic_read(&rxq->used) > 0) {
		page_info = get_rx_page_info(rxo);
		put_page(page_info->page);
		memset(page_info, 0, sizeof(*page_info));
	}
	BUG_ON(atomic_read(&rxq->used));
	rxq->tail = 0;
	rxq->head = 0;
}

static void be_rx_cq_clean(struct be_rx_obj *rxo)
{
	struct be_queue_info *rx_cq = &rxo->cq;
	struct be_rx_compl_info *rxcp;
	struct be_adapter *adapter = rxo->adapter;
	int flush_wait = 0;

	/* Consume pending rx completions.
	 * Wait for the flush completion (identified by zero num_rcvd)
	 * to arrive. Notify CQ even when there are no more CQ entries
	 * for HW to flush partially coalesced CQ entries.
	 * In Lancer, there is no need to wait for flush compl.
	 */
	for (;;) {
		rxcp = be_rx_compl_get(rxo);
		if (!rxcp) {
			if (lancer_chip(adapter))
				break;

			if (flush_wait++ > 50 ||
			    be_check_error(adapter,
					   BE_ERROR_HW)) {
				dev_warn(&adapter->pdev->dev,
					 "did not receive flush compl\n");
				break;
			}
			be_cq_notify(adapter, rx_cq->id, true, 0);
			mdelay(1);
		} else {
			be_rx_compl_discard(rxo, rxcp);
			be_cq_notify(adapter, rx_cq->id, false, 1);
			if (rxcp->num_rcvd == 0)
				break;
		}
	}

	/* After cleanup, leave the CQ in unarmed state */
	be_cq_notify(adapter, rx_cq->id, false, 0);
}

static void be_tx_compl_clean(struct be_adapter *adapter)
{
	u16 end_idx, notified_idx, cmpl = 0, timeo = 0, num_wrbs = 0;
	struct device *dev = &adapter->pdev->dev;
	struct be_tx_compl_info *txcp;
	struct be_queue_info *txq;
	struct be_tx_obj *txo;
	int i, pending_txqs;

	/* Stop polling for compls when HW has been silent for 10ms */
	do {
		pending_txqs = adapter->num_tx_qs;

		for_all_tx_queues(adapter, txo, i) {
			cmpl = 0;
			num_wrbs = 0;
			txq = &txo->q;
			while ((txcp = be_tx_compl_get(txo))) {
				num_wrbs +=
					be_tx_compl_process(adapter, txo,
							    txcp->end_index);
				cmpl++;
			}
			if (cmpl) {
				be_cq_notify(adapter, txo->cq.id, false, cmpl);
				atomic_sub(num_wrbs, &txq->used);
				timeo = 0;
			}
			if (!be_is_tx_compl_pending(txo))
				pending_txqs--;
		}

		if (pending_txqs == 0 || ++timeo > 10 ||
		    be_check_error(adapter, BE_ERROR_HW))
			break;

		mdelay(1);
	} while (true);

	/* Free enqueued TX that was never notified to HW */
	for_all_tx_queues(adapter, txo, i) {
		txq = &txo->q;

		if (atomic_read(&txq->used)) {
			dev_info(dev, "txq%d: cleaning %d pending tx-wrbs\n",
				 i, atomic_read(&txq->used));
			notified_idx = txq->tail;
			end_idx = txq->tail;
			index_adv(&end_idx, atomic_read(&txq->used) - 1,
				  txq->len);
			/* Use the tx-compl process logic to handle requests
			 * that were not sent to the HW.
			 */
			num_wrbs = be_tx_compl_process(adapter, txo, end_idx);
			atomic_sub(num_wrbs, &txq->used);
			BUG_ON(atomic_read(&txq->used));
			txo->pend_wrb_cnt = 0;
			/* Since hw was never notified of these requests,
			 * reset TXQ indices
			 */
			txq->head = notified_idx;
			txq->tail = notified_idx;
		}
	}
}

static void be_evt_queues_destroy(struct be_adapter *adapter)
{
	struct be_eq_obj *eqo;
	int i;

	for_all_evt_queues(adapter, eqo, i) {
		if (eqo->q.created) {
			be_eq_clean(eqo);
			be_cmd_q_destroy(adapter, &eqo->q, QTYPE_EQ);
			napi_hash_del(&eqo->napi);
			netif_napi_del(&eqo->napi);
			free_cpumask_var(eqo->affinity_mask);
		}
		be_queue_free(adapter, &eqo->q);
	}
}

static int be_evt_queues_create(struct be_adapter *adapter)
{
	struct be_queue_info *eq;
	struct be_eq_obj *eqo;
	struct be_aic_obj *aic;
	int i, rc;

	adapter->num_evt_qs = min_t(u16, num_irqs(adapter),
				    adapter->cfg_num_qs);

	for_all_evt_queues(adapter, eqo, i) {
		int numa_node = dev_to_node(&adapter->pdev->dev);

		aic = &adapter->aic_obj[i];
		eqo->adapter = adapter;
		eqo->idx = i;
		aic->max_eqd = BE_MAX_EQD;
		aic->enable = true;

		eq = &eqo->q;
		rc = be_queue_alloc(adapter, eq, EVNT_Q_LEN,
				    sizeof(struct be_eq_entry));
		if (rc)
			return rc;

		rc = be_cmd_eq_create(adapter, eqo);
		if (rc)
			return rc;

		if (!zalloc_cpumask_var(&eqo->affinity_mask, GFP_KERNEL))
			return -ENOMEM;
		cpumask_set_cpu(cpumask_local_spread(i, numa_node),
				eqo->affinity_mask);
		netif_napi_add(adapter->netdev, &eqo->napi, be_poll,
			       BE_NAPI_WEIGHT);
		napi_hash_add(&eqo->napi);
	}
	return 0;
}

static void be_mcc_queues_destroy(struct be_adapter *adapter)
{
	struct be_queue_info *q;

	q = &adapter->mcc_obj.q;
	if (q->created)
		be_cmd_q_destroy(adapter, q, QTYPE_MCCQ);
	be_queue_free(adapter, q);

	q = &adapter->mcc_obj.cq;
	if (q->created)
		be_cmd_q_destroy(adapter, q, QTYPE_CQ);
	be_queue_free(adapter, q);
}

/* Must be called only after TX qs are created as MCC shares TX EQ */
static int be_mcc_queues_create(struct be_adapter *adapter)
{
	struct be_queue_info *q, *cq;

	cq = &adapter->mcc_obj.cq;
	if (be_queue_alloc(adapter, cq, MCC_CQ_LEN,
			   sizeof(struct be_mcc_compl)))
		goto err;

	/* Use the default EQ for MCC completions */
	if (be_cmd_cq_create(adapter, cq, &mcc_eqo(adapter)->q, true, 0))
		goto mcc_cq_free;

	q = &adapter->mcc_obj.q;
	if (be_queue_alloc(adapter, q, MCC_Q_LEN, sizeof(struct be_mcc_wrb)))
		goto mcc_cq_destroy;

	if (be_cmd_mccq_create(adapter, q, cq))
		goto mcc_q_free;

	return 0;

mcc_q_free:
	be_queue_free(adapter, q);
mcc_cq_destroy:
	be_cmd_q_destroy(adapter, cq, QTYPE_CQ);
mcc_cq_free:
	be_queue_free(adapter, cq);
err:
	return -1;
}

static void be_tx_queues_destroy(struct be_adapter *adapter)
{
	struct be_queue_info *q;
	struct be_tx_obj *txo;
	u8 i;

	for_all_tx_queues(adapter, txo, i) {
		q = &txo->q;
		if (q->created)
			be_cmd_q_destroy(adapter, q, QTYPE_TXQ);
		be_queue_free(adapter, q);

		q = &txo->cq;
		if (q->created)
			be_cmd_q_destroy(adapter, q, QTYPE_CQ);
		be_queue_free(adapter, q);
	}
}

static int be_tx_qs_create(struct be_adapter *adapter)
{
	struct be_queue_info *cq;
	struct be_tx_obj *txo;
	struct be_eq_obj *eqo;
	int status, i;

	adapter->num_tx_qs = min(adapter->num_evt_qs, be_max_txqs(adapter));

	for_all_tx_queues(adapter, txo, i) {
		cq = &txo->cq;
		status = be_queue_alloc(adapter, cq, TX_CQ_LEN,
					sizeof(struct be_eth_tx_compl));
		if (status)
			return status;

		u64_stats_init(&txo->stats.sync);
		u64_stats_init(&txo->stats.sync_compl);

		/* If num_evt_qs is less than num_tx_qs, then more than
		 * one txq share an eq
		 */
		eqo = &adapter->eq_obj[i % adapter->num_evt_qs];
		status = be_cmd_cq_create(adapter, cq, &eqo->q, false, 3);
		if (status)
			return status;

		status = be_queue_alloc(adapter, &txo->q, TX_Q_LEN,
					sizeof(struct be_eth_wrb));
		if (status)
			return status;

		status = be_cmd_txq_create(adapter, txo);
		if (status)
			return status;

		netif_set_xps_queue(adapter->netdev, eqo->affinity_mask,
				    eqo->idx);
	}

	dev_info(&adapter->pdev->dev, "created %d TX queue(s)\n",
		 adapter->num_tx_qs);
	return 0;
}

static void be_rx_cqs_destroy(struct be_adapter *adapter)
{
	struct be_queue_info *q;
	struct be_rx_obj *rxo;
	int i;

	for_all_rx_queues(adapter, rxo, i) {
		q = &rxo->cq;
		if (q->created)
			be_cmd_q_destroy(adapter, q, QTYPE_CQ);
		be_queue_free(adapter, q);
	}
}

static int be_rx_cqs_create(struct be_adapter *adapter)
{
	struct be_queue_info *eq, *cq;
	struct be_rx_obj *rxo;
	int rc, i;

	/* We can create as many RSS rings as there are EQs. */
	adapter->num_rss_qs = adapter->num_evt_qs;

	/* We'll use RSS only if atleast 2 RSS rings are supported. */
	if (adapter->num_rss_qs <= 1)
		adapter->num_rss_qs = 0;

	adapter->num_rx_qs = adapter->num_rss_qs + adapter->need_def_rxq;

	/* When the interface is not capable of RSS rings (and there is no
	 * need to create a default RXQ) we'll still need one RXQ
	 */
	if (adapter->num_rx_qs == 0)
		adapter->num_rx_qs = 1;

	adapter->big_page_size = (1 << get_order(rx_frag_size)) * PAGE_SIZE;
	for_all_rx_queues(adapter, rxo, i) {
		rxo->adapter = adapter;
		cq = &rxo->cq;
		rc = be_queue_alloc(adapter, cq, RX_CQ_LEN,
				    sizeof(struct be_eth_rx_compl));
		if (rc)
			return rc;

		u64_stats_init(&rxo->stats.sync);
		eq = &adapter->eq_obj[i % adapter->num_evt_qs].q;
		rc = be_cmd_cq_create(adapter, cq, eq, false, 3);
		if (rc)
			return rc;
	}

	dev_info(&adapter->pdev->dev,
		 "created %d RX queue(s)\n", adapter->num_rx_qs);
	return 0;
}

static irqreturn_t be_intx(int irq, void *dev)
{
	struct be_eq_obj *eqo = dev;
	struct be_adapter *adapter = eqo->adapter;
	int num_evts = 0;

	/* IRQ is not expected when NAPI is scheduled as the EQ
	 * will not be armed.
	 * But, this can happen on Lancer INTx where it takes
	 * a while to de-assert INTx or in BE2 where occasionaly
	 * an interrupt may be raised even when EQ is unarmed.
	 * If NAPI is already scheduled, then counting & notifying
	 * events will orphan them.
	 */
	if (napi_schedule_prep(&eqo->napi)) {
		num_evts = events_get(eqo);
		__napi_schedule(&eqo->napi);
		if (num_evts)
			eqo->spurious_intr = 0;
	}
	be_eq_notify(adapter, eqo->q.id, false, true, num_evts, 0);

	/* Return IRQ_HANDLED only for the the first spurious intr
	 * after a valid intr to stop the kernel from branding
	 * this irq as a bad one!
	 */
	if (num_evts || eqo->spurious_intr++ == 0)
		return IRQ_HANDLED;
	else
		return IRQ_NONE;
}

static irqreturn_t be_msix(int irq, void *dev)
{
	struct be_eq_obj *eqo = dev;

	be_eq_notify(eqo->adapter, eqo->q.id, false, true, 0, 0);
	napi_schedule(&eqo->napi);
	return IRQ_HANDLED;
}

static inline bool do_gro(struct be_rx_compl_info *rxcp)
{
	return (rxcp->tcpf && !rxcp->err && rxcp->l4_csum) ? true : false;
}

static int be_process_rx(struct be_rx_obj *rxo, struct napi_struct *napi,
			 int budget, int polling)
{
	struct be_adapter *adapter = rxo->adapter;
	struct be_queue_info *rx_cq = &rxo->cq;
	struct be_rx_compl_info *rxcp;
	u32 work_done;
	u32 frags_consumed = 0;

	for (work_done = 0; work_done < budget; work_done++) {
		rxcp = be_rx_compl_get(rxo);
		if (!rxcp)
			break;

		/* Is it a flush compl that has no data */
		if (unlikely(rxcp->num_rcvd == 0))
			goto loop_continue;

		/* Discard compl with partial DMA Lancer B0 */
		if (unlikely(!rxcp->pkt_size)) {
			be_rx_compl_discard(rxo, rxcp);
			goto loop_continue;
		}

		/* On BE drop pkts that arrive due to imperfect filtering in
		 * promiscuous mode on some skews
		 */
		if (unlikely(rxcp->port != adapter->port_num &&
			     !lancer_chip(adapter))) {
			be_rx_compl_discard(rxo, rxcp);
			goto loop_continue;
		}

		/* Don't do gro when we're busy_polling */
		if (do_gro(rxcp) && polling != BUSY_POLLING)
			be_rx_compl_process_gro(rxo, napi, rxcp);
		else
			be_rx_compl_process(rxo, napi, rxcp);

loop_continue:
		frags_consumed += rxcp->num_rcvd;
		be_rx_stats_update(rxo, rxcp);
	}

	if (work_done) {
		be_cq_notify(adapter, rx_cq->id, true, work_done);

		/* When an rx-obj gets into post_starved state, just
		 * let be_worker do the posting.
		 */
		if (atomic_read(&rxo->q.used) < RX_FRAGS_REFILL_WM &&
		    !rxo->rx_post_starved)
			be_post_rx_frags(rxo, GFP_ATOMIC,
					 max_t(u32, MAX_RX_POST,
					       frags_consumed));
	}

	return work_done;
}

static inline void be_update_tx_err(struct be_tx_obj *txo, u8 status)
{
	switch (status) {
	case BE_TX_COMP_HDR_PARSE_ERR:
		tx_stats(txo)->tx_hdr_parse_err++;
		break;
	case BE_TX_COMP_NDMA_ERR:
		tx_stats(txo)->tx_dma_err++;
		break;
	case BE_TX_COMP_ACL_ERR:
		tx_stats(txo)->tx_spoof_check_err++;
		break;
	}
}

static inline void lancer_update_tx_err(struct be_tx_obj *txo, u8 status)
{
	switch (status) {
	case LANCER_TX_COMP_LSO_ERR:
		tx_stats(txo)->tx_tso_err++;
		break;
	case LANCER_TX_COMP_HSW_DROP_MAC_ERR:
	case LANCER_TX_COMP_HSW_DROP_VLAN_ERR:
		tx_stats(txo)->tx_spoof_check_err++;
		break;
	case LANCER_TX_COMP_QINQ_ERR:
		tx_stats(txo)->tx_qinq_err++;
		break;
	case LANCER_TX_COMP_PARITY_ERR:
		tx_stats(txo)->tx_internal_parity_err++;
		break;
	case LANCER_TX_COMP_DMA_ERR:
		tx_stats(txo)->tx_dma_err++;
		break;
	}
}

static void be_process_tx(struct be_adapter *adapter, struct be_tx_obj *txo,
			  int idx)
{
	int num_wrbs = 0, work_done = 0;
	struct be_tx_compl_info *txcp;

	while ((txcp = be_tx_compl_get(txo))) {
		num_wrbs += be_tx_compl_process(adapter, txo, txcp->end_index);
		work_done++;

		if (txcp->status) {
			if (lancer_chip(adapter))
				lancer_update_tx_err(txo, txcp->status);
			else
				be_update_tx_err(txo, txcp->status);
		}
	}

	if (work_done) {
		be_cq_notify(adapter, txo->cq.id, true, work_done);
		atomic_sub(num_wrbs, &txo->q.used);

		/* As Tx wrbs have been freed up, wake up netdev queue
		 * if it was stopped due to lack of tx wrbs.  */
		if (__netif_subqueue_stopped(adapter->netdev, idx) &&
		    be_can_txq_wake(txo)) {
			netif_wake_subqueue(adapter->netdev, idx);
		}

		u64_stats_update_begin(&tx_stats(txo)->sync_compl);
		tx_stats(txo)->tx_compl += work_done;
		u64_stats_update_end(&tx_stats(txo)->sync_compl);
	}
}

#ifdef CONFIG_NET_RX_BUSY_POLL
static inline bool be_lock_napi(struct be_eq_obj *eqo)
{
	bool status = true;

	spin_lock(&eqo->lock); /* BH is already disabled */
	if (eqo->state & BE_EQ_LOCKED) {
		WARN_ON(eqo->state & BE_EQ_NAPI);
		eqo->state |= BE_EQ_NAPI_YIELD;
		status = false;
	} else {
		eqo->state = BE_EQ_NAPI;
	}
	spin_unlock(&eqo->lock);
	return status;
}

static inline void be_unlock_napi(struct be_eq_obj *eqo)
{
	spin_lock(&eqo->lock); /* BH is already disabled */

	WARN_ON(eqo->state & (BE_EQ_POLL | BE_EQ_NAPI_YIELD));
	eqo->state = BE_EQ_IDLE;

	spin_unlock(&eqo->lock);
}

static inline bool be_lock_busy_poll(struct be_eq_obj *eqo)
{
	bool status = true;

	spin_lock_bh(&eqo->lock);
	if (eqo->state & BE_EQ_LOCKED) {
		eqo->state |= BE_EQ_POLL_YIELD;
		status = false;
	} else {
		eqo->state |= BE_EQ_POLL;
	}
	spin_unlock_bh(&eqo->lock);
	return status;
}

static inline void be_unlock_busy_poll(struct be_eq_obj *eqo)
{
	spin_lock_bh(&eqo->lock);

	WARN_ON(eqo->state & (BE_EQ_NAPI));
	eqo->state = BE_EQ_IDLE;

	spin_unlock_bh(&eqo->lock);
}

static inline void be_enable_busy_poll(struct be_eq_obj *eqo)
{
	spin_lock_init(&eqo->lock);
	eqo->state = BE_EQ_IDLE;
}

static inline void be_disable_busy_poll(struct be_eq_obj *eqo)
{
	local_bh_disable();

	/* It's enough to just acquire napi lock on the eqo to stop
	 * be_busy_poll() from processing any queueus.
	 */
	while (!be_lock_napi(eqo))
		mdelay(1);

	local_bh_enable();
}

#else /* CONFIG_NET_RX_BUSY_POLL */

static inline bool be_lock_napi(struct be_eq_obj *eqo)
{
	return true;
}

static inline void be_unlock_napi(struct be_eq_obj *eqo)
{
}

static inline bool be_lock_busy_poll(struct be_eq_obj *eqo)
{
	return false;
}

static inline void be_unlock_busy_poll(struct be_eq_obj *eqo)
{
}

static inline void be_enable_busy_poll(struct be_eq_obj *eqo)
{
}

static inline void be_disable_busy_poll(struct be_eq_obj *eqo)
{
}
#endif /* CONFIG_NET_RX_BUSY_POLL */

int be_poll(struct napi_struct *napi, int budget)
{
	struct be_eq_obj *eqo = container_of(napi, struct be_eq_obj, napi);
	struct be_adapter *adapter = eqo->adapter;
	int max_work = 0, work, i, num_evts;
	struct be_rx_obj *rxo;
	struct be_tx_obj *txo;
	u32 mult_enc = 0;

	num_evts = events_get(eqo);

	for_all_tx_queues_on_eq(adapter, eqo, txo, i)
		be_process_tx(adapter, txo, i);

	if (be_lock_napi(eqo)) {
		/* This loop will iterate twice for EQ0 in which
		 * completions of the last RXQ (default one) are also processed
		 * For other EQs the loop iterates only once
		 */
		for_all_rx_queues_on_eq(adapter, eqo, rxo, i) {
			work = be_process_rx(rxo, napi, budget, NAPI_POLLING);
			max_work = max(work, max_work);
		}
		be_unlock_napi(eqo);
	} else {
		max_work = budget;
	}

	if (is_mcc_eqo(eqo))
		be_process_mcc(adapter);

	if (max_work < budget) {
		napi_complete(napi);

		/* Skyhawk EQ_DB has a provision to set the rearm to interrupt
		 * delay via a delay multiplier encoding value
		 */
		if (skyhawk_chip(adapter))
			mult_enc = be_get_eq_delay_mult_enc(eqo);

		be_eq_notify(adapter, eqo->q.id, true, false, num_evts,
			     mult_enc);
	} else {
		/* As we'll continue in polling mode, count and clear events */
		be_eq_notify(adapter, eqo->q.id, false, false, num_evts, 0);
	}
	return max_work;
}

#ifdef CONFIG_NET_RX_BUSY_POLL
static int be_busy_poll(struct napi_struct *napi)
{
	struct be_eq_obj *eqo = container_of(napi, struct be_eq_obj, napi);
	struct be_adapter *adapter = eqo->adapter;
	struct be_rx_obj *rxo;
	int i, work = 0;

	if (!be_lock_busy_poll(eqo))
		return LL_FLUSH_BUSY;

	for_all_rx_queues_on_eq(adapter, eqo, rxo, i) {
		work = be_process_rx(rxo, napi, 4, BUSY_POLLING);
		if (work)
			break;
	}

	be_unlock_busy_poll(eqo);
	return work;
}
#endif

void be_detect_error(struct be_adapter *adapter)
{
	u32 ue_lo = 0, ue_hi = 0, ue_lo_mask = 0, ue_hi_mask = 0;
	u32 sliport_status = 0, sliport_err1 = 0, sliport_err2 = 0;
	u32 i;
	struct device *dev = &adapter->pdev->dev;

	if (be_check_error(adapter, BE_ERROR_HW))
		return;

	if (lancer_chip(adapter)) {
		sliport_status = ioread32(adapter->db + SLIPORT_STATUS_OFFSET);
		if (sliport_status & SLIPORT_STATUS_ERR_MASK) {
			be_set_error(adapter, BE_ERROR_UE);
			sliport_err1 = ioread32(adapter->db +
						SLIPORT_ERROR1_OFFSET);
			sliport_err2 = ioread32(adapter->db +
						SLIPORT_ERROR2_OFFSET);
			/* Do not log error messages if its a FW reset */
			if (sliport_err1 == SLIPORT_ERROR_FW_RESET1 &&
			    sliport_err2 == SLIPORT_ERROR_FW_RESET2) {
				dev_info(dev, "Firmware update in progress\n");
			} else {
				dev_err(dev, "Error detected in the card\n");
				dev_err(dev, "ERR: sliport status 0x%x\n",
					sliport_status);
				dev_err(dev, "ERR: sliport error1 0x%x\n",
					sliport_err1);
				dev_err(dev, "ERR: sliport error2 0x%x\n",
					sliport_err2);
			}
		}
	} else {
		ue_lo = ioread32(adapter->pcicfg + PCICFG_UE_STATUS_LOW);
		ue_hi = ioread32(adapter->pcicfg + PCICFG_UE_STATUS_HIGH);
		ue_lo_mask = ioread32(adapter->pcicfg +
				      PCICFG_UE_STATUS_LOW_MASK);
		ue_hi_mask = ioread32(adapter->pcicfg +
				      PCICFG_UE_STATUS_HI_MASK);

		ue_lo = (ue_lo & ~ue_lo_mask);
		ue_hi = (ue_hi & ~ue_hi_mask);

		/* On certain platforms BE hardware can indicate spurious UEs.
		 * Allow HW to stop working completely in case of a real UE.
		 * Hence not setting the hw_error for UE detection.
		 */

		if (ue_lo || ue_hi) {
			dev_err(dev,
				"Unrecoverable Error detected in the adapter");
			dev_err(dev, "Please reboot server to recover");
			if (skyhawk_chip(adapter))
				be_set_error(adapter, BE_ERROR_UE);

			for (i = 0; ue_lo; ue_lo >>= 1, i++) {
				if (ue_lo & 1)
					dev_err(dev, "UE: %s bit set\n",
						ue_status_low_desc[i]);
			}
			for (i = 0; ue_hi; ue_hi >>= 1, i++) {
				if (ue_hi & 1)
					dev_err(dev, "UE: %s bit set\n",
						ue_status_hi_desc[i]);
			}
		}
	}
}

static void be_msix_disable(struct be_adapter *adapter)
{
	if (msix_enabled(adapter)) {
		pci_disable_msix(adapter->pdev);
		adapter->num_msix_vec = 0;
		adapter->num_msix_roce_vec = 0;
	}
}

static int be_msix_enable(struct be_adapter *adapter)
{
	int i, num_vec;
	struct device *dev = &adapter->pdev->dev;

	/* If RoCE is supported, program the max number of NIC vectors that
	 * may be configured via set-channels, along with vectors needed for
	 * RoCe. Else, just program the number we'll use initially.
	 */
	if (be_roce_supported(adapter))
		num_vec = min_t(int, 2 * be_max_eqs(adapter),
				2 * num_online_cpus());
	else
		num_vec = adapter->cfg_num_qs;

	for (i = 0; i < num_vec; i++)
		adapter->msix_entries[i].entry = i;

	num_vec = pci_enable_msix_range(adapter->pdev, adapter->msix_entries,
					MIN_MSIX_VECTORS, num_vec);
	if (num_vec < 0)
		goto fail;

	if (be_roce_supported(adapter) && num_vec > MIN_MSIX_VECTORS) {
		adapter->num_msix_roce_vec = num_vec / 2;
		dev_info(dev, "enabled %d MSI-x vector(s) for RoCE\n",
			 adapter->num_msix_roce_vec);
	}

	adapter->num_msix_vec = num_vec - adapter->num_msix_roce_vec;

	dev_info(dev, "enabled %d MSI-x vector(s) for NIC\n",
		 adapter->num_msix_vec);
	return 0;

fail:
	dev_warn(dev, "MSIx enable failed\n");

	/* INTx is not supported in VFs, so fail probe if enable_msix fails */
	if (be_virtfn(adapter))
		return num_vec;
	return 0;
}

static inline int be_msix_vec_get(struct be_adapter *adapter,
				  struct be_eq_obj *eqo)
{
	return adapter->msix_entries[eqo->msix_idx].vector;
}

static int be_msix_register(struct be_adapter *adapter)
{
	struct net_device *netdev = adapter->netdev;
	struct be_eq_obj *eqo;
	int status, i, vec;

	for_all_evt_queues(adapter, eqo, i) {
		sprintf(eqo->desc, "%s-q%d", netdev->name, i);
		vec = be_msix_vec_get(adapter, eqo);
		status = request_irq(vec, be_msix, 0, eqo->desc, eqo);
		if (status)
			goto err_msix;

		irq_set_affinity_hint(vec, eqo->affinity_mask);
	}

	return 0;
err_msix:
	for (i--; i >= 0; i--) {
		eqo = &adapter->eq_obj[i];
		free_irq(be_msix_vec_get(adapter, eqo), eqo);
	}
	dev_warn(&adapter->pdev->dev, "MSIX Request IRQ failed - err %d\n",
		 status);
	be_msix_disable(adapter);
	return status;
}

static int be_irq_register(struct be_adapter *adapter)
{
	struct net_device *netdev = adapter->netdev;
	int status;

	if (msix_enabled(adapter)) {
		status = be_msix_register(adapter);
		if (status == 0)
			goto done;
		/* INTx is not supported for VF */
		if (be_virtfn(adapter))
			return status;
	}

	/* INTx: only the first EQ is used */
	netdev->irq = adapter->pdev->irq;
	status = request_irq(netdev->irq, be_intx, IRQF_SHARED, netdev->name,
			     &adapter->eq_obj[0]);
	if (status) {
		dev_err(&adapter->pdev->dev,
			"INTx request IRQ failed - err %d\n", status);
		return status;
	}
done:
	adapter->isr_registered = true;
	return 0;
}

static void be_irq_unregister(struct be_adapter *adapter)
{
	struct net_device *netdev = adapter->netdev;
	struct be_eq_obj *eqo;
	int i, vec;

	if (!adapter->isr_registered)
		return;

	/* INTx */
	if (!msix_enabled(adapter)) {
		free_irq(netdev->irq, &adapter->eq_obj[0]);
		goto done;
	}

	/* MSIx */
	for_all_evt_queues(adapter, eqo, i) {
		vec = be_msix_vec_get(adapter, eqo);
		irq_set_affinity_hint(vec, NULL);
		free_irq(vec, eqo);
	}

done:
	adapter->isr_registered = false;
}

static void be_rx_qs_destroy(struct be_adapter *adapter)
{
	struct be_queue_info *q;
	struct be_rx_obj *rxo;
	int i;

	for_all_rx_queues(adapter, rxo, i) {
		q = &rxo->q;
		if (q->created) {
			/* If RXQs are destroyed while in an "out of buffer"
			 * state, there is a possibility of an HW stall on
			 * Lancer. So, post 64 buffers to each queue to relieve
			 * the "out of buffer" condition.
			 * Make sure there's space in the RXQ before posting.
			 */
			if (lancer_chip(adapter)) {
				be_rx_cq_clean(rxo);
				if (atomic_read(&q->used) == 0)
					be_post_rx_frags(rxo, GFP_KERNEL,
							 MAX_RX_POST);
			}

			be_cmd_rxq_destroy(adapter, q);
			be_rx_cq_clean(rxo);
			be_rxq_clean(rxo);
		}
		be_queue_free(adapter, q);
	}
}

static void be_disable_if_filters(struct be_adapter *adapter)
{
	be_cmd_pmac_del(adapter, adapter->if_handle,
			adapter->pmac_id[0], 0);

	be_clear_uc_list(adapter);

	/* The IFACE flags are enabled in the open path and cleared
	 * in the close path. When a VF gets detached from the host and
	 * assigned to a VM the following happens:
	 *	- VF's IFACE flags get cleared in the detach path
	 *	- IFACE create is issued by the VF in the attach path
	 * Due to a bug in the BE3/Skyhawk-R FW
	 * (Lancer FW doesn't have the bug), the IFACE capability flags
	 * specified along with the IFACE create cmd issued by a VF are not
	 * honoured by FW.  As a consequence, if a *new* driver
	 * (that enables/disables IFACE flags in open/close)
	 * is loaded in the host and an *old* driver is * used by a VM/VF,
	 * the IFACE gets created *without* the needed flags.
	 * To avoid this, disable RX-filter flags only for Lancer.
	 */
	if (lancer_chip(adapter)) {
		be_cmd_rx_filter(adapter, BE_IF_ALL_FILT_FLAGS, OFF);
		adapter->if_flags &= ~BE_IF_ALL_FILT_FLAGS;
	}
}

static int be_close(struct net_device *netdev)
{
	struct be_adapter *adapter = netdev_priv(netdev);
	struct be_eq_obj *eqo;
	int i;

	/* This protection is needed as be_close() may be called even when the
	 * adapter is in cleared state (after eeh perm failure)
	 */
	if (!(adapter->flags & BE_FLAGS_SETUP_DONE))
		return 0;

	be_disable_if_filters(adapter);

	if (adapter->flags & BE_FLAGS_NAPI_ENABLED) {
		for_all_evt_queues(adapter, eqo, i) {
			napi_disable(&eqo->napi);
			be_disable_busy_poll(eqo);
		}
		adapter->flags &= ~BE_FLAGS_NAPI_ENABLED;
	}

	be_async_mcc_disable(adapter);

	/* Wait for all pending tx completions to arrive so that
	 * all tx skbs are freed.
	 */
	netif_tx_disable(netdev);
	be_tx_compl_clean(adapter);

	be_rx_qs_destroy(adapter);

	for_all_evt_queues(adapter, eqo, i) {
		if (msix_enabled(adapter))
			synchronize_irq(be_msix_vec_get(adapter, eqo));
		else
			synchronize_irq(netdev->irq);
		be_eq_clean(eqo);
	}

	be_irq_unregister(adapter);

	return 0;
}

static int be_rx_qs_create(struct be_adapter *adapter)
{
	struct rss_info *rss = &adapter->rss_info;
	u8 rss_key[RSS_HASH_KEY_LEN];
	struct be_rx_obj *rxo;
	int rc, i, j;

	for_all_rx_queues(adapter, rxo, i) {
		rc = be_queue_alloc(adapter, &rxo->q, RX_Q_LEN,
				    sizeof(struct be_eth_rx_d));
		if (rc)
			return rc;
	}

	if (adapter->need_def_rxq || !adapter->num_rss_qs) {
		rxo = default_rxo(adapter);
		rc = be_cmd_rxq_create(adapter, &rxo->q, rxo->cq.id,
				       rx_frag_size, adapter->if_handle,
				       false, &rxo->rss_id);
		if (rc)
			return rc;
	}

	for_all_rss_queues(adapter, rxo, i) {
		rc = be_cmd_rxq_create(adapter, &rxo->q, rxo->cq.id,
				       rx_frag_size, adapter->if_handle,
				       true, &rxo->rss_id);
		if (rc)
			return rc;
	}

	if (be_multi_rxq(adapter)) {
		for (j = 0; j < RSS_INDIR_TABLE_LEN; j += adapter->num_rss_qs) {
			for_all_rss_queues(adapter, rxo, i) {
				if ((j + i) >= RSS_INDIR_TABLE_LEN)
					break;
				rss->rsstable[j + i] = rxo->rss_id;
				rss->rss_queue[j + i] = i;
			}
		}
		rss->rss_flags = RSS_ENABLE_TCP_IPV4 | RSS_ENABLE_IPV4 |
			RSS_ENABLE_TCP_IPV6 | RSS_ENABLE_IPV6;

		if (!BEx_chip(adapter))
			rss->rss_flags |= RSS_ENABLE_UDP_IPV4 |
				RSS_ENABLE_UDP_IPV6;
	} else {
		/* Disable RSS, if only default RX Q is created */
		rss->rss_flags = RSS_ENABLE_NONE;
	}

	netdev_rss_key_fill(rss_key, RSS_HASH_KEY_LEN);
	rc = be_cmd_rss_config(adapter, rss->rsstable, rss->rss_flags,
			       RSS_INDIR_TABLE_LEN, rss_key);
	if (rc) {
		rss->rss_flags = RSS_ENABLE_NONE;
		return rc;
	}

	memcpy(rss->rss_hkey, rss_key, RSS_HASH_KEY_LEN);

	/* Post 1 less than RXQ-len to avoid head being equal to tail,
	 * which is a queue empty condition
	 */
	for_all_rx_queues(adapter, rxo, i)
		be_post_rx_frags(rxo, GFP_KERNEL, RX_Q_LEN - 1);

	return 0;
}

static int be_enable_if_filters(struct be_adapter *adapter)
{
	int status;

	status = be_cmd_rx_filter(adapter, BE_IF_EN_FLAGS, ON);
	if (status)
		return status;

	/* For BE3 VFs, the PF programs the initial MAC address */
	if (!(BEx_chip(adapter) && be_virtfn(adapter))) {
		status = be_cmd_pmac_add(adapter, adapter->netdev->dev_addr,
					 adapter->if_handle,
					 &adapter->pmac_id[0], 0);
		if (status)
			return status;
	}

	if (adapter->vlans_added)
		be_vid_config(adapter);

	be_set_rx_mode(adapter->netdev);

	return 0;
}

static int be_open(struct net_device *netdev)
{
	struct be_adapter *adapter = netdev_priv(netdev);
	struct be_eq_obj *eqo;
	struct be_rx_obj *rxo;
	struct be_tx_obj *txo;
	u8 link_status;
	int status, i;

	status = be_rx_qs_create(adapter);
	if (status)
		goto err;

	status = be_enable_if_filters(adapter);
	if (status)
		goto err;

	status = be_irq_register(adapter);
	if (status)
		goto err;

	for_all_rx_queues(adapter, rxo, i)
		be_cq_notify(adapter, rxo->cq.id, true, 0);

	for_all_tx_queues(adapter, txo, i)
		be_cq_notify(adapter, txo->cq.id, true, 0);

	be_async_mcc_enable(adapter);

	for_all_evt_queues(adapter, eqo, i) {
		napi_enable(&eqo->napi);
		be_enable_busy_poll(eqo);
		be_eq_notify(adapter, eqo->q.id, true, true, 0, 0);
	}
	adapter->flags |= BE_FLAGS_NAPI_ENABLED;

	status = be_cmd_link_status_query(adapter, NULL, &link_status, 0);
	if (!status)
		be_link_status_update(adapter, link_status);

	netif_tx_start_all_queues(netdev);
#ifdef CONFIG_BE2NET_VXLAN
	if (skyhawk_chip(adapter))
		vxlan_get_rx_port(netdev);
#endif

	return 0;
err:
	be_close(adapter->netdev);
	return -EIO;
}

static int be_setup_wol(struct be_adapter *adapter, bool enable)
{
	struct device *dev = &adapter->pdev->dev;
	struct be_dma_mem cmd;
	u8 mac[ETH_ALEN];
	int status;

	eth_zero_addr(mac);

	cmd.size = sizeof(struct be_cmd_req_acpi_wol_magic_config);
	cmd.va = dma_zalloc_coherent(dev, cmd.size, &cmd.dma, GFP_KERNEL);
	if (!cmd.va)
		return -ENOMEM;

	if (enable) {
		status = pci_write_config_dword(adapter->pdev,
						PCICFG_PM_CONTROL_OFFSET,
						PCICFG_PM_CONTROL_MASK);
		if (status) {
			dev_err(dev, "Could not enable Wake-on-lan\n");
			goto err;
		}
	} else {
		ether_addr_copy(mac, adapter->netdev->dev_addr);
	}

	status = be_cmd_enable_magic_wol(adapter, mac, &cmd);
	pci_enable_wake(adapter->pdev, PCI_D3hot, enable);
	pci_enable_wake(adapter->pdev, PCI_D3cold, enable);
err:
	dma_free_coherent(dev, cmd.size, cmd.va, cmd.dma);
	return status;
}

static void be_vf_eth_addr_generate(struct be_adapter *adapter, u8 *mac)
{
	u32 addr;

	addr = jhash(adapter->netdev->dev_addr, ETH_ALEN, 0);

	mac[5] = (u8)(addr & 0xFF);
	mac[4] = (u8)((addr >> 8) & 0xFF);
	mac[3] = (u8)((addr >> 16) & 0xFF);
	/* Use the OUI from the current MAC address */
	memcpy(mac, adapter->netdev->dev_addr, 3);
}

/*
 * Generate a seed MAC address from the PF MAC Address using jhash.
 * MAC Address for VFs are assigned incrementally starting from the seed.
 * These addresses are programmed in the ASIC by the PF and the VF driver
 * queries for the MAC address during its probe.
 */
static int be_vf_eth_addr_config(struct be_adapter *adapter)
{
	u32 vf;
	int status = 0;
	u8 mac[ETH_ALEN];
	struct be_vf_cfg *vf_cfg;

	be_vf_eth_addr_generate(adapter, mac);

	for_all_vfs(adapter, vf_cfg, vf) {
		if (BEx_chip(adapter))
			status = be_cmd_pmac_add(adapter, mac,
						 vf_cfg->if_handle,
						 &vf_cfg->pmac_id, vf + 1);
		else
			status = be_cmd_set_mac(adapter, mac, vf_cfg->if_handle,
						vf + 1);

		if (status)
			dev_err(&adapter->pdev->dev,
				"Mac address assignment failed for VF %d\n",
				vf);
		else
			memcpy(vf_cfg->mac_addr, mac, ETH_ALEN);

		mac[5] += 1;
	}
	return status;
}

static int be_vfs_mac_query(struct be_adapter *adapter)
{
	int status, vf;
	u8 mac[ETH_ALEN];
	struct be_vf_cfg *vf_cfg;

	for_all_vfs(adapter, vf_cfg, vf) {
		status = be_cmd_get_active_mac(adapter, vf_cfg->pmac_id,
					       mac, vf_cfg->if_handle,
					       false, vf+1);
		if (status)
			return status;
		memcpy(vf_cfg->mac_addr, mac, ETH_ALEN);
	}
	return 0;
}

static void be_vf_clear(struct be_adapter *adapter)
{
	struct be_vf_cfg *vf_cfg;
	u32 vf;

	if (pci_vfs_assigned(adapter->pdev)) {
		dev_warn(&adapter->pdev->dev,
			 "VFs are assigned to VMs: not disabling VFs\n");
		goto done;
	}

	pci_disable_sriov(adapter->pdev);

	for_all_vfs(adapter, vf_cfg, vf) {
		if (BEx_chip(adapter))
			be_cmd_pmac_del(adapter, vf_cfg->if_handle,
					vf_cfg->pmac_id, vf + 1);
		else
			be_cmd_set_mac(adapter, NULL, vf_cfg->if_handle,
				       vf + 1);

		be_cmd_if_destroy(adapter, vf_cfg->if_handle, vf + 1);
	}
done:
	kfree(adapter->vf_cfg);
	adapter->num_vfs = 0;
	adapter->flags &= ~BE_FLAGS_SRIOV_ENABLED;
}

static void be_clear_queues(struct be_adapter *adapter)
{
	be_mcc_queues_destroy(adapter);
	be_rx_cqs_destroy(adapter);
	be_tx_queues_destroy(adapter);
	be_evt_queues_destroy(adapter);
}

static void be_cancel_worker(struct be_adapter *adapter)
{
	if (adapter->flags & BE_FLAGS_WORKER_SCHEDULED) {
		cancel_delayed_work_sync(&adapter->work);
		adapter->flags &= ~BE_FLAGS_WORKER_SCHEDULED;
	}
}

static void be_cancel_err_detection(struct be_adapter *adapter)
{
	if (adapter->flags & BE_FLAGS_ERR_DETECTION_SCHEDULED) {
		cancel_delayed_work_sync(&adapter->be_err_detection_work);
		adapter->flags &= ~BE_FLAGS_ERR_DETECTION_SCHEDULED;
	}
}

#ifdef CONFIG_BE2NET_VXLAN
static void be_disable_vxlan_offloads(struct be_adapter *adapter)
{
	struct net_device *netdev = adapter->netdev;

	if (adapter->flags & BE_FLAGS_VXLAN_OFFLOADS)
		be_cmd_manage_iface(adapter, adapter->if_handle,
				    OP_CONVERT_TUNNEL_TO_NORMAL);

	if (adapter->vxlan_port)
		be_cmd_set_vxlan_port(adapter, 0);

	adapter->flags &= ~BE_FLAGS_VXLAN_OFFLOADS;
	adapter->vxlan_port = 0;

	netdev->hw_enc_features = 0;
	netdev->hw_features &= ~(NETIF_F_GSO_UDP_TUNNEL);
	netdev->features &= ~(NETIF_F_GSO_UDP_TUNNEL);
}
#endif

static u16 be_calculate_vf_qs(struct be_adapter *adapter, u16 num_vfs)
{
	struct be_resources res = adapter->pool_res;
	u16 num_vf_qs = 1;

	/* Distribute the queue resources equally among the PF and it's VFs
	 * Do not distribute queue resources in multi-channel configuration.
	 */
	if (num_vfs && !be_is_mc(adapter)) {
		/* If number of VFs requested is 8 less than max supported,
		 * assign 8 queue pairs to the PF and divide the remaining
		 * resources evenly among the VFs
		 */
		if (num_vfs < (be_max_vfs(adapter) - 8))
			num_vf_qs = (res.max_rss_qs - 8) / num_vfs;
		else
			num_vf_qs = res.max_rss_qs / num_vfs;

		/* Skyhawk-R chip supports only MAX_RSS_IFACES RSS capable
		 * interfaces per port. Provide RSS on VFs, only if number
		 * of VFs requested is less than MAX_RSS_IFACES limit.
		 */
		if (num_vfs >= MAX_RSS_IFACES)
			num_vf_qs = 1;
	}
	return num_vf_qs;
}

static int be_clear(struct be_adapter *adapter)
{
	struct pci_dev *pdev = adapter->pdev;
	u16 num_vf_qs;

	be_cancel_worker(adapter);

	if (sriov_enabled(adapter))
		be_vf_clear(adapter);

	/* Re-configure FW to distribute resources evenly across max-supported
	 * number of VFs, only when VFs are not already enabled.
	 */
	if (skyhawk_chip(adapter) && be_physfn(adapter) &&
	    !pci_vfs_assigned(pdev)) {
		num_vf_qs = be_calculate_vf_qs(adapter,
					       pci_sriov_get_totalvfs(pdev));
		be_cmd_set_sriov_config(adapter, adapter->pool_res,
					pci_sriov_get_totalvfs(pdev),
					num_vf_qs);
	}

#ifdef CONFIG_BE2NET_VXLAN
	be_disable_vxlan_offloads(adapter);
#endif
	kfree(adapter->pmac_id);
	adapter->pmac_id = NULL;

	be_cmd_if_destroy(adapter, adapter->if_handle,  0);

	be_clear_queues(adapter);

	be_msix_disable(adapter);
	adapter->flags &= ~BE_FLAGS_SETUP_DONE;
	return 0;
}

static int be_vfs_if_create(struct be_adapter *adapter)
{
	struct be_resources res = {0};
	u32 cap_flags, en_flags, vf;
	struct be_vf_cfg *vf_cfg;
	int status;

	/* If a FW profile exists, then cap_flags are updated */
	cap_flags = BE_IF_FLAGS_UNTAGGED | BE_IF_FLAGS_BROADCAST |
		    BE_IF_FLAGS_MULTICAST | BE_IF_FLAGS_PASS_L3L4_ERRORS;

	for_all_vfs(adapter, vf_cfg, vf) {
		if (!BE3_chip(adapter)) {
			status = be_cmd_get_profile_config(adapter, &res,
							   RESOURCE_LIMITS,
							   vf + 1);
			if (!status) {
				cap_flags = res.if_cap_flags;
				/* Prevent VFs from enabling VLAN promiscuous
				 * mode
				 */
				cap_flags &= ~BE_IF_FLAGS_VLAN_PROMISCUOUS;
			}
		}

		en_flags = cap_flags & (BE_IF_FLAGS_UNTAGGED |
					BE_IF_FLAGS_BROADCAST |
					BE_IF_FLAGS_MULTICAST |
					BE_IF_FLAGS_PASS_L3L4_ERRORS);
		status = be_cmd_if_create(adapter, cap_flags, en_flags,
					  &vf_cfg->if_handle, vf + 1);
		if (status)
			return status;
	}

	return 0;
}

static int be_vf_setup_init(struct be_adapter *adapter)
{
	struct be_vf_cfg *vf_cfg;
	int vf;

	adapter->vf_cfg = kcalloc(adapter->num_vfs, sizeof(*vf_cfg),
				  GFP_KERNEL);
	if (!adapter->vf_cfg)
		return -ENOMEM;

	for_all_vfs(adapter, vf_cfg, vf) {
		vf_cfg->if_handle = -1;
		vf_cfg->pmac_id = -1;
	}
	return 0;
}

static int be_vf_setup(struct be_adapter *adapter)
{
	struct device *dev = &adapter->pdev->dev;
	struct be_vf_cfg *vf_cfg;
	int status, old_vfs, vf;
	bool spoofchk;

	old_vfs = pci_num_vf(adapter->pdev);

	status = be_vf_setup_init(adapter);
	if (status)
		goto err;

	if (old_vfs) {
		for_all_vfs(adapter, vf_cfg, vf) {
			status = be_cmd_get_if_id(adapter, vf_cfg, vf);
			if (status)
				goto err;
		}

		status = be_vfs_mac_query(adapter);
		if (status)
			goto err;
	} else {
		status = be_vfs_if_create(adapter);
		if (status)
			goto err;

		status = be_vf_eth_addr_config(adapter);
		if (status)
			goto err;
	}

	for_all_vfs(adapter, vf_cfg, vf) {
		/* Allow VFs to programs MAC/VLAN filters */
		status = be_cmd_get_fn_privileges(adapter, &vf_cfg->privileges,
						  vf + 1);
		if (!status && !(vf_cfg->privileges & BE_PRIV_FILTMGMT)) {
			status = be_cmd_set_fn_privileges(adapter,
							  vf_cfg->privileges |
							  BE_PRIV_FILTMGMT,
							  vf + 1);
			if (!status) {
				vf_cfg->privileges |= BE_PRIV_FILTMGMT;
				dev_info(dev, "VF%d has FILTMGMT privilege\n",
					 vf);
			}
		}

		/* Allow full available bandwidth */
		if (!old_vfs)
			be_cmd_config_qos(adapter, 0, 0, vf + 1);

		status = be_cmd_get_hsw_config(adapter, NULL, vf + 1,
					       vf_cfg->if_handle, NULL,
					       &spoofchk);
		if (!status)
			vf_cfg->spoofchk = spoofchk;

		if (!old_vfs) {
			be_cmd_enable_vf(adapter, vf + 1);
			be_cmd_set_logical_link_config(adapter,
						       IFLA_VF_LINK_STATE_AUTO,
						       vf+1);
		}
	}

	if (!old_vfs) {
		status = pci_enable_sriov(adapter->pdev, adapter->num_vfs);
		if (status) {
			dev_err(dev, "SRIOV enable failed\n");
			adapter->num_vfs = 0;
			goto err;
		}
	}

	adapter->flags |= BE_FLAGS_SRIOV_ENABLED;
	return 0;
err:
	dev_err(dev, "VF setup failed\n");
	be_vf_clear(adapter);
	return status;
}

/* Converting function_mode bits on BE3 to SH mc_type enums */

static u8 be_convert_mc_type(u32 function_mode)
{
	if (function_mode & VNIC_MODE && function_mode & QNQ_MODE)
		return vNIC1;
	else if (function_mode & QNQ_MODE)
		return FLEX10;
	else if (function_mode & VNIC_MODE)
		return vNIC2;
	else if (function_mode & UMC_ENABLED)
		return UMC;
	else
		return MC_NONE;
}

/* On BE2/BE3 FW does not suggest the supported limits */
static void BEx_get_resources(struct be_adapter *adapter,
			      struct be_resources *res)
{
	bool use_sriov = adapter->num_vfs ? 1 : 0;

	if (be_physfn(adapter))
		res->max_uc_mac = BE_UC_PMAC_COUNT;
	else
		res->max_uc_mac = BE_VF_UC_PMAC_COUNT;

	adapter->mc_type = be_convert_mc_type(adapter->function_mode);

	if (be_is_mc(adapter)) {
		/* Assuming that there are 4 channels per port,
		 * when multi-channel is enabled
		 */
		if (be_is_qnq_mode(adapter))
			res->max_vlans = BE_NUM_VLANS_SUPPORTED/8;
		else
			/* In a non-qnq multichannel mode, the pvid
			 * takes up one vlan entry
			 */
			res->max_vlans = (BE_NUM_VLANS_SUPPORTED / 4) - 1;
	} else {
		res->max_vlans = BE_NUM_VLANS_SUPPORTED;
	}

	res->max_mcast_mac = BE_MAX_MC;

	/* 1) For BE3 1Gb ports, FW does not support multiple TXQs
	 * 2) Create multiple TX rings on a BE3-R multi-channel interface
	 *    *only* if it is RSS-capable.
	 */
	if (BE2_chip(adapter) || use_sriov ||  (adapter->port_num > 1) ||
	    be_virtfn(adapter) ||
	    (be_is_mc(adapter) &&
	     !(adapter->function_caps & BE_FUNCTION_CAPS_RSS))) {
		res->max_tx_qs = 1;
	} else if (adapter->function_caps & BE_FUNCTION_CAPS_SUPER_NIC) {
		struct be_resources super_nic_res = {0};

		/* On a SuperNIC profile, the driver needs to use the
		 * GET_PROFILE_CONFIG cmd to query the per-function TXQ limits
		 */
		be_cmd_get_profile_config(adapter, &super_nic_res,
					  RESOURCE_LIMITS, 0);
		/* Some old versions of BE3 FW don't report max_tx_qs value */
		res->max_tx_qs = super_nic_res.max_tx_qs ? : BE3_MAX_TX_QS;
	} else {
		res->max_tx_qs = BE3_MAX_TX_QS;
	}

	if ((adapter->function_caps & BE_FUNCTION_CAPS_RSS) &&
	    !use_sriov && be_physfn(adapter))
		res->max_rss_qs = (adapter->be3_native) ?
					   BE3_MAX_RSS_QS : BE2_MAX_RSS_QS;
	res->max_rx_qs = res->max_rss_qs + 1;

	if (be_physfn(adapter))
		res->max_evt_qs = (be_max_vfs(adapter) > 0) ?
					BE3_SRIOV_MAX_EVT_QS : BE3_MAX_EVT_QS;
	else
		res->max_evt_qs = 1;

	res->if_cap_flags = BE_IF_CAP_FLAGS_WANT;
	res->if_cap_flags &= ~BE_IF_FLAGS_DEFQ_RSS;
	if (!(adapter->function_caps & BE_FUNCTION_CAPS_RSS))
		res->if_cap_flags &= ~BE_IF_FLAGS_RSS;
}

static void be_setup_init(struct be_adapter *adapter)
{
	adapter->vlan_prio_bmap = 0xff;
	adapter->phy.link_speed = -1;
	adapter->if_handle = -1;
	adapter->be3_native = false;
	adapter->if_flags = 0;
	if (be_physfn(adapter))
		adapter->cmd_privileges = MAX_PRIVILEGES;
	else
		adapter->cmd_privileges = MIN_PRIVILEGES;
}

static int be_get_sriov_config(struct be_adapter *adapter)
{
	struct be_resources res = {0};
	int max_vfs, old_vfs;

	be_cmd_get_profile_config(adapter, &res, RESOURCE_LIMITS, 0);

	/* Some old versions of BE3 FW don't report max_vfs value */
	if (BE3_chip(adapter) && !res.max_vfs) {
		max_vfs = pci_sriov_get_totalvfs(adapter->pdev);
		res.max_vfs = max_vfs > 0 ? min(MAX_VFS, max_vfs) : 0;
	}

	adapter->pool_res = res;

	/* If during previous unload of the driver, the VFs were not disabled,
	 * then we cannot rely on the PF POOL limits for the TotalVFs value.
	 * Instead use the TotalVFs value stored in the pci-dev struct.
	 */
	old_vfs = pci_num_vf(adapter->pdev);
	if (old_vfs) {
		dev_info(&adapter->pdev->dev, "%d VFs are already enabled\n",
			 old_vfs);

		adapter->pool_res.max_vfs =
			pci_sriov_get_totalvfs(adapter->pdev);
		adapter->num_vfs = old_vfs;
	}

	return 0;
}

static void be_alloc_sriov_res(struct be_adapter *adapter)
{
	int old_vfs = pci_num_vf(adapter->pdev);
	u16 num_vf_qs;
	int status;

	be_get_sriov_config(adapter);

	if (!old_vfs)
		pci_sriov_set_totalvfs(adapter->pdev, be_max_vfs(adapter));

	/* When the HW is in SRIOV capable configuration, the PF-pool
	 * resources are given to PF during driver load, if there are no
	 * old VFs. This facility is not available in BE3 FW.
	 * Also, this is done by FW in Lancer chip.
	 */
	if (skyhawk_chip(adapter) && be_max_vfs(adapter) && !old_vfs) {
		num_vf_qs = be_calculate_vf_qs(adapter, 0);
		status = be_cmd_set_sriov_config(adapter, adapter->pool_res, 0,
						 num_vf_qs);
		if (status)
			dev_err(&adapter->pdev->dev,
				"Failed to optimize SRIOV resources\n");
	}
}

static int be_get_resources(struct be_adapter *adapter)
{
	struct device *dev = &adapter->pdev->dev;
	struct be_resources res = {0};
	int status;

	if (BEx_chip(adapter)) {
		BEx_get_resources(adapter, &res);
		adapter->res = res;
	}

	/* For Lancer, SH etc read per-function resource limits from FW.
	 * GET_FUNC_CONFIG returns per function guaranteed limits.
	 * GET_PROFILE_CONFIG returns PCI-E related limits PF-pool limits
	 */
	if (!BEx_chip(adapter)) {
		status = be_cmd_get_func_config(adapter, &res);
		if (status)
			return status;

		/* If a deafault RXQ must be created, we'll use up one RSSQ*/
		if (res.max_rss_qs && res.max_rss_qs == res.max_rx_qs &&
		    !(res.if_cap_flags & BE_IF_FLAGS_DEFQ_RSS))
			res.max_rss_qs -= 1;

		/* If RoCE may be enabled stash away half the EQs for RoCE */
		if (be_roce_supported(adapter))
			res.max_evt_qs /= 2;
		adapter->res = res;
	}

	/* If FW supports RSS default queue, then skip creating non-RSS
	 * queue for non-IP traffic.
	 */
	adapter->need_def_rxq = (be_if_cap_flags(adapter) &
				 BE_IF_FLAGS_DEFQ_RSS) ? 0 : 1;

	dev_info(dev, "Max: txqs %d, rxqs %d, rss %d, eqs %d, vfs %d\n",
		 be_max_txqs(adapter), be_max_rxqs(adapter),
		 be_max_rss(adapter), be_max_eqs(adapter),
		 be_max_vfs(adapter));
	dev_info(dev, "Max: uc-macs %d, mc-macs %d, vlans %d\n",
		 be_max_uc(adapter), be_max_mc(adapter),
		 be_max_vlans(adapter));

	/* Sanitize cfg_num_qs based on HW and platform limits */
	adapter->cfg_num_qs = min_t(u16, netif_get_num_default_rss_queues(),
				    be_max_qs(adapter));
	return 0;
}

static int be_get_config(struct be_adapter *adapter)
{
	int status, level;
	u16 profile_id;

	status = be_cmd_query_fw_cfg(adapter);
	if (status)
		return status;

	if (BEx_chip(adapter)) {
		level = be_cmd_get_fw_log_level(adapter);
		adapter->msg_enable =
			level <= FW_LOG_LEVEL_DEFAULT ? NETIF_MSG_HW : 0;
	}

	be_cmd_get_acpi_wol_cap(adapter);

	be_cmd_query_port_name(adapter);

	if (be_physfn(adapter)) {
		status = be_cmd_get_active_profile(adapter, &profile_id);
		if (!status)
			dev_info(&adapter->pdev->dev,
				 "Using profile 0x%x\n", profile_id);
	}

	status = be_get_resources(adapter);
	if (status)
		return status;

	adapter->pmac_id = kcalloc(be_max_uc(adapter),
				   sizeof(*adapter->pmac_id), GFP_KERNEL);
	if (!adapter->pmac_id)
		return -ENOMEM;

	return 0;
}

static int be_mac_setup(struct be_adapter *adapter)
{
	u8 mac[ETH_ALEN];
	int status;

	if (is_zero_ether_addr(adapter->netdev->dev_addr)) {
		status = be_cmd_get_perm_mac(adapter, mac);
		if (status)
			return status;

		memcpy(adapter->netdev->dev_addr, mac, ETH_ALEN);
		memcpy(adapter->netdev->perm_addr, mac, ETH_ALEN);
	}

	return 0;
}

static void be_schedule_worker(struct be_adapter *adapter)
{
	schedule_delayed_work(&adapter->work, msecs_to_jiffies(1000));
	adapter->flags |= BE_FLAGS_WORKER_SCHEDULED;
}

static void be_schedule_err_detection(struct be_adapter *adapter)
{
	schedule_delayed_work(&adapter->be_err_detection_work,
			      msecs_to_jiffies(1000));
	adapter->flags |= BE_FLAGS_ERR_DETECTION_SCHEDULED;
}

static int be_setup_queues(struct be_adapter *adapter)
{
	struct net_device *netdev = adapter->netdev;
	int status;

	status = be_evt_queues_create(adapter);
	if (status)
		goto err;

	status = be_tx_qs_create(adapter);
	if (status)
		goto err;

	status = be_rx_cqs_create(adapter);
	if (status)
		goto err;

	status = be_mcc_queues_create(adapter);
	if (status)
		goto err;

	status = netif_set_real_num_rx_queues(netdev, adapter->num_rx_qs);
	if (status)
		goto err;

	status = netif_set_real_num_tx_queues(netdev, adapter->num_tx_qs);
	if (status)
		goto err;

	return 0;
err:
	dev_err(&adapter->pdev->dev, "queue_setup failed\n");
	return status;
}

int be_update_queues(struct be_adapter *adapter)
{
	struct net_device *netdev = adapter->netdev;
	int status;

	if (netif_running(netdev))
		be_close(netdev);

	be_cancel_worker(adapter);

	/* If any vectors have been shared with RoCE we cannot re-program
	 * the MSIx table.
	 */
	if (!adapter->num_msix_roce_vec)
		be_msix_disable(adapter);

	be_clear_queues(adapter);

	if (!msix_enabled(adapter)) {
		status = be_msix_enable(adapter);
		if (status)
			return status;
	}

	status = be_setup_queues(adapter);
	if (status)
		return status;

	be_schedule_worker(adapter);

	if (netif_running(netdev))
		status = be_open(netdev);

	return status;
}

static inline int fw_major_num(const char *fw_ver)
{
	int fw_major = 0, i;

	i = sscanf(fw_ver, "%d.", &fw_major);
	if (i != 1)
		return 0;

	return fw_major;
}

/* If any VFs are already enabled don't FLR the PF */
static bool be_reset_required(struct be_adapter *adapter)
{
	return pci_num_vf(adapter->pdev) ? false : true;
}

/* Wait for the FW to be ready and perform the required initialization */
static int be_func_init(struct be_adapter *adapter)
{
	int status;

	status = be_fw_wait_ready(adapter);
	if (status)
		return status;

	if (be_reset_required(adapter)) {
		status = be_cmd_reset_function(adapter);
		if (status)
			return status;

		/* Wait for interrupts to quiesce after an FLR */
		msleep(100);

		/* We can clear all errors when function reset succeeds */
		be_clear_error(adapter, BE_CLEAR_ALL);
	}

	/* Tell FW we're ready to fire cmds */
	status = be_cmd_fw_init(adapter);
	if (status)
		return status;

	/* Allow interrupts for other ULPs running on NIC function */
	be_intr_set(adapter, true);

	return 0;
}

static int be_setup(struct be_adapter *adapter)
{
	struct device *dev = &adapter->pdev->dev;
	u32 en_flags;
	int status;

	status = be_func_init(adapter);
	if (status)
		return status;

	be_setup_init(adapter);

	if (!lancer_chip(adapter))
		be_cmd_req_native_mode(adapter);

	/* Need to invoke this cmd first to get the PCI Function Number */
	status = be_cmd_get_cntl_attributes(adapter);
	if (status)
		return status;

	if (!BE2_chip(adapter) && be_physfn(adapter))
		be_alloc_sriov_res(adapter);

	status = be_get_config(adapter);
	if (status)
		goto err;

	status = be_msix_enable(adapter);
	if (status)
		goto err;

	/* will enable all the needed filter flags in be_open() */
	en_flags = BE_IF_FLAGS_RSS | BE_IF_FLAGS_DEFQ_RSS;
	en_flags = en_flags & be_if_cap_flags(adapter);
	status = be_cmd_if_create(adapter, be_if_cap_flags(adapter), en_flags,
				  &adapter->if_handle, 0);
	if (status)
		goto err;

	/* Updating real_num_tx/rx_queues() requires rtnl_lock() */
	rtnl_lock();
	status = be_setup_queues(adapter);
	rtnl_unlock();
	if (status)
		goto err;

	be_cmd_get_fn_privileges(adapter, &adapter->cmd_privileges, 0);

	status = be_mac_setup(adapter);
	if (status)
		goto err;

	be_cmd_get_fw_ver(adapter);
	dev_info(dev, "FW version is %s\n", adapter->fw_ver);

	if (BE2_chip(adapter) && fw_major_num(adapter->fw_ver) < 4) {
		dev_err(dev, "Firmware on card is old(%s), IRQs may not work",
			adapter->fw_ver);
		dev_err(dev, "Please upgrade firmware to version >= 4.0\n");
	}

	status = be_cmd_set_flow_control(adapter, adapter->tx_fc,
					 adapter->rx_fc);
	if (status)
		be_cmd_get_flow_control(adapter, &adapter->tx_fc,
					&adapter->rx_fc);

	dev_info(&adapter->pdev->dev, "HW Flow control - TX:%d RX:%d\n",
		 adapter->tx_fc, adapter->rx_fc);

	if (be_physfn(adapter))
		be_cmd_set_logical_link_config(adapter,
					       IFLA_VF_LINK_STATE_AUTO, 0);

	if (adapter->num_vfs)
		be_vf_setup(adapter);

	status = be_cmd_get_phy_info(adapter);
	if (!status && be_pause_supported(adapter))
		adapter->phy.fc_autoneg = 1;

	be_schedule_worker(adapter);
	adapter->flags |= BE_FLAGS_SETUP_DONE;
	return 0;
err:
	be_clear(adapter);
	return status;
}

#ifdef CONFIG_NET_POLL_CONTROLLER
static void be_netpoll(struct net_device *netdev)
{
	struct be_adapter *adapter = netdev_priv(netdev);
	struct be_eq_obj *eqo;
	int i;

	for_all_evt_queues(adapter, eqo, i) {
		be_eq_notify(eqo->adapter, eqo->q.id, false, true, 0, 0);
		napi_schedule(&eqo->napi);
	}
}
#endif

static char flash_cookie[2][16] = {"*** SE FLAS", "H DIRECTORY *** "};

static bool phy_flashing_required(struct be_adapter *adapter)
{
	return (adapter->phy.phy_type == PHY_TYPE_TN_8022 &&
		adapter->phy.interface_type == PHY_TYPE_BASET_10GB);
}

static bool is_comp_in_ufi(struct be_adapter *adapter,
			   struct flash_section_info *fsec, int type)
{
	int i = 0, img_type = 0;
	struct flash_section_info_g2 *fsec_g2 = NULL;

	if (BE2_chip(adapter))
		fsec_g2 = (struct flash_section_info_g2 *)fsec;

	for (i = 0; i < MAX_FLASH_COMP; i++) {
		if (fsec_g2)
			img_type = le32_to_cpu(fsec_g2->fsec_entry[i].type);
		else
			img_type = le32_to_cpu(fsec->fsec_entry[i].type);

		if (img_type == type)
			return true;
	}
	return false;

}

static struct flash_section_info *get_fsec_info(struct be_adapter *adapter,
						int header_size,
						const struct firmware *fw)
{
	struct flash_section_info *fsec = NULL;
	const u8 *p = fw->data;

	p += header_size;
	while (p < (fw->data + fw->size)) {
		fsec = (struct flash_section_info *)p;
		if (!memcmp(flash_cookie, fsec->cookie, sizeof(flash_cookie)))
			return fsec;
		p += 32;
	}
	return NULL;
}

static int be_check_flash_crc(struct be_adapter *adapter, const u8 *p,
			      u32 img_offset, u32 img_size, int hdr_size,
			      u16 img_optype, bool *crc_match)
{
	u32 crc_offset;
	int status;
	u8 crc[4];

	status = be_cmd_get_flash_crc(adapter, crc, img_optype, img_offset,
				      img_size - 4);
	if (status)
		return status;

	crc_offset = hdr_size + img_offset + img_size - 4;

	/* Skip flashing, if crc of flashed region matches */
	if (!memcmp(crc, p + crc_offset, 4))
		*crc_match = true;
	else
		*crc_match = false;

	return status;
}

static int be_flash(struct be_adapter *adapter, const u8 *img,
		    struct be_dma_mem *flash_cmd, int optype, int img_size,
		    u32 img_offset)
{
	u32 flash_op, num_bytes, total_bytes = img_size, bytes_sent = 0;
	struct be_cmd_write_flashrom *req = flash_cmd->va;
	int status;

	while (total_bytes) {
		num_bytes = min_t(u32, 32*1024, total_bytes);

		total_bytes -= num_bytes;

		if (!total_bytes) {
			if (optype == OPTYPE_PHY_FW)
				flash_op = FLASHROM_OPER_PHY_FLASH;
			else
				flash_op = FLASHROM_OPER_FLASH;
		} else {
			if (optype == OPTYPE_PHY_FW)
				flash_op = FLASHROM_OPER_PHY_SAVE;
			else
				flash_op = FLASHROM_OPER_SAVE;
		}

		memcpy(req->data_buf, img, num_bytes);
		img += num_bytes;
		status = be_cmd_write_flashrom(adapter, flash_cmd, optype,
					       flash_op, img_offset +
					       bytes_sent, num_bytes);
		if (base_status(status) == MCC_STATUS_ILLEGAL_REQUEST &&
		    optype == OPTYPE_PHY_FW)
			break;
		else if (status)
			return status;

		bytes_sent += num_bytes;
	}
	return 0;
}

/* For BE2, BE3 and BE3-R */
static int be_flash_BEx(struct be_adapter *adapter,
			const struct firmware *fw,
			struct be_dma_mem *flash_cmd, int num_of_images)
{
	int img_hdrs_size = (num_of_images * sizeof(struct image_hdr));
	struct device *dev = &adapter->pdev->dev;
	struct flash_section_info *fsec = NULL;
	int status, i, filehdr_size, num_comp;
	const struct flash_comp *pflashcomp;
	bool crc_match;
	const u8 *p;

	struct flash_comp gen3_flash_types[] = {
		{ FLASH_iSCSI_PRIMARY_IMAGE_START_g3, OPTYPE_ISCSI_ACTIVE,
			FLASH_IMAGE_MAX_SIZE_g3, IMAGE_FIRMWARE_iSCSI},
		{ FLASH_REDBOOT_START_g3, OPTYPE_REDBOOT,
			FLASH_REDBOOT_IMAGE_MAX_SIZE_g3, IMAGE_BOOT_CODE},
		{ FLASH_iSCSI_BIOS_START_g3, OPTYPE_BIOS,
			FLASH_BIOS_IMAGE_MAX_SIZE_g3, IMAGE_OPTION_ROM_ISCSI},
		{ FLASH_PXE_BIOS_START_g3, OPTYPE_PXE_BIOS,
			FLASH_BIOS_IMAGE_MAX_SIZE_g3, IMAGE_OPTION_ROM_PXE},
		{ FLASH_FCoE_BIOS_START_g3, OPTYPE_FCOE_BIOS,
			FLASH_BIOS_IMAGE_MAX_SIZE_g3, IMAGE_OPTION_ROM_FCoE},
		{ FLASH_iSCSI_BACKUP_IMAGE_START_g3, OPTYPE_ISCSI_BACKUP,
			FLASH_IMAGE_MAX_SIZE_g3, IMAGE_FIRMWARE_BACKUP_iSCSI},
		{ FLASH_FCoE_PRIMARY_IMAGE_START_g3, OPTYPE_FCOE_FW_ACTIVE,
			FLASH_IMAGE_MAX_SIZE_g3, IMAGE_FIRMWARE_FCoE},
		{ FLASH_FCoE_BACKUP_IMAGE_START_g3, OPTYPE_FCOE_FW_BACKUP,
			FLASH_IMAGE_MAX_SIZE_g3, IMAGE_FIRMWARE_BACKUP_FCoE},
		{ FLASH_NCSI_START_g3, OPTYPE_NCSI_FW,
			FLASH_NCSI_IMAGE_MAX_SIZE_g3, IMAGE_NCSI},
		{ FLASH_PHY_FW_START_g3, OPTYPE_PHY_FW,
			FLASH_PHY_FW_IMAGE_MAX_SIZE_g3, IMAGE_FIRMWARE_PHY}
	};

	struct flash_comp gen2_flash_types[] = {
		{ FLASH_iSCSI_PRIMARY_IMAGE_START_g2, OPTYPE_ISCSI_ACTIVE,
			FLASH_IMAGE_MAX_SIZE_g2, IMAGE_FIRMWARE_iSCSI},
		{ FLASH_REDBOOT_START_g2, OPTYPE_REDBOOT,
			FLASH_REDBOOT_IMAGE_MAX_SIZE_g2, IMAGE_BOOT_CODE},
		{ FLASH_iSCSI_BIOS_START_g2, OPTYPE_BIOS,
			FLASH_BIOS_IMAGE_MAX_SIZE_g2, IMAGE_OPTION_ROM_ISCSI},
		{ FLASH_PXE_BIOS_START_g2, OPTYPE_PXE_BIOS,
			FLASH_BIOS_IMAGE_MAX_SIZE_g2, IMAGE_OPTION_ROM_PXE},
		{ FLASH_FCoE_BIOS_START_g2, OPTYPE_FCOE_BIOS,
			FLASH_BIOS_IMAGE_MAX_SIZE_g2, IMAGE_OPTION_ROM_FCoE},
		{ FLASH_iSCSI_BACKUP_IMAGE_START_g2, OPTYPE_ISCSI_BACKUP,
			FLASH_IMAGE_MAX_SIZE_g2, IMAGE_FIRMWARE_BACKUP_iSCSI},
		{ FLASH_FCoE_PRIMARY_IMAGE_START_g2, OPTYPE_FCOE_FW_ACTIVE,
			FLASH_IMAGE_MAX_SIZE_g2, IMAGE_FIRMWARE_FCoE},
		{ FLASH_FCoE_BACKUP_IMAGE_START_g2, OPTYPE_FCOE_FW_BACKUP,
			 FLASH_IMAGE_MAX_SIZE_g2, IMAGE_FIRMWARE_BACKUP_FCoE}
	};

	if (BE3_chip(adapter)) {
		pflashcomp = gen3_flash_types;
		filehdr_size = sizeof(struct flash_file_hdr_g3);
		num_comp = ARRAY_SIZE(gen3_flash_types);
	} else {
		pflashcomp = gen2_flash_types;
		filehdr_size = sizeof(struct flash_file_hdr_g2);
		num_comp = ARRAY_SIZE(gen2_flash_types);
		img_hdrs_size = 0;
	}

	/* Get flash section info*/
	fsec = get_fsec_info(adapter, filehdr_size + img_hdrs_size, fw);
	if (!fsec) {
		dev_err(dev, "Invalid Cookie. FW image may be corrupted\n");
		return -1;
	}
	for (i = 0; i < num_comp; i++) {
		if (!is_comp_in_ufi(adapter, fsec, pflashcomp[i].img_type))
			continue;

		if ((pflashcomp[i].optype == OPTYPE_NCSI_FW) &&
		    memcmp(adapter->fw_ver, "3.102.148.0", 11) < 0)
			continue;

		if (pflashcomp[i].optype == OPTYPE_PHY_FW  &&
		    !phy_flashing_required(adapter))
				continue;

		if (pflashcomp[i].optype == OPTYPE_REDBOOT) {
			status = be_check_flash_crc(adapter, fw->data,
						    pflashcomp[i].offset,
						    pflashcomp[i].size,
						    filehdr_size +
						    img_hdrs_size,
						    OPTYPE_REDBOOT, &crc_match);
			if (status) {
				dev_err(dev,
					"Could not get CRC for 0x%x region\n",
					pflashcomp[i].optype);
				continue;
			}

			if (crc_match)
				continue;
		}

		p = fw->data + filehdr_size + pflashcomp[i].offset +
			img_hdrs_size;
		if (p + pflashcomp[i].size > fw->data + fw->size)
			return -1;

		status = be_flash(adapter, p, flash_cmd, pflashcomp[i].optype,
				  pflashcomp[i].size, 0);
		if (status) {
			dev_err(dev, "Flashing section type 0x%x failed\n",
				pflashcomp[i].img_type);
			return status;
		}
	}
	return 0;
}

static u16 be_get_img_optype(struct flash_section_entry fsec_entry)
{
	u32 img_type = le32_to_cpu(fsec_entry.type);
	u16 img_optype = le16_to_cpu(fsec_entry.optype);

	if (img_optype != 0xFFFF)
		return img_optype;

	switch (img_type) {
	case IMAGE_FIRMWARE_iSCSI:
		img_optype = OPTYPE_ISCSI_ACTIVE;
		break;
	case IMAGE_BOOT_CODE:
		img_optype = OPTYPE_REDBOOT;
		break;
	case IMAGE_OPTION_ROM_ISCSI:
		img_optype = OPTYPE_BIOS;
		break;
	case IMAGE_OPTION_ROM_PXE:
		img_optype = OPTYPE_PXE_BIOS;
		break;
	case IMAGE_OPTION_ROM_FCoE:
		img_optype = OPTYPE_FCOE_BIOS;
		break;
	case IMAGE_FIRMWARE_BACKUP_iSCSI:
		img_optype = OPTYPE_ISCSI_BACKUP;
		break;
	case IMAGE_NCSI:
		img_optype = OPTYPE_NCSI_FW;
		break;
	case IMAGE_FLASHISM_JUMPVECTOR:
		img_optype = OPTYPE_FLASHISM_JUMPVECTOR;
		break;
	case IMAGE_FIRMWARE_PHY:
		img_optype = OPTYPE_SH_PHY_FW;
		break;
	case IMAGE_REDBOOT_DIR:
		img_optype = OPTYPE_REDBOOT_DIR;
		break;
	case IMAGE_REDBOOT_CONFIG:
		img_optype = OPTYPE_REDBOOT_CONFIG;
		break;
	case IMAGE_UFI_DIR:
		img_optype = OPTYPE_UFI_DIR;
		break;
	default:
		break;
	}

	return img_optype;
}

static int be_flash_skyhawk(struct be_adapter *adapter,
			    const struct firmware *fw,
			    struct be_dma_mem *flash_cmd, int num_of_images)
{
	int img_hdrs_size = num_of_images * sizeof(struct image_hdr);
	bool crc_match, old_fw_img, flash_offset_support = true;
	struct device *dev = &adapter->pdev->dev;
	struct flash_section_info *fsec = NULL;
	u32 img_offset, img_size, img_type;
	u16 img_optype, flash_optype;
	int status, i, filehdr_size;
	const u8 *p;

	filehdr_size = sizeof(struct flash_file_hdr_g3);
	fsec = get_fsec_info(adapter, filehdr_size + img_hdrs_size, fw);
	if (!fsec) {
		dev_err(dev, "Invalid Cookie. FW image may be corrupted\n");
		return -EINVAL;
	}

retry_flash:
	for (i = 0; i < le32_to_cpu(fsec->fsec_hdr.num_images); i++) {
		img_offset = le32_to_cpu(fsec->fsec_entry[i].offset);
		img_size   = le32_to_cpu(fsec->fsec_entry[i].pad_size);
		img_type   = le32_to_cpu(fsec->fsec_entry[i].type);
		img_optype = be_get_img_optype(fsec->fsec_entry[i]);
		old_fw_img = fsec->fsec_entry[i].optype == 0xFFFF;

		if (img_optype == 0xFFFF)
			continue;

		if (flash_offset_support)
			flash_optype = OPTYPE_OFFSET_SPECIFIED;
		else
			flash_optype = img_optype;

		/* Don't bother verifying CRC if an old FW image is being
		 * flashed
		 */
		if (old_fw_img)
			goto flash;

		status = be_check_flash_crc(adapter, fw->data, img_offset,
					    img_size, filehdr_size +
					    img_hdrs_size, flash_optype,
					    &crc_match);
		if (base_status(status) == MCC_STATUS_ILLEGAL_REQUEST ||
		    base_status(status) == MCC_STATUS_ILLEGAL_FIELD) {
			/* The current FW image on the card does not support
			 * OFFSET based flashing. Retry using older mechanism
			 * of OPTYPE based flashing
			 */
			if (flash_optype == OPTYPE_OFFSET_SPECIFIED) {
				flash_offset_support = false;
				goto retry_flash;
			}

			/* The current FW image on the card does not recognize
			 * the new FLASH op_type. The FW download is partially
			 * complete. Reboot the server now to enable FW image
			 * to recognize the new FLASH op_type. To complete the
			 * remaining process, download the same FW again after
			 * the reboot.
			 */
			dev_err(dev, "Flash incomplete. Reset the server\n");
			dev_err(dev, "Download FW image again after reset\n");
			return -EAGAIN;
		} else if (status) {
			dev_err(dev, "Could not get CRC for 0x%x region\n",
				img_optype);
			return -EFAULT;
		}

		if (crc_match)
			continue;

flash:
		p = fw->data + filehdr_size + img_offset + img_hdrs_size;
		if (p + img_size > fw->data + fw->size)
			return -1;

		status = be_flash(adapter, p, flash_cmd, flash_optype, img_size,
				  img_offset);

		/* The current FW image on the card does not support OFFSET
		 * based flashing. Retry using older mechanism of OPTYPE based
		 * flashing
		 */
		if (base_status(status) == MCC_STATUS_ILLEGAL_FIELD &&
		    flash_optype == OPTYPE_OFFSET_SPECIFIED) {
			flash_offset_support = false;
			goto retry_flash;
		}

		/* For old FW images ignore ILLEGAL_FIELD error or errors on
		 * UFI_DIR region
		 */
		if (old_fw_img &&
		    (base_status(status) == MCC_STATUS_ILLEGAL_FIELD ||
		     (img_optype == OPTYPE_UFI_DIR &&
		      base_status(status) == MCC_STATUS_FAILED))) {
			continue;
		} else if (status) {
			dev_err(dev, "Flashing section type 0x%x failed\n",
				img_type);
			return -EFAULT;
		}
	}
	return 0;
}

static int lancer_fw_download(struct be_adapter *adapter,
			      const struct firmware *fw)
{
#define LANCER_FW_DOWNLOAD_CHUNK      (32 * 1024)
#define LANCER_FW_DOWNLOAD_LOCATION   "/prg"
	struct device *dev = &adapter->pdev->dev;
	struct be_dma_mem flash_cmd;
	const u8 *data_ptr = NULL;
	u8 *dest_image_ptr = NULL;
	size_t image_size = 0;
	u32 chunk_size = 0;
	u32 data_written = 0;
	u32 offset = 0;
	int status = 0;
	u8 add_status = 0;
	u8 change_status;

	if (!IS_ALIGNED(fw->size, sizeof(u32))) {
		dev_err(dev, "FW image size should be multiple of 4\n");
		return -EINVAL;
	}

	flash_cmd.size = sizeof(struct lancer_cmd_req_write_object)
				+ LANCER_FW_DOWNLOAD_CHUNK;
	flash_cmd.va = dma_zalloc_coherent(dev, flash_cmd.size,
					   &flash_cmd.dma, GFP_KERNEL);
	if (!flash_cmd.va)
		return -ENOMEM;

	dest_image_ptr = flash_cmd.va +
				sizeof(struct lancer_cmd_req_write_object);
	image_size = fw->size;
	data_ptr = fw->data;

	while (image_size) {
		chunk_size = min_t(u32, image_size, LANCER_FW_DOWNLOAD_CHUNK);

		/* Copy the image chunk content. */
		memcpy(dest_image_ptr, data_ptr, chunk_size);

		status = lancer_cmd_write_object(adapter, &flash_cmd,
						 chunk_size, offset,
						 LANCER_FW_DOWNLOAD_LOCATION,
						 &data_written, &change_status,
						 &add_status);
		if (status)
			break;

		offset += data_written;
		data_ptr += data_written;
		image_size -= data_written;
	}

	if (!status) {
		/* Commit the FW written */
		status = lancer_cmd_write_object(adapter, &flash_cmd,
						 0, offset,
						 LANCER_FW_DOWNLOAD_LOCATION,
						 &data_written, &change_status,
						 &add_status);
	}

	dma_free_coherent(dev, flash_cmd.size, flash_cmd.va, flash_cmd.dma);
	if (status) {
		dev_err(dev, "Firmware load error\n");
		return be_cmd_status(status);
	}

	dev_info(dev, "Firmware flashed successfully\n");

	if (change_status == LANCER_FW_RESET_NEEDED) {
		dev_info(dev, "Resetting adapter to activate new FW\n");
		status = lancer_physdev_ctrl(adapter,
					     PHYSDEV_CONTROL_FW_RESET_MASK);
		if (status) {
			dev_err(dev, "Adapter busy, could not reset FW\n");
			dev_err(dev, "Reboot server to activate new FW\n");
		}
	} else if (change_status != LANCER_NO_RESET_NEEDED) {
		dev_info(dev, "Reboot server to activate new FW\n");
	}

	return 0;
}

/* Check if the flash image file is compatible with the adapter that
 * is being flashed.
 */
static bool be_check_ufi_compatibility(struct be_adapter *adapter,
				       struct flash_file_hdr_g3 *fhdr)
{
	if (!fhdr) {
		dev_err(&adapter->pdev->dev, "Invalid FW UFI file");
		return false;
	}

	/* First letter of the build version is used to identify
	 * which chip this image file is meant for.
	 */
	switch (fhdr->build[0]) {
	case BLD_STR_UFI_TYPE_SH:
		if (!skyhawk_chip(adapter))
			return false;
		break;
	case BLD_STR_UFI_TYPE_BE3:
		if (!BE3_chip(adapter))
			return false;
		break;
	case BLD_STR_UFI_TYPE_BE2:
		if (!BE2_chip(adapter))
			return false;
		break;
	default:
		return false;
	}

	/* In BE3 FW images the "asic_type_rev" field doesn't track the
	 * asic_rev of the chips it is compatible with.
	 * When asic_type_rev is 0 the image is compatible only with
	 * pre-BE3-R chips (asic_rev < 0x10)
	 */
	if (BEx_chip(adapter) && fhdr->asic_type_rev == 0)
		return adapter->asic_rev < 0x10;
	else
		return (fhdr->asic_type_rev >= adapter->asic_rev);
}

static int be_fw_download(struct be_adapter *adapter, const struct firmware* fw)
{
	struct device *dev = &adapter->pdev->dev;
	struct flash_file_hdr_g3 *fhdr3;
	struct image_hdr *img_hdr_ptr;
	int status = 0, i, num_imgs;
	struct be_dma_mem flash_cmd;

	fhdr3 = (struct flash_file_hdr_g3 *)fw->data;
	if (!be_check_ufi_compatibility(adapter, fhdr3)) {
		dev_err(dev, "Flash image is not compatible with adapter\n");
		return -EINVAL;
	}

	flash_cmd.size = sizeof(struct be_cmd_write_flashrom);
	flash_cmd.va = dma_zalloc_coherent(dev, flash_cmd.size, &flash_cmd.dma,
					   GFP_KERNEL);
	if (!flash_cmd.va)
		return -ENOMEM;

	num_imgs = le32_to_cpu(fhdr3->num_imgs);
	for (i = 0; i < num_imgs; i++) {
		img_hdr_ptr = (struct image_hdr *)(fw->data +
				(sizeof(struct flash_file_hdr_g3) +
				 i * sizeof(struct image_hdr)));
		if (!BE2_chip(adapter) &&
		    le32_to_cpu(img_hdr_ptr->imageid) != 1)
			continue;

		if (skyhawk_chip(adapter))
			status = be_flash_skyhawk(adapter, fw, &flash_cmd,
						  num_imgs);
		else
			status = be_flash_BEx(adapter, fw, &flash_cmd,
					      num_imgs);
	}

	dma_free_coherent(dev, flash_cmd.size, flash_cmd.va, flash_cmd.dma);
	if (!status)
		dev_info(dev, "Firmware flashed successfully\n");

	return status;
}

int be_load_fw(struct be_adapter *adapter, u8 *fw_file)
{
	const struct firmware *fw;
	int status;

	if (!netif_running(adapter->netdev)) {
		dev_err(&adapter->pdev->dev,
			"Firmware load not allowed (interface is down)\n");
		return -ENETDOWN;
	}

	status = request_firmware(&fw, fw_file, &adapter->pdev->dev);
	if (status)
		goto fw_exit;

	dev_info(&adapter->pdev->dev, "Flashing firmware file %s\n", fw_file);

	if (lancer_chip(adapter))
		status = lancer_fw_download(adapter, fw);
	else
		status = be_fw_download(adapter, fw);

	if (!status)
		be_cmd_get_fw_ver(adapter);

fw_exit:
	release_firmware(fw);
	return status;
}

static int be_ndo_bridge_setlink(struct net_device *dev, struct nlmsghdr *nlh,
				 u16 flags)
{
	struct be_adapter *adapter = netdev_priv(dev);
	struct nlattr *attr, *br_spec;
	int rem;
	int status = 0;
	u16 mode = 0;

	if (!sriov_enabled(adapter))
		return -EOPNOTSUPP;

	br_spec = nlmsg_find_attr(nlh, sizeof(struct ifinfomsg), IFLA_AF_SPEC);
	if (!br_spec)
		return -EINVAL;

	nla_for_each_nested(attr, br_spec, rem) {
		if (nla_type(attr) != IFLA_BRIDGE_MODE)
			continue;

		if (nla_len(attr) < sizeof(mode))
			return -EINVAL;

		mode = nla_get_u16(attr);
		if (mode != BRIDGE_MODE_VEPA && mode != BRIDGE_MODE_VEB)
			return -EINVAL;

		status = be_cmd_set_hsw_config(adapter, 0, 0,
					       adapter->if_handle,
					       mode == BRIDGE_MODE_VEPA ?
					       PORT_FWD_TYPE_VEPA :
					       PORT_FWD_TYPE_VEB, 0);
		if (status)
			goto err;

		dev_info(&adapter->pdev->dev, "enabled switch mode: %s\n",
			 mode == BRIDGE_MODE_VEPA ? "VEPA" : "VEB");

		return status;
	}
err:
	dev_err(&adapter->pdev->dev, "Failed to set switch mode %s\n",
		mode == BRIDGE_MODE_VEPA ? "VEPA" : "VEB");

	return status;
}

static int be_ndo_bridge_getlink(struct sk_buff *skb, u32 pid, u32 seq,
				 struct net_device *dev, u32 filter_mask,
				 int nlflags)
{
	struct be_adapter *adapter = netdev_priv(dev);
	int status = 0;
	u8 hsw_mode;

	/* BE and Lancer chips support VEB mode only */
	if (BEx_chip(adapter) || lancer_chip(adapter)) {
		hsw_mode = PORT_FWD_TYPE_VEB;
	} else {
		status = be_cmd_get_hsw_config(adapter, NULL, 0,
					       adapter->if_handle, &hsw_mode,
					       NULL);
		if (status)
			return 0;

		if (hsw_mode == PORT_FWD_TYPE_PASSTHRU)
			return 0;
	}

	return ndo_dflt_bridge_getlink(skb, pid, seq, dev,
				       hsw_mode == PORT_FWD_TYPE_VEPA ?
				       BRIDGE_MODE_VEPA : BRIDGE_MODE_VEB,
				       0, 0, nlflags, filter_mask, NULL);
}

#ifdef CONFIG_BE2NET_VXLAN
/* VxLAN offload Notes:
 *
 * The stack defines tunnel offload flags (hw_enc_features) for IP and doesn't
 * distinguish various types of transports (VxLAN, GRE, NVGRE ..). So, offload
 * is expected to work across all types of IP tunnels once exported. Skyhawk
 * supports offloads for either VxLAN or NVGRE, exclusively. So we export VxLAN
 * offloads in hw_enc_features only when a VxLAN port is added. If other (non
 * VxLAN) tunnels are configured while VxLAN offloads are enabled, offloads for
 * those other tunnels are unexported on the fly through ndo_features_check().
 *
 * Skyhawk supports VxLAN offloads only for one UDP dport. So, if the stack
 * adds more than one port, disable offloads and don't re-enable them again
 * until after all the tunnels are removed.
 */
static void be_add_vxlan_port(struct net_device *netdev, sa_family_t sa_family,
			      __be16 port)
{
	struct be_adapter *adapter = netdev_priv(netdev);
	struct device *dev = &adapter->pdev->dev;
	int status;

	if (lancer_chip(adapter) || BEx_chip(adapter) || be_is_mc(adapter))
		return;

	if (adapter->vxlan_port == port && adapter->vxlan_port_count) {
		adapter->vxlan_port_aliases++;
		return;
	}

	if (adapter->flags & BE_FLAGS_VXLAN_OFFLOADS) {
		dev_info(dev,
			 "Only one UDP port supported for VxLAN offloads\n");
		dev_info(dev, "Disabling VxLAN offloads\n");
		adapter->vxlan_port_count++;
		goto err;
	}

	if (adapter->vxlan_port_count++ >= 1)
		return;

	status = be_cmd_manage_iface(adapter, adapter->if_handle,
				     OP_CONVERT_NORMAL_TO_TUNNEL);
	if (status) {
		dev_warn(dev, "Failed to convert normal interface to tunnel\n");
		goto err;
	}

	status = be_cmd_set_vxlan_port(adapter, port);
	if (status) {
		dev_warn(dev, "Failed to add VxLAN port\n");
		goto err;
	}
	adapter->flags |= BE_FLAGS_VXLAN_OFFLOADS;
	adapter->vxlan_port = port;

	netdev->hw_enc_features |= NETIF_F_IP_CSUM | NETIF_F_IPV6_CSUM |
				   NETIF_F_TSO | NETIF_F_TSO6 |
				   NETIF_F_GSO_UDP_TUNNEL;
	netdev->hw_features |= NETIF_F_GSO_UDP_TUNNEL;
	netdev->features |= NETIF_F_GSO_UDP_TUNNEL;

	dev_info(dev, "Enabled VxLAN offloads for UDP port %d\n",
		 be16_to_cpu(port));
	return;
err:
	be_disable_vxlan_offloads(adapter);
}

static void be_del_vxlan_port(struct net_device *netdev, sa_family_t sa_family,
			      __be16 port)
{
	struct be_adapter *adapter = netdev_priv(netdev);

	if (lancer_chip(adapter) || BEx_chip(adapter) || be_is_mc(adapter))
		return;

	if (adapter->vxlan_port != port)
		goto done;

	if (adapter->vxlan_port_aliases) {
		adapter->vxlan_port_aliases--;
		return;
	}

	be_disable_vxlan_offloads(adapter);

	dev_info(&adapter->pdev->dev,
		 "Disabled VxLAN offloads for UDP port %d\n",
		 be16_to_cpu(port));
done:
	adapter->vxlan_port_count--;
}

static netdev_features_t be_features_check(struct sk_buff *skb,
					   struct net_device *dev,
					   netdev_features_t features)
{
	struct be_adapter *adapter = netdev_priv(dev);
	u8 l4_hdr = 0;

	/* The code below restricts offload features for some tunneled packets.
	 * Offload features for normal (non tunnel) packets are unchanged.
	 */
	if (!skb->encapsulation ||
	    !(adapter->flags & BE_FLAGS_VXLAN_OFFLOADS))
		return features;

	/* It's an encapsulated packet and VxLAN offloads are enabled. We
	 * should disable tunnel offload features if it's not a VxLAN packet,
	 * as tunnel offloads have been enabled only for VxLAN. This is done to
	 * allow other tunneled traffic like GRE work fine while VxLAN
	 * offloads are configured in Skyhawk-R.
	 */
	switch (vlan_get_protocol(skb)) {
	case htons(ETH_P_IP):
		l4_hdr = ip_hdr(skb)->protocol;
		break;
	case htons(ETH_P_IPV6):
		l4_hdr = ipv6_hdr(skb)->nexthdr;
		break;
	default:
		return features;
	}

	if (l4_hdr != IPPROTO_UDP ||
	    skb->inner_protocol_type != ENCAP_TYPE_ETHER ||
	    skb->inner_protocol != htons(ETH_P_TEB) ||
	    skb_inner_mac_header(skb) - skb_transport_header(skb) !=
	    sizeof(struct udphdr) + sizeof(struct vxlanhdr))
		return features & ~(NETIF_F_ALL_CSUM | NETIF_F_GSO_MASK);

	return features;
}

static bool be_gso_check(struct sk_buff *skb, struct net_device *dev)
{
	return vxlan_gso_check(skb);
}
#endif

static int be_get_phys_port_id(struct net_device *dev,
			       struct netdev_phys_item_id *ppid)
{
	int i, id_len = CNTL_SERIAL_NUM_WORDS * CNTL_SERIAL_NUM_WORD_SZ + 1;
	struct be_adapter *adapter = netdev_priv(dev);
	u8 *id;

	if (MAX_PHYS_ITEM_ID_LEN < id_len)
		return -ENOSPC;

	ppid->id[0] = adapter->hba_port_num + 1;
	id = &ppid->id[1];
	for (i = CNTL_SERIAL_NUM_WORDS - 1; i >= 0;
	     i--, id += CNTL_SERIAL_NUM_WORD_SZ)
		memcpy(id, &adapter->serial_num[i], CNTL_SERIAL_NUM_WORD_SZ);

	ppid->id_len = id_len;

	return 0;
}

static const struct net_device_ops be_netdev_ops = {
	.ndo_open		= be_open,
	.ndo_stop		= be_close,
	.ndo_start_xmit		= be_xmit,
	.ndo_set_rx_mode	= be_set_rx_mode,
	.ndo_set_mac_address	= be_mac_addr_set,
	.ndo_change_mtu		= be_change_mtu,
	.ndo_get_stats64	= be_get_stats64,
	.ndo_validate_addr	= eth_validate_addr,
	.ndo_vlan_rx_add_vid	= be_vlan_add_vid,
	.ndo_vlan_rx_kill_vid	= be_vlan_rem_vid,
	.ndo_set_vf_mac		= be_set_vf_mac,
	.ndo_set_vf_vlan	= be_set_vf_vlan,
	.ndo_set_vf_rate	= be_set_vf_tx_rate,
	.ndo_get_vf_config	= be_get_vf_config,
	.ndo_set_vf_link_state  = be_set_vf_link_state,
	.ndo_set_vf_spoofchk    = be_set_vf_spoofchk,
#ifdef CONFIG_NET_POLL_CONTROLLER
	.ndo_poll_controller	= be_netpoll,
#endif
	.ndo_bridge_setlink	= be_ndo_bridge_setlink,
	.ndo_bridge_getlink	= be_ndo_bridge_getlink,
#ifdef CONFIG_NET_RX_BUSY_POLL
	.ndo_busy_poll		= be_busy_poll,
#endif
#ifdef CONFIG_BE2NET_VXLAN
	.ndo_add_vxlan_port	= be_add_vxlan_port,
	.ndo_del_vxlan_port	= be_del_vxlan_port,
<<<<<<< HEAD
	.ndo_gso_check		= be_gso_check,
=======
	.ndo_features_check	= be_features_check,
>>>>>>> afd2ff9b
#endif
	.ndo_get_phys_port_id   = be_get_phys_port_id,
};

static void be_netdev_init(struct net_device *netdev)
{
	struct be_adapter *adapter = netdev_priv(netdev);

	netdev->hw_features |= NETIF_F_SG | NETIF_F_TSO | NETIF_F_TSO6 |
		NETIF_F_IP_CSUM | NETIF_F_IPV6_CSUM | NETIF_F_RXCSUM |
		NETIF_F_HW_VLAN_CTAG_TX;
	if (be_multi_rxq(adapter))
		netdev->hw_features |= NETIF_F_RXHASH;

	netdev->features |= netdev->hw_features |
		NETIF_F_HW_VLAN_CTAG_RX | NETIF_F_HW_VLAN_CTAG_FILTER;

	netdev->vlan_features |= NETIF_F_SG | NETIF_F_TSO | NETIF_F_TSO6 |
		NETIF_F_IP_CSUM | NETIF_F_IPV6_CSUM;

	netdev->priv_flags |= IFF_UNICAST_FLT;

	netdev->flags |= IFF_MULTICAST;

	netif_set_gso_max_size(netdev, 65535 - ETH_HLEN);

	netdev->netdev_ops = &be_netdev_ops;

	netdev->ethtool_ops = &be_ethtool_ops;
}

static void be_cleanup(struct be_adapter *adapter)
{
	struct net_device *netdev = adapter->netdev;

	rtnl_lock();
	netif_device_detach(netdev);
	if (netif_running(netdev))
		be_close(netdev);
	rtnl_unlock();

	be_clear(adapter);
}

static int be_resume(struct be_adapter *adapter)
{
	struct net_device *netdev = adapter->netdev;
	int status;

	status = be_setup(adapter);
	if (status)
		return status;

	if (netif_running(netdev)) {
		status = be_open(netdev);
		if (status)
			return status;
	}

	netif_device_attach(netdev);

	return 0;
}

static int be_err_recover(struct be_adapter *adapter)
{
	struct device *dev = &adapter->pdev->dev;
	int status;

	status = be_resume(adapter);
	if (status)
		goto err;

	dev_info(dev, "Adapter recovery successful\n");
	return 0;
err:
	if (be_physfn(adapter))
		dev_err(dev, "Adapter recovery failed\n");
	else
		dev_err(dev, "Re-trying adapter recovery\n");

	return status;
}

static void be_err_detection_task(struct work_struct *work)
{
	struct be_adapter *adapter =
				container_of(work, struct be_adapter,
					     be_err_detection_work.work);
	int status = 0;

	be_detect_error(adapter);

	if (be_check_error(adapter, BE_ERROR_HW)) {
		be_cleanup(adapter);

		/* As of now error recovery support is in Lancer only */
		if (lancer_chip(adapter))
			status = be_err_recover(adapter);
	}

	/* Always attempt recovery on VFs */
	if (!status || be_virtfn(adapter))
		be_schedule_err_detection(adapter);
}

static void be_log_sfp_info(struct be_adapter *adapter)
{
	int status;

	status = be_cmd_query_sfp_info(adapter);
	if (!status) {
		dev_err(&adapter->pdev->dev,
			"Unqualified SFP+ detected on %c from %s part no: %s",
			adapter->port_name, adapter->phy.vendor_name,
			adapter->phy.vendor_pn);
	}
	adapter->flags &= ~BE_FLAGS_EVT_INCOMPATIBLE_SFP;
}

static void be_worker(struct work_struct *work)
{
	struct be_adapter *adapter =
		container_of(work, struct be_adapter, work.work);
	struct be_rx_obj *rxo;
	int i;

	/* when interrupts are not yet enabled, just reap any pending
	 * mcc completions
	 */
	if (!netif_running(adapter->netdev)) {
		local_bh_disable();
		be_process_mcc(adapter);
		local_bh_enable();
		goto reschedule;
	}

	if (!adapter->stats_cmd_sent) {
		if (lancer_chip(adapter))
			lancer_cmd_get_pport_stats(adapter,
						   &adapter->stats_cmd);
		else
			be_cmd_get_stats(adapter, &adapter->stats_cmd);
	}

	if (be_physfn(adapter) &&
	    MODULO(adapter->work_counter, adapter->be_get_temp_freq) == 0)
		be_cmd_get_die_temperature(adapter);

	for_all_rx_queues(adapter, rxo, i) {
		/* Replenish RX-queues starved due to memory
		 * allocation failures.
		 */
		if (rxo->rx_post_starved)
			be_post_rx_frags(rxo, GFP_KERNEL, MAX_RX_POST);
	}

	/* EQ-delay update for Skyhawk is done while notifying EQ */
	if (!skyhawk_chip(adapter))
		be_eqd_update(adapter, false);

	if (adapter->flags & BE_FLAGS_EVT_INCOMPATIBLE_SFP)
		be_log_sfp_info(adapter);

reschedule:
	adapter->work_counter++;
	schedule_delayed_work(&adapter->work, msecs_to_jiffies(1000));
}

static void be_unmap_pci_bars(struct be_adapter *adapter)
{
	if (adapter->csr)
		pci_iounmap(adapter->pdev, adapter->csr);
	if (adapter->db)
		pci_iounmap(adapter->pdev, adapter->db);
}

static int db_bar(struct be_adapter *adapter)
{
	if (lancer_chip(adapter) || be_virtfn(adapter))
		return 0;
	else
		return 4;
}

static int be_roce_map_pci_bars(struct be_adapter *adapter)
{
	if (skyhawk_chip(adapter)) {
		adapter->roce_db.size = 4096;
		adapter->roce_db.io_addr = pci_resource_start(adapter->pdev,
							      db_bar(adapter));
		adapter->roce_db.total_size = pci_resource_len(adapter->pdev,
							       db_bar(adapter));
	}
	return 0;
}

static int be_map_pci_bars(struct be_adapter *adapter)
{
	struct pci_dev *pdev = adapter->pdev;
	u8 __iomem *addr;
	u32 sli_intf;

	pci_read_config_dword(adapter->pdev, SLI_INTF_REG_OFFSET, &sli_intf);
	adapter->sli_family = (sli_intf & SLI_INTF_FAMILY_MASK) >>
				SLI_INTF_FAMILY_SHIFT;
	adapter->virtfn = (sli_intf & SLI_INTF_FT_MASK) ? 1 : 0;

	if (BEx_chip(adapter) && be_physfn(adapter)) {
		adapter->csr = pci_iomap(pdev, 2, 0);
		if (!adapter->csr)
			return -ENOMEM;
	}

	addr = pci_iomap(pdev, db_bar(adapter), 0);
	if (!addr)
		goto pci_map_err;
	adapter->db = addr;

	if (skyhawk_chip(adapter) || BEx_chip(adapter)) {
		if (be_physfn(adapter)) {
			/* PCICFG is the 2nd BAR in BE2 */
			addr = pci_iomap(pdev, BE2_chip(adapter) ? 1 : 0, 0);
			if (!addr)
				goto pci_map_err;
			adapter->pcicfg = addr;
		} else {
			adapter->pcicfg = adapter->db + SRIOV_VF_PCICFG_OFFSET;
		}
	}

	be_roce_map_pci_bars(adapter);
	return 0;

pci_map_err:
	dev_err(&pdev->dev, "Error in mapping PCI BARs\n");
	be_unmap_pci_bars(adapter);
	return -ENOMEM;
}

static void be_drv_cleanup(struct be_adapter *adapter)
{
	struct be_dma_mem *mem = &adapter->mbox_mem_alloced;
	struct device *dev = &adapter->pdev->dev;

	if (mem->va)
		dma_free_coherent(dev, mem->size, mem->va, mem->dma);

	mem = &adapter->rx_filter;
	if (mem->va)
		dma_free_coherent(dev, mem->size, mem->va, mem->dma);

	mem = &adapter->stats_cmd;
	if (mem->va)
		dma_free_coherent(dev, mem->size, mem->va, mem->dma);
}

/* Allocate and initialize various fields in be_adapter struct */
static int be_drv_init(struct be_adapter *adapter)
{
	struct be_dma_mem *mbox_mem_alloc = &adapter->mbox_mem_alloced;
	struct be_dma_mem *mbox_mem_align = &adapter->mbox_mem;
	struct be_dma_mem *rx_filter = &adapter->rx_filter;
	struct be_dma_mem *stats_cmd = &adapter->stats_cmd;
	struct device *dev = &adapter->pdev->dev;
	int status = 0;

	mbox_mem_alloc->size = sizeof(struct be_mcc_mailbox) + 16;
	mbox_mem_alloc->va = dma_zalloc_coherent(dev, mbox_mem_alloc->size,
						 &mbox_mem_alloc->dma,
						 GFP_KERNEL);
	if (!mbox_mem_alloc->va)
		return -ENOMEM;

	mbox_mem_align->size = sizeof(struct be_mcc_mailbox);
	mbox_mem_align->va = PTR_ALIGN(mbox_mem_alloc->va, 16);
	mbox_mem_align->dma = PTR_ALIGN(mbox_mem_alloc->dma, 16);

	rx_filter->size = sizeof(struct be_cmd_req_rx_filter);
	rx_filter->va = dma_zalloc_coherent(dev, rx_filter->size,
					    &rx_filter->dma, GFP_KERNEL);
	if (!rx_filter->va) {
		status = -ENOMEM;
		goto free_mbox;
	}

	if (lancer_chip(adapter))
		stats_cmd->size = sizeof(struct lancer_cmd_req_pport_stats);
	else if (BE2_chip(adapter))
		stats_cmd->size = sizeof(struct be_cmd_req_get_stats_v0);
	else if (BE3_chip(adapter))
		stats_cmd->size = sizeof(struct be_cmd_req_get_stats_v1);
	else
		stats_cmd->size = sizeof(struct be_cmd_req_get_stats_v2);
	stats_cmd->va = dma_zalloc_coherent(dev, stats_cmd->size,
					    &stats_cmd->dma, GFP_KERNEL);
	if (!stats_cmd->va) {
		status = -ENOMEM;
		goto free_rx_filter;
	}

	mutex_init(&adapter->mbox_lock);
	spin_lock_init(&adapter->mcc_lock);
	spin_lock_init(&adapter->mcc_cq_lock);
	init_completion(&adapter->et_cmd_compl);

	pci_save_state(adapter->pdev);

	INIT_DELAYED_WORK(&adapter->work, be_worker);
	INIT_DELAYED_WORK(&adapter->be_err_detection_work,
			  be_err_detection_task);

	adapter->rx_fc = true;
	adapter->tx_fc = true;

	/* Must be a power of 2 or else MODULO will BUG_ON */
	adapter->be_get_temp_freq = 64;

	return 0;

free_rx_filter:
	dma_free_coherent(dev, rx_filter->size, rx_filter->va, rx_filter->dma);
free_mbox:
	dma_free_coherent(dev, mbox_mem_alloc->size, mbox_mem_alloc->va,
			  mbox_mem_alloc->dma);
	return status;
}

static void be_remove(struct pci_dev *pdev)
{
	struct be_adapter *adapter = pci_get_drvdata(pdev);

	if (!adapter)
		return;

	be_roce_dev_remove(adapter);
	be_intr_set(adapter, false);

	be_cancel_err_detection(adapter);

	unregister_netdev(adapter->netdev);

	be_clear(adapter);

	/* tell fw we're done with firing cmds */
	be_cmd_fw_clean(adapter);

	be_unmap_pci_bars(adapter);
	be_drv_cleanup(adapter);

	pci_disable_pcie_error_reporting(pdev);

	pci_release_regions(pdev);
	pci_disable_device(pdev);

	free_netdev(adapter->netdev);
}

static ssize_t be_hwmon_show_temp(struct device *dev,
				  struct device_attribute *dev_attr,
				  char *buf)
{
	struct be_adapter *adapter = dev_get_drvdata(dev);

	/* Unit: millidegree Celsius */
	if (adapter->hwmon_info.be_on_die_temp == BE_INVALID_DIE_TEMP)
		return -EIO;
	else
		return sprintf(buf, "%u\n",
			       adapter->hwmon_info.be_on_die_temp * 1000);
}

static SENSOR_DEVICE_ATTR(temp1_input, S_IRUGO,
			  be_hwmon_show_temp, NULL, 1);

static struct attribute *be_hwmon_attrs[] = {
	&sensor_dev_attr_temp1_input.dev_attr.attr,
	NULL
};

ATTRIBUTE_GROUPS(be_hwmon);

static char *mc_name(struct be_adapter *adapter)
{
	char *str = "";	/* default */

	switch (adapter->mc_type) {
	case UMC:
		str = "UMC";
		break;
	case FLEX10:
		str = "FLEX10";
		break;
	case vNIC1:
		str = "vNIC-1";
		break;
	case nPAR:
		str = "nPAR";
		break;
	case UFP:
		str = "UFP";
		break;
	case vNIC2:
		str = "vNIC-2";
		break;
	default:
		str = "";
	}

	return str;
}

static inline char *func_name(struct be_adapter *adapter)
{
	return be_physfn(adapter) ? "PF" : "VF";
}

static inline char *nic_name(struct pci_dev *pdev)
{
	switch (pdev->device) {
	case OC_DEVICE_ID1:
		return OC_NAME;
	case OC_DEVICE_ID2:
		return OC_NAME_BE;
	case OC_DEVICE_ID3:
	case OC_DEVICE_ID4:
		return OC_NAME_LANCER;
	case BE_DEVICE_ID2:
		return BE3_NAME;
	case OC_DEVICE_ID5:
	case OC_DEVICE_ID6:
		return OC_NAME_SH;
	default:
		return BE_NAME;
	}
}

static int be_probe(struct pci_dev *pdev, const struct pci_device_id *pdev_id)
{
	struct be_adapter *adapter;
	struct net_device *netdev;
	int status = 0;

	dev_info(&pdev->dev, "%s version is %s\n", DRV_NAME, DRV_VER);

	status = pci_enable_device(pdev);
	if (status)
		goto do_none;

	status = pci_request_regions(pdev, DRV_NAME);
	if (status)
		goto disable_dev;
	pci_set_master(pdev);

	netdev = alloc_etherdev_mqs(sizeof(*adapter), MAX_TX_QS, MAX_RX_QS);
	if (!netdev) {
		status = -ENOMEM;
		goto rel_reg;
	}
	adapter = netdev_priv(netdev);
	adapter->pdev = pdev;
	pci_set_drvdata(pdev, adapter);
	adapter->netdev = netdev;
	SET_NETDEV_DEV(netdev, &pdev->dev);

	status = dma_set_mask_and_coherent(&pdev->dev, DMA_BIT_MASK(64));
	if (!status) {
		netdev->features |= NETIF_F_HIGHDMA;
	} else {
		status = dma_set_mask_and_coherent(&pdev->dev, DMA_BIT_MASK(32));
		if (status) {
			dev_err(&pdev->dev, "Could not set PCI DMA Mask\n");
			goto free_netdev;
		}
	}

	status = pci_enable_pcie_error_reporting(pdev);
	if (!status)
		dev_info(&pdev->dev, "PCIe error reporting enabled\n");

	status = be_map_pci_bars(adapter);
	if (status)
		goto free_netdev;

	status = be_drv_init(adapter);
	if (status)
		goto unmap_bars;

	status = be_setup(adapter);
	if (status)
		goto drv_cleanup;

	be_netdev_init(netdev);
	status = register_netdev(netdev);
	if (status != 0)
		goto unsetup;

	be_roce_dev_add(adapter);

	be_schedule_err_detection(adapter);

	/* On Die temperature not supported for VF. */
	if (be_physfn(adapter) && IS_ENABLED(CONFIG_BE2NET_HWMON)) {
		adapter->hwmon_info.hwmon_dev =
			devm_hwmon_device_register_with_groups(&pdev->dev,
							       DRV_NAME,
							       adapter,
							       be_hwmon_groups);
		adapter->hwmon_info.be_on_die_temp = BE_INVALID_DIE_TEMP;
	}

	dev_info(&pdev->dev, "%s: %s %s port %c\n", nic_name(pdev),
		 func_name(adapter), mc_name(adapter), adapter->port_name);

	return 0;

unsetup:
	be_clear(adapter);
drv_cleanup:
	be_drv_cleanup(adapter);
unmap_bars:
	be_unmap_pci_bars(adapter);
free_netdev:
	free_netdev(netdev);
rel_reg:
	pci_release_regions(pdev);
disable_dev:
	pci_disable_device(pdev);
do_none:
	dev_err(&pdev->dev, "%s initialization failed\n", nic_name(pdev));
	return status;
}

static int be_suspend(struct pci_dev *pdev, pm_message_t state)
{
	struct be_adapter *adapter = pci_get_drvdata(pdev);

	if (adapter->wol_en)
		be_setup_wol(adapter, true);

	be_intr_set(adapter, false);
	be_cancel_err_detection(adapter);

	be_cleanup(adapter);

	pci_save_state(pdev);
	pci_disable_device(pdev);
	pci_set_power_state(pdev, pci_choose_state(pdev, state));
	return 0;
}

static int be_pci_resume(struct pci_dev *pdev)
{
	struct be_adapter *adapter = pci_get_drvdata(pdev);
	int status = 0;

	status = pci_enable_device(pdev);
	if (status)
		return status;

	pci_restore_state(pdev);

	status = be_resume(adapter);
	if (status)
		return status;

	be_schedule_err_detection(adapter);

	if (adapter->wol_en)
		be_setup_wol(adapter, false);

	return 0;
}

/*
 * An FLR will stop BE from DMAing any data.
 */
static void be_shutdown(struct pci_dev *pdev)
{
	struct be_adapter *adapter = pci_get_drvdata(pdev);

	if (!adapter)
		return;

	be_roce_dev_shutdown(adapter);
	cancel_delayed_work_sync(&adapter->work);
	be_cancel_err_detection(adapter);

	netif_device_detach(adapter->netdev);

	be_cmd_reset_function(adapter);

	pci_disable_device(pdev);
}

static pci_ers_result_t be_eeh_err_detected(struct pci_dev *pdev,
					    pci_channel_state_t state)
{
	struct be_adapter *adapter = pci_get_drvdata(pdev);

	dev_err(&adapter->pdev->dev, "EEH error detected\n");

	if (!be_check_error(adapter, BE_ERROR_EEH)) {
		be_set_error(adapter, BE_ERROR_EEH);

		be_cancel_err_detection(adapter);

		be_cleanup(adapter);
	}

	if (state == pci_channel_io_perm_failure)
		return PCI_ERS_RESULT_DISCONNECT;

	pci_disable_device(pdev);

	/* The error could cause the FW to trigger a flash debug dump.
	 * Resetting the card while flash dump is in progress
	 * can cause it not to recover; wait for it to finish.
	 * Wait only for first function as it is needed only once per
	 * adapter.
	 */
	if (pdev->devfn == 0)
		ssleep(30);

	return PCI_ERS_RESULT_NEED_RESET;
}

static pci_ers_result_t be_eeh_reset(struct pci_dev *pdev)
{
	struct be_adapter *adapter = pci_get_drvdata(pdev);
	int status;

	dev_info(&adapter->pdev->dev, "EEH reset\n");

	status = pci_enable_device(pdev);
	if (status)
		return PCI_ERS_RESULT_DISCONNECT;

	pci_set_master(pdev);
	pci_restore_state(pdev);

	/* Check if card is ok and fw is ready */
	dev_info(&adapter->pdev->dev,
		 "Waiting for FW to be ready after EEH reset\n");
	status = be_fw_wait_ready(adapter);
	if (status)
		return PCI_ERS_RESULT_DISCONNECT;

	pci_cleanup_aer_uncorrect_error_status(pdev);
	be_clear_error(adapter, BE_CLEAR_ALL);
	return PCI_ERS_RESULT_RECOVERED;
}

static void be_eeh_resume(struct pci_dev *pdev)
{
	int status = 0;
	struct be_adapter *adapter = pci_get_drvdata(pdev);

	dev_info(&adapter->pdev->dev, "EEH resume\n");

	pci_save_state(pdev);

	status = be_resume(adapter);
	if (status)
		goto err;

	be_schedule_err_detection(adapter);
	return;
err:
	dev_err(&adapter->pdev->dev, "EEH resume failed\n");
}

static int be_pci_sriov_configure(struct pci_dev *pdev, int num_vfs)
{
	struct be_adapter *adapter = pci_get_drvdata(pdev);
	u16 num_vf_qs;
	int status;

	if (!num_vfs)
		be_vf_clear(adapter);

	adapter->num_vfs = num_vfs;

	if (adapter->num_vfs == 0 && pci_vfs_assigned(pdev)) {
		dev_warn(&pdev->dev,
			 "Cannot disable VFs while they are assigned\n");
		return -EBUSY;
	}

	/* When the HW is in SRIOV capable configuration, the PF-pool resources
	 * are equally distributed across the max-number of VFs. The user may
	 * request only a subset of the max-vfs to be enabled.
	 * Based on num_vfs, redistribute the resources across num_vfs so that
	 * each VF will have access to more number of resources.
	 * This facility is not available in BE3 FW.
	 * Also, this is done by FW in Lancer chip.
	 */
	if (skyhawk_chip(adapter) && !pci_num_vf(pdev)) {
		num_vf_qs = be_calculate_vf_qs(adapter, adapter->num_vfs);
		status = be_cmd_set_sriov_config(adapter, adapter->pool_res,
						 adapter->num_vfs, num_vf_qs);
		if (status)
			dev_err(&pdev->dev,
				"Failed to optimize SR-IOV resources\n");
	}

	status = be_get_resources(adapter);
	if (status)
		return be_cmd_status(status);

	/* Updating real_num_tx/rx_queues() requires rtnl_lock() */
	rtnl_lock();
	status = be_update_queues(adapter);
	rtnl_unlock();
	if (status)
		return be_cmd_status(status);

	if (adapter->num_vfs)
		status = be_vf_setup(adapter);

	if (!status)
		return adapter->num_vfs;

	return 0;
}

static const struct pci_error_handlers be_eeh_handlers = {
	.error_detected = be_eeh_err_detected,
	.slot_reset = be_eeh_reset,
	.resume = be_eeh_resume,
};

static struct pci_driver be_driver = {
	.name = DRV_NAME,
	.id_table = be_dev_ids,
	.probe = be_probe,
	.remove = be_remove,
	.suspend = be_suspend,
	.resume = be_pci_resume,
	.shutdown = be_shutdown,
	.sriov_configure = be_pci_sriov_configure,
	.err_handler = &be_eeh_handlers
};

static int __init be_init_module(void)
{
	if (rx_frag_size != 8192 && rx_frag_size != 4096 &&
	    rx_frag_size != 2048) {
		printk(KERN_WARNING DRV_NAME
			" : Module param rx_frag_size must be 2048/4096/8192."
			" Using 2048\n");
		rx_frag_size = 2048;
	}

	if (num_vfs > 0) {
		pr_info(DRV_NAME " : Module param num_vfs is obsolete.");
		pr_info(DRV_NAME " : Use sysfs method to enable VFs\n");
	}

	return pci_register_driver(&be_driver);
}
module_init(be_init_module);

static void __exit be_exit_module(void)
{
	pci_unregister_driver(&be_driver);
}
module_exit(be_exit_module);<|MERGE_RESOLUTION|>--- conflicted
+++ resolved
@@ -5293,11 +5293,6 @@
 
 	return features;
 }
-
-static bool be_gso_check(struct sk_buff *skb, struct net_device *dev)
-{
-	return vxlan_gso_check(skb);
-}
 #endif
 
 static int be_get_phys_port_id(struct net_device *dev,
@@ -5349,11 +5344,7 @@
 #ifdef CONFIG_BE2NET_VXLAN
 	.ndo_add_vxlan_port	= be_add_vxlan_port,
 	.ndo_del_vxlan_port	= be_del_vxlan_port,
-<<<<<<< HEAD
-	.ndo_gso_check		= be_gso_check,
-=======
 	.ndo_features_check	= be_features_check,
->>>>>>> afd2ff9b
 #endif
 	.ndo_get_phys_port_id   = be_get_phys_port_id,
 };
