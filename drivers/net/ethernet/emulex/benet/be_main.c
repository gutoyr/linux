/*
 * Copyright (C) 2005 - 2014 Emulex
 * All rights reserved.
 *
 * This program is free software; you can redistribute it and/or
 * modify it under the terms of the GNU General Public License version 2
 * as published by the Free Software Foundation.  The full GNU General
 * Public License is included in this distribution in the file called COPYING.
 *
 * Contact Information:
 * linux-drivers@emulex.com
 *
 * Emulex
 * 3333 Susan Street
 * Costa Mesa, CA 92626
 */

#include <linux/prefetch.h>
#include <linux/module.h>
#include "be.h"
#include "be_cmds.h"
#include <asm/div64.h>
#include <linux/aer.h>
#include <linux/if_bridge.h>
#include <net/busy_poll.h>
#include <net/vxlan.h>

MODULE_VERSION(DRV_VER);
MODULE_DEVICE_TABLE(pci, be_dev_ids);
MODULE_DESCRIPTION(DRV_DESC " " DRV_VER);
MODULE_AUTHOR("Emulex Corporation");
MODULE_LICENSE("GPL");

static unsigned int num_vfs;
module_param(num_vfs, uint, S_IRUGO);
MODULE_PARM_DESC(num_vfs, "Number of PCI VFs to initialize");

static ushort rx_frag_size = 2048;
module_param(rx_frag_size, ushort, S_IRUGO);
MODULE_PARM_DESC(rx_frag_size, "Size of a fragment that holds rcvd data.");

static const struct pci_device_id be_dev_ids[] = {
	{ PCI_DEVICE(BE_VENDOR_ID, BE_DEVICE_ID1) },
	{ PCI_DEVICE(BE_VENDOR_ID, BE_DEVICE_ID2) },
	{ PCI_DEVICE(BE_VENDOR_ID, OC_DEVICE_ID1) },
	{ PCI_DEVICE(BE_VENDOR_ID, OC_DEVICE_ID2) },
	{ PCI_DEVICE(EMULEX_VENDOR_ID, OC_DEVICE_ID3)},
	{ PCI_DEVICE(EMULEX_VENDOR_ID, OC_DEVICE_ID4)},
	{ PCI_DEVICE(EMULEX_VENDOR_ID, OC_DEVICE_ID5)},
	{ PCI_DEVICE(EMULEX_VENDOR_ID, OC_DEVICE_ID6)},
	{ 0 }
};
MODULE_DEVICE_TABLE(pci, be_dev_ids);
/* UE Status Low CSR */
static const char * const ue_status_low_desc[] = {
	"CEV",
	"CTX",
	"DBUF",
	"ERX",
	"Host",
	"MPU",
	"NDMA",
	"PTC ",
	"RDMA ",
	"RXF ",
	"RXIPS ",
	"RXULP0 ",
	"RXULP1 ",
	"RXULP2 ",
	"TIM ",
	"TPOST ",
	"TPRE ",
	"TXIPS ",
	"TXULP0 ",
	"TXULP1 ",
	"UC ",
	"WDMA ",
	"TXULP2 ",
	"HOST1 ",
	"P0_OB_LINK ",
	"P1_OB_LINK ",
	"HOST_GPIO ",
	"MBOX ",
	"ERX2 ",
	"SPARE ",
	"JTAG ",
	"MPU_INTPEND "
};

/* UE Status High CSR */
static const char * const ue_status_hi_desc[] = {
	"LPCMEMHOST",
	"MGMT_MAC",
	"PCS0ONLINE",
	"MPU_IRAM",
	"PCS1ONLINE",
	"PCTL0",
	"PCTL1",
	"PMEM",
	"RR",
	"TXPB",
	"RXPP",
	"XAUI",
	"TXP",
	"ARM",
	"IPC",
	"HOST2",
	"HOST3",
	"HOST4",
	"HOST5",
	"HOST6",
	"HOST7",
	"ECRC",
	"Poison TLP",
	"NETC",
	"PERIPH",
	"LLTXULP",
	"D2P",
	"RCON",
	"LDMA",
	"LLTXP",
	"LLTXPB",
	"Unknown"
};

static void be_queue_free(struct be_adapter *adapter, struct be_queue_info *q)
{
	struct be_dma_mem *mem = &q->dma_mem;

	if (mem->va) {
		dma_free_coherent(&adapter->pdev->dev, mem->size, mem->va,
				  mem->dma);
		mem->va = NULL;
	}
}

static int be_queue_alloc(struct be_adapter *adapter, struct be_queue_info *q,
			  u16 len, u16 entry_size)
{
	struct be_dma_mem *mem = &q->dma_mem;

	memset(q, 0, sizeof(*q));
	q->len = len;
	q->entry_size = entry_size;
	mem->size = len * entry_size;
	mem->va = dma_zalloc_coherent(&adapter->pdev->dev, mem->size, &mem->dma,
				      GFP_KERNEL);
	if (!mem->va)
		return -ENOMEM;
	return 0;
}

static void be_reg_intr_set(struct be_adapter *adapter, bool enable)
{
	u32 reg, enabled;

	pci_read_config_dword(adapter->pdev, PCICFG_MEMBAR_CTRL_INT_CTRL_OFFSET,
			      &reg);
	enabled = reg & MEMBAR_CTRL_INT_CTRL_HOSTINTR_MASK;

	if (!enabled && enable)
		reg |= MEMBAR_CTRL_INT_CTRL_HOSTINTR_MASK;
	else if (enabled && !enable)
		reg &= ~MEMBAR_CTRL_INT_CTRL_HOSTINTR_MASK;
	else
		return;

	pci_write_config_dword(adapter->pdev,
			       PCICFG_MEMBAR_CTRL_INT_CTRL_OFFSET, reg);
}

static void be_intr_set(struct be_adapter *adapter, bool enable)
{
	int status = 0;

	/* On lancer interrupts can't be controlled via this register */
	if (lancer_chip(adapter))
		return;

	if (adapter->eeh_error)
		return;

	status = be_cmd_intr_set(adapter, enable);
	if (status)
		be_reg_intr_set(adapter, enable);
}

static void be_rxq_notify(struct be_adapter *adapter, u16 qid, u16 posted)
{
	u32 val = 0;

	val |= qid & DB_RQ_RING_ID_MASK;
	val |= posted << DB_RQ_NUM_POSTED_SHIFT;

	wmb();
	iowrite32(val, adapter->db + DB_RQ_OFFSET);
}

static void be_txq_notify(struct be_adapter *adapter, struct be_tx_obj *txo,
			  u16 posted)
{
	u32 val = 0;

	val |= txo->q.id & DB_TXULP_RING_ID_MASK;
	val |= (posted & DB_TXULP_NUM_POSTED_MASK) << DB_TXULP_NUM_POSTED_SHIFT;

	wmb();
	iowrite32(val, adapter->db + txo->db_offset);
}

static void be_eq_notify(struct be_adapter *adapter, u16 qid,
			 bool arm, bool clear_int, u16 num_popped)
{
	u32 val = 0;

	val |= qid & DB_EQ_RING_ID_MASK;
	val |= ((qid & DB_EQ_RING_ID_EXT_MASK) << DB_EQ_RING_ID_EXT_MASK_SHIFT);

	if (adapter->eeh_error)
		return;

	if (arm)
		val |= 1 << DB_EQ_REARM_SHIFT;
	if (clear_int)
		val |= 1 << DB_EQ_CLR_SHIFT;
	val |= 1 << DB_EQ_EVNT_SHIFT;
	val |= num_popped << DB_EQ_NUM_POPPED_SHIFT;
	iowrite32(val, adapter->db + DB_EQ_OFFSET);
}

void be_cq_notify(struct be_adapter *adapter, u16 qid, bool arm, u16 num_popped)
{
	u32 val = 0;

	val |= qid & DB_CQ_RING_ID_MASK;
	val |= ((qid & DB_CQ_RING_ID_EXT_MASK) <<
			DB_CQ_RING_ID_EXT_MASK_SHIFT);

	if (adapter->eeh_error)
		return;

	if (arm)
		val |= 1 << DB_CQ_REARM_SHIFT;
	val |= num_popped << DB_CQ_NUM_POPPED_SHIFT;
	iowrite32(val, adapter->db + DB_CQ_OFFSET);
}

static int be_mac_addr_set(struct net_device *netdev, void *p)
{
	struct be_adapter *adapter = netdev_priv(netdev);
	struct device *dev = &adapter->pdev->dev;
	struct sockaddr *addr = p;
	int status;
	u8 mac[ETH_ALEN];
	u32 old_pmac_id = adapter->pmac_id[0], curr_pmac_id = 0;

	if (!is_valid_ether_addr(addr->sa_data))
		return -EADDRNOTAVAIL;

	/* Proceed further only if, User provided MAC is different
	 * from active MAC
	 */
	if (ether_addr_equal(addr->sa_data, netdev->dev_addr))
		return 0;

	/* The PMAC_ADD cmd may fail if the VF doesn't have FILTMGMT
	 * privilege or if PF did not provision the new MAC address.
	 * On BE3, this cmd will always fail if the VF doesn't have the
	 * FILTMGMT privilege. This failure is OK, only if the PF programmed
	 * the MAC for the VF.
	 */
	status = be_cmd_pmac_add(adapter, (u8 *)addr->sa_data,
				 adapter->if_handle, &adapter->pmac_id[0], 0);
	if (!status) {
		curr_pmac_id = adapter->pmac_id[0];

		/* Delete the old programmed MAC. This call may fail if the
		 * old MAC was already deleted by the PF driver.
		 */
		if (adapter->pmac_id[0] != old_pmac_id)
			be_cmd_pmac_del(adapter, adapter->if_handle,
					old_pmac_id, 0);
	}

	/* Decide if the new MAC is successfully activated only after
	 * querying the FW
	 */
	status = be_cmd_get_active_mac(adapter, curr_pmac_id, mac,
				       adapter->if_handle, true, 0);
	if (status)
		goto err;

	/* The MAC change did not happen, either due to lack of privilege
	 * or PF didn't pre-provision.
	 */
	if (!ether_addr_equal(addr->sa_data, mac)) {
		status = -EPERM;
		goto err;
	}

	memcpy(netdev->dev_addr, addr->sa_data, netdev->addr_len);
	dev_info(dev, "MAC address changed to %pM\n", mac);
	return 0;
err:
	dev_warn(dev, "MAC address change to %pM failed\n", addr->sa_data);
	return status;
}

/* BE2 supports only v0 cmd */
static void *hw_stats_from_cmd(struct be_adapter *adapter)
{
	if (BE2_chip(adapter)) {
		struct be_cmd_resp_get_stats_v0 *cmd = adapter->stats_cmd.va;

		return &cmd->hw_stats;
	} else if (BE3_chip(adapter)) {
		struct be_cmd_resp_get_stats_v1 *cmd = adapter->stats_cmd.va;

		return &cmd->hw_stats;
	} else {
		struct be_cmd_resp_get_stats_v2 *cmd = adapter->stats_cmd.va;

		return &cmd->hw_stats;
	}
}

/* BE2 supports only v0 cmd */
static void *be_erx_stats_from_cmd(struct be_adapter *adapter)
{
	if (BE2_chip(adapter)) {
		struct be_hw_stats_v0 *hw_stats = hw_stats_from_cmd(adapter);

		return &hw_stats->erx;
	} else if (BE3_chip(adapter)) {
		struct be_hw_stats_v1 *hw_stats = hw_stats_from_cmd(adapter);

		return &hw_stats->erx;
	} else {
		struct be_hw_stats_v2 *hw_stats = hw_stats_from_cmd(adapter);

		return &hw_stats->erx;
	}
}

static void populate_be_v0_stats(struct be_adapter *adapter)
{
	struct be_hw_stats_v0 *hw_stats = hw_stats_from_cmd(adapter);
	struct be_pmem_stats *pmem_sts = &hw_stats->pmem;
	struct be_rxf_stats_v0 *rxf_stats = &hw_stats->rxf;
	struct be_port_rxf_stats_v0 *port_stats =
					&rxf_stats->port[adapter->port_num];
	struct be_drv_stats *drvs = &adapter->drv_stats;

	be_dws_le_to_cpu(hw_stats, sizeof(*hw_stats));
	drvs->rx_pause_frames = port_stats->rx_pause_frames;
	drvs->rx_crc_errors = port_stats->rx_crc_errors;
	drvs->rx_control_frames = port_stats->rx_control_frames;
	drvs->rx_in_range_errors = port_stats->rx_in_range_errors;
	drvs->rx_frame_too_long = port_stats->rx_frame_too_long;
	drvs->rx_dropped_runt = port_stats->rx_dropped_runt;
	drvs->rx_ip_checksum_errs = port_stats->rx_ip_checksum_errs;
	drvs->rx_tcp_checksum_errs = port_stats->rx_tcp_checksum_errs;
	drvs->rx_udp_checksum_errs = port_stats->rx_udp_checksum_errs;
	drvs->rxpp_fifo_overflow_drop = port_stats->rx_fifo_overflow;
	drvs->rx_dropped_tcp_length = port_stats->rx_dropped_tcp_length;
	drvs->rx_dropped_too_small = port_stats->rx_dropped_too_small;
	drvs->rx_dropped_too_short = port_stats->rx_dropped_too_short;
	drvs->rx_out_range_errors = port_stats->rx_out_range_errors;
	drvs->rx_input_fifo_overflow_drop = port_stats->rx_input_fifo_overflow;
	drvs->rx_dropped_header_too_small =
		port_stats->rx_dropped_header_too_small;
	drvs->rx_address_filtered =
					port_stats->rx_address_filtered +
					port_stats->rx_vlan_filtered;
	drvs->rx_alignment_symbol_errors =
		port_stats->rx_alignment_symbol_errors;

	drvs->tx_pauseframes = port_stats->tx_pauseframes;
	drvs->tx_controlframes = port_stats->tx_controlframes;

	if (adapter->port_num)
		drvs->jabber_events = rxf_stats->port1_jabber_events;
	else
		drvs->jabber_events = rxf_stats->port0_jabber_events;
	drvs->rx_drops_no_pbuf = rxf_stats->rx_drops_no_pbuf;
	drvs->rx_drops_no_erx_descr = rxf_stats->rx_drops_no_erx_descr;
	drvs->forwarded_packets = rxf_stats->forwarded_packets;
	drvs->rx_drops_mtu = rxf_stats->rx_drops_mtu;
	drvs->rx_drops_no_tpre_descr = rxf_stats->rx_drops_no_tpre_descr;
	drvs->rx_drops_too_many_frags = rxf_stats->rx_drops_too_many_frags;
	adapter->drv_stats.eth_red_drops = pmem_sts->eth_red_drops;
}

static void populate_be_v1_stats(struct be_adapter *adapter)
{
	struct be_hw_stats_v1 *hw_stats = hw_stats_from_cmd(adapter);
	struct be_pmem_stats *pmem_sts = &hw_stats->pmem;
	struct be_rxf_stats_v1 *rxf_stats = &hw_stats->rxf;
	struct be_port_rxf_stats_v1 *port_stats =
					&rxf_stats->port[adapter->port_num];
	struct be_drv_stats *drvs = &adapter->drv_stats;

	be_dws_le_to_cpu(hw_stats, sizeof(*hw_stats));
	drvs->pmem_fifo_overflow_drop = port_stats->pmem_fifo_overflow_drop;
	drvs->rx_priority_pause_frames = port_stats->rx_priority_pause_frames;
	drvs->rx_pause_frames = port_stats->rx_pause_frames;
	drvs->rx_crc_errors = port_stats->rx_crc_errors;
	drvs->rx_control_frames = port_stats->rx_control_frames;
	drvs->rx_in_range_errors = port_stats->rx_in_range_errors;
	drvs->rx_frame_too_long = port_stats->rx_frame_too_long;
	drvs->rx_dropped_runt = port_stats->rx_dropped_runt;
	drvs->rx_ip_checksum_errs = port_stats->rx_ip_checksum_errs;
	drvs->rx_tcp_checksum_errs = port_stats->rx_tcp_checksum_errs;
	drvs->rx_udp_checksum_errs = port_stats->rx_udp_checksum_errs;
	drvs->rx_dropped_tcp_length = port_stats->rx_dropped_tcp_length;
	drvs->rx_dropped_too_small = port_stats->rx_dropped_too_small;
	drvs->rx_dropped_too_short = port_stats->rx_dropped_too_short;
	drvs->rx_out_range_errors = port_stats->rx_out_range_errors;
	drvs->rx_dropped_header_too_small =
		port_stats->rx_dropped_header_too_small;
	drvs->rx_input_fifo_overflow_drop =
		port_stats->rx_input_fifo_overflow_drop;
	drvs->rx_address_filtered = port_stats->rx_address_filtered;
	drvs->rx_alignment_symbol_errors =
		port_stats->rx_alignment_symbol_errors;
	drvs->rxpp_fifo_overflow_drop = port_stats->rxpp_fifo_overflow_drop;
	drvs->tx_pauseframes = port_stats->tx_pauseframes;
	drvs->tx_controlframes = port_stats->tx_controlframes;
	drvs->tx_priority_pauseframes = port_stats->tx_priority_pauseframes;
	drvs->jabber_events = port_stats->jabber_events;
	drvs->rx_drops_no_pbuf = rxf_stats->rx_drops_no_pbuf;
	drvs->rx_drops_no_erx_descr = rxf_stats->rx_drops_no_erx_descr;
	drvs->forwarded_packets = rxf_stats->forwarded_packets;
	drvs->rx_drops_mtu = rxf_stats->rx_drops_mtu;
	drvs->rx_drops_no_tpre_descr = rxf_stats->rx_drops_no_tpre_descr;
	drvs->rx_drops_too_many_frags = rxf_stats->rx_drops_too_many_frags;
	adapter->drv_stats.eth_red_drops = pmem_sts->eth_red_drops;
}

static void populate_be_v2_stats(struct be_adapter *adapter)
{
	struct be_hw_stats_v2 *hw_stats = hw_stats_from_cmd(adapter);
	struct be_pmem_stats *pmem_sts = &hw_stats->pmem;
	struct be_rxf_stats_v2 *rxf_stats = &hw_stats->rxf;
	struct be_port_rxf_stats_v2 *port_stats =
					&rxf_stats->port[adapter->port_num];
	struct be_drv_stats *drvs = &adapter->drv_stats;

	be_dws_le_to_cpu(hw_stats, sizeof(*hw_stats));
	drvs->pmem_fifo_overflow_drop = port_stats->pmem_fifo_overflow_drop;
	drvs->rx_priority_pause_frames = port_stats->rx_priority_pause_frames;
	drvs->rx_pause_frames = port_stats->rx_pause_frames;
	drvs->rx_crc_errors = port_stats->rx_crc_errors;
	drvs->rx_control_frames = port_stats->rx_control_frames;
	drvs->rx_in_range_errors = port_stats->rx_in_range_errors;
	drvs->rx_frame_too_long = port_stats->rx_frame_too_long;
	drvs->rx_dropped_runt = port_stats->rx_dropped_runt;
	drvs->rx_ip_checksum_errs = port_stats->rx_ip_checksum_errs;
	drvs->rx_tcp_checksum_errs = port_stats->rx_tcp_checksum_errs;
	drvs->rx_udp_checksum_errs = port_stats->rx_udp_checksum_errs;
	drvs->rx_dropped_tcp_length = port_stats->rx_dropped_tcp_length;
	drvs->rx_dropped_too_small = port_stats->rx_dropped_too_small;
	drvs->rx_dropped_too_short = port_stats->rx_dropped_too_short;
	drvs->rx_out_range_errors = port_stats->rx_out_range_errors;
	drvs->rx_dropped_header_too_small =
		port_stats->rx_dropped_header_too_small;
	drvs->rx_input_fifo_overflow_drop =
		port_stats->rx_input_fifo_overflow_drop;
	drvs->rx_address_filtered = port_stats->rx_address_filtered;
	drvs->rx_alignment_symbol_errors =
		port_stats->rx_alignment_symbol_errors;
	drvs->rxpp_fifo_overflow_drop = port_stats->rxpp_fifo_overflow_drop;
	drvs->tx_pauseframes = port_stats->tx_pauseframes;
	drvs->tx_controlframes = port_stats->tx_controlframes;
	drvs->tx_priority_pauseframes = port_stats->tx_priority_pauseframes;
	drvs->jabber_events = port_stats->jabber_events;
	drvs->rx_drops_no_pbuf = rxf_stats->rx_drops_no_pbuf;
	drvs->rx_drops_no_erx_descr = rxf_stats->rx_drops_no_erx_descr;
	drvs->forwarded_packets = rxf_stats->forwarded_packets;
	drvs->rx_drops_mtu = rxf_stats->rx_drops_mtu;
	drvs->rx_drops_no_tpre_descr = rxf_stats->rx_drops_no_tpre_descr;
	drvs->rx_drops_too_many_frags = rxf_stats->rx_drops_too_many_frags;
	adapter->drv_stats.eth_red_drops = pmem_sts->eth_red_drops;
	if (be_roce_supported(adapter)) {
		drvs->rx_roce_bytes_lsd = port_stats->roce_bytes_received_lsd;
		drvs->rx_roce_bytes_msd = port_stats->roce_bytes_received_msd;
		drvs->rx_roce_frames = port_stats->roce_frames_received;
		drvs->roce_drops_crc = port_stats->roce_drops_crc;
		drvs->roce_drops_payload_len =
			port_stats->roce_drops_payload_len;
	}
}

static void populate_lancer_stats(struct be_adapter *adapter)
{
	struct be_drv_stats *drvs = &adapter->drv_stats;
	struct lancer_pport_stats *pport_stats = pport_stats_from_cmd(adapter);

	be_dws_le_to_cpu(pport_stats, sizeof(*pport_stats));
	drvs->rx_pause_frames = pport_stats->rx_pause_frames_lo;
	drvs->rx_crc_errors = pport_stats->rx_crc_errors_lo;
	drvs->rx_control_frames = pport_stats->rx_control_frames_lo;
	drvs->rx_in_range_errors = pport_stats->rx_in_range_errors;
	drvs->rx_frame_too_long = pport_stats->rx_frames_too_long_lo;
	drvs->rx_dropped_runt = pport_stats->rx_dropped_runt;
	drvs->rx_ip_checksum_errs = pport_stats->rx_ip_checksum_errors;
	drvs->rx_tcp_checksum_errs = pport_stats->rx_tcp_checksum_errors;
	drvs->rx_udp_checksum_errs = pport_stats->rx_udp_checksum_errors;
	drvs->rx_dropped_tcp_length =
				pport_stats->rx_dropped_invalid_tcp_length;
	drvs->rx_dropped_too_small = pport_stats->rx_dropped_too_small;
	drvs->rx_dropped_too_short = pport_stats->rx_dropped_too_short;
	drvs->rx_out_range_errors = pport_stats->rx_out_of_range_errors;
	drvs->rx_dropped_header_too_small =
				pport_stats->rx_dropped_header_too_small;
	drvs->rx_input_fifo_overflow_drop = pport_stats->rx_fifo_overflow;
	drvs->rx_address_filtered =
					pport_stats->rx_address_filtered +
					pport_stats->rx_vlan_filtered;
	drvs->rx_alignment_symbol_errors = pport_stats->rx_symbol_errors_lo;
	drvs->rxpp_fifo_overflow_drop = pport_stats->rx_fifo_overflow;
	drvs->tx_pauseframes = pport_stats->tx_pause_frames_lo;
	drvs->tx_controlframes = pport_stats->tx_control_frames_lo;
	drvs->jabber_events = pport_stats->rx_jabbers;
	drvs->forwarded_packets = pport_stats->num_forwards_lo;
	drvs->rx_drops_mtu = pport_stats->rx_drops_mtu_lo;
	drvs->rx_drops_too_many_frags =
				pport_stats->rx_drops_too_many_frags_lo;
}

static void accumulate_16bit_val(u32 *acc, u16 val)
{
#define lo(x)			(x & 0xFFFF)
#define hi(x)			(x & 0xFFFF0000)
	bool wrapped = val < lo(*acc);
	u32 newacc = hi(*acc) + val;

	if (wrapped)
		newacc += 65536;
	ACCESS_ONCE(*acc) = newacc;
}

static void populate_erx_stats(struct be_adapter *adapter,
			       struct be_rx_obj *rxo, u32 erx_stat)
{
	if (!BEx_chip(adapter))
		rx_stats(rxo)->rx_drops_no_frags = erx_stat;
	else
		/* below erx HW counter can actually wrap around after
		 * 65535. Driver accumulates a 32-bit value
		 */
		accumulate_16bit_val(&rx_stats(rxo)->rx_drops_no_frags,
				     (u16)erx_stat);
}

void be_parse_stats(struct be_adapter *adapter)
{
	struct be_erx_stats_v2 *erx = be_erx_stats_from_cmd(adapter);
	struct be_rx_obj *rxo;
	int i;
	u32 erx_stat;

	if (lancer_chip(adapter)) {
		populate_lancer_stats(adapter);
	} else {
		if (BE2_chip(adapter))
			populate_be_v0_stats(adapter);
		else if (BE3_chip(adapter))
			/* for BE3 */
			populate_be_v1_stats(adapter);
		else
			populate_be_v2_stats(adapter);

		/* erx_v2 is longer than v0, v1. use v2 for v0, v1 access */
		for_all_rx_queues(adapter, rxo, i) {
			erx_stat = erx->rx_drops_no_fragments[rxo->q.id];
			populate_erx_stats(adapter, rxo, erx_stat);
		}
	}
}

static struct rtnl_link_stats64 *be_get_stats64(struct net_device *netdev,
						struct rtnl_link_stats64 *stats)
{
	struct be_adapter *adapter = netdev_priv(netdev);
	struct be_drv_stats *drvs = &adapter->drv_stats;
	struct be_rx_obj *rxo;
	struct be_tx_obj *txo;
	u64 pkts, bytes;
	unsigned int start;
	int i;

	for_all_rx_queues(adapter, rxo, i) {
		const struct be_rx_stats *rx_stats = rx_stats(rxo);

		do {
			start = u64_stats_fetch_begin_irq(&rx_stats->sync);
			pkts = rx_stats(rxo)->rx_pkts;
			bytes = rx_stats(rxo)->rx_bytes;
		} while (u64_stats_fetch_retry_irq(&rx_stats->sync, start));
		stats->rx_packets += pkts;
		stats->rx_bytes += bytes;
		stats->multicast += rx_stats(rxo)->rx_mcast_pkts;
		stats->rx_dropped += rx_stats(rxo)->rx_drops_no_skbs +
					rx_stats(rxo)->rx_drops_no_frags;
	}

	for_all_tx_queues(adapter, txo, i) {
		const struct be_tx_stats *tx_stats = tx_stats(txo);

		do {
			start = u64_stats_fetch_begin_irq(&tx_stats->sync);
			pkts = tx_stats(txo)->tx_pkts;
			bytes = tx_stats(txo)->tx_bytes;
		} while (u64_stats_fetch_retry_irq(&tx_stats->sync, start));
		stats->tx_packets += pkts;
		stats->tx_bytes += bytes;
	}

	/* bad pkts received */
	stats->rx_errors = drvs->rx_crc_errors +
		drvs->rx_alignment_symbol_errors +
		drvs->rx_in_range_errors +
		drvs->rx_out_range_errors +
		drvs->rx_frame_too_long +
		drvs->rx_dropped_too_small +
		drvs->rx_dropped_too_short +
		drvs->rx_dropped_header_too_small +
		drvs->rx_dropped_tcp_length +
		drvs->rx_dropped_runt;

	/* detailed rx errors */
	stats->rx_length_errors = drvs->rx_in_range_errors +
		drvs->rx_out_range_errors +
		drvs->rx_frame_too_long;

	stats->rx_crc_errors = drvs->rx_crc_errors;

	/* frame alignment errors */
	stats->rx_frame_errors = drvs->rx_alignment_symbol_errors;

	/* receiver fifo overrun */
	/* drops_no_pbuf is no per i/f, it's per BE card */
	stats->rx_fifo_errors = drvs->rxpp_fifo_overflow_drop +
				drvs->rx_input_fifo_overflow_drop +
				drvs->rx_drops_no_pbuf;
	return stats;
}

void be_link_status_update(struct be_adapter *adapter, u8 link_status)
{
	struct net_device *netdev = adapter->netdev;

	if (!(adapter->flags & BE_FLAGS_LINK_STATUS_INIT)) {
		netif_carrier_off(netdev);
		adapter->flags |= BE_FLAGS_LINK_STATUS_INIT;
	}

	if (link_status)
		netif_carrier_on(netdev);
	else
		netif_carrier_off(netdev);
}

static void be_tx_stats_update(struct be_tx_obj *txo,
			       u32 wrb_cnt, u32 copied, u32 gso_segs,
			       bool stopped)
{
	struct be_tx_stats *stats = tx_stats(txo);

	u64_stats_update_begin(&stats->sync);
	stats->tx_reqs++;
	stats->tx_wrbs += wrb_cnt;
	stats->tx_bytes += copied;
	stats->tx_pkts += (gso_segs ? gso_segs : 1);
	if (stopped)
		stats->tx_stops++;
	u64_stats_update_end(&stats->sync);
}

/* Determine number of WRB entries needed to xmit data in an skb */
static u32 wrb_cnt_for_skb(struct be_adapter *adapter, struct sk_buff *skb,
			   bool *dummy)
{
	int cnt = (skb->len > skb->data_len);

	cnt += skb_shinfo(skb)->nr_frags;

	/* to account for hdr wrb */
	cnt++;
	if (lancer_chip(adapter) || !(cnt & 1)) {
		*dummy = false;
	} else {
		/* add a dummy to make it an even num */
		cnt++;
		*dummy = true;
	}
	BUG_ON(cnt > BE_MAX_TX_FRAG_COUNT);
	return cnt;
}

static inline void wrb_fill(struct be_eth_wrb *wrb, u64 addr, int len)
{
	wrb->frag_pa_hi = upper_32_bits(addr);
	wrb->frag_pa_lo = addr & 0xFFFFFFFF;
	wrb->frag_len = len & ETH_WRB_FRAG_LEN_MASK;
	wrb->rsvd0 = 0;
}

static inline u16 be_get_tx_vlan_tag(struct be_adapter *adapter,
				     struct sk_buff *skb)
{
	u8 vlan_prio;
	u16 vlan_tag;

	vlan_tag = vlan_tx_tag_get(skb);
	vlan_prio = (vlan_tag & VLAN_PRIO_MASK) >> VLAN_PRIO_SHIFT;
	/* If vlan priority provided by OS is NOT in available bmap */
	if (!(adapter->vlan_prio_bmap & (1 << vlan_prio)))
		vlan_tag = (vlan_tag & ~VLAN_PRIO_MASK) |
				adapter->recommended_prio;

	return vlan_tag;
}

/* Used only for IP tunnel packets */
static u16 skb_inner_ip_proto(struct sk_buff *skb)
{
	return (inner_ip_hdr(skb)->version == 4) ?
		inner_ip_hdr(skb)->protocol : inner_ipv6_hdr(skb)->nexthdr;
}

static u16 skb_ip_proto(struct sk_buff *skb)
{
	return (ip_hdr(skb)->version == 4) ?
		ip_hdr(skb)->protocol : ipv6_hdr(skb)->nexthdr;
}

static void wrb_fill_hdr(struct be_adapter *adapter, struct be_eth_hdr_wrb *hdr,
			 struct sk_buff *skb, u32 wrb_cnt, u32 len,
			 bool skip_hw_vlan)
{
	u16 vlan_tag, proto;

	memset(hdr, 0, sizeof(*hdr));

	SET_TX_WRB_HDR_BITS(crc, hdr, 1);

	if (skb_is_gso(skb)) {
		SET_TX_WRB_HDR_BITS(lso, hdr, 1);
		SET_TX_WRB_HDR_BITS(lso_mss, hdr, skb_shinfo(skb)->gso_size);
		if (skb_is_gso_v6(skb) && !lancer_chip(adapter))
			SET_TX_WRB_HDR_BITS(lso6, hdr, 1);
	} else if (skb->ip_summed == CHECKSUM_PARTIAL) {
		if (skb->encapsulation) {
			SET_TX_WRB_HDR_BITS(ipcs, hdr, 1);
			proto = skb_inner_ip_proto(skb);
		} else {
			proto = skb_ip_proto(skb);
		}
		if (proto == IPPROTO_TCP)
			SET_TX_WRB_HDR_BITS(tcpcs, hdr, 1);
		else if (proto == IPPROTO_UDP)
			SET_TX_WRB_HDR_BITS(udpcs, hdr, 1);
	}

	if (vlan_tx_tag_present(skb)) {
		SET_TX_WRB_HDR_BITS(vlan, hdr, 1);
		vlan_tag = be_get_tx_vlan_tag(adapter, skb);
		SET_TX_WRB_HDR_BITS(vlan_tag, hdr, vlan_tag);
	}

	/* To skip HW VLAN tagging: evt = 1, compl = 0 */
	SET_TX_WRB_HDR_BITS(complete, hdr, !skip_hw_vlan);
	SET_TX_WRB_HDR_BITS(event, hdr, 1);
	SET_TX_WRB_HDR_BITS(num_wrb, hdr, wrb_cnt);
	SET_TX_WRB_HDR_BITS(len, hdr, len);
}

static void unmap_tx_frag(struct device *dev, struct be_eth_wrb *wrb,
			  bool unmap_single)
{
	dma_addr_t dma;

	be_dws_le_to_cpu(wrb, sizeof(*wrb));

	dma = (u64)wrb->frag_pa_hi << 32 | (u64)wrb->frag_pa_lo;
	if (wrb->frag_len) {
		if (unmap_single)
			dma_unmap_single(dev, dma, wrb->frag_len,
					 DMA_TO_DEVICE);
		else
			dma_unmap_page(dev, dma, wrb->frag_len, DMA_TO_DEVICE);
	}
}

static int make_tx_wrbs(struct be_adapter *adapter, struct be_queue_info *txq,
			struct sk_buff *skb, u32 wrb_cnt, bool dummy_wrb,
			bool skip_hw_vlan)
{
	dma_addr_t busaddr;
	int i, copied = 0;
	struct device *dev = &adapter->pdev->dev;
	struct sk_buff *first_skb = skb;
	struct be_eth_wrb *wrb;
	struct be_eth_hdr_wrb *hdr;
	bool map_single = false;
	u16 map_head;

	hdr = queue_head_node(txq);
	queue_head_inc(txq);
	map_head = txq->head;

	if (skb->len > skb->data_len) {
		int len = skb_headlen(skb);

		busaddr = dma_map_single(dev, skb->data, len, DMA_TO_DEVICE);
		if (dma_mapping_error(dev, busaddr))
			goto dma_err;
		map_single = true;
		wrb = queue_head_node(txq);
		wrb_fill(wrb, busaddr, len);
		be_dws_cpu_to_le(wrb, sizeof(*wrb));
		queue_head_inc(txq);
		copied += len;
	}

	for (i = 0; i < skb_shinfo(skb)->nr_frags; i++) {
		const struct skb_frag_struct *frag = &skb_shinfo(skb)->frags[i];

		busaddr = skb_frag_dma_map(dev, frag, 0,
					   skb_frag_size(frag), DMA_TO_DEVICE);
		if (dma_mapping_error(dev, busaddr))
			goto dma_err;
		wrb = queue_head_node(txq);
		wrb_fill(wrb, busaddr, skb_frag_size(frag));
		be_dws_cpu_to_le(wrb, sizeof(*wrb));
		queue_head_inc(txq);
		copied += skb_frag_size(frag);
	}

	if (dummy_wrb) {
		wrb = queue_head_node(txq);
		wrb_fill(wrb, 0, 0);
		be_dws_cpu_to_le(wrb, sizeof(*wrb));
		queue_head_inc(txq);
	}

	wrb_fill_hdr(adapter, hdr, first_skb, wrb_cnt, copied, skip_hw_vlan);
	be_dws_cpu_to_le(hdr, sizeof(*hdr));

	return copied;
dma_err:
	txq->head = map_head;
	while (copied) {
		wrb = queue_head_node(txq);
		unmap_tx_frag(dev, wrb, map_single);
		map_single = false;
		copied -= wrb->frag_len;
		adapter->drv_stats.dma_map_errors++;
		queue_head_inc(txq);
	}
	return 0;
}

static struct sk_buff *be_insert_vlan_in_pkt(struct be_adapter *adapter,
					     struct sk_buff *skb,
					     bool *skip_hw_vlan)
{
	u16 vlan_tag = 0;

	skb = skb_share_check(skb, GFP_ATOMIC);
	if (unlikely(!skb))
		return skb;

	if (vlan_tx_tag_present(skb))
		vlan_tag = be_get_tx_vlan_tag(adapter, skb);

	if (qnq_async_evt_rcvd(adapter) && adapter->pvid) {
		if (!vlan_tag)
			vlan_tag = adapter->pvid;
		/* f/w workaround to set skip_hw_vlan = 1, informs the F/W to
		 * skip VLAN insertion
		 */
		if (skip_hw_vlan)
			*skip_hw_vlan = true;
	}

	if (vlan_tag) {
		skb = __vlan_put_tag(skb, htons(ETH_P_8021Q), vlan_tag);
		if (unlikely(!skb))
			return skb;
		skb->vlan_tci = 0;
	}

	/* Insert the outer VLAN, if any */
	if (adapter->qnq_vid) {
		vlan_tag = adapter->qnq_vid;
		skb = __vlan_put_tag(skb, htons(ETH_P_8021Q), vlan_tag);
		if (unlikely(!skb))
			return skb;
		if (skip_hw_vlan)
			*skip_hw_vlan = true;
	}

	return skb;
}

static bool be_ipv6_exthdr_check(struct sk_buff *skb)
{
	struct ethhdr *eh = (struct ethhdr *)skb->data;
	u16 offset = ETH_HLEN;

	if (eh->h_proto == htons(ETH_P_IPV6)) {
		struct ipv6hdr *ip6h = (struct ipv6hdr *)(skb->data + offset);

		offset += sizeof(struct ipv6hdr);
		if (ip6h->nexthdr != NEXTHDR_TCP &&
		    ip6h->nexthdr != NEXTHDR_UDP) {
			struct ipv6_opt_hdr *ehdr =
				(struct ipv6_opt_hdr *)(skb->data + offset);

			/* offending pkt: 2nd byte following IPv6 hdr is 0xff */
			if (ehdr->hdrlen == 0xff)
				return true;
		}
	}
	return false;
}

static int be_vlan_tag_tx_chk(struct be_adapter *adapter, struct sk_buff *skb)
{
	return vlan_tx_tag_present(skb) || adapter->pvid || adapter->qnq_vid;
}

static int be_ipv6_tx_stall_chk(struct be_adapter *adapter, struct sk_buff *skb)
{
	return BE3_chip(adapter) && be_ipv6_exthdr_check(skb);
}

static struct sk_buff *be_lancer_xmit_workarounds(struct be_adapter *adapter,
						  struct sk_buff *skb,
						  bool *skip_hw_vlan)
{
	struct vlan_ethhdr *veh = (struct vlan_ethhdr *)skb->data;
	unsigned int eth_hdr_len;
	struct iphdr *ip;

	/* For padded packets, BE HW modifies tot_len field in IP header
	 * incorrecly when VLAN tag is inserted by HW.
	 * For padded packets, Lancer computes incorrect checksum.
	 */
	eth_hdr_len = ntohs(skb->protocol) == ETH_P_8021Q ?
						VLAN_ETH_HLEN : ETH_HLEN;
	if (skb->len <= 60 &&
	    (lancer_chip(adapter) || vlan_tx_tag_present(skb)) &&
	    is_ipv4_pkt(skb)) {
		ip = (struct iphdr *)ip_hdr(skb);
		pskb_trim(skb, eth_hdr_len + ntohs(ip->tot_len));
	}

	/* If vlan tag is already inlined in the packet, skip HW VLAN
	 * tagging in pvid-tagging mode
	 */
	if (be_pvid_tagging_enabled(adapter) &&
	    veh->h_vlan_proto == htons(ETH_P_8021Q))
		*skip_hw_vlan = true;

	/* HW has a bug wherein it will calculate CSUM for VLAN
	 * pkts even though it is disabled.
	 * Manually insert VLAN in pkt.
	 */
	if (skb->ip_summed != CHECKSUM_PARTIAL &&
	    vlan_tx_tag_present(skb)) {
		skb = be_insert_vlan_in_pkt(adapter, skb, skip_hw_vlan);
		if (unlikely(!skb))
			goto err;
	}

	/* HW may lockup when VLAN HW tagging is requested on
	 * certain ipv6 packets. Drop such pkts if the HW workaround to
	 * skip HW tagging is not enabled by FW.
	 */
	if (unlikely(be_ipv6_tx_stall_chk(adapter, skb) &&
		     (adapter->pvid || adapter->qnq_vid) &&
		     !qnq_async_evt_rcvd(adapter)))
		goto tx_drop;

	/* Manual VLAN tag insertion to prevent:
	 * ASIC lockup when the ASIC inserts VLAN tag into
	 * certain ipv6 packets. Insert VLAN tags in driver,
	 * and set event, completion, vlan bits accordingly
	 * in the Tx WRB.
	 */
	if (be_ipv6_tx_stall_chk(adapter, skb) &&
	    be_vlan_tag_tx_chk(adapter, skb)) {
		skb = be_insert_vlan_in_pkt(adapter, skb, skip_hw_vlan);
		if (unlikely(!skb))
			goto err;
	}

	return skb;
tx_drop:
	dev_kfree_skb_any(skb);
err:
	return NULL;
}

static struct sk_buff *be_xmit_workarounds(struct be_adapter *adapter,
					   struct sk_buff *skb,
					   bool *skip_hw_vlan)
{
	/* Lancer, SH-R ASICs have a bug wherein Packets that are 32 bytes or
	 * less may cause a transmit stall on that port. So the work-around is
	 * to pad short packets (<= 32 bytes) to a 36-byte length.
	 */
	if (unlikely(!BEx_chip(adapter) && skb->len <= 32)) {
		if (skb_padto(skb, 36))
			return NULL;
		skb->len = 36;
	}

	if (BEx_chip(adapter) || lancer_chip(adapter)) {
		skb = be_lancer_xmit_workarounds(adapter, skb, skip_hw_vlan);
		if (!skb)
			return NULL;
	}

	return skb;
}

static netdev_tx_t be_xmit(struct sk_buff *skb, struct net_device *netdev)
{
	struct be_adapter *adapter = netdev_priv(netdev);
	struct be_tx_obj *txo = &adapter->tx_obj[skb_get_queue_mapping(skb)];
	struct be_queue_info *txq = &txo->q;
	bool dummy_wrb, stopped = false;
	u32 wrb_cnt = 0, copied = 0;
	bool skip_hw_vlan = false;
	u32 start = txq->head;

	skb = be_xmit_workarounds(adapter, skb, &skip_hw_vlan);
	if (!skb) {
		tx_stats(txo)->tx_drv_drops++;
		return NETDEV_TX_OK;
	}

	wrb_cnt = wrb_cnt_for_skb(adapter, skb, &dummy_wrb);

	copied = make_tx_wrbs(adapter, txq, skb, wrb_cnt, dummy_wrb,
			      skip_hw_vlan);
	if (copied) {
		int gso_segs = skb_shinfo(skb)->gso_segs;

		/* record the sent skb in the sent_skb table */
		BUG_ON(txo->sent_skb_list[start]);
		txo->sent_skb_list[start] = skb;

		/* Ensure txq has space for the next skb; Else stop the queue
		 * *BEFORE* ringing the tx doorbell, so that we serialze the
		 * tx compls of the current transmit which'll wake up the queue
		 */
		atomic_add(wrb_cnt, &txq->used);
		if ((BE_MAX_TX_FRAG_COUNT + atomic_read(&txq->used)) >=
								txq->len) {
			netif_stop_subqueue(netdev, skb_get_queue_mapping(skb));
			stopped = true;
		}

		be_txq_notify(adapter, txo, wrb_cnt);

		be_tx_stats_update(txo, wrb_cnt, copied, gso_segs, stopped);
	} else {
		txq->head = start;
		tx_stats(txo)->tx_drv_drops++;
		dev_kfree_skb_any(skb);
	}
	return NETDEV_TX_OK;
}

static int be_change_mtu(struct net_device *netdev, int new_mtu)
{
	struct be_adapter *adapter = netdev_priv(netdev);
	struct device *dev = &adapter->pdev->dev;

	if (new_mtu < BE_MIN_MTU || new_mtu > BE_MAX_MTU) {
		dev_info(dev, "MTU must be between %d and %d bytes\n",
			 BE_MIN_MTU, BE_MAX_MTU);
		return -EINVAL;
	}

	dev_info(dev, "MTU changed from %d to %d bytes\n",
		 netdev->mtu, new_mtu);
	netdev->mtu = new_mtu;
	return 0;
}

/*
 * A max of 64 (BE_NUM_VLANS_SUPPORTED) vlans can be configured in BE.
 * If the user configures more, place BE in vlan promiscuous mode.
 */
static int be_vid_config(struct be_adapter *adapter)
{
	struct device *dev = &adapter->pdev->dev;
	u16 vids[BE_NUM_VLANS_SUPPORTED];
	u16 num = 0, i = 0;
	int status = 0;

	/* No need to further configure vids if in promiscuous mode */
	if (adapter->promiscuous)
		return 0;

	if (adapter->vlans_added > be_max_vlans(adapter))
		goto set_vlan_promisc;

	/* Construct VLAN Table to give to HW */
	for_each_set_bit(i, adapter->vids, VLAN_N_VID)
		vids[num++] = cpu_to_le16(i);

	status = be_cmd_vlan_config(adapter, adapter->if_handle, vids, num);
	if (status) {
		/* Set to VLAN promisc mode as setting VLAN filter failed */
		if (addl_status(status) ==
				MCC_ADDL_STATUS_INSUFFICIENT_RESOURCES)
			goto set_vlan_promisc;
		dev_err(dev, "Setting HW VLAN filtering failed\n");
	} else {
		if (adapter->flags & BE_FLAGS_VLAN_PROMISC) {
			/* hw VLAN filtering re-enabled. */
			status = be_cmd_rx_filter(adapter,
						  BE_FLAGS_VLAN_PROMISC, OFF);
			if (!status) {
				dev_info(dev,
					 "Disabling VLAN Promiscuous mode\n");
				adapter->flags &= ~BE_FLAGS_VLAN_PROMISC;
			}
		}
	}

	return status;

set_vlan_promisc:
	if (adapter->flags & BE_FLAGS_VLAN_PROMISC)
		return 0;

	status = be_cmd_rx_filter(adapter, BE_FLAGS_VLAN_PROMISC, ON);
	if (!status) {
		dev_info(dev, "Enable VLAN Promiscuous mode\n");
		adapter->flags |= BE_FLAGS_VLAN_PROMISC;
	} else
		dev_err(dev, "Failed to enable VLAN Promiscuous mode\n");
	return status;
}

static int be_vlan_add_vid(struct net_device *netdev, __be16 proto, u16 vid)
{
	struct be_adapter *adapter = netdev_priv(netdev);
	int status = 0;

	/* Packets with VID 0 are always received by Lancer by default */
	if (lancer_chip(adapter) && vid == 0)
		return status;

	if (test_bit(vid, adapter->vids))
		return status;

	set_bit(vid, adapter->vids);
	adapter->vlans_added++;

	status = be_vid_config(adapter);
	if (status) {
		adapter->vlans_added--;
		clear_bit(vid, adapter->vids);
	}

	return status;
}

static int be_vlan_rem_vid(struct net_device *netdev, __be16 proto, u16 vid)
{
	struct be_adapter *adapter = netdev_priv(netdev);

	/* Packets with VID 0 are always received by Lancer by default */
	if (lancer_chip(adapter) && vid == 0)
		return 0;

	clear_bit(vid, adapter->vids);
	adapter->vlans_added--;

	return be_vid_config(adapter);
}

static void be_clear_promisc(struct be_adapter *adapter)
{
	adapter->promiscuous = false;
	adapter->flags &= ~(BE_FLAGS_VLAN_PROMISC | BE_FLAGS_MCAST_PROMISC);

	be_cmd_rx_filter(adapter, IFF_PROMISC, OFF);
}

static void be_set_rx_mode(struct net_device *netdev)
{
	struct be_adapter *adapter = netdev_priv(netdev);
	int status;

	if (netdev->flags & IFF_PROMISC) {
		be_cmd_rx_filter(adapter, IFF_PROMISC, ON);
		adapter->promiscuous = true;
		goto done;
	}

	/* BE was previously in promiscuous mode; disable it */
	if (adapter->promiscuous) {
		be_clear_promisc(adapter);
		if (adapter->vlans_added)
			be_vid_config(adapter);
	}

	/* Enable multicast promisc if num configured exceeds what we support */
	if (netdev->flags & IFF_ALLMULTI ||
	    netdev_mc_count(netdev) > be_max_mc(adapter))
		goto set_mcast_promisc;

	if (netdev_uc_count(netdev) != adapter->uc_macs) {
		struct netdev_hw_addr *ha;
		int i = 1; /* First slot is claimed by the Primary MAC */

		for (; adapter->uc_macs > 0; adapter->uc_macs--, i++) {
			be_cmd_pmac_del(adapter, adapter->if_handle,
					adapter->pmac_id[i], 0);
		}

		if (netdev_uc_count(netdev) > be_max_uc(adapter)) {
			be_cmd_rx_filter(adapter, IFF_PROMISC, ON);
			adapter->promiscuous = true;
			goto done;
		}

		netdev_for_each_uc_addr(ha, adapter->netdev) {
			adapter->uc_macs++; /* First slot is for Primary MAC */
			be_cmd_pmac_add(adapter, (u8 *)ha->addr,
					adapter->if_handle,
					&adapter->pmac_id[adapter->uc_macs], 0);
		}
	}

	status = be_cmd_rx_filter(adapter, IFF_MULTICAST, ON);
	if (!status) {
		if (adapter->flags & BE_FLAGS_MCAST_PROMISC)
			adapter->flags &= ~BE_FLAGS_MCAST_PROMISC;
		goto done;
	}

set_mcast_promisc:
	if (adapter->flags & BE_FLAGS_MCAST_PROMISC)
		return;

	/* Set to MCAST promisc mode if setting MULTICAST address fails
	 * or if num configured exceeds what we support
	 */
	status = be_cmd_rx_filter(adapter, IFF_ALLMULTI, ON);
	if (!status)
		adapter->flags |= BE_FLAGS_MCAST_PROMISC;
done:
	return;
}

static int be_set_vf_mac(struct net_device *netdev, int vf, u8 *mac)
{
	struct be_adapter *adapter = netdev_priv(netdev);
	struct be_vf_cfg *vf_cfg = &adapter->vf_cfg[vf];
	int status;

	if (!sriov_enabled(adapter))
		return -EPERM;

	if (!is_valid_ether_addr(mac) || vf >= adapter->num_vfs)
		return -EINVAL;

	/* Proceed further only if user provided MAC is different
	 * from active MAC
	 */
	if (ether_addr_equal(mac, vf_cfg->mac_addr))
		return 0;

	if (BEx_chip(adapter)) {
		be_cmd_pmac_del(adapter, vf_cfg->if_handle, vf_cfg->pmac_id,
				vf + 1);

		status = be_cmd_pmac_add(adapter, mac, vf_cfg->if_handle,
					 &vf_cfg->pmac_id, vf + 1);
	} else {
		status = be_cmd_set_mac(adapter, mac, vf_cfg->if_handle,
					vf + 1);
	}

	if (status) {
		dev_err(&adapter->pdev->dev, "MAC %pM set on VF %d Failed: %#x",
			mac, vf, status);
		return be_cmd_status(status);
	}

	ether_addr_copy(vf_cfg->mac_addr, mac);

	return 0;
}

static int be_get_vf_config(struct net_device *netdev, int vf,
			    struct ifla_vf_info *vi)
{
	struct be_adapter *adapter = netdev_priv(netdev);
	struct be_vf_cfg *vf_cfg = &adapter->vf_cfg[vf];

	if (!sriov_enabled(adapter))
		return -EPERM;

	if (vf >= adapter->num_vfs)
		return -EINVAL;

	vi->vf = vf;
	vi->max_tx_rate = vf_cfg->tx_rate;
	vi->min_tx_rate = 0;
	vi->vlan = vf_cfg->vlan_tag & VLAN_VID_MASK;
	vi->qos = vf_cfg->vlan_tag >> VLAN_PRIO_SHIFT;
	memcpy(&vi->mac, vf_cfg->mac_addr, ETH_ALEN);
	vi->linkstate = adapter->vf_cfg[vf].plink_tracking;

	return 0;
}

static int be_set_vf_vlan(struct net_device *netdev, int vf, u16 vlan, u8 qos)
{
	struct be_adapter *adapter = netdev_priv(netdev);
	struct be_vf_cfg *vf_cfg = &adapter->vf_cfg[vf];
	int status = 0;

	if (!sriov_enabled(adapter))
		return -EPERM;

	if (vf >= adapter->num_vfs || vlan > 4095 || qos > 7)
		return -EINVAL;

	if (vlan || qos) {
		vlan |= qos << VLAN_PRIO_SHIFT;
		if (vf_cfg->vlan_tag != vlan)
			status = be_cmd_set_hsw_config(adapter, vlan, vf + 1,
						       vf_cfg->if_handle, 0);
	} else {
		/* Reset Transparent Vlan Tagging. */
		status = be_cmd_set_hsw_config(adapter, BE_RESET_VLAN_TAG_ID,
					       vf + 1, vf_cfg->if_handle, 0);
	}

	if (status) {
		dev_err(&adapter->pdev->dev,
			"VLAN %d config on VF %d failed : %#x\n", vlan,
			vf, status);
		return be_cmd_status(status);
	}

	vf_cfg->vlan_tag = vlan;

	return 0;
}

static int be_set_vf_tx_rate(struct net_device *netdev, int vf,
			     int min_tx_rate, int max_tx_rate)
{
	struct be_adapter *adapter = netdev_priv(netdev);
	struct device *dev = &adapter->pdev->dev;
	int percent_rate, status = 0;
	u16 link_speed = 0;
	u8 link_status;

	if (!sriov_enabled(adapter))
		return -EPERM;

	if (vf >= adapter->num_vfs)
		return -EINVAL;

	if (min_tx_rate)
		return -EINVAL;

	if (!max_tx_rate)
		goto config_qos;

	status = be_cmd_link_status_query(adapter, &link_speed,
					  &link_status, 0);
	if (status)
		goto err;

	if (!link_status) {
		dev_err(dev, "TX-rate setting not allowed when link is down\n");
		status = -ENETDOWN;
		goto err;
	}

	if (max_tx_rate < 100 || max_tx_rate > link_speed) {
		dev_err(dev, "TX-rate must be between 100 and %d Mbps\n",
			link_speed);
		status = -EINVAL;
		goto err;
	}

	/* On Skyhawk the QOS setting must be done only as a % value */
	percent_rate = link_speed / 100;
	if (skyhawk_chip(adapter) && (max_tx_rate % percent_rate)) {
		dev_err(dev, "TX-rate must be a multiple of %d Mbps\n",
			percent_rate);
		status = -EINVAL;
		goto err;
	}

config_qos:
	status = be_cmd_config_qos(adapter, max_tx_rate, link_speed, vf + 1);
	if (status)
		goto err;

	adapter->vf_cfg[vf].tx_rate = max_tx_rate;
	return 0;

err:
	dev_err(dev, "TX-rate setting of %dMbps on VF%d failed\n",
		max_tx_rate, vf);
	return be_cmd_status(status);
}

static int be_set_vf_link_state(struct net_device *netdev, int vf,
				int link_state)
{
	struct be_adapter *adapter = netdev_priv(netdev);
	int status;

	if (!sriov_enabled(adapter))
		return -EPERM;

	if (vf >= adapter->num_vfs)
		return -EINVAL;

	status = be_cmd_set_logical_link_config(adapter, link_state, vf+1);
	if (status) {
		dev_err(&adapter->pdev->dev,
			"Link state change on VF %d failed: %#x\n", vf, status);
		return be_cmd_status(status);
	}

	adapter->vf_cfg[vf].plink_tracking = link_state;

	return 0;
}

static void be_aic_update(struct be_aic_obj *aic, u64 rx_pkts, u64 tx_pkts,
			  ulong now)
{
	aic->rx_pkts_prev = rx_pkts;
	aic->tx_reqs_prev = tx_pkts;
	aic->jiffies = now;
}

static void be_eqd_update(struct be_adapter *adapter)
{
	struct be_set_eqd set_eqd[MAX_EVT_QS];
	int eqd, i, num = 0, start;
	struct be_aic_obj *aic;
	struct be_eq_obj *eqo;
	struct be_rx_obj *rxo;
	struct be_tx_obj *txo;
	u64 rx_pkts, tx_pkts;
	ulong now;
	u32 pps, delta;

	for_all_evt_queues(adapter, eqo, i) {
		aic = &adapter->aic_obj[eqo->idx];
		if (!aic->enable) {
			if (aic->jiffies)
				aic->jiffies = 0;
			eqd = aic->et_eqd;
			goto modify_eqd;
		}

		rxo = &adapter->rx_obj[eqo->idx];
		do {
			start = u64_stats_fetch_begin_irq(&rxo->stats.sync);
			rx_pkts = rxo->stats.rx_pkts;
		} while (u64_stats_fetch_retry_irq(&rxo->stats.sync, start));

		txo = &adapter->tx_obj[eqo->idx];
		do {
			start = u64_stats_fetch_begin_irq(&txo->stats.sync);
			tx_pkts = txo->stats.tx_reqs;
		} while (u64_stats_fetch_retry_irq(&txo->stats.sync, start));

		/* Skip, if wrapped around or first calculation */
		now = jiffies;
		if (!aic->jiffies || time_before(now, aic->jiffies) ||
		    rx_pkts < aic->rx_pkts_prev ||
		    tx_pkts < aic->tx_reqs_prev) {
			be_aic_update(aic, rx_pkts, tx_pkts, now);
			continue;
		}

		delta = jiffies_to_msecs(now - aic->jiffies);
		pps = (((u32)(rx_pkts - aic->rx_pkts_prev) * 1000) / delta) +
			(((u32)(tx_pkts - aic->tx_reqs_prev) * 1000) / delta);
		eqd = (pps / 15000) << 2;

		if (eqd < 8)
			eqd = 0;
		eqd = min_t(u32, eqd, aic->max_eqd);
		eqd = max_t(u32, eqd, aic->min_eqd);

		be_aic_update(aic, rx_pkts, tx_pkts, now);
modify_eqd:
		if (eqd != aic->prev_eqd) {
			set_eqd[num].delay_multiplier = (eqd * 65)/100;
			set_eqd[num].eq_id = eqo->q.id;
			aic->prev_eqd = eqd;
			num++;
		}
	}

	if (num)
		be_cmd_modify_eqd(adapter, set_eqd, num);
}

static void be_rx_stats_update(struct be_rx_obj *rxo,
			       struct be_rx_compl_info *rxcp)
{
	struct be_rx_stats *stats = rx_stats(rxo);

	u64_stats_update_begin(&stats->sync);
	stats->rx_compl++;
	stats->rx_bytes += rxcp->pkt_size;
	stats->rx_pkts++;
	if (rxcp->pkt_type == BE_MULTICAST_PACKET)
		stats->rx_mcast_pkts++;
	if (rxcp->err)
		stats->rx_compl_err++;
	u64_stats_update_end(&stats->sync);
}

static inline bool csum_passed(struct be_rx_compl_info *rxcp)
{
	/* L4 checksum is not reliable for non TCP/UDP packets.
	 * Also ignore ipcksm for ipv6 pkts
	 */
	return (rxcp->tcpf || rxcp->udpf) && rxcp->l4_csum &&
		(rxcp->ip_csum || rxcp->ipv6) && !rxcp->err;
}

static struct be_rx_page_info *get_rx_page_info(struct be_rx_obj *rxo)
{
	struct be_adapter *adapter = rxo->adapter;
	struct be_rx_page_info *rx_page_info;
	struct be_queue_info *rxq = &rxo->q;
	u16 frag_idx = rxq->tail;

	rx_page_info = &rxo->page_info_tbl[frag_idx];
	BUG_ON(!rx_page_info->page);

	if (rx_page_info->last_frag) {
		dma_unmap_page(&adapter->pdev->dev,
			       dma_unmap_addr(rx_page_info, bus),
			       adapter->big_page_size, DMA_FROM_DEVICE);
		rx_page_info->last_frag = false;
	} else {
		dma_sync_single_for_cpu(&adapter->pdev->dev,
					dma_unmap_addr(rx_page_info, bus),
					rx_frag_size, DMA_FROM_DEVICE);
	}

	queue_tail_inc(rxq);
	atomic_dec(&rxq->used);
	return rx_page_info;
}

/* Throwaway the data in the Rx completion */
static void be_rx_compl_discard(struct be_rx_obj *rxo,
				struct be_rx_compl_info *rxcp)
{
	struct be_rx_page_info *page_info;
	u16 i, num_rcvd = rxcp->num_rcvd;

	for (i = 0; i < num_rcvd; i++) {
		page_info = get_rx_page_info(rxo);
		put_page(page_info->page);
		memset(page_info, 0, sizeof(*page_info));
	}
}

/*
 * skb_fill_rx_data forms a complete skb for an ether frame
 * indicated by rxcp.
 */
static void skb_fill_rx_data(struct be_rx_obj *rxo, struct sk_buff *skb,
			     struct be_rx_compl_info *rxcp)
{
	struct be_rx_page_info *page_info;
	u16 i, j;
	u16 hdr_len, curr_frag_len, remaining;
	u8 *start;

	page_info = get_rx_page_info(rxo);
	start = page_address(page_info->page) + page_info->page_offset;
	prefetch(start);

	/* Copy data in the first descriptor of this completion */
	curr_frag_len = min(rxcp->pkt_size, rx_frag_size);

	skb->len = curr_frag_len;
	if (curr_frag_len <= BE_HDR_LEN) { /* tiny packet */
		memcpy(skb->data, start, curr_frag_len);
		/* Complete packet has now been moved to data */
		put_page(page_info->page);
		skb->data_len = 0;
		skb->tail += curr_frag_len;
	} else {
		hdr_len = ETH_HLEN;
		memcpy(skb->data, start, hdr_len);
		skb_shinfo(skb)->nr_frags = 1;
		skb_frag_set_page(skb, 0, page_info->page);
		skb_shinfo(skb)->frags[0].page_offset =
					page_info->page_offset + hdr_len;
		skb_frag_size_set(&skb_shinfo(skb)->frags[0],
				  curr_frag_len - hdr_len);
		skb->data_len = curr_frag_len - hdr_len;
		skb->truesize += rx_frag_size;
		skb->tail += hdr_len;
	}
	page_info->page = NULL;

	if (rxcp->pkt_size <= rx_frag_size) {
		BUG_ON(rxcp->num_rcvd != 1);
		return;
	}

	/* More frags present for this completion */
	remaining = rxcp->pkt_size - curr_frag_len;
	for (i = 1, j = 0; i < rxcp->num_rcvd; i++) {
		page_info = get_rx_page_info(rxo);
		curr_frag_len = min(remaining, rx_frag_size);

		/* Coalesce all frags from the same physical page in one slot */
		if (page_info->page_offset == 0) {
			/* Fresh page */
			j++;
			skb_frag_set_page(skb, j, page_info->page);
			skb_shinfo(skb)->frags[j].page_offset =
							page_info->page_offset;
			skb_frag_size_set(&skb_shinfo(skb)->frags[j], 0);
			skb_shinfo(skb)->nr_frags++;
		} else {
			put_page(page_info->page);
		}

		skb_frag_size_add(&skb_shinfo(skb)->frags[j], curr_frag_len);
		skb->len += curr_frag_len;
		skb->data_len += curr_frag_len;
		skb->truesize += rx_frag_size;
		remaining -= curr_frag_len;
		page_info->page = NULL;
	}
	BUG_ON(j > MAX_SKB_FRAGS);
}

/* Process the RX completion indicated by rxcp when GRO is disabled */
static void be_rx_compl_process(struct be_rx_obj *rxo, struct napi_struct *napi,
				struct be_rx_compl_info *rxcp)
{
	struct be_adapter *adapter = rxo->adapter;
	struct net_device *netdev = adapter->netdev;
	struct sk_buff *skb;

	skb = netdev_alloc_skb_ip_align(netdev, BE_RX_SKB_ALLOC_SIZE);
	if (unlikely(!skb)) {
		rx_stats(rxo)->rx_drops_no_skbs++;
		be_rx_compl_discard(rxo, rxcp);
		return;
	}

	skb_fill_rx_data(rxo, skb, rxcp);

	if (likely((netdev->features & NETIF_F_RXCSUM) && csum_passed(rxcp)))
		skb->ip_summed = CHECKSUM_UNNECESSARY;
	else
		skb_checksum_none_assert(skb);

	skb->protocol = eth_type_trans(skb, netdev);
	skb_record_rx_queue(skb, rxo - &adapter->rx_obj[0]);
	if (netdev->features & NETIF_F_RXHASH)
		skb_set_hash(skb, rxcp->rss_hash, PKT_HASH_TYPE_L3);

	skb->csum_level = rxcp->tunneled;
	skb_mark_napi_id(skb, napi);

	if (rxcp->vlanf)
		__vlan_hwaccel_put_tag(skb, htons(ETH_P_8021Q), rxcp->vlan_tag);

	netif_receive_skb(skb);
}

/* Process the RX completion indicated by rxcp when GRO is enabled */
static void be_rx_compl_process_gro(struct be_rx_obj *rxo,
				    struct napi_struct *napi,
				    struct be_rx_compl_info *rxcp)
{
	struct be_adapter *adapter = rxo->adapter;
	struct be_rx_page_info *page_info;
	struct sk_buff *skb = NULL;
	u16 remaining, curr_frag_len;
	u16 i, j;

	skb = napi_get_frags(napi);
	if (!skb) {
		be_rx_compl_discard(rxo, rxcp);
		return;
	}

	remaining = rxcp->pkt_size;
	for (i = 0, j = -1; i < rxcp->num_rcvd; i++) {
		page_info = get_rx_page_info(rxo);

		curr_frag_len = min(remaining, rx_frag_size);

		/* Coalesce all frags from the same physical page in one slot */
		if (i == 0 || page_info->page_offset == 0) {
			/* First frag or Fresh page */
			j++;
			skb_frag_set_page(skb, j, page_info->page);
			skb_shinfo(skb)->frags[j].page_offset =
							page_info->page_offset;
			skb_frag_size_set(&skb_shinfo(skb)->frags[j], 0);
		} else {
			put_page(page_info->page);
		}
		skb_frag_size_add(&skb_shinfo(skb)->frags[j], curr_frag_len);
		skb->truesize += rx_frag_size;
		remaining -= curr_frag_len;
		memset(page_info, 0, sizeof(*page_info));
	}
	BUG_ON(j > MAX_SKB_FRAGS);

	skb_shinfo(skb)->nr_frags = j + 1;
	skb->len = rxcp->pkt_size;
	skb->data_len = rxcp->pkt_size;
	skb->ip_summed = CHECKSUM_UNNECESSARY;
	skb_record_rx_queue(skb, rxo - &adapter->rx_obj[0]);
	if (adapter->netdev->features & NETIF_F_RXHASH)
		skb_set_hash(skb, rxcp->rss_hash, PKT_HASH_TYPE_L3);

	skb->csum_level = rxcp->tunneled;
	skb_mark_napi_id(skb, napi);

	if (rxcp->vlanf)
		__vlan_hwaccel_put_tag(skb, htons(ETH_P_8021Q), rxcp->vlan_tag);

	napi_gro_frags(napi);
}

static void be_parse_rx_compl_v1(struct be_eth_rx_compl *compl,
				 struct be_rx_compl_info *rxcp)
{
	rxcp->pkt_size = GET_RX_COMPL_V1_BITS(pktsize, compl);
	rxcp->vlanf = GET_RX_COMPL_V1_BITS(vtp, compl);
	rxcp->err = GET_RX_COMPL_V1_BITS(err, compl);
	rxcp->tcpf = GET_RX_COMPL_V1_BITS(tcpf, compl);
	rxcp->udpf = GET_RX_COMPL_V1_BITS(udpf, compl);
	rxcp->ip_csum = GET_RX_COMPL_V1_BITS(ipcksm, compl);
	rxcp->l4_csum = GET_RX_COMPL_V1_BITS(l4_cksm, compl);
	rxcp->ipv6 = GET_RX_COMPL_V1_BITS(ip_version, compl);
	rxcp->num_rcvd = GET_RX_COMPL_V1_BITS(numfrags, compl);
	rxcp->pkt_type = GET_RX_COMPL_V1_BITS(cast_enc, compl);
	rxcp->rss_hash = GET_RX_COMPL_V1_BITS(rsshash, compl);
	if (rxcp->vlanf) {
		rxcp->qnq = GET_RX_COMPL_V1_BITS(qnq, compl);
		rxcp->vlan_tag = GET_RX_COMPL_V1_BITS(vlan_tag, compl);
	}
	rxcp->port = GET_RX_COMPL_V1_BITS(port, compl);
	rxcp->tunneled =
		GET_RX_COMPL_V1_BITS(tunneled, compl);
}

static void be_parse_rx_compl_v0(struct be_eth_rx_compl *compl,
				 struct be_rx_compl_info *rxcp)
{
	rxcp->pkt_size = GET_RX_COMPL_V0_BITS(pktsize, compl);
	rxcp->vlanf = GET_RX_COMPL_V0_BITS(vtp, compl);
	rxcp->err = GET_RX_COMPL_V0_BITS(err, compl);
	rxcp->tcpf = GET_RX_COMPL_V0_BITS(tcpf, compl);
	rxcp->udpf = GET_RX_COMPL_V0_BITS(udpf, compl);
	rxcp->ip_csum = GET_RX_COMPL_V0_BITS(ipcksm, compl);
	rxcp->l4_csum = GET_RX_COMPL_V0_BITS(l4_cksm, compl);
	rxcp->ipv6 = GET_RX_COMPL_V0_BITS(ip_version, compl);
	rxcp->num_rcvd = GET_RX_COMPL_V0_BITS(numfrags, compl);
	rxcp->pkt_type = GET_RX_COMPL_V0_BITS(cast_enc, compl);
	rxcp->rss_hash = GET_RX_COMPL_V0_BITS(rsshash, compl);
	if (rxcp->vlanf) {
		rxcp->qnq = GET_RX_COMPL_V0_BITS(qnq, compl);
		rxcp->vlan_tag = GET_RX_COMPL_V0_BITS(vlan_tag, compl);
	}
	rxcp->port = GET_RX_COMPL_V0_BITS(port, compl);
	rxcp->ip_frag = GET_RX_COMPL_V0_BITS(ip_frag, compl);
}

static struct be_rx_compl_info *be_rx_compl_get(struct be_rx_obj *rxo)
{
	struct be_eth_rx_compl *compl = queue_tail_node(&rxo->cq);
	struct be_rx_compl_info *rxcp = &rxo->rxcp;
	struct be_adapter *adapter = rxo->adapter;

	/* For checking the valid bit it is Ok to use either definition as the
	 * valid bit is at the same position in both v0 and v1 Rx compl */
	if (compl->dw[offsetof(struct amap_eth_rx_compl_v1, valid) / 32] == 0)
		return NULL;

	rmb();
	be_dws_le_to_cpu(compl, sizeof(*compl));

	if (adapter->be3_native)
		be_parse_rx_compl_v1(compl, rxcp);
	else
		be_parse_rx_compl_v0(compl, rxcp);

	if (rxcp->ip_frag)
		rxcp->l4_csum = 0;

	if (rxcp->vlanf) {
		/* In QNQ modes, if qnq bit is not set, then the packet was
		 * tagged only with the transparent outer vlan-tag and must
		 * not be treated as a vlan packet by host
		 */
		if (be_is_qnq_mode(adapter) && !rxcp->qnq)
			rxcp->vlanf = 0;

		if (!lancer_chip(adapter))
			rxcp->vlan_tag = swab16(rxcp->vlan_tag);

		if (adapter->pvid == (rxcp->vlan_tag & VLAN_VID_MASK) &&
		    !test_bit(rxcp->vlan_tag, adapter->vids))
			rxcp->vlanf = 0;
	}

	/* As the compl has been parsed, reset it; we wont touch it again */
	compl->dw[offsetof(struct amap_eth_rx_compl_v1, valid) / 32] = 0;

	queue_tail_inc(&rxo->cq);
	return rxcp;
}

static inline struct page *be_alloc_pages(u32 size, gfp_t gfp)
{
	u32 order = get_order(size);

	if (order > 0)
		gfp |= __GFP_COMP;
	return  alloc_pages(gfp, order);
}

/*
 * Allocate a page, split it to fragments of size rx_frag_size and post as
 * receive buffers to BE
 */
static void be_post_rx_frags(struct be_rx_obj *rxo, gfp_t gfp, u32 frags_needed)
{
	struct be_adapter *adapter = rxo->adapter;
	struct be_rx_page_info *page_info = NULL, *prev_page_info = NULL;
	struct be_queue_info *rxq = &rxo->q;
	struct page *pagep = NULL;
	struct device *dev = &adapter->pdev->dev;
	struct be_eth_rx_d *rxd;
	u64 page_dmaaddr = 0, frag_dmaaddr;
	u32 posted, page_offset = 0, notify = 0;

	page_info = &rxo->page_info_tbl[rxq->head];
	for (posted = 0; posted < frags_needed && !page_info->page; posted++) {
		if (!pagep) {
			pagep = be_alloc_pages(adapter->big_page_size, gfp);
			if (unlikely(!pagep)) {
				rx_stats(rxo)->rx_post_fail++;
				break;
			}
			page_dmaaddr = dma_map_page(dev, pagep, 0,
						    adapter->big_page_size,
						    DMA_FROM_DEVICE);
			if (dma_mapping_error(dev, page_dmaaddr)) {
				put_page(pagep);
				pagep = NULL;
				adapter->drv_stats.dma_map_errors++;
				break;
			}
			page_offset = 0;
		} else {
			get_page(pagep);
			page_offset += rx_frag_size;
		}
		page_info->page_offset = page_offset;
		page_info->page = pagep;

		rxd = queue_head_node(rxq);
		frag_dmaaddr = page_dmaaddr + page_info->page_offset;
		rxd->fragpa_lo = cpu_to_le32(frag_dmaaddr & 0xFFFFFFFF);
		rxd->fragpa_hi = cpu_to_le32(upper_32_bits(frag_dmaaddr));

		/* Any space left in the current big page for another frag? */
		if ((page_offset + rx_frag_size + rx_frag_size) >
					adapter->big_page_size) {
			pagep = NULL;
			page_info->last_frag = true;
			dma_unmap_addr_set(page_info, bus, page_dmaaddr);
		} else {
			dma_unmap_addr_set(page_info, bus, frag_dmaaddr);
		}

		prev_page_info = page_info;
		queue_head_inc(rxq);
		page_info = &rxo->page_info_tbl[rxq->head];
	}

	/* Mark the last frag of a page when we break out of the above loop
	 * with no more slots available in the RXQ
	 */
	if (pagep) {
		prev_page_info->last_frag = true;
		dma_unmap_addr_set(prev_page_info, bus, page_dmaaddr);
	}

	if (posted) {
		atomic_add(posted, &rxq->used);
		if (rxo->rx_post_starved)
			rxo->rx_post_starved = false;
		do {
			notify = min(256u, posted);
			be_rxq_notify(adapter, rxq->id, notify);
			posted -= notify;
		} while (posted);
	} else if (atomic_read(&rxq->used) == 0) {
		/* Let be_worker replenish when memory is available */
		rxo->rx_post_starved = true;
	}
}

static struct be_eth_tx_compl *be_tx_compl_get(struct be_queue_info *tx_cq)
{
	struct be_eth_tx_compl *txcp = queue_tail_node(tx_cq);

	if (txcp->dw[offsetof(struct amap_eth_tx_compl, valid) / 32] == 0)
		return NULL;

	rmb();
	be_dws_le_to_cpu(txcp, sizeof(*txcp));

	txcp->dw[offsetof(struct amap_eth_tx_compl, valid) / 32] = 0;

	queue_tail_inc(tx_cq);
	return txcp;
}

static u16 be_tx_compl_process(struct be_adapter *adapter,
			       struct be_tx_obj *txo, u16 last_index)
{
	struct be_queue_info *txq = &txo->q;
	struct be_eth_wrb *wrb;
	struct sk_buff **sent_skbs = txo->sent_skb_list;
	struct sk_buff *sent_skb;
	u16 cur_index, num_wrbs = 1; /* account for hdr wrb */
	bool unmap_skb_hdr = true;

	sent_skb = sent_skbs[txq->tail];
	BUG_ON(!sent_skb);
	sent_skbs[txq->tail] = NULL;

	/* skip header wrb */
	queue_tail_inc(txq);

	do {
		cur_index = txq->tail;
		wrb = queue_tail_node(txq);
		unmap_tx_frag(&adapter->pdev->dev, wrb,
			      (unmap_skb_hdr && skb_headlen(sent_skb)));
		unmap_skb_hdr = false;

		num_wrbs++;
		queue_tail_inc(txq);
	} while (cur_index != last_index);

	dev_consume_skb_any(sent_skb);
	return num_wrbs;
}

/* Return the number of events in the event queue */
static inline int events_get(struct be_eq_obj *eqo)
{
	struct be_eq_entry *eqe;
	int num = 0;

	do {
		eqe = queue_tail_node(&eqo->q);
		if (eqe->evt == 0)
			break;

		rmb();
		eqe->evt = 0;
		num++;
		queue_tail_inc(&eqo->q);
	} while (true);

	return num;
}

/* Leaves the EQ is disarmed state */
static void be_eq_clean(struct be_eq_obj *eqo)
{
	int num = events_get(eqo);

	be_eq_notify(eqo->adapter, eqo->q.id, false, true, num);
}

static void be_rx_cq_clean(struct be_rx_obj *rxo)
{
	struct be_rx_page_info *page_info;
	struct be_queue_info *rxq = &rxo->q;
	struct be_queue_info *rx_cq = &rxo->cq;
	struct be_rx_compl_info *rxcp;
	struct be_adapter *adapter = rxo->adapter;
	int flush_wait = 0;

	/* Consume pending rx completions.
	 * Wait for the flush completion (identified by zero num_rcvd)
	 * to arrive. Notify CQ even when there are no more CQ entries
	 * for HW to flush partially coalesced CQ entries.
	 * In Lancer, there is no need to wait for flush compl.
	 */
	for (;;) {
		rxcp = be_rx_compl_get(rxo);
		if (!rxcp) {
			if (lancer_chip(adapter))
				break;

			if (flush_wait++ > 10 || be_hw_error(adapter)) {
				dev_warn(&adapter->pdev->dev,
					 "did not receive flush compl\n");
				break;
			}
			be_cq_notify(adapter, rx_cq->id, true, 0);
			mdelay(1);
		} else {
			be_rx_compl_discard(rxo, rxcp);
			be_cq_notify(adapter, rx_cq->id, false, 1);
			if (rxcp->num_rcvd == 0)
				break;
		}
	}

	/* After cleanup, leave the CQ in unarmed state */
	be_cq_notify(adapter, rx_cq->id, false, 0);

	/* Then free posted rx buffers that were not used */
	while (atomic_read(&rxq->used) > 0) {
		page_info = get_rx_page_info(rxo);
		put_page(page_info->page);
		memset(page_info, 0, sizeof(*page_info));
	}
	BUG_ON(atomic_read(&rxq->used));
	rxq->tail = 0;
	rxq->head = 0;
}

static void be_tx_compl_clean(struct be_adapter *adapter)
{
	struct be_tx_obj *txo;
	struct be_queue_info *txq;
	struct be_eth_tx_compl *txcp;
	u16 end_idx, cmpl = 0, timeo = 0, num_wrbs = 0;
	struct sk_buff *sent_skb;
	bool dummy_wrb;
	int i, pending_txqs;

	/* Stop polling for compls when HW has been silent for 10ms */
	do {
		pending_txqs = adapter->num_tx_qs;

		for_all_tx_queues(adapter, txo, i) {
			cmpl = 0;
			num_wrbs = 0;
			txq = &txo->q;
			while ((txcp = be_tx_compl_get(&txo->cq))) {
				end_idx = GET_TX_COMPL_BITS(wrb_index, txcp);
				num_wrbs += be_tx_compl_process(adapter, txo,
								end_idx);
				cmpl++;
			}
			if (cmpl) {
				be_cq_notify(adapter, txo->cq.id, false, cmpl);
				atomic_sub(num_wrbs, &txq->used);
				timeo = 0;
			}
			if (atomic_read(&txq->used) == 0)
				pending_txqs--;
		}

		if (pending_txqs == 0 || ++timeo > 10 || be_hw_error(adapter))
			break;

		mdelay(1);
	} while (true);

	for_all_tx_queues(adapter, txo, i) {
		txq = &txo->q;
		if (atomic_read(&txq->used))
			dev_err(&adapter->pdev->dev, "%d pending tx-compls\n",
				atomic_read(&txq->used));

		/* free posted tx for which compls will never arrive */
		while (atomic_read(&txq->used)) {
			sent_skb = txo->sent_skb_list[txq->tail];
			end_idx = txq->tail;
			num_wrbs = wrb_cnt_for_skb(adapter, sent_skb,
						   &dummy_wrb);
			index_adv(&end_idx, num_wrbs - 1, txq->len);
			num_wrbs = be_tx_compl_process(adapter, txo, end_idx);
			atomic_sub(num_wrbs, &txq->used);
		}
	}
}

static void be_evt_queues_destroy(struct be_adapter *adapter)
{
	struct be_eq_obj *eqo;
	int i;

	for_all_evt_queues(adapter, eqo, i) {
		if (eqo->q.created) {
			be_eq_clean(eqo);
			be_cmd_q_destroy(adapter, &eqo->q, QTYPE_EQ);
			napi_hash_del(&eqo->napi);
			netif_napi_del(&eqo->napi);
		}
		be_queue_free(adapter, &eqo->q);
	}
}

static int be_evt_queues_create(struct be_adapter *adapter)
{
	struct be_queue_info *eq;
	struct be_eq_obj *eqo;
	struct be_aic_obj *aic;
	int i, rc;

	adapter->num_evt_qs = min_t(u16, num_irqs(adapter),
				    adapter->cfg_num_qs);

	for_all_evt_queues(adapter, eqo, i) {
		netif_napi_add(adapter->netdev, &eqo->napi, be_poll,
			       BE_NAPI_WEIGHT);
		napi_hash_add(&eqo->napi);
		aic = &adapter->aic_obj[i];
		eqo->adapter = adapter;
		eqo->idx = i;
		aic->max_eqd = BE_MAX_EQD;
		aic->enable = true;

		eq = &eqo->q;
		rc = be_queue_alloc(adapter, eq, EVNT_Q_LEN,
				    sizeof(struct be_eq_entry));
		if (rc)
			return rc;

		rc = be_cmd_eq_create(adapter, eqo);
		if (rc)
			return rc;
	}
	return 0;
}

static void be_mcc_queues_destroy(struct be_adapter *adapter)
{
	struct be_queue_info *q;

	q = &adapter->mcc_obj.q;
	if (q->created)
		be_cmd_q_destroy(adapter, q, QTYPE_MCCQ);
	be_queue_free(adapter, q);

	q = &adapter->mcc_obj.cq;
	if (q->created)
		be_cmd_q_destroy(adapter, q, QTYPE_CQ);
	be_queue_free(adapter, q);
}

/* Must be called only after TX qs are created as MCC shares TX EQ */
static int be_mcc_queues_create(struct be_adapter *adapter)
{
	struct be_queue_info *q, *cq;

	cq = &adapter->mcc_obj.cq;
	if (be_queue_alloc(adapter, cq, MCC_CQ_LEN,
			   sizeof(struct be_mcc_compl)))
		goto err;

	/* Use the default EQ for MCC completions */
	if (be_cmd_cq_create(adapter, cq, &mcc_eqo(adapter)->q, true, 0))
		goto mcc_cq_free;

	q = &adapter->mcc_obj.q;
	if (be_queue_alloc(adapter, q, MCC_Q_LEN, sizeof(struct be_mcc_wrb)))
		goto mcc_cq_destroy;

	if (be_cmd_mccq_create(adapter, q, cq))
		goto mcc_q_free;

	return 0;

mcc_q_free:
	be_queue_free(adapter, q);
mcc_cq_destroy:
	be_cmd_q_destroy(adapter, cq, QTYPE_CQ);
mcc_cq_free:
	be_queue_free(adapter, cq);
err:
	return -1;
}

static void be_tx_queues_destroy(struct be_adapter *adapter)
{
	struct be_queue_info *q;
	struct be_tx_obj *txo;
	u8 i;

	for_all_tx_queues(adapter, txo, i) {
		q = &txo->q;
		if (q->created)
			be_cmd_q_destroy(adapter, q, QTYPE_TXQ);
		be_queue_free(adapter, q);

		q = &txo->cq;
		if (q->created)
			be_cmd_q_destroy(adapter, q, QTYPE_CQ);
		be_queue_free(adapter, q);
	}
}

static int be_tx_qs_create(struct be_adapter *adapter)
{
	struct be_queue_info *cq, *eq;
	struct be_tx_obj *txo;
	int status, i;

	adapter->num_tx_qs = min(adapter->num_evt_qs, be_max_txqs(adapter));

	for_all_tx_queues(adapter, txo, i) {
		cq = &txo->cq;
		status = be_queue_alloc(adapter, cq, TX_CQ_LEN,
					sizeof(struct be_eth_tx_compl));
		if (status)
			return status;

		u64_stats_init(&txo->stats.sync);
		u64_stats_init(&txo->stats.sync_compl);

		/* If num_evt_qs is less than num_tx_qs, then more than
		 * one txq share an eq
		 */
		eq = &adapter->eq_obj[i % adapter->num_evt_qs].q;
		status = be_cmd_cq_create(adapter, cq, eq, false, 3);
		if (status)
			return status;

		status = be_queue_alloc(adapter, &txo->q, TX_Q_LEN,
					sizeof(struct be_eth_wrb));
		if (status)
			return status;

		status = be_cmd_txq_create(adapter, txo);
		if (status)
			return status;
	}

	dev_info(&adapter->pdev->dev, "created %d TX queue(s)\n",
		 adapter->num_tx_qs);
	return 0;
}

static void be_rx_cqs_destroy(struct be_adapter *adapter)
{
	struct be_queue_info *q;
	struct be_rx_obj *rxo;
	int i;

	for_all_rx_queues(adapter, rxo, i) {
		q = &rxo->cq;
		if (q->created)
			be_cmd_q_destroy(adapter, q, QTYPE_CQ);
		be_queue_free(adapter, q);
	}
}

static int be_rx_cqs_create(struct be_adapter *adapter)
{
	struct be_queue_info *eq, *cq;
	struct be_rx_obj *rxo;
	int rc, i;

	/* We can create as many RSS rings as there are EQs. */
	adapter->num_rx_qs = adapter->num_evt_qs;

	/* We'll use RSS only if atleast 2 RSS rings are supported.
	 * When RSS is used, we'll need a default RXQ for non-IP traffic.
	 */
	if (adapter->num_rx_qs > 1)
		adapter->num_rx_qs++;

	adapter->big_page_size = (1 << get_order(rx_frag_size)) * PAGE_SIZE;
	for_all_rx_queues(adapter, rxo, i) {
		rxo->adapter = adapter;
		cq = &rxo->cq;
		rc = be_queue_alloc(adapter, cq, RX_CQ_LEN,
				    sizeof(struct be_eth_rx_compl));
		if (rc)
			return rc;

		u64_stats_init(&rxo->stats.sync);
		eq = &adapter->eq_obj[i % adapter->num_evt_qs].q;
		rc = be_cmd_cq_create(adapter, cq, eq, false, 3);
		if (rc)
			return rc;
	}

	dev_info(&adapter->pdev->dev,
		 "created %d RSS queue(s) and 1 default RX queue\n",
		 adapter->num_rx_qs - 1);
	return 0;
}

static irqreturn_t be_intx(int irq, void *dev)
{
	struct be_eq_obj *eqo = dev;
	struct be_adapter *adapter = eqo->adapter;
	int num_evts = 0;

	/* IRQ is not expected when NAPI is scheduled as the EQ
	 * will not be armed.
	 * But, this can happen on Lancer INTx where it takes
	 * a while to de-assert INTx or in BE2 where occasionaly
	 * an interrupt may be raised even when EQ is unarmed.
	 * If NAPI is already scheduled, then counting & notifying
	 * events will orphan them.
	 */
	if (napi_schedule_prep(&eqo->napi)) {
		num_evts = events_get(eqo);
		__napi_schedule(&eqo->napi);
		if (num_evts)
			eqo->spurious_intr = 0;
	}
	be_eq_notify(adapter, eqo->q.id, false, true, num_evts);

	/* Return IRQ_HANDLED only for the the first spurious intr
	 * after a valid intr to stop the kernel from branding
	 * this irq as a bad one!
	 */
	if (num_evts || eqo->spurious_intr++ == 0)
		return IRQ_HANDLED;
	else
		return IRQ_NONE;
}

static irqreturn_t be_msix(int irq, void *dev)
{
	struct be_eq_obj *eqo = dev;

	be_eq_notify(eqo->adapter, eqo->q.id, false, true, 0);
	napi_schedule(&eqo->napi);
	return IRQ_HANDLED;
}

static inline bool do_gro(struct be_rx_compl_info *rxcp)
{
	return (rxcp->tcpf && !rxcp->err && rxcp->l4_csum) ? true : false;
}

static int be_process_rx(struct be_rx_obj *rxo, struct napi_struct *napi,
			 int budget, int polling)
{
	struct be_adapter *adapter = rxo->adapter;
	struct be_queue_info *rx_cq = &rxo->cq;
	struct be_rx_compl_info *rxcp;
	u32 work_done;
	u32 frags_consumed = 0;

	for (work_done = 0; work_done < budget; work_done++) {
		rxcp = be_rx_compl_get(rxo);
		if (!rxcp)
			break;

		/* Is it a flush compl that has no data */
		if (unlikely(rxcp->num_rcvd == 0))
			goto loop_continue;

		/* Discard compl with partial DMA Lancer B0 */
		if (unlikely(!rxcp->pkt_size)) {
			be_rx_compl_discard(rxo, rxcp);
			goto loop_continue;
		}

		/* On BE drop pkts that arrive due to imperfect filtering in
		 * promiscuous mode on some skews
		 */
		if (unlikely(rxcp->port != adapter->port_num &&
			     !lancer_chip(adapter))) {
			be_rx_compl_discard(rxo, rxcp);
			goto loop_continue;
		}

		/* Don't do gro when we're busy_polling */
		if (do_gro(rxcp) && polling != BUSY_POLLING)
			be_rx_compl_process_gro(rxo, napi, rxcp);
		else
			be_rx_compl_process(rxo, napi, rxcp);

loop_continue:
		frags_consumed += rxcp->num_rcvd;
		be_rx_stats_update(rxo, rxcp);
	}

	if (work_done) {
		be_cq_notify(adapter, rx_cq->id, true, work_done);

		/* When an rx-obj gets into post_starved state, just
		 * let be_worker do the posting.
		 */
		if (atomic_read(&rxo->q.used) < RX_FRAGS_REFILL_WM &&
		    !rxo->rx_post_starved)
			be_post_rx_frags(rxo, GFP_ATOMIC,
					 max_t(u32, MAX_RX_POST,
					       frags_consumed));
	}

	return work_done;
}

static inline void be_update_tx_err(struct be_tx_obj *txo, u32 status)
{
	switch (status) {
	case BE_TX_COMP_HDR_PARSE_ERR:
		tx_stats(txo)->tx_hdr_parse_err++;
		break;
	case BE_TX_COMP_NDMA_ERR:
		tx_stats(txo)->tx_dma_err++;
		break;
	case BE_TX_COMP_ACL_ERR:
		tx_stats(txo)->tx_spoof_check_err++;
		break;
	}
}

static inline void lancer_update_tx_err(struct be_tx_obj *txo, u32 status)
{
	switch (status) {
	case LANCER_TX_COMP_LSO_ERR:
		tx_stats(txo)->tx_tso_err++;
		break;
	case LANCER_TX_COMP_HSW_DROP_MAC_ERR:
	case LANCER_TX_COMP_HSW_DROP_VLAN_ERR:
		tx_stats(txo)->tx_spoof_check_err++;
		break;
	case LANCER_TX_COMP_QINQ_ERR:
		tx_stats(txo)->tx_qinq_err++;
		break;
	case LANCER_TX_COMP_PARITY_ERR:
		tx_stats(txo)->tx_internal_parity_err++;
		break;
	case LANCER_TX_COMP_DMA_ERR:
		tx_stats(txo)->tx_dma_err++;
		break;
	}
}

static void be_process_tx(struct be_adapter *adapter, struct be_tx_obj *txo,
			  int idx)
{
	struct be_eth_tx_compl *txcp;
	int num_wrbs = 0, work_done = 0;
	u32 compl_status;
	u16 last_idx;

	while ((txcp = be_tx_compl_get(&txo->cq))) {
		last_idx = GET_TX_COMPL_BITS(wrb_index, txcp);
		num_wrbs += be_tx_compl_process(adapter, txo, last_idx);
		work_done++;

		compl_status = GET_TX_COMPL_BITS(status, txcp);
		if (compl_status) {
			if (lancer_chip(adapter))
				lancer_update_tx_err(txo, compl_status);
			else
				be_update_tx_err(txo, compl_status);
		}
	}

	if (work_done) {
		be_cq_notify(adapter, txo->cq.id, true, work_done);
		atomic_sub(num_wrbs, &txo->q.used);

		/* As Tx wrbs have been freed up, wake up netdev queue
		 * if it was stopped due to lack of tx wrbs.  */
		if (__netif_subqueue_stopped(adapter->netdev, idx) &&
		    atomic_read(&txo->q.used) < txo->q.len / 2) {
			netif_wake_subqueue(adapter->netdev, idx);
		}

		u64_stats_update_begin(&tx_stats(txo)->sync_compl);
		tx_stats(txo)->tx_compl += work_done;
		u64_stats_update_end(&tx_stats(txo)->sync_compl);
	}
}

int be_poll(struct napi_struct *napi, int budget)
{
	struct be_eq_obj *eqo = container_of(napi, struct be_eq_obj, napi);
	struct be_adapter *adapter = eqo->adapter;
	int max_work = 0, work, i, num_evts;
	struct be_rx_obj *rxo;
	struct be_tx_obj *txo;

	num_evts = events_get(eqo);

	for_all_tx_queues_on_eq(adapter, eqo, txo, i)
		be_process_tx(adapter, txo, i);

	if (be_lock_napi(eqo)) {
		/* This loop will iterate twice for EQ0 in which
		 * completions of the last RXQ (default one) are also processed
		 * For other EQs the loop iterates only once
		 */
		for_all_rx_queues_on_eq(adapter, eqo, rxo, i) {
			work = be_process_rx(rxo, napi, budget, NAPI_POLLING);
			max_work = max(work, max_work);
		}
		be_unlock_napi(eqo);
	} else {
		max_work = budget;
	}

	if (is_mcc_eqo(eqo))
		be_process_mcc(adapter);

	if (max_work < budget) {
		napi_complete(napi);
		be_eq_notify(adapter, eqo->q.id, true, false, num_evts);
	} else {
		/* As we'll continue in polling mode, count and clear events */
		be_eq_notify(adapter, eqo->q.id, false, false, num_evts);
	}
	return max_work;
}

#ifdef CONFIG_NET_RX_BUSY_POLL
static int be_busy_poll(struct napi_struct *napi)
{
	struct be_eq_obj *eqo = container_of(napi, struct be_eq_obj, napi);
	struct be_adapter *adapter = eqo->adapter;
	struct be_rx_obj *rxo;
	int i, work = 0;

	if (!be_lock_busy_poll(eqo))
		return LL_FLUSH_BUSY;

	for_all_rx_queues_on_eq(adapter, eqo, rxo, i) {
		work = be_process_rx(rxo, napi, 4, BUSY_POLLING);
		if (work)
			break;
	}

	be_unlock_busy_poll(eqo);
	return work;
}
#endif

void be_detect_error(struct be_adapter *adapter)
{
	u32 ue_lo = 0, ue_hi = 0, ue_lo_mask = 0, ue_hi_mask = 0;
	u32 sliport_status = 0, sliport_err1 = 0, sliport_err2 = 0;
	u32 i;
	bool error_detected = false;
	struct device *dev = &adapter->pdev->dev;
	struct net_device *netdev = adapter->netdev;

	if (be_hw_error(adapter))
		return;

	if (lancer_chip(adapter)) {
		sliport_status = ioread32(adapter->db + SLIPORT_STATUS_OFFSET);
		if (sliport_status & SLIPORT_STATUS_ERR_MASK) {
			sliport_err1 = ioread32(adapter->db +
						SLIPORT_ERROR1_OFFSET);
			sliport_err2 = ioread32(adapter->db +
						SLIPORT_ERROR2_OFFSET);
			adapter->hw_error = true;
			/* Do not log error messages if its a FW reset */
			if (sliport_err1 == SLIPORT_ERROR_FW_RESET1 &&
			    sliport_err2 == SLIPORT_ERROR_FW_RESET2) {
				dev_info(dev, "Firmware update in progress\n");
			} else {
				error_detected = true;
				dev_err(dev, "Error detected in the card\n");
				dev_err(dev, "ERR: sliport status 0x%x\n",
					sliport_status);
				dev_err(dev, "ERR: sliport error1 0x%x\n",
					sliport_err1);
				dev_err(dev, "ERR: sliport error2 0x%x\n",
					sliport_err2);
			}
		}
	} else {
		pci_read_config_dword(adapter->pdev,
				      PCICFG_UE_STATUS_LOW, &ue_lo);
		pci_read_config_dword(adapter->pdev,
				      PCICFG_UE_STATUS_HIGH, &ue_hi);
		pci_read_config_dword(adapter->pdev,
				      PCICFG_UE_STATUS_LOW_MASK, &ue_lo_mask);
		pci_read_config_dword(adapter->pdev,
				      PCICFG_UE_STATUS_HI_MASK, &ue_hi_mask);

		ue_lo = (ue_lo & ~ue_lo_mask);
		ue_hi = (ue_hi & ~ue_hi_mask);

		/* On certain platforms BE hardware can indicate spurious UEs.
		 * Allow HW to stop working completely in case of a real UE.
		 * Hence not setting the hw_error for UE detection.
		 */

		if (ue_lo || ue_hi) {
			error_detected = true;
			dev_err(dev,
				"Unrecoverable Error detected in the adapter");
			dev_err(dev, "Please reboot server to recover");
			if (skyhawk_chip(adapter))
				adapter->hw_error = true;
			for (i = 0; ue_lo; ue_lo >>= 1, i++) {
				if (ue_lo & 1)
					dev_err(dev, "UE: %s bit set\n",
						ue_status_low_desc[i]);
			}
			for (i = 0; ue_hi; ue_hi >>= 1, i++) {
				if (ue_hi & 1)
					dev_err(dev, "UE: %s bit set\n",
						ue_status_hi_desc[i]);
			}
		}
	}
	if (error_detected)
		netif_carrier_off(netdev);
}

static void be_msix_disable(struct be_adapter *adapter)
{
	if (msix_enabled(adapter)) {
		pci_disable_msix(adapter->pdev);
		adapter->num_msix_vec = 0;
		adapter->num_msix_roce_vec = 0;
	}
}

static int be_msix_enable(struct be_adapter *adapter)
{
	int i, num_vec;
	struct device *dev = &adapter->pdev->dev;

	/* If RoCE is supported, program the max number of NIC vectors that
	 * may be configured via set-channels, along with vectors needed for
	 * RoCe. Else, just program the number we'll use initially.
	 */
	if (be_roce_supported(adapter))
		num_vec = min_t(int, 2 * be_max_eqs(adapter),
				2 * num_online_cpus());
	else
		num_vec = adapter->cfg_num_qs;

	for (i = 0; i < num_vec; i++)
		adapter->msix_entries[i].entry = i;

	num_vec = pci_enable_msix_range(adapter->pdev, adapter->msix_entries,
					MIN_MSIX_VECTORS, num_vec);
	if (num_vec < 0)
		goto fail;

	if (be_roce_supported(adapter) && num_vec > MIN_MSIX_VECTORS) {
		adapter->num_msix_roce_vec = num_vec / 2;
		dev_info(dev, "enabled %d MSI-x vector(s) for RoCE\n",
			 adapter->num_msix_roce_vec);
	}

	adapter->num_msix_vec = num_vec - adapter->num_msix_roce_vec;

	dev_info(dev, "enabled %d MSI-x vector(s) for NIC\n",
		 adapter->num_msix_vec);
	return 0;

fail:
	dev_warn(dev, "MSIx enable failed\n");

	/* INTx is not supported in VFs, so fail probe if enable_msix fails */
	if (!be_physfn(adapter))
		return num_vec;
	return 0;
}

static inline int be_msix_vec_get(struct be_adapter *adapter,
				  struct be_eq_obj *eqo)
{
	return adapter->msix_entries[eqo->msix_idx].vector;
}

static int be_msix_register(struct be_adapter *adapter)
{
	struct net_device *netdev = adapter->netdev;
	struct be_eq_obj *eqo;
	int status, i, vec;

	for_all_evt_queues(adapter, eqo, i) {
		sprintf(eqo->desc, "%s-q%d", netdev->name, i);
		vec = be_msix_vec_get(adapter, eqo);
		status = request_irq(vec, be_msix, 0, eqo->desc, eqo);
		if (status)
			goto err_msix;
	}

	return 0;
err_msix:
	for (i--, eqo = &adapter->eq_obj[i]; i >= 0; i--, eqo--)
		free_irq(be_msix_vec_get(adapter, eqo), eqo);
	dev_warn(&adapter->pdev->dev, "MSIX Request IRQ failed - err %d\n",
		 status);
	be_msix_disable(adapter);
	return status;
}

static int be_irq_register(struct be_adapter *adapter)
{
	struct net_device *netdev = adapter->netdev;
	int status;

	if (msix_enabled(adapter)) {
		status = be_msix_register(adapter);
		if (status == 0)
			goto done;
		/* INTx is not supported for VF */
		if (!be_physfn(adapter))
			return status;
	}

	/* INTx: only the first EQ is used */
	netdev->irq = adapter->pdev->irq;
	status = request_irq(netdev->irq, be_intx, IRQF_SHARED, netdev->name,
			     &adapter->eq_obj[0]);
	if (status) {
		dev_err(&adapter->pdev->dev,
			"INTx request IRQ failed - err %d\n", status);
		return status;
	}
done:
	adapter->isr_registered = true;
	return 0;
}

static void be_irq_unregister(struct be_adapter *adapter)
{
	struct net_device *netdev = adapter->netdev;
	struct be_eq_obj *eqo;
	int i;

	if (!adapter->isr_registered)
		return;

	/* INTx */
	if (!msix_enabled(adapter)) {
		free_irq(netdev->irq, &adapter->eq_obj[0]);
		goto done;
	}

	/* MSIx */
	for_all_evt_queues(adapter, eqo, i)
		free_irq(be_msix_vec_get(adapter, eqo), eqo);

done:
	adapter->isr_registered = false;
}

static void be_rx_qs_destroy(struct be_adapter *adapter)
{
	struct be_queue_info *q;
	struct be_rx_obj *rxo;
	int i;

	for_all_rx_queues(adapter, rxo, i) {
		q = &rxo->q;
		if (q->created) {
			be_cmd_rxq_destroy(adapter, q);
			be_rx_cq_clean(rxo);
		}
		be_queue_free(adapter, q);
	}
}

static int be_close(struct net_device *netdev)
{
	struct be_adapter *adapter = netdev_priv(netdev);
	struct be_eq_obj *eqo;
	int i;

	/* This protection is needed as be_close() may be called even when the
	 * adapter is in cleared state (after eeh perm failure)
	 */
	if (!(adapter->flags & BE_FLAGS_SETUP_DONE))
		return 0;

	be_roce_dev_close(adapter);

	if (adapter->flags & BE_FLAGS_NAPI_ENABLED) {
		for_all_evt_queues(adapter, eqo, i) {
			napi_disable(&eqo->napi);
			be_disable_busy_poll(eqo);
		}
		adapter->flags &= ~BE_FLAGS_NAPI_ENABLED;
	}

	be_async_mcc_disable(adapter);

	/* Wait for all pending tx completions to arrive so that
	 * all tx skbs are freed.
	 */
	netif_tx_disable(netdev);
	be_tx_compl_clean(adapter);

	be_rx_qs_destroy(adapter);

	for (i = 1; i < (adapter->uc_macs + 1); i++)
		be_cmd_pmac_del(adapter, adapter->if_handle,
				adapter->pmac_id[i], 0);
	adapter->uc_macs = 0;

	for_all_evt_queues(adapter, eqo, i) {
		if (msix_enabled(adapter))
			synchronize_irq(be_msix_vec_get(adapter, eqo));
		else
			synchronize_irq(netdev->irq);
		be_eq_clean(eqo);
	}

	be_irq_unregister(adapter);

	return 0;
}

static int be_rx_qs_create(struct be_adapter *adapter)
{
	struct be_rx_obj *rxo;
	int rc, i, j;
	u8 rss_hkey[RSS_HASH_KEY_LEN];
	struct rss_info *rss = &adapter->rss_info;

	for_all_rx_queues(adapter, rxo, i) {
		rc = be_queue_alloc(adapter, &rxo->q, RX_Q_LEN,
				    sizeof(struct be_eth_rx_d));
		if (rc)
			return rc;
	}

	/* The FW would like the default RXQ to be created first */
	rxo = default_rxo(adapter);
	rc = be_cmd_rxq_create(adapter, &rxo->q, rxo->cq.id, rx_frag_size,
			       adapter->if_handle, false, &rxo->rss_id);
	if (rc)
		return rc;

	for_all_rss_queues(adapter, rxo, i) {
		rc = be_cmd_rxq_create(adapter, &rxo->q, rxo->cq.id,
				       rx_frag_size, adapter->if_handle,
				       true, &rxo->rss_id);
		if (rc)
			return rc;
	}

	if (be_multi_rxq(adapter)) {
		for (j = 0; j < RSS_INDIR_TABLE_LEN;
			j += adapter->num_rx_qs - 1) {
			for_all_rss_queues(adapter, rxo, i) {
				if ((j + i) >= RSS_INDIR_TABLE_LEN)
					break;
				rss->rsstable[j + i] = rxo->rss_id;
				rss->rss_queue[j + i] = i;
			}
		}
		rss->rss_flags = RSS_ENABLE_TCP_IPV4 | RSS_ENABLE_IPV4 |
			RSS_ENABLE_TCP_IPV6 | RSS_ENABLE_IPV6;

		if (!BEx_chip(adapter))
			rss->rss_flags |= RSS_ENABLE_UDP_IPV4 |
				RSS_ENABLE_UDP_IPV6;
	} else {
		/* Disable RSS, if only default RX Q is created */
		rss->rss_flags = RSS_ENABLE_NONE;
	}

	get_random_bytes(rss_hkey, RSS_HASH_KEY_LEN);
	rc = be_cmd_rss_config(adapter, rss->rsstable, rss->rss_flags,
			       128, rss_hkey);
	if (rc) {
		rss->rss_flags = RSS_ENABLE_NONE;
		return rc;
	}

	memcpy(rss->rss_hkey, rss_hkey, RSS_HASH_KEY_LEN);

	/* First time posting */
	for_all_rx_queues(adapter, rxo, i)
		be_post_rx_frags(rxo, GFP_KERNEL, MAX_RX_POST);
	return 0;
}

static int be_open(struct net_device *netdev)
{
	struct be_adapter *adapter = netdev_priv(netdev);
	struct be_eq_obj *eqo;
	struct be_rx_obj *rxo;
	struct be_tx_obj *txo;
	u8 link_status;
	int status, i;

	status = be_rx_qs_create(adapter);
	if (status)
		goto err;

	status = be_irq_register(adapter);
	if (status)
		goto err;

	for_all_rx_queues(adapter, rxo, i)
		be_cq_notify(adapter, rxo->cq.id, true, 0);

	for_all_tx_queues(adapter, txo, i)
		be_cq_notify(adapter, txo->cq.id, true, 0);

	be_async_mcc_enable(adapter);

	for_all_evt_queues(adapter, eqo, i) {
		napi_enable(&eqo->napi);
<<<<<<< HEAD
=======
		be_enable_busy_poll(eqo);
>>>>>>> fc14f9c1
		be_eq_notify(adapter, eqo->q.id, true, true, 0);
	}
	adapter->flags |= BE_FLAGS_NAPI_ENABLED;

	status = be_cmd_link_status_query(adapter, NULL, &link_status, 0);
	if (!status)
		be_link_status_update(adapter, link_status);

	netif_tx_start_all_queues(netdev);
	be_roce_dev_open(adapter);

#ifdef CONFIG_BE2NET_VXLAN
	if (skyhawk_chip(adapter))
		vxlan_get_rx_port(netdev);
#endif

	return 0;
err:
	be_close(adapter->netdev);
	return -EIO;
}

static int be_setup_wol(struct be_adapter *adapter, bool enable)
{
	struct be_dma_mem cmd;
	int status = 0;
	u8 mac[ETH_ALEN];

	memset(mac, 0, ETH_ALEN);

	cmd.size = sizeof(struct be_cmd_req_acpi_wol_magic_config);
	cmd.va = dma_zalloc_coherent(&adapter->pdev->dev, cmd.size, &cmd.dma,
				     GFP_KERNEL);
	if (!cmd.va)
		return -ENOMEM;

	if (enable) {
		status = pci_write_config_dword(adapter->pdev,
						PCICFG_PM_CONTROL_OFFSET,
						PCICFG_PM_CONTROL_MASK);
		if (status) {
			dev_err(&adapter->pdev->dev,
				"Could not enable Wake-on-lan\n");
			dma_free_coherent(&adapter->pdev->dev, cmd.size, cmd.va,
					  cmd.dma);
			return status;
		}
		status = be_cmd_enable_magic_wol(adapter,
						 adapter->netdev->dev_addr,
						 &cmd);
		pci_enable_wake(adapter->pdev, PCI_D3hot, 1);
		pci_enable_wake(adapter->pdev, PCI_D3cold, 1);
	} else {
		status = be_cmd_enable_magic_wol(adapter, mac, &cmd);
		pci_enable_wake(adapter->pdev, PCI_D3hot, 0);
		pci_enable_wake(adapter->pdev, PCI_D3cold, 0);
	}

	dma_free_coherent(&adapter->pdev->dev, cmd.size, cmd.va, cmd.dma);
	return status;
}

/*
 * Generate a seed MAC address from the PF MAC Address using jhash.
 * MAC Address for VFs are assigned incrementally starting from the seed.
 * These addresses are programmed in the ASIC by the PF and the VF driver
 * queries for the MAC address during its probe.
 */
static int be_vf_eth_addr_config(struct be_adapter *adapter)
{
	u32 vf;
	int status = 0;
	u8 mac[ETH_ALEN];
	struct be_vf_cfg *vf_cfg;

	be_vf_eth_addr_generate(adapter, mac);

	for_all_vfs(adapter, vf_cfg, vf) {
		if (BEx_chip(adapter))
			status = be_cmd_pmac_add(adapter, mac,
						 vf_cfg->if_handle,
						 &vf_cfg->pmac_id, vf + 1);
		else
			status = be_cmd_set_mac(adapter, mac, vf_cfg->if_handle,
						vf + 1);

		if (status)
			dev_err(&adapter->pdev->dev,
				"Mac address assignment failed for VF %d\n",
				vf);
		else
			memcpy(vf_cfg->mac_addr, mac, ETH_ALEN);

		mac[5] += 1;
	}
	return status;
}

static int be_vfs_mac_query(struct be_adapter *adapter)
{
	int status, vf;
	u8 mac[ETH_ALEN];
	struct be_vf_cfg *vf_cfg;

	for_all_vfs(adapter, vf_cfg, vf) {
		status = be_cmd_get_active_mac(adapter, vf_cfg->pmac_id,
					       mac, vf_cfg->if_handle,
					       false, vf+1);
		if (status)
			return status;
		memcpy(vf_cfg->mac_addr, mac, ETH_ALEN);
	}
	return 0;
}

static void be_vf_clear(struct be_adapter *adapter)
{
	struct be_vf_cfg *vf_cfg;
	u32 vf;

	if (pci_vfs_assigned(adapter->pdev)) {
		dev_warn(&adapter->pdev->dev,
			 "VFs are assigned to VMs: not disabling VFs\n");
		goto done;
	}

	pci_disable_sriov(adapter->pdev);

	for_all_vfs(adapter, vf_cfg, vf) {
		if (BEx_chip(adapter))
			be_cmd_pmac_del(adapter, vf_cfg->if_handle,
					vf_cfg->pmac_id, vf + 1);
		else
			be_cmd_set_mac(adapter, NULL, vf_cfg->if_handle,
				       vf + 1);

		be_cmd_if_destroy(adapter, vf_cfg->if_handle, vf + 1);
	}
done:
	kfree(adapter->vf_cfg);
	adapter->num_vfs = 0;
	adapter->flags &= ~BE_FLAGS_SRIOV_ENABLED;
}

static void be_clear_queues(struct be_adapter *adapter)
{
	be_mcc_queues_destroy(adapter);
	be_rx_cqs_destroy(adapter);
	be_tx_queues_destroy(adapter);
	be_evt_queues_destroy(adapter);
}

static void be_cancel_worker(struct be_adapter *adapter)
{
	if (adapter->flags & BE_FLAGS_WORKER_SCHEDULED) {
		cancel_delayed_work_sync(&adapter->work);
		adapter->flags &= ~BE_FLAGS_WORKER_SCHEDULED;
	}
}

static void be_mac_clear(struct be_adapter *adapter)
{
	int i;

	if (adapter->pmac_id) {
		for (i = 0; i < (adapter->uc_macs + 1); i++)
			be_cmd_pmac_del(adapter, adapter->if_handle,
					adapter->pmac_id[i], 0);
		adapter->uc_macs = 0;

		kfree(adapter->pmac_id);
		adapter->pmac_id = NULL;
	}
}

#ifdef CONFIG_BE2NET_VXLAN
static void be_disable_vxlan_offloads(struct be_adapter *adapter)
{
	if (adapter->flags & BE_FLAGS_VXLAN_OFFLOADS)
		be_cmd_manage_iface(adapter, adapter->if_handle,
				    OP_CONVERT_TUNNEL_TO_NORMAL);

	if (adapter->vxlan_port)
		be_cmd_set_vxlan_port(adapter, 0);

	adapter->flags &= ~BE_FLAGS_VXLAN_OFFLOADS;
	adapter->vxlan_port = 0;
}
#endif

static int be_clear(struct be_adapter *adapter)
{
	be_cancel_worker(adapter);

	if (sriov_enabled(adapter))
		be_vf_clear(adapter);

	/* Re-configure FW to distribute resources evenly across max-supported
	 * number of VFs, only when VFs are not already enabled.
	 */
	if (be_physfn(adapter) && !pci_vfs_assigned(adapter->pdev))
		be_cmd_set_sriov_config(adapter, adapter->pool_res,
					pci_sriov_get_totalvfs(adapter->pdev));

#ifdef CONFIG_BE2NET_VXLAN
	be_disable_vxlan_offloads(adapter);
#endif
	/* delete the primary mac along with the uc-mac list */
	be_mac_clear(adapter);

	be_cmd_if_destroy(adapter, adapter->if_handle,  0);

	be_clear_queues(adapter);

	be_msix_disable(adapter);
	adapter->flags &= ~BE_FLAGS_SETUP_DONE;
	return 0;
}

static int be_vfs_if_create(struct be_adapter *adapter)
{
	struct be_resources res = {0};
	struct be_vf_cfg *vf_cfg;
	u32 cap_flags, en_flags, vf;
	int status = 0;

	cap_flags = BE_IF_FLAGS_UNTAGGED | BE_IF_FLAGS_BROADCAST |
		    BE_IF_FLAGS_MULTICAST;

	for_all_vfs(adapter, vf_cfg, vf) {
		if (!BE3_chip(adapter)) {
			status = be_cmd_get_profile_config(adapter, &res,
							   vf + 1);
			if (!status)
				cap_flags = res.if_cap_flags;
		}

		/* If a FW profile exists, then cap_flags are updated */
		en_flags = cap_flags & (BE_IF_FLAGS_UNTAGGED |
					BE_IF_FLAGS_BROADCAST |
					BE_IF_FLAGS_MULTICAST);
		status =
		    be_cmd_if_create(adapter, cap_flags, en_flags,
				     &vf_cfg->if_handle, vf + 1);
		if (status)
			goto err;
	}
err:
	return status;
}

static int be_vf_setup_init(struct be_adapter *adapter)
{
	struct be_vf_cfg *vf_cfg;
	int vf;

	adapter->vf_cfg = kcalloc(adapter->num_vfs, sizeof(*vf_cfg),
				  GFP_KERNEL);
	if (!adapter->vf_cfg)
		return -ENOMEM;

	for_all_vfs(adapter, vf_cfg, vf) {
		vf_cfg->if_handle = -1;
		vf_cfg->pmac_id = -1;
	}
	return 0;
}

static int be_vf_setup(struct be_adapter *adapter)
{
	struct device *dev = &adapter->pdev->dev;
	struct be_vf_cfg *vf_cfg;
	int status, old_vfs, vf;
	u32 privileges;

	old_vfs = pci_num_vf(adapter->pdev);

	status = be_vf_setup_init(adapter);
	if (status)
		goto err;

	if (old_vfs) {
		for_all_vfs(adapter, vf_cfg, vf) {
			status = be_cmd_get_if_id(adapter, vf_cfg, vf);
			if (status)
				goto err;
		}

		status = be_vfs_mac_query(adapter);
		if (status)
			goto err;
	} else {
		status = be_vfs_if_create(adapter);
		if (status)
			goto err;

		status = be_vf_eth_addr_config(adapter);
		if (status)
			goto err;
	}

	for_all_vfs(adapter, vf_cfg, vf) {
		/* Allow VFs to programs MAC/VLAN filters */
		status = be_cmd_get_fn_privileges(adapter, &privileges, vf + 1);
		if (!status && !(privileges & BE_PRIV_FILTMGMT)) {
			status = be_cmd_set_fn_privileges(adapter,
							  privileges |
							  BE_PRIV_FILTMGMT,
							  vf + 1);
			if (!status)
				dev_info(dev, "VF%d has FILTMGMT privilege\n",
					 vf);
		}

		/* Allow full available bandwidth */
		if (!old_vfs)
			be_cmd_config_qos(adapter, 0, 0, vf + 1);

		if (!old_vfs) {
			be_cmd_enable_vf(adapter, vf + 1);
			be_cmd_set_logical_link_config(adapter,
						       IFLA_VF_LINK_STATE_AUTO,
						       vf+1);
		}
	}

	if (!old_vfs) {
		status = pci_enable_sriov(adapter->pdev, adapter->num_vfs);
		if (status) {
			dev_err(dev, "SRIOV enable failed\n");
			adapter->num_vfs = 0;
			goto err;
		}
	}

	adapter->flags |= BE_FLAGS_SRIOV_ENABLED;
	return 0;
err:
	dev_err(dev, "VF setup failed\n");
	be_vf_clear(adapter);
	return status;
}

/* Converting function_mode bits on BE3 to SH mc_type enums */

static u8 be_convert_mc_type(u32 function_mode)
{
	if (function_mode & VNIC_MODE && function_mode & QNQ_MODE)
		return vNIC1;
	else if (function_mode & QNQ_MODE)
		return FLEX10;
	else if (function_mode & VNIC_MODE)
		return vNIC2;
	else if (function_mode & UMC_ENABLED)
		return UMC;
	else
		return MC_NONE;
}

/* On BE2/BE3 FW does not suggest the supported limits */
static void BEx_get_resources(struct be_adapter *adapter,
			      struct be_resources *res)
{
	bool use_sriov = adapter->num_vfs ? 1 : 0;

	if (be_physfn(adapter))
		res->max_uc_mac = BE_UC_PMAC_COUNT;
	else
		res->max_uc_mac = BE_VF_UC_PMAC_COUNT;

	adapter->mc_type = be_convert_mc_type(adapter->function_mode);

	if (be_is_mc(adapter)) {
		/* Assuming that there are 4 channels per port,
		 * when multi-channel is enabled
		 */
		if (be_is_qnq_mode(adapter))
			res->max_vlans = BE_NUM_VLANS_SUPPORTED/8;
		else
			/* In a non-qnq multichannel mode, the pvid
			 * takes up one vlan entry
			 */
			res->max_vlans = (BE_NUM_VLANS_SUPPORTED / 4) - 1;
	} else {
		res->max_vlans = BE_NUM_VLANS_SUPPORTED;
	}

	res->max_mcast_mac = BE_MAX_MC;

	/* 1) For BE3 1Gb ports, FW does not support multiple TXQs
	 * 2) Create multiple TX rings on a BE3-R multi-channel interface
	 *    *only* if it is RSS-capable.
	 */
	if (BE2_chip(adapter) || use_sriov ||  (adapter->port_num > 1) ||
	    !be_physfn(adapter) || (be_is_mc(adapter) &&
	    !(adapter->function_caps & BE_FUNCTION_CAPS_RSS))) {
		res->max_tx_qs = 1;
	} else if (adapter->function_caps & BE_FUNCTION_CAPS_SUPER_NIC) {
		struct be_resources super_nic_res = {0};

		/* On a SuperNIC profile, the driver needs to use the
		 * GET_PROFILE_CONFIG cmd to query the per-function TXQ limits
		 */
		be_cmd_get_profile_config(adapter, &super_nic_res, 0);
		/* Some old versions of BE3 FW don't report max_tx_qs value */
		res->max_tx_qs = super_nic_res.max_tx_qs ? : BE3_MAX_TX_QS;
	} else {
		res->max_tx_qs = BE3_MAX_TX_QS;
	}

	if ((adapter->function_caps & BE_FUNCTION_CAPS_RSS) &&
	    !use_sriov && be_physfn(adapter))
		res->max_rss_qs = (adapter->be3_native) ?
					   BE3_MAX_RSS_QS : BE2_MAX_RSS_QS;
	res->max_rx_qs = res->max_rss_qs + 1;

	if (be_physfn(adapter))
		res->max_evt_qs = (be_max_vfs(adapter) > 0) ?
					BE3_SRIOV_MAX_EVT_QS : BE3_MAX_EVT_QS;
	else
		res->max_evt_qs = 1;

	res->if_cap_flags = BE_IF_CAP_FLAGS_WANT;
	if (!(adapter->function_caps & BE_FUNCTION_CAPS_RSS))
		res->if_cap_flags &= ~BE_IF_FLAGS_RSS;
}

static void be_setup_init(struct be_adapter *adapter)
{
	adapter->vlan_prio_bmap = 0xff;
	adapter->phy.link_speed = -1;
	adapter->if_handle = -1;
	adapter->be3_native = false;
	adapter->promiscuous = false;
	if (be_physfn(adapter))
		adapter->cmd_privileges = MAX_PRIVILEGES;
	else
		adapter->cmd_privileges = MIN_PRIVILEGES;
}

static int be_get_sriov_config(struct be_adapter *adapter)
{
	struct device *dev = &adapter->pdev->dev;
	struct be_resources res = {0};
	int max_vfs, old_vfs;

	/* Some old versions of BE3 FW don't report max_vfs value */
	be_cmd_get_profile_config(adapter, &res, 0);

	if (BE3_chip(adapter) && !res.max_vfs) {
		max_vfs = pci_sriov_get_totalvfs(adapter->pdev);
		res.max_vfs = max_vfs > 0 ? min(MAX_VFS, max_vfs) : 0;
	}

	adapter->pool_res = res;

	if (!be_max_vfs(adapter)) {
		if (num_vfs)
			dev_warn(dev, "SRIOV is disabled. Ignoring num_vfs\n");
		adapter->num_vfs = 0;
		return 0;
	}

	pci_sriov_set_totalvfs(adapter->pdev, be_max_vfs(adapter));

	/* validate num_vfs module param */
	old_vfs = pci_num_vf(adapter->pdev);
	if (old_vfs) {
		dev_info(dev, "%d VFs are already enabled\n", old_vfs);
		if (old_vfs != num_vfs)
			dev_warn(dev, "Ignoring num_vfs=%d setting\n", num_vfs);
		adapter->num_vfs = old_vfs;
	} else {
		if (num_vfs > be_max_vfs(adapter)) {
			dev_info(dev, "Resources unavailable to init %d VFs\n",
				 num_vfs);
			dev_info(dev, "Limiting to %d VFs\n",
				 be_max_vfs(adapter));
		}
		adapter->num_vfs = min_t(u16, num_vfs, be_max_vfs(adapter));
	}

	return 0;
}

static int be_get_resources(struct be_adapter *adapter)
{
	struct device *dev = &adapter->pdev->dev;
	struct be_resources res = {0};
	int status;

	if (BEx_chip(adapter)) {
		BEx_get_resources(adapter, &res);
		adapter->res = res;
	}

	/* For Lancer, SH etc read per-function resource limits from FW.
	 * GET_FUNC_CONFIG returns per function guaranteed limits.
	 * GET_PROFILE_CONFIG returns PCI-E related limits PF-pool limits
	 */
	if (!BEx_chip(adapter)) {
		status = be_cmd_get_func_config(adapter, &res);
		if (status)
			return status;

		/* If RoCE may be enabled stash away half the EQs for RoCE */
		if (be_roce_supported(adapter))
			res.max_evt_qs /= 2;
		adapter->res = res;
	}

	dev_info(dev, "Max: txqs %d, rxqs %d, rss %d, eqs %d, vfs %d\n",
		 be_max_txqs(adapter), be_max_rxqs(adapter),
		 be_max_rss(adapter), be_max_eqs(adapter),
		 be_max_vfs(adapter));
	dev_info(dev, "Max: uc-macs %d, mc-macs %d, vlans %d\n",
		 be_max_uc(adapter), be_max_mc(adapter),
		 be_max_vlans(adapter));

	return 0;
}

static void be_sriov_config(struct be_adapter *adapter)
{
	struct device *dev = &adapter->pdev->dev;
	int status;

	status = be_get_sriov_config(adapter);
	if (status) {
		dev_err(dev, "Failed to query SR-IOV configuration\n");
		dev_err(dev, "SR-IOV cannot be enabled\n");
		return;
	}

	/* When the HW is in SRIOV capable configuration, the PF-pool
	 * resources are equally distributed across the max-number of
	 * VFs. The user may request only a subset of the max-vfs to be
	 * enabled. Based on num_vfs, redistribute the resources across
	 * num_vfs so that each VF will have access to more number of
	 * resources. This facility is not available in BE3 FW.
	 * Also, this is done by FW in Lancer chip.
	 */
	if (be_max_vfs(adapter) && !pci_num_vf(adapter->pdev)) {
		status = be_cmd_set_sriov_config(adapter,
						 adapter->pool_res,
						 adapter->num_vfs);
		if (status)
			dev_err(dev, "Failed to optimize SR-IOV resources\n");
	}
}

static int be_get_config(struct be_adapter *adapter)
{
	u16 profile_id;
	int status;

	status = be_cmd_query_fw_cfg(adapter);
	if (status)
		return status;

	 if (be_physfn(adapter)) {
		status = be_cmd_get_active_profile(adapter, &profile_id);
		if (!status)
			dev_info(&adapter->pdev->dev,
				 "Using profile 0x%x\n", profile_id);
	}

	if (!BE2_chip(adapter) && be_physfn(adapter))
		be_sriov_config(adapter);

	status = be_get_resources(adapter);
	if (status)
		return status;

	adapter->pmac_id = kcalloc(be_max_uc(adapter),
				   sizeof(*adapter->pmac_id), GFP_KERNEL);
	if (!adapter->pmac_id)
		return -ENOMEM;

	/* Sanitize cfg_num_qs based on HW and platform limits */
	adapter->cfg_num_qs = min(adapter->cfg_num_qs, be_max_qs(adapter));

	return 0;
}

static int be_mac_setup(struct be_adapter *adapter)
{
	u8 mac[ETH_ALEN];
	int status;

	if (is_zero_ether_addr(adapter->netdev->dev_addr)) {
		status = be_cmd_get_perm_mac(adapter, mac);
		if (status)
			return status;

		memcpy(adapter->netdev->dev_addr, mac, ETH_ALEN);
		memcpy(adapter->netdev->perm_addr, mac, ETH_ALEN);
	} else {
		/* Maybe the HW was reset; dev_addr must be re-programmed */
		memcpy(mac, adapter->netdev->dev_addr, ETH_ALEN);
	}

	/* For BE3-R VFs, the PF programs the initial MAC address */
	if (!(BEx_chip(adapter) && be_virtfn(adapter)))
		be_cmd_pmac_add(adapter, mac, adapter->if_handle,
				&adapter->pmac_id[0], 0);
	return 0;
}

static void be_schedule_worker(struct be_adapter *adapter)
{
	schedule_delayed_work(&adapter->work, msecs_to_jiffies(1000));
	adapter->flags |= BE_FLAGS_WORKER_SCHEDULED;
}

static int be_setup_queues(struct be_adapter *adapter)
{
	struct net_device *netdev = adapter->netdev;
	int status;

	status = be_evt_queues_create(adapter);
	if (status)
		goto err;

	status = be_tx_qs_create(adapter);
	if (status)
		goto err;

	status = be_rx_cqs_create(adapter);
	if (status)
		goto err;

	status = be_mcc_queues_create(adapter);
	if (status)
		goto err;

	status = netif_set_real_num_rx_queues(netdev, adapter->num_rx_qs);
	if (status)
		goto err;

	status = netif_set_real_num_tx_queues(netdev, adapter->num_tx_qs);
	if (status)
		goto err;

	return 0;
err:
	dev_err(&adapter->pdev->dev, "queue_setup failed\n");
	return status;
}

int be_update_queues(struct be_adapter *adapter)
{
	struct net_device *netdev = adapter->netdev;
	int status;

	if (netif_running(netdev))
		be_close(netdev);

	be_cancel_worker(adapter);

	/* If any vectors have been shared with RoCE we cannot re-program
	 * the MSIx table.
	 */
	if (!adapter->num_msix_roce_vec)
		be_msix_disable(adapter);

	be_clear_queues(adapter);

	if (!msix_enabled(adapter)) {
		status = be_msix_enable(adapter);
		if (status)
			return status;
	}

	status = be_setup_queues(adapter);
	if (status)
		return status;

	be_schedule_worker(adapter);

	if (netif_running(netdev))
		status = be_open(netdev);

	return status;
}

static int be_setup(struct be_adapter *adapter)
{
	struct device *dev = &adapter->pdev->dev;
	u32 tx_fc, rx_fc, en_flags;
	int status;

	be_setup_init(adapter);

	if (!lancer_chip(adapter))
		be_cmd_req_native_mode(adapter);

	status = be_get_config(adapter);
	if (status)
		goto err;

	status = be_msix_enable(adapter);
	if (status)
		goto err;

	en_flags = BE_IF_FLAGS_UNTAGGED | BE_IF_FLAGS_BROADCAST |
		   BE_IF_FLAGS_MULTICAST | BE_IF_FLAGS_PASS_L3L4_ERRORS;
	if (adapter->function_caps & BE_FUNCTION_CAPS_RSS)
		en_flags |= BE_IF_FLAGS_RSS;
	en_flags = en_flags & be_if_cap_flags(adapter);
	status = be_cmd_if_create(adapter, be_if_cap_flags(adapter), en_flags,
				  &adapter->if_handle, 0);
	if (status)
		goto err;

	/* Updating real_num_tx/rx_queues() requires rtnl_lock() */
	rtnl_lock();
	status = be_setup_queues(adapter);
	rtnl_unlock();
	if (status)
		goto err;

	be_cmd_get_fn_privileges(adapter, &adapter->cmd_privileges, 0);

	status = be_mac_setup(adapter);
	if (status)
		goto err;

	be_cmd_get_fw_ver(adapter);
	dev_info(dev, "FW version is %s\n", adapter->fw_ver);

	if (BE2_chip(adapter) && fw_major_num(adapter->fw_ver) < 4) {
		dev_err(dev, "Firmware on card is old(%s), IRQs may not work",
			adapter->fw_ver);
		dev_err(dev, "Please upgrade firmware to version >= 4.0\n");
	}

	if (adapter->vlans_added)
		be_vid_config(adapter);

	be_set_rx_mode(adapter->netdev);

	be_cmd_get_acpi_wol_cap(adapter);

	be_cmd_get_flow_control(adapter, &tx_fc, &rx_fc);

	if (rx_fc != adapter->rx_fc || tx_fc != adapter->tx_fc)
		be_cmd_set_flow_control(adapter, adapter->tx_fc,
					adapter->rx_fc);

	if (be_physfn(adapter))
		be_cmd_set_logical_link_config(adapter,
					       IFLA_VF_LINK_STATE_AUTO, 0);

	if (adapter->num_vfs)
		be_vf_setup(adapter);

	status = be_cmd_get_phy_info(adapter);
	if (!status && be_pause_supported(adapter))
		adapter->phy.fc_autoneg = 1;

	be_schedule_worker(adapter);
	adapter->flags |= BE_FLAGS_SETUP_DONE;
	return 0;
err:
	be_clear(adapter);
	return status;
}

#ifdef CONFIG_NET_POLL_CONTROLLER
static void be_netpoll(struct net_device *netdev)
{
	struct be_adapter *adapter = netdev_priv(netdev);
	struct be_eq_obj *eqo;
	int i;

	for_all_evt_queues(adapter, eqo, i) {
		be_eq_notify(eqo->adapter, eqo->q.id, false, true, 0);
		napi_schedule(&eqo->napi);
	}
}
#endif

static char flash_cookie[2][16] = {"*** SE FLAS", "H DIRECTORY *** "};

static bool phy_flashing_required(struct be_adapter *adapter)
{
	return (adapter->phy.phy_type == TN_8022 &&
		adapter->phy.interface_type == PHY_TYPE_BASET_10GB);
}

static bool is_comp_in_ufi(struct be_adapter *adapter,
			   struct flash_section_info *fsec, int type)
{
	int i = 0, img_type = 0;
	struct flash_section_info_g2 *fsec_g2 = NULL;

	if (BE2_chip(adapter))
		fsec_g2 = (struct flash_section_info_g2 *)fsec;

	for (i = 0; i < MAX_FLASH_COMP; i++) {
		if (fsec_g2)
			img_type = le32_to_cpu(fsec_g2->fsec_entry[i].type);
		else
			img_type = le32_to_cpu(fsec->fsec_entry[i].type);

		if (img_type == type)
			return true;
	}
	return false;

}

static struct flash_section_info *get_fsec_info(struct be_adapter *adapter,
						int header_size,
						const struct firmware *fw)
{
	struct flash_section_info *fsec = NULL;
	const u8 *p = fw->data;

	p += header_size;
	while (p < (fw->data + fw->size)) {
		fsec = (struct flash_section_info *)p;
		if (!memcmp(flash_cookie, fsec->cookie, sizeof(flash_cookie)))
			return fsec;
		p += 32;
	}
	return NULL;
}

static int be_check_flash_crc(struct be_adapter *adapter, const u8 *p,
			      u32 img_offset, u32 img_size, int hdr_size,
			      u16 img_optype, bool *crc_match)
{
	u32 crc_offset;
	int status;
	u8 crc[4];

	status = be_cmd_get_flash_crc(adapter, crc, img_optype, img_size - 4);
	if (status)
		return status;

	crc_offset = hdr_size + img_offset + img_size - 4;

	/* Skip flashing, if crc of flashed region matches */
	if (!memcmp(crc, p + crc_offset, 4))
		*crc_match = true;
	else
		*crc_match = false;

	return status;
}

static int be_flash(struct be_adapter *adapter, const u8 *img,
		    struct be_dma_mem *flash_cmd, int optype, int img_size)
{
	struct be_cmd_write_flashrom *req = flash_cmd->va;
	u32 total_bytes, flash_op, num_bytes;
	int status;

	total_bytes = img_size;
	while (total_bytes) {
		num_bytes = min_t(u32, 32*1024, total_bytes);

		total_bytes -= num_bytes;

		if (!total_bytes) {
			if (optype == OPTYPE_PHY_FW)
				flash_op = FLASHROM_OPER_PHY_FLASH;
			else
				flash_op = FLASHROM_OPER_FLASH;
		} else {
			if (optype == OPTYPE_PHY_FW)
				flash_op = FLASHROM_OPER_PHY_SAVE;
			else
				flash_op = FLASHROM_OPER_SAVE;
		}

		memcpy(req->data_buf, img, num_bytes);
		img += num_bytes;
		status = be_cmd_write_flashrom(adapter, flash_cmd, optype,
					       flash_op, num_bytes);
		if (base_status(status) == MCC_STATUS_ILLEGAL_REQUEST &&
		    optype == OPTYPE_PHY_FW)
			break;
		else if (status)
			return status;
	}
	return 0;
}

/* For BE2, BE3 and BE3-R */
static int be_flash_BEx(struct be_adapter *adapter,
			const struct firmware *fw,
			struct be_dma_mem *flash_cmd, int num_of_images)
{
	int img_hdrs_size = (num_of_images * sizeof(struct image_hdr));
	struct device *dev = &adapter->pdev->dev;
	struct flash_section_info *fsec = NULL;
	int status, i, filehdr_size, num_comp;
	const struct flash_comp *pflashcomp;
	bool crc_match;
	const u8 *p;

	struct flash_comp gen3_flash_types[] = {
		{ FLASH_iSCSI_PRIMARY_IMAGE_START_g3, OPTYPE_ISCSI_ACTIVE,
			FLASH_IMAGE_MAX_SIZE_g3, IMAGE_FIRMWARE_iSCSI},
		{ FLASH_REDBOOT_START_g3, OPTYPE_REDBOOT,
			FLASH_REDBOOT_IMAGE_MAX_SIZE_g3, IMAGE_BOOT_CODE},
		{ FLASH_iSCSI_BIOS_START_g3, OPTYPE_BIOS,
			FLASH_BIOS_IMAGE_MAX_SIZE_g3, IMAGE_OPTION_ROM_ISCSI},
		{ FLASH_PXE_BIOS_START_g3, OPTYPE_PXE_BIOS,
			FLASH_BIOS_IMAGE_MAX_SIZE_g3, IMAGE_OPTION_ROM_PXE},
		{ FLASH_FCoE_BIOS_START_g3, OPTYPE_FCOE_BIOS,
			FLASH_BIOS_IMAGE_MAX_SIZE_g3, IMAGE_OPTION_ROM_FCoE},
		{ FLASH_iSCSI_BACKUP_IMAGE_START_g3, OPTYPE_ISCSI_BACKUP,
			FLASH_IMAGE_MAX_SIZE_g3, IMAGE_FIRMWARE_BACKUP_iSCSI},
		{ FLASH_FCoE_PRIMARY_IMAGE_START_g3, OPTYPE_FCOE_FW_ACTIVE,
			FLASH_IMAGE_MAX_SIZE_g3, IMAGE_FIRMWARE_FCoE},
		{ FLASH_FCoE_BACKUP_IMAGE_START_g3, OPTYPE_FCOE_FW_BACKUP,
			FLASH_IMAGE_MAX_SIZE_g3, IMAGE_FIRMWARE_BACKUP_FCoE},
		{ FLASH_NCSI_START_g3, OPTYPE_NCSI_FW,
			FLASH_NCSI_IMAGE_MAX_SIZE_g3, IMAGE_NCSI},
		{ FLASH_PHY_FW_START_g3, OPTYPE_PHY_FW,
			FLASH_PHY_FW_IMAGE_MAX_SIZE_g3, IMAGE_FIRMWARE_PHY}
	};

	struct flash_comp gen2_flash_types[] = {
		{ FLASH_iSCSI_PRIMARY_IMAGE_START_g2, OPTYPE_ISCSI_ACTIVE,
			FLASH_IMAGE_MAX_SIZE_g2, IMAGE_FIRMWARE_iSCSI},
		{ FLASH_REDBOOT_START_g2, OPTYPE_REDBOOT,
			FLASH_REDBOOT_IMAGE_MAX_SIZE_g2, IMAGE_BOOT_CODE},
		{ FLASH_iSCSI_BIOS_START_g2, OPTYPE_BIOS,
			FLASH_BIOS_IMAGE_MAX_SIZE_g2, IMAGE_OPTION_ROM_ISCSI},
		{ FLASH_PXE_BIOS_START_g2, OPTYPE_PXE_BIOS,
			FLASH_BIOS_IMAGE_MAX_SIZE_g2, IMAGE_OPTION_ROM_PXE},
		{ FLASH_FCoE_BIOS_START_g2, OPTYPE_FCOE_BIOS,
			FLASH_BIOS_IMAGE_MAX_SIZE_g2, IMAGE_OPTION_ROM_FCoE},
		{ FLASH_iSCSI_BACKUP_IMAGE_START_g2, OPTYPE_ISCSI_BACKUP,
			FLASH_IMAGE_MAX_SIZE_g2, IMAGE_FIRMWARE_BACKUP_iSCSI},
		{ FLASH_FCoE_PRIMARY_IMAGE_START_g2, OPTYPE_FCOE_FW_ACTIVE,
			FLASH_IMAGE_MAX_SIZE_g2, IMAGE_FIRMWARE_FCoE},
		{ FLASH_FCoE_BACKUP_IMAGE_START_g2, OPTYPE_FCOE_FW_BACKUP,
			 FLASH_IMAGE_MAX_SIZE_g2, IMAGE_FIRMWARE_BACKUP_FCoE}
	};

	if (BE3_chip(adapter)) {
		pflashcomp = gen3_flash_types;
		filehdr_size = sizeof(struct flash_file_hdr_g3);
		num_comp = ARRAY_SIZE(gen3_flash_types);
	} else {
		pflashcomp = gen2_flash_types;
		filehdr_size = sizeof(struct flash_file_hdr_g2);
		num_comp = ARRAY_SIZE(gen2_flash_types);
	}

	/* Get flash section info*/
	fsec = get_fsec_info(adapter, filehdr_size + img_hdrs_size, fw);
	if (!fsec) {
		dev_err(dev, "Invalid Cookie. FW image may be corrupted\n");
		return -1;
	}
	for (i = 0; i < num_comp; i++) {
		if (!is_comp_in_ufi(adapter, fsec, pflashcomp[i].img_type))
			continue;

		if ((pflashcomp[i].optype == OPTYPE_NCSI_FW) &&
		    memcmp(adapter->fw_ver, "3.102.148.0", 11) < 0)
			continue;

		if (pflashcomp[i].optype == OPTYPE_PHY_FW  &&
		    !phy_flashing_required(adapter))
				continue;

		if (pflashcomp[i].optype == OPTYPE_REDBOOT) {
			status = be_check_flash_crc(adapter, fw->data,
						    pflashcomp[i].offset,
						    pflashcomp[i].size,
						    filehdr_size +
						    img_hdrs_size,
						    OPTYPE_REDBOOT, &crc_match);
			if (status) {
				dev_err(dev,
					"Could not get CRC for 0x%x region\n",
					pflashcomp[i].optype);
				continue;
			}

			if (crc_match)
				continue;
		}

		p = fw->data + filehdr_size + pflashcomp[i].offset +
			img_hdrs_size;
		if (p + pflashcomp[i].size > fw->data + fw->size)
			return -1;

		status = be_flash(adapter, p, flash_cmd, pflashcomp[i].optype,
				  pflashcomp[i].size);
		if (status) {
			dev_err(dev, "Flashing section type 0x%x failed\n",
				pflashcomp[i].img_type);
			return status;
		}
	}
	return 0;
}

static u16 be_get_img_optype(struct flash_section_entry fsec_entry)
{
	u32 img_type = le32_to_cpu(fsec_entry.type);
	u16 img_optype = le16_to_cpu(fsec_entry.optype);

	if (img_optype != 0xFFFF)
		return img_optype;

	switch (img_type) {
	case IMAGE_FIRMWARE_iSCSI:
		img_optype = OPTYPE_ISCSI_ACTIVE;
		break;
	case IMAGE_BOOT_CODE:
		img_optype = OPTYPE_REDBOOT;
		break;
	case IMAGE_OPTION_ROM_ISCSI:
		img_optype = OPTYPE_BIOS;
		break;
	case IMAGE_OPTION_ROM_PXE:
		img_optype = OPTYPE_PXE_BIOS;
		break;
	case IMAGE_OPTION_ROM_FCoE:
		img_optype = OPTYPE_FCOE_BIOS;
		break;
	case IMAGE_FIRMWARE_BACKUP_iSCSI:
		img_optype = OPTYPE_ISCSI_BACKUP;
		break;
	case IMAGE_NCSI:
		img_optype = OPTYPE_NCSI_FW;
		break;
	case IMAGE_FLASHISM_JUMPVECTOR:
		img_optype = OPTYPE_FLASHISM_JUMPVECTOR;
		break;
	case IMAGE_FIRMWARE_PHY:
		img_optype = OPTYPE_SH_PHY_FW;
		break;
	case IMAGE_REDBOOT_DIR:
		img_optype = OPTYPE_REDBOOT_DIR;
		break;
	case IMAGE_REDBOOT_CONFIG:
		img_optype = OPTYPE_REDBOOT_CONFIG;
		break;
	case IMAGE_UFI_DIR:
		img_optype = OPTYPE_UFI_DIR;
		break;
	default:
		break;
	}

	return img_optype;
}

static int be_flash_skyhawk(struct be_adapter *adapter,
			    const struct firmware *fw,
			    struct be_dma_mem *flash_cmd, int num_of_images)
{
	int img_hdrs_size = num_of_images * sizeof(struct image_hdr);
	struct device *dev = &adapter->pdev->dev;
	struct flash_section_info *fsec = NULL;
	u32 img_offset, img_size, img_type;
	int status, i, filehdr_size;
	bool crc_match, old_fw_img;
	u16 img_optype;
	const u8 *p;

	filehdr_size = sizeof(struct flash_file_hdr_g3);
	fsec = get_fsec_info(adapter, filehdr_size + img_hdrs_size, fw);
	if (!fsec) {
		dev_err(dev, "Invalid Cookie. FW image may be corrupted\n");
		return -EINVAL;
	}

	for (i = 0; i < le32_to_cpu(fsec->fsec_hdr.num_images); i++) {
		img_offset = le32_to_cpu(fsec->fsec_entry[i].offset);
		img_size   = le32_to_cpu(fsec->fsec_entry[i].pad_size);
		img_type   = le32_to_cpu(fsec->fsec_entry[i].type);
		img_optype = be_get_img_optype(fsec->fsec_entry[i]);
		old_fw_img = fsec->fsec_entry[i].optype == 0xFFFF;

		if (img_optype == 0xFFFF)
			continue;
		/* Don't bother verifying CRC if an old FW image is being
		 * flashed
		 */
		if (old_fw_img)
			goto flash;

		status = be_check_flash_crc(adapter, fw->data, img_offset,
					    img_size, filehdr_size +
					    img_hdrs_size, img_optype,
					    &crc_match);
		/* The current FW image on the card does not recognize the new
		 * FLASH op_type. The FW download is partially complete.
		 * Reboot the server now to enable FW image to recognize the
		 * new FLASH op_type. To complete the remaining process,
		 * download the same FW again after the reboot.
		 */
		if (base_status(status) == MCC_STATUS_ILLEGAL_REQUEST ||
		    base_status(status) == MCC_STATUS_ILLEGAL_FIELD) {
			dev_err(dev, "Flash incomplete. Reset the server\n");
			dev_err(dev, "Download FW image again after reset\n");
			return -EAGAIN;
		} else if (status) {
			dev_err(dev, "Could not get CRC for 0x%x region\n",
				img_optype);
			return -EFAULT;
		}

		if (crc_match)
			continue;

flash:
		p = fw->data + filehdr_size + img_offset + img_hdrs_size;
		if (p + img_size > fw->data + fw->size)
			return -1;

		status = be_flash(adapter, p, flash_cmd, img_optype, img_size);
		/* For old FW images ignore ILLEGAL_FIELD error or errors on
		 * UFI_DIR region
		 */
		if (old_fw_img &&
		    (base_status(status) == MCC_STATUS_ILLEGAL_FIELD ||
		     (img_optype == OPTYPE_UFI_DIR &&
		      base_status(status) == MCC_STATUS_FAILED))) {
			continue;
		} else if (status) {
			dev_err(dev, "Flashing section type 0x%x failed\n",
				img_type);
			return -EFAULT;
		}
	}
	return 0;
}

static int lancer_fw_download(struct be_adapter *adapter,
			      const struct firmware *fw)
{
#define LANCER_FW_DOWNLOAD_CHUNK      (32 * 1024)
#define LANCER_FW_DOWNLOAD_LOCATION   "/prg"
	struct device *dev = &adapter->pdev->dev;
	struct be_dma_mem flash_cmd;
	const u8 *data_ptr = NULL;
	u8 *dest_image_ptr = NULL;
	size_t image_size = 0;
	u32 chunk_size = 0;
	u32 data_written = 0;
	u32 offset = 0;
	int status = 0;
	u8 add_status = 0;
	u8 change_status;

	if (!IS_ALIGNED(fw->size, sizeof(u32))) {
		dev_err(dev, "FW image size should be multiple of 4\n");
		return -EINVAL;
	}

	flash_cmd.size = sizeof(struct lancer_cmd_req_write_object)
				+ LANCER_FW_DOWNLOAD_CHUNK;
	flash_cmd.va = dma_alloc_coherent(dev, flash_cmd.size,
					  &flash_cmd.dma, GFP_KERNEL);
	if (!flash_cmd.va)
		return -ENOMEM;

	dest_image_ptr = flash_cmd.va +
				sizeof(struct lancer_cmd_req_write_object);
	image_size = fw->size;
	data_ptr = fw->data;

	while (image_size) {
		chunk_size = min_t(u32, image_size, LANCER_FW_DOWNLOAD_CHUNK);

		/* Copy the image chunk content. */
		memcpy(dest_image_ptr, data_ptr, chunk_size);

		status = lancer_cmd_write_object(adapter, &flash_cmd,
						 chunk_size, offset,
						 LANCER_FW_DOWNLOAD_LOCATION,
						 &data_written, &change_status,
						 &add_status);
		if (status)
			break;

		offset += data_written;
		data_ptr += data_written;
		image_size -= data_written;
	}

	if (!status) {
		/* Commit the FW written */
		status = lancer_cmd_write_object(adapter, &flash_cmd,
						 0, offset,
						 LANCER_FW_DOWNLOAD_LOCATION,
						 &data_written, &change_status,
						 &add_status);
	}

	dma_free_coherent(dev, flash_cmd.size, flash_cmd.va, flash_cmd.dma);
	if (status) {
		dev_err(dev, "Firmware load error\n");
		return be_cmd_status(status);
	}

	dev_info(dev, "Firmware flashed successfully\n");

	if (change_status == LANCER_FW_RESET_NEEDED) {
		dev_info(dev, "Resetting adapter to activate new FW\n");
		status = lancer_physdev_ctrl(adapter,
					     PHYSDEV_CONTROL_FW_RESET_MASK);
		if (status) {
			dev_err(dev, "Adapter busy, could not reset FW\n");
			dev_err(dev, "Reboot server to activate new FW\n");
		}
	} else if (change_status != LANCER_NO_RESET_NEEDED) {
		dev_info(dev, "Reboot server to activate new FW\n");
	}

	return 0;
}

#define UFI_TYPE2		2
#define UFI_TYPE3		3
#define UFI_TYPE3R		10
#define UFI_TYPE4		4
static int be_get_ufi_type(struct be_adapter *adapter,
			   struct flash_file_hdr_g3 *fhdr)
{
	if (!fhdr)
		goto be_get_ufi_exit;

	if (skyhawk_chip(adapter) && fhdr->build[0] == '4')
		return UFI_TYPE4;
	else if (BE3_chip(adapter) && fhdr->build[0] == '3') {
		if (fhdr->asic_type_rev == 0x10)
			return UFI_TYPE3R;
		else
			return UFI_TYPE3;
	} else if (BE2_chip(adapter) && fhdr->build[0] == '2')
		return UFI_TYPE2;

be_get_ufi_exit:
	dev_err(&adapter->pdev->dev,
		"UFI and Interface are not compatible for flashing\n");
	return -1;
}

static int be_fw_download(struct be_adapter *adapter, const struct firmware* fw)
{
	struct flash_file_hdr_g3 *fhdr3;
	struct image_hdr *img_hdr_ptr = NULL;
	struct be_dma_mem flash_cmd;
	const u8 *p;
	int status = 0, i = 0, num_imgs = 0, ufi_type = 0;

	flash_cmd.size = sizeof(struct be_cmd_write_flashrom);
	flash_cmd.va = dma_alloc_coherent(&adapter->pdev->dev, flash_cmd.size,
					  &flash_cmd.dma, GFP_KERNEL);
	if (!flash_cmd.va) {
		status = -ENOMEM;
		goto be_fw_exit;
	}

	p = fw->data;
	fhdr3 = (struct flash_file_hdr_g3 *)p;

	ufi_type = be_get_ufi_type(adapter, fhdr3);

	num_imgs = le32_to_cpu(fhdr3->num_imgs);
	for (i = 0; i < num_imgs; i++) {
		img_hdr_ptr = (struct image_hdr *)(fw->data +
				(sizeof(struct flash_file_hdr_g3) +
				 i * sizeof(struct image_hdr)));
		if (le32_to_cpu(img_hdr_ptr->imageid) == 1) {
			switch (ufi_type) {
			case UFI_TYPE4:
				status = be_flash_skyhawk(adapter, fw,
							  &flash_cmd, num_imgs);
				break;
			case UFI_TYPE3R:
				status = be_flash_BEx(adapter, fw, &flash_cmd,
						      num_imgs);
				break;
			case UFI_TYPE3:
				/* Do not flash this ufi on BE3-R cards */
				if (adapter->asic_rev < 0x10)
					status = be_flash_BEx(adapter, fw,
							      &flash_cmd,
							      num_imgs);
				else {
					status = -EINVAL;
					dev_err(&adapter->pdev->dev,
						"Can't load BE3 UFI on BE3R\n");
				}
			}
		}
	}

	if (ufi_type == UFI_TYPE2)
		status = be_flash_BEx(adapter, fw, &flash_cmd, 0);
	else if (ufi_type == -1)
		status = -EINVAL;

	dma_free_coherent(&adapter->pdev->dev, flash_cmd.size, flash_cmd.va,
			  flash_cmd.dma);
	if (status) {
		dev_err(&adapter->pdev->dev, "Firmware load error\n");
		goto be_fw_exit;
	}

	dev_info(&adapter->pdev->dev, "Firmware flashed successfully\n");

be_fw_exit:
	return status;
}

int be_load_fw(struct be_adapter *adapter, u8 *fw_file)
{
	const struct firmware *fw;
	int status;

	if (!netif_running(adapter->netdev)) {
		dev_err(&adapter->pdev->dev,
			"Firmware load not allowed (interface is down)\n");
		return -ENETDOWN;
	}

	status = request_firmware(&fw, fw_file, &adapter->pdev->dev);
	if (status)
		goto fw_exit;

	dev_info(&adapter->pdev->dev, "Flashing firmware file %s\n", fw_file);

	if (lancer_chip(adapter))
		status = lancer_fw_download(adapter, fw);
	else
		status = be_fw_download(adapter, fw);

	if (!status)
		be_cmd_get_fw_ver(adapter);

fw_exit:
	release_firmware(fw);
	return status;
}

static int be_ndo_bridge_setlink(struct net_device *dev, struct nlmsghdr *nlh)
{
	struct be_adapter *adapter = netdev_priv(dev);
	struct nlattr *attr, *br_spec;
	int rem;
	int status = 0;
	u16 mode = 0;

	if (!sriov_enabled(adapter))
		return -EOPNOTSUPP;

	br_spec = nlmsg_find_attr(nlh, sizeof(struct ifinfomsg), IFLA_AF_SPEC);

	nla_for_each_nested(attr, br_spec, rem) {
		if (nla_type(attr) != IFLA_BRIDGE_MODE)
			continue;

		mode = nla_get_u16(attr);
		if (mode != BRIDGE_MODE_VEPA && mode != BRIDGE_MODE_VEB)
			return -EINVAL;

		status = be_cmd_set_hsw_config(adapter, 0, 0,
					       adapter->if_handle,
					       mode == BRIDGE_MODE_VEPA ?
					       PORT_FWD_TYPE_VEPA :
					       PORT_FWD_TYPE_VEB);
		if (status)
			goto err;

		dev_info(&adapter->pdev->dev, "enabled switch mode: %s\n",
			 mode == BRIDGE_MODE_VEPA ? "VEPA" : "VEB");

		return status;
	}
err:
	dev_err(&adapter->pdev->dev, "Failed to set switch mode %s\n",
		mode == BRIDGE_MODE_VEPA ? "VEPA" : "VEB");

	return status;
}

static int be_ndo_bridge_getlink(struct sk_buff *skb, u32 pid, u32 seq,
				 struct net_device *dev, u32 filter_mask)
{
	struct be_adapter *adapter = netdev_priv(dev);
	int status = 0;
	u8 hsw_mode;

	if (!sriov_enabled(adapter))
		return 0;

	/* BE and Lancer chips support VEB mode only */
	if (BEx_chip(adapter) || lancer_chip(adapter)) {
		hsw_mode = PORT_FWD_TYPE_VEB;
	} else {
		status = be_cmd_get_hsw_config(adapter, NULL, 0,
					       adapter->if_handle, &hsw_mode);
		if (status)
			return 0;
	}

	return ndo_dflt_bridge_getlink(skb, pid, seq, dev,
				       hsw_mode == PORT_FWD_TYPE_VEPA ?
				       BRIDGE_MODE_VEPA : BRIDGE_MODE_VEB);
}

#ifdef CONFIG_BE2NET_VXLAN
static void be_add_vxlan_port(struct net_device *netdev, sa_family_t sa_family,
			      __be16 port)
{
	struct be_adapter *adapter = netdev_priv(netdev);
	struct device *dev = &adapter->pdev->dev;
	int status;

	if (lancer_chip(adapter) || BEx_chip(adapter))
		return;

	if (adapter->flags & BE_FLAGS_VXLAN_OFFLOADS) {
		dev_warn(dev, "Cannot add UDP port %d for VxLAN offloads\n",
			 be16_to_cpu(port));
		dev_info(dev,
			 "Only one UDP port supported for VxLAN offloads\n");
		return;
	}

	status = be_cmd_manage_iface(adapter, adapter->if_handle,
				     OP_CONVERT_NORMAL_TO_TUNNEL);
	if (status) {
		dev_warn(dev, "Failed to convert normal interface to tunnel\n");
		goto err;
	}

	status = be_cmd_set_vxlan_port(adapter, port);
	if (status) {
		dev_warn(dev, "Failed to add VxLAN port\n");
		goto err;
	}
	adapter->flags |= BE_FLAGS_VXLAN_OFFLOADS;
	adapter->vxlan_port = port;

	dev_info(dev, "Enabled VxLAN offloads for UDP port %d\n",
		 be16_to_cpu(port));
	return;
err:
	be_disable_vxlan_offloads(adapter);
}

static void be_del_vxlan_port(struct net_device *netdev, sa_family_t sa_family,
			      __be16 port)
{
	struct be_adapter *adapter = netdev_priv(netdev);

	if (lancer_chip(adapter) || BEx_chip(adapter))
		return;

	if (adapter->vxlan_port != port)
		return;

	be_disable_vxlan_offloads(adapter);

	dev_info(&adapter->pdev->dev,
		 "Disabled VxLAN offloads for UDP port %d\n",
		 be16_to_cpu(port));
}
#endif

static const struct net_device_ops be_netdev_ops = {
	.ndo_open		= be_open,
	.ndo_stop		= be_close,
	.ndo_start_xmit		= be_xmit,
	.ndo_set_rx_mode	= be_set_rx_mode,
	.ndo_set_mac_address	= be_mac_addr_set,
	.ndo_change_mtu		= be_change_mtu,
	.ndo_get_stats64	= be_get_stats64,
	.ndo_validate_addr	= eth_validate_addr,
	.ndo_vlan_rx_add_vid	= be_vlan_add_vid,
	.ndo_vlan_rx_kill_vid	= be_vlan_rem_vid,
	.ndo_set_vf_mac		= be_set_vf_mac,
	.ndo_set_vf_vlan	= be_set_vf_vlan,
	.ndo_set_vf_rate	= be_set_vf_tx_rate,
	.ndo_get_vf_config	= be_get_vf_config,
	.ndo_set_vf_link_state  = be_set_vf_link_state,
#ifdef CONFIG_NET_POLL_CONTROLLER
	.ndo_poll_controller	= be_netpoll,
#endif
	.ndo_bridge_setlink	= be_ndo_bridge_setlink,
	.ndo_bridge_getlink	= be_ndo_bridge_getlink,
#ifdef CONFIG_NET_RX_BUSY_POLL
	.ndo_busy_poll		= be_busy_poll,
#endif
#ifdef CONFIG_BE2NET_VXLAN
	.ndo_add_vxlan_port	= be_add_vxlan_port,
	.ndo_del_vxlan_port	= be_del_vxlan_port,
#endif
};

static void be_netdev_init(struct net_device *netdev)
{
	struct be_adapter *adapter = netdev_priv(netdev);

	if (skyhawk_chip(adapter)) {
		netdev->hw_enc_features |= NETIF_F_IP_CSUM | NETIF_F_IPV6_CSUM |
					   NETIF_F_TSO | NETIF_F_TSO6 |
					   NETIF_F_GSO_UDP_TUNNEL;
		netdev->hw_features |= NETIF_F_GSO_UDP_TUNNEL;
	}
	netdev->hw_features |= NETIF_F_SG | NETIF_F_TSO | NETIF_F_TSO6 |
		NETIF_F_IP_CSUM | NETIF_F_IPV6_CSUM | NETIF_F_RXCSUM |
		NETIF_F_HW_VLAN_CTAG_TX;
	if (be_multi_rxq(adapter))
		netdev->hw_features |= NETIF_F_RXHASH;

	netdev->features |= netdev->hw_features |
		NETIF_F_HW_VLAN_CTAG_RX | NETIF_F_HW_VLAN_CTAG_FILTER;

	netdev->vlan_features |= NETIF_F_SG | NETIF_F_TSO | NETIF_F_TSO6 |
		NETIF_F_IP_CSUM | NETIF_F_IPV6_CSUM;

	netdev->priv_flags |= IFF_UNICAST_FLT;

	netdev->flags |= IFF_MULTICAST;

	netif_set_gso_max_size(netdev, 65535 - ETH_HLEN);

	netdev->netdev_ops = &be_netdev_ops;

	netdev->ethtool_ops = &be_ethtool_ops;
}

static void be_unmap_pci_bars(struct be_adapter *adapter)
{
	if (adapter->csr)
		pci_iounmap(adapter->pdev, adapter->csr);
	if (adapter->db)
		pci_iounmap(adapter->pdev, adapter->db);
}

static int db_bar(struct be_adapter *adapter)
{
	if (lancer_chip(adapter) || !be_physfn(adapter))
		return 0;
	else
		return 4;
}

static int be_roce_map_pci_bars(struct be_adapter *adapter)
{
	if (skyhawk_chip(adapter)) {
		adapter->roce_db.size = 4096;
		adapter->roce_db.io_addr = pci_resource_start(adapter->pdev,
							      db_bar(adapter));
		adapter->roce_db.total_size = pci_resource_len(adapter->pdev,
							       db_bar(adapter));
	}
	return 0;
}

static int be_map_pci_bars(struct be_adapter *adapter)
{
	u8 __iomem *addr;

	if (BEx_chip(adapter) && be_physfn(adapter)) {
		adapter->csr = pci_iomap(adapter->pdev, 2, 0);
		if (!adapter->csr)
			return -ENOMEM;
	}

	addr = pci_iomap(adapter->pdev, db_bar(adapter), 0);
	if (!addr)
		goto pci_map_err;
	adapter->db = addr;

	be_roce_map_pci_bars(adapter);
	return 0;

pci_map_err:
	dev_err(&adapter->pdev->dev, "Error in mapping PCI BARs\n");
	be_unmap_pci_bars(adapter);
	return -ENOMEM;
}

static void be_ctrl_cleanup(struct be_adapter *adapter)
{
	struct be_dma_mem *mem = &adapter->mbox_mem_alloced;

	be_unmap_pci_bars(adapter);

	if (mem->va)
		dma_free_coherent(&adapter->pdev->dev, mem->size, mem->va,
				  mem->dma);

	mem = &adapter->rx_filter;
	if (mem->va)
		dma_free_coherent(&adapter->pdev->dev, mem->size, mem->va,
				  mem->dma);
}

static int be_ctrl_init(struct be_adapter *adapter)
{
	struct be_dma_mem *mbox_mem_alloc = &adapter->mbox_mem_alloced;
	struct be_dma_mem *mbox_mem_align = &adapter->mbox_mem;
	struct be_dma_mem *rx_filter = &adapter->rx_filter;
	u32 sli_intf;
	int status;

	pci_read_config_dword(adapter->pdev, SLI_INTF_REG_OFFSET, &sli_intf);
	adapter->sli_family = (sli_intf & SLI_INTF_FAMILY_MASK) >>
				 SLI_INTF_FAMILY_SHIFT;
	adapter->virtfn = (sli_intf & SLI_INTF_FT_MASK) ? 1 : 0;

	status = be_map_pci_bars(adapter);
	if (status)
		goto done;

	mbox_mem_alloc->size = sizeof(struct be_mcc_mailbox) + 16;
	mbox_mem_alloc->va = dma_alloc_coherent(&adapter->pdev->dev,
						mbox_mem_alloc->size,
						&mbox_mem_alloc->dma,
						GFP_KERNEL);
	if (!mbox_mem_alloc->va) {
		status = -ENOMEM;
		goto unmap_pci_bars;
	}
	mbox_mem_align->size = sizeof(struct be_mcc_mailbox);
	mbox_mem_align->va = PTR_ALIGN(mbox_mem_alloc->va, 16);
	mbox_mem_align->dma = PTR_ALIGN(mbox_mem_alloc->dma, 16);
	memset(mbox_mem_align->va, 0, sizeof(struct be_mcc_mailbox));

	rx_filter->size = sizeof(struct be_cmd_req_rx_filter);
	rx_filter->va = dma_zalloc_coherent(&adapter->pdev->dev,
					    rx_filter->size, &rx_filter->dma,
					    GFP_KERNEL);
	if (!rx_filter->va) {
		status = -ENOMEM;
		goto free_mbox;
	}

	mutex_init(&adapter->mbox_lock);
	spin_lock_init(&adapter->mcc_lock);
	spin_lock_init(&adapter->mcc_cq_lock);

	init_completion(&adapter->et_cmd_compl);
	pci_save_state(adapter->pdev);
	return 0;

free_mbox:
	dma_free_coherent(&adapter->pdev->dev, mbox_mem_alloc->size,
			  mbox_mem_alloc->va, mbox_mem_alloc->dma);

unmap_pci_bars:
	be_unmap_pci_bars(adapter);

done:
	return status;
}

static void be_stats_cleanup(struct be_adapter *adapter)
{
	struct be_dma_mem *cmd = &adapter->stats_cmd;

	if (cmd->va)
		dma_free_coherent(&adapter->pdev->dev, cmd->size,
				  cmd->va, cmd->dma);
}

static int be_stats_init(struct be_adapter *adapter)
{
	struct be_dma_mem *cmd = &adapter->stats_cmd;

	if (lancer_chip(adapter))
		cmd->size = sizeof(struct lancer_cmd_req_pport_stats);
	else if (BE2_chip(adapter))
		cmd->size = sizeof(struct be_cmd_req_get_stats_v0);
	else if (BE3_chip(adapter))
		cmd->size = sizeof(struct be_cmd_req_get_stats_v1);
	else
		/* ALL non-BE ASICs */
		cmd->size = sizeof(struct be_cmd_req_get_stats_v2);

	cmd->va = dma_zalloc_coherent(&adapter->pdev->dev, cmd->size, &cmd->dma,
				      GFP_KERNEL);
	if (!cmd->va)
		return -ENOMEM;
	return 0;
}

static void be_remove(struct pci_dev *pdev)
{
	struct be_adapter *adapter = pci_get_drvdata(pdev);

	if (!adapter)
		return;

	be_roce_dev_remove(adapter);
	be_intr_set(adapter, false);

	cancel_delayed_work_sync(&adapter->func_recovery_work);

	unregister_netdev(adapter->netdev);

	be_clear(adapter);

	/* tell fw we're done with firing cmds */
	be_cmd_fw_clean(adapter);

	be_stats_cleanup(adapter);

	be_ctrl_cleanup(adapter);

	pci_disable_pcie_error_reporting(pdev);

	pci_release_regions(pdev);
	pci_disable_device(pdev);

	free_netdev(adapter->netdev);
}

static int be_get_initial_config(struct be_adapter *adapter)
{
	int status, level;

	status = be_cmd_get_cntl_attributes(adapter);
	if (status)
		return status;

	/* Must be a power of 2 or else MODULO will BUG_ON */
	adapter->be_get_temp_freq = 64;

	if (BEx_chip(adapter)) {
		level = be_cmd_get_fw_log_level(adapter);
		adapter->msg_enable =
			level <= FW_LOG_LEVEL_DEFAULT ? NETIF_MSG_HW : 0;
	}

	adapter->cfg_num_qs = netif_get_num_default_rss_queues();
	return 0;
}

static int lancer_recover_func(struct be_adapter *adapter)
{
	struct device *dev = &adapter->pdev->dev;
	int status;

	status = lancer_test_and_set_rdy_state(adapter);
	if (status)
		goto err;

	if (netif_running(adapter->netdev))
		be_close(adapter->netdev);

	be_clear(adapter);

	be_clear_all_error(adapter);

	status = be_setup(adapter);
	if (status)
		goto err;

	if (netif_running(adapter->netdev)) {
		status = be_open(adapter->netdev);
		if (status)
			goto err;
	}

	dev_err(dev, "Adapter recovery successful\n");
	return 0;
err:
	if (status == -EAGAIN)
		dev_err(dev, "Waiting for resource provisioning\n");
	else
		dev_err(dev, "Adapter recovery failed\n");

	return status;
}

static void be_func_recovery_task(struct work_struct *work)
{
	struct be_adapter *adapter =
		container_of(work, struct be_adapter,  func_recovery_work.work);
	int status = 0;

	be_detect_error(adapter);

	if (adapter->hw_error && lancer_chip(adapter)) {
		rtnl_lock();
		netif_device_detach(adapter->netdev);
		rtnl_unlock();

		status = lancer_recover_func(adapter);
		if (!status)
			netif_device_attach(adapter->netdev);
	}

	/* In Lancer, for all errors other than provisioning error (-EAGAIN),
	 * no need to attempt further recovery.
	 */
	if (!status || status == -EAGAIN)
		schedule_delayed_work(&adapter->func_recovery_work,
				      msecs_to_jiffies(1000));
}

static void be_worker(struct work_struct *work)
{
	struct be_adapter *adapter =
		container_of(work, struct be_adapter, work.work);
	struct be_rx_obj *rxo;
	int i;

	/* when interrupts are not yet enabled, just reap any pending
	* mcc completions */
	if (!netif_running(adapter->netdev)) {
		local_bh_disable();
		be_process_mcc(adapter);
		local_bh_enable();
		goto reschedule;
	}

	if (!adapter->stats_cmd_sent) {
		if (lancer_chip(adapter))
			lancer_cmd_get_pport_stats(adapter,
						   &adapter->stats_cmd);
		else
			be_cmd_get_stats(adapter, &adapter->stats_cmd);
	}

	if (be_physfn(adapter) &&
	    MODULO(adapter->work_counter, adapter->be_get_temp_freq) == 0)
		be_cmd_get_die_temperature(adapter);

	for_all_rx_queues(adapter, rxo, i) {
		/* Replenish RX-queues starved due to memory
		 * allocation failures.
		 */
		if (rxo->rx_post_starved)
			be_post_rx_frags(rxo, GFP_KERNEL, MAX_RX_POST);
	}

	be_eqd_update(adapter);

reschedule:
	adapter->work_counter++;
	schedule_delayed_work(&adapter->work, msecs_to_jiffies(1000));
}

/* If any VFs are already enabled don't FLR the PF */
static bool be_reset_required(struct be_adapter *adapter)
{
	return pci_num_vf(adapter->pdev) ? false : true;
}

static char *mc_name(struct be_adapter *adapter)
{
	char *str = "";	/* default */

	switch (adapter->mc_type) {
	case UMC:
		str = "UMC";
		break;
	case FLEX10:
		str = "FLEX10";
		break;
	case vNIC1:
		str = "vNIC-1";
		break;
	case nPAR:
		str = "nPAR";
		break;
	case UFP:
		str = "UFP";
		break;
	case vNIC2:
		str = "vNIC-2";
		break;
	default:
		str = "";
	}

	return str;
}

static inline char *func_name(struct be_adapter *adapter)
{
	return be_physfn(adapter) ? "PF" : "VF";
}

static int be_probe(struct pci_dev *pdev, const struct pci_device_id *pdev_id)
{
	int status = 0;
	struct be_adapter *adapter;
	struct net_device *netdev;
	char port_name;

	dev_info(&pdev->dev, "%s version is %s\n", DRV_NAME, DRV_VER);

	status = pci_enable_device(pdev);
	if (status)
		goto do_none;

	status = pci_request_regions(pdev, DRV_NAME);
	if (status)
		goto disable_dev;
	pci_set_master(pdev);

	netdev = alloc_etherdev_mqs(sizeof(*adapter), MAX_TX_QS, MAX_RX_QS);
	if (!netdev) {
		status = -ENOMEM;
		goto rel_reg;
	}
	adapter = netdev_priv(netdev);
	adapter->pdev = pdev;
	pci_set_drvdata(pdev, adapter);
	adapter->netdev = netdev;
	SET_NETDEV_DEV(netdev, &pdev->dev);

	status = dma_set_mask_and_coherent(&pdev->dev, DMA_BIT_MASK(64));
	if (!status) {
		netdev->features |= NETIF_F_HIGHDMA;
	} else {
		status = dma_set_mask_and_coherent(&pdev->dev, DMA_BIT_MASK(32));
		if (status) {
			dev_err(&pdev->dev, "Could not set PCI DMA Mask\n");
			goto free_netdev;
		}
	}

	status = pci_enable_pcie_error_reporting(pdev);
	if (!status)
		dev_info(&pdev->dev, "PCIe error reporting enabled\n");

	status = be_ctrl_init(adapter);
	if (status)
		goto free_netdev;

	/* sync up with fw's ready state */
	if (be_physfn(adapter)) {
		status = be_fw_wait_ready(adapter);
		if (status)
			goto ctrl_clean;
	}

	if (be_reset_required(adapter)) {
		status = be_cmd_reset_function(adapter);
		if (status)
			goto ctrl_clean;

		/* Wait for interrupts to quiesce after an FLR */
		msleep(100);
	}

	/* Allow interrupts for other ULPs running on NIC function */
	be_intr_set(adapter, true);

	/* tell fw we're ready to fire cmds */
	status = be_cmd_fw_init(adapter);
	if (status)
		goto ctrl_clean;

	status = be_stats_init(adapter);
	if (status)
		goto ctrl_clean;

	status = be_get_initial_config(adapter);
	if (status)
		goto stats_clean;

	INIT_DELAYED_WORK(&adapter->work, be_worker);
	INIT_DELAYED_WORK(&adapter->func_recovery_work, be_func_recovery_task);
	adapter->rx_fc = true;
	adapter->tx_fc = true;

	status = be_setup(adapter);
	if (status)
		goto stats_clean;

	be_netdev_init(netdev);
	status = register_netdev(netdev);
	if (status != 0)
		goto unsetup;

	be_roce_dev_add(adapter);

	schedule_delayed_work(&adapter->func_recovery_work,
			      msecs_to_jiffies(1000));

	be_cmd_query_port_name(adapter, &port_name);

	dev_info(&pdev->dev, "%s: %s %s port %c\n", nic_name(pdev),
		 func_name(adapter), mc_name(adapter), port_name);

	return 0;

unsetup:
	be_clear(adapter);
stats_clean:
	be_stats_cleanup(adapter);
ctrl_clean:
	be_ctrl_cleanup(adapter);
free_netdev:
	free_netdev(netdev);
rel_reg:
	pci_release_regions(pdev);
disable_dev:
	pci_disable_device(pdev);
do_none:
	dev_err(&pdev->dev, "%s initialization failed\n", nic_name(pdev));
	return status;
}

static int be_suspend(struct pci_dev *pdev, pm_message_t state)
{
	struct be_adapter *adapter = pci_get_drvdata(pdev);
	struct net_device *netdev =  adapter->netdev;

	if (adapter->wol_en)
		be_setup_wol(adapter, true);

	be_intr_set(adapter, false);
	cancel_delayed_work_sync(&adapter->func_recovery_work);

	netif_device_detach(netdev);
	if (netif_running(netdev)) {
		rtnl_lock();
		be_close(netdev);
		rtnl_unlock();
	}
	be_clear(adapter);

	pci_save_state(pdev);
	pci_disable_device(pdev);
	pci_set_power_state(pdev, pci_choose_state(pdev, state));
	return 0;
}

static int be_resume(struct pci_dev *pdev)
{
	int status = 0;
	struct be_adapter *adapter = pci_get_drvdata(pdev);
	struct net_device *netdev =  adapter->netdev;

	netif_device_detach(netdev);

	status = pci_enable_device(pdev);
	if (status)
		return status;

	pci_set_power_state(pdev, PCI_D0);
	pci_restore_state(pdev);

	status = be_fw_wait_ready(adapter);
	if (status)
		return status;

	be_intr_set(adapter, true);
	/* tell fw we're ready to fire cmds */
	status = be_cmd_fw_init(adapter);
	if (status)
		return status;

	be_setup(adapter);
	if (netif_running(netdev)) {
		rtnl_lock();
		be_open(netdev);
		rtnl_unlock();
	}

	schedule_delayed_work(&adapter->func_recovery_work,
			      msecs_to_jiffies(1000));
	netif_device_attach(netdev);

	if (adapter->wol_en)
		be_setup_wol(adapter, false);

	return 0;
}

/*
 * An FLR will stop BE from DMAing any data.
 */
static void be_shutdown(struct pci_dev *pdev)
{
	struct be_adapter *adapter = pci_get_drvdata(pdev);

	if (!adapter)
		return;

	be_roce_dev_shutdown(adapter);
	cancel_delayed_work_sync(&adapter->work);
	cancel_delayed_work_sync(&adapter->func_recovery_work);

	netif_device_detach(adapter->netdev);

	be_cmd_reset_function(adapter);

	pci_disable_device(pdev);
}

static pci_ers_result_t be_eeh_err_detected(struct pci_dev *pdev,
					    pci_channel_state_t state)
{
	struct be_adapter *adapter = pci_get_drvdata(pdev);
	struct net_device *netdev =  adapter->netdev;

	dev_err(&adapter->pdev->dev, "EEH error detected\n");

	if (!adapter->eeh_error) {
		adapter->eeh_error = true;

		cancel_delayed_work_sync(&adapter->func_recovery_work);

		rtnl_lock();
		netif_device_detach(netdev);
		if (netif_running(netdev))
			be_close(netdev);
		rtnl_unlock();

		be_clear(adapter);
	}

	if (state == pci_channel_io_perm_failure)
		return PCI_ERS_RESULT_DISCONNECT;

	pci_disable_device(pdev);

	/* The error could cause the FW to trigger a flash debug dump.
	 * Resetting the card while flash dump is in progress
	 * can cause it not to recover; wait for it to finish.
	 * Wait only for first function as it is needed only once per
	 * adapter.
	 */
	if (pdev->devfn == 0)
		ssleep(30);

	return PCI_ERS_RESULT_NEED_RESET;
}

static pci_ers_result_t be_eeh_reset(struct pci_dev *pdev)
{
	struct be_adapter *adapter = pci_get_drvdata(pdev);
	int status;

	dev_info(&adapter->pdev->dev, "EEH reset\n");

	status = pci_enable_device(pdev);
	if (status)
		return PCI_ERS_RESULT_DISCONNECT;

	pci_set_master(pdev);
	pci_set_power_state(pdev, PCI_D0);
	pci_restore_state(pdev);

	/* Check if card is ok and fw is ready */
	dev_info(&adapter->pdev->dev,
		 "Waiting for FW to be ready after EEH reset\n");
	status = be_fw_wait_ready(adapter);
	if (status)
		return PCI_ERS_RESULT_DISCONNECT;

	pci_cleanup_aer_uncorrect_error_status(pdev);
	be_clear_all_error(adapter);
	return PCI_ERS_RESULT_RECOVERED;
}

static void be_eeh_resume(struct pci_dev *pdev)
{
	int status = 0;
	struct be_adapter *adapter = pci_get_drvdata(pdev);
	struct net_device *netdev =  adapter->netdev;

	dev_info(&adapter->pdev->dev, "EEH resume\n");

	pci_save_state(pdev);

	status = be_cmd_reset_function(adapter);
	if (status)
		goto err;

	/* On some BE3 FW versions, after a HW reset,
	 * interrupts will remain disabled for each function.
	 * So, explicitly enable interrupts
	 */
	be_intr_set(adapter, true);

	/* tell fw we're ready to fire cmds */
	status = be_cmd_fw_init(adapter);
	if (status)
		goto err;

	status = be_setup(adapter);
	if (status)
		goto err;

	if (netif_running(netdev)) {
		status = be_open(netdev);
		if (status)
			goto err;
	}

	schedule_delayed_work(&adapter->func_recovery_work,
			      msecs_to_jiffies(1000));
	netif_device_attach(netdev);
	return;
err:
	dev_err(&adapter->pdev->dev, "EEH resume failed\n");
}

static const struct pci_error_handlers be_eeh_handlers = {
	.error_detected = be_eeh_err_detected,
	.slot_reset = be_eeh_reset,
	.resume = be_eeh_resume,
};

static struct pci_driver be_driver = {
	.name = DRV_NAME,
	.id_table = be_dev_ids,
	.probe = be_probe,
	.remove = be_remove,
	.suspend = be_suspend,
	.resume = be_resume,
	.shutdown = be_shutdown,
	.err_handler = &be_eeh_handlers
};

static int __init be_init_module(void)
{
	if (rx_frag_size != 8192 && rx_frag_size != 4096 &&
	    rx_frag_size != 2048) {
		printk(KERN_WARNING DRV_NAME
			" : Module param rx_frag_size must be 2048/4096/8192."
			" Using 2048\n");
		rx_frag_size = 2048;
	}

	return pci_register_driver(&be_driver);
}
module_init(be_init_module);

static void __exit be_exit_module(void)
{
	pci_unregister_driver(&be_driver);
}
module_exit(be_exit_module);<|MERGE_RESOLUTION|>--- conflicted
+++ resolved
@@ -2944,10 +2944,7 @@
 
 	for_all_evt_queues(adapter, eqo, i) {
 		napi_enable(&eqo->napi);
-<<<<<<< HEAD
-=======
 		be_enable_busy_poll(eqo);
->>>>>>> fc14f9c1
 		be_eq_notify(adapter, eqo->q.id, true, true, 0);
 	}
 	adapter->flags |= BE_FLAGS_NAPI_ENABLED;
