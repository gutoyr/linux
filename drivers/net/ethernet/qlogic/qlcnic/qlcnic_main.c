/*
 * QLogic qlcnic NIC Driver
 * Copyright (c) 2009-2013 QLogic Corporation
 *
 * See LICENSE.qlcnic for copyright and licensing details.
 */

#include <linux/vmalloc.h>
#include <linux/interrupt.h>
#include <linux/swab.h>
#include <linux/dma-mapping.h>
#include <linux/if_vlan.h>
#include <net/ip.h>
#include <linux/ipv6.h>
#include <linux/inetdevice.h>
#include <linux/aer.h>
#include <linux/log2.h>
#include <linux/pci.h>
#ifdef CONFIG_QLCNIC_VXLAN
#include <net/vxlan.h>
#endif

#include "qlcnic.h"
#include "qlcnic_sriov.h"
#include "qlcnic_hw.h"

MODULE_DESCRIPTION("QLogic 1/10 GbE Converged/Intelligent Ethernet Driver");
MODULE_LICENSE("GPL");
MODULE_VERSION(QLCNIC_LINUX_VERSIONID);
MODULE_FIRMWARE(QLCNIC_UNIFIED_ROMIMAGE_NAME);

char qlcnic_driver_name[] = "qlcnic";
static const char qlcnic_driver_string[] = "QLogic 1/10 GbE "
	"Converged/Intelligent Ethernet Driver v" QLCNIC_LINUX_VERSIONID;

static int qlcnic_mac_learn;
module_param(qlcnic_mac_learn, int, 0444);
MODULE_PARM_DESC(qlcnic_mac_learn,
		 "Mac Filter (0=learning is disabled, 1=Driver learning is enabled, 2=FDB learning is enabled)");

int qlcnic_use_msi = 1;
MODULE_PARM_DESC(use_msi, "MSI interrupt (0=disabled, 1=enabled)");
module_param_named(use_msi, qlcnic_use_msi, int, 0444);

int qlcnic_use_msi_x = 1;
MODULE_PARM_DESC(use_msi_x, "MSI-X interrupt (0=disabled, 1=enabled)");
module_param_named(use_msi_x, qlcnic_use_msi_x, int, 0444);

int qlcnic_auto_fw_reset = 1;
MODULE_PARM_DESC(auto_fw_reset, "Auto firmware reset (0=disabled, 1=enabled)");
module_param_named(auto_fw_reset, qlcnic_auto_fw_reset, int, 0644);

int qlcnic_load_fw_file;
MODULE_PARM_DESC(load_fw_file, "Load firmware from (0=flash, 1=file, 2=POST in fast mode, 3= POST in medium mode, 4=POST in slow mode)");
module_param_named(load_fw_file, qlcnic_load_fw_file, int, 0444);

static int qlcnic_probe(struct pci_dev *pdev, const struct pci_device_id *ent);
static void qlcnic_remove(struct pci_dev *pdev);
static int qlcnic_open(struct net_device *netdev);
static int qlcnic_close(struct net_device *netdev);
static void qlcnic_tx_timeout(struct net_device *netdev);
static void qlcnic_attach_work(struct work_struct *work);
static void qlcnic_fwinit_work(struct work_struct *work);
#ifdef CONFIG_NET_POLL_CONTROLLER
static void qlcnic_poll_controller(struct net_device *netdev);
#endif

static void qlcnic_idc_debug_info(struct qlcnic_adapter *adapter, u8 encoding);
static int qlcnic_can_start_firmware(struct qlcnic_adapter *adapter);

static irqreturn_t qlcnic_tmp_intr(int irq, void *data);
static irqreturn_t qlcnic_intr(int irq, void *data);
static irqreturn_t qlcnic_msi_intr(int irq, void *data);
static irqreturn_t qlcnic_msix_intr(int irq, void *data);
static irqreturn_t qlcnic_msix_tx_intr(int irq, void *data);

static struct net_device_stats *qlcnic_get_stats(struct net_device *netdev);
static int qlcnic_start_firmware(struct qlcnic_adapter *);

static void qlcnic_free_lb_filters_mem(struct qlcnic_adapter *adapter);
static void qlcnic_dev_set_npar_ready(struct qlcnic_adapter *);
static int qlcnicvf_start_firmware(struct qlcnic_adapter *);
static int qlcnic_vlan_rx_add(struct net_device *, __be16, u16);
static int qlcnic_vlan_rx_del(struct net_device *, __be16, u16);

static int qlcnic_82xx_setup_intr(struct qlcnic_adapter *);
static void qlcnic_82xx_dev_request_reset(struct qlcnic_adapter *, u32);
static irqreturn_t qlcnic_82xx_clear_legacy_intr(struct qlcnic_adapter *);
static pci_ers_result_t qlcnic_82xx_io_slot_reset(struct pci_dev *);
static int qlcnic_82xx_start_firmware(struct qlcnic_adapter *);
static void qlcnic_82xx_io_resume(struct pci_dev *);
static void qlcnic_82xx_set_mac_filter_count(struct qlcnic_adapter *);
static pci_ers_result_t qlcnic_82xx_io_error_detected(struct pci_dev *,
						      pci_channel_state_t);
static u32 qlcnic_vlan_tx_check(struct qlcnic_adapter *adapter)
{
	struct qlcnic_hardware_context *ahw = adapter->ahw;

	if (adapter->pdev->device == PCI_DEVICE_ID_QLOGIC_QLE824X)
		return ahw->capabilities & QLCNIC_FW_CAPABILITY_FVLANTX;
	else
		return 1;
}

/*  PCI Device ID Table  */
#define ENTRY(device) \
	{PCI_DEVICE(PCI_VENDOR_ID_QLOGIC, (device)), \
	.class = PCI_CLASS_NETWORK_ETHERNET << 8, .class_mask = ~0}

static const struct pci_device_id qlcnic_pci_tbl[] = {
	ENTRY(PCI_DEVICE_ID_QLOGIC_QLE824X),
	ENTRY(PCI_DEVICE_ID_QLOGIC_QLE834X),
	ENTRY(PCI_DEVICE_ID_QLOGIC_VF_QLE834X),
	ENTRY(PCI_DEVICE_ID_QLOGIC_QLE8830),
	ENTRY(PCI_DEVICE_ID_QLOGIC_VF_QLE8C30),
	ENTRY(PCI_DEVICE_ID_QLOGIC_QLE844X),
	ENTRY(PCI_DEVICE_ID_QLOGIC_VF_QLE844X),
	{0,}
};

MODULE_DEVICE_TABLE(pci, qlcnic_pci_tbl);


inline void qlcnic_update_cmd_producer(struct qlcnic_host_tx_ring *tx_ring)
{
	writel(tx_ring->producer, tx_ring->crb_cmd_producer);
}

static const u32 msi_tgt_status[8] = {
	ISR_INT_TARGET_STATUS, ISR_INT_TARGET_STATUS_F1,
	ISR_INT_TARGET_STATUS_F2, ISR_INT_TARGET_STATUS_F3,
	ISR_INT_TARGET_STATUS_F4, ISR_INT_TARGET_STATUS_F5,
	ISR_INT_TARGET_STATUS_F6, ISR_INT_TARGET_STATUS_F7
};

static const u32 qlcnic_reg_tbl[] = {
	0x1B20A8,	/* PEG_HALT_STAT1 */
	0x1B20AC,	/* PEG_HALT_STAT2 */
	0x1B20B0,	/* FW_HEARTBEAT */
	0x1B2100,	/* LOCK ID */
	0x1B2128,	/* FW_CAPABILITIES */
	0x1B2138,	/* drv active */
	0x1B2140,	/* dev state */
	0x1B2144,	/* drv state */
	0x1B2148,	/* drv scratch */
	0x1B214C,	/* dev partition info */
	0x1B2174,	/* drv idc ver */
	0x1B2150,	/* fw version major */
	0x1B2154,	/* fw version minor */
	0x1B2158,	/* fw version sub */
	0x1B219C,	/* npar state */
	0x1B21FC,	/* FW_IMG_VALID */
	0x1B2250,	/* CMD_PEG_STATE */
	0x1B233C,	/* RCV_PEG_STATE */
	0x1B23B4,	/* ASIC TEMP */
	0x1B216C,	/* FW api */
	0x1B2170,	/* drv op mode */
	0x13C010,	/* flash lock */
	0x13C014,	/* flash unlock */
};

static const struct qlcnic_board_info qlcnic_boards[] = {
	{ PCI_VENDOR_ID_QLOGIC,
	  PCI_DEVICE_ID_QLOGIC_QLE844X,
	  0x0,
	  0x0,
	  "8400 series 10GbE Converged Network Adapter (TCP/IP Networking)" },
	{ PCI_VENDOR_ID_QLOGIC,
	  PCI_DEVICE_ID_QLOGIC_QLE834X,
	  PCI_VENDOR_ID_QLOGIC,
	  0x24e,
	  "8300 Series Dual Port 10GbE Converged Network Adapter "
	  "(TCP/IP Networking)" },
	{ PCI_VENDOR_ID_QLOGIC,
	  PCI_DEVICE_ID_QLOGIC_QLE834X,
	  PCI_VENDOR_ID_QLOGIC,
	  0x243,
	  "8300 Series Single Port 10GbE Converged Network Adapter "
	  "(TCP/IP Networking)" },
	{ PCI_VENDOR_ID_QLOGIC,
	  PCI_DEVICE_ID_QLOGIC_QLE834X,
	  PCI_VENDOR_ID_QLOGIC,
	  0x24a,
	  "8300 Series Dual Port 10GbE Converged Network Adapter "
	  "(TCP/IP Networking)" },
	{ PCI_VENDOR_ID_QLOGIC,
	  PCI_DEVICE_ID_QLOGIC_QLE834X,
	  PCI_VENDOR_ID_QLOGIC,
	  0x246,
	  "8300 Series Dual Port 10GbE Converged Network Adapter "
	  "(TCP/IP Networking)" },
	{ PCI_VENDOR_ID_QLOGIC,
	  PCI_DEVICE_ID_QLOGIC_QLE834X,
	  PCI_VENDOR_ID_QLOGIC,
	  0x252,
	  "8300 Series Dual Port 10GbE Converged Network Adapter "
	  "(TCP/IP Networking)" },
	{ PCI_VENDOR_ID_QLOGIC,
	  PCI_DEVICE_ID_QLOGIC_QLE834X,
	  PCI_VENDOR_ID_QLOGIC,
	  0x26e,
	  "8300 Series Dual Port 10GbE Converged Network Adapter "
	  "(TCP/IP Networking)" },
	{ PCI_VENDOR_ID_QLOGIC,
	  PCI_DEVICE_ID_QLOGIC_QLE834X,
	  PCI_VENDOR_ID_QLOGIC,
	  0x260,
	  "8300 Series Dual Port 10GbE Converged Network Adapter "
	  "(TCP/IP Networking)" },
	{ PCI_VENDOR_ID_QLOGIC,
	  PCI_DEVICE_ID_QLOGIC_QLE834X,
	  PCI_VENDOR_ID_QLOGIC,
	  0x266,
	  "8300 Series Single Port 10GbE Converged Network Adapter "
	  "(TCP/IP Networking)" },
	{ PCI_VENDOR_ID_QLOGIC,
	  PCI_DEVICE_ID_QLOGIC_QLE834X,
	  PCI_VENDOR_ID_QLOGIC,
	  0x269,
	  "8300 Series Dual Port 10GbE Converged Network Adapter "
	  "(TCP/IP Networking)" },
	{ PCI_VENDOR_ID_QLOGIC,
	  PCI_DEVICE_ID_QLOGIC_QLE834X,
	  PCI_VENDOR_ID_QLOGIC,
	  0x271,
	  "8300 Series Dual Port 10GbE Converged Network Adapter "
	  "(TCP/IP Networking)" },
	{ PCI_VENDOR_ID_QLOGIC,
	  PCI_DEVICE_ID_QLOGIC_QLE834X,
	  0x0, 0x0, "8300 Series 1/10GbE Controller" },
	{ PCI_VENDOR_ID_QLOGIC,
	  PCI_DEVICE_ID_QLOGIC_QLE8830,
	  0x0,
	  0x0,
	  "8830 Series 1/10GbE Controller" },
	{ PCI_VENDOR_ID_QLOGIC,
	  PCI_DEVICE_ID_QLOGIC_QLE824X,
	  PCI_VENDOR_ID_QLOGIC,
	  0x203,
	  "8200 Series Single Port 10GbE Converged Network Adapter"
	  "(TCP/IP Networking)" },
	{ PCI_VENDOR_ID_QLOGIC,
	  PCI_DEVICE_ID_QLOGIC_QLE824X,
	  PCI_VENDOR_ID_QLOGIC,
	  0x207,
	  "8200 Series Dual Port 10GbE Converged Network Adapter"
	  "(TCP/IP Networking)" },
	{ PCI_VENDOR_ID_QLOGIC,
	  PCI_DEVICE_ID_QLOGIC_QLE824X,
	  PCI_VENDOR_ID_QLOGIC,
	  0x20b,
	  "3200 Series Dual Port 10Gb Intelligent Ethernet Adapter" },
	{ PCI_VENDOR_ID_QLOGIC,
	  PCI_DEVICE_ID_QLOGIC_QLE824X,
	  PCI_VENDOR_ID_QLOGIC,
	  0x20c,
	  "3200 Series Quad Port 1Gb Intelligent Ethernet Adapter" },
	{ PCI_VENDOR_ID_QLOGIC,
	  PCI_DEVICE_ID_QLOGIC_QLE824X,
	  PCI_VENDOR_ID_QLOGIC,
	  0x20f,
	  "3200 Series Single Port 10Gb Intelligent Ethernet Adapter" },
	{ PCI_VENDOR_ID_QLOGIC,
	  PCI_DEVICE_ID_QLOGIC_QLE824X,
	  0x103c, 0x3733,
	  "NC523SFP 10Gb 2-port Server Adapter" },
	{ PCI_VENDOR_ID_QLOGIC,
	  PCI_DEVICE_ID_QLOGIC_QLE824X,
	  0x103c, 0x3346,
	  "CN1000Q Dual Port Converged Network Adapter" },
	{ PCI_VENDOR_ID_QLOGIC,
	  PCI_DEVICE_ID_QLOGIC_QLE824X,
	  PCI_VENDOR_ID_QLOGIC,
	  0x210,
	  "QME8242-k 10GbE Dual Port Mezzanine Card" },
	{ PCI_VENDOR_ID_QLOGIC,
	  PCI_DEVICE_ID_QLOGIC_QLE824X,
	  0x0, 0x0, "cLOM8214 1/10GbE Controller" },
};

#define NUM_SUPPORTED_BOARDS ARRAY_SIZE(qlcnic_boards)

static const
struct qlcnic_legacy_intr_set legacy_intr[] = QLCNIC_LEGACY_INTR_CONFIG;

int qlcnic_alloc_sds_rings(struct qlcnic_recv_context *recv_ctx, int count)
{
	int size = sizeof(struct qlcnic_host_sds_ring) * count;

	recv_ctx->sds_rings = kzalloc(size, GFP_KERNEL);

	return recv_ctx->sds_rings == NULL;
}

void qlcnic_free_sds_rings(struct qlcnic_recv_context *recv_ctx)
{
	kfree(recv_ctx->sds_rings);
	recv_ctx->sds_rings = NULL;
}

int qlcnic_read_mac_addr(struct qlcnic_adapter *adapter)
{
	struct net_device *netdev = adapter->netdev;
	struct pci_dev *pdev = adapter->pdev;
	u8 mac_addr[ETH_ALEN];
	int ret;

	ret = qlcnic_get_mac_address(adapter, mac_addr,
				     adapter->ahw->pci_func);
	if (ret)
		return ret;

	memcpy(netdev->dev_addr, mac_addr, ETH_ALEN);
	memcpy(adapter->mac_addr, netdev->dev_addr, netdev->addr_len);

	/* set station address */

	if (!is_valid_ether_addr(netdev->dev_addr))
		dev_warn(&pdev->dev, "Bad MAC address %pM.\n",
					netdev->dev_addr);

	return 0;
}

static void qlcnic_delete_adapter_mac(struct qlcnic_adapter *adapter)
{
	struct qlcnic_mac_vlan_list *cur;
	struct list_head *head;

	list_for_each(head, &adapter->mac_list) {
		cur = list_entry(head, struct qlcnic_mac_vlan_list, list);
		if (ether_addr_equal_unaligned(adapter->mac_addr, cur->mac_addr)) {
			qlcnic_sre_macaddr_change(adapter, cur->mac_addr,
						  0, QLCNIC_MAC_DEL);
			list_del(&cur->list);
			kfree(cur);
			return;
		}
	}
}

static int qlcnic_set_mac(struct net_device *netdev, void *p)
{
	struct qlcnic_adapter *adapter = netdev_priv(netdev);
	struct sockaddr *addr = p;

	if (qlcnic_sriov_vf_check(adapter))
		return -EINVAL;

	if ((adapter->flags & QLCNIC_MAC_OVERRIDE_DISABLED))
		return -EOPNOTSUPP;

	if (!is_valid_ether_addr(addr->sa_data))
		return -EINVAL;

	if (ether_addr_equal_unaligned(adapter->mac_addr, addr->sa_data) &&
	    ether_addr_equal_unaligned(netdev->dev_addr, addr->sa_data))
		return 0;

	if (test_bit(__QLCNIC_DEV_UP, &adapter->state)) {
		netif_device_detach(netdev);
		qlcnic_napi_disable(adapter);
	}

	qlcnic_delete_adapter_mac(adapter);
	memcpy(adapter->mac_addr, addr->sa_data, netdev->addr_len);
	memcpy(netdev->dev_addr, addr->sa_data, netdev->addr_len);
	qlcnic_set_multi(adapter->netdev);

	if (test_bit(__QLCNIC_DEV_UP, &adapter->state)) {
		netif_device_attach(netdev);
		qlcnic_napi_enable(adapter);
	}
	return 0;
}

static int qlcnic_fdb_del(struct ndmsg *ndm, struct nlattr *tb[],
			struct net_device *netdev,
			const unsigned char *addr, u16 vid)
{
	struct qlcnic_adapter *adapter = netdev_priv(netdev);
	int err = -EOPNOTSUPP;

	if (!adapter->fdb_mac_learn)
		return ndo_dflt_fdb_del(ndm, tb, netdev, addr, vid);

	if ((adapter->flags & QLCNIC_ESWITCH_ENABLED) ||
	    qlcnic_sriov_check(adapter)) {
		if (is_unicast_ether_addr(addr)) {
			err = dev_uc_del(netdev, addr);
			if (!err)
				err = qlcnic_nic_del_mac(adapter, addr);
		} else if (is_multicast_ether_addr(addr)) {
			err = dev_mc_del(netdev, addr);
		} else {
			err =  -EINVAL;
		}
	}
	return err;
}

static int qlcnic_fdb_add(struct ndmsg *ndm, struct nlattr *tb[],
			struct net_device *netdev,
			const unsigned char *addr, u16 vid, u16 flags)
{
	struct qlcnic_adapter *adapter = netdev_priv(netdev);
	int err = 0;

	if (!adapter->fdb_mac_learn)
		return ndo_dflt_fdb_add(ndm, tb, netdev, addr, vid, flags);

	if (!(adapter->flags & QLCNIC_ESWITCH_ENABLED) &&
	    !qlcnic_sriov_check(adapter)) {
		pr_info("%s: FDB e-switch is not enabled\n", __func__);
		return -EOPNOTSUPP;
	}

	if (ether_addr_equal(addr, adapter->mac_addr))
		return err;

	if (is_unicast_ether_addr(addr)) {
		if (netdev_uc_count(netdev) < adapter->ahw->max_uc_count)
			err = dev_uc_add_excl(netdev, addr);
		else
			err = -ENOMEM;
	} else if (is_multicast_ether_addr(addr)) {
		err = dev_mc_add_excl(netdev, addr);
	} else {
		err = -EINVAL;
	}

	return err;
}

static int qlcnic_fdb_dump(struct sk_buff *skb, struct netlink_callback *ncb,
			struct net_device *netdev,
			struct net_device *filter_dev, int idx)
{
	struct qlcnic_adapter *adapter = netdev_priv(netdev);

	if (!adapter->fdb_mac_learn)
		return ndo_dflt_fdb_dump(skb, ncb, netdev, filter_dev, idx);

	if ((adapter->flags & QLCNIC_ESWITCH_ENABLED) ||
	    qlcnic_sriov_check(adapter))
		idx = ndo_dflt_fdb_dump(skb, ncb, netdev, filter_dev, idx);

	return idx;
}

static void qlcnic_82xx_cancel_idc_work(struct qlcnic_adapter *adapter)
{
	while (test_and_set_bit(__QLCNIC_RESETTING, &adapter->state))
		usleep_range(10000, 11000);

	if (!adapter->fw_work.work.func)
		return;

	cancel_delayed_work_sync(&adapter->fw_work);
}

static int qlcnic_get_phys_port_id(struct net_device *netdev,
				   struct netdev_phys_item_id *ppid)
{
	struct qlcnic_adapter *adapter = netdev_priv(netdev);
	struct qlcnic_hardware_context *ahw = adapter->ahw;

	if (!(adapter->flags & QLCNIC_HAS_PHYS_PORT_ID))
		return -EOPNOTSUPP;

	ppid->id_len = sizeof(ahw->phys_port_id);
	memcpy(ppid->id, ahw->phys_port_id, ppid->id_len);

	return 0;
}

#ifdef CONFIG_QLCNIC_VXLAN
static void qlcnic_add_vxlan_port(struct net_device *netdev,
				  sa_family_t sa_family, __be16 port)
{
	struct qlcnic_adapter *adapter = netdev_priv(netdev);
	struct qlcnic_hardware_context *ahw = adapter->ahw;

	/* Adapter supports only one VXLAN port. Use very first port
	 * for enabling offload
	 */
	if (!qlcnic_encap_rx_offload(adapter))
		return;
	if (!ahw->vxlan_port_count) {
		ahw->vxlan_port_count = 1;
		ahw->vxlan_port = ntohs(port);
		adapter->flags |= QLCNIC_ADD_VXLAN_PORT;
		return;
	}
	if (ahw->vxlan_port == ntohs(port))
		ahw->vxlan_port_count++;

}

static void qlcnic_del_vxlan_port(struct net_device *netdev,
				  sa_family_t sa_family, __be16 port)
{
	struct qlcnic_adapter *adapter = netdev_priv(netdev);
	struct qlcnic_hardware_context *ahw = adapter->ahw;

	if (!qlcnic_encap_rx_offload(adapter) || !ahw->vxlan_port_count ||
	    (ahw->vxlan_port != ntohs(port)))
		return;

	ahw->vxlan_port_count--;
	if (!ahw->vxlan_port_count)
		adapter->flags |= QLCNIC_DEL_VXLAN_PORT;
}

static netdev_features_t qlcnic_features_check(struct sk_buff *skb,
					       struct net_device *dev,
					       netdev_features_t features)
{
	features = vlan_features_check(skb, features);
	return vxlan_features_check(skb, features);
}

static bool qlcnic_gso_check(struct sk_buff *skb, struct net_device *dev)
{
	return vxlan_gso_check(skb);
}
#endif

static const struct net_device_ops qlcnic_netdev_ops = {
	.ndo_open	   = qlcnic_open,
	.ndo_stop	   = qlcnic_close,
	.ndo_start_xmit    = qlcnic_xmit_frame,
	.ndo_get_stats	   = qlcnic_get_stats,
	.ndo_validate_addr = eth_validate_addr,
	.ndo_set_rx_mode   = qlcnic_set_multi,
	.ndo_set_mac_address    = qlcnic_set_mac,
	.ndo_change_mtu	   = qlcnic_change_mtu,
	.ndo_fix_features  = qlcnic_fix_features,
	.ndo_set_features  = qlcnic_set_features,
	.ndo_tx_timeout	   = qlcnic_tx_timeout,
	.ndo_vlan_rx_add_vid	= qlcnic_vlan_rx_add,
	.ndo_vlan_rx_kill_vid	= qlcnic_vlan_rx_del,
	.ndo_fdb_add		= qlcnic_fdb_add,
	.ndo_fdb_del		= qlcnic_fdb_del,
	.ndo_fdb_dump		= qlcnic_fdb_dump,
	.ndo_get_phys_port_id	= qlcnic_get_phys_port_id,
#ifdef CONFIG_QLCNIC_VXLAN
	.ndo_add_vxlan_port	= qlcnic_add_vxlan_port,
	.ndo_del_vxlan_port	= qlcnic_del_vxlan_port,
<<<<<<< HEAD
	.ndo_gso_check		= qlcnic_gso_check,
=======
	.ndo_features_check	= qlcnic_features_check,
>>>>>>> afd2ff9b
#endif
#ifdef CONFIG_NET_POLL_CONTROLLER
	.ndo_poll_controller = qlcnic_poll_controller,
#endif
#ifdef CONFIG_QLCNIC_SRIOV
	.ndo_set_vf_mac		= qlcnic_sriov_set_vf_mac,
	.ndo_set_vf_rate	= qlcnic_sriov_set_vf_tx_rate,
	.ndo_get_vf_config	= qlcnic_sriov_get_vf_config,
	.ndo_set_vf_vlan	= qlcnic_sriov_set_vf_vlan,
	.ndo_set_vf_spoofchk	= qlcnic_sriov_set_vf_spoofchk,
#endif
};

static const struct net_device_ops qlcnic_netdev_failed_ops = {
	.ndo_open	   = qlcnic_open,
};

static struct qlcnic_nic_template qlcnic_ops = {
	.config_bridged_mode	= qlcnic_config_bridged_mode,
	.config_led		= qlcnic_82xx_config_led,
	.start_firmware		= qlcnic_82xx_start_firmware,
	.request_reset		= qlcnic_82xx_dev_request_reset,
	.cancel_idc_work	= qlcnic_82xx_cancel_idc_work,
	.napi_add		= qlcnic_82xx_napi_add,
	.napi_del		= qlcnic_82xx_napi_del,
	.config_ipaddr		= qlcnic_82xx_config_ipaddr,
	.shutdown		= qlcnic_82xx_shutdown,
	.resume			= qlcnic_82xx_resume,
	.clear_legacy_intr	= qlcnic_82xx_clear_legacy_intr,
};

struct qlcnic_nic_template qlcnic_vf_ops = {
	.config_bridged_mode	= qlcnicvf_config_bridged_mode,
	.config_led		= qlcnicvf_config_led,
	.start_firmware		= qlcnicvf_start_firmware
};

static struct qlcnic_hardware_ops qlcnic_hw_ops = {
	.read_crb			= qlcnic_82xx_read_crb,
	.write_crb			= qlcnic_82xx_write_crb,
	.read_reg			= qlcnic_82xx_hw_read_wx_2M,
	.write_reg			= qlcnic_82xx_hw_write_wx_2M,
	.get_mac_address		= qlcnic_82xx_get_mac_address,
	.setup_intr			= qlcnic_82xx_setup_intr,
	.alloc_mbx_args			= qlcnic_82xx_alloc_mbx_args,
	.mbx_cmd			= qlcnic_82xx_issue_cmd,
	.get_func_no			= qlcnic_82xx_get_func_no,
	.api_lock			= qlcnic_82xx_api_lock,
	.api_unlock			= qlcnic_82xx_api_unlock,
	.add_sysfs			= qlcnic_82xx_add_sysfs,
	.remove_sysfs			= qlcnic_82xx_remove_sysfs,
	.process_lb_rcv_ring_diag	= qlcnic_82xx_process_rcv_ring_diag,
	.create_rx_ctx			= qlcnic_82xx_fw_cmd_create_rx_ctx,
	.create_tx_ctx			= qlcnic_82xx_fw_cmd_create_tx_ctx,
	.del_rx_ctx			= qlcnic_82xx_fw_cmd_del_rx_ctx,
	.del_tx_ctx			= qlcnic_82xx_fw_cmd_del_tx_ctx,
	.setup_link_event		= qlcnic_82xx_linkevent_request,
	.get_nic_info			= qlcnic_82xx_get_nic_info,
	.get_pci_info			= qlcnic_82xx_get_pci_info,
	.set_nic_info			= qlcnic_82xx_set_nic_info,
	.change_macvlan			= qlcnic_82xx_sre_macaddr_change,
	.napi_enable			= qlcnic_82xx_napi_enable,
	.napi_disable			= qlcnic_82xx_napi_disable,
	.config_intr_coal		= qlcnic_82xx_config_intr_coalesce,
	.config_rss			= qlcnic_82xx_config_rss,
	.config_hw_lro			= qlcnic_82xx_config_hw_lro,
	.config_loopback		= qlcnic_82xx_set_lb_mode,
	.clear_loopback			= qlcnic_82xx_clear_lb_mode,
	.config_promisc_mode		= qlcnic_82xx_nic_set_promisc,
	.change_l2_filter		= qlcnic_82xx_change_filter,
	.get_board_info			= qlcnic_82xx_get_board_info,
	.set_mac_filter_count		= qlcnic_82xx_set_mac_filter_count,
	.free_mac_list			= qlcnic_82xx_free_mac_list,
	.read_phys_port_id		= qlcnic_82xx_read_phys_port_id,
	.io_error_detected		= qlcnic_82xx_io_error_detected,
	.io_slot_reset			= qlcnic_82xx_io_slot_reset,
	.io_resume			= qlcnic_82xx_io_resume,
	.get_beacon_state		= qlcnic_82xx_get_beacon_state,
	.enable_sds_intr		= qlcnic_82xx_enable_sds_intr,
	.disable_sds_intr		= qlcnic_82xx_disable_sds_intr,
	.enable_tx_intr			= qlcnic_82xx_enable_tx_intr,
	.disable_tx_intr		= qlcnic_82xx_disable_tx_intr,
	.get_saved_state		= qlcnic_82xx_get_saved_state,
	.set_saved_state		= qlcnic_82xx_set_saved_state,
	.cache_tmpl_hdr_values		= qlcnic_82xx_cache_tmpl_hdr_values,
	.get_cap_size			= qlcnic_82xx_get_cap_size,
	.set_sys_info			= qlcnic_82xx_set_sys_info,
	.store_cap_mask			= qlcnic_82xx_store_cap_mask,
};

static int qlcnic_check_multi_tx_capability(struct qlcnic_adapter *adapter)
{
	struct qlcnic_hardware_context *ahw = adapter->ahw;

	if (qlcnic_82xx_check(adapter) &&
	    (ahw->extra_capability[0] & QLCNIC_FW_CAPABILITY_2_MULTI_TX)) {
		test_and_set_bit(__QLCNIC_MULTI_TX_UNIQUE, &adapter->state);
		return 0;
	} else {
		return 1;
	}
}

static int qlcnic_max_rings(struct qlcnic_adapter *adapter, u8 ring_cnt,
			    int queue_type)
{
	int num_rings, max_rings = QLCNIC_MAX_SDS_RINGS;

	if (queue_type == QLCNIC_RX_QUEUE)
		max_rings = adapter->max_sds_rings;
	else if (queue_type == QLCNIC_TX_QUEUE)
		max_rings = adapter->max_tx_rings;

	num_rings = rounddown_pow_of_two(min_t(int, num_online_cpus(),
					      max_rings));

	if (ring_cnt > num_rings)
		return num_rings;
	else
		return ring_cnt;
}

void qlcnic_set_tx_ring_count(struct qlcnic_adapter *adapter, u8 tx_cnt)
{
	/* 83xx adapter does not have max_tx_rings intialized in probe */
	if (adapter->max_tx_rings)
		adapter->drv_tx_rings = qlcnic_max_rings(adapter, tx_cnt,
							 QLCNIC_TX_QUEUE);
	else
		adapter->drv_tx_rings = tx_cnt;
}

void qlcnic_set_sds_ring_count(struct qlcnic_adapter *adapter, u8 rx_cnt)
{
	/* 83xx adapter does not have max_sds_rings intialized in probe */
	if (adapter->max_sds_rings)
		adapter->drv_sds_rings = qlcnic_max_rings(adapter, rx_cnt,
							  QLCNIC_RX_QUEUE);
	else
		adapter->drv_sds_rings = rx_cnt;
}

int qlcnic_setup_tss_rss_intr(struct qlcnic_adapter *adapter)
{
	struct pci_dev *pdev = adapter->pdev;
	int num_msix = 0, err = 0, vector;

	adapter->flags &= ~QLCNIC_TSS_RSS;

	if (adapter->drv_tss_rings > 0)
		num_msix += adapter->drv_tss_rings;
	else
		num_msix += adapter->drv_tx_rings;

	if (adapter->drv_rss_rings > 0)
		num_msix += adapter->drv_rss_rings;
	else
		num_msix += adapter->drv_sds_rings;

	if (qlcnic_83xx_check(adapter))
		num_msix += 1;

	if (!adapter->msix_entries) {
		adapter->msix_entries = kcalloc(num_msix,
						sizeof(struct msix_entry),
						GFP_KERNEL);
		if (!adapter->msix_entries)
			return -ENOMEM;
	}

	for (vector = 0; vector < num_msix; vector++)
		adapter->msix_entries[vector].entry = vector;

restore:
	err = pci_enable_msix_exact(pdev, adapter->msix_entries, num_msix);
	if (err == -ENOSPC) {
		if (!adapter->drv_tss_rings && !adapter->drv_rss_rings)
			return err;

		netdev_info(adapter->netdev,
			    "Unable to allocate %d MSI-X vectors, Available vectors %d\n",
			    num_msix, err);

		num_msix = adapter->drv_tx_rings + adapter->drv_sds_rings;

		/* Set rings to 0 so we can restore original TSS/RSS count */
		adapter->drv_tss_rings = 0;
		adapter->drv_rss_rings = 0;

		if (qlcnic_83xx_check(adapter))
			num_msix += 1;

		netdev_info(adapter->netdev,
			    "Restoring %d Tx, %d SDS rings for total %d vectors.\n",
			    adapter->drv_tx_rings, adapter->drv_sds_rings,
			    num_msix);

		goto restore;
	} else if (err < 0) {
		return err;
	}

	adapter->ahw->num_msix = num_msix;
	if (adapter->drv_tss_rings > 0)
		adapter->drv_tx_rings = adapter->drv_tss_rings;

	if (adapter->drv_rss_rings > 0)
		adapter->drv_sds_rings = adapter->drv_rss_rings;

	return 0;
}

int qlcnic_enable_msix(struct qlcnic_adapter *adapter, u32 num_msix)
{
	struct pci_dev *pdev = adapter->pdev;
	int err, vector;

	if (!adapter->msix_entries) {
		adapter->msix_entries = kcalloc(num_msix,
						sizeof(struct msix_entry),
						GFP_KERNEL);
		if (!adapter->msix_entries)
			return -ENOMEM;
	}

	adapter->flags &= ~(QLCNIC_MSI_ENABLED | QLCNIC_MSIX_ENABLED);

	if (adapter->ahw->msix_supported) {
enable_msix:
		for (vector = 0; vector < num_msix; vector++)
			adapter->msix_entries[vector].entry = vector;

		err = pci_enable_msix_range(pdev,
					    adapter->msix_entries, 1, num_msix);

		if (err == num_msix) {
			adapter->flags |= QLCNIC_MSIX_ENABLED;
			adapter->ahw->num_msix = num_msix;
			dev_info(&pdev->dev, "using msi-x interrupts\n");
			return 0;
		} else if (err > 0) {
			pci_disable_msix(pdev);

			dev_info(&pdev->dev,
				 "Unable to allocate %d MSI-X vectors, Available vectors %d\n",
				 num_msix, err);

			if (qlcnic_82xx_check(adapter)) {
				num_msix = rounddown_pow_of_two(err);
				if (err < QLCNIC_82XX_MINIMUM_VECTOR)
					return -ENOSPC;
			} else {
				num_msix = rounddown_pow_of_two(err - 1);
				num_msix += 1;
				if (err < QLCNIC_83XX_MINIMUM_VECTOR)
					return -ENOSPC;
			}

			if (qlcnic_82xx_check(adapter) &&
			    !qlcnic_check_multi_tx(adapter)) {
				adapter->drv_sds_rings = num_msix;
				adapter->drv_tx_rings = QLCNIC_SINGLE_RING;
			} else {
				/* Distribute vectors equally */
				adapter->drv_tx_rings = num_msix / 2;
				adapter->drv_sds_rings = adapter->drv_tx_rings;
			}

			if (num_msix) {
				dev_info(&pdev->dev,
					 "Trying to allocate %d MSI-X interrupt vectors\n",
					 num_msix);
				goto enable_msix;
			}
		} else {
			dev_info(&pdev->dev,
				 "Unable to allocate %d MSI-X vectors, err=%d\n",
				 num_msix, err);
			return err;
		}
	}

	return -EIO;
}

static int qlcnic_82xx_calculate_msix_vector(struct qlcnic_adapter *adapter)
{
	int num_msix;

	num_msix = adapter->drv_sds_rings;

	if (qlcnic_check_multi_tx(adapter))
		num_msix += adapter->drv_tx_rings;
	else
		num_msix += QLCNIC_SINGLE_RING;

	return num_msix;
}

static int qlcnic_enable_msi_legacy(struct qlcnic_adapter *adapter)
{
	int err = 0;
	u32 offset, mask_reg;
	const struct qlcnic_legacy_intr_set *legacy_intrp;
	struct qlcnic_hardware_context *ahw = adapter->ahw;
	struct pci_dev *pdev = adapter->pdev;

	if (qlcnic_use_msi && !pci_enable_msi(pdev)) {
		adapter->flags |= QLCNIC_MSI_ENABLED;
		offset = msi_tgt_status[adapter->ahw->pci_func];
		adapter->tgt_status_reg = qlcnic_get_ioaddr(adapter->ahw,
							    offset);
		dev_info(&pdev->dev, "using msi interrupts\n");
		adapter->msix_entries[0].vector = pdev->irq;
		return err;
	}

	if (qlcnic_use_msi || qlcnic_use_msi_x)
		return -EOPNOTSUPP;

	legacy_intrp = &legacy_intr[adapter->ahw->pci_func];
	adapter->ahw->int_vec_bit = legacy_intrp->int_vec_bit;
	offset = legacy_intrp->tgt_status_reg;
	adapter->tgt_status_reg = qlcnic_get_ioaddr(ahw, offset);
	mask_reg = legacy_intrp->tgt_mask_reg;
	adapter->tgt_mask_reg = qlcnic_get_ioaddr(ahw, mask_reg);
	adapter->isr_int_vec = qlcnic_get_ioaddr(ahw, ISR_INT_VECTOR);
	adapter->crb_int_state_reg = qlcnic_get_ioaddr(ahw, ISR_INT_STATE_REG);
	dev_info(&pdev->dev, "using legacy interrupts\n");
	adapter->msix_entries[0].vector = pdev->irq;
	return err;
}

static int qlcnic_82xx_setup_intr(struct qlcnic_adapter *adapter)
{
	int num_msix, err = 0;

	if (adapter->flags & QLCNIC_TSS_RSS) {
		err = qlcnic_setup_tss_rss_intr(adapter);
		if (err < 0)
			return err;
		num_msix = adapter->ahw->num_msix;
	} else {
		num_msix = qlcnic_82xx_calculate_msix_vector(adapter);

		err = qlcnic_enable_msix(adapter, num_msix);
		if (err == -ENOMEM)
			return err;

		if (!(adapter->flags & QLCNIC_MSIX_ENABLED)) {
			qlcnic_disable_multi_tx(adapter);
			adapter->drv_sds_rings = QLCNIC_SINGLE_RING;

			err = qlcnic_enable_msi_legacy(adapter);
			if (err)
				return err;
		}
	}

	return 0;
}

int qlcnic_82xx_mq_intrpt(struct qlcnic_adapter *adapter, int op_type)
{
	struct qlcnic_hardware_context *ahw = adapter->ahw;
	int err, i;

	if (qlcnic_check_multi_tx(adapter) &&
	    !ahw->diag_test &&
	    (adapter->flags & QLCNIC_MSIX_ENABLED)) {
		ahw->intr_tbl = vzalloc(ahw->num_msix *
					sizeof(struct qlcnic_intrpt_config));
		if (!ahw->intr_tbl)
			return -ENOMEM;

		for (i = 0; i < ahw->num_msix; i++) {
			ahw->intr_tbl[i].type = QLCNIC_INTRPT_MSIX;
			ahw->intr_tbl[i].id = i;
			ahw->intr_tbl[i].src = 0;
		}

		err = qlcnic_82xx_config_intrpt(adapter, 1);
		if (err)
			dev_err(&adapter->pdev->dev,
				"Failed to configure Interrupt for %d vector\n",
				ahw->num_msix);
		return err;
	}

	return 0;
}

void qlcnic_teardown_intr(struct qlcnic_adapter *adapter)
{
	if (adapter->flags & QLCNIC_MSIX_ENABLED)
		pci_disable_msix(adapter->pdev);
	if (adapter->flags & QLCNIC_MSI_ENABLED)
		pci_disable_msi(adapter->pdev);

	kfree(adapter->msix_entries);
	adapter->msix_entries = NULL;

	if (adapter->ahw->intr_tbl) {
		vfree(adapter->ahw->intr_tbl);
		adapter->ahw->intr_tbl = NULL;
	}
}

static void qlcnic_cleanup_pci_map(struct qlcnic_hardware_context *ahw)
{
	if (ahw->pci_base0 != NULL)
		iounmap(ahw->pci_base0);
}

static int qlcnic_get_act_pci_func(struct qlcnic_adapter *adapter)
{
	struct qlcnic_hardware_context *ahw = adapter->ahw;
	struct qlcnic_pci_info *pci_info;
	int ret;

	if (!(adapter->flags & QLCNIC_ESWITCH_ENABLED)) {
		switch (ahw->port_type) {
		case QLCNIC_GBE:
			ahw->total_nic_func = QLCNIC_NIU_MAX_GBE_PORTS;
			break;
		case QLCNIC_XGBE:
			ahw->total_nic_func = QLCNIC_NIU_MAX_XG_PORTS;
			break;
		}
		return 0;
	}

	if (ahw->op_mode == QLCNIC_MGMT_FUNC)
		return 0;

	pci_info = kcalloc(ahw->max_vnic_func, sizeof(*pci_info), GFP_KERNEL);
	if (!pci_info)
		return -ENOMEM;

	ret = qlcnic_get_pci_info(adapter, pci_info);
	kfree(pci_info);
	return ret;
}

static bool qlcnic_port_eswitch_cfg_capability(struct qlcnic_adapter *adapter)
{
	bool ret = false;

	if (qlcnic_84xx_check(adapter)) {
		ret = true;
	} else if (qlcnic_83xx_check(adapter)) {
		if (adapter->ahw->extra_capability[0] &
		    QLCNIC_FW_CAPABILITY_2_PER_PORT_ESWITCH_CFG)
			ret = true;
		else
			ret = false;
	}

	return ret;
}

int qlcnic_init_pci_info(struct qlcnic_adapter *adapter)
{
	struct qlcnic_hardware_context *ahw = adapter->ahw;
	struct qlcnic_pci_info *pci_info;
	int i, id = 0, ret = 0, j = 0;
	u16 act_pci_func;
	u8 pfn;

	pci_info = kcalloc(ahw->max_vnic_func, sizeof(*pci_info), GFP_KERNEL);
	if (!pci_info)
		return -ENOMEM;

	ret = qlcnic_get_pci_info(adapter, pci_info);
	if (ret)
		goto err_pci_info;

	act_pci_func = ahw->total_nic_func;

	adapter->npars = kzalloc(sizeof(struct qlcnic_npar_info) *
				 act_pci_func, GFP_KERNEL);
	if (!adapter->npars) {
		ret = -ENOMEM;
		goto err_pci_info;
	}

	adapter->eswitch = kzalloc(sizeof(struct qlcnic_eswitch) *
				QLCNIC_NIU_MAX_XG_PORTS, GFP_KERNEL);
	if (!adapter->eswitch) {
		ret = -ENOMEM;
		goto err_npars;
	}

	for (i = 0; i < ahw->max_vnic_func; i++) {
		pfn = pci_info[i].id;

		if (pfn >= ahw->max_vnic_func) {
			ret = -EINVAL;
			dev_err(&adapter->pdev->dev, "%s: Invalid function 0x%x, max 0x%x\n",
				__func__, pfn, ahw->max_vnic_func);
			goto err_eswitch;
		}

		if (!pci_info[i].active ||
		    (pci_info[i].type != QLCNIC_TYPE_NIC))
			continue;

		if (qlcnic_port_eswitch_cfg_capability(adapter)) {
			if (!qlcnic_83xx_set_port_eswitch_status(adapter, pfn,
								 &id))
				adapter->npars[j].eswitch_status = true;
			else
				continue;
		} else {
			adapter->npars[j].eswitch_status = true;
		}

		adapter->npars[j].pci_func = pfn;
		adapter->npars[j].active = (u8)pci_info[i].active;
		adapter->npars[j].type = (u8)pci_info[i].type;
		adapter->npars[j].phy_port = (u8)pci_info[i].default_port;
		adapter->npars[j].min_bw = pci_info[i].tx_min_bw;
		adapter->npars[j].max_bw = pci_info[i].tx_max_bw;

		memcpy(&adapter->npars[j].mac, &pci_info[i].mac, ETH_ALEN);
		j++;
	}

	/* Update eSwitch status for adapters without per port eSwitch
	 * configuration capability
	 */
	if (!qlcnic_port_eswitch_cfg_capability(adapter)) {
		for (i = 0; i < QLCNIC_NIU_MAX_XG_PORTS; i++)
			adapter->eswitch[i].flags |= QLCNIC_SWITCH_ENABLE;
	}

	kfree(pci_info);
	return 0;

err_eswitch:
	kfree(adapter->eswitch);
	adapter->eswitch = NULL;
err_npars:
	kfree(adapter->npars);
	adapter->npars = NULL;
err_pci_info:
	kfree(pci_info);

	return ret;
}

static int
qlcnic_set_function_modes(struct qlcnic_adapter *adapter)
{
	u8 id;
	int ret;
	u32 data = QLCNIC_MGMT_FUNC;
	struct qlcnic_hardware_context *ahw = adapter->ahw;

	ret = qlcnic_api_lock(adapter);
	if (ret)
		goto err_lock;

	id = ahw->pci_func;
	data = QLC_SHARED_REG_RD32(adapter, QLCNIC_DRV_OP_MODE);
	data = (data & ~QLC_DEV_SET_DRV(0xf, id)) |
	       QLC_DEV_SET_DRV(QLCNIC_MGMT_FUNC, id);
	QLC_SHARED_REG_WR32(adapter, QLCNIC_DRV_OP_MODE, data);
	qlcnic_api_unlock(adapter);
err_lock:
	return ret;
}

static void qlcnic_check_vf(struct qlcnic_adapter *adapter,
			    const struct pci_device_id *ent)
{
	u32 op_mode, priv_level;

	/* Determine FW API version */
	adapter->ahw->fw_hal_version = QLC_SHARED_REG_RD32(adapter,
							   QLCNIC_FW_API);

	/* Find PCI function number */
	qlcnic_get_func_no(adapter);

	/* Determine function privilege level */
	op_mode = QLC_SHARED_REG_RD32(adapter, QLCNIC_DRV_OP_MODE);
	if (op_mode == QLC_DEV_DRV_DEFAULT)
		priv_level = QLCNIC_MGMT_FUNC;
	else
		priv_level = QLC_DEV_GET_DRV(op_mode, adapter->ahw->pci_func);

	if (priv_level == QLCNIC_NON_PRIV_FUNC) {
		adapter->ahw->op_mode = QLCNIC_NON_PRIV_FUNC;
		dev_info(&adapter->pdev->dev,
			"HAL Version: %d Non Privileged function\n",
			 adapter->ahw->fw_hal_version);
		adapter->nic_ops = &qlcnic_vf_ops;
	} else
		adapter->nic_ops = &qlcnic_ops;
}

#define QLCNIC_82XX_BAR0_LENGTH 0x00200000UL
#define QLCNIC_83XX_BAR0_LENGTH 0x4000
static void qlcnic_get_bar_length(u32 dev_id, ulong *bar)
{
	switch (dev_id) {
	case PCI_DEVICE_ID_QLOGIC_QLE824X:
		*bar = QLCNIC_82XX_BAR0_LENGTH;
		break;
	case PCI_DEVICE_ID_QLOGIC_QLE834X:
	case PCI_DEVICE_ID_QLOGIC_QLE8830:
	case PCI_DEVICE_ID_QLOGIC_QLE844X:
	case PCI_DEVICE_ID_QLOGIC_VF_QLE834X:
	case PCI_DEVICE_ID_QLOGIC_VF_QLE844X:
	case PCI_DEVICE_ID_QLOGIC_VF_QLE8C30:
		*bar = QLCNIC_83XX_BAR0_LENGTH;
		break;
	default:
		*bar = 0;
	}
}

static int qlcnic_setup_pci_map(struct pci_dev *pdev,
				struct qlcnic_hardware_context *ahw)
{
	u32 offset;
	void __iomem *mem_ptr0 = NULL;
	unsigned long mem_len, pci_len0 = 0, bar0_len;

	/* remap phys address */
	mem_len = pci_resource_len(pdev, 0);

	qlcnic_get_bar_length(pdev->device, &bar0_len);
	if (mem_len >= bar0_len) {

		mem_ptr0 = pci_ioremap_bar(pdev, 0);
		if (mem_ptr0 == NULL) {
			dev_err(&pdev->dev, "failed to map PCI bar 0\n");
			return -EIO;
		}
		pci_len0 = mem_len;
	} else {
		return -EIO;
	}

	dev_info(&pdev->dev, "%dKB memory map\n", (int)(mem_len >> 10));

	ahw->pci_base0 = mem_ptr0;
	ahw->pci_len0 = pci_len0;
	offset = QLCNIC_PCIX_PS_REG(PCIX_OCM_WINDOW_REG(ahw->pci_func));
	qlcnic_get_ioaddr(ahw, offset);

	return 0;
}

static bool qlcnic_validate_subsystem_id(struct qlcnic_adapter *adapter,
					 int index)
{
	struct pci_dev *pdev = adapter->pdev;
	unsigned short subsystem_vendor;
	bool ret = true;

	subsystem_vendor = pdev->subsystem_vendor;

	if (pdev->device == PCI_DEVICE_ID_QLOGIC_QLE824X ||
	    pdev->device == PCI_DEVICE_ID_QLOGIC_QLE834X) {
		if (qlcnic_boards[index].sub_vendor == subsystem_vendor &&
		    qlcnic_boards[index].sub_device == pdev->subsystem_device)
			ret = true;
		else
			ret = false;
	}

	return ret;
}

static void qlcnic_get_board_name(struct qlcnic_adapter *adapter, char *name)
{
	struct pci_dev *pdev = adapter->pdev;
	int i, found = 0;

	for (i = 0; i < NUM_SUPPORTED_BOARDS; ++i) {
		if (qlcnic_boards[i].vendor == pdev->vendor &&
		    qlcnic_boards[i].device == pdev->device &&
		    qlcnic_validate_subsystem_id(adapter, i)) {
			found = 1;
			break;
		}
	}

	if (!found)
		sprintf(name, "%pM Gigabit Ethernet", adapter->mac_addr);
	else
		sprintf(name, "%pM: %s" , adapter->mac_addr,
			qlcnic_boards[i].short_name);
}

static void
qlcnic_check_options(struct qlcnic_adapter *adapter)
{
	int err;
	u32 fw_major, fw_minor, fw_build, prev_fw_version;
	struct pci_dev *pdev = adapter->pdev;
	struct qlcnic_hardware_context *ahw = adapter->ahw;
	struct qlcnic_fw_dump *fw_dump = &ahw->fw_dump;

	prev_fw_version = adapter->fw_version;

	fw_major = QLC_SHARED_REG_RD32(adapter, QLCNIC_FW_VERSION_MAJOR);
	fw_minor = QLC_SHARED_REG_RD32(adapter, QLCNIC_FW_VERSION_MINOR);
	fw_build = QLC_SHARED_REG_RD32(adapter, QLCNIC_FW_VERSION_SUB);

	adapter->fw_version = QLCNIC_VERSION_CODE(fw_major, fw_minor, fw_build);

	err = qlcnic_get_board_info(adapter);
	if (err) {
		dev_err(&pdev->dev, "Error getting board config info.\n");
		return;
	}
	if (ahw->op_mode != QLCNIC_NON_PRIV_FUNC) {
		if (fw_dump->tmpl_hdr == NULL ||
				adapter->fw_version > prev_fw_version) {
			vfree(fw_dump->tmpl_hdr);
			if (!qlcnic_fw_cmd_get_minidump_temp(adapter))
				dev_info(&pdev->dev,
					"Supports FW dump capability\n");
		}
	}

	dev_info(&pdev->dev, "Driver v%s, firmware v%d.%d.%d\n",
		 QLCNIC_LINUX_VERSIONID, fw_major, fw_minor, fw_build);

	if (adapter->ahw->port_type == QLCNIC_XGBE) {
		if (adapter->flags & QLCNIC_ESWITCH_ENABLED) {
			adapter->num_rxd = DEFAULT_RCV_DESCRIPTORS_VF;
			adapter->max_rxd = MAX_RCV_DESCRIPTORS_VF;
		} else {
			adapter->num_rxd = DEFAULT_RCV_DESCRIPTORS_10G;
			adapter->max_rxd = MAX_RCV_DESCRIPTORS_10G;
		}

		adapter->num_jumbo_rxd = MAX_JUMBO_RCV_DESCRIPTORS_10G;
		adapter->max_jumbo_rxd = MAX_JUMBO_RCV_DESCRIPTORS_10G;

	} else if (adapter->ahw->port_type == QLCNIC_GBE) {
		adapter->num_rxd = DEFAULT_RCV_DESCRIPTORS_1G;
		adapter->num_jumbo_rxd = MAX_JUMBO_RCV_DESCRIPTORS_1G;
		adapter->max_jumbo_rxd = MAX_JUMBO_RCV_DESCRIPTORS_1G;
		adapter->max_rxd = MAX_RCV_DESCRIPTORS_1G;
	}

	adapter->ahw->msix_supported = !!qlcnic_use_msi_x;

	adapter->num_txd = MAX_CMD_DESCRIPTORS;

	adapter->max_rds_rings = MAX_RDS_RINGS;
}

static int
qlcnic_initialize_nic(struct qlcnic_adapter *adapter)
{
	struct qlcnic_info nic_info;
	int err = 0;

	memset(&nic_info, 0, sizeof(struct qlcnic_info));
	err = qlcnic_get_nic_info(adapter, &nic_info, adapter->ahw->pci_func);
	if (err)
		return err;

	adapter->ahw->physical_port = (u8)nic_info.phys_port;
	adapter->ahw->switch_mode = nic_info.switch_mode;
	adapter->ahw->max_tx_ques = nic_info.max_tx_ques;
	adapter->ahw->max_rx_ques = nic_info.max_rx_ques;
	adapter->ahw->capabilities = nic_info.capabilities;

	if (adapter->ahw->capabilities & QLCNIC_FW_CAPABILITY_MORE_CAPS) {
		u32 temp;
		temp = QLCRD32(adapter, CRB_FW_CAPABILITIES_2, &err);
		if (err == -EIO)
			return err;
		adapter->ahw->extra_capability[0] = temp;
	} else {
		adapter->ahw->extra_capability[0] = 0;
	}

	adapter->ahw->max_mac_filters = nic_info.max_mac_filters;
	adapter->ahw->max_mtu = nic_info.max_mtu;

	if (adapter->ahw->capabilities & BIT_6) {
		adapter->flags |= QLCNIC_ESWITCH_ENABLED;
		adapter->ahw->nic_mode = QLCNIC_VNIC_MODE;
		adapter->max_tx_rings = QLCNIC_MAX_HW_VNIC_TX_RINGS;
		adapter->max_sds_rings = QLCNIC_MAX_VNIC_SDS_RINGS;

		dev_info(&adapter->pdev->dev, "vNIC mode enabled.\n");
	} else {
		adapter->ahw->nic_mode = QLCNIC_DEFAULT_MODE;
		adapter->max_tx_rings = QLCNIC_MAX_HW_TX_RINGS;
		adapter->max_sds_rings = QLCNIC_MAX_SDS_RINGS;
		adapter->flags &= ~QLCNIC_ESWITCH_ENABLED;
	}

	return err;
}

void qlcnic_set_vlan_config(struct qlcnic_adapter *adapter,
			    struct qlcnic_esw_func_cfg *esw_cfg)
{
	if (esw_cfg->discard_tagged)
		adapter->flags &= ~QLCNIC_TAGGING_ENABLED;
	else
		adapter->flags |= QLCNIC_TAGGING_ENABLED;

	if (esw_cfg->vlan_id) {
		adapter->rx_pvid = esw_cfg->vlan_id;
		adapter->tx_pvid = esw_cfg->vlan_id;
	} else {
		adapter->rx_pvid = 0;
		adapter->tx_pvid = 0;
	}
}

static int
qlcnic_vlan_rx_add(struct net_device *netdev, __be16 proto, u16 vid)
{
	struct qlcnic_adapter *adapter = netdev_priv(netdev);
	int err;

	if (qlcnic_sriov_vf_check(adapter)) {
		err = qlcnic_sriov_cfg_vf_guest_vlan(adapter, vid, 1);
		if (err) {
			netdev_err(netdev,
				   "Cannot add VLAN filter for VLAN id %d, err=%d",
				   vid, err);
			return err;
		}
	}

	set_bit(vid, adapter->vlans);
	return 0;
}

static int
qlcnic_vlan_rx_del(struct net_device *netdev, __be16 proto, u16 vid)
{
	struct qlcnic_adapter *adapter = netdev_priv(netdev);
	int err;

	if (qlcnic_sriov_vf_check(adapter)) {
		err = qlcnic_sriov_cfg_vf_guest_vlan(adapter, vid, 0);
		if (err) {
			netdev_err(netdev,
				   "Cannot delete VLAN filter for VLAN id %d, err=%d",
				   vid, err);
			return err;
		}
	}

	qlcnic_restore_indev_addr(netdev, NETDEV_DOWN);
	clear_bit(vid, adapter->vlans);
	return 0;
}

void qlcnic_set_eswitch_port_features(struct qlcnic_adapter *adapter,
				      struct qlcnic_esw_func_cfg *esw_cfg)
{
	adapter->flags &= ~(QLCNIC_MACSPOOF | QLCNIC_MAC_OVERRIDE_DISABLED |
				QLCNIC_PROMISC_DISABLED);

	if (esw_cfg->mac_anti_spoof)
		adapter->flags |= QLCNIC_MACSPOOF;

	if (!esw_cfg->mac_override)
		adapter->flags |= QLCNIC_MAC_OVERRIDE_DISABLED;

	if (!esw_cfg->promisc_mode)
		adapter->flags |= QLCNIC_PROMISC_DISABLED;
}

int qlcnic_set_eswitch_port_config(struct qlcnic_adapter *adapter)
{
	struct qlcnic_esw_func_cfg esw_cfg;

	if (!(adapter->flags & QLCNIC_ESWITCH_ENABLED))
		return 0;

	esw_cfg.pci_func = adapter->ahw->pci_func;
	if (qlcnic_get_eswitch_port_config(adapter, &esw_cfg))
			return -EIO;
	qlcnic_set_vlan_config(adapter, &esw_cfg);
	qlcnic_set_eswitch_port_features(adapter, &esw_cfg);
	qlcnic_set_netdev_features(adapter, &esw_cfg);

	return 0;
}

void qlcnic_set_netdev_features(struct qlcnic_adapter *adapter,
				struct qlcnic_esw_func_cfg *esw_cfg)
{
	struct net_device *netdev = adapter->netdev;

	if (qlcnic_83xx_check(adapter))
		return;

	adapter->offload_flags = esw_cfg->offload_flags;
	adapter->flags |= QLCNIC_APP_CHANGED_FLAGS;
	netdev_update_features(netdev);
	adapter->flags &= ~QLCNIC_APP_CHANGED_FLAGS;
}

static int
qlcnic_check_eswitch_mode(struct qlcnic_adapter *adapter)
{
	u32 op_mode, priv_level;
	int err = 0;

	err = qlcnic_initialize_nic(adapter);
	if (err)
		return err;

	if (adapter->flags & QLCNIC_ADAPTER_INITIALIZED)
		return 0;

	op_mode = QLC_SHARED_REG_RD32(adapter, QLCNIC_DRV_OP_MODE);
	priv_level = QLC_DEV_GET_DRV(op_mode, adapter->ahw->pci_func);

	if (op_mode == QLC_DEV_DRV_DEFAULT)
		priv_level = QLCNIC_MGMT_FUNC;
	else
		priv_level = QLC_DEV_GET_DRV(op_mode, adapter->ahw->pci_func);

	if (adapter->flags & QLCNIC_ESWITCH_ENABLED) {
		if (priv_level == QLCNIC_MGMT_FUNC) {
			adapter->ahw->op_mode = QLCNIC_MGMT_FUNC;
			err = qlcnic_init_pci_info(adapter);
			if (err)
				return err;
			/* Set privilege level for other functions */
			qlcnic_set_function_modes(adapter);
			dev_info(&adapter->pdev->dev,
				"HAL Version: %d, Management function\n",
				 adapter->ahw->fw_hal_version);
		} else if (priv_level == QLCNIC_PRIV_FUNC) {
			adapter->ahw->op_mode = QLCNIC_PRIV_FUNC;
			dev_info(&adapter->pdev->dev,
				"HAL Version: %d, Privileged function\n",
				 adapter->ahw->fw_hal_version);
		}
	} else {
		adapter->ahw->nic_mode = QLCNIC_DEFAULT_MODE;
	}

	adapter->flags |= QLCNIC_ADAPTER_INITIALIZED;

	return err;
}

int qlcnic_set_default_offload_settings(struct qlcnic_adapter *adapter)
{
	struct qlcnic_esw_func_cfg esw_cfg;
	struct qlcnic_npar_info *npar;
	u8 i;

	if (adapter->need_fw_reset)
		return 0;

	for (i = 0; i < adapter->ahw->total_nic_func; i++) {
		if (!adapter->npars[i].eswitch_status)
			continue;

		memset(&esw_cfg, 0, sizeof(struct qlcnic_esw_func_cfg));
		esw_cfg.pci_func = adapter->npars[i].pci_func;
		esw_cfg.mac_override = BIT_0;
		esw_cfg.promisc_mode = BIT_0;
		if (qlcnic_82xx_check(adapter)) {
			esw_cfg.offload_flags = BIT_0;
			if (QLCNIC_IS_TSO_CAPABLE(adapter))
				esw_cfg.offload_flags |= (BIT_1 | BIT_2);
		}
		if (qlcnic_config_switch_port(adapter, &esw_cfg))
			return -EIO;
		npar = &adapter->npars[i];
		npar->pvid = esw_cfg.vlan_id;
		npar->mac_override = esw_cfg.mac_override;
		npar->mac_anti_spoof = esw_cfg.mac_anti_spoof;
		npar->discard_tagged = esw_cfg.discard_tagged;
		npar->promisc_mode = esw_cfg.promisc_mode;
		npar->offload_flags = esw_cfg.offload_flags;
	}

	return 0;
}


static int
qlcnic_reset_eswitch_config(struct qlcnic_adapter *adapter,
			struct qlcnic_npar_info *npar, int pci_func)
{
	struct qlcnic_esw_func_cfg esw_cfg;
	esw_cfg.op_mode = QLCNIC_PORT_DEFAULTS;
	esw_cfg.pci_func = pci_func;
	esw_cfg.vlan_id = npar->pvid;
	esw_cfg.mac_override = npar->mac_override;
	esw_cfg.discard_tagged = npar->discard_tagged;
	esw_cfg.mac_anti_spoof = npar->mac_anti_spoof;
	esw_cfg.offload_flags = npar->offload_flags;
	esw_cfg.promisc_mode = npar->promisc_mode;
	if (qlcnic_config_switch_port(adapter, &esw_cfg))
		return -EIO;

	esw_cfg.op_mode = QLCNIC_ADD_VLAN;
	if (qlcnic_config_switch_port(adapter, &esw_cfg))
		return -EIO;

	return 0;
}

int qlcnic_reset_npar_config(struct qlcnic_adapter *adapter)
{
	int i, err;
	struct qlcnic_npar_info *npar;
	struct qlcnic_info nic_info;
	u8 pci_func;

	if (qlcnic_82xx_check(adapter))
		if (!adapter->need_fw_reset)
			return 0;

	/* Set the NPAR config data after FW reset */
	for (i = 0; i < adapter->ahw->total_nic_func; i++) {
		npar = &adapter->npars[i];
		pci_func = npar->pci_func;
		if (!adapter->npars[i].eswitch_status)
			continue;

		memset(&nic_info, 0, sizeof(struct qlcnic_info));
		err = qlcnic_get_nic_info(adapter, &nic_info, pci_func);
		if (err)
			return err;
		nic_info.min_tx_bw = npar->min_bw;
		nic_info.max_tx_bw = npar->max_bw;
		err = qlcnic_set_nic_info(adapter, &nic_info);
		if (err)
			return err;

		if (npar->enable_pm) {
			err = qlcnic_config_port_mirroring(adapter,
							   npar->dest_npar, 1,
							   pci_func);
			if (err)
				return err;
		}
		err = qlcnic_reset_eswitch_config(adapter, npar, pci_func);
		if (err)
			return err;
	}
	return 0;
}

static int qlcnic_check_npar_opertional(struct qlcnic_adapter *adapter)
{
	u8 npar_opt_timeo = QLCNIC_DEV_NPAR_OPER_TIMEO;
	u32 npar_state;

	if (adapter->ahw->op_mode == QLCNIC_MGMT_FUNC)
		return 0;

	npar_state = QLC_SHARED_REG_RD32(adapter,
					 QLCNIC_CRB_DEV_NPAR_STATE);
	while (npar_state != QLCNIC_DEV_NPAR_OPER && --npar_opt_timeo) {
		msleep(1000);
		npar_state = QLC_SHARED_REG_RD32(adapter,
						 QLCNIC_CRB_DEV_NPAR_STATE);
	}
	if (!npar_opt_timeo) {
		dev_err(&adapter->pdev->dev,
			"Waiting for NPAR state to operational timeout\n");
		return -EIO;
	}
	return 0;
}

static int
qlcnic_set_mgmt_operations(struct qlcnic_adapter *adapter)
{
	int err;

	if (!(adapter->flags & QLCNIC_ESWITCH_ENABLED) ||
	    adapter->ahw->op_mode != QLCNIC_MGMT_FUNC)
		return 0;

	err = qlcnic_set_default_offload_settings(adapter);
	if (err)
		return err;

	err = qlcnic_reset_npar_config(adapter);
	if (err)
		return err;

	qlcnic_dev_set_npar_ready(adapter);

	return err;
}

static int qlcnic_82xx_start_firmware(struct qlcnic_adapter *adapter)
{
	int err;

	err = qlcnic_can_start_firmware(adapter);
	if (err < 0)
		return err;
	else if (!err)
		goto check_fw_status;

	if (qlcnic_load_fw_file)
		qlcnic_request_firmware(adapter);
	else {
		err = qlcnic_check_flash_fw_ver(adapter);
		if (err)
			goto err_out;

		adapter->ahw->fw_type = QLCNIC_FLASH_ROMIMAGE;
	}

	err = qlcnic_need_fw_reset(adapter);
	if (err == 0)
		goto check_fw_status;

	err = qlcnic_pinit_from_rom(adapter);
	if (err)
		goto err_out;

	err = qlcnic_load_firmware(adapter);
	if (err)
		goto err_out;

	qlcnic_release_firmware(adapter);
	QLCWR32(adapter, CRB_DRIVER_VERSION, QLCNIC_DRIVER_VERSION);

check_fw_status:
	err = qlcnic_check_fw_status(adapter);
	if (err)
		goto err_out;

	QLC_SHARED_REG_WR32(adapter, QLCNIC_CRB_DEV_STATE, QLCNIC_DEV_READY);
	qlcnic_idc_debug_info(adapter, 1);
	err = qlcnic_check_eswitch_mode(adapter);
	if (err) {
		dev_err(&adapter->pdev->dev,
			"Memory allocation failed for eswitch\n");
		goto err_out;
	}
	err = qlcnic_set_mgmt_operations(adapter);
	if (err)
		goto err_out;

	qlcnic_check_options(adapter);
	adapter->need_fw_reset = 0;

	qlcnic_release_firmware(adapter);
	return 0;

err_out:
	QLC_SHARED_REG_WR32(adapter, QLCNIC_CRB_DEV_STATE, QLCNIC_DEV_FAILED);
	dev_err(&adapter->pdev->dev, "Device state set to failed\n");

	qlcnic_release_firmware(adapter);
	return err;
}

static int
qlcnic_request_irq(struct qlcnic_adapter *adapter)
{
	irq_handler_t handler;
	struct qlcnic_host_sds_ring *sds_ring;
	struct qlcnic_host_tx_ring *tx_ring;
	int err, ring, num_sds_rings;

	unsigned long flags = 0;
	struct net_device *netdev = adapter->netdev;
	struct qlcnic_recv_context *recv_ctx = adapter->recv_ctx;

	if (adapter->ahw->diag_test == QLCNIC_INTERRUPT_TEST) {
		if (qlcnic_82xx_check(adapter))
			handler = qlcnic_tmp_intr;
		else
			handler = qlcnic_83xx_tmp_intr;
		if (!QLCNIC_IS_MSI_FAMILY(adapter))
			flags |= IRQF_SHARED;

	} else {
		if (adapter->flags & QLCNIC_MSIX_ENABLED)
			handler = qlcnic_msix_intr;
		else if (adapter->flags & QLCNIC_MSI_ENABLED)
			handler = qlcnic_msi_intr;
		else {
			flags |= IRQF_SHARED;
			if (qlcnic_82xx_check(adapter))
				handler = qlcnic_intr;
			else
				handler = qlcnic_83xx_intr;
		}
	}
	adapter->irq = netdev->irq;

	if (adapter->ahw->diag_test != QLCNIC_LOOPBACK_TEST) {
		if (qlcnic_82xx_check(adapter) ||
		    (qlcnic_83xx_check(adapter) &&
		     (adapter->flags & QLCNIC_MSIX_ENABLED))) {
			num_sds_rings = adapter->drv_sds_rings;
			for (ring = 0; ring < num_sds_rings; ring++) {
				sds_ring = &recv_ctx->sds_rings[ring];
				if (qlcnic_82xx_check(adapter) &&
				    !qlcnic_check_multi_tx(adapter) &&
				    (ring == (num_sds_rings - 1))) {
					if (!(adapter->flags &
					      QLCNIC_MSIX_ENABLED))
						snprintf(sds_ring->name,
							 sizeof(sds_ring->name),
							 "qlcnic");
					else
						snprintf(sds_ring->name,
							 sizeof(sds_ring->name),
							 "%s-tx-0-rx-%d",
							 netdev->name, ring);
				} else {
					snprintf(sds_ring->name,
						 sizeof(sds_ring->name),
						 "%s-rx-%d",
						 netdev->name, ring);
				}
				err = request_irq(sds_ring->irq, handler, flags,
						  sds_ring->name, sds_ring);
				if (err)
					return err;
			}
		}
		if ((qlcnic_82xx_check(adapter) &&
		     qlcnic_check_multi_tx(adapter)) ||
		    (qlcnic_83xx_check(adapter) &&
		     (adapter->flags & QLCNIC_MSIX_ENABLED) &&
		     !(adapter->flags & QLCNIC_TX_INTR_SHARED))) {
			handler = qlcnic_msix_tx_intr;
			for (ring = 0; ring < adapter->drv_tx_rings;
			     ring++) {
				tx_ring = &adapter->tx_ring[ring];
				snprintf(tx_ring->name, sizeof(tx_ring->name),
					 "%s-tx-%d", netdev->name, ring);
				err = request_irq(tx_ring->irq, handler, flags,
						  tx_ring->name, tx_ring);
				if (err)
					return err;
			}
		}
	}
	return 0;
}

static void
qlcnic_free_irq(struct qlcnic_adapter *adapter)
{
	int ring;
	struct qlcnic_host_sds_ring *sds_ring;
	struct qlcnic_host_tx_ring *tx_ring;

	struct qlcnic_recv_context *recv_ctx = adapter->recv_ctx;

	if (adapter->ahw->diag_test != QLCNIC_LOOPBACK_TEST) {
		if (qlcnic_82xx_check(adapter) ||
		    (qlcnic_83xx_check(adapter) &&
		     (adapter->flags & QLCNIC_MSIX_ENABLED))) {
			for (ring = 0; ring < adapter->drv_sds_rings; ring++) {
				sds_ring = &recv_ctx->sds_rings[ring];
				free_irq(sds_ring->irq, sds_ring);
			}
		}
		if ((qlcnic_83xx_check(adapter) &&
		     !(adapter->flags & QLCNIC_TX_INTR_SHARED)) ||
		    (qlcnic_82xx_check(adapter) &&
		     qlcnic_check_multi_tx(adapter))) {
			for (ring = 0; ring < adapter->drv_tx_rings;
			     ring++) {
				tx_ring = &adapter->tx_ring[ring];
				if (tx_ring->irq)
					free_irq(tx_ring->irq, tx_ring);
			}
		}
	}
}

static void qlcnic_get_lro_mss_capability(struct qlcnic_adapter *adapter)
{
	u32 capab = 0;

	if (qlcnic_82xx_check(adapter)) {
		if (adapter->ahw->extra_capability[0] &
		    QLCNIC_FW_CAPABILITY_2_LRO_MAX_TCP_SEG)
			adapter->flags |= QLCNIC_FW_LRO_MSS_CAP;
	} else {
		capab = adapter->ahw->capabilities;
		if (QLC_83XX_GET_FW_LRO_MSS_CAPABILITY(capab))
			adapter->flags |= QLCNIC_FW_LRO_MSS_CAP;
	}
}

static int qlcnic_config_def_intr_coalesce(struct qlcnic_adapter *adapter)
{
	struct qlcnic_hardware_context *ahw = adapter->ahw;
	int err;

	/* Initialize interrupt coalesce parameters */
	ahw->coal.flag = QLCNIC_INTR_DEFAULT;

	if (qlcnic_83xx_check(adapter)) {
		ahw->coal.type = QLCNIC_INTR_COAL_TYPE_RX_TX;
		ahw->coal.tx_time_us = QLCNIC_DEF_INTR_COALESCE_TX_TIME_US;
		ahw->coal.tx_packets = QLCNIC_DEF_INTR_COALESCE_TX_PACKETS;
		ahw->coal.rx_time_us = QLCNIC_DEF_INTR_COALESCE_RX_TIME_US;
		ahw->coal.rx_packets = QLCNIC_DEF_INTR_COALESCE_RX_PACKETS;

		err = qlcnic_83xx_set_rx_tx_intr_coal(adapter);
	} else {
		ahw->coal.type = QLCNIC_INTR_COAL_TYPE_RX;
		ahw->coal.rx_time_us = QLCNIC_DEF_INTR_COALESCE_RX_TIME_US;
		ahw->coal.rx_packets = QLCNIC_DEF_INTR_COALESCE_RX_PACKETS;

		err = qlcnic_82xx_set_rx_coalesce(adapter);
	}

	return err;
}

int __qlcnic_up(struct qlcnic_adapter *adapter, struct net_device *netdev)
{
	int ring;
	struct qlcnic_host_rds_ring *rds_ring;

	if (adapter->is_up != QLCNIC_ADAPTER_UP_MAGIC)
		return -EIO;

	if (test_bit(__QLCNIC_DEV_UP, &adapter->state))
		return 0;

	if (qlcnic_set_eswitch_port_config(adapter))
		return -EIO;

	qlcnic_get_lro_mss_capability(adapter);

	if (qlcnic_fw_create_ctx(adapter))
		return -EIO;

	for (ring = 0; ring < adapter->max_rds_rings; ring++) {
		rds_ring = &adapter->recv_ctx->rds_rings[ring];
		qlcnic_post_rx_buffers(adapter, rds_ring, ring);
	}

	qlcnic_set_multi(netdev);
	qlcnic_fw_cmd_set_mtu(adapter, netdev->mtu);

	adapter->ahw->linkup = 0;

	if (adapter->drv_sds_rings > 1)
		qlcnic_config_rss(adapter, 1);

	qlcnic_config_def_intr_coalesce(adapter);

	if (netdev->features & NETIF_F_LRO)
		qlcnic_config_hw_lro(adapter, QLCNIC_LRO_ENABLED);

	set_bit(__QLCNIC_DEV_UP, &adapter->state);
	qlcnic_napi_enable(adapter);

	qlcnic_linkevent_request(adapter, 1);

	adapter->ahw->reset_context = 0;
	netif_tx_start_all_queues(netdev);
	return 0;
}

int qlcnic_up(struct qlcnic_adapter *adapter, struct net_device *netdev)
{
	int err = 0;

	rtnl_lock();
	if (netif_running(netdev))
		err = __qlcnic_up(adapter, netdev);
	rtnl_unlock();

	return err;
}

void __qlcnic_down(struct qlcnic_adapter *adapter, struct net_device *netdev)
{
	int ring;

	if (adapter->is_up != QLCNIC_ADAPTER_UP_MAGIC)
		return;

	if (!test_and_clear_bit(__QLCNIC_DEV_UP, &adapter->state))
		return;

	smp_mb();
	netif_carrier_off(netdev);
	adapter->ahw->linkup = 0;
	netif_tx_disable(netdev);

	qlcnic_free_mac_list(adapter);

	if (adapter->fhash.fnum)
		qlcnic_delete_lb_filters(adapter);

	qlcnic_nic_set_promisc(adapter, QLCNIC_NIU_NON_PROMISC_MODE);
	if (qlcnic_sriov_vf_check(adapter))
		qlcnic_sriov_cleanup_async_list(&adapter->ahw->sriov->bc);

	qlcnic_napi_disable(adapter);

	qlcnic_fw_destroy_ctx(adapter);
	adapter->flags &= ~QLCNIC_FW_LRO_MSS_CAP;

	qlcnic_reset_rx_buffers_list(adapter);

	for (ring = 0; ring < adapter->drv_tx_rings; ring++)
		qlcnic_release_tx_buffers(adapter, &adapter->tx_ring[ring]);
}

/* Usage: During suspend and firmware recovery module */

void qlcnic_down(struct qlcnic_adapter *adapter, struct net_device *netdev)
{
	rtnl_lock();
	if (netif_running(netdev))
		__qlcnic_down(adapter, netdev);
	rtnl_unlock();

}

int
qlcnic_attach(struct qlcnic_adapter *adapter)
{
	struct net_device *netdev = adapter->netdev;
	struct pci_dev *pdev = adapter->pdev;
	int err;

	if (adapter->is_up == QLCNIC_ADAPTER_UP_MAGIC)
		return 0;

	err = qlcnic_napi_add(adapter, netdev);
	if (err)
		return err;

	err = qlcnic_alloc_sw_resources(adapter);
	if (err) {
		dev_err(&pdev->dev, "Error in setting sw resources\n");
		goto err_out_napi_del;
	}

	err = qlcnic_alloc_hw_resources(adapter);
	if (err) {
		dev_err(&pdev->dev, "Error in setting hw resources\n");
		goto err_out_free_sw;
	}

	err = qlcnic_request_irq(adapter);
	if (err) {
		dev_err(&pdev->dev, "failed to setup interrupt\n");
		goto err_out_free_hw;
	}

	qlcnic_create_sysfs_entries(adapter);

#ifdef CONFIG_QLCNIC_VXLAN
	if (qlcnic_encap_rx_offload(adapter))
		vxlan_get_rx_port(netdev);
#endif

	adapter->is_up = QLCNIC_ADAPTER_UP_MAGIC;
	return 0;

err_out_free_hw:
	qlcnic_free_hw_resources(adapter);
err_out_free_sw:
	qlcnic_free_sw_resources(adapter);
err_out_napi_del:
	qlcnic_napi_del(adapter);
	return err;
}

void qlcnic_detach(struct qlcnic_adapter *adapter)
{
	if (adapter->is_up != QLCNIC_ADAPTER_UP_MAGIC)
		return;

	qlcnic_remove_sysfs_entries(adapter);

	qlcnic_free_hw_resources(adapter);
	qlcnic_release_rx_buffers(adapter);
	qlcnic_free_irq(adapter);
	qlcnic_napi_del(adapter);
	qlcnic_free_sw_resources(adapter);

	adapter->is_up = 0;
}

void qlcnic_diag_free_res(struct net_device *netdev, int drv_sds_rings)
{
	struct qlcnic_adapter *adapter = netdev_priv(netdev);
	struct qlcnic_host_sds_ring *sds_ring;
	int drv_tx_rings = adapter->drv_tx_rings;
	int ring;

	clear_bit(__QLCNIC_DEV_UP, &adapter->state);
	if (adapter->ahw->diag_test == QLCNIC_INTERRUPT_TEST) {
		for (ring = 0; ring < adapter->drv_sds_rings; ring++) {
			sds_ring = &adapter->recv_ctx->sds_rings[ring];
			qlcnic_disable_sds_intr(adapter, sds_ring);
		}
	}

	qlcnic_fw_destroy_ctx(adapter);

	qlcnic_detach(adapter);

	adapter->ahw->diag_test = 0;
	adapter->drv_sds_rings = drv_sds_rings;
	adapter->drv_tx_rings = drv_tx_rings;

	if (qlcnic_attach(adapter))
		goto out;

	if (netif_running(netdev))
		__qlcnic_up(adapter, netdev);
out:
	netif_device_attach(netdev);
}

static int qlcnic_alloc_adapter_resources(struct qlcnic_adapter *adapter)
{
	struct qlcnic_hardware_context *ahw = adapter->ahw;
	int err = 0;

	adapter->recv_ctx = kzalloc(sizeof(struct qlcnic_recv_context),
				GFP_KERNEL);
	if (!adapter->recv_ctx) {
		err = -ENOMEM;
		goto err_out;
	}

	if (qlcnic_83xx_check(adapter)) {
		ahw->coal.type = QLCNIC_INTR_COAL_TYPE_RX_TX;
		ahw->coal.tx_time_us = QLCNIC_DEF_INTR_COALESCE_TX_TIME_US;
		ahw->coal.tx_packets = QLCNIC_DEF_INTR_COALESCE_TX_PACKETS;
		ahw->coal.rx_time_us = QLCNIC_DEF_INTR_COALESCE_RX_TIME_US;
		ahw->coal.rx_packets = QLCNIC_DEF_INTR_COALESCE_RX_PACKETS;
	} else {
		ahw->coal.type = QLCNIC_INTR_COAL_TYPE_RX;
		ahw->coal.rx_time_us = QLCNIC_DEF_INTR_COALESCE_RX_TIME_US;
		ahw->coal.rx_packets = QLCNIC_DEF_INTR_COALESCE_RX_PACKETS;
	}

	/* clear stats */
	memset(&adapter->stats, 0, sizeof(adapter->stats));
err_out:
	return err;
}

static void qlcnic_free_adapter_resources(struct qlcnic_adapter *adapter)
{
	struct qlcnic_fw_dump *fw_dump = &adapter->ahw->fw_dump;

	kfree(adapter->recv_ctx);
	adapter->recv_ctx = NULL;

	if (fw_dump->tmpl_hdr) {
		vfree(fw_dump->tmpl_hdr);
		fw_dump->tmpl_hdr = NULL;
	}

	if (fw_dump->dma_buffer) {
		dma_free_coherent(&adapter->pdev->dev, QLC_PEX_DMA_READ_SIZE,
				  fw_dump->dma_buffer, fw_dump->phys_addr);
		fw_dump->dma_buffer = NULL;
	}

	kfree(adapter->ahw->reset.buff);
	adapter->ahw->fw_dump.tmpl_hdr = NULL;
}

int qlcnic_diag_alloc_res(struct net_device *netdev, int test)
{
	struct qlcnic_adapter *adapter = netdev_priv(netdev);
	struct qlcnic_host_sds_ring *sds_ring;
	struct qlcnic_host_rds_ring *rds_ring;
	int ring;
	int ret;

	netif_device_detach(netdev);

	if (netif_running(netdev))
		__qlcnic_down(adapter, netdev);

	qlcnic_detach(adapter);

	adapter->drv_sds_rings = QLCNIC_SINGLE_RING;
	adapter->ahw->diag_test = test;
	adapter->ahw->linkup = 0;

	ret = qlcnic_attach(adapter);
	if (ret) {
		netif_device_attach(netdev);
		return ret;
	}

	ret = qlcnic_fw_create_ctx(adapter);
	if (ret) {
		qlcnic_detach(adapter);
		netif_device_attach(netdev);
		return ret;
	}

	for (ring = 0; ring < adapter->max_rds_rings; ring++) {
		rds_ring = &adapter->recv_ctx->rds_rings[ring];
		qlcnic_post_rx_buffers(adapter, rds_ring, ring);
	}

	if (adapter->ahw->diag_test == QLCNIC_INTERRUPT_TEST) {
		for (ring = 0; ring < adapter->drv_sds_rings; ring++) {
			sds_ring = &adapter->recv_ctx->sds_rings[ring];
			qlcnic_enable_sds_intr(adapter, sds_ring);
		}
	}

	if (adapter->ahw->diag_test == QLCNIC_LOOPBACK_TEST) {
		adapter->ahw->loopback_state = 0;
		qlcnic_linkevent_request(adapter, 1);
	}

	set_bit(__QLCNIC_DEV_UP, &adapter->state);

	return 0;
}

/* Reset context in hardware only */
static int
qlcnic_reset_hw_context(struct qlcnic_adapter *adapter)
{
	struct net_device *netdev = adapter->netdev;

	if (test_and_set_bit(__QLCNIC_RESETTING, &adapter->state))
		return -EBUSY;

	netif_device_detach(netdev);

	qlcnic_down(adapter, netdev);

	qlcnic_up(adapter, netdev);

	netif_device_attach(netdev);

	clear_bit(__QLCNIC_RESETTING, &adapter->state);
	netdev_info(adapter->netdev, "%s: soft reset complete\n", __func__);
	return 0;
}

int
qlcnic_reset_context(struct qlcnic_adapter *adapter)
{
	int err = 0;
	struct net_device *netdev = adapter->netdev;

	if (test_and_set_bit(__QLCNIC_RESETTING, &adapter->state))
		return -EBUSY;

	if (adapter->is_up == QLCNIC_ADAPTER_UP_MAGIC) {

		netif_device_detach(netdev);

		if (netif_running(netdev))
			__qlcnic_down(adapter, netdev);

		qlcnic_detach(adapter);

		if (netif_running(netdev)) {
			err = qlcnic_attach(adapter);
			if (!err) {
				__qlcnic_up(adapter, netdev);
				qlcnic_restore_indev_addr(netdev, NETDEV_UP);
			}
		}

		netif_device_attach(netdev);
	}

	clear_bit(__QLCNIC_RESETTING, &adapter->state);
	return err;
}

static void qlcnic_82xx_set_mac_filter_count(struct qlcnic_adapter *adapter)
{
	struct qlcnic_hardware_context *ahw = adapter->ahw;
	u16 act_pci_fn = ahw->total_nic_func;
	u16 count;

	ahw->max_mc_count = QLCNIC_MAX_MC_COUNT;
	if (act_pci_fn <= 2)
		count = (QLCNIC_MAX_UC_COUNT - QLCNIC_MAX_MC_COUNT) /
			 act_pci_fn;
	else
		count = (QLCNIC_LB_MAX_FILTERS - QLCNIC_MAX_MC_COUNT) /
			 act_pci_fn;
	ahw->max_uc_count = count;
}

static int qlcnic_set_real_num_queues(struct qlcnic_adapter *adapter,
				      u8 tx_queues, u8 rx_queues)
{
	struct net_device *netdev = adapter->netdev;
	int err = 0;

	if (tx_queues) {
		err = netif_set_real_num_tx_queues(netdev, tx_queues);
		if (err) {
			netdev_err(netdev, "failed to set %d Tx queues\n",
				   tx_queues);
			return err;
		}
	}

	if (rx_queues) {
		err = netif_set_real_num_rx_queues(netdev, rx_queues);
		if (err)
			netdev_err(netdev, "failed to set %d Rx queues\n",
				   rx_queues);
	}

	return err;
}

int
qlcnic_setup_netdev(struct qlcnic_adapter *adapter, struct net_device *netdev,
		    int pci_using_dac)
{
	int err;
	struct pci_dev *pdev = adapter->pdev;

	adapter->rx_csum = 1;
	adapter->ahw->mc_enabled = 0;
	qlcnic_set_mac_filter_count(adapter);

	netdev->netdev_ops	   = &qlcnic_netdev_ops;
	netdev->watchdog_timeo     = QLCNIC_WATCHDOG_TIMEOUTVALUE * HZ;

	qlcnic_change_mtu(netdev, netdev->mtu);

	netdev->ethtool_ops = (qlcnic_sriov_vf_check(adapter)) ?
		&qlcnic_sriov_vf_ethtool_ops : &qlcnic_ethtool_ops;

	netdev->features |= (NETIF_F_SG | NETIF_F_IP_CSUM | NETIF_F_RXCSUM |
			     NETIF_F_IPV6_CSUM | NETIF_F_GRO |
			     NETIF_F_HW_VLAN_CTAG_RX);
	netdev->vlan_features |= (NETIF_F_SG | NETIF_F_IP_CSUM |
				  NETIF_F_IPV6_CSUM);

	if (QLCNIC_IS_TSO_CAPABLE(adapter)) {
		netdev->features |= (NETIF_F_TSO | NETIF_F_TSO6);
		netdev->vlan_features |= (NETIF_F_TSO | NETIF_F_TSO6);
	}

	if (pci_using_dac) {
		netdev->features |= NETIF_F_HIGHDMA;
		netdev->vlan_features |= NETIF_F_HIGHDMA;
	}

	if (qlcnic_vlan_tx_check(adapter))
		netdev->features |= (NETIF_F_HW_VLAN_CTAG_TX);

	if (qlcnic_sriov_vf_check(adapter))
		netdev->features |= NETIF_F_HW_VLAN_CTAG_FILTER;

	if (adapter->ahw->capabilities & QLCNIC_FW_CAPABILITY_HW_LRO)
		netdev->features |= NETIF_F_LRO;

	if (qlcnic_encap_tx_offload(adapter)) {
		netdev->features |= NETIF_F_GSO_UDP_TUNNEL;

		/* encapsulation Tx offload supported by Adapter */
		netdev->hw_enc_features = NETIF_F_IP_CSUM        |
					  NETIF_F_GSO_UDP_TUNNEL |
					  NETIF_F_TSO            |
					  NETIF_F_TSO6;
	}

	if (qlcnic_encap_rx_offload(adapter))
		netdev->hw_enc_features |= NETIF_F_RXCSUM;

	netdev->hw_features = netdev->features;
	netdev->priv_flags |= IFF_UNICAST_FLT;
	netdev->irq = adapter->msix_entries[0].vector;

	err = qlcnic_set_real_num_queues(adapter, adapter->drv_tx_rings,
					 adapter->drv_sds_rings);
	if (err)
		return err;

	qlcnic_dcb_init_dcbnl_ops(adapter->dcb);

	err = register_netdev(netdev);
	if (err) {
		dev_err(&pdev->dev, "failed to register net device\n");
		return err;
	}

	return 0;
}

static int qlcnic_set_dma_mask(struct pci_dev *pdev, int *pci_using_dac)
{
	if (!pci_set_dma_mask(pdev, DMA_BIT_MASK(64)) &&
			!pci_set_consistent_dma_mask(pdev, DMA_BIT_MASK(64)))
		*pci_using_dac = 1;
	else if (!pci_set_dma_mask(pdev, DMA_BIT_MASK(32)) &&
			!pci_set_consistent_dma_mask(pdev, DMA_BIT_MASK(32)))
		*pci_using_dac = 0;
	else {
		dev_err(&pdev->dev, "Unable to set DMA mask, aborting\n");
		return -EIO;
	}

	return 0;
}

void qlcnic_free_tx_rings(struct qlcnic_adapter *adapter)
{
	int ring;
	struct qlcnic_host_tx_ring *tx_ring;

	for (ring = 0; ring < adapter->drv_tx_rings; ring++) {
		tx_ring = &adapter->tx_ring[ring];
		if (tx_ring) {
			vfree(tx_ring->cmd_buf_arr);
			tx_ring->cmd_buf_arr = NULL;
		}
	}
	kfree(adapter->tx_ring);
}

int qlcnic_alloc_tx_rings(struct qlcnic_adapter *adapter,
			  struct net_device *netdev)
{
	int ring, vector, index;
	struct qlcnic_host_tx_ring *tx_ring;
	struct qlcnic_cmd_buffer *cmd_buf_arr;

	tx_ring = kcalloc(adapter->drv_tx_rings,
			  sizeof(struct qlcnic_host_tx_ring), GFP_KERNEL);
	if (tx_ring == NULL)
		return -ENOMEM;

	adapter->tx_ring = tx_ring;

	for (ring = 0; ring < adapter->drv_tx_rings; ring++) {
		tx_ring = &adapter->tx_ring[ring];
		tx_ring->num_desc = adapter->num_txd;
		tx_ring->txq = netdev_get_tx_queue(netdev, ring);
		cmd_buf_arr = vzalloc(TX_BUFF_RINGSIZE(tx_ring));
		if (cmd_buf_arr == NULL) {
			qlcnic_free_tx_rings(adapter);
			return -ENOMEM;
		}
		tx_ring->cmd_buf_arr = cmd_buf_arr;
		spin_lock_init(&tx_ring->tx_clean_lock);
	}

	if (qlcnic_83xx_check(adapter) ||
	    (qlcnic_82xx_check(adapter) && qlcnic_check_multi_tx(adapter))) {
		for (ring = 0; ring < adapter->drv_tx_rings; ring++) {
			tx_ring = &adapter->tx_ring[ring];
			tx_ring->adapter = adapter;
			if (adapter->flags & QLCNIC_MSIX_ENABLED) {
				index = adapter->drv_sds_rings + ring;
				vector = adapter->msix_entries[index].vector;
				tx_ring->irq = vector;
			}
		}
	}

	return 0;
}

void qlcnic_set_drv_version(struct qlcnic_adapter *adapter)
{
	struct qlcnic_hardware_context *ahw = adapter->ahw;
	u32 fw_cmd = 0;

	if (qlcnic_82xx_check(adapter))
		fw_cmd = QLCNIC_CMD_82XX_SET_DRV_VER;
	else if (qlcnic_83xx_check(adapter))
		fw_cmd = QLCNIC_CMD_83XX_SET_DRV_VER;

	if (ahw->extra_capability[0] & QLCNIC_FW_CAPABILITY_SET_DRV_VER)
		qlcnic_fw_cmd_set_drv_version(adapter, fw_cmd);
}

/* Reset firmware API lock */
static void qlcnic_reset_api_lock(struct qlcnic_adapter *adapter)
{
	qlcnic_api_lock(adapter);
	qlcnic_api_unlock(adapter);
}


static int
qlcnic_probe(struct pci_dev *pdev, const struct pci_device_id *ent)
{
	struct net_device *netdev = NULL;
	struct qlcnic_adapter *adapter = NULL;
	struct qlcnic_hardware_context *ahw;
	int err, pci_using_dac = -1;
	char board_name[QLCNIC_MAX_BOARD_NAME_LEN + 19]; /* MAC + ": " + name */

	err = pci_enable_device(pdev);
	if (err)
		return err;

	if (!(pci_resource_flags(pdev, 0) & IORESOURCE_MEM)) {
		err = -ENODEV;
		goto err_out_disable_pdev;
	}

	err = qlcnic_set_dma_mask(pdev, &pci_using_dac);
	if (err)
		goto err_out_disable_pdev;

	err = pci_request_regions(pdev, qlcnic_driver_name);
	if (err)
		goto err_out_disable_pdev;

	pci_set_master(pdev);
	pci_enable_pcie_error_reporting(pdev);

	ahw = kzalloc(sizeof(struct qlcnic_hardware_context), GFP_KERNEL);
	if (!ahw) {
		err = -ENOMEM;
		goto err_out_free_res;
	}

	switch (ent->device) {
	case PCI_DEVICE_ID_QLOGIC_QLE824X:
		ahw->hw_ops = &qlcnic_hw_ops;
		ahw->reg_tbl = (u32 *) qlcnic_reg_tbl;
		break;
	case PCI_DEVICE_ID_QLOGIC_QLE834X:
	case PCI_DEVICE_ID_QLOGIC_QLE8830:
	case PCI_DEVICE_ID_QLOGIC_QLE844X:
		qlcnic_83xx_register_map(ahw);
		break;
	case PCI_DEVICE_ID_QLOGIC_VF_QLE834X:
	case PCI_DEVICE_ID_QLOGIC_VF_QLE8C30:
	case PCI_DEVICE_ID_QLOGIC_VF_QLE844X:
		qlcnic_sriov_vf_register_map(ahw);
		break;
	default:
		goto err_out_free_hw_res;
	}

	err = qlcnic_setup_pci_map(pdev, ahw);
	if (err)
		goto err_out_free_hw_res;

	netdev = alloc_etherdev_mq(sizeof(struct qlcnic_adapter),
				   QLCNIC_MAX_TX_RINGS);
	if (!netdev) {
		err = -ENOMEM;
		goto err_out_iounmap;
	}

	SET_NETDEV_DEV(netdev, &pdev->dev);

	adapter = netdev_priv(netdev);
	adapter->netdev  = netdev;
	adapter->pdev    = pdev;
	adapter->ahw = ahw;

	adapter->qlcnic_wq = create_singlethread_workqueue("qlcnic");
	if (adapter->qlcnic_wq == NULL) {
		err = -ENOMEM;
		dev_err(&pdev->dev, "Failed to create workqueue\n");
		goto err_out_free_netdev;
	}

	err = qlcnic_alloc_adapter_resources(adapter);
	if (err)
		goto err_out_free_wq;

	adapter->dev_rst_time = jiffies;
	ahw->revision_id = pdev->revision;
	ahw->max_vnic_func = qlcnic_get_vnic_func_count(adapter);
	if (qlcnic_mac_learn == FDB_MAC_LEARN)
		adapter->fdb_mac_learn = true;
	else if (qlcnic_mac_learn == DRV_MAC_LEARN)
		adapter->drv_mac_learn = true;

	rwlock_init(&adapter->ahw->crb_lock);
	mutex_init(&adapter->ahw->mem_lock);

	INIT_LIST_HEAD(&adapter->mac_list);

	qlcnic_register_dcb(adapter);

	if (qlcnic_82xx_check(adapter)) {
		qlcnic_check_vf(adapter, ent);
		adapter->portnum = adapter->ahw->pci_func;
		qlcnic_reset_api_lock(adapter);
		err = qlcnic_start_firmware(adapter);
		if (err) {
			dev_err(&pdev->dev, "Loading fw failed.Please Reboot\n"
				"\t\tIf reboot doesn't help, try flashing the card\n");
			goto err_out_maintenance_mode;
		}

		/* compute and set default and max tx/sds rings */
		if (adapter->ahw->msix_supported) {
			if (qlcnic_check_multi_tx_capability(adapter) == 1)
				qlcnic_set_tx_ring_count(adapter,
							 QLCNIC_SINGLE_RING);
			else
				qlcnic_set_tx_ring_count(adapter,
							 QLCNIC_DEF_TX_RINGS);
			qlcnic_set_sds_ring_count(adapter,
						  QLCNIC_DEF_SDS_RINGS);
		} else {
			qlcnic_set_tx_ring_count(adapter, QLCNIC_SINGLE_RING);
			qlcnic_set_sds_ring_count(adapter, QLCNIC_SINGLE_RING);
		}

		err = qlcnic_setup_idc_param(adapter);
		if (err)
			goto err_out_free_hw;

		adapter->flags |= QLCNIC_NEED_FLR;

	} else if (qlcnic_83xx_check(adapter)) {
		qlcnic_83xx_check_vf(adapter, ent);
		adapter->portnum = adapter->ahw->pci_func;
		err = qlcnic_83xx_init(adapter, pci_using_dac);
		if (err) {
			switch (err) {
			case -ENOTRECOVERABLE:
				dev_err(&pdev->dev, "Adapter initialization failed due to a faulty hardware\n");
				dev_err(&pdev->dev, "Please replace the adapter with new one and return the faulty adapter for repair\n");
				goto err_out_free_hw;
			case -ENOMEM:
				dev_err(&pdev->dev, "Adapter initialization failed. Please reboot\n");
				goto err_out_free_hw;
			case -EOPNOTSUPP:
				dev_err(&pdev->dev, "Adapter initialization failed\n");
				goto err_out_free_hw;
			default:
				dev_err(&pdev->dev, "Adapter initialization failed. Driver will load in maintenance mode to recover the adapter using the application\n");
				goto err_out_maintenance_mode;
			}
		}

		if (qlcnic_sriov_vf_check(adapter))
			return 0;
	} else {
		dev_err(&pdev->dev,
			"%s: failed. Please Reboot\n", __func__);
		err = -ENODEV;
		goto err_out_free_hw;
	}

	if (qlcnic_read_mac_addr(adapter))
		dev_warn(&pdev->dev, "failed to read mac addr\n");

	qlcnic_read_phys_port_id(adapter);

	if (adapter->portnum == 0) {
		qlcnic_get_board_name(adapter, board_name);

		pr_info("%s: %s Board Chip rev 0x%x\n",
			module_name(THIS_MODULE),
			board_name, adapter->ahw->revision_id);
	}

	if (qlcnic_83xx_check(adapter) && !qlcnic_use_msi_x &&
	    !!qlcnic_use_msi)
		dev_warn(&pdev->dev,
			 "Device does not support MSI interrupts\n");

	if (qlcnic_82xx_check(adapter)) {
		qlcnic_dcb_enable(adapter->dcb);
		qlcnic_dcb_get_info(adapter->dcb);
		err = qlcnic_setup_intr(adapter);

		if (err) {
			dev_err(&pdev->dev, "Failed to setup interrupt\n");
			goto err_out_disable_msi;
		}
	}

	err = qlcnic_get_act_pci_func(adapter);
	if (err)
		goto err_out_disable_mbx_intr;

	if (adapter->portnum == 0)
		qlcnic_set_drv_version(adapter);

	err = qlcnic_setup_netdev(adapter, netdev, pci_using_dac);
	if (err)
		goto err_out_disable_mbx_intr;

	pci_set_drvdata(pdev, adapter);

	if (qlcnic_82xx_check(adapter))
		qlcnic_schedule_work(adapter, qlcnic_fw_poll_work,
				     FW_POLL_DELAY);

	switch (adapter->ahw->port_type) {
	case QLCNIC_GBE:
		dev_info(&adapter->pdev->dev, "%s: GbE port initialized\n",
				adapter->netdev->name);
		break;
	case QLCNIC_XGBE:
		dev_info(&adapter->pdev->dev, "%s: XGbE port initialized\n",
				adapter->netdev->name);
		break;
	}

	if (adapter->drv_mac_learn)
		qlcnic_alloc_lb_filters_mem(adapter);

	qlcnic_add_sysfs(adapter);
	qlcnic_register_hwmon_dev(adapter);
	return 0;

err_out_disable_mbx_intr:
	if (qlcnic_83xx_check(adapter))
		qlcnic_83xx_free_mbx_intr(adapter);

err_out_disable_msi:
	qlcnic_teardown_intr(adapter);
	qlcnic_cancel_idc_work(adapter);
	qlcnic_clr_all_drv_state(adapter, 0);

err_out_free_hw:
	qlcnic_free_adapter_resources(adapter);

err_out_free_wq:
	destroy_workqueue(adapter->qlcnic_wq);

err_out_free_netdev:
	free_netdev(netdev);

err_out_iounmap:
	qlcnic_cleanup_pci_map(ahw);

err_out_free_hw_res:
	kfree(ahw);

err_out_free_res:
	pci_release_regions(pdev);

err_out_disable_pdev:
	pci_disable_device(pdev);
	return err;

err_out_maintenance_mode:
	set_bit(__QLCNIC_MAINTENANCE_MODE, &adapter->state);
	netdev->netdev_ops = &qlcnic_netdev_failed_ops;
	netdev->ethtool_ops = &qlcnic_ethtool_failed_ops;
	ahw->port_type = QLCNIC_XGBE;

	if (qlcnic_83xx_check(adapter))
		adapter->tgt_status_reg = NULL;
	else
		ahw->board_type = QLCNIC_BRDTYPE_P3P_10G_SFP_PLUS;

	err = register_netdev(netdev);

	if (err) {
		dev_err(&pdev->dev, "Failed to register net device\n");
		qlcnic_clr_all_drv_state(adapter, 0);
		goto err_out_free_hw;
	}

	pci_set_drvdata(pdev, adapter);
	qlcnic_add_sysfs(adapter);

	return 0;
}

static void qlcnic_remove(struct pci_dev *pdev)
{
	struct qlcnic_adapter *adapter;
	struct net_device *netdev;
	struct qlcnic_hardware_context *ahw;

	adapter = pci_get_drvdata(pdev);
	if (adapter == NULL)
		return;

	netdev = adapter->netdev;

	qlcnic_cancel_idc_work(adapter);
	qlcnic_sriov_pf_disable(adapter);
	ahw = adapter->ahw;

	unregister_netdev(netdev);
	qlcnic_sriov_cleanup(adapter);

	if (qlcnic_83xx_check(adapter)) {
		qlcnic_83xx_initialize_nic(adapter, 0);
		cancel_delayed_work_sync(&adapter->idc_aen_work);
		qlcnic_83xx_free_mbx_intr(adapter);
		qlcnic_83xx_detach_mailbox_work(adapter);
		qlcnic_83xx_free_mailbox(ahw->mailbox);
		kfree(ahw->fw_info);
	}

	qlcnic_dcb_free(adapter->dcb);
	qlcnic_detach(adapter);
	kfree(adapter->npars);
	kfree(adapter->eswitch);

	if (qlcnic_82xx_check(adapter))
		qlcnic_clr_all_drv_state(adapter, 0);

	clear_bit(__QLCNIC_RESETTING, &adapter->state);

	qlcnic_free_lb_filters_mem(adapter);

	qlcnic_teardown_intr(adapter);

	qlcnic_remove_sysfs(adapter);

	qlcnic_unregister_hwmon_dev(adapter);

	qlcnic_cleanup_pci_map(adapter->ahw);

	qlcnic_release_firmware(adapter);

	pci_disable_pcie_error_reporting(pdev);
	pci_release_regions(pdev);
	pci_disable_device(pdev);

	if (adapter->qlcnic_wq) {
		destroy_workqueue(adapter->qlcnic_wq);
		adapter->qlcnic_wq = NULL;
	}

	qlcnic_free_adapter_resources(adapter);
	kfree(ahw);
	free_netdev(netdev);
}

static void qlcnic_shutdown(struct pci_dev *pdev)
{
	if (__qlcnic_shutdown(pdev))
		return;

	pci_disable_device(pdev);
}

#ifdef CONFIG_PM
static int qlcnic_suspend(struct pci_dev *pdev, pm_message_t state)
{
	int retval;

	retval = __qlcnic_shutdown(pdev);
	if (retval)
		return retval;

	pci_set_power_state(pdev, pci_choose_state(pdev, state));
	return 0;
}

static int qlcnic_resume(struct pci_dev *pdev)
{
	struct qlcnic_adapter *adapter = pci_get_drvdata(pdev);
	int err;

	err = pci_enable_device(pdev);
	if (err)
		return err;

	pci_set_power_state(pdev, PCI_D0);
	pci_set_master(pdev);
	pci_restore_state(pdev);

	return  __qlcnic_resume(adapter);
}
#endif

static int qlcnic_open(struct net_device *netdev)
{
	struct qlcnic_adapter *adapter = netdev_priv(netdev);
	int err;

	if (test_bit(__QLCNIC_MAINTENANCE_MODE, &adapter->state)) {
		netdev_err(netdev, "%s: Device is in non-operational state\n",
			   __func__);

		return -EIO;
	}

	netif_carrier_off(netdev);

	err = qlcnic_attach(adapter);
	if (err)
		return err;

	err = __qlcnic_up(adapter, netdev);
	if (err)
		qlcnic_detach(adapter);

	return err;
}

/*
 * qlcnic_close - Disables a network interface entry point
 */
static int qlcnic_close(struct net_device *netdev)
{
	struct qlcnic_adapter *adapter = netdev_priv(netdev);

	__qlcnic_down(adapter, netdev);

	return 0;
}

#define QLCNIC_VF_LB_BUCKET_SIZE 1

void qlcnic_alloc_lb_filters_mem(struct qlcnic_adapter *adapter)
{
	void *head;
	int i;
	struct net_device *netdev = adapter->netdev;
	u32 filter_size = 0;
	u16 act_pci_func = 0;

	if (adapter->fhash.fmax && adapter->fhash.fhead)
		return;

	act_pci_func = adapter->ahw->total_nic_func;
	spin_lock_init(&adapter->mac_learn_lock);
	spin_lock_init(&adapter->rx_mac_learn_lock);

	if (qlcnic_sriov_vf_check(adapter)) {
		filter_size = QLCNIC_83XX_SRIOV_VF_MAX_MAC - 1;
		adapter->fhash.fbucket_size = QLCNIC_VF_LB_BUCKET_SIZE;
	} else if (qlcnic_82xx_check(adapter)) {
		filter_size = QLCNIC_LB_MAX_FILTERS;
		adapter->fhash.fbucket_size = QLCNIC_LB_BUCKET_SIZE;
	} else {
		filter_size = QLC_83XX_LB_MAX_FILTERS;
		adapter->fhash.fbucket_size = QLC_83XX_LB_BUCKET_SIZE;
	}

	head = kcalloc(adapter->fhash.fbucket_size,
		       sizeof(struct hlist_head), GFP_ATOMIC);

	if (!head)
		return;

	adapter->fhash.fmax = (filter_size / act_pci_func);
	adapter->fhash.fhead = head;

	netdev_info(netdev, "active nic func = %d, mac filter size=%d\n",
		    act_pci_func, adapter->fhash.fmax);

	for (i = 0; i < adapter->fhash.fbucket_size; i++)
		INIT_HLIST_HEAD(&adapter->fhash.fhead[i]);

	adapter->rx_fhash.fbucket_size = adapter->fhash.fbucket_size;

	head = kcalloc(adapter->rx_fhash.fbucket_size,
		       sizeof(struct hlist_head), GFP_ATOMIC);

	if (!head)
		return;

	adapter->rx_fhash.fmax = (filter_size / act_pci_func);
	adapter->rx_fhash.fhead = head;

	for (i = 0; i < adapter->rx_fhash.fbucket_size; i++)
		INIT_HLIST_HEAD(&adapter->rx_fhash.fhead[i]);
}

static void qlcnic_free_lb_filters_mem(struct qlcnic_adapter *adapter)
{
	if (adapter->fhash.fmax)
		kfree(adapter->fhash.fhead);

	adapter->fhash.fhead = NULL;
	adapter->fhash.fmax = 0;

	if (adapter->rx_fhash.fmax)
		kfree(adapter->rx_fhash.fhead);

	adapter->rx_fhash.fmax = 0;
	adapter->rx_fhash.fhead = NULL;
}

int qlcnic_check_temp(struct qlcnic_adapter *adapter)
{
	struct net_device *netdev = adapter->netdev;
	u32 temp_state, temp_val, temp = 0;
	int rv = 0;

	if (qlcnic_83xx_check(adapter))
		temp = QLCRDX(adapter->ahw, QLC_83XX_ASIC_TEMP);

	if (qlcnic_82xx_check(adapter))
		temp = QLC_SHARED_REG_RD32(adapter, QLCNIC_ASIC_TEMP);

	temp_state = qlcnic_get_temp_state(temp);
	temp_val = qlcnic_get_temp_val(temp);

	if (temp_state == QLCNIC_TEMP_PANIC) {
		dev_err(&netdev->dev,
		       "Device temperature %d degrees C exceeds"
		       " maximum allowed. Hardware has been shut down.\n",
		       temp_val);
		rv = 1;
	} else if (temp_state == QLCNIC_TEMP_WARN) {
		if (adapter->ahw->temp == QLCNIC_TEMP_NORMAL) {
			dev_err(&netdev->dev,
			       "Device temperature %d degrees C "
			       "exceeds operating range."
			       " Immediate action needed.\n",
			       temp_val);
		}
	} else {
		if (adapter->ahw->temp == QLCNIC_TEMP_WARN) {
			dev_info(&netdev->dev,
			       "Device temperature is now %d degrees C"
			       " in normal range.\n", temp_val);
		}
	}
	adapter->ahw->temp = temp_state;
	return rv;
}

static inline void dump_tx_ring_desc(struct qlcnic_host_tx_ring *tx_ring)
{
	int i;
	struct cmd_desc_type0 *tx_desc_info;

	for (i = 0; i < tx_ring->num_desc; i++) {
		tx_desc_info = &tx_ring->desc_head[i];
		pr_info("TX Desc: %d\n", i);
		print_hex_dump(KERN_INFO, "TX: ", DUMP_PREFIX_OFFSET, 16, 1,
			       &tx_ring->desc_head[i],
			       sizeof(struct cmd_desc_type0), true);
	}
}

static void qlcnic_dump_rings(struct qlcnic_adapter *adapter)
{
	struct qlcnic_recv_context *recv_ctx = adapter->recv_ctx;
	struct net_device *netdev = adapter->netdev;
	struct qlcnic_host_rds_ring *rds_ring;
	struct qlcnic_host_sds_ring *sds_ring;
	struct qlcnic_host_tx_ring *tx_ring;
	int ring;

	if (!netdev || !netif_running(netdev))
		return;

	for (ring = 0; ring < adapter->max_rds_rings; ring++) {
		rds_ring = &recv_ctx->rds_rings[ring];
		if (!rds_ring)
			continue;
		netdev_info(netdev,
			    "rds_ring=%d crb_rcv_producer=%d producer=%u num_desc=%u\n",
			     ring, readl(rds_ring->crb_rcv_producer),
			     rds_ring->producer, rds_ring->num_desc);
	}

	for (ring = 0; ring < adapter->drv_sds_rings; ring++) {
		sds_ring = &(recv_ctx->sds_rings[ring]);
		if (!sds_ring)
			continue;
		netdev_info(netdev,
			    "sds_ring=%d crb_sts_consumer=%d consumer=%u crb_intr_mask=%d num_desc=%u\n",
			    ring, readl(sds_ring->crb_sts_consumer),
			    sds_ring->consumer, readl(sds_ring->crb_intr_mask),
			    sds_ring->num_desc);
	}

	for (ring = 0; ring < adapter->drv_tx_rings; ring++) {
		tx_ring = &adapter->tx_ring[ring];
		if (!tx_ring)
			continue;
		netdev_info(netdev, "Tx ring=%d Context Id=0x%x\n",
			    ring, tx_ring->ctx_id);
		netdev_info(netdev,
			    "xmit_finished=%llu, xmit_called=%llu, xmit_on=%llu, xmit_off=%llu\n",
			    tx_ring->tx_stats.xmit_finished,
			    tx_ring->tx_stats.xmit_called,
			    tx_ring->tx_stats.xmit_on,
			    tx_ring->tx_stats.xmit_off);

		if (tx_ring->crb_intr_mask)
			netdev_info(netdev, "crb_intr_mask=%d\n",
				    readl(tx_ring->crb_intr_mask));

		netdev_info(netdev,
			    "hw_producer=%d, sw_producer=%d sw_consumer=%d, hw_consumer=%d\n",
			    readl(tx_ring->crb_cmd_producer),
			    tx_ring->producer, tx_ring->sw_consumer,
			    le32_to_cpu(*(tx_ring->hw_consumer)));

		netdev_info(netdev, "Total desc=%d, Available desc=%d\n",
			    tx_ring->num_desc, qlcnic_tx_avail(tx_ring));

		if (netif_msg_tx_err(adapter->ahw))
			dump_tx_ring_desc(tx_ring);
	}

}

static void qlcnic_tx_timeout(struct net_device *netdev)
{
	struct qlcnic_adapter *adapter = netdev_priv(netdev);

	if (test_bit(__QLCNIC_RESETTING, &adapter->state))
		return;

	qlcnic_dump_rings(adapter);

	if (++adapter->tx_timeo_cnt >= QLCNIC_MAX_TX_TIMEOUTS ||
	    netif_msg_tx_err(adapter->ahw)) {
		netdev_err(netdev, "Tx timeout, reset the adapter.\n");
		if (qlcnic_82xx_check(adapter))
			adapter->need_fw_reset = 1;
		else if (qlcnic_83xx_check(adapter))
			qlcnic_83xx_idc_request_reset(adapter,
						      QLCNIC_FORCE_FW_DUMP_KEY);
	} else {
		netdev_err(netdev, "Tx timeout, reset adapter context.\n");
		adapter->ahw->reset_context = 1;
	}
}

static struct net_device_stats *qlcnic_get_stats(struct net_device *netdev)
{
	struct qlcnic_adapter *adapter = netdev_priv(netdev);
	struct net_device_stats *stats = &netdev->stats;

	if (test_bit(__QLCNIC_DEV_UP, &adapter->state))
		qlcnic_update_stats(adapter);

	stats->rx_packets = adapter->stats.rx_pkts + adapter->stats.lro_pkts;
	stats->tx_packets = adapter->stats.xmitfinished;
	stats->rx_bytes = adapter->stats.rxbytes + adapter->stats.lrobytes;
	stats->tx_bytes = adapter->stats.txbytes;
	stats->rx_dropped = adapter->stats.rxdropped;
	stats->tx_dropped = adapter->stats.txdropped;

	return stats;
}

static irqreturn_t qlcnic_82xx_clear_legacy_intr(struct qlcnic_adapter *adapter)
{
	u32 status;

	status = readl(adapter->isr_int_vec);

	if (!(status & adapter->ahw->int_vec_bit))
		return IRQ_NONE;

	/* check interrupt state machine, to be sure */
	status = readl(adapter->crb_int_state_reg);
	if (!ISR_LEGACY_INT_TRIGGERED(status))
		return IRQ_NONE;

	writel(0xffffffff, adapter->tgt_status_reg);
	/* read twice to ensure write is flushed */
	readl(adapter->isr_int_vec);
	readl(adapter->isr_int_vec);

	return IRQ_HANDLED;
}

static irqreturn_t qlcnic_tmp_intr(int irq, void *data)
{
	struct qlcnic_host_sds_ring *sds_ring = data;
	struct qlcnic_adapter *adapter = sds_ring->adapter;

	if (adapter->flags & QLCNIC_MSIX_ENABLED)
		goto done;
	else if (adapter->flags & QLCNIC_MSI_ENABLED) {
		writel(0xffffffff, adapter->tgt_status_reg);
		goto done;
	}

	if (qlcnic_clear_legacy_intr(adapter) == IRQ_NONE)
		return IRQ_NONE;

done:
	adapter->ahw->diag_cnt++;
	qlcnic_enable_sds_intr(adapter, sds_ring);
	return IRQ_HANDLED;
}

static irqreturn_t qlcnic_intr(int irq, void *data)
{
	struct qlcnic_host_sds_ring *sds_ring = data;
	struct qlcnic_adapter *adapter = sds_ring->adapter;

	if (qlcnic_clear_legacy_intr(adapter) == IRQ_NONE)
		return IRQ_NONE;

	napi_schedule(&sds_ring->napi);

	return IRQ_HANDLED;
}

static irqreturn_t qlcnic_msi_intr(int irq, void *data)
{
	struct qlcnic_host_sds_ring *sds_ring = data;
	struct qlcnic_adapter *adapter = sds_ring->adapter;

	/* clear interrupt */
	writel(0xffffffff, adapter->tgt_status_reg);

	napi_schedule(&sds_ring->napi);
	return IRQ_HANDLED;
}

static irqreturn_t qlcnic_msix_intr(int irq, void *data)
{
	struct qlcnic_host_sds_ring *sds_ring = data;

	napi_schedule(&sds_ring->napi);
	return IRQ_HANDLED;
}

static irqreturn_t qlcnic_msix_tx_intr(int irq, void *data)
{
	struct qlcnic_host_tx_ring *tx_ring = data;

	napi_schedule(&tx_ring->napi);
	return IRQ_HANDLED;
}

#ifdef CONFIG_NET_POLL_CONTROLLER
static void qlcnic_poll_controller(struct net_device *netdev)
{
	struct qlcnic_adapter *adapter = netdev_priv(netdev);
	struct qlcnic_host_sds_ring *sds_ring;
	struct qlcnic_recv_context *recv_ctx;
	struct qlcnic_host_tx_ring *tx_ring;
	int ring;

	if (!test_bit(__QLCNIC_DEV_UP, &adapter->state))
		return;

	recv_ctx = adapter->recv_ctx;

	for (ring = 0; ring < adapter->drv_sds_rings; ring++) {
		sds_ring = &recv_ctx->sds_rings[ring];
		qlcnic_disable_sds_intr(adapter, sds_ring);
		napi_schedule(&sds_ring->napi);
	}

	if (adapter->flags & QLCNIC_MSIX_ENABLED) {
		/* Only Multi-Tx queue capable devices need to
		 * schedule NAPI for TX rings
		 */
		if ((qlcnic_83xx_check(adapter) &&
		     (adapter->flags & QLCNIC_TX_INTR_SHARED)) ||
		    (qlcnic_82xx_check(adapter) &&
		     !qlcnic_check_multi_tx(adapter)))
			return;

		for (ring = 0; ring < adapter->drv_tx_rings; ring++) {
			tx_ring = &adapter->tx_ring[ring];
			qlcnic_disable_tx_intr(adapter, tx_ring);
			napi_schedule(&tx_ring->napi);
		}
	}
}
#endif

static void
qlcnic_idc_debug_info(struct qlcnic_adapter *adapter, u8 encoding)
{
	u32 val;

	val = adapter->portnum & 0xf;
	val |= encoding << 7;
	val |= (jiffies - adapter->dev_rst_time) << 8;

	QLC_SHARED_REG_WR32(adapter, QLCNIC_CRB_DRV_SCRATCH, val);
	adapter->dev_rst_time = jiffies;
}

static int
qlcnic_set_drv_state(struct qlcnic_adapter *adapter, u8 state)
{
	u32  val;

	WARN_ON(state != QLCNIC_DEV_NEED_RESET &&
			state != QLCNIC_DEV_NEED_QUISCENT);

	if (qlcnic_api_lock(adapter))
		return -EIO;

	val = QLC_SHARED_REG_RD32(adapter, QLCNIC_CRB_DRV_STATE);

	if (state == QLCNIC_DEV_NEED_RESET)
		QLC_DEV_SET_RST_RDY(val, adapter->portnum);
	else if (state == QLCNIC_DEV_NEED_QUISCENT)
		QLC_DEV_SET_QSCNT_RDY(val, adapter->portnum);

	QLC_SHARED_REG_WR32(adapter, QLCNIC_CRB_DRV_STATE, val);

	qlcnic_api_unlock(adapter);

	return 0;
}

static int
qlcnic_clr_drv_state(struct qlcnic_adapter *adapter)
{
	u32  val;

	if (qlcnic_api_lock(adapter))
		return -EBUSY;

	val = QLC_SHARED_REG_RD32(adapter, QLCNIC_CRB_DRV_STATE);
	QLC_DEV_CLR_RST_QSCNT(val, adapter->portnum);
	QLC_SHARED_REG_WR32(adapter, QLCNIC_CRB_DRV_STATE, val);

	qlcnic_api_unlock(adapter);

	return 0;
}

void qlcnic_clr_all_drv_state(struct qlcnic_adapter *adapter, u8 failed)
{
	u32  val;

	if (qlcnic_api_lock(adapter))
		goto err;

	val = QLC_SHARED_REG_RD32(adapter, QLCNIC_CRB_DRV_ACTIVE);
	QLC_DEV_CLR_REF_CNT(val, adapter->portnum);
	QLC_SHARED_REG_WR32(adapter, QLCNIC_CRB_DRV_ACTIVE, val);

	if (failed) {
		QLC_SHARED_REG_WR32(adapter, QLCNIC_CRB_DEV_STATE,
				    QLCNIC_DEV_FAILED);
		dev_info(&adapter->pdev->dev,
				"Device state set to Failed. Please Reboot\n");
	} else if (!(val & 0x11111111))
		QLC_SHARED_REG_WR32(adapter, QLCNIC_CRB_DEV_STATE,
				    QLCNIC_DEV_COLD);

	val = QLC_SHARED_REG_RD32(adapter, QLCNIC_CRB_DRV_STATE);
	QLC_DEV_CLR_RST_QSCNT(val, adapter->portnum);
	QLC_SHARED_REG_WR32(adapter, QLCNIC_CRB_DRV_STATE, val);

	qlcnic_api_unlock(adapter);
err:
	adapter->fw_fail_cnt = 0;
	adapter->flags &= ~QLCNIC_FW_HANG;
	clear_bit(__QLCNIC_START_FW, &adapter->state);
	clear_bit(__QLCNIC_RESETTING, &adapter->state);
}

/* Grab api lock, before checking state */
static int
qlcnic_check_drv_state(struct qlcnic_adapter *adapter)
{
	int act, state, active_mask;
	struct qlcnic_hardware_context *ahw = adapter->ahw;

	state = QLC_SHARED_REG_RD32(adapter, QLCNIC_CRB_DRV_STATE);
	act = QLC_SHARED_REG_RD32(adapter, QLCNIC_CRB_DRV_ACTIVE);

	if (adapter->flags & QLCNIC_FW_RESET_OWNER) {
		active_mask = (~(1 << (ahw->pci_func * 4)));
		act = act & active_mask;
	}

	if (((state & 0x11111111) == (act & 0x11111111)) ||
			((act & 0x11111111) == ((state >> 1) & 0x11111111)))
		return 0;
	else
		return 1;
}

static int qlcnic_check_idc_ver(struct qlcnic_adapter *adapter)
{
	u32 val = QLC_SHARED_REG_RD32(adapter, QLCNIC_CRB_DRV_IDC_VER);

	if (val != QLCNIC_DRV_IDC_VER) {
		dev_warn(&adapter->pdev->dev, "IDC Version mismatch, driver's"
			" idc ver = %x; reqd = %x\n", QLCNIC_DRV_IDC_VER, val);
	}

	return 0;
}

static int
qlcnic_can_start_firmware(struct qlcnic_adapter *adapter)
{
	u32 val, prev_state;
	u8 dev_init_timeo = adapter->dev_init_timeo;
	u8 portnum = adapter->portnum;
	u8 ret;

	if (test_and_clear_bit(__QLCNIC_START_FW, &adapter->state))
		return 1;

	if (qlcnic_api_lock(adapter))
		return -1;

	val = QLC_SHARED_REG_RD32(adapter, QLCNIC_CRB_DRV_ACTIVE);
	if (!(val & (1 << (portnum * 4)))) {
		QLC_DEV_SET_REF_CNT(val, portnum);
		QLC_SHARED_REG_WR32(adapter, QLCNIC_CRB_DRV_ACTIVE, val);
	}

	prev_state = QLC_SHARED_REG_RD32(adapter, QLCNIC_CRB_DEV_STATE);
	QLCDB(adapter, HW, "Device state = %u\n", prev_state);

	switch (prev_state) {
	case QLCNIC_DEV_COLD:
		QLC_SHARED_REG_WR32(adapter, QLCNIC_CRB_DEV_STATE,
				    QLCNIC_DEV_INITIALIZING);
		QLC_SHARED_REG_WR32(adapter, QLCNIC_CRB_DRV_IDC_VER,
				    QLCNIC_DRV_IDC_VER);
		qlcnic_idc_debug_info(adapter, 0);
		qlcnic_api_unlock(adapter);
		return 1;

	case QLCNIC_DEV_READY:
		ret = qlcnic_check_idc_ver(adapter);
		qlcnic_api_unlock(adapter);
		return ret;

	case QLCNIC_DEV_NEED_RESET:
		val = QLC_SHARED_REG_RD32(adapter, QLCNIC_CRB_DRV_STATE);
		QLC_DEV_SET_RST_RDY(val, portnum);
		QLC_SHARED_REG_WR32(adapter, QLCNIC_CRB_DRV_STATE, val);
		break;

	case QLCNIC_DEV_NEED_QUISCENT:
		val = QLC_SHARED_REG_RD32(adapter, QLCNIC_CRB_DRV_STATE);
		QLC_DEV_SET_QSCNT_RDY(val, portnum);
		QLC_SHARED_REG_WR32(adapter, QLCNIC_CRB_DRV_STATE, val);
		break;

	case QLCNIC_DEV_FAILED:
		dev_err(&adapter->pdev->dev, "Device in failed state.\n");
		qlcnic_api_unlock(adapter);
		return -1;

	case QLCNIC_DEV_INITIALIZING:
	case QLCNIC_DEV_QUISCENT:
		break;
	}

	qlcnic_api_unlock(adapter);

	do {
		msleep(1000);
		prev_state = QLC_SHARED_REG_RD32(adapter, QLCNIC_CRB_DEV_STATE);

		if (prev_state == QLCNIC_DEV_QUISCENT)
			continue;
	} while ((prev_state != QLCNIC_DEV_READY) && --dev_init_timeo);

	if (!dev_init_timeo) {
		dev_err(&adapter->pdev->dev,
			"Waiting for device to initialize timeout\n");
		return -1;
	}

	if (qlcnic_api_lock(adapter))
		return -1;

	val = QLC_SHARED_REG_RD32(adapter, QLCNIC_CRB_DRV_STATE);
	QLC_DEV_CLR_RST_QSCNT(val, portnum);
	QLC_SHARED_REG_WR32(adapter, QLCNIC_CRB_DRV_STATE, val);

	ret = qlcnic_check_idc_ver(adapter);
	qlcnic_api_unlock(adapter);

	return ret;
}

static void
qlcnic_fwinit_work(struct work_struct *work)
{
	struct qlcnic_adapter *adapter = container_of(work,
			struct qlcnic_adapter, fw_work.work);
	u32 dev_state = 0xf;
	u32 val;

	if (qlcnic_api_lock(adapter))
		goto err_ret;

	dev_state = QLC_SHARED_REG_RD32(adapter, QLCNIC_CRB_DEV_STATE);
	if (dev_state == QLCNIC_DEV_QUISCENT ||
	    dev_state == QLCNIC_DEV_NEED_QUISCENT) {
		qlcnic_api_unlock(adapter);
		qlcnic_schedule_work(adapter, qlcnic_fwinit_work,
						FW_POLL_DELAY * 2);
		return;
	}

	if (adapter->ahw->op_mode == QLCNIC_NON_PRIV_FUNC) {
		qlcnic_api_unlock(adapter);
		goto wait_npar;
	}

	if (dev_state == QLCNIC_DEV_INITIALIZING ||
	    dev_state == QLCNIC_DEV_READY) {
		dev_info(&adapter->pdev->dev, "Detected state change from "
				"DEV_NEED_RESET, skipping ack check\n");
		goto skip_ack_check;
	}

	if (adapter->fw_wait_cnt++ > adapter->reset_ack_timeo) {
		dev_info(&adapter->pdev->dev, "Reset:Failed to get ack %d sec\n",
					adapter->reset_ack_timeo);
		goto skip_ack_check;
	}

	if (!qlcnic_check_drv_state(adapter)) {
skip_ack_check:
		dev_state = QLC_SHARED_REG_RD32(adapter, QLCNIC_CRB_DEV_STATE);

		if (dev_state == QLCNIC_DEV_NEED_RESET) {
			QLC_SHARED_REG_WR32(adapter, QLCNIC_CRB_DEV_STATE,
					    QLCNIC_DEV_INITIALIZING);
			set_bit(__QLCNIC_START_FW, &adapter->state);
			QLCDB(adapter, DRV, "Restarting fw\n");
			qlcnic_idc_debug_info(adapter, 0);
			val = QLC_SHARED_REG_RD32(adapter,
						  QLCNIC_CRB_DRV_STATE);
			QLC_DEV_SET_RST_RDY(val, adapter->portnum);
			QLC_SHARED_REG_WR32(adapter,
					    QLCNIC_CRB_DRV_STATE, val);
		}

		qlcnic_api_unlock(adapter);

		rtnl_lock();
		if (qlcnic_check_fw_dump_state(adapter) &&
		    (adapter->flags & QLCNIC_FW_RESET_OWNER)) {
			QLCDB(adapter, DRV, "Take FW dump\n");
			qlcnic_dump_fw(adapter);
			adapter->flags |= QLCNIC_FW_HANG;
		}
		rtnl_unlock();

		adapter->flags &= ~QLCNIC_FW_RESET_OWNER;
		if (!adapter->nic_ops->start_firmware(adapter)) {
			qlcnic_schedule_work(adapter, qlcnic_attach_work, 0);
			adapter->fw_wait_cnt = 0;
			return;
		}
		goto err_ret;
	}

	qlcnic_api_unlock(adapter);

wait_npar:
	dev_state = QLC_SHARED_REG_RD32(adapter, QLCNIC_CRB_DEV_STATE);
	QLCDB(adapter, HW, "Func waiting: Device state=%u\n", dev_state);

	switch (dev_state) {
	case QLCNIC_DEV_READY:
		if (!qlcnic_start_firmware(adapter)) {
			qlcnic_schedule_work(adapter, qlcnic_attach_work, 0);
			adapter->fw_wait_cnt = 0;
			return;
		}
	case QLCNIC_DEV_FAILED:
		break;
	default:
		qlcnic_schedule_work(adapter,
			qlcnic_fwinit_work, FW_POLL_DELAY);
		return;
	}

err_ret:
	dev_err(&adapter->pdev->dev, "Fwinit work failed state=%u "
		"fw_wait_cnt=%u\n", dev_state, adapter->fw_wait_cnt);
	netif_device_attach(adapter->netdev);
	qlcnic_clr_all_drv_state(adapter, 0);
}

static void
qlcnic_detach_work(struct work_struct *work)
{
	struct qlcnic_adapter *adapter = container_of(work,
			struct qlcnic_adapter, fw_work.work);
	struct net_device *netdev = adapter->netdev;
	u32 status;

	netif_device_detach(netdev);

	/* Dont grab rtnl lock during Quiscent mode */
	if (adapter->dev_state == QLCNIC_DEV_NEED_QUISCENT) {
		if (netif_running(netdev))
			__qlcnic_down(adapter, netdev);
	} else
		qlcnic_down(adapter, netdev);

	status = QLC_SHARED_REG_RD32(adapter, QLCNIC_PEG_HALT_STATUS1);

	if (status & QLCNIC_RCODE_FATAL_ERROR) {
		dev_err(&adapter->pdev->dev,
			"Detaching the device: peg halt status1=0x%x\n",
					status);

		if (QLCNIC_FWERROR_CODE(status) == QLCNIC_FWERROR_FAN_FAILURE) {
			dev_err(&adapter->pdev->dev,
			"On board active cooling fan failed. "
				"Device has been halted.\n");
			dev_err(&adapter->pdev->dev,
				"Replace the adapter.\n");
		}

		goto err_ret;
	}

	if (adapter->ahw->temp == QLCNIC_TEMP_PANIC) {
		dev_err(&adapter->pdev->dev, "Detaching the device: temp=%d\n",
			adapter->ahw->temp);
		goto err_ret;
	}

	/* Dont ack if this instance is the reset owner */
	if (!(adapter->flags & QLCNIC_FW_RESET_OWNER)) {
		if (qlcnic_set_drv_state(adapter, adapter->dev_state)) {
			dev_err(&adapter->pdev->dev,
				"Failed to set driver state,"
					"detaching the device.\n");
			goto err_ret;
		}
	}

	adapter->fw_wait_cnt = 0;

	qlcnic_schedule_work(adapter, qlcnic_fwinit_work, FW_POLL_DELAY);

	return;

err_ret:
	netif_device_attach(netdev);
	qlcnic_clr_all_drv_state(adapter, 1);
}

/*Transit NPAR state to NON Operational */
static void
qlcnic_set_npar_non_operational(struct qlcnic_adapter *adapter)
{
	u32 state;

	state = QLC_SHARED_REG_RD32(adapter, QLCNIC_CRB_DEV_NPAR_STATE);
	if (state == QLCNIC_DEV_NPAR_NON_OPER)
		return;

	if (qlcnic_api_lock(adapter))
		return;
	QLC_SHARED_REG_WR32(adapter, QLCNIC_CRB_DEV_NPAR_STATE,
			    QLCNIC_DEV_NPAR_NON_OPER);
	qlcnic_api_unlock(adapter);
}

static void qlcnic_82xx_dev_request_reset(struct qlcnic_adapter *adapter,
					  u32 key)
{
	u32 state, xg_val = 0, gb_val = 0;

	qlcnic_xg_set_xg0_mask(xg_val);
	qlcnic_xg_set_xg1_mask(xg_val);
	QLCWR32(adapter, QLCNIC_NIU_XG_PAUSE_CTL, xg_val);
	qlcnic_gb_set_gb0_mask(gb_val);
	qlcnic_gb_set_gb1_mask(gb_val);
	qlcnic_gb_set_gb2_mask(gb_val);
	qlcnic_gb_set_gb3_mask(gb_val);
	QLCWR32(adapter, QLCNIC_NIU_GB_PAUSE_CTL, gb_val);
	dev_info(&adapter->pdev->dev, "Pause control frames disabled"
				" on all ports\n");
	adapter->need_fw_reset = 1;

	if (qlcnic_api_lock(adapter))
		return;

	state = QLC_SHARED_REG_RD32(adapter, QLCNIC_CRB_DEV_STATE);

	if (test_bit(__QLCNIC_MAINTENANCE_MODE, &adapter->state)) {
		netdev_err(adapter->netdev, "%s: Device is in non-operational state\n",
			   __func__);
		qlcnic_api_unlock(adapter);

		return;
	}

	if (state == QLCNIC_DEV_READY) {
		QLC_SHARED_REG_WR32(adapter, QLCNIC_CRB_DEV_STATE,
				    QLCNIC_DEV_NEED_RESET);
		adapter->flags |= QLCNIC_FW_RESET_OWNER;
		QLCDB(adapter, DRV, "NEED_RESET state set\n");
		qlcnic_idc_debug_info(adapter, 0);
	}

	QLC_SHARED_REG_WR32(adapter, QLCNIC_CRB_DEV_NPAR_STATE,
			    QLCNIC_DEV_NPAR_NON_OPER);
	qlcnic_api_unlock(adapter);
}

/* Transit to NPAR READY state from NPAR NOT READY state */
static void
qlcnic_dev_set_npar_ready(struct qlcnic_adapter *adapter)
{
	if (qlcnic_api_lock(adapter))
		return;

	QLC_SHARED_REG_WR32(adapter, QLCNIC_CRB_DEV_NPAR_STATE,
			    QLCNIC_DEV_NPAR_OPER);
	QLCDB(adapter, DRV, "NPAR operational state set\n");

	qlcnic_api_unlock(adapter);
}

void qlcnic_schedule_work(struct qlcnic_adapter *adapter,
			  work_func_t func, int delay)
{
	if (test_bit(__QLCNIC_AER, &adapter->state))
		return;

	INIT_DELAYED_WORK(&adapter->fw_work, func);
	queue_delayed_work(adapter->qlcnic_wq, &adapter->fw_work,
			   round_jiffies_relative(delay));
}

static void
qlcnic_attach_work(struct work_struct *work)
{
	struct qlcnic_adapter *adapter = container_of(work,
				struct qlcnic_adapter, fw_work.work);
	struct net_device *netdev = adapter->netdev;
	u32 npar_state;

	if (adapter->ahw->op_mode != QLCNIC_MGMT_FUNC) {
		npar_state = QLC_SHARED_REG_RD32(adapter,
						 QLCNIC_CRB_DEV_NPAR_STATE);
		if (adapter->fw_wait_cnt++ > QLCNIC_DEV_NPAR_OPER_TIMEO)
			qlcnic_clr_all_drv_state(adapter, 0);
		else if (npar_state != QLCNIC_DEV_NPAR_OPER)
			qlcnic_schedule_work(adapter, qlcnic_attach_work,
							FW_POLL_DELAY);
		else
			goto attach;
		QLCDB(adapter, DRV, "Waiting for NPAR state to operational\n");
		return;
	}
attach:
	qlcnic_dcb_get_info(adapter->dcb);

	if (netif_running(netdev)) {
		if (qlcnic_up(adapter, netdev))
			goto done;

		qlcnic_restore_indev_addr(netdev, NETDEV_UP);
	}

done:
	netif_device_attach(netdev);
	adapter->fw_fail_cnt = 0;
	adapter->flags &= ~QLCNIC_FW_HANG;
	clear_bit(__QLCNIC_RESETTING, &adapter->state);
	if (adapter->portnum == 0)
		qlcnic_set_drv_version(adapter);

	if (!qlcnic_clr_drv_state(adapter))
		qlcnic_schedule_work(adapter, qlcnic_fw_poll_work,
							FW_POLL_DELAY);
}

static int
qlcnic_check_health(struct qlcnic_adapter *adapter)
{
	struct qlcnic_hardware_context *ahw = adapter->ahw;
	struct qlcnic_fw_dump *fw_dump = &ahw->fw_dump;
	u32 state = 0, heartbeat;
	u32 peg_status;
	int err = 0;

	if (qlcnic_check_temp(adapter))
		goto detach;

	if (adapter->need_fw_reset)
		qlcnic_dev_request_reset(adapter, 0);

	state = QLC_SHARED_REG_RD32(adapter, QLCNIC_CRB_DEV_STATE);
	if (state == QLCNIC_DEV_NEED_RESET) {
		qlcnic_set_npar_non_operational(adapter);
		adapter->need_fw_reset = 1;
	} else if (state == QLCNIC_DEV_NEED_QUISCENT)
		goto detach;

	heartbeat = QLC_SHARED_REG_RD32(adapter, QLCNIC_PEG_ALIVE_COUNTER);
	if (heartbeat != adapter->heartbeat) {
		adapter->heartbeat = heartbeat;
		adapter->fw_fail_cnt = 0;
		if (adapter->need_fw_reset)
			goto detach;

		if (ahw->reset_context && qlcnic_auto_fw_reset)
			qlcnic_reset_hw_context(adapter);

		return 0;
	}

	if (++adapter->fw_fail_cnt < FW_FAIL_THRESH)
		return 0;

	adapter->flags |= QLCNIC_FW_HANG;

	qlcnic_dev_request_reset(adapter, 0);

	if (qlcnic_auto_fw_reset)
		clear_bit(__QLCNIC_FW_ATTACHED, &adapter->state);

	dev_err(&adapter->pdev->dev, "firmware hang detected\n");
	peg_status = QLC_SHARED_REG_RD32(adapter, QLCNIC_PEG_HALT_STATUS1);
	dev_err(&adapter->pdev->dev, "Dumping hw/fw registers\n"
			"PEG_HALT_STATUS1: 0x%x, PEG_HALT_STATUS2: 0x%x,\n"
			"PEG_NET_0_PC: 0x%x, PEG_NET_1_PC: 0x%x,\n"
			"PEG_NET_2_PC: 0x%x, PEG_NET_3_PC: 0x%x,\n"
			"PEG_NET_4_PC: 0x%x\n",
			peg_status,
			QLC_SHARED_REG_RD32(adapter, QLCNIC_PEG_HALT_STATUS2),
			QLCRD32(adapter, QLCNIC_CRB_PEG_NET_0 + 0x3c, &err),
			QLCRD32(adapter, QLCNIC_CRB_PEG_NET_1 + 0x3c, &err),
			QLCRD32(adapter, QLCNIC_CRB_PEG_NET_2 + 0x3c, &err),
			QLCRD32(adapter, QLCNIC_CRB_PEG_NET_3 + 0x3c, &err),
			QLCRD32(adapter, QLCNIC_CRB_PEG_NET_4 + 0x3c, &err));
	if (QLCNIC_FWERROR_CODE(peg_status) == 0x67)
		dev_err(&adapter->pdev->dev,
			"Firmware aborted with error code 0x00006700. "
				"Device is being reset.\n");
detach:
	adapter->dev_state = (state == QLCNIC_DEV_NEED_QUISCENT) ? state :
		QLCNIC_DEV_NEED_RESET;

	if (qlcnic_auto_fw_reset && !test_and_set_bit(__QLCNIC_RESETTING,
						      &adapter->state)) {

		qlcnic_schedule_work(adapter, qlcnic_detach_work, 0);
		QLCDB(adapter, DRV, "fw recovery scheduled.\n");
	} else if (!qlcnic_auto_fw_reset && fw_dump->enable &&
		   adapter->flags & QLCNIC_FW_RESET_OWNER) {
		qlcnic_dump_fw(adapter);
	}

	return 1;
}

void qlcnic_fw_poll_work(struct work_struct *work)
{
	struct qlcnic_adapter *adapter = container_of(work,
				struct qlcnic_adapter, fw_work.work);

	if (test_bit(__QLCNIC_RESETTING, &adapter->state))
		goto reschedule;


	if (qlcnic_check_health(adapter))
		return;

	if (adapter->fhash.fnum)
		qlcnic_prune_lb_filters(adapter);

reschedule:
	qlcnic_schedule_work(adapter, qlcnic_fw_poll_work, FW_POLL_DELAY);
}

static int qlcnic_is_first_func(struct pci_dev *pdev)
{
	struct pci_dev *oth_pdev;
	int val = pdev->devfn;

	while (val-- > 0) {
		oth_pdev = pci_get_domain_bus_and_slot(pci_domain_nr
			(pdev->bus), pdev->bus->number,
			PCI_DEVFN(PCI_SLOT(pdev->devfn), val));
		if (!oth_pdev)
			continue;

		if (oth_pdev->current_state != PCI_D3cold) {
			pci_dev_put(oth_pdev);
			return 0;
		}
		pci_dev_put(oth_pdev);
	}
	return 1;
}

static int qlcnic_attach_func(struct pci_dev *pdev)
{
	int err, first_func;
	struct qlcnic_adapter *adapter = pci_get_drvdata(pdev);
	struct net_device *netdev = adapter->netdev;

	pdev->error_state = pci_channel_io_normal;

	err = pci_enable_device(pdev);
	if (err)
		return err;

	pci_set_master(pdev);
	pci_restore_state(pdev);

	first_func = qlcnic_is_first_func(pdev);

	if (qlcnic_api_lock(adapter))
		return -EINVAL;

	if (adapter->ahw->op_mode != QLCNIC_NON_PRIV_FUNC && first_func) {
		adapter->need_fw_reset = 1;
		set_bit(__QLCNIC_START_FW, &adapter->state);
		QLC_SHARED_REG_WR32(adapter, QLCNIC_CRB_DEV_STATE,
				    QLCNIC_DEV_INITIALIZING);
		QLCDB(adapter, DRV, "Restarting fw\n");
	}
	qlcnic_api_unlock(adapter);

	err = qlcnic_start_firmware(adapter);
	if (err)
		return err;

	qlcnic_clr_drv_state(adapter);
	kfree(adapter->msix_entries);
	adapter->msix_entries = NULL;
	err = qlcnic_setup_intr(adapter);

	if (err) {
		kfree(adapter->msix_entries);
		netdev_err(netdev, "failed to setup interrupt\n");
		return err;
	}

	if (netif_running(netdev)) {
		err = qlcnic_attach(adapter);
		if (err) {
			qlcnic_clr_all_drv_state(adapter, 1);
			clear_bit(__QLCNIC_AER, &adapter->state);
			netif_device_attach(netdev);
			return err;
		}

		err = qlcnic_up(adapter, netdev);
		if (err)
			goto done;

		qlcnic_restore_indev_addr(netdev, NETDEV_UP);
	}
 done:
	netif_device_attach(netdev);
	return err;
}

static pci_ers_result_t qlcnic_82xx_io_error_detected(struct pci_dev *pdev,
						      pci_channel_state_t state)
{
	struct qlcnic_adapter *adapter = pci_get_drvdata(pdev);
	struct net_device *netdev = adapter->netdev;

	if (state == pci_channel_io_perm_failure)
		return PCI_ERS_RESULT_DISCONNECT;

	if (state == pci_channel_io_normal)
		return PCI_ERS_RESULT_RECOVERED;

	set_bit(__QLCNIC_AER, &adapter->state);
	netif_device_detach(netdev);

	cancel_delayed_work_sync(&adapter->fw_work);

	if (netif_running(netdev))
		qlcnic_down(adapter, netdev);

	qlcnic_detach(adapter);
	qlcnic_teardown_intr(adapter);

	clear_bit(__QLCNIC_RESETTING, &adapter->state);

	pci_save_state(pdev);
	pci_disable_device(pdev);

	return PCI_ERS_RESULT_NEED_RESET;
}

static pci_ers_result_t qlcnic_82xx_io_slot_reset(struct pci_dev *pdev)
{
	return qlcnic_attach_func(pdev) ? PCI_ERS_RESULT_DISCONNECT :
				PCI_ERS_RESULT_RECOVERED;
}

static void qlcnic_82xx_io_resume(struct pci_dev *pdev)
{
	u32 state;
	struct qlcnic_adapter *adapter = pci_get_drvdata(pdev);

	pci_cleanup_aer_uncorrect_error_status(pdev);
	state = QLC_SHARED_REG_RD32(adapter, QLCNIC_CRB_DEV_STATE);
	if (state == QLCNIC_DEV_READY && test_and_clear_bit(__QLCNIC_AER,
							    &adapter->state))
		qlcnic_schedule_work(adapter, qlcnic_fw_poll_work,
				     FW_POLL_DELAY);
}

static pci_ers_result_t qlcnic_io_error_detected(struct pci_dev *pdev,
						 pci_channel_state_t state)
{
	struct qlcnic_adapter *adapter = pci_get_drvdata(pdev);
	struct qlcnic_hardware_ops *hw_ops = adapter->ahw->hw_ops;

	if (hw_ops->io_error_detected) {
		return hw_ops->io_error_detected(pdev, state);
	} else {
		dev_err(&pdev->dev, "AER error_detected handler not registered.\n");
		return PCI_ERS_RESULT_DISCONNECT;
	}
}

static pci_ers_result_t qlcnic_io_slot_reset(struct pci_dev *pdev)
{
	struct qlcnic_adapter *adapter = pci_get_drvdata(pdev);
	struct qlcnic_hardware_ops *hw_ops = adapter->ahw->hw_ops;

	if (hw_ops->io_slot_reset) {
		return hw_ops->io_slot_reset(pdev);
	} else {
		dev_err(&pdev->dev, "AER slot_reset handler not registered.\n");
		return PCI_ERS_RESULT_DISCONNECT;
	}
}

static void qlcnic_io_resume(struct pci_dev *pdev)
{
	struct qlcnic_adapter *adapter = pci_get_drvdata(pdev);
	struct qlcnic_hardware_ops *hw_ops = adapter->ahw->hw_ops;

	if (hw_ops->io_resume)
		hw_ops->io_resume(pdev);
	else
		dev_err(&pdev->dev, "AER resume handler not registered.\n");
}


static int
qlcnicvf_start_firmware(struct qlcnic_adapter *adapter)
{
	int err;

	err = qlcnic_can_start_firmware(adapter);
	if (err)
		return err;

	err = qlcnic_check_npar_opertional(adapter);
	if (err)
		return err;

	err = qlcnic_initialize_nic(adapter);
	if (err)
		return err;

	qlcnic_check_options(adapter);

	err = qlcnic_set_eswitch_port_config(adapter);
	if (err)
		return err;

	adapter->need_fw_reset = 0;

	return err;
}

int qlcnic_validate_rings(struct qlcnic_adapter *adapter, __u32 ring_cnt,
			  int queue_type)
{
	struct net_device *netdev = adapter->netdev;
	u8 max_hw_rings = 0;
	char buf[8];
	int cur_rings;

	if (queue_type == QLCNIC_RX_QUEUE) {
		max_hw_rings = adapter->max_sds_rings;
		cur_rings = adapter->drv_sds_rings;
		strcpy(buf, "SDS");
	} else if (queue_type == QLCNIC_TX_QUEUE) {
		max_hw_rings = adapter->max_tx_rings;
		cur_rings = adapter->drv_tx_rings;
		strcpy(buf, "Tx");
	}

	if (!is_power_of_2(ring_cnt)) {
		netdev_err(netdev, "%s rings value should be a power of 2\n",
			   buf);
		return -EINVAL;
	}

	if (qlcnic_82xx_check(adapter) && (queue_type == QLCNIC_TX_QUEUE) &&
	    !qlcnic_check_multi_tx(adapter)) {
			netdev_err(netdev, "No Multi Tx queue support\n");
			return -EINVAL;
	}

	if (ring_cnt > num_online_cpus()) {
		netdev_err(netdev,
			   "%s value[%u] should not be higher than, number of online CPUs\n",
			   buf, num_online_cpus());
		return -EINVAL;
	}

	return 0;
}

int qlcnic_setup_rings(struct qlcnic_adapter *adapter)
{
	struct net_device *netdev = adapter->netdev;
	u8 tx_rings, rx_rings;
	int err;

	if (test_bit(__QLCNIC_RESETTING, &adapter->state))
		return -EBUSY;

	tx_rings = adapter->drv_tss_rings;
	rx_rings = adapter->drv_rss_rings;

	netif_device_detach(netdev);

	err = qlcnic_set_real_num_queues(adapter, tx_rings, rx_rings);
	if (err)
		goto done;

	if (netif_running(netdev))
		__qlcnic_down(adapter, netdev);

	qlcnic_detach(adapter);

	if (qlcnic_83xx_check(adapter)) {
		qlcnic_83xx_free_mbx_intr(adapter);
		qlcnic_83xx_enable_mbx_poll(adapter);
	}

	qlcnic_teardown_intr(adapter);

	err = qlcnic_setup_intr(adapter);
	if (err) {
		kfree(adapter->msix_entries);
		netdev_err(netdev, "failed to setup interrupt\n");
		return err;
	}

	/* Check if we need to update real_num_{tx|rx}_queues because
	 * qlcnic_setup_intr() may change Tx/Rx rings size
	 */
	if ((tx_rings != adapter->drv_tx_rings) ||
	    (rx_rings != adapter->drv_sds_rings)) {
		err = qlcnic_set_real_num_queues(adapter,
						 adapter->drv_tx_rings,
						 adapter->drv_sds_rings);
		if (err)
			goto done;
	}

	if (qlcnic_83xx_check(adapter)) {
		qlcnic_83xx_initialize_nic(adapter, 1);
		err = qlcnic_83xx_setup_mbx_intr(adapter);
		qlcnic_83xx_disable_mbx_poll(adapter);
		if (err) {
			dev_err(&adapter->pdev->dev,
				"failed to setup mbx interrupt\n");
			goto done;
		}
	}

	if (netif_running(netdev)) {
		err = qlcnic_attach(adapter);
		if (err)
			goto done;
		err = __qlcnic_up(adapter, netdev);
		if (err)
			goto done;
		qlcnic_restore_indev_addr(netdev, NETDEV_UP);
	}
done:
	netif_device_attach(netdev);
	clear_bit(__QLCNIC_RESETTING, &adapter->state);
	return err;
}

#ifdef CONFIG_INET

#define is_qlcnic_netdev(dev) (dev->netdev_ops == &qlcnic_netdev_ops)

static void
qlcnic_config_indev_addr(struct qlcnic_adapter *adapter,
			struct net_device *dev, unsigned long event)
{
	struct in_device *indev;

	indev = in_dev_get(dev);
	if (!indev)
		return;

	for_ifa(indev) {
		switch (event) {
		case NETDEV_UP:
			qlcnic_config_ipaddr(adapter,
					ifa->ifa_address, QLCNIC_IP_UP);
			break;
		case NETDEV_DOWN:
			qlcnic_config_ipaddr(adapter,
					ifa->ifa_address, QLCNIC_IP_DOWN);
			break;
		default:
			break;
		}
	} endfor_ifa(indev);

	in_dev_put(indev);
}

void qlcnic_restore_indev_addr(struct net_device *netdev, unsigned long event)
{
	struct qlcnic_adapter *adapter = netdev_priv(netdev);
	struct net_device *dev;
	u16 vid;

	qlcnic_config_indev_addr(adapter, netdev, event);

	rcu_read_lock();
	for_each_set_bit(vid, adapter->vlans, VLAN_N_VID) {
		dev = __vlan_find_dev_deep_rcu(netdev, htons(ETH_P_8021Q), vid);
		if (!dev)
			continue;
		qlcnic_config_indev_addr(adapter, dev, event);
	}
	rcu_read_unlock();
}

static int qlcnic_netdev_event(struct notifier_block *this,
				 unsigned long event, void *ptr)
{
	struct qlcnic_adapter *adapter;
	struct net_device *dev = netdev_notifier_info_to_dev(ptr);

recheck:
	if (dev == NULL)
		goto done;

	if (dev->priv_flags & IFF_802_1Q_VLAN) {
		dev = vlan_dev_real_dev(dev);
		goto recheck;
	}

	if (!is_qlcnic_netdev(dev))
		goto done;

	adapter = netdev_priv(dev);

	if (!adapter)
		goto done;

	if (!test_bit(__QLCNIC_DEV_UP, &adapter->state))
		goto done;

	qlcnic_config_indev_addr(adapter, dev, event);
done:
	return NOTIFY_DONE;
}

static int
qlcnic_inetaddr_event(struct notifier_block *this,
		unsigned long event, void *ptr)
{
	struct qlcnic_adapter *adapter;
	struct net_device *dev;

	struct in_ifaddr *ifa = (struct in_ifaddr *)ptr;

	dev = ifa->ifa_dev ? ifa->ifa_dev->dev : NULL;

recheck:
	if (dev == NULL)
		goto done;

	if (dev->priv_flags & IFF_802_1Q_VLAN) {
		dev = vlan_dev_real_dev(dev);
		goto recheck;
	}

	if (!is_qlcnic_netdev(dev))
		goto done;

	adapter = netdev_priv(dev);

	if (!adapter)
		goto done;

	if (!test_bit(__QLCNIC_DEV_UP, &adapter->state))
		goto done;

	switch (event) {
	case NETDEV_UP:
		qlcnic_config_ipaddr(adapter, ifa->ifa_address, QLCNIC_IP_UP);

		break;
	case NETDEV_DOWN:
		qlcnic_config_ipaddr(adapter, ifa->ifa_address, QLCNIC_IP_DOWN);

		break;
	default:
		break;
	}

done:
	return NOTIFY_DONE;
}

static struct notifier_block	qlcnic_netdev_cb = {
	.notifier_call = qlcnic_netdev_event,
};

static struct notifier_block qlcnic_inetaddr_cb = {
	.notifier_call = qlcnic_inetaddr_event,
};
#else
void qlcnic_restore_indev_addr(struct net_device *dev, unsigned long event)
{ }
#endif
static const struct pci_error_handlers qlcnic_err_handler = {
	.error_detected = qlcnic_io_error_detected,
	.slot_reset = qlcnic_io_slot_reset,
	.resume = qlcnic_io_resume,
};

static struct pci_driver qlcnic_driver = {
	.name = qlcnic_driver_name,
	.id_table = qlcnic_pci_tbl,
	.probe = qlcnic_probe,
	.remove = qlcnic_remove,
#ifdef CONFIG_PM
	.suspend = qlcnic_suspend,
	.resume = qlcnic_resume,
#endif
	.shutdown = qlcnic_shutdown,
	.err_handler = &qlcnic_err_handler,
#ifdef CONFIG_QLCNIC_SRIOV
	.sriov_configure = qlcnic_pci_sriov_configure,
#endif

};

static int __init qlcnic_init_module(void)
{
	int ret;

	printk(KERN_INFO "%s\n", qlcnic_driver_string);

#ifdef CONFIG_INET
	register_netdevice_notifier(&qlcnic_netdev_cb);
	register_inetaddr_notifier(&qlcnic_inetaddr_cb);
#endif

	ret = pci_register_driver(&qlcnic_driver);
	if (ret) {
#ifdef CONFIG_INET
		unregister_inetaddr_notifier(&qlcnic_inetaddr_cb);
		unregister_netdevice_notifier(&qlcnic_netdev_cb);
#endif
	}

	return ret;
}

module_init(qlcnic_init_module);

static void __exit qlcnic_exit_module(void)
{
	pci_unregister_driver(&qlcnic_driver);

#ifdef CONFIG_INET
	unregister_inetaddr_notifier(&qlcnic_inetaddr_cb);
	unregister_netdevice_notifier(&qlcnic_netdev_cb);
#endif
}

module_exit(qlcnic_exit_module);<|MERGE_RESOLUTION|>--- conflicted
+++ resolved
@@ -519,11 +519,6 @@
 	features = vlan_features_check(skb, features);
 	return vxlan_features_check(skb, features);
 }
-
-static bool qlcnic_gso_check(struct sk_buff *skb, struct net_device *dev)
-{
-	return vxlan_gso_check(skb);
-}
 #endif
 
 static const struct net_device_ops qlcnic_netdev_ops = {
@@ -547,11 +542,7 @@
 #ifdef CONFIG_QLCNIC_VXLAN
 	.ndo_add_vxlan_port	= qlcnic_add_vxlan_port,
 	.ndo_del_vxlan_port	= qlcnic_del_vxlan_port,
-<<<<<<< HEAD
-	.ndo_gso_check		= qlcnic_gso_check,
-=======
 	.ndo_features_check	= qlcnic_features_check,
->>>>>>> afd2ff9b
 #endif
 #ifdef CONFIG_NET_POLL_CONTROLLER
 	.ndo_poll_controller = qlcnic_poll_controller,
