/* bnx2x_cmn.c: QLogic Everest network driver.
 *
 * Copyright (c) 2007-2013 Broadcom Corporation
 * Copyright (c) 2014 QLogic Corporation
 * All rights reserved
 *
 * This program is free software; you can redistribute it and/or modify
 * it under the terms of the GNU General Public License as published by
 * the Free Software Foundation.
 *
 * Maintained by: Ariel Elior <ariel.elior@qlogic.com>
 * Written by: Eliezer Tamir
 * Based on code from Michael Chan's bnx2 driver
 * UDP CSUM errata workaround by Arik Gendelman
 * Slowpath and fastpath rework by Vladislav Zolotarov
 * Statistics and Link management by Yitchak Gertner
 *
 */

#define pr_fmt(fmt) KBUILD_MODNAME ": " fmt

#include <linux/etherdevice.h>
#include <linux/if_vlan.h>
#include <linux/interrupt.h>
#include <linux/ip.h>
#include <linux/crash_dump.h>
#include <net/tcp.h>
#include <net/ipv6.h>
#include <net/ip6_checksum.h>
#include <net/busy_poll.h>
#include <linux/prefetch.h>
#include "bnx2x_cmn.h"
#include "bnx2x_init.h"
#include "bnx2x_sp.h"

static void bnx2x_free_fp_mem_cnic(struct bnx2x *bp);
static int bnx2x_alloc_fp_mem_cnic(struct bnx2x *bp);
static int bnx2x_alloc_fp_mem(struct bnx2x *bp);
static int bnx2x_poll(struct napi_struct *napi, int budget);

static void bnx2x_add_all_napi_cnic(struct bnx2x *bp)
{
	int i;

	/* Add NAPI objects */
	for_each_rx_queue_cnic(bp, i) {
		netif_napi_add(bp->dev, &bnx2x_fp(bp, i, napi),
			       bnx2x_poll, NAPI_POLL_WEIGHT);
		napi_hash_add(&bnx2x_fp(bp, i, napi));
	}
}

static void bnx2x_add_all_napi(struct bnx2x *bp)
{
	int i;

	/* Add NAPI objects */
	for_each_eth_queue(bp, i) {
		netif_napi_add(bp->dev, &bnx2x_fp(bp, i, napi),
			       bnx2x_poll, NAPI_POLL_WEIGHT);
		napi_hash_add(&bnx2x_fp(bp, i, napi));
	}
}

static int bnx2x_calc_num_queues(struct bnx2x *bp)
{
	int nq = bnx2x_num_queues ? : netif_get_num_default_rss_queues();

	/* Reduce memory usage in kdump environment by using only one queue */
	if (is_kdump_kernel())
		nq = 1;

	nq = clamp(nq, 1, BNX2X_MAX_QUEUES(bp));
	return nq;
}

/**
 * bnx2x_move_fp - move content of the fastpath structure.
 *
 * @bp:		driver handle
 * @from:	source FP index
 * @to:		destination FP index
 *
 * Makes sure the contents of the bp->fp[to].napi is kept
 * intact. This is done by first copying the napi struct from
 * the target to the source, and then mem copying the entire
 * source onto the target. Update txdata pointers and related
 * content.
 */
static inline void bnx2x_move_fp(struct bnx2x *bp, int from, int to)
{
	struct bnx2x_fastpath *from_fp = &bp->fp[from];
	struct bnx2x_fastpath *to_fp = &bp->fp[to];
	struct bnx2x_sp_objs *from_sp_objs = &bp->sp_objs[from];
	struct bnx2x_sp_objs *to_sp_objs = &bp->sp_objs[to];
	struct bnx2x_fp_stats *from_fp_stats = &bp->fp_stats[from];
	struct bnx2x_fp_stats *to_fp_stats = &bp->fp_stats[to];
	int old_max_eth_txqs, new_max_eth_txqs;
	int old_txdata_index = 0, new_txdata_index = 0;
	struct bnx2x_agg_info *old_tpa_info = to_fp->tpa_info;

	/* Copy the NAPI object as it has been already initialized */
	from_fp->napi = to_fp->napi;

	/* Move bnx2x_fastpath contents */
	memcpy(to_fp, from_fp, sizeof(*to_fp));
	to_fp->index = to;

	/* Retain the tpa_info of the original `to' version as we don't want
	 * 2 FPs to contain the same tpa_info pointer.
	 */
	to_fp->tpa_info = old_tpa_info;

	/* move sp_objs contents as well, as their indices match fp ones */
	memcpy(to_sp_objs, from_sp_objs, sizeof(*to_sp_objs));

	/* move fp_stats contents as well, as their indices match fp ones */
	memcpy(to_fp_stats, from_fp_stats, sizeof(*to_fp_stats));

	/* Update txdata pointers in fp and move txdata content accordingly:
	 * Each fp consumes 'max_cos' txdata structures, so the index should be
	 * decremented by max_cos x delta.
	 */

	old_max_eth_txqs = BNX2X_NUM_ETH_QUEUES(bp) * (bp)->max_cos;
	new_max_eth_txqs = (BNX2X_NUM_ETH_QUEUES(bp) - from + to) *
				(bp)->max_cos;
	if (from == FCOE_IDX(bp)) {
		old_txdata_index = old_max_eth_txqs + FCOE_TXQ_IDX_OFFSET;
		new_txdata_index = new_max_eth_txqs + FCOE_TXQ_IDX_OFFSET;
	}

	memcpy(&bp->bnx2x_txq[new_txdata_index],
	       &bp->bnx2x_txq[old_txdata_index],
	       sizeof(struct bnx2x_fp_txdata));
	to_fp->txdata_ptr[0] = &bp->bnx2x_txq[new_txdata_index];
}

/**
 * bnx2x_fill_fw_str - Fill buffer with FW version string.
 *
 * @bp:        driver handle
 * @buf:       character buffer to fill with the fw name
 * @buf_len:   length of the above buffer
 *
 */
void bnx2x_fill_fw_str(struct bnx2x *bp, char *buf, size_t buf_len)
{
	if (IS_PF(bp)) {
		u8 phy_fw_ver[PHY_FW_VER_LEN];

		phy_fw_ver[0] = '\0';
		bnx2x_get_ext_phy_fw_version(&bp->link_params,
					     phy_fw_ver, PHY_FW_VER_LEN);
		strlcpy(buf, bp->fw_ver, buf_len);
		snprintf(buf + strlen(bp->fw_ver), 32 - strlen(bp->fw_ver),
			 "bc %d.%d.%d%s%s",
			 (bp->common.bc_ver & 0xff0000) >> 16,
			 (bp->common.bc_ver & 0xff00) >> 8,
			 (bp->common.bc_ver & 0xff),
			 ((phy_fw_ver[0] != '\0') ? " phy " : ""), phy_fw_ver);
	} else {
		bnx2x_vf_fill_fw_str(bp, buf, buf_len);
	}
}

/**
 * bnx2x_shrink_eth_fp - guarantees fastpath structures stay intact
 *
 * @bp:	driver handle
 * @delta:	number of eth queues which were not allocated
 */
static void bnx2x_shrink_eth_fp(struct bnx2x *bp, int delta)
{
	int i, cos, old_eth_num = BNX2X_NUM_ETH_QUEUES(bp);

	/* Queue pointer cannot be re-set on an fp-basis, as moving pointer
	 * backward along the array could cause memory to be overridden
	 */
	for (cos = 1; cos < bp->max_cos; cos++) {
		for (i = 0; i < old_eth_num - delta; i++) {
			struct bnx2x_fastpath *fp = &bp->fp[i];
			int new_idx = cos * (old_eth_num - delta) + i;

			memcpy(&bp->bnx2x_txq[new_idx], fp->txdata_ptr[cos],
			       sizeof(struct bnx2x_fp_txdata));
			fp->txdata_ptr[cos] = &bp->bnx2x_txq[new_idx];
		}
	}
}

int bnx2x_load_count[2][3] = { {0} }; /* per-path: 0-common, 1-port0, 2-port1 */

/* free skb in the packet ring at pos idx
 * return idx of last bd freed
 */
static u16 bnx2x_free_tx_pkt(struct bnx2x *bp, struct bnx2x_fp_txdata *txdata,
			     u16 idx, unsigned int *pkts_compl,
			     unsigned int *bytes_compl)
{
	struct sw_tx_bd *tx_buf = &txdata->tx_buf_ring[idx];
	struct eth_tx_start_bd *tx_start_bd;
	struct eth_tx_bd *tx_data_bd;
	struct sk_buff *skb = tx_buf->skb;
	u16 bd_idx = TX_BD(tx_buf->first_bd), new_cons;
	int nbd;
	u16 split_bd_len = 0;

	/* prefetch skb end pointer to speedup dev_kfree_skb() */
	prefetch(&skb->end);

	DP(NETIF_MSG_TX_DONE, "fp[%d]: pkt_idx %d  buff @(%p)->skb %p\n",
	   txdata->txq_index, idx, tx_buf, skb);

	tx_start_bd = &txdata->tx_desc_ring[bd_idx].start_bd;

	nbd = le16_to_cpu(tx_start_bd->nbd) - 1;
#ifdef BNX2X_STOP_ON_ERROR
	if ((nbd - 1) > (MAX_SKB_FRAGS + 2)) {
		BNX2X_ERR("BAD nbd!\n");
		bnx2x_panic();
	}
#endif
	new_cons = nbd + tx_buf->first_bd;

	/* Get the next bd */
	bd_idx = TX_BD(NEXT_TX_IDX(bd_idx));

	/* Skip a parse bd... */
	--nbd;
	bd_idx = TX_BD(NEXT_TX_IDX(bd_idx));

	if (tx_buf->flags & BNX2X_HAS_SECOND_PBD) {
		/* Skip second parse bd... */
		--nbd;
		bd_idx = TX_BD(NEXT_TX_IDX(bd_idx));
	}

	/* TSO headers+data bds share a common mapping. See bnx2x_tx_split() */
	if (tx_buf->flags & BNX2X_TSO_SPLIT_BD) {
		tx_data_bd = &txdata->tx_desc_ring[bd_idx].reg_bd;
		split_bd_len = BD_UNMAP_LEN(tx_data_bd);
		--nbd;
		bd_idx = TX_BD(NEXT_TX_IDX(bd_idx));
	}

	/* unmap first bd */
	dma_unmap_single(&bp->pdev->dev, BD_UNMAP_ADDR(tx_start_bd),
			 BD_UNMAP_LEN(tx_start_bd) + split_bd_len,
			 DMA_TO_DEVICE);

	/* now free frags */
	while (nbd > 0) {

		tx_data_bd = &txdata->tx_desc_ring[bd_idx].reg_bd;
		dma_unmap_page(&bp->pdev->dev, BD_UNMAP_ADDR(tx_data_bd),
			       BD_UNMAP_LEN(tx_data_bd), DMA_TO_DEVICE);
		if (--nbd)
			bd_idx = TX_BD(NEXT_TX_IDX(bd_idx));
	}

	/* release skb */
	WARN_ON(!skb);
	if (likely(skb)) {
		(*pkts_compl)++;
		(*bytes_compl) += skb->len;
		dev_kfree_skb_any(skb);
	}

	tx_buf->first_bd = 0;
	tx_buf->skb = NULL;

	return new_cons;
}

int bnx2x_tx_int(struct bnx2x *bp, struct bnx2x_fp_txdata *txdata)
{
	struct netdev_queue *txq;
	u16 hw_cons, sw_cons, bd_cons = txdata->tx_bd_cons;
	unsigned int pkts_compl = 0, bytes_compl = 0;

#ifdef BNX2X_STOP_ON_ERROR
	if (unlikely(bp->panic))
		return -1;
#endif

	txq = netdev_get_tx_queue(bp->dev, txdata->txq_index);
	hw_cons = le16_to_cpu(*txdata->tx_cons_sb);
	sw_cons = txdata->tx_pkt_cons;

	while (sw_cons != hw_cons) {
		u16 pkt_cons;

		pkt_cons = TX_BD(sw_cons);

		DP(NETIF_MSG_TX_DONE,
		   "queue[%d]: hw_cons %u  sw_cons %u  pkt_cons %u\n",
		   txdata->txq_index, hw_cons, sw_cons, pkt_cons);

		bd_cons = bnx2x_free_tx_pkt(bp, txdata, pkt_cons,
					    &pkts_compl, &bytes_compl);

		sw_cons++;
	}

	netdev_tx_completed_queue(txq, pkts_compl, bytes_compl);

	txdata->tx_pkt_cons = sw_cons;
	txdata->tx_bd_cons = bd_cons;

	/* Need to make the tx_bd_cons update visible to start_xmit()
	 * before checking for netif_tx_queue_stopped().  Without the
	 * memory barrier, there is a small possibility that
	 * start_xmit() will miss it and cause the queue to be stopped
	 * forever.
	 * On the other hand we need an rmb() here to ensure the proper
	 * ordering of bit testing in the following
	 * netif_tx_queue_stopped(txq) call.
	 */
	smp_mb();

	if (unlikely(netif_tx_queue_stopped(txq))) {
		/* Taking tx_lock() is needed to prevent re-enabling the queue
		 * while it's empty. This could have happen if rx_action() gets
		 * suspended in bnx2x_tx_int() after the condition before
		 * netif_tx_wake_queue(), while tx_action (bnx2x_start_xmit()):
		 *
		 * stops the queue->sees fresh tx_bd_cons->releases the queue->
		 * sends some packets consuming the whole queue again->
		 * stops the queue
		 */

		__netif_tx_lock(txq, smp_processor_id());

		if ((netif_tx_queue_stopped(txq)) &&
		    (bp->state == BNX2X_STATE_OPEN) &&
		    (bnx2x_tx_avail(bp, txdata) >= MAX_DESC_PER_TX_PKT))
			netif_tx_wake_queue(txq);

		__netif_tx_unlock(txq);
	}
	return 0;
}

static inline void bnx2x_update_last_max_sge(struct bnx2x_fastpath *fp,
					     u16 idx)
{
	u16 last_max = fp->last_max_sge;

	if (SUB_S16(idx, last_max) > 0)
		fp->last_max_sge = idx;
}

static inline void bnx2x_update_sge_prod(struct bnx2x_fastpath *fp,
					 u16 sge_len,
					 struct eth_end_agg_rx_cqe *cqe)
{
	struct bnx2x *bp = fp->bp;
	u16 last_max, last_elem, first_elem;
	u16 delta = 0;
	u16 i;

	if (!sge_len)
		return;

	/* First mark all used pages */
	for (i = 0; i < sge_len; i++)
		BIT_VEC64_CLEAR_BIT(fp->sge_mask,
			RX_SGE(le16_to_cpu(cqe->sgl_or_raw_data.sgl[i])));

	DP(NETIF_MSG_RX_STATUS, "fp_cqe->sgl[%d] = %d\n",
	   sge_len - 1, le16_to_cpu(cqe->sgl_or_raw_data.sgl[sge_len - 1]));

	/* Here we assume that the last SGE index is the biggest */
	prefetch((void *)(fp->sge_mask));
	bnx2x_update_last_max_sge(fp,
		le16_to_cpu(cqe->sgl_or_raw_data.sgl[sge_len - 1]));

	last_max = RX_SGE(fp->last_max_sge);
	last_elem = last_max >> BIT_VEC64_ELEM_SHIFT;
	first_elem = RX_SGE(fp->rx_sge_prod) >> BIT_VEC64_ELEM_SHIFT;

	/* If ring is not full */
	if (last_elem + 1 != first_elem)
		last_elem++;

	/* Now update the prod */
	for (i = first_elem; i != last_elem; i = NEXT_SGE_MASK_ELEM(i)) {
		if (likely(fp->sge_mask[i]))
			break;

		fp->sge_mask[i] = BIT_VEC64_ELEM_ONE_MASK;
		delta += BIT_VEC64_ELEM_SZ;
	}

	if (delta > 0) {
		fp->rx_sge_prod += delta;
		/* clear page-end entries */
		bnx2x_clear_sge_mask_next_elems(fp);
	}

	DP(NETIF_MSG_RX_STATUS,
	   "fp->last_max_sge = %d  fp->rx_sge_prod = %d\n",
	   fp->last_max_sge, fp->rx_sge_prod);
}

/* Get Toeplitz hash value in the skb using the value from the
 * CQE (calculated by HW).
 */
static u32 bnx2x_get_rxhash(const struct bnx2x *bp,
			    const struct eth_fast_path_rx_cqe *cqe,
			    enum pkt_hash_types *rxhash_type)
{
	/* Get Toeplitz hash from CQE */
	if ((bp->dev->features & NETIF_F_RXHASH) &&
	    (cqe->status_flags & ETH_FAST_PATH_RX_CQE_RSS_HASH_FLG)) {
		enum eth_rss_hash_type htype;

		htype = cqe->status_flags & ETH_FAST_PATH_RX_CQE_RSS_HASH_TYPE;
		*rxhash_type = ((htype == TCP_IPV4_HASH_TYPE) ||
				(htype == TCP_IPV6_HASH_TYPE)) ?
			       PKT_HASH_TYPE_L4 : PKT_HASH_TYPE_L3;

		return le32_to_cpu(cqe->rss_hash_result);
	}
	*rxhash_type = PKT_HASH_TYPE_NONE;
	return 0;
}

static void bnx2x_tpa_start(struct bnx2x_fastpath *fp, u16 queue,
			    u16 cons, u16 prod,
			    struct eth_fast_path_rx_cqe *cqe)
{
	struct bnx2x *bp = fp->bp;
	struct sw_rx_bd *cons_rx_buf = &fp->rx_buf_ring[cons];
	struct sw_rx_bd *prod_rx_buf = &fp->rx_buf_ring[prod];
	struct eth_rx_bd *prod_bd = &fp->rx_desc_ring[prod];
	dma_addr_t mapping;
	struct bnx2x_agg_info *tpa_info = &fp->tpa_info[queue];
	struct sw_rx_bd *first_buf = &tpa_info->first_buf;

	/* print error if current state != stop */
	if (tpa_info->tpa_state != BNX2X_TPA_STOP)
		BNX2X_ERR("start of bin not in stop [%d]\n", queue);

	/* Try to map an empty data buffer from the aggregation info  */
	mapping = dma_map_single(&bp->pdev->dev,
				 first_buf->data + NET_SKB_PAD,
				 fp->rx_buf_size, DMA_FROM_DEVICE);
	/*
	 *  ...if it fails - move the skb from the consumer to the producer
	 *  and set the current aggregation state as ERROR to drop it
	 *  when TPA_STOP arrives.
	 */

	if (unlikely(dma_mapping_error(&bp->pdev->dev, mapping))) {
		/* Move the BD from the consumer to the producer */
		bnx2x_reuse_rx_data(fp, cons, prod);
		tpa_info->tpa_state = BNX2X_TPA_ERROR;
		return;
	}

	/* move empty data from pool to prod */
	prod_rx_buf->data = first_buf->data;
	dma_unmap_addr_set(prod_rx_buf, mapping, mapping);
	/* point prod_bd to new data */
	prod_bd->addr_hi = cpu_to_le32(U64_HI(mapping));
	prod_bd->addr_lo = cpu_to_le32(U64_LO(mapping));

	/* move partial skb from cons to pool (don't unmap yet) */
	*first_buf = *cons_rx_buf;

	/* mark bin state as START */
	tpa_info->parsing_flags =
		le16_to_cpu(cqe->pars_flags.flags);
	tpa_info->vlan_tag = le16_to_cpu(cqe->vlan_tag);
	tpa_info->tpa_state = BNX2X_TPA_START;
	tpa_info->len_on_bd = le16_to_cpu(cqe->len_on_bd);
	tpa_info->placement_offset = cqe->placement_offset;
	tpa_info->rxhash = bnx2x_get_rxhash(bp, cqe, &tpa_info->rxhash_type);
	if (fp->mode == TPA_MODE_GRO) {
		u16 gro_size = le16_to_cpu(cqe->pkt_len_or_gro_seg_len);
		tpa_info->full_page = SGE_PAGES / gro_size * gro_size;
		tpa_info->gro_size = gro_size;
	}

#ifdef BNX2X_STOP_ON_ERROR
	fp->tpa_queue_used |= (1 << queue);
	DP(NETIF_MSG_RX_STATUS, "fp->tpa_queue_used = 0x%llx\n",
	   fp->tpa_queue_used);
#endif
}

/* Timestamp option length allowed for TPA aggregation:
 *
 *		nop nop kind length echo val
 */
#define TPA_TSTAMP_OPT_LEN	12
/**
 * bnx2x_set_gro_params - compute GRO values
 *
 * @skb:		packet skb
 * @parsing_flags:	parsing flags from the START CQE
 * @len_on_bd:		total length of the first packet for the
 *			aggregation.
 * @pkt_len:		length of all segments
 *
 * Approximate value of the MSS for this aggregation calculated using
 * the first packet of it.
 * Compute number of aggregated segments, and gso_type.
 */
static void bnx2x_set_gro_params(struct sk_buff *skb, u16 parsing_flags,
				 u16 len_on_bd, unsigned int pkt_len,
				 u16 num_of_coalesced_segs)
{
	/* TPA aggregation won't have either IP options or TCP options
	 * other than timestamp or IPv6 extension headers.
	 */
	u16 hdrs_len = ETH_HLEN + sizeof(struct tcphdr);

	if (GET_FLAG(parsing_flags, PARSING_FLAGS_OVER_ETHERNET_PROTOCOL) ==
	    PRS_FLAG_OVERETH_IPV6) {
		hdrs_len += sizeof(struct ipv6hdr);
		skb_shinfo(skb)->gso_type = SKB_GSO_TCPV6;
	} else {
		hdrs_len += sizeof(struct iphdr);
		skb_shinfo(skb)->gso_type = SKB_GSO_TCPV4;
	}

	/* Check if there was a TCP timestamp, if there is it's will
	 * always be 12 bytes length: nop nop kind length echo val.
	 *
	 * Otherwise FW would close the aggregation.
	 */
	if (parsing_flags & PARSING_FLAGS_TIME_STAMP_EXIST_FLAG)
		hdrs_len += TPA_TSTAMP_OPT_LEN;

	skb_shinfo(skb)->gso_size = len_on_bd - hdrs_len;

	/* tcp_gro_complete() will copy NAPI_GRO_CB(skb)->count
	 * to skb_shinfo(skb)->gso_segs
	 */
	NAPI_GRO_CB(skb)->count = num_of_coalesced_segs;
}

static int bnx2x_alloc_rx_sge(struct bnx2x *bp, struct bnx2x_fastpath *fp,
			      u16 index, gfp_t gfp_mask)
{
	struct sw_rx_page *sw_buf = &fp->rx_page_ring[index];
	struct eth_rx_sge *sge = &fp->rx_sge_ring[index];
	struct bnx2x_alloc_pool *pool = &fp->page_pool;
	dma_addr_t mapping;

	if (!pool->page || (PAGE_SIZE - pool->offset) < SGE_PAGE_SIZE) {

		/* put page reference used by the memory pool, since we
		 * won't be using this page as the mempool anymore.
		 */
		if (pool->page)
			put_page(pool->page);

		pool->page = alloc_pages(gfp_mask, PAGES_PER_SGE_SHIFT);
		if (unlikely(!pool->page)) {
			BNX2X_ERR("Can't alloc sge\n");
			return -ENOMEM;
		}

		pool->offset = 0;
	}

	mapping = dma_map_page(&bp->pdev->dev, pool->page,
			       pool->offset, SGE_PAGE_SIZE, DMA_FROM_DEVICE);
	if (unlikely(dma_mapping_error(&bp->pdev->dev, mapping))) {
		BNX2X_ERR("Can't map sge\n");
		return -ENOMEM;
	}

	get_page(pool->page);
	sw_buf->page = pool->page;
	sw_buf->offset = pool->offset;

	dma_unmap_addr_set(sw_buf, mapping, mapping);

	sge->addr_hi = cpu_to_le32(U64_HI(mapping));
	sge->addr_lo = cpu_to_le32(U64_LO(mapping));

	pool->offset += SGE_PAGE_SIZE;

	return 0;
}

static int bnx2x_fill_frag_skb(struct bnx2x *bp, struct bnx2x_fastpath *fp,
			       struct bnx2x_agg_info *tpa_info,
			       u16 pages,
			       struct sk_buff *skb,
			       struct eth_end_agg_rx_cqe *cqe,
			       u16 cqe_idx)
{
	struct sw_rx_page *rx_pg, old_rx_pg;
	u32 i, frag_len, frag_size;
	int err, j, frag_id = 0;
	u16 len_on_bd = tpa_info->len_on_bd;
	u16 full_page = 0, gro_size = 0;

	frag_size = le16_to_cpu(cqe->pkt_len) - len_on_bd;

	if (fp->mode == TPA_MODE_GRO) {
		gro_size = tpa_info->gro_size;
		full_page = tpa_info->full_page;
	}

	/* This is needed in order to enable forwarding support */
	if (frag_size)
		bnx2x_set_gro_params(skb, tpa_info->parsing_flags, len_on_bd,
				     le16_to_cpu(cqe->pkt_len),
				     le16_to_cpu(cqe->num_of_coalesced_segs));

#ifdef BNX2X_STOP_ON_ERROR
	if (pages > min_t(u32, 8, MAX_SKB_FRAGS) * SGE_PAGES) {
		BNX2X_ERR("SGL length is too long: %d. CQE index is %d\n",
			  pages, cqe_idx);
		BNX2X_ERR("cqe->pkt_len = %d\n", cqe->pkt_len);
		bnx2x_panic();
		return -EINVAL;
	}
#endif

	/* Run through the SGL and compose the fragmented skb */
	for (i = 0, j = 0; i < pages; i += PAGES_PER_SGE, j++) {
		u16 sge_idx = RX_SGE(le16_to_cpu(cqe->sgl_or_raw_data.sgl[j]));

		/* FW gives the indices of the SGE as if the ring is an array
		   (meaning that "next" element will consume 2 indices) */
		if (fp->mode == TPA_MODE_GRO)
			frag_len = min_t(u32, frag_size, (u32)full_page);
		else /* LRO */
			frag_len = min_t(u32, frag_size, (u32)SGE_PAGES);

		rx_pg = &fp->rx_page_ring[sge_idx];
		old_rx_pg = *rx_pg;

		/* If we fail to allocate a substitute page, we simply stop
		   where we are and drop the whole packet */
		err = bnx2x_alloc_rx_sge(bp, fp, sge_idx, GFP_ATOMIC);
		if (unlikely(err)) {
			bnx2x_fp_qstats(bp, fp)->rx_skb_alloc_failed++;
			return err;
		}

		dma_unmap_page(&bp->pdev->dev,
			       dma_unmap_addr(&old_rx_pg, mapping),
			       SGE_PAGE_SIZE, DMA_FROM_DEVICE);
		/* Add one frag and update the appropriate fields in the skb */
		if (fp->mode == TPA_MODE_LRO)
			skb_fill_page_desc(skb, j, old_rx_pg.page,
					   old_rx_pg.offset, frag_len);
		else { /* GRO */
			int rem;
			int offset = 0;
			for (rem = frag_len; rem > 0; rem -= gro_size) {
				int len = rem > gro_size ? gro_size : rem;
				skb_fill_page_desc(skb, frag_id++,
						   old_rx_pg.page,
						   old_rx_pg.offset + offset,
						   len);
				if (offset)
					get_page(old_rx_pg.page);
				offset += len;
			}
		}

		skb->data_len += frag_len;
		skb->truesize += SGE_PAGES;
		skb->len += frag_len;

		frag_size -= frag_len;
	}

	return 0;
}

static void bnx2x_frag_free(const struct bnx2x_fastpath *fp, void *data)
{
	if (fp->rx_frag_size)
		skb_free_frag(data);
	else
		kfree(data);
}

static void *bnx2x_frag_alloc(const struct bnx2x_fastpath *fp, gfp_t gfp_mask)
{
	if (fp->rx_frag_size) {
		/* GFP_KERNEL allocations are used only during initialization */
		if (unlikely(gfpflags_allow_blocking(gfp_mask)))
			return (void *)__get_free_page(gfp_mask);

		return netdev_alloc_frag(fp->rx_frag_size);
	}

	return kmalloc(fp->rx_buf_size + NET_SKB_PAD, gfp_mask);
}

#ifdef CONFIG_INET
static void bnx2x_gro_ip_csum(struct bnx2x *bp, struct sk_buff *skb)
{
	const struct iphdr *iph = ip_hdr(skb);
	struct tcphdr *th;

	skb_set_transport_header(skb, sizeof(struct iphdr));
	th = tcp_hdr(skb);

	th->check = ~tcp_v4_check(skb->len - skb_transport_offset(skb),
				  iph->saddr, iph->daddr, 0);
}

static void bnx2x_gro_ipv6_csum(struct bnx2x *bp, struct sk_buff *skb)
{
	struct ipv6hdr *iph = ipv6_hdr(skb);
	struct tcphdr *th;

	skb_set_transport_header(skb, sizeof(struct ipv6hdr));
	th = tcp_hdr(skb);

	th->check = ~tcp_v6_check(skb->len - skb_transport_offset(skb),
				  &iph->saddr, &iph->daddr, 0);
}

static void bnx2x_gro_csum(struct bnx2x *bp, struct sk_buff *skb,
			    void (*gro_func)(struct bnx2x*, struct sk_buff*))
{
	skb_set_network_header(skb, 0);
	gro_func(bp, skb);
	tcp_gro_complete(skb);
}
#endif

static void bnx2x_gro_receive(struct bnx2x *bp, struct bnx2x_fastpath *fp,
			       struct sk_buff *skb)
{
#ifdef CONFIG_INET
	if (skb_shinfo(skb)->gso_size) {
		switch (be16_to_cpu(skb->protocol)) {
		case ETH_P_IP:
			bnx2x_gro_csum(bp, skb, bnx2x_gro_ip_csum);
			break;
		case ETH_P_IPV6:
			bnx2x_gro_csum(bp, skb, bnx2x_gro_ipv6_csum);
			break;
		default:
			BNX2X_ERR("Error: FW GRO supports only IPv4/IPv6, not 0x%04x\n",
				  be16_to_cpu(skb->protocol));
		}
	}
#endif
	skb_record_rx_queue(skb, fp->rx_queue);
	napi_gro_receive(&fp->napi, skb);
}

static void bnx2x_tpa_stop(struct bnx2x *bp, struct bnx2x_fastpath *fp,
			   struct bnx2x_agg_info *tpa_info,
			   u16 pages,
			   struct eth_end_agg_rx_cqe *cqe,
			   u16 cqe_idx)
{
	struct sw_rx_bd *rx_buf = &tpa_info->first_buf;
	u8 pad = tpa_info->placement_offset;
	u16 len = tpa_info->len_on_bd;
	struct sk_buff *skb = NULL;
	u8 *new_data, *data = rx_buf->data;
	u8 old_tpa_state = tpa_info->tpa_state;

	tpa_info->tpa_state = BNX2X_TPA_STOP;

	/* If we there was an error during the handling of the TPA_START -
	 * drop this aggregation.
	 */
	if (old_tpa_state == BNX2X_TPA_ERROR)
		goto drop;

	/* Try to allocate the new data */
	new_data = bnx2x_frag_alloc(fp, GFP_ATOMIC);
	/* Unmap skb in the pool anyway, as we are going to change
	   pool entry status to BNX2X_TPA_STOP even if new skb allocation
	   fails. */
	dma_unmap_single(&bp->pdev->dev, dma_unmap_addr(rx_buf, mapping),
			 fp->rx_buf_size, DMA_FROM_DEVICE);
	if (likely(new_data))
		skb = build_skb(data, fp->rx_frag_size);

	if (likely(skb)) {
#ifdef BNX2X_STOP_ON_ERROR
		if (pad + len > fp->rx_buf_size) {
			BNX2X_ERR("skb_put is about to fail...  pad %d  len %d  rx_buf_size %d\n",
				  pad, len, fp->rx_buf_size);
			bnx2x_panic();
			return;
		}
#endif

		skb_reserve(skb, pad + NET_SKB_PAD);
		skb_put(skb, len);
		skb_set_hash(skb, tpa_info->rxhash, tpa_info->rxhash_type);

		skb->protocol = eth_type_trans(skb, bp->dev);
		skb->ip_summed = CHECKSUM_UNNECESSARY;

		if (!bnx2x_fill_frag_skb(bp, fp, tpa_info, pages,
					 skb, cqe, cqe_idx)) {
			if (tpa_info->parsing_flags & PARSING_FLAGS_VLAN)
				__vlan_hwaccel_put_tag(skb, htons(ETH_P_8021Q), tpa_info->vlan_tag);
			bnx2x_gro_receive(bp, fp, skb);
		} else {
			DP(NETIF_MSG_RX_STATUS,
			   "Failed to allocate new pages - dropping packet!\n");
			dev_kfree_skb_any(skb);
		}

		/* put new data in bin */
		rx_buf->data = new_data;

		return;
	}
	if (new_data)
		bnx2x_frag_free(fp, new_data);
drop:
	/* drop the packet and keep the buffer in the bin */
	DP(NETIF_MSG_RX_STATUS,
	   "Failed to allocate or map a new skb - dropping packet!\n");
	bnx2x_fp_stats(bp, fp)->eth_q_stats.rx_skb_alloc_failed++;
}

static int bnx2x_alloc_rx_data(struct bnx2x *bp, struct bnx2x_fastpath *fp,
			       u16 index, gfp_t gfp_mask)
{
	u8 *data;
	struct sw_rx_bd *rx_buf = &fp->rx_buf_ring[index];
	struct eth_rx_bd *rx_bd = &fp->rx_desc_ring[index];
	dma_addr_t mapping;

	data = bnx2x_frag_alloc(fp, gfp_mask);
	if (unlikely(data == NULL))
		return -ENOMEM;

	mapping = dma_map_single(&bp->pdev->dev, data + NET_SKB_PAD,
				 fp->rx_buf_size,
				 DMA_FROM_DEVICE);
	if (unlikely(dma_mapping_error(&bp->pdev->dev, mapping))) {
		bnx2x_frag_free(fp, data);
		BNX2X_ERR("Can't map rx data\n");
		return -ENOMEM;
	}

	rx_buf->data = data;
	dma_unmap_addr_set(rx_buf, mapping, mapping);

	rx_bd->addr_hi = cpu_to_le32(U64_HI(mapping));
	rx_bd->addr_lo = cpu_to_le32(U64_LO(mapping));

	return 0;
}

static
void bnx2x_csum_validate(struct sk_buff *skb, union eth_rx_cqe *cqe,
				 struct bnx2x_fastpath *fp,
				 struct bnx2x_eth_q_stats *qstats)
{
	/* Do nothing if no L4 csum validation was done.
	 * We do not check whether IP csum was validated. For IPv4 we assume
	 * that if the card got as far as validating the L4 csum, it also
	 * validated the IP csum. IPv6 has no IP csum.
	 */
	if (cqe->fast_path_cqe.status_flags &
	    ETH_FAST_PATH_RX_CQE_L4_XSUM_NO_VALIDATION_FLG)
		return;

	/* If L4 validation was done, check if an error was found. */

	if (cqe->fast_path_cqe.type_error_flags &
	    (ETH_FAST_PATH_RX_CQE_IP_BAD_XSUM_FLG |
	     ETH_FAST_PATH_RX_CQE_L4_BAD_XSUM_FLG))
		qstats->hw_csum_err++;
	else
		skb->ip_summed = CHECKSUM_UNNECESSARY;
}

static int bnx2x_rx_int(struct bnx2x_fastpath *fp, int budget)
{
	struct bnx2x *bp = fp->bp;
	u16 bd_cons, bd_prod, bd_prod_fw, comp_ring_cons;
	u16 sw_comp_cons, sw_comp_prod;
	int rx_pkt = 0;
	union eth_rx_cqe *cqe;
	struct eth_fast_path_rx_cqe *cqe_fp;

#ifdef BNX2X_STOP_ON_ERROR
	if (unlikely(bp->panic))
		return 0;
#endif
	if (budget <= 0)
		return rx_pkt;

	bd_cons = fp->rx_bd_cons;
	bd_prod = fp->rx_bd_prod;
	bd_prod_fw = bd_prod;
	sw_comp_cons = fp->rx_comp_cons;
	sw_comp_prod = fp->rx_comp_prod;

	comp_ring_cons = RCQ_BD(sw_comp_cons);
	cqe = &fp->rx_comp_ring[comp_ring_cons];
	cqe_fp = &cqe->fast_path_cqe;

	DP(NETIF_MSG_RX_STATUS,
	   "queue[%d]: sw_comp_cons %u\n", fp->index, sw_comp_cons);

	while (BNX2X_IS_CQE_COMPLETED(cqe_fp)) {
		struct sw_rx_bd *rx_buf = NULL;
		struct sk_buff *skb;
		u8 cqe_fp_flags;
		enum eth_rx_cqe_type cqe_fp_type;
		u16 len, pad, queue;
		u8 *data;
		u32 rxhash;
		enum pkt_hash_types rxhash_type;

#ifdef BNX2X_STOP_ON_ERROR
		if (unlikely(bp->panic))
			return 0;
#endif

		bd_prod = RX_BD(bd_prod);
		bd_cons = RX_BD(bd_cons);

		/* A rmb() is required to ensure that the CQE is not read
		 * before it is written by the adapter DMA.  PCI ordering
		 * rules will make sure the other fields are written before
		 * the marker at the end of struct eth_fast_path_rx_cqe
		 * but without rmb() a weakly ordered processor can process
		 * stale data.  Without the barrier TPA state-machine might
		 * enter inconsistent state and kernel stack might be
		 * provided with incorrect packet description - these lead
		 * to various kernel crashed.
		 */
		rmb();

		cqe_fp_flags = cqe_fp->type_error_flags;
		cqe_fp_type = cqe_fp_flags & ETH_FAST_PATH_RX_CQE_TYPE;

		DP(NETIF_MSG_RX_STATUS,
		   "CQE type %x  err %x  status %x  queue %x  vlan %x  len %u\n",
		   CQE_TYPE(cqe_fp_flags),
		   cqe_fp_flags, cqe_fp->status_flags,
		   le32_to_cpu(cqe_fp->rss_hash_result),
		   le16_to_cpu(cqe_fp->vlan_tag),
		   le16_to_cpu(cqe_fp->pkt_len_or_gro_seg_len));

		/* is this a slowpath msg? */
		if (unlikely(CQE_TYPE_SLOW(cqe_fp_type))) {
			bnx2x_sp_event(fp, cqe);
			goto next_cqe;
		}

		rx_buf = &fp->rx_buf_ring[bd_cons];
		data = rx_buf->data;

		if (!CQE_TYPE_FAST(cqe_fp_type)) {
			struct bnx2x_agg_info *tpa_info;
			u16 frag_size, pages;
#ifdef BNX2X_STOP_ON_ERROR
			/* sanity check */
			if (fp->mode == TPA_MODE_DISABLED &&
			    (CQE_TYPE_START(cqe_fp_type) ||
			     CQE_TYPE_STOP(cqe_fp_type)))
				BNX2X_ERR("START/STOP packet while TPA disabled, type %x\n",
					  CQE_TYPE(cqe_fp_type));
#endif

			if (CQE_TYPE_START(cqe_fp_type)) {
				u16 queue = cqe_fp->queue_index;
				DP(NETIF_MSG_RX_STATUS,
				   "calling tpa_start on queue %d\n",
				   queue);

				bnx2x_tpa_start(fp, queue,
						bd_cons, bd_prod,
						cqe_fp);

				goto next_rx;
			}
			queue = cqe->end_agg_cqe.queue_index;
			tpa_info = &fp->tpa_info[queue];
			DP(NETIF_MSG_RX_STATUS,
			   "calling tpa_stop on queue %d\n",
			   queue);

			frag_size = le16_to_cpu(cqe->end_agg_cqe.pkt_len) -
				    tpa_info->len_on_bd;

			if (fp->mode == TPA_MODE_GRO)
				pages = (frag_size + tpa_info->full_page - 1) /
					 tpa_info->full_page;
			else
				pages = SGE_PAGE_ALIGN(frag_size) >>
					SGE_PAGE_SHIFT;

			bnx2x_tpa_stop(bp, fp, tpa_info, pages,
				       &cqe->end_agg_cqe, comp_ring_cons);
#ifdef BNX2X_STOP_ON_ERROR
			if (bp->panic)
				return 0;
#endif

			bnx2x_update_sge_prod(fp, pages, &cqe->end_agg_cqe);
			goto next_cqe;
		}
		/* non TPA */
		len = le16_to_cpu(cqe_fp->pkt_len_or_gro_seg_len);
		pad = cqe_fp->placement_offset;
		dma_sync_single_for_cpu(&bp->pdev->dev,
					dma_unmap_addr(rx_buf, mapping),
					pad + RX_COPY_THRESH,
					DMA_FROM_DEVICE);
		pad += NET_SKB_PAD;
		prefetch(data + pad); /* speedup eth_type_trans() */
		/* is this an error packet? */
		if (unlikely(cqe_fp_flags & ETH_RX_ERROR_FALGS)) {
			DP(NETIF_MSG_RX_ERR | NETIF_MSG_RX_STATUS,
			   "ERROR  flags %x  rx packet %u\n",
			   cqe_fp_flags, sw_comp_cons);
			bnx2x_fp_qstats(bp, fp)->rx_err_discard_pkt++;
			goto reuse_rx;
		}

		/* Since we don't have a jumbo ring
		 * copy small packets if mtu > 1500
		 */
		if ((bp->dev->mtu > ETH_MAX_PACKET_SIZE) &&
		    (len <= RX_COPY_THRESH)) {
			skb = napi_alloc_skb(&fp->napi, len);
			if (skb == NULL) {
				DP(NETIF_MSG_RX_ERR | NETIF_MSG_RX_STATUS,
				   "ERROR  packet dropped because of alloc failure\n");
				bnx2x_fp_qstats(bp, fp)->rx_skb_alloc_failed++;
				goto reuse_rx;
			}
			memcpy(skb->data, data + pad, len);
			bnx2x_reuse_rx_data(fp, bd_cons, bd_prod);
		} else {
			if (likely(bnx2x_alloc_rx_data(bp, fp, bd_prod,
						       GFP_ATOMIC) == 0)) {
				dma_unmap_single(&bp->pdev->dev,
						 dma_unmap_addr(rx_buf, mapping),
						 fp->rx_buf_size,
						 DMA_FROM_DEVICE);
				skb = build_skb(data, fp->rx_frag_size);
				if (unlikely(!skb)) {
					bnx2x_frag_free(fp, data);
					bnx2x_fp_qstats(bp, fp)->
							rx_skb_alloc_failed++;
					goto next_rx;
				}
				skb_reserve(skb, pad);
			} else {
				DP(NETIF_MSG_RX_ERR | NETIF_MSG_RX_STATUS,
				   "ERROR  packet dropped because of alloc failure\n");
				bnx2x_fp_qstats(bp, fp)->rx_skb_alloc_failed++;
reuse_rx:
				bnx2x_reuse_rx_data(fp, bd_cons, bd_prod);
				goto next_rx;
			}
		}

		skb_put(skb, len);
		skb->protocol = eth_type_trans(skb, bp->dev);

		/* Set Toeplitz hash for a none-LRO skb */
		rxhash = bnx2x_get_rxhash(bp, cqe_fp, &rxhash_type);
		skb_set_hash(skb, rxhash, rxhash_type);

		skb_checksum_none_assert(skb);

		if (bp->dev->features & NETIF_F_RXCSUM)
			bnx2x_csum_validate(skb, cqe, fp,
					    bnx2x_fp_qstats(bp, fp));

		skb_record_rx_queue(skb, fp->rx_queue);

		/* Check if this packet was timestamped */
		if (unlikely(cqe->fast_path_cqe.type_error_flags &
			     (1 << ETH_FAST_PATH_RX_CQE_PTP_PKT_SHIFT)))
			bnx2x_set_rx_ts(bp, skb);

		if (le16_to_cpu(cqe_fp->pars_flags.flags) &
		    PARSING_FLAGS_VLAN)
			__vlan_hwaccel_put_tag(skb, htons(ETH_P_8021Q),
					       le16_to_cpu(cqe_fp->vlan_tag));

		skb_mark_napi_id(skb, &fp->napi);

		if (bnx2x_fp_ll_polling(fp))
			netif_receive_skb(skb);
		else
			napi_gro_receive(&fp->napi, skb);
next_rx:
		rx_buf->data = NULL;

		bd_cons = NEXT_RX_IDX(bd_cons);
		bd_prod = NEXT_RX_IDX(bd_prod);
		bd_prod_fw = NEXT_RX_IDX(bd_prod_fw);
		rx_pkt++;
next_cqe:
		sw_comp_prod = NEXT_RCQ_IDX(sw_comp_prod);
		sw_comp_cons = NEXT_RCQ_IDX(sw_comp_cons);

		/* mark CQE as free */
		BNX2X_SEED_CQE(cqe_fp);

		if (rx_pkt == budget)
			break;

		comp_ring_cons = RCQ_BD(sw_comp_cons);
		cqe = &fp->rx_comp_ring[comp_ring_cons];
		cqe_fp = &cqe->fast_path_cqe;
	} /* while */

	fp->rx_bd_cons = bd_cons;
	fp->rx_bd_prod = bd_prod_fw;
	fp->rx_comp_cons = sw_comp_cons;
	fp->rx_comp_prod = sw_comp_prod;

	/* Update producers */
	bnx2x_update_rx_prod(bp, fp, bd_prod_fw, sw_comp_prod,
			     fp->rx_sge_prod);

	fp->rx_pkt += rx_pkt;
	fp->rx_calls++;

	return rx_pkt;
}

static irqreturn_t bnx2x_msix_fp_int(int irq, void *fp_cookie)
{
	struct bnx2x_fastpath *fp = fp_cookie;
	struct bnx2x *bp = fp->bp;
	u8 cos;

	DP(NETIF_MSG_INTR,
	   "got an MSI-X interrupt on IDX:SB [fp %d fw_sd %d igusb %d]\n",
	   fp->index, fp->fw_sb_id, fp->igu_sb_id);

	bnx2x_ack_sb(bp, fp->igu_sb_id, USTORM_ID, 0, IGU_INT_DISABLE, 0);

#ifdef BNX2X_STOP_ON_ERROR
	if (unlikely(bp->panic))
		return IRQ_HANDLED;
#endif

	/* Handle Rx and Tx according to MSI-X vector */
	for_each_cos_in_tx_queue(fp, cos)
		prefetch(fp->txdata_ptr[cos]->tx_cons_sb);

	prefetch(&fp->sb_running_index[SM_RX_ID]);
	napi_schedule_irqoff(&bnx2x_fp(bp, fp->index, napi));

	return IRQ_HANDLED;
}

/* HW Lock for shared dual port PHYs */
void bnx2x_acquire_phy_lock(struct bnx2x *bp)
{
	mutex_lock(&bp->port.phy_mutex);

	bnx2x_acquire_hw_lock(bp, HW_LOCK_RESOURCE_MDIO);
}

void bnx2x_release_phy_lock(struct bnx2x *bp)
{
	bnx2x_release_hw_lock(bp, HW_LOCK_RESOURCE_MDIO);

	mutex_unlock(&bp->port.phy_mutex);
}

/* calculates MF speed according to current linespeed and MF configuration */
u16 bnx2x_get_mf_speed(struct bnx2x *bp)
{
	u16 line_speed = bp->link_vars.line_speed;
	if (IS_MF(bp)) {
		u16 maxCfg = bnx2x_extract_max_cfg(bp,
						   bp->mf_config[BP_VN(bp)]);

		/* Calculate the current MAX line speed limit for the MF
		 * devices
		 */
		if (IS_MF_PERCENT_BW(bp))
			line_speed = (line_speed * maxCfg) / 100;
		else { /* SD mode */
			u16 vn_max_rate = maxCfg * 100;

			if (vn_max_rate < line_speed)
				line_speed = vn_max_rate;
		}
	}

	return line_speed;
}

/**
 * bnx2x_fill_report_data - fill link report data to report
 *
 * @bp:		driver handle
 * @data:	link state to update
 *
 * It uses a none-atomic bit operations because is called under the mutex.
 */
static void bnx2x_fill_report_data(struct bnx2x *bp,
				   struct bnx2x_link_report_data *data)
{
	memset(data, 0, sizeof(*data));

	if (IS_PF(bp)) {
		/* Fill the report data: effective line speed */
		data->line_speed = bnx2x_get_mf_speed(bp);

		/* Link is down */
		if (!bp->link_vars.link_up || (bp->flags & MF_FUNC_DIS))
			__set_bit(BNX2X_LINK_REPORT_LINK_DOWN,
				  &data->link_report_flags);

		if (!BNX2X_NUM_ETH_QUEUES(bp))
			__set_bit(BNX2X_LINK_REPORT_LINK_DOWN,
				  &data->link_report_flags);

		/* Full DUPLEX */
		if (bp->link_vars.duplex == DUPLEX_FULL)
			__set_bit(BNX2X_LINK_REPORT_FD,
				  &data->link_report_flags);

		/* Rx Flow Control is ON */
		if (bp->link_vars.flow_ctrl & BNX2X_FLOW_CTRL_RX)
			__set_bit(BNX2X_LINK_REPORT_RX_FC_ON,
				  &data->link_report_flags);

		/* Tx Flow Control is ON */
		if (bp->link_vars.flow_ctrl & BNX2X_FLOW_CTRL_TX)
			__set_bit(BNX2X_LINK_REPORT_TX_FC_ON,
				  &data->link_report_flags);
	} else { /* VF */
		*data = bp->vf_link_vars;
	}
}

/**
 * bnx2x_link_report - report link status to OS.
 *
 * @bp:		driver handle
 *
 * Calls the __bnx2x_link_report() under the same locking scheme
 * as a link/PHY state managing code to ensure a consistent link
 * reporting.
 */

void bnx2x_link_report(struct bnx2x *bp)
{
	bnx2x_acquire_phy_lock(bp);
	__bnx2x_link_report(bp);
	bnx2x_release_phy_lock(bp);
}

/**
 * __bnx2x_link_report - report link status to OS.
 *
 * @bp:		driver handle
 *
 * None atomic implementation.
 * Should be called under the phy_lock.
 */
void __bnx2x_link_report(struct bnx2x *bp)
{
	struct bnx2x_link_report_data cur_data;

	/* reread mf_cfg */
	if (IS_PF(bp) && !CHIP_IS_E1(bp))
		bnx2x_read_mf_cfg(bp);

	/* Read the current link report info */
	bnx2x_fill_report_data(bp, &cur_data);

	/* Don't report link down or exactly the same link status twice */
	if (!memcmp(&cur_data, &bp->last_reported_link, sizeof(cur_data)) ||
	    (test_bit(BNX2X_LINK_REPORT_LINK_DOWN,
		      &bp->last_reported_link.link_report_flags) &&
	     test_bit(BNX2X_LINK_REPORT_LINK_DOWN,
		      &cur_data.link_report_flags)))
		return;

	bp->link_cnt++;

	/* We are going to report a new link parameters now -
	 * remember the current data for the next time.
	 */
	memcpy(&bp->last_reported_link, &cur_data, sizeof(cur_data));

	/* propagate status to VFs */
	if (IS_PF(bp))
		bnx2x_iov_link_update(bp);

	if (test_bit(BNX2X_LINK_REPORT_LINK_DOWN,
		     &cur_data.link_report_flags)) {
		netif_carrier_off(bp->dev);
		netdev_err(bp->dev, "NIC Link is Down\n");
		return;
	} else {
		const char *duplex;
		const char *flow;

		netif_carrier_on(bp->dev);

		if (test_and_clear_bit(BNX2X_LINK_REPORT_FD,
				       &cur_data.link_report_flags))
			duplex = "full";
		else
			duplex = "half";

		/* Handle the FC at the end so that only these flags would be
		 * possibly set. This way we may easily check if there is no FC
		 * enabled.
		 */
		if (cur_data.link_report_flags) {
			if (test_bit(BNX2X_LINK_REPORT_RX_FC_ON,
				     &cur_data.link_report_flags)) {
				if (test_bit(BNX2X_LINK_REPORT_TX_FC_ON,
				     &cur_data.link_report_flags))
					flow = "ON - receive & transmit";
				else
					flow = "ON - receive";
			} else {
				flow = "ON - transmit";
			}
		} else {
			flow = "none";
		}
		netdev_info(bp->dev, "NIC Link is Up, %d Mbps %s duplex, Flow control: %s\n",
			    cur_data.line_speed, duplex, flow);
	}
}

static void bnx2x_set_next_page_sgl(struct bnx2x_fastpath *fp)
{
	int i;

	for (i = 1; i <= NUM_RX_SGE_PAGES; i++) {
		struct eth_rx_sge *sge;

		sge = &fp->rx_sge_ring[RX_SGE_CNT * i - 2];
		sge->addr_hi =
			cpu_to_le32(U64_HI(fp->rx_sge_mapping +
			BCM_PAGE_SIZE*(i % NUM_RX_SGE_PAGES)));

		sge->addr_lo =
			cpu_to_le32(U64_LO(fp->rx_sge_mapping +
			BCM_PAGE_SIZE*(i % NUM_RX_SGE_PAGES)));
	}
}

static void bnx2x_free_tpa_pool(struct bnx2x *bp,
				struct bnx2x_fastpath *fp, int last)
{
	int i;

	for (i = 0; i < last; i++) {
		struct bnx2x_agg_info *tpa_info = &fp->tpa_info[i];
		struct sw_rx_bd *first_buf = &tpa_info->first_buf;
		u8 *data = first_buf->data;

		if (data == NULL) {
			DP(NETIF_MSG_IFDOWN, "tpa bin %d empty on free\n", i);
			continue;
		}
		if (tpa_info->tpa_state == BNX2X_TPA_START)
			dma_unmap_single(&bp->pdev->dev,
					 dma_unmap_addr(first_buf, mapping),
					 fp->rx_buf_size, DMA_FROM_DEVICE);
		bnx2x_frag_free(fp, data);
		first_buf->data = NULL;
	}
}

void bnx2x_init_rx_rings_cnic(struct bnx2x *bp)
{
	int j;

	for_each_rx_queue_cnic(bp, j) {
		struct bnx2x_fastpath *fp = &bp->fp[j];

		fp->rx_bd_cons = 0;

		/* Activate BD ring */
		/* Warning!
		 * this will generate an interrupt (to the TSTORM)
		 * must only be done after chip is initialized
		 */
		bnx2x_update_rx_prod(bp, fp, fp->rx_bd_prod, fp->rx_comp_prod,
				     fp->rx_sge_prod);
	}
}

void bnx2x_init_rx_rings(struct bnx2x *bp)
{
	int func = BP_FUNC(bp);
	u16 ring_prod;
	int i, j;

	/* Allocate TPA resources */
	for_each_eth_queue(bp, j) {
		struct bnx2x_fastpath *fp = &bp->fp[j];

		DP(NETIF_MSG_IFUP,
		   "mtu %d  rx_buf_size %d\n", bp->dev->mtu, fp->rx_buf_size);

		if (fp->mode != TPA_MODE_DISABLED) {
			/* Fill the per-aggregation pool */
			for (i = 0; i < MAX_AGG_QS(bp); i++) {
				struct bnx2x_agg_info *tpa_info =
					&fp->tpa_info[i];
				struct sw_rx_bd *first_buf =
					&tpa_info->first_buf;

				first_buf->data =
					bnx2x_frag_alloc(fp, GFP_KERNEL);
				if (!first_buf->data) {
					BNX2X_ERR("Failed to allocate TPA skb pool for queue[%d] - disabling TPA on this queue!\n",
						  j);
					bnx2x_free_tpa_pool(bp, fp, i);
					fp->mode = TPA_MODE_DISABLED;
					break;
				}
				dma_unmap_addr_set(first_buf, mapping, 0);
				tpa_info->tpa_state = BNX2X_TPA_STOP;
			}

			/* "next page" elements initialization */
			bnx2x_set_next_page_sgl(fp);

			/* set SGEs bit mask */
			bnx2x_init_sge_ring_bit_mask(fp);

			/* Allocate SGEs and initialize the ring elements */
			for (i = 0, ring_prod = 0;
			     i < MAX_RX_SGE_CNT*NUM_RX_SGE_PAGES; i++) {

				if (bnx2x_alloc_rx_sge(bp, fp, ring_prod,
						       GFP_KERNEL) < 0) {
					BNX2X_ERR("was only able to allocate %d rx sges\n",
						  i);
					BNX2X_ERR("disabling TPA for queue[%d]\n",
						  j);
					/* Cleanup already allocated elements */
					bnx2x_free_rx_sge_range(bp, fp,
								ring_prod);
					bnx2x_free_tpa_pool(bp, fp,
							    MAX_AGG_QS(bp));
					fp->mode = TPA_MODE_DISABLED;
					ring_prod = 0;
					break;
				}
				ring_prod = NEXT_SGE_IDX(ring_prod);
			}

			fp->rx_sge_prod = ring_prod;
		}
	}

	for_each_eth_queue(bp, j) {
		struct bnx2x_fastpath *fp = &bp->fp[j];

		fp->rx_bd_cons = 0;

		/* Activate BD ring */
		/* Warning!
		 * this will generate an interrupt (to the TSTORM)
		 * must only be done after chip is initialized
		 */
		bnx2x_update_rx_prod(bp, fp, fp->rx_bd_prod, fp->rx_comp_prod,
				     fp->rx_sge_prod);

		if (j != 0)
			continue;

		if (CHIP_IS_E1(bp)) {
			REG_WR(bp, BAR_USTRORM_INTMEM +
			       USTORM_MEM_WORKAROUND_ADDRESS_OFFSET(func),
			       U64_LO(fp->rx_comp_mapping));
			REG_WR(bp, BAR_USTRORM_INTMEM +
			       USTORM_MEM_WORKAROUND_ADDRESS_OFFSET(func) + 4,
			       U64_HI(fp->rx_comp_mapping));
		}
	}
}

static void bnx2x_free_tx_skbs_queue(struct bnx2x_fastpath *fp)
{
	u8 cos;
	struct bnx2x *bp = fp->bp;

	for_each_cos_in_tx_queue(fp, cos) {
		struct bnx2x_fp_txdata *txdata = fp->txdata_ptr[cos];
		unsigned pkts_compl = 0, bytes_compl = 0;

		u16 sw_prod = txdata->tx_pkt_prod;
		u16 sw_cons = txdata->tx_pkt_cons;

		while (sw_cons != sw_prod) {
			bnx2x_free_tx_pkt(bp, txdata, TX_BD(sw_cons),
					  &pkts_compl, &bytes_compl);
			sw_cons++;
		}

		netdev_tx_reset_queue(
			netdev_get_tx_queue(bp->dev,
					    txdata->txq_index));
	}
}

static void bnx2x_free_tx_skbs_cnic(struct bnx2x *bp)
{
	int i;

	for_each_tx_queue_cnic(bp, i) {
		bnx2x_free_tx_skbs_queue(&bp->fp[i]);
	}
}

static void bnx2x_free_tx_skbs(struct bnx2x *bp)
{
	int i;

	for_each_eth_queue(bp, i) {
		bnx2x_free_tx_skbs_queue(&bp->fp[i]);
	}
}

static void bnx2x_free_rx_bds(struct bnx2x_fastpath *fp)
{
	struct bnx2x *bp = fp->bp;
	int i;

	/* ring wasn't allocated */
	if (fp->rx_buf_ring == NULL)
		return;

	for (i = 0; i < NUM_RX_BD; i++) {
		struct sw_rx_bd *rx_buf = &fp->rx_buf_ring[i];
		u8 *data = rx_buf->data;

		if (data == NULL)
			continue;
		dma_unmap_single(&bp->pdev->dev,
				 dma_unmap_addr(rx_buf, mapping),
				 fp->rx_buf_size, DMA_FROM_DEVICE);

		rx_buf->data = NULL;
		bnx2x_frag_free(fp, data);
	}
}

static void bnx2x_free_rx_skbs_cnic(struct bnx2x *bp)
{
	int j;

	for_each_rx_queue_cnic(bp, j) {
		bnx2x_free_rx_bds(&bp->fp[j]);
	}
}

static void bnx2x_free_rx_skbs(struct bnx2x *bp)
{
	int j;

	for_each_eth_queue(bp, j) {
		struct bnx2x_fastpath *fp = &bp->fp[j];

		bnx2x_free_rx_bds(fp);

		if (fp->mode != TPA_MODE_DISABLED)
			bnx2x_free_tpa_pool(bp, fp, MAX_AGG_QS(bp));
	}
}

static void bnx2x_free_skbs_cnic(struct bnx2x *bp)
{
	bnx2x_free_tx_skbs_cnic(bp);
	bnx2x_free_rx_skbs_cnic(bp);
}

void bnx2x_free_skbs(struct bnx2x *bp)
{
	bnx2x_free_tx_skbs(bp);
	bnx2x_free_rx_skbs(bp);
}

void bnx2x_update_max_mf_config(struct bnx2x *bp, u32 value)
{
	/* load old values */
	u32 mf_cfg = bp->mf_config[BP_VN(bp)];

	if (value != bnx2x_extract_max_cfg(bp, mf_cfg)) {
		/* leave all but MAX value */
		mf_cfg &= ~FUNC_MF_CFG_MAX_BW_MASK;

		/* set new MAX value */
		mf_cfg |= (value << FUNC_MF_CFG_MAX_BW_SHIFT)
				& FUNC_MF_CFG_MAX_BW_MASK;

		bnx2x_fw_command(bp, DRV_MSG_CODE_SET_MF_BW, mf_cfg);
	}
}

/**
 * bnx2x_free_msix_irqs - free previously requested MSI-X IRQ vectors
 *
 * @bp:		driver handle
 * @nvecs:	number of vectors to be released
 */
static void bnx2x_free_msix_irqs(struct bnx2x *bp, int nvecs)
{
	int i, offset = 0;

	if (nvecs == offset)
		return;

	/* VFs don't have a default SB */
	if (IS_PF(bp)) {
		free_irq(bp->msix_table[offset].vector, bp->dev);
		DP(NETIF_MSG_IFDOWN, "released sp irq (%d)\n",
		   bp->msix_table[offset].vector);
		offset++;
	}

	if (CNIC_SUPPORT(bp)) {
		if (nvecs == offset)
			return;
		offset++;
	}

	for_each_eth_queue(bp, i) {
		if (nvecs == offset)
			return;
		DP(NETIF_MSG_IFDOWN, "about to release fp #%d->%d irq\n",
		   i, bp->msix_table[offset].vector);

		free_irq(bp->msix_table[offset++].vector, &bp->fp[i]);
	}
}

void bnx2x_free_irq(struct bnx2x *bp)
{
	if (bp->flags & USING_MSIX_FLAG &&
	    !(bp->flags & USING_SINGLE_MSIX_FLAG)) {
		int nvecs = BNX2X_NUM_ETH_QUEUES(bp) + CNIC_SUPPORT(bp);

		/* vfs don't have a default status block */
		if (IS_PF(bp))
			nvecs++;

		bnx2x_free_msix_irqs(bp, nvecs);
	} else {
		free_irq(bp->dev->irq, bp->dev);
	}
}

int bnx2x_enable_msix(struct bnx2x *bp)
{
	int msix_vec = 0, i, rc;

	/* VFs don't have a default status block */
	if (IS_PF(bp)) {
		bp->msix_table[msix_vec].entry = msix_vec;
		BNX2X_DEV_INFO("msix_table[0].entry = %d (slowpath)\n",
			       bp->msix_table[0].entry);
		msix_vec++;
	}

	/* Cnic requires an msix vector for itself */
	if (CNIC_SUPPORT(bp)) {
		bp->msix_table[msix_vec].entry = msix_vec;
		BNX2X_DEV_INFO("msix_table[%d].entry = %d (CNIC)\n",
			       msix_vec, bp->msix_table[msix_vec].entry);
		msix_vec++;
	}

	/* We need separate vectors for ETH queues only (not FCoE) */
	for_each_eth_queue(bp, i) {
		bp->msix_table[msix_vec].entry = msix_vec;
		BNX2X_DEV_INFO("msix_table[%d].entry = %d (fastpath #%u)\n",
			       msix_vec, msix_vec, i);
		msix_vec++;
	}

	DP(BNX2X_MSG_SP, "about to request enable msix with %d vectors\n",
	   msix_vec);

	rc = pci_enable_msix_range(bp->pdev, &bp->msix_table[0],
				   BNX2X_MIN_MSIX_VEC_CNT(bp), msix_vec);
	/*
	 * reconfigure number of tx/rx queues according to available
	 * MSI-X vectors
	 */
	if (rc == -ENOSPC) {
		/* Get by with single vector */
		rc = pci_enable_msix_range(bp->pdev, &bp->msix_table[0], 1, 1);
		if (rc < 0) {
			BNX2X_DEV_INFO("Single MSI-X is not attainable rc %d\n",
				       rc);
			goto no_msix;
		}

		BNX2X_DEV_INFO("Using single MSI-X vector\n");
		bp->flags |= USING_SINGLE_MSIX_FLAG;

		BNX2X_DEV_INFO("set number of queues to 1\n");
		bp->num_ethernet_queues = 1;
		bp->num_queues = bp->num_ethernet_queues + bp->num_cnic_queues;
	} else if (rc < 0) {
		BNX2X_DEV_INFO("MSI-X is not attainable rc %d\n", rc);
		goto no_msix;
	} else if (rc < msix_vec) {
		/* how less vectors we will have? */
		int diff = msix_vec - rc;

		BNX2X_DEV_INFO("Trying to use less MSI-X vectors: %d\n", rc);

		/*
		 * decrease number of queues by number of unallocated entries
		 */
		bp->num_ethernet_queues -= diff;
		bp->num_queues = bp->num_ethernet_queues + bp->num_cnic_queues;

		BNX2X_DEV_INFO("New queue configuration set: %d\n",
			       bp->num_queues);
	}

	bp->flags |= USING_MSIX_FLAG;

	return 0;

no_msix:
	/* fall to INTx if not enough memory */
	if (rc == -ENOMEM)
		bp->flags |= DISABLE_MSI_FLAG;

	return rc;
}

static int bnx2x_req_msix_irqs(struct bnx2x *bp)
{
	int i, rc, offset = 0;

	/* no default status block for vf */
	if (IS_PF(bp)) {
		rc = request_irq(bp->msix_table[offset++].vector,
				 bnx2x_msix_sp_int, 0,
				 bp->dev->name, bp->dev);
		if (rc) {
			BNX2X_ERR("request sp irq failed\n");
			return -EBUSY;
		}
	}

	if (CNIC_SUPPORT(bp))
		offset++;

	for_each_eth_queue(bp, i) {
		struct bnx2x_fastpath *fp = &bp->fp[i];
		snprintf(fp->name, sizeof(fp->name), "%s-fp-%d",
			 bp->dev->name, i);

		rc = request_irq(bp->msix_table[offset].vector,
				 bnx2x_msix_fp_int, 0, fp->name, fp);
		if (rc) {
			BNX2X_ERR("request fp #%d irq (%d) failed  rc %d\n", i,
			      bp->msix_table[offset].vector, rc);
			bnx2x_free_msix_irqs(bp, offset);
			return -EBUSY;
		}

		offset++;
	}

	i = BNX2X_NUM_ETH_QUEUES(bp);
	if (IS_PF(bp)) {
		offset = 1 + CNIC_SUPPORT(bp);
		netdev_info(bp->dev,
			    "using MSI-X  IRQs: sp %d  fp[%d] %d ... fp[%d] %d\n",
			    bp->msix_table[0].vector,
			    0, bp->msix_table[offset].vector,
			    i - 1, bp->msix_table[offset + i - 1].vector);
	} else {
		offset = CNIC_SUPPORT(bp);
		netdev_info(bp->dev,
			    "using MSI-X  IRQs: fp[%d] %d ... fp[%d] %d\n",
			    0, bp->msix_table[offset].vector,
			    i - 1, bp->msix_table[offset + i - 1].vector);
	}
	return 0;
}

int bnx2x_enable_msi(struct bnx2x *bp)
{
	int rc;

	rc = pci_enable_msi(bp->pdev);
	if (rc) {
		BNX2X_DEV_INFO("MSI is not attainable\n");
		return -1;
	}
	bp->flags |= USING_MSI_FLAG;

	return 0;
}

static int bnx2x_req_irq(struct bnx2x *bp)
{
	unsigned long flags;
	unsigned int irq;

	if (bp->flags & (USING_MSI_FLAG | USING_MSIX_FLAG))
		flags = 0;
	else
		flags = IRQF_SHARED;

	if (bp->flags & USING_MSIX_FLAG)
		irq = bp->msix_table[0].vector;
	else
		irq = bp->pdev->irq;

	return request_irq(irq, bnx2x_interrupt, flags, bp->dev->name, bp->dev);
}

static int bnx2x_setup_irqs(struct bnx2x *bp)
{
	int rc = 0;
	if (bp->flags & USING_MSIX_FLAG &&
	    !(bp->flags & USING_SINGLE_MSIX_FLAG)) {
		rc = bnx2x_req_msix_irqs(bp);
		if (rc)
			return rc;
	} else {
		rc = bnx2x_req_irq(bp);
		if (rc) {
			BNX2X_ERR("IRQ request failed  rc %d, aborting\n", rc);
			return rc;
		}
		if (bp->flags & USING_MSI_FLAG) {
			bp->dev->irq = bp->pdev->irq;
			netdev_info(bp->dev, "using MSI IRQ %d\n",
				    bp->dev->irq);
		}
		if (bp->flags & USING_MSIX_FLAG) {
			bp->dev->irq = bp->msix_table[0].vector;
			netdev_info(bp->dev, "using MSIX IRQ %d\n",
				    bp->dev->irq);
		}
	}

	return 0;
}

static void bnx2x_napi_enable_cnic(struct bnx2x *bp)
{
	int i;

	for_each_rx_queue_cnic(bp, i) {
		bnx2x_fp_busy_poll_init(&bp->fp[i]);
		napi_enable(&bnx2x_fp(bp, i, napi));
	}
}

static void bnx2x_napi_enable(struct bnx2x *bp)
{
	int i;

	for_each_eth_queue(bp, i) {
		bnx2x_fp_busy_poll_init(&bp->fp[i]);
		napi_enable(&bnx2x_fp(bp, i, napi));
	}
}

static void bnx2x_napi_disable_cnic(struct bnx2x *bp)
{
	int i;

	for_each_rx_queue_cnic(bp, i) {
		napi_disable(&bnx2x_fp(bp, i, napi));
		while (!bnx2x_fp_ll_disable(&bp->fp[i]))
			usleep_range(1000, 2000);
	}
}

static void bnx2x_napi_disable(struct bnx2x *bp)
{
	int i;

	for_each_eth_queue(bp, i) {
		napi_disable(&bnx2x_fp(bp, i, napi));
		while (!bnx2x_fp_ll_disable(&bp->fp[i]))
			usleep_range(1000, 2000);
	}
}

void bnx2x_netif_start(struct bnx2x *bp)
{
	if (netif_running(bp->dev)) {
		bnx2x_napi_enable(bp);
		if (CNIC_LOADED(bp))
			bnx2x_napi_enable_cnic(bp);
		bnx2x_int_enable(bp);
		if (bp->state == BNX2X_STATE_OPEN)
			netif_tx_wake_all_queues(bp->dev);
	}
}

void bnx2x_netif_stop(struct bnx2x *bp, int disable_hw)
{
	bnx2x_int_disable_sync(bp, disable_hw);
	bnx2x_napi_disable(bp);
	if (CNIC_LOADED(bp))
		bnx2x_napi_disable_cnic(bp);
}

u16 bnx2x_select_queue(struct net_device *dev, struct sk_buff *skb,
		       void *accel_priv, select_queue_fallback_t fallback)
{
	struct bnx2x *bp = netdev_priv(dev);

	if (CNIC_LOADED(bp) && !NO_FCOE(bp)) {
		struct ethhdr *hdr = (struct ethhdr *)skb->data;
		u16 ether_type = ntohs(hdr->h_proto);

		/* Skip VLAN tag if present */
		if (ether_type == ETH_P_8021Q) {
			struct vlan_ethhdr *vhdr =
				(struct vlan_ethhdr *)skb->data;

			ether_type = ntohs(vhdr->h_vlan_encapsulated_proto);
		}

		/* If ethertype is FCoE or FIP - use FCoE ring */
		if ((ether_type == ETH_P_FCOE) || (ether_type == ETH_P_FIP))
			return bnx2x_fcoe_tx(bp, txq_index);
	}

	/* select a non-FCoE queue */
	return fallback(dev, skb) % BNX2X_NUM_ETH_QUEUES(bp);
}

void bnx2x_set_num_queues(struct bnx2x *bp)
{
	/* RSS queues */
	bp->num_ethernet_queues = bnx2x_calc_num_queues(bp);

	/* override in STORAGE SD modes */
	if (IS_MF_STORAGE_ONLY(bp))
		bp->num_ethernet_queues = 1;

	/* Add special queues */
	bp->num_cnic_queues = CNIC_SUPPORT(bp); /* For FCOE */
	bp->num_queues = bp->num_ethernet_queues + bp->num_cnic_queues;

	BNX2X_DEV_INFO("set number of queues to %d\n", bp->num_queues);
}

/**
 * bnx2x_set_real_num_queues - configure netdev->real_num_[tx,rx]_queues
 *
 * @bp:		Driver handle
 *
 * We currently support for at most 16 Tx queues for each CoS thus we will
 * allocate a multiple of 16 for ETH L2 rings according to the value of the
 * bp->max_cos.
 *
 * If there is an FCoE L2 queue the appropriate Tx queue will have the next
 * index after all ETH L2 indices.
 *
 * If the actual number of Tx queues (for each CoS) is less than 16 then there
 * will be the holes at the end of each group of 16 ETh L2 indices (0..15,
 * 16..31,...) with indices that are not coupled with any real Tx queue.
 *
 * The proper configuration of skb->queue_mapping is handled by
 * bnx2x_select_queue() and __skb_tx_hash().
 *
 * bnx2x_setup_tc() takes care of the proper TC mappings so that __skb_tx_hash()
 * will return a proper Tx index if TC is enabled (netdev->num_tc > 0).
 */
static int bnx2x_set_real_num_queues(struct bnx2x *bp, int include_cnic)
{
	int rc, tx, rx;

	tx = BNX2X_NUM_ETH_QUEUES(bp) * bp->max_cos;
	rx = BNX2X_NUM_ETH_QUEUES(bp);

/* account for fcoe queue */
	if (include_cnic && !NO_FCOE(bp)) {
		rx++;
		tx++;
	}

	rc = netif_set_real_num_tx_queues(bp->dev, tx);
	if (rc) {
		BNX2X_ERR("Failed to set real number of Tx queues: %d\n", rc);
		return rc;
	}
	rc = netif_set_real_num_rx_queues(bp->dev, rx);
	if (rc) {
		BNX2X_ERR("Failed to set real number of Rx queues: %d\n", rc);
		return rc;
	}

	DP(NETIF_MSG_IFUP, "Setting real num queues to (tx, rx) (%d, %d)\n",
			  tx, rx);

	return rc;
}

static void bnx2x_set_rx_buf_size(struct bnx2x *bp)
{
	int i;

	for_each_queue(bp, i) {
		struct bnx2x_fastpath *fp = &bp->fp[i];
		u32 mtu;

		/* Always use a mini-jumbo MTU for the FCoE L2 ring */
		if (IS_FCOE_IDX(i))
			/*
			 * Although there are no IP frames expected to arrive to
			 * this ring we still want to add an
			 * IP_HEADER_ALIGNMENT_PADDING to prevent a buffer
			 * overrun attack.
			 */
			mtu = BNX2X_FCOE_MINI_JUMBO_MTU;
		else
			mtu = bp->dev->mtu;
		fp->rx_buf_size = BNX2X_FW_RX_ALIGN_START +
				  IP_HEADER_ALIGNMENT_PADDING +
				  ETH_OVREHEAD +
				  mtu +
				  BNX2X_FW_RX_ALIGN_END;
		/* Note : rx_buf_size doesn't take into account NET_SKB_PAD */
		if (fp->rx_buf_size + NET_SKB_PAD <= PAGE_SIZE)
			fp->rx_frag_size = fp->rx_buf_size + NET_SKB_PAD;
		else
			fp->rx_frag_size = 0;
	}
}

static int bnx2x_init_rss(struct bnx2x *bp)
{
	int i;
	u8 num_eth_queues = BNX2X_NUM_ETH_QUEUES(bp);

	/* Prepare the initial contents for the indirection table if RSS is
	 * enabled
	 */
	for (i = 0; i < sizeof(bp->rss_conf_obj.ind_table); i++)
		bp->rss_conf_obj.ind_table[i] =
			bp->fp->cl_id +
			ethtool_rxfh_indir_default(i, num_eth_queues);

	/*
	 * For 57710 and 57711 SEARCHER configuration (rss_keys) is
	 * per-port, so if explicit configuration is needed , do it only
	 * for a PMF.
	 *
	 * For 57712 and newer on the other hand it's a per-function
	 * configuration.
	 */
	return bnx2x_config_rss_eth(bp, bp->port.pmf || !CHIP_IS_E1x(bp));
}

int bnx2x_rss(struct bnx2x *bp, struct bnx2x_rss_config_obj *rss_obj,
	      bool config_hash, bool enable)
{
	struct bnx2x_config_rss_params params = {NULL};

	/* Although RSS is meaningless when there is a single HW queue we
	 * still need it enabled in order to have HW Rx hash generated.
	 *
	 * if (!is_eth_multi(bp))
	 *      bp->multi_mode = ETH_RSS_MODE_DISABLED;
	 */

	params.rss_obj = rss_obj;

	__set_bit(RAMROD_COMP_WAIT, &params.ramrod_flags);

	if (enable) {
		__set_bit(BNX2X_RSS_MODE_REGULAR, &params.rss_flags);

		/* RSS configuration */
		__set_bit(BNX2X_RSS_IPV4, &params.rss_flags);
		__set_bit(BNX2X_RSS_IPV4_TCP, &params.rss_flags);
		__set_bit(BNX2X_RSS_IPV6, &params.rss_flags);
		__set_bit(BNX2X_RSS_IPV6_TCP, &params.rss_flags);
		if (rss_obj->udp_rss_v4)
			__set_bit(BNX2X_RSS_IPV4_UDP, &params.rss_flags);
		if (rss_obj->udp_rss_v6)
			__set_bit(BNX2X_RSS_IPV6_UDP, &params.rss_flags);

		if (!CHIP_IS_E1x(bp)) {
			/* valid only for TUNN_MODE_VXLAN tunnel mode */
			__set_bit(BNX2X_RSS_IPV4_VXLAN, &params.rss_flags);
			__set_bit(BNX2X_RSS_IPV6_VXLAN, &params.rss_flags);

			/* valid only for TUNN_MODE_GRE tunnel mode */
			__set_bit(BNX2X_RSS_TUNN_INNER_HDRS, &params.rss_flags);
		}
	} else {
		__set_bit(BNX2X_RSS_MODE_DISABLED, &params.rss_flags);
	}

	/* Hash bits */
	params.rss_result_mask = MULTI_MASK;

	memcpy(params.ind_table, rss_obj->ind_table, sizeof(params.ind_table));

	if (config_hash) {
		/* RSS keys */
		netdev_rss_key_fill(params.rss_key, T_ETH_RSS_KEY * 4);
		__set_bit(BNX2X_RSS_SET_SRCH, &params.rss_flags);
	}

	if (IS_PF(bp))
		return bnx2x_config_rss(bp, &params);
	else
		return bnx2x_vfpf_config_rss(bp, &params);
}

static int bnx2x_init_hw(struct bnx2x *bp, u32 load_code)
{
	struct bnx2x_func_state_params func_params = {NULL};

	/* Prepare parameters for function state transitions */
	__set_bit(RAMROD_COMP_WAIT, &func_params.ramrod_flags);

	func_params.f_obj = &bp->func_obj;
	func_params.cmd = BNX2X_F_CMD_HW_INIT;

	func_params.params.hw_init.load_phase = load_code;

	return bnx2x_func_state_change(bp, &func_params);
}

/*
 * Cleans the object that have internal lists without sending
 * ramrods. Should be run when interrupts are disabled.
 */
void bnx2x_squeeze_objects(struct bnx2x *bp)
{
	int rc;
	unsigned long ramrod_flags = 0, vlan_mac_flags = 0;
	struct bnx2x_mcast_ramrod_params rparam = {NULL};
	struct bnx2x_vlan_mac_obj *mac_obj = &bp->sp_objs->mac_obj;

	/***************** Cleanup MACs' object first *************************/

	/* Wait for completion of requested */
	__set_bit(RAMROD_COMP_WAIT, &ramrod_flags);
	/* Perform a dry cleanup */
	__set_bit(RAMROD_DRV_CLR_ONLY, &ramrod_flags);

	/* Clean ETH primary MAC */
	__set_bit(BNX2X_ETH_MAC, &vlan_mac_flags);
	rc = mac_obj->delete_all(bp, &bp->sp_objs->mac_obj, &vlan_mac_flags,
				 &ramrod_flags);
	if (rc != 0)
		BNX2X_ERR("Failed to clean ETH MACs: %d\n", rc);

	/* Cleanup UC list */
	vlan_mac_flags = 0;
	__set_bit(BNX2X_UC_LIST_MAC, &vlan_mac_flags);
	rc = mac_obj->delete_all(bp, mac_obj, &vlan_mac_flags,
				 &ramrod_flags);
	if (rc != 0)
		BNX2X_ERR("Failed to clean UC list MACs: %d\n", rc);

	/***************** Now clean mcast object *****************************/
	rparam.mcast_obj = &bp->mcast_obj;
	__set_bit(RAMROD_DRV_CLR_ONLY, &rparam.ramrod_flags);

	/* Add a DEL command... - Since we're doing a driver cleanup only,
	 * we take a lock surrounding both the initial send and the CONTs,
	 * as we don't want a true completion to disrupt us in the middle.
	 */
	netif_addr_lock_bh(bp->dev);
	rc = bnx2x_config_mcast(bp, &rparam, BNX2X_MCAST_CMD_DEL);
	if (rc < 0)
		BNX2X_ERR("Failed to add a new DEL command to a multi-cast object: %d\n",
			  rc);

	/* ...and wait until all pending commands are cleared */
	rc = bnx2x_config_mcast(bp, &rparam, BNX2X_MCAST_CMD_CONT);
	while (rc != 0) {
		if (rc < 0) {
			BNX2X_ERR("Failed to clean multi-cast object: %d\n",
				  rc);
			netif_addr_unlock_bh(bp->dev);
			return;
		}

		rc = bnx2x_config_mcast(bp, &rparam, BNX2X_MCAST_CMD_CONT);
	}
	netif_addr_unlock_bh(bp->dev);
}

#ifndef BNX2X_STOP_ON_ERROR
#define LOAD_ERROR_EXIT(bp, label) \
	do { \
		(bp)->state = BNX2X_STATE_ERROR; \
		goto label; \
	} while (0)

#define LOAD_ERROR_EXIT_CNIC(bp, label) \
	do { \
		bp->cnic_loaded = false; \
		goto label; \
	} while (0)
#else /*BNX2X_STOP_ON_ERROR*/
#define LOAD_ERROR_EXIT(bp, label) \
	do { \
		(bp)->state = BNX2X_STATE_ERROR; \
		(bp)->panic = 1; \
		return -EBUSY; \
	} while (0)
#define LOAD_ERROR_EXIT_CNIC(bp, label) \
	do { \
		bp->cnic_loaded = false; \
		(bp)->panic = 1; \
		return -EBUSY; \
	} while (0)
#endif /*BNX2X_STOP_ON_ERROR*/

static void bnx2x_free_fw_stats_mem(struct bnx2x *bp)
{
	BNX2X_PCI_FREE(bp->fw_stats, bp->fw_stats_mapping,
		       bp->fw_stats_data_sz + bp->fw_stats_req_sz);
	return;
}

static int bnx2x_alloc_fw_stats_mem(struct bnx2x *bp)
{
	int num_groups, vf_headroom = 0;
	int is_fcoe_stats = NO_FCOE(bp) ? 0 : 1;

	/* number of queues for statistics is number of eth queues + FCoE */
	u8 num_queue_stats = BNX2X_NUM_ETH_QUEUES(bp) + is_fcoe_stats;

	/* Total number of FW statistics requests =
	 * 1 for port stats + 1 for PF stats + potential 2 for FCoE (fcoe proper
	 * and fcoe l2 queue) stats + num of queues (which includes another 1
	 * for fcoe l2 queue if applicable)
	 */
	bp->fw_stats_num = 2 + is_fcoe_stats + num_queue_stats;

	/* vf stats appear in the request list, but their data is allocated by
	 * the VFs themselves. We don't include them in the bp->fw_stats_num as
	 * it is used to determine where to place the vf stats queries in the
	 * request struct
	 */
	if (IS_SRIOV(bp))
		vf_headroom = bnx2x_vf_headroom(bp);

	/* Request is built from stats_query_header and an array of
	 * stats_query_cmd_group each of which contains
	 * STATS_QUERY_CMD_COUNT rules. The real number or requests is
	 * configured in the stats_query_header.
	 */
	num_groups =
		(((bp->fw_stats_num + vf_headroom) / STATS_QUERY_CMD_COUNT) +
		 (((bp->fw_stats_num + vf_headroom) % STATS_QUERY_CMD_COUNT) ?
		 1 : 0));

	DP(BNX2X_MSG_SP, "stats fw_stats_num %d, vf headroom %d, num_groups %d\n",
	   bp->fw_stats_num, vf_headroom, num_groups);
	bp->fw_stats_req_sz = sizeof(struct stats_query_header) +
		num_groups * sizeof(struct stats_query_cmd_group);

	/* Data for statistics requests + stats_counter
	 * stats_counter holds per-STORM counters that are incremented
	 * when STORM has finished with the current request.
	 * memory for FCoE offloaded statistics are counted anyway,
	 * even if they will not be sent.
	 * VF stats are not accounted for here as the data of VF stats is stored
	 * in memory allocated by the VF, not here.
	 */
	bp->fw_stats_data_sz = sizeof(struct per_port_stats) +
		sizeof(struct per_pf_stats) +
		sizeof(struct fcoe_statistics_params) +
		sizeof(struct per_queue_stats) * num_queue_stats +
		sizeof(struct stats_counter);

	bp->fw_stats = BNX2X_PCI_ALLOC(&bp->fw_stats_mapping,
				       bp->fw_stats_data_sz + bp->fw_stats_req_sz);
	if (!bp->fw_stats)
		goto alloc_mem_err;

	/* Set shortcuts */
	bp->fw_stats_req = (struct bnx2x_fw_stats_req *)bp->fw_stats;
	bp->fw_stats_req_mapping = bp->fw_stats_mapping;
	bp->fw_stats_data = (struct bnx2x_fw_stats_data *)
		((u8 *)bp->fw_stats + bp->fw_stats_req_sz);
	bp->fw_stats_data_mapping = bp->fw_stats_mapping +
		bp->fw_stats_req_sz;

	DP(BNX2X_MSG_SP, "statistics request base address set to %x %x\n",
	   U64_HI(bp->fw_stats_req_mapping),
	   U64_LO(bp->fw_stats_req_mapping));
	DP(BNX2X_MSG_SP, "statistics data base address set to %x %x\n",
	   U64_HI(bp->fw_stats_data_mapping),
	   U64_LO(bp->fw_stats_data_mapping));
	return 0;

alloc_mem_err:
	bnx2x_free_fw_stats_mem(bp);
	BNX2X_ERR("Can't allocate FW stats memory\n");
	return -ENOMEM;
}

/* send load request to mcp and analyze response */
static int bnx2x_nic_load_request(struct bnx2x *bp, u32 *load_code)
{
	u32 param;

	/* init fw_seq */
	bp->fw_seq =
		(SHMEM_RD(bp, func_mb[BP_FW_MB_IDX(bp)].drv_mb_header) &
		 DRV_MSG_SEQ_NUMBER_MASK);
	BNX2X_DEV_INFO("fw_seq 0x%08x\n", bp->fw_seq);

	/* Get current FW pulse sequence */
	bp->fw_drv_pulse_wr_seq =
		(SHMEM_RD(bp, func_mb[BP_FW_MB_IDX(bp)].drv_pulse_mb) &
		 DRV_PULSE_SEQ_MASK);
	BNX2X_DEV_INFO("drv_pulse 0x%x\n", bp->fw_drv_pulse_wr_seq);

	param = DRV_MSG_CODE_LOAD_REQ_WITH_LFA;

	if (IS_MF_SD(bp) && bnx2x_port_after_undi(bp))
		param |= DRV_MSG_CODE_LOAD_REQ_FORCE_LFA;

	/* load request */
	(*load_code) = bnx2x_fw_command(bp, DRV_MSG_CODE_LOAD_REQ, param);

	/* if mcp fails to respond we must abort */
	if (!(*load_code)) {
		BNX2X_ERR("MCP response failure, aborting\n");
		return -EBUSY;
	}

	/* If mcp refused (e.g. other port is in diagnostic mode) we
	 * must abort
	 */
	if ((*load_code) == FW_MSG_CODE_DRV_LOAD_REFUSED) {
		BNX2X_ERR("MCP refused load request, aborting\n");
		return -EBUSY;
	}
	return 0;
}

/* check whether another PF has already loaded FW to chip. In
 * virtualized environments a pf from another VM may have already
 * initialized the device including loading FW
 */
int bnx2x_compare_fw_ver(struct bnx2x *bp, u32 load_code, bool print_err)
{
	/* is another pf loaded on this engine? */
	if (load_code != FW_MSG_CODE_DRV_LOAD_COMMON_CHIP &&
	    load_code != FW_MSG_CODE_DRV_LOAD_COMMON) {
		/* build my FW version dword */
		u32 my_fw = (BCM_5710_FW_MAJOR_VERSION) +
			(BCM_5710_FW_MINOR_VERSION << 8) +
			(BCM_5710_FW_REVISION_VERSION << 16) +
			(BCM_5710_FW_ENGINEERING_VERSION << 24);

		/* read loaded FW from chip */
		u32 loaded_fw = REG_RD(bp, XSEM_REG_PRAM);

		DP(BNX2X_MSG_SP, "loaded fw %x, my fw %x\n",
		   loaded_fw, my_fw);

		/* abort nic load if version mismatch */
		if (my_fw != loaded_fw) {
			if (print_err)
				BNX2X_ERR("bnx2x with FW %x was already loaded which mismatches my %x FW. Aborting\n",
					  loaded_fw, my_fw);
			else
				BNX2X_DEV_INFO("bnx2x with FW %x was already loaded which mismatches my %x FW, possibly due to MF UNDI\n",
					       loaded_fw, my_fw);
			return -EBUSY;
		}
	}
	return 0;
}

/* returns the "mcp load_code" according to global load_count array */
static int bnx2x_nic_load_no_mcp(struct bnx2x *bp, int port)
{
	int path = BP_PATH(bp);

	DP(NETIF_MSG_IFUP, "NO MCP - load counts[%d]      %d, %d, %d\n",
	   path, bnx2x_load_count[path][0], bnx2x_load_count[path][1],
	   bnx2x_load_count[path][2]);
	bnx2x_load_count[path][0]++;
	bnx2x_load_count[path][1 + port]++;
	DP(NETIF_MSG_IFUP, "NO MCP - new load counts[%d]  %d, %d, %d\n",
	   path, bnx2x_load_count[path][0], bnx2x_load_count[path][1],
	   bnx2x_load_count[path][2]);
	if (bnx2x_load_count[path][0] == 1)
		return FW_MSG_CODE_DRV_LOAD_COMMON;
	else if (bnx2x_load_count[path][1 + port] == 1)
		return FW_MSG_CODE_DRV_LOAD_PORT;
	else
		return FW_MSG_CODE_DRV_LOAD_FUNCTION;
}

/* mark PMF if applicable */
static void bnx2x_nic_load_pmf(struct bnx2x *bp, u32 load_code)
{
	if ((load_code == FW_MSG_CODE_DRV_LOAD_COMMON) ||
	    (load_code == FW_MSG_CODE_DRV_LOAD_COMMON_CHIP) ||
	    (load_code == FW_MSG_CODE_DRV_LOAD_PORT)) {
		bp->port.pmf = 1;
		/* We need the barrier to ensure the ordering between the
		 * writing to bp->port.pmf here and reading it from the
		 * bnx2x_periodic_task().
		 */
		smp_mb();
	} else {
		bp->port.pmf = 0;
	}

	DP(NETIF_MSG_LINK, "pmf %d\n", bp->port.pmf);
}

static void bnx2x_nic_load_afex_dcc(struct bnx2x *bp, int load_code)
{
	if (((load_code == FW_MSG_CODE_DRV_LOAD_COMMON) ||
	     (load_code == FW_MSG_CODE_DRV_LOAD_COMMON_CHIP)) &&
	    (bp->common.shmem2_base)) {
		if (SHMEM2_HAS(bp, dcc_support))
			SHMEM2_WR(bp, dcc_support,
				  (SHMEM_DCC_SUPPORT_DISABLE_ENABLE_PF_TLV |
				   SHMEM_DCC_SUPPORT_BANDWIDTH_ALLOCATION_TLV));
		if (SHMEM2_HAS(bp, afex_driver_support))
			SHMEM2_WR(bp, afex_driver_support,
				  SHMEM_AFEX_SUPPORTED_VERSION_ONE);
	}

	/* Set AFEX default VLAN tag to an invalid value */
	bp->afex_def_vlan_tag = -1;
}

/**
 * bnx2x_bz_fp - zero content of the fastpath structure.
 *
 * @bp:		driver handle
 * @index:	fastpath index to be zeroed
 *
 * Makes sure the contents of the bp->fp[index].napi is kept
 * intact.
 */
static void bnx2x_bz_fp(struct bnx2x *bp, int index)
{
	struct bnx2x_fastpath *fp = &bp->fp[index];
	int cos;
	struct napi_struct orig_napi = fp->napi;
	struct bnx2x_agg_info *orig_tpa_info = fp->tpa_info;

	/* bzero bnx2x_fastpath contents */
	if (fp->tpa_info)
		memset(fp->tpa_info, 0, ETH_MAX_AGGREGATION_QUEUES_E1H_E2 *
		       sizeof(struct bnx2x_agg_info));
	memset(fp, 0, sizeof(*fp));

	/* Restore the NAPI object as it has been already initialized */
	fp->napi = orig_napi;
	fp->tpa_info = orig_tpa_info;
	fp->bp = bp;
	fp->index = index;
	if (IS_ETH_FP(fp))
		fp->max_cos = bp->max_cos;
	else
		/* Special queues support only one CoS */
		fp->max_cos = 1;

	/* Init txdata pointers */
	if (IS_FCOE_FP(fp))
		fp->txdata_ptr[0] = &bp->bnx2x_txq[FCOE_TXQ_IDX(bp)];
	if (IS_ETH_FP(fp))
		for_each_cos_in_tx_queue(fp, cos)
			fp->txdata_ptr[cos] = &bp->bnx2x_txq[cos *
				BNX2X_NUM_ETH_QUEUES(bp) + index];

	/* set the tpa flag for each queue. The tpa flag determines the queue
	 * minimal size so it must be set prior to queue memory allocation
	 */
	if (bp->dev->features & NETIF_F_LRO)
		fp->mode = TPA_MODE_LRO;
	else if (bp->dev->features & NETIF_F_GRO &&
		 bnx2x_mtu_allows_gro(bp->dev->mtu))
		fp->mode = TPA_MODE_GRO;
	else
		fp->mode = TPA_MODE_DISABLED;

	/* We don't want TPA if it's disabled in bp
	 * or if this is an FCoE L2 ring.
	 */
	if (bp->disable_tpa || IS_FCOE_FP(fp))
<<<<<<< HEAD
		fp->disable_tpa = 1;
=======
		fp->mode = TPA_MODE_DISABLED;
}

void bnx2x_set_os_driver_state(struct bnx2x *bp, u32 state)
{
	u32 cur;

	if (!IS_MF_BD(bp) || !SHMEM2_HAS(bp, os_driver_state) || IS_VF(bp))
		return;

	cur = SHMEM2_RD(bp, os_driver_state[BP_FW_MB_IDX(bp)]);
	DP(NETIF_MSG_IFUP, "Driver state %08x-->%08x\n",
	   cur, state);

	SHMEM2_WR(bp, os_driver_state[BP_FW_MB_IDX(bp)], state);
>>>>>>> afd2ff9b
}

int bnx2x_load_cnic(struct bnx2x *bp)
{
	int i, rc, port = BP_PORT(bp);

	DP(NETIF_MSG_IFUP, "Starting CNIC-related load\n");

	mutex_init(&bp->cnic_mutex);

	if (IS_PF(bp)) {
		rc = bnx2x_alloc_mem_cnic(bp);
		if (rc) {
			BNX2X_ERR("Unable to allocate bp memory for cnic\n");
			LOAD_ERROR_EXIT_CNIC(bp, load_error_cnic0);
		}
	}

	rc = bnx2x_alloc_fp_mem_cnic(bp);
	if (rc) {
		BNX2X_ERR("Unable to allocate memory for cnic fps\n");
		LOAD_ERROR_EXIT_CNIC(bp, load_error_cnic0);
	}

	/* Update the number of queues with the cnic queues */
	rc = bnx2x_set_real_num_queues(bp, 1);
	if (rc) {
		BNX2X_ERR("Unable to set real_num_queues including cnic\n");
		LOAD_ERROR_EXIT_CNIC(bp, load_error_cnic0);
	}

	/* Add all CNIC NAPI objects */
	bnx2x_add_all_napi_cnic(bp);
	DP(NETIF_MSG_IFUP, "cnic napi added\n");
	bnx2x_napi_enable_cnic(bp);

	rc = bnx2x_init_hw_func_cnic(bp);
	if (rc)
		LOAD_ERROR_EXIT_CNIC(bp, load_error_cnic1);

	bnx2x_nic_init_cnic(bp);

	if (IS_PF(bp)) {
		/* Enable Timer scan */
		REG_WR(bp, TM_REG_EN_LINEAR0_TIMER + port*4, 1);

		/* setup cnic queues */
		for_each_cnic_queue(bp, i) {
			rc = bnx2x_setup_queue(bp, &bp->fp[i], 0);
			if (rc) {
				BNX2X_ERR("Queue setup failed\n");
				LOAD_ERROR_EXIT(bp, load_error_cnic2);
			}
		}
	}

	/* Initialize Rx filter. */
	bnx2x_set_rx_mode_inner(bp);

	/* re-read iscsi info */
	bnx2x_get_iscsi_info(bp);
	bnx2x_setup_cnic_irq_info(bp);
	bnx2x_setup_cnic_info(bp);
	bp->cnic_loaded = true;
	if (bp->state == BNX2X_STATE_OPEN)
		bnx2x_cnic_notify(bp, CNIC_CTL_START_CMD);

	DP(NETIF_MSG_IFUP, "Ending successfully CNIC-related load\n");

	return 0;

#ifndef BNX2X_STOP_ON_ERROR
load_error_cnic2:
	/* Disable Timer scan */
	REG_WR(bp, TM_REG_EN_LINEAR0_TIMER + port*4, 0);

load_error_cnic1:
	bnx2x_napi_disable_cnic(bp);
	/* Update the number of queues without the cnic queues */
	if (bnx2x_set_real_num_queues(bp, 0))
		BNX2X_ERR("Unable to set real_num_queues not including cnic\n");
load_error_cnic0:
	BNX2X_ERR("CNIC-related load failed\n");
	bnx2x_free_fp_mem_cnic(bp);
	bnx2x_free_mem_cnic(bp);
	return rc;
#endif /* ! BNX2X_STOP_ON_ERROR */
}

/* must be called with rtnl_lock */
int bnx2x_nic_load(struct bnx2x *bp, int load_mode)
{
	int port = BP_PORT(bp);
	int i, rc = 0, load_code = 0;

	DP(NETIF_MSG_IFUP, "Starting NIC load\n");
	DP(NETIF_MSG_IFUP,
	   "CNIC is %s\n", CNIC_ENABLED(bp) ? "enabled" : "disabled");

#ifdef BNX2X_STOP_ON_ERROR
	if (unlikely(bp->panic)) {
		BNX2X_ERR("Can't load NIC when there is panic\n");
		return -EPERM;
	}
#endif

	bp->state = BNX2X_STATE_OPENING_WAIT4_LOAD;

	/* zero the structure w/o any lock, before SP handler is initialized */
	memset(&bp->last_reported_link, 0, sizeof(bp->last_reported_link));
	__set_bit(BNX2X_LINK_REPORT_LINK_DOWN,
		&bp->last_reported_link.link_report_flags);

	if (IS_PF(bp))
		/* must be called before memory allocation and HW init */
		bnx2x_ilt_set_info(bp);

	/*
	 * Zero fastpath structures preserving invariants like napi, which are
	 * allocated only once, fp index, max_cos, bp pointer.
	 * Also set fp->mode and txdata_ptr.
	 */
	DP(NETIF_MSG_IFUP, "num queues: %d", bp->num_queues);
	for_each_queue(bp, i)
		bnx2x_bz_fp(bp, i);
	memset(bp->bnx2x_txq, 0, (BNX2X_MAX_RSS_COUNT(bp) * BNX2X_MULTI_TX_COS +
				  bp->num_cnic_queues) *
				  sizeof(struct bnx2x_fp_txdata));

	bp->fcoe_init = false;

	/* Set the receive queues buffer size */
	bnx2x_set_rx_buf_size(bp);

	if (IS_PF(bp)) {
		rc = bnx2x_alloc_mem(bp);
		if (rc) {
			BNX2X_ERR("Unable to allocate bp memory\n");
			return rc;
		}
	}

	/* need to be done after alloc mem, since it's self adjusting to amount
	 * of memory available for RSS queues
	 */
	rc = bnx2x_alloc_fp_mem(bp);
	if (rc) {
		BNX2X_ERR("Unable to allocate memory for fps\n");
		LOAD_ERROR_EXIT(bp, load_error0);
	}

	/* Allocated memory for FW statistics  */
	if (bnx2x_alloc_fw_stats_mem(bp))
		LOAD_ERROR_EXIT(bp, load_error0);

	/* request pf to initialize status blocks */
	if (IS_VF(bp)) {
		rc = bnx2x_vfpf_init(bp);
		if (rc)
			LOAD_ERROR_EXIT(bp, load_error0);
	}

	/* As long as bnx2x_alloc_mem() may possibly update
	 * bp->num_queues, bnx2x_set_real_num_queues() should always
	 * come after it. At this stage cnic queues are not counted.
	 */
	rc = bnx2x_set_real_num_queues(bp, 0);
	if (rc) {
		BNX2X_ERR("Unable to set real_num_queues\n");
		LOAD_ERROR_EXIT(bp, load_error0);
	}

	/* configure multi cos mappings in kernel.
	 * this configuration may be overridden by a multi class queue
	 * discipline or by a dcbx negotiation result.
	 */
	bnx2x_setup_tc(bp->dev, bp->max_cos);

	/* Add all NAPI objects */
	bnx2x_add_all_napi(bp);
	DP(NETIF_MSG_IFUP, "napi added\n");
	bnx2x_napi_enable(bp);

	if (IS_PF(bp)) {
		/* set pf load just before approaching the MCP */
		bnx2x_set_pf_load(bp);

		/* if mcp exists send load request and analyze response */
		if (!BP_NOMCP(bp)) {
			/* attempt to load pf */
			rc = bnx2x_nic_load_request(bp, &load_code);
			if (rc)
				LOAD_ERROR_EXIT(bp, load_error1);

			/* what did mcp say? */
			rc = bnx2x_compare_fw_ver(bp, load_code, true);
			if (rc) {
				bnx2x_fw_command(bp, DRV_MSG_CODE_LOAD_DONE, 0);
				LOAD_ERROR_EXIT(bp, load_error2);
			}
		} else {
			load_code = bnx2x_nic_load_no_mcp(bp, port);
		}

		/* mark pmf if applicable */
		bnx2x_nic_load_pmf(bp, load_code);

		/* Init Function state controlling object */
		bnx2x__init_func_obj(bp);

		/* Initialize HW */
		rc = bnx2x_init_hw(bp, load_code);
		if (rc) {
			BNX2X_ERR("HW init failed, aborting\n");
			bnx2x_fw_command(bp, DRV_MSG_CODE_LOAD_DONE, 0);
			LOAD_ERROR_EXIT(bp, load_error2);
		}
	}

	bnx2x_pre_irq_nic_init(bp);

	/* Connect to IRQs */
	rc = bnx2x_setup_irqs(bp);
	if (rc) {
		BNX2X_ERR("setup irqs failed\n");
		if (IS_PF(bp))
			bnx2x_fw_command(bp, DRV_MSG_CODE_LOAD_DONE, 0);
		LOAD_ERROR_EXIT(bp, load_error2);
	}

	/* Init per-function objects */
	if (IS_PF(bp)) {
		/* Setup NIC internals and enable interrupts */
		bnx2x_post_irq_nic_init(bp, load_code);

		bnx2x_init_bp_objs(bp);
		bnx2x_iov_nic_init(bp);

		/* Set AFEX default VLAN tag to an invalid value */
		bp->afex_def_vlan_tag = -1;
		bnx2x_nic_load_afex_dcc(bp, load_code);
		bp->state = BNX2X_STATE_OPENING_WAIT4_PORT;
		rc = bnx2x_func_start(bp);
		if (rc) {
			BNX2X_ERR("Function start failed!\n");
			bnx2x_fw_command(bp, DRV_MSG_CODE_LOAD_DONE, 0);

			LOAD_ERROR_EXIT(bp, load_error3);
		}

		/* Send LOAD_DONE command to MCP */
		if (!BP_NOMCP(bp)) {
			load_code = bnx2x_fw_command(bp,
						     DRV_MSG_CODE_LOAD_DONE, 0);
			if (!load_code) {
				BNX2X_ERR("MCP response failure, aborting\n");
				rc = -EBUSY;
				LOAD_ERROR_EXIT(bp, load_error3);
			}
		}

		/* initialize FW coalescing state machines in RAM */
		bnx2x_update_coalesce(bp);
	}

	/* setup the leading queue */
	rc = bnx2x_setup_leading(bp);
	if (rc) {
		BNX2X_ERR("Setup leading failed!\n");
		LOAD_ERROR_EXIT(bp, load_error3);
	}

	/* set up the rest of the queues */
	for_each_nondefault_eth_queue(bp, i) {
		if (IS_PF(bp))
			rc = bnx2x_setup_queue(bp, &bp->fp[i], false);
		else /* VF */
			rc = bnx2x_vfpf_setup_q(bp, &bp->fp[i], false);
		if (rc) {
			BNX2X_ERR("Queue %d setup failed\n", i);
			LOAD_ERROR_EXIT(bp, load_error3);
		}
	}

	/* setup rss */
	rc = bnx2x_init_rss(bp);
	if (rc) {
		BNX2X_ERR("PF RSS init failed\n");
		LOAD_ERROR_EXIT(bp, load_error3);
	}

	/* Now when Clients are configured we are ready to work */
	bp->state = BNX2X_STATE_OPEN;

	/* Configure a ucast MAC */
	if (IS_PF(bp))
		rc = bnx2x_set_eth_mac(bp, true);
	else /* vf */
		rc = bnx2x_vfpf_config_mac(bp, bp->dev->dev_addr, bp->fp->index,
					   true);
	if (rc) {
		BNX2X_ERR("Setting Ethernet MAC failed\n");
		LOAD_ERROR_EXIT(bp, load_error3);
	}

	if (IS_PF(bp) && bp->pending_max) {
		bnx2x_update_max_mf_config(bp, bp->pending_max);
		bp->pending_max = 0;
	}

	if (bp->port.pmf) {
		rc = bnx2x_initial_phy_init(bp, load_mode);
		if (rc)
			LOAD_ERROR_EXIT(bp, load_error3);
	}
	bp->link_params.feature_config_flags &= ~FEATURE_CONFIG_BOOT_FROM_SAN;

	/* Start fast path */

	/* Re-configure vlan filters */
	rc = bnx2x_vlan_reconfigure_vid(bp);
	if (rc)
		LOAD_ERROR_EXIT(bp, load_error3);

	/* Initialize Rx filter. */
	bnx2x_set_rx_mode_inner(bp);

	if (bp->flags & PTP_SUPPORTED) {
		bnx2x_init_ptp(bp);
		bnx2x_configure_ptp_filters(bp);
	}
	/* Start Tx */
	switch (load_mode) {
	case LOAD_NORMAL:
		/* Tx queue should be only re-enabled */
		netif_tx_wake_all_queues(bp->dev);
		break;

	case LOAD_OPEN:
		netif_tx_start_all_queues(bp->dev);
		smp_mb__after_atomic();
		break;

	case LOAD_DIAG:
	case LOAD_LOOPBACK_EXT:
		bp->state = BNX2X_STATE_DIAG;
		break;

	default:
		break;
	}

	if (bp->port.pmf)
		bnx2x_update_drv_flags(bp, 1 << DRV_FLAGS_PORT_MASK, 0);
	else
		bnx2x__link_status_update(bp);

	/* start the timer */
	mod_timer(&bp->timer, jiffies + bp->current_interval);

	if (CNIC_ENABLED(bp))
		bnx2x_load_cnic(bp);

	if (IS_PF(bp))
		bnx2x_schedule_sp_rtnl(bp, BNX2X_SP_RTNL_GET_DRV_VERSION, 0);

	if (IS_PF(bp) && SHMEM2_HAS(bp, drv_capabilities_flag)) {
		/* mark driver is loaded in shmem2 */
		u32 val;
		val = SHMEM2_RD(bp, drv_capabilities_flag[BP_FW_MB_IDX(bp)]);
		val &= ~DRV_FLAGS_MTU_MASK;
		val |= (bp->dev->mtu << DRV_FLAGS_MTU_SHIFT);
		SHMEM2_WR(bp, drv_capabilities_flag[BP_FW_MB_IDX(bp)],
			  val | DRV_FLAGS_CAPABILITIES_LOADED_SUPPORTED |
			  DRV_FLAGS_CAPABILITIES_LOADED_L2);
	}

	/* Wait for all pending SP commands to complete */
	if (IS_PF(bp) && !bnx2x_wait_sp_comp(bp, ~0x0UL)) {
		BNX2X_ERR("Timeout waiting for SP elements to complete\n");
		bnx2x_nic_unload(bp, UNLOAD_CLOSE, false);
		return -EBUSY;
	}

	/* Update driver data for On-Chip MFW dump. */
	if (IS_PF(bp))
		bnx2x_update_mfw_dump(bp);

	/* If PMF - send ADMIN DCBX msg to MFW to initiate DCBX FSM */
	if (bp->port.pmf && (bp->state != BNX2X_STATE_DIAG))
		bnx2x_dcbx_init(bp, false);

	if (!IS_MF_SD_STORAGE_PERSONALITY_ONLY(bp))
		bnx2x_set_os_driver_state(bp, OS_DRIVER_STATE_ACTIVE);

	DP(NETIF_MSG_IFUP, "Ending successfully NIC load\n");

	return 0;

#ifndef BNX2X_STOP_ON_ERROR
load_error3:
	if (IS_PF(bp)) {
		bnx2x_int_disable_sync(bp, 1);

		/* Clean queueable objects */
		bnx2x_squeeze_objects(bp);
	}

	/* Free SKBs, SGEs, TPA pool and driver internals */
	bnx2x_free_skbs(bp);
	for_each_rx_queue(bp, i)
		bnx2x_free_rx_sge_range(bp, bp->fp + i, NUM_RX_SGE);

	/* Release IRQs */
	bnx2x_free_irq(bp);
load_error2:
	if (IS_PF(bp) && !BP_NOMCP(bp)) {
		bnx2x_fw_command(bp, DRV_MSG_CODE_UNLOAD_REQ_WOL_MCP, 0);
		bnx2x_fw_command(bp, DRV_MSG_CODE_UNLOAD_DONE, 0);
	}

	bp->port.pmf = 0;
load_error1:
	bnx2x_napi_disable(bp);
	bnx2x_del_all_napi(bp);

	/* clear pf_load status, as it was already set */
	if (IS_PF(bp))
		bnx2x_clear_pf_load(bp);
load_error0:
	bnx2x_free_fw_stats_mem(bp);
	bnx2x_free_fp_mem(bp);
	bnx2x_free_mem(bp);

	return rc;
#endif /* ! BNX2X_STOP_ON_ERROR */
}

int bnx2x_drain_tx_queues(struct bnx2x *bp)
{
	u8 rc = 0, cos, i;

	/* Wait until tx fastpath tasks complete */
	for_each_tx_queue(bp, i) {
		struct bnx2x_fastpath *fp = &bp->fp[i];

		for_each_cos_in_tx_queue(fp, cos)
			rc = bnx2x_clean_tx_queue(bp, fp->txdata_ptr[cos]);
		if (rc)
			return rc;
	}
	return 0;
}

/* must be called with rtnl_lock */
int bnx2x_nic_unload(struct bnx2x *bp, int unload_mode, bool keep_link)
{
	int i;
	bool global = false;

	DP(NETIF_MSG_IFUP, "Starting NIC unload\n");

	if (!IS_MF_SD_STORAGE_PERSONALITY_ONLY(bp))
		bnx2x_set_os_driver_state(bp, OS_DRIVER_STATE_DISABLED);

	/* mark driver is unloaded in shmem2 */
	if (IS_PF(bp) && SHMEM2_HAS(bp, drv_capabilities_flag)) {
		u32 val;
		val = SHMEM2_RD(bp, drv_capabilities_flag[BP_FW_MB_IDX(bp)]);
		SHMEM2_WR(bp, drv_capabilities_flag[BP_FW_MB_IDX(bp)],
			  val & ~DRV_FLAGS_CAPABILITIES_LOADED_L2);
	}

	if (IS_PF(bp) && bp->recovery_state != BNX2X_RECOVERY_DONE &&
	    (bp->state == BNX2X_STATE_CLOSED ||
	     bp->state == BNX2X_STATE_ERROR)) {
		/* We can get here if the driver has been unloaded
		 * during parity error recovery and is either waiting for a
		 * leader to complete or for other functions to unload and
		 * then ifdown has been issued. In this case we want to
		 * unload and let other functions to complete a recovery
		 * process.
		 */
		bp->recovery_state = BNX2X_RECOVERY_DONE;
		bp->is_leader = 0;
		bnx2x_release_leader_lock(bp);
		smp_mb();

		DP(NETIF_MSG_IFDOWN, "Releasing a leadership...\n");
		BNX2X_ERR("Can't unload in closed or error state\n");
		return -EINVAL;
	}

	/* Nothing to do during unload if previous bnx2x_nic_load()
	 * have not completed successfully - all resources are released.
	 *
	 * we can get here only after unsuccessful ndo_* callback, during which
	 * dev->IFF_UP flag is still on.
	 */
	if (bp->state == BNX2X_STATE_CLOSED || bp->state == BNX2X_STATE_ERROR)
		return 0;

	/* It's important to set the bp->state to the value different from
	 * BNX2X_STATE_OPEN and only then stop the Tx. Otherwise bnx2x_tx_int()
	 * may restart the Tx from the NAPI context (see bnx2x_tx_int()).
	 */
	bp->state = BNX2X_STATE_CLOSING_WAIT4_HALT;
	smp_mb();

	/* indicate to VFs that the PF is going down */
	bnx2x_iov_channel_down(bp);

	if (CNIC_LOADED(bp))
		bnx2x_cnic_notify(bp, CNIC_CTL_STOP_CMD);

	/* Stop Tx */
	bnx2x_tx_disable(bp);
	netdev_reset_tc(bp->dev);

	bp->rx_mode = BNX2X_RX_MODE_NONE;

	del_timer_sync(&bp->timer);

	if (IS_PF(bp)) {
		/* Set ALWAYS_ALIVE bit in shmem */
		bp->fw_drv_pulse_wr_seq |= DRV_PULSE_ALWAYS_ALIVE;
		bnx2x_drv_pulse(bp);
		bnx2x_stats_handle(bp, STATS_EVENT_STOP);
		bnx2x_save_statistics(bp);
	}

	/* wait till consumers catch up with producers in all queues */
	bnx2x_drain_tx_queues(bp);

	/* if VF indicate to PF this function is going down (PF will delete sp
	 * elements and clear initializations
	 */
	if (IS_VF(bp))
		bnx2x_vfpf_close_vf(bp);
	else if (unload_mode != UNLOAD_RECOVERY)
		/* if this is a normal/close unload need to clean up chip*/
		bnx2x_chip_cleanup(bp, unload_mode, keep_link);
	else {
		/* Send the UNLOAD_REQUEST to the MCP */
		bnx2x_send_unload_req(bp, unload_mode);

		/* Prevent transactions to host from the functions on the
		 * engine that doesn't reset global blocks in case of global
		 * attention once global blocks are reset and gates are opened
		 * (the engine which leader will perform the recovery
		 * last).
		 */
		if (!CHIP_IS_E1x(bp))
			bnx2x_pf_disable(bp);

		/* Disable HW interrupts, NAPI */
		bnx2x_netif_stop(bp, 1);
		/* Delete all NAPI objects */
		bnx2x_del_all_napi(bp);
		if (CNIC_LOADED(bp))
			bnx2x_del_all_napi_cnic(bp);
		/* Release IRQs */
		bnx2x_free_irq(bp);

		/* Report UNLOAD_DONE to MCP */
		bnx2x_send_unload_done(bp, false);
	}

	/*
	 * At this stage no more interrupts will arrive so we may safely clean
	 * the queueable objects here in case they failed to get cleaned so far.
	 */
	if (IS_PF(bp))
		bnx2x_squeeze_objects(bp);

	/* There should be no more pending SP commands at this stage */
	bp->sp_state = 0;

	bp->port.pmf = 0;

	/* clear pending work in rtnl task */
	bp->sp_rtnl_state = 0;
	smp_mb();

	/* Free SKBs, SGEs, TPA pool and driver internals */
	bnx2x_free_skbs(bp);
	if (CNIC_LOADED(bp))
		bnx2x_free_skbs_cnic(bp);
	for_each_rx_queue(bp, i)
		bnx2x_free_rx_sge_range(bp, bp->fp + i, NUM_RX_SGE);

	bnx2x_free_fp_mem(bp);
	if (CNIC_LOADED(bp))
		bnx2x_free_fp_mem_cnic(bp);

	if (IS_PF(bp)) {
		if (CNIC_LOADED(bp))
			bnx2x_free_mem_cnic(bp);
	}
	bnx2x_free_mem(bp);

	bp->state = BNX2X_STATE_CLOSED;
	bp->cnic_loaded = false;

	/* Clear driver version indication in shmem */
	if (IS_PF(bp))
		bnx2x_update_mng_version(bp);

	/* Check if there are pending parity attentions. If there are - set
	 * RECOVERY_IN_PROGRESS.
	 */
	if (IS_PF(bp) && bnx2x_chk_parity_attn(bp, &global, false)) {
		bnx2x_set_reset_in_progress(bp);

		/* Set RESET_IS_GLOBAL if needed */
		if (global)
			bnx2x_set_reset_global(bp);
	}

	/* The last driver must disable a "close the gate" if there is no
	 * parity attention or "process kill" pending.
	 */
	if (IS_PF(bp) &&
	    !bnx2x_clear_pf_load(bp) &&
	    bnx2x_reset_is_done(bp, BP_PATH(bp)))
		bnx2x_disable_close_the_gate(bp);

	DP(NETIF_MSG_IFUP, "Ending NIC unload\n");

	return 0;
}

int bnx2x_set_power_state(struct bnx2x *bp, pci_power_t state)
{
	u16 pmcsr;

	/* If there is no power capability, silently succeed */
	if (!bp->pdev->pm_cap) {
		BNX2X_DEV_INFO("No power capability. Breaking.\n");
		return 0;
	}

	pci_read_config_word(bp->pdev, bp->pdev->pm_cap + PCI_PM_CTRL, &pmcsr);

	switch (state) {
	case PCI_D0:
		pci_write_config_word(bp->pdev, bp->pdev->pm_cap + PCI_PM_CTRL,
				      ((pmcsr & ~PCI_PM_CTRL_STATE_MASK) |
				       PCI_PM_CTRL_PME_STATUS));

		if (pmcsr & PCI_PM_CTRL_STATE_MASK)
			/* delay required during transition out of D3hot */
			msleep(20);
		break;

	case PCI_D3hot:
		/* If there are other clients above don't
		   shut down the power */
		if (atomic_read(&bp->pdev->enable_cnt) != 1)
			return 0;
		/* Don't shut down the power for emulation and FPGA */
		if (CHIP_REV_IS_SLOW(bp))
			return 0;

		pmcsr &= ~PCI_PM_CTRL_STATE_MASK;
		pmcsr |= 3;

		if (bp->wol)
			pmcsr |= PCI_PM_CTRL_PME_ENABLE;

		pci_write_config_word(bp->pdev, bp->pdev->pm_cap + PCI_PM_CTRL,
				      pmcsr);

		/* No more memory access after this point until
		* device is brought back to D0.
		*/
		break;

	default:
		dev_err(&bp->pdev->dev, "Can't support state = %d\n", state);
		return -EINVAL;
	}
	return 0;
}

/*
 * net_device service functions
 */
static int bnx2x_poll(struct napi_struct *napi, int budget)
{
	int work_done = 0;
	u8 cos;
	struct bnx2x_fastpath *fp = container_of(napi, struct bnx2x_fastpath,
						 napi);
	struct bnx2x *bp = fp->bp;

	while (1) {
#ifdef BNX2X_STOP_ON_ERROR
		if (unlikely(bp->panic)) {
			napi_complete(napi);
			return 0;
		}
#endif
		if (!bnx2x_fp_lock_napi(fp))
			return budget;

		for_each_cos_in_tx_queue(fp, cos)
			if (bnx2x_tx_queue_has_work(fp->txdata_ptr[cos]))
				bnx2x_tx_int(bp, fp->txdata_ptr[cos]);

		if (bnx2x_has_rx_work(fp)) {
			work_done += bnx2x_rx_int(fp, budget - work_done);

			/* must not complete if we consumed full budget */
			if (work_done >= budget) {
				bnx2x_fp_unlock_napi(fp);
				break;
			}
		}

		bnx2x_fp_unlock_napi(fp);

		/* Fall out from the NAPI loop if needed */
		if (!(bnx2x_has_rx_work(fp) || bnx2x_has_tx_work(fp))) {

			/* No need to update SB for FCoE L2 ring as long as
			 * it's connected to the default SB and the SB
			 * has been updated when NAPI was scheduled.
			 */
			if (IS_FCOE_FP(fp)) {
				napi_complete(napi);
				break;
			}
			bnx2x_update_fpsb_idx(fp);
			/* bnx2x_has_rx_work() reads the status block,
			 * thus we need to ensure that status block indices
			 * have been actually read (bnx2x_update_fpsb_idx)
			 * prior to this check (bnx2x_has_rx_work) so that
			 * we won't write the "newer" value of the status block
			 * to IGU (if there was a DMA right after
			 * bnx2x_has_rx_work and if there is no rmb, the memory
			 * reading (bnx2x_update_fpsb_idx) may be postponed
			 * to right before bnx2x_ack_sb). In this case there
			 * will never be another interrupt until there is
			 * another update of the status block, while there
			 * is still unhandled work.
			 */
			rmb();

			if (!(bnx2x_has_rx_work(fp) || bnx2x_has_tx_work(fp))) {
				napi_complete(napi);
				/* Re-enable interrupts */
				DP(NETIF_MSG_RX_STATUS,
				   "Update index to %d\n", fp->fp_hc_idx);
				bnx2x_ack_sb(bp, fp->igu_sb_id, USTORM_ID,
					     le16_to_cpu(fp->fp_hc_idx),
					     IGU_INT_ENABLE, 1);
				break;
			}
		}
	}

	return work_done;
}

#ifdef CONFIG_NET_RX_BUSY_POLL
/* must be called with local_bh_disable()d */
int bnx2x_low_latency_recv(struct napi_struct *napi)
{
	struct bnx2x_fastpath *fp = container_of(napi, struct bnx2x_fastpath,
						 napi);
	struct bnx2x *bp = fp->bp;
	int found = 0;

	if ((bp->state == BNX2X_STATE_CLOSED) ||
	    (bp->state == BNX2X_STATE_ERROR) ||
	    (bp->dev->features & (NETIF_F_LRO | NETIF_F_GRO)))
		return LL_FLUSH_FAILED;

	if (!bnx2x_fp_lock_poll(fp))
		return LL_FLUSH_BUSY;

	if (bnx2x_has_rx_work(fp))
		found = bnx2x_rx_int(fp, 4);

	bnx2x_fp_unlock_poll(fp);

	return found;
}
#endif

/* we split the first BD into headers and data BDs
 * to ease the pain of our fellow microcode engineers
 * we use one mapping for both BDs
 */
static u16 bnx2x_tx_split(struct bnx2x *bp,
			  struct bnx2x_fp_txdata *txdata,
			  struct sw_tx_bd *tx_buf,
			  struct eth_tx_start_bd **tx_bd, u16 hlen,
			  u16 bd_prod)
{
	struct eth_tx_start_bd *h_tx_bd = *tx_bd;
	struct eth_tx_bd *d_tx_bd;
	dma_addr_t mapping;
	int old_len = le16_to_cpu(h_tx_bd->nbytes);

	/* first fix first BD */
	h_tx_bd->nbytes = cpu_to_le16(hlen);

	DP(NETIF_MSG_TX_QUEUED,	"TSO split header size is %d (%x:%x)\n",
	   h_tx_bd->nbytes, h_tx_bd->addr_hi, h_tx_bd->addr_lo);

	/* now get a new data BD
	 * (after the pbd) and fill it */
	bd_prod = TX_BD(NEXT_TX_IDX(bd_prod));
	d_tx_bd = &txdata->tx_desc_ring[bd_prod].reg_bd;

	mapping = HILO_U64(le32_to_cpu(h_tx_bd->addr_hi),
			   le32_to_cpu(h_tx_bd->addr_lo)) + hlen;

	d_tx_bd->addr_hi = cpu_to_le32(U64_HI(mapping));
	d_tx_bd->addr_lo = cpu_to_le32(U64_LO(mapping));
	d_tx_bd->nbytes = cpu_to_le16(old_len - hlen);

	/* this marks the BD as one that has no individual mapping */
	tx_buf->flags |= BNX2X_TSO_SPLIT_BD;

	DP(NETIF_MSG_TX_QUEUED,
	   "TSO split data size is %d (%x:%x)\n",
	   d_tx_bd->nbytes, d_tx_bd->addr_hi, d_tx_bd->addr_lo);

	/* update tx_bd */
	*tx_bd = (struct eth_tx_start_bd *)d_tx_bd;

	return bd_prod;
}

#define bswab32(b32) ((__force __le32) swab32((__force __u32) (b32)))
#define bswab16(b16) ((__force __le16) swab16((__force __u16) (b16)))
static __le16 bnx2x_csum_fix(unsigned char *t_header, u16 csum, s8 fix)
{
	__sum16 tsum = (__force __sum16) csum;

	if (fix > 0)
		tsum = ~csum_fold(csum_sub((__force __wsum) csum,
				  csum_partial(t_header - fix, fix, 0)));

	else if (fix < 0)
		tsum = ~csum_fold(csum_add((__force __wsum) csum,
				  csum_partial(t_header, -fix, 0)));

	return bswab16(tsum);
}

static u32 bnx2x_xmit_type(struct bnx2x *bp, struct sk_buff *skb)
{
	u32 rc;
	__u8 prot = 0;
	__be16 protocol;

	if (skb->ip_summed != CHECKSUM_PARTIAL)
		return XMIT_PLAIN;

	protocol = vlan_get_protocol(skb);
	if (protocol == htons(ETH_P_IPV6)) {
		rc = XMIT_CSUM_V6;
		prot = ipv6_hdr(skb)->nexthdr;
	} else {
		rc = XMIT_CSUM_V4;
		prot = ip_hdr(skb)->protocol;
	}

	if (!CHIP_IS_E1x(bp) && skb->encapsulation) {
		if (inner_ip_hdr(skb)->version == 6) {
			rc |= XMIT_CSUM_ENC_V6;
			if (inner_ipv6_hdr(skb)->nexthdr == IPPROTO_TCP)
				rc |= XMIT_CSUM_TCP;
		} else {
			rc |= XMIT_CSUM_ENC_V4;
			if (inner_ip_hdr(skb)->protocol == IPPROTO_TCP)
				rc |= XMIT_CSUM_TCP;
		}
	}
	if (prot == IPPROTO_TCP)
		rc |= XMIT_CSUM_TCP;

	if (skb_is_gso(skb)) {
		if (skb_is_gso_v6(skb)) {
			rc |= (XMIT_GSO_V6 | XMIT_CSUM_TCP);
			if (rc & XMIT_CSUM_ENC)
				rc |= XMIT_GSO_ENC_V6;
		} else {
			rc |= (XMIT_GSO_V4 | XMIT_CSUM_TCP);
			if (rc & XMIT_CSUM_ENC)
				rc |= XMIT_GSO_ENC_V4;
		}
	}

	return rc;
}

/* VXLAN: 4 = 1 (for linear data BD) + 3 (2 for PBD and last BD) */
#define BNX2X_NUM_VXLAN_TSO_WIN_SUB_BDS         4

/* Regular: 3 = 1 (for linear data BD) + 2 (for PBD and last BD) */
#define BNX2X_NUM_TSO_WIN_SUB_BDS               3

#if (MAX_SKB_FRAGS >= MAX_FETCH_BD - BDS_PER_TX_PKT)
/* check if packet requires linearization (packet is too fragmented)
   no need to check fragmentation if page size > 8K (there will be no
   violation to FW restrictions) */
static int bnx2x_pkt_req_lin(struct bnx2x *bp, struct sk_buff *skb,
			     u32 xmit_type)
{
	int first_bd_sz = 0, num_tso_win_sub = BNX2X_NUM_TSO_WIN_SUB_BDS;
	int to_copy = 0, hlen = 0;

	if (xmit_type & XMIT_GSO_ENC)
		num_tso_win_sub = BNX2X_NUM_VXLAN_TSO_WIN_SUB_BDS;

	if (skb_shinfo(skb)->nr_frags >= (MAX_FETCH_BD - num_tso_win_sub)) {
		if (xmit_type & XMIT_GSO) {
			unsigned short lso_mss = skb_shinfo(skb)->gso_size;
			int wnd_size = MAX_FETCH_BD - num_tso_win_sub;
			/* Number of windows to check */
			int num_wnds = skb_shinfo(skb)->nr_frags - wnd_size;
			int wnd_idx = 0;
			int frag_idx = 0;
			u32 wnd_sum = 0;

			/* Headers length */
			if (xmit_type & XMIT_GSO_ENC)
				hlen = (int)(skb_inner_transport_header(skb) -
					     skb->data) +
					     inner_tcp_hdrlen(skb);
			else
				hlen = (int)(skb_transport_header(skb) -
					     skb->data) + tcp_hdrlen(skb);

			/* Amount of data (w/o headers) on linear part of SKB*/
			first_bd_sz = skb_headlen(skb) - hlen;

			wnd_sum  = first_bd_sz;

			/* Calculate the first sum - it's special */
			for (frag_idx = 0; frag_idx < wnd_size - 1; frag_idx++)
				wnd_sum +=
					skb_frag_size(&skb_shinfo(skb)->frags[frag_idx]);

			/* If there was data on linear skb data - check it */
			if (first_bd_sz > 0) {
				if (unlikely(wnd_sum < lso_mss)) {
					to_copy = 1;
					goto exit_lbl;
				}

				wnd_sum -= first_bd_sz;
			}

			/* Others are easier: run through the frag list and
			   check all windows */
			for (wnd_idx = 0; wnd_idx <= num_wnds; wnd_idx++) {
				wnd_sum +=
			  skb_frag_size(&skb_shinfo(skb)->frags[wnd_idx + wnd_size - 1]);

				if (unlikely(wnd_sum < lso_mss)) {
					to_copy = 1;
					break;
				}
				wnd_sum -=
					skb_frag_size(&skb_shinfo(skb)->frags[wnd_idx]);
			}
		} else {
			/* in non-LSO too fragmented packet should always
			   be linearized */
			to_copy = 1;
		}
	}

exit_lbl:
	if (unlikely(to_copy))
		DP(NETIF_MSG_TX_QUEUED,
		   "Linearization IS REQUIRED for %s packet. num_frags %d  hlen %d  first_bd_sz %d\n",
		   (xmit_type & XMIT_GSO) ? "LSO" : "non-LSO",
		   skb_shinfo(skb)->nr_frags, hlen, first_bd_sz);

	return to_copy;
}
#endif

/**
 * bnx2x_set_pbd_gso - update PBD in GSO case.
 *
 * @skb:	packet skb
 * @pbd:	parse BD
 * @xmit_type:	xmit flags
 */
static void bnx2x_set_pbd_gso(struct sk_buff *skb,
			      struct eth_tx_parse_bd_e1x *pbd,
			      u32 xmit_type)
{
	pbd->lso_mss = cpu_to_le16(skb_shinfo(skb)->gso_size);
	pbd->tcp_send_seq = bswab32(tcp_hdr(skb)->seq);
	pbd->tcp_flags = pbd_tcp_flags(tcp_hdr(skb));

	if (xmit_type & XMIT_GSO_V4) {
		pbd->ip_id = bswab16(ip_hdr(skb)->id);
		pbd->tcp_pseudo_csum =
			bswab16(~csum_tcpudp_magic(ip_hdr(skb)->saddr,
						   ip_hdr(skb)->daddr,
						   0, IPPROTO_TCP, 0));
	} else {
		pbd->tcp_pseudo_csum =
			bswab16(~csum_ipv6_magic(&ipv6_hdr(skb)->saddr,
						 &ipv6_hdr(skb)->daddr,
						 0, IPPROTO_TCP, 0));
	}

	pbd->global_data |=
		cpu_to_le16(ETH_TX_PARSE_BD_E1X_PSEUDO_CS_WITHOUT_LEN);
}

/**
 * bnx2x_set_pbd_csum_enc - update PBD with checksum and return header length
 *
 * @bp:			driver handle
 * @skb:		packet skb
 * @parsing_data:	data to be updated
 * @xmit_type:		xmit flags
 *
 * 57712/578xx related, when skb has encapsulation
 */
static u8 bnx2x_set_pbd_csum_enc(struct bnx2x *bp, struct sk_buff *skb,
				 u32 *parsing_data, u32 xmit_type)
{
	*parsing_data |=
		((((u8 *)skb_inner_transport_header(skb) - skb->data) >> 1) <<
		ETH_TX_PARSE_BD_E2_L4_HDR_START_OFFSET_W_SHIFT) &
		ETH_TX_PARSE_BD_E2_L4_HDR_START_OFFSET_W;

	if (xmit_type & XMIT_CSUM_TCP) {
		*parsing_data |= ((inner_tcp_hdrlen(skb) / 4) <<
			ETH_TX_PARSE_BD_E2_TCP_HDR_LENGTH_DW_SHIFT) &
			ETH_TX_PARSE_BD_E2_TCP_HDR_LENGTH_DW;

		return skb_inner_transport_header(skb) +
			inner_tcp_hdrlen(skb) - skb->data;
	}

	/* We support checksum offload for TCP and UDP only.
	 * No need to pass the UDP header length - it's a constant.
	 */
	return skb_inner_transport_header(skb) +
		sizeof(struct udphdr) - skb->data;
}

/**
 * bnx2x_set_pbd_csum_e2 - update PBD with checksum and return header length
 *
 * @bp:			driver handle
 * @skb:		packet skb
 * @parsing_data:	data to be updated
 * @xmit_type:		xmit flags
 *
 * 57712/578xx related
 */
static u8 bnx2x_set_pbd_csum_e2(struct bnx2x *bp, struct sk_buff *skb,
				u32 *parsing_data, u32 xmit_type)
{
	*parsing_data |=
		((((u8 *)skb_transport_header(skb) - skb->data) >> 1) <<
		ETH_TX_PARSE_BD_E2_L4_HDR_START_OFFSET_W_SHIFT) &
		ETH_TX_PARSE_BD_E2_L4_HDR_START_OFFSET_W;

	if (xmit_type & XMIT_CSUM_TCP) {
		*parsing_data |= ((tcp_hdrlen(skb) / 4) <<
			ETH_TX_PARSE_BD_E2_TCP_HDR_LENGTH_DW_SHIFT) &
			ETH_TX_PARSE_BD_E2_TCP_HDR_LENGTH_DW;

		return skb_transport_header(skb) + tcp_hdrlen(skb) - skb->data;
	}
	/* We support checksum offload for TCP and UDP only.
	 * No need to pass the UDP header length - it's a constant.
	 */
	return skb_transport_header(skb) + sizeof(struct udphdr) - skb->data;
}

/* set FW indication according to inner or outer protocols if tunneled */
static void bnx2x_set_sbd_csum(struct bnx2x *bp, struct sk_buff *skb,
			       struct eth_tx_start_bd *tx_start_bd,
			       u32 xmit_type)
{
	tx_start_bd->bd_flags.as_bitfield |= ETH_TX_BD_FLAGS_L4_CSUM;

	if (xmit_type & (XMIT_CSUM_ENC_V6 | XMIT_CSUM_V6))
		tx_start_bd->bd_flags.as_bitfield |= ETH_TX_BD_FLAGS_IPV6;

	if (!(xmit_type & XMIT_CSUM_TCP))
		tx_start_bd->bd_flags.as_bitfield |= ETH_TX_BD_FLAGS_IS_UDP;
}

/**
 * bnx2x_set_pbd_csum - update PBD with checksum and return header length
 *
 * @bp:		driver handle
 * @skb:	packet skb
 * @pbd:	parse BD to be updated
 * @xmit_type:	xmit flags
 */
static u8 bnx2x_set_pbd_csum(struct bnx2x *bp, struct sk_buff *skb,
			     struct eth_tx_parse_bd_e1x *pbd,
			     u32 xmit_type)
{
	u8 hlen = (skb_network_header(skb) - skb->data) >> 1;

	/* for now NS flag is not used in Linux */
	pbd->global_data =
		cpu_to_le16(hlen |
			    ((skb->protocol == cpu_to_be16(ETH_P_8021Q)) <<
			     ETH_TX_PARSE_BD_E1X_LLC_SNAP_EN_SHIFT));

	pbd->ip_hlen_w = (skb_transport_header(skb) -
			skb_network_header(skb)) >> 1;

	hlen += pbd->ip_hlen_w;

	/* We support checksum offload for TCP and UDP only */
	if (xmit_type & XMIT_CSUM_TCP)
		hlen += tcp_hdrlen(skb) / 2;
	else
		hlen += sizeof(struct udphdr) / 2;

	pbd->total_hlen_w = cpu_to_le16(hlen);
	hlen = hlen*2;

	if (xmit_type & XMIT_CSUM_TCP) {
		pbd->tcp_pseudo_csum = bswab16(tcp_hdr(skb)->check);

	} else {
		s8 fix = SKB_CS_OFF(skb); /* signed! */

		DP(NETIF_MSG_TX_QUEUED,
		   "hlen %d  fix %d  csum before fix %x\n",
		   le16_to_cpu(pbd->total_hlen_w), fix, SKB_CS(skb));

		/* HW bug: fixup the CSUM */
		pbd->tcp_pseudo_csum =
			bnx2x_csum_fix(skb_transport_header(skb),
				       SKB_CS(skb), fix);

		DP(NETIF_MSG_TX_QUEUED, "csum after fix %x\n",
		   pbd->tcp_pseudo_csum);
	}

	return hlen;
}

static void bnx2x_update_pbds_gso_enc(struct sk_buff *skb,
				      struct eth_tx_parse_bd_e2 *pbd_e2,
				      struct eth_tx_parse_2nd_bd *pbd2,
				      u16 *global_data,
				      u32 xmit_type)
{
	u16 hlen_w = 0;
	u8 outerip_off, outerip_len = 0;

	/* from outer IP to transport */
	hlen_w = (skb_inner_transport_header(skb) -
		  skb_network_header(skb)) >> 1;

	/* transport len */
	hlen_w += inner_tcp_hdrlen(skb) >> 1;

	pbd2->fw_ip_hdr_to_payload_w = hlen_w;

	/* outer IP header info */
	if (xmit_type & XMIT_CSUM_V4) {
		struct iphdr *iph = ip_hdr(skb);
		u32 csum = (__force u32)(~iph->check) -
			   (__force u32)iph->tot_len -
			   (__force u32)iph->frag_off;

		outerip_len = iph->ihl << 1;

		pbd2->fw_ip_csum_wo_len_flags_frag =
			bswab16(csum_fold((__force __wsum)csum));
	} else {
		pbd2->fw_ip_hdr_to_payload_w =
			hlen_w - ((sizeof(struct ipv6hdr)) >> 1);
		pbd_e2->data.tunnel_data.flags |=
			ETH_TUNNEL_DATA_IPV6_OUTER;
	}

	pbd2->tcp_send_seq = bswab32(inner_tcp_hdr(skb)->seq);

	pbd2->tcp_flags = pbd_tcp_flags(inner_tcp_hdr(skb));

	/* inner IP header info */
	if (xmit_type & XMIT_CSUM_ENC_V4) {
		pbd2->hw_ip_id = bswab16(inner_ip_hdr(skb)->id);

		pbd_e2->data.tunnel_data.pseudo_csum =
			bswab16(~csum_tcpudp_magic(
					inner_ip_hdr(skb)->saddr,
					inner_ip_hdr(skb)->daddr,
					0, IPPROTO_TCP, 0));
	} else {
		pbd_e2->data.tunnel_data.pseudo_csum =
			bswab16(~csum_ipv6_magic(
					&inner_ipv6_hdr(skb)->saddr,
					&inner_ipv6_hdr(skb)->daddr,
					0, IPPROTO_TCP, 0));
	}

	outerip_off = (skb_network_header(skb) - skb->data) >> 1;

	*global_data |=
		outerip_off |
		(outerip_len <<
			ETH_TX_PARSE_2ND_BD_IP_HDR_LEN_OUTER_W_SHIFT) |
		((skb->protocol == cpu_to_be16(ETH_P_8021Q)) <<
			ETH_TX_PARSE_2ND_BD_LLC_SNAP_EN_SHIFT);

	if (ip_hdr(skb)->protocol == IPPROTO_UDP) {
		SET_FLAG(*global_data, ETH_TX_PARSE_2ND_BD_TUNNEL_UDP_EXIST, 1);
		pbd2->tunnel_udp_hdr_start_w = skb_transport_offset(skb) >> 1;
	}
}

static inline void bnx2x_set_ipv6_ext_e2(struct sk_buff *skb, u32 *parsing_data,
					 u32 xmit_type)
{
	struct ipv6hdr *ipv6;

	if (!(xmit_type & (XMIT_GSO_ENC_V6 | XMIT_GSO_V6)))
		return;

	if (xmit_type & XMIT_GSO_ENC_V6)
		ipv6 = inner_ipv6_hdr(skb);
	else /* XMIT_GSO_V6 */
		ipv6 = ipv6_hdr(skb);

	if (ipv6->nexthdr == NEXTHDR_IPV6)
		*parsing_data |= ETH_TX_PARSE_BD_E2_IPV6_WITH_EXT_HDR;
}

/* called with netif_tx_lock
 * bnx2x_tx_int() runs without netif_tx_lock unless it needs to call
 * netif_wake_queue()
 */
netdev_tx_t bnx2x_start_xmit(struct sk_buff *skb, struct net_device *dev)
{
	struct bnx2x *bp = netdev_priv(dev);

	struct netdev_queue *txq;
	struct bnx2x_fp_txdata *txdata;
	struct sw_tx_bd *tx_buf;
	struct eth_tx_start_bd *tx_start_bd, *first_bd;
	struct eth_tx_bd *tx_data_bd, *total_pkt_bd = NULL;
	struct eth_tx_parse_bd_e1x *pbd_e1x = NULL;
	struct eth_tx_parse_bd_e2 *pbd_e2 = NULL;
	struct eth_tx_parse_2nd_bd *pbd2 = NULL;
	u32 pbd_e2_parsing_data = 0;
	u16 pkt_prod, bd_prod;
	int nbd, txq_index;
	dma_addr_t mapping;
	u32 xmit_type = bnx2x_xmit_type(bp, skb);
	int i;
	u8 hlen = 0;
	__le16 pkt_size = 0;
	struct ethhdr *eth;
	u8 mac_type = UNICAST_ADDRESS;

#ifdef BNX2X_STOP_ON_ERROR
	if (unlikely(bp->panic))
		return NETDEV_TX_BUSY;
#endif

	txq_index = skb_get_queue_mapping(skb);
	txq = netdev_get_tx_queue(dev, txq_index);

	BUG_ON(txq_index >= MAX_ETH_TXQ_IDX(bp) + (CNIC_LOADED(bp) ? 1 : 0));

	txdata = &bp->bnx2x_txq[txq_index];

	/* enable this debug print to view the transmission queue being used
	DP(NETIF_MSG_TX_QUEUED, "indices: txq %d, fp %d, txdata %d\n",
	   txq_index, fp_index, txdata_index); */

	/* enable this debug print to view the transmission details
	DP(NETIF_MSG_TX_QUEUED,
	   "transmitting packet cid %d fp index %d txdata_index %d tx_data ptr %p fp pointer %p\n",
	   txdata->cid, fp_index, txdata_index, txdata, fp); */

	if (unlikely(bnx2x_tx_avail(bp, txdata) <
			skb_shinfo(skb)->nr_frags +
			BDS_PER_TX_PKT +
			NEXT_CNT_PER_TX_PKT(MAX_BDS_PER_TX_PKT))) {
		/* Handle special storage cases separately */
		if (txdata->tx_ring_size == 0) {
			struct bnx2x_eth_q_stats *q_stats =
				bnx2x_fp_qstats(bp, txdata->parent_fp);
			q_stats->driver_filtered_tx_pkt++;
			dev_kfree_skb(skb);
			return NETDEV_TX_OK;
		}
		bnx2x_fp_qstats(bp, txdata->parent_fp)->driver_xoff++;
		netif_tx_stop_queue(txq);
		BNX2X_ERR("BUG! Tx ring full when queue awake!\n");

		return NETDEV_TX_BUSY;
	}

	DP(NETIF_MSG_TX_QUEUED,
	   "queue[%d]: SKB: summed %x  protocol %x protocol(%x,%x) gso type %x  xmit_type %x len %d\n",
	   txq_index, skb->ip_summed, skb->protocol, ipv6_hdr(skb)->nexthdr,
	   ip_hdr(skb)->protocol, skb_shinfo(skb)->gso_type, xmit_type,
	   skb->len);

	eth = (struct ethhdr *)skb->data;

	/* set flag according to packet type (UNICAST_ADDRESS is default)*/
	if (unlikely(is_multicast_ether_addr(eth->h_dest))) {
		if (is_broadcast_ether_addr(eth->h_dest))
			mac_type = BROADCAST_ADDRESS;
		else
			mac_type = MULTICAST_ADDRESS;
	}

#if (MAX_SKB_FRAGS >= MAX_FETCH_BD - BDS_PER_TX_PKT)
	/* First, check if we need to linearize the skb (due to FW
	   restrictions). No need to check fragmentation if page size > 8K
	   (there will be no violation to FW restrictions) */
	if (bnx2x_pkt_req_lin(bp, skb, xmit_type)) {
		/* Statistics of linearization */
		bp->lin_cnt++;
		if (skb_linearize(skb) != 0) {
			DP(NETIF_MSG_TX_QUEUED,
			   "SKB linearization failed - silently dropping this SKB\n");
			dev_kfree_skb_any(skb);
			return NETDEV_TX_OK;
		}
	}
#endif
	/* Map skb linear data for DMA */
	mapping = dma_map_single(&bp->pdev->dev, skb->data,
				 skb_headlen(skb), DMA_TO_DEVICE);
	if (unlikely(dma_mapping_error(&bp->pdev->dev, mapping))) {
		DP(NETIF_MSG_TX_QUEUED,
		   "SKB mapping failed - silently dropping this SKB\n");
		dev_kfree_skb_any(skb);
		return NETDEV_TX_OK;
	}
	/*
	Please read carefully. First we use one BD which we mark as start,
	then we have a parsing info BD (used for TSO or xsum),
	and only then we have the rest of the TSO BDs.
	(don't forget to mark the last one as last,
	and to unmap only AFTER you write to the BD ...)
	And above all, all pdb sizes are in words - NOT DWORDS!
	*/

	/* get current pkt produced now - advance it just before sending packet
	 * since mapping of pages may fail and cause packet to be dropped
	 */
	pkt_prod = txdata->tx_pkt_prod;
	bd_prod = TX_BD(txdata->tx_bd_prod);

	/* get a tx_buf and first BD
	 * tx_start_bd may be changed during SPLIT,
	 * but first_bd will always stay first
	 */
	tx_buf = &txdata->tx_buf_ring[TX_BD(pkt_prod)];
	tx_start_bd = &txdata->tx_desc_ring[bd_prod].start_bd;
	first_bd = tx_start_bd;

	tx_start_bd->bd_flags.as_bitfield = ETH_TX_BD_FLAGS_START_BD;

	if (unlikely(skb_shinfo(skb)->tx_flags & SKBTX_HW_TSTAMP)) {
		if (!(bp->flags & TX_TIMESTAMPING_EN)) {
			BNX2X_ERR("Tx timestamping was not enabled, this packet will not be timestamped\n");
		} else if (bp->ptp_tx_skb) {
			BNX2X_ERR("The device supports only a single outstanding packet to timestamp, this packet will not be timestamped\n");
		} else {
			skb_shinfo(skb)->tx_flags |= SKBTX_IN_PROGRESS;
			/* schedule check for Tx timestamp */
			bp->ptp_tx_skb = skb_get(skb);
			bp->ptp_tx_start = jiffies;
			schedule_work(&bp->ptp_task);
		}
	}

	/* header nbd: indirectly zero other flags! */
	tx_start_bd->general_data = 1 << ETH_TX_START_BD_HDR_NBDS_SHIFT;

	/* remember the first BD of the packet */
	tx_buf->first_bd = txdata->tx_bd_prod;
	tx_buf->skb = skb;
	tx_buf->flags = 0;

	DP(NETIF_MSG_TX_QUEUED,
	   "sending pkt %u @%p  next_idx %u  bd %u @%p\n",
	   pkt_prod, tx_buf, txdata->tx_pkt_prod, bd_prod, tx_start_bd);

	if (skb_vlan_tag_present(skb)) {
		tx_start_bd->vlan_or_ethertype =
		    cpu_to_le16(skb_vlan_tag_get(skb));
		tx_start_bd->bd_flags.as_bitfield |=
		    (X_ETH_OUTBAND_VLAN << ETH_TX_BD_FLAGS_VLAN_MODE_SHIFT);
	} else {
		/* when transmitting in a vf, start bd must hold the ethertype
		 * for fw to enforce it
		 */
#ifndef BNX2X_STOP_ON_ERROR
		if (IS_VF(bp))
#endif
			tx_start_bd->vlan_or_ethertype =
				cpu_to_le16(ntohs(eth->h_proto));
#ifndef BNX2X_STOP_ON_ERROR
		else
			/* used by FW for packet accounting */
			tx_start_bd->vlan_or_ethertype = cpu_to_le16(pkt_prod);
#endif
	}

	nbd = 2; /* start_bd + pbd + frags (updated when pages are mapped) */

	/* turn on parsing and get a BD */
	bd_prod = TX_BD(NEXT_TX_IDX(bd_prod));

	if (xmit_type & XMIT_CSUM)
		bnx2x_set_sbd_csum(bp, skb, tx_start_bd, xmit_type);

	if (!CHIP_IS_E1x(bp)) {
		pbd_e2 = &txdata->tx_desc_ring[bd_prod].parse_bd_e2;
		memset(pbd_e2, 0, sizeof(struct eth_tx_parse_bd_e2));

		if (xmit_type & XMIT_CSUM_ENC) {
			u16 global_data = 0;

			/* Set PBD in enc checksum offload case */
			hlen = bnx2x_set_pbd_csum_enc(bp, skb,
						      &pbd_e2_parsing_data,
						      xmit_type);

			/* turn on 2nd parsing and get a BD */
			bd_prod = TX_BD(NEXT_TX_IDX(bd_prod));

			pbd2 = &txdata->tx_desc_ring[bd_prod].parse_2nd_bd;

			memset(pbd2, 0, sizeof(*pbd2));

			pbd_e2->data.tunnel_data.ip_hdr_start_inner_w =
				(skb_inner_network_header(skb) -
				 skb->data) >> 1;

			if (xmit_type & XMIT_GSO_ENC)
				bnx2x_update_pbds_gso_enc(skb, pbd_e2, pbd2,
							  &global_data,
							  xmit_type);

			pbd2->global_data = cpu_to_le16(global_data);

			/* add addition parse BD indication to start BD */
			SET_FLAG(tx_start_bd->general_data,
				 ETH_TX_START_BD_PARSE_NBDS, 1);
			/* set encapsulation flag in start BD */
			SET_FLAG(tx_start_bd->general_data,
				 ETH_TX_START_BD_TUNNEL_EXIST, 1);

			tx_buf->flags |= BNX2X_HAS_SECOND_PBD;

			nbd++;
		} else if (xmit_type & XMIT_CSUM) {
			/* Set PBD in checksum offload case w/o encapsulation */
			hlen = bnx2x_set_pbd_csum_e2(bp, skb,
						     &pbd_e2_parsing_data,
						     xmit_type);
		}

		bnx2x_set_ipv6_ext_e2(skb, &pbd_e2_parsing_data, xmit_type);
		/* Add the macs to the parsing BD if this is a vf or if
		 * Tx Switching is enabled.
		 */
		if (IS_VF(bp)) {
			/* override GRE parameters in BD */
			bnx2x_set_fw_mac_addr(&pbd_e2->data.mac_addr.src_hi,
					      &pbd_e2->data.mac_addr.src_mid,
					      &pbd_e2->data.mac_addr.src_lo,
					      eth->h_source);

			bnx2x_set_fw_mac_addr(&pbd_e2->data.mac_addr.dst_hi,
					      &pbd_e2->data.mac_addr.dst_mid,
					      &pbd_e2->data.mac_addr.dst_lo,
					      eth->h_dest);
		} else {
			if (bp->flags & TX_SWITCHING)
				bnx2x_set_fw_mac_addr(
						&pbd_e2->data.mac_addr.dst_hi,
						&pbd_e2->data.mac_addr.dst_mid,
						&pbd_e2->data.mac_addr.dst_lo,
						eth->h_dest);
#ifdef BNX2X_STOP_ON_ERROR
			/* Enforce security is always set in Stop on Error -
			 * source mac should be present in the parsing BD
			 */
			bnx2x_set_fw_mac_addr(&pbd_e2->data.mac_addr.src_hi,
					      &pbd_e2->data.mac_addr.src_mid,
					      &pbd_e2->data.mac_addr.src_lo,
					      eth->h_source);
#endif
		}

		SET_FLAG(pbd_e2_parsing_data,
			 ETH_TX_PARSE_BD_E2_ETH_ADDR_TYPE, mac_type);
	} else {
		u16 global_data = 0;
		pbd_e1x = &txdata->tx_desc_ring[bd_prod].parse_bd_e1x;
		memset(pbd_e1x, 0, sizeof(struct eth_tx_parse_bd_e1x));
		/* Set PBD in checksum offload case */
		if (xmit_type & XMIT_CSUM)
			hlen = bnx2x_set_pbd_csum(bp, skb, pbd_e1x, xmit_type);

		SET_FLAG(global_data,
			 ETH_TX_PARSE_BD_E1X_ETH_ADDR_TYPE, mac_type);
		pbd_e1x->global_data |= cpu_to_le16(global_data);
	}

	/* Setup the data pointer of the first BD of the packet */
	tx_start_bd->addr_hi = cpu_to_le32(U64_HI(mapping));
	tx_start_bd->addr_lo = cpu_to_le32(U64_LO(mapping));
	tx_start_bd->nbytes = cpu_to_le16(skb_headlen(skb));
	pkt_size = tx_start_bd->nbytes;

	DP(NETIF_MSG_TX_QUEUED,
	   "first bd @%p  addr (%x:%x)  nbytes %d  flags %x  vlan %x\n",
	   tx_start_bd, tx_start_bd->addr_hi, tx_start_bd->addr_lo,
	   le16_to_cpu(tx_start_bd->nbytes),
	   tx_start_bd->bd_flags.as_bitfield,
	   le16_to_cpu(tx_start_bd->vlan_or_ethertype));

	if (xmit_type & XMIT_GSO) {

		DP(NETIF_MSG_TX_QUEUED,
		   "TSO packet len %d  hlen %d  total len %d  tso size %d\n",
		   skb->len, hlen, skb_headlen(skb),
		   skb_shinfo(skb)->gso_size);

		tx_start_bd->bd_flags.as_bitfield |= ETH_TX_BD_FLAGS_SW_LSO;

		if (unlikely(skb_headlen(skb) > hlen)) {
			nbd++;
			bd_prod = bnx2x_tx_split(bp, txdata, tx_buf,
						 &tx_start_bd, hlen,
						 bd_prod);
		}
		if (!CHIP_IS_E1x(bp))
			pbd_e2_parsing_data |=
				(skb_shinfo(skb)->gso_size <<
				 ETH_TX_PARSE_BD_E2_LSO_MSS_SHIFT) &
				 ETH_TX_PARSE_BD_E2_LSO_MSS;
		else
			bnx2x_set_pbd_gso(skb, pbd_e1x, xmit_type);
	}

	/* Set the PBD's parsing_data field if not zero
	 * (for the chips newer than 57711).
	 */
	if (pbd_e2_parsing_data)
		pbd_e2->parsing_data = cpu_to_le32(pbd_e2_parsing_data);

	tx_data_bd = (struct eth_tx_bd *)tx_start_bd;

	/* Handle fragmented skb */
	for (i = 0; i < skb_shinfo(skb)->nr_frags; i++) {
		skb_frag_t *frag = &skb_shinfo(skb)->frags[i];

		mapping = skb_frag_dma_map(&bp->pdev->dev, frag, 0,
					   skb_frag_size(frag), DMA_TO_DEVICE);
		if (unlikely(dma_mapping_error(&bp->pdev->dev, mapping))) {
			unsigned int pkts_compl = 0, bytes_compl = 0;

			DP(NETIF_MSG_TX_QUEUED,
			   "Unable to map page - dropping packet...\n");

			/* we need unmap all buffers already mapped
			 * for this SKB;
			 * first_bd->nbd need to be properly updated
			 * before call to bnx2x_free_tx_pkt
			 */
			first_bd->nbd = cpu_to_le16(nbd);
			bnx2x_free_tx_pkt(bp, txdata,
					  TX_BD(txdata->tx_pkt_prod),
					  &pkts_compl, &bytes_compl);
			return NETDEV_TX_OK;
		}

		bd_prod = TX_BD(NEXT_TX_IDX(bd_prod));
		tx_data_bd = &txdata->tx_desc_ring[bd_prod].reg_bd;
		if (total_pkt_bd == NULL)
			total_pkt_bd = &txdata->tx_desc_ring[bd_prod].reg_bd;

		tx_data_bd->addr_hi = cpu_to_le32(U64_HI(mapping));
		tx_data_bd->addr_lo = cpu_to_le32(U64_LO(mapping));
		tx_data_bd->nbytes = cpu_to_le16(skb_frag_size(frag));
		le16_add_cpu(&pkt_size, skb_frag_size(frag));
		nbd++;

		DP(NETIF_MSG_TX_QUEUED,
		   "frag %d  bd @%p  addr (%x:%x)  nbytes %d\n",
		   i, tx_data_bd, tx_data_bd->addr_hi, tx_data_bd->addr_lo,
		   le16_to_cpu(tx_data_bd->nbytes));
	}

	DP(NETIF_MSG_TX_QUEUED, "last bd @%p\n", tx_data_bd);

	/* update with actual num BDs */
	first_bd->nbd = cpu_to_le16(nbd);

	bd_prod = TX_BD(NEXT_TX_IDX(bd_prod));

	/* now send a tx doorbell, counting the next BD
	 * if the packet contains or ends with it
	 */
	if (TX_BD_POFF(bd_prod) < nbd)
		nbd++;

	/* total_pkt_bytes should be set on the first data BD if
	 * it's not an LSO packet and there is more than one
	 * data BD. In this case pkt_size is limited by an MTU value.
	 * However we prefer to set it for an LSO packet (while we don't
	 * have to) in order to save some CPU cycles in a none-LSO
	 * case, when we much more care about them.
	 */
	if (total_pkt_bd != NULL)
		total_pkt_bd->total_pkt_bytes = pkt_size;

	if (pbd_e1x)
		DP(NETIF_MSG_TX_QUEUED,
		   "PBD (E1X) @%p  ip_data %x  ip_hlen %u  ip_id %u  lso_mss %u  tcp_flags %x  xsum %x  seq %u  hlen %u\n",
		   pbd_e1x, pbd_e1x->global_data, pbd_e1x->ip_hlen_w,
		   pbd_e1x->ip_id, pbd_e1x->lso_mss, pbd_e1x->tcp_flags,
		   pbd_e1x->tcp_pseudo_csum, pbd_e1x->tcp_send_seq,
		    le16_to_cpu(pbd_e1x->total_hlen_w));
	if (pbd_e2)
		DP(NETIF_MSG_TX_QUEUED,
		   "PBD (E2) @%p  dst %x %x %x src %x %x %x parsing_data %x\n",
		   pbd_e2,
		   pbd_e2->data.mac_addr.dst_hi,
		   pbd_e2->data.mac_addr.dst_mid,
		   pbd_e2->data.mac_addr.dst_lo,
		   pbd_e2->data.mac_addr.src_hi,
		   pbd_e2->data.mac_addr.src_mid,
		   pbd_e2->data.mac_addr.src_lo,
		   pbd_e2->parsing_data);
	DP(NETIF_MSG_TX_QUEUED, "doorbell: nbd %d  bd %u\n", nbd, bd_prod);

	netdev_tx_sent_queue(txq, skb->len);

	skb_tx_timestamp(skb);

	txdata->tx_pkt_prod++;
	/*
	 * Make sure that the BD data is updated before updating the producer
	 * since FW might read the BD right after the producer is updated.
	 * This is only applicable for weak-ordered memory model archs such
	 * as IA-64. The following barrier is also mandatory since FW will
	 * assumes packets must have BDs.
	 */
	wmb();

	txdata->tx_db.data.prod += nbd;
	barrier();

	DOORBELL(bp, txdata->cid, txdata->tx_db.raw);

	mmiowb();

	txdata->tx_bd_prod += nbd;

	if (unlikely(bnx2x_tx_avail(bp, txdata) < MAX_DESC_PER_TX_PKT)) {
		netif_tx_stop_queue(txq);

		/* paired memory barrier is in bnx2x_tx_int(), we have to keep
		 * ordering of set_bit() in netif_tx_stop_queue() and read of
		 * fp->bd_tx_cons */
		smp_mb();

		bnx2x_fp_qstats(bp, txdata->parent_fp)->driver_xoff++;
		if (bnx2x_tx_avail(bp, txdata) >= MAX_DESC_PER_TX_PKT)
			netif_tx_wake_queue(txq);
	}
	txdata->tx_pkt++;

	return NETDEV_TX_OK;
}

void bnx2x_get_c2s_mapping(struct bnx2x *bp, u8 *c2s_map, u8 *c2s_default)
{
	int mfw_vn = BP_FW_MB_IDX(bp);
	u32 tmp;

	/* If the shmem shouldn't affect configuration, reflect */
	if (!IS_MF_BD(bp)) {
		int i;

		for (i = 0; i < BNX2X_MAX_PRIORITY; i++)
			c2s_map[i] = i;
		*c2s_default = 0;

		return;
	}

	tmp = SHMEM2_RD(bp, c2s_pcp_map_lower[mfw_vn]);
	tmp = (__force u32)be32_to_cpu((__force __be32)tmp);
	c2s_map[0] = tmp & 0xff;
	c2s_map[1] = (tmp >> 8) & 0xff;
	c2s_map[2] = (tmp >> 16) & 0xff;
	c2s_map[3] = (tmp >> 24) & 0xff;

	tmp = SHMEM2_RD(bp, c2s_pcp_map_upper[mfw_vn]);
	tmp = (__force u32)be32_to_cpu((__force __be32)tmp);
	c2s_map[4] = tmp & 0xff;
	c2s_map[5] = (tmp >> 8) & 0xff;
	c2s_map[6] = (tmp >> 16) & 0xff;
	c2s_map[7] = (tmp >> 24) & 0xff;

	tmp = SHMEM2_RD(bp, c2s_pcp_map_default[mfw_vn]);
	tmp = (__force u32)be32_to_cpu((__force __be32)tmp);
	*c2s_default = (tmp >> (8 * mfw_vn)) & 0xff;
}

/**
 * bnx2x_setup_tc - routine to configure net_device for multi tc
 *
 * @netdev: net device to configure
 * @tc: number of traffic classes to enable
 *
 * callback connected to the ndo_setup_tc function pointer
 */
int bnx2x_setup_tc(struct net_device *dev, u8 num_tc)
{
	struct bnx2x *bp = netdev_priv(dev);
	u8 c2s_map[BNX2X_MAX_PRIORITY], c2s_def;
	int cos, prio, count, offset;

	/* setup tc must be called under rtnl lock */
	ASSERT_RTNL();

	/* no traffic classes requested. Aborting */
	if (!num_tc) {
		netdev_reset_tc(dev);
		return 0;
	}

	/* requested to support too many traffic classes */
	if (num_tc > bp->max_cos) {
		BNX2X_ERR("support for too many traffic classes requested: %d. Max supported is %d\n",
			  num_tc, bp->max_cos);
		return -EINVAL;
	}

	/* declare amount of supported traffic classes */
	if (netdev_set_num_tc(dev, num_tc)) {
		BNX2X_ERR("failed to declare %d traffic classes\n", num_tc);
		return -EINVAL;
	}

	bnx2x_get_c2s_mapping(bp, c2s_map, &c2s_def);

	/* configure priority to traffic class mapping */
	for (prio = 0; prio < BNX2X_MAX_PRIORITY; prio++) {
		int outer_prio = c2s_map[prio];

		netdev_set_prio_tc_map(dev, prio, bp->prio_to_cos[outer_prio]);
		DP(BNX2X_MSG_SP | NETIF_MSG_IFUP,
		   "mapping priority %d to tc %d\n",
		   outer_prio, bp->prio_to_cos[outer_prio]);
	}

	/* Use this configuration to differentiate tc0 from other COSes
	   This can be used for ets or pfc, and save the effort of setting
	   up a multio class queue disc or negotiating DCBX with a switch
	netdev_set_prio_tc_map(dev, 0, 0);
	DP(BNX2X_MSG_SP, "mapping priority %d to tc %d\n", 0, 0);
	for (prio = 1; prio < 16; prio++) {
		netdev_set_prio_tc_map(dev, prio, 1);
		DP(BNX2X_MSG_SP, "mapping priority %d to tc %d\n", prio, 1);
	} */

	/* configure traffic class to transmission queue mapping */
	for (cos = 0; cos < bp->max_cos; cos++) {
		count = BNX2X_NUM_ETH_QUEUES(bp);
		offset = cos * BNX2X_NUM_NON_CNIC_QUEUES(bp);
		netdev_set_tc_queue(dev, cos, count, offset);
		DP(BNX2X_MSG_SP | NETIF_MSG_IFUP,
		   "mapping tc %d to offset %d count %d\n",
		   cos, offset, count);
	}

	return 0;
}

/* called with rtnl_lock */
int bnx2x_change_mac_addr(struct net_device *dev, void *p)
{
	struct sockaddr *addr = p;
	struct bnx2x *bp = netdev_priv(dev);
	int rc = 0;

	if (!is_valid_ether_addr(addr->sa_data)) {
		BNX2X_ERR("Requested MAC address is not valid\n");
		return -EINVAL;
	}

	if (IS_MF_STORAGE_ONLY(bp)) {
		BNX2X_ERR("Can't change address on STORAGE ONLY function\n");
		return -EINVAL;
	}

	if (netif_running(dev))  {
		rc = bnx2x_set_eth_mac(bp, false);
		if (rc)
			return rc;
	}

	memcpy(dev->dev_addr, addr->sa_data, dev->addr_len);

	if (netif_running(dev))
		rc = bnx2x_set_eth_mac(bp, true);

	if (IS_PF(bp) && SHMEM2_HAS(bp, curr_cfg))
		SHMEM2_WR(bp, curr_cfg, CURR_CFG_MET_OS);

	return rc;
}

static void bnx2x_free_fp_mem_at(struct bnx2x *bp, int fp_index)
{
	union host_hc_status_block *sb = &bnx2x_fp(bp, fp_index, status_blk);
	struct bnx2x_fastpath *fp = &bp->fp[fp_index];
	u8 cos;

	/* Common */

	if (IS_FCOE_IDX(fp_index)) {
		memset(sb, 0, sizeof(union host_hc_status_block));
		fp->status_blk_mapping = 0;
	} else {
		/* status blocks */
		if (!CHIP_IS_E1x(bp))
			BNX2X_PCI_FREE(sb->e2_sb,
				       bnx2x_fp(bp, fp_index,
						status_blk_mapping),
				       sizeof(struct host_hc_status_block_e2));
		else
			BNX2X_PCI_FREE(sb->e1x_sb,
				       bnx2x_fp(bp, fp_index,
						status_blk_mapping),
				       sizeof(struct host_hc_status_block_e1x));
	}

	/* Rx */
	if (!skip_rx_queue(bp, fp_index)) {
		bnx2x_free_rx_bds(fp);

		/* fastpath rx rings: rx_buf rx_desc rx_comp */
		BNX2X_FREE(bnx2x_fp(bp, fp_index, rx_buf_ring));
		BNX2X_PCI_FREE(bnx2x_fp(bp, fp_index, rx_desc_ring),
			       bnx2x_fp(bp, fp_index, rx_desc_mapping),
			       sizeof(struct eth_rx_bd) * NUM_RX_BD);

		BNX2X_PCI_FREE(bnx2x_fp(bp, fp_index, rx_comp_ring),
			       bnx2x_fp(bp, fp_index, rx_comp_mapping),
			       sizeof(struct eth_fast_path_rx_cqe) *
			       NUM_RCQ_BD);

		/* SGE ring */
		BNX2X_FREE(bnx2x_fp(bp, fp_index, rx_page_ring));
		BNX2X_PCI_FREE(bnx2x_fp(bp, fp_index, rx_sge_ring),
			       bnx2x_fp(bp, fp_index, rx_sge_mapping),
			       BCM_PAGE_SIZE * NUM_RX_SGE_PAGES);
	}

	/* Tx */
	if (!skip_tx_queue(bp, fp_index)) {
		/* fastpath tx rings: tx_buf tx_desc */
		for_each_cos_in_tx_queue(fp, cos) {
			struct bnx2x_fp_txdata *txdata = fp->txdata_ptr[cos];

			DP(NETIF_MSG_IFDOWN,
			   "freeing tx memory of fp %d cos %d cid %d\n",
			   fp_index, cos, txdata->cid);

			BNX2X_FREE(txdata->tx_buf_ring);
			BNX2X_PCI_FREE(txdata->tx_desc_ring,
				txdata->tx_desc_mapping,
				sizeof(union eth_tx_bd_types) * NUM_TX_BD);
		}
	}
	/* end of fastpath */
}

static void bnx2x_free_fp_mem_cnic(struct bnx2x *bp)
{
	int i;
	for_each_cnic_queue(bp, i)
		bnx2x_free_fp_mem_at(bp, i);
}

void bnx2x_free_fp_mem(struct bnx2x *bp)
{
	int i;
	for_each_eth_queue(bp, i)
		bnx2x_free_fp_mem_at(bp, i);
}

static void set_sb_shortcuts(struct bnx2x *bp, int index)
{
	union host_hc_status_block status_blk = bnx2x_fp(bp, index, status_blk);
	if (!CHIP_IS_E1x(bp)) {
		bnx2x_fp(bp, index, sb_index_values) =
			(__le16 *)status_blk.e2_sb->sb.index_values;
		bnx2x_fp(bp, index, sb_running_index) =
			(__le16 *)status_blk.e2_sb->sb.running_index;
	} else {
		bnx2x_fp(bp, index, sb_index_values) =
			(__le16 *)status_blk.e1x_sb->sb.index_values;
		bnx2x_fp(bp, index, sb_running_index) =
			(__le16 *)status_blk.e1x_sb->sb.running_index;
	}
}

/* Returns the number of actually allocated BDs */
static int bnx2x_alloc_rx_bds(struct bnx2x_fastpath *fp,
			      int rx_ring_size)
{
	struct bnx2x *bp = fp->bp;
	u16 ring_prod, cqe_ring_prod;
	int i, failure_cnt = 0;

	fp->rx_comp_cons = 0;
	cqe_ring_prod = ring_prod = 0;

	/* This routine is called only during fo init so
	 * fp->eth_q_stats.rx_skb_alloc_failed = 0
	 */
	for (i = 0; i < rx_ring_size; i++) {
		if (bnx2x_alloc_rx_data(bp, fp, ring_prod, GFP_KERNEL) < 0) {
			failure_cnt++;
			continue;
		}
		ring_prod = NEXT_RX_IDX(ring_prod);
		cqe_ring_prod = NEXT_RCQ_IDX(cqe_ring_prod);
		WARN_ON(ring_prod <= (i - failure_cnt));
	}

	if (failure_cnt)
		BNX2X_ERR("was only able to allocate %d rx skbs on queue[%d]\n",
			  i - failure_cnt, fp->index);

	fp->rx_bd_prod = ring_prod;
	/* Limit the CQE producer by the CQE ring size */
	fp->rx_comp_prod = min_t(u16, NUM_RCQ_RINGS*RCQ_DESC_CNT,
			       cqe_ring_prod);
	fp->rx_pkt = fp->rx_calls = 0;

	bnx2x_fp_stats(bp, fp)->eth_q_stats.rx_skb_alloc_failed += failure_cnt;

	return i - failure_cnt;
}

static void bnx2x_set_next_page_rx_cq(struct bnx2x_fastpath *fp)
{
	int i;

	for (i = 1; i <= NUM_RCQ_RINGS; i++) {
		struct eth_rx_cqe_next_page *nextpg;

		nextpg = (struct eth_rx_cqe_next_page *)
			&fp->rx_comp_ring[RCQ_DESC_CNT * i - 1];
		nextpg->addr_hi =
			cpu_to_le32(U64_HI(fp->rx_comp_mapping +
				   BCM_PAGE_SIZE*(i % NUM_RCQ_RINGS)));
		nextpg->addr_lo =
			cpu_to_le32(U64_LO(fp->rx_comp_mapping +
				   BCM_PAGE_SIZE*(i % NUM_RCQ_RINGS)));
	}
}

static int bnx2x_alloc_fp_mem_at(struct bnx2x *bp, int index)
{
	union host_hc_status_block *sb;
	struct bnx2x_fastpath *fp = &bp->fp[index];
	int ring_size = 0;
	u8 cos;
	int rx_ring_size = 0;

	if (!bp->rx_ring_size && IS_MF_STORAGE_ONLY(bp)) {
		rx_ring_size = MIN_RX_SIZE_NONTPA;
		bp->rx_ring_size = rx_ring_size;
	} else if (!bp->rx_ring_size) {
		rx_ring_size = MAX_RX_AVAIL/BNX2X_NUM_RX_QUEUES(bp);

		if (CHIP_IS_E3(bp)) {
			u32 cfg = SHMEM_RD(bp,
					   dev_info.port_hw_config[BP_PORT(bp)].
					   default_cfg);

			/* Decrease ring size for 1G functions */
			if ((cfg & PORT_HW_CFG_NET_SERDES_IF_MASK) ==
			    PORT_HW_CFG_NET_SERDES_IF_SGMII)
				rx_ring_size /= 10;
		}

		/* allocate at least number of buffers required by FW */
		rx_ring_size = max_t(int, bp->disable_tpa ? MIN_RX_SIZE_NONTPA :
				     MIN_RX_SIZE_TPA, rx_ring_size);

		bp->rx_ring_size = rx_ring_size;
	} else /* if rx_ring_size specified - use it */
		rx_ring_size = bp->rx_ring_size;

	DP(BNX2X_MSG_SP, "calculated rx_ring_size %d\n", rx_ring_size);

	/* Common */
	sb = &bnx2x_fp(bp, index, status_blk);

	if (!IS_FCOE_IDX(index)) {
		/* status blocks */
		if (!CHIP_IS_E1x(bp)) {
			sb->e2_sb = BNX2X_PCI_ALLOC(&bnx2x_fp(bp, index, status_blk_mapping),
						    sizeof(struct host_hc_status_block_e2));
			if (!sb->e2_sb)
				goto alloc_mem_err;
		} else {
			sb->e1x_sb = BNX2X_PCI_ALLOC(&bnx2x_fp(bp, index, status_blk_mapping),
						     sizeof(struct host_hc_status_block_e1x));
			if (!sb->e1x_sb)
				goto alloc_mem_err;
		}
	}

	/* FCoE Queue uses Default SB and doesn't ACK the SB, thus no need to
	 * set shortcuts for it.
	 */
	if (!IS_FCOE_IDX(index))
		set_sb_shortcuts(bp, index);

	/* Tx */
	if (!skip_tx_queue(bp, index)) {
		/* fastpath tx rings: tx_buf tx_desc */
		for_each_cos_in_tx_queue(fp, cos) {
			struct bnx2x_fp_txdata *txdata = fp->txdata_ptr[cos];

			DP(NETIF_MSG_IFUP,
			   "allocating tx memory of fp %d cos %d\n",
			   index, cos);

			txdata->tx_buf_ring = kcalloc(NUM_TX_BD,
						      sizeof(struct sw_tx_bd),
						      GFP_KERNEL);
			if (!txdata->tx_buf_ring)
				goto alloc_mem_err;
			txdata->tx_desc_ring = BNX2X_PCI_ALLOC(&txdata->tx_desc_mapping,
							       sizeof(union eth_tx_bd_types) * NUM_TX_BD);
			if (!txdata->tx_desc_ring)
				goto alloc_mem_err;
		}
	}

	/* Rx */
	if (!skip_rx_queue(bp, index)) {
		/* fastpath rx rings: rx_buf rx_desc rx_comp */
		bnx2x_fp(bp, index, rx_buf_ring) =
			kcalloc(NUM_RX_BD, sizeof(struct sw_rx_bd), GFP_KERNEL);
		if (!bnx2x_fp(bp, index, rx_buf_ring))
			goto alloc_mem_err;
		bnx2x_fp(bp, index, rx_desc_ring) =
			BNX2X_PCI_ALLOC(&bnx2x_fp(bp, index, rx_desc_mapping),
					sizeof(struct eth_rx_bd) * NUM_RX_BD);
		if (!bnx2x_fp(bp, index, rx_desc_ring))
			goto alloc_mem_err;

		/* Seed all CQEs by 1s */
		bnx2x_fp(bp, index, rx_comp_ring) =
			BNX2X_PCI_FALLOC(&bnx2x_fp(bp, index, rx_comp_mapping),
					 sizeof(struct eth_fast_path_rx_cqe) * NUM_RCQ_BD);
		if (!bnx2x_fp(bp, index, rx_comp_ring))
			goto alloc_mem_err;

		/* SGE ring */
		bnx2x_fp(bp, index, rx_page_ring) =
			kcalloc(NUM_RX_SGE, sizeof(struct sw_rx_page),
				GFP_KERNEL);
		if (!bnx2x_fp(bp, index, rx_page_ring))
			goto alloc_mem_err;
		bnx2x_fp(bp, index, rx_sge_ring) =
			BNX2X_PCI_ALLOC(&bnx2x_fp(bp, index, rx_sge_mapping),
					BCM_PAGE_SIZE * NUM_RX_SGE_PAGES);
		if (!bnx2x_fp(bp, index, rx_sge_ring))
			goto alloc_mem_err;
		/* RX BD ring */
		bnx2x_set_next_page_rx_bd(fp);

		/* CQ ring */
		bnx2x_set_next_page_rx_cq(fp);

		/* BDs */
		ring_size = bnx2x_alloc_rx_bds(fp, rx_ring_size);
		if (ring_size < rx_ring_size)
			goto alloc_mem_err;
	}

	return 0;

/* handles low memory cases */
alloc_mem_err:
	BNX2X_ERR("Unable to allocate full memory for queue %d (size %d)\n",
						index, ring_size);
	/* FW will drop all packets if queue is not big enough,
	 * In these cases we disable the queue
	 * Min size is different for OOO, TPA and non-TPA queues
	 */
	if (ring_size < (fp->mode == TPA_MODE_DISABLED ?
				MIN_RX_SIZE_NONTPA : MIN_RX_SIZE_TPA)) {
			/* release memory allocated for this queue */
			bnx2x_free_fp_mem_at(bp, index);
			return -ENOMEM;
	}
	return 0;
}

static int bnx2x_alloc_fp_mem_cnic(struct bnx2x *bp)
{
	if (!NO_FCOE(bp))
		/* FCoE */
		if (bnx2x_alloc_fp_mem_at(bp, FCOE_IDX(bp)))
			/* we will fail load process instead of mark
			 * NO_FCOE_FLAG
			 */
			return -ENOMEM;

	return 0;
}

static int bnx2x_alloc_fp_mem(struct bnx2x *bp)
{
	int i;

	/* 1. Allocate FP for leading - fatal if error
	 * 2. Allocate RSS - fix number of queues if error
	 */

	/* leading */
	if (bnx2x_alloc_fp_mem_at(bp, 0))
		return -ENOMEM;

	/* RSS */
	for_each_nondefault_eth_queue(bp, i)
		if (bnx2x_alloc_fp_mem_at(bp, i))
			break;

	/* handle memory failures */
	if (i != BNX2X_NUM_ETH_QUEUES(bp)) {
		int delta = BNX2X_NUM_ETH_QUEUES(bp) - i;

		WARN_ON(delta < 0);
		bnx2x_shrink_eth_fp(bp, delta);
		if (CNIC_SUPPORT(bp))
			/* move non eth FPs next to last eth FP
			 * must be done in that order
			 * FCOE_IDX < FWD_IDX < OOO_IDX
			 */

			/* move FCoE fp even NO_FCOE_FLAG is on */
			bnx2x_move_fp(bp, FCOE_IDX(bp), FCOE_IDX(bp) - delta);
		bp->num_ethernet_queues -= delta;
		bp->num_queues = bp->num_ethernet_queues +
				 bp->num_cnic_queues;
		BNX2X_ERR("Adjusted num of queues from %d to %d\n",
			  bp->num_queues + delta, bp->num_queues);
	}

	return 0;
}

void bnx2x_free_mem_bp(struct bnx2x *bp)
{
	int i;

	for (i = 0; i < bp->fp_array_size; i++)
		kfree(bp->fp[i].tpa_info);
	kfree(bp->fp);
	kfree(bp->sp_objs);
	kfree(bp->fp_stats);
	kfree(bp->bnx2x_txq);
	kfree(bp->msix_table);
	kfree(bp->ilt);
}

int bnx2x_alloc_mem_bp(struct bnx2x *bp)
{
	struct bnx2x_fastpath *fp;
	struct msix_entry *tbl;
	struct bnx2x_ilt *ilt;
	int msix_table_size = 0;
	int fp_array_size, txq_array_size;
	int i;

	/*
	 * The biggest MSI-X table we might need is as a maximum number of fast
	 * path IGU SBs plus default SB (for PF only).
	 */
	msix_table_size = bp->igu_sb_cnt;
	if (IS_PF(bp))
		msix_table_size++;
	BNX2X_DEV_INFO("msix_table_size %d\n", msix_table_size);

	/* fp array: RSS plus CNIC related L2 queues */
	fp_array_size = BNX2X_MAX_RSS_COUNT(bp) + CNIC_SUPPORT(bp);
	bp->fp_array_size = fp_array_size;
	BNX2X_DEV_INFO("fp_array_size %d\n", bp->fp_array_size);

	fp = kcalloc(bp->fp_array_size, sizeof(*fp), GFP_KERNEL);
	if (!fp)
		goto alloc_err;
	for (i = 0; i < bp->fp_array_size; i++) {
		fp[i].tpa_info =
			kcalloc(ETH_MAX_AGGREGATION_QUEUES_E1H_E2,
				sizeof(struct bnx2x_agg_info), GFP_KERNEL);
		if (!(fp[i].tpa_info))
			goto alloc_err;
	}

	bp->fp = fp;

	/* allocate sp objs */
	bp->sp_objs = kcalloc(bp->fp_array_size, sizeof(struct bnx2x_sp_objs),
			      GFP_KERNEL);
	if (!bp->sp_objs)
		goto alloc_err;

	/* allocate fp_stats */
	bp->fp_stats = kcalloc(bp->fp_array_size, sizeof(struct bnx2x_fp_stats),
			       GFP_KERNEL);
	if (!bp->fp_stats)
		goto alloc_err;

	/* Allocate memory for the transmission queues array */
	txq_array_size =
		BNX2X_MAX_RSS_COUNT(bp) * BNX2X_MULTI_TX_COS + CNIC_SUPPORT(bp);
	BNX2X_DEV_INFO("txq_array_size %d", txq_array_size);

	bp->bnx2x_txq = kcalloc(txq_array_size, sizeof(struct bnx2x_fp_txdata),
				GFP_KERNEL);
	if (!bp->bnx2x_txq)
		goto alloc_err;

	/* msix table */
	tbl = kcalloc(msix_table_size, sizeof(*tbl), GFP_KERNEL);
	if (!tbl)
		goto alloc_err;
	bp->msix_table = tbl;

	/* ilt */
	ilt = kzalloc(sizeof(*ilt), GFP_KERNEL);
	if (!ilt)
		goto alloc_err;
	bp->ilt = ilt;

	return 0;
alloc_err:
	bnx2x_free_mem_bp(bp);
	return -ENOMEM;
}

int bnx2x_reload_if_running(struct net_device *dev)
{
	struct bnx2x *bp = netdev_priv(dev);

	if (unlikely(!netif_running(dev)))
		return 0;

	bnx2x_nic_unload(bp, UNLOAD_NORMAL, true);
	return bnx2x_nic_load(bp, LOAD_NORMAL);
}

int bnx2x_get_cur_phy_idx(struct bnx2x *bp)
{
	u32 sel_phy_idx = 0;
	if (bp->link_params.num_phys <= 1)
		return INT_PHY;

	if (bp->link_vars.link_up) {
		sel_phy_idx = EXT_PHY1;
		/* In case link is SERDES, check if the EXT_PHY2 is the one */
		if ((bp->link_vars.link_status & LINK_STATUS_SERDES_LINK) &&
		    (bp->link_params.phy[EXT_PHY2].supported & SUPPORTED_FIBRE))
			sel_phy_idx = EXT_PHY2;
	} else {

		switch (bnx2x_phy_selection(&bp->link_params)) {
		case PORT_HW_CFG_PHY_SELECTION_HARDWARE_DEFAULT:
		case PORT_HW_CFG_PHY_SELECTION_FIRST_PHY:
		case PORT_HW_CFG_PHY_SELECTION_FIRST_PHY_PRIORITY:
		       sel_phy_idx = EXT_PHY1;
		       break;
		case PORT_HW_CFG_PHY_SELECTION_SECOND_PHY:
		case PORT_HW_CFG_PHY_SELECTION_SECOND_PHY_PRIORITY:
		       sel_phy_idx = EXT_PHY2;
		       break;
		}
	}

	return sel_phy_idx;
}
int bnx2x_get_link_cfg_idx(struct bnx2x *bp)
{
	u32 sel_phy_idx = bnx2x_get_cur_phy_idx(bp);
	/*
	 * The selected activated PHY is always after swapping (in case PHY
	 * swapping is enabled). So when swapping is enabled, we need to reverse
	 * the configuration
	 */

	if (bp->link_params.multi_phy_config &
	    PORT_HW_CFG_PHY_SWAPPED_ENABLED) {
		if (sel_phy_idx == EXT_PHY1)
			sel_phy_idx = EXT_PHY2;
		else if (sel_phy_idx == EXT_PHY2)
			sel_phy_idx = EXT_PHY1;
	}
	return LINK_CONFIG_IDX(sel_phy_idx);
}

#ifdef NETDEV_FCOE_WWNN
int bnx2x_fcoe_get_wwn(struct net_device *dev, u64 *wwn, int type)
{
	struct bnx2x *bp = netdev_priv(dev);
	struct cnic_eth_dev *cp = &bp->cnic_eth_dev;

	switch (type) {
	case NETDEV_FCOE_WWNN:
		*wwn = HILO_U64(cp->fcoe_wwn_node_name_hi,
				cp->fcoe_wwn_node_name_lo);
		break;
	case NETDEV_FCOE_WWPN:
		*wwn = HILO_U64(cp->fcoe_wwn_port_name_hi,
				cp->fcoe_wwn_port_name_lo);
		break;
	default:
		BNX2X_ERR("Wrong WWN type requested - %d\n", type);
		return -EINVAL;
	}

	return 0;
}
#endif

/* called with rtnl_lock */
int bnx2x_change_mtu(struct net_device *dev, int new_mtu)
{
	struct bnx2x *bp = netdev_priv(dev);

	if (pci_num_vf(bp->pdev)) {
		DP(BNX2X_MSG_IOV, "VFs are enabled, can not change MTU\n");
		return -EPERM;
	}

	if (bp->recovery_state != BNX2X_RECOVERY_DONE) {
		BNX2X_ERR("Can't perform change MTU during parity recovery\n");
		return -EAGAIN;
	}

	if ((new_mtu > ETH_MAX_JUMBO_PACKET_SIZE) ||
	    ((new_mtu + ETH_HLEN) < ETH_MIN_PACKET_SIZE)) {
		BNX2X_ERR("Can't support requested MTU size\n");
		return -EINVAL;
	}

	/* This does not race with packet allocation
	 * because the actual alloc size is
	 * only updated as part of load
	 */
	dev->mtu = new_mtu;

	if (IS_PF(bp) && SHMEM2_HAS(bp, curr_cfg))
		SHMEM2_WR(bp, curr_cfg, CURR_CFG_MET_OS);

	return bnx2x_reload_if_running(dev);
}

netdev_features_t bnx2x_fix_features(struct net_device *dev,
				     netdev_features_t features)
{
	struct bnx2x *bp = netdev_priv(dev);

	if (pci_num_vf(bp->pdev)) {
		netdev_features_t changed = dev->features ^ features;

		/* Revert the requested changes in features if they
		 * would require internal reload of PF in bnx2x_set_features().
		 */
		if (!(features & NETIF_F_RXCSUM) && !bp->disable_tpa) {
			features &= ~NETIF_F_RXCSUM;
			features |= dev->features & NETIF_F_RXCSUM;
		}

		if (changed & NETIF_F_LOOPBACK) {
			features &= ~NETIF_F_LOOPBACK;
			features |= dev->features & NETIF_F_LOOPBACK;
		}
	}

	/* TPA requires Rx CSUM offloading */
	if (!(features & NETIF_F_RXCSUM)) {
		features &= ~NETIF_F_LRO;
		features &= ~NETIF_F_GRO;
	}

	return features;
}

int bnx2x_set_features(struct net_device *dev, netdev_features_t features)
{
	struct bnx2x *bp = netdev_priv(dev);
	netdev_features_t changes = features ^ dev->features;
	bool bnx2x_reload = false;
	int rc;

<<<<<<< HEAD
	if (features & NETIF_F_LRO)
		flags |= TPA_ENABLE_FLAG;
	else
		flags &= ~TPA_ENABLE_FLAG;

	if (features & NETIF_F_GRO)
		flags |= GRO_ENABLE_FLAG;
	else
		flags &= ~GRO_ENABLE_FLAG;

=======
>>>>>>> afd2ff9b
	/* VFs or non SRIOV PFs should be able to change loopback feature */
	if (!pci_num_vf(bp->pdev)) {
		if (features & NETIF_F_LOOPBACK) {
			if (bp->link_params.loopback_mode != LOOPBACK_BMAC) {
				bp->link_params.loopback_mode = LOOPBACK_BMAC;
				bnx2x_reload = true;
			}
		} else {
			if (bp->link_params.loopback_mode != LOOPBACK_NONE) {
				bp->link_params.loopback_mode = LOOPBACK_NONE;
				bnx2x_reload = true;
			}
		}
	}

	/* if GRO is changed while LRO is enabled, don't force a reload */
	if ((changes & NETIF_F_GRO) && (features & NETIF_F_LRO))
		changes &= ~NETIF_F_GRO;

	/* if GRO is changed while HW TPA is off, don't force a reload */
	if ((changes & NETIF_F_GRO) && bp->disable_tpa)
		changes &= ~NETIF_F_GRO;

	if (changes)
		bnx2x_reload = true;

	if (bnx2x_reload) {
		if (bp->recovery_state == BNX2X_RECOVERY_DONE) {
			dev->features = features;
			rc = bnx2x_reload_if_running(dev);
			return rc ? rc : 1;
		}
		/* else: bnx2x_nic_load() will be called at end of recovery */
	}

	return 0;
}

void bnx2x_tx_timeout(struct net_device *dev)
{
	struct bnx2x *bp = netdev_priv(dev);

#ifdef BNX2X_STOP_ON_ERROR
	if (!bp->panic)
		bnx2x_panic();
#endif

	/* This allows the netif to be shutdown gracefully before resetting */
	bnx2x_schedule_sp_rtnl(bp, BNX2X_SP_RTNL_TX_TIMEOUT, 0);
}

int bnx2x_suspend(struct pci_dev *pdev, pm_message_t state)
{
	struct net_device *dev = pci_get_drvdata(pdev);
	struct bnx2x *bp;

	if (!dev) {
		dev_err(&pdev->dev, "BAD net device from bnx2x_init_one\n");
		return -ENODEV;
	}
	bp = netdev_priv(dev);

	rtnl_lock();

	pci_save_state(pdev);

	if (!netif_running(dev)) {
		rtnl_unlock();
		return 0;
	}

	netif_device_detach(dev);

	bnx2x_nic_unload(bp, UNLOAD_CLOSE, false);

	bnx2x_set_power_state(bp, pci_choose_state(pdev, state));

	rtnl_unlock();

	return 0;
}

int bnx2x_resume(struct pci_dev *pdev)
{
	struct net_device *dev = pci_get_drvdata(pdev);
	struct bnx2x *bp;
	int rc;

	if (!dev) {
		dev_err(&pdev->dev, "BAD net device from bnx2x_init_one\n");
		return -ENODEV;
	}
	bp = netdev_priv(dev);

	if (bp->recovery_state != BNX2X_RECOVERY_DONE) {
		BNX2X_ERR("Handling parity error recovery. Try again later\n");
		return -EAGAIN;
	}

	rtnl_lock();

	pci_restore_state(pdev);

	if (!netif_running(dev)) {
		rtnl_unlock();
		return 0;
	}

	bnx2x_set_power_state(bp, PCI_D0);
	netif_device_attach(dev);

	rc = bnx2x_nic_load(bp, LOAD_OPEN);

	rtnl_unlock();

	return rc;
}

void bnx2x_set_ctx_validation(struct bnx2x *bp, struct eth_context *cxt,
			      u32 cid)
{
	if (!cxt) {
		BNX2X_ERR("bad context pointer %p\n", cxt);
		return;
	}

	/* ustorm cxt validation */
	cxt->ustorm_ag_context.cdu_usage =
		CDU_RSRVD_VALUE_TYPE_A(HW_CID(bp, cid),
			CDU_REGION_NUMBER_UCM_AG, ETH_CONNECTION_TYPE);
	/* xcontext validation */
	cxt->xstorm_ag_context.cdu_reserved =
		CDU_RSRVD_VALUE_TYPE_A(HW_CID(bp, cid),
			CDU_REGION_NUMBER_XCM_AG, ETH_CONNECTION_TYPE);
}

static void storm_memset_hc_timeout(struct bnx2x *bp, u8 port,
				    u8 fw_sb_id, u8 sb_index,
				    u8 ticks)
{
	u32 addr = BAR_CSTRORM_INTMEM +
		   CSTORM_STATUS_BLOCK_DATA_TIMEOUT_OFFSET(fw_sb_id, sb_index);
	REG_WR8(bp, addr, ticks);
	DP(NETIF_MSG_IFUP,
	   "port %x fw_sb_id %d sb_index %d ticks %d\n",
	   port, fw_sb_id, sb_index, ticks);
}

static void storm_memset_hc_disable(struct bnx2x *bp, u8 port,
				    u16 fw_sb_id, u8 sb_index,
				    u8 disable)
{
	u32 enable_flag = disable ? 0 : (1 << HC_INDEX_DATA_HC_ENABLED_SHIFT);
	u32 addr = BAR_CSTRORM_INTMEM +
		   CSTORM_STATUS_BLOCK_DATA_FLAGS_OFFSET(fw_sb_id, sb_index);
	u8 flags = REG_RD8(bp, addr);
	/* clear and set */
	flags &= ~HC_INDEX_DATA_HC_ENABLED;
	flags |= enable_flag;
	REG_WR8(bp, addr, flags);
	DP(NETIF_MSG_IFUP,
	   "port %x fw_sb_id %d sb_index %d disable %d\n",
	   port, fw_sb_id, sb_index, disable);
}

void bnx2x_update_coalesce_sb_index(struct bnx2x *bp, u8 fw_sb_id,
				    u8 sb_index, u8 disable, u16 usec)
{
	int port = BP_PORT(bp);
	u8 ticks = usec / BNX2X_BTR;

	storm_memset_hc_timeout(bp, port, fw_sb_id, sb_index, ticks);

	disable = disable ? 1 : (usec ? 0 : 1);
	storm_memset_hc_disable(bp, port, fw_sb_id, sb_index, disable);
}

void bnx2x_schedule_sp_rtnl(struct bnx2x *bp, enum sp_rtnl_flag flag,
			    u32 verbose)
{
	smp_mb__before_atomic();
	set_bit(flag, &bp->sp_rtnl_state);
	smp_mb__after_atomic();
	DP((BNX2X_MSG_SP | verbose), "Scheduling sp_rtnl task [Flag: %d]\n",
	   flag);
	schedule_delayed_work(&bp->sp_rtnl_task, 0);
}
EXPORT_SYMBOL(bnx2x_schedule_sp_rtnl);<|MERGE_RESOLUTION|>--- conflicted
+++ resolved
@@ -2514,9 +2514,6 @@
 	 * or if this is an FCoE L2 ring.
 	 */
 	if (bp->disable_tpa || IS_FCOE_FP(fp))
-<<<<<<< HEAD
-		fp->disable_tpa = 1;
-=======
 		fp->mode = TPA_MODE_DISABLED;
 }
 
@@ -2532,7 +2529,6 @@
 	   cur, state);
 
 	SHMEM2_WR(bp, os_driver_state[BP_FW_MB_IDX(bp)], state);
->>>>>>> afd2ff9b
 }
 
 int bnx2x_load_cnic(struct bnx2x *bp)
@@ -4964,19 +4960,6 @@
 	bool bnx2x_reload = false;
 	int rc;
 
-<<<<<<< HEAD
-	if (features & NETIF_F_LRO)
-		flags |= TPA_ENABLE_FLAG;
-	else
-		flags &= ~TPA_ENABLE_FLAG;
-
-	if (features & NETIF_F_GRO)
-		flags |= GRO_ENABLE_FLAG;
-	else
-		flags &= ~GRO_ENABLE_FLAG;
-
-=======
->>>>>>> afd2ff9b
 	/* VFs or non SRIOV PFs should be able to change loopback feature */
 	if (!pci_num_vf(bp->pdev)) {
 		if (features & NETIF_F_LOOPBACK) {
