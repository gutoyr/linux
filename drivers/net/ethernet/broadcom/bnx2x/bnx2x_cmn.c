--- conflicted
+++ resolved
@@ -211,10 +211,6 @@
 	   txdata->txq_index, idx, tx_buf, skb);
 
 	tx_start_bd = &txdata->tx_desc_ring[bd_idx].start_bd;
-<<<<<<< HEAD
-
-=======
->>>>>>> fc14f9c1
 
 	nbd = le16_to_cpu(tx_start_bd->nbd) - 1;
 #ifdef BNX2X_STOP_ON_ERROR
@@ -914,12 +910,6 @@
 		bd_prod = RX_BD(bd_prod);
 		bd_cons = RX_BD(bd_cons);
 
-<<<<<<< HEAD
-		rmb();
-
-		cqe = &fp->rx_comp_ring[comp_ring_cons];
-		cqe_fp = &cqe->fast_path_cqe;
-=======
 		/* A rmb() is required to ensure that the CQE is not read
 		 * before it is written by the adapter DMA.  PCI ordering
 		 * rules will make sure the other fields are written before
@@ -932,7 +922,6 @@
 		 */
 		rmb();
 
->>>>>>> fc14f9c1
 		cqe_fp_flags = cqe_fp->type_error_flags;
 		cqe_fp_type = cqe_fp_flags & ETH_FAST_PATH_RX_CQE_TYPE;
 
