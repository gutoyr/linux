--- conflicted
+++ resolved
@@ -950,11 +950,7 @@
 		u8 et_swtype = 0;
 		u8 sw_type = BGMAC_CHIPCTL_1_SW_TYPE_EPHY |
 			     BGMAC_CHIPCTL_1_IF_TYPE_MII;
-<<<<<<< HEAD
-		char buf[2];
-=======
 		char buf[4];
->>>>>>> fc14f9c1
 
 		if (bcm47xx_nvram_getenv("et_swtype", buf, sizeof(buf)) > 0) {
 			if (kstrtou8(buf, 0, &et_swtype))
