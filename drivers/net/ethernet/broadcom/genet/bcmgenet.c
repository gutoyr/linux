--- conflicted
+++ resolved
@@ -2882,19 +2882,11 @@
 		goto err_irq0;
 	}
 
-<<<<<<< HEAD
-	/* Re-configure the port multiplexer towards the PHY device */
-	bcmgenet_mii_config(priv->dev, false);
-
-	phy_connect_direct(dev, priv->phydev, bcmgenet_mii_setup,
-			   priv->phy_interface);
-=======
 	ret = bcmgenet_mii_probe(dev);
 	if (ret) {
 		netdev_err(dev, "failed to connect to PHY\n");
 		goto err_irq1;
 	}
->>>>>>> afd2ff9b
 
 	bcmgenet_netif_start(dev);
 
@@ -3567,7 +3559,7 @@
 
 	phy_init_hw(priv->phydev);
 	/* Speed settings must be restored */
-	bcmgenet_mii_config(priv->dev, false);
+	bcmgenet_mii_config(priv->dev);
 
 	/* disable ethernet MAC while updating its registers */
 	umac_enable_set(priv, CMD_TX_EN | CMD_RX_EN, false);
