/*
 * tg3.c: Broadcom Tigon3 ethernet driver.
 *
 * Copyright (C) 2001, 2002, 2003, 2004 David S. Miller (davem@redhat.com)
 * Copyright (C) 2001, 2002, 2003 Jeff Garzik (jgarzik@pobox.com)
 * Copyright (C) 2004 Sun Microsystems Inc.
 * Copyright (C) 2005-2014 Broadcom Corporation.
 *
 * Firmware is:
 *	Derived from proprietary unpublished source code,
 *	Copyright (C) 2000-2003 Broadcom Corporation.
 *
 *	Permission is hereby granted for the distribution of this firmware
 *	data in hexadecimal or equivalent format, provided this copyright
 *	notice is accompanying it.
 */


#include <linux/module.h>
#include <linux/moduleparam.h>
#include <linux/stringify.h>
#include <linux/kernel.h>
#include <linux/types.h>
#include <linux/compiler.h>
#include <linux/slab.h>
#include <linux/delay.h>
#include <linux/in.h>
#include <linux/interrupt.h>
#include <linux/ioport.h>
#include <linux/pci.h>
#include <linux/netdevice.h>
#include <linux/etherdevice.h>
#include <linux/skbuff.h>
#include <linux/ethtool.h>
#include <linux/mdio.h>
#include <linux/mii.h>
#include <linux/phy.h>
#include <linux/brcmphy.h>
#include <linux/if.h>
#include <linux/if_vlan.h>
#include <linux/ip.h>
#include <linux/tcp.h>
#include <linux/workqueue.h>
#include <linux/prefetch.h>
#include <linux/dma-mapping.h>
#include <linux/firmware.h>
#include <linux/ssb/ssb_driver_gige.h>
#include <linux/hwmon.h>
#include <linux/hwmon-sysfs.h>

#include <net/checksum.h>
#include <net/ip.h>

#include <linux/io.h>
#include <asm/byteorder.h>
#include <linux/uaccess.h>

#include <uapi/linux/net_tstamp.h>
#include <linux/ptp_clock_kernel.h>

#ifdef CONFIG_SPARC
#include <asm/idprom.h>
#include <asm/prom.h>
#endif

#define BAR_0	0
#define BAR_2	2

#include "tg3.h"

/* Functions & macros to verify TG3_FLAGS types */

static inline int _tg3_flag(enum TG3_FLAGS flag, unsigned long *bits)
{
	return test_bit(flag, bits);
}

static inline void _tg3_flag_set(enum TG3_FLAGS flag, unsigned long *bits)
{
	set_bit(flag, bits);
}

static inline void _tg3_flag_clear(enum TG3_FLAGS flag, unsigned long *bits)
{
	clear_bit(flag, bits);
}

#define tg3_flag(tp, flag)				\
	_tg3_flag(TG3_FLAG_##flag, (tp)->tg3_flags)
#define tg3_flag_set(tp, flag)				\
	_tg3_flag_set(TG3_FLAG_##flag, (tp)->tg3_flags)
#define tg3_flag_clear(tp, flag)			\
	_tg3_flag_clear(TG3_FLAG_##flag, (tp)->tg3_flags)

#define DRV_MODULE_NAME		"tg3"
#define TG3_MAJ_NUM			3
#define TG3_MIN_NUM			137
#define DRV_MODULE_VERSION	\
	__stringify(TG3_MAJ_NUM) "." __stringify(TG3_MIN_NUM)
#define DRV_MODULE_RELDATE	"May 11, 2014"

#define RESET_KIND_SHUTDOWN	0
#define RESET_KIND_INIT		1
#define RESET_KIND_SUSPEND	2

#define TG3_DEF_RX_MODE		0
#define TG3_DEF_TX_MODE		0
#define TG3_DEF_MSG_ENABLE	  \
	(NETIF_MSG_DRV		| \
	 NETIF_MSG_PROBE	| \
	 NETIF_MSG_LINK		| \
	 NETIF_MSG_TIMER	| \
	 NETIF_MSG_IFDOWN	| \
	 NETIF_MSG_IFUP		| \
	 NETIF_MSG_RX_ERR	| \
	 NETIF_MSG_TX_ERR)

#define TG3_GRC_LCLCTL_PWRSW_DELAY	100

/* length of time before we decide the hardware is borked,
 * and dev->tx_timeout() should be called to fix the problem
 */

#define TG3_TX_TIMEOUT			(5 * HZ)

/* hardware minimum and maximum for a single frame's data payload */
#define TG3_MIN_MTU			60
#define TG3_MAX_MTU(tp)	\
	(tg3_flag(tp, JUMBO_CAPABLE) ? 9000 : 1500)

/* These numbers seem to be hard coded in the NIC firmware somehow.
 * You can't change the ring sizes, but you can change where you place
 * them in the NIC onboard memory.
 */
#define TG3_RX_STD_RING_SIZE(tp) \
	(tg3_flag(tp, LRG_PROD_RING_CAP) ? \
	 TG3_RX_STD_MAX_SIZE_5717 : TG3_RX_STD_MAX_SIZE_5700)
#define TG3_DEF_RX_RING_PENDING		200
#define TG3_RX_JMB_RING_SIZE(tp) \
	(tg3_flag(tp, LRG_PROD_RING_CAP) ? \
	 TG3_RX_JMB_MAX_SIZE_5717 : TG3_RX_JMB_MAX_SIZE_5700)
#define TG3_DEF_RX_JUMBO_RING_PENDING	100

/* Do not place this n-ring entries value into the tp struct itself,
 * we really want to expose these constants to GCC so that modulo et
 * al.  operations are done with shifts and masks instead of with
 * hw multiply/modulo instructions.  Another solution would be to
 * replace things like '% foo' with '& (foo - 1)'.
 */

#define TG3_TX_RING_SIZE		512
#define TG3_DEF_TX_RING_PENDING		(TG3_TX_RING_SIZE - 1)

#define TG3_RX_STD_RING_BYTES(tp) \
	(sizeof(struct tg3_rx_buffer_desc) * TG3_RX_STD_RING_SIZE(tp))
#define TG3_RX_JMB_RING_BYTES(tp) \
	(sizeof(struct tg3_ext_rx_buffer_desc) * TG3_RX_JMB_RING_SIZE(tp))
#define TG3_RX_RCB_RING_BYTES(tp) \
	(sizeof(struct tg3_rx_buffer_desc) * (tp->rx_ret_ring_mask + 1))
#define TG3_TX_RING_BYTES	(sizeof(struct tg3_tx_buffer_desc) * \
				 TG3_TX_RING_SIZE)
#define NEXT_TX(N)		(((N) + 1) & (TG3_TX_RING_SIZE - 1))

#define TG3_DMA_BYTE_ENAB		64

#define TG3_RX_STD_DMA_SZ		1536
#define TG3_RX_JMB_DMA_SZ		9046

#define TG3_RX_DMA_TO_MAP_SZ(x)		((x) + TG3_DMA_BYTE_ENAB)

#define TG3_RX_STD_MAP_SZ		TG3_RX_DMA_TO_MAP_SZ(TG3_RX_STD_DMA_SZ)
#define TG3_RX_JMB_MAP_SZ		TG3_RX_DMA_TO_MAP_SZ(TG3_RX_JMB_DMA_SZ)

#define TG3_RX_STD_BUFF_RING_SIZE(tp) \
	(sizeof(struct ring_info) * TG3_RX_STD_RING_SIZE(tp))

#define TG3_RX_JMB_BUFF_RING_SIZE(tp) \
	(sizeof(struct ring_info) * TG3_RX_JMB_RING_SIZE(tp))

/* Due to a hardware bug, the 5701 can only DMA to memory addresses
 * that are at least dword aligned when used in PCIX mode.  The driver
 * works around this bug by double copying the packet.  This workaround
 * is built into the normal double copy length check for efficiency.
 *
 * However, the double copy is only necessary on those architectures
 * where unaligned memory accesses are inefficient.  For those architectures
 * where unaligned memory accesses incur little penalty, we can reintegrate
 * the 5701 in the normal rx path.  Doing so saves a device structure
 * dereference by hardcoding the double copy threshold in place.
 */
#define TG3_RX_COPY_THRESHOLD		256
#if NET_IP_ALIGN == 0 || defined(CONFIG_HAVE_EFFICIENT_UNALIGNED_ACCESS)
	#define TG3_RX_COPY_THRESH(tp)	TG3_RX_COPY_THRESHOLD
#else
	#define TG3_RX_COPY_THRESH(tp)	((tp)->rx_copy_thresh)
#endif

#if (NET_IP_ALIGN != 0)
#define TG3_RX_OFFSET(tp)	((tp)->rx_offset)
#else
#define TG3_RX_OFFSET(tp)	(NET_SKB_PAD)
#endif

/* minimum number of free TX descriptors required to wake up TX process */
#define TG3_TX_WAKEUP_THRESH(tnapi)		((tnapi)->tx_pending / 4)
#define TG3_TX_BD_DMA_MAX_2K		2048
#define TG3_TX_BD_DMA_MAX_4K		4096

#define TG3_RAW_IP_ALIGN 2

#define TG3_MAX_UCAST_ADDR(tp) (tg3_flag((tp), ENABLE_ASF) ? 2 : 3)
#define TG3_UCAST_ADDR_IDX(tp) (tg3_flag((tp), ENABLE_ASF) ? 2 : 1)

#define TG3_FW_UPDATE_TIMEOUT_SEC	5
#define TG3_FW_UPDATE_FREQ_SEC		(TG3_FW_UPDATE_TIMEOUT_SEC / 2)

#define FIRMWARE_TG3		"tigon/tg3.bin"
#define FIRMWARE_TG357766	"tigon/tg357766.bin"
#define FIRMWARE_TG3TSO		"tigon/tg3_tso.bin"
#define FIRMWARE_TG3TSO5	"tigon/tg3_tso5.bin"

static char version[] =
	DRV_MODULE_NAME ".c:v" DRV_MODULE_VERSION " (" DRV_MODULE_RELDATE ")";

MODULE_AUTHOR("David S. Miller (davem@redhat.com) and Jeff Garzik (jgarzik@pobox.com)");
MODULE_DESCRIPTION("Broadcom Tigon3 ethernet driver");
MODULE_LICENSE("GPL");
MODULE_VERSION(DRV_MODULE_VERSION);
MODULE_FIRMWARE(FIRMWARE_TG3);
MODULE_FIRMWARE(FIRMWARE_TG3TSO);
MODULE_FIRMWARE(FIRMWARE_TG3TSO5);

static int tg3_debug = -1;	/* -1 == use TG3_DEF_MSG_ENABLE as value */
module_param(tg3_debug, int, 0);
MODULE_PARM_DESC(tg3_debug, "Tigon3 bitmapped debugging message enable value");

#define TG3_DRV_DATA_FLAG_10_100_ONLY	0x0001
#define TG3_DRV_DATA_FLAG_5705_10_100	0x0002

static const struct pci_device_id tg3_pci_tbl[] = {
	{PCI_DEVICE(PCI_VENDOR_ID_BROADCOM, PCI_DEVICE_ID_TIGON3_5700)},
	{PCI_DEVICE(PCI_VENDOR_ID_BROADCOM, PCI_DEVICE_ID_TIGON3_5701)},
	{PCI_DEVICE(PCI_VENDOR_ID_BROADCOM, PCI_DEVICE_ID_TIGON3_5702)},
	{PCI_DEVICE(PCI_VENDOR_ID_BROADCOM, PCI_DEVICE_ID_TIGON3_5703)},
	{PCI_DEVICE(PCI_VENDOR_ID_BROADCOM, PCI_DEVICE_ID_TIGON3_5704)},
	{PCI_DEVICE(PCI_VENDOR_ID_BROADCOM, PCI_DEVICE_ID_TIGON3_5702FE)},
	{PCI_DEVICE(PCI_VENDOR_ID_BROADCOM, PCI_DEVICE_ID_TIGON3_5705)},
	{PCI_DEVICE(PCI_VENDOR_ID_BROADCOM, PCI_DEVICE_ID_TIGON3_5705_2)},
	{PCI_DEVICE(PCI_VENDOR_ID_BROADCOM, PCI_DEVICE_ID_TIGON3_5705M)},
	{PCI_DEVICE(PCI_VENDOR_ID_BROADCOM, PCI_DEVICE_ID_TIGON3_5705M_2)},
	{PCI_DEVICE(PCI_VENDOR_ID_BROADCOM, PCI_DEVICE_ID_TIGON3_5702X)},
	{PCI_DEVICE(PCI_VENDOR_ID_BROADCOM, PCI_DEVICE_ID_TIGON3_5703X)},
	{PCI_DEVICE(PCI_VENDOR_ID_BROADCOM, PCI_DEVICE_ID_TIGON3_5704S)},
	{PCI_DEVICE(PCI_VENDOR_ID_BROADCOM, PCI_DEVICE_ID_TIGON3_5702A3)},
	{PCI_DEVICE(PCI_VENDOR_ID_BROADCOM, PCI_DEVICE_ID_TIGON3_5703A3)},
	{PCI_DEVICE(PCI_VENDOR_ID_BROADCOM, PCI_DEVICE_ID_TIGON3_5782)},
	{PCI_DEVICE(PCI_VENDOR_ID_BROADCOM, PCI_DEVICE_ID_TIGON3_5788)},
	{PCI_DEVICE(PCI_VENDOR_ID_BROADCOM, PCI_DEVICE_ID_TIGON3_5789)},
	{PCI_DEVICE(PCI_VENDOR_ID_BROADCOM, PCI_DEVICE_ID_TIGON3_5901),
	 .driver_data = TG3_DRV_DATA_FLAG_10_100_ONLY |
			TG3_DRV_DATA_FLAG_5705_10_100},
	{PCI_DEVICE(PCI_VENDOR_ID_BROADCOM, PCI_DEVICE_ID_TIGON3_5901_2),
	 .driver_data = TG3_DRV_DATA_FLAG_10_100_ONLY |
			TG3_DRV_DATA_FLAG_5705_10_100},
	{PCI_DEVICE(PCI_VENDOR_ID_BROADCOM, PCI_DEVICE_ID_TIGON3_5704S_2)},
	{PCI_DEVICE(PCI_VENDOR_ID_BROADCOM, PCI_DEVICE_ID_TIGON3_5705F),
	 .driver_data = TG3_DRV_DATA_FLAG_10_100_ONLY |
			TG3_DRV_DATA_FLAG_5705_10_100},
	{PCI_DEVICE(PCI_VENDOR_ID_BROADCOM, PCI_DEVICE_ID_TIGON3_5721)},
	{PCI_DEVICE(PCI_VENDOR_ID_BROADCOM, PCI_DEVICE_ID_TIGON3_5722)},
	{PCI_DEVICE(PCI_VENDOR_ID_BROADCOM, PCI_DEVICE_ID_TIGON3_5750)},
	{PCI_DEVICE(PCI_VENDOR_ID_BROADCOM, PCI_DEVICE_ID_TIGON3_5751)},
	{PCI_DEVICE(PCI_VENDOR_ID_BROADCOM, PCI_DEVICE_ID_TIGON3_5751M)},
	{PCI_DEVICE(PCI_VENDOR_ID_BROADCOM, PCI_DEVICE_ID_TIGON3_5751F),
	 .driver_data = TG3_DRV_DATA_FLAG_10_100_ONLY},
	{PCI_DEVICE(PCI_VENDOR_ID_BROADCOM, PCI_DEVICE_ID_TIGON3_5752)},
	{PCI_DEVICE(PCI_VENDOR_ID_BROADCOM, PCI_DEVICE_ID_TIGON3_5752M)},
	{PCI_DEVICE(PCI_VENDOR_ID_BROADCOM, PCI_DEVICE_ID_TIGON3_5753)},
	{PCI_DEVICE(PCI_VENDOR_ID_BROADCOM, PCI_DEVICE_ID_TIGON3_5753M)},
	{PCI_DEVICE(PCI_VENDOR_ID_BROADCOM, PCI_DEVICE_ID_TIGON3_5753F),
	 .driver_data = TG3_DRV_DATA_FLAG_10_100_ONLY},
	{PCI_DEVICE(PCI_VENDOR_ID_BROADCOM, PCI_DEVICE_ID_TIGON3_5754)},
	{PCI_DEVICE(PCI_VENDOR_ID_BROADCOM, PCI_DEVICE_ID_TIGON3_5754M)},
	{PCI_DEVICE(PCI_VENDOR_ID_BROADCOM, PCI_DEVICE_ID_TIGON3_5755)},
	{PCI_DEVICE(PCI_VENDOR_ID_BROADCOM, PCI_DEVICE_ID_TIGON3_5755M)},
	{PCI_DEVICE(PCI_VENDOR_ID_BROADCOM, PCI_DEVICE_ID_TIGON3_5756)},
	{PCI_DEVICE(PCI_VENDOR_ID_BROADCOM, PCI_DEVICE_ID_TIGON3_5786)},
	{PCI_DEVICE(PCI_VENDOR_ID_BROADCOM, PCI_DEVICE_ID_TIGON3_5787)},
	{PCI_DEVICE_SUB(PCI_VENDOR_ID_BROADCOM, TG3PCI_DEVICE_TIGON3_5787M,
			PCI_VENDOR_ID_LENOVO,
			TG3PCI_SUBDEVICE_ID_LENOVO_5787M),
	 .driver_data = TG3_DRV_DATA_FLAG_10_100_ONLY},
	{PCI_DEVICE(PCI_VENDOR_ID_BROADCOM, PCI_DEVICE_ID_TIGON3_5787M)},
	{PCI_DEVICE(PCI_VENDOR_ID_BROADCOM, PCI_DEVICE_ID_TIGON3_5787F),
	 .driver_data = TG3_DRV_DATA_FLAG_10_100_ONLY},
	{PCI_DEVICE(PCI_VENDOR_ID_BROADCOM, PCI_DEVICE_ID_TIGON3_5714)},
	{PCI_DEVICE(PCI_VENDOR_ID_BROADCOM, PCI_DEVICE_ID_TIGON3_5714S)},
	{PCI_DEVICE(PCI_VENDOR_ID_BROADCOM, PCI_DEVICE_ID_TIGON3_5715)},
	{PCI_DEVICE(PCI_VENDOR_ID_BROADCOM, PCI_DEVICE_ID_TIGON3_5715S)},
	{PCI_DEVICE(PCI_VENDOR_ID_BROADCOM, PCI_DEVICE_ID_TIGON3_5780)},
	{PCI_DEVICE(PCI_VENDOR_ID_BROADCOM, PCI_DEVICE_ID_TIGON3_5780S)},
	{PCI_DEVICE(PCI_VENDOR_ID_BROADCOM, PCI_DEVICE_ID_TIGON3_5781)},
	{PCI_DEVICE(PCI_VENDOR_ID_BROADCOM, PCI_DEVICE_ID_TIGON3_5906)},
	{PCI_DEVICE(PCI_VENDOR_ID_BROADCOM, PCI_DEVICE_ID_TIGON3_5906M)},
	{PCI_DEVICE(PCI_VENDOR_ID_BROADCOM, PCI_DEVICE_ID_TIGON3_5784)},
	{PCI_DEVICE(PCI_VENDOR_ID_BROADCOM, PCI_DEVICE_ID_TIGON3_5764)},
	{PCI_DEVICE(PCI_VENDOR_ID_BROADCOM, PCI_DEVICE_ID_TIGON3_5723)},
	{PCI_DEVICE(PCI_VENDOR_ID_BROADCOM, PCI_DEVICE_ID_TIGON3_5761)},
	{PCI_DEVICE(PCI_VENDOR_ID_BROADCOM, PCI_DEVICE_ID_TIGON3_5761E)},
	{PCI_DEVICE(PCI_VENDOR_ID_BROADCOM, TG3PCI_DEVICE_TIGON3_5761S)},
	{PCI_DEVICE(PCI_VENDOR_ID_BROADCOM, TG3PCI_DEVICE_TIGON3_5761SE)},
	{PCI_DEVICE(PCI_VENDOR_ID_BROADCOM, TG3PCI_DEVICE_TIGON3_5785_G)},
	{PCI_DEVICE(PCI_VENDOR_ID_BROADCOM, TG3PCI_DEVICE_TIGON3_5785_F)},
	{PCI_DEVICE_SUB(PCI_VENDOR_ID_BROADCOM, TG3PCI_DEVICE_TIGON3_57780,
			PCI_VENDOR_ID_AI, TG3PCI_SUBDEVICE_ID_ACER_57780_A),
	 .driver_data = TG3_DRV_DATA_FLAG_10_100_ONLY},
	{PCI_DEVICE_SUB(PCI_VENDOR_ID_BROADCOM, TG3PCI_DEVICE_TIGON3_57780,
			PCI_VENDOR_ID_AI, TG3PCI_SUBDEVICE_ID_ACER_57780_B),
	 .driver_data = TG3_DRV_DATA_FLAG_10_100_ONLY},
	{PCI_DEVICE(PCI_VENDOR_ID_BROADCOM, TG3PCI_DEVICE_TIGON3_57780)},
	{PCI_DEVICE(PCI_VENDOR_ID_BROADCOM, TG3PCI_DEVICE_TIGON3_57760)},
	{PCI_DEVICE(PCI_VENDOR_ID_BROADCOM, TG3PCI_DEVICE_TIGON3_57790),
	 .driver_data = TG3_DRV_DATA_FLAG_10_100_ONLY},
	{PCI_DEVICE(PCI_VENDOR_ID_BROADCOM, TG3PCI_DEVICE_TIGON3_57788)},
	{PCI_DEVICE(PCI_VENDOR_ID_BROADCOM, TG3PCI_DEVICE_TIGON3_5717)},
	{PCI_DEVICE(PCI_VENDOR_ID_BROADCOM, TG3PCI_DEVICE_TIGON3_5717_C)},
	{PCI_DEVICE(PCI_VENDOR_ID_BROADCOM, TG3PCI_DEVICE_TIGON3_5718)},
	{PCI_DEVICE(PCI_VENDOR_ID_BROADCOM, TG3PCI_DEVICE_TIGON3_57781)},
	{PCI_DEVICE(PCI_VENDOR_ID_BROADCOM, TG3PCI_DEVICE_TIGON3_57785)},
	{PCI_DEVICE(PCI_VENDOR_ID_BROADCOM, TG3PCI_DEVICE_TIGON3_57761)},
	{PCI_DEVICE(PCI_VENDOR_ID_BROADCOM, TG3PCI_DEVICE_TIGON3_57765)},
	{PCI_DEVICE(PCI_VENDOR_ID_BROADCOM, TG3PCI_DEVICE_TIGON3_57791),
	 .driver_data = TG3_DRV_DATA_FLAG_10_100_ONLY},
	{PCI_DEVICE(PCI_VENDOR_ID_BROADCOM, TG3PCI_DEVICE_TIGON3_57795),
	 .driver_data = TG3_DRV_DATA_FLAG_10_100_ONLY},
	{PCI_DEVICE(PCI_VENDOR_ID_BROADCOM, TG3PCI_DEVICE_TIGON3_5719)},
	{PCI_DEVICE(PCI_VENDOR_ID_BROADCOM, TG3PCI_DEVICE_TIGON3_5720)},
	{PCI_DEVICE(PCI_VENDOR_ID_BROADCOM, TG3PCI_DEVICE_TIGON3_57762)},
	{PCI_DEVICE(PCI_VENDOR_ID_BROADCOM, TG3PCI_DEVICE_TIGON3_57766)},
	{PCI_DEVICE(PCI_VENDOR_ID_BROADCOM, TG3PCI_DEVICE_TIGON3_5762)},
	{PCI_DEVICE(PCI_VENDOR_ID_BROADCOM, TG3PCI_DEVICE_TIGON3_5725)},
	{PCI_DEVICE(PCI_VENDOR_ID_BROADCOM, TG3PCI_DEVICE_TIGON3_5727)},
	{PCI_DEVICE(PCI_VENDOR_ID_BROADCOM, TG3PCI_DEVICE_TIGON3_57764)},
	{PCI_DEVICE(PCI_VENDOR_ID_BROADCOM, TG3PCI_DEVICE_TIGON3_57767)},
	{PCI_DEVICE(PCI_VENDOR_ID_BROADCOM, TG3PCI_DEVICE_TIGON3_57787)},
	{PCI_DEVICE(PCI_VENDOR_ID_BROADCOM, TG3PCI_DEVICE_TIGON3_57782)},
	{PCI_DEVICE(PCI_VENDOR_ID_BROADCOM, TG3PCI_DEVICE_TIGON3_57786)},
	{PCI_DEVICE(PCI_VENDOR_ID_SYSKONNECT, PCI_DEVICE_ID_SYSKONNECT_9DXX)},
	{PCI_DEVICE(PCI_VENDOR_ID_SYSKONNECT, PCI_DEVICE_ID_SYSKONNECT_9MXX)},
	{PCI_DEVICE(PCI_VENDOR_ID_ALTIMA, PCI_DEVICE_ID_ALTIMA_AC1000)},
	{PCI_DEVICE(PCI_VENDOR_ID_ALTIMA, PCI_DEVICE_ID_ALTIMA_AC1001)},
	{PCI_DEVICE(PCI_VENDOR_ID_ALTIMA, PCI_DEVICE_ID_ALTIMA_AC1003)},
	{PCI_DEVICE(PCI_VENDOR_ID_ALTIMA, PCI_DEVICE_ID_ALTIMA_AC9100)},
	{PCI_DEVICE(PCI_VENDOR_ID_APPLE, PCI_DEVICE_ID_APPLE_TIGON3)},
	{PCI_DEVICE(0x10cf, 0x11a2)}, /* Fujitsu 1000base-SX with BCM5703SKHB */
	{}
};

MODULE_DEVICE_TABLE(pci, tg3_pci_tbl);

static const struct {
	const char string[ETH_GSTRING_LEN];
} ethtool_stats_keys[] = {
	{ "rx_octets" },
	{ "rx_fragments" },
	{ "rx_ucast_packets" },
	{ "rx_mcast_packets" },
	{ "rx_bcast_packets" },
	{ "rx_fcs_errors" },
	{ "rx_align_errors" },
	{ "rx_xon_pause_rcvd" },
	{ "rx_xoff_pause_rcvd" },
	{ "rx_mac_ctrl_rcvd" },
	{ "rx_xoff_entered" },
	{ "rx_frame_too_long_errors" },
	{ "rx_jabbers" },
	{ "rx_undersize_packets" },
	{ "rx_in_length_errors" },
	{ "rx_out_length_errors" },
	{ "rx_64_or_less_octet_packets" },
	{ "rx_65_to_127_octet_packets" },
	{ "rx_128_to_255_octet_packets" },
	{ "rx_256_to_511_octet_packets" },
	{ "rx_512_to_1023_octet_packets" },
	{ "rx_1024_to_1522_octet_packets" },
	{ "rx_1523_to_2047_octet_packets" },
	{ "rx_2048_to_4095_octet_packets" },
	{ "rx_4096_to_8191_octet_packets" },
	{ "rx_8192_to_9022_octet_packets" },

	{ "tx_octets" },
	{ "tx_collisions" },

	{ "tx_xon_sent" },
	{ "tx_xoff_sent" },
	{ "tx_flow_control" },
	{ "tx_mac_errors" },
	{ "tx_single_collisions" },
	{ "tx_mult_collisions" },
	{ "tx_deferred" },
	{ "tx_excessive_collisions" },
	{ "tx_late_collisions" },
	{ "tx_collide_2times" },
	{ "tx_collide_3times" },
	{ "tx_collide_4times" },
	{ "tx_collide_5times" },
	{ "tx_collide_6times" },
	{ "tx_collide_7times" },
	{ "tx_collide_8times" },
	{ "tx_collide_9times" },
	{ "tx_collide_10times" },
	{ "tx_collide_11times" },
	{ "tx_collide_12times" },
	{ "tx_collide_13times" },
	{ "tx_collide_14times" },
	{ "tx_collide_15times" },
	{ "tx_ucast_packets" },
	{ "tx_mcast_packets" },
	{ "tx_bcast_packets" },
	{ "tx_carrier_sense_errors" },
	{ "tx_discards" },
	{ "tx_errors" },

	{ "dma_writeq_full" },
	{ "dma_write_prioq_full" },
	{ "rxbds_empty" },
	{ "rx_discards" },
	{ "rx_errors" },
	{ "rx_threshold_hit" },

	{ "dma_readq_full" },
	{ "dma_read_prioq_full" },
	{ "tx_comp_queue_full" },

	{ "ring_set_send_prod_index" },
	{ "ring_status_update" },
	{ "nic_irqs" },
	{ "nic_avoided_irqs" },
	{ "nic_tx_threshold_hit" },

	{ "mbuf_lwm_thresh_hit" },
};

#define TG3_NUM_STATS	ARRAY_SIZE(ethtool_stats_keys)
#define TG3_NVRAM_TEST		0
#define TG3_LINK_TEST		1
#define TG3_REGISTER_TEST	2
#define TG3_MEMORY_TEST		3
#define TG3_MAC_LOOPB_TEST	4
#define TG3_PHY_LOOPB_TEST	5
#define TG3_EXT_LOOPB_TEST	6
#define TG3_INTERRUPT_TEST	7


static const struct {
	const char string[ETH_GSTRING_LEN];
} ethtool_test_keys[] = {
	[TG3_NVRAM_TEST]	= { "nvram test        (online) " },
	[TG3_LINK_TEST]		= { "link test         (online) " },
	[TG3_REGISTER_TEST]	= { "register test     (offline)" },
	[TG3_MEMORY_TEST]	= { "memory test       (offline)" },
	[TG3_MAC_LOOPB_TEST]	= { "mac loopback test (offline)" },
	[TG3_PHY_LOOPB_TEST]	= { "phy loopback test (offline)" },
	[TG3_EXT_LOOPB_TEST]	= { "ext loopback test (offline)" },
	[TG3_INTERRUPT_TEST]	= { "interrupt test    (offline)" },
};

#define TG3_NUM_TEST	ARRAY_SIZE(ethtool_test_keys)


static void tg3_write32(struct tg3 *tp, u32 off, u32 val)
{
	writel(val, tp->regs + off);
}

static u32 tg3_read32(struct tg3 *tp, u32 off)
{
	return readl(tp->regs + off);
}

static void tg3_ape_write32(struct tg3 *tp, u32 off, u32 val)
{
	writel(val, tp->aperegs + off);
}

static u32 tg3_ape_read32(struct tg3 *tp, u32 off)
{
	return readl(tp->aperegs + off);
}

static void tg3_write_indirect_reg32(struct tg3 *tp, u32 off, u32 val)
{
	unsigned long flags;

	spin_lock_irqsave(&tp->indirect_lock, flags);
	pci_write_config_dword(tp->pdev, TG3PCI_REG_BASE_ADDR, off);
	pci_write_config_dword(tp->pdev, TG3PCI_REG_DATA, val);
	spin_unlock_irqrestore(&tp->indirect_lock, flags);
}

static void tg3_write_flush_reg32(struct tg3 *tp, u32 off, u32 val)
{
	writel(val, tp->regs + off);
	readl(tp->regs + off);
}

static u32 tg3_read_indirect_reg32(struct tg3 *tp, u32 off)
{
	unsigned long flags;
	u32 val;

	spin_lock_irqsave(&tp->indirect_lock, flags);
	pci_write_config_dword(tp->pdev, TG3PCI_REG_BASE_ADDR, off);
	pci_read_config_dword(tp->pdev, TG3PCI_REG_DATA, &val);
	spin_unlock_irqrestore(&tp->indirect_lock, flags);
	return val;
}

static void tg3_write_indirect_mbox(struct tg3 *tp, u32 off, u32 val)
{
	unsigned long flags;

	if (off == (MAILBOX_RCVRET_CON_IDX_0 + TG3_64BIT_REG_LOW)) {
		pci_write_config_dword(tp->pdev, TG3PCI_RCV_RET_RING_CON_IDX +
				       TG3_64BIT_REG_LOW, val);
		return;
	}
	if (off == TG3_RX_STD_PROD_IDX_REG) {
		pci_write_config_dword(tp->pdev, TG3PCI_STD_RING_PROD_IDX +
				       TG3_64BIT_REG_LOW, val);
		return;
	}

	spin_lock_irqsave(&tp->indirect_lock, flags);
	pci_write_config_dword(tp->pdev, TG3PCI_REG_BASE_ADDR, off + 0x5600);
	pci_write_config_dword(tp->pdev, TG3PCI_REG_DATA, val);
	spin_unlock_irqrestore(&tp->indirect_lock, flags);

	/* In indirect mode when disabling interrupts, we also need
	 * to clear the interrupt bit in the GRC local ctrl register.
	 */
	if ((off == (MAILBOX_INTERRUPT_0 + TG3_64BIT_REG_LOW)) &&
	    (val == 0x1)) {
		pci_write_config_dword(tp->pdev, TG3PCI_MISC_LOCAL_CTRL,
				       tp->grc_local_ctrl|GRC_LCLCTRL_CLEARINT);
	}
}

static u32 tg3_read_indirect_mbox(struct tg3 *tp, u32 off)
{
	unsigned long flags;
	u32 val;

	spin_lock_irqsave(&tp->indirect_lock, flags);
	pci_write_config_dword(tp->pdev, TG3PCI_REG_BASE_ADDR, off + 0x5600);
	pci_read_config_dword(tp->pdev, TG3PCI_REG_DATA, &val);
	spin_unlock_irqrestore(&tp->indirect_lock, flags);
	return val;
}

/* usec_wait specifies the wait time in usec when writing to certain registers
 * where it is unsafe to read back the register without some delay.
 * GRC_LOCAL_CTRL is one example if the GPIOs are toggled to switch power.
 * TG3PCI_CLOCK_CTRL is another example if the clock frequencies are changed.
 */
static void _tw32_flush(struct tg3 *tp, u32 off, u32 val, u32 usec_wait)
{
	if (tg3_flag(tp, PCIX_TARGET_HWBUG) || tg3_flag(tp, ICH_WORKAROUND))
		/* Non-posted methods */
		tp->write32(tp, off, val);
	else {
		/* Posted method */
		tg3_write32(tp, off, val);
		if (usec_wait)
			udelay(usec_wait);
		tp->read32(tp, off);
	}
	/* Wait again after the read for the posted method to guarantee that
	 * the wait time is met.
	 */
	if (usec_wait)
		udelay(usec_wait);
}

static inline void tw32_mailbox_flush(struct tg3 *tp, u32 off, u32 val)
{
	tp->write32_mbox(tp, off, val);
	if (tg3_flag(tp, FLUSH_POSTED_WRITES) ||
	    (!tg3_flag(tp, MBOX_WRITE_REORDER) &&
	     !tg3_flag(tp, ICH_WORKAROUND)))
		tp->read32_mbox(tp, off);
}

static void tg3_write32_tx_mbox(struct tg3 *tp, u32 off, u32 val)
{
	void __iomem *mbox = tp->regs + off;
	writel(val, mbox);
	if (tg3_flag(tp, TXD_MBOX_HWBUG))
		writel(val, mbox);
	if (tg3_flag(tp, MBOX_WRITE_REORDER) ||
	    tg3_flag(tp, FLUSH_POSTED_WRITES))
		readl(mbox);
}

static u32 tg3_read32_mbox_5906(struct tg3 *tp, u32 off)
{
	return readl(tp->regs + off + GRCMBOX_BASE);
}

static void tg3_write32_mbox_5906(struct tg3 *tp, u32 off, u32 val)
{
	writel(val, tp->regs + off + GRCMBOX_BASE);
}

#define tw32_mailbox(reg, val)		tp->write32_mbox(tp, reg, val)
#define tw32_mailbox_f(reg, val)	tw32_mailbox_flush(tp, (reg), (val))
#define tw32_rx_mbox(reg, val)		tp->write32_rx_mbox(tp, reg, val)
#define tw32_tx_mbox(reg, val)		tp->write32_tx_mbox(tp, reg, val)
#define tr32_mailbox(reg)		tp->read32_mbox(tp, reg)

#define tw32(reg, val)			tp->write32(tp, reg, val)
#define tw32_f(reg, val)		_tw32_flush(tp, (reg), (val), 0)
#define tw32_wait_f(reg, val, us)	_tw32_flush(tp, (reg), (val), (us))
#define tr32(reg)			tp->read32(tp, reg)

static void tg3_write_mem(struct tg3 *tp, u32 off, u32 val)
{
	unsigned long flags;

	if (tg3_asic_rev(tp) == ASIC_REV_5906 &&
	    (off >= NIC_SRAM_STATS_BLK) && (off < NIC_SRAM_TX_BUFFER_DESC))
		return;

	spin_lock_irqsave(&tp->indirect_lock, flags);
	if (tg3_flag(tp, SRAM_USE_CONFIG)) {
		pci_write_config_dword(tp->pdev, TG3PCI_MEM_WIN_BASE_ADDR, off);
		pci_write_config_dword(tp->pdev, TG3PCI_MEM_WIN_DATA, val);

		/* Always leave this as zero. */
		pci_write_config_dword(tp->pdev, TG3PCI_MEM_WIN_BASE_ADDR, 0);
	} else {
		tw32_f(TG3PCI_MEM_WIN_BASE_ADDR, off);
		tw32_f(TG3PCI_MEM_WIN_DATA, val);

		/* Always leave this as zero. */
		tw32_f(TG3PCI_MEM_WIN_BASE_ADDR, 0);
	}
	spin_unlock_irqrestore(&tp->indirect_lock, flags);
}

static void tg3_read_mem(struct tg3 *tp, u32 off, u32 *val)
{
	unsigned long flags;

	if (tg3_asic_rev(tp) == ASIC_REV_5906 &&
	    (off >= NIC_SRAM_STATS_BLK) && (off < NIC_SRAM_TX_BUFFER_DESC)) {
		*val = 0;
		return;
	}

	spin_lock_irqsave(&tp->indirect_lock, flags);
	if (tg3_flag(tp, SRAM_USE_CONFIG)) {
		pci_write_config_dword(tp->pdev, TG3PCI_MEM_WIN_BASE_ADDR, off);
		pci_read_config_dword(tp->pdev, TG3PCI_MEM_WIN_DATA, val);

		/* Always leave this as zero. */
		pci_write_config_dword(tp->pdev, TG3PCI_MEM_WIN_BASE_ADDR, 0);
	} else {
		tw32_f(TG3PCI_MEM_WIN_BASE_ADDR, off);
		*val = tr32(TG3PCI_MEM_WIN_DATA);

		/* Always leave this as zero. */
		tw32_f(TG3PCI_MEM_WIN_BASE_ADDR, 0);
	}
	spin_unlock_irqrestore(&tp->indirect_lock, flags);
}

static void tg3_ape_lock_init(struct tg3 *tp)
{
	int i;
	u32 regbase, bit;

	if (tg3_asic_rev(tp) == ASIC_REV_5761)
		regbase = TG3_APE_LOCK_GRANT;
	else
		regbase = TG3_APE_PER_LOCK_GRANT;

	/* Make sure the driver hasn't any stale locks. */
	for (i = TG3_APE_LOCK_PHY0; i <= TG3_APE_LOCK_GPIO; i++) {
		switch (i) {
		case TG3_APE_LOCK_PHY0:
		case TG3_APE_LOCK_PHY1:
		case TG3_APE_LOCK_PHY2:
		case TG3_APE_LOCK_PHY3:
			bit = APE_LOCK_GRANT_DRIVER;
			break;
		default:
			if (!tp->pci_fn)
				bit = APE_LOCK_GRANT_DRIVER;
			else
				bit = 1 << tp->pci_fn;
		}
		tg3_ape_write32(tp, regbase + 4 * i, bit);
	}

}

static int tg3_ape_lock(struct tg3 *tp, int locknum)
{
	int i, off;
	int ret = 0;
	u32 status, req, gnt, bit;

	if (!tg3_flag(tp, ENABLE_APE))
		return 0;

	switch (locknum) {
	case TG3_APE_LOCK_GPIO:
		if (tg3_asic_rev(tp) == ASIC_REV_5761)
			return 0;
	case TG3_APE_LOCK_GRC:
	case TG3_APE_LOCK_MEM:
		if (!tp->pci_fn)
			bit = APE_LOCK_REQ_DRIVER;
		else
			bit = 1 << tp->pci_fn;
		break;
	case TG3_APE_LOCK_PHY0:
	case TG3_APE_LOCK_PHY1:
	case TG3_APE_LOCK_PHY2:
	case TG3_APE_LOCK_PHY3:
		bit = APE_LOCK_REQ_DRIVER;
		break;
	default:
		return -EINVAL;
	}

	if (tg3_asic_rev(tp) == ASIC_REV_5761) {
		req = TG3_APE_LOCK_REQ;
		gnt = TG3_APE_LOCK_GRANT;
	} else {
		req = TG3_APE_PER_LOCK_REQ;
		gnt = TG3_APE_PER_LOCK_GRANT;
	}

	off = 4 * locknum;

	tg3_ape_write32(tp, req + off, bit);

	/* Wait for up to 1 millisecond to acquire lock. */
	for (i = 0; i < 100; i++) {
		status = tg3_ape_read32(tp, gnt + off);
		if (status == bit)
			break;
		if (pci_channel_offline(tp->pdev))
			break;

		udelay(10);
	}

	if (status != bit) {
		/* Revoke the lock request. */
		tg3_ape_write32(tp, gnt + off, bit);
		ret = -EBUSY;
	}

	return ret;
}

static void tg3_ape_unlock(struct tg3 *tp, int locknum)
{
	u32 gnt, bit;

	if (!tg3_flag(tp, ENABLE_APE))
		return;

	switch (locknum) {
	case TG3_APE_LOCK_GPIO:
		if (tg3_asic_rev(tp) == ASIC_REV_5761)
			return;
	case TG3_APE_LOCK_GRC:
	case TG3_APE_LOCK_MEM:
		if (!tp->pci_fn)
			bit = APE_LOCK_GRANT_DRIVER;
		else
			bit = 1 << tp->pci_fn;
		break;
	case TG3_APE_LOCK_PHY0:
	case TG3_APE_LOCK_PHY1:
	case TG3_APE_LOCK_PHY2:
	case TG3_APE_LOCK_PHY3:
		bit = APE_LOCK_GRANT_DRIVER;
		break;
	default:
		return;
	}

	if (tg3_asic_rev(tp) == ASIC_REV_5761)
		gnt = TG3_APE_LOCK_GRANT;
	else
		gnt = TG3_APE_PER_LOCK_GRANT;

	tg3_ape_write32(tp, gnt + 4 * locknum, bit);
}

static int tg3_ape_event_lock(struct tg3 *tp, u32 timeout_us)
{
	u32 apedata;

	while (timeout_us) {
		if (tg3_ape_lock(tp, TG3_APE_LOCK_MEM))
			return -EBUSY;

		apedata = tg3_ape_read32(tp, TG3_APE_EVENT_STATUS);
		if (!(apedata & APE_EVENT_STATUS_EVENT_PENDING))
			break;

		tg3_ape_unlock(tp, TG3_APE_LOCK_MEM);

		udelay(10);
		timeout_us -= (timeout_us > 10) ? 10 : timeout_us;
	}

	return timeout_us ? 0 : -EBUSY;
}

static int tg3_ape_wait_for_event(struct tg3 *tp, u32 timeout_us)
{
	u32 i, apedata;

	for (i = 0; i < timeout_us / 10; i++) {
		apedata = tg3_ape_read32(tp, TG3_APE_EVENT_STATUS);

		if (!(apedata & APE_EVENT_STATUS_EVENT_PENDING))
			break;

		udelay(10);
	}

	return i == timeout_us / 10;
}

static int tg3_ape_scratchpad_read(struct tg3 *tp, u32 *data, u32 base_off,
				   u32 len)
{
	int err;
	u32 i, bufoff, msgoff, maxlen, apedata;

	if (!tg3_flag(tp, APE_HAS_NCSI))
		return 0;

	apedata = tg3_ape_read32(tp, TG3_APE_SEG_SIG);
	if (apedata != APE_SEG_SIG_MAGIC)
		return -ENODEV;

	apedata = tg3_ape_read32(tp, TG3_APE_FW_STATUS);
	if (!(apedata & APE_FW_STATUS_READY))
		return -EAGAIN;

	bufoff = tg3_ape_read32(tp, TG3_APE_SEG_MSG_BUF_OFF) +
		 TG3_APE_SHMEM_BASE;
	msgoff = bufoff + 2 * sizeof(u32);
	maxlen = tg3_ape_read32(tp, TG3_APE_SEG_MSG_BUF_LEN);

	while (len) {
		u32 length;

		/* Cap xfer sizes to scratchpad limits. */
		length = (len > maxlen) ? maxlen : len;
		len -= length;

		apedata = tg3_ape_read32(tp, TG3_APE_FW_STATUS);
		if (!(apedata & APE_FW_STATUS_READY))
			return -EAGAIN;

		/* Wait for up to 1 msec for APE to service previous event. */
		err = tg3_ape_event_lock(tp, 1000);
		if (err)
			return err;

		apedata = APE_EVENT_STATUS_DRIVER_EVNT |
			  APE_EVENT_STATUS_SCRTCHPD_READ |
			  APE_EVENT_STATUS_EVENT_PENDING;
		tg3_ape_write32(tp, TG3_APE_EVENT_STATUS, apedata);

		tg3_ape_write32(tp, bufoff, base_off);
		tg3_ape_write32(tp, bufoff + sizeof(u32), length);

		tg3_ape_unlock(tp, TG3_APE_LOCK_MEM);
		tg3_ape_write32(tp, TG3_APE_EVENT, APE_EVENT_1);

		base_off += length;

		if (tg3_ape_wait_for_event(tp, 30000))
			return -EAGAIN;

		for (i = 0; length; i += 4, length -= 4) {
			u32 val = tg3_ape_read32(tp, msgoff + i);
			memcpy(data, &val, sizeof(u32));
			data++;
		}
	}

	return 0;
}

static int tg3_ape_send_event(struct tg3 *tp, u32 event)
{
	int err;
	u32 apedata;

	apedata = tg3_ape_read32(tp, TG3_APE_SEG_SIG);
	if (apedata != APE_SEG_SIG_MAGIC)
		return -EAGAIN;

	apedata = tg3_ape_read32(tp, TG3_APE_FW_STATUS);
	if (!(apedata & APE_FW_STATUS_READY))
		return -EAGAIN;

	/* Wait for up to 1 millisecond for APE to service previous event. */
	err = tg3_ape_event_lock(tp, 1000);
	if (err)
		return err;

	tg3_ape_write32(tp, TG3_APE_EVENT_STATUS,
			event | APE_EVENT_STATUS_EVENT_PENDING);

	tg3_ape_unlock(tp, TG3_APE_LOCK_MEM);
	tg3_ape_write32(tp, TG3_APE_EVENT, APE_EVENT_1);

	return 0;
}

static void tg3_ape_driver_state_change(struct tg3 *tp, int kind)
{
	u32 event;
	u32 apedata;

	if (!tg3_flag(tp, ENABLE_APE))
		return;

	switch (kind) {
	case RESET_KIND_INIT:
		tg3_ape_write32(tp, TG3_APE_HOST_SEG_SIG,
				APE_HOST_SEG_SIG_MAGIC);
		tg3_ape_write32(tp, TG3_APE_HOST_SEG_LEN,
				APE_HOST_SEG_LEN_MAGIC);
		apedata = tg3_ape_read32(tp, TG3_APE_HOST_INIT_COUNT);
		tg3_ape_write32(tp, TG3_APE_HOST_INIT_COUNT, ++apedata);
		tg3_ape_write32(tp, TG3_APE_HOST_DRIVER_ID,
			APE_HOST_DRIVER_ID_MAGIC(TG3_MAJ_NUM, TG3_MIN_NUM));
		tg3_ape_write32(tp, TG3_APE_HOST_BEHAVIOR,
				APE_HOST_BEHAV_NO_PHYLOCK);
		tg3_ape_write32(tp, TG3_APE_HOST_DRVR_STATE,
				    TG3_APE_HOST_DRVR_STATE_START);

		event = APE_EVENT_STATUS_STATE_START;
		break;
	case RESET_KIND_SHUTDOWN:
		/* With the interface we are currently using,
		 * APE does not track driver state.  Wiping
		 * out the HOST SEGMENT SIGNATURE forces
		 * the APE to assume OS absent status.
		 */
		tg3_ape_write32(tp, TG3_APE_HOST_SEG_SIG, 0x0);

		if (device_may_wakeup(&tp->pdev->dev) &&
		    tg3_flag(tp, WOL_ENABLE)) {
			tg3_ape_write32(tp, TG3_APE_HOST_WOL_SPEED,
					    TG3_APE_HOST_WOL_SPEED_AUTO);
			apedata = TG3_APE_HOST_DRVR_STATE_WOL;
		} else
			apedata = TG3_APE_HOST_DRVR_STATE_UNLOAD;

		tg3_ape_write32(tp, TG3_APE_HOST_DRVR_STATE, apedata);

		event = APE_EVENT_STATUS_STATE_UNLOAD;
		break;
	default:
		return;
	}

	event |= APE_EVENT_STATUS_DRIVER_EVNT | APE_EVENT_STATUS_STATE_CHNGE;

	tg3_ape_send_event(tp, event);
}

static void tg3_disable_ints(struct tg3 *tp)
{
	int i;

	tw32(TG3PCI_MISC_HOST_CTRL,
	     (tp->misc_host_ctrl | MISC_HOST_CTRL_MASK_PCI_INT));
	for (i = 0; i < tp->irq_max; i++)
		tw32_mailbox_f(tp->napi[i].int_mbox, 0x00000001);
}

static void tg3_enable_ints(struct tg3 *tp)
{
	int i;

	tp->irq_sync = 0;
	wmb();

	tw32(TG3PCI_MISC_HOST_CTRL,
	     (tp->misc_host_ctrl & ~MISC_HOST_CTRL_MASK_PCI_INT));

	tp->coal_now = tp->coalesce_mode | HOSTCC_MODE_ENABLE;
	for (i = 0; i < tp->irq_cnt; i++) {
		struct tg3_napi *tnapi = &tp->napi[i];

		tw32_mailbox_f(tnapi->int_mbox, tnapi->last_tag << 24);
		if (tg3_flag(tp, 1SHOT_MSI))
			tw32_mailbox_f(tnapi->int_mbox, tnapi->last_tag << 24);

		tp->coal_now |= tnapi->coal_now;
	}

	/* Force an initial interrupt */
	if (!tg3_flag(tp, TAGGED_STATUS) &&
	    (tp->napi[0].hw_status->status & SD_STATUS_UPDATED))
		tw32(GRC_LOCAL_CTRL, tp->grc_local_ctrl | GRC_LCLCTRL_SETINT);
	else
		tw32(HOSTCC_MODE, tp->coal_now);

	tp->coal_now &= ~(tp->napi[0].coal_now | tp->napi[1].coal_now);
}

static inline unsigned int tg3_has_work(struct tg3_napi *tnapi)
{
	struct tg3 *tp = tnapi->tp;
	struct tg3_hw_status *sblk = tnapi->hw_status;
	unsigned int work_exists = 0;

	/* check for phy events */
	if (!(tg3_flag(tp, USE_LINKCHG_REG) || tg3_flag(tp, POLL_SERDES))) {
		if (sblk->status & SD_STATUS_LINK_CHG)
			work_exists = 1;
	}

	/* check for TX work to do */
	if (sblk->idx[0].tx_consumer != tnapi->tx_cons)
		work_exists = 1;

	/* check for RX work to do */
	if (tnapi->rx_rcb_prod_idx &&
	    *(tnapi->rx_rcb_prod_idx) != tnapi->rx_rcb_ptr)
		work_exists = 1;

	return work_exists;
}

/* tg3_int_reenable
 *  similar to tg3_enable_ints, but it accurately determines whether there
 *  is new work pending and can return without flushing the PIO write
 *  which reenables interrupts
 */
static void tg3_int_reenable(struct tg3_napi *tnapi)
{
	struct tg3 *tp = tnapi->tp;

	tw32_mailbox(tnapi->int_mbox, tnapi->last_tag << 24);
	mmiowb();

	/* When doing tagged status, this work check is unnecessary.
	 * The last_tag we write above tells the chip which piece of
	 * work we've completed.
	 */
	if (!tg3_flag(tp, TAGGED_STATUS) && tg3_has_work(tnapi))
		tw32(HOSTCC_MODE, tp->coalesce_mode |
		     HOSTCC_MODE_ENABLE | tnapi->coal_now);
}

static void tg3_switch_clocks(struct tg3 *tp)
{
	u32 clock_ctrl;
	u32 orig_clock_ctrl;

	if (tg3_flag(tp, CPMU_PRESENT) || tg3_flag(tp, 5780_CLASS))
		return;

	clock_ctrl = tr32(TG3PCI_CLOCK_CTRL);

	orig_clock_ctrl = clock_ctrl;
	clock_ctrl &= (CLOCK_CTRL_FORCE_CLKRUN |
		       CLOCK_CTRL_CLKRUN_OENABLE |
		       0x1f);
	tp->pci_clock_ctrl = clock_ctrl;

	if (tg3_flag(tp, 5705_PLUS)) {
		if (orig_clock_ctrl & CLOCK_CTRL_625_CORE) {
			tw32_wait_f(TG3PCI_CLOCK_CTRL,
				    clock_ctrl | CLOCK_CTRL_625_CORE, 40);
		}
	} else if ((orig_clock_ctrl & CLOCK_CTRL_44MHZ_CORE) != 0) {
		tw32_wait_f(TG3PCI_CLOCK_CTRL,
			    clock_ctrl |
			    (CLOCK_CTRL_44MHZ_CORE | CLOCK_CTRL_ALTCLK),
			    40);
		tw32_wait_f(TG3PCI_CLOCK_CTRL,
			    clock_ctrl | (CLOCK_CTRL_ALTCLK),
			    40);
	}
	tw32_wait_f(TG3PCI_CLOCK_CTRL, clock_ctrl, 40);
}

#define PHY_BUSY_LOOPS	5000

static int __tg3_readphy(struct tg3 *tp, unsigned int phy_addr, int reg,
			 u32 *val)
{
	u32 frame_val;
	unsigned int loops;
	int ret;

	if ((tp->mi_mode & MAC_MI_MODE_AUTO_POLL) != 0) {
		tw32_f(MAC_MI_MODE,
		     (tp->mi_mode & ~MAC_MI_MODE_AUTO_POLL));
		udelay(80);
	}

	tg3_ape_lock(tp, tp->phy_ape_lock);

	*val = 0x0;

	frame_val  = ((phy_addr << MI_COM_PHY_ADDR_SHIFT) &
		      MI_COM_PHY_ADDR_MASK);
	frame_val |= ((reg << MI_COM_REG_ADDR_SHIFT) &
		      MI_COM_REG_ADDR_MASK);
	frame_val |= (MI_COM_CMD_READ | MI_COM_START);

	tw32_f(MAC_MI_COM, frame_val);

	loops = PHY_BUSY_LOOPS;
	while (loops != 0) {
		udelay(10);
		frame_val = tr32(MAC_MI_COM);

		if ((frame_val & MI_COM_BUSY) == 0) {
			udelay(5);
			frame_val = tr32(MAC_MI_COM);
			break;
		}
		loops -= 1;
	}

	ret = -EBUSY;
	if (loops != 0) {
		*val = frame_val & MI_COM_DATA_MASK;
		ret = 0;
	}

	if ((tp->mi_mode & MAC_MI_MODE_AUTO_POLL) != 0) {
		tw32_f(MAC_MI_MODE, tp->mi_mode);
		udelay(80);
	}

	tg3_ape_unlock(tp, tp->phy_ape_lock);

	return ret;
}

static int tg3_readphy(struct tg3 *tp, int reg, u32 *val)
{
	return __tg3_readphy(tp, tp->phy_addr, reg, val);
}

static int __tg3_writephy(struct tg3 *tp, unsigned int phy_addr, int reg,
			  u32 val)
{
	u32 frame_val;
	unsigned int loops;
	int ret;

	if ((tp->phy_flags & TG3_PHYFLG_IS_FET) &&
	    (reg == MII_CTRL1000 || reg == MII_TG3_AUX_CTRL))
		return 0;

	if ((tp->mi_mode & MAC_MI_MODE_AUTO_POLL) != 0) {
		tw32_f(MAC_MI_MODE,
		     (tp->mi_mode & ~MAC_MI_MODE_AUTO_POLL));
		udelay(80);
	}

	tg3_ape_lock(tp, tp->phy_ape_lock);

	frame_val  = ((phy_addr << MI_COM_PHY_ADDR_SHIFT) &
		      MI_COM_PHY_ADDR_MASK);
	frame_val |= ((reg << MI_COM_REG_ADDR_SHIFT) &
		      MI_COM_REG_ADDR_MASK);
	frame_val |= (val & MI_COM_DATA_MASK);
	frame_val |= (MI_COM_CMD_WRITE | MI_COM_START);

	tw32_f(MAC_MI_COM, frame_val);

	loops = PHY_BUSY_LOOPS;
	while (loops != 0) {
		udelay(10);
		frame_val = tr32(MAC_MI_COM);
		if ((frame_val & MI_COM_BUSY) == 0) {
			udelay(5);
			frame_val = tr32(MAC_MI_COM);
			break;
		}
		loops -= 1;
	}

	ret = -EBUSY;
	if (loops != 0)
		ret = 0;

	if ((tp->mi_mode & MAC_MI_MODE_AUTO_POLL) != 0) {
		tw32_f(MAC_MI_MODE, tp->mi_mode);
		udelay(80);
	}

	tg3_ape_unlock(tp, tp->phy_ape_lock);

	return ret;
}

static int tg3_writephy(struct tg3 *tp, int reg, u32 val)
{
	return __tg3_writephy(tp, tp->phy_addr, reg, val);
}

static int tg3_phy_cl45_write(struct tg3 *tp, u32 devad, u32 addr, u32 val)
{
	int err;

	err = tg3_writephy(tp, MII_TG3_MMD_CTRL, devad);
	if (err)
		goto done;

	err = tg3_writephy(tp, MII_TG3_MMD_ADDRESS, addr);
	if (err)
		goto done;

	err = tg3_writephy(tp, MII_TG3_MMD_CTRL,
			   MII_TG3_MMD_CTRL_DATA_NOINC | devad);
	if (err)
		goto done;

	err = tg3_writephy(tp, MII_TG3_MMD_ADDRESS, val);

done:
	return err;
}

static int tg3_phy_cl45_read(struct tg3 *tp, u32 devad, u32 addr, u32 *val)
{
	int err;

	err = tg3_writephy(tp, MII_TG3_MMD_CTRL, devad);
	if (err)
		goto done;

	err = tg3_writephy(tp, MII_TG3_MMD_ADDRESS, addr);
	if (err)
		goto done;

	err = tg3_writephy(tp, MII_TG3_MMD_CTRL,
			   MII_TG3_MMD_CTRL_DATA_NOINC | devad);
	if (err)
		goto done;

	err = tg3_readphy(tp, MII_TG3_MMD_ADDRESS, val);

done:
	return err;
}

static int tg3_phydsp_read(struct tg3 *tp, u32 reg, u32 *val)
{
	int err;

	err = tg3_writephy(tp, MII_TG3_DSP_ADDRESS, reg);
	if (!err)
		err = tg3_readphy(tp, MII_TG3_DSP_RW_PORT, val);

	return err;
}

static int tg3_phydsp_write(struct tg3 *tp, u32 reg, u32 val)
{
	int err;

	err = tg3_writephy(tp, MII_TG3_DSP_ADDRESS, reg);
	if (!err)
		err = tg3_writephy(tp, MII_TG3_DSP_RW_PORT, val);

	return err;
}

static int tg3_phy_auxctl_read(struct tg3 *tp, int reg, u32 *val)
{
	int err;

	err = tg3_writephy(tp, MII_TG3_AUX_CTRL,
			   (reg << MII_TG3_AUXCTL_MISC_RDSEL_SHIFT) |
			   MII_TG3_AUXCTL_SHDWSEL_MISC);
	if (!err)
		err = tg3_readphy(tp, MII_TG3_AUX_CTRL, val);

	return err;
}

static int tg3_phy_auxctl_write(struct tg3 *tp, int reg, u32 set)
{
	if (reg == MII_TG3_AUXCTL_SHDWSEL_MISC)
		set |= MII_TG3_AUXCTL_MISC_WREN;

	return tg3_writephy(tp, MII_TG3_AUX_CTRL, set | reg);
}

static int tg3_phy_toggle_auxctl_smdsp(struct tg3 *tp, bool enable)
{
	u32 val;
	int err;

	err = tg3_phy_auxctl_read(tp, MII_TG3_AUXCTL_SHDWSEL_AUXCTL, &val);

	if (err)
		return err;

	if (enable)
		val |= MII_TG3_AUXCTL_ACTL_SMDSP_ENA;
	else
		val &= ~MII_TG3_AUXCTL_ACTL_SMDSP_ENA;

	err = tg3_phy_auxctl_write((tp), MII_TG3_AUXCTL_SHDWSEL_AUXCTL,
				   val | MII_TG3_AUXCTL_ACTL_TX_6DB);

	return err;
}

static int tg3_phy_shdw_write(struct tg3 *tp, int reg, u32 val)
{
	return tg3_writephy(tp, MII_TG3_MISC_SHDW,
			    reg | val | MII_TG3_MISC_SHDW_WREN);
}

static int tg3_bmcr_reset(struct tg3 *tp)
{
	u32 phy_control;
	int limit, err;

	/* OK, reset it, and poll the BMCR_RESET bit until it
	 * clears or we time out.
	 */
	phy_control = BMCR_RESET;
	err = tg3_writephy(tp, MII_BMCR, phy_control);
	if (err != 0)
		return -EBUSY;

	limit = 5000;
	while (limit--) {
		err = tg3_readphy(tp, MII_BMCR, &phy_control);
		if (err != 0)
			return -EBUSY;

		if ((phy_control & BMCR_RESET) == 0) {
			udelay(40);
			break;
		}
		udelay(10);
	}
	if (limit < 0)
		return -EBUSY;

	return 0;
}

static int tg3_mdio_read(struct mii_bus *bp, int mii_id, int reg)
{
	struct tg3 *tp = bp->priv;
	u32 val;

	spin_lock_bh(&tp->lock);

	if (__tg3_readphy(tp, mii_id, reg, &val))
		val = -EIO;

	spin_unlock_bh(&tp->lock);

	return val;
}

static int tg3_mdio_write(struct mii_bus *bp, int mii_id, int reg, u16 val)
{
	struct tg3 *tp = bp->priv;
	u32 ret = 0;

	spin_lock_bh(&tp->lock);

	if (__tg3_writephy(tp, mii_id, reg, val))
		ret = -EIO;

	spin_unlock_bh(&tp->lock);

	return ret;
}

static void tg3_mdio_config_5785(struct tg3 *tp)
{
	u32 val;
	struct phy_device *phydev;

	phydev = tp->mdio_bus->phy_map[tp->phy_addr];
	switch (phydev->drv->phy_id & phydev->drv->phy_id_mask) {
	case PHY_ID_BCM50610:
	case PHY_ID_BCM50610M:
		val = MAC_PHYCFG2_50610_LED_MODES;
		break;
	case PHY_ID_BCMAC131:
		val = MAC_PHYCFG2_AC131_LED_MODES;
		break;
	case PHY_ID_RTL8211C:
		val = MAC_PHYCFG2_RTL8211C_LED_MODES;
		break;
	case PHY_ID_RTL8201E:
		val = MAC_PHYCFG2_RTL8201E_LED_MODES;
		break;
	default:
		return;
	}

	if (phydev->interface != PHY_INTERFACE_MODE_RGMII) {
		tw32(MAC_PHYCFG2, val);

		val = tr32(MAC_PHYCFG1);
		val &= ~(MAC_PHYCFG1_RGMII_INT |
			 MAC_PHYCFG1_RXCLK_TO_MASK | MAC_PHYCFG1_TXCLK_TO_MASK);
		val |= MAC_PHYCFG1_RXCLK_TIMEOUT | MAC_PHYCFG1_TXCLK_TIMEOUT;
		tw32(MAC_PHYCFG1, val);

		return;
	}

	if (!tg3_flag(tp, RGMII_INBAND_DISABLE))
		val |= MAC_PHYCFG2_EMODE_MASK_MASK |
		       MAC_PHYCFG2_FMODE_MASK_MASK |
		       MAC_PHYCFG2_GMODE_MASK_MASK |
		       MAC_PHYCFG2_ACT_MASK_MASK   |
		       MAC_PHYCFG2_QUAL_MASK_MASK |
		       MAC_PHYCFG2_INBAND_ENABLE;

	tw32(MAC_PHYCFG2, val);

	val = tr32(MAC_PHYCFG1);
	val &= ~(MAC_PHYCFG1_RXCLK_TO_MASK | MAC_PHYCFG1_TXCLK_TO_MASK |
		 MAC_PHYCFG1_RGMII_EXT_RX_DEC | MAC_PHYCFG1_RGMII_SND_STAT_EN);
	if (!tg3_flag(tp, RGMII_INBAND_DISABLE)) {
		if (tg3_flag(tp, RGMII_EXT_IBND_RX_EN))
			val |= MAC_PHYCFG1_RGMII_EXT_RX_DEC;
		if (tg3_flag(tp, RGMII_EXT_IBND_TX_EN))
			val |= MAC_PHYCFG1_RGMII_SND_STAT_EN;
	}
	val |= MAC_PHYCFG1_RXCLK_TIMEOUT | MAC_PHYCFG1_TXCLK_TIMEOUT |
	       MAC_PHYCFG1_RGMII_INT | MAC_PHYCFG1_TXC_DRV;
	tw32(MAC_PHYCFG1, val);

	val = tr32(MAC_EXT_RGMII_MODE);
	val &= ~(MAC_RGMII_MODE_RX_INT_B |
		 MAC_RGMII_MODE_RX_QUALITY |
		 MAC_RGMII_MODE_RX_ACTIVITY |
		 MAC_RGMII_MODE_RX_ENG_DET |
		 MAC_RGMII_MODE_TX_ENABLE |
		 MAC_RGMII_MODE_TX_LOWPWR |
		 MAC_RGMII_MODE_TX_RESET);
	if (!tg3_flag(tp, RGMII_INBAND_DISABLE)) {
		if (tg3_flag(tp, RGMII_EXT_IBND_RX_EN))
			val |= MAC_RGMII_MODE_RX_INT_B |
			       MAC_RGMII_MODE_RX_QUALITY |
			       MAC_RGMII_MODE_RX_ACTIVITY |
			       MAC_RGMII_MODE_RX_ENG_DET;
		if (tg3_flag(tp, RGMII_EXT_IBND_TX_EN))
			val |= MAC_RGMII_MODE_TX_ENABLE |
			       MAC_RGMII_MODE_TX_LOWPWR |
			       MAC_RGMII_MODE_TX_RESET;
	}
	tw32(MAC_EXT_RGMII_MODE, val);
}

static void tg3_mdio_start(struct tg3 *tp)
{
	tp->mi_mode &= ~MAC_MI_MODE_AUTO_POLL;
	tw32_f(MAC_MI_MODE, tp->mi_mode);
	udelay(80);

	if (tg3_flag(tp, MDIOBUS_INITED) &&
	    tg3_asic_rev(tp) == ASIC_REV_5785)
		tg3_mdio_config_5785(tp);
}

static int tg3_mdio_init(struct tg3 *tp)
{
	int i;
	u32 reg;
	struct phy_device *phydev;

	if (tg3_flag(tp, 5717_PLUS)) {
		u32 is_serdes;

		tp->phy_addr = tp->pci_fn + 1;

		if (tg3_chip_rev_id(tp) != CHIPREV_ID_5717_A0)
			is_serdes = tr32(SG_DIG_STATUS) & SG_DIG_IS_SERDES;
		else
			is_serdes = tr32(TG3_CPMU_PHY_STRAP) &
				    TG3_CPMU_PHY_STRAP_IS_SERDES;
		if (is_serdes)
			tp->phy_addr += 7;
	} else if (tg3_flag(tp, IS_SSB_CORE) && tg3_flag(tp, ROBOSWITCH)) {
		int addr;

		addr = ssb_gige_get_phyaddr(tp->pdev);
		if (addr < 0)
			return addr;
		tp->phy_addr = addr;
	} else
		tp->phy_addr = TG3_PHY_MII_ADDR;

	tg3_mdio_start(tp);

	if (!tg3_flag(tp, USE_PHYLIB) || tg3_flag(tp, MDIOBUS_INITED))
		return 0;

	tp->mdio_bus = mdiobus_alloc();
	if (tp->mdio_bus == NULL)
		return -ENOMEM;

	tp->mdio_bus->name     = "tg3 mdio bus";
	snprintf(tp->mdio_bus->id, MII_BUS_ID_SIZE, "%x",
		 (tp->pdev->bus->number << 8) | tp->pdev->devfn);
	tp->mdio_bus->priv     = tp;
	tp->mdio_bus->parent   = &tp->pdev->dev;
	tp->mdio_bus->read     = &tg3_mdio_read;
	tp->mdio_bus->write    = &tg3_mdio_write;
	tp->mdio_bus->phy_mask = ~(1 << tp->phy_addr);
	tp->mdio_bus->irq      = &tp->mdio_irq[0];

	for (i = 0; i < PHY_MAX_ADDR; i++)
		tp->mdio_bus->irq[i] = PHY_POLL;

	/* The bus registration will look for all the PHYs on the mdio bus.
	 * Unfortunately, it does not ensure the PHY is powered up before
	 * accessing the PHY ID registers.  A chip reset is the
	 * quickest way to bring the device back to an operational state..
	 */
	if (tg3_readphy(tp, MII_BMCR, &reg) || (reg & BMCR_PDOWN))
		tg3_bmcr_reset(tp);

	i = mdiobus_register(tp->mdio_bus);
	if (i) {
		dev_warn(&tp->pdev->dev, "mdiobus_reg failed (0x%x)\n", i);
		mdiobus_free(tp->mdio_bus);
		return i;
	}

	phydev = tp->mdio_bus->phy_map[tp->phy_addr];

	if (!phydev || !phydev->drv) {
		dev_warn(&tp->pdev->dev, "No PHY devices\n");
		mdiobus_unregister(tp->mdio_bus);
		mdiobus_free(tp->mdio_bus);
		return -ENODEV;
	}

	switch (phydev->drv->phy_id & phydev->drv->phy_id_mask) {
	case PHY_ID_BCM57780:
		phydev->interface = PHY_INTERFACE_MODE_GMII;
		phydev->dev_flags |= PHY_BRCM_AUTO_PWRDWN_ENABLE;
		break;
	case PHY_ID_BCM50610:
	case PHY_ID_BCM50610M:
		phydev->dev_flags |= PHY_BRCM_CLEAR_RGMII_MODE |
				     PHY_BRCM_RX_REFCLK_UNUSED |
				     PHY_BRCM_DIS_TXCRXC_NOENRGY |
				     PHY_BRCM_AUTO_PWRDWN_ENABLE;
		if (tg3_flag(tp, RGMII_INBAND_DISABLE))
			phydev->dev_flags |= PHY_BRCM_STD_IBND_DISABLE;
		if (tg3_flag(tp, RGMII_EXT_IBND_RX_EN))
			phydev->dev_flags |= PHY_BRCM_EXT_IBND_RX_ENABLE;
		if (tg3_flag(tp, RGMII_EXT_IBND_TX_EN))
			phydev->dev_flags |= PHY_BRCM_EXT_IBND_TX_ENABLE;
		/* fallthru */
	case PHY_ID_RTL8211C:
		phydev->interface = PHY_INTERFACE_MODE_RGMII;
		break;
	case PHY_ID_RTL8201E:
	case PHY_ID_BCMAC131:
		phydev->interface = PHY_INTERFACE_MODE_MII;
		phydev->dev_flags |= PHY_BRCM_AUTO_PWRDWN_ENABLE;
		tp->phy_flags |= TG3_PHYFLG_IS_FET;
		break;
	}

	tg3_flag_set(tp, MDIOBUS_INITED);

	if (tg3_asic_rev(tp) == ASIC_REV_5785)
		tg3_mdio_config_5785(tp);

	return 0;
}

static void tg3_mdio_fini(struct tg3 *tp)
{
	if (tg3_flag(tp, MDIOBUS_INITED)) {
		tg3_flag_clear(tp, MDIOBUS_INITED);
		mdiobus_unregister(tp->mdio_bus);
		mdiobus_free(tp->mdio_bus);
	}
}

/* tp->lock is held. */
static inline void tg3_generate_fw_event(struct tg3 *tp)
{
	u32 val;

	val = tr32(GRC_RX_CPU_EVENT);
	val |= GRC_RX_CPU_DRIVER_EVENT;
	tw32_f(GRC_RX_CPU_EVENT, val);

	tp->last_event_jiffies = jiffies;
}

#define TG3_FW_EVENT_TIMEOUT_USEC 2500

/* tp->lock is held. */
static void tg3_wait_for_event_ack(struct tg3 *tp)
{
	int i;
	unsigned int delay_cnt;
	long time_remain;

	/* If enough time has passed, no wait is necessary. */
	time_remain = (long)(tp->last_event_jiffies + 1 +
		      usecs_to_jiffies(TG3_FW_EVENT_TIMEOUT_USEC)) -
		      (long)jiffies;
	if (time_remain < 0)
		return;

	/* Check if we can shorten the wait time. */
	delay_cnt = jiffies_to_usecs(time_remain);
	if (delay_cnt > TG3_FW_EVENT_TIMEOUT_USEC)
		delay_cnt = TG3_FW_EVENT_TIMEOUT_USEC;
	delay_cnt = (delay_cnt >> 3) + 1;

	for (i = 0; i < delay_cnt; i++) {
		if (!(tr32(GRC_RX_CPU_EVENT) & GRC_RX_CPU_DRIVER_EVENT))
			break;
		if (pci_channel_offline(tp->pdev))
			break;

		udelay(8);
	}
}

/* tp->lock is held. */
static void tg3_phy_gather_ump_data(struct tg3 *tp, u32 *data)
{
	u32 reg, val;

	val = 0;
	if (!tg3_readphy(tp, MII_BMCR, &reg))
		val = reg << 16;
	if (!tg3_readphy(tp, MII_BMSR, &reg))
		val |= (reg & 0xffff);
	*data++ = val;

	val = 0;
	if (!tg3_readphy(tp, MII_ADVERTISE, &reg))
		val = reg << 16;
	if (!tg3_readphy(tp, MII_LPA, &reg))
		val |= (reg & 0xffff);
	*data++ = val;

	val = 0;
	if (!(tp->phy_flags & TG3_PHYFLG_MII_SERDES)) {
		if (!tg3_readphy(tp, MII_CTRL1000, &reg))
			val = reg << 16;
		if (!tg3_readphy(tp, MII_STAT1000, &reg))
			val |= (reg & 0xffff);
	}
	*data++ = val;

	if (!tg3_readphy(tp, MII_PHYADDR, &reg))
		val = reg << 16;
	else
		val = 0;
	*data++ = val;
}

/* tp->lock is held. */
static void tg3_ump_link_report(struct tg3 *tp)
{
	u32 data[4];

	if (!tg3_flag(tp, 5780_CLASS) || !tg3_flag(tp, ENABLE_ASF))
		return;

	tg3_phy_gather_ump_data(tp, data);

	tg3_wait_for_event_ack(tp);

	tg3_write_mem(tp, NIC_SRAM_FW_CMD_MBOX, FWCMD_NICDRV_LINK_UPDATE);
	tg3_write_mem(tp, NIC_SRAM_FW_CMD_LEN_MBOX, 14);
	tg3_write_mem(tp, NIC_SRAM_FW_CMD_DATA_MBOX + 0x0, data[0]);
	tg3_write_mem(tp, NIC_SRAM_FW_CMD_DATA_MBOX + 0x4, data[1]);
	tg3_write_mem(tp, NIC_SRAM_FW_CMD_DATA_MBOX + 0x8, data[2]);
	tg3_write_mem(tp, NIC_SRAM_FW_CMD_DATA_MBOX + 0xc, data[3]);

	tg3_generate_fw_event(tp);
}

/* tp->lock is held. */
static void tg3_stop_fw(struct tg3 *tp)
{
	if (tg3_flag(tp, ENABLE_ASF) && !tg3_flag(tp, ENABLE_APE)) {
		/* Wait for RX cpu to ACK the previous event. */
		tg3_wait_for_event_ack(tp);

		tg3_write_mem(tp, NIC_SRAM_FW_CMD_MBOX, FWCMD_NICDRV_PAUSE_FW);

		tg3_generate_fw_event(tp);

		/* Wait for RX cpu to ACK this event. */
		tg3_wait_for_event_ack(tp);
	}
}

/* tp->lock is held. */
static void tg3_write_sig_pre_reset(struct tg3 *tp, int kind)
{
	tg3_write_mem(tp, NIC_SRAM_FIRMWARE_MBOX,
		      NIC_SRAM_FIRMWARE_MBOX_MAGIC1);

	if (tg3_flag(tp, ASF_NEW_HANDSHAKE)) {
		switch (kind) {
		case RESET_KIND_INIT:
			tg3_write_mem(tp, NIC_SRAM_FW_DRV_STATE_MBOX,
				      DRV_STATE_START);
			break;

		case RESET_KIND_SHUTDOWN:
			tg3_write_mem(tp, NIC_SRAM_FW_DRV_STATE_MBOX,
				      DRV_STATE_UNLOAD);
			break;

		case RESET_KIND_SUSPEND:
			tg3_write_mem(tp, NIC_SRAM_FW_DRV_STATE_MBOX,
				      DRV_STATE_SUSPEND);
			break;

		default:
			break;
		}
	}
}

/* tp->lock is held. */
static void tg3_write_sig_post_reset(struct tg3 *tp, int kind)
{
	if (tg3_flag(tp, ASF_NEW_HANDSHAKE)) {
		switch (kind) {
		case RESET_KIND_INIT:
			tg3_write_mem(tp, NIC_SRAM_FW_DRV_STATE_MBOX,
				      DRV_STATE_START_DONE);
			break;

		case RESET_KIND_SHUTDOWN:
			tg3_write_mem(tp, NIC_SRAM_FW_DRV_STATE_MBOX,
				      DRV_STATE_UNLOAD_DONE);
			break;

		default:
			break;
		}
	}
}

/* tp->lock is held. */
static void tg3_write_sig_legacy(struct tg3 *tp, int kind)
{
	if (tg3_flag(tp, ENABLE_ASF)) {
		switch (kind) {
		case RESET_KIND_INIT:
			tg3_write_mem(tp, NIC_SRAM_FW_DRV_STATE_MBOX,
				      DRV_STATE_START);
			break;

		case RESET_KIND_SHUTDOWN:
			tg3_write_mem(tp, NIC_SRAM_FW_DRV_STATE_MBOX,
				      DRV_STATE_UNLOAD);
			break;

		case RESET_KIND_SUSPEND:
			tg3_write_mem(tp, NIC_SRAM_FW_DRV_STATE_MBOX,
				      DRV_STATE_SUSPEND);
			break;

		default:
			break;
		}
	}
}

static int tg3_poll_fw(struct tg3 *tp)
{
	int i;
	u32 val;

	if (tg3_flag(tp, NO_FWARE_REPORTED))
		return 0;

	if (tg3_flag(tp, IS_SSB_CORE)) {
		/* We don't use firmware. */
		return 0;
	}

	if (tg3_asic_rev(tp) == ASIC_REV_5906) {
		/* Wait up to 20ms for init done. */
		for (i = 0; i < 200; i++) {
			if (tr32(VCPU_STATUS) & VCPU_STATUS_INIT_DONE)
				return 0;
			if (pci_channel_offline(tp->pdev))
				return -ENODEV;

			udelay(100);
		}
		return -ENODEV;
	}

	/* Wait for firmware initialization to complete. */
	for (i = 0; i < 100000; i++) {
		tg3_read_mem(tp, NIC_SRAM_FIRMWARE_MBOX, &val);
		if (val == ~NIC_SRAM_FIRMWARE_MBOX_MAGIC1)
			break;
		if (pci_channel_offline(tp->pdev)) {
			if (!tg3_flag(tp, NO_FWARE_REPORTED)) {
				tg3_flag_set(tp, NO_FWARE_REPORTED);
				netdev_info(tp->dev, "No firmware running\n");
			}

			break;
		}

		udelay(10);
	}

	/* Chip might not be fitted with firmware.  Some Sun onboard
	 * parts are configured like that.  So don't signal the timeout
	 * of the above loop as an error, but do report the lack of
	 * running firmware once.
	 */
	if (i >= 100000 && !tg3_flag(tp, NO_FWARE_REPORTED)) {
		tg3_flag_set(tp, NO_FWARE_REPORTED);

		netdev_info(tp->dev, "No firmware running\n");
	}

	if (tg3_chip_rev_id(tp) == CHIPREV_ID_57765_A0) {
		/* The 57765 A0 needs a little more
		 * time to do some important work.
		 */
		mdelay(10);
	}

	return 0;
}

static void tg3_link_report(struct tg3 *tp)
{
	if (!netif_carrier_ok(tp->dev)) {
		netif_info(tp, link, tp->dev, "Link is down\n");
		tg3_ump_link_report(tp);
	} else if (netif_msg_link(tp)) {
		netdev_info(tp->dev, "Link is up at %d Mbps, %s duplex\n",
			    (tp->link_config.active_speed == SPEED_1000 ?
			     1000 :
			     (tp->link_config.active_speed == SPEED_100 ?
			      100 : 10)),
			    (tp->link_config.active_duplex == DUPLEX_FULL ?
			     "full" : "half"));

		netdev_info(tp->dev, "Flow control is %s for TX and %s for RX\n",
			    (tp->link_config.active_flowctrl & FLOW_CTRL_TX) ?
			    "on" : "off",
			    (tp->link_config.active_flowctrl & FLOW_CTRL_RX) ?
			    "on" : "off");

		if (tp->phy_flags & TG3_PHYFLG_EEE_CAP)
			netdev_info(tp->dev, "EEE is %s\n",
				    tp->setlpicnt ? "enabled" : "disabled");

		tg3_ump_link_report(tp);
	}

	tp->link_up = netif_carrier_ok(tp->dev);
}

static u32 tg3_decode_flowctrl_1000T(u32 adv)
{
	u32 flowctrl = 0;

	if (adv & ADVERTISE_PAUSE_CAP) {
		flowctrl |= FLOW_CTRL_RX;
		if (!(adv & ADVERTISE_PAUSE_ASYM))
			flowctrl |= FLOW_CTRL_TX;
	} else if (adv & ADVERTISE_PAUSE_ASYM)
		flowctrl |= FLOW_CTRL_TX;

	return flowctrl;
}

static u16 tg3_advert_flowctrl_1000X(u8 flow_ctrl)
{
	u16 miireg;

	if ((flow_ctrl & FLOW_CTRL_TX) && (flow_ctrl & FLOW_CTRL_RX))
		miireg = ADVERTISE_1000XPAUSE;
	else if (flow_ctrl & FLOW_CTRL_TX)
		miireg = ADVERTISE_1000XPSE_ASYM;
	else if (flow_ctrl & FLOW_CTRL_RX)
		miireg = ADVERTISE_1000XPAUSE | ADVERTISE_1000XPSE_ASYM;
	else
		miireg = 0;

	return miireg;
}

static u32 tg3_decode_flowctrl_1000X(u32 adv)
{
	u32 flowctrl = 0;

	if (adv & ADVERTISE_1000XPAUSE) {
		flowctrl |= FLOW_CTRL_RX;
		if (!(adv & ADVERTISE_1000XPSE_ASYM))
			flowctrl |= FLOW_CTRL_TX;
	} else if (adv & ADVERTISE_1000XPSE_ASYM)
		flowctrl |= FLOW_CTRL_TX;

	return flowctrl;
}

static u8 tg3_resolve_flowctrl_1000X(u16 lcladv, u16 rmtadv)
{
	u8 cap = 0;

	if (lcladv & rmtadv & ADVERTISE_1000XPAUSE) {
		cap = FLOW_CTRL_TX | FLOW_CTRL_RX;
	} else if (lcladv & rmtadv & ADVERTISE_1000XPSE_ASYM) {
		if (lcladv & ADVERTISE_1000XPAUSE)
			cap = FLOW_CTRL_RX;
		if (rmtadv & ADVERTISE_1000XPAUSE)
			cap = FLOW_CTRL_TX;
	}

	return cap;
}

static void tg3_setup_flow_control(struct tg3 *tp, u32 lcladv, u32 rmtadv)
{
	u8 autoneg;
	u8 flowctrl = 0;
	u32 old_rx_mode = tp->rx_mode;
	u32 old_tx_mode = tp->tx_mode;

	if (tg3_flag(tp, USE_PHYLIB))
		autoneg = tp->mdio_bus->phy_map[tp->phy_addr]->autoneg;
	else
		autoneg = tp->link_config.autoneg;

	if (autoneg == AUTONEG_ENABLE && tg3_flag(tp, PAUSE_AUTONEG)) {
		if (tp->phy_flags & TG3_PHYFLG_ANY_SERDES)
			flowctrl = tg3_resolve_flowctrl_1000X(lcladv, rmtadv);
		else
			flowctrl = mii_resolve_flowctrl_fdx(lcladv, rmtadv);
	} else
		flowctrl = tp->link_config.flowctrl;

	tp->link_config.active_flowctrl = flowctrl;

	if (flowctrl & FLOW_CTRL_RX)
		tp->rx_mode |= RX_MODE_FLOW_CTRL_ENABLE;
	else
		tp->rx_mode &= ~RX_MODE_FLOW_CTRL_ENABLE;

	if (old_rx_mode != tp->rx_mode)
		tw32_f(MAC_RX_MODE, tp->rx_mode);

	if (flowctrl & FLOW_CTRL_TX)
		tp->tx_mode |= TX_MODE_FLOW_CTRL_ENABLE;
	else
		tp->tx_mode &= ~TX_MODE_FLOW_CTRL_ENABLE;

	if (old_tx_mode != tp->tx_mode)
		tw32_f(MAC_TX_MODE, tp->tx_mode);
}

static void tg3_adjust_link(struct net_device *dev)
{
	u8 oldflowctrl, linkmesg = 0;
	u32 mac_mode, lcl_adv, rmt_adv;
	struct tg3 *tp = netdev_priv(dev);
	struct phy_device *phydev = tp->mdio_bus->phy_map[tp->phy_addr];

	spin_lock_bh(&tp->lock);

	mac_mode = tp->mac_mode & ~(MAC_MODE_PORT_MODE_MASK |
				    MAC_MODE_HALF_DUPLEX);

	oldflowctrl = tp->link_config.active_flowctrl;

	if (phydev->link) {
		lcl_adv = 0;
		rmt_adv = 0;

		if (phydev->speed == SPEED_100 || phydev->speed == SPEED_10)
			mac_mode |= MAC_MODE_PORT_MODE_MII;
		else if (phydev->speed == SPEED_1000 ||
			 tg3_asic_rev(tp) != ASIC_REV_5785)
			mac_mode |= MAC_MODE_PORT_MODE_GMII;
		else
			mac_mode |= MAC_MODE_PORT_MODE_MII;

		if (phydev->duplex == DUPLEX_HALF)
			mac_mode |= MAC_MODE_HALF_DUPLEX;
		else {
			lcl_adv = mii_advertise_flowctrl(
				  tp->link_config.flowctrl);

			if (phydev->pause)
				rmt_adv = LPA_PAUSE_CAP;
			if (phydev->asym_pause)
				rmt_adv |= LPA_PAUSE_ASYM;
		}

		tg3_setup_flow_control(tp, lcl_adv, rmt_adv);
	} else
		mac_mode |= MAC_MODE_PORT_MODE_GMII;

	if (mac_mode != tp->mac_mode) {
		tp->mac_mode = mac_mode;
		tw32_f(MAC_MODE, tp->mac_mode);
		udelay(40);
	}

	if (tg3_asic_rev(tp) == ASIC_REV_5785) {
		if (phydev->speed == SPEED_10)
			tw32(MAC_MI_STAT,
			     MAC_MI_STAT_10MBPS_MODE |
			     MAC_MI_STAT_LNKSTAT_ATTN_ENAB);
		else
			tw32(MAC_MI_STAT, MAC_MI_STAT_LNKSTAT_ATTN_ENAB);
	}

	if (phydev->speed == SPEED_1000 && phydev->duplex == DUPLEX_HALF)
		tw32(MAC_TX_LENGTHS,
		     ((2 << TX_LENGTHS_IPG_CRS_SHIFT) |
		      (6 << TX_LENGTHS_IPG_SHIFT) |
		      (0xff << TX_LENGTHS_SLOT_TIME_SHIFT)));
	else
		tw32(MAC_TX_LENGTHS,
		     ((2 << TX_LENGTHS_IPG_CRS_SHIFT) |
		      (6 << TX_LENGTHS_IPG_SHIFT) |
		      (32 << TX_LENGTHS_SLOT_TIME_SHIFT)));

	if (phydev->link != tp->old_link ||
	    phydev->speed != tp->link_config.active_speed ||
	    phydev->duplex != tp->link_config.active_duplex ||
	    oldflowctrl != tp->link_config.active_flowctrl)
		linkmesg = 1;

	tp->old_link = phydev->link;
	tp->link_config.active_speed = phydev->speed;
	tp->link_config.active_duplex = phydev->duplex;

	spin_unlock_bh(&tp->lock);

	if (linkmesg)
		tg3_link_report(tp);
}

static int tg3_phy_init(struct tg3 *tp)
{
	struct phy_device *phydev;

	if (tp->phy_flags & TG3_PHYFLG_IS_CONNECTED)
		return 0;

	/* Bring the PHY back to a known state. */
	tg3_bmcr_reset(tp);

	phydev = tp->mdio_bus->phy_map[tp->phy_addr];

	/* Attach the MAC to the PHY. */
	phydev = phy_connect(tp->dev, dev_name(&phydev->dev),
			     tg3_adjust_link, phydev->interface);
	if (IS_ERR(phydev)) {
		dev_err(&tp->pdev->dev, "Could not attach to PHY\n");
		return PTR_ERR(phydev);
	}

	/* Mask with MAC supported features. */
	switch (phydev->interface) {
	case PHY_INTERFACE_MODE_GMII:
	case PHY_INTERFACE_MODE_RGMII:
		if (!(tp->phy_flags & TG3_PHYFLG_10_100_ONLY)) {
			phydev->supported &= (PHY_GBIT_FEATURES |
					      SUPPORTED_Pause |
					      SUPPORTED_Asym_Pause);
			break;
		}
		/* fallthru */
	case PHY_INTERFACE_MODE_MII:
		phydev->supported &= (PHY_BASIC_FEATURES |
				      SUPPORTED_Pause |
				      SUPPORTED_Asym_Pause);
		break;
	default:
		phy_disconnect(tp->mdio_bus->phy_map[tp->phy_addr]);
		return -EINVAL;
	}

	tp->phy_flags |= TG3_PHYFLG_IS_CONNECTED;

	phydev->advertising = phydev->supported;

	return 0;
}

static void tg3_phy_start(struct tg3 *tp)
{
	struct phy_device *phydev;

	if (!(tp->phy_flags & TG3_PHYFLG_IS_CONNECTED))
		return;

	phydev = tp->mdio_bus->phy_map[tp->phy_addr];

	if (tp->phy_flags & TG3_PHYFLG_IS_LOW_POWER) {
		tp->phy_flags &= ~TG3_PHYFLG_IS_LOW_POWER;
		phydev->speed = tp->link_config.speed;
		phydev->duplex = tp->link_config.duplex;
		phydev->autoneg = tp->link_config.autoneg;
		phydev->advertising = tp->link_config.advertising;
	}

	phy_start(phydev);

	phy_start_aneg(phydev);
}

static void tg3_phy_stop(struct tg3 *tp)
{
	if (!(tp->phy_flags & TG3_PHYFLG_IS_CONNECTED))
		return;

	phy_stop(tp->mdio_bus->phy_map[tp->phy_addr]);
}

static void tg3_phy_fini(struct tg3 *tp)
{
	if (tp->phy_flags & TG3_PHYFLG_IS_CONNECTED) {
		phy_disconnect(tp->mdio_bus->phy_map[tp->phy_addr]);
		tp->phy_flags &= ~TG3_PHYFLG_IS_CONNECTED;
	}
}

static int tg3_phy_set_extloopbk(struct tg3 *tp)
{
	int err;
	u32 val;

	if (tp->phy_flags & TG3_PHYFLG_IS_FET)
		return 0;

	if ((tp->phy_id & TG3_PHY_ID_MASK) == TG3_PHY_ID_BCM5401) {
		/* Cannot do read-modify-write on 5401 */
		err = tg3_phy_auxctl_write(tp,
					   MII_TG3_AUXCTL_SHDWSEL_AUXCTL,
					   MII_TG3_AUXCTL_ACTL_EXTLOOPBK |
					   0x4c20);
		goto done;
	}

	err = tg3_phy_auxctl_read(tp,
				  MII_TG3_AUXCTL_SHDWSEL_AUXCTL, &val);
	if (err)
		return err;

	val |= MII_TG3_AUXCTL_ACTL_EXTLOOPBK;
	err = tg3_phy_auxctl_write(tp,
				   MII_TG3_AUXCTL_SHDWSEL_AUXCTL, val);

done:
	return err;
}

static void tg3_phy_fet_toggle_apd(struct tg3 *tp, bool enable)
{
	u32 phytest;

	if (!tg3_readphy(tp, MII_TG3_FET_TEST, &phytest)) {
		u32 phy;

		tg3_writephy(tp, MII_TG3_FET_TEST,
			     phytest | MII_TG3_FET_SHADOW_EN);
		if (!tg3_readphy(tp, MII_TG3_FET_SHDW_AUXSTAT2, &phy)) {
			if (enable)
				phy |= MII_TG3_FET_SHDW_AUXSTAT2_APD;
			else
				phy &= ~MII_TG3_FET_SHDW_AUXSTAT2_APD;
			tg3_writephy(tp, MII_TG3_FET_SHDW_AUXSTAT2, phy);
		}
		tg3_writephy(tp, MII_TG3_FET_TEST, phytest);
	}
}

static void tg3_phy_toggle_apd(struct tg3 *tp, bool enable)
{
	u32 reg;

	if (!tg3_flag(tp, 5705_PLUS) ||
	    (tg3_flag(tp, 5717_PLUS) &&
	     (tp->phy_flags & TG3_PHYFLG_MII_SERDES)))
		return;

	if (tp->phy_flags & TG3_PHYFLG_IS_FET) {
		tg3_phy_fet_toggle_apd(tp, enable);
		return;
	}

	reg = MII_TG3_MISC_SHDW_SCR5_LPED |
	      MII_TG3_MISC_SHDW_SCR5_DLPTLM |
	      MII_TG3_MISC_SHDW_SCR5_SDTL |
	      MII_TG3_MISC_SHDW_SCR5_C125OE;
	if (tg3_asic_rev(tp) != ASIC_REV_5784 || !enable)
		reg |= MII_TG3_MISC_SHDW_SCR5_DLLAPD;

	tg3_phy_shdw_write(tp, MII_TG3_MISC_SHDW_SCR5_SEL, reg);


	reg = MII_TG3_MISC_SHDW_APD_WKTM_84MS;
	if (enable)
		reg |= MII_TG3_MISC_SHDW_APD_ENABLE;

	tg3_phy_shdw_write(tp, MII_TG3_MISC_SHDW_APD_SEL, reg);
}

static void tg3_phy_toggle_automdix(struct tg3 *tp, bool enable)
{
	u32 phy;

	if (!tg3_flag(tp, 5705_PLUS) ||
	    (tp->phy_flags & TG3_PHYFLG_ANY_SERDES))
		return;

	if (tp->phy_flags & TG3_PHYFLG_IS_FET) {
		u32 ephy;

		if (!tg3_readphy(tp, MII_TG3_FET_TEST, &ephy)) {
			u32 reg = MII_TG3_FET_SHDW_MISCCTRL;

			tg3_writephy(tp, MII_TG3_FET_TEST,
				     ephy | MII_TG3_FET_SHADOW_EN);
			if (!tg3_readphy(tp, reg, &phy)) {
				if (enable)
					phy |= MII_TG3_FET_SHDW_MISCCTRL_MDIX;
				else
					phy &= ~MII_TG3_FET_SHDW_MISCCTRL_MDIX;
				tg3_writephy(tp, reg, phy);
			}
			tg3_writephy(tp, MII_TG3_FET_TEST, ephy);
		}
	} else {
		int ret;

		ret = tg3_phy_auxctl_read(tp,
					  MII_TG3_AUXCTL_SHDWSEL_MISC, &phy);
		if (!ret) {
			if (enable)
				phy |= MII_TG3_AUXCTL_MISC_FORCE_AMDIX;
			else
				phy &= ~MII_TG3_AUXCTL_MISC_FORCE_AMDIX;
			tg3_phy_auxctl_write(tp,
					     MII_TG3_AUXCTL_SHDWSEL_MISC, phy);
		}
	}
}

static void tg3_phy_set_wirespeed(struct tg3 *tp)
{
	int ret;
	u32 val;

	if (tp->phy_flags & TG3_PHYFLG_NO_ETH_WIRE_SPEED)
		return;

	ret = tg3_phy_auxctl_read(tp, MII_TG3_AUXCTL_SHDWSEL_MISC, &val);
	if (!ret)
		tg3_phy_auxctl_write(tp, MII_TG3_AUXCTL_SHDWSEL_MISC,
				     val | MII_TG3_AUXCTL_MISC_WIRESPD_EN);
}

static void tg3_phy_apply_otp(struct tg3 *tp)
{
	u32 otp, phy;

	if (!tp->phy_otp)
		return;

	otp = tp->phy_otp;

	if (tg3_phy_toggle_auxctl_smdsp(tp, true))
		return;

	phy = ((otp & TG3_OTP_AGCTGT_MASK) >> TG3_OTP_AGCTGT_SHIFT);
	phy |= MII_TG3_DSP_TAP1_AGCTGT_DFLT;
	tg3_phydsp_write(tp, MII_TG3_DSP_TAP1, phy);

	phy = ((otp & TG3_OTP_HPFFLTR_MASK) >> TG3_OTP_HPFFLTR_SHIFT) |
	      ((otp & TG3_OTP_HPFOVER_MASK) >> TG3_OTP_HPFOVER_SHIFT);
	tg3_phydsp_write(tp, MII_TG3_DSP_AADJ1CH0, phy);

	phy = ((otp & TG3_OTP_LPFDIS_MASK) >> TG3_OTP_LPFDIS_SHIFT);
	phy |= MII_TG3_DSP_AADJ1CH3_ADCCKADJ;
	tg3_phydsp_write(tp, MII_TG3_DSP_AADJ1CH3, phy);

	phy = ((otp & TG3_OTP_VDAC_MASK) >> TG3_OTP_VDAC_SHIFT);
	tg3_phydsp_write(tp, MII_TG3_DSP_EXP75, phy);

	phy = ((otp & TG3_OTP_10BTAMP_MASK) >> TG3_OTP_10BTAMP_SHIFT);
	tg3_phydsp_write(tp, MII_TG3_DSP_EXP96, phy);

	phy = ((otp & TG3_OTP_ROFF_MASK) >> TG3_OTP_ROFF_SHIFT) |
	      ((otp & TG3_OTP_RCOFF_MASK) >> TG3_OTP_RCOFF_SHIFT);
	tg3_phydsp_write(tp, MII_TG3_DSP_EXP97, phy);

	tg3_phy_toggle_auxctl_smdsp(tp, false);
}

static void tg3_eee_pull_config(struct tg3 *tp, struct ethtool_eee *eee)
{
	u32 val;
	struct ethtool_eee *dest = &tp->eee;

	if (!(tp->phy_flags & TG3_PHYFLG_EEE_CAP))
		return;

	if (eee)
		dest = eee;

	if (tg3_phy_cl45_read(tp, MDIO_MMD_AN, TG3_CL45_D7_EEERES_STAT, &val))
		return;

	/* Pull eee_active */
	if (val == TG3_CL45_D7_EEERES_STAT_LP_1000T ||
	    val == TG3_CL45_D7_EEERES_STAT_LP_100TX) {
		dest->eee_active = 1;
	} else
		dest->eee_active = 0;

	/* Pull lp advertised settings */
	if (tg3_phy_cl45_read(tp, MDIO_MMD_AN, MDIO_AN_EEE_LPABLE, &val))
		return;
	dest->lp_advertised = mmd_eee_adv_to_ethtool_adv_t(val);

	/* Pull advertised and eee_enabled settings */
	if (tg3_phy_cl45_read(tp, MDIO_MMD_AN, MDIO_AN_EEE_ADV, &val))
		return;
	dest->eee_enabled = !!val;
	dest->advertised = mmd_eee_adv_to_ethtool_adv_t(val);

	/* Pull tx_lpi_enabled */
	val = tr32(TG3_CPMU_EEE_MODE);
	dest->tx_lpi_enabled = !!(val & TG3_CPMU_EEEMD_LPI_IN_TX);

	/* Pull lpi timer value */
	dest->tx_lpi_timer = tr32(TG3_CPMU_EEE_DBTMR1) & 0xffff;
}

static void tg3_phy_eee_adjust(struct tg3 *tp, bool current_link_up)
{
	u32 val;

	if (!(tp->phy_flags & TG3_PHYFLG_EEE_CAP))
		return;

	tp->setlpicnt = 0;

	if (tp->link_config.autoneg == AUTONEG_ENABLE &&
	    current_link_up &&
	    tp->link_config.active_duplex == DUPLEX_FULL &&
	    (tp->link_config.active_speed == SPEED_100 ||
	     tp->link_config.active_speed == SPEED_1000)) {
		u32 eeectl;

		if (tp->link_config.active_speed == SPEED_1000)
			eeectl = TG3_CPMU_EEE_CTRL_EXIT_16_5_US;
		else
			eeectl = TG3_CPMU_EEE_CTRL_EXIT_36_US;

		tw32(TG3_CPMU_EEE_CTRL, eeectl);

		tg3_eee_pull_config(tp, NULL);
		if (tp->eee.eee_active)
			tp->setlpicnt = 2;
	}

	if (!tp->setlpicnt) {
		if (current_link_up &&
		   !tg3_phy_toggle_auxctl_smdsp(tp, true)) {
			tg3_phydsp_write(tp, MII_TG3_DSP_TAP26, 0x0000);
			tg3_phy_toggle_auxctl_smdsp(tp, false);
		}

		val = tr32(TG3_CPMU_EEE_MODE);
		tw32(TG3_CPMU_EEE_MODE, val & ~TG3_CPMU_EEEMD_LPI_ENABLE);
	}
}

static void tg3_phy_eee_enable(struct tg3 *tp)
{
	u32 val;

	if (tp->link_config.active_speed == SPEED_1000 &&
	    (tg3_asic_rev(tp) == ASIC_REV_5717 ||
	     tg3_asic_rev(tp) == ASIC_REV_5719 ||
	     tg3_flag(tp, 57765_CLASS)) &&
	    !tg3_phy_toggle_auxctl_smdsp(tp, true)) {
		val = MII_TG3_DSP_TAP26_ALNOKO |
		      MII_TG3_DSP_TAP26_RMRXSTO;
		tg3_phydsp_write(tp, MII_TG3_DSP_TAP26, val);
		tg3_phy_toggle_auxctl_smdsp(tp, false);
	}

	val = tr32(TG3_CPMU_EEE_MODE);
	tw32(TG3_CPMU_EEE_MODE, val | TG3_CPMU_EEEMD_LPI_ENABLE);
}

static int tg3_wait_macro_done(struct tg3 *tp)
{
	int limit = 100;

	while (limit--) {
		u32 tmp32;

		if (!tg3_readphy(tp, MII_TG3_DSP_CONTROL, &tmp32)) {
			if ((tmp32 & 0x1000) == 0)
				break;
		}
	}
	if (limit < 0)
		return -EBUSY;

	return 0;
}

static int tg3_phy_write_and_check_testpat(struct tg3 *tp, int *resetp)
{
	static const u32 test_pat[4][6] = {
	{ 0x00005555, 0x00000005, 0x00002aaa, 0x0000000a, 0x00003456, 0x00000003 },
	{ 0x00002aaa, 0x0000000a, 0x00003333, 0x00000003, 0x0000789a, 0x00000005 },
	{ 0x00005a5a, 0x00000005, 0x00002a6a, 0x0000000a, 0x00001bcd, 0x00000003 },
	{ 0x00002a5a, 0x0000000a, 0x000033c3, 0x00000003, 0x00002ef1, 0x00000005 }
	};
	int chan;

	for (chan = 0; chan < 4; chan++) {
		int i;

		tg3_writephy(tp, MII_TG3_DSP_ADDRESS,
			     (chan * 0x2000) | 0x0200);
		tg3_writephy(tp, MII_TG3_DSP_CONTROL, 0x0002);

		for (i = 0; i < 6; i++)
			tg3_writephy(tp, MII_TG3_DSP_RW_PORT,
				     test_pat[chan][i]);

		tg3_writephy(tp, MII_TG3_DSP_CONTROL, 0x0202);
		if (tg3_wait_macro_done(tp)) {
			*resetp = 1;
			return -EBUSY;
		}

		tg3_writephy(tp, MII_TG3_DSP_ADDRESS,
			     (chan * 0x2000) | 0x0200);
		tg3_writephy(tp, MII_TG3_DSP_CONTROL, 0x0082);
		if (tg3_wait_macro_done(tp)) {
			*resetp = 1;
			return -EBUSY;
		}

		tg3_writephy(tp, MII_TG3_DSP_CONTROL, 0x0802);
		if (tg3_wait_macro_done(tp)) {
			*resetp = 1;
			return -EBUSY;
		}

		for (i = 0; i < 6; i += 2) {
			u32 low, high;

			if (tg3_readphy(tp, MII_TG3_DSP_RW_PORT, &low) ||
			    tg3_readphy(tp, MII_TG3_DSP_RW_PORT, &high) ||
			    tg3_wait_macro_done(tp)) {
				*resetp = 1;
				return -EBUSY;
			}
			low &= 0x7fff;
			high &= 0x000f;
			if (low != test_pat[chan][i] ||
			    high != test_pat[chan][i+1]) {
				tg3_writephy(tp, MII_TG3_DSP_ADDRESS, 0x000b);
				tg3_writephy(tp, MII_TG3_DSP_RW_PORT, 0x4001);
				tg3_writephy(tp, MII_TG3_DSP_RW_PORT, 0x4005);

				return -EBUSY;
			}
		}
	}

	return 0;
}

static int tg3_phy_reset_chanpat(struct tg3 *tp)
{
	int chan;

	for (chan = 0; chan < 4; chan++) {
		int i;

		tg3_writephy(tp, MII_TG3_DSP_ADDRESS,
			     (chan * 0x2000) | 0x0200);
		tg3_writephy(tp, MII_TG3_DSP_CONTROL, 0x0002);
		for (i = 0; i < 6; i++)
			tg3_writephy(tp, MII_TG3_DSP_RW_PORT, 0x000);
		tg3_writephy(tp, MII_TG3_DSP_CONTROL, 0x0202);
		if (tg3_wait_macro_done(tp))
			return -EBUSY;
	}

	return 0;
}

static int tg3_phy_reset_5703_4_5(struct tg3 *tp)
{
	u32 reg32, phy9_orig;
	int retries, do_phy_reset, err;

	retries = 10;
	do_phy_reset = 1;
	do {
		if (do_phy_reset) {
			err = tg3_bmcr_reset(tp);
			if (err)
				return err;
			do_phy_reset = 0;
		}

		/* Disable transmitter and interrupt.  */
		if (tg3_readphy(tp, MII_TG3_EXT_CTRL, &reg32))
			continue;

		reg32 |= 0x3000;
		tg3_writephy(tp, MII_TG3_EXT_CTRL, reg32);

		/* Set full-duplex, 1000 mbps.  */
		tg3_writephy(tp, MII_BMCR,
			     BMCR_FULLDPLX | BMCR_SPEED1000);

		/* Set to master mode.  */
		if (tg3_readphy(tp, MII_CTRL1000, &phy9_orig))
			continue;

		tg3_writephy(tp, MII_CTRL1000,
			     CTL1000_AS_MASTER | CTL1000_ENABLE_MASTER);

		err = tg3_phy_toggle_auxctl_smdsp(tp, true);
		if (err)
			return err;

		/* Block the PHY control access.  */
		tg3_phydsp_write(tp, 0x8005, 0x0800);

		err = tg3_phy_write_and_check_testpat(tp, &do_phy_reset);
		if (!err)
			break;
	} while (--retries);

	err = tg3_phy_reset_chanpat(tp);
	if (err)
		return err;

	tg3_phydsp_write(tp, 0x8005, 0x0000);

	tg3_writephy(tp, MII_TG3_DSP_ADDRESS, 0x8200);
	tg3_writephy(tp, MII_TG3_DSP_CONTROL, 0x0000);

	tg3_phy_toggle_auxctl_smdsp(tp, false);

	tg3_writephy(tp, MII_CTRL1000, phy9_orig);

	err = tg3_readphy(tp, MII_TG3_EXT_CTRL, &reg32);
	if (err)
		return err;

	reg32 &= ~0x3000;
	tg3_writephy(tp, MII_TG3_EXT_CTRL, reg32);

	return 0;
}

static void tg3_carrier_off(struct tg3 *tp)
{
	netif_carrier_off(tp->dev);
	tp->link_up = false;
}

static void tg3_warn_mgmt_link_flap(struct tg3 *tp)
{
	if (tg3_flag(tp, ENABLE_ASF))
		netdev_warn(tp->dev,
			    "Management side-band traffic will be interrupted during phy settings change\n");
}

/* This will reset the tigon3 PHY if there is no valid
 * link unless the FORCE argument is non-zero.
 */
static int tg3_phy_reset(struct tg3 *tp)
{
	u32 val, cpmuctrl;
	int err;

	if (tg3_asic_rev(tp) == ASIC_REV_5906) {
		val = tr32(GRC_MISC_CFG);
		tw32_f(GRC_MISC_CFG, val & ~GRC_MISC_CFG_EPHY_IDDQ);
		udelay(40);
	}
	err  = tg3_readphy(tp, MII_BMSR, &val);
	err |= tg3_readphy(tp, MII_BMSR, &val);
	if (err != 0)
		return -EBUSY;

	if (netif_running(tp->dev) && tp->link_up) {
		netif_carrier_off(tp->dev);
		tg3_link_report(tp);
	}

	if (tg3_asic_rev(tp) == ASIC_REV_5703 ||
	    tg3_asic_rev(tp) == ASIC_REV_5704 ||
	    tg3_asic_rev(tp) == ASIC_REV_5705) {
		err = tg3_phy_reset_5703_4_5(tp);
		if (err)
			return err;
		goto out;
	}

	cpmuctrl = 0;
	if (tg3_asic_rev(tp) == ASIC_REV_5784 &&
	    tg3_chip_rev(tp) != CHIPREV_5784_AX) {
		cpmuctrl = tr32(TG3_CPMU_CTRL);
		if (cpmuctrl & CPMU_CTRL_GPHY_10MB_RXONLY)
			tw32(TG3_CPMU_CTRL,
			     cpmuctrl & ~CPMU_CTRL_GPHY_10MB_RXONLY);
	}

	err = tg3_bmcr_reset(tp);
	if (err)
		return err;

	if (cpmuctrl & CPMU_CTRL_GPHY_10MB_RXONLY) {
		val = MII_TG3_DSP_EXP8_AEDW | MII_TG3_DSP_EXP8_REJ2MHz;
		tg3_phydsp_write(tp, MII_TG3_DSP_EXP8, val);

		tw32(TG3_CPMU_CTRL, cpmuctrl);
	}

	if (tg3_chip_rev(tp) == CHIPREV_5784_AX ||
	    tg3_chip_rev(tp) == CHIPREV_5761_AX) {
		val = tr32(TG3_CPMU_LSPD_1000MB_CLK);
		if ((val & CPMU_LSPD_1000MB_MACCLK_MASK) ==
		    CPMU_LSPD_1000MB_MACCLK_12_5) {
			val &= ~CPMU_LSPD_1000MB_MACCLK_MASK;
			udelay(40);
			tw32_f(TG3_CPMU_LSPD_1000MB_CLK, val);
		}
	}

	if (tg3_flag(tp, 5717_PLUS) &&
	    (tp->phy_flags & TG3_PHYFLG_MII_SERDES))
		return 0;

	tg3_phy_apply_otp(tp);

	if (tp->phy_flags & TG3_PHYFLG_ENABLE_APD)
		tg3_phy_toggle_apd(tp, true);
	else
		tg3_phy_toggle_apd(tp, false);

out:
	if ((tp->phy_flags & TG3_PHYFLG_ADC_BUG) &&
	    !tg3_phy_toggle_auxctl_smdsp(tp, true)) {
		tg3_phydsp_write(tp, 0x201f, 0x2aaa);
		tg3_phydsp_write(tp, 0x000a, 0x0323);
		tg3_phy_toggle_auxctl_smdsp(tp, false);
	}

	if (tp->phy_flags & TG3_PHYFLG_5704_A0_BUG) {
		tg3_writephy(tp, MII_TG3_MISC_SHDW, 0x8d68);
		tg3_writephy(tp, MII_TG3_MISC_SHDW, 0x8d68);
	}

	if (tp->phy_flags & TG3_PHYFLG_BER_BUG) {
		if (!tg3_phy_toggle_auxctl_smdsp(tp, true)) {
			tg3_phydsp_write(tp, 0x000a, 0x310b);
			tg3_phydsp_write(tp, 0x201f, 0x9506);
			tg3_phydsp_write(tp, 0x401f, 0x14e2);
			tg3_phy_toggle_auxctl_smdsp(tp, false);
		}
	} else if (tp->phy_flags & TG3_PHYFLG_JITTER_BUG) {
		if (!tg3_phy_toggle_auxctl_smdsp(tp, true)) {
			tg3_writephy(tp, MII_TG3_DSP_ADDRESS, 0x000a);
			if (tp->phy_flags & TG3_PHYFLG_ADJUST_TRIM) {
				tg3_writephy(tp, MII_TG3_DSP_RW_PORT, 0x110b);
				tg3_writephy(tp, MII_TG3_TEST1,
					     MII_TG3_TEST1_TRIM_EN | 0x4);
			} else
				tg3_writephy(tp, MII_TG3_DSP_RW_PORT, 0x010b);

			tg3_phy_toggle_auxctl_smdsp(tp, false);
		}
	}

	/* Set Extended packet length bit (bit 14) on all chips that */
	/* support jumbo frames */
	if ((tp->phy_id & TG3_PHY_ID_MASK) == TG3_PHY_ID_BCM5401) {
		/* Cannot do read-modify-write on 5401 */
		tg3_phy_auxctl_write(tp, MII_TG3_AUXCTL_SHDWSEL_AUXCTL, 0x4c20);
	} else if (tg3_flag(tp, JUMBO_CAPABLE)) {
		/* Set bit 14 with read-modify-write to preserve other bits */
		err = tg3_phy_auxctl_read(tp,
					  MII_TG3_AUXCTL_SHDWSEL_AUXCTL, &val);
		if (!err)
			tg3_phy_auxctl_write(tp, MII_TG3_AUXCTL_SHDWSEL_AUXCTL,
					   val | MII_TG3_AUXCTL_ACTL_EXTPKTLEN);
	}

	/* Set phy register 0x10 bit 0 to high fifo elasticity to support
	 * jumbo frames transmission.
	 */
	if (tg3_flag(tp, JUMBO_CAPABLE)) {
		if (!tg3_readphy(tp, MII_TG3_EXT_CTRL, &val))
			tg3_writephy(tp, MII_TG3_EXT_CTRL,
				     val | MII_TG3_EXT_CTRL_FIFO_ELASTIC);
	}

	if (tg3_asic_rev(tp) == ASIC_REV_5906) {
		/* adjust output voltage */
		tg3_writephy(tp, MII_TG3_FET_PTEST, 0x12);
	}

	if (tg3_chip_rev_id(tp) == CHIPREV_ID_5762_A0)
		tg3_phydsp_write(tp, 0xffb, 0x4000);

	tg3_phy_toggle_automdix(tp, true);
	tg3_phy_set_wirespeed(tp);
	return 0;
}

#define TG3_GPIO_MSG_DRVR_PRES		 0x00000001
#define TG3_GPIO_MSG_NEED_VAUX		 0x00000002
#define TG3_GPIO_MSG_MASK		 (TG3_GPIO_MSG_DRVR_PRES | \
					  TG3_GPIO_MSG_NEED_VAUX)
#define TG3_GPIO_MSG_ALL_DRVR_PRES_MASK \
	((TG3_GPIO_MSG_DRVR_PRES << 0) | \
	 (TG3_GPIO_MSG_DRVR_PRES << 4) | \
	 (TG3_GPIO_MSG_DRVR_PRES << 8) | \
	 (TG3_GPIO_MSG_DRVR_PRES << 12))

#define TG3_GPIO_MSG_ALL_NEED_VAUX_MASK \
	((TG3_GPIO_MSG_NEED_VAUX << 0) | \
	 (TG3_GPIO_MSG_NEED_VAUX << 4) | \
	 (TG3_GPIO_MSG_NEED_VAUX << 8) | \
	 (TG3_GPIO_MSG_NEED_VAUX << 12))

static inline u32 tg3_set_function_status(struct tg3 *tp, u32 newstat)
{
	u32 status, shift;

	if (tg3_asic_rev(tp) == ASIC_REV_5717 ||
	    tg3_asic_rev(tp) == ASIC_REV_5719)
		status = tg3_ape_read32(tp, TG3_APE_GPIO_MSG);
	else
		status = tr32(TG3_CPMU_DRV_STATUS);

	shift = TG3_APE_GPIO_MSG_SHIFT + 4 * tp->pci_fn;
	status &= ~(TG3_GPIO_MSG_MASK << shift);
	status |= (newstat << shift);

	if (tg3_asic_rev(tp) == ASIC_REV_5717 ||
	    tg3_asic_rev(tp) == ASIC_REV_5719)
		tg3_ape_write32(tp, TG3_APE_GPIO_MSG, status);
	else
		tw32(TG3_CPMU_DRV_STATUS, status);

	return status >> TG3_APE_GPIO_MSG_SHIFT;
}

static inline int tg3_pwrsrc_switch_to_vmain(struct tg3 *tp)
{
	if (!tg3_flag(tp, IS_NIC))
		return 0;

	if (tg3_asic_rev(tp) == ASIC_REV_5717 ||
	    tg3_asic_rev(tp) == ASIC_REV_5719 ||
	    tg3_asic_rev(tp) == ASIC_REV_5720) {
		if (tg3_ape_lock(tp, TG3_APE_LOCK_GPIO))
			return -EIO;

		tg3_set_function_status(tp, TG3_GPIO_MSG_DRVR_PRES);

		tw32_wait_f(GRC_LOCAL_CTRL, tp->grc_local_ctrl,
			    TG3_GRC_LCLCTL_PWRSW_DELAY);

		tg3_ape_unlock(tp, TG3_APE_LOCK_GPIO);
	} else {
		tw32_wait_f(GRC_LOCAL_CTRL, tp->grc_local_ctrl,
			    TG3_GRC_LCLCTL_PWRSW_DELAY);
	}

	return 0;
}

static void tg3_pwrsrc_die_with_vmain(struct tg3 *tp)
{
	u32 grc_local_ctrl;

	if (!tg3_flag(tp, IS_NIC) ||
	    tg3_asic_rev(tp) == ASIC_REV_5700 ||
	    tg3_asic_rev(tp) == ASIC_REV_5701)
		return;

	grc_local_ctrl = tp->grc_local_ctrl | GRC_LCLCTRL_GPIO_OE1;

	tw32_wait_f(GRC_LOCAL_CTRL,
		    grc_local_ctrl | GRC_LCLCTRL_GPIO_OUTPUT1,
		    TG3_GRC_LCLCTL_PWRSW_DELAY);

	tw32_wait_f(GRC_LOCAL_CTRL,
		    grc_local_ctrl,
		    TG3_GRC_LCLCTL_PWRSW_DELAY);

	tw32_wait_f(GRC_LOCAL_CTRL,
		    grc_local_ctrl | GRC_LCLCTRL_GPIO_OUTPUT1,
		    TG3_GRC_LCLCTL_PWRSW_DELAY);
}

static void tg3_pwrsrc_switch_to_vaux(struct tg3 *tp)
{
	if (!tg3_flag(tp, IS_NIC))
		return;

	if (tg3_asic_rev(tp) == ASIC_REV_5700 ||
	    tg3_asic_rev(tp) == ASIC_REV_5701) {
		tw32_wait_f(GRC_LOCAL_CTRL, tp->grc_local_ctrl |
			    (GRC_LCLCTRL_GPIO_OE0 |
			     GRC_LCLCTRL_GPIO_OE1 |
			     GRC_LCLCTRL_GPIO_OE2 |
			     GRC_LCLCTRL_GPIO_OUTPUT0 |
			     GRC_LCLCTRL_GPIO_OUTPUT1),
			    TG3_GRC_LCLCTL_PWRSW_DELAY);
	} else if (tp->pdev->device == PCI_DEVICE_ID_TIGON3_5761 ||
		   tp->pdev->device == TG3PCI_DEVICE_TIGON3_5761S) {
		/* The 5761 non-e device swaps GPIO 0 and GPIO 2. */
		u32 grc_local_ctrl = GRC_LCLCTRL_GPIO_OE0 |
				     GRC_LCLCTRL_GPIO_OE1 |
				     GRC_LCLCTRL_GPIO_OE2 |
				     GRC_LCLCTRL_GPIO_OUTPUT0 |
				     GRC_LCLCTRL_GPIO_OUTPUT1 |
				     tp->grc_local_ctrl;
		tw32_wait_f(GRC_LOCAL_CTRL, grc_local_ctrl,
			    TG3_GRC_LCLCTL_PWRSW_DELAY);

		grc_local_ctrl |= GRC_LCLCTRL_GPIO_OUTPUT2;
		tw32_wait_f(GRC_LOCAL_CTRL, grc_local_ctrl,
			    TG3_GRC_LCLCTL_PWRSW_DELAY);

		grc_local_ctrl &= ~GRC_LCLCTRL_GPIO_OUTPUT0;
		tw32_wait_f(GRC_LOCAL_CTRL, grc_local_ctrl,
			    TG3_GRC_LCLCTL_PWRSW_DELAY);
	} else {
		u32 no_gpio2;
		u32 grc_local_ctrl = 0;

		/* Workaround to prevent overdrawing Amps. */
		if (tg3_asic_rev(tp) == ASIC_REV_5714) {
			grc_local_ctrl |= GRC_LCLCTRL_GPIO_OE3;
			tw32_wait_f(GRC_LOCAL_CTRL, tp->grc_local_ctrl |
				    grc_local_ctrl,
				    TG3_GRC_LCLCTL_PWRSW_DELAY);
		}

		/* On 5753 and variants, GPIO2 cannot be used. */
		no_gpio2 = tp->nic_sram_data_cfg &
			   NIC_SRAM_DATA_CFG_NO_GPIO2;

		grc_local_ctrl |= GRC_LCLCTRL_GPIO_OE0 |
				  GRC_LCLCTRL_GPIO_OE1 |
				  GRC_LCLCTRL_GPIO_OE2 |
				  GRC_LCLCTRL_GPIO_OUTPUT1 |
				  GRC_LCLCTRL_GPIO_OUTPUT2;
		if (no_gpio2) {
			grc_local_ctrl &= ~(GRC_LCLCTRL_GPIO_OE2 |
					    GRC_LCLCTRL_GPIO_OUTPUT2);
		}
		tw32_wait_f(GRC_LOCAL_CTRL,
			    tp->grc_local_ctrl | grc_local_ctrl,
			    TG3_GRC_LCLCTL_PWRSW_DELAY);

		grc_local_ctrl |= GRC_LCLCTRL_GPIO_OUTPUT0;

		tw32_wait_f(GRC_LOCAL_CTRL,
			    tp->grc_local_ctrl | grc_local_ctrl,
			    TG3_GRC_LCLCTL_PWRSW_DELAY);

		if (!no_gpio2) {
			grc_local_ctrl &= ~GRC_LCLCTRL_GPIO_OUTPUT2;
			tw32_wait_f(GRC_LOCAL_CTRL,
				    tp->grc_local_ctrl | grc_local_ctrl,
				    TG3_GRC_LCLCTL_PWRSW_DELAY);
		}
	}
}

static void tg3_frob_aux_power_5717(struct tg3 *tp, bool wol_enable)
{
	u32 msg = 0;

	/* Serialize power state transitions */
	if (tg3_ape_lock(tp, TG3_APE_LOCK_GPIO))
		return;

	if (tg3_flag(tp, ENABLE_ASF) || tg3_flag(tp, ENABLE_APE) || wol_enable)
		msg = TG3_GPIO_MSG_NEED_VAUX;

	msg = tg3_set_function_status(tp, msg);

	if (msg & TG3_GPIO_MSG_ALL_DRVR_PRES_MASK)
		goto done;

	if (msg & TG3_GPIO_MSG_ALL_NEED_VAUX_MASK)
		tg3_pwrsrc_switch_to_vaux(tp);
	else
		tg3_pwrsrc_die_with_vmain(tp);

done:
	tg3_ape_unlock(tp, TG3_APE_LOCK_GPIO);
}

static void tg3_frob_aux_power(struct tg3 *tp, bool include_wol)
{
	bool need_vaux = false;

	/* The GPIOs do something completely different on 57765. */
	if (!tg3_flag(tp, IS_NIC) || tg3_flag(tp, 57765_CLASS))
		return;

	if (tg3_asic_rev(tp) == ASIC_REV_5717 ||
	    tg3_asic_rev(tp) == ASIC_REV_5719 ||
	    tg3_asic_rev(tp) == ASIC_REV_5720) {
		tg3_frob_aux_power_5717(tp, include_wol ?
					tg3_flag(tp, WOL_ENABLE) != 0 : 0);
		return;
	}

	if (tp->pdev_peer && tp->pdev_peer != tp->pdev) {
		struct net_device *dev_peer;

		dev_peer = pci_get_drvdata(tp->pdev_peer);

		/* remove_one() may have been run on the peer. */
		if (dev_peer) {
			struct tg3 *tp_peer = netdev_priv(dev_peer);

			if (tg3_flag(tp_peer, INIT_COMPLETE))
				return;

			if ((include_wol && tg3_flag(tp_peer, WOL_ENABLE)) ||
			    tg3_flag(tp_peer, ENABLE_ASF))
				need_vaux = true;
		}
	}

	if ((include_wol && tg3_flag(tp, WOL_ENABLE)) ||
	    tg3_flag(tp, ENABLE_ASF))
		need_vaux = true;

	if (need_vaux)
		tg3_pwrsrc_switch_to_vaux(tp);
	else
		tg3_pwrsrc_die_with_vmain(tp);
}

static int tg3_5700_link_polarity(struct tg3 *tp, u32 speed)
{
	if (tp->led_ctrl == LED_CTRL_MODE_PHY_2)
		return 1;
	else if ((tp->phy_id & TG3_PHY_ID_MASK) == TG3_PHY_ID_BCM5411) {
		if (speed != SPEED_10)
			return 1;
	} else if (speed == SPEED_10)
		return 1;

	return 0;
}

static bool tg3_phy_power_bug(struct tg3 *tp)
{
	switch (tg3_asic_rev(tp)) {
	case ASIC_REV_5700:
	case ASIC_REV_5704:
		return true;
	case ASIC_REV_5780:
		if (tp->phy_flags & TG3_PHYFLG_MII_SERDES)
			return true;
		return false;
	case ASIC_REV_5717:
		if (!tp->pci_fn)
			return true;
		return false;
	case ASIC_REV_5719:
	case ASIC_REV_5720:
		if ((tp->phy_flags & TG3_PHYFLG_PHY_SERDES) &&
		    !tp->pci_fn)
			return true;
		return false;
	}

	return false;
}

static bool tg3_phy_led_bug(struct tg3 *tp)
{
	switch (tg3_asic_rev(tp)) {
	case ASIC_REV_5719:
<<<<<<< HEAD
=======
	case ASIC_REV_5720:
>>>>>>> fc14f9c1
		if ((tp->phy_flags & TG3_PHYFLG_MII_SERDES) &&
		    !tp->pci_fn)
			return true;
		return false;
	}

	return false;
}

static void tg3_power_down_phy(struct tg3 *tp, bool do_low_power)
{
	u32 val;

	if (tp->phy_flags & TG3_PHYFLG_KEEP_LINK_ON_PWRDN)
		return;

	if (tp->phy_flags & TG3_PHYFLG_PHY_SERDES) {
		if (tg3_asic_rev(tp) == ASIC_REV_5704) {
			u32 sg_dig_ctrl = tr32(SG_DIG_CTRL);
			u32 serdes_cfg = tr32(MAC_SERDES_CFG);

			sg_dig_ctrl |=
				SG_DIG_USING_HW_AUTONEG | SG_DIG_SOFT_RESET;
			tw32(SG_DIG_CTRL, sg_dig_ctrl);
			tw32(MAC_SERDES_CFG, serdes_cfg | (1 << 15));
		}
		return;
	}

	if (tg3_asic_rev(tp) == ASIC_REV_5906) {
		tg3_bmcr_reset(tp);
		val = tr32(GRC_MISC_CFG);
		tw32_f(GRC_MISC_CFG, val | GRC_MISC_CFG_EPHY_IDDQ);
		udelay(40);
		return;
	} else if (tp->phy_flags & TG3_PHYFLG_IS_FET) {
		u32 phytest;
		if (!tg3_readphy(tp, MII_TG3_FET_TEST, &phytest)) {
			u32 phy;

			tg3_writephy(tp, MII_ADVERTISE, 0);
			tg3_writephy(tp, MII_BMCR,
				     BMCR_ANENABLE | BMCR_ANRESTART);

			tg3_writephy(tp, MII_TG3_FET_TEST,
				     phytest | MII_TG3_FET_SHADOW_EN);
			if (!tg3_readphy(tp, MII_TG3_FET_SHDW_AUXMODE4, &phy)) {
				phy |= MII_TG3_FET_SHDW_AUXMODE4_SBPD;
				tg3_writephy(tp,
					     MII_TG3_FET_SHDW_AUXMODE4,
					     phy);
			}
			tg3_writephy(tp, MII_TG3_FET_TEST, phytest);
		}
		return;
	} else if (do_low_power) {
		if (!tg3_phy_led_bug(tp))
			tg3_writephy(tp, MII_TG3_EXT_CTRL,
				     MII_TG3_EXT_CTRL_FORCE_LED_OFF);

		val = MII_TG3_AUXCTL_PCTL_100TX_LPWR |
		      MII_TG3_AUXCTL_PCTL_SPR_ISOLATE |
		      MII_TG3_AUXCTL_PCTL_VREG_11V;
		tg3_phy_auxctl_write(tp, MII_TG3_AUXCTL_SHDWSEL_PWRCTL, val);
	}

	/* The PHY should not be powered down on some chips because
	 * of bugs.
	 */
	if (tg3_phy_power_bug(tp))
		return;

	if (tg3_chip_rev(tp) == CHIPREV_5784_AX ||
	    tg3_chip_rev(tp) == CHIPREV_5761_AX) {
		val = tr32(TG3_CPMU_LSPD_1000MB_CLK);
		val &= ~CPMU_LSPD_1000MB_MACCLK_MASK;
		val |= CPMU_LSPD_1000MB_MACCLK_12_5;
		tw32_f(TG3_CPMU_LSPD_1000MB_CLK, val);
	}

	tg3_writephy(tp, MII_BMCR, BMCR_PDOWN);
}

/* tp->lock is held. */
static int tg3_nvram_lock(struct tg3 *tp)
{
	if (tg3_flag(tp, NVRAM)) {
		int i;

		if (tp->nvram_lock_cnt == 0) {
			tw32(NVRAM_SWARB, SWARB_REQ_SET1);
			for (i = 0; i < 8000; i++) {
				if (tr32(NVRAM_SWARB) & SWARB_GNT1)
					break;
				udelay(20);
			}
			if (i == 8000) {
				tw32(NVRAM_SWARB, SWARB_REQ_CLR1);
				return -ENODEV;
			}
		}
		tp->nvram_lock_cnt++;
	}
	return 0;
}

/* tp->lock is held. */
static void tg3_nvram_unlock(struct tg3 *tp)
{
	if (tg3_flag(tp, NVRAM)) {
		if (tp->nvram_lock_cnt > 0)
			tp->nvram_lock_cnt--;
		if (tp->nvram_lock_cnt == 0)
			tw32_f(NVRAM_SWARB, SWARB_REQ_CLR1);
	}
}

/* tp->lock is held. */
static void tg3_enable_nvram_access(struct tg3 *tp)
{
	if (tg3_flag(tp, 5750_PLUS) && !tg3_flag(tp, PROTECTED_NVRAM)) {
		u32 nvaccess = tr32(NVRAM_ACCESS);

		tw32(NVRAM_ACCESS, nvaccess | ACCESS_ENABLE);
	}
}

/* tp->lock is held. */
static void tg3_disable_nvram_access(struct tg3 *tp)
{
	if (tg3_flag(tp, 5750_PLUS) && !tg3_flag(tp, PROTECTED_NVRAM)) {
		u32 nvaccess = tr32(NVRAM_ACCESS);

		tw32(NVRAM_ACCESS, nvaccess & ~ACCESS_ENABLE);
	}
}

static int tg3_nvram_read_using_eeprom(struct tg3 *tp,
					u32 offset, u32 *val)
{
	u32 tmp;
	int i;

	if (offset > EEPROM_ADDR_ADDR_MASK || (offset % 4) != 0)
		return -EINVAL;

	tmp = tr32(GRC_EEPROM_ADDR) & ~(EEPROM_ADDR_ADDR_MASK |
					EEPROM_ADDR_DEVID_MASK |
					EEPROM_ADDR_READ);
	tw32(GRC_EEPROM_ADDR,
	     tmp |
	     (0 << EEPROM_ADDR_DEVID_SHIFT) |
	     ((offset << EEPROM_ADDR_ADDR_SHIFT) &
	      EEPROM_ADDR_ADDR_MASK) |
	     EEPROM_ADDR_READ | EEPROM_ADDR_START);

	for (i = 0; i < 1000; i++) {
		tmp = tr32(GRC_EEPROM_ADDR);

		if (tmp & EEPROM_ADDR_COMPLETE)
			break;
		msleep(1);
	}
	if (!(tmp & EEPROM_ADDR_COMPLETE))
		return -EBUSY;

	tmp = tr32(GRC_EEPROM_DATA);

	/*
	 * The data will always be opposite the native endian
	 * format.  Perform a blind byteswap to compensate.
	 */
	*val = swab32(tmp);

	return 0;
}

#define NVRAM_CMD_TIMEOUT 5000

static int tg3_nvram_exec_cmd(struct tg3 *tp, u32 nvram_cmd)
{
	int i;

	tw32(NVRAM_CMD, nvram_cmd);
	for (i = 0; i < NVRAM_CMD_TIMEOUT; i++) {
		usleep_range(10, 40);
		if (tr32(NVRAM_CMD) & NVRAM_CMD_DONE) {
			udelay(10);
			break;
		}
	}

	if (i == NVRAM_CMD_TIMEOUT)
		return -EBUSY;

	return 0;
}

static u32 tg3_nvram_phys_addr(struct tg3 *tp, u32 addr)
{
	if (tg3_flag(tp, NVRAM) &&
	    tg3_flag(tp, NVRAM_BUFFERED) &&
	    tg3_flag(tp, FLASH) &&
	    !tg3_flag(tp, NO_NVRAM_ADDR_TRANS) &&
	    (tp->nvram_jedecnum == JEDEC_ATMEL))

		addr = ((addr / tp->nvram_pagesize) <<
			ATMEL_AT45DB0X1B_PAGE_POS) +
		       (addr % tp->nvram_pagesize);

	return addr;
}

static u32 tg3_nvram_logical_addr(struct tg3 *tp, u32 addr)
{
	if (tg3_flag(tp, NVRAM) &&
	    tg3_flag(tp, NVRAM_BUFFERED) &&
	    tg3_flag(tp, FLASH) &&
	    !tg3_flag(tp, NO_NVRAM_ADDR_TRANS) &&
	    (tp->nvram_jedecnum == JEDEC_ATMEL))

		addr = ((addr >> ATMEL_AT45DB0X1B_PAGE_POS) *
			tp->nvram_pagesize) +
		       (addr & ((1 << ATMEL_AT45DB0X1B_PAGE_POS) - 1));

	return addr;
}

/* NOTE: Data read in from NVRAM is byteswapped according to
 * the byteswapping settings for all other register accesses.
 * tg3 devices are BE devices, so on a BE machine, the data
 * returned will be exactly as it is seen in NVRAM.  On a LE
 * machine, the 32-bit value will be byteswapped.
 */
static int tg3_nvram_read(struct tg3 *tp, u32 offset, u32 *val)
{
	int ret;

	if (!tg3_flag(tp, NVRAM))
		return tg3_nvram_read_using_eeprom(tp, offset, val);

	offset = tg3_nvram_phys_addr(tp, offset);

	if (offset > NVRAM_ADDR_MSK)
		return -EINVAL;

	ret = tg3_nvram_lock(tp);
	if (ret)
		return ret;

	tg3_enable_nvram_access(tp);

	tw32(NVRAM_ADDR, offset);
	ret = tg3_nvram_exec_cmd(tp, NVRAM_CMD_RD | NVRAM_CMD_GO |
		NVRAM_CMD_FIRST | NVRAM_CMD_LAST | NVRAM_CMD_DONE);

	if (ret == 0)
		*val = tr32(NVRAM_RDDATA);

	tg3_disable_nvram_access(tp);

	tg3_nvram_unlock(tp);

	return ret;
}

/* Ensures NVRAM data is in bytestream format. */
static int tg3_nvram_read_be32(struct tg3 *tp, u32 offset, __be32 *val)
{
	u32 v;
	int res = tg3_nvram_read(tp, offset, &v);
	if (!res)
		*val = cpu_to_be32(v);
	return res;
}

static int tg3_nvram_write_block_using_eeprom(struct tg3 *tp,
				    u32 offset, u32 len, u8 *buf)
{
	int i, j, rc = 0;
	u32 val;

	for (i = 0; i < len; i += 4) {
		u32 addr;
		__be32 data;

		addr = offset + i;

		memcpy(&data, buf + i, 4);

		/*
		 * The SEEPROM interface expects the data to always be opposite
		 * the native endian format.  We accomplish this by reversing
		 * all the operations that would have been performed on the
		 * data from a call to tg3_nvram_read_be32().
		 */
		tw32(GRC_EEPROM_DATA, swab32(be32_to_cpu(data)));

		val = tr32(GRC_EEPROM_ADDR);
		tw32(GRC_EEPROM_ADDR, val | EEPROM_ADDR_COMPLETE);

		val &= ~(EEPROM_ADDR_ADDR_MASK | EEPROM_ADDR_DEVID_MASK |
			EEPROM_ADDR_READ);
		tw32(GRC_EEPROM_ADDR, val |
			(0 << EEPROM_ADDR_DEVID_SHIFT) |
			(addr & EEPROM_ADDR_ADDR_MASK) |
			EEPROM_ADDR_START |
			EEPROM_ADDR_WRITE);

		for (j = 0; j < 1000; j++) {
			val = tr32(GRC_EEPROM_ADDR);

			if (val & EEPROM_ADDR_COMPLETE)
				break;
			msleep(1);
		}
		if (!(val & EEPROM_ADDR_COMPLETE)) {
			rc = -EBUSY;
			break;
		}
	}

	return rc;
}

/* offset and length are dword aligned */
static int tg3_nvram_write_block_unbuffered(struct tg3 *tp, u32 offset, u32 len,
		u8 *buf)
{
	int ret = 0;
	u32 pagesize = tp->nvram_pagesize;
	u32 pagemask = pagesize - 1;
	u32 nvram_cmd;
	u8 *tmp;

	tmp = kmalloc(pagesize, GFP_KERNEL);
	if (tmp == NULL)
		return -ENOMEM;

	while (len) {
		int j;
		u32 phy_addr, page_off, size;

		phy_addr = offset & ~pagemask;

		for (j = 0; j < pagesize; j += 4) {
			ret = tg3_nvram_read_be32(tp, phy_addr + j,
						  (__be32 *) (tmp + j));
			if (ret)
				break;
		}
		if (ret)
			break;

		page_off = offset & pagemask;
		size = pagesize;
		if (len < size)
			size = len;

		len -= size;

		memcpy(tmp + page_off, buf, size);

		offset = offset + (pagesize - page_off);

		tg3_enable_nvram_access(tp);

		/*
		 * Before we can erase the flash page, we need
		 * to issue a special "write enable" command.
		 */
		nvram_cmd = NVRAM_CMD_WREN | NVRAM_CMD_GO | NVRAM_CMD_DONE;

		if (tg3_nvram_exec_cmd(tp, nvram_cmd))
			break;

		/* Erase the target page */
		tw32(NVRAM_ADDR, phy_addr);

		nvram_cmd = NVRAM_CMD_GO | NVRAM_CMD_DONE | NVRAM_CMD_WR |
			NVRAM_CMD_FIRST | NVRAM_CMD_LAST | NVRAM_CMD_ERASE;

		if (tg3_nvram_exec_cmd(tp, nvram_cmd))
			break;

		/* Issue another write enable to start the write. */
		nvram_cmd = NVRAM_CMD_WREN | NVRAM_CMD_GO | NVRAM_CMD_DONE;

		if (tg3_nvram_exec_cmd(tp, nvram_cmd))
			break;

		for (j = 0; j < pagesize; j += 4) {
			__be32 data;

			data = *((__be32 *) (tmp + j));

			tw32(NVRAM_WRDATA, be32_to_cpu(data));

			tw32(NVRAM_ADDR, phy_addr + j);

			nvram_cmd = NVRAM_CMD_GO | NVRAM_CMD_DONE |
				NVRAM_CMD_WR;

			if (j == 0)
				nvram_cmd |= NVRAM_CMD_FIRST;
			else if (j == (pagesize - 4))
				nvram_cmd |= NVRAM_CMD_LAST;

			ret = tg3_nvram_exec_cmd(tp, nvram_cmd);
			if (ret)
				break;
		}
		if (ret)
			break;
	}

	nvram_cmd = NVRAM_CMD_WRDI | NVRAM_CMD_GO | NVRAM_CMD_DONE;
	tg3_nvram_exec_cmd(tp, nvram_cmd);

	kfree(tmp);

	return ret;
}

/* offset and length are dword aligned */
static int tg3_nvram_write_block_buffered(struct tg3 *tp, u32 offset, u32 len,
		u8 *buf)
{
	int i, ret = 0;

	for (i = 0; i < len; i += 4, offset += 4) {
		u32 page_off, phy_addr, nvram_cmd;
		__be32 data;

		memcpy(&data, buf + i, 4);
		tw32(NVRAM_WRDATA, be32_to_cpu(data));

		page_off = offset % tp->nvram_pagesize;

		phy_addr = tg3_nvram_phys_addr(tp, offset);

		nvram_cmd = NVRAM_CMD_GO | NVRAM_CMD_DONE | NVRAM_CMD_WR;

		if (page_off == 0 || i == 0)
			nvram_cmd |= NVRAM_CMD_FIRST;
		if (page_off == (tp->nvram_pagesize - 4))
			nvram_cmd |= NVRAM_CMD_LAST;

		if (i == (len - 4))
			nvram_cmd |= NVRAM_CMD_LAST;

		if ((nvram_cmd & NVRAM_CMD_FIRST) ||
		    !tg3_flag(tp, FLASH) ||
		    !tg3_flag(tp, 57765_PLUS))
			tw32(NVRAM_ADDR, phy_addr);

		if (tg3_asic_rev(tp) != ASIC_REV_5752 &&
		    !tg3_flag(tp, 5755_PLUS) &&
		    (tp->nvram_jedecnum == JEDEC_ST) &&
		    (nvram_cmd & NVRAM_CMD_FIRST)) {
			u32 cmd;

			cmd = NVRAM_CMD_WREN | NVRAM_CMD_GO | NVRAM_CMD_DONE;
			ret = tg3_nvram_exec_cmd(tp, cmd);
			if (ret)
				break;
		}
		if (!tg3_flag(tp, FLASH)) {
			/* We always do complete word writes to eeprom. */
			nvram_cmd |= (NVRAM_CMD_FIRST | NVRAM_CMD_LAST);
		}

		ret = tg3_nvram_exec_cmd(tp, nvram_cmd);
		if (ret)
			break;
	}
	return ret;
}

/* offset and length are dword aligned */
static int tg3_nvram_write_block(struct tg3 *tp, u32 offset, u32 len, u8 *buf)
{
	int ret;

	if (tg3_flag(tp, EEPROM_WRITE_PROT)) {
		tw32_f(GRC_LOCAL_CTRL, tp->grc_local_ctrl &
		       ~GRC_LCLCTRL_GPIO_OUTPUT1);
		udelay(40);
	}

	if (!tg3_flag(tp, NVRAM)) {
		ret = tg3_nvram_write_block_using_eeprom(tp, offset, len, buf);
	} else {
		u32 grc_mode;

		ret = tg3_nvram_lock(tp);
		if (ret)
			return ret;

		tg3_enable_nvram_access(tp);
		if (tg3_flag(tp, 5750_PLUS) && !tg3_flag(tp, PROTECTED_NVRAM))
			tw32(NVRAM_WRITE1, 0x406);

		grc_mode = tr32(GRC_MODE);
		tw32(GRC_MODE, grc_mode | GRC_MODE_NVRAM_WR_ENABLE);

		if (tg3_flag(tp, NVRAM_BUFFERED) || !tg3_flag(tp, FLASH)) {
			ret = tg3_nvram_write_block_buffered(tp, offset, len,
				buf);
		} else {
			ret = tg3_nvram_write_block_unbuffered(tp, offset, len,
				buf);
		}

		grc_mode = tr32(GRC_MODE);
		tw32(GRC_MODE, grc_mode & ~GRC_MODE_NVRAM_WR_ENABLE);

		tg3_disable_nvram_access(tp);
		tg3_nvram_unlock(tp);
	}

	if (tg3_flag(tp, EEPROM_WRITE_PROT)) {
		tw32_f(GRC_LOCAL_CTRL, tp->grc_local_ctrl);
		udelay(40);
	}

	return ret;
}

#define RX_CPU_SCRATCH_BASE	0x30000
#define RX_CPU_SCRATCH_SIZE	0x04000
#define TX_CPU_SCRATCH_BASE	0x34000
#define TX_CPU_SCRATCH_SIZE	0x04000

/* tp->lock is held. */
static int tg3_pause_cpu(struct tg3 *tp, u32 cpu_base)
{
	int i;
	const int iters = 10000;

	for (i = 0; i < iters; i++) {
		tw32(cpu_base + CPU_STATE, 0xffffffff);
		tw32(cpu_base + CPU_MODE,  CPU_MODE_HALT);
		if (tr32(cpu_base + CPU_MODE) & CPU_MODE_HALT)
			break;
		if (pci_channel_offline(tp->pdev))
			return -EBUSY;
	}

	return (i == iters) ? -EBUSY : 0;
}

/* tp->lock is held. */
static int tg3_rxcpu_pause(struct tg3 *tp)
{
	int rc = tg3_pause_cpu(tp, RX_CPU_BASE);

	tw32(RX_CPU_BASE + CPU_STATE, 0xffffffff);
	tw32_f(RX_CPU_BASE + CPU_MODE,  CPU_MODE_HALT);
	udelay(10);

	return rc;
}

/* tp->lock is held. */
static int tg3_txcpu_pause(struct tg3 *tp)
{
	return tg3_pause_cpu(tp, TX_CPU_BASE);
}

/* tp->lock is held. */
static void tg3_resume_cpu(struct tg3 *tp, u32 cpu_base)
{
	tw32(cpu_base + CPU_STATE, 0xffffffff);
	tw32_f(cpu_base + CPU_MODE,  0x00000000);
}

/* tp->lock is held. */
static void tg3_rxcpu_resume(struct tg3 *tp)
{
	tg3_resume_cpu(tp, RX_CPU_BASE);
}

/* tp->lock is held. */
static int tg3_halt_cpu(struct tg3 *tp, u32 cpu_base)
{
	int rc;

	BUG_ON(cpu_base == TX_CPU_BASE && tg3_flag(tp, 5705_PLUS));

	if (tg3_asic_rev(tp) == ASIC_REV_5906) {
		u32 val = tr32(GRC_VCPU_EXT_CTRL);

		tw32(GRC_VCPU_EXT_CTRL, val | GRC_VCPU_EXT_CTRL_HALT_CPU);
		return 0;
	}
	if (cpu_base == RX_CPU_BASE) {
		rc = tg3_rxcpu_pause(tp);
	} else {
		/*
		 * There is only an Rx CPU for the 5750 derivative in the
		 * BCM4785.
		 */
		if (tg3_flag(tp, IS_SSB_CORE))
			return 0;

		rc = tg3_txcpu_pause(tp);
	}

	if (rc) {
		netdev_err(tp->dev, "%s timed out, %s CPU\n",
			   __func__, cpu_base == RX_CPU_BASE ? "RX" : "TX");
		return -ENODEV;
	}

	/* Clear firmware's nvram arbitration. */
	if (tg3_flag(tp, NVRAM))
		tw32(NVRAM_SWARB, SWARB_REQ_CLR0);
	return 0;
}

static int tg3_fw_data_len(struct tg3 *tp,
			   const struct tg3_firmware_hdr *fw_hdr)
{
	int fw_len;

	/* Non fragmented firmware have one firmware header followed by a
	 * contiguous chunk of data to be written. The length field in that
	 * header is not the length of data to be written but the complete
	 * length of the bss. The data length is determined based on
	 * tp->fw->size minus headers.
	 *
	 * Fragmented firmware have a main header followed by multiple
	 * fragments. Each fragment is identical to non fragmented firmware
	 * with a firmware header followed by a contiguous chunk of data. In
	 * the main header, the length field is unused and set to 0xffffffff.
	 * In each fragment header the length is the entire size of that
	 * fragment i.e. fragment data + header length. Data length is
	 * therefore length field in the header minus TG3_FW_HDR_LEN.
	 */
	if (tp->fw_len == 0xffffffff)
		fw_len = be32_to_cpu(fw_hdr->len);
	else
		fw_len = tp->fw->size;

	return (fw_len - TG3_FW_HDR_LEN) / sizeof(u32);
}

/* tp->lock is held. */
static int tg3_load_firmware_cpu(struct tg3 *tp, u32 cpu_base,
				 u32 cpu_scratch_base, int cpu_scratch_size,
				 const struct tg3_firmware_hdr *fw_hdr)
{
	int err, i;
	void (*write_op)(struct tg3 *, u32, u32);
	int total_len = tp->fw->size;

	if (cpu_base == TX_CPU_BASE && tg3_flag(tp, 5705_PLUS)) {
		netdev_err(tp->dev,
			   "%s: Trying to load TX cpu firmware which is 5705\n",
			   __func__);
		return -EINVAL;
	}

	if (tg3_flag(tp, 5705_PLUS) && tg3_asic_rev(tp) != ASIC_REV_57766)
		write_op = tg3_write_mem;
	else
		write_op = tg3_write_indirect_reg32;

	if (tg3_asic_rev(tp) != ASIC_REV_57766) {
		/* It is possible that bootcode is still loading at this point.
		 * Get the nvram lock first before halting the cpu.
		 */
		int lock_err = tg3_nvram_lock(tp);
		err = tg3_halt_cpu(tp, cpu_base);
		if (!lock_err)
			tg3_nvram_unlock(tp);
		if (err)
			goto out;

		for (i = 0; i < cpu_scratch_size; i += sizeof(u32))
			write_op(tp, cpu_scratch_base + i, 0);
		tw32(cpu_base + CPU_STATE, 0xffffffff);
		tw32(cpu_base + CPU_MODE,
		     tr32(cpu_base + CPU_MODE) | CPU_MODE_HALT);
	} else {
		/* Subtract additional main header for fragmented firmware and
		 * advance to the first fragment
		 */
		total_len -= TG3_FW_HDR_LEN;
		fw_hdr++;
	}

	do {
		u32 *fw_data = (u32 *)(fw_hdr + 1);
		for (i = 0; i < tg3_fw_data_len(tp, fw_hdr); i++)
			write_op(tp, cpu_scratch_base +
				     (be32_to_cpu(fw_hdr->base_addr) & 0xffff) +
				     (i * sizeof(u32)),
				 be32_to_cpu(fw_data[i]));

		total_len -= be32_to_cpu(fw_hdr->len);

		/* Advance to next fragment */
		fw_hdr = (struct tg3_firmware_hdr *)
			 ((void *)fw_hdr + be32_to_cpu(fw_hdr->len));
	} while (total_len > 0);

	err = 0;

out:
	return err;
}

/* tp->lock is held. */
static int tg3_pause_cpu_and_set_pc(struct tg3 *tp, u32 cpu_base, u32 pc)
{
	int i;
	const int iters = 5;

	tw32(cpu_base + CPU_STATE, 0xffffffff);
	tw32_f(cpu_base + CPU_PC, pc);

	for (i = 0; i < iters; i++) {
		if (tr32(cpu_base + CPU_PC) == pc)
			break;
		tw32(cpu_base + CPU_STATE, 0xffffffff);
		tw32(cpu_base + CPU_MODE,  CPU_MODE_HALT);
		tw32_f(cpu_base + CPU_PC, pc);
		udelay(1000);
	}

	return (i == iters) ? -EBUSY : 0;
}

/* tp->lock is held. */
static int tg3_load_5701_a0_firmware_fix(struct tg3 *tp)
{
	const struct tg3_firmware_hdr *fw_hdr;
	int err;

	fw_hdr = (struct tg3_firmware_hdr *)tp->fw->data;

	/* Firmware blob starts with version numbers, followed by
	   start address and length. We are setting complete length.
	   length = end_address_of_bss - start_address_of_text.
	   Remainder is the blob to be loaded contiguously
	   from start address. */

	err = tg3_load_firmware_cpu(tp, RX_CPU_BASE,
				    RX_CPU_SCRATCH_BASE, RX_CPU_SCRATCH_SIZE,
				    fw_hdr);
	if (err)
		return err;

	err = tg3_load_firmware_cpu(tp, TX_CPU_BASE,
				    TX_CPU_SCRATCH_BASE, TX_CPU_SCRATCH_SIZE,
				    fw_hdr);
	if (err)
		return err;

	/* Now startup only the RX cpu. */
	err = tg3_pause_cpu_and_set_pc(tp, RX_CPU_BASE,
				       be32_to_cpu(fw_hdr->base_addr));
	if (err) {
		netdev_err(tp->dev, "%s fails to set RX CPU PC, is %08x "
			   "should be %08x\n", __func__,
			   tr32(RX_CPU_BASE + CPU_PC),
				be32_to_cpu(fw_hdr->base_addr));
		return -ENODEV;
	}

	tg3_rxcpu_resume(tp);

	return 0;
}

static int tg3_validate_rxcpu_state(struct tg3 *tp)
{
	const int iters = 1000;
	int i;
	u32 val;

	/* Wait for boot code to complete initialization and enter service
	 * loop. It is then safe to download service patches
	 */
	for (i = 0; i < iters; i++) {
		if (tr32(RX_CPU_HWBKPT) == TG3_SBROM_IN_SERVICE_LOOP)
			break;

		udelay(10);
	}

	if (i == iters) {
		netdev_err(tp->dev, "Boot code not ready for service patches\n");
		return -EBUSY;
	}

	val = tg3_read_indirect_reg32(tp, TG3_57766_FW_HANDSHAKE);
	if (val & 0xff) {
		netdev_warn(tp->dev,
			    "Other patches exist. Not downloading EEE patch\n");
		return -EEXIST;
	}

	return 0;
}

/* tp->lock is held. */
static void tg3_load_57766_firmware(struct tg3 *tp)
{
	struct tg3_firmware_hdr *fw_hdr;

	if (!tg3_flag(tp, NO_NVRAM))
		return;

	if (tg3_validate_rxcpu_state(tp))
		return;

	if (!tp->fw)
		return;

	/* This firmware blob has a different format than older firmware
	 * releases as given below. The main difference is we have fragmented
	 * data to be written to non-contiguous locations.
	 *
	 * In the beginning we have a firmware header identical to other
	 * firmware which consists of version, base addr and length. The length
	 * here is unused and set to 0xffffffff.
	 *
	 * This is followed by a series of firmware fragments which are
	 * individually identical to previous firmware. i.e. they have the
	 * firmware header and followed by data for that fragment. The version
	 * field of the individual fragment header is unused.
	 */

	fw_hdr = (struct tg3_firmware_hdr *)tp->fw->data;
	if (be32_to_cpu(fw_hdr->base_addr) != TG3_57766_FW_BASE_ADDR)
		return;

	if (tg3_rxcpu_pause(tp))
		return;

	/* tg3_load_firmware_cpu() will always succeed for the 57766 */
	tg3_load_firmware_cpu(tp, 0, TG3_57766_FW_BASE_ADDR, 0, fw_hdr);

	tg3_rxcpu_resume(tp);
}

/* tp->lock is held. */
static int tg3_load_tso_firmware(struct tg3 *tp)
{
	const struct tg3_firmware_hdr *fw_hdr;
	unsigned long cpu_base, cpu_scratch_base, cpu_scratch_size;
	int err;

	if (!tg3_flag(tp, FW_TSO))
		return 0;

	fw_hdr = (struct tg3_firmware_hdr *)tp->fw->data;

	/* Firmware blob starts with version numbers, followed by
	   start address and length. We are setting complete length.
	   length = end_address_of_bss - start_address_of_text.
	   Remainder is the blob to be loaded contiguously
	   from start address. */

	cpu_scratch_size = tp->fw_len;

	if (tg3_asic_rev(tp) == ASIC_REV_5705) {
		cpu_base = RX_CPU_BASE;
		cpu_scratch_base = NIC_SRAM_MBUF_POOL_BASE5705;
	} else {
		cpu_base = TX_CPU_BASE;
		cpu_scratch_base = TX_CPU_SCRATCH_BASE;
		cpu_scratch_size = TX_CPU_SCRATCH_SIZE;
	}

	err = tg3_load_firmware_cpu(tp, cpu_base,
				    cpu_scratch_base, cpu_scratch_size,
				    fw_hdr);
	if (err)
		return err;

	/* Now startup the cpu. */
	err = tg3_pause_cpu_and_set_pc(tp, cpu_base,
				       be32_to_cpu(fw_hdr->base_addr));
	if (err) {
		netdev_err(tp->dev,
			   "%s fails to set CPU PC, is %08x should be %08x\n",
			   __func__, tr32(cpu_base + CPU_PC),
			   be32_to_cpu(fw_hdr->base_addr));
		return -ENODEV;
	}

	tg3_resume_cpu(tp, cpu_base);
	return 0;
}

/* tp->lock is held. */
static void __tg3_set_one_mac_addr(struct tg3 *tp, u8 *mac_addr, int index)
{
	u32 addr_high, addr_low;

	addr_high = ((mac_addr[0] << 8) | mac_addr[1]);
	addr_low = ((mac_addr[2] << 24) | (mac_addr[3] << 16) |
		    (mac_addr[4] <<  8) | mac_addr[5]);

	if (index < 4) {
		tw32(MAC_ADDR_0_HIGH + (index * 8), addr_high);
		tw32(MAC_ADDR_0_LOW + (index * 8), addr_low);
	} else {
		index -= 4;
		tw32(MAC_EXTADDR_0_HIGH + (index * 8), addr_high);
		tw32(MAC_EXTADDR_0_LOW + (index * 8), addr_low);
	}
}

/* tp->lock is held. */
static void __tg3_set_mac_addr(struct tg3 *tp, bool skip_mac_1)
{
	u32 addr_high;
	int i;

	for (i = 0; i < 4; i++) {
		if (i == 1 && skip_mac_1)
			continue;
		__tg3_set_one_mac_addr(tp, tp->dev->dev_addr, i);
	}

	if (tg3_asic_rev(tp) == ASIC_REV_5703 ||
	    tg3_asic_rev(tp) == ASIC_REV_5704) {
		for (i = 4; i < 16; i++)
			__tg3_set_one_mac_addr(tp, tp->dev->dev_addr, i);
	}

	addr_high = (tp->dev->dev_addr[0] +
		     tp->dev->dev_addr[1] +
		     tp->dev->dev_addr[2] +
		     tp->dev->dev_addr[3] +
		     tp->dev->dev_addr[4] +
		     tp->dev->dev_addr[5]) &
		TX_BACKOFF_SEED_MASK;
	tw32(MAC_TX_BACKOFF_SEED, addr_high);
}

static void tg3_enable_register_access(struct tg3 *tp)
{
	/*
	 * Make sure register accesses (indirect or otherwise) will function
	 * correctly.
	 */
	pci_write_config_dword(tp->pdev,
			       TG3PCI_MISC_HOST_CTRL, tp->misc_host_ctrl);
}

static int tg3_power_up(struct tg3 *tp)
{
	int err;

	tg3_enable_register_access(tp);

	err = pci_set_power_state(tp->pdev, PCI_D0);
	if (!err) {
		/* Switch out of Vaux if it is a NIC */
		tg3_pwrsrc_switch_to_vmain(tp);
	} else {
		netdev_err(tp->dev, "Transition to D0 failed\n");
	}

	return err;
}

static int tg3_setup_phy(struct tg3 *, bool);

static int tg3_power_down_prepare(struct tg3 *tp)
{
	u32 misc_host_ctrl;
	bool device_should_wake, do_low_power;

	tg3_enable_register_access(tp);

	/* Restore the CLKREQ setting. */
	if (tg3_flag(tp, CLKREQ_BUG))
		pcie_capability_set_word(tp->pdev, PCI_EXP_LNKCTL,
					 PCI_EXP_LNKCTL_CLKREQ_EN);

	misc_host_ctrl = tr32(TG3PCI_MISC_HOST_CTRL);
	tw32(TG3PCI_MISC_HOST_CTRL,
	     misc_host_ctrl | MISC_HOST_CTRL_MASK_PCI_INT);

	device_should_wake = device_may_wakeup(&tp->pdev->dev) &&
			     tg3_flag(tp, WOL_ENABLE);

	if (tg3_flag(tp, USE_PHYLIB)) {
		do_low_power = false;
		if ((tp->phy_flags & TG3_PHYFLG_IS_CONNECTED) &&
		    !(tp->phy_flags & TG3_PHYFLG_IS_LOW_POWER)) {
			struct phy_device *phydev;
			u32 phyid, advertising;

			phydev = tp->mdio_bus->phy_map[tp->phy_addr];

			tp->phy_flags |= TG3_PHYFLG_IS_LOW_POWER;

			tp->link_config.speed = phydev->speed;
			tp->link_config.duplex = phydev->duplex;
			tp->link_config.autoneg = phydev->autoneg;
			tp->link_config.advertising = phydev->advertising;

			advertising = ADVERTISED_TP |
				      ADVERTISED_Pause |
				      ADVERTISED_Autoneg |
				      ADVERTISED_10baseT_Half;

			if (tg3_flag(tp, ENABLE_ASF) || device_should_wake) {
				if (tg3_flag(tp, WOL_SPEED_100MB))
					advertising |=
						ADVERTISED_100baseT_Half |
						ADVERTISED_100baseT_Full |
						ADVERTISED_10baseT_Full;
				else
					advertising |= ADVERTISED_10baseT_Full;
			}

			phydev->advertising = advertising;

			phy_start_aneg(phydev);

			phyid = phydev->drv->phy_id & phydev->drv->phy_id_mask;
			if (phyid != PHY_ID_BCMAC131) {
				phyid &= PHY_BCM_OUI_MASK;
				if (phyid == PHY_BCM_OUI_1 ||
				    phyid == PHY_BCM_OUI_2 ||
				    phyid == PHY_BCM_OUI_3)
					do_low_power = true;
			}
		}
	} else {
		do_low_power = true;

		if (!(tp->phy_flags & TG3_PHYFLG_IS_LOW_POWER))
			tp->phy_flags |= TG3_PHYFLG_IS_LOW_POWER;

		if (!(tp->phy_flags & TG3_PHYFLG_ANY_SERDES))
			tg3_setup_phy(tp, false);
	}

	if (tg3_asic_rev(tp) == ASIC_REV_5906) {
		u32 val;

		val = tr32(GRC_VCPU_EXT_CTRL);
		tw32(GRC_VCPU_EXT_CTRL, val | GRC_VCPU_EXT_CTRL_DISABLE_WOL);
	} else if (!tg3_flag(tp, ENABLE_ASF)) {
		int i;
		u32 val;

		for (i = 0; i < 200; i++) {
			tg3_read_mem(tp, NIC_SRAM_FW_ASF_STATUS_MBOX, &val);
			if (val == ~NIC_SRAM_FIRMWARE_MBOX_MAGIC1)
				break;
			msleep(1);
		}
	}
	if (tg3_flag(tp, WOL_CAP))
		tg3_write_mem(tp, NIC_SRAM_WOL_MBOX, WOL_SIGNATURE |
						     WOL_DRV_STATE_SHUTDOWN |
						     WOL_DRV_WOL |
						     WOL_SET_MAGIC_PKT);

	if (device_should_wake) {
		u32 mac_mode;

		if (!(tp->phy_flags & TG3_PHYFLG_PHY_SERDES)) {
			if (do_low_power &&
			    !(tp->phy_flags & TG3_PHYFLG_IS_FET)) {
				tg3_phy_auxctl_write(tp,
					       MII_TG3_AUXCTL_SHDWSEL_PWRCTL,
					       MII_TG3_AUXCTL_PCTL_WOL_EN |
					       MII_TG3_AUXCTL_PCTL_100TX_LPWR |
					       MII_TG3_AUXCTL_PCTL_CL_AB_TXDAC);
				udelay(40);
			}

			if (tp->phy_flags & TG3_PHYFLG_MII_SERDES)
				mac_mode = MAC_MODE_PORT_MODE_GMII;
			else if (tp->phy_flags &
				 TG3_PHYFLG_KEEP_LINK_ON_PWRDN) {
				if (tp->link_config.active_speed == SPEED_1000)
					mac_mode = MAC_MODE_PORT_MODE_GMII;
				else
					mac_mode = MAC_MODE_PORT_MODE_MII;
			} else
				mac_mode = MAC_MODE_PORT_MODE_MII;

			mac_mode |= tp->mac_mode & MAC_MODE_LINK_POLARITY;
			if (tg3_asic_rev(tp) == ASIC_REV_5700) {
				u32 speed = tg3_flag(tp, WOL_SPEED_100MB) ?
					     SPEED_100 : SPEED_10;
				if (tg3_5700_link_polarity(tp, speed))
					mac_mode |= MAC_MODE_LINK_POLARITY;
				else
					mac_mode &= ~MAC_MODE_LINK_POLARITY;
			}
		} else {
			mac_mode = MAC_MODE_PORT_MODE_TBI;
		}

		if (!tg3_flag(tp, 5750_PLUS))
			tw32(MAC_LED_CTRL, tp->led_ctrl);

		mac_mode |= MAC_MODE_MAGIC_PKT_ENABLE;
		if ((tg3_flag(tp, 5705_PLUS) && !tg3_flag(tp, 5780_CLASS)) &&
		    (tg3_flag(tp, ENABLE_ASF) || tg3_flag(tp, ENABLE_APE)))
			mac_mode |= MAC_MODE_KEEP_FRAME_IN_WOL;

		if (tg3_flag(tp, ENABLE_APE))
			mac_mode |= MAC_MODE_APE_TX_EN |
				    MAC_MODE_APE_RX_EN |
				    MAC_MODE_TDE_ENABLE;

		tw32_f(MAC_MODE, mac_mode);
		udelay(100);

		tw32_f(MAC_RX_MODE, RX_MODE_ENABLE);
		udelay(10);
	}

	if (!tg3_flag(tp, WOL_SPEED_100MB) &&
	    (tg3_asic_rev(tp) == ASIC_REV_5700 ||
	     tg3_asic_rev(tp) == ASIC_REV_5701)) {
		u32 base_val;

		base_val = tp->pci_clock_ctrl;
		base_val |= (CLOCK_CTRL_RXCLK_DISABLE |
			     CLOCK_CTRL_TXCLK_DISABLE);

		tw32_wait_f(TG3PCI_CLOCK_CTRL, base_val | CLOCK_CTRL_ALTCLK |
			    CLOCK_CTRL_PWRDOWN_PLL133, 40);
	} else if (tg3_flag(tp, 5780_CLASS) ||
		   tg3_flag(tp, CPMU_PRESENT) ||
		   tg3_asic_rev(tp) == ASIC_REV_5906) {
		/* do nothing */
	} else if (!(tg3_flag(tp, 5750_PLUS) && tg3_flag(tp, ENABLE_ASF))) {
		u32 newbits1, newbits2;

		if (tg3_asic_rev(tp) == ASIC_REV_5700 ||
		    tg3_asic_rev(tp) == ASIC_REV_5701) {
			newbits1 = (CLOCK_CTRL_RXCLK_DISABLE |
				    CLOCK_CTRL_TXCLK_DISABLE |
				    CLOCK_CTRL_ALTCLK);
			newbits2 = newbits1 | CLOCK_CTRL_44MHZ_CORE;
		} else if (tg3_flag(tp, 5705_PLUS)) {
			newbits1 = CLOCK_CTRL_625_CORE;
			newbits2 = newbits1 | CLOCK_CTRL_ALTCLK;
		} else {
			newbits1 = CLOCK_CTRL_ALTCLK;
			newbits2 = newbits1 | CLOCK_CTRL_44MHZ_CORE;
		}

		tw32_wait_f(TG3PCI_CLOCK_CTRL, tp->pci_clock_ctrl | newbits1,
			    40);

		tw32_wait_f(TG3PCI_CLOCK_CTRL, tp->pci_clock_ctrl | newbits2,
			    40);

		if (!tg3_flag(tp, 5705_PLUS)) {
			u32 newbits3;

			if (tg3_asic_rev(tp) == ASIC_REV_5700 ||
			    tg3_asic_rev(tp) == ASIC_REV_5701) {
				newbits3 = (CLOCK_CTRL_RXCLK_DISABLE |
					    CLOCK_CTRL_TXCLK_DISABLE |
					    CLOCK_CTRL_44MHZ_CORE);
			} else {
				newbits3 = CLOCK_CTRL_44MHZ_CORE;
			}

			tw32_wait_f(TG3PCI_CLOCK_CTRL,
				    tp->pci_clock_ctrl | newbits3, 40);
		}
	}

	if (!(device_should_wake) && !tg3_flag(tp, ENABLE_ASF))
		tg3_power_down_phy(tp, do_low_power);

	tg3_frob_aux_power(tp, true);

	/* Workaround for unstable PLL clock */
	if ((!tg3_flag(tp, IS_SSB_CORE)) &&
	    ((tg3_chip_rev(tp) == CHIPREV_5750_AX) ||
	     (tg3_chip_rev(tp) == CHIPREV_5750_BX))) {
		u32 val = tr32(0x7d00);

		val &= ~((1 << 16) | (1 << 4) | (1 << 2) | (1 << 1) | 1);
		tw32(0x7d00, val);
		if (!tg3_flag(tp, ENABLE_ASF)) {
			int err;

			err = tg3_nvram_lock(tp);
			tg3_halt_cpu(tp, RX_CPU_BASE);
			if (!err)
				tg3_nvram_unlock(tp);
		}
	}

	tg3_write_sig_post_reset(tp, RESET_KIND_SHUTDOWN);

	tg3_ape_driver_state_change(tp, RESET_KIND_SHUTDOWN);

	return 0;
}

static void tg3_power_down(struct tg3 *tp)
{
	pci_wake_from_d3(tp->pdev, tg3_flag(tp, WOL_ENABLE));
	pci_set_power_state(tp->pdev, PCI_D3hot);
}

static void tg3_aux_stat_to_speed_duplex(struct tg3 *tp, u32 val, u16 *speed, u8 *duplex)
{
	switch (val & MII_TG3_AUX_STAT_SPDMASK) {
	case MII_TG3_AUX_STAT_10HALF:
		*speed = SPEED_10;
		*duplex = DUPLEX_HALF;
		break;

	case MII_TG3_AUX_STAT_10FULL:
		*speed = SPEED_10;
		*duplex = DUPLEX_FULL;
		break;

	case MII_TG3_AUX_STAT_100HALF:
		*speed = SPEED_100;
		*duplex = DUPLEX_HALF;
		break;

	case MII_TG3_AUX_STAT_100FULL:
		*speed = SPEED_100;
		*duplex = DUPLEX_FULL;
		break;

	case MII_TG3_AUX_STAT_1000HALF:
		*speed = SPEED_1000;
		*duplex = DUPLEX_HALF;
		break;

	case MII_TG3_AUX_STAT_1000FULL:
		*speed = SPEED_1000;
		*duplex = DUPLEX_FULL;
		break;

	default:
		if (tp->phy_flags & TG3_PHYFLG_IS_FET) {
			*speed = (val & MII_TG3_AUX_STAT_100) ? SPEED_100 :
				 SPEED_10;
			*duplex = (val & MII_TG3_AUX_STAT_FULL) ? DUPLEX_FULL :
				  DUPLEX_HALF;
			break;
		}
		*speed = SPEED_UNKNOWN;
		*duplex = DUPLEX_UNKNOWN;
		break;
	}
}

static int tg3_phy_autoneg_cfg(struct tg3 *tp, u32 advertise, u32 flowctrl)
{
	int err = 0;
	u32 val, new_adv;

	new_adv = ADVERTISE_CSMA;
	new_adv |= ethtool_adv_to_mii_adv_t(advertise) & ADVERTISE_ALL;
	new_adv |= mii_advertise_flowctrl(flowctrl);

	err = tg3_writephy(tp, MII_ADVERTISE, new_adv);
	if (err)
		goto done;

	if (!(tp->phy_flags & TG3_PHYFLG_10_100_ONLY)) {
		new_adv = ethtool_adv_to_mii_ctrl1000_t(advertise);

		if (tg3_chip_rev_id(tp) == CHIPREV_ID_5701_A0 ||
		    tg3_chip_rev_id(tp) == CHIPREV_ID_5701_B0)
			new_adv |= CTL1000_AS_MASTER | CTL1000_ENABLE_MASTER;

		err = tg3_writephy(tp, MII_CTRL1000, new_adv);
		if (err)
			goto done;
	}

	if (!(tp->phy_flags & TG3_PHYFLG_EEE_CAP))
		goto done;

	tw32(TG3_CPMU_EEE_MODE,
	     tr32(TG3_CPMU_EEE_MODE) & ~TG3_CPMU_EEEMD_LPI_ENABLE);

	err = tg3_phy_toggle_auxctl_smdsp(tp, true);
	if (!err) {
		u32 err2;

		val = 0;
		/* Advertise 100-BaseTX EEE ability */
		if (advertise & ADVERTISED_100baseT_Full)
			val |= MDIO_AN_EEE_ADV_100TX;
		/* Advertise 1000-BaseT EEE ability */
		if (advertise & ADVERTISED_1000baseT_Full)
			val |= MDIO_AN_EEE_ADV_1000T;

		if (!tp->eee.eee_enabled) {
			val = 0;
			tp->eee.advertised = 0;
		} else {
			tp->eee.advertised = advertise &
					     (ADVERTISED_100baseT_Full |
					      ADVERTISED_1000baseT_Full);
		}

		err = tg3_phy_cl45_write(tp, MDIO_MMD_AN, MDIO_AN_EEE_ADV, val);
		if (err)
			val = 0;

		switch (tg3_asic_rev(tp)) {
		case ASIC_REV_5717:
		case ASIC_REV_57765:
		case ASIC_REV_57766:
		case ASIC_REV_5719:
			/* If we advertised any eee advertisements above... */
			if (val)
				val = MII_TG3_DSP_TAP26_ALNOKO |
				      MII_TG3_DSP_TAP26_RMRXSTO |
				      MII_TG3_DSP_TAP26_OPCSINPT;
			tg3_phydsp_write(tp, MII_TG3_DSP_TAP26, val);
			/* Fall through */
		case ASIC_REV_5720:
		case ASIC_REV_5762:
			if (!tg3_phydsp_read(tp, MII_TG3_DSP_CH34TP2, &val))
				tg3_phydsp_write(tp, MII_TG3_DSP_CH34TP2, val |
						 MII_TG3_DSP_CH34TP2_HIBW01);
		}

		err2 = tg3_phy_toggle_auxctl_smdsp(tp, false);
		if (!err)
			err = err2;
	}

done:
	return err;
}

static void tg3_phy_copper_begin(struct tg3 *tp)
{
	if (tp->link_config.autoneg == AUTONEG_ENABLE ||
	    (tp->phy_flags & TG3_PHYFLG_IS_LOW_POWER)) {
		u32 adv, fc;

		if ((tp->phy_flags & TG3_PHYFLG_IS_LOW_POWER) &&
		    !(tp->phy_flags & TG3_PHYFLG_KEEP_LINK_ON_PWRDN)) {
			adv = ADVERTISED_10baseT_Half |
			      ADVERTISED_10baseT_Full;
			if (tg3_flag(tp, WOL_SPEED_100MB))
				adv |= ADVERTISED_100baseT_Half |
				       ADVERTISED_100baseT_Full;
			if (tp->phy_flags & TG3_PHYFLG_1G_ON_VAUX_OK) {
				if (!(tp->phy_flags &
				      TG3_PHYFLG_DISABLE_1G_HD_ADV))
					adv |= ADVERTISED_1000baseT_Half;
				adv |= ADVERTISED_1000baseT_Full;
			}

			fc = FLOW_CTRL_TX | FLOW_CTRL_RX;
		} else {
			adv = tp->link_config.advertising;
			if (tp->phy_flags & TG3_PHYFLG_10_100_ONLY)
				adv &= ~(ADVERTISED_1000baseT_Half |
					 ADVERTISED_1000baseT_Full);

			fc = tp->link_config.flowctrl;
		}

		tg3_phy_autoneg_cfg(tp, adv, fc);

		if ((tp->phy_flags & TG3_PHYFLG_IS_LOW_POWER) &&
		    (tp->phy_flags & TG3_PHYFLG_KEEP_LINK_ON_PWRDN)) {
			/* Normally during power down we want to autonegotiate
			 * the lowest possible speed for WOL. However, to avoid
			 * link flap, we leave it untouched.
			 */
			return;
		}

		tg3_writephy(tp, MII_BMCR,
			     BMCR_ANENABLE | BMCR_ANRESTART);
	} else {
		int i;
		u32 bmcr, orig_bmcr;

		tp->link_config.active_speed = tp->link_config.speed;
		tp->link_config.active_duplex = tp->link_config.duplex;

		if (tg3_asic_rev(tp) == ASIC_REV_5714) {
			/* With autoneg disabled, 5715 only links up when the
			 * advertisement register has the configured speed
			 * enabled.
			 */
			tg3_writephy(tp, MII_ADVERTISE, ADVERTISE_ALL);
		}

		bmcr = 0;
		switch (tp->link_config.speed) {
		default:
		case SPEED_10:
			break;

		case SPEED_100:
			bmcr |= BMCR_SPEED100;
			break;

		case SPEED_1000:
			bmcr |= BMCR_SPEED1000;
			break;
		}

		if (tp->link_config.duplex == DUPLEX_FULL)
			bmcr |= BMCR_FULLDPLX;

		if (!tg3_readphy(tp, MII_BMCR, &orig_bmcr) &&
		    (bmcr != orig_bmcr)) {
			tg3_writephy(tp, MII_BMCR, BMCR_LOOPBACK);
			for (i = 0; i < 1500; i++) {
				u32 tmp;

				udelay(10);
				if (tg3_readphy(tp, MII_BMSR, &tmp) ||
				    tg3_readphy(tp, MII_BMSR, &tmp))
					continue;
				if (!(tmp & BMSR_LSTATUS)) {
					udelay(40);
					break;
				}
			}
			tg3_writephy(tp, MII_BMCR, bmcr);
			udelay(40);
		}
	}
}

static int tg3_phy_pull_config(struct tg3 *tp)
{
	int err;
	u32 val;

	err = tg3_readphy(tp, MII_BMCR, &val);
	if (err)
		goto done;

	if (!(val & BMCR_ANENABLE)) {
		tp->link_config.autoneg = AUTONEG_DISABLE;
		tp->link_config.advertising = 0;
		tg3_flag_clear(tp, PAUSE_AUTONEG);

		err = -EIO;

		switch (val & (BMCR_SPEED1000 | BMCR_SPEED100)) {
		case 0:
			if (tp->phy_flags & TG3_PHYFLG_ANY_SERDES)
				goto done;

			tp->link_config.speed = SPEED_10;
			break;
		case BMCR_SPEED100:
			if (tp->phy_flags & TG3_PHYFLG_ANY_SERDES)
				goto done;

			tp->link_config.speed = SPEED_100;
			break;
		case BMCR_SPEED1000:
			if (!(tp->phy_flags & TG3_PHYFLG_10_100_ONLY)) {
				tp->link_config.speed = SPEED_1000;
				break;
			}
			/* Fall through */
		default:
			goto done;
		}

		if (val & BMCR_FULLDPLX)
			tp->link_config.duplex = DUPLEX_FULL;
		else
			tp->link_config.duplex = DUPLEX_HALF;

		tp->link_config.flowctrl = FLOW_CTRL_RX | FLOW_CTRL_TX;

		err = 0;
		goto done;
	}

	tp->link_config.autoneg = AUTONEG_ENABLE;
	tp->link_config.advertising = ADVERTISED_Autoneg;
	tg3_flag_set(tp, PAUSE_AUTONEG);

	if (!(tp->phy_flags & TG3_PHYFLG_ANY_SERDES)) {
		u32 adv;

		err = tg3_readphy(tp, MII_ADVERTISE, &val);
		if (err)
			goto done;

		adv = mii_adv_to_ethtool_adv_t(val & ADVERTISE_ALL);
		tp->link_config.advertising |= adv | ADVERTISED_TP;

		tp->link_config.flowctrl = tg3_decode_flowctrl_1000T(val);
	} else {
		tp->link_config.advertising |= ADVERTISED_FIBRE;
	}

	if (!(tp->phy_flags & TG3_PHYFLG_10_100_ONLY)) {
		u32 adv;

		if (!(tp->phy_flags & TG3_PHYFLG_ANY_SERDES)) {
			err = tg3_readphy(tp, MII_CTRL1000, &val);
			if (err)
				goto done;

			adv = mii_ctrl1000_to_ethtool_adv_t(val);
		} else {
			err = tg3_readphy(tp, MII_ADVERTISE, &val);
			if (err)
				goto done;

			adv = tg3_decode_flowctrl_1000X(val);
			tp->link_config.flowctrl = adv;

			val &= (ADVERTISE_1000XHALF | ADVERTISE_1000XFULL);
			adv = mii_adv_to_ethtool_adv_x(val);
		}

		tp->link_config.advertising |= adv;
	}

done:
	return err;
}

static int tg3_init_5401phy_dsp(struct tg3 *tp)
{
	int err;

	/* Turn off tap power management. */
	/* Set Extended packet length bit */
	err = tg3_phy_auxctl_write(tp, MII_TG3_AUXCTL_SHDWSEL_AUXCTL, 0x4c20);

	err |= tg3_phydsp_write(tp, 0x0012, 0x1804);
	err |= tg3_phydsp_write(tp, 0x0013, 0x1204);
	err |= tg3_phydsp_write(tp, 0x8006, 0x0132);
	err |= tg3_phydsp_write(tp, 0x8006, 0x0232);
	err |= tg3_phydsp_write(tp, 0x201f, 0x0a20);

	udelay(40);

	return err;
}

static bool tg3_phy_eee_config_ok(struct tg3 *tp)
{
	struct ethtool_eee eee;

	if (!(tp->phy_flags & TG3_PHYFLG_EEE_CAP))
		return true;

	tg3_eee_pull_config(tp, &eee);

	if (tp->eee.eee_enabled) {
		if (tp->eee.advertised != eee.advertised ||
		    tp->eee.tx_lpi_timer != eee.tx_lpi_timer ||
		    tp->eee.tx_lpi_enabled != eee.tx_lpi_enabled)
			return false;
	} else {
		/* EEE is disabled but we're advertising */
		if (eee.advertised)
			return false;
	}

	return true;
}

static bool tg3_phy_copper_an_config_ok(struct tg3 *tp, u32 *lcladv)
{
	u32 advmsk, tgtadv, advertising;

	advertising = tp->link_config.advertising;
	tgtadv = ethtool_adv_to_mii_adv_t(advertising) & ADVERTISE_ALL;

	advmsk = ADVERTISE_ALL;
	if (tp->link_config.active_duplex == DUPLEX_FULL) {
		tgtadv |= mii_advertise_flowctrl(tp->link_config.flowctrl);
		advmsk |= ADVERTISE_PAUSE_CAP | ADVERTISE_PAUSE_ASYM;
	}

	if (tg3_readphy(tp, MII_ADVERTISE, lcladv))
		return false;

	if ((*lcladv & advmsk) != tgtadv)
		return false;

	if (!(tp->phy_flags & TG3_PHYFLG_10_100_ONLY)) {
		u32 tg3_ctrl;

		tgtadv = ethtool_adv_to_mii_ctrl1000_t(advertising);

		if (tg3_readphy(tp, MII_CTRL1000, &tg3_ctrl))
			return false;

		if (tgtadv &&
		    (tg3_chip_rev_id(tp) == CHIPREV_ID_5701_A0 ||
		     tg3_chip_rev_id(tp) == CHIPREV_ID_5701_B0)) {
			tgtadv |= CTL1000_AS_MASTER | CTL1000_ENABLE_MASTER;
			tg3_ctrl &= (ADVERTISE_1000HALF | ADVERTISE_1000FULL |
				     CTL1000_AS_MASTER | CTL1000_ENABLE_MASTER);
		} else {
			tg3_ctrl &= (ADVERTISE_1000HALF | ADVERTISE_1000FULL);
		}

		if (tg3_ctrl != tgtadv)
			return false;
	}

	return true;
}

static bool tg3_phy_copper_fetch_rmtadv(struct tg3 *tp, u32 *rmtadv)
{
	u32 lpeth = 0;

	if (!(tp->phy_flags & TG3_PHYFLG_10_100_ONLY)) {
		u32 val;

		if (tg3_readphy(tp, MII_STAT1000, &val))
			return false;

		lpeth = mii_stat1000_to_ethtool_lpa_t(val);
	}

	if (tg3_readphy(tp, MII_LPA, rmtadv))
		return false;

	lpeth |= mii_lpa_to_ethtool_lpa_t(*rmtadv);
	tp->link_config.rmt_adv = lpeth;

	return true;
}

static bool tg3_test_and_report_link_chg(struct tg3 *tp, bool curr_link_up)
{
	if (curr_link_up != tp->link_up) {
		if (curr_link_up) {
			netif_carrier_on(tp->dev);
		} else {
			netif_carrier_off(tp->dev);
			if (tp->phy_flags & TG3_PHYFLG_MII_SERDES)
				tp->phy_flags &= ~TG3_PHYFLG_PARALLEL_DETECT;
		}

		tg3_link_report(tp);
		return true;
	}

	return false;
}

static void tg3_clear_mac_status(struct tg3 *tp)
{
	tw32(MAC_EVENT, 0);

	tw32_f(MAC_STATUS,
	       MAC_STATUS_SYNC_CHANGED |
	       MAC_STATUS_CFG_CHANGED |
	       MAC_STATUS_MI_COMPLETION |
	       MAC_STATUS_LNKSTATE_CHANGED);
	udelay(40);
}

static void tg3_setup_eee(struct tg3 *tp)
{
	u32 val;

	val = TG3_CPMU_EEE_LNKIDL_PCIE_NL0 |
	      TG3_CPMU_EEE_LNKIDL_UART_IDL;
	if (tg3_chip_rev_id(tp) == CHIPREV_ID_57765_A0)
		val |= TG3_CPMU_EEE_LNKIDL_APE_TX_MT;

	tw32_f(TG3_CPMU_EEE_LNKIDL_CTRL, val);

	tw32_f(TG3_CPMU_EEE_CTRL,
	       TG3_CPMU_EEE_CTRL_EXIT_20_1_US);

	val = TG3_CPMU_EEEMD_ERLY_L1_XIT_DET |
	      (tp->eee.tx_lpi_enabled ? TG3_CPMU_EEEMD_LPI_IN_TX : 0) |
	      TG3_CPMU_EEEMD_LPI_IN_RX |
	      TG3_CPMU_EEEMD_EEE_ENABLE;

	if (tg3_asic_rev(tp) != ASIC_REV_5717)
		val |= TG3_CPMU_EEEMD_SND_IDX_DET_EN;

	if (tg3_flag(tp, ENABLE_APE))
		val |= TG3_CPMU_EEEMD_APE_TX_DET_EN;

	tw32_f(TG3_CPMU_EEE_MODE, tp->eee.eee_enabled ? val : 0);

	tw32_f(TG3_CPMU_EEE_DBTMR1,
	       TG3_CPMU_DBTMR1_PCIEXIT_2047US |
	       (tp->eee.tx_lpi_timer & 0xffff));

	tw32_f(TG3_CPMU_EEE_DBTMR2,
	       TG3_CPMU_DBTMR2_APE_TX_2047US |
	       TG3_CPMU_DBTMR2_TXIDXEQ_2047US);
}

static int tg3_setup_copper_phy(struct tg3 *tp, bool force_reset)
{
	bool current_link_up;
	u32 bmsr, val;
	u32 lcl_adv, rmt_adv;
	u16 current_speed;
	u8 current_duplex;
	int i, err;

	tg3_clear_mac_status(tp);

	if ((tp->mi_mode & MAC_MI_MODE_AUTO_POLL) != 0) {
		tw32_f(MAC_MI_MODE,
		     (tp->mi_mode & ~MAC_MI_MODE_AUTO_POLL));
		udelay(80);
	}

	tg3_phy_auxctl_write(tp, MII_TG3_AUXCTL_SHDWSEL_PWRCTL, 0);

	/* Some third-party PHYs need to be reset on link going
	 * down.
	 */
	if ((tg3_asic_rev(tp) == ASIC_REV_5703 ||
	     tg3_asic_rev(tp) == ASIC_REV_5704 ||
	     tg3_asic_rev(tp) == ASIC_REV_5705) &&
	    tp->link_up) {
		tg3_readphy(tp, MII_BMSR, &bmsr);
		if (!tg3_readphy(tp, MII_BMSR, &bmsr) &&
		    !(bmsr & BMSR_LSTATUS))
			force_reset = true;
	}
	if (force_reset)
		tg3_phy_reset(tp);

	if ((tp->phy_id & TG3_PHY_ID_MASK) == TG3_PHY_ID_BCM5401) {
		tg3_readphy(tp, MII_BMSR, &bmsr);
		if (tg3_readphy(tp, MII_BMSR, &bmsr) ||
		    !tg3_flag(tp, INIT_COMPLETE))
			bmsr = 0;

		if (!(bmsr & BMSR_LSTATUS)) {
			err = tg3_init_5401phy_dsp(tp);
			if (err)
				return err;

			tg3_readphy(tp, MII_BMSR, &bmsr);
			for (i = 0; i < 1000; i++) {
				udelay(10);
				if (!tg3_readphy(tp, MII_BMSR, &bmsr) &&
				    (bmsr & BMSR_LSTATUS)) {
					udelay(40);
					break;
				}
			}

			if ((tp->phy_id & TG3_PHY_ID_REV_MASK) ==
			    TG3_PHY_REV_BCM5401_B0 &&
			    !(bmsr & BMSR_LSTATUS) &&
			    tp->link_config.active_speed == SPEED_1000) {
				err = tg3_phy_reset(tp);
				if (!err)
					err = tg3_init_5401phy_dsp(tp);
				if (err)
					return err;
			}
		}
	} else if (tg3_chip_rev_id(tp) == CHIPREV_ID_5701_A0 ||
		   tg3_chip_rev_id(tp) == CHIPREV_ID_5701_B0) {
		/* 5701 {A0,B0} CRC bug workaround */
		tg3_writephy(tp, 0x15, 0x0a75);
		tg3_writephy(tp, MII_TG3_MISC_SHDW, 0x8c68);
		tg3_writephy(tp, MII_TG3_MISC_SHDW, 0x8d68);
		tg3_writephy(tp, MII_TG3_MISC_SHDW, 0x8c68);
	}

	/* Clear pending interrupts... */
	tg3_readphy(tp, MII_TG3_ISTAT, &val);
	tg3_readphy(tp, MII_TG3_ISTAT, &val);

	if (tp->phy_flags & TG3_PHYFLG_USE_MI_INTERRUPT)
		tg3_writephy(tp, MII_TG3_IMASK, ~MII_TG3_INT_LINKCHG);
	else if (!(tp->phy_flags & TG3_PHYFLG_IS_FET))
		tg3_writephy(tp, MII_TG3_IMASK, ~0);

	if (tg3_asic_rev(tp) == ASIC_REV_5700 ||
	    tg3_asic_rev(tp) == ASIC_REV_5701) {
		if (tp->led_ctrl == LED_CTRL_MODE_PHY_1)
			tg3_writephy(tp, MII_TG3_EXT_CTRL,
				     MII_TG3_EXT_CTRL_LNK3_LED_MODE);
		else
			tg3_writephy(tp, MII_TG3_EXT_CTRL, 0);
	}

	current_link_up = false;
	current_speed = SPEED_UNKNOWN;
	current_duplex = DUPLEX_UNKNOWN;
	tp->phy_flags &= ~TG3_PHYFLG_MDIX_STATE;
	tp->link_config.rmt_adv = 0;

	if (tp->phy_flags & TG3_PHYFLG_CAPACITIVE_COUPLING) {
		err = tg3_phy_auxctl_read(tp,
					  MII_TG3_AUXCTL_SHDWSEL_MISCTEST,
					  &val);
		if (!err && !(val & (1 << 10))) {
			tg3_phy_auxctl_write(tp,
					     MII_TG3_AUXCTL_SHDWSEL_MISCTEST,
					     val | (1 << 10));
			goto relink;
		}
	}

	bmsr = 0;
	for (i = 0; i < 100; i++) {
		tg3_readphy(tp, MII_BMSR, &bmsr);
		if (!tg3_readphy(tp, MII_BMSR, &bmsr) &&
		    (bmsr & BMSR_LSTATUS))
			break;
		udelay(40);
	}

	if (bmsr & BMSR_LSTATUS) {
		u32 aux_stat, bmcr;

		tg3_readphy(tp, MII_TG3_AUX_STAT, &aux_stat);
		for (i = 0; i < 2000; i++) {
			udelay(10);
			if (!tg3_readphy(tp, MII_TG3_AUX_STAT, &aux_stat) &&
			    aux_stat)
				break;
		}

		tg3_aux_stat_to_speed_duplex(tp, aux_stat,
					     &current_speed,
					     &current_duplex);

		bmcr = 0;
		for (i = 0; i < 200; i++) {
			tg3_readphy(tp, MII_BMCR, &bmcr);
			if (tg3_readphy(tp, MII_BMCR, &bmcr))
				continue;
			if (bmcr && bmcr != 0x7fff)
				break;
			udelay(10);
		}

		lcl_adv = 0;
		rmt_adv = 0;

		tp->link_config.active_speed = current_speed;
		tp->link_config.active_duplex = current_duplex;

		if (tp->link_config.autoneg == AUTONEG_ENABLE) {
			bool eee_config_ok = tg3_phy_eee_config_ok(tp);

			if ((bmcr & BMCR_ANENABLE) &&
			    eee_config_ok &&
			    tg3_phy_copper_an_config_ok(tp, &lcl_adv) &&
			    tg3_phy_copper_fetch_rmtadv(tp, &rmt_adv))
				current_link_up = true;

			/* EEE settings changes take effect only after a phy
			 * reset.  If we have skipped a reset due to Link Flap
			 * Avoidance being enabled, do it now.
			 */
			if (!eee_config_ok &&
			    (tp->phy_flags & TG3_PHYFLG_KEEP_LINK_ON_PWRDN) &&
			    !force_reset) {
				tg3_setup_eee(tp);
				tg3_phy_reset(tp);
			}
		} else {
			if (!(bmcr & BMCR_ANENABLE) &&
			    tp->link_config.speed == current_speed &&
			    tp->link_config.duplex == current_duplex) {
				current_link_up = true;
			}
		}

		if (current_link_up &&
		    tp->link_config.active_duplex == DUPLEX_FULL) {
			u32 reg, bit;

			if (tp->phy_flags & TG3_PHYFLG_IS_FET) {
				reg = MII_TG3_FET_GEN_STAT;
				bit = MII_TG3_FET_GEN_STAT_MDIXSTAT;
			} else {
				reg = MII_TG3_EXT_STAT;
				bit = MII_TG3_EXT_STAT_MDIX;
			}

			if (!tg3_readphy(tp, reg, &val) && (val & bit))
				tp->phy_flags |= TG3_PHYFLG_MDIX_STATE;

			tg3_setup_flow_control(tp, lcl_adv, rmt_adv);
		}
	}

relink:
	if (!current_link_up || (tp->phy_flags & TG3_PHYFLG_IS_LOW_POWER)) {
		tg3_phy_copper_begin(tp);

		if (tg3_flag(tp, ROBOSWITCH)) {
			current_link_up = true;
			/* FIXME: when BCM5325 switch is used use 100 MBit/s */
			current_speed = SPEED_1000;
			current_duplex = DUPLEX_FULL;
			tp->link_config.active_speed = current_speed;
			tp->link_config.active_duplex = current_duplex;
		}

		tg3_readphy(tp, MII_BMSR, &bmsr);
		if ((!tg3_readphy(tp, MII_BMSR, &bmsr) && (bmsr & BMSR_LSTATUS)) ||
		    (tp->mac_mode & MAC_MODE_PORT_INT_LPBACK))
			current_link_up = true;
	}

	tp->mac_mode &= ~MAC_MODE_PORT_MODE_MASK;
	if (current_link_up) {
		if (tp->link_config.active_speed == SPEED_100 ||
		    tp->link_config.active_speed == SPEED_10)
			tp->mac_mode |= MAC_MODE_PORT_MODE_MII;
		else
			tp->mac_mode |= MAC_MODE_PORT_MODE_GMII;
	} else if (tp->phy_flags & TG3_PHYFLG_IS_FET)
		tp->mac_mode |= MAC_MODE_PORT_MODE_MII;
	else
		tp->mac_mode |= MAC_MODE_PORT_MODE_GMII;

	/* In order for the 5750 core in BCM4785 chip to work properly
	 * in RGMII mode, the Led Control Register must be set up.
	 */
	if (tg3_flag(tp, RGMII_MODE)) {
		u32 led_ctrl = tr32(MAC_LED_CTRL);
		led_ctrl &= ~(LED_CTRL_1000MBPS_ON | LED_CTRL_100MBPS_ON);

		if (tp->link_config.active_speed == SPEED_10)
			led_ctrl |= LED_CTRL_LNKLED_OVERRIDE;
		else if (tp->link_config.active_speed == SPEED_100)
			led_ctrl |= (LED_CTRL_LNKLED_OVERRIDE |
				     LED_CTRL_100MBPS_ON);
		else if (tp->link_config.active_speed == SPEED_1000)
			led_ctrl |= (LED_CTRL_LNKLED_OVERRIDE |
				     LED_CTRL_1000MBPS_ON);

		tw32(MAC_LED_CTRL, led_ctrl);
		udelay(40);
	}

	tp->mac_mode &= ~MAC_MODE_HALF_DUPLEX;
	if (tp->link_config.active_duplex == DUPLEX_HALF)
		tp->mac_mode |= MAC_MODE_HALF_DUPLEX;

	if (tg3_asic_rev(tp) == ASIC_REV_5700) {
		if (current_link_up &&
		    tg3_5700_link_polarity(tp, tp->link_config.active_speed))
			tp->mac_mode |= MAC_MODE_LINK_POLARITY;
		else
			tp->mac_mode &= ~MAC_MODE_LINK_POLARITY;
	}

	/* ??? Without this setting Netgear GA302T PHY does not
	 * ??? send/receive packets...
	 */
	if ((tp->phy_id & TG3_PHY_ID_MASK) == TG3_PHY_ID_BCM5411 &&
	    tg3_chip_rev_id(tp) == CHIPREV_ID_5700_ALTIMA) {
		tp->mi_mode |= MAC_MI_MODE_AUTO_POLL;
		tw32_f(MAC_MI_MODE, tp->mi_mode);
		udelay(80);
	}

	tw32_f(MAC_MODE, tp->mac_mode);
	udelay(40);

	tg3_phy_eee_adjust(tp, current_link_up);

	if (tg3_flag(tp, USE_LINKCHG_REG)) {
		/* Polled via timer. */
		tw32_f(MAC_EVENT, 0);
	} else {
		tw32_f(MAC_EVENT, MAC_EVENT_LNKSTATE_CHANGED);
	}
	udelay(40);

	if (tg3_asic_rev(tp) == ASIC_REV_5700 &&
	    current_link_up &&
	    tp->link_config.active_speed == SPEED_1000 &&
	    (tg3_flag(tp, PCIX_MODE) || tg3_flag(tp, PCI_HIGH_SPEED))) {
		udelay(120);
		tw32_f(MAC_STATUS,
		     (MAC_STATUS_SYNC_CHANGED |
		      MAC_STATUS_CFG_CHANGED));
		udelay(40);
		tg3_write_mem(tp,
			      NIC_SRAM_FIRMWARE_MBOX,
			      NIC_SRAM_FIRMWARE_MBOX_MAGIC2);
	}

	/* Prevent send BD corruption. */
	if (tg3_flag(tp, CLKREQ_BUG)) {
		if (tp->link_config.active_speed == SPEED_100 ||
		    tp->link_config.active_speed == SPEED_10)
			pcie_capability_clear_word(tp->pdev, PCI_EXP_LNKCTL,
						   PCI_EXP_LNKCTL_CLKREQ_EN);
		else
			pcie_capability_set_word(tp->pdev, PCI_EXP_LNKCTL,
						 PCI_EXP_LNKCTL_CLKREQ_EN);
	}

	tg3_test_and_report_link_chg(tp, current_link_up);

	return 0;
}

struct tg3_fiber_aneginfo {
	int state;
#define ANEG_STATE_UNKNOWN		0
#define ANEG_STATE_AN_ENABLE		1
#define ANEG_STATE_RESTART_INIT		2
#define ANEG_STATE_RESTART		3
#define ANEG_STATE_DISABLE_LINK_OK	4
#define ANEG_STATE_ABILITY_DETECT_INIT	5
#define ANEG_STATE_ABILITY_DETECT	6
#define ANEG_STATE_ACK_DETECT_INIT	7
#define ANEG_STATE_ACK_DETECT		8
#define ANEG_STATE_COMPLETE_ACK_INIT	9
#define ANEG_STATE_COMPLETE_ACK		10
#define ANEG_STATE_IDLE_DETECT_INIT	11
#define ANEG_STATE_IDLE_DETECT		12
#define ANEG_STATE_LINK_OK		13
#define ANEG_STATE_NEXT_PAGE_WAIT_INIT	14
#define ANEG_STATE_NEXT_PAGE_WAIT	15

	u32 flags;
#define MR_AN_ENABLE		0x00000001
#define MR_RESTART_AN		0x00000002
#define MR_AN_COMPLETE		0x00000004
#define MR_PAGE_RX		0x00000008
#define MR_NP_LOADED		0x00000010
#define MR_TOGGLE_TX		0x00000020
#define MR_LP_ADV_FULL_DUPLEX	0x00000040
#define MR_LP_ADV_HALF_DUPLEX	0x00000080
#define MR_LP_ADV_SYM_PAUSE	0x00000100
#define MR_LP_ADV_ASYM_PAUSE	0x00000200
#define MR_LP_ADV_REMOTE_FAULT1	0x00000400
#define MR_LP_ADV_REMOTE_FAULT2	0x00000800
#define MR_LP_ADV_NEXT_PAGE	0x00001000
#define MR_TOGGLE_RX		0x00002000
#define MR_NP_RX		0x00004000

#define MR_LINK_OK		0x80000000

	unsigned long link_time, cur_time;

	u32 ability_match_cfg;
	int ability_match_count;

	char ability_match, idle_match, ack_match;

	u32 txconfig, rxconfig;
#define ANEG_CFG_NP		0x00000080
#define ANEG_CFG_ACK		0x00000040
#define ANEG_CFG_RF2		0x00000020
#define ANEG_CFG_RF1		0x00000010
#define ANEG_CFG_PS2		0x00000001
#define ANEG_CFG_PS1		0x00008000
#define ANEG_CFG_HD		0x00004000
#define ANEG_CFG_FD		0x00002000
#define ANEG_CFG_INVAL		0x00001f06

};
#define ANEG_OK		0
#define ANEG_DONE	1
#define ANEG_TIMER_ENAB	2
#define ANEG_FAILED	-1

#define ANEG_STATE_SETTLE_TIME	10000

static int tg3_fiber_aneg_smachine(struct tg3 *tp,
				   struct tg3_fiber_aneginfo *ap)
{
	u16 flowctrl;
	unsigned long delta;
	u32 rx_cfg_reg;
	int ret;

	if (ap->state == ANEG_STATE_UNKNOWN) {
		ap->rxconfig = 0;
		ap->link_time = 0;
		ap->cur_time = 0;
		ap->ability_match_cfg = 0;
		ap->ability_match_count = 0;
		ap->ability_match = 0;
		ap->idle_match = 0;
		ap->ack_match = 0;
	}
	ap->cur_time++;

	if (tr32(MAC_STATUS) & MAC_STATUS_RCVD_CFG) {
		rx_cfg_reg = tr32(MAC_RX_AUTO_NEG);

		if (rx_cfg_reg != ap->ability_match_cfg) {
			ap->ability_match_cfg = rx_cfg_reg;
			ap->ability_match = 0;
			ap->ability_match_count = 0;
		} else {
			if (++ap->ability_match_count > 1) {
				ap->ability_match = 1;
				ap->ability_match_cfg = rx_cfg_reg;
			}
		}
		if (rx_cfg_reg & ANEG_CFG_ACK)
			ap->ack_match = 1;
		else
			ap->ack_match = 0;

		ap->idle_match = 0;
	} else {
		ap->idle_match = 1;
		ap->ability_match_cfg = 0;
		ap->ability_match_count = 0;
		ap->ability_match = 0;
		ap->ack_match = 0;

		rx_cfg_reg = 0;
	}

	ap->rxconfig = rx_cfg_reg;
	ret = ANEG_OK;

	switch (ap->state) {
	case ANEG_STATE_UNKNOWN:
		if (ap->flags & (MR_AN_ENABLE | MR_RESTART_AN))
			ap->state = ANEG_STATE_AN_ENABLE;

		/* fallthru */
	case ANEG_STATE_AN_ENABLE:
		ap->flags &= ~(MR_AN_COMPLETE | MR_PAGE_RX);
		if (ap->flags & MR_AN_ENABLE) {
			ap->link_time = 0;
			ap->cur_time = 0;
			ap->ability_match_cfg = 0;
			ap->ability_match_count = 0;
			ap->ability_match = 0;
			ap->idle_match = 0;
			ap->ack_match = 0;

			ap->state = ANEG_STATE_RESTART_INIT;
		} else {
			ap->state = ANEG_STATE_DISABLE_LINK_OK;
		}
		break;

	case ANEG_STATE_RESTART_INIT:
		ap->link_time = ap->cur_time;
		ap->flags &= ~(MR_NP_LOADED);
		ap->txconfig = 0;
		tw32(MAC_TX_AUTO_NEG, 0);
		tp->mac_mode |= MAC_MODE_SEND_CONFIGS;
		tw32_f(MAC_MODE, tp->mac_mode);
		udelay(40);

		ret = ANEG_TIMER_ENAB;
		ap->state = ANEG_STATE_RESTART;

		/* fallthru */
	case ANEG_STATE_RESTART:
		delta = ap->cur_time - ap->link_time;
		if (delta > ANEG_STATE_SETTLE_TIME)
			ap->state = ANEG_STATE_ABILITY_DETECT_INIT;
		else
			ret = ANEG_TIMER_ENAB;
		break;

	case ANEG_STATE_DISABLE_LINK_OK:
		ret = ANEG_DONE;
		break;

	case ANEG_STATE_ABILITY_DETECT_INIT:
		ap->flags &= ~(MR_TOGGLE_TX);
		ap->txconfig = ANEG_CFG_FD;
		flowctrl = tg3_advert_flowctrl_1000X(tp->link_config.flowctrl);
		if (flowctrl & ADVERTISE_1000XPAUSE)
			ap->txconfig |= ANEG_CFG_PS1;
		if (flowctrl & ADVERTISE_1000XPSE_ASYM)
			ap->txconfig |= ANEG_CFG_PS2;
		tw32(MAC_TX_AUTO_NEG, ap->txconfig);
		tp->mac_mode |= MAC_MODE_SEND_CONFIGS;
		tw32_f(MAC_MODE, tp->mac_mode);
		udelay(40);

		ap->state = ANEG_STATE_ABILITY_DETECT;
		break;

	case ANEG_STATE_ABILITY_DETECT:
		if (ap->ability_match != 0 && ap->rxconfig != 0)
			ap->state = ANEG_STATE_ACK_DETECT_INIT;
		break;

	case ANEG_STATE_ACK_DETECT_INIT:
		ap->txconfig |= ANEG_CFG_ACK;
		tw32(MAC_TX_AUTO_NEG, ap->txconfig);
		tp->mac_mode |= MAC_MODE_SEND_CONFIGS;
		tw32_f(MAC_MODE, tp->mac_mode);
		udelay(40);

		ap->state = ANEG_STATE_ACK_DETECT;

		/* fallthru */
	case ANEG_STATE_ACK_DETECT:
		if (ap->ack_match != 0) {
			if ((ap->rxconfig & ~ANEG_CFG_ACK) ==
			    (ap->ability_match_cfg & ~ANEG_CFG_ACK)) {
				ap->state = ANEG_STATE_COMPLETE_ACK_INIT;
			} else {
				ap->state = ANEG_STATE_AN_ENABLE;
			}
		} else if (ap->ability_match != 0 &&
			   ap->rxconfig == 0) {
			ap->state = ANEG_STATE_AN_ENABLE;
		}
		break;

	case ANEG_STATE_COMPLETE_ACK_INIT:
		if (ap->rxconfig & ANEG_CFG_INVAL) {
			ret = ANEG_FAILED;
			break;
		}
		ap->flags &= ~(MR_LP_ADV_FULL_DUPLEX |
			       MR_LP_ADV_HALF_DUPLEX |
			       MR_LP_ADV_SYM_PAUSE |
			       MR_LP_ADV_ASYM_PAUSE |
			       MR_LP_ADV_REMOTE_FAULT1 |
			       MR_LP_ADV_REMOTE_FAULT2 |
			       MR_LP_ADV_NEXT_PAGE |
			       MR_TOGGLE_RX |
			       MR_NP_RX);
		if (ap->rxconfig & ANEG_CFG_FD)
			ap->flags |= MR_LP_ADV_FULL_DUPLEX;
		if (ap->rxconfig & ANEG_CFG_HD)
			ap->flags |= MR_LP_ADV_HALF_DUPLEX;
		if (ap->rxconfig & ANEG_CFG_PS1)
			ap->flags |= MR_LP_ADV_SYM_PAUSE;
		if (ap->rxconfig & ANEG_CFG_PS2)
			ap->flags |= MR_LP_ADV_ASYM_PAUSE;
		if (ap->rxconfig & ANEG_CFG_RF1)
			ap->flags |= MR_LP_ADV_REMOTE_FAULT1;
		if (ap->rxconfig & ANEG_CFG_RF2)
			ap->flags |= MR_LP_ADV_REMOTE_FAULT2;
		if (ap->rxconfig & ANEG_CFG_NP)
			ap->flags |= MR_LP_ADV_NEXT_PAGE;

		ap->link_time = ap->cur_time;

		ap->flags ^= (MR_TOGGLE_TX);
		if (ap->rxconfig & 0x0008)
			ap->flags |= MR_TOGGLE_RX;
		if (ap->rxconfig & ANEG_CFG_NP)
			ap->flags |= MR_NP_RX;
		ap->flags |= MR_PAGE_RX;

		ap->state = ANEG_STATE_COMPLETE_ACK;
		ret = ANEG_TIMER_ENAB;
		break;

	case ANEG_STATE_COMPLETE_ACK:
		if (ap->ability_match != 0 &&
		    ap->rxconfig == 0) {
			ap->state = ANEG_STATE_AN_ENABLE;
			break;
		}
		delta = ap->cur_time - ap->link_time;
		if (delta > ANEG_STATE_SETTLE_TIME) {
			if (!(ap->flags & (MR_LP_ADV_NEXT_PAGE))) {
				ap->state = ANEG_STATE_IDLE_DETECT_INIT;
			} else {
				if ((ap->txconfig & ANEG_CFG_NP) == 0 &&
				    !(ap->flags & MR_NP_RX)) {
					ap->state = ANEG_STATE_IDLE_DETECT_INIT;
				} else {
					ret = ANEG_FAILED;
				}
			}
		}
		break;

	case ANEG_STATE_IDLE_DETECT_INIT:
		ap->link_time = ap->cur_time;
		tp->mac_mode &= ~MAC_MODE_SEND_CONFIGS;
		tw32_f(MAC_MODE, tp->mac_mode);
		udelay(40);

		ap->state = ANEG_STATE_IDLE_DETECT;
		ret = ANEG_TIMER_ENAB;
		break;

	case ANEG_STATE_IDLE_DETECT:
		if (ap->ability_match != 0 &&
		    ap->rxconfig == 0) {
			ap->state = ANEG_STATE_AN_ENABLE;
			break;
		}
		delta = ap->cur_time - ap->link_time;
		if (delta > ANEG_STATE_SETTLE_TIME) {
			/* XXX another gem from the Broadcom driver :( */
			ap->state = ANEG_STATE_LINK_OK;
		}
		break;

	case ANEG_STATE_LINK_OK:
		ap->flags |= (MR_AN_COMPLETE | MR_LINK_OK);
		ret = ANEG_DONE;
		break;

	case ANEG_STATE_NEXT_PAGE_WAIT_INIT:
		/* ??? unimplemented */
		break;

	case ANEG_STATE_NEXT_PAGE_WAIT:
		/* ??? unimplemented */
		break;

	default:
		ret = ANEG_FAILED;
		break;
	}

	return ret;
}

static int fiber_autoneg(struct tg3 *tp, u32 *txflags, u32 *rxflags)
{
	int res = 0;
	struct tg3_fiber_aneginfo aninfo;
	int status = ANEG_FAILED;
	unsigned int tick;
	u32 tmp;

	tw32_f(MAC_TX_AUTO_NEG, 0);

	tmp = tp->mac_mode & ~MAC_MODE_PORT_MODE_MASK;
	tw32_f(MAC_MODE, tmp | MAC_MODE_PORT_MODE_GMII);
	udelay(40);

	tw32_f(MAC_MODE, tp->mac_mode | MAC_MODE_SEND_CONFIGS);
	udelay(40);

	memset(&aninfo, 0, sizeof(aninfo));
	aninfo.flags |= MR_AN_ENABLE;
	aninfo.state = ANEG_STATE_UNKNOWN;
	aninfo.cur_time = 0;
	tick = 0;
	while (++tick < 195000) {
		status = tg3_fiber_aneg_smachine(tp, &aninfo);
		if (status == ANEG_DONE || status == ANEG_FAILED)
			break;

		udelay(1);
	}

	tp->mac_mode &= ~MAC_MODE_SEND_CONFIGS;
	tw32_f(MAC_MODE, tp->mac_mode);
	udelay(40);

	*txflags = aninfo.txconfig;
	*rxflags = aninfo.flags;

	if (status == ANEG_DONE &&
	    (aninfo.flags & (MR_AN_COMPLETE | MR_LINK_OK |
			     MR_LP_ADV_FULL_DUPLEX)))
		res = 1;

	return res;
}

static void tg3_init_bcm8002(struct tg3 *tp)
{
	u32 mac_status = tr32(MAC_STATUS);
	int i;

	/* Reset when initting first time or we have a link. */
	if (tg3_flag(tp, INIT_COMPLETE) &&
	    !(mac_status & MAC_STATUS_PCS_SYNCED))
		return;

	/* Set PLL lock range. */
	tg3_writephy(tp, 0x16, 0x8007);

	/* SW reset */
	tg3_writephy(tp, MII_BMCR, BMCR_RESET);

	/* Wait for reset to complete. */
	/* XXX schedule_timeout() ... */
	for (i = 0; i < 500; i++)
		udelay(10);

	/* Config mode; select PMA/Ch 1 regs. */
	tg3_writephy(tp, 0x10, 0x8411);

	/* Enable auto-lock and comdet, select txclk for tx. */
	tg3_writephy(tp, 0x11, 0x0a10);

	tg3_writephy(tp, 0x18, 0x00a0);
	tg3_writephy(tp, 0x16, 0x41ff);

	/* Assert and deassert POR. */
	tg3_writephy(tp, 0x13, 0x0400);
	udelay(40);
	tg3_writephy(tp, 0x13, 0x0000);

	tg3_writephy(tp, 0x11, 0x0a50);
	udelay(40);
	tg3_writephy(tp, 0x11, 0x0a10);

	/* Wait for signal to stabilize */
	/* XXX schedule_timeout() ... */
	for (i = 0; i < 15000; i++)
		udelay(10);

	/* Deselect the channel register so we can read the PHYID
	 * later.
	 */
	tg3_writephy(tp, 0x10, 0x8011);
}

static bool tg3_setup_fiber_hw_autoneg(struct tg3 *tp, u32 mac_status)
{
	u16 flowctrl;
	bool current_link_up;
	u32 sg_dig_ctrl, sg_dig_status;
	u32 serdes_cfg, expected_sg_dig_ctrl;
	int workaround, port_a;

	serdes_cfg = 0;
	expected_sg_dig_ctrl = 0;
	workaround = 0;
	port_a = 1;
	current_link_up = false;

	if (tg3_chip_rev_id(tp) != CHIPREV_ID_5704_A0 &&
	    tg3_chip_rev_id(tp) != CHIPREV_ID_5704_A1) {
		workaround = 1;
		if (tr32(TG3PCI_DUAL_MAC_CTRL) & DUAL_MAC_CTRL_ID)
			port_a = 0;

		/* preserve bits 0-11,13,14 for signal pre-emphasis */
		/* preserve bits 20-23 for voltage regulator */
		serdes_cfg = tr32(MAC_SERDES_CFG) & 0x00f06fff;
	}

	sg_dig_ctrl = tr32(SG_DIG_CTRL);

	if (tp->link_config.autoneg != AUTONEG_ENABLE) {
		if (sg_dig_ctrl & SG_DIG_USING_HW_AUTONEG) {
			if (workaround) {
				u32 val = serdes_cfg;

				if (port_a)
					val |= 0xc010000;
				else
					val |= 0x4010000;
				tw32_f(MAC_SERDES_CFG, val);
			}

			tw32_f(SG_DIG_CTRL, SG_DIG_COMMON_SETUP);
		}
		if (mac_status & MAC_STATUS_PCS_SYNCED) {
			tg3_setup_flow_control(tp, 0, 0);
			current_link_up = true;
		}
		goto out;
	}

	/* Want auto-negotiation.  */
	expected_sg_dig_ctrl = SG_DIG_USING_HW_AUTONEG | SG_DIG_COMMON_SETUP;

	flowctrl = tg3_advert_flowctrl_1000X(tp->link_config.flowctrl);
	if (flowctrl & ADVERTISE_1000XPAUSE)
		expected_sg_dig_ctrl |= SG_DIG_PAUSE_CAP;
	if (flowctrl & ADVERTISE_1000XPSE_ASYM)
		expected_sg_dig_ctrl |= SG_DIG_ASYM_PAUSE;

	if (sg_dig_ctrl != expected_sg_dig_ctrl) {
		if ((tp->phy_flags & TG3_PHYFLG_PARALLEL_DETECT) &&
		    tp->serdes_counter &&
		    ((mac_status & (MAC_STATUS_PCS_SYNCED |
				    MAC_STATUS_RCVD_CFG)) ==
		     MAC_STATUS_PCS_SYNCED)) {
			tp->serdes_counter--;
			current_link_up = true;
			goto out;
		}
restart_autoneg:
		if (workaround)
			tw32_f(MAC_SERDES_CFG, serdes_cfg | 0xc011000);
		tw32_f(SG_DIG_CTRL, expected_sg_dig_ctrl | SG_DIG_SOFT_RESET);
		udelay(5);
		tw32_f(SG_DIG_CTRL, expected_sg_dig_ctrl);

		tp->serdes_counter = SERDES_AN_TIMEOUT_5704S;
		tp->phy_flags &= ~TG3_PHYFLG_PARALLEL_DETECT;
	} else if (mac_status & (MAC_STATUS_PCS_SYNCED |
				 MAC_STATUS_SIGNAL_DET)) {
		sg_dig_status = tr32(SG_DIG_STATUS);
		mac_status = tr32(MAC_STATUS);

		if ((sg_dig_status & SG_DIG_AUTONEG_COMPLETE) &&
		    (mac_status & MAC_STATUS_PCS_SYNCED)) {
			u32 local_adv = 0, remote_adv = 0;

			if (sg_dig_ctrl & SG_DIG_PAUSE_CAP)
				local_adv |= ADVERTISE_1000XPAUSE;
			if (sg_dig_ctrl & SG_DIG_ASYM_PAUSE)
				local_adv |= ADVERTISE_1000XPSE_ASYM;

			if (sg_dig_status & SG_DIG_PARTNER_PAUSE_CAPABLE)
				remote_adv |= LPA_1000XPAUSE;
			if (sg_dig_status & SG_DIG_PARTNER_ASYM_PAUSE)
				remote_adv |= LPA_1000XPAUSE_ASYM;

			tp->link_config.rmt_adv =
					   mii_adv_to_ethtool_adv_x(remote_adv);

			tg3_setup_flow_control(tp, local_adv, remote_adv);
			current_link_up = true;
			tp->serdes_counter = 0;
			tp->phy_flags &= ~TG3_PHYFLG_PARALLEL_DETECT;
		} else if (!(sg_dig_status & SG_DIG_AUTONEG_COMPLETE)) {
			if (tp->serdes_counter)
				tp->serdes_counter--;
			else {
				if (workaround) {
					u32 val = serdes_cfg;

					if (port_a)
						val |= 0xc010000;
					else
						val |= 0x4010000;

					tw32_f(MAC_SERDES_CFG, val);
				}

				tw32_f(SG_DIG_CTRL, SG_DIG_COMMON_SETUP);
				udelay(40);

				/* Link parallel detection - link is up */
				/* only if we have PCS_SYNC and not */
				/* receiving config code words */
				mac_status = tr32(MAC_STATUS);
				if ((mac_status & MAC_STATUS_PCS_SYNCED) &&
				    !(mac_status & MAC_STATUS_RCVD_CFG)) {
					tg3_setup_flow_control(tp, 0, 0);
					current_link_up = true;
					tp->phy_flags |=
						TG3_PHYFLG_PARALLEL_DETECT;
					tp->serdes_counter =
						SERDES_PARALLEL_DET_TIMEOUT;
				} else
					goto restart_autoneg;
			}
		}
	} else {
		tp->serdes_counter = SERDES_AN_TIMEOUT_5704S;
		tp->phy_flags &= ~TG3_PHYFLG_PARALLEL_DETECT;
	}

out:
	return current_link_up;
}

static bool tg3_setup_fiber_by_hand(struct tg3 *tp, u32 mac_status)
{
	bool current_link_up = false;

	if (!(mac_status & MAC_STATUS_PCS_SYNCED))
		goto out;

	if (tp->link_config.autoneg == AUTONEG_ENABLE) {
		u32 txflags, rxflags;
		int i;

		if (fiber_autoneg(tp, &txflags, &rxflags)) {
			u32 local_adv = 0, remote_adv = 0;

			if (txflags & ANEG_CFG_PS1)
				local_adv |= ADVERTISE_1000XPAUSE;
			if (txflags & ANEG_CFG_PS2)
				local_adv |= ADVERTISE_1000XPSE_ASYM;

			if (rxflags & MR_LP_ADV_SYM_PAUSE)
				remote_adv |= LPA_1000XPAUSE;
			if (rxflags & MR_LP_ADV_ASYM_PAUSE)
				remote_adv |= LPA_1000XPAUSE_ASYM;

			tp->link_config.rmt_adv =
					   mii_adv_to_ethtool_adv_x(remote_adv);

			tg3_setup_flow_control(tp, local_adv, remote_adv);

			current_link_up = true;
		}
		for (i = 0; i < 30; i++) {
			udelay(20);
			tw32_f(MAC_STATUS,
			       (MAC_STATUS_SYNC_CHANGED |
				MAC_STATUS_CFG_CHANGED));
			udelay(40);
			if ((tr32(MAC_STATUS) &
			     (MAC_STATUS_SYNC_CHANGED |
			      MAC_STATUS_CFG_CHANGED)) == 0)
				break;
		}

		mac_status = tr32(MAC_STATUS);
		if (!current_link_up &&
		    (mac_status & MAC_STATUS_PCS_SYNCED) &&
		    !(mac_status & MAC_STATUS_RCVD_CFG))
			current_link_up = true;
	} else {
		tg3_setup_flow_control(tp, 0, 0);

		/* Forcing 1000FD link up. */
		current_link_up = true;

		tw32_f(MAC_MODE, (tp->mac_mode | MAC_MODE_SEND_CONFIGS));
		udelay(40);

		tw32_f(MAC_MODE, tp->mac_mode);
		udelay(40);
	}

out:
	return current_link_up;
}

static int tg3_setup_fiber_phy(struct tg3 *tp, bool force_reset)
{
	u32 orig_pause_cfg;
	u16 orig_active_speed;
	u8 orig_active_duplex;
	u32 mac_status;
	bool current_link_up;
	int i;

	orig_pause_cfg = tp->link_config.active_flowctrl;
	orig_active_speed = tp->link_config.active_speed;
	orig_active_duplex = tp->link_config.active_duplex;

	if (!tg3_flag(tp, HW_AUTONEG) &&
	    tp->link_up &&
	    tg3_flag(tp, INIT_COMPLETE)) {
		mac_status = tr32(MAC_STATUS);
		mac_status &= (MAC_STATUS_PCS_SYNCED |
			       MAC_STATUS_SIGNAL_DET |
			       MAC_STATUS_CFG_CHANGED |
			       MAC_STATUS_RCVD_CFG);
		if (mac_status == (MAC_STATUS_PCS_SYNCED |
				   MAC_STATUS_SIGNAL_DET)) {
			tw32_f(MAC_STATUS, (MAC_STATUS_SYNC_CHANGED |
					    MAC_STATUS_CFG_CHANGED));
			return 0;
		}
	}

	tw32_f(MAC_TX_AUTO_NEG, 0);

	tp->mac_mode &= ~(MAC_MODE_PORT_MODE_MASK | MAC_MODE_HALF_DUPLEX);
	tp->mac_mode |= MAC_MODE_PORT_MODE_TBI;
	tw32_f(MAC_MODE, tp->mac_mode);
	udelay(40);

	if (tp->phy_id == TG3_PHY_ID_BCM8002)
		tg3_init_bcm8002(tp);

	/* Enable link change event even when serdes polling.  */
	tw32_f(MAC_EVENT, MAC_EVENT_LNKSTATE_CHANGED);
	udelay(40);

	current_link_up = false;
	tp->link_config.rmt_adv = 0;
	mac_status = tr32(MAC_STATUS);

	if (tg3_flag(tp, HW_AUTONEG))
		current_link_up = tg3_setup_fiber_hw_autoneg(tp, mac_status);
	else
		current_link_up = tg3_setup_fiber_by_hand(tp, mac_status);

	tp->napi[0].hw_status->status =
		(SD_STATUS_UPDATED |
		 (tp->napi[0].hw_status->status & ~SD_STATUS_LINK_CHG));

	for (i = 0; i < 100; i++) {
		tw32_f(MAC_STATUS, (MAC_STATUS_SYNC_CHANGED |
				    MAC_STATUS_CFG_CHANGED));
		udelay(5);
		if ((tr32(MAC_STATUS) & (MAC_STATUS_SYNC_CHANGED |
					 MAC_STATUS_CFG_CHANGED |
					 MAC_STATUS_LNKSTATE_CHANGED)) == 0)
			break;
	}

	mac_status = tr32(MAC_STATUS);
	if ((mac_status & MAC_STATUS_PCS_SYNCED) == 0) {
		current_link_up = false;
		if (tp->link_config.autoneg == AUTONEG_ENABLE &&
		    tp->serdes_counter == 0) {
			tw32_f(MAC_MODE, (tp->mac_mode |
					  MAC_MODE_SEND_CONFIGS));
			udelay(1);
			tw32_f(MAC_MODE, tp->mac_mode);
		}
	}

	if (current_link_up) {
		tp->link_config.active_speed = SPEED_1000;
		tp->link_config.active_duplex = DUPLEX_FULL;
		tw32(MAC_LED_CTRL, (tp->led_ctrl |
				    LED_CTRL_LNKLED_OVERRIDE |
				    LED_CTRL_1000MBPS_ON));
	} else {
		tp->link_config.active_speed = SPEED_UNKNOWN;
		tp->link_config.active_duplex = DUPLEX_UNKNOWN;
		tw32(MAC_LED_CTRL, (tp->led_ctrl |
				    LED_CTRL_LNKLED_OVERRIDE |
				    LED_CTRL_TRAFFIC_OVERRIDE));
	}

	if (!tg3_test_and_report_link_chg(tp, current_link_up)) {
		u32 now_pause_cfg = tp->link_config.active_flowctrl;
		if (orig_pause_cfg != now_pause_cfg ||
		    orig_active_speed != tp->link_config.active_speed ||
		    orig_active_duplex != tp->link_config.active_duplex)
			tg3_link_report(tp);
	}

	return 0;
}

static int tg3_setup_fiber_mii_phy(struct tg3 *tp, bool force_reset)
{
	int err = 0;
	u32 bmsr, bmcr;
	u16 current_speed = SPEED_UNKNOWN;
	u8 current_duplex = DUPLEX_UNKNOWN;
	bool current_link_up = false;
	u32 local_adv, remote_adv, sgsr;

	if ((tg3_asic_rev(tp) == ASIC_REV_5719 ||
	     tg3_asic_rev(tp) == ASIC_REV_5720) &&
	     !tg3_readphy(tp, SERDES_TG3_1000X_STATUS, &sgsr) &&
	     (sgsr & SERDES_TG3_SGMII_MODE)) {

		if (force_reset)
			tg3_phy_reset(tp);

		tp->mac_mode &= ~MAC_MODE_PORT_MODE_MASK;

		if (!(sgsr & SERDES_TG3_LINK_UP)) {
			tp->mac_mode |= MAC_MODE_PORT_MODE_GMII;
		} else {
			current_link_up = true;
			if (sgsr & SERDES_TG3_SPEED_1000) {
				current_speed = SPEED_1000;
				tp->mac_mode |= MAC_MODE_PORT_MODE_GMII;
			} else if (sgsr & SERDES_TG3_SPEED_100) {
				current_speed = SPEED_100;
				tp->mac_mode |= MAC_MODE_PORT_MODE_MII;
			} else {
				current_speed = SPEED_10;
				tp->mac_mode |= MAC_MODE_PORT_MODE_MII;
			}

			if (sgsr & SERDES_TG3_FULL_DUPLEX)
				current_duplex = DUPLEX_FULL;
			else
				current_duplex = DUPLEX_HALF;
		}

		tw32_f(MAC_MODE, tp->mac_mode);
		udelay(40);

		tg3_clear_mac_status(tp);

		goto fiber_setup_done;
	}

	tp->mac_mode |= MAC_MODE_PORT_MODE_GMII;
	tw32_f(MAC_MODE, tp->mac_mode);
	udelay(40);

	tg3_clear_mac_status(tp);

	if (force_reset)
		tg3_phy_reset(tp);

	tp->link_config.rmt_adv = 0;

	err |= tg3_readphy(tp, MII_BMSR, &bmsr);
	err |= tg3_readphy(tp, MII_BMSR, &bmsr);
	if (tg3_asic_rev(tp) == ASIC_REV_5714) {
		if (tr32(MAC_TX_STATUS) & TX_STATUS_LINK_UP)
			bmsr |= BMSR_LSTATUS;
		else
			bmsr &= ~BMSR_LSTATUS;
	}

	err |= tg3_readphy(tp, MII_BMCR, &bmcr);

	if ((tp->link_config.autoneg == AUTONEG_ENABLE) && !force_reset &&
	    (tp->phy_flags & TG3_PHYFLG_PARALLEL_DETECT)) {
		/* do nothing, just check for link up at the end */
	} else if (tp->link_config.autoneg == AUTONEG_ENABLE) {
		u32 adv, newadv;

		err |= tg3_readphy(tp, MII_ADVERTISE, &adv);
		newadv = adv & ~(ADVERTISE_1000XFULL | ADVERTISE_1000XHALF |
				 ADVERTISE_1000XPAUSE |
				 ADVERTISE_1000XPSE_ASYM |
				 ADVERTISE_SLCT);

		newadv |= tg3_advert_flowctrl_1000X(tp->link_config.flowctrl);
		newadv |= ethtool_adv_to_mii_adv_x(tp->link_config.advertising);

		if ((newadv != adv) || !(bmcr & BMCR_ANENABLE)) {
			tg3_writephy(tp, MII_ADVERTISE, newadv);
			bmcr |= BMCR_ANENABLE | BMCR_ANRESTART;
			tg3_writephy(tp, MII_BMCR, bmcr);

			tw32_f(MAC_EVENT, MAC_EVENT_LNKSTATE_CHANGED);
			tp->serdes_counter = SERDES_AN_TIMEOUT_5714S;
			tp->phy_flags &= ~TG3_PHYFLG_PARALLEL_DETECT;

			return err;
		}
	} else {
		u32 new_bmcr;

		bmcr &= ~BMCR_SPEED1000;
		new_bmcr = bmcr & ~(BMCR_ANENABLE | BMCR_FULLDPLX);

		if (tp->link_config.duplex == DUPLEX_FULL)
			new_bmcr |= BMCR_FULLDPLX;

		if (new_bmcr != bmcr) {
			/* BMCR_SPEED1000 is a reserved bit that needs
			 * to be set on write.
			 */
			new_bmcr |= BMCR_SPEED1000;

			/* Force a linkdown */
			if (tp->link_up) {
				u32 adv;

				err |= tg3_readphy(tp, MII_ADVERTISE, &adv);
				adv &= ~(ADVERTISE_1000XFULL |
					 ADVERTISE_1000XHALF |
					 ADVERTISE_SLCT);
				tg3_writephy(tp, MII_ADVERTISE, adv);
				tg3_writephy(tp, MII_BMCR, bmcr |
							   BMCR_ANRESTART |
							   BMCR_ANENABLE);
				udelay(10);
				tg3_carrier_off(tp);
			}
			tg3_writephy(tp, MII_BMCR, new_bmcr);
			bmcr = new_bmcr;
			err |= tg3_readphy(tp, MII_BMSR, &bmsr);
			err |= tg3_readphy(tp, MII_BMSR, &bmsr);
			if (tg3_asic_rev(tp) == ASIC_REV_5714) {
				if (tr32(MAC_TX_STATUS) & TX_STATUS_LINK_UP)
					bmsr |= BMSR_LSTATUS;
				else
					bmsr &= ~BMSR_LSTATUS;
			}
			tp->phy_flags &= ~TG3_PHYFLG_PARALLEL_DETECT;
		}
	}

	if (bmsr & BMSR_LSTATUS) {
		current_speed = SPEED_1000;
		current_link_up = true;
		if (bmcr & BMCR_FULLDPLX)
			current_duplex = DUPLEX_FULL;
		else
			current_duplex = DUPLEX_HALF;

		local_adv = 0;
		remote_adv = 0;

		if (bmcr & BMCR_ANENABLE) {
			u32 common;

			err |= tg3_readphy(tp, MII_ADVERTISE, &local_adv);
			err |= tg3_readphy(tp, MII_LPA, &remote_adv);
			common = local_adv & remote_adv;
			if (common & (ADVERTISE_1000XHALF |
				      ADVERTISE_1000XFULL)) {
				if (common & ADVERTISE_1000XFULL)
					current_duplex = DUPLEX_FULL;
				else
					current_duplex = DUPLEX_HALF;

				tp->link_config.rmt_adv =
					   mii_adv_to_ethtool_adv_x(remote_adv);
			} else if (!tg3_flag(tp, 5780_CLASS)) {
				/* Link is up via parallel detect */
			} else {
				current_link_up = false;
			}
		}
	}

fiber_setup_done:
	if (current_link_up && current_duplex == DUPLEX_FULL)
		tg3_setup_flow_control(tp, local_adv, remote_adv);

	tp->mac_mode &= ~MAC_MODE_HALF_DUPLEX;
	if (tp->link_config.active_duplex == DUPLEX_HALF)
		tp->mac_mode |= MAC_MODE_HALF_DUPLEX;

	tw32_f(MAC_MODE, tp->mac_mode);
	udelay(40);

	tw32_f(MAC_EVENT, MAC_EVENT_LNKSTATE_CHANGED);

	tp->link_config.active_speed = current_speed;
	tp->link_config.active_duplex = current_duplex;

	tg3_test_and_report_link_chg(tp, current_link_up);
	return err;
}

static void tg3_serdes_parallel_detect(struct tg3 *tp)
{
	if (tp->serdes_counter) {
		/* Give autoneg time to complete. */
		tp->serdes_counter--;
		return;
	}

	if (!tp->link_up &&
	    (tp->link_config.autoneg == AUTONEG_ENABLE)) {
		u32 bmcr;

		tg3_readphy(tp, MII_BMCR, &bmcr);
		if (bmcr & BMCR_ANENABLE) {
			u32 phy1, phy2;

			/* Select shadow register 0x1f */
			tg3_writephy(tp, MII_TG3_MISC_SHDW, 0x7c00);
			tg3_readphy(tp, MII_TG3_MISC_SHDW, &phy1);

			/* Select expansion interrupt status register */
			tg3_writephy(tp, MII_TG3_DSP_ADDRESS,
					 MII_TG3_DSP_EXP1_INT_STAT);
			tg3_readphy(tp, MII_TG3_DSP_RW_PORT, &phy2);
			tg3_readphy(tp, MII_TG3_DSP_RW_PORT, &phy2);

			if ((phy1 & 0x10) && !(phy2 & 0x20)) {
				/* We have signal detect and not receiving
				 * config code words, link is up by parallel
				 * detection.
				 */

				bmcr &= ~BMCR_ANENABLE;
				bmcr |= BMCR_SPEED1000 | BMCR_FULLDPLX;
				tg3_writephy(tp, MII_BMCR, bmcr);
				tp->phy_flags |= TG3_PHYFLG_PARALLEL_DETECT;
			}
		}
	} else if (tp->link_up &&
		   (tp->link_config.autoneg == AUTONEG_ENABLE) &&
		   (tp->phy_flags & TG3_PHYFLG_PARALLEL_DETECT)) {
		u32 phy2;

		/* Select expansion interrupt status register */
		tg3_writephy(tp, MII_TG3_DSP_ADDRESS,
				 MII_TG3_DSP_EXP1_INT_STAT);
		tg3_readphy(tp, MII_TG3_DSP_RW_PORT, &phy2);
		if (phy2 & 0x20) {
			u32 bmcr;

			/* Config code words received, turn on autoneg. */
			tg3_readphy(tp, MII_BMCR, &bmcr);
			tg3_writephy(tp, MII_BMCR, bmcr | BMCR_ANENABLE);

			tp->phy_flags &= ~TG3_PHYFLG_PARALLEL_DETECT;

		}
	}
}

static int tg3_setup_phy(struct tg3 *tp, bool force_reset)
{
	u32 val;
	int err;

	if (tp->phy_flags & TG3_PHYFLG_PHY_SERDES)
		err = tg3_setup_fiber_phy(tp, force_reset);
	else if (tp->phy_flags & TG3_PHYFLG_MII_SERDES)
		err = tg3_setup_fiber_mii_phy(tp, force_reset);
	else
		err = tg3_setup_copper_phy(tp, force_reset);

	if (tg3_chip_rev(tp) == CHIPREV_5784_AX) {
		u32 scale;

		val = tr32(TG3_CPMU_CLCK_STAT) & CPMU_CLCK_STAT_MAC_CLCK_MASK;
		if (val == CPMU_CLCK_STAT_MAC_CLCK_62_5)
			scale = 65;
		else if (val == CPMU_CLCK_STAT_MAC_CLCK_6_25)
			scale = 6;
		else
			scale = 12;

		val = tr32(GRC_MISC_CFG) & ~GRC_MISC_CFG_PRESCALAR_MASK;
		val |= (scale << GRC_MISC_CFG_PRESCALAR_SHIFT);
		tw32(GRC_MISC_CFG, val);
	}

	val = (2 << TX_LENGTHS_IPG_CRS_SHIFT) |
	      (6 << TX_LENGTHS_IPG_SHIFT);
	if (tg3_asic_rev(tp) == ASIC_REV_5720 ||
	    tg3_asic_rev(tp) == ASIC_REV_5762)
		val |= tr32(MAC_TX_LENGTHS) &
		       (TX_LENGTHS_JMB_FRM_LEN_MSK |
			TX_LENGTHS_CNT_DWN_VAL_MSK);

	if (tp->link_config.active_speed == SPEED_1000 &&
	    tp->link_config.active_duplex == DUPLEX_HALF)
		tw32(MAC_TX_LENGTHS, val |
		     (0xff << TX_LENGTHS_SLOT_TIME_SHIFT));
	else
		tw32(MAC_TX_LENGTHS, val |
		     (32 << TX_LENGTHS_SLOT_TIME_SHIFT));

	if (!tg3_flag(tp, 5705_PLUS)) {
		if (tp->link_up) {
			tw32(HOSTCC_STAT_COAL_TICKS,
			     tp->coal.stats_block_coalesce_usecs);
		} else {
			tw32(HOSTCC_STAT_COAL_TICKS, 0);
		}
	}

	if (tg3_flag(tp, ASPM_WORKAROUND)) {
		val = tr32(PCIE_PWR_MGMT_THRESH);
		if (!tp->link_up)
			val = (val & ~PCIE_PWR_MGMT_L1_THRESH_MSK) |
			      tp->pwrmgmt_thresh;
		else
			val |= PCIE_PWR_MGMT_L1_THRESH_MSK;
		tw32(PCIE_PWR_MGMT_THRESH, val);
	}

	return err;
}

/* tp->lock must be held */
static u64 tg3_refclk_read(struct tg3 *tp)
{
	u64 stamp = tr32(TG3_EAV_REF_CLCK_LSB);
	return stamp | (u64)tr32(TG3_EAV_REF_CLCK_MSB) << 32;
}

/* tp->lock must be held */
static void tg3_refclk_write(struct tg3 *tp, u64 newval)
{
	u32 clock_ctl = tr32(TG3_EAV_REF_CLCK_CTL);

	tw32(TG3_EAV_REF_CLCK_CTL, clock_ctl | TG3_EAV_REF_CLCK_CTL_STOP);
	tw32(TG3_EAV_REF_CLCK_LSB, newval & 0xffffffff);
	tw32(TG3_EAV_REF_CLCK_MSB, newval >> 32);
	tw32_f(TG3_EAV_REF_CLCK_CTL, clock_ctl | TG3_EAV_REF_CLCK_CTL_RESUME);
}

static inline void tg3_full_lock(struct tg3 *tp, int irq_sync);
static inline void tg3_full_unlock(struct tg3 *tp);
static int tg3_get_ts_info(struct net_device *dev, struct ethtool_ts_info *info)
{
	struct tg3 *tp = netdev_priv(dev);

	info->so_timestamping = SOF_TIMESTAMPING_TX_SOFTWARE |
				SOF_TIMESTAMPING_RX_SOFTWARE |
				SOF_TIMESTAMPING_SOFTWARE;

	if (tg3_flag(tp, PTP_CAPABLE)) {
		info->so_timestamping |= SOF_TIMESTAMPING_TX_HARDWARE |
					SOF_TIMESTAMPING_RX_HARDWARE |
					SOF_TIMESTAMPING_RAW_HARDWARE;
	}

	if (tp->ptp_clock)
		info->phc_index = ptp_clock_index(tp->ptp_clock);
	else
		info->phc_index = -1;

	info->tx_types = (1 << HWTSTAMP_TX_OFF) | (1 << HWTSTAMP_TX_ON);

	info->rx_filters = (1 << HWTSTAMP_FILTER_NONE) |
			   (1 << HWTSTAMP_FILTER_PTP_V1_L4_EVENT) |
			   (1 << HWTSTAMP_FILTER_PTP_V2_L2_EVENT) |
			   (1 << HWTSTAMP_FILTER_PTP_V2_L4_EVENT);
	return 0;
}

static int tg3_ptp_adjfreq(struct ptp_clock_info *ptp, s32 ppb)
{
	struct tg3 *tp = container_of(ptp, struct tg3, ptp_info);
	bool neg_adj = false;
	u32 correction = 0;

	if (ppb < 0) {
		neg_adj = true;
		ppb = -ppb;
	}

	/* Frequency adjustment is performed using hardware with a 24 bit
	 * accumulator and a programmable correction value. On each clk, the
	 * correction value gets added to the accumulator and when it
	 * overflows, the time counter is incremented/decremented.
	 *
	 * So conversion from ppb to correction value is
	 *		ppb * (1 << 24) / 1000000000
	 */
	correction = div_u64((u64)ppb * (1 << 24), 1000000000ULL) &
		     TG3_EAV_REF_CLK_CORRECT_MASK;

	tg3_full_lock(tp, 0);

	if (correction)
		tw32(TG3_EAV_REF_CLK_CORRECT_CTL,
		     TG3_EAV_REF_CLK_CORRECT_EN |
		     (neg_adj ? TG3_EAV_REF_CLK_CORRECT_NEG : 0) | correction);
	else
		tw32(TG3_EAV_REF_CLK_CORRECT_CTL, 0);

	tg3_full_unlock(tp);

	return 0;
}

static int tg3_ptp_adjtime(struct ptp_clock_info *ptp, s64 delta)
{
	struct tg3 *tp = container_of(ptp, struct tg3, ptp_info);

	tg3_full_lock(tp, 0);
	tp->ptp_adjust += delta;
	tg3_full_unlock(tp);

	return 0;
}

static int tg3_ptp_gettime(struct ptp_clock_info *ptp, struct timespec *ts)
{
	u64 ns;
	u32 remainder;
	struct tg3 *tp = container_of(ptp, struct tg3, ptp_info);

	tg3_full_lock(tp, 0);
	ns = tg3_refclk_read(tp);
	ns += tp->ptp_adjust;
	tg3_full_unlock(tp);

	ts->tv_sec = div_u64_rem(ns, 1000000000, &remainder);
	ts->tv_nsec = remainder;

	return 0;
}

static int tg3_ptp_settime(struct ptp_clock_info *ptp,
			   const struct timespec *ts)
{
	u64 ns;
	struct tg3 *tp = container_of(ptp, struct tg3, ptp_info);

	ns = timespec_to_ns(ts);

	tg3_full_lock(tp, 0);
	tg3_refclk_write(tp, ns);
	tp->ptp_adjust = 0;
	tg3_full_unlock(tp);

	return 0;
}

static int tg3_ptp_enable(struct ptp_clock_info *ptp,
			  struct ptp_clock_request *rq, int on)
{
	struct tg3 *tp = container_of(ptp, struct tg3, ptp_info);
	u32 clock_ctl;
	int rval = 0;

	switch (rq->type) {
	case PTP_CLK_REQ_PEROUT:
		if (rq->perout.index != 0)
			return -EINVAL;

		tg3_full_lock(tp, 0);
		clock_ctl = tr32(TG3_EAV_REF_CLCK_CTL);
		clock_ctl &= ~TG3_EAV_CTL_TSYNC_GPIO_MASK;

		if (on) {
			u64 nsec;

			nsec = rq->perout.start.sec * 1000000000ULL +
			       rq->perout.start.nsec;

			if (rq->perout.period.sec || rq->perout.period.nsec) {
				netdev_warn(tp->dev,
					    "Device supports only a one-shot timesync output, period must be 0\n");
				rval = -EINVAL;
				goto err_out;
			}

			if (nsec & (1ULL << 63)) {
				netdev_warn(tp->dev,
					    "Start value (nsec) is over limit. Maximum size of start is only 63 bits\n");
				rval = -EINVAL;
				goto err_out;
			}

			tw32(TG3_EAV_WATCHDOG0_LSB, (nsec & 0xffffffff));
			tw32(TG3_EAV_WATCHDOG0_MSB,
			     TG3_EAV_WATCHDOG0_EN |
			     ((nsec >> 32) & TG3_EAV_WATCHDOG_MSB_MASK));

			tw32(TG3_EAV_REF_CLCK_CTL,
			     clock_ctl | TG3_EAV_CTL_TSYNC_WDOG0);
		} else {
			tw32(TG3_EAV_WATCHDOG0_MSB, 0);
			tw32(TG3_EAV_REF_CLCK_CTL, clock_ctl);
		}

err_out:
		tg3_full_unlock(tp);
		return rval;

	default:
		break;
	}

	return -EOPNOTSUPP;
}

static const struct ptp_clock_info tg3_ptp_caps = {
	.owner		= THIS_MODULE,
	.name		= "tg3 clock",
	.max_adj	= 250000000,
	.n_alarm	= 0,
	.n_ext_ts	= 0,
	.n_per_out	= 1,
	.n_pins		= 0,
	.pps		= 0,
	.adjfreq	= tg3_ptp_adjfreq,
	.adjtime	= tg3_ptp_adjtime,
	.gettime	= tg3_ptp_gettime,
	.settime	= tg3_ptp_settime,
	.enable		= tg3_ptp_enable,
};

static void tg3_hwclock_to_timestamp(struct tg3 *tp, u64 hwclock,
				     struct skb_shared_hwtstamps *timestamp)
{
	memset(timestamp, 0, sizeof(struct skb_shared_hwtstamps));
	timestamp->hwtstamp  = ns_to_ktime((hwclock & TG3_TSTAMP_MASK) +
					   tp->ptp_adjust);
}

/* tp->lock must be held */
static void tg3_ptp_init(struct tg3 *tp)
{
	if (!tg3_flag(tp, PTP_CAPABLE))
		return;

	/* Initialize the hardware clock to the system time. */
	tg3_refclk_write(tp, ktime_to_ns(ktime_get_real()));
	tp->ptp_adjust = 0;
	tp->ptp_info = tg3_ptp_caps;
}

/* tp->lock must be held */
static void tg3_ptp_resume(struct tg3 *tp)
{
	if (!tg3_flag(tp, PTP_CAPABLE))
		return;

	tg3_refclk_write(tp, ktime_to_ns(ktime_get_real()) + tp->ptp_adjust);
	tp->ptp_adjust = 0;
}

static void tg3_ptp_fini(struct tg3 *tp)
{
	if (!tg3_flag(tp, PTP_CAPABLE) || !tp->ptp_clock)
		return;

	ptp_clock_unregister(tp->ptp_clock);
	tp->ptp_clock = NULL;
	tp->ptp_adjust = 0;
}

static inline int tg3_irq_sync(struct tg3 *tp)
{
	return tp->irq_sync;
}

static inline void tg3_rd32_loop(struct tg3 *tp, u32 *dst, u32 off, u32 len)
{
	int i;

	dst = (u32 *)((u8 *)dst + off);
	for (i = 0; i < len; i += sizeof(u32))
		*dst++ = tr32(off + i);
}

static void tg3_dump_legacy_regs(struct tg3 *tp, u32 *regs)
{
	tg3_rd32_loop(tp, regs, TG3PCI_VENDOR, 0xb0);
	tg3_rd32_loop(tp, regs, MAILBOX_INTERRUPT_0, 0x200);
	tg3_rd32_loop(tp, regs, MAC_MODE, 0x4f0);
	tg3_rd32_loop(tp, regs, SNDDATAI_MODE, 0xe0);
	tg3_rd32_loop(tp, regs, SNDDATAC_MODE, 0x04);
	tg3_rd32_loop(tp, regs, SNDBDS_MODE, 0x80);
	tg3_rd32_loop(tp, regs, SNDBDI_MODE, 0x48);
	tg3_rd32_loop(tp, regs, SNDBDC_MODE, 0x04);
	tg3_rd32_loop(tp, regs, RCVLPC_MODE, 0x20);
	tg3_rd32_loop(tp, regs, RCVLPC_SELLST_BASE, 0x15c);
	tg3_rd32_loop(tp, regs, RCVDBDI_MODE, 0x0c);
	tg3_rd32_loop(tp, regs, RCVDBDI_JUMBO_BD, 0x3c);
	tg3_rd32_loop(tp, regs, RCVDBDI_BD_PROD_IDX_0, 0x44);
	tg3_rd32_loop(tp, regs, RCVDCC_MODE, 0x04);
	tg3_rd32_loop(tp, regs, RCVBDI_MODE, 0x20);
	tg3_rd32_loop(tp, regs, RCVCC_MODE, 0x14);
	tg3_rd32_loop(tp, regs, RCVLSC_MODE, 0x08);
	tg3_rd32_loop(tp, regs, MBFREE_MODE, 0x08);
	tg3_rd32_loop(tp, regs, HOSTCC_MODE, 0x100);

	if (tg3_flag(tp, SUPPORT_MSIX))
		tg3_rd32_loop(tp, regs, HOSTCC_RXCOL_TICKS_VEC1, 0x180);

	tg3_rd32_loop(tp, regs, MEMARB_MODE, 0x10);
	tg3_rd32_loop(tp, regs, BUFMGR_MODE, 0x58);
	tg3_rd32_loop(tp, regs, RDMAC_MODE, 0x08);
	tg3_rd32_loop(tp, regs, WDMAC_MODE, 0x08);
	tg3_rd32_loop(tp, regs, RX_CPU_MODE, 0x04);
	tg3_rd32_loop(tp, regs, RX_CPU_STATE, 0x04);
	tg3_rd32_loop(tp, regs, RX_CPU_PGMCTR, 0x04);
	tg3_rd32_loop(tp, regs, RX_CPU_HWBKPT, 0x04);

	if (!tg3_flag(tp, 5705_PLUS)) {
		tg3_rd32_loop(tp, regs, TX_CPU_MODE, 0x04);
		tg3_rd32_loop(tp, regs, TX_CPU_STATE, 0x04);
		tg3_rd32_loop(tp, regs, TX_CPU_PGMCTR, 0x04);
	}

	tg3_rd32_loop(tp, regs, GRCMBOX_INTERRUPT_0, 0x110);
	tg3_rd32_loop(tp, regs, FTQ_RESET, 0x120);
	tg3_rd32_loop(tp, regs, MSGINT_MODE, 0x0c);
	tg3_rd32_loop(tp, regs, DMAC_MODE, 0x04);
	tg3_rd32_loop(tp, regs, GRC_MODE, 0x4c);

	if (tg3_flag(tp, NVRAM))
		tg3_rd32_loop(tp, regs, NVRAM_CMD, 0x24);
}

static void tg3_dump_state(struct tg3 *tp)
{
	int i;
	u32 *regs;

	regs = kzalloc(TG3_REG_BLK_SIZE, GFP_ATOMIC);
	if (!regs)
		return;

	if (tg3_flag(tp, PCI_EXPRESS)) {
		/* Read up to but not including private PCI registers */
		for (i = 0; i < TG3_PCIE_TLDLPL_PORT; i += sizeof(u32))
			regs[i / sizeof(u32)] = tr32(i);
	} else
		tg3_dump_legacy_regs(tp, regs);

	for (i = 0; i < TG3_REG_BLK_SIZE / sizeof(u32); i += 4) {
		if (!regs[i + 0] && !regs[i + 1] &&
		    !regs[i + 2] && !regs[i + 3])
			continue;

		netdev_err(tp->dev, "0x%08x: 0x%08x, 0x%08x, 0x%08x, 0x%08x\n",
			   i * 4,
			   regs[i + 0], regs[i + 1], regs[i + 2], regs[i + 3]);
	}

	kfree(regs);

	for (i = 0; i < tp->irq_cnt; i++) {
		struct tg3_napi *tnapi = &tp->napi[i];

		/* SW status block */
		netdev_err(tp->dev,
			 "%d: Host status block [%08x:%08x:(%04x:%04x:%04x):(%04x:%04x)]\n",
			   i,
			   tnapi->hw_status->status,
			   tnapi->hw_status->status_tag,
			   tnapi->hw_status->rx_jumbo_consumer,
			   tnapi->hw_status->rx_consumer,
			   tnapi->hw_status->rx_mini_consumer,
			   tnapi->hw_status->idx[0].rx_producer,
			   tnapi->hw_status->idx[0].tx_consumer);

		netdev_err(tp->dev,
		"%d: NAPI info [%08x:%08x:(%04x:%04x:%04x):%04x:(%04x:%04x:%04x:%04x)]\n",
			   i,
			   tnapi->last_tag, tnapi->last_irq_tag,
			   tnapi->tx_prod, tnapi->tx_cons, tnapi->tx_pending,
			   tnapi->rx_rcb_ptr,
			   tnapi->prodring.rx_std_prod_idx,
			   tnapi->prodring.rx_std_cons_idx,
			   tnapi->prodring.rx_jmb_prod_idx,
			   tnapi->prodring.rx_jmb_cons_idx);
	}
}

/* This is called whenever we suspect that the system chipset is re-
 * ordering the sequence of MMIO to the tx send mailbox. The symptom
 * is bogus tx completions. We try to recover by setting the
 * TG3_FLAG_MBOX_WRITE_REORDER flag and resetting the chip later
 * in the workqueue.
 */
static void tg3_tx_recover(struct tg3 *tp)
{
	BUG_ON(tg3_flag(tp, MBOX_WRITE_REORDER) ||
	       tp->write32_tx_mbox == tg3_write_indirect_mbox);

	netdev_warn(tp->dev,
		    "The system may be re-ordering memory-mapped I/O "
		    "cycles to the network device, attempting to recover. "
		    "Please report the problem to the driver maintainer "
		    "and include system chipset information.\n");

	tg3_flag_set(tp, TX_RECOVERY_PENDING);
}

static inline u32 tg3_tx_avail(struct tg3_napi *tnapi)
{
	/* Tell compiler to fetch tx indices from memory. */
	barrier();
	return tnapi->tx_pending -
	       ((tnapi->tx_prod - tnapi->tx_cons) & (TG3_TX_RING_SIZE - 1));
}

/* Tigon3 never reports partial packet sends.  So we do not
 * need special logic to handle SKBs that have not had all
 * of their frags sent yet, like SunGEM does.
 */
static void tg3_tx(struct tg3_napi *tnapi)
{
	struct tg3 *tp = tnapi->tp;
	u32 hw_idx = tnapi->hw_status->idx[0].tx_consumer;
	u32 sw_idx = tnapi->tx_cons;
	struct netdev_queue *txq;
	int index = tnapi - tp->napi;
	unsigned int pkts_compl = 0, bytes_compl = 0;

	if (tg3_flag(tp, ENABLE_TSS))
		index--;

	txq = netdev_get_tx_queue(tp->dev, index);

	while (sw_idx != hw_idx) {
		struct tg3_tx_ring_info *ri = &tnapi->tx_buffers[sw_idx];
		struct sk_buff *skb = ri->skb;
		int i, tx_bug = 0;

		if (unlikely(skb == NULL)) {
			tg3_tx_recover(tp);
			return;
		}

		if (tnapi->tx_ring[sw_idx].len_flags & TXD_FLAG_HWTSTAMP) {
			struct skb_shared_hwtstamps timestamp;
			u64 hwclock = tr32(TG3_TX_TSTAMP_LSB);
			hwclock |= (u64)tr32(TG3_TX_TSTAMP_MSB) << 32;

			tg3_hwclock_to_timestamp(tp, hwclock, &timestamp);

			skb_tstamp_tx(skb, &timestamp);
		}

		pci_unmap_single(tp->pdev,
				 dma_unmap_addr(ri, mapping),
				 skb_headlen(skb),
				 PCI_DMA_TODEVICE);

		ri->skb = NULL;

		while (ri->fragmented) {
			ri->fragmented = false;
			sw_idx = NEXT_TX(sw_idx);
			ri = &tnapi->tx_buffers[sw_idx];
		}

		sw_idx = NEXT_TX(sw_idx);

		for (i = 0; i < skb_shinfo(skb)->nr_frags; i++) {
			ri = &tnapi->tx_buffers[sw_idx];
			if (unlikely(ri->skb != NULL || sw_idx == hw_idx))
				tx_bug = 1;

			pci_unmap_page(tp->pdev,
				       dma_unmap_addr(ri, mapping),
				       skb_frag_size(&skb_shinfo(skb)->frags[i]),
				       PCI_DMA_TODEVICE);

			while (ri->fragmented) {
				ri->fragmented = false;
				sw_idx = NEXT_TX(sw_idx);
				ri = &tnapi->tx_buffers[sw_idx];
			}

			sw_idx = NEXT_TX(sw_idx);
		}

		pkts_compl++;
		bytes_compl += skb->len;

		dev_kfree_skb_any(skb);

		if (unlikely(tx_bug)) {
			tg3_tx_recover(tp);
			return;
		}
	}

	netdev_tx_completed_queue(txq, pkts_compl, bytes_compl);

	tnapi->tx_cons = sw_idx;

	/* Need to make the tx_cons update visible to tg3_start_xmit()
	 * before checking for netif_queue_stopped().  Without the
	 * memory barrier, there is a small possibility that tg3_start_xmit()
	 * will miss it and cause the queue to be stopped forever.
	 */
	smp_mb();

	if (unlikely(netif_tx_queue_stopped(txq) &&
		     (tg3_tx_avail(tnapi) > TG3_TX_WAKEUP_THRESH(tnapi)))) {
		__netif_tx_lock(txq, smp_processor_id());
		if (netif_tx_queue_stopped(txq) &&
		    (tg3_tx_avail(tnapi) > TG3_TX_WAKEUP_THRESH(tnapi)))
			netif_tx_wake_queue(txq);
		__netif_tx_unlock(txq);
	}
}

static void tg3_frag_free(bool is_frag, void *data)
{
	if (is_frag)
		put_page(virt_to_head_page(data));
	else
		kfree(data);
}

static void tg3_rx_data_free(struct tg3 *tp, struct ring_info *ri, u32 map_sz)
{
	unsigned int skb_size = SKB_DATA_ALIGN(map_sz + TG3_RX_OFFSET(tp)) +
		   SKB_DATA_ALIGN(sizeof(struct skb_shared_info));

	if (!ri->data)
		return;

	pci_unmap_single(tp->pdev, dma_unmap_addr(ri, mapping),
			 map_sz, PCI_DMA_FROMDEVICE);
	tg3_frag_free(skb_size <= PAGE_SIZE, ri->data);
	ri->data = NULL;
}


/* Returns size of skb allocated or < 0 on error.
 *
 * We only need to fill in the address because the other members
 * of the RX descriptor are invariant, see tg3_init_rings.
 *
 * Note the purposeful assymetry of cpu vs. chip accesses.  For
 * posting buffers we only dirty the first cache line of the RX
 * descriptor (containing the address).  Whereas for the RX status
 * buffers the cpu only reads the last cacheline of the RX descriptor
 * (to fetch the error flags, vlan tag, checksum, and opaque cookie).
 */
static int tg3_alloc_rx_data(struct tg3 *tp, struct tg3_rx_prodring_set *tpr,
			     u32 opaque_key, u32 dest_idx_unmasked,
			     unsigned int *frag_size)
{
	struct tg3_rx_buffer_desc *desc;
	struct ring_info *map;
	u8 *data;
	dma_addr_t mapping;
	int skb_size, data_size, dest_idx;

	switch (opaque_key) {
	case RXD_OPAQUE_RING_STD:
		dest_idx = dest_idx_unmasked & tp->rx_std_ring_mask;
		desc = &tpr->rx_std[dest_idx];
		map = &tpr->rx_std_buffers[dest_idx];
		data_size = tp->rx_pkt_map_sz;
		break;

	case RXD_OPAQUE_RING_JUMBO:
		dest_idx = dest_idx_unmasked & tp->rx_jmb_ring_mask;
		desc = &tpr->rx_jmb[dest_idx].std;
		map = &tpr->rx_jmb_buffers[dest_idx];
		data_size = TG3_RX_JMB_MAP_SZ;
		break;

	default:
		return -EINVAL;
	}

	/* Do not overwrite any of the map or rp information
	 * until we are sure we can commit to a new buffer.
	 *
	 * Callers depend upon this behavior and assume that
	 * we leave everything unchanged if we fail.
	 */
	skb_size = SKB_DATA_ALIGN(data_size + TG3_RX_OFFSET(tp)) +
		   SKB_DATA_ALIGN(sizeof(struct skb_shared_info));
	if (skb_size <= PAGE_SIZE) {
		data = netdev_alloc_frag(skb_size);
		*frag_size = skb_size;
	} else {
		data = kmalloc(skb_size, GFP_ATOMIC);
		*frag_size = 0;
	}
	if (!data)
		return -ENOMEM;

	mapping = pci_map_single(tp->pdev,
				 data + TG3_RX_OFFSET(tp),
				 data_size,
				 PCI_DMA_FROMDEVICE);
	if (unlikely(pci_dma_mapping_error(tp->pdev, mapping))) {
		tg3_frag_free(skb_size <= PAGE_SIZE, data);
		return -EIO;
	}

	map->data = data;
	dma_unmap_addr_set(map, mapping, mapping);

	desc->addr_hi = ((u64)mapping >> 32);
	desc->addr_lo = ((u64)mapping & 0xffffffff);

	return data_size;
}

/* We only need to move over in the address because the other
 * members of the RX descriptor are invariant.  See notes above
 * tg3_alloc_rx_data for full details.
 */
static void tg3_recycle_rx(struct tg3_napi *tnapi,
			   struct tg3_rx_prodring_set *dpr,
			   u32 opaque_key, int src_idx,
			   u32 dest_idx_unmasked)
{
	struct tg3 *tp = tnapi->tp;
	struct tg3_rx_buffer_desc *src_desc, *dest_desc;
	struct ring_info *src_map, *dest_map;
	struct tg3_rx_prodring_set *spr = &tp->napi[0].prodring;
	int dest_idx;

	switch (opaque_key) {
	case RXD_OPAQUE_RING_STD:
		dest_idx = dest_idx_unmasked & tp->rx_std_ring_mask;
		dest_desc = &dpr->rx_std[dest_idx];
		dest_map = &dpr->rx_std_buffers[dest_idx];
		src_desc = &spr->rx_std[src_idx];
		src_map = &spr->rx_std_buffers[src_idx];
		break;

	case RXD_OPAQUE_RING_JUMBO:
		dest_idx = dest_idx_unmasked & tp->rx_jmb_ring_mask;
		dest_desc = &dpr->rx_jmb[dest_idx].std;
		dest_map = &dpr->rx_jmb_buffers[dest_idx];
		src_desc = &spr->rx_jmb[src_idx].std;
		src_map = &spr->rx_jmb_buffers[src_idx];
		break;

	default:
		return;
	}

	dest_map->data = src_map->data;
	dma_unmap_addr_set(dest_map, mapping,
			   dma_unmap_addr(src_map, mapping));
	dest_desc->addr_hi = src_desc->addr_hi;
	dest_desc->addr_lo = src_desc->addr_lo;

	/* Ensure that the update to the skb happens after the physical
	 * addresses have been transferred to the new BD location.
	 */
	smp_wmb();

	src_map->data = NULL;
}

/* The RX ring scheme is composed of multiple rings which post fresh
 * buffers to the chip, and one special ring the chip uses to report
 * status back to the host.
 *
 * The special ring reports the status of received packets to the
 * host.  The chip does not write into the original descriptor the
 * RX buffer was obtained from.  The chip simply takes the original
 * descriptor as provided by the host, updates the status and length
 * field, then writes this into the next status ring entry.
 *
 * Each ring the host uses to post buffers to the chip is described
 * by a TG3_BDINFO entry in the chips SRAM area.  When a packet arrives,
 * it is first placed into the on-chip ram.  When the packet's length
 * is known, it walks down the TG3_BDINFO entries to select the ring.
 * Each TG3_BDINFO specifies a MAXLEN field and the first TG3_BDINFO
 * which is within the range of the new packet's length is chosen.
 *
 * The "separate ring for rx status" scheme may sound queer, but it makes
 * sense from a cache coherency perspective.  If only the host writes
 * to the buffer post rings, and only the chip writes to the rx status
 * rings, then cache lines never move beyond shared-modified state.
 * If both the host and chip were to write into the same ring, cache line
 * eviction could occur since both entities want it in an exclusive state.
 */
static int tg3_rx(struct tg3_napi *tnapi, int budget)
{
	struct tg3 *tp = tnapi->tp;
	u32 work_mask, rx_std_posted = 0;
	u32 std_prod_idx, jmb_prod_idx;
	u32 sw_idx = tnapi->rx_rcb_ptr;
	u16 hw_idx;
	int received;
	struct tg3_rx_prodring_set *tpr = &tnapi->prodring;

	hw_idx = *(tnapi->rx_rcb_prod_idx);
	/*
	 * We need to order the read of hw_idx and the read of
	 * the opaque cookie.
	 */
	rmb();
	work_mask = 0;
	received = 0;
	std_prod_idx = tpr->rx_std_prod_idx;
	jmb_prod_idx = tpr->rx_jmb_prod_idx;
	while (sw_idx != hw_idx && budget > 0) {
		struct ring_info *ri;
		struct tg3_rx_buffer_desc *desc = &tnapi->rx_rcb[sw_idx];
		unsigned int len;
		struct sk_buff *skb;
		dma_addr_t dma_addr;
		u32 opaque_key, desc_idx, *post_ptr;
		u8 *data;
		u64 tstamp = 0;

		desc_idx = desc->opaque & RXD_OPAQUE_INDEX_MASK;
		opaque_key = desc->opaque & RXD_OPAQUE_RING_MASK;
		if (opaque_key == RXD_OPAQUE_RING_STD) {
			ri = &tp->napi[0].prodring.rx_std_buffers[desc_idx];
			dma_addr = dma_unmap_addr(ri, mapping);
			data = ri->data;
			post_ptr = &std_prod_idx;
			rx_std_posted++;
		} else if (opaque_key == RXD_OPAQUE_RING_JUMBO) {
			ri = &tp->napi[0].prodring.rx_jmb_buffers[desc_idx];
			dma_addr = dma_unmap_addr(ri, mapping);
			data = ri->data;
			post_ptr = &jmb_prod_idx;
		} else
			goto next_pkt_nopost;

		work_mask |= opaque_key;

		if (desc->err_vlan & RXD_ERR_MASK) {
		drop_it:
			tg3_recycle_rx(tnapi, tpr, opaque_key,
				       desc_idx, *post_ptr);
		drop_it_no_recycle:
			/* Other statistics kept track of by card. */
			tp->rx_dropped++;
			goto next_pkt;
		}

		prefetch(data + TG3_RX_OFFSET(tp));
		len = ((desc->idx_len & RXD_LEN_MASK) >> RXD_LEN_SHIFT) -
		      ETH_FCS_LEN;

		if ((desc->type_flags & RXD_FLAG_PTPSTAT_MASK) ==
		     RXD_FLAG_PTPSTAT_PTPV1 ||
		    (desc->type_flags & RXD_FLAG_PTPSTAT_MASK) ==
		     RXD_FLAG_PTPSTAT_PTPV2) {
			tstamp = tr32(TG3_RX_TSTAMP_LSB);
			tstamp |= (u64)tr32(TG3_RX_TSTAMP_MSB) << 32;
		}

		if (len > TG3_RX_COPY_THRESH(tp)) {
			int skb_size;
			unsigned int frag_size;

			skb_size = tg3_alloc_rx_data(tp, tpr, opaque_key,
						    *post_ptr, &frag_size);
			if (skb_size < 0)
				goto drop_it;

			pci_unmap_single(tp->pdev, dma_addr, skb_size,
					 PCI_DMA_FROMDEVICE);

			/* Ensure that the update to the data happens
			 * after the usage of the old DMA mapping.
			 */
			smp_wmb();

			ri->data = NULL;

			skb = build_skb(data, frag_size);
			if (!skb) {
				tg3_frag_free(frag_size != 0, data);
				goto drop_it_no_recycle;
			}
			skb_reserve(skb, TG3_RX_OFFSET(tp));
		} else {
			tg3_recycle_rx(tnapi, tpr, opaque_key,
				       desc_idx, *post_ptr);

			skb = netdev_alloc_skb(tp->dev,
					       len + TG3_RAW_IP_ALIGN);
			if (skb == NULL)
				goto drop_it_no_recycle;

			skb_reserve(skb, TG3_RAW_IP_ALIGN);
			pci_dma_sync_single_for_cpu(tp->pdev, dma_addr, len, PCI_DMA_FROMDEVICE);
			memcpy(skb->data,
			       data + TG3_RX_OFFSET(tp),
			       len);
			pci_dma_sync_single_for_device(tp->pdev, dma_addr, len, PCI_DMA_FROMDEVICE);
		}

		skb_put(skb, len);
		if (tstamp)
			tg3_hwclock_to_timestamp(tp, tstamp,
						 skb_hwtstamps(skb));

		if ((tp->dev->features & NETIF_F_RXCSUM) &&
		    (desc->type_flags & RXD_FLAG_TCPUDP_CSUM) &&
		    (((desc->ip_tcp_csum & RXD_TCPCSUM_MASK)
		      >> RXD_TCPCSUM_SHIFT) == 0xffff))
			skb->ip_summed = CHECKSUM_UNNECESSARY;
		else
			skb_checksum_none_assert(skb);

		skb->protocol = eth_type_trans(skb, tp->dev);

		if (len > (tp->dev->mtu + ETH_HLEN) &&
		    skb->protocol != htons(ETH_P_8021Q) &&
		    skb->protocol != htons(ETH_P_8021AD)) {
			dev_kfree_skb_any(skb);
			goto drop_it_no_recycle;
		}

		if (desc->type_flags & RXD_FLAG_VLAN &&
		    !(tp->rx_mode & RX_MODE_KEEP_VLAN_TAG))
			__vlan_hwaccel_put_tag(skb, htons(ETH_P_8021Q),
					       desc->err_vlan & RXD_VLAN_MASK);

		napi_gro_receive(&tnapi->napi, skb);

		received++;
		budget--;

next_pkt:
		(*post_ptr)++;

		if (unlikely(rx_std_posted >= tp->rx_std_max_post)) {
			tpr->rx_std_prod_idx = std_prod_idx &
					       tp->rx_std_ring_mask;
			tw32_rx_mbox(TG3_RX_STD_PROD_IDX_REG,
				     tpr->rx_std_prod_idx);
			work_mask &= ~RXD_OPAQUE_RING_STD;
			rx_std_posted = 0;
		}
next_pkt_nopost:
		sw_idx++;
		sw_idx &= tp->rx_ret_ring_mask;

		/* Refresh hw_idx to see if there is new work */
		if (sw_idx == hw_idx) {
			hw_idx = *(tnapi->rx_rcb_prod_idx);
			rmb();
		}
	}

	/* ACK the status ring. */
	tnapi->rx_rcb_ptr = sw_idx;
	tw32_rx_mbox(tnapi->consmbox, sw_idx);

	/* Refill RX ring(s). */
	if (!tg3_flag(tp, ENABLE_RSS)) {
		/* Sync BD data before updating mailbox */
		wmb();

		if (work_mask & RXD_OPAQUE_RING_STD) {
			tpr->rx_std_prod_idx = std_prod_idx &
					       tp->rx_std_ring_mask;
			tw32_rx_mbox(TG3_RX_STD_PROD_IDX_REG,
				     tpr->rx_std_prod_idx);
		}
		if (work_mask & RXD_OPAQUE_RING_JUMBO) {
			tpr->rx_jmb_prod_idx = jmb_prod_idx &
					       tp->rx_jmb_ring_mask;
			tw32_rx_mbox(TG3_RX_JMB_PROD_IDX_REG,
				     tpr->rx_jmb_prod_idx);
		}
		mmiowb();
	} else if (work_mask) {
		/* rx_std_buffers[] and rx_jmb_buffers[] entries must be
		 * updated before the producer indices can be updated.
		 */
		smp_wmb();

		tpr->rx_std_prod_idx = std_prod_idx & tp->rx_std_ring_mask;
		tpr->rx_jmb_prod_idx = jmb_prod_idx & tp->rx_jmb_ring_mask;

		if (tnapi != &tp->napi[1]) {
			tp->rx_refill = true;
			napi_schedule(&tp->napi[1].napi);
		}
	}

	return received;
}

static void tg3_poll_link(struct tg3 *tp)
{
	/* handle link change and other phy events */
	if (!(tg3_flag(tp, USE_LINKCHG_REG) || tg3_flag(tp, POLL_SERDES))) {
		struct tg3_hw_status *sblk = tp->napi[0].hw_status;

		if (sblk->status & SD_STATUS_LINK_CHG) {
			sblk->status = SD_STATUS_UPDATED |
				       (sblk->status & ~SD_STATUS_LINK_CHG);
			spin_lock(&tp->lock);
			if (tg3_flag(tp, USE_PHYLIB)) {
				tw32_f(MAC_STATUS,
				     (MAC_STATUS_SYNC_CHANGED |
				      MAC_STATUS_CFG_CHANGED |
				      MAC_STATUS_MI_COMPLETION |
				      MAC_STATUS_LNKSTATE_CHANGED));
				udelay(40);
			} else
				tg3_setup_phy(tp, false);
			spin_unlock(&tp->lock);
		}
	}
}

static int tg3_rx_prodring_xfer(struct tg3 *tp,
				struct tg3_rx_prodring_set *dpr,
				struct tg3_rx_prodring_set *spr)
{
	u32 si, di, cpycnt, src_prod_idx;
	int i, err = 0;

	while (1) {
		src_prod_idx = spr->rx_std_prod_idx;

		/* Make sure updates to the rx_std_buffers[] entries and the
		 * standard producer index are seen in the correct order.
		 */
		smp_rmb();

		if (spr->rx_std_cons_idx == src_prod_idx)
			break;

		if (spr->rx_std_cons_idx < src_prod_idx)
			cpycnt = src_prod_idx - spr->rx_std_cons_idx;
		else
			cpycnt = tp->rx_std_ring_mask + 1 -
				 spr->rx_std_cons_idx;

		cpycnt = min(cpycnt,
			     tp->rx_std_ring_mask + 1 - dpr->rx_std_prod_idx);

		si = spr->rx_std_cons_idx;
		di = dpr->rx_std_prod_idx;

		for (i = di; i < di + cpycnt; i++) {
			if (dpr->rx_std_buffers[i].data) {
				cpycnt = i - di;
				err = -ENOSPC;
				break;
			}
		}

		if (!cpycnt)
			break;

		/* Ensure that updates to the rx_std_buffers ring and the
		 * shadowed hardware producer ring from tg3_recycle_skb() are
		 * ordered correctly WRT the skb check above.
		 */
		smp_rmb();

		memcpy(&dpr->rx_std_buffers[di],
		       &spr->rx_std_buffers[si],
		       cpycnt * sizeof(struct ring_info));

		for (i = 0; i < cpycnt; i++, di++, si++) {
			struct tg3_rx_buffer_desc *sbd, *dbd;
			sbd = &spr->rx_std[si];
			dbd = &dpr->rx_std[di];
			dbd->addr_hi = sbd->addr_hi;
			dbd->addr_lo = sbd->addr_lo;
		}

		spr->rx_std_cons_idx = (spr->rx_std_cons_idx + cpycnt) &
				       tp->rx_std_ring_mask;
		dpr->rx_std_prod_idx = (dpr->rx_std_prod_idx + cpycnt) &
				       tp->rx_std_ring_mask;
	}

	while (1) {
		src_prod_idx = spr->rx_jmb_prod_idx;

		/* Make sure updates to the rx_jmb_buffers[] entries and
		 * the jumbo producer index are seen in the correct order.
		 */
		smp_rmb();

		if (spr->rx_jmb_cons_idx == src_prod_idx)
			break;

		if (spr->rx_jmb_cons_idx < src_prod_idx)
			cpycnt = src_prod_idx - spr->rx_jmb_cons_idx;
		else
			cpycnt = tp->rx_jmb_ring_mask + 1 -
				 spr->rx_jmb_cons_idx;

		cpycnt = min(cpycnt,
			     tp->rx_jmb_ring_mask + 1 - dpr->rx_jmb_prod_idx);

		si = spr->rx_jmb_cons_idx;
		di = dpr->rx_jmb_prod_idx;

		for (i = di; i < di + cpycnt; i++) {
			if (dpr->rx_jmb_buffers[i].data) {
				cpycnt = i - di;
				err = -ENOSPC;
				break;
			}
		}

		if (!cpycnt)
			break;

		/* Ensure that updates to the rx_jmb_buffers ring and the
		 * shadowed hardware producer ring from tg3_recycle_skb() are
		 * ordered correctly WRT the skb check above.
		 */
		smp_rmb();

		memcpy(&dpr->rx_jmb_buffers[di],
		       &spr->rx_jmb_buffers[si],
		       cpycnt * sizeof(struct ring_info));

		for (i = 0; i < cpycnt; i++, di++, si++) {
			struct tg3_rx_buffer_desc *sbd, *dbd;
			sbd = &spr->rx_jmb[si].std;
			dbd = &dpr->rx_jmb[di].std;
			dbd->addr_hi = sbd->addr_hi;
			dbd->addr_lo = sbd->addr_lo;
		}

		spr->rx_jmb_cons_idx = (spr->rx_jmb_cons_idx + cpycnt) &
				       tp->rx_jmb_ring_mask;
		dpr->rx_jmb_prod_idx = (dpr->rx_jmb_prod_idx + cpycnt) &
				       tp->rx_jmb_ring_mask;
	}

	return err;
}

static int tg3_poll_work(struct tg3_napi *tnapi, int work_done, int budget)
{
	struct tg3 *tp = tnapi->tp;

	/* run TX completion thread */
	if (tnapi->hw_status->idx[0].tx_consumer != tnapi->tx_cons) {
		tg3_tx(tnapi);
		if (unlikely(tg3_flag(tp, TX_RECOVERY_PENDING)))
			return work_done;
	}

	if (!tnapi->rx_rcb_prod_idx)
		return work_done;

	/* run RX thread, within the bounds set by NAPI.
	 * All RX "locking" is done by ensuring outside
	 * code synchronizes with tg3->napi.poll()
	 */
	if (*(tnapi->rx_rcb_prod_idx) != tnapi->rx_rcb_ptr)
		work_done += tg3_rx(tnapi, budget - work_done);

	if (tg3_flag(tp, ENABLE_RSS) && tnapi == &tp->napi[1]) {
		struct tg3_rx_prodring_set *dpr = &tp->napi[0].prodring;
		int i, err = 0;
		u32 std_prod_idx = dpr->rx_std_prod_idx;
		u32 jmb_prod_idx = dpr->rx_jmb_prod_idx;

		tp->rx_refill = false;
		for (i = 1; i <= tp->rxq_cnt; i++)
			err |= tg3_rx_prodring_xfer(tp, dpr,
						    &tp->napi[i].prodring);

		wmb();

		if (std_prod_idx != dpr->rx_std_prod_idx)
			tw32_rx_mbox(TG3_RX_STD_PROD_IDX_REG,
				     dpr->rx_std_prod_idx);

		if (jmb_prod_idx != dpr->rx_jmb_prod_idx)
			tw32_rx_mbox(TG3_RX_JMB_PROD_IDX_REG,
				     dpr->rx_jmb_prod_idx);

		mmiowb();

		if (err)
			tw32_f(HOSTCC_MODE, tp->coal_now);
	}

	return work_done;
}

static inline void tg3_reset_task_schedule(struct tg3 *tp)
{
	if (!test_and_set_bit(TG3_FLAG_RESET_TASK_PENDING, tp->tg3_flags))
		schedule_work(&tp->reset_task);
}

static inline void tg3_reset_task_cancel(struct tg3 *tp)
{
	cancel_work_sync(&tp->reset_task);
	tg3_flag_clear(tp, RESET_TASK_PENDING);
	tg3_flag_clear(tp, TX_RECOVERY_PENDING);
}

static int tg3_poll_msix(struct napi_struct *napi, int budget)
{
	struct tg3_napi *tnapi = container_of(napi, struct tg3_napi, napi);
	struct tg3 *tp = tnapi->tp;
	int work_done = 0;
	struct tg3_hw_status *sblk = tnapi->hw_status;

	while (1) {
		work_done = tg3_poll_work(tnapi, work_done, budget);

		if (unlikely(tg3_flag(tp, TX_RECOVERY_PENDING)))
			goto tx_recovery;

		if (unlikely(work_done >= budget))
			break;

		/* tp->last_tag is used in tg3_int_reenable() below
		 * to tell the hw how much work has been processed,
		 * so we must read it before checking for more work.
		 */
		tnapi->last_tag = sblk->status_tag;
		tnapi->last_irq_tag = tnapi->last_tag;
		rmb();

		/* check for RX/TX work to do */
		if (likely(sblk->idx[0].tx_consumer == tnapi->tx_cons &&
			   *(tnapi->rx_rcb_prod_idx) == tnapi->rx_rcb_ptr)) {

			/* This test here is not race free, but will reduce
			 * the number of interrupts by looping again.
			 */
			if (tnapi == &tp->napi[1] && tp->rx_refill)
				continue;

			napi_complete(napi);
			/* Reenable interrupts. */
			tw32_mailbox(tnapi->int_mbox, tnapi->last_tag << 24);

			/* This test here is synchronized by napi_schedule()
			 * and napi_complete() to close the race condition.
			 */
			if (unlikely(tnapi == &tp->napi[1] && tp->rx_refill)) {
				tw32(HOSTCC_MODE, tp->coalesce_mode |
						  HOSTCC_MODE_ENABLE |
						  tnapi->coal_now);
			}
			mmiowb();
			break;
		}
	}

	return work_done;

tx_recovery:
	/* work_done is guaranteed to be less than budget. */
	napi_complete(napi);
	tg3_reset_task_schedule(tp);
	return work_done;
}

static void tg3_process_error(struct tg3 *tp)
{
	u32 val;
	bool real_error = false;

	if (tg3_flag(tp, ERROR_PROCESSED))
		return;

	/* Check Flow Attention register */
	val = tr32(HOSTCC_FLOW_ATTN);
	if (val & ~HOSTCC_FLOW_ATTN_MBUF_LWM) {
		netdev_err(tp->dev, "FLOW Attention error.  Resetting chip.\n");
		real_error = true;
	}

	if (tr32(MSGINT_STATUS) & ~MSGINT_STATUS_MSI_REQ) {
		netdev_err(tp->dev, "MSI Status error.  Resetting chip.\n");
		real_error = true;
	}

	if (tr32(RDMAC_STATUS) || tr32(WDMAC_STATUS)) {
		netdev_err(tp->dev, "DMA Status error.  Resetting chip.\n");
		real_error = true;
	}

	if (!real_error)
		return;

	tg3_dump_state(tp);

	tg3_flag_set(tp, ERROR_PROCESSED);
	tg3_reset_task_schedule(tp);
}

static int tg3_poll(struct napi_struct *napi, int budget)
{
	struct tg3_napi *tnapi = container_of(napi, struct tg3_napi, napi);
	struct tg3 *tp = tnapi->tp;
	int work_done = 0;
	struct tg3_hw_status *sblk = tnapi->hw_status;

	while (1) {
		if (sblk->status & SD_STATUS_ERROR)
			tg3_process_error(tp);

		tg3_poll_link(tp);

		work_done = tg3_poll_work(tnapi, work_done, budget);

		if (unlikely(tg3_flag(tp, TX_RECOVERY_PENDING)))
			goto tx_recovery;

		if (unlikely(work_done >= budget))
			break;

		if (tg3_flag(tp, TAGGED_STATUS)) {
			/* tp->last_tag is used in tg3_int_reenable() below
			 * to tell the hw how much work has been processed,
			 * so we must read it before checking for more work.
			 */
			tnapi->last_tag = sblk->status_tag;
			tnapi->last_irq_tag = tnapi->last_tag;
			rmb();
		} else
			sblk->status &= ~SD_STATUS_UPDATED;

		if (likely(!tg3_has_work(tnapi))) {
			napi_complete(napi);
			tg3_int_reenable(tnapi);
			break;
		}
	}

	return work_done;

tx_recovery:
	/* work_done is guaranteed to be less than budget. */
	napi_complete(napi);
	tg3_reset_task_schedule(tp);
	return work_done;
}

static void tg3_napi_disable(struct tg3 *tp)
{
	int i;

	for (i = tp->irq_cnt - 1; i >= 0; i--)
		napi_disable(&tp->napi[i].napi);
}

static void tg3_napi_enable(struct tg3 *tp)
{
	int i;

	for (i = 0; i < tp->irq_cnt; i++)
		napi_enable(&tp->napi[i].napi);
}

static void tg3_napi_init(struct tg3 *tp)
{
	int i;

	netif_napi_add(tp->dev, &tp->napi[0].napi, tg3_poll, 64);
	for (i = 1; i < tp->irq_cnt; i++)
		netif_napi_add(tp->dev, &tp->napi[i].napi, tg3_poll_msix, 64);
}

static void tg3_napi_fini(struct tg3 *tp)
{
	int i;

	for (i = 0; i < tp->irq_cnt; i++)
		netif_napi_del(&tp->napi[i].napi);
}

static inline void tg3_netif_stop(struct tg3 *tp)
{
	tp->dev->trans_start = jiffies;	/* prevent tx timeout */
	tg3_napi_disable(tp);
	netif_carrier_off(tp->dev);
	netif_tx_disable(tp->dev);
}

/* tp->lock must be held */
static inline void tg3_netif_start(struct tg3 *tp)
{
	tg3_ptp_resume(tp);

	/* NOTE: unconditional netif_tx_wake_all_queues is only
	 * appropriate so long as all callers are assured to
	 * have free tx slots (such as after tg3_init_hw)
	 */
	netif_tx_wake_all_queues(tp->dev);

	if (tp->link_up)
		netif_carrier_on(tp->dev);

	tg3_napi_enable(tp);
	tp->napi[0].hw_status->status |= SD_STATUS_UPDATED;
	tg3_enable_ints(tp);
}

static void tg3_irq_quiesce(struct tg3 *tp)
{
	int i;

	BUG_ON(tp->irq_sync);

	tp->irq_sync = 1;
	smp_mb();

	for (i = 0; i < tp->irq_cnt; i++)
		synchronize_irq(tp->napi[i].irq_vec);
}

/* Fully shutdown all tg3 driver activity elsewhere in the system.
 * If irq_sync is non-zero, then the IRQ handler must be synchronized
 * with as well.  Most of the time, this is not necessary except when
 * shutting down the device.
 */
static inline void tg3_full_lock(struct tg3 *tp, int irq_sync)
{
	spin_lock_bh(&tp->lock);
	if (irq_sync)
		tg3_irq_quiesce(tp);
}

static inline void tg3_full_unlock(struct tg3 *tp)
{
	spin_unlock_bh(&tp->lock);
}

/* One-shot MSI handler - Chip automatically disables interrupt
 * after sending MSI so driver doesn't have to do it.
 */
static irqreturn_t tg3_msi_1shot(int irq, void *dev_id)
{
	struct tg3_napi *tnapi = dev_id;
	struct tg3 *tp = tnapi->tp;

	prefetch(tnapi->hw_status);
	if (tnapi->rx_rcb)
		prefetch(&tnapi->rx_rcb[tnapi->rx_rcb_ptr]);

	if (likely(!tg3_irq_sync(tp)))
		napi_schedule(&tnapi->napi);

	return IRQ_HANDLED;
}

/* MSI ISR - No need to check for interrupt sharing and no need to
 * flush status block and interrupt mailbox. PCI ordering rules
 * guarantee that MSI will arrive after the status block.
 */
static irqreturn_t tg3_msi(int irq, void *dev_id)
{
	struct tg3_napi *tnapi = dev_id;
	struct tg3 *tp = tnapi->tp;

	prefetch(tnapi->hw_status);
	if (tnapi->rx_rcb)
		prefetch(&tnapi->rx_rcb[tnapi->rx_rcb_ptr]);
	/*
	 * Writing any value to intr-mbox-0 clears PCI INTA# and
	 * chip-internal interrupt pending events.
	 * Writing non-zero to intr-mbox-0 additional tells the
	 * NIC to stop sending us irqs, engaging "in-intr-handler"
	 * event coalescing.
	 */
	tw32_mailbox(tnapi->int_mbox, 0x00000001);
	if (likely(!tg3_irq_sync(tp)))
		napi_schedule(&tnapi->napi);

	return IRQ_RETVAL(1);
}

static irqreturn_t tg3_interrupt(int irq, void *dev_id)
{
	struct tg3_napi *tnapi = dev_id;
	struct tg3 *tp = tnapi->tp;
	struct tg3_hw_status *sblk = tnapi->hw_status;
	unsigned int handled = 1;

	/* In INTx mode, it is possible for the interrupt to arrive at
	 * the CPU before the status block posted prior to the interrupt.
	 * Reading the PCI State register will confirm whether the
	 * interrupt is ours and will flush the status block.
	 */
	if (unlikely(!(sblk->status & SD_STATUS_UPDATED))) {
		if (tg3_flag(tp, CHIP_RESETTING) ||
		    (tr32(TG3PCI_PCISTATE) & PCISTATE_INT_NOT_ACTIVE)) {
			handled = 0;
			goto out;
		}
	}

	/*
	 * Writing any value to intr-mbox-0 clears PCI INTA# and
	 * chip-internal interrupt pending events.
	 * Writing non-zero to intr-mbox-0 additional tells the
	 * NIC to stop sending us irqs, engaging "in-intr-handler"
	 * event coalescing.
	 *
	 * Flush the mailbox to de-assert the IRQ immediately to prevent
	 * spurious interrupts.  The flush impacts performance but
	 * excessive spurious interrupts can be worse in some cases.
	 */
	tw32_mailbox_f(MAILBOX_INTERRUPT_0 + TG3_64BIT_REG_LOW, 0x00000001);
	if (tg3_irq_sync(tp))
		goto out;
	sblk->status &= ~SD_STATUS_UPDATED;
	if (likely(tg3_has_work(tnapi))) {
		prefetch(&tnapi->rx_rcb[tnapi->rx_rcb_ptr]);
		napi_schedule(&tnapi->napi);
	} else {
		/* No work, shared interrupt perhaps?  re-enable
		 * interrupts, and flush that PCI write
		 */
		tw32_mailbox_f(MAILBOX_INTERRUPT_0 + TG3_64BIT_REG_LOW,
			       0x00000000);
	}
out:
	return IRQ_RETVAL(handled);
}

static irqreturn_t tg3_interrupt_tagged(int irq, void *dev_id)
{
	struct tg3_napi *tnapi = dev_id;
	struct tg3 *tp = tnapi->tp;
	struct tg3_hw_status *sblk = tnapi->hw_status;
	unsigned int handled = 1;

	/* In INTx mode, it is possible for the interrupt to arrive at
	 * the CPU before the status block posted prior to the interrupt.
	 * Reading the PCI State register will confirm whether the
	 * interrupt is ours and will flush the status block.
	 */
	if (unlikely(sblk->status_tag == tnapi->last_irq_tag)) {
		if (tg3_flag(tp, CHIP_RESETTING) ||
		    (tr32(TG3PCI_PCISTATE) & PCISTATE_INT_NOT_ACTIVE)) {
			handled = 0;
			goto out;
		}
	}

	/*
	 * writing any value to intr-mbox-0 clears PCI INTA# and
	 * chip-internal interrupt pending events.
	 * writing non-zero to intr-mbox-0 additional tells the
	 * NIC to stop sending us irqs, engaging "in-intr-handler"
	 * event coalescing.
	 *
	 * Flush the mailbox to de-assert the IRQ immediately to prevent
	 * spurious interrupts.  The flush impacts performance but
	 * excessive spurious interrupts can be worse in some cases.
	 */
	tw32_mailbox_f(MAILBOX_INTERRUPT_0 + TG3_64BIT_REG_LOW, 0x00000001);

	/*
	 * In a shared interrupt configuration, sometimes other devices'
	 * interrupts will scream.  We record the current status tag here
	 * so that the above check can report that the screaming interrupts
	 * are unhandled.  Eventually they will be silenced.
	 */
	tnapi->last_irq_tag = sblk->status_tag;

	if (tg3_irq_sync(tp))
		goto out;

	prefetch(&tnapi->rx_rcb[tnapi->rx_rcb_ptr]);

	napi_schedule(&tnapi->napi);

out:
	return IRQ_RETVAL(handled);
}

/* ISR for interrupt test */
static irqreturn_t tg3_test_isr(int irq, void *dev_id)
{
	struct tg3_napi *tnapi = dev_id;
	struct tg3 *tp = tnapi->tp;
	struct tg3_hw_status *sblk = tnapi->hw_status;

	if ((sblk->status & SD_STATUS_UPDATED) ||
	    !(tr32(TG3PCI_PCISTATE) & PCISTATE_INT_NOT_ACTIVE)) {
		tg3_disable_ints(tp);
		return IRQ_RETVAL(1);
	}
	return IRQ_RETVAL(0);
}

#ifdef CONFIG_NET_POLL_CONTROLLER
static void tg3_poll_controller(struct net_device *dev)
{
	int i;
	struct tg3 *tp = netdev_priv(dev);

	if (tg3_irq_sync(tp))
		return;

	for (i = 0; i < tp->irq_cnt; i++)
		tg3_interrupt(tp->napi[i].irq_vec, &tp->napi[i]);
}
#endif

static void tg3_tx_timeout(struct net_device *dev)
{
	struct tg3 *tp = netdev_priv(dev);

	if (netif_msg_tx_err(tp)) {
		netdev_err(dev, "transmit timed out, resetting\n");
		tg3_dump_state(tp);
	}

	tg3_reset_task_schedule(tp);
}

/* Test for DMA buffers crossing any 4GB boundaries: 4G, 8G, etc */
static inline int tg3_4g_overflow_test(dma_addr_t mapping, int len)
{
	u32 base = (u32) mapping & 0xffffffff;

	return base + len + 8 < base;
}

/* Test for TSO DMA buffers that cross into regions which are within MSS bytes
 * of any 4GB boundaries: 4G, 8G, etc
 */
static inline int tg3_4g_tso_overflow_test(struct tg3 *tp, dma_addr_t mapping,
					   u32 len, u32 mss)
{
	if (tg3_asic_rev(tp) == ASIC_REV_5762 && mss) {
		u32 base = (u32) mapping & 0xffffffff;

		return ((base + len + (mss & 0x3fff)) < base);
	}
	return 0;
}

/* Test for DMA addresses > 40-bit */
static inline int tg3_40bit_overflow_test(struct tg3 *tp, dma_addr_t mapping,
					  int len)
{
#if defined(CONFIG_HIGHMEM) && (BITS_PER_LONG == 64)
	if (tg3_flag(tp, 40BIT_DMA_BUG))
		return ((u64) mapping + len) > DMA_BIT_MASK(40);
	return 0;
#else
	return 0;
#endif
}

static inline void tg3_tx_set_bd(struct tg3_tx_buffer_desc *txbd,
				 dma_addr_t mapping, u32 len, u32 flags,
				 u32 mss, u32 vlan)
{
	txbd->addr_hi = ((u64) mapping >> 32);
	txbd->addr_lo = ((u64) mapping & 0xffffffff);
	txbd->len_flags = (len << TXD_LEN_SHIFT) | (flags & 0x0000ffff);
	txbd->vlan_tag = (mss << TXD_MSS_SHIFT) | (vlan << TXD_VLAN_TAG_SHIFT);
}

static bool tg3_tx_frag_set(struct tg3_napi *tnapi, u32 *entry, u32 *budget,
			    dma_addr_t map, u32 len, u32 flags,
			    u32 mss, u32 vlan)
{
	struct tg3 *tp = tnapi->tp;
	bool hwbug = false;

	if (tg3_flag(tp, SHORT_DMA_BUG) && len <= 8)
		hwbug = true;

	if (tg3_4g_overflow_test(map, len))
		hwbug = true;

	if (tg3_4g_tso_overflow_test(tp, map, len, mss))
		hwbug = true;

	if (tg3_40bit_overflow_test(tp, map, len))
		hwbug = true;

	if (tp->dma_limit) {
		u32 prvidx = *entry;
		u32 tmp_flag = flags & ~TXD_FLAG_END;
		while (len > tp->dma_limit && *budget) {
			u32 frag_len = tp->dma_limit;
			len -= tp->dma_limit;

			/* Avoid the 8byte DMA problem */
			if (len <= 8) {
				len += tp->dma_limit / 2;
				frag_len = tp->dma_limit / 2;
			}

			tnapi->tx_buffers[*entry].fragmented = true;

			tg3_tx_set_bd(&tnapi->tx_ring[*entry], map,
				      frag_len, tmp_flag, mss, vlan);
			*budget -= 1;
			prvidx = *entry;
			*entry = NEXT_TX(*entry);

			map += frag_len;
		}

		if (len) {
			if (*budget) {
				tg3_tx_set_bd(&tnapi->tx_ring[*entry], map,
					      len, flags, mss, vlan);
				*budget -= 1;
				*entry = NEXT_TX(*entry);
			} else {
				hwbug = true;
				tnapi->tx_buffers[prvidx].fragmented = false;
			}
		}
	} else {
		tg3_tx_set_bd(&tnapi->tx_ring[*entry], map,
			      len, flags, mss, vlan);
		*entry = NEXT_TX(*entry);
	}

	return hwbug;
}

static void tg3_tx_skb_unmap(struct tg3_napi *tnapi, u32 entry, int last)
{
	int i;
	struct sk_buff *skb;
	struct tg3_tx_ring_info *txb = &tnapi->tx_buffers[entry];

	skb = txb->skb;
	txb->skb = NULL;

	pci_unmap_single(tnapi->tp->pdev,
			 dma_unmap_addr(txb, mapping),
			 skb_headlen(skb),
			 PCI_DMA_TODEVICE);

	while (txb->fragmented) {
		txb->fragmented = false;
		entry = NEXT_TX(entry);
		txb = &tnapi->tx_buffers[entry];
	}

	for (i = 0; i <= last; i++) {
		const skb_frag_t *frag = &skb_shinfo(skb)->frags[i];

		entry = NEXT_TX(entry);
		txb = &tnapi->tx_buffers[entry];

		pci_unmap_page(tnapi->tp->pdev,
			       dma_unmap_addr(txb, mapping),
			       skb_frag_size(frag), PCI_DMA_TODEVICE);

		while (txb->fragmented) {
			txb->fragmented = false;
			entry = NEXT_TX(entry);
			txb = &tnapi->tx_buffers[entry];
		}
	}
}

/* Workaround 4GB and 40-bit hardware DMA bugs. */
static int tigon3_dma_hwbug_workaround(struct tg3_napi *tnapi,
				       struct sk_buff **pskb,
				       u32 *entry, u32 *budget,
				       u32 base_flags, u32 mss, u32 vlan)
{
	struct tg3 *tp = tnapi->tp;
	struct sk_buff *new_skb, *skb = *pskb;
	dma_addr_t new_addr = 0;
	int ret = 0;

	if (tg3_asic_rev(tp) != ASIC_REV_5701)
		new_skb = skb_copy(skb, GFP_ATOMIC);
	else {
		int more_headroom = 4 - ((unsigned long)skb->data & 3);

		new_skb = skb_copy_expand(skb,
					  skb_headroom(skb) + more_headroom,
					  skb_tailroom(skb), GFP_ATOMIC);
	}

	if (!new_skb) {
		ret = -1;
	} else {
		/* New SKB is guaranteed to be linear. */
		new_addr = pci_map_single(tp->pdev, new_skb->data, new_skb->len,
					  PCI_DMA_TODEVICE);
		/* Make sure the mapping succeeded */
		if (pci_dma_mapping_error(tp->pdev, new_addr)) {
			dev_kfree_skb_any(new_skb);
			ret = -1;
		} else {
			u32 save_entry = *entry;

			base_flags |= TXD_FLAG_END;

			tnapi->tx_buffers[*entry].skb = new_skb;
			dma_unmap_addr_set(&tnapi->tx_buffers[*entry],
					   mapping, new_addr);

			if (tg3_tx_frag_set(tnapi, entry, budget, new_addr,
					    new_skb->len, base_flags,
					    mss, vlan)) {
				tg3_tx_skb_unmap(tnapi, save_entry, -1);
				dev_kfree_skb_any(new_skb);
				ret = -1;
			}
		}
	}

	dev_kfree_skb_any(skb);
	*pskb = new_skb;
	return ret;
}

static netdev_tx_t tg3_start_xmit(struct sk_buff *, struct net_device *);

/* Use GSO to workaround all TSO packets that meet HW bug conditions
 * indicated in tg3_tx_frag_set()
 */
static int tg3_tso_bug(struct tg3 *tp, struct tg3_napi *tnapi,
		       struct netdev_queue *txq, struct sk_buff *skb)
{
	struct sk_buff *segs, *nskb;
	u32 frag_cnt_est = skb_shinfo(skb)->gso_segs * 3;

	/* Estimate the number of fragments in the worst case */
	if (unlikely(tg3_tx_avail(tnapi) <= frag_cnt_est)) {
		netif_tx_stop_queue(txq);

		/* netif_tx_stop_queue() must be done before checking
		 * checking tx index in tg3_tx_avail() below, because in
		 * tg3_tx(), we update tx index before checking for
		 * netif_tx_queue_stopped().
		 */
		smp_mb();
		if (tg3_tx_avail(tnapi) <= frag_cnt_est)
			return NETDEV_TX_BUSY;

		netif_tx_wake_queue(txq);
	}

	segs = skb_gso_segment(skb, tp->dev->features &
				    ~(NETIF_F_TSO | NETIF_F_TSO6));
	if (IS_ERR(segs) || !segs)
		goto tg3_tso_bug_end;

	do {
		nskb = segs;
		segs = segs->next;
		nskb->next = NULL;
		tg3_start_xmit(nskb, tp->dev);
	} while (segs);

tg3_tso_bug_end:
	dev_kfree_skb_any(skb);

	return NETDEV_TX_OK;
}

/* hard_start_xmit for all devices */
static netdev_tx_t tg3_start_xmit(struct sk_buff *skb, struct net_device *dev)
{
	struct tg3 *tp = netdev_priv(dev);
	u32 len, entry, base_flags, mss, vlan = 0;
	u32 budget;
	int i = -1, would_hit_hwbug;
	dma_addr_t mapping;
	struct tg3_napi *tnapi;
	struct netdev_queue *txq;
	unsigned int last;
	struct iphdr *iph = NULL;
	struct tcphdr *tcph = NULL;
	__sum16 tcp_csum = 0, ip_csum = 0;
	__be16 ip_tot_len = 0;

	txq = netdev_get_tx_queue(dev, skb_get_queue_mapping(skb));
	tnapi = &tp->napi[skb_get_queue_mapping(skb)];
	if (tg3_flag(tp, ENABLE_TSS))
		tnapi++;

	budget = tg3_tx_avail(tnapi);

	/* We are running in BH disabled context with netif_tx_lock
	 * and TX reclaim runs via tp->napi.poll inside of a software
	 * interrupt.  Furthermore, IRQ processing runs lockless so we have
	 * no IRQ context deadlocks to worry about either.  Rejoice!
	 */
	if (unlikely(budget <= (skb_shinfo(skb)->nr_frags + 1))) {
		if (!netif_tx_queue_stopped(txq)) {
			netif_tx_stop_queue(txq);

			/* This is a hard error, log it. */
			netdev_err(dev,
				   "BUG! Tx Ring full when queue awake!\n");
		}
		return NETDEV_TX_BUSY;
	}

	entry = tnapi->tx_prod;
	base_flags = 0;

	mss = skb_shinfo(skb)->gso_size;
	if (mss) {
		u32 tcp_opt_len, hdr_len;

		if (skb_cow_head(skb, 0))
			goto drop;

		iph = ip_hdr(skb);
		tcp_opt_len = tcp_optlen(skb);

		hdr_len = skb_transport_offset(skb) + tcp_hdrlen(skb) - ETH_HLEN;

		/* HW/FW can not correctly segment packets that have been
		 * vlan encapsulated.
		 */
		if (skb->protocol == htons(ETH_P_8021Q) ||
		    skb->protocol == htons(ETH_P_8021AD))
			return tg3_tso_bug(tp, tnapi, txq, skb);

		if (!skb_is_gso_v6(skb)) {
			if (unlikely((ETH_HLEN + hdr_len) > 80) &&
			    tg3_flag(tp, TSO_BUG))
				return tg3_tso_bug(tp, tnapi, txq, skb);

			ip_csum = iph->check;
			ip_tot_len = iph->tot_len;
			iph->check = 0;
			iph->tot_len = htons(mss + hdr_len);
		}

		base_flags |= (TXD_FLAG_CPU_PRE_DMA |
			       TXD_FLAG_CPU_POST_DMA);

		tcph = tcp_hdr(skb);
		tcp_csum = tcph->check;

		if (tg3_flag(tp, HW_TSO_1) ||
		    tg3_flag(tp, HW_TSO_2) ||
		    tg3_flag(tp, HW_TSO_3)) {
			tcph->check = 0;
			base_flags &= ~TXD_FLAG_TCPUDP_CSUM;
		} else {
			tcph->check = ~csum_tcpudp_magic(iph->saddr, iph->daddr,
							 0, IPPROTO_TCP, 0);
		}

		if (tg3_flag(tp, HW_TSO_3)) {
			mss |= (hdr_len & 0xc) << 12;
			if (hdr_len & 0x10)
				base_flags |= 0x00000010;
			base_flags |= (hdr_len & 0x3e0) << 5;
		} else if (tg3_flag(tp, HW_TSO_2))
			mss |= hdr_len << 9;
		else if (tg3_flag(tp, HW_TSO_1) ||
			 tg3_asic_rev(tp) == ASIC_REV_5705) {
			if (tcp_opt_len || iph->ihl > 5) {
				int tsflags;

				tsflags = (iph->ihl - 5) + (tcp_opt_len >> 2);
				mss |= (tsflags << 11);
			}
		} else {
			if (tcp_opt_len || iph->ihl > 5) {
				int tsflags;

				tsflags = (iph->ihl - 5) + (tcp_opt_len >> 2);
				base_flags |= tsflags << 12;
			}
		}
	} else if (skb->ip_summed == CHECKSUM_PARTIAL) {
		/* HW/FW can not correctly checksum packets that have been
		 * vlan encapsulated.
		 */
		if (skb->protocol == htons(ETH_P_8021Q) ||
		    skb->protocol == htons(ETH_P_8021AD)) {
			if (skb_checksum_help(skb))
				goto drop;
		} else  {
			base_flags |= TXD_FLAG_TCPUDP_CSUM;
		}
	}

	if (tg3_flag(tp, USE_JUMBO_BDFLAG) &&
	    !mss && skb->len > VLAN_ETH_FRAME_LEN)
		base_flags |= TXD_FLAG_JMB_PKT;

	if (vlan_tx_tag_present(skb)) {
		base_flags |= TXD_FLAG_VLAN;
		vlan = vlan_tx_tag_get(skb);
	}

	if ((unlikely(skb_shinfo(skb)->tx_flags & SKBTX_HW_TSTAMP)) &&
	    tg3_flag(tp, TX_TSTAMP_EN)) {
		skb_shinfo(skb)->tx_flags |= SKBTX_IN_PROGRESS;
		base_flags |= TXD_FLAG_HWTSTAMP;
	}

	len = skb_headlen(skb);

	mapping = pci_map_single(tp->pdev, skb->data, len, PCI_DMA_TODEVICE);
	if (pci_dma_mapping_error(tp->pdev, mapping))
		goto drop;


	tnapi->tx_buffers[entry].skb = skb;
	dma_unmap_addr_set(&tnapi->tx_buffers[entry], mapping, mapping);

	would_hit_hwbug = 0;

	if (tg3_flag(tp, 5701_DMA_BUG))
		would_hit_hwbug = 1;

	if (tg3_tx_frag_set(tnapi, &entry, &budget, mapping, len, base_flags |
			  ((skb_shinfo(skb)->nr_frags == 0) ? TXD_FLAG_END : 0),
			    mss, vlan)) {
		would_hit_hwbug = 1;
	} else if (skb_shinfo(skb)->nr_frags > 0) {
		u32 tmp_mss = mss;

		if (!tg3_flag(tp, HW_TSO_1) &&
		    !tg3_flag(tp, HW_TSO_2) &&
		    !tg3_flag(tp, HW_TSO_3))
			tmp_mss = 0;

		/* Now loop through additional data
		 * fragments, and queue them.
		 */
		last = skb_shinfo(skb)->nr_frags - 1;
		for (i = 0; i <= last; i++) {
			skb_frag_t *frag = &skb_shinfo(skb)->frags[i];

			len = skb_frag_size(frag);
			mapping = skb_frag_dma_map(&tp->pdev->dev, frag, 0,
						   len, DMA_TO_DEVICE);

			tnapi->tx_buffers[entry].skb = NULL;
			dma_unmap_addr_set(&tnapi->tx_buffers[entry], mapping,
					   mapping);
			if (dma_mapping_error(&tp->pdev->dev, mapping))
				goto dma_error;

			if (!budget ||
			    tg3_tx_frag_set(tnapi, &entry, &budget, mapping,
					    len, base_flags |
					    ((i == last) ? TXD_FLAG_END : 0),
					    tmp_mss, vlan)) {
				would_hit_hwbug = 1;
				break;
			}
		}
	}

	if (would_hit_hwbug) {
		tg3_tx_skb_unmap(tnapi, tnapi->tx_prod, i);

		if (mss) {
			/* If it's a TSO packet, do GSO instead of
			 * allocating and copying to a large linear SKB
			 */
			if (ip_tot_len) {
				iph->check = ip_csum;
				iph->tot_len = ip_tot_len;
			}
			tcph->check = tcp_csum;
			return tg3_tso_bug(tp, tnapi, txq, skb);
		}

		/* If the workaround fails due to memory/mapping
		 * failure, silently drop this packet.
		 */
		entry = tnapi->tx_prod;
		budget = tg3_tx_avail(tnapi);
		if (tigon3_dma_hwbug_workaround(tnapi, &skb, &entry, &budget,
						base_flags, mss, vlan))
			goto drop_nofree;
	}

	skb_tx_timestamp(skb);
	netdev_tx_sent_queue(txq, skb->len);

	/* Sync BD data before updating mailbox */
	wmb();

	tnapi->tx_prod = entry;
	if (unlikely(tg3_tx_avail(tnapi) <= (MAX_SKB_FRAGS + 1))) {
		netif_tx_stop_queue(txq);

		/* netif_tx_stop_queue() must be done before checking
		 * checking tx index in tg3_tx_avail() below, because in
		 * tg3_tx(), we update tx index before checking for
		 * netif_tx_queue_stopped().
		 */
		smp_mb();
		if (tg3_tx_avail(tnapi) > TG3_TX_WAKEUP_THRESH(tnapi))
			netif_tx_wake_queue(txq);
	}

	if (!skb->xmit_more || netif_xmit_stopped(txq)) {
		/* Packets are ready, update Tx producer idx on card. */
		tw32_tx_mbox(tnapi->prodmbox, entry);
		mmiowb();
	}

	return NETDEV_TX_OK;

dma_error:
	tg3_tx_skb_unmap(tnapi, tnapi->tx_prod, --i);
	tnapi->tx_buffers[tnapi->tx_prod].skb = NULL;
drop:
	dev_kfree_skb_any(skb);
drop_nofree:
	tp->tx_dropped++;
	return NETDEV_TX_OK;
}

static void tg3_mac_loopback(struct tg3 *tp, bool enable)
{
	if (enable) {
		tp->mac_mode &= ~(MAC_MODE_HALF_DUPLEX |
				  MAC_MODE_PORT_MODE_MASK);

		tp->mac_mode |= MAC_MODE_PORT_INT_LPBACK;

		if (!tg3_flag(tp, 5705_PLUS))
			tp->mac_mode |= MAC_MODE_LINK_POLARITY;

		if (tp->phy_flags & TG3_PHYFLG_10_100_ONLY)
			tp->mac_mode |= MAC_MODE_PORT_MODE_MII;
		else
			tp->mac_mode |= MAC_MODE_PORT_MODE_GMII;
	} else {
		tp->mac_mode &= ~MAC_MODE_PORT_INT_LPBACK;

		if (tg3_flag(tp, 5705_PLUS) ||
		    (tp->phy_flags & TG3_PHYFLG_PHY_SERDES) ||
		    tg3_asic_rev(tp) == ASIC_REV_5700)
			tp->mac_mode &= ~MAC_MODE_LINK_POLARITY;
	}

	tw32(MAC_MODE, tp->mac_mode);
	udelay(40);
}

static int tg3_phy_lpbk_set(struct tg3 *tp, u32 speed, bool extlpbk)
{
	u32 val, bmcr, mac_mode, ptest = 0;

	tg3_phy_toggle_apd(tp, false);
	tg3_phy_toggle_automdix(tp, false);

	if (extlpbk && tg3_phy_set_extloopbk(tp))
		return -EIO;

	bmcr = BMCR_FULLDPLX;
	switch (speed) {
	case SPEED_10:
		break;
	case SPEED_100:
		bmcr |= BMCR_SPEED100;
		break;
	case SPEED_1000:
	default:
		if (tp->phy_flags & TG3_PHYFLG_IS_FET) {
			speed = SPEED_100;
			bmcr |= BMCR_SPEED100;
		} else {
			speed = SPEED_1000;
			bmcr |= BMCR_SPEED1000;
		}
	}

	if (extlpbk) {
		if (!(tp->phy_flags & TG3_PHYFLG_IS_FET)) {
			tg3_readphy(tp, MII_CTRL1000, &val);
			val |= CTL1000_AS_MASTER |
			       CTL1000_ENABLE_MASTER;
			tg3_writephy(tp, MII_CTRL1000, val);
		} else {
			ptest = MII_TG3_FET_PTEST_TRIM_SEL |
				MII_TG3_FET_PTEST_TRIM_2;
			tg3_writephy(tp, MII_TG3_FET_PTEST, ptest);
		}
	} else
		bmcr |= BMCR_LOOPBACK;

	tg3_writephy(tp, MII_BMCR, bmcr);

	/* The write needs to be flushed for the FETs */
	if (tp->phy_flags & TG3_PHYFLG_IS_FET)
		tg3_readphy(tp, MII_BMCR, &bmcr);

	udelay(40);

	if ((tp->phy_flags & TG3_PHYFLG_IS_FET) &&
	    tg3_asic_rev(tp) == ASIC_REV_5785) {
		tg3_writephy(tp, MII_TG3_FET_PTEST, ptest |
			     MII_TG3_FET_PTEST_FRC_TX_LINK |
			     MII_TG3_FET_PTEST_FRC_TX_LOCK);

		/* The write needs to be flushed for the AC131 */
		tg3_readphy(tp, MII_TG3_FET_PTEST, &val);
	}

	/* Reset to prevent losing 1st rx packet intermittently */
	if ((tp->phy_flags & TG3_PHYFLG_MII_SERDES) &&
	    tg3_flag(tp, 5780_CLASS)) {
		tw32_f(MAC_RX_MODE, RX_MODE_RESET);
		udelay(10);
		tw32_f(MAC_RX_MODE, tp->rx_mode);
	}

	mac_mode = tp->mac_mode &
		   ~(MAC_MODE_PORT_MODE_MASK | MAC_MODE_HALF_DUPLEX);
	if (speed == SPEED_1000)
		mac_mode |= MAC_MODE_PORT_MODE_GMII;
	else
		mac_mode |= MAC_MODE_PORT_MODE_MII;

	if (tg3_asic_rev(tp) == ASIC_REV_5700) {
		u32 masked_phy_id = tp->phy_id & TG3_PHY_ID_MASK;

		if (masked_phy_id == TG3_PHY_ID_BCM5401)
			mac_mode &= ~MAC_MODE_LINK_POLARITY;
		else if (masked_phy_id == TG3_PHY_ID_BCM5411)
			mac_mode |= MAC_MODE_LINK_POLARITY;

		tg3_writephy(tp, MII_TG3_EXT_CTRL,
			     MII_TG3_EXT_CTRL_LNK3_LED_MODE);
	}

	tw32(MAC_MODE, mac_mode);
	udelay(40);

	return 0;
}

static void tg3_set_loopback(struct net_device *dev, netdev_features_t features)
{
	struct tg3 *tp = netdev_priv(dev);

	if (features & NETIF_F_LOOPBACK) {
		if (tp->mac_mode & MAC_MODE_PORT_INT_LPBACK)
			return;

		spin_lock_bh(&tp->lock);
		tg3_mac_loopback(tp, true);
		netif_carrier_on(tp->dev);
		spin_unlock_bh(&tp->lock);
		netdev_info(dev, "Internal MAC loopback mode enabled.\n");
	} else {
		if (!(tp->mac_mode & MAC_MODE_PORT_INT_LPBACK))
			return;

		spin_lock_bh(&tp->lock);
		tg3_mac_loopback(tp, false);
		/* Force link status check */
		tg3_setup_phy(tp, true);
		spin_unlock_bh(&tp->lock);
		netdev_info(dev, "Internal MAC loopback mode disabled.\n");
	}
}

static netdev_features_t tg3_fix_features(struct net_device *dev,
	netdev_features_t features)
{
	struct tg3 *tp = netdev_priv(dev);

	if (dev->mtu > ETH_DATA_LEN && tg3_flag(tp, 5780_CLASS))
		features &= ~NETIF_F_ALL_TSO;

	return features;
}

static int tg3_set_features(struct net_device *dev, netdev_features_t features)
{
	netdev_features_t changed = dev->features ^ features;

	if ((changed & NETIF_F_LOOPBACK) && netif_running(dev))
		tg3_set_loopback(dev, features);

	return 0;
}

static void tg3_rx_prodring_free(struct tg3 *tp,
				 struct tg3_rx_prodring_set *tpr)
{
	int i;

	if (tpr != &tp->napi[0].prodring) {
		for (i = tpr->rx_std_cons_idx; i != tpr->rx_std_prod_idx;
		     i = (i + 1) & tp->rx_std_ring_mask)
			tg3_rx_data_free(tp, &tpr->rx_std_buffers[i],
					tp->rx_pkt_map_sz);

		if (tg3_flag(tp, JUMBO_CAPABLE)) {
			for (i = tpr->rx_jmb_cons_idx;
			     i != tpr->rx_jmb_prod_idx;
			     i = (i + 1) & tp->rx_jmb_ring_mask) {
				tg3_rx_data_free(tp, &tpr->rx_jmb_buffers[i],
						TG3_RX_JMB_MAP_SZ);
			}
		}

		return;
	}

	for (i = 0; i <= tp->rx_std_ring_mask; i++)
		tg3_rx_data_free(tp, &tpr->rx_std_buffers[i],
				tp->rx_pkt_map_sz);

	if (tg3_flag(tp, JUMBO_CAPABLE) && !tg3_flag(tp, 5780_CLASS)) {
		for (i = 0; i <= tp->rx_jmb_ring_mask; i++)
			tg3_rx_data_free(tp, &tpr->rx_jmb_buffers[i],
					TG3_RX_JMB_MAP_SZ);
	}
}

/* Initialize rx rings for packet processing.
 *
 * The chip has been shut down and the driver detached from
 * the networking, so no interrupts or new tx packets will
 * end up in the driver.  tp->{tx,}lock are held and thus
 * we may not sleep.
 */
static int tg3_rx_prodring_alloc(struct tg3 *tp,
				 struct tg3_rx_prodring_set *tpr)
{
	u32 i, rx_pkt_dma_sz;

	tpr->rx_std_cons_idx = 0;
	tpr->rx_std_prod_idx = 0;
	tpr->rx_jmb_cons_idx = 0;
	tpr->rx_jmb_prod_idx = 0;

	if (tpr != &tp->napi[0].prodring) {
		memset(&tpr->rx_std_buffers[0], 0,
		       TG3_RX_STD_BUFF_RING_SIZE(tp));
		if (tpr->rx_jmb_buffers)
			memset(&tpr->rx_jmb_buffers[0], 0,
			       TG3_RX_JMB_BUFF_RING_SIZE(tp));
		goto done;
	}

	/* Zero out all descriptors. */
	memset(tpr->rx_std, 0, TG3_RX_STD_RING_BYTES(tp));

	rx_pkt_dma_sz = TG3_RX_STD_DMA_SZ;
	if (tg3_flag(tp, 5780_CLASS) &&
	    tp->dev->mtu > ETH_DATA_LEN)
		rx_pkt_dma_sz = TG3_RX_JMB_DMA_SZ;
	tp->rx_pkt_map_sz = TG3_RX_DMA_TO_MAP_SZ(rx_pkt_dma_sz);

	/* Initialize invariants of the rings, we only set this
	 * stuff once.  This works because the card does not
	 * write into the rx buffer posting rings.
	 */
	for (i = 0; i <= tp->rx_std_ring_mask; i++) {
		struct tg3_rx_buffer_desc *rxd;

		rxd = &tpr->rx_std[i];
		rxd->idx_len = rx_pkt_dma_sz << RXD_LEN_SHIFT;
		rxd->type_flags = (RXD_FLAG_END << RXD_FLAGS_SHIFT);
		rxd->opaque = (RXD_OPAQUE_RING_STD |
			       (i << RXD_OPAQUE_INDEX_SHIFT));
	}

	/* Now allocate fresh SKBs for each rx ring. */
	for (i = 0; i < tp->rx_pending; i++) {
		unsigned int frag_size;

		if (tg3_alloc_rx_data(tp, tpr, RXD_OPAQUE_RING_STD, i,
				      &frag_size) < 0) {
			netdev_warn(tp->dev,
				    "Using a smaller RX standard ring. Only "
				    "%d out of %d buffers were allocated "
				    "successfully\n", i, tp->rx_pending);
			if (i == 0)
				goto initfail;
			tp->rx_pending = i;
			break;
		}
	}

	if (!tg3_flag(tp, JUMBO_CAPABLE) || tg3_flag(tp, 5780_CLASS))
		goto done;

	memset(tpr->rx_jmb, 0, TG3_RX_JMB_RING_BYTES(tp));

	if (!tg3_flag(tp, JUMBO_RING_ENABLE))
		goto done;

	for (i = 0; i <= tp->rx_jmb_ring_mask; i++) {
		struct tg3_rx_buffer_desc *rxd;

		rxd = &tpr->rx_jmb[i].std;
		rxd->idx_len = TG3_RX_JMB_DMA_SZ << RXD_LEN_SHIFT;
		rxd->type_flags = (RXD_FLAG_END << RXD_FLAGS_SHIFT) |
				  RXD_FLAG_JUMBO;
		rxd->opaque = (RXD_OPAQUE_RING_JUMBO |
		       (i << RXD_OPAQUE_INDEX_SHIFT));
	}

	for (i = 0; i < tp->rx_jumbo_pending; i++) {
		unsigned int frag_size;

		if (tg3_alloc_rx_data(tp, tpr, RXD_OPAQUE_RING_JUMBO, i,
				      &frag_size) < 0) {
			netdev_warn(tp->dev,
				    "Using a smaller RX jumbo ring. Only %d "
				    "out of %d buffers were allocated "
				    "successfully\n", i, tp->rx_jumbo_pending);
			if (i == 0)
				goto initfail;
			tp->rx_jumbo_pending = i;
			break;
		}
	}

done:
	return 0;

initfail:
	tg3_rx_prodring_free(tp, tpr);
	return -ENOMEM;
}

static void tg3_rx_prodring_fini(struct tg3 *tp,
				 struct tg3_rx_prodring_set *tpr)
{
	kfree(tpr->rx_std_buffers);
	tpr->rx_std_buffers = NULL;
	kfree(tpr->rx_jmb_buffers);
	tpr->rx_jmb_buffers = NULL;
	if (tpr->rx_std) {
		dma_free_coherent(&tp->pdev->dev, TG3_RX_STD_RING_BYTES(tp),
				  tpr->rx_std, tpr->rx_std_mapping);
		tpr->rx_std = NULL;
	}
	if (tpr->rx_jmb) {
		dma_free_coherent(&tp->pdev->dev, TG3_RX_JMB_RING_BYTES(tp),
				  tpr->rx_jmb, tpr->rx_jmb_mapping);
		tpr->rx_jmb = NULL;
	}
}

static int tg3_rx_prodring_init(struct tg3 *tp,
				struct tg3_rx_prodring_set *tpr)
{
	tpr->rx_std_buffers = kzalloc(TG3_RX_STD_BUFF_RING_SIZE(tp),
				      GFP_KERNEL);
	if (!tpr->rx_std_buffers)
		return -ENOMEM;

	tpr->rx_std = dma_alloc_coherent(&tp->pdev->dev,
					 TG3_RX_STD_RING_BYTES(tp),
					 &tpr->rx_std_mapping,
					 GFP_KERNEL);
	if (!tpr->rx_std)
		goto err_out;

	if (tg3_flag(tp, JUMBO_CAPABLE) && !tg3_flag(tp, 5780_CLASS)) {
		tpr->rx_jmb_buffers = kzalloc(TG3_RX_JMB_BUFF_RING_SIZE(tp),
					      GFP_KERNEL);
		if (!tpr->rx_jmb_buffers)
			goto err_out;

		tpr->rx_jmb = dma_alloc_coherent(&tp->pdev->dev,
						 TG3_RX_JMB_RING_BYTES(tp),
						 &tpr->rx_jmb_mapping,
						 GFP_KERNEL);
		if (!tpr->rx_jmb)
			goto err_out;
	}

	return 0;

err_out:
	tg3_rx_prodring_fini(tp, tpr);
	return -ENOMEM;
}

/* Free up pending packets in all rx/tx rings.
 *
 * The chip has been shut down and the driver detached from
 * the networking, so no interrupts or new tx packets will
 * end up in the driver.  tp->{tx,}lock is not held and we are not
 * in an interrupt context and thus may sleep.
 */
static void tg3_free_rings(struct tg3 *tp)
{
	int i, j;

	for (j = 0; j < tp->irq_cnt; j++) {
		struct tg3_napi *tnapi = &tp->napi[j];

		tg3_rx_prodring_free(tp, &tnapi->prodring);

		if (!tnapi->tx_buffers)
			continue;

		for (i = 0; i < TG3_TX_RING_SIZE; i++) {
			struct sk_buff *skb = tnapi->tx_buffers[i].skb;

			if (!skb)
				continue;

			tg3_tx_skb_unmap(tnapi, i,
					 skb_shinfo(skb)->nr_frags - 1);

			dev_kfree_skb_any(skb);
		}
		netdev_tx_reset_queue(netdev_get_tx_queue(tp->dev, j));
	}
}

/* Initialize tx/rx rings for packet processing.
 *
 * The chip has been shut down and the driver detached from
 * the networking, so no interrupts or new tx packets will
 * end up in the driver.  tp->{tx,}lock are held and thus
 * we may not sleep.
 */
static int tg3_init_rings(struct tg3 *tp)
{
	int i;

	/* Free up all the SKBs. */
	tg3_free_rings(tp);

	for (i = 0; i < tp->irq_cnt; i++) {
		struct tg3_napi *tnapi = &tp->napi[i];

		tnapi->last_tag = 0;
		tnapi->last_irq_tag = 0;
		tnapi->hw_status->status = 0;
		tnapi->hw_status->status_tag = 0;
		memset(tnapi->hw_status, 0, TG3_HW_STATUS_SIZE);

		tnapi->tx_prod = 0;
		tnapi->tx_cons = 0;
		if (tnapi->tx_ring)
			memset(tnapi->tx_ring, 0, TG3_TX_RING_BYTES);

		tnapi->rx_rcb_ptr = 0;
		if (tnapi->rx_rcb)
			memset(tnapi->rx_rcb, 0, TG3_RX_RCB_RING_BYTES(tp));

		if (tg3_rx_prodring_alloc(tp, &tnapi->prodring)) {
			tg3_free_rings(tp);
			return -ENOMEM;
		}
	}

	return 0;
}

static void tg3_mem_tx_release(struct tg3 *tp)
{
	int i;

	for (i = 0; i < tp->irq_max; i++) {
		struct tg3_napi *tnapi = &tp->napi[i];

		if (tnapi->tx_ring) {
			dma_free_coherent(&tp->pdev->dev, TG3_TX_RING_BYTES,
				tnapi->tx_ring, tnapi->tx_desc_mapping);
			tnapi->tx_ring = NULL;
		}

		kfree(tnapi->tx_buffers);
		tnapi->tx_buffers = NULL;
	}
}

static int tg3_mem_tx_acquire(struct tg3 *tp)
{
	int i;
	struct tg3_napi *tnapi = &tp->napi[0];

	/* If multivector TSS is enabled, vector 0 does not handle
	 * tx interrupts.  Don't allocate any resources for it.
	 */
	if (tg3_flag(tp, ENABLE_TSS))
		tnapi++;

	for (i = 0; i < tp->txq_cnt; i++, tnapi++) {
		tnapi->tx_buffers = kzalloc(sizeof(struct tg3_tx_ring_info) *
					    TG3_TX_RING_SIZE, GFP_KERNEL);
		if (!tnapi->tx_buffers)
			goto err_out;

		tnapi->tx_ring = dma_alloc_coherent(&tp->pdev->dev,
						    TG3_TX_RING_BYTES,
						    &tnapi->tx_desc_mapping,
						    GFP_KERNEL);
		if (!tnapi->tx_ring)
			goto err_out;
	}

	return 0;

err_out:
	tg3_mem_tx_release(tp);
	return -ENOMEM;
}

static void tg3_mem_rx_release(struct tg3 *tp)
{
	int i;

	for (i = 0; i < tp->irq_max; i++) {
		struct tg3_napi *tnapi = &tp->napi[i];

		tg3_rx_prodring_fini(tp, &tnapi->prodring);

		if (!tnapi->rx_rcb)
			continue;

		dma_free_coherent(&tp->pdev->dev,
				  TG3_RX_RCB_RING_BYTES(tp),
				  tnapi->rx_rcb,
				  tnapi->rx_rcb_mapping);
		tnapi->rx_rcb = NULL;
	}
}

static int tg3_mem_rx_acquire(struct tg3 *tp)
{
	unsigned int i, limit;

	limit = tp->rxq_cnt;

	/* If RSS is enabled, we need a (dummy) producer ring
	 * set on vector zero.  This is the true hw prodring.
	 */
	if (tg3_flag(tp, ENABLE_RSS))
		limit++;

	for (i = 0; i < limit; i++) {
		struct tg3_napi *tnapi = &tp->napi[i];

		if (tg3_rx_prodring_init(tp, &tnapi->prodring))
			goto err_out;

		/* If multivector RSS is enabled, vector 0
		 * does not handle rx or tx interrupts.
		 * Don't allocate any resources for it.
		 */
		if (!i && tg3_flag(tp, ENABLE_RSS))
			continue;

		tnapi->rx_rcb = dma_zalloc_coherent(&tp->pdev->dev,
						    TG3_RX_RCB_RING_BYTES(tp),
						    &tnapi->rx_rcb_mapping,
						    GFP_KERNEL);
		if (!tnapi->rx_rcb)
			goto err_out;
	}

	return 0;

err_out:
	tg3_mem_rx_release(tp);
	return -ENOMEM;
}

/*
 * Must not be invoked with interrupt sources disabled and
 * the hardware shutdown down.
 */
static void tg3_free_consistent(struct tg3 *tp)
{
	int i;

	for (i = 0; i < tp->irq_cnt; i++) {
		struct tg3_napi *tnapi = &tp->napi[i];

		if (tnapi->hw_status) {
			dma_free_coherent(&tp->pdev->dev, TG3_HW_STATUS_SIZE,
					  tnapi->hw_status,
					  tnapi->status_mapping);
			tnapi->hw_status = NULL;
		}
	}

	tg3_mem_rx_release(tp);
	tg3_mem_tx_release(tp);

	if (tp->hw_stats) {
		dma_free_coherent(&tp->pdev->dev, sizeof(struct tg3_hw_stats),
				  tp->hw_stats, tp->stats_mapping);
		tp->hw_stats = NULL;
	}
}

/*
 * Must not be invoked with interrupt sources disabled and
 * the hardware shutdown down.  Can sleep.
 */
static int tg3_alloc_consistent(struct tg3 *tp)
{
	int i;

	tp->hw_stats = dma_zalloc_coherent(&tp->pdev->dev,
					   sizeof(struct tg3_hw_stats),
					   &tp->stats_mapping, GFP_KERNEL);
	if (!tp->hw_stats)
		goto err_out;

	for (i = 0; i < tp->irq_cnt; i++) {
		struct tg3_napi *tnapi = &tp->napi[i];
		struct tg3_hw_status *sblk;

		tnapi->hw_status = dma_zalloc_coherent(&tp->pdev->dev,
						       TG3_HW_STATUS_SIZE,
						       &tnapi->status_mapping,
						       GFP_KERNEL);
		if (!tnapi->hw_status)
			goto err_out;

		sblk = tnapi->hw_status;

		if (tg3_flag(tp, ENABLE_RSS)) {
			u16 *prodptr = NULL;

			/*
			 * When RSS is enabled, the status block format changes
			 * slightly.  The "rx_jumbo_consumer", "reserved",
			 * and "rx_mini_consumer" members get mapped to the
			 * other three rx return ring producer indexes.
			 */
			switch (i) {
			case 1:
				prodptr = &sblk->idx[0].rx_producer;
				break;
			case 2:
				prodptr = &sblk->rx_jumbo_consumer;
				break;
			case 3:
				prodptr = &sblk->reserved;
				break;
			case 4:
				prodptr = &sblk->rx_mini_consumer;
				break;
			}
			tnapi->rx_rcb_prod_idx = prodptr;
		} else {
			tnapi->rx_rcb_prod_idx = &sblk->idx[0].rx_producer;
		}
	}

	if (tg3_mem_tx_acquire(tp) || tg3_mem_rx_acquire(tp))
		goto err_out;

	return 0;

err_out:
	tg3_free_consistent(tp);
	return -ENOMEM;
}

#define MAX_WAIT_CNT 1000

/* To stop a block, clear the enable bit and poll till it
 * clears.  tp->lock is held.
 */
static int tg3_stop_block(struct tg3 *tp, unsigned long ofs, u32 enable_bit, bool silent)
{
	unsigned int i;
	u32 val;

	if (tg3_flag(tp, 5705_PLUS)) {
		switch (ofs) {
		case RCVLSC_MODE:
		case DMAC_MODE:
		case MBFREE_MODE:
		case BUFMGR_MODE:
		case MEMARB_MODE:
			/* We can't enable/disable these bits of the
			 * 5705/5750, just say success.
			 */
			return 0;

		default:
			break;
		}
	}

	val = tr32(ofs);
	val &= ~enable_bit;
	tw32_f(ofs, val);

	for (i = 0; i < MAX_WAIT_CNT; i++) {
		if (pci_channel_offline(tp->pdev)) {
			dev_err(&tp->pdev->dev,
				"tg3_stop_block device offline, "
				"ofs=%lx enable_bit=%x\n",
				ofs, enable_bit);
			return -ENODEV;
		}

		udelay(100);
		val = tr32(ofs);
		if ((val & enable_bit) == 0)
			break;
	}

	if (i == MAX_WAIT_CNT && !silent) {
		dev_err(&tp->pdev->dev,
			"tg3_stop_block timed out, ofs=%lx enable_bit=%x\n",
			ofs, enable_bit);
		return -ENODEV;
	}

	return 0;
}

/* tp->lock is held. */
static int tg3_abort_hw(struct tg3 *tp, bool silent)
{
	int i, err;

	tg3_disable_ints(tp);

	if (pci_channel_offline(tp->pdev)) {
		tp->rx_mode &= ~(RX_MODE_ENABLE | TX_MODE_ENABLE);
		tp->mac_mode &= ~MAC_MODE_TDE_ENABLE;
		err = -ENODEV;
		goto err_no_dev;
	}

	tp->rx_mode &= ~RX_MODE_ENABLE;
	tw32_f(MAC_RX_MODE, tp->rx_mode);
	udelay(10);

	err  = tg3_stop_block(tp, RCVBDI_MODE, RCVBDI_MODE_ENABLE, silent);
	err |= tg3_stop_block(tp, RCVLPC_MODE, RCVLPC_MODE_ENABLE, silent);
	err |= tg3_stop_block(tp, RCVLSC_MODE, RCVLSC_MODE_ENABLE, silent);
	err |= tg3_stop_block(tp, RCVDBDI_MODE, RCVDBDI_MODE_ENABLE, silent);
	err |= tg3_stop_block(tp, RCVDCC_MODE, RCVDCC_MODE_ENABLE, silent);
	err |= tg3_stop_block(tp, RCVCC_MODE, RCVCC_MODE_ENABLE, silent);

	err |= tg3_stop_block(tp, SNDBDS_MODE, SNDBDS_MODE_ENABLE, silent);
	err |= tg3_stop_block(tp, SNDBDI_MODE, SNDBDI_MODE_ENABLE, silent);
	err |= tg3_stop_block(tp, SNDDATAI_MODE, SNDDATAI_MODE_ENABLE, silent);
	err |= tg3_stop_block(tp, RDMAC_MODE, RDMAC_MODE_ENABLE, silent);
	err |= tg3_stop_block(tp, SNDDATAC_MODE, SNDDATAC_MODE_ENABLE, silent);
	err |= tg3_stop_block(tp, DMAC_MODE, DMAC_MODE_ENABLE, silent);
	err |= tg3_stop_block(tp, SNDBDC_MODE, SNDBDC_MODE_ENABLE, silent);

	tp->mac_mode &= ~MAC_MODE_TDE_ENABLE;
	tw32_f(MAC_MODE, tp->mac_mode);
	udelay(40);

	tp->tx_mode &= ~TX_MODE_ENABLE;
	tw32_f(MAC_TX_MODE, tp->tx_mode);

	for (i = 0; i < MAX_WAIT_CNT; i++) {
		udelay(100);
		if (!(tr32(MAC_TX_MODE) & TX_MODE_ENABLE))
			break;
	}
	if (i >= MAX_WAIT_CNT) {
		dev_err(&tp->pdev->dev,
			"%s timed out, TX_MODE_ENABLE will not clear "
			"MAC_TX_MODE=%08x\n", __func__, tr32(MAC_TX_MODE));
		err |= -ENODEV;
	}

	err |= tg3_stop_block(tp, HOSTCC_MODE, HOSTCC_MODE_ENABLE, silent);
	err |= tg3_stop_block(tp, WDMAC_MODE, WDMAC_MODE_ENABLE, silent);
	err |= tg3_stop_block(tp, MBFREE_MODE, MBFREE_MODE_ENABLE, silent);

	tw32(FTQ_RESET, 0xffffffff);
	tw32(FTQ_RESET, 0x00000000);

	err |= tg3_stop_block(tp, BUFMGR_MODE, BUFMGR_MODE_ENABLE, silent);
	err |= tg3_stop_block(tp, MEMARB_MODE, MEMARB_MODE_ENABLE, silent);

err_no_dev:
	for (i = 0; i < tp->irq_cnt; i++) {
		struct tg3_napi *tnapi = &tp->napi[i];
		if (tnapi->hw_status)
			memset(tnapi->hw_status, 0, TG3_HW_STATUS_SIZE);
	}

	return err;
}

/* Save PCI command register before chip reset */
static void tg3_save_pci_state(struct tg3 *tp)
{
	pci_read_config_word(tp->pdev, PCI_COMMAND, &tp->pci_cmd);
}

/* Restore PCI state after chip reset */
static void tg3_restore_pci_state(struct tg3 *tp)
{
	u32 val;

	/* Re-enable indirect register accesses. */
	pci_write_config_dword(tp->pdev, TG3PCI_MISC_HOST_CTRL,
			       tp->misc_host_ctrl);

	/* Set MAX PCI retry to zero. */
	val = (PCISTATE_ROM_ENABLE | PCISTATE_ROM_RETRY_ENABLE);
	if (tg3_chip_rev_id(tp) == CHIPREV_ID_5704_A0 &&
	    tg3_flag(tp, PCIX_MODE))
		val |= PCISTATE_RETRY_SAME_DMA;
	/* Allow reads and writes to the APE register and memory space. */
	if (tg3_flag(tp, ENABLE_APE))
		val |= PCISTATE_ALLOW_APE_CTLSPC_WR |
		       PCISTATE_ALLOW_APE_SHMEM_WR |
		       PCISTATE_ALLOW_APE_PSPACE_WR;
	pci_write_config_dword(tp->pdev, TG3PCI_PCISTATE, val);

	pci_write_config_word(tp->pdev, PCI_COMMAND, tp->pci_cmd);

	if (!tg3_flag(tp, PCI_EXPRESS)) {
		pci_write_config_byte(tp->pdev, PCI_CACHE_LINE_SIZE,
				      tp->pci_cacheline_sz);
		pci_write_config_byte(tp->pdev, PCI_LATENCY_TIMER,
				      tp->pci_lat_timer);
	}

	/* Make sure PCI-X relaxed ordering bit is clear. */
	if (tg3_flag(tp, PCIX_MODE)) {
		u16 pcix_cmd;

		pci_read_config_word(tp->pdev, tp->pcix_cap + PCI_X_CMD,
				     &pcix_cmd);
		pcix_cmd &= ~PCI_X_CMD_ERO;
		pci_write_config_word(tp->pdev, tp->pcix_cap + PCI_X_CMD,
				      pcix_cmd);
	}

	if (tg3_flag(tp, 5780_CLASS)) {

		/* Chip reset on 5780 will reset MSI enable bit,
		 * so need to restore it.
		 */
		if (tg3_flag(tp, USING_MSI)) {
			u16 ctrl;

			pci_read_config_word(tp->pdev,
					     tp->msi_cap + PCI_MSI_FLAGS,
					     &ctrl);
			pci_write_config_word(tp->pdev,
					      tp->msi_cap + PCI_MSI_FLAGS,
					      ctrl | PCI_MSI_FLAGS_ENABLE);
			val = tr32(MSGINT_MODE);
			tw32(MSGINT_MODE, val | MSGINT_MODE_ENABLE);
		}
	}
}

static void tg3_override_clk(struct tg3 *tp)
{
	u32 val;

	switch (tg3_asic_rev(tp)) {
	case ASIC_REV_5717:
		val = tr32(TG3_CPMU_CLCK_ORIDE_ENABLE);
		tw32(TG3_CPMU_CLCK_ORIDE_ENABLE, val |
		     TG3_CPMU_MAC_ORIDE_ENABLE);
		break;

	case ASIC_REV_5719:
	case ASIC_REV_5720:
		tw32(TG3_CPMU_CLCK_ORIDE, CPMU_CLCK_ORIDE_MAC_ORIDE_EN);
		break;

	default:
		return;
	}
}

static void tg3_restore_clk(struct tg3 *tp)
{
	u32 val;

	switch (tg3_asic_rev(tp)) {
	case ASIC_REV_5717:
		val = tr32(TG3_CPMU_CLCK_ORIDE_ENABLE);
		tw32(TG3_CPMU_CLCK_ORIDE_ENABLE,
		     val & ~TG3_CPMU_MAC_ORIDE_ENABLE);
		break;

	case ASIC_REV_5719:
	case ASIC_REV_5720:
		val = tr32(TG3_CPMU_CLCK_ORIDE);
		tw32(TG3_CPMU_CLCK_ORIDE, val & ~CPMU_CLCK_ORIDE_MAC_ORIDE_EN);
		break;

	default:
		return;
	}
}

/* tp->lock is held. */
static int tg3_chip_reset(struct tg3 *tp)
{
	u32 val;
	void (*write_op)(struct tg3 *, u32, u32);
	int i, err;

	if (!pci_device_is_present(tp->pdev))
		return -ENODEV;

	tg3_nvram_lock(tp);

	tg3_ape_lock(tp, TG3_APE_LOCK_GRC);

	/* No matching tg3_nvram_unlock() after this because
	 * chip reset below will undo the nvram lock.
	 */
	tp->nvram_lock_cnt = 0;

	/* GRC_MISC_CFG core clock reset will clear the memory
	 * enable bit in PCI register 4 and the MSI enable bit
	 * on some chips, so we save relevant registers here.
	 */
	tg3_save_pci_state(tp);

	if (tg3_asic_rev(tp) == ASIC_REV_5752 ||
	    tg3_flag(tp, 5755_PLUS))
		tw32(GRC_FASTBOOT_PC, 0);

	/*
	 * We must avoid the readl() that normally takes place.
	 * It locks machines, causes machine checks, and other
	 * fun things.  So, temporarily disable the 5701
	 * hardware workaround, while we do the reset.
	 */
	write_op = tp->write32;
	if (write_op == tg3_write_flush_reg32)
		tp->write32 = tg3_write32;

	/* Prevent the irq handler from reading or writing PCI registers
	 * during chip reset when the memory enable bit in the PCI command
	 * register may be cleared.  The chip does not generate interrupt
	 * at this time, but the irq handler may still be called due to irq
	 * sharing or irqpoll.
	 */
	tg3_flag_set(tp, CHIP_RESETTING);
	for (i = 0; i < tp->irq_cnt; i++) {
		struct tg3_napi *tnapi = &tp->napi[i];
		if (tnapi->hw_status) {
			tnapi->hw_status->status = 0;
			tnapi->hw_status->status_tag = 0;
		}
		tnapi->last_tag = 0;
		tnapi->last_irq_tag = 0;
	}
	smp_mb();

	for (i = 0; i < tp->irq_cnt; i++)
		synchronize_irq(tp->napi[i].irq_vec);

	if (tg3_asic_rev(tp) == ASIC_REV_57780) {
		val = tr32(TG3_PCIE_LNKCTL) & ~TG3_PCIE_LNKCTL_L1_PLL_PD_EN;
		tw32(TG3_PCIE_LNKCTL, val | TG3_PCIE_LNKCTL_L1_PLL_PD_DIS);
	}

	/* do the reset */
	val = GRC_MISC_CFG_CORECLK_RESET;

	if (tg3_flag(tp, PCI_EXPRESS)) {
		/* Force PCIe 1.0a mode */
		if (tg3_asic_rev(tp) != ASIC_REV_5785 &&
		    !tg3_flag(tp, 57765_PLUS) &&
		    tr32(TG3_PCIE_PHY_TSTCTL) ==
		    (TG3_PCIE_PHY_TSTCTL_PCIE10 | TG3_PCIE_PHY_TSTCTL_PSCRAM))
			tw32(TG3_PCIE_PHY_TSTCTL, TG3_PCIE_PHY_TSTCTL_PSCRAM);

		if (tg3_chip_rev_id(tp) != CHIPREV_ID_5750_A0) {
			tw32(GRC_MISC_CFG, (1 << 29));
			val |= (1 << 29);
		}
	}

	if (tg3_asic_rev(tp) == ASIC_REV_5906) {
		tw32(VCPU_STATUS, tr32(VCPU_STATUS) | VCPU_STATUS_DRV_RESET);
		tw32(GRC_VCPU_EXT_CTRL,
		     tr32(GRC_VCPU_EXT_CTRL) & ~GRC_VCPU_EXT_CTRL_HALT_CPU);
	}

	/* Set the clock to the highest frequency to avoid timeouts. With link
	 * aware mode, the clock speed could be slow and bootcode does not
	 * complete within the expected time. Override the clock to allow the
	 * bootcode to finish sooner and then restore it.
	 */
	tg3_override_clk(tp);

	/* Manage gphy power for all CPMU absent PCIe devices. */
	if (tg3_flag(tp, 5705_PLUS) && !tg3_flag(tp, CPMU_PRESENT))
		val |= GRC_MISC_CFG_KEEP_GPHY_POWER;

	tw32(GRC_MISC_CFG, val);

	/* restore 5701 hardware bug workaround write method */
	tp->write32 = write_op;

	/* Unfortunately, we have to delay before the PCI read back.
	 * Some 575X chips even will not respond to a PCI cfg access
	 * when the reset command is given to the chip.
	 *
	 * How do these hardware designers expect things to work
	 * properly if the PCI write is posted for a long period
	 * of time?  It is always necessary to have some method by
	 * which a register read back can occur to push the write
	 * out which does the reset.
	 *
	 * For most tg3 variants the trick below was working.
	 * Ho hum...
	 */
	udelay(120);

	/* Flush PCI posted writes.  The normal MMIO registers
	 * are inaccessible at this time so this is the only
	 * way to make this reliably (actually, this is no longer
	 * the case, see above).  I tried to use indirect
	 * register read/write but this upset some 5701 variants.
	 */
	pci_read_config_dword(tp->pdev, PCI_COMMAND, &val);

	udelay(120);

	if (tg3_flag(tp, PCI_EXPRESS) && pci_is_pcie(tp->pdev)) {
		u16 val16;

		if (tg3_chip_rev_id(tp) == CHIPREV_ID_5750_A0) {
			int j;
			u32 cfg_val;

			/* Wait for link training to complete.  */
			for (j = 0; j < 5000; j++)
				udelay(100);

			pci_read_config_dword(tp->pdev, 0xc4, &cfg_val);
			pci_write_config_dword(tp->pdev, 0xc4,
					       cfg_val | (1 << 15));
		}

		/* Clear the "no snoop" and "relaxed ordering" bits. */
		val16 = PCI_EXP_DEVCTL_RELAX_EN | PCI_EXP_DEVCTL_NOSNOOP_EN;
		/*
		 * Older PCIe devices only support the 128 byte
		 * MPS setting.  Enforce the restriction.
		 */
		if (!tg3_flag(tp, CPMU_PRESENT))
			val16 |= PCI_EXP_DEVCTL_PAYLOAD;
		pcie_capability_clear_word(tp->pdev, PCI_EXP_DEVCTL, val16);

		/* Clear error status */
		pcie_capability_write_word(tp->pdev, PCI_EXP_DEVSTA,
				      PCI_EXP_DEVSTA_CED |
				      PCI_EXP_DEVSTA_NFED |
				      PCI_EXP_DEVSTA_FED |
				      PCI_EXP_DEVSTA_URD);
	}

	tg3_restore_pci_state(tp);

	tg3_flag_clear(tp, CHIP_RESETTING);
	tg3_flag_clear(tp, ERROR_PROCESSED);

	val = 0;
	if (tg3_flag(tp, 5780_CLASS))
		val = tr32(MEMARB_MODE);
	tw32(MEMARB_MODE, val | MEMARB_MODE_ENABLE);

	if (tg3_chip_rev_id(tp) == CHIPREV_ID_5750_A3) {
		tg3_stop_fw(tp);
		tw32(0x5000, 0x400);
	}

	if (tg3_flag(tp, IS_SSB_CORE)) {
		/*
		 * BCM4785: In order to avoid repercussions from using
		 * potentially defective internal ROM, stop the Rx RISC CPU,
		 * which is not required.
		 */
		tg3_stop_fw(tp);
		tg3_halt_cpu(tp, RX_CPU_BASE);
	}

	err = tg3_poll_fw(tp);
	if (err)
		return err;

	tw32(GRC_MODE, tp->grc_mode);

	if (tg3_chip_rev_id(tp) == CHIPREV_ID_5705_A0) {
		val = tr32(0xc4);

		tw32(0xc4, val | (1 << 15));
	}

	if ((tp->nic_sram_data_cfg & NIC_SRAM_DATA_CFG_MINI_PCI) != 0 &&
	    tg3_asic_rev(tp) == ASIC_REV_5705) {
		tp->pci_clock_ctrl |= CLOCK_CTRL_CLKRUN_OENABLE;
		if (tg3_chip_rev_id(tp) == CHIPREV_ID_5705_A0)
			tp->pci_clock_ctrl |= CLOCK_CTRL_FORCE_CLKRUN;
		tw32(TG3PCI_CLOCK_CTRL, tp->pci_clock_ctrl);
	}

	if (tp->phy_flags & TG3_PHYFLG_PHY_SERDES) {
		tp->mac_mode = MAC_MODE_PORT_MODE_TBI;
		val = tp->mac_mode;
	} else if (tp->phy_flags & TG3_PHYFLG_MII_SERDES) {
		tp->mac_mode = MAC_MODE_PORT_MODE_GMII;
		val = tp->mac_mode;
	} else
		val = 0;

	tw32_f(MAC_MODE, val);
	udelay(40);

	tg3_ape_unlock(tp, TG3_APE_LOCK_GRC);

	tg3_mdio_start(tp);

	if (tg3_flag(tp, PCI_EXPRESS) &&
	    tg3_chip_rev_id(tp) != CHIPREV_ID_5750_A0 &&
	    tg3_asic_rev(tp) != ASIC_REV_5785 &&
	    !tg3_flag(tp, 57765_PLUS)) {
		val = tr32(0x7c00);

		tw32(0x7c00, val | (1 << 25));
	}

	tg3_restore_clk(tp);

	/* Reprobe ASF enable state.  */
	tg3_flag_clear(tp, ENABLE_ASF);
	tp->phy_flags &= ~(TG3_PHYFLG_1G_ON_VAUX_OK |
			   TG3_PHYFLG_KEEP_LINK_ON_PWRDN);

	tg3_flag_clear(tp, ASF_NEW_HANDSHAKE);
	tg3_read_mem(tp, NIC_SRAM_DATA_SIG, &val);
	if (val == NIC_SRAM_DATA_SIG_MAGIC) {
		u32 nic_cfg;

		tg3_read_mem(tp, NIC_SRAM_DATA_CFG, &nic_cfg);
		if (nic_cfg & NIC_SRAM_DATA_CFG_ASF_ENABLE) {
			tg3_flag_set(tp, ENABLE_ASF);
			tp->last_event_jiffies = jiffies;
			if (tg3_flag(tp, 5750_PLUS))
				tg3_flag_set(tp, ASF_NEW_HANDSHAKE);

			tg3_read_mem(tp, NIC_SRAM_DATA_CFG_3, &nic_cfg);
			if (nic_cfg & NIC_SRAM_1G_ON_VAUX_OK)
				tp->phy_flags |= TG3_PHYFLG_1G_ON_VAUX_OK;
			if (nic_cfg & NIC_SRAM_LNK_FLAP_AVOID)
				tp->phy_flags |= TG3_PHYFLG_KEEP_LINK_ON_PWRDN;
		}
	}

	return 0;
}

static void tg3_get_nstats(struct tg3 *, struct rtnl_link_stats64 *);
static void tg3_get_estats(struct tg3 *, struct tg3_ethtool_stats *);
static void __tg3_set_rx_mode(struct net_device *);

/* tp->lock is held. */
static int tg3_halt(struct tg3 *tp, int kind, bool silent)
{
	int err;

	tg3_stop_fw(tp);

	tg3_write_sig_pre_reset(tp, kind);

	tg3_abort_hw(tp, silent);
	err = tg3_chip_reset(tp);

	__tg3_set_mac_addr(tp, false);

	tg3_write_sig_legacy(tp, kind);
	tg3_write_sig_post_reset(tp, kind);

	if (tp->hw_stats) {
		/* Save the stats across chip resets... */
		tg3_get_nstats(tp, &tp->net_stats_prev);
		tg3_get_estats(tp, &tp->estats_prev);

		/* And make sure the next sample is new data */
		memset(tp->hw_stats, 0, sizeof(struct tg3_hw_stats));
	}

	return err;
}

static int tg3_set_mac_addr(struct net_device *dev, void *p)
{
	struct tg3 *tp = netdev_priv(dev);
	struct sockaddr *addr = p;
	int err = 0;
	bool skip_mac_1 = false;

	if (!is_valid_ether_addr(addr->sa_data))
		return -EADDRNOTAVAIL;

	memcpy(dev->dev_addr, addr->sa_data, dev->addr_len);

	if (!netif_running(dev))
		return 0;

	if (tg3_flag(tp, ENABLE_ASF)) {
		u32 addr0_high, addr0_low, addr1_high, addr1_low;

		addr0_high = tr32(MAC_ADDR_0_HIGH);
		addr0_low = tr32(MAC_ADDR_0_LOW);
		addr1_high = tr32(MAC_ADDR_1_HIGH);
		addr1_low = tr32(MAC_ADDR_1_LOW);

		/* Skip MAC addr 1 if ASF is using it. */
		if ((addr0_high != addr1_high || addr0_low != addr1_low) &&
		    !(addr1_high == 0 && addr1_low == 0))
			skip_mac_1 = true;
	}
	spin_lock_bh(&tp->lock);
	__tg3_set_mac_addr(tp, skip_mac_1);
	__tg3_set_rx_mode(dev);
	spin_unlock_bh(&tp->lock);

	return err;
}

/* tp->lock is held. */
static void tg3_set_bdinfo(struct tg3 *tp, u32 bdinfo_addr,
			   dma_addr_t mapping, u32 maxlen_flags,
			   u32 nic_addr)
{
	tg3_write_mem(tp,
		      (bdinfo_addr + TG3_BDINFO_HOST_ADDR + TG3_64BIT_REG_HIGH),
		      ((u64) mapping >> 32));
	tg3_write_mem(tp,
		      (bdinfo_addr + TG3_BDINFO_HOST_ADDR + TG3_64BIT_REG_LOW),
		      ((u64) mapping & 0xffffffff));
	tg3_write_mem(tp,
		      (bdinfo_addr + TG3_BDINFO_MAXLEN_FLAGS),
		       maxlen_flags);

	if (!tg3_flag(tp, 5705_PLUS))
		tg3_write_mem(tp,
			      (bdinfo_addr + TG3_BDINFO_NIC_ADDR),
			      nic_addr);
}


static void tg3_coal_tx_init(struct tg3 *tp, struct ethtool_coalesce *ec)
{
	int i = 0;

	if (!tg3_flag(tp, ENABLE_TSS)) {
		tw32(HOSTCC_TXCOL_TICKS, ec->tx_coalesce_usecs);
		tw32(HOSTCC_TXMAX_FRAMES, ec->tx_max_coalesced_frames);
		tw32(HOSTCC_TXCOAL_MAXF_INT, ec->tx_max_coalesced_frames_irq);
	} else {
		tw32(HOSTCC_TXCOL_TICKS, 0);
		tw32(HOSTCC_TXMAX_FRAMES, 0);
		tw32(HOSTCC_TXCOAL_MAXF_INT, 0);

		for (; i < tp->txq_cnt; i++) {
			u32 reg;

			reg = HOSTCC_TXCOL_TICKS_VEC1 + i * 0x18;
			tw32(reg, ec->tx_coalesce_usecs);
			reg = HOSTCC_TXMAX_FRAMES_VEC1 + i * 0x18;
			tw32(reg, ec->tx_max_coalesced_frames);
			reg = HOSTCC_TXCOAL_MAXF_INT_VEC1 + i * 0x18;
			tw32(reg, ec->tx_max_coalesced_frames_irq);
		}
	}

	for (; i < tp->irq_max - 1; i++) {
		tw32(HOSTCC_TXCOL_TICKS_VEC1 + i * 0x18, 0);
		tw32(HOSTCC_TXMAX_FRAMES_VEC1 + i * 0x18, 0);
		tw32(HOSTCC_TXCOAL_MAXF_INT_VEC1 + i * 0x18, 0);
	}
}

static void tg3_coal_rx_init(struct tg3 *tp, struct ethtool_coalesce *ec)
{
	int i = 0;
	u32 limit = tp->rxq_cnt;

	if (!tg3_flag(tp, ENABLE_RSS)) {
		tw32(HOSTCC_RXCOL_TICKS, ec->rx_coalesce_usecs);
		tw32(HOSTCC_RXMAX_FRAMES, ec->rx_max_coalesced_frames);
		tw32(HOSTCC_RXCOAL_MAXF_INT, ec->rx_max_coalesced_frames_irq);
		limit--;
	} else {
		tw32(HOSTCC_RXCOL_TICKS, 0);
		tw32(HOSTCC_RXMAX_FRAMES, 0);
		tw32(HOSTCC_RXCOAL_MAXF_INT, 0);
	}

	for (; i < limit; i++) {
		u32 reg;

		reg = HOSTCC_RXCOL_TICKS_VEC1 + i * 0x18;
		tw32(reg, ec->rx_coalesce_usecs);
		reg = HOSTCC_RXMAX_FRAMES_VEC1 + i * 0x18;
		tw32(reg, ec->rx_max_coalesced_frames);
		reg = HOSTCC_RXCOAL_MAXF_INT_VEC1 + i * 0x18;
		tw32(reg, ec->rx_max_coalesced_frames_irq);
	}

	for (; i < tp->irq_max - 1; i++) {
		tw32(HOSTCC_RXCOL_TICKS_VEC1 + i * 0x18, 0);
		tw32(HOSTCC_RXMAX_FRAMES_VEC1 + i * 0x18, 0);
		tw32(HOSTCC_RXCOAL_MAXF_INT_VEC1 + i * 0x18, 0);
	}
}

static void __tg3_set_coalesce(struct tg3 *tp, struct ethtool_coalesce *ec)
{
	tg3_coal_tx_init(tp, ec);
	tg3_coal_rx_init(tp, ec);

	if (!tg3_flag(tp, 5705_PLUS)) {
		u32 val = ec->stats_block_coalesce_usecs;

		tw32(HOSTCC_RXCOAL_TICK_INT, ec->rx_coalesce_usecs_irq);
		tw32(HOSTCC_TXCOAL_TICK_INT, ec->tx_coalesce_usecs_irq);

		if (!tp->link_up)
			val = 0;

		tw32(HOSTCC_STAT_COAL_TICKS, val);
	}
}

/* tp->lock is held. */
static void tg3_tx_rcbs_disable(struct tg3 *tp)
{
	u32 txrcb, limit;

	/* Disable all transmit rings but the first. */
	if (!tg3_flag(tp, 5705_PLUS))
		limit = NIC_SRAM_SEND_RCB + TG3_BDINFO_SIZE * 16;
	else if (tg3_flag(tp, 5717_PLUS))
		limit = NIC_SRAM_SEND_RCB + TG3_BDINFO_SIZE * 4;
	else if (tg3_flag(tp, 57765_CLASS) ||
		 tg3_asic_rev(tp) == ASIC_REV_5762)
		limit = NIC_SRAM_SEND_RCB + TG3_BDINFO_SIZE * 2;
	else
		limit = NIC_SRAM_SEND_RCB + TG3_BDINFO_SIZE;

	for (txrcb = NIC_SRAM_SEND_RCB + TG3_BDINFO_SIZE;
	     txrcb < limit; txrcb += TG3_BDINFO_SIZE)
		tg3_write_mem(tp, txrcb + TG3_BDINFO_MAXLEN_FLAGS,
			      BDINFO_FLAGS_DISABLED);
}

/* tp->lock is held. */
static void tg3_tx_rcbs_init(struct tg3 *tp)
{
	int i = 0;
	u32 txrcb = NIC_SRAM_SEND_RCB;

	if (tg3_flag(tp, ENABLE_TSS))
		i++;

	for (; i < tp->irq_max; i++, txrcb += TG3_BDINFO_SIZE) {
		struct tg3_napi *tnapi = &tp->napi[i];

		if (!tnapi->tx_ring)
			continue;

		tg3_set_bdinfo(tp, txrcb, tnapi->tx_desc_mapping,
			       (TG3_TX_RING_SIZE << BDINFO_FLAGS_MAXLEN_SHIFT),
			       NIC_SRAM_TX_BUFFER_DESC);
	}
}

/* tp->lock is held. */
static void tg3_rx_ret_rcbs_disable(struct tg3 *tp)
{
	u32 rxrcb, limit;

	/* Disable all receive return rings but the first. */
	if (tg3_flag(tp, 5717_PLUS))
		limit = NIC_SRAM_RCV_RET_RCB + TG3_BDINFO_SIZE * 17;
	else if (!tg3_flag(tp, 5705_PLUS))
		limit = NIC_SRAM_RCV_RET_RCB + TG3_BDINFO_SIZE * 16;
	else if (tg3_asic_rev(tp) == ASIC_REV_5755 ||
		 tg3_asic_rev(tp) == ASIC_REV_5762 ||
		 tg3_flag(tp, 57765_CLASS))
		limit = NIC_SRAM_RCV_RET_RCB + TG3_BDINFO_SIZE * 4;
	else
		limit = NIC_SRAM_RCV_RET_RCB + TG3_BDINFO_SIZE;

	for (rxrcb = NIC_SRAM_RCV_RET_RCB + TG3_BDINFO_SIZE;
	     rxrcb < limit; rxrcb += TG3_BDINFO_SIZE)
		tg3_write_mem(tp, rxrcb + TG3_BDINFO_MAXLEN_FLAGS,
			      BDINFO_FLAGS_DISABLED);
}

/* tp->lock is held. */
static void tg3_rx_ret_rcbs_init(struct tg3 *tp)
{
	int i = 0;
	u32 rxrcb = NIC_SRAM_RCV_RET_RCB;

	if (tg3_flag(tp, ENABLE_RSS))
		i++;

	for (; i < tp->irq_max; i++, rxrcb += TG3_BDINFO_SIZE) {
		struct tg3_napi *tnapi = &tp->napi[i];

		if (!tnapi->rx_rcb)
			continue;

		tg3_set_bdinfo(tp, rxrcb, tnapi->rx_rcb_mapping,
			       (tp->rx_ret_ring_mask + 1) <<
				BDINFO_FLAGS_MAXLEN_SHIFT, 0);
	}
}

/* tp->lock is held. */
static void tg3_rings_reset(struct tg3 *tp)
{
	int i;
	u32 stblk;
	struct tg3_napi *tnapi = &tp->napi[0];

	tg3_tx_rcbs_disable(tp);

	tg3_rx_ret_rcbs_disable(tp);

	/* Disable interrupts */
	tw32_mailbox_f(tp->napi[0].int_mbox, 1);
	tp->napi[0].chk_msi_cnt = 0;
	tp->napi[0].last_rx_cons = 0;
	tp->napi[0].last_tx_cons = 0;

	/* Zero mailbox registers. */
	if (tg3_flag(tp, SUPPORT_MSIX)) {
		for (i = 1; i < tp->irq_max; i++) {
			tp->napi[i].tx_prod = 0;
			tp->napi[i].tx_cons = 0;
			if (tg3_flag(tp, ENABLE_TSS))
				tw32_mailbox(tp->napi[i].prodmbox, 0);
			tw32_rx_mbox(tp->napi[i].consmbox, 0);
			tw32_mailbox_f(tp->napi[i].int_mbox, 1);
			tp->napi[i].chk_msi_cnt = 0;
			tp->napi[i].last_rx_cons = 0;
			tp->napi[i].last_tx_cons = 0;
		}
		if (!tg3_flag(tp, ENABLE_TSS))
			tw32_mailbox(tp->napi[0].prodmbox, 0);
	} else {
		tp->napi[0].tx_prod = 0;
		tp->napi[0].tx_cons = 0;
		tw32_mailbox(tp->napi[0].prodmbox, 0);
		tw32_rx_mbox(tp->napi[0].consmbox, 0);
	}

	/* Make sure the NIC-based send BD rings are disabled. */
	if (!tg3_flag(tp, 5705_PLUS)) {
		u32 mbox = MAILBOX_SNDNIC_PROD_IDX_0 + TG3_64BIT_REG_LOW;
		for (i = 0; i < 16; i++)
			tw32_tx_mbox(mbox + i * 8, 0);
	}

	/* Clear status block in ram. */
	memset(tnapi->hw_status, 0, TG3_HW_STATUS_SIZE);

	/* Set status block DMA address */
	tw32(HOSTCC_STATUS_BLK_HOST_ADDR + TG3_64BIT_REG_HIGH,
	     ((u64) tnapi->status_mapping >> 32));
	tw32(HOSTCC_STATUS_BLK_HOST_ADDR + TG3_64BIT_REG_LOW,
	     ((u64) tnapi->status_mapping & 0xffffffff));

	stblk = HOSTCC_STATBLCK_RING1;

	for (i = 1, tnapi++; i < tp->irq_cnt; i++, tnapi++) {
		u64 mapping = (u64)tnapi->status_mapping;
		tw32(stblk + TG3_64BIT_REG_HIGH, mapping >> 32);
		tw32(stblk + TG3_64BIT_REG_LOW, mapping & 0xffffffff);
		stblk += 8;

		/* Clear status block in ram. */
		memset(tnapi->hw_status, 0, TG3_HW_STATUS_SIZE);
	}

	tg3_tx_rcbs_init(tp);
	tg3_rx_ret_rcbs_init(tp);
}

static void tg3_setup_rxbd_thresholds(struct tg3 *tp)
{
	u32 val, bdcache_maxcnt, host_rep_thresh, nic_rep_thresh;

	if (!tg3_flag(tp, 5750_PLUS) ||
	    tg3_flag(tp, 5780_CLASS) ||
	    tg3_asic_rev(tp) == ASIC_REV_5750 ||
	    tg3_asic_rev(tp) == ASIC_REV_5752 ||
	    tg3_flag(tp, 57765_PLUS))
		bdcache_maxcnt = TG3_SRAM_RX_STD_BDCACHE_SIZE_5700;
	else if (tg3_asic_rev(tp) == ASIC_REV_5755 ||
		 tg3_asic_rev(tp) == ASIC_REV_5787)
		bdcache_maxcnt = TG3_SRAM_RX_STD_BDCACHE_SIZE_5755;
	else
		bdcache_maxcnt = TG3_SRAM_RX_STD_BDCACHE_SIZE_5906;

	nic_rep_thresh = min(bdcache_maxcnt / 2, tp->rx_std_max_post);
	host_rep_thresh = max_t(u32, tp->rx_pending / 8, 1);

	val = min(nic_rep_thresh, host_rep_thresh);
	tw32(RCVBDI_STD_THRESH, val);

	if (tg3_flag(tp, 57765_PLUS))
		tw32(STD_REPLENISH_LWM, bdcache_maxcnt);

	if (!tg3_flag(tp, JUMBO_CAPABLE) || tg3_flag(tp, 5780_CLASS))
		return;

	bdcache_maxcnt = TG3_SRAM_RX_JMB_BDCACHE_SIZE_5700;

	host_rep_thresh = max_t(u32, tp->rx_jumbo_pending / 8, 1);

	val = min(bdcache_maxcnt / 2, host_rep_thresh);
	tw32(RCVBDI_JUMBO_THRESH, val);

	if (tg3_flag(tp, 57765_PLUS))
		tw32(JMB_REPLENISH_LWM, bdcache_maxcnt);
}

static inline u32 calc_crc(unsigned char *buf, int len)
{
	u32 reg;
	u32 tmp;
	int j, k;

	reg = 0xffffffff;

	for (j = 0; j < len; j++) {
		reg ^= buf[j];

		for (k = 0; k < 8; k++) {
			tmp = reg & 0x01;

			reg >>= 1;

			if (tmp)
				reg ^= 0xedb88320;
		}
	}

	return ~reg;
}

static void tg3_set_multi(struct tg3 *tp, unsigned int accept_all)
{
	/* accept or reject all multicast frames */
	tw32(MAC_HASH_REG_0, accept_all ? 0xffffffff : 0);
	tw32(MAC_HASH_REG_1, accept_all ? 0xffffffff : 0);
	tw32(MAC_HASH_REG_2, accept_all ? 0xffffffff : 0);
	tw32(MAC_HASH_REG_3, accept_all ? 0xffffffff : 0);
}

static void __tg3_set_rx_mode(struct net_device *dev)
{
	struct tg3 *tp = netdev_priv(dev);
	u32 rx_mode;

	rx_mode = tp->rx_mode & ~(RX_MODE_PROMISC |
				  RX_MODE_KEEP_VLAN_TAG);

#if !defined(CONFIG_VLAN_8021Q) && !defined(CONFIG_VLAN_8021Q_MODULE)
	/* When ASF is in use, we always keep the RX_MODE_KEEP_VLAN_TAG
	 * flag clear.
	 */
	if (!tg3_flag(tp, ENABLE_ASF))
		rx_mode |= RX_MODE_KEEP_VLAN_TAG;
#endif

	if (dev->flags & IFF_PROMISC) {
		/* Promiscuous mode. */
		rx_mode |= RX_MODE_PROMISC;
	} else if (dev->flags & IFF_ALLMULTI) {
		/* Accept all multicast. */
		tg3_set_multi(tp, 1);
	} else if (netdev_mc_empty(dev)) {
		/* Reject all multicast. */
		tg3_set_multi(tp, 0);
	} else {
		/* Accept one or more multicast(s). */
		struct netdev_hw_addr *ha;
		u32 mc_filter[4] = { 0, };
		u32 regidx;
		u32 bit;
		u32 crc;

		netdev_for_each_mc_addr(ha, dev) {
			crc = calc_crc(ha->addr, ETH_ALEN);
			bit = ~crc & 0x7f;
			regidx = (bit & 0x60) >> 5;
			bit &= 0x1f;
			mc_filter[regidx] |= (1 << bit);
		}

		tw32(MAC_HASH_REG_0, mc_filter[0]);
		tw32(MAC_HASH_REG_1, mc_filter[1]);
		tw32(MAC_HASH_REG_2, mc_filter[2]);
		tw32(MAC_HASH_REG_3, mc_filter[3]);
	}

	if (netdev_uc_count(dev) > TG3_MAX_UCAST_ADDR(tp)) {
		rx_mode |= RX_MODE_PROMISC;
	} else if (!(dev->flags & IFF_PROMISC)) {
		/* Add all entries into to the mac addr filter list */
		int i = 0;
		struct netdev_hw_addr *ha;

		netdev_for_each_uc_addr(ha, dev) {
			__tg3_set_one_mac_addr(tp, ha->addr,
					       i + TG3_UCAST_ADDR_IDX(tp));
			i++;
		}
	}

	if (rx_mode != tp->rx_mode) {
		tp->rx_mode = rx_mode;
		tw32_f(MAC_RX_MODE, rx_mode);
		udelay(10);
	}
}

static void tg3_rss_init_dflt_indir_tbl(struct tg3 *tp, u32 qcnt)
{
	int i;

	for (i = 0; i < TG3_RSS_INDIR_TBL_SIZE; i++)
		tp->rss_ind_tbl[i] = ethtool_rxfh_indir_default(i, qcnt);
}

static void tg3_rss_check_indir_tbl(struct tg3 *tp)
{
	int i;

	if (!tg3_flag(tp, SUPPORT_MSIX))
		return;

	if (tp->rxq_cnt == 1) {
		memset(&tp->rss_ind_tbl[0], 0, sizeof(tp->rss_ind_tbl));
		return;
	}

	/* Validate table against current IRQ count */
	for (i = 0; i < TG3_RSS_INDIR_TBL_SIZE; i++) {
		if (tp->rss_ind_tbl[i] >= tp->rxq_cnt)
			break;
	}

	if (i != TG3_RSS_INDIR_TBL_SIZE)
		tg3_rss_init_dflt_indir_tbl(tp, tp->rxq_cnt);
}

static void tg3_rss_write_indir_tbl(struct tg3 *tp)
{
	int i = 0;
	u32 reg = MAC_RSS_INDIR_TBL_0;

	while (i < TG3_RSS_INDIR_TBL_SIZE) {
		u32 val = tp->rss_ind_tbl[i];
		i++;
		for (; i % 8; i++) {
			val <<= 4;
			val |= tp->rss_ind_tbl[i];
		}
		tw32(reg, val);
		reg += 4;
	}
}

static inline u32 tg3_lso_rd_dma_workaround_bit(struct tg3 *tp)
{
	if (tg3_asic_rev(tp) == ASIC_REV_5719)
		return TG3_LSO_RD_DMA_TX_LENGTH_WA_5719;
	else
		return TG3_LSO_RD_DMA_TX_LENGTH_WA_5720;
}

/* tp->lock is held. */
static int tg3_reset_hw(struct tg3 *tp, bool reset_phy)
{
	u32 val, rdmac_mode;
	int i, err, limit;
	struct tg3_rx_prodring_set *tpr = &tp->napi[0].prodring;

	tg3_disable_ints(tp);

	tg3_stop_fw(tp);

	tg3_write_sig_pre_reset(tp, RESET_KIND_INIT);

	if (tg3_flag(tp, INIT_COMPLETE))
		tg3_abort_hw(tp, 1);

	if ((tp->phy_flags & TG3_PHYFLG_KEEP_LINK_ON_PWRDN) &&
	    !(tp->phy_flags & TG3_PHYFLG_USER_CONFIGURED)) {
		tg3_phy_pull_config(tp);
		tg3_eee_pull_config(tp, NULL);
		tp->phy_flags |= TG3_PHYFLG_USER_CONFIGURED;
	}

	/* Enable MAC control of LPI */
	if (tp->phy_flags & TG3_PHYFLG_EEE_CAP)
		tg3_setup_eee(tp);

	if (reset_phy)
		tg3_phy_reset(tp);

	err = tg3_chip_reset(tp);
	if (err)
		return err;

	tg3_write_sig_legacy(tp, RESET_KIND_INIT);

	if (tg3_chip_rev(tp) == CHIPREV_5784_AX) {
		val = tr32(TG3_CPMU_CTRL);
		val &= ~(CPMU_CTRL_LINK_AWARE_MODE | CPMU_CTRL_LINK_IDLE_MODE);
		tw32(TG3_CPMU_CTRL, val);

		val = tr32(TG3_CPMU_LSPD_10MB_CLK);
		val &= ~CPMU_LSPD_10MB_MACCLK_MASK;
		val |= CPMU_LSPD_10MB_MACCLK_6_25;
		tw32(TG3_CPMU_LSPD_10MB_CLK, val);

		val = tr32(TG3_CPMU_LNK_AWARE_PWRMD);
		val &= ~CPMU_LNK_AWARE_MACCLK_MASK;
		val |= CPMU_LNK_AWARE_MACCLK_6_25;
		tw32(TG3_CPMU_LNK_AWARE_PWRMD, val);

		val = tr32(TG3_CPMU_HST_ACC);
		val &= ~CPMU_HST_ACC_MACCLK_MASK;
		val |= CPMU_HST_ACC_MACCLK_6_25;
		tw32(TG3_CPMU_HST_ACC, val);
	}

	if (tg3_asic_rev(tp) == ASIC_REV_57780) {
		val = tr32(PCIE_PWR_MGMT_THRESH) & ~PCIE_PWR_MGMT_L1_THRESH_MSK;
		val |= PCIE_PWR_MGMT_EXT_ASPM_TMR_EN |
		       PCIE_PWR_MGMT_L1_THRESH_4MS;
		tw32(PCIE_PWR_MGMT_THRESH, val);

		val = tr32(TG3_PCIE_EIDLE_DELAY) & ~TG3_PCIE_EIDLE_DELAY_MASK;
		tw32(TG3_PCIE_EIDLE_DELAY, val | TG3_PCIE_EIDLE_DELAY_13_CLKS);

		tw32(TG3_CORR_ERR_STAT, TG3_CORR_ERR_STAT_CLEAR);

		val = tr32(TG3_PCIE_LNKCTL) & ~TG3_PCIE_LNKCTL_L1_PLL_PD_EN;
		tw32(TG3_PCIE_LNKCTL, val | TG3_PCIE_LNKCTL_L1_PLL_PD_DIS);
	}

	if (tg3_flag(tp, L1PLLPD_EN)) {
		u32 grc_mode = tr32(GRC_MODE);

		/* Access the lower 1K of PL PCIE block registers. */
		val = grc_mode & ~GRC_MODE_PCIE_PORT_MASK;
		tw32(GRC_MODE, val | GRC_MODE_PCIE_PL_SEL);

		val = tr32(TG3_PCIE_TLDLPL_PORT + TG3_PCIE_PL_LO_PHYCTL1);
		tw32(TG3_PCIE_TLDLPL_PORT + TG3_PCIE_PL_LO_PHYCTL1,
		     val | TG3_PCIE_PL_LO_PHYCTL1_L1PLLPD_EN);

		tw32(GRC_MODE, grc_mode);
	}

	if (tg3_flag(tp, 57765_CLASS)) {
		if (tg3_chip_rev_id(tp) == CHIPREV_ID_57765_A0) {
			u32 grc_mode = tr32(GRC_MODE);

			/* Access the lower 1K of PL PCIE block registers. */
			val = grc_mode & ~GRC_MODE_PCIE_PORT_MASK;
			tw32(GRC_MODE, val | GRC_MODE_PCIE_PL_SEL);

			val = tr32(TG3_PCIE_TLDLPL_PORT +
				   TG3_PCIE_PL_LO_PHYCTL5);
			tw32(TG3_PCIE_TLDLPL_PORT + TG3_PCIE_PL_LO_PHYCTL5,
			     val | TG3_PCIE_PL_LO_PHYCTL5_DIS_L2CLKREQ);

			tw32(GRC_MODE, grc_mode);
		}

		if (tg3_chip_rev(tp) != CHIPREV_57765_AX) {
			u32 grc_mode;

			/* Fix transmit hangs */
			val = tr32(TG3_CPMU_PADRNG_CTL);
			val |= TG3_CPMU_PADRNG_CTL_RDIV2;
			tw32(TG3_CPMU_PADRNG_CTL, val);

			grc_mode = tr32(GRC_MODE);

			/* Access the lower 1K of DL PCIE block registers. */
			val = grc_mode & ~GRC_MODE_PCIE_PORT_MASK;
			tw32(GRC_MODE, val | GRC_MODE_PCIE_DL_SEL);

			val = tr32(TG3_PCIE_TLDLPL_PORT +
				   TG3_PCIE_DL_LO_FTSMAX);
			val &= ~TG3_PCIE_DL_LO_FTSMAX_MSK;
			tw32(TG3_PCIE_TLDLPL_PORT + TG3_PCIE_DL_LO_FTSMAX,
			     val | TG3_PCIE_DL_LO_FTSMAX_VAL);

			tw32(GRC_MODE, grc_mode);
		}

		val = tr32(TG3_CPMU_LSPD_10MB_CLK);
		val &= ~CPMU_LSPD_10MB_MACCLK_MASK;
		val |= CPMU_LSPD_10MB_MACCLK_6_25;
		tw32(TG3_CPMU_LSPD_10MB_CLK, val);
	}

	/* This works around an issue with Athlon chipsets on
	 * B3 tigon3 silicon.  This bit has no effect on any
	 * other revision.  But do not set this on PCI Express
	 * chips and don't even touch the clocks if the CPMU is present.
	 */
	if (!tg3_flag(tp, CPMU_PRESENT)) {
		if (!tg3_flag(tp, PCI_EXPRESS))
			tp->pci_clock_ctrl |= CLOCK_CTRL_DELAY_PCI_GRANT;
		tw32_f(TG3PCI_CLOCK_CTRL, tp->pci_clock_ctrl);
	}

	if (tg3_chip_rev_id(tp) == CHIPREV_ID_5704_A0 &&
	    tg3_flag(tp, PCIX_MODE)) {
		val = tr32(TG3PCI_PCISTATE);
		val |= PCISTATE_RETRY_SAME_DMA;
		tw32(TG3PCI_PCISTATE, val);
	}

	if (tg3_flag(tp, ENABLE_APE)) {
		/* Allow reads and writes to the
		 * APE register and memory space.
		 */
		val = tr32(TG3PCI_PCISTATE);
		val |= PCISTATE_ALLOW_APE_CTLSPC_WR |
		       PCISTATE_ALLOW_APE_SHMEM_WR |
		       PCISTATE_ALLOW_APE_PSPACE_WR;
		tw32(TG3PCI_PCISTATE, val);
	}

	if (tg3_chip_rev(tp) == CHIPREV_5704_BX) {
		/* Enable some hw fixes.  */
		val = tr32(TG3PCI_MSI_DATA);
		val |= (1 << 26) | (1 << 28) | (1 << 29);
		tw32(TG3PCI_MSI_DATA, val);
	}

	/* Descriptor ring init may make accesses to the
	 * NIC SRAM area to setup the TX descriptors, so we
	 * can only do this after the hardware has been
	 * successfully reset.
	 */
	err = tg3_init_rings(tp);
	if (err)
		return err;

	if (tg3_flag(tp, 57765_PLUS)) {
		val = tr32(TG3PCI_DMA_RW_CTRL) &
		      ~DMA_RWCTRL_DIS_CACHE_ALIGNMENT;
		if (tg3_chip_rev_id(tp) == CHIPREV_ID_57765_A0)
			val &= ~DMA_RWCTRL_CRDRDR_RDMA_MRRS_MSK;
		if (!tg3_flag(tp, 57765_CLASS) &&
		    tg3_asic_rev(tp) != ASIC_REV_5717 &&
		    tg3_asic_rev(tp) != ASIC_REV_5762)
			val |= DMA_RWCTRL_TAGGED_STAT_WA;
		tw32(TG3PCI_DMA_RW_CTRL, val | tp->dma_rwctrl);
	} else if (tg3_asic_rev(tp) != ASIC_REV_5784 &&
		   tg3_asic_rev(tp) != ASIC_REV_5761) {
		/* This value is determined during the probe time DMA
		 * engine test, tg3_test_dma.
		 */
		tw32(TG3PCI_DMA_RW_CTRL, tp->dma_rwctrl);
	}

	tp->grc_mode &= ~(GRC_MODE_HOST_SENDBDS |
			  GRC_MODE_4X_NIC_SEND_RINGS |
			  GRC_MODE_NO_TX_PHDR_CSUM |
			  GRC_MODE_NO_RX_PHDR_CSUM);
	tp->grc_mode |= GRC_MODE_HOST_SENDBDS;

	/* Pseudo-header checksum is done by hardware logic and not
	 * the offload processers, so make the chip do the pseudo-
	 * header checksums on receive.  For transmit it is more
	 * convenient to do the pseudo-header checksum in software
	 * as Linux does that on transmit for us in all cases.
	 */
	tp->grc_mode |= GRC_MODE_NO_TX_PHDR_CSUM;

	val = GRC_MODE_IRQ_ON_MAC_ATTN | GRC_MODE_HOST_STACKUP;
	if (tp->rxptpctl)
		tw32(TG3_RX_PTP_CTL,
		     tp->rxptpctl | TG3_RX_PTP_CTL_HWTS_INTERLOCK);

	if (tg3_flag(tp, PTP_CAPABLE))
		val |= GRC_MODE_TIME_SYNC_ENABLE;

	tw32(GRC_MODE, tp->grc_mode | val);

	/* Setup the timer prescalar register.  Clock is always 66Mhz. */
	val = tr32(GRC_MISC_CFG);
	val &= ~0xff;
	val |= (65 << GRC_MISC_CFG_PRESCALAR_SHIFT);
	tw32(GRC_MISC_CFG, val);

	/* Initialize MBUF/DESC pool. */
	if (tg3_flag(tp, 5750_PLUS)) {
		/* Do nothing.  */
	} else if (tg3_asic_rev(tp) != ASIC_REV_5705) {
		tw32(BUFMGR_MB_POOL_ADDR, NIC_SRAM_MBUF_POOL_BASE);
		if (tg3_asic_rev(tp) == ASIC_REV_5704)
			tw32(BUFMGR_MB_POOL_SIZE, NIC_SRAM_MBUF_POOL_SIZE64);
		else
			tw32(BUFMGR_MB_POOL_SIZE, NIC_SRAM_MBUF_POOL_SIZE96);
		tw32(BUFMGR_DMA_DESC_POOL_ADDR, NIC_SRAM_DMA_DESC_POOL_BASE);
		tw32(BUFMGR_DMA_DESC_POOL_SIZE, NIC_SRAM_DMA_DESC_POOL_SIZE);
	} else if (tg3_flag(tp, TSO_CAPABLE)) {
		int fw_len;

		fw_len = tp->fw_len;
		fw_len = (fw_len + (0x80 - 1)) & ~(0x80 - 1);
		tw32(BUFMGR_MB_POOL_ADDR,
		     NIC_SRAM_MBUF_POOL_BASE5705 + fw_len);
		tw32(BUFMGR_MB_POOL_SIZE,
		     NIC_SRAM_MBUF_POOL_SIZE5705 - fw_len - 0xa00);
	}

	if (tp->dev->mtu <= ETH_DATA_LEN) {
		tw32(BUFMGR_MB_RDMA_LOW_WATER,
		     tp->bufmgr_config.mbuf_read_dma_low_water);
		tw32(BUFMGR_MB_MACRX_LOW_WATER,
		     tp->bufmgr_config.mbuf_mac_rx_low_water);
		tw32(BUFMGR_MB_HIGH_WATER,
		     tp->bufmgr_config.mbuf_high_water);
	} else {
		tw32(BUFMGR_MB_RDMA_LOW_WATER,
		     tp->bufmgr_config.mbuf_read_dma_low_water_jumbo);
		tw32(BUFMGR_MB_MACRX_LOW_WATER,
		     tp->bufmgr_config.mbuf_mac_rx_low_water_jumbo);
		tw32(BUFMGR_MB_HIGH_WATER,
		     tp->bufmgr_config.mbuf_high_water_jumbo);
	}
	tw32(BUFMGR_DMA_LOW_WATER,
	     tp->bufmgr_config.dma_low_water);
	tw32(BUFMGR_DMA_HIGH_WATER,
	     tp->bufmgr_config.dma_high_water);

	val = BUFMGR_MODE_ENABLE | BUFMGR_MODE_ATTN_ENABLE;
	if (tg3_asic_rev(tp) == ASIC_REV_5719)
		val |= BUFMGR_MODE_NO_TX_UNDERRUN;
	if (tg3_asic_rev(tp) == ASIC_REV_5717 ||
	    tg3_asic_rev(tp) == ASIC_REV_5762 ||
	    tg3_chip_rev_id(tp) == CHIPREV_ID_5719_A0 ||
	    tg3_chip_rev_id(tp) == CHIPREV_ID_5720_A0)
		val |= BUFMGR_MODE_MBLOW_ATTN_ENAB;
	tw32(BUFMGR_MODE, val);
	for (i = 0; i < 2000; i++) {
		if (tr32(BUFMGR_MODE) & BUFMGR_MODE_ENABLE)
			break;
		udelay(10);
	}
	if (i >= 2000) {
		netdev_err(tp->dev, "%s cannot enable BUFMGR\n", __func__);
		return -ENODEV;
	}

	if (tg3_chip_rev_id(tp) == CHIPREV_ID_5906_A1)
		tw32(ISO_PKT_TX, (tr32(ISO_PKT_TX) & ~0x3) | 0x2);

	tg3_setup_rxbd_thresholds(tp);

	/* Initialize TG3_BDINFO's at:
	 *  RCVDBDI_STD_BD:	standard eth size rx ring
	 *  RCVDBDI_JUMBO_BD:	jumbo frame rx ring
	 *  RCVDBDI_MINI_BD:	small frame rx ring (??? does not work)
	 *
	 * like so:
	 *  TG3_BDINFO_HOST_ADDR:	high/low parts of DMA address of ring
	 *  TG3_BDINFO_MAXLEN_FLAGS:	(rx max buffer size << 16) |
	 *                              ring attribute flags
	 *  TG3_BDINFO_NIC_ADDR:	location of descriptors in nic SRAM
	 *
	 * Standard receive ring @ NIC_SRAM_RX_BUFFER_DESC, 512 entries.
	 * Jumbo receive ring @ NIC_SRAM_RX_JUMBO_BUFFER_DESC, 256 entries.
	 *
	 * The size of each ring is fixed in the firmware, but the location is
	 * configurable.
	 */
	tw32(RCVDBDI_STD_BD + TG3_BDINFO_HOST_ADDR + TG3_64BIT_REG_HIGH,
	     ((u64) tpr->rx_std_mapping >> 32));
	tw32(RCVDBDI_STD_BD + TG3_BDINFO_HOST_ADDR + TG3_64BIT_REG_LOW,
	     ((u64) tpr->rx_std_mapping & 0xffffffff));
	if (!tg3_flag(tp, 5717_PLUS))
		tw32(RCVDBDI_STD_BD + TG3_BDINFO_NIC_ADDR,
		     NIC_SRAM_RX_BUFFER_DESC);

	/* Disable the mini ring */
	if (!tg3_flag(tp, 5705_PLUS))
		tw32(RCVDBDI_MINI_BD + TG3_BDINFO_MAXLEN_FLAGS,
		     BDINFO_FLAGS_DISABLED);

	/* Program the jumbo buffer descriptor ring control
	 * blocks on those devices that have them.
	 */
	if (tg3_chip_rev_id(tp) == CHIPREV_ID_5719_A0 ||
	    (tg3_flag(tp, JUMBO_CAPABLE) && !tg3_flag(tp, 5780_CLASS))) {

		if (tg3_flag(tp, JUMBO_RING_ENABLE)) {
			tw32(RCVDBDI_JUMBO_BD + TG3_BDINFO_HOST_ADDR + TG3_64BIT_REG_HIGH,
			     ((u64) tpr->rx_jmb_mapping >> 32));
			tw32(RCVDBDI_JUMBO_BD + TG3_BDINFO_HOST_ADDR + TG3_64BIT_REG_LOW,
			     ((u64) tpr->rx_jmb_mapping & 0xffffffff));
			val = TG3_RX_JMB_RING_SIZE(tp) <<
			      BDINFO_FLAGS_MAXLEN_SHIFT;
			tw32(RCVDBDI_JUMBO_BD + TG3_BDINFO_MAXLEN_FLAGS,
			     val | BDINFO_FLAGS_USE_EXT_RECV);
			if (!tg3_flag(tp, USE_JUMBO_BDFLAG) ||
			    tg3_flag(tp, 57765_CLASS) ||
			    tg3_asic_rev(tp) == ASIC_REV_5762)
				tw32(RCVDBDI_JUMBO_BD + TG3_BDINFO_NIC_ADDR,
				     NIC_SRAM_RX_JUMBO_BUFFER_DESC);
		} else {
			tw32(RCVDBDI_JUMBO_BD + TG3_BDINFO_MAXLEN_FLAGS,
			     BDINFO_FLAGS_DISABLED);
		}

		if (tg3_flag(tp, 57765_PLUS)) {
			val = TG3_RX_STD_RING_SIZE(tp);
			val <<= BDINFO_FLAGS_MAXLEN_SHIFT;
			val |= (TG3_RX_STD_DMA_SZ << 2);
		} else
			val = TG3_RX_STD_DMA_SZ << BDINFO_FLAGS_MAXLEN_SHIFT;
	} else
		val = TG3_RX_STD_MAX_SIZE_5700 << BDINFO_FLAGS_MAXLEN_SHIFT;

	tw32(RCVDBDI_STD_BD + TG3_BDINFO_MAXLEN_FLAGS, val);

	tpr->rx_std_prod_idx = tp->rx_pending;
	tw32_rx_mbox(TG3_RX_STD_PROD_IDX_REG, tpr->rx_std_prod_idx);

	tpr->rx_jmb_prod_idx =
		tg3_flag(tp, JUMBO_RING_ENABLE) ? tp->rx_jumbo_pending : 0;
	tw32_rx_mbox(TG3_RX_JMB_PROD_IDX_REG, tpr->rx_jmb_prod_idx);

	tg3_rings_reset(tp);

	/* Initialize MAC address and backoff seed. */
	__tg3_set_mac_addr(tp, false);

	/* MTU + ethernet header + FCS + optional VLAN tag */
	tw32(MAC_RX_MTU_SIZE,
	     tp->dev->mtu + ETH_HLEN + ETH_FCS_LEN + VLAN_HLEN);

	/* The slot time is changed by tg3_setup_phy if we
	 * run at gigabit with half duplex.
	 */
	val = (2 << TX_LENGTHS_IPG_CRS_SHIFT) |
	      (6 << TX_LENGTHS_IPG_SHIFT) |
	      (32 << TX_LENGTHS_SLOT_TIME_SHIFT);

	if (tg3_asic_rev(tp) == ASIC_REV_5720 ||
	    tg3_asic_rev(tp) == ASIC_REV_5762)
		val |= tr32(MAC_TX_LENGTHS) &
		       (TX_LENGTHS_JMB_FRM_LEN_MSK |
			TX_LENGTHS_CNT_DWN_VAL_MSK);

	tw32(MAC_TX_LENGTHS, val);

	/* Receive rules. */
	tw32(MAC_RCV_RULE_CFG, RCV_RULE_CFG_DEFAULT_CLASS);
	tw32(RCVLPC_CONFIG, 0x0181);

	/* Calculate RDMAC_MODE setting early, we need it to determine
	 * the RCVLPC_STATE_ENABLE mask.
	 */
	rdmac_mode = (RDMAC_MODE_ENABLE | RDMAC_MODE_TGTABORT_ENAB |
		      RDMAC_MODE_MSTABORT_ENAB | RDMAC_MODE_PARITYERR_ENAB |
		      RDMAC_MODE_ADDROFLOW_ENAB | RDMAC_MODE_FIFOOFLOW_ENAB |
		      RDMAC_MODE_FIFOURUN_ENAB | RDMAC_MODE_FIFOOREAD_ENAB |
		      RDMAC_MODE_LNGREAD_ENAB);

	if (tg3_asic_rev(tp) == ASIC_REV_5717)
		rdmac_mode |= RDMAC_MODE_MULT_DMA_RD_DIS;

	if (tg3_asic_rev(tp) == ASIC_REV_5784 ||
	    tg3_asic_rev(tp) == ASIC_REV_5785 ||
	    tg3_asic_rev(tp) == ASIC_REV_57780)
		rdmac_mode |= RDMAC_MODE_BD_SBD_CRPT_ENAB |
			      RDMAC_MODE_MBUF_RBD_CRPT_ENAB |
			      RDMAC_MODE_MBUF_SBD_CRPT_ENAB;

	if (tg3_asic_rev(tp) == ASIC_REV_5705 &&
	    tg3_chip_rev_id(tp) != CHIPREV_ID_5705_A0) {
		if (tg3_flag(tp, TSO_CAPABLE) &&
		    tg3_asic_rev(tp) == ASIC_REV_5705) {
			rdmac_mode |= RDMAC_MODE_FIFO_SIZE_128;
		} else if (!(tr32(TG3PCI_PCISTATE) & PCISTATE_BUS_SPEED_HIGH) &&
			   !tg3_flag(tp, IS_5788)) {
			rdmac_mode |= RDMAC_MODE_FIFO_LONG_BURST;
		}
	}

	if (tg3_flag(tp, PCI_EXPRESS))
		rdmac_mode |= RDMAC_MODE_FIFO_LONG_BURST;

	if (tg3_asic_rev(tp) == ASIC_REV_57766) {
		tp->dma_limit = 0;
		if (tp->dev->mtu <= ETH_DATA_LEN) {
			rdmac_mode |= RDMAC_MODE_JMB_2K_MMRR;
			tp->dma_limit = TG3_TX_BD_DMA_MAX_2K;
		}
	}

	if (tg3_flag(tp, HW_TSO_1) ||
	    tg3_flag(tp, HW_TSO_2) ||
	    tg3_flag(tp, HW_TSO_3))
		rdmac_mode |= RDMAC_MODE_IPV4_LSO_EN;

	if (tg3_flag(tp, 57765_PLUS) ||
	    tg3_asic_rev(tp) == ASIC_REV_5785 ||
	    tg3_asic_rev(tp) == ASIC_REV_57780)
		rdmac_mode |= RDMAC_MODE_IPV6_LSO_EN;

	if (tg3_asic_rev(tp) == ASIC_REV_5720 ||
	    tg3_asic_rev(tp) == ASIC_REV_5762)
		rdmac_mode |= tr32(RDMAC_MODE) & RDMAC_MODE_H2BNC_VLAN_DET;

	if (tg3_asic_rev(tp) == ASIC_REV_5761 ||
	    tg3_asic_rev(tp) == ASIC_REV_5784 ||
	    tg3_asic_rev(tp) == ASIC_REV_5785 ||
	    tg3_asic_rev(tp) == ASIC_REV_57780 ||
	    tg3_flag(tp, 57765_PLUS)) {
		u32 tgtreg;

		if (tg3_asic_rev(tp) == ASIC_REV_5762)
			tgtreg = TG3_RDMA_RSRVCTRL_REG2;
		else
			tgtreg = TG3_RDMA_RSRVCTRL_REG;

		val = tr32(tgtreg);
		if (tg3_chip_rev_id(tp) == CHIPREV_ID_5719_A0 ||
		    tg3_asic_rev(tp) == ASIC_REV_5762) {
			val &= ~(TG3_RDMA_RSRVCTRL_TXMRGN_MASK |
				 TG3_RDMA_RSRVCTRL_FIFO_LWM_MASK |
				 TG3_RDMA_RSRVCTRL_FIFO_HWM_MASK);
			val |= TG3_RDMA_RSRVCTRL_TXMRGN_320B |
			       TG3_RDMA_RSRVCTRL_FIFO_LWM_1_5K |
			       TG3_RDMA_RSRVCTRL_FIFO_HWM_1_5K;
		}
		tw32(tgtreg, val | TG3_RDMA_RSRVCTRL_FIFO_OFLW_FIX);
	}

	if (tg3_asic_rev(tp) == ASIC_REV_5719 ||
	    tg3_asic_rev(tp) == ASIC_REV_5720 ||
	    tg3_asic_rev(tp) == ASIC_REV_5762) {
		u32 tgtreg;

		if (tg3_asic_rev(tp) == ASIC_REV_5762)
			tgtreg = TG3_LSO_RD_DMA_CRPTEN_CTRL2;
		else
			tgtreg = TG3_LSO_RD_DMA_CRPTEN_CTRL;

		val = tr32(tgtreg);
		tw32(tgtreg, val |
		     TG3_LSO_RD_DMA_CRPTEN_CTRL_BLEN_BD_4K |
		     TG3_LSO_RD_DMA_CRPTEN_CTRL_BLEN_LSO_4K);
	}

	/* Receive/send statistics. */
	if (tg3_flag(tp, 5750_PLUS)) {
		val = tr32(RCVLPC_STATS_ENABLE);
		val &= ~RCVLPC_STATSENAB_DACK_FIX;
		tw32(RCVLPC_STATS_ENABLE, val);
	} else if ((rdmac_mode & RDMAC_MODE_FIFO_SIZE_128) &&
		   tg3_flag(tp, TSO_CAPABLE)) {
		val = tr32(RCVLPC_STATS_ENABLE);
		val &= ~RCVLPC_STATSENAB_LNGBRST_RFIX;
		tw32(RCVLPC_STATS_ENABLE, val);
	} else {
		tw32(RCVLPC_STATS_ENABLE, 0xffffff);
	}
	tw32(RCVLPC_STATSCTRL, RCVLPC_STATSCTRL_ENABLE);
	tw32(SNDDATAI_STATSENAB, 0xffffff);
	tw32(SNDDATAI_STATSCTRL,
	     (SNDDATAI_SCTRL_ENABLE |
	      SNDDATAI_SCTRL_FASTUPD));

	/* Setup host coalescing engine. */
	tw32(HOSTCC_MODE, 0);
	for (i = 0; i < 2000; i++) {
		if (!(tr32(HOSTCC_MODE) & HOSTCC_MODE_ENABLE))
			break;
		udelay(10);
	}

	__tg3_set_coalesce(tp, &tp->coal);

	if (!tg3_flag(tp, 5705_PLUS)) {
		/* Status/statistics block address.  See tg3_timer,
		 * the tg3_periodic_fetch_stats call there, and
		 * tg3_get_stats to see how this works for 5705/5750 chips.
		 */
		tw32(HOSTCC_STATS_BLK_HOST_ADDR + TG3_64BIT_REG_HIGH,
		     ((u64) tp->stats_mapping >> 32));
		tw32(HOSTCC_STATS_BLK_HOST_ADDR + TG3_64BIT_REG_LOW,
		     ((u64) tp->stats_mapping & 0xffffffff));
		tw32(HOSTCC_STATS_BLK_NIC_ADDR, NIC_SRAM_STATS_BLK);

		tw32(HOSTCC_STATUS_BLK_NIC_ADDR, NIC_SRAM_STATUS_BLK);

		/* Clear statistics and status block memory areas */
		for (i = NIC_SRAM_STATS_BLK;
		     i < NIC_SRAM_STATUS_BLK + TG3_HW_STATUS_SIZE;
		     i += sizeof(u32)) {
			tg3_write_mem(tp, i, 0);
			udelay(40);
		}
	}

	tw32(HOSTCC_MODE, HOSTCC_MODE_ENABLE | tp->coalesce_mode);

	tw32(RCVCC_MODE, RCVCC_MODE_ENABLE | RCVCC_MODE_ATTN_ENABLE);
	tw32(RCVLPC_MODE, RCVLPC_MODE_ENABLE);
	if (!tg3_flag(tp, 5705_PLUS))
		tw32(RCVLSC_MODE, RCVLSC_MODE_ENABLE | RCVLSC_MODE_ATTN_ENABLE);

	if (tp->phy_flags & TG3_PHYFLG_MII_SERDES) {
		tp->phy_flags &= ~TG3_PHYFLG_PARALLEL_DETECT;
		/* reset to prevent losing 1st rx packet intermittently */
		tw32_f(MAC_RX_MODE, RX_MODE_RESET);
		udelay(10);
	}

	tp->mac_mode |= MAC_MODE_TXSTAT_ENABLE | MAC_MODE_RXSTAT_ENABLE |
			MAC_MODE_TDE_ENABLE | MAC_MODE_RDE_ENABLE |
			MAC_MODE_FHDE_ENABLE;
	if (tg3_flag(tp, ENABLE_APE))
		tp->mac_mode |= MAC_MODE_APE_TX_EN | MAC_MODE_APE_RX_EN;
	if (!tg3_flag(tp, 5705_PLUS) &&
	    !(tp->phy_flags & TG3_PHYFLG_PHY_SERDES) &&
	    tg3_asic_rev(tp) != ASIC_REV_5700)
		tp->mac_mode |= MAC_MODE_LINK_POLARITY;
	tw32_f(MAC_MODE, tp->mac_mode | MAC_MODE_RXSTAT_CLEAR | MAC_MODE_TXSTAT_CLEAR);
	udelay(40);

	/* tp->grc_local_ctrl is partially set up during tg3_get_invariants().
	 * If TG3_FLAG_IS_NIC is zero, we should read the
	 * register to preserve the GPIO settings for LOMs. The GPIOs,
	 * whether used as inputs or outputs, are set by boot code after
	 * reset.
	 */
	if (!tg3_flag(tp, IS_NIC)) {
		u32 gpio_mask;

		gpio_mask = GRC_LCLCTRL_GPIO_OE0 | GRC_LCLCTRL_GPIO_OE1 |
			    GRC_LCLCTRL_GPIO_OE2 | GRC_LCLCTRL_GPIO_OUTPUT0 |
			    GRC_LCLCTRL_GPIO_OUTPUT1 | GRC_LCLCTRL_GPIO_OUTPUT2;

		if (tg3_asic_rev(tp) == ASIC_REV_5752)
			gpio_mask |= GRC_LCLCTRL_GPIO_OE3 |
				     GRC_LCLCTRL_GPIO_OUTPUT3;

		if (tg3_asic_rev(tp) == ASIC_REV_5755)
			gpio_mask |= GRC_LCLCTRL_GPIO_UART_SEL;

		tp->grc_local_ctrl &= ~gpio_mask;
		tp->grc_local_ctrl |= tr32(GRC_LOCAL_CTRL) & gpio_mask;

		/* GPIO1 must be driven high for eeprom write protect */
		if (tg3_flag(tp, EEPROM_WRITE_PROT))
			tp->grc_local_ctrl |= (GRC_LCLCTRL_GPIO_OE1 |
					       GRC_LCLCTRL_GPIO_OUTPUT1);
	}
	tw32_f(GRC_LOCAL_CTRL, tp->grc_local_ctrl);
	udelay(100);

	if (tg3_flag(tp, USING_MSIX)) {
		val = tr32(MSGINT_MODE);
		val |= MSGINT_MODE_ENABLE;
		if (tp->irq_cnt > 1)
			val |= MSGINT_MODE_MULTIVEC_EN;
		if (!tg3_flag(tp, 1SHOT_MSI))
			val |= MSGINT_MODE_ONE_SHOT_DISABLE;
		tw32(MSGINT_MODE, val);
	}

	if (!tg3_flag(tp, 5705_PLUS)) {
		tw32_f(DMAC_MODE, DMAC_MODE_ENABLE);
		udelay(40);
	}

	val = (WDMAC_MODE_ENABLE | WDMAC_MODE_TGTABORT_ENAB |
	       WDMAC_MODE_MSTABORT_ENAB | WDMAC_MODE_PARITYERR_ENAB |
	       WDMAC_MODE_ADDROFLOW_ENAB | WDMAC_MODE_FIFOOFLOW_ENAB |
	       WDMAC_MODE_FIFOURUN_ENAB | WDMAC_MODE_FIFOOREAD_ENAB |
	       WDMAC_MODE_LNGREAD_ENAB);

	if (tg3_asic_rev(tp) == ASIC_REV_5705 &&
	    tg3_chip_rev_id(tp) != CHIPREV_ID_5705_A0) {
		if (tg3_flag(tp, TSO_CAPABLE) &&
		    (tg3_chip_rev_id(tp) == CHIPREV_ID_5705_A1 ||
		     tg3_chip_rev_id(tp) == CHIPREV_ID_5705_A2)) {
			/* nothing */
		} else if (!(tr32(TG3PCI_PCISTATE) & PCISTATE_BUS_SPEED_HIGH) &&
			   !tg3_flag(tp, IS_5788)) {
			val |= WDMAC_MODE_RX_ACCEL;
		}
	}

	/* Enable host coalescing bug fix */
	if (tg3_flag(tp, 5755_PLUS))
		val |= WDMAC_MODE_STATUS_TAG_FIX;

	if (tg3_asic_rev(tp) == ASIC_REV_5785)
		val |= WDMAC_MODE_BURST_ALL_DATA;

	tw32_f(WDMAC_MODE, val);
	udelay(40);

	if (tg3_flag(tp, PCIX_MODE)) {
		u16 pcix_cmd;

		pci_read_config_word(tp->pdev, tp->pcix_cap + PCI_X_CMD,
				     &pcix_cmd);
		if (tg3_asic_rev(tp) == ASIC_REV_5703) {
			pcix_cmd &= ~PCI_X_CMD_MAX_READ;
			pcix_cmd |= PCI_X_CMD_READ_2K;
		} else if (tg3_asic_rev(tp) == ASIC_REV_5704) {
			pcix_cmd &= ~(PCI_X_CMD_MAX_SPLIT | PCI_X_CMD_MAX_READ);
			pcix_cmd |= PCI_X_CMD_READ_2K;
		}
		pci_write_config_word(tp->pdev, tp->pcix_cap + PCI_X_CMD,
				      pcix_cmd);
	}

	tw32_f(RDMAC_MODE, rdmac_mode);
	udelay(40);

	if (tg3_asic_rev(tp) == ASIC_REV_5719 ||
	    tg3_asic_rev(tp) == ASIC_REV_5720) {
		for (i = 0; i < TG3_NUM_RDMA_CHANNELS; i++) {
			if (tr32(TG3_RDMA_LENGTH + (i << 2)) > TG3_MAX_MTU(tp))
				break;
		}
		if (i < TG3_NUM_RDMA_CHANNELS) {
			val = tr32(TG3_LSO_RD_DMA_CRPTEN_CTRL);
			val |= tg3_lso_rd_dma_workaround_bit(tp);
			tw32(TG3_LSO_RD_DMA_CRPTEN_CTRL, val);
			tg3_flag_set(tp, 5719_5720_RDMA_BUG);
		}
	}

	tw32(RCVDCC_MODE, RCVDCC_MODE_ENABLE | RCVDCC_MODE_ATTN_ENABLE);
	if (!tg3_flag(tp, 5705_PLUS))
		tw32(MBFREE_MODE, MBFREE_MODE_ENABLE);

	if (tg3_asic_rev(tp) == ASIC_REV_5761)
		tw32(SNDDATAC_MODE,
		     SNDDATAC_MODE_ENABLE | SNDDATAC_MODE_CDELAY);
	else
		tw32(SNDDATAC_MODE, SNDDATAC_MODE_ENABLE);

	tw32(SNDBDC_MODE, SNDBDC_MODE_ENABLE | SNDBDC_MODE_ATTN_ENABLE);
	tw32(RCVBDI_MODE, RCVBDI_MODE_ENABLE | RCVBDI_MODE_RCB_ATTN_ENAB);
	val = RCVDBDI_MODE_ENABLE | RCVDBDI_MODE_INV_RING_SZ;
	if (tg3_flag(tp, LRG_PROD_RING_CAP))
		val |= RCVDBDI_MODE_LRG_RING_SZ;
	tw32(RCVDBDI_MODE, val);
	tw32(SNDDATAI_MODE, SNDDATAI_MODE_ENABLE);
	if (tg3_flag(tp, HW_TSO_1) ||
	    tg3_flag(tp, HW_TSO_2) ||
	    tg3_flag(tp, HW_TSO_3))
		tw32(SNDDATAI_MODE, SNDDATAI_MODE_ENABLE | 0x8);
	val = SNDBDI_MODE_ENABLE | SNDBDI_MODE_ATTN_ENABLE;
	if (tg3_flag(tp, ENABLE_TSS))
		val |= SNDBDI_MODE_MULTI_TXQ_EN;
	tw32(SNDBDI_MODE, val);
	tw32(SNDBDS_MODE, SNDBDS_MODE_ENABLE | SNDBDS_MODE_ATTN_ENABLE);

	if (tg3_chip_rev_id(tp) == CHIPREV_ID_5701_A0) {
		err = tg3_load_5701_a0_firmware_fix(tp);
		if (err)
			return err;
	}

	if (tg3_asic_rev(tp) == ASIC_REV_57766) {
		/* Ignore any errors for the firmware download. If download
		 * fails, the device will operate with EEE disabled
		 */
		tg3_load_57766_firmware(tp);
	}

	if (tg3_flag(tp, TSO_CAPABLE)) {
		err = tg3_load_tso_firmware(tp);
		if (err)
			return err;
	}

	tp->tx_mode = TX_MODE_ENABLE;

	if (tg3_flag(tp, 5755_PLUS) ||
	    tg3_asic_rev(tp) == ASIC_REV_5906)
		tp->tx_mode |= TX_MODE_MBUF_LOCKUP_FIX;

	if (tg3_asic_rev(tp) == ASIC_REV_5720 ||
	    tg3_asic_rev(tp) == ASIC_REV_5762) {
		val = TX_MODE_JMB_FRM_LEN | TX_MODE_CNT_DN_MODE;
		tp->tx_mode &= ~val;
		tp->tx_mode |= tr32(MAC_TX_MODE) & val;
	}

	tw32_f(MAC_TX_MODE, tp->tx_mode);
	udelay(100);

	if (tg3_flag(tp, ENABLE_RSS)) {
		tg3_rss_write_indir_tbl(tp);

		/* Setup the "secret" hash key. */
		tw32(MAC_RSS_HASH_KEY_0, 0x5f865437);
		tw32(MAC_RSS_HASH_KEY_1, 0xe4ac62cc);
		tw32(MAC_RSS_HASH_KEY_2, 0x50103a45);
		tw32(MAC_RSS_HASH_KEY_3, 0x36621985);
		tw32(MAC_RSS_HASH_KEY_4, 0xbf14c0e8);
		tw32(MAC_RSS_HASH_KEY_5, 0x1bc27a1e);
		tw32(MAC_RSS_HASH_KEY_6, 0x84f4b556);
		tw32(MAC_RSS_HASH_KEY_7, 0x094ea6fe);
		tw32(MAC_RSS_HASH_KEY_8, 0x7dda01e7);
		tw32(MAC_RSS_HASH_KEY_9, 0xc04d7481);
	}

	tp->rx_mode = RX_MODE_ENABLE;
	if (tg3_flag(tp, 5755_PLUS))
		tp->rx_mode |= RX_MODE_IPV6_CSUM_ENABLE;

	if (tg3_asic_rev(tp) == ASIC_REV_5762)
		tp->rx_mode |= RX_MODE_IPV4_FRAG_FIX;

	if (tg3_flag(tp, ENABLE_RSS))
		tp->rx_mode |= RX_MODE_RSS_ENABLE |
			       RX_MODE_RSS_ITBL_HASH_BITS_7 |
			       RX_MODE_RSS_IPV6_HASH_EN |
			       RX_MODE_RSS_TCP_IPV6_HASH_EN |
			       RX_MODE_RSS_IPV4_HASH_EN |
			       RX_MODE_RSS_TCP_IPV4_HASH_EN;

	tw32_f(MAC_RX_MODE, tp->rx_mode);
	udelay(10);

	tw32(MAC_LED_CTRL, tp->led_ctrl);

	tw32(MAC_MI_STAT, MAC_MI_STAT_LNKSTAT_ATTN_ENAB);
	if (tp->phy_flags & TG3_PHYFLG_PHY_SERDES) {
		tw32_f(MAC_RX_MODE, RX_MODE_RESET);
		udelay(10);
	}
	tw32_f(MAC_RX_MODE, tp->rx_mode);
	udelay(10);

	if (tp->phy_flags & TG3_PHYFLG_PHY_SERDES) {
		if ((tg3_asic_rev(tp) == ASIC_REV_5704) &&
		    !(tp->phy_flags & TG3_PHYFLG_SERDES_PREEMPHASIS)) {
			/* Set drive transmission level to 1.2V  */
			/* only if the signal pre-emphasis bit is not set  */
			val = tr32(MAC_SERDES_CFG);
			val &= 0xfffff000;
			val |= 0x880;
			tw32(MAC_SERDES_CFG, val);
		}
		if (tg3_chip_rev_id(tp) == CHIPREV_ID_5703_A1)
			tw32(MAC_SERDES_CFG, 0x616000);
	}

	/* Prevent chip from dropping frames when flow control
	 * is enabled.
	 */
	if (tg3_flag(tp, 57765_CLASS))
		val = 1;
	else
		val = 2;
	tw32_f(MAC_LOW_WMARK_MAX_RX_FRAME, val);

	if (tg3_asic_rev(tp) == ASIC_REV_5704 &&
	    (tp->phy_flags & TG3_PHYFLG_PHY_SERDES)) {
		/* Use hardware link auto-negotiation */
		tg3_flag_set(tp, HW_AUTONEG);
	}

	if ((tp->phy_flags & TG3_PHYFLG_MII_SERDES) &&
	    tg3_asic_rev(tp) == ASIC_REV_5714) {
		u32 tmp;

		tmp = tr32(SERDES_RX_CTRL);
		tw32(SERDES_RX_CTRL, tmp | SERDES_RX_SIG_DETECT);
		tp->grc_local_ctrl &= ~GRC_LCLCTRL_USE_EXT_SIG_DETECT;
		tp->grc_local_ctrl |= GRC_LCLCTRL_USE_SIG_DETECT;
		tw32(GRC_LOCAL_CTRL, tp->grc_local_ctrl);
	}

	if (!tg3_flag(tp, USE_PHYLIB)) {
		if (tp->phy_flags & TG3_PHYFLG_IS_LOW_POWER)
			tp->phy_flags &= ~TG3_PHYFLG_IS_LOW_POWER;

		err = tg3_setup_phy(tp, false);
		if (err)
			return err;

		if (!(tp->phy_flags & TG3_PHYFLG_PHY_SERDES) &&
		    !(tp->phy_flags & TG3_PHYFLG_IS_FET)) {
			u32 tmp;

			/* Clear CRC stats. */
			if (!tg3_readphy(tp, MII_TG3_TEST1, &tmp)) {
				tg3_writephy(tp, MII_TG3_TEST1,
					     tmp | MII_TG3_TEST1_CRC_EN);
				tg3_readphy(tp, MII_TG3_RXR_COUNTERS, &tmp);
			}
		}
	}

	__tg3_set_rx_mode(tp->dev);

	/* Initialize receive rules. */
	tw32(MAC_RCV_RULE_0,  0xc2000000 & RCV_RULE_DISABLE_MASK);
	tw32(MAC_RCV_VALUE_0, 0xffffffff & RCV_RULE_DISABLE_MASK);
	tw32(MAC_RCV_RULE_1,  0x86000004 & RCV_RULE_DISABLE_MASK);
	tw32(MAC_RCV_VALUE_1, 0xffffffff & RCV_RULE_DISABLE_MASK);

	if (tg3_flag(tp, 5705_PLUS) && !tg3_flag(tp, 5780_CLASS))
		limit = 8;
	else
		limit = 16;
	if (tg3_flag(tp, ENABLE_ASF))
		limit -= 4;
	switch (limit) {
	case 16:
		tw32(MAC_RCV_RULE_15,  0); tw32(MAC_RCV_VALUE_15,  0);
	case 15:
		tw32(MAC_RCV_RULE_14,  0); tw32(MAC_RCV_VALUE_14,  0);
	case 14:
		tw32(MAC_RCV_RULE_13,  0); tw32(MAC_RCV_VALUE_13,  0);
	case 13:
		tw32(MAC_RCV_RULE_12,  0); tw32(MAC_RCV_VALUE_12,  0);
	case 12:
		tw32(MAC_RCV_RULE_11,  0); tw32(MAC_RCV_VALUE_11,  0);
	case 11:
		tw32(MAC_RCV_RULE_10,  0); tw32(MAC_RCV_VALUE_10,  0);
	case 10:
		tw32(MAC_RCV_RULE_9,  0); tw32(MAC_RCV_VALUE_9,  0);
	case 9:
		tw32(MAC_RCV_RULE_8,  0); tw32(MAC_RCV_VALUE_8,  0);
	case 8:
		tw32(MAC_RCV_RULE_7,  0); tw32(MAC_RCV_VALUE_7,  0);
	case 7:
		tw32(MAC_RCV_RULE_6,  0); tw32(MAC_RCV_VALUE_6,  0);
	case 6:
		tw32(MAC_RCV_RULE_5,  0); tw32(MAC_RCV_VALUE_5,  0);
	case 5:
		tw32(MAC_RCV_RULE_4,  0); tw32(MAC_RCV_VALUE_4,  0);
	case 4:
		/* tw32(MAC_RCV_RULE_3,  0); tw32(MAC_RCV_VALUE_3,  0); */
	case 3:
		/* tw32(MAC_RCV_RULE_2,  0); tw32(MAC_RCV_VALUE_2,  0); */
	case 2:
	case 1:

	default:
		break;
	}

	if (tg3_flag(tp, ENABLE_APE))
		/* Write our heartbeat update interval to APE. */
		tg3_ape_write32(tp, TG3_APE_HOST_HEARTBEAT_INT_MS,
				APE_HOST_HEARTBEAT_INT_DISABLE);

	tg3_write_sig_post_reset(tp, RESET_KIND_INIT);

	return 0;
}

/* Called at device open time to get the chip ready for
 * packet processing.  Invoked with tp->lock held.
 */
static int tg3_init_hw(struct tg3 *tp, bool reset_phy)
{
	/* Chip may have been just powered on. If so, the boot code may still
	 * be running initialization. Wait for it to finish to avoid races in
	 * accessing the hardware.
	 */
	tg3_enable_register_access(tp);
	tg3_poll_fw(tp);

	tg3_switch_clocks(tp);

	tw32(TG3PCI_MEM_WIN_BASE_ADDR, 0);

	return tg3_reset_hw(tp, reset_phy);
}

static void tg3_sd_scan_scratchpad(struct tg3 *tp, struct tg3_ocir *ocir)
{
	int i;

	for (i = 0; i < TG3_SD_NUM_RECS; i++, ocir++) {
		u32 off = i * TG3_OCIR_LEN, len = TG3_OCIR_LEN;

		tg3_ape_scratchpad_read(tp, (u32 *) ocir, off, len);
		off += len;

		if (ocir->signature != TG3_OCIR_SIG_MAGIC ||
		    !(ocir->version_flags & TG3_OCIR_FLAG_ACTIVE))
			memset(ocir, 0, TG3_OCIR_LEN);
	}
}

/* sysfs attributes for hwmon */
static ssize_t tg3_show_temp(struct device *dev,
			     struct device_attribute *devattr, char *buf)
{
	struct sensor_device_attribute *attr = to_sensor_dev_attr(devattr);
	struct tg3 *tp = dev_get_drvdata(dev);
	u32 temperature;

	spin_lock_bh(&tp->lock);
	tg3_ape_scratchpad_read(tp, &temperature, attr->index,
				sizeof(temperature));
	spin_unlock_bh(&tp->lock);
	return sprintf(buf, "%u\n", temperature);
}


static SENSOR_DEVICE_ATTR(temp1_input, S_IRUGO, tg3_show_temp, NULL,
			  TG3_TEMP_SENSOR_OFFSET);
static SENSOR_DEVICE_ATTR(temp1_crit, S_IRUGO, tg3_show_temp, NULL,
			  TG3_TEMP_CAUTION_OFFSET);
static SENSOR_DEVICE_ATTR(temp1_max, S_IRUGO, tg3_show_temp, NULL,
			  TG3_TEMP_MAX_OFFSET);

static struct attribute *tg3_attrs[] = {
	&sensor_dev_attr_temp1_input.dev_attr.attr,
	&sensor_dev_attr_temp1_crit.dev_attr.attr,
	&sensor_dev_attr_temp1_max.dev_attr.attr,
	NULL
};
ATTRIBUTE_GROUPS(tg3);

static void tg3_hwmon_close(struct tg3 *tp)
{
	if (tp->hwmon_dev) {
		hwmon_device_unregister(tp->hwmon_dev);
		tp->hwmon_dev = NULL;
	}
}

static void tg3_hwmon_open(struct tg3 *tp)
{
	int i;
	u32 size = 0;
	struct pci_dev *pdev = tp->pdev;
	struct tg3_ocir ocirs[TG3_SD_NUM_RECS];

	tg3_sd_scan_scratchpad(tp, ocirs);

	for (i = 0; i < TG3_SD_NUM_RECS; i++) {
		if (!ocirs[i].src_data_length)
			continue;

		size += ocirs[i].src_hdr_length;
		size += ocirs[i].src_data_length;
	}

	if (!size)
		return;

	tp->hwmon_dev = hwmon_device_register_with_groups(&pdev->dev, "tg3",
							  tp, tg3_groups);
	if (IS_ERR(tp->hwmon_dev)) {
		tp->hwmon_dev = NULL;
		dev_err(&pdev->dev, "Cannot register hwmon device, aborting\n");
	}
}


#define TG3_STAT_ADD32(PSTAT, REG) \
do {	u32 __val = tr32(REG); \
	(PSTAT)->low += __val; \
	if ((PSTAT)->low < __val) \
		(PSTAT)->high += 1; \
} while (0)

static void tg3_periodic_fetch_stats(struct tg3 *tp)
{
	struct tg3_hw_stats *sp = tp->hw_stats;

	if (!tp->link_up)
		return;

	TG3_STAT_ADD32(&sp->tx_octets, MAC_TX_STATS_OCTETS);
	TG3_STAT_ADD32(&sp->tx_collisions, MAC_TX_STATS_COLLISIONS);
	TG3_STAT_ADD32(&sp->tx_xon_sent, MAC_TX_STATS_XON_SENT);
	TG3_STAT_ADD32(&sp->tx_xoff_sent, MAC_TX_STATS_XOFF_SENT);
	TG3_STAT_ADD32(&sp->tx_mac_errors, MAC_TX_STATS_MAC_ERRORS);
	TG3_STAT_ADD32(&sp->tx_single_collisions, MAC_TX_STATS_SINGLE_COLLISIONS);
	TG3_STAT_ADD32(&sp->tx_mult_collisions, MAC_TX_STATS_MULT_COLLISIONS);
	TG3_STAT_ADD32(&sp->tx_deferred, MAC_TX_STATS_DEFERRED);
	TG3_STAT_ADD32(&sp->tx_excessive_collisions, MAC_TX_STATS_EXCESSIVE_COL);
	TG3_STAT_ADD32(&sp->tx_late_collisions, MAC_TX_STATS_LATE_COL);
	TG3_STAT_ADD32(&sp->tx_ucast_packets, MAC_TX_STATS_UCAST);
	TG3_STAT_ADD32(&sp->tx_mcast_packets, MAC_TX_STATS_MCAST);
	TG3_STAT_ADD32(&sp->tx_bcast_packets, MAC_TX_STATS_BCAST);
	if (unlikely(tg3_flag(tp, 5719_5720_RDMA_BUG) &&
		     (sp->tx_ucast_packets.low + sp->tx_mcast_packets.low +
		      sp->tx_bcast_packets.low) > TG3_NUM_RDMA_CHANNELS)) {
		u32 val;

		val = tr32(TG3_LSO_RD_DMA_CRPTEN_CTRL);
		val &= ~tg3_lso_rd_dma_workaround_bit(tp);
		tw32(TG3_LSO_RD_DMA_CRPTEN_CTRL, val);
		tg3_flag_clear(tp, 5719_5720_RDMA_BUG);
	}

	TG3_STAT_ADD32(&sp->rx_octets, MAC_RX_STATS_OCTETS);
	TG3_STAT_ADD32(&sp->rx_fragments, MAC_RX_STATS_FRAGMENTS);
	TG3_STAT_ADD32(&sp->rx_ucast_packets, MAC_RX_STATS_UCAST);
	TG3_STAT_ADD32(&sp->rx_mcast_packets, MAC_RX_STATS_MCAST);
	TG3_STAT_ADD32(&sp->rx_bcast_packets, MAC_RX_STATS_BCAST);
	TG3_STAT_ADD32(&sp->rx_fcs_errors, MAC_RX_STATS_FCS_ERRORS);
	TG3_STAT_ADD32(&sp->rx_align_errors, MAC_RX_STATS_ALIGN_ERRORS);
	TG3_STAT_ADD32(&sp->rx_xon_pause_rcvd, MAC_RX_STATS_XON_PAUSE_RECVD);
	TG3_STAT_ADD32(&sp->rx_xoff_pause_rcvd, MAC_RX_STATS_XOFF_PAUSE_RECVD);
	TG3_STAT_ADD32(&sp->rx_mac_ctrl_rcvd, MAC_RX_STATS_MAC_CTRL_RECVD);
	TG3_STAT_ADD32(&sp->rx_xoff_entered, MAC_RX_STATS_XOFF_ENTERED);
	TG3_STAT_ADD32(&sp->rx_frame_too_long_errors, MAC_RX_STATS_FRAME_TOO_LONG);
	TG3_STAT_ADD32(&sp->rx_jabbers, MAC_RX_STATS_JABBERS);
	TG3_STAT_ADD32(&sp->rx_undersize_packets, MAC_RX_STATS_UNDERSIZE);

	TG3_STAT_ADD32(&sp->rxbds_empty, RCVLPC_NO_RCV_BD_CNT);
	if (tg3_asic_rev(tp) != ASIC_REV_5717 &&
	    tg3_asic_rev(tp) != ASIC_REV_5762 &&
	    tg3_chip_rev_id(tp) != CHIPREV_ID_5719_A0 &&
	    tg3_chip_rev_id(tp) != CHIPREV_ID_5720_A0) {
		TG3_STAT_ADD32(&sp->rx_discards, RCVLPC_IN_DISCARDS_CNT);
	} else {
		u32 val = tr32(HOSTCC_FLOW_ATTN);
		val = (val & HOSTCC_FLOW_ATTN_MBUF_LWM) ? 1 : 0;
		if (val) {
			tw32(HOSTCC_FLOW_ATTN, HOSTCC_FLOW_ATTN_MBUF_LWM);
			sp->rx_discards.low += val;
			if (sp->rx_discards.low < val)
				sp->rx_discards.high += 1;
		}
		sp->mbuf_lwm_thresh_hit = sp->rx_discards;
	}
	TG3_STAT_ADD32(&sp->rx_errors, RCVLPC_IN_ERRORS_CNT);
}

static void tg3_chk_missed_msi(struct tg3 *tp)
{
	u32 i;

	for (i = 0; i < tp->irq_cnt; i++) {
		struct tg3_napi *tnapi = &tp->napi[i];

		if (tg3_has_work(tnapi)) {
			if (tnapi->last_rx_cons == tnapi->rx_rcb_ptr &&
			    tnapi->last_tx_cons == tnapi->tx_cons) {
				if (tnapi->chk_msi_cnt < 1) {
					tnapi->chk_msi_cnt++;
					return;
				}
				tg3_msi(0, tnapi);
			}
		}
		tnapi->chk_msi_cnt = 0;
		tnapi->last_rx_cons = tnapi->rx_rcb_ptr;
		tnapi->last_tx_cons = tnapi->tx_cons;
	}
}

static void tg3_timer(unsigned long __opaque)
{
	struct tg3 *tp = (struct tg3 *) __opaque;

	if (tp->irq_sync || tg3_flag(tp, RESET_TASK_PENDING))
		goto restart_timer;

	spin_lock(&tp->lock);

	if (tg3_asic_rev(tp) == ASIC_REV_5717 ||
	    tg3_flag(tp, 57765_CLASS))
		tg3_chk_missed_msi(tp);

	if (tg3_flag(tp, FLUSH_POSTED_WRITES)) {
		/* BCM4785: Flush posted writes from GbE to host memory. */
		tr32(HOSTCC_MODE);
	}

	if (!tg3_flag(tp, TAGGED_STATUS)) {
		/* All of this garbage is because when using non-tagged
		 * IRQ status the mailbox/status_block protocol the chip
		 * uses with the cpu is race prone.
		 */
		if (tp->napi[0].hw_status->status & SD_STATUS_UPDATED) {
			tw32(GRC_LOCAL_CTRL,
			     tp->grc_local_ctrl | GRC_LCLCTRL_SETINT);
		} else {
			tw32(HOSTCC_MODE, tp->coalesce_mode |
			     HOSTCC_MODE_ENABLE | HOSTCC_MODE_NOW);
		}

		if (!(tr32(WDMAC_MODE) & WDMAC_MODE_ENABLE)) {
			spin_unlock(&tp->lock);
			tg3_reset_task_schedule(tp);
			goto restart_timer;
		}
	}

	/* This part only runs once per second. */
	if (!--tp->timer_counter) {
		if (tg3_flag(tp, 5705_PLUS))
			tg3_periodic_fetch_stats(tp);

		if (tp->setlpicnt && !--tp->setlpicnt)
			tg3_phy_eee_enable(tp);

		if (tg3_flag(tp, USE_LINKCHG_REG)) {
			u32 mac_stat;
			int phy_event;

			mac_stat = tr32(MAC_STATUS);

			phy_event = 0;
			if (tp->phy_flags & TG3_PHYFLG_USE_MI_INTERRUPT) {
				if (mac_stat & MAC_STATUS_MI_INTERRUPT)
					phy_event = 1;
			} else if (mac_stat & MAC_STATUS_LNKSTATE_CHANGED)
				phy_event = 1;

			if (phy_event)
				tg3_setup_phy(tp, false);
		} else if (tg3_flag(tp, POLL_SERDES)) {
			u32 mac_stat = tr32(MAC_STATUS);
			int need_setup = 0;

			if (tp->link_up &&
			    (mac_stat & MAC_STATUS_LNKSTATE_CHANGED)) {
				need_setup = 1;
			}
			if (!tp->link_up &&
			    (mac_stat & (MAC_STATUS_PCS_SYNCED |
					 MAC_STATUS_SIGNAL_DET))) {
				need_setup = 1;
			}
			if (need_setup) {
				if (!tp->serdes_counter) {
					tw32_f(MAC_MODE,
					     (tp->mac_mode &
					      ~MAC_MODE_PORT_MODE_MASK));
					udelay(40);
					tw32_f(MAC_MODE, tp->mac_mode);
					udelay(40);
				}
				tg3_setup_phy(tp, false);
			}
		} else if ((tp->phy_flags & TG3_PHYFLG_MII_SERDES) &&
			   tg3_flag(tp, 5780_CLASS)) {
			tg3_serdes_parallel_detect(tp);
		} else if (tg3_flag(tp, POLL_CPMU_LINK)) {
			u32 cpmu = tr32(TG3_CPMU_STATUS);
			bool link_up = !((cpmu & TG3_CPMU_STATUS_LINK_MASK) ==
					 TG3_CPMU_STATUS_LINK_MASK);

			if (link_up != tp->link_up)
				tg3_setup_phy(tp, false);
		}

		tp->timer_counter = tp->timer_multiplier;
	}

	/* Heartbeat is only sent once every 2 seconds.
	 *
	 * The heartbeat is to tell the ASF firmware that the host
	 * driver is still alive.  In the event that the OS crashes,
	 * ASF needs to reset the hardware to free up the FIFO space
	 * that may be filled with rx packets destined for the host.
	 * If the FIFO is full, ASF will no longer function properly.
	 *
	 * Unintended resets have been reported on real time kernels
	 * where the timer doesn't run on time.  Netpoll will also have
	 * same problem.
	 *
	 * The new FWCMD_NICDRV_ALIVE3 command tells the ASF firmware
	 * to check the ring condition when the heartbeat is expiring
	 * before doing the reset.  This will prevent most unintended
	 * resets.
	 */
	if (!--tp->asf_counter) {
		if (tg3_flag(tp, ENABLE_ASF) && !tg3_flag(tp, ENABLE_APE)) {
			tg3_wait_for_event_ack(tp);

			tg3_write_mem(tp, NIC_SRAM_FW_CMD_MBOX,
				      FWCMD_NICDRV_ALIVE3);
			tg3_write_mem(tp, NIC_SRAM_FW_CMD_LEN_MBOX, 4);
			tg3_write_mem(tp, NIC_SRAM_FW_CMD_DATA_MBOX,
				      TG3_FW_UPDATE_TIMEOUT_SEC);

			tg3_generate_fw_event(tp);
		}
		tp->asf_counter = tp->asf_multiplier;
	}

	spin_unlock(&tp->lock);

restart_timer:
	tp->timer.expires = jiffies + tp->timer_offset;
	add_timer(&tp->timer);
}

static void tg3_timer_init(struct tg3 *tp)
{
	if (tg3_flag(tp, TAGGED_STATUS) &&
	    tg3_asic_rev(tp) != ASIC_REV_5717 &&
	    !tg3_flag(tp, 57765_CLASS))
		tp->timer_offset = HZ;
	else
		tp->timer_offset = HZ / 10;

	BUG_ON(tp->timer_offset > HZ);

	tp->timer_multiplier = (HZ / tp->timer_offset);
	tp->asf_multiplier = (HZ / tp->timer_offset) *
			     TG3_FW_UPDATE_FREQ_SEC;

	init_timer(&tp->timer);
	tp->timer.data = (unsigned long) tp;
	tp->timer.function = tg3_timer;
}

static void tg3_timer_start(struct tg3 *tp)
{
	tp->asf_counter   = tp->asf_multiplier;
	tp->timer_counter = tp->timer_multiplier;

	tp->timer.expires = jiffies + tp->timer_offset;
	add_timer(&tp->timer);
}

static void tg3_timer_stop(struct tg3 *tp)
{
	del_timer_sync(&tp->timer);
}

/* Restart hardware after configuration changes, self-test, etc.
 * Invoked with tp->lock held.
 */
static int tg3_restart_hw(struct tg3 *tp, bool reset_phy)
	__releases(tp->lock)
	__acquires(tp->lock)
{
	int err;

	err = tg3_init_hw(tp, reset_phy);
	if (err) {
		netdev_err(tp->dev,
			   "Failed to re-initialize device, aborting\n");
		tg3_halt(tp, RESET_KIND_SHUTDOWN, 1);
		tg3_full_unlock(tp);
		tg3_timer_stop(tp);
		tp->irq_sync = 0;
		tg3_napi_enable(tp);
		dev_close(tp->dev);
		tg3_full_lock(tp, 0);
	}
	return err;
}

static void tg3_reset_task(struct work_struct *work)
{
	struct tg3 *tp = container_of(work, struct tg3, reset_task);
	int err;

	tg3_full_lock(tp, 0);

	if (!netif_running(tp->dev)) {
		tg3_flag_clear(tp, RESET_TASK_PENDING);
		tg3_full_unlock(tp);
		return;
	}

	tg3_full_unlock(tp);

	tg3_phy_stop(tp);

	tg3_netif_stop(tp);

	tg3_full_lock(tp, 1);

	if (tg3_flag(tp, TX_RECOVERY_PENDING)) {
		tp->write32_tx_mbox = tg3_write32_tx_mbox;
		tp->write32_rx_mbox = tg3_write_flush_reg32;
		tg3_flag_set(tp, MBOX_WRITE_REORDER);
		tg3_flag_clear(tp, TX_RECOVERY_PENDING);
	}

	tg3_halt(tp, RESET_KIND_SHUTDOWN, 0);
	err = tg3_init_hw(tp, true);
	if (err)
		goto out;

	tg3_netif_start(tp);

out:
	tg3_full_unlock(tp);

	if (!err)
		tg3_phy_start(tp);

	tg3_flag_clear(tp, RESET_TASK_PENDING);
}

static int tg3_request_irq(struct tg3 *tp, int irq_num)
{
	irq_handler_t fn;
	unsigned long flags;
	char *name;
	struct tg3_napi *tnapi = &tp->napi[irq_num];

	if (tp->irq_cnt == 1)
		name = tp->dev->name;
	else {
		name = &tnapi->irq_lbl[0];
		if (tnapi->tx_buffers && tnapi->rx_rcb)
			snprintf(name, IFNAMSIZ,
				 "%s-txrx-%d", tp->dev->name, irq_num);
		else if (tnapi->tx_buffers)
			snprintf(name, IFNAMSIZ,
				 "%s-tx-%d", tp->dev->name, irq_num);
		else if (tnapi->rx_rcb)
			snprintf(name, IFNAMSIZ,
				 "%s-rx-%d", tp->dev->name, irq_num);
		else
			snprintf(name, IFNAMSIZ,
				 "%s-%d", tp->dev->name, irq_num);
		name[IFNAMSIZ-1] = 0;
	}

	if (tg3_flag(tp, USING_MSI) || tg3_flag(tp, USING_MSIX)) {
		fn = tg3_msi;
		if (tg3_flag(tp, 1SHOT_MSI))
			fn = tg3_msi_1shot;
		flags = 0;
	} else {
		fn = tg3_interrupt;
		if (tg3_flag(tp, TAGGED_STATUS))
			fn = tg3_interrupt_tagged;
		flags = IRQF_SHARED;
	}

	return request_irq(tnapi->irq_vec, fn, flags, name, tnapi);
}

static int tg3_test_interrupt(struct tg3 *tp)
{
	struct tg3_napi *tnapi = &tp->napi[0];
	struct net_device *dev = tp->dev;
	int err, i, intr_ok = 0;
	u32 val;

	if (!netif_running(dev))
		return -ENODEV;

	tg3_disable_ints(tp);

	free_irq(tnapi->irq_vec, tnapi);

	/*
	 * Turn off MSI one shot mode.  Otherwise this test has no
	 * observable way to know whether the interrupt was delivered.
	 */
	if (tg3_flag(tp, 57765_PLUS)) {
		val = tr32(MSGINT_MODE) | MSGINT_MODE_ONE_SHOT_DISABLE;
		tw32(MSGINT_MODE, val);
	}

	err = request_irq(tnapi->irq_vec, tg3_test_isr,
			  IRQF_SHARED, dev->name, tnapi);
	if (err)
		return err;

	tnapi->hw_status->status &= ~SD_STATUS_UPDATED;
	tg3_enable_ints(tp);

	tw32_f(HOSTCC_MODE, tp->coalesce_mode | HOSTCC_MODE_ENABLE |
	       tnapi->coal_now);

	for (i = 0; i < 5; i++) {
		u32 int_mbox, misc_host_ctrl;

		int_mbox = tr32_mailbox(tnapi->int_mbox);
		misc_host_ctrl = tr32(TG3PCI_MISC_HOST_CTRL);

		if ((int_mbox != 0) ||
		    (misc_host_ctrl & MISC_HOST_CTRL_MASK_PCI_INT)) {
			intr_ok = 1;
			break;
		}

		if (tg3_flag(tp, 57765_PLUS) &&
		    tnapi->hw_status->status_tag != tnapi->last_tag)
			tw32_mailbox_f(tnapi->int_mbox, tnapi->last_tag << 24);

		msleep(10);
	}

	tg3_disable_ints(tp);

	free_irq(tnapi->irq_vec, tnapi);

	err = tg3_request_irq(tp, 0);

	if (err)
		return err;

	if (intr_ok) {
		/* Reenable MSI one shot mode. */
		if (tg3_flag(tp, 57765_PLUS) && tg3_flag(tp, 1SHOT_MSI)) {
			val = tr32(MSGINT_MODE) & ~MSGINT_MODE_ONE_SHOT_DISABLE;
			tw32(MSGINT_MODE, val);
		}
		return 0;
	}

	return -EIO;
}

/* Returns 0 if MSI test succeeds or MSI test fails and INTx mode is
 * successfully restored
 */
static int tg3_test_msi(struct tg3 *tp)
{
	int err;
	u16 pci_cmd;

	if (!tg3_flag(tp, USING_MSI))
		return 0;

	/* Turn off SERR reporting in case MSI terminates with Master
	 * Abort.
	 */
	pci_read_config_word(tp->pdev, PCI_COMMAND, &pci_cmd);
	pci_write_config_word(tp->pdev, PCI_COMMAND,
			      pci_cmd & ~PCI_COMMAND_SERR);

	err = tg3_test_interrupt(tp);

	pci_write_config_word(tp->pdev, PCI_COMMAND, pci_cmd);

	if (!err)
		return 0;

	/* other failures */
	if (err != -EIO)
		return err;

	/* MSI test failed, go back to INTx mode */
	netdev_warn(tp->dev, "No interrupt was generated using MSI. Switching "
		    "to INTx mode. Please report this failure to the PCI "
		    "maintainer and include system chipset information\n");

	free_irq(tp->napi[0].irq_vec, &tp->napi[0]);

	pci_disable_msi(tp->pdev);

	tg3_flag_clear(tp, USING_MSI);
	tp->napi[0].irq_vec = tp->pdev->irq;

	err = tg3_request_irq(tp, 0);
	if (err)
		return err;

	/* Need to reset the chip because the MSI cycle may have terminated
	 * with Master Abort.
	 */
	tg3_full_lock(tp, 1);

	tg3_halt(tp, RESET_KIND_SHUTDOWN, 1);
	err = tg3_init_hw(tp, true);

	tg3_full_unlock(tp);

	if (err)
		free_irq(tp->napi[0].irq_vec, &tp->napi[0]);

	return err;
}

static int tg3_request_firmware(struct tg3 *tp)
{
	const struct tg3_firmware_hdr *fw_hdr;

	if (request_firmware(&tp->fw, tp->fw_needed, &tp->pdev->dev)) {
		netdev_err(tp->dev, "Failed to load firmware \"%s\"\n",
			   tp->fw_needed);
		return -ENOENT;
	}

	fw_hdr = (struct tg3_firmware_hdr *)tp->fw->data;

	/* Firmware blob starts with version numbers, followed by
	 * start address and _full_ length including BSS sections
	 * (which must be longer than the actual data, of course
	 */

	tp->fw_len = be32_to_cpu(fw_hdr->len);	/* includes bss */
	if (tp->fw_len < (tp->fw->size - TG3_FW_HDR_LEN)) {
		netdev_err(tp->dev, "bogus length %d in \"%s\"\n",
			   tp->fw_len, tp->fw_needed);
		release_firmware(tp->fw);
		tp->fw = NULL;
		return -EINVAL;
	}

	/* We no longer need firmware; we have it. */
	tp->fw_needed = NULL;
	return 0;
}

static u32 tg3_irq_count(struct tg3 *tp)
{
	u32 irq_cnt = max(tp->rxq_cnt, tp->txq_cnt);

	if (irq_cnt > 1) {
		/* We want as many rx rings enabled as there are cpus.
		 * In multiqueue MSI-X mode, the first MSI-X vector
		 * only deals with link interrupts, etc, so we add
		 * one to the number of vectors we are requesting.
		 */
		irq_cnt = min_t(unsigned, irq_cnt + 1, tp->irq_max);
	}

	return irq_cnt;
}

static bool tg3_enable_msix(struct tg3 *tp)
{
	int i, rc;
	struct msix_entry msix_ent[TG3_IRQ_MAX_VECS];

	tp->txq_cnt = tp->txq_req;
	tp->rxq_cnt = tp->rxq_req;
	if (!tp->rxq_cnt)
		tp->rxq_cnt = netif_get_num_default_rss_queues();
	if (tp->rxq_cnt > tp->rxq_max)
		tp->rxq_cnt = tp->rxq_max;

	/* Disable multiple TX rings by default.  Simple round-robin hardware
	 * scheduling of the TX rings can cause starvation of rings with
	 * small packets when other rings have TSO or jumbo packets.
	 */
	if (!tp->txq_req)
		tp->txq_cnt = 1;

	tp->irq_cnt = tg3_irq_count(tp);

	for (i = 0; i < tp->irq_max; i++) {
		msix_ent[i].entry  = i;
		msix_ent[i].vector = 0;
	}

	rc = pci_enable_msix_range(tp->pdev, msix_ent, 1, tp->irq_cnt);
	if (rc < 0) {
		return false;
	} else if (rc < tp->irq_cnt) {
		netdev_notice(tp->dev, "Requested %d MSI-X vectors, received %d\n",
			      tp->irq_cnt, rc);
		tp->irq_cnt = rc;
		tp->rxq_cnt = max(rc - 1, 1);
		if (tp->txq_cnt)
			tp->txq_cnt = min(tp->rxq_cnt, tp->txq_max);
	}

	for (i = 0; i < tp->irq_max; i++)
		tp->napi[i].irq_vec = msix_ent[i].vector;

	if (netif_set_real_num_rx_queues(tp->dev, tp->rxq_cnt)) {
		pci_disable_msix(tp->pdev);
		return false;
	}

	if (tp->irq_cnt == 1)
		return true;

	tg3_flag_set(tp, ENABLE_RSS);

	if (tp->txq_cnt > 1)
		tg3_flag_set(tp, ENABLE_TSS);

	netif_set_real_num_tx_queues(tp->dev, tp->txq_cnt);

	return true;
}

static void tg3_ints_init(struct tg3 *tp)
{
	if ((tg3_flag(tp, SUPPORT_MSI) || tg3_flag(tp, SUPPORT_MSIX)) &&
	    !tg3_flag(tp, TAGGED_STATUS)) {
		/* All MSI supporting chips should support tagged
		 * status.  Assert that this is the case.
		 */
		netdev_warn(tp->dev,
			    "MSI without TAGGED_STATUS? Not using MSI\n");
		goto defcfg;
	}

	if (tg3_flag(tp, SUPPORT_MSIX) && tg3_enable_msix(tp))
		tg3_flag_set(tp, USING_MSIX);
	else if (tg3_flag(tp, SUPPORT_MSI) && pci_enable_msi(tp->pdev) == 0)
		tg3_flag_set(tp, USING_MSI);

	if (tg3_flag(tp, USING_MSI) || tg3_flag(tp, USING_MSIX)) {
		u32 msi_mode = tr32(MSGINT_MODE);
		if (tg3_flag(tp, USING_MSIX) && tp->irq_cnt > 1)
			msi_mode |= MSGINT_MODE_MULTIVEC_EN;
		if (!tg3_flag(tp, 1SHOT_MSI))
			msi_mode |= MSGINT_MODE_ONE_SHOT_DISABLE;
		tw32(MSGINT_MODE, msi_mode | MSGINT_MODE_ENABLE);
	}
defcfg:
	if (!tg3_flag(tp, USING_MSIX)) {
		tp->irq_cnt = 1;
		tp->napi[0].irq_vec = tp->pdev->irq;
	}

	if (tp->irq_cnt == 1) {
		tp->txq_cnt = 1;
		tp->rxq_cnt = 1;
		netif_set_real_num_tx_queues(tp->dev, 1);
		netif_set_real_num_rx_queues(tp->dev, 1);
	}
}

static void tg3_ints_fini(struct tg3 *tp)
{
	if (tg3_flag(tp, USING_MSIX))
		pci_disable_msix(tp->pdev);
	else if (tg3_flag(tp, USING_MSI))
		pci_disable_msi(tp->pdev);
	tg3_flag_clear(tp, USING_MSI);
	tg3_flag_clear(tp, USING_MSIX);
	tg3_flag_clear(tp, ENABLE_RSS);
	tg3_flag_clear(tp, ENABLE_TSS);
}

static int tg3_start(struct tg3 *tp, bool reset_phy, bool test_irq,
		     bool init)
{
	struct net_device *dev = tp->dev;
	int i, err;

	/*
	 * Setup interrupts first so we know how
	 * many NAPI resources to allocate
	 */
	tg3_ints_init(tp);

	tg3_rss_check_indir_tbl(tp);

	/* The placement of this call is tied
	 * to the setup and use of Host TX descriptors.
	 */
	err = tg3_alloc_consistent(tp);
	if (err)
		goto out_ints_fini;

	tg3_napi_init(tp);

	tg3_napi_enable(tp);

	for (i = 0; i < tp->irq_cnt; i++) {
		struct tg3_napi *tnapi = &tp->napi[i];
		err = tg3_request_irq(tp, i);
		if (err) {
			for (i--; i >= 0; i--) {
				tnapi = &tp->napi[i];
				free_irq(tnapi->irq_vec, tnapi);
			}
			goto out_napi_fini;
		}
	}

	tg3_full_lock(tp, 0);

	if (init)
		tg3_ape_driver_state_change(tp, RESET_KIND_INIT);

	err = tg3_init_hw(tp, reset_phy);
	if (err) {
		tg3_halt(tp, RESET_KIND_SHUTDOWN, 1);
		tg3_free_rings(tp);
	}

	tg3_full_unlock(tp);

	if (err)
		goto out_free_irq;

	if (test_irq && tg3_flag(tp, USING_MSI)) {
		err = tg3_test_msi(tp);

		if (err) {
			tg3_full_lock(tp, 0);
			tg3_halt(tp, RESET_KIND_SHUTDOWN, 1);
			tg3_free_rings(tp);
			tg3_full_unlock(tp);

			goto out_napi_fini;
		}

		if (!tg3_flag(tp, 57765_PLUS) && tg3_flag(tp, USING_MSI)) {
			u32 val = tr32(PCIE_TRANSACTION_CFG);

			tw32(PCIE_TRANSACTION_CFG,
			     val | PCIE_TRANS_CFG_1SHOT_MSI);
		}
	}

	tg3_phy_start(tp);

	tg3_hwmon_open(tp);

	tg3_full_lock(tp, 0);

	tg3_timer_start(tp);
	tg3_flag_set(tp, INIT_COMPLETE);
	tg3_enable_ints(tp);

	if (init)
		tg3_ptp_init(tp);
	else
		tg3_ptp_resume(tp);


	tg3_full_unlock(tp);

	netif_tx_start_all_queues(dev);

	/*
	 * Reset loopback feature if it was turned on while the device was down
	 * make sure that it's installed properly now.
	 */
	if (dev->features & NETIF_F_LOOPBACK)
		tg3_set_loopback(dev, dev->features);

	return 0;

out_free_irq:
	for (i = tp->irq_cnt - 1; i >= 0; i--) {
		struct tg3_napi *tnapi = &tp->napi[i];
		free_irq(tnapi->irq_vec, tnapi);
	}

out_napi_fini:
	tg3_napi_disable(tp);
	tg3_napi_fini(tp);
	tg3_free_consistent(tp);

out_ints_fini:
	tg3_ints_fini(tp);

	return err;
}

static void tg3_stop(struct tg3 *tp)
{
	int i;

	tg3_reset_task_cancel(tp);
	tg3_netif_stop(tp);

	tg3_timer_stop(tp);

	tg3_hwmon_close(tp);

	tg3_phy_stop(tp);

	tg3_full_lock(tp, 1);

	tg3_disable_ints(tp);

	tg3_halt(tp, RESET_KIND_SHUTDOWN, 1);
	tg3_free_rings(tp);
	tg3_flag_clear(tp, INIT_COMPLETE);

	tg3_full_unlock(tp);

	for (i = tp->irq_cnt - 1; i >= 0; i--) {
		struct tg3_napi *tnapi = &tp->napi[i];
		free_irq(tnapi->irq_vec, tnapi);
	}

	tg3_ints_fini(tp);

	tg3_napi_fini(tp);

	tg3_free_consistent(tp);
}

static int tg3_open(struct net_device *dev)
{
	struct tg3 *tp = netdev_priv(dev);
	int err;

	if (tp->pcierr_recovery) {
		netdev_err(dev, "Failed to open device. PCI error recovery "
			   "in progress\n");
		return -EAGAIN;
	}

	if (tp->fw_needed) {
		err = tg3_request_firmware(tp);
		if (tg3_asic_rev(tp) == ASIC_REV_57766) {
			if (err) {
				netdev_warn(tp->dev, "EEE capability disabled\n");
				tp->phy_flags &= ~TG3_PHYFLG_EEE_CAP;
			} else if (!(tp->phy_flags & TG3_PHYFLG_EEE_CAP)) {
				netdev_warn(tp->dev, "EEE capability restored\n");
				tp->phy_flags |= TG3_PHYFLG_EEE_CAP;
			}
		} else if (tg3_chip_rev_id(tp) == CHIPREV_ID_5701_A0) {
			if (err)
				return err;
		} else if (err) {
			netdev_warn(tp->dev, "TSO capability disabled\n");
			tg3_flag_clear(tp, TSO_CAPABLE);
		} else if (!tg3_flag(tp, TSO_CAPABLE)) {
			netdev_notice(tp->dev, "TSO capability restored\n");
			tg3_flag_set(tp, TSO_CAPABLE);
		}
	}

	tg3_carrier_off(tp);

	err = tg3_power_up(tp);
	if (err)
		return err;

	tg3_full_lock(tp, 0);

	tg3_disable_ints(tp);
	tg3_flag_clear(tp, INIT_COMPLETE);

	tg3_full_unlock(tp);

	err = tg3_start(tp,
			!(tp->phy_flags & TG3_PHYFLG_KEEP_LINK_ON_PWRDN),
			true, true);
	if (err) {
		tg3_frob_aux_power(tp, false);
		pci_set_power_state(tp->pdev, PCI_D3hot);
	}

	if (tg3_flag(tp, PTP_CAPABLE)) {
		tp->ptp_clock = ptp_clock_register(&tp->ptp_info,
						   &tp->pdev->dev);
		if (IS_ERR(tp->ptp_clock))
			tp->ptp_clock = NULL;
	}

	return err;
}

static int tg3_close(struct net_device *dev)
{
	struct tg3 *tp = netdev_priv(dev);

	if (tp->pcierr_recovery) {
		netdev_err(dev, "Failed to close device. PCI error recovery "
			   "in progress\n");
		return -EAGAIN;
	}

	tg3_ptp_fini(tp);

	tg3_stop(tp);

	/* Clear stats across close / open calls */
	memset(&tp->net_stats_prev, 0, sizeof(tp->net_stats_prev));
	memset(&tp->estats_prev, 0, sizeof(tp->estats_prev));

<<<<<<< HEAD
	tg3_power_down_prepare(tp);

	tg3_carrier_off(tp);
=======
	if (pci_device_is_present(tp->pdev)) {
		tg3_power_down_prepare(tp);
>>>>>>> fc14f9c1

		tg3_carrier_off(tp);
	}
	return 0;
}

static inline u64 get_stat64(tg3_stat64_t *val)
{
       return ((u64)val->high << 32) | ((u64)val->low);
}

static u64 tg3_calc_crc_errors(struct tg3 *tp)
{
	struct tg3_hw_stats *hw_stats = tp->hw_stats;

	if (!(tp->phy_flags & TG3_PHYFLG_PHY_SERDES) &&
	    (tg3_asic_rev(tp) == ASIC_REV_5700 ||
	     tg3_asic_rev(tp) == ASIC_REV_5701)) {
		u32 val;

		if (!tg3_readphy(tp, MII_TG3_TEST1, &val)) {
			tg3_writephy(tp, MII_TG3_TEST1,
				     val | MII_TG3_TEST1_CRC_EN);
			tg3_readphy(tp, MII_TG3_RXR_COUNTERS, &val);
		} else
			val = 0;

		tp->phy_crc_errors += val;

		return tp->phy_crc_errors;
	}

	return get_stat64(&hw_stats->rx_fcs_errors);
}

#define ESTAT_ADD(member) \
	estats->member =	old_estats->member + \
				get_stat64(&hw_stats->member)

static void tg3_get_estats(struct tg3 *tp, struct tg3_ethtool_stats *estats)
{
	struct tg3_ethtool_stats *old_estats = &tp->estats_prev;
	struct tg3_hw_stats *hw_stats = tp->hw_stats;

	ESTAT_ADD(rx_octets);
	ESTAT_ADD(rx_fragments);
	ESTAT_ADD(rx_ucast_packets);
	ESTAT_ADD(rx_mcast_packets);
	ESTAT_ADD(rx_bcast_packets);
	ESTAT_ADD(rx_fcs_errors);
	ESTAT_ADD(rx_align_errors);
	ESTAT_ADD(rx_xon_pause_rcvd);
	ESTAT_ADD(rx_xoff_pause_rcvd);
	ESTAT_ADD(rx_mac_ctrl_rcvd);
	ESTAT_ADD(rx_xoff_entered);
	ESTAT_ADD(rx_frame_too_long_errors);
	ESTAT_ADD(rx_jabbers);
	ESTAT_ADD(rx_undersize_packets);
	ESTAT_ADD(rx_in_length_errors);
	ESTAT_ADD(rx_out_length_errors);
	ESTAT_ADD(rx_64_or_less_octet_packets);
	ESTAT_ADD(rx_65_to_127_octet_packets);
	ESTAT_ADD(rx_128_to_255_octet_packets);
	ESTAT_ADD(rx_256_to_511_octet_packets);
	ESTAT_ADD(rx_512_to_1023_octet_packets);
	ESTAT_ADD(rx_1024_to_1522_octet_packets);
	ESTAT_ADD(rx_1523_to_2047_octet_packets);
	ESTAT_ADD(rx_2048_to_4095_octet_packets);
	ESTAT_ADD(rx_4096_to_8191_octet_packets);
	ESTAT_ADD(rx_8192_to_9022_octet_packets);

	ESTAT_ADD(tx_octets);
	ESTAT_ADD(tx_collisions);
	ESTAT_ADD(tx_xon_sent);
	ESTAT_ADD(tx_xoff_sent);
	ESTAT_ADD(tx_flow_control);
	ESTAT_ADD(tx_mac_errors);
	ESTAT_ADD(tx_single_collisions);
	ESTAT_ADD(tx_mult_collisions);
	ESTAT_ADD(tx_deferred);
	ESTAT_ADD(tx_excessive_collisions);
	ESTAT_ADD(tx_late_collisions);
	ESTAT_ADD(tx_collide_2times);
	ESTAT_ADD(tx_collide_3times);
	ESTAT_ADD(tx_collide_4times);
	ESTAT_ADD(tx_collide_5times);
	ESTAT_ADD(tx_collide_6times);
	ESTAT_ADD(tx_collide_7times);
	ESTAT_ADD(tx_collide_8times);
	ESTAT_ADD(tx_collide_9times);
	ESTAT_ADD(tx_collide_10times);
	ESTAT_ADD(tx_collide_11times);
	ESTAT_ADD(tx_collide_12times);
	ESTAT_ADD(tx_collide_13times);
	ESTAT_ADD(tx_collide_14times);
	ESTAT_ADD(tx_collide_15times);
	ESTAT_ADD(tx_ucast_packets);
	ESTAT_ADD(tx_mcast_packets);
	ESTAT_ADD(tx_bcast_packets);
	ESTAT_ADD(tx_carrier_sense_errors);
	ESTAT_ADD(tx_discards);
	ESTAT_ADD(tx_errors);

	ESTAT_ADD(dma_writeq_full);
	ESTAT_ADD(dma_write_prioq_full);
	ESTAT_ADD(rxbds_empty);
	ESTAT_ADD(rx_discards);
	ESTAT_ADD(rx_errors);
	ESTAT_ADD(rx_threshold_hit);

	ESTAT_ADD(dma_readq_full);
	ESTAT_ADD(dma_read_prioq_full);
	ESTAT_ADD(tx_comp_queue_full);

	ESTAT_ADD(ring_set_send_prod_index);
	ESTAT_ADD(ring_status_update);
	ESTAT_ADD(nic_irqs);
	ESTAT_ADD(nic_avoided_irqs);
	ESTAT_ADD(nic_tx_threshold_hit);

	ESTAT_ADD(mbuf_lwm_thresh_hit);
}

static void tg3_get_nstats(struct tg3 *tp, struct rtnl_link_stats64 *stats)
{
	struct rtnl_link_stats64 *old_stats = &tp->net_stats_prev;
	struct tg3_hw_stats *hw_stats = tp->hw_stats;

	stats->rx_packets = old_stats->rx_packets +
		get_stat64(&hw_stats->rx_ucast_packets) +
		get_stat64(&hw_stats->rx_mcast_packets) +
		get_stat64(&hw_stats->rx_bcast_packets);

	stats->tx_packets = old_stats->tx_packets +
		get_stat64(&hw_stats->tx_ucast_packets) +
		get_stat64(&hw_stats->tx_mcast_packets) +
		get_stat64(&hw_stats->tx_bcast_packets);

	stats->rx_bytes = old_stats->rx_bytes +
		get_stat64(&hw_stats->rx_octets);
	stats->tx_bytes = old_stats->tx_bytes +
		get_stat64(&hw_stats->tx_octets);

	stats->rx_errors = old_stats->rx_errors +
		get_stat64(&hw_stats->rx_errors);
	stats->tx_errors = old_stats->tx_errors +
		get_stat64(&hw_stats->tx_errors) +
		get_stat64(&hw_stats->tx_mac_errors) +
		get_stat64(&hw_stats->tx_carrier_sense_errors) +
		get_stat64(&hw_stats->tx_discards);

	stats->multicast = old_stats->multicast +
		get_stat64(&hw_stats->rx_mcast_packets);
	stats->collisions = old_stats->collisions +
		get_stat64(&hw_stats->tx_collisions);

	stats->rx_length_errors = old_stats->rx_length_errors +
		get_stat64(&hw_stats->rx_frame_too_long_errors) +
		get_stat64(&hw_stats->rx_undersize_packets);

	stats->rx_frame_errors = old_stats->rx_frame_errors +
		get_stat64(&hw_stats->rx_align_errors);
	stats->tx_aborted_errors = old_stats->tx_aborted_errors +
		get_stat64(&hw_stats->tx_discards);
	stats->tx_carrier_errors = old_stats->tx_carrier_errors +
		get_stat64(&hw_stats->tx_carrier_sense_errors);

	stats->rx_crc_errors = old_stats->rx_crc_errors +
		tg3_calc_crc_errors(tp);

	stats->rx_missed_errors = old_stats->rx_missed_errors +
		get_stat64(&hw_stats->rx_discards);

	stats->rx_dropped = tp->rx_dropped;
	stats->tx_dropped = tp->tx_dropped;
}

static int tg3_get_regs_len(struct net_device *dev)
{
	return TG3_REG_BLK_SIZE;
}

static void tg3_get_regs(struct net_device *dev,
		struct ethtool_regs *regs, void *_p)
{
	struct tg3 *tp = netdev_priv(dev);

	regs->version = 0;

	memset(_p, 0, TG3_REG_BLK_SIZE);

	if (tp->phy_flags & TG3_PHYFLG_IS_LOW_POWER)
		return;

	tg3_full_lock(tp, 0);

	tg3_dump_legacy_regs(tp, (u32 *)_p);

	tg3_full_unlock(tp);
}

static int tg3_get_eeprom_len(struct net_device *dev)
{
	struct tg3 *tp = netdev_priv(dev);

	return tp->nvram_size;
}

static int tg3_get_eeprom(struct net_device *dev, struct ethtool_eeprom *eeprom, u8 *data)
{
	struct tg3 *tp = netdev_priv(dev);
	int ret, cpmu_restore = 0;
	u8  *pd;
	u32 i, offset, len, b_offset, b_count, cpmu_val = 0;
	__be32 val;

	if (tg3_flag(tp, NO_NVRAM))
		return -EINVAL;

	offset = eeprom->offset;
	len = eeprom->len;
	eeprom->len = 0;

	eeprom->magic = TG3_EEPROM_MAGIC;

	/* Override clock, link aware and link idle modes */
	if (tg3_flag(tp, CPMU_PRESENT)) {
		cpmu_val = tr32(TG3_CPMU_CTRL);
		if (cpmu_val & (CPMU_CTRL_LINK_AWARE_MODE |
				CPMU_CTRL_LINK_IDLE_MODE)) {
			tw32(TG3_CPMU_CTRL, cpmu_val &
					    ~(CPMU_CTRL_LINK_AWARE_MODE |
					     CPMU_CTRL_LINK_IDLE_MODE));
			cpmu_restore = 1;
		}
	}
	tg3_override_clk(tp);

	if (offset & 3) {
		/* adjustments to start on required 4 byte boundary */
		b_offset = offset & 3;
		b_count = 4 - b_offset;
		if (b_count > len) {
			/* i.e. offset=1 len=2 */
			b_count = len;
		}
		ret = tg3_nvram_read_be32(tp, offset-b_offset, &val);
		if (ret)
			goto eeprom_done;
		memcpy(data, ((char *)&val) + b_offset, b_count);
		len -= b_count;
		offset += b_count;
		eeprom->len += b_count;
	}

	/* read bytes up to the last 4 byte boundary */
	pd = &data[eeprom->len];
	for (i = 0; i < (len - (len & 3)); i += 4) {
		ret = tg3_nvram_read_be32(tp, offset + i, &val);
		if (ret) {
			if (i)
				i -= 4;
			eeprom->len += i;
			goto eeprom_done;
		}
		memcpy(pd + i, &val, 4);
		if (need_resched()) {
			if (signal_pending(current)) {
				eeprom->len += i;
				ret = -EINTR;
				goto eeprom_done;
			}
			cond_resched();
		}
	}
	eeprom->len += i;

	if (len & 3) {
		/* read last bytes not ending on 4 byte boundary */
		pd = &data[eeprom->len];
		b_count = len & 3;
		b_offset = offset + len - b_count;
		ret = tg3_nvram_read_be32(tp, b_offset, &val);
		if (ret)
			goto eeprom_done;
		memcpy(pd, &val, b_count);
		eeprom->len += b_count;
	}
	ret = 0;

eeprom_done:
	/* Restore clock, link aware and link idle modes */
	tg3_restore_clk(tp);
	if (cpmu_restore)
		tw32(TG3_CPMU_CTRL, cpmu_val);

	return ret;
}

static int tg3_set_eeprom(struct net_device *dev, struct ethtool_eeprom *eeprom, u8 *data)
{
	struct tg3 *tp = netdev_priv(dev);
	int ret;
	u32 offset, len, b_offset, odd_len;
	u8 *buf;
	__be32 start, end;

	if (tg3_flag(tp, NO_NVRAM) ||
	    eeprom->magic != TG3_EEPROM_MAGIC)
		return -EINVAL;

	offset = eeprom->offset;
	len = eeprom->len;

	if ((b_offset = (offset & 3))) {
		/* adjustments to start on required 4 byte boundary */
		ret = tg3_nvram_read_be32(tp, offset-b_offset, &start);
		if (ret)
			return ret;
		len += b_offset;
		offset &= ~3;
		if (len < 4)
			len = 4;
	}

	odd_len = 0;
	if (len & 3) {
		/* adjustments to end on required 4 byte boundary */
		odd_len = 1;
		len = (len + 3) & ~3;
		ret = tg3_nvram_read_be32(tp, offset+len-4, &end);
		if (ret)
			return ret;
	}

	buf = data;
	if (b_offset || odd_len) {
		buf = kmalloc(len, GFP_KERNEL);
		if (!buf)
			return -ENOMEM;
		if (b_offset)
			memcpy(buf, &start, 4);
		if (odd_len)
			memcpy(buf+len-4, &end, 4);
		memcpy(buf + b_offset, data, eeprom->len);
	}

	ret = tg3_nvram_write_block(tp, offset, len, buf);

	if (buf != data)
		kfree(buf);

	return ret;
}

static int tg3_get_settings(struct net_device *dev, struct ethtool_cmd *cmd)
{
	struct tg3 *tp = netdev_priv(dev);

	if (tg3_flag(tp, USE_PHYLIB)) {
		struct phy_device *phydev;
		if (!(tp->phy_flags & TG3_PHYFLG_IS_CONNECTED))
			return -EAGAIN;
		phydev = tp->mdio_bus->phy_map[tp->phy_addr];
		return phy_ethtool_gset(phydev, cmd);
	}

	cmd->supported = (SUPPORTED_Autoneg);

	if (!(tp->phy_flags & TG3_PHYFLG_10_100_ONLY))
		cmd->supported |= (SUPPORTED_1000baseT_Half |
				   SUPPORTED_1000baseT_Full);

	if (!(tp->phy_flags & TG3_PHYFLG_ANY_SERDES)) {
		cmd->supported |= (SUPPORTED_100baseT_Half |
				  SUPPORTED_100baseT_Full |
				  SUPPORTED_10baseT_Half |
				  SUPPORTED_10baseT_Full |
				  SUPPORTED_TP);
		cmd->port = PORT_TP;
	} else {
		cmd->supported |= SUPPORTED_FIBRE;
		cmd->port = PORT_FIBRE;
	}

	cmd->advertising = tp->link_config.advertising;
	if (tg3_flag(tp, PAUSE_AUTONEG)) {
		if (tp->link_config.flowctrl & FLOW_CTRL_RX) {
			if (tp->link_config.flowctrl & FLOW_CTRL_TX) {
				cmd->advertising |= ADVERTISED_Pause;
			} else {
				cmd->advertising |= ADVERTISED_Pause |
						    ADVERTISED_Asym_Pause;
			}
		} else if (tp->link_config.flowctrl & FLOW_CTRL_TX) {
			cmd->advertising |= ADVERTISED_Asym_Pause;
		}
	}
	if (netif_running(dev) && tp->link_up) {
		ethtool_cmd_speed_set(cmd, tp->link_config.active_speed);
		cmd->duplex = tp->link_config.active_duplex;
		cmd->lp_advertising = tp->link_config.rmt_adv;
		if (!(tp->phy_flags & TG3_PHYFLG_ANY_SERDES)) {
			if (tp->phy_flags & TG3_PHYFLG_MDIX_STATE)
				cmd->eth_tp_mdix = ETH_TP_MDI_X;
			else
				cmd->eth_tp_mdix = ETH_TP_MDI;
		}
	} else {
		ethtool_cmd_speed_set(cmd, SPEED_UNKNOWN);
		cmd->duplex = DUPLEX_UNKNOWN;
		cmd->eth_tp_mdix = ETH_TP_MDI_INVALID;
	}
	cmd->phy_address = tp->phy_addr;
	cmd->transceiver = XCVR_INTERNAL;
	cmd->autoneg = tp->link_config.autoneg;
	cmd->maxtxpkt = 0;
	cmd->maxrxpkt = 0;
	return 0;
}

static int tg3_set_settings(struct net_device *dev, struct ethtool_cmd *cmd)
{
	struct tg3 *tp = netdev_priv(dev);
	u32 speed = ethtool_cmd_speed(cmd);

	if (tg3_flag(tp, USE_PHYLIB)) {
		struct phy_device *phydev;
		if (!(tp->phy_flags & TG3_PHYFLG_IS_CONNECTED))
			return -EAGAIN;
		phydev = tp->mdio_bus->phy_map[tp->phy_addr];
		return phy_ethtool_sset(phydev, cmd);
	}

	if (cmd->autoneg != AUTONEG_ENABLE &&
	    cmd->autoneg != AUTONEG_DISABLE)
		return -EINVAL;

	if (cmd->autoneg == AUTONEG_DISABLE &&
	    cmd->duplex != DUPLEX_FULL &&
	    cmd->duplex != DUPLEX_HALF)
		return -EINVAL;

	if (cmd->autoneg == AUTONEG_ENABLE) {
		u32 mask = ADVERTISED_Autoneg |
			   ADVERTISED_Pause |
			   ADVERTISED_Asym_Pause;

		if (!(tp->phy_flags & TG3_PHYFLG_10_100_ONLY))
			mask |= ADVERTISED_1000baseT_Half |
				ADVERTISED_1000baseT_Full;

		if (!(tp->phy_flags & TG3_PHYFLG_ANY_SERDES))
			mask |= ADVERTISED_100baseT_Half |
				ADVERTISED_100baseT_Full |
				ADVERTISED_10baseT_Half |
				ADVERTISED_10baseT_Full |
				ADVERTISED_TP;
		else
			mask |= ADVERTISED_FIBRE;

		if (cmd->advertising & ~mask)
			return -EINVAL;

		mask &= (ADVERTISED_1000baseT_Half |
			 ADVERTISED_1000baseT_Full |
			 ADVERTISED_100baseT_Half |
			 ADVERTISED_100baseT_Full |
			 ADVERTISED_10baseT_Half |
			 ADVERTISED_10baseT_Full);

		cmd->advertising &= mask;
	} else {
		if (tp->phy_flags & TG3_PHYFLG_ANY_SERDES) {
			if (speed != SPEED_1000)
				return -EINVAL;

			if (cmd->duplex != DUPLEX_FULL)
				return -EINVAL;
		} else {
			if (speed != SPEED_100 &&
			    speed != SPEED_10)
				return -EINVAL;
		}
	}

	tg3_full_lock(tp, 0);

	tp->link_config.autoneg = cmd->autoneg;
	if (cmd->autoneg == AUTONEG_ENABLE) {
		tp->link_config.advertising = (cmd->advertising |
					      ADVERTISED_Autoneg);
		tp->link_config.speed = SPEED_UNKNOWN;
		tp->link_config.duplex = DUPLEX_UNKNOWN;
	} else {
		tp->link_config.advertising = 0;
		tp->link_config.speed = speed;
		tp->link_config.duplex = cmd->duplex;
	}

	tp->phy_flags |= TG3_PHYFLG_USER_CONFIGURED;

	tg3_warn_mgmt_link_flap(tp);

	if (netif_running(dev))
		tg3_setup_phy(tp, true);

	tg3_full_unlock(tp);

	return 0;
}

static void tg3_get_drvinfo(struct net_device *dev, struct ethtool_drvinfo *info)
{
	struct tg3 *tp = netdev_priv(dev);

	strlcpy(info->driver, DRV_MODULE_NAME, sizeof(info->driver));
	strlcpy(info->version, DRV_MODULE_VERSION, sizeof(info->version));
	strlcpy(info->fw_version, tp->fw_ver, sizeof(info->fw_version));
	strlcpy(info->bus_info, pci_name(tp->pdev), sizeof(info->bus_info));
}

static void tg3_get_wol(struct net_device *dev, struct ethtool_wolinfo *wol)
{
	struct tg3 *tp = netdev_priv(dev);

	if (tg3_flag(tp, WOL_CAP) && device_can_wakeup(&tp->pdev->dev))
		wol->supported = WAKE_MAGIC;
	else
		wol->supported = 0;
	wol->wolopts = 0;
	if (tg3_flag(tp, WOL_ENABLE) && device_can_wakeup(&tp->pdev->dev))
		wol->wolopts = WAKE_MAGIC;
	memset(&wol->sopass, 0, sizeof(wol->sopass));
}

static int tg3_set_wol(struct net_device *dev, struct ethtool_wolinfo *wol)
{
	struct tg3 *tp = netdev_priv(dev);
	struct device *dp = &tp->pdev->dev;

	if (wol->wolopts & ~WAKE_MAGIC)
		return -EINVAL;
	if ((wol->wolopts & WAKE_MAGIC) &&
	    !(tg3_flag(tp, WOL_CAP) && device_can_wakeup(dp)))
		return -EINVAL;

	device_set_wakeup_enable(dp, wol->wolopts & WAKE_MAGIC);

	if (device_may_wakeup(dp))
		tg3_flag_set(tp, WOL_ENABLE);
	else
		tg3_flag_clear(tp, WOL_ENABLE);

	return 0;
}

static u32 tg3_get_msglevel(struct net_device *dev)
{
	struct tg3 *tp = netdev_priv(dev);
	return tp->msg_enable;
}

static void tg3_set_msglevel(struct net_device *dev, u32 value)
{
	struct tg3 *tp = netdev_priv(dev);
	tp->msg_enable = value;
}

static int tg3_nway_reset(struct net_device *dev)
{
	struct tg3 *tp = netdev_priv(dev);
	int r;

	if (!netif_running(dev))
		return -EAGAIN;

	if (tp->phy_flags & TG3_PHYFLG_PHY_SERDES)
		return -EINVAL;

	tg3_warn_mgmt_link_flap(tp);

	if (tg3_flag(tp, USE_PHYLIB)) {
		if (!(tp->phy_flags & TG3_PHYFLG_IS_CONNECTED))
			return -EAGAIN;
		r = phy_start_aneg(tp->mdio_bus->phy_map[tp->phy_addr]);
	} else {
		u32 bmcr;

		spin_lock_bh(&tp->lock);
		r = -EINVAL;
		tg3_readphy(tp, MII_BMCR, &bmcr);
		if (!tg3_readphy(tp, MII_BMCR, &bmcr) &&
		    ((bmcr & BMCR_ANENABLE) ||
		     (tp->phy_flags & TG3_PHYFLG_PARALLEL_DETECT))) {
			tg3_writephy(tp, MII_BMCR, bmcr | BMCR_ANRESTART |
						   BMCR_ANENABLE);
			r = 0;
		}
		spin_unlock_bh(&tp->lock);
	}

	return r;
}

static void tg3_get_ringparam(struct net_device *dev, struct ethtool_ringparam *ering)
{
	struct tg3 *tp = netdev_priv(dev);

	ering->rx_max_pending = tp->rx_std_ring_mask;
	if (tg3_flag(tp, JUMBO_RING_ENABLE))
		ering->rx_jumbo_max_pending = tp->rx_jmb_ring_mask;
	else
		ering->rx_jumbo_max_pending = 0;

	ering->tx_max_pending = TG3_TX_RING_SIZE - 1;

	ering->rx_pending = tp->rx_pending;
	if (tg3_flag(tp, JUMBO_RING_ENABLE))
		ering->rx_jumbo_pending = tp->rx_jumbo_pending;
	else
		ering->rx_jumbo_pending = 0;

	ering->tx_pending = tp->napi[0].tx_pending;
}

static int tg3_set_ringparam(struct net_device *dev, struct ethtool_ringparam *ering)
{
	struct tg3 *tp = netdev_priv(dev);
	int i, irq_sync = 0, err = 0;

	if ((ering->rx_pending > tp->rx_std_ring_mask) ||
	    (ering->rx_jumbo_pending > tp->rx_jmb_ring_mask) ||
	    (ering->tx_pending > TG3_TX_RING_SIZE - 1) ||
	    (ering->tx_pending <= MAX_SKB_FRAGS) ||
	    (tg3_flag(tp, TSO_BUG) &&
	     (ering->tx_pending <= (MAX_SKB_FRAGS * 3))))
		return -EINVAL;

	if (netif_running(dev)) {
		tg3_phy_stop(tp);
		tg3_netif_stop(tp);
		irq_sync = 1;
	}

	tg3_full_lock(tp, irq_sync);

	tp->rx_pending = ering->rx_pending;

	if (tg3_flag(tp, MAX_RXPEND_64) &&
	    tp->rx_pending > 63)
		tp->rx_pending = 63;

	if (tg3_flag(tp, JUMBO_RING_ENABLE))
		tp->rx_jumbo_pending = ering->rx_jumbo_pending;

	for (i = 0; i < tp->irq_max; i++)
		tp->napi[i].tx_pending = ering->tx_pending;

	if (netif_running(dev)) {
		tg3_halt(tp, RESET_KIND_SHUTDOWN, 1);
		err = tg3_restart_hw(tp, false);
		if (!err)
			tg3_netif_start(tp);
	}

	tg3_full_unlock(tp);

	if (irq_sync && !err)
		tg3_phy_start(tp);

	return err;
}

static void tg3_get_pauseparam(struct net_device *dev, struct ethtool_pauseparam *epause)
{
	struct tg3 *tp = netdev_priv(dev);

	epause->autoneg = !!tg3_flag(tp, PAUSE_AUTONEG);

	if (tp->link_config.flowctrl & FLOW_CTRL_RX)
		epause->rx_pause = 1;
	else
		epause->rx_pause = 0;

	if (tp->link_config.flowctrl & FLOW_CTRL_TX)
		epause->tx_pause = 1;
	else
		epause->tx_pause = 0;
}

static int tg3_set_pauseparam(struct net_device *dev, struct ethtool_pauseparam *epause)
{
	struct tg3 *tp = netdev_priv(dev);
	int err = 0;

	if (tp->link_config.autoneg == AUTONEG_ENABLE)
		tg3_warn_mgmt_link_flap(tp);

	if (tg3_flag(tp, USE_PHYLIB)) {
		u32 newadv;
		struct phy_device *phydev;

		phydev = tp->mdio_bus->phy_map[tp->phy_addr];

		if (!(phydev->supported & SUPPORTED_Pause) ||
		    (!(phydev->supported & SUPPORTED_Asym_Pause) &&
		     (epause->rx_pause != epause->tx_pause)))
			return -EINVAL;

		tp->link_config.flowctrl = 0;
		if (epause->rx_pause) {
			tp->link_config.flowctrl |= FLOW_CTRL_RX;

			if (epause->tx_pause) {
				tp->link_config.flowctrl |= FLOW_CTRL_TX;
				newadv = ADVERTISED_Pause;
			} else
				newadv = ADVERTISED_Pause |
					 ADVERTISED_Asym_Pause;
		} else if (epause->tx_pause) {
			tp->link_config.flowctrl |= FLOW_CTRL_TX;
			newadv = ADVERTISED_Asym_Pause;
		} else
			newadv = 0;

		if (epause->autoneg)
			tg3_flag_set(tp, PAUSE_AUTONEG);
		else
			tg3_flag_clear(tp, PAUSE_AUTONEG);

		if (tp->phy_flags & TG3_PHYFLG_IS_CONNECTED) {
			u32 oldadv = phydev->advertising &
				     (ADVERTISED_Pause | ADVERTISED_Asym_Pause);
			if (oldadv != newadv) {
				phydev->advertising &=
					~(ADVERTISED_Pause |
					  ADVERTISED_Asym_Pause);
				phydev->advertising |= newadv;
				if (phydev->autoneg) {
					/*
					 * Always renegotiate the link to
					 * inform our link partner of our
					 * flow control settings, even if the
					 * flow control is forced.  Let
					 * tg3_adjust_link() do the final
					 * flow control setup.
					 */
					return phy_start_aneg(phydev);
				}
			}

			if (!epause->autoneg)
				tg3_setup_flow_control(tp, 0, 0);
		} else {
			tp->link_config.advertising &=
					~(ADVERTISED_Pause |
					  ADVERTISED_Asym_Pause);
			tp->link_config.advertising |= newadv;
		}
	} else {
		int irq_sync = 0;

		if (netif_running(dev)) {
			tg3_netif_stop(tp);
			irq_sync = 1;
		}

		tg3_full_lock(tp, irq_sync);

		if (epause->autoneg)
			tg3_flag_set(tp, PAUSE_AUTONEG);
		else
			tg3_flag_clear(tp, PAUSE_AUTONEG);
		if (epause->rx_pause)
			tp->link_config.flowctrl |= FLOW_CTRL_RX;
		else
			tp->link_config.flowctrl &= ~FLOW_CTRL_RX;
		if (epause->tx_pause)
			tp->link_config.flowctrl |= FLOW_CTRL_TX;
		else
			tp->link_config.flowctrl &= ~FLOW_CTRL_TX;

		if (netif_running(dev)) {
			tg3_halt(tp, RESET_KIND_SHUTDOWN, 1);
			err = tg3_restart_hw(tp, false);
			if (!err)
				tg3_netif_start(tp);
		}

		tg3_full_unlock(tp);
	}

	tp->phy_flags |= TG3_PHYFLG_USER_CONFIGURED;

	return err;
}

static int tg3_get_sset_count(struct net_device *dev, int sset)
{
	switch (sset) {
	case ETH_SS_TEST:
		return TG3_NUM_TEST;
	case ETH_SS_STATS:
		return TG3_NUM_STATS;
	default:
		return -EOPNOTSUPP;
	}
}

static int tg3_get_rxnfc(struct net_device *dev, struct ethtool_rxnfc *info,
			 u32 *rules __always_unused)
{
	struct tg3 *tp = netdev_priv(dev);

	if (!tg3_flag(tp, SUPPORT_MSIX))
		return -EOPNOTSUPP;

	switch (info->cmd) {
	case ETHTOOL_GRXRINGS:
		if (netif_running(tp->dev))
			info->data = tp->rxq_cnt;
		else {
			info->data = num_online_cpus();
			if (info->data > TG3_RSS_MAX_NUM_QS)
				info->data = TG3_RSS_MAX_NUM_QS;
		}

		/* The first interrupt vector only
		 * handles link interrupts.
		 */
		info->data -= 1;
		return 0;

	default:
		return -EOPNOTSUPP;
	}
}

static u32 tg3_get_rxfh_indir_size(struct net_device *dev)
{
	u32 size = 0;
	struct tg3 *tp = netdev_priv(dev);

	if (tg3_flag(tp, SUPPORT_MSIX))
		size = TG3_RSS_INDIR_TBL_SIZE;

	return size;
}

static int tg3_get_rxfh(struct net_device *dev, u32 *indir, u8 *key)
{
	struct tg3 *tp = netdev_priv(dev);
	int i;

	for (i = 0; i < TG3_RSS_INDIR_TBL_SIZE; i++)
		indir[i] = tp->rss_ind_tbl[i];

	return 0;
}

static int tg3_set_rxfh(struct net_device *dev, const u32 *indir, const u8 *key)
{
	struct tg3 *tp = netdev_priv(dev);
	size_t i;

	for (i = 0; i < TG3_RSS_INDIR_TBL_SIZE; i++)
		tp->rss_ind_tbl[i] = indir[i];

	if (!netif_running(dev) || !tg3_flag(tp, ENABLE_RSS))
		return 0;

	/* It is legal to write the indirection
	 * table while the device is running.
	 */
	tg3_full_lock(tp, 0);
	tg3_rss_write_indir_tbl(tp);
	tg3_full_unlock(tp);

	return 0;
}

static void tg3_get_channels(struct net_device *dev,
			     struct ethtool_channels *channel)
{
	struct tg3 *tp = netdev_priv(dev);
	u32 deflt_qs = netif_get_num_default_rss_queues();

	channel->max_rx = tp->rxq_max;
	channel->max_tx = tp->txq_max;

	if (netif_running(dev)) {
		channel->rx_count = tp->rxq_cnt;
		channel->tx_count = tp->txq_cnt;
	} else {
		if (tp->rxq_req)
			channel->rx_count = tp->rxq_req;
		else
			channel->rx_count = min(deflt_qs, tp->rxq_max);

		if (tp->txq_req)
			channel->tx_count = tp->txq_req;
		else
			channel->tx_count = min(deflt_qs, tp->txq_max);
	}
}

static int tg3_set_channels(struct net_device *dev,
			    struct ethtool_channels *channel)
{
	struct tg3 *tp = netdev_priv(dev);

	if (!tg3_flag(tp, SUPPORT_MSIX))
		return -EOPNOTSUPP;

	if (channel->rx_count > tp->rxq_max ||
	    channel->tx_count > tp->txq_max)
		return -EINVAL;

	tp->rxq_req = channel->rx_count;
	tp->txq_req = channel->tx_count;

	if (!netif_running(dev))
		return 0;

	tg3_stop(tp);

	tg3_carrier_off(tp);

	tg3_start(tp, true, false, false);

	return 0;
}

static void tg3_get_strings(struct net_device *dev, u32 stringset, u8 *buf)
{
	switch (stringset) {
	case ETH_SS_STATS:
		memcpy(buf, &ethtool_stats_keys, sizeof(ethtool_stats_keys));
		break;
	case ETH_SS_TEST:
		memcpy(buf, &ethtool_test_keys, sizeof(ethtool_test_keys));
		break;
	default:
		WARN_ON(1);	/* we need a WARN() */
		break;
	}
}

static int tg3_set_phys_id(struct net_device *dev,
			    enum ethtool_phys_id_state state)
{
	struct tg3 *tp = netdev_priv(dev);

	if (!netif_running(tp->dev))
		return -EAGAIN;

	switch (state) {
	case ETHTOOL_ID_ACTIVE:
		return 1;	/* cycle on/off once per second */

	case ETHTOOL_ID_ON:
		tw32(MAC_LED_CTRL, LED_CTRL_LNKLED_OVERRIDE |
		     LED_CTRL_1000MBPS_ON |
		     LED_CTRL_100MBPS_ON |
		     LED_CTRL_10MBPS_ON |
		     LED_CTRL_TRAFFIC_OVERRIDE |
		     LED_CTRL_TRAFFIC_BLINK |
		     LED_CTRL_TRAFFIC_LED);
		break;

	case ETHTOOL_ID_OFF:
		tw32(MAC_LED_CTRL, LED_CTRL_LNKLED_OVERRIDE |
		     LED_CTRL_TRAFFIC_OVERRIDE);
		break;

	case ETHTOOL_ID_INACTIVE:
		tw32(MAC_LED_CTRL, tp->led_ctrl);
		break;
	}

	return 0;
}

static void tg3_get_ethtool_stats(struct net_device *dev,
				   struct ethtool_stats *estats, u64 *tmp_stats)
{
	struct tg3 *tp = netdev_priv(dev);

	if (tp->hw_stats)
		tg3_get_estats(tp, (struct tg3_ethtool_stats *)tmp_stats);
	else
		memset(tmp_stats, 0, sizeof(struct tg3_ethtool_stats));
}

static __be32 *tg3_vpd_readblock(struct tg3 *tp, u32 *vpdlen)
{
	int i;
	__be32 *buf;
	u32 offset = 0, len = 0;
	u32 magic, val;

	if (tg3_flag(tp, NO_NVRAM) || tg3_nvram_read(tp, 0, &magic))
		return NULL;

	if (magic == TG3_EEPROM_MAGIC) {
		for (offset = TG3_NVM_DIR_START;
		     offset < TG3_NVM_DIR_END;
		     offset += TG3_NVM_DIRENT_SIZE) {
			if (tg3_nvram_read(tp, offset, &val))
				return NULL;

			if ((val >> TG3_NVM_DIRTYPE_SHIFT) ==
			    TG3_NVM_DIRTYPE_EXTVPD)
				break;
		}

		if (offset != TG3_NVM_DIR_END) {
			len = (val & TG3_NVM_DIRTYPE_LENMSK) * 4;
			if (tg3_nvram_read(tp, offset + 4, &offset))
				return NULL;

			offset = tg3_nvram_logical_addr(tp, offset);
		}
	}

	if (!offset || !len) {
		offset = TG3_NVM_VPD_OFF;
		len = TG3_NVM_VPD_LEN;
	}

	buf = kmalloc(len, GFP_KERNEL);
	if (buf == NULL)
		return NULL;

	if (magic == TG3_EEPROM_MAGIC) {
		for (i = 0; i < len; i += 4) {
			/* The data is in little-endian format in NVRAM.
			 * Use the big-endian read routines to preserve
			 * the byte order as it exists in NVRAM.
			 */
			if (tg3_nvram_read_be32(tp, offset + i, &buf[i/4]))
				goto error;
		}
	} else {
		u8 *ptr;
		ssize_t cnt;
		unsigned int pos = 0;

		ptr = (u8 *)&buf[0];
		for (i = 0; pos < len && i < 3; i++, pos += cnt, ptr += cnt) {
			cnt = pci_read_vpd(tp->pdev, pos,
					   len - pos, ptr);
			if (cnt == -ETIMEDOUT || cnt == -EINTR)
				cnt = 0;
			else if (cnt < 0)
				goto error;
		}
		if (pos != len)
			goto error;
	}

	*vpdlen = len;

	return buf;

error:
	kfree(buf);
	return NULL;
}

#define NVRAM_TEST_SIZE 0x100
#define NVRAM_SELFBOOT_FORMAT1_0_SIZE	0x14
#define NVRAM_SELFBOOT_FORMAT1_2_SIZE	0x18
#define NVRAM_SELFBOOT_FORMAT1_3_SIZE	0x1c
#define NVRAM_SELFBOOT_FORMAT1_4_SIZE	0x20
#define NVRAM_SELFBOOT_FORMAT1_5_SIZE	0x24
#define NVRAM_SELFBOOT_FORMAT1_6_SIZE	0x50
#define NVRAM_SELFBOOT_HW_SIZE 0x20
#define NVRAM_SELFBOOT_DATA_SIZE 0x1c

static int tg3_test_nvram(struct tg3 *tp)
{
	u32 csum, magic, len;
	__be32 *buf;
	int i, j, k, err = 0, size;

	if (tg3_flag(tp, NO_NVRAM))
		return 0;

	if (tg3_nvram_read(tp, 0, &magic) != 0)
		return -EIO;

	if (magic == TG3_EEPROM_MAGIC)
		size = NVRAM_TEST_SIZE;
	else if ((magic & TG3_EEPROM_MAGIC_FW_MSK) == TG3_EEPROM_MAGIC_FW) {
		if ((magic & TG3_EEPROM_SB_FORMAT_MASK) ==
		    TG3_EEPROM_SB_FORMAT_1) {
			switch (magic & TG3_EEPROM_SB_REVISION_MASK) {
			case TG3_EEPROM_SB_REVISION_0:
				size = NVRAM_SELFBOOT_FORMAT1_0_SIZE;
				break;
			case TG3_EEPROM_SB_REVISION_2:
				size = NVRAM_SELFBOOT_FORMAT1_2_SIZE;
				break;
			case TG3_EEPROM_SB_REVISION_3:
				size = NVRAM_SELFBOOT_FORMAT1_3_SIZE;
				break;
			case TG3_EEPROM_SB_REVISION_4:
				size = NVRAM_SELFBOOT_FORMAT1_4_SIZE;
				break;
			case TG3_EEPROM_SB_REVISION_5:
				size = NVRAM_SELFBOOT_FORMAT1_5_SIZE;
				break;
			case TG3_EEPROM_SB_REVISION_6:
				size = NVRAM_SELFBOOT_FORMAT1_6_SIZE;
				break;
			default:
				return -EIO;
			}
		} else
			return 0;
	} else if ((magic & TG3_EEPROM_MAGIC_HW_MSK) == TG3_EEPROM_MAGIC_HW)
		size = NVRAM_SELFBOOT_HW_SIZE;
	else
		return -EIO;

	buf = kmalloc(size, GFP_KERNEL);
	if (buf == NULL)
		return -ENOMEM;

	err = -EIO;
	for (i = 0, j = 0; i < size; i += 4, j++) {
		err = tg3_nvram_read_be32(tp, i, &buf[j]);
		if (err)
			break;
	}
	if (i < size)
		goto out;

	/* Selfboot format */
	magic = be32_to_cpu(buf[0]);
	if ((magic & TG3_EEPROM_MAGIC_FW_MSK) ==
	    TG3_EEPROM_MAGIC_FW) {
		u8 *buf8 = (u8 *) buf, csum8 = 0;

		if ((magic & TG3_EEPROM_SB_REVISION_MASK) ==
		    TG3_EEPROM_SB_REVISION_2) {
			/* For rev 2, the csum doesn't include the MBA. */
			for (i = 0; i < TG3_EEPROM_SB_F1R2_MBA_OFF; i++)
				csum8 += buf8[i];
			for (i = TG3_EEPROM_SB_F1R2_MBA_OFF + 4; i < size; i++)
				csum8 += buf8[i];
		} else {
			for (i = 0; i < size; i++)
				csum8 += buf8[i];
		}

		if (csum8 == 0) {
			err = 0;
			goto out;
		}

		err = -EIO;
		goto out;
	}

	if ((magic & TG3_EEPROM_MAGIC_HW_MSK) ==
	    TG3_EEPROM_MAGIC_HW) {
		u8 data[NVRAM_SELFBOOT_DATA_SIZE];
		u8 parity[NVRAM_SELFBOOT_DATA_SIZE];
		u8 *buf8 = (u8 *) buf;

		/* Separate the parity bits and the data bytes.  */
		for (i = 0, j = 0, k = 0; i < NVRAM_SELFBOOT_HW_SIZE; i++) {
			if ((i == 0) || (i == 8)) {
				int l;
				u8 msk;

				for (l = 0, msk = 0x80; l < 7; l++, msk >>= 1)
					parity[k++] = buf8[i] & msk;
				i++;
			} else if (i == 16) {
				int l;
				u8 msk;

				for (l = 0, msk = 0x20; l < 6; l++, msk >>= 1)
					parity[k++] = buf8[i] & msk;
				i++;

				for (l = 0, msk = 0x80; l < 8; l++, msk >>= 1)
					parity[k++] = buf8[i] & msk;
				i++;
			}
			data[j++] = buf8[i];
		}

		err = -EIO;
		for (i = 0; i < NVRAM_SELFBOOT_DATA_SIZE; i++) {
			u8 hw8 = hweight8(data[i]);

			if ((hw8 & 0x1) && parity[i])
				goto out;
			else if (!(hw8 & 0x1) && !parity[i])
				goto out;
		}
		err = 0;
		goto out;
	}

	err = -EIO;

	/* Bootstrap checksum at offset 0x10 */
	csum = calc_crc((unsigned char *) buf, 0x10);
	if (csum != le32_to_cpu(buf[0x10/4]))
		goto out;

	/* Manufacturing block starts at offset 0x74, checksum at 0xfc */
	csum = calc_crc((unsigned char *) &buf[0x74/4], 0x88);
	if (csum != le32_to_cpu(buf[0xfc/4]))
		goto out;

	kfree(buf);

	buf = tg3_vpd_readblock(tp, &len);
	if (!buf)
		return -ENOMEM;

	i = pci_vpd_find_tag((u8 *)buf, 0, len, PCI_VPD_LRDT_RO_DATA);
	if (i > 0) {
		j = pci_vpd_lrdt_size(&((u8 *)buf)[i]);
		if (j < 0)
			goto out;

		if (i + PCI_VPD_LRDT_TAG_SIZE + j > len)
			goto out;

		i += PCI_VPD_LRDT_TAG_SIZE;
		j = pci_vpd_find_info_keyword((u8 *)buf, i, j,
					      PCI_VPD_RO_KEYWORD_CHKSUM);
		if (j > 0) {
			u8 csum8 = 0;

			j += PCI_VPD_INFO_FLD_HDR_SIZE;

			for (i = 0; i <= j; i++)
				csum8 += ((u8 *)buf)[i];

			if (csum8)
				goto out;
		}
	}

	err = 0;

out:
	kfree(buf);
	return err;
}

#define TG3_SERDES_TIMEOUT_SEC	2
#define TG3_COPPER_TIMEOUT_SEC	6

static int tg3_test_link(struct tg3 *tp)
{
	int i, max;

	if (!netif_running(tp->dev))
		return -ENODEV;

	if (tp->phy_flags & TG3_PHYFLG_ANY_SERDES)
		max = TG3_SERDES_TIMEOUT_SEC;
	else
		max = TG3_COPPER_TIMEOUT_SEC;

	for (i = 0; i < max; i++) {
		if (tp->link_up)
			return 0;

		if (msleep_interruptible(1000))
			break;
	}

	return -EIO;
}

/* Only test the commonly used registers */
static int tg3_test_registers(struct tg3 *tp)
{
	int i, is_5705, is_5750;
	u32 offset, read_mask, write_mask, val, save_val, read_val;
	static struct {
		u16 offset;
		u16 flags;
#define TG3_FL_5705	0x1
#define TG3_FL_NOT_5705	0x2
#define TG3_FL_NOT_5788	0x4
#define TG3_FL_NOT_5750	0x8
		u32 read_mask;
		u32 write_mask;
	} reg_tbl[] = {
		/* MAC Control Registers */
		{ MAC_MODE, TG3_FL_NOT_5705,
			0x00000000, 0x00ef6f8c },
		{ MAC_MODE, TG3_FL_5705,
			0x00000000, 0x01ef6b8c },
		{ MAC_STATUS, TG3_FL_NOT_5705,
			0x03800107, 0x00000000 },
		{ MAC_STATUS, TG3_FL_5705,
			0x03800100, 0x00000000 },
		{ MAC_ADDR_0_HIGH, 0x0000,
			0x00000000, 0x0000ffff },
		{ MAC_ADDR_0_LOW, 0x0000,
			0x00000000, 0xffffffff },
		{ MAC_RX_MTU_SIZE, 0x0000,
			0x00000000, 0x0000ffff },
		{ MAC_TX_MODE, 0x0000,
			0x00000000, 0x00000070 },
		{ MAC_TX_LENGTHS, 0x0000,
			0x00000000, 0x00003fff },
		{ MAC_RX_MODE, TG3_FL_NOT_5705,
			0x00000000, 0x000007fc },
		{ MAC_RX_MODE, TG3_FL_5705,
			0x00000000, 0x000007dc },
		{ MAC_HASH_REG_0, 0x0000,
			0x00000000, 0xffffffff },
		{ MAC_HASH_REG_1, 0x0000,
			0x00000000, 0xffffffff },
		{ MAC_HASH_REG_2, 0x0000,
			0x00000000, 0xffffffff },
		{ MAC_HASH_REG_3, 0x0000,
			0x00000000, 0xffffffff },

		/* Receive Data and Receive BD Initiator Control Registers. */
		{ RCVDBDI_JUMBO_BD+0, TG3_FL_NOT_5705,
			0x00000000, 0xffffffff },
		{ RCVDBDI_JUMBO_BD+4, TG3_FL_NOT_5705,
			0x00000000, 0xffffffff },
		{ RCVDBDI_JUMBO_BD+8, TG3_FL_NOT_5705,
			0x00000000, 0x00000003 },
		{ RCVDBDI_JUMBO_BD+0xc, TG3_FL_NOT_5705,
			0x00000000, 0xffffffff },
		{ RCVDBDI_STD_BD+0, 0x0000,
			0x00000000, 0xffffffff },
		{ RCVDBDI_STD_BD+4, 0x0000,
			0x00000000, 0xffffffff },
		{ RCVDBDI_STD_BD+8, 0x0000,
			0x00000000, 0xffff0002 },
		{ RCVDBDI_STD_BD+0xc, 0x0000,
			0x00000000, 0xffffffff },

		/* Receive BD Initiator Control Registers. */
		{ RCVBDI_STD_THRESH, TG3_FL_NOT_5705,
			0x00000000, 0xffffffff },
		{ RCVBDI_STD_THRESH, TG3_FL_5705,
			0x00000000, 0x000003ff },
		{ RCVBDI_JUMBO_THRESH, TG3_FL_NOT_5705,
			0x00000000, 0xffffffff },

		/* Host Coalescing Control Registers. */
		{ HOSTCC_MODE, TG3_FL_NOT_5705,
			0x00000000, 0x00000004 },
		{ HOSTCC_MODE, TG3_FL_5705,
			0x00000000, 0x000000f6 },
		{ HOSTCC_RXCOL_TICKS, TG3_FL_NOT_5705,
			0x00000000, 0xffffffff },
		{ HOSTCC_RXCOL_TICKS, TG3_FL_5705,
			0x00000000, 0x000003ff },
		{ HOSTCC_TXCOL_TICKS, TG3_FL_NOT_5705,
			0x00000000, 0xffffffff },
		{ HOSTCC_TXCOL_TICKS, TG3_FL_5705,
			0x00000000, 0x000003ff },
		{ HOSTCC_RXMAX_FRAMES, TG3_FL_NOT_5705,
			0x00000000, 0xffffffff },
		{ HOSTCC_RXMAX_FRAMES, TG3_FL_5705 | TG3_FL_NOT_5788,
			0x00000000, 0x000000ff },
		{ HOSTCC_TXMAX_FRAMES, TG3_FL_NOT_5705,
			0x00000000, 0xffffffff },
		{ HOSTCC_TXMAX_FRAMES, TG3_FL_5705 | TG3_FL_NOT_5788,
			0x00000000, 0x000000ff },
		{ HOSTCC_RXCOAL_TICK_INT, TG3_FL_NOT_5705,
			0x00000000, 0xffffffff },
		{ HOSTCC_TXCOAL_TICK_INT, TG3_FL_NOT_5705,
			0x00000000, 0xffffffff },
		{ HOSTCC_RXCOAL_MAXF_INT, TG3_FL_NOT_5705,
			0x00000000, 0xffffffff },
		{ HOSTCC_RXCOAL_MAXF_INT, TG3_FL_5705 | TG3_FL_NOT_5788,
			0x00000000, 0x000000ff },
		{ HOSTCC_TXCOAL_MAXF_INT, TG3_FL_NOT_5705,
			0x00000000, 0xffffffff },
		{ HOSTCC_TXCOAL_MAXF_INT, TG3_FL_5705 | TG3_FL_NOT_5788,
			0x00000000, 0x000000ff },
		{ HOSTCC_STAT_COAL_TICKS, TG3_FL_NOT_5705,
			0x00000000, 0xffffffff },
		{ HOSTCC_STATS_BLK_HOST_ADDR, TG3_FL_NOT_5705,
			0x00000000, 0xffffffff },
		{ HOSTCC_STATS_BLK_HOST_ADDR+4, TG3_FL_NOT_5705,
			0x00000000, 0xffffffff },
		{ HOSTCC_STATUS_BLK_HOST_ADDR, 0x0000,
			0x00000000, 0xffffffff },
		{ HOSTCC_STATUS_BLK_HOST_ADDR+4, 0x0000,
			0x00000000, 0xffffffff },
		{ HOSTCC_STATS_BLK_NIC_ADDR, 0x0000,
			0xffffffff, 0x00000000 },
		{ HOSTCC_STATUS_BLK_NIC_ADDR, 0x0000,
			0xffffffff, 0x00000000 },

		/* Buffer Manager Control Registers. */
		{ BUFMGR_MB_POOL_ADDR, TG3_FL_NOT_5750,
			0x00000000, 0x007fff80 },
		{ BUFMGR_MB_POOL_SIZE, TG3_FL_NOT_5750,
			0x00000000, 0x007fffff },
		{ BUFMGR_MB_RDMA_LOW_WATER, 0x0000,
			0x00000000, 0x0000003f },
		{ BUFMGR_MB_MACRX_LOW_WATER, 0x0000,
			0x00000000, 0x000001ff },
		{ BUFMGR_MB_HIGH_WATER, 0x0000,
			0x00000000, 0x000001ff },
		{ BUFMGR_DMA_DESC_POOL_ADDR, TG3_FL_NOT_5705,
			0xffffffff, 0x00000000 },
		{ BUFMGR_DMA_DESC_POOL_SIZE, TG3_FL_NOT_5705,
			0xffffffff, 0x00000000 },

		/* Mailbox Registers */
		{ GRCMBOX_RCVSTD_PROD_IDX+4, 0x0000,
			0x00000000, 0x000001ff },
		{ GRCMBOX_RCVJUMBO_PROD_IDX+4, TG3_FL_NOT_5705,
			0x00000000, 0x000001ff },
		{ GRCMBOX_RCVRET_CON_IDX_0+4, 0x0000,
			0x00000000, 0x000007ff },
		{ GRCMBOX_SNDHOST_PROD_IDX_0+4, 0x0000,
			0x00000000, 0x000001ff },

		{ 0xffff, 0x0000, 0x00000000, 0x00000000 },
	};

	is_5705 = is_5750 = 0;
	if (tg3_flag(tp, 5705_PLUS)) {
		is_5705 = 1;
		if (tg3_flag(tp, 5750_PLUS))
			is_5750 = 1;
	}

	for (i = 0; reg_tbl[i].offset != 0xffff; i++) {
		if (is_5705 && (reg_tbl[i].flags & TG3_FL_NOT_5705))
			continue;

		if (!is_5705 && (reg_tbl[i].flags & TG3_FL_5705))
			continue;

		if (tg3_flag(tp, IS_5788) &&
		    (reg_tbl[i].flags & TG3_FL_NOT_5788))
			continue;

		if (is_5750 && (reg_tbl[i].flags & TG3_FL_NOT_5750))
			continue;

		offset = (u32) reg_tbl[i].offset;
		read_mask = reg_tbl[i].read_mask;
		write_mask = reg_tbl[i].write_mask;

		/* Save the original register content */
		save_val = tr32(offset);

		/* Determine the read-only value. */
		read_val = save_val & read_mask;

		/* Write zero to the register, then make sure the read-only bits
		 * are not changed and the read/write bits are all zeros.
		 */
		tw32(offset, 0);

		val = tr32(offset);

		/* Test the read-only and read/write bits. */
		if (((val & read_mask) != read_val) || (val & write_mask))
			goto out;

		/* Write ones to all the bits defined by RdMask and WrMask, then
		 * make sure the read-only bits are not changed and the
		 * read/write bits are all ones.
		 */
		tw32(offset, read_mask | write_mask);

		val = tr32(offset);

		/* Test the read-only bits. */
		if ((val & read_mask) != read_val)
			goto out;

		/* Test the read/write bits. */
		if ((val & write_mask) != write_mask)
			goto out;

		tw32(offset, save_val);
	}

	return 0;

out:
	if (netif_msg_hw(tp))
		netdev_err(tp->dev,
			   "Register test failed at offset %x\n", offset);
	tw32(offset, save_val);
	return -EIO;
}

static int tg3_do_mem_test(struct tg3 *tp, u32 offset, u32 len)
{
	static const u32 test_pattern[] = { 0x00000000, 0xffffffff, 0xaa55a55a };
	int i;
	u32 j;

	for (i = 0; i < ARRAY_SIZE(test_pattern); i++) {
		for (j = 0; j < len; j += 4) {
			u32 val;

			tg3_write_mem(tp, offset + j, test_pattern[i]);
			tg3_read_mem(tp, offset + j, &val);
			if (val != test_pattern[i])
				return -EIO;
		}
	}
	return 0;
}

static int tg3_test_memory(struct tg3 *tp)
{
	static struct mem_entry {
		u32 offset;
		u32 len;
	} mem_tbl_570x[] = {
		{ 0x00000000, 0x00b50},
		{ 0x00002000, 0x1c000},
		{ 0xffffffff, 0x00000}
	}, mem_tbl_5705[] = {
		{ 0x00000100, 0x0000c},
		{ 0x00000200, 0x00008},
		{ 0x00004000, 0x00800},
		{ 0x00006000, 0x01000},
		{ 0x00008000, 0x02000},
		{ 0x00010000, 0x0e000},
		{ 0xffffffff, 0x00000}
	}, mem_tbl_5755[] = {
		{ 0x00000200, 0x00008},
		{ 0x00004000, 0x00800},
		{ 0x00006000, 0x00800},
		{ 0x00008000, 0x02000},
		{ 0x00010000, 0x0c000},
		{ 0xffffffff, 0x00000}
	}, mem_tbl_5906[] = {
		{ 0x00000200, 0x00008},
		{ 0x00004000, 0x00400},
		{ 0x00006000, 0x00400},
		{ 0x00008000, 0x01000},
		{ 0x00010000, 0x01000},
		{ 0xffffffff, 0x00000}
	}, mem_tbl_5717[] = {
		{ 0x00000200, 0x00008},
		{ 0x00010000, 0x0a000},
		{ 0x00020000, 0x13c00},
		{ 0xffffffff, 0x00000}
	}, mem_tbl_57765[] = {
		{ 0x00000200, 0x00008},
		{ 0x00004000, 0x00800},
		{ 0x00006000, 0x09800},
		{ 0x00010000, 0x0a000},
		{ 0xffffffff, 0x00000}
	};
	struct mem_entry *mem_tbl;
	int err = 0;
	int i;

	if (tg3_flag(tp, 5717_PLUS))
		mem_tbl = mem_tbl_5717;
	else if (tg3_flag(tp, 57765_CLASS) ||
		 tg3_asic_rev(tp) == ASIC_REV_5762)
		mem_tbl = mem_tbl_57765;
	else if (tg3_flag(tp, 5755_PLUS))
		mem_tbl = mem_tbl_5755;
	else if (tg3_asic_rev(tp) == ASIC_REV_5906)
		mem_tbl = mem_tbl_5906;
	else if (tg3_flag(tp, 5705_PLUS))
		mem_tbl = mem_tbl_5705;
	else
		mem_tbl = mem_tbl_570x;

	for (i = 0; mem_tbl[i].offset != 0xffffffff; i++) {
		err = tg3_do_mem_test(tp, mem_tbl[i].offset, mem_tbl[i].len);
		if (err)
			break;
	}

	return err;
}

#define TG3_TSO_MSS		500

#define TG3_TSO_IP_HDR_LEN	20
#define TG3_TSO_TCP_HDR_LEN	20
#define TG3_TSO_TCP_OPT_LEN	12

static const u8 tg3_tso_header[] = {
0x08, 0x00,
0x45, 0x00, 0x00, 0x00,
0x00, 0x00, 0x40, 0x00,
0x40, 0x06, 0x00, 0x00,
0x0a, 0x00, 0x00, 0x01,
0x0a, 0x00, 0x00, 0x02,
0x0d, 0x00, 0xe0, 0x00,
0x00, 0x00, 0x01, 0x00,
0x00, 0x00, 0x02, 0x00,
0x80, 0x10, 0x10, 0x00,
0x14, 0x09, 0x00, 0x00,
0x01, 0x01, 0x08, 0x0a,
0x11, 0x11, 0x11, 0x11,
0x11, 0x11, 0x11, 0x11,
};

static int tg3_run_loopback(struct tg3 *tp, u32 pktsz, bool tso_loopback)
{
	u32 rx_start_idx, rx_idx, tx_idx, opaque_key;
	u32 base_flags = 0, mss = 0, desc_idx, coal_now, data_off, val;
	u32 budget;
	struct sk_buff *skb;
	u8 *tx_data, *rx_data;
	dma_addr_t map;
	int num_pkts, tx_len, rx_len, i, err;
	struct tg3_rx_buffer_desc *desc;
	struct tg3_napi *tnapi, *rnapi;
	struct tg3_rx_prodring_set *tpr = &tp->napi[0].prodring;

	tnapi = &tp->napi[0];
	rnapi = &tp->napi[0];
	if (tp->irq_cnt > 1) {
		if (tg3_flag(tp, ENABLE_RSS))
			rnapi = &tp->napi[1];
		if (tg3_flag(tp, ENABLE_TSS))
			tnapi = &tp->napi[1];
	}
	coal_now = tnapi->coal_now | rnapi->coal_now;

	err = -EIO;

	tx_len = pktsz;
	skb = netdev_alloc_skb(tp->dev, tx_len);
	if (!skb)
		return -ENOMEM;

	tx_data = skb_put(skb, tx_len);
	memcpy(tx_data, tp->dev->dev_addr, ETH_ALEN);
	memset(tx_data + ETH_ALEN, 0x0, 8);

	tw32(MAC_RX_MTU_SIZE, tx_len + ETH_FCS_LEN);

	if (tso_loopback) {
		struct iphdr *iph = (struct iphdr *)&tx_data[ETH_HLEN];

		u32 hdr_len = TG3_TSO_IP_HDR_LEN + TG3_TSO_TCP_HDR_LEN +
			      TG3_TSO_TCP_OPT_LEN;

		memcpy(tx_data + ETH_ALEN * 2, tg3_tso_header,
		       sizeof(tg3_tso_header));
		mss = TG3_TSO_MSS;

		val = tx_len - ETH_ALEN * 2 - sizeof(tg3_tso_header);
		num_pkts = DIV_ROUND_UP(val, TG3_TSO_MSS);

		/* Set the total length field in the IP header */
		iph->tot_len = htons((u16)(mss + hdr_len));

		base_flags = (TXD_FLAG_CPU_PRE_DMA |
			      TXD_FLAG_CPU_POST_DMA);

		if (tg3_flag(tp, HW_TSO_1) ||
		    tg3_flag(tp, HW_TSO_2) ||
		    tg3_flag(tp, HW_TSO_3)) {
			struct tcphdr *th;
			val = ETH_HLEN + TG3_TSO_IP_HDR_LEN;
			th = (struct tcphdr *)&tx_data[val];
			th->check = 0;
		} else
			base_flags |= TXD_FLAG_TCPUDP_CSUM;

		if (tg3_flag(tp, HW_TSO_3)) {
			mss |= (hdr_len & 0xc) << 12;
			if (hdr_len & 0x10)
				base_flags |= 0x00000010;
			base_flags |= (hdr_len & 0x3e0) << 5;
		} else if (tg3_flag(tp, HW_TSO_2))
			mss |= hdr_len << 9;
		else if (tg3_flag(tp, HW_TSO_1) ||
			 tg3_asic_rev(tp) == ASIC_REV_5705) {
			mss |= (TG3_TSO_TCP_OPT_LEN << 9);
		} else {
			base_flags |= (TG3_TSO_TCP_OPT_LEN << 10);
		}

		data_off = ETH_ALEN * 2 + sizeof(tg3_tso_header);
	} else {
		num_pkts = 1;
		data_off = ETH_HLEN;

		if (tg3_flag(tp, USE_JUMBO_BDFLAG) &&
		    tx_len > VLAN_ETH_FRAME_LEN)
			base_flags |= TXD_FLAG_JMB_PKT;
	}

	for (i = data_off; i < tx_len; i++)
		tx_data[i] = (u8) (i & 0xff);

	map = pci_map_single(tp->pdev, skb->data, tx_len, PCI_DMA_TODEVICE);
	if (pci_dma_mapping_error(tp->pdev, map)) {
		dev_kfree_skb(skb);
		return -EIO;
	}

	val = tnapi->tx_prod;
	tnapi->tx_buffers[val].skb = skb;
	dma_unmap_addr_set(&tnapi->tx_buffers[val], mapping, map);

	tw32_f(HOSTCC_MODE, tp->coalesce_mode | HOSTCC_MODE_ENABLE |
	       rnapi->coal_now);

	udelay(10);

	rx_start_idx = rnapi->hw_status->idx[0].rx_producer;

	budget = tg3_tx_avail(tnapi);
	if (tg3_tx_frag_set(tnapi, &val, &budget, map, tx_len,
			    base_flags | TXD_FLAG_END, mss, 0)) {
		tnapi->tx_buffers[val].skb = NULL;
		dev_kfree_skb(skb);
		return -EIO;
	}

	tnapi->tx_prod++;

	/* Sync BD data before updating mailbox */
	wmb();

	tw32_tx_mbox(tnapi->prodmbox, tnapi->tx_prod);
	tr32_mailbox(tnapi->prodmbox);

	udelay(10);

	/* 350 usec to allow enough time on some 10/100 Mbps devices.  */
	for (i = 0; i < 35; i++) {
		tw32_f(HOSTCC_MODE, tp->coalesce_mode | HOSTCC_MODE_ENABLE |
		       coal_now);

		udelay(10);

		tx_idx = tnapi->hw_status->idx[0].tx_consumer;
		rx_idx = rnapi->hw_status->idx[0].rx_producer;
		if ((tx_idx == tnapi->tx_prod) &&
		    (rx_idx == (rx_start_idx + num_pkts)))
			break;
	}

	tg3_tx_skb_unmap(tnapi, tnapi->tx_prod - 1, -1);
	dev_kfree_skb(skb);

	if (tx_idx != tnapi->tx_prod)
		goto out;

	if (rx_idx != rx_start_idx + num_pkts)
		goto out;

	val = data_off;
	while (rx_idx != rx_start_idx) {
		desc = &rnapi->rx_rcb[rx_start_idx++];
		desc_idx = desc->opaque & RXD_OPAQUE_INDEX_MASK;
		opaque_key = desc->opaque & RXD_OPAQUE_RING_MASK;

		if ((desc->err_vlan & RXD_ERR_MASK) != 0 &&
		    (desc->err_vlan != RXD_ERR_ODD_NIBBLE_RCVD_MII))
			goto out;

		rx_len = ((desc->idx_len & RXD_LEN_MASK) >> RXD_LEN_SHIFT)
			 - ETH_FCS_LEN;

		if (!tso_loopback) {
			if (rx_len != tx_len)
				goto out;

			if (pktsz <= TG3_RX_STD_DMA_SZ - ETH_FCS_LEN) {
				if (opaque_key != RXD_OPAQUE_RING_STD)
					goto out;
			} else {
				if (opaque_key != RXD_OPAQUE_RING_JUMBO)
					goto out;
			}
		} else if ((desc->type_flags & RXD_FLAG_TCPUDP_CSUM) &&
			   (desc->ip_tcp_csum & RXD_TCPCSUM_MASK)
			    >> RXD_TCPCSUM_SHIFT != 0xffff) {
			goto out;
		}

		if (opaque_key == RXD_OPAQUE_RING_STD) {
			rx_data = tpr->rx_std_buffers[desc_idx].data;
			map = dma_unmap_addr(&tpr->rx_std_buffers[desc_idx],
					     mapping);
		} else if (opaque_key == RXD_OPAQUE_RING_JUMBO) {
			rx_data = tpr->rx_jmb_buffers[desc_idx].data;
			map = dma_unmap_addr(&tpr->rx_jmb_buffers[desc_idx],
					     mapping);
		} else
			goto out;

		pci_dma_sync_single_for_cpu(tp->pdev, map, rx_len,
					    PCI_DMA_FROMDEVICE);

		rx_data += TG3_RX_OFFSET(tp);
		for (i = data_off; i < rx_len; i++, val++) {
			if (*(rx_data + i) != (u8) (val & 0xff))
				goto out;
		}
	}

	err = 0;

	/* tg3_free_rings will unmap and free the rx_data */
out:
	return err;
}

#define TG3_STD_LOOPBACK_FAILED		1
#define TG3_JMB_LOOPBACK_FAILED		2
#define TG3_TSO_LOOPBACK_FAILED		4
#define TG3_LOOPBACK_FAILED \
	(TG3_STD_LOOPBACK_FAILED | \
	 TG3_JMB_LOOPBACK_FAILED | \
	 TG3_TSO_LOOPBACK_FAILED)

static int tg3_test_loopback(struct tg3 *tp, u64 *data, bool do_extlpbk)
{
	int err = -EIO;
	u32 eee_cap;
	u32 jmb_pkt_sz = 9000;

	if (tp->dma_limit)
		jmb_pkt_sz = tp->dma_limit - ETH_HLEN;

	eee_cap = tp->phy_flags & TG3_PHYFLG_EEE_CAP;
	tp->phy_flags &= ~TG3_PHYFLG_EEE_CAP;

	if (!netif_running(tp->dev)) {
		data[TG3_MAC_LOOPB_TEST] = TG3_LOOPBACK_FAILED;
		data[TG3_PHY_LOOPB_TEST] = TG3_LOOPBACK_FAILED;
		if (do_extlpbk)
			data[TG3_EXT_LOOPB_TEST] = TG3_LOOPBACK_FAILED;
		goto done;
	}

	err = tg3_reset_hw(tp, true);
	if (err) {
		data[TG3_MAC_LOOPB_TEST] = TG3_LOOPBACK_FAILED;
		data[TG3_PHY_LOOPB_TEST] = TG3_LOOPBACK_FAILED;
		if (do_extlpbk)
			data[TG3_EXT_LOOPB_TEST] = TG3_LOOPBACK_FAILED;
		goto done;
	}

	if (tg3_flag(tp, ENABLE_RSS)) {
		int i;

		/* Reroute all rx packets to the 1st queue */
		for (i = MAC_RSS_INDIR_TBL_0;
		     i < MAC_RSS_INDIR_TBL_0 + TG3_RSS_INDIR_TBL_SIZE; i += 4)
			tw32(i, 0x0);
	}

	/* HW errata - mac loopback fails in some cases on 5780.
	 * Normal traffic and PHY loopback are not affected by
	 * errata.  Also, the MAC loopback test is deprecated for
	 * all newer ASIC revisions.
	 */
	if (tg3_asic_rev(tp) != ASIC_REV_5780 &&
	    !tg3_flag(tp, CPMU_PRESENT)) {
		tg3_mac_loopback(tp, true);

		if (tg3_run_loopback(tp, ETH_FRAME_LEN, false))
			data[TG3_MAC_LOOPB_TEST] |= TG3_STD_LOOPBACK_FAILED;

		if (tg3_flag(tp, JUMBO_RING_ENABLE) &&
		    tg3_run_loopback(tp, jmb_pkt_sz + ETH_HLEN, false))
			data[TG3_MAC_LOOPB_TEST] |= TG3_JMB_LOOPBACK_FAILED;

		tg3_mac_loopback(tp, false);
	}

	if (!(tp->phy_flags & TG3_PHYFLG_PHY_SERDES) &&
	    !tg3_flag(tp, USE_PHYLIB)) {
		int i;

		tg3_phy_lpbk_set(tp, 0, false);

		/* Wait for link */
		for (i = 0; i < 100; i++) {
			if (tr32(MAC_TX_STATUS) & TX_STATUS_LINK_UP)
				break;
			mdelay(1);
		}

		if (tg3_run_loopback(tp, ETH_FRAME_LEN, false))
			data[TG3_PHY_LOOPB_TEST] |= TG3_STD_LOOPBACK_FAILED;
		if (tg3_flag(tp, TSO_CAPABLE) &&
		    tg3_run_loopback(tp, ETH_FRAME_LEN, true))
			data[TG3_PHY_LOOPB_TEST] |= TG3_TSO_LOOPBACK_FAILED;
		if (tg3_flag(tp, JUMBO_RING_ENABLE) &&
		    tg3_run_loopback(tp, jmb_pkt_sz + ETH_HLEN, false))
			data[TG3_PHY_LOOPB_TEST] |= TG3_JMB_LOOPBACK_FAILED;

		if (do_extlpbk) {
			tg3_phy_lpbk_set(tp, 0, true);

			/* All link indications report up, but the hardware
			 * isn't really ready for about 20 msec.  Double it
			 * to be sure.
			 */
			mdelay(40);

			if (tg3_run_loopback(tp, ETH_FRAME_LEN, false))
				data[TG3_EXT_LOOPB_TEST] |=
							TG3_STD_LOOPBACK_FAILED;
			if (tg3_flag(tp, TSO_CAPABLE) &&
			    tg3_run_loopback(tp, ETH_FRAME_LEN, true))
				data[TG3_EXT_LOOPB_TEST] |=
							TG3_TSO_LOOPBACK_FAILED;
			if (tg3_flag(tp, JUMBO_RING_ENABLE) &&
			    tg3_run_loopback(tp, jmb_pkt_sz + ETH_HLEN, false))
				data[TG3_EXT_LOOPB_TEST] |=
							TG3_JMB_LOOPBACK_FAILED;
		}

		/* Re-enable gphy autopowerdown. */
		if (tp->phy_flags & TG3_PHYFLG_ENABLE_APD)
			tg3_phy_toggle_apd(tp, true);
	}

	err = (data[TG3_MAC_LOOPB_TEST] | data[TG3_PHY_LOOPB_TEST] |
	       data[TG3_EXT_LOOPB_TEST]) ? -EIO : 0;

done:
	tp->phy_flags |= eee_cap;

	return err;
}

static void tg3_self_test(struct net_device *dev, struct ethtool_test *etest,
			  u64 *data)
{
	struct tg3 *tp = netdev_priv(dev);
	bool doextlpbk = etest->flags & ETH_TEST_FL_EXTERNAL_LB;

	if (tp->phy_flags & TG3_PHYFLG_IS_LOW_POWER) {
		if (tg3_power_up(tp)) {
			etest->flags |= ETH_TEST_FL_FAILED;
			memset(data, 1, sizeof(u64) * TG3_NUM_TEST);
			return;
		}
		tg3_ape_driver_state_change(tp, RESET_KIND_INIT);
	}

	memset(data, 0, sizeof(u64) * TG3_NUM_TEST);

	if (tg3_test_nvram(tp) != 0) {
		etest->flags |= ETH_TEST_FL_FAILED;
		data[TG3_NVRAM_TEST] = 1;
	}
	if (!doextlpbk && tg3_test_link(tp)) {
		etest->flags |= ETH_TEST_FL_FAILED;
		data[TG3_LINK_TEST] = 1;
	}
	if (etest->flags & ETH_TEST_FL_OFFLINE) {
		int err, err2 = 0, irq_sync = 0;

		if (netif_running(dev)) {
			tg3_phy_stop(tp);
			tg3_netif_stop(tp);
			irq_sync = 1;
		}

		tg3_full_lock(tp, irq_sync);
		tg3_halt(tp, RESET_KIND_SUSPEND, 1);
		err = tg3_nvram_lock(tp);
		tg3_halt_cpu(tp, RX_CPU_BASE);
		if (!tg3_flag(tp, 5705_PLUS))
			tg3_halt_cpu(tp, TX_CPU_BASE);
		if (!err)
			tg3_nvram_unlock(tp);

		if (tp->phy_flags & TG3_PHYFLG_MII_SERDES)
			tg3_phy_reset(tp);

		if (tg3_test_registers(tp) != 0) {
			etest->flags |= ETH_TEST_FL_FAILED;
			data[TG3_REGISTER_TEST] = 1;
		}

		if (tg3_test_memory(tp) != 0) {
			etest->flags |= ETH_TEST_FL_FAILED;
			data[TG3_MEMORY_TEST] = 1;
		}

		if (doextlpbk)
			etest->flags |= ETH_TEST_FL_EXTERNAL_LB_DONE;

		if (tg3_test_loopback(tp, data, doextlpbk))
			etest->flags |= ETH_TEST_FL_FAILED;

		tg3_full_unlock(tp);

		if (tg3_test_interrupt(tp) != 0) {
			etest->flags |= ETH_TEST_FL_FAILED;
			data[TG3_INTERRUPT_TEST] = 1;
		}

		tg3_full_lock(tp, 0);

		tg3_halt(tp, RESET_KIND_SHUTDOWN, 1);
		if (netif_running(dev)) {
			tg3_flag_set(tp, INIT_COMPLETE);
			err2 = tg3_restart_hw(tp, true);
			if (!err2)
				tg3_netif_start(tp);
		}

		tg3_full_unlock(tp);

		if (irq_sync && !err2)
			tg3_phy_start(tp);
	}
<<<<<<< HEAD
=======
	if (tp->phy_flags & TG3_PHYFLG_IS_LOW_POWER)
		tg3_power_down_prepare(tp);
>>>>>>> fc14f9c1

	if (tp->phy_flags & TG3_PHYFLG_IS_LOW_POWER)
		tg3_power_down_prepare(tp);
}

static int tg3_hwtstamp_set(struct net_device *dev, struct ifreq *ifr)
{
	struct tg3 *tp = netdev_priv(dev);
	struct hwtstamp_config stmpconf;

	if (!tg3_flag(tp, PTP_CAPABLE))
		return -EOPNOTSUPP;

	if (copy_from_user(&stmpconf, ifr->ifr_data, sizeof(stmpconf)))
		return -EFAULT;

	if (stmpconf.flags)
		return -EINVAL;

	if (stmpconf.tx_type != HWTSTAMP_TX_ON &&
	    stmpconf.tx_type != HWTSTAMP_TX_OFF)
		return -ERANGE;

	switch (stmpconf.rx_filter) {
	case HWTSTAMP_FILTER_NONE:
		tp->rxptpctl = 0;
		break;
	case HWTSTAMP_FILTER_PTP_V1_L4_EVENT:
		tp->rxptpctl = TG3_RX_PTP_CTL_RX_PTP_V1_EN |
			       TG3_RX_PTP_CTL_ALL_V1_EVENTS;
		break;
	case HWTSTAMP_FILTER_PTP_V1_L4_SYNC:
		tp->rxptpctl = TG3_RX_PTP_CTL_RX_PTP_V1_EN |
			       TG3_RX_PTP_CTL_SYNC_EVNT;
		break;
	case HWTSTAMP_FILTER_PTP_V1_L4_DELAY_REQ:
		tp->rxptpctl = TG3_RX_PTP_CTL_RX_PTP_V1_EN |
			       TG3_RX_PTP_CTL_DELAY_REQ;
		break;
	case HWTSTAMP_FILTER_PTP_V2_EVENT:
		tp->rxptpctl = TG3_RX_PTP_CTL_RX_PTP_V2_EN |
			       TG3_RX_PTP_CTL_ALL_V2_EVENTS;
		break;
	case HWTSTAMP_FILTER_PTP_V2_L2_EVENT:
		tp->rxptpctl = TG3_RX_PTP_CTL_RX_PTP_V2_L2_EN |
			       TG3_RX_PTP_CTL_ALL_V2_EVENTS;
		break;
	case HWTSTAMP_FILTER_PTP_V2_L4_EVENT:
		tp->rxptpctl = TG3_RX_PTP_CTL_RX_PTP_V2_L4_EN |
			       TG3_RX_PTP_CTL_ALL_V2_EVENTS;
		break;
	case HWTSTAMP_FILTER_PTP_V2_SYNC:
		tp->rxptpctl = TG3_RX_PTP_CTL_RX_PTP_V2_EN |
			       TG3_RX_PTP_CTL_SYNC_EVNT;
		break;
	case HWTSTAMP_FILTER_PTP_V2_L2_SYNC:
		tp->rxptpctl = TG3_RX_PTP_CTL_RX_PTP_V2_L2_EN |
			       TG3_RX_PTP_CTL_SYNC_EVNT;
		break;
	case HWTSTAMP_FILTER_PTP_V2_L4_SYNC:
		tp->rxptpctl = TG3_RX_PTP_CTL_RX_PTP_V2_L4_EN |
			       TG3_RX_PTP_CTL_SYNC_EVNT;
		break;
	case HWTSTAMP_FILTER_PTP_V2_DELAY_REQ:
		tp->rxptpctl = TG3_RX_PTP_CTL_RX_PTP_V2_EN |
			       TG3_RX_PTP_CTL_DELAY_REQ;
		break;
	case HWTSTAMP_FILTER_PTP_V2_L2_DELAY_REQ:
		tp->rxptpctl = TG3_RX_PTP_CTL_RX_PTP_V2_L2_EN |
			       TG3_RX_PTP_CTL_DELAY_REQ;
		break;
	case HWTSTAMP_FILTER_PTP_V2_L4_DELAY_REQ:
		tp->rxptpctl = TG3_RX_PTP_CTL_RX_PTP_V2_L4_EN |
			       TG3_RX_PTP_CTL_DELAY_REQ;
		break;
	default:
		return -ERANGE;
	}

	if (netif_running(dev) && tp->rxptpctl)
		tw32(TG3_RX_PTP_CTL,
		     tp->rxptpctl | TG3_RX_PTP_CTL_HWTS_INTERLOCK);

	if (stmpconf.tx_type == HWTSTAMP_TX_ON)
		tg3_flag_set(tp, TX_TSTAMP_EN);
	else
		tg3_flag_clear(tp, TX_TSTAMP_EN);

	return copy_to_user(ifr->ifr_data, &stmpconf, sizeof(stmpconf)) ?
		-EFAULT : 0;
}

static int tg3_hwtstamp_get(struct net_device *dev, struct ifreq *ifr)
{
	struct tg3 *tp = netdev_priv(dev);
	struct hwtstamp_config stmpconf;

	if (!tg3_flag(tp, PTP_CAPABLE))
		return -EOPNOTSUPP;

	stmpconf.flags = 0;
	stmpconf.tx_type = (tg3_flag(tp, TX_TSTAMP_EN) ?
			    HWTSTAMP_TX_ON : HWTSTAMP_TX_OFF);

	switch (tp->rxptpctl) {
	case 0:
		stmpconf.rx_filter = HWTSTAMP_FILTER_NONE;
		break;
	case TG3_RX_PTP_CTL_RX_PTP_V1_EN | TG3_RX_PTP_CTL_ALL_V1_EVENTS:
		stmpconf.rx_filter = HWTSTAMP_FILTER_PTP_V1_L4_EVENT;
		break;
	case TG3_RX_PTP_CTL_RX_PTP_V1_EN | TG3_RX_PTP_CTL_SYNC_EVNT:
		stmpconf.rx_filter = HWTSTAMP_FILTER_PTP_V1_L4_SYNC;
		break;
	case TG3_RX_PTP_CTL_RX_PTP_V1_EN | TG3_RX_PTP_CTL_DELAY_REQ:
		stmpconf.rx_filter = HWTSTAMP_FILTER_PTP_V1_L4_DELAY_REQ;
		break;
	case TG3_RX_PTP_CTL_RX_PTP_V2_EN | TG3_RX_PTP_CTL_ALL_V2_EVENTS:
		stmpconf.rx_filter = HWTSTAMP_FILTER_PTP_V2_EVENT;
		break;
	case TG3_RX_PTP_CTL_RX_PTP_V2_L2_EN | TG3_RX_PTP_CTL_ALL_V2_EVENTS:
		stmpconf.rx_filter = HWTSTAMP_FILTER_PTP_V2_L2_EVENT;
		break;
	case TG3_RX_PTP_CTL_RX_PTP_V2_L4_EN | TG3_RX_PTP_CTL_ALL_V2_EVENTS:
		stmpconf.rx_filter = HWTSTAMP_FILTER_PTP_V2_L4_EVENT;
		break;
	case TG3_RX_PTP_CTL_RX_PTP_V2_EN | TG3_RX_PTP_CTL_SYNC_EVNT:
		stmpconf.rx_filter = HWTSTAMP_FILTER_PTP_V2_SYNC;
		break;
	case TG3_RX_PTP_CTL_RX_PTP_V2_L2_EN | TG3_RX_PTP_CTL_SYNC_EVNT:
		stmpconf.rx_filter = HWTSTAMP_FILTER_PTP_V2_L2_SYNC;
		break;
	case TG3_RX_PTP_CTL_RX_PTP_V2_L4_EN | TG3_RX_PTP_CTL_SYNC_EVNT:
		stmpconf.rx_filter = HWTSTAMP_FILTER_PTP_V2_L4_SYNC;
		break;
	case TG3_RX_PTP_CTL_RX_PTP_V2_EN | TG3_RX_PTP_CTL_DELAY_REQ:
		stmpconf.rx_filter = HWTSTAMP_FILTER_PTP_V2_DELAY_REQ;
		break;
	case TG3_RX_PTP_CTL_RX_PTP_V2_L2_EN | TG3_RX_PTP_CTL_DELAY_REQ:
		stmpconf.rx_filter = HWTSTAMP_FILTER_PTP_V2_L2_DELAY_REQ;
		break;
	case TG3_RX_PTP_CTL_RX_PTP_V2_L4_EN | TG3_RX_PTP_CTL_DELAY_REQ:
		stmpconf.rx_filter = HWTSTAMP_FILTER_PTP_V2_L4_DELAY_REQ;
		break;
	default:
		WARN_ON_ONCE(1);
		return -ERANGE;
	}

	return copy_to_user(ifr->ifr_data, &stmpconf, sizeof(stmpconf)) ?
		-EFAULT : 0;
}

static int tg3_ioctl(struct net_device *dev, struct ifreq *ifr, int cmd)
{
	struct mii_ioctl_data *data = if_mii(ifr);
	struct tg3 *tp = netdev_priv(dev);
	int err;

	if (tg3_flag(tp, USE_PHYLIB)) {
		struct phy_device *phydev;
		if (!(tp->phy_flags & TG3_PHYFLG_IS_CONNECTED))
			return -EAGAIN;
		phydev = tp->mdio_bus->phy_map[tp->phy_addr];
		return phy_mii_ioctl(phydev, ifr, cmd);
	}

	switch (cmd) {
	case SIOCGMIIPHY:
		data->phy_id = tp->phy_addr;

		/* fallthru */
	case SIOCGMIIREG: {
		u32 mii_regval;

		if (tp->phy_flags & TG3_PHYFLG_PHY_SERDES)
			break;			/* We have no PHY */

		if (!netif_running(dev))
			return -EAGAIN;

		spin_lock_bh(&tp->lock);
		err = __tg3_readphy(tp, data->phy_id & 0x1f,
				    data->reg_num & 0x1f, &mii_regval);
		spin_unlock_bh(&tp->lock);

		data->val_out = mii_regval;

		return err;
	}

	case SIOCSMIIREG:
		if (tp->phy_flags & TG3_PHYFLG_PHY_SERDES)
			break;			/* We have no PHY */

		if (!netif_running(dev))
			return -EAGAIN;

		spin_lock_bh(&tp->lock);
		err = __tg3_writephy(tp, data->phy_id & 0x1f,
				     data->reg_num & 0x1f, data->val_in);
		spin_unlock_bh(&tp->lock);

		return err;

	case SIOCSHWTSTAMP:
		return tg3_hwtstamp_set(dev, ifr);

	case SIOCGHWTSTAMP:
		return tg3_hwtstamp_get(dev, ifr);

	default:
		/* do nothing */
		break;
	}
	return -EOPNOTSUPP;
}

static int tg3_get_coalesce(struct net_device *dev, struct ethtool_coalesce *ec)
{
	struct tg3 *tp = netdev_priv(dev);

	memcpy(ec, &tp->coal, sizeof(*ec));
	return 0;
}

static int tg3_set_coalesce(struct net_device *dev, struct ethtool_coalesce *ec)
{
	struct tg3 *tp = netdev_priv(dev);
	u32 max_rxcoal_tick_int = 0, max_txcoal_tick_int = 0;
	u32 max_stat_coal_ticks = 0, min_stat_coal_ticks = 0;

	if (!tg3_flag(tp, 5705_PLUS)) {
		max_rxcoal_tick_int = MAX_RXCOAL_TICK_INT;
		max_txcoal_tick_int = MAX_TXCOAL_TICK_INT;
		max_stat_coal_ticks = MAX_STAT_COAL_TICKS;
		min_stat_coal_ticks = MIN_STAT_COAL_TICKS;
	}

	if ((ec->rx_coalesce_usecs > MAX_RXCOL_TICKS) ||
	    (ec->tx_coalesce_usecs > MAX_TXCOL_TICKS) ||
	    (ec->rx_max_coalesced_frames > MAX_RXMAX_FRAMES) ||
	    (ec->tx_max_coalesced_frames > MAX_TXMAX_FRAMES) ||
	    (ec->rx_coalesce_usecs_irq > max_rxcoal_tick_int) ||
	    (ec->tx_coalesce_usecs_irq > max_txcoal_tick_int) ||
	    (ec->rx_max_coalesced_frames_irq > MAX_RXCOAL_MAXF_INT) ||
	    (ec->tx_max_coalesced_frames_irq > MAX_TXCOAL_MAXF_INT) ||
	    (ec->stats_block_coalesce_usecs > max_stat_coal_ticks) ||
	    (ec->stats_block_coalesce_usecs < min_stat_coal_ticks))
		return -EINVAL;

	/* No rx interrupts will be generated if both are zero */
	if ((ec->rx_coalesce_usecs == 0) &&
	    (ec->rx_max_coalesced_frames == 0))
		return -EINVAL;

	/* No tx interrupts will be generated if both are zero */
	if ((ec->tx_coalesce_usecs == 0) &&
	    (ec->tx_max_coalesced_frames == 0))
		return -EINVAL;

	/* Only copy relevant parameters, ignore all others. */
	tp->coal.rx_coalesce_usecs = ec->rx_coalesce_usecs;
	tp->coal.tx_coalesce_usecs = ec->tx_coalesce_usecs;
	tp->coal.rx_max_coalesced_frames = ec->rx_max_coalesced_frames;
	tp->coal.tx_max_coalesced_frames = ec->tx_max_coalesced_frames;
	tp->coal.rx_coalesce_usecs_irq = ec->rx_coalesce_usecs_irq;
	tp->coal.tx_coalesce_usecs_irq = ec->tx_coalesce_usecs_irq;
	tp->coal.rx_max_coalesced_frames_irq = ec->rx_max_coalesced_frames_irq;
	tp->coal.tx_max_coalesced_frames_irq = ec->tx_max_coalesced_frames_irq;
	tp->coal.stats_block_coalesce_usecs = ec->stats_block_coalesce_usecs;

	if (netif_running(dev)) {
		tg3_full_lock(tp, 0);
		__tg3_set_coalesce(tp, &tp->coal);
		tg3_full_unlock(tp);
	}
	return 0;
}

static int tg3_set_eee(struct net_device *dev, struct ethtool_eee *edata)
{
	struct tg3 *tp = netdev_priv(dev);

	if (!(tp->phy_flags & TG3_PHYFLG_EEE_CAP)) {
		netdev_warn(tp->dev, "Board does not support EEE!\n");
		return -EOPNOTSUPP;
	}

	if (edata->advertised != tp->eee.advertised) {
		netdev_warn(tp->dev,
			    "Direct manipulation of EEE advertisement is not supported\n");
		return -EINVAL;
	}

	if (edata->tx_lpi_timer > TG3_CPMU_DBTMR1_LNKIDLE_MAX) {
		netdev_warn(tp->dev,
			    "Maximal Tx Lpi timer supported is %#x(u)\n",
			    TG3_CPMU_DBTMR1_LNKIDLE_MAX);
		return -EINVAL;
	}

	tp->eee = *edata;

	tp->phy_flags |= TG3_PHYFLG_USER_CONFIGURED;
	tg3_warn_mgmt_link_flap(tp);

	if (netif_running(tp->dev)) {
		tg3_full_lock(tp, 0);
		tg3_setup_eee(tp);
		tg3_phy_reset(tp);
		tg3_full_unlock(tp);
	}

	return 0;
}

static int tg3_get_eee(struct net_device *dev, struct ethtool_eee *edata)
{
	struct tg3 *tp = netdev_priv(dev);

	if (!(tp->phy_flags & TG3_PHYFLG_EEE_CAP)) {
		netdev_warn(tp->dev,
			    "Board does not support EEE!\n");
		return -EOPNOTSUPP;
	}

	*edata = tp->eee;
	return 0;
}

static const struct ethtool_ops tg3_ethtool_ops = {
	.get_settings		= tg3_get_settings,
	.set_settings		= tg3_set_settings,
	.get_drvinfo		= tg3_get_drvinfo,
	.get_regs_len		= tg3_get_regs_len,
	.get_regs		= tg3_get_regs,
	.get_wol		= tg3_get_wol,
	.set_wol		= tg3_set_wol,
	.get_msglevel		= tg3_get_msglevel,
	.set_msglevel		= tg3_set_msglevel,
	.nway_reset		= tg3_nway_reset,
	.get_link		= ethtool_op_get_link,
	.get_eeprom_len		= tg3_get_eeprom_len,
	.get_eeprom		= tg3_get_eeprom,
	.set_eeprom		= tg3_set_eeprom,
	.get_ringparam		= tg3_get_ringparam,
	.set_ringparam		= tg3_set_ringparam,
	.get_pauseparam		= tg3_get_pauseparam,
	.set_pauseparam		= tg3_set_pauseparam,
	.self_test		= tg3_self_test,
	.get_strings		= tg3_get_strings,
	.set_phys_id		= tg3_set_phys_id,
	.get_ethtool_stats	= tg3_get_ethtool_stats,
	.get_coalesce		= tg3_get_coalesce,
	.set_coalesce		= tg3_set_coalesce,
	.get_sset_count		= tg3_get_sset_count,
	.get_rxnfc		= tg3_get_rxnfc,
	.get_rxfh_indir_size    = tg3_get_rxfh_indir_size,
	.get_rxfh		= tg3_get_rxfh,
	.set_rxfh		= tg3_set_rxfh,
	.get_channels		= tg3_get_channels,
	.set_channels		= tg3_set_channels,
	.get_ts_info		= tg3_get_ts_info,
	.get_eee		= tg3_get_eee,
	.set_eee		= tg3_set_eee,
};

static struct rtnl_link_stats64 *tg3_get_stats64(struct net_device *dev,
						struct rtnl_link_stats64 *stats)
{
	struct tg3 *tp = netdev_priv(dev);

	spin_lock_bh(&tp->lock);
	if (!tp->hw_stats) {
		*stats = tp->net_stats_prev;
		spin_unlock_bh(&tp->lock);
		return stats;
	}

	tg3_get_nstats(tp, stats);
	spin_unlock_bh(&tp->lock);

	return stats;
}

static void tg3_set_rx_mode(struct net_device *dev)
{
	struct tg3 *tp = netdev_priv(dev);

	if (!netif_running(dev))
		return;

	tg3_full_lock(tp, 0);
	__tg3_set_rx_mode(dev);
	tg3_full_unlock(tp);
}

static inline void tg3_set_mtu(struct net_device *dev, struct tg3 *tp,
			       int new_mtu)
{
	dev->mtu = new_mtu;

	if (new_mtu > ETH_DATA_LEN) {
		if (tg3_flag(tp, 5780_CLASS)) {
			netdev_update_features(dev);
			tg3_flag_clear(tp, TSO_CAPABLE);
		} else {
			tg3_flag_set(tp, JUMBO_RING_ENABLE);
		}
	} else {
		if (tg3_flag(tp, 5780_CLASS)) {
			tg3_flag_set(tp, TSO_CAPABLE);
			netdev_update_features(dev);
		}
		tg3_flag_clear(tp, JUMBO_RING_ENABLE);
	}
}

static int tg3_change_mtu(struct net_device *dev, int new_mtu)
{
	struct tg3 *tp = netdev_priv(dev);
	int err;
	bool reset_phy = false;

	if (new_mtu < TG3_MIN_MTU || new_mtu > TG3_MAX_MTU(tp))
		return -EINVAL;

	if (!netif_running(dev)) {
		/* We'll just catch it later when the
		 * device is up'd.
		 */
		tg3_set_mtu(dev, tp, new_mtu);
		return 0;
	}

	tg3_phy_stop(tp);

	tg3_netif_stop(tp);

	tg3_set_mtu(dev, tp, new_mtu);

	tg3_full_lock(tp, 1);

	tg3_halt(tp, RESET_KIND_SHUTDOWN, 1);

	/* Reset PHY, otherwise the read DMA engine will be in a mode that
	 * breaks all requests to 256 bytes.
	 */
	if (tg3_asic_rev(tp) == ASIC_REV_57766)
		reset_phy = true;

	err = tg3_restart_hw(tp, reset_phy);

	if (!err)
		tg3_netif_start(tp);

	tg3_full_unlock(tp);

	if (!err)
		tg3_phy_start(tp);

	return err;
}

static const struct net_device_ops tg3_netdev_ops = {
	.ndo_open		= tg3_open,
	.ndo_stop		= tg3_close,
	.ndo_start_xmit		= tg3_start_xmit,
	.ndo_get_stats64	= tg3_get_stats64,
	.ndo_validate_addr	= eth_validate_addr,
	.ndo_set_rx_mode	= tg3_set_rx_mode,
	.ndo_set_mac_address	= tg3_set_mac_addr,
	.ndo_do_ioctl		= tg3_ioctl,
	.ndo_tx_timeout		= tg3_tx_timeout,
	.ndo_change_mtu		= tg3_change_mtu,
	.ndo_fix_features	= tg3_fix_features,
	.ndo_set_features	= tg3_set_features,
#ifdef CONFIG_NET_POLL_CONTROLLER
	.ndo_poll_controller	= tg3_poll_controller,
#endif
};

static void tg3_get_eeprom_size(struct tg3 *tp)
{
	u32 cursize, val, magic;

	tp->nvram_size = EEPROM_CHIP_SIZE;

	if (tg3_nvram_read(tp, 0, &magic) != 0)
		return;

	if ((magic != TG3_EEPROM_MAGIC) &&
	    ((magic & TG3_EEPROM_MAGIC_FW_MSK) != TG3_EEPROM_MAGIC_FW) &&
	    ((magic & TG3_EEPROM_MAGIC_HW_MSK) != TG3_EEPROM_MAGIC_HW))
		return;

	/*
	 * Size the chip by reading offsets at increasing powers of two.
	 * When we encounter our validation signature, we know the addressing
	 * has wrapped around, and thus have our chip size.
	 */
	cursize = 0x10;

	while (cursize < tp->nvram_size) {
		if (tg3_nvram_read(tp, cursize, &val) != 0)
			return;

		if (val == magic)
			break;

		cursize <<= 1;
	}

	tp->nvram_size = cursize;
}

static void tg3_get_nvram_size(struct tg3 *tp)
{
	u32 val;

	if (tg3_flag(tp, NO_NVRAM) || tg3_nvram_read(tp, 0, &val) != 0)
		return;

	/* Selfboot format */
	if (val != TG3_EEPROM_MAGIC) {
		tg3_get_eeprom_size(tp);
		return;
	}

	if (tg3_nvram_read(tp, 0xf0, &val) == 0) {
		if (val != 0) {
			/* This is confusing.  We want to operate on the
			 * 16-bit value at offset 0xf2.  The tg3_nvram_read()
			 * call will read from NVRAM and byteswap the data
			 * according to the byteswapping settings for all
			 * other register accesses.  This ensures the data we
			 * want will always reside in the lower 16-bits.
			 * However, the data in NVRAM is in LE format, which
			 * means the data from the NVRAM read will always be
			 * opposite the endianness of the CPU.  The 16-bit
			 * byteswap then brings the data to CPU endianness.
			 */
			tp->nvram_size = swab16((u16)(val & 0x0000ffff)) * 1024;
			return;
		}
	}
	tp->nvram_size = TG3_NVRAM_SIZE_512KB;
}

static void tg3_get_nvram_info(struct tg3 *tp)
{
	u32 nvcfg1;

	nvcfg1 = tr32(NVRAM_CFG1);
	if (nvcfg1 & NVRAM_CFG1_FLASHIF_ENAB) {
		tg3_flag_set(tp, FLASH);
	} else {
		nvcfg1 &= ~NVRAM_CFG1_COMPAT_BYPASS;
		tw32(NVRAM_CFG1, nvcfg1);
	}

	if (tg3_asic_rev(tp) == ASIC_REV_5750 ||
	    tg3_flag(tp, 5780_CLASS)) {
		switch (nvcfg1 & NVRAM_CFG1_VENDOR_MASK) {
		case FLASH_VENDOR_ATMEL_FLASH_BUFFERED:
			tp->nvram_jedecnum = JEDEC_ATMEL;
			tp->nvram_pagesize = ATMEL_AT45DB0X1B_PAGE_SIZE;
			tg3_flag_set(tp, NVRAM_BUFFERED);
			break;
		case FLASH_VENDOR_ATMEL_FLASH_UNBUFFERED:
			tp->nvram_jedecnum = JEDEC_ATMEL;
			tp->nvram_pagesize = ATMEL_AT25F512_PAGE_SIZE;
			break;
		case FLASH_VENDOR_ATMEL_EEPROM:
			tp->nvram_jedecnum = JEDEC_ATMEL;
			tp->nvram_pagesize = ATMEL_AT24C512_CHIP_SIZE;
			tg3_flag_set(tp, NVRAM_BUFFERED);
			break;
		case FLASH_VENDOR_ST:
			tp->nvram_jedecnum = JEDEC_ST;
			tp->nvram_pagesize = ST_M45PEX0_PAGE_SIZE;
			tg3_flag_set(tp, NVRAM_BUFFERED);
			break;
		case FLASH_VENDOR_SAIFUN:
			tp->nvram_jedecnum = JEDEC_SAIFUN;
			tp->nvram_pagesize = SAIFUN_SA25F0XX_PAGE_SIZE;
			break;
		case FLASH_VENDOR_SST_SMALL:
		case FLASH_VENDOR_SST_LARGE:
			tp->nvram_jedecnum = JEDEC_SST;
			tp->nvram_pagesize = SST_25VF0X0_PAGE_SIZE;
			break;
		}
	} else {
		tp->nvram_jedecnum = JEDEC_ATMEL;
		tp->nvram_pagesize = ATMEL_AT45DB0X1B_PAGE_SIZE;
		tg3_flag_set(tp, NVRAM_BUFFERED);
	}
}

static void tg3_nvram_get_pagesize(struct tg3 *tp, u32 nvmcfg1)
{
	switch (nvmcfg1 & NVRAM_CFG1_5752PAGE_SIZE_MASK) {
	case FLASH_5752PAGE_SIZE_256:
		tp->nvram_pagesize = 256;
		break;
	case FLASH_5752PAGE_SIZE_512:
		tp->nvram_pagesize = 512;
		break;
	case FLASH_5752PAGE_SIZE_1K:
		tp->nvram_pagesize = 1024;
		break;
	case FLASH_5752PAGE_SIZE_2K:
		tp->nvram_pagesize = 2048;
		break;
	case FLASH_5752PAGE_SIZE_4K:
		tp->nvram_pagesize = 4096;
		break;
	case FLASH_5752PAGE_SIZE_264:
		tp->nvram_pagesize = 264;
		break;
	case FLASH_5752PAGE_SIZE_528:
		tp->nvram_pagesize = 528;
		break;
	}
}

static void tg3_get_5752_nvram_info(struct tg3 *tp)
{
	u32 nvcfg1;

	nvcfg1 = tr32(NVRAM_CFG1);

	/* NVRAM protection for TPM */
	if (nvcfg1 & (1 << 27))
		tg3_flag_set(tp, PROTECTED_NVRAM);

	switch (nvcfg1 & NVRAM_CFG1_5752VENDOR_MASK) {
	case FLASH_5752VENDOR_ATMEL_EEPROM_64KHZ:
	case FLASH_5752VENDOR_ATMEL_EEPROM_376KHZ:
		tp->nvram_jedecnum = JEDEC_ATMEL;
		tg3_flag_set(tp, NVRAM_BUFFERED);
		break;
	case FLASH_5752VENDOR_ATMEL_FLASH_BUFFERED:
		tp->nvram_jedecnum = JEDEC_ATMEL;
		tg3_flag_set(tp, NVRAM_BUFFERED);
		tg3_flag_set(tp, FLASH);
		break;
	case FLASH_5752VENDOR_ST_M45PE10:
	case FLASH_5752VENDOR_ST_M45PE20:
	case FLASH_5752VENDOR_ST_M45PE40:
		tp->nvram_jedecnum = JEDEC_ST;
		tg3_flag_set(tp, NVRAM_BUFFERED);
		tg3_flag_set(tp, FLASH);
		break;
	}

	if (tg3_flag(tp, FLASH)) {
		tg3_nvram_get_pagesize(tp, nvcfg1);
	} else {
		/* For eeprom, set pagesize to maximum eeprom size */
		tp->nvram_pagesize = ATMEL_AT24C512_CHIP_SIZE;

		nvcfg1 &= ~NVRAM_CFG1_COMPAT_BYPASS;
		tw32(NVRAM_CFG1, nvcfg1);
	}
}

static void tg3_get_5755_nvram_info(struct tg3 *tp)
{
	u32 nvcfg1, protect = 0;

	nvcfg1 = tr32(NVRAM_CFG1);

	/* NVRAM protection for TPM */
	if (nvcfg1 & (1 << 27)) {
		tg3_flag_set(tp, PROTECTED_NVRAM);
		protect = 1;
	}

	nvcfg1 &= NVRAM_CFG1_5752VENDOR_MASK;
	switch (nvcfg1) {
	case FLASH_5755VENDOR_ATMEL_FLASH_1:
	case FLASH_5755VENDOR_ATMEL_FLASH_2:
	case FLASH_5755VENDOR_ATMEL_FLASH_3:
	case FLASH_5755VENDOR_ATMEL_FLASH_5:
		tp->nvram_jedecnum = JEDEC_ATMEL;
		tg3_flag_set(tp, NVRAM_BUFFERED);
		tg3_flag_set(tp, FLASH);
		tp->nvram_pagesize = 264;
		if (nvcfg1 == FLASH_5755VENDOR_ATMEL_FLASH_1 ||
		    nvcfg1 == FLASH_5755VENDOR_ATMEL_FLASH_5)
			tp->nvram_size = (protect ? 0x3e200 :
					  TG3_NVRAM_SIZE_512KB);
		else if (nvcfg1 == FLASH_5755VENDOR_ATMEL_FLASH_2)
			tp->nvram_size = (protect ? 0x1f200 :
					  TG3_NVRAM_SIZE_256KB);
		else
			tp->nvram_size = (protect ? 0x1f200 :
					  TG3_NVRAM_SIZE_128KB);
		break;
	case FLASH_5752VENDOR_ST_M45PE10:
	case FLASH_5752VENDOR_ST_M45PE20:
	case FLASH_5752VENDOR_ST_M45PE40:
		tp->nvram_jedecnum = JEDEC_ST;
		tg3_flag_set(tp, NVRAM_BUFFERED);
		tg3_flag_set(tp, FLASH);
		tp->nvram_pagesize = 256;
		if (nvcfg1 == FLASH_5752VENDOR_ST_M45PE10)
			tp->nvram_size = (protect ?
					  TG3_NVRAM_SIZE_64KB :
					  TG3_NVRAM_SIZE_128KB);
		else if (nvcfg1 == FLASH_5752VENDOR_ST_M45PE20)
			tp->nvram_size = (protect ?
					  TG3_NVRAM_SIZE_64KB :
					  TG3_NVRAM_SIZE_256KB);
		else
			tp->nvram_size = (protect ?
					  TG3_NVRAM_SIZE_128KB :
					  TG3_NVRAM_SIZE_512KB);
		break;
	}
}

static void tg3_get_5787_nvram_info(struct tg3 *tp)
{
	u32 nvcfg1;

	nvcfg1 = tr32(NVRAM_CFG1);

	switch (nvcfg1 & NVRAM_CFG1_5752VENDOR_MASK) {
	case FLASH_5787VENDOR_ATMEL_EEPROM_64KHZ:
	case FLASH_5787VENDOR_ATMEL_EEPROM_376KHZ:
	case FLASH_5787VENDOR_MICRO_EEPROM_64KHZ:
	case FLASH_5787VENDOR_MICRO_EEPROM_376KHZ:
		tp->nvram_jedecnum = JEDEC_ATMEL;
		tg3_flag_set(tp, NVRAM_BUFFERED);
		tp->nvram_pagesize = ATMEL_AT24C512_CHIP_SIZE;

		nvcfg1 &= ~NVRAM_CFG1_COMPAT_BYPASS;
		tw32(NVRAM_CFG1, nvcfg1);
		break;
	case FLASH_5752VENDOR_ATMEL_FLASH_BUFFERED:
	case FLASH_5755VENDOR_ATMEL_FLASH_1:
	case FLASH_5755VENDOR_ATMEL_FLASH_2:
	case FLASH_5755VENDOR_ATMEL_FLASH_3:
		tp->nvram_jedecnum = JEDEC_ATMEL;
		tg3_flag_set(tp, NVRAM_BUFFERED);
		tg3_flag_set(tp, FLASH);
		tp->nvram_pagesize = 264;
		break;
	case FLASH_5752VENDOR_ST_M45PE10:
	case FLASH_5752VENDOR_ST_M45PE20:
	case FLASH_5752VENDOR_ST_M45PE40:
		tp->nvram_jedecnum = JEDEC_ST;
		tg3_flag_set(tp, NVRAM_BUFFERED);
		tg3_flag_set(tp, FLASH);
		tp->nvram_pagesize = 256;
		break;
	}
}

static void tg3_get_5761_nvram_info(struct tg3 *tp)
{
	u32 nvcfg1, protect = 0;

	nvcfg1 = tr32(NVRAM_CFG1);

	/* NVRAM protection for TPM */
	if (nvcfg1 & (1 << 27)) {
		tg3_flag_set(tp, PROTECTED_NVRAM);
		protect = 1;
	}

	nvcfg1 &= NVRAM_CFG1_5752VENDOR_MASK;
	switch (nvcfg1) {
	case FLASH_5761VENDOR_ATMEL_ADB021D:
	case FLASH_5761VENDOR_ATMEL_ADB041D:
	case FLASH_5761VENDOR_ATMEL_ADB081D:
	case FLASH_5761VENDOR_ATMEL_ADB161D:
	case FLASH_5761VENDOR_ATMEL_MDB021D:
	case FLASH_5761VENDOR_ATMEL_MDB041D:
	case FLASH_5761VENDOR_ATMEL_MDB081D:
	case FLASH_5761VENDOR_ATMEL_MDB161D:
		tp->nvram_jedecnum = JEDEC_ATMEL;
		tg3_flag_set(tp, NVRAM_BUFFERED);
		tg3_flag_set(tp, FLASH);
		tg3_flag_set(tp, NO_NVRAM_ADDR_TRANS);
		tp->nvram_pagesize = 256;
		break;
	case FLASH_5761VENDOR_ST_A_M45PE20:
	case FLASH_5761VENDOR_ST_A_M45PE40:
	case FLASH_5761VENDOR_ST_A_M45PE80:
	case FLASH_5761VENDOR_ST_A_M45PE16:
	case FLASH_5761VENDOR_ST_M_M45PE20:
	case FLASH_5761VENDOR_ST_M_M45PE40:
	case FLASH_5761VENDOR_ST_M_M45PE80:
	case FLASH_5761VENDOR_ST_M_M45PE16:
		tp->nvram_jedecnum = JEDEC_ST;
		tg3_flag_set(tp, NVRAM_BUFFERED);
		tg3_flag_set(tp, FLASH);
		tp->nvram_pagesize = 256;
		break;
	}

	if (protect) {
		tp->nvram_size = tr32(NVRAM_ADDR_LOCKOUT);
	} else {
		switch (nvcfg1) {
		case FLASH_5761VENDOR_ATMEL_ADB161D:
		case FLASH_5761VENDOR_ATMEL_MDB161D:
		case FLASH_5761VENDOR_ST_A_M45PE16:
		case FLASH_5761VENDOR_ST_M_M45PE16:
			tp->nvram_size = TG3_NVRAM_SIZE_2MB;
			break;
		case FLASH_5761VENDOR_ATMEL_ADB081D:
		case FLASH_5761VENDOR_ATMEL_MDB081D:
		case FLASH_5761VENDOR_ST_A_M45PE80:
		case FLASH_5761VENDOR_ST_M_M45PE80:
			tp->nvram_size = TG3_NVRAM_SIZE_1MB;
			break;
		case FLASH_5761VENDOR_ATMEL_ADB041D:
		case FLASH_5761VENDOR_ATMEL_MDB041D:
		case FLASH_5761VENDOR_ST_A_M45PE40:
		case FLASH_5761VENDOR_ST_M_M45PE40:
			tp->nvram_size = TG3_NVRAM_SIZE_512KB;
			break;
		case FLASH_5761VENDOR_ATMEL_ADB021D:
		case FLASH_5761VENDOR_ATMEL_MDB021D:
		case FLASH_5761VENDOR_ST_A_M45PE20:
		case FLASH_5761VENDOR_ST_M_M45PE20:
			tp->nvram_size = TG3_NVRAM_SIZE_256KB;
			break;
		}
	}
}

static void tg3_get_5906_nvram_info(struct tg3 *tp)
{
	tp->nvram_jedecnum = JEDEC_ATMEL;
	tg3_flag_set(tp, NVRAM_BUFFERED);
	tp->nvram_pagesize = ATMEL_AT24C512_CHIP_SIZE;
}

static void tg3_get_57780_nvram_info(struct tg3 *tp)
{
	u32 nvcfg1;

	nvcfg1 = tr32(NVRAM_CFG1);

	switch (nvcfg1 & NVRAM_CFG1_5752VENDOR_MASK) {
	case FLASH_5787VENDOR_ATMEL_EEPROM_376KHZ:
	case FLASH_5787VENDOR_MICRO_EEPROM_376KHZ:
		tp->nvram_jedecnum = JEDEC_ATMEL;
		tg3_flag_set(tp, NVRAM_BUFFERED);
		tp->nvram_pagesize = ATMEL_AT24C512_CHIP_SIZE;

		nvcfg1 &= ~NVRAM_CFG1_COMPAT_BYPASS;
		tw32(NVRAM_CFG1, nvcfg1);
		return;
	case FLASH_5752VENDOR_ATMEL_FLASH_BUFFERED:
	case FLASH_57780VENDOR_ATMEL_AT45DB011D:
	case FLASH_57780VENDOR_ATMEL_AT45DB011B:
	case FLASH_57780VENDOR_ATMEL_AT45DB021D:
	case FLASH_57780VENDOR_ATMEL_AT45DB021B:
	case FLASH_57780VENDOR_ATMEL_AT45DB041D:
	case FLASH_57780VENDOR_ATMEL_AT45DB041B:
		tp->nvram_jedecnum = JEDEC_ATMEL;
		tg3_flag_set(tp, NVRAM_BUFFERED);
		tg3_flag_set(tp, FLASH);

		switch (nvcfg1 & NVRAM_CFG1_5752VENDOR_MASK) {
		case FLASH_5752VENDOR_ATMEL_FLASH_BUFFERED:
		case FLASH_57780VENDOR_ATMEL_AT45DB011D:
		case FLASH_57780VENDOR_ATMEL_AT45DB011B:
			tp->nvram_size = TG3_NVRAM_SIZE_128KB;
			break;
		case FLASH_57780VENDOR_ATMEL_AT45DB021D:
		case FLASH_57780VENDOR_ATMEL_AT45DB021B:
			tp->nvram_size = TG3_NVRAM_SIZE_256KB;
			break;
		case FLASH_57780VENDOR_ATMEL_AT45DB041D:
		case FLASH_57780VENDOR_ATMEL_AT45DB041B:
			tp->nvram_size = TG3_NVRAM_SIZE_512KB;
			break;
		}
		break;
	case FLASH_5752VENDOR_ST_M45PE10:
	case FLASH_5752VENDOR_ST_M45PE20:
	case FLASH_5752VENDOR_ST_M45PE40:
		tp->nvram_jedecnum = JEDEC_ST;
		tg3_flag_set(tp, NVRAM_BUFFERED);
		tg3_flag_set(tp, FLASH);

		switch (nvcfg1 & NVRAM_CFG1_5752VENDOR_MASK) {
		case FLASH_5752VENDOR_ST_M45PE10:
			tp->nvram_size = TG3_NVRAM_SIZE_128KB;
			break;
		case FLASH_5752VENDOR_ST_M45PE20:
			tp->nvram_size = TG3_NVRAM_SIZE_256KB;
			break;
		case FLASH_5752VENDOR_ST_M45PE40:
			tp->nvram_size = TG3_NVRAM_SIZE_512KB;
			break;
		}
		break;
	default:
		tg3_flag_set(tp, NO_NVRAM);
		return;
	}

	tg3_nvram_get_pagesize(tp, nvcfg1);
	if (tp->nvram_pagesize != 264 && tp->nvram_pagesize != 528)
		tg3_flag_set(tp, NO_NVRAM_ADDR_TRANS);
}


static void tg3_get_5717_nvram_info(struct tg3 *tp)
{
	u32 nvcfg1;

	nvcfg1 = tr32(NVRAM_CFG1);

	switch (nvcfg1 & NVRAM_CFG1_5752VENDOR_MASK) {
	case FLASH_5717VENDOR_ATMEL_EEPROM:
	case FLASH_5717VENDOR_MICRO_EEPROM:
		tp->nvram_jedecnum = JEDEC_ATMEL;
		tg3_flag_set(tp, NVRAM_BUFFERED);
		tp->nvram_pagesize = ATMEL_AT24C512_CHIP_SIZE;

		nvcfg1 &= ~NVRAM_CFG1_COMPAT_BYPASS;
		tw32(NVRAM_CFG1, nvcfg1);
		return;
	case FLASH_5717VENDOR_ATMEL_MDB011D:
	case FLASH_5717VENDOR_ATMEL_ADB011B:
	case FLASH_5717VENDOR_ATMEL_ADB011D:
	case FLASH_5717VENDOR_ATMEL_MDB021D:
	case FLASH_5717VENDOR_ATMEL_ADB021B:
	case FLASH_5717VENDOR_ATMEL_ADB021D:
	case FLASH_5717VENDOR_ATMEL_45USPT:
		tp->nvram_jedecnum = JEDEC_ATMEL;
		tg3_flag_set(tp, NVRAM_BUFFERED);
		tg3_flag_set(tp, FLASH);

		switch (nvcfg1 & NVRAM_CFG1_5752VENDOR_MASK) {
		case FLASH_5717VENDOR_ATMEL_MDB021D:
			/* Detect size with tg3_nvram_get_size() */
			break;
		case FLASH_5717VENDOR_ATMEL_ADB021B:
		case FLASH_5717VENDOR_ATMEL_ADB021D:
			tp->nvram_size = TG3_NVRAM_SIZE_256KB;
			break;
		default:
			tp->nvram_size = TG3_NVRAM_SIZE_128KB;
			break;
		}
		break;
	case FLASH_5717VENDOR_ST_M_M25PE10:
	case FLASH_5717VENDOR_ST_A_M25PE10:
	case FLASH_5717VENDOR_ST_M_M45PE10:
	case FLASH_5717VENDOR_ST_A_M45PE10:
	case FLASH_5717VENDOR_ST_M_M25PE20:
	case FLASH_5717VENDOR_ST_A_M25PE20:
	case FLASH_5717VENDOR_ST_M_M45PE20:
	case FLASH_5717VENDOR_ST_A_M45PE20:
	case FLASH_5717VENDOR_ST_25USPT:
	case FLASH_5717VENDOR_ST_45USPT:
		tp->nvram_jedecnum = JEDEC_ST;
		tg3_flag_set(tp, NVRAM_BUFFERED);
		tg3_flag_set(tp, FLASH);

		switch (nvcfg1 & NVRAM_CFG1_5752VENDOR_MASK) {
		case FLASH_5717VENDOR_ST_M_M25PE20:
		case FLASH_5717VENDOR_ST_M_M45PE20:
			/* Detect size with tg3_nvram_get_size() */
			break;
		case FLASH_5717VENDOR_ST_A_M25PE20:
		case FLASH_5717VENDOR_ST_A_M45PE20:
			tp->nvram_size = TG3_NVRAM_SIZE_256KB;
			break;
		default:
			tp->nvram_size = TG3_NVRAM_SIZE_128KB;
			break;
		}
		break;
	default:
		tg3_flag_set(tp, NO_NVRAM);
		return;
	}

	tg3_nvram_get_pagesize(tp, nvcfg1);
	if (tp->nvram_pagesize != 264 && tp->nvram_pagesize != 528)
		tg3_flag_set(tp, NO_NVRAM_ADDR_TRANS);
}

static void tg3_get_5720_nvram_info(struct tg3 *tp)
{
	u32 nvcfg1, nvmpinstrp;

	nvcfg1 = tr32(NVRAM_CFG1);
	nvmpinstrp = nvcfg1 & NVRAM_CFG1_5752VENDOR_MASK;

	if (tg3_asic_rev(tp) == ASIC_REV_5762) {
		if (!(nvcfg1 & NVRAM_CFG1_5762VENDOR_MASK)) {
			tg3_flag_set(tp, NO_NVRAM);
			return;
		}

		switch (nvmpinstrp) {
		case FLASH_5762_EEPROM_HD:
			nvmpinstrp = FLASH_5720_EEPROM_HD;
			break;
		case FLASH_5762_EEPROM_LD:
			nvmpinstrp = FLASH_5720_EEPROM_LD;
			break;
		case FLASH_5720VENDOR_M_ST_M45PE20:
			/* This pinstrap supports multiple sizes, so force it
			 * to read the actual size from location 0xf0.
			 */
			nvmpinstrp = FLASH_5720VENDOR_ST_45USPT;
			break;
		}
	}

	switch (nvmpinstrp) {
	case FLASH_5720_EEPROM_HD:
	case FLASH_5720_EEPROM_LD:
		tp->nvram_jedecnum = JEDEC_ATMEL;
		tg3_flag_set(tp, NVRAM_BUFFERED);

		nvcfg1 &= ~NVRAM_CFG1_COMPAT_BYPASS;
		tw32(NVRAM_CFG1, nvcfg1);
		if (nvmpinstrp == FLASH_5720_EEPROM_HD)
			tp->nvram_pagesize = ATMEL_AT24C512_CHIP_SIZE;
		else
			tp->nvram_pagesize = ATMEL_AT24C02_CHIP_SIZE;
		return;
	case FLASH_5720VENDOR_M_ATMEL_DB011D:
	case FLASH_5720VENDOR_A_ATMEL_DB011B:
	case FLASH_5720VENDOR_A_ATMEL_DB011D:
	case FLASH_5720VENDOR_M_ATMEL_DB021D:
	case FLASH_5720VENDOR_A_ATMEL_DB021B:
	case FLASH_5720VENDOR_A_ATMEL_DB021D:
	case FLASH_5720VENDOR_M_ATMEL_DB041D:
	case FLASH_5720VENDOR_A_ATMEL_DB041B:
	case FLASH_5720VENDOR_A_ATMEL_DB041D:
	case FLASH_5720VENDOR_M_ATMEL_DB081D:
	case FLASH_5720VENDOR_A_ATMEL_DB081D:
	case FLASH_5720VENDOR_ATMEL_45USPT:
		tp->nvram_jedecnum = JEDEC_ATMEL;
		tg3_flag_set(tp, NVRAM_BUFFERED);
		tg3_flag_set(tp, FLASH);

		switch (nvmpinstrp) {
		case FLASH_5720VENDOR_M_ATMEL_DB021D:
		case FLASH_5720VENDOR_A_ATMEL_DB021B:
		case FLASH_5720VENDOR_A_ATMEL_DB021D:
			tp->nvram_size = TG3_NVRAM_SIZE_256KB;
			break;
		case FLASH_5720VENDOR_M_ATMEL_DB041D:
		case FLASH_5720VENDOR_A_ATMEL_DB041B:
		case FLASH_5720VENDOR_A_ATMEL_DB041D:
			tp->nvram_size = TG3_NVRAM_SIZE_512KB;
			break;
		case FLASH_5720VENDOR_M_ATMEL_DB081D:
		case FLASH_5720VENDOR_A_ATMEL_DB081D:
			tp->nvram_size = TG3_NVRAM_SIZE_1MB;
			break;
		default:
			if (tg3_asic_rev(tp) != ASIC_REV_5762)
				tp->nvram_size = TG3_NVRAM_SIZE_128KB;
			break;
		}
		break;
	case FLASH_5720VENDOR_M_ST_M25PE10:
	case FLASH_5720VENDOR_M_ST_M45PE10:
	case FLASH_5720VENDOR_A_ST_M25PE10:
	case FLASH_5720VENDOR_A_ST_M45PE10:
	case FLASH_5720VENDOR_M_ST_M25PE20:
	case FLASH_5720VENDOR_M_ST_M45PE20:
	case FLASH_5720VENDOR_A_ST_M25PE20:
	case FLASH_5720VENDOR_A_ST_M45PE20:
	case FLASH_5720VENDOR_M_ST_M25PE40:
	case FLASH_5720VENDOR_M_ST_M45PE40:
	case FLASH_5720VENDOR_A_ST_M25PE40:
	case FLASH_5720VENDOR_A_ST_M45PE40:
	case FLASH_5720VENDOR_M_ST_M25PE80:
	case FLASH_5720VENDOR_M_ST_M45PE80:
	case FLASH_5720VENDOR_A_ST_M25PE80:
	case FLASH_5720VENDOR_A_ST_M45PE80:
	case FLASH_5720VENDOR_ST_25USPT:
	case FLASH_5720VENDOR_ST_45USPT:
		tp->nvram_jedecnum = JEDEC_ST;
		tg3_flag_set(tp, NVRAM_BUFFERED);
		tg3_flag_set(tp, FLASH);

		switch (nvmpinstrp) {
		case FLASH_5720VENDOR_M_ST_M25PE20:
		case FLASH_5720VENDOR_M_ST_M45PE20:
		case FLASH_5720VENDOR_A_ST_M25PE20:
		case FLASH_5720VENDOR_A_ST_M45PE20:
			tp->nvram_size = TG3_NVRAM_SIZE_256KB;
			break;
		case FLASH_5720VENDOR_M_ST_M25PE40:
		case FLASH_5720VENDOR_M_ST_M45PE40:
		case FLASH_5720VENDOR_A_ST_M25PE40:
		case FLASH_5720VENDOR_A_ST_M45PE40:
			tp->nvram_size = TG3_NVRAM_SIZE_512KB;
			break;
		case FLASH_5720VENDOR_M_ST_M25PE80:
		case FLASH_5720VENDOR_M_ST_M45PE80:
		case FLASH_5720VENDOR_A_ST_M25PE80:
		case FLASH_5720VENDOR_A_ST_M45PE80:
			tp->nvram_size = TG3_NVRAM_SIZE_1MB;
			break;
		default:
			if (tg3_asic_rev(tp) != ASIC_REV_5762)
				tp->nvram_size = TG3_NVRAM_SIZE_128KB;
			break;
		}
		break;
	default:
		tg3_flag_set(tp, NO_NVRAM);
		return;
	}

	tg3_nvram_get_pagesize(tp, nvcfg1);
	if (tp->nvram_pagesize != 264 && tp->nvram_pagesize != 528)
		tg3_flag_set(tp, NO_NVRAM_ADDR_TRANS);

	if (tg3_asic_rev(tp) == ASIC_REV_5762) {
		u32 val;

		if (tg3_nvram_read(tp, 0, &val))
			return;

		if (val != TG3_EEPROM_MAGIC &&
		    (val & TG3_EEPROM_MAGIC_FW_MSK) != TG3_EEPROM_MAGIC_FW)
			tg3_flag_set(tp, NO_NVRAM);
	}
}

/* Chips other than 5700/5701 use the NVRAM for fetching info. */
static void tg3_nvram_init(struct tg3 *tp)
{
	if (tg3_flag(tp, IS_SSB_CORE)) {
		/* No NVRAM and EEPROM on the SSB Broadcom GigE core. */
		tg3_flag_clear(tp, NVRAM);
		tg3_flag_clear(tp, NVRAM_BUFFERED);
		tg3_flag_set(tp, NO_NVRAM);
		return;
	}

	tw32_f(GRC_EEPROM_ADDR,
	     (EEPROM_ADDR_FSM_RESET |
	      (EEPROM_DEFAULT_CLOCK_PERIOD <<
	       EEPROM_ADDR_CLKPERD_SHIFT)));

	msleep(1);

	/* Enable seeprom accesses. */
	tw32_f(GRC_LOCAL_CTRL,
	     tr32(GRC_LOCAL_CTRL) | GRC_LCLCTRL_AUTO_SEEPROM);
	udelay(100);

	if (tg3_asic_rev(tp) != ASIC_REV_5700 &&
	    tg3_asic_rev(tp) != ASIC_REV_5701) {
		tg3_flag_set(tp, NVRAM);

		if (tg3_nvram_lock(tp)) {
			netdev_warn(tp->dev,
				    "Cannot get nvram lock, %s failed\n",
				    __func__);
			return;
		}
		tg3_enable_nvram_access(tp);

		tp->nvram_size = 0;

		if (tg3_asic_rev(tp) == ASIC_REV_5752)
			tg3_get_5752_nvram_info(tp);
		else if (tg3_asic_rev(tp) == ASIC_REV_5755)
			tg3_get_5755_nvram_info(tp);
		else if (tg3_asic_rev(tp) == ASIC_REV_5787 ||
			 tg3_asic_rev(tp) == ASIC_REV_5784 ||
			 tg3_asic_rev(tp) == ASIC_REV_5785)
			tg3_get_5787_nvram_info(tp);
		else if (tg3_asic_rev(tp) == ASIC_REV_5761)
			tg3_get_5761_nvram_info(tp);
		else if (tg3_asic_rev(tp) == ASIC_REV_5906)
			tg3_get_5906_nvram_info(tp);
		else if (tg3_asic_rev(tp) == ASIC_REV_57780 ||
			 tg3_flag(tp, 57765_CLASS))
			tg3_get_57780_nvram_info(tp);
		else if (tg3_asic_rev(tp) == ASIC_REV_5717 ||
			 tg3_asic_rev(tp) == ASIC_REV_5719)
			tg3_get_5717_nvram_info(tp);
		else if (tg3_asic_rev(tp) == ASIC_REV_5720 ||
			 tg3_asic_rev(tp) == ASIC_REV_5762)
			tg3_get_5720_nvram_info(tp);
		else
			tg3_get_nvram_info(tp);

		if (tp->nvram_size == 0)
			tg3_get_nvram_size(tp);

		tg3_disable_nvram_access(tp);
		tg3_nvram_unlock(tp);

	} else {
		tg3_flag_clear(tp, NVRAM);
		tg3_flag_clear(tp, NVRAM_BUFFERED);

		tg3_get_eeprom_size(tp);
	}
}

struct subsys_tbl_ent {
	u16 subsys_vendor, subsys_devid;
	u32 phy_id;
};

static struct subsys_tbl_ent subsys_id_to_phy_id[] = {
	/* Broadcom boards. */
	{ TG3PCI_SUBVENDOR_ID_BROADCOM,
	  TG3PCI_SUBDEVICE_ID_BROADCOM_95700A6, TG3_PHY_ID_BCM5401 },
	{ TG3PCI_SUBVENDOR_ID_BROADCOM,
	  TG3PCI_SUBDEVICE_ID_BROADCOM_95701A5, TG3_PHY_ID_BCM5701 },
	{ TG3PCI_SUBVENDOR_ID_BROADCOM,
	  TG3PCI_SUBDEVICE_ID_BROADCOM_95700T6, TG3_PHY_ID_BCM8002 },
	{ TG3PCI_SUBVENDOR_ID_BROADCOM,
	  TG3PCI_SUBDEVICE_ID_BROADCOM_95700A9, 0 },
	{ TG3PCI_SUBVENDOR_ID_BROADCOM,
	  TG3PCI_SUBDEVICE_ID_BROADCOM_95701T1, TG3_PHY_ID_BCM5701 },
	{ TG3PCI_SUBVENDOR_ID_BROADCOM,
	  TG3PCI_SUBDEVICE_ID_BROADCOM_95701T8, TG3_PHY_ID_BCM5701 },
	{ TG3PCI_SUBVENDOR_ID_BROADCOM,
	  TG3PCI_SUBDEVICE_ID_BROADCOM_95701A7, 0 },
	{ TG3PCI_SUBVENDOR_ID_BROADCOM,
	  TG3PCI_SUBDEVICE_ID_BROADCOM_95701A10, TG3_PHY_ID_BCM5701 },
	{ TG3PCI_SUBVENDOR_ID_BROADCOM,
	  TG3PCI_SUBDEVICE_ID_BROADCOM_95701A12, TG3_PHY_ID_BCM5701 },
	{ TG3PCI_SUBVENDOR_ID_BROADCOM,
	  TG3PCI_SUBDEVICE_ID_BROADCOM_95703AX1, TG3_PHY_ID_BCM5703 },
	{ TG3PCI_SUBVENDOR_ID_BROADCOM,
	  TG3PCI_SUBDEVICE_ID_BROADCOM_95703AX2, TG3_PHY_ID_BCM5703 },

	/* 3com boards. */
	{ TG3PCI_SUBVENDOR_ID_3COM,
	  TG3PCI_SUBDEVICE_ID_3COM_3C996T, TG3_PHY_ID_BCM5401 },
	{ TG3PCI_SUBVENDOR_ID_3COM,
	  TG3PCI_SUBDEVICE_ID_3COM_3C996BT, TG3_PHY_ID_BCM5701 },
	{ TG3PCI_SUBVENDOR_ID_3COM,
	  TG3PCI_SUBDEVICE_ID_3COM_3C996SX, 0 },
	{ TG3PCI_SUBVENDOR_ID_3COM,
	  TG3PCI_SUBDEVICE_ID_3COM_3C1000T, TG3_PHY_ID_BCM5701 },
	{ TG3PCI_SUBVENDOR_ID_3COM,
	  TG3PCI_SUBDEVICE_ID_3COM_3C940BR01, TG3_PHY_ID_BCM5701 },

	/* DELL boards. */
	{ TG3PCI_SUBVENDOR_ID_DELL,
	  TG3PCI_SUBDEVICE_ID_DELL_VIPER, TG3_PHY_ID_BCM5401 },
	{ TG3PCI_SUBVENDOR_ID_DELL,
	  TG3PCI_SUBDEVICE_ID_DELL_JAGUAR, TG3_PHY_ID_BCM5401 },
	{ TG3PCI_SUBVENDOR_ID_DELL,
	  TG3PCI_SUBDEVICE_ID_DELL_MERLOT, TG3_PHY_ID_BCM5411 },
	{ TG3PCI_SUBVENDOR_ID_DELL,
	  TG3PCI_SUBDEVICE_ID_DELL_SLIM_MERLOT, TG3_PHY_ID_BCM5411 },

	/* Compaq boards. */
	{ TG3PCI_SUBVENDOR_ID_COMPAQ,
	  TG3PCI_SUBDEVICE_ID_COMPAQ_BANSHEE, TG3_PHY_ID_BCM5701 },
	{ TG3PCI_SUBVENDOR_ID_COMPAQ,
	  TG3PCI_SUBDEVICE_ID_COMPAQ_BANSHEE_2, TG3_PHY_ID_BCM5701 },
	{ TG3PCI_SUBVENDOR_ID_COMPAQ,
	  TG3PCI_SUBDEVICE_ID_COMPAQ_CHANGELING, 0 },
	{ TG3PCI_SUBVENDOR_ID_COMPAQ,
	  TG3PCI_SUBDEVICE_ID_COMPAQ_NC7780, TG3_PHY_ID_BCM5701 },
	{ TG3PCI_SUBVENDOR_ID_COMPAQ,
	  TG3PCI_SUBDEVICE_ID_COMPAQ_NC7780_2, TG3_PHY_ID_BCM5701 },

	/* IBM boards. */
	{ TG3PCI_SUBVENDOR_ID_IBM,
	  TG3PCI_SUBDEVICE_ID_IBM_5703SAX2, 0 }
};

static struct subsys_tbl_ent *tg3_lookup_by_subsys(struct tg3 *tp)
{
	int i;

	for (i = 0; i < ARRAY_SIZE(subsys_id_to_phy_id); i++) {
		if ((subsys_id_to_phy_id[i].subsys_vendor ==
		     tp->pdev->subsystem_vendor) &&
		    (subsys_id_to_phy_id[i].subsys_devid ==
		     tp->pdev->subsystem_device))
			return &subsys_id_to_phy_id[i];
	}
	return NULL;
}

static void tg3_get_eeprom_hw_cfg(struct tg3 *tp)
{
	u32 val;

	tp->phy_id = TG3_PHY_ID_INVALID;
	tp->led_ctrl = LED_CTRL_MODE_PHY_1;

	/* Assume an onboard device and WOL capable by default.  */
	tg3_flag_set(tp, EEPROM_WRITE_PROT);
	tg3_flag_set(tp, WOL_CAP);

	if (tg3_asic_rev(tp) == ASIC_REV_5906) {
		if (!(tr32(PCIE_TRANSACTION_CFG) & PCIE_TRANS_CFG_LOM)) {
			tg3_flag_clear(tp, EEPROM_WRITE_PROT);
			tg3_flag_set(tp, IS_NIC);
		}
		val = tr32(VCPU_CFGSHDW);
		if (val & VCPU_CFGSHDW_ASPM_DBNC)
			tg3_flag_set(tp, ASPM_WORKAROUND);
		if ((val & VCPU_CFGSHDW_WOL_ENABLE) &&
		    (val & VCPU_CFGSHDW_WOL_MAGPKT)) {
			tg3_flag_set(tp, WOL_ENABLE);
			device_set_wakeup_enable(&tp->pdev->dev, true);
		}
		goto done;
	}

	tg3_read_mem(tp, NIC_SRAM_DATA_SIG, &val);
	if (val == NIC_SRAM_DATA_SIG_MAGIC) {
		u32 nic_cfg, led_cfg;
		u32 cfg2 = 0, cfg4 = 0, cfg5 = 0;
		u32 nic_phy_id, ver, eeprom_phy_id;
		int eeprom_phy_serdes = 0;

		tg3_read_mem(tp, NIC_SRAM_DATA_CFG, &nic_cfg);
		tp->nic_sram_data_cfg = nic_cfg;

		tg3_read_mem(tp, NIC_SRAM_DATA_VER, &ver);
		ver >>= NIC_SRAM_DATA_VER_SHIFT;
		if (tg3_asic_rev(tp) != ASIC_REV_5700 &&
		    tg3_asic_rev(tp) != ASIC_REV_5701 &&
		    tg3_asic_rev(tp) != ASIC_REV_5703 &&
		    (ver > 0) && (ver < 0x100))
			tg3_read_mem(tp, NIC_SRAM_DATA_CFG_2, &cfg2);

		if (tg3_asic_rev(tp) == ASIC_REV_5785)
			tg3_read_mem(tp, NIC_SRAM_DATA_CFG_4, &cfg4);

		if (tg3_asic_rev(tp) == ASIC_REV_5717 ||
		    tg3_asic_rev(tp) == ASIC_REV_5719 ||
		    tg3_asic_rev(tp) == ASIC_REV_5720)
			tg3_read_mem(tp, NIC_SRAM_DATA_CFG_5, &cfg5);

		if ((nic_cfg & NIC_SRAM_DATA_CFG_PHY_TYPE_MASK) ==
		    NIC_SRAM_DATA_CFG_PHY_TYPE_FIBER)
			eeprom_phy_serdes = 1;

		tg3_read_mem(tp, NIC_SRAM_DATA_PHY_ID, &nic_phy_id);
		if (nic_phy_id != 0) {
			u32 id1 = nic_phy_id & NIC_SRAM_DATA_PHY_ID1_MASK;
			u32 id2 = nic_phy_id & NIC_SRAM_DATA_PHY_ID2_MASK;

			eeprom_phy_id  = (id1 >> 16) << 10;
			eeprom_phy_id |= (id2 & 0xfc00) << 16;
			eeprom_phy_id |= (id2 & 0x03ff) <<  0;
		} else
			eeprom_phy_id = 0;

		tp->phy_id = eeprom_phy_id;
		if (eeprom_phy_serdes) {
			if (!tg3_flag(tp, 5705_PLUS))
				tp->phy_flags |= TG3_PHYFLG_PHY_SERDES;
			else
				tp->phy_flags |= TG3_PHYFLG_MII_SERDES;
		}

		if (tg3_flag(tp, 5750_PLUS))
			led_cfg = cfg2 & (NIC_SRAM_DATA_CFG_LED_MODE_MASK |
				    SHASTA_EXT_LED_MODE_MASK);
		else
			led_cfg = nic_cfg & NIC_SRAM_DATA_CFG_LED_MODE_MASK;

		switch (led_cfg) {
		default:
		case NIC_SRAM_DATA_CFG_LED_MODE_PHY_1:
			tp->led_ctrl = LED_CTRL_MODE_PHY_1;
			break;

		case NIC_SRAM_DATA_CFG_LED_MODE_PHY_2:
			tp->led_ctrl = LED_CTRL_MODE_PHY_2;
			break;

		case NIC_SRAM_DATA_CFG_LED_MODE_MAC:
			tp->led_ctrl = LED_CTRL_MODE_MAC;

			/* Default to PHY_1_MODE if 0 (MAC_MODE) is
			 * read on some older 5700/5701 bootcode.
			 */
			if (tg3_asic_rev(tp) == ASIC_REV_5700 ||
			    tg3_asic_rev(tp) == ASIC_REV_5701)
				tp->led_ctrl = LED_CTRL_MODE_PHY_1;

			break;

		case SHASTA_EXT_LED_SHARED:
			tp->led_ctrl = LED_CTRL_MODE_SHARED;
			if (tg3_chip_rev_id(tp) != CHIPREV_ID_5750_A0 &&
			    tg3_chip_rev_id(tp) != CHIPREV_ID_5750_A1)
				tp->led_ctrl |= (LED_CTRL_MODE_PHY_1 |
						 LED_CTRL_MODE_PHY_2);

			if (tg3_flag(tp, 5717_PLUS) ||
			    tg3_asic_rev(tp) == ASIC_REV_5762)
				tp->led_ctrl |= LED_CTRL_BLINK_RATE_OVERRIDE |
						LED_CTRL_BLINK_RATE_MASK;

			break;

		case SHASTA_EXT_LED_MAC:
			tp->led_ctrl = LED_CTRL_MODE_SHASTA_MAC;
			break;

		case SHASTA_EXT_LED_COMBO:
			tp->led_ctrl = LED_CTRL_MODE_COMBO;
			if (tg3_chip_rev_id(tp) != CHIPREV_ID_5750_A0)
				tp->led_ctrl |= (LED_CTRL_MODE_PHY_1 |
						 LED_CTRL_MODE_PHY_2);
			break;

		}

		if ((tg3_asic_rev(tp) == ASIC_REV_5700 ||
		     tg3_asic_rev(tp) == ASIC_REV_5701) &&
		    tp->pdev->subsystem_vendor == PCI_VENDOR_ID_DELL)
			tp->led_ctrl = LED_CTRL_MODE_PHY_2;

		if (tg3_chip_rev(tp) == CHIPREV_5784_AX)
			tp->led_ctrl = LED_CTRL_MODE_PHY_1;

		if (nic_cfg & NIC_SRAM_DATA_CFG_EEPROM_WP) {
			tg3_flag_set(tp, EEPROM_WRITE_PROT);
			if ((tp->pdev->subsystem_vendor ==
			     PCI_VENDOR_ID_ARIMA) &&
			    (tp->pdev->subsystem_device == 0x205a ||
			     tp->pdev->subsystem_device == 0x2063))
				tg3_flag_clear(tp, EEPROM_WRITE_PROT);
		} else {
			tg3_flag_clear(tp, EEPROM_WRITE_PROT);
			tg3_flag_set(tp, IS_NIC);
		}

		if (nic_cfg & NIC_SRAM_DATA_CFG_ASF_ENABLE) {
			tg3_flag_set(tp, ENABLE_ASF);
			if (tg3_flag(tp, 5750_PLUS))
				tg3_flag_set(tp, ASF_NEW_HANDSHAKE);
		}

		if ((nic_cfg & NIC_SRAM_DATA_CFG_APE_ENABLE) &&
		    tg3_flag(tp, 5750_PLUS))
			tg3_flag_set(tp, ENABLE_APE);

		if (tp->phy_flags & TG3_PHYFLG_ANY_SERDES &&
		    !(nic_cfg & NIC_SRAM_DATA_CFG_FIBER_WOL))
			tg3_flag_clear(tp, WOL_CAP);

		if (tg3_flag(tp, WOL_CAP) &&
		    (nic_cfg & NIC_SRAM_DATA_CFG_WOL_ENABLE)) {
			tg3_flag_set(tp, WOL_ENABLE);
			device_set_wakeup_enable(&tp->pdev->dev, true);
		}

		if (cfg2 & (1 << 17))
			tp->phy_flags |= TG3_PHYFLG_CAPACITIVE_COUPLING;

		/* serdes signal pre-emphasis in register 0x590 set by */
		/* bootcode if bit 18 is set */
		if (cfg2 & (1 << 18))
			tp->phy_flags |= TG3_PHYFLG_SERDES_PREEMPHASIS;

		if ((tg3_flag(tp, 57765_PLUS) ||
		     (tg3_asic_rev(tp) == ASIC_REV_5784 &&
		      tg3_chip_rev(tp) != CHIPREV_5784_AX)) &&
		    (cfg2 & NIC_SRAM_DATA_CFG_2_APD_EN))
			tp->phy_flags |= TG3_PHYFLG_ENABLE_APD;

		if (tg3_flag(tp, PCI_EXPRESS)) {
			u32 cfg3;

			tg3_read_mem(tp, NIC_SRAM_DATA_CFG_3, &cfg3);
			if (tg3_asic_rev(tp) != ASIC_REV_5785 &&
			    !tg3_flag(tp, 57765_PLUS) &&
			    (cfg3 & NIC_SRAM_ASPM_DEBOUNCE))
				tg3_flag_set(tp, ASPM_WORKAROUND);
			if (cfg3 & NIC_SRAM_LNK_FLAP_AVOID)
				tp->phy_flags |= TG3_PHYFLG_KEEP_LINK_ON_PWRDN;
			if (cfg3 & NIC_SRAM_1G_ON_VAUX_OK)
				tp->phy_flags |= TG3_PHYFLG_1G_ON_VAUX_OK;
		}

		if (cfg4 & NIC_SRAM_RGMII_INBAND_DISABLE)
			tg3_flag_set(tp, RGMII_INBAND_DISABLE);
		if (cfg4 & NIC_SRAM_RGMII_EXT_IBND_RX_EN)
			tg3_flag_set(tp, RGMII_EXT_IBND_RX_EN);
		if (cfg4 & NIC_SRAM_RGMII_EXT_IBND_TX_EN)
			tg3_flag_set(tp, RGMII_EXT_IBND_TX_EN);

		if (cfg5 & NIC_SRAM_DISABLE_1G_HALF_ADV)
			tp->phy_flags |= TG3_PHYFLG_DISABLE_1G_HD_ADV;
	}
done:
	if (tg3_flag(tp, WOL_CAP))
		device_set_wakeup_enable(&tp->pdev->dev,
					 tg3_flag(tp, WOL_ENABLE));
	else
		device_set_wakeup_capable(&tp->pdev->dev, false);
}

static int tg3_ape_otp_read(struct tg3 *tp, u32 offset, u32 *val)
{
	int i, err;
	u32 val2, off = offset * 8;

	err = tg3_nvram_lock(tp);
	if (err)
		return err;

	tg3_ape_write32(tp, TG3_APE_OTP_ADDR, off | APE_OTP_ADDR_CPU_ENABLE);
	tg3_ape_write32(tp, TG3_APE_OTP_CTRL, APE_OTP_CTRL_PROG_EN |
			APE_OTP_CTRL_CMD_RD | APE_OTP_CTRL_START);
	tg3_ape_read32(tp, TG3_APE_OTP_CTRL);
	udelay(10);

	for (i = 0; i < 100; i++) {
		val2 = tg3_ape_read32(tp, TG3_APE_OTP_STATUS);
		if (val2 & APE_OTP_STATUS_CMD_DONE) {
			*val = tg3_ape_read32(tp, TG3_APE_OTP_RD_DATA);
			break;
		}
		udelay(10);
	}

	tg3_ape_write32(tp, TG3_APE_OTP_CTRL, 0);

	tg3_nvram_unlock(tp);
	if (val2 & APE_OTP_STATUS_CMD_DONE)
		return 0;

	return -EBUSY;
}

static int tg3_issue_otp_command(struct tg3 *tp, u32 cmd)
{
	int i;
	u32 val;

	tw32(OTP_CTRL, cmd | OTP_CTRL_OTP_CMD_START);
	tw32(OTP_CTRL, cmd);

	/* Wait for up to 1 ms for command to execute. */
	for (i = 0; i < 100; i++) {
		val = tr32(OTP_STATUS);
		if (val & OTP_STATUS_CMD_DONE)
			break;
		udelay(10);
	}

	return (val & OTP_STATUS_CMD_DONE) ? 0 : -EBUSY;
}

/* Read the gphy configuration from the OTP region of the chip.  The gphy
 * configuration is a 32-bit value that straddles the alignment boundary.
 * We do two 32-bit reads and then shift and merge the results.
 */
static u32 tg3_read_otp_phycfg(struct tg3 *tp)
{
	u32 bhalf_otp, thalf_otp;

	tw32(OTP_MODE, OTP_MODE_OTP_THRU_GRC);

	if (tg3_issue_otp_command(tp, OTP_CTRL_OTP_CMD_INIT))
		return 0;

	tw32(OTP_ADDRESS, OTP_ADDRESS_MAGIC1);

	if (tg3_issue_otp_command(tp, OTP_CTRL_OTP_CMD_READ))
		return 0;

	thalf_otp = tr32(OTP_READ_DATA);

	tw32(OTP_ADDRESS, OTP_ADDRESS_MAGIC2);

	if (tg3_issue_otp_command(tp, OTP_CTRL_OTP_CMD_READ))
		return 0;

	bhalf_otp = tr32(OTP_READ_DATA);

	return ((thalf_otp & 0x0000ffff) << 16) | (bhalf_otp >> 16);
}

static void tg3_phy_init_link_config(struct tg3 *tp)
{
	u32 adv = ADVERTISED_Autoneg;

	if (!(tp->phy_flags & TG3_PHYFLG_10_100_ONLY)) {
		if (!(tp->phy_flags & TG3_PHYFLG_DISABLE_1G_HD_ADV))
			adv |= ADVERTISED_1000baseT_Half;
		adv |= ADVERTISED_1000baseT_Full;
	}

	if (!(tp->phy_flags & TG3_PHYFLG_ANY_SERDES))
		adv |= ADVERTISED_100baseT_Half |
		       ADVERTISED_100baseT_Full |
		       ADVERTISED_10baseT_Half |
		       ADVERTISED_10baseT_Full |
		       ADVERTISED_TP;
	else
		adv |= ADVERTISED_FIBRE;

	tp->link_config.advertising = adv;
	tp->link_config.speed = SPEED_UNKNOWN;
	tp->link_config.duplex = DUPLEX_UNKNOWN;
	tp->link_config.autoneg = AUTONEG_ENABLE;
	tp->link_config.active_speed = SPEED_UNKNOWN;
	tp->link_config.active_duplex = DUPLEX_UNKNOWN;

	tp->old_link = -1;
}

static int tg3_phy_probe(struct tg3 *tp)
{
	u32 hw_phy_id_1, hw_phy_id_2;
	u32 hw_phy_id, hw_phy_id_masked;
	int err;

	/* flow control autonegotiation is default behavior */
	tg3_flag_set(tp, PAUSE_AUTONEG);
	tp->link_config.flowctrl = FLOW_CTRL_TX | FLOW_CTRL_RX;

	if (tg3_flag(tp, ENABLE_APE)) {
		switch (tp->pci_fn) {
		case 0:
			tp->phy_ape_lock = TG3_APE_LOCK_PHY0;
			break;
		case 1:
			tp->phy_ape_lock = TG3_APE_LOCK_PHY1;
			break;
		case 2:
			tp->phy_ape_lock = TG3_APE_LOCK_PHY2;
			break;
		case 3:
			tp->phy_ape_lock = TG3_APE_LOCK_PHY3;
			break;
		}
	}

	if (!tg3_flag(tp, ENABLE_ASF) &&
	    !(tp->phy_flags & TG3_PHYFLG_ANY_SERDES) &&
	    !(tp->phy_flags & TG3_PHYFLG_10_100_ONLY))
		tp->phy_flags &= ~(TG3_PHYFLG_1G_ON_VAUX_OK |
				   TG3_PHYFLG_KEEP_LINK_ON_PWRDN);

	if (tg3_flag(tp, USE_PHYLIB))
		return tg3_phy_init(tp);

	/* Reading the PHY ID register can conflict with ASF
	 * firmware access to the PHY hardware.
	 */
	err = 0;
	if (tg3_flag(tp, ENABLE_ASF) || tg3_flag(tp, ENABLE_APE)) {
		hw_phy_id = hw_phy_id_masked = TG3_PHY_ID_INVALID;
	} else {
		/* Now read the physical PHY_ID from the chip and verify
		 * that it is sane.  If it doesn't look good, we fall back
		 * to either the hard-coded table based PHY_ID and failing
		 * that the value found in the eeprom area.
		 */
		err |= tg3_readphy(tp, MII_PHYSID1, &hw_phy_id_1);
		err |= tg3_readphy(tp, MII_PHYSID2, &hw_phy_id_2);

		hw_phy_id  = (hw_phy_id_1 & 0xffff) << 10;
		hw_phy_id |= (hw_phy_id_2 & 0xfc00) << 16;
		hw_phy_id |= (hw_phy_id_2 & 0x03ff) <<  0;

		hw_phy_id_masked = hw_phy_id & TG3_PHY_ID_MASK;
	}

	if (!err && TG3_KNOWN_PHY_ID(hw_phy_id_masked)) {
		tp->phy_id = hw_phy_id;
		if (hw_phy_id_masked == TG3_PHY_ID_BCM8002)
			tp->phy_flags |= TG3_PHYFLG_PHY_SERDES;
		else
			tp->phy_flags &= ~TG3_PHYFLG_PHY_SERDES;
	} else {
		if (tp->phy_id != TG3_PHY_ID_INVALID) {
			/* Do nothing, phy ID already set up in
			 * tg3_get_eeprom_hw_cfg().
			 */
		} else {
			struct subsys_tbl_ent *p;

			/* No eeprom signature?  Try the hardcoded
			 * subsys device table.
			 */
			p = tg3_lookup_by_subsys(tp);
			if (p) {
				tp->phy_id = p->phy_id;
			} else if (!tg3_flag(tp, IS_SSB_CORE)) {
				/* For now we saw the IDs 0xbc050cd0,
				 * 0xbc050f80 and 0xbc050c30 on devices
				 * connected to an BCM4785 and there are
				 * probably more. Just assume that the phy is
				 * supported when it is connected to a SSB core
				 * for now.
				 */
				return -ENODEV;
			}

			if (!tp->phy_id ||
			    tp->phy_id == TG3_PHY_ID_BCM8002)
				tp->phy_flags |= TG3_PHYFLG_PHY_SERDES;
		}
	}

	if (!(tp->phy_flags & TG3_PHYFLG_ANY_SERDES) &&
	    (tg3_asic_rev(tp) == ASIC_REV_5719 ||
	     tg3_asic_rev(tp) == ASIC_REV_5720 ||
	     tg3_asic_rev(tp) == ASIC_REV_57766 ||
	     tg3_asic_rev(tp) == ASIC_REV_5762 ||
	     (tg3_asic_rev(tp) == ASIC_REV_5717 &&
	      tg3_chip_rev_id(tp) != CHIPREV_ID_5717_A0) ||
	     (tg3_asic_rev(tp) == ASIC_REV_57765 &&
	      tg3_chip_rev_id(tp) != CHIPREV_ID_57765_A0))) {
		tp->phy_flags |= TG3_PHYFLG_EEE_CAP;

		tp->eee.supported = SUPPORTED_100baseT_Full |
				    SUPPORTED_1000baseT_Full;
		tp->eee.advertised = ADVERTISED_100baseT_Full |
				     ADVERTISED_1000baseT_Full;
		tp->eee.eee_enabled = 1;
		tp->eee.tx_lpi_enabled = 1;
		tp->eee.tx_lpi_timer = TG3_CPMU_DBTMR1_LNKIDLE_2047US;
	}

	tg3_phy_init_link_config(tp);

	if (!(tp->phy_flags & TG3_PHYFLG_KEEP_LINK_ON_PWRDN) &&
	    !(tp->phy_flags & TG3_PHYFLG_ANY_SERDES) &&
	    !tg3_flag(tp, ENABLE_APE) &&
	    !tg3_flag(tp, ENABLE_ASF)) {
		u32 bmsr, dummy;

		tg3_readphy(tp, MII_BMSR, &bmsr);
		if (!tg3_readphy(tp, MII_BMSR, &bmsr) &&
		    (bmsr & BMSR_LSTATUS))
			goto skip_phy_reset;

		err = tg3_phy_reset(tp);
		if (err)
			return err;

		tg3_phy_set_wirespeed(tp);

		if (!tg3_phy_copper_an_config_ok(tp, &dummy)) {
			tg3_phy_autoneg_cfg(tp, tp->link_config.advertising,
					    tp->link_config.flowctrl);

			tg3_writephy(tp, MII_BMCR,
				     BMCR_ANENABLE | BMCR_ANRESTART);
		}
	}

skip_phy_reset:
	if ((tp->phy_id & TG3_PHY_ID_MASK) == TG3_PHY_ID_BCM5401) {
		err = tg3_init_5401phy_dsp(tp);
		if (err)
			return err;

		err = tg3_init_5401phy_dsp(tp);
	}

	return err;
}

static void tg3_read_vpd(struct tg3 *tp)
{
	u8 *vpd_data;
	unsigned int block_end, rosize, len;
	u32 vpdlen;
	int j, i = 0;

	vpd_data = (u8 *)tg3_vpd_readblock(tp, &vpdlen);
	if (!vpd_data)
		goto out_no_vpd;

	i = pci_vpd_find_tag(vpd_data, 0, vpdlen, PCI_VPD_LRDT_RO_DATA);
	if (i < 0)
		goto out_not_found;

	rosize = pci_vpd_lrdt_size(&vpd_data[i]);
	block_end = i + PCI_VPD_LRDT_TAG_SIZE + rosize;
	i += PCI_VPD_LRDT_TAG_SIZE;

	if (block_end > vpdlen)
		goto out_not_found;

	j = pci_vpd_find_info_keyword(vpd_data, i, rosize,
				      PCI_VPD_RO_KEYWORD_MFR_ID);
	if (j > 0) {
		len = pci_vpd_info_field_size(&vpd_data[j]);

		j += PCI_VPD_INFO_FLD_HDR_SIZE;
		if (j + len > block_end || len != 4 ||
		    memcmp(&vpd_data[j], "1028", 4))
			goto partno;

		j = pci_vpd_find_info_keyword(vpd_data, i, rosize,
					      PCI_VPD_RO_KEYWORD_VENDOR0);
		if (j < 0)
			goto partno;

		len = pci_vpd_info_field_size(&vpd_data[j]);

		j += PCI_VPD_INFO_FLD_HDR_SIZE;
		if (j + len > block_end)
			goto partno;

		if (len >= sizeof(tp->fw_ver))
			len = sizeof(tp->fw_ver) - 1;
		memset(tp->fw_ver, 0, sizeof(tp->fw_ver));
		snprintf(tp->fw_ver, sizeof(tp->fw_ver), "%.*s bc ", len,
			 &vpd_data[j]);
	}

partno:
	i = pci_vpd_find_info_keyword(vpd_data, i, rosize,
				      PCI_VPD_RO_KEYWORD_PARTNO);
	if (i < 0)
		goto out_not_found;

	len = pci_vpd_info_field_size(&vpd_data[i]);

	i += PCI_VPD_INFO_FLD_HDR_SIZE;
	if (len > TG3_BPN_SIZE ||
	    (len + i) > vpdlen)
		goto out_not_found;

	memcpy(tp->board_part_number, &vpd_data[i], len);

out_not_found:
	kfree(vpd_data);
	if (tp->board_part_number[0])
		return;

out_no_vpd:
	if (tg3_asic_rev(tp) == ASIC_REV_5717) {
		if (tp->pdev->device == TG3PCI_DEVICE_TIGON3_5717 ||
		    tp->pdev->device == TG3PCI_DEVICE_TIGON3_5717_C)
			strcpy(tp->board_part_number, "BCM5717");
		else if (tp->pdev->device == TG3PCI_DEVICE_TIGON3_5718)
			strcpy(tp->board_part_number, "BCM5718");
		else
			goto nomatch;
	} else if (tg3_asic_rev(tp) == ASIC_REV_57780) {
		if (tp->pdev->device == TG3PCI_DEVICE_TIGON3_57780)
			strcpy(tp->board_part_number, "BCM57780");
		else if (tp->pdev->device == TG3PCI_DEVICE_TIGON3_57760)
			strcpy(tp->board_part_number, "BCM57760");
		else if (tp->pdev->device == TG3PCI_DEVICE_TIGON3_57790)
			strcpy(tp->board_part_number, "BCM57790");
		else if (tp->pdev->device == TG3PCI_DEVICE_TIGON3_57788)
			strcpy(tp->board_part_number, "BCM57788");
		else
			goto nomatch;
	} else if (tg3_asic_rev(tp) == ASIC_REV_57765) {
		if (tp->pdev->device == TG3PCI_DEVICE_TIGON3_57761)
			strcpy(tp->board_part_number, "BCM57761");
		else if (tp->pdev->device == TG3PCI_DEVICE_TIGON3_57765)
			strcpy(tp->board_part_number, "BCM57765");
		else if (tp->pdev->device == TG3PCI_DEVICE_TIGON3_57781)
			strcpy(tp->board_part_number, "BCM57781");
		else if (tp->pdev->device == TG3PCI_DEVICE_TIGON3_57785)
			strcpy(tp->board_part_number, "BCM57785");
		else if (tp->pdev->device == TG3PCI_DEVICE_TIGON3_57791)
			strcpy(tp->board_part_number, "BCM57791");
		else if (tp->pdev->device == TG3PCI_DEVICE_TIGON3_57795)
			strcpy(tp->board_part_number, "BCM57795");
		else
			goto nomatch;
	} else if (tg3_asic_rev(tp) == ASIC_REV_57766) {
		if (tp->pdev->device == TG3PCI_DEVICE_TIGON3_57762)
			strcpy(tp->board_part_number, "BCM57762");
		else if (tp->pdev->device == TG3PCI_DEVICE_TIGON3_57766)
			strcpy(tp->board_part_number, "BCM57766");
		else if (tp->pdev->device == TG3PCI_DEVICE_TIGON3_57782)
			strcpy(tp->board_part_number, "BCM57782");
		else if (tp->pdev->device == TG3PCI_DEVICE_TIGON3_57786)
			strcpy(tp->board_part_number, "BCM57786");
		else
			goto nomatch;
	} else if (tg3_asic_rev(tp) == ASIC_REV_5906) {
		strcpy(tp->board_part_number, "BCM95906");
	} else {
nomatch:
		strcpy(tp->board_part_number, "none");
	}
}

static int tg3_fw_img_is_valid(struct tg3 *tp, u32 offset)
{
	u32 val;

	if (tg3_nvram_read(tp, offset, &val) ||
	    (val & 0xfc000000) != 0x0c000000 ||
	    tg3_nvram_read(tp, offset + 4, &val) ||
	    val != 0)
		return 0;

	return 1;
}

static void tg3_read_bc_ver(struct tg3 *tp)
{
	u32 val, offset, start, ver_offset;
	int i, dst_off;
	bool newver = false;

	if (tg3_nvram_read(tp, 0xc, &offset) ||
	    tg3_nvram_read(tp, 0x4, &start))
		return;

	offset = tg3_nvram_logical_addr(tp, offset);

	if (tg3_nvram_read(tp, offset, &val))
		return;

	if ((val & 0xfc000000) == 0x0c000000) {
		if (tg3_nvram_read(tp, offset + 4, &val))
			return;

		if (val == 0)
			newver = true;
	}

	dst_off = strlen(tp->fw_ver);

	if (newver) {
		if (TG3_VER_SIZE - dst_off < 16 ||
		    tg3_nvram_read(tp, offset + 8, &ver_offset))
			return;

		offset = offset + ver_offset - start;
		for (i = 0; i < 16; i += 4) {
			__be32 v;
			if (tg3_nvram_read_be32(tp, offset + i, &v))
				return;

			memcpy(tp->fw_ver + dst_off + i, &v, sizeof(v));
		}
	} else {
		u32 major, minor;

		if (tg3_nvram_read(tp, TG3_NVM_PTREV_BCVER, &ver_offset))
			return;

		major = (ver_offset & TG3_NVM_BCVER_MAJMSK) >>
			TG3_NVM_BCVER_MAJSFT;
		minor = ver_offset & TG3_NVM_BCVER_MINMSK;
		snprintf(&tp->fw_ver[dst_off], TG3_VER_SIZE - dst_off,
			 "v%d.%02d", major, minor);
	}
}

static void tg3_read_hwsb_ver(struct tg3 *tp)
{
	u32 val, major, minor;

	/* Use native endian representation */
	if (tg3_nvram_read(tp, TG3_NVM_HWSB_CFG1, &val))
		return;

	major = (val & TG3_NVM_HWSB_CFG1_MAJMSK) >>
		TG3_NVM_HWSB_CFG1_MAJSFT;
	minor = (val & TG3_NVM_HWSB_CFG1_MINMSK) >>
		TG3_NVM_HWSB_CFG1_MINSFT;

	snprintf(&tp->fw_ver[0], 32, "sb v%d.%02d", major, minor);
}

static void tg3_read_sb_ver(struct tg3 *tp, u32 val)
{
	u32 offset, major, minor, build;

	strncat(tp->fw_ver, "sb", TG3_VER_SIZE - strlen(tp->fw_ver) - 1);

	if ((val & TG3_EEPROM_SB_FORMAT_MASK) != TG3_EEPROM_SB_FORMAT_1)
		return;

	switch (val & TG3_EEPROM_SB_REVISION_MASK) {
	case TG3_EEPROM_SB_REVISION_0:
		offset = TG3_EEPROM_SB_F1R0_EDH_OFF;
		break;
	case TG3_EEPROM_SB_REVISION_2:
		offset = TG3_EEPROM_SB_F1R2_EDH_OFF;
		break;
	case TG3_EEPROM_SB_REVISION_3:
		offset = TG3_EEPROM_SB_F1R3_EDH_OFF;
		break;
	case TG3_EEPROM_SB_REVISION_4:
		offset = TG3_EEPROM_SB_F1R4_EDH_OFF;
		break;
	case TG3_EEPROM_SB_REVISION_5:
		offset = TG3_EEPROM_SB_F1R5_EDH_OFF;
		break;
	case TG3_EEPROM_SB_REVISION_6:
		offset = TG3_EEPROM_SB_F1R6_EDH_OFF;
		break;
	default:
		return;
	}

	if (tg3_nvram_read(tp, offset, &val))
		return;

	build = (val & TG3_EEPROM_SB_EDH_BLD_MASK) >>
		TG3_EEPROM_SB_EDH_BLD_SHFT;
	major = (val & TG3_EEPROM_SB_EDH_MAJ_MASK) >>
		TG3_EEPROM_SB_EDH_MAJ_SHFT;
	minor =  val & TG3_EEPROM_SB_EDH_MIN_MASK;

	if (minor > 99 || build > 26)
		return;

	offset = strlen(tp->fw_ver);
	snprintf(&tp->fw_ver[offset], TG3_VER_SIZE - offset,
		 " v%d.%02d", major, minor);

	if (build > 0) {
		offset = strlen(tp->fw_ver);
		if (offset < TG3_VER_SIZE - 1)
			tp->fw_ver[offset] = 'a' + build - 1;
	}
}

static void tg3_read_mgmtfw_ver(struct tg3 *tp)
{
	u32 val, offset, start;
	int i, vlen;

	for (offset = TG3_NVM_DIR_START;
	     offset < TG3_NVM_DIR_END;
	     offset += TG3_NVM_DIRENT_SIZE) {
		if (tg3_nvram_read(tp, offset, &val))
			return;

		if ((val >> TG3_NVM_DIRTYPE_SHIFT) == TG3_NVM_DIRTYPE_ASFINI)
			break;
	}

	if (offset == TG3_NVM_DIR_END)
		return;

	if (!tg3_flag(tp, 5705_PLUS))
		start = 0x08000000;
	else if (tg3_nvram_read(tp, offset - 4, &start))
		return;

	if (tg3_nvram_read(tp, offset + 4, &offset) ||
	    !tg3_fw_img_is_valid(tp, offset) ||
	    tg3_nvram_read(tp, offset + 8, &val))
		return;

	offset += val - start;

	vlen = strlen(tp->fw_ver);

	tp->fw_ver[vlen++] = ',';
	tp->fw_ver[vlen++] = ' ';

	for (i = 0; i < 4; i++) {
		__be32 v;
		if (tg3_nvram_read_be32(tp, offset, &v))
			return;

		offset += sizeof(v);

		if (vlen > TG3_VER_SIZE - sizeof(v)) {
			memcpy(&tp->fw_ver[vlen], &v, TG3_VER_SIZE - vlen);
			break;
		}

		memcpy(&tp->fw_ver[vlen], &v, sizeof(v));
		vlen += sizeof(v);
	}
}

static void tg3_probe_ncsi(struct tg3 *tp)
{
	u32 apedata;

	apedata = tg3_ape_read32(tp, TG3_APE_SEG_SIG);
	if (apedata != APE_SEG_SIG_MAGIC)
		return;

	apedata = tg3_ape_read32(tp, TG3_APE_FW_STATUS);
	if (!(apedata & APE_FW_STATUS_READY))
		return;

	if (tg3_ape_read32(tp, TG3_APE_FW_FEATURES) & TG3_APE_FW_FEATURE_NCSI)
		tg3_flag_set(tp, APE_HAS_NCSI);
}

static void tg3_read_dash_ver(struct tg3 *tp)
{
	int vlen;
	u32 apedata;
	char *fwtype;

	apedata = tg3_ape_read32(tp, TG3_APE_FW_VERSION);

	if (tg3_flag(tp, APE_HAS_NCSI))
		fwtype = "NCSI";
	else if (tp->pdev->device == TG3PCI_DEVICE_TIGON3_5725)
		fwtype = "SMASH";
	else
		fwtype = "DASH";

	vlen = strlen(tp->fw_ver);

	snprintf(&tp->fw_ver[vlen], TG3_VER_SIZE - vlen, " %s v%d.%d.%d.%d",
		 fwtype,
		 (apedata & APE_FW_VERSION_MAJMSK) >> APE_FW_VERSION_MAJSFT,
		 (apedata & APE_FW_VERSION_MINMSK) >> APE_FW_VERSION_MINSFT,
		 (apedata & APE_FW_VERSION_REVMSK) >> APE_FW_VERSION_REVSFT,
		 (apedata & APE_FW_VERSION_BLDMSK));
}

static void tg3_read_otp_ver(struct tg3 *tp)
{
	u32 val, val2;

	if (tg3_asic_rev(tp) != ASIC_REV_5762)
		return;

	if (!tg3_ape_otp_read(tp, OTP_ADDRESS_MAGIC0, &val) &&
	    !tg3_ape_otp_read(tp, OTP_ADDRESS_MAGIC0 + 4, &val2) &&
	    TG3_OTP_MAGIC0_VALID(val)) {
		u64 val64 = (u64) val << 32 | val2;
		u32 ver = 0;
		int i, vlen;

		for (i = 0; i < 7; i++) {
			if ((val64 & 0xff) == 0)
				break;
			ver = val64 & 0xff;
			val64 >>= 8;
		}
		vlen = strlen(tp->fw_ver);
		snprintf(&tp->fw_ver[vlen], TG3_VER_SIZE - vlen, " .%02d", ver);
	}
}

static void tg3_read_fw_ver(struct tg3 *tp)
{
	u32 val;
	bool vpd_vers = false;

	if (tp->fw_ver[0] != 0)
		vpd_vers = true;

	if (tg3_flag(tp, NO_NVRAM)) {
		strcat(tp->fw_ver, "sb");
		tg3_read_otp_ver(tp);
		return;
	}

	if (tg3_nvram_read(tp, 0, &val))
		return;

	if (val == TG3_EEPROM_MAGIC)
		tg3_read_bc_ver(tp);
	else if ((val & TG3_EEPROM_MAGIC_FW_MSK) == TG3_EEPROM_MAGIC_FW)
		tg3_read_sb_ver(tp, val);
	else if ((val & TG3_EEPROM_MAGIC_HW_MSK) == TG3_EEPROM_MAGIC_HW)
		tg3_read_hwsb_ver(tp);

	if (tg3_flag(tp, ENABLE_ASF)) {
		if (tg3_flag(tp, ENABLE_APE)) {
			tg3_probe_ncsi(tp);
			if (!vpd_vers)
				tg3_read_dash_ver(tp);
		} else if (!vpd_vers) {
			tg3_read_mgmtfw_ver(tp);
		}
	}

	tp->fw_ver[TG3_VER_SIZE - 1] = 0;
}

static inline u32 tg3_rx_ret_ring_size(struct tg3 *tp)
{
	if (tg3_flag(tp, LRG_PROD_RING_CAP))
		return TG3_RX_RET_MAX_SIZE_5717;
	else if (tg3_flag(tp, JUMBO_CAPABLE) && !tg3_flag(tp, 5780_CLASS))
		return TG3_RX_RET_MAX_SIZE_5700;
	else
		return TG3_RX_RET_MAX_SIZE_5705;
}

static const struct pci_device_id tg3_write_reorder_chipsets[] = {
	{ PCI_DEVICE(PCI_VENDOR_ID_AMD, PCI_DEVICE_ID_AMD_FE_GATE_700C) },
	{ PCI_DEVICE(PCI_VENDOR_ID_AMD, PCI_DEVICE_ID_AMD_8131_BRIDGE) },
	{ PCI_DEVICE(PCI_VENDOR_ID_VIA, PCI_DEVICE_ID_VIA_8385_0) },
	{ },
};

static struct pci_dev *tg3_find_peer(struct tg3 *tp)
{
	struct pci_dev *peer;
	unsigned int func, devnr = tp->pdev->devfn & ~7;

	for (func = 0; func < 8; func++) {
		peer = pci_get_slot(tp->pdev->bus, devnr | func);
		if (peer && peer != tp->pdev)
			break;
		pci_dev_put(peer);
	}
	/* 5704 can be configured in single-port mode, set peer to
	 * tp->pdev in that case.
	 */
	if (!peer) {
		peer = tp->pdev;
		return peer;
	}

	/*
	 * We don't need to keep the refcount elevated; there's no way
	 * to remove one half of this device without removing the other
	 */
	pci_dev_put(peer);

	return peer;
}

static void tg3_detect_asic_rev(struct tg3 *tp, u32 misc_ctrl_reg)
{
	tp->pci_chip_rev_id = misc_ctrl_reg >> MISC_HOST_CTRL_CHIPREV_SHIFT;
	if (tg3_asic_rev(tp) == ASIC_REV_USE_PROD_ID_REG) {
		u32 reg;

		/* All devices that use the alternate
		 * ASIC REV location have a CPMU.
		 */
		tg3_flag_set(tp, CPMU_PRESENT);

		if (tp->pdev->device == TG3PCI_DEVICE_TIGON3_5717 ||
		    tp->pdev->device == TG3PCI_DEVICE_TIGON3_5717_C ||
		    tp->pdev->device == TG3PCI_DEVICE_TIGON3_5718 ||
		    tp->pdev->device == TG3PCI_DEVICE_TIGON3_5719 ||
		    tp->pdev->device == TG3PCI_DEVICE_TIGON3_5720 ||
		    tp->pdev->device == TG3PCI_DEVICE_TIGON3_57767 ||
		    tp->pdev->device == TG3PCI_DEVICE_TIGON3_57764 ||
		    tp->pdev->device == TG3PCI_DEVICE_TIGON3_5762 ||
		    tp->pdev->device == TG3PCI_DEVICE_TIGON3_5725 ||
		    tp->pdev->device == TG3PCI_DEVICE_TIGON3_5727 ||
		    tp->pdev->device == TG3PCI_DEVICE_TIGON3_57787)
			reg = TG3PCI_GEN2_PRODID_ASICREV;
		else if (tp->pdev->device == TG3PCI_DEVICE_TIGON3_57781 ||
			 tp->pdev->device == TG3PCI_DEVICE_TIGON3_57785 ||
			 tp->pdev->device == TG3PCI_DEVICE_TIGON3_57761 ||
			 tp->pdev->device == TG3PCI_DEVICE_TIGON3_57765 ||
			 tp->pdev->device == TG3PCI_DEVICE_TIGON3_57791 ||
			 tp->pdev->device == TG3PCI_DEVICE_TIGON3_57795 ||
			 tp->pdev->device == TG3PCI_DEVICE_TIGON3_57762 ||
			 tp->pdev->device == TG3PCI_DEVICE_TIGON3_57766 ||
			 tp->pdev->device == TG3PCI_DEVICE_TIGON3_57782 ||
			 tp->pdev->device == TG3PCI_DEVICE_TIGON3_57786)
			reg = TG3PCI_GEN15_PRODID_ASICREV;
		else
			reg = TG3PCI_PRODID_ASICREV;

		pci_read_config_dword(tp->pdev, reg, &tp->pci_chip_rev_id);
	}

	/* Wrong chip ID in 5752 A0. This code can be removed later
	 * as A0 is not in production.
	 */
	if (tg3_chip_rev_id(tp) == CHIPREV_ID_5752_A0_HW)
		tp->pci_chip_rev_id = CHIPREV_ID_5752_A0;

	if (tg3_chip_rev_id(tp) == CHIPREV_ID_5717_C0)
		tp->pci_chip_rev_id = CHIPREV_ID_5720_A0;

	if (tg3_asic_rev(tp) == ASIC_REV_5717 ||
	    tg3_asic_rev(tp) == ASIC_REV_5719 ||
	    tg3_asic_rev(tp) == ASIC_REV_5720)
		tg3_flag_set(tp, 5717_PLUS);

	if (tg3_asic_rev(tp) == ASIC_REV_57765 ||
	    tg3_asic_rev(tp) == ASIC_REV_57766)
		tg3_flag_set(tp, 57765_CLASS);

	if (tg3_flag(tp, 57765_CLASS) || tg3_flag(tp, 5717_PLUS) ||
	     tg3_asic_rev(tp) == ASIC_REV_5762)
		tg3_flag_set(tp, 57765_PLUS);

	/* Intentionally exclude ASIC_REV_5906 */
	if (tg3_asic_rev(tp) == ASIC_REV_5755 ||
	    tg3_asic_rev(tp) == ASIC_REV_5787 ||
	    tg3_asic_rev(tp) == ASIC_REV_5784 ||
	    tg3_asic_rev(tp) == ASIC_REV_5761 ||
	    tg3_asic_rev(tp) == ASIC_REV_5785 ||
	    tg3_asic_rev(tp) == ASIC_REV_57780 ||
	    tg3_flag(tp, 57765_PLUS))
		tg3_flag_set(tp, 5755_PLUS);

	if (tg3_asic_rev(tp) == ASIC_REV_5780 ||
	    tg3_asic_rev(tp) == ASIC_REV_5714)
		tg3_flag_set(tp, 5780_CLASS);

	if (tg3_asic_rev(tp) == ASIC_REV_5750 ||
	    tg3_asic_rev(tp) == ASIC_REV_5752 ||
	    tg3_asic_rev(tp) == ASIC_REV_5906 ||
	    tg3_flag(tp, 5755_PLUS) ||
	    tg3_flag(tp, 5780_CLASS))
		tg3_flag_set(tp, 5750_PLUS);

	if (tg3_asic_rev(tp) == ASIC_REV_5705 ||
	    tg3_flag(tp, 5750_PLUS))
		tg3_flag_set(tp, 5705_PLUS);
}

static bool tg3_10_100_only_device(struct tg3 *tp,
				   const struct pci_device_id *ent)
{
	u32 grc_misc_cfg = tr32(GRC_MISC_CFG) & GRC_MISC_CFG_BOARD_ID_MASK;

	if ((tg3_asic_rev(tp) == ASIC_REV_5703 &&
	     (grc_misc_cfg == 0x8000 || grc_misc_cfg == 0x4000)) ||
	    (tp->phy_flags & TG3_PHYFLG_IS_FET))
		return true;

	if (ent->driver_data & TG3_DRV_DATA_FLAG_10_100_ONLY) {
		if (tg3_asic_rev(tp) == ASIC_REV_5705) {
			if (ent->driver_data & TG3_DRV_DATA_FLAG_5705_10_100)
				return true;
		} else {
			return true;
		}
	}

	return false;
}

static int tg3_get_invariants(struct tg3 *tp, const struct pci_device_id *ent)
{
	u32 misc_ctrl_reg;
	u32 pci_state_reg, grc_misc_cfg;
	u32 val;
	u16 pci_cmd;
	int err;

	/* Force memory write invalidate off.  If we leave it on,
	 * then on 5700_BX chips we have to enable a workaround.
	 * The workaround is to set the TG3PCI_DMA_RW_CTRL boundary
	 * to match the cacheline size.  The Broadcom driver have this
	 * workaround but turns MWI off all the times so never uses
	 * it.  This seems to suggest that the workaround is insufficient.
	 */
	pci_read_config_word(tp->pdev, PCI_COMMAND, &pci_cmd);
	pci_cmd &= ~PCI_COMMAND_INVALIDATE;
	pci_write_config_word(tp->pdev, PCI_COMMAND, pci_cmd);

	/* Important! -- Make sure register accesses are byteswapped
	 * correctly.  Also, for those chips that require it, make
	 * sure that indirect register accesses are enabled before
	 * the first operation.
	 */
	pci_read_config_dword(tp->pdev, TG3PCI_MISC_HOST_CTRL,
			      &misc_ctrl_reg);
	tp->misc_host_ctrl |= (misc_ctrl_reg &
			       MISC_HOST_CTRL_CHIPREV);
	pci_write_config_dword(tp->pdev, TG3PCI_MISC_HOST_CTRL,
			       tp->misc_host_ctrl);

	tg3_detect_asic_rev(tp, misc_ctrl_reg);

	/* If we have 5702/03 A1 or A2 on certain ICH chipsets,
	 * we need to disable memory and use config. cycles
	 * only to access all registers. The 5702/03 chips
	 * can mistakenly decode the special cycles from the
	 * ICH chipsets as memory write cycles, causing corruption
	 * of register and memory space. Only certain ICH bridges
	 * will drive special cycles with non-zero data during the
	 * address phase which can fall within the 5703's address
	 * range. This is not an ICH bug as the PCI spec allows
	 * non-zero address during special cycles. However, only
	 * these ICH bridges are known to drive non-zero addresses
	 * during special cycles.
	 *
	 * Since special cycles do not cross PCI bridges, we only
	 * enable this workaround if the 5703 is on the secondary
	 * bus of these ICH bridges.
	 */
	if ((tg3_chip_rev_id(tp) == CHIPREV_ID_5703_A1) ||
	    (tg3_chip_rev_id(tp) == CHIPREV_ID_5703_A2)) {
		static struct tg3_dev_id {
			u32	vendor;
			u32	device;
			u32	rev;
		} ich_chipsets[] = {
			{ PCI_VENDOR_ID_INTEL, PCI_DEVICE_ID_INTEL_82801AA_8,
			  PCI_ANY_ID },
			{ PCI_VENDOR_ID_INTEL, PCI_DEVICE_ID_INTEL_82801AB_8,
			  PCI_ANY_ID },
			{ PCI_VENDOR_ID_INTEL, PCI_DEVICE_ID_INTEL_82801BA_11,
			  0xa },
			{ PCI_VENDOR_ID_INTEL, PCI_DEVICE_ID_INTEL_82801BA_6,
			  PCI_ANY_ID },
			{ },
		};
		struct tg3_dev_id *pci_id = &ich_chipsets[0];
		struct pci_dev *bridge = NULL;

		while (pci_id->vendor != 0) {
			bridge = pci_get_device(pci_id->vendor, pci_id->device,
						bridge);
			if (!bridge) {
				pci_id++;
				continue;
			}
			if (pci_id->rev != PCI_ANY_ID) {
				if (bridge->revision > pci_id->rev)
					continue;
			}
			if (bridge->subordinate &&
			    (bridge->subordinate->number ==
			     tp->pdev->bus->number)) {
				tg3_flag_set(tp, ICH_WORKAROUND);
				pci_dev_put(bridge);
				break;
			}
		}
	}

	if (tg3_asic_rev(tp) == ASIC_REV_5701) {
		static struct tg3_dev_id {
			u32	vendor;
			u32	device;
		} bridge_chipsets[] = {
			{ PCI_VENDOR_ID_INTEL, PCI_DEVICE_ID_INTEL_PXH_0 },
			{ PCI_VENDOR_ID_INTEL, PCI_DEVICE_ID_INTEL_PXH_1 },
			{ },
		};
		struct tg3_dev_id *pci_id = &bridge_chipsets[0];
		struct pci_dev *bridge = NULL;

		while (pci_id->vendor != 0) {
			bridge = pci_get_device(pci_id->vendor,
						pci_id->device,
						bridge);
			if (!bridge) {
				pci_id++;
				continue;
			}
			if (bridge->subordinate &&
			    (bridge->subordinate->number <=
			     tp->pdev->bus->number) &&
			    (bridge->subordinate->busn_res.end >=
			     tp->pdev->bus->number)) {
				tg3_flag_set(tp, 5701_DMA_BUG);
				pci_dev_put(bridge);
				break;
			}
		}
	}

	/* The EPB bridge inside 5714, 5715, and 5780 cannot support
	 * DMA addresses > 40-bit. This bridge may have other additional
	 * 57xx devices behind it in some 4-port NIC designs for example.
	 * Any tg3 device found behind the bridge will also need the 40-bit
	 * DMA workaround.
	 */
	if (tg3_flag(tp, 5780_CLASS)) {
		tg3_flag_set(tp, 40BIT_DMA_BUG);
		tp->msi_cap = tp->pdev->msi_cap;
	} else {
		struct pci_dev *bridge = NULL;

		do {
			bridge = pci_get_device(PCI_VENDOR_ID_SERVERWORKS,
						PCI_DEVICE_ID_SERVERWORKS_EPB,
						bridge);
			if (bridge && bridge->subordinate &&
			    (bridge->subordinate->number <=
			     tp->pdev->bus->number) &&
			    (bridge->subordinate->busn_res.end >=
			     tp->pdev->bus->number)) {
				tg3_flag_set(tp, 40BIT_DMA_BUG);
				pci_dev_put(bridge);
				break;
			}
		} while (bridge);
	}

	if (tg3_asic_rev(tp) == ASIC_REV_5704 ||
	    tg3_asic_rev(tp) == ASIC_REV_5714)
		tp->pdev_peer = tg3_find_peer(tp);

	/* Determine TSO capabilities */
	if (tg3_chip_rev_id(tp) == CHIPREV_ID_5719_A0)
		; /* Do nothing. HW bug. */
	else if (tg3_flag(tp, 57765_PLUS))
		tg3_flag_set(tp, HW_TSO_3);
	else if (tg3_flag(tp, 5755_PLUS) ||
		 tg3_asic_rev(tp) == ASIC_REV_5906)
		tg3_flag_set(tp, HW_TSO_2);
	else if (tg3_flag(tp, 5750_PLUS)) {
		tg3_flag_set(tp, HW_TSO_1);
		tg3_flag_set(tp, TSO_BUG);
		if (tg3_asic_rev(tp) == ASIC_REV_5750 &&
		    tg3_chip_rev_id(tp) >= CHIPREV_ID_5750_C2)
			tg3_flag_clear(tp, TSO_BUG);
	} else if (tg3_asic_rev(tp) != ASIC_REV_5700 &&
		   tg3_asic_rev(tp) != ASIC_REV_5701 &&
		   tg3_chip_rev_id(tp) != CHIPREV_ID_5705_A0) {
		tg3_flag_set(tp, FW_TSO);
		tg3_flag_set(tp, TSO_BUG);
		if (tg3_asic_rev(tp) == ASIC_REV_5705)
			tp->fw_needed = FIRMWARE_TG3TSO5;
		else
			tp->fw_needed = FIRMWARE_TG3TSO;
	}

	/* Selectively allow TSO based on operating conditions */
	if (tg3_flag(tp, HW_TSO_1) ||
	    tg3_flag(tp, HW_TSO_2) ||
	    tg3_flag(tp, HW_TSO_3) ||
	    tg3_flag(tp, FW_TSO)) {
		/* For firmware TSO, assume ASF is disabled.
		 * We'll disable TSO later if we discover ASF
		 * is enabled in tg3_get_eeprom_hw_cfg().
		 */
		tg3_flag_set(tp, TSO_CAPABLE);
	} else {
		tg3_flag_clear(tp, TSO_CAPABLE);
		tg3_flag_clear(tp, TSO_BUG);
		tp->fw_needed = NULL;
	}

	if (tg3_chip_rev_id(tp) == CHIPREV_ID_5701_A0)
		tp->fw_needed = FIRMWARE_TG3;

	if (tg3_asic_rev(tp) == ASIC_REV_57766)
		tp->fw_needed = FIRMWARE_TG357766;

	tp->irq_max = 1;

	if (tg3_flag(tp, 5750_PLUS)) {
		tg3_flag_set(tp, SUPPORT_MSI);
		if (tg3_chip_rev(tp) == CHIPREV_5750_AX ||
		    tg3_chip_rev(tp) == CHIPREV_5750_BX ||
		    (tg3_asic_rev(tp) == ASIC_REV_5714 &&
		     tg3_chip_rev_id(tp) <= CHIPREV_ID_5714_A2 &&
		     tp->pdev_peer == tp->pdev))
			tg3_flag_clear(tp, SUPPORT_MSI);

		if (tg3_flag(tp, 5755_PLUS) ||
		    tg3_asic_rev(tp) == ASIC_REV_5906) {
			tg3_flag_set(tp, 1SHOT_MSI);
		}

		if (tg3_flag(tp, 57765_PLUS)) {
			tg3_flag_set(tp, SUPPORT_MSIX);
			tp->irq_max = TG3_IRQ_MAX_VECS;
		}
	}

	tp->txq_max = 1;
	tp->rxq_max = 1;
	if (tp->irq_max > 1) {
		tp->rxq_max = TG3_RSS_MAX_NUM_QS;
		tg3_rss_init_dflt_indir_tbl(tp, TG3_RSS_MAX_NUM_QS);

		if (tg3_asic_rev(tp) == ASIC_REV_5719 ||
		    tg3_asic_rev(tp) == ASIC_REV_5720)
			tp->txq_max = tp->irq_max - 1;
	}

	if (tg3_flag(tp, 5755_PLUS) ||
	    tg3_asic_rev(tp) == ASIC_REV_5906)
		tg3_flag_set(tp, SHORT_DMA_BUG);

	if (tg3_asic_rev(tp) == ASIC_REV_5719)
		tp->dma_limit = TG3_TX_BD_DMA_MAX_4K;

	if (tg3_asic_rev(tp) == ASIC_REV_5717 ||
	    tg3_asic_rev(tp) == ASIC_REV_5719 ||
	    tg3_asic_rev(tp) == ASIC_REV_5720 ||
	    tg3_asic_rev(tp) == ASIC_REV_5762)
		tg3_flag_set(tp, LRG_PROD_RING_CAP);

	if (tg3_flag(tp, 57765_PLUS) &&
	    tg3_chip_rev_id(tp) != CHIPREV_ID_5719_A0)
		tg3_flag_set(tp, USE_JUMBO_BDFLAG);

	if (!tg3_flag(tp, 5705_PLUS) ||
	    tg3_flag(tp, 5780_CLASS) ||
	    tg3_flag(tp, USE_JUMBO_BDFLAG))
		tg3_flag_set(tp, JUMBO_CAPABLE);

	pci_read_config_dword(tp->pdev, TG3PCI_PCISTATE,
			      &pci_state_reg);

	if (pci_is_pcie(tp->pdev)) {
		u16 lnkctl;

		tg3_flag_set(tp, PCI_EXPRESS);

		pcie_capability_read_word(tp->pdev, PCI_EXP_LNKCTL, &lnkctl);
		if (lnkctl & PCI_EXP_LNKCTL_CLKREQ_EN) {
			if (tg3_asic_rev(tp) == ASIC_REV_5906) {
				tg3_flag_clear(tp, HW_TSO_2);
				tg3_flag_clear(tp, TSO_CAPABLE);
			}
			if (tg3_asic_rev(tp) == ASIC_REV_5784 ||
			    tg3_asic_rev(tp) == ASIC_REV_5761 ||
			    tg3_chip_rev_id(tp) == CHIPREV_ID_57780_A0 ||
			    tg3_chip_rev_id(tp) == CHIPREV_ID_57780_A1)
				tg3_flag_set(tp, CLKREQ_BUG);
		} else if (tg3_chip_rev_id(tp) == CHIPREV_ID_5717_A0) {
			tg3_flag_set(tp, L1PLLPD_EN);
		}
	} else if (tg3_asic_rev(tp) == ASIC_REV_5785) {
		/* BCM5785 devices are effectively PCIe devices, and should
		 * follow PCIe codepaths, but do not have a PCIe capabilities
		 * section.
		 */
		tg3_flag_set(tp, PCI_EXPRESS);
	} else if (!tg3_flag(tp, 5705_PLUS) ||
		   tg3_flag(tp, 5780_CLASS)) {
		tp->pcix_cap = pci_find_capability(tp->pdev, PCI_CAP_ID_PCIX);
		if (!tp->pcix_cap) {
			dev_err(&tp->pdev->dev,
				"Cannot find PCI-X capability, aborting\n");
			return -EIO;
		}

		if (!(pci_state_reg & PCISTATE_CONV_PCI_MODE))
			tg3_flag_set(tp, PCIX_MODE);
	}

	/* If we have an AMD 762 or VIA K8T800 chipset, write
	 * reordering to the mailbox registers done by the host
	 * controller can cause major troubles.  We read back from
	 * every mailbox register write to force the writes to be
	 * posted to the chip in order.
	 */
	if (pci_dev_present(tg3_write_reorder_chipsets) &&
	    !tg3_flag(tp, PCI_EXPRESS))
		tg3_flag_set(tp, MBOX_WRITE_REORDER);

	pci_read_config_byte(tp->pdev, PCI_CACHE_LINE_SIZE,
			     &tp->pci_cacheline_sz);
	pci_read_config_byte(tp->pdev, PCI_LATENCY_TIMER,
			     &tp->pci_lat_timer);
	if (tg3_asic_rev(tp) == ASIC_REV_5703 &&
	    tp->pci_lat_timer < 64) {
		tp->pci_lat_timer = 64;
		pci_write_config_byte(tp->pdev, PCI_LATENCY_TIMER,
				      tp->pci_lat_timer);
	}

	/* Important! -- It is critical that the PCI-X hw workaround
	 * situation is decided before the first MMIO register access.
	 */
	if (tg3_chip_rev(tp) == CHIPREV_5700_BX) {
		/* 5700 BX chips need to have their TX producer index
		 * mailboxes written twice to workaround a bug.
		 */
		tg3_flag_set(tp, TXD_MBOX_HWBUG);

		/* If we are in PCI-X mode, enable register write workaround.
		 *
		 * The workaround is to use indirect register accesses
		 * for all chip writes not to mailbox registers.
		 */
		if (tg3_flag(tp, PCIX_MODE)) {
			u32 pm_reg;

			tg3_flag_set(tp, PCIX_TARGET_HWBUG);

			/* The chip can have it's power management PCI config
			 * space registers clobbered due to this bug.
			 * So explicitly force the chip into D0 here.
			 */
			pci_read_config_dword(tp->pdev,
					      tp->pdev->pm_cap + PCI_PM_CTRL,
					      &pm_reg);
			pm_reg &= ~PCI_PM_CTRL_STATE_MASK;
			pm_reg |= PCI_PM_CTRL_PME_ENABLE | 0 /* D0 */;
			pci_write_config_dword(tp->pdev,
					       tp->pdev->pm_cap + PCI_PM_CTRL,
					       pm_reg);

			/* Also, force SERR#/PERR# in PCI command. */
			pci_read_config_word(tp->pdev, PCI_COMMAND, &pci_cmd);
			pci_cmd |= PCI_COMMAND_PARITY | PCI_COMMAND_SERR;
			pci_write_config_word(tp->pdev, PCI_COMMAND, pci_cmd);
		}
	}

	if ((pci_state_reg & PCISTATE_BUS_SPEED_HIGH) != 0)
		tg3_flag_set(tp, PCI_HIGH_SPEED);
	if ((pci_state_reg & PCISTATE_BUS_32BIT) != 0)
		tg3_flag_set(tp, PCI_32BIT);

	/* Chip-specific fixup from Broadcom driver */
	if ((tg3_chip_rev_id(tp) == CHIPREV_ID_5704_A0) &&
	    (!(pci_state_reg & PCISTATE_RETRY_SAME_DMA))) {
		pci_state_reg |= PCISTATE_RETRY_SAME_DMA;
		pci_write_config_dword(tp->pdev, TG3PCI_PCISTATE, pci_state_reg);
	}

	/* Default fast path register access methods */
	tp->read32 = tg3_read32;
	tp->write32 = tg3_write32;
	tp->read32_mbox = tg3_read32;
	tp->write32_mbox = tg3_write32;
	tp->write32_tx_mbox = tg3_write32;
	tp->write32_rx_mbox = tg3_write32;

	/* Various workaround register access methods */
	if (tg3_flag(tp, PCIX_TARGET_HWBUG))
		tp->write32 = tg3_write_indirect_reg32;
	else if (tg3_asic_rev(tp) == ASIC_REV_5701 ||
		 (tg3_flag(tp, PCI_EXPRESS) &&
		  tg3_chip_rev_id(tp) == CHIPREV_ID_5750_A0)) {
		/*
		 * Back to back register writes can cause problems on these
		 * chips, the workaround is to read back all reg writes
		 * except those to mailbox regs.
		 *
		 * See tg3_write_indirect_reg32().
		 */
		tp->write32 = tg3_write_flush_reg32;
	}

	if (tg3_flag(tp, TXD_MBOX_HWBUG) || tg3_flag(tp, MBOX_WRITE_REORDER)) {
		tp->write32_tx_mbox = tg3_write32_tx_mbox;
		if (tg3_flag(tp, MBOX_WRITE_REORDER))
			tp->write32_rx_mbox = tg3_write_flush_reg32;
	}

	if (tg3_flag(tp, ICH_WORKAROUND)) {
		tp->read32 = tg3_read_indirect_reg32;
		tp->write32 = tg3_write_indirect_reg32;
		tp->read32_mbox = tg3_read_indirect_mbox;
		tp->write32_mbox = tg3_write_indirect_mbox;
		tp->write32_tx_mbox = tg3_write_indirect_mbox;
		tp->write32_rx_mbox = tg3_write_indirect_mbox;

		iounmap(tp->regs);
		tp->regs = NULL;

		pci_read_config_word(tp->pdev, PCI_COMMAND, &pci_cmd);
		pci_cmd &= ~PCI_COMMAND_MEMORY;
		pci_write_config_word(tp->pdev, PCI_COMMAND, pci_cmd);
	}
	if (tg3_asic_rev(tp) == ASIC_REV_5906) {
		tp->read32_mbox = tg3_read32_mbox_5906;
		tp->write32_mbox = tg3_write32_mbox_5906;
		tp->write32_tx_mbox = tg3_write32_mbox_5906;
		tp->write32_rx_mbox = tg3_write32_mbox_5906;
	}

	if (tp->write32 == tg3_write_indirect_reg32 ||
	    (tg3_flag(tp, PCIX_MODE) &&
	     (tg3_asic_rev(tp) == ASIC_REV_5700 ||
	      tg3_asic_rev(tp) == ASIC_REV_5701)))
		tg3_flag_set(tp, SRAM_USE_CONFIG);

	/* The memory arbiter has to be enabled in order for SRAM accesses
	 * to succeed.  Normally on powerup the tg3 chip firmware will make
	 * sure it is enabled, but other entities such as system netboot
	 * code might disable it.
	 */
	val = tr32(MEMARB_MODE);
	tw32(MEMARB_MODE, val | MEMARB_MODE_ENABLE);

	tp->pci_fn = PCI_FUNC(tp->pdev->devfn) & 3;
	if (tg3_asic_rev(tp) == ASIC_REV_5704 ||
	    tg3_flag(tp, 5780_CLASS)) {
		if (tg3_flag(tp, PCIX_MODE)) {
			pci_read_config_dword(tp->pdev,
					      tp->pcix_cap + PCI_X_STATUS,
					      &val);
			tp->pci_fn = val & 0x7;
		}
	} else if (tg3_asic_rev(tp) == ASIC_REV_5717 ||
		   tg3_asic_rev(tp) == ASIC_REV_5719 ||
		   tg3_asic_rev(tp) == ASIC_REV_5720) {
		tg3_read_mem(tp, NIC_SRAM_CPMU_STATUS, &val);
		if ((val & NIC_SRAM_CPMUSTAT_SIG_MSK) != NIC_SRAM_CPMUSTAT_SIG)
			val = tr32(TG3_CPMU_STATUS);

		if (tg3_asic_rev(tp) == ASIC_REV_5717)
			tp->pci_fn = (val & TG3_CPMU_STATUS_FMSK_5717) ? 1 : 0;
		else
			tp->pci_fn = (val & TG3_CPMU_STATUS_FMSK_5719) >>
				     TG3_CPMU_STATUS_FSHFT_5719;
	}

	if (tg3_flag(tp, FLUSH_POSTED_WRITES)) {
		tp->write32_tx_mbox = tg3_write_flush_reg32;
		tp->write32_rx_mbox = tg3_write_flush_reg32;
	}

	/* Get eeprom hw config before calling tg3_set_power_state().
	 * In particular, the TG3_FLAG_IS_NIC flag must be
	 * determined before calling tg3_set_power_state() so that
	 * we know whether or not to switch out of Vaux power.
	 * When the flag is set, it means that GPIO1 is used for eeprom
	 * write protect and also implies that it is a LOM where GPIOs
	 * are not used to switch power.
	 */
	tg3_get_eeprom_hw_cfg(tp);

	if (tg3_flag(tp, FW_TSO) && tg3_flag(tp, ENABLE_ASF)) {
		tg3_flag_clear(tp, TSO_CAPABLE);
		tg3_flag_clear(tp, TSO_BUG);
		tp->fw_needed = NULL;
	}

	if (tg3_flag(tp, ENABLE_APE)) {
		/* Allow reads and writes to the
		 * APE register and memory space.
		 */
		pci_state_reg |= PCISTATE_ALLOW_APE_CTLSPC_WR |
				 PCISTATE_ALLOW_APE_SHMEM_WR |
				 PCISTATE_ALLOW_APE_PSPACE_WR;
		pci_write_config_dword(tp->pdev, TG3PCI_PCISTATE,
				       pci_state_reg);

		tg3_ape_lock_init(tp);
	}

	/* Set up tp->grc_local_ctrl before calling
	 * tg3_pwrsrc_switch_to_vmain().  GPIO1 driven high
	 * will bring 5700's external PHY out of reset.
	 * It is also used as eeprom write protect on LOMs.
	 */
	tp->grc_local_ctrl = GRC_LCLCTRL_INT_ON_ATTN | GRC_LCLCTRL_AUTO_SEEPROM;
	if (tg3_asic_rev(tp) == ASIC_REV_5700 ||
	    tg3_flag(tp, EEPROM_WRITE_PROT))
		tp->grc_local_ctrl |= (GRC_LCLCTRL_GPIO_OE1 |
				       GRC_LCLCTRL_GPIO_OUTPUT1);
	/* Unused GPIO3 must be driven as output on 5752 because there
	 * are no pull-up resistors on unused GPIO pins.
	 */
	else if (tg3_asic_rev(tp) == ASIC_REV_5752)
		tp->grc_local_ctrl |= GRC_LCLCTRL_GPIO_OE3;

	if (tg3_asic_rev(tp) == ASIC_REV_5755 ||
	    tg3_asic_rev(tp) == ASIC_REV_57780 ||
	    tg3_flag(tp, 57765_CLASS))
		tp->grc_local_ctrl |= GRC_LCLCTRL_GPIO_UART_SEL;

	if (tp->pdev->device == PCI_DEVICE_ID_TIGON3_5761 ||
	    tp->pdev->device == TG3PCI_DEVICE_TIGON3_5761S) {
		/* Turn off the debug UART. */
		tp->grc_local_ctrl |= GRC_LCLCTRL_GPIO_UART_SEL;
		if (tg3_flag(tp, IS_NIC))
			/* Keep VMain power. */
			tp->grc_local_ctrl |= GRC_LCLCTRL_GPIO_OE0 |
					      GRC_LCLCTRL_GPIO_OUTPUT0;
	}

	if (tg3_asic_rev(tp) == ASIC_REV_5762)
		tp->grc_local_ctrl |=
			tr32(GRC_LOCAL_CTRL) & GRC_LCLCTRL_GPIO_UART_SEL;

	/* Switch out of Vaux if it is a NIC */
	tg3_pwrsrc_switch_to_vmain(tp);

	/* Derive initial jumbo mode from MTU assigned in
	 * ether_setup() via the alloc_etherdev() call
	 */
	if (tp->dev->mtu > ETH_DATA_LEN && !tg3_flag(tp, 5780_CLASS))
		tg3_flag_set(tp, JUMBO_RING_ENABLE);

	/* Determine WakeOnLan speed to use. */
	if (tg3_asic_rev(tp) == ASIC_REV_5700 ||
	    tg3_chip_rev_id(tp) == CHIPREV_ID_5701_A0 ||
	    tg3_chip_rev_id(tp) == CHIPREV_ID_5701_B0 ||
	    tg3_chip_rev_id(tp) == CHIPREV_ID_5701_B2) {
		tg3_flag_clear(tp, WOL_SPEED_100MB);
	} else {
		tg3_flag_set(tp, WOL_SPEED_100MB);
	}

	if (tg3_asic_rev(tp) == ASIC_REV_5906)
		tp->phy_flags |= TG3_PHYFLG_IS_FET;

	/* A few boards don't want Ethernet@WireSpeed phy feature */
	if (tg3_asic_rev(tp) == ASIC_REV_5700 ||
	    (tg3_asic_rev(tp) == ASIC_REV_5705 &&
	     (tg3_chip_rev_id(tp) != CHIPREV_ID_5705_A0) &&
	     (tg3_chip_rev_id(tp) != CHIPREV_ID_5705_A1)) ||
	    (tp->phy_flags & TG3_PHYFLG_IS_FET) ||
	    (tp->phy_flags & TG3_PHYFLG_ANY_SERDES))
		tp->phy_flags |= TG3_PHYFLG_NO_ETH_WIRE_SPEED;

	if (tg3_chip_rev(tp) == CHIPREV_5703_AX ||
	    tg3_chip_rev(tp) == CHIPREV_5704_AX)
		tp->phy_flags |= TG3_PHYFLG_ADC_BUG;
	if (tg3_chip_rev_id(tp) == CHIPREV_ID_5704_A0)
		tp->phy_flags |= TG3_PHYFLG_5704_A0_BUG;

	if (tg3_flag(tp, 5705_PLUS) &&
	    !(tp->phy_flags & TG3_PHYFLG_IS_FET) &&
	    tg3_asic_rev(tp) != ASIC_REV_5785 &&
	    tg3_asic_rev(tp) != ASIC_REV_57780 &&
	    !tg3_flag(tp, 57765_PLUS)) {
		if (tg3_asic_rev(tp) == ASIC_REV_5755 ||
		    tg3_asic_rev(tp) == ASIC_REV_5787 ||
		    tg3_asic_rev(tp) == ASIC_REV_5784 ||
		    tg3_asic_rev(tp) == ASIC_REV_5761) {
			if (tp->pdev->device != PCI_DEVICE_ID_TIGON3_5756 &&
			    tp->pdev->device != PCI_DEVICE_ID_TIGON3_5722)
				tp->phy_flags |= TG3_PHYFLG_JITTER_BUG;
			if (tp->pdev->device == PCI_DEVICE_ID_TIGON3_5755M)
				tp->phy_flags |= TG3_PHYFLG_ADJUST_TRIM;
		} else
			tp->phy_flags |= TG3_PHYFLG_BER_BUG;
	}

	if (tg3_asic_rev(tp) == ASIC_REV_5784 &&
	    tg3_chip_rev(tp) != CHIPREV_5784_AX) {
		tp->phy_otp = tg3_read_otp_phycfg(tp);
		if (tp->phy_otp == 0)
			tp->phy_otp = TG3_OTP_DEFAULT;
	}

	if (tg3_flag(tp, CPMU_PRESENT))
		tp->mi_mode = MAC_MI_MODE_500KHZ_CONST;
	else
		tp->mi_mode = MAC_MI_MODE_BASE;

	tp->coalesce_mode = 0;
	if (tg3_chip_rev(tp) != CHIPREV_5700_AX &&
	    tg3_chip_rev(tp) != CHIPREV_5700_BX)
		tp->coalesce_mode |= HOSTCC_MODE_32BYTE;

	/* Set these bits to enable statistics workaround. */
	if (tg3_asic_rev(tp) == ASIC_REV_5717 ||
	    tg3_asic_rev(tp) == ASIC_REV_5762 ||
	    tg3_chip_rev_id(tp) == CHIPREV_ID_5719_A0 ||
	    tg3_chip_rev_id(tp) == CHIPREV_ID_5720_A0) {
		tp->coalesce_mode |= HOSTCC_MODE_ATTN;
		tp->grc_mode |= GRC_MODE_IRQ_ON_FLOW_ATTN;
	}

	if (tg3_asic_rev(tp) == ASIC_REV_5785 ||
	    tg3_asic_rev(tp) == ASIC_REV_57780)
		tg3_flag_set(tp, USE_PHYLIB);

	err = tg3_mdio_init(tp);
	if (err)
		return err;

	/* Initialize data/descriptor byte/word swapping. */
	val = tr32(GRC_MODE);
	if (tg3_asic_rev(tp) == ASIC_REV_5720 ||
	    tg3_asic_rev(tp) == ASIC_REV_5762)
		val &= (GRC_MODE_BYTE_SWAP_B2HRX_DATA |
			GRC_MODE_WORD_SWAP_B2HRX_DATA |
			GRC_MODE_B2HRX_ENABLE |
			GRC_MODE_HTX2B_ENABLE |
			GRC_MODE_HOST_STACKUP);
	else
		val &= GRC_MODE_HOST_STACKUP;

	tw32(GRC_MODE, val | tp->grc_mode);

	tg3_switch_clocks(tp);

	/* Clear this out for sanity. */
	tw32(TG3PCI_MEM_WIN_BASE_ADDR, 0);

	/* Clear TG3PCI_REG_BASE_ADDR to prevent hangs. */
	tw32(TG3PCI_REG_BASE_ADDR, 0);

	pci_read_config_dword(tp->pdev, TG3PCI_PCISTATE,
			      &pci_state_reg);
	if ((pci_state_reg & PCISTATE_CONV_PCI_MODE) == 0 &&
	    !tg3_flag(tp, PCIX_TARGET_HWBUG)) {
		if (tg3_chip_rev_id(tp) == CHIPREV_ID_5701_A0 ||
		    tg3_chip_rev_id(tp) == CHIPREV_ID_5701_B0 ||
		    tg3_chip_rev_id(tp) == CHIPREV_ID_5701_B2 ||
		    tg3_chip_rev_id(tp) == CHIPREV_ID_5701_B5) {
			void __iomem *sram_base;

			/* Write some dummy words into the SRAM status block
			 * area, see if it reads back correctly.  If the return
			 * value is bad, force enable the PCIX workaround.
			 */
			sram_base = tp->regs + NIC_SRAM_WIN_BASE + NIC_SRAM_STATS_BLK;

			writel(0x00000000, sram_base);
			writel(0x00000000, sram_base + 4);
			writel(0xffffffff, sram_base + 4);
			if (readl(sram_base) != 0x00000000)
				tg3_flag_set(tp, PCIX_TARGET_HWBUG);
		}
	}

	udelay(50);
	tg3_nvram_init(tp);

	/* If the device has an NVRAM, no need to load patch firmware */
	if (tg3_asic_rev(tp) == ASIC_REV_57766 &&
	    !tg3_flag(tp, NO_NVRAM))
		tp->fw_needed = NULL;

	grc_misc_cfg = tr32(GRC_MISC_CFG);
	grc_misc_cfg &= GRC_MISC_CFG_BOARD_ID_MASK;

	if (tg3_asic_rev(tp) == ASIC_REV_5705 &&
	    (grc_misc_cfg == GRC_MISC_CFG_BOARD_ID_5788 ||
	     grc_misc_cfg == GRC_MISC_CFG_BOARD_ID_5788M))
		tg3_flag_set(tp, IS_5788);

	if (!tg3_flag(tp, IS_5788) &&
	    tg3_asic_rev(tp) != ASIC_REV_5700)
		tg3_flag_set(tp, TAGGED_STATUS);
	if (tg3_flag(tp, TAGGED_STATUS)) {
		tp->coalesce_mode |= (HOSTCC_MODE_CLRTICK_RXBD |
				      HOSTCC_MODE_CLRTICK_TXBD);

		tp->misc_host_ctrl |= MISC_HOST_CTRL_TAGGED_STATUS;
		pci_write_config_dword(tp->pdev, TG3PCI_MISC_HOST_CTRL,
				       tp->misc_host_ctrl);
	}

	/* Preserve the APE MAC_MODE bits */
	if (tg3_flag(tp, ENABLE_APE))
		tp->mac_mode = MAC_MODE_APE_TX_EN | MAC_MODE_APE_RX_EN;
	else
		tp->mac_mode = 0;

	if (tg3_10_100_only_device(tp, ent))
		tp->phy_flags |= TG3_PHYFLG_10_100_ONLY;

	err = tg3_phy_probe(tp);
	if (err) {
		dev_err(&tp->pdev->dev, "phy probe failed, err %d\n", err);
		/* ... but do not return immediately ... */
		tg3_mdio_fini(tp);
	}

	tg3_read_vpd(tp);
	tg3_read_fw_ver(tp);

	if (tp->phy_flags & TG3_PHYFLG_PHY_SERDES) {
		tp->phy_flags &= ~TG3_PHYFLG_USE_MI_INTERRUPT;
	} else {
		if (tg3_asic_rev(tp) == ASIC_REV_5700)
			tp->phy_flags |= TG3_PHYFLG_USE_MI_INTERRUPT;
		else
			tp->phy_flags &= ~TG3_PHYFLG_USE_MI_INTERRUPT;
	}

	/* 5700 {AX,BX} chips have a broken status block link
	 * change bit implementation, so we must use the
	 * status register in those cases.
	 */
	if (tg3_asic_rev(tp) == ASIC_REV_5700)
		tg3_flag_set(tp, USE_LINKCHG_REG);
	else
		tg3_flag_clear(tp, USE_LINKCHG_REG);

	/* The led_ctrl is set during tg3_phy_probe, here we might
	 * have to force the link status polling mechanism based
	 * upon subsystem IDs.
	 */
	if (tp->pdev->subsystem_vendor == PCI_VENDOR_ID_DELL &&
	    tg3_asic_rev(tp) == ASIC_REV_5701 &&
	    !(tp->phy_flags & TG3_PHYFLG_PHY_SERDES)) {
		tp->phy_flags |= TG3_PHYFLG_USE_MI_INTERRUPT;
		tg3_flag_set(tp, USE_LINKCHG_REG);
	}

	/* For all SERDES we poll the MAC status register. */
	if (tp->phy_flags & TG3_PHYFLG_PHY_SERDES)
		tg3_flag_set(tp, POLL_SERDES);
	else
		tg3_flag_clear(tp, POLL_SERDES);

	if (tg3_flag(tp, ENABLE_APE) && tg3_flag(tp, ENABLE_ASF))
		tg3_flag_set(tp, POLL_CPMU_LINK);

	tp->rx_offset = NET_SKB_PAD + NET_IP_ALIGN;
	tp->rx_copy_thresh = TG3_RX_COPY_THRESHOLD;
	if (tg3_asic_rev(tp) == ASIC_REV_5701 &&
	    tg3_flag(tp, PCIX_MODE)) {
		tp->rx_offset = NET_SKB_PAD;
#ifndef CONFIG_HAVE_EFFICIENT_UNALIGNED_ACCESS
		tp->rx_copy_thresh = ~(u16)0;
#endif
	}

	tp->rx_std_ring_mask = TG3_RX_STD_RING_SIZE(tp) - 1;
	tp->rx_jmb_ring_mask = TG3_RX_JMB_RING_SIZE(tp) - 1;
	tp->rx_ret_ring_mask = tg3_rx_ret_ring_size(tp) - 1;

	tp->rx_std_max_post = tp->rx_std_ring_mask + 1;

	/* Increment the rx prod index on the rx std ring by at most
	 * 8 for these chips to workaround hw errata.
	 */
	if (tg3_asic_rev(tp) == ASIC_REV_5750 ||
	    tg3_asic_rev(tp) == ASIC_REV_5752 ||
	    tg3_asic_rev(tp) == ASIC_REV_5755)
		tp->rx_std_max_post = 8;

	if (tg3_flag(tp, ASPM_WORKAROUND))
		tp->pwrmgmt_thresh = tr32(PCIE_PWR_MGMT_THRESH) &
				     PCIE_PWR_MGMT_L1_THRESH_MSK;

	return err;
}

#ifdef CONFIG_SPARC
static int tg3_get_macaddr_sparc(struct tg3 *tp)
{
	struct net_device *dev = tp->dev;
	struct pci_dev *pdev = tp->pdev;
	struct device_node *dp = pci_device_to_OF_node(pdev);
	const unsigned char *addr;
	int len;

	addr = of_get_property(dp, "local-mac-address", &len);
	if (addr && len == ETH_ALEN) {
		memcpy(dev->dev_addr, addr, ETH_ALEN);
		return 0;
	}
	return -ENODEV;
}

static int tg3_get_default_macaddr_sparc(struct tg3 *tp)
{
	struct net_device *dev = tp->dev;

	memcpy(dev->dev_addr, idprom->id_ethaddr, ETH_ALEN);
	return 0;
}
#endif

static int tg3_get_device_address(struct tg3 *tp)
{
	struct net_device *dev = tp->dev;
	u32 hi, lo, mac_offset;
	int addr_ok = 0;
	int err;

#ifdef CONFIG_SPARC
	if (!tg3_get_macaddr_sparc(tp))
		return 0;
#endif

	if (tg3_flag(tp, IS_SSB_CORE)) {
		err = ssb_gige_get_macaddr(tp->pdev, &dev->dev_addr[0]);
		if (!err && is_valid_ether_addr(&dev->dev_addr[0]))
			return 0;
	}

	mac_offset = 0x7c;
	if (tg3_asic_rev(tp) == ASIC_REV_5704 ||
	    tg3_flag(tp, 5780_CLASS)) {
		if (tr32(TG3PCI_DUAL_MAC_CTRL) & DUAL_MAC_CTRL_ID)
			mac_offset = 0xcc;
		if (tg3_nvram_lock(tp))
			tw32_f(NVRAM_CMD, NVRAM_CMD_RESET);
		else
			tg3_nvram_unlock(tp);
	} else if (tg3_flag(tp, 5717_PLUS)) {
		if (tp->pci_fn & 1)
			mac_offset = 0xcc;
		if (tp->pci_fn > 1)
			mac_offset += 0x18c;
	} else if (tg3_asic_rev(tp) == ASIC_REV_5906)
		mac_offset = 0x10;

	/* First try to get it from MAC address mailbox. */
	tg3_read_mem(tp, NIC_SRAM_MAC_ADDR_HIGH_MBOX, &hi);
	if ((hi >> 16) == 0x484b) {
		dev->dev_addr[0] = (hi >>  8) & 0xff;
		dev->dev_addr[1] = (hi >>  0) & 0xff;

		tg3_read_mem(tp, NIC_SRAM_MAC_ADDR_LOW_MBOX, &lo);
		dev->dev_addr[2] = (lo >> 24) & 0xff;
		dev->dev_addr[3] = (lo >> 16) & 0xff;
		dev->dev_addr[4] = (lo >>  8) & 0xff;
		dev->dev_addr[5] = (lo >>  0) & 0xff;

		/* Some old bootcode may report a 0 MAC address in SRAM */
		addr_ok = is_valid_ether_addr(&dev->dev_addr[0]);
	}
	if (!addr_ok) {
		/* Next, try NVRAM. */
		if (!tg3_flag(tp, NO_NVRAM) &&
		    !tg3_nvram_read_be32(tp, mac_offset + 0, &hi) &&
		    !tg3_nvram_read_be32(tp, mac_offset + 4, &lo)) {
			memcpy(&dev->dev_addr[0], ((char *)&hi) + 2, 2);
			memcpy(&dev->dev_addr[2], (char *)&lo, sizeof(lo));
		}
		/* Finally just fetch it out of the MAC control regs. */
		else {
			hi = tr32(MAC_ADDR_0_HIGH);
			lo = tr32(MAC_ADDR_0_LOW);

			dev->dev_addr[5] = lo & 0xff;
			dev->dev_addr[4] = (lo >> 8) & 0xff;
			dev->dev_addr[3] = (lo >> 16) & 0xff;
			dev->dev_addr[2] = (lo >> 24) & 0xff;
			dev->dev_addr[1] = hi & 0xff;
			dev->dev_addr[0] = (hi >> 8) & 0xff;
		}
	}

	if (!is_valid_ether_addr(&dev->dev_addr[0])) {
#ifdef CONFIG_SPARC
		if (!tg3_get_default_macaddr_sparc(tp))
			return 0;
#endif
		return -EINVAL;
	}
	return 0;
}

#define BOUNDARY_SINGLE_CACHELINE	1
#define BOUNDARY_MULTI_CACHELINE	2

static u32 tg3_calc_dma_bndry(struct tg3 *tp, u32 val)
{
	int cacheline_size;
	u8 byte;
	int goal;

	pci_read_config_byte(tp->pdev, PCI_CACHE_LINE_SIZE, &byte);
	if (byte == 0)
		cacheline_size = 1024;
	else
		cacheline_size = (int) byte * 4;

	/* On 5703 and later chips, the boundary bits have no
	 * effect.
	 */
	if (tg3_asic_rev(tp) != ASIC_REV_5700 &&
	    tg3_asic_rev(tp) != ASIC_REV_5701 &&
	    !tg3_flag(tp, PCI_EXPRESS))
		goto out;

#if defined(CONFIG_PPC64) || defined(CONFIG_IA64) || defined(CONFIG_PARISC)
	goal = BOUNDARY_MULTI_CACHELINE;
#else
#if defined(CONFIG_SPARC64) || defined(CONFIG_ALPHA)
	goal = BOUNDARY_SINGLE_CACHELINE;
#else
	goal = 0;
#endif
#endif

	if (tg3_flag(tp, 57765_PLUS)) {
		val = goal ? 0 : DMA_RWCTRL_DIS_CACHE_ALIGNMENT;
		goto out;
	}

	if (!goal)
		goto out;

	/* PCI controllers on most RISC systems tend to disconnect
	 * when a device tries to burst across a cache-line boundary.
	 * Therefore, letting tg3 do so just wastes PCI bandwidth.
	 *
	 * Unfortunately, for PCI-E there are only limited
	 * write-side controls for this, and thus for reads
	 * we will still get the disconnects.  We'll also waste
	 * these PCI cycles for both read and write for chips
	 * other than 5700 and 5701 which do not implement the
	 * boundary bits.
	 */
	if (tg3_flag(tp, PCIX_MODE) && !tg3_flag(tp, PCI_EXPRESS)) {
		switch (cacheline_size) {
		case 16:
		case 32:
		case 64:
		case 128:
			if (goal == BOUNDARY_SINGLE_CACHELINE) {
				val |= (DMA_RWCTRL_READ_BNDRY_128_PCIX |
					DMA_RWCTRL_WRITE_BNDRY_128_PCIX);
			} else {
				val |= (DMA_RWCTRL_READ_BNDRY_384_PCIX |
					DMA_RWCTRL_WRITE_BNDRY_384_PCIX);
			}
			break;

		case 256:
			val |= (DMA_RWCTRL_READ_BNDRY_256_PCIX |
				DMA_RWCTRL_WRITE_BNDRY_256_PCIX);
			break;

		default:
			val |= (DMA_RWCTRL_READ_BNDRY_384_PCIX |
				DMA_RWCTRL_WRITE_BNDRY_384_PCIX);
			break;
		}
	} else if (tg3_flag(tp, PCI_EXPRESS)) {
		switch (cacheline_size) {
		case 16:
		case 32:
		case 64:
			if (goal == BOUNDARY_SINGLE_CACHELINE) {
				val &= ~DMA_RWCTRL_WRITE_BNDRY_DISAB_PCIE;
				val |= DMA_RWCTRL_WRITE_BNDRY_64_PCIE;
				break;
			}
			/* fallthrough */
		case 128:
		default:
			val &= ~DMA_RWCTRL_WRITE_BNDRY_DISAB_PCIE;
			val |= DMA_RWCTRL_WRITE_BNDRY_128_PCIE;
			break;
		}
	} else {
		switch (cacheline_size) {
		case 16:
			if (goal == BOUNDARY_SINGLE_CACHELINE) {
				val |= (DMA_RWCTRL_READ_BNDRY_16 |
					DMA_RWCTRL_WRITE_BNDRY_16);
				break;
			}
			/* fallthrough */
		case 32:
			if (goal == BOUNDARY_SINGLE_CACHELINE) {
				val |= (DMA_RWCTRL_READ_BNDRY_32 |
					DMA_RWCTRL_WRITE_BNDRY_32);
				break;
			}
			/* fallthrough */
		case 64:
			if (goal == BOUNDARY_SINGLE_CACHELINE) {
				val |= (DMA_RWCTRL_READ_BNDRY_64 |
					DMA_RWCTRL_WRITE_BNDRY_64);
				break;
			}
			/* fallthrough */
		case 128:
			if (goal == BOUNDARY_SINGLE_CACHELINE) {
				val |= (DMA_RWCTRL_READ_BNDRY_128 |
					DMA_RWCTRL_WRITE_BNDRY_128);
				break;
			}
			/* fallthrough */
		case 256:
			val |= (DMA_RWCTRL_READ_BNDRY_256 |
				DMA_RWCTRL_WRITE_BNDRY_256);
			break;
		case 512:
			val |= (DMA_RWCTRL_READ_BNDRY_512 |
				DMA_RWCTRL_WRITE_BNDRY_512);
			break;
		case 1024:
		default:
			val |= (DMA_RWCTRL_READ_BNDRY_1024 |
				DMA_RWCTRL_WRITE_BNDRY_1024);
			break;
		}
	}

out:
	return val;
}

static int tg3_do_test_dma(struct tg3 *tp, u32 *buf, dma_addr_t buf_dma,
			   int size, bool to_device)
{
	struct tg3_internal_buffer_desc test_desc;
	u32 sram_dma_descs;
	int i, ret;

	sram_dma_descs = NIC_SRAM_DMA_DESC_POOL_BASE;

	tw32(FTQ_RCVBD_COMP_FIFO_ENQDEQ, 0);
	tw32(FTQ_RCVDATA_COMP_FIFO_ENQDEQ, 0);
	tw32(RDMAC_STATUS, 0);
	tw32(WDMAC_STATUS, 0);

	tw32(BUFMGR_MODE, 0);
	tw32(FTQ_RESET, 0);

	test_desc.addr_hi = ((u64) buf_dma) >> 32;
	test_desc.addr_lo = buf_dma & 0xffffffff;
	test_desc.nic_mbuf = 0x00002100;
	test_desc.len = size;

	/*
	 * HP ZX1 was seeing test failures for 5701 cards running at 33Mhz
	 * the *second* time the tg3 driver was getting loaded after an
	 * initial scan.
	 *
	 * Broadcom tells me:
	 *   ...the DMA engine is connected to the GRC block and a DMA
	 *   reset may affect the GRC block in some unpredictable way...
	 *   The behavior of resets to individual blocks has not been tested.
	 *
	 * Broadcom noted the GRC reset will also reset all sub-components.
	 */
	if (to_device) {
		test_desc.cqid_sqid = (13 << 8) | 2;

		tw32_f(RDMAC_MODE, RDMAC_MODE_ENABLE);
		udelay(40);
	} else {
		test_desc.cqid_sqid = (16 << 8) | 7;

		tw32_f(WDMAC_MODE, WDMAC_MODE_ENABLE);
		udelay(40);
	}
	test_desc.flags = 0x00000005;

	for (i = 0; i < (sizeof(test_desc) / sizeof(u32)); i++) {
		u32 val;

		val = *(((u32 *)&test_desc) + i);
		pci_write_config_dword(tp->pdev, TG3PCI_MEM_WIN_BASE_ADDR,
				       sram_dma_descs + (i * sizeof(u32)));
		pci_write_config_dword(tp->pdev, TG3PCI_MEM_WIN_DATA, val);
	}
	pci_write_config_dword(tp->pdev, TG3PCI_MEM_WIN_BASE_ADDR, 0);

	if (to_device)
		tw32(FTQ_DMA_HIGH_READ_FIFO_ENQDEQ, sram_dma_descs);
	else
		tw32(FTQ_DMA_HIGH_WRITE_FIFO_ENQDEQ, sram_dma_descs);

	ret = -ENODEV;
	for (i = 0; i < 40; i++) {
		u32 val;

		if (to_device)
			val = tr32(FTQ_RCVBD_COMP_FIFO_ENQDEQ);
		else
			val = tr32(FTQ_RCVDATA_COMP_FIFO_ENQDEQ);
		if ((val & 0xffff) == sram_dma_descs) {
			ret = 0;
			break;
		}

		udelay(100);
	}

	return ret;
}

#define TEST_BUFFER_SIZE	0x2000

static const struct pci_device_id tg3_dma_wait_state_chipsets[] = {
	{ PCI_DEVICE(PCI_VENDOR_ID_APPLE, PCI_DEVICE_ID_APPLE_UNI_N_PCI15) },
	{ },
};

static int tg3_test_dma(struct tg3 *tp)
{
	dma_addr_t buf_dma;
	u32 *buf, saved_dma_rwctrl;
	int ret = 0;

	buf = dma_alloc_coherent(&tp->pdev->dev, TEST_BUFFER_SIZE,
				 &buf_dma, GFP_KERNEL);
	if (!buf) {
		ret = -ENOMEM;
		goto out_nofree;
	}

	tp->dma_rwctrl = ((0x7 << DMA_RWCTRL_PCI_WRITE_CMD_SHIFT) |
			  (0x6 << DMA_RWCTRL_PCI_READ_CMD_SHIFT));

	tp->dma_rwctrl = tg3_calc_dma_bndry(tp, tp->dma_rwctrl);

	if (tg3_flag(tp, 57765_PLUS))
		goto out;

	if (tg3_flag(tp, PCI_EXPRESS)) {
		/* DMA read watermark not used on PCIE */
		tp->dma_rwctrl |= 0x00180000;
	} else if (!tg3_flag(tp, PCIX_MODE)) {
		if (tg3_asic_rev(tp) == ASIC_REV_5705 ||
		    tg3_asic_rev(tp) == ASIC_REV_5750)
			tp->dma_rwctrl |= 0x003f0000;
		else
			tp->dma_rwctrl |= 0x003f000f;
	} else {
		if (tg3_asic_rev(tp) == ASIC_REV_5703 ||
		    tg3_asic_rev(tp) == ASIC_REV_5704) {
			u32 ccval = (tr32(TG3PCI_CLOCK_CTRL) & 0x1f);
			u32 read_water = 0x7;

			/* If the 5704 is behind the EPB bridge, we can
			 * do the less restrictive ONE_DMA workaround for
			 * better performance.
			 */
			if (tg3_flag(tp, 40BIT_DMA_BUG) &&
			    tg3_asic_rev(tp) == ASIC_REV_5704)
				tp->dma_rwctrl |= 0x8000;
			else if (ccval == 0x6 || ccval == 0x7)
				tp->dma_rwctrl |= DMA_RWCTRL_ONE_DMA;

			if (tg3_asic_rev(tp) == ASIC_REV_5703)
				read_water = 4;
			/* Set bit 23 to enable PCIX hw bug fix */
			tp->dma_rwctrl |=
				(read_water << DMA_RWCTRL_READ_WATER_SHIFT) |
				(0x3 << DMA_RWCTRL_WRITE_WATER_SHIFT) |
				(1 << 23);
		} else if (tg3_asic_rev(tp) == ASIC_REV_5780) {
			/* 5780 always in PCIX mode */
			tp->dma_rwctrl |= 0x00144000;
		} else if (tg3_asic_rev(tp) == ASIC_REV_5714) {
			/* 5714 always in PCIX mode */
			tp->dma_rwctrl |= 0x00148000;
		} else {
			tp->dma_rwctrl |= 0x001b000f;
		}
	}
	if (tg3_flag(tp, ONE_DMA_AT_ONCE))
		tp->dma_rwctrl |= DMA_RWCTRL_ONE_DMA;

	if (tg3_asic_rev(tp) == ASIC_REV_5703 ||
	    tg3_asic_rev(tp) == ASIC_REV_5704)
		tp->dma_rwctrl &= 0xfffffff0;

	if (tg3_asic_rev(tp) == ASIC_REV_5700 ||
	    tg3_asic_rev(tp) == ASIC_REV_5701) {
		/* Remove this if it causes problems for some boards. */
		tp->dma_rwctrl |= DMA_RWCTRL_USE_MEM_READ_MULT;

		/* On 5700/5701 chips, we need to set this bit.
		 * Otherwise the chip will issue cacheline transactions
		 * to streamable DMA memory with not all the byte
		 * enables turned on.  This is an error on several
		 * RISC PCI controllers, in particular sparc64.
		 *
		 * On 5703/5704 chips, this bit has been reassigned
		 * a different meaning.  In particular, it is used
		 * on those chips to enable a PCI-X workaround.
		 */
		tp->dma_rwctrl |= DMA_RWCTRL_ASSERT_ALL_BE;
	}

	tw32(TG3PCI_DMA_RW_CTRL, tp->dma_rwctrl);


	if (tg3_asic_rev(tp) != ASIC_REV_5700 &&
	    tg3_asic_rev(tp) != ASIC_REV_5701)
		goto out;

	/* It is best to perform DMA test with maximum write burst size
	 * to expose the 5700/5701 write DMA bug.
	 */
	saved_dma_rwctrl = tp->dma_rwctrl;
	tp->dma_rwctrl &= ~DMA_RWCTRL_WRITE_BNDRY_MASK;
	tw32(TG3PCI_DMA_RW_CTRL, tp->dma_rwctrl);

	while (1) {
		u32 *p = buf, i;

		for (i = 0; i < TEST_BUFFER_SIZE / sizeof(u32); i++)
			p[i] = i;

		/* Send the buffer to the chip. */
		ret = tg3_do_test_dma(tp, buf, buf_dma, TEST_BUFFER_SIZE, true);
		if (ret) {
			dev_err(&tp->pdev->dev,
				"%s: Buffer write failed. err = %d\n",
				__func__, ret);
			break;
		}

		/* Now read it back. */
		ret = tg3_do_test_dma(tp, buf, buf_dma, TEST_BUFFER_SIZE, false);
		if (ret) {
			dev_err(&tp->pdev->dev, "%s: Buffer read failed. "
				"err = %d\n", __func__, ret);
			break;
		}

		/* Verify it. */
		for (i = 0; i < TEST_BUFFER_SIZE / sizeof(u32); i++) {
			if (p[i] == i)
				continue;

			if ((tp->dma_rwctrl & DMA_RWCTRL_WRITE_BNDRY_MASK) !=
			    DMA_RWCTRL_WRITE_BNDRY_16) {
				tp->dma_rwctrl &= ~DMA_RWCTRL_WRITE_BNDRY_MASK;
				tp->dma_rwctrl |= DMA_RWCTRL_WRITE_BNDRY_16;
				tw32(TG3PCI_DMA_RW_CTRL, tp->dma_rwctrl);
				break;
			} else {
				dev_err(&tp->pdev->dev,
					"%s: Buffer corrupted on read back! "
					"(%d != %d)\n", __func__, p[i], i);
				ret = -ENODEV;
				goto out;
			}
		}

		if (i == (TEST_BUFFER_SIZE / sizeof(u32))) {
			/* Success. */
			ret = 0;
			break;
		}
	}
	if ((tp->dma_rwctrl & DMA_RWCTRL_WRITE_BNDRY_MASK) !=
	    DMA_RWCTRL_WRITE_BNDRY_16) {
		/* DMA test passed without adjusting DMA boundary,
		 * now look for chipsets that are known to expose the
		 * DMA bug without failing the test.
		 */
		if (pci_dev_present(tg3_dma_wait_state_chipsets)) {
			tp->dma_rwctrl &= ~DMA_RWCTRL_WRITE_BNDRY_MASK;
			tp->dma_rwctrl |= DMA_RWCTRL_WRITE_BNDRY_16;
		} else {
			/* Safe to use the calculated DMA boundary. */
			tp->dma_rwctrl = saved_dma_rwctrl;
		}

		tw32(TG3PCI_DMA_RW_CTRL, tp->dma_rwctrl);
	}

out:
	dma_free_coherent(&tp->pdev->dev, TEST_BUFFER_SIZE, buf, buf_dma);
out_nofree:
	return ret;
}

static void tg3_init_bufmgr_config(struct tg3 *tp)
{
	if (tg3_flag(tp, 57765_PLUS)) {
		tp->bufmgr_config.mbuf_read_dma_low_water =
			DEFAULT_MB_RDMA_LOW_WATER_5705;
		tp->bufmgr_config.mbuf_mac_rx_low_water =
			DEFAULT_MB_MACRX_LOW_WATER_57765;
		tp->bufmgr_config.mbuf_high_water =
			DEFAULT_MB_HIGH_WATER_57765;

		tp->bufmgr_config.mbuf_read_dma_low_water_jumbo =
			DEFAULT_MB_RDMA_LOW_WATER_5705;
		tp->bufmgr_config.mbuf_mac_rx_low_water_jumbo =
			DEFAULT_MB_MACRX_LOW_WATER_JUMBO_57765;
		tp->bufmgr_config.mbuf_high_water_jumbo =
			DEFAULT_MB_HIGH_WATER_JUMBO_57765;
	} else if (tg3_flag(tp, 5705_PLUS)) {
		tp->bufmgr_config.mbuf_read_dma_low_water =
			DEFAULT_MB_RDMA_LOW_WATER_5705;
		tp->bufmgr_config.mbuf_mac_rx_low_water =
			DEFAULT_MB_MACRX_LOW_WATER_5705;
		tp->bufmgr_config.mbuf_high_water =
			DEFAULT_MB_HIGH_WATER_5705;
		if (tg3_asic_rev(tp) == ASIC_REV_5906) {
			tp->bufmgr_config.mbuf_mac_rx_low_water =
				DEFAULT_MB_MACRX_LOW_WATER_5906;
			tp->bufmgr_config.mbuf_high_water =
				DEFAULT_MB_HIGH_WATER_5906;
		}

		tp->bufmgr_config.mbuf_read_dma_low_water_jumbo =
			DEFAULT_MB_RDMA_LOW_WATER_JUMBO_5780;
		tp->bufmgr_config.mbuf_mac_rx_low_water_jumbo =
			DEFAULT_MB_MACRX_LOW_WATER_JUMBO_5780;
		tp->bufmgr_config.mbuf_high_water_jumbo =
			DEFAULT_MB_HIGH_WATER_JUMBO_5780;
	} else {
		tp->bufmgr_config.mbuf_read_dma_low_water =
			DEFAULT_MB_RDMA_LOW_WATER;
		tp->bufmgr_config.mbuf_mac_rx_low_water =
			DEFAULT_MB_MACRX_LOW_WATER;
		tp->bufmgr_config.mbuf_high_water =
			DEFAULT_MB_HIGH_WATER;

		tp->bufmgr_config.mbuf_read_dma_low_water_jumbo =
			DEFAULT_MB_RDMA_LOW_WATER_JUMBO;
		tp->bufmgr_config.mbuf_mac_rx_low_water_jumbo =
			DEFAULT_MB_MACRX_LOW_WATER_JUMBO;
		tp->bufmgr_config.mbuf_high_water_jumbo =
			DEFAULT_MB_HIGH_WATER_JUMBO;
	}

	tp->bufmgr_config.dma_low_water = DEFAULT_DMA_LOW_WATER;
	tp->bufmgr_config.dma_high_water = DEFAULT_DMA_HIGH_WATER;
}

static char *tg3_phy_string(struct tg3 *tp)
{
	switch (tp->phy_id & TG3_PHY_ID_MASK) {
	case TG3_PHY_ID_BCM5400:	return "5400";
	case TG3_PHY_ID_BCM5401:	return "5401";
	case TG3_PHY_ID_BCM5411:	return "5411";
	case TG3_PHY_ID_BCM5701:	return "5701";
	case TG3_PHY_ID_BCM5703:	return "5703";
	case TG3_PHY_ID_BCM5704:	return "5704";
	case TG3_PHY_ID_BCM5705:	return "5705";
	case TG3_PHY_ID_BCM5750:	return "5750";
	case TG3_PHY_ID_BCM5752:	return "5752";
	case TG3_PHY_ID_BCM5714:	return "5714";
	case TG3_PHY_ID_BCM5780:	return "5780";
	case TG3_PHY_ID_BCM5755:	return "5755";
	case TG3_PHY_ID_BCM5787:	return "5787";
	case TG3_PHY_ID_BCM5784:	return "5784";
	case TG3_PHY_ID_BCM5756:	return "5722/5756";
	case TG3_PHY_ID_BCM5906:	return "5906";
	case TG3_PHY_ID_BCM5761:	return "5761";
	case TG3_PHY_ID_BCM5718C:	return "5718C";
	case TG3_PHY_ID_BCM5718S:	return "5718S";
	case TG3_PHY_ID_BCM57765:	return "57765";
	case TG3_PHY_ID_BCM5719C:	return "5719C";
	case TG3_PHY_ID_BCM5720C:	return "5720C";
	case TG3_PHY_ID_BCM5762:	return "5762C";
	case TG3_PHY_ID_BCM8002:	return "8002/serdes";
	case 0:			return "serdes";
	default:		return "unknown";
	}
}

static char *tg3_bus_string(struct tg3 *tp, char *str)
{
	if (tg3_flag(tp, PCI_EXPRESS)) {
		strcpy(str, "PCI Express");
		return str;
	} else if (tg3_flag(tp, PCIX_MODE)) {
		u32 clock_ctrl = tr32(TG3PCI_CLOCK_CTRL) & 0x1f;

		strcpy(str, "PCIX:");

		if ((clock_ctrl == 7) ||
		    ((tr32(GRC_MISC_CFG) & GRC_MISC_CFG_BOARD_ID_MASK) ==
		     GRC_MISC_CFG_BOARD_ID_5704CIOBE))
			strcat(str, "133MHz");
		else if (clock_ctrl == 0)
			strcat(str, "33MHz");
		else if (clock_ctrl == 2)
			strcat(str, "50MHz");
		else if (clock_ctrl == 4)
			strcat(str, "66MHz");
		else if (clock_ctrl == 6)
			strcat(str, "100MHz");
	} else {
		strcpy(str, "PCI:");
		if (tg3_flag(tp, PCI_HIGH_SPEED))
			strcat(str, "66MHz");
		else
			strcat(str, "33MHz");
	}
	if (tg3_flag(tp, PCI_32BIT))
		strcat(str, ":32-bit");
	else
		strcat(str, ":64-bit");
	return str;
}

static void tg3_init_coal(struct tg3 *tp)
{
	struct ethtool_coalesce *ec = &tp->coal;

	memset(ec, 0, sizeof(*ec));
	ec->cmd = ETHTOOL_GCOALESCE;
	ec->rx_coalesce_usecs = LOW_RXCOL_TICKS;
	ec->tx_coalesce_usecs = LOW_TXCOL_TICKS;
	ec->rx_max_coalesced_frames = LOW_RXMAX_FRAMES;
	ec->tx_max_coalesced_frames = LOW_TXMAX_FRAMES;
	ec->rx_coalesce_usecs_irq = DEFAULT_RXCOAL_TICK_INT;
	ec->tx_coalesce_usecs_irq = DEFAULT_TXCOAL_TICK_INT;
	ec->rx_max_coalesced_frames_irq = DEFAULT_RXCOAL_MAXF_INT;
	ec->tx_max_coalesced_frames_irq = DEFAULT_TXCOAL_MAXF_INT;
	ec->stats_block_coalesce_usecs = DEFAULT_STAT_COAL_TICKS;

	if (tp->coalesce_mode & (HOSTCC_MODE_CLRTICK_RXBD |
				 HOSTCC_MODE_CLRTICK_TXBD)) {
		ec->rx_coalesce_usecs = LOW_RXCOL_TICKS_CLRTCKS;
		ec->rx_coalesce_usecs_irq = DEFAULT_RXCOAL_TICK_INT_CLRTCKS;
		ec->tx_coalesce_usecs = LOW_TXCOL_TICKS_CLRTCKS;
		ec->tx_coalesce_usecs_irq = DEFAULT_TXCOAL_TICK_INT_CLRTCKS;
	}

	if (tg3_flag(tp, 5705_PLUS)) {
		ec->rx_coalesce_usecs_irq = 0;
		ec->tx_coalesce_usecs_irq = 0;
		ec->stats_block_coalesce_usecs = 0;
	}
}

static int tg3_init_one(struct pci_dev *pdev,
				  const struct pci_device_id *ent)
{
	struct net_device *dev;
	struct tg3 *tp;
	int i, err;
	u32 sndmbx, rcvmbx, intmbx;
	char str[40];
	u64 dma_mask, persist_dma_mask;
	netdev_features_t features = 0;

	printk_once(KERN_INFO "%s\n", version);

	err = pci_enable_device(pdev);
	if (err) {
		dev_err(&pdev->dev, "Cannot enable PCI device, aborting\n");
		return err;
	}

	err = pci_request_regions(pdev, DRV_MODULE_NAME);
	if (err) {
		dev_err(&pdev->dev, "Cannot obtain PCI resources, aborting\n");
		goto err_out_disable_pdev;
	}

	pci_set_master(pdev);

	dev = alloc_etherdev_mq(sizeof(*tp), TG3_IRQ_MAX_VECS);
	if (!dev) {
		err = -ENOMEM;
		goto err_out_free_res;
	}

	SET_NETDEV_DEV(dev, &pdev->dev);

	tp = netdev_priv(dev);
	tp->pdev = pdev;
	tp->dev = dev;
	tp->rx_mode = TG3_DEF_RX_MODE;
	tp->tx_mode = TG3_DEF_TX_MODE;
	tp->irq_sync = 1;
	tp->pcierr_recovery = false;

	if (tg3_debug > 0)
		tp->msg_enable = tg3_debug;
	else
		tp->msg_enable = TG3_DEF_MSG_ENABLE;

	if (pdev_is_ssb_gige_core(pdev)) {
		tg3_flag_set(tp, IS_SSB_CORE);
		if (ssb_gige_must_flush_posted_writes(pdev))
			tg3_flag_set(tp, FLUSH_POSTED_WRITES);
		if (ssb_gige_one_dma_at_once(pdev))
			tg3_flag_set(tp, ONE_DMA_AT_ONCE);
		if (ssb_gige_have_roboswitch(pdev)) {
			tg3_flag_set(tp, USE_PHYLIB);
			tg3_flag_set(tp, ROBOSWITCH);
		}
		if (ssb_gige_is_rgmii(pdev))
			tg3_flag_set(tp, RGMII_MODE);
	}

	/* The word/byte swap controls here control register access byte
	 * swapping.  DMA data byte swapping is controlled in the GRC_MODE
	 * setting below.
	 */
	tp->misc_host_ctrl =
		MISC_HOST_CTRL_MASK_PCI_INT |
		MISC_HOST_CTRL_WORD_SWAP |
		MISC_HOST_CTRL_INDIR_ACCESS |
		MISC_HOST_CTRL_PCISTATE_RW;

	/* The NONFRM (non-frame) byte/word swap controls take effect
	 * on descriptor entries, anything which isn't packet data.
	 *
	 * The StrongARM chips on the board (one for tx, one for rx)
	 * are running in big-endian mode.
	 */
	tp->grc_mode = (GRC_MODE_WSWAP_DATA | GRC_MODE_BSWAP_DATA |
			GRC_MODE_WSWAP_NONFRM_DATA);
#ifdef __BIG_ENDIAN
	tp->grc_mode |= GRC_MODE_BSWAP_NONFRM_DATA;
#endif
	spin_lock_init(&tp->lock);
	spin_lock_init(&tp->indirect_lock);
	INIT_WORK(&tp->reset_task, tg3_reset_task);

	tp->regs = pci_ioremap_bar(pdev, BAR_0);
	if (!tp->regs) {
		dev_err(&pdev->dev, "Cannot map device registers, aborting\n");
		err = -ENOMEM;
		goto err_out_free_dev;
	}

	if (tp->pdev->device == PCI_DEVICE_ID_TIGON3_5761 ||
	    tp->pdev->device == PCI_DEVICE_ID_TIGON3_5761E ||
	    tp->pdev->device == TG3PCI_DEVICE_TIGON3_5761S ||
	    tp->pdev->device == TG3PCI_DEVICE_TIGON3_5761SE ||
	    tp->pdev->device == TG3PCI_DEVICE_TIGON3_5717 ||
	    tp->pdev->device == TG3PCI_DEVICE_TIGON3_5717_C ||
	    tp->pdev->device == TG3PCI_DEVICE_TIGON3_5718 ||
	    tp->pdev->device == TG3PCI_DEVICE_TIGON3_5719 ||
	    tp->pdev->device == TG3PCI_DEVICE_TIGON3_5720 ||
	    tp->pdev->device == TG3PCI_DEVICE_TIGON3_57767 ||
	    tp->pdev->device == TG3PCI_DEVICE_TIGON3_57764 ||
	    tp->pdev->device == TG3PCI_DEVICE_TIGON3_5762 ||
	    tp->pdev->device == TG3PCI_DEVICE_TIGON3_5725 ||
	    tp->pdev->device == TG3PCI_DEVICE_TIGON3_5727 ||
	    tp->pdev->device == TG3PCI_DEVICE_TIGON3_57787) {
		tg3_flag_set(tp, ENABLE_APE);
		tp->aperegs = pci_ioremap_bar(pdev, BAR_2);
		if (!tp->aperegs) {
			dev_err(&pdev->dev,
				"Cannot map APE registers, aborting\n");
			err = -ENOMEM;
			goto err_out_iounmap;
		}
	}

	tp->rx_pending = TG3_DEF_RX_RING_PENDING;
	tp->rx_jumbo_pending = TG3_DEF_RX_JUMBO_RING_PENDING;

	dev->ethtool_ops = &tg3_ethtool_ops;
	dev->watchdog_timeo = TG3_TX_TIMEOUT;
	dev->netdev_ops = &tg3_netdev_ops;
	dev->irq = pdev->irq;

	err = tg3_get_invariants(tp, ent);
	if (err) {
		dev_err(&pdev->dev,
			"Problem fetching invariants of chip, aborting\n");
		goto err_out_apeunmap;
	}

	/* The EPB bridge inside 5714, 5715, and 5780 and any
	 * device behind the EPB cannot support DMA addresses > 40-bit.
	 * On 64-bit systems with IOMMU, use 40-bit dma_mask.
	 * On 64-bit systems without IOMMU, use 64-bit dma_mask and
	 * do DMA address check in tg3_start_xmit().
	 */
	if (tg3_flag(tp, IS_5788))
		persist_dma_mask = dma_mask = DMA_BIT_MASK(32);
	else if (tg3_flag(tp, 40BIT_DMA_BUG)) {
		persist_dma_mask = dma_mask = DMA_BIT_MASK(40);
#ifdef CONFIG_HIGHMEM
		dma_mask = DMA_BIT_MASK(64);
#endif
	} else
		persist_dma_mask = dma_mask = DMA_BIT_MASK(64);

	/* Configure DMA attributes. */
	if (dma_mask > DMA_BIT_MASK(32)) {
		err = pci_set_dma_mask(pdev, dma_mask);
		if (!err) {
			features |= NETIF_F_HIGHDMA;
			err = pci_set_consistent_dma_mask(pdev,
							  persist_dma_mask);
			if (err < 0) {
				dev_err(&pdev->dev, "Unable to obtain 64 bit "
					"DMA for consistent allocations\n");
				goto err_out_apeunmap;
			}
		}
	}
	if (err || dma_mask == DMA_BIT_MASK(32)) {
		err = pci_set_dma_mask(pdev, DMA_BIT_MASK(32));
		if (err) {
			dev_err(&pdev->dev,
				"No usable DMA configuration, aborting\n");
			goto err_out_apeunmap;
		}
	}

	tg3_init_bufmgr_config(tp);

	/* 5700 B0 chips do not support checksumming correctly due
	 * to hardware bugs.
	 */
	if (tg3_chip_rev_id(tp) != CHIPREV_ID_5700_B0) {
		features |= NETIF_F_SG | NETIF_F_IP_CSUM | NETIF_F_RXCSUM;

		if (tg3_flag(tp, 5755_PLUS))
			features |= NETIF_F_IPV6_CSUM;
	}

	/* TSO is on by default on chips that support hardware TSO.
	 * Firmware TSO on older chips gives lower performance, so it
	 * is off by default, but can be enabled using ethtool.
	 */
	if ((tg3_flag(tp, HW_TSO_1) ||
	     tg3_flag(tp, HW_TSO_2) ||
	     tg3_flag(tp, HW_TSO_3)) &&
	    (features & NETIF_F_IP_CSUM))
		features |= NETIF_F_TSO;
	if (tg3_flag(tp, HW_TSO_2) || tg3_flag(tp, HW_TSO_3)) {
		if (features & NETIF_F_IPV6_CSUM)
			features |= NETIF_F_TSO6;
		if (tg3_flag(tp, HW_TSO_3) ||
		    tg3_asic_rev(tp) == ASIC_REV_5761 ||
		    (tg3_asic_rev(tp) == ASIC_REV_5784 &&
		     tg3_chip_rev(tp) != CHIPREV_5784_AX) ||
		    tg3_asic_rev(tp) == ASIC_REV_5785 ||
		    tg3_asic_rev(tp) == ASIC_REV_57780)
			features |= NETIF_F_TSO_ECN;
	}

	dev->features |= features | NETIF_F_HW_VLAN_CTAG_TX |
			 NETIF_F_HW_VLAN_CTAG_RX;
	dev->vlan_features |= features;

	/*
	 * Add loopback capability only for a subset of devices that support
	 * MAC-LOOPBACK. Eventually this need to be enhanced to allow INT-PHY
	 * loopback for the remaining devices.
	 */
	if (tg3_asic_rev(tp) != ASIC_REV_5780 &&
	    !tg3_flag(tp, CPMU_PRESENT))
		/* Add the loopback capability */
		features |= NETIF_F_LOOPBACK;

	dev->hw_features |= features;
	dev->priv_flags |= IFF_UNICAST_FLT;

	if (tg3_chip_rev_id(tp) == CHIPREV_ID_5705_A1 &&
	    !tg3_flag(tp, TSO_CAPABLE) &&
	    !(tr32(TG3PCI_PCISTATE) & PCISTATE_BUS_SPEED_HIGH)) {
		tg3_flag_set(tp, MAX_RXPEND_64);
		tp->rx_pending = 63;
	}

	err = tg3_get_device_address(tp);
	if (err) {
		dev_err(&pdev->dev,
			"Could not obtain valid ethernet address, aborting\n");
		goto err_out_apeunmap;
	}

	/*
	 * Reset chip in case UNDI or EFI driver did not shutdown
	 * DMA self test will enable WDMAC and we'll see (spurious)
	 * pending DMA on the PCI bus at that point.
	 */
	if ((tr32(HOSTCC_MODE) & HOSTCC_MODE_ENABLE) ||
	    (tr32(WDMAC_MODE) & WDMAC_MODE_ENABLE)) {
		tw32(MEMARB_MODE, MEMARB_MODE_ENABLE);
		tg3_halt(tp, RESET_KIND_SHUTDOWN, 1);
	}

	err = tg3_test_dma(tp);
	if (err) {
		dev_err(&pdev->dev, "DMA engine test failed, aborting\n");
		goto err_out_apeunmap;
	}

	intmbx = MAILBOX_INTERRUPT_0 + TG3_64BIT_REG_LOW;
	rcvmbx = MAILBOX_RCVRET_CON_IDX_0 + TG3_64BIT_REG_LOW;
	sndmbx = MAILBOX_SNDHOST_PROD_IDX_0 + TG3_64BIT_REG_LOW;
	for (i = 0; i < tp->irq_max; i++) {
		struct tg3_napi *tnapi = &tp->napi[i];

		tnapi->tp = tp;
		tnapi->tx_pending = TG3_DEF_TX_RING_PENDING;

		tnapi->int_mbox = intmbx;
		if (i <= 4)
			intmbx += 0x8;
		else
			intmbx += 0x4;

		tnapi->consmbox = rcvmbx;
		tnapi->prodmbox = sndmbx;

		if (i)
			tnapi->coal_now = HOSTCC_MODE_COAL_VEC1_NOW << (i - 1);
		else
			tnapi->coal_now = HOSTCC_MODE_NOW;

		if (!tg3_flag(tp, SUPPORT_MSIX))
			break;

		/*
		 * If we support MSIX, we'll be using RSS.  If we're using
		 * RSS, the first vector only handles link interrupts and the
		 * remaining vectors handle rx and tx interrupts.  Reuse the
		 * mailbox values for the next iteration.  The values we setup
		 * above are still useful for the single vectored mode.
		 */
		if (!i)
			continue;

		rcvmbx += 0x8;

		if (sndmbx & 0x4)
			sndmbx -= 0x4;
		else
			sndmbx += 0xc;
	}

	tg3_init_coal(tp);

	pci_set_drvdata(pdev, dev);

	if (tg3_asic_rev(tp) == ASIC_REV_5719 ||
	    tg3_asic_rev(tp) == ASIC_REV_5720 ||
	    tg3_asic_rev(tp) == ASIC_REV_5762)
		tg3_flag_set(tp, PTP_CAPABLE);

	tg3_timer_init(tp);

	tg3_carrier_off(tp);

	err = register_netdev(dev);
	if (err) {
		dev_err(&pdev->dev, "Cannot register net device, aborting\n");
		goto err_out_apeunmap;
	}

	netdev_info(dev, "Tigon3 [partno(%s) rev %04x] (%s) MAC address %pM\n",
		    tp->board_part_number,
		    tg3_chip_rev_id(tp),
		    tg3_bus_string(tp, str),
		    dev->dev_addr);

	if (tp->phy_flags & TG3_PHYFLG_IS_CONNECTED) {
		struct phy_device *phydev;
		phydev = tp->mdio_bus->phy_map[tp->phy_addr];
		netdev_info(dev,
			    "attached PHY driver [%s] (mii_bus:phy_addr=%s)\n",
			    phydev->drv->name, dev_name(&phydev->dev));
	} else {
		char *ethtype;

		if (tp->phy_flags & TG3_PHYFLG_10_100_ONLY)
			ethtype = "10/100Base-TX";
		else if (tp->phy_flags & TG3_PHYFLG_ANY_SERDES)
			ethtype = "1000Base-SX";
		else
			ethtype = "10/100/1000Base-T";

		netdev_info(dev, "attached PHY is %s (%s Ethernet) "
			    "(WireSpeed[%d], EEE[%d])\n",
			    tg3_phy_string(tp), ethtype,
			    (tp->phy_flags & TG3_PHYFLG_NO_ETH_WIRE_SPEED) == 0,
			    (tp->phy_flags & TG3_PHYFLG_EEE_CAP) != 0);
	}

	netdev_info(dev, "RXcsums[%d] LinkChgREG[%d] MIirq[%d] ASF[%d] TSOcap[%d]\n",
		    (dev->features & NETIF_F_RXCSUM) != 0,
		    tg3_flag(tp, USE_LINKCHG_REG) != 0,
		    (tp->phy_flags & TG3_PHYFLG_USE_MI_INTERRUPT) != 0,
		    tg3_flag(tp, ENABLE_ASF) != 0,
		    tg3_flag(tp, TSO_CAPABLE) != 0);
	netdev_info(dev, "dma_rwctrl[%08x] dma_mask[%d-bit]\n",
		    tp->dma_rwctrl,
		    pdev->dma_mask == DMA_BIT_MASK(32) ? 32 :
		    ((u64)pdev->dma_mask) == DMA_BIT_MASK(40) ? 40 : 64);

	pci_save_state(pdev);

	return 0;

err_out_apeunmap:
	if (tp->aperegs) {
		iounmap(tp->aperegs);
		tp->aperegs = NULL;
	}

err_out_iounmap:
	if (tp->regs) {
		iounmap(tp->regs);
		tp->regs = NULL;
	}

err_out_free_dev:
	free_netdev(dev);

err_out_free_res:
	pci_release_regions(pdev);

err_out_disable_pdev:
	if (pci_is_enabled(pdev))
		pci_disable_device(pdev);
<<<<<<< HEAD
	pci_set_drvdata(pdev, NULL);
=======
>>>>>>> fc14f9c1
	return err;
}

static void tg3_remove_one(struct pci_dev *pdev)
{
	struct net_device *dev = pci_get_drvdata(pdev);

	if (dev) {
		struct tg3 *tp = netdev_priv(dev);

		release_firmware(tp->fw);

		tg3_reset_task_cancel(tp);

		if (tg3_flag(tp, USE_PHYLIB)) {
			tg3_phy_fini(tp);
			tg3_mdio_fini(tp);
		}

		unregister_netdev(dev);
		if (tp->aperegs) {
			iounmap(tp->aperegs);
			tp->aperegs = NULL;
		}
		if (tp->regs) {
			iounmap(tp->regs);
			tp->regs = NULL;
		}
		free_netdev(dev);
		pci_release_regions(pdev);
		pci_disable_device(pdev);
	}
}

#ifdef CONFIG_PM_SLEEP
static int tg3_suspend(struct device *device)
{
	struct pci_dev *pdev = to_pci_dev(device);
	struct net_device *dev = pci_get_drvdata(pdev);
	struct tg3 *tp = netdev_priv(dev);
	int err = 0;

	rtnl_lock();

	if (!netif_running(dev))
		goto unlock;

	tg3_reset_task_cancel(tp);
	tg3_phy_stop(tp);
	tg3_netif_stop(tp);

	tg3_timer_stop(tp);

	tg3_full_lock(tp, 1);
	tg3_disable_ints(tp);
	tg3_full_unlock(tp);

	netif_device_detach(dev);

	tg3_full_lock(tp, 0);
	tg3_halt(tp, RESET_KIND_SHUTDOWN, 1);
	tg3_flag_clear(tp, INIT_COMPLETE);
	tg3_full_unlock(tp);

	err = tg3_power_down_prepare(tp);
	if (err) {
		int err2;

		tg3_full_lock(tp, 0);

		tg3_flag_set(tp, INIT_COMPLETE);
		err2 = tg3_restart_hw(tp, true);
		if (err2)
			goto out;

		tg3_timer_start(tp);

		netif_device_attach(dev);
		tg3_netif_start(tp);

out:
		tg3_full_unlock(tp);

		if (!err2)
			tg3_phy_start(tp);
	}

unlock:
	rtnl_unlock();
	return err;
}

static int tg3_resume(struct device *device)
{
	struct pci_dev *pdev = to_pci_dev(device);
	struct net_device *dev = pci_get_drvdata(pdev);
	struct tg3 *tp = netdev_priv(dev);
	int err = 0;

	rtnl_lock();

	if (!netif_running(dev))
		goto unlock;

	netif_device_attach(dev);

	tg3_full_lock(tp, 0);

	tg3_ape_driver_state_change(tp, RESET_KIND_INIT);

	tg3_flag_set(tp, INIT_COMPLETE);
	err = tg3_restart_hw(tp,
			     !(tp->phy_flags & TG3_PHYFLG_KEEP_LINK_ON_PWRDN));
	if (err)
		goto out;

	tg3_timer_start(tp);

	tg3_netif_start(tp);

out:
	tg3_full_unlock(tp);

	if (!err)
		tg3_phy_start(tp);

unlock:
	rtnl_unlock();
	return err;
}
#endif /* CONFIG_PM_SLEEP */

static SIMPLE_DEV_PM_OPS(tg3_pm_ops, tg3_suspend, tg3_resume);

static void tg3_shutdown(struct pci_dev *pdev)
{
	struct net_device *dev = pci_get_drvdata(pdev);
	struct tg3 *tp = netdev_priv(dev);

	rtnl_lock();
	netif_device_detach(dev);

	if (netif_running(dev))
		dev_close(dev);

	if (system_state == SYSTEM_POWER_OFF)
		tg3_power_down(tp);

	rtnl_unlock();
}

/**
 * tg3_io_error_detected - called when PCI error is detected
 * @pdev: Pointer to PCI device
 * @state: The current pci connection state
 *
 * This function is called after a PCI bus error affecting
 * this device has been detected.
 */
static pci_ers_result_t tg3_io_error_detected(struct pci_dev *pdev,
					      pci_channel_state_t state)
{
	struct net_device *netdev = pci_get_drvdata(pdev);
	struct tg3 *tp = netdev_priv(netdev);
	pci_ers_result_t err = PCI_ERS_RESULT_NEED_RESET;

	netdev_info(netdev, "PCI I/O error detected\n");

	rtnl_lock();

<<<<<<< HEAD
=======
	tp->pcierr_recovery = true;

>>>>>>> fc14f9c1
	/* We probably don't have netdev yet */
	if (!netdev || !netif_running(netdev))
		goto done;

	tg3_phy_stop(tp);

	tg3_netif_stop(tp);

	tg3_timer_stop(tp);

	/* Want to make sure that the reset task doesn't run */
	tg3_reset_task_cancel(tp);

	netif_device_detach(netdev);

	/* Clean up software state, even if MMIO is blocked */
	tg3_full_lock(tp, 0);
	tg3_halt(tp, RESET_KIND_SHUTDOWN, 0);
	tg3_full_unlock(tp);

done:
	if (state == pci_channel_io_perm_failure) {
		if (netdev) {
			tg3_napi_enable(tp);
			dev_close(netdev);
		}
		err = PCI_ERS_RESULT_DISCONNECT;
	} else {
		pci_disable_device(pdev);
	}

	rtnl_unlock();

	return err;
}

/**
 * tg3_io_slot_reset - called after the pci bus has been reset.
 * @pdev: Pointer to PCI device
 *
 * Restart the card from scratch, as if from a cold-boot.
 * At this point, the card has exprienced a hard reset,
 * followed by fixups by BIOS, and has its config space
 * set up identically to what it was at cold boot.
 */
static pci_ers_result_t tg3_io_slot_reset(struct pci_dev *pdev)
{
	struct net_device *netdev = pci_get_drvdata(pdev);
	struct tg3 *tp = netdev_priv(netdev);
	pci_ers_result_t rc = PCI_ERS_RESULT_DISCONNECT;
	int err;

	rtnl_lock();

	if (pci_enable_device(pdev)) {
		dev_err(&pdev->dev,
			"Cannot re-enable PCI device after reset.\n");
		goto done;
	}

	pci_set_master(pdev);
	pci_restore_state(pdev);
	pci_save_state(pdev);

	if (!netdev || !netif_running(netdev)) {
		rc = PCI_ERS_RESULT_RECOVERED;
		goto done;
	}

	err = tg3_power_up(tp);
	if (err)
		goto done;

	rc = PCI_ERS_RESULT_RECOVERED;

done:
	if (rc != PCI_ERS_RESULT_RECOVERED && netdev && netif_running(netdev)) {
		tg3_napi_enable(tp);
		dev_close(netdev);
	}
	rtnl_unlock();

	return rc;
}

/**
 * tg3_io_resume - called when traffic can start flowing again.
 * @pdev: Pointer to PCI device
 *
 * This callback is called when the error recovery driver tells
 * us that its OK to resume normal operation.
 */
static void tg3_io_resume(struct pci_dev *pdev)
{
	struct net_device *netdev = pci_get_drvdata(pdev);
	struct tg3 *tp = netdev_priv(netdev);
	int err;

	rtnl_lock();

	if (!netif_running(netdev))
		goto done;

	tg3_full_lock(tp, 0);
	tg3_ape_driver_state_change(tp, RESET_KIND_INIT);
	tg3_flag_set(tp, INIT_COMPLETE);
	err = tg3_restart_hw(tp, true);
	if (err) {
		tg3_full_unlock(tp);
		netdev_err(netdev, "Cannot restart hardware after reset.\n");
		goto done;
	}

	netif_device_attach(netdev);

	tg3_timer_start(tp);

	tg3_netif_start(tp);

	tg3_full_unlock(tp);

	tg3_phy_start(tp);

done:
	tp->pcierr_recovery = false;
	rtnl_unlock();
}

static const struct pci_error_handlers tg3_err_handler = {
	.error_detected	= tg3_io_error_detected,
	.slot_reset	= tg3_io_slot_reset,
	.resume		= tg3_io_resume
};

static struct pci_driver tg3_driver = {
	.name		= DRV_MODULE_NAME,
	.id_table	= tg3_pci_tbl,
	.probe		= tg3_init_one,
	.remove		= tg3_remove_one,
	.err_handler	= &tg3_err_handler,
	.driver.pm	= &tg3_pm_ops,
	.shutdown	= tg3_shutdown,
};

module_pci_driver(tg3_driver);<|MERGE_RESOLUTION|>--- conflicted
+++ resolved
@@ -3046,10 +3046,7 @@
 {
 	switch (tg3_asic_rev(tp)) {
 	case ASIC_REV_5719:
-<<<<<<< HEAD
-=======
 	case ASIC_REV_5720:
->>>>>>> fc14f9c1
 		if ((tp->phy_flags & TG3_PHYFLG_MII_SERDES) &&
 		    !tp->pci_fn)
 			return true;
@@ -11716,14 +11713,8 @@
 	memset(&tp->net_stats_prev, 0, sizeof(tp->net_stats_prev));
 	memset(&tp->estats_prev, 0, sizeof(tp->estats_prev));
 
-<<<<<<< HEAD
-	tg3_power_down_prepare(tp);
-
-	tg3_carrier_off(tp);
-=======
 	if (pci_device_is_present(tp->pdev)) {
 		tg3_power_down_prepare(tp);
->>>>>>> fc14f9c1
 
 		tg3_carrier_off(tp);
 	}
@@ -13758,14 +13749,9 @@
 		if (irq_sync && !err2)
 			tg3_phy_start(tp);
 	}
-<<<<<<< HEAD
-=======
 	if (tp->phy_flags & TG3_PHYFLG_IS_LOW_POWER)
 		tg3_power_down_prepare(tp);
->>>>>>> fc14f9c1
-
-	if (tp->phy_flags & TG3_PHYFLG_IS_LOW_POWER)
-		tg3_power_down_prepare(tp);
+
 }
 
 static int tg3_hwtstamp_set(struct net_device *dev, struct ifreq *ifr)
@@ -17947,10 +17933,6 @@
 err_out_disable_pdev:
 	if (pci_is_enabled(pdev))
 		pci_disable_device(pdev);
-<<<<<<< HEAD
-	pci_set_drvdata(pdev, NULL);
-=======
->>>>>>> fc14f9c1
 	return err;
 }
 
@@ -18121,11 +18103,8 @@
 
 	rtnl_lock();
 
-<<<<<<< HEAD
-=======
 	tp->pcierr_recovery = true;
 
->>>>>>> fc14f9c1
 	/* We probably don't have netdev yet */
 	if (!netdev || !netif_running(netdev))
 		goto done;
