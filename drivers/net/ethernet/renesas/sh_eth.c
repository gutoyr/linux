/*  SuperH Ethernet device driver
 *
 *  Copyright (C) 2014  Renesas Electronics Corporation
 *  Copyright (C) 2006-2012 Nobuhiro Iwamatsu
 *  Copyright (C) 2008-2014 Renesas Solutions Corp.
 *  Copyright (C) 2013-2014 Cogent Embedded, Inc.
 *  Copyright (C) 2014 Codethink Limited
 *
 *  This program is free software; you can redistribute it and/or modify it
 *  under the terms and conditions of the GNU General Public License,
 *  version 2, as published by the Free Software Foundation.
 *
 *  This program is distributed in the hope it will be useful, but WITHOUT
 *  ANY WARRANTY; without even the implied warranty of MERCHANTABILITY or
 *  FITNESS FOR A PARTICULAR PURPOSE.  See the GNU General Public License for
 *  more details.
 *
 *  The full GNU General Public License is included in this distribution in
 *  the file called "COPYING".
 */

#include <linux/module.h>
#include <linux/kernel.h>
#include <linux/spinlock.h>
#include <linux/interrupt.h>
#include <linux/dma-mapping.h>
#include <linux/etherdevice.h>
#include <linux/delay.h>
#include <linux/platform_device.h>
#include <linux/mdio-bitbang.h>
#include <linux/netdevice.h>
#include <linux/of.h>
#include <linux/of_device.h>
#include <linux/of_irq.h>
#include <linux/of_net.h>
#include <linux/phy.h>
#include <linux/cache.h>
#include <linux/io.h>
#include <linux/pm_runtime.h>
#include <linux/slab.h>
#include <linux/ethtool.h>
#include <linux/if_vlan.h>
#include <linux/clk.h>
#include <linux/sh_eth.h>
#include <linux/of_mdio.h>

#include "sh_eth.h"

#define SH_ETH_DEF_MSG_ENABLE \
		(NETIF_MSG_LINK	| \
		NETIF_MSG_TIMER	| \
		NETIF_MSG_RX_ERR| \
		NETIF_MSG_TX_ERR)

#define SH_ETH_OFFSET_INVALID	((u16)~0)

#define SH_ETH_OFFSET_DEFAULTS			\
	[0 ... SH_ETH_MAX_REGISTER_OFFSET - 1] = SH_ETH_OFFSET_INVALID

static const u16 sh_eth_offset_gigabit[SH_ETH_MAX_REGISTER_OFFSET] = {
	SH_ETH_OFFSET_DEFAULTS,

	[EDSR]		= 0x0000,
	[EDMR]		= 0x0400,
	[EDTRR]		= 0x0408,
	[EDRRR]		= 0x0410,
	[EESR]		= 0x0428,
	[EESIPR]	= 0x0430,
	[TDLAR]		= 0x0010,
	[TDFAR]		= 0x0014,
	[TDFXR]		= 0x0018,
	[TDFFR]		= 0x001c,
	[RDLAR]		= 0x0030,
	[RDFAR]		= 0x0034,
	[RDFXR]		= 0x0038,
	[RDFFR]		= 0x003c,
	[TRSCER]	= 0x0438,
	[RMFCR]		= 0x0440,
	[TFTR]		= 0x0448,
	[FDR]		= 0x0450,
	[RMCR]		= 0x0458,
	[RPADIR]	= 0x0460,
	[FCFTR]		= 0x0468,
	[CSMR]		= 0x04E4,

	[ECMR]		= 0x0500,
	[ECSR]		= 0x0510,
	[ECSIPR]	= 0x0518,
	[PIR]		= 0x0520,
	[PSR]		= 0x0528,
	[PIPR]		= 0x052c,
	[RFLR]		= 0x0508,
	[APR]		= 0x0554,
	[MPR]		= 0x0558,
	[PFTCR]		= 0x055c,
	[PFRCR]		= 0x0560,
	[TPAUSER]	= 0x0564,
	[GECMR]		= 0x05b0,
	[BCULR]		= 0x05b4,
	[MAHR]		= 0x05c0,
	[MALR]		= 0x05c8,
	[TROCR]		= 0x0700,
	[CDCR]		= 0x0708,
	[LCCR]		= 0x0710,
	[CEFCR]		= 0x0740,
	[FRECR]		= 0x0748,
	[TSFRCR]	= 0x0750,
	[TLFRCR]	= 0x0758,
	[RFCR]		= 0x0760,
	[CERCR]		= 0x0768,
	[CEECR]		= 0x0770,
	[MAFCR]		= 0x0778,
	[RMII_MII]	= 0x0790,

	[ARSTR]		= 0x0000,
	[TSU_CTRST]	= 0x0004,
	[TSU_FWEN0]	= 0x0010,
	[TSU_FWEN1]	= 0x0014,
	[TSU_FCM]	= 0x0018,
	[TSU_BSYSL0]	= 0x0020,
	[TSU_BSYSL1]	= 0x0024,
	[TSU_PRISL0]	= 0x0028,
	[TSU_PRISL1]	= 0x002c,
	[TSU_FWSL0]	= 0x0030,
	[TSU_FWSL1]	= 0x0034,
	[TSU_FWSLC]	= 0x0038,
	[TSU_QTAG0]	= 0x0040,
	[TSU_QTAG1]	= 0x0044,
	[TSU_FWSR]	= 0x0050,
	[TSU_FWINMK]	= 0x0054,
	[TSU_ADQT0]	= 0x0048,
	[TSU_ADQT1]	= 0x004c,
	[TSU_VTAG0]	= 0x0058,
	[TSU_VTAG1]	= 0x005c,
	[TSU_ADSBSY]	= 0x0060,
	[TSU_TEN]	= 0x0064,
	[TSU_POST1]	= 0x0070,
	[TSU_POST2]	= 0x0074,
	[TSU_POST3]	= 0x0078,
	[TSU_POST4]	= 0x007c,
	[TSU_ADRH0]	= 0x0100,

	[TXNLCR0]	= 0x0080,
	[TXALCR0]	= 0x0084,
	[RXNLCR0]	= 0x0088,
	[RXALCR0]	= 0x008c,
	[FWNLCR0]	= 0x0090,
	[FWALCR0]	= 0x0094,
	[TXNLCR1]	= 0x00a0,
	[TXALCR1]	= 0x00a0,
	[RXNLCR1]	= 0x00a8,
	[RXALCR1]	= 0x00ac,
	[FWNLCR1]	= 0x00b0,
	[FWALCR1]	= 0x00b4,
};

static const u16 sh_eth_offset_fast_rz[SH_ETH_MAX_REGISTER_OFFSET] = {
	SH_ETH_OFFSET_DEFAULTS,

	[EDSR]		= 0x0000,
	[EDMR]		= 0x0400,
	[EDTRR]		= 0x0408,
	[EDRRR]		= 0x0410,
	[EESR]		= 0x0428,
	[EESIPR]	= 0x0430,
	[TDLAR]		= 0x0010,
	[TDFAR]		= 0x0014,
	[TDFXR]		= 0x0018,
	[TDFFR]		= 0x001c,
	[RDLAR]		= 0x0030,
	[RDFAR]		= 0x0034,
	[RDFXR]		= 0x0038,
	[RDFFR]		= 0x003c,
	[TRSCER]	= 0x0438,
	[RMFCR]		= 0x0440,
	[TFTR]		= 0x0448,
	[FDR]		= 0x0450,
	[RMCR]		= 0x0458,
	[RPADIR]	= 0x0460,
	[FCFTR]		= 0x0468,
	[CSMR]		= 0x04E4,

	[ECMR]		= 0x0500,
	[RFLR]		= 0x0508,
	[ECSR]		= 0x0510,
	[ECSIPR]	= 0x0518,
	[PIR]		= 0x0520,
	[APR]		= 0x0554,
	[MPR]		= 0x0558,
	[PFTCR]		= 0x055c,
	[PFRCR]		= 0x0560,
	[TPAUSER]	= 0x0564,
	[MAHR]		= 0x05c0,
	[MALR]		= 0x05c8,
	[CEFCR]		= 0x0740,
	[FRECR]		= 0x0748,
	[TSFRCR]	= 0x0750,
	[TLFRCR]	= 0x0758,
	[RFCR]		= 0x0760,
	[MAFCR]		= 0x0778,

	[ARSTR]		= 0x0000,
	[TSU_CTRST]	= 0x0004,
	[TSU_VTAG0]	= 0x0058,
	[TSU_ADSBSY]	= 0x0060,
	[TSU_TEN]	= 0x0064,
	[TSU_ADRH0]	= 0x0100,

	[TXNLCR0]	= 0x0080,
	[TXALCR0]	= 0x0084,
	[RXNLCR0]	= 0x0088,
	[RXALCR0]	= 0x008C,
};

static const u16 sh_eth_offset_fast_rcar[SH_ETH_MAX_REGISTER_OFFSET] = {
	SH_ETH_OFFSET_DEFAULTS,

	[ECMR]		= 0x0300,
	[RFLR]		= 0x0308,
	[ECSR]		= 0x0310,
	[ECSIPR]	= 0x0318,
	[PIR]		= 0x0320,
	[PSR]		= 0x0328,
	[RDMLR]		= 0x0340,
	[IPGR]		= 0x0350,
	[APR]		= 0x0354,
	[MPR]		= 0x0358,
	[RFCF]		= 0x0360,
	[TPAUSER]	= 0x0364,
	[TPAUSECR]	= 0x0368,
	[MAHR]		= 0x03c0,
	[MALR]		= 0x03c8,
	[TROCR]		= 0x03d0,
	[CDCR]		= 0x03d4,
	[LCCR]		= 0x03d8,
	[CNDCR]		= 0x03dc,
	[CEFCR]		= 0x03e4,
	[FRECR]		= 0x03e8,
	[TSFRCR]	= 0x03ec,
	[TLFRCR]	= 0x03f0,
	[RFCR]		= 0x03f4,
	[MAFCR]		= 0x03f8,

	[EDMR]		= 0x0200,
	[EDTRR]		= 0x0208,
	[EDRRR]		= 0x0210,
	[TDLAR]		= 0x0218,
	[RDLAR]		= 0x0220,
	[EESR]		= 0x0228,
	[EESIPR]	= 0x0230,
	[TRSCER]	= 0x0238,
	[RMFCR]		= 0x0240,
	[TFTR]		= 0x0248,
	[FDR]		= 0x0250,
	[RMCR]		= 0x0258,
	[TFUCR]		= 0x0264,
	[RFOCR]		= 0x0268,
	[RMIIMODE]      = 0x026c,
	[FCFTR]		= 0x0270,
	[TRIMD]		= 0x027c,
};

static const u16 sh_eth_offset_fast_sh4[SH_ETH_MAX_REGISTER_OFFSET] = {
	SH_ETH_OFFSET_DEFAULTS,

	[ECMR]		= 0x0100,
	[RFLR]		= 0x0108,
	[ECSR]		= 0x0110,
	[ECSIPR]	= 0x0118,
	[PIR]		= 0x0120,
	[PSR]		= 0x0128,
	[RDMLR]		= 0x0140,
	[IPGR]		= 0x0150,
	[APR]		= 0x0154,
	[MPR]		= 0x0158,
	[TPAUSER]	= 0x0164,
	[RFCF]		= 0x0160,
	[TPAUSECR]	= 0x0168,
	[BCFRR]		= 0x016c,
	[MAHR]		= 0x01c0,
	[MALR]		= 0x01c8,
	[TROCR]		= 0x01d0,
	[CDCR]		= 0x01d4,
	[LCCR]		= 0x01d8,
	[CNDCR]		= 0x01dc,
	[CEFCR]		= 0x01e4,
	[FRECR]		= 0x01e8,
	[TSFRCR]	= 0x01ec,
	[TLFRCR]	= 0x01f0,
	[RFCR]		= 0x01f4,
	[MAFCR]		= 0x01f8,
	[RTRATE]	= 0x01fc,

	[EDMR]		= 0x0000,
	[EDTRR]		= 0x0008,
	[EDRRR]		= 0x0010,
	[TDLAR]		= 0x0018,
	[RDLAR]		= 0x0020,
	[EESR]		= 0x0028,
	[EESIPR]	= 0x0030,
	[TRSCER]	= 0x0038,
	[RMFCR]		= 0x0040,
	[TFTR]		= 0x0048,
	[FDR]		= 0x0050,
	[RMCR]		= 0x0058,
	[TFUCR]		= 0x0064,
	[RFOCR]		= 0x0068,
	[FCFTR]		= 0x0070,
	[RPADIR]	= 0x0078,
	[TRIMD]		= 0x007c,
	[RBWAR]		= 0x00c8,
	[RDFAR]		= 0x00cc,
	[TBRAR]		= 0x00d4,
	[TDFAR]		= 0x00d8,
};

static const u16 sh_eth_offset_fast_sh3_sh2[SH_ETH_MAX_REGISTER_OFFSET] = {
	SH_ETH_OFFSET_DEFAULTS,

	[EDMR]		= 0x0000,
	[EDTRR]		= 0x0004,
	[EDRRR]		= 0x0008,
	[TDLAR]		= 0x000c,
	[RDLAR]		= 0x0010,
	[EESR]		= 0x0014,
	[EESIPR]	= 0x0018,
	[TRSCER]	= 0x001c,
	[RMFCR]		= 0x0020,
	[TFTR]		= 0x0024,
	[FDR]		= 0x0028,
	[RMCR]		= 0x002c,
	[EDOCR]		= 0x0030,
	[FCFTR]		= 0x0034,
	[RPADIR]	= 0x0038,
	[TRIMD]		= 0x003c,
	[RBWAR]		= 0x0040,
	[RDFAR]		= 0x0044,
	[TBRAR]		= 0x004c,
	[TDFAR]		= 0x0050,

	[ECMR]		= 0x0160,
	[ECSR]		= 0x0164,
	[ECSIPR]	= 0x0168,
	[PIR]		= 0x016c,
	[MAHR]		= 0x0170,
	[MALR]		= 0x0174,
	[RFLR]		= 0x0178,
	[PSR]		= 0x017c,
	[TROCR]		= 0x0180,
	[CDCR]		= 0x0184,
	[LCCR]		= 0x0188,
	[CNDCR]		= 0x018c,
	[CEFCR]		= 0x0194,
	[FRECR]		= 0x0198,
	[TSFRCR]	= 0x019c,
	[TLFRCR]	= 0x01a0,
	[RFCR]		= 0x01a4,
	[MAFCR]		= 0x01a8,
	[IPGR]		= 0x01b4,
	[APR]		= 0x01b8,
	[MPR]		= 0x01bc,
	[TPAUSER]	= 0x01c4,
	[BCFR]		= 0x01cc,

	[ARSTR]		= 0x0000,
	[TSU_CTRST]	= 0x0004,
	[TSU_FWEN0]	= 0x0010,
	[TSU_FWEN1]	= 0x0014,
	[TSU_FCM]	= 0x0018,
	[TSU_BSYSL0]	= 0x0020,
	[TSU_BSYSL1]	= 0x0024,
	[TSU_PRISL0]	= 0x0028,
	[TSU_PRISL1]	= 0x002c,
	[TSU_FWSL0]	= 0x0030,
	[TSU_FWSL1]	= 0x0034,
	[TSU_FWSLC]	= 0x0038,
	[TSU_QTAGM0]	= 0x0040,
	[TSU_QTAGM1]	= 0x0044,
	[TSU_ADQT0]	= 0x0048,
	[TSU_ADQT1]	= 0x004c,
	[TSU_FWSR]	= 0x0050,
	[TSU_FWINMK]	= 0x0054,
	[TSU_ADSBSY]	= 0x0060,
	[TSU_TEN]	= 0x0064,
	[TSU_POST1]	= 0x0070,
	[TSU_POST2]	= 0x0074,
	[TSU_POST3]	= 0x0078,
	[TSU_POST4]	= 0x007c,

	[TXNLCR0]	= 0x0080,
	[TXALCR0]	= 0x0084,
	[RXNLCR0]	= 0x0088,
	[RXALCR0]	= 0x008c,
	[FWNLCR0]	= 0x0090,
	[FWALCR0]	= 0x0094,
	[TXNLCR1]	= 0x00a0,
	[TXALCR1]	= 0x00a0,
	[RXNLCR1]	= 0x00a8,
	[RXALCR1]	= 0x00ac,
	[FWNLCR1]	= 0x00b0,
	[FWALCR1]	= 0x00b4,

	[TSU_ADRH0]	= 0x0100,
};

static void sh_eth_rcv_snd_disable(struct net_device *ndev);
static struct net_device_stats *sh_eth_get_stats(struct net_device *ndev);

static void sh_eth_write(struct net_device *ndev, u32 data, int enum_index)
{
	struct sh_eth_private *mdp = netdev_priv(ndev);
	u16 offset = mdp->reg_offset[enum_index];

	if (WARN_ON(offset == SH_ETH_OFFSET_INVALID))
		return;

	iowrite32(data, mdp->addr + offset);
}

static u32 sh_eth_read(struct net_device *ndev, int enum_index)
{
	struct sh_eth_private *mdp = netdev_priv(ndev);
	u16 offset = mdp->reg_offset[enum_index];

	if (WARN_ON(offset == SH_ETH_OFFSET_INVALID))
		return ~0U;

	return ioread32(mdp->addr + offset);
}

static bool sh_eth_is_gether(struct sh_eth_private *mdp)
{
	return mdp->reg_offset == sh_eth_offset_gigabit;
}

static bool sh_eth_is_rz_fast_ether(struct sh_eth_private *mdp)
{
	return mdp->reg_offset == sh_eth_offset_fast_rz;
}

static void sh_eth_select_mii(struct net_device *ndev)
{
	u32 value = 0x0;
	struct sh_eth_private *mdp = netdev_priv(ndev);

	switch (mdp->phy_interface) {
	case PHY_INTERFACE_MODE_GMII:
		value = 0x2;
		break;
	case PHY_INTERFACE_MODE_MII:
		value = 0x1;
		break;
	case PHY_INTERFACE_MODE_RMII:
		value = 0x0;
		break;
	default:
		netdev_warn(ndev,
			    "PHY interface mode was not setup. Set to MII.\n");
		value = 0x1;
		break;
	}

	sh_eth_write(ndev, value, RMII_MII);
}

static void sh_eth_set_duplex(struct net_device *ndev)
{
	struct sh_eth_private *mdp = netdev_priv(ndev);

	if (mdp->duplex) /* Full */
		sh_eth_write(ndev, sh_eth_read(ndev, ECMR) | ECMR_DM, ECMR);
	else		/* Half */
		sh_eth_write(ndev, sh_eth_read(ndev, ECMR) & ~ECMR_DM, ECMR);
}

/* There is CPU dependent code */
static void sh_eth_set_rate_r8a777x(struct net_device *ndev)
{
	struct sh_eth_private *mdp = netdev_priv(ndev);

	switch (mdp->speed) {
	case 10: /* 10BASE */
		sh_eth_write(ndev, sh_eth_read(ndev, ECMR) & ~ECMR_ELB, ECMR);
		break;
	case 100:/* 100BASE */
		sh_eth_write(ndev, sh_eth_read(ndev, ECMR) | ECMR_ELB, ECMR);
		break;
	default:
		break;
	}
}

/* R8A7778/9 */
static struct sh_eth_cpu_data r8a777x_data = {
	.set_duplex	= sh_eth_set_duplex,
	.set_rate	= sh_eth_set_rate_r8a777x,

	.register_type	= SH_ETH_REG_FAST_RCAR,

	.ecsr_value	= ECSR_PSRTO | ECSR_LCHNG | ECSR_ICD,
	.ecsipr_value	= ECSIPR_PSRTOIP | ECSIPR_LCHNGIP | ECSIPR_ICDIP,
	.eesipr_value	= 0x01ff009f,

	.tx_check	= EESR_FTC | EESR_CND | EESR_DLC | EESR_CD | EESR_RTO,
	.eesr_err_check	= EESR_TWB | EESR_TABT | EESR_RABT | EESR_RFE |
			  EESR_RDE | EESR_RFRMER | EESR_TFE | EESR_TDE |
			  EESR_ECI,
	.fdr_value	= 0x00000f0f,

	.apr		= 1,
	.mpr		= 1,
	.tpauser	= 1,
	.hw_swap	= 1,
};

/* R8A7790/1 */
static struct sh_eth_cpu_data r8a779x_data = {
	.set_duplex	= sh_eth_set_duplex,
	.set_rate	= sh_eth_set_rate_r8a777x,

	.register_type	= SH_ETH_REG_FAST_RCAR,

	.ecsr_value	= ECSR_PSRTO | ECSR_LCHNG | ECSR_ICD,
	.ecsipr_value	= ECSIPR_PSRTOIP | ECSIPR_LCHNGIP | ECSIPR_ICDIP,
	.eesipr_value	= 0x01ff009f,

	.tx_check	= EESR_FTC | EESR_CND | EESR_DLC | EESR_CD | EESR_RTO,
	.eesr_err_check	= EESR_TWB | EESR_TABT | EESR_RABT | EESR_RFE |
			  EESR_RDE | EESR_RFRMER | EESR_TFE | EESR_TDE |
			  EESR_ECI,
	.fdr_value	= 0x00000f0f,

	.trscer_err_mask = DESC_I_RINT8,

	.apr		= 1,
	.mpr		= 1,
	.tpauser	= 1,
	.hw_swap	= 1,
	.rmiimode	= 1,
};

static void sh_eth_set_rate_sh7724(struct net_device *ndev)
{
	struct sh_eth_private *mdp = netdev_priv(ndev);

	switch (mdp->speed) {
	case 10: /* 10BASE */
		sh_eth_write(ndev, sh_eth_read(ndev, ECMR) & ~ECMR_RTM, ECMR);
		break;
	case 100:/* 100BASE */
		sh_eth_write(ndev, sh_eth_read(ndev, ECMR) | ECMR_RTM, ECMR);
		break;
	default:
		break;
	}
}

/* SH7724 */
static struct sh_eth_cpu_data sh7724_data = {
	.set_duplex	= sh_eth_set_duplex,
	.set_rate	= sh_eth_set_rate_sh7724,

	.register_type	= SH_ETH_REG_FAST_SH4,

	.ecsr_value	= ECSR_PSRTO | ECSR_LCHNG | ECSR_ICD,
	.ecsipr_value	= ECSIPR_PSRTOIP | ECSIPR_LCHNGIP | ECSIPR_ICDIP,
	.eesipr_value	= 0x01ff009f,

	.tx_check	= EESR_FTC | EESR_CND | EESR_DLC | EESR_CD | EESR_RTO,
	.eesr_err_check	= EESR_TWB | EESR_TABT | EESR_RABT | EESR_RFE |
			  EESR_RDE | EESR_RFRMER | EESR_TFE | EESR_TDE |
			  EESR_ECI,

	.apr		= 1,
	.mpr		= 1,
	.tpauser	= 1,
	.hw_swap	= 1,
	.rpadir		= 1,
	.rpadir_value	= 0x00020000, /* NET_IP_ALIGN assumed to be 2 */
};

static void sh_eth_set_rate_sh7757(struct net_device *ndev)
{
	struct sh_eth_private *mdp = netdev_priv(ndev);

	switch (mdp->speed) {
	case 10: /* 10BASE */
		sh_eth_write(ndev, 0, RTRATE);
		break;
	case 100:/* 100BASE */
		sh_eth_write(ndev, 1, RTRATE);
		break;
	default:
		break;
	}
}

/* SH7757 */
static struct sh_eth_cpu_data sh7757_data = {
	.set_duplex	= sh_eth_set_duplex,
	.set_rate	= sh_eth_set_rate_sh7757,

	.register_type	= SH_ETH_REG_FAST_SH4,

	.eesipr_value	= DMAC_M_RFRMER | DMAC_M_ECI | 0x003fffff,

	.tx_check	= EESR_FTC | EESR_CND | EESR_DLC | EESR_CD | EESR_RTO,
	.eesr_err_check	= EESR_TWB | EESR_TABT | EESR_RABT | EESR_RFE |
			  EESR_RDE | EESR_RFRMER | EESR_TFE | EESR_TDE |
			  EESR_ECI,

	.irq_flags	= IRQF_SHARED,
	.apr		= 1,
	.mpr		= 1,
	.tpauser	= 1,
	.hw_swap	= 1,
	.no_ade		= 1,
	.rpadir		= 1,
	.rpadir_value   = 2 << 16,
	.rtrate		= 1,
};

#define SH_GIGA_ETH_BASE	0xfee00000UL
#define GIGA_MALR(port)		(SH_GIGA_ETH_BASE + 0x800 * (port) + 0x05c8)
#define GIGA_MAHR(port)		(SH_GIGA_ETH_BASE + 0x800 * (port) + 0x05c0)
static void sh_eth_chip_reset_giga(struct net_device *ndev)
{
	int i;
	u32 mahr[2], malr[2];

	/* save MAHR and MALR */
	for (i = 0; i < 2; i++) {
		malr[i] = ioread32((void *)GIGA_MALR(i));
		mahr[i] = ioread32((void *)GIGA_MAHR(i));
	}

	/* reset device */
	iowrite32(ARSTR_ARSTR, (void *)(SH_GIGA_ETH_BASE + 0x1800));
	mdelay(1);

	/* restore MAHR and MALR */
	for (i = 0; i < 2; i++) {
		iowrite32(malr[i], (void *)GIGA_MALR(i));
		iowrite32(mahr[i], (void *)GIGA_MAHR(i));
	}
}

static void sh_eth_set_rate_giga(struct net_device *ndev)
{
	struct sh_eth_private *mdp = netdev_priv(ndev);

	switch (mdp->speed) {
	case 10: /* 10BASE */
		sh_eth_write(ndev, 0x00000000, GECMR);
		break;
	case 100:/* 100BASE */
		sh_eth_write(ndev, 0x00000010, GECMR);
		break;
	case 1000: /* 1000BASE */
		sh_eth_write(ndev, 0x00000020, GECMR);
		break;
	default:
		break;
	}
}

/* SH7757(GETHERC) */
static struct sh_eth_cpu_data sh7757_data_giga = {
	.chip_reset	= sh_eth_chip_reset_giga,
	.set_duplex	= sh_eth_set_duplex,
	.set_rate	= sh_eth_set_rate_giga,

	.register_type	= SH_ETH_REG_GIGABIT,

	.ecsr_value	= ECSR_ICD | ECSR_MPD,
	.ecsipr_value	= ECSIPR_LCHNGIP | ECSIPR_ICDIP | ECSIPR_MPDIP,
	.eesipr_value	= DMAC_M_RFRMER | DMAC_M_ECI | 0x003fffff,

	.tx_check	= EESR_TC1 | EESR_FTC,
	.eesr_err_check	= EESR_TWB1 | EESR_TWB | EESR_TABT | EESR_RABT |
			  EESR_RFE | EESR_RDE | EESR_RFRMER | EESR_TFE |
			  EESR_TDE | EESR_ECI,
	.fdr_value	= 0x0000072f,

	.irq_flags	= IRQF_SHARED,
	.apr		= 1,
	.mpr		= 1,
	.tpauser	= 1,
	.bculr		= 1,
	.hw_swap	= 1,
	.rpadir		= 1,
	.rpadir_value   = 2 << 16,
	.no_trimd	= 1,
	.no_ade		= 1,
	.tsu		= 1,
};

static void sh_eth_chip_reset(struct net_device *ndev)
{
	struct sh_eth_private *mdp = netdev_priv(ndev);

	/* reset device */
	sh_eth_tsu_write(mdp, ARSTR_ARSTR, ARSTR);
	mdelay(1);
}

static void sh_eth_set_rate_gether(struct net_device *ndev)
{
	struct sh_eth_private *mdp = netdev_priv(ndev);

	switch (mdp->speed) {
	case 10: /* 10BASE */
		sh_eth_write(ndev, GECMR_10, GECMR);
		break;
	case 100:/* 100BASE */
		sh_eth_write(ndev, GECMR_100, GECMR);
		break;
	case 1000: /* 1000BASE */
		sh_eth_write(ndev, GECMR_1000, GECMR);
		break;
	default:
		break;
	}
}

/* SH7734 */
static struct sh_eth_cpu_data sh7734_data = {
	.chip_reset	= sh_eth_chip_reset,
	.set_duplex	= sh_eth_set_duplex,
	.set_rate	= sh_eth_set_rate_gether,

	.register_type	= SH_ETH_REG_GIGABIT,

	.ecsr_value	= ECSR_ICD | ECSR_MPD,
	.ecsipr_value	= ECSIPR_LCHNGIP | ECSIPR_ICDIP | ECSIPR_MPDIP,
	.eesipr_value	= DMAC_M_RFRMER | DMAC_M_ECI | 0x003fffff,

	.tx_check	= EESR_TC1 | EESR_FTC,
	.eesr_err_check	= EESR_TWB1 | EESR_TWB | EESR_TABT | EESR_RABT |
			  EESR_RFE | EESR_RDE | EESR_RFRMER | EESR_TFE |
			  EESR_TDE | EESR_ECI,

	.apr		= 1,
	.mpr		= 1,
	.tpauser	= 1,
	.bculr		= 1,
	.hw_swap	= 1,
	.no_trimd	= 1,
	.no_ade		= 1,
	.tsu		= 1,
	.hw_crc		= 1,
	.select_mii	= 1,
};

/* SH7763 */
static struct sh_eth_cpu_data sh7763_data = {
	.chip_reset	= sh_eth_chip_reset,
	.set_duplex	= sh_eth_set_duplex,
	.set_rate	= sh_eth_set_rate_gether,

	.register_type	= SH_ETH_REG_GIGABIT,

	.ecsr_value	= ECSR_ICD | ECSR_MPD,
	.ecsipr_value	= ECSIPR_LCHNGIP | ECSIPR_ICDIP | ECSIPR_MPDIP,
	.eesipr_value	= DMAC_M_RFRMER | DMAC_M_ECI | 0x003fffff,

	.tx_check	= EESR_TC1 | EESR_FTC,
	.eesr_err_check	= EESR_TWB1 | EESR_TWB | EESR_TABT | EESR_RABT |
			  EESR_RDE | EESR_RFRMER | EESR_TFE | EESR_TDE |
			  EESR_ECI,

	.apr		= 1,
	.mpr		= 1,
	.tpauser	= 1,
	.bculr		= 1,
	.hw_swap	= 1,
	.no_trimd	= 1,
	.no_ade		= 1,
	.tsu		= 1,
	.irq_flags	= IRQF_SHARED,
};

static void sh_eth_chip_reset_r8a7740(struct net_device *ndev)
{
	struct sh_eth_private *mdp = netdev_priv(ndev);

	/* reset device */
	sh_eth_tsu_write(mdp, ARSTR_ARSTR, ARSTR);
	mdelay(1);

	sh_eth_select_mii(ndev);
}

/* R8A7740 */
static struct sh_eth_cpu_data r8a7740_data = {
	.chip_reset	= sh_eth_chip_reset_r8a7740,
	.set_duplex	= sh_eth_set_duplex,
	.set_rate	= sh_eth_set_rate_gether,

	.register_type	= SH_ETH_REG_GIGABIT,

	.ecsr_value	= ECSR_ICD | ECSR_MPD,
	.ecsipr_value	= ECSIPR_LCHNGIP | ECSIPR_ICDIP | ECSIPR_MPDIP,
	.eesipr_value	= DMAC_M_RFRMER | DMAC_M_ECI | 0x003fffff,

	.tx_check	= EESR_TC1 | EESR_FTC,
	.eesr_err_check	= EESR_TWB1 | EESR_TWB | EESR_TABT | EESR_RABT |
			  EESR_RFE | EESR_RDE | EESR_RFRMER | EESR_TFE |
			  EESR_TDE | EESR_ECI,
	.fdr_value	= 0x0000070f,

	.apr		= 1,
	.mpr		= 1,
	.tpauser	= 1,
	.bculr		= 1,
	.hw_swap	= 1,
	.rpadir		= 1,
	.rpadir_value   = 2 << 16,
	.no_trimd	= 1,
	.no_ade		= 1,
	.tsu		= 1,
	.select_mii	= 1,
	.shift_rd0	= 1,
};

/* R7S72100 */
static struct sh_eth_cpu_data r7s72100_data = {
	.chip_reset	= sh_eth_chip_reset,
	.set_duplex	= sh_eth_set_duplex,

	.register_type	= SH_ETH_REG_FAST_RZ,

	.ecsr_value	= ECSR_ICD,
	.ecsipr_value	= ECSIPR_ICDIP,
	.eesipr_value	= 0xff7f009f,

	.tx_check	= EESR_TC1 | EESR_FTC,
	.eesr_err_check	= EESR_TWB1 | EESR_TWB | EESR_TABT | EESR_RABT |
			  EESR_RFE | EESR_RDE | EESR_RFRMER | EESR_TFE |
			  EESR_TDE | EESR_ECI,
	.fdr_value	= 0x0000070f,

	.no_psr		= 1,
	.apr		= 1,
	.mpr		= 1,
	.tpauser	= 1,
	.hw_swap	= 1,
	.rpadir		= 1,
	.rpadir_value   = 2 << 16,
	.no_trimd	= 1,
	.no_ade		= 1,
	.hw_crc		= 1,
	.tsu		= 1,
	.shift_rd0	= 1,
};

static struct sh_eth_cpu_data sh7619_data = {
	.register_type	= SH_ETH_REG_FAST_SH3_SH2,

	.eesipr_value	= DMAC_M_RFRMER | DMAC_M_ECI | 0x003fffff,

	.apr		= 1,
	.mpr		= 1,
	.tpauser	= 1,
	.hw_swap	= 1,
};

static struct sh_eth_cpu_data sh771x_data = {
	.register_type	= SH_ETH_REG_FAST_SH3_SH2,

	.eesipr_value	= DMAC_M_RFRMER | DMAC_M_ECI | 0x003fffff,
	.tsu		= 1,
};

static void sh_eth_set_default_cpu_data(struct sh_eth_cpu_data *cd)
{
	if (!cd->ecsr_value)
		cd->ecsr_value = DEFAULT_ECSR_INIT;

	if (!cd->ecsipr_value)
		cd->ecsipr_value = DEFAULT_ECSIPR_INIT;

	if (!cd->fcftr_value)
		cd->fcftr_value = DEFAULT_FIFO_F_D_RFF |
				  DEFAULT_FIFO_F_D_RFD;

	if (!cd->fdr_value)
		cd->fdr_value = DEFAULT_FDR_INIT;

	if (!cd->tx_check)
		cd->tx_check = DEFAULT_TX_CHECK;

	if (!cd->eesr_err_check)
		cd->eesr_err_check = DEFAULT_EESR_ERR_CHECK;

	if (!cd->trscer_err_mask)
		cd->trscer_err_mask = DEFAULT_TRSCER_ERR_MASK;
}

static int sh_eth_check_reset(struct net_device *ndev)
{
	int ret = 0;
	int cnt = 100;

	while (cnt > 0) {
		if (!(sh_eth_read(ndev, EDMR) & 0x3))
			break;
		mdelay(1);
		cnt--;
	}
	if (cnt <= 0) {
		netdev_err(ndev, "Device reset failed\n");
		ret = -ETIMEDOUT;
	}
	return ret;
}

static int sh_eth_reset(struct net_device *ndev)
{
	struct sh_eth_private *mdp = netdev_priv(ndev);
	int ret = 0;

	if (sh_eth_is_gether(mdp) || sh_eth_is_rz_fast_ether(mdp)) {
		sh_eth_write(ndev, EDSR_ENALL, EDSR);
		sh_eth_write(ndev, sh_eth_read(ndev, EDMR) | EDMR_SRST_GETHER,
			     EDMR);

		ret = sh_eth_check_reset(ndev);
		if (ret)
			return ret;

		/* Table Init */
		sh_eth_write(ndev, 0x0, TDLAR);
		sh_eth_write(ndev, 0x0, TDFAR);
		sh_eth_write(ndev, 0x0, TDFXR);
		sh_eth_write(ndev, 0x0, TDFFR);
		sh_eth_write(ndev, 0x0, RDLAR);
		sh_eth_write(ndev, 0x0, RDFAR);
		sh_eth_write(ndev, 0x0, RDFXR);
		sh_eth_write(ndev, 0x0, RDFFR);

		/* Reset HW CRC register */
		if (mdp->cd->hw_crc)
			sh_eth_write(ndev, 0x0, CSMR);

		/* Select MII mode */
		if (mdp->cd->select_mii)
			sh_eth_select_mii(ndev);
	} else {
		sh_eth_write(ndev, sh_eth_read(ndev, EDMR) | EDMR_SRST_ETHER,
			     EDMR);
		mdelay(3);
		sh_eth_write(ndev, sh_eth_read(ndev, EDMR) & ~EDMR_SRST_ETHER,
			     EDMR);
	}

	return ret;
}

static void sh_eth_set_receive_align(struct sk_buff *skb)
{
	uintptr_t reserve = (uintptr_t)skb->data & (SH_ETH_RX_ALIGN - 1);

	if (reserve)
		skb_reserve(skb, SH_ETH_RX_ALIGN - reserve);
}


/* CPU <-> EDMAC endian convert */
static inline __u32 cpu_to_edmac(struct sh_eth_private *mdp, u32 x)
{
	switch (mdp->edmac_endian) {
	case EDMAC_LITTLE_ENDIAN:
		return cpu_to_le32(x);
	case EDMAC_BIG_ENDIAN:
		return cpu_to_be32(x);
	}
	return x;
}

static inline __u32 edmac_to_cpu(struct sh_eth_private *mdp, u32 x)
{
	switch (mdp->edmac_endian) {
	case EDMAC_LITTLE_ENDIAN:
		return le32_to_cpu(x);
	case EDMAC_BIG_ENDIAN:
		return be32_to_cpu(x);
	}
	return x;
}

/* Program the hardware MAC address from dev->dev_addr. */
static void update_mac_address(struct net_device *ndev)
{
	sh_eth_write(ndev,
		     (ndev->dev_addr[0] << 24) | (ndev->dev_addr[1] << 16) |
		     (ndev->dev_addr[2] << 8) | (ndev->dev_addr[3]), MAHR);
	sh_eth_write(ndev,
		     (ndev->dev_addr[4] << 8) | (ndev->dev_addr[5]), MALR);
}

/* Get MAC address from SuperH MAC address register
 *
 * SuperH's Ethernet device doesn't have 'ROM' to MAC address.
 * This driver get MAC address that use by bootloader(U-boot or sh-ipl+g).
 * When you want use this device, you must set MAC address in bootloader.
 *
 */
static void read_mac_address(struct net_device *ndev, unsigned char *mac)
{
	if (mac[0] || mac[1] || mac[2] || mac[3] || mac[4] || mac[5]) {
		memcpy(ndev->dev_addr, mac, ETH_ALEN);
	} else {
		ndev->dev_addr[0] = (sh_eth_read(ndev, MAHR) >> 24);
		ndev->dev_addr[1] = (sh_eth_read(ndev, MAHR) >> 16) & 0xFF;
		ndev->dev_addr[2] = (sh_eth_read(ndev, MAHR) >> 8) & 0xFF;
		ndev->dev_addr[3] = (sh_eth_read(ndev, MAHR) & 0xFF);
		ndev->dev_addr[4] = (sh_eth_read(ndev, MALR) >> 8) & 0xFF;
		ndev->dev_addr[5] = (sh_eth_read(ndev, MALR) & 0xFF);
	}
}

static u32 sh_eth_get_edtrr_trns(struct sh_eth_private *mdp)
{
	if (sh_eth_is_gether(mdp) || sh_eth_is_rz_fast_ether(mdp))
		return EDTRR_TRNS_GETHER;
	else
		return EDTRR_TRNS_ETHER;
}

struct bb_info {
	void (*set_gate)(void *addr);
	struct mdiobb_ctrl ctrl;
	void *addr;
	u32 mmd_msk;/* MMD */
	u32 mdo_msk;
	u32 mdi_msk;
	u32 mdc_msk;
};

/* PHY bit set */
static void bb_set(void *addr, u32 msk)
{
	iowrite32(ioread32(addr) | msk, addr);
}

/* PHY bit clear */
static void bb_clr(void *addr, u32 msk)
{
	iowrite32((ioread32(addr) & ~msk), addr);
}

/* PHY bit read */
static int bb_read(void *addr, u32 msk)
{
	return (ioread32(addr) & msk) != 0;
}

/* Data I/O pin control */
static void sh_mmd_ctrl(struct mdiobb_ctrl *ctrl, int bit)
{
	struct bb_info *bitbang = container_of(ctrl, struct bb_info, ctrl);

	if (bitbang->set_gate)
		bitbang->set_gate(bitbang->addr);

	if (bit)
		bb_set(bitbang->addr, bitbang->mmd_msk);
	else
		bb_clr(bitbang->addr, bitbang->mmd_msk);
}

/* Set bit data*/
static void sh_set_mdio(struct mdiobb_ctrl *ctrl, int bit)
{
	struct bb_info *bitbang = container_of(ctrl, struct bb_info, ctrl);

	if (bitbang->set_gate)
		bitbang->set_gate(bitbang->addr);

	if (bit)
		bb_set(bitbang->addr, bitbang->mdo_msk);
	else
		bb_clr(bitbang->addr, bitbang->mdo_msk);
}

/* Get bit data*/
static int sh_get_mdio(struct mdiobb_ctrl *ctrl)
{
	struct bb_info *bitbang = container_of(ctrl, struct bb_info, ctrl);

	if (bitbang->set_gate)
		bitbang->set_gate(bitbang->addr);

	return bb_read(bitbang->addr, bitbang->mdi_msk);
}

/* MDC pin control */
static void sh_mdc_ctrl(struct mdiobb_ctrl *ctrl, int bit)
{
	struct bb_info *bitbang = container_of(ctrl, struct bb_info, ctrl);

	if (bitbang->set_gate)
		bitbang->set_gate(bitbang->addr);

	if (bit)
		bb_set(bitbang->addr, bitbang->mdc_msk);
	else
		bb_clr(bitbang->addr, bitbang->mdc_msk);
}

/* mdio bus control struct */
static struct mdiobb_ops bb_ops = {
	.owner = THIS_MODULE,
	.set_mdc = sh_mdc_ctrl,
	.set_mdio_dir = sh_mmd_ctrl,
	.set_mdio_data = sh_set_mdio,
	.get_mdio_data = sh_get_mdio,
};

/* free skb and descriptor buffer */
static void sh_eth_ring_free(struct net_device *ndev)
{
	struct sh_eth_private *mdp = netdev_priv(ndev);
	int ringsize, i;

	/* Free Rx skb ringbuffer */
	if (mdp->rx_skbuff) {
		for (i = 0; i < mdp->num_rx_ring; i++)
			dev_kfree_skb(mdp->rx_skbuff[i]);
	}
	kfree(mdp->rx_skbuff);
	mdp->rx_skbuff = NULL;

	/* Free Tx skb ringbuffer */
	if (mdp->tx_skbuff) {
		for (i = 0; i < mdp->num_tx_ring; i++)
			dev_kfree_skb(mdp->tx_skbuff[i]);
	}
	kfree(mdp->tx_skbuff);
	mdp->tx_skbuff = NULL;

	if (mdp->rx_ring) {
		ringsize = sizeof(struct sh_eth_rxdesc) * mdp->num_rx_ring;
		dma_free_coherent(NULL, ringsize, mdp->rx_ring,
				  mdp->rx_desc_dma);
		mdp->rx_ring = NULL;
	}

	if (mdp->tx_ring) {
		ringsize = sizeof(struct sh_eth_txdesc) * mdp->num_tx_ring;
		dma_free_coherent(NULL, ringsize, mdp->tx_ring,
				  mdp->tx_desc_dma);
		mdp->tx_ring = NULL;
	}
}

/* format skb and descriptor buffer */
static void sh_eth_ring_format(struct net_device *ndev)
{
	struct sh_eth_private *mdp = netdev_priv(ndev);
	int i;
	struct sk_buff *skb;
	struct sh_eth_rxdesc *rxdesc = NULL;
	struct sh_eth_txdesc *txdesc = NULL;
	int rx_ringsize = sizeof(*rxdesc) * mdp->num_rx_ring;
	int tx_ringsize = sizeof(*txdesc) * mdp->num_tx_ring;
<<<<<<< HEAD
	int skbuff_size = mdp->rx_buf_sz + SH_ETH_RX_ALIGN - 1;
=======
	int skbuff_size = mdp->rx_buf_sz + SH_ETH_RX_ALIGN + 32 - 1;
	dma_addr_t dma_addr;
	u32 buf_len;
>>>>>>> afd2ff9b

	mdp->cur_rx = 0;
	mdp->cur_tx = 0;
	mdp->dirty_rx = 0;
	mdp->dirty_tx = 0;

	memset(mdp->rx_ring, 0, rx_ringsize);

	/* build Rx ring buffer */
	for (i = 0; i < mdp->num_rx_ring; i++) {
		/* skb */
		mdp->rx_skbuff[i] = NULL;
		skb = netdev_alloc_skb(ndev, skbuff_size);
<<<<<<< HEAD
		mdp->rx_skbuff[i] = skb;
=======
>>>>>>> afd2ff9b
		if (skb == NULL)
			break;
		sh_eth_set_receive_align(skb);

		/* RX descriptor */
		rxdesc = &mdp->rx_ring[i];
<<<<<<< HEAD
		/* The size of the buffer is a multiple of 16 bytes. */
		rxdesc->buffer_length = ALIGN(mdp->rx_buf_sz, 16);
		dma_map_single(&ndev->dev, skb->data, rxdesc->buffer_length,
			       DMA_FROM_DEVICE);
		rxdesc->addr = virt_to_phys(PTR_ALIGN(skb->data, 4));
=======
		/* The size of the buffer is a multiple of 32 bytes. */
		buf_len = ALIGN(mdp->rx_buf_sz, 32);
		rxdesc->len = cpu_to_edmac(mdp, buf_len << 16);
		dma_addr = dma_map_single(&ndev->dev, skb->data, buf_len,
					  DMA_FROM_DEVICE);
		if (dma_mapping_error(&ndev->dev, dma_addr)) {
			kfree_skb(skb);
			break;
		}
		mdp->rx_skbuff[i] = skb;
		rxdesc->addr = cpu_to_edmac(mdp, dma_addr);
>>>>>>> afd2ff9b
		rxdesc->status = cpu_to_edmac(mdp, RD_RACT | RD_RFP);

		/* Rx descriptor address set */
		if (i == 0) {
			sh_eth_write(ndev, mdp->rx_desc_dma, RDLAR);
			if (sh_eth_is_gether(mdp) ||
			    sh_eth_is_rz_fast_ether(mdp))
				sh_eth_write(ndev, mdp->rx_desc_dma, RDFAR);
		}
	}

	mdp->dirty_rx = (u32) (i - mdp->num_rx_ring);

	/* Mark the last entry as wrapping the ring. */
	rxdesc->status |= cpu_to_edmac(mdp, RD_RDLE);

	memset(mdp->tx_ring, 0, tx_ringsize);

	/* build Tx ring buffer */
	for (i = 0; i < mdp->num_tx_ring; i++) {
		mdp->tx_skbuff[i] = NULL;
		txdesc = &mdp->tx_ring[i];
		txdesc->status = cpu_to_edmac(mdp, TD_TFP);
		txdesc->len = cpu_to_edmac(mdp, 0);
		if (i == 0) {
			/* Tx descriptor address set */
			sh_eth_write(ndev, mdp->tx_desc_dma, TDLAR);
			if (sh_eth_is_gether(mdp) ||
			    sh_eth_is_rz_fast_ether(mdp))
				sh_eth_write(ndev, mdp->tx_desc_dma, TDFAR);
		}
	}

	txdesc->status |= cpu_to_edmac(mdp, TD_TDLE);
}

/* Get skb and descriptor buffer */
static int sh_eth_ring_init(struct net_device *ndev)
{
	struct sh_eth_private *mdp = netdev_priv(ndev);
	int rx_ringsize, tx_ringsize;

	/* +26 gets the maximum ethernet encapsulation, +7 & ~7 because the
	 * card needs room to do 8 byte alignment, +2 so we can reserve
	 * the first 2 bytes, and +16 gets room for the status word from the
	 * card.
	 */
	mdp->rx_buf_sz = (ndev->mtu <= 1492 ? PKT_BUF_SZ :
			  (((ndev->mtu + 26 + 7) & ~7) + 2 + 16));
	if (mdp->cd->rpadir)
		mdp->rx_buf_sz += NET_IP_ALIGN;

	/* Allocate RX and TX skb rings */
	mdp->rx_skbuff = kcalloc(mdp->num_rx_ring, sizeof(*mdp->rx_skbuff),
				 GFP_KERNEL);
	if (!mdp->rx_skbuff)
		return -ENOMEM;

	mdp->tx_skbuff = kcalloc(mdp->num_tx_ring, sizeof(*mdp->tx_skbuff),
				 GFP_KERNEL);
	if (!mdp->tx_skbuff)
		goto ring_free;

	/* Allocate all Rx descriptors. */
	rx_ringsize = sizeof(struct sh_eth_rxdesc) * mdp->num_rx_ring;
	mdp->rx_ring = dma_alloc_coherent(NULL, rx_ringsize, &mdp->rx_desc_dma,
					  GFP_KERNEL);
	if (!mdp->rx_ring)
		goto ring_free;

	mdp->dirty_rx = 0;

	/* Allocate all Tx descriptors. */
	tx_ringsize = sizeof(struct sh_eth_txdesc) * mdp->num_tx_ring;
	mdp->tx_ring = dma_alloc_coherent(NULL, tx_ringsize, &mdp->tx_desc_dma,
					  GFP_KERNEL);
	if (!mdp->tx_ring)
		goto ring_free;
	return 0;

ring_free:
	/* Free Rx and Tx skb ring buffer and DMA buffer */
	sh_eth_ring_free(ndev);

	return -ENOMEM;
}

static int sh_eth_dev_init(struct net_device *ndev, bool start)
{
	int ret = 0;
	struct sh_eth_private *mdp = netdev_priv(ndev);
	u32 val;

	/* Soft Reset */
	ret = sh_eth_reset(ndev);
	if (ret)
		return ret;

	if (mdp->cd->rmiimode)
		sh_eth_write(ndev, 0x1, RMIIMODE);

	/* Descriptor format */
	sh_eth_ring_format(ndev);
	if (mdp->cd->rpadir)
		sh_eth_write(ndev, mdp->cd->rpadir_value, RPADIR);

	/* all sh_eth int mask */
	sh_eth_write(ndev, 0, EESIPR);

#if defined(__LITTLE_ENDIAN)
	if (mdp->cd->hw_swap)
		sh_eth_write(ndev, EDMR_EL, EDMR);
	else
#endif
		sh_eth_write(ndev, 0, EDMR);

	/* FIFO size set */
	sh_eth_write(ndev, mdp->cd->fdr_value, FDR);
	sh_eth_write(ndev, 0, TFTR);

	/* Frame recv control (enable multiple-packets per rx irq) */
	sh_eth_write(ndev, RMCR_RNC, RMCR);

	sh_eth_write(ndev, mdp->cd->trscer_err_mask, TRSCER);

	if (mdp->cd->bculr)
		sh_eth_write(ndev, 0x800, BCULR);	/* Burst sycle set */

	sh_eth_write(ndev, mdp->cd->fcftr_value, FCFTR);

	if (!mdp->cd->no_trimd)
		sh_eth_write(ndev, 0, TRIMD);

	/* Recv frame limit set register */
	sh_eth_write(ndev, ndev->mtu + ETH_HLEN + VLAN_HLEN + ETH_FCS_LEN,
		     RFLR);

	sh_eth_write(ndev, sh_eth_read(ndev, EESR), EESR);
	if (start) {
		mdp->irq_enabled = true;
		sh_eth_write(ndev, mdp->cd->eesipr_value, EESIPR);
	}

	/* PAUSE Prohibition */
	val = (sh_eth_read(ndev, ECMR) & ECMR_DM) |
		ECMR_ZPF | (mdp->duplex ? ECMR_DM : 0) | ECMR_TE | ECMR_RE;

	sh_eth_write(ndev, val, ECMR);

	if (mdp->cd->set_rate)
		mdp->cd->set_rate(ndev);

	/* E-MAC Status Register clear */
	sh_eth_write(ndev, mdp->cd->ecsr_value, ECSR);

	/* E-MAC Interrupt Enable register */
	if (start)
		sh_eth_write(ndev, mdp->cd->ecsipr_value, ECSIPR);

	/* Set MAC address */
	update_mac_address(ndev);

	/* mask reset */
	if (mdp->cd->apr)
		sh_eth_write(ndev, APR_AP, APR);
	if (mdp->cd->mpr)
		sh_eth_write(ndev, MPR_MP, MPR);
	if (mdp->cd->tpauser)
		sh_eth_write(ndev, TPAUSER_UNLIMITED, TPAUSER);

	if (start) {
		/* Setting the Rx mode will start the Rx process. */
		sh_eth_write(ndev, EDRRR_R, EDRRR);

		netif_start_queue(ndev);
	}

	return ret;
}

static void sh_eth_dev_exit(struct net_device *ndev)
{
	struct sh_eth_private *mdp = netdev_priv(ndev);
	int i;

	/* Deactivate all TX descriptors, so DMA should stop at next
	 * packet boundary if it's currently running
	 */
	for (i = 0; i < mdp->num_tx_ring; i++)
		mdp->tx_ring[i].status &= ~cpu_to_edmac(mdp, TD_TACT);

	/* Disable TX FIFO egress to MAC */
	sh_eth_rcv_snd_disable(ndev);

	/* Stop RX DMA at next packet boundary */
	sh_eth_write(ndev, 0, EDRRR);

	/* Aside from TX DMA, we can't tell when the hardware is
	 * really stopped, so we need to reset to make sure.
	 * Before doing that, wait for long enough to *probably*
	 * finish transmitting the last packet and poll stats.
	 */
	msleep(2); /* max frame time at 10 Mbps < 1250 us */
	sh_eth_get_stats(ndev);
	sh_eth_reset(ndev);

	/* Set MAC address again */
	update_mac_address(ndev);
}

/* free Tx skb function */
static int sh_eth_txfree(struct net_device *ndev)
{
	struct sh_eth_private *mdp = netdev_priv(ndev);
	struct sh_eth_txdesc *txdesc;
	int free_num = 0;
	int entry = 0;

	for (; mdp->cur_tx - mdp->dirty_tx > 0; mdp->dirty_tx++) {
		entry = mdp->dirty_tx % mdp->num_tx_ring;
		txdesc = &mdp->tx_ring[entry];
		if (txdesc->status & cpu_to_edmac(mdp, TD_TACT))
			break;
		/* TACT bit must be checked before all the following reads */
		dma_rmb();
		netif_info(mdp, tx_done, ndev,
			   "tx entry %d status 0x%08x\n",
			   entry, edmac_to_cpu(mdp, txdesc->status));
		/* Free the original skb. */
		if (mdp->tx_skbuff[entry]) {
			dma_unmap_single(&ndev->dev,
					 edmac_to_cpu(mdp, txdesc->addr),
					 edmac_to_cpu(mdp, txdesc->len) >> 16,
					 DMA_TO_DEVICE);
			dev_kfree_skb_irq(mdp->tx_skbuff[entry]);
			mdp->tx_skbuff[entry] = NULL;
			free_num++;
		}
		txdesc->status = cpu_to_edmac(mdp, TD_TFP);
		if (entry >= mdp->num_tx_ring - 1)
			txdesc->status |= cpu_to_edmac(mdp, TD_TDLE);

		ndev->stats.tx_packets++;
		ndev->stats.tx_bytes += edmac_to_cpu(mdp, txdesc->len) >> 16;
	}
	return free_num;
}

/* Packet receive function */
static int sh_eth_rx(struct net_device *ndev, u32 intr_status, int *quota)
{
	struct sh_eth_private *mdp = netdev_priv(ndev);
	struct sh_eth_rxdesc *rxdesc;

	int entry = mdp->cur_rx % mdp->num_rx_ring;
	int boguscnt = (mdp->dirty_rx + mdp->num_rx_ring) - mdp->cur_rx;
	int limit;
	struct sk_buff *skb;
	u16 pkt_len = 0;
	u32 desc_status;
<<<<<<< HEAD
	int skbuff_size = mdp->rx_buf_sz + SH_ETH_RX_ALIGN - 1;
=======
	int skbuff_size = mdp->rx_buf_sz + SH_ETH_RX_ALIGN + 32 - 1;
	dma_addr_t dma_addr;
	u32 buf_len;
>>>>>>> afd2ff9b

	boguscnt = min(boguscnt, *quota);
	limit = boguscnt;
	rxdesc = &mdp->rx_ring[entry];
	while (!(rxdesc->status & cpu_to_edmac(mdp, RD_RACT))) {
		/* RACT bit must be checked before all the following reads */
		dma_rmb();
		desc_status = edmac_to_cpu(mdp, rxdesc->status);
		pkt_len = edmac_to_cpu(mdp, rxdesc->len) & RD_RFL;

		if (--boguscnt < 0)
			break;

		netif_info(mdp, rx_status, ndev,
			   "rx entry %d status 0x%08x len %d\n",
			   entry, desc_status, pkt_len);

		if (!(desc_status & RDFEND))
			ndev->stats.rx_length_errors++;

		/* In case of almost all GETHER/ETHERs, the Receive Frame State
		 * (RFS) bits in the Receive Descriptor 0 are from bit 9 to
		 * bit 0. However, in case of the R8A7740 and R7S72100
		 * the RFS bits are from bit 25 to bit 16. So, the
		 * driver needs right shifting by 16.
		 */
		if (mdp->cd->shift_rd0)
			desc_status >>= 16;

		skb = mdp->rx_skbuff[entry];
		if (desc_status & (RD_RFS1 | RD_RFS2 | RD_RFS3 | RD_RFS4 |
				   RD_RFS5 | RD_RFS6 | RD_RFS10)) {
			ndev->stats.rx_errors++;
			if (desc_status & RD_RFS1)
				ndev->stats.rx_crc_errors++;
			if (desc_status & RD_RFS2)
				ndev->stats.rx_frame_errors++;
			if (desc_status & RD_RFS3)
				ndev->stats.rx_length_errors++;
			if (desc_status & RD_RFS4)
				ndev->stats.rx_length_errors++;
			if (desc_status & RD_RFS6)
				ndev->stats.rx_missed_errors++;
			if (desc_status & RD_RFS10)
				ndev->stats.rx_over_errors++;
		} else	if (skb) {
			dma_addr = edmac_to_cpu(mdp, rxdesc->addr);
			if (!mdp->cd->hw_swap)
				sh_eth_soft_swap(
					phys_to_virt(ALIGN(dma_addr, 4)),
					pkt_len + 2);
			mdp->rx_skbuff[entry] = NULL;
			if (mdp->cd->rpadir)
				skb_reserve(skb, NET_IP_ALIGN);
<<<<<<< HEAD
			dma_sync_single_for_cpu(&ndev->dev, rxdesc->addr,
						ALIGN(mdp->rx_buf_sz, 16),
						DMA_FROM_DEVICE);
=======
			dma_unmap_single(&ndev->dev, dma_addr,
					 ALIGN(mdp->rx_buf_sz, 32),
					 DMA_FROM_DEVICE);
>>>>>>> afd2ff9b
			skb_put(skb, pkt_len);
			skb->protocol = eth_type_trans(skb, ndev);
			netif_receive_skb(skb);
			ndev->stats.rx_packets++;
			ndev->stats.rx_bytes += pkt_len;
			if (desc_status & RD_RFS8)
				ndev->stats.multicast++;
		}
		entry = (++mdp->cur_rx) % mdp->num_rx_ring;
		rxdesc = &mdp->rx_ring[entry];
	}

	/* Refill the Rx ring buffers. */
	for (; mdp->cur_rx - mdp->dirty_rx > 0; mdp->dirty_rx++) {
		entry = mdp->dirty_rx % mdp->num_rx_ring;
		rxdesc = &mdp->rx_ring[entry];
		/* The size of the buffer is 32 byte boundary. */
		buf_len = ALIGN(mdp->rx_buf_sz, 32);
		rxdesc->len = cpu_to_edmac(mdp, buf_len << 16);

		if (mdp->rx_skbuff[entry] == NULL) {
			skb = netdev_alloc_skb(ndev, skbuff_size);
<<<<<<< HEAD
			mdp->rx_skbuff[entry] = skb;
			if (skb == NULL)
				break;	/* Better luck next round. */
			sh_eth_set_receive_align(skb);
			dma_map_single(&ndev->dev, skb->data,
				       rxdesc->buffer_length, DMA_FROM_DEVICE);
=======
			if (skb == NULL)
				break;	/* Better luck next round. */
			sh_eth_set_receive_align(skb);
			dma_addr = dma_map_single(&ndev->dev, skb->data,
						  buf_len, DMA_FROM_DEVICE);
			if (dma_mapping_error(&ndev->dev, dma_addr)) {
				kfree_skb(skb);
				break;
			}
			mdp->rx_skbuff[entry] = skb;
>>>>>>> afd2ff9b

			skb_checksum_none_assert(skb);
			rxdesc->addr = cpu_to_edmac(mdp, dma_addr);
		}
		dma_wmb(); /* RACT bit must be set after all the above writes */
		if (entry >= mdp->num_rx_ring - 1)
			rxdesc->status |=
				cpu_to_edmac(mdp, RD_RACT | RD_RFP | RD_RDLE);
		else
			rxdesc->status |=
				cpu_to_edmac(mdp, RD_RACT | RD_RFP);
	}

	/* Restart Rx engine if stopped. */
	/* If we don't need to check status, don't. -KDU */
	if (!(sh_eth_read(ndev, EDRRR) & EDRRR_R)) {
		/* fix the values for the next receiving if RDE is set */
		if (intr_status & EESR_RDE &&
		    mdp->reg_offset[RDFAR] != SH_ETH_OFFSET_INVALID) {
			u32 count = (sh_eth_read(ndev, RDFAR) -
				     sh_eth_read(ndev, RDLAR)) >> 4;

			mdp->cur_rx = count;
			mdp->dirty_rx = count;
		}
		sh_eth_write(ndev, EDRRR_R, EDRRR);
	}

	*quota -= limit - boguscnt - 1;

	return *quota <= 0;
}

static void sh_eth_rcv_snd_disable(struct net_device *ndev)
{
	/* disable tx and rx */
	sh_eth_write(ndev, sh_eth_read(ndev, ECMR) &
		~(ECMR_RE | ECMR_TE), ECMR);
}

static void sh_eth_rcv_snd_enable(struct net_device *ndev)
{
	/* enable tx and rx */
	sh_eth_write(ndev, sh_eth_read(ndev, ECMR) |
		(ECMR_RE | ECMR_TE), ECMR);
}

/* error control function */
static void sh_eth_error(struct net_device *ndev, u32 intr_status)
{
	struct sh_eth_private *mdp = netdev_priv(ndev);
	u32 felic_stat;
	u32 link_stat;
	u32 mask;

	if (intr_status & EESR_ECI) {
		felic_stat = sh_eth_read(ndev, ECSR);
		sh_eth_write(ndev, felic_stat, ECSR);	/* clear int */
		if (felic_stat & ECSR_ICD)
			ndev->stats.tx_carrier_errors++;
		if (felic_stat & ECSR_LCHNG) {
			/* Link Changed */
			if (mdp->cd->no_psr || mdp->no_ether_link) {
				goto ignore_link;
			} else {
				link_stat = (sh_eth_read(ndev, PSR));
				if (mdp->ether_link_active_low)
					link_stat = ~link_stat;
			}
			if (!(link_stat & PHY_ST_LINK)) {
				sh_eth_rcv_snd_disable(ndev);
			} else {
				/* Link Up */
				sh_eth_write(ndev, sh_eth_read(ndev, EESIPR) &
						   ~DMAC_M_ECI, EESIPR);
				/* clear int */
				sh_eth_write(ndev, sh_eth_read(ndev, ECSR),
					     ECSR);
				sh_eth_write(ndev, sh_eth_read(ndev, EESIPR) |
						   DMAC_M_ECI, EESIPR);
				/* enable tx and rx */
				sh_eth_rcv_snd_enable(ndev);
			}
		}
	}

ignore_link:
	if (intr_status & EESR_TWB) {
		/* Unused write back interrupt */
		if (intr_status & EESR_TABT) {	/* Transmit Abort int */
			ndev->stats.tx_aborted_errors++;
			netif_err(mdp, tx_err, ndev, "Transmit Abort\n");
		}
	}

	if (intr_status & EESR_RABT) {
		/* Receive Abort int */
		if (intr_status & EESR_RFRMER) {
			/* Receive Frame Overflow int */
			ndev->stats.rx_frame_errors++;
		}
	}

	if (intr_status & EESR_TDE) {
		/* Transmit Descriptor Empty int */
		ndev->stats.tx_fifo_errors++;
		netif_err(mdp, tx_err, ndev, "Transmit Descriptor Empty\n");
	}

	if (intr_status & EESR_TFE) {
		/* FIFO under flow */
		ndev->stats.tx_fifo_errors++;
		netif_err(mdp, tx_err, ndev, "Transmit FIFO Under flow\n");
	}

	if (intr_status & EESR_RDE) {
		/* Receive Descriptor Empty int */
		ndev->stats.rx_over_errors++;
	}

	if (intr_status & EESR_RFE) {
		/* Receive FIFO Overflow int */
		ndev->stats.rx_fifo_errors++;
	}

	if (!mdp->cd->no_ade && (intr_status & EESR_ADE)) {
		/* Address Error */
		ndev->stats.tx_fifo_errors++;
		netif_err(mdp, tx_err, ndev, "Address Error\n");
	}

	mask = EESR_TWB | EESR_TABT | EESR_ADE | EESR_TDE | EESR_TFE;
	if (mdp->cd->no_ade)
		mask &= ~EESR_ADE;
	if (intr_status & mask) {
		/* Tx error */
		u32 edtrr = sh_eth_read(ndev, EDTRR);

		/* dmesg */
		netdev_err(ndev, "TX error. status=%8.8x cur_tx=%8.8x dirty_tx=%8.8x state=%8.8x EDTRR=%8.8x.\n",
			   intr_status, mdp->cur_tx, mdp->dirty_tx,
			   (u32)ndev->state, edtrr);
		/* dirty buffer free */
		sh_eth_txfree(ndev);

		/* SH7712 BUG */
		if (edtrr ^ sh_eth_get_edtrr_trns(mdp)) {
			/* tx dma start */
			sh_eth_write(ndev, sh_eth_get_edtrr_trns(mdp), EDTRR);
		}
		/* wakeup */
		netif_wake_queue(ndev);
	}
}

static irqreturn_t sh_eth_interrupt(int irq, void *netdev)
{
	struct net_device *ndev = netdev;
	struct sh_eth_private *mdp = netdev_priv(ndev);
	struct sh_eth_cpu_data *cd = mdp->cd;
	irqreturn_t ret = IRQ_NONE;
	u32 intr_status, intr_enable;

	spin_lock(&mdp->lock);

	/* Get interrupt status */
	intr_status = sh_eth_read(ndev, EESR);
	/* Mask it with the interrupt mask, forcing ECI interrupt to be always
	 * enabled since it's the one that  comes thru regardless of the mask,
	 * and we need to fully handle it in sh_eth_error() in order to quench
	 * it as it doesn't get cleared by just writing 1 to the ECI bit...
	 */
	intr_enable = sh_eth_read(ndev, EESIPR);
	intr_status &= intr_enable | DMAC_M_ECI;
	if (intr_status & (EESR_RX_CHECK | cd->tx_check | cd->eesr_err_check))
		ret = IRQ_HANDLED;
	else
		goto out;

	if (!likely(mdp->irq_enabled)) {
		sh_eth_write(ndev, 0, EESIPR);
		goto out;
	}

	if (intr_status & EESR_RX_CHECK) {
		if (napi_schedule_prep(&mdp->napi)) {
			/* Mask Rx interrupts */
			sh_eth_write(ndev, intr_enable & ~EESR_RX_CHECK,
				     EESIPR);
			__napi_schedule(&mdp->napi);
		} else {
			netdev_warn(ndev,
				    "ignoring interrupt, status 0x%08x, mask 0x%08x.\n",
				    intr_status, intr_enable);
		}
	}

	/* Tx Check */
	if (intr_status & cd->tx_check) {
		/* Clear Tx interrupts */
		sh_eth_write(ndev, intr_status & cd->tx_check, EESR);

		sh_eth_txfree(ndev);
		netif_wake_queue(ndev);
	}

	if (intr_status & cd->eesr_err_check) {
		/* Clear error interrupts */
		sh_eth_write(ndev, intr_status & cd->eesr_err_check, EESR);

		sh_eth_error(ndev, intr_status);
	}

out:
	spin_unlock(&mdp->lock);

	return ret;
}

static int sh_eth_poll(struct napi_struct *napi, int budget)
{
	struct sh_eth_private *mdp = container_of(napi, struct sh_eth_private,
						  napi);
	struct net_device *ndev = napi->dev;
	int quota = budget;
	u32 intr_status;

	for (;;) {
		intr_status = sh_eth_read(ndev, EESR);
		if (!(intr_status & EESR_RX_CHECK))
			break;
		/* Clear Rx interrupts */
		sh_eth_write(ndev, intr_status & EESR_RX_CHECK, EESR);

		if (sh_eth_rx(ndev, intr_status, &quota))
			goto out;
	}

	napi_complete(napi);

	/* Reenable Rx interrupts */
	if (mdp->irq_enabled)
		sh_eth_write(ndev, mdp->cd->eesipr_value, EESIPR);
out:
	return budget - quota;
}

/* PHY state control function */
static void sh_eth_adjust_link(struct net_device *ndev)
{
	struct sh_eth_private *mdp = netdev_priv(ndev);
	struct phy_device *phydev = mdp->phydev;
	int new_state = 0;

	if (phydev->link) {
		if (phydev->duplex != mdp->duplex) {
			new_state = 1;
			mdp->duplex = phydev->duplex;
			if (mdp->cd->set_duplex)
				mdp->cd->set_duplex(ndev);
		}

		if (phydev->speed != mdp->speed) {
			new_state = 1;
			mdp->speed = phydev->speed;
			if (mdp->cd->set_rate)
				mdp->cd->set_rate(ndev);
		}
		if (!mdp->link) {
			sh_eth_write(ndev,
				     sh_eth_read(ndev, ECMR) & ~ECMR_TXF,
				     ECMR);
			new_state = 1;
			mdp->link = phydev->link;
			if (mdp->cd->no_psr || mdp->no_ether_link)
				sh_eth_rcv_snd_enable(ndev);
		}
	} else if (mdp->link) {
		new_state = 1;
		mdp->link = 0;
		mdp->speed = 0;
		mdp->duplex = -1;
		if (mdp->cd->no_psr || mdp->no_ether_link)
			sh_eth_rcv_snd_disable(ndev);
	}

	if (new_state && netif_msg_link(mdp))
		phy_print_status(phydev);
}

/* PHY init function */
static int sh_eth_phy_init(struct net_device *ndev)
{
	struct device_node *np = ndev->dev.parent->of_node;
	struct sh_eth_private *mdp = netdev_priv(ndev);
	struct phy_device *phydev = NULL;

	mdp->link = 0;
	mdp->speed = 0;
	mdp->duplex = -1;

	/* Try connect to PHY */
	if (np) {
		struct device_node *pn;

		pn = of_parse_phandle(np, "phy-handle", 0);
		phydev = of_phy_connect(ndev, pn,
					sh_eth_adjust_link, 0,
					mdp->phy_interface);

		if (!phydev)
			phydev = ERR_PTR(-ENOENT);
	} else {
		char phy_id[MII_BUS_ID_SIZE + 3];

		snprintf(phy_id, sizeof(phy_id), PHY_ID_FMT,
			 mdp->mii_bus->id, mdp->phy_id);

		phydev = phy_connect(ndev, phy_id, sh_eth_adjust_link,
				     mdp->phy_interface);
	}

	if (IS_ERR(phydev)) {
		netdev_err(ndev, "failed to connect PHY\n");
		return PTR_ERR(phydev);
	}

	netdev_info(ndev, "attached PHY %d (IRQ %d) to driver %s\n",
		    phydev->addr, phydev->irq, phydev->drv->name);

	mdp->phydev = phydev;

	return 0;
}

/* PHY control start function */
static int sh_eth_phy_start(struct net_device *ndev)
{
	struct sh_eth_private *mdp = netdev_priv(ndev);
	int ret;

	ret = sh_eth_phy_init(ndev);
	if (ret)
		return ret;

	phy_start(mdp->phydev);

	return 0;
}

static int sh_eth_get_settings(struct net_device *ndev,
			       struct ethtool_cmd *ecmd)
{
	struct sh_eth_private *mdp = netdev_priv(ndev);
	unsigned long flags;
	int ret;

	if (!mdp->phydev)
		return -ENODEV;

	spin_lock_irqsave(&mdp->lock, flags);
	ret = phy_ethtool_gset(mdp->phydev, ecmd);
	spin_unlock_irqrestore(&mdp->lock, flags);

	return ret;
}

static int sh_eth_set_settings(struct net_device *ndev,
			       struct ethtool_cmd *ecmd)
{
	struct sh_eth_private *mdp = netdev_priv(ndev);
	unsigned long flags;
	int ret;

	if (!mdp->phydev)
		return -ENODEV;

	spin_lock_irqsave(&mdp->lock, flags);

	/* disable tx and rx */
	sh_eth_rcv_snd_disable(ndev);

	ret = phy_ethtool_sset(mdp->phydev, ecmd);
	if (ret)
		goto error_exit;

	if (ecmd->duplex == DUPLEX_FULL)
		mdp->duplex = 1;
	else
		mdp->duplex = 0;

	if (mdp->cd->set_duplex)
		mdp->cd->set_duplex(ndev);

error_exit:
	mdelay(1);

	/* enable tx and rx */
	sh_eth_rcv_snd_enable(ndev);

	spin_unlock_irqrestore(&mdp->lock, flags);

	return ret;
}

/* If it is ever necessary to increase SH_ETH_REG_DUMP_MAX_REGS, the
 * version must be bumped as well.  Just adding registers up to that
 * limit is fine, as long as the existing register indices don't
 * change.
 */
#define SH_ETH_REG_DUMP_VERSION		1
#define SH_ETH_REG_DUMP_MAX_REGS	256

static size_t __sh_eth_get_regs(struct net_device *ndev, u32 *buf)
{
	struct sh_eth_private *mdp = netdev_priv(ndev);
	struct sh_eth_cpu_data *cd = mdp->cd;
	u32 *valid_map;
	size_t len;

	BUILD_BUG_ON(SH_ETH_MAX_REGISTER_OFFSET > SH_ETH_REG_DUMP_MAX_REGS);

	/* Dump starts with a bitmap that tells ethtool which
	 * registers are defined for this chip.
	 */
	len = DIV_ROUND_UP(SH_ETH_REG_DUMP_MAX_REGS, 32);
	if (buf) {
		valid_map = buf;
		buf += len;
	} else {
		valid_map = NULL;
	}

	/* Add a register to the dump, if it has a defined offset.
	 * This automatically skips most undefined registers, but for
	 * some it is also necessary to check a capability flag in
	 * struct sh_eth_cpu_data.
	 */
#define mark_reg_valid(reg) valid_map[reg / 32] |= 1U << (reg % 32)
#define add_reg_from(reg, read_expr) do {				\
		if (mdp->reg_offset[reg] != SH_ETH_OFFSET_INVALID) {	\
			if (buf) {					\
				mark_reg_valid(reg);			\
				*buf++ = read_expr;			\
			}						\
			++len;						\
		}							\
	} while (0)
#define add_reg(reg) add_reg_from(reg, sh_eth_read(ndev, reg))
#define add_tsu_reg(reg) add_reg_from(reg, sh_eth_tsu_read(mdp, reg))

	add_reg(EDSR);
	add_reg(EDMR);
	add_reg(EDTRR);
	add_reg(EDRRR);
	add_reg(EESR);
	add_reg(EESIPR);
	add_reg(TDLAR);
	add_reg(TDFAR);
	add_reg(TDFXR);
	add_reg(TDFFR);
	add_reg(RDLAR);
	add_reg(RDFAR);
	add_reg(RDFXR);
	add_reg(RDFFR);
	add_reg(TRSCER);
	add_reg(RMFCR);
	add_reg(TFTR);
	add_reg(FDR);
	add_reg(RMCR);
	add_reg(TFUCR);
	add_reg(RFOCR);
	if (cd->rmiimode)
		add_reg(RMIIMODE);
	add_reg(FCFTR);
	if (cd->rpadir)
		add_reg(RPADIR);
	if (!cd->no_trimd)
		add_reg(TRIMD);
	add_reg(ECMR);
	add_reg(ECSR);
	add_reg(ECSIPR);
	add_reg(PIR);
	if (!cd->no_psr)
		add_reg(PSR);
	add_reg(RDMLR);
	add_reg(RFLR);
	add_reg(IPGR);
	if (cd->apr)
		add_reg(APR);
	if (cd->mpr)
		add_reg(MPR);
	add_reg(RFCR);
	add_reg(RFCF);
	if (cd->tpauser)
		add_reg(TPAUSER);
	add_reg(TPAUSECR);
	add_reg(GECMR);
	if (cd->bculr)
		add_reg(BCULR);
	add_reg(MAHR);
	add_reg(MALR);
	add_reg(TROCR);
	add_reg(CDCR);
	add_reg(LCCR);
	add_reg(CNDCR);
	add_reg(CEFCR);
	add_reg(FRECR);
	add_reg(TSFRCR);
	add_reg(TLFRCR);
	add_reg(CERCR);
	add_reg(CEECR);
	add_reg(MAFCR);
	if (cd->rtrate)
		add_reg(RTRATE);
	if (cd->hw_crc)
		add_reg(CSMR);
	if (cd->select_mii)
		add_reg(RMII_MII);
	add_reg(ARSTR);
	if (cd->tsu) {
		add_tsu_reg(TSU_CTRST);
		add_tsu_reg(TSU_FWEN0);
		add_tsu_reg(TSU_FWEN1);
		add_tsu_reg(TSU_FCM);
		add_tsu_reg(TSU_BSYSL0);
		add_tsu_reg(TSU_BSYSL1);
		add_tsu_reg(TSU_PRISL0);
		add_tsu_reg(TSU_PRISL1);
		add_tsu_reg(TSU_FWSL0);
		add_tsu_reg(TSU_FWSL1);
		add_tsu_reg(TSU_FWSLC);
		add_tsu_reg(TSU_QTAG0);
		add_tsu_reg(TSU_QTAG1);
		add_tsu_reg(TSU_QTAGM0);
		add_tsu_reg(TSU_QTAGM1);
		add_tsu_reg(TSU_FWSR);
		add_tsu_reg(TSU_FWINMK);
		add_tsu_reg(TSU_ADQT0);
		add_tsu_reg(TSU_ADQT1);
		add_tsu_reg(TSU_VTAG0);
		add_tsu_reg(TSU_VTAG1);
		add_tsu_reg(TSU_ADSBSY);
		add_tsu_reg(TSU_TEN);
		add_tsu_reg(TSU_POST1);
		add_tsu_reg(TSU_POST2);
		add_tsu_reg(TSU_POST3);
		add_tsu_reg(TSU_POST4);
		if (mdp->reg_offset[TSU_ADRH0] != SH_ETH_OFFSET_INVALID) {
			/* This is the start of a table, not just a single
			 * register.
			 */
			if (buf) {
				unsigned int i;

				mark_reg_valid(TSU_ADRH0);
				for (i = 0; i < SH_ETH_TSU_CAM_ENTRIES * 2; i++)
					*buf++ = ioread32(
						mdp->tsu_addr +
						mdp->reg_offset[TSU_ADRH0] +
						i * 4);
			}
			len += SH_ETH_TSU_CAM_ENTRIES * 2;
		}
	}

#undef mark_reg_valid
#undef add_reg_from
#undef add_reg
#undef add_tsu_reg

	return len * 4;
}

static int sh_eth_get_regs_len(struct net_device *ndev)
{
	return __sh_eth_get_regs(ndev, NULL);
}

static void sh_eth_get_regs(struct net_device *ndev, struct ethtool_regs *regs,
			    void *buf)
{
	struct sh_eth_private *mdp = netdev_priv(ndev);

	regs->version = SH_ETH_REG_DUMP_VERSION;

	pm_runtime_get_sync(&mdp->pdev->dev);
	__sh_eth_get_regs(ndev, buf);
	pm_runtime_put_sync(&mdp->pdev->dev);
}

static int sh_eth_nway_reset(struct net_device *ndev)
{
	struct sh_eth_private *mdp = netdev_priv(ndev);
	unsigned long flags;
	int ret;

	if (!mdp->phydev)
		return -ENODEV;

	spin_lock_irqsave(&mdp->lock, flags);
	ret = phy_start_aneg(mdp->phydev);
	spin_unlock_irqrestore(&mdp->lock, flags);

	return ret;
}

static u32 sh_eth_get_msglevel(struct net_device *ndev)
{
	struct sh_eth_private *mdp = netdev_priv(ndev);
	return mdp->msg_enable;
}

static void sh_eth_set_msglevel(struct net_device *ndev, u32 value)
{
	struct sh_eth_private *mdp = netdev_priv(ndev);
	mdp->msg_enable = value;
}

static const char sh_eth_gstrings_stats[][ETH_GSTRING_LEN] = {
	"rx_current", "tx_current",
	"rx_dirty", "tx_dirty",
};
#define SH_ETH_STATS_LEN  ARRAY_SIZE(sh_eth_gstrings_stats)

static int sh_eth_get_sset_count(struct net_device *netdev, int sset)
{
	switch (sset) {
	case ETH_SS_STATS:
		return SH_ETH_STATS_LEN;
	default:
		return -EOPNOTSUPP;
	}
}

static void sh_eth_get_ethtool_stats(struct net_device *ndev,
				     struct ethtool_stats *stats, u64 *data)
{
	struct sh_eth_private *mdp = netdev_priv(ndev);
	int i = 0;

	/* device-specific stats */
	data[i++] = mdp->cur_rx;
	data[i++] = mdp->cur_tx;
	data[i++] = mdp->dirty_rx;
	data[i++] = mdp->dirty_tx;
}

static void sh_eth_get_strings(struct net_device *ndev, u32 stringset, u8 *data)
{
	switch (stringset) {
	case ETH_SS_STATS:
		memcpy(data, *sh_eth_gstrings_stats,
		       sizeof(sh_eth_gstrings_stats));
		break;
	}
}

static void sh_eth_get_ringparam(struct net_device *ndev,
				 struct ethtool_ringparam *ring)
{
	struct sh_eth_private *mdp = netdev_priv(ndev);

	ring->rx_max_pending = RX_RING_MAX;
	ring->tx_max_pending = TX_RING_MAX;
	ring->rx_pending = mdp->num_rx_ring;
	ring->tx_pending = mdp->num_tx_ring;
}

static int sh_eth_set_ringparam(struct net_device *ndev,
				struct ethtool_ringparam *ring)
{
	struct sh_eth_private *mdp = netdev_priv(ndev);
	int ret;

	if (ring->tx_pending > TX_RING_MAX ||
	    ring->rx_pending > RX_RING_MAX ||
	    ring->tx_pending < TX_RING_MIN ||
	    ring->rx_pending < RX_RING_MIN)
		return -EINVAL;
	if (ring->rx_mini_pending || ring->rx_jumbo_pending)
		return -EINVAL;

	if (netif_running(ndev)) {
		netif_device_detach(ndev);
		netif_tx_disable(ndev);

		/* Serialise with the interrupt handler and NAPI, then
		 * disable interrupts.  We have to clear the
		 * irq_enabled flag first to ensure that interrupts
		 * won't be re-enabled.
		 */
		mdp->irq_enabled = false;
		synchronize_irq(ndev->irq);
		napi_synchronize(&mdp->napi);
		sh_eth_write(ndev, 0x0000, EESIPR);

		sh_eth_dev_exit(ndev);

		/* Free all the skbuffs in the Rx queue and the DMA buffers. */
		sh_eth_ring_free(ndev);
	}

	/* Set new parameters */
	mdp->num_rx_ring = ring->rx_pending;
	mdp->num_tx_ring = ring->tx_pending;

	if (netif_running(ndev)) {
		ret = sh_eth_ring_init(ndev);
		if (ret < 0) {
			netdev_err(ndev, "%s: sh_eth_ring_init failed.\n",
				   __func__);
			return ret;
		}
		ret = sh_eth_dev_init(ndev, false);
		if (ret < 0) {
			netdev_err(ndev, "%s: sh_eth_dev_init failed.\n",
				   __func__);
			return ret;
		}

		mdp->irq_enabled = true;
		sh_eth_write(ndev, mdp->cd->eesipr_value, EESIPR);
		/* Setting the Rx mode will start the Rx process. */
		sh_eth_write(ndev, EDRRR_R, EDRRR);
		netif_device_attach(ndev);
	}

	return 0;
}

static const struct ethtool_ops sh_eth_ethtool_ops = {
	.get_settings	= sh_eth_get_settings,
	.set_settings	= sh_eth_set_settings,
	.get_regs_len	= sh_eth_get_regs_len,
	.get_regs	= sh_eth_get_regs,
	.nway_reset	= sh_eth_nway_reset,
	.get_msglevel	= sh_eth_get_msglevel,
	.set_msglevel	= sh_eth_set_msglevel,
	.get_link	= ethtool_op_get_link,
	.get_strings	= sh_eth_get_strings,
	.get_ethtool_stats  = sh_eth_get_ethtool_stats,
	.get_sset_count     = sh_eth_get_sset_count,
	.get_ringparam	= sh_eth_get_ringparam,
	.set_ringparam	= sh_eth_set_ringparam,
};

/* network device open function */
static int sh_eth_open(struct net_device *ndev)
{
	int ret = 0;
	struct sh_eth_private *mdp = netdev_priv(ndev);

	pm_runtime_get_sync(&mdp->pdev->dev);

	napi_enable(&mdp->napi);

	ret = request_irq(ndev->irq, sh_eth_interrupt,
			  mdp->cd->irq_flags, ndev->name, ndev);
	if (ret) {
		netdev_err(ndev, "Can not assign IRQ number\n");
		goto out_napi_off;
	}

	/* Descriptor set */
	ret = sh_eth_ring_init(ndev);
	if (ret)
		goto out_free_irq;

	/* device init */
	ret = sh_eth_dev_init(ndev, true);
	if (ret)
		goto out_free_irq;

	/* PHY control start*/
	ret = sh_eth_phy_start(ndev);
	if (ret)
		goto out_free_irq;

	mdp->is_opened = 1;

	return ret;

out_free_irq:
	free_irq(ndev->irq, ndev);
out_napi_off:
	napi_disable(&mdp->napi);
	pm_runtime_put_sync(&mdp->pdev->dev);
	return ret;
}

/* Timeout function */
static void sh_eth_tx_timeout(struct net_device *ndev)
{
	struct sh_eth_private *mdp = netdev_priv(ndev);
	struct sh_eth_rxdesc *rxdesc;
	int i;

	netif_stop_queue(ndev);

	netif_err(mdp, timer, ndev,
		  "transmit timed out, status %8.8x, resetting...\n",
		  sh_eth_read(ndev, EESR));

	/* tx_errors count up */
	ndev->stats.tx_errors++;

	/* Free all the skbuffs in the Rx queue. */
	for (i = 0; i < mdp->num_rx_ring; i++) {
		rxdesc = &mdp->rx_ring[i];
		rxdesc->status = cpu_to_edmac(mdp, 0);
		rxdesc->addr = cpu_to_edmac(mdp, 0xBADF00D0);
		dev_kfree_skb(mdp->rx_skbuff[i]);
		mdp->rx_skbuff[i] = NULL;
	}
	for (i = 0; i < mdp->num_tx_ring; i++) {
		dev_kfree_skb(mdp->tx_skbuff[i]);
		mdp->tx_skbuff[i] = NULL;
	}

	/* device init */
	sh_eth_dev_init(ndev, true);
}

/* Packet transmit function */
static int sh_eth_start_xmit(struct sk_buff *skb, struct net_device *ndev)
{
	struct sh_eth_private *mdp = netdev_priv(ndev);
	struct sh_eth_txdesc *txdesc;
	dma_addr_t dma_addr;
	u32 entry;
	unsigned long flags;

	spin_lock_irqsave(&mdp->lock, flags);
	if ((mdp->cur_tx - mdp->dirty_tx) >= (mdp->num_tx_ring - 4)) {
		if (!sh_eth_txfree(ndev)) {
			netif_warn(mdp, tx_queued, ndev, "TxFD exhausted.\n");
			netif_stop_queue(ndev);
			spin_unlock_irqrestore(&mdp->lock, flags);
			return NETDEV_TX_BUSY;
		}
	}
	spin_unlock_irqrestore(&mdp->lock, flags);

	if (skb_put_padto(skb, ETH_ZLEN))
		return NETDEV_TX_OK;

	entry = mdp->cur_tx % mdp->num_tx_ring;
	mdp->tx_skbuff[entry] = skb;
	txdesc = &mdp->tx_ring[entry];
	/* soft swap. */
	if (!mdp->cd->hw_swap)
		sh_eth_soft_swap(PTR_ALIGN(skb->data, 4), skb->len + 2);
	dma_addr = dma_map_single(&ndev->dev, skb->data, skb->len,
				  DMA_TO_DEVICE);
	if (dma_mapping_error(&ndev->dev, dma_addr)) {
		kfree_skb(skb);
		return NETDEV_TX_OK;
	}
	txdesc->addr = cpu_to_edmac(mdp, dma_addr);
	txdesc->len  = cpu_to_edmac(mdp, skb->len << 16);

	dma_wmb(); /* TACT bit must be set after all the above writes */
	if (entry >= mdp->num_tx_ring - 1)
		txdesc->status |= cpu_to_edmac(mdp, TD_TACT | TD_TDLE);
	else
		txdesc->status |= cpu_to_edmac(mdp, TD_TACT);

	mdp->cur_tx++;

	if (!(sh_eth_read(ndev, EDTRR) & sh_eth_get_edtrr_trns(mdp)))
		sh_eth_write(ndev, sh_eth_get_edtrr_trns(mdp), EDTRR);

	return NETDEV_TX_OK;
}

<<<<<<< HEAD
=======
/* The statistics registers have write-clear behaviour, which means we
 * will lose any increment between the read and write.  We mitigate
 * this by only clearing when we read a non-zero value, so we will
 * never falsely report a total of zero.
 */
static void
sh_eth_update_stat(struct net_device *ndev, unsigned long *stat, int reg)
{
	u32 delta = sh_eth_read(ndev, reg);

	if (delta) {
		*stat += delta;
		sh_eth_write(ndev, 0, reg);
	}
}

>>>>>>> afd2ff9b
static struct net_device_stats *sh_eth_get_stats(struct net_device *ndev)
{
	struct sh_eth_private *mdp = netdev_priv(ndev);

	if (sh_eth_is_rz_fast_ether(mdp))
		return &ndev->stats;

	if (!mdp->is_opened)
		return &ndev->stats;

<<<<<<< HEAD
	ndev->stats.tx_dropped += sh_eth_read(ndev, TROCR);
	sh_eth_write(ndev, 0, TROCR);	/* (write clear) */
	ndev->stats.collisions += sh_eth_read(ndev, CDCR);
	sh_eth_write(ndev, 0, CDCR);	/* (write clear) */
	ndev->stats.tx_carrier_errors += sh_eth_read(ndev, LCCR);
	sh_eth_write(ndev, 0, LCCR);	/* (write clear) */

	if (sh_eth_is_gether(mdp)) {
		ndev->stats.tx_carrier_errors += sh_eth_read(ndev, CERCR);
		sh_eth_write(ndev, 0, CERCR);	/* (write clear) */
		ndev->stats.tx_carrier_errors += sh_eth_read(ndev, CEECR);
		sh_eth_write(ndev, 0, CEECR);	/* (write clear) */
	} else {
		ndev->stats.tx_carrier_errors += sh_eth_read(ndev, CNDCR);
		sh_eth_write(ndev, 0, CNDCR);	/* (write clear) */
=======
	sh_eth_update_stat(ndev, &ndev->stats.tx_dropped, TROCR);
	sh_eth_update_stat(ndev, &ndev->stats.collisions, CDCR);
	sh_eth_update_stat(ndev, &ndev->stats.tx_carrier_errors, LCCR);

	if (sh_eth_is_gether(mdp)) {
		sh_eth_update_stat(ndev, &ndev->stats.tx_carrier_errors,
				   CERCR);
		sh_eth_update_stat(ndev, &ndev->stats.tx_carrier_errors,
				   CEECR);
	} else {
		sh_eth_update_stat(ndev, &ndev->stats.tx_carrier_errors,
				   CNDCR);
>>>>>>> afd2ff9b
	}

	return &ndev->stats;
}

/* device close function */
static int sh_eth_close(struct net_device *ndev)
{
	struct sh_eth_private *mdp = netdev_priv(ndev);

	netif_stop_queue(ndev);

	/* Serialise with the interrupt handler and NAPI, then disable
	 * interrupts.  We have to clear the irq_enabled flag first to
	 * ensure that interrupts won't be re-enabled.
	 */
	mdp->irq_enabled = false;
	synchronize_irq(ndev->irq);
	napi_disable(&mdp->napi);
	sh_eth_write(ndev, 0x0000, EESIPR);

	sh_eth_dev_exit(ndev);

	sh_eth_get_stats(ndev);
	/* PHY Disconnect */
	if (mdp->phydev) {
		phy_stop(mdp->phydev);
		phy_disconnect(mdp->phydev);
		mdp->phydev = NULL;
	}

	free_irq(ndev->irq, ndev);

	/* Free all the skbuffs in the Rx queue and the DMA buffer. */
	sh_eth_ring_free(ndev);

	pm_runtime_put_sync(&mdp->pdev->dev);

	mdp->is_opened = 0;

	return 0;
}

/* ioctl to device function */
static int sh_eth_do_ioctl(struct net_device *ndev, struct ifreq *rq, int cmd)
{
	struct sh_eth_private *mdp = netdev_priv(ndev);
	struct phy_device *phydev = mdp->phydev;

	if (!netif_running(ndev))
		return -EINVAL;

	if (!phydev)
		return -ENODEV;

	return phy_mii_ioctl(phydev, rq, cmd);
}

/* For TSU_POSTn. Please refer to the manual about this (strange) bitfields */
static void *sh_eth_tsu_get_post_reg_offset(struct sh_eth_private *mdp,
					    int entry)
{
	return sh_eth_tsu_get_offset(mdp, TSU_POST1) + (entry / 8 * 4);
}

static u32 sh_eth_tsu_get_post_mask(int entry)
{
	return 0x0f << (28 - ((entry % 8) * 4));
}

static u32 sh_eth_tsu_get_post_bit(struct sh_eth_private *mdp, int entry)
{
	return (0x08 >> (mdp->port << 1)) << (28 - ((entry % 8) * 4));
}

static void sh_eth_tsu_enable_cam_entry_post(struct net_device *ndev,
					     int entry)
{
	struct sh_eth_private *mdp = netdev_priv(ndev);
	u32 tmp;
	void *reg_offset;

	reg_offset = sh_eth_tsu_get_post_reg_offset(mdp, entry);
	tmp = ioread32(reg_offset);
	iowrite32(tmp | sh_eth_tsu_get_post_bit(mdp, entry), reg_offset);
}

static bool sh_eth_tsu_disable_cam_entry_post(struct net_device *ndev,
					      int entry)
{
	struct sh_eth_private *mdp = netdev_priv(ndev);
	u32 post_mask, ref_mask, tmp;
	void *reg_offset;

	reg_offset = sh_eth_tsu_get_post_reg_offset(mdp, entry);
	post_mask = sh_eth_tsu_get_post_mask(entry);
	ref_mask = sh_eth_tsu_get_post_bit(mdp, entry) & ~post_mask;

	tmp = ioread32(reg_offset);
	iowrite32(tmp & ~post_mask, reg_offset);

	/* If other port enables, the function returns "true" */
	return tmp & ref_mask;
}

static int sh_eth_tsu_busy(struct net_device *ndev)
{
	int timeout = SH_ETH_TSU_TIMEOUT_MS * 100;
	struct sh_eth_private *mdp = netdev_priv(ndev);

	while ((sh_eth_tsu_read(mdp, TSU_ADSBSY) & TSU_ADSBSY_0)) {
		udelay(10);
		timeout--;
		if (timeout <= 0) {
			netdev_err(ndev, "%s: timeout\n", __func__);
			return -ETIMEDOUT;
		}
	}

	return 0;
}

static int sh_eth_tsu_write_entry(struct net_device *ndev, void *reg,
				  const u8 *addr)
{
	u32 val;

	val = addr[0] << 24 | addr[1] << 16 | addr[2] << 8 | addr[3];
	iowrite32(val, reg);
	if (sh_eth_tsu_busy(ndev) < 0)
		return -EBUSY;

	val = addr[4] << 8 | addr[5];
	iowrite32(val, reg + 4);
	if (sh_eth_tsu_busy(ndev) < 0)
		return -EBUSY;

	return 0;
}

static void sh_eth_tsu_read_entry(void *reg, u8 *addr)
{
	u32 val;

	val = ioread32(reg);
	addr[0] = (val >> 24) & 0xff;
	addr[1] = (val >> 16) & 0xff;
	addr[2] = (val >> 8) & 0xff;
	addr[3] = val & 0xff;
	val = ioread32(reg + 4);
	addr[4] = (val >> 8) & 0xff;
	addr[5] = val & 0xff;
}


static int sh_eth_tsu_find_entry(struct net_device *ndev, const u8 *addr)
{
	struct sh_eth_private *mdp = netdev_priv(ndev);
	void *reg_offset = sh_eth_tsu_get_offset(mdp, TSU_ADRH0);
	int i;
	u8 c_addr[ETH_ALEN];

	for (i = 0; i < SH_ETH_TSU_CAM_ENTRIES; i++, reg_offset += 8) {
		sh_eth_tsu_read_entry(reg_offset, c_addr);
		if (ether_addr_equal(addr, c_addr))
			return i;
	}

	return -ENOENT;
}

static int sh_eth_tsu_find_empty(struct net_device *ndev)
{
	u8 blank[ETH_ALEN];
	int entry;

	memset(blank, 0, sizeof(blank));
	entry = sh_eth_tsu_find_entry(ndev, blank);
	return (entry < 0) ? -ENOMEM : entry;
}

static int sh_eth_tsu_disable_cam_entry_table(struct net_device *ndev,
					      int entry)
{
	struct sh_eth_private *mdp = netdev_priv(ndev);
	void *reg_offset = sh_eth_tsu_get_offset(mdp, TSU_ADRH0);
	int ret;
	u8 blank[ETH_ALEN];

	sh_eth_tsu_write(mdp, sh_eth_tsu_read(mdp, TSU_TEN) &
			 ~(1 << (31 - entry)), TSU_TEN);

	memset(blank, 0, sizeof(blank));
	ret = sh_eth_tsu_write_entry(ndev, reg_offset + entry * 8, blank);
	if (ret < 0)
		return ret;
	return 0;
}

static int sh_eth_tsu_add_entry(struct net_device *ndev, const u8 *addr)
{
	struct sh_eth_private *mdp = netdev_priv(ndev);
	void *reg_offset = sh_eth_tsu_get_offset(mdp, TSU_ADRH0);
	int i, ret;

	if (!mdp->cd->tsu)
		return 0;

	i = sh_eth_tsu_find_entry(ndev, addr);
	if (i < 0) {
		/* No entry found, create one */
		i = sh_eth_tsu_find_empty(ndev);
		if (i < 0)
			return -ENOMEM;
		ret = sh_eth_tsu_write_entry(ndev, reg_offset + i * 8, addr);
		if (ret < 0)
			return ret;

		/* Enable the entry */
		sh_eth_tsu_write(mdp, sh_eth_tsu_read(mdp, TSU_TEN) |
				 (1 << (31 - i)), TSU_TEN);
	}

	/* Entry found or created, enable POST */
	sh_eth_tsu_enable_cam_entry_post(ndev, i);

	return 0;
}

static int sh_eth_tsu_del_entry(struct net_device *ndev, const u8 *addr)
{
	struct sh_eth_private *mdp = netdev_priv(ndev);
	int i, ret;

	if (!mdp->cd->tsu)
		return 0;

	i = sh_eth_tsu_find_entry(ndev, addr);
	if (i) {
		/* Entry found */
		if (sh_eth_tsu_disable_cam_entry_post(ndev, i))
			goto done;

		/* Disable the entry if both ports was disabled */
		ret = sh_eth_tsu_disable_cam_entry_table(ndev, i);
		if (ret < 0)
			return ret;
	}
done:
	return 0;
}

static int sh_eth_tsu_purge_all(struct net_device *ndev)
{
	struct sh_eth_private *mdp = netdev_priv(ndev);
	int i, ret;

	if (!mdp->cd->tsu)
		return 0;

	for (i = 0; i < SH_ETH_TSU_CAM_ENTRIES; i++) {
		if (sh_eth_tsu_disable_cam_entry_post(ndev, i))
			continue;

		/* Disable the entry if both ports was disabled */
		ret = sh_eth_tsu_disable_cam_entry_table(ndev, i);
		if (ret < 0)
			return ret;
	}

	return 0;
}

static void sh_eth_tsu_purge_mcast(struct net_device *ndev)
{
	struct sh_eth_private *mdp = netdev_priv(ndev);
	u8 addr[ETH_ALEN];
	void *reg_offset = sh_eth_tsu_get_offset(mdp, TSU_ADRH0);
	int i;

	if (!mdp->cd->tsu)
		return;

	for (i = 0; i < SH_ETH_TSU_CAM_ENTRIES; i++, reg_offset += 8) {
		sh_eth_tsu_read_entry(reg_offset, addr);
		if (is_multicast_ether_addr(addr))
			sh_eth_tsu_del_entry(ndev, addr);
	}
}

/* Update promiscuous flag and multicast filter */
static void sh_eth_set_rx_mode(struct net_device *ndev)
{
	struct sh_eth_private *mdp = netdev_priv(ndev);
	u32 ecmr_bits;
	int mcast_all = 0;
	unsigned long flags;

	spin_lock_irqsave(&mdp->lock, flags);
	/* Initial condition is MCT = 1, PRM = 0.
	 * Depending on ndev->flags, set PRM or clear MCT
	 */
	ecmr_bits = sh_eth_read(ndev, ECMR) & ~ECMR_PRM;
	if (mdp->cd->tsu)
		ecmr_bits |= ECMR_MCT;

	if (!(ndev->flags & IFF_MULTICAST)) {
		sh_eth_tsu_purge_mcast(ndev);
		mcast_all = 1;
	}
	if (ndev->flags & IFF_ALLMULTI) {
		sh_eth_tsu_purge_mcast(ndev);
		ecmr_bits &= ~ECMR_MCT;
		mcast_all = 1;
	}

	if (ndev->flags & IFF_PROMISC) {
		sh_eth_tsu_purge_all(ndev);
		ecmr_bits = (ecmr_bits & ~ECMR_MCT) | ECMR_PRM;
	} else if (mdp->cd->tsu) {
		struct netdev_hw_addr *ha;
		netdev_for_each_mc_addr(ha, ndev) {
			if (mcast_all && is_multicast_ether_addr(ha->addr))
				continue;

			if (sh_eth_tsu_add_entry(ndev, ha->addr) < 0) {
				if (!mcast_all) {
					sh_eth_tsu_purge_mcast(ndev);
					ecmr_bits &= ~ECMR_MCT;
					mcast_all = 1;
				}
			}
		}
	}

	/* update the ethernet mode */
	sh_eth_write(ndev, ecmr_bits, ECMR);

	spin_unlock_irqrestore(&mdp->lock, flags);
}

static int sh_eth_get_vtag_index(struct sh_eth_private *mdp)
{
	if (!mdp->port)
		return TSU_VTAG0;
	else
		return TSU_VTAG1;
}

static int sh_eth_vlan_rx_add_vid(struct net_device *ndev,
				  __be16 proto, u16 vid)
{
	struct sh_eth_private *mdp = netdev_priv(ndev);
	int vtag_reg_index = sh_eth_get_vtag_index(mdp);

	if (unlikely(!mdp->cd->tsu))
		return -EPERM;

	/* No filtering if vid = 0 */
	if (!vid)
		return 0;

	mdp->vlan_num_ids++;

	/* The controller has one VLAN tag HW filter. So, if the filter is
	 * already enabled, the driver disables it and the filte
	 */
	if (mdp->vlan_num_ids > 1) {
		/* disable VLAN filter */
		sh_eth_tsu_write(mdp, 0, vtag_reg_index);
		return 0;
	}

	sh_eth_tsu_write(mdp, TSU_VTAG_ENABLE | (vid & TSU_VTAG_VID_MASK),
			 vtag_reg_index);

	return 0;
}

static int sh_eth_vlan_rx_kill_vid(struct net_device *ndev,
				   __be16 proto, u16 vid)
{
	struct sh_eth_private *mdp = netdev_priv(ndev);
	int vtag_reg_index = sh_eth_get_vtag_index(mdp);

	if (unlikely(!mdp->cd->tsu))
		return -EPERM;

	/* No filtering if vid = 0 */
	if (!vid)
		return 0;

	mdp->vlan_num_ids--;
	sh_eth_tsu_write(mdp, 0, vtag_reg_index);

	return 0;
}

/* SuperH's TSU register init function */
static void sh_eth_tsu_init(struct sh_eth_private *mdp)
{
	if (sh_eth_is_rz_fast_ether(mdp)) {
		sh_eth_tsu_write(mdp, 0, TSU_TEN); /* Disable all CAM entry */
		return;
	}

	sh_eth_tsu_write(mdp, 0, TSU_FWEN0);	/* Disable forward(0->1) */
	sh_eth_tsu_write(mdp, 0, TSU_FWEN1);	/* Disable forward(1->0) */
	sh_eth_tsu_write(mdp, 0, TSU_FCM);	/* forward fifo 3k-3k */
	sh_eth_tsu_write(mdp, 0xc, TSU_BSYSL0);
	sh_eth_tsu_write(mdp, 0xc, TSU_BSYSL1);
	sh_eth_tsu_write(mdp, 0, TSU_PRISL0);
	sh_eth_tsu_write(mdp, 0, TSU_PRISL1);
	sh_eth_tsu_write(mdp, 0, TSU_FWSL0);
	sh_eth_tsu_write(mdp, 0, TSU_FWSL1);
	sh_eth_tsu_write(mdp, TSU_FWSLC_POSTENU | TSU_FWSLC_POSTENL, TSU_FWSLC);
	if (sh_eth_is_gether(mdp)) {
		sh_eth_tsu_write(mdp, 0, TSU_QTAG0);	/* Disable QTAG(0->1) */
		sh_eth_tsu_write(mdp, 0, TSU_QTAG1);	/* Disable QTAG(1->0) */
	} else {
		sh_eth_tsu_write(mdp, 0, TSU_QTAGM0);	/* Disable QTAG(0->1) */
		sh_eth_tsu_write(mdp, 0, TSU_QTAGM1);	/* Disable QTAG(1->0) */
	}
	sh_eth_tsu_write(mdp, 0, TSU_FWSR);	/* all interrupt status clear */
	sh_eth_tsu_write(mdp, 0, TSU_FWINMK);	/* Disable all interrupt */
	sh_eth_tsu_write(mdp, 0, TSU_TEN);	/* Disable all CAM entry */
	sh_eth_tsu_write(mdp, 0, TSU_POST1);	/* Disable CAM entry [ 0- 7] */
	sh_eth_tsu_write(mdp, 0, TSU_POST2);	/* Disable CAM entry [ 8-15] */
	sh_eth_tsu_write(mdp, 0, TSU_POST3);	/* Disable CAM entry [16-23] */
	sh_eth_tsu_write(mdp, 0, TSU_POST4);	/* Disable CAM entry [24-31] */
}

/* MDIO bus release function */
static int sh_mdio_release(struct sh_eth_private *mdp)
{
	/* unregister mdio bus */
	mdiobus_unregister(mdp->mii_bus);

	/* free bitbang info */
	free_mdio_bitbang(mdp->mii_bus);

	return 0;
}

/* MDIO bus init function */
static int sh_mdio_init(struct sh_eth_private *mdp,
			struct sh_eth_plat_data *pd)
{
	int ret, i;
	struct bb_info *bitbang;
	struct platform_device *pdev = mdp->pdev;
	struct device *dev = &mdp->pdev->dev;

	/* create bit control struct for PHY */
	bitbang = devm_kzalloc(dev, sizeof(struct bb_info), GFP_KERNEL);
	if (!bitbang)
		return -ENOMEM;

	/* bitbang init */
	bitbang->addr = mdp->addr + mdp->reg_offset[PIR];
	bitbang->set_gate = pd->set_mdio_gate;
	bitbang->mdi_msk = PIR_MDI;
	bitbang->mdo_msk = PIR_MDO;
	bitbang->mmd_msk = PIR_MMD;
	bitbang->mdc_msk = PIR_MDC;
	bitbang->ctrl.ops = &bb_ops;

	/* MII controller setting */
	mdp->mii_bus = alloc_mdio_bitbang(&bitbang->ctrl);
	if (!mdp->mii_bus)
		return -ENOMEM;

	/* Hook up MII support for ethtool */
	mdp->mii_bus->name = "sh_mii";
	mdp->mii_bus->parent = dev;
	snprintf(mdp->mii_bus->id, MII_BUS_ID_SIZE, "%s-%x",
		 pdev->name, pdev->id);

	/* PHY IRQ */
	mdp->mii_bus->irq = devm_kmalloc_array(dev, PHY_MAX_ADDR, sizeof(int),
					       GFP_KERNEL);
	if (!mdp->mii_bus->irq) {
		ret = -ENOMEM;
		goto out_free_bus;
	}

	/* register MDIO bus */
	if (dev->of_node) {
		ret = of_mdiobus_register(mdp->mii_bus, dev->of_node);
	} else {
		for (i = 0; i < PHY_MAX_ADDR; i++)
			mdp->mii_bus->irq[i] = PHY_POLL;
		if (pd->phy_irq > 0)
			mdp->mii_bus->irq[pd->phy] = pd->phy_irq;

		ret = mdiobus_register(mdp->mii_bus);
	}

	if (ret)
		goto out_free_bus;

	return 0;

out_free_bus:
	free_mdio_bitbang(mdp->mii_bus);
	return ret;
}

static const u16 *sh_eth_get_register_offset(int register_type)
{
	const u16 *reg_offset = NULL;

	switch (register_type) {
	case SH_ETH_REG_GIGABIT:
		reg_offset = sh_eth_offset_gigabit;
		break;
	case SH_ETH_REG_FAST_RZ:
		reg_offset = sh_eth_offset_fast_rz;
		break;
	case SH_ETH_REG_FAST_RCAR:
		reg_offset = sh_eth_offset_fast_rcar;
		break;
	case SH_ETH_REG_FAST_SH4:
		reg_offset = sh_eth_offset_fast_sh4;
		break;
	case SH_ETH_REG_FAST_SH3_SH2:
		reg_offset = sh_eth_offset_fast_sh3_sh2;
		break;
	default:
		break;
	}

	return reg_offset;
}

static const struct net_device_ops sh_eth_netdev_ops = {
	.ndo_open		= sh_eth_open,
	.ndo_stop		= sh_eth_close,
	.ndo_start_xmit		= sh_eth_start_xmit,
	.ndo_get_stats		= sh_eth_get_stats,
	.ndo_set_rx_mode	= sh_eth_set_rx_mode,
	.ndo_tx_timeout		= sh_eth_tx_timeout,
	.ndo_do_ioctl		= sh_eth_do_ioctl,
	.ndo_validate_addr	= eth_validate_addr,
	.ndo_set_mac_address	= eth_mac_addr,
	.ndo_change_mtu		= eth_change_mtu,
};

static const struct net_device_ops sh_eth_netdev_ops_tsu = {
	.ndo_open		= sh_eth_open,
	.ndo_stop		= sh_eth_close,
	.ndo_start_xmit		= sh_eth_start_xmit,
	.ndo_get_stats		= sh_eth_get_stats,
	.ndo_set_rx_mode	= sh_eth_set_rx_mode,
	.ndo_vlan_rx_add_vid	= sh_eth_vlan_rx_add_vid,
	.ndo_vlan_rx_kill_vid	= sh_eth_vlan_rx_kill_vid,
	.ndo_tx_timeout		= sh_eth_tx_timeout,
	.ndo_do_ioctl		= sh_eth_do_ioctl,
	.ndo_validate_addr	= eth_validate_addr,
	.ndo_set_mac_address	= eth_mac_addr,
	.ndo_change_mtu		= eth_change_mtu,
};

#ifdef CONFIG_OF
static struct sh_eth_plat_data *sh_eth_parse_dt(struct device *dev)
{
	struct device_node *np = dev->of_node;
	struct sh_eth_plat_data *pdata;
	const char *mac_addr;

	pdata = devm_kzalloc(dev, sizeof(*pdata), GFP_KERNEL);
	if (!pdata)
		return NULL;

	pdata->phy_interface = of_get_phy_mode(np);

	mac_addr = of_get_mac_address(np);
	if (mac_addr)
		memcpy(pdata->mac_addr, mac_addr, ETH_ALEN);

	pdata->no_ether_link =
		of_property_read_bool(np, "renesas,no-ether-link");
	pdata->ether_link_active_low =
		of_property_read_bool(np, "renesas,ether-link-active-low");

	return pdata;
}

static const struct of_device_id sh_eth_match_table[] = {
	{ .compatible = "renesas,gether-r8a7740", .data = &r8a7740_data },
	{ .compatible = "renesas,ether-r8a7778", .data = &r8a777x_data },
	{ .compatible = "renesas,ether-r8a7779", .data = &r8a777x_data },
	{ .compatible = "renesas,ether-r8a7790", .data = &r8a779x_data },
	{ .compatible = "renesas,ether-r8a7791", .data = &r8a779x_data },
	{ .compatible = "renesas,ether-r8a7793", .data = &r8a779x_data },
	{ .compatible = "renesas,ether-r8a7794", .data = &r8a779x_data },
	{ .compatible = "renesas,ether-r7s72100", .data = &r7s72100_data },
	{ }
};
MODULE_DEVICE_TABLE(of, sh_eth_match_table);
#else
static inline struct sh_eth_plat_data *sh_eth_parse_dt(struct device *dev)
{
	return NULL;
}
#endif

static int sh_eth_drv_probe(struct platform_device *pdev)
{
	int ret, devno = 0;
	struct resource *res;
	struct net_device *ndev = NULL;
	struct sh_eth_private *mdp = NULL;
	struct sh_eth_plat_data *pd = dev_get_platdata(&pdev->dev);
	const struct platform_device_id *id = platform_get_device_id(pdev);

	/* get base addr */
	res = platform_get_resource(pdev, IORESOURCE_MEM, 0);

	ndev = alloc_etherdev(sizeof(struct sh_eth_private));
	if (!ndev)
		return -ENOMEM;

	pm_runtime_enable(&pdev->dev);
	pm_runtime_get_sync(&pdev->dev);

	devno = pdev->id;
	if (devno < 0)
		devno = 0;

	ndev->dma = -1;
	ret = platform_get_irq(pdev, 0);
	if (ret < 0)
		goto out_release;
	ndev->irq = ret;

	SET_NETDEV_DEV(ndev, &pdev->dev);

	mdp = netdev_priv(ndev);
	mdp->num_tx_ring = TX_RING_SIZE;
	mdp->num_rx_ring = RX_RING_SIZE;
	mdp->addr = devm_ioremap_resource(&pdev->dev, res);
	if (IS_ERR(mdp->addr)) {
		ret = PTR_ERR(mdp->addr);
		goto out_release;
	}

	ndev->base_addr = res->start;

	spin_lock_init(&mdp->lock);
	mdp->pdev = pdev;

	if (pdev->dev.of_node)
		pd = sh_eth_parse_dt(&pdev->dev);
	if (!pd) {
		dev_err(&pdev->dev, "no platform data\n");
		ret = -EINVAL;
		goto out_release;
	}

	/* get PHY ID */
	mdp->phy_id = pd->phy;
	mdp->phy_interface = pd->phy_interface;
	/* EDMAC endian */
	mdp->edmac_endian = pd->edmac_endian;
	mdp->no_ether_link = pd->no_ether_link;
	mdp->ether_link_active_low = pd->ether_link_active_low;

	/* set cpu data */
	if (id) {
		mdp->cd = (struct sh_eth_cpu_data *)id->driver_data;
	} else	{
		const struct of_device_id *match;

		match = of_match_device(of_match_ptr(sh_eth_match_table),
					&pdev->dev);
		mdp->cd = (struct sh_eth_cpu_data *)match->data;
	}
	mdp->reg_offset = sh_eth_get_register_offset(mdp->cd->register_type);
	if (!mdp->reg_offset) {
		dev_err(&pdev->dev, "Unknown register type (%d)\n",
			mdp->cd->register_type);
		ret = -EINVAL;
		goto out_release;
	}
	sh_eth_set_default_cpu_data(mdp->cd);

	/* set function */
	if (mdp->cd->tsu)
		ndev->netdev_ops = &sh_eth_netdev_ops_tsu;
	else
		ndev->netdev_ops = &sh_eth_netdev_ops;
	ndev->ethtool_ops = &sh_eth_ethtool_ops;
	ndev->watchdog_timeo = TX_TIMEOUT;

	/* debug message level */
	mdp->msg_enable = SH_ETH_DEF_MSG_ENABLE;

	/* read and set MAC address */
	read_mac_address(ndev, pd->mac_addr);
	if (!is_valid_ether_addr(ndev->dev_addr)) {
		dev_warn(&pdev->dev,
			 "no valid MAC address supplied, using a random one.\n");
		eth_hw_addr_random(ndev);
	}

	/* ioremap the TSU registers */
	if (mdp->cd->tsu) {
		struct resource *rtsu;
		rtsu = platform_get_resource(pdev, IORESOURCE_MEM, 1);
		mdp->tsu_addr = devm_ioremap_resource(&pdev->dev, rtsu);
		if (IS_ERR(mdp->tsu_addr)) {
			ret = PTR_ERR(mdp->tsu_addr);
			goto out_release;
		}
		mdp->port = devno % 2;
		ndev->features = NETIF_F_HW_VLAN_CTAG_FILTER;
	}

	/* initialize first or needed device */
	if (!devno || pd->needs_init) {
		if (mdp->cd->chip_reset)
			mdp->cd->chip_reset(ndev);

		if (mdp->cd->tsu) {
			/* TSU init (Init only)*/
			sh_eth_tsu_init(mdp);
		}
	}

	if (mdp->cd->rmiimode)
		sh_eth_write(ndev, 0x1, RMIIMODE);

	/* MDIO bus init */
	ret = sh_mdio_init(mdp, pd);
	if (ret) {
		dev_err(&ndev->dev, "failed to initialise MDIO\n");
		goto out_release;
	}

	netif_napi_add(ndev, &mdp->napi, sh_eth_poll, 64);

	/* network device register */
	ret = register_netdev(ndev);
	if (ret)
		goto out_napi_del;

	/* print device information */
	netdev_info(ndev, "Base address at 0x%x, %pM, IRQ %d.\n",
		    (u32)ndev->base_addr, ndev->dev_addr, ndev->irq);

	pm_runtime_put(&pdev->dev);
	platform_set_drvdata(pdev, ndev);

	return ret;

out_napi_del:
	netif_napi_del(&mdp->napi);
	sh_mdio_release(mdp);

out_release:
	/* net_dev free */
	if (ndev)
		free_netdev(ndev);

	pm_runtime_put(&pdev->dev);
	pm_runtime_disable(&pdev->dev);
	return ret;
}

static int sh_eth_drv_remove(struct platform_device *pdev)
{
	struct net_device *ndev = platform_get_drvdata(pdev);
	struct sh_eth_private *mdp = netdev_priv(ndev);

	unregister_netdev(ndev);
	netif_napi_del(&mdp->napi);
	sh_mdio_release(mdp);
	pm_runtime_disable(&pdev->dev);
	free_netdev(ndev);

	return 0;
}

#ifdef CONFIG_PM
#ifdef CONFIG_PM_SLEEP
static int sh_eth_suspend(struct device *dev)
{
	struct net_device *ndev = dev_get_drvdata(dev);
	int ret = 0;

	if (netif_running(ndev)) {
		netif_device_detach(ndev);
		ret = sh_eth_close(ndev);
	}

	return ret;
}

static int sh_eth_resume(struct device *dev)
{
	struct net_device *ndev = dev_get_drvdata(dev);
	int ret = 0;

	if (netif_running(ndev)) {
		ret = sh_eth_open(ndev);
		if (ret < 0)
			return ret;
		netif_device_attach(ndev);
	}

	return ret;
}
#endif

static int sh_eth_runtime_nop(struct device *dev)
{
	/* Runtime PM callback shared between ->runtime_suspend()
	 * and ->runtime_resume(). Simply returns success.
	 *
	 * This driver re-initializes all registers after
	 * pm_runtime_get_sync() anyway so there is no need
	 * to save and restore registers here.
	 */
	return 0;
}

static const struct dev_pm_ops sh_eth_dev_pm_ops = {
	SET_SYSTEM_SLEEP_PM_OPS(sh_eth_suspend, sh_eth_resume)
	SET_RUNTIME_PM_OPS(sh_eth_runtime_nop, sh_eth_runtime_nop, NULL)
};
#define SH_ETH_PM_OPS (&sh_eth_dev_pm_ops)
#else
#define SH_ETH_PM_OPS NULL
#endif

static struct platform_device_id sh_eth_id_table[] = {
	{ "sh7619-ether", (kernel_ulong_t)&sh7619_data },
	{ "sh771x-ether", (kernel_ulong_t)&sh771x_data },
	{ "sh7724-ether", (kernel_ulong_t)&sh7724_data },
	{ "sh7734-gether", (kernel_ulong_t)&sh7734_data },
	{ "sh7757-ether", (kernel_ulong_t)&sh7757_data },
	{ "sh7757-gether", (kernel_ulong_t)&sh7757_data_giga },
	{ "sh7763-gether", (kernel_ulong_t)&sh7763_data },
	{ "r7s72100-ether", (kernel_ulong_t)&r7s72100_data },
	{ "r8a7740-gether", (kernel_ulong_t)&r8a7740_data },
	{ "r8a777x-ether", (kernel_ulong_t)&r8a777x_data },
	{ "r8a7790-ether", (kernel_ulong_t)&r8a779x_data },
	{ "r8a7791-ether", (kernel_ulong_t)&r8a779x_data },
	{ "r8a7793-ether", (kernel_ulong_t)&r8a779x_data },
	{ "r8a7794-ether", (kernel_ulong_t)&r8a779x_data },
	{ }
};
MODULE_DEVICE_TABLE(platform, sh_eth_id_table);

static struct platform_driver sh_eth_driver = {
	.probe = sh_eth_drv_probe,
	.remove = sh_eth_drv_remove,
	.id_table = sh_eth_id_table,
	.driver = {
		   .name = CARDNAME,
		   .pm = SH_ETH_PM_OPS,
		   .of_match_table = of_match_ptr(sh_eth_match_table),
	},
};

module_platform_driver(sh_eth_driver);

MODULE_AUTHOR("Nobuhiro Iwamatsu, Yoshihiro Shimoda");
MODULE_DESCRIPTION("Renesas SuperH Ethernet driver");
MODULE_LICENSE("GPL v2");<|MERGE_RESOLUTION|>--- conflicted
+++ resolved
@@ -1165,13 +1165,9 @@
 	struct sh_eth_txdesc *txdesc = NULL;
 	int rx_ringsize = sizeof(*rxdesc) * mdp->num_rx_ring;
 	int tx_ringsize = sizeof(*txdesc) * mdp->num_tx_ring;
-<<<<<<< HEAD
-	int skbuff_size = mdp->rx_buf_sz + SH_ETH_RX_ALIGN - 1;
-=======
 	int skbuff_size = mdp->rx_buf_sz + SH_ETH_RX_ALIGN + 32 - 1;
 	dma_addr_t dma_addr;
 	u32 buf_len;
->>>>>>> afd2ff9b
 
 	mdp->cur_rx = 0;
 	mdp->cur_tx = 0;
@@ -1185,23 +1181,12 @@
 		/* skb */
 		mdp->rx_skbuff[i] = NULL;
 		skb = netdev_alloc_skb(ndev, skbuff_size);
-<<<<<<< HEAD
-		mdp->rx_skbuff[i] = skb;
-=======
->>>>>>> afd2ff9b
 		if (skb == NULL)
 			break;
 		sh_eth_set_receive_align(skb);
 
 		/* RX descriptor */
 		rxdesc = &mdp->rx_ring[i];
-<<<<<<< HEAD
-		/* The size of the buffer is a multiple of 16 bytes. */
-		rxdesc->buffer_length = ALIGN(mdp->rx_buf_sz, 16);
-		dma_map_single(&ndev->dev, skb->data, rxdesc->buffer_length,
-			       DMA_FROM_DEVICE);
-		rxdesc->addr = virt_to_phys(PTR_ALIGN(skb->data, 4));
-=======
 		/* The size of the buffer is a multiple of 32 bytes. */
 		buf_len = ALIGN(mdp->rx_buf_sz, 32);
 		rxdesc->len = cpu_to_edmac(mdp, buf_len << 16);
@@ -1213,7 +1198,6 @@
 		}
 		mdp->rx_skbuff[i] = skb;
 		rxdesc->addr = cpu_to_edmac(mdp, dma_addr);
->>>>>>> afd2ff9b
 		rxdesc->status = cpu_to_edmac(mdp, RD_RACT | RD_RFP);
 
 		/* Rx descriptor address set */
@@ -1474,13 +1458,9 @@
 	struct sk_buff *skb;
 	u16 pkt_len = 0;
 	u32 desc_status;
-<<<<<<< HEAD
-	int skbuff_size = mdp->rx_buf_sz + SH_ETH_RX_ALIGN - 1;
-=======
 	int skbuff_size = mdp->rx_buf_sz + SH_ETH_RX_ALIGN + 32 - 1;
 	dma_addr_t dma_addr;
 	u32 buf_len;
->>>>>>> afd2ff9b
 
 	boguscnt = min(boguscnt, *quota);
 	limit = boguscnt;
@@ -1535,15 +1515,9 @@
 			mdp->rx_skbuff[entry] = NULL;
 			if (mdp->cd->rpadir)
 				skb_reserve(skb, NET_IP_ALIGN);
-<<<<<<< HEAD
-			dma_sync_single_for_cpu(&ndev->dev, rxdesc->addr,
-						ALIGN(mdp->rx_buf_sz, 16),
-						DMA_FROM_DEVICE);
-=======
 			dma_unmap_single(&ndev->dev, dma_addr,
 					 ALIGN(mdp->rx_buf_sz, 32),
 					 DMA_FROM_DEVICE);
->>>>>>> afd2ff9b
 			skb_put(skb, pkt_len);
 			skb->protocol = eth_type_trans(skb, ndev);
 			netif_receive_skb(skb);
@@ -1566,14 +1540,6 @@
 
 		if (mdp->rx_skbuff[entry] == NULL) {
 			skb = netdev_alloc_skb(ndev, skbuff_size);
-<<<<<<< HEAD
-			mdp->rx_skbuff[entry] = skb;
-			if (skb == NULL)
-				break;	/* Better luck next round. */
-			sh_eth_set_receive_align(skb);
-			dma_map_single(&ndev->dev, skb->data,
-				       rxdesc->buffer_length, DMA_FROM_DEVICE);
-=======
 			if (skb == NULL)
 				break;	/* Better luck next round. */
 			sh_eth_set_receive_align(skb);
@@ -1584,7 +1550,6 @@
 				break;
 			}
 			mdp->rx_skbuff[entry] = skb;
->>>>>>> afd2ff9b
 
 			skb_checksum_none_assert(skb);
 			rxdesc->addr = cpu_to_edmac(mdp, dma_addr);
@@ -2461,8 +2426,6 @@
 	return NETDEV_TX_OK;
 }
 
-<<<<<<< HEAD
-=======
 /* The statistics registers have write-clear behaviour, which means we
  * will lose any increment between the read and write.  We mitigate
  * this by only clearing when we read a non-zero value, so we will
@@ -2479,7 +2442,6 @@
 	}
 }
 
->>>>>>> afd2ff9b
 static struct net_device_stats *sh_eth_get_stats(struct net_device *ndev)
 {
 	struct sh_eth_private *mdp = netdev_priv(ndev);
@@ -2490,23 +2452,6 @@
 	if (!mdp->is_opened)
 		return &ndev->stats;
 
-<<<<<<< HEAD
-	ndev->stats.tx_dropped += sh_eth_read(ndev, TROCR);
-	sh_eth_write(ndev, 0, TROCR);	/* (write clear) */
-	ndev->stats.collisions += sh_eth_read(ndev, CDCR);
-	sh_eth_write(ndev, 0, CDCR);	/* (write clear) */
-	ndev->stats.tx_carrier_errors += sh_eth_read(ndev, LCCR);
-	sh_eth_write(ndev, 0, LCCR);	/* (write clear) */
-
-	if (sh_eth_is_gether(mdp)) {
-		ndev->stats.tx_carrier_errors += sh_eth_read(ndev, CERCR);
-		sh_eth_write(ndev, 0, CERCR);	/* (write clear) */
-		ndev->stats.tx_carrier_errors += sh_eth_read(ndev, CEECR);
-		sh_eth_write(ndev, 0, CEECR);	/* (write clear) */
-	} else {
-		ndev->stats.tx_carrier_errors += sh_eth_read(ndev, CNDCR);
-		sh_eth_write(ndev, 0, CNDCR);	/* (write clear) */
-=======
 	sh_eth_update_stat(ndev, &ndev->stats.tx_dropped, TROCR);
 	sh_eth_update_stat(ndev, &ndev->stats.collisions, CDCR);
 	sh_eth_update_stat(ndev, &ndev->stats.tx_carrier_errors, LCCR);
@@ -2519,7 +2464,6 @@
 	} else {
 		sh_eth_update_stat(ndev, &ndev->stats.tx_carrier_errors,
 				   CNDCR);
->>>>>>> afd2ff9b
 	}
 
 	return &ndev->stats;
@@ -2543,7 +2487,6 @@
 
 	sh_eth_dev_exit(ndev);
 
-	sh_eth_get_stats(ndev);
 	/* PHY Disconnect */
 	if (mdp->phydev) {
 		phy_stop(mdp->phydev);
