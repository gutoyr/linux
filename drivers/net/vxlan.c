--- conflicted
+++ resolved
@@ -1841,34 +1841,12 @@
 
 		ttl = ttl ? : ip6_dst_hoplimit(ndst);
 
-<<<<<<< HEAD
-	__skb_push(skb, sizeof(*iph));
-	skb_reset_network_header(skb);
-	iph		= ip_hdr(skb);
-	iph->version	= 4;
-	iph->ihl	= sizeof(struct iphdr) >> 2;
-	iph->frag_off	= df;
-	iph->protocol	= IPPROTO_UDP;
-	iph->tos	= ip_tunnel_ecn_encap(tos, old_iph, skb);
-	iph->daddr	= dst;
-	iph->saddr	= fl4.saddr;
-	iph->ttl	= ttl ? : ip4_dst_hoplimit(&rt->dst);
-	__ip_select_ident(iph, skb_shinfo(skb)->gso_segs ?: 1);
-
-	nf_reset(skb);
-
-	vxlan_set_owner(dev, skb);
-
-	if (handle_offloads(skb))
-		goto drop;
-=======
 		err = vxlan6_xmit_skb(vxlan->vn_sock, ndst, skb,
 				      dev, &fl6.saddr, &fl6.daddr, 0, ttl,
 				      src_port, dst_port, htonl(vni << 8),
 				      !net_eq(vxlan->net, dev_net(vxlan->dev)));
 #endif
 	}
->>>>>>> fc14f9c1
 
 	return;
 
@@ -2205,14 +2183,10 @@
 
 	eth_hw_addr_random(dev);
 	ether_setup(dev);
-<<<<<<< HEAD
-	dev->needed_headroom = ETH_HLEN + VXLAN_HEADROOM;
-=======
 	if (vxlan->default_dst.remote_ip.sa.sa_family == AF_INET6)
 		dev->needed_headroom = ETH_HLEN + VXLAN6_HEADROOM;
 	else
 		dev->needed_headroom = ETH_HLEN + VXLAN_HEADROOM;
->>>>>>> fc14f9c1
 
 	dev->netdev_ops = &vxlan_netdev_ops;
 	dev->destructor = free_netdev;
@@ -2531,17 +2505,10 @@
 		if (!tb[IFLA_MTU])
 			dev->mtu = lowerdev->mtu - (use_ipv6 ? VXLAN6_HEADROOM : VXLAN_HEADROOM);
 
-<<<<<<< HEAD
-		/* update header length based on lower device */
-		dev->needed_headroom = lowerdev->hard_header_len +
-				       VXLAN_HEADROOM;
-	}
-=======
 		dev->needed_headroom = lowerdev->hard_header_len +
 				       (use_ipv6 ? VXLAN6_HEADROOM : VXLAN_HEADROOM);
 	} else if (use_ipv6)
 		vxlan->flags |= VXLAN_F_IPV6;
->>>>>>> fc14f9c1
 
 	if (data[IFLA_VXLAN_TOS])
 		vxlan->tos  = nla_get_u8(data[IFLA_VXLAN_TOS]);
