--- conflicted
+++ resolved
@@ -801,52 +801,6 @@
 	struct c_can_priv *priv = netdev_priv(dev);
 	u32 pkts = 0, pend = 0, toread, n;
 
-<<<<<<< HEAD
-	for (msg_obj = C_CAN_MSG_OBJ_RX_FIRST;
-			msg_obj <= C_CAN_MSG_OBJ_RX_LAST && quota > 0;
-			val = c_can_read_reg32(priv, C_CAN_INTPND1_REG),
-			msg_obj++) {
-		/*
-		 * as interrupt pending register's bit n-1 corresponds to
-		 * message object n, we need to handle the same properly.
-		 */
-		if (val & (1 << (msg_obj - 1))) {
-			c_can_object_get(dev, 0, msg_obj, IF_COMM_ALL &
-					~IF_COMM_TXRQST);
-			msg_ctrl_save = priv->read_reg(priv,
-					C_CAN_IFACE(MSGCTRL_REG, 0));
-
-			if (msg_ctrl_save & IF_MCONT_MSGLST) {
-				c_can_handle_lost_msg_obj(dev, 0, msg_obj);
-				num_rx_pkts++;
-				quota--;
-				continue;
-			}
-
-			if (msg_ctrl_save & IF_MCONT_EOB)
-				return num_rx_pkts;
-
-			if (!(msg_ctrl_save & IF_MCONT_NEWDAT))
-				continue;
-
-			/* read the data from the message object */
-			c_can_read_msg_object(dev, 0, msg_ctrl_save);
-
-			if (msg_obj < C_CAN_MSG_RX_LOW_LAST)
-				c_can_mark_rx_msg_obj(dev, 0,
-						msg_ctrl_save, msg_obj);
-			else if (msg_obj > C_CAN_MSG_RX_LOW_LAST)
-				/* activate this msg obj */
-				c_can_activate_rx_msg_obj(dev, 0,
-						msg_ctrl_save, msg_obj);
-			else if (msg_obj == C_CAN_MSG_RX_LOW_LAST)
-				/* activate all lower message objects */
-				c_can_activate_all_lower_rx_msg_obj(dev,
-						0, msg_ctrl_save);
-
-			num_rx_pkts++;
-			quota--;
-=======
 	/*
 	 * It is faster to read only one 16bit register. This is only possible
 	 * for a maximum number of 16 objects.
@@ -866,7 +820,6 @@
 			toread = c_can_adjust_pending(pend);
 		} else {
 			toread = pend;
->>>>>>> fc14f9c1
 		}
 		/* Remove the bits from pend */
 		pend &= ~toread;
