--- conflicted
+++ resolved
@@ -62,11 +62,7 @@
 #define FLEXCAN_MCR_BCC			BIT(16)
 #define FLEXCAN_MCR_LPRIO_EN		BIT(13)
 #define FLEXCAN_MCR_AEN			BIT(12)
-<<<<<<< HEAD
-#define FLEXCAN_MCR_MAXMB(x)		((x) & 0x1f)
-=======
 #define FLEXCAN_MCR_MAXMB(x)		((x) & 0x7f)
->>>>>>> fc14f9c1
 #define FLEXCAN_MCR_IDAM_A		(0 << 8)
 #define FLEXCAN_MCR_IDAM_B		(1 << 8)
 #define FLEXCAN_MCR_IDAM_C		(2 << 8)
@@ -886,13 +882,8 @@
 {
 	struct flexcan_priv *priv = netdev_priv(dev);
 	struct flexcan_regs __iomem *regs = priv->base;
-<<<<<<< HEAD
-	int err;
-	u32 reg_mcr, reg_ctrl;
-=======
 	u32 reg_mcr, reg_ctrl, reg_crl2, reg_mecr;
 	int err, i;
->>>>>>> fc14f9c1
 
 	/* enable module */
 	err = flexcan_chip_enable(priv);
@@ -959,17 +950,11 @@
 	netdev_dbg(dev, "%s: writing ctrl=0x%08x", __func__, reg_ctrl);
 	flexcan_write(reg_ctrl, &regs->ctrl);
 
-<<<<<<< HEAD
-	/* Abort any pending TX, mark Mailbox as INACTIVE */
-	flexcan_write(FLEXCAN_MB_CNT_CODE(0x4),
-		      &regs->cantxfg[FLEXCAN_TX_BUF_ID].can_ctrl);
-=======
 	/* clear and invalidate all mailboxes first */
 	for (i = FLEXCAN_TX_BUF_ID; i < ARRAY_SIZE(regs->cantxfg); i++) {
 		flexcan_write(FLEXCAN_MB_CODE_RX_INACTIVE,
 			      &regs->cantxfg[i].can_ctrl);
 	}
->>>>>>> fc14f9c1
 
 	/* Errata ERR005829: mark first TX mailbox as INACTIVE */
 	flexcan_write(FLEXCAN_MB_CODE_TX_INACTIVE,
@@ -1222,10 +1207,7 @@
 	{ .compatible = "fsl,imx6q-flexcan", .data = &fsl_imx6q_devtype_data, },
 	{ .compatible = "fsl,imx28-flexcan", .data = &fsl_imx28_devtype_data, },
 	{ .compatible = "fsl,p1010-flexcan", .data = &fsl_p1010_devtype_data, },
-<<<<<<< HEAD
-=======
 	{ .compatible = "fsl,vf610-flexcan", .data = &fsl_vf610_devtype_data, },
->>>>>>> fc14f9c1
 	{ /* sentinel */ },
 };
 MODULE_DEVICE_TABLE(of, flexcan_of_match);
