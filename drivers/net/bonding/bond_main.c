/*
 * originally based on the dummy device.
 *
 * Copyright 1999, Thomas Davis, tadavis@lbl.gov.
 * Licensed under the GPL. Based on dummy.c, and eql.c devices.
 *
 * bonding.c: an Ethernet Bonding driver
 *
 * This is useful to talk to a Cisco EtherChannel compatible equipment:
 *	Cisco 5500
 *	Sun Trunking (Solaris)
 *	Alteon AceDirector Trunks
 *	Linux Bonding
 *	and probably many L2 switches ...
 *
 * How it works:
 *    ifconfig bond0 ipaddress netmask up
 *      will setup a network device, with an ip address.  No mac address
 *	will be assigned at this time.  The hw mac address will come from
 *	the first slave bonded to the channel.  All slaves will then use
 *	this hw mac address.
 *
 *    ifconfig bond0 down
 *         will release all slaves, marking them as down.
 *
 *    ifenslave bond0 eth0
 *	will attach eth0 to bond0 as a slave.  eth0 hw mac address will either
 *	a: be used as initial mac address
 *	b: if a hw mac address already is there, eth0's hw mac address
 *	   will then be set from bond0.
 *
 */

#include <linux/kernel.h>
#include <linux/module.h>
#include <linux/types.h>
#include <linux/fcntl.h>
#include <linux/interrupt.h>
#include <linux/ptrace.h>
#include <linux/ioport.h>
#include <linux/in.h>
#include <net/ip.h>
#include <linux/ip.h>
#include <linux/tcp.h>
#include <linux/udp.h>
#include <linux/slab.h>
#include <linux/string.h>
#include <linux/init.h>
#include <linux/timer.h>
#include <linux/socket.h>
#include <linux/ctype.h>
#include <linux/inet.h>
#include <linux/bitops.h>
#include <linux/io.h>
#include <asm/dma.h>
#include <linux/uaccess.h>
#include <linux/errno.h>
#include <linux/netdevice.h>
#include <linux/inetdevice.h>
#include <linux/igmp.h>
#include <linux/etherdevice.h>
#include <linux/skbuff.h>
#include <net/sock.h>
#include <linux/rtnetlink.h>
#include <linux/smp.h>
#include <linux/if_ether.h>
#include <net/arp.h>
#include <linux/mii.h>
#include <linux/ethtool.h>
#include <linux/if_vlan.h>
#include <linux/if_bonding.h>
#include <linux/jiffies.h>
#include <linux/preempt.h>
#include <net/route.h>
#include <net/net_namespace.h>
#include <net/netns/generic.h>
#include <net/pkt_sched.h>
#include <linux/rculist.h>
#include <net/flow_keys.h>
#include "bonding.h"
#include "bond_3ad.h"
#include "bond_alb.h"

/*---------------------------- Module parameters ----------------------------*/

/* monitor all links that often (in milliseconds). <=0 disables monitoring */

static int max_bonds	= BOND_DEFAULT_MAX_BONDS;
static int tx_queues	= BOND_DEFAULT_TX_QUEUES;
static int num_peer_notif = 1;
static int miimon;
static int updelay;
static int downdelay;
static int use_carrier	= 1;
static char *mode;
static char *primary;
static char *primary_reselect;
static char *lacp_rate;
static int min_links;
static char *ad_select;
static char *xmit_hash_policy;
static int arp_interval;
static char *arp_ip_target[BOND_MAX_ARP_TARGETS];
static char *arp_validate;
static char *arp_all_targets;
static char *fail_over_mac;
static int all_slaves_active;
static struct bond_params bonding_defaults;
static int resend_igmp = BOND_DEFAULT_RESEND_IGMP;
static int packets_per_slave = 1;
static int lp_interval = BOND_ALB_DEFAULT_LP_INTERVAL;

module_param(max_bonds, int, 0);
MODULE_PARM_DESC(max_bonds, "Max number of bonded devices");
module_param(tx_queues, int, 0);
MODULE_PARM_DESC(tx_queues, "Max number of transmit queues (default = 16)");
module_param_named(num_grat_arp, num_peer_notif, int, 0644);
MODULE_PARM_DESC(num_grat_arp, "Number of peer notifications to send on "
			       "failover event (alias of num_unsol_na)");
module_param_named(num_unsol_na, num_peer_notif, int, 0644);
MODULE_PARM_DESC(num_unsol_na, "Number of peer notifications to send on "
			       "failover event (alias of num_grat_arp)");
module_param(miimon, int, 0);
MODULE_PARM_DESC(miimon, "Link check interval in milliseconds");
module_param(updelay, int, 0);
MODULE_PARM_DESC(updelay, "Delay before considering link up, in milliseconds");
module_param(downdelay, int, 0);
MODULE_PARM_DESC(downdelay, "Delay before considering link down, "
			    "in milliseconds");
module_param(use_carrier, int, 0);
MODULE_PARM_DESC(use_carrier, "Use netif_carrier_ok (vs MII ioctls) in miimon; "
			      "0 for off, 1 for on (default)");
module_param(mode, charp, 0);
MODULE_PARM_DESC(mode, "Mode of operation; 0 for balance-rr, "
		       "1 for active-backup, 2 for balance-xor, "
		       "3 for broadcast, 4 for 802.3ad, 5 for balance-tlb, "
		       "6 for balance-alb");
module_param(primary, charp, 0);
MODULE_PARM_DESC(primary, "Primary network device to use");
module_param(primary_reselect, charp, 0);
MODULE_PARM_DESC(primary_reselect, "Reselect primary slave "
				   "once it comes up; "
				   "0 for always (default), "
				   "1 for only if speed of primary is "
				   "better, "
				   "2 for only on active slave "
				   "failure");
module_param(lacp_rate, charp, 0);
MODULE_PARM_DESC(lacp_rate, "LACPDU tx rate to request from 802.3ad partner; "
			    "0 for slow, 1 for fast");
module_param(ad_select, charp, 0);
MODULE_PARM_DESC(ad_select, "803.ad aggregation selection logic; "
			    "0 for stable (default), 1 for bandwidth, "
			    "2 for count");
module_param(min_links, int, 0);
MODULE_PARM_DESC(min_links, "Minimum number of available links before turning on carrier");

module_param(xmit_hash_policy, charp, 0);
MODULE_PARM_DESC(xmit_hash_policy, "balance-xor and 802.3ad hashing method; "
				   "0 for layer 2 (default), 1 for layer 3+4, "
				   "2 for layer 2+3, 3 for encap layer 2+3, "
				   "4 for encap layer 3+4");
module_param(arp_interval, int, 0);
MODULE_PARM_DESC(arp_interval, "arp interval in milliseconds");
module_param_array(arp_ip_target, charp, NULL, 0);
MODULE_PARM_DESC(arp_ip_target, "arp targets in n.n.n.n form");
module_param(arp_validate, charp, 0);
MODULE_PARM_DESC(arp_validate, "validate src/dst of ARP probes; "
			       "0 for none (default), 1 for active, "
			       "2 for backup, 3 for all");
module_param(arp_all_targets, charp, 0);
MODULE_PARM_DESC(arp_all_targets, "fail on any/all arp targets timeout; 0 for any (default), 1 for all");
module_param(fail_over_mac, charp, 0);
MODULE_PARM_DESC(fail_over_mac, "For active-backup, do not set all slaves to "
				"the same MAC; 0 for none (default), "
				"1 for active, 2 for follow");
module_param(all_slaves_active, int, 0);
MODULE_PARM_DESC(all_slaves_active, "Keep all frames received on an interface "
				     "by setting active flag for all slaves; "
				     "0 for never (default), 1 for always.");
module_param(resend_igmp, int, 0);
MODULE_PARM_DESC(resend_igmp, "Number of IGMP membership reports to send on "
			      "link failure");
module_param(packets_per_slave, int, 0);
MODULE_PARM_DESC(packets_per_slave, "Packets to send per slave in balance-rr "
				    "mode; 0 for a random slave, 1 packet per "
				    "slave (default), >1 packets per slave.");
module_param(lp_interval, uint, 0);
MODULE_PARM_DESC(lp_interval, "The number of seconds between instances where "
			      "the bonding driver sends learning packets to "
			      "each slaves peer switch. The default is 1.");

/*----------------------------- Global variables ----------------------------*/

#ifdef CONFIG_NET_POLL_CONTROLLER
atomic_t netpoll_block_tx = ATOMIC_INIT(0);
#endif

int bond_net_id __read_mostly;

static __be32 arp_target[BOND_MAX_ARP_TARGETS];
static int arp_ip_count;
static int bond_mode	= BOND_MODE_ROUNDROBIN;
static int xmit_hashtype = BOND_XMIT_POLICY_LAYER2;
static int lacp_fast;

/*-------------------------- Forward declarations ---------------------------*/

static int bond_init(struct net_device *bond_dev);
static void bond_uninit(struct net_device *bond_dev);
static struct rtnl_link_stats64 *bond_get_stats(struct net_device *bond_dev,
						struct rtnl_link_stats64 *stats);
static void bond_slave_arr_handler(struct work_struct *work);

/*---------------------------- General routines -----------------------------*/

const char *bond_mode_name(int mode)
{
	static const char *names[] = {
		[BOND_MODE_ROUNDROBIN] = "load balancing (round-robin)",
		[BOND_MODE_ACTIVEBACKUP] = "fault-tolerance (active-backup)",
		[BOND_MODE_XOR] = "load balancing (xor)",
		[BOND_MODE_BROADCAST] = "fault-tolerance (broadcast)",
		[BOND_MODE_8023AD] = "IEEE 802.3ad Dynamic link aggregation",
		[BOND_MODE_TLB] = "transmit load balancing",
		[BOND_MODE_ALB] = "adaptive load balancing",
	};

	if (mode < BOND_MODE_ROUNDROBIN || mode > BOND_MODE_ALB)
		return "unknown";

	return names[mode];
}

/*---------------------------------- VLAN -----------------------------------*/

/**
 * bond_dev_queue_xmit - Prepare skb for xmit.
 *
 * @bond: bond device that got this skb for tx.
 * @skb: hw accel VLAN tagged skb to transmit
 * @slave_dev: slave that is supposed to xmit this skbuff
 */
void bond_dev_queue_xmit(struct bonding *bond, struct sk_buff *skb,
			struct net_device *slave_dev)
{
	skb->dev = slave_dev;

	BUILD_BUG_ON(sizeof(skb->queue_mapping) !=
		     sizeof(qdisc_skb_cb(skb)->slave_dev_queue_mapping));
	skb->queue_mapping = qdisc_skb_cb(skb)->slave_dev_queue_mapping;

	if (unlikely(netpoll_tx_running(bond->dev)))
		bond_netpoll_send_skb(bond_get_slave_by_dev(bond, slave_dev), skb);
	else
		dev_queue_xmit(skb);
}

/* In the following 2 functions, bond_vlan_rx_add_vid and bond_vlan_rx_kill_vid,
 * We don't protect the slave list iteration with a lock because:
 * a. This operation is performed in IOCTL context,
 * b. The operation is protected by the RTNL semaphore in the 8021q code,
 * c. Holding a lock with BH disabled while directly calling a base driver
 *    entry point is generally a BAD idea.
 *
 * The design of synchronization/protection for this operation in the 8021q
 * module is good for one or more VLAN devices over a single physical device
 * and cannot be extended for a teaming solution like bonding, so there is a
 * potential race condition here where a net device from the vlan group might
 * be referenced (either by a base driver or the 8021q code) while it is being
 * removed from the system. However, it turns out we're not making matters
 * worse, and if it works for regular VLAN usage it will work here too.
*/

/**
 * bond_vlan_rx_add_vid - Propagates adding an id to slaves
 * @bond_dev: bonding net device that got called
 * @vid: vlan id being added
 */
static int bond_vlan_rx_add_vid(struct net_device *bond_dev,
				__be16 proto, u16 vid)
{
	struct bonding *bond = netdev_priv(bond_dev);
	struct slave *slave, *rollback_slave;
	struct list_head *iter;
	int res;

	bond_for_each_slave(bond, slave, iter) {
		res = vlan_vid_add(slave->dev, proto, vid);
		if (res)
			goto unwind;
	}

	return 0;

unwind:
	/* unwind to the slave that failed */
	bond_for_each_slave(bond, rollback_slave, iter) {
		if (rollback_slave == slave)
			break;

		vlan_vid_del(rollback_slave->dev, proto, vid);
	}

	return res;
}

/**
 * bond_vlan_rx_kill_vid - Propagates deleting an id to slaves
 * @bond_dev: bonding net device that got called
 * @vid: vlan id being removed
 */
static int bond_vlan_rx_kill_vid(struct net_device *bond_dev,
				 __be16 proto, u16 vid)
{
	struct bonding *bond = netdev_priv(bond_dev);
	struct list_head *iter;
	struct slave *slave;

	bond_for_each_slave(bond, slave, iter)
		vlan_vid_del(slave->dev, proto, vid);

	if (bond_is_lb(bond))
		bond_alb_clear_vlan(bond, vid);

	return 0;
}

/*------------------------------- Link status -------------------------------*/

/* Set the carrier state for the master according to the state of its
 * slaves.  If any slaves are up, the master is up.  In 802.3ad mode,
 * do special 802.3ad magic.
 *
 * Returns zero if carrier state does not change, nonzero if it does.
 */
static int bond_set_carrier(struct bonding *bond)
{
	struct list_head *iter;
	struct slave *slave;

	if (!bond_has_slaves(bond))
		goto down;

	if (BOND_MODE(bond) == BOND_MODE_8023AD)
		return bond_3ad_set_carrier(bond);

	bond_for_each_slave(bond, slave, iter) {
		if (slave->link == BOND_LINK_UP) {
			if (!netif_carrier_ok(bond->dev)) {
				netif_carrier_on(bond->dev);
				return 1;
			}
			return 0;
		}
	}

down:
	if (netif_carrier_ok(bond->dev)) {
		netif_carrier_off(bond->dev);
		return 1;
	}
	return 0;
}

/* Get link speed and duplex from the slave's base driver
 * using ethtool. If for some reason the call fails or the
 * values are invalid, set speed and duplex to -1,
 * and return.
 */
static void bond_update_speed_duplex(struct slave *slave)
{
	struct net_device *slave_dev = slave->dev;
	struct ethtool_cmd ecmd;
	u32 slave_speed;
	int res;

	slave->speed = SPEED_UNKNOWN;
	slave->duplex = DUPLEX_UNKNOWN;

	res = __ethtool_get_settings(slave_dev, &ecmd);
	if (res < 0)
		return;

	slave_speed = ethtool_cmd_speed(&ecmd);
	if (slave_speed == 0 || slave_speed == ((__u32) -1))
		return;

	switch (ecmd.duplex) {
	case DUPLEX_FULL:
	case DUPLEX_HALF:
		break;
	default:
		return;
	}

	slave->speed = slave_speed;
	slave->duplex = ecmd.duplex;

	return;
}

const char *bond_slave_link_status(s8 link)
{
	switch (link) {
	case BOND_LINK_UP:
		return "up";
	case BOND_LINK_FAIL:
		return "going down";
	case BOND_LINK_DOWN:
		return "down";
	case BOND_LINK_BACK:
		return "going back";
	default:
		return "unknown";
	}
}

/* if <dev> supports MII link status reporting, check its link status.
 *
 * We either do MII/ETHTOOL ioctls, or check netif_carrier_ok(),
 * depending upon the setting of the use_carrier parameter.
 *
 * Return either BMSR_LSTATUS, meaning that the link is up (or we
 * can't tell and just pretend it is), or 0, meaning that the link is
 * down.
 *
 * If reporting is non-zero, instead of faking link up, return -1 if
 * both ETHTOOL and MII ioctls fail (meaning the device does not
 * support them).  If use_carrier is set, return whatever it says.
 * It'd be nice if there was a good way to tell if a driver supports
 * netif_carrier, but there really isn't.
 */
static int bond_check_dev_link(struct bonding *bond,
			       struct net_device *slave_dev, int reporting)
{
	const struct net_device_ops *slave_ops = slave_dev->netdev_ops;
	int (*ioctl)(struct net_device *, struct ifreq *, int);
	struct ifreq ifr;
	struct mii_ioctl_data *mii;

	if (!reporting && !netif_running(slave_dev))
		return 0;

	if (bond->params.use_carrier)
		return netif_carrier_ok(slave_dev) ? BMSR_LSTATUS : 0;

	/* Try to get link status using Ethtool first. */
	if (slave_dev->ethtool_ops->get_link)
		return slave_dev->ethtool_ops->get_link(slave_dev) ?
			BMSR_LSTATUS : 0;

	/* Ethtool can't be used, fallback to MII ioctls. */
	ioctl = slave_ops->ndo_do_ioctl;
	if (ioctl) {
		/* TODO: set pointer to correct ioctl on a per team member
		 *       bases to make this more efficient. that is, once
		 *       we determine the correct ioctl, we will always
		 *       call it and not the others for that team
		 *       member.
		 */

		/* We cannot assume that SIOCGMIIPHY will also read a
		 * register; not all network drivers (e.g., e100)
		 * support that.
		 */

		/* Yes, the mii is overlaid on the ifreq.ifr_ifru */
		strncpy(ifr.ifr_name, slave_dev->name, IFNAMSIZ);
		mii = if_mii(&ifr);
		if (IOCTL(slave_dev, &ifr, SIOCGMIIPHY) == 0) {
			mii->reg_num = MII_BMSR;
			if (IOCTL(slave_dev, &ifr, SIOCGMIIREG) == 0)
				return mii->val_out & BMSR_LSTATUS;
		}
	}

	/* If reporting, report that either there's no dev->do_ioctl,
	 * or both SIOCGMIIREG and get_link failed (meaning that we
	 * cannot report link status).  If not reporting, pretend
	 * we're ok.
	 */
	return reporting ? -1 : BMSR_LSTATUS;
}

/*----------------------------- Multicast list ------------------------------*/

/* Push the promiscuity flag down to appropriate slaves */
static int bond_set_promiscuity(struct bonding *bond, int inc)
{
	struct list_head *iter;
	int err = 0;

	if (bond_uses_primary(bond)) {
		struct slave *curr_active = rtnl_dereference(bond->curr_active_slave);

		if (curr_active)
			err = dev_set_promiscuity(curr_active->dev, inc);
	} else {
		struct slave *slave;

		bond_for_each_slave(bond, slave, iter) {
			err = dev_set_promiscuity(slave->dev, inc);
			if (err)
				return err;
		}
	}
	return err;
}

/* Push the allmulti flag down to all slaves */
static int bond_set_allmulti(struct bonding *bond, int inc)
{
	struct list_head *iter;
	int err = 0;

	if (bond_uses_primary(bond)) {
		struct slave *curr_active = rtnl_dereference(bond->curr_active_slave);

		if (curr_active)
			err = dev_set_allmulti(curr_active->dev, inc);
	} else {
		struct slave *slave;

		bond_for_each_slave(bond, slave, iter) {
			err = dev_set_allmulti(slave->dev, inc);
			if (err)
				return err;
		}
	}
	return err;
}

/* Retrieve the list of registered multicast addresses for the bonding
 * device and retransmit an IGMP JOIN request to the current active
 * slave.
 */
static void bond_resend_igmp_join_requests_delayed(struct work_struct *work)
{
	struct bonding *bond = container_of(work, struct bonding,
					    mcast_work.work);

	if (!rtnl_trylock()) {
		queue_delayed_work(bond->wq, &bond->mcast_work, 1);
		return;
	}
	call_netdevice_notifiers(NETDEV_RESEND_IGMP, bond->dev);

	if (bond->igmp_retrans > 1) {
		bond->igmp_retrans--;
		queue_delayed_work(bond->wq, &bond->mcast_work, HZ/5);
	}
	rtnl_unlock();
}

/* Flush bond's hardware addresses from slave */
static void bond_hw_addr_flush(struct net_device *bond_dev,
			       struct net_device *slave_dev)
{
	struct bonding *bond = netdev_priv(bond_dev);

	dev_uc_unsync(slave_dev, bond_dev);
	dev_mc_unsync(slave_dev, bond_dev);

	if (BOND_MODE(bond) == BOND_MODE_8023AD) {
		/* del lacpdu mc addr from mc list */
		u8 lacpdu_multicast[ETH_ALEN] = MULTICAST_LACPDU_ADDR;

		dev_mc_del(slave_dev, lacpdu_multicast);
	}
}

/*--------------------------- Active slave change ---------------------------*/

/* Update the hardware address list and promisc/allmulti for the new and
 * old active slaves (if any).  Modes that are not using primary keep all
 * slaves up date at all times; only the modes that use primary need to call
 * this function to swap these settings during a failover.
 */
static void bond_hw_addr_swap(struct bonding *bond, struct slave *new_active,
			      struct slave *old_active)
{
	if (old_active) {
		if (bond->dev->flags & IFF_PROMISC)
			dev_set_promiscuity(old_active->dev, -1);

		if (bond->dev->flags & IFF_ALLMULTI)
			dev_set_allmulti(old_active->dev, -1);

		bond_hw_addr_flush(bond->dev, old_active->dev);
	}

	if (new_active) {
		/* FIXME: Signal errors upstream. */
		if (bond->dev->flags & IFF_PROMISC)
			dev_set_promiscuity(new_active->dev, 1);

		if (bond->dev->flags & IFF_ALLMULTI)
			dev_set_allmulti(new_active->dev, 1);

		netif_addr_lock_bh(bond->dev);
		dev_uc_sync(new_active->dev, bond->dev);
		dev_mc_sync(new_active->dev, bond->dev);
		netif_addr_unlock_bh(bond->dev);
	}
}

/**
 * bond_set_dev_addr - clone slave's address to bond
 * @bond_dev: bond net device
 * @slave_dev: slave net device
 *
 * Should be called with RTNL held.
 */
static void bond_set_dev_addr(struct net_device *bond_dev,
			      struct net_device *slave_dev)
{
	netdev_dbg(bond_dev, "bond_dev=%p slave_dev=%p slave_dev->addr_len=%d\n",
		   bond_dev, slave_dev, slave_dev->addr_len);
	memcpy(bond_dev->dev_addr, slave_dev->dev_addr, slave_dev->addr_len);
	bond_dev->addr_assign_type = NET_ADDR_STOLEN;
	call_netdevice_notifiers(NETDEV_CHANGEADDR, bond_dev);
}

/* bond_do_fail_over_mac
 *
 * Perform special MAC address swapping for fail_over_mac settings
 *
 * Called with RTNL
 */
static void bond_do_fail_over_mac(struct bonding *bond,
				  struct slave *new_active,
				  struct slave *old_active)
{
	u8 tmp_mac[ETH_ALEN];
	struct sockaddr saddr;
	int rv;

	switch (bond->params.fail_over_mac) {
	case BOND_FOM_ACTIVE:
		if (new_active)
			bond_set_dev_addr(bond->dev, new_active->dev);
		break;
	case BOND_FOM_FOLLOW:
		/* if new_active && old_active, swap them
		 * if just old_active, do nothing (going to no active slave)
		 * if just new_active, set new_active to bond's MAC
		 */
		if (!new_active)
			return;

		if (old_active) {
			ether_addr_copy(tmp_mac, new_active->dev->dev_addr);
			ether_addr_copy(saddr.sa_data,
					old_active->dev->dev_addr);
			saddr.sa_family = new_active->dev->type;
		} else {
			ether_addr_copy(saddr.sa_data, bond->dev->dev_addr);
			saddr.sa_family = bond->dev->type;
		}

		rv = dev_set_mac_address(new_active->dev, &saddr);
		if (rv) {
			netdev_err(bond->dev, "Error %d setting MAC of slave %s\n",
				   -rv, new_active->dev->name);
			goto out;
		}

		if (!old_active)
			goto out;

		ether_addr_copy(saddr.sa_data, tmp_mac);
		saddr.sa_family = old_active->dev->type;

		rv = dev_set_mac_address(old_active->dev, &saddr);
		if (rv)
			netdev_err(bond->dev, "Error %d setting MAC of slave %s\n",
				   -rv, new_active->dev->name);
out:
		break;
	default:
		netdev_err(bond->dev, "bond_do_fail_over_mac impossible: bad policy %d\n",
			   bond->params.fail_over_mac);
		break;
	}

}

static bool bond_should_change_active(struct bonding *bond)
{
	struct slave *prim = rtnl_dereference(bond->primary_slave);
	struct slave *curr = rtnl_dereference(bond->curr_active_slave);

	if (!prim || !curr || curr->link != BOND_LINK_UP)
		return true;
	if (bond->force_primary) {
		bond->force_primary = false;
		return true;
	}
	if (bond->params.primary_reselect == BOND_PRI_RESELECT_BETTER &&
	    (prim->speed < curr->speed ||
	     (prim->speed == curr->speed && prim->duplex <= curr->duplex)))
		return false;
	if (bond->params.primary_reselect == BOND_PRI_RESELECT_FAILURE)
		return false;
	return true;
}

/**
 * find_best_interface - select the best available slave to be the active one
 * @bond: our bonding struct
 */
static struct slave *bond_find_best_slave(struct bonding *bond)
{
	struct slave *slave, *bestslave = NULL, *primary;
	struct list_head *iter;
	int mintime = bond->params.updelay;

	primary = rtnl_dereference(bond->primary_slave);
	if (primary && primary->link == BOND_LINK_UP &&
	    bond_should_change_active(bond))
		return primary;

	bond_for_each_slave(bond, slave, iter) {
		if (slave->link == BOND_LINK_UP)
			return slave;
		if (slave->link == BOND_LINK_BACK && bond_slave_is_up(slave) &&
		    slave->delay < mintime) {
			mintime = slave->delay;
			bestslave = slave;
		}
	}

	return bestslave;
}

static bool bond_should_notify_peers(struct bonding *bond)
{
	struct slave *slave;

	rcu_read_lock();
	slave = rcu_dereference(bond->curr_active_slave);
	rcu_read_unlock();

	netdev_dbg(bond->dev, "bond_should_notify_peers: slave %s\n",
		   slave ? slave->dev->name : "NULL");

	if (!slave || !bond->send_peer_notif ||
	    test_bit(__LINK_STATE_LINKWATCH_PENDING, &slave->dev->state))
		return false;

	return true;
}

/**
 * change_active_interface - change the active slave into the specified one
 * @bond: our bonding struct
 * @new: the new slave to make the active one
 *
 * Set the new slave to the bond's settings and unset them on the old
 * curr_active_slave.
 * Setting include flags, mc-list, promiscuity, allmulti, etc.
 *
 * If @new's link state is %BOND_LINK_BACK we'll set it to %BOND_LINK_UP,
 * because it is apparently the best available slave we have, even though its
 * updelay hasn't timed out yet.
 *
 * Caller must hold RTNL.
 */
void bond_change_active_slave(struct bonding *bond, struct slave *new_active)
{
	struct slave *old_active;

	ASSERT_RTNL();

	old_active = rtnl_dereference(bond->curr_active_slave);

	if (old_active == new_active)
		return;

	if (new_active) {
		new_active->last_link_up = jiffies;

		if (new_active->link == BOND_LINK_BACK) {
			if (bond_uses_primary(bond)) {
				netdev_info(bond->dev, "making interface %s the new active one %d ms earlier\n",
					    new_active->dev->name,
					    (bond->params.updelay - new_active->delay) * bond->params.miimon);
			}

			new_active->delay = 0;
			new_active->link = BOND_LINK_UP;

			if (BOND_MODE(bond) == BOND_MODE_8023AD)
				bond_3ad_handle_link_change(new_active, BOND_LINK_UP);

			if (bond_is_lb(bond))
				bond_alb_handle_link_change(bond, new_active, BOND_LINK_UP);
		} else {
			if (bond_uses_primary(bond)) {
				netdev_info(bond->dev, "making interface %s the new active one\n",
					    new_active->dev->name);
			}
		}
	}

	if (bond_uses_primary(bond))
		bond_hw_addr_swap(bond, new_active, old_active);

	if (bond_is_lb(bond)) {
		bond_alb_handle_active_change(bond, new_active);
		if (old_active)
			bond_set_slave_inactive_flags(old_active,
						      BOND_SLAVE_NOTIFY_NOW);
		if (new_active)
			bond_set_slave_active_flags(new_active,
						    BOND_SLAVE_NOTIFY_NOW);
	} else {
		rcu_assign_pointer(bond->curr_active_slave, new_active);
	}

	if (BOND_MODE(bond) == BOND_MODE_ACTIVEBACKUP) {
		if (old_active)
			bond_set_slave_inactive_flags(old_active,
						      BOND_SLAVE_NOTIFY_NOW);

		if (new_active) {
			bool should_notify_peers = false;

			bond_set_slave_active_flags(new_active,
						    BOND_SLAVE_NOTIFY_NOW);

			if (bond->params.fail_over_mac)
				bond_do_fail_over_mac(bond, new_active,
						      old_active);

			if (netif_running(bond->dev)) {
				bond->send_peer_notif =
					bond->params.num_peer_notif;
				should_notify_peers =
					bond_should_notify_peers(bond);
			}

			call_netdevice_notifiers(NETDEV_BONDING_FAILOVER, bond->dev);
			if (should_notify_peers)
				call_netdevice_notifiers(NETDEV_NOTIFY_PEERS,
							 bond->dev);
		}
	}

	/* resend IGMP joins since active slave has changed or
	 * all were sent on curr_active_slave.
	 * resend only if bond is brought up with the affected
	 * bonding modes and the retransmission is enabled
	 */
	if (netif_running(bond->dev) && (bond->params.resend_igmp > 0) &&
	    ((bond_uses_primary(bond) && new_active) ||
	     BOND_MODE(bond) == BOND_MODE_ROUNDROBIN)) {
		bond->igmp_retrans = bond->params.resend_igmp;
		queue_delayed_work(bond->wq, &bond->mcast_work, 1);
	}
}

/**
 * bond_select_active_slave - select a new active slave, if needed
 * @bond: our bonding struct
 *
 * This functions should be called when one of the following occurs:
 * - The old curr_active_slave has been released or lost its link.
 * - The primary_slave has got its link back.
 * - A slave has got its link back and there's no old curr_active_slave.
 *
 * Caller must hold RTNL.
 */
void bond_select_active_slave(struct bonding *bond)
{
	struct slave *best_slave;
	int rv;

	ASSERT_RTNL();

	best_slave = bond_find_best_slave(bond);
	if (best_slave != rtnl_dereference(bond->curr_active_slave)) {
		bond_change_active_slave(bond, best_slave);
		rv = bond_set_carrier(bond);
		if (!rv)
			return;

		if (netif_carrier_ok(bond->dev)) {
			netdev_info(bond->dev, "first active interface up!\n");
		} else {
			netdev_info(bond->dev, "now running without any active interface!\n");
		}
	}
}

#ifdef CONFIG_NET_POLL_CONTROLLER
static inline int slave_enable_netpoll(struct slave *slave)
{
	struct netpoll *np;
	int err = 0;

	np = kzalloc(sizeof(*np), GFP_KERNEL);
	err = -ENOMEM;
	if (!np)
		goto out;

	err = __netpoll_setup(np, slave->dev);
	if (err) {
		kfree(np);
		goto out;
	}
	slave->np = np;
out:
	return err;
}
static inline void slave_disable_netpoll(struct slave *slave)
{
	struct netpoll *np = slave->np;

	if (!np)
		return;

	slave->np = NULL;
	__netpoll_free_async(np);
}

static void bond_poll_controller(struct net_device *bond_dev)
{
}

static void bond_netpoll_cleanup(struct net_device *bond_dev)
{
	struct bonding *bond = netdev_priv(bond_dev);
	struct list_head *iter;
	struct slave *slave;

	bond_for_each_slave(bond, slave, iter)
		if (bond_slave_is_up(slave))
			slave_disable_netpoll(slave);
}

static int bond_netpoll_setup(struct net_device *dev, struct netpoll_info *ni)
{
	struct bonding *bond = netdev_priv(dev);
	struct list_head *iter;
	struct slave *slave;
	int err = 0;

	bond_for_each_slave(bond, slave, iter) {
		err = slave_enable_netpoll(slave);
		if (err) {
			bond_netpoll_cleanup(dev);
			break;
		}
	}
	return err;
}
#else
static inline int slave_enable_netpoll(struct slave *slave)
{
	return 0;
}
static inline void slave_disable_netpoll(struct slave *slave)
{
}
static void bond_netpoll_cleanup(struct net_device *bond_dev)
{
}
#endif

/*---------------------------------- IOCTL ----------------------------------*/

static netdev_features_t bond_fix_features(struct net_device *dev,
					   netdev_features_t features)
{
	struct bonding *bond = netdev_priv(dev);
	struct list_head *iter;
	netdev_features_t mask;
	struct slave *slave;

	mask = features;
	features &= ~NETIF_F_ONE_FOR_ALL;
	features |= NETIF_F_ALL_FOR_ALL;

	bond_for_each_slave(bond, slave, iter) {
		features = netdev_increment_features(features,
						     slave->dev->features,
						     mask);
	}
	features = netdev_add_tso_features(features, mask);

	return features;
}

#define BOND_VLAN_FEATURES	(NETIF_F_ALL_CSUM | NETIF_F_SG | \
				 NETIF_F_FRAGLIST | NETIF_F_ALL_TSO | \
				 NETIF_F_HIGHDMA | NETIF_F_LRO)

#define BOND_ENC_FEATURES	(NETIF_F_ALL_CSUM | NETIF_F_SG | NETIF_F_RXCSUM |\
				 NETIF_F_TSO | NETIF_F_GSO_UDP_TUNNEL)

static void bond_compute_features(struct bonding *bond)
{
	unsigned int dst_release_flag = IFF_XMIT_DST_RELEASE |
					IFF_XMIT_DST_RELEASE_PERM;
	netdev_features_t vlan_features = BOND_VLAN_FEATURES;
	netdev_features_t enc_features  = BOND_ENC_FEATURES;
	struct net_device *bond_dev = bond->dev;
	struct list_head *iter;
	struct slave *slave;
	unsigned short max_hard_header_len = ETH_HLEN;
	unsigned int gso_max_size = GSO_MAX_SIZE;
	u16 gso_max_segs = GSO_MAX_SEGS;

	if (!bond_has_slaves(bond))
		goto done;
	vlan_features &= NETIF_F_ALL_FOR_ALL;

	bond_for_each_slave(bond, slave, iter) {
		vlan_features = netdev_increment_features(vlan_features,
			slave->dev->vlan_features, BOND_VLAN_FEATURES);

		enc_features = netdev_increment_features(enc_features,
							 slave->dev->hw_enc_features,
							 BOND_ENC_FEATURES);
		dst_release_flag &= slave->dev->priv_flags;
		if (slave->dev->hard_header_len > max_hard_header_len)
			max_hard_header_len = slave->dev->hard_header_len;

		gso_max_size = min(gso_max_size, slave->dev->gso_max_size);
		gso_max_segs = min(gso_max_segs, slave->dev->gso_max_segs);
	}

done:
	bond_dev->vlan_features = vlan_features;
	bond_dev->hw_enc_features = enc_features;
	bond_dev->hard_header_len = max_hard_header_len;
	bond_dev->gso_max_segs = gso_max_segs;
	netif_set_gso_max_size(bond_dev, gso_max_size);

	bond_dev->priv_flags &= ~IFF_XMIT_DST_RELEASE;
	if ((bond_dev->priv_flags & IFF_XMIT_DST_RELEASE_PERM) &&
	    dst_release_flag == (IFF_XMIT_DST_RELEASE | IFF_XMIT_DST_RELEASE_PERM))
		bond_dev->priv_flags |= IFF_XMIT_DST_RELEASE;

	netdev_change_features(bond_dev);
}

static void bond_setup_by_slave(struct net_device *bond_dev,
				struct net_device *slave_dev)
{
	bond_dev->header_ops	    = slave_dev->header_ops;

	bond_dev->type		    = slave_dev->type;
	bond_dev->hard_header_len   = slave_dev->hard_header_len;
	bond_dev->addr_len	    = slave_dev->addr_len;

	memcpy(bond_dev->broadcast, slave_dev->broadcast,
		slave_dev->addr_len);
}

/* On bonding slaves other than the currently active slave, suppress
 * duplicates except for alb non-mcast/bcast.
 */
static bool bond_should_deliver_exact_match(struct sk_buff *skb,
					    struct slave *slave,
					    struct bonding *bond)
{
	if (bond_is_slave_inactive(slave)) {
		if (BOND_MODE(bond) == BOND_MODE_ALB &&
		    skb->pkt_type != PACKET_BROADCAST &&
		    skb->pkt_type != PACKET_MULTICAST)
			return false;
		return true;
	}
	return false;
}

static rx_handler_result_t bond_handle_frame(struct sk_buff **pskb)
{
	struct sk_buff *skb = *pskb;
	struct slave *slave;
	struct bonding *bond;
	int (*recv_probe)(const struct sk_buff *, struct bonding *,
			  struct slave *);
	int ret = RX_HANDLER_ANOTHER;

	skb = skb_share_check(skb, GFP_ATOMIC);
	if (unlikely(!skb))
		return RX_HANDLER_CONSUMED;

	*pskb = skb;

	slave = bond_slave_get_rcu(skb->dev);
	bond = slave->bond;

	recv_probe = ACCESS_ONCE(bond->recv_probe);
	if (recv_probe) {
		ret = recv_probe(skb, bond, slave);
		if (ret == RX_HANDLER_CONSUMED) {
			consume_skb(skb);
			return ret;
		}
	}

	if (bond_should_deliver_exact_match(skb, slave, bond)) {
		return RX_HANDLER_EXACT;
	}

	skb->dev = bond->dev;

	if (BOND_MODE(bond) == BOND_MODE_ALB &&
	    bond->dev->priv_flags & IFF_BRIDGE_PORT &&
	    skb->pkt_type == PACKET_HOST) {

		if (unlikely(skb_cow_head(skb,
					  skb->data - skb_mac_header(skb)))) {
			kfree_skb(skb);
			return RX_HANDLER_CONSUMED;
		}
		ether_addr_copy(eth_hdr(skb)->h_dest, bond->dev->dev_addr);
	}

	return ret;
}

static int bond_master_upper_dev_link(struct net_device *bond_dev,
				      struct net_device *slave_dev,
				      struct slave *slave)
{
	int err;

	err = netdev_master_upper_dev_link_private(slave_dev, bond_dev, slave);
	if (err)
		return err;
	slave_dev->flags |= IFF_SLAVE;
	rtmsg_ifinfo(RTM_NEWLINK, slave_dev, IFF_SLAVE, GFP_KERNEL);
	return 0;
}

static void bond_upper_dev_unlink(struct net_device *bond_dev,
				  struct net_device *slave_dev)
{
	netdev_upper_dev_unlink(slave_dev, bond_dev);
	slave_dev->flags &= ~IFF_SLAVE;
	rtmsg_ifinfo(RTM_NEWLINK, slave_dev, IFF_SLAVE, GFP_KERNEL);
}

static struct slave *bond_alloc_slave(struct bonding *bond)
{
	struct slave *slave = NULL;

	slave = kzalloc(sizeof(struct slave), GFP_KERNEL);
	if (!slave)
		return NULL;

	if (BOND_MODE(bond) == BOND_MODE_8023AD) {
		SLAVE_AD_INFO(slave) = kzalloc(sizeof(struct ad_slave_info),
					       GFP_KERNEL);
		if (!SLAVE_AD_INFO(slave)) {
			kfree(slave);
			return NULL;
		}
	}
	return slave;
}

static void bond_free_slave(struct slave *slave)
{
	struct bonding *bond = bond_get_bond_by_slave(slave);

	if (BOND_MODE(bond) == BOND_MODE_8023AD)
		kfree(SLAVE_AD_INFO(slave));

	kfree(slave);
}

/* enslave device <slave> to bond device <master> */
int bond_enslave(struct net_device *bond_dev, struct net_device *slave_dev)
{
	struct bonding *bond = netdev_priv(bond_dev);
	const struct net_device_ops *slave_ops = slave_dev->netdev_ops;
	struct slave *new_slave = NULL, *prev_slave;
	struct sockaddr addr;
	int link_reporting;
	int res = 0, i;

	if (!bond->params.use_carrier &&
	    slave_dev->ethtool_ops->get_link == NULL &&
	    slave_ops->ndo_do_ioctl == NULL) {
		netdev_warn(bond_dev, "no link monitoring support for %s\n",
			    slave_dev->name);
	}

	/* already enslaved */
	if (slave_dev->flags & IFF_SLAVE) {
		netdev_dbg(bond_dev, "Error: Device was already enslaved\n");
		return -EBUSY;
	}

	if (bond_dev == slave_dev) {
		netdev_err(bond_dev, "cannot enslave bond to itself.\n");
		return -EPERM;
	}

	/* vlan challenged mutual exclusion */
	/* no need to lock since we're protected by rtnl_lock */
	if (slave_dev->features & NETIF_F_VLAN_CHALLENGED) {
		netdev_dbg(bond_dev, "%s is NETIF_F_VLAN_CHALLENGED\n",
			   slave_dev->name);
		if (vlan_uses_dev(bond_dev)) {
			netdev_err(bond_dev, "Error: cannot enslave VLAN challenged slave %s on VLAN enabled bond %s\n",
				   slave_dev->name, bond_dev->name);
			return -EPERM;
		} else {
			netdev_warn(bond_dev, "enslaved VLAN challenged slave %s. Adding VLANs will be blocked as long as %s is part of bond %s\n",
				    slave_dev->name, slave_dev->name,
				    bond_dev->name);
		}
	} else {
		netdev_dbg(bond_dev, "%s is !NETIF_F_VLAN_CHALLENGED\n",
			   slave_dev->name);
	}

	/* Old ifenslave binaries are no longer supported.  These can
	 * be identified with moderate accuracy by the state of the slave:
	 * the current ifenslave will set the interface down prior to
	 * enslaving it; the old ifenslave will not.
	 */
	if ((slave_dev->flags & IFF_UP)) {
		netdev_err(bond_dev, "%s is up - this may be due to an out of date ifenslave\n",
			   slave_dev->name);
		res = -EPERM;
		goto err_undo_flags;
	}

	/* set bonding device ether type by slave - bonding netdevices are
	 * created with ether_setup, so when the slave type is not ARPHRD_ETHER
	 * there is a need to override some of the type dependent attribs/funcs.
	 *
	 * bond ether type mutual exclusion - don't allow slaves of dissimilar
	 * ether type (eg ARPHRD_ETHER and ARPHRD_INFINIBAND) share the same bond
	 */
	if (!bond_has_slaves(bond)) {
		if (bond_dev->type != slave_dev->type) {
			netdev_dbg(bond_dev, "change device type from %d to %d\n",
				   bond_dev->type, slave_dev->type);

			res = call_netdevice_notifiers(NETDEV_PRE_TYPE_CHANGE,
						       bond_dev);
			res = notifier_to_errno(res);
			if (res) {
				netdev_err(bond_dev, "refused to change device type\n");
				res = -EBUSY;
				goto err_undo_flags;
			}

			/* Flush unicast and multicast addresses */
			dev_uc_flush(bond_dev);
			dev_mc_flush(bond_dev);

			if (slave_dev->type != ARPHRD_ETHER)
				bond_setup_by_slave(bond_dev, slave_dev);
			else {
				ether_setup(bond_dev);
				bond_dev->priv_flags &= ~IFF_TX_SKB_SHARING;
			}

			call_netdevice_notifiers(NETDEV_POST_TYPE_CHANGE,
						 bond_dev);
		}
	} else if (bond_dev->type != slave_dev->type) {
		netdev_err(bond_dev, "%s ether type (%d) is different from other slaves (%d), can not enslave it\n",
			   slave_dev->name, slave_dev->type, bond_dev->type);
		res = -EINVAL;
		goto err_undo_flags;
	}

	if (slave_ops->ndo_set_mac_address == NULL) {
		netdev_warn(bond_dev, "The slave device specified does not support setting the MAC address\n");
		if (BOND_MODE(bond) == BOND_MODE_ACTIVEBACKUP &&
		    bond->params.fail_over_mac != BOND_FOM_ACTIVE) {
			if (!bond_has_slaves(bond)) {
				bond->params.fail_over_mac = BOND_FOM_ACTIVE;
				netdev_warn(bond_dev, "Setting fail_over_mac to active for active-backup mode\n");
			} else {
				netdev_err(bond_dev, "The slave device specified does not support setting the MAC address, but fail_over_mac is not set to active\n");
				res = -EOPNOTSUPP;
				goto err_undo_flags;
			}
		}
	}

	call_netdevice_notifiers(NETDEV_JOIN, slave_dev);

	/* If this is the first slave, then we need to set the master's hardware
	 * address to be the same as the slave's.
	 */
	if (!bond_has_slaves(bond) &&
	    bond->dev->addr_assign_type == NET_ADDR_RANDOM)
		bond_set_dev_addr(bond->dev, slave_dev);

	new_slave = bond_alloc_slave(bond);
	if (!new_slave) {
		res = -ENOMEM;
		goto err_undo_flags;
	}

	new_slave->bond = bond;
	new_slave->dev = slave_dev;
	/* Set the new_slave's queue_id to be zero.  Queue ID mapping
	 * is set via sysfs or module option if desired.
	 */
	new_slave->queue_id = 0;

	/* Save slave's original mtu and then set it to match the bond */
	new_slave->original_mtu = slave_dev->mtu;
	res = dev_set_mtu(slave_dev, bond->dev->mtu);
	if (res) {
		netdev_dbg(bond_dev, "Error %d calling dev_set_mtu\n", res);
		goto err_free;
	}

	/* Save slave's original ("permanent") mac address for modes
	 * that need it, and for restoring it upon release, and then
	 * set it to the master's address
	 */
	ether_addr_copy(new_slave->perm_hwaddr, slave_dev->dev_addr);

	if (!bond->params.fail_over_mac ||
	    BOND_MODE(bond) != BOND_MODE_ACTIVEBACKUP) {
		/* Set slave to master's mac address.  The application already
		 * set the master's mac address to that of the first slave
		 */
		memcpy(addr.sa_data, bond_dev->dev_addr, bond_dev->addr_len);
		addr.sa_family = slave_dev->type;
		res = dev_set_mac_address(slave_dev, &addr);
		if (res) {
			netdev_dbg(bond_dev, "Error %d calling set_mac_address\n", res);
			goto err_restore_mtu;
		}
	}

	/* open the slave since the application closed it */
	res = dev_open(slave_dev);
	if (res) {
		netdev_dbg(bond_dev, "Opening slave %s failed\n", slave_dev->name);
		goto err_restore_mac;
	}

	slave_dev->priv_flags |= IFF_BONDING;
	/* initialize slave stats */
	dev_get_stats(new_slave->dev, &new_slave->slave_stats);

	if (bond_is_lb(bond)) {
		/* bond_alb_init_slave() must be called before all other stages since
		 * it might fail and we do not want to have to undo everything
		 */
		res = bond_alb_init_slave(bond, new_slave);
		if (res)
			goto err_close;
	}

	/* If the mode uses primary, then the following is handled by
	 * bond_change_active_slave().
	 */
	if (!bond_uses_primary(bond)) {
		/* set promiscuity level to new slave */
		if (bond_dev->flags & IFF_PROMISC) {
			res = dev_set_promiscuity(slave_dev, 1);
			if (res)
				goto err_close;
		}

		/* set allmulti level to new slave */
		if (bond_dev->flags & IFF_ALLMULTI) {
			res = dev_set_allmulti(slave_dev, 1);
			if (res)
				goto err_close;
		}

		netif_addr_lock_bh(bond_dev);

		dev_mc_sync_multiple(slave_dev, bond_dev);
		dev_uc_sync_multiple(slave_dev, bond_dev);

		netif_addr_unlock_bh(bond_dev);
	}

	if (BOND_MODE(bond) == BOND_MODE_8023AD) {
		/* add lacpdu mc addr to mc list */
		u8 lacpdu_multicast[ETH_ALEN] = MULTICAST_LACPDU_ADDR;

		dev_mc_add(slave_dev, lacpdu_multicast);
	}

	res = vlan_vids_add_by_dev(slave_dev, bond_dev);
	if (res) {
		netdev_err(bond_dev, "Couldn't add bond vlan ids to %s\n",
			   slave_dev->name);
		goto err_close;
	}

	prev_slave = bond_last_slave(bond);

	new_slave->delay = 0;
	new_slave->link_failure_count = 0;

	bond_update_speed_duplex(new_slave);

	new_slave->last_rx = jiffies -
		(msecs_to_jiffies(bond->params.arp_interval) + 1);
	for (i = 0; i < BOND_MAX_ARP_TARGETS; i++)
		new_slave->target_last_arp_rx[i] = new_slave->last_rx;

	if (bond->params.miimon && !bond->params.use_carrier) {
		link_reporting = bond_check_dev_link(bond, slave_dev, 1);

		if ((link_reporting == -1) && !bond->params.arp_interval) {
			/* miimon is set but a bonded network driver
			 * does not support ETHTOOL/MII and
			 * arp_interval is not set.  Note: if
			 * use_carrier is enabled, we will never go
			 * here (because netif_carrier is always
			 * supported); thus, we don't need to change
			 * the messages for netif_carrier.
			 */
			netdev_warn(bond_dev, "MII and ETHTOOL support not available for interface %s, and arp_interval/arp_ip_target module parameters not specified, thus bonding will not detect link failures! see bonding.txt for details\n",
				    slave_dev->name);
		} else if (link_reporting == -1) {
			/* unable get link status using mii/ethtool */
			netdev_warn(bond_dev, "can't get link status from interface %s; the network driver associated with this interface does not support MII or ETHTOOL link status reporting, thus miimon has no effect on this interface\n",
				    slave_dev->name);
		}
	}

	/* check for initial state */
	if (bond->params.miimon) {
		if (bond_check_dev_link(bond, slave_dev, 0) == BMSR_LSTATUS) {
			if (bond->params.updelay) {
				new_slave->link = BOND_LINK_BACK;
				new_slave->delay = bond->params.updelay;
			} else {
				new_slave->link = BOND_LINK_UP;
			}
		} else {
			new_slave->link = BOND_LINK_DOWN;
		}
	} else if (bond->params.arp_interval) {
		new_slave->link = (netif_carrier_ok(slave_dev) ?
			BOND_LINK_UP : BOND_LINK_DOWN);
	} else {
		new_slave->link = BOND_LINK_UP;
	}

	if (new_slave->link != BOND_LINK_DOWN)
		new_slave->last_link_up = jiffies;
	netdev_dbg(bond_dev, "Initial state of slave_dev is BOND_LINK_%s\n",
		   new_slave->link == BOND_LINK_DOWN ? "DOWN" :
		   (new_slave->link == BOND_LINK_UP ? "UP" : "BACK"));

	if (bond_uses_primary(bond) && bond->params.primary[0]) {
		/* if there is a primary slave, remember it */
		if (strcmp(bond->params.primary, new_slave->dev->name) == 0) {
			rcu_assign_pointer(bond->primary_slave, new_slave);
			bond->force_primary = true;
		}
	}

	switch (BOND_MODE(bond)) {
	case BOND_MODE_ACTIVEBACKUP:
		bond_set_slave_inactive_flags(new_slave,
					      BOND_SLAVE_NOTIFY_NOW);
		break;
	case BOND_MODE_8023AD:
		/* in 802.3ad mode, the internal mechanism
		 * will activate the slaves in the selected
		 * aggregator
		 */
		bond_set_slave_inactive_flags(new_slave, BOND_SLAVE_NOTIFY_NOW);
		/* if this is the first slave */
		if (!prev_slave) {
			SLAVE_AD_INFO(new_slave)->id = 1;
			/* Initialize AD with the number of times that the AD timer is called in 1 second
			 * can be called only after the mac address of the bond is set
			 */
			bond_3ad_initialize(bond, 1000/AD_TIMER_INTERVAL);
		} else {
			SLAVE_AD_INFO(new_slave)->id =
				SLAVE_AD_INFO(prev_slave)->id + 1;
		}

		bond_3ad_bind_slave(new_slave);
		break;
	case BOND_MODE_TLB:
	case BOND_MODE_ALB:
		bond_set_active_slave(new_slave);
		bond_set_slave_inactive_flags(new_slave, BOND_SLAVE_NOTIFY_NOW);
		break;
	default:
		netdev_dbg(bond_dev, "This slave is always active in trunk mode\n");

		/* always active in trunk mode */
		bond_set_active_slave(new_slave);

		/* In trunking mode there is little meaning to curr_active_slave
		 * anyway (it holds no special properties of the bond device),
		 * so we can change it without calling change_active_interface()
		 */
		if (!rcu_access_pointer(bond->curr_active_slave) &&
		    new_slave->link == BOND_LINK_UP)
			rcu_assign_pointer(bond->curr_active_slave, new_slave);

		break;
	} /* switch(bond_mode) */

#ifdef CONFIG_NET_POLL_CONTROLLER
	slave_dev->npinfo = bond->dev->npinfo;
	if (slave_dev->npinfo) {
		if (slave_enable_netpoll(new_slave)) {
			netdev_info(bond_dev, "master_dev is using netpoll, but new slave device does not support netpoll\n");
			res = -EBUSY;
			goto err_detach;
		}
	}
#endif

	res = netdev_rx_handler_register(slave_dev, bond_handle_frame,
					 new_slave);
	if (res) {
		netdev_dbg(bond_dev, "Error %d calling netdev_rx_handler_register\n", res);
		goto err_detach;
	}

	res = bond_master_upper_dev_link(bond_dev, slave_dev, new_slave);
	if (res) {
		netdev_dbg(bond_dev, "Error %d calling bond_master_upper_dev_link\n", res);
		goto err_unregister;
	}

	res = bond_sysfs_slave_add(new_slave);
	if (res) {
		netdev_dbg(bond_dev, "Error %d calling bond_sysfs_slave_add\n", res);
		goto err_upper_unlink;
	}

	bond->slave_cnt++;
	bond_compute_features(bond);
	bond_set_carrier(bond);

	if (bond_uses_primary(bond)) {
		block_netpoll_tx();
		bond_select_active_slave(bond);
		unblock_netpoll_tx();
	}

	if (bond_mode_uses_xmit_hash(bond))
		bond_update_slave_arr(bond, NULL);

	netdev_info(bond_dev, "Enslaving %s as %s interface with %s link\n",
		    slave_dev->name,
		    bond_is_active_slave(new_slave) ? "an active" : "a backup",
		    new_slave->link != BOND_LINK_DOWN ? "an up" : "a down");

	/* enslave is successful */
	return 0;

/* Undo stages on error */
err_upper_unlink:
	bond_upper_dev_unlink(bond_dev, slave_dev);

err_unregister:
	netdev_rx_handler_unregister(slave_dev);

err_detach:
	if (!bond_uses_primary(bond))
		bond_hw_addr_flush(bond_dev, slave_dev);

	vlan_vids_del_by_dev(slave_dev, bond_dev);
	if (rcu_access_pointer(bond->primary_slave) == new_slave)
		RCU_INIT_POINTER(bond->primary_slave, NULL);
	if (rcu_access_pointer(bond->curr_active_slave) == new_slave) {
		block_netpoll_tx();
		bond_change_active_slave(bond, NULL);
		bond_select_active_slave(bond);
		unblock_netpoll_tx();
	}
	/* either primary_slave or curr_active_slave might've changed */
	synchronize_rcu();
	slave_disable_netpoll(new_slave);

err_close:
	slave_dev->priv_flags &= ~IFF_BONDING;
	dev_close(slave_dev);

err_restore_mac:
	if (!bond->params.fail_over_mac ||
	    BOND_MODE(bond) != BOND_MODE_ACTIVEBACKUP) {
		/* XXX TODO - fom follow mode needs to change master's
		 * MAC if this slave's MAC is in use by the bond, or at
		 * least print a warning.
		 */
		ether_addr_copy(addr.sa_data, new_slave->perm_hwaddr);
		addr.sa_family = slave_dev->type;
		dev_set_mac_address(slave_dev, &addr);
	}

err_restore_mtu:
	dev_set_mtu(slave_dev, new_slave->original_mtu);

err_free:
	bond_free_slave(new_slave);

err_undo_flags:
	/* Enslave of first slave has failed and we need to fix master's mac */
	if (!bond_has_slaves(bond) &&
	    ether_addr_equal_64bits(bond_dev->dev_addr, slave_dev->dev_addr))
		eth_hw_addr_random(bond_dev);

	return res;
}

/* Try to release the slave device <slave> from the bond device <master>
 * It is legal to access curr_active_slave without a lock because all the function
 * is RTNL-locked. If "all" is true it means that the function is being called
 * while destroying a bond interface and all slaves are being released.
 *
 * The rules for slave state should be:
 *   for Active/Backup:
 *     Active stays on all backups go down
 *   for Bonded connections:
 *     The first up interface should be left on and all others downed.
 */
static int __bond_release_one(struct net_device *bond_dev,
			      struct net_device *slave_dev,
			      bool all)
{
	struct bonding *bond = netdev_priv(bond_dev);
	struct slave *slave, *oldcurrent;
	struct sockaddr addr;
	int old_flags = bond_dev->flags;
	netdev_features_t old_features = bond_dev->features;

	/* slave is not a slave or master is not master of this slave */
	if (!(slave_dev->flags & IFF_SLAVE) ||
	    !netdev_has_upper_dev(slave_dev, bond_dev)) {
		netdev_err(bond_dev, "cannot release %s\n",
			   slave_dev->name);
		return -EINVAL;
	}

	block_netpoll_tx();

	slave = bond_get_slave_by_dev(bond, slave_dev);
	if (!slave) {
		/* not a slave of this bond */
		netdev_info(bond_dev, "%s not enslaved\n",
			    slave_dev->name);
		unblock_netpoll_tx();
		return -EINVAL;
	}

	bond_sysfs_slave_del(slave);

	/* recompute stats just before removing the slave */
	bond_get_stats(bond->dev, &bond->bond_stats);

	bond_upper_dev_unlink(bond_dev, slave_dev);
	/* unregister rx_handler early so bond_handle_frame wouldn't be called
	 * for this slave anymore.
	 */
	netdev_rx_handler_unregister(slave_dev);

	if (BOND_MODE(bond) == BOND_MODE_8023AD)
		bond_3ad_unbind_slave(slave);

	if (bond_mode_uses_xmit_hash(bond))
		bond_update_slave_arr(bond, slave);

	netdev_info(bond_dev, "Releasing %s interface %s\n",
		    bond_is_active_slave(slave) ? "active" : "backup",
		    slave_dev->name);

	oldcurrent = rcu_access_pointer(bond->curr_active_slave);

	RCU_INIT_POINTER(bond->current_arp_slave, NULL);

	if (!all && (!bond->params.fail_over_mac ||
		     BOND_MODE(bond) != BOND_MODE_ACTIVEBACKUP)) {
		if (ether_addr_equal_64bits(bond_dev->dev_addr, slave->perm_hwaddr) &&
		    bond_has_slaves(bond))
			netdev_warn(bond_dev, "the permanent HWaddr of %s - %pM - is still in use by %s - set the HWaddr of %s to a different address to avoid conflicts\n",
				    slave_dev->name, slave->perm_hwaddr,
				    bond_dev->name, slave_dev->name);
	}

	if (rtnl_dereference(bond->primary_slave) == slave)
		RCU_INIT_POINTER(bond->primary_slave, NULL);

	if (oldcurrent == slave)
		bond_change_active_slave(bond, NULL);

	if (bond_is_lb(bond)) {
		/* Must be called only after the slave has been
		 * detached from the list and the curr_active_slave
		 * has been cleared (if our_slave == old_current),
		 * but before a new active slave is selected.
		 */
		bond_alb_deinit_slave(bond, slave);
	}

	if (all) {
		RCU_INIT_POINTER(bond->curr_active_slave, NULL);
	} else if (oldcurrent == slave) {
		/* Note that we hold RTNL over this sequence, so there
		 * is no concern that another slave add/remove event
		 * will interfere.
		 */
		bond_select_active_slave(bond);
	}

	if (!bond_has_slaves(bond)) {
		bond_set_carrier(bond);
		eth_hw_addr_random(bond_dev);
	}

	unblock_netpoll_tx();
	synchronize_rcu();
	bond->slave_cnt--;

	if (!bond_has_slaves(bond)) {
		call_netdevice_notifiers(NETDEV_CHANGEADDR, bond->dev);
		call_netdevice_notifiers(NETDEV_RELEASE, bond->dev);
	}

	bond_compute_features(bond);
	if (!(bond_dev->features & NETIF_F_VLAN_CHALLENGED) &&
	    (old_features & NETIF_F_VLAN_CHALLENGED))
		netdev_info(bond_dev, "last VLAN challenged slave %s left bond %s - VLAN blocking is removed\n",
			    slave_dev->name, bond_dev->name);

	vlan_vids_del_by_dev(slave_dev, bond_dev);

	/* If the mode uses primary, then this case was handled above by
	 * bond_change_active_slave(..., NULL)
	 */
<<<<<<< HEAD
	if (!USES_PRIMARY(bond->params.mode)) {
=======
	if (!bond_uses_primary(bond)) {
>>>>>>> fc14f9c1
		/* unset promiscuity level from slave
		 * NOTE: The NETDEV_CHANGEADDR call above may change the value
		 * of the IFF_PROMISC flag in the bond_dev, but we need the
		 * value of that flag before that change, as that was the value
		 * when this slave was attached, so we cache at the start of the
		 * function and use it here. Same goes for ALLMULTI below
		 */
		if (old_flags & IFF_PROMISC)
			dev_set_promiscuity(slave_dev, -1);

		/* unset allmulti level from slave */
		if (old_flags & IFF_ALLMULTI)
			dev_set_allmulti(slave_dev, -1);

		bond_hw_addr_flush(bond_dev, slave_dev);
	}

	slave_disable_netpoll(slave);

	/* close slave before restoring its mac address */
	dev_close(slave_dev);

	if (bond->params.fail_over_mac != BOND_FOM_ACTIVE ||
	    BOND_MODE(bond) != BOND_MODE_ACTIVEBACKUP) {
		/* restore original ("permanent") mac address */
		ether_addr_copy(addr.sa_data, slave->perm_hwaddr);
		addr.sa_family = slave_dev->type;
		dev_set_mac_address(slave_dev, &addr);
	}

	dev_set_mtu(slave_dev, slave->original_mtu);

	slave_dev->priv_flags &= ~IFF_BONDING;

	bond_free_slave(slave);

	return 0;
}

/* A wrapper used because of ndo_del_link */
int bond_release(struct net_device *bond_dev, struct net_device *slave_dev)
{
	return __bond_release_one(bond_dev, slave_dev, false);
}

/* First release a slave and then destroy the bond if no more slaves are left.
 * Must be under rtnl_lock when this function is called.
 */
static int  bond_release_and_destroy(struct net_device *bond_dev,
				     struct net_device *slave_dev)
{
	struct bonding *bond = netdev_priv(bond_dev);
	int ret;

	ret = bond_release(bond_dev, slave_dev);
	if (ret == 0 && !bond_has_slaves(bond)) {
		bond_dev->priv_flags |= IFF_DISABLE_NETPOLL;
		netdev_info(bond_dev, "Destroying bond %s\n",
			    bond_dev->name);
		unregister_netdevice(bond_dev);
	}
	return ret;
}

static int bond_info_query(struct net_device *bond_dev, struct ifbond *info)
{
	struct bonding *bond = netdev_priv(bond_dev);

	info->bond_mode = BOND_MODE(bond);
	info->miimon = bond->params.miimon;
	info->num_slaves = bond->slave_cnt;

	return 0;
}

static int bond_slave_info_query(struct net_device *bond_dev, struct ifslave *info)
{
	struct bonding *bond = netdev_priv(bond_dev);
	struct list_head *iter;
	int i = 0, res = -ENODEV;
	struct slave *slave;

	bond_for_each_slave(bond, slave, iter) {
		if (i++ == (int)info->slave_id) {
			res = 0;
			strcpy(info->slave_name, slave->dev->name);
			info->link = slave->link;
			info->state = bond_slave_state(slave);
			info->link_failure_count = slave->link_failure_count;
			break;
		}
	}

	return res;
}

/*-------------------------------- Monitoring -------------------------------*/

/* called with rcu_read_lock() */
static int bond_miimon_inspect(struct bonding *bond)
{
	int link_state, commit = 0;
	struct list_head *iter;
	struct slave *slave;
	bool ignore_updelay;

	ignore_updelay = !rcu_dereference(bond->curr_active_slave);

	bond_for_each_slave_rcu(bond, slave, iter) {
		slave->new_link = BOND_LINK_NOCHANGE;

		link_state = bond_check_dev_link(bond, slave->dev, 0);

		switch (slave->link) {
		case BOND_LINK_UP:
			if (link_state)
				continue;

			slave->link = BOND_LINK_FAIL;
			slave->delay = bond->params.downdelay;
			if (slave->delay) {
				netdev_info(bond->dev, "link status down for %sinterface %s, disabling it in %d ms\n",
					    (BOND_MODE(bond) ==
					     BOND_MODE_ACTIVEBACKUP) ?
					     (bond_is_active_slave(slave) ?
					      "active " : "backup ") : "",
					    slave->dev->name,
					    bond->params.downdelay * bond->params.miimon);
			}
			/*FALLTHRU*/
		case BOND_LINK_FAIL:
			if (link_state) {
				/* recovered before downdelay expired */
				slave->link = BOND_LINK_UP;
				slave->last_link_up = jiffies;
				netdev_info(bond->dev, "link status up again after %d ms for interface %s\n",
					    (bond->params.downdelay - slave->delay) *
					    bond->params.miimon,
					    slave->dev->name);
				continue;
			}

			if (slave->delay <= 0) {
				slave->new_link = BOND_LINK_DOWN;
				commit++;
				continue;
			}

			slave->delay--;
			break;

		case BOND_LINK_DOWN:
			if (!link_state)
				continue;

			slave->link = BOND_LINK_BACK;
			slave->delay = bond->params.updelay;

			if (slave->delay) {
				netdev_info(bond->dev, "link status up for interface %s, enabling it in %d ms\n",
					    slave->dev->name,
					    ignore_updelay ? 0 :
					    bond->params.updelay *
					    bond->params.miimon);
			}
			/*FALLTHRU*/
		case BOND_LINK_BACK:
			if (!link_state) {
				slave->link = BOND_LINK_DOWN;
				netdev_info(bond->dev, "link status down again after %d ms for interface %s\n",
					    (bond->params.updelay - slave->delay) *
					    bond->params.miimon,
					    slave->dev->name);

				continue;
			}

			if (ignore_updelay)
				slave->delay = 0;

			if (slave->delay <= 0) {
				slave->new_link = BOND_LINK_UP;
				commit++;
				ignore_updelay = false;
				continue;
			}

			slave->delay--;
			break;
		}
	}

	return commit;
}

static void bond_miimon_commit(struct bonding *bond)
{
	struct list_head *iter;
	struct slave *slave, *primary;

	bond_for_each_slave(bond, slave, iter) {
		switch (slave->new_link) {
		case BOND_LINK_NOCHANGE:
			continue;

		case BOND_LINK_UP:
			slave->link = BOND_LINK_UP;
			slave->last_link_up = jiffies;

			primary = rtnl_dereference(bond->primary_slave);
			if (BOND_MODE(bond) == BOND_MODE_8023AD) {
				/* prevent it from being the active one */
				bond_set_backup_slave(slave);
			} else if (BOND_MODE(bond) != BOND_MODE_ACTIVEBACKUP) {
				/* make it immediately active */
				bond_set_active_slave(slave);
			} else if (slave != primary) {
				/* prevent it from being the active one */
				bond_set_backup_slave(slave);
			}

			netdev_info(bond->dev, "link status definitely up for interface %s, %u Mbps %s duplex\n",
				    slave->dev->name,
				    slave->speed == SPEED_UNKNOWN ? 0 : slave->speed,
				    slave->duplex ? "full" : "half");

			/* notify ad that the link status has changed */
			if (BOND_MODE(bond) == BOND_MODE_8023AD)
				bond_3ad_handle_link_change(slave, BOND_LINK_UP);

			if (bond_is_lb(bond))
				bond_alb_handle_link_change(bond, slave,
							    BOND_LINK_UP);

			if (BOND_MODE(bond) == BOND_MODE_XOR)
				bond_update_slave_arr(bond, NULL);

			if (!bond->curr_active_slave || slave == primary)
				goto do_failover;

			continue;

		case BOND_LINK_DOWN:
			if (slave->link_failure_count < UINT_MAX)
				slave->link_failure_count++;

			slave->link = BOND_LINK_DOWN;

			if (BOND_MODE(bond) == BOND_MODE_ACTIVEBACKUP ||
			    BOND_MODE(bond) == BOND_MODE_8023AD)
				bond_set_slave_inactive_flags(slave,
							      BOND_SLAVE_NOTIFY_NOW);

			netdev_info(bond->dev, "link status definitely down for interface %s, disabling it\n",
				    slave->dev->name);

			if (BOND_MODE(bond) == BOND_MODE_8023AD)
				bond_3ad_handle_link_change(slave,
							    BOND_LINK_DOWN);

			if (bond_is_lb(bond))
				bond_alb_handle_link_change(bond, slave,
							    BOND_LINK_DOWN);

			if (BOND_MODE(bond) == BOND_MODE_XOR)
				bond_update_slave_arr(bond, NULL);

			if (slave == rcu_access_pointer(bond->curr_active_slave))
				goto do_failover;

			continue;

		default:
			netdev_err(bond->dev, "invalid new link %d on slave %s\n",
				   slave->new_link, slave->dev->name);
			slave->new_link = BOND_LINK_NOCHANGE;

			continue;
		}

do_failover:
		block_netpoll_tx();
		bond_select_active_slave(bond);
		unblock_netpoll_tx();
	}

	bond_set_carrier(bond);
}

/* bond_mii_monitor
 *
 * Really a wrapper that splits the mii monitor into two phases: an
 * inspection, then (if inspection indicates something needs to be done)
 * an acquisition of appropriate locks followed by a commit phase to
 * implement whatever link state changes are indicated.
 */
static void bond_mii_monitor(struct work_struct *work)
{
	struct bonding *bond = container_of(work, struct bonding,
					    mii_work.work);
	bool should_notify_peers = false;
	unsigned long delay;

	delay = msecs_to_jiffies(bond->params.miimon);

	if (!bond_has_slaves(bond))
		goto re_arm;

	rcu_read_lock();

	should_notify_peers = bond_should_notify_peers(bond);

	if (bond_miimon_inspect(bond)) {
		rcu_read_unlock();

		/* Race avoidance with bond_close cancel of workqueue */
		if (!rtnl_trylock()) {
			delay = 1;
			should_notify_peers = false;
			goto re_arm;
		}

		bond_miimon_commit(bond);

		rtnl_unlock();	/* might sleep, hold no other locks */
	} else
		rcu_read_unlock();

re_arm:
	if (bond->params.miimon)
		queue_delayed_work(bond->wq, &bond->mii_work, delay);

	if (should_notify_peers) {
		if (!rtnl_trylock())
			return;
		call_netdevice_notifiers(NETDEV_NOTIFY_PEERS, bond->dev);
		rtnl_unlock();
	}
}

static bool bond_has_this_ip(struct bonding *bond, __be32 ip)
{
	struct net_device *upper;
	struct list_head *iter;
	bool ret = false;

	if (ip == bond_confirm_addr(bond->dev, 0, ip))
		return true;

	rcu_read_lock();
	netdev_for_each_all_upper_dev_rcu(bond->dev, upper, iter) {
		if (ip == bond_confirm_addr(upper, 0, ip)) {
			ret = true;
			break;
		}
	}
	rcu_read_unlock();

	return ret;
}

/* We go to the (large) trouble of VLAN tagging ARP frames because
 * switches in VLAN mode (especially if ports are configured as
 * "native" to a VLAN) might not pass non-tagged frames.
 */
static void bond_arp_send(struct net_device *slave_dev, int arp_op,
			  __be32 dest_ip, __be32 src_ip,
			  struct bond_vlan_tag *tags)
{
	struct sk_buff *skb;
	struct bond_vlan_tag *outer_tag = tags;

	netdev_dbg(slave_dev, "arp %d on slave %s: dst %pI4 src %pI4\n",
		   arp_op, slave_dev->name, &dest_ip, &src_ip);

	skb = arp_create(arp_op, ETH_P_ARP, dest_ip, slave_dev, src_ip,
			 NULL, slave_dev->dev_addr, NULL);

	if (!skb) {
		net_err_ratelimited("ARP packet allocation failed\n");
		return;
	}

	if (!tags || tags->vlan_proto == VLAN_N_VID)
		goto xmit;

	tags++;

	/* Go through all the tags backwards and add them to the packet */
	while (tags->vlan_proto != VLAN_N_VID) {
		if (!tags->vlan_id) {
			tags++;
			continue;
		}

		netdev_dbg(slave_dev, "inner tag: proto %X vid %X\n",
			   ntohs(outer_tag->vlan_proto), tags->vlan_id);
		skb = __vlan_put_tag(skb, tags->vlan_proto,
				     tags->vlan_id);
		if (!skb) {
			net_err_ratelimited("failed to insert inner VLAN tag\n");
			return;
		}

		tags++;
	}
	/* Set the outer tag */
	if (outer_tag->vlan_id) {
		netdev_dbg(slave_dev, "outer tag: proto %X vid %X\n",
			   ntohs(outer_tag->vlan_proto), outer_tag->vlan_id);
		skb = vlan_put_tag(skb, outer_tag->vlan_proto,
				   outer_tag->vlan_id);
		if (!skb) {
			net_err_ratelimited("failed to insert outer VLAN tag\n");
			return;
		}
	}

xmit:
	arp_xmit(skb);
}

/* Validate the device path between the @start_dev and the @end_dev.
 * The path is valid if the @end_dev is reachable through device
 * stacking.
 * When the path is validated, collect any vlan information in the
 * path.
 */
struct bond_vlan_tag *bond_verify_device_path(struct net_device *start_dev,
					      struct net_device *end_dev,
					      int level)
{
	struct bond_vlan_tag *tags;
	struct net_device *upper;
	struct list_head  *iter;

	if (start_dev == end_dev) {
		tags = kzalloc(sizeof(*tags) * (level + 1), GFP_ATOMIC);
		if (!tags)
			return ERR_PTR(-ENOMEM);
		tags[level].vlan_proto = VLAN_N_VID;
		return tags;
	}

	netdev_for_each_upper_dev_rcu(start_dev, upper, iter) {
		tags = bond_verify_device_path(upper, end_dev, level + 1);
		if (IS_ERR_OR_NULL(tags)) {
			if (IS_ERR(tags))
				return tags;
			continue;
		}
		if (is_vlan_dev(upper)) {
			tags[level].vlan_proto = vlan_dev_vlan_proto(upper);
			tags[level].vlan_id = vlan_dev_vlan_id(upper);
		}

		return tags;
	}

	return NULL;
}

static void bond_arp_send_all(struct bonding *bond, struct slave *slave)
{
	struct rtable *rt;
	struct bond_vlan_tag *tags;
	__be32 *targets = bond->params.arp_targets, addr;
	int i;

	for (i = 0; i < BOND_MAX_ARP_TARGETS && targets[i]; i++) {
		netdev_dbg(bond->dev, "basa: target %pI4\n", &targets[i]);
		tags = NULL;

		/* Find out through which dev should the packet go */
		rt = ip_route_output(dev_net(bond->dev), targets[i], 0,
				     RTO_ONLINK, 0);
		if (IS_ERR(rt)) {
			/* there's no route to target - try to send arp
			 * probe to generate any traffic (arp_validate=0)
			 */
			if (bond->params.arp_validate)
				net_warn_ratelimited("%s: no route to arp_ip_target %pI4 and arp_validate is set\n",
						     bond->dev->name,
						     &targets[i]);
			bond_arp_send(slave->dev, ARPOP_REQUEST, targets[i],
				      0, tags);
			continue;
		}

		/* bond device itself */
		if (rt->dst.dev == bond->dev)
			goto found;

		rcu_read_lock();
		tags = bond_verify_device_path(bond->dev, rt->dst.dev, 0);
		rcu_read_unlock();

		if (!IS_ERR_OR_NULL(tags))
			goto found;

		/* Not our device - skip */
		netdev_dbg(bond->dev, "no path to arp_ip_target %pI4 via rt.dev %s\n",
			   &targets[i], rt->dst.dev ? rt->dst.dev->name : "NULL");

		ip_rt_put(rt);
		continue;

found:
		addr = bond_confirm_addr(rt->dst.dev, targets[i], 0);
		ip_rt_put(rt);
		bond_arp_send(slave->dev, ARPOP_REQUEST, targets[i],
			      addr, tags);
		kfree(tags);
	}
}

static void bond_validate_arp(struct bonding *bond, struct slave *slave, __be32 sip, __be32 tip)
{
	int i;

	if (!sip || !bond_has_this_ip(bond, tip)) {
		netdev_dbg(bond->dev, "bva: sip %pI4 tip %pI4 not found\n",
			   &sip, &tip);
		return;
	}

	i = bond_get_targets_ip(bond->params.arp_targets, sip);
	if (i == -1) {
		netdev_dbg(bond->dev, "bva: sip %pI4 not found in targets\n",
			   &sip);
		return;
	}
	slave->last_rx = jiffies;
	slave->target_last_arp_rx[i] = jiffies;
}

int bond_arp_rcv(const struct sk_buff *skb, struct bonding *bond,
		 struct slave *slave)
{
	struct arphdr *arp = (struct arphdr *)skb->data;
	struct slave *curr_active_slave;
	unsigned char *arp_ptr;
	__be32 sip, tip;
	int alen, is_arp = skb->protocol == __cpu_to_be16(ETH_P_ARP);

	if (!slave_do_arp_validate(bond, slave)) {
		if ((slave_do_arp_validate_only(bond) && is_arp) ||
		    !slave_do_arp_validate_only(bond))
			slave->last_rx = jiffies;
		return RX_HANDLER_ANOTHER;
	} else if (!is_arp) {
		return RX_HANDLER_ANOTHER;
	}

	alen = arp_hdr_len(bond->dev);

	netdev_dbg(bond->dev, "bond_arp_rcv: skb->dev %s\n",
		   skb->dev->name);

	if (alen > skb_headlen(skb)) {
		arp = kmalloc(alen, GFP_ATOMIC);
		if (!arp)
			goto out_unlock;
		if (skb_copy_bits(skb, 0, arp, alen) < 0)
			goto out_unlock;
	}

	if (arp->ar_hln != bond->dev->addr_len ||
	    skb->pkt_type == PACKET_OTHERHOST ||
	    skb->pkt_type == PACKET_LOOPBACK ||
	    arp->ar_hrd != htons(ARPHRD_ETHER) ||
	    arp->ar_pro != htons(ETH_P_IP) ||
	    arp->ar_pln != 4)
		goto out_unlock;

	arp_ptr = (unsigned char *)(arp + 1);
	arp_ptr += bond->dev->addr_len;
	memcpy(&sip, arp_ptr, 4);
	arp_ptr += 4 + bond->dev->addr_len;
	memcpy(&tip, arp_ptr, 4);

	netdev_dbg(bond->dev, "bond_arp_rcv: %s/%d av %d sv %d sip %pI4 tip %pI4\n",
		   slave->dev->name, bond_slave_state(slave),
		     bond->params.arp_validate, slave_do_arp_validate(bond, slave),
		     &sip, &tip);

	curr_active_slave = rcu_dereference(bond->curr_active_slave);

	/* Backup slaves won't see the ARP reply, but do come through
	 * here for each ARP probe (so we swap the sip/tip to validate
	 * the probe).  In a "redundant switch, common router" type of
	 * configuration, the ARP probe will (hopefully) travel from
	 * the active, through one switch, the router, then the other
	 * switch before reaching the backup.
	 *
	 * We 'trust' the arp requests if there is an active slave and
	 * it received valid arp reply(s) after it became active. This
	 * is done to avoid endless looping when we can't reach the
	 * arp_ip_target and fool ourselves with our own arp requests.
	 */

	if (bond_is_active_slave(slave))
		bond_validate_arp(bond, slave, sip, tip);
	else if (curr_active_slave &&
		 time_after(slave_last_rx(bond, curr_active_slave),
			    curr_active_slave->last_link_up))
		bond_validate_arp(bond, slave, tip, sip);

out_unlock:
	if (arp != (struct arphdr *)skb->data)
		kfree(arp);
	return RX_HANDLER_ANOTHER;
}

/* function to verify if we're in the arp_interval timeslice, returns true if
 * (last_act - arp_interval) <= jiffies <= (last_act + mod * arp_interval +
 * arp_interval/2) . the arp_interval/2 is needed for really fast networks.
 */
static bool bond_time_in_interval(struct bonding *bond, unsigned long last_act,
				  int mod)
{
	int delta_in_ticks = msecs_to_jiffies(bond->params.arp_interval);

	return time_in_range(jiffies,
			     last_act - delta_in_ticks,
			     last_act + mod * delta_in_ticks + delta_in_ticks/2);
}

/* This function is called regularly to monitor each slave's link
 * ensuring that traffic is being sent and received when arp monitoring
 * is used in load-balancing mode. if the adapter has been dormant, then an
 * arp is transmitted to generate traffic. see activebackup_arp_monitor for
 * arp monitoring in active backup mode.
 */
static void bond_loadbalance_arp_mon(struct work_struct *work)
{
	struct bonding *bond = container_of(work, struct bonding,
					    arp_work.work);
	struct slave *slave, *oldcurrent;
	struct list_head *iter;
	int do_failover = 0, slave_state_changed = 0;

	if (!bond_has_slaves(bond))
		goto re_arm;

	rcu_read_lock();

	oldcurrent = rcu_dereference(bond->curr_active_slave);
	/* see if any of the previous devices are up now (i.e. they have
	 * xmt and rcv traffic). the curr_active_slave does not come into
	 * the picture unless it is null. also, slave->last_link_up is not
	 * needed here because we send an arp on each slave and give a slave
	 * as long as it needs to get the tx/rx within the delta.
	 * TODO: what about up/down delay in arp mode? it wasn't here before
	 *       so it can wait
	 */
	bond_for_each_slave_rcu(bond, slave, iter) {
		unsigned long trans_start = dev_trans_start(slave->dev);

		if (slave->link != BOND_LINK_UP) {
			if (bond_time_in_interval(bond, trans_start, 1) &&
			    bond_time_in_interval(bond, slave->last_rx, 1)) {

				slave->link  = BOND_LINK_UP;
				slave_state_changed = 1;

				/* primary_slave has no meaning in round-robin
				 * mode. the window of a slave being up and
				 * curr_active_slave being null after enslaving
				 * is closed.
				 */
				if (!oldcurrent) {
					netdev_info(bond->dev, "link status definitely up for interface %s\n",
						    slave->dev->name);
					do_failover = 1;
				} else {
					netdev_info(bond->dev, "interface %s is now up\n",
						    slave->dev->name);
				}
			}
		} else {
			/* slave->link == BOND_LINK_UP */

			/* not all switches will respond to an arp request
			 * when the source ip is 0, so don't take the link down
			 * if we don't know our ip yet
			 */
			if (!bond_time_in_interval(bond, trans_start, 2) ||
			    !bond_time_in_interval(bond, slave->last_rx, 2)) {

				slave->link  = BOND_LINK_DOWN;
				slave_state_changed = 1;

				if (slave->link_failure_count < UINT_MAX)
					slave->link_failure_count++;

				netdev_info(bond->dev, "interface %s is now down\n",
					    slave->dev->name);

				if (slave == oldcurrent)
					do_failover = 1;
			}
		}

		/* note: if switch is in round-robin mode, all links
		 * must tx arp to ensure all links rx an arp - otherwise
		 * links may oscillate or not come up at all; if switch is
		 * in something like xor mode, there is nothing we can
		 * do - all replies will be rx'ed on same link causing slaves
		 * to be unstable during low/no traffic periods
		 */
		if (bond_slave_is_up(slave))
			bond_arp_send_all(bond, slave);
	}

	rcu_read_unlock();

	if (do_failover || slave_state_changed) {
		if (!rtnl_trylock())
			goto re_arm;

		if (slave_state_changed) {
			bond_slave_state_change(bond);
			if (BOND_MODE(bond) == BOND_MODE_XOR)
				bond_update_slave_arr(bond, NULL);
		} else if (do_failover) {
			block_netpoll_tx();
			bond_select_active_slave(bond);
			unblock_netpoll_tx();
		}
		rtnl_unlock();
	}

re_arm:
	if (bond->params.arp_interval)
		queue_delayed_work(bond->wq, &bond->arp_work,
				   msecs_to_jiffies(bond->params.arp_interval));
}

/* Called to inspect slaves for active-backup mode ARP monitor link state
 * changes.  Sets new_link in slaves to specify what action should take
 * place for the slave.  Returns 0 if no changes are found, >0 if changes
 * to link states must be committed.
 *
 * Called with rcu_read_lock held.
 */
static int bond_ab_arp_inspect(struct bonding *bond)
{
	unsigned long trans_start, last_rx;
	struct list_head *iter;
	struct slave *slave;
	int commit = 0;

	bond_for_each_slave_rcu(bond, slave, iter) {
		slave->new_link = BOND_LINK_NOCHANGE;
		last_rx = slave_last_rx(bond, slave);

		if (slave->link != BOND_LINK_UP) {
			if (bond_time_in_interval(bond, last_rx, 1)) {
				slave->new_link = BOND_LINK_UP;
				commit++;
			}
			continue;
		}

		/* Give slaves 2*delta after being enslaved or made
		 * active.  This avoids bouncing, as the last receive
		 * times need a full ARP monitor cycle to be updated.
		 */
		if (bond_time_in_interval(bond, slave->last_link_up, 2))
			continue;

		/* Backup slave is down if:
		 * - No current_arp_slave AND
		 * - more than 3*delta since last receive AND
		 * - the bond has an IP address
		 *
		 * Note: a non-null current_arp_slave indicates
		 * the curr_active_slave went down and we are
		 * searching for a new one; under this condition
		 * we only take the curr_active_slave down - this
		 * gives each slave a chance to tx/rx traffic
		 * before being taken out
		 */
		if (!bond_is_active_slave(slave) &&
		    !rcu_access_pointer(bond->current_arp_slave) &&
		    !bond_time_in_interval(bond, last_rx, 3)) {
			slave->new_link = BOND_LINK_DOWN;
			commit++;
		}

		/* Active slave is down if:
		 * - more than 2*delta since transmitting OR
		 * - (more than 2*delta since receive AND
		 *    the bond has an IP address)
		 */
		trans_start = dev_trans_start(slave->dev);
		if (bond_is_active_slave(slave) &&
		    (!bond_time_in_interval(bond, trans_start, 2) ||
		     !bond_time_in_interval(bond, last_rx, 2))) {
			slave->new_link = BOND_LINK_DOWN;
			commit++;
		}
	}

	return commit;
}

/* Called to commit link state changes noted by inspection step of
 * active-backup mode ARP monitor.
 *
 * Called with RTNL hold.
 */
static void bond_ab_arp_commit(struct bonding *bond)
{
	unsigned long trans_start;
	struct list_head *iter;
	struct slave *slave;

	bond_for_each_slave(bond, slave, iter) {
		switch (slave->new_link) {
		case BOND_LINK_NOCHANGE:
			continue;

		case BOND_LINK_UP:
			trans_start = dev_trans_start(slave->dev);
			if (rtnl_dereference(bond->curr_active_slave) != slave ||
			    (!rtnl_dereference(bond->curr_active_slave) &&
			     bond_time_in_interval(bond, trans_start, 1))) {
				struct slave *current_arp_slave;

				current_arp_slave = rtnl_dereference(bond->current_arp_slave);
				slave->link = BOND_LINK_UP;
				if (current_arp_slave) {
					bond_set_slave_inactive_flags(
						current_arp_slave,
						BOND_SLAVE_NOTIFY_NOW);
					RCU_INIT_POINTER(bond->current_arp_slave, NULL);
				}

				netdev_info(bond->dev, "link status definitely up for interface %s\n",
					    slave->dev->name);

				if (!rtnl_dereference(bond->curr_active_slave) ||
				    slave == rtnl_dereference(bond->primary_slave))
					goto do_failover;

			}

			continue;

		case BOND_LINK_DOWN:
			if (slave->link_failure_count < UINT_MAX)
				slave->link_failure_count++;

			slave->link = BOND_LINK_DOWN;
			bond_set_slave_inactive_flags(slave,
						      BOND_SLAVE_NOTIFY_NOW);

			netdev_info(bond->dev, "link status definitely down for interface %s, disabling it\n",
				    slave->dev->name);

			if (slave == rtnl_dereference(bond->curr_active_slave)) {
				RCU_INIT_POINTER(bond->current_arp_slave, NULL);
				goto do_failover;
			}

			continue;

		default:
			netdev_err(bond->dev, "impossible: new_link %d on slave %s\n",
				   slave->new_link, slave->dev->name);
			continue;
		}

do_failover:
		block_netpoll_tx();
		bond_select_active_slave(bond);
		unblock_netpoll_tx();
	}

	bond_set_carrier(bond);
}

/* Send ARP probes for active-backup mode ARP monitor.
 *
 * Called with rcu_read_lock held.
 */
static bool bond_ab_arp_probe(struct bonding *bond)
{
	struct slave *slave, *before = NULL, *new_slave = NULL,
		     *curr_arp_slave = rcu_dereference(bond->current_arp_slave),
		     *curr_active_slave = rcu_dereference(bond->curr_active_slave);
	struct list_head *iter;
	bool found = false;
	bool should_notify_rtnl = BOND_SLAVE_NOTIFY_LATER;

	if (curr_arp_slave && curr_active_slave)
		netdev_info(bond->dev, "PROBE: c_arp %s && cas %s BAD\n",
			    curr_arp_slave->dev->name,
			    curr_active_slave->dev->name);

	if (curr_active_slave) {
		bond_arp_send_all(bond, curr_active_slave);
		return should_notify_rtnl;
	}

	/* if we don't have a curr_active_slave, search for the next available
	 * backup slave from the current_arp_slave and make it the candidate
	 * for becoming the curr_active_slave
	 */

	if (!curr_arp_slave) {
		curr_arp_slave = bond_first_slave_rcu(bond);
		if (!curr_arp_slave)
			return should_notify_rtnl;
	}

	bond_set_slave_inactive_flags(curr_arp_slave, BOND_SLAVE_NOTIFY_LATER);

	bond_for_each_slave_rcu(bond, slave, iter) {
		if (!found && !before && bond_slave_is_up(slave))
			before = slave;

		if (found && !new_slave && bond_slave_is_up(slave))
			new_slave = slave;
		/* if the link state is up at this point, we
		 * mark it down - this can happen if we have
		 * simultaneous link failures and
		 * reselect_active_interface doesn't make this
		 * one the current slave so it is still marked
		 * up when it is actually down
		 */
		if (!bond_slave_is_up(slave) && slave->link == BOND_LINK_UP) {
			slave->link = BOND_LINK_DOWN;
			if (slave->link_failure_count < UINT_MAX)
				slave->link_failure_count++;

			bond_set_slave_inactive_flags(slave,
						      BOND_SLAVE_NOTIFY_LATER);

			netdev_info(bond->dev, "backup interface %s is now down\n",
				    slave->dev->name);
		}
		if (slave == curr_arp_slave)
			found = true;
	}

	if (!new_slave && before)
		new_slave = before;

	if (!new_slave)
		goto check_state;

	new_slave->link = BOND_LINK_BACK;
	bond_set_slave_active_flags(new_slave, BOND_SLAVE_NOTIFY_LATER);
	bond_arp_send_all(bond, new_slave);
	new_slave->last_link_up = jiffies;
	rcu_assign_pointer(bond->current_arp_slave, new_slave);

check_state:
	bond_for_each_slave_rcu(bond, slave, iter) {
		if (slave->should_notify) {
			should_notify_rtnl = BOND_SLAVE_NOTIFY_NOW;
			break;
		}
	}
	return should_notify_rtnl;
}

static void bond_activebackup_arp_mon(struct work_struct *work)
{
	struct bonding *bond = container_of(work, struct bonding,
					    arp_work.work);
	bool should_notify_peers = false;
	bool should_notify_rtnl = false;
	int delta_in_ticks;

	delta_in_ticks = msecs_to_jiffies(bond->params.arp_interval);

	if (!bond_has_slaves(bond))
		goto re_arm;

	rcu_read_lock();

	should_notify_peers = bond_should_notify_peers(bond);

	if (bond_ab_arp_inspect(bond)) {
		rcu_read_unlock();

		/* Race avoidance with bond_close flush of workqueue */
		if (!rtnl_trylock()) {
			delta_in_ticks = 1;
			should_notify_peers = false;
			goto re_arm;
		}

		bond_ab_arp_commit(bond);

		rtnl_unlock();
		rcu_read_lock();
	}

	should_notify_rtnl = bond_ab_arp_probe(bond);
	rcu_read_unlock();

re_arm:
	if (bond->params.arp_interval)
		queue_delayed_work(bond->wq, &bond->arp_work, delta_in_ticks);

	if (should_notify_peers || should_notify_rtnl) {
		if (!rtnl_trylock())
			return;

		if (should_notify_peers)
			call_netdevice_notifiers(NETDEV_NOTIFY_PEERS,
						 bond->dev);
		if (should_notify_rtnl)
			bond_slave_state_notify(bond);

		rtnl_unlock();
	}
}

/*-------------------------- netdev event handling --------------------------*/

/* Change device name */
static int bond_event_changename(struct bonding *bond)
{
	bond_remove_proc_entry(bond);
	bond_create_proc_entry(bond);

	bond_debug_reregister(bond);

	return NOTIFY_DONE;
}

static int bond_master_netdev_event(unsigned long event,
				    struct net_device *bond_dev)
{
	struct bonding *event_bond = netdev_priv(bond_dev);

	switch (event) {
	case NETDEV_CHANGENAME:
		return bond_event_changename(event_bond);
	case NETDEV_UNREGISTER:
		bond_remove_proc_entry(event_bond);
		break;
	case NETDEV_REGISTER:
		bond_create_proc_entry(event_bond);
		break;
	case NETDEV_NOTIFY_PEERS:
		if (event_bond->send_peer_notif)
			event_bond->send_peer_notif--;
		break;
	default:
		break;
	}

	return NOTIFY_DONE;
}

static int bond_slave_netdev_event(unsigned long event,
				   struct net_device *slave_dev)
{
	struct slave *slave = bond_slave_get_rtnl(slave_dev), *primary;
	struct bonding *bond;
	struct net_device *bond_dev;
	u32 old_speed;
	u8 old_duplex;

	/* A netdev event can be generated while enslaving a device
	 * before netdev_rx_handler_register is called in which case
	 * slave will be NULL
	 */
	if (!slave)
		return NOTIFY_DONE;
	bond_dev = slave->bond->dev;
	bond = slave->bond;
	primary = rtnl_dereference(bond->primary_slave);

	switch (event) {
	case NETDEV_UNREGISTER:
		if (bond_dev->type != ARPHRD_ETHER)
			bond_release_and_destroy(bond_dev, slave_dev);
		else
			bond_release(bond_dev, slave_dev);
		break;
	case NETDEV_UP:
	case NETDEV_CHANGE:
		old_speed = slave->speed;
		old_duplex = slave->duplex;

		bond_update_speed_duplex(slave);

		if (BOND_MODE(bond) == BOND_MODE_8023AD) {
			if (old_speed != slave->speed)
				bond_3ad_adapter_speed_changed(slave);
			if (old_duplex != slave->duplex)
				bond_3ad_adapter_duplex_changed(slave);
		}
		/* Refresh slave-array if applicable!
		 * If the setup does not use miimon or arpmon (mode-specific!),
		 * then these events will not cause the slave-array to be
		 * refreshed. This will cause xmit to use a slave that is not
		 * usable. Avoid such situation by refeshing the array at these
		 * events. If these (miimon/arpmon) parameters are configured
		 * then array gets refreshed twice and that should be fine!
		 */
		if (bond_mode_uses_xmit_hash(bond))
			bond_update_slave_arr(bond, NULL);
		break;
	case NETDEV_DOWN:
		if (bond_mode_uses_xmit_hash(bond))
			bond_update_slave_arr(bond, NULL);
		break;
	case NETDEV_CHANGEMTU:
		/* TODO: Should slaves be allowed to
		 * independently alter their MTU?  For
		 * an active-backup bond, slaves need
		 * not be the same type of device, so
		 * MTUs may vary.  For other modes,
		 * slaves arguably should have the
		 * same MTUs. To do this, we'd need to
		 * take over the slave's change_mtu
		 * function for the duration of their
		 * servitude.
		 */
		break;
	case NETDEV_CHANGENAME:
		/* we don't care if we don't have primary set */
		if (!bond_uses_primary(bond) ||
		    !bond->params.primary[0])
			break;

		if (slave == primary) {
			/* slave's name changed - he's no longer primary */
			RCU_INIT_POINTER(bond->primary_slave, NULL);
		} else if (!strcmp(slave_dev->name, bond->params.primary)) {
			/* we have a new primary slave */
			rcu_assign_pointer(bond->primary_slave, slave);
		} else { /* we didn't change primary - exit */
			break;
		}

		netdev_info(bond->dev, "Primary slave changed to %s, reselecting active slave\n",
			    primary ? slave_dev->name : "none");

		block_netpoll_tx();
		bond_select_active_slave(bond);
		unblock_netpoll_tx();
		break;
	case NETDEV_FEAT_CHANGE:
		bond_compute_features(bond);
		break;
	case NETDEV_RESEND_IGMP:
		/* Propagate to master device */
		call_netdevice_notifiers(event, slave->bond->dev);
		break;
	default:
		break;
	}

	return NOTIFY_DONE;
}

/* bond_netdev_event: handle netdev notifier chain events.
 *
 * This function receives events for the netdev chain.  The caller (an
 * ioctl handler calling blocking_notifier_call_chain) holds the necessary
 * locks for us to safely manipulate the slave devices (RTNL lock,
 * dev_probe_lock).
 */
static int bond_netdev_event(struct notifier_block *this,
			     unsigned long event, void *ptr)
{
	struct net_device *event_dev = netdev_notifier_info_to_dev(ptr);

	netdev_dbg(event_dev, "event: %lx\n", event);

	if (!(event_dev->priv_flags & IFF_BONDING))
		return NOTIFY_DONE;

	if (event_dev->flags & IFF_MASTER) {
		netdev_dbg(event_dev, "IFF_MASTER\n");
		return bond_master_netdev_event(event, event_dev);
	}

	if (event_dev->flags & IFF_SLAVE) {
		netdev_dbg(event_dev, "IFF_SLAVE\n");
		return bond_slave_netdev_event(event, event_dev);
	}

	return NOTIFY_DONE;
}

static struct notifier_block bond_netdev_notifier = {
	.notifier_call = bond_netdev_event,
};

/*---------------------------- Hashing Policies -----------------------------*/

/* L2 hash helper */
static inline u32 bond_eth_hash(struct sk_buff *skb)
{
	struct ethhdr *ep, hdr_tmp;

	ep = skb_header_pointer(skb, 0, sizeof(hdr_tmp), &hdr_tmp);
	if (ep)
		return ep->h_dest[5] ^ ep->h_source[5] ^ ep->h_proto;
	return 0;
}

/* Extract the appropriate headers based on bond's xmit policy */
static bool bond_flow_dissect(struct bonding *bond, struct sk_buff *skb,
			      struct flow_keys *fk)
{
	const struct ipv6hdr *iph6;
	const struct iphdr *iph;
	int noff, proto = -1;

	if (bond->params.xmit_policy > BOND_XMIT_POLICY_LAYER23)
		return skb_flow_dissect(skb, fk);

	fk->ports = 0;
	noff = skb_network_offset(skb);
	if (skb->protocol == htons(ETH_P_IP)) {
		if (unlikely(!pskb_may_pull(skb, noff + sizeof(*iph))))
			return false;
		iph = ip_hdr(skb);
		fk->src = iph->saddr;
		fk->dst = iph->daddr;
		noff += iph->ihl << 2;
		if (!ip_is_fragment(iph))
			proto = iph->protocol;
	} else if (skb->protocol == htons(ETH_P_IPV6)) {
		if (unlikely(!pskb_may_pull(skb, noff + sizeof(*iph6))))
			return false;
		iph6 = ipv6_hdr(skb);
		fk->src = (__force __be32)ipv6_addr_hash(&iph6->saddr);
		fk->dst = (__force __be32)ipv6_addr_hash(&iph6->daddr);
		noff += sizeof(*iph6);
		proto = iph6->nexthdr;
	} else {
		return false;
	}
	if (bond->params.xmit_policy == BOND_XMIT_POLICY_LAYER34 && proto >= 0)
		fk->ports = skb_flow_get_ports(skb, noff, proto);

	return true;
}

/**
 * bond_xmit_hash - generate a hash value based on the xmit policy
 * @bond: bonding device
 * @skb: buffer to use for headers
 *
 * This function will extract the necessary headers from the skb buffer and use
 * them to generate a hash based on the xmit_policy set in the bonding device
 */
u32 bond_xmit_hash(struct bonding *bond, struct sk_buff *skb)
{
	struct flow_keys flow;
	u32 hash;

	if (bond->params.xmit_policy == BOND_XMIT_POLICY_LAYER2 ||
	    !bond_flow_dissect(bond, skb, &flow))
		return bond_eth_hash(skb);

	if (bond->params.xmit_policy == BOND_XMIT_POLICY_LAYER23 ||
	    bond->params.xmit_policy == BOND_XMIT_POLICY_ENCAP23)
		hash = bond_eth_hash(skb);
	else
		hash = (__force u32)flow.ports;
	hash ^= (__force u32)flow.dst ^ (__force u32)flow.src;
	hash ^= (hash >> 16);
	hash ^= (hash >> 8);

	return hash;
}

/*-------------------------- Device entry points ----------------------------*/

static void bond_work_init_all(struct bonding *bond)
{
	INIT_DELAYED_WORK(&bond->mcast_work,
			  bond_resend_igmp_join_requests_delayed);
	INIT_DELAYED_WORK(&bond->alb_work, bond_alb_monitor);
	INIT_DELAYED_WORK(&bond->mii_work, bond_mii_monitor);
	if (BOND_MODE(bond) == BOND_MODE_ACTIVEBACKUP)
		INIT_DELAYED_WORK(&bond->arp_work, bond_activebackup_arp_mon);
	else
		INIT_DELAYED_WORK(&bond->arp_work, bond_loadbalance_arp_mon);
	INIT_DELAYED_WORK(&bond->ad_work, bond_3ad_state_machine_handler);
	INIT_DELAYED_WORK(&bond->slave_arr_work, bond_slave_arr_handler);
}

static void bond_work_cancel_all(struct bonding *bond)
{
	cancel_delayed_work_sync(&bond->mii_work);
	cancel_delayed_work_sync(&bond->arp_work);
	cancel_delayed_work_sync(&bond->alb_work);
	cancel_delayed_work_sync(&bond->ad_work);
	cancel_delayed_work_sync(&bond->mcast_work);
	cancel_delayed_work_sync(&bond->slave_arr_work);
}

static int bond_open(struct net_device *bond_dev)
{
	struct bonding *bond = netdev_priv(bond_dev);
	struct list_head *iter;
	struct slave *slave;

	/* reset slave->backup and slave->inactive */
	if (bond_has_slaves(bond)) {
		bond_for_each_slave(bond, slave, iter) {
			if (bond_uses_primary(bond) &&
			    slave != rcu_access_pointer(bond->curr_active_slave)) {
				bond_set_slave_inactive_flags(slave,
							      BOND_SLAVE_NOTIFY_NOW);
			} else {
				bond_set_slave_active_flags(slave,
							    BOND_SLAVE_NOTIFY_NOW);
			}
		}
	}

	bond_work_init_all(bond);

	if (bond_is_lb(bond)) {
		/* bond_alb_initialize must be called before the timer
		 * is started.
		 */
		if (bond_alb_initialize(bond, (BOND_MODE(bond) == BOND_MODE_ALB)))
			return -ENOMEM;
		if (bond->params.tlb_dynamic_lb)
			queue_delayed_work(bond->wq, &bond->alb_work, 0);
	}

	if (bond->params.miimon)  /* link check interval, in milliseconds. */
		queue_delayed_work(bond->wq, &bond->mii_work, 0);

	if (bond->params.arp_interval) {  /* arp interval, in milliseconds. */
		queue_delayed_work(bond->wq, &bond->arp_work, 0);
		bond->recv_probe = bond_arp_rcv;
	}

	if (BOND_MODE(bond) == BOND_MODE_8023AD) {
		queue_delayed_work(bond->wq, &bond->ad_work, 0);
		/* register to receive LACPDUs */
		bond->recv_probe = bond_3ad_lacpdu_recv;
		bond_3ad_initiate_agg_selection(bond, 1);
	}

	if (bond_mode_uses_xmit_hash(bond))
		bond_update_slave_arr(bond, NULL);

	return 0;
}

static int bond_close(struct net_device *bond_dev)
{
	struct bonding *bond = netdev_priv(bond_dev);

	bond_work_cancel_all(bond);
	bond->send_peer_notif = 0;
	if (bond_is_lb(bond))
		bond_alb_deinitialize(bond);
	bond->recv_probe = NULL;

	return 0;
}

static struct rtnl_link_stats64 *bond_get_stats(struct net_device *bond_dev,
						struct rtnl_link_stats64 *stats)
{
	struct bonding *bond = netdev_priv(bond_dev);
	struct rtnl_link_stats64 temp;
	struct list_head *iter;
	struct slave *slave;

	memcpy(stats, &bond->bond_stats, sizeof(*stats));

	bond_for_each_slave(bond, slave, iter) {
		const struct rtnl_link_stats64 *sstats =
			dev_get_stats(slave->dev, &temp);
		struct rtnl_link_stats64 *pstats = &slave->slave_stats;

		stats->rx_packets +=  sstats->rx_packets - pstats->rx_packets;
		stats->rx_bytes += sstats->rx_bytes - pstats->rx_bytes;
		stats->rx_errors += sstats->rx_errors - pstats->rx_errors;
		stats->rx_dropped += sstats->rx_dropped - pstats->rx_dropped;

		stats->tx_packets += sstats->tx_packets - pstats->tx_packets;;
		stats->tx_bytes += sstats->tx_bytes - pstats->tx_bytes;
		stats->tx_errors += sstats->tx_errors - pstats->tx_errors;
		stats->tx_dropped += sstats->tx_dropped - pstats->tx_dropped;

		stats->multicast += sstats->multicast - pstats->multicast;
		stats->collisions += sstats->collisions - pstats->collisions;

		stats->rx_length_errors += sstats->rx_length_errors - pstats->rx_length_errors;
		stats->rx_over_errors += sstats->rx_over_errors - pstats->rx_over_errors;
		stats->rx_crc_errors += sstats->rx_crc_errors - pstats->rx_crc_errors;
		stats->rx_frame_errors += sstats->rx_frame_errors - pstats->rx_frame_errors;
		stats->rx_fifo_errors += sstats->rx_fifo_errors - pstats->rx_fifo_errors;
		stats->rx_missed_errors += sstats->rx_missed_errors - pstats->rx_missed_errors;

		stats->tx_aborted_errors += sstats->tx_aborted_errors - pstats->tx_aborted_errors;
		stats->tx_carrier_errors += sstats->tx_carrier_errors - pstats->tx_carrier_errors;
		stats->tx_fifo_errors += sstats->tx_fifo_errors - pstats->tx_fifo_errors;
		stats->tx_heartbeat_errors += sstats->tx_heartbeat_errors - pstats->tx_heartbeat_errors;
		stats->tx_window_errors += sstats->tx_window_errors - pstats->tx_window_errors;

		/* save off the slave stats for the next run */
		memcpy(pstats, sstats, sizeof(*sstats));
	}
	memcpy(&bond->bond_stats, stats, sizeof(*stats));

	return stats;
}

static int bond_do_ioctl(struct net_device *bond_dev, struct ifreq *ifr, int cmd)
{
	struct bonding *bond = netdev_priv(bond_dev);
	struct net_device *slave_dev = NULL;
	struct ifbond k_binfo;
	struct ifbond __user *u_binfo = NULL;
	struct ifslave k_sinfo;
	struct ifslave __user *u_sinfo = NULL;
	struct mii_ioctl_data *mii = NULL;
	struct bond_opt_value newval;
	struct net *net;
	int res = 0;

	netdev_dbg(bond_dev, "bond_ioctl: cmd=%d\n", cmd);

	switch (cmd) {
	case SIOCGMIIPHY:
		mii = if_mii(ifr);
		if (!mii)
			return -EINVAL;

		mii->phy_id = 0;
		/* Fall Through */
	case SIOCGMIIREG:
		/* We do this again just in case we were called by SIOCGMIIREG
		 * instead of SIOCGMIIPHY.
		 */
		mii = if_mii(ifr);
		if (!mii)
			return -EINVAL;

		if (mii->reg_num == 1) {
			mii->val_out = 0;
			if (netif_carrier_ok(bond->dev))
				mii->val_out = BMSR_LSTATUS;
		}

		return 0;
	case BOND_INFO_QUERY_OLD:
	case SIOCBONDINFOQUERY:
		u_binfo = (struct ifbond __user *)ifr->ifr_data;

		if (copy_from_user(&k_binfo, u_binfo, sizeof(ifbond)))
			return -EFAULT;

		res = bond_info_query(bond_dev, &k_binfo);
		if (res == 0 &&
		    copy_to_user(u_binfo, &k_binfo, sizeof(ifbond)))
			return -EFAULT;

		return res;
	case BOND_SLAVE_INFO_QUERY_OLD:
	case SIOCBONDSLAVEINFOQUERY:
		u_sinfo = (struct ifslave __user *)ifr->ifr_data;

		if (copy_from_user(&k_sinfo, u_sinfo, sizeof(ifslave)))
			return -EFAULT;

		res = bond_slave_info_query(bond_dev, &k_sinfo);
		if (res == 0 &&
		    copy_to_user(u_sinfo, &k_sinfo, sizeof(ifslave)))
			return -EFAULT;

		return res;
	default:
		break;
	}

	net = dev_net(bond_dev);

	if (!ns_capable(net->user_ns, CAP_NET_ADMIN))
		return -EPERM;

	slave_dev = __dev_get_by_name(net, ifr->ifr_slave);

	netdev_dbg(bond_dev, "slave_dev=%p:\n", slave_dev);

	if (!slave_dev)
		return -ENODEV;

	netdev_dbg(bond_dev, "slave_dev->name=%s:\n", slave_dev->name);
	switch (cmd) {
	case BOND_ENSLAVE_OLD:
	case SIOCBONDENSLAVE:
		res = bond_enslave(bond_dev, slave_dev);
		break;
	case BOND_RELEASE_OLD:
	case SIOCBONDRELEASE:
		res = bond_release(bond_dev, slave_dev);
		break;
	case BOND_SETHWADDR_OLD:
	case SIOCBONDSETHWADDR:
		bond_set_dev_addr(bond_dev, slave_dev);
		res = 0;
		break;
	case BOND_CHANGE_ACTIVE_OLD:
	case SIOCBONDCHANGEACTIVE:
		bond_opt_initstr(&newval, slave_dev->name);
		res = __bond_opt_set(bond, BOND_OPT_ACTIVE_SLAVE, &newval);
		break;
	default:
		res = -EOPNOTSUPP;
	}

	return res;
}

static void bond_change_rx_flags(struct net_device *bond_dev, int change)
{
	struct bonding *bond = netdev_priv(bond_dev);

	if (change & IFF_PROMISC)
		bond_set_promiscuity(bond,
				     bond_dev->flags & IFF_PROMISC ? 1 : -1);

	if (change & IFF_ALLMULTI)
		bond_set_allmulti(bond,
				  bond_dev->flags & IFF_ALLMULTI ? 1 : -1);
}

static void bond_set_rx_mode(struct net_device *bond_dev)
{
	struct bonding *bond = netdev_priv(bond_dev);
	struct list_head *iter;
	struct slave *slave;

	rcu_read_lock();
	if (bond_uses_primary(bond)) {
		slave = rcu_dereference(bond->curr_active_slave);
		if (slave) {
			dev_uc_sync(slave->dev, bond_dev);
			dev_mc_sync(slave->dev, bond_dev);
		}
	} else {
		bond_for_each_slave_rcu(bond, slave, iter) {
			dev_uc_sync_multiple(slave->dev, bond_dev);
			dev_mc_sync_multiple(slave->dev, bond_dev);
		}
	}
	rcu_read_unlock();
}

static int bond_neigh_init(struct neighbour *n)
{
	struct bonding *bond = netdev_priv(n->dev);
	const struct net_device_ops *slave_ops;
	struct neigh_parms parms;
	struct slave *slave;
	int ret;

	slave = bond_first_slave(bond);
	if (!slave)
		return 0;
	slave_ops = slave->dev->netdev_ops;
	if (!slave_ops->ndo_neigh_setup)
		return 0;

	parms.neigh_setup = NULL;
	parms.neigh_cleanup = NULL;
	ret = slave_ops->ndo_neigh_setup(slave->dev, &parms);
	if (ret)
		return ret;

	/* Assign slave's neigh_cleanup to neighbour in case cleanup is called
	 * after the last slave has been detached.  Assumes that all slaves
	 * utilize the same neigh_cleanup (true at this writing as only user
	 * is ipoib).
	 */
	n->parms->neigh_cleanup = parms.neigh_cleanup;

	if (!parms.neigh_setup)
		return 0;

	return parms.neigh_setup(n);
}

/* The bonding ndo_neigh_setup is called at init time beofre any
 * slave exists. So we must declare proxy setup function which will
 * be used at run time to resolve the actual slave neigh param setup.
 *
 * It's also called by master devices (such as vlans) to setup their
 * underlying devices. In that case - do nothing, we're already set up from
 * our init.
 */
static int bond_neigh_setup(struct net_device *dev,
			    struct neigh_parms *parms)
{
	/* modify only our neigh_parms */
	if (parms->dev == dev)
		parms->neigh_setup = bond_neigh_init;

	return 0;
}

/* Change the MTU of all of a master's slaves to match the master */
static int bond_change_mtu(struct net_device *bond_dev, int new_mtu)
{
	struct bonding *bond = netdev_priv(bond_dev);
	struct slave *slave, *rollback_slave;
	struct list_head *iter;
	int res = 0;

	netdev_dbg(bond_dev, "bond=%p, new_mtu=%d\n", bond, new_mtu);

	bond_for_each_slave(bond, slave, iter) {
		netdev_dbg(bond_dev, "s %p c_m %p\n",
			   slave, slave->dev->netdev_ops->ndo_change_mtu);

		res = dev_set_mtu(slave->dev, new_mtu);

		if (res) {
			/* If we failed to set the slave's mtu to the new value
			 * we must abort the operation even in ACTIVE_BACKUP
			 * mode, because if we allow the backup slaves to have
			 * different mtu values than the active slave we'll
			 * need to change their mtu when doing a failover. That
			 * means changing their mtu from timer context, which
			 * is probably not a good idea.
			 */
			netdev_dbg(bond_dev, "err %d %s\n", res,
				   slave->dev->name);
			goto unwind;
		}
	}

	bond_dev->mtu = new_mtu;

	return 0;

unwind:
	/* unwind from head to the slave that failed */
	bond_for_each_slave(bond, rollback_slave, iter) {
		int tmp_res;

		if (rollback_slave == slave)
			break;

		tmp_res = dev_set_mtu(rollback_slave->dev, bond_dev->mtu);
		if (tmp_res) {
			netdev_dbg(bond_dev, "unwind err %d dev %s\n",
				   tmp_res, rollback_slave->dev->name);
		}
	}

	return res;
}

/* Change HW address
 *
 * Note that many devices must be down to change the HW address, and
 * downing the master releases all slaves.  We can make bonds full of
 * bonding devices to test this, however.
 */
static int bond_set_mac_address(struct net_device *bond_dev, void *addr)
{
	struct bonding *bond = netdev_priv(bond_dev);
	struct slave *slave, *rollback_slave;
	struct sockaddr *sa = addr, tmp_sa;
	struct list_head *iter;
	int res = 0;

	if (BOND_MODE(bond) == BOND_MODE_ALB)
		return bond_alb_set_mac_address(bond_dev, addr);


	netdev_dbg(bond_dev, "bond=%p\n", bond);

	/* If fail_over_mac is enabled, do nothing and return success.
	 * Returning an error causes ifenslave to fail.
	 */
	if (bond->params.fail_over_mac &&
	    BOND_MODE(bond) == BOND_MODE_ACTIVEBACKUP)
		return 0;

	if (!is_valid_ether_addr(sa->sa_data))
		return -EADDRNOTAVAIL;

	bond_for_each_slave(bond, slave, iter) {
		netdev_dbg(bond_dev, "slave %p %s\n", slave, slave->dev->name);
		res = dev_set_mac_address(slave->dev, addr);
		if (res) {
			/* TODO: consider downing the slave
			 * and retry ?
			 * User should expect communications
			 * breakage anyway until ARP finish
			 * updating, so...
			 */
			netdev_dbg(bond_dev, "err %d %s\n", res, slave->dev->name);
			goto unwind;
		}
	}

	/* success */
	memcpy(bond_dev->dev_addr, sa->sa_data, bond_dev->addr_len);
	return 0;

unwind:
	memcpy(tmp_sa.sa_data, bond_dev->dev_addr, bond_dev->addr_len);
	tmp_sa.sa_family = bond_dev->type;

	/* unwind from head to the slave that failed */
	bond_for_each_slave(bond, rollback_slave, iter) {
		int tmp_res;

		if (rollback_slave == slave)
			break;

		tmp_res = dev_set_mac_address(rollback_slave->dev, &tmp_sa);
		if (tmp_res) {
			netdev_dbg(bond_dev, "unwind err %d dev %s\n",
				   tmp_res, rollback_slave->dev->name);
		}
	}

	return res;
}

/**
 * bond_xmit_slave_id - transmit skb through slave with slave_id
 * @bond: bonding device that is transmitting
 * @skb: buffer to transmit
 * @slave_id: slave id up to slave_cnt-1 through which to transmit
 *
 * This function tries to transmit through slave with slave_id but in case
 * it fails, it tries to find the first available slave for transmission.
 * The skb is consumed in all cases, thus the function is void.
 */
static void bond_xmit_slave_id(struct bonding *bond, struct sk_buff *skb, int slave_id)
{
	struct list_head *iter;
	struct slave *slave;
	int i = slave_id;

	/* Here we start from the slave with slave_id */
	bond_for_each_slave_rcu(bond, slave, iter) {
		if (--i < 0) {
			if (bond_slave_can_tx(slave)) {
				bond_dev_queue_xmit(bond, skb, slave->dev);
				return;
			}
		}
	}

	/* Here we start from the first slave up to slave_id */
	i = slave_id;
	bond_for_each_slave_rcu(bond, slave, iter) {
		if (--i < 0)
			break;
		if (bond_slave_can_tx(slave)) {
			bond_dev_queue_xmit(bond, skb, slave->dev);
			return;
		}
	}
	/* no slave that can tx has been found */
	dev_kfree_skb_any(skb);
}

/**
 * bond_rr_gen_slave_id - generate slave id based on packets_per_slave
 * @bond: bonding device to use
 *
 * Based on the value of the bonding device's packets_per_slave parameter
 * this function generates a slave id, which is usually used as the next
 * slave to transmit through.
 */
static u32 bond_rr_gen_slave_id(struct bonding *bond)
{
	u32 slave_id;
	struct reciprocal_value reciprocal_packets_per_slave;
	int packets_per_slave = bond->params.packets_per_slave;

	switch (packets_per_slave) {
	case 0:
		slave_id = prandom_u32();
		break;
	case 1:
		slave_id = bond->rr_tx_counter;
		break;
	default:
		reciprocal_packets_per_slave =
			bond->params.reciprocal_packets_per_slave;
		slave_id = reciprocal_divide(bond->rr_tx_counter,
					     reciprocal_packets_per_slave);
		break;
	}
	bond->rr_tx_counter++;

	return slave_id;
}

static int bond_xmit_roundrobin(struct sk_buff *skb, struct net_device *bond_dev)
{
	struct bonding *bond = netdev_priv(bond_dev);
	struct iphdr *iph = ip_hdr(skb);
	struct slave *slave;
	u32 slave_id;

	/* Start with the curr_active_slave that joined the bond as the
	 * default for sending IGMP traffic.  For failover purposes one
	 * needs to maintain some consistency for the interface that will
	 * send the join/membership reports.  The curr_active_slave found
	 * will send all of this type of traffic.
	 */
	if (iph->protocol == IPPROTO_IGMP && skb->protocol == htons(ETH_P_IP)) {
		slave = rcu_dereference(bond->curr_active_slave);
		if (slave)
			bond_dev_queue_xmit(bond, skb, slave->dev);
		else
			bond_xmit_slave_id(bond, skb, 0);
	} else {
		int slave_cnt = ACCESS_ONCE(bond->slave_cnt);

		if (likely(slave_cnt)) {
			slave_id = bond_rr_gen_slave_id(bond);
			bond_xmit_slave_id(bond, skb, slave_id % slave_cnt);
		} else {
			dev_kfree_skb_any(skb);
		}
	}

	return NETDEV_TX_OK;
}

/* In active-backup mode, we know that bond->curr_active_slave is always valid if
 * the bond has a usable interface.
 */
static int bond_xmit_activebackup(struct sk_buff *skb, struct net_device *bond_dev)
{
	struct bonding *bond = netdev_priv(bond_dev);
	struct slave *slave;

	slave = rcu_dereference(bond->curr_active_slave);
	if (slave)
		bond_dev_queue_xmit(bond, skb, slave->dev);
	else
		dev_kfree_skb_any(skb);

	return NETDEV_TX_OK;
}

/* Use this to update slave_array when (a) it's not appropriate to update
 * slave_array right away (note that update_slave_array() may sleep)
 * and / or (b) RTNL is not held.
 */
void bond_slave_arr_work_rearm(struct bonding *bond, unsigned long delay)
{
	queue_delayed_work(bond->wq, &bond->slave_arr_work, delay);
}

/* Slave array work handler. Holds only RTNL */
static void bond_slave_arr_handler(struct work_struct *work)
{
	struct bonding *bond = container_of(work, struct bonding,
					    slave_arr_work.work);
	int ret;

	if (!rtnl_trylock())
		goto err;

	ret = bond_update_slave_arr(bond, NULL);
	rtnl_unlock();
	if (ret) {
		pr_warn_ratelimited("Failed to update slave array from WT\n");
		goto err;
	}
	return;

err:
	bond_slave_arr_work_rearm(bond, 1);
}

/* Build the usable slaves array in control path for modes that use xmit-hash
 * to determine the slave interface -
 * (a) BOND_MODE_8023AD
 * (b) BOND_MODE_XOR
 * (c) BOND_MODE_TLB && tlb_dynamic_lb == 0
 *
 * The caller is expected to hold RTNL only and NO other lock!
 */
int bond_update_slave_arr(struct bonding *bond, struct slave *skipslave)
{
	struct slave *slave;
	struct list_head *iter;
	struct bond_up_slave *new_arr, *old_arr;
	int slaves_in_agg;
	int agg_id = 0;
	int ret = 0;

#ifdef CONFIG_LOCKDEP
	WARN_ON(lockdep_is_held(&bond->mode_lock));
#endif

	new_arr = kzalloc(offsetof(struct bond_up_slave, arr[bond->slave_cnt]),
			  GFP_KERNEL);
	if (!new_arr) {
		ret = -ENOMEM;
		pr_err("Failed to build slave-array.\n");
		goto out;
	}
	if (BOND_MODE(bond) == BOND_MODE_8023AD) {
		struct ad_info ad_info;

		if (bond_3ad_get_active_agg_info(bond, &ad_info)) {
			pr_debug("bond_3ad_get_active_agg_info failed\n");
			kfree_rcu(new_arr, rcu);
			/* No active aggragator means it's not safe to use
			 * the previous array.
			 */
			old_arr = rtnl_dereference(bond->slave_arr);
			if (old_arr) {
				RCU_INIT_POINTER(bond->slave_arr, NULL);
				kfree_rcu(old_arr, rcu);
			}
			goto out;
		}
		slaves_in_agg = ad_info.ports;
		agg_id = ad_info.aggregator_id;
	}
	bond_for_each_slave(bond, slave, iter) {
		if (BOND_MODE(bond) == BOND_MODE_8023AD) {
			struct aggregator *agg;

			agg = SLAVE_AD_INFO(slave)->port.aggregator;
			if (!agg || agg->aggregator_identifier != agg_id)
				continue;
		}
		if (!bond_slave_can_tx(slave))
			continue;
		if (skipslave == slave)
			continue;
		new_arr->arr[new_arr->count++] = slave;
	}

	old_arr = rtnl_dereference(bond->slave_arr);
	rcu_assign_pointer(bond->slave_arr, new_arr);
	if (old_arr)
		kfree_rcu(old_arr, rcu);
out:
	if (ret != 0 && skipslave) {
		int idx;

		/* Rare situation where caller has asked to skip a specific
		 * slave but allocation failed (most likely!). BTW this is
		 * only possible when the call is initiated from
		 * __bond_release_one(). In this situation; overwrite the
		 * skipslave entry in the array with the last entry from the
		 * array to avoid a situation where the xmit path may choose
		 * this to-be-skipped slave to send a packet out.
		 */
		old_arr = rtnl_dereference(bond->slave_arr);
		for (idx = 0; idx < old_arr->count; idx++) {
			if (skipslave == old_arr->arr[idx]) {
				old_arr->arr[idx] =
				    old_arr->arr[old_arr->count-1];
				old_arr->count--;
				break;
			}
		}
	}
	return ret;
}

/* Use this Xmit function for 3AD as well as XOR modes. The current
 * usable slave array is formed in the control path. The xmit function
 * just calculates hash and sends the packet out.
 */
int bond_3ad_xor_xmit(struct sk_buff *skb, struct net_device *dev)
{
	struct bonding *bond = netdev_priv(dev);
	struct slave *slave;
	struct bond_up_slave *slaves;
	unsigned int count;

	slaves = rcu_dereference(bond->slave_arr);
	count = slaves ? ACCESS_ONCE(slaves->count) : 0;
	if (likely(count)) {
		slave = slaves->arr[bond_xmit_hash(bond, skb) % count];
		bond_dev_queue_xmit(bond, skb, slave->dev);
	} else {
		dev_kfree_skb_any(skb);
		atomic_long_inc(&dev->tx_dropped);
	}

	return NETDEV_TX_OK;
}

/* in broadcast mode, we send everything to all usable interfaces. */
static int bond_xmit_broadcast(struct sk_buff *skb, struct net_device *bond_dev)
{
	struct bonding *bond = netdev_priv(bond_dev);
	struct slave *slave = NULL;
	struct list_head *iter;

	bond_for_each_slave_rcu(bond, slave, iter) {
		if (bond_is_last_slave(bond, slave))
			break;
		if (bond_slave_is_up(slave) && slave->link == BOND_LINK_UP) {
			struct sk_buff *skb2 = skb_clone(skb, GFP_ATOMIC);

			if (!skb2) {
				net_err_ratelimited("%s: Error: %s: skb_clone() failed\n",
						    bond_dev->name, __func__);
				continue;
			}
			bond_dev_queue_xmit(bond, skb2, slave->dev);
		}
	}
	if (slave && bond_slave_is_up(slave) && slave->link == BOND_LINK_UP)
		bond_dev_queue_xmit(bond, skb, slave->dev);
	else
		dev_kfree_skb_any(skb);

	return NETDEV_TX_OK;
}

/*------------------------- Device initialization ---------------------------*/

/* Lookup the slave that corresponds to a qid */
static inline int bond_slave_override(struct bonding *bond,
				      struct sk_buff *skb)
{
	struct slave *slave = NULL;
	struct list_head *iter;

	if (!skb->queue_mapping)
		return 1;

	/* Find out if any slaves have the same mapping as this skb. */
	bond_for_each_slave_rcu(bond, slave, iter) {
		if (slave->queue_id == skb->queue_mapping) {
			if (bond_slave_can_tx(slave)) {
				bond_dev_queue_xmit(bond, skb, slave->dev);
				return 0;
			}
			/* If the slave isn't UP, use default transmit policy. */
			break;
		}
	}

	return 1;
}


static u16 bond_select_queue(struct net_device *dev, struct sk_buff *skb,
			     void *accel_priv, select_queue_fallback_t fallback)
{
	/* This helper function exists to help dev_pick_tx get the correct
	 * destination queue.  Using a helper function skips a call to
	 * skb_tx_hash and will put the skbs in the queue we expect on their
	 * way down to the bonding driver.
	 */
	u16 txq = skb_rx_queue_recorded(skb) ? skb_get_rx_queue(skb) : 0;

	/* Save the original txq to restore before passing to the driver */
	qdisc_skb_cb(skb)->slave_dev_queue_mapping = skb->queue_mapping;

	if (unlikely(txq >= dev->real_num_tx_queues)) {
		do {
			txq -= dev->real_num_tx_queues;
		} while (txq >= dev->real_num_tx_queues);
	}
	return txq;
}

static netdev_tx_t __bond_start_xmit(struct sk_buff *skb, struct net_device *dev)
{
	struct bonding *bond = netdev_priv(dev);

	if (bond_should_override_tx_queue(bond) &&
	    !bond_slave_override(bond, skb))
		return NETDEV_TX_OK;

	switch (BOND_MODE(bond)) {
	case BOND_MODE_ROUNDROBIN:
		return bond_xmit_roundrobin(skb, dev);
	case BOND_MODE_ACTIVEBACKUP:
		return bond_xmit_activebackup(skb, dev);
	case BOND_MODE_8023AD:
	case BOND_MODE_XOR:
		return bond_3ad_xor_xmit(skb, dev);
	case BOND_MODE_BROADCAST:
		return bond_xmit_broadcast(skb, dev);
	case BOND_MODE_ALB:
		return bond_alb_xmit(skb, dev);
	case BOND_MODE_TLB:
		return bond_tlb_xmit(skb, dev);
	default:
		/* Should never happen, mode already checked */
		netdev_err(dev, "Unknown bonding mode %d\n", BOND_MODE(bond));
		WARN_ON_ONCE(1);
		dev_kfree_skb_any(skb);
		return NETDEV_TX_OK;
	}
}

static netdev_tx_t bond_start_xmit(struct sk_buff *skb, struct net_device *dev)
{
	struct bonding *bond = netdev_priv(dev);
	netdev_tx_t ret = NETDEV_TX_OK;

	/* If we risk deadlock from transmitting this in the
	 * netpoll path, tell netpoll to queue the frame for later tx
	 */
	if (unlikely(is_netpoll_tx_blocked(dev)))
		return NETDEV_TX_BUSY;

	rcu_read_lock();
	if (bond_has_slaves(bond))
		ret = __bond_start_xmit(skb, dev);
	else
		dev_kfree_skb_any(skb);
	rcu_read_unlock();

	return ret;
}

static int bond_ethtool_get_settings(struct net_device *bond_dev,
				     struct ethtool_cmd *ecmd)
{
	struct bonding *bond = netdev_priv(bond_dev);
	unsigned long speed = 0;
	struct list_head *iter;
	struct slave *slave;

	ecmd->duplex = DUPLEX_UNKNOWN;
	ecmd->port = PORT_OTHER;

	/* Since bond_slave_can_tx returns false for all inactive or down slaves, we
	 * do not need to check mode.  Though link speed might not represent
	 * the true receive or transmit bandwidth (not all modes are symmetric)
	 * this is an accurate maximum.
	 */
	bond_for_each_slave(bond, slave, iter) {
		if (bond_slave_can_tx(slave)) {
			if (slave->speed != SPEED_UNKNOWN)
				speed += slave->speed;
			if (ecmd->duplex == DUPLEX_UNKNOWN &&
			    slave->duplex != DUPLEX_UNKNOWN)
				ecmd->duplex = slave->duplex;
		}
	}
	ethtool_cmd_speed_set(ecmd, speed ? : SPEED_UNKNOWN);

	return 0;
}

static void bond_ethtool_get_drvinfo(struct net_device *bond_dev,
				     struct ethtool_drvinfo *drvinfo)
{
	strlcpy(drvinfo->driver, DRV_NAME, sizeof(drvinfo->driver));
	strlcpy(drvinfo->version, DRV_VERSION, sizeof(drvinfo->version));
	snprintf(drvinfo->fw_version, sizeof(drvinfo->fw_version), "%d",
		 BOND_ABI_VERSION);
}

static const struct ethtool_ops bond_ethtool_ops = {
	.get_drvinfo		= bond_ethtool_get_drvinfo,
	.get_settings		= bond_ethtool_get_settings,
	.get_link		= ethtool_op_get_link,
};

static const struct net_device_ops bond_netdev_ops = {
	.ndo_init		= bond_init,
	.ndo_uninit		= bond_uninit,
	.ndo_open		= bond_open,
	.ndo_stop		= bond_close,
	.ndo_start_xmit		= bond_start_xmit,
	.ndo_select_queue	= bond_select_queue,
	.ndo_get_stats64	= bond_get_stats,
	.ndo_do_ioctl		= bond_do_ioctl,
	.ndo_change_rx_flags	= bond_change_rx_flags,
	.ndo_set_rx_mode	= bond_set_rx_mode,
	.ndo_change_mtu		= bond_change_mtu,
	.ndo_set_mac_address	= bond_set_mac_address,
	.ndo_neigh_setup	= bond_neigh_setup,
	.ndo_vlan_rx_add_vid	= bond_vlan_rx_add_vid,
	.ndo_vlan_rx_kill_vid	= bond_vlan_rx_kill_vid,
#ifdef CONFIG_NET_POLL_CONTROLLER
	.ndo_netpoll_setup	= bond_netpoll_setup,
	.ndo_netpoll_cleanup	= bond_netpoll_cleanup,
	.ndo_poll_controller	= bond_poll_controller,
#endif
	.ndo_add_slave		= bond_enslave,
	.ndo_del_slave		= bond_release,
	.ndo_fix_features	= bond_fix_features,
};

static const struct device_type bond_type = {
	.name = "bond",
};

static void bond_destructor(struct net_device *bond_dev)
{
	struct bonding *bond = netdev_priv(bond_dev);
	if (bond->wq)
		destroy_workqueue(bond->wq);
	free_netdev(bond_dev);
}

void bond_setup(struct net_device *bond_dev)
{
	struct bonding *bond = netdev_priv(bond_dev);

	spin_lock_init(&bond->mode_lock);
	bond->params = bonding_defaults;

	/* Initialize pointers */
	bond->dev = bond_dev;

	/* Initialize the device entry points */
	ether_setup(bond_dev);
	bond_dev->netdev_ops = &bond_netdev_ops;
	bond_dev->ethtool_ops = &bond_ethtool_ops;

	bond_dev->destructor = bond_destructor;

	SET_NETDEV_DEVTYPE(bond_dev, &bond_type);

	/* Initialize the device options */
	bond_dev->tx_queue_len = 0;
	bond_dev->flags |= IFF_MASTER|IFF_MULTICAST;
	bond_dev->priv_flags |= IFF_BONDING | IFF_UNICAST_FLT;
	bond_dev->priv_flags &= ~(IFF_XMIT_DST_RELEASE | IFF_TX_SKB_SHARING);

	/* don't acquire bond device's netif_tx_lock when transmitting */
	bond_dev->features |= NETIF_F_LLTX;

	/* By default, we declare the bond to be fully
	 * VLAN hardware accelerated capable. Special
	 * care is taken in the various xmit functions
	 * when there are slaves that are not hw accel
	 * capable
	 */

	/* Don't allow bond devices to change network namespaces. */
	bond_dev->features |= NETIF_F_NETNS_LOCAL;

	bond_dev->hw_features = BOND_VLAN_FEATURES |
				NETIF_F_HW_VLAN_CTAG_TX |
				NETIF_F_HW_VLAN_CTAG_RX |
				NETIF_F_HW_VLAN_CTAG_FILTER;

	bond_dev->hw_features &= ~(NETIF_F_ALL_CSUM & ~NETIF_F_HW_CSUM);
	bond_dev->hw_features |= NETIF_F_GSO_UDP_TUNNEL;
	bond_dev->features |= bond_dev->hw_features;
}

/* Destroy a bonding device.
 * Must be under rtnl_lock when this function is called.
 */
static void bond_uninit(struct net_device *bond_dev)
{
	struct bonding *bond = netdev_priv(bond_dev);
	struct list_head *iter;
	struct slave *slave;
	struct bond_up_slave *arr;

	bond_netpoll_cleanup(bond_dev);

	/* Release the bonded slaves */
	bond_for_each_slave(bond, slave, iter)
		__bond_release_one(bond_dev, slave->dev, true);
	netdev_info(bond_dev, "Released all slaves\n");

	arr = rtnl_dereference(bond->slave_arr);
	if (arr) {
		RCU_INIT_POINTER(bond->slave_arr, NULL);
		kfree_rcu(arr, rcu);
	}

	list_del(&bond->bond_list);

	bond_debug_unregister(bond);
}

/*------------------------- Module initialization ---------------------------*/

static int bond_check_params(struct bond_params *params)
{
	int arp_validate_value, fail_over_mac_value, primary_reselect_value, i;
	struct bond_opt_value newval;
	const struct bond_opt_value *valptr;
	int arp_all_targets_value;

	/* Convert string parameters. */
	if (mode) {
		bond_opt_initstr(&newval, mode);
		valptr = bond_opt_parse(bond_opt_get(BOND_OPT_MODE), &newval);
		if (!valptr) {
			pr_err("Error: Invalid bonding mode \"%s\"\n", mode);
			return -EINVAL;
		}
		bond_mode = valptr->value;
	}

	if (xmit_hash_policy) {
		if ((bond_mode != BOND_MODE_XOR) &&
		    (bond_mode != BOND_MODE_8023AD) &&
		    (bond_mode != BOND_MODE_TLB)) {
			pr_info("xmit_hash_policy param is irrelevant in mode %s\n",
				bond_mode_name(bond_mode));
		} else {
			bond_opt_initstr(&newval, xmit_hash_policy);
			valptr = bond_opt_parse(bond_opt_get(BOND_OPT_XMIT_HASH),
						&newval);
			if (!valptr) {
				pr_err("Error: Invalid xmit_hash_policy \"%s\"\n",
				       xmit_hash_policy);
				return -EINVAL;
			}
			xmit_hashtype = valptr->value;
		}
	}

	if (lacp_rate) {
		if (bond_mode != BOND_MODE_8023AD) {
			pr_info("lacp_rate param is irrelevant in mode %s\n",
				bond_mode_name(bond_mode));
		} else {
			bond_opt_initstr(&newval, lacp_rate);
			valptr = bond_opt_parse(bond_opt_get(BOND_OPT_LACP_RATE),
						&newval);
			if (!valptr) {
				pr_err("Error: Invalid lacp rate \"%s\"\n",
				       lacp_rate);
				return -EINVAL;
			}
			lacp_fast = valptr->value;
		}
	}

	if (ad_select) {
		bond_opt_initstr(&newval, ad_select);
		valptr = bond_opt_parse(bond_opt_get(BOND_OPT_AD_SELECT),
					&newval);
		if (!valptr) {
			pr_err("Error: Invalid ad_select \"%s\"\n", ad_select);
			return -EINVAL;
		}
		params->ad_select = valptr->value;
		if (bond_mode != BOND_MODE_8023AD)
			pr_warn("ad_select param only affects 802.3ad mode\n");
	} else {
		params->ad_select = BOND_AD_STABLE;
	}

	if (max_bonds < 0) {
		pr_warn("Warning: max_bonds (%d) not in range %d-%d, so it was reset to BOND_DEFAULT_MAX_BONDS (%d)\n",
			max_bonds, 0, INT_MAX, BOND_DEFAULT_MAX_BONDS);
		max_bonds = BOND_DEFAULT_MAX_BONDS;
	}

	if (miimon < 0) {
		pr_warn("Warning: miimon module parameter (%d), not in range 0-%d, so it was reset to 0\n",
			miimon, INT_MAX);
		miimon = 0;
	}

	if (updelay < 0) {
		pr_warn("Warning: updelay module parameter (%d), not in range 0-%d, so it was reset to 0\n",
			updelay, INT_MAX);
		updelay = 0;
	}

	if (downdelay < 0) {
		pr_warn("Warning: downdelay module parameter (%d), not in range 0-%d, so it was reset to 0\n",
			downdelay, INT_MAX);
		downdelay = 0;
	}

	if ((use_carrier != 0) && (use_carrier != 1)) {
		pr_warn("Warning: use_carrier module parameter (%d), not of valid value (0/1), so it was set to 1\n",
			use_carrier);
		use_carrier = 1;
	}

	if (num_peer_notif < 0 || num_peer_notif > 255) {
		pr_warn("Warning: num_grat_arp/num_unsol_na (%d) not in range 0-255 so it was reset to 1\n",
			num_peer_notif);
		num_peer_notif = 1;
	}

	/* reset values for 802.3ad/TLB/ALB */
	if (!bond_mode_uses_arp(bond_mode)) {
		if (!miimon) {
			pr_warn("Warning: miimon must be specified, otherwise bonding will not detect link failure, speed and duplex which are essential for 802.3ad operation\n");
			pr_warn("Forcing miimon to 100msec\n");
			miimon = BOND_DEFAULT_MIIMON;
		}
	}

	if (tx_queues < 1 || tx_queues > 255) {
		pr_warn("Warning: tx_queues (%d) should be between 1 and 255, resetting to %d\n",
			tx_queues, BOND_DEFAULT_TX_QUEUES);
		tx_queues = BOND_DEFAULT_TX_QUEUES;
	}

	if ((all_slaves_active != 0) && (all_slaves_active != 1)) {
		pr_warn("Warning: all_slaves_active module parameter (%d), not of valid value (0/1), so it was set to 0\n",
			all_slaves_active);
		all_slaves_active = 0;
	}

	if (resend_igmp < 0 || resend_igmp > 255) {
		pr_warn("Warning: resend_igmp (%d) should be between 0 and 255, resetting to %d\n",
			resend_igmp, BOND_DEFAULT_RESEND_IGMP);
		resend_igmp = BOND_DEFAULT_RESEND_IGMP;
	}

	bond_opt_initval(&newval, packets_per_slave);
	if (!bond_opt_parse(bond_opt_get(BOND_OPT_PACKETS_PER_SLAVE), &newval)) {
		pr_warn("Warning: packets_per_slave (%d) should be between 0 and %u resetting to 1\n",
			packets_per_slave, USHRT_MAX);
		packets_per_slave = 1;
	}

	if (bond_mode == BOND_MODE_ALB) {
		pr_notice("In ALB mode you might experience client disconnections upon reconnection of a link if the bonding module updelay parameter (%d msec) is incompatible with the forwarding delay time of the switch\n",
			  updelay);
	}

	if (!miimon) {
		if (updelay || downdelay) {
			/* just warn the user the up/down delay will have
			 * no effect since miimon is zero...
			 */
			pr_warn("Warning: miimon module parameter not set and updelay (%d) or downdelay (%d) module parameter is set; updelay and downdelay have no effect unless miimon is set\n",
				updelay, downdelay);
		}
	} else {
		/* don't allow arp monitoring */
		if (arp_interval) {
			pr_warn("Warning: miimon (%d) and arp_interval (%d) can't be used simultaneously, disabling ARP monitoring\n",
				miimon, arp_interval);
			arp_interval = 0;
		}

		if ((updelay % miimon) != 0) {
			pr_warn("Warning: updelay (%d) is not a multiple of miimon (%d), updelay rounded to %d ms\n",
				updelay, miimon, (updelay / miimon) * miimon);
		}

		updelay /= miimon;

		if ((downdelay % miimon) != 0) {
			pr_warn("Warning: downdelay (%d) is not a multiple of miimon (%d), downdelay rounded to %d ms\n",
				downdelay, miimon,
				(downdelay / miimon) * miimon);
		}

		downdelay /= miimon;
	}

	if (arp_interval < 0) {
		pr_warn("Warning: arp_interval module parameter (%d), not in range 0-%d, so it was reset to 0\n",
			arp_interval, INT_MAX);
		arp_interval = 0;
	}

	for (arp_ip_count = 0, i = 0;
	     (arp_ip_count < BOND_MAX_ARP_TARGETS) && arp_ip_target[i]; i++) {
		__be32 ip;

		/* not a complete check, but good enough to catch mistakes */
		if (!in4_pton(arp_ip_target[i], -1, (u8 *)&ip, -1, NULL) ||
		    !bond_is_ip_target_ok(ip)) {
			pr_warn("Warning: bad arp_ip_target module parameter (%s), ARP monitoring will not be performed\n",
				arp_ip_target[i]);
			arp_interval = 0;
		} else {
			if (bond_get_targets_ip(arp_target, ip) == -1)
				arp_target[arp_ip_count++] = ip;
			else
				pr_warn("Warning: duplicate address %pI4 in arp_ip_target, skipping\n",
					&ip);
		}
	}

	if (arp_interval && !arp_ip_count) {
		/* don't allow arping if no arp_ip_target given... */
		pr_warn("Warning: arp_interval module parameter (%d) specified without providing an arp_ip_target parameter, arp_interval was reset to 0\n",
			arp_interval);
		arp_interval = 0;
	}

	if (arp_validate) {
		if (!arp_interval) {
			pr_err("arp_validate requires arp_interval\n");
			return -EINVAL;
		}

		bond_opt_initstr(&newval, arp_validate);
		valptr = bond_opt_parse(bond_opt_get(BOND_OPT_ARP_VALIDATE),
					&newval);
		if (!valptr) {
			pr_err("Error: invalid arp_validate \"%s\"\n",
			       arp_validate);
			return -EINVAL;
		}
		arp_validate_value = valptr->value;
	} else {
		arp_validate_value = 0;
	}

	arp_all_targets_value = 0;
	if (arp_all_targets) {
		bond_opt_initstr(&newval, arp_all_targets);
		valptr = bond_opt_parse(bond_opt_get(BOND_OPT_ARP_ALL_TARGETS),
					&newval);
		if (!valptr) {
			pr_err("Error: invalid arp_all_targets_value \"%s\"\n",
			       arp_all_targets);
			arp_all_targets_value = 0;
		} else {
			arp_all_targets_value = valptr->value;
		}
	}

	if (miimon) {
		pr_info("MII link monitoring set to %d ms\n", miimon);
	} else if (arp_interval) {
		valptr = bond_opt_get_val(BOND_OPT_ARP_VALIDATE,
					  arp_validate_value);
		pr_info("ARP monitoring set to %d ms, validate %s, with %d target(s):",
			arp_interval, valptr->string, arp_ip_count);

		for (i = 0; i < arp_ip_count; i++)
			pr_cont(" %s", arp_ip_target[i]);

		pr_cont("\n");

	} else if (max_bonds) {
		/* miimon and arp_interval not set, we need one so things
		 * work as expected, see bonding.txt for details
		 */
		pr_debug("Warning: either miimon or arp_interval and arp_ip_target module parameters must be specified, otherwise bonding will not detect link failures! see bonding.txt for details\n");
	}

	if (primary && !bond_mode_uses_primary(bond_mode)) {
		/* currently, using a primary only makes sense
		 * in active backup, TLB or ALB modes
		 */
		pr_warn("Warning: %s primary device specified but has no effect in %s mode\n",
			primary, bond_mode_name(bond_mode));
		primary = NULL;
	}

	if (primary && primary_reselect) {
		bond_opt_initstr(&newval, primary_reselect);
		valptr = bond_opt_parse(bond_opt_get(BOND_OPT_PRIMARY_RESELECT),
					&newval);
		if (!valptr) {
			pr_err("Error: Invalid primary_reselect \"%s\"\n",
			       primary_reselect);
			return -EINVAL;
		}
		primary_reselect_value = valptr->value;
	} else {
		primary_reselect_value = BOND_PRI_RESELECT_ALWAYS;
	}

	if (fail_over_mac) {
		bond_opt_initstr(&newval, fail_over_mac);
		valptr = bond_opt_parse(bond_opt_get(BOND_OPT_FAIL_OVER_MAC),
					&newval);
		if (!valptr) {
			pr_err("Error: invalid fail_over_mac \"%s\"\n",
			       fail_over_mac);
			return -EINVAL;
		}
		fail_over_mac_value = valptr->value;
		if (bond_mode != BOND_MODE_ACTIVEBACKUP)
			pr_warn("Warning: fail_over_mac only affects active-backup mode\n");
	} else {
		fail_over_mac_value = BOND_FOM_NONE;
	}

	if (lp_interval == 0) {
		pr_warn("Warning: ip_interval must be between 1 and %d, so it was reset to %d\n",
			INT_MAX, BOND_ALB_DEFAULT_LP_INTERVAL);
		lp_interval = BOND_ALB_DEFAULT_LP_INTERVAL;
	}

	/* fill params struct with the proper values */
	params->mode = bond_mode;
	params->xmit_policy = xmit_hashtype;
	params->miimon = miimon;
	params->num_peer_notif = num_peer_notif;
	params->arp_interval = arp_interval;
	params->arp_validate = arp_validate_value;
	params->arp_all_targets = arp_all_targets_value;
	params->updelay = updelay;
	params->downdelay = downdelay;
	params->use_carrier = use_carrier;
	params->lacp_fast = lacp_fast;
	params->primary[0] = 0;
	params->primary_reselect = primary_reselect_value;
	params->fail_over_mac = fail_over_mac_value;
	params->tx_queues = tx_queues;
	params->all_slaves_active = all_slaves_active;
	params->resend_igmp = resend_igmp;
	params->min_links = min_links;
	params->lp_interval = lp_interval;
	params->packets_per_slave = packets_per_slave;
	params->tlb_dynamic_lb = 1; /* Default value */
	if (packets_per_slave > 0) {
		params->reciprocal_packets_per_slave =
			reciprocal_value(packets_per_slave);
	} else {
		/* reciprocal_packets_per_slave is unused if
		 * packets_per_slave is 0 or 1, just initialize it
		 */
		params->reciprocal_packets_per_slave =
			(struct reciprocal_value) { 0 };
	}

	if (primary) {
		strncpy(params->primary, primary, IFNAMSIZ);
		params->primary[IFNAMSIZ - 1] = 0;
	}

	memcpy(params->arp_targets, arp_target, sizeof(arp_target));

	return 0;
}

static struct lock_class_key bonding_netdev_xmit_lock_key;
static struct lock_class_key bonding_netdev_addr_lock_key;
static struct lock_class_key bonding_tx_busylock_key;

static void bond_set_lockdep_class_one(struct net_device *dev,
				       struct netdev_queue *txq,
				       void *_unused)
{
	lockdep_set_class(&txq->_xmit_lock,
			  &bonding_netdev_xmit_lock_key);
}

static void bond_set_lockdep_class(struct net_device *dev)
{
	lockdep_set_class(&dev->addr_list_lock,
			  &bonding_netdev_addr_lock_key);
	netdev_for_each_tx_queue(dev, bond_set_lockdep_class_one, NULL);
	dev->qdisc_tx_busylock = &bonding_tx_busylock_key;
}

/* Called from registration process */
static int bond_init(struct net_device *bond_dev)
{
	struct bonding *bond = netdev_priv(bond_dev);
	struct bond_net *bn = net_generic(dev_net(bond_dev), bond_net_id);

	netdev_dbg(bond_dev, "Begin bond_init\n");

	bond->wq = create_singlethread_workqueue(bond_dev->name);
	if (!bond->wq)
		return -ENOMEM;

	bond_set_lockdep_class(bond_dev);

	list_add_tail(&bond->bond_list, &bn->dev_list);

	bond_prepare_sysfs_group(bond);

	bond_debug_register(bond);

	/* Ensure valid dev_addr */
	if (is_zero_ether_addr(bond_dev->dev_addr) &&
	    bond_dev->addr_assign_type == NET_ADDR_PERM)
		eth_hw_addr_random(bond_dev);

	return 0;
}

unsigned int bond_get_num_tx_queues(void)
{
	return tx_queues;
}

/* Create a new bond based on the specified name and bonding parameters.
 * If name is NULL, obtain a suitable "bond%d" name for us.
 * Caller must NOT hold rtnl_lock; we need to release it here before we
 * set up our sysfs entries.
 */
int bond_create(struct net *net, const char *name)
{
	struct net_device *bond_dev;
	int res;

	rtnl_lock();

	bond_dev = alloc_netdev_mq(sizeof(struct bonding),
				   name ? name : "bond%d", NET_NAME_UNKNOWN,
				   bond_setup, tx_queues);
	if (!bond_dev) {
		pr_err("%s: eek! can't alloc netdev!\n", name);
		rtnl_unlock();
		return -ENOMEM;
	}

	dev_net_set(bond_dev, net);
	bond_dev->rtnl_link_ops = &bond_link_ops;

	res = register_netdevice(bond_dev);

	netif_carrier_off(bond_dev);

	rtnl_unlock();
	if (res < 0)
		bond_destructor(bond_dev);
	return res;
}

static int __net_init bond_net_init(struct net *net)
{
	struct bond_net *bn = net_generic(net, bond_net_id);

	bn->net = net;
	INIT_LIST_HEAD(&bn->dev_list);

	bond_create_proc_dir(bn);
	bond_create_sysfs(bn);

	return 0;
}

static void __net_exit bond_net_exit(struct net *net)
{
	struct bond_net *bn = net_generic(net, bond_net_id);
	struct bonding *bond, *tmp_bond;
	LIST_HEAD(list);

	bond_destroy_sysfs(bn);

	/* Kill off any bonds created after unregistering bond rtnl ops */
	rtnl_lock();
	list_for_each_entry_safe(bond, tmp_bond, &bn->dev_list, bond_list)
		unregister_netdevice_queue(bond->dev, &list);
	unregister_netdevice_many(&list);
	rtnl_unlock();

	bond_destroy_proc_dir(bn);
}

static struct pernet_operations bond_net_ops = {
	.init = bond_net_init,
	.exit = bond_net_exit,
	.id   = &bond_net_id,
	.size = sizeof(struct bond_net),
};

static int __init bonding_init(void)
{
	int i;
	int res;

	pr_info("%s", bond_version);

	res = bond_check_params(&bonding_defaults);
	if (res)
		goto out;

	res = register_pernet_subsys(&bond_net_ops);
	if (res)
		goto out;

	res = bond_netlink_init();
	if (res)
		goto err_link;

	bond_create_debugfs();

	for (i = 0; i < max_bonds; i++) {
		res = bond_create(&init_net, NULL);
		if (res)
			goto err;
	}

	register_netdevice_notifier(&bond_netdev_notifier);
out:
	return res;
err:
	bond_destroy_debugfs();
<<<<<<< HEAD
	rtnl_link_unregister(&bond_link_ops);
=======
	bond_netlink_fini();
>>>>>>> fc14f9c1
err_link:
	unregister_pernet_subsys(&bond_net_ops);
	goto out;

}

static void __exit bonding_exit(void)
{
	unregister_netdevice_notifier(&bond_netdev_notifier);

	bond_destroy_debugfs();

	bond_netlink_fini();
	unregister_pernet_subsys(&bond_net_ops);

#ifdef CONFIG_NET_POLL_CONTROLLER
	/* Make sure we don't have an imbalance on our netpoll blocking */
	WARN_ON(atomic_read(&netpoll_block_tx));
#endif
}

module_init(bonding_init);
module_exit(bonding_exit);
MODULE_LICENSE("GPL");
MODULE_VERSION(DRV_VERSION);
MODULE_DESCRIPTION(DRV_DESCRIPTION ", v" DRV_VERSION);
MODULE_AUTHOR("Thomas Davis, tadavis@lbl.gov and many others");<|MERGE_RESOLUTION|>--- conflicted
+++ resolved
@@ -1745,11 +1745,7 @@
 	/* If the mode uses primary, then this case was handled above by
 	 * bond_change_active_slave(..., NULL)
 	 */
-<<<<<<< HEAD
-	if (!USES_PRIMARY(bond->params.mode)) {
-=======
 	if (!bond_uses_primary(bond)) {
->>>>>>> fc14f9c1
 		/* unset promiscuity level from slave
 		 * NOTE: The NETDEV_CHANGEADDR call above may change the value
 		 * of the IFF_PROMISC flag in the bond_dev, but we need the
@@ -4555,11 +4551,7 @@
 	return res;
 err:
 	bond_destroy_debugfs();
-<<<<<<< HEAD
-	rtnl_link_unregister(&bond_link_ops);
-=======
 	bond_netlink_fini();
->>>>>>> fc14f9c1
 err_link:
 	unregister_pernet_subsys(&bond_net_ops);
 	goto out;
