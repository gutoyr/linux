/*
 * LED driver for WM831x status LEDs
 *
 * Copyright(C) 2009 Wolfson Microelectronics PLC.
 *
 * This program is free software; you can redistribute it and/or modify
 * it under the terms of the GNU General Public License version 2 as
 * published by the Free Software Foundation.
 *
 */

#include <linux/kernel.h>
#include <linux/platform_device.h>
#include <linux/slab.h>
#include <linux/leds.h>
#include <linux/err.h>
#include <linux/mfd/wm831x/core.h>
#include <linux/mfd/wm831x/pdata.h>
#include <linux/mfd/wm831x/status.h>
#include <linux/module.h>


struct wm831x_status {
	struct led_classdev cdev;
	struct wm831x *wm831x;
	struct work_struct work;
	struct mutex mutex;

	spinlock_t value_lock;
	int reg;     /* Control register */
	int reg_val; /* Control register value */

	int blink;
	int blink_time;
	int blink_cyc;
	int src;
	enum led_brightness brightness;
};

#define to_wm831x_status(led_cdev) \
	container_of(led_cdev, struct wm831x_status, cdev)

static void wm831x_status_work(struct work_struct *work)
{
	struct wm831x_status *led = container_of(work, struct wm831x_status,
						 work);
	unsigned long flags;

	mutex_lock(&led->mutex);

	led->reg_val &= ~(WM831X_LED_SRC_MASK | WM831X_LED_MODE_MASK |
			  WM831X_LED_DUTY_CYC_MASK | WM831X_LED_DUR_MASK);

	spin_lock_irqsave(&led->value_lock, flags);

	led->reg_val |= led->src << WM831X_LED_SRC_SHIFT;
	if (led->blink) {
		led->reg_val |= 2 << WM831X_LED_MODE_SHIFT;
		led->reg_val |= led->blink_time << WM831X_LED_DUR_SHIFT;
		led->reg_val |= led->blink_cyc;
	} else {
		if (led->brightness != LED_OFF)
			led->reg_val |= 1 << WM831X_LED_MODE_SHIFT;
	}

	spin_unlock_irqrestore(&led->value_lock, flags);

	wm831x_reg_write(led->wm831x, led->reg, led->reg_val);

	mutex_unlock(&led->mutex);
}

static void wm831x_status_set(struct led_classdev *led_cdev,
			   enum led_brightness value)
{
	struct wm831x_status *led = to_wm831x_status(led_cdev);
	unsigned long flags;

	spin_lock_irqsave(&led->value_lock, flags);
	led->brightness = value;
	if (value == LED_OFF)
		led->blink = 0;
	schedule_work(&led->work);
	spin_unlock_irqrestore(&led->value_lock, flags);
}

static int wm831x_status_blink_set(struct led_classdev *led_cdev,
				   unsigned long *delay_on,
				   unsigned long *delay_off)
{
	struct wm831x_status *led = to_wm831x_status(led_cdev);
	unsigned long flags;
	int ret = 0;

	/* Pick some defaults if we've not been given times */
	if (*delay_on == 0 && *delay_off == 0) {
		*delay_on = 250;
		*delay_off = 250;
	}

	spin_lock_irqsave(&led->value_lock, flags);

	/* We only have a limited selection of settings, see if we can
	 * support the configuration we're being given */
	switch (*delay_on) {
	case 1000:
		led->blink_time = 0;
		break;
	case 250:
		led->blink_time = 1;
		break;
	case 125:
		led->blink_time = 2;
		break;
	case 62:
	case 63:
		/* Actually 62.5ms */
		led->blink_time = 3;
		break;
	default:
		ret = -EINVAL;
		break;
	}

	if (ret == 0) {
		switch (*delay_off / *delay_on) {
		case 1:
			led->blink_cyc = 0;
			break;
		case 3:
			led->blink_cyc = 1;
			break;
		case 4:
			led->blink_cyc = 2;
			break;
		case 8:
			led->blink_cyc = 3;
			break;
		default:
			ret = -EINVAL;
			break;
		}
	}

	if (ret == 0)
		led->blink = 1;
	else
		led->blink = 0;

	/* Always update; if we fail turn off blinking since we expect
	 * a software fallback. */
	schedule_work(&led->work);

	spin_unlock_irqrestore(&led->value_lock, flags);

	return ret;
}

static const char * const led_src_texts[] = {
	"otp",
	"power",
	"charger",
	"soft",
};

static ssize_t wm831x_status_src_show(struct device *dev,
				      struct device_attribute *attr, char *buf)
{
	struct led_classdev *led_cdev = dev_get_drvdata(dev);
	struct wm831x_status *led = to_wm831x_status(led_cdev);
	int i;
	ssize_t ret = 0;

	mutex_lock(&led->mutex);

	for (i = 0; i < ARRAY_SIZE(led_src_texts); i++)
		if (i == led->src)
			ret += sprintf(&buf[ret], "[%s] ", led_src_texts[i]);
		else
			ret += sprintf(&buf[ret], "%s ", led_src_texts[i]);

	mutex_unlock(&led->mutex);

	ret += sprintf(&buf[ret], "\n");

	return ret;
}

static ssize_t wm831x_status_src_store(struct device *dev,
				       struct device_attribute *attr,
				       const char *buf, size_t size)
{
	struct led_classdev *led_cdev = dev_get_drvdata(dev);
	struct wm831x_status *led = to_wm831x_status(led_cdev);
	char name[20];
	int i;
	size_t len;

	name[sizeof(name) - 1] = '\0';
	strncpy(name, buf, sizeof(name) - 1);
	len = strlen(name);

	if (len && name[len - 1] == '\n')
		name[len - 1] = '\0';

	for (i = 0; i < ARRAY_SIZE(led_src_texts); i++) {
		if (!strcmp(name, led_src_texts[i])) {
			mutex_lock(&led->mutex);

			led->src = i;
			schedule_work(&led->work);

			mutex_unlock(&led->mutex);
		}
	}

	return size;
}

static DEVICE_ATTR(src, 0644, wm831x_status_src_show, wm831x_status_src_store);

static struct attribute *wm831x_status_attrs[] = {
	&dev_attr_src.attr,
	NULL
};
ATTRIBUTE_GROUPS(wm831x_status);

static int wm831x_status_probe(struct platform_device *pdev)
{
	struct wm831x *wm831x = dev_get_drvdata(pdev->dev.parent);
	struct wm831x_pdata *chip_pdata;
	struct wm831x_status_pdata pdata;
	struct wm831x_status *drvdata;
	struct resource *res;
	int id = pdev->id % ARRAY_SIZE(chip_pdata->status);
	int ret;

	res = platform_get_resource(pdev, IORESOURCE_REG, 0);
	if (res == NULL) {
		dev_err(&pdev->dev, "No register resource\n");
<<<<<<< HEAD
		ret = -EINVAL;
		goto err;
=======
		return -EINVAL;
>>>>>>> fc14f9c1
	}

	drvdata = devm_kzalloc(&pdev->dev, sizeof(struct wm831x_status),
			       GFP_KERNEL);
	if (!drvdata)
		return -ENOMEM;
	platform_set_drvdata(pdev, drvdata);

	drvdata->wm831x = wm831x;
	drvdata->reg = res->start;

	if (dev_get_platdata(wm831x->dev))
		chip_pdata = dev_get_platdata(wm831x->dev);
	else
		chip_pdata = NULL;

	memset(&pdata, 0, sizeof(pdata));
	if (chip_pdata && chip_pdata->status[id])
		memcpy(&pdata, chip_pdata->status[id], sizeof(pdata));
	else
		pdata.name = dev_name(&pdev->dev);

	mutex_init(&drvdata->mutex);
	INIT_WORK(&drvdata->work, wm831x_status_work);
	spin_lock_init(&drvdata->value_lock);

	/* We cache the configuration register and read startup values
	 * from it. */
	drvdata->reg_val = wm831x_reg_read(wm831x, drvdata->reg);

	if (drvdata->reg_val & WM831X_LED_MODE_MASK)
		drvdata->brightness = LED_FULL;
	else
		drvdata->brightness = LED_OFF;

	/* Set a default source if configured, otherwise leave the
	 * current hardware setting.
	 */
	if (pdata.default_src == WM831X_STATUS_PRESERVE) {
		drvdata->src = drvdata->reg_val;
		drvdata->src &= WM831X_LED_SRC_MASK;
		drvdata->src >>= WM831X_LED_SRC_SHIFT;
	} else {
		drvdata->src = pdata.default_src - 1;
	}

	drvdata->cdev.name = pdata.name;
	drvdata->cdev.default_trigger = pdata.default_trigger;
	drvdata->cdev.brightness_set = wm831x_status_set;
	drvdata->cdev.blink_set = wm831x_status_blink_set;
	drvdata->cdev.groups = wm831x_status_groups;

	ret = led_classdev_register(wm831x->dev, &drvdata->cdev);
	if (ret < 0) {
		dev_err(&pdev->dev, "Failed to register LED: %d\n", ret);
		return ret;
	}

	return 0;
}

static int wm831x_status_remove(struct platform_device *pdev)
{
	struct wm831x_status *drvdata = platform_get_drvdata(pdev);

	led_classdev_unregister(&drvdata->cdev);

	return 0;
}

static struct platform_driver wm831x_status_driver = {
	.driver = {
		   .name = "wm831x-status",
		   .owner = THIS_MODULE,
		   },
	.probe = wm831x_status_probe,
	.remove = wm831x_status_remove,
};

module_platform_driver(wm831x_status_driver);

MODULE_AUTHOR("Mark Brown <broonie@opensource.wolfsonmicro.com>");
MODULE_DESCRIPTION("WM831x status LED driver");
MODULE_LICENSE("GPL");
MODULE_ALIAS("platform:wm831x-status");<|MERGE_RESOLUTION|>--- conflicted
+++ resolved
@@ -238,12 +238,7 @@
 	res = platform_get_resource(pdev, IORESOURCE_REG, 0);
 	if (res == NULL) {
 		dev_err(&pdev->dev, "No register resource\n");
-<<<<<<< HEAD
-		ret = -EINVAL;
-		goto err;
-=======
 		return -EINVAL;
->>>>>>> fc14f9c1
 	}
 
 	drvdata = devm_kzalloc(&pdev->dev, sizeof(struct wm831x_status),
