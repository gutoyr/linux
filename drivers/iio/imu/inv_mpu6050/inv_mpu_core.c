--- conflicted
+++ resolved
@@ -673,12 +673,7 @@
 
 	st = iio_priv(indio_dev);
 	st->client = client;
-<<<<<<< HEAD
-	pdata = (struct inv_mpu6050_platform_data
-			*)dev_get_platdata(&client->dev);
-=======
 	pdata = dev_get_platdata(&client->dev);
->>>>>>> fc14f9c1
 	if (pdata)
 		st->plat_data = *pdata;
 	/* power is turned on inside check chip type*/
