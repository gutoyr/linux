--- conflicted
+++ resolved
@@ -74,10 +74,6 @@
 struct blk_shadow {
 	struct blkif_request req;
 	struct request *request;
-<<<<<<< HEAD
-	struct grant *grants_used[BLKIF_MAX_SEGMENTS_PER_REQUEST];
-	struct scatterlist sg[BLKIF_MAX_SEGMENTS_PER_REQUEST];
-=======
 	struct grant **grants_used;
 	struct grant **indirect_grants;
 	struct scatterlist *sg;
@@ -87,7 +83,6 @@
 	struct bio *bio;
 	atomic_t pending;
 	int err;
->>>>>>> fc14f9c1
 };
 
 static DEFINE_MUTEX(blkfront_mutex);
@@ -127,10 +122,7 @@
 	struct gnttab_free_callback callback;
 	struct blk_shadow shadow[BLK_RING_SIZE];
 	struct list_head grants;
-<<<<<<< HEAD
-=======
 	struct list_head indirect_pages;
->>>>>>> fc14f9c1
 	unsigned int persistent_gnts_c;
 	unsigned long shadow_free;
 	unsigned int feature_flush;
@@ -246,12 +238,8 @@
 	unsigned long buffer_mfn;
 
 	BUG_ON(list_empty(&info->grants));
-<<<<<<< HEAD
-	gnt_list_entry = list_first_entry(&info->grants, struct grant, node);
-=======
 	gnt_list_entry = list_first_entry(&info->grants, struct grant,
 	                                  node);
->>>>>>> fc14f9c1
 	list_del(&gnt_list_entry->node);
 
 	if (gnt_list_entry->gref != GRANT_INVALID_REF) {
@@ -460,17 +448,6 @@
 		else
 			ring_req->u.discard.flag = 0;
 	} else {
-<<<<<<< HEAD
-		ring_req->u.rw.nr_segments = blk_rq_map_sg(req->q, req,
-							   info->shadow[id].sg);
-		BUG_ON(ring_req->u.rw.nr_segments >
-		       BLKIF_MAX_SEGMENTS_PER_REQUEST);
-
-		for_each_sg(info->shadow[id].sg, sg, ring_req->u.rw.nr_segments, i) {
-			fsect = sg->offset >> 9;
-			lsect = fsect + (sg->length >> 9) - 1;
-
-=======
 		BUG_ON(info->max_indirect_segments == 0 &&
 		       req->nr_phys_segments > BLKIF_MAX_SEGMENTS_PER_REQUEST);
 		BUG_ON(info->max_indirect_segments &&
@@ -534,7 +511,6 @@
 				ring_req->u.indirect.indirect_grefs[n] = gnt_list_entry->gref;
 			}
 
->>>>>>> fc14f9c1
 			gnt_list_entry = get_grant(&gref_head, page_to_pfn(sg_page(sg)), info);
 			ref = gnt_list_entry->gref;
 
@@ -1059,12 +1035,8 @@
 	void *shared_data;
 	int nseg;
 
-<<<<<<< HEAD
-	nseg = s->req.u.rw.nr_segments;
-=======
 	nseg = s->req.operation == BLKIF_OP_INDIRECT ?
 		s->req.u.indirect.nr_segments : s->req.u.rw.nr_segments;
->>>>>>> fc14f9c1
 
 	if (bret->operation == BLKIF_OP_READ && info->feature_persistent) {
 		/*
@@ -1110,8 +1082,6 @@
 			s->grants_used[i]->gref = GRANT_INVALID_REF;
 			list_add_tail(&s->grants_used[i]->node, &info->grants);
 		}
-<<<<<<< HEAD
-=======
 	}
 	if (s->req.operation == BLKIF_OP_INDIRECT) {
 		for (i = 0; i < INDIRECT_GREFS(nseg); i++) {
@@ -1135,7 +1105,6 @@
 				list_add_tail(&s->indirect_grants[i]->node, &info->grants);
 			}
 		}
->>>>>>> fc14f9c1
 	}
 }
 
@@ -1258,7 +1227,7 @@
 			 struct blkfront_info *info)
 {
 	struct blkif_sring *sring;
-	int err, i;
+	int err;
 
 	info->ring_ref = GRANT_INVALID_REF;
 
@@ -1270,12 +1239,6 @@
 	SHARED_RING_INIT(sring);
 	FRONT_RING_INIT(&info->ring, sring, PAGE_SIZE);
 
-<<<<<<< HEAD
-	for (i = 0; i < BLK_RING_SIZE; i++)
-		sg_init_table(info->shadow[i].sg, BLKIF_MAX_SEGMENTS_PER_REQUEST);
-
-=======
->>>>>>> fc14f9c1
 	err = xenbus_grant_ring(dev, virt_to_mfn(info->ring.sring));
 	if (err < 0) {
 		free_page((unsigned long)sring);
@@ -1435,10 +1398,7 @@
 	info->xbdev = dev;
 	info->vdevice = vdevice;
 	INIT_LIST_HEAD(&info->grants);
-<<<<<<< HEAD
-=======
 	INIT_LIST_HEAD(&info->indirect_pages);
->>>>>>> fc14f9c1
 	info->persistent_gnts_c = 0;
 	info->connected = BLKIF_STATE_DISCONNECTED;
 	INIT_WORK(&info->work, blkif_restart_queue);
@@ -1481,10 +1441,6 @@
 	int i;
 	struct request *req, *n;
 	struct blk_shadow *copy;
-<<<<<<< HEAD
-	unsigned int persistent;
-	int j, rc;
-=======
 	int rc;
 	struct bio *bio, *cloned_bio;
 	struct bio_list bio_list, merge_bio;
@@ -1492,7 +1448,6 @@
 	int pending, size;
 	struct split_bio *split_bio;
 	struct list_head requests;
->>>>>>> fc14f9c1
 
 	/* Stage 1: Make a safe copy of the shadow state. */
 	copy = kmemdup(info->shadow, sizeof(info->shadow),
@@ -1507,37 +1462,16 @@
 	info->shadow_free = info->ring.req_prod_pvt;
 	info->shadow[BLK_RING_SIZE-1].req.u.rw.id = 0x0fffffff;
 
-<<<<<<< HEAD
-	/* Check if the backend supports persistent grants */
-	rc = xenbus_gather(XBT_NIL, info->xbdev->otherend,
-			   "feature-persistent", "%u", &persistent,
-			   NULL);
-	if (rc)
-		info->feature_persistent = 0;
-	else
-		info->feature_persistent = persistent;
-
-	/* Allocate memory for grants */
-	rc = fill_grant_buffer(info, BLK_RING_SIZE *
-	                             BLKIF_MAX_SEGMENTS_PER_REQUEST);
-	if (rc) {
-		xenbus_dev_fatal(info->xbdev, rc, "setting grant buffer failed");
-=======
 	rc = blkfront_setup_indirect(info);
 	if (rc) {
->>>>>>> fc14f9c1
 		kfree(copy);
 		return rc;
 	}
 
-<<<<<<< HEAD
-	/* Stage 3: Find pending requests and requeue them. */
-=======
 	segs = info->max_indirect_segments ? : BLKIF_MAX_SEGMENTS_PER_REQUEST;
 	blk_queue_max_segments(info->rq, segs);
 	bio_list_init(&bio_list);
 	INIT_LIST_HEAD(&requests);
->>>>>>> fc14f9c1
 	for (i = 0; i < BLK_RING_SIZE; i++) {
 		/* Not in use? */
 		if (!copy[i].request)
@@ -1832,23 +1766,14 @@
 		       sectors);
 		set_capacity(info->gd, sectors);
 		revalidate_disk(info->gd);
+
 		return;
-
-<<<<<<< HEAD
-=======
-		return;
->>>>>>> fc14f9c1
 	case BLKIF_STATE_SUSPENDED:
 		/*
 		 * If we are recovering from suspension, we need to wait
 		 * for the backend to announce it's features before
-<<<<<<< HEAD
-		 * reconnecting, we need to know if the backend supports
-		 * persistent grants.
-=======
 		 * reconnecting, at least we need to know if the backend
 		 * supports indirect descriptors, and how many.
->>>>>>> fc14f9c1
 		 */
 		blkif_recover(info);
 		return;
@@ -1928,17 +1853,6 @@
 	else
 		info->feature_persistent = persistent;
 
-<<<<<<< HEAD
-	/* Allocate memory for grants */
-	err = fill_grant_buffer(info, BLK_RING_SIZE *
-	                              BLKIF_MAX_SEGMENTS_PER_REQUEST);
-	if (err) {
-		xenbus_dev_fatal(info->xbdev, err, "setting grant buffer failed");
-		return;
-	}
-
-	err = xlvbd_alloc_gendisk(sectors, info, binfo, sector_size);
-=======
 	err = blkfront_setup_indirect(info);
 	if (err) {
 		xenbus_dev_fatal(info->xbdev, err, "setup_indirect at %s",
@@ -1948,7 +1862,6 @@
 
 	err = xlvbd_alloc_gendisk(sectors, info, binfo, sector_size,
 				  physical_sector_size);
->>>>>>> fc14f9c1
 	if (err) {
 		xenbus_dev_fatal(info->xbdev, err, "xlvbd_add at %s",
 				 info->xbdev->otherend);
