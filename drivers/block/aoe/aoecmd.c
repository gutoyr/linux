/* Copyright (c) 2013 Coraid, Inc.  See COPYING for GPL terms. */
/*
 * aoecmd.c
 * Filesystem request handling methods
 */

#include <linux/ata.h>
#include <linux/slab.h>
#include <linux/hdreg.h>
#include <linux/blkdev.h>
#include <linux/skbuff.h>
#include <linux/netdevice.h>
#include <linux/genhd.h>
#include <linux/moduleparam.h>
#include <linux/workqueue.h>
#include <linux/kthread.h>
#include <net/net_namespace.h>
#include <asm/unaligned.h>
#include <linux/uio.h>
#include "aoe.h"

#define MAXIOC (8192)	/* default meant to avoid most soft lockups */

static void ktcomplete(struct frame *, struct sk_buff *);
static int count_targets(struct aoedev *d, int *untainted);

static struct buf *nextbuf(struct aoedev *);

static int aoe_deadsecs = 60 * 3;
module_param(aoe_deadsecs, int, 0644);
MODULE_PARM_DESC(aoe_deadsecs, "After aoe_deadsecs seconds, give up and fail dev.");

static int aoe_maxout = 64;
module_param(aoe_maxout, int, 0644);
MODULE_PARM_DESC(aoe_maxout,
	"Only aoe_maxout outstanding packets for every MAC on eX.Y.");

/* The number of online cpus during module initialization gives us a
 * convenient heuristic cap on the parallelism used for ktio threads
 * doing I/O completion.  It is not important that the cap equal the
 * actual number of running CPUs at any given time, but because of CPU
 * hotplug, we take care to use ncpus instead of using
 * num_online_cpus() after module initialization.
 */
static int ncpus;

/* mutex lock used for synchronization while thread spawning */
static DEFINE_MUTEX(ktio_spawn_lock);

static wait_queue_head_t *ktiowq;
static struct ktstate *kts;

/* io completion queue */
struct iocq_ktio {
	struct list_head head;
	spinlock_t lock;
};
static struct iocq_ktio *iocq;

static struct page *empty_page;

static struct sk_buff *
new_skb(ulong len)
{
	struct sk_buff *skb;

	skb = alloc_skb(len + MAX_HEADER, GFP_ATOMIC);
	if (skb) {
		skb_reserve(skb, MAX_HEADER);
		skb_reset_mac_header(skb);
		skb_reset_network_header(skb);
		skb->protocol = __constant_htons(ETH_P_AOE);
		skb_checksum_none_assert(skb);
	}
	return skb;
}

static struct frame *
getframe_deferred(struct aoedev *d, u32 tag)
{
	struct list_head *head, *pos, *nx;
	struct frame *f;

	head = &d->rexmitq;
	list_for_each_safe(pos, nx, head) {
		f = list_entry(pos, struct frame, head);
		if (f->tag == tag) {
			list_del(pos);
			return f;
		}
	}
	return NULL;
}

static struct frame *
getframe(struct aoedev *d, u32 tag)
{
	struct frame *f;
	struct list_head *head, *pos, *nx;
	u32 n;

	n = tag % NFACTIVE;
	head = &d->factive[n];
	list_for_each_safe(pos, nx, head) {
		f = list_entry(pos, struct frame, head);
		if (f->tag == tag) {
			list_del(pos);
			return f;
		}
	}
	return NULL;
}

/*
 * Leave the top bit clear so we have tagspace for userland.
 * The bottom 16 bits are the xmit tick for rexmit/rttavg processing.
 * This driver reserves tag -1 to mean "unused frame."
 */
static int
newtag(struct aoedev *d)
{
	register ulong n;

	n = jiffies & 0xffff;
	return n |= (++d->lasttag & 0x7fff) << 16;
}

static u32
aoehdr_atainit(struct aoedev *d, struct aoetgt *t, struct aoe_hdr *h)
{
	u32 host_tag = newtag(d);

	memcpy(h->src, t->ifp->nd->dev_addr, sizeof h->src);
	memcpy(h->dst, t->addr, sizeof h->dst);
	h->type = __constant_cpu_to_be16(ETH_P_AOE);
	h->verfl = AOE_HVER;
	h->major = cpu_to_be16(d->aoemajor);
	h->minor = d->aoeminor;
	h->cmd = AOECMD_ATA;
	h->tag = cpu_to_be32(host_tag);

	return host_tag;
}

static inline void
put_lba(struct aoe_atahdr *ah, sector_t lba)
{
	ah->lba0 = lba;
	ah->lba1 = lba >>= 8;
	ah->lba2 = lba >>= 8;
	ah->lba3 = lba >>= 8;
	ah->lba4 = lba >>= 8;
	ah->lba5 = lba >>= 8;
}

static struct aoeif *
ifrotate(struct aoetgt *t)
{
	struct aoeif *ifp;

	ifp = t->ifp;
	ifp++;
	if (ifp >= &t->ifs[NAOEIFS] || ifp->nd == NULL)
		ifp = t->ifs;
	if (ifp->nd == NULL)
		return NULL;
	return t->ifp = ifp;
}

static void
skb_pool_put(struct aoedev *d, struct sk_buff *skb)
{
	__skb_queue_tail(&d->skbpool, skb);
}

static struct sk_buff *
skb_pool_get(struct aoedev *d)
{
	struct sk_buff *skb = skb_peek(&d->skbpool);

	if (skb && atomic_read(&skb_shinfo(skb)->dataref) == 1) {
		__skb_unlink(skb, &d->skbpool);
		return skb;
	}
	if (skb_queue_len(&d->skbpool) < NSKBPOOLMAX &&
	    (skb = new_skb(ETH_ZLEN)))
		return skb;

	return NULL;
}

void
aoe_freetframe(struct frame *f)
{
	struct aoetgt *t;

	t = f->t;
	f->buf = NULL;
	memset(&f->iter, 0, sizeof(f->iter));
	f->r_skb = NULL;
	f->flags = 0;
	list_add(&f->head, &t->ffree);
}

static struct frame *
newtframe(struct aoedev *d, struct aoetgt *t)
{
	struct frame *f;
	struct sk_buff *skb;
	struct list_head *pos;

	if (list_empty(&t->ffree)) {
		if (t->falloc >= NSKBPOOLMAX*2)
			return NULL;
		f = kcalloc(1, sizeof(*f), GFP_ATOMIC);
		if (f == NULL)
			return NULL;
		t->falloc++;
		f->t = t;
	} else {
		pos = t->ffree.next;
		list_del(pos);
		f = list_entry(pos, struct frame, head);
	}

	skb = f->skb;
	if (skb == NULL) {
		f->skb = skb = new_skb(ETH_ZLEN);
		if (!skb) {
bail:			aoe_freetframe(f);
			return NULL;
		}
	}

	if (atomic_read(&skb_shinfo(skb)->dataref) != 1) {
		skb = skb_pool_get(d);
		if (skb == NULL)
			goto bail;
		skb_pool_put(d, f->skb);
		f->skb = skb;
	}

	skb->truesize -= skb->data_len;
	skb_shinfo(skb)->nr_frags = skb->data_len = 0;
	skb_trim(skb, 0);
	return f;
}

static struct frame *
newframe(struct aoedev *d)
{
	struct frame *f;
	struct aoetgt *t, **tt;
	int totout = 0;
	int use_tainted;
	int has_untainted;

	if (!d->targets || !d->targets[0]) {
		printk(KERN_ERR "aoe: NULL TARGETS!\n");
		return NULL;
	}
	tt = d->tgt;	/* last used target */
	for (use_tainted = 0, has_untainted = 0;;) {
		tt++;
		if (tt >= &d->targets[d->ntargets] || !*tt)
			tt = d->targets;
		t = *tt;
		if (!t->taint) {
			has_untainted = 1;
			totout += t->nout;
		}
		if (t->nout < t->maxout
		&& (use_tainted || !t->taint)
		&& t->ifp->nd) {
			f = newtframe(d, t);
			if (f) {
				ifrotate(t);
				d->tgt = tt;
				return f;
			}
		}
		if (tt == d->tgt) {	/* we've looped and found nada */
			if (!use_tainted && !has_untainted)
				use_tainted = 1;
			else
				break;
		}
	}
	if (totout == 0) {
		d->kicked++;
		d->flags |= DEVFL_KICKME;
	}
	return NULL;
}

static void
skb_fillup(struct sk_buff *skb, struct bio *bio, struct bvec_iter iter)
{
	int frag = 0;
	struct bio_vec bv;

	__bio_for_each_segment(bv, bio, iter, iter)
		skb_fill_page_desc(skb, frag++, bv.bv_page,
				   bv.bv_offset, bv.bv_len);
}

static void
fhash(struct frame *f)
{
	struct aoedev *d = f->t->d;
	u32 n;

	n = f->tag % NFACTIVE;
	list_add_tail(&f->head, &d->factive[n]);
}

static void
ata_rw_frameinit(struct frame *f)
{
	struct aoetgt *t;
	struct aoe_hdr *h;
	struct aoe_atahdr *ah;
	struct sk_buff *skb;
	char writebit, extbit;

	skb = f->skb;
	h = (struct aoe_hdr *) skb_mac_header(skb);
	ah = (struct aoe_atahdr *) (h + 1);
	skb_put(skb, sizeof(*h) + sizeof(*ah));
	memset(h, 0, skb->len);

	writebit = 0x10;
	extbit = 0x4;

	t = f->t;
	f->tag = aoehdr_atainit(t->d, t, h);
	fhash(f);
	t->nout++;
	f->waited = 0;
	f->waited_total = 0;

	/* set up ata header */
	ah->scnt = f->iter.bi_size >> 9;
	put_lba(ah, f->iter.bi_sector);
	if (t->d->flags & DEVFL_EXT) {
		ah->aflags |= AOEAFL_EXT;
	} else {
		extbit = 0;
		ah->lba3 &= 0x0f;
		ah->lba3 |= 0xe0;	/* LBA bit + obsolete 0xa0 */
	}
	if (f->buf && bio_data_dir(f->buf->bio) == WRITE) {
		skb_fillup(skb, f->buf->bio, f->iter);
		ah->aflags |= AOEAFL_WRITE;
		skb->len += f->iter.bi_size;
		skb->data_len = f->iter.bi_size;
		skb->truesize += f->iter.bi_size;
		t->wpkts++;
	} else {
		t->rpkts++;
		writebit = 0;
	}

	ah->cmdstat = ATA_CMD_PIO_READ | writebit | extbit;
	skb->dev = t->ifp->nd;
}

static int
aoecmd_ata_rw(struct aoedev *d)
{
	struct frame *f;
	struct buf *buf;
	struct sk_buff *skb;
	struct sk_buff_head queue;

	buf = nextbuf(d);
	if (buf == NULL)
		return 0;
	f = newframe(d);
	if (f == NULL)
		return 0;

	/* initialize the headers & frame */
	f->buf = buf;
	f->iter = buf->iter;
	f->iter.bi_size = min_t(unsigned long,
				d->maxbcnt ?: DEFAULTBCNT,
				f->iter.bi_size);
	bio_advance_iter(buf->bio, &buf->iter, f->iter.bi_size);

	if (!buf->iter.bi_size)
		d->ip.buf = NULL;

	/* mark all tracking fields and load out */
	buf->nframesout += 1;

	ata_rw_frameinit(f);

	skb = skb_clone(f->skb, GFP_ATOMIC);
	if (skb) {
		do_gettimeofday(&f->sent);
		f->sent_jiffs = (u32) jiffies;
		__skb_queue_head_init(&queue);
		__skb_queue_tail(&queue, skb);
		aoenet_xmit(&queue);
	}
	return 1;
}

/* some callers cannot sleep, and they can call this function,
 * transmitting the packets later, when interrupts are on
 */
static void
aoecmd_cfg_pkts(ushort aoemajor, unsigned char aoeminor, struct sk_buff_head *queue)
{
	struct aoe_hdr *h;
	struct aoe_cfghdr *ch;
	struct sk_buff *skb;
	struct net_device *ifp;

	rcu_read_lock();
	for_each_netdev_rcu(&init_net, ifp) {
		dev_hold(ifp);
		if (!is_aoe_netif(ifp))
			goto cont;

		skb = new_skb(sizeof *h + sizeof *ch);
		if (skb == NULL) {
			printk(KERN_INFO "aoe: skb alloc failure\n");
			goto cont;
		}
		skb_put(skb, sizeof *h + sizeof *ch);
		skb->dev = ifp;
		__skb_queue_tail(queue, skb);
		h = (struct aoe_hdr *) skb_mac_header(skb);
		memset(h, 0, sizeof *h + sizeof *ch);

		memset(h->dst, 0xff, sizeof h->dst);
		memcpy(h->src, ifp->dev_addr, sizeof h->src);
		h->type = __constant_cpu_to_be16(ETH_P_AOE);
		h->verfl = AOE_HVER;
		h->major = cpu_to_be16(aoemajor);
		h->minor = aoeminor;
		h->cmd = AOECMD_CFG;

cont:
		dev_put(ifp);
	}
	rcu_read_unlock();
}

static void
resend(struct aoedev *d, struct frame *f)
{
	struct sk_buff *skb;
	struct sk_buff_head queue;
	struct aoe_hdr *h;
	struct aoetgt *t;
	char buf[128];
	u32 n;

	t = f->t;
	n = newtag(d);
	skb = f->skb;
	if (ifrotate(t) == NULL) {
		/* probably can't happen, but set it up to fail anyway */
		pr_info("aoe: resend: no interfaces to rotate to.\n");
		ktcomplete(f, NULL);
		return;
	}
	h = (struct aoe_hdr *) skb_mac_header(skb);

	if (!(f->flags & FFL_PROBE)) {
		snprintf(buf, sizeof(buf),
			"%15s e%ld.%d oldtag=%08x@%08lx newtag=%08x s=%pm d=%pm nout=%d\n",
			"retransmit", d->aoemajor, d->aoeminor,
			f->tag, jiffies, n,
			h->src, h->dst, t->nout);
		aoechr_error(buf);
	}

	f->tag = n;
	fhash(f);
	h->tag = cpu_to_be32(n);
	memcpy(h->dst, t->addr, sizeof h->dst);
	memcpy(h->src, t->ifp->nd->dev_addr, sizeof h->src);

	skb->dev = t->ifp->nd;
	skb = skb_clone(skb, GFP_ATOMIC);
	if (skb == NULL)
		return;
	do_gettimeofday(&f->sent);
	f->sent_jiffs = (u32) jiffies;
	__skb_queue_head_init(&queue);
	__skb_queue_tail(&queue, skb);
	aoenet_xmit(&queue);
}

static int
tsince_hr(struct frame *f)
{
	struct timeval now;
	int n;

	do_gettimeofday(&now);
	n = now.tv_usec - f->sent.tv_usec;
	n += (now.tv_sec - f->sent.tv_sec) * USEC_PER_SEC;

	if (n < 0)
		n = -n;

	/* For relatively long periods, use jiffies to avoid
	 * discrepancies caused by updates to the system time.
	 *
	 * On system with HZ of 1000, 32-bits is over 49 days
	 * worth of jiffies, or over 71 minutes worth of usecs.
	 *
	 * Jiffies overflow is handled by subtraction of unsigned ints:
	 * (gdb) print (unsigned) 2 - (unsigned) 0xfffffffe
	 * $3 = 4
	 * (gdb)
	 */
	if (n > USEC_PER_SEC / 4) {
		n = ((u32) jiffies) - f->sent_jiffs;
		n *= USEC_PER_SEC / HZ;
	}

	return n;
}

static int
tsince(u32 tag)
{
	int n;

	n = jiffies & 0xffff;
	n -= tag & 0xffff;
	if (n < 0)
		n += 1<<16;
	return jiffies_to_usecs(n + 1);
}

static struct aoeif *
getif(struct aoetgt *t, struct net_device *nd)
{
	struct aoeif *p, *e;

	p = t->ifs;
	e = p + NAOEIFS;
	for (; p < e; p++)
		if (p->nd == nd)
			return p;
	return NULL;
}

static void
ejectif(struct aoetgt *t, struct aoeif *ifp)
{
	struct aoeif *e;
	struct net_device *nd;
	ulong n;

	nd = ifp->nd;
	e = t->ifs + NAOEIFS - 1;
	n = (e - ifp) * sizeof *ifp;
	memmove(ifp, ifp+1, n);
	e->nd = NULL;
	dev_put(nd);
}

static struct frame *
reassign_frame(struct frame *f)
{
	struct frame *nf;
	struct sk_buff *skb;

	nf = newframe(f->t->d);
	if (!nf)
		return NULL;
	if (nf->t == f->t) {
		aoe_freetframe(nf);
		return NULL;
	}

	skb = nf->skb;
	nf->skb = f->skb;
	nf->buf = f->buf;
	nf->iter = f->iter;
	nf->waited = 0;
	nf->waited_total = f->waited_total;
	nf->sent = f->sent;
	nf->sent_jiffs = f->sent_jiffs;
	f->skb = skb;

	return nf;
}

static void
probe(struct aoetgt *t)
{
	struct aoedev *d;
	struct frame *f;
	struct sk_buff *skb;
	struct sk_buff_head queue;
	size_t n, m;
	int frag;

	d = t->d;
	f = newtframe(d, t);
	if (!f) {
		pr_err("%s %pm for e%ld.%d: %s\n",
			"aoe: cannot probe remote address",
			t->addr,
			(long) d->aoemajor, d->aoeminor,
			"no frame available");
		return;
	}
	f->flags |= FFL_PROBE;
	ifrotate(t);
	f->iter.bi_size = t->d->maxbcnt ? t->d->maxbcnt : DEFAULTBCNT;
	ata_rw_frameinit(f);
	skb = f->skb;
	for (frag = 0, n = f->iter.bi_size; n > 0; ++frag, n -= m) {
		if (n < PAGE_SIZE)
			m = n;
		else
			m = PAGE_SIZE;
		skb_fill_page_desc(skb, frag, empty_page, 0, m);
	}
	skb->len += f->iter.bi_size;
	skb->data_len = f->iter.bi_size;
	skb->truesize += f->iter.bi_size;

	skb = skb_clone(f->skb, GFP_ATOMIC);
	if (skb) {
		do_gettimeofday(&f->sent);
		f->sent_jiffs = (u32) jiffies;
		__skb_queue_head_init(&queue);
		__skb_queue_tail(&queue, skb);
		aoenet_xmit(&queue);
	}
}

static long
rto(struct aoedev *d)
{
	long t;

	t = 2 * d->rttavg >> RTTSCALE;
	t += 8 * d->rttdev >> RTTDSCALE;
	if (t == 0)
		t = 1;

	return t;
}

static void
rexmit_deferred(struct aoedev *d)
{
	struct aoetgt *t;
	struct frame *f;
	struct frame *nf;
	struct list_head *pos, *nx, *head;
	int since;
	int untainted;

	count_targets(d, &untainted);

	head = &d->rexmitq;
	list_for_each_safe(pos, nx, head) {
		f = list_entry(pos, struct frame, head);
		t = f->t;
		if (t->taint) {
			if (!(f->flags & FFL_PROBE)) {
				nf = reassign_frame(f);
				if (nf) {
					if (t->nout_probes == 0
					&& untainted > 0) {
						probe(t);
						t->nout_probes++;
					}
					list_replace(&f->head, &nf->head);
					pos = &nf->head;
					aoe_freetframe(f);
					f = nf;
					t = f->t;
				}
			} else if (untainted < 1) {
				/* don't probe w/o other untainted aoetgts */
				goto stop_probe;
			} else if (tsince_hr(f) < t->taint * rto(d)) {
				/* reprobe slowly when taint is high */
				continue;
			}
		} else if (f->flags & FFL_PROBE) {
stop_probe:		/* don't probe untainted aoetgts */
			list_del(pos);
			aoe_freetframe(f);
			/* leaving d->kicked, because this is routine */
			f->t->d->flags |= DEVFL_KICKME;
			continue;
		}
		if (t->nout >= t->maxout)
			continue;
		list_del(pos);
		t->nout++;
		if (f->flags & FFL_PROBE)
			t->nout_probes++;
		since = tsince_hr(f);
		f->waited += since;
		f->waited_total += since;
		resend(d, f);
	}
}

/* An aoetgt accumulates demerits quickly, and successful
 * probing redeems the aoetgt slowly.
 */
static void
scorn(struct aoetgt *t)
{
	int n;

	n = t->taint++;
	t->taint += t->taint * 2;
	if (n > t->taint)
		t->taint = n;
	if (t->taint > MAX_TAINT)
		t->taint = MAX_TAINT;
}

static int
count_targets(struct aoedev *d, int *untainted)
{
	int i, good;

	for (i = good = 0; i < d->ntargets && d->targets[i]; ++i)
		if (d->targets[i]->taint == 0)
			good++;

	if (untainted)
		*untainted = good;
	return i;
}

static void
rexmit_timer(ulong vp)
{
	struct aoedev *d;
	struct aoetgt *t;
	struct aoeif *ifp;
	struct frame *f;
	struct list_head *head, *pos, *nx;
	LIST_HEAD(flist);
	register long timeout;
	ulong flags, n;
	int i;
	int utgts;	/* number of aoetgt descriptors (not slots) */
	int since;

	d = (struct aoedev *) vp;

	spin_lock_irqsave(&d->lock, flags);

	/* timeout based on observed timings and variations */
	timeout = rto(d);

	utgts = count_targets(d, NULL);

	if (d->flags & DEVFL_TKILL) {
		spin_unlock_irqrestore(&d->lock, flags);
		return;
	}

	/* collect all frames to rexmit into flist */
	for (i = 0; i < NFACTIVE; i++) {
		head = &d->factive[i];
		list_for_each_safe(pos, nx, head) {
			f = list_entry(pos, struct frame, head);
			if (tsince_hr(f) < timeout)
				break;	/* end of expired frames */
			/* move to flist for later processing */
			list_move_tail(pos, &flist);
		}
	}

	/* process expired frames */
	while (!list_empty(&flist)) {
		pos = flist.next;
		f = list_entry(pos, struct frame, head);
		since = tsince_hr(f);
		n = f->waited_total + since;
		n /= USEC_PER_SEC;
		if (aoe_deadsecs
		&& n > aoe_deadsecs
		&& !(f->flags & FFL_PROBE)) {
			/* Waited too long.  Device failure.
			 * Hang all frames on first hash bucket for downdev
			 * to clean up.
			 */
			list_splice(&flist, &d->factive[0]);
			aoedev_downdev(d);
			goto out;
		}

		t = f->t;
		n = f->waited + since;
		n /= USEC_PER_SEC;
		if (aoe_deadsecs && utgts > 0
		&& (n > aoe_deadsecs / utgts || n > HARD_SCORN_SECS))
			scorn(t); /* avoid this target */

		if (t->maxout != 1) {
			t->ssthresh = t->maxout / 2;
			t->maxout = 1;
		}

		if (f->flags & FFL_PROBE) {
			t->nout_probes--;
		} else {
			ifp = getif(t, f->skb->dev);
			if (ifp && ++ifp->lost > (t->nframes << 1)
			&& (ifp != t->ifs || t->ifs[1].nd)) {
				ejectif(t, ifp);
				ifp = NULL;
			}
		}
		list_move_tail(pos, &d->rexmitq);
		t->nout--;
	}
	rexmit_deferred(d);

out:
	if ((d->flags & DEVFL_KICKME) && d->blkq) {
		d->flags &= ~DEVFL_KICKME;
		d->blkq->request_fn(d->blkq);
	}

	d->timer.expires = jiffies + TIMERTICK;
	add_timer(&d->timer);

	spin_unlock_irqrestore(&d->lock, flags);
}

static unsigned long
rqbiocnt(struct request *r)
{
	struct bio *bio;
	unsigned long n = 0;

	__rq_for_each_bio(bio, r)
		n++;
	return n;
}

/* This can be removed if we are certain that no users of the block
 * layer will ever use zero-count pages in bios.  Otherwise we have to
 * protect against the put_page sometimes done by the network layer.
 *
 * See http://oss.sgi.com/archives/xfs/2007-01/msg00594.html for
 * discussion.
 *
 * We cannot use get_page in the workaround, because it insists on a
 * positive page count as a precondition.  So we use _count directly.
 */
static void
bio_pageinc(struct bio *bio)
{
	struct bio_vec bv;
	struct page *page;
	struct bvec_iter iter;

	bio_for_each_segment(bv, bio, iter) {
		/* Non-zero page count for non-head members of
		 * compound pages is no longer allowed by the kernel.
		 */
<<<<<<< HEAD
		if (unlikely(PageCompound(page)))
			if (compound_head(page) != page) {
				pr_crit("page tail used for block I/O\n");
				BUG();
			}
=======
		page = compound_head(bv.bv_page);
>>>>>>> fc14f9c1
		atomic_inc(&page->_count);
	}
}

static void
bio_pagedec(struct bio *bio)
{
	struct page *page;
	struct bio_vec bv;
	struct bvec_iter iter;

	bio_for_each_segment(bv, bio, iter) {
		page = compound_head(bv.bv_page);
		atomic_dec(&page->_count);
	}
}

static void
bufinit(struct buf *buf, struct request *rq, struct bio *bio)
{
	memset(buf, 0, sizeof(*buf));
	buf->rq = rq;
	buf->bio = bio;
	buf->iter = bio->bi_iter;
	bio_pageinc(bio);
}

static struct buf *
nextbuf(struct aoedev *d)
{
	struct request *rq;
	struct request_queue *q;
	struct buf *buf;
	struct bio *bio;

	q = d->blkq;
	if (q == NULL)
		return NULL;	/* initializing */
	if (d->ip.buf)
		return d->ip.buf;
	rq = d->ip.rq;
	if (rq == NULL) {
		rq = blk_peek_request(q);
		if (rq == NULL)
			return NULL;
		blk_start_request(rq);
		d->ip.rq = rq;
		d->ip.nxbio = rq->bio;
		rq->special = (void *) rqbiocnt(rq);
	}
	buf = mempool_alloc(d->bufpool, GFP_ATOMIC);
	if (buf == NULL) {
		pr_err("aoe: nextbuf: unable to mempool_alloc!\n");
		return NULL;
	}
	bio = d->ip.nxbio;
	bufinit(buf, rq, bio);
	bio = bio->bi_next;
	d->ip.nxbio = bio;
	if (bio == NULL)
		d->ip.rq = NULL;
	return d->ip.buf = buf;
}

/* enters with d->lock held */
void
aoecmd_work(struct aoedev *d)
{
	rexmit_deferred(d);
	while (aoecmd_ata_rw(d))
		;
}

/* this function performs work that has been deferred until sleeping is OK
 */
void
aoecmd_sleepwork(struct work_struct *work)
{
	struct aoedev *d = container_of(work, struct aoedev, work);
	struct block_device *bd;
	u64 ssize;

	if (d->flags & DEVFL_GDALLOC)
		aoeblk_gdalloc(d);

	if (d->flags & DEVFL_NEWSIZE) {
		ssize = get_capacity(d->gd);
		bd = bdget_disk(d->gd, 0);
		if (bd) {
			mutex_lock(&bd->bd_inode->i_mutex);
			i_size_write(bd->bd_inode, (loff_t)ssize<<9);
			mutex_unlock(&bd->bd_inode->i_mutex);
			bdput(bd);
		}
		spin_lock_irq(&d->lock);
		d->flags |= DEVFL_UP;
		d->flags &= ~DEVFL_NEWSIZE;
		spin_unlock_irq(&d->lock);
	}
}

static void
ata_ident_fixstring(u16 *id, int ns)
{
	u16 s;

	while (ns-- > 0) {
		s = *id;
		*id++ = s >> 8 | s << 8;
	}
}

static void
ataid_complete(struct aoedev *d, struct aoetgt *t, unsigned char *id)
{
	u64 ssize;
	u16 n;

	/* word 83: command set supported */
	n = get_unaligned_le16(&id[83 << 1]);

	/* word 86: command set/feature enabled */
	n |= get_unaligned_le16(&id[86 << 1]);

	if (n & (1<<10)) {	/* bit 10: LBA 48 */
		d->flags |= DEVFL_EXT;

		/* word 100: number lba48 sectors */
		ssize = get_unaligned_le64(&id[100 << 1]);

		/* set as in ide-disk.c:init_idedisk_capacity */
		d->geo.cylinders = ssize;
		d->geo.cylinders /= (255 * 63);
		d->geo.heads = 255;
		d->geo.sectors = 63;
	} else {
		d->flags &= ~DEVFL_EXT;

		/* number lba28 sectors */
		ssize = get_unaligned_le32(&id[60 << 1]);

		/* NOTE: obsolete in ATA 6 */
		d->geo.cylinders = get_unaligned_le16(&id[54 << 1]);
		d->geo.heads = get_unaligned_le16(&id[55 << 1]);
		d->geo.sectors = get_unaligned_le16(&id[56 << 1]);
	}

	ata_ident_fixstring((u16 *) &id[10<<1], 10);	/* serial */
	ata_ident_fixstring((u16 *) &id[23<<1], 4);	/* firmware */
	ata_ident_fixstring((u16 *) &id[27<<1], 20);	/* model */
	memcpy(d->ident, id, sizeof(d->ident));

	if (d->ssize != ssize)
		printk(KERN_INFO
			"aoe: %pm e%ld.%d v%04x has %llu sectors\n",
			t->addr,
			d->aoemajor, d->aoeminor,
			d->fw_ver, (long long)ssize);
	d->ssize = ssize;
	d->geo.start = 0;
	if (d->flags & (DEVFL_GDALLOC|DEVFL_NEWSIZE))
		return;
	if (d->gd != NULL) {
		set_capacity(d->gd, ssize);
		d->flags |= DEVFL_NEWSIZE;
	} else
		d->flags |= DEVFL_GDALLOC;
	schedule_work(&d->work);
}

static void
calc_rttavg(struct aoedev *d, struct aoetgt *t, int rtt)
{
	register long n;

	n = rtt;

	/* cf. Congestion Avoidance and Control, Jacobson & Karels, 1988 */
	n -= d->rttavg >> RTTSCALE;
	d->rttavg += n;
	if (n < 0)
		n = -n;
	n -= d->rttdev >> RTTDSCALE;
	d->rttdev += n;

	if (!t || t->maxout >= t->nframes)
		return;
	if (t->maxout < t->ssthresh)
		t->maxout += 1;
	else if (t->nout == t->maxout && t->next_cwnd-- == 0) {
		t->maxout += 1;
		t->next_cwnd = t->maxout;
	}
}

static struct aoetgt *
gettgt(struct aoedev *d, char *addr)
{
	struct aoetgt **t, **e;

	t = d->targets;
	e = t + d->ntargets;
	for (; t < e && *t; t++)
		if (memcmp((*t)->addr, addr, sizeof((*t)->addr)) == 0)
			return *t;
	return NULL;
}

static void
bvcpy(struct sk_buff *skb, struct bio *bio, struct bvec_iter iter, long cnt)
{
	int soff = 0;
	struct bio_vec bv;

	iter.bi_size = cnt;

	__bio_for_each_segment(bv, bio, iter, iter) {
		char *p = page_address(bv.bv_page) + bv.bv_offset;
		skb_copy_bits(skb, soff, p, bv.bv_len);
		soff += bv.bv_len;
	}
}

void
aoe_end_request(struct aoedev *d, struct request *rq, int fastfail)
{
	struct bio *bio;
	int bok;
	struct request_queue *q;

	q = d->blkq;
	if (rq == d->ip.rq)
		d->ip.rq = NULL;
	do {
		bio = rq->bio;
		bok = !fastfail && test_bit(BIO_UPTODATE, &bio->bi_flags);
	} while (__blk_end_request(rq, bok ? 0 : -EIO, bio->bi_iter.bi_size));

	/* cf. http://lkml.org/lkml/2006/10/31/28 */
	if (!fastfail)
		__blk_run_queue(q);
}

static void
aoe_end_buf(struct aoedev *d, struct buf *buf)
{
	struct request *rq;
	unsigned long n;

	if (buf == d->ip.buf)
		d->ip.buf = NULL;
	rq = buf->rq;
	bio_pagedec(buf->bio);
	mempool_free(buf, d->bufpool);
	n = (unsigned long) rq->special;
	rq->special = (void *) --n;
	if (n == 0)
		aoe_end_request(d, rq, 0);
}

static void
ktiocomplete(struct frame *f)
{
	struct aoe_hdr *hin, *hout;
	struct aoe_atahdr *ahin, *ahout;
	struct buf *buf;
	struct sk_buff *skb;
	struct aoetgt *t;
	struct aoeif *ifp;
	struct aoedev *d;
	long n;
	int untainted;

	if (f == NULL)
		return;

	t = f->t;
	d = t->d;
	skb = f->r_skb;
	buf = f->buf;
	if (f->flags & FFL_PROBE)
		goto out;
	if (!skb)		/* just fail the buf. */
		goto noskb;

	hout = (struct aoe_hdr *) skb_mac_header(f->skb);
	ahout = (struct aoe_atahdr *) (hout+1);

	hin = (struct aoe_hdr *) skb->data;
	skb_pull(skb, sizeof(*hin));
	ahin = (struct aoe_atahdr *) skb->data;
	skb_pull(skb, sizeof(*ahin));
	if (ahin->cmdstat & 0xa9) {	/* these bits cleared on success */
		pr_err("aoe: ata error cmd=%2.2Xh stat=%2.2Xh from e%ld.%d\n",
			ahout->cmdstat, ahin->cmdstat,
			d->aoemajor, d->aoeminor);
noskb:		if (buf)
			clear_bit(BIO_UPTODATE, &buf->bio->bi_flags);
		goto out;
	}

	n = ahout->scnt << 9;
	switch (ahout->cmdstat) {
	case ATA_CMD_PIO_READ:
	case ATA_CMD_PIO_READ_EXT:
		if (skb->len < n) {
			pr_err("%s e%ld.%d.  skb->len=%d need=%ld\n",
				"aoe: runt data size in read from",
				(long) d->aoemajor, d->aoeminor,
			       skb->len, n);
			clear_bit(BIO_UPTODATE, &buf->bio->bi_flags);
			break;
		}
		if (n > f->iter.bi_size) {
			pr_err_ratelimited("%s e%ld.%d.  bytes=%ld need=%u\n",
				"aoe: too-large data size in read from",
				(long) d->aoemajor, d->aoeminor,
				n, f->iter.bi_size);
			clear_bit(BIO_UPTODATE, &buf->bio->bi_flags);
			break;
		}
		bvcpy(skb, f->buf->bio, f->iter, n);
	case ATA_CMD_PIO_WRITE:
	case ATA_CMD_PIO_WRITE_EXT:
		spin_lock_irq(&d->lock);
		ifp = getif(t, skb->dev);
		if (ifp)
			ifp->lost = 0;
		spin_unlock_irq(&d->lock);
		break;
	case ATA_CMD_ID_ATA:
		if (skb->len < 512) {
			pr_info("%s e%ld.%d.  skb->len=%d need=512\n",
				"aoe: runt data size in ataid from",
				(long) d->aoemajor, d->aoeminor,
				skb->len);
			break;
		}
		if (skb_linearize(skb))
			break;
		spin_lock_irq(&d->lock);
		ataid_complete(d, t, skb->data);
		spin_unlock_irq(&d->lock);
		break;
	default:
		pr_info("aoe: unrecognized ata command %2.2Xh for %d.%d\n",
			ahout->cmdstat,
			be16_to_cpu(get_unaligned(&hin->major)),
			hin->minor);
	}
out:
	spin_lock_irq(&d->lock);
	if (t->taint > 0
	&& --t->taint > 0
	&& t->nout_probes == 0) {
		count_targets(d, &untainted);
		if (untainted > 0) {
			probe(t);
			t->nout_probes++;
		}
	}

	aoe_freetframe(f);

	if (buf && --buf->nframesout == 0 && buf->iter.bi_size == 0)
		aoe_end_buf(d, buf);

	spin_unlock_irq(&d->lock);
	aoedev_put(d);
	dev_kfree_skb(skb);
}

/* Enters with iocq.lock held.
 * Returns true iff responses needing processing remain.
 */
static int
ktio(int id)
{
	struct frame *f;
	struct list_head *pos;
	int i;
	int actual_id;

	for (i = 0; ; ++i) {
		if (i == MAXIOC)
			return 1;
		if (list_empty(&iocq[id].head))
			return 0;
		pos = iocq[id].head.next;
		list_del(pos);
		f = list_entry(pos, struct frame, head);
		spin_unlock_irq(&iocq[id].lock);
		ktiocomplete(f);

		/* Figure out if extra threads are required. */
		actual_id = f->t->d->aoeminor % ncpus;

		if (!kts[actual_id].active) {
			BUG_ON(id != 0);
			mutex_lock(&ktio_spawn_lock);
			if (!kts[actual_id].active
				&& aoe_ktstart(&kts[actual_id]) == 0)
				kts[actual_id].active = 1;
			mutex_unlock(&ktio_spawn_lock);
		}
		spin_lock_irq(&iocq[id].lock);
	}
}

static int
kthread(void *vp)
{
	struct ktstate *k;
	DECLARE_WAITQUEUE(wait, current);
	int more;

	k = vp;
	current->flags |= PF_NOFREEZE;
	set_user_nice(current, -10);
	complete(&k->rendez);	/* tell spawner we're running */
	do {
		spin_lock_irq(k->lock);
		more = k->fn(k->id);
		if (!more) {
			add_wait_queue(k->waitq, &wait);
			__set_current_state(TASK_INTERRUPTIBLE);
		}
		spin_unlock_irq(k->lock);
		if (!more) {
			schedule();
			remove_wait_queue(k->waitq, &wait);
		} else
			cond_resched();
	} while (!kthread_should_stop());
	complete(&k->rendez);	/* tell spawner we're stopping */
	return 0;
}

void
aoe_ktstop(struct ktstate *k)
{
	kthread_stop(k->task);
	wait_for_completion(&k->rendez);
}

int
aoe_ktstart(struct ktstate *k)
{
	struct task_struct *task;

	init_completion(&k->rendez);
	task = kthread_run(kthread, k, "%s", k->name);
	if (task == NULL || IS_ERR(task))
		return -ENOMEM;
	k->task = task;
	wait_for_completion(&k->rendez); /* allow kthread to start */
	init_completion(&k->rendez);	/* for waiting for exit later */
	return 0;
}

/* pass it off to kthreads for processing */
static void
ktcomplete(struct frame *f, struct sk_buff *skb)
{
	int id;
	ulong flags;

	f->r_skb = skb;
	id = f->t->d->aoeminor % ncpus;
	spin_lock_irqsave(&iocq[id].lock, flags);
	if (!kts[id].active) {
		spin_unlock_irqrestore(&iocq[id].lock, flags);
		/* The thread with id has not been spawned yet,
		 * so delegate the work to the main thread and
		 * try spawning a new thread.
		 */
		id = 0;
		spin_lock_irqsave(&iocq[id].lock, flags);
	}
	list_add_tail(&f->head, &iocq[id].head);
	spin_unlock_irqrestore(&iocq[id].lock, flags);
	wake_up(&ktiowq[id]);
}

struct sk_buff *
aoecmd_ata_rsp(struct sk_buff *skb)
{
	struct aoedev *d;
	struct aoe_hdr *h;
	struct frame *f;
	u32 n;
	ulong flags;
	char ebuf[128];
	u16 aoemajor;

	h = (struct aoe_hdr *) skb->data;
	aoemajor = be16_to_cpu(get_unaligned(&h->major));
	d = aoedev_by_aoeaddr(aoemajor, h->minor, 0);
	if (d == NULL) {
		snprintf(ebuf, sizeof ebuf, "aoecmd_ata_rsp: ata response "
			"for unknown device %d.%d\n",
			aoemajor, h->minor);
		aoechr_error(ebuf);
		return skb;
	}

	spin_lock_irqsave(&d->lock, flags);

	n = be32_to_cpu(get_unaligned(&h->tag));
	f = getframe(d, n);
	if (f) {
		calc_rttavg(d, f->t, tsince_hr(f));
		f->t->nout--;
		if (f->flags & FFL_PROBE)
			f->t->nout_probes--;
	} else {
		f = getframe_deferred(d, n);
		if (f) {
			calc_rttavg(d, NULL, tsince_hr(f));
		} else {
			calc_rttavg(d, NULL, tsince(n));
			spin_unlock_irqrestore(&d->lock, flags);
			aoedev_put(d);
			snprintf(ebuf, sizeof(ebuf),
				 "%15s e%d.%d    tag=%08x@%08lx s=%pm d=%pm\n",
				 "unexpected rsp",
				 get_unaligned_be16(&h->major),
				 h->minor,
				 get_unaligned_be32(&h->tag),
				 jiffies,
				 h->src,
				 h->dst);
			aoechr_error(ebuf);
			return skb;
		}
	}
	aoecmd_work(d);

	spin_unlock_irqrestore(&d->lock, flags);

	ktcomplete(f, skb);

	/*
	 * Note here that we do not perform an aoedev_put, as we are
	 * leaving this reference for the ktio to release.
	 */
	return NULL;
}

void
aoecmd_cfg(ushort aoemajor, unsigned char aoeminor)
{
	struct sk_buff_head queue;

	__skb_queue_head_init(&queue);
	aoecmd_cfg_pkts(aoemajor, aoeminor, &queue);
	aoenet_xmit(&queue);
}

struct sk_buff *
aoecmd_ata_id(struct aoedev *d)
{
	struct aoe_hdr *h;
	struct aoe_atahdr *ah;
	struct frame *f;
	struct sk_buff *skb;
	struct aoetgt *t;

	f = newframe(d);
	if (f == NULL)
		return NULL;

	t = *d->tgt;

	/* initialize the headers & frame */
	skb = f->skb;
	h = (struct aoe_hdr *) skb_mac_header(skb);
	ah = (struct aoe_atahdr *) (h+1);
	skb_put(skb, sizeof *h + sizeof *ah);
	memset(h, 0, skb->len);
	f->tag = aoehdr_atainit(d, t, h);
	fhash(f);
	t->nout++;
	f->waited = 0;
	f->waited_total = 0;

	/* set up ata header */
	ah->scnt = 1;
	ah->cmdstat = ATA_CMD_ID_ATA;
	ah->lba3 = 0xa0;

	skb->dev = t->ifp->nd;

	d->rttavg = RTTAVG_INIT;
	d->rttdev = RTTDEV_INIT;
	d->timer.function = rexmit_timer;

	skb = skb_clone(skb, GFP_ATOMIC);
	if (skb) {
		do_gettimeofday(&f->sent);
		f->sent_jiffs = (u32) jiffies;
	}

	return skb;
}

static struct aoetgt **
grow_targets(struct aoedev *d)
{
	ulong oldn, newn;
	struct aoetgt **tt;

	oldn = d->ntargets;
	newn = oldn * 2;
	tt = kcalloc(newn, sizeof(*d->targets), GFP_ATOMIC);
	if (!tt)
		return NULL;
	memmove(tt, d->targets, sizeof(*d->targets) * oldn);
	d->tgt = tt + (d->tgt - d->targets);
	kfree(d->targets);
	d->targets = tt;
	d->ntargets = newn;

	return &d->targets[oldn];
}

static struct aoetgt *
addtgt(struct aoedev *d, char *addr, ulong nframes)
{
	struct aoetgt *t, **tt, **te;

	tt = d->targets;
	te = tt + d->ntargets;
	for (; tt < te && *tt; tt++)
		;

	if (tt == te) {
		tt = grow_targets(d);
		if (!tt)
			goto nomem;
	}
	t = kzalloc(sizeof(*t), GFP_ATOMIC);
	if (!t)
		goto nomem;
	t->nframes = nframes;
	t->d = d;
	memcpy(t->addr, addr, sizeof t->addr);
	t->ifp = t->ifs;
	aoecmd_wreset(t);
	t->maxout = t->nframes / 2;
	INIT_LIST_HEAD(&t->ffree);
	return *tt = t;

 nomem:
	pr_info("aoe: cannot allocate memory to add target\n");
	return NULL;
}

static void
setdbcnt(struct aoedev *d)
{
	struct aoetgt **t, **e;
	int bcnt = 0;

	t = d->targets;
	e = t + d->ntargets;
	for (; t < e && *t; t++)
		if (bcnt == 0 || bcnt > (*t)->minbcnt)
			bcnt = (*t)->minbcnt;
	if (bcnt != d->maxbcnt) {
		d->maxbcnt = bcnt;
		pr_info("aoe: e%ld.%d: setting %d byte data frames\n",
			d->aoemajor, d->aoeminor, bcnt);
	}
}

static void
setifbcnt(struct aoetgt *t, struct net_device *nd, int bcnt)
{
	struct aoedev *d;
	struct aoeif *p, *e;
	int minbcnt;

	d = t->d;
	minbcnt = bcnt;
	p = t->ifs;
	e = p + NAOEIFS;
	for (; p < e; p++) {
		if (p->nd == NULL)
			break;		/* end of the valid interfaces */
		if (p->nd == nd) {
			p->bcnt = bcnt;	/* we're updating */
			nd = NULL;
		} else if (minbcnt > p->bcnt)
			minbcnt = p->bcnt; /* find the min interface */
	}
	if (nd) {
		if (p == e) {
			pr_err("aoe: device setifbcnt failure; too many interfaces.\n");
			return;
		}
		dev_hold(nd);
		p->nd = nd;
		p->bcnt = bcnt;
	}
	t->minbcnt = minbcnt;
	setdbcnt(d);
}

void
aoecmd_cfg_rsp(struct sk_buff *skb)
{
	struct aoedev *d;
	struct aoe_hdr *h;
	struct aoe_cfghdr *ch;
	struct aoetgt *t;
	ulong flags, aoemajor;
	struct sk_buff *sl;
	struct sk_buff_head queue;
	u16 n;

	sl = NULL;
	h = (struct aoe_hdr *) skb_mac_header(skb);
	ch = (struct aoe_cfghdr *) (h+1);

	/*
	 * Enough people have their dip switches set backwards to
	 * warrant a loud message for this special case.
	 */
	aoemajor = get_unaligned_be16(&h->major);
	if (aoemajor == 0xfff) {
		printk(KERN_ERR "aoe: Warning: shelf address is all ones.  "
			"Check shelf dip switches.\n");
		return;
	}
	if (aoemajor == 0xffff) {
		pr_info("aoe: e%ld.%d: broadcast shelf number invalid\n",
			aoemajor, (int) h->minor);
		return;
	}
	if (h->minor == 0xff) {
		pr_info("aoe: e%ld.%d: broadcast slot number invalid\n",
			aoemajor, (int) h->minor);
		return;
	}

	n = be16_to_cpu(ch->bufcnt);
	if (n > aoe_maxout)	/* keep it reasonable */
		n = aoe_maxout;

	d = aoedev_by_aoeaddr(aoemajor, h->minor, 1);
	if (d == NULL) {
		pr_info("aoe: device allocation failure\n");
		return;
	}

	spin_lock_irqsave(&d->lock, flags);

	t = gettgt(d, h->src);
	if (t) {
		t->nframes = n;
		if (n < t->maxout)
			aoecmd_wreset(t);
	} else {
		t = addtgt(d, h->src, n);
		if (!t)
			goto bail;
	}
	n = skb->dev->mtu;
	n -= sizeof(struct aoe_hdr) + sizeof(struct aoe_atahdr);
	n /= 512;
	if (n > ch->scnt)
		n = ch->scnt;
	n = n ? n * 512 : DEFAULTBCNT;
	setifbcnt(t, skb->dev, n);

	/* don't change users' perspective */
	if (d->nopen == 0) {
		d->fw_ver = be16_to_cpu(ch->fwver);
		sl = aoecmd_ata_id(d);
	}
bail:
	spin_unlock_irqrestore(&d->lock, flags);
	aoedev_put(d);
	if (sl) {
		__skb_queue_head_init(&queue);
		__skb_queue_tail(&queue, sl);
		aoenet_xmit(&queue);
	}
}

void
aoecmd_wreset(struct aoetgt *t)
{
	t->maxout = 1;
	t->ssthresh = t->nframes / 2;
	t->next_cwnd = t->nframes;
}

void
aoecmd_cleanslate(struct aoedev *d)
{
	struct aoetgt **t, **te;

	d->rttavg = RTTAVG_INIT;
	d->rttdev = RTTDEV_INIT;
	d->maxbcnt = 0;

	t = d->targets;
	te = t + d->ntargets;
	for (; t < te && *t; t++)
		aoecmd_wreset(*t);
}

void
aoe_failbuf(struct aoedev *d, struct buf *buf)
{
	if (buf == NULL)
		return;
	buf->iter.bi_size = 0;
	clear_bit(BIO_UPTODATE, &buf->bio->bi_flags);
	if (buf->nframesout == 0)
		aoe_end_buf(d, buf);
}

void
aoe_flush_iocq(void)
{
	int i;

	for (i = 0; i < ncpus; i++) {
		if (kts[i].active)
			aoe_flush_iocq_by_index(i);
	}
}

void
aoe_flush_iocq_by_index(int id)
{
	struct frame *f;
	struct aoedev *d;
	LIST_HEAD(flist);
	struct list_head *pos;
	struct sk_buff *skb;
	ulong flags;

	spin_lock_irqsave(&iocq[id].lock, flags);
	list_splice_init(&iocq[id].head, &flist);
	spin_unlock_irqrestore(&iocq[id].lock, flags);
	while (!list_empty(&flist)) {
		pos = flist.next;
		list_del(pos);
		f = list_entry(pos, struct frame, head);
		d = f->t->d;
		skb = f->r_skb;
		spin_lock_irqsave(&d->lock, flags);
		if (f->buf) {
			f->buf->nframesout--;
			aoe_failbuf(d, f->buf);
		}
		aoe_freetframe(f);
		spin_unlock_irqrestore(&d->lock, flags);
		dev_kfree_skb(skb);
		aoedev_put(d);
	}
}

int __init
aoecmd_init(void)
{
	void *p;
	int i;
	int ret;

	/* get_zeroed_page returns page with ref count 1 */
	p = (void *) get_zeroed_page(GFP_KERNEL | __GFP_REPEAT);
	if (!p)
		return -ENOMEM;
	empty_page = virt_to_page(p);

	ncpus = num_online_cpus();

	iocq = kcalloc(ncpus, sizeof(struct iocq_ktio), GFP_KERNEL);
	if (!iocq)
		return -ENOMEM;

	kts = kcalloc(ncpus, sizeof(struct ktstate), GFP_KERNEL);
	if (!kts) {
		ret = -ENOMEM;
		goto kts_fail;
	}

	ktiowq = kcalloc(ncpus, sizeof(wait_queue_head_t), GFP_KERNEL);
	if (!ktiowq) {
		ret = -ENOMEM;
		goto ktiowq_fail;
	}

	mutex_init(&ktio_spawn_lock);

	for (i = 0; i < ncpus; i++) {
		INIT_LIST_HEAD(&iocq[i].head);
		spin_lock_init(&iocq[i].lock);
		init_waitqueue_head(&ktiowq[i]);
		snprintf(kts[i].name, sizeof(kts[i].name), "aoe_ktio%d", i);
		kts[i].fn = ktio;
		kts[i].waitq = &ktiowq[i];
		kts[i].lock = &iocq[i].lock;
		kts[i].id = i;
		kts[i].active = 0;
	}
	kts[0].active = 1;
	if (aoe_ktstart(&kts[0])) {
		ret = -ENOMEM;
		goto ktstart_fail;
	}
	return 0;

ktstart_fail:
	kfree(ktiowq);
ktiowq_fail:
	kfree(kts);
kts_fail:
	kfree(iocq);

	return ret;
}

void
aoecmd_exit(void)
{
	int i;

	for (i = 0; i < ncpus; i++)
		if (kts[i].active)
			aoe_ktstop(&kts[i]);

	aoe_flush_iocq();

	/* Free up the iocq and thread speicific configuration
	* allocated during startup.
	*/
	kfree(iocq);
	kfree(kts);
	kfree(ktiowq);

	free_page((unsigned long) page_address(empty_page));
	empty_page = NULL;
}<|MERGE_RESOLUTION|>--- conflicted
+++ resolved
@@ -874,15 +874,7 @@
 		/* Non-zero page count for non-head members of
 		 * compound pages is no longer allowed by the kernel.
 		 */
-<<<<<<< HEAD
-		if (unlikely(PageCompound(page)))
-			if (compound_head(page) != page) {
-				pr_crit("page tail used for block I/O\n");
-				BUG();
-			}
-=======
 		page = compound_head(bv.bv_page);
->>>>>>> fc14f9c1
 		atomic_inc(&page->_count);
 	}
 }
