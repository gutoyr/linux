--- conflicted
+++ resolved
@@ -18,59 +18,6 @@
 */
 
 /*
-<<<<<<< HEAD
-  Supports the following Intel I/O Controller Hubs (ICH):
-
-                                  I/O                     Block   I2C
-                                  region  SMBus   Block   proc.   block
-  Chip name             PCI ID    size    PEC     buffer  call    read
-  ----------------------------------------------------------------------
-  82801AA  (ICH)        0x2413     16      no      no      no      no
-  82801AB  (ICH0)       0x2423     16      no      no      no      no
-  82801BA  (ICH2)       0x2443     16      no      no      no      no
-  82801CA  (ICH3)       0x2483     32     soft     no      no      no
-  82801DB  (ICH4)       0x24c3     32     hard     yes     no      no
-  82801E   (ICH5)       0x24d3     32     hard     yes     yes     yes
-  6300ESB               0x25a4     32     hard     yes     yes     yes
-  82801F   (ICH6)       0x266a     32     hard     yes     yes     yes
-  6310ESB/6320ESB       0x269b     32     hard     yes     yes     yes
-  82801G   (ICH7)       0x27da     32     hard     yes     yes     yes
-  82801H   (ICH8)       0x283e     32     hard     yes     yes     yes
-  82801I   (ICH9)       0x2930     32     hard     yes     yes     yes
-  EP80579 (Tolapai)     0x5032     32     hard     yes     yes     yes
-  ICH10                 0x3a30     32     hard     yes     yes     yes
-  ICH10                 0x3a60     32     hard     yes     yes     yes
-  5/3400 Series (PCH)   0x3b30     32     hard     yes     yes     yes
-  6 Series (PCH)        0x1c22     32     hard     yes     yes     yes
-  Patsburg (PCH)        0x1d22     32     hard     yes     yes     yes
-  Patsburg (PCH) IDF    0x1d70     32     hard     yes     yes     yes
-  Patsburg (PCH) IDF    0x1d71     32     hard     yes     yes     yes
-  Patsburg (PCH) IDF    0x1d72     32     hard     yes     yes     yes
-  DH89xxCC (PCH)        0x2330     32     hard     yes     yes     yes
-  Panther Point (PCH)   0x1e22     32     hard     yes     yes     yes
-  Lynx Point (PCH)      0x8c22     32     hard     yes     yes     yes
-  Lynx Point-LP (PCH)   0x9c22     32     hard     yes     yes     yes
-  Avoton (SOC)          0x1f3c     32     hard     yes     yes     yes
-  Wellsburg (PCH)       0x8d22     32     hard     yes     yes     yes
-  Wellsburg (PCH) MS    0x8d7d     32     hard     yes     yes     yes
-  Wellsburg (PCH) MS    0x8d7e     32     hard     yes     yes     yes
-  Wellsburg (PCH) MS    0x8d7f     32     hard     yes     yes     yes
-  Coleto Creek (PCH)    0x23b0     32     hard     yes     yes     yes
-  Wildcat Point-LP (PCH)   0x9ca2     32     hard     yes     yes     yes
-  BayTrail (SOC)        0x0f12     32     hard     yes     yes     yes
-
-  Features supported by this driver:
-  Software PEC                     no
-  Hardware PEC                     yes
-  Block buffer                     yes
-  Block process call transaction   no
-  I2C block read transaction       yes  (doesn't use the block buffer)
-  Slave mode                       no
-  Interrupt processing             yes
-
-  See the file Documentation/i2c/busses/i2c-i801 for details.
-*/
-=======
  * Supports the following Intel I/O Controller Hubs (ICH):
  *
  *					I/O			Block	I2C
@@ -124,7 +71,6 @@
  *
  * See the file Documentation/i2c/busses/i2c-i801 for details.
  */
->>>>>>> fc14f9c1
 
 #include <linux/interrupt.h>
 #include <linux/module.h>
@@ -214,27 +160,6 @@
 				 STATUS_ERROR_FLAGS)
 
 /* Older devices have their ID defined in <linux/pci_ids.h> */
-<<<<<<< HEAD
-#define PCI_DEVICE_ID_INTEL_BAYTRAIL_SMBUS	0x0f12
-#define PCI_DEVICE_ID_INTEL_COUGARPOINT_SMBUS	0x1c22
-#define PCI_DEVICE_ID_INTEL_PATSBURG_SMBUS	0x1d22
-/* Patsburg also has three 'Integrated Device Function' SMBus controllers */
-#define PCI_DEVICE_ID_INTEL_PATSBURG_SMBUS_IDF0	0x1d70
-#define PCI_DEVICE_ID_INTEL_PATSBURG_SMBUS_IDF1	0x1d71
-#define PCI_DEVICE_ID_INTEL_PATSBURG_SMBUS_IDF2	0x1d72
-#define PCI_DEVICE_ID_INTEL_PANTHERPOINT_SMBUS	0x1e22
-#define PCI_DEVICE_ID_INTEL_AVOTON_SMBUS	0x1f3c
-#define PCI_DEVICE_ID_INTEL_DH89XXCC_SMBUS	0x2330
-#define PCI_DEVICE_ID_INTEL_COLETOCREEK_SMBUS	0x23b0
-#define PCI_DEVICE_ID_INTEL_5_3400_SERIES_SMBUS	0x3b30
-#define PCI_DEVICE_ID_INTEL_LYNXPOINT_SMBUS	0x8c22
-#define PCI_DEVICE_ID_INTEL_WELLSBURG_SMBUS	0x8d22
-#define PCI_DEVICE_ID_INTEL_WELLSBURG_SMBUS_MS0	0x8d7d
-#define PCI_DEVICE_ID_INTEL_WELLSBURG_SMBUS_MS1	0x8d7e
-#define PCI_DEVICE_ID_INTEL_WELLSBURG_SMBUS_MS2	0x8d7f
-#define PCI_DEVICE_ID_INTEL_LYNXPOINT_LP_SMBUS	0x9c22
-#define PCI_DEVICE_ID_INTEL_WILDCATPOINT_LP_SMBUS	0x9ca2
-=======
 #define PCI_DEVICE_ID_INTEL_BAYTRAIL_SMBUS		0x0f12
 #define PCI_DEVICE_ID_INTEL_BRASWELL_SMBUS		0x2292
 #define PCI_DEVICE_ID_INTEL_COUGARPOINT_SMBUS		0x1c22
@@ -257,7 +182,6 @@
 #define PCI_DEVICE_ID_INTEL_LYNXPOINT_LP_SMBUS		0x9c22
 #define PCI_DEVICE_ID_INTEL_WILDCATPOINT_LP_SMBUS	0x9ca2
 #define PCI_DEVICE_ID_INTEL_SUNRISEPOINT_H_SMBUS	0xa123
->>>>>>> fc14f9c1
 
 struct i801_mux_config {
 	char *gpio_chip;
@@ -900,16 +824,11 @@
 	{ PCI_DEVICE(PCI_VENDOR_ID_INTEL, PCI_DEVICE_ID_INTEL_WELLSBURG_SMBUS_MS1) },
 	{ PCI_DEVICE(PCI_VENDOR_ID_INTEL, PCI_DEVICE_ID_INTEL_WELLSBURG_SMBUS_MS2) },
 	{ PCI_DEVICE(PCI_VENDOR_ID_INTEL, PCI_DEVICE_ID_INTEL_COLETOCREEK_SMBUS) },
-<<<<<<< HEAD
-	{ PCI_DEVICE(PCI_VENDOR_ID_INTEL, PCI_DEVICE_ID_INTEL_WILDCATPOINT_LP_SMBUS) },
-	{ PCI_DEVICE(PCI_VENDOR_ID_INTEL, PCI_DEVICE_ID_INTEL_BAYTRAIL_SMBUS) },
-=======
 	{ PCI_DEVICE(PCI_VENDOR_ID_INTEL, PCI_DEVICE_ID_INTEL_WILDCATPOINT_SMBUS) },
 	{ PCI_DEVICE(PCI_VENDOR_ID_INTEL, PCI_DEVICE_ID_INTEL_WILDCATPOINT_LP_SMBUS) },
 	{ PCI_DEVICE(PCI_VENDOR_ID_INTEL, PCI_DEVICE_ID_INTEL_BAYTRAIL_SMBUS) },
 	{ PCI_DEVICE(PCI_VENDOR_ID_INTEL, PCI_DEVICE_ID_INTEL_BRASWELL_SMBUS) },
 	{ PCI_DEVICE(PCI_VENDOR_ID_INTEL, PCI_DEVICE_ID_INTEL_SUNRISEPOINT_H_SMBUS) },
->>>>>>> fc14f9c1
 	{ 0, }
 };
 
