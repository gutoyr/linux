--- conflicted
+++ resolved
@@ -588,11 +588,7 @@
 		use_pio = 1;
 
 	i2c->cmd_err = 0;
-<<<<<<< HEAD
-	if (0) {	/* disable PIO mode until a proper fix is made */
-=======
 	if (use_pio) {
->>>>>>> fc14f9c1
 		ret = mxs_i2c_pio_setup_xfer(adap, msg, flags);
 		/* No need to reset the block if NAK was received. */
 		if (ret && (ret != -ENXIO))
