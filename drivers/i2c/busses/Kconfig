--- conflicted
+++ resolved
@@ -119,15 +119,10 @@
 	    Avoton (SOC)
 	    Wellsburg (PCH)
 	    Coleto Creek (PCH)
-<<<<<<< HEAD
-	    Wildcat Point-LP (PCH)
-	    BayTrail (SOC)
-=======
 	    Wildcat Point (PCH)
 	    Wildcat Point-LP (PCH)
 	    BayTrail (SOC)
 	    Sunrise Point-H (PCH)
->>>>>>> fc14f9c1
 
 	  This driver can also be built as a module.  If so, the module
 	  will be called i2c-i801.
@@ -170,10 +165,7 @@
 	    ATI SB700/SP5100
 	    ATI SB800
 	    AMD Hudson-2
-<<<<<<< HEAD
-=======
 	    AMD ML
->>>>>>> fc14f9c1
 	    AMD CZ
 	    Serverworks OSB4
 	    Serverworks CSB5
