/*
 * Copyright (c) 2007 Cisco Systems, Inc. All rights reserved.
 * Copyright (c) 2007, 2008 Mellanox Technologies. All rights reserved.
 *
 * This software is available to you under a choice of one of two
 * licenses.  You may choose to be licensed under the terms of the GNU
 * General Public License (GPL) Version 2, available from the file
 * COPYING in the main directory of this source tree, or the
 * OpenIB.org BSD license below:
 *
 *     Redistribution and use in source and binary forms, with or
 *     without modification, are permitted provided that the following
 *     conditions are met:
 *
 *      - Redistributions of source code must retain the above
 *        copyright notice, this list of conditions and the following
 *        disclaimer.
 *
 *      - Redistributions in binary form must reproduce the above
 *        copyright notice, this list of conditions and the following
 *        disclaimer in the documentation and/or other materials
 *        provided with the distribution.
 *
 * THE SOFTWARE IS PROVIDED "AS IS", WITHOUT WARRANTY OF ANY KIND,
 * EXPRESS OR IMPLIED, INCLUDING BUT NOT LIMITED TO THE WARRANTIES OF
 * MERCHANTABILITY, FITNESS FOR A PARTICULAR PURPOSE AND
 * NONINFRINGEMENT. IN NO EVENT SHALL THE AUTHORS OR COPYRIGHT HOLDERS
 * BE LIABLE FOR ANY CLAIM, DAMAGES OR OTHER LIABILITY, WHETHER IN AN
 * ACTION OF CONTRACT, TORT OR OTHERWISE, ARISING FROM, OUT OF OR IN
 * CONNECTION WITH THE SOFTWARE OR THE USE OR OTHER DEALINGS IN THE
 * SOFTWARE.
 */

#include <linux/slab.h>

#include "mlx4_ib.h"

static u32 convert_access(int acc)
{
	return (acc & IB_ACCESS_REMOTE_ATOMIC ? MLX4_PERM_ATOMIC       : 0) |
	       (acc & IB_ACCESS_REMOTE_WRITE  ? MLX4_PERM_REMOTE_WRITE : 0) |
	       (acc & IB_ACCESS_REMOTE_READ   ? MLX4_PERM_REMOTE_READ  : 0) |
	       (acc & IB_ACCESS_LOCAL_WRITE   ? MLX4_PERM_LOCAL_WRITE  : 0) |
	       (acc & IB_ACCESS_MW_BIND	      ? MLX4_PERM_BIND_MW      : 0) |
	       MLX4_PERM_LOCAL_READ;
}

static enum mlx4_mw_type to_mlx4_type(enum ib_mw_type type)
{
	switch (type) {
	case IB_MW_TYPE_1:	return MLX4_MW_TYPE_1;
	case IB_MW_TYPE_2:	return MLX4_MW_TYPE_2;
	default:		return -1;
	}
}

struct ib_mr *mlx4_ib_get_dma_mr(struct ib_pd *pd, int acc)
{
	struct mlx4_ib_mr *mr;
	int err;

	mr = kzalloc(sizeof(*mr), GFP_KERNEL);
	if (!mr)
		return ERR_PTR(-ENOMEM);

	err = mlx4_mr_alloc(to_mdev(pd->device)->dev, to_mpd(pd)->pdn, 0,
			    ~0ull, convert_access(acc), 0, 0, &mr->mmr);
	if (err)
		goto err_free;

	err = mlx4_mr_enable(to_mdev(pd->device)->dev, &mr->mmr);
	if (err)
		goto err_mr;

	mr->ibmr.rkey = mr->ibmr.lkey = mr->mmr.key;
	mr->umem = NULL;

	return &mr->ibmr;

err_mr:
	(void) mlx4_mr_free(to_mdev(pd->device)->dev, &mr->mmr);

err_free:
	kfree(mr);

	return ERR_PTR(err);
}

int mlx4_ib_umem_write_mtt(struct mlx4_ib_dev *dev, struct mlx4_mtt *mtt,
			   struct ib_umem *umem)
{
	u64 *pages;
	int i, k, entry;
	int n;
	int len;
	int err = 0;
	struct scatterlist *sg;

	pages = (u64 *) __get_free_page(GFP_KERNEL);
	if (!pages)
		return -ENOMEM;

	i = n = 0;

	for_each_sg(umem->sg_head.sgl, sg, umem->nmap, entry) {
		len = sg_dma_len(sg) >> mtt->page_shift;
		for (k = 0; k < len; ++k) {
			pages[i++] = sg_dma_address(sg) +
				umem->page_size * k;
			/*
			 * Be friendly to mlx4_write_mtt() and
			 * pass it chunks of appropriate size.
			 */
			if (i == PAGE_SIZE / sizeof (u64)) {
				err = mlx4_write_mtt(dev->dev, mtt, n,
						     i, pages);
				if (err)
					goto out;
				n += i;
				i = 0;
			}
		}
	}

	if (i)
		err = mlx4_write_mtt(dev->dev, mtt, n, i, pages);

out:
	free_page((unsigned long) pages);
	return err;
}

struct ib_mr *mlx4_ib_reg_user_mr(struct ib_pd *pd, u64 start, u64 length,
				  u64 virt_addr, int access_flags,
				  struct ib_udata *udata)
{
	struct mlx4_ib_dev *dev = to_mdev(pd->device);
	struct mlx4_ib_mr *mr;
	int shift;
	int err;
	int n;

	mr = kzalloc(sizeof(*mr), GFP_KERNEL);
	if (!mr)
		return ERR_PTR(-ENOMEM);

	/* Force registering the memory as writable. */
	/* Used for memory re-registeration. HCA protects the access */
	mr->umem = ib_umem_get(pd->uobject->context, start, length,
			       access_flags | IB_ACCESS_LOCAL_WRITE, 0);
	if (IS_ERR(mr->umem)) {
		err = PTR_ERR(mr->umem);
		goto err_free;
	}

	n = ib_umem_page_count(mr->umem);
	shift = ilog2(mr->umem->page_size);

	err = mlx4_mr_alloc(dev->dev, to_mpd(pd)->pdn, virt_addr, length,
			    convert_access(access_flags), n, shift, &mr->mmr);
	if (err)
		goto err_umem;

	err = mlx4_ib_umem_write_mtt(dev, &mr->mmr.mtt, mr->umem);
	if (err)
		goto err_mr;

	err = mlx4_mr_enable(dev->dev, &mr->mmr);
	if (err)
		goto err_mr;

	mr->ibmr.rkey = mr->ibmr.lkey = mr->mmr.key;

	return &mr->ibmr;

err_mr:
	(void) mlx4_mr_free(to_mdev(pd->device)->dev, &mr->mmr);

err_umem:
	ib_umem_release(mr->umem);

err_free:
	kfree(mr);

	return ERR_PTR(err);
}

int mlx4_ib_rereg_user_mr(struct ib_mr *mr, int flags,
			  u64 start, u64 length, u64 virt_addr,
			  int mr_access_flags, struct ib_pd *pd,
			  struct ib_udata *udata)
{
	struct mlx4_ib_dev *dev = to_mdev(mr->device);
	struct mlx4_ib_mr *mmr = to_mmr(mr);
	struct mlx4_mpt_entry *mpt_entry;
	struct mlx4_mpt_entry **pmpt_entry = &mpt_entry;
	int err;

	/* Since we synchronize this call and mlx4_ib_dereg_mr via uverbs,
	 * we assume that the calls can't run concurrently. Otherwise, a
	 * race exists.
	 */
	err =  mlx4_mr_hw_get_mpt(dev->dev, &mmr->mmr, &pmpt_entry);

	if (err)
		return err;

	if (flags & IB_MR_REREG_PD) {
		err = mlx4_mr_hw_change_pd(dev->dev, *pmpt_entry,
					   to_mpd(pd)->pdn);

		if (err)
			goto release_mpt_entry;
	}

	if (flags & IB_MR_REREG_ACCESS) {
		err = mlx4_mr_hw_change_access(dev->dev, *pmpt_entry,
					       convert_access(mr_access_flags));

		if (err)
			goto release_mpt_entry;
	}

	if (flags & IB_MR_REREG_TRANS) {
		int shift;
		int n;

		mlx4_mr_rereg_mem_cleanup(dev->dev, &mmr->mmr);
		ib_umem_release(mmr->umem);
		mmr->umem = ib_umem_get(mr->uobject->context, start, length,
					mr_access_flags |
					IB_ACCESS_LOCAL_WRITE,
					0);
		if (IS_ERR(mmr->umem)) {
			err = PTR_ERR(mmr->umem);
			/* Prevent mlx4_ib_dereg_mr from free'ing invalid pointer */
			mmr->umem = NULL;
			goto release_mpt_entry;
		}
		n = ib_umem_page_count(mmr->umem);
		shift = ilog2(mmr->umem->page_size);

		err = mlx4_mr_rereg_mem_write(dev->dev, &mmr->mmr,
					      virt_addr, length, n, shift,
					      *pmpt_entry);
		if (err) {
			ib_umem_release(mmr->umem);
			goto release_mpt_entry;
		}
		mmr->mmr.iova       = virt_addr;
		mmr->mmr.size       = length;

		err = mlx4_ib_umem_write_mtt(dev, &mmr->mmr.mtt, mmr->umem);
		if (err) {
			mlx4_mr_rereg_mem_cleanup(dev->dev, &mmr->mmr);
			ib_umem_release(mmr->umem);
			goto release_mpt_entry;
		}
	}

	/* If we couldn't transfer the MR to the HCA, just remember to
	 * return a failure. But dereg_mr will free the resources.
	 */
	err = mlx4_mr_hw_write_mpt(dev->dev, &mmr->mmr, pmpt_entry);
	if (!err && flags & IB_MR_REREG_ACCESS)
		mmr->mmr.access = mr_access_flags;

release_mpt_entry:
	mlx4_mr_hw_put_mpt(dev->dev, pmpt_entry);

	return err;
}

static int
mlx4_alloc_priv_pages(struct ib_device *device,
		      struct mlx4_ib_mr *mr,
		      int max_pages)
{
	int size = max_pages * sizeof(u64);
	int add_size;
	int ret;

	add_size = max_t(int, MLX4_MR_PAGES_ALIGN - ARCH_KMALLOC_MINALIGN, 0);

	mr->pages_alloc = kzalloc(size + add_size, GFP_KERNEL);
	if (!mr->pages_alloc)
		return -ENOMEM;

	mr->pages = PTR_ALIGN(mr->pages_alloc, MLX4_MR_PAGES_ALIGN);

	mr->page_map = dma_map_single(device->dma_device, mr->pages,
				      size, DMA_TO_DEVICE);

	if (dma_mapping_error(device->dma_device, mr->page_map)) {
		ret = -ENOMEM;
		goto err;
	}

	return 0;
err:
	kfree(mr->pages_alloc);

	return ret;
}

static void
mlx4_free_priv_pages(struct mlx4_ib_mr *mr)
{
	if (mr->pages) {
		struct ib_device *device = mr->ibmr.device;
		int size = mr->max_pages * sizeof(u64);

		dma_unmap_single(device->dma_device, mr->page_map,
				 size, DMA_TO_DEVICE);
		kfree(mr->pages_alloc);
		mr->pages = NULL;
	}
}

int mlx4_ib_dereg_mr(struct ib_mr *ibmr)
{
	struct mlx4_ib_mr *mr = to_mmr(ibmr);
	int ret;

	mlx4_free_priv_pages(mr);

	ret = mlx4_mr_free(to_mdev(ibmr->device)->dev, &mr->mmr);
	if (ret)
		return ret;
	if (mr->umem)
		ib_umem_release(mr->umem);
	kfree(mr);

	return 0;
}

struct ib_mw *mlx4_ib_alloc_mw(struct ib_pd *pd, enum ib_mw_type type)
{
	struct mlx4_ib_dev *dev = to_mdev(pd->device);
	struct mlx4_ib_mw *mw;
	int err;

	mw = kmalloc(sizeof(*mw), GFP_KERNEL);
	if (!mw)
		return ERR_PTR(-ENOMEM);

	err = mlx4_mw_alloc(dev->dev, to_mpd(pd)->pdn,
			    to_mlx4_type(type), &mw->mmw);
	if (err)
		goto err_free;

	err = mlx4_mw_enable(dev->dev, &mw->mmw);
	if (err)
		goto err_mw;

	mw->ibmw.rkey = mw->mmw.key;

	return &mw->ibmw;

err_mw:
	mlx4_mw_free(dev->dev, &mw->mmw);

err_free:
	kfree(mw);

	return ERR_PTR(err);
}

int mlx4_ib_bind_mw(struct ib_qp *qp, struct ib_mw *mw,
		    struct ib_mw_bind *mw_bind)
{
	struct ib_bind_mw_wr  wr;
	struct ib_send_wr *bad_wr;
	int ret;

	memset(&wr, 0, sizeof(wr));
	wr.wr.opcode		= IB_WR_BIND_MW;
	wr.wr.wr_id		= mw_bind->wr_id;
	wr.wr.send_flags	= mw_bind->send_flags;
	wr.mw			= mw;
	wr.bind_info		= mw_bind->bind_info;
	wr.rkey			= ib_inc_rkey(mw->rkey);

	ret = mlx4_ib_post_send(qp, &wr.wr, &bad_wr);
	if (!ret)
		mw->rkey = wr.rkey;

	return ret;
}

int mlx4_ib_dealloc_mw(struct ib_mw *ibmw)
{
	struct mlx4_ib_mw *mw = to_mmw(ibmw);

	mlx4_mw_free(to_mdev(ibmw->device)->dev, &mw->mmw);
	kfree(mw);

	return 0;
}

struct ib_mr *mlx4_ib_alloc_mr(struct ib_pd *pd,
			       enum ib_mr_type mr_type,
			       u32 max_num_sg)
{
	struct mlx4_ib_dev *dev = to_mdev(pd->device);
	struct mlx4_ib_mr *mr;
	int err;

	if (mr_type != IB_MR_TYPE_MEM_REG ||
	    max_num_sg > MLX4_MAX_FAST_REG_PAGES)
		return ERR_PTR(-EINVAL);

	mr = kzalloc(sizeof(*mr), GFP_KERNEL);
	if (!mr)
		return ERR_PTR(-ENOMEM);

	err = mlx4_mr_alloc(dev->dev, to_mpd(pd)->pdn, 0, 0, 0,
			    max_num_sg, 0, &mr->mmr);
	if (err)
		goto err_free;

	err = mlx4_alloc_priv_pages(pd->device, mr, max_num_sg);
	if (err)
		goto err_free_mr;

	mr->max_pages = max_num_sg;

	err = mlx4_mr_enable(dev->dev, &mr->mmr);
	if (err)
		goto err_free_pl;

	mr->ibmr.rkey = mr->ibmr.lkey = mr->mmr.key;
	mr->umem = NULL;

	return &mr->ibmr;

err_free_pl:
	mlx4_free_priv_pages(mr);
err_free_mr:
	(void) mlx4_mr_free(dev->dev, &mr->mmr);
err_free:
	kfree(mr);
	return ERR_PTR(err);
}

<<<<<<< HEAD
struct ib_fast_reg_page_list *mlx4_ib_alloc_fast_reg_page_list(struct ib_device *ibdev,
							       int page_list_len)
{
	struct mlx4_ib_dev *dev = to_mdev(ibdev);
	struct mlx4_ib_fast_reg_page_list *mfrpl;
	int size = page_list_len * sizeof (u64);

	if (page_list_len > MLX4_MAX_FAST_REG_PAGES)
		return ERR_PTR(-EINVAL);

	mfrpl = kmalloc(sizeof *mfrpl, GFP_KERNEL);
	if (!mfrpl)
		return ERR_PTR(-ENOMEM);

	mfrpl->ibfrpl.page_list = kmalloc(size, GFP_KERNEL);
	if (!mfrpl->ibfrpl.page_list)
		goto err_free;

	mfrpl->mapped_page_list = dma_alloc_coherent(&dev->dev->persist->
						     pdev->dev,
						     size, &mfrpl->map,
						     GFP_KERNEL);
	if (!mfrpl->mapped_page_list)
		goto err_free;

	WARN_ON(mfrpl->map & 0x3f);

	return &mfrpl->ibfrpl;

err_free:
	kfree(mfrpl->ibfrpl.page_list);
	kfree(mfrpl);
	return ERR_PTR(-ENOMEM);
}

void mlx4_ib_free_fast_reg_page_list(struct ib_fast_reg_page_list *page_list)
{
	struct mlx4_ib_dev *dev = to_mdev(page_list->device);
	struct mlx4_ib_fast_reg_page_list *mfrpl = to_mfrpl(page_list);
	int size = page_list->max_page_list_len * sizeof (u64);

	dma_free_coherent(&dev->dev->persist->pdev->dev, size,
			  mfrpl->mapped_page_list,
			  mfrpl->map);
	kfree(mfrpl->ibfrpl.page_list);
	kfree(mfrpl);
}

=======
>>>>>>> afd2ff9b
struct ib_fmr *mlx4_ib_fmr_alloc(struct ib_pd *pd, int acc,
				 struct ib_fmr_attr *fmr_attr)
{
	struct mlx4_ib_dev *dev = to_mdev(pd->device);
	struct mlx4_ib_fmr *fmr;
	int err = -ENOMEM;

	fmr = kmalloc(sizeof *fmr, GFP_KERNEL);
	if (!fmr)
		return ERR_PTR(-ENOMEM);

	err = mlx4_fmr_alloc(dev->dev, to_mpd(pd)->pdn, convert_access(acc),
			     fmr_attr->max_pages, fmr_attr->max_maps,
			     fmr_attr->page_shift, &fmr->mfmr);
	if (err)
		goto err_free;

	err = mlx4_fmr_enable(to_mdev(pd->device)->dev, &fmr->mfmr);
	if (err)
		goto err_mr;

	fmr->ibfmr.rkey = fmr->ibfmr.lkey = fmr->mfmr.mr.key;

	return &fmr->ibfmr;

err_mr:
	(void) mlx4_mr_free(to_mdev(pd->device)->dev, &fmr->mfmr.mr);

err_free:
	kfree(fmr);

	return ERR_PTR(err);
}

int mlx4_ib_map_phys_fmr(struct ib_fmr *ibfmr, u64 *page_list,
		      int npages, u64 iova)
{
	struct mlx4_ib_fmr *ifmr = to_mfmr(ibfmr);
	struct mlx4_ib_dev *dev = to_mdev(ifmr->ibfmr.device);

	return mlx4_map_phys_fmr(dev->dev, &ifmr->mfmr, page_list, npages, iova,
				 &ifmr->ibfmr.lkey, &ifmr->ibfmr.rkey);
}

int mlx4_ib_unmap_fmr(struct list_head *fmr_list)
{
	struct ib_fmr *ibfmr;
	int err;
	struct mlx4_dev *mdev = NULL;

	list_for_each_entry(ibfmr, fmr_list, list) {
		if (mdev && to_mdev(ibfmr->device)->dev != mdev)
			return -EINVAL;
		mdev = to_mdev(ibfmr->device)->dev;
	}

	if (!mdev)
		return 0;

	list_for_each_entry(ibfmr, fmr_list, list) {
		struct mlx4_ib_fmr *ifmr = to_mfmr(ibfmr);

		mlx4_fmr_unmap(mdev, &ifmr->mfmr, &ifmr->ibfmr.lkey, &ifmr->ibfmr.rkey);
	}

	/*
	 * Make sure all MPT status updates are visible before issuing
	 * SYNC_TPT firmware command.
	 */
	wmb();

	err = mlx4_SYNC_TPT(mdev);
	if (err)
		pr_warn("SYNC_TPT error %d when "
		       "unmapping FMRs\n", err);

	return 0;
}

int mlx4_ib_fmr_dealloc(struct ib_fmr *ibfmr)
{
	struct mlx4_ib_fmr *ifmr = to_mfmr(ibfmr);
	struct mlx4_ib_dev *dev = to_mdev(ibfmr->device);
	int err;

	err = mlx4_fmr_free(dev->dev, &ifmr->mfmr);

	if (!err)
		kfree(ifmr);

	return err;
}

static int mlx4_set_page(struct ib_mr *ibmr, u64 addr)
{
	struct mlx4_ib_mr *mr = to_mmr(ibmr);

	if (unlikely(mr->npages == mr->max_pages))
		return -ENOMEM;

	mr->pages[mr->npages++] = cpu_to_be64(addr | MLX4_MTT_FLAG_PRESENT);

	return 0;
}

int mlx4_ib_map_mr_sg(struct ib_mr *ibmr,
		      struct scatterlist *sg,
		      int sg_nents)
{
	struct mlx4_ib_mr *mr = to_mmr(ibmr);
	int rc;

	mr->npages = 0;

	ib_dma_sync_single_for_cpu(ibmr->device, mr->page_map,
				   sizeof(u64) * mr->max_pages,
				   DMA_TO_DEVICE);

	rc = ib_sg_to_pages(ibmr, sg, sg_nents, mlx4_set_page);

	ib_dma_sync_single_for_device(ibmr->device, mr->page_map,
				      sizeof(u64) * mr->max_pages,
				      DMA_TO_DEVICE);

	return rc;
}<|MERGE_RESOLUTION|>--- conflicted
+++ resolved
@@ -443,57 +443,6 @@
 	return ERR_PTR(err);
 }
 
-<<<<<<< HEAD
-struct ib_fast_reg_page_list *mlx4_ib_alloc_fast_reg_page_list(struct ib_device *ibdev,
-							       int page_list_len)
-{
-	struct mlx4_ib_dev *dev = to_mdev(ibdev);
-	struct mlx4_ib_fast_reg_page_list *mfrpl;
-	int size = page_list_len * sizeof (u64);
-
-	if (page_list_len > MLX4_MAX_FAST_REG_PAGES)
-		return ERR_PTR(-EINVAL);
-
-	mfrpl = kmalloc(sizeof *mfrpl, GFP_KERNEL);
-	if (!mfrpl)
-		return ERR_PTR(-ENOMEM);
-
-	mfrpl->ibfrpl.page_list = kmalloc(size, GFP_KERNEL);
-	if (!mfrpl->ibfrpl.page_list)
-		goto err_free;
-
-	mfrpl->mapped_page_list = dma_alloc_coherent(&dev->dev->persist->
-						     pdev->dev,
-						     size, &mfrpl->map,
-						     GFP_KERNEL);
-	if (!mfrpl->mapped_page_list)
-		goto err_free;
-
-	WARN_ON(mfrpl->map & 0x3f);
-
-	return &mfrpl->ibfrpl;
-
-err_free:
-	kfree(mfrpl->ibfrpl.page_list);
-	kfree(mfrpl);
-	return ERR_PTR(-ENOMEM);
-}
-
-void mlx4_ib_free_fast_reg_page_list(struct ib_fast_reg_page_list *page_list)
-{
-	struct mlx4_ib_dev *dev = to_mdev(page_list->device);
-	struct mlx4_ib_fast_reg_page_list *mfrpl = to_mfrpl(page_list);
-	int size = page_list->max_page_list_len * sizeof (u64);
-
-	dma_free_coherent(&dev->dev->persist->pdev->dev, size,
-			  mfrpl->mapped_page_list,
-			  mfrpl->map);
-	kfree(mfrpl->ibfrpl.page_list);
-	kfree(mfrpl);
-}
-
-=======
->>>>>>> afd2ff9b
 struct ib_fmr *mlx4_ib_fmr_alloc(struct ib_pd *pd, int acc,
 				 struct ib_fmr_attr *fmr_attr)
 {
