--- conflicted
+++ resolved
@@ -2086,10 +2086,7 @@
 		goto out;
 
 retry:
-<<<<<<< HEAD
-=======
 	cq_attr.cqe = ch->rq_size + srp_sq_size;
->>>>>>> afd2ff9b
 	ch->cq = ib_create_cq(sdev->device, srpt_completion, NULL, ch,
 			      &cq_attr);
 	if (IS_ERR(ch->cq)) {
@@ -2120,11 +2117,7 @@
 				goto retry;
 			}
 		}
-<<<<<<< HEAD
-		printk(KERN_ERR "failed to create_qp ret= %d\n", ret);
-=======
 		pr_err("failed to create_qp ret= %d\n", ret);
->>>>>>> afd2ff9b
 		goto err_destroy_cq;
 	}
 
