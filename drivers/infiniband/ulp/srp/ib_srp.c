/*
 * Copyright (c) 2005 Cisco Systems.  All rights reserved.
 *
 * This software is available to you under a choice of one of two
 * licenses.  You may choose to be licensed under the terms of the GNU
 * General Public License (GPL) Version 2, available from the file
 * COPYING in the main directory of this source tree, or the
 * OpenIB.org BSD license below:
 *
 *     Redistribution and use in source and binary forms, with or
 *     without modification, are permitted provided that the following
 *     conditions are met:
 *
 *      - Redistributions of source code must retain the above
 *        copyright notice, this list of conditions and the following
 *        disclaimer.
 *
 *      - Redistributions in binary form must reproduce the above
 *        copyright notice, this list of conditions and the following
 *        disclaimer in the documentation and/or other materials
 *        provided with the distribution.
 *
 * THE SOFTWARE IS PROVIDED "AS IS", WITHOUT WARRANTY OF ANY KIND,
 * EXPRESS OR IMPLIED, INCLUDING BUT NOT LIMITED TO THE WARRANTIES OF
 * MERCHANTABILITY, FITNESS FOR A PARTICULAR PURPOSE AND
 * NONINFRINGEMENT. IN NO EVENT SHALL THE AUTHORS OR COPYRIGHT HOLDERS
 * BE LIABLE FOR ANY CLAIM, DAMAGES OR OTHER LIABILITY, WHETHER IN AN
 * ACTION OF CONTRACT, TORT OR OTHERWISE, ARISING FROM, OUT OF OR IN
 * CONNECTION WITH THE SOFTWARE OR THE USE OR OTHER DEALINGS IN THE
 * SOFTWARE.
 */

#define pr_fmt(fmt) KBUILD_MODNAME ": " fmt

#include <linux/module.h>
#include <linux/init.h>
#include <linux/slab.h>
#include <linux/err.h>
#include <linux/string.h>
#include <linux/parser.h>
#include <linux/random.h>
#include <linux/jiffies.h>

#include <linux/atomic.h>

#include <scsi/scsi.h>
#include <scsi/scsi_device.h>
#include <scsi/scsi_dbg.h>
#include <scsi/scsi_tcq.h>
#include <scsi/srp.h>
#include <scsi/scsi_transport_srp.h>

#include "ib_srp.h"

#define DRV_NAME	"ib_srp"
#define PFX		DRV_NAME ": "
#define DRV_VERSION	"1.0"
#define DRV_RELDATE	"July 1, 2013"

MODULE_AUTHOR("Roland Dreier");
MODULE_DESCRIPTION("InfiniBand SCSI RDMA Protocol initiator "
		   "v" DRV_VERSION " (" DRV_RELDATE ")");
MODULE_LICENSE("Dual BSD/GPL");

static unsigned int srp_sg_tablesize;
static unsigned int cmd_sg_entries;
static unsigned int indirect_sg_entries;
static bool allow_ext_sg;
static bool prefer_fr;
static bool register_always;
static int topspin_workarounds = 1;

module_param(srp_sg_tablesize, uint, 0444);
MODULE_PARM_DESC(srp_sg_tablesize, "Deprecated name for cmd_sg_entries");

module_param(cmd_sg_entries, uint, 0444);
MODULE_PARM_DESC(cmd_sg_entries,
		 "Default number of gather/scatter entries in the SRP command (default is 12, max 255)");

module_param(indirect_sg_entries, uint, 0444);
MODULE_PARM_DESC(indirect_sg_entries,
		 "Default max number of gather/scatter entries (default is 12, max is " __stringify(SCSI_MAX_SG_CHAIN_SEGMENTS) ")");

module_param(allow_ext_sg, bool, 0444);
MODULE_PARM_DESC(allow_ext_sg,
		  "Default behavior when there are more than cmd_sg_entries S/G entries after mapping; fails the request when false (default false)");

module_param(topspin_workarounds, int, 0444);
MODULE_PARM_DESC(topspin_workarounds,
		 "Enable workarounds for Topspin/Cisco SRP target bugs if != 0");

module_param(prefer_fr, bool, 0444);
MODULE_PARM_DESC(prefer_fr,
"Whether to use fast registration if both FMR and fast registration are supported");

module_param(register_always, bool, 0444);
MODULE_PARM_DESC(register_always,
		 "Use memory registration even for contiguous memory regions");

static struct kernel_param_ops srp_tmo_ops;

static int srp_reconnect_delay = 10;
module_param_cb(reconnect_delay, &srp_tmo_ops, &srp_reconnect_delay,
		S_IRUGO | S_IWUSR);
MODULE_PARM_DESC(reconnect_delay, "Time between successive reconnect attempts");

static int srp_fast_io_fail_tmo = 15;
module_param_cb(fast_io_fail_tmo, &srp_tmo_ops, &srp_fast_io_fail_tmo,
		S_IRUGO | S_IWUSR);
MODULE_PARM_DESC(fast_io_fail_tmo,
		 "Number of seconds between the observation of a transport"
		 " layer error and failing all I/O. \"off\" means that this"
		 " functionality is disabled.");

static int srp_dev_loss_tmo = 600;
module_param_cb(dev_loss_tmo, &srp_tmo_ops, &srp_dev_loss_tmo,
		S_IRUGO | S_IWUSR);
MODULE_PARM_DESC(dev_loss_tmo,
		 "Maximum number of seconds that the SRP transport should"
		 " insulate transport layer errors. After this time has been"
		 " exceeded the SCSI host is removed. Should be"
		 " between 1 and " __stringify(SCSI_DEVICE_BLOCK_MAX_TIMEOUT)
		 " if fast_io_fail_tmo has not been set. \"off\" means that"
		 " this functionality is disabled.");

static void srp_add_one(struct ib_device *device);
static void srp_remove_one(struct ib_device *device);
static void srp_recv_completion(struct ib_cq *cq, void *target_ptr);
static void srp_send_completion(struct ib_cq *cq, void *target_ptr);
static int srp_cm_handler(struct ib_cm_id *cm_id, struct ib_cm_event *event);

static struct scsi_transport_template *ib_srp_transport_template;
static struct workqueue_struct *srp_remove_wq;

static struct ib_client srp_client = {
	.name   = "srp",
	.add    = srp_add_one,
	.remove = srp_remove_one
};

static struct ib_sa_client srp_sa_client;

static int srp_tmo_get(char *buffer, const struct kernel_param *kp)
{
	int tmo = *(int *)kp->arg;

	if (tmo >= 0)
		return sprintf(buffer, "%d", tmo);
	else
		return sprintf(buffer, "off");
}

static int srp_tmo_set(const char *val, const struct kernel_param *kp)
{
	int tmo, res;

	if (strncmp(val, "off", 3) != 0) {
		res = kstrtoint(val, 0, &tmo);
		if (res)
			goto out;
	} else {
		tmo = -1;
	}
	if (kp->arg == &srp_reconnect_delay)
		res = srp_tmo_valid(tmo, srp_fast_io_fail_tmo,
				    srp_dev_loss_tmo);
	else if (kp->arg == &srp_fast_io_fail_tmo)
		res = srp_tmo_valid(srp_reconnect_delay, tmo, srp_dev_loss_tmo);
	else
		res = srp_tmo_valid(srp_reconnect_delay, srp_fast_io_fail_tmo,
				    tmo);
	if (res)
		goto out;
	*(int *)kp->arg = tmo;

out:
	return res;
}

static struct kernel_param_ops srp_tmo_ops = {
	.get = srp_tmo_get,
	.set = srp_tmo_set,
};

static inline struct srp_target_port *host_to_target(struct Scsi_Host *host)
{
	return (struct srp_target_port *) host->hostdata;
}

static const char *srp_target_info(struct Scsi_Host *host)
{
	return host_to_target(host)->target_name;
}

static int srp_target_is_topspin(struct srp_target_port *target)
{
	static const u8 topspin_oui[3] = { 0x00, 0x05, 0xad };
	static const u8 cisco_oui[3]   = { 0x00, 0x1b, 0x0d };

	return topspin_workarounds &&
		(!memcmp(&target->ioc_guid, topspin_oui, sizeof topspin_oui) ||
		 !memcmp(&target->ioc_guid, cisco_oui, sizeof cisco_oui));
}

static struct srp_iu *srp_alloc_iu(struct srp_host *host, size_t size,
				   gfp_t gfp_mask,
				   enum dma_data_direction direction)
{
	struct srp_iu *iu;

	iu = kmalloc(sizeof *iu, gfp_mask);
	if (!iu)
		goto out;

	iu->buf = kzalloc(size, gfp_mask);
	if (!iu->buf)
		goto out_free_iu;

	iu->dma = ib_dma_map_single(host->srp_dev->dev, iu->buf, size,
				    direction);
	if (ib_dma_mapping_error(host->srp_dev->dev, iu->dma))
		goto out_free_buf;

	iu->size      = size;
	iu->direction = direction;

	return iu;

out_free_buf:
	kfree(iu->buf);
out_free_iu:
	kfree(iu);
out:
	return NULL;
}

static void srp_free_iu(struct srp_host *host, struct srp_iu *iu)
{
	if (!iu)
		return;

	ib_dma_unmap_single(host->srp_dev->dev, iu->dma, iu->size,
			    iu->direction);
	kfree(iu->buf);
	kfree(iu);
}

static void srp_qp_event(struct ib_event *event, void *context)
{
	pr_debug("QP event %d\n", event->event);
}

static int srp_init_qp(struct srp_target_port *target,
		       struct ib_qp *qp)
{
	struct ib_qp_attr *attr;
	int ret;

	attr = kmalloc(sizeof *attr, GFP_KERNEL);
	if (!attr)
		return -ENOMEM;

	ret = ib_find_pkey(target->srp_host->srp_dev->dev,
			   target->srp_host->port,
			   be16_to_cpu(target->path.pkey),
			   &attr->pkey_index);
	if (ret)
		goto out;

	attr->qp_state        = IB_QPS_INIT;
	attr->qp_access_flags = (IB_ACCESS_REMOTE_READ |
				    IB_ACCESS_REMOTE_WRITE);
	attr->port_num        = target->srp_host->port;

	ret = ib_modify_qp(qp, attr,
			   IB_QP_STATE		|
			   IB_QP_PKEY_INDEX	|
			   IB_QP_ACCESS_FLAGS	|
			   IB_QP_PORT);

out:
	kfree(attr);
	return ret;
}

static int srp_new_cm_id(struct srp_target_port *target)
{
	struct ib_cm_id *new_cm_id;

	new_cm_id = ib_create_cm_id(target->srp_host->srp_dev->dev,
				    srp_cm_handler, target);
	if (IS_ERR(new_cm_id))
		return PTR_ERR(new_cm_id);

	if (target->cm_id)
		ib_destroy_cm_id(target->cm_id);
	target->cm_id = new_cm_id;

	return 0;
}

static struct ib_fmr_pool *srp_alloc_fmr_pool(struct srp_target_port *target)
{
	struct srp_device *dev = target->srp_host->srp_dev;
	struct ib_fmr_pool_param fmr_param;

	memset(&fmr_param, 0, sizeof(fmr_param));
	fmr_param.pool_size	    = target->scsi_host->can_queue;
	fmr_param.dirty_watermark   = fmr_param.pool_size / 4;
	fmr_param.cache		    = 1;
	fmr_param.max_pages_per_fmr = dev->max_pages_per_mr;
	fmr_param.page_shift	    = ilog2(dev->mr_page_size);
	fmr_param.access	    = (IB_ACCESS_LOCAL_WRITE |
				       IB_ACCESS_REMOTE_WRITE |
				       IB_ACCESS_REMOTE_READ);

	return ib_create_fmr_pool(dev->pd, &fmr_param);
}

/**
 * srp_destroy_fr_pool() - free the resources owned by a pool
 * @pool: Fast registration pool to be destroyed.
 */
static void srp_destroy_fr_pool(struct srp_fr_pool *pool)
{
	int i;
	struct srp_fr_desc *d;

	if (!pool)
		return;

	for (i = 0, d = &pool->desc[0]; i < pool->size; i++, d++) {
		if (d->frpl)
			ib_free_fast_reg_page_list(d->frpl);
		if (d->mr)
			ib_dereg_mr(d->mr);
	}
	kfree(pool);
}

/**
 * srp_create_fr_pool() - allocate and initialize a pool for fast registration
 * @device:            IB device to allocate fast registration descriptors for.
 * @pd:                Protection domain associated with the FR descriptors.
 * @pool_size:         Number of descriptors to allocate.
 * @max_page_list_len: Maximum fast registration work request page list length.
 */
static struct srp_fr_pool *srp_create_fr_pool(struct ib_device *device,
					      struct ib_pd *pd, int pool_size,
					      int max_page_list_len)
{
	struct srp_fr_pool *pool;
	struct srp_fr_desc *d;
	struct ib_mr *mr;
	struct ib_fast_reg_page_list *frpl;
	int i, ret = -EINVAL;

	if (pool_size <= 0)
		goto err;
	ret = -ENOMEM;
	pool = kzalloc(sizeof(struct srp_fr_pool) +
		       pool_size * sizeof(struct srp_fr_desc), GFP_KERNEL);
	if (!pool)
		goto err;
	pool->size = pool_size;
	pool->max_page_list_len = max_page_list_len;
	spin_lock_init(&pool->lock);
	INIT_LIST_HEAD(&pool->free_list);

	for (i = 0, d = &pool->desc[0]; i < pool->size; i++, d++) {
		mr = ib_alloc_fast_reg_mr(pd, max_page_list_len);
		if (IS_ERR(mr)) {
			ret = PTR_ERR(mr);
			goto destroy_pool;
		}
		d->mr = mr;
		frpl = ib_alloc_fast_reg_page_list(device, max_page_list_len);
		if (IS_ERR(frpl)) {
			ret = PTR_ERR(frpl);
			goto destroy_pool;
		}
		d->frpl = frpl;
		list_add_tail(&d->entry, &pool->free_list);
	}

out:
	return pool;

destroy_pool:
	srp_destroy_fr_pool(pool);

err:
	pool = ERR_PTR(ret);
	goto out;
}

/**
 * srp_fr_pool_get() - obtain a descriptor suitable for fast registration
 * @pool: Pool to obtain descriptor from.
 */
static struct srp_fr_desc *srp_fr_pool_get(struct srp_fr_pool *pool)
{
	struct srp_fr_desc *d = NULL;
	unsigned long flags;

	spin_lock_irqsave(&pool->lock, flags);
	if (!list_empty(&pool->free_list)) {
		d = list_first_entry(&pool->free_list, typeof(*d), entry);
		list_del(&d->entry);
	}
	spin_unlock_irqrestore(&pool->lock, flags);

	return d;
}

/**
 * srp_fr_pool_put() - put an FR descriptor back in the free list
 * @pool: Pool the descriptor was allocated from.
 * @desc: Pointer to an array of fast registration descriptor pointers.
 * @n:    Number of descriptors to put back.
 *
 * Note: The caller must already have queued an invalidation request for
 * desc->mr->rkey before calling this function.
 */
static void srp_fr_pool_put(struct srp_fr_pool *pool, struct srp_fr_desc **desc,
			    int n)
{
	unsigned long flags;
	int i;

	spin_lock_irqsave(&pool->lock, flags);
	for (i = 0; i < n; i++)
		list_add(&desc[i]->entry, &pool->free_list);
	spin_unlock_irqrestore(&pool->lock, flags);
}

static struct srp_fr_pool *srp_alloc_fr_pool(struct srp_target_port *target)
{
	struct srp_device *dev = target->srp_host->srp_dev;

	return srp_create_fr_pool(dev->dev, dev->pd,
				  target->scsi_host->can_queue,
				  dev->max_pages_per_mr);
}

static int srp_create_target_ib(struct srp_target_port *target)
{
	struct srp_device *dev = target->srp_host->srp_dev;
	struct ib_qp_init_attr *init_attr;
	struct ib_cq *recv_cq, *send_cq;
	struct ib_qp *qp;
	struct ib_fmr_pool *fmr_pool = NULL;
	struct srp_fr_pool *fr_pool = NULL;
	const int m = 1 + dev->use_fast_reg;
	int ret;

	init_attr = kzalloc(sizeof *init_attr, GFP_KERNEL);
	if (!init_attr)
		return -ENOMEM;

	recv_cq = ib_create_cq(dev->dev, srp_recv_completion, NULL, target,
			       target->queue_size, target->comp_vector);
	if (IS_ERR(recv_cq)) {
		ret = PTR_ERR(recv_cq);
		goto err;
	}

	send_cq = ib_create_cq(dev->dev, srp_send_completion, NULL, target,
			       m * target->queue_size, target->comp_vector);
	if (IS_ERR(send_cq)) {
		ret = PTR_ERR(send_cq);
		goto err_recv_cq;
	}

	ib_req_notify_cq(recv_cq, IB_CQ_NEXT_COMP);

	init_attr->event_handler       = srp_qp_event;
	init_attr->cap.max_send_wr     = m * target->queue_size;
	init_attr->cap.max_recv_wr     = target->queue_size;
	init_attr->cap.max_recv_sge    = 1;
	init_attr->cap.max_send_sge    = 1;
	init_attr->sq_sig_type         = IB_SIGNAL_REQ_WR;
	init_attr->qp_type             = IB_QPT_RC;
	init_attr->send_cq             = send_cq;
	init_attr->recv_cq             = recv_cq;

	qp = ib_create_qp(dev->pd, init_attr);
	if (IS_ERR(qp)) {
		ret = PTR_ERR(qp);
		goto err_send_cq;
	}

	ret = srp_init_qp(target, qp);
	if (ret)
		goto err_qp;

	if (dev->use_fast_reg && dev->has_fr) {
		fr_pool = srp_alloc_fr_pool(target);
		if (IS_ERR(fr_pool)) {
			ret = PTR_ERR(fr_pool);
			shost_printk(KERN_WARNING, target->scsi_host, PFX
				     "FR pool allocation failed (%d)\n", ret);
			goto err_qp;
		}
		if (target->fr_pool)
			srp_destroy_fr_pool(target->fr_pool);
		target->fr_pool = fr_pool;
	} else if (!dev->use_fast_reg && dev->has_fmr) {
		fmr_pool = srp_alloc_fmr_pool(target);
		if (IS_ERR(fmr_pool)) {
			ret = PTR_ERR(fmr_pool);
			shost_printk(KERN_WARNING, target->scsi_host, PFX
				     "FMR pool allocation failed (%d)\n", ret);
			goto err_qp;
		}
		if (target->fmr_pool)
			ib_destroy_fmr_pool(target->fmr_pool);
		target->fmr_pool = fmr_pool;
	}

	if (target->qp)
		ib_destroy_qp(target->qp);
	if (target->recv_cq)
		ib_destroy_cq(target->recv_cq);
	if (target->send_cq)
		ib_destroy_cq(target->send_cq);

	target->qp = qp;
	target->recv_cq = recv_cq;
	target->send_cq = send_cq;

	kfree(init_attr);
	return 0;

err_qp:
	ib_destroy_qp(qp);

err_send_cq:
	ib_destroy_cq(send_cq);

err_recv_cq:
	ib_destroy_cq(recv_cq);

err:
	kfree(init_attr);
	return ret;
}

/*
 * Note: this function may be called without srp_alloc_iu_bufs() having been
 * invoked. Hence the target->[rt]x_ring checks.
 */
static void srp_free_target_ib(struct srp_target_port *target)
{
	struct srp_device *dev = target->srp_host->srp_dev;
	int i;

	if (dev->use_fast_reg) {
		if (target->fr_pool)
			srp_destroy_fr_pool(target->fr_pool);
	} else {
		if (target->fmr_pool)
			ib_destroy_fmr_pool(target->fmr_pool);
	}
	ib_destroy_qp(target->qp);
	ib_destroy_cq(target->send_cq);
	ib_destroy_cq(target->recv_cq);

	target->qp = NULL;
	target->send_cq = target->recv_cq = NULL;

	if (target->rx_ring) {
		for (i = 0; i < target->queue_size; ++i)
			srp_free_iu(target->srp_host, target->rx_ring[i]);
		kfree(target->rx_ring);
		target->rx_ring = NULL;
	}
	if (target->tx_ring) {
		for (i = 0; i < target->queue_size; ++i)
			srp_free_iu(target->srp_host, target->tx_ring[i]);
		kfree(target->tx_ring);
		target->tx_ring = NULL;
	}
}

static void srp_path_rec_completion(int status,
				    struct ib_sa_path_rec *pathrec,
				    void *target_ptr)
{
	struct srp_target_port *target = target_ptr;

	target->status = status;
	if (status)
		shost_printk(KERN_ERR, target->scsi_host,
			     PFX "Got failed path rec status %d\n", status);
	else
		target->path = *pathrec;
	complete(&target->done);
}

static int srp_lookup_path(struct srp_target_port *target)
{
	int ret;

	target->path.numb_path = 1;

	init_completion(&target->done);

	target->path_query_id = ib_sa_path_rec_get(&srp_sa_client,
						   target->srp_host->srp_dev->dev,
						   target->srp_host->port,
						   &target->path,
						   IB_SA_PATH_REC_SERVICE_ID	|
						   IB_SA_PATH_REC_DGID		|
						   IB_SA_PATH_REC_SGID		|
						   IB_SA_PATH_REC_NUMB_PATH	|
						   IB_SA_PATH_REC_PKEY,
						   SRP_PATH_REC_TIMEOUT_MS,
						   GFP_KERNEL,
						   srp_path_rec_completion,
						   target, &target->path_query);
	if (target->path_query_id < 0)
		return target->path_query_id;

	ret = wait_for_completion_interruptible(&target->done);
	if (ret < 0)
		return ret;

	if (target->status < 0)
		shost_printk(KERN_WARNING, target->scsi_host,
			     PFX "Path record query failed\n");

	return target->status;
}

static int srp_send_req(struct srp_target_port *target)
{
	struct {
		struct ib_cm_req_param param;
		struct srp_login_req   priv;
	} *req = NULL;
	int status;

	req = kzalloc(sizeof *req, GFP_KERNEL);
	if (!req)
		return -ENOMEM;

	req->param.primary_path 	      = &target->path;
	req->param.alternate_path 	      = NULL;
	req->param.service_id 		      = target->service_id;
	req->param.qp_num 		      = target->qp->qp_num;
	req->param.qp_type 		      = target->qp->qp_type;
	req->param.private_data 	      = &req->priv;
	req->param.private_data_len 	      = sizeof req->priv;
	req->param.flow_control 	      = 1;

	get_random_bytes(&req->param.starting_psn, 4);
	req->param.starting_psn 	     &= 0xffffff;

	/*
	 * Pick some arbitrary defaults here; we could make these
	 * module parameters if anyone cared about setting them.
	 */
	req->param.responder_resources	      = 4;
	req->param.remote_cm_response_timeout = 20;
	req->param.local_cm_response_timeout  = 20;
	req->param.retry_count                = target->tl_retry_count;
	req->param.rnr_retry_count 	      = 7;
	req->param.max_cm_retries 	      = 15;

	req->priv.opcode     	= SRP_LOGIN_REQ;
	req->priv.tag        	= 0;
	req->priv.req_it_iu_len = cpu_to_be32(target->max_iu_len);
	req->priv.req_buf_fmt 	= cpu_to_be16(SRP_BUF_FORMAT_DIRECT |
					      SRP_BUF_FORMAT_INDIRECT);
	/*
	 * In the published SRP specification (draft rev. 16a), the
	 * port identifier format is 8 bytes of ID extension followed
	 * by 8 bytes of GUID.  Older drafts put the two halves in the
	 * opposite order, so that the GUID comes first.
	 *
	 * Targets conforming to these obsolete drafts can be
	 * recognized by the I/O Class they report.
	 */
	if (target->io_class == SRP_REV10_IB_IO_CLASS) {
		memcpy(req->priv.initiator_port_id,
		       &target->path.sgid.global.interface_id, 8);
		memcpy(req->priv.initiator_port_id + 8,
		       &target->initiator_ext, 8);
		memcpy(req->priv.target_port_id,     &target->ioc_guid, 8);
		memcpy(req->priv.target_port_id + 8, &target->id_ext, 8);
	} else {
		memcpy(req->priv.initiator_port_id,
		       &target->initiator_ext, 8);
		memcpy(req->priv.initiator_port_id + 8,
		       &target->path.sgid.global.interface_id, 8);
		memcpy(req->priv.target_port_id,     &target->id_ext, 8);
		memcpy(req->priv.target_port_id + 8, &target->ioc_guid, 8);
	}

	/*
	 * Topspin/Cisco SRP targets will reject our login unless we
	 * zero out the first 8 bytes of our initiator port ID and set
	 * the second 8 bytes to the local node GUID.
	 */
	if (srp_target_is_topspin(target)) {
		shost_printk(KERN_DEBUG, target->scsi_host,
			     PFX "Topspin/Cisco initiator port ID workaround "
			     "activated for target GUID %016llx\n",
			     (unsigned long long) be64_to_cpu(target->ioc_guid));
		memset(req->priv.initiator_port_id, 0, 8);
		memcpy(req->priv.initiator_port_id + 8,
		       &target->srp_host->srp_dev->dev->node_guid, 8);
	}

	status = ib_send_cm_req(target->cm_id, &req->param);

	kfree(req);

	return status;
}

static bool srp_queue_remove_work(struct srp_target_port *target)
{
	bool changed = false;

	spin_lock_irq(&target->lock);
	if (target->state != SRP_TARGET_REMOVED) {
		target->state = SRP_TARGET_REMOVED;
		changed = true;
	}
	spin_unlock_irq(&target->lock);

	if (changed)
		queue_work(srp_remove_wq, &target->remove_work);

	return changed;
}

static bool srp_change_conn_state(struct srp_target_port *target,
				  bool connected)
{
	bool changed = false;

	spin_lock_irq(&target->lock);
	if (target->connected != connected) {
		target->connected = connected;
		changed = true;
	}
	spin_unlock_irq(&target->lock);

	return changed;
}

static void srp_disconnect_target(struct srp_target_port *target)
{
	if (srp_change_conn_state(target, false)) {
		/* XXX should send SRP_I_LOGOUT request */

		if (ib_send_cm_dreq(target->cm_id, NULL, 0)) {
			shost_printk(KERN_DEBUG, target->scsi_host,
				     PFX "Sending CM DREQ failed\n");
		}
	}
}

static void srp_free_req_data(struct srp_target_port *target)
{
	struct srp_device *dev = target->srp_host->srp_dev;
	struct ib_device *ibdev = dev->dev;
	struct srp_request *req;
	int i;

	if (!target->req_ring)
		return;

	for (i = 0; i < target->req_ring_size; ++i) {
		req = &target->req_ring[i];
		if (dev->use_fast_reg)
			kfree(req->fr_list);
		else
			kfree(req->fmr_list);
		kfree(req->map_page);
		if (req->indirect_dma_addr) {
			ib_dma_unmap_single(ibdev, req->indirect_dma_addr,
					    target->indirect_size,
					    DMA_TO_DEVICE);
		}
		kfree(req->indirect_desc);
	}

	kfree(target->req_ring);
	target->req_ring = NULL;
}

static int srp_alloc_req_data(struct srp_target_port *target)
{
	struct srp_device *srp_dev = target->srp_host->srp_dev;
	struct ib_device *ibdev = srp_dev->dev;
	struct srp_request *req;
	void *mr_list;
	dma_addr_t dma_addr;
	int i, ret = -ENOMEM;

	INIT_LIST_HEAD(&target->free_reqs);

	target->req_ring = kzalloc(target->req_ring_size *
				   sizeof(*target->req_ring), GFP_KERNEL);
	if (!target->req_ring)
		goto out;

	for (i = 0; i < target->req_ring_size; ++i) {
		req = &target->req_ring[i];
		mr_list = kmalloc(target->cmd_sg_cnt * sizeof(void *),
				  GFP_KERNEL);
		if (!mr_list)
			goto out;
		if (srp_dev->use_fast_reg)
			req->fr_list = mr_list;
		else
			req->fmr_list = mr_list;
		req->map_page = kmalloc(srp_dev->max_pages_per_mr *
					sizeof(void *), GFP_KERNEL);
		if (!req->map_page)
			goto out;
		req->indirect_desc = kmalloc(target->indirect_size, GFP_KERNEL);
		if (!req->indirect_desc)
			goto out;

		dma_addr = ib_dma_map_single(ibdev, req->indirect_desc,
					     target->indirect_size,
					     DMA_TO_DEVICE);
		if (ib_dma_mapping_error(ibdev, dma_addr))
			goto out;

		req->indirect_dma_addr = dma_addr;
		req->index = i;
		list_add_tail(&req->list, &target->free_reqs);
	}
	ret = 0;

out:
	return ret;
}

/**
 * srp_del_scsi_host_attr() - Remove attributes defined in the host template.
 * @shost: SCSI host whose attributes to remove from sysfs.
 *
 * Note: Any attributes defined in the host template and that did not exist
 * before invocation of this function will be ignored.
 */
static void srp_del_scsi_host_attr(struct Scsi_Host *shost)
{
	struct device_attribute **attr;

	for (attr = shost->hostt->shost_attrs; attr && *attr; ++attr)
		device_remove_file(&shost->shost_dev, *attr);
}

static void srp_remove_target(struct srp_target_port *target)
{
	WARN_ON_ONCE(target->state != SRP_TARGET_REMOVED);

	srp_del_scsi_host_attr(target->scsi_host);
	srp_rport_get(target->rport);
	srp_remove_host(target->scsi_host);
	scsi_remove_host(target->scsi_host);
	srp_stop_rport_timers(target->rport);
	srp_disconnect_target(target);
	ib_destroy_cm_id(target->cm_id);
	srp_free_target_ib(target);
	cancel_work_sync(&target->tl_err_work);
	srp_rport_put(target->rport);
	srp_free_req_data(target);

	spin_lock(&target->srp_host->target_lock);
	list_del(&target->list);
	spin_unlock(&target->srp_host->target_lock);

	scsi_host_put(target->scsi_host);
}

static void srp_remove_work(struct work_struct *work)
{
	struct srp_target_port *target =
		container_of(work, struct srp_target_port, remove_work);

	WARN_ON_ONCE(target->state != SRP_TARGET_REMOVED);

	srp_remove_target(target);
}

static void srp_rport_delete(struct srp_rport *rport)
{
	struct srp_target_port *target = rport->lld_data;

	srp_queue_remove_work(target);
}

static int srp_connect_target(struct srp_target_port *target)
{
	int retries = 3;
	int ret;

	WARN_ON_ONCE(target->connected);

	target->qp_in_error = false;

	ret = srp_lookup_path(target);
	if (ret)
		return ret;

	while (1) {
		init_completion(&target->done);
		ret = srp_send_req(target);
		if (ret)
			return ret;
		ret = wait_for_completion_interruptible(&target->done);
		if (ret < 0)
			return ret;

		/*
		 * The CM event handling code will set status to
		 * SRP_PORT_REDIRECT if we get a port redirect REJ
		 * back, or SRP_DLID_REDIRECT if we get a lid/qp
		 * redirect REJ back.
		 */
		switch (target->status) {
		case 0:
			srp_change_conn_state(target, true);
			return 0;

		case SRP_PORT_REDIRECT:
			ret = srp_lookup_path(target);
			if (ret)
				return ret;
			break;

		case SRP_DLID_REDIRECT:
			break;

		case SRP_STALE_CONN:
			/* Our current CM id was stale, and is now in timewait.
			 * Try to reconnect with a new one.
			 */
			if (!retries-- || srp_new_cm_id(target)) {
				shost_printk(KERN_ERR, target->scsi_host, PFX
					     "giving up on stale connection\n");
				target->status = -ECONNRESET;
				return target->status;
			}

			shost_printk(KERN_ERR, target->scsi_host, PFX
				     "retrying stale connection\n");
			break;

		default:
			return target->status;
		}
	}
}

static int srp_inv_rkey(struct srp_target_port *target, u32 rkey)
{
	struct ib_send_wr *bad_wr;
	struct ib_send_wr wr = {
		.opcode		    = IB_WR_LOCAL_INV,
		.wr_id		    = LOCAL_INV_WR_ID_MASK,
		.next		    = NULL,
		.num_sge	    = 0,
		.send_flags	    = 0,
		.ex.invalidate_rkey = rkey,
	};

	return ib_post_send(target->qp, &wr, &bad_wr);
}

static void srp_unmap_data(struct scsi_cmnd *scmnd,
			   struct srp_target_port *target,
			   struct srp_request *req)
{
	struct srp_device *dev = target->srp_host->srp_dev;
	struct ib_device *ibdev = dev->dev;
	int i, res;

	if (!scsi_sglist(scmnd) ||
	    (scmnd->sc_data_direction != DMA_TO_DEVICE &&
	     scmnd->sc_data_direction != DMA_FROM_DEVICE))
		return;

	if (dev->use_fast_reg) {
		struct srp_fr_desc **pfr;

		for (i = req->nmdesc, pfr = req->fr_list; i > 0; i--, pfr++) {
			res = srp_inv_rkey(target, (*pfr)->mr->rkey);
			if (res < 0) {
				shost_printk(KERN_ERR, target->scsi_host, PFX
				  "Queueing INV WR for rkey %#x failed (%d)\n",
				  (*pfr)->mr->rkey, res);
				queue_work(system_long_wq,
					   &target->tl_err_work);
			}
		}
		if (req->nmdesc)
			srp_fr_pool_put(target->fr_pool, req->fr_list,
					req->nmdesc);
	} else {
		struct ib_pool_fmr **pfmr;

		for (i = req->nmdesc, pfmr = req->fmr_list; i > 0; i--, pfmr++)
			ib_fmr_pool_unmap(*pfmr);
	}

	ib_dma_unmap_sg(ibdev, scsi_sglist(scmnd), scsi_sg_count(scmnd),
			scmnd->sc_data_direction);
}

/**
 * srp_claim_req - Take ownership of the scmnd associated with a request.
 * @target: SRP target port.
 * @req: SRP request.
 * @sdev: If not NULL, only take ownership for this SCSI device.
 * @scmnd: If NULL, take ownership of @req->scmnd. If not NULL, only take
 *         ownership of @req->scmnd if it equals @scmnd.
 *
 * Return value:
 * Either NULL or a pointer to the SCSI command the caller became owner of.
 */
static struct scsi_cmnd *srp_claim_req(struct srp_target_port *target,
				       struct srp_request *req,
				       struct scsi_device *sdev,
				       struct scsi_cmnd *scmnd)
{
	unsigned long flags;

	spin_lock_irqsave(&target->lock, flags);
	if (req->scmnd &&
	    (!sdev || req->scmnd->device == sdev) &&
	    (!scmnd || req->scmnd == scmnd)) {
		scmnd = req->scmnd;
		req->scmnd = NULL;
	} else {
		scmnd = NULL;
	}
	spin_unlock_irqrestore(&target->lock, flags);

	return scmnd;
}

/**
 * srp_free_req() - Unmap data and add request to the free request list.
 * @target: SRP target port.
 * @req:    Request to be freed.
 * @scmnd:  SCSI command associated with @req.
 * @req_lim_delta: Amount to be added to @target->req_lim.
 */
static void srp_free_req(struct srp_target_port *target,
			 struct srp_request *req, struct scsi_cmnd *scmnd,
			 s32 req_lim_delta)
{
	unsigned long flags;

	srp_unmap_data(scmnd, target, req);

	spin_lock_irqsave(&target->lock, flags);
	target->req_lim += req_lim_delta;
	list_add_tail(&req->list, &target->free_reqs);
	spin_unlock_irqrestore(&target->lock, flags);
}

static void srp_finish_req(struct srp_target_port *target,
			   struct srp_request *req, struct scsi_device *sdev,
			   int result)
{
	struct scsi_cmnd *scmnd = srp_claim_req(target, req, sdev, NULL);

	if (scmnd) {
		srp_free_req(target, req, scmnd, 0);
		scmnd->result = result;
		scmnd->scsi_done(scmnd);
	}
}

static void srp_terminate_io(struct srp_rport *rport)
{
	struct srp_target_port *target = rport->lld_data;
	struct Scsi_Host *shost = target->scsi_host;
	struct scsi_device *sdev;
	int i;

	/*
	 * Invoking srp_terminate_io() while srp_queuecommand() is running
	 * is not safe. Hence the warning statement below.
	 */
	shost_for_each_device(sdev, shost)
		WARN_ON_ONCE(sdev->request_queue->request_fn_active);

	for (i = 0; i < target->req_ring_size; ++i) {
		struct srp_request *req = &target->req_ring[i];
		srp_finish_req(target, req, NULL, DID_TRANSPORT_FAILFAST << 16);
	}
}

/*
 * It is up to the caller to ensure that srp_rport_reconnect() calls are
 * serialized and that no concurrent srp_queuecommand(), srp_abort(),
 * srp_reset_device() or srp_reset_host() calls will occur while this function
 * is in progress. One way to realize that is not to call this function
 * directly but to call srp_reconnect_rport() instead since that last function
 * serializes calls of this function via rport->mutex and also blocks
 * srp_queuecommand() calls before invoking this function.
 */
static int srp_rport_reconnect(struct srp_rport *rport)
{
	struct srp_target_port *target = rport->lld_data;
	int i, ret;

	srp_disconnect_target(target);
	/*
	 * Now get a new local CM ID so that we avoid confusing the target in
	 * case things are really fouled up. Doing so also ensures that all CM
	 * callbacks will have finished before a new QP is allocated.
	 */
	ret = srp_new_cm_id(target);

	for (i = 0; i < target->req_ring_size; ++i) {
		struct srp_request *req = &target->req_ring[i];
		srp_finish_req(target, req, NULL, DID_RESET << 16);
	}

	/*
	 * Whether or not creating a new CM ID succeeded, create a new
	 * QP. This guarantees that all callback functions for the old QP have
	 * finished before any send requests are posted on the new QP.
	 */
	ret += srp_create_target_ib(target);

	INIT_LIST_HEAD(&target->free_tx);
	for (i = 0; i < target->queue_size; ++i)
		list_add(&target->tx_ring[i]->list, &target->free_tx);

	if (ret == 0)
		ret = srp_connect_target(target);

	if (ret == 0)
		shost_printk(KERN_INFO, target->scsi_host,
			     PFX "reconnect succeeded\n");

	return ret;
}

static void srp_map_desc(struct srp_map_state *state, dma_addr_t dma_addr,
			 unsigned int dma_len, u32 rkey)
{
	struct srp_direct_buf *desc = state->desc;

	desc->va = cpu_to_be64(dma_addr);
	desc->key = cpu_to_be32(rkey);
	desc->len = cpu_to_be32(dma_len);

	state->total_len += dma_len;
	state->desc++;
	state->ndesc++;
}

static int srp_map_finish_fmr(struct srp_map_state *state,
			      struct srp_target_port *target)
{
	struct ib_pool_fmr *fmr;
	u64 io_addr = 0;

	fmr = ib_fmr_pool_map_phys(target->fmr_pool, state->pages,
				   state->npages, io_addr);
	if (IS_ERR(fmr))
		return PTR_ERR(fmr);

	*state->next_fmr++ = fmr;
	state->nmdesc++;

	srp_map_desc(state, 0, state->dma_len, fmr->fmr->rkey);

	return 0;
}

static int srp_map_finish_fr(struct srp_map_state *state,
			     struct srp_target_port *target)
{
	struct srp_device *dev = target->srp_host->srp_dev;
	struct ib_send_wr *bad_wr;
	struct ib_send_wr wr;
	struct srp_fr_desc *desc;
	u32 rkey;

	desc = srp_fr_pool_get(target->fr_pool);
	if (!desc)
		return -ENOMEM;

	rkey = ib_inc_rkey(desc->mr->rkey);
	ib_update_fast_reg_key(desc->mr, rkey);

	memcpy(desc->frpl->page_list, state->pages,
	       sizeof(state->pages[0]) * state->npages);

	memset(&wr, 0, sizeof(wr));
	wr.opcode = IB_WR_FAST_REG_MR;
	wr.wr_id = FAST_REG_WR_ID_MASK;
	wr.wr.fast_reg.iova_start = state->base_dma_addr;
	wr.wr.fast_reg.page_list = desc->frpl;
	wr.wr.fast_reg.page_list_len = state->npages;
	wr.wr.fast_reg.page_shift = ilog2(dev->mr_page_size);
	wr.wr.fast_reg.length = state->dma_len;
	wr.wr.fast_reg.access_flags = (IB_ACCESS_LOCAL_WRITE |
				       IB_ACCESS_REMOTE_READ |
				       IB_ACCESS_REMOTE_WRITE);
	wr.wr.fast_reg.rkey = desc->mr->lkey;

	*state->next_fr++ = desc;
	state->nmdesc++;

	srp_map_desc(state, state->base_dma_addr, state->dma_len,
		     desc->mr->rkey);

	return ib_post_send(target->qp, &wr, &bad_wr);
}

static int srp_finish_mapping(struct srp_map_state *state,
			      struct srp_target_port *target)
{
	int ret = 0;

	if (state->npages == 0)
		return 0;

	if (state->npages == 1 && !register_always)
		srp_map_desc(state, state->base_dma_addr, state->dma_len,
			     target->rkey);
	else
		ret = target->srp_host->srp_dev->use_fast_reg ?
			srp_map_finish_fr(state, target) :
			srp_map_finish_fmr(state, target);

	if (ret == 0) {
		state->npages = 0;
		state->dma_len = 0;
	}

	return ret;
}

static void srp_map_update_start(struct srp_map_state *state,
				 struct scatterlist *sg, int sg_index,
				 dma_addr_t dma_addr)
{
	state->unmapped_sg = sg;
	state->unmapped_index = sg_index;
	state->unmapped_addr = dma_addr;
}

static int srp_map_sg_entry(struct srp_map_state *state,
			    struct srp_target_port *target,
			    struct scatterlist *sg, int sg_index,
			    bool use_mr)
{
	struct srp_device *dev = target->srp_host->srp_dev;
	struct ib_device *ibdev = dev->dev;
	dma_addr_t dma_addr = ib_sg_dma_address(ibdev, sg);
	unsigned int dma_len = ib_sg_dma_len(ibdev, sg);
	unsigned int len;
	int ret;

	if (!dma_len)
		return 0;

	if (!use_mr) {
		/*
		 * Once we're in direct map mode for a request, we don't
		 * go back to FMR or FR mode, so no need to update anything
		 * other than the descriptor.
		 */
		srp_map_desc(state, dma_addr, dma_len, target->rkey);
		return 0;
	}

	/*
	 * Since not all RDMA HW drivers support non-zero page offsets for
	 * FMR, if we start at an offset into a page, don't merge into the
	 * current FMR mapping. Finish it out, and use the kernel's MR for
	 * this sg entry.
	 */
	if ((!dev->use_fast_reg && dma_addr & ~dev->mr_page_mask) ||
	    dma_len > dev->mr_max_size) {
		ret = srp_finish_mapping(state, target);
		if (ret)
			return ret;

		srp_map_desc(state, dma_addr, dma_len, target->rkey);
		srp_map_update_start(state, NULL, 0, 0);
		return 0;
	}

	/*
	 * If this is the first sg that will be mapped via FMR or via FR, save
	 * our position. We need to know the first unmapped entry, its index,
	 * and the first unmapped address within that entry to be able to
	 * restart mapping after an error.
	 */
	if (!state->unmapped_sg)
		srp_map_update_start(state, sg, sg_index, dma_addr);

	while (dma_len) {
		unsigned offset = dma_addr & ~dev->mr_page_mask;
		if (state->npages == dev->max_pages_per_mr || offset != 0) {
			ret = srp_finish_mapping(state, target);
			if (ret)
				return ret;

			srp_map_update_start(state, sg, sg_index, dma_addr);
		}

		len = min_t(unsigned int, dma_len, dev->mr_page_size - offset);

		if (!state->npages)
			state->base_dma_addr = dma_addr;
		state->pages[state->npages++] = dma_addr & dev->mr_page_mask;
		state->dma_len += len;
		dma_addr += len;
		dma_len -= len;
	}

	/*
	 * If the last entry of the MR wasn't a full page, then we need to
	 * close it out and start a new one -- we can only merge at page
	 * boundries.
	 */
	ret = 0;
	if (len != dev->mr_page_size) {
		ret = srp_finish_mapping(state, target);
		if (!ret)
			srp_map_update_start(state, NULL, 0, 0);
	}
	return ret;
}

static int srp_map_sg(struct srp_map_state *state,
		      struct srp_target_port *target, struct srp_request *req,
		      struct scatterlist *scat, int count)
{
	struct srp_device *dev = target->srp_host->srp_dev;
	struct ib_device *ibdev = dev->dev;
	struct scatterlist *sg;
	int i;
	bool use_mr;

	state->desc	= req->indirect_desc;
	state->pages	= req->map_page;
	if (dev->use_fast_reg) {
		state->next_fr = req->fr_list;
		use_mr = !!target->fr_pool;
	} else {
		state->next_fmr = req->fmr_list;
		use_mr = !!target->fmr_pool;
	}

	for_each_sg(scat, sg, count, i) {
		if (srp_map_sg_entry(state, target, sg, i, use_mr)) {
			/*
			 * Memory registration failed, so backtrack to the
			 * first unmapped entry and continue on without using
			 * memory registration.
			 */
			dma_addr_t dma_addr;
			unsigned int dma_len;

backtrack:
			sg = state->unmapped_sg;
			i = state->unmapped_index;

			dma_addr = ib_sg_dma_address(ibdev, sg);
			dma_len = ib_sg_dma_len(ibdev, sg);
			dma_len -= (state->unmapped_addr - dma_addr);
			dma_addr = state->unmapped_addr;
			use_mr = false;
			srp_map_desc(state, dma_addr, dma_len, target->rkey);
		}
	}

	if (use_mr && srp_finish_mapping(state, target))
		goto backtrack;

	req->nmdesc = state->nmdesc;

	return 0;
}

static int srp_map_data(struct scsi_cmnd *scmnd, struct srp_target_port *target,
			struct srp_request *req)
{
	struct scatterlist *scat;
	struct srp_cmd *cmd = req->cmd->buf;
	int len, nents, count;
	struct srp_device *dev;
	struct ib_device *ibdev;
	struct srp_map_state state;
	struct srp_indirect_buf *indirect_hdr;
	u32 table_len;
	u8 fmt;

	if (!scsi_sglist(scmnd) || scmnd->sc_data_direction == DMA_NONE)
		return sizeof (struct srp_cmd);

	if (scmnd->sc_data_direction != DMA_FROM_DEVICE &&
	    scmnd->sc_data_direction != DMA_TO_DEVICE) {
		shost_printk(KERN_WARNING, target->scsi_host,
			     PFX "Unhandled data direction %d\n",
			     scmnd->sc_data_direction);
		return -EINVAL;
	}

	nents = scsi_sg_count(scmnd);
	scat  = scsi_sglist(scmnd);

	dev = target->srp_host->srp_dev;
	ibdev = dev->dev;

	count = ib_dma_map_sg(ibdev, scat, nents, scmnd->sc_data_direction);
	if (unlikely(count == 0))
		return -EIO;

	fmt = SRP_DATA_DESC_DIRECT;
	len = sizeof (struct srp_cmd) +	sizeof (struct srp_direct_buf);

	if (count == 1 && !register_always) {
		/*
		 * The midlayer only generated a single gather/scatter
		 * entry, or DMA mapping coalesced everything to a
		 * single entry.  So a direct descriptor along with
		 * the DMA MR suffices.
		 */
		struct srp_direct_buf *buf = (void *) cmd->add_data;

		buf->va  = cpu_to_be64(ib_sg_dma_address(ibdev, scat));
		buf->key = cpu_to_be32(target->rkey);
		buf->len = cpu_to_be32(ib_sg_dma_len(ibdev, scat));

		req->nmdesc = 0;
		goto map_complete;
	}

	/*
	 * We have more than one scatter/gather entry, so build our indirect
	 * descriptor table, trying to merge as many entries as we can.
	 */
	indirect_hdr = (void *) cmd->add_data;

	ib_dma_sync_single_for_cpu(ibdev, req->indirect_dma_addr,
				   target->indirect_size, DMA_TO_DEVICE);

	memset(&state, 0, sizeof(state));
	srp_map_sg(&state, target, req, scat, count);

	/* We've mapped the request, now pull as much of the indirect
	 * descriptor table as we can into the command buffer. If this
	 * target is not using an external indirect table, we are
	 * guaranteed to fit into the command, as the SCSI layer won't
	 * give us more S/G entries than we allow.
	 */
	if (state.ndesc == 1) {
		/*
		 * Memory registration collapsed the sg-list into one entry,
		 * so use a direct descriptor.
		 */
		struct srp_direct_buf *buf = (void *) cmd->add_data;

		*buf = req->indirect_desc[0];
		goto map_complete;
	}

	if (unlikely(target->cmd_sg_cnt < state.ndesc &&
						!target->allow_ext_sg)) {
		shost_printk(KERN_ERR, target->scsi_host,
			     "Could not fit S/G list into SRP_CMD\n");
		return -EIO;
	}

	count = min(state.ndesc, target->cmd_sg_cnt);
	table_len = state.ndesc * sizeof (struct srp_direct_buf);

	fmt = SRP_DATA_DESC_INDIRECT;
	len = sizeof(struct srp_cmd) + sizeof (struct srp_indirect_buf);
	len += count * sizeof (struct srp_direct_buf);

	memcpy(indirect_hdr->desc_list, req->indirect_desc,
	       count * sizeof (struct srp_direct_buf));

	indirect_hdr->table_desc.va = cpu_to_be64(req->indirect_dma_addr);
	indirect_hdr->table_desc.key = cpu_to_be32(target->rkey);
	indirect_hdr->table_desc.len = cpu_to_be32(table_len);
	indirect_hdr->len = cpu_to_be32(state.total_len);

	if (scmnd->sc_data_direction == DMA_TO_DEVICE)
		cmd->data_out_desc_cnt = count;
	else
		cmd->data_in_desc_cnt = count;

	ib_dma_sync_single_for_device(ibdev, req->indirect_dma_addr, table_len,
				      DMA_TO_DEVICE);

map_complete:
	if (scmnd->sc_data_direction == DMA_TO_DEVICE)
		cmd->buf_fmt = fmt << 4;
	else
		cmd->buf_fmt = fmt;

	return len;
}

/*
 * Return an IU and possible credit to the free pool
 */
static void srp_put_tx_iu(struct srp_target_port *target, struct srp_iu *iu,
			  enum srp_iu_type iu_type)
{
	unsigned long flags;

	spin_lock_irqsave(&target->lock, flags);
	list_add(&iu->list, &target->free_tx);
	if (iu_type != SRP_IU_RSP)
		++target->req_lim;
	spin_unlock_irqrestore(&target->lock, flags);
}

/*
 * Must be called with target->lock held to protect req_lim and free_tx.
 * If IU is not sent, it must be returned using srp_put_tx_iu().
 *
 * Note:
 * An upper limit for the number of allocated information units for each
 * request type is:
 * - SRP_IU_CMD: SRP_CMD_SQ_SIZE, since the SCSI mid-layer never queues
 *   more than Scsi_Host.can_queue requests.
 * - SRP_IU_TSK_MGMT: SRP_TSK_MGMT_SQ_SIZE.
 * - SRP_IU_RSP: 1, since a conforming SRP target never sends more than
 *   one unanswered SRP request to an initiator.
 */
static struct srp_iu *__srp_get_tx_iu(struct srp_target_port *target,
				      enum srp_iu_type iu_type)
{
	s32 rsv = (iu_type == SRP_IU_TSK_MGMT) ? 0 : SRP_TSK_MGMT_SQ_SIZE;
	struct srp_iu *iu;

	srp_send_completion(target->send_cq, target);

	if (list_empty(&target->free_tx))
		return NULL;

	/* Initiator responses to target requests do not consume credits */
	if (iu_type != SRP_IU_RSP) {
		if (target->req_lim <= rsv) {
			++target->zero_req_lim;
			return NULL;
		}

		--target->req_lim;
	}

	iu = list_first_entry(&target->free_tx, struct srp_iu, list);
	list_del(&iu->list);
	return iu;
}

static int srp_post_send(struct srp_target_port *target,
			 struct srp_iu *iu, int len)
{
	struct ib_sge list;
	struct ib_send_wr wr, *bad_wr;

	list.addr   = iu->dma;
	list.length = len;
	list.lkey   = target->lkey;

	wr.next       = NULL;
	wr.wr_id      = (uintptr_t) iu;
	wr.sg_list    = &list;
	wr.num_sge    = 1;
	wr.opcode     = IB_WR_SEND;
	wr.send_flags = IB_SEND_SIGNALED;

	return ib_post_send(target->qp, &wr, &bad_wr);
}

static int srp_post_recv(struct srp_target_port *target, struct srp_iu *iu)
{
	struct ib_recv_wr wr, *bad_wr;
	struct ib_sge list;

	list.addr   = iu->dma;
	list.length = iu->size;
	list.lkey   = target->lkey;

	wr.next     = NULL;
	wr.wr_id    = (uintptr_t) iu;
	wr.sg_list  = &list;
	wr.num_sge  = 1;

	return ib_post_recv(target->qp, &wr, &bad_wr);
}

static void srp_process_rsp(struct srp_target_port *target, struct srp_rsp *rsp)
{
	struct srp_request *req;
	struct scsi_cmnd *scmnd;
	unsigned long flags;

	if (unlikely(rsp->tag & SRP_TAG_TSK_MGMT)) {
		spin_lock_irqsave(&target->lock, flags);
		target->req_lim += be32_to_cpu(rsp->req_lim_delta);
		spin_unlock_irqrestore(&target->lock, flags);

		target->tsk_mgmt_status = -1;
		if (be32_to_cpu(rsp->resp_data_len) >= 4)
			target->tsk_mgmt_status = rsp->data[3];
		complete(&target->tsk_mgmt_done);
	} else {
		req = &target->req_ring[rsp->tag];
		scmnd = srp_claim_req(target, req, NULL, NULL);
		if (!scmnd) {
			shost_printk(KERN_ERR, target->scsi_host,
				     "Null scmnd for RSP w/tag %016llx\n",
				     (unsigned long long) rsp->tag);

			spin_lock_irqsave(&target->lock, flags);
			target->req_lim += be32_to_cpu(rsp->req_lim_delta);
			spin_unlock_irqrestore(&target->lock, flags);

			return;
		}
		scmnd->result = rsp->status;

		if (rsp->flags & SRP_RSP_FLAG_SNSVALID) {
			memcpy(scmnd->sense_buffer, rsp->data +
			       be32_to_cpu(rsp->resp_data_len),
			       min_t(int, be32_to_cpu(rsp->sense_data_len),
				     SCSI_SENSE_BUFFERSIZE));
		}

		if (unlikely(rsp->flags & SRP_RSP_FLAG_DIUNDER))
			scsi_set_resid(scmnd, be32_to_cpu(rsp->data_in_res_cnt));
		else if (unlikely(rsp->flags & SRP_RSP_FLAG_DIOVER))
			scsi_set_resid(scmnd, -be32_to_cpu(rsp->data_in_res_cnt));
		else if (unlikely(rsp->flags & SRP_RSP_FLAG_DOUNDER))
			scsi_set_resid(scmnd, be32_to_cpu(rsp->data_out_res_cnt));
		else if (unlikely(rsp->flags & SRP_RSP_FLAG_DOOVER))
			scsi_set_resid(scmnd, -be32_to_cpu(rsp->data_out_res_cnt));

		srp_free_req(target, req, scmnd,
			     be32_to_cpu(rsp->req_lim_delta));

		scmnd->host_scribble = NULL;
		scmnd->scsi_done(scmnd);
	}
}

static int srp_response_common(struct srp_target_port *target, s32 req_delta,
			       void *rsp, int len)
{
	struct ib_device *dev = target->srp_host->srp_dev->dev;
	unsigned long flags;
	struct srp_iu *iu;
	int err;

	spin_lock_irqsave(&target->lock, flags);
	target->req_lim += req_delta;
	iu = __srp_get_tx_iu(target, SRP_IU_RSP);
	spin_unlock_irqrestore(&target->lock, flags);

	if (!iu) {
		shost_printk(KERN_ERR, target->scsi_host, PFX
			     "no IU available to send response\n");
		return 1;
	}

	ib_dma_sync_single_for_cpu(dev, iu->dma, len, DMA_TO_DEVICE);
	memcpy(iu->buf, rsp, len);
	ib_dma_sync_single_for_device(dev, iu->dma, len, DMA_TO_DEVICE);

	err = srp_post_send(target, iu, len);
	if (err) {
		shost_printk(KERN_ERR, target->scsi_host, PFX
			     "unable to post response: %d\n", err);
		srp_put_tx_iu(target, iu, SRP_IU_RSP);
	}

	return err;
}

static void srp_process_cred_req(struct srp_target_port *target,
				 struct srp_cred_req *req)
{
	struct srp_cred_rsp rsp = {
		.opcode = SRP_CRED_RSP,
		.tag = req->tag,
	};
	s32 delta = be32_to_cpu(req->req_lim_delta);

	if (srp_response_common(target, delta, &rsp, sizeof rsp))
		shost_printk(KERN_ERR, target->scsi_host, PFX
			     "problems processing SRP_CRED_REQ\n");
}

static void srp_process_aer_req(struct srp_target_port *target,
				struct srp_aer_req *req)
{
	struct srp_aer_rsp rsp = {
		.opcode = SRP_AER_RSP,
		.tag = req->tag,
	};
	s32 delta = be32_to_cpu(req->req_lim_delta);

	shost_printk(KERN_ERR, target->scsi_host, PFX
		     "ignoring AER for LUN %llu\n", be64_to_cpu(req->lun));

	if (srp_response_common(target, delta, &rsp, sizeof rsp))
		shost_printk(KERN_ERR, target->scsi_host, PFX
			     "problems processing SRP_AER_REQ\n");
}

static void srp_handle_recv(struct srp_target_port *target, struct ib_wc *wc)
{
	struct ib_device *dev = target->srp_host->srp_dev->dev;
	struct srp_iu *iu = (struct srp_iu *) (uintptr_t) wc->wr_id;
	int res;
	u8 opcode;

	ib_dma_sync_single_for_cpu(dev, iu->dma, target->max_ti_iu_len,
				   DMA_FROM_DEVICE);

	opcode = *(u8 *) iu->buf;

	if (0) {
		shost_printk(KERN_ERR, target->scsi_host,
			     PFX "recv completion, opcode 0x%02x\n", opcode);
		print_hex_dump(KERN_ERR, "", DUMP_PREFIX_OFFSET, 8, 1,
			       iu->buf, wc->byte_len, true);
	}

	switch (opcode) {
	case SRP_RSP:
		srp_process_rsp(target, iu->buf);
		break;

	case SRP_CRED_REQ:
		srp_process_cred_req(target, iu->buf);
		break;

	case SRP_AER_REQ:
		srp_process_aer_req(target, iu->buf);
		break;

	case SRP_T_LOGOUT:
		/* XXX Handle target logout */
		shost_printk(KERN_WARNING, target->scsi_host,
			     PFX "Got target logout request\n");
		break;

	default:
		shost_printk(KERN_WARNING, target->scsi_host,
			     PFX "Unhandled SRP opcode 0x%02x\n", opcode);
		break;
	}

	ib_dma_sync_single_for_device(dev, iu->dma, target->max_ti_iu_len,
				      DMA_FROM_DEVICE);

	res = srp_post_recv(target, iu);
	if (res != 0)
		shost_printk(KERN_ERR, target->scsi_host,
			     PFX "Recv failed with error code %d\n", res);
}

<<<<<<< HEAD
static void srp_handle_qp_err(enum ib_wc_status wc_status, bool send_err,
			      struct srp_target_port *target)
{
	if (target->connected && !target->qp_in_error) {
		shost_printk(KERN_ERR, target->scsi_host,
			     PFX "failed %s status %d\n",
			     send_err ? "send" : "receive",
			     wc_status);
=======
/**
 * srp_tl_err_work() - handle a transport layer error
 * @work: Work structure embedded in an SRP target port.
 *
 * Note: This function may get invoked before the rport has been created,
 * hence the target->rport test.
 */
static void srp_tl_err_work(struct work_struct *work)
{
	struct srp_target_port *target;

	target = container_of(work, struct srp_target_port, tl_err_work);
	if (target->rport)
		srp_start_tl_fail_timers(target->rport);
}

static void srp_handle_qp_err(u64 wr_id, enum ib_wc_status wc_status,
			      bool send_err, struct srp_target_port *target)
{
	if (target->connected && !target->qp_in_error) {
		if (wr_id & LOCAL_INV_WR_ID_MASK) {
			shost_printk(KERN_ERR, target->scsi_host, PFX
				     "LOCAL_INV failed with status %d\n",
				     wc_status);
		} else if (wr_id & FAST_REG_WR_ID_MASK) {
			shost_printk(KERN_ERR, target->scsi_host, PFX
				     "FAST_REG_MR failed status %d\n",
				     wc_status);
		} else {
			shost_printk(KERN_ERR, target->scsi_host,
				     PFX "failed %s status %d for iu %p\n",
				     send_err ? "send" : "receive",
				     wc_status, (void *)(uintptr_t)wr_id);
		}
		queue_work(system_long_wq, &target->tl_err_work);
>>>>>>> fc14f9c1
	}
	target->qp_in_error = true;
}

static void srp_recv_completion(struct ib_cq *cq, void *target_ptr)
{
	struct srp_target_port *target = target_ptr;
	struct ib_wc wc;

	ib_req_notify_cq(cq, IB_CQ_NEXT_COMP);
	while (ib_poll_cq(cq, 1, &wc) > 0) {
		if (likely(wc.status == IB_WC_SUCCESS)) {
			srp_handle_recv(target, &wc);
		} else {
<<<<<<< HEAD
			srp_handle_qp_err(wc.status, false, target);
=======
			srp_handle_qp_err(wc.wr_id, wc.status, false, target);
>>>>>>> fc14f9c1
		}
	}
}

static void srp_send_completion(struct ib_cq *cq, void *target_ptr)
{
	struct srp_target_port *target = target_ptr;
	struct ib_wc wc;
	struct srp_iu *iu;

	while (ib_poll_cq(cq, 1, &wc) > 0) {
		if (likely(wc.status == IB_WC_SUCCESS)) {
			iu = (struct srp_iu *) (uintptr_t) wc.wr_id;
			list_add(&iu->list, &target->free_tx);
		} else {
<<<<<<< HEAD
			srp_handle_qp_err(wc.status, true, target);
=======
			srp_handle_qp_err(wc.wr_id, wc.status, true, target);
>>>>>>> fc14f9c1
		}
	}
}

static int srp_queuecommand(struct Scsi_Host *shost, struct scsi_cmnd *scmnd)
{
	struct srp_target_port *target = host_to_target(shost);
	struct srp_rport *rport = target->rport;
	struct srp_request *req;
	struct srp_iu *iu;
	struct srp_cmd *cmd;
	struct ib_device *dev;
	unsigned long flags;
	int len, ret;
	const bool in_scsi_eh = !in_interrupt() && current == shost->ehandler;

	/*
	 * The SCSI EH thread is the only context from which srp_queuecommand()
	 * can get invoked for blocked devices (SDEV_BLOCK /
	 * SDEV_CREATED_BLOCK). Avoid racing with srp_reconnect_rport() by
	 * locking the rport mutex if invoked from inside the SCSI EH.
	 */
	if (in_scsi_eh)
		mutex_lock(&rport->mutex);

	scmnd->result = srp_chkready(target->rport);
	if (unlikely(scmnd->result))
		goto err;

	spin_lock_irqsave(&target->lock, flags);
	iu = __srp_get_tx_iu(target, SRP_IU_CMD);
	if (!iu)
		goto err_unlock;

	req = list_first_entry(&target->free_reqs, struct srp_request, list);
	list_del(&req->list);
	spin_unlock_irqrestore(&target->lock, flags);

	dev = target->srp_host->srp_dev->dev;
	ib_dma_sync_single_for_cpu(dev, iu->dma, target->max_iu_len,
				   DMA_TO_DEVICE);

	scmnd->host_scribble = (void *) req;

	cmd = iu->buf;
	memset(cmd, 0, sizeof *cmd);

	cmd->opcode = SRP_CMD;
	cmd->lun    = cpu_to_be64((u64) scmnd->device->lun << 48);
	cmd->tag    = req->index;
	memcpy(cmd->cdb, scmnd->cmnd, scmnd->cmd_len);

	req->scmnd    = scmnd;
	req->cmd      = iu;

	len = srp_map_data(scmnd, target, req);
	if (len < 0) {
		shost_printk(KERN_ERR, target->scsi_host,
			     PFX "Failed to map data (%d)\n", len);
		/*
		 * If we ran out of memory descriptors (-ENOMEM) because an
		 * application is queuing many requests with more than
		 * max_pages_per_mr sg-list elements, tell the SCSI mid-layer
		 * to reduce queue depth temporarily.
		 */
		scmnd->result = len == -ENOMEM ?
			DID_OK << 16 | QUEUE_FULL << 1 : DID_ERROR << 16;
		goto err_iu;
	}

	ib_dma_sync_single_for_device(dev, iu->dma, target->max_iu_len,
				      DMA_TO_DEVICE);

	if (srp_post_send(target, iu, len)) {
		shost_printk(KERN_ERR, target->scsi_host, PFX "Send failed\n");
		goto err_unmap;
	}

	ret = 0;

unlock_rport:
	if (in_scsi_eh)
		mutex_unlock(&rport->mutex);

	return ret;

err_unmap:
	srp_unmap_data(scmnd, target, req);

err_iu:
	srp_put_tx_iu(target, iu, SRP_IU_CMD);

	/*
	 * Avoid that the loops that iterate over the request ring can
	 * encounter a dangling SCSI command pointer.
	 */
	req->scmnd = NULL;

	spin_lock_irqsave(&target->lock, flags);
	list_add(&req->list, &target->free_reqs);

err_unlock:
	spin_unlock_irqrestore(&target->lock, flags);

err:
	if (scmnd->result) {
		scmnd->scsi_done(scmnd);
		ret = 0;
	} else {
		ret = SCSI_MLQUEUE_HOST_BUSY;
	}

	goto unlock_rport;
}

/*
 * Note: the resources allocated in this function are freed in
 * srp_free_target_ib().
 */
static int srp_alloc_iu_bufs(struct srp_target_port *target)
{
	int i;

	target->rx_ring = kzalloc(target->queue_size * sizeof(*target->rx_ring),
				  GFP_KERNEL);
	if (!target->rx_ring)
		goto err_no_ring;
	target->tx_ring = kzalloc(target->queue_size * sizeof(*target->tx_ring),
				  GFP_KERNEL);
	if (!target->tx_ring)
		goto err_no_ring;

	for (i = 0; i < target->queue_size; ++i) {
		target->rx_ring[i] = srp_alloc_iu(target->srp_host,
						  target->max_ti_iu_len,
						  GFP_KERNEL, DMA_FROM_DEVICE);
		if (!target->rx_ring[i])
			goto err;
	}

	for (i = 0; i < target->queue_size; ++i) {
		target->tx_ring[i] = srp_alloc_iu(target->srp_host,
						  target->max_iu_len,
						  GFP_KERNEL, DMA_TO_DEVICE);
		if (!target->tx_ring[i])
			goto err;

		list_add(&target->tx_ring[i]->list, &target->free_tx);
	}

	return 0;

err:
	for (i = 0; i < target->queue_size; ++i) {
		srp_free_iu(target->srp_host, target->rx_ring[i]);
		srp_free_iu(target->srp_host, target->tx_ring[i]);
	}


err_no_ring:
	kfree(target->tx_ring);
	target->tx_ring = NULL;
	kfree(target->rx_ring);
	target->rx_ring = NULL;

	return -ENOMEM;
}

static uint32_t srp_compute_rq_tmo(struct ib_qp_attr *qp_attr, int attr_mask)
{
	uint64_t T_tr_ns, max_compl_time_ms;
	uint32_t rq_tmo_jiffies;

	/*
	 * According to section 11.2.4.2 in the IBTA spec (Modify Queue Pair,
	 * table 91), both the QP timeout and the retry count have to be set
	 * for RC QP's during the RTR to RTS transition.
	 */
	WARN_ON_ONCE((attr_mask & (IB_QP_TIMEOUT | IB_QP_RETRY_CNT)) !=
		     (IB_QP_TIMEOUT | IB_QP_RETRY_CNT));

	/*
	 * Set target->rq_tmo_jiffies to one second more than the largest time
	 * it can take before an error completion is generated. See also
	 * C9-140..142 in the IBTA spec for more information about how to
	 * convert the QP Local ACK Timeout value to nanoseconds.
	 */
	T_tr_ns = 4096 * (1ULL << qp_attr->timeout);
	max_compl_time_ms = qp_attr->retry_cnt * 4 * T_tr_ns;
	do_div(max_compl_time_ms, NSEC_PER_MSEC);
	rq_tmo_jiffies = msecs_to_jiffies(max_compl_time_ms + 1000);

	return rq_tmo_jiffies;
}

static void srp_cm_rep_handler(struct ib_cm_id *cm_id,
			       struct srp_login_rsp *lrsp,
			       struct srp_target_port *target)
{
	struct ib_qp_attr *qp_attr = NULL;
	int attr_mask = 0;
	int ret;
	int i;

	if (lrsp->opcode == SRP_LOGIN_RSP) {
		target->max_ti_iu_len = be32_to_cpu(lrsp->max_ti_iu_len);
		target->req_lim       = be32_to_cpu(lrsp->req_lim_delta);

		/*
		 * Reserve credits for task management so we don't
		 * bounce requests back to the SCSI mid-layer.
		 */
		target->scsi_host->can_queue
			= min(target->req_lim - SRP_TSK_MGMT_SQ_SIZE,
			      target->scsi_host->can_queue);
		target->scsi_host->cmd_per_lun
			= min_t(int, target->scsi_host->can_queue,
				target->scsi_host->cmd_per_lun);
	} else {
		shost_printk(KERN_WARNING, target->scsi_host,
			     PFX "Unhandled RSP opcode %#x\n", lrsp->opcode);
		ret = -ECONNRESET;
		goto error;
	}

	if (!target->rx_ring) {
		ret = srp_alloc_iu_bufs(target);
		if (ret)
			goto error;
	}

	ret = -ENOMEM;
	qp_attr = kmalloc(sizeof *qp_attr, GFP_KERNEL);
	if (!qp_attr)
		goto error;

	qp_attr->qp_state = IB_QPS_RTR;
	ret = ib_cm_init_qp_attr(cm_id, qp_attr, &attr_mask);
	if (ret)
		goto error_free;

	ret = ib_modify_qp(target->qp, qp_attr, attr_mask);
	if (ret)
		goto error_free;

	for (i = 0; i < target->queue_size; i++) {
		struct srp_iu *iu = target->rx_ring[i];
		ret = srp_post_recv(target, iu);
		if (ret)
			goto error_free;
	}

	qp_attr->qp_state = IB_QPS_RTS;
	ret = ib_cm_init_qp_attr(cm_id, qp_attr, &attr_mask);
	if (ret)
		goto error_free;

	target->rq_tmo_jiffies = srp_compute_rq_tmo(qp_attr, attr_mask);

	ret = ib_modify_qp(target->qp, qp_attr, attr_mask);
	if (ret)
		goto error_free;

	ret = ib_send_cm_rtu(cm_id, NULL, 0);

error_free:
	kfree(qp_attr);

error:
	target->status = ret;
}

static void srp_cm_rej_handler(struct ib_cm_id *cm_id,
			       struct ib_cm_event *event,
			       struct srp_target_port *target)
{
	struct Scsi_Host *shost = target->scsi_host;
	struct ib_class_port_info *cpi;
	int opcode;

	switch (event->param.rej_rcvd.reason) {
	case IB_CM_REJ_PORT_CM_REDIRECT:
		cpi = event->param.rej_rcvd.ari;
		target->path.dlid = cpi->redirect_lid;
		target->path.pkey = cpi->redirect_pkey;
		cm_id->remote_cm_qpn = be32_to_cpu(cpi->redirect_qp) & 0x00ffffff;
		memcpy(target->path.dgid.raw, cpi->redirect_gid, 16);

		target->status = target->path.dlid ?
			SRP_DLID_REDIRECT : SRP_PORT_REDIRECT;
		break;

	case IB_CM_REJ_PORT_REDIRECT:
		if (srp_target_is_topspin(target)) {
			/*
			 * Topspin/Cisco SRP gateways incorrectly send
			 * reject reason code 25 when they mean 24
			 * (port redirect).
			 */
			memcpy(target->path.dgid.raw,
			       event->param.rej_rcvd.ari, 16);

			shost_printk(KERN_DEBUG, shost,
				     PFX "Topspin/Cisco redirect to target port GID %016llx%016llx\n",
				     (unsigned long long) be64_to_cpu(target->path.dgid.global.subnet_prefix),
				     (unsigned long long) be64_to_cpu(target->path.dgid.global.interface_id));

			target->status = SRP_PORT_REDIRECT;
		} else {
			shost_printk(KERN_WARNING, shost,
				     "  REJ reason: IB_CM_REJ_PORT_REDIRECT\n");
			target->status = -ECONNRESET;
		}
		break;

	case IB_CM_REJ_DUPLICATE_LOCAL_COMM_ID:
		shost_printk(KERN_WARNING, shost,
			    "  REJ reason: IB_CM_REJ_DUPLICATE_LOCAL_COMM_ID\n");
		target->status = -ECONNRESET;
		break;

	case IB_CM_REJ_CONSUMER_DEFINED:
		opcode = *(u8 *) event->private_data;
		if (opcode == SRP_LOGIN_REJ) {
			struct srp_login_rej *rej = event->private_data;
			u32 reason = be32_to_cpu(rej->reason);

			if (reason == SRP_LOGIN_REJ_REQ_IT_IU_LENGTH_TOO_LARGE)
				shost_printk(KERN_WARNING, shost,
					     PFX "SRP_LOGIN_REJ: requested max_it_iu_len too large\n");
			else
				shost_printk(KERN_WARNING, shost, PFX
					     "SRP LOGIN from %pI6 to %pI6 REJECTED, reason 0x%08x\n",
					     target->path.sgid.raw,
					     target->orig_dgid, reason);
		} else
			shost_printk(KERN_WARNING, shost,
				     "  REJ reason: IB_CM_REJ_CONSUMER_DEFINED,"
				     " opcode 0x%02x\n", opcode);
		target->status = -ECONNRESET;
		break;

	case IB_CM_REJ_STALE_CONN:
		shost_printk(KERN_WARNING, shost, "  REJ reason: stale connection\n");
		target->status = SRP_STALE_CONN;
		break;

	default:
		shost_printk(KERN_WARNING, shost, "  REJ reason 0x%x\n",
			     event->param.rej_rcvd.reason);
		target->status = -ECONNRESET;
	}
}

static int srp_cm_handler(struct ib_cm_id *cm_id, struct ib_cm_event *event)
{
	struct srp_target_port *target = cm_id->context;
	int comp = 0;

	switch (event->event) {
	case IB_CM_REQ_ERROR:
		shost_printk(KERN_DEBUG, target->scsi_host,
			     PFX "Sending CM REQ failed\n");
		comp = 1;
		target->status = -ECONNRESET;
		break;

	case IB_CM_REP_RECEIVED:
		comp = 1;
		srp_cm_rep_handler(cm_id, event->private_data, target);
		break;

	case IB_CM_REJ_RECEIVED:
		shost_printk(KERN_DEBUG, target->scsi_host, PFX "REJ received\n");
		comp = 1;

		srp_cm_rej_handler(cm_id, event, target);
		break;

	case IB_CM_DREQ_RECEIVED:
		shost_printk(KERN_WARNING, target->scsi_host,
			     PFX "DREQ received - connection closed\n");
		srp_change_conn_state(target, false);
		if (ib_send_cm_drep(cm_id, NULL, 0))
			shost_printk(KERN_ERR, target->scsi_host,
				     PFX "Sending CM DREP failed\n");
		queue_work(system_long_wq, &target->tl_err_work);
		break;

	case IB_CM_TIMEWAIT_EXIT:
		shost_printk(KERN_ERR, target->scsi_host,
			     PFX "connection closed\n");
		comp = 1;

		target->status = 0;
		break;

	case IB_CM_MRA_RECEIVED:
	case IB_CM_DREQ_ERROR:
	case IB_CM_DREP_RECEIVED:
		break;

	default:
		shost_printk(KERN_WARNING, target->scsi_host,
			     PFX "Unhandled CM event %d\n", event->event);
		break;
	}

	if (comp)
		complete(&target->done);

	return 0;
}

/**
 * srp_change_queue_type - changing device queue tag type
 * @sdev: scsi device struct
 * @tag_type: requested tag type
 *
 * Returns queue tag type.
 */
static int
srp_change_queue_type(struct scsi_device *sdev, int tag_type)
{
	if (sdev->tagged_supported) {
		scsi_set_tag_type(sdev, tag_type);
		if (tag_type)
			scsi_activate_tcq(sdev, sdev->queue_depth);
		else
			scsi_deactivate_tcq(sdev, sdev->queue_depth);
	} else
		tag_type = 0;

	return tag_type;
}

/**
 * srp_change_queue_depth - setting device queue depth
 * @sdev: scsi device struct
 * @qdepth: requested queue depth
 * @reason: SCSI_QDEPTH_DEFAULT/SCSI_QDEPTH_QFULL/SCSI_QDEPTH_RAMP_UP
 * (see include/scsi/scsi_host.h for definition)
 *
 * Returns queue depth.
 */
static int
srp_change_queue_depth(struct scsi_device *sdev, int qdepth, int reason)
{
	struct Scsi_Host *shost = sdev->host;
	int max_depth;
	if (reason == SCSI_QDEPTH_DEFAULT || reason == SCSI_QDEPTH_RAMP_UP) {
		max_depth = shost->can_queue;
		if (!sdev->tagged_supported)
			max_depth = 1;
		if (qdepth > max_depth)
			qdepth = max_depth;
		scsi_adjust_queue_depth(sdev, scsi_get_tag_type(sdev), qdepth);
	} else if (reason == SCSI_QDEPTH_QFULL)
		scsi_track_queue_full(sdev, qdepth);
	else
		return -EOPNOTSUPP;

	return sdev->queue_depth;
}

static int srp_send_tsk_mgmt(struct srp_target_port *target,
			     u64 req_tag, unsigned int lun, u8 func)
{
	struct srp_rport *rport = target->rport;
	struct ib_device *dev = target->srp_host->srp_dev->dev;
	struct srp_iu *iu;
	struct srp_tsk_mgmt *tsk_mgmt;

	if (!target->connected || target->qp_in_error)
		return -1;

	init_completion(&target->tsk_mgmt_done);

	/*
	 * Lock the rport mutex to avoid that srp_create_target_ib() is
	 * invoked while a task management function is being sent.
	 */
	mutex_lock(&rport->mutex);
	spin_lock_irq(&target->lock);
	iu = __srp_get_tx_iu(target, SRP_IU_TSK_MGMT);
	spin_unlock_irq(&target->lock);

	if (!iu) {
		mutex_unlock(&rport->mutex);

		return -1;
	}

	ib_dma_sync_single_for_cpu(dev, iu->dma, sizeof *tsk_mgmt,
				   DMA_TO_DEVICE);
	tsk_mgmt = iu->buf;
	memset(tsk_mgmt, 0, sizeof *tsk_mgmt);

	tsk_mgmt->opcode 	= SRP_TSK_MGMT;
	tsk_mgmt->lun		= cpu_to_be64((u64) lun << 48);
	tsk_mgmt->tag		= req_tag | SRP_TAG_TSK_MGMT;
	tsk_mgmt->tsk_mgmt_func = func;
	tsk_mgmt->task_tag	= req_tag;

	ib_dma_sync_single_for_device(dev, iu->dma, sizeof *tsk_mgmt,
				      DMA_TO_DEVICE);
	if (srp_post_send(target, iu, sizeof *tsk_mgmt)) {
		srp_put_tx_iu(target, iu, SRP_IU_TSK_MGMT);
		mutex_unlock(&rport->mutex);

		return -1;
	}
	mutex_unlock(&rport->mutex);

	if (!wait_for_completion_timeout(&target->tsk_mgmt_done,
					 msecs_to_jiffies(SRP_ABORT_TIMEOUT_MS)))
		return -1;

	return 0;
}

static int srp_abort(struct scsi_cmnd *scmnd)
{
	struct srp_target_port *target = host_to_target(scmnd->device->host);
	struct srp_request *req = (struct srp_request *) scmnd->host_scribble;
	int ret;

	shost_printk(KERN_ERR, target->scsi_host, "SRP abort called\n");

	if (!req || !srp_claim_req(target, req, NULL, scmnd))
		return SUCCESS;
	if (srp_send_tsk_mgmt(target, req->index, scmnd->device->lun,
			      SRP_TSK_ABORT_TASK) == 0)
		ret = SUCCESS;
	else if (target->rport->state == SRP_RPORT_LOST)
		ret = FAST_IO_FAIL;
	else
		ret = FAILED;
	srp_free_req(target, req, scmnd, 0);
	scmnd->result = DID_ABORT << 16;
	scmnd->scsi_done(scmnd);

	return ret;
}

static int srp_reset_device(struct scsi_cmnd *scmnd)
{
	struct srp_target_port *target = host_to_target(scmnd->device->host);
	int i;

	shost_printk(KERN_ERR, target->scsi_host, "SRP reset_device called\n");

	if (srp_send_tsk_mgmt(target, SRP_TAG_NO_REQ, scmnd->device->lun,
			      SRP_TSK_LUN_RESET))
		return FAILED;
	if (target->tsk_mgmt_status)
		return FAILED;

	for (i = 0; i < target->req_ring_size; ++i) {
		struct srp_request *req = &target->req_ring[i];
		srp_finish_req(target, req, scmnd->device, DID_RESET << 16);
	}

	return SUCCESS;
}

static int srp_reset_host(struct scsi_cmnd *scmnd)
{
	struct srp_target_port *target = host_to_target(scmnd->device->host);

	shost_printk(KERN_ERR, target->scsi_host, PFX "SRP reset_host called\n");

	return srp_reconnect_rport(target->rport) == 0 ? SUCCESS : FAILED;
}

static int srp_slave_configure(struct scsi_device *sdev)
{
	struct Scsi_Host *shost = sdev->host;
	struct srp_target_port *target = host_to_target(shost);
	struct request_queue *q = sdev->request_queue;
	unsigned long timeout;

	if (sdev->type == TYPE_DISK) {
		timeout = max_t(unsigned, 30 * HZ, target->rq_tmo_jiffies);
		blk_queue_rq_timeout(q, timeout);
	}

	return 0;
}

static ssize_t show_id_ext(struct device *dev, struct device_attribute *attr,
			   char *buf)
{
	struct srp_target_port *target = host_to_target(class_to_shost(dev));

	return sprintf(buf, "0x%016llx\n",
		       (unsigned long long) be64_to_cpu(target->id_ext));
}

static ssize_t show_ioc_guid(struct device *dev, struct device_attribute *attr,
			     char *buf)
{
	struct srp_target_port *target = host_to_target(class_to_shost(dev));

	return sprintf(buf, "0x%016llx\n",
		       (unsigned long long) be64_to_cpu(target->ioc_guid));
}

static ssize_t show_service_id(struct device *dev,
			       struct device_attribute *attr, char *buf)
{
	struct srp_target_port *target = host_to_target(class_to_shost(dev));

	return sprintf(buf, "0x%016llx\n",
		       (unsigned long long) be64_to_cpu(target->service_id));
}

static ssize_t show_pkey(struct device *dev, struct device_attribute *attr,
			 char *buf)
{
	struct srp_target_port *target = host_to_target(class_to_shost(dev));

	return sprintf(buf, "0x%04x\n", be16_to_cpu(target->path.pkey));
}

static ssize_t show_sgid(struct device *dev, struct device_attribute *attr,
			 char *buf)
{
	struct srp_target_port *target = host_to_target(class_to_shost(dev));

	return sprintf(buf, "%pI6\n", target->path.sgid.raw);
}

static ssize_t show_dgid(struct device *dev, struct device_attribute *attr,
			 char *buf)
{
	struct srp_target_port *target = host_to_target(class_to_shost(dev));

	return sprintf(buf, "%pI6\n", target->path.dgid.raw);
}

static ssize_t show_orig_dgid(struct device *dev,
			      struct device_attribute *attr, char *buf)
{
	struct srp_target_port *target = host_to_target(class_to_shost(dev));

	return sprintf(buf, "%pI6\n", target->orig_dgid);
}

static ssize_t show_req_lim(struct device *dev,
			    struct device_attribute *attr, char *buf)
{
	struct srp_target_port *target = host_to_target(class_to_shost(dev));

	return sprintf(buf, "%d\n", target->req_lim);
}

static ssize_t show_zero_req_lim(struct device *dev,
				 struct device_attribute *attr, char *buf)
{
	struct srp_target_port *target = host_to_target(class_to_shost(dev));

	return sprintf(buf, "%d\n", target->zero_req_lim);
}

static ssize_t show_local_ib_port(struct device *dev,
				  struct device_attribute *attr, char *buf)
{
	struct srp_target_port *target = host_to_target(class_to_shost(dev));

	return sprintf(buf, "%d\n", target->srp_host->port);
}

static ssize_t show_local_ib_device(struct device *dev,
				    struct device_attribute *attr, char *buf)
{
	struct srp_target_port *target = host_to_target(class_to_shost(dev));

	return sprintf(buf, "%s\n", target->srp_host->srp_dev->dev->name);
}

static ssize_t show_comp_vector(struct device *dev,
				struct device_attribute *attr, char *buf)
{
	struct srp_target_port *target = host_to_target(class_to_shost(dev));

	return sprintf(buf, "%d\n", target->comp_vector);
}

static ssize_t show_tl_retry_count(struct device *dev,
				   struct device_attribute *attr, char *buf)
{
	struct srp_target_port *target = host_to_target(class_to_shost(dev));

	return sprintf(buf, "%d\n", target->tl_retry_count);
}

static ssize_t show_cmd_sg_entries(struct device *dev,
				   struct device_attribute *attr, char *buf)
{
	struct srp_target_port *target = host_to_target(class_to_shost(dev));

	return sprintf(buf, "%u\n", target->cmd_sg_cnt);
}

static ssize_t show_allow_ext_sg(struct device *dev,
				 struct device_attribute *attr, char *buf)
{
	struct srp_target_port *target = host_to_target(class_to_shost(dev));

	return sprintf(buf, "%s\n", target->allow_ext_sg ? "true" : "false");
}

static DEVICE_ATTR(id_ext,	    S_IRUGO, show_id_ext,	   NULL);
static DEVICE_ATTR(ioc_guid,	    S_IRUGO, show_ioc_guid,	   NULL);
static DEVICE_ATTR(service_id,	    S_IRUGO, show_service_id,	   NULL);
static DEVICE_ATTR(pkey,	    S_IRUGO, show_pkey,		   NULL);
static DEVICE_ATTR(sgid,	    S_IRUGO, show_sgid,		   NULL);
static DEVICE_ATTR(dgid,	    S_IRUGO, show_dgid,		   NULL);
static DEVICE_ATTR(orig_dgid,	    S_IRUGO, show_orig_dgid,	   NULL);
static DEVICE_ATTR(req_lim,         S_IRUGO, show_req_lim,         NULL);
static DEVICE_ATTR(zero_req_lim,    S_IRUGO, show_zero_req_lim,	   NULL);
static DEVICE_ATTR(local_ib_port,   S_IRUGO, show_local_ib_port,   NULL);
static DEVICE_ATTR(local_ib_device, S_IRUGO, show_local_ib_device, NULL);
static DEVICE_ATTR(comp_vector,     S_IRUGO, show_comp_vector,     NULL);
static DEVICE_ATTR(tl_retry_count,  S_IRUGO, show_tl_retry_count,  NULL);
static DEVICE_ATTR(cmd_sg_entries,  S_IRUGO, show_cmd_sg_entries,  NULL);
static DEVICE_ATTR(allow_ext_sg,    S_IRUGO, show_allow_ext_sg,    NULL);

static struct device_attribute *srp_host_attrs[] = {
	&dev_attr_id_ext,
	&dev_attr_ioc_guid,
	&dev_attr_service_id,
	&dev_attr_pkey,
	&dev_attr_sgid,
	&dev_attr_dgid,
	&dev_attr_orig_dgid,
	&dev_attr_req_lim,
	&dev_attr_zero_req_lim,
	&dev_attr_local_ib_port,
	&dev_attr_local_ib_device,
	&dev_attr_comp_vector,
	&dev_attr_tl_retry_count,
	&dev_attr_cmd_sg_entries,
	&dev_attr_allow_ext_sg,
	NULL
};

static struct scsi_host_template srp_template = {
	.module				= THIS_MODULE,
	.name				= "InfiniBand SRP initiator",
	.proc_name			= DRV_NAME,
	.slave_configure		= srp_slave_configure,
	.info				= srp_target_info,
	.queuecommand			= srp_queuecommand,
	.change_queue_depth             = srp_change_queue_depth,
	.change_queue_type              = srp_change_queue_type,
	.eh_abort_handler		= srp_abort,
	.eh_device_reset_handler	= srp_reset_device,
	.eh_host_reset_handler		= srp_reset_host,
	.skip_settle_delay		= true,
	.sg_tablesize			= SRP_DEF_SG_TABLESIZE,
	.can_queue			= SRP_DEFAULT_CMD_SQ_SIZE,
	.this_id			= -1,
	.cmd_per_lun			= SRP_DEFAULT_CMD_SQ_SIZE,
	.use_clustering			= ENABLE_CLUSTERING,
	.shost_attrs			= srp_host_attrs
};

static int srp_add_target(struct srp_host *host, struct srp_target_port *target)
{
	struct srp_rport_identifiers ids;
	struct srp_rport *rport;

	sprintf(target->target_name, "SRP.T10:%016llX",
		 (unsigned long long) be64_to_cpu(target->id_ext));

	if (scsi_add_host(target->scsi_host, host->srp_dev->dev->dma_device))
		return -ENODEV;

	memcpy(ids.port_id, &target->id_ext, 8);
	memcpy(ids.port_id + 8, &target->ioc_guid, 8);
	ids.roles = SRP_RPORT_ROLE_TARGET;
	rport = srp_rport_add(target->scsi_host, &ids);
	if (IS_ERR(rport)) {
		scsi_remove_host(target->scsi_host);
		return PTR_ERR(rport);
	}

	rport->lld_data = target;
	target->rport = rport;

	spin_lock(&host->target_lock);
	list_add_tail(&target->list, &host->target_list);
	spin_unlock(&host->target_lock);

	target->state = SRP_TARGET_LIVE;

	scsi_scan_target(&target->scsi_host->shost_gendev,
			 0, target->scsi_id, SCAN_WILD_CARD, 0);

	return 0;
}

static void srp_release_dev(struct device *dev)
{
	struct srp_host *host =
		container_of(dev, struct srp_host, dev);

	complete(&host->released);
}

static struct class srp_class = {
	.name    = "infiniband_srp",
	.dev_release = srp_release_dev
};

/**
 * srp_conn_unique() - check whether the connection to a target is unique
 * @host:   SRP host.
 * @target: SRP target port.
 */
static bool srp_conn_unique(struct srp_host *host,
			    struct srp_target_port *target)
{
	struct srp_target_port *t;
	bool ret = false;

	if (target->state == SRP_TARGET_REMOVED)
		goto out;

	ret = true;

	spin_lock(&host->target_lock);
	list_for_each_entry(t, &host->target_list, list) {
		if (t != target &&
		    target->id_ext == t->id_ext &&
		    target->ioc_guid == t->ioc_guid &&
		    target->initiator_ext == t->initiator_ext) {
			ret = false;
			break;
		}
	}
	spin_unlock(&host->target_lock);

out:
	return ret;
}

/*
 * Target ports are added by writing
 *
 *     id_ext=<SRP ID ext>,ioc_guid=<SRP IOC GUID>,dgid=<dest GID>,
 *     pkey=<P_Key>,service_id=<service ID>
 *
 * to the add_target sysfs attribute.
 */
enum {
	SRP_OPT_ERR		= 0,
	SRP_OPT_ID_EXT		= 1 << 0,
	SRP_OPT_IOC_GUID	= 1 << 1,
	SRP_OPT_DGID		= 1 << 2,
	SRP_OPT_PKEY		= 1 << 3,
	SRP_OPT_SERVICE_ID	= 1 << 4,
	SRP_OPT_MAX_SECT	= 1 << 5,
	SRP_OPT_MAX_CMD_PER_LUN	= 1 << 6,
	SRP_OPT_IO_CLASS	= 1 << 7,
	SRP_OPT_INITIATOR_EXT	= 1 << 8,
	SRP_OPT_CMD_SG_ENTRIES	= 1 << 9,
	SRP_OPT_ALLOW_EXT_SG	= 1 << 10,
	SRP_OPT_SG_TABLESIZE	= 1 << 11,
	SRP_OPT_COMP_VECTOR	= 1 << 12,
	SRP_OPT_TL_RETRY_COUNT	= 1 << 13,
	SRP_OPT_QUEUE_SIZE	= 1 << 14,
	SRP_OPT_ALL		= (SRP_OPT_ID_EXT	|
				   SRP_OPT_IOC_GUID	|
				   SRP_OPT_DGID		|
				   SRP_OPT_PKEY		|
				   SRP_OPT_SERVICE_ID),
};

static const match_table_t srp_opt_tokens = {
	{ SRP_OPT_ID_EXT,		"id_ext=%s" 		},
	{ SRP_OPT_IOC_GUID,		"ioc_guid=%s" 		},
	{ SRP_OPT_DGID,			"dgid=%s" 		},
	{ SRP_OPT_PKEY,			"pkey=%x" 		},
	{ SRP_OPT_SERVICE_ID,		"service_id=%s"		},
	{ SRP_OPT_MAX_SECT,		"max_sect=%d" 		},
	{ SRP_OPT_MAX_CMD_PER_LUN,	"max_cmd_per_lun=%d" 	},
	{ SRP_OPT_IO_CLASS,		"io_class=%x"		},
	{ SRP_OPT_INITIATOR_EXT,	"initiator_ext=%s"	},
	{ SRP_OPT_CMD_SG_ENTRIES,	"cmd_sg_entries=%u"	},
	{ SRP_OPT_ALLOW_EXT_SG,		"allow_ext_sg=%u"	},
	{ SRP_OPT_SG_TABLESIZE,		"sg_tablesize=%u"	},
	{ SRP_OPT_COMP_VECTOR,		"comp_vector=%u"	},
	{ SRP_OPT_TL_RETRY_COUNT,	"tl_retry_count=%u"	},
	{ SRP_OPT_QUEUE_SIZE,		"queue_size=%d"		},
	{ SRP_OPT_ERR,			NULL 			}
};

static int srp_parse_options(const char *buf, struct srp_target_port *target)
{
	char *options, *sep_opt;
	char *p;
	char dgid[3];
	substring_t args[MAX_OPT_ARGS];
	int opt_mask = 0;
	int token;
	int ret = -EINVAL;
	int i;

	options = kstrdup(buf, GFP_KERNEL);
	if (!options)
		return -ENOMEM;

	sep_opt = options;
	while ((p = strsep(&sep_opt, ",")) != NULL) {
		if (!*p)
			continue;

		token = match_token(p, srp_opt_tokens, args);
		opt_mask |= token;

		switch (token) {
		case SRP_OPT_ID_EXT:
			p = match_strdup(args);
			if (!p) {
				ret = -ENOMEM;
				goto out;
			}
			target->id_ext = cpu_to_be64(simple_strtoull(p, NULL, 16));
			kfree(p);
			break;

		case SRP_OPT_IOC_GUID:
			p = match_strdup(args);
			if (!p) {
				ret = -ENOMEM;
				goto out;
			}
			target->ioc_guid = cpu_to_be64(simple_strtoull(p, NULL, 16));
			kfree(p);
			break;

		case SRP_OPT_DGID:
			p = match_strdup(args);
			if (!p) {
				ret = -ENOMEM;
				goto out;
			}
			if (strlen(p) != 32) {
				pr_warn("bad dest GID parameter '%s'\n", p);
				kfree(p);
				goto out;
			}

			for (i = 0; i < 16; ++i) {
				strlcpy(dgid, p + i * 2, 3);
				target->path.dgid.raw[i] = simple_strtoul(dgid, NULL, 16);
			}
			kfree(p);
			memcpy(target->orig_dgid, target->path.dgid.raw, 16);
			break;

		case SRP_OPT_PKEY:
			if (match_hex(args, &token)) {
				pr_warn("bad P_Key parameter '%s'\n", p);
				goto out;
			}
			target->path.pkey = cpu_to_be16(token);
			break;

		case SRP_OPT_SERVICE_ID:
			p = match_strdup(args);
			if (!p) {
				ret = -ENOMEM;
				goto out;
			}
			target->service_id = cpu_to_be64(simple_strtoull(p, NULL, 16));
			target->path.service_id = target->service_id;
			kfree(p);
			break;

		case SRP_OPT_MAX_SECT:
			if (match_int(args, &token)) {
				pr_warn("bad max sect parameter '%s'\n", p);
				goto out;
			}
			target->scsi_host->max_sectors = token;
			break;

		case SRP_OPT_QUEUE_SIZE:
			if (match_int(args, &token) || token < 1) {
				pr_warn("bad queue_size parameter '%s'\n", p);
				goto out;
			}
			target->scsi_host->can_queue = token;
			target->queue_size = token + SRP_RSP_SQ_SIZE +
					     SRP_TSK_MGMT_SQ_SIZE;
			if (!(opt_mask & SRP_OPT_MAX_CMD_PER_LUN))
				target->scsi_host->cmd_per_lun = token;
			break;

		case SRP_OPT_MAX_CMD_PER_LUN:
			if (match_int(args, &token) || token < 1) {
				pr_warn("bad max cmd_per_lun parameter '%s'\n",
					p);
				goto out;
			}
			target->scsi_host->cmd_per_lun = token;
			break;

		case SRP_OPT_IO_CLASS:
			if (match_hex(args, &token)) {
				pr_warn("bad IO class parameter '%s'\n", p);
				goto out;
			}
			if (token != SRP_REV10_IB_IO_CLASS &&
			    token != SRP_REV16A_IB_IO_CLASS) {
				pr_warn("unknown IO class parameter value %x specified (use %x or %x).\n",
					token, SRP_REV10_IB_IO_CLASS,
					SRP_REV16A_IB_IO_CLASS);
				goto out;
			}
			target->io_class = token;
			break;

		case SRP_OPT_INITIATOR_EXT:
			p = match_strdup(args);
			if (!p) {
				ret = -ENOMEM;
				goto out;
			}
			target->initiator_ext = cpu_to_be64(simple_strtoull(p, NULL, 16));
			kfree(p);
			break;

		case SRP_OPT_CMD_SG_ENTRIES:
			if (match_int(args, &token) || token < 1 || token > 255) {
				pr_warn("bad max cmd_sg_entries parameter '%s'\n",
					p);
				goto out;
			}
			target->cmd_sg_cnt = token;
			break;

		case SRP_OPT_ALLOW_EXT_SG:
			if (match_int(args, &token)) {
				pr_warn("bad allow_ext_sg parameter '%s'\n", p);
				goto out;
			}
			target->allow_ext_sg = !!token;
			break;

		case SRP_OPT_SG_TABLESIZE:
			if (match_int(args, &token) || token < 1 ||
					token > SCSI_MAX_SG_CHAIN_SEGMENTS) {
				pr_warn("bad max sg_tablesize parameter '%s'\n",
					p);
				goto out;
			}
			target->sg_tablesize = token;
			break;

		case SRP_OPT_COMP_VECTOR:
			if (match_int(args, &token) || token < 0) {
				pr_warn("bad comp_vector parameter '%s'\n", p);
				goto out;
			}
			target->comp_vector = token;
			break;

		case SRP_OPT_TL_RETRY_COUNT:
			if (match_int(args, &token) || token < 2 || token > 7) {
				pr_warn("bad tl_retry_count parameter '%s' (must be a number between 2 and 7)\n",
					p);
				goto out;
			}
			target->tl_retry_count = token;
			break;

		default:
			pr_warn("unknown parameter or missing value '%s' in target creation request\n",
				p);
			goto out;
		}
	}

	if ((opt_mask & SRP_OPT_ALL) == SRP_OPT_ALL)
		ret = 0;
	else
		for (i = 0; i < ARRAY_SIZE(srp_opt_tokens); ++i)
			if ((srp_opt_tokens[i].token & SRP_OPT_ALL) &&
			    !(srp_opt_tokens[i].token & opt_mask))
				pr_warn("target creation request is missing parameter '%s'\n",
					srp_opt_tokens[i].pattern);

	if (target->scsi_host->cmd_per_lun > target->scsi_host->can_queue
	    && (opt_mask & SRP_OPT_MAX_CMD_PER_LUN))
		pr_warn("cmd_per_lun = %d > queue_size = %d\n",
			target->scsi_host->cmd_per_lun,
			target->scsi_host->can_queue);

out:
	kfree(options);
	return ret;
}

static ssize_t srp_create_target(struct device *dev,
				 struct device_attribute *attr,
				 const char *buf, size_t count)
{
	struct srp_host *host =
		container_of(dev, struct srp_host, dev);
	struct Scsi_Host *target_host;
	struct srp_target_port *target;
	struct srp_device *srp_dev = host->srp_dev;
	struct ib_device *ibdev = srp_dev->dev;
	int ret;

	target_host = scsi_host_alloc(&srp_template,
				      sizeof (struct srp_target_port));
	if (!target_host)
		return -ENOMEM;

	target_host->transportt  = ib_srp_transport_template;
	target_host->max_channel = 0;
	target_host->max_id      = 1;
	target_host->max_lun     = SRP_MAX_LUN;
	target_host->max_cmd_len = sizeof ((struct srp_cmd *) (void *) 0L)->cdb;

	target = host_to_target(target_host);

	target->io_class	= SRP_REV16A_IB_IO_CLASS;
	target->scsi_host	= target_host;
	target->srp_host	= host;
	target->lkey		= host->srp_dev->mr->lkey;
	target->rkey		= host->srp_dev->mr->rkey;
	target->cmd_sg_cnt	= cmd_sg_entries;
	target->sg_tablesize	= indirect_sg_entries ? : cmd_sg_entries;
	target->allow_ext_sg	= allow_ext_sg;
	target->tl_retry_count	= 7;
	target->queue_size	= SRP_DEFAULT_QUEUE_SIZE;

	mutex_lock(&host->add_target_mutex);

	ret = srp_parse_options(buf, target);
	if (ret)
		goto err;

	target->req_ring_size = target->queue_size - SRP_TSK_MGMT_SQ_SIZE;

	if (!srp_conn_unique(target->srp_host, target)) {
		shost_printk(KERN_INFO, target->scsi_host,
			     PFX "Already connected to target port with id_ext=%016llx;ioc_guid=%016llx;initiator_ext=%016llx\n",
			     be64_to_cpu(target->id_ext),
			     be64_to_cpu(target->ioc_guid),
			     be64_to_cpu(target->initiator_ext));
		ret = -EEXIST;
		goto err;
	}

	if (!srp_dev->has_fmr && !srp_dev->has_fr && !target->allow_ext_sg &&
	    target->cmd_sg_cnt < target->sg_tablesize) {
		pr_warn("No MR pool and no external indirect descriptors, limiting sg_tablesize to cmd_sg_cnt\n");
		target->sg_tablesize = target->cmd_sg_cnt;
	}

	target_host->sg_tablesize = target->sg_tablesize;
	target->indirect_size = target->sg_tablesize *
				sizeof (struct srp_direct_buf);
	target->max_iu_len = sizeof (struct srp_cmd) +
			     sizeof (struct srp_indirect_buf) +
			     target->cmd_sg_cnt * sizeof (struct srp_direct_buf);

	INIT_WORK(&target->tl_err_work, srp_tl_err_work);
	INIT_WORK(&target->remove_work, srp_remove_work);
	spin_lock_init(&target->lock);
	INIT_LIST_HEAD(&target->free_tx);
	ret = srp_alloc_req_data(target);
	if (ret)
		goto err_free_mem;

	ret = ib_query_gid(ibdev, host->port, 0, &target->path.sgid);
	if (ret)
		goto err_free_mem;

	ret = srp_create_target_ib(target);
	if (ret)
		goto err_free_mem;

	ret = srp_new_cm_id(target);
	if (ret)
		goto err_free_ib;

	ret = srp_connect_target(target);
	if (ret) {
		shost_printk(KERN_ERR, target->scsi_host,
			     PFX "Connection failed\n");
		goto err_cm_id;
	}

	ret = srp_add_target(host, target);
	if (ret)
		goto err_disconnect;

	shost_printk(KERN_DEBUG, target->scsi_host, PFX
		     "new target: id_ext %016llx ioc_guid %016llx pkey %04x service_id %016llx sgid %pI6 dgid %pI6\n",
		     be64_to_cpu(target->id_ext),
		     be64_to_cpu(target->ioc_guid),
		     be16_to_cpu(target->path.pkey),
		     be64_to_cpu(target->service_id),
		     target->path.sgid.raw, target->path.dgid.raw);

	ret = count;

out:
	mutex_unlock(&host->add_target_mutex);
	return ret;

err_disconnect:
	srp_disconnect_target(target);

err_cm_id:
	ib_destroy_cm_id(target->cm_id);

err_free_ib:
	srp_free_target_ib(target);

err_free_mem:
	srp_free_req_data(target);

err:
	scsi_host_put(target_host);
	goto out;
}

static DEVICE_ATTR(add_target, S_IWUSR, NULL, srp_create_target);

static ssize_t show_ibdev(struct device *dev, struct device_attribute *attr,
			  char *buf)
{
	struct srp_host *host = container_of(dev, struct srp_host, dev);

	return sprintf(buf, "%s\n", host->srp_dev->dev->name);
}

static DEVICE_ATTR(ibdev, S_IRUGO, show_ibdev, NULL);

static ssize_t show_port(struct device *dev, struct device_attribute *attr,
			 char *buf)
{
	struct srp_host *host = container_of(dev, struct srp_host, dev);

	return sprintf(buf, "%d\n", host->port);
}

static DEVICE_ATTR(port, S_IRUGO, show_port, NULL);

static struct srp_host *srp_add_port(struct srp_device *device, u8 port)
{
	struct srp_host *host;

	host = kzalloc(sizeof *host, GFP_KERNEL);
	if (!host)
		return NULL;

	INIT_LIST_HEAD(&host->target_list);
	spin_lock_init(&host->target_lock);
	init_completion(&host->released);
	mutex_init(&host->add_target_mutex);
	host->srp_dev = device;
	host->port = port;

	host->dev.class = &srp_class;
	host->dev.parent = device->dev->dma_device;
	dev_set_name(&host->dev, "srp-%s-%d", device->dev->name, port);

	if (device_register(&host->dev))
		goto free_host;
	if (device_create_file(&host->dev, &dev_attr_add_target))
		goto err_class;
	if (device_create_file(&host->dev, &dev_attr_ibdev))
		goto err_class;
	if (device_create_file(&host->dev, &dev_attr_port))
		goto err_class;

	return host;

err_class:
	device_unregister(&host->dev);

free_host:
	kfree(host);

	return NULL;
}

static void srp_add_one(struct ib_device *device)
{
	struct srp_device *srp_dev;
	struct ib_device_attr *dev_attr;
	struct srp_host *host;
	int mr_page_shift, s, e, p;
	u64 max_pages_per_mr;

	dev_attr = kmalloc(sizeof *dev_attr, GFP_KERNEL);
	if (!dev_attr)
		return;

	if (ib_query_device(device, dev_attr)) {
		pr_warn("Query device failed for %s\n", device->name);
		goto free_attr;
	}

	srp_dev = kmalloc(sizeof *srp_dev, GFP_KERNEL);
	if (!srp_dev)
		goto free_attr;

	srp_dev->has_fmr = (device->alloc_fmr && device->dealloc_fmr &&
			    device->map_phys_fmr && device->unmap_fmr);
	srp_dev->has_fr = (dev_attr->device_cap_flags &
			   IB_DEVICE_MEM_MGT_EXTENSIONS);
	if (!srp_dev->has_fmr && !srp_dev->has_fr)
		dev_warn(&device->dev, "neither FMR nor FR is supported\n");

	srp_dev->use_fast_reg = (srp_dev->has_fr &&
				 (!srp_dev->has_fmr || prefer_fr));

	/*
	 * Use the smallest page size supported by the HCA, down to a
	 * minimum of 4096 bytes. We're unlikely to build large sglists
	 * out of smaller entries.
	 */
	mr_page_shift		= max(12, ffs(dev_attr->page_size_cap) - 1);
	srp_dev->mr_page_size	= 1 << mr_page_shift;
	srp_dev->mr_page_mask	= ~((u64) srp_dev->mr_page_size - 1);
	max_pages_per_mr	= dev_attr->max_mr_size;
	do_div(max_pages_per_mr, srp_dev->mr_page_size);
	srp_dev->max_pages_per_mr = min_t(u64, SRP_MAX_PAGES_PER_MR,
					  max_pages_per_mr);
	if (srp_dev->use_fast_reg) {
		srp_dev->max_pages_per_mr =
			min_t(u32, srp_dev->max_pages_per_mr,
			      dev_attr->max_fast_reg_page_list_len);
	}
	srp_dev->mr_max_size	= srp_dev->mr_page_size *
				   srp_dev->max_pages_per_mr;
	pr_debug("%s: mr_page_shift = %d, dev_attr->max_mr_size = %#llx, dev_attr->max_fast_reg_page_list_len = %u, max_pages_per_mr = %d, mr_max_size = %#x\n",
		 device->name, mr_page_shift, dev_attr->max_mr_size,
		 dev_attr->max_fast_reg_page_list_len,
		 srp_dev->max_pages_per_mr, srp_dev->mr_max_size);

	INIT_LIST_HEAD(&srp_dev->dev_list);

	srp_dev->dev = device;
	srp_dev->pd  = ib_alloc_pd(device);
	if (IS_ERR(srp_dev->pd))
		goto free_dev;

	srp_dev->mr = ib_get_dma_mr(srp_dev->pd,
				    IB_ACCESS_LOCAL_WRITE |
				    IB_ACCESS_REMOTE_READ |
				    IB_ACCESS_REMOTE_WRITE);
	if (IS_ERR(srp_dev->mr))
		goto err_pd;

	if (device->node_type == RDMA_NODE_IB_SWITCH) {
		s = 0;
		e = 0;
	} else {
		s = 1;
		e = device->phys_port_cnt;
	}

	for (p = s; p <= e; ++p) {
		host = srp_add_port(srp_dev, p);
		if (host)
			list_add_tail(&host->list, &srp_dev->dev_list);
	}

	ib_set_client_data(device, &srp_client, srp_dev);

	goto free_attr;

err_pd:
	ib_dealloc_pd(srp_dev->pd);

free_dev:
	kfree(srp_dev);

free_attr:
	kfree(dev_attr);
}

static void srp_remove_one(struct ib_device *device)
{
	struct srp_device *srp_dev;
	struct srp_host *host, *tmp_host;
	struct srp_target_port *target;

	srp_dev = ib_get_client_data(device, &srp_client);
	if (!srp_dev)
		return;

	list_for_each_entry_safe(host, tmp_host, &srp_dev->dev_list, list) {
		device_unregister(&host->dev);
		/*
		 * Wait for the sysfs entry to go away, so that no new
		 * target ports can be created.
		 */
		wait_for_completion(&host->released);

		/*
		 * Remove all target ports.
		 */
		spin_lock(&host->target_lock);
		list_for_each_entry(target, &host->target_list, list)
			srp_queue_remove_work(target);
		spin_unlock(&host->target_lock);

		/*
		 * Wait for tl_err and target port removal tasks.
		 */
		flush_workqueue(system_long_wq);
		flush_workqueue(srp_remove_wq);

		kfree(host);
	}

	ib_dereg_mr(srp_dev->mr);
	ib_dealloc_pd(srp_dev->pd);

	kfree(srp_dev);
}

static struct srp_function_template ib_srp_transport_functions = {
	.has_rport_state	 = true,
	.reset_timer_if_blocked	 = true,
	.reconnect_delay	 = &srp_reconnect_delay,
	.fast_io_fail_tmo	 = &srp_fast_io_fail_tmo,
	.dev_loss_tmo		 = &srp_dev_loss_tmo,
	.reconnect		 = srp_rport_reconnect,
	.rport_delete		 = srp_rport_delete,
	.terminate_rport_io	 = srp_terminate_io,
};

static int __init srp_init_module(void)
{
	int ret;

	BUILD_BUG_ON(FIELD_SIZEOF(struct ib_wc, wr_id) < sizeof(void *));

	if (srp_sg_tablesize) {
		pr_warn("srp_sg_tablesize is deprecated, please use cmd_sg_entries\n");
		if (!cmd_sg_entries)
			cmd_sg_entries = srp_sg_tablesize;
	}

	if (!cmd_sg_entries)
		cmd_sg_entries = SRP_DEF_SG_TABLESIZE;

	if (cmd_sg_entries > 255) {
		pr_warn("Clamping cmd_sg_entries to 255\n");
		cmd_sg_entries = 255;
	}

	if (!indirect_sg_entries)
		indirect_sg_entries = cmd_sg_entries;
	else if (indirect_sg_entries < cmd_sg_entries) {
		pr_warn("Bumping up indirect_sg_entries to match cmd_sg_entries (%u)\n",
			cmd_sg_entries);
		indirect_sg_entries = cmd_sg_entries;
	}

	srp_remove_wq = create_workqueue("srp_remove");
	if (!srp_remove_wq) {
		ret = -ENOMEM;
		goto out;
	}

	ret = -ENOMEM;
	ib_srp_transport_template =
		srp_attach_transport(&ib_srp_transport_functions);
	if (!ib_srp_transport_template)
		goto destroy_wq;

	ret = class_register(&srp_class);
	if (ret) {
		pr_err("couldn't register class infiniband_srp\n");
		goto release_tr;
	}

	ib_sa_register_client(&srp_sa_client);

	ret = ib_register_client(&srp_client);
	if (ret) {
		pr_err("couldn't register IB client\n");
		goto unreg_sa;
	}

out:
	return ret;

unreg_sa:
	ib_sa_unregister_client(&srp_sa_client);
	class_unregister(&srp_class);

release_tr:
	srp_release_transport(ib_srp_transport_template);

destroy_wq:
	destroy_workqueue(srp_remove_wq);
	goto out;
}

static void __exit srp_cleanup_module(void)
{
	ib_unregister_client(&srp_client);
	ib_sa_unregister_client(&srp_sa_client);
	class_unregister(&srp_class);
	srp_release_transport(ib_srp_transport_template);
	destroy_workqueue(srp_remove_wq);
}

module_init(srp_init_module);
module_exit(srp_cleanup_module);<|MERGE_RESOLUTION|>--- conflicted
+++ resolved
@@ -1778,16 +1778,6 @@
 			     PFX "Recv failed with error code %d\n", res);
 }
 
-<<<<<<< HEAD
-static void srp_handle_qp_err(enum ib_wc_status wc_status, bool send_err,
-			      struct srp_target_port *target)
-{
-	if (target->connected && !target->qp_in_error) {
-		shost_printk(KERN_ERR, target->scsi_host,
-			     PFX "failed %s status %d\n",
-			     send_err ? "send" : "receive",
-			     wc_status);
-=======
 /**
  * srp_tl_err_work() - handle a transport layer error
  * @work: Work structure embedded in an SRP target port.
@@ -1823,7 +1813,6 @@
 				     wc_status, (void *)(uintptr_t)wr_id);
 		}
 		queue_work(system_long_wq, &target->tl_err_work);
->>>>>>> fc14f9c1
 	}
 	target->qp_in_error = true;
 }
@@ -1838,11 +1827,7 @@
 		if (likely(wc.status == IB_WC_SUCCESS)) {
 			srp_handle_recv(target, &wc);
 		} else {
-<<<<<<< HEAD
-			srp_handle_qp_err(wc.status, false, target);
-=======
 			srp_handle_qp_err(wc.wr_id, wc.status, false, target);
->>>>>>> fc14f9c1
 		}
 	}
 }
@@ -1858,11 +1843,7 @@
 			iu = (struct srp_iu *) (uintptr_t) wc.wr_id;
 			list_add(&iu->list, &target->free_tx);
 		} else {
-<<<<<<< HEAD
-			srp_handle_qp_err(wc.status, true, target);
-=======
 			srp_handle_qp_err(wc.wr_id, wc.status, true, target);
->>>>>>> fc14f9c1
 		}
 	}
 }
