--- conflicted
+++ resolved
@@ -2846,11 +2846,7 @@
 	LIST_HEAD(preempt_and_abort_list);
 	struct t10_pr_registration *pr_reg, *pr_reg_tmp, *pr_reg_n, *pr_res_holder;
 	struct t10_reservation *pr_tmpl = &dev->t10_pr;
-<<<<<<< HEAD
-	u32 pr_res_mapped_lun = 0;
-=======
 	u64 pr_res_mapped_lun = 0;
->>>>>>> afd2ff9b
 	int all_reg = 0, calling_it_nexus = 0;
 	bool sa_res_key_unmatched = sa_res_key != 0;
 	int prh_type = 0, prh_scope = 0;
