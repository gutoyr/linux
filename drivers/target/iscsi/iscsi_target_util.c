--- conflicted
+++ resolved
@@ -310,21 +310,12 @@
 	default:
 		cmd->i_state = ISTATE_REMOVE;
 		iscsit_add_cmd_to_immediate_queue(cmd, conn, cmd->i_state);
-<<<<<<< HEAD
-		ret = cmdsn_ret;
-		break;
-	default:
-		reason = ISCSI_REASON_PROTOCOL_ERROR;
-		reject = true;
-		ret = cmdsn_ret;
-=======
 		/*
 		 * Existing callers for iscsit_sequence_cmd() will silently
 		 * ignore commands with CMDSN_LOWER_THAN_EXP, so force this
 		 * return for CMDSN_MAXCMDSN_OVERRUN as well..
 		 */
 		ret = CMDSN_LOWER_THAN_EXP;
->>>>>>> fc14f9c1
 		break;
 	}
 	mutex_unlock(&conn->sess->cmdsn_mutex);
