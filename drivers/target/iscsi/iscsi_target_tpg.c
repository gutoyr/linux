--- conflicted
+++ resolved
@@ -186,11 +186,7 @@
 
 	if (shutdown)
 		tpg_np->tpg_np->enabled = false;
-<<<<<<< HEAD
-	iscsit_reset_np_thread(tpg_np->tpg_np, tpg_np, tpg);
-=======
 	iscsit_reset_np_thread(tpg_np->tpg_np, tpg_np, tpg, shutdown);
->>>>>>> fc14f9c1
 }
 
 static void iscsit_clear_tpg_np_login_threads(
@@ -206,11 +202,7 @@
 			continue;
 		}
 		spin_unlock(&tpg->tpg_np_lock);
-<<<<<<< HEAD
-		iscsit_clear_tpg_np_login_thread(tpg_np, tpg, false);
-=======
 		iscsit_clear_tpg_np_login_thread(tpg_np, tpg, shutdown);
->>>>>>> fc14f9c1
 		spin_lock(&tpg->tpg_np_lock);
 	}
 	spin_unlock(&tpg->tpg_np_lock);
