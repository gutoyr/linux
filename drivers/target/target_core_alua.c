--- conflicted
+++ resolved
@@ -581,11 +581,7 @@
 		case SAI_READ_CAPACITY_16:
 			return 0;
 		default:
-<<<<<<< HEAD
-			*alua_ascq = ASCQ_04H_ALUA_TG_PT_STANDBY;
-=======
 			set_ascq(cmd, ASCQ_04H_ALUA_TG_PT_STANDBY);
->>>>>>> fc14f9c1
 			return 1;
 		}
 	case MAINTENANCE_IN:
