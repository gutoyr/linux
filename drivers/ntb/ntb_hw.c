--- conflicted
+++ resolved
@@ -81,12 +81,6 @@
 };
 
 static struct dentry *debugfs_dir;
-<<<<<<< HEAD
-
-/* Translate memory window 0,1 to BAR 2,4 */
-#define MW_TO_BAR(mw)	(mw * 2 + 2)
-=======
->>>>>>> fc14f9c1
 
 #define BWD_LINK_RECOVERY_TIME	500
 
@@ -967,36 +961,10 @@
 		return -EINVAL;
 	}
 
-<<<<<<< HEAD
-	if (val & SNB_PPD_DEV_TYPE)
-		ndev->dev_type = NTB_DEV_USD;
-	else
-		ndev->dev_type = NTB_DEV_DSD;
-
-	ndev->reg_ofs.pdb = ndev->reg_base + SNB_PDOORBELL_OFFSET;
-	ndev->reg_ofs.pdb_mask = ndev->reg_base + SNB_PDBMSK_OFFSET;
-	ndev->reg_ofs.sbar2_xlat = ndev->reg_base + SNB_SBAR2XLAT_OFFSET;
-	ndev->reg_ofs.sbar4_xlat = ndev->reg_base + SNB_SBAR4XLAT_OFFSET;
-=======
->>>>>>> fc14f9c1
 	ndev->reg_ofs.lnk_cntl = ndev->reg_base + SNB_NTBCNTL_OFFSET;
 	ndev->reg_ofs.lnk_stat = ndev->reg_base + SNB_SLINK_STATUS_OFFSET;
 	ndev->reg_ofs.spci_cmd = ndev->reg_base + SNB_PCICMD_OFFSET;
 
-<<<<<<< HEAD
-	if (ndev->conn_type == NTB_CONN_B2B) {
-		ndev->reg_ofs.sdb = ndev->reg_base + SNB_B2B_DOORBELL_OFFSET;
-		ndev->reg_ofs.spad_write = ndev->reg_base + SNB_B2B_SPAD_OFFSET;
-		ndev->limits.max_spads = SNB_MAX_B2B_SPADS;
-	} else {
-		ndev->reg_ofs.sdb = ndev->reg_base + SNB_SDOORBELL_OFFSET;
-		ndev->reg_ofs.spad_write = ndev->reg_base + SNB_SPAD_OFFSET;
-		ndev->limits.max_spads = SNB_MAX_COMPAT_SPADS;
-	}
-
-	ndev->limits.max_db_bits = SNB_MAX_DB_BITS;
-=======
->>>>>>> fc14f9c1
 	ndev->limits.msix_cnt = SNB_MSIX_CNT;
 	ndev->bits_per_vector = SNB_DB_BITS_PER_VEC;
 
@@ -1072,22 +1040,12 @@
 
 	if (rc)
 		return rc;
-<<<<<<< HEAD
-
-	dev_info(&ndev->pdev->dev, "Device Type = %s\n",
-		 ndev->dev_type == NTB_DEV_USD ? "USD/DSP" : "DSD/USP");
-
-	/* Enable Bus Master and Memory Space on the secondary side */
-	writew(PCI_COMMAND_MEMORY | PCI_COMMAND_MASTER, ndev->reg_ofs.spci_cmd);
-
-=======
 
 	if (ndev->conn_type == NTB_CONN_B2B)
 		/* Enable Bus Master and Memory Space on the secondary side */
 		writew(PCI_COMMAND_MEMORY | PCI_COMMAND_MASTER,
 		       ndev->reg_ofs.spci_cmd);
 
->>>>>>> fc14f9c1
 	return 0;
 }
 
@@ -1467,8 +1425,6 @@
 	kfree(ndev->db_cb);
 }
 
-<<<<<<< HEAD
-=======
 static ssize_t ntb_debugfs_read(struct file *filp, char __user *ubuf,
 				size_t count, loff_t *offp)
 {
@@ -1564,7 +1520,6 @@
 	.read = ntb_debugfs_read,
 };
 
->>>>>>> fc14f9c1
 static void ntb_setup_debugfs(struct ntb_device *ndev)
 {
 	if (!debugfs_initialized())
@@ -1575,14 +1530,11 @@
 
 	ndev->debugfs_dir = debugfs_create_dir(pci_name(ndev->pdev),
 					       debugfs_dir);
-<<<<<<< HEAD
-=======
 	if (ndev->debugfs_dir)
 		ndev->debugfs_info = debugfs_create_file("info", S_IRUSR,
 							 ndev->debugfs_dir,
 							 ndev,
 							 &ntb_debugfs_info);
->>>>>>> fc14f9c1
 }
 
 static void ntb_free_debugfs(struct ntb_device *ndev)
@@ -1595,8 +1547,6 @@
 	}
 }
 
-<<<<<<< HEAD
-=======
 static void ntb_hw_link_up(struct ntb_device *ndev)
 {
 	if (ndev->conn_type == NTB_CONN_TRANSPARENT)
@@ -1751,7 +1701,6 @@
 	return 0;
 }
 
->>>>>>> fc14f9c1
 static int ntb_pci_probe(struct pci_dev *pdev, const struct pci_device_id *id)
 {
 	struct ntb_device *ndev;
