--- conflicted
+++ resolved
@@ -1009,13 +1009,7 @@
 
 	cancel_delayed_work_sync(&nt->link_work);
 
-<<<<<<< HEAD
-	ntb_unregister_event_callback(nt->ndev);
-
-	pdev = ntb_query_pdev(nt->ndev);
-=======
 	ntb_unregister_event_callback(ndev);
->>>>>>> fc14f9c1
 
 	for (i = 0; i < ntb_max_mw(ndev); i++)
 		ntb_free_mw(nt, i);
