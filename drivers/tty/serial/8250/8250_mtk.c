--- conflicted
+++ resolved
@@ -82,11 +82,7 @@
 		/* Set to highest baudrate supported */
 		if (baud >= 1152000)
 			baud = 921600;
-<<<<<<< HEAD
-		quot = (port->uartclk / (256 * baud)) + 1;
-=======
 		quot = DIV_ROUND_UP(port->uartclk, 256 * baud);
->>>>>>> afd2ff9b
 	}
 
 	/*
