/*
 * Synopsys DesignWare 8250 driver.
 *
 * Copyright 2011 Picochip, Jamie Iles.
 * Copyright 2013 Intel Corporation
 *
 * This program is free software; you can redistribute it and/or modify
 * it under the terms of the GNU General Public License as published by
 * the Free Software Foundation; either version 2 of the License, or
 * (at your option) any later version.
 *
 * The Synopsys DesignWare 8250 has an extra feature whereby it detects if the
 * LCR is written whilst busy.  If it is, then a busy detect interrupt is
 * raised, the LCR needs to be rewritten and the uart status register read.
 */
#include <linux/device.h>
#include <linux/io.h>
#include <linux/module.h>
#include <linux/serial_8250.h>
#include <linux/serial_core.h>
#include <linux/serial_reg.h>
#include <linux/of.h>
#include <linux/of_irq.h>
#include <linux/of_platform.h>
#include <linux/platform_device.h>
#include <linux/slab.h>
#include <linux/acpi.h>
#include <linux/clk.h>
#include <linux/reset.h>
#include <linux/pm_runtime.h>

#include <asm/byteorder.h>

#include "8250.h"

/* Offsets for the DesignWare specific registers */
#define DW_UART_USR	0x1f /* UART Status Register */
#define DW_UART_CPR	0xf4 /* Component Parameter Register */
#define DW_UART_UCV	0xf8 /* UART Component Version */

/* Component Parameter Register bits */
#define DW_UART_CPR_ABP_DATA_WIDTH	(3 << 0)
#define DW_UART_CPR_AFCE_MODE		(1 << 4)
#define DW_UART_CPR_THRE_MODE		(1 << 5)
#define DW_UART_CPR_SIR_MODE		(1 << 6)
#define DW_UART_CPR_SIR_LP_MODE		(1 << 7)
#define DW_UART_CPR_ADDITIONAL_FEATURES	(1 << 8)
#define DW_UART_CPR_FIFO_ACCESS		(1 << 9)
#define DW_UART_CPR_FIFO_STAT		(1 << 10)
#define DW_UART_CPR_SHADOW		(1 << 11)
#define DW_UART_CPR_ENCODED_PARMS	(1 << 12)
#define DW_UART_CPR_DMA_EXTRA		(1 << 13)
#define DW_UART_CPR_FIFO_MODE		(0xff << 16)
/* Helper for fifo size calculation */
#define DW_UART_CPR_FIFO_SIZE(a)	(((a >> 16) & 0xff) * 16)


struct dw8250_data {
<<<<<<< HEAD
	int		last_mcr;
	int		line;
	struct clk	*clk;
};

=======
	u8			usr_reg;
	int			last_mcr;
	int			line;
	struct clk		*clk;
	struct clk		*pclk;
	struct reset_control	*rst;
	struct uart_8250_dma	dma;
};

#define BYT_PRV_CLK			0x800
#define BYT_PRV_CLK_EN			(1 << 0)
#define BYT_PRV_CLK_M_VAL_SHIFT		1
#define BYT_PRV_CLK_N_VAL_SHIFT		16
#define BYT_PRV_CLK_UPDATE		(1 << 31)

>>>>>>> fc14f9c1
static inline int dw8250_modify_msr(struct uart_port *p, int offset, int value)
{
	struct dw8250_data *d = p->private_data;

	/* If reading MSR, report CTS asserted when auto-CTS/RTS enabled */
	if (offset == UART_MSR && d->last_mcr & UART_MCR_AFE) {
		value |= UART_MSR_CTS;
		value &= ~UART_MSR_DCTS;
	}

	return value;
}

static void dw8250_force_idle(struct uart_port *p)
{
<<<<<<< HEAD
	serial8250_clear_and_reinit_fifos(container_of
					  (p, struct uart_8250_port, port));
=======
	struct uart_8250_port *up = up_to_u8250p(p);

	serial8250_clear_and_reinit_fifos(up);
>>>>>>> fc14f9c1
	(void)p->serial_in(p, UART_RX);
}

static void dw8250_serial_out(struct uart_port *p, int offset, int value)
{
	struct dw8250_data *d = p->private_data;

	if (offset == UART_MCR)
		d->last_mcr = value;

	writeb(value, p->membase + (offset << p->regshift));

	/* Make sure LCR write wasn't ignored */
	if (offset == UART_LCR) {
		int tries = 1000;
		while (tries--) {
			unsigned int lcr = p->serial_in(p, UART_LCR);
			if ((value & ~UART_LCR_SPAR) == (lcr & ~UART_LCR_SPAR))
				return;
			dw8250_force_idle(p);
			writeb(value, p->membase + (UART_LCR << p->regshift));
		}
		dev_err(p->dev, "Couldn't set LCR to %d\n", value);
	}
}

static unsigned int dw8250_serial_in(struct uart_port *p, int offset)
{
	unsigned int value = readb(p->membase + (offset << p->regshift));

	return dw8250_modify_msr(p, offset, value);
<<<<<<< HEAD
=======
}

/* Read Back (rb) version to ensure register access ording. */
static void dw8250_serial_out_rb(struct uart_port *p, int offset, int value)
{
	dw8250_serial_out(p, offset, value);
	dw8250_serial_in(p, UART_LCR);
>>>>>>> fc14f9c1
}

static void dw8250_serial_out32(struct uart_port *p, int offset, int value)
{
	struct dw8250_data *d = p->private_data;

	if (offset == UART_MCR)
		d->last_mcr = value;
<<<<<<< HEAD

	writel(value, p->membase + (offset << p->regshift));

=======

	writel(value, p->membase + (offset << p->regshift));

>>>>>>> fc14f9c1
	/* Make sure LCR write wasn't ignored */
	if (offset == UART_LCR) {
		int tries = 1000;
		while (tries--) {
			unsigned int lcr = p->serial_in(p, UART_LCR);
			if ((value & ~UART_LCR_SPAR) == (lcr & ~UART_LCR_SPAR))
				return;
			dw8250_force_idle(p);
			writel(value, p->membase + (UART_LCR << p->regshift));
		}
		dev_err(p->dev, "Couldn't set LCR to %d\n", value);
	}
}

static unsigned int dw8250_serial_in32(struct uart_port *p, int offset)
{
	unsigned int value = readl(p->membase + (offset << p->regshift));

	return dw8250_modify_msr(p, offset, value);
}

static int dw8250_handle_irq(struct uart_port *p)
{
	unsigned int iir = p->serial_in(p, UART_IIR);

	if (serial8250_handle_irq(p, iir)) {
		return 1;
	} else if ((iir & UART_IIR_BUSY) == UART_IIR_BUSY) {
		/* Clear the USR */
<<<<<<< HEAD
		(void)p->serial_in(p, DW_UART_USR);
=======
		(void)p->serial_in(p, d->usr_reg);
>>>>>>> fc14f9c1

		return 1;
	}

	return 0;
}

static void
dw8250_do_pm(struct uart_port *port, unsigned int state, unsigned int old)
{
	if (!state)
		pm_runtime_get_sync(port->dev);

	serial8250_do_pm(port, state, old);

	if (state)
		pm_runtime_put_sync_suspend(port->dev);
}

static void dw8250_set_termios(struct uart_port *p, struct ktermios *termios,
			       struct ktermios *old)
{
	unsigned int baud = tty_termios_baud_rate(termios);
	struct dw8250_data *d = p->private_data;
	unsigned int rate;
	int ret;

	if (IS_ERR(d->clk) || !old)
		goto out;

	/* Not requesting clock rates below 1.8432Mhz */
	if (baud < 115200)
		baud = 115200;

	clk_disable_unprepare(d->clk);
	rate = clk_round_rate(d->clk, baud * 16);
	ret = clk_set_rate(d->clk, rate);
	clk_prepare_enable(d->clk);

	if (!ret)
		p->uartclk = rate;
out:
	serial8250_do_set_termios(p, termios, old);
}

static bool dw8250_dma_filter(struct dma_chan *chan, void *param)
{
	return false;
}

static void dw8250_setup_port(struct uart_8250_port *up)
{
	struct uart_port	*p = &up->port;
	u32			reg = readl(p->membase + DW_UART_UCV);

	/*
	 * If the Component Version Register returns zero, we know that
	 * ADDITIONAL_FEATURES are not enabled. No need to go any further.
	 */
	if (!reg)
		return;

	dev_dbg_ratelimited(p->dev, "Designware UART version %c.%c%c\n",
		(reg >> 24) & 0xff, (reg >> 16) & 0xff, (reg >> 8) & 0xff);

	reg = readl(p->membase + DW_UART_CPR);
	if (!reg)
		return;

	/* Select the type based on fifo */
	if (reg & DW_UART_CPR_FIFO_MODE) {
		p->type = PORT_16550A;
		p->flags |= UPF_FIXED_TYPE;
		p->fifosize = DW_UART_CPR_FIFO_SIZE(reg);
		up->tx_loadsz = p->fifosize;
		up->capabilities = UART_CAP_FIFO;
	}

	if (reg & DW_UART_CPR_AFCE_MODE)
		up->capabilities |= UART_CAP_AFE;
}

static int dw8250_probe_of(struct uart_port *p,
			   struct dw8250_data *data)
{
	struct device_node	*np = p->dev->of_node;
	struct uart_8250_port *up = up_to_u8250p(p);
	u32			val;
	bool has_ucv = true;

	if (of_device_is_compatible(np, "cavium,octeon-3860-uart")) {
#ifdef __BIG_ENDIAN
		/*
		 * Low order bits of these 64-bit registers, when
		 * accessed as a byte, are 7 bytes further down in the
		 * address space in big endian mode.
		 */
		p->membase += 7;
#endif
		p->serial_out = dw8250_serial_out_rb;
		p->flags = UPF_SKIP_TEST | UPF_SHARE_IRQ | UPF_FIXED_TYPE;
		p->type = PORT_OCTEON;
		data->usr_reg = 0x27;
		has_ucv = false;
	} else if (!of_property_read_u32(np, "reg-io-width", &val)) {
		switch (val) {
		case 1:
			break;
		case 4:
			p->iotype = UPIO_MEM32;
			p->serial_in = dw8250_serial_in32;
			p->serial_out = dw8250_serial_out32;
			break;
		default:
			dev_err(p->dev, "unsupported reg-io-width (%u)\n", val);
			return -EINVAL;
		}
	}
	if (has_ucv)
		dw8250_setup_port(up);

	if (!of_property_read_u32(np, "reg-shift", &val))
		p->regshift = val;

	/* clock got configured through clk api, all done */
	if (p->uartclk)
		return 0;

	/* try to find out clock frequency from DT as fallback */
	if (of_property_read_u32(np, "clock-frequency", &val)) {
		dev_err(p->dev, "clk or clock-frequency not defined\n");
		return -EINVAL;
	}
	p->uartclk = val;

	return 0;
}

static int dw8250_probe_acpi(struct uart_8250_port *up,
			     struct dw8250_data *data)
{
	struct uart_port *p = &up->port;

	dw8250_setup_port(up);

	p->iotype = UPIO_MEM32;
	p->serial_in = dw8250_serial_in32;
	p->serial_out = dw8250_serial_out32;
	p->regshift = 2;

	up->dma = &data->dma;

	up->dma->rxconf.src_maxburst = p->fifosize / 4;
	up->dma->txconf.dst_maxburst = p->fifosize / 4;

	up->port.set_termios = dw8250_set_termios;

	return 0;
}

static int dw8250_probe(struct platform_device *pdev)
{
	struct uart_8250_port uart = {};
	struct resource *regs = platform_get_resource(pdev, IORESOURCE_MEM, 0);
	struct resource *irq = platform_get_resource(pdev, IORESOURCE_IRQ, 0);
	struct dw8250_data *data;
	int err;

	if (!regs || !irq) {
		dev_err(&pdev->dev, "no registers/irq defined\n");
		return -EINVAL;
	}

	spin_lock_init(&uart.port.lock);
	uart.port.mapbase = regs->start;
	uart.port.irq = irq->start;
	uart.port.handle_irq = dw8250_handle_irq;
	uart.port.pm = dw8250_do_pm;
	uart.port.type = PORT_8250;
	uart.port.flags = UPF_SHARE_IRQ | UPF_BOOT_AUTOCONF | UPF_FIXED_PORT;
	uart.port.dev = &pdev->dev;

	uart.port.membase = devm_ioremap(&pdev->dev, regs->start,
					 resource_size(regs));
	if (!uart.port.membase)
		return -ENOMEM;

	data = devm_kzalloc(&pdev->dev, sizeof(*data), GFP_KERNEL);
	if (!data)
		return -ENOMEM;

	data->usr_reg = DW_UART_USR;
	data->clk = devm_clk_get(&pdev->dev, "baudclk");
	if (IS_ERR(data->clk) && PTR_ERR(data->clk) != -EPROBE_DEFER)
		data->clk = devm_clk_get(&pdev->dev, NULL);
	if (IS_ERR(data->clk) && PTR_ERR(data->clk) == -EPROBE_DEFER)
		return -EPROBE_DEFER;
	if (!IS_ERR(data->clk)) {
		err = clk_prepare_enable(data->clk);
		if (err)
			dev_warn(&pdev->dev, "could not enable optional baudclk: %d\n",
				 err);
		else
			uart.port.uartclk = clk_get_rate(data->clk);
	}

	data->pclk = devm_clk_get(&pdev->dev, "apb_pclk");
	if (IS_ERR(data->clk) && PTR_ERR(data->clk) == -EPROBE_DEFER) {
		err = -EPROBE_DEFER;
		goto err_clk;
	}
	if (!IS_ERR(data->pclk)) {
		err = clk_prepare_enable(data->pclk);
		if (err) {
			dev_err(&pdev->dev, "could not enable apb_pclk\n");
			goto err_clk;
		}
	}

	data->rst = devm_reset_control_get_optional(&pdev->dev, NULL);
	if (IS_ERR(data->rst) && PTR_ERR(data->rst) == -EPROBE_DEFER) {
		err = -EPROBE_DEFER;
		goto err_pclk;
	}
	if (!IS_ERR(data->rst))
		reset_control_deassert(data->rst);

	data->dma.rx_param = data;
	data->dma.tx_param = data;
	data->dma.fn = dw8250_dma_filter;

	uart.port.iotype = UPIO_MEM;
	uart.port.serial_in = dw8250_serial_in;
	uart.port.serial_out = dw8250_serial_out;
	uart.port.private_data = data;

	if (pdev->dev.of_node) {
		err = dw8250_probe_of(&uart.port, data);
		if (err)
			goto err_reset;
	} else if (ACPI_HANDLE(&pdev->dev)) {
		err = dw8250_probe_acpi(&uart, data);
		if (err)
			goto err_reset;
	} else {
		err = -ENODEV;
		goto err_reset;
	}

	data->line = serial8250_register_8250_port(&uart);
	if (data->line < 0) {
		err = data->line;
		goto err_reset;
	}

	platform_set_drvdata(pdev, data);

	pm_runtime_set_active(&pdev->dev);
	pm_runtime_enable(&pdev->dev);

	return 0;

err_reset:
	if (!IS_ERR(data->rst))
		reset_control_assert(data->rst);

err_pclk:
	if (!IS_ERR(data->pclk))
		clk_disable_unprepare(data->pclk);

err_clk:
	if (!IS_ERR(data->clk))
		clk_disable_unprepare(data->clk);

	return err;
}

static int dw8250_remove(struct platform_device *pdev)
{
	struct dw8250_data *data = platform_get_drvdata(pdev);

	pm_runtime_get_sync(&pdev->dev);

	serial8250_unregister_port(data->line);

	if (!IS_ERR(data->rst))
		reset_control_assert(data->rst);

	if (!IS_ERR(data->pclk))
		clk_disable_unprepare(data->pclk);

	if (!IS_ERR(data->clk))
		clk_disable_unprepare(data->clk);

	pm_runtime_disable(&pdev->dev);
	pm_runtime_put_noidle(&pdev->dev);

	return 0;
}

#ifdef CONFIG_PM_SLEEP
static int dw8250_suspend(struct device *dev)
{
	struct dw8250_data *data = dev_get_drvdata(dev);

	serial8250_suspend_port(data->line);

	return 0;
}

static int dw8250_resume(struct device *dev)
{
	struct dw8250_data *data = dev_get_drvdata(dev);

	serial8250_resume_port(data->line);

	return 0;
}
#endif /* CONFIG_PM_SLEEP */

#ifdef CONFIG_PM_RUNTIME
static int dw8250_runtime_suspend(struct device *dev)
{
	struct dw8250_data *data = dev_get_drvdata(dev);

	if (!IS_ERR(data->clk))
		clk_disable_unprepare(data->clk);

	if (!IS_ERR(data->pclk))
		clk_disable_unprepare(data->pclk);

	return 0;
}

static int dw8250_runtime_resume(struct device *dev)
{
	struct dw8250_data *data = dev_get_drvdata(dev);

	if (!IS_ERR(data->pclk))
		clk_prepare_enable(data->pclk);

	if (!IS_ERR(data->clk))
		clk_prepare_enable(data->clk);

	return 0;
}
#endif

static const struct dev_pm_ops dw8250_pm_ops = {
	SET_SYSTEM_SLEEP_PM_OPS(dw8250_suspend, dw8250_resume)
	SET_RUNTIME_PM_OPS(dw8250_runtime_suspend, dw8250_runtime_resume, NULL)
};

static const struct of_device_id dw8250_of_match[] = {
	{ .compatible = "snps,dw-apb-uart" },
	{ .compatible = "cavium,octeon-3860-uart" },
	{ /* Sentinel */ }
};
MODULE_DEVICE_TABLE(of, dw8250_of_match);

static const struct acpi_device_id dw8250_acpi_match[] = {
	{ "INT33C4", 0 },
	{ "INT33C5", 0 },
	{ "INT3434", 0 },
	{ "INT3435", 0 },
	{ "80860F0A", 0 },
	{ "8086228A", 0 },
	{ },
};
MODULE_DEVICE_TABLE(acpi, dw8250_acpi_match);

static struct platform_driver dw8250_platform_driver = {
	.driver = {
		.name		= "dw-apb-uart",
		.owner		= THIS_MODULE,
		.pm		= &dw8250_pm_ops,
		.of_match_table	= dw8250_of_match,
		.acpi_match_table = ACPI_PTR(dw8250_acpi_match),
	},
	.probe			= dw8250_probe,
	.remove			= dw8250_remove,
};

module_platform_driver(dw8250_platform_driver);

MODULE_AUTHOR("Jamie Iles");
MODULE_LICENSE("GPL");
MODULE_DESCRIPTION("Synopsys DesignWare 8250 serial port driver");<|MERGE_RESOLUTION|>--- conflicted
+++ resolved
@@ -56,13 +56,6 @@
 
 
 struct dw8250_data {
-<<<<<<< HEAD
-	int		last_mcr;
-	int		line;
-	struct clk	*clk;
-};
-
-=======
 	u8			usr_reg;
 	int			last_mcr;
 	int			line;
@@ -78,7 +71,6 @@
 #define BYT_PRV_CLK_N_VAL_SHIFT		16
 #define BYT_PRV_CLK_UPDATE		(1 << 31)
 
->>>>>>> fc14f9c1
 static inline int dw8250_modify_msr(struct uart_port *p, int offset, int value)
 {
 	struct dw8250_data *d = p->private_data;
@@ -94,14 +86,9 @@
 
 static void dw8250_force_idle(struct uart_port *p)
 {
-<<<<<<< HEAD
-	serial8250_clear_and_reinit_fifos(container_of
-					  (p, struct uart_8250_port, port));
-=======
 	struct uart_8250_port *up = up_to_u8250p(p);
 
 	serial8250_clear_and_reinit_fifos(up);
->>>>>>> fc14f9c1
 	(void)p->serial_in(p, UART_RX);
 }
 
@@ -133,8 +120,6 @@
 	unsigned int value = readb(p->membase + (offset << p->regshift));
 
 	return dw8250_modify_msr(p, offset, value);
-<<<<<<< HEAD
-=======
 }
 
 /* Read Back (rb) version to ensure register access ording. */
@@ -142,7 +127,6 @@
 {
 	dw8250_serial_out(p, offset, value);
 	dw8250_serial_in(p, UART_LCR);
->>>>>>> fc14f9c1
 }
 
 static void dw8250_serial_out32(struct uart_port *p, int offset, int value)
@@ -151,15 +135,9 @@
 
 	if (offset == UART_MCR)
 		d->last_mcr = value;
-<<<<<<< HEAD
 
 	writel(value, p->membase + (offset << p->regshift));
 
-=======
-
-	writel(value, p->membase + (offset << p->regshift));
-
->>>>>>> fc14f9c1
 	/* Make sure LCR write wasn't ignored */
 	if (offset == UART_LCR) {
 		int tries = 1000;
@@ -183,17 +161,14 @@
 
 static int dw8250_handle_irq(struct uart_port *p)
 {
+	struct dw8250_data *d = p->private_data;
 	unsigned int iir = p->serial_in(p, UART_IIR);
 
 	if (serial8250_handle_irq(p, iir)) {
 		return 1;
 	} else if ((iir & UART_IIR_BUSY) == UART_IIR_BUSY) {
 		/* Clear the USR */
-<<<<<<< HEAD
-		(void)p->serial_in(p, DW_UART_USR);
-=======
 		(void)p->serial_in(p, d->usr_reg);
->>>>>>> fc14f9c1
 
 		return 1;
 	}
