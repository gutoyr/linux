--- conflicted
+++ resolved
@@ -5181,15 +5181,12 @@
 		PCI_VENDOR_ID_IBM, 0x0299,
 		0, 0, pbn_b0_bt_2_115200 },
 
-<<<<<<< HEAD
-=======
 	/*
 	 * other NetMos 9835 devices are most likely handled by the
 	 * parport_serial driver, check drivers/parport/parport_serial.c
 	 * before adding them here.
 	 */
 
->>>>>>> fc14f9c1
 	{	PCI_VENDOR_ID_NETMOS, PCI_DEVICE_ID_NETMOS_9901,
 		0xA000, 0x1000,
 		0, 0, pbn_b0_1_115200 },
