--- conflicted
+++ resolved
@@ -1809,25 +1809,10 @@
 	struct atmel_uart_port *atmel_port = to_atmel_uart_port(port);
 
 	/*
-<<<<<<< HEAD
-	 * Clear out any scheduled tasklets before
-	 * we destroy the buffers
-	 */
-	tasklet_kill(&atmel_port->tasklet);
-
-	/*
-	 * Ensure everything is stopped and
-	 * disable all interrupts, port and break condition.
-=======
 	 * Prevent any tasklets being scheduled during
 	 * cleanup
->>>>>>> fc14f9c1
 	 */
 	del_timer_sync(&atmel_port->uart_timer);
-
-	UART_PUT_CR(port, ATMEL_US_RSTSTA);
-	UART_PUT_IDR(port, -1);
-
 
 	/*
 	 * Clear out any scheduled tasklets before
@@ -1847,9 +1832,6 @@
 
 
 	/*
-<<<<<<< HEAD
-	 * Free the interrupt
-=======
 	 * Shut-down the DMA.
 	 */
 	if (atmel_port->release_rx)
@@ -1859,7 +1841,6 @@
 
 	/*
 	 * Reset ring buffer pointers
->>>>>>> fc14f9c1
 	 */
 	atmel_port->rx_ring.head = 0;
 	atmel_port->rx_ring.tail = 0;
