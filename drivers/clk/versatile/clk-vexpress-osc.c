--- conflicted
+++ resolved
@@ -78,11 +78,7 @@
 
 	osc = devm_kzalloc(&pdev->dev, sizeof(*osc), GFP_KERNEL);
 	if (!osc)
-<<<<<<< HEAD
-		return;
-=======
 		return -ENOMEM;
->>>>>>> fc14f9c1
 
 	osc->reg = devm_regmap_init_vexpress_config(&pdev->dev);
 	if (IS_ERR(osc->reg))
