/*
 *  Copyright (C) 2013 Boris BREZILLON <b.brezillon@overkiz.com>
 *
 * This program is free software; you can redistribute it and/or modify
 * it under the terms of the GNU General Public License as published by
 * the Free Software Foundation; either version 2 of the License, or
 * (at your option) any later version.
 *
 */

#include <linux/clk-provider.h>
#include <linux/clkdev.h>
#include <linux/clk/at91_pmc.h>
#include <linux/of.h>
#include <linux/of_address.h>
#include <linux/io.h>

#include "pmc.h"

#define USB_SOURCE_MAX		2

#define SAM9X5_USB_DIV_SHIFT	8
#define SAM9X5_USB_MAX_DIV	0xf

#define RM9200_USB_DIV_SHIFT	28
#define RM9200_USB_DIV_TAB_SIZE	4

struct at91sam9x5_clk_usb {
	struct clk_hw hw;
	struct at91_pmc *pmc;
};

#define to_at91sam9x5_clk_usb(hw) \
	container_of(hw, struct at91sam9x5_clk_usb, hw)

struct at91rm9200_clk_usb {
	struct clk_hw hw;
	struct at91_pmc *pmc;
	u32 divisors[4];
};

#define to_at91rm9200_clk_usb(hw) \
	container_of(hw, struct at91rm9200_clk_usb, hw)

static unsigned long at91sam9x5_clk_usb_recalc_rate(struct clk_hw *hw,
						    unsigned long parent_rate)
{
	u32 tmp;
	u8 usbdiv;
	struct at91sam9x5_clk_usb *usb = to_at91sam9x5_clk_usb(hw);
	struct at91_pmc *pmc = usb->pmc;

	tmp = pmc_read(pmc, AT91_PMC_USB);
	usbdiv = (tmp & AT91_PMC_OHCIUSBDIV) >> SAM9X5_USB_DIV_SHIFT;

	return DIV_ROUND_CLOSEST(parent_rate, (usbdiv + 1));
}

static int at91sam9x5_clk_usb_determine_rate(struct clk_hw *hw,
					     struct clk_rate_request *req)
{
<<<<<<< HEAD
	unsigned long div;

	if (!rate)
		return -EINVAL;
=======
	struct clk_hw *parent;
	long best_rate = -EINVAL;
	unsigned long tmp_rate;
	int best_diff = -1;
	int tmp_diff;
	int i;
>>>>>>> afd2ff9b

	for (i = 0; i < clk_hw_get_num_parents(hw); i++) {
		int div;

<<<<<<< HEAD
	div = DIV_ROUND_CLOSEST(*parent_rate, rate);
	if (div > SAM9X5_USB_MAX_DIV + 1)
		div = SAM9X5_USB_MAX_DIV + 1;

	return DIV_ROUND_CLOSEST(*parent_rate, div);
=======
		parent = clk_hw_get_parent_by_index(hw, i);
		if (!parent)
			continue;

		for (div = 1; div < SAM9X5_USB_MAX_DIV + 2; div++) {
			unsigned long tmp_parent_rate;

			tmp_parent_rate = req->rate * div;
			tmp_parent_rate = clk_hw_round_rate(parent,
							   tmp_parent_rate);
			tmp_rate = DIV_ROUND_CLOSEST(tmp_parent_rate, div);
			if (tmp_rate < req->rate)
				tmp_diff = req->rate - tmp_rate;
			else
				tmp_diff = tmp_rate - req->rate;

			if (best_diff < 0 || best_diff > tmp_diff) {
				best_rate = tmp_rate;
				best_diff = tmp_diff;
				req->best_parent_rate = tmp_parent_rate;
				req->best_parent_hw = parent;
			}

			if (!best_diff || tmp_rate < req->rate)
				break;
		}

		if (!best_diff)
			break;
	}

	if (best_rate < 0)
		return best_rate;

	req->rate = best_rate;
	return 0;
>>>>>>> afd2ff9b
}

static int at91sam9x5_clk_usb_set_parent(struct clk_hw *hw, u8 index)
{
	u32 tmp;
	struct at91sam9x5_clk_usb *usb = to_at91sam9x5_clk_usb(hw);
	struct at91_pmc *pmc = usb->pmc;

	if (index > 1)
		return -EINVAL;
	tmp = pmc_read(pmc, AT91_PMC_USB) & ~AT91_PMC_USBS;
	if (index)
		tmp |= AT91_PMC_USBS;
	pmc_write(pmc, AT91_PMC_USB, tmp);
	return 0;
}

static u8 at91sam9x5_clk_usb_get_parent(struct clk_hw *hw)
{
	struct at91sam9x5_clk_usb *usb = to_at91sam9x5_clk_usb(hw);
	struct at91_pmc *pmc = usb->pmc;

	return pmc_read(pmc, AT91_PMC_USB) & AT91_PMC_USBS;
}

static int at91sam9x5_clk_usb_set_rate(struct clk_hw *hw, unsigned long rate,
				       unsigned long parent_rate)
{
	u32 tmp;
	struct at91sam9x5_clk_usb *usb = to_at91sam9x5_clk_usb(hw);
	struct at91_pmc *pmc = usb->pmc;
	unsigned long div;
<<<<<<< HEAD

	if (!rate)
		return -EINVAL;

=======

	if (!rate)
		return -EINVAL;

>>>>>>> afd2ff9b
	div = DIV_ROUND_CLOSEST(parent_rate, rate);
	if (div > SAM9X5_USB_MAX_DIV + 1 || !div)
		return -EINVAL;

	tmp = pmc_read(pmc, AT91_PMC_USB) & ~AT91_PMC_OHCIUSBDIV;
	tmp |= (div - 1) << SAM9X5_USB_DIV_SHIFT;
	pmc_write(pmc, AT91_PMC_USB, tmp);

	return 0;
}

static const struct clk_ops at91sam9x5_usb_ops = {
	.recalc_rate = at91sam9x5_clk_usb_recalc_rate,
	.determine_rate = at91sam9x5_clk_usb_determine_rate,
	.get_parent = at91sam9x5_clk_usb_get_parent,
	.set_parent = at91sam9x5_clk_usb_set_parent,
	.set_rate = at91sam9x5_clk_usb_set_rate,
};

static int at91sam9n12_clk_usb_enable(struct clk_hw *hw)
{
	struct at91sam9x5_clk_usb *usb = to_at91sam9x5_clk_usb(hw);
	struct at91_pmc *pmc = usb->pmc;

	pmc_write(pmc, AT91_PMC_USB,
		  pmc_read(pmc, AT91_PMC_USB) | AT91_PMC_USBS);
	return 0;
}

static void at91sam9n12_clk_usb_disable(struct clk_hw *hw)
{
	struct at91sam9x5_clk_usb *usb = to_at91sam9x5_clk_usb(hw);
	struct at91_pmc *pmc = usb->pmc;

	pmc_write(pmc, AT91_PMC_USB,
		  pmc_read(pmc, AT91_PMC_USB) & ~AT91_PMC_USBS);
}

static int at91sam9n12_clk_usb_is_enabled(struct clk_hw *hw)
{
	struct at91sam9x5_clk_usb *usb = to_at91sam9x5_clk_usb(hw);
	struct at91_pmc *pmc = usb->pmc;

	return !!(pmc_read(pmc, AT91_PMC_USB) & AT91_PMC_USBS);
}

static const struct clk_ops at91sam9n12_usb_ops = {
	.enable = at91sam9n12_clk_usb_enable,
	.disable = at91sam9n12_clk_usb_disable,
	.is_enabled = at91sam9n12_clk_usb_is_enabled,
	.recalc_rate = at91sam9x5_clk_usb_recalc_rate,
	.determine_rate = at91sam9x5_clk_usb_determine_rate,
	.set_rate = at91sam9x5_clk_usb_set_rate,
};

static struct clk * __init
at91sam9x5_clk_register_usb(struct at91_pmc *pmc, const char *name,
			    const char **parent_names, u8 num_parents)
{
	struct at91sam9x5_clk_usb *usb;
	struct clk *clk = NULL;
	struct clk_init_data init;

	usb = kzalloc(sizeof(*usb), GFP_KERNEL);
	if (!usb)
		return ERR_PTR(-ENOMEM);

	init.name = name;
	init.ops = &at91sam9x5_usb_ops;
	init.parent_names = parent_names;
	init.num_parents = num_parents;
	init.flags = CLK_SET_RATE_GATE | CLK_SET_PARENT_GATE |
		     CLK_SET_RATE_PARENT;

	usb->hw.init = &init;
	usb->pmc = pmc;

	clk = clk_register(NULL, &usb->hw);
	if (IS_ERR(clk))
		kfree(usb);

	return clk;
}

static struct clk * __init
at91sam9n12_clk_register_usb(struct at91_pmc *pmc, const char *name,
			     const char *parent_name)
{
	struct at91sam9x5_clk_usb *usb;
	struct clk *clk = NULL;
	struct clk_init_data init;

	usb = kzalloc(sizeof(*usb), GFP_KERNEL);
	if (!usb)
		return ERR_PTR(-ENOMEM);

	init.name = name;
	init.ops = &at91sam9n12_usb_ops;
	init.parent_names = &parent_name;
	init.num_parents = 1;
	init.flags = CLK_SET_RATE_GATE | CLK_SET_RATE_PARENT;

	usb->hw.init = &init;
	usb->pmc = pmc;

	clk = clk_register(NULL, &usb->hw);
	if (IS_ERR(clk))
		kfree(usb);

	return clk;
}

static unsigned long at91rm9200_clk_usb_recalc_rate(struct clk_hw *hw,
						    unsigned long parent_rate)
{
	struct at91rm9200_clk_usb *usb = to_at91rm9200_clk_usb(hw);
	struct at91_pmc *pmc = usb->pmc;
	u32 tmp;
	u8 usbdiv;

	tmp = pmc_read(pmc, AT91_CKGR_PLLBR);
	usbdiv = (tmp & AT91_PMC_USBDIV) >> RM9200_USB_DIV_SHIFT;
	if (usb->divisors[usbdiv])
		return parent_rate / usb->divisors[usbdiv];

	return 0;
}

static long at91rm9200_clk_usb_round_rate(struct clk_hw *hw, unsigned long rate,
					  unsigned long *parent_rate)
{
	struct at91rm9200_clk_usb *usb = to_at91rm9200_clk_usb(hw);
	struct clk_hw *parent = clk_hw_get_parent(hw);
	unsigned long bestrate = 0;
	int bestdiff = -1;
	unsigned long tmprate;
	int tmpdiff;
	int i = 0;

	for (i = 0; i < RM9200_USB_DIV_TAB_SIZE; i++) {
		unsigned long tmp_parent_rate;

		if (!usb->divisors[i])
			continue;

		tmp_parent_rate = rate * usb->divisors[i];
<<<<<<< HEAD
		tmp_parent_rate = __clk_round_rate(parent, tmp_parent_rate);
=======
		tmp_parent_rate = clk_hw_round_rate(parent, tmp_parent_rate);
>>>>>>> afd2ff9b
		tmprate = DIV_ROUND_CLOSEST(tmp_parent_rate, usb->divisors[i]);
		if (tmprate < rate)
			tmpdiff = rate - tmprate;
		else
			tmpdiff = tmprate - rate;

		if (bestdiff < 0 || bestdiff > tmpdiff) {
			bestrate = tmprate;
			bestdiff = tmpdiff;
			*parent_rate = tmp_parent_rate;
		}

		if (!bestdiff)
			break;
	}

	return bestrate;
}

static int at91rm9200_clk_usb_set_rate(struct clk_hw *hw, unsigned long rate,
				       unsigned long parent_rate)
{
	u32 tmp;
	int i;
	struct at91rm9200_clk_usb *usb = to_at91rm9200_clk_usb(hw);
	struct at91_pmc *pmc = usb->pmc;
	unsigned long div;

	if (!rate)
		return -EINVAL;

	div = DIV_ROUND_CLOSEST(parent_rate, rate);

	for (i = 0; i < RM9200_USB_DIV_TAB_SIZE; i++) {
		if (usb->divisors[i] == div) {
			tmp = pmc_read(pmc, AT91_CKGR_PLLBR) &
			      ~AT91_PMC_USBDIV;
			tmp |= i << RM9200_USB_DIV_SHIFT;
			pmc_write(pmc, AT91_CKGR_PLLBR, tmp);
			return 0;
		}
	}

	return -EINVAL;
}

static const struct clk_ops at91rm9200_usb_ops = {
	.recalc_rate = at91rm9200_clk_usb_recalc_rate,
	.round_rate = at91rm9200_clk_usb_round_rate,
	.set_rate = at91rm9200_clk_usb_set_rate,
};

static struct clk * __init
at91rm9200_clk_register_usb(struct at91_pmc *pmc, const char *name,
			    const char *parent_name, const u32 *divisors)
{
	struct at91rm9200_clk_usb *usb;
	struct clk *clk = NULL;
	struct clk_init_data init;

	usb = kzalloc(sizeof(*usb), GFP_KERNEL);
	if (!usb)
		return ERR_PTR(-ENOMEM);

	init.name = name;
	init.ops = &at91rm9200_usb_ops;
	init.parent_names = &parent_name;
	init.num_parents = 1;
	init.flags = CLK_SET_RATE_PARENT;

	usb->hw.init = &init;
	usb->pmc = pmc;
	memcpy(usb->divisors, divisors, sizeof(usb->divisors));

	clk = clk_register(NULL, &usb->hw);
	if (IS_ERR(clk))
		kfree(usb);

	return clk;
}

void __init of_at91sam9x5_clk_usb_setup(struct device_node *np,
					struct at91_pmc *pmc)
{
	struct clk *clk;
	int num_parents;
	const char *parent_names[USB_SOURCE_MAX];
	const char *name = np->name;

	num_parents = of_clk_get_parent_count(np);
	if (num_parents <= 0 || num_parents > USB_SOURCE_MAX)
		return;

	of_clk_parent_fill(np, parent_names, num_parents);

	of_property_read_string(np, "clock-output-names", &name);

	clk = at91sam9x5_clk_register_usb(pmc, name, parent_names, num_parents);
	if (IS_ERR(clk))
		return;

	of_clk_add_provider(np, of_clk_src_simple_get, clk);
}

void __init of_at91sam9n12_clk_usb_setup(struct device_node *np,
					 struct at91_pmc *pmc)
{
	struct clk *clk;
	const char *parent_name;
	const char *name = np->name;

	parent_name = of_clk_get_parent_name(np, 0);
	if (!parent_name)
		return;

	of_property_read_string(np, "clock-output-names", &name);

	clk = at91sam9n12_clk_register_usb(pmc, name, parent_name);
	if (IS_ERR(clk))
		return;

	of_clk_add_provider(np, of_clk_src_simple_get, clk);
}

void __init of_at91rm9200_clk_usb_setup(struct device_node *np,
					struct at91_pmc *pmc)
{
	struct clk *clk;
	const char *parent_name;
	const char *name = np->name;
	u32 divisors[4] = {0, 0, 0, 0};

	parent_name = of_clk_get_parent_name(np, 0);
	if (!parent_name)
		return;

	of_property_read_u32_array(np, "atmel,clk-divisors", divisors, 4);
	if (!divisors[0])
		return;

	of_property_read_string(np, "clock-output-names", &name);

	clk = at91rm9200_clk_register_usb(pmc, name, parent_name, divisors);
	if (IS_ERR(clk))
		return;

	of_clk_add_provider(np, of_clk_src_simple_get, clk);
}<|MERGE_RESOLUTION|>--- conflicted
+++ resolved
@@ -59,30 +59,16 @@
 static int at91sam9x5_clk_usb_determine_rate(struct clk_hw *hw,
 					     struct clk_rate_request *req)
 {
-<<<<<<< HEAD
-	unsigned long div;
-
-	if (!rate)
-		return -EINVAL;
-=======
 	struct clk_hw *parent;
 	long best_rate = -EINVAL;
 	unsigned long tmp_rate;
 	int best_diff = -1;
 	int tmp_diff;
 	int i;
->>>>>>> afd2ff9b
 
 	for (i = 0; i < clk_hw_get_num_parents(hw); i++) {
 		int div;
 
-<<<<<<< HEAD
-	div = DIV_ROUND_CLOSEST(*parent_rate, rate);
-	if (div > SAM9X5_USB_MAX_DIV + 1)
-		div = SAM9X5_USB_MAX_DIV + 1;
-
-	return DIV_ROUND_CLOSEST(*parent_rate, div);
-=======
 		parent = clk_hw_get_parent_by_index(hw, i);
 		if (!parent)
 			continue;
@@ -119,7 +105,6 @@
 
 	req->rate = best_rate;
 	return 0;
->>>>>>> afd2ff9b
 }
 
 static int at91sam9x5_clk_usb_set_parent(struct clk_hw *hw, u8 index)
@@ -152,17 +137,10 @@
 	struct at91sam9x5_clk_usb *usb = to_at91sam9x5_clk_usb(hw);
 	struct at91_pmc *pmc = usb->pmc;
 	unsigned long div;
-<<<<<<< HEAD
 
 	if (!rate)
 		return -EINVAL;
 
-=======
-
-	if (!rate)
-		return -EINVAL;
-
->>>>>>> afd2ff9b
 	div = DIV_ROUND_CLOSEST(parent_rate, rate);
 	if (div > SAM9X5_USB_MAX_DIV + 1 || !div)
 		return -EINVAL;
@@ -309,11 +287,7 @@
 			continue;
 
 		tmp_parent_rate = rate * usb->divisors[i];
-<<<<<<< HEAD
-		tmp_parent_rate = __clk_round_rate(parent, tmp_parent_rate);
-=======
 		tmp_parent_rate = clk_hw_round_rate(parent, tmp_parent_rate);
->>>>>>> afd2ff9b
 		tmprate = DIV_ROUND_CLOSEST(tmp_parent_rate, usb->divisors[i]);
 		if (tmprate < rate)
 			tmpdiff = rate - tmprate;
