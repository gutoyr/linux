/*
 * kvm_ia64.c: Basic KVM support On Itanium series processors
 *
 *
 * 	Copyright (C) 2007, Intel Corporation.
 *  	Xiantao Zhang  (xiantao.zhang@intel.com)
 *
 * This program is free software; you can redistribute it and/or modify it
 * under the terms and conditions of the GNU General Public License,
 * version 2, as published by the Free Software Foundation.
 *
 * This program is distributed in the hope it will be useful, but WITHOUT
 * ANY WARRANTY; without even the implied warranty of MERCHANTABILITY or
 * FITNESS FOR A PARTICULAR PURPOSE.  See the GNU General Public License for
 * more details.
 *
 * You should have received a copy of the GNU General Public License along with
 * this program; if not, write to the Free Software Foundation, Inc., 59 Temple
 * Place - Suite 330, Boston, MA 02111-1307 USA.
 *
 */

#include <linux/module.h>
#include <linux/errno.h>
#include <linux/percpu.h>
#include <linux/fs.h>
#include <linux/slab.h>
#include <linux/smp.h>
#include <linux/kvm_host.h>
#include <linux/kvm.h>
#include <linux/bitops.h>
#include <linux/hrtimer.h>
#include <linux/uaccess.h>
#include <linux/iommu.h>
#include <linux/intel-iommu.h>
#include <linux/pci.h>

#include <asm/pgtable.h>
#include <asm/gcc_intrin.h>
#include <asm/pal.h>
#include <asm/cacheflush.h>
#include <asm/div64.h>
#include <asm/tlb.h>
#include <asm/elf.h>
#include <asm/sn/addrs.h>
#include <asm/sn/clksupport.h>
#include <asm/sn/shub_mmr.h>

#include "misc.h"
#include "vti.h"
#include "iodev.h"
#include "ioapic.h"
#include "lapic.h"
#include "irq.h"

static unsigned long kvm_vmm_base;
static unsigned long kvm_vsa_base;
static unsigned long kvm_vm_buffer;
static unsigned long kvm_vm_buffer_size;
unsigned long kvm_vmm_gp;

static long vp_env_info;

static struct kvm_vmm_info *kvm_vmm_info;

static DEFINE_PER_CPU(struct kvm_vcpu *, last_vcpu);

struct kvm_stats_debugfs_item debugfs_entries[] = {
	{ NULL }
};

static unsigned long kvm_get_itc(struct kvm_vcpu *vcpu)
{
#if defined(CONFIG_IA64_SGI_SN2) || defined(CONFIG_IA64_GENERIC)
	if (vcpu->kvm->arch.is_sn2)
		return rtc_time();
	else
#endif
		return ia64_getreg(_IA64_REG_AR_ITC);
}

static void kvm_flush_icache(unsigned long start, unsigned long len)
{
	int l;

	for (l = 0; l < (len + 32); l += 32)
		ia64_fc((void *)(start + l));

	ia64_sync_i();
	ia64_srlz_i();
}

static void kvm_flush_tlb_all(void)
{
	unsigned long i, j, count0, count1, stride0, stride1, addr;
	long flags;

	addr    = local_cpu_data->ptce_base;
	count0  = local_cpu_data->ptce_count[0];
	count1  = local_cpu_data->ptce_count[1];
	stride0 = local_cpu_data->ptce_stride[0];
	stride1 = local_cpu_data->ptce_stride[1];

	local_irq_save(flags);
	for (i = 0; i < count0; ++i) {
		for (j = 0; j < count1; ++j) {
			ia64_ptce(addr);
			addr += stride1;
		}
		addr += stride0;
	}
	local_irq_restore(flags);
	ia64_srlz_i();			/* srlz.i implies srlz.d */
}

long ia64_pal_vp_create(u64 *vpd, u64 *host_iva, u64 *opt_handler)
{
	struct ia64_pal_retval iprv;

	PAL_CALL_STK(iprv, PAL_VP_CREATE, (u64)vpd, (u64)host_iva,
			(u64)opt_handler);

	return iprv.status;
}

static  DEFINE_SPINLOCK(vp_lock);

int kvm_arch_hardware_enable(void)
{
	long  status;
	long  tmp_base;
	unsigned long pte;
	unsigned long saved_psr;
	int slot;

	pte = pte_val(mk_pte_phys(__pa(kvm_vmm_base), PAGE_KERNEL));
	local_irq_save(saved_psr);
	slot = ia64_itr_entry(0x3, KVM_VMM_BASE, pte, KVM_VMM_SHIFT);
	local_irq_restore(saved_psr);
	if (slot < 0)
		return -EINVAL;

	spin_lock(&vp_lock);
	status = ia64_pal_vp_init_env(kvm_vsa_base ?
				VP_INIT_ENV : VP_INIT_ENV_INITALIZE,
			__pa(kvm_vm_buffer), KVM_VM_BUFFER_BASE, &tmp_base);
	if (status != 0) {
		spin_unlock(&vp_lock);
		printk(KERN_WARNING"kvm: Failed to Enable VT Support!!!!\n");
		return -EINVAL;
	}

	if (!kvm_vsa_base) {
		kvm_vsa_base = tmp_base;
		printk(KERN_INFO"kvm: kvm_vsa_base:0x%lx\n", kvm_vsa_base);
	}
	spin_unlock(&vp_lock);
	ia64_ptr_entry(0x3, slot);

	return 0;
}

void kvm_arch_hardware_disable(void)
{

	long status;
	int slot;
	unsigned long pte;
	unsigned long saved_psr;
	unsigned long host_iva = ia64_getreg(_IA64_REG_CR_IVA);

	pte = pte_val(mk_pte_phys(__pa(kvm_vmm_base),
				PAGE_KERNEL));

	local_irq_save(saved_psr);
	slot = ia64_itr_entry(0x3, KVM_VMM_BASE, pte, KVM_VMM_SHIFT);
	local_irq_restore(saved_psr);
	if (slot < 0)
		return;

	status = ia64_pal_vp_exit_env(host_iva);
	if (status)
		printk(KERN_DEBUG"kvm: Failed to disable VT support! :%ld\n",
				status);
	ia64_ptr_entry(0x3, slot);
}

void kvm_arch_check_processor_compat(void *rtn)
{
	*(int *)rtn = 0;
}

int kvm_vm_ioctl_check_extension(struct kvm *kvm, long ext)
{

	int r;

	switch (ext) {
	case KVM_CAP_IRQCHIP:
	case KVM_CAP_MP_STATE:
	case KVM_CAP_IRQ_INJECT_STATUS:
	case KVM_CAP_IOAPIC_POLARITY_IGNORED:
		r = 1;
		break;
	case KVM_CAP_COALESCED_MMIO:
		r = KVM_COALESCED_MMIO_PAGE_OFFSET;
		break;
#ifdef CONFIG_KVM_DEVICE_ASSIGNMENT
	case KVM_CAP_IOMMU:
		r = iommu_present(&pci_bus_type);
		break;
#endif
	default:
		r = 0;
	}
	return r;

}

static int handle_vm_error(struct kvm_vcpu *vcpu, struct kvm_run *kvm_run)
{
	kvm_run->exit_reason = KVM_EXIT_UNKNOWN;
	kvm_run->hw.hardware_exit_reason = 1;
	return 0;
}

static int handle_mmio(struct kvm_vcpu *vcpu, struct kvm_run *kvm_run)
{
	struct kvm_mmio_req *p;
	struct kvm_io_device *mmio_dev;
	int r;

	p = kvm_get_vcpu_ioreq(vcpu);

	if ((p->addr & PAGE_MASK) == IOAPIC_DEFAULT_BASE_ADDRESS)
		goto mmio;
	vcpu->mmio_needed = 1;
	vcpu->mmio_fragments[0].gpa = kvm_run->mmio.phys_addr = p->addr;
	vcpu->mmio_fragments[0].len = kvm_run->mmio.len = p->size;
	vcpu->mmio_is_write = kvm_run->mmio.is_write = !p->dir;

	if (vcpu->mmio_is_write)
		memcpy(vcpu->arch.mmio_data, &p->data, p->size);
	memcpy(kvm_run->mmio.data, &p->data, p->size);
	kvm_run->exit_reason = KVM_EXIT_MMIO;
	return 0;
mmio:
	if (p->dir)
		r = kvm_io_bus_read(vcpu->kvm, KVM_MMIO_BUS, p->addr,
				    p->size, &p->data);
	else
		r = kvm_io_bus_write(vcpu->kvm, KVM_MMIO_BUS, p->addr,
				     p->size, &p->data);
	if (r)
		printk(KERN_ERR"kvm: No iodevice found! addr:%lx\n", p->addr);
	p->state = STATE_IORESP_READY;

	return 1;
}

static int handle_pal_call(struct kvm_vcpu *vcpu, struct kvm_run *kvm_run)
{
	struct exit_ctl_data *p;

	p = kvm_get_exit_data(vcpu);

	if (p->exit_reason == EXIT_REASON_PAL_CALL)
		return kvm_pal_emul(vcpu, kvm_run);
	else {
		kvm_run->exit_reason = KVM_EXIT_UNKNOWN;
		kvm_run->hw.hardware_exit_reason = 2;
		return 0;
	}
}

static int handle_sal_call(struct kvm_vcpu *vcpu, struct kvm_run *kvm_run)
{
	struct exit_ctl_data *p;

	p = kvm_get_exit_data(vcpu);

	if (p->exit_reason == EXIT_REASON_SAL_CALL) {
		kvm_sal_emul(vcpu);
		return 1;
	} else {
		kvm_run->exit_reason = KVM_EXIT_UNKNOWN;
		kvm_run->hw.hardware_exit_reason = 3;
		return 0;
	}

}

static int __apic_accept_irq(struct kvm_vcpu *vcpu, uint64_t vector)
{
	struct vpd *vpd = to_host(vcpu->kvm, vcpu->arch.vpd);

	if (!test_and_set_bit(vector, &vpd->irr[0])) {
		vcpu->arch.irq_new_pending = 1;
		kvm_vcpu_kick(vcpu);
		return 1;
	}
	return 0;
}

/*
 *  offset: address offset to IPI space.
 *  value:  deliver value.
 */
static void vcpu_deliver_ipi(struct kvm_vcpu *vcpu, uint64_t dm,
				uint64_t vector)
{
	switch (dm) {
	case SAPIC_FIXED:
		break;
	case SAPIC_NMI:
		vector = 2;
		break;
	case SAPIC_EXTINT:
		vector = 0;
		break;
	case SAPIC_INIT:
	case SAPIC_PMI:
	default:
		printk(KERN_ERR"kvm: Unimplemented Deliver reserved IPI!\n");
		return;
	}
	__apic_accept_irq(vcpu, vector);
}

static struct kvm_vcpu *lid_to_vcpu(struct kvm *kvm, unsigned long id,
			unsigned long eid)
{
	union ia64_lid lid;
	int i;
	struct kvm_vcpu *vcpu;

	kvm_for_each_vcpu(i, vcpu, kvm) {
		lid.val = VCPU_LID(vcpu);
		if (lid.id == id && lid.eid == eid)
			return vcpu;
	}

	return NULL;
}

static int handle_ipi(struct kvm_vcpu *vcpu, struct kvm_run *kvm_run)
{
	struct exit_ctl_data *p = kvm_get_exit_data(vcpu);
	struct kvm_vcpu *target_vcpu;
	struct kvm_pt_regs *regs;
	union ia64_ipi_a addr = p->u.ipi_data.addr;
	union ia64_ipi_d data = p->u.ipi_data.data;

	target_vcpu = lid_to_vcpu(vcpu->kvm, addr.id, addr.eid);
	if (!target_vcpu)
		return handle_vm_error(vcpu, kvm_run);

	if (!target_vcpu->arch.launched) {
		regs = vcpu_regs(target_vcpu);

		regs->cr_iip = vcpu->kvm->arch.rdv_sal_data.boot_ip;
		regs->r1 = vcpu->kvm->arch.rdv_sal_data.boot_gp;

		target_vcpu->arch.mp_state = KVM_MP_STATE_RUNNABLE;
		if (waitqueue_active(&target_vcpu->wq))
			wake_up_interruptible(&target_vcpu->wq);
	} else {
		vcpu_deliver_ipi(target_vcpu, data.dm, data.vector);
		if (target_vcpu != vcpu)
			kvm_vcpu_kick(target_vcpu);
	}

	return 1;
}

struct call_data {
	struct kvm_ptc_g ptc_g_data;
	struct kvm_vcpu *vcpu;
};

static void vcpu_global_purge(void *info)
{
	struct call_data *p = (struct call_data *)info;
	struct kvm_vcpu *vcpu = p->vcpu;

	if (test_bit(KVM_REQ_TLB_FLUSH, &vcpu->requests))
		return;

	set_bit(KVM_REQ_PTC_G, &vcpu->requests);
	if (vcpu->arch.ptc_g_count < MAX_PTC_G_NUM) {
		vcpu->arch.ptc_g_data[vcpu->arch.ptc_g_count++] =
							p->ptc_g_data;
	} else {
		clear_bit(KVM_REQ_PTC_G, &vcpu->requests);
		vcpu->arch.ptc_g_count = 0;
		set_bit(KVM_REQ_TLB_FLUSH, &vcpu->requests);
	}
}

static int handle_global_purge(struct kvm_vcpu *vcpu, struct kvm_run *kvm_run)
{
	struct exit_ctl_data *p = kvm_get_exit_data(vcpu);
	struct kvm *kvm = vcpu->kvm;
	struct call_data call_data;
	int i;
	struct kvm_vcpu *vcpui;

	call_data.ptc_g_data = p->u.ptc_g_data;

	kvm_for_each_vcpu(i, vcpui, kvm) {
		if (vcpui->arch.mp_state == KVM_MP_STATE_UNINITIALIZED ||
				vcpu == vcpui)
			continue;

		if (waitqueue_active(&vcpui->wq))
			wake_up_interruptible(&vcpui->wq);

		if (vcpui->cpu != -1) {
			call_data.vcpu = vcpui;
			smp_call_function_single(vcpui->cpu,
					vcpu_global_purge, &call_data, 1);
		} else
			printk(KERN_WARNING"kvm: Uninit vcpu received ipi!\n");

	}
	return 1;
}

static int handle_switch_rr6(struct kvm_vcpu *vcpu, struct kvm_run *kvm_run)
{
	return 1;
}

static int kvm_sn2_setup_mappings(struct kvm_vcpu *vcpu)
{
	unsigned long pte, rtc_phys_addr, map_addr;
	int slot;

	map_addr = KVM_VMM_BASE + (1UL << KVM_VMM_SHIFT);
	rtc_phys_addr = LOCAL_MMR_OFFSET | SH_RTC;
	pte = pte_val(mk_pte_phys(rtc_phys_addr, PAGE_KERNEL_UC));
	slot = ia64_itr_entry(0x3, map_addr, pte, PAGE_SHIFT);
	vcpu->arch.sn_rtc_tr_slot = slot;
	if (slot < 0) {
		printk(KERN_ERR "Mayday mayday! RTC mapping failed!\n");
		slot = 0;
	}
	return slot;
}

int kvm_emulate_halt(struct kvm_vcpu *vcpu)
{

	ktime_t kt;
	long itc_diff;
	unsigned long vcpu_now_itc;
	unsigned long expires;
	struct hrtimer *p_ht = &vcpu->arch.hlt_timer;
	unsigned long cyc_per_usec = local_cpu_data->cyc_per_usec;
	struct vpd *vpd = to_host(vcpu->kvm, vcpu->arch.vpd);

	if (irqchip_in_kernel(vcpu->kvm)) {

		vcpu_now_itc = kvm_get_itc(vcpu) + vcpu->arch.itc_offset;

		if (time_after(vcpu_now_itc, vpd->itm)) {
			vcpu->arch.timer_check = 1;
			return 1;
		}
		itc_diff = vpd->itm - vcpu_now_itc;
		if (itc_diff < 0)
			itc_diff = -itc_diff;

		expires = div64_u64(itc_diff, cyc_per_usec);
		kt = ktime_set(0, 1000 * expires);

		vcpu->arch.ht_active = 1;
		hrtimer_start(p_ht, kt, HRTIMER_MODE_ABS);

		vcpu->arch.mp_state = KVM_MP_STATE_HALTED;
		kvm_vcpu_block(vcpu);
		hrtimer_cancel(p_ht);
		vcpu->arch.ht_active = 0;

		if (test_and_clear_bit(KVM_REQ_UNHALT, &vcpu->requests) ||
				kvm_cpu_has_pending_timer(vcpu))
			if (vcpu->arch.mp_state == KVM_MP_STATE_HALTED)
				vcpu->arch.mp_state = KVM_MP_STATE_RUNNABLE;

		if (vcpu->arch.mp_state != KVM_MP_STATE_RUNNABLE)
			return -EINTR;
		return 1;
	} else {
		printk(KERN_ERR"kvm: Unsupported userspace halt!");
		return 0;
	}
}

static int handle_vm_shutdown(struct kvm_vcpu *vcpu,
		struct kvm_run *kvm_run)
{
	kvm_run->exit_reason = KVM_EXIT_SHUTDOWN;
	return 0;
}

static int handle_external_interrupt(struct kvm_vcpu *vcpu,
		struct kvm_run *kvm_run)
{
	return 1;
}

static int handle_vcpu_debug(struct kvm_vcpu *vcpu,
				struct kvm_run *kvm_run)
{
	printk("VMM: %s", vcpu->arch.log_buf);
	return 1;
}

static int (*kvm_vti_exit_handlers[])(struct kvm_vcpu *vcpu,
		struct kvm_run *kvm_run) = {
	[EXIT_REASON_VM_PANIC]              = handle_vm_error,
	[EXIT_REASON_MMIO_INSTRUCTION]      = handle_mmio,
	[EXIT_REASON_PAL_CALL]              = handle_pal_call,
	[EXIT_REASON_SAL_CALL]              = handle_sal_call,
	[EXIT_REASON_SWITCH_RR6]            = handle_switch_rr6,
	[EXIT_REASON_VM_DESTROY]            = handle_vm_shutdown,
	[EXIT_REASON_EXTERNAL_INTERRUPT]    = handle_external_interrupt,
	[EXIT_REASON_IPI]		    = handle_ipi,
	[EXIT_REASON_PTC_G]		    = handle_global_purge,
	[EXIT_REASON_DEBUG]		    = handle_vcpu_debug,

};

static const int kvm_vti_max_exit_handlers =
		sizeof(kvm_vti_exit_handlers)/sizeof(*kvm_vti_exit_handlers);

static uint32_t kvm_get_exit_reason(struct kvm_vcpu *vcpu)
{
	struct exit_ctl_data *p_exit_data;

	p_exit_data = kvm_get_exit_data(vcpu);
	return p_exit_data->exit_reason;
}

/*
 * The guest has exited.  See if we can fix it or if we need userspace
 * assistance.
 */
static int kvm_handle_exit(struct kvm_run *kvm_run, struct kvm_vcpu *vcpu)
{
	u32 exit_reason = kvm_get_exit_reason(vcpu);
	vcpu->arch.last_exit = exit_reason;

	if (exit_reason < kvm_vti_max_exit_handlers
			&& kvm_vti_exit_handlers[exit_reason])
		return kvm_vti_exit_handlers[exit_reason](vcpu, kvm_run);
	else {
		kvm_run->exit_reason = KVM_EXIT_UNKNOWN;
		kvm_run->hw.hardware_exit_reason = exit_reason;
	}
	return 0;
}

static inline void vti_set_rr6(unsigned long rr6)
{
	ia64_set_rr(RR6, rr6);
	ia64_srlz_i();
}

static int kvm_insert_vmm_mapping(struct kvm_vcpu *vcpu)
{
	unsigned long pte;
	struct kvm *kvm = vcpu->kvm;
	int r;

	/*Insert a pair of tr to map vmm*/
	pte = pte_val(mk_pte_phys(__pa(kvm_vmm_base), PAGE_KERNEL));
	r = ia64_itr_entry(0x3, KVM_VMM_BASE, pte, KVM_VMM_SHIFT);
	if (r < 0)
		goto out;
	vcpu->arch.vmm_tr_slot = r;
	/*Insert a pairt of tr to map data of vm*/
	pte = pte_val(mk_pte_phys(__pa(kvm->arch.vm_base), PAGE_KERNEL));
	r = ia64_itr_entry(0x3, KVM_VM_DATA_BASE,
					pte, KVM_VM_DATA_SHIFT);
	if (r < 0)
		goto out;
	vcpu->arch.vm_tr_slot = r;

#if defined(CONFIG_IA64_SGI_SN2) || defined(CONFIG_IA64_GENERIC)
	if (kvm->arch.is_sn2) {
		r = kvm_sn2_setup_mappings(vcpu);
		if (r < 0)
			goto out;
	}
#endif

	r = 0;
out:
	return r;
}

static void kvm_purge_vmm_mapping(struct kvm_vcpu *vcpu)
{
	struct kvm *kvm = vcpu->kvm;
	ia64_ptr_entry(0x3, vcpu->arch.vmm_tr_slot);
	ia64_ptr_entry(0x3, vcpu->arch.vm_tr_slot);
#if defined(CONFIG_IA64_SGI_SN2) || defined(CONFIG_IA64_GENERIC)
	if (kvm->arch.is_sn2)
		ia64_ptr_entry(0x3, vcpu->arch.sn_rtc_tr_slot);
#endif
}

static int kvm_vcpu_pre_transition(struct kvm_vcpu *vcpu)
{
	unsigned long psr;
	int r;
	int cpu = smp_processor_id();

	if (vcpu->arch.last_run_cpu != cpu ||
			per_cpu(last_vcpu, cpu) != vcpu) {
		per_cpu(last_vcpu, cpu) = vcpu;
		vcpu->arch.last_run_cpu = cpu;
		kvm_flush_tlb_all();
	}

	vcpu->arch.host_rr6 = ia64_get_rr(RR6);
	vti_set_rr6(vcpu->arch.vmm_rr);
	local_irq_save(psr);
	r = kvm_insert_vmm_mapping(vcpu);
	local_irq_restore(psr);
	return r;
}

static void kvm_vcpu_post_transition(struct kvm_vcpu *vcpu)
{
	kvm_purge_vmm_mapping(vcpu);
	vti_set_rr6(vcpu->arch.host_rr6);
}

static int __vcpu_run(struct kvm_vcpu *vcpu, struct kvm_run *kvm_run)
{
	union context *host_ctx, *guest_ctx;
	int r, idx;

	idx = srcu_read_lock(&vcpu->kvm->srcu);

again:
	if (signal_pending(current)) {
		r = -EINTR;
		kvm_run->exit_reason = KVM_EXIT_INTR;
		goto out;
	}

	preempt_disable();
	local_irq_disable();

	/*Get host and guest context with guest address space.*/
	host_ctx = kvm_get_host_context(vcpu);
	guest_ctx = kvm_get_guest_context(vcpu);

	clear_bit(KVM_REQ_KICK, &vcpu->requests);

	r = kvm_vcpu_pre_transition(vcpu);
	if (r < 0)
		goto vcpu_run_fail;

	srcu_read_unlock(&vcpu->kvm->srcu, idx);
	vcpu->mode = IN_GUEST_MODE;
	kvm_guest_enter();

	/*
	 * Transition to the guest
	 */
	kvm_vmm_info->tramp_entry(host_ctx, guest_ctx);

	kvm_vcpu_post_transition(vcpu);

	vcpu->arch.launched = 1;
	set_bit(KVM_REQ_KICK, &vcpu->requests);
	local_irq_enable();

	/*
	 * We must have an instruction between local_irq_enable() and
	 * kvm_guest_exit(), so the timer interrupt isn't delayed by
	 * the interrupt shadow.  The stat.exits increment will do nicely.
	 * But we need to prevent reordering, hence this barrier():
	 */
	barrier();
	kvm_guest_exit();
	vcpu->mode = OUTSIDE_GUEST_MODE;
	preempt_enable();

	idx = srcu_read_lock(&vcpu->kvm->srcu);

	r = kvm_handle_exit(kvm_run, vcpu);

	if (r > 0) {
		if (!need_resched())
			goto again;
	}

out:
	srcu_read_unlock(&vcpu->kvm->srcu, idx);
	if (r > 0) {
		cond_resched();
		idx = srcu_read_lock(&vcpu->kvm->srcu);
		goto again;
	}

	return r;

vcpu_run_fail:
	local_irq_enable();
	preempt_enable();
	kvm_run->exit_reason = KVM_EXIT_FAIL_ENTRY;
	goto out;
}

static void kvm_set_mmio_data(struct kvm_vcpu *vcpu)
{
	struct kvm_mmio_req *p = kvm_get_vcpu_ioreq(vcpu);

	if (!vcpu->mmio_is_write)
		memcpy(&p->data, vcpu->arch.mmio_data, 8);
	p->state = STATE_IORESP_READY;
}

int kvm_arch_vcpu_ioctl_run(struct kvm_vcpu *vcpu, struct kvm_run *kvm_run)
{
	int r;
	sigset_t sigsaved;

	if (vcpu->sigset_active)
		sigprocmask(SIG_SETMASK, &vcpu->sigset, &sigsaved);

	if (unlikely(vcpu->arch.mp_state == KVM_MP_STATE_UNINITIALIZED)) {
		kvm_vcpu_block(vcpu);
		clear_bit(KVM_REQ_UNHALT, &vcpu->requests);
		r = -EAGAIN;
		goto out;
	}

	if (vcpu->mmio_needed) {
		memcpy(vcpu->arch.mmio_data, kvm_run->mmio.data, 8);
		kvm_set_mmio_data(vcpu);
		vcpu->mmio_read_completed = 1;
		vcpu->mmio_needed = 0;
	}
	r = __vcpu_run(vcpu, kvm_run);
out:
	if (vcpu->sigset_active)
		sigprocmask(SIG_SETMASK, &sigsaved, NULL);

	return r;
}

struct kvm *kvm_arch_alloc_vm(void)
{

	struct kvm *kvm;
	uint64_t  vm_base;

	BUG_ON(sizeof(struct kvm) > KVM_VM_STRUCT_SIZE);

	vm_base = __get_free_pages(GFP_KERNEL, get_order(KVM_VM_DATA_SIZE));

	if (!vm_base)
		return NULL;

	memset((void *)vm_base, 0, KVM_VM_DATA_SIZE);
	kvm = (struct kvm *)(vm_base +
			offsetof(struct kvm_vm_data, kvm_vm_struct));
	kvm->arch.vm_base = vm_base;
	printk(KERN_DEBUG"kvm: vm's data area:0x%lx\n", vm_base);

	return kvm;
}

struct kvm_ia64_io_range {
	unsigned long start;
	unsigned long size;
	unsigned long type;
};

static const struct kvm_ia64_io_range io_ranges[] = {
	{VGA_IO_START, VGA_IO_SIZE, GPFN_FRAME_BUFFER},
	{MMIO_START, MMIO_SIZE, GPFN_LOW_MMIO},
	{LEGACY_IO_START, LEGACY_IO_SIZE, GPFN_LEGACY_IO},
	{IO_SAPIC_START, IO_SAPIC_SIZE, GPFN_IOSAPIC},
	{PIB_START, PIB_SIZE, GPFN_PIB},
};

static void kvm_build_io_pmt(struct kvm *kvm)
{
	unsigned long i, j;

	/* Mark I/O ranges */
	for (i = 0; i < (sizeof(io_ranges) / sizeof(struct kvm_io_range));
							i++) {
		for (j = io_ranges[i].start;
				j < io_ranges[i].start + io_ranges[i].size;
				j += PAGE_SIZE)
			kvm_set_pmt_entry(kvm, j >> PAGE_SHIFT,
					io_ranges[i].type, 0);
	}

}

/*Use unused rids to virtualize guest rid.*/
#define GUEST_PHYSICAL_RR0	0x1739
#define GUEST_PHYSICAL_RR4	0x2739
#define VMM_INIT_RR		0x1660

int kvm_arch_init_vm(struct kvm *kvm, unsigned long type)
{
	BUG_ON(!kvm);

	if (type)
		return -EINVAL;

	kvm->arch.is_sn2 = ia64_platform_is("sn2");

	kvm->arch.metaphysical_rr0 = GUEST_PHYSICAL_RR0;
	kvm->arch.metaphysical_rr4 = GUEST_PHYSICAL_RR4;
	kvm->arch.vmm_init_rr = VMM_INIT_RR;

	/*
	 *Fill P2M entries for MMIO/IO ranges
	 */
	kvm_build_io_pmt(kvm);

	INIT_LIST_HEAD(&kvm->arch.assigned_dev_head);

	/* Reserve bit 0 of irq_sources_bitmap for userspace irq source */
	set_bit(KVM_USERSPACE_IRQ_SOURCE_ID, &kvm->arch.irq_sources_bitmap);

	return 0;
}

static int kvm_vm_ioctl_get_irqchip(struct kvm *kvm,
					struct kvm_irqchip *chip)
{
	int r;

	r = 0;
	switch (chip->chip_id) {
	case KVM_IRQCHIP_IOAPIC:
		r = kvm_get_ioapic(kvm, &chip->chip.ioapic);
		break;
	default:
		r = -EINVAL;
		break;
	}
	return r;
}

static int kvm_vm_ioctl_set_irqchip(struct kvm *kvm, struct kvm_irqchip *chip)
{
	int r;

	r = 0;
	switch (chip->chip_id) {
	case KVM_IRQCHIP_IOAPIC:
		r = kvm_set_ioapic(kvm, &chip->chip.ioapic);
		break;
	default:
		r = -EINVAL;
		break;
	}
	return r;
}

#define RESTORE_REGS(_x) vcpu->arch._x = regs->_x

int kvm_arch_vcpu_ioctl_set_regs(struct kvm_vcpu *vcpu, struct kvm_regs *regs)
{
	struct vpd *vpd = to_host(vcpu->kvm, vcpu->arch.vpd);
	int i;

	for (i = 0; i < 16; i++) {
		vpd->vgr[i] = regs->vpd.vgr[i];
		vpd->vbgr[i] = regs->vpd.vbgr[i];
	}
	for (i = 0; i < 128; i++)
		vpd->vcr[i] = regs->vpd.vcr[i];
	vpd->vhpi = regs->vpd.vhpi;
	vpd->vnat = regs->vpd.vnat;
	vpd->vbnat = regs->vpd.vbnat;
	vpd->vpsr = regs->vpd.vpsr;

	vpd->vpr = regs->vpd.vpr;

	memcpy(&vcpu->arch.guest, &regs->saved_guest, sizeof(union context));

	RESTORE_REGS(mp_state);
	RESTORE_REGS(vmm_rr);
	memcpy(vcpu->arch.itrs, regs->itrs, sizeof(struct thash_data) * NITRS);
	memcpy(vcpu->arch.dtrs, regs->dtrs, sizeof(struct thash_data) * NDTRS);
	RESTORE_REGS(itr_regions);
	RESTORE_REGS(dtr_regions);
	RESTORE_REGS(tc_regions);
	RESTORE_REGS(irq_check);
	RESTORE_REGS(itc_check);
	RESTORE_REGS(timer_check);
	RESTORE_REGS(timer_pending);
	RESTORE_REGS(last_itc);
	for (i = 0; i < 8; i++) {
		vcpu->arch.vrr[i] = regs->vrr[i];
		vcpu->arch.ibr[i] = regs->ibr[i];
		vcpu->arch.dbr[i] = regs->dbr[i];
	}
	for (i = 0; i < 4; i++)
		vcpu->arch.insvc[i] = regs->insvc[i];
	RESTORE_REGS(xtp);
	RESTORE_REGS(metaphysical_rr0);
	RESTORE_REGS(metaphysical_rr4);
	RESTORE_REGS(metaphysical_saved_rr0);
	RESTORE_REGS(metaphysical_saved_rr4);
	RESTORE_REGS(fp_psr);
	RESTORE_REGS(saved_gp);

	vcpu->arch.irq_new_pending = 1;
	vcpu->arch.itc_offset = regs->saved_itc - kvm_get_itc(vcpu);
	set_bit(KVM_REQ_RESUME, &vcpu->requests);

	return 0;
}

int kvm_vm_ioctl_irq_line(struct kvm *kvm, struct kvm_irq_level *irq_event,
		bool line_status)
{
	if (!irqchip_in_kernel(kvm))
		return -ENXIO;

	irq_event->status = kvm_set_irq(kvm, KVM_USERSPACE_IRQ_SOURCE_ID,
					irq_event->irq, irq_event->level,
					line_status);
	return 0;
}

long kvm_arch_vm_ioctl(struct file *filp,
		unsigned int ioctl, unsigned long arg)
{
	struct kvm *kvm = filp->private_data;
	void __user *argp = (void __user *)arg;
	int r = -ENOTTY;

	switch (ioctl) {
	case KVM_CREATE_IRQCHIP:
		r = -EFAULT;
		r = kvm_ioapic_init(kvm);
		if (r)
			goto out;
		r = kvm_setup_default_irq_routing(kvm);
		if (r) {
			mutex_lock(&kvm->slots_lock);
			kvm_ioapic_destroy(kvm);
			mutex_unlock(&kvm->slots_lock);
			goto out;
		}
		break;
	case KVM_GET_IRQCHIP: {
		/* 0: PIC master, 1: PIC slave, 2: IOAPIC */
		struct kvm_irqchip chip;

		r = -EFAULT;
		if (copy_from_user(&chip, argp, sizeof chip))
				goto out;
		r = -ENXIO;
		if (!irqchip_in_kernel(kvm))
			goto out;
		r = kvm_vm_ioctl_get_irqchip(kvm, &chip);
		if (r)
			goto out;
		r = -EFAULT;
		if (copy_to_user(argp, &chip, sizeof chip))
				goto out;
		r = 0;
		break;
		}
	case KVM_SET_IRQCHIP: {
		/* 0: PIC master, 1: PIC slave, 2: IOAPIC */
		struct kvm_irqchip chip;

		r = -EFAULT;
		if (copy_from_user(&chip, argp, sizeof chip))
				goto out;
		r = -ENXIO;
		if (!irqchip_in_kernel(kvm))
			goto out;
		r = kvm_vm_ioctl_set_irqchip(kvm, &chip);
		if (r)
			goto out;
		r = 0;
		break;
		}
	default:
		;
	}
out:
	return r;
}

int kvm_arch_vcpu_ioctl_set_sregs(struct kvm_vcpu *vcpu,
		struct kvm_sregs *sregs)
{
	return -EINVAL;
}

int kvm_arch_vcpu_ioctl_get_sregs(struct kvm_vcpu *vcpu,
		struct kvm_sregs *sregs)
{
	return -EINVAL;

}
int kvm_arch_vcpu_ioctl_translate(struct kvm_vcpu *vcpu,
		struct kvm_translation *tr)
{

	return -EINVAL;
}

static int kvm_alloc_vmm_area(void)
{
	if (!kvm_vmm_base && (kvm_vm_buffer_size < KVM_VM_BUFFER_SIZE)) {
		kvm_vmm_base = __get_free_pages(GFP_KERNEL,
				get_order(KVM_VMM_SIZE));
		if (!kvm_vmm_base)
			return -ENOMEM;

		memset((void *)kvm_vmm_base, 0, KVM_VMM_SIZE);
		kvm_vm_buffer = kvm_vmm_base + VMM_SIZE;

		printk(KERN_DEBUG"kvm:VMM's Base Addr:0x%lx, vm_buffer:0x%lx\n",
				kvm_vmm_base, kvm_vm_buffer);
	}

	return 0;
}

static void kvm_free_vmm_area(void)
{
	if (kvm_vmm_base) {
		/*Zero this area before free to avoid bits leak!!*/
		memset((void *)kvm_vmm_base, 0, KVM_VMM_SIZE);
		free_pages(kvm_vmm_base, get_order(KVM_VMM_SIZE));
		kvm_vmm_base  = 0;
		kvm_vm_buffer = 0;
		kvm_vsa_base = 0;
	}
}

static int vti_init_vpd(struct kvm_vcpu *vcpu)
{
	int i;
	union cpuid3_t cpuid3;
	struct vpd *vpd = to_host(vcpu->kvm, vcpu->arch.vpd);

	if (IS_ERR(vpd))
		return PTR_ERR(vpd);

	/* CPUID init */
	for (i = 0; i < 5; i++)
		vpd->vcpuid[i] = ia64_get_cpuid(i);

	/* Limit the CPUID number to 5 */
	cpuid3.value = vpd->vcpuid[3];
	cpuid3.number = 4;	/* 5 - 1 */
	vpd->vcpuid[3] = cpuid3.value;

	/*Set vac and vdc fields*/
	vpd->vac.a_from_int_cr = 1;
	vpd->vac.a_to_int_cr = 1;
	vpd->vac.a_from_psr = 1;
	vpd->vac.a_from_cpuid = 1;
	vpd->vac.a_cover = 1;
	vpd->vac.a_bsw = 1;
	vpd->vac.a_int = 1;
	vpd->vdc.d_vmsw = 1;

	/*Set virtual buffer*/
	vpd->virt_env_vaddr = KVM_VM_BUFFER_BASE;

	return 0;
}

static int vti_create_vp(struct kvm_vcpu *vcpu)
{
	long ret;
	struct vpd *vpd = vcpu->arch.vpd;
	unsigned long  vmm_ivt;

	vmm_ivt = kvm_vmm_info->vmm_ivt;

	printk(KERN_DEBUG "kvm: vcpu:%p,ivt: 0x%lx\n", vcpu, vmm_ivt);

	ret = ia64_pal_vp_create((u64 *)vpd, (u64 *)vmm_ivt, 0);

	if (ret) {
		printk(KERN_ERR"kvm: ia64_pal_vp_create failed!\n");
		return -EINVAL;
	}
	return 0;
}

static void init_ptce_info(struct kvm_vcpu *vcpu)
{
	ia64_ptce_info_t ptce = {0};

	ia64_get_ptce(&ptce);
	vcpu->arch.ptce_base = ptce.base;
	vcpu->arch.ptce_count[0] = ptce.count[0];
	vcpu->arch.ptce_count[1] = ptce.count[1];
	vcpu->arch.ptce_stride[0] = ptce.stride[0];
	vcpu->arch.ptce_stride[1] = ptce.stride[1];
}

static void kvm_migrate_hlt_timer(struct kvm_vcpu *vcpu)
{
	struct hrtimer *p_ht = &vcpu->arch.hlt_timer;

	if (hrtimer_cancel(p_ht))
		hrtimer_start_expires(p_ht, HRTIMER_MODE_ABS);
}

static enum hrtimer_restart hlt_timer_fn(struct hrtimer *data)
{
	struct kvm_vcpu *vcpu;
	wait_queue_head_t *q;

	vcpu  = container_of(data, struct kvm_vcpu, arch.hlt_timer);
	q = &vcpu->wq;

	if (vcpu->arch.mp_state != KVM_MP_STATE_HALTED)
		goto out;

	if (waitqueue_active(q))
		wake_up_interruptible(q);

out:
	vcpu->arch.timer_fired = 1;
	vcpu->arch.timer_check = 1;
	return HRTIMER_NORESTART;
}

#define PALE_RESET_ENTRY    0x80000000ffffffb0UL

bool kvm_vcpu_compatible(struct kvm_vcpu *vcpu)
{
	return irqchip_in_kernel(vcpu->kvm) == (vcpu->arch.apic != NULL);
}

int kvm_arch_vcpu_init(struct kvm_vcpu *vcpu)
{
	struct kvm_vcpu *v;
	int r;
	int i;
	long itc_offset;
	struct kvm *kvm = vcpu->kvm;
	struct kvm_pt_regs *regs = vcpu_regs(vcpu);

	union context *p_ctx = &vcpu->arch.guest;
	struct kvm_vcpu *vmm_vcpu = to_guest(vcpu->kvm, vcpu);

	/*Init vcpu context for first run.*/
	if (IS_ERR(vmm_vcpu))
		return PTR_ERR(vmm_vcpu);

	if (kvm_vcpu_is_bsp(vcpu)) {
		vcpu->arch.mp_state = KVM_MP_STATE_RUNNABLE;

		/*Set entry address for first run.*/
		regs->cr_iip = PALE_RESET_ENTRY;

		/*Initialize itc offset for vcpus*/
		itc_offset = 0UL - kvm_get_itc(vcpu);
		for (i = 0; i < KVM_MAX_VCPUS; i++) {
			v = (struct kvm_vcpu *)((char *)vcpu +
					sizeof(struct kvm_vcpu_data) * i);
			v->arch.itc_offset = itc_offset;
			v->arch.last_itc = 0;
		}
	} else
		vcpu->arch.mp_state = KVM_MP_STATE_UNINITIALIZED;

	r = -ENOMEM;
	vcpu->arch.apic = kzalloc(sizeof(struct kvm_lapic), GFP_KERNEL);
	if (!vcpu->arch.apic)
		goto out;
	vcpu->arch.apic->vcpu = vcpu;

	p_ctx->gr[1] = 0;
	p_ctx->gr[12] = (unsigned long)((char *)vmm_vcpu + KVM_STK_OFFSET);
	p_ctx->gr[13] = (unsigned long)vmm_vcpu;
	p_ctx->psr = 0x1008522000UL;
	p_ctx->ar[40] = FPSR_DEFAULT; /*fpsr*/
	p_ctx->caller_unat = 0;
	p_ctx->pr = 0x0;
	p_ctx->ar[36] = 0x0; /*unat*/
	p_ctx->ar[19] = 0x0; /*rnat*/
	p_ctx->ar[18] = (unsigned long)vmm_vcpu +
				((sizeof(struct kvm_vcpu)+15) & ~15);
	p_ctx->ar[64] = 0x0; /*pfs*/
	p_ctx->cr[0] = 0x7e04UL;
	p_ctx->cr[2] = (unsigned long)kvm_vmm_info->vmm_ivt;
	p_ctx->cr[8] = 0x3c;

	/*Initialize region register*/
	p_ctx->rr[0] = 0x30;
	p_ctx->rr[1] = 0x30;
	p_ctx->rr[2] = 0x30;
	p_ctx->rr[3] = 0x30;
	p_ctx->rr[4] = 0x30;
	p_ctx->rr[5] = 0x30;
	p_ctx->rr[7] = 0x30;

	/*Initialize branch register 0*/
	p_ctx->br[0] = *(unsigned long *)kvm_vmm_info->vmm_entry;

	vcpu->arch.vmm_rr = kvm->arch.vmm_init_rr;
	vcpu->arch.metaphysical_rr0 = kvm->arch.metaphysical_rr0;
	vcpu->arch.metaphysical_rr4 = kvm->arch.metaphysical_rr4;

	hrtimer_init(&vcpu->arch.hlt_timer, CLOCK_MONOTONIC, HRTIMER_MODE_ABS);
	vcpu->arch.hlt_timer.function = hlt_timer_fn;

	vcpu->arch.last_run_cpu = -1;
	vcpu->arch.vpd = (struct vpd *)VPD_BASE(vcpu->vcpu_id);
	vcpu->arch.vsa_base = kvm_vsa_base;
	vcpu->arch.__gp = kvm_vmm_gp;
	vcpu->arch.dirty_log_lock_pa = __pa(&kvm->arch.dirty_log_lock);
	vcpu->arch.vhpt.hash = (struct thash_data *)VHPT_BASE(vcpu->vcpu_id);
	vcpu->arch.vtlb.hash = (struct thash_data *)VTLB_BASE(vcpu->vcpu_id);
	init_ptce_info(vcpu);

	r = 0;
out:
	return r;
}

static int vti_vcpu_setup(struct kvm_vcpu *vcpu, int id)
{
	unsigned long psr;
	int r;

	local_irq_save(psr);
	r = kvm_insert_vmm_mapping(vcpu);
	local_irq_restore(psr);
	if (r)
		goto fail;
	r = kvm_vcpu_init(vcpu, vcpu->kvm, id);
	if (r)
		goto fail;

	r = vti_init_vpd(vcpu);
	if (r) {
		printk(KERN_DEBUG"kvm: vpd init error!!\n");
		goto uninit;
	}

	r = vti_create_vp(vcpu);
	if (r)
		goto uninit;

	kvm_purge_vmm_mapping(vcpu);

	return 0;
uninit:
	kvm_vcpu_uninit(vcpu);
fail:
	return r;
}

struct kvm_vcpu *kvm_arch_vcpu_create(struct kvm *kvm,
		unsigned int id)
{
	struct kvm_vcpu *vcpu;
	unsigned long vm_base = kvm->arch.vm_base;
	int r;
	int cpu;

	BUG_ON(sizeof(struct kvm_vcpu) > VCPU_STRUCT_SIZE/2);

	r = -EINVAL;
	if (id >= KVM_MAX_VCPUS) {
		printk(KERN_ERR"kvm: Can't configure vcpus > %ld",
				KVM_MAX_VCPUS);
		goto fail;
	}

	r = -ENOMEM;
	if (!vm_base) {
		printk(KERN_ERR"kvm: Create vcpu[%d] error!\n", id);
		goto fail;
	}
	vcpu = (struct kvm_vcpu *)(vm_base + offsetof(struct kvm_vm_data,
					vcpu_data[id].vcpu_struct));
	vcpu->kvm = kvm;

	cpu = get_cpu();
	r = vti_vcpu_setup(vcpu, id);
	put_cpu();

	if (r) {
		printk(KERN_DEBUG"kvm: vcpu_setup error!!\n");
		goto fail;
	}

	return vcpu;
fail:
	return ERR_PTR(r);
}

int kvm_arch_vcpu_setup(struct kvm_vcpu *vcpu)
{
	return 0;
}

int kvm_arch_vcpu_postcreate(struct kvm_vcpu *vcpu)
{
	return 0;
}

int kvm_arch_vcpu_ioctl_get_fpu(struct kvm_vcpu *vcpu, struct kvm_fpu *fpu)
{
	return -EINVAL;
}

int kvm_arch_vcpu_ioctl_set_fpu(struct kvm_vcpu *vcpu, struct kvm_fpu *fpu)
{
	return -EINVAL;
}

int kvm_arch_vcpu_ioctl_set_guest_debug(struct kvm_vcpu *vcpu,
					struct kvm_guest_debug *dbg)
{
	return -EINVAL;
}

void kvm_arch_free_vm(struct kvm *kvm)
{
	unsigned long vm_base = kvm->arch.vm_base;

	if (vm_base) {
		memset((void *)vm_base, 0, KVM_VM_DATA_SIZE);
		free_pages(vm_base, get_order(KVM_VM_DATA_SIZE));
	}

}

static void kvm_release_vm_pages(struct kvm *kvm)
{
	struct kvm_memslots *slots;
	struct kvm_memory_slot *memslot;
	int j;

	slots = kvm_memslots(kvm);
	kvm_for_each_memslot(memslot, slots) {
		for (j = 0; j < memslot->npages; j++) {
			if (memslot->rmap[j])
				put_page((struct page *)memslot->rmap[j]);
		}
	}
}

void kvm_arch_destroy_vm(struct kvm *kvm)
{
	kvm_iommu_unmap_guest(kvm);
	kvm_free_all_assigned_devices(kvm);
	kfree(kvm->arch.vioapic);
	kvm_release_vm_pages(kvm);
}

void kvm_arch_vcpu_load(struct kvm_vcpu *vcpu, int cpu)
{
	if (cpu != vcpu->cpu) {
		vcpu->cpu = cpu;
		if (vcpu->arch.ht_active)
			kvm_migrate_hlt_timer(vcpu);
	}
}

#define SAVE_REGS(_x) 	regs->_x = vcpu->arch._x

int kvm_arch_vcpu_ioctl_get_regs(struct kvm_vcpu *vcpu, struct kvm_regs *regs)
{
	struct vpd *vpd = to_host(vcpu->kvm, vcpu->arch.vpd);
	int i;

	vcpu_load(vcpu);

	for (i = 0; i < 16; i++) {
		regs->vpd.vgr[i] = vpd->vgr[i];
		regs->vpd.vbgr[i] = vpd->vbgr[i];
	}
	for (i = 0; i < 128; i++)
		regs->vpd.vcr[i] = vpd->vcr[i];
	regs->vpd.vhpi = vpd->vhpi;
	regs->vpd.vnat = vpd->vnat;
	regs->vpd.vbnat = vpd->vbnat;
	regs->vpd.vpsr = vpd->vpsr;
	regs->vpd.vpr = vpd->vpr;

	memcpy(&regs->saved_guest, &vcpu->arch.guest, sizeof(union context));

	SAVE_REGS(mp_state);
	SAVE_REGS(vmm_rr);
	memcpy(regs->itrs, vcpu->arch.itrs, sizeof(struct thash_data) * NITRS);
	memcpy(regs->dtrs, vcpu->arch.dtrs, sizeof(struct thash_data) * NDTRS);
	SAVE_REGS(itr_regions);
	SAVE_REGS(dtr_regions);
	SAVE_REGS(tc_regions);
	SAVE_REGS(irq_check);
	SAVE_REGS(itc_check);
	SAVE_REGS(timer_check);
	SAVE_REGS(timer_pending);
	SAVE_REGS(last_itc);
	for (i = 0; i < 8; i++) {
		regs->vrr[i] = vcpu->arch.vrr[i];
		regs->ibr[i] = vcpu->arch.ibr[i];
		regs->dbr[i] = vcpu->arch.dbr[i];
	}
	for (i = 0; i < 4; i++)
		regs->insvc[i] = vcpu->arch.insvc[i];
	regs->saved_itc = vcpu->arch.itc_offset + kvm_get_itc(vcpu);
	SAVE_REGS(xtp);
	SAVE_REGS(metaphysical_rr0);
	SAVE_REGS(metaphysical_rr4);
	SAVE_REGS(metaphysical_saved_rr0);
	SAVE_REGS(metaphysical_saved_rr4);
	SAVE_REGS(fp_psr);
	SAVE_REGS(saved_gp);

	vcpu_put(vcpu);
	return 0;
}

int kvm_arch_vcpu_ioctl_get_stack(struct kvm_vcpu *vcpu,
				  struct kvm_ia64_vcpu_stack *stack)
{
	memcpy(stack, vcpu, sizeof(struct kvm_ia64_vcpu_stack));
	return 0;
}

int kvm_arch_vcpu_ioctl_set_stack(struct kvm_vcpu *vcpu,
				  struct kvm_ia64_vcpu_stack *stack)
{
	memcpy(vcpu + 1, &stack->stack[0] + sizeof(struct kvm_vcpu),
	       sizeof(struct kvm_ia64_vcpu_stack) - sizeof(struct kvm_vcpu));

	vcpu->arch.exit_data = ((struct kvm_vcpu *)stack)->arch.exit_data;
	return 0;
}

void kvm_arch_vcpu_uninit(struct kvm_vcpu *vcpu)
{

	hrtimer_cancel(&vcpu->arch.hlt_timer);
	kfree(vcpu->arch.apic);
}

long kvm_arch_vcpu_ioctl(struct file *filp,
			 unsigned int ioctl, unsigned long arg)
{
	struct kvm_vcpu *vcpu = filp->private_data;
	void __user *argp = (void __user *)arg;
	struct kvm_ia64_vcpu_stack *stack = NULL;
	long r;

	switch (ioctl) {
	case KVM_IA64_VCPU_GET_STACK: {
		struct kvm_ia64_vcpu_stack __user *user_stack;
	        void __user *first_p = argp;

		r = -EFAULT;
		if (copy_from_user(&user_stack, first_p, sizeof(void *)))
			goto out;

		if (!access_ok(VERIFY_WRITE, user_stack,
			       sizeof(struct kvm_ia64_vcpu_stack))) {
			printk(KERN_INFO "KVM_IA64_VCPU_GET_STACK: "
			       "Illegal user destination address for stack\n");
			goto out;
		}
		stack = kzalloc(sizeof(struct kvm_ia64_vcpu_stack), GFP_KERNEL);
		if (!stack) {
			r = -ENOMEM;
			goto out;
		}

		r = kvm_arch_vcpu_ioctl_get_stack(vcpu, stack);
		if (r)
			goto out;

		if (copy_to_user(user_stack, stack,
				 sizeof(struct kvm_ia64_vcpu_stack))) {
			r = -EFAULT;
			goto out;
		}

		break;
	}
	case KVM_IA64_VCPU_SET_STACK: {
		struct kvm_ia64_vcpu_stack __user *user_stack;
	        void __user *first_p = argp;

		r = -EFAULT;
		if (copy_from_user(&user_stack, first_p, sizeof(void *)))
			goto out;

		if (!access_ok(VERIFY_READ, user_stack,
			    sizeof(struct kvm_ia64_vcpu_stack))) {
			printk(KERN_INFO "KVM_IA64_VCPU_SET_STACK: "
			       "Illegal user address for stack\n");
			goto out;
		}
		stack = kmalloc(sizeof(struct kvm_ia64_vcpu_stack), GFP_KERNEL);
		if (!stack) {
			r = -ENOMEM;
			goto out;
		}
		if (copy_from_user(stack, user_stack,
				   sizeof(struct kvm_ia64_vcpu_stack)))
			goto out;

		r = kvm_arch_vcpu_ioctl_set_stack(vcpu, stack);
		break;
	}

	default:
		r = -EINVAL;
	}

out:
	kfree(stack);
	return r;
}

int kvm_arch_vcpu_fault(struct kvm_vcpu *vcpu, struct vm_fault *vmf)
{
	return VM_FAULT_SIGBUS;
}

<<<<<<< HEAD
void kvm_arch_free_memslot(struct kvm *kvm, struct kvm_memory_slot *free,
			   struct kvm_memory_slot *dont)
{
}

=======
>>>>>>> fc14f9c1
int kvm_arch_create_memslot(struct kvm *kvm, struct kvm_memory_slot *slot,
			    unsigned long npages)
{
	return 0;
}

int kvm_arch_prepare_memory_region(struct kvm *kvm,
		struct kvm_memory_slot *memslot,
		struct kvm_userspace_memory_region *mem,
		enum kvm_mr_change change)
{
	unsigned long i;
	unsigned long pfn;
	int npages = memslot->npages;
	unsigned long base_gfn = memslot->base_gfn;

	if (base_gfn + npages > (KVM_MAX_MEM_SIZE >> PAGE_SHIFT))
		return -ENOMEM;

	for (i = 0; i < npages; i++) {
		pfn = gfn_to_pfn(kvm, base_gfn + i);
		if (!kvm_is_mmio_pfn(pfn)) {
			kvm_set_pmt_entry(kvm, base_gfn + i,
					pfn << PAGE_SHIFT,
				_PAGE_AR_RWX | _PAGE_MA_WB);
			memslot->rmap[i] = (unsigned long)pfn_to_page(pfn);
		} else {
			kvm_set_pmt_entry(kvm, base_gfn + i,
					GPFN_PHYS_MMIO | (pfn << PAGE_SHIFT),
					_PAGE_MA_UC);
			memslot->rmap[i] = 0;
			}
	}

	return 0;
}

void kvm_arch_flush_shadow_all(struct kvm *kvm)
{
	kvm_flush_remote_tlbs(kvm);
}

void kvm_arch_flush_shadow_memslot(struct kvm *kvm,
				   struct kvm_memory_slot *slot)
{
	kvm_arch_flush_shadow_all();
}

long kvm_arch_dev_ioctl(struct file *filp,
			unsigned int ioctl, unsigned long arg)
{
	return -EINVAL;
}

void kvm_arch_vcpu_destroy(struct kvm_vcpu *vcpu)
{
	kvm_vcpu_uninit(vcpu);
}

static int vti_cpu_has_kvm_support(void)
{
	long  avail = 1, status = 1, control = 1;
	long ret;

	ret = ia64_pal_proc_get_features(&avail, &status, &control, 0);
	if (ret)
		goto out;

	if (!(avail & PAL_PROC_VM_BIT))
		goto out;

	printk(KERN_DEBUG"kvm: Hardware Supports VT\n");

	ret = ia64_pal_vp_env_info(&kvm_vm_buffer_size, &vp_env_info);
	if (ret)
		goto out;
	printk(KERN_DEBUG"kvm: VM Buffer Size:0x%lx\n", kvm_vm_buffer_size);

	if (!(vp_env_info & VP_OPCODE)) {
		printk(KERN_WARNING"kvm: No opcode ability on hardware, "
				"vm_env_info:0x%lx\n", vp_env_info);
	}

	return 1;
out:
	return 0;
}


/*
 * On SN2, the ITC isn't stable, so copy in fast path code to use the
 * SN2 RTC, replacing the ITC based default verion.
 */
static void kvm_patch_vmm(struct kvm_vmm_info *vmm_info,
			  struct module *module)
{
	unsigned long new_ar, new_ar_sn2;
	unsigned long module_base;

	if (!ia64_platform_is("sn2"))
		return;

	module_base = (unsigned long)module->module_core;

	new_ar = kvm_vmm_base + vmm_info->patch_mov_ar - module_base;
	new_ar_sn2 = kvm_vmm_base + vmm_info->patch_mov_ar_sn2 - module_base;

	printk(KERN_INFO "kvm: Patching ITC emulation to use SGI SN2 RTC "
	       "as source\n");

	/*
	 * Copy the SN2 version of mov_ar into place. They are both
	 * the same size, so 6 bundles is sufficient (6 * 0x10).
	 */
	memcpy((void *)new_ar, (void *)new_ar_sn2, 0x60);
}

static int kvm_relocate_vmm(struct kvm_vmm_info *vmm_info,
			    struct module *module)
{
	unsigned long module_base;
	unsigned long vmm_size;

	unsigned long vmm_offset, func_offset, fdesc_offset;
	struct fdesc *p_fdesc;

	BUG_ON(!module);

	if (!kvm_vmm_base) {
		printk("kvm: kvm area hasn't been initialized yet!!\n");
		return -EFAULT;
	}

	/*Calculate new position of relocated vmm module.*/
	module_base = (unsigned long)module->module_core;
	vmm_size = module->core_size;
	if (unlikely(vmm_size > KVM_VMM_SIZE))
		return -EFAULT;

	memcpy((void *)kvm_vmm_base, (void *)module_base, vmm_size);
	kvm_patch_vmm(vmm_info, module);
	kvm_flush_icache(kvm_vmm_base, vmm_size);

	/*Recalculate kvm_vmm_info based on new VMM*/
	vmm_offset = vmm_info->vmm_ivt - module_base;
	kvm_vmm_info->vmm_ivt = KVM_VMM_BASE + vmm_offset;
	printk(KERN_DEBUG"kvm: Relocated VMM's IVT Base Addr:%lx\n",
			kvm_vmm_info->vmm_ivt);

	fdesc_offset = (unsigned long)vmm_info->vmm_entry - module_base;
	kvm_vmm_info->vmm_entry = (kvm_vmm_entry *)(KVM_VMM_BASE +
							fdesc_offset);
	func_offset = *(unsigned long *)vmm_info->vmm_entry - module_base;
	p_fdesc = (struct fdesc *)(kvm_vmm_base + fdesc_offset);
	p_fdesc->ip = KVM_VMM_BASE + func_offset;
	p_fdesc->gp = KVM_VMM_BASE+(p_fdesc->gp - module_base);

	printk(KERN_DEBUG"kvm: Relocated VMM's Init Entry Addr:%lx\n",
			KVM_VMM_BASE+func_offset);

	fdesc_offset = (unsigned long)vmm_info->tramp_entry - module_base;
	kvm_vmm_info->tramp_entry = (kvm_tramp_entry *)(KVM_VMM_BASE +
			fdesc_offset);
	func_offset = *(unsigned long *)vmm_info->tramp_entry - module_base;
	p_fdesc = (struct fdesc *)(kvm_vmm_base + fdesc_offset);
	p_fdesc->ip = KVM_VMM_BASE + func_offset;
	p_fdesc->gp = KVM_VMM_BASE + (p_fdesc->gp - module_base);

	kvm_vmm_gp = p_fdesc->gp;

	printk(KERN_DEBUG"kvm: Relocated VMM's Entry IP:%p\n",
						kvm_vmm_info->vmm_entry);
	printk(KERN_DEBUG"kvm: Relocated VMM's Trampoline Entry IP:0x%lx\n",
						KVM_VMM_BASE + func_offset);

	return 0;
}

int kvm_arch_init(void *opaque)
{
	int r;
	struct kvm_vmm_info *vmm_info = (struct kvm_vmm_info *)opaque;

	if (!vti_cpu_has_kvm_support()) {
		printk(KERN_ERR "kvm: No Hardware Virtualization Support!\n");
		r = -EOPNOTSUPP;
		goto out;
	}

	if (kvm_vmm_info) {
		printk(KERN_ERR "kvm: Already loaded VMM module!\n");
		r = -EEXIST;
		goto out;
	}

	r = -ENOMEM;
	kvm_vmm_info = kzalloc(sizeof(struct kvm_vmm_info), GFP_KERNEL);
	if (!kvm_vmm_info)
		goto out;

	if (kvm_alloc_vmm_area())
		goto out_free0;

	r = kvm_relocate_vmm(vmm_info, vmm_info->module);
	if (r)
		goto out_free1;

	return 0;

out_free1:
	kvm_free_vmm_area();
out_free0:
	kfree(kvm_vmm_info);
out:
	return r;
}

void kvm_arch_exit(void)
{
	kvm_free_vmm_area();
	kfree(kvm_vmm_info);
	kvm_vmm_info = NULL;
}

static void kvm_ia64_sync_dirty_log(struct kvm *kvm,
				    struct kvm_memory_slot *memslot)
{
	int i;
	long base;
	unsigned long n;
	unsigned long *dirty_bitmap = (unsigned long *)(kvm->arch.vm_base +
			offsetof(struct kvm_vm_data, kvm_mem_dirty_log));

	n = kvm_dirty_bitmap_bytes(memslot);
	base = memslot->base_gfn / BITS_PER_LONG;

	spin_lock(&kvm->arch.dirty_log_lock);
	for (i = 0; i < n/sizeof(long); ++i) {
		memslot->dirty_bitmap[i] = dirty_bitmap[base + i];
		dirty_bitmap[base + i] = 0;
	}
	spin_unlock(&kvm->arch.dirty_log_lock);
}

int kvm_vm_ioctl_get_dirty_log(struct kvm *kvm,
		struct kvm_dirty_log *log)
{
	int r;
	unsigned long n;
	struct kvm_memory_slot *memslot;
	int is_dirty = 0;

	mutex_lock(&kvm->slots_lock);

	r = -EINVAL;
	if (log->slot >= KVM_USER_MEM_SLOTS)
		goto out;

	memslot = id_to_memslot(kvm->memslots, log->slot);
	r = -ENOENT;
	if (!memslot->dirty_bitmap)
		goto out;

	kvm_ia64_sync_dirty_log(kvm, memslot);
	r = kvm_get_dirty_log(kvm, log, &is_dirty);
	if (r)
		goto out;

	/* If nothing is dirty, don't bother messing with page tables. */
	if (is_dirty) {
		kvm_flush_remote_tlbs(kvm);
		n = kvm_dirty_bitmap_bytes(memslot);
		memset(memslot->dirty_bitmap, 0, n);
	}
	r = 0;
out:
	mutex_unlock(&kvm->slots_lock);
	return r;
}

int kvm_arch_hardware_setup(void)
{
	return 0;
}

int kvm_apic_set_irq(struct kvm_vcpu *vcpu, struct kvm_lapic_irq *irq)
{
	return __apic_accept_irq(vcpu, irq->vector);
}

int kvm_apic_match_physical_addr(struct kvm_lapic *apic, u16 dest)
{
	return apic->vcpu->vcpu_id == dest;
}

int kvm_apic_match_logical_addr(struct kvm_lapic *apic, u8 mda)
{
	return 0;
}

int kvm_apic_compare_prio(struct kvm_vcpu *vcpu1, struct kvm_vcpu *vcpu2)
{
	return vcpu1->arch.xtp - vcpu2->arch.xtp;
}

int kvm_apic_match_dest(struct kvm_vcpu *vcpu, struct kvm_lapic *source,
		int short_hand, int dest, int dest_mode)
{
	struct kvm_lapic *target = vcpu->arch.apic;
	return (dest_mode == 0) ?
		kvm_apic_match_physical_addr(target, dest) :
		kvm_apic_match_logical_addr(target, dest);
}

static int find_highest_bits(int *dat)
{
	u32  bits, bitnum;
	int i;

	/* loop for all 256 bits */
	for (i = 7; i >= 0 ; i--) {
		bits = dat[i];
		if (bits) {
			bitnum = fls(bits);
			return i * 32 + bitnum - 1;
		}
	}

	return -1;
}

int kvm_highest_pending_irq(struct kvm_vcpu *vcpu)
{
    struct vpd *vpd = to_host(vcpu->kvm, vcpu->arch.vpd);

    if (vpd->irr[0] & (1UL << NMI_VECTOR))
		return NMI_VECTOR;
    if (vpd->irr[0] & (1UL << ExtINT_VECTOR))
		return ExtINT_VECTOR;

    return find_highest_bits((int *)&vpd->irr[0]);
}

int kvm_cpu_has_pending_timer(struct kvm_vcpu *vcpu)
{
	return vcpu->arch.timer_fired;
}

int kvm_arch_vcpu_runnable(struct kvm_vcpu *vcpu)
{
	return (vcpu->arch.mp_state == KVM_MP_STATE_RUNNABLE) ||
		(kvm_highest_pending_irq(vcpu) != -1);
}

int kvm_arch_vcpu_should_kick(struct kvm_vcpu *vcpu)
{
	return (!test_and_set_bit(KVM_REQ_KICK, &vcpu->requests));
}

int kvm_arch_vcpu_ioctl_get_mpstate(struct kvm_vcpu *vcpu,
				    struct kvm_mp_state *mp_state)
{
	mp_state->mp_state = vcpu->arch.mp_state;
	return 0;
}

static int vcpu_reset(struct kvm_vcpu *vcpu)
{
	int r;
	long psr;
	local_irq_save(psr);
	r = kvm_insert_vmm_mapping(vcpu);
	local_irq_restore(psr);
	if (r)
		goto fail;

	vcpu->arch.launched = 0;
	kvm_arch_vcpu_uninit(vcpu);
	r = kvm_arch_vcpu_init(vcpu);
	if (r)
		goto fail;

	kvm_purge_vmm_mapping(vcpu);
	r = 0;
fail:
	return r;
}

int kvm_arch_vcpu_ioctl_set_mpstate(struct kvm_vcpu *vcpu,
				    struct kvm_mp_state *mp_state)
{
	int r = 0;

	vcpu->arch.mp_state = mp_state->mp_state;
	if (vcpu->arch.mp_state == KVM_MP_STATE_UNINITIALIZED)
		r = vcpu_reset(vcpu);
	return r;
}<|MERGE_RESOLUTION|>--- conflicted
+++ resolved
@@ -1542,14 +1542,6 @@
 	return VM_FAULT_SIGBUS;
 }
 
-<<<<<<< HEAD
-void kvm_arch_free_memslot(struct kvm *kvm, struct kvm_memory_slot *free,
-			   struct kvm_memory_slot *dont)
-{
-}
-
-=======
->>>>>>> fc14f9c1
 int kvm_arch_create_memslot(struct kvm *kvm, struct kvm_memory_slot *slot,
 			    unsigned long npages)
 {
