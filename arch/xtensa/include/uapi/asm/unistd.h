--- conflicted
+++ resolved
@@ -749,17 +749,12 @@
 __SYSCALL(338, sys_getrandom, 3)
 #define __NR_memfd_create			339
 __SYSCALL(339, sys_memfd_create, 2)
-<<<<<<< HEAD
-
-#define __NR_syscall_count			340
-=======
 #define __NR_bpf				340
 __SYSCALL(340, sys_bpf, 3)
 #define __NR_execveat				341
 __SYSCALL(341, sys_execveat, 5)
 
 #define __NR_syscall_count			342
->>>>>>> afd2ff9b
 
 /*
  * sysxtensa syscall handler
