--- conflicted
+++ resolved
@@ -341,11 +341,7 @@
 
 	sp = regs->areg[1];
 
-<<<<<<< HEAD
-	if ((ka->sa.sa_flags & SA_ONSTACK) != 0 && sas_ss_flags(sp) == 0) {
-=======
 	if ((ksig->ka.sa.sa_flags & SA_ONSTACK) != 0 && sas_ss_flags(sp) == 0) {
->>>>>>> fc14f9c1
 		sp = current->sas_ss_sp + current->sas_ss_size;
 	}
 
