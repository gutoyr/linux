/*
 * arch/xtensa/kernel/setup.c
 *
 * This file is subject to the terms and conditions of the GNU General Public
 * License.  See the file "COPYING" in the main directory of this archive
 * for more details.
 *
 * Copyright (C) 1995  Linus Torvalds
 * Copyright (C) 2001 - 2005  Tensilica Inc.
 *
 * Chris Zankel	<chris@zankel.net>
 * Joe Taylor	<joe@tensilica.com, joetylr@yahoo.com>
 * Kevin Chea
 * Marc Gauthier<marc@tensilica.com> <marc@alumni.uwaterloo.ca>
 */

#include <linux/errno.h>
#include <linux/init.h>
#include <linux/mm.h>
#include <linux/proc_fs.h>
#include <linux/screen_info.h>
#include <linux/bootmem.h>
#include <linux/kernel.h>
#include <linux/percpu.h>
#include <linux/clk-provider.h>
#include <linux/cpu.h>
#include <linux/of_fdt.h>
#include <linux/of_platform.h>

#if defined(CONFIG_VGA_CONSOLE) || defined(CONFIG_DUMMY_CONSOLE)
# include <linux/console.h>
#endif

#ifdef CONFIG_RTC
# include <linux/timex.h>
#endif

#ifdef CONFIG_PROC_FS
# include <linux/seq_file.h>
#endif

#include <asm/bootparam.h>
#include <asm/mmu_context.h>
#include <asm/pgtable.h>
#include <asm/processor.h>
#include <asm/timex.h>
#include <asm/platform.h>
#include <asm/page.h>
#include <asm/setup.h>
#include <asm/param.h>
#include <asm/traps.h>
#include <asm/smp.h>
#include <asm/sysmem.h>

#include <platform/hardware.h>

#if defined(CONFIG_VGA_CONSOLE) || defined(CONFIG_DUMMY_CONSOLE)
struct screen_info screen_info = { 0, 24, 0, 0, 0, 80, 0, 0, 0, 24, 1, 16};
#endif

#ifdef CONFIG_BLK_DEV_FD
extern struct fd_ops no_fd_ops;
struct fd_ops *fd_ops;
#endif

extern struct rtc_ops no_rtc_ops;
struct rtc_ops *rtc_ops;

#ifdef CONFIG_BLK_DEV_INITRD
extern unsigned long initrd_start;
extern unsigned long initrd_end;
int initrd_is_mapped = 0;
extern int initrd_below_start_ok;
#endif

#ifdef CONFIG_OF
void *dtb_start = __dtb_start;
#endif

unsigned char aux_device_present;
extern unsigned long loops_per_jiffy;

/* Command line specified as configuration option. */

static char __initdata command_line[COMMAND_LINE_SIZE];

#ifdef CONFIG_CMDLINE_BOOL
static char default_command_line[COMMAND_LINE_SIZE] __initdata = CONFIG_CMDLINE;
#endif

/*
 * Boot parameter parsing.
 *
 * The Xtensa port uses a list of variable-sized tags to pass data to
 * the kernel. The first tag must be a BP_TAG_FIRST tag for the list
 * to be recognised. The list is terminated with a zero-sized
 * BP_TAG_LAST tag.
 */

typedef struct tagtable {
	u32 tag;
	int (*parse)(const bp_tag_t*);
} tagtable_t;

#define __tagtable(tag, fn) static tagtable_t __tagtable_##fn 		\
	__attribute__((used, section(".taglist"))) = { tag, fn }

/* parse current tag */

static int __init parse_tag_mem(const bp_tag_t *tag)
{
	struct bp_meminfo *mi = (struct bp_meminfo *)(tag->data);

	if (mi->type != MEMORY_TYPE_CONVENTIONAL)
		return -1;

	return add_sysmem_bank(mi->start, mi->end);
}

__tagtable(BP_TAG_MEMORY, parse_tag_mem);

#ifdef CONFIG_BLK_DEV_INITRD

static int __init parse_tag_initrd(const bp_tag_t* tag)
{
<<<<<<< HEAD
	meminfo_t* mi;
	mi = (meminfo_t*)(tag->data);
	initrd_start = __va(mi->start);
	initrd_end = __va(mi->end);
=======
	struct bp_meminfo *mi = (struct bp_meminfo *)(tag->data);

	initrd_start = (unsigned long)__va(mi->start);
	initrd_end = (unsigned long)__va(mi->end);
>>>>>>> fc14f9c1

	return 0;
}

__tagtable(BP_TAG_INITRD, parse_tag_initrd);

#ifdef CONFIG_OF

static int __init parse_tag_fdt(const bp_tag_t *tag)
{
	dtb_start = __va(tag->data[0]);
	return 0;
}

__tagtable(BP_TAG_FDT, parse_tag_fdt);

#endif /* CONFIG_OF */

#endif /* CONFIG_BLK_DEV_INITRD */

static int __init parse_tag_cmdline(const bp_tag_t* tag)
{
	strlcpy(command_line, (char *)(tag->data), COMMAND_LINE_SIZE);
	return 0;
}

__tagtable(BP_TAG_COMMAND_LINE, parse_tag_cmdline);

static int __init parse_bootparam(const bp_tag_t* tag)
{
	extern tagtable_t __tagtable_begin, __tagtable_end;
	tagtable_t *t;

	/* Boot parameters must start with a BP_TAG_FIRST tag. */

	if (tag->id != BP_TAG_FIRST) {
		printk(KERN_WARNING "Invalid boot parameters!\n");
		return 0;
	}

	tag = (bp_tag_t*)((unsigned long)tag + sizeof(bp_tag_t) + tag->size);

	/* Parse all tags. */

	while (tag != NULL && tag->id != BP_TAG_LAST) {
	 	for (t = &__tagtable_begin; t < &__tagtable_end; t++) {
			if (tag->id == t->tag) {
				t->parse(tag);
				break;
			}
		}
		if (t == &__tagtable_end)
			printk(KERN_WARNING "Ignoring tag "
			       "0x%08x\n", tag->id);
		tag = (bp_tag_t*)((unsigned long)(tag + 1) + tag->size);
	}

	return 0;
}

#ifdef CONFIG_OF
bool __initdata dt_memory_scan = false;

#if XCHAL_HAVE_PTP_MMU && XCHAL_HAVE_SPANNING_WAY
unsigned long xtensa_kio_paddr = XCHAL_KIO_DEFAULT_PADDR;
EXPORT_SYMBOL(xtensa_kio_paddr);

static int __init xtensa_dt_io_area(unsigned long node, const char *uname,
		int depth, void *data)
{
	const __be32 *ranges;
	int len;

	if (depth > 1)
		return 0;

	if (!of_flat_dt_is_compatible(node, "simple-bus"))
		return 0;

	ranges = of_get_flat_dt_prop(node, "ranges", &len);
	if (!ranges)
		return 1;
	if (len == 0)
		return 1;

	xtensa_kio_paddr = of_read_ulong(ranges+1, 1);
	/* round down to nearest 256MB boundary */
	xtensa_kio_paddr &= 0xf0000000;

	return 1;
}
#else
static int __init xtensa_dt_io_area(unsigned long node, const char *uname,
		int depth, void *data)
{
	return 1;
}
#endif

void __init early_init_dt_add_memory_arch(u64 base, u64 size)
{
	if (!dt_memory_scan)
		return;

	size &= PAGE_MASK;
	add_sysmem_bank(base, base + size);
}

void * __init early_init_dt_alloc_memory_arch(u64 size, u64 align)
{
	return __alloc_bootmem(size, align, 0);
}

void __init early_init_devtree(void *params)
{
	if (sysmem.nr_banks == 0)
		dt_memory_scan = true;

	early_init_dt_scan(params);
	of_scan_flat_dt(xtensa_dt_io_area, NULL);

	if (!command_line[0])
		strlcpy(command_line, boot_command_line, COMMAND_LINE_SIZE);
}

static int __init xtensa_device_probe(void)
{
	of_clk_init(NULL);
	of_platform_populate(NULL, of_default_bus_match_table, NULL, NULL);
	return 0;
}

device_initcall(xtensa_device_probe);

#endif /* CONFIG_OF */

/*
 * Initialize architecture. (Early stage)
 */

void __init init_arch(bp_tag_t *bp_start)
{
	/* Parse boot parameters */

	if (bp_start)
		parse_bootparam(bp_start);

#ifdef CONFIG_OF
	early_init_devtree(dtb_start);
#endif

	if (sysmem.nr_banks == 0) {
		add_sysmem_bank(PLATFORM_DEFAULT_MEM_START,
				PLATFORM_DEFAULT_MEM_START +
				PLATFORM_DEFAULT_MEM_SIZE);
	}

#ifdef CONFIG_CMDLINE_BOOL
	if (!command_line[0])
		strlcpy(command_line, default_command_line, COMMAND_LINE_SIZE);
#endif

	/* Early hook for platforms */

	platform_init(bp_start);

	/* Initialize MMU. */

	init_mmu();
}

/*
 * Initialize system. Setup memory and reserve regions.
 */

extern char _end;
extern char _stext;
extern char _WindowVectors_text_start;
extern char _WindowVectors_text_end;
extern char _DebugInterruptVector_literal_start;
extern char _DebugInterruptVector_text_end;
extern char _KernelExceptionVector_literal_start;
extern char _KernelExceptionVector_text_end;
extern char _UserExceptionVector_literal_start;
extern char _UserExceptionVector_text_end;
extern char _DoubleExceptionVector_literal_start;
extern char _DoubleExceptionVector_text_end;
#if XCHAL_EXCM_LEVEL >= 2
extern char _Level2InterruptVector_text_start;
extern char _Level2InterruptVector_text_end;
#endif
#if XCHAL_EXCM_LEVEL >= 3
extern char _Level3InterruptVector_text_start;
extern char _Level3InterruptVector_text_end;
#endif
#if XCHAL_EXCM_LEVEL >= 4
extern char _Level4InterruptVector_text_start;
extern char _Level4InterruptVector_text_end;
#endif
#if XCHAL_EXCM_LEVEL >= 5
extern char _Level5InterruptVector_text_start;
extern char _Level5InterruptVector_text_end;
#endif
#if XCHAL_EXCM_LEVEL >= 6
extern char _Level6InterruptVector_text_start;
extern char _Level6InterruptVector_text_end;
#endif



#ifdef CONFIG_S32C1I_SELFTEST
#if XCHAL_HAVE_S32C1I

static int __initdata rcw_word, rcw_probe_pc, rcw_exc;

/*
 * Basic atomic compare-and-swap, that records PC of S32C1I for probing.
 *
 * If *v == cmp, set *v = set.  Return previous *v.
 */
static inline int probed_compare_swap(int *v, int cmp, int set)
{
	int tmp;

	__asm__ __volatile__(
			"	movi	%1, 1f\n"
			"	s32i	%1, %4, 0\n"
			"	wsr	%2, scompare1\n"
			"1:	s32c1i	%0, %3, 0\n"
			: "=a" (set), "=&a" (tmp)
			: "a" (cmp), "a" (v), "a" (&rcw_probe_pc), "0" (set)
			: "memory"
			);
	return set;
}

/* Handle probed exception */

static void __init do_probed_exception(struct pt_regs *regs,
		unsigned long exccause)
{
	if (regs->pc == rcw_probe_pc) {	/* exception on s32c1i ? */
		regs->pc += 3;		/* skip the s32c1i instruction */
		rcw_exc = exccause;
	} else {
		do_unhandled(regs, exccause);
	}
}

/* Simple test of S32C1I (soc bringup assist) */

static int __init check_s32c1i(void)
{
	int n, cause1, cause2;
	void *handbus, *handdata, *handaddr; /* temporarily saved handlers */

	rcw_probe_pc = 0;
	handbus  = trap_set_handler(EXCCAUSE_LOAD_STORE_ERROR,
			do_probed_exception);
	handdata = trap_set_handler(EXCCAUSE_LOAD_STORE_DATA_ERROR,
			do_probed_exception);
	handaddr = trap_set_handler(EXCCAUSE_LOAD_STORE_ADDR_ERROR,
			do_probed_exception);

	/* First try an S32C1I that does not store: */
	rcw_exc = 0;
	rcw_word = 1;
	n = probed_compare_swap(&rcw_word, 0, 2);
	cause1 = rcw_exc;

	/* took exception? */
	if (cause1 != 0) {
		/* unclean exception? */
		if (n != 2 || rcw_word != 1)
			panic("S32C1I exception error");
	} else if (rcw_word != 1 || n != 1) {
		panic("S32C1I compare error");
	}

	/* Then an S32C1I that stores: */
	rcw_exc = 0;
	rcw_word = 0x1234567;
	n = probed_compare_swap(&rcw_word, 0x1234567, 0xabcde);
	cause2 = rcw_exc;

	if (cause2 != 0) {
		/* unclean exception? */
		if (n != 0xabcde || rcw_word != 0x1234567)
			panic("S32C1I exception error (b)");
	} else if (rcw_word != 0xabcde || n != 0x1234567) {
		panic("S32C1I store error");
	}

	/* Verify consistency of exceptions: */
	if (cause1 || cause2) {
		pr_warn("S32C1I took exception %d, %d\n", cause1, cause2);
		/* If emulation of S32C1I upon bus error gets implemented,
		   we can get rid of this panic for single core (not SMP) */
		panic("S32C1I exceptions not currently supported");
	}
	if (cause1 != cause2)
		panic("inconsistent S32C1I exceptions");

	trap_set_handler(EXCCAUSE_LOAD_STORE_ERROR, handbus);
	trap_set_handler(EXCCAUSE_LOAD_STORE_DATA_ERROR, handdata);
	trap_set_handler(EXCCAUSE_LOAD_STORE_ADDR_ERROR, handaddr);
	return 0;
}

#else /* XCHAL_HAVE_S32C1I */

/* This condition should not occur with a commercially deployed processor.
   Display reminder for early engr test or demo chips / FPGA bitstreams */
static int __init check_s32c1i(void)
{
	pr_warn("Processor configuration lacks atomic compare-and-swap support!\n");
	return 0;
}

#endif /* XCHAL_HAVE_S32C1I */
early_initcall(check_s32c1i);
#endif /* CONFIG_S32C1I_SELFTEST */


void __init setup_arch(char **cmdline_p)
{
	strlcpy(boot_command_line, command_line, COMMAND_LINE_SIZE);
	*cmdline_p = command_line;

	/* Reserve some memory regions */

#ifdef CONFIG_BLK_DEV_INITRD
	if (initrd_start < initrd_end) {
		initrd_is_mapped = mem_reserve(__pa(initrd_start),
					       __pa(initrd_end), 0) == 0;
		initrd_below_start_ok = 1;
	} else {
		initrd_start = 0;
	}
#endif

	mem_reserve(__pa(&_stext),__pa(&_end), 1);

	mem_reserve(__pa(&_WindowVectors_text_start),
		    __pa(&_WindowVectors_text_end), 0);

	mem_reserve(__pa(&_DebugInterruptVector_literal_start),
		    __pa(&_DebugInterruptVector_text_end), 0);

	mem_reserve(__pa(&_KernelExceptionVector_literal_start),
		    __pa(&_KernelExceptionVector_text_end), 0);

	mem_reserve(__pa(&_UserExceptionVector_literal_start),
		    __pa(&_UserExceptionVector_text_end), 0);

	mem_reserve(__pa(&_DoubleExceptionVector_literal_start),
		    __pa(&_DoubleExceptionVector_text_end), 0);

#if XCHAL_EXCM_LEVEL >= 2
	mem_reserve(__pa(&_Level2InterruptVector_text_start),
		    __pa(&_Level2InterruptVector_text_end), 0);
#endif
#if XCHAL_EXCM_LEVEL >= 3
	mem_reserve(__pa(&_Level3InterruptVector_text_start),
		    __pa(&_Level3InterruptVector_text_end), 0);
#endif
#if XCHAL_EXCM_LEVEL >= 4
	mem_reserve(__pa(&_Level4InterruptVector_text_start),
		    __pa(&_Level4InterruptVector_text_end), 0);
#endif
#if XCHAL_EXCM_LEVEL >= 5
	mem_reserve(__pa(&_Level5InterruptVector_text_start),
		    __pa(&_Level5InterruptVector_text_end), 0);
#endif
#if XCHAL_EXCM_LEVEL >= 6
	mem_reserve(__pa(&_Level6InterruptVector_text_start),
		    __pa(&_Level6InterruptVector_text_end), 0);
#endif

	parse_early_param();
	bootmem_init();

	unflatten_and_copy_device_tree();

	platform_setup(cmdline_p);

#ifdef CONFIG_SMP
	smp_init_cpus();
#endif

	paging_init();
	zones_init();

#ifdef CONFIG_VT
# if defined(CONFIG_VGA_CONSOLE)
	conswitchp = &vga_con;
# elif defined(CONFIG_DUMMY_CONSOLE)
	conswitchp = &dummy_con;
# endif
#endif

#ifdef CONFIG_PCI
	platform_pcibios_init();
#endif
}

static DEFINE_PER_CPU(struct cpu, cpu_data);

static int __init topology_init(void)
{
	int i;

	for_each_possible_cpu(i) {
		struct cpu *cpu = &per_cpu(cpu_data, i);
		cpu->hotpluggable = !!i;
		register_cpu(cpu, i);
	}

	return 0;
}
subsys_initcall(topology_init);

void machine_restart(char * cmd)
{
	platform_restart();
}

void machine_halt(void)
{
	platform_halt();
	while (1);
}

void machine_power_off(void)
{
	platform_power_off();
	while (1);
}
#ifdef CONFIG_PROC_FS

/*
 * Display some core information through /proc/cpuinfo.
 */

static int
c_show(struct seq_file *f, void *slot)
{
	char buf[NR_CPUS * 5];

	cpulist_scnprintf(buf, sizeof(buf), cpu_online_mask);
	/* high-level stuff */
	seq_printf(f, "CPU count\t: %u\n"
		      "CPU list\t: %s\n"
		      "vendor_id\t: Tensilica\n"
		      "model\t\t: Xtensa " XCHAL_HW_VERSION_NAME "\n"
		      "core ID\t\t: " XCHAL_CORE_ID "\n"
		      "build ID\t: 0x%x\n"
		      "byte order\t: %s\n"
		      "cpu MHz\t\t: %lu.%02lu\n"
		      "bogomips\t: %lu.%02lu\n",
		      num_online_cpus(),
		      buf,
		      XCHAL_BUILD_UNIQUE_ID,
		      XCHAL_HAVE_BE ?  "big" : "little",
		      ccount_freq/1000000,
		      (ccount_freq/10000) % 100,
		      loops_per_jiffy/(500000/HZ),
		      (loops_per_jiffy/(5000/HZ)) % 100);

	seq_printf(f,"flags\t\t: "
#if XCHAL_HAVE_NMI
		     "nmi "
#endif
#if XCHAL_HAVE_DEBUG
		     "debug "
# if XCHAL_HAVE_OCD
		     "ocd "
# endif
#endif
#if XCHAL_HAVE_DENSITY
	    	     "density "
#endif
#if XCHAL_HAVE_BOOLEANS
		     "boolean "
#endif
#if XCHAL_HAVE_LOOPS
		     "loop "
#endif
#if XCHAL_HAVE_NSA
		     "nsa "
#endif
#if XCHAL_HAVE_MINMAX
		     "minmax "
#endif
#if XCHAL_HAVE_SEXT
		     "sext "
#endif
#if XCHAL_HAVE_CLAMPS
		     "clamps "
#endif
#if XCHAL_HAVE_MAC16
		     "mac16 "
#endif
#if XCHAL_HAVE_MUL16
		     "mul16 "
#endif
#if XCHAL_HAVE_MUL32
		     "mul32 "
#endif
#if XCHAL_HAVE_MUL32_HIGH
		     "mul32h "
#endif
#if XCHAL_HAVE_FP
		     "fpu "
#endif
#if XCHAL_HAVE_S32C1I
		     "s32c1i "
#endif
		     "\n");

	/* Registers. */
	seq_printf(f,"physical aregs\t: %d\n"
		     "misc regs\t: %d\n"
		     "ibreak\t\t: %d\n"
		     "dbreak\t\t: %d\n",
		     XCHAL_NUM_AREGS,
		     XCHAL_NUM_MISC_REGS,
		     XCHAL_NUM_IBREAK,
		     XCHAL_NUM_DBREAK);


	/* Interrupt. */
	seq_printf(f,"num ints\t: %d\n"
		     "ext ints\t: %d\n"
		     "int levels\t: %d\n"
		     "timers\t\t: %d\n"
		     "debug level\t: %d\n",
		     XCHAL_NUM_INTERRUPTS,
		     XCHAL_NUM_EXTINTERRUPTS,
		     XCHAL_NUM_INTLEVELS,
		     XCHAL_NUM_TIMERS,
		     XCHAL_DEBUGLEVEL);

	/* Cache */
	seq_printf(f,"icache line size: %d\n"
		     "icache ways\t: %d\n"
		     "icache size\t: %d\n"
		     "icache flags\t: "
#if XCHAL_ICACHE_LINE_LOCKABLE
		     "lock "
#endif
		     "\n"
		     "dcache line size: %d\n"
		     "dcache ways\t: %d\n"
		     "dcache size\t: %d\n"
		     "dcache flags\t: "
#if XCHAL_DCACHE_IS_WRITEBACK
		     "writeback "
#endif
#if XCHAL_DCACHE_LINE_LOCKABLE
		     "lock "
#endif
		     "\n",
		     XCHAL_ICACHE_LINESIZE,
		     XCHAL_ICACHE_WAYS,
		     XCHAL_ICACHE_SIZE,
		     XCHAL_DCACHE_LINESIZE,
		     XCHAL_DCACHE_WAYS,
		     XCHAL_DCACHE_SIZE);

	return 0;
}

/*
 * We show only CPU #0 info.
 */
static void *
c_start(struct seq_file *f, loff_t *pos)
{
	return (*pos == 0) ? (void *)1 : NULL;
}

static void *
c_next(struct seq_file *f, void *v, loff_t *pos)
{
	return NULL;
}

static void
c_stop(struct seq_file *f, void *v)
{
}

const struct seq_operations cpuinfo_op =
{
	.start	= c_start,
	.next	= c_next,
	.stop	= c_stop,
	.show	= c_show,
};

#endif /* CONFIG_PROC_FS */<|MERGE_RESOLUTION|>--- conflicted
+++ resolved
@@ -123,17 +123,10 @@
 
 static int __init parse_tag_initrd(const bp_tag_t* tag)
 {
-<<<<<<< HEAD
-	meminfo_t* mi;
-	mi = (meminfo_t*)(tag->data);
-	initrd_start = __va(mi->start);
-	initrd_end = __va(mi->end);
-=======
 	struct bp_meminfo *mi = (struct bp_meminfo *)(tag->data);
 
 	initrd_start = (unsigned long)__va(mi->start);
 	initrd_end = (unsigned long)__va(mi->end);
->>>>>>> fc14f9c1
 
 	return 0;
 }
