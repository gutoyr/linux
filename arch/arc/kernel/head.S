/*
 * ARC CPU startup Code
 *
 * Copyright (C) 2004, 2007-2010, 2011-2012 Synopsys, Inc. (www.synopsys.com)
 *
 * This program is free software; you can redistribute it and/or modify
 * it under the terms of the GNU General Public License version 2 as
 * published by the Free Software Foundation.
 *
 * Vineetg: Dec 2007
 *  -Check if we are running on Simulator or on real hardware
 *      to skip certain things during boot on simulator
 */

#include <linux/linkage.h>
#include <asm/asm-offsets.h>
#include <asm/entry.h>
#include <asm/arcregs.h>
#include <asm/cache.h>

.macro CPU_EARLY_SETUP

	; Setting up Vectror Table (in case exception happens in early boot
	sr	@_int_vec_base_lds, [AUX_INTR_VEC_BASE]

	; Disable I-cache/D-cache if kernel so configured
	lr	r5, [ARC_REG_IC_BCR]
	breq    r5, 0, 1f		; I$ doesn't exist
	lr	r5, [ARC_REG_IC_CTRL]
#ifdef CONFIG_ARC_HAS_ICACHE
	bclr	r5, r5, 0		; 0 - Enable, 1 is Disable
#else
	bset	r5, r5, 0		; I$ exists, but is not used
#endif
	sr	r5, [ARC_REG_IC_CTRL]

1:
	lr	r5, [ARC_REG_DC_BCR]
	breq    r5, 0, 1f		; D$ doesn't exist
	lr	r5, [ARC_REG_DC_CTRL]
	bclr	r5, r5, 6		; Invalidate (discard w/o wback)
#ifdef CONFIG_ARC_HAS_DCACHE
	bclr	r5, r5, 0		; Enable (+Inv)
#else
	bset	r5, r5, 0		; Disable (+Inv)
#endif
	sr	r5, [ARC_REG_DC_CTRL]

1:
.endm

	.cpu A7

	.section .init.text, "ax",@progbits
	.type stext, @function
	.globl stext
stext:
	;-------------------------------------------------------------------
	; Don't clobber r0-r2 yet. It might have bootloader provided info
	;-------------------------------------------------------------------

<<<<<<< HEAD
	sr	@_int_vec_base_lds, [AUX_INTR_VEC_BASE]
=======
	CPU_EARLY_SETUP
>>>>>>> fc14f9c1

#ifdef CONFIG_SMP
	; Ensure Boot (Master) proceeds. Others wait in platform dependent way
	;	IDENTITY Reg [ 3  2  1  0 ]
	;	(cpu-id)             ^^^	=> Zero for UP ARC700
	;					=> #Core-ID if SMP (Master 0)
	; Note that non-boot CPUs might not land here if halt-on-reset and
	; instead breath life from @first_lines_of_secondary, but we still
	; need to make sure only boot cpu takes this path.
	GET_CPU_ID  r5
	cmp	r5, 0
	mov.ne	r0, r5
	jne	arc_platform_smp_wait_to_boot
#endif
	; Clear BSS before updating any globals
	; XXX: use ZOL here
	mov	r5, __bss_start
	sub	r6, __bss_stop, r5
	lsr.f	lp_count, r6, 2
	lpnz	1f
	st.ab   0, [r5, 4]
1:

	; Uboot - kernel ABI
	;    r0 = [0] No uboot interaction, [1] cmdline in r2, [2] DTB in r2
	;    r1 = magic number (board identity, unused as of now
	;    r2 = pointer to uboot provided cmdline or external DTB in mem
	; These are handled later in setup_arch()
	st	r0, [@uboot_tag]
	st	r2, [@uboot_arg]

	; setup "current" tsk and optionally cache it in dedicated r25
	mov	r9, @init_task
	SET_CURR_TASK_ON_CPU  r9, r0	; r9 = tsk, r0 = scratch

	; setup stack (fp, sp)
	mov	fp, 0

	; tsk->thread_info is really a PAGE, whose bottom hoists stack
	GET_TSK_STACK_BASE r9, sp	; r9 = tsk, sp = stack base(output)

	j	start_kernel	; "C" entry point

#ifdef CONFIG_SMP
;----------------------------------------------------------------
;     First lines of code run by secondary before jumping to 'C'
;----------------------------------------------------------------
	.section .text, "ax",@progbits
	.type first_lines_of_secondary, @function
	.globl first_lines_of_secondary

first_lines_of_secondary:

<<<<<<< HEAD
	sr	@_int_vec_base_lds, [AUX_INTR_VEC_BASE]
=======
	CPU_EARLY_SETUP
>>>>>>> fc14f9c1

	; setup per-cpu idle task as "current" on this CPU
	ld	r0, [@secondary_idle_tsk]
	SET_CURR_TASK_ON_CPU  r0, r1

	; setup stack (fp, sp)
	mov	fp, 0

	; set it's stack base to tsk->thread_info bottom
	GET_TSK_STACK_BASE r0, sp

	j	start_kernel_secondary

#endif<|MERGE_RESOLUTION|>--- conflicted
+++ resolved
@@ -59,11 +59,7 @@
 	; Don't clobber r0-r2 yet. It might have bootloader provided info
 	;-------------------------------------------------------------------
 
-<<<<<<< HEAD
-	sr	@_int_vec_base_lds, [AUX_INTR_VEC_BASE]
-=======
 	CPU_EARLY_SETUP
->>>>>>> fc14f9c1
 
 #ifdef CONFIG_SMP
 	; Ensure Boot (Master) proceeds. Others wait in platform dependent way
@@ -117,11 +113,7 @@
 
 first_lines_of_secondary:
 
-<<<<<<< HEAD
-	sr	@_int_vec_base_lds, [AUX_INTR_VEC_BASE]
-=======
 	CPU_EARLY_SETUP
->>>>>>> fc14f9c1
 
 	; setup per-cpu idle task as "current" on this CPU
 	ld	r0, [@secondary_idle_tsk]
