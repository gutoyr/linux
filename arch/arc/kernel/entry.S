--- conflicted
+++ resolved
@@ -470,16 +470,8 @@
 trap_with_param:
 
 	; stop_pc info by gdb needs this info
-<<<<<<< HEAD
-	st  orig_r8_IS_BRKPT, [sp, PT_orig_r8]
-
-	mov r0, r12
-	lr  r1, [efa]
-	mov r2, sp
-=======
 	lr  r0, [efa]
 	mov r1, sp
->>>>>>> fc14f9c1
 
 	; Now that we have read EFA, it is safe to do "fake" rtie
 	;   and get out of CPU exception mode
@@ -654,24 +646,9 @@
 
 restore_regs :
 
-<<<<<<< HEAD
+	TRACE_ASM_IRQ_ENABLE
+
 	lr	r10, [status32]
-
-#ifdef CONFIG_ARC_CURR_IN_REG
-	; Restore User R25
-	; Earlier this used to be only for returning to user mode
-	; However with 2 levels of IRQ this can also happen even if
-	; in kernel mode
-	ld r9, [sp, PT_sp]
-	brhs r9, VMALLOC_START, 8f
-	RESTORE_USER_R25
-8:
-#endif
-=======
-	TRACE_ASM_IRQ_ENABLE
-
-	lr	r10, [status32]
->>>>>>> fc14f9c1
 
 	; Restore REG File. In case multiple Events outstanding,
 	; use the same priorty as rtie: EXCPN, L2 IRQ, L1 IRQ, None
@@ -707,12 +684,6 @@
 	; things to what they were, before returning from L2 context
 	;----------------------------------------------------------------
 
-<<<<<<< HEAD
-	ld   r9, [sp, PT_orig_r8]      ; get orig_r8 to make sure it is
-	brne r9, orig_r8_IS_IRQ2, 149f ; infact a L2 ISR ret path
-
-=======
->>>>>>> fc14f9c1
 	ld r9, [sp, PT_status32]       ; get statu32_l2 (saved in pt_regs)
 	bbit0 r9, STATUS_A1_BIT, 149f  ; L1 not active when L2 IRQ, so normal
 
