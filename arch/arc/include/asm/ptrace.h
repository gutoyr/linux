--- conflicted
+++ resolved
@@ -51,11 +51,7 @@
 				      ecr_vec:8, state:8;
 #endif
 		};
-<<<<<<< HEAD
-		long orig_r8_word;
-=======
 		unsigned long event;
->>>>>>> fc14f9c1
 	};
 
 	long user_r25;
