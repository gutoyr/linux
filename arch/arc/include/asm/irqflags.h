/*
 * Copyright (C) 2004, 2007-2010, 2011-2012 Synopsys, Inc. (www.synopsys.com)
 *
 * This program is free software; you can redistribute it and/or modify
 * it under the terms of the GNU General Public License version 2 as
 * published by the Free Software Foundation.
 */

#ifndef __ASM_ARC_IRQFLAGS_H
#define __ASM_ARC_IRQFLAGS_H

/* vineetg: March 2010 : local_irq_save( ) optimisation
 *  -Remove explicit mov of current status32 into reg, that is not needed
 *  -Use BIC  insn instead of INVERTED + AND
 *  -Conditionally disable interrupts (if they are not enabled, don't disable)
*/

#include <asm/arcregs.h>

/* status32 Reg bits related to Interrupt Handling */
#define STATUS_E1_BIT		1	/* Int 1 enable */
#define STATUS_E2_BIT		2	/* Int 2 enable */
#define STATUS_A1_BIT		3	/* Int 1 active */
#define STATUS_A2_BIT		4	/* Int 2 active */

#define STATUS_E1_MASK		(1<<STATUS_E1_BIT)
#define STATUS_E2_MASK		(1<<STATUS_E2_BIT)
#define STATUS_A1_MASK		(1<<STATUS_A1_BIT)
#define STATUS_A2_MASK		(1<<STATUS_A2_BIT)

/* Other Interrupt Handling related Aux regs */
#define AUX_IRQ_LEV		0x200	/* IRQ Priority: L1 or L2 */
#define AUX_IRQ_HINT		0x201	/* For generating Soft Interrupts */
#define AUX_IRQ_LV12		0x43	/* interrupt level register */

#define AUX_IENABLE		0x40c
#define AUX_ITRIGGER		0x40d
#define AUX_IPULSE		0x415

#ifndef __ASSEMBLY__

/******************************************************************
 * IRQ Control Macros
 ******************************************************************/

/*
 * Save IRQ state and disable IRQs
 */
static inline long arch_local_irq_save(void)
{
	unsigned long temp, flags;

	__asm__ __volatile__(
	"	lr  %1, [status32]	\n"
	"	bic %0, %1, %2		\n"
	"	and.f 0, %1, %2	\n"
	"	flag.nz %0		\n"
	: "=r"(temp), "=r"(flags)
	: "n"((STATUS_E1_MASK | STATUS_E2_MASK))
	: "memory", "cc");

	return flags;
}

/*
 * restore saved IRQ state
 */
static inline void arch_local_irq_restore(unsigned long flags)
{

	__asm__ __volatile__(
	"	flag %0			\n"
	:
	: "r"(flags)
	: "memory");
}

/*
 * Unconditionally Enable IRQs
 */
extern void arch_local_irq_enable(void);

/*
 * Unconditionally Disable IRQs
 */
static inline void arch_local_irq_disable(void)
{
	unsigned long temp;

	__asm__ __volatile__(
	"	lr  %0, [status32]	\n"
	"	and %0, %0, %1		\n"
	"	flag %0			\n"
	: "=&r"(temp)
	: "n"(~(STATUS_E1_MASK | STATUS_E2_MASK))
	: "memory");
}

/*
 * save IRQ state
 */
static inline long arch_local_save_flags(void)
{
	unsigned long temp;

	__asm__ __volatile__(
	"	lr  %0, [status32]	\n"
	: "=&r"(temp)
	:
	: "memory");

	return temp;
}

/*
 * Query IRQ state
 */
static inline int arch_irqs_disabled_flags(unsigned long flags)
{
	return !(flags & (STATUS_E1_MASK
#ifdef CONFIG_ARC_COMPACT_IRQ_LEVELS
			| STATUS_E2_MASK
#endif
		));
}

static inline int arch_irqs_disabled(void)
{
	return arch_irqs_disabled_flags(arch_local_save_flags());
}

#else

#ifdef CONFIG_TRACE_IRQFLAGS

.macro TRACE_ASM_IRQ_DISABLE
	bl	trace_hardirqs_off
.endm

.macro TRACE_ASM_IRQ_ENABLE
	bl	trace_hardirqs_on
.endm

#else

.macro TRACE_ASM_IRQ_DISABLE
.endm

<<<<<<< HEAD
=======
.macro TRACE_ASM_IRQ_ENABLE
.endm

#endif

.macro IRQ_DISABLE  scratch
	lr	\scratch, [status32]
	bic	\scratch, \scratch, (STATUS_E1_MASK | STATUS_E2_MASK)
	flag	\scratch
	TRACE_ASM_IRQ_DISABLE
.endm

>>>>>>> fc14f9c1
.macro IRQ_ENABLE  scratch
	lr	\scratch, [status32]
	or	\scratch, \scratch, (STATUS_E1_MASK | STATUS_E2_MASK)
	flag	\scratch
	TRACE_ASM_IRQ_ENABLE
.endm

#endif	/* __ASSEMBLY__ */

#endif<|MERGE_RESOLUTION|>--- conflicted
+++ resolved
@@ -146,8 +146,6 @@
 .macro TRACE_ASM_IRQ_DISABLE
 .endm
 
-<<<<<<< HEAD
-=======
 .macro TRACE_ASM_IRQ_ENABLE
 .endm
 
@@ -160,7 +158,6 @@
 	TRACE_ASM_IRQ_DISABLE
 .endm
 
->>>>>>> fc14f9c1
 .macro IRQ_ENABLE  scratch
 	lr	\scratch, [status32]
 	or	\scratch, \scratch, (STATUS_E1_MASK | STATUS_E2_MASK)
