/*
 * This file is subject to the terms and conditions of the GNU General Public
 * License.  See the file "COPYING" in the main directory of this archive
 * for more details.
 *
 * Unified implementation of memcpy, memmove and the __copy_user backend.
 *
 * Copyright (C) 1998, 99, 2000, 01, 2002 Ralf Baechle (ralf@gnu.org)
 * Copyright (C) 1999, 2000, 01, 2002 Silicon Graphics, Inc.
 * Copyright (C) 2002 Broadcom, Inc.
 *   memcpy/copy_user author: Mark Vandevoorde
 * Copyright (C) 2007  Maciej W. Rozycki
 * Copyright (C) 2014 Imagination Technologies Ltd.
 *
 * Mnemonic names for arguments to memcpy/__copy_user
 */

/*
 * Hack to resolve longstanding prefetch issue
 *
 * Prefetching may be fatal on some systems if we're prefetching beyond the
 * end of memory on some systems.  It's also a seriously bad idea on non
 * dma-coherent systems.
 */
#ifdef CONFIG_DMA_NONCOHERENT
#undef CONFIG_CPU_HAS_PREFETCH
#endif
#ifdef CONFIG_MIPS_MALTA
#undef CONFIG_CPU_HAS_PREFETCH
#endif

#include <asm/asm.h>
#include <asm/asm-offsets.h>
#include <asm/regdef.h>

#define dst a0
#define src a1
#define len a2

/*
 * Spec
 *
 * memcpy copies len bytes from src to dst and sets v0 to dst.
 * It assumes that
 *   - src and dst don't overlap
 *   - src is readable
 *   - dst is writable
 * memcpy uses the standard calling convention
 *
 * __copy_user copies up to len bytes from src to dst and sets a2 (len) to
 * the number of uncopied bytes due to an exception caused by a read or write.
 * __copy_user assumes that src and dst don't overlap, and that the call is
 * implementing one of the following:
 *   copy_to_user
 *     - src is readable  (no exceptions when reading src)
 *   copy_from_user
 *     - dst is writable  (no exceptions when writing dst)
 * __copy_user uses a non-standard calling convention; see
 * include/asm-mips/uaccess.h
 *
 * When an exception happens on a load, the handler must
 # ensure that all of the destination buffer is overwritten to prevent
 * leaking information to user mode programs.
 */

/*
 * Implementation
 */

/*
 * The exception handler for loads requires that:
 *  1- AT contain the address of the byte just past the end of the source
 *     of the copy,
 *  2- src_entry <= src < AT, and
 *  3- (dst - src) == (dst_entry - src_entry),
 * The _entry suffix denotes values when __copy_user was called.
 *
 * (1) is set up up by uaccess.h and maintained by not writing AT in copy_user
 * (2) is met by incrementing src by the number of bytes copied
 * (3) is met by not doing loads between a pair of increments of dst and src
 *
 * The exception handlers for stores adjust len (if necessary) and return.
 * These handlers do not need to overwrite any data.
 *
 * For __rmemcpy and memmove an exception is always a kernel bug, therefore
 * they're not protected.
 */

/* Instruction type */
#define LD_INSN 1
#define ST_INSN 2
/* Pretech type */
#define SRC_PREFETCH 1
#define DST_PREFETCH 2
#define LEGACY_MODE 1
#define EVA_MODE    2
#define USEROP   1
#define KERNELOP 2

/*
 * Wrapper to add an entry in the exception table
 * in case the insn causes a memory exception.
 * Arguments:
 * insn    : Load/store instruction
 * type    : Instruction type
 * reg     : Register
 * addr    : Address
 * handler : Exception handler
 */

#define EXC(insn, type, reg, addr, handler)			\
	.if \mode == LEGACY_MODE;				\
9:		insn reg, addr;					\
		.section __ex_table,"a";			\
		PTR	9b, handler;				\
		.previous;					\
	/* This is assembled in EVA mode */			\
	.else;							\
		/* If loading from user or storing to user */	\
		.if ((\from == USEROP) && (type == LD_INSN)) || \
		    ((\to == USEROP) && (type == ST_INSN));	\
9:			__BUILD_EVA_INSN(insn##e, reg, addr);	\
			.section __ex_table,"a";		\
			PTR	9b, handler;			\
			.previous;				\
		.else;						\
			/*					\
			 *  Still in EVA, but no need for	\
			 * exception handler or EVA insn	\
			 */					\
			insn reg, addr;				\
		.endif;						\
	.endif

/*
 * Only on the 64-bit kernel we can made use of 64-bit registers.
 */
#ifdef CONFIG_64BIT
#define USE_DOUBLE
#endif

#ifdef USE_DOUBLE

#define LOADK ld /* No exception */
#define LOAD(reg, addr, handler)	EXC(ld, LD_INSN, reg, addr, handler)
#define LOADL(reg, addr, handler)	EXC(ldl, LD_INSN, reg, addr, handler)
#define LOADR(reg, addr, handler)	EXC(ldr, LD_INSN, reg, addr, handler)
#define STOREL(reg, addr, handler)	EXC(sdl, ST_INSN, reg, addr, handler)
#define STORER(reg, addr, handler)	EXC(sdr, ST_INSN, reg, addr, handler)
#define STORE(reg, addr, handler)	EXC(sd, ST_INSN, reg, addr, handler)
#define ADD    daddu
#define SUB    dsubu
#define SRL    dsrl
#define SRA    dsra
#define SLL    dsll
#define SLLV   dsllv
#define SRLV   dsrlv
#define NBYTES 8
#define LOG_NBYTES 3

/*
 * As we are sharing code base with the mips32 tree (which use the o32 ABI
 * register definitions). We need to redefine the register definitions from
 * the n64 ABI register naming to the o32 ABI register naming.
 */
#undef t0
#undef t1
#undef t2
#undef t3
#define t0	$8
#define t1	$9
#define t2	$10
#define t3	$11
#define t4	$12
#define t5	$13
#define t6	$14
#define t7	$15

#else

#define LOADK lw /* No exception */
#define LOAD(reg, addr, handler)	EXC(lw, LD_INSN, reg, addr, handler)
#define LOADL(reg, addr, handler)	EXC(lwl, LD_INSN, reg, addr, handler)
#define LOADR(reg, addr, handler)	EXC(lwr, LD_INSN, reg, addr, handler)
#define STOREL(reg, addr, handler)	EXC(swl, ST_INSN, reg, addr, handler)
#define STORER(reg, addr, handler)	EXC(swr, ST_INSN, reg, addr, handler)
#define STORE(reg, addr, handler)	EXC(sw, ST_INSN, reg, addr, handler)
#define ADD    addu
#define SUB    subu
#define SRL    srl
#define SLL    sll
#define SRA    sra
#define SLLV   sllv
#define SRLV   srlv
#define NBYTES 4
#define LOG_NBYTES 2

#endif /* USE_DOUBLE */

#define LOADB(reg, addr, handler)	EXC(lb, LD_INSN, reg, addr, handler)
#define STOREB(reg, addr, handler)	EXC(sb, ST_INSN, reg, addr, handler)

#define _PREF(hint, addr, type)						\
	.if \mode == LEGACY_MODE;					\
		PREF(hint, addr);					\
	.else;								\
		.if ((\from == USEROP) && (type == SRC_PREFETCH)) ||	\
		    ((\to == USEROP) && (type == DST_PREFETCH));	\
			/*						\
			 * PREFE has only 9 bits for the offset		\
			 * compared to PREF which has 16, so it may	\
			 * need to use the $at register but this	\
			 * register should remain intact because it's	\
			 * used later on. Therefore use $v1.		\
			 */						\
			.set at=v1;					\
			PREFE(hint, addr);				\
			.set noat;					\
		.else;							\
			PREF(hint, addr);				\
		.endif;							\
	.endif

#define PREFS(hint, addr) _PREF(hint, addr, SRC_PREFETCH)
#define PREFD(hint, addr) _PREF(hint, addr, DST_PREFETCH)

#ifdef CONFIG_CPU_LITTLE_ENDIAN
#define LDFIRST LOADR
#define LDREST	LOADL
#define STFIRST STORER
#define STREST	STOREL
#define SHIFT_DISCARD SLLV
#else
#define LDFIRST LOADL
#define LDREST	LOADR
#define STFIRST STOREL
#define STREST	STORER
#define SHIFT_DISCARD SRLV
#endif

#define FIRST(unit) ((unit)*NBYTES)
#define REST(unit)  (FIRST(unit)+NBYTES-1)
#define UNIT(unit)  FIRST(unit)

#define ADDRMASK (NBYTES-1)

	.text
	.set	noreorder
#ifndef CONFIG_CPU_DADDI_WORKAROUNDS
	.set	noat
#else
	.set	at=v1
#endif

	.align	5

	/*
	 * Macro to build the __copy_user common code
	 * Arguements:
	 * mode : LEGACY_MODE or EVA_MODE
	 * from : Source operand. USEROP or KERNELOP
	 * to   : Destination operand. USEROP or KERNELOP
	 */
	.macro __BUILD_COPY_USER mode, from, to

	/* initialize __memcpy if this the first time we execute this macro */
	.ifnotdef __memcpy
	.set __memcpy, 1
	.hidden __memcpy /* make sure it does not leak */
	.endif

	/*
	 * Note: dst & src may be unaligned, len may be 0
	 * Temps
	 */
#define rem t8

	R10KCBARRIER(0(ra))
	/*
	 * The "issue break"s below are very approximate.
	 * Issue delays for dcache fills will perturb the schedule, as will
	 * load queue full replay traps, etc.
	 *
	 * If len < NBYTES use byte operations.
	 */
	PREFS(	0, 0(src) )
	PREFD(	1, 0(dst) )
	sltu	t2, len, NBYTES
	and	t1, dst, ADDRMASK
	PREFS(	0, 1*32(src) )
	PREFD(	1, 1*32(dst) )
	bnez	t2, .Lcopy_bytes_checklen\@
	 and	t0, src, ADDRMASK
	PREFS(	0, 2*32(src) )
	PREFD(	1, 2*32(dst) )
#ifndef CONFIG_CPU_MIPSR6
	bnez	t1, .Ldst_unaligned\@
	 nop
	bnez	t0, .Lsrc_unaligned_dst_aligned\@
#else
	or	t0, t0, t1
	bnez	t0, .Lcopy_unaligned_bytes\@
#endif
	/*
	 * use delay slot for fall-through
	 * src and dst are aligned; need to compute rem
	 */
.Lboth_aligned\@:
	 SRL	t0, len, LOG_NBYTES+3	 # +3 for 8 units/iter
	beqz	t0, .Lcleanup_both_aligned\@ # len < 8*NBYTES
	 and	rem, len, (8*NBYTES-1)	 # rem = len % (8*NBYTES)
	PREFS(	0, 3*32(src) )
	PREFD(	1, 3*32(dst) )
	.align	4
1:
	R10KCBARRIER(0(ra))
	LOAD(t0, UNIT(0)(src), .Ll_exc\@)
	LOAD(t1, UNIT(1)(src), .Ll_exc_copy\@)
	LOAD(t2, UNIT(2)(src), .Ll_exc_copy\@)
	LOAD(t3, UNIT(3)(src), .Ll_exc_copy\@)
	SUB	len, len, 8*NBYTES
	LOAD(t4, UNIT(4)(src), .Ll_exc_copy\@)
	LOAD(t7, UNIT(5)(src), .Ll_exc_copy\@)
	STORE(t0, UNIT(0)(dst),	.Ls_exc_p8u\@)
	STORE(t1, UNIT(1)(dst),	.Ls_exc_p7u\@)
	LOAD(t0, UNIT(6)(src), .Ll_exc_copy\@)
	LOAD(t1, UNIT(7)(src), .Ll_exc_copy\@)
	ADD	src, src, 8*NBYTES
	ADD	dst, dst, 8*NBYTES
	STORE(t2, UNIT(-6)(dst), .Ls_exc_p6u\@)
	STORE(t3, UNIT(-5)(dst), .Ls_exc_p5u\@)
	STORE(t4, UNIT(-4)(dst), .Ls_exc_p4u\@)
	STORE(t7, UNIT(-3)(dst), .Ls_exc_p3u\@)
	STORE(t0, UNIT(-2)(dst), .Ls_exc_p2u\@)
	STORE(t1, UNIT(-1)(dst), .Ls_exc_p1u\@)
	PREFS(	0, 8*32(src) )
	PREFD(	1, 8*32(dst) )
	bne	len, rem, 1b
	 nop

	/*
	 * len == rem == the number of bytes left to copy < 8*NBYTES
	 */
.Lcleanup_both_aligned\@:
	beqz	len, .Ldone\@
	 sltu	t0, len, 4*NBYTES
	bnez	t0, .Lless_than_4units\@
	 and	rem, len, (NBYTES-1)	# rem = len % NBYTES
	/*
	 * len >= 4*NBYTES
	 */
	LOAD( t0, UNIT(0)(src),	.Ll_exc\@)
	LOAD( t1, UNIT(1)(src),	.Ll_exc_copy\@)
	LOAD( t2, UNIT(2)(src),	.Ll_exc_copy\@)
	LOAD( t3, UNIT(3)(src),	.Ll_exc_copy\@)
	SUB	len, len, 4*NBYTES
	ADD	src, src, 4*NBYTES
	R10KCBARRIER(0(ra))
	STORE(t0, UNIT(0)(dst),	.Ls_exc_p4u\@)
	STORE(t1, UNIT(1)(dst),	.Ls_exc_p3u\@)
	STORE(t2, UNIT(2)(dst),	.Ls_exc_p2u\@)
	STORE(t3, UNIT(3)(dst),	.Ls_exc_p1u\@)
	.set	reorder				/* DADDI_WAR */
	ADD	dst, dst, 4*NBYTES
	beqz	len, .Ldone\@
	.set	noreorder
.Lless_than_4units\@:
	/*
	 * rem = len % NBYTES
	 */
	beq	rem, len, .Lcopy_bytes\@
	 nop
1:
	R10KCBARRIER(0(ra))
	LOAD(t0, 0(src), .Ll_exc\@)
	ADD	src, src, NBYTES
	SUB	len, len, NBYTES
	STORE(t0, 0(dst), .Ls_exc_p1u\@)
	.set	reorder				/* DADDI_WAR */
	ADD	dst, dst, NBYTES
	bne	rem, len, 1b
	.set	noreorder

#ifndef CONFIG_CPU_MIPSR6
	/*
	 * src and dst are aligned, need to copy rem bytes (rem < NBYTES)
	 * A loop would do only a byte at a time with possible branch
	 * mispredicts.	 Can't do an explicit LOAD dst,mask,or,STORE
	 * because can't assume read-access to dst.  Instead, use
	 * STREST dst, which doesn't require read access to dst.
	 *
	 * This code should perform better than a simple loop on modern,
	 * wide-issue mips processors because the code has fewer branches and
	 * more instruction-level parallelism.
	 */
#define bits t2
	beqz	len, .Ldone\@
	 ADD	t1, dst, len	# t1 is just past last byte of dst
	li	bits, 8*NBYTES
	SLL	rem, len, 3	# rem = number of bits to keep
	LOAD(t0, 0(src), .Ll_exc\@)
	SUB	bits, bits, rem # bits = number of bits to discard
	SHIFT_DISCARD t0, t0, bits
	STREST(t0, -1(t1), .Ls_exc\@)
	jr	ra
	 move	len, zero
.Ldst_unaligned\@:
	/*
	 * dst is unaligned
	 * t0 = src & ADDRMASK
	 * t1 = dst & ADDRMASK; T1 > 0
	 * len >= NBYTES
	 *
	 * Copy enough bytes to align dst
	 * Set match = (src and dst have same alignment)
	 */
#define match rem
	LDFIRST(t3, FIRST(0)(src), .Ll_exc\@)
	ADD	t2, zero, NBYTES
	LDREST(t3, REST(0)(src), .Ll_exc_copy\@)
	SUB	t2, t2, t1	# t2 = number of bytes copied
	xor	match, t0, t1
	R10KCBARRIER(0(ra))
	STFIRST(t3, FIRST(0)(dst), .Ls_exc\@)
	beq	len, t2, .Ldone\@
	 SUB	len, len, t2
	ADD	dst, dst, t2
	beqz	match, .Lboth_aligned\@
	 ADD	src, src, t2

.Lsrc_unaligned_dst_aligned\@:
	SRL	t0, len, LOG_NBYTES+2	 # +2 for 4 units/iter
	PREFS(	0, 3*32(src) )
	beqz	t0, .Lcleanup_src_unaligned\@
	 and	rem, len, (4*NBYTES-1)	 # rem = len % 4*NBYTES
	PREFD(	1, 3*32(dst) )
1:
/*
 * Avoid consecutive LD*'s to the same register since some mips
 * implementations can't issue them in the same cycle.
 * It's OK to load FIRST(N+1) before REST(N) because the two addresses
 * are to the same unit (unless src is aligned, but it's not).
 */
	R10KCBARRIER(0(ra))
	LDFIRST(t0, FIRST(0)(src), .Ll_exc\@)
	LDFIRST(t1, FIRST(1)(src), .Ll_exc_copy\@)
	SUB	len, len, 4*NBYTES
	LDREST(t0, REST(0)(src), .Ll_exc_copy\@)
	LDREST(t1, REST(1)(src), .Ll_exc_copy\@)
	LDFIRST(t2, FIRST(2)(src), .Ll_exc_copy\@)
	LDFIRST(t3, FIRST(3)(src), .Ll_exc_copy\@)
	LDREST(t2, REST(2)(src), .Ll_exc_copy\@)
	LDREST(t3, REST(3)(src), .Ll_exc_copy\@)
	PREFS(	0, 9*32(src) )		# 0 is PREF_LOAD  (not streamed)
	ADD	src, src, 4*NBYTES
#ifdef CONFIG_CPU_SB1
	nop				# improves slotting
#endif
	STORE(t0, UNIT(0)(dst),	.Ls_exc_p4u\@)
	STORE(t1, UNIT(1)(dst),	.Ls_exc_p3u\@)
	STORE(t2, UNIT(2)(dst),	.Ls_exc_p2u\@)
	STORE(t3, UNIT(3)(dst),	.Ls_exc_p1u\@)
	PREFD(	1, 9*32(dst) )		# 1 is PREF_STORE (not streamed)
	.set	reorder				/* DADDI_WAR */
	ADD	dst, dst, 4*NBYTES
	bne	len, rem, 1b
	.set	noreorder

.Lcleanup_src_unaligned\@:
	beqz	len, .Ldone\@
	 and	rem, len, NBYTES-1  # rem = len % NBYTES
	beq	rem, len, .Lcopy_bytes\@
	 nop
1:
	R10KCBARRIER(0(ra))
	LDFIRST(t0, FIRST(0)(src), .Ll_exc\@)
	LDREST(t0, REST(0)(src), .Ll_exc_copy\@)
	ADD	src, src, NBYTES
	SUB	len, len, NBYTES
	STORE(t0, 0(dst), .Ls_exc_p1u\@)
	.set	reorder				/* DADDI_WAR */
	ADD	dst, dst, NBYTES
	bne	len, rem, 1b
	.set	noreorder

#endif /* !CONFIG_CPU_MIPSR6 */
.Lcopy_bytes_checklen\@:
	beqz	len, .Ldone\@
	 nop
.Lcopy_bytes\@:
	/* 0 < len < NBYTES  */
	R10KCBARRIER(0(ra))
#define COPY_BYTE(N)			\
	LOADB(t0, N(src), .Ll_exc\@);	\
	SUB	len, len, 1;		\
	beqz	len, .Ldone\@;		\
	STOREB(t0, N(dst), .Ls_exc_p1\@)

	COPY_BYTE(0)
	COPY_BYTE(1)
#ifdef USE_DOUBLE
	COPY_BYTE(2)
	COPY_BYTE(3)
	COPY_BYTE(4)
	COPY_BYTE(5)
#endif
	LOADB(t0, NBYTES-2(src), .Ll_exc\@)
	SUB	len, len, 1
	jr	ra
	STOREB(t0, NBYTES-2(dst), .Ls_exc_p1\@)
.Ldone\@:
	jr	ra
	 nop
<<<<<<< HEAD
=======

#ifdef CONFIG_CPU_MIPSR6
.Lcopy_unaligned_bytes\@:
1:
	COPY_BYTE(0)
	COPY_BYTE(1)
	COPY_BYTE(2)
	COPY_BYTE(3)
	COPY_BYTE(4)
	COPY_BYTE(5)
	COPY_BYTE(6)
	COPY_BYTE(7)
	ADD	src, src, 8
	b	1b
	 ADD	dst, dst, 8
#endif /* CONFIG_CPU_MIPSR6 */
>>>>>>> afd2ff9b
	.if __memcpy == 1
	END(memcpy)
	.set __memcpy, 0
	.hidden __memcpy
	.endif

.Ll_exc_copy\@:
	/*
	 * Copy bytes from src until faulting load address (or until a
	 * lb faults)
	 *
	 * When reached by a faulting LDFIRST/LDREST, THREAD_BUADDR($28)
	 * may be more than a byte beyond the last address.
	 * Hence, the lb below may get an exception.
	 *
	 * Assumes src < THREAD_BUADDR($28)
	 */
	LOADK	t0, TI_TASK($28)
	 nop
	LOADK	t0, THREAD_BUADDR(t0)
1:
	LOADB(t1, 0(src), .Ll_exc\@)
	ADD	src, src, 1
	sb	t1, 0(dst)	# can't fault -- we're copy_from_user
	.set	reorder				/* DADDI_WAR */
	ADD	dst, dst, 1
	bne	src, t0, 1b
	.set	noreorder
.Ll_exc\@:
	LOADK	t0, TI_TASK($28)
	 nop
	LOADK	t0, THREAD_BUADDR(t0)	# t0 is just past last good address
	 nop
	SUB	len, AT, t0		# len number of uncopied bytes
	bnez	t6, .Ldone\@	/* Skip the zeroing part if inatomic */
	/*
	 * Here's where we rely on src and dst being incremented in tandem,
	 *   See (3) above.
	 * dst += (fault addr - src) to put dst at first byte to clear
	 */
	ADD	dst, t0			# compute start address in a1
	SUB	dst, src
	/*
	 * Clear len bytes starting at dst.  Can't call __bzero because it
	 * might modify len.  An inefficient loop for these rare times...
	 */
	.set	reorder				/* DADDI_WAR */
	SUB	src, len, 1
	beqz	len, .Ldone\@
	.set	noreorder
1:	sb	zero, 0(dst)
	ADD	dst, dst, 1
#ifndef CONFIG_CPU_DADDI_WORKAROUNDS
	bnez	src, 1b
	 SUB	src, src, 1
#else
	.set	push
	.set	noat
	li	v1, 1
	bnez	src, 1b
	 SUB	src, src, v1
	.set	pop
#endif
	jr	ra
	 nop


#define SEXC(n)							\
	.set	reorder;			/* DADDI_WAR */ \
.Ls_exc_p ## n ## u\@:						\
	ADD	len, len, n*NBYTES;				\
	jr	ra;						\
	.set	noreorder

SEXC(8)
SEXC(7)
SEXC(6)
SEXC(5)
SEXC(4)
SEXC(3)
SEXC(2)
SEXC(1)

.Ls_exc_p1\@:
	.set	reorder				/* DADDI_WAR */
	ADD	len, len, 1
	jr	ra
	.set	noreorder
.Ls_exc\@:
	jr	ra
	 nop
	.endm

	.align	5
LEAF(memmove)
	ADD	t0, a0, a2
	ADD	t1, a1, a2
	sltu	t0, a1, t0			# dst + len <= src -> memcpy
	sltu	t1, a0, t1			# dst >= src + len -> memcpy
	and	t0, t1
	beqz	t0, .L__memcpy
	 move	v0, a0				/* return value */
	beqz	a2, .Lr_out
	END(memmove)

	/* fall through to __rmemcpy */
LEAF(__rmemcpy)					/* a0=dst a1=src a2=len */
	 sltu	t0, a1, a0
	beqz	t0, .Lr_end_bytes_up		# src >= dst
	 nop
	ADD	a0, a2				# dst = dst + len
	ADD	a1, a2				# src = src + len

.Lr_end_bytes:
	R10KCBARRIER(0(ra))
	lb	t0, -1(a1)
	SUB	a2, a2, 0x1
	sb	t0, -1(a0)
	SUB	a1, a1, 0x1
	.set	reorder				/* DADDI_WAR */
	SUB	a0, a0, 0x1
	bnez	a2, .Lr_end_bytes
	.set	noreorder

.Lr_out:
	jr	ra
	 move	a2, zero

.Lr_end_bytes_up:
	R10KCBARRIER(0(ra))
	lb	t0, (a1)
	SUB	a2, a2, 0x1
	sb	t0, (a0)
	ADD	a1, a1, 0x1
	.set	reorder				/* DADDI_WAR */
	ADD	a0, a0, 0x1
	bnez	a2, .Lr_end_bytes_up
	.set	noreorder

	jr	ra
	 move	a2, zero
	END(__rmemcpy)

/*
 * t6 is used as a flag to note inatomic mode.
 */
LEAF(__copy_user_inatomic)
	b	__copy_user_common
	li	t6, 1
	END(__copy_user_inatomic)

/*
 * A combined memcpy/__copy_user
 * __copy_user sets len to 0 for success; else to an upper bound of
 * the number of uncopied bytes.
 * memcpy sets v0 to dst.
 */
	.align	5
LEAF(memcpy)					/* a0=dst a1=src a2=len */
	move	v0, dst				/* return value */
.L__memcpy:
FEXPORT(__copy_user)
	li	t6, 0	/* not inatomic */
__copy_user_common:
	/* Legacy Mode, user <-> user */
	__BUILD_COPY_USER LEGACY_MODE USEROP USEROP

#ifdef CONFIG_EVA

/*
 * For EVA we need distinct symbols for reading and writing to user space.
 * This is because we need to use specific EVA instructions to perform the
 * virtual <-> physical translation when a virtual address is actually in user
 * space
 */

LEAF(__copy_user_inatomic_eva)
	b       __copy_from_user_common
	li	t6, 1
	END(__copy_user_inatomic_eva)

/*
 * __copy_from_user (EVA)
 */

LEAF(__copy_from_user_eva)
	li	t6, 0	/* not inatomic */
__copy_from_user_common:
	__BUILD_COPY_USER EVA_MODE USEROP KERNELOP
END(__copy_from_user_eva)



/*
 * __copy_to_user (EVA)
 */

LEAF(__copy_to_user_eva)
__BUILD_COPY_USER EVA_MODE KERNELOP USEROP
END(__copy_to_user_eva)

/*
 * __copy_in_user (EVA)
 */

LEAF(__copy_in_user_eva)
__BUILD_COPY_USER EVA_MODE USEROP USEROP
END(__copy_in_user_eva)

#endif<|MERGE_RESOLUTION|>--- conflicted
+++ resolved
@@ -511,8 +511,6 @@
 .Ldone\@:
 	jr	ra
 	 nop
-<<<<<<< HEAD
-=======
 
 #ifdef CONFIG_CPU_MIPSR6
 .Lcopy_unaligned_bytes\@:
@@ -529,7 +527,6 @@
 	b	1b
 	 ADD	dst, dst, 8
 #endif /* CONFIG_CPU_MIPSR6 */
->>>>>>> afd2ff9b
 	.if __memcpy == 1
 	END(memcpy)
 	.set __memcpy, 0
