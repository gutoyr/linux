--- conflicted
+++ resolved
@@ -44,14 +44,9 @@
 		entrylo0 = read_c0_entrylo0();
 
 		/* Unused entries have a virtual address of KSEG0.  */
-<<<<<<< HEAD
-		if ((entryhi & 0xfffff000) != 0x80000000
-		    && (entryhi & 0xfc0) == asid) {
-=======
 		if ((entryhi & PAGE_MASK) != KSEG0 &&
 		    (entrylo0 & R3K_ENTRYLO_G ||
 		     (entryhi & ASID_MASK) == asid)) {
->>>>>>> afd2ff9b
 			/*
 			 * Only print entries in use
 			 */
@@ -59,13 +54,8 @@
 
 			printk("va=%08lx asid=%08lx"
 			       "  [pa=%06lx n=%d d=%d v=%d g=%d]",
-<<<<<<< HEAD
-			       (entryhi & 0xfffff000),
-			       entryhi & 0xfc0,
-=======
 			       entryhi & PAGE_MASK,
 			       entryhi & ASID_MASK,
->>>>>>> afd2ff9b
 			       entrylo0 & PAGE_MASK,
 			       (entrylo0 & R3K_ENTRYLO_N) ? 1 : 0,
 			       (entrylo0 & R3K_ENTRYLO_D) ? 1 : 0,
