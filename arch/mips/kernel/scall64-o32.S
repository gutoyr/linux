/*
 * This file is subject to the terms and conditions of the GNU General Public
 * License.  See the file "COPYING" in the main directory of this archive
 * for more details.
 *
 * Copyright (C) 1995 - 2000, 2001 by Ralf Baechle
 * Copyright (C) 1999, 2000 Silicon Graphics, Inc.
 * Copyright (C) 2001 MIPS Technologies, Inc.
 * Copyright (C) 2004 Thiemo Seufer
 *
 * Hairy, the userspace application uses a different argument passing
 * convention than the kernel, so we have to translate things from o32
 * to ABI64 calling convention.	 64-bit syscalls are also processed
 * here for now.
 */
#include <linux/errno.h>
#include <asm/asm.h>
#include <asm/asmmacro.h>
#include <asm/irqflags.h>
#include <asm/mipsregs.h>
#include <asm/regdef.h>
#include <asm/stackframe.h>
#include <asm/thread_info.h>
#include <asm/unistd.h>
#include <asm/sysmips.h>

	.align	5
NESTED(handle_sys, PT_SIZE, sp)
	.set	noat
	SAVE_SOME
	TRACE_IRQS_ON_RELOAD
	STI
	.set	at
	ld	t1, PT_EPC(sp)		# skip syscall on return

	dsubu	t0, v0, __NR_O32_Linux	# check syscall number
	sltiu	t0, t0, __NR_O32_Linux_syscalls + 1
	daddiu	t1, 4			# skip to next instruction
	sd	t1, PT_EPC(sp)
	beqz	t0, not_o32_scall
#if 0
 SAVE_ALL
 move a1, v0
 PRINT("Scall %ld\n")
 RESTORE_ALL
#endif

	/* We don't want to stumble over broken sign extensions from
	   userland. O32 does never use the upper half. */
	sll	a0, a0, 0
	sll	a1, a1, 0
	sll	a2, a2, 0
	sll	a3, a3, 0

	dsll	t0, v0, 3		# offset into table
	ld	t2, (sys32_call_table - (__NR_O32_Linux * 8))(t0)

	sd	a3, PT_R26(sp)		# save a3 for syscall restarting

	/*
	 * More than four arguments.  Try to deal with it by copying the
	 * stack arguments from the user stack to the kernel stack.
	 * This Sucks (TM).
	 *
	 * We intentionally keep the kernel stack a little below the top of
	 * userspace so we don't have to do a slower byte accurate check here.
	 */
	ld	t0, PT_R29(sp)		# get old user stack pointer
	daddu	t1, t0, 32
	bltz	t1, bad_stack

load_a4: lw	a4, 16(t0)		# argument #5 from usp
load_a5: lw	a5, 20(t0)		# argument #6 from usp
load_a6: lw	a6, 24(t0)		# argument #7 from usp
load_a7: lw	a7, 28(t0)		# argument #8 from usp
loads_done:

	.section __ex_table,"a"
	PTR	load_a4, bad_stack_a4
	PTR	load_a5, bad_stack_a5
	PTR	load_a6, bad_stack_a6
	PTR	load_a7, bad_stack_a7
	.previous

	li	t1, _TIF_WORK_SYSCALL_ENTRY
	LONG_L	t0, TI_FLAGS($28)	# syscall tracing enabled?
	and	t0, t1, t0
	bnez	t0, trace_a_syscall

syscall_common:
	jalr	t2			# Do The Real Thing (TM)

	li	t0, -EMAXERRNO - 1	# error?
	sltu	t0, t0, v0
	sd	t0, PT_R7(sp)		# set error flag
	beqz	t0, 1f

	ld	t1, PT_R2(sp)		# syscall number
	dnegu	v0			# error
	sd	t1, PT_R0(sp)		# save it for syscall restarting
1:	sd	v0, PT_R2(sp)		# result

o32_syscall_exit:
	j	syscall_exit_partial

/* ------------------------------------------------------------------------ */

trace_a_syscall:
	SAVE_STATIC
	sd	a4, PT_R8(sp)		# Save argument registers
	sd	a5, PT_R9(sp)
	sd	a6, PT_R10(sp)
	sd	a7, PT_R11(sp)		# For indirect syscalls

	move	s0, t2			# Save syscall pointer
	move	a0, sp
	/*
	 * absolute syscall number is in v0 unless we called syscall(__NR_###)
	 * where the real syscall number is in a0
	 * note: NR_syscall is the first O32 syscall but the macro is
	 * only defined when compiling with -mabi=32 (CONFIG_32BIT)
	 * therefore __NR_O32_Linux is used (4000)
	 */
	.set	push
	.set	reorder
	subu	t1, v0,  __NR_O32_Linux
	move	a1, v0
	bnez	t1, 1f /* __NR_syscall at offset 0 */
	lw	a1, PT_R4(sp) /* Arg1 for __NR_syscall case */
	.set	pop

1:	jal	syscall_trace_enter

	bltz	v0, 1f			# seccomp failed? Skip syscall

	move	t2, s0
	RESTORE_STATIC
	ld	a0, PT_R4(sp)		# Restore argument registers
	ld	a1, PT_R5(sp)
	ld	a2, PT_R6(sp)
	ld	a3, PT_R7(sp)
	ld	a4, PT_R8(sp)
	ld	a5, PT_R9(sp)
	ld	a6, PT_R10(sp)
	ld	a7, PT_R11(sp)		# For indirect syscalls
	j	syscall_common

1:	j	syscall_exit

/* ------------------------------------------------------------------------ */

	/*
	 * The stackpointer for a call with more than 4 arguments is bad.
	 */
bad_stack:
	li	v0, EFAULT
	sd	v0, PT_R2(sp)
	li	t0, 1			# set error flag
	sd	t0, PT_R7(sp)
	j	o32_syscall_exit

bad_stack_a4:
	li	a4, 0
	b	load_a5

bad_stack_a5:
	li	a5, 0
	b	load_a6

bad_stack_a6:
	li	a6, 0
	b	load_a7

bad_stack_a7:
	li	a7, 0
	b	loads_done

not_o32_scall:
	/*
	 * This is not an o32 compatibility syscall, pass it on
	 * to the 64-bit syscall handlers.
	 */
#ifdef CONFIG_MIPS32_N32
	j	handle_sysn32
#else
	j	handle_sys64
#endif
	END(handle_sys)

LEAF(sys32_syscall)
	subu	t0, a0, __NR_O32_Linux	# check syscall number
	sltiu	v0, t0, __NR_O32_Linux_syscalls + 1
	beqz	t0, einval		# do not recurse
	dsll	t1, t0, 3
	beqz	v0, einval
	ld	t2, sys32_call_table(t1)		# syscall routine
	sd	a0, PT_R2(sp)		# call routine directly on restart

	move	a0, a1			# shift argument registers
	move	a1, a2
	move	a2, a3
	move	a3, a4
	move	a4, a5
	move	a5, a6
	move	a6, a7
	sd	a0, PT_R4(sp)		# ... and push back a0 - a3, some
	sd	a1, PT_R5(sp)		# syscalls expect them there
	sd	a2, PT_R6(sp)
	sd	a3, PT_R7(sp)
	sd	a3, PT_R26(sp)		# update a3 for syscall restarting
	jr	t2
	/* Unreached */

einval: li	v0, -ENOSYS
	jr	ra
	END(sys32_syscall)

	.align	3
	.type	sys32_call_table,@object
EXPORT(sys32_call_table)
	PTR	sys32_syscall			/* 4000 */
	PTR	sys_exit
	PTR	__sys_fork
	PTR	sys_read
	PTR	sys_write
	PTR	compat_sys_open			/* 4005 */
	PTR	sys_close
	PTR	sys_waitpid
	PTR	sys_creat
	PTR	sys_link
	PTR	sys_unlink			/* 4010 */
	PTR	compat_sys_execve
	PTR	sys_chdir
	PTR	compat_sys_time
	PTR	sys_mknod
	PTR	sys_chmod			/* 4015 */
	PTR	sys_lchown
	PTR	sys_ni_syscall
	PTR	sys_ni_syscall			/* was sys_stat */
	PTR	sys_lseek
	PTR	sys_getpid			/* 4020 */
	PTR	compat_sys_mount
	PTR	sys_oldumount
	PTR	sys_setuid
	PTR	sys_getuid
	PTR	compat_sys_stime		/* 4025 */
	PTR	compat_sys_ptrace
	PTR	sys_alarm
	PTR	sys_ni_syscall			/* was sys_fstat */
	PTR	sys_pause
	PTR	compat_sys_utime		/* 4030 */
	PTR	sys_ni_syscall
	PTR	sys_ni_syscall
	PTR	sys_access
	PTR	sys_nice
	PTR	sys_ni_syscall			/* 4035 */
	PTR	sys_sync
	PTR	sys_kill
	PTR	sys_rename
	PTR	sys_mkdir
	PTR	sys_rmdir			/* 4040 */
	PTR	sys_dup
	PTR	sysm_pipe
	PTR	compat_sys_times
	PTR	sys_ni_syscall
	PTR	sys_brk				/* 4045 */
	PTR	sys_setgid
	PTR	sys_getgid
	PTR	sys_ni_syscall			/* was signal	2 */
	PTR	sys_geteuid
	PTR	sys_getegid			/* 4050 */
	PTR	sys_acct
	PTR	sys_umount
	PTR	sys_ni_syscall
	PTR	compat_sys_ioctl
	PTR	compat_sys_fcntl		/* 4055 */
	PTR	sys_ni_syscall
	PTR	sys_setpgid
	PTR	sys_ni_syscall
	PTR	sys_olduname
	PTR	sys_umask			/* 4060 */
	PTR	sys_chroot
	PTR	compat_sys_ustat
	PTR	sys_dup2
	PTR	sys_getppid
	PTR	sys_getpgrp			/* 4065 */
	PTR	sys_setsid
	PTR	sys_32_sigaction
	PTR	sys_sgetmask
	PTR	sys_ssetmask
	PTR	sys_setreuid			/* 4070 */
	PTR	sys_setregid
	PTR	sys32_sigsuspend
	PTR	compat_sys_sigpending
	PTR	sys_sethostname
	PTR	compat_sys_setrlimit		/* 4075 */
	PTR	compat_sys_getrlimit
	PTR	compat_sys_getrusage
	PTR	compat_sys_gettimeofday
	PTR	compat_sys_settimeofday
	PTR	sys_getgroups			/* 4080 */
	PTR	sys_setgroups
	PTR	sys_ni_syscall			/* old_select */
	PTR	sys_symlink
	PTR	sys_ni_syscall			/* was sys_lstat */
	PTR	sys_readlink			/* 4085 */
	PTR	sys_uselib
	PTR	sys_swapon
	PTR	sys_reboot
	PTR	compat_sys_old_readdir
	PTR	sys_mips_mmap			/* 4090 */
	PTR	sys_munmap
	PTR	compat_sys_truncate
	PTR	compat_sys_ftruncate
	PTR	sys_fchmod
	PTR	sys_fchown			/* 4095 */
	PTR	sys_getpriority
	PTR	sys_setpriority
	PTR	sys_ni_syscall
	PTR	compat_sys_statfs
	PTR	compat_sys_fstatfs		/* 4100 */
	PTR	sys_ni_syscall			/* sys_ioperm */
	PTR	compat_sys_socketcall
	PTR	sys_syslog
	PTR	compat_sys_setitimer
	PTR	compat_sys_getitimer		/* 4105 */
	PTR	compat_sys_newstat
	PTR	compat_sys_newlstat
	PTR	compat_sys_newfstat
	PTR	sys_uname
	PTR	sys_ni_syscall			/* sys_ioperm  *//* 4110 */
	PTR	sys_vhangup
	PTR	sys_ni_syscall			/* was sys_idle	 */
	PTR	sys_ni_syscall			/* sys_vm86 */
	PTR	compat_sys_wait4
	PTR	sys_swapoff			/* 4115 */
	PTR	compat_sys_sysinfo
	PTR	compat_sys_ipc
	PTR	sys_fsync
	PTR	sys32_sigreturn
	PTR	__sys_clone			/* 4120 */
	PTR	sys_setdomainname
	PTR	sys_newuname
	PTR	sys_ni_syscall			/* sys_modify_ldt */
	PTR	compat_sys_adjtimex
	PTR	sys_mprotect			/* 4125 */
	PTR	compat_sys_sigprocmask
	PTR	sys_ni_syscall			/* was creat_module */
	PTR	sys_init_module
	PTR	sys_delete_module
	PTR	sys_ni_syscall			/* 4130, get_kernel_syms */
	PTR	sys_quotactl
	PTR	sys_getpgid
	PTR	sys_fchdir
	PTR	sys_bdflush
	PTR	sys_sysfs			/* 4135 */
	PTR	sys_32_personality
	PTR	sys_ni_syscall			/* for afs_syscall */
	PTR	sys_setfsuid
	PTR	sys_setfsgid
	PTR	sys_32_llseek			/* 4140 */
	PTR	compat_sys_getdents
	PTR	compat_sys_select
	PTR	sys_flock
	PTR	sys_msync
	PTR	compat_sys_readv		/* 4145 */
	PTR	compat_sys_writev
	PTR	sys_cacheflush
	PTR	sys_cachectl
	PTR	sys_sysmips
	PTR	sys_ni_syscall			/* 4150 */
	PTR	sys_getsid
	PTR	sys_fdatasync
	PTR	compat_sys_sysctl
	PTR	sys_mlock
	PTR	sys_munlock			/* 4155 */
	PTR	sys_mlockall
	PTR	sys_munlockall
	PTR	sys_sched_setparam
	PTR	sys_sched_getparam
	PTR	sys_sched_setscheduler		/* 4160 */
	PTR	sys_sched_getscheduler
	PTR	sys_sched_yield
	PTR	sys_sched_get_priority_max
	PTR	sys_sched_get_priority_min
	PTR	compat_sys_sched_rr_get_interval	/* 4165 */
	PTR	compat_sys_nanosleep
	PTR	sys_mremap
	PTR	sys_accept
	PTR	sys_bind
	PTR	sys_connect			/* 4170 */
	PTR	sys_getpeername
	PTR	sys_getsockname
	PTR	compat_sys_getsockopt
	PTR	sys_listen
	PTR	compat_sys_recv			/* 4175 */
	PTR	compat_sys_recvfrom
	PTR	compat_sys_recvmsg
	PTR	sys_send
	PTR	compat_sys_sendmsg
	PTR	sys_sendto			/* 4180 */
	PTR	compat_sys_setsockopt
	PTR	sys_shutdown
	PTR	sys_socket
	PTR	sys_socketpair
	PTR	sys_setresuid			/* 4185 */
	PTR	sys_getresuid
	PTR	sys_ni_syscall			/* was query_module */
	PTR	sys_poll
	PTR	sys_ni_syscall			/* was nfsservctl */
	PTR	sys_setresgid			/* 4190 */
	PTR	sys_getresgid
	PTR	sys_prctl
	PTR	sys32_rt_sigreturn
	PTR	compat_sys_rt_sigaction
	PTR	compat_sys_rt_sigprocmask	/* 4195 */
	PTR	compat_sys_rt_sigpending
	PTR	compat_sys_rt_sigtimedwait
	PTR	compat_sys_rt_sigqueueinfo
	PTR	compat_sys_rt_sigsuspend
	PTR	sys_32_pread			/* 4200 */
	PTR	sys_32_pwrite
	PTR	sys_chown
	PTR	sys_getcwd
	PTR	sys_capget
	PTR	sys_capset			/* 4205 */
	PTR	compat_sys_sigaltstack
	PTR	compat_sys_sendfile
	PTR	sys_ni_syscall
	PTR	sys_ni_syscall
	PTR	sys_mips_mmap2			/* 4210 */
	PTR	sys_32_truncate64
	PTR	sys_32_ftruncate64
	PTR	sys_newstat
	PTR	sys_newlstat
	PTR	sys_newfstat			/* 4215 */
	PTR	sys_pivot_root
	PTR	sys_mincore
	PTR	sys_madvise
	PTR	sys_getdents64
	PTR	compat_sys_fcntl64		/* 4220 */
	PTR	sys_ni_syscall
	PTR	sys_gettid
	PTR	sys32_readahead
	PTR	sys_setxattr
	PTR	sys_lsetxattr			/* 4225 */
	PTR	sys_fsetxattr
	PTR	sys_getxattr
	PTR	sys_lgetxattr
	PTR	sys_fgetxattr
	PTR	sys_listxattr			/* 4230 */
	PTR	sys_llistxattr
	PTR	sys_flistxattr
	PTR	sys_removexattr
	PTR	sys_lremovexattr
	PTR	sys_fremovexattr		/* 4235 */
	PTR	sys_tkill
	PTR	sys_sendfile64
	PTR	compat_sys_futex
	PTR	compat_sys_sched_setaffinity
	PTR	compat_sys_sched_getaffinity	/* 4240 */
	PTR	compat_sys_io_setup
	PTR	sys_io_destroy
	PTR	compat_sys_io_getevents
	PTR	compat_sys_io_submit
	PTR	sys_io_cancel			/* 4245 */
	PTR	sys_exit_group
	PTR	compat_sys_lookup_dcookie
	PTR	sys_epoll_create
	PTR	sys_epoll_ctl
	PTR	sys_epoll_wait			/* 4250 */
	PTR	sys_remap_file_pages
	PTR	sys_set_tid_address
	PTR	sys_restart_syscall
	PTR	sys32_fadvise64_64
	PTR	compat_sys_statfs64		/* 4255 */
	PTR	compat_sys_fstatfs64
	PTR	compat_sys_timer_create
	PTR	compat_sys_timer_settime
	PTR	compat_sys_timer_gettime
	PTR	sys_timer_getoverrun		/* 4260 */
	PTR	sys_timer_delete
	PTR	compat_sys_clock_settime
	PTR	compat_sys_clock_gettime
	PTR	compat_sys_clock_getres
	PTR	compat_sys_clock_nanosleep	/* 4265 */
	PTR	sys_tgkill
	PTR	compat_sys_utimes
	PTR	compat_sys_mbind
	PTR	compat_sys_get_mempolicy
	PTR	compat_sys_set_mempolicy	/* 4270 */
	PTR	compat_sys_mq_open
	PTR	sys_mq_unlink
	PTR	compat_sys_mq_timedsend
	PTR	compat_sys_mq_timedreceive
	PTR	compat_sys_mq_notify		/* 4275 */
	PTR	compat_sys_mq_getsetattr
	PTR	sys_ni_syscall			/* sys_vserver */
	PTR	compat_sys_waitid
	PTR	sys_ni_syscall			/* available, was setaltroot */
	PTR	sys_add_key			/* 4280 */
	PTR	sys_request_key
	PTR	sys_keyctl
	PTR	sys_set_thread_area
	PTR	sys_inotify_init
	PTR	sys_inotify_add_watch		/* 4285 */
	PTR	sys_inotify_rm_watch
	PTR	compat_sys_migrate_pages
	PTR	compat_sys_openat
	PTR	sys_mkdirat
	PTR	sys_mknodat			/* 4290 */
	PTR	sys_fchownat
	PTR	compat_sys_futimesat
	PTR	sys_newfstatat
	PTR	sys_unlinkat
	PTR	sys_renameat			/* 4295 */
	PTR	sys_linkat
	PTR	sys_symlinkat
	PTR	sys_readlinkat
	PTR	sys_fchmodat
	PTR	sys_faccessat			/* 4300 */
	PTR	compat_sys_pselect6
	PTR	compat_sys_ppoll
	PTR	sys_unshare
	PTR	sys_splice
	PTR	sys32_sync_file_range		/* 4305 */
	PTR	sys_tee
	PTR	compat_sys_vmsplice
	PTR	compat_sys_move_pages
	PTR	compat_sys_set_robust_list
	PTR	compat_sys_get_robust_list	/* 4310 */
	PTR	compat_sys_kexec_load
	PTR	sys_getcpu
	PTR	compat_sys_epoll_pwait
	PTR	sys_ioprio_set
	PTR	sys_ioprio_get			/* 4315 */
	PTR	compat_sys_utimensat
	PTR	compat_sys_signalfd
	PTR	sys_ni_syscall			/* was timerfd */
	PTR	sys_eventfd
	PTR	sys32_fallocate			/* 4320 */
	PTR	sys_timerfd_create
	PTR	compat_sys_timerfd_gettime
	PTR	compat_sys_timerfd_settime
	PTR	compat_sys_signalfd4
	PTR	sys_eventfd2			/* 4325 */
	PTR	sys_epoll_create1
	PTR	sys_dup3
	PTR	sys_pipe2
	PTR	sys_inotify_init1
	PTR	compat_sys_preadv		/* 4330 */
	PTR	compat_sys_pwritev
	PTR	compat_sys_rt_tgsigqueueinfo
	PTR	sys_perf_event_open
	PTR	sys_accept4
	PTR	compat_sys_recvmmsg		/* 4335 */
	PTR	sys_fanotify_init
	PTR	compat_sys_fanotify_mark
	PTR	sys_prlimit64
	PTR	sys_name_to_handle_at
	PTR	compat_sys_open_by_handle_at	/* 4340 */
	PTR	compat_sys_clock_adjtime
	PTR	sys_syncfs
	PTR	compat_sys_sendmmsg
	PTR	sys_setns
	PTR	compat_sys_process_vm_readv	/* 4345 */
	PTR	compat_sys_process_vm_writev
	PTR	sys_kcmp
	PTR	sys_finit_module
	PTR	sys_sched_setattr
	PTR	sys_sched_getattr		/* 4350 */
	PTR	sys_renameat2
	PTR	sys_seccomp
	PTR	sys_getrandom
	PTR	sys_memfd_create
	PTR	sys_bpf				/* 4355 */
<<<<<<< HEAD
=======
	PTR	compat_sys_execveat
	PTR	sys_userfaultfd
	PTR	sys_membarrier
	PTR	sys_mlock2
>>>>>>> afd2ff9b
	.size	sys32_call_table,.-sys32_call_table<|MERGE_RESOLUTION|>--- conflicted
+++ resolved
@@ -574,11 +574,8 @@
 	PTR	sys_getrandom
 	PTR	sys_memfd_create
 	PTR	sys_bpf				/* 4355 */
-<<<<<<< HEAD
-=======
 	PTR	compat_sys_execveat
 	PTR	sys_userfaultfd
 	PTR	sys_membarrier
 	PTR	sys_mlock2
->>>>>>> afd2ff9b
 	.size	sys32_call_table,.-sys32_call_table