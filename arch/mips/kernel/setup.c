/*
 * This file is subject to the terms and conditions of the GNU General Public
 * License.  See the file "COPYING" in the main directory of this archive
 * for more details.
 *
 * Copyright (C) 1995 Linus Torvalds
 * Copyright (C) 1995 Waldorf Electronics
 * Copyright (C) 1994, 95, 96, 97, 98, 99, 2000, 01, 02, 03  Ralf Baechle
 * Copyright (C) 1996 Stoned Elipot
 * Copyright (C) 1999 Silicon Graphics, Inc.
 * Copyright (C) 2000, 2001, 2002, 2007	 Maciej W. Rozycki
 */
#include <linux/init.h>
#include <linux/ioport.h>
#include <linux/export.h>
#include <linux/screen_info.h>
#include <linux/memblock.h>
#include <linux/bootmem.h>
#include <linux/initrd.h>
#include <linux/root_dev.h>
#include <linux/highmem.h>
#include <linux/console.h>
#include <linux/pfn.h>
#include <linux/debugfs.h>
#include <linux/kexec.h>
#include <linux/sizes.h>
#include <linux/device.h>
#include <linux/dma-contiguous.h>

#include <asm/addrspace.h>
#include <asm/bootinfo.h>
#include <asm/bugs.h>
#include <asm/cache.h>
#include <asm/cdmm.h>
#include <asm/cpu.h>
#include <asm/debug.h>
#include <asm/sections.h>
#include <asm/setup.h>
#include <asm/smp-ops.h>
#include <asm/prom.h>

#ifdef CONFIG_MIPS_ELF_APPENDED_DTB
const char __section(.appended_dtb) __appended_dtb[0x100000];
#endif /* CONFIG_MIPS_ELF_APPENDED_DTB */

struct cpuinfo_mips cpu_data[NR_CPUS] __read_mostly;

EXPORT_SYMBOL(cpu_data);

#ifdef CONFIG_VT
struct screen_info screen_info;
#endif

/*
 * Despite it's name this variable is even if we don't have PCI
 */
unsigned int PCI_DMA_BUS_IS_PHYS;

EXPORT_SYMBOL(PCI_DMA_BUS_IS_PHYS);

/*
 * Setup information
 *
 * These are initialized so they are in the .data section
 */
unsigned long mips_machtype __read_mostly = MACH_UNKNOWN;

EXPORT_SYMBOL(mips_machtype);

struct boot_mem_map boot_mem_map;

static char __initdata command_line[COMMAND_LINE_SIZE];
char __initdata arcs_cmdline[COMMAND_LINE_SIZE];

#ifdef CONFIG_CMDLINE_BOOL
static char __initdata builtin_cmdline[COMMAND_LINE_SIZE] = CONFIG_CMDLINE;
#endif

/*
 * mips_io_port_base is the begin of the address space to which x86 style
 * I/O ports are mapped.
 */
const unsigned long mips_io_port_base = -1;
EXPORT_SYMBOL(mips_io_port_base);

static struct resource code_resource = { .name = "Kernel code", };
static struct resource data_resource = { .name = "Kernel data", };

static void *detect_magic __initdata = detect_memory_region;

void __init add_memory_region(phys_addr_t start, phys_addr_t size, long type)
{
	int x = boot_mem_map.nr_map;
	int i;

	/* Sanity check */
	if (start + size < start) {
		pr_warn("Trying to add an invalid memory region, skipped\n");
		return;
	}

	/*
	 * Try to merge with existing entry, if any.
	 */
	for (i = 0; i < boot_mem_map.nr_map; i++) {
		struct boot_mem_map_entry *entry = boot_mem_map.map + i;
		unsigned long top;

		if (entry->type != type)
			continue;

		if (start + size < entry->addr)
			continue;			/* no overlap */

		if (entry->addr + entry->size < start)
			continue;			/* no overlap */

		top = max(entry->addr + entry->size, start + size);
		entry->addr = min(entry->addr, start);
		entry->size = top - entry->addr;

		return;
	}

	if (boot_mem_map.nr_map == BOOT_MEM_MAP_MAX) {
		pr_err("Ooops! Too many entries in the memory map!\n");
		return;
	}

	boot_mem_map.map[x].addr = start;
	boot_mem_map.map[x].size = size;
	boot_mem_map.map[x].type = type;
	boot_mem_map.nr_map++;
}

void __init detect_memory_region(phys_addr_t start, phys_addr_t sz_min, phys_addr_t sz_max)
{
	void *dm = &detect_magic;
	phys_addr_t size;

	for (size = sz_min; size < sz_max; size <<= 1) {
		if (!memcmp(dm, dm + size, sizeof(detect_magic)))
			break;
	}

	pr_debug("Memory: %lluMB of RAM detected at 0x%llx (min: %lluMB, max: %lluMB)\n",
		((unsigned long long) size) / SZ_1M,
		(unsigned long long) start,
		((unsigned long long) sz_min) / SZ_1M,
		((unsigned long long) sz_max) / SZ_1M);

	add_memory_region(start, size, BOOT_MEM_RAM);
}

static void __init print_memory_map(void)
{
	int i;
	const int field = 2 * sizeof(unsigned long);

	for (i = 0; i < boot_mem_map.nr_map; i++) {
		printk(KERN_INFO " memory: %0*Lx @ %0*Lx ",
		       field, (unsigned long long) boot_mem_map.map[i].size,
		       field, (unsigned long long) boot_mem_map.map[i].addr);

		switch (boot_mem_map.map[i].type) {
		case BOOT_MEM_RAM:
			printk(KERN_CONT "(usable)\n");
			break;
		case BOOT_MEM_INIT_RAM:
			printk(KERN_CONT "(usable after init)\n");
			break;
		case BOOT_MEM_ROM_DATA:
			printk(KERN_CONT "(ROM data)\n");
			break;
		case BOOT_MEM_RESERVED:
			printk(KERN_CONT "(reserved)\n");
			break;
		default:
			printk(KERN_CONT "type %lu\n", boot_mem_map.map[i].type);
			break;
		}
	}
}

/*
 * Manage initrd
 */
#ifdef CONFIG_BLK_DEV_INITRD

static int __init rd_start_early(char *p)
{
	unsigned long start = memparse(p, &p);

#ifdef CONFIG_64BIT
	/* Guess if the sign extension was forgotten by bootloader */
	if (start < XKPHYS)
		start = (int)start;
#endif
	initrd_start = start;
	initrd_end += start;
	return 0;
}
early_param("rd_start", rd_start_early);

static int __init rd_size_early(char *p)
{
	initrd_end += memparse(p, &p);
	return 0;
}
early_param("rd_size", rd_size_early);

/* it returns the next free pfn after initrd */
static unsigned long __init init_initrd(void)
{
	unsigned long end;

	/*
	 * Board specific code or command line parser should have
	 * already set up initrd_start and initrd_end. In these cases
	 * perfom sanity checks and use them if all looks good.
	 */
	if (!initrd_start || initrd_end <= initrd_start)
		goto disable;

	if (initrd_start & ~PAGE_MASK) {
		pr_err("initrd start must be page aligned\n");
		goto disable;
	}
	if (initrd_start < PAGE_OFFSET) {
		pr_err("initrd start < PAGE_OFFSET\n");
		goto disable;
	}

	/*
	 * Sanitize initrd addresses. For example firmware
	 * can't guess if they need to pass them through
	 * 64-bits values if the kernel has been built in pure
	 * 32-bit. We need also to switch from KSEG0 to XKPHYS
	 * addresses now, so the code can now safely use __pa().
	 */
	end = __pa(initrd_end);
	initrd_end = (unsigned long)__va(end);
	initrd_start = (unsigned long)__va(__pa(initrd_start));

	ROOT_DEV = Root_RAM0;
	return PFN_UP(end);
disable:
	initrd_start = 0;
	initrd_end = 0;
	return 0;
}

static void __init finalize_initrd(void)
{
	unsigned long size = initrd_end - initrd_start;

	if (size == 0) {
		printk(KERN_INFO "Initrd not found or empty");
		goto disable;
	}
	if (__pa(initrd_end) > PFN_PHYS(max_low_pfn)) {
		printk(KERN_ERR "Initrd extends beyond end of memory");
		goto disable;
	}

	reserve_bootmem(__pa(initrd_start), size, BOOTMEM_DEFAULT);
	initrd_below_start_ok = 1;

	pr_info("Initial ramdisk at: 0x%lx (%lu bytes)\n",
		initrd_start, size);
	return;
disable:
	printk(KERN_CONT " - disabling initrd\n");
	initrd_start = 0;
	initrd_end = 0;
}

#else  /* !CONFIG_BLK_DEV_INITRD */

static unsigned long __init init_initrd(void)
{
	return 0;
}

#define finalize_initrd()	do {} while (0)

#endif

/*
 * Initialize the bootmem allocator. It also setup initrd related data
 * if needed.
 */
#if defined(CONFIG_SGI_IP27) || (defined(CONFIG_CPU_LOONGSON3) && defined(CONFIG_NUMA))

static void __init bootmem_init(void)
{
	init_initrd();
	finalize_initrd();
}

#else  /* !CONFIG_SGI_IP27 */

static void __init bootmem_init(void)
{
	unsigned long reserved_end;
	unsigned long mapstart = ~0UL;
	unsigned long bootmap_size;
	int i;

	/*
	 * Sanity check any INITRD first. We don't take it into account
	 * for bootmem setup initially, rely on the end-of-kernel-code
	 * as our memory range starting point. Once bootmem is inited we
	 * will reserve the area used for the initrd.
	 */
	init_initrd();
	reserved_end = (unsigned long) PFN_UP(__pa_symbol(&_end));

	/*
	 * max_low_pfn is not a number of pages. The number of pages
	 * of the system is given by 'max_low_pfn - min_low_pfn'.
	 */
	min_low_pfn = ~0UL;
	max_low_pfn = 0;

	/*
	 * Find the highest page frame number we have available.
	 */
	for (i = 0; i < boot_mem_map.nr_map; i++) {
		unsigned long start, end;

		if (boot_mem_map.map[i].type != BOOT_MEM_RAM)
			continue;

		start = PFN_UP(boot_mem_map.map[i].addr);
		end = PFN_DOWN(boot_mem_map.map[i].addr
				+ boot_mem_map.map[i].size);

		if (end > max_low_pfn)
			max_low_pfn = end;
		if (start < min_low_pfn)
			min_low_pfn = start;
		if (end <= reserved_end)
			continue;
#ifdef CONFIG_BLK_DEV_INITRD
		/* Skip zones before initrd and initrd itself */
		if (initrd_end && end <= (unsigned long)PFN_UP(__pa(initrd_end)))
			continue;
#endif
		if (start >= mapstart)
			continue;
		mapstart = max(reserved_end, start);
	}

	if (min_low_pfn >= max_low_pfn)
		panic("Incorrect memory mapping !!!");
	if (min_low_pfn > ARCH_PFN_OFFSET) {
		pr_info("Wasting %lu bytes for tracking %lu unused pages\n",
			(min_low_pfn - ARCH_PFN_OFFSET) * sizeof(struct page),
			min_low_pfn - ARCH_PFN_OFFSET);
	} else if (min_low_pfn < ARCH_PFN_OFFSET) {
		pr_info("%lu free pages won't be used\n",
			ARCH_PFN_OFFSET - min_low_pfn);
	}
	min_low_pfn = ARCH_PFN_OFFSET;

	/*
	 * Determine low and high memory ranges
	 */
	max_pfn = max_low_pfn;
	if (max_low_pfn > PFN_DOWN(HIGHMEM_START)) {
#ifdef CONFIG_HIGHMEM
		highstart_pfn = PFN_DOWN(HIGHMEM_START);
		highend_pfn = max_low_pfn;
#endif
		max_low_pfn = PFN_DOWN(HIGHMEM_START);
	}

#ifdef CONFIG_BLK_DEV_INITRD
	/*
	 * mapstart should be after initrd_end
	 */
	if (initrd_end)
		mapstart = max(mapstart, (unsigned long)PFN_UP(__pa(initrd_end)));
#endif

	/*
	 * Initialize the boot-time allocator with low memory only.
	 */
	bootmap_size = init_bootmem_node(NODE_DATA(0), mapstart,
					 min_low_pfn, max_low_pfn);


	for (i = 0; i < boot_mem_map.nr_map; i++) {
		unsigned long start, end;

		start = PFN_UP(boot_mem_map.map[i].addr);
		end = PFN_DOWN(boot_mem_map.map[i].addr
				+ boot_mem_map.map[i].size);

		if (start <= min_low_pfn)
			start = min_low_pfn;
		if (start >= end)
			continue;

#ifndef CONFIG_HIGHMEM
		if (end > max_low_pfn)
			end = max_low_pfn;

		/*
		 * ... finally, is the area going away?
		 */
		if (end <= start)
			continue;
#endif

		memblock_add_node(PFN_PHYS(start), PFN_PHYS(end - start), 0);
	}

	/*
	 * Register fully available low RAM pages with the bootmem allocator.
	 */
	for (i = 0; i < boot_mem_map.nr_map; i++) {
		unsigned long start, end, size;

		start = PFN_UP(boot_mem_map.map[i].addr);
		end   = PFN_DOWN(boot_mem_map.map[i].addr
				    + boot_mem_map.map[i].size);

		/*
		 * Reserve usable memory.
		 */
		switch (boot_mem_map.map[i].type) {
		case BOOT_MEM_RAM:
			break;
		case BOOT_MEM_INIT_RAM:
			memory_present(0, start, end);
			continue;
		default:
			/* Not usable memory */
			continue;
		}

		/*
		 * We are rounding up the start address of usable memory
		 * and at the end of the usable range downwards.
		 */
		if (start >= max_low_pfn)
			continue;
		if (start < reserved_end)
			start = reserved_end;
		if (end > max_low_pfn)
			end = max_low_pfn;

		/*
		 * ... finally, is the area going away?
		 */
		if (end <= start)
			continue;
		size = end - start;

		/* Register lowmem ranges */
		free_bootmem(PFN_PHYS(start), size << PAGE_SHIFT);
		memory_present(0, start, end);
	}

	/*
	 * Reserve the bootmap memory.
	 */
	reserve_bootmem(PFN_PHYS(mapstart), bootmap_size, BOOTMEM_DEFAULT);

	/*
	 * Reserve initrd memory if needed.
	 */
	finalize_initrd();
}

#endif	/* CONFIG_SGI_IP27 */

/*
 * arch_mem_init - initialize memory management subsystem
 *
 *  o plat_mem_setup() detects the memory configuration and will record detected
 *    memory areas using add_memory_region.
 *
 * At this stage the memory configuration of the system is known to the
 * kernel but generic memory management system is still entirely uninitialized.
 *
 *  o bootmem_init()
 *  o sparse_init()
 *  o paging_init()
 *  o dma_contiguous_reserve()
 *
 * At this stage the bootmem allocator is ready to use.
 *
 * NOTE: historically plat_mem_setup did the entire platform initialization.
 *	 This was rather impractical because it meant plat_mem_setup had to
 * get away without any kind of memory allocator.  To keep old code from
 * breaking plat_setup was just renamed to plat_mem_setup and a second platform
 * initialization hook for anything else was introduced.
 */

static int usermem __initdata;

static int __init early_parse_mem(char *p)
{
<<<<<<< HEAD
	phys_t start, size;
=======
	phys_addr_t start, size;
>>>>>>> afd2ff9b

	/*
	 * If a user specifies memory size, we
	 * blow away any automatically generated
	 * size.
	 */
	if (usermem == 0) {
		boot_mem_map.nr_map = 0;
		usermem = 1;
	}
	start = 0;
	size = memparse(p, &p);
	if (*p == '@')
		start = memparse(p + 1, &p);

	add_memory_region(start, size, BOOT_MEM_RAM);
	return 0;
}
early_param("mem", early_parse_mem);

#ifdef CONFIG_PROC_VMCORE
unsigned long setup_elfcorehdr, setup_elfcorehdr_size;
static int __init early_parse_elfcorehdr(char *p)
{
	int i;

	setup_elfcorehdr = memparse(p, &p);

	for (i = 0; i < boot_mem_map.nr_map; i++) {
		unsigned long start = boot_mem_map.map[i].addr;
		unsigned long end = (boot_mem_map.map[i].addr +
				     boot_mem_map.map[i].size);
		if (setup_elfcorehdr >= start && setup_elfcorehdr < end) {
			/*
			 * Reserve from the elf core header to the end of
			 * the memory segment, that should all be kdump
			 * reserved memory.
			 */
			setup_elfcorehdr_size = end - setup_elfcorehdr;
			break;
		}
	}
	/*
	 * If we don't find it in the memory map, then we shouldn't
	 * have to worry about it, as the new kernel won't use it.
	 */
	return 0;
}
early_param("elfcorehdr", early_parse_elfcorehdr);
#endif

static void __init arch_mem_addpart(phys_addr_t mem, phys_addr_t end, int type)
{
	phys_addr_t size;
	int i;

	size = end - mem;
	if (!size)
		return;

	/* Make sure it is in the boot_mem_map */
	for (i = 0; i < boot_mem_map.nr_map; i++) {
		if (mem >= boot_mem_map.map[i].addr &&
		    mem < (boot_mem_map.map[i].addr +
			   boot_mem_map.map[i].size))
			return;
	}
	add_memory_region(mem, size, type);
}

#ifdef CONFIG_KEXEC
static inline unsigned long long get_total_mem(void)
{
	unsigned long long total;

	total = max_pfn - min_low_pfn;
	return total << PAGE_SHIFT;
}

static void __init mips_parse_crashkernel(void)
{
	unsigned long long total_mem;
	unsigned long long crash_size, crash_base;
	int ret;

	total_mem = get_total_mem();
	ret = parse_crashkernel(boot_command_line, total_mem,
				&crash_size, &crash_base);
	if (ret != 0 || crash_size <= 0)
		return;

	crashk_res.start = crash_base;
	crashk_res.end	 = crash_base + crash_size - 1;
}

static void __init request_crashkernel(struct resource *res)
{
	int ret;

	ret = request_resource(res, &crashk_res);
	if (!ret)
		pr_info("Reserving %ldMB of memory at %ldMB for crashkernel\n",
			(unsigned long)((crashk_res.end -
					 crashk_res.start + 1) >> 20),
			(unsigned long)(crashk_res.start  >> 20));
}
#else /* !defined(CONFIG_KEXEC)		*/
static void __init mips_parse_crashkernel(void)
{
}

static void __init request_crashkernel(struct resource *res)
{
}
#endif /* !defined(CONFIG_KEXEC)  */

#define USE_PROM_CMDLINE	IS_ENABLED(CONFIG_MIPS_CMDLINE_FROM_BOOTLOADER)
#define USE_DTB_CMDLINE		IS_ENABLED(CONFIG_MIPS_CMDLINE_FROM_DTB)
#define EXTEND_WITH_PROM	IS_ENABLED(CONFIG_MIPS_CMDLINE_EXTEND)

static void __init arch_mem_init(char **cmdline_p)
{
	struct memblock_region *reg;
	extern void plat_mem_setup(void);

	/* call board setup routine */
	plat_mem_setup();

	/*
	 * Make sure all kernel memory is in the maps.  The "UP" and
	 * "DOWN" are opposite for initdata since if it crosses over
	 * into another memory section you don't want that to be
	 * freed when the initdata is freed.
	 */
	arch_mem_addpart(PFN_DOWN(__pa_symbol(&_text)) << PAGE_SHIFT,
			 PFN_UP(__pa_symbol(&_edata)) << PAGE_SHIFT,
			 BOOT_MEM_RAM);
	arch_mem_addpart(PFN_UP(__pa_symbol(&__init_begin)) << PAGE_SHIFT,
			 PFN_DOWN(__pa_symbol(&__init_end)) << PAGE_SHIFT,
			 BOOT_MEM_INIT_RAM);

	pr_info("Determined physical RAM map:\n");
	print_memory_map();

#if defined(CONFIG_CMDLINE_BOOL) && defined(CONFIG_CMDLINE_OVERRIDE)
	strlcpy(boot_command_line, builtin_cmdline, COMMAND_LINE_SIZE);
#else
	if ((USE_PROM_CMDLINE && arcs_cmdline[0]) ||
	    (USE_DTB_CMDLINE && !boot_command_line[0]))
		strlcpy(boot_command_line, arcs_cmdline, COMMAND_LINE_SIZE);

	if (EXTEND_WITH_PROM && arcs_cmdline[0]) {
		strlcat(boot_command_line, " ", COMMAND_LINE_SIZE);
		strlcat(boot_command_line, arcs_cmdline, COMMAND_LINE_SIZE);
	}

#if defined(CONFIG_CMDLINE_BOOL)
	if (builtin_cmdline[0]) {
		strlcat(boot_command_line, " ", COMMAND_LINE_SIZE);
		strlcat(boot_command_line, builtin_cmdline, COMMAND_LINE_SIZE);
	}
#endif
#endif
	strlcpy(command_line, boot_command_line, COMMAND_LINE_SIZE);

	*cmdline_p = command_line;

	parse_early_param();

	if (usermem) {
		pr_info("User-defined physical RAM map:\n");
		print_memory_map();
	}

	bootmem_init();
#ifdef CONFIG_PROC_VMCORE
	if (setup_elfcorehdr && setup_elfcorehdr_size) {
		printk(KERN_INFO "kdump reserved memory at %lx-%lx\n",
		       setup_elfcorehdr, setup_elfcorehdr_size);
		reserve_bootmem(setup_elfcorehdr, setup_elfcorehdr_size,
				BOOTMEM_DEFAULT);
	}
#endif

	mips_parse_crashkernel();
#ifdef CONFIG_KEXEC
	if (crashk_res.start != crashk_res.end)
		reserve_bootmem(crashk_res.start,
				crashk_res.end - crashk_res.start + 1,
				BOOTMEM_DEFAULT);
#endif
	device_tree_init();
	sparse_init();
	plat_swiotlb_setup();
	paging_init();

	dma_contiguous_reserve(PFN_PHYS(max_low_pfn));
	/* Tell bootmem about cma reserved memblock section */
	for_each_memblock(reserved, reg)
		if (reg->size != 0)
			reserve_bootmem(reg->base, reg->size, BOOTMEM_DEFAULT);
}

static void __init resource_init(void)
{
	int i;

	if (UNCAC_BASE != IO_BASE)
		return;

	code_resource.start = __pa_symbol(&_text);
	code_resource.end = __pa_symbol(&_etext) - 1;
	data_resource.start = __pa_symbol(&_etext);
	data_resource.end = __pa_symbol(&_edata) - 1;

	for (i = 0; i < boot_mem_map.nr_map; i++) {
		struct resource *res;
		unsigned long start, end;

		start = boot_mem_map.map[i].addr;
		end = boot_mem_map.map[i].addr + boot_mem_map.map[i].size - 1;
		if (start >= HIGHMEM_START)
			continue;
		if (end >= HIGHMEM_START)
			end = HIGHMEM_START - 1;

		res = alloc_bootmem(sizeof(struct resource));
		switch (boot_mem_map.map[i].type) {
		case BOOT_MEM_RAM:
		case BOOT_MEM_INIT_RAM:
		case BOOT_MEM_ROM_DATA:
			res->name = "System RAM";
			break;
		case BOOT_MEM_RESERVED:
		default:
			res->name = "reserved";
		}

		res->start = start;
		res->end = end;

		res->flags = IORESOURCE_MEM | IORESOURCE_BUSY;
		request_resource(&iomem_resource, res);

		/*
		 *  We don't know which RAM region contains kernel data,
		 *  so we try it repeatedly and let the resource manager
		 *  test it.
		 */
		request_resource(res, &code_resource);
		request_resource(res, &data_resource);
		request_crashkernel(res);
	}
}

#ifdef CONFIG_SMP
static void __init prefill_possible_map(void)
{
	int i, possible = num_possible_cpus();

	if (possible > nr_cpu_ids)
		possible = nr_cpu_ids;

	for (i = 0; i < possible; i++)
		set_cpu_possible(i, true);
	for (; i < NR_CPUS; i++)
		set_cpu_possible(i, false);

	nr_cpu_ids = possible;
}
#else
static inline void prefill_possible_map(void) {}
#endif

void __init setup_arch(char **cmdline_p)
{
	cpu_probe();
	prom_init();

	setup_early_fdc_console();
#ifdef CONFIG_EARLY_PRINTK
	setup_early_printk();
#endif
	cpu_report();
	check_bugs_early();

#if defined(CONFIG_VT)
#if defined(CONFIG_VGA_CONSOLE)
	conswitchp = &vga_con;
#elif defined(CONFIG_DUMMY_CONSOLE)
	conswitchp = &dummy_con;
#endif
#endif

	arch_mem_init(cmdline_p);

	resource_init();
	plat_smp_setup();
	prefill_possible_map();

	cpu_cache_init();
}

unsigned long kernelsp[NR_CPUS];
unsigned long fw_arg0, fw_arg1, fw_arg2, fw_arg3;

#ifdef CONFIG_DEBUG_FS
struct dentry *mips_debugfs_dir;
static int __init debugfs_mips(void)
{
	struct dentry *d;

	d = debugfs_create_dir("mips", NULL);
	if (!d)
		return -ENOMEM;
	mips_debugfs_dir = d;
	return 0;
}
arch_initcall(debugfs_mips);
#endif<|MERGE_RESOLUTION|>--- conflicted
+++ resolved
@@ -504,11 +504,7 @@
 
 static int __init early_parse_mem(char *p)
 {
-<<<<<<< HEAD
-	phys_t start, size;
-=======
 	phys_addr_t start, size;
->>>>>>> afd2ff9b
 
 	/*
 	 * If a user specifies memory size, we
