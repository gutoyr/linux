--- conflicted
+++ resolved
@@ -911,13 +911,6 @@
 		restore_fp_context = copy_fp_from_sigcontext;
 	}
 #endif /* CONFIG_SMP */
-<<<<<<< HEAD
-#else
-	save_fp_context = copy_fp_to_sigcontext;
-	restore_fp_context = copy_fp_from_sigcontext;
-#endif
-=======
->>>>>>> afd2ff9b
 
 	return 0;
 }
