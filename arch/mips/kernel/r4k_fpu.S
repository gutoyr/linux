/*
 * This file is subject to the terms and conditions of the GNU General Public
 * License.  See the file "COPYING" in the main directory of this archive
 * for more details.
 *
 * Copyright (C) 1996, 98, 99, 2000, 01 Ralf Baechle
 *
 * Multi-arch abstraction and asm macros for easier reading:
 * Copyright (C) 1996 David S. Miller (davem@davemloft.net)
 *
 * Carsten Langgaard, carstenl@mips.com
 * Copyright (C) 2000 MIPS Technologies, Inc.
 * Copyright (C) 1999, 2001 Silicon Graphics, Inc.
 */
#include <asm/asm.h>
#include <asm/asmmacro.h>
#include <asm/errno.h>
#include <asm/fpregdef.h>
#include <asm/mipsregs.h>
#include <asm/asm-offsets.h>
#include <asm/regdef.h>

/* preprocessor replaces the fp in ".set fp=64" with $30 otherwise */
#undef fp

	.macro	EX insn, reg, src
	.set	push
	SET_HARDFLOAT
	.set	nomacro
.ex\@:	\insn	\reg, \src
	.set	pop
	.section __ex_table,"a"
	PTR	.ex\@, fault
	.previous
	.endm

	.set	noreorder

/**
 * _save_fp_context() - save FP context from the FPU
 * @a0 - pointer to fpregs field of sigcontext
 * @a1 - pointer to fpc_csr field of sigcontext
 *
 * Save FP context, including the 32 FP data registers and the FP
 * control & status register, from the FPU to signal context.
 */
LEAF(_save_fp_context)
	.set	push
	SET_HARDFLOAT
	cfc1	t1, fcr31
	.set	pop

#if defined(CONFIG_64BIT) || defined(CONFIG_CPU_MIPS32_R2) || \
		defined(CONFIG_CPU_MIPS32_R6)
	.set	push
	SET_HARDFLOAT
#ifdef CONFIG_CPU_MIPS32_R2
	.set	mips32r2
	.set	fp=64
	mfc0	t0, CP0_STATUS
	sll	t0, t0, 5
	bgez	t0, 1f			# skip storing odd if FR=0
	 nop
#endif
	/* Store the 16 odd double precision registers */
	EX	sdc1 $f1, 8(a0)
	EX	sdc1 $f3, 24(a0)
	EX	sdc1 $f5, 40(a0)
	EX	sdc1 $f7, 56(a0)
	EX	sdc1 $f9, 72(a0)
	EX	sdc1 $f11, 88(a0)
	EX	sdc1 $f13, 104(a0)
	EX	sdc1 $f15, 120(a0)
	EX	sdc1 $f17, 136(a0)
	EX	sdc1 $f19, 152(a0)
	EX	sdc1 $f21, 168(a0)
	EX	sdc1 $f23, 184(a0)
	EX	sdc1 $f25, 200(a0)
	EX	sdc1 $f27, 216(a0)
	EX	sdc1 $f29, 232(a0)
	EX	sdc1 $f31, 248(a0)
1:	.set	pop
#endif

	.set push
	SET_HARDFLOAT
	/* Store the 16 even double precision registers */
	EX	sdc1 $f0, 0(a0)
	EX	sdc1 $f2, 16(a0)
	EX	sdc1 $f4, 32(a0)
	EX	sdc1 $f6, 48(a0)
	EX	sdc1 $f8, 64(a0)
	EX	sdc1 $f10, 80(a0)
	EX	sdc1 $f12, 96(a0)
	EX	sdc1 $f14, 112(a0)
	EX	sdc1 $f16, 128(a0)
	EX	sdc1 $f18, 144(a0)
	EX	sdc1 $f20, 160(a0)
	EX	sdc1 $f22, 176(a0)
	EX	sdc1 $f24, 192(a0)
	EX	sdc1 $f26, 208(a0)
	EX	sdc1 $f28, 224(a0)
	EX	sdc1 $f30, 240(a0)
	EX	sw t1, 0(a1)
	jr	ra
	 li	v0, 0					# success
	.set pop
	END(_save_fp_context)

<<<<<<< HEAD
#ifdef CONFIG_MIPS32_COMPAT
	/* Save 32-bit process floating point context */
LEAF(_save_fp_context32)
	.set push
	SET_HARDFLOAT
	cfc1	t1, fcr31

	mfc0	t0, CP0_STATUS
	sll	t0, t0, 5
	bgez	t0, 1f			# skip storing odd if FR=0
	 nop

	/* Store the 16 odd double precision registers */
	EX      sdc1 $f1, SC32_FPREGS+8(a0)
	EX      sdc1 $f3, SC32_FPREGS+24(a0)
	EX      sdc1 $f5, SC32_FPREGS+40(a0)
	EX      sdc1 $f7, SC32_FPREGS+56(a0)
	EX      sdc1 $f9, SC32_FPREGS+72(a0)
	EX      sdc1 $f11, SC32_FPREGS+88(a0)
	EX      sdc1 $f13, SC32_FPREGS+104(a0)
	EX      sdc1 $f15, SC32_FPREGS+120(a0)
	EX      sdc1 $f17, SC32_FPREGS+136(a0)
	EX      sdc1 $f19, SC32_FPREGS+152(a0)
	EX      sdc1 $f21, SC32_FPREGS+168(a0)
	EX      sdc1 $f23, SC32_FPREGS+184(a0)
	EX      sdc1 $f25, SC32_FPREGS+200(a0)
	EX      sdc1 $f27, SC32_FPREGS+216(a0)
	EX      sdc1 $f29, SC32_FPREGS+232(a0)
	EX      sdc1 $f31, SC32_FPREGS+248(a0)

	/* Store the 16 even double precision registers */
1:	EX	sdc1 $f0, SC32_FPREGS+0(a0)
	EX	sdc1 $f2, SC32_FPREGS+16(a0)
	EX	sdc1 $f4, SC32_FPREGS+32(a0)
	EX	sdc1 $f6, SC32_FPREGS+48(a0)
	EX	sdc1 $f8, SC32_FPREGS+64(a0)
	EX	sdc1 $f10, SC32_FPREGS+80(a0)
	EX	sdc1 $f12, SC32_FPREGS+96(a0)
	EX	sdc1 $f14, SC32_FPREGS+112(a0)
	EX	sdc1 $f16, SC32_FPREGS+128(a0)
	EX	sdc1 $f18, SC32_FPREGS+144(a0)
	EX	sdc1 $f20, SC32_FPREGS+160(a0)
	EX	sdc1 $f22, SC32_FPREGS+176(a0)
	EX	sdc1 $f24, SC32_FPREGS+192(a0)
	EX	sdc1 $f26, SC32_FPREGS+208(a0)
	EX	sdc1 $f28, SC32_FPREGS+224(a0)
	EX	sdc1 $f30, SC32_FPREGS+240(a0)
	EX	sw t1, SC32_FPC_CSR(a0)
	cfc1	t0, $0				# implementation/version
	EX	sw t0, SC32_FPC_EIR(a0)
	.set pop

	jr	ra
	 li	v0, 0					# success
	END(_save_fp_context32)
#endif

/*
 * Restore FPU state:
 *  - fp gp registers
 *  - cp1 status/control register
=======
/**
 * _restore_fp_context() - restore FP context to the FPU
 * @a0 - pointer to fpregs field of sigcontext
 * @a1 - pointer to fpc_csr field of sigcontext
 *
 * Restore FP context, including the 32 FP data registers and the FP
 * control & status register, from signal context to the FPU.
>>>>>>> afd2ff9b
 */
LEAF(_restore_fp_context)
	EX	lw t1, 0(a1)

#if defined(CONFIG_64BIT) || defined(CONFIG_CPU_MIPS32_R2)  || \
		defined(CONFIG_CPU_MIPS32_R6)
	.set	push
	SET_HARDFLOAT
#ifdef CONFIG_CPU_MIPS32_R2
	.set	mips32r2
	.set	fp=64
	mfc0	t0, CP0_STATUS
	sll	t0, t0, 5
	bgez	t0, 1f			# skip loading odd if FR=0
	 nop
#endif
	EX	ldc1 $f1, 8(a0)
	EX	ldc1 $f3, 24(a0)
	EX	ldc1 $f5, 40(a0)
	EX	ldc1 $f7, 56(a0)
	EX	ldc1 $f9, 72(a0)
	EX	ldc1 $f11, 88(a0)
	EX	ldc1 $f13, 104(a0)
	EX	ldc1 $f15, 120(a0)
	EX	ldc1 $f17, 136(a0)
	EX	ldc1 $f19, 152(a0)
	EX	ldc1 $f21, 168(a0)
	EX	ldc1 $f23, 184(a0)
	EX	ldc1 $f25, 200(a0)
	EX	ldc1 $f27, 216(a0)
	EX	ldc1 $f29, 232(a0)
	EX	ldc1 $f31, 248(a0)
1:	.set pop
#endif
	.set push
	SET_HARDFLOAT
<<<<<<< HEAD
	EX	ldc1 $f0, SC_FPREGS+0(a0)
	EX	ldc1 $f2, SC_FPREGS+16(a0)
	EX	ldc1 $f4, SC_FPREGS+32(a0)
	EX	ldc1 $f6, SC_FPREGS+48(a0)
	EX	ldc1 $f8, SC_FPREGS+64(a0)
	EX	ldc1 $f10, SC_FPREGS+80(a0)
	EX	ldc1 $f12, SC_FPREGS+96(a0)
	EX	ldc1 $f14, SC_FPREGS+112(a0)
	EX	ldc1 $f16, SC_FPREGS+128(a0)
	EX	ldc1 $f18, SC_FPREGS+144(a0)
	EX	ldc1 $f20, SC_FPREGS+160(a0)
	EX	ldc1 $f22, SC_FPREGS+176(a0)
	EX	ldc1 $f24, SC_FPREGS+192(a0)
	EX	ldc1 $f26, SC_FPREGS+208(a0)
	EX	ldc1 $f28, SC_FPREGS+224(a0)
	EX	ldc1 $f30, SC_FPREGS+240(a0)
=======
	EX	ldc1 $f0, 0(a0)
	EX	ldc1 $f2, 16(a0)
	EX	ldc1 $f4, 32(a0)
	EX	ldc1 $f6, 48(a0)
	EX	ldc1 $f8, 64(a0)
	EX	ldc1 $f10, 80(a0)
	EX	ldc1 $f12, 96(a0)
	EX	ldc1 $f14, 112(a0)
	EX	ldc1 $f16, 128(a0)
	EX	ldc1 $f18, 144(a0)
	EX	ldc1 $f20, 160(a0)
	EX	ldc1 $f22, 176(a0)
	EX	ldc1 $f24, 192(a0)
	EX	ldc1 $f26, 208(a0)
	EX	ldc1 $f28, 224(a0)
	EX	ldc1 $f30, 240(a0)
>>>>>>> afd2ff9b
	ctc1	t1, fcr31
	.set pop
	jr	ra
	 li	v0, 0					# success
	END(_restore_fp_context)

<<<<<<< HEAD
#ifdef CONFIG_MIPS32_COMPAT
LEAF(_restore_fp_context32)
	/* Restore an o32 sigcontext.  */
	.set push
	SET_HARDFLOAT
	EX	lw t1, SC32_FPC_CSR(a0)
=======
#ifdef CONFIG_CPU_HAS_MSA
>>>>>>> afd2ff9b

	.macro	op_one_wr	op, idx, base
	.align	4
\idx:	\op	\idx, 0, \base
	jr	ra
	 nop
	.endm

	.macro	op_msa_wr	name, op
LEAF(\name)
	.set		push
	.set		noreorder
	sll		t0, a0, 4
	PTR_LA		t1, 0f
	PTR_ADDU	t0, t0, t1
	jr		t0
	  nop
	op_one_wr	\op, 0, a1
	op_one_wr	\op, 1, a1
	op_one_wr	\op, 2, a1
	op_one_wr	\op, 3, a1
	op_one_wr	\op, 4, a1
	op_one_wr	\op, 5, a1
	op_one_wr	\op, 6, a1
	op_one_wr	\op, 7, a1
	op_one_wr	\op, 8, a1
	op_one_wr	\op, 9, a1
	op_one_wr	\op, 10, a1
	op_one_wr	\op, 11, a1
	op_one_wr	\op, 12, a1
	op_one_wr	\op, 13, a1
	op_one_wr	\op, 14, a1
	op_one_wr	\op, 15, a1
	op_one_wr	\op, 16, a1
	op_one_wr	\op, 17, a1
	op_one_wr	\op, 18, a1
	op_one_wr	\op, 19, a1
	op_one_wr	\op, 20, a1
	op_one_wr	\op, 21, a1
	op_one_wr	\op, 22, a1
	op_one_wr	\op, 23, a1
	op_one_wr	\op, 24, a1
	op_one_wr	\op, 25, a1
	op_one_wr	\op, 26, a1
	op_one_wr	\op, 27, a1
	op_one_wr	\op, 28, a1
	op_one_wr	\op, 29, a1
	op_one_wr	\op, 30, a1
	op_one_wr	\op, 31, a1
	.set		pop
	END(\name)
	.endm

	op_msa_wr	read_msa_wr_b, st_b
	op_msa_wr	read_msa_wr_h, st_h
	op_msa_wr	read_msa_wr_w, st_w
	op_msa_wr	read_msa_wr_d, st_d

	op_msa_wr	write_msa_wr_b, ld_b
	op_msa_wr	write_msa_wr_h, ld_h
	op_msa_wr	write_msa_wr_w, ld_w
	op_msa_wr	write_msa_wr_d, ld_d

#endif /* CONFIG_CPU_HAS_MSA */

#ifdef CONFIG_CPU_HAS_MSA

	.macro	save_msa_upper	wr, off, base
	.set	push
	.set	noat
#ifdef CONFIG_64BIT
	copy_u_d \wr, 1
	EX sd	$1, \off(\base)
#elif defined(CONFIG_CPU_LITTLE_ENDIAN)
	copy_u_w \wr, 2
	EX sw	$1, \off(\base)
	copy_u_w \wr, 3
	EX sw	$1, (\off+4)(\base)
#else /* CONFIG_CPU_BIG_ENDIAN */
	copy_u_w \wr, 2
	EX sw	$1, (\off+4)(\base)
	copy_u_w \wr, 3
	EX sw	$1, \off(\base)
#endif
	.set	pop
	.endm

LEAF(_save_msa_all_upper)
	save_msa_upper	0, 0x00, a0
	save_msa_upper	1, 0x08, a0
	save_msa_upper	2, 0x10, a0
	save_msa_upper	3, 0x18, a0
	save_msa_upper	4, 0x20, a0
	save_msa_upper	5, 0x28, a0
	save_msa_upper	6, 0x30, a0
	save_msa_upper	7, 0x38, a0
	save_msa_upper	8, 0x40, a0
	save_msa_upper	9, 0x48, a0
	save_msa_upper	10, 0x50, a0
	save_msa_upper	11, 0x58, a0
	save_msa_upper	12, 0x60, a0
	save_msa_upper	13, 0x68, a0
	save_msa_upper	14, 0x70, a0
	save_msa_upper	15, 0x78, a0
	save_msa_upper	16, 0x80, a0
	save_msa_upper	17, 0x88, a0
	save_msa_upper	18, 0x90, a0
	save_msa_upper	19, 0x98, a0
	save_msa_upper	20, 0xa0, a0
	save_msa_upper	21, 0xa8, a0
	save_msa_upper	22, 0xb0, a0
	save_msa_upper	23, 0xb8, a0
	save_msa_upper	24, 0xc0, a0
	save_msa_upper	25, 0xc8, a0
	save_msa_upper	26, 0xd0, a0
	save_msa_upper	27, 0xd8, a0
	save_msa_upper	28, 0xe0, a0
	save_msa_upper	29, 0xe8, a0
	save_msa_upper	30, 0xf0, a0
	save_msa_upper	31, 0xf8, a0
	jr	ra
<<<<<<< HEAD
	 li	v0, 0					# success
	.set pop
	END(_restore_fp_context32)
=======
	 li	v0, 0
	END(_save_msa_all_upper)

	.macro	restore_msa_upper	wr, off, base
	.set	push
	.set	noat
#ifdef CONFIG_64BIT
	EX ld	$1, \off(\base)
	insert_d \wr, 1
#elif defined(CONFIG_CPU_LITTLE_ENDIAN)
	EX lw	$1, \off(\base)
	insert_w \wr, 2
	EX lw	$1, (\off+4)(\base)
	insert_w \wr, 3
#else /* CONFIG_CPU_BIG_ENDIAN */
	EX lw	$1, (\off+4)(\base)
	insert_w \wr, 2
	EX lw	$1, \off(\base)
	insert_w \wr, 3
>>>>>>> afd2ff9b
#endif
	.set	pop
	.endm

LEAF(_restore_msa_all_upper)
	restore_msa_upper	0, 0x00, a0
	restore_msa_upper	1, 0x08, a0
	restore_msa_upper	2, 0x10, a0
	restore_msa_upper	3, 0x18, a0
	restore_msa_upper	4, 0x20, a0
	restore_msa_upper	5, 0x28, a0
	restore_msa_upper	6, 0x30, a0
	restore_msa_upper	7, 0x38, a0
	restore_msa_upper	8, 0x40, a0
	restore_msa_upper	9, 0x48, a0
	restore_msa_upper	10, 0x50, a0
	restore_msa_upper	11, 0x58, a0
	restore_msa_upper	12, 0x60, a0
	restore_msa_upper	13, 0x68, a0
	restore_msa_upper	14, 0x70, a0
	restore_msa_upper	15, 0x78, a0
	restore_msa_upper	16, 0x80, a0
	restore_msa_upper	17, 0x88, a0
	restore_msa_upper	18, 0x90, a0
	restore_msa_upper	19, 0x98, a0
	restore_msa_upper	20, 0xa0, a0
	restore_msa_upper	21, 0xa8, a0
	restore_msa_upper	22, 0xb0, a0
	restore_msa_upper	23, 0xb8, a0
	restore_msa_upper	24, 0xc0, a0
	restore_msa_upper	25, 0xc8, a0
	restore_msa_upper	26, 0xd0, a0
	restore_msa_upper	27, 0xd8, a0
	restore_msa_upper	28, 0xe0, a0
	restore_msa_upper	29, 0xe8, a0
	restore_msa_upper	30, 0xf0, a0
	restore_msa_upper	31, 0xf8, a0
	jr	ra
	 li	v0, 0
	END(_restore_msa_all_upper)

#endif /* CONFIG_CPU_HAS_MSA */

	.set	reorder

	.type	fault@function
	.ent	fault
fault:	li	v0, -EFAULT				# failure
	jr	ra
	.end	fault<|MERGE_RESOLUTION|>--- conflicted
+++ resolved
@@ -107,69 +107,6 @@
 	.set pop
 	END(_save_fp_context)
 
-<<<<<<< HEAD
-#ifdef CONFIG_MIPS32_COMPAT
-	/* Save 32-bit process floating point context */
-LEAF(_save_fp_context32)
-	.set push
-	SET_HARDFLOAT
-	cfc1	t1, fcr31
-
-	mfc0	t0, CP0_STATUS
-	sll	t0, t0, 5
-	bgez	t0, 1f			# skip storing odd if FR=0
-	 nop
-
-	/* Store the 16 odd double precision registers */
-	EX      sdc1 $f1, SC32_FPREGS+8(a0)
-	EX      sdc1 $f3, SC32_FPREGS+24(a0)
-	EX      sdc1 $f5, SC32_FPREGS+40(a0)
-	EX      sdc1 $f7, SC32_FPREGS+56(a0)
-	EX      sdc1 $f9, SC32_FPREGS+72(a0)
-	EX      sdc1 $f11, SC32_FPREGS+88(a0)
-	EX      sdc1 $f13, SC32_FPREGS+104(a0)
-	EX      sdc1 $f15, SC32_FPREGS+120(a0)
-	EX      sdc1 $f17, SC32_FPREGS+136(a0)
-	EX      sdc1 $f19, SC32_FPREGS+152(a0)
-	EX      sdc1 $f21, SC32_FPREGS+168(a0)
-	EX      sdc1 $f23, SC32_FPREGS+184(a0)
-	EX      sdc1 $f25, SC32_FPREGS+200(a0)
-	EX      sdc1 $f27, SC32_FPREGS+216(a0)
-	EX      sdc1 $f29, SC32_FPREGS+232(a0)
-	EX      sdc1 $f31, SC32_FPREGS+248(a0)
-
-	/* Store the 16 even double precision registers */
-1:	EX	sdc1 $f0, SC32_FPREGS+0(a0)
-	EX	sdc1 $f2, SC32_FPREGS+16(a0)
-	EX	sdc1 $f4, SC32_FPREGS+32(a0)
-	EX	sdc1 $f6, SC32_FPREGS+48(a0)
-	EX	sdc1 $f8, SC32_FPREGS+64(a0)
-	EX	sdc1 $f10, SC32_FPREGS+80(a0)
-	EX	sdc1 $f12, SC32_FPREGS+96(a0)
-	EX	sdc1 $f14, SC32_FPREGS+112(a0)
-	EX	sdc1 $f16, SC32_FPREGS+128(a0)
-	EX	sdc1 $f18, SC32_FPREGS+144(a0)
-	EX	sdc1 $f20, SC32_FPREGS+160(a0)
-	EX	sdc1 $f22, SC32_FPREGS+176(a0)
-	EX	sdc1 $f24, SC32_FPREGS+192(a0)
-	EX	sdc1 $f26, SC32_FPREGS+208(a0)
-	EX	sdc1 $f28, SC32_FPREGS+224(a0)
-	EX	sdc1 $f30, SC32_FPREGS+240(a0)
-	EX	sw t1, SC32_FPC_CSR(a0)
-	cfc1	t0, $0				# implementation/version
-	EX	sw t0, SC32_FPC_EIR(a0)
-	.set pop
-
-	jr	ra
-	 li	v0, 0					# success
-	END(_save_fp_context32)
-#endif
-
-/*
- * Restore FPU state:
- *  - fp gp registers
- *  - cp1 status/control register
-=======
 /**
  * _restore_fp_context() - restore FP context to the FPU
  * @a0 - pointer to fpregs field of sigcontext
@@ -177,7 +114,6 @@
  *
  * Restore FP context, including the 32 FP data registers and the FP
  * control & status register, from signal context to the FPU.
->>>>>>> afd2ff9b
  */
 LEAF(_restore_fp_context)
 	EX	lw t1, 0(a1)
@@ -214,24 +150,6 @@
 #endif
 	.set push
 	SET_HARDFLOAT
-<<<<<<< HEAD
-	EX	ldc1 $f0, SC_FPREGS+0(a0)
-	EX	ldc1 $f2, SC_FPREGS+16(a0)
-	EX	ldc1 $f4, SC_FPREGS+32(a0)
-	EX	ldc1 $f6, SC_FPREGS+48(a0)
-	EX	ldc1 $f8, SC_FPREGS+64(a0)
-	EX	ldc1 $f10, SC_FPREGS+80(a0)
-	EX	ldc1 $f12, SC_FPREGS+96(a0)
-	EX	ldc1 $f14, SC_FPREGS+112(a0)
-	EX	ldc1 $f16, SC_FPREGS+128(a0)
-	EX	ldc1 $f18, SC_FPREGS+144(a0)
-	EX	ldc1 $f20, SC_FPREGS+160(a0)
-	EX	ldc1 $f22, SC_FPREGS+176(a0)
-	EX	ldc1 $f24, SC_FPREGS+192(a0)
-	EX	ldc1 $f26, SC_FPREGS+208(a0)
-	EX	ldc1 $f28, SC_FPREGS+224(a0)
-	EX	ldc1 $f30, SC_FPREGS+240(a0)
-=======
 	EX	ldc1 $f0, 0(a0)
 	EX	ldc1 $f2, 16(a0)
 	EX	ldc1 $f4, 32(a0)
@@ -248,23 +166,13 @@
 	EX	ldc1 $f26, 208(a0)
 	EX	ldc1 $f28, 224(a0)
 	EX	ldc1 $f30, 240(a0)
->>>>>>> afd2ff9b
 	ctc1	t1, fcr31
 	.set pop
 	jr	ra
 	 li	v0, 0					# success
 	END(_restore_fp_context)
 
-<<<<<<< HEAD
-#ifdef CONFIG_MIPS32_COMPAT
-LEAF(_restore_fp_context32)
-	/* Restore an o32 sigcontext.  */
-	.set push
-	SET_HARDFLOAT
-	EX	lw t1, SC32_FPC_CSR(a0)
-=======
 #ifdef CONFIG_CPU_HAS_MSA
->>>>>>> afd2ff9b
 
 	.macro	op_one_wr	op, idx, base
 	.align	4
@@ -386,11 +294,6 @@
 	save_msa_upper	30, 0xf0, a0
 	save_msa_upper	31, 0xf8, a0
 	jr	ra
-<<<<<<< HEAD
-	 li	v0, 0					# success
-	.set pop
-	END(_restore_fp_context32)
-=======
 	 li	v0, 0
 	END(_save_msa_all_upper)
 
@@ -410,7 +313,6 @@
 	insert_w \wr, 2
 	EX lw	$1, \off(\base)
 	insert_w \wr, 3
->>>>>>> afd2ff9b
 #endif
 	.set	pop
 	.endm
