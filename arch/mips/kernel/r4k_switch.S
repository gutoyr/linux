/*
 * This file is subject to the terms and conditions of the GNU General Public
 * License.  See the file "COPYING" in the main directory of this archive
 * for more details.
 *
 * Copyright (C) 1994, 1995, 1996, 1998, 1999, 2002, 2003 Ralf Baechle
 * Copyright (C) 1996 David S. Miller (davem@davemloft.net)
 * Copyright (C) 1994, 1995, 1996, by Andreas Busse
 * Copyright (C) 1999 Silicon Graphics, Inc.
 * Copyright (C) 2000 MIPS Technologies, Inc.
 *    written by Carsten Langgaard, carstenl@mips.com
 */
#include <asm/asm.h>
#include <asm/cachectl.h>
#include <asm/fpregdef.h>
#include <asm/mipsregs.h>
#include <asm/asm-offsets.h>
#include <asm/pgtable-bits.h>
#include <asm/regdef.h>
#include <asm/stackframe.h>
#include <asm/thread_info.h>

#include <asm/asmmacro.h>

/* preprocessor replaces the fp in ".set fp=64" with $30 otherwise */
#undef fp

/*
 * Offset to the current process status flags, the first 32 bytes of the
 * stack are not used.
 */
#define ST_OFF (_THREAD_SIZE - 32 - PT_SIZE + PT_STATUS)

#ifndef USE_ALTERNATE_RESUME_IMPL
/*
 * task_struct *resume(task_struct *prev, task_struct *next,
 *		       struct thread_info *next_ti)
 */
	.align	5
	LEAF(resume)
	mfc0	t1, CP0_STATUS
	LONG_S	t1, THREAD_STATUS(a0)
	cpu_save_nonscratch a0
	LONG_S	ra, THREAD_REG31(a0)

<<<<<<< HEAD
	/*
	 * Check whether we need to save any FP context. FP context is saved
	 * iff the process has used the context with the scalar FPU or the MSA
	 * ASE in the current time slice, as indicated by _TIF_USEDFPU and
	 * _TIF_USEDMSA respectively. switch_to will have set fp_save
	 * accordingly to an FP_SAVE_ enum value.
	 */
	beqz	a3, 2f

	/*
	 * We do. Clear the saved CU1 bit for prev, such that next time it is
	 * scheduled it will start in userland with the FPU disabled. If the
	 * task uses the FPU then it will be enabled again via the do_cpu trap.
	 * This allows us to lazily restore the FP context.
	 */
	PTR_L	t3, TASK_THREAD_INFO(a0)
	LONG_L	t0, ST_OFF(t3)
	li	t1, ~ST0_CU1
	and	t0, t0, t1
	LONG_S	t0, ST_OFF(t3)

	/* Check whether we're saving scalar or vector context. */
	bgtz	a3, 1f

	/* Save 128b MSA vector context + scalar FP control & status. */
	.set push
	SET_HARDFLOAT
	cfc1	t1, fcr31
	msa_save_all	a0
	.set pop	/* SET_HARDFLOAT */

	sw	t1, THREAD_FCR31(a0)
	b	2f

1:	/* Save 32b/64b scalar FP context. */
	fpu_save_double a0 t0 t1		# c0_status passed in t0
						# clobbers t1
2:

=======
>>>>>>> afd2ff9b
#if defined(CONFIG_CC_STACKPROTECTOR) && !defined(CONFIG_SMP)
	PTR_LA	t8, __stack_chk_guard
	LONG_L	t9, TASK_STACK_CANARY(a1)
	LONG_S	t9, 0(t8)
#endif

	/*
	 * The order of restoring the registers takes care of the race
	 * updating $28, $29 and kernelsp without disabling ints.
	 */
	move	$28, a2
	cpu_restore_nonscratch a1

	PTR_ADDU	t0, $28, _THREAD_SIZE - 32
	set_saved_sp	t0, t1, t2
	mfc0	t1, CP0_STATUS		/* Do we really need this? */
	li	a3, 0xff01
	and	t1, a3
	LONG_L	a2, THREAD_STATUS(a1)
	nor	a3, $0, a3
	and	a2, a3
	or	a2, t1
	mtc0	a2, CP0_STATUS
	move	v0, a0
	jr	ra
	END(resume)

#endif /* USE_ALTERNATE_RESUME_IMPL */

/*
 * Save a thread's fp context.
 */
LEAF(_save_fp)
#if defined(CONFIG_64BIT) || defined(CONFIG_CPU_MIPS32_R2) || \
		defined(CONFIG_CPU_MIPS32_R6)
	mfc0	t0, CP0_STATUS
#endif
	fpu_save_double a0 t0 t1		# clobbers t1
	jr	ra
	END(_save_fp)

/*
 * Restore a thread's fp context.
 */
LEAF(_restore_fp)
#if defined(CONFIG_64BIT) || defined(CONFIG_CPU_MIPS32_R2) || \
		defined(CONFIG_CPU_MIPS32_R6)
	mfc0	t0, CP0_STATUS
#endif
	fpu_restore_double a0 t0 t1		# clobbers t1
	jr	ra
	END(_restore_fp)

#ifdef CONFIG_CPU_HAS_MSA

/*
 * Save a thread's MSA vector context.
 */
LEAF(_save_msa)
	msa_save_all	a0
	jr	ra
	END(_save_msa)

/*
 * Restore a thread's MSA vector context.
 */
LEAF(_restore_msa)
	msa_restore_all	a0
	jr	ra
	END(_restore_msa)

LEAF(_init_msa_upper)
	msa_init_all_upper
	jr	ra
	END(_init_msa_upper)

#endif

/*
 * Load the FPU with signalling NANS.  This bit pattern we're using has
 * the property that no matter whether considered as single or as double
 * precision represents signaling NANS.
 *
 * The value to initialize fcr31 to comes in $a0.
 */

	.set push
	SET_HARDFLOAT

	.set push
	SET_HARDFLOAT

LEAF(_init_fpu)
	mfc0	t0, CP0_STATUS
	li	t1, ST0_CU1
	or	t0, t1
	mtc0	t0, CP0_STATUS
	enable_fpu_hazard

	ctc1	a0, fcr31

	li	t1, -1				# SNaN

#ifdef CONFIG_64BIT
	sll	t0, t0, 5
	bgez	t0, 1f				# 16 / 32 register mode?

	dmtc1	t1, $f1
	dmtc1	t1, $f3
	dmtc1	t1, $f5
	dmtc1	t1, $f7
	dmtc1	t1, $f9
	dmtc1	t1, $f11
	dmtc1	t1, $f13
	dmtc1	t1, $f15
	dmtc1	t1, $f17
	dmtc1	t1, $f19
	dmtc1	t1, $f21
	dmtc1	t1, $f23
	dmtc1	t1, $f25
	dmtc1	t1, $f27
	dmtc1	t1, $f29
	dmtc1	t1, $f31
1:
#endif

#ifdef CONFIG_CPU_MIPS32
	mtc1	t1, $f0
	mtc1	t1, $f1
	mtc1	t1, $f2
	mtc1	t1, $f3
	mtc1	t1, $f4
	mtc1	t1, $f5
	mtc1	t1, $f6
	mtc1	t1, $f7
	mtc1	t1, $f8
	mtc1	t1, $f9
	mtc1	t1, $f10
	mtc1	t1, $f11
	mtc1	t1, $f12
	mtc1	t1, $f13
	mtc1	t1, $f14
	mtc1	t1, $f15
	mtc1	t1, $f16
	mtc1	t1, $f17
	mtc1	t1, $f18
	mtc1	t1, $f19
	mtc1	t1, $f20
	mtc1	t1, $f21
	mtc1	t1, $f22
	mtc1	t1, $f23
	mtc1	t1, $f24
	mtc1	t1, $f25
	mtc1	t1, $f26
	mtc1	t1, $f27
	mtc1	t1, $f28
	mtc1	t1, $f29
	mtc1	t1, $f30
	mtc1	t1, $f31

#if defined(CONFIG_CPU_MIPS32_R2) || defined(CONFIG_CPU_MIPS32_R6)
	.set    push
<<<<<<< HEAD
	.set    mips32r2
=======
	.set    MIPS_ISA_LEVEL_RAW
>>>>>>> afd2ff9b
	.set	fp=64
	sll     t0, t0, 5			# is Status.FR set?
	bgez    t0, 1f				# no: skip setting upper 32b

	mthc1   t1, $f0
	mthc1   t1, $f1
	mthc1   t1, $f2
	mthc1   t1, $f3
	mthc1   t1, $f4
	mthc1   t1, $f5
	mthc1   t1, $f6
	mthc1   t1, $f7
	mthc1   t1, $f8
	mthc1   t1, $f9
	mthc1   t1, $f10
	mthc1   t1, $f11
	mthc1   t1, $f12
	mthc1   t1, $f13
	mthc1   t1, $f14
	mthc1   t1, $f15
	mthc1   t1, $f16
	mthc1   t1, $f17
	mthc1   t1, $f18
	mthc1   t1, $f19
	mthc1   t1, $f20
	mthc1   t1, $f21
	mthc1   t1, $f22
	mthc1   t1, $f23
	mthc1   t1, $f24
	mthc1   t1, $f25
	mthc1   t1, $f26
	mthc1   t1, $f27
	mthc1   t1, $f28
	mthc1   t1, $f29
	mthc1   t1, $f30
	mthc1   t1, $f31
1:	.set    pop
#endif /* CONFIG_CPU_MIPS32_R2 || CONFIG_CPU_MIPS32_R6 */
#else
	.set	MIPS_ISA_ARCH_LEVEL_RAW
	dmtc1	t1, $f0
	dmtc1	t1, $f2
	dmtc1	t1, $f4
	dmtc1	t1, $f6
	dmtc1	t1, $f8
	dmtc1	t1, $f10
	dmtc1	t1, $f12
	dmtc1	t1, $f14
	dmtc1	t1, $f16
	dmtc1	t1, $f18
	dmtc1	t1, $f20
	dmtc1	t1, $f22
	dmtc1	t1, $f24
	dmtc1	t1, $f26
	dmtc1	t1, $f28
	dmtc1	t1, $f30
#endif
	jr	ra
	END(_init_fpu)

	.set pop	/* SET_HARDFLOAT */<|MERGE_RESOLUTION|>--- conflicted
+++ resolved
@@ -43,48 +43,6 @@
 	cpu_save_nonscratch a0
 	LONG_S	ra, THREAD_REG31(a0)
 
-<<<<<<< HEAD
-	/*
-	 * Check whether we need to save any FP context. FP context is saved
-	 * iff the process has used the context with the scalar FPU or the MSA
-	 * ASE in the current time slice, as indicated by _TIF_USEDFPU and
-	 * _TIF_USEDMSA respectively. switch_to will have set fp_save
-	 * accordingly to an FP_SAVE_ enum value.
-	 */
-	beqz	a3, 2f
-
-	/*
-	 * We do. Clear the saved CU1 bit for prev, such that next time it is
-	 * scheduled it will start in userland with the FPU disabled. If the
-	 * task uses the FPU then it will be enabled again via the do_cpu trap.
-	 * This allows us to lazily restore the FP context.
-	 */
-	PTR_L	t3, TASK_THREAD_INFO(a0)
-	LONG_L	t0, ST_OFF(t3)
-	li	t1, ~ST0_CU1
-	and	t0, t0, t1
-	LONG_S	t0, ST_OFF(t3)
-
-	/* Check whether we're saving scalar or vector context. */
-	bgtz	a3, 1f
-
-	/* Save 128b MSA vector context + scalar FP control & status. */
-	.set push
-	SET_HARDFLOAT
-	cfc1	t1, fcr31
-	msa_save_all	a0
-	.set pop	/* SET_HARDFLOAT */
-
-	sw	t1, THREAD_FCR31(a0)
-	b	2f
-
-1:	/* Save 32b/64b scalar FP context. */
-	fpu_save_double a0 t0 t1		# c0_status passed in t0
-						# clobbers t1
-2:
-
-=======
->>>>>>> afd2ff9b
 #if defined(CONFIG_CC_STACKPROTECTOR) && !defined(CONFIG_SMP)
 	PTR_LA	t8, __stack_chk_guard
 	LONG_L	t9, TASK_STACK_CANARY(a1)
@@ -170,9 +128,6 @@
  *
  * The value to initialize fcr31 to comes in $a0.
  */
-
-	.set push
-	SET_HARDFLOAT
 
 	.set push
 	SET_HARDFLOAT
@@ -247,11 +202,7 @@
 
 #if defined(CONFIG_CPU_MIPS32_R2) || defined(CONFIG_CPU_MIPS32_R6)
 	.set    push
-<<<<<<< HEAD
-	.set    mips32r2
-=======
 	.set    MIPS_ISA_LEVEL_RAW
->>>>>>> afd2ff9b
 	.set	fp=64
 	sll     t0, t0, 5			# is Status.FR set?
 	bgez    t0, 1f				# no: skip setting upper 32b
