--- conflicted
+++ resolved
@@ -51,11 +51,7 @@
 	/* Target must have the right alignment and ISA must be preserved. */
 	BUG_ON((e->target & J_ALIGN_MASK) != J_ISA_BIT);
 
-<<<<<<< HEAD
-	if (type == JUMP_LABEL_ENABLE) {
-=======
 	if (type == JUMP_LABEL_JMP) {
->>>>>>> afd2ff9b
 		insn.j_format.opcode = J_ISA_BIT ? mm_j32_op : j_op;
 		insn.j_format.target = e->target >> J_RANGE_SHIFT;
 	} else {
