config MIPS
	bool
	default y
	select ARCH_SUPPORTS_UPROBES
	select ARCH_MIGHT_HAVE_PC_PARPORT
	select ARCH_MIGHT_HAVE_PC_SERIO
	select ARCH_USE_CMPXCHG_LOCKREF if 64BIT
	select ARCH_USE_BUILTIN_BSWAP
	select HAVE_CONTEXT_TRACKING
	select HAVE_GENERIC_DMA_COHERENT
	select HAVE_IDE
	select HAVE_OPROFILE
	select HAVE_PERF_EVENTS
	select PERF_USE_VMALLOC
	select HAVE_ARCH_KGDB
	select HAVE_ARCH_SECCOMP_FILTER
	select HAVE_ARCH_TRACEHOOK
	select HAVE_BPF_JIT if !CPU_MICROMIPS
	select HAVE_FUNCTION_TRACER
	select HAVE_DYNAMIC_FTRACE
	select HAVE_FTRACE_MCOUNT_RECORD
	select HAVE_C_RECORDMCOUNT
	select HAVE_FUNCTION_GRAPH_TRACER
	select HAVE_KPROBES
	select HAVE_KRETPROBES
	select HAVE_SYSCALL_TRACEPOINTS
	select HAVE_DEBUG_KMEMLEAK
	select HAVE_SYSCALL_TRACEPOINTS
	select ARCH_HAS_ELF_RANDOMIZE
	select HAVE_ARCH_TRANSPARENT_HUGEPAGE if CPU_SUPPORTS_HUGEPAGES && 64BIT
	select RTC_LIB if !MACH_LOONGSON64
	select GENERIC_ATOMIC64 if !64BIT
	select ARCH_HAS_ATOMIC64_DEC_IF_POSITIVE
	select HAVE_DMA_ATTRS
	select HAVE_DMA_CONTIGUOUS
	select HAVE_DMA_API_DEBUG
	select GENERIC_IRQ_PROBE
	select GENERIC_IRQ_SHOW
	select GENERIC_PCI_IOMAP
	select HAVE_ARCH_JUMP_LABEL
	select ARCH_WANT_IPC_PARSE_VERSION
	select IRQ_FORCED_THREADING
	select HAVE_MEMBLOCK
	select HAVE_MEMBLOCK_NODE_MAP
	select ARCH_DISCARD_MEMBLOCK
	select GENERIC_SMP_IDLE_THREAD
	select BUILDTIME_EXTABLE_SORT
	select GENERIC_CLOCKEVENTS
	select GENERIC_SCHED_CLOCK if !CAVIUM_OCTEON_SOC
	select GENERIC_CMOS_UPDATE
	select HAVE_MOD_ARCH_SPECIFIC
	select VIRT_TO_BUS
	select MODULES_USE_ELF_REL if MODULES
	select MODULES_USE_ELF_RELA if MODULES && 64BIT
	select CLONE_BACKWARDS
	select HAVE_DEBUG_STACKOVERFLOW
	select HAVE_CC_STACKPROTECTOR
	select CPU_PM if CPU_IDLE
	select ARCH_HAS_TICK_BROADCAST if GENERIC_CLOCKEVENTS_BROADCAST
	select ARCH_BINFMT_ELF_STATE
	select SYSCTL_EXCEPTION_TRACE
	select HAVE_VIRT_CPU_ACCOUNTING_GEN
	select HAVE_IRQ_TIME_ACCOUNTING
	select GENERIC_TIME_VSYSCALL
	select ARCH_CLOCKSOURCE_DATA

menu "Machine selection"

choice
	prompt "System type"
	default SGI_IP22

config MIPS_ALCHEMY
	bool "Alchemy processor based machines"
	select ARCH_PHYS_ADDR_T_64BIT
	select CEVT_R4K
	select CSRC_R4K
	select IRQ_MIPS_CPU
	select DMA_MAYBE_COHERENT	# Au1000,1500,1100 aren't, rest is
	select SYS_HAS_CPU_MIPS32_R1
	select SYS_SUPPORTS_32BIT_KERNEL
	select SYS_SUPPORTS_APM_EMULATION
	select ARCH_REQUIRE_GPIOLIB
	select SYS_SUPPORTS_ZBOOT
	select COMMON_CLK

config AR7
	bool "Texas Instruments AR7"
	select BOOT_ELF32
	select DMA_NONCOHERENT
	select CEVT_R4K
	select CSRC_R4K
	select IRQ_MIPS_CPU
	select NO_EXCEPT_FILL
	select SWAP_IO_SPACE
	select SYS_HAS_CPU_MIPS32_R1
	select SYS_HAS_EARLY_PRINTK
	select SYS_SUPPORTS_32BIT_KERNEL
	select SYS_SUPPORTS_LITTLE_ENDIAN
	select SYS_SUPPORTS_MIPS16
	select SYS_SUPPORTS_ZBOOT_UART16550
	select ARCH_REQUIRE_GPIOLIB
	select VLYNQ
	select HAVE_CLK
	help
	  Support for the Texas Instruments AR7 System-on-a-Chip
	  family: TNETD7100, 7200 and 7300.

config ATH25
	bool "Atheros AR231x/AR531x SoC support"
	select CEVT_R4K
	select CSRC_R4K
	select DMA_NONCOHERENT
	select IRQ_MIPS_CPU
	select IRQ_DOMAIN
	select SYS_HAS_CPU_MIPS32_R1
	select SYS_SUPPORTS_BIG_ENDIAN
	select SYS_SUPPORTS_32BIT_KERNEL
	select SYS_HAS_EARLY_PRINTK
	help
	  Support for Atheros AR231x and Atheros AR531x based boards

config ATH79
	bool "Atheros AR71XX/AR724X/AR913X based boards"
	select ARCH_HAS_RESET_CONTROLLER
	select ARCH_REQUIRE_GPIOLIB
	select BOOT_RAW
	select CEVT_R4K
	select CSRC_R4K
	select DMA_NONCOHERENT
	select HAVE_CLK
	select COMMON_CLK
	select CLKDEV_LOOKUP
	select IRQ_MIPS_CPU
	select MIPS_MACHINE
	select SYS_HAS_CPU_MIPS32_R2
	select SYS_HAS_EARLY_PRINTK
	select SYS_SUPPORTS_32BIT_KERNEL
	select SYS_SUPPORTS_BIG_ENDIAN
	select SYS_SUPPORTS_MIPS16
	select SYS_SUPPORTS_ZBOOT
	select USE_OF
	help
	  Support for the Atheros AR71XX/AR724X/AR913X SoCs.

config BMIPS_GENERIC
	bool "Broadcom Generic BMIPS kernel"
	select BOOT_RAW
	select NO_EXCEPT_FILL
	select USE_OF
	select CEVT_R4K
	select CSRC_R4K
	select SYNC_R4K
	select COMMON_CLK
	select BCM7038_L1_IRQ
	select BCM7120_L2_IRQ
	select BRCMSTB_L2_IRQ
	select IRQ_MIPS_CPU
	select DMA_NONCOHERENT
	select SYS_SUPPORTS_32BIT_KERNEL
	select SYS_SUPPORTS_LITTLE_ENDIAN
	select SYS_SUPPORTS_BIG_ENDIAN
	select SYS_SUPPORTS_HIGHMEM
	select SYS_HAS_CPU_BMIPS32_3300
	select SYS_HAS_CPU_BMIPS4350
	select SYS_HAS_CPU_BMIPS4380
	select SYS_HAS_CPU_BMIPS5000
	select SWAP_IO_SPACE
	select USB_EHCI_BIG_ENDIAN_DESC if CPU_BIG_ENDIAN
	select USB_EHCI_BIG_ENDIAN_MMIO if CPU_BIG_ENDIAN
	select USB_OHCI_BIG_ENDIAN_DESC if CPU_BIG_ENDIAN
	select USB_OHCI_BIG_ENDIAN_MMIO if CPU_BIG_ENDIAN
	help
	  Build a generic DT-based kernel image that boots on select
	  BCM33xx cable modem chips, BCM63xx DSL chips, and BCM7xxx set-top
	  box chips.  Note that CONFIG_CPU_BIG_ENDIAN/CONFIG_CPU_LITTLE_ENDIAN
	  must be set appropriately for your board.

config BCM47XX
	bool "Broadcom BCM47XX based boards"
	select ARCH_WANT_OPTIONAL_GPIOLIB
	select BOOT_RAW
	select CEVT_R4K
	select CSRC_R4K
	select DMA_NONCOHERENT
	select HW_HAS_PCI
	select IRQ_MIPS_CPU
	select SYS_HAS_CPU_MIPS32_R1
	select NO_EXCEPT_FILL
	select SYS_SUPPORTS_32BIT_KERNEL
	select SYS_SUPPORTS_LITTLE_ENDIAN
	select SYS_SUPPORTS_MIPS16
	select SYS_HAS_EARLY_PRINTK
	select USE_GENERIC_EARLY_PRINTK_8250
	select GPIOLIB
	select LEDS_GPIO_REGISTER
	select BCM47XX_NVRAM
	help
	 Support for BCM47XX based boards

config BCM63XX
	bool "Broadcom BCM63XX based boards"
	select BOOT_RAW
	select CEVT_R4K
	select CSRC_R4K
	select SYNC_R4K
	select DMA_NONCOHERENT
	select IRQ_MIPS_CPU
	select SYS_SUPPORTS_32BIT_KERNEL
	select SYS_SUPPORTS_BIG_ENDIAN
	select SYS_HAS_EARLY_PRINTK
	select SWAP_IO_SPACE
	select ARCH_REQUIRE_GPIOLIB
	select HAVE_CLK
	select MIPS_L1_CACHE_SHIFT_4
	help
	 Support for BCM63XX based boards

config MIPS_COBALT
	bool "Cobalt Server"
	select CEVT_R4K
	select CSRC_R4K
	select CEVT_GT641XX
	select DMA_NONCOHERENT
	select HW_HAS_PCI
	select I8253
	select I8259
	select IRQ_MIPS_CPU
	select IRQ_GT641XX
	select PCI_GT64XXX_PCI0
	select PCI
	select SYS_HAS_CPU_NEVADA
	select SYS_HAS_EARLY_PRINTK
	select SYS_SUPPORTS_32BIT_KERNEL
	select SYS_SUPPORTS_64BIT_KERNEL
	select SYS_SUPPORTS_LITTLE_ENDIAN
	select USE_GENERIC_EARLY_PRINTK_8250

config MACH_DECSTATION
	bool "DECstations"
	select BOOT_ELF32
	select CEVT_DS1287
	select CEVT_R4K if CPU_R4X00
	select CSRC_IOASIC
	select CSRC_R4K if CPU_R4X00
	select CPU_DADDI_WORKAROUNDS if 64BIT
	select CPU_R4000_WORKAROUNDS if 64BIT
	select CPU_R4400_WORKAROUNDS if 64BIT
	select DMA_NONCOHERENT
	select NO_IOPORT_MAP
	select IRQ_MIPS_CPU
	select SYS_HAS_CPU_R3000
	select SYS_HAS_CPU_R4X00
	select SYS_SUPPORTS_32BIT_KERNEL
	select SYS_SUPPORTS_64BIT_KERNEL
	select SYS_SUPPORTS_LITTLE_ENDIAN
	select SYS_SUPPORTS_128HZ
	select SYS_SUPPORTS_256HZ
	select SYS_SUPPORTS_1024HZ
	select MIPS_L1_CACHE_SHIFT_4
	help
	  This enables support for DEC's MIPS based workstations.  For details
	  see the Linux/MIPS FAQ on <http://www.linux-mips.org/> and the
	  DECstation porting pages on <http://decstation.unix-ag.org/>.

	  If you have one of the following DECstation Models you definitely
	  want to choose R4xx0 for the CPU Type:

		DECstation 5000/50
		DECstation 5000/150
		DECstation 5000/260
		DECsystem 5900/260

	  otherwise choose R3000.

config MACH_JAZZ
	bool "Jazz family of machines"
	select FW_ARC
	select FW_ARC32
	select ARCH_MAY_HAVE_PC_FDC
	select CEVT_R4K
	select CSRC_R4K
	select DEFAULT_SGI_PARTITION if CPU_BIG_ENDIAN
	select GENERIC_ISA_DMA
	select HAVE_PCSPKR_PLATFORM
	select IRQ_MIPS_CPU
	select I8253
	select I8259
	select ISA
	select SYS_HAS_CPU_R4X00
	select SYS_SUPPORTS_32BIT_KERNEL
	select SYS_SUPPORTS_64BIT_KERNEL
	select SYS_SUPPORTS_100HZ
	help
	 This a family of machines based on the MIPS R4030 chipset which was
	 used by several vendors to build RISC/os and Windows NT workstations.
	 Members include the Acer PICA, MIPS Magnum 4000, MIPS Millennium and
	 Olivetti M700-10 workstations.

config MACH_INGENIC
	bool "Ingenic SoC based machines"
	select SYS_SUPPORTS_32BIT_KERNEL
	select SYS_SUPPORTS_LITTLE_ENDIAN
	select SYS_SUPPORTS_ZBOOT_UART16550
	select DMA_NONCOHERENT
	select IRQ_MIPS_CPU
	select ARCH_REQUIRE_GPIOLIB
	select COMMON_CLK
	select GENERIC_IRQ_CHIP
	select BUILTIN_DTB
	select USE_OF
	select LIBFDT

config LANTIQ
	bool "Lantiq based platforms"
	select DMA_NONCOHERENT
	select IRQ_MIPS_CPU
	select CEVT_R4K
	select CSRC_R4K
	select SYS_HAS_CPU_MIPS32_R1
	select SYS_HAS_CPU_MIPS32_R2
	select SYS_SUPPORTS_BIG_ENDIAN
	select SYS_SUPPORTS_32BIT_KERNEL
	select SYS_SUPPORTS_MIPS16
	select SYS_SUPPORTS_MULTITHREADING
	select SYS_HAS_EARLY_PRINTK
	select ARCH_REQUIRE_GPIOLIB
	select SWAP_IO_SPACE
	select BOOT_RAW
	select HAVE_MACH_CLKDEV
	select CLKDEV_LOOKUP
	select USE_OF
	select PINCTRL
	select PINCTRL_LANTIQ
	select ARCH_HAS_RESET_CONTROLLER
	select RESET_CONTROLLER

config LASAT
	bool "LASAT Networks platforms"
	select CEVT_R4K
	select CRC32
	select CSRC_R4K
	select DMA_NONCOHERENT
	select SYS_HAS_EARLY_PRINTK
	select HW_HAS_PCI
	select IRQ_MIPS_CPU
	select PCI_GT64XXX_PCI0
	select MIPS_NILE4
	select R5000_CPU_SCACHE
	select SYS_HAS_CPU_R5000
	select SYS_SUPPORTS_32BIT_KERNEL
	select SYS_SUPPORTS_64BIT_KERNEL if BROKEN
	select SYS_SUPPORTS_LITTLE_ENDIAN

config MACH_LOONGSON32
	bool "Loongson-1 family of machines"
	select SYS_SUPPORTS_ZBOOT
	help
	  This enables support for the Loongson-1 family of machines.

	  Loongson-1 is a family of 32-bit MIPS-compatible SoCs developed by
	  the Institute of Computing Technology (ICT), Chinese Academy of
	  Sciences (CAS).

config MACH_LOONGSON64
	bool "Loongson-2/3 family of machines"
	select SYS_SUPPORTS_ZBOOT
	help
	  This enables the support of Loongson-2/3 family of machines.

	  Loongson-2 is a family of single-core CPUs and Loongson-3 is a
	  family of multi-core CPUs. They are both 64-bit general-purpose
	  MIPS-compatible CPUs. Loongson-2/3 are developed by the Institute
	  of Computing Technology (ICT), Chinese Academy of Sciences (CAS)
	  in the People's Republic of China. The chief architect is Professor
	  Weiwu Hu.

config MACH_PISTACHIO
	bool "IMG Pistachio SoC based boards"
	select ARCH_REQUIRE_GPIOLIB
	select BOOT_ELF32
	select BOOT_RAW
	select CEVT_R4K
	select CLKSRC_MIPS_GIC
	select COMMON_CLK
	select CSRC_R4K
	select DMA_MAYBE_COHERENT
	select IRQ_MIPS_CPU
	select LIBFDT
	select MFD_SYSCON
	select MIPS_CPU_SCACHE
	select MIPS_GIC
	select PINCTRL
	select REGULATOR
	select SYS_HAS_CPU_MIPS32_R2
	select SYS_SUPPORTS_32BIT_KERNEL
	select SYS_SUPPORTS_LITTLE_ENDIAN
	select SYS_SUPPORTS_MIPS_CPS
	select SYS_SUPPORTS_MULTITHREADING
	select SYS_SUPPORTS_ZBOOT
	select SYS_HAS_EARLY_PRINTK
	select USE_GENERIC_EARLY_PRINTK_8250
	select USE_OF
	help
	  This enables support for the IMG Pistachio SoC platform.

config MACH_XILFPGA
	bool "MIPSfpga Xilinx based boards"
	select ARCH_REQUIRE_GPIOLIB
	select BOOT_ELF32
	select BOOT_RAW
	select BUILTIN_DTB
	select CEVT_R4K
	select COMMON_CLK
	select CSRC_R4K
	select IRQ_MIPS_CPU
	select LIBFDT
	select MIPS_CPU_SCACHE
	select SYS_HAS_EARLY_PRINTK
	select SYS_HAS_CPU_MIPS32_R2
	select SYS_SUPPORTS_32BIT_KERNEL
	select SYS_SUPPORTS_LITTLE_ENDIAN
	select SYS_SUPPORTS_ZBOOT_UART16550
	select USE_OF
	select USE_GENERIC_EARLY_PRINTK_8250
	help
	  This enables support for the IMG University Program MIPSfpga platform.

config MIPS_MALTA
	bool "MIPS Malta board"
	select ARCH_MAY_HAVE_PC_FDC
	select BOOT_ELF32
	select BOOT_RAW
	select BUILTIN_DTB
	select CEVT_R4K
	select CSRC_R4K
	select CLKSRC_MIPS_GIC
	select COMMON_CLK
	select DMA_MAYBE_COHERENT
	select GENERIC_ISA_DMA
	select HAVE_PCSPKR_PLATFORM
	select IRQ_MIPS_CPU
	select MIPS_GIC
	select HW_HAS_PCI
	select I8253
	select I8259
	select MIPS_BONITO64
	select MIPS_CPU_SCACHE
	select MIPS_L1_CACHE_SHIFT_6
	select PCI_GT64XXX_PCI0
	select MIPS_MSC
	select SMP_UP if SMP
	select SWAP_IO_SPACE
	select SYS_HAS_CPU_MIPS32_R1
	select SYS_HAS_CPU_MIPS32_R2
	select SYS_HAS_CPU_MIPS32_R3_5
	select SYS_HAS_CPU_MIPS32_R5
	select SYS_HAS_CPU_MIPS32_R6
	select SYS_HAS_CPU_MIPS64_R1
	select SYS_HAS_CPU_MIPS64_R2
	select SYS_HAS_CPU_MIPS64_R6
	select SYS_HAS_CPU_NEVADA
	select SYS_HAS_CPU_RM7000
	select SYS_SUPPORTS_32BIT_KERNEL
	select SYS_SUPPORTS_64BIT_KERNEL
	select SYS_SUPPORTS_BIG_ENDIAN
	select SYS_SUPPORTS_HIGHMEM
	select SYS_SUPPORTS_LITTLE_ENDIAN
	select SYS_SUPPORTS_MICROMIPS
	select SYS_SUPPORTS_MIPS_CMP
	select SYS_SUPPORTS_MIPS_CPS
	select SYS_SUPPORTS_MIPS16
	select SYS_SUPPORTS_MULTITHREADING
	select SYS_SUPPORTS_SMARTMIPS
	select SYS_SUPPORTS_ZBOOT
	select USE_OF
	select ZONE_DMA32 if 64BIT
	select BUILTIN_DTB
	select LIBFDT
	help
	  This enables support for the MIPS Technologies Malta evaluation
	  board.

config MIPS_SEAD3
	bool "MIPS SEAD3 board"
	select BOOT_ELF32
	select BOOT_RAW
	select BUILTIN_DTB
	select CEVT_R4K
	select CSRC_R4K
	select CLKSRC_MIPS_GIC
	select COMMON_CLK
	select CPU_MIPSR2_IRQ_VI
	select CPU_MIPSR2_IRQ_EI
	select DMA_NONCOHERENT
	select IRQ_MIPS_CPU
	select MIPS_GIC
	select LIBFDT
	select MIPS_MSC
	select SYS_HAS_CPU_MIPS32_R1
	select SYS_HAS_CPU_MIPS32_R2
	select SYS_HAS_CPU_MIPS64_R1
	select SYS_HAS_EARLY_PRINTK
	select SYS_SUPPORTS_32BIT_KERNEL
	select SYS_SUPPORTS_64BIT_KERNEL
	select SYS_SUPPORTS_BIG_ENDIAN
	select SYS_SUPPORTS_LITTLE_ENDIAN
	select SYS_SUPPORTS_SMARTMIPS
	select SYS_SUPPORTS_MICROMIPS
	select SYS_SUPPORTS_MIPS16
	select USB_EHCI_BIG_ENDIAN_DESC
	select USB_EHCI_BIG_ENDIAN_MMIO
	select USE_OF
	help
	  This enables support for the MIPS Technologies SEAD3 evaluation
	  board.

config NEC_MARKEINS
	bool "NEC EMMA2RH Mark-eins board"
	select SOC_EMMA2RH
	select HW_HAS_PCI
	help
	  This enables support for the NEC Electronics Mark-eins boards.

config MACH_VR41XX
	bool "NEC VR4100 series based machines"
	select CEVT_R4K
	select CSRC_R4K
	select SYS_HAS_CPU_VR41XX
	select SYS_SUPPORTS_MIPS16
	select ARCH_REQUIRE_GPIOLIB

config NXP_STB220
	bool "NXP STB220 board"
	select SOC_PNX833X
	help
	 Support for NXP Semiconductors STB220 Development Board.

config NXP_STB225
	bool "NXP 225 board"
	select SOC_PNX833X
	select SOC_PNX8335
	help
	 Support for NXP Semiconductors STB225 Development Board.

config PMC_MSP
	bool "PMC-Sierra MSP chipsets"
	select CEVT_R4K
	select CSRC_R4K
	select DMA_NONCOHERENT
	select SWAP_IO_SPACE
	select NO_EXCEPT_FILL
	select BOOT_RAW
	select SYS_HAS_CPU_MIPS32_R1
	select SYS_HAS_CPU_MIPS32_R2
	select SYS_SUPPORTS_32BIT_KERNEL
	select SYS_SUPPORTS_BIG_ENDIAN
	select SYS_SUPPORTS_MIPS16
	select IRQ_MIPS_CPU
	select SERIAL_8250
	select SERIAL_8250_CONSOLE
	select USB_EHCI_BIG_ENDIAN_MMIO
	select USB_EHCI_BIG_ENDIAN_DESC
	help
	  This adds support for the PMC-Sierra family of Multi-Service
	  Processor System-On-A-Chips.  These parts include a number
	  of integrated peripherals, interfaces and DSPs in addition to
	  a variety of MIPS cores.

config RALINK
	bool "Ralink based machines"
	select CEVT_R4K
	select CSRC_R4K
	select BOOT_RAW
	select DMA_NONCOHERENT
	select IRQ_MIPS_CPU
	select USE_OF
	select SYS_HAS_CPU_MIPS32_R1
	select SYS_HAS_CPU_MIPS32_R2
	select SYS_SUPPORTS_32BIT_KERNEL
	select SYS_SUPPORTS_LITTLE_ENDIAN
	select SYS_SUPPORTS_MIPS16
	select SYS_HAS_EARLY_PRINTK
	select HAVE_MACH_CLKDEV
	select CLKDEV_LOOKUP
	select ARCH_HAS_RESET_CONTROLLER
	select RESET_CONTROLLER

config SGI_IP22
	bool "SGI IP22 (Indy/Indigo2)"
	select FW_ARC
	select FW_ARC32
	select BOOT_ELF32
	select CEVT_R4K
	select CSRC_R4K
	select DEFAULT_SGI_PARTITION
	select DMA_NONCOHERENT
	select HW_HAS_EISA
	select I8253
	select I8259
	select IP22_CPU_SCACHE
	select IRQ_MIPS_CPU
	select GENERIC_ISA_DMA_SUPPORT_BROKEN
	select SGI_HAS_I8042
	select SGI_HAS_INDYDOG
	select SGI_HAS_HAL2
	select SGI_HAS_SEEQ
	select SGI_HAS_WD93
	select SGI_HAS_ZILOG
	select SWAP_IO_SPACE
	select SYS_HAS_CPU_R4X00
	select SYS_HAS_CPU_R5000
	#
	# Disable EARLY_PRINTK for now since it leads to overwritten prom
	# memory during early boot on some machines.
	#
	# See http://www.linux-mips.org/cgi-bin/mesg.cgi?a=linux-mips&i=20091119164009.GA15038%40deprecation.cyrius.com
	# for a more details discussion
	#
	# select SYS_HAS_EARLY_PRINTK
	select SYS_SUPPORTS_32BIT_KERNEL
	select SYS_SUPPORTS_64BIT_KERNEL
	select SYS_SUPPORTS_BIG_ENDIAN
	select MIPS_L1_CACHE_SHIFT_7
	help
	  This are the SGI Indy, Challenge S and Indigo2, as well as certain
	  OEM variants like the Tandem CMN B006S. To compile a Linux kernel
	  that runs on these, say Y here.

config SGI_IP27
	bool "SGI IP27 (Origin200/2000)"
	select FW_ARC
	select FW_ARC64
	select BOOT_ELF64
	select DEFAULT_SGI_PARTITION
	select DMA_COHERENT
	select SYS_HAS_EARLY_PRINTK
	select HW_HAS_PCI
	select NR_CPUS_DEFAULT_64
	select SYS_HAS_CPU_R10000
	select SYS_SUPPORTS_64BIT_KERNEL
	select SYS_SUPPORTS_BIG_ENDIAN
	select SYS_SUPPORTS_NUMA
	select SYS_SUPPORTS_SMP
	select MIPS_L1_CACHE_SHIFT_7
	help
	  This are the SGI Origin 200, Origin 2000 and Onyx 2 Graphics
	  workstations.  To compile a Linux kernel that runs on these, say Y
	  here.

config SGI_IP28
	bool "SGI IP28 (Indigo2 R10k)"
	select FW_ARC
	select FW_ARC64
	select BOOT_ELF64
	select CEVT_R4K
	select CSRC_R4K
	select DEFAULT_SGI_PARTITION
	select DMA_NONCOHERENT
	select GENERIC_ISA_DMA_SUPPORT_BROKEN
	select IRQ_MIPS_CPU
	select HW_HAS_EISA
	select I8253
	select I8259
	select SGI_HAS_I8042
	select SGI_HAS_INDYDOG
	select SGI_HAS_HAL2
	select SGI_HAS_SEEQ
	select SGI_HAS_WD93
	select SGI_HAS_ZILOG
	select SWAP_IO_SPACE
	select SYS_HAS_CPU_R10000
	#
	# Disable EARLY_PRINTK for now since it leads to overwritten prom
	# memory during early boot on some machines.
	#
	# See http://www.linux-mips.org/cgi-bin/mesg.cgi?a=linux-mips&i=20091119164009.GA15038%40deprecation.cyrius.com
	# for a more details discussion
	#
	# select SYS_HAS_EARLY_PRINTK
	select SYS_SUPPORTS_64BIT_KERNEL
	select SYS_SUPPORTS_BIG_ENDIAN
	select MIPS_L1_CACHE_SHIFT_7
      help
        This is the SGI Indigo2 with R10000 processor.  To compile a Linux
        kernel that runs on these, say Y here.

config SGI_IP32
	bool "SGI IP32 (O2)"
	select FW_ARC
	select FW_ARC32
	select BOOT_ELF32
	select CEVT_R4K
	select CSRC_R4K
	select DMA_NONCOHERENT
	select HW_HAS_PCI
	select IRQ_MIPS_CPU
	select R5000_CPU_SCACHE
	select RM7000_CPU_SCACHE
	select SYS_HAS_CPU_R5000
	select SYS_HAS_CPU_R10000 if BROKEN
	select SYS_HAS_CPU_RM7000
	select SYS_HAS_CPU_NEVADA
	select SYS_SUPPORTS_64BIT_KERNEL
	select SYS_SUPPORTS_BIG_ENDIAN
	help
	  If you want this kernel to run on SGI O2 workstation, say Y here.

config SIBYTE_CRHINE
	bool "Sibyte BCM91120C-CRhine"
	select BOOT_ELF32
	select DMA_COHERENT
	select SIBYTE_BCM1120
	select SWAP_IO_SPACE
	select SYS_HAS_CPU_SB1
	select SYS_SUPPORTS_BIG_ENDIAN
	select SYS_SUPPORTS_LITTLE_ENDIAN

config SIBYTE_CARMEL
	bool "Sibyte BCM91120x-Carmel"
	select BOOT_ELF32
	select DMA_COHERENT
	select SIBYTE_BCM1120
	select SWAP_IO_SPACE
	select SYS_HAS_CPU_SB1
	select SYS_SUPPORTS_BIG_ENDIAN
	select SYS_SUPPORTS_LITTLE_ENDIAN

config SIBYTE_CRHONE
	bool "Sibyte BCM91125C-CRhone"
	select BOOT_ELF32
	select DMA_COHERENT
	select SIBYTE_BCM1125
	select SWAP_IO_SPACE
	select SYS_HAS_CPU_SB1
	select SYS_SUPPORTS_BIG_ENDIAN
	select SYS_SUPPORTS_HIGHMEM
	select SYS_SUPPORTS_LITTLE_ENDIAN

config SIBYTE_RHONE
	bool "Sibyte BCM91125E-Rhone"
	select BOOT_ELF32
	select DMA_COHERENT
	select SIBYTE_BCM1125H
	select SWAP_IO_SPACE
	select SYS_HAS_CPU_SB1
	select SYS_SUPPORTS_BIG_ENDIAN
	select SYS_SUPPORTS_LITTLE_ENDIAN

config SIBYTE_SWARM
	bool "Sibyte BCM91250A-SWARM"
	select BOOT_ELF32
	select DMA_COHERENT
	select HAVE_PATA_PLATFORM
	select SIBYTE_SB1250
	select SWAP_IO_SPACE
	select SYS_HAS_CPU_SB1
	select SYS_SUPPORTS_BIG_ENDIAN
	select SYS_SUPPORTS_HIGHMEM
	select SYS_SUPPORTS_LITTLE_ENDIAN
	select ZONE_DMA32 if 64BIT

config SIBYTE_LITTLESUR
	bool "Sibyte BCM91250C2-LittleSur"
	select BOOT_ELF32
	select DMA_COHERENT
	select HAVE_PATA_PLATFORM
	select SIBYTE_SB1250
	select SWAP_IO_SPACE
	select SYS_HAS_CPU_SB1
	select SYS_SUPPORTS_BIG_ENDIAN
	select SYS_SUPPORTS_HIGHMEM
	select SYS_SUPPORTS_LITTLE_ENDIAN

config SIBYTE_SENTOSA
	bool "Sibyte BCM91250E-Sentosa"
	select BOOT_ELF32
	select DMA_COHERENT
	select SIBYTE_SB1250
	select SWAP_IO_SPACE
	select SYS_HAS_CPU_SB1
	select SYS_SUPPORTS_BIG_ENDIAN
	select SYS_SUPPORTS_LITTLE_ENDIAN

config SIBYTE_BIGSUR
	bool "Sibyte BCM91480B-BigSur"
	select BOOT_ELF32
	select DMA_COHERENT
	select NR_CPUS_DEFAULT_4
	select SIBYTE_BCM1x80
	select SWAP_IO_SPACE
	select SYS_HAS_CPU_SB1
	select SYS_SUPPORTS_BIG_ENDIAN
	select SYS_SUPPORTS_HIGHMEM
	select SYS_SUPPORTS_LITTLE_ENDIAN
	select ZONE_DMA32 if 64BIT

config SNI_RM
	bool "SNI RM200/300/400"
	select FW_ARC if CPU_LITTLE_ENDIAN
	select FW_ARC32 if CPU_LITTLE_ENDIAN
	select FW_SNIPROM if CPU_BIG_ENDIAN
	select ARCH_MAY_HAVE_PC_FDC
	select BOOT_ELF32
	select CEVT_R4K
	select CSRC_R4K
	select DEFAULT_SGI_PARTITION if CPU_BIG_ENDIAN
	select DMA_NONCOHERENT
	select GENERIC_ISA_DMA
	select HAVE_PCSPKR_PLATFORM
	select HW_HAS_EISA
	select HW_HAS_PCI
	select IRQ_MIPS_CPU
	select I8253
	select I8259
	select ISA
	select SWAP_IO_SPACE if CPU_BIG_ENDIAN
	select SYS_HAS_CPU_R4X00
	select SYS_HAS_CPU_R5000
	select SYS_HAS_CPU_R10000
	select R5000_CPU_SCACHE
	select SYS_HAS_EARLY_PRINTK
	select SYS_SUPPORTS_32BIT_KERNEL
	select SYS_SUPPORTS_64BIT_KERNEL
	select SYS_SUPPORTS_BIG_ENDIAN
	select SYS_SUPPORTS_HIGHMEM
	select SYS_SUPPORTS_LITTLE_ENDIAN
	help
	  The SNI RM200/300/400 are MIPS-based machines manufactured by
	  Siemens Nixdorf Informationssysteme (SNI), parent company of Pyramid
	  Technology and now in turn merged with Fujitsu.  Say Y here to
	  support this machine type.

config MACH_TX39XX
	bool "Toshiba TX39 series based machines"

config MACH_TX49XX
	bool "Toshiba TX49 series based machines"

config MIKROTIK_RB532
	bool "Mikrotik RB532 boards"
	select CEVT_R4K
	select CSRC_R4K
	select DMA_NONCOHERENT
	select HW_HAS_PCI
	select IRQ_MIPS_CPU
	select SYS_HAS_CPU_MIPS32_R1
	select SYS_SUPPORTS_32BIT_KERNEL
	select SYS_SUPPORTS_LITTLE_ENDIAN
	select SWAP_IO_SPACE
	select BOOT_RAW
	select ARCH_REQUIRE_GPIOLIB
	select MIPS_L1_CACHE_SHIFT_4
	help
	  Support the Mikrotik(tm) RouterBoard 532 series,
	  based on the IDT RC32434 SoC.

config CAVIUM_OCTEON_SOC
	bool "Cavium Networks Octeon SoC based boards"
	select CEVT_R4K
	select ARCH_PHYS_ADDR_T_64BIT
	select DMA_COHERENT
	select SYS_SUPPORTS_64BIT_KERNEL
	select SYS_SUPPORTS_BIG_ENDIAN
	select EDAC_SUPPORT
	select EDAC_ATOMIC_SCRUB
	select SYS_SUPPORTS_LITTLE_ENDIAN
	select SYS_SUPPORTS_HOTPLUG_CPU if CPU_BIG_ENDIAN
	select SYS_HAS_EARLY_PRINTK
	select SYS_HAS_CPU_CAVIUM_OCTEON
	select SWAP_IO_SPACE
	select HW_HAS_PCI
	select ZONE_DMA32
	select HOLES_IN_ZONE
	select ARCH_REQUIRE_GPIOLIB
	select LIBFDT
	select USE_OF
	select ARCH_SPARSEMEM_ENABLE
	select SYS_SUPPORTS_SMP
	select NR_CPUS_DEFAULT_16
	select BUILTIN_DTB
	select MTD_COMPLEX_MAPPINGS
	help
	  This option supports all of the Octeon reference boards from Cavium
	  Networks. It builds a kernel that dynamically determines the Octeon
	  CPU type and supports all known board reference implementations.
	  Some of the supported boards are:
		EBT3000
		EBH3000
		EBH3100
		Thunder
		Kodama
		Hikari
	  Say Y here for most Octeon reference boards.

config NLM_XLR_BOARD
	bool "Netlogic XLR/XLS based systems"
	select BOOT_ELF32
	select NLM_COMMON
	select SYS_HAS_CPU_XLR
	select SYS_SUPPORTS_SMP
	select HW_HAS_PCI
	select SWAP_IO_SPACE
	select SYS_SUPPORTS_32BIT_KERNEL
	select SYS_SUPPORTS_64BIT_KERNEL
	select ARCH_PHYS_ADDR_T_64BIT
	select SYS_SUPPORTS_BIG_ENDIAN
	select SYS_SUPPORTS_HIGHMEM
	select DMA_COHERENT
	select NR_CPUS_DEFAULT_32
	select CEVT_R4K
	select CSRC_R4K
	select IRQ_MIPS_CPU
	select ZONE_DMA32 if 64BIT
	select SYNC_R4K
	select SYS_HAS_EARLY_PRINTK
	select SYS_SUPPORTS_ZBOOT
	select SYS_SUPPORTS_ZBOOT_UART16550
	help
	  Support for systems based on Netlogic XLR and XLS processors.
	  Say Y here if you have a XLR or XLS based board.

config NLM_XLP_BOARD
	bool "Netlogic XLP based systems"
	select BOOT_ELF32
	select NLM_COMMON
	select SYS_HAS_CPU_XLP
	select SYS_SUPPORTS_SMP
	select HW_HAS_PCI
	select SYS_SUPPORTS_32BIT_KERNEL
	select SYS_SUPPORTS_64BIT_KERNEL
	select ARCH_PHYS_ADDR_T_64BIT
	select ARCH_REQUIRE_GPIOLIB
	select SYS_SUPPORTS_BIG_ENDIAN
	select SYS_SUPPORTS_LITTLE_ENDIAN
	select SYS_SUPPORTS_HIGHMEM
	select DMA_COHERENT
	select NR_CPUS_DEFAULT_32
	select CEVT_R4K
	select CSRC_R4K
	select IRQ_MIPS_CPU
	select ZONE_DMA32 if 64BIT
	select SYNC_R4K
	select SYS_HAS_EARLY_PRINTK
	select USE_OF
	select SYS_SUPPORTS_ZBOOT
	select SYS_SUPPORTS_ZBOOT_UART16550
	help
	  This board is based on Netlogic XLP Processor.
	  Say Y here if you have a XLP based board.

config MIPS_PARAVIRT
	bool "Para-Virtualized guest system"
	select CEVT_R4K
	select CSRC_R4K
	select DMA_COHERENT
	select SYS_SUPPORTS_64BIT_KERNEL
	select SYS_SUPPORTS_32BIT_KERNEL
	select SYS_SUPPORTS_BIG_ENDIAN
	select SYS_SUPPORTS_SMP
	select NR_CPUS_DEFAULT_4
	select SYS_HAS_EARLY_PRINTK
	select SYS_HAS_CPU_MIPS32_R2
	select SYS_HAS_CPU_MIPS64_R2
	select SYS_HAS_CPU_CAVIUM_OCTEON
	select HW_HAS_PCI
	select SWAP_IO_SPACE
	help
	  This option supports guest running under ????

endchoice

source "arch/mips/alchemy/Kconfig"
source "arch/mips/ath25/Kconfig"
source "arch/mips/ath79/Kconfig"
source "arch/mips/bcm47xx/Kconfig"
source "arch/mips/bcm63xx/Kconfig"
source "arch/mips/bmips/Kconfig"
source "arch/mips/jazz/Kconfig"
source "arch/mips/jz4740/Kconfig"
source "arch/mips/lantiq/Kconfig"
source "arch/mips/lasat/Kconfig"
source "arch/mips/pistachio/Kconfig"
source "arch/mips/pmcs-msp71xx/Kconfig"
source "arch/mips/ralink/Kconfig"
source "arch/mips/sgi-ip27/Kconfig"
source "arch/mips/sibyte/Kconfig"
source "arch/mips/txx9/Kconfig"
source "arch/mips/vr41xx/Kconfig"
source "arch/mips/cavium-octeon/Kconfig"
source "arch/mips/loongson32/Kconfig"
source "arch/mips/loongson64/Kconfig"
source "arch/mips/netlogic/Kconfig"
source "arch/mips/paravirt/Kconfig"
source "arch/mips/xilfpga/Kconfig"

endmenu

config RWSEM_GENERIC_SPINLOCK
	bool
	default y

config RWSEM_XCHGADD_ALGORITHM
	bool

config ARCH_HAS_ILOG2_U32
	bool
	default n

config ARCH_HAS_ILOG2_U64
	bool
	default n

config GENERIC_HWEIGHT
	bool
	default y

config GENERIC_CALIBRATE_DELAY
	bool
	default y

config SCHED_OMIT_FRAME_POINTER
	bool
	default y

#
# Select some configuration options automatically based on user selections.
#
config FW_ARC
	bool

config ARCH_MAY_HAVE_PC_FDC
	bool

config BOOT_RAW
	bool

config CEVT_BCM1480
	bool

config CEVT_DS1287
	bool

config CEVT_GT641XX
	bool

config CEVT_R4K
	bool

config CEVT_SB1250
	bool

config CEVT_TXX9
	bool

config CSRC_BCM1480
	bool

config CSRC_IOASIC
	bool

config CSRC_R4K
	bool

config CSRC_SB1250
	bool

config MIPS_CLOCK_VSYSCALL
	def_bool CSRC_R4K || CLKSRC_MIPS_GIC

config GPIO_TXX9
	select ARCH_REQUIRE_GPIOLIB
	bool

config FW_CFE
	bool

config ARCH_DMA_ADDR_T_64BIT
	def_bool (HIGHMEM && ARCH_PHYS_ADDR_T_64BIT) || 64BIT

config ARCH_SUPPORTS_UPROBES
	bool

config DMA_MAYBE_COHERENT
	select DMA_NONCOHERENT
	bool

config DMA_COHERENT
	bool

config DMA_NONCOHERENT
	bool
	select NEED_DMA_MAP_STATE

config NEED_DMA_MAP_STATE
	bool

config SYS_HAS_EARLY_PRINTK
	bool

config HOTPLUG_CPU
	bool "Support for hot-pluggable CPUs"
	depends on SMP && SYS_SUPPORTS_HOTPLUG_CPU
	help
	  Say Y here to allow turning CPUs off and on. CPUs can be
	  controlled through /sys/devices/system/cpu.
	  (Note: power management support will enable this option
	    automatically on SMP systems. )
	  Say N if you want to disable CPU hotplug.

config SYS_SUPPORTS_HOTPLUG_CPU
	bool

config MIPS_BONITO64
	bool

config MIPS_MSC
	bool

config MIPS_NILE4
	bool

config SYNC_R4K
	bool

config MIPS_MACHINE
	def_bool n

config NO_IOPORT_MAP
	def_bool n

config GENERIC_CSUM
	bool

config GENERIC_ISA_DMA
	bool
	select ZONE_DMA if GENERIC_ISA_DMA_SUPPORT_BROKEN=n
	select ISA_DMA_API

config GENERIC_ISA_DMA_SUPPORT_BROKEN
	bool
	select GENERIC_ISA_DMA

config ISA_DMA_API
	bool

config HOLES_IN_ZONE
	bool

#
# Endianness selection.  Sufficiently obscure so many users don't know what to
# answer,so we try hard to limit the available choices.  Also the use of a
# choice statement should be more obvious to the user.
#
choice
	prompt "Endianness selection"
	help
	  Some MIPS machines can be configured for either little or big endian
	  byte order. These modes require different kernels and a different
	  Linux distribution.  In general there is one preferred byteorder for a
	  particular system but some systems are just as commonly used in the
	  one or the other endianness.

config CPU_BIG_ENDIAN
	bool "Big endian"
	depends on SYS_SUPPORTS_BIG_ENDIAN

config CPU_LITTLE_ENDIAN
	bool "Little endian"
	depends on SYS_SUPPORTS_LITTLE_ENDIAN

endchoice

config EXPORT_UASM
	bool

config SYS_SUPPORTS_APM_EMULATION
	bool

config SYS_SUPPORTS_BIG_ENDIAN
	bool

config SYS_SUPPORTS_LITTLE_ENDIAN
	bool

config SYS_SUPPORTS_HUGETLBFS
	bool
	depends on CPU_SUPPORTS_HUGEPAGES && 64BIT
	default y

config MIPS_HUGE_TLB_SUPPORT
	def_bool HUGETLB_PAGE || TRANSPARENT_HUGEPAGE

config IRQ_CPU_RM7K
	bool

config IRQ_MSP_SLP
	bool

config IRQ_MSP_CIC
	bool

config IRQ_TXX9
	bool

config IRQ_GT641XX
	bool

config PCI_GT64XXX_PCI0
	bool

config NO_EXCEPT_FILL
	bool

config SOC_EMMA2RH
	bool
	select CEVT_R4K
	select CSRC_R4K
	select DMA_NONCOHERENT
	select IRQ_MIPS_CPU
	select SWAP_IO_SPACE
	select SYS_HAS_CPU_R5500
	select SYS_SUPPORTS_32BIT_KERNEL
	select SYS_SUPPORTS_64BIT_KERNEL
	select SYS_SUPPORTS_BIG_ENDIAN

config SOC_PNX833X
	bool
	select CEVT_R4K
	select CSRC_R4K
	select IRQ_MIPS_CPU
	select DMA_NONCOHERENT
	select SYS_HAS_CPU_MIPS32_R2
	select SYS_SUPPORTS_32BIT_KERNEL
	select SYS_SUPPORTS_LITTLE_ENDIAN
	select SYS_SUPPORTS_BIG_ENDIAN
	select SYS_SUPPORTS_MIPS16
	select CPU_MIPSR2_IRQ_VI

config SOC_PNX8335
	bool
	select SOC_PNX833X

config MIPS_SPRAM
	bool

config SWAP_IO_SPACE
	bool

config SGI_HAS_INDYDOG
	bool

config SGI_HAS_HAL2
	bool

config SGI_HAS_SEEQ
	bool

config SGI_HAS_WD93
	bool

config SGI_HAS_ZILOG
	bool

config SGI_HAS_I8042
	bool

config DEFAULT_SGI_PARTITION
	bool

config FW_ARC32
	bool

config FW_SNIPROM
	bool

config BOOT_ELF32
	bool

config MIPS_L1_CACHE_SHIFT_4
	bool

config MIPS_L1_CACHE_SHIFT_5
	bool

config MIPS_L1_CACHE_SHIFT_6
	bool

config MIPS_L1_CACHE_SHIFT_7
	bool

config MIPS_L1_CACHE_SHIFT
	int
	default "7" if MIPS_L1_CACHE_SHIFT_7
	default "6" if MIPS_L1_CACHE_SHIFT_6
	default "5" if MIPS_L1_CACHE_SHIFT_5
	default "4" if MIPS_L1_CACHE_SHIFT_4
	default "5"

config HAVE_STD_PC_SERIAL_PORT
	bool

config ARC_CONSOLE
	bool "ARC console support"
	depends on SGI_IP22 || SGI_IP28 || (SNI_RM && CPU_LITTLE_ENDIAN)

config ARC_MEMORY
	bool
	depends on MACH_JAZZ || SNI_RM || SGI_IP32
	default y

config ARC_PROMLIB
	bool
	depends on MACH_JAZZ || SNI_RM || SGI_IP22 || SGI_IP28 || SGI_IP32
	default y

config FW_ARC64
	bool

config BOOT_ELF64
	bool

menu "CPU selection"

choice
	prompt "CPU type"
	default CPU_R4X00

config CPU_LOONGSON3
	bool "Loongson 3 CPU"
	depends on SYS_HAS_CPU_LOONGSON3
	select CPU_SUPPORTS_64BIT_KERNEL
	select CPU_SUPPORTS_HIGHMEM
	select CPU_SUPPORTS_HUGEPAGES
	select WEAK_ORDERING
	select WEAK_REORDERING_BEYOND_LLSC
	select ARCH_REQUIRE_GPIOLIB
	help
		The Loongson 3 processor implements the MIPS64R2 instruction
		set with many extensions.

config CPU_LOONGSON2E
	bool "Loongson 2E"
	depends on SYS_HAS_CPU_LOONGSON2E
	select CPU_LOONGSON2
	help
	  The Loongson 2E processor implements the MIPS III instruction set
	  with many extensions.

	  It has an internal FPGA northbridge, which is compatible to
	  bonito64.

config CPU_LOONGSON2F
	bool "Loongson 2F"
	depends on SYS_HAS_CPU_LOONGSON2F
	select CPU_LOONGSON2
	select ARCH_REQUIRE_GPIOLIB
	help
	  The Loongson 2F processor implements the MIPS III instruction set
	  with many extensions.

	  Loongson2F have built-in DDR2 and PCIX controller. The PCIX controller
	  have a similar programming interface with FPGA northbridge used in
	  Loongson2E.

config CPU_LOONGSON1B
	bool "Loongson 1B"
	depends on SYS_HAS_CPU_LOONGSON1B
	select CPU_LOONGSON1
	help
	  The Loongson 1B is a 32-bit SoC, which implements the MIPS32
	  release 2 instruction set.

config CPU_MIPS32_R1
	bool "MIPS32 Release 1"
	depends on SYS_HAS_CPU_MIPS32_R1
	select CPU_HAS_PREFETCH
	select CPU_SUPPORTS_32BIT_KERNEL
	select CPU_SUPPORTS_HIGHMEM
	help
	  Choose this option to build a kernel for release 1 or later of the
	  MIPS32 architecture.  Most modern embedded systems with a 32-bit
	  MIPS processor are based on a MIPS32 processor.  If you know the
	  specific type of processor in your system, choose those that one
	  otherwise CPU_MIPS32_R1 is a safe bet for any MIPS32 system.
	  Release 2 of the MIPS32 architecture is available since several
	  years so chances are you even have a MIPS32 Release 2 processor
	  in which case you should choose CPU_MIPS32_R2 instead for better
	  performance.

config CPU_MIPS32_R2
	bool "MIPS32 Release 2"
	depends on SYS_HAS_CPU_MIPS32_R2
	select CPU_HAS_PREFETCH
	select CPU_SUPPORTS_32BIT_KERNEL
	select CPU_SUPPORTS_HIGHMEM
	select CPU_SUPPORTS_MSA
	select HAVE_KVM
	help
	  Choose this option to build a kernel for release 2 or later of the
	  MIPS32 architecture.  Most modern embedded systems with a 32-bit
	  MIPS processor are based on a MIPS32 processor.  If you know the
	  specific type of processor in your system, choose those that one
	  otherwise CPU_MIPS32_R1 is a safe bet for any MIPS32 system.

config CPU_MIPS32_R6
	bool "MIPS32 Release 6"
	depends on SYS_HAS_CPU_MIPS32_R6
	select CPU_HAS_PREFETCH
	select CPU_SUPPORTS_32BIT_KERNEL
	select CPU_SUPPORTS_HIGHMEM
	select CPU_SUPPORTS_MSA
	select GENERIC_CSUM
	select HAVE_KVM
	select MIPS_O32_FP64_SUPPORT
	help
	  Choose this option to build a kernel for release 6 or later of the
	  MIPS32 architecture.  New MIPS processors, starting with the Warrior
	  family, are based on a MIPS32r6 processor. If you own an older
	  processor, you probably need to select MIPS32r1 or MIPS32r2 instead.

config CPU_MIPS64_R1
	bool "MIPS64 Release 1"
	depends on SYS_HAS_CPU_MIPS64_R1
	select CPU_HAS_PREFETCH
	select CPU_SUPPORTS_32BIT_KERNEL
	select CPU_SUPPORTS_64BIT_KERNEL
	select CPU_SUPPORTS_HIGHMEM
	select CPU_SUPPORTS_HUGEPAGES
	help
	  Choose this option to build a kernel for release 1 or later of the
	  MIPS64 architecture.  Many modern embedded systems with a 64-bit
	  MIPS processor are based on a MIPS64 processor.  If you know the
	  specific type of processor in your system, choose those that one
	  otherwise CPU_MIPS64_R1 is a safe bet for any MIPS64 system.
	  Release 2 of the MIPS64 architecture is available since several
	  years so chances are you even have a MIPS64 Release 2 processor
	  in which case you should choose CPU_MIPS64_R2 instead for better
	  performance.

config CPU_MIPS64_R2
	bool "MIPS64 Release 2"
	depends on SYS_HAS_CPU_MIPS64_R2
	select CPU_HAS_PREFETCH
	select CPU_SUPPORTS_32BIT_KERNEL
	select CPU_SUPPORTS_64BIT_KERNEL
	select CPU_SUPPORTS_HIGHMEM
	select CPU_SUPPORTS_HUGEPAGES
	select CPU_SUPPORTS_MSA
	help
	  Choose this option to build a kernel for release 2 or later of the
	  MIPS64 architecture.  Many modern embedded systems with a 64-bit
	  MIPS processor are based on a MIPS64 processor.  If you know the
	  specific type of processor in your system, choose those that one
	  otherwise CPU_MIPS64_R1 is a safe bet for any MIPS64 system.

config CPU_MIPS64_R6
	bool "MIPS64 Release 6"
	depends on SYS_HAS_CPU_MIPS64_R6
	select CPU_HAS_PREFETCH
	select CPU_SUPPORTS_32BIT_KERNEL
	select CPU_SUPPORTS_64BIT_KERNEL
	select CPU_SUPPORTS_HIGHMEM
	select CPU_SUPPORTS_MSA
	select GENERIC_CSUM
	select MIPS_O32_FP64_SUPPORT if MIPS32_O32
	help
	  Choose this option to build a kernel for release 6 or later of the
	  MIPS64 architecture.  New MIPS processors, starting with the Warrior
	  family, are based on a MIPS64r6 processor. If you own an older
	  processor, you probably need to select MIPS64r1 or MIPS64r2 instead.

config CPU_R3000
	bool "R3000"
	depends on SYS_HAS_CPU_R3000
	select CPU_HAS_WB
	select CPU_SUPPORTS_32BIT_KERNEL
	select CPU_SUPPORTS_HIGHMEM
	help
	  Please make sure to pick the right CPU type. Linux/MIPS is not
	  designed to be generic, i.e. Kernels compiled for R3000 CPUs will
	  *not* work on R4000 machines and vice versa.  However, since most
	  of the supported machines have an R4000 (or similar) CPU, R4x00
	  might be a safe bet.  If the resulting kernel does not work,
	  try to recompile with R3000.

config CPU_TX39XX
	bool "R39XX"
	depends on SYS_HAS_CPU_TX39XX
	select CPU_SUPPORTS_32BIT_KERNEL

config CPU_VR41XX
	bool "R41xx"
	depends on SYS_HAS_CPU_VR41XX
	select CPU_SUPPORTS_32BIT_KERNEL
	select CPU_SUPPORTS_64BIT_KERNEL
	help
	  The options selects support for the NEC VR4100 series of processors.
	  Only choose this option if you have one of these processors as a
	  kernel built with this option will not run on any other type of
	  processor or vice versa.

config CPU_R4300
	bool "R4300"
	depends on SYS_HAS_CPU_R4300
	select CPU_SUPPORTS_32BIT_KERNEL
	select CPU_SUPPORTS_64BIT_KERNEL
	help
	  MIPS Technologies R4300-series processors.

config CPU_R4X00
	bool "R4x00"
	depends on SYS_HAS_CPU_R4X00
	select CPU_SUPPORTS_32BIT_KERNEL
	select CPU_SUPPORTS_64BIT_KERNEL
	select CPU_SUPPORTS_HUGEPAGES
	help
	  MIPS Technologies R4000-series processors other than 4300, including
	  the R4000, R4400, R4600, and 4700.

config CPU_TX49XX
	bool "R49XX"
	depends on SYS_HAS_CPU_TX49XX
	select CPU_HAS_PREFETCH
	select CPU_SUPPORTS_32BIT_KERNEL
	select CPU_SUPPORTS_64BIT_KERNEL
	select CPU_SUPPORTS_HUGEPAGES

config CPU_R5000
	bool "R5000"
	depends on SYS_HAS_CPU_R5000
	select CPU_SUPPORTS_32BIT_KERNEL
	select CPU_SUPPORTS_64BIT_KERNEL
	select CPU_SUPPORTS_HUGEPAGES
	help
	  MIPS Technologies R5000-series processors other than the Nevada.

config CPU_R5432
	bool "R5432"
	depends on SYS_HAS_CPU_R5432
	select CPU_SUPPORTS_32BIT_KERNEL
	select CPU_SUPPORTS_64BIT_KERNEL
	select CPU_SUPPORTS_HUGEPAGES

config CPU_R5500
	bool "R5500"
	depends on SYS_HAS_CPU_R5500
	select CPU_SUPPORTS_32BIT_KERNEL
	select CPU_SUPPORTS_64BIT_KERNEL
	select CPU_SUPPORTS_HUGEPAGES
	help
	  NEC VR5500 and VR5500A series processors implement 64-bit MIPS IV
	  instruction set.

config CPU_R6000
	bool "R6000"
	depends on SYS_HAS_CPU_R6000
	select CPU_SUPPORTS_32BIT_KERNEL
	help
	  MIPS Technologies R6000 and R6000A series processors.  Note these
	  processors are extremely rare and the support for them is incomplete.

config CPU_NEVADA
	bool "RM52xx"
	depends on SYS_HAS_CPU_NEVADA
	select CPU_SUPPORTS_32BIT_KERNEL
	select CPU_SUPPORTS_64BIT_KERNEL
	select CPU_SUPPORTS_HUGEPAGES
	help
	  QED / PMC-Sierra RM52xx-series ("Nevada") processors.

config CPU_R8000
	bool "R8000"
	depends on SYS_HAS_CPU_R8000
	select CPU_HAS_PREFETCH
	select CPU_SUPPORTS_64BIT_KERNEL
	help
	  MIPS Technologies R8000 processors.  Note these processors are
	  uncommon and the support for them is incomplete.

config CPU_R10000
	bool "R10000"
	depends on SYS_HAS_CPU_R10000
	select CPU_HAS_PREFETCH
	select CPU_SUPPORTS_32BIT_KERNEL
	select CPU_SUPPORTS_64BIT_KERNEL
	select CPU_SUPPORTS_HIGHMEM
	select CPU_SUPPORTS_HUGEPAGES
	help
	  MIPS Technologies R10000-series processors.

config CPU_RM7000
	bool "RM7000"
	depends on SYS_HAS_CPU_RM7000
	select CPU_HAS_PREFETCH
	select CPU_SUPPORTS_32BIT_KERNEL
	select CPU_SUPPORTS_64BIT_KERNEL
	select CPU_SUPPORTS_HIGHMEM
	select CPU_SUPPORTS_HUGEPAGES

config CPU_SB1
	bool "SB1"
	depends on SYS_HAS_CPU_SB1
	select CPU_SUPPORTS_32BIT_KERNEL
	select CPU_SUPPORTS_64BIT_KERNEL
	select CPU_SUPPORTS_HIGHMEM
	select CPU_SUPPORTS_HUGEPAGES
	select WEAK_ORDERING

config CPU_CAVIUM_OCTEON
	bool "Cavium Octeon processor"
	depends on SYS_HAS_CPU_CAVIUM_OCTEON
	select CPU_HAS_PREFETCH
	select CPU_SUPPORTS_64BIT_KERNEL
	select WEAK_ORDERING
	select CPU_SUPPORTS_HIGHMEM
	select CPU_SUPPORTS_HUGEPAGES
	select USB_EHCI_BIG_ENDIAN_MMIO if CPU_BIG_ENDIAN
	select USB_OHCI_BIG_ENDIAN_MMIO if CPU_BIG_ENDIAN
	select MIPS_L1_CACHE_SHIFT_7
	help
	  The Cavium Octeon processor is a highly integrated chip containing
	  many ethernet hardware widgets for networking tasks. The processor
	  can have up to 16 Mips64v2 cores and 8 integrated gigabit ethernets.
	  Full details can be found at http://www.caviumnetworks.com.

config CPU_BMIPS
	bool "Broadcom BMIPS"
	depends on SYS_HAS_CPU_BMIPS
	select CPU_MIPS32
	select CPU_BMIPS32_3300 if SYS_HAS_CPU_BMIPS32_3300
	select CPU_BMIPS4350 if SYS_HAS_CPU_BMIPS4350
	select CPU_BMIPS4380 if SYS_HAS_CPU_BMIPS4380
	select CPU_BMIPS5000 if SYS_HAS_CPU_BMIPS5000
	select CPU_SUPPORTS_32BIT_KERNEL
	select DMA_NONCOHERENT
	select IRQ_MIPS_CPU
	select SWAP_IO_SPACE
	select WEAK_ORDERING
	select CPU_SUPPORTS_HIGHMEM
	select CPU_HAS_PREFETCH
	help
	  Support for BMIPS32/3300/4350/4380 and BMIPS5000 processors.

config CPU_XLR
	bool "Netlogic XLR SoC"
	depends on SYS_HAS_CPU_XLR
	select CPU_SUPPORTS_32BIT_KERNEL
	select CPU_SUPPORTS_64BIT_KERNEL
	select CPU_SUPPORTS_HIGHMEM
	select CPU_SUPPORTS_HUGEPAGES
	select WEAK_ORDERING
	select WEAK_REORDERING_BEYOND_LLSC
	help
	  Netlogic Microsystems XLR/XLS processors.

config CPU_XLP
	bool "Netlogic XLP SoC"
	depends on SYS_HAS_CPU_XLP
	select CPU_SUPPORTS_32BIT_KERNEL
	select CPU_SUPPORTS_64BIT_KERNEL
	select CPU_SUPPORTS_HIGHMEM
	select WEAK_ORDERING
	select WEAK_REORDERING_BEYOND_LLSC
	select CPU_HAS_PREFETCH
	select CPU_MIPSR2
	select CPU_SUPPORTS_HUGEPAGES
	help
	  Netlogic Microsystems XLP processors.
endchoice

config CPU_MIPS32_3_5_FEATURES
	bool "MIPS32 Release 3.5 Features"
	depends on SYS_HAS_CPU_MIPS32_R3_5
	depends on CPU_MIPS32_R2 || CPU_MIPS32_R6
	help
	  Choose this option to build a kernel for release 2 or later of the
	  MIPS32 architecture including features from the 3.5 release such as
	  support for Enhanced Virtual Addressing (EVA).

config CPU_MIPS32_3_5_EVA
	bool "Enhanced Virtual Addressing (EVA)"
	depends on CPU_MIPS32_3_5_FEATURES
	select EVA
	default y
	help
	  Choose this option if you want to enable the Enhanced Virtual
	  Addressing (EVA) on your MIPS32 core (such as proAptiv).
	  One of its primary benefits is an increase in the maximum size
	  of lowmem (up to 3GB). If unsure, say 'N' here.

config CPU_MIPS32_R5_FEATURES
	bool "MIPS32 Release 5 Features"
	depends on SYS_HAS_CPU_MIPS32_R5
	depends on CPU_MIPS32_R2
	help
	  Choose this option to build a kernel for release 2 or later of the
	  MIPS32 architecture including features from release 5 such as
	  support for Extended Physical Addressing (XPA).

config CPU_MIPS32_R5_XPA
	bool "Extended Physical Addressing (XPA)"
	depends on CPU_MIPS32_R5_FEATURES
	depends on !EVA
	depends on !PAGE_SIZE_4KB
	depends on SYS_SUPPORTS_HIGHMEM
	select XPA
	select HIGHMEM
	select ARCH_PHYS_ADDR_T_64BIT
	default n
	help
	  Choose this option if you want to enable the Extended Physical
	  Addressing (XPA) on your MIPS32 core (such as P5600 series). The
	  benefit is to increase physical addressing equal to or greater
	  than 40 bits. Note that this has the side effect of turning on
	  64-bit addressing which in turn makes the PTEs 64-bit in size.
	  If unsure, say 'N' here.

if CPU_LOONGSON2F
config CPU_NOP_WORKAROUNDS
	bool

config CPU_JUMP_WORKAROUNDS
	bool

config CPU_LOONGSON2F_WORKAROUNDS
	bool "Loongson 2F Workarounds"
	default y
	select CPU_NOP_WORKAROUNDS
	select CPU_JUMP_WORKAROUNDS
	help
	  Loongson 2F01 / 2F02 processors have the NOP & JUMP issues which
	  require workarounds.  Without workarounds the system may hang
	  unexpectedly.  For more information please refer to the gas
	  -mfix-loongson2f-nop and -mfix-loongson2f-jump options.

	  Loongson 2F03 and later have fixed these issues and no workarounds
	  are needed.  The workarounds have no significant side effect on them
	  but may decrease the performance of the system so this option should
	  be disabled unless the kernel is intended to be run on 2F01 or 2F02
	  systems.

	  If unsure, please say Y.
endif # CPU_LOONGSON2F

config SYS_SUPPORTS_ZBOOT
	bool
	select HAVE_KERNEL_GZIP
	select HAVE_KERNEL_BZIP2
	select HAVE_KERNEL_LZ4
	select HAVE_KERNEL_LZMA
	select HAVE_KERNEL_LZO
	select HAVE_KERNEL_XZ

config SYS_SUPPORTS_ZBOOT_UART16550
	bool
	select SYS_SUPPORTS_ZBOOT

config CPU_LOONGSON2
	bool
	select CPU_SUPPORTS_32BIT_KERNEL
	select CPU_SUPPORTS_64BIT_KERNEL
	select CPU_SUPPORTS_HIGHMEM
	select CPU_SUPPORTS_HUGEPAGES

config CPU_LOONGSON1
	bool
	select CPU_MIPS32
	select CPU_MIPSR2
	select CPU_HAS_PREFETCH
	select CPU_SUPPORTS_32BIT_KERNEL
	select CPU_SUPPORTS_HIGHMEM
	select CPU_SUPPORTS_CPUFREQ

config CPU_BMIPS32_3300
	select SMP_UP if SMP
	bool

config CPU_BMIPS4350
	bool
	select SYS_SUPPORTS_SMP
	select SYS_SUPPORTS_HOTPLUG_CPU

config CPU_BMIPS4380
	bool
	select MIPS_L1_CACHE_SHIFT_6
	select SYS_SUPPORTS_SMP
	select SYS_SUPPORTS_HOTPLUG_CPU

config CPU_BMIPS5000
	bool
	select MIPS_CPU_SCACHE
	select MIPS_L1_CACHE_SHIFT_7
	select SYS_SUPPORTS_SMP
	select SYS_SUPPORTS_HOTPLUG_CPU

config SYS_HAS_CPU_LOONGSON3
	bool
	select CPU_SUPPORTS_CPUFREQ

config SYS_HAS_CPU_LOONGSON2E
	bool

config SYS_HAS_CPU_LOONGSON2F
	bool
	select CPU_SUPPORTS_CPUFREQ
	select CPU_SUPPORTS_ADDRWINCFG if 64BIT
	select CPU_SUPPORTS_UNCACHED_ACCELERATED

config SYS_HAS_CPU_LOONGSON1B
	bool

config SYS_HAS_CPU_MIPS32_R1
	bool

config SYS_HAS_CPU_MIPS32_R2
	bool

config SYS_HAS_CPU_MIPS32_R3_5
	bool

config SYS_HAS_CPU_MIPS32_R5
	bool

config SYS_HAS_CPU_MIPS32_R6
	bool

config SYS_HAS_CPU_MIPS64_R1
	bool

config SYS_HAS_CPU_MIPS64_R2
	bool

config SYS_HAS_CPU_MIPS64_R6
	bool

config SYS_HAS_CPU_R3000
	bool

config SYS_HAS_CPU_TX39XX
	bool

config SYS_HAS_CPU_VR41XX
	bool

config SYS_HAS_CPU_R4300
	bool

config SYS_HAS_CPU_R4X00
	bool

config SYS_HAS_CPU_TX49XX
	bool

config SYS_HAS_CPU_R5000
	bool

config SYS_HAS_CPU_R5432
	bool

config SYS_HAS_CPU_R5500
	bool

config SYS_HAS_CPU_R6000
	bool

config SYS_HAS_CPU_NEVADA
	bool

config SYS_HAS_CPU_R8000
	bool

config SYS_HAS_CPU_R10000
	bool

config SYS_HAS_CPU_RM7000
	bool

config SYS_HAS_CPU_SB1
	bool

config SYS_HAS_CPU_CAVIUM_OCTEON
	bool

config SYS_HAS_CPU_BMIPS
	bool

config SYS_HAS_CPU_BMIPS32_3300
	bool
	select SYS_HAS_CPU_BMIPS

config SYS_HAS_CPU_BMIPS4350
	bool
	select SYS_HAS_CPU_BMIPS

config SYS_HAS_CPU_BMIPS4380
	bool
	select SYS_HAS_CPU_BMIPS

config SYS_HAS_CPU_BMIPS5000
	bool
	select SYS_HAS_CPU_BMIPS

config SYS_HAS_CPU_XLR
	bool

config SYS_HAS_CPU_XLP
	bool

config MIPS_MALTA_PM
	depends on MIPS_MALTA
	depends on PCI
	bool
	default y

#
# CPU may reorder R->R, R->W, W->R, W->W
# Reordering beyond LL and SC is handled in WEAK_REORDERING_BEYOND_LLSC
#
config WEAK_ORDERING
	bool

#
# CPU may reorder reads and writes beyond LL/SC
# CPU may reorder R->LL, R->LL, W->LL, W->LL, R->SC, R->SC, W->SC, W->SC
#
config WEAK_REORDERING_BEYOND_LLSC
	bool
endmenu

#
# These two indicate any level of the MIPS32 and MIPS64 architecture
#
config CPU_MIPS32
	bool
	default y if CPU_MIPS32_R1 || CPU_MIPS32_R2 || CPU_MIPS32_R6

config CPU_MIPS64
	bool
	default y if CPU_MIPS64_R1 || CPU_MIPS64_R2 || CPU_MIPS64_R6

#
# These two indicate the revision of the architecture, either Release 1 or Release 2
#
config CPU_MIPSR1
	bool
	default y if CPU_MIPS32_R1 || CPU_MIPS64_R1

config CPU_MIPSR2
	bool
	default y if CPU_MIPS32_R2 || CPU_MIPS64_R2 || CPU_CAVIUM_OCTEON
	select MIPS_SPRAM

config CPU_MIPSR6
	bool
	default y if CPU_MIPS32_R6 || CPU_MIPS64_R6
	select MIPS_SPRAM

config EVA
	bool

config XPA
	bool

config SYS_SUPPORTS_32BIT_KERNEL
	bool
config SYS_SUPPORTS_64BIT_KERNEL
	bool
config CPU_SUPPORTS_32BIT_KERNEL
	bool
config CPU_SUPPORTS_64BIT_KERNEL
	bool
config CPU_SUPPORTS_CPUFREQ
	bool
config CPU_SUPPORTS_ADDRWINCFG
	bool
config CPU_SUPPORTS_HUGEPAGES
	bool
config CPU_SUPPORTS_UNCACHED_ACCELERATED
	bool
config MIPS_PGD_C0_CONTEXT
	bool
	default y if 64BIT && CPU_MIPSR2 && !CPU_XLP

#
# Set to y for ptrace access to watch registers.
#
config HARDWARE_WATCHPOINTS
       bool
       default y if CPU_MIPSR1 || CPU_MIPSR2

menu "Kernel type"

choice
	prompt "Kernel code model"
	help
	  You should only select this option if you have a workload that
	  actually benefits from 64-bit processing or if your machine has
	  large memory.  You will only be presented a single option in this
	  menu if your system does not support both 32-bit and 64-bit kernels.

config 32BIT
	bool "32-bit kernel"
	depends on CPU_SUPPORTS_32BIT_KERNEL && SYS_SUPPORTS_32BIT_KERNEL
	select TRAD_SIGNALS
	help
	  Select this option if you want to build a 32-bit kernel.

config 64BIT
	bool "64-bit kernel"
	depends on CPU_SUPPORTS_64BIT_KERNEL && SYS_SUPPORTS_64BIT_KERNEL
	help
	  Select this option if you want to build a 64-bit kernel.

endchoice

config KVM_GUEST
	bool "KVM Guest Kernel"
	depends on BROKEN_ON_SMP
	help
	  Select this option if building a guest kernel for KVM (Trap & Emulate) mode

config KVM_GUEST_TIMER_FREQ
	int "Count/Compare Timer Frequency (MHz)"
	depends on KVM_GUEST
	default 100
	help
	  Set this to non-zero if building a guest kernel for KVM to skip RTC
	  emulation when determining guest CPU Frequency. Instead, the guest's
	  timer frequency is specified directly.

choice
	prompt "Kernel page size"
	default PAGE_SIZE_4KB

config PAGE_SIZE_4KB
	bool "4kB"
	depends on !CPU_LOONGSON2 && !CPU_LOONGSON3
	help
	 This option select the standard 4kB Linux page size.  On some
	 R3000-family processors this is the only available page size.  Using
	 4kB page size will minimize memory consumption and is therefore
	 recommended for low memory systems.

config PAGE_SIZE_8KB
	bool "8kB"
	depends on CPU_R8000 || CPU_CAVIUM_OCTEON
	help
	  Using 8kB page size will result in higher performance kernel at
	  the price of higher memory consumption.  This option is available
	  only on R8000 and cnMIPS processors.  Note that you will need a
	  suitable Linux distribution to support this.

config PAGE_SIZE_16KB
	bool "16kB"
	depends on !CPU_R3000 && !CPU_TX39XX
	help
	  Using 16kB page size will result in higher performance kernel at
	  the price of higher memory consumption.  This option is available on
	  all non-R3000 family processors.  Note that you will need a suitable
	  Linux distribution to support this.

config PAGE_SIZE_32KB
	bool "32kB"
	depends on CPU_CAVIUM_OCTEON
	help
	  Using 32kB page size will result in higher performance kernel at
	  the price of higher memory consumption.  This option is available
	  only on cnMIPS cores.  Note that you will need a suitable Linux
	  distribution to support this.

config PAGE_SIZE_64KB
	bool "64kB"
	depends on !CPU_R3000 && !CPU_TX39XX
	help
	  Using 64kB page size will result in higher performance kernel at
	  the price of higher memory consumption.  This option is available on
	  all non-R3000 family processor.  Not that at the time of this
	  writing this option is still high experimental.

endchoice

config FORCE_MAX_ZONEORDER
	int "Maximum zone order"
	range 14 64 if MIPS_HUGE_TLB_SUPPORT && PAGE_SIZE_64KB
	default "14" if MIPS_HUGE_TLB_SUPPORT && PAGE_SIZE_64KB
	range 13 64 if MIPS_HUGE_TLB_SUPPORT && PAGE_SIZE_32KB
	default "13" if MIPS_HUGE_TLB_SUPPORT && PAGE_SIZE_32KB
	range 12 64 if MIPS_HUGE_TLB_SUPPORT && PAGE_SIZE_16KB
	default "12" if MIPS_HUGE_TLB_SUPPORT && PAGE_SIZE_16KB
	range 11 64
	default "11"
	help
	  The kernel memory allocator divides physically contiguous memory
	  blocks into "zones", where each zone is a power of two number of
	  pages.  This option selects the largest power of two that the kernel
	  keeps in the memory allocator.  If you need to allocate very large
	  blocks of physically contiguous memory, then you may need to
	  increase this value.

	  This config option is actually maximum order plus one. For example,
	  a value of 11 means that the largest free memory block is 2^10 pages.

	  The page size is not necessarily 4KB.  Keep this in mind
	  when choosing a value for this option.

config BOARD_SCACHE
	bool

config IP22_CPU_SCACHE
	bool
	select BOARD_SCACHE

#
# Support for a MIPS32 / MIPS64 style S-caches
#
config MIPS_CPU_SCACHE
	bool
	select BOARD_SCACHE

config R5000_CPU_SCACHE
	bool
	select BOARD_SCACHE

config RM7000_CPU_SCACHE
	bool
	select BOARD_SCACHE

config SIBYTE_DMA_PAGEOPS
	bool "Use DMA to clear/copy pages"
	depends on CPU_SB1
	help
	  Instead of using the CPU to zero and copy pages, use a Data Mover
	  channel.  These DMA channels are otherwise unused by the standard
	  SiByte Linux port.  Seems to give a small performance benefit.

config CPU_HAS_PREFETCH
	bool

config CPU_GENERIC_DUMP_TLB
	bool
	default y if !(CPU_R3000 || CPU_R6000 || CPU_R8000 || CPU_TX39XX)

config CPU_R4K_FPU
	bool
	default y if !(CPU_R3000 || CPU_R6000 || CPU_TX39XX || CPU_CAVIUM_OCTEON)

config CPU_R4K_CACHE_TLB
	bool
	default y if !(CPU_R3000 || CPU_R8000 || CPU_SB1 || CPU_TX39XX || CPU_CAVIUM_OCTEON)

config MIPS_MT_SMP
	bool "MIPS MT SMP support (1 TC on each available VPE)"
	depends on SYS_SUPPORTS_MULTITHREADING && !CPU_MIPSR6
	select CPU_MIPSR2_IRQ_VI
	select CPU_MIPSR2_IRQ_EI
	select SYNC_R4K
	select MIPS_GIC_IPI
	select MIPS_MT
	select SMP
	select SMP_UP
	select SYS_SUPPORTS_SMP
	select SYS_SUPPORTS_SCHED_SMT
	select MIPS_PERF_SHARED_TC_COUNTERS
	help
	  This is a kernel model which is known as SMVP. This is supported
	  on cores with the MT ASE and uses the available VPEs to implement
	  virtual processors which supports SMP. This is equivalent to the
	  Intel Hyperthreading feature. For further information go to
	  <http://www.imgtec.com/mips/mips-multithreading.asp>.

config MIPS_MT
	bool

config SCHED_SMT
	bool "SMT (multithreading) scheduler support"
	depends on SYS_SUPPORTS_SCHED_SMT
	default n
	help
	  SMT scheduler support improves the CPU scheduler's decision making
	  when dealing with MIPS MT enabled cores at a cost of slightly
	  increased overhead in some places. If unsure say N here.

config SYS_SUPPORTS_SCHED_SMT
	bool

config SYS_SUPPORTS_MULTITHREADING
	bool

config MIPS_MT_FPAFF
	bool "Dynamic FPU affinity for FP-intensive threads"
	default y
	depends on MIPS_MT_SMP

config MIPSR2_TO_R6_EMULATOR
	bool "MIPS R2-to-R6 emulator"
	depends on CPU_MIPSR6 && !SMP
	default y
	help
	  Choose this option if you want to run non-R6 MIPS userland code.
	  Even if you say 'Y' here, the emulator will still be disabled by
	  default. You can enable it using the 'mipsr2emu' kernel option.
	  The only reason this is a build-time option is to save ~14K from the
	  final kernel image.
comment "MIPS R2-to-R6 emulator is only available for UP kernels"
	depends on SMP && CPU_MIPSR6

config MIPS_VPE_LOADER
	bool "VPE loader support."
	depends on SYS_SUPPORTS_MULTITHREADING && MODULES
	select CPU_MIPSR2_IRQ_VI
	select CPU_MIPSR2_IRQ_EI
	select MIPS_MT
	help
	  Includes a loader for loading an elf relocatable object
	  onto another VPE and running it.

config MIPS_VPE_LOADER_CMP
	bool
	default "y"
	depends on MIPS_VPE_LOADER && MIPS_CMP

config MIPS_VPE_LOADER_MT
	bool
	default "y"
	depends on MIPS_VPE_LOADER && !MIPS_CMP

config MIPS_VPE_LOADER_TOM
	bool "Load VPE program into memory hidden from linux"
	depends on MIPS_VPE_LOADER
	default y
	help
	  The loader can use memory that is present but has been hidden from
	  Linux using the kernel command line option "mem=xxMB". It's up to
	  you to ensure the amount you put in the option and the space your
	  program requires is less or equal to the amount physically present.

config MIPS_VPE_APSP_API
	bool "Enable support for AP/SP API (RTLX)"
	depends on MIPS_VPE_LOADER
	help

config MIPS_VPE_APSP_API_CMP
	bool
	default "y"
	depends on MIPS_VPE_APSP_API && MIPS_CMP

config MIPS_VPE_APSP_API_MT
	bool
	default "y"
	depends on MIPS_VPE_APSP_API && !MIPS_CMP

config MIPS_CMP
	bool "MIPS CMP framework support (DEPRECATED)"
	depends on SYS_SUPPORTS_MIPS_CMP && !CPU_MIPSR6
	select MIPS_GIC_IPI
	select SMP
	select SYNC_R4K
	select SYS_SUPPORTS_SMP
	select WEAK_ORDERING
	default n
	help
	  Select this if you are using a bootloader which implements the "CMP
	  framework" protocol (ie. YAMON) and want your kernel to make use of
	  its ability to start secondary CPUs.

	  Unless you have a specific need, you should use CONFIG_MIPS_CPS
	  instead of this.

config MIPS_CPS
	bool "MIPS Coherent Processing System support"
	depends on SYS_SUPPORTS_MIPS_CPS && !CPU_MIPSR6
	select MIPS_CM
	select MIPS_CPC
	select MIPS_CPS_PM if HOTPLUG_CPU
	select MIPS_GIC_IPI
	select SMP
	select SYNC_R4K if (CEVT_R4K || CSRC_R4K)
	select SYS_SUPPORTS_HOTPLUG_CPU
	select SYS_SUPPORTS_SMP
	select WEAK_ORDERING
	help
	  Select this if you wish to run an SMP kernel across multiple cores
	  within a MIPS Coherent Processing System. When this option is
	  enabled the kernel will probe for other cores and boot them with
	  no external assistance. It is safe to enable this when hardware
	  support is unavailable.

config MIPS_CPS_PM
	depends on MIPS_CPS
	select MIPS_CPC
	bool

config MIPS_GIC_IPI
	bool

config MIPS_CM
	bool

config MIPS_CPC
	bool

config SB1_PASS_2_WORKAROUNDS
	bool
	depends on CPU_SB1 && (CPU_SB1_PASS_2_2 || CPU_SB1_PASS_2)
	default y

config SB1_PASS_2_1_WORKAROUNDS
	bool
	depends on CPU_SB1 && CPU_SB1_PASS_2
	default y


config ARCH_PHYS_ADDR_T_64BIT
       bool

choice
	prompt "SmartMIPS or microMIPS ASE support"

config CPU_NEEDS_NO_SMARTMIPS_OR_MICROMIPS
	bool "None"
	help
	  Select this if you want neither microMIPS nor SmartMIPS support

choice
	prompt "SmartMIPS or microMIPS ASE support"

config CPU_NEEDS_NO_SMARTMIPS_OR_MICROMIPS
	bool "None"
	help
	  Select this if you want neither microMIPS nor SmartMIPS support

config CPU_HAS_SMARTMIPS
	depends on SYS_SUPPORTS_SMARTMIPS
	bool "SmartMIPS"
	help
	  SmartMIPS is a extension of the MIPS32 architecture aimed at
	  increased security at both hardware and software level for
	  smartcards.  Enabling this option will allow proper use of the
	  SmartMIPS instructions by Linux applications.  However a kernel with
	  this option will not work on a MIPS core without SmartMIPS core.  If
	  you don't know you probably don't have SmartMIPS and should say N
	  here.

config CPU_MICROMIPS
<<<<<<< HEAD
	depends on SYS_SUPPORTS_MICROMIPS
=======
	depends on 32BIT && SYS_SUPPORTS_MICROMIPS && !CPU_MIPSR6
>>>>>>> afd2ff9b
	bool "microMIPS"
	help
	  When this option is enabled the kernel will be built using the
	  microMIPS ISA

endchoice

config CPU_HAS_MSA
	bool "Support for the MIPS SIMD Architecture"
	depends on CPU_SUPPORTS_MSA
	depends on 64BIT || MIPS_O32_FP64_SUPPORT
	help
	  MIPS SIMD Architecture (MSA) introduces 128 bit wide vector registers
	  and a set of SIMD instructions to operate on them. When this option
	  is enabled the kernel will support allocating & switching MSA
	  vector register contexts. If you know that your kernel will only be
	  running on CPUs which do not support MSA or that your userland will
	  not be making use of it then you may wish to say N here to reduce
	  the size & complexity of your kernel.

	  If unsure, say Y.

config CPU_HAS_WB
	bool

config XKS01
	bool

#
# Vectored interrupt mode is an R2 feature
#
config CPU_MIPSR2_IRQ_VI
	bool

#
# Extended interrupt mode is an R2 feature
#
config CPU_MIPSR2_IRQ_EI
	bool

config CPU_HAS_SYNC
	bool
	depends on !CPU_R3000
	default y

#
# CPU non-features
#
config CPU_DADDI_WORKAROUNDS
	bool

config CPU_R4000_WORKAROUNDS
	bool
	select CPU_R4400_WORKAROUNDS

config CPU_R4400_WORKAROUNDS
	bool

#
# - Highmem only makes sense for the 32-bit kernel.
# - The current highmem code will only work properly on physically indexed
#   caches such as R3000, SB1, R7000 or those that look like they're virtually
#   indexed such as R4000/R4400 SC and MC versions or R10000.  So for the
#   moment we protect the user and offer the highmem option only on machines
#   where it's known to be safe.  This will not offer highmem on a few systems
#   such as MIPS32 and MIPS64 CPUs which may have virtual and physically
#   indexed CPUs but we're playing safe.
# - We use SYS_SUPPORTS_HIGHMEM to offer highmem only for systems where we
#   know they might have memory configurations that could make use of highmem
#   support.
#
config HIGHMEM
	bool "High Memory Support"
	depends on 32BIT && CPU_SUPPORTS_HIGHMEM && SYS_SUPPORTS_HIGHMEM && !CPU_MIPS32_3_5_EVA

config CPU_SUPPORTS_HIGHMEM
	bool

config SYS_SUPPORTS_HIGHMEM
	bool

config SYS_SUPPORTS_SMARTMIPS
	bool

config SYS_SUPPORTS_MICROMIPS
	bool

config SYS_SUPPORTS_MIPS16
	bool
	help
	  This option must be set if a kernel might be executed on a MIPS16-
	  enabled CPU even if MIPS16 is not actually being used.  In other
	  words, it makes the kernel MIPS16-tolerant.

config CPU_SUPPORTS_MSA
	bool

config ARCH_FLATMEM_ENABLE
	def_bool y
	depends on !NUMA && !CPU_LOONGSON2

config ARCH_DISCONTIGMEM_ENABLE
	bool
	default y if SGI_IP27
	help
	  Say Y to support efficient handling of discontiguous physical memory,
	  for architectures which are either NUMA (Non-Uniform Memory Access)
	  or have huge holes in the physical address space for other reasons.
	  See <file:Documentation/vm/numa> for more.

config ARCH_SPARSEMEM_ENABLE
	bool
	select SPARSEMEM_STATIC

config NUMA
	bool "NUMA Support"
	depends on SYS_SUPPORTS_NUMA
	help
	  Say Y to compile the kernel to support NUMA (Non-Uniform Memory
	  Access).  This option improves performance on systems with more
	  than two nodes; on two node systems it is generally better to
	  leave it disabled; on single node systems disable this option
	  disabled.

config SYS_SUPPORTS_NUMA
	bool

config NODES_SHIFT
	int
	default "6"
	depends on NEED_MULTIPLE_NODES

config HW_PERF_EVENTS
	bool "Enable hardware performance counter support for perf events"
	depends on PERF_EVENTS && OPROFILE=n && (CPU_MIPS32 || CPU_MIPS64 || CPU_R10000 || CPU_SB1 || CPU_CAVIUM_OCTEON || CPU_XLP || CPU_LOONGSON3)
	default y
	help
	  Enable hardware performance counter support for perf events. If
	  disabled, perf events will use software events only.

source "mm/Kconfig"

config SMP
	bool "Multi-Processing support"
	depends on SYS_SUPPORTS_SMP
	help
	  This enables support for systems with more than one CPU. If you have
	  a system with only one CPU, say N. If you have a system with more
	  than one CPU, say Y.

	  If you say N here, the kernel will run on uni- and multiprocessor
	  machines, but will use only one CPU of a multiprocessor machine. If
	  you say Y here, the kernel will run on many, but not all,
	  uniprocessor machines. On a uniprocessor machine, the kernel
	  will run faster if you say N here.

	  People using multiprocessor machines who say Y here should also say
	  Y to "Enhanced Real Time Clock Support", below.

	  See also the SMP-HOWTO available at
	  <http://www.tldp.org/docs.html#howto>.

	  If you don't know what to do here, say N.

config SMP_UP
	bool

config SYS_SUPPORTS_MIPS_CMP
	bool

config SYS_SUPPORTS_MIPS_CPS
	bool

config SYS_SUPPORTS_SMP
	bool

config NR_CPUS_DEFAULT_4
	bool

config NR_CPUS_DEFAULT_8
	bool

config NR_CPUS_DEFAULT_16
	bool

config NR_CPUS_DEFAULT_32
	bool

config NR_CPUS_DEFAULT_64
	bool

config NR_CPUS
	int "Maximum number of CPUs (2-256)"
	range 2 256
	depends on SMP
	default "4" if NR_CPUS_DEFAULT_4
	default "8" if NR_CPUS_DEFAULT_8
	default "16" if NR_CPUS_DEFAULT_16
	default "32" if NR_CPUS_DEFAULT_32
	default "64" if NR_CPUS_DEFAULT_64
	help
	  This allows you to specify the maximum number of CPUs which this
	  kernel will support.  The maximum supported value is 32 for 32-bit
	  kernel and 64 for 64-bit kernels; the minimum value which makes
	  sense is 1 for Qemu (useful only for kernel debugging purposes)
	  and 2 for all others.

	  This is purely to save memory - each supported CPU adds
	  approximately eight kilobytes to the kernel image.  For best
	  performance should round up your number of processors to the next
	  power of two.

config MIPS_PERF_SHARED_TC_COUNTERS
	bool

#
# Timer Interrupt Frequency Configuration
#

choice
	prompt "Timer frequency"
	default HZ_250
	help
	 Allows the configuration of the timer frequency.

	config HZ_24
		bool "24 HZ" if SYS_SUPPORTS_24HZ || SYS_SUPPORTS_ARBIT_HZ

	config HZ_48
		bool "48 HZ" if SYS_SUPPORTS_48HZ || SYS_SUPPORTS_ARBIT_HZ

	config HZ_100
		bool "100 HZ" if SYS_SUPPORTS_100HZ || SYS_SUPPORTS_ARBIT_HZ

	config HZ_128
		bool "128 HZ" if SYS_SUPPORTS_128HZ || SYS_SUPPORTS_ARBIT_HZ

	config HZ_250
		bool "250 HZ" if SYS_SUPPORTS_250HZ || SYS_SUPPORTS_ARBIT_HZ

	config HZ_256
		bool "256 HZ" if SYS_SUPPORTS_256HZ || SYS_SUPPORTS_ARBIT_HZ

	config HZ_1000
		bool "1000 HZ" if SYS_SUPPORTS_1000HZ || SYS_SUPPORTS_ARBIT_HZ

	config HZ_1024
		bool "1024 HZ" if SYS_SUPPORTS_1024HZ || SYS_SUPPORTS_ARBIT_HZ

endchoice

config SYS_SUPPORTS_24HZ
	bool

config SYS_SUPPORTS_48HZ
	bool

config SYS_SUPPORTS_100HZ
	bool

config SYS_SUPPORTS_128HZ
	bool

config SYS_SUPPORTS_250HZ
	bool

config SYS_SUPPORTS_256HZ
	bool

config SYS_SUPPORTS_1000HZ
	bool

config SYS_SUPPORTS_1024HZ
	bool

config SYS_SUPPORTS_ARBIT_HZ
	bool
	default y if !SYS_SUPPORTS_24HZ && \
		     !SYS_SUPPORTS_48HZ && \
		     !SYS_SUPPORTS_100HZ && \
		     !SYS_SUPPORTS_128HZ && \
		     !SYS_SUPPORTS_250HZ && \
		     !SYS_SUPPORTS_256HZ && \
		     !SYS_SUPPORTS_1000HZ && \
		     !SYS_SUPPORTS_1024HZ

config HZ
	int
	default 24 if HZ_24
	default 48 if HZ_48
	default 100 if HZ_100
	default 128 if HZ_128
	default 250 if HZ_250
	default 256 if HZ_256
	default 1000 if HZ_1000
	default 1024 if HZ_1024

config SCHED_HRTICK
	def_bool HIGH_RES_TIMERS

source "kernel/Kconfig.preempt"

config KEXEC
	bool "Kexec system call"
	select KEXEC_CORE
	help
	  kexec is a system call that implements the ability to shutdown your
	  current kernel, and to start another kernel.  It is like a reboot
	  but it is independent of the system firmware.   And like a reboot
	  you can start any kernel with it, not just Linux.

	  The name comes from the similarity to the exec system call.

	  It is an ongoing process to be certain the hardware in a machine
	  is properly shutdown, so do not be surprised if this code does not
	  initially work for you.  As of this writing the exact hardware
	  interface is strongly in flux, so no good recommendation can be
	  made.

config CRASH_DUMP
	  bool "Kernel crash dumps"
	  help
	  Generate crash dump after being started by kexec.
	  This should be normally only set in special crash dump kernels
	  which are loaded in the main kernel with kexec-tools into
	  a specially reserved region and then later executed after
	  a crash by kdump/kexec. The crash dump kernel must be compiled
	  to a memory address not used by the main kernel or firmware using
	  PHYSICAL_START.

config PHYSICAL_START
	  hex "Physical address where the kernel is loaded"
	  default "0xffffffff84000000" if 64BIT
	  default "0x84000000" if 32BIT
	  depends on CRASH_DUMP
	  help
	  This gives the CKSEG0 or KSEG0 address where the kernel is loaded.
	  If you plan to use kernel for capturing the crash dump change
	  this value to start of the reserved region (the "X" value as
	  specified in the "crashkernel=YM@XM" command line boot parameter
	  passed to the panic-ed kernel).

config SECCOMP
	bool "Enable seccomp to safely compute untrusted bytecode"
	depends on PROC_FS
	default y
	help
	  This kernel feature is useful for number crunching applications
	  that may need to compute untrusted bytecode during their
	  execution. By using pipes or other transports made available to
	  the process as file descriptors supporting the read/write
	  syscalls, it's possible to isolate those applications in
	  their own address space using seccomp. Once seccomp is
	  enabled via /proc/<pid>/seccomp, it cannot be disabled
	  and the task is only allowed to execute a few safe syscalls
	  defined by each seccomp mode.

	  If unsure, say Y. Only embedded should say N here.

config MIPS_O32_FP64_SUPPORT
	bool "Support for O32 binaries using 64-bit FP"
	depends on 32BIT || MIPS32_O32
	help
	  When this is enabled, the kernel will support use of 64-bit floating
	  point registers with binaries using the O32 ABI along with the
	  EF_MIPS_FP64 ELF header flag (typically built with -mfp64). On
	  32-bit MIPS systems this support is at the cost of increasing the
	  size and complexity of the compiled FPU emulator. Thus if you are
	  running a MIPS32 system and know that none of your userland binaries
	  will require 64-bit floating point, you may wish to reduce the size
	  of your kernel & potentially improve FP emulation performance by
	  saying N here.

	  Although binutils currently supports use of this flag the details
	  concerning its effect upon the O32 ABI in userland are still being
	  worked on. In order to avoid userland becoming dependant upon current
	  behaviour before the details have been finalised, this option should
	  be considered experimental and only enabled by those working upon
	  said details.

	  If unsure, say N.

config USE_OF
	bool
	select OF
	select OF_EARLY_FLATTREE
	select IRQ_DOMAIN

config BUILTIN_DTB
	bool

choice
	prompt "Kernel appended dtb support" if USE_OF
	default MIPS_NO_APPENDED_DTB

	config MIPS_NO_APPENDED_DTB
		bool "None"
		help
		  Do not enable appended dtb support.

	config MIPS_ELF_APPENDED_DTB
		bool "vmlinux"
		help
		  With this option, the boot code will look for a device tree binary
		  DTB) included in the vmlinux ELF section .appended_dtb. By default
		  it is empty and the DTB can be appended using binutils command
		  objcopy:

		    objcopy --update-section .appended_dtb=<filename>.dtb vmlinux

		  This is meant as a backward compatiblity convenience for those
		  systems with a bootloader that can't be upgraded to accommodate
		  the documented boot protocol using a device tree.

	config MIPS_RAW_APPENDED_DTB
		bool "vmlinux.bin"
		help
		  With this option, the boot code will look for a device tree binary
		  DTB) appended to raw vmlinux.bin (without decompressor).
		  (e.g. cat vmlinux.bin <filename>.dtb > vmlinux_w_dtb).

		  This is meant as a backward compatibility convenience for those
		  systems with a bootloader that can't be upgraded to accommodate
		  the documented boot protocol using a device tree.

		  Beware that there is very little in terms of protection against
		  this option being confused by leftover garbage in memory that might
		  look like a DTB header after a reboot if no actual DTB is appended
		  to vmlinux.bin.  Do not leave this option active in a production kernel
		  if you don't intend to always append a DTB.

	config MIPS_ZBOOT_APPENDED_DTB
		bool "vmlinuz.bin"
		depends on SYS_SUPPORTS_ZBOOT
		help
		  With this option, the boot code will look for a device tree binary
		  DTB) appended to raw vmlinuz.bin (with decompressor).
		  (e.g. cat vmlinuz.bin <filename>.dtb > vmlinuz_w_dtb).

		  This is meant as a backward compatibility convenience for those
		  systems with a bootloader that can't be upgraded to accommodate
		  the documented boot protocol using a device tree.

		  Beware that there is very little in terms of protection against
		  this option being confused by leftover garbage in memory that might
		  look like a DTB header after a reboot if no actual DTB is appended
		  to vmlinuz.bin.  Do not leave this option active in a production kernel
		  if you don't intend to always append a DTB.
endchoice

choice
	prompt "Kernel command line type" if !CMDLINE_OVERRIDE
	default MIPS_CMDLINE_FROM_DTB if USE_OF && !ATH79 && !MACH_INGENIC && \
					 !MIPS_MALTA && !MIPS_SEAD3 && \
					 !CAVIUM_OCTEON_SOC
	default MIPS_CMDLINE_FROM_BOOTLOADER

	config MIPS_CMDLINE_FROM_DTB
		depends on USE_OF
		bool "Dtb kernel arguments if available"

	config MIPS_CMDLINE_DTB_EXTEND
		depends on USE_OF
		bool "Extend dtb kernel arguments with bootloader arguments"

	config MIPS_CMDLINE_FROM_BOOTLOADER
		bool "Bootloader kernel arguments if available"
endchoice

endmenu

config LOCKDEP_SUPPORT
	bool
	default y

config STACKTRACE_SUPPORT
	bool
	default y

config HAVE_LATENCYTOP_SUPPORT
	bool
	default y

config PGTABLE_LEVELS
	int
	default 3 if 64BIT && !PAGE_SIZE_64KB
	default 2

source "init/Kconfig"

source "kernel/Kconfig.freezer"

menu "Bus options (PCI, PCMCIA, EISA, ISA, TC)"

config HW_HAS_EISA
	bool
config HW_HAS_PCI
	bool

config PCI
	bool "Support for PCI controller"
	depends on HW_HAS_PCI
	select PCI_DOMAINS
	select NO_GENERIC_PCI_IOPORT_MAP
	help
	  Find out whether you have a PCI motherboard. PCI is the name of a
	  bus system, i.e. the way the CPU talks to the other stuff inside
	  your box. Other bus systems are ISA, EISA, or VESA. If you have PCI,
	  say Y, otherwise N.

config HT_PCI
	bool "Support for HT-linked PCI"
	default y
	depends on CPU_LOONGSON3
	select PCI
	select PCI_DOMAINS
	help
	  Loongson family machines use Hyper-Transport bus for inter-core
	  connection and device connection. The PCI bus is a subordinate
	  linked at HT. Choose Y for Loongson-3 based machines.

config PCI_DOMAINS
	bool

source "drivers/pci/Kconfig"

source "drivers/pci/pcie/Kconfig"

#
# ISA support is now enabled via select.  Too many systems still have the one
# or other ISA chip on the board that users don't know about so don't expect
# users to choose the right thing ...
#
config ISA
	bool

config EISA
	bool "EISA support"
	depends on HW_HAS_EISA
	select ISA
	select GENERIC_ISA_DMA
	---help---
	  The Extended Industry Standard Architecture (EISA) bus was
	  developed as an open alternative to the IBM MicroChannel bus.

	  The EISA bus provided some of the features of the IBM MicroChannel
	  bus while maintaining backward compatibility with cards made for
	  the older ISA bus.  The EISA bus saw limited use between 1988 and
	  1995 when it was made obsolete by the PCI bus.

	  Say Y here if you are building a kernel for an EISA-based machine.

	  Otherwise, say N.

source "drivers/eisa/Kconfig"

config TC
	bool "TURBOchannel support"
	depends on MACH_DECSTATION
	help
	  TURBOchannel is a DEC (now Compaq (now HP)) bus for Alpha and MIPS
	  processors.  TURBOchannel programming specifications are available
	  at:
	  <ftp://ftp.hp.com/pub/alphaserver/archive/triadd/>
	  and:
	  <http://www.computer-refuge.org/classiccmp/ftp.digital.com/pub/DEC/TriAdd/>
	  Linux driver support status is documented at:
	  <http://www.linux-mips.org/wiki/DECstation>

config MMU
	bool
	default y

config I8253
	bool
	select CLKSRC_I8253
	select CLKEVT_I8253
	select MIPS_EXTERNAL_TIMER

config ZONE_DMA
	bool

config ZONE_DMA32
	bool

source "drivers/pcmcia/Kconfig"

source "drivers/pci/hotplug/Kconfig"

config RAPIDIO
	tristate "RapidIO support"
	depends on PCI
	default n
	help
	  If you say Y here, the kernel will include drivers and
	  infrastructure code to support RapidIO interconnect devices.

source "drivers/rapidio/Kconfig"

endmenu

menu "Executable file formats"

source "fs/Kconfig.binfmt"

config TRAD_SIGNALS
	bool

config MIPS32_COMPAT
	bool

config COMPAT
	bool

config SYSVIPC_COMPAT
	bool

config MIPS32_O32
	bool "Kernel support for o32 binaries"
	depends on 64BIT
	select ARCH_WANT_OLD_COMPAT_IPC
	select COMPAT
	select MIPS32_COMPAT
	select SYSVIPC_COMPAT if SYSVIPC
	help
	  Select this option if you want to run o32 binaries.  These are pure
	  32-bit binaries as used by the 32-bit Linux/MIPS port.  Most of
	  existing binaries are in this format.

	  If unsure, say Y.

config MIPS32_N32
	bool "Kernel support for n32 binaries"
	depends on 64BIT
	select COMPAT
	select MIPS32_COMPAT
	select SYSVIPC_COMPAT if SYSVIPC
	help
	  Select this option if you want to run n32 binaries.  These are
	  64-bit binaries using 32-bit quantities for addressing and certain
	  data that would normally be 64-bit.  They are used in special
	  cases.

	  If unsure, say N.

config BINFMT_ELF32
	bool
	default y if MIPS32_O32 || MIPS32_N32

endmenu

menu "Power management options"

config ARCH_HIBERNATION_POSSIBLE
	def_bool y
	depends on SYS_SUPPORTS_HOTPLUG_CPU || !SMP

config ARCH_SUSPEND_POSSIBLE
	def_bool y
	depends on SYS_SUPPORTS_HOTPLUG_CPU || !SMP

source "kernel/power/Kconfig"

endmenu

config MIPS_EXTERNAL_TIMER
	bool

menu "CPU Power Management"

if CPU_SUPPORTS_CPUFREQ && MIPS_EXTERNAL_TIMER
source "drivers/cpufreq/Kconfig"
endif

source "drivers/cpuidle/Kconfig"

endmenu

source "net/Kconfig"

source "drivers/Kconfig"

source "drivers/firmware/Kconfig"

source "fs/Kconfig"

source "arch/mips/Kconfig.debug"

source "security/Kconfig"

source "crypto/Kconfig"

source "lib/Kconfig"

source "arch/mips/kvm/Kconfig"<|MERGE_RESOLUTION|>--- conflicted
+++ resolved
@@ -2322,14 +2322,6 @@
 	help
 	  Select this if you want neither microMIPS nor SmartMIPS support
 
-choice
-	prompt "SmartMIPS or microMIPS ASE support"
-
-config CPU_NEEDS_NO_SMARTMIPS_OR_MICROMIPS
-	bool "None"
-	help
-	  Select this if you want neither microMIPS nor SmartMIPS support
-
 config CPU_HAS_SMARTMIPS
 	depends on SYS_SUPPORTS_SMARTMIPS
 	bool "SmartMIPS"
@@ -2343,11 +2335,7 @@
 	  here.
 
 config CPU_MICROMIPS
-<<<<<<< HEAD
-	depends on SYS_SUPPORTS_MICROMIPS
-=======
 	depends on 32BIT && SYS_SUPPORTS_MICROMIPS && !CPU_MIPSR6
->>>>>>> afd2ff9b
 	bool "microMIPS"
 	help
 	  When this option is enabled the kernel will be built using the
