--- conflicted
+++ resolved
@@ -8,10 +8,7 @@
  *   written by Ralf Baechle <ralf@linux-mips.org>
  */
 #include <linux/compiler.h>
-<<<<<<< HEAD
-=======
 #include <linux/vmalloc.h>
->>>>>>> fc14f9c1
 #include <linux/init.h>
 #include <linux/kernel.h>
 #include <linux/console.h>
