--- conflicted
+++ resolved
@@ -168,13 +168,8 @@
 {
 	if (is_msa_enabled()) {
 		if (save) {
-<<<<<<< HEAD
-			save_msa(current);
-			current->thread.fpu.fcr31 =
-=======
 			save_msa(tsk);
 			tsk->thread.fpu.fcr31 =
->>>>>>> afd2ff9b
 					read_32bit_cp1_register(CP1_STATUS);
 		}
 		disable_msa();
