/*
 * This file is subject to the terms and conditions of the GNU General Public
 * License.  See the file "COPYING" in the main directory of this archive
 * for more details.
 *
 * Copyright (C) 2003 Ralf Baechle
 */
#ifndef _ASM_ASMMACRO_H
#define _ASM_ASMMACRO_H

#include <asm/hazards.h>
#include <asm/asm-offsets.h>
#include <asm/msa.h>

#ifdef CONFIG_32BIT
#include <asm/asmmacro-32.h>
#endif
#ifdef CONFIG_64BIT
#include <asm/asmmacro-64.h>
#endif

#if defined(CONFIG_CPU_MIPSR2) || defined(CONFIG_CPU_MIPSR6)
	.macro	local_irq_enable reg=t0
	ei
	irq_enable_hazard
	.endm

	.macro	local_irq_disable reg=t0
	di
	irq_disable_hazard
	.endm
#else
	.macro	local_irq_enable reg=t0
	mfc0	\reg, CP0_STATUS
	ori	\reg, \reg, 1
	mtc0	\reg, CP0_STATUS
	irq_enable_hazard
	.endm

	.macro	local_irq_disable reg=t0
#ifdef CONFIG_PREEMPT
	lw      \reg, TI_PRE_COUNT($28)
	addi    \reg, \reg, 1
	sw      \reg, TI_PRE_COUNT($28)
#endif
	mfc0	\reg, CP0_STATUS
	ori	\reg, \reg, 1
	xori	\reg, \reg, 1
	mtc0	\reg, CP0_STATUS
	irq_disable_hazard
#ifdef CONFIG_PREEMPT
	lw      \reg, TI_PRE_COUNT($28)
	addi    \reg, \reg, -1
	sw      \reg, TI_PRE_COUNT($28)
#endif
	.endm
#endif /* CONFIG_CPU_MIPSR2 */

	.macro	fpu_save_16even thread tmp=t0
	.set	push
	SET_HARDFLOAT
	cfc1	\tmp, fcr31
	sdc1	$f0,  THREAD_FPR0(\thread)
	sdc1	$f2,  THREAD_FPR2(\thread)
	sdc1	$f4,  THREAD_FPR4(\thread)
	sdc1	$f6,  THREAD_FPR6(\thread)
	sdc1	$f8,  THREAD_FPR8(\thread)
	sdc1	$f10, THREAD_FPR10(\thread)
	sdc1	$f12, THREAD_FPR12(\thread)
	sdc1	$f14, THREAD_FPR14(\thread)
	sdc1	$f16, THREAD_FPR16(\thread)
	sdc1	$f18, THREAD_FPR18(\thread)
	sdc1	$f20, THREAD_FPR20(\thread)
	sdc1	$f22, THREAD_FPR22(\thread)
	sdc1	$f24, THREAD_FPR24(\thread)
	sdc1	$f26, THREAD_FPR26(\thread)
	sdc1	$f28, THREAD_FPR28(\thread)
	sdc1	$f30, THREAD_FPR30(\thread)
	sw	\tmp, THREAD_FCR31(\thread)
	.set	pop
	.endm

	.macro	fpu_save_16odd thread
	.set	push
	.set	mips64r2
	SET_HARDFLOAT
<<<<<<< HEAD
	sdc1	$f1,  THREAD_FPR1_LS64(\thread)
	sdc1	$f3,  THREAD_FPR3_LS64(\thread)
	sdc1	$f5,  THREAD_FPR5_LS64(\thread)
	sdc1	$f7,  THREAD_FPR7_LS64(\thread)
	sdc1	$f9,  THREAD_FPR9_LS64(\thread)
	sdc1	$f11, THREAD_FPR11_LS64(\thread)
	sdc1	$f13, THREAD_FPR13_LS64(\thread)
	sdc1	$f15, THREAD_FPR15_LS64(\thread)
	sdc1	$f17, THREAD_FPR17_LS64(\thread)
	sdc1	$f19, THREAD_FPR19_LS64(\thread)
	sdc1	$f21, THREAD_FPR21_LS64(\thread)
	sdc1	$f23, THREAD_FPR23_LS64(\thread)
	sdc1	$f25, THREAD_FPR25_LS64(\thread)
	sdc1	$f27, THREAD_FPR27_LS64(\thread)
	sdc1	$f29, THREAD_FPR29_LS64(\thread)
	sdc1	$f31, THREAD_FPR31_LS64(\thread)
=======
	sdc1	$f1,  THREAD_FPR1(\thread)
	sdc1	$f3,  THREAD_FPR3(\thread)
	sdc1	$f5,  THREAD_FPR5(\thread)
	sdc1	$f7,  THREAD_FPR7(\thread)
	sdc1	$f9,  THREAD_FPR9(\thread)
	sdc1	$f11, THREAD_FPR11(\thread)
	sdc1	$f13, THREAD_FPR13(\thread)
	sdc1	$f15, THREAD_FPR15(\thread)
	sdc1	$f17, THREAD_FPR17(\thread)
	sdc1	$f19, THREAD_FPR19(\thread)
	sdc1	$f21, THREAD_FPR21(\thread)
	sdc1	$f23, THREAD_FPR23(\thread)
	sdc1	$f25, THREAD_FPR25(\thread)
	sdc1	$f27, THREAD_FPR27(\thread)
	sdc1	$f29, THREAD_FPR29(\thread)
	sdc1	$f31, THREAD_FPR31(\thread)
>>>>>>> afd2ff9b
	.set	pop
	.endm

	.macro	fpu_save_double thread status tmp
#if defined(CONFIG_64BIT) || defined(CONFIG_CPU_MIPS32_R2) || \
		defined(CONFIG_CPU_MIPS32_R6)
	sll	\tmp, \status, 5
	bgez	\tmp, 10f
	fpu_save_16odd \thread
10:
#endif
	fpu_save_16even \thread \tmp
	.endm

	.macro	fpu_restore_16even thread tmp=t0
	.set	push
	SET_HARDFLOAT
	lw	\tmp, THREAD_FCR31(\thread)
	ldc1	$f0,  THREAD_FPR0(\thread)
	ldc1	$f2,  THREAD_FPR2(\thread)
	ldc1	$f4,  THREAD_FPR4(\thread)
	ldc1	$f6,  THREAD_FPR6(\thread)
	ldc1	$f8,  THREAD_FPR8(\thread)
	ldc1	$f10, THREAD_FPR10(\thread)
	ldc1	$f12, THREAD_FPR12(\thread)
	ldc1	$f14, THREAD_FPR14(\thread)
	ldc1	$f16, THREAD_FPR16(\thread)
	ldc1	$f18, THREAD_FPR18(\thread)
	ldc1	$f20, THREAD_FPR20(\thread)
	ldc1	$f22, THREAD_FPR22(\thread)
	ldc1	$f24, THREAD_FPR24(\thread)
	ldc1	$f26, THREAD_FPR26(\thread)
	ldc1	$f28, THREAD_FPR28(\thread)
	ldc1	$f30, THREAD_FPR30(\thread)
	ctc1	\tmp, fcr31
	.endm

	.macro	fpu_restore_16odd thread
	.set	push
	.set	mips64r2
	SET_HARDFLOAT
<<<<<<< HEAD
	ldc1	$f1,  THREAD_FPR1_LS64(\thread)
	ldc1	$f3,  THREAD_FPR3_LS64(\thread)
	ldc1	$f5,  THREAD_FPR5_LS64(\thread)
	ldc1	$f7,  THREAD_FPR7_LS64(\thread)
	ldc1	$f9,  THREAD_FPR9_LS64(\thread)
	ldc1	$f11, THREAD_FPR11_LS64(\thread)
	ldc1	$f13, THREAD_FPR13_LS64(\thread)
	ldc1	$f15, THREAD_FPR15_LS64(\thread)
	ldc1	$f17, THREAD_FPR17_LS64(\thread)
	ldc1	$f19, THREAD_FPR19_LS64(\thread)
	ldc1	$f21, THREAD_FPR21_LS64(\thread)
	ldc1	$f23, THREAD_FPR23_LS64(\thread)
	ldc1	$f25, THREAD_FPR25_LS64(\thread)
	ldc1	$f27, THREAD_FPR27_LS64(\thread)
	ldc1	$f29, THREAD_FPR29_LS64(\thread)
	ldc1	$f31, THREAD_FPR31_LS64(\thread)
=======
	ldc1	$f1,  THREAD_FPR1(\thread)
	ldc1	$f3,  THREAD_FPR3(\thread)
	ldc1	$f5,  THREAD_FPR5(\thread)
	ldc1	$f7,  THREAD_FPR7(\thread)
	ldc1	$f9,  THREAD_FPR9(\thread)
	ldc1	$f11, THREAD_FPR11(\thread)
	ldc1	$f13, THREAD_FPR13(\thread)
	ldc1	$f15, THREAD_FPR15(\thread)
	ldc1	$f17, THREAD_FPR17(\thread)
	ldc1	$f19, THREAD_FPR19(\thread)
	ldc1	$f21, THREAD_FPR21(\thread)
	ldc1	$f23, THREAD_FPR23(\thread)
	ldc1	$f25, THREAD_FPR25(\thread)
	ldc1	$f27, THREAD_FPR27(\thread)
	ldc1	$f29, THREAD_FPR29(\thread)
	ldc1	$f31, THREAD_FPR31(\thread)
>>>>>>> afd2ff9b
	.set	pop
	.endm

	.macro	fpu_restore_double thread status tmp
#if defined(CONFIG_64BIT) || defined(CONFIG_CPU_MIPS32_R2) || \
		defined(CONFIG_CPU_MIPS32_R6)
	sll	\tmp, \status, 5
	bgez	\tmp, 10f				# 16 register mode?

	fpu_restore_16odd \thread
10:
#endif
	fpu_restore_16even \thread \tmp
	.endm

#if defined(CONFIG_CPU_MIPSR2) || defined(CONFIG_CPU_MIPSR6)
	.macro	_EXT	rd, rs, p, s
	ext	\rd, \rs, \p, \s
	.endm
#else /* !CONFIG_CPU_MIPSR2 || !CONFIG_CPU_MIPSR6 */
	.macro	_EXT	rd, rs, p, s
	srl	\rd, \rs, \p
	andi	\rd, \rd, (1 << \s) - 1
	.endm
#endif /* !CONFIG_CPU_MIPSR2 || !CONFIG_CPU_MIPSR6 */

/*
 * Temporary until all gas have MT ASE support
 */
	.macro	DMT	reg=0
	.word	0x41600bc1 | (\reg << 16)
	.endm

	.macro	EMT	reg=0
	.word	0x41600be1 | (\reg << 16)
	.endm

	.macro	DVPE	reg=0
	.word	0x41600001 | (\reg << 16)
	.endm

	.macro	EVPE	reg=0
	.word	0x41600021 | (\reg << 16)
	.endm

	.macro	MFTR	rt=0, rd=0, u=0, sel=0
	 .word	0x41000000 | (\rt << 16) | (\rd << 11) | (\u << 5) | (\sel)
	.endm

	.macro	MTTR	rt=0, rd=0, u=0, sel=0
	 .word	0x41800000 | (\rt << 16) | (\rd << 11) | (\u << 5) | (\sel)
	.endm

#ifdef TOOLCHAIN_SUPPORTS_MSA
/* preprocessor replaces the fp in ".set fp=64" with $30 otherwise */
#undef fp

	.macro	_cfcmsa	rd, cs
	.set	push
	.set	mips32r2
	.set	fp=64
	.set	msa
	cfcmsa	\rd, $\cs
	.set	pop
	.endm

	.macro	_ctcmsa	cd, rs
	.set	push
	.set	mips32r2
	.set	fp=64
	.set	msa
	ctcmsa	$\cd, \rs
	.set	pop
	.endm

	.macro	ld_b	wd, off, base
	.set	push
	.set	mips32r2
	.set	msa
	ld.b	$w\wd, \off(\base)
	.set	pop
	.endm

	.macro	ld_h	wd, off, base
	.set	push
	.set	mips32r2
	.set	msa
	ld.h	$w\wd, \off(\base)
	.set	pop
	.endm

	.macro	ld_w	wd, off, base
	.set	push
	.set	mips32r2
	.set	msa
	ld.w	$w\wd, \off(\base)
	.set	pop
	.endm

	.macro	ld_d	wd, off, base
	.set	push
	.set	mips32r2
	.set	fp=64
	.set	msa
	ld.d	$w\wd, \off(\base)
	.set	pop
	.endm

	.macro	st_b	wd, off, base
	.set	push
	.set	mips32r2
	.set	msa
	st.b	$w\wd, \off(\base)
	.set	pop
	.endm

	.macro	st_h	wd, off, base
	.set	push
	.set	mips32r2
	.set	msa
	st.h	$w\wd, \off(\base)
	.set	pop
	.endm

	.macro	st_w	wd, off, base
	.set	push
	.set	mips32r2
	.set	msa
	st.w	$w\wd, \off(\base)
	.set	pop
	.endm

	.macro	st_d	wd, off, base
	.set	push
	.set	mips32r2
	.set	fp=64
	.set	msa
	st.d	$w\wd, \off(\base)
	.set	pop
	.endm

	.macro	copy_u_w	ws, n
	.set	push
	.set	mips32r2
	.set	fp=64
	.set	msa
	copy_u.w $1, $w\ws[\n]
	.set	pop
	.endm

	.macro	copy_u_d	ws, n
	.set	push
	.set	mips64r2
	.set	fp=64
	.set	msa
	copy_u.d $1, $w\ws[\n]
	.set	pop
	.endm

	.macro	insert_w	wd, n
	.set	push
	.set	mips32r2
	.set	fp=64
	.set	msa
	insert.w $w\wd[\n], $1
	.set	pop
	.endm

	.macro	insert_d	wd, n
	.set	push
	.set	mips64r2
	.set	fp=64
	.set	msa
	insert.d $w\wd[\n], $1
	.set	pop
	.endm
#else

#ifdef CONFIG_CPU_MICROMIPS
#define CFC_MSA_INSN		0x587e0056
#define CTC_MSA_INSN		0x583e0816
#define LDB_MSA_INSN		0x58000807
#define LDH_MSA_INSN		0x58000817
#define LDW_MSA_INSN		0x58000827
#define LDD_MSA_INSN		0x58000837
#define STB_MSA_INSN		0x5800080f
#define STH_MSA_INSN		0x5800081f
#define STW_MSA_INSN		0x5800082f
#define STD_MSA_INSN		0x5800083f
#define COPY_UW_MSA_INSN	0x58f00056
#define COPY_UD_MSA_INSN	0x58f80056
#define INSERT_W_MSA_INSN	0x59300816
#define INSERT_D_MSA_INSN	0x59380816
#else
#define CFC_MSA_INSN		0x787e0059
#define CTC_MSA_INSN		0x783e0819
#define LDB_MSA_INSN		0x78000820
#define LDH_MSA_INSN		0x78000821
#define LDW_MSA_INSN		0x78000822
#define LDD_MSA_INSN		0x78000823
#define STB_MSA_INSN		0x78000824
#define STH_MSA_INSN		0x78000825
#define STW_MSA_INSN		0x78000826
#define STD_MSA_INSN		0x78000827
#define COPY_UW_MSA_INSN	0x78f00059
#define COPY_UD_MSA_INSN	0x78f80059
#define INSERT_W_MSA_INSN	0x79300819
#define INSERT_D_MSA_INSN	0x79380819
#endif

	/*
	 * Temporary until all toolchains in use include MSA support.
	 */
	.macro	_cfcmsa	rd, cs
	.set	push
	.set	noat
	SET_HARDFLOAT
	.insn
	.word	CFC_MSA_INSN | (\cs << 11)
	move	\rd, $1
	.set	pop
	.endm

	.macro	_ctcmsa	cd, rs
	.set	push
	.set	noat
	SET_HARDFLOAT
	move	$1, \rs
	.word	CTC_MSA_INSN | (\cd << 6)
	.set	pop
	.endm

	.macro	ld_b	wd, off, base
	.set	push
	.set	noat
	SET_HARDFLOAT
	addu	$1, \base, \off
	.word	LDB_MSA_INSN | (\wd << 6)
	.set	pop
	.endm

	.macro	ld_h	wd, off, base
	.set	push
	.set	noat
	SET_HARDFLOAT
	addu	$1, \base, \off
	.word	LDH_MSA_INSN | (\wd << 6)
	.set	pop
	.endm

	.macro	ld_w	wd, off, base
	.set	push
	.set	noat
	SET_HARDFLOAT
	addu	$1, \base, \off
	.word	LDW_MSA_INSN | (\wd << 6)
	.set	pop
	.endm

	.macro	ld_d	wd, off, base
	.set	push
	.set	noat
	SET_HARDFLOAT
<<<<<<< HEAD
	add	$1, \base, \off
=======
	addu	$1, \base, \off
>>>>>>> afd2ff9b
	.word	LDD_MSA_INSN | (\wd << 6)
	.set	pop
	.endm

	.macro	st_b	wd, off, base
	.set	push
	.set	noat
	SET_HARDFLOAT
	addu	$1, \base, \off
	.word	STB_MSA_INSN | (\wd << 6)
	.set	pop
	.endm

	.macro	st_h	wd, off, base
	.set	push
	.set	noat
	SET_HARDFLOAT
	addu	$1, \base, \off
	.word	STH_MSA_INSN | (\wd << 6)
	.set	pop
	.endm

	.macro	st_w	wd, off, base
	.set	push
	.set	noat
	SET_HARDFLOAT
	addu	$1, \base, \off
	.word	STW_MSA_INSN | (\wd << 6)
	.set	pop
	.endm

	.macro	st_d	wd, off, base
	.set	push
	.set	noat
	SET_HARDFLOAT
<<<<<<< HEAD
	add	$1, \base, \off
=======
	addu	$1, \base, \off
>>>>>>> afd2ff9b
	.word	STD_MSA_INSN | (\wd << 6)
	.set	pop
	.endm

	.macro	copy_u_w	ws, n
	.set	push
	.set	noat
	SET_HARDFLOAT
	.insn
	.word	COPY_UW_MSA_INSN | (\n << 16) | (\ws << 11)
	.set	pop
	.endm

	.macro	copy_u_d	ws, n
	.set	push
	.set	noat
	SET_HARDFLOAT
	.insn
	.word	COPY_UD_MSA_INSN | (\n << 16) | (\ws << 11)
	.set	pop
	.endm

	.macro	insert_w	wd, n
	.set	push
	.set	noat
	SET_HARDFLOAT
<<<<<<< HEAD
	/* move triggers an assembler bug... */
	or	$1, \rs, zero
=======
>>>>>>> afd2ff9b
	.word	INSERT_W_MSA_INSN | (\n << 16) | (\wd << 6)
	.set	pop
	.endm

	.macro	insert_d	wd, n
	.set	push
	.set	noat
	SET_HARDFLOAT
<<<<<<< HEAD
	/* move triggers an assembler bug... */
	or	$1, \rs, zero
=======
>>>>>>> afd2ff9b
	.word	INSERT_D_MSA_INSN | (\n << 16) | (\wd << 6)
	.set	pop
	.endm
#endif

	.macro	msa_save_all	thread
	st_d	0, THREAD_FPR0, \thread
	st_d	1, THREAD_FPR1, \thread
	st_d	2, THREAD_FPR2, \thread
	st_d	3, THREAD_FPR3, \thread
	st_d	4, THREAD_FPR4, \thread
	st_d	5, THREAD_FPR5, \thread
	st_d	6, THREAD_FPR6, \thread
	st_d	7, THREAD_FPR7, \thread
	st_d	8, THREAD_FPR8, \thread
	st_d	9, THREAD_FPR9, \thread
	st_d	10, THREAD_FPR10, \thread
	st_d	11, THREAD_FPR11, \thread
	st_d	12, THREAD_FPR12, \thread
	st_d	13, THREAD_FPR13, \thread
	st_d	14, THREAD_FPR14, \thread
	st_d	15, THREAD_FPR15, \thread
	st_d	16, THREAD_FPR16, \thread
	st_d	17, THREAD_FPR17, \thread
	st_d	18, THREAD_FPR18, \thread
	st_d	19, THREAD_FPR19, \thread
	st_d	20, THREAD_FPR20, \thread
	st_d	21, THREAD_FPR21, \thread
	st_d	22, THREAD_FPR22, \thread
	st_d	23, THREAD_FPR23, \thread
	st_d	24, THREAD_FPR24, \thread
	st_d	25, THREAD_FPR25, \thread
	st_d	26, THREAD_FPR26, \thread
	st_d	27, THREAD_FPR27, \thread
	st_d	28, THREAD_FPR28, \thread
	st_d	29, THREAD_FPR29, \thread
	st_d	30, THREAD_FPR30, \thread
	st_d	31, THREAD_FPR31, \thread
	.set	push
	.set	noat
	SET_HARDFLOAT
<<<<<<< HEAD
	cfcmsa	$1, MSA_CSR
=======
	_cfcmsa	$1, MSA_CSR
>>>>>>> afd2ff9b
	sw	$1, THREAD_MSA_CSR(\thread)
	.set	pop
	.endm

	.macro	msa_restore_all	thread
	.set	push
	.set	noat
	SET_HARDFLOAT
	lw	$1, THREAD_MSA_CSR(\thread)
	_ctcmsa	MSA_CSR, $1
	.set	pop
	ld_d	0, THREAD_FPR0, \thread
	ld_d	1, THREAD_FPR1, \thread
	ld_d	2, THREAD_FPR2, \thread
	ld_d	3, THREAD_FPR3, \thread
	ld_d	4, THREAD_FPR4, \thread
	ld_d	5, THREAD_FPR5, \thread
	ld_d	6, THREAD_FPR6, \thread
	ld_d	7, THREAD_FPR7, \thread
	ld_d	8, THREAD_FPR8, \thread
	ld_d	9, THREAD_FPR9, \thread
	ld_d	10, THREAD_FPR10, \thread
	ld_d	11, THREAD_FPR11, \thread
	ld_d	12, THREAD_FPR12, \thread
	ld_d	13, THREAD_FPR13, \thread
	ld_d	14, THREAD_FPR14, \thread
	ld_d	15, THREAD_FPR15, \thread
	ld_d	16, THREAD_FPR16, \thread
	ld_d	17, THREAD_FPR17, \thread
	ld_d	18, THREAD_FPR18, \thread
	ld_d	19, THREAD_FPR19, \thread
	ld_d	20, THREAD_FPR20, \thread
	ld_d	21, THREAD_FPR21, \thread
	ld_d	22, THREAD_FPR22, \thread
	ld_d	23, THREAD_FPR23, \thread
	ld_d	24, THREAD_FPR24, \thread
	ld_d	25, THREAD_FPR25, \thread
	ld_d	26, THREAD_FPR26, \thread
	ld_d	27, THREAD_FPR27, \thread
	ld_d	28, THREAD_FPR28, \thread
	ld_d	29, THREAD_FPR29, \thread
	ld_d	30, THREAD_FPR30, \thread
	ld_d	31, THREAD_FPR31, \thread
	.endm

	.macro	msa_init_upper wd
#ifdef CONFIG_64BIT
	insert_d \wd, 1
#else
	insert_w \wd, 2
	insert_w \wd, 3
#endif
	.endm

	.macro	msa_init_all_upper
	.set	push
	.set	noat
	SET_HARDFLOAT
	not	$1, zero
	msa_init_upper	0
	msa_init_upper	1
	msa_init_upper	2
	msa_init_upper	3
	msa_init_upper	4
	msa_init_upper	5
	msa_init_upper	6
	msa_init_upper	7
	msa_init_upper	8
	msa_init_upper	9
	msa_init_upper	10
	msa_init_upper	11
	msa_init_upper	12
	msa_init_upper	13
	msa_init_upper	14
	msa_init_upper	15
	msa_init_upper	16
	msa_init_upper	17
	msa_init_upper	18
	msa_init_upper	19
	msa_init_upper	20
	msa_init_upper	21
	msa_init_upper	22
	msa_init_upper	23
	msa_init_upper	24
	msa_init_upper	25
	msa_init_upper	26
	msa_init_upper	27
	msa_init_upper	28
	msa_init_upper	29
	msa_init_upper	30
	msa_init_upper	31
	.set	pop
	.endm

#endif /* _ASM_ASMMACRO_H */<|MERGE_RESOLUTION|>--- conflicted
+++ resolved
@@ -84,24 +84,6 @@
 	.set	push
 	.set	mips64r2
 	SET_HARDFLOAT
-<<<<<<< HEAD
-	sdc1	$f1,  THREAD_FPR1_LS64(\thread)
-	sdc1	$f3,  THREAD_FPR3_LS64(\thread)
-	sdc1	$f5,  THREAD_FPR5_LS64(\thread)
-	sdc1	$f7,  THREAD_FPR7_LS64(\thread)
-	sdc1	$f9,  THREAD_FPR9_LS64(\thread)
-	sdc1	$f11, THREAD_FPR11_LS64(\thread)
-	sdc1	$f13, THREAD_FPR13_LS64(\thread)
-	sdc1	$f15, THREAD_FPR15_LS64(\thread)
-	sdc1	$f17, THREAD_FPR17_LS64(\thread)
-	sdc1	$f19, THREAD_FPR19_LS64(\thread)
-	sdc1	$f21, THREAD_FPR21_LS64(\thread)
-	sdc1	$f23, THREAD_FPR23_LS64(\thread)
-	sdc1	$f25, THREAD_FPR25_LS64(\thread)
-	sdc1	$f27, THREAD_FPR27_LS64(\thread)
-	sdc1	$f29, THREAD_FPR29_LS64(\thread)
-	sdc1	$f31, THREAD_FPR31_LS64(\thread)
-=======
 	sdc1	$f1,  THREAD_FPR1(\thread)
 	sdc1	$f3,  THREAD_FPR3(\thread)
 	sdc1	$f5,  THREAD_FPR5(\thread)
@@ -118,7 +100,6 @@
 	sdc1	$f27, THREAD_FPR27(\thread)
 	sdc1	$f29, THREAD_FPR29(\thread)
 	sdc1	$f31, THREAD_FPR31(\thread)
->>>>>>> afd2ff9b
 	.set	pop
 	.endm
 
@@ -160,24 +141,6 @@
 	.set	push
 	.set	mips64r2
 	SET_HARDFLOAT
-<<<<<<< HEAD
-	ldc1	$f1,  THREAD_FPR1_LS64(\thread)
-	ldc1	$f3,  THREAD_FPR3_LS64(\thread)
-	ldc1	$f5,  THREAD_FPR5_LS64(\thread)
-	ldc1	$f7,  THREAD_FPR7_LS64(\thread)
-	ldc1	$f9,  THREAD_FPR9_LS64(\thread)
-	ldc1	$f11, THREAD_FPR11_LS64(\thread)
-	ldc1	$f13, THREAD_FPR13_LS64(\thread)
-	ldc1	$f15, THREAD_FPR15_LS64(\thread)
-	ldc1	$f17, THREAD_FPR17_LS64(\thread)
-	ldc1	$f19, THREAD_FPR19_LS64(\thread)
-	ldc1	$f21, THREAD_FPR21_LS64(\thread)
-	ldc1	$f23, THREAD_FPR23_LS64(\thread)
-	ldc1	$f25, THREAD_FPR25_LS64(\thread)
-	ldc1	$f27, THREAD_FPR27_LS64(\thread)
-	ldc1	$f29, THREAD_FPR29_LS64(\thread)
-	ldc1	$f31, THREAD_FPR31_LS64(\thread)
-=======
 	ldc1	$f1,  THREAD_FPR1(\thread)
 	ldc1	$f3,  THREAD_FPR3(\thread)
 	ldc1	$f5,  THREAD_FPR5(\thread)
@@ -194,7 +157,6 @@
 	ldc1	$f27, THREAD_FPR27(\thread)
 	ldc1	$f29, THREAD_FPR29(\thread)
 	ldc1	$f31, THREAD_FPR31(\thread)
->>>>>>> afd2ff9b
 	.set	pop
 	.endm
 
@@ -458,11 +420,7 @@
 	.set	push
 	.set	noat
 	SET_HARDFLOAT
-<<<<<<< HEAD
-	add	$1, \base, \off
-=======
-	addu	$1, \base, \off
->>>>>>> afd2ff9b
+	addu	$1, \base, \off
 	.word	LDD_MSA_INSN | (\wd << 6)
 	.set	pop
 	.endm
@@ -498,11 +456,7 @@
 	.set	push
 	.set	noat
 	SET_HARDFLOAT
-<<<<<<< HEAD
-	add	$1, \base, \off
-=======
-	addu	$1, \base, \off
->>>>>>> afd2ff9b
+	addu	$1, \base, \off
 	.word	STD_MSA_INSN | (\wd << 6)
 	.set	pop
 	.endm
@@ -529,11 +483,6 @@
 	.set	push
 	.set	noat
 	SET_HARDFLOAT
-<<<<<<< HEAD
-	/* move triggers an assembler bug... */
-	or	$1, \rs, zero
-=======
->>>>>>> afd2ff9b
 	.word	INSERT_W_MSA_INSN | (\n << 16) | (\wd << 6)
 	.set	pop
 	.endm
@@ -542,11 +491,6 @@
 	.set	push
 	.set	noat
 	SET_HARDFLOAT
-<<<<<<< HEAD
-	/* move triggers an assembler bug... */
-	or	$1, \rs, zero
-=======
->>>>>>> afd2ff9b
 	.word	INSERT_D_MSA_INSN | (\n << 16) | (\wd << 6)
 	.set	pop
 	.endm
@@ -588,11 +532,7 @@
 	.set	push
 	.set	noat
 	SET_HARDFLOAT
-<<<<<<< HEAD
-	cfcmsa	$1, MSA_CSR
-=======
 	_cfcmsa	$1, MSA_CSR
->>>>>>> afd2ff9b
 	sw	$1, THREAD_MSA_CSR(\thread)
 	.set	pop
 	.endm
