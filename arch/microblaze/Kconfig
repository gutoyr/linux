--- conflicted
+++ resolved
@@ -32,18 +32,6 @@
 	select OF_EARLY_FLATTREE
 	select TRACING_SUPPORT
 	select VIRT_TO_BUS
-<<<<<<< HEAD
-	select GENERIC_IRQ_PROBE
-	select GENERIC_IRQ_SHOW
-	select GENERIC_PCI_IOMAP
-	select GENERIC_CPU_DEVICES
-	select GENERIC_ATOMIC64
-	select GENERIC_CLOCKEVENTS
-	select GENERIC_IDLE_POLL_SETUP
-	select MODULES_USE_ELF_RELA
-	select CLONE_BACKWARDS3
-=======
->>>>>>> fc14f9c1
 
 config SWAP
 	def_bool n
