--- conflicted
+++ resolved
@@ -208,8 +208,6 @@
 	unsigned long pfra : 52; /* Page-Frame Real Address */
 };
 
-<<<<<<< HEAD
-=======
 union alet {
 	u32 val;
 	struct {
@@ -258,7 +256,6 @@
 	unsigned long astesn : 32;
 	/* .. more fields there */
 } __packed;
->>>>>>> afd2ff9b
 
 int ipte_lock_held(struct kvm_vcpu *vcpu)
 {
@@ -279,19 +276,10 @@
 		goto out;
 	ic = &vcpu->kvm->arch.sca->ipte_control;
 	do {
-<<<<<<< HEAD
-		old = *ic;
-		barrier();
-		while (old.k) {
-			cond_resched();
-			old = *ic;
-			barrier();
-=======
 		old = READ_ONCE(*ic);
 		while (old.k) {
 			cond_resched();
 			old = READ_ONCE(*ic);
->>>>>>> afd2ff9b
 		}
 		new = old;
 		new.k = 1;
@@ -310,12 +298,7 @@
 		goto out;
 	ic = &vcpu->kvm->arch.sca->ipte_control;
 	do {
-<<<<<<< HEAD
-		old = *ic;
-		barrier();
-=======
 		old = READ_ONCE(*ic);
->>>>>>> afd2ff9b
 		new = old;
 		new.k = 0;
 	} while (cmpxchg(&ic->val, old.val, new.val) != old.val);
@@ -330,19 +313,10 @@
 
 	ic = &vcpu->kvm->arch.sca->ipte_control;
 	do {
-<<<<<<< HEAD
-		old = *ic;
-		barrier();
-		while (old.kg) {
-			cond_resched();
-			old = *ic;
-			barrier();
-=======
 		old = READ_ONCE(*ic);
 		while (old.kg) {
 			cond_resched();
 			old = READ_ONCE(*ic);
->>>>>>> afd2ff9b
 		}
 		new = old;
 		new.k = 1;
@@ -356,12 +330,7 @@
 
 	ic = &vcpu->kvm->arch.sca->ipte_control;
 	do {
-<<<<<<< HEAD
-		old = *ic;
-		barrier();
-=======
 		old = READ_ONCE(*ic);
->>>>>>> afd2ff9b
 		new = old;
 		new.kh--;
 		if (!new.kh)
