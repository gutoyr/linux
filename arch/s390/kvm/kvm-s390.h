--- conflicted
+++ resolved
@@ -22,12 +22,6 @@
 
 typedef int (*intercept_handler_t)(struct kvm_vcpu *vcpu);
 
-<<<<<<< HEAD
-/* declare vfacilities extern */
-extern unsigned long *vfacilities;
-
-=======
->>>>>>> afd2ff9b
 /* Transactional Memory Execution related macros */
 #define IS_TE_ENABLED(vcpu)	((vcpu->arch.sie_block->ecb & 0x10))
 #define TDB_FORMAT1		1
@@ -192,9 +186,6 @@
 				    struct kvm_s390_interrupt *s390int);
 int __must_check kvm_s390_inject_vcpu(struct kvm_vcpu *vcpu,
 				      struct kvm_s390_irq *irq);
-<<<<<<< HEAD
-int __must_check kvm_s390_inject_program_int(struct kvm_vcpu *vcpu, u16 code);
-=======
 static inline int kvm_s390_inject_prog_irq(struct kvm_vcpu *vcpu,
 					   struct kvm_s390_pgm_info *pgm_info)
 {
@@ -214,7 +205,6 @@
 
 	return kvm_s390_inject_vcpu(vcpu, &irq);
 }
->>>>>>> afd2ff9b
 struct kvm_s390_interrupt_info *kvm_s390_get_io_int(struct kvm *kvm,
 						    u64 isc_mask, u32 schid);
 int kvm_s390_reinject_io_int(struct kvm *kvm,
