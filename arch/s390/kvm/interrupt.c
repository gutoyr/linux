/*
 * handling kvm guest interrupts
 *
 * Copyright IBM Corp. 2008, 2015
 *
 * This program is free software; you can redistribute it and/or modify
 * it under the terms of the GNU General Public License (version 2 only)
 * as published by the Free Software Foundation.
 *
 *    Author(s): Carsten Otte <cotte@de.ibm.com>
 */

#include <linux/interrupt.h>
#include <linux/kvm_host.h>
#include <linux/hrtimer.h>
#include <linux/mmu_context.h>
#include <linux/signal.h>
#include <linux/slab.h>
#include <linux/bitmap.h>
<<<<<<< HEAD
=======
#include <linux/vmalloc.h>
>>>>>>> afd2ff9b
#include <asm/asm-offsets.h>
#include <asm/dis.h>
#include <asm/uaccess.h>
#include <asm/sclp.h>
#include <asm/isc.h>
#include "kvm-s390.h"
#include "gaccess.h"
#include "trace-s390.h"

#define IOINT_SCHID_MASK 0x0000ffff
#define IOINT_SSID_MASK 0x00030000
#define IOINT_CSSID_MASK 0x03fc0000
#define PFAULT_INIT 0x0600
#define PFAULT_DONE 0x0680
#define VIRTIO_PARAM 0x0d00
<<<<<<< HEAD

static int is_ioint(u64 type)
{
	return ((type & 0xfffe0000u) != 0xfffe0000u);
}
=======
>>>>>>> afd2ff9b

int psw_extint_disabled(struct kvm_vcpu *vcpu)
{
	return !(vcpu->arch.sie_block->gpsw.mask & PSW_MASK_EXT);
}

static int psw_ioint_disabled(struct kvm_vcpu *vcpu)
{
	return !(vcpu->arch.sie_block->gpsw.mask & PSW_MASK_IO);
}

static int psw_mchk_disabled(struct kvm_vcpu *vcpu)
{
	return !(vcpu->arch.sie_block->gpsw.mask & PSW_MASK_MCHECK);
}

static int psw_interrupts_disabled(struct kvm_vcpu *vcpu)
{
	return psw_extint_disabled(vcpu) &&
	       psw_ioint_disabled(vcpu) &&
	       psw_mchk_disabled(vcpu);
}

static int ckc_interrupts_enabled(struct kvm_vcpu *vcpu)
{
	if (psw_extint_disabled(vcpu) ||
	    !(vcpu->arch.sie_block->gcr[0] & 0x800ul))
		return 0;
	if (guestdbg_enabled(vcpu) && guestdbg_sstep_enabled(vcpu))
		/* No timer interrupts when single stepping */
		return 0;
	return 1;
}

static int ckc_irq_pending(struct kvm_vcpu *vcpu)
{
	if (vcpu->arch.sie_block->ckc >= kvm_s390_get_tod_clock_fast(vcpu->kvm))
		return 0;
	return ckc_interrupts_enabled(vcpu);
}

static int cpu_timer_interrupts_enabled(struct kvm_vcpu *vcpu)
{
	return !psw_extint_disabled(vcpu) &&
	       (vcpu->arch.sie_block->gcr[0] & 0x400ul);
}

static int cpu_timer_irq_pending(struct kvm_vcpu *vcpu)
{
	return (vcpu->arch.sie_block->cputm >> 63) &&
	       cpu_timer_interrupts_enabled(vcpu);
}

static inline int is_ioirq(unsigned long irq_type)
{
	return ((irq_type >= IRQ_PEND_IO_ISC_0) &&
		(irq_type <= IRQ_PEND_IO_ISC_7));
}

static uint64_t isc_to_isc_bits(int isc)
{
	return (0x80 >> isc) << 24;
}

static inline u8 int_word_to_isc(u32 int_word)
{
	return (int_word & 0x38000000) >> 27;
}

static inline unsigned long pending_irqs(struct kvm_vcpu *vcpu)
{
	return vcpu->kvm->arch.float_int.pending_irqs |
	       vcpu->arch.local_int.pending_irqs;
}

static unsigned long disable_iscs(struct kvm_vcpu *vcpu,
				   unsigned long active_mask)
{
	int i;

	for (i = 0; i <= MAX_ISC; i++)
		if (!(vcpu->arch.sie_block->gcr[6] & isc_to_isc_bits(i)))
			active_mask &= ~(1UL << (IRQ_PEND_IO_ISC_0 + i));

	return active_mask;
}

static unsigned long deliverable_irqs(struct kvm_vcpu *vcpu)
{
	unsigned long active_mask;

	active_mask = pending_irqs(vcpu);
	if (!active_mask)
		return 0;

	if (psw_extint_disabled(vcpu))
		active_mask &= ~IRQ_PEND_EXT_MASK;
	if (psw_ioint_disabled(vcpu))
		active_mask &= ~IRQ_PEND_IO_MASK;
	else
		active_mask = disable_iscs(vcpu, active_mask);
	if (!(vcpu->arch.sie_block->gcr[0] & 0x2000ul))
		__clear_bit(IRQ_PEND_EXT_EXTERNAL, &active_mask);
	if (!(vcpu->arch.sie_block->gcr[0] & 0x4000ul))
		__clear_bit(IRQ_PEND_EXT_EMERGENCY, &active_mask);
	if (!(vcpu->arch.sie_block->gcr[0] & 0x800ul))
		__clear_bit(IRQ_PEND_EXT_CLOCK_COMP, &active_mask);
	if (!(vcpu->arch.sie_block->gcr[0] & 0x400ul))
		__clear_bit(IRQ_PEND_EXT_CPU_TIMER, &active_mask);
	if (!(vcpu->arch.sie_block->gcr[0] & 0x200ul))
		__clear_bit(IRQ_PEND_EXT_SERVICE, &active_mask);
	if (psw_mchk_disabled(vcpu))
		active_mask &= ~IRQ_PEND_MCHK_MASK;
	if (!(vcpu->arch.sie_block->gcr[14] &
	      vcpu->kvm->arch.float_int.mchk.cr14))
		__clear_bit(IRQ_PEND_MCHK_REP, &active_mask);

	/*
	 * STOP irqs will never be actively delivered. They are triggered via
	 * intercept requests and cleared when the stop intercept is performed.
	 */
	__clear_bit(IRQ_PEND_SIGP_STOP, &active_mask);

	return active_mask;
}

static inline unsigned long pending_local_irqs(struct kvm_vcpu *vcpu)
{
	return vcpu->arch.local_int.pending_irqs;
}

static unsigned long deliverable_local_irqs(struct kvm_vcpu *vcpu)
{
	unsigned long active_mask = pending_local_irqs(vcpu);

	if (psw_extint_disabled(vcpu))
		active_mask &= ~IRQ_PEND_EXT_MASK;
	if (!(vcpu->arch.sie_block->gcr[0] & 0x2000ul))
		__clear_bit(IRQ_PEND_EXT_EXTERNAL, &active_mask);
	if (!(vcpu->arch.sie_block->gcr[0] & 0x4000ul))
		__clear_bit(IRQ_PEND_EXT_EMERGENCY, &active_mask);
	if (!(vcpu->arch.sie_block->gcr[0] & 0x800ul))
		__clear_bit(IRQ_PEND_EXT_CLOCK_COMP, &active_mask);
	if (!(vcpu->arch.sie_block->gcr[0] & 0x400ul))
		__clear_bit(IRQ_PEND_EXT_CPU_TIMER, &active_mask);
	if (psw_mchk_disabled(vcpu))
		active_mask &= ~IRQ_PEND_MCHK_MASK;

	return active_mask;
}

static void __set_cpu_idle(struct kvm_vcpu *vcpu)
{
	atomic_or(CPUSTAT_WAIT, &vcpu->arch.sie_block->cpuflags);
	set_bit(vcpu->vcpu_id, vcpu->arch.local_int.float_int->idle_mask);
}

static void __unset_cpu_idle(struct kvm_vcpu *vcpu)
{
	atomic_andnot(CPUSTAT_WAIT, &vcpu->arch.sie_block->cpuflags);
	clear_bit(vcpu->vcpu_id, vcpu->arch.local_int.float_int->idle_mask);
}

static void __reset_intercept_indicators(struct kvm_vcpu *vcpu)
{
	atomic_andnot(CPUSTAT_IO_INT | CPUSTAT_EXT_INT | CPUSTAT_STOP_INT,
		    &vcpu->arch.sie_block->cpuflags);
	vcpu->arch.sie_block->lctl = 0x0000;
	vcpu->arch.sie_block->ictl &= ~(ICTL_LPSW | ICTL_STCTL | ICTL_PINT);

	if (guestdbg_enabled(vcpu)) {
		vcpu->arch.sie_block->lctl |= (LCTL_CR0 | LCTL_CR9 |
					       LCTL_CR10 | LCTL_CR11);
		vcpu->arch.sie_block->ictl |= (ICTL_STCTL | ICTL_PINT);
	}
}

static void __set_cpuflag(struct kvm_vcpu *vcpu, u32 flag)
{
	atomic_or(flag, &vcpu->arch.sie_block->cpuflags);
}

<<<<<<< HEAD
static void set_intercept_indicators_ext(struct kvm_vcpu *vcpu)
{
	if (!(pending_local_irqs(vcpu) & IRQ_PEND_EXT_MASK))
		return;
	if (psw_extint_disabled(vcpu))
		__set_cpuflag(vcpu, CPUSTAT_EXT_INT);
	else
		vcpu->arch.sie_block->lctl |= LCTL_CR0;
}

static void set_intercept_indicators_mchk(struct kvm_vcpu *vcpu)
{
	if (!(pending_local_irqs(vcpu) & IRQ_PEND_MCHK_MASK))
		return;
	if (psw_mchk_disabled(vcpu))
		vcpu->arch.sie_block->ictl |= ICTL_LPSW;
	else
		vcpu->arch.sie_block->lctl |= LCTL_CR14;
}

/* Set interception request for non-deliverable local interrupts */
static void set_intercept_indicators_local(struct kvm_vcpu *vcpu)
{
	set_intercept_indicators_ext(vcpu);
	set_intercept_indicators_mchk(vcpu);
}

static void __set_intercept_indicator(struct kvm_vcpu *vcpu,
				      struct kvm_s390_interrupt_info *inti)
{
	switch (inti->type) {
	case KVM_S390_INT_SERVICE:
	case KVM_S390_INT_PFAULT_DONE:
	case KVM_S390_INT_VIRTIO:
		if (psw_extint_disabled(vcpu))
			__set_cpuflag(vcpu, CPUSTAT_EXT_INT);
		else
			vcpu->arch.sie_block->lctl |= LCTL_CR0;
		break;
	case KVM_S390_MCHK:
		if (psw_mchk_disabled(vcpu))
			vcpu->arch.sie_block->ictl |= ICTL_LPSW;
		else
			vcpu->arch.sie_block->lctl |= LCTL_CR14;
		break;
	case KVM_S390_INT_IO_MIN...KVM_S390_INT_IO_MAX:
		if (psw_ioint_disabled(vcpu))
			__set_cpuflag(vcpu, CPUSTAT_IO_INT);
		else
			vcpu->arch.sie_block->lctl |= LCTL_CR6;
		break;
	default:
		BUG();
	}
=======
static void set_intercept_indicators_io(struct kvm_vcpu *vcpu)
{
	if (!(pending_irqs(vcpu) & IRQ_PEND_IO_MASK))
		return;
	else if (psw_ioint_disabled(vcpu))
		__set_cpuflag(vcpu, CPUSTAT_IO_INT);
	else
		vcpu->arch.sie_block->lctl |= LCTL_CR6;
}

static void set_intercept_indicators_ext(struct kvm_vcpu *vcpu)
{
	if (!(pending_irqs(vcpu) & IRQ_PEND_EXT_MASK))
		return;
	if (psw_extint_disabled(vcpu))
		__set_cpuflag(vcpu, CPUSTAT_EXT_INT);
	else
		vcpu->arch.sie_block->lctl |= LCTL_CR0;
}

static void set_intercept_indicators_mchk(struct kvm_vcpu *vcpu)
{
	if (!(pending_irqs(vcpu) & IRQ_PEND_MCHK_MASK))
		return;
	if (psw_mchk_disabled(vcpu))
		vcpu->arch.sie_block->ictl |= ICTL_LPSW;
	else
		vcpu->arch.sie_block->lctl |= LCTL_CR14;
}

static void set_intercept_indicators_stop(struct kvm_vcpu *vcpu)
{
	if (kvm_s390_is_stop_irq_pending(vcpu))
		__set_cpuflag(vcpu, CPUSTAT_STOP_INT);
>>>>>>> afd2ff9b
}

/* Set interception request for non-deliverable interrupts */
static void set_intercept_indicators(struct kvm_vcpu *vcpu)
{
	set_intercept_indicators_io(vcpu);
	set_intercept_indicators_ext(vcpu);
	set_intercept_indicators_mchk(vcpu);
	set_intercept_indicators_stop(vcpu);
}

static u16 get_ilc(struct kvm_vcpu *vcpu)
{
	switch (vcpu->arch.sie_block->icptcode) {
	case ICPT_INST:
	case ICPT_INSTPROGI:
	case ICPT_OPEREXC:
	case ICPT_PARTEXEC:
	case ICPT_IOINST:
		/* last instruction only stored for these icptcodes */
		return insn_length(vcpu->arch.sie_block->ipa >> 8);
	case ICPT_PROGI:
		return vcpu->arch.sie_block->pgmilc;
	default:
		return 0;
	}
}

static int __must_check __deliver_cpu_timer(struct kvm_vcpu *vcpu)
{
	struct kvm_s390_local_interrupt *li = &vcpu->arch.local_int;
	int rc;

	trace_kvm_s390_deliver_interrupt(vcpu->vcpu_id, KVM_S390_INT_CPU_TIMER,
					 0, 0);

	rc  = put_guest_lc(vcpu, EXT_IRQ_CPU_TIMER,
			   (u16 *)__LC_EXT_INT_CODE);
	rc |= put_guest_lc(vcpu, 0, (u16 *)__LC_EXT_CPU_ADDR);
	rc |= write_guest_lc(vcpu, __LC_EXT_OLD_PSW,
			     &vcpu->arch.sie_block->gpsw, sizeof(psw_t));
	rc |= read_guest_lc(vcpu, __LC_EXT_NEW_PSW,
			    &vcpu->arch.sie_block->gpsw, sizeof(psw_t));
	clear_bit(IRQ_PEND_EXT_CPU_TIMER, &li->pending_irqs);
	return rc ? -EFAULT : 0;
}

static int __must_check __deliver_ckc(struct kvm_vcpu *vcpu)
<<<<<<< HEAD
{
	struct kvm_s390_local_interrupt *li = &vcpu->arch.local_int;
	int rc;

	trace_kvm_s390_deliver_interrupt(vcpu->vcpu_id, KVM_S390_INT_CLOCK_COMP,
					 0, 0);

	rc  = put_guest_lc(vcpu, EXT_IRQ_CLK_COMP,
			   (u16 __user *)__LC_EXT_INT_CODE);
	rc |= put_guest_lc(vcpu, 0, (u16 *)__LC_EXT_CPU_ADDR);
	rc |= write_guest_lc(vcpu, __LC_EXT_OLD_PSW,
			     &vcpu->arch.sie_block->gpsw, sizeof(psw_t));
	rc |= read_guest_lc(vcpu, __LC_EXT_NEW_PSW,
			    &vcpu->arch.sie_block->gpsw, sizeof(psw_t));
	clear_bit(IRQ_PEND_EXT_CLOCK_COMP, &li->pending_irqs);
	return rc ? -EFAULT : 0;
}

static int __must_check __deliver_pfault_init(struct kvm_vcpu *vcpu)
{
	struct kvm_s390_local_interrupt *li = &vcpu->arch.local_int;
	struct kvm_s390_ext_info ext;
	int rc;

	spin_lock(&li->lock);
	ext = li->irq.ext;
	clear_bit(IRQ_PEND_PFAULT_INIT, &li->pending_irqs);
	li->irq.ext.ext_params2 = 0;
	spin_unlock(&li->lock);

	VCPU_EVENT(vcpu, 4, "interrupt: pfault init parm:%x,parm64:%llx",
		   0, ext.ext_params2);
	trace_kvm_s390_deliver_interrupt(vcpu->vcpu_id,
					 KVM_S390_INT_PFAULT_INIT,
					 0, ext.ext_params2);

	rc  = put_guest_lc(vcpu, EXT_IRQ_CP_SERVICE, (u16 *) __LC_EXT_INT_CODE);
	rc |= put_guest_lc(vcpu, PFAULT_INIT, (u16 *) __LC_EXT_CPU_ADDR);
	rc |= write_guest_lc(vcpu, __LC_EXT_OLD_PSW,
			     &vcpu->arch.sie_block->gpsw, sizeof(psw_t));
	rc |= read_guest_lc(vcpu, __LC_EXT_NEW_PSW,
			    &vcpu->arch.sie_block->gpsw, sizeof(psw_t));
	rc |= put_guest_lc(vcpu, ext.ext_params2, (u64 *) __LC_EXT_PARAMS2);
	return rc ? -EFAULT : 0;
}

static int __must_check __deliver_machine_check(struct kvm_vcpu *vcpu)
{
	struct kvm_s390_local_interrupt *li = &vcpu->arch.local_int;
	struct kvm_s390_mchk_info mchk;
	int rc;

	spin_lock(&li->lock);
	mchk = li->irq.mchk;
	/*
	 * If there was an exigent machine check pending, then any repressible
	 * machine checks that might have been pending are indicated along
	 * with it, so always clear both bits
	 */
	clear_bit(IRQ_PEND_MCHK_EX, &li->pending_irqs);
	clear_bit(IRQ_PEND_MCHK_REP, &li->pending_irqs);
	memset(&li->irq.mchk, 0, sizeof(mchk));
	spin_unlock(&li->lock);

	VCPU_EVENT(vcpu, 4, "interrupt: machine check mcic=%llx",
		   mchk.mcic);
	trace_kvm_s390_deliver_interrupt(vcpu->vcpu_id, KVM_S390_MCHK,
					 mchk.cr14, mchk.mcic);

	rc  = kvm_s390_vcpu_store_status(vcpu, KVM_S390_STORE_STATUS_PREFIXED);
	rc |= put_guest_lc(vcpu, mchk.mcic,
			   (u64 __user *) __LC_MCCK_CODE);
	rc |= put_guest_lc(vcpu, mchk.failing_storage_address,
			   (u64 __user *) __LC_MCCK_FAIL_STOR_ADDR);
	rc |= write_guest_lc(vcpu, __LC_PSW_SAVE_AREA,
			     &mchk.fixed_logout, sizeof(mchk.fixed_logout));
	rc |= write_guest_lc(vcpu, __LC_MCK_OLD_PSW,
			     &vcpu->arch.sie_block->gpsw, sizeof(psw_t));
	rc |= read_guest_lc(vcpu, __LC_MCK_NEW_PSW,
			    &vcpu->arch.sie_block->gpsw, sizeof(psw_t));
	return rc ? -EFAULT : 0;
}

static int __must_check __deliver_restart(struct kvm_vcpu *vcpu)
{
	struct kvm_s390_local_interrupt *li = &vcpu->arch.local_int;
	int rc;

	VCPU_EVENT(vcpu, 4, "%s", "interrupt: cpu restart");
	vcpu->stat.deliver_restart_signal++;
	trace_kvm_s390_deliver_interrupt(vcpu->vcpu_id, KVM_S390_RESTART, 0, 0);

	rc  = write_guest_lc(vcpu,
			     offsetof(struct _lowcore, restart_old_psw),
			     &vcpu->arch.sie_block->gpsw, sizeof(psw_t));
	rc |= read_guest_lc(vcpu, offsetof(struct _lowcore, restart_psw),
			    &vcpu->arch.sie_block->gpsw, sizeof(psw_t));
	clear_bit(IRQ_PEND_RESTART, &li->pending_irqs);
	return rc ? -EFAULT : 0;
}

static int __must_check __deliver_stop(struct kvm_vcpu *vcpu)
{
	VCPU_EVENT(vcpu, 4, "%s", "interrupt: cpu stop");
	vcpu->stat.deliver_stop_signal++;
	trace_kvm_s390_deliver_interrupt(vcpu->vcpu_id, KVM_S390_SIGP_STOP,
					 0, 0);

	__set_cpuflag(vcpu, CPUSTAT_STOP_INT);
	clear_bit(IRQ_PEND_SIGP_STOP, &vcpu->arch.local_int.pending_irqs);
	return 0;
}

static int __must_check __deliver_set_prefix(struct kvm_vcpu *vcpu)
{
	struct kvm_s390_local_interrupt *li = &vcpu->arch.local_int;
	struct kvm_s390_prefix_info prefix;

	spin_lock(&li->lock);
	prefix = li->irq.prefix;
	li->irq.prefix.address = 0;
	clear_bit(IRQ_PEND_SET_PREFIX, &li->pending_irqs);
	spin_unlock(&li->lock);

	VCPU_EVENT(vcpu, 4, "interrupt: set prefix to %x", prefix.address);
	vcpu->stat.deliver_prefix_signal++;
	trace_kvm_s390_deliver_interrupt(vcpu->vcpu_id,
					 KVM_S390_SIGP_SET_PREFIX,
					 prefix.address, 0);

	kvm_s390_set_prefix(vcpu, prefix.address);
	return 0;
}

static int __must_check __deliver_emergency_signal(struct kvm_vcpu *vcpu)
{
	struct kvm_s390_local_interrupt *li = &vcpu->arch.local_int;
	int rc;
	int cpu_addr;

	spin_lock(&li->lock);
	cpu_addr = find_first_bit(li->sigp_emerg_pending, KVM_MAX_VCPUS);
	clear_bit(cpu_addr, li->sigp_emerg_pending);
	if (bitmap_empty(li->sigp_emerg_pending, KVM_MAX_VCPUS))
		clear_bit(IRQ_PEND_EXT_EMERGENCY, &li->pending_irqs);
	spin_unlock(&li->lock);

	VCPU_EVENT(vcpu, 4, "%s", "interrupt: sigp emerg");
	vcpu->stat.deliver_emergency_signal++;
	trace_kvm_s390_deliver_interrupt(vcpu->vcpu_id, KVM_S390_INT_EMERGENCY,
					 cpu_addr, 0);

	rc  = put_guest_lc(vcpu, EXT_IRQ_EMERGENCY_SIG,
			   (u16 *)__LC_EXT_INT_CODE);
	rc |= put_guest_lc(vcpu, cpu_addr, (u16 *)__LC_EXT_CPU_ADDR);
	rc |= write_guest_lc(vcpu, __LC_EXT_OLD_PSW,
			     &vcpu->arch.sie_block->gpsw, sizeof(psw_t));
	rc |= read_guest_lc(vcpu, __LC_EXT_NEW_PSW,
			    &vcpu->arch.sie_block->gpsw, sizeof(psw_t));
	return rc ? -EFAULT : 0;
}

static int __must_check __deliver_external_call(struct kvm_vcpu *vcpu)
{
	struct kvm_s390_local_interrupt *li = &vcpu->arch.local_int;
	struct kvm_s390_extcall_info extcall;
	int rc;

	spin_lock(&li->lock);
	extcall = li->irq.extcall;
	li->irq.extcall.code = 0;
	clear_bit(IRQ_PEND_EXT_EXTERNAL, &li->pending_irqs);
	spin_unlock(&li->lock);

	VCPU_EVENT(vcpu, 4, "%s", "interrupt: sigp ext call");
	vcpu->stat.deliver_external_call++;
	trace_kvm_s390_deliver_interrupt(vcpu->vcpu_id,
					 KVM_S390_INT_EXTERNAL_CALL,
					 extcall.code, 0);

	rc  = put_guest_lc(vcpu, EXT_IRQ_EXTERNAL_CALL,
			   (u16 *)__LC_EXT_INT_CODE);
	rc |= put_guest_lc(vcpu, extcall.code, (u16 *)__LC_EXT_CPU_ADDR);
	rc |= write_guest_lc(vcpu, __LC_EXT_OLD_PSW,
			     &vcpu->arch.sie_block->gpsw, sizeof(psw_t));
	rc |= read_guest_lc(vcpu, __LC_EXT_NEW_PSW, &vcpu->arch.sie_block->gpsw,
			    sizeof(psw_t));
	return rc ? -EFAULT : 0;
}

static int __must_check __deliver_prog(struct kvm_vcpu *vcpu)
{
	struct kvm_s390_local_interrupt *li = &vcpu->arch.local_int;
	struct kvm_s390_pgm_info pgm_info;
=======
{
	struct kvm_s390_local_interrupt *li = &vcpu->arch.local_int;
	int rc;

	trace_kvm_s390_deliver_interrupt(vcpu->vcpu_id, KVM_S390_INT_CLOCK_COMP,
					 0, 0);

	rc  = put_guest_lc(vcpu, EXT_IRQ_CLK_COMP,
			   (u16 __user *)__LC_EXT_INT_CODE);
	rc |= put_guest_lc(vcpu, 0, (u16 *)__LC_EXT_CPU_ADDR);
	rc |= write_guest_lc(vcpu, __LC_EXT_OLD_PSW,
			     &vcpu->arch.sie_block->gpsw, sizeof(psw_t));
	rc |= read_guest_lc(vcpu, __LC_EXT_NEW_PSW,
			    &vcpu->arch.sie_block->gpsw, sizeof(psw_t));
	clear_bit(IRQ_PEND_EXT_CLOCK_COMP, &li->pending_irqs);
	return rc ? -EFAULT : 0;
}

static int __must_check __deliver_pfault_init(struct kvm_vcpu *vcpu)
{
	struct kvm_s390_local_interrupt *li = &vcpu->arch.local_int;
	struct kvm_s390_ext_info ext;
	int rc;

	spin_lock(&li->lock);
	ext = li->irq.ext;
	clear_bit(IRQ_PEND_PFAULT_INIT, &li->pending_irqs);
	li->irq.ext.ext_params2 = 0;
	spin_unlock(&li->lock);

	VCPU_EVENT(vcpu, 4, "deliver: pfault init token 0x%llx",
		   ext.ext_params2);
	trace_kvm_s390_deliver_interrupt(vcpu->vcpu_id,
					 KVM_S390_INT_PFAULT_INIT,
					 0, ext.ext_params2);

	rc  = put_guest_lc(vcpu, EXT_IRQ_CP_SERVICE, (u16 *) __LC_EXT_INT_CODE);
	rc |= put_guest_lc(vcpu, PFAULT_INIT, (u16 *) __LC_EXT_CPU_ADDR);
	rc |= write_guest_lc(vcpu, __LC_EXT_OLD_PSW,
			     &vcpu->arch.sie_block->gpsw, sizeof(psw_t));
	rc |= read_guest_lc(vcpu, __LC_EXT_NEW_PSW,
			    &vcpu->arch.sie_block->gpsw, sizeof(psw_t));
	rc |= put_guest_lc(vcpu, ext.ext_params2, (u64 *) __LC_EXT_PARAMS2);
	return rc ? -EFAULT : 0;
}

static int __must_check __deliver_machine_check(struct kvm_vcpu *vcpu)
{
	struct kvm_s390_float_interrupt *fi = &vcpu->kvm->arch.float_int;
	struct kvm_s390_local_interrupt *li = &vcpu->arch.local_int;
	struct kvm_s390_mchk_info mchk = {};
	unsigned long adtl_status_addr;
	int deliver = 0;
>>>>>>> afd2ff9b
	int rc = 0;

	spin_lock(&fi->lock);
	spin_lock(&li->lock);
	if (test_bit(IRQ_PEND_MCHK_EX, &li->pending_irqs) ||
	    test_bit(IRQ_PEND_MCHK_REP, &li->pending_irqs)) {
		/*
		 * If there was an exigent machine check pending, then any
		 * repressible machine checks that might have been pending
		 * are indicated along with it, so always clear bits for
		 * repressible and exigent interrupts
		 */
		mchk = li->irq.mchk;
		clear_bit(IRQ_PEND_MCHK_EX, &li->pending_irqs);
		clear_bit(IRQ_PEND_MCHK_REP, &li->pending_irqs);
		memset(&li->irq.mchk, 0, sizeof(mchk));
		deliver = 1;
	}
	/*
	 * We indicate floating repressible conditions along with
	 * other pending conditions. Channel Report Pending and Channel
	 * Subsystem damage are the only two and and are indicated by
	 * bits in mcic and masked in cr14.
	 */
	if (test_and_clear_bit(IRQ_PEND_MCHK_REP, &fi->pending_irqs)) {
		mchk.mcic |= fi->mchk.mcic;
		mchk.cr14 |= fi->mchk.cr14;
		memset(&fi->mchk, 0, sizeof(mchk));
		deliver = 1;
	}
	spin_unlock(&li->lock);
	spin_unlock(&fi->lock);

	if (deliver) {
		VCPU_EVENT(vcpu, 3, "deliver: machine check mcic 0x%llx",
			   mchk.mcic);
		trace_kvm_s390_deliver_interrupt(vcpu->vcpu_id,
						 KVM_S390_MCHK,
						 mchk.cr14, mchk.mcic);

		rc  = kvm_s390_vcpu_store_status(vcpu,
						 KVM_S390_STORE_STATUS_PREFIXED);
		rc |= read_guest_lc(vcpu, __LC_VX_SAVE_AREA_ADDR,
				    &adtl_status_addr,
				    sizeof(unsigned long));
		rc |= kvm_s390_vcpu_store_adtl_status(vcpu,
						      adtl_status_addr);
		rc |= put_guest_lc(vcpu, mchk.mcic,
				   (u64 __user *) __LC_MCCK_CODE);
		rc |= put_guest_lc(vcpu, mchk.failing_storage_address,
				   (u64 __user *) __LC_MCCK_FAIL_STOR_ADDR);
		rc |= write_guest_lc(vcpu, __LC_PSW_SAVE_AREA,
				     &mchk.fixed_logout,
				     sizeof(mchk.fixed_logout));
		rc |= write_guest_lc(vcpu, __LC_MCK_OLD_PSW,
				     &vcpu->arch.sie_block->gpsw,
				     sizeof(psw_t));
		rc |= read_guest_lc(vcpu, __LC_MCK_NEW_PSW,
				    &vcpu->arch.sie_block->gpsw,
				    sizeof(psw_t));
	}
	return rc ? -EFAULT : 0;
}

static int __must_check __deliver_restart(struct kvm_vcpu *vcpu)
{
	struct kvm_s390_local_interrupt *li = &vcpu->arch.local_int;
	int rc;

	VCPU_EVENT(vcpu, 3, "%s", "deliver: cpu restart");
	vcpu->stat.deliver_restart_signal++;
	trace_kvm_s390_deliver_interrupt(vcpu->vcpu_id, KVM_S390_RESTART, 0, 0);

	rc  = write_guest_lc(vcpu,
			     offsetof(struct _lowcore, restart_old_psw),
			     &vcpu->arch.sie_block->gpsw, sizeof(psw_t));
	rc |= read_guest_lc(vcpu, offsetof(struct _lowcore, restart_psw),
			    &vcpu->arch.sie_block->gpsw, sizeof(psw_t));
	clear_bit(IRQ_PEND_RESTART, &li->pending_irqs);
	return rc ? -EFAULT : 0;
}

static int __must_check __deliver_set_prefix(struct kvm_vcpu *vcpu)
{
	struct kvm_s390_local_interrupt *li = &vcpu->arch.local_int;
	struct kvm_s390_prefix_info prefix;

	spin_lock(&li->lock);
	prefix = li->irq.prefix;
	li->irq.prefix.address = 0;
	clear_bit(IRQ_PEND_SET_PREFIX, &li->pending_irqs);
	spin_unlock(&li->lock);

	vcpu->stat.deliver_prefix_signal++;
	trace_kvm_s390_deliver_interrupt(vcpu->vcpu_id,
					 KVM_S390_SIGP_SET_PREFIX,
					 prefix.address, 0);

	kvm_s390_set_prefix(vcpu, prefix.address);
	return 0;
}

static int __must_check __deliver_emergency_signal(struct kvm_vcpu *vcpu)
{
	struct kvm_s390_local_interrupt *li = &vcpu->arch.local_int;
	int rc;
	int cpu_addr;

	spin_lock(&li->lock);
	cpu_addr = find_first_bit(li->sigp_emerg_pending, KVM_MAX_VCPUS);
	clear_bit(cpu_addr, li->sigp_emerg_pending);
	if (bitmap_empty(li->sigp_emerg_pending, KVM_MAX_VCPUS))
		clear_bit(IRQ_PEND_EXT_EMERGENCY, &li->pending_irqs);
	spin_unlock(&li->lock);

	VCPU_EVENT(vcpu, 4, "%s", "deliver: sigp emerg");
	vcpu->stat.deliver_emergency_signal++;
	trace_kvm_s390_deliver_interrupt(vcpu->vcpu_id, KVM_S390_INT_EMERGENCY,
					 cpu_addr, 0);

	rc  = put_guest_lc(vcpu, EXT_IRQ_EMERGENCY_SIG,
			   (u16 *)__LC_EXT_INT_CODE);
	rc |= put_guest_lc(vcpu, cpu_addr, (u16 *)__LC_EXT_CPU_ADDR);
	rc |= write_guest_lc(vcpu, __LC_EXT_OLD_PSW,
			     &vcpu->arch.sie_block->gpsw, sizeof(psw_t));
	rc |= read_guest_lc(vcpu, __LC_EXT_NEW_PSW,
			    &vcpu->arch.sie_block->gpsw, sizeof(psw_t));
	return rc ? -EFAULT : 0;
}

static int __must_check __deliver_external_call(struct kvm_vcpu *vcpu)
{
	struct kvm_s390_local_interrupt *li = &vcpu->arch.local_int;
	struct kvm_s390_extcall_info extcall;
	int rc;

	spin_lock(&li->lock);
	extcall = li->irq.extcall;
	li->irq.extcall.code = 0;
	clear_bit(IRQ_PEND_EXT_EXTERNAL, &li->pending_irqs);
	spin_unlock(&li->lock);

	VCPU_EVENT(vcpu, 4, "%s", "deliver: sigp ext call");
	vcpu->stat.deliver_external_call++;
	trace_kvm_s390_deliver_interrupt(vcpu->vcpu_id,
					 KVM_S390_INT_EXTERNAL_CALL,
					 extcall.code, 0);

	rc  = put_guest_lc(vcpu, EXT_IRQ_EXTERNAL_CALL,
			   (u16 *)__LC_EXT_INT_CODE);
	rc |= put_guest_lc(vcpu, extcall.code, (u16 *)__LC_EXT_CPU_ADDR);
	rc |= write_guest_lc(vcpu, __LC_EXT_OLD_PSW,
			     &vcpu->arch.sie_block->gpsw, sizeof(psw_t));
	rc |= read_guest_lc(vcpu, __LC_EXT_NEW_PSW, &vcpu->arch.sie_block->gpsw,
			    sizeof(psw_t));
	return rc ? -EFAULT : 0;
}

static int __must_check __deliver_prog(struct kvm_vcpu *vcpu)
{
	struct kvm_s390_local_interrupt *li = &vcpu->arch.local_int;
	struct kvm_s390_pgm_info pgm_info;
	int rc = 0, nullifying = false;
	u16 ilc = get_ilc(vcpu);

	spin_lock(&li->lock);
	pgm_info = li->irq.pgm;
	clear_bit(IRQ_PEND_PROG, &li->pending_irqs);
	memset(&li->irq.pgm, 0, sizeof(pgm_info));
	spin_unlock(&li->lock);

<<<<<<< HEAD
	VCPU_EVENT(vcpu, 4, "interrupt: pgm check code:%x, ilc:%x",
=======
	VCPU_EVENT(vcpu, 3, "deliver: program irq code 0x%x, ilc:%d",
>>>>>>> afd2ff9b
		   pgm_info.code, ilc);
	vcpu->stat.deliver_program_int++;
	trace_kvm_s390_deliver_interrupt(vcpu->vcpu_id, KVM_S390_PROGRAM_INT,
					 pgm_info.code, 0);

	switch (pgm_info.code & ~PGM_PER) {
	case PGM_AFX_TRANSLATION:
	case PGM_ASX_TRANSLATION:
	case PGM_EX_TRANSLATION:
	case PGM_LFX_TRANSLATION:
	case PGM_LSTE_SEQUENCE:
	case PGM_LSX_TRANSLATION:
	case PGM_LX_TRANSLATION:
	case PGM_PRIMARY_AUTHORITY:
	case PGM_SECONDARY_AUTHORITY:
		nullifying = true;
		/* fall through */
	case PGM_SPACE_SWITCH:
		rc = put_guest_lc(vcpu, pgm_info.trans_exc_code,
				  (u64 *)__LC_TRANS_EXC_CODE);
		break;
	case PGM_ALEN_TRANSLATION:
	case PGM_ALE_SEQUENCE:
	case PGM_ASTE_INSTANCE:
	case PGM_ASTE_SEQUENCE:
	case PGM_ASTE_VALIDITY:
	case PGM_EXTENDED_AUTHORITY:
		rc = put_guest_lc(vcpu, pgm_info.exc_access_id,
				  (u8 *)__LC_EXC_ACCESS_ID);
		nullifying = true;
		break;
	case PGM_ASCE_TYPE:
	case PGM_PAGE_TRANSLATION:
	case PGM_REGION_FIRST_TRANS:
	case PGM_REGION_SECOND_TRANS:
	case PGM_REGION_THIRD_TRANS:
	case PGM_SEGMENT_TRANSLATION:
		rc = put_guest_lc(vcpu, pgm_info.trans_exc_code,
				  (u64 *)__LC_TRANS_EXC_CODE);
		rc |= put_guest_lc(vcpu, pgm_info.exc_access_id,
				   (u8 *)__LC_EXC_ACCESS_ID);
		rc |= put_guest_lc(vcpu, pgm_info.op_access_id,
				   (u8 *)__LC_OP_ACCESS_ID);
		nullifying = true;
		break;
	case PGM_MONITOR:
		rc = put_guest_lc(vcpu, pgm_info.mon_class_nr,
				  (u16 *)__LC_MON_CLASS_NR);
		rc |= put_guest_lc(vcpu, pgm_info.mon_code,
				   (u64 *)__LC_MON_CODE);
		break;
	case PGM_VECTOR_PROCESSING:
	case PGM_DATA:
		rc = put_guest_lc(vcpu, pgm_info.data_exc_code,
				  (u32 *)__LC_DATA_EXC_CODE);
		break;
	case PGM_PROTECTION:
		rc = put_guest_lc(vcpu, pgm_info.trans_exc_code,
				  (u64 *)__LC_TRANS_EXC_CODE);
		rc |= put_guest_lc(vcpu, pgm_info.exc_access_id,
				   (u8 *)__LC_EXC_ACCESS_ID);
		break;
	case PGM_STACK_FULL:
	case PGM_STACK_EMPTY:
	case PGM_STACK_SPECIFICATION:
	case PGM_STACK_TYPE:
	case PGM_STACK_OPERATION:
	case PGM_TRACE_TABEL:
	case PGM_CRYPTO_OPERATION:
		nullifying = true;
		break;
	}

	if (pgm_info.code & PGM_PER) {
		rc |= put_guest_lc(vcpu, pgm_info.per_code,
				   (u8 *) __LC_PER_CODE);
		rc |= put_guest_lc(vcpu, pgm_info.per_atmid,
				   (u8 *)__LC_PER_ATMID);
		rc |= put_guest_lc(vcpu, pgm_info.per_address,
				   (u64 *) __LC_PER_ADDRESS);
		rc |= put_guest_lc(vcpu, pgm_info.per_access_id,
				   (u8 *) __LC_PER_ACCESS_ID);
	}

	if (nullifying && vcpu->arch.sie_block->icptcode == ICPT_INST)
		kvm_s390_rewind_psw(vcpu, ilc);

	rc |= put_guest_lc(vcpu, ilc, (u16 *) __LC_PGM_ILC);
<<<<<<< HEAD
=======
	rc |= put_guest_lc(vcpu, vcpu->arch.sie_block->gbea,
				 (u64 *) __LC_LAST_BREAK);
>>>>>>> afd2ff9b
	rc |= put_guest_lc(vcpu, pgm_info.code,
			   (u16 *)__LC_PGM_INT_CODE);
	rc |= write_guest_lc(vcpu, __LC_PGM_OLD_PSW,
			     &vcpu->arch.sie_block->gpsw, sizeof(psw_t));
	rc |= read_guest_lc(vcpu, __LC_PGM_NEW_PSW,
			    &vcpu->arch.sie_block->gpsw, sizeof(psw_t));
	return rc ? -EFAULT : 0;
}

<<<<<<< HEAD
static int __must_check __deliver_service(struct kvm_vcpu *vcpu,
					  struct kvm_s390_interrupt_info *inti)
{
	int rc;

	VCPU_EVENT(vcpu, 4, "interrupt: sclp parm:%x",
		   inti->ext.ext_params);
	vcpu->stat.deliver_service_signal++;
	trace_kvm_s390_deliver_interrupt(vcpu->vcpu_id, inti->type,
					 inti->ext.ext_params, 0);
=======
static int __must_check __deliver_service(struct kvm_vcpu *vcpu)
{
	struct kvm_s390_float_interrupt *fi = &vcpu->kvm->arch.float_int;
	struct kvm_s390_ext_info ext;
	int rc = 0;

	spin_lock(&fi->lock);
	if (!(test_bit(IRQ_PEND_EXT_SERVICE, &fi->pending_irqs))) {
		spin_unlock(&fi->lock);
		return 0;
	}
	ext = fi->srv_signal;
	memset(&fi->srv_signal, 0, sizeof(ext));
	clear_bit(IRQ_PEND_EXT_SERVICE, &fi->pending_irqs);
	spin_unlock(&fi->lock);

	VCPU_EVENT(vcpu, 4, "deliver: sclp parameter 0x%x",
		   ext.ext_params);
	vcpu->stat.deliver_service_signal++;
	trace_kvm_s390_deliver_interrupt(vcpu->vcpu_id, KVM_S390_INT_SERVICE,
					 ext.ext_params, 0);
>>>>>>> afd2ff9b

	rc  = put_guest_lc(vcpu, EXT_IRQ_SERVICE_SIG, (u16 *)__LC_EXT_INT_CODE);
	rc |= put_guest_lc(vcpu, 0, (u16 *)__LC_EXT_CPU_ADDR);
	rc |= write_guest_lc(vcpu, __LC_EXT_OLD_PSW,
			     &vcpu->arch.sie_block->gpsw, sizeof(psw_t));
	rc |= read_guest_lc(vcpu, __LC_EXT_NEW_PSW,
			    &vcpu->arch.sie_block->gpsw, sizeof(psw_t));
<<<<<<< HEAD
	rc |= put_guest_lc(vcpu, inti->ext.ext_params,
			   (u32 *)__LC_EXT_PARAMS);
	return rc ? -EFAULT : 0;
}

static int __must_check __deliver_pfault_done(struct kvm_vcpu *vcpu,
					   struct kvm_s390_interrupt_info *inti)
{
	int rc;

	trace_kvm_s390_deliver_interrupt(vcpu->vcpu_id,
					 KVM_S390_INT_PFAULT_DONE, 0,
					 inti->ext.ext_params2);

	rc  = put_guest_lc(vcpu, EXT_IRQ_CP_SERVICE, (u16 *)__LC_EXT_INT_CODE);
	rc |= put_guest_lc(vcpu, PFAULT_DONE, (u16 *)__LC_EXT_CPU_ADDR);
	rc |= write_guest_lc(vcpu, __LC_EXT_OLD_PSW,
			     &vcpu->arch.sie_block->gpsw, sizeof(psw_t));
	rc |= read_guest_lc(vcpu, __LC_EXT_NEW_PSW,
			    &vcpu->arch.sie_block->gpsw, sizeof(psw_t));
	rc |= put_guest_lc(vcpu, inti->ext.ext_params2,
			   (u64 *)__LC_EXT_PARAMS2);
	return rc ? -EFAULT : 0;
}

static int __must_check __deliver_virtio(struct kvm_vcpu *vcpu,
					 struct kvm_s390_interrupt_info *inti)
{
	int rc;

	VCPU_EVENT(vcpu, 4, "interrupt: virtio parm:%x,parm64:%llx",
		   inti->ext.ext_params, inti->ext.ext_params2);
	vcpu->stat.deliver_virtio_interrupt++;
	trace_kvm_s390_deliver_interrupt(vcpu->vcpu_id, inti->type,
					 inti->ext.ext_params,
					 inti->ext.ext_params2);

	rc  = put_guest_lc(vcpu, EXT_IRQ_CP_SERVICE, (u16 *)__LC_EXT_INT_CODE);
	rc |= put_guest_lc(vcpu, VIRTIO_PARAM, (u16 *)__LC_EXT_CPU_ADDR);
	rc |= write_guest_lc(vcpu, __LC_EXT_OLD_PSW,
			     &vcpu->arch.sie_block->gpsw, sizeof(psw_t));
	rc |= read_guest_lc(vcpu, __LC_EXT_NEW_PSW,
			    &vcpu->arch.sie_block->gpsw, sizeof(psw_t));
	rc |= put_guest_lc(vcpu, inti->ext.ext_params,
			   (u32 *)__LC_EXT_PARAMS);
	rc |= put_guest_lc(vcpu, inti->ext.ext_params2,
			   (u64 *)__LC_EXT_PARAMS2);
	return rc ? -EFAULT : 0;
}

static int __must_check __deliver_io(struct kvm_vcpu *vcpu,
				     struct kvm_s390_interrupt_info *inti)
{
	int rc;

	VCPU_EVENT(vcpu, 4, "interrupt: I/O %llx", inti->type);
	vcpu->stat.deliver_io_int++;
	trace_kvm_s390_deliver_interrupt(vcpu->vcpu_id, inti->type,
					 ((__u32)inti->io.subchannel_id << 16) |
						inti->io.subchannel_nr,
					 ((__u64)inti->io.io_int_parm << 32) |
						inti->io.io_int_word);

	rc  = put_guest_lc(vcpu, inti->io.subchannel_id,
			   (u16 *)__LC_SUBCHANNEL_ID);
	rc |= put_guest_lc(vcpu, inti->io.subchannel_nr,
			   (u16 *)__LC_SUBCHANNEL_NR);
	rc |= put_guest_lc(vcpu, inti->io.io_int_parm,
			   (u32 *)__LC_IO_INT_PARM);
	rc |= put_guest_lc(vcpu, inti->io.io_int_word,
			   (u32 *)__LC_IO_INT_WORD);
	rc |= write_guest_lc(vcpu, __LC_IO_OLD_PSW,
			     &vcpu->arch.sie_block->gpsw, sizeof(psw_t));
	rc |= read_guest_lc(vcpu, __LC_IO_NEW_PSW,
			    &vcpu->arch.sie_block->gpsw, sizeof(psw_t));
	return rc ? -EFAULT : 0;
}

static int __must_check __deliver_mchk_floating(struct kvm_vcpu *vcpu,
					   struct kvm_s390_interrupt_info *inti)
{
	struct kvm_s390_mchk_info *mchk = &inti->mchk;
	int rc;

	VCPU_EVENT(vcpu, 4, "interrupt: machine check mcic=%llx",
		   mchk->mcic);
	trace_kvm_s390_deliver_interrupt(vcpu->vcpu_id, KVM_S390_MCHK,
					 mchk->cr14, mchk->mcic);

	rc  = kvm_s390_vcpu_store_status(vcpu, KVM_S390_STORE_STATUS_PREFIXED);
	rc |= put_guest_lc(vcpu, mchk->mcic,
			(u64 __user *) __LC_MCCK_CODE);
	rc |= put_guest_lc(vcpu, mchk->failing_storage_address,
			(u64 __user *) __LC_MCCK_FAIL_STOR_ADDR);
	rc |= write_guest_lc(vcpu, __LC_PSW_SAVE_AREA,
			     &mchk->fixed_logout, sizeof(mchk->fixed_logout));
	rc |= write_guest_lc(vcpu, __LC_MCK_OLD_PSW,
			     &vcpu->arch.sie_block->gpsw, sizeof(psw_t));
	rc |= read_guest_lc(vcpu, __LC_MCK_NEW_PSW,
			    &vcpu->arch.sie_block->gpsw, sizeof(psw_t));
	return rc ? -EFAULT : 0;
}

typedef int (*deliver_irq_t)(struct kvm_vcpu *vcpu);

static const deliver_irq_t deliver_irq_funcs[] = {
	[IRQ_PEND_MCHK_EX]        = __deliver_machine_check,
	[IRQ_PEND_PROG]           = __deliver_prog,
	[IRQ_PEND_EXT_EMERGENCY]  = __deliver_emergency_signal,
	[IRQ_PEND_EXT_EXTERNAL]   = __deliver_external_call,
	[IRQ_PEND_EXT_CLOCK_COMP] = __deliver_ckc,
	[IRQ_PEND_EXT_CPU_TIMER]  = __deliver_cpu_timer,
	[IRQ_PEND_RESTART]        = __deliver_restart,
	[IRQ_PEND_SIGP_STOP]      = __deliver_stop,
	[IRQ_PEND_SET_PREFIX]     = __deliver_set_prefix,
	[IRQ_PEND_PFAULT_INIT]    = __deliver_pfault_init,
};

static int __must_check __deliver_floating_interrupt(struct kvm_vcpu *vcpu,
					   struct kvm_s390_interrupt_info *inti)
{
	int rc;

	switch (inti->type) {
	case KVM_S390_INT_SERVICE:
		rc = __deliver_service(vcpu, inti);
		break;
	case KVM_S390_INT_PFAULT_DONE:
		rc = __deliver_pfault_done(vcpu, inti);
		break;
	case KVM_S390_INT_VIRTIO:
		rc = __deliver_virtio(vcpu, inti);
		break;
	case KVM_S390_MCHK:
		rc = __deliver_mchk_floating(vcpu, inti);
		break;
	case KVM_S390_INT_IO_MIN...KVM_S390_INT_IO_MAX:
		rc = __deliver_io(vcpu, inti);
		break;
	default:
		BUG();
=======
	rc |= put_guest_lc(vcpu, ext.ext_params,
			   (u32 *)__LC_EXT_PARAMS);

	return rc ? -EFAULT : 0;
}

static int __must_check __deliver_pfault_done(struct kvm_vcpu *vcpu)
{
	struct kvm_s390_float_interrupt *fi = &vcpu->kvm->arch.float_int;
	struct kvm_s390_interrupt_info *inti;
	int rc = 0;

	spin_lock(&fi->lock);
	inti = list_first_entry_or_null(&fi->lists[FIRQ_LIST_PFAULT],
					struct kvm_s390_interrupt_info,
					list);
	if (inti) {
		list_del(&inti->list);
		fi->counters[FIRQ_CNTR_PFAULT] -= 1;
	}
	if (list_empty(&fi->lists[FIRQ_LIST_PFAULT]))
		clear_bit(IRQ_PEND_PFAULT_DONE, &fi->pending_irqs);
	spin_unlock(&fi->lock);

	if (inti) {
		trace_kvm_s390_deliver_interrupt(vcpu->vcpu_id,
						 KVM_S390_INT_PFAULT_DONE, 0,
						 inti->ext.ext_params2);
		VCPU_EVENT(vcpu, 4, "deliver: pfault done token 0x%llx",
			   inti->ext.ext_params2);

		rc  = put_guest_lc(vcpu, EXT_IRQ_CP_SERVICE,
				(u16 *)__LC_EXT_INT_CODE);
		rc |= put_guest_lc(vcpu, PFAULT_DONE,
				(u16 *)__LC_EXT_CPU_ADDR);
		rc |= write_guest_lc(vcpu, __LC_EXT_OLD_PSW,
				&vcpu->arch.sie_block->gpsw,
				sizeof(psw_t));
		rc |= read_guest_lc(vcpu, __LC_EXT_NEW_PSW,
				&vcpu->arch.sie_block->gpsw,
				sizeof(psw_t));
		rc |= put_guest_lc(vcpu, inti->ext.ext_params2,
				(u64 *)__LC_EXT_PARAMS2);
		kfree(inti);
	}
	return rc ? -EFAULT : 0;
}

static int __must_check __deliver_virtio(struct kvm_vcpu *vcpu)
{
	struct kvm_s390_float_interrupt *fi = &vcpu->kvm->arch.float_int;
	struct kvm_s390_interrupt_info *inti;
	int rc = 0;

	spin_lock(&fi->lock);
	inti = list_first_entry_or_null(&fi->lists[FIRQ_LIST_VIRTIO],
					struct kvm_s390_interrupt_info,
					list);
	if (inti) {
		VCPU_EVENT(vcpu, 4,
			   "deliver: virtio parm: 0x%x,parm64: 0x%llx",
			   inti->ext.ext_params, inti->ext.ext_params2);
		vcpu->stat.deliver_virtio_interrupt++;
		trace_kvm_s390_deliver_interrupt(vcpu->vcpu_id,
				inti->type,
				inti->ext.ext_params,
				inti->ext.ext_params2);
		list_del(&inti->list);
		fi->counters[FIRQ_CNTR_VIRTIO] -= 1;
	}
	if (list_empty(&fi->lists[FIRQ_LIST_VIRTIO]))
		clear_bit(IRQ_PEND_VIRTIO, &fi->pending_irqs);
	spin_unlock(&fi->lock);

	if (inti) {
		rc  = put_guest_lc(vcpu, EXT_IRQ_CP_SERVICE,
				(u16 *)__LC_EXT_INT_CODE);
		rc |= put_guest_lc(vcpu, VIRTIO_PARAM,
				(u16 *)__LC_EXT_CPU_ADDR);
		rc |= write_guest_lc(vcpu, __LC_EXT_OLD_PSW,
				&vcpu->arch.sie_block->gpsw,
				sizeof(psw_t));
		rc |= read_guest_lc(vcpu, __LC_EXT_NEW_PSW,
				&vcpu->arch.sie_block->gpsw,
				sizeof(psw_t));
		rc |= put_guest_lc(vcpu, inti->ext.ext_params,
				(u32 *)__LC_EXT_PARAMS);
		rc |= put_guest_lc(vcpu, inti->ext.ext_params2,
				(u64 *)__LC_EXT_PARAMS2);
		kfree(inti);
	}
	return rc ? -EFAULT : 0;
}

static int __must_check __deliver_io(struct kvm_vcpu *vcpu,
				     unsigned long irq_type)
{
	struct list_head *isc_list;
	struct kvm_s390_float_interrupt *fi;
	struct kvm_s390_interrupt_info *inti = NULL;
	int rc = 0;

	fi = &vcpu->kvm->arch.float_int;

	spin_lock(&fi->lock);
	isc_list = &fi->lists[irq_type - IRQ_PEND_IO_ISC_0];
	inti = list_first_entry_or_null(isc_list,
					struct kvm_s390_interrupt_info,
					list);
	if (inti) {
		VCPU_EVENT(vcpu, 4, "deliver: I/O 0x%llx", inti->type);
		vcpu->stat.deliver_io_int++;
		trace_kvm_s390_deliver_interrupt(vcpu->vcpu_id,
				inti->type,
				((__u32)inti->io.subchannel_id << 16) |
				inti->io.subchannel_nr,
				((__u64)inti->io.io_int_parm << 32) |
				inti->io.io_int_word);
		list_del(&inti->list);
		fi->counters[FIRQ_CNTR_IO] -= 1;
	}
	if (list_empty(isc_list))
		clear_bit(irq_type, &fi->pending_irqs);
	spin_unlock(&fi->lock);

	if (inti) {
		rc  = put_guest_lc(vcpu, inti->io.subchannel_id,
				(u16 *)__LC_SUBCHANNEL_ID);
		rc |= put_guest_lc(vcpu, inti->io.subchannel_nr,
				(u16 *)__LC_SUBCHANNEL_NR);
		rc |= put_guest_lc(vcpu, inti->io.io_int_parm,
				(u32 *)__LC_IO_INT_PARM);
		rc |= put_guest_lc(vcpu, inti->io.io_int_word,
				(u32 *)__LC_IO_INT_WORD);
		rc |= write_guest_lc(vcpu, __LC_IO_OLD_PSW,
				&vcpu->arch.sie_block->gpsw,
				sizeof(psw_t));
		rc |= read_guest_lc(vcpu, __LC_IO_NEW_PSW,
				&vcpu->arch.sie_block->gpsw,
				sizeof(psw_t));
		kfree(inti);
>>>>>>> afd2ff9b
	}

	return rc ? -EFAULT : 0;
}

<<<<<<< HEAD
/* Check whether SIGP interpretation facility has an external call pending */
int kvm_s390_si_ext_call_pending(struct kvm_vcpu *vcpu)
=======
typedef int (*deliver_irq_t)(struct kvm_vcpu *vcpu);

static const deliver_irq_t deliver_irq_funcs[] = {
	[IRQ_PEND_MCHK_EX]        = __deliver_machine_check,
	[IRQ_PEND_MCHK_REP]       = __deliver_machine_check,
	[IRQ_PEND_PROG]           = __deliver_prog,
	[IRQ_PEND_EXT_EMERGENCY]  = __deliver_emergency_signal,
	[IRQ_PEND_EXT_EXTERNAL]   = __deliver_external_call,
	[IRQ_PEND_EXT_CLOCK_COMP] = __deliver_ckc,
	[IRQ_PEND_EXT_CPU_TIMER]  = __deliver_cpu_timer,
	[IRQ_PEND_RESTART]        = __deliver_restart,
	[IRQ_PEND_SET_PREFIX]     = __deliver_set_prefix,
	[IRQ_PEND_PFAULT_INIT]    = __deliver_pfault_init,
	[IRQ_PEND_EXT_SERVICE]    = __deliver_service,
	[IRQ_PEND_PFAULT_DONE]    = __deliver_pfault_done,
	[IRQ_PEND_VIRTIO]         = __deliver_virtio,
};

/* Check whether an external call is pending (deliverable or not) */
int kvm_s390_ext_call_pending(struct kvm_vcpu *vcpu)
>>>>>>> afd2ff9b
{
	struct kvm_s390_local_interrupt *li = &vcpu->arch.local_int;
	uint8_t sigp_ctrl = vcpu->kvm->arch.sca->cpu[vcpu->vcpu_id].sigp_ctrl;

	if (!sclp.has_sigpif)
		return test_bit(IRQ_PEND_EXT_EXTERNAL, &li->pending_irqs);

	return (sigp_ctrl & SIGP_CTRL_C) &&
	       (atomic_read(&vcpu->arch.sie_block->cpuflags) & CPUSTAT_ECALL_PEND);
}

int kvm_s390_vcpu_has_irq(struct kvm_vcpu *vcpu, int exclude_stop)
{
<<<<<<< HEAD
	struct kvm_s390_float_interrupt *fi = vcpu->arch.local_int.float_int;
	struct kvm_s390_interrupt_info  *inti;
	int rc;

	rc = !!deliverable_local_irqs(vcpu);

	if ((!rc) && atomic_read(&fi->active)) {
		spin_lock(&fi->lock);
		list_for_each_entry(inti, &fi->list, list)
			if (__interrupt_is_deliverable(vcpu, inti)) {
				rc = 1;
				break;
			}
		spin_unlock(&fi->lock);
	}
=======
	if (deliverable_irqs(vcpu))
		return 1;
>>>>>>> afd2ff9b

	if (kvm_cpu_has_pending_timer(vcpu))
		return 1;

	/* external call pending and deliverable */
	if (kvm_s390_ext_call_pending(vcpu) &&
	    !psw_extint_disabled(vcpu) &&
	    (vcpu->arch.sie_block->gcr[0] & 0x2000ul))
		return 1;

	if (!exclude_stop && kvm_s390_is_stop_irq_pending(vcpu))
		return 1;
	return 0;
}

int kvm_cpu_has_pending_timer(struct kvm_vcpu *vcpu)
{
	return ckc_irq_pending(vcpu) || cpu_timer_irq_pending(vcpu);
}

int kvm_s390_handle_wait(struct kvm_vcpu *vcpu)
{
	u64 now, sltime;

	vcpu->stat.exit_wait_state++;

	/* fast path */
	if (kvm_arch_vcpu_runnable(vcpu))
		return 0;

	if (psw_interrupts_disabled(vcpu)) {
		VCPU_EVENT(vcpu, 3, "%s", "disabled wait");
		return -EOPNOTSUPP; /* disabled wait */
	}

	if (!ckc_interrupts_enabled(vcpu)) {
		VCPU_EVENT(vcpu, 3, "%s", "enabled wait w/o timer");
		__set_cpu_idle(vcpu);
		goto no_timer;
	}

	now = kvm_s390_get_tod_clock_fast(vcpu->kvm);
	sltime = tod_to_ns(vcpu->arch.sie_block->ckc - now);

	/* underflow */
	if (vcpu->arch.sie_block->ckc < now)
		return 0;

	__set_cpu_idle(vcpu);
	hrtimer_start(&vcpu->arch.ckc_timer, ktime_set (0, sltime) , HRTIMER_MODE_REL);
	VCPU_EVENT(vcpu, 4, "enabled wait via clock comparator: %llu ns", sltime);
no_timer:
	srcu_read_unlock(&vcpu->kvm->srcu, vcpu->srcu_idx);
	kvm_vcpu_block(vcpu);
	__unset_cpu_idle(vcpu);
	vcpu->srcu_idx = srcu_read_lock(&vcpu->kvm->srcu);

	hrtimer_cancel(&vcpu->arch.ckc_timer);
	return 0;
}

void kvm_s390_vcpu_wakeup(struct kvm_vcpu *vcpu)
{
	if (waitqueue_active(&vcpu->wq)) {
		/*
		 * The vcpu gave up the cpu voluntarily, mark it as a good
		 * yield-candidate.
		 */
		vcpu->preempted = true;
		wake_up_interruptible(&vcpu->wq);
		vcpu->stat.halt_wakeup++;
	}
}

enum hrtimer_restart kvm_s390_idle_wakeup(struct hrtimer *timer)
{
	struct kvm_vcpu *vcpu;
	u64 now, sltime;

	vcpu = container_of(timer, struct kvm_vcpu, arch.ckc_timer);
	now = kvm_s390_get_tod_clock_fast(vcpu->kvm);
	sltime = tod_to_ns(vcpu->arch.sie_block->ckc - now);

	/*
	 * If the monotonic clock runs faster than the tod clock we might be
	 * woken up too early and have to go back to sleep to avoid deadlocks.
	 */
	if (vcpu->arch.sie_block->ckc > now &&
	    hrtimer_forward_now(timer, ns_to_ktime(sltime)))
		return HRTIMER_RESTART;
	kvm_s390_vcpu_wakeup(vcpu);
	return HRTIMER_NORESTART;
}

void kvm_s390_clear_local_irqs(struct kvm_vcpu *vcpu)
{
	struct kvm_s390_local_interrupt *li = &vcpu->arch.local_int;

	spin_lock(&li->lock);
	li->pending_irqs = 0;
	bitmap_zero(li->sigp_emerg_pending, KVM_MAX_VCPUS);
	memset(&li->irq, 0, sizeof(li->irq));
	spin_unlock(&li->lock);

	/* clear pending external calls set by sigp interpretation facility */
<<<<<<< HEAD
	atomic_clear_mask(CPUSTAT_ECALL_PEND, li->cpuflags);
	atomic_clear_mask(SIGP_CTRL_C,
			  &vcpu->kvm->arch.sca->cpu[vcpu->vcpu_id].ctrl);
=======
	atomic_andnot(CPUSTAT_ECALL_PEND, li->cpuflags);
	vcpu->kvm->arch.sca->cpu[vcpu->vcpu_id].sigp_ctrl = 0;
>>>>>>> afd2ff9b
}

int __must_check kvm_s390_deliver_pending_interrupts(struct kvm_vcpu *vcpu)
{
	struct kvm_s390_local_interrupt *li = &vcpu->arch.local_int;
<<<<<<< HEAD
	struct kvm_s390_float_interrupt *fi = vcpu->arch.local_int.float_int;
	struct kvm_s390_interrupt_info  *n, *inti = NULL;
	deliver_irq_t func;
	int deliver;
	int rc = 0;
	unsigned long irq_type;
	unsigned long deliverable_irqs;

	__reset_intercept_indicators(vcpu);

	/* pending ckc conditions might have been invalidated */
	clear_bit(IRQ_PEND_EXT_CLOCK_COMP, &li->pending_irqs);
	if (kvm_cpu_has_pending_timer(vcpu))
		set_bit(IRQ_PEND_EXT_CLOCK_COMP, &li->pending_irqs);

	do {
		deliverable_irqs = deliverable_local_irqs(vcpu);
		/* bits are in the order of interrupt priority */
		irq_type = find_first_bit(&deliverable_irqs, IRQ_PEND_COUNT);
		if (irq_type == IRQ_PEND_COUNT)
			break;
		func = deliver_irq_funcs[irq_type];
		if (!func) {
			WARN_ON_ONCE(func == NULL);
			clear_bit(irq_type, &li->pending_irqs);
			continue;
		}
		rc = func(vcpu);
	} while (!rc && irq_type != IRQ_PEND_COUNT);

	set_intercept_indicators_local(vcpu);

	if (!rc && atomic_read(&fi->active)) {
		do {
			deliver = 0;
			spin_lock(&fi->lock);
			list_for_each_entry_safe(inti, n, &fi->list, list) {
				if (__interrupt_is_deliverable(vcpu, inti)) {
					list_del(&inti->list);
					fi->irq_count--;
					deliver = 1;
					break;
				}
				__set_intercept_indicator(vcpu, inti);
			}
			if (list_empty(&fi->list))
				atomic_set(&fi->active, 0);
			spin_unlock(&fi->lock);
			if (deliver) {
				rc = __deliver_floating_interrupt(vcpu, inti);
				kfree(inti);
			}
		} while (!rc && deliver);
=======
	deliver_irq_t func;
	int rc = 0;
	unsigned long irq_type;
	unsigned long irqs;

	__reset_intercept_indicators(vcpu);

	/* pending ckc conditions might have been invalidated */
	clear_bit(IRQ_PEND_EXT_CLOCK_COMP, &li->pending_irqs);
	if (ckc_irq_pending(vcpu))
		set_bit(IRQ_PEND_EXT_CLOCK_COMP, &li->pending_irqs);

	/* pending cpu timer conditions might have been invalidated */
	clear_bit(IRQ_PEND_EXT_CPU_TIMER, &li->pending_irqs);
	if (cpu_timer_irq_pending(vcpu))
		set_bit(IRQ_PEND_EXT_CPU_TIMER, &li->pending_irqs);

	while ((irqs = deliverable_irqs(vcpu)) && !rc) {
		/* bits are in the order of interrupt priority */
		irq_type = find_first_bit(&irqs, IRQ_PEND_COUNT);
		if (is_ioirq(irq_type)) {
			rc = __deliver_io(vcpu, irq_type);
		} else {
			func = deliver_irq_funcs[irq_type];
			if (!func) {
				WARN_ON_ONCE(func == NULL);
				clear_bit(irq_type, &li->pending_irqs);
				continue;
			}
			rc = func(vcpu);
		}
	}

	set_intercept_indicators(vcpu);

	return rc;
}

static int __inject_prog(struct kvm_vcpu *vcpu, struct kvm_s390_irq *irq)
{
	struct kvm_s390_local_interrupt *li = &vcpu->arch.local_int;

	VCPU_EVENT(vcpu, 3, "inject: program irq code 0x%x", irq->u.pgm.code);
	trace_kvm_s390_inject_vcpu(vcpu->vcpu_id, KVM_S390_PROGRAM_INT,
				   irq->u.pgm.code, 0);

	if (irq->u.pgm.code == PGM_PER) {
		li->irq.pgm.code |= PGM_PER;
		/* only modify PER related information */
		li->irq.pgm.per_address = irq->u.pgm.per_address;
		li->irq.pgm.per_code = irq->u.pgm.per_code;
		li->irq.pgm.per_atmid = irq->u.pgm.per_atmid;
		li->irq.pgm.per_access_id = irq->u.pgm.per_access_id;
	} else if (!(irq->u.pgm.code & PGM_PER)) {
		li->irq.pgm.code = (li->irq.pgm.code & PGM_PER) |
				   irq->u.pgm.code;
		/* only modify non-PER information */
		li->irq.pgm.trans_exc_code = irq->u.pgm.trans_exc_code;
		li->irq.pgm.mon_code = irq->u.pgm.mon_code;
		li->irq.pgm.data_exc_code = irq->u.pgm.data_exc_code;
		li->irq.pgm.mon_class_nr = irq->u.pgm.mon_class_nr;
		li->irq.pgm.exc_access_id = irq->u.pgm.exc_access_id;
		li->irq.pgm.op_access_id = irq->u.pgm.op_access_id;
	} else {
		li->irq.pgm = irq->u.pgm;
>>>>>>> afd2ff9b
	}
	set_bit(IRQ_PEND_PROG, &li->pending_irqs);
	return 0;
}

static int __inject_pfault_init(struct kvm_vcpu *vcpu, struct kvm_s390_irq *irq)
{
	struct kvm_s390_local_interrupt *li = &vcpu->arch.local_int;

	VCPU_EVENT(vcpu, 4, "inject: pfault init parameter block at 0x%llx",
		   irq->u.ext.ext_params2);
	trace_kvm_s390_inject_vcpu(vcpu->vcpu_id, KVM_S390_INT_PFAULT_INIT,
				   irq->u.ext.ext_params,
				   irq->u.ext.ext_params2);

	li->irq.ext = irq->u.ext;
	set_bit(IRQ_PEND_PFAULT_INIT, &li->pending_irqs);
	atomic_or(CPUSTAT_EXT_INT, li->cpuflags);
	return 0;
}

static int __inject_extcall_sigpif(struct kvm_vcpu *vcpu, uint16_t src_id)
{
	unsigned char new_val, old_val;
	uint8_t *sigp_ctrl = &vcpu->kvm->arch.sca->cpu[vcpu->vcpu_id].sigp_ctrl;

	new_val = SIGP_CTRL_C | (src_id & SIGP_CTRL_SCN_MASK);
	old_val = *sigp_ctrl & ~SIGP_CTRL_C;
	if (cmpxchg(sigp_ctrl, old_val, new_val) != old_val) {
		/* another external call is pending */
		return -EBUSY;
	}
	atomic_or(CPUSTAT_ECALL_PEND, &vcpu->arch.sie_block->cpuflags);
	return 0;
}

static int __inject_extcall(struct kvm_vcpu *vcpu, struct kvm_s390_irq *irq)
{
	struct kvm_s390_local_interrupt *li = &vcpu->arch.local_int;
	struct kvm_s390_extcall_info *extcall = &li->irq.extcall;
	uint16_t src_id = irq->u.extcall.code;

	VCPU_EVENT(vcpu, 4, "inject: external call source-cpu:%u",
		   src_id);
	trace_kvm_s390_inject_vcpu(vcpu->vcpu_id, KVM_S390_INT_EXTERNAL_CALL,
				   src_id, 0);

	/* sending vcpu invalid */
	if (kvm_get_vcpu_by_id(vcpu->kvm, src_id) == NULL)
		return -EINVAL;

	if (sclp.has_sigpif)
		return __inject_extcall_sigpif(vcpu, src_id);

	if (test_and_set_bit(IRQ_PEND_EXT_EXTERNAL, &li->pending_irqs))
		return -EBUSY;
	*extcall = irq->u.extcall;
	atomic_or(CPUSTAT_EXT_INT, li->cpuflags);
	return 0;
}

static int __inject_set_prefix(struct kvm_vcpu *vcpu, struct kvm_s390_irq *irq)
{
	struct kvm_s390_local_interrupt *li = &vcpu->arch.local_int;
	struct kvm_s390_prefix_info *prefix = &li->irq.prefix;

	VCPU_EVENT(vcpu, 3, "inject: set prefix to %x",
		   irq->u.prefix.address);
	trace_kvm_s390_inject_vcpu(vcpu->vcpu_id, KVM_S390_SIGP_SET_PREFIX,
				   irq->u.prefix.address, 0);

	if (!is_vcpu_stopped(vcpu))
		return -EBUSY;

	*prefix = irq->u.prefix;
	set_bit(IRQ_PEND_SET_PREFIX, &li->pending_irqs);
	return 0;
}

#define KVM_S390_STOP_SUPP_FLAGS (KVM_S390_STOP_FLAG_STORE_STATUS)
static int __inject_sigp_stop(struct kvm_vcpu *vcpu, struct kvm_s390_irq *irq)
{
	struct kvm_s390_local_interrupt *li = &vcpu->arch.local_int;
	struct kvm_s390_stop_info *stop = &li->irq.stop;
	int rc = 0;

	trace_kvm_s390_inject_vcpu(vcpu->vcpu_id, KVM_S390_SIGP_STOP, 0, 0);

	if (irq->u.stop.flags & ~KVM_S390_STOP_SUPP_FLAGS)
		return -EINVAL;

	if (is_vcpu_stopped(vcpu)) {
		if (irq->u.stop.flags & KVM_S390_STOP_FLAG_STORE_STATUS)
			rc = kvm_s390_store_status_unloaded(vcpu,
						KVM_S390_STORE_STATUS_NOADDR);
		return rc;
	}

	if (test_and_set_bit(IRQ_PEND_SIGP_STOP, &li->pending_irqs))
		return -EBUSY;
	stop->flags = irq->u.stop.flags;
	__set_cpuflag(vcpu, CPUSTAT_STOP_INT);
	return 0;
}

static int __inject_sigp_restart(struct kvm_vcpu *vcpu,
				 struct kvm_s390_irq *irq)
{
	struct kvm_s390_local_interrupt *li = &vcpu->arch.local_int;

	VCPU_EVENT(vcpu, 3, "%s", "inject: restart int");
	trace_kvm_s390_inject_vcpu(vcpu->vcpu_id, KVM_S390_RESTART, 0, 0);

	set_bit(IRQ_PEND_RESTART, &li->pending_irqs);
	return 0;
}

static int __inject_sigp_emergency(struct kvm_vcpu *vcpu,
				   struct kvm_s390_irq *irq)
{
	struct kvm_s390_local_interrupt *li = &vcpu->arch.local_int;

	VCPU_EVENT(vcpu, 4, "inject: emergency from cpu %u",
		   irq->u.emerg.code);
	trace_kvm_s390_inject_vcpu(vcpu->vcpu_id, KVM_S390_INT_EMERGENCY,
				   irq->u.emerg.code, 0);

	/* sending vcpu invalid */
	if (kvm_get_vcpu_by_id(vcpu->kvm, irq->u.emerg.code) == NULL)
		return -EINVAL;

	set_bit(irq->u.emerg.code, li->sigp_emerg_pending);
	set_bit(IRQ_PEND_EXT_EMERGENCY, &li->pending_irqs);
	atomic_or(CPUSTAT_EXT_INT, li->cpuflags);
	return 0;
}

static int __inject_mchk(struct kvm_vcpu *vcpu, struct kvm_s390_irq *irq)
{
	struct kvm_s390_local_interrupt *li = &vcpu->arch.local_int;
	struct kvm_s390_mchk_info *mchk = &li->irq.mchk;

	VCPU_EVENT(vcpu, 3, "inject: machine check mcic 0x%llx",
		   irq->u.mchk.mcic);
	trace_kvm_s390_inject_vcpu(vcpu->vcpu_id, KVM_S390_MCHK, 0,
				   irq->u.mchk.mcic);

	/*
	 * Because repressible machine checks can be indicated along with
	 * exigent machine checks (PoP, Chapter 11, Interruption action)
	 * we need to combine cr14, mcic and external damage code.
	 * Failing storage address and the logout area should not be or'ed
	 * together, we just indicate the last occurrence of the corresponding
	 * machine check
	 */
	mchk->cr14 |= irq->u.mchk.cr14;
	mchk->mcic |= irq->u.mchk.mcic;
	mchk->ext_damage_code |= irq->u.mchk.ext_damage_code;
	mchk->failing_storage_address = irq->u.mchk.failing_storage_address;
	memcpy(&mchk->fixed_logout, &irq->u.mchk.fixed_logout,
	       sizeof(mchk->fixed_logout));
	if (mchk->mcic & MCHK_EX_MASK)
		set_bit(IRQ_PEND_MCHK_EX, &li->pending_irqs);
	else if (mchk->mcic & MCHK_REP_MASK)
		set_bit(IRQ_PEND_MCHK_REP,  &li->pending_irqs);
	return 0;
}

static int __inject_ckc(struct kvm_vcpu *vcpu)
{
	struct kvm_s390_local_interrupt *li = &vcpu->arch.local_int;

	VCPU_EVENT(vcpu, 3, "%s", "inject: clock comparator external");
	trace_kvm_s390_inject_vcpu(vcpu->vcpu_id, KVM_S390_INT_CLOCK_COMP,
				   0, 0);

	set_bit(IRQ_PEND_EXT_CLOCK_COMP, &li->pending_irqs);
	atomic_or(CPUSTAT_EXT_INT, li->cpuflags);
	return 0;
}

static int __inject_cpu_timer(struct kvm_vcpu *vcpu)
{
	struct kvm_s390_local_interrupt *li = &vcpu->arch.local_int;

	VCPU_EVENT(vcpu, 3, "%s", "inject: cpu timer external");
	trace_kvm_s390_inject_vcpu(vcpu->vcpu_id, KVM_S390_INT_CPU_TIMER,
				   0, 0);

	set_bit(IRQ_PEND_EXT_CPU_TIMER, &li->pending_irqs);
	atomic_or(CPUSTAT_EXT_INT, li->cpuflags);
	return 0;
}

static struct kvm_s390_interrupt_info *get_io_int(struct kvm *kvm,
						  int isc, u32 schid)
{
	struct kvm_s390_float_interrupt *fi = &kvm->arch.float_int;
	struct list_head *isc_list = &fi->lists[FIRQ_LIST_IO_ISC_0 + isc];
	struct kvm_s390_interrupt_info *iter;
	u16 id = (schid & 0xffff0000U) >> 16;
	u16 nr = schid & 0x0000ffffU;

	spin_lock(&fi->lock);
	list_for_each_entry(iter, isc_list, list) {
		if (schid && (id != iter->io.subchannel_id ||
			      nr != iter->io.subchannel_nr))
			continue;
		/* found an appropriate entry */
		list_del_init(&iter->list);
		fi->counters[FIRQ_CNTR_IO] -= 1;
		if (list_empty(isc_list))
			clear_bit(IRQ_PEND_IO_ISC_0 + isc, &fi->pending_irqs);
		spin_unlock(&fi->lock);
		return iter;
	}
	spin_unlock(&fi->lock);
	return NULL;
}

/*
 * Dequeue and return an I/O interrupt matching any of the interruption
 * subclasses as designated by the isc mask in cr6 and the schid (if != 0).
 */
struct kvm_s390_interrupt_info *kvm_s390_get_io_int(struct kvm *kvm,
						    u64 isc_mask, u32 schid)
{
	struct kvm_s390_interrupt_info *inti = NULL;
	int isc;

	for (isc = 0; isc <= MAX_ISC && !inti; isc++) {
		if (isc_mask & isc_to_isc_bits(isc))
			inti = get_io_int(kvm, isc, schid);
	}
	return inti;
}

<<<<<<< HEAD
static int __inject_prog(struct kvm_vcpu *vcpu, struct kvm_s390_irq *irq)
{
	struct kvm_s390_local_interrupt *li = &vcpu->arch.local_int;

	li->irq.pgm = irq->u.pgm;
	set_bit(IRQ_PEND_PROG, &li->pending_irqs);
	return 0;
}

int kvm_s390_inject_program_int(struct kvm_vcpu *vcpu, u16 code)
{
	struct kvm_s390_local_interrupt *li = &vcpu->arch.local_int;
	struct kvm_s390_irq irq;

	VCPU_EVENT(vcpu, 3, "inject: program check %d (from kernel)", code);
	trace_kvm_s390_inject_vcpu(vcpu->vcpu_id, KVM_S390_PROGRAM_INT, code,
				   0, 1);
	spin_lock(&li->lock);
	irq.u.pgm.code = code;
	__inject_prog(vcpu, &irq);
	BUG_ON(waitqueue_active(li->wq));
	spin_unlock(&li->lock);
=======
#define SCCB_MASK 0xFFFFFFF8
#define SCCB_EVENT_PENDING 0x3

static int __inject_service(struct kvm *kvm,
			     struct kvm_s390_interrupt_info *inti)
{
	struct kvm_s390_float_interrupt *fi = &kvm->arch.float_int;

	spin_lock(&fi->lock);
	fi->srv_signal.ext_params |= inti->ext.ext_params & SCCB_EVENT_PENDING;
	/*
	 * Early versions of the QEMU s390 bios will inject several
	 * service interrupts after another without handling a
	 * condition code indicating busy.
	 * We will silently ignore those superfluous sccb values.
	 * A future version of QEMU will take care of serialization
	 * of servc requests
	 */
	if (fi->srv_signal.ext_params & SCCB_MASK)
		goto out;
	fi->srv_signal.ext_params |= inti->ext.ext_params & SCCB_MASK;
	set_bit(IRQ_PEND_EXT_SERVICE, &fi->pending_irqs);
out:
	spin_unlock(&fi->lock);
	kfree(inti);
	return 0;
}

static int __inject_virtio(struct kvm *kvm,
			    struct kvm_s390_interrupt_info *inti)
{
	struct kvm_s390_float_interrupt *fi = &kvm->arch.float_int;

	spin_lock(&fi->lock);
	if (fi->counters[FIRQ_CNTR_VIRTIO] >= KVM_S390_MAX_VIRTIO_IRQS) {
		spin_unlock(&fi->lock);
		return -EBUSY;
	}
	fi->counters[FIRQ_CNTR_VIRTIO] += 1;
	list_add_tail(&inti->list, &fi->lists[FIRQ_LIST_VIRTIO]);
	set_bit(IRQ_PEND_VIRTIO, &fi->pending_irqs);
	spin_unlock(&fi->lock);
>>>>>>> afd2ff9b
	return 0;
}

static int __inject_pfault_done(struct kvm *kvm,
				 struct kvm_s390_interrupt_info *inti)
{
<<<<<<< HEAD
	struct kvm_s390_local_interrupt *li = &vcpu->arch.local_int;
	struct kvm_s390_irq irq;
	int rc;

	VCPU_EVENT(vcpu, 3, "inject: prog irq %d (from kernel)",
		   pgm_info->code);
	trace_kvm_s390_inject_vcpu(vcpu->vcpu_id, KVM_S390_PROGRAM_INT,
				   pgm_info->code, 0, 1);
	spin_lock(&li->lock);
	irq.u.pgm = *pgm_info;
	rc = __inject_prog(vcpu, &irq);
	BUG_ON(waitqueue_active(li->wq));
	spin_unlock(&li->lock);
	return rc;
}

static int __inject_pfault_init(struct kvm_vcpu *vcpu, struct kvm_s390_irq *irq)
{
	struct kvm_s390_local_interrupt *li = &vcpu->arch.local_int;

	VCPU_EVENT(vcpu, 3, "inject: external irq params:%x, params2:%llx",
		   irq->u.ext.ext_params, irq->u.ext.ext_params2);
	trace_kvm_s390_inject_vcpu(vcpu->vcpu_id, KVM_S390_INT_PFAULT_INIT,
				   irq->u.ext.ext_params,
				   irq->u.ext.ext_params2, 2);

	li->irq.ext = irq->u.ext;
	set_bit(IRQ_PEND_PFAULT_INIT, &li->pending_irqs);
	atomic_set_mask(CPUSTAT_EXT_INT, li->cpuflags);
	return 0;
}

int __inject_extcall(struct kvm_vcpu *vcpu, struct kvm_s390_irq *irq)
{
	struct kvm_s390_local_interrupt *li = &vcpu->arch.local_int;
	struct kvm_s390_extcall_info *extcall = &li->irq.extcall;

	VCPU_EVENT(vcpu, 3, "inject: external call source-cpu:%u",
		   irq->u.extcall.code);
	trace_kvm_s390_inject_vcpu(vcpu->vcpu_id, KVM_S390_INT_EXTERNAL_CALL,
				   irq->u.extcall.code, 0, 2);

	*extcall = irq->u.extcall;
	set_bit(IRQ_PEND_EXT_EXTERNAL, &li->pending_irqs);
	atomic_set_mask(CPUSTAT_EXT_INT, li->cpuflags);
	return 0;
}

static int __inject_set_prefix(struct kvm_vcpu *vcpu, struct kvm_s390_irq *irq)
{
	struct kvm_s390_local_interrupt *li = &vcpu->arch.local_int;
	struct kvm_s390_prefix_info *prefix = &li->irq.prefix;

	VCPU_EVENT(vcpu, 3, "inject: set prefix to %x (from user)",
		   prefix->address);
	trace_kvm_s390_inject_vcpu(vcpu->vcpu_id, KVM_S390_SIGP_SET_PREFIX,
				   prefix->address, 0, 2);

	*prefix = irq->u.prefix;
	set_bit(IRQ_PEND_SET_PREFIX, &li->pending_irqs);
	return 0;
}

static int __inject_sigp_stop(struct kvm_vcpu *vcpu, struct kvm_s390_irq *irq)
{
	struct kvm_s390_local_interrupt *li = &vcpu->arch.local_int;

	trace_kvm_s390_inject_vcpu(vcpu->vcpu_id, KVM_S390_SIGP_STOP, 0, 0, 2);

	li->action_bits |= ACTION_STOP_ON_STOP;
	set_bit(IRQ_PEND_SIGP_STOP, &li->pending_irqs);
	return 0;
}

static int __inject_sigp_restart(struct kvm_vcpu *vcpu,
				 struct kvm_s390_irq *irq)
{
	struct kvm_s390_local_interrupt *li = &vcpu->arch.local_int;

	VCPU_EVENT(vcpu, 3, "inject: restart type %llx", irq->type);
	trace_kvm_s390_inject_vcpu(vcpu->vcpu_id, KVM_S390_RESTART, 0, 0, 2);

	set_bit(IRQ_PEND_RESTART, &li->pending_irqs);
	return 0;
}

static int __inject_sigp_emergency(struct kvm_vcpu *vcpu,
				   struct kvm_s390_irq *irq)
{
	struct kvm_s390_local_interrupt *li = &vcpu->arch.local_int;
	struct kvm_s390_emerg_info *emerg = &li->irq.emerg;

	VCPU_EVENT(vcpu, 3, "inject: emergency %u\n",
		   irq->u.emerg.code);
	trace_kvm_s390_inject_vcpu(vcpu->vcpu_id, KVM_S390_INT_EMERGENCY,
				   emerg->code, 0, 2);

	set_bit(emerg->code, li->sigp_emerg_pending);
	set_bit(IRQ_PEND_EXT_EMERGENCY, &li->pending_irqs);
	atomic_set_mask(CPUSTAT_EXT_INT, li->cpuflags);
	return 0;
}

static int __inject_mchk(struct kvm_vcpu *vcpu, struct kvm_s390_irq *irq)
{
	struct kvm_s390_local_interrupt *li = &vcpu->arch.local_int;
	struct kvm_s390_mchk_info *mchk = &li->irq.mchk;

	VCPU_EVENT(vcpu, 5, "inject: machine check parm64:%llx",
		   mchk->mcic);
	trace_kvm_s390_inject_vcpu(vcpu->vcpu_id, KVM_S390_MCHK, 0,
				   mchk->mcic, 2);

	/*
	 * Because repressible machine checks can be indicated along with
	 * exigent machine checks (PoP, Chapter 11, Interruption action)
	 * we need to combine cr14, mcic and external damage code.
	 * Failing storage address and the logout area should not be or'ed
	 * together, we just indicate the last occurrence of the corresponding
	 * machine check
	 */
	mchk->cr14 |= irq->u.mchk.cr14;
	mchk->mcic |= irq->u.mchk.mcic;
	mchk->ext_damage_code |= irq->u.mchk.ext_damage_code;
	mchk->failing_storage_address = irq->u.mchk.failing_storage_address;
	memcpy(&mchk->fixed_logout, &irq->u.mchk.fixed_logout,
	       sizeof(mchk->fixed_logout));
	if (mchk->mcic & MCHK_EX_MASK)
		set_bit(IRQ_PEND_MCHK_EX, &li->pending_irqs);
	else if (mchk->mcic & MCHK_REP_MASK)
		set_bit(IRQ_PEND_MCHK_REP,  &li->pending_irqs);
	return 0;
}

static int __inject_ckc(struct kvm_vcpu *vcpu)
{
	struct kvm_s390_local_interrupt *li = &vcpu->arch.local_int;

	VCPU_EVENT(vcpu, 3, "inject: type %x", KVM_S390_INT_CLOCK_COMP);
	trace_kvm_s390_inject_vcpu(vcpu->vcpu_id, KVM_S390_INT_CLOCK_COMP,
				   0, 0, 2);

	set_bit(IRQ_PEND_EXT_CLOCK_COMP, &li->pending_irqs);
	atomic_set_mask(CPUSTAT_EXT_INT, li->cpuflags);
	return 0;
}

static int __inject_cpu_timer(struct kvm_vcpu *vcpu)
{
	struct kvm_s390_local_interrupt *li = &vcpu->arch.local_int;

	VCPU_EVENT(vcpu, 3, "inject: type %x", KVM_S390_INT_CPU_TIMER);
	trace_kvm_s390_inject_vcpu(vcpu->vcpu_id, KVM_S390_INT_CPU_TIMER,
				   0, 0, 2);

	set_bit(IRQ_PEND_EXT_CPU_TIMER, &li->pending_irqs);
	atomic_set_mask(CPUSTAT_EXT_INT, li->cpuflags);
	return 0;
}


struct kvm_s390_interrupt_info *kvm_s390_get_io_int(struct kvm *kvm,
						    u64 cr6, u64 schid)
=======
	struct kvm_s390_float_interrupt *fi = &kvm->arch.float_int;

	spin_lock(&fi->lock);
	if (fi->counters[FIRQ_CNTR_PFAULT] >=
		(ASYNC_PF_PER_VCPU * KVM_MAX_VCPUS)) {
		spin_unlock(&fi->lock);
		return -EBUSY;
	}
	fi->counters[FIRQ_CNTR_PFAULT] += 1;
	list_add_tail(&inti->list, &fi->lists[FIRQ_LIST_PFAULT]);
	set_bit(IRQ_PEND_PFAULT_DONE, &fi->pending_irqs);
	spin_unlock(&fi->lock);
	return 0;
}

#define CR_PENDING_SUBCLASS 28
static int __inject_float_mchk(struct kvm *kvm,
				struct kvm_s390_interrupt_info *inti)
{
	struct kvm_s390_float_interrupt *fi = &kvm->arch.float_int;

	spin_lock(&fi->lock);
	fi->mchk.cr14 |= inti->mchk.cr14 & (1UL << CR_PENDING_SUBCLASS);
	fi->mchk.mcic |= inti->mchk.mcic;
	set_bit(IRQ_PEND_MCHK_REP, &fi->pending_irqs);
	spin_unlock(&fi->lock);
	kfree(inti);
	return 0;
}

static int __inject_io(struct kvm *kvm, struct kvm_s390_interrupt_info *inti)
>>>>>>> afd2ff9b
{
	struct kvm_s390_float_interrupt *fi;
	struct list_head *list;
	int isc;

	fi = &kvm->arch.float_int;
	spin_lock(&fi->lock);
	if (fi->counters[FIRQ_CNTR_IO] >= KVM_S390_MAX_FLOAT_IRQS) {
		spin_unlock(&fi->lock);
		return -EBUSY;
	}
	fi->counters[FIRQ_CNTR_IO] += 1;

	isc = int_word_to_isc(inti->io.io_int_word);
	list = &fi->lists[FIRQ_LIST_IO_ISC_0 + isc];
	list_add_tail(&inti->list, list);
	set_bit(IRQ_PEND_IO_ISC_0 + isc, &fi->pending_irqs);
	spin_unlock(&fi->lock);
	return 0;
}

/*
 * Find a destination VCPU for a floating irq and kick it.
 */
static void __floating_irq_kick(struct kvm *kvm, u64 type)
{
	struct kvm_s390_float_interrupt *fi = &kvm->arch.float_int;
	struct kvm_s390_local_interrupt *li;
	struct kvm_vcpu *dst_vcpu;
	int sigcpu, online_vcpus, nr_tries = 0;

	online_vcpus = atomic_read(&kvm->online_vcpus);
	if (!online_vcpus)
		return;

	/* find idle VCPUs first, then round robin */
	sigcpu = find_first_bit(fi->idle_mask, online_vcpus);
	if (sigcpu == online_vcpus) {
		do {
			sigcpu = fi->next_rr_cpu;
			fi->next_rr_cpu = (fi->next_rr_cpu + 1) % online_vcpus;
			/* avoid endless loops if all vcpus are stopped */
			if (nr_tries++ >= online_vcpus)
				return;
		} while (is_vcpu_stopped(kvm_get_vcpu(kvm, sigcpu)));
	}
	dst_vcpu = kvm_get_vcpu(kvm, sigcpu);

	/* make the VCPU drop out of the SIE, or wake it up if sleeping */
	li = &dst_vcpu->arch.local_int;
	spin_lock(&li->lock);
<<<<<<< HEAD
	switch (inti->type) {
	case KVM_S390_MCHK:
		atomic_set_mask(CPUSTAT_STOP_INT, li->cpuflags);
		break;
	case KVM_S390_INT_IO_MIN...KVM_S390_INT_IO_MAX:
		atomic_set_mask(CPUSTAT_IO_INT, li->cpuflags);
		break;
	default:
		atomic_set_mask(CPUSTAT_EXT_INT, li->cpuflags);
=======
	switch (type) {
	case KVM_S390_MCHK:
		atomic_or(CPUSTAT_STOP_INT, li->cpuflags);
		break;
	case KVM_S390_INT_IO_MIN...KVM_S390_INT_IO_MAX:
		atomic_or(CPUSTAT_IO_INT, li->cpuflags);
		break;
	default:
		atomic_or(CPUSTAT_EXT_INT, li->cpuflags);
>>>>>>> afd2ff9b
		break;
	}
	spin_unlock(&li->lock);
	kvm_s390_vcpu_wakeup(dst_vcpu);
}

static int __inject_vm(struct kvm *kvm, struct kvm_s390_interrupt_info *inti)
{
	u64 type = READ_ONCE(inti->type);
	int rc;

	switch (type) {
	case KVM_S390_MCHK:
		rc = __inject_float_mchk(kvm, inti);
		break;
	case KVM_S390_INT_VIRTIO:
		rc = __inject_virtio(kvm, inti);
		break;
	case KVM_S390_INT_SERVICE:
		rc = __inject_service(kvm, inti);
		break;
	case KVM_S390_INT_PFAULT_DONE:
		rc = __inject_pfault_done(kvm, inti);
		break;
	case KVM_S390_INT_IO_MIN...KVM_S390_INT_IO_MAX:
		rc = __inject_io(kvm, inti);
		break;
	default:
		rc = -EINVAL;
	}
	if (rc)
		return rc;

	__floating_irq_kick(kvm, type);
	return 0;
}

int kvm_s390_inject_vm(struct kvm *kvm,
		       struct kvm_s390_interrupt *s390int)
{
	struct kvm_s390_interrupt_info *inti;
	int rc;

	inti = kzalloc(sizeof(*inti), GFP_KERNEL);
	if (!inti)
		return -ENOMEM;

	inti->type = s390int->type;
	switch (inti->type) {
	case KVM_S390_INT_VIRTIO:
		VM_EVENT(kvm, 5, "inject: virtio parm:%x,parm64:%llx",
			 s390int->parm, s390int->parm64);
		inti->ext.ext_params = s390int->parm;
		inti->ext.ext_params2 = s390int->parm64;
		break;
	case KVM_S390_INT_SERVICE:
		VM_EVENT(kvm, 4, "inject: sclp parm:%x", s390int->parm);
		inti->ext.ext_params = s390int->parm;
		break;
	case KVM_S390_INT_PFAULT_DONE:
		inti->ext.ext_params2 = s390int->parm64;
		break;
	case KVM_S390_MCHK:
		VM_EVENT(kvm, 3, "inject: machine check mcic 0x%llx",
			 s390int->parm64);
		inti->mchk.cr14 = s390int->parm; /* upper bits are not used */
		inti->mchk.mcic = s390int->parm64;
		break;
	case KVM_S390_INT_IO_MIN...KVM_S390_INT_IO_MAX:
		if (inti->type & KVM_S390_INT_IO_AI_MASK)
			VM_EVENT(kvm, 5, "%s", "inject: I/O (AI)");
		else
			VM_EVENT(kvm, 5, "inject: I/O css %x ss %x schid %04x",
				 s390int->type & IOINT_CSSID_MASK,
				 s390int->type & IOINT_SSID_MASK,
				 s390int->type & IOINT_SCHID_MASK);
		inti->io.subchannel_id = s390int->parm >> 16;
		inti->io.subchannel_nr = s390int->parm & 0x0000ffffu;
		inti->io.io_int_parm = s390int->parm64 >> 32;
		inti->io.io_int_word = s390int->parm64 & 0x00000000ffffffffull;
		break;
	default:
		kfree(inti);
		return -EINVAL;
	}
	trace_kvm_s390_inject_vm(s390int->type, s390int->parm, s390int->parm64,
				 2);

	rc = __inject_vm(kvm, inti);
	if (rc)
		kfree(inti);
	return rc;
}

int kvm_s390_reinject_io_int(struct kvm *kvm,
			      struct kvm_s390_interrupt_info *inti)
{
	return __inject_vm(kvm, inti);
}

int s390int_to_s390irq(struct kvm_s390_interrupt *s390int,
		       struct kvm_s390_irq *irq)
{
	irq->type = s390int->type;
	switch (irq->type) {
	case KVM_S390_PROGRAM_INT:
		if (s390int->parm & 0xffff0000)
			return -EINVAL;
		irq->u.pgm.code = s390int->parm;
		break;
	case KVM_S390_SIGP_SET_PREFIX:
		irq->u.prefix.address = s390int->parm;
		break;
<<<<<<< HEAD
	case KVM_S390_INT_EXTERNAL_CALL:
		if (irq->u.extcall.code & 0xffff0000)
=======
	case KVM_S390_SIGP_STOP:
		irq->u.stop.flags = s390int->parm;
		break;
	case KVM_S390_INT_EXTERNAL_CALL:
		if (s390int->parm & 0xffff0000)
>>>>>>> afd2ff9b
			return -EINVAL;
		irq->u.extcall.code = s390int->parm;
		break;
	case KVM_S390_INT_EMERGENCY:
<<<<<<< HEAD
		if (irq->u.emerg.code & 0xffff0000)
=======
		if (s390int->parm & 0xffff0000)
>>>>>>> afd2ff9b
			return -EINVAL;
		irq->u.emerg.code = s390int->parm;
		break;
	case KVM_S390_MCHK:
		irq->u.mchk.mcic = s390int->parm64;
		break;
	}
	return 0;
}

<<<<<<< HEAD
int kvm_s390_inject_vcpu(struct kvm_vcpu *vcpu, struct kvm_s390_irq *irq)
{
	struct kvm_s390_local_interrupt *li = &vcpu->arch.local_int;
	int rc;

	spin_lock(&li->lock);
	switch (irq->type) {
	case KVM_S390_PROGRAM_INT:
		VCPU_EVENT(vcpu, 3, "inject: program check %d (from user)",
			   irq->u.pgm.code);
=======
int kvm_s390_is_stop_irq_pending(struct kvm_vcpu *vcpu)
{
	struct kvm_s390_local_interrupt *li = &vcpu->arch.local_int;

	return test_bit(IRQ_PEND_SIGP_STOP, &li->pending_irqs);
}

void kvm_s390_clear_stop_irq(struct kvm_vcpu *vcpu)
{
	struct kvm_s390_local_interrupt *li = &vcpu->arch.local_int;

	spin_lock(&li->lock);
	li->irq.stop.flags = 0;
	clear_bit(IRQ_PEND_SIGP_STOP, &li->pending_irqs);
	spin_unlock(&li->lock);
}

static int do_inject_vcpu(struct kvm_vcpu *vcpu, struct kvm_s390_irq *irq)
{
	int rc;

	switch (irq->type) {
	case KVM_S390_PROGRAM_INT:
>>>>>>> afd2ff9b
		rc = __inject_prog(vcpu, irq);
		break;
	case KVM_S390_SIGP_SET_PREFIX:
		rc = __inject_set_prefix(vcpu, irq);
		break;
	case KVM_S390_SIGP_STOP:
		rc = __inject_sigp_stop(vcpu, irq);
		break;
	case KVM_S390_RESTART:
		rc = __inject_sigp_restart(vcpu, irq);
		break;
	case KVM_S390_INT_CLOCK_COMP:
		rc = __inject_ckc(vcpu);
		break;
	case KVM_S390_INT_CPU_TIMER:
		rc = __inject_cpu_timer(vcpu);
		break;
	case KVM_S390_INT_EXTERNAL_CALL:
		rc = __inject_extcall(vcpu, irq);
		break;
	case KVM_S390_INT_EMERGENCY:
		rc = __inject_sigp_emergency(vcpu, irq);
		break;
	case KVM_S390_MCHK:
		rc = __inject_mchk(vcpu, irq);
		break;
	case KVM_S390_INT_PFAULT_INIT:
		rc = __inject_pfault_init(vcpu, irq);
		break;
	case KVM_S390_INT_VIRTIO:
	case KVM_S390_INT_SERVICE:
	case KVM_S390_INT_IO_MIN...KVM_S390_INT_IO_MAX:
	default:
		rc = -EINVAL;
	}
<<<<<<< HEAD
=======

	return rc;
}

int kvm_s390_inject_vcpu(struct kvm_vcpu *vcpu, struct kvm_s390_irq *irq)
{
	struct kvm_s390_local_interrupt *li = &vcpu->arch.local_int;
	int rc;

	spin_lock(&li->lock);
	rc = do_inject_vcpu(vcpu, irq);
>>>>>>> afd2ff9b
	spin_unlock(&li->lock);
	if (!rc)
		kvm_s390_vcpu_wakeup(vcpu);
	return rc;
}

static inline void clear_irq_list(struct list_head *_list)
{
	struct kvm_s390_interrupt_info *inti, *n;

	list_for_each_entry_safe(inti, n, _list, list) {
		list_del(&inti->list);
		kfree(inti);
	}
}

static void inti_to_irq(struct kvm_s390_interrupt_info *inti,
		       struct kvm_s390_irq *irq)
{
	irq->type = inti->type;
	switch (inti->type) {
	case KVM_S390_INT_PFAULT_INIT:
	case KVM_S390_INT_PFAULT_DONE:
	case KVM_S390_INT_VIRTIO:
		irq->u.ext = inti->ext;
		break;
	case KVM_S390_INT_IO_MIN...KVM_S390_INT_IO_MAX:
		irq->u.io = inti->io;
		break;
	}
}

void kvm_s390_clear_float_irqs(struct kvm *kvm)
{
	struct kvm_s390_float_interrupt *fi = &kvm->arch.float_int;
	int i;

	spin_lock(&fi->lock);
	fi->pending_irqs = 0;
	memset(&fi->srv_signal, 0, sizeof(fi->srv_signal));
	memset(&fi->mchk, 0, sizeof(fi->mchk));
	for (i = 0; i < FIRQ_LIST_COUNT; i++)
		clear_irq_list(&fi->lists[i]);
	for (i = 0; i < FIRQ_MAX_COUNT; i++)
		fi->counters[i] = 0;
	spin_unlock(&fi->lock);
};

static int get_all_floating_irqs(struct kvm *kvm, u8 __user *usrbuf, u64 len)
{
	struct kvm_s390_interrupt_info *inti;
	struct kvm_s390_float_interrupt *fi;
	struct kvm_s390_irq *buf;
	struct kvm_s390_irq *irq;
	int max_irqs;
	int ret = 0;
	int n = 0;
	int i;

	if (len > KVM_S390_FLIC_MAX_BUFFER || len == 0)
		return -EINVAL;

	/*
	 * We are already using -ENOMEM to signal
	 * userspace it may retry with a bigger buffer,
	 * so we need to use something else for this case
	 */
	buf = vzalloc(len);
	if (!buf)
		return -ENOBUFS;

	max_irqs = len / sizeof(struct kvm_s390_irq);

	fi = &kvm->arch.float_int;
	spin_lock(&fi->lock);
	for (i = 0; i < FIRQ_LIST_COUNT; i++) {
		list_for_each_entry(inti, &fi->lists[i], list) {
			if (n == max_irqs) {
				/* signal userspace to try again */
				ret = -ENOMEM;
				goto out;
			}
			inti_to_irq(inti, &buf[n]);
			n++;
		}
	}
	if (test_bit(IRQ_PEND_EXT_SERVICE, &fi->pending_irqs)) {
		if (n == max_irqs) {
			/* signal userspace to try again */
			ret = -ENOMEM;
			goto out;
		}
		irq = (struct kvm_s390_irq *) &buf[n];
		irq->type = KVM_S390_INT_SERVICE;
		irq->u.ext = fi->srv_signal;
		n++;
	}
	if (test_bit(IRQ_PEND_MCHK_REP, &fi->pending_irqs)) {
		if (n == max_irqs) {
				/* signal userspace to try again */
				ret = -ENOMEM;
				goto out;
		}
		irq = (struct kvm_s390_irq *) &buf[n];
		irq->type = KVM_S390_MCHK;
		irq->u.mchk = fi->mchk;
		n++;
}

out:
	spin_unlock(&fi->lock);
	if (!ret && n > 0) {
		if (copy_to_user(usrbuf, buf, sizeof(struct kvm_s390_irq) * n))
			ret = -EFAULT;
	}
	vfree(buf);

	return ret < 0 ? ret : n;
}

static int flic_get_attr(struct kvm_device *dev, struct kvm_device_attr *attr)
{
	int r;

	switch (attr->group) {
	case KVM_DEV_FLIC_GET_ALL_IRQS:
		r = get_all_floating_irqs(dev->kvm, (u8 __user *) attr->addr,
					  attr->attr);
		break;
	default:
		r = -EINVAL;
	}

	return r;
}

static inline int copy_irq_from_user(struct kvm_s390_interrupt_info *inti,
				     u64 addr)
{
	struct kvm_s390_irq __user *uptr = (struct kvm_s390_irq __user *) addr;
	void *target = NULL;
	void __user *source;
	u64 size;

	if (get_user(inti->type, (u64 __user *)addr))
		return -EFAULT;

	switch (inti->type) {
	case KVM_S390_INT_PFAULT_INIT:
	case KVM_S390_INT_PFAULT_DONE:
	case KVM_S390_INT_VIRTIO:
	case KVM_S390_INT_SERVICE:
		target = (void *) &inti->ext;
		source = &uptr->u.ext;
		size = sizeof(inti->ext);
		break;
	case KVM_S390_INT_IO_MIN...KVM_S390_INT_IO_MAX:
		target = (void *) &inti->io;
		source = &uptr->u.io;
		size = sizeof(inti->io);
		break;
	case KVM_S390_MCHK:
		target = (void *) &inti->mchk;
		source = &uptr->u.mchk;
		size = sizeof(inti->mchk);
		break;
	default:
		return -EINVAL;
	}

	if (copy_from_user(target, source, size))
		return -EFAULT;

	return 0;
}

static int enqueue_floating_irq(struct kvm_device *dev,
				struct kvm_device_attr *attr)
{
	struct kvm_s390_interrupt_info *inti = NULL;
	int r = 0;
	int len = attr->attr;

	if (len % sizeof(struct kvm_s390_irq) != 0)
		return -EINVAL;
	else if (len > KVM_S390_FLIC_MAX_BUFFER)
		return -EINVAL;

	while (len >= sizeof(struct kvm_s390_irq)) {
		inti = kzalloc(sizeof(*inti), GFP_KERNEL);
		if (!inti)
			return -ENOMEM;

		r = copy_irq_from_user(inti, attr->addr);
		if (r) {
			kfree(inti);
			return r;
		}
		r = __inject_vm(dev->kvm, inti);
		if (r) {
			kfree(inti);
			return r;
		}
		len -= sizeof(struct kvm_s390_irq);
		attr->addr += sizeof(struct kvm_s390_irq);
	}

	return r;
}

static struct s390_io_adapter *get_io_adapter(struct kvm *kvm, unsigned int id)
{
	if (id >= MAX_S390_IO_ADAPTERS)
		return NULL;
	return kvm->arch.adapters[id];
}

static int register_io_adapter(struct kvm_device *dev,
			       struct kvm_device_attr *attr)
{
	struct s390_io_adapter *adapter;
	struct kvm_s390_io_adapter adapter_info;

	if (copy_from_user(&adapter_info,
			   (void __user *)attr->addr, sizeof(adapter_info)))
		return -EFAULT;

	if ((adapter_info.id >= MAX_S390_IO_ADAPTERS) ||
	    (dev->kvm->arch.adapters[adapter_info.id] != NULL))
		return -EINVAL;

	adapter = kzalloc(sizeof(*adapter), GFP_KERNEL);
	if (!adapter)
		return -ENOMEM;

	INIT_LIST_HEAD(&adapter->maps);
	init_rwsem(&adapter->maps_lock);
	atomic_set(&adapter->nr_maps, 0);
	adapter->id = adapter_info.id;
	adapter->isc = adapter_info.isc;
	adapter->maskable = adapter_info.maskable;
	adapter->masked = false;
	adapter->swap = adapter_info.swap;
	dev->kvm->arch.adapters[adapter->id] = adapter;

	return 0;
}

int kvm_s390_mask_adapter(struct kvm *kvm, unsigned int id, bool masked)
{
	int ret;
	struct s390_io_adapter *adapter = get_io_adapter(kvm, id);

	if (!adapter || !adapter->maskable)
		return -EINVAL;
	ret = adapter->masked;
	adapter->masked = masked;
	return ret;
}

static int kvm_s390_adapter_map(struct kvm *kvm, unsigned int id, __u64 addr)
{
	struct s390_io_adapter *adapter = get_io_adapter(kvm, id);
	struct s390_map_info *map;
	int ret;

	if (!adapter || !addr)
		return -EINVAL;

	map = kzalloc(sizeof(*map), GFP_KERNEL);
	if (!map) {
		ret = -ENOMEM;
		goto out;
	}
	INIT_LIST_HEAD(&map->list);
	map->guest_addr = addr;
	map->addr = gmap_translate(kvm->arch.gmap, addr);
	if (map->addr == -EFAULT) {
		ret = -EFAULT;
		goto out;
	}
	ret = get_user_pages_fast(map->addr, 1, 1, &map->page);
	if (ret < 0)
		goto out;
	BUG_ON(ret != 1);
	down_write(&adapter->maps_lock);
	if (atomic_inc_return(&adapter->nr_maps) < MAX_S390_ADAPTER_MAPS) {
		list_add_tail(&map->list, &adapter->maps);
		ret = 0;
	} else {
		put_page(map->page);
		ret = -EINVAL;
	}
	up_write(&adapter->maps_lock);
out:
	if (ret)
		kfree(map);
	return ret;
}

static int kvm_s390_adapter_unmap(struct kvm *kvm, unsigned int id, __u64 addr)
{
	struct s390_io_adapter *adapter = get_io_adapter(kvm, id);
	struct s390_map_info *map, *tmp;
	int found = 0;

	if (!adapter || !addr)
		return -EINVAL;

	down_write(&adapter->maps_lock);
	list_for_each_entry_safe(map, tmp, &adapter->maps, list) {
		if (map->guest_addr == addr) {
			found = 1;
			atomic_dec(&adapter->nr_maps);
			list_del(&map->list);
			put_page(map->page);
			kfree(map);
			break;
		}
	}
	up_write(&adapter->maps_lock);

	return found ? 0 : -EINVAL;
}

void kvm_s390_destroy_adapters(struct kvm *kvm)
{
	int i;
	struct s390_map_info *map, *tmp;

	for (i = 0; i < MAX_S390_IO_ADAPTERS; i++) {
		if (!kvm->arch.adapters[i])
			continue;
		list_for_each_entry_safe(map, tmp,
					 &kvm->arch.adapters[i]->maps, list) {
			list_del(&map->list);
			put_page(map->page);
			kfree(map);
		}
		kfree(kvm->arch.adapters[i]);
	}
}

static int modify_io_adapter(struct kvm_device *dev,
			     struct kvm_device_attr *attr)
{
	struct kvm_s390_io_adapter_req req;
	struct s390_io_adapter *adapter;
	int ret;

	if (copy_from_user(&req, (void __user *)attr->addr, sizeof(req)))
		return -EFAULT;

	adapter = get_io_adapter(dev->kvm, req.id);
	if (!adapter)
		return -EINVAL;
	switch (req.type) {
	case KVM_S390_IO_ADAPTER_MASK:
		ret = kvm_s390_mask_adapter(dev->kvm, req.id, req.mask);
		if (ret > 0)
			ret = 0;
		break;
	case KVM_S390_IO_ADAPTER_MAP:
		ret = kvm_s390_adapter_map(dev->kvm, req.id, req.addr);
		break;
	case KVM_S390_IO_ADAPTER_UNMAP:
		ret = kvm_s390_adapter_unmap(dev->kvm, req.id, req.addr);
		break;
	default:
		ret = -EINVAL;
	}

	return ret;
}

static int flic_set_attr(struct kvm_device *dev, struct kvm_device_attr *attr)
{
	int r = 0;
	unsigned int i;
	struct kvm_vcpu *vcpu;

	switch (attr->group) {
	case KVM_DEV_FLIC_ENQUEUE:
		r = enqueue_floating_irq(dev, attr);
		break;
	case KVM_DEV_FLIC_CLEAR_IRQS:
		kvm_s390_clear_float_irqs(dev->kvm);
		break;
	case KVM_DEV_FLIC_APF_ENABLE:
		dev->kvm->arch.gmap->pfault_enabled = 1;
		break;
	case KVM_DEV_FLIC_APF_DISABLE_WAIT:
		dev->kvm->arch.gmap->pfault_enabled = 0;
		/*
		 * Make sure no async faults are in transition when
		 * clearing the queues. So we don't need to worry
		 * about late coming workers.
		 */
		synchronize_srcu(&dev->kvm->srcu);
		kvm_for_each_vcpu(i, vcpu, dev->kvm)
			kvm_clear_async_pf_completion_queue(vcpu);
		break;
	case KVM_DEV_FLIC_ADAPTER_REGISTER:
		r = register_io_adapter(dev, attr);
		break;
	case KVM_DEV_FLIC_ADAPTER_MODIFY:
		r = modify_io_adapter(dev, attr);
		break;
	default:
		r = -EINVAL;
	}

	return r;
}

static int flic_create(struct kvm_device *dev, u32 type)
{
	if (!dev)
		return -EINVAL;
	if (dev->kvm->arch.flic)
		return -EINVAL;
	dev->kvm->arch.flic = dev;
	return 0;
}

static void flic_destroy(struct kvm_device *dev)
{
	dev->kvm->arch.flic = NULL;
	kfree(dev);
}

/* s390 floating irq controller (flic) */
struct kvm_device_ops kvm_flic_ops = {
	.name = "kvm-flic",
	.get_attr = flic_get_attr,
	.set_attr = flic_set_attr,
	.create = flic_create,
	.destroy = flic_destroy,
};

static unsigned long get_ind_bit(__u64 addr, unsigned long bit_nr, bool swap)
{
	unsigned long bit;

	bit = bit_nr + (addr % PAGE_SIZE) * 8;

	return swap ? (bit ^ (BITS_PER_LONG - 1)) : bit;
}

static struct s390_map_info *get_map_info(struct s390_io_adapter *adapter,
					  u64 addr)
{
	struct s390_map_info *map;

	if (!adapter)
		return NULL;

	list_for_each_entry(map, &adapter->maps, list) {
		if (map->guest_addr == addr)
			return map;
	}
	return NULL;
}

static int adapter_indicators_set(struct kvm *kvm,
				  struct s390_io_adapter *adapter,
				  struct kvm_s390_adapter_int *adapter_int)
{
	unsigned long bit;
	int summary_set, idx;
	struct s390_map_info *info;
	void *map;

	info = get_map_info(adapter, adapter_int->ind_addr);
	if (!info)
		return -1;
	map = page_address(info->page);
	bit = get_ind_bit(info->addr, adapter_int->ind_offset, adapter->swap);
	set_bit(bit, map);
	idx = srcu_read_lock(&kvm->srcu);
	mark_page_dirty(kvm, info->guest_addr >> PAGE_SHIFT);
	set_page_dirty_lock(info->page);
	info = get_map_info(adapter, adapter_int->summary_addr);
	if (!info) {
		srcu_read_unlock(&kvm->srcu, idx);
		return -1;
	}
	map = page_address(info->page);
	bit = get_ind_bit(info->addr, adapter_int->summary_offset,
			  adapter->swap);
	summary_set = test_and_set_bit(bit, map);
	mark_page_dirty(kvm, info->guest_addr >> PAGE_SHIFT);
	set_page_dirty_lock(info->page);
	srcu_read_unlock(&kvm->srcu, idx);
	return summary_set ? 0 : 1;
}

/*
 * < 0 - not injected due to error
 * = 0 - coalesced, summary indicator already active
 * > 0 - injected interrupt
 */
static int set_adapter_int(struct kvm_kernel_irq_routing_entry *e,
			   struct kvm *kvm, int irq_source_id, int level,
			   bool line_status)
{
	int ret;
	struct s390_io_adapter *adapter;

	/* We're only interested in the 0->1 transition. */
	if (!level)
		return 0;
	adapter = get_io_adapter(kvm, e->adapter.adapter_id);
	if (!adapter)
		return -1;
	down_read(&adapter->maps_lock);
	ret = adapter_indicators_set(kvm, adapter, &e->adapter);
	up_read(&adapter->maps_lock);
	if ((ret > 0) && !adapter->masked) {
		struct kvm_s390_interrupt s390int = {
			.type = KVM_S390_INT_IO(1, 0, 0, 0),
			.parm = 0,
			.parm64 = (adapter->isc << 27) | 0x80000000,
		};
		ret = kvm_s390_inject_vm(kvm, &s390int);
		if (ret == 0)
			ret = 1;
	}
	return ret;
}

int kvm_set_routing_entry(struct kvm_kernel_irq_routing_entry *e,
			  const struct kvm_irq_routing_entry *ue)
{
	int ret;

	switch (ue->type) {
	case KVM_IRQ_ROUTING_S390_ADAPTER:
		e->set = set_adapter_int;
		e->adapter.summary_addr = ue->u.adapter.summary_addr;
		e->adapter.ind_addr = ue->u.adapter.ind_addr;
		e->adapter.summary_offset = ue->u.adapter.summary_offset;
		e->adapter.ind_offset = ue->u.adapter.ind_offset;
		e->adapter.adapter_id = ue->u.adapter.adapter_id;
		ret = 0;
		break;
	default:
		ret = -EINVAL;
	}

	return ret;
}

int kvm_set_msi(struct kvm_kernel_irq_routing_entry *e, struct kvm *kvm,
		int irq_source_id, int level, bool line_status)
{
	return -EINVAL;
}

int kvm_s390_set_irq_state(struct kvm_vcpu *vcpu, void __user *irqstate, int len)
{
	struct kvm_s390_local_interrupt *li = &vcpu->arch.local_int;
	struct kvm_s390_irq *buf;
	int r = 0;
	int n;

	buf = vmalloc(len);
	if (!buf)
		return -ENOMEM;

	if (copy_from_user((void *) buf, irqstate, len)) {
		r = -EFAULT;
		goto out_free;
	}

	/*
	 * Don't allow setting the interrupt state
	 * when there are already interrupts pending
	 */
	spin_lock(&li->lock);
	if (li->pending_irqs) {
		r = -EBUSY;
		goto out_unlock;
	}

	for (n = 0; n < len / sizeof(*buf); n++) {
		r = do_inject_vcpu(vcpu, &buf[n]);
		if (r)
			break;
	}

out_unlock:
	spin_unlock(&li->lock);
out_free:
	vfree(buf);

	return r;
}

static void store_local_irq(struct kvm_s390_local_interrupt *li,
			    struct kvm_s390_irq *irq,
			    unsigned long irq_type)
{
	switch (irq_type) {
	case IRQ_PEND_MCHK_EX:
	case IRQ_PEND_MCHK_REP:
		irq->type = KVM_S390_MCHK;
		irq->u.mchk = li->irq.mchk;
		break;
	case IRQ_PEND_PROG:
		irq->type = KVM_S390_PROGRAM_INT;
		irq->u.pgm = li->irq.pgm;
		break;
	case IRQ_PEND_PFAULT_INIT:
		irq->type = KVM_S390_INT_PFAULT_INIT;
		irq->u.ext = li->irq.ext;
		break;
	case IRQ_PEND_EXT_EXTERNAL:
		irq->type = KVM_S390_INT_EXTERNAL_CALL;
		irq->u.extcall = li->irq.extcall;
		break;
	case IRQ_PEND_EXT_CLOCK_COMP:
		irq->type = KVM_S390_INT_CLOCK_COMP;
		break;
	case IRQ_PEND_EXT_CPU_TIMER:
		irq->type = KVM_S390_INT_CPU_TIMER;
		break;
	case IRQ_PEND_SIGP_STOP:
		irq->type = KVM_S390_SIGP_STOP;
		irq->u.stop = li->irq.stop;
		break;
	case IRQ_PEND_RESTART:
		irq->type = KVM_S390_RESTART;
		break;
	case IRQ_PEND_SET_PREFIX:
		irq->type = KVM_S390_SIGP_SET_PREFIX;
		irq->u.prefix = li->irq.prefix;
		break;
	}
}

int kvm_s390_get_irq_state(struct kvm_vcpu *vcpu, __u8 __user *buf, int len)
{
	uint8_t sigp_ctrl = vcpu->kvm->arch.sca->cpu[vcpu->vcpu_id].sigp_ctrl;
	unsigned long sigp_emerg_pending[BITS_TO_LONGS(KVM_MAX_VCPUS)];
	struct kvm_s390_local_interrupt *li = &vcpu->arch.local_int;
	unsigned long pending_irqs;
	struct kvm_s390_irq irq;
	unsigned long irq_type;
	int cpuaddr;
	int n = 0;

	spin_lock(&li->lock);
	pending_irqs = li->pending_irqs;
	memcpy(&sigp_emerg_pending, &li->sigp_emerg_pending,
	       sizeof(sigp_emerg_pending));
	spin_unlock(&li->lock);

	for_each_set_bit(irq_type, &pending_irqs, IRQ_PEND_COUNT) {
		memset(&irq, 0, sizeof(irq));
		if (irq_type == IRQ_PEND_EXT_EMERGENCY)
			continue;
		if (n + sizeof(irq) > len)
			return -ENOBUFS;
		store_local_irq(&vcpu->arch.local_int, &irq, irq_type);
		if (copy_to_user(&buf[n], &irq, sizeof(irq)))
			return -EFAULT;
		n += sizeof(irq);
	}

	if (test_bit(IRQ_PEND_EXT_EMERGENCY, &pending_irqs)) {
		for_each_set_bit(cpuaddr, sigp_emerg_pending, KVM_MAX_VCPUS) {
			memset(&irq, 0, sizeof(irq));
			if (n + sizeof(irq) > len)
				return -ENOBUFS;
			irq.type = KVM_S390_INT_EMERGENCY;
			irq.u.emerg.code = cpuaddr;
			if (copy_to_user(&buf[n], &irq, sizeof(irq)))
				return -EFAULT;
			n += sizeof(irq);
		}
	}

	if ((sigp_ctrl & SIGP_CTRL_C) &&
	    (atomic_read(&vcpu->arch.sie_block->cpuflags) &
	     CPUSTAT_ECALL_PEND)) {
		if (n + sizeof(irq) > len)
			return -ENOBUFS;
		memset(&irq, 0, sizeof(irq));
		irq.type = KVM_S390_INT_EXTERNAL_CALL;
		irq.u.extcall.code = sigp_ctrl & SIGP_CTRL_SCN_MASK;
		if (copy_to_user(&buf[n], &irq, sizeof(irq)))
			return -EFAULT;
		n += sizeof(irq);
	}

	return n;
}<|MERGE_RESOLUTION|>--- conflicted
+++ resolved
@@ -17,10 +17,7 @@
 #include <linux/signal.h>
 #include <linux/slab.h>
 #include <linux/bitmap.h>
-<<<<<<< HEAD
-=======
 #include <linux/vmalloc.h>
->>>>>>> afd2ff9b
 #include <asm/asm-offsets.h>
 #include <asm/dis.h>
 #include <asm/uaccess.h>
@@ -36,14 +33,6 @@
 #define PFAULT_INIT 0x0600
 #define PFAULT_DONE 0x0680
 #define VIRTIO_PARAM 0x0d00
-<<<<<<< HEAD
-
-static int is_ioint(u64 type)
-{
-	return ((type & 0xfffe0000u) != 0xfffe0000u);
-}
-=======
->>>>>>> afd2ff9b
 
 int psw_extint_disabled(struct kvm_vcpu *vcpu)
 {
@@ -170,31 +159,6 @@
 	return active_mask;
 }
 
-static inline unsigned long pending_local_irqs(struct kvm_vcpu *vcpu)
-{
-	return vcpu->arch.local_int.pending_irqs;
-}
-
-static unsigned long deliverable_local_irqs(struct kvm_vcpu *vcpu)
-{
-	unsigned long active_mask = pending_local_irqs(vcpu);
-
-	if (psw_extint_disabled(vcpu))
-		active_mask &= ~IRQ_PEND_EXT_MASK;
-	if (!(vcpu->arch.sie_block->gcr[0] & 0x2000ul))
-		__clear_bit(IRQ_PEND_EXT_EXTERNAL, &active_mask);
-	if (!(vcpu->arch.sie_block->gcr[0] & 0x4000ul))
-		__clear_bit(IRQ_PEND_EXT_EMERGENCY, &active_mask);
-	if (!(vcpu->arch.sie_block->gcr[0] & 0x800ul))
-		__clear_bit(IRQ_PEND_EXT_CLOCK_COMP, &active_mask);
-	if (!(vcpu->arch.sie_block->gcr[0] & 0x400ul))
-		__clear_bit(IRQ_PEND_EXT_CPU_TIMER, &active_mask);
-	if (psw_mchk_disabled(vcpu))
-		active_mask &= ~IRQ_PEND_MCHK_MASK;
-
-	return active_mask;
-}
-
 static void __set_cpu_idle(struct kvm_vcpu *vcpu)
 {
 	atomic_or(CPUSTAT_WAIT, &vcpu->arch.sie_block->cpuflags);
@@ -226,62 +190,6 @@
 	atomic_or(flag, &vcpu->arch.sie_block->cpuflags);
 }
 
-<<<<<<< HEAD
-static void set_intercept_indicators_ext(struct kvm_vcpu *vcpu)
-{
-	if (!(pending_local_irqs(vcpu) & IRQ_PEND_EXT_MASK))
-		return;
-	if (psw_extint_disabled(vcpu))
-		__set_cpuflag(vcpu, CPUSTAT_EXT_INT);
-	else
-		vcpu->arch.sie_block->lctl |= LCTL_CR0;
-}
-
-static void set_intercept_indicators_mchk(struct kvm_vcpu *vcpu)
-{
-	if (!(pending_local_irqs(vcpu) & IRQ_PEND_MCHK_MASK))
-		return;
-	if (psw_mchk_disabled(vcpu))
-		vcpu->arch.sie_block->ictl |= ICTL_LPSW;
-	else
-		vcpu->arch.sie_block->lctl |= LCTL_CR14;
-}
-
-/* Set interception request for non-deliverable local interrupts */
-static void set_intercept_indicators_local(struct kvm_vcpu *vcpu)
-{
-	set_intercept_indicators_ext(vcpu);
-	set_intercept_indicators_mchk(vcpu);
-}
-
-static void __set_intercept_indicator(struct kvm_vcpu *vcpu,
-				      struct kvm_s390_interrupt_info *inti)
-{
-	switch (inti->type) {
-	case KVM_S390_INT_SERVICE:
-	case KVM_S390_INT_PFAULT_DONE:
-	case KVM_S390_INT_VIRTIO:
-		if (psw_extint_disabled(vcpu))
-			__set_cpuflag(vcpu, CPUSTAT_EXT_INT);
-		else
-			vcpu->arch.sie_block->lctl |= LCTL_CR0;
-		break;
-	case KVM_S390_MCHK:
-		if (psw_mchk_disabled(vcpu))
-			vcpu->arch.sie_block->ictl |= ICTL_LPSW;
-		else
-			vcpu->arch.sie_block->lctl |= LCTL_CR14;
-		break;
-	case KVM_S390_INT_IO_MIN...KVM_S390_INT_IO_MAX:
-		if (psw_ioint_disabled(vcpu))
-			__set_cpuflag(vcpu, CPUSTAT_IO_INT);
-		else
-			vcpu->arch.sie_block->lctl |= LCTL_CR6;
-		break;
-	default:
-		BUG();
-	}
-=======
 static void set_intercept_indicators_io(struct kvm_vcpu *vcpu)
 {
 	if (!(pending_irqs(vcpu) & IRQ_PEND_IO_MASK))
@@ -316,7 +224,6 @@
 {
 	if (kvm_s390_is_stop_irq_pending(vcpu))
 		__set_cpuflag(vcpu, CPUSTAT_STOP_INT);
->>>>>>> afd2ff9b
 }
 
 /* Set interception request for non-deliverable interrupts */
@@ -365,7 +272,6 @@
 }
 
 static int __must_check __deliver_ckc(struct kvm_vcpu *vcpu)
-<<<<<<< HEAD
 {
 	struct kvm_s390_local_interrupt *li = &vcpu->arch.local_int;
 	int rc;
@@ -396,8 +302,8 @@
 	li->irq.ext.ext_params2 = 0;
 	spin_unlock(&li->lock);
 
-	VCPU_EVENT(vcpu, 4, "interrupt: pfault init parm:%x,parm64:%llx",
-		   0, ext.ext_params2);
+	VCPU_EVENT(vcpu, 4, "deliver: pfault init token 0x%llx",
+		   ext.ext_params2);
 	trace_kvm_s390_deliver_interrupt(vcpu->vcpu_id,
 					 KVM_S390_INT_PFAULT_INIT,
 					 0, ext.ext_params2);
@@ -414,207 +320,11 @@
 
 static int __must_check __deliver_machine_check(struct kvm_vcpu *vcpu)
 {
-	struct kvm_s390_local_interrupt *li = &vcpu->arch.local_int;
-	struct kvm_s390_mchk_info mchk;
-	int rc;
-
-	spin_lock(&li->lock);
-	mchk = li->irq.mchk;
-	/*
-	 * If there was an exigent machine check pending, then any repressible
-	 * machine checks that might have been pending are indicated along
-	 * with it, so always clear both bits
-	 */
-	clear_bit(IRQ_PEND_MCHK_EX, &li->pending_irqs);
-	clear_bit(IRQ_PEND_MCHK_REP, &li->pending_irqs);
-	memset(&li->irq.mchk, 0, sizeof(mchk));
-	spin_unlock(&li->lock);
-
-	VCPU_EVENT(vcpu, 4, "interrupt: machine check mcic=%llx",
-		   mchk.mcic);
-	trace_kvm_s390_deliver_interrupt(vcpu->vcpu_id, KVM_S390_MCHK,
-					 mchk.cr14, mchk.mcic);
-
-	rc  = kvm_s390_vcpu_store_status(vcpu, KVM_S390_STORE_STATUS_PREFIXED);
-	rc |= put_guest_lc(vcpu, mchk.mcic,
-			   (u64 __user *) __LC_MCCK_CODE);
-	rc |= put_guest_lc(vcpu, mchk.failing_storage_address,
-			   (u64 __user *) __LC_MCCK_FAIL_STOR_ADDR);
-	rc |= write_guest_lc(vcpu, __LC_PSW_SAVE_AREA,
-			     &mchk.fixed_logout, sizeof(mchk.fixed_logout));
-	rc |= write_guest_lc(vcpu, __LC_MCK_OLD_PSW,
-			     &vcpu->arch.sie_block->gpsw, sizeof(psw_t));
-	rc |= read_guest_lc(vcpu, __LC_MCK_NEW_PSW,
-			    &vcpu->arch.sie_block->gpsw, sizeof(psw_t));
-	return rc ? -EFAULT : 0;
-}
-
-static int __must_check __deliver_restart(struct kvm_vcpu *vcpu)
-{
-	struct kvm_s390_local_interrupt *li = &vcpu->arch.local_int;
-	int rc;
-
-	VCPU_EVENT(vcpu, 4, "%s", "interrupt: cpu restart");
-	vcpu->stat.deliver_restart_signal++;
-	trace_kvm_s390_deliver_interrupt(vcpu->vcpu_id, KVM_S390_RESTART, 0, 0);
-
-	rc  = write_guest_lc(vcpu,
-			     offsetof(struct _lowcore, restart_old_psw),
-			     &vcpu->arch.sie_block->gpsw, sizeof(psw_t));
-	rc |= read_guest_lc(vcpu, offsetof(struct _lowcore, restart_psw),
-			    &vcpu->arch.sie_block->gpsw, sizeof(psw_t));
-	clear_bit(IRQ_PEND_RESTART, &li->pending_irqs);
-	return rc ? -EFAULT : 0;
-}
-
-static int __must_check __deliver_stop(struct kvm_vcpu *vcpu)
-{
-	VCPU_EVENT(vcpu, 4, "%s", "interrupt: cpu stop");
-	vcpu->stat.deliver_stop_signal++;
-	trace_kvm_s390_deliver_interrupt(vcpu->vcpu_id, KVM_S390_SIGP_STOP,
-					 0, 0);
-
-	__set_cpuflag(vcpu, CPUSTAT_STOP_INT);
-	clear_bit(IRQ_PEND_SIGP_STOP, &vcpu->arch.local_int.pending_irqs);
-	return 0;
-}
-
-static int __must_check __deliver_set_prefix(struct kvm_vcpu *vcpu)
-{
-	struct kvm_s390_local_interrupt *li = &vcpu->arch.local_int;
-	struct kvm_s390_prefix_info prefix;
-
-	spin_lock(&li->lock);
-	prefix = li->irq.prefix;
-	li->irq.prefix.address = 0;
-	clear_bit(IRQ_PEND_SET_PREFIX, &li->pending_irqs);
-	spin_unlock(&li->lock);
-
-	VCPU_EVENT(vcpu, 4, "interrupt: set prefix to %x", prefix.address);
-	vcpu->stat.deliver_prefix_signal++;
-	trace_kvm_s390_deliver_interrupt(vcpu->vcpu_id,
-					 KVM_S390_SIGP_SET_PREFIX,
-					 prefix.address, 0);
-
-	kvm_s390_set_prefix(vcpu, prefix.address);
-	return 0;
-}
-
-static int __must_check __deliver_emergency_signal(struct kvm_vcpu *vcpu)
-{
-	struct kvm_s390_local_interrupt *li = &vcpu->arch.local_int;
-	int rc;
-	int cpu_addr;
-
-	spin_lock(&li->lock);
-	cpu_addr = find_first_bit(li->sigp_emerg_pending, KVM_MAX_VCPUS);
-	clear_bit(cpu_addr, li->sigp_emerg_pending);
-	if (bitmap_empty(li->sigp_emerg_pending, KVM_MAX_VCPUS))
-		clear_bit(IRQ_PEND_EXT_EMERGENCY, &li->pending_irqs);
-	spin_unlock(&li->lock);
-
-	VCPU_EVENT(vcpu, 4, "%s", "interrupt: sigp emerg");
-	vcpu->stat.deliver_emergency_signal++;
-	trace_kvm_s390_deliver_interrupt(vcpu->vcpu_id, KVM_S390_INT_EMERGENCY,
-					 cpu_addr, 0);
-
-	rc  = put_guest_lc(vcpu, EXT_IRQ_EMERGENCY_SIG,
-			   (u16 *)__LC_EXT_INT_CODE);
-	rc |= put_guest_lc(vcpu, cpu_addr, (u16 *)__LC_EXT_CPU_ADDR);
-	rc |= write_guest_lc(vcpu, __LC_EXT_OLD_PSW,
-			     &vcpu->arch.sie_block->gpsw, sizeof(psw_t));
-	rc |= read_guest_lc(vcpu, __LC_EXT_NEW_PSW,
-			    &vcpu->arch.sie_block->gpsw, sizeof(psw_t));
-	return rc ? -EFAULT : 0;
-}
-
-static int __must_check __deliver_external_call(struct kvm_vcpu *vcpu)
-{
-	struct kvm_s390_local_interrupt *li = &vcpu->arch.local_int;
-	struct kvm_s390_extcall_info extcall;
-	int rc;
-
-	spin_lock(&li->lock);
-	extcall = li->irq.extcall;
-	li->irq.extcall.code = 0;
-	clear_bit(IRQ_PEND_EXT_EXTERNAL, &li->pending_irqs);
-	spin_unlock(&li->lock);
-
-	VCPU_EVENT(vcpu, 4, "%s", "interrupt: sigp ext call");
-	vcpu->stat.deliver_external_call++;
-	trace_kvm_s390_deliver_interrupt(vcpu->vcpu_id,
-					 KVM_S390_INT_EXTERNAL_CALL,
-					 extcall.code, 0);
-
-	rc  = put_guest_lc(vcpu, EXT_IRQ_EXTERNAL_CALL,
-			   (u16 *)__LC_EXT_INT_CODE);
-	rc |= put_guest_lc(vcpu, extcall.code, (u16 *)__LC_EXT_CPU_ADDR);
-	rc |= write_guest_lc(vcpu, __LC_EXT_OLD_PSW,
-			     &vcpu->arch.sie_block->gpsw, sizeof(psw_t));
-	rc |= read_guest_lc(vcpu, __LC_EXT_NEW_PSW, &vcpu->arch.sie_block->gpsw,
-			    sizeof(psw_t));
-	return rc ? -EFAULT : 0;
-}
-
-static int __must_check __deliver_prog(struct kvm_vcpu *vcpu)
-{
-	struct kvm_s390_local_interrupt *li = &vcpu->arch.local_int;
-	struct kvm_s390_pgm_info pgm_info;
-=======
-{
-	struct kvm_s390_local_interrupt *li = &vcpu->arch.local_int;
-	int rc;
-
-	trace_kvm_s390_deliver_interrupt(vcpu->vcpu_id, KVM_S390_INT_CLOCK_COMP,
-					 0, 0);
-
-	rc  = put_guest_lc(vcpu, EXT_IRQ_CLK_COMP,
-			   (u16 __user *)__LC_EXT_INT_CODE);
-	rc |= put_guest_lc(vcpu, 0, (u16 *)__LC_EXT_CPU_ADDR);
-	rc |= write_guest_lc(vcpu, __LC_EXT_OLD_PSW,
-			     &vcpu->arch.sie_block->gpsw, sizeof(psw_t));
-	rc |= read_guest_lc(vcpu, __LC_EXT_NEW_PSW,
-			    &vcpu->arch.sie_block->gpsw, sizeof(psw_t));
-	clear_bit(IRQ_PEND_EXT_CLOCK_COMP, &li->pending_irqs);
-	return rc ? -EFAULT : 0;
-}
-
-static int __must_check __deliver_pfault_init(struct kvm_vcpu *vcpu)
-{
-	struct kvm_s390_local_interrupt *li = &vcpu->arch.local_int;
-	struct kvm_s390_ext_info ext;
-	int rc;
-
-	spin_lock(&li->lock);
-	ext = li->irq.ext;
-	clear_bit(IRQ_PEND_PFAULT_INIT, &li->pending_irqs);
-	li->irq.ext.ext_params2 = 0;
-	spin_unlock(&li->lock);
-
-	VCPU_EVENT(vcpu, 4, "deliver: pfault init token 0x%llx",
-		   ext.ext_params2);
-	trace_kvm_s390_deliver_interrupt(vcpu->vcpu_id,
-					 KVM_S390_INT_PFAULT_INIT,
-					 0, ext.ext_params2);
-
-	rc  = put_guest_lc(vcpu, EXT_IRQ_CP_SERVICE, (u16 *) __LC_EXT_INT_CODE);
-	rc |= put_guest_lc(vcpu, PFAULT_INIT, (u16 *) __LC_EXT_CPU_ADDR);
-	rc |= write_guest_lc(vcpu, __LC_EXT_OLD_PSW,
-			     &vcpu->arch.sie_block->gpsw, sizeof(psw_t));
-	rc |= read_guest_lc(vcpu, __LC_EXT_NEW_PSW,
-			    &vcpu->arch.sie_block->gpsw, sizeof(psw_t));
-	rc |= put_guest_lc(vcpu, ext.ext_params2, (u64 *) __LC_EXT_PARAMS2);
-	return rc ? -EFAULT : 0;
-}
-
-static int __must_check __deliver_machine_check(struct kvm_vcpu *vcpu)
-{
 	struct kvm_s390_float_interrupt *fi = &vcpu->kvm->arch.float_int;
 	struct kvm_s390_local_interrupt *li = &vcpu->arch.local_int;
 	struct kvm_s390_mchk_info mchk = {};
 	unsigned long adtl_status_addr;
 	int deliver = 0;
->>>>>>> afd2ff9b
 	int rc = 0;
 
 	spin_lock(&fi->lock);
@@ -786,11 +496,7 @@
 	memset(&li->irq.pgm, 0, sizeof(pgm_info));
 	spin_unlock(&li->lock);
 
-<<<<<<< HEAD
-	VCPU_EVENT(vcpu, 4, "interrupt: pgm check code:%x, ilc:%x",
-=======
 	VCPU_EVENT(vcpu, 3, "deliver: program irq code 0x%x, ilc:%d",
->>>>>>> afd2ff9b
 		   pgm_info.code, ilc);
 	vcpu->stat.deliver_program_int++;
 	trace_kvm_s390_deliver_interrupt(vcpu->vcpu_id, KVM_S390_PROGRAM_INT,
@@ -879,11 +585,8 @@
 		kvm_s390_rewind_psw(vcpu, ilc);
 
 	rc |= put_guest_lc(vcpu, ilc, (u16 *) __LC_PGM_ILC);
-<<<<<<< HEAD
-=======
 	rc |= put_guest_lc(vcpu, vcpu->arch.sie_block->gbea,
 				 (u64 *) __LC_LAST_BREAK);
->>>>>>> afd2ff9b
 	rc |= put_guest_lc(vcpu, pgm_info.code,
 			   (u16 *)__LC_PGM_INT_CODE);
 	rc |= write_guest_lc(vcpu, __LC_PGM_OLD_PSW,
@@ -893,18 +596,6 @@
 	return rc ? -EFAULT : 0;
 }
 
-<<<<<<< HEAD
-static int __must_check __deliver_service(struct kvm_vcpu *vcpu,
-					  struct kvm_s390_interrupt_info *inti)
-{
-	int rc;
-
-	VCPU_EVENT(vcpu, 4, "interrupt: sclp parm:%x",
-		   inti->ext.ext_params);
-	vcpu->stat.deliver_service_signal++;
-	trace_kvm_s390_deliver_interrupt(vcpu->vcpu_id, inti->type,
-					 inti->ext.ext_params, 0);
-=======
 static int __must_check __deliver_service(struct kvm_vcpu *vcpu)
 {
 	struct kvm_s390_float_interrupt *fi = &vcpu->kvm->arch.float_int;
@@ -926,7 +617,6 @@
 	vcpu->stat.deliver_service_signal++;
 	trace_kvm_s390_deliver_interrupt(vcpu->vcpu_id, KVM_S390_INT_SERVICE,
 					 ext.ext_params, 0);
->>>>>>> afd2ff9b
 
 	rc  = put_guest_lc(vcpu, EXT_IRQ_SERVICE_SIG, (u16 *)__LC_EXT_INT_CODE);
 	rc |= put_guest_lc(vcpu, 0, (u16 *)__LC_EXT_CPU_ADDR);
@@ -934,149 +624,6 @@
 			     &vcpu->arch.sie_block->gpsw, sizeof(psw_t));
 	rc |= read_guest_lc(vcpu, __LC_EXT_NEW_PSW,
 			    &vcpu->arch.sie_block->gpsw, sizeof(psw_t));
-<<<<<<< HEAD
-	rc |= put_guest_lc(vcpu, inti->ext.ext_params,
-			   (u32 *)__LC_EXT_PARAMS);
-	return rc ? -EFAULT : 0;
-}
-
-static int __must_check __deliver_pfault_done(struct kvm_vcpu *vcpu,
-					   struct kvm_s390_interrupt_info *inti)
-{
-	int rc;
-
-	trace_kvm_s390_deliver_interrupt(vcpu->vcpu_id,
-					 KVM_S390_INT_PFAULT_DONE, 0,
-					 inti->ext.ext_params2);
-
-	rc  = put_guest_lc(vcpu, EXT_IRQ_CP_SERVICE, (u16 *)__LC_EXT_INT_CODE);
-	rc |= put_guest_lc(vcpu, PFAULT_DONE, (u16 *)__LC_EXT_CPU_ADDR);
-	rc |= write_guest_lc(vcpu, __LC_EXT_OLD_PSW,
-			     &vcpu->arch.sie_block->gpsw, sizeof(psw_t));
-	rc |= read_guest_lc(vcpu, __LC_EXT_NEW_PSW,
-			    &vcpu->arch.sie_block->gpsw, sizeof(psw_t));
-	rc |= put_guest_lc(vcpu, inti->ext.ext_params2,
-			   (u64 *)__LC_EXT_PARAMS2);
-	return rc ? -EFAULT : 0;
-}
-
-static int __must_check __deliver_virtio(struct kvm_vcpu *vcpu,
-					 struct kvm_s390_interrupt_info *inti)
-{
-	int rc;
-
-	VCPU_EVENT(vcpu, 4, "interrupt: virtio parm:%x,parm64:%llx",
-		   inti->ext.ext_params, inti->ext.ext_params2);
-	vcpu->stat.deliver_virtio_interrupt++;
-	trace_kvm_s390_deliver_interrupt(vcpu->vcpu_id, inti->type,
-					 inti->ext.ext_params,
-					 inti->ext.ext_params2);
-
-	rc  = put_guest_lc(vcpu, EXT_IRQ_CP_SERVICE, (u16 *)__LC_EXT_INT_CODE);
-	rc |= put_guest_lc(vcpu, VIRTIO_PARAM, (u16 *)__LC_EXT_CPU_ADDR);
-	rc |= write_guest_lc(vcpu, __LC_EXT_OLD_PSW,
-			     &vcpu->arch.sie_block->gpsw, sizeof(psw_t));
-	rc |= read_guest_lc(vcpu, __LC_EXT_NEW_PSW,
-			    &vcpu->arch.sie_block->gpsw, sizeof(psw_t));
-	rc |= put_guest_lc(vcpu, inti->ext.ext_params,
-			   (u32 *)__LC_EXT_PARAMS);
-	rc |= put_guest_lc(vcpu, inti->ext.ext_params2,
-			   (u64 *)__LC_EXT_PARAMS2);
-	return rc ? -EFAULT : 0;
-}
-
-static int __must_check __deliver_io(struct kvm_vcpu *vcpu,
-				     struct kvm_s390_interrupt_info *inti)
-{
-	int rc;
-
-	VCPU_EVENT(vcpu, 4, "interrupt: I/O %llx", inti->type);
-	vcpu->stat.deliver_io_int++;
-	trace_kvm_s390_deliver_interrupt(vcpu->vcpu_id, inti->type,
-					 ((__u32)inti->io.subchannel_id << 16) |
-						inti->io.subchannel_nr,
-					 ((__u64)inti->io.io_int_parm << 32) |
-						inti->io.io_int_word);
-
-	rc  = put_guest_lc(vcpu, inti->io.subchannel_id,
-			   (u16 *)__LC_SUBCHANNEL_ID);
-	rc |= put_guest_lc(vcpu, inti->io.subchannel_nr,
-			   (u16 *)__LC_SUBCHANNEL_NR);
-	rc |= put_guest_lc(vcpu, inti->io.io_int_parm,
-			   (u32 *)__LC_IO_INT_PARM);
-	rc |= put_guest_lc(vcpu, inti->io.io_int_word,
-			   (u32 *)__LC_IO_INT_WORD);
-	rc |= write_guest_lc(vcpu, __LC_IO_OLD_PSW,
-			     &vcpu->arch.sie_block->gpsw, sizeof(psw_t));
-	rc |= read_guest_lc(vcpu, __LC_IO_NEW_PSW,
-			    &vcpu->arch.sie_block->gpsw, sizeof(psw_t));
-	return rc ? -EFAULT : 0;
-}
-
-static int __must_check __deliver_mchk_floating(struct kvm_vcpu *vcpu,
-					   struct kvm_s390_interrupt_info *inti)
-{
-	struct kvm_s390_mchk_info *mchk = &inti->mchk;
-	int rc;
-
-	VCPU_EVENT(vcpu, 4, "interrupt: machine check mcic=%llx",
-		   mchk->mcic);
-	trace_kvm_s390_deliver_interrupt(vcpu->vcpu_id, KVM_S390_MCHK,
-					 mchk->cr14, mchk->mcic);
-
-	rc  = kvm_s390_vcpu_store_status(vcpu, KVM_S390_STORE_STATUS_PREFIXED);
-	rc |= put_guest_lc(vcpu, mchk->mcic,
-			(u64 __user *) __LC_MCCK_CODE);
-	rc |= put_guest_lc(vcpu, mchk->failing_storage_address,
-			(u64 __user *) __LC_MCCK_FAIL_STOR_ADDR);
-	rc |= write_guest_lc(vcpu, __LC_PSW_SAVE_AREA,
-			     &mchk->fixed_logout, sizeof(mchk->fixed_logout));
-	rc |= write_guest_lc(vcpu, __LC_MCK_OLD_PSW,
-			     &vcpu->arch.sie_block->gpsw, sizeof(psw_t));
-	rc |= read_guest_lc(vcpu, __LC_MCK_NEW_PSW,
-			    &vcpu->arch.sie_block->gpsw, sizeof(psw_t));
-	return rc ? -EFAULT : 0;
-}
-
-typedef int (*deliver_irq_t)(struct kvm_vcpu *vcpu);
-
-static const deliver_irq_t deliver_irq_funcs[] = {
-	[IRQ_PEND_MCHK_EX]        = __deliver_machine_check,
-	[IRQ_PEND_PROG]           = __deliver_prog,
-	[IRQ_PEND_EXT_EMERGENCY]  = __deliver_emergency_signal,
-	[IRQ_PEND_EXT_EXTERNAL]   = __deliver_external_call,
-	[IRQ_PEND_EXT_CLOCK_COMP] = __deliver_ckc,
-	[IRQ_PEND_EXT_CPU_TIMER]  = __deliver_cpu_timer,
-	[IRQ_PEND_RESTART]        = __deliver_restart,
-	[IRQ_PEND_SIGP_STOP]      = __deliver_stop,
-	[IRQ_PEND_SET_PREFIX]     = __deliver_set_prefix,
-	[IRQ_PEND_PFAULT_INIT]    = __deliver_pfault_init,
-};
-
-static int __must_check __deliver_floating_interrupt(struct kvm_vcpu *vcpu,
-					   struct kvm_s390_interrupt_info *inti)
-{
-	int rc;
-
-	switch (inti->type) {
-	case KVM_S390_INT_SERVICE:
-		rc = __deliver_service(vcpu, inti);
-		break;
-	case KVM_S390_INT_PFAULT_DONE:
-		rc = __deliver_pfault_done(vcpu, inti);
-		break;
-	case KVM_S390_INT_VIRTIO:
-		rc = __deliver_virtio(vcpu, inti);
-		break;
-	case KVM_S390_MCHK:
-		rc = __deliver_mchk_floating(vcpu, inti);
-		break;
-	case KVM_S390_INT_IO_MIN...KVM_S390_INT_IO_MAX:
-		rc = __deliver_io(vcpu, inti);
-		break;
-	default:
-		BUG();
-=======
 	rc |= put_guest_lc(vcpu, ext.ext_params,
 			   (u32 *)__LC_EXT_PARAMS);
 
@@ -1218,16 +765,11 @@
 				&vcpu->arch.sie_block->gpsw,
 				sizeof(psw_t));
 		kfree(inti);
->>>>>>> afd2ff9b
 	}
 
 	return rc ? -EFAULT : 0;
 }
 
-<<<<<<< HEAD
-/* Check whether SIGP interpretation facility has an external call pending */
-int kvm_s390_si_ext_call_pending(struct kvm_vcpu *vcpu)
-=======
 typedef int (*deliver_irq_t)(struct kvm_vcpu *vcpu);
 
 static const deliver_irq_t deliver_irq_funcs[] = {
@@ -1248,7 +790,6 @@
 
 /* Check whether an external call is pending (deliverable or not) */
 int kvm_s390_ext_call_pending(struct kvm_vcpu *vcpu)
->>>>>>> afd2ff9b
 {
 	struct kvm_s390_local_interrupt *li = &vcpu->arch.local_int;
 	uint8_t sigp_ctrl = vcpu->kvm->arch.sca->cpu[vcpu->vcpu_id].sigp_ctrl;
@@ -1262,26 +803,8 @@
 
 int kvm_s390_vcpu_has_irq(struct kvm_vcpu *vcpu, int exclude_stop)
 {
-<<<<<<< HEAD
-	struct kvm_s390_float_interrupt *fi = vcpu->arch.local_int.float_int;
-	struct kvm_s390_interrupt_info  *inti;
-	int rc;
-
-	rc = !!deliverable_local_irqs(vcpu);
-
-	if ((!rc) && atomic_read(&fi->active)) {
-		spin_lock(&fi->lock);
-		list_for_each_entry(inti, &fi->list, list)
-			if (__interrupt_is_deliverable(vcpu, inti)) {
-				rc = 1;
-				break;
-			}
-		spin_unlock(&fi->lock);
-	}
-=======
 	if (deliverable_irqs(vcpu))
 		return 1;
->>>>>>> afd2ff9b
 
 	if (kvm_cpu_has_pending_timer(vcpu))
 		return 1;
@@ -1387,74 +910,13 @@
 	spin_unlock(&li->lock);
 
 	/* clear pending external calls set by sigp interpretation facility */
-<<<<<<< HEAD
-	atomic_clear_mask(CPUSTAT_ECALL_PEND, li->cpuflags);
-	atomic_clear_mask(SIGP_CTRL_C,
-			  &vcpu->kvm->arch.sca->cpu[vcpu->vcpu_id].ctrl);
-=======
 	atomic_andnot(CPUSTAT_ECALL_PEND, li->cpuflags);
 	vcpu->kvm->arch.sca->cpu[vcpu->vcpu_id].sigp_ctrl = 0;
->>>>>>> afd2ff9b
 }
 
 int __must_check kvm_s390_deliver_pending_interrupts(struct kvm_vcpu *vcpu)
 {
 	struct kvm_s390_local_interrupt *li = &vcpu->arch.local_int;
-<<<<<<< HEAD
-	struct kvm_s390_float_interrupt *fi = vcpu->arch.local_int.float_int;
-	struct kvm_s390_interrupt_info  *n, *inti = NULL;
-	deliver_irq_t func;
-	int deliver;
-	int rc = 0;
-	unsigned long irq_type;
-	unsigned long deliverable_irqs;
-
-	__reset_intercept_indicators(vcpu);
-
-	/* pending ckc conditions might have been invalidated */
-	clear_bit(IRQ_PEND_EXT_CLOCK_COMP, &li->pending_irqs);
-	if (kvm_cpu_has_pending_timer(vcpu))
-		set_bit(IRQ_PEND_EXT_CLOCK_COMP, &li->pending_irqs);
-
-	do {
-		deliverable_irqs = deliverable_local_irqs(vcpu);
-		/* bits are in the order of interrupt priority */
-		irq_type = find_first_bit(&deliverable_irqs, IRQ_PEND_COUNT);
-		if (irq_type == IRQ_PEND_COUNT)
-			break;
-		func = deliver_irq_funcs[irq_type];
-		if (!func) {
-			WARN_ON_ONCE(func == NULL);
-			clear_bit(irq_type, &li->pending_irqs);
-			continue;
-		}
-		rc = func(vcpu);
-	} while (!rc && irq_type != IRQ_PEND_COUNT);
-
-	set_intercept_indicators_local(vcpu);
-
-	if (!rc && atomic_read(&fi->active)) {
-		do {
-			deliver = 0;
-			spin_lock(&fi->lock);
-			list_for_each_entry_safe(inti, n, &fi->list, list) {
-				if (__interrupt_is_deliverable(vcpu, inti)) {
-					list_del(&inti->list);
-					fi->irq_count--;
-					deliver = 1;
-					break;
-				}
-				__set_intercept_indicator(vcpu, inti);
-			}
-			if (list_empty(&fi->list))
-				atomic_set(&fi->active, 0);
-			spin_unlock(&fi->lock);
-			if (deliver) {
-				rc = __deliver_floating_interrupt(vcpu, inti);
-				kfree(inti);
-			}
-		} while (!rc && deliver);
-=======
 	deliver_irq_t func;
 	int rc = 0;
 	unsigned long irq_type;
@@ -1520,7 +982,6 @@
 		li->irq.pgm.op_access_id = irq->u.pgm.op_access_id;
 	} else {
 		li->irq.pgm = irq->u.pgm;
->>>>>>> afd2ff9b
 	}
 	set_bit(IRQ_PEND_PROG, &li->pending_irqs);
 	return 0;
@@ -1758,30 +1219,6 @@
 	return inti;
 }
 
-<<<<<<< HEAD
-static int __inject_prog(struct kvm_vcpu *vcpu, struct kvm_s390_irq *irq)
-{
-	struct kvm_s390_local_interrupt *li = &vcpu->arch.local_int;
-
-	li->irq.pgm = irq->u.pgm;
-	set_bit(IRQ_PEND_PROG, &li->pending_irqs);
-	return 0;
-}
-
-int kvm_s390_inject_program_int(struct kvm_vcpu *vcpu, u16 code)
-{
-	struct kvm_s390_local_interrupt *li = &vcpu->arch.local_int;
-	struct kvm_s390_irq irq;
-
-	VCPU_EVENT(vcpu, 3, "inject: program check %d (from kernel)", code);
-	trace_kvm_s390_inject_vcpu(vcpu->vcpu_id, KVM_S390_PROGRAM_INT, code,
-				   0, 1);
-	spin_lock(&li->lock);
-	irq.u.pgm.code = code;
-	__inject_prog(vcpu, &irq);
-	BUG_ON(waitqueue_active(li->wq));
-	spin_unlock(&li->lock);
-=======
 #define SCCB_MASK 0xFFFFFFF8
 #define SCCB_EVENT_PENDING 0x3
 
@@ -1824,178 +1261,12 @@
 	list_add_tail(&inti->list, &fi->lists[FIRQ_LIST_VIRTIO]);
 	set_bit(IRQ_PEND_VIRTIO, &fi->pending_irqs);
 	spin_unlock(&fi->lock);
->>>>>>> afd2ff9b
 	return 0;
 }
 
 static int __inject_pfault_done(struct kvm *kvm,
 				 struct kvm_s390_interrupt_info *inti)
 {
-<<<<<<< HEAD
-	struct kvm_s390_local_interrupt *li = &vcpu->arch.local_int;
-	struct kvm_s390_irq irq;
-	int rc;
-
-	VCPU_EVENT(vcpu, 3, "inject: prog irq %d (from kernel)",
-		   pgm_info->code);
-	trace_kvm_s390_inject_vcpu(vcpu->vcpu_id, KVM_S390_PROGRAM_INT,
-				   pgm_info->code, 0, 1);
-	spin_lock(&li->lock);
-	irq.u.pgm = *pgm_info;
-	rc = __inject_prog(vcpu, &irq);
-	BUG_ON(waitqueue_active(li->wq));
-	spin_unlock(&li->lock);
-	return rc;
-}
-
-static int __inject_pfault_init(struct kvm_vcpu *vcpu, struct kvm_s390_irq *irq)
-{
-	struct kvm_s390_local_interrupt *li = &vcpu->arch.local_int;
-
-	VCPU_EVENT(vcpu, 3, "inject: external irq params:%x, params2:%llx",
-		   irq->u.ext.ext_params, irq->u.ext.ext_params2);
-	trace_kvm_s390_inject_vcpu(vcpu->vcpu_id, KVM_S390_INT_PFAULT_INIT,
-				   irq->u.ext.ext_params,
-				   irq->u.ext.ext_params2, 2);
-
-	li->irq.ext = irq->u.ext;
-	set_bit(IRQ_PEND_PFAULT_INIT, &li->pending_irqs);
-	atomic_set_mask(CPUSTAT_EXT_INT, li->cpuflags);
-	return 0;
-}
-
-int __inject_extcall(struct kvm_vcpu *vcpu, struct kvm_s390_irq *irq)
-{
-	struct kvm_s390_local_interrupt *li = &vcpu->arch.local_int;
-	struct kvm_s390_extcall_info *extcall = &li->irq.extcall;
-
-	VCPU_EVENT(vcpu, 3, "inject: external call source-cpu:%u",
-		   irq->u.extcall.code);
-	trace_kvm_s390_inject_vcpu(vcpu->vcpu_id, KVM_S390_INT_EXTERNAL_CALL,
-				   irq->u.extcall.code, 0, 2);
-
-	*extcall = irq->u.extcall;
-	set_bit(IRQ_PEND_EXT_EXTERNAL, &li->pending_irqs);
-	atomic_set_mask(CPUSTAT_EXT_INT, li->cpuflags);
-	return 0;
-}
-
-static int __inject_set_prefix(struct kvm_vcpu *vcpu, struct kvm_s390_irq *irq)
-{
-	struct kvm_s390_local_interrupt *li = &vcpu->arch.local_int;
-	struct kvm_s390_prefix_info *prefix = &li->irq.prefix;
-
-	VCPU_EVENT(vcpu, 3, "inject: set prefix to %x (from user)",
-		   prefix->address);
-	trace_kvm_s390_inject_vcpu(vcpu->vcpu_id, KVM_S390_SIGP_SET_PREFIX,
-				   prefix->address, 0, 2);
-
-	*prefix = irq->u.prefix;
-	set_bit(IRQ_PEND_SET_PREFIX, &li->pending_irqs);
-	return 0;
-}
-
-static int __inject_sigp_stop(struct kvm_vcpu *vcpu, struct kvm_s390_irq *irq)
-{
-	struct kvm_s390_local_interrupt *li = &vcpu->arch.local_int;
-
-	trace_kvm_s390_inject_vcpu(vcpu->vcpu_id, KVM_S390_SIGP_STOP, 0, 0, 2);
-
-	li->action_bits |= ACTION_STOP_ON_STOP;
-	set_bit(IRQ_PEND_SIGP_STOP, &li->pending_irqs);
-	return 0;
-}
-
-static int __inject_sigp_restart(struct kvm_vcpu *vcpu,
-				 struct kvm_s390_irq *irq)
-{
-	struct kvm_s390_local_interrupt *li = &vcpu->arch.local_int;
-
-	VCPU_EVENT(vcpu, 3, "inject: restart type %llx", irq->type);
-	trace_kvm_s390_inject_vcpu(vcpu->vcpu_id, KVM_S390_RESTART, 0, 0, 2);
-
-	set_bit(IRQ_PEND_RESTART, &li->pending_irqs);
-	return 0;
-}
-
-static int __inject_sigp_emergency(struct kvm_vcpu *vcpu,
-				   struct kvm_s390_irq *irq)
-{
-	struct kvm_s390_local_interrupt *li = &vcpu->arch.local_int;
-	struct kvm_s390_emerg_info *emerg = &li->irq.emerg;
-
-	VCPU_EVENT(vcpu, 3, "inject: emergency %u\n",
-		   irq->u.emerg.code);
-	trace_kvm_s390_inject_vcpu(vcpu->vcpu_id, KVM_S390_INT_EMERGENCY,
-				   emerg->code, 0, 2);
-
-	set_bit(emerg->code, li->sigp_emerg_pending);
-	set_bit(IRQ_PEND_EXT_EMERGENCY, &li->pending_irqs);
-	atomic_set_mask(CPUSTAT_EXT_INT, li->cpuflags);
-	return 0;
-}
-
-static int __inject_mchk(struct kvm_vcpu *vcpu, struct kvm_s390_irq *irq)
-{
-	struct kvm_s390_local_interrupt *li = &vcpu->arch.local_int;
-	struct kvm_s390_mchk_info *mchk = &li->irq.mchk;
-
-	VCPU_EVENT(vcpu, 5, "inject: machine check parm64:%llx",
-		   mchk->mcic);
-	trace_kvm_s390_inject_vcpu(vcpu->vcpu_id, KVM_S390_MCHK, 0,
-				   mchk->mcic, 2);
-
-	/*
-	 * Because repressible machine checks can be indicated along with
-	 * exigent machine checks (PoP, Chapter 11, Interruption action)
-	 * we need to combine cr14, mcic and external damage code.
-	 * Failing storage address and the logout area should not be or'ed
-	 * together, we just indicate the last occurrence of the corresponding
-	 * machine check
-	 */
-	mchk->cr14 |= irq->u.mchk.cr14;
-	mchk->mcic |= irq->u.mchk.mcic;
-	mchk->ext_damage_code |= irq->u.mchk.ext_damage_code;
-	mchk->failing_storage_address = irq->u.mchk.failing_storage_address;
-	memcpy(&mchk->fixed_logout, &irq->u.mchk.fixed_logout,
-	       sizeof(mchk->fixed_logout));
-	if (mchk->mcic & MCHK_EX_MASK)
-		set_bit(IRQ_PEND_MCHK_EX, &li->pending_irqs);
-	else if (mchk->mcic & MCHK_REP_MASK)
-		set_bit(IRQ_PEND_MCHK_REP,  &li->pending_irqs);
-	return 0;
-}
-
-static int __inject_ckc(struct kvm_vcpu *vcpu)
-{
-	struct kvm_s390_local_interrupt *li = &vcpu->arch.local_int;
-
-	VCPU_EVENT(vcpu, 3, "inject: type %x", KVM_S390_INT_CLOCK_COMP);
-	trace_kvm_s390_inject_vcpu(vcpu->vcpu_id, KVM_S390_INT_CLOCK_COMP,
-				   0, 0, 2);
-
-	set_bit(IRQ_PEND_EXT_CLOCK_COMP, &li->pending_irqs);
-	atomic_set_mask(CPUSTAT_EXT_INT, li->cpuflags);
-	return 0;
-}
-
-static int __inject_cpu_timer(struct kvm_vcpu *vcpu)
-{
-	struct kvm_s390_local_interrupt *li = &vcpu->arch.local_int;
-
-	VCPU_EVENT(vcpu, 3, "inject: type %x", KVM_S390_INT_CPU_TIMER);
-	trace_kvm_s390_inject_vcpu(vcpu->vcpu_id, KVM_S390_INT_CPU_TIMER,
-				   0, 0, 2);
-
-	set_bit(IRQ_PEND_EXT_CPU_TIMER, &li->pending_irqs);
-	atomic_set_mask(CPUSTAT_EXT_INT, li->cpuflags);
-	return 0;
-}
-
-
-struct kvm_s390_interrupt_info *kvm_s390_get_io_int(struct kvm *kvm,
-						    u64 cr6, u64 schid)
-=======
 	struct kvm_s390_float_interrupt *fi = &kvm->arch.float_int;
 
 	spin_lock(&fi->lock);
@@ -2027,7 +1298,6 @@
 }
 
 static int __inject_io(struct kvm *kvm, struct kvm_s390_interrupt_info *inti)
->>>>>>> afd2ff9b
 {
 	struct kvm_s390_float_interrupt *fi;
 	struct list_head *list;
@@ -2079,17 +1349,6 @@
 	/* make the VCPU drop out of the SIE, or wake it up if sleeping */
 	li = &dst_vcpu->arch.local_int;
 	spin_lock(&li->lock);
-<<<<<<< HEAD
-	switch (inti->type) {
-	case KVM_S390_MCHK:
-		atomic_set_mask(CPUSTAT_STOP_INT, li->cpuflags);
-		break;
-	case KVM_S390_INT_IO_MIN...KVM_S390_INT_IO_MAX:
-		atomic_set_mask(CPUSTAT_IO_INT, li->cpuflags);
-		break;
-	default:
-		atomic_set_mask(CPUSTAT_EXT_INT, li->cpuflags);
-=======
 	switch (type) {
 	case KVM_S390_MCHK:
 		atomic_or(CPUSTAT_STOP_INT, li->cpuflags);
@@ -2099,7 +1358,6 @@
 		break;
 	default:
 		atomic_or(CPUSTAT_EXT_INT, li->cpuflags);
->>>>>>> afd2ff9b
 		break;
 	}
 	spin_unlock(&li->lock);
@@ -2213,25 +1471,16 @@
 	case KVM_S390_SIGP_SET_PREFIX:
 		irq->u.prefix.address = s390int->parm;
 		break;
-<<<<<<< HEAD
-	case KVM_S390_INT_EXTERNAL_CALL:
-		if (irq->u.extcall.code & 0xffff0000)
-=======
 	case KVM_S390_SIGP_STOP:
 		irq->u.stop.flags = s390int->parm;
 		break;
 	case KVM_S390_INT_EXTERNAL_CALL:
 		if (s390int->parm & 0xffff0000)
->>>>>>> afd2ff9b
 			return -EINVAL;
 		irq->u.extcall.code = s390int->parm;
 		break;
 	case KVM_S390_INT_EMERGENCY:
-<<<<<<< HEAD
-		if (irq->u.emerg.code & 0xffff0000)
-=======
 		if (s390int->parm & 0xffff0000)
->>>>>>> afd2ff9b
 			return -EINVAL;
 		irq->u.emerg.code = s390int->parm;
 		break;
@@ -2242,18 +1491,6 @@
 	return 0;
 }
 
-<<<<<<< HEAD
-int kvm_s390_inject_vcpu(struct kvm_vcpu *vcpu, struct kvm_s390_irq *irq)
-{
-	struct kvm_s390_local_interrupt *li = &vcpu->arch.local_int;
-	int rc;
-
-	spin_lock(&li->lock);
-	switch (irq->type) {
-	case KVM_S390_PROGRAM_INT:
-		VCPU_EVENT(vcpu, 3, "inject: program check %d (from user)",
-			   irq->u.pgm.code);
-=======
 int kvm_s390_is_stop_irq_pending(struct kvm_vcpu *vcpu)
 {
 	struct kvm_s390_local_interrupt *li = &vcpu->arch.local_int;
@@ -2277,7 +1514,6 @@
 
 	switch (irq->type) {
 	case KVM_S390_PROGRAM_INT:
->>>>>>> afd2ff9b
 		rc = __inject_prog(vcpu, irq);
 		break;
 	case KVM_S390_SIGP_SET_PREFIX:
@@ -2313,8 +1549,6 @@
 	default:
 		rc = -EINVAL;
 	}
-<<<<<<< HEAD
-=======
 
 	return rc;
 }
@@ -2326,7 +1560,6 @@
 
 	spin_lock(&li->lock);
 	rc = do_inject_vcpu(vcpu, irq);
->>>>>>> afd2ff9b
 	spin_unlock(&li->lock);
 	if (!rc)
 		kvm_s390_vcpu_wakeup(vcpu);
