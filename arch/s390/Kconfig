--- conflicted
+++ resolved
@@ -120,14 +120,8 @@
 	select HAVE_DYNAMIC_FTRACE if 64BIT
 	select HAVE_DYNAMIC_FTRACE_WITH_REGS if 64BIT
 	select HAVE_FTRACE_MCOUNT_RECORD
-<<<<<<< HEAD
-	select HAVE_FUNCTION_GRAPH_TRACER
-	select HAVE_FUNCTION_TRACER
-	select HAVE_FUNCTION_TRACE_MCOUNT_TEST
-=======
 	select HAVE_FUNCTION_GRAPH_TRACER if 64BIT
 	select HAVE_FUNCTION_TRACER if 64BIT
->>>>>>> fc14f9c1
 	select HAVE_FUTEX_CMPXCHG if FUTEX
 	select HAVE_KERNEL_BZIP2
 	select HAVE_KERNEL_GZIP
@@ -248,8 +242,6 @@
 	  Select this to enable optimizations for IBM zBC12 and zEC12 (2828 and
 	  2827 series). The kernel will be slightly faster but will not work on
 	  older machines.
-<<<<<<< HEAD
-=======
 
 endchoice
 
@@ -311,7 +303,6 @@
 
 config TUNE_ZEC12
 	bool "IBM zBC12 and zEC12"
->>>>>>> fc14f9c1
 
 endchoice
 
