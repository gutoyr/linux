--- conflicted
+++ resolved
@@ -150,14 +150,7 @@
 	__u32	ftrace_func;			/* 0x02f8 */
 	__u32	spinlock_lockval;		/* 0x02fc */
 
-<<<<<<< HEAD
-	/* Interrupt response block */
-	__u8	irb[96];			/* 0x0300 */
-
-	__u8	pad_0x0360[0x0e00-0x0360];	/* 0x0360 */
-=======
 	__u8	pad_0x0300[0x0e00-0x0300];	/* 0x0300 */
->>>>>>> fc14f9c1
 
 	/*
 	 * 0xe00 contains the address of the IPL Parameter Information
@@ -306,18 +299,6 @@
 	__u64	machine_flags;			/* 0x0388 */
 	__u64	ftrace_func;			/* 0x0390 */
 	__u64	gmap;				/* 0x0398 */
-<<<<<<< HEAD
-	__u8	pad_0x03a0[0x0400-0x03a0];	/* 0x03a0 */
-
-	/* Interrupt response block. */
-	__u8	irb[96];			/* 0x0400 */
-	__u8	pad_0x0460[0x0480-0x0460];	/* 0x0460 */
-
-	/* Per cpu primary space access list */
-	__u32	paste[16];			/* 0x0480 */
-
-	__u8	pad_0x04c0[0x0e00-0x04c0];	/* 0x04c0 */
-=======
 	__u32	spinlock_lockval;		/* 0x03a0 */
 	__u8	pad_0x03a0[0x0400-0x03a4];	/* 0x03a4 */
 
@@ -325,7 +306,6 @@
 	__u32	paste[16];			/* 0x0400 */
 
 	__u8	pad_0x04c0[0x0e00-0x0440];	/* 0x0440 */
->>>>>>> fc14f9c1
 
 	/*
 	 * 0xe00 contains the address of the IPL Parameter Information
