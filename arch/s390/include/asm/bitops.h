--- conflicted
+++ resolved
@@ -444,44 +444,7 @@
  */
 static inline int fls64(unsigned long word)
 {
-<<<<<<< HEAD
-	unsigned long bytes, bits;
-
-	if (!size)
-		return 0;
-	bytes = __ffs_word_loop(addr, size);
-	bits = __flo_word(bytes * 8, __load_ulong_be(addr, bytes));
-	return (bits < size) ? bits : size;
-}
-
-static inline int find_next_bit_left(const unsigned long *addr,
-				     unsigned long size,
-				     unsigned long offset)
-{
-	const unsigned long *p;
-	unsigned long bit, set;
-
-	if (offset >= size)
-		return size;
-	bit = offset & (BITS_PER_LONG - 1);
-	offset -= bit;
-	size -= offset;
-	p = addr + offset / BITS_PER_LONG;
-	if (bit) {
-		set = __flo_word(0, *p & (~0UL >> bit));
-		if (set >= size)
-			return size + offset;
-		if (set < BITS_PER_LONG)
-			return set + offset;
-		offset += BITS_PER_LONG;
-		size -= BITS_PER_LONG;
-		p++;
-	}
-	return offset + find_first_bit_left(p, size);
-}
-=======
 	unsigned long mask = 2 * BITS_PER_LONG - 1;
->>>>>>> fc14f9c1
 
 	return (1 + (__flogr(word) ^ (BITS_PER_LONG - 1))) & mask;
 }
