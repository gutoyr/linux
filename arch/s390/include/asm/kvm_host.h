/*
 * definition for kernel virtual machines on s390
 *
 * Copyright IBM Corp. 2008, 2009
 *
 * This program is free software; you can redistribute it and/or modify
 * it under the terms of the GNU General Public License (version 2 only)
 * as published by the Free Software Foundation.
 *
 *    Author(s): Carsten Otte <cotte@de.ibm.com>
 */


#ifndef ASM_KVM_HOST_H
#define ASM_KVM_HOST_H

#include <linux/types.h>
#include <linux/hrtimer.h>
#include <linux/interrupt.h>
#include <linux/kvm_types.h>
#include <linux/kvm_host.h>
#include <linux/kvm.h>
#include <linux/seqlock.h>
#include <asm/debug.h>
#include <asm/cpu.h>
#include <asm/fpu/api.h>
#include <asm/isc.h>

#define KVM_S390_BSCA_CPU_SLOTS 64
#define KVM_S390_ESCA_CPU_SLOTS 248
#define KVM_MAX_VCPUS KVM_S390_ESCA_CPU_SLOTS
#define KVM_USER_MEM_SLOTS 32

/*
 * These seem to be used for allocating ->chip in the routing table,
 * which we don't use. 4096 is an out-of-thin-air value. If we need
 * to look at ->chip later on, we'll need to revisit this.
 */
#define KVM_NR_IRQCHIPS 1
#define KVM_IRQCHIP_NUM_PINS 4096
#define KVM_HALT_POLL_NS_DEFAULT 80000

/* s390-specific vcpu->requests bit members */
#define KVM_REQ_ENABLE_IBS         8
#define KVM_REQ_DISABLE_IBS        9
#define KVM_REQ_ICPT_OPEREXC       10

#define SIGP_CTRL_C		0x80
#define SIGP_CTRL_SCN_MASK	0x3f

union bsca_sigp_ctrl {
	__u8 value;
	struct {
		__u8 c : 1;
		__u8 r : 1;
		__u8 scn : 6;
	};
} __packed;

union esca_sigp_ctrl {
	__u16 value;
	struct {
		__u8 c : 1;
		__u8 reserved: 7;
		__u8 scn;
	};
} __packed;

struct esca_entry {
	union esca_sigp_ctrl sigp_ctrl;
	__u16   reserved1[3];
	__u64   sda;
	__u64   reserved2[6];
} __packed;

struct bsca_entry {
	__u8	reserved0;
	union bsca_sigp_ctrl	sigp_ctrl;
	__u16	reserved[3];
	__u64	sda;
	__u64	reserved2[2];
} __attribute__((packed));

union ipte_control {
	unsigned long val;
	struct {
		unsigned long k  : 1;
		unsigned long kh : 31;
		unsigned long kg : 32;
	};
};

struct bsca_block {
	union ipte_control ipte_control;
	__u64	reserved[5];
	__u64	mcn;
	__u64	reserved2;
	struct bsca_entry cpu[KVM_S390_BSCA_CPU_SLOTS];
} __attribute__((packed));

struct esca_block {
	union ipte_control ipte_control;
	__u64   reserved1[7];
	__u64   mcn[4];
	__u64   reserved2[20];
	struct esca_entry cpu[KVM_S390_ESCA_CPU_SLOTS];
} __packed;

#define CPUSTAT_STOPPED    0x80000000
#define CPUSTAT_WAIT       0x10000000
#define CPUSTAT_ECALL_PEND 0x08000000
#define CPUSTAT_STOP_INT   0x04000000
#define CPUSTAT_IO_INT     0x02000000
#define CPUSTAT_EXT_INT    0x01000000
#define CPUSTAT_RUNNING    0x00800000
#define CPUSTAT_RETAINED   0x00400000
#define CPUSTAT_TIMING_SUB 0x00020000
#define CPUSTAT_SIE_SUB    0x00010000
#define CPUSTAT_RRF        0x00008000
#define CPUSTAT_SLSV       0x00004000
#define CPUSTAT_SLSR       0x00002000
#define CPUSTAT_ZARCH      0x00000800
#define CPUSTAT_MCDS       0x00000100
#define CPUSTAT_SM         0x00000080
#define CPUSTAT_IBS        0x00000040
#define CPUSTAT_GED2       0x00000010
#define CPUSTAT_G          0x00000008
#define CPUSTAT_GED        0x00000004
#define CPUSTAT_J          0x00000002
#define CPUSTAT_P          0x00000001

struct kvm_s390_sie_block {
	atomic_t cpuflags;		/* 0x0000 */
	__u32 : 1;			/* 0x0004 */
	__u32 prefix : 18;
	__u32 : 1;
	__u32 ibc : 12;
	__u8	reserved08[4];		/* 0x0008 */
#define PROG_IN_SIE (1<<0)
	__u32	prog0c;			/* 0x000c */
	__u8	reserved10[16];		/* 0x0010 */
#define PROG_BLOCK_SIE	(1<<0)
#define PROG_REQUEST	(1<<1)
	atomic_t prog20;		/* 0x0020 */
	__u8	reserved24[4];		/* 0x0024 */
	__u64	cputm;			/* 0x0028 */
	__u64	ckc;			/* 0x0030 */
	__u64	epoch;			/* 0x0038 */
	__u32	svcc;			/* 0x0040 */
#define LCTL_CR0	0x8000
#define LCTL_CR6	0x0200
#define LCTL_CR9	0x0040
#define LCTL_CR10	0x0020
#define LCTL_CR11	0x0010
#define LCTL_CR14	0x0002
	__u16   lctl;			/* 0x0044 */
	__s16	icpua;			/* 0x0046 */
#define ICTL_OPEREXC	0x80000000
#define ICTL_PINT	0x20000000
#define ICTL_LPSW	0x00400000
#define ICTL_STCTL	0x00040000
#define ICTL_ISKE	0x00004000
#define ICTL_SSKE	0x00002000
#define ICTL_RRBE	0x00001000
#define ICTL_TPROT	0x00000200
	__u32	ictl;			/* 0x0048 */
	__u32	eca;			/* 0x004c */
#define ICPT_INST	0x04
#define ICPT_PROGI	0x08
#define ICPT_INSTPROGI	0x0C
#define ICPT_EXTINT	0x14
#define ICPT_VALIDITY	0x20
#define ICPT_STOP	0x28
#define ICPT_OPEREXC	0x2C
#define ICPT_PARTEXEC	0x38
#define ICPT_IOINST	0x40
	__u8	icptcode;		/* 0x0050 */
	__u8	icptstatus;		/* 0x0051 */
	__u16	ihcpu;			/* 0x0052 */
	__u8	reserved54[2];		/* 0x0054 */
	__u16	ipa;			/* 0x0056 */
	__u32	ipb;			/* 0x0058 */
	__u32	scaoh;			/* 0x005c */
	__u8	reserved60;		/* 0x0060 */
	__u8	ecb;			/* 0x0061 */
	__u8    ecb2;                   /* 0x0062 */
#define ECB3_AES 0x04
#define ECB3_DEA 0x08
	__u8    ecb3;			/* 0x0063 */
	__u32	scaol;			/* 0x0064 */
	__u8	reserved68[4];		/* 0x0068 */
	__u32	todpr;			/* 0x006c */
	__u8	reserved70[16];		/* 0x0070 */
	__u64	mso;			/* 0x0080 */
	__u64	msl;			/* 0x0088 */
	psw_t	gpsw;			/* 0x0090 */
	__u64	gg14;			/* 0x00a0 */
	__u64	gg15;			/* 0x00a8 */
	__u8	reservedb0[20];		/* 0x00b0 */
	__u16	extcpuaddr;		/* 0x00c4 */
	__u16	eic;			/* 0x00c6 */
	__u32	reservedc8;		/* 0x00c8 */
	__u16	pgmilc;			/* 0x00cc */
	__u16	iprcc;			/* 0x00ce */
	__u32	dxc;			/* 0x00d0 */
	__u16	mcn;			/* 0x00d4 */
	__u8	perc;			/* 0x00d6 */
	__u8	peratmid;		/* 0x00d7 */
	__u64	peraddr;		/* 0x00d8 */
	__u8	eai;			/* 0x00e0 */
	__u8	peraid;			/* 0x00e1 */
	__u8	oai;			/* 0x00e2 */
	__u8	armid;			/* 0x00e3 */
	__u8	reservede4[4];		/* 0x00e4 */
	__u64	tecmc;			/* 0x00e8 */
	__u8	reservedf0[12];		/* 0x00f0 */
#define CRYCB_FORMAT1 0x00000001
#define CRYCB_FORMAT2 0x00000003
	__u32	crycbd;			/* 0x00fc */
	__u64	gcr[16];		/* 0x0100 */
	__u64	gbea;			/* 0x0180 */
	__u8	reserved188[24];	/* 0x0188 */
	__u32	fac;			/* 0x01a0 */
	__u8	reserved1a4[20];	/* 0x01a4 */
	__u64	cbrlo;			/* 0x01b8 */
	__u8	reserved1c0[8];		/* 0x01c0 */
	__u32	ecd;			/* 0x01c8 */
	__u8	reserved1cc[18];	/* 0x01cc */
	__u64	pp;			/* 0x01de */
	__u8	reserved1e6[2];		/* 0x01e6 */
	__u64	itdba;			/* 0x01e8 */
	__u64   riccbd;			/* 0x01f0 */
	__u64	gvrd;			/* 0x01f8 */
} __attribute__((packed));

struct kvm_s390_itdb {
	__u8	data[256];
} __packed;

struct sie_page {
	struct kvm_s390_sie_block sie_block;
	__u8 reserved200[1024];		/* 0x0200 */
	struct kvm_s390_itdb itdb;	/* 0x0600 */
	__u8 reserved700[2304];		/* 0x0700 */
} __packed;

struct kvm_vcpu_stat {
<<<<<<< HEAD
	u64 exit_userspace;
	u64 exit_null;
	u64 exit_external_request;
	u64 exit_external_interrupt;
	u64 exit_stop_request;
	u64 exit_validity;
	u64 exit_instruction;
	u64 exit_pei;
	u64 halt_successful_poll;
	u64 halt_attempted_poll;
	u64 halt_poll_invalid;
	u64 halt_wakeup;
	u64 instruction_lctl;
	u64 instruction_lctlg;
	u64 instruction_stctl;
	u64 instruction_stctg;
	u64 exit_program_interruption;
	u64 exit_instr_and_program;
	u64 deliver_external_call;
	u64 deliver_emergency_signal;
	u64 deliver_service_signal;
	u64 deliver_virtio_interrupt;
	u64 deliver_stop_signal;
	u64 deliver_prefix_signal;
	u64 deliver_restart_signal;
	u64 deliver_program_int;
	u64 deliver_io_int;
	u64 exit_wait_state;
	u64 instruction_pfmf;
	u64 instruction_stidp;
	u64 instruction_spx;
	u64 instruction_stpx;
	u64 instruction_stap;
	u64 instruction_storage_key;
	u64 instruction_ipte_interlock;
	u64 instruction_stsch;
	u64 instruction_chsc;
	u64 instruction_stsi;
	u64 instruction_stfl;
	u64 instruction_tprot;
	u64 instruction_essa;
	u64 instruction_sigp_sense;
	u64 instruction_sigp_sense_running;
	u64 instruction_sigp_external_call;
	u64 instruction_sigp_emergency;
	u64 instruction_sigp_cond_emergency;
	u64 instruction_sigp_start;
	u64 instruction_sigp_stop;
	u64 instruction_sigp_stop_store_status;
	u64 instruction_sigp_store_status;
	u64 instruction_sigp_store_adtl_status;
	u64 instruction_sigp_arch;
	u64 instruction_sigp_prefix;
	u64 instruction_sigp_restart;
	u64 instruction_sigp_init_cpu_reset;
	u64 instruction_sigp_cpu_reset;
	u64 instruction_sigp_unknown;
	u64 diagnose_10;
	u64 diagnose_44;
	u64 diagnose_9c;
	u64 diagnose_258;
	u64 diagnose_308;
	u64 diagnose_500;
=======
	u32 exit_userspace;
	u32 exit_null;
	u32 exit_external_request;
	u32 exit_external_interrupt;
	u32 exit_stop_request;
	u32 exit_validity;
	u32 exit_instruction;
	u32 exit_pei;
	u32 halt_successful_poll;
	u32 halt_attempted_poll;
	u32 halt_poll_invalid;
	u32 halt_wakeup;
	u32 instruction_lctl;
	u32 instruction_lctlg;
	u32 instruction_stctl;
	u32 instruction_stctg;
	u32 exit_program_interruption;
	u32 exit_instr_and_program;
	u32 exit_operation_exception;
	u32 deliver_external_call;
	u32 deliver_emergency_signal;
	u32 deliver_service_signal;
	u32 deliver_virtio_interrupt;
	u32 deliver_stop_signal;
	u32 deliver_prefix_signal;
	u32 deliver_restart_signal;
	u32 deliver_program_int;
	u32 deliver_io_int;
	u32 exit_wait_state;
	u32 instruction_pfmf;
	u32 instruction_stidp;
	u32 instruction_spx;
	u32 instruction_stpx;
	u32 instruction_stap;
	u32 instruction_storage_key;
	u32 instruction_ipte_interlock;
	u32 instruction_stsch;
	u32 instruction_chsc;
	u32 instruction_stsi;
	u32 instruction_stfl;
	u32 instruction_tprot;
	u32 instruction_sie;
	u32 instruction_essa;
	u32 instruction_sthyi;
	u32 instruction_sigp_sense;
	u32 instruction_sigp_sense_running;
	u32 instruction_sigp_external_call;
	u32 instruction_sigp_emergency;
	u32 instruction_sigp_cond_emergency;
	u32 instruction_sigp_start;
	u32 instruction_sigp_stop;
	u32 instruction_sigp_stop_store_status;
	u32 instruction_sigp_store_status;
	u32 instruction_sigp_store_adtl_status;
	u32 instruction_sigp_arch;
	u32 instruction_sigp_prefix;
	u32 instruction_sigp_restart;
	u32 instruction_sigp_init_cpu_reset;
	u32 instruction_sigp_cpu_reset;
	u32 instruction_sigp_unknown;
	u32 diagnose_10;
	u32 diagnose_44;
	u32 diagnose_9c;
	u32 diagnose_258;
	u32 diagnose_308;
	u32 diagnose_500;
>>>>>>> c8d2bc9b
};

#define PGM_OPERATION			0x01
#define PGM_PRIVILEGED_OP		0x02
#define PGM_EXECUTE			0x03
#define PGM_PROTECTION			0x04
#define PGM_ADDRESSING			0x05
#define PGM_SPECIFICATION		0x06
#define PGM_DATA			0x07
#define PGM_FIXED_POINT_OVERFLOW	0x08
#define PGM_FIXED_POINT_DIVIDE		0x09
#define PGM_DECIMAL_OVERFLOW		0x0a
#define PGM_DECIMAL_DIVIDE		0x0b
#define PGM_HFP_EXPONENT_OVERFLOW	0x0c
#define PGM_HFP_EXPONENT_UNDERFLOW	0x0d
#define PGM_HFP_SIGNIFICANCE		0x0e
#define PGM_HFP_DIVIDE			0x0f
#define PGM_SEGMENT_TRANSLATION		0x10
#define PGM_PAGE_TRANSLATION		0x11
#define PGM_TRANSLATION_SPEC		0x12
#define PGM_SPECIAL_OPERATION		0x13
#define PGM_OPERAND			0x15
#define PGM_TRACE_TABEL			0x16
#define PGM_VECTOR_PROCESSING		0x1b
#define PGM_SPACE_SWITCH		0x1c
#define PGM_HFP_SQUARE_ROOT		0x1d
#define PGM_PC_TRANSLATION_SPEC		0x1f
#define PGM_AFX_TRANSLATION		0x20
#define PGM_ASX_TRANSLATION		0x21
#define PGM_LX_TRANSLATION		0x22
#define PGM_EX_TRANSLATION		0x23
#define PGM_PRIMARY_AUTHORITY		0x24
#define PGM_SECONDARY_AUTHORITY		0x25
#define PGM_LFX_TRANSLATION		0x26
#define PGM_LSX_TRANSLATION		0x27
#define PGM_ALET_SPECIFICATION		0x28
#define PGM_ALEN_TRANSLATION		0x29
#define PGM_ALE_SEQUENCE		0x2a
#define PGM_ASTE_VALIDITY		0x2b
#define PGM_ASTE_SEQUENCE		0x2c
#define PGM_EXTENDED_AUTHORITY		0x2d
#define PGM_LSTE_SEQUENCE		0x2e
#define PGM_ASTE_INSTANCE		0x2f
#define PGM_STACK_FULL			0x30
#define PGM_STACK_EMPTY			0x31
#define PGM_STACK_SPECIFICATION		0x32
#define PGM_STACK_TYPE			0x33
#define PGM_STACK_OPERATION		0x34
#define PGM_ASCE_TYPE			0x38
#define PGM_REGION_FIRST_TRANS		0x39
#define PGM_REGION_SECOND_TRANS		0x3a
#define PGM_REGION_THIRD_TRANS		0x3b
#define PGM_MONITOR			0x40
#define PGM_PER				0x80
#define PGM_CRYPTO_OPERATION		0x119

/* irq types in order of priority */
enum irq_types {
	IRQ_PEND_MCHK_EX = 0,
	IRQ_PEND_SVC,
	IRQ_PEND_PROG,
	IRQ_PEND_MCHK_REP,
	IRQ_PEND_EXT_IRQ_KEY,
	IRQ_PEND_EXT_MALFUNC,
	IRQ_PEND_EXT_EMERGENCY,
	IRQ_PEND_EXT_EXTERNAL,
	IRQ_PEND_EXT_CLOCK_COMP,
	IRQ_PEND_EXT_CPU_TIMER,
	IRQ_PEND_EXT_TIMING,
	IRQ_PEND_EXT_SERVICE,
	IRQ_PEND_EXT_HOST,
	IRQ_PEND_PFAULT_INIT,
	IRQ_PEND_PFAULT_DONE,
	IRQ_PEND_VIRTIO,
	IRQ_PEND_IO_ISC_0,
	IRQ_PEND_IO_ISC_1,
	IRQ_PEND_IO_ISC_2,
	IRQ_PEND_IO_ISC_3,
	IRQ_PEND_IO_ISC_4,
	IRQ_PEND_IO_ISC_5,
	IRQ_PEND_IO_ISC_6,
	IRQ_PEND_IO_ISC_7,
	IRQ_PEND_SIGP_STOP,
	IRQ_PEND_RESTART,
	IRQ_PEND_SET_PREFIX,
	IRQ_PEND_COUNT
};

/* We have 2M for virtio device descriptor pages. Smallest amount of
 * memory per page is 24 bytes (1 queue), so (2048*1024) / 24 = 87381
 */
#define KVM_S390_MAX_VIRTIO_IRQS 87381

/*
 * Repressible (non-floating) machine check interrupts
 * subclass bits in MCIC
 */
#define MCHK_EXTD_BIT 58
#define MCHK_DEGR_BIT 56
#define MCHK_WARN_BIT 55
#define MCHK_REP_MASK ((1UL << MCHK_DEGR_BIT) | \
		       (1UL << MCHK_EXTD_BIT) | \
		       (1UL << MCHK_WARN_BIT))

/* Exigent machine check interrupts subclass bits in MCIC */
#define MCHK_SD_BIT 63
#define MCHK_PD_BIT 62
#define MCHK_EX_MASK ((1UL << MCHK_SD_BIT) | (1UL << MCHK_PD_BIT))

#define IRQ_PEND_EXT_MASK ((1UL << IRQ_PEND_EXT_IRQ_KEY)    | \
			   (1UL << IRQ_PEND_EXT_CLOCK_COMP) | \
			   (1UL << IRQ_PEND_EXT_CPU_TIMER)  | \
			   (1UL << IRQ_PEND_EXT_MALFUNC)    | \
			   (1UL << IRQ_PEND_EXT_EMERGENCY)  | \
			   (1UL << IRQ_PEND_EXT_EXTERNAL)   | \
			   (1UL << IRQ_PEND_EXT_TIMING)     | \
			   (1UL << IRQ_PEND_EXT_HOST)       | \
			   (1UL << IRQ_PEND_EXT_SERVICE)    | \
			   (1UL << IRQ_PEND_VIRTIO)         | \
			   (1UL << IRQ_PEND_PFAULT_INIT)    | \
			   (1UL << IRQ_PEND_PFAULT_DONE))

#define IRQ_PEND_IO_MASK ((1UL << IRQ_PEND_IO_ISC_0) | \
			  (1UL << IRQ_PEND_IO_ISC_1) | \
			  (1UL << IRQ_PEND_IO_ISC_2) | \
			  (1UL << IRQ_PEND_IO_ISC_3) | \
			  (1UL << IRQ_PEND_IO_ISC_4) | \
			  (1UL << IRQ_PEND_IO_ISC_5) | \
			  (1UL << IRQ_PEND_IO_ISC_6) | \
			  (1UL << IRQ_PEND_IO_ISC_7))

#define IRQ_PEND_MCHK_MASK ((1UL << IRQ_PEND_MCHK_REP) | \
			    (1UL << IRQ_PEND_MCHK_EX))

struct kvm_s390_interrupt_info {
	struct list_head list;
	u64	type;
	union {
		struct kvm_s390_io_info io;
		struct kvm_s390_ext_info ext;
		struct kvm_s390_pgm_info pgm;
		struct kvm_s390_emerg_info emerg;
		struct kvm_s390_extcall_info extcall;
		struct kvm_s390_prefix_info prefix;
		struct kvm_s390_stop_info stop;
		struct kvm_s390_mchk_info mchk;
	};
};

struct kvm_s390_irq_payload {
	struct kvm_s390_io_info io;
	struct kvm_s390_ext_info ext;
	struct kvm_s390_pgm_info pgm;
	struct kvm_s390_emerg_info emerg;
	struct kvm_s390_extcall_info extcall;
	struct kvm_s390_prefix_info prefix;
	struct kvm_s390_stop_info stop;
	struct kvm_s390_mchk_info mchk;
};

struct kvm_s390_local_interrupt {
	spinlock_t lock;
	struct kvm_s390_float_interrupt *float_int;
	struct swait_queue_head *wq;
	atomic_t *cpuflags;
	DECLARE_BITMAP(sigp_emerg_pending, KVM_MAX_VCPUS);
	struct kvm_s390_irq_payload irq;
	unsigned long pending_irqs;
};

#define FIRQ_LIST_IO_ISC_0 0
#define FIRQ_LIST_IO_ISC_1 1
#define FIRQ_LIST_IO_ISC_2 2
#define FIRQ_LIST_IO_ISC_3 3
#define FIRQ_LIST_IO_ISC_4 4
#define FIRQ_LIST_IO_ISC_5 5
#define FIRQ_LIST_IO_ISC_6 6
#define FIRQ_LIST_IO_ISC_7 7
#define FIRQ_LIST_PFAULT   8
#define FIRQ_LIST_VIRTIO   9
#define FIRQ_LIST_COUNT   10
#define FIRQ_CNTR_IO       0
#define FIRQ_CNTR_SERVICE  1
#define FIRQ_CNTR_VIRTIO   2
#define FIRQ_CNTR_PFAULT   3
#define FIRQ_MAX_COUNT     4

struct kvm_s390_float_interrupt {
	unsigned long pending_irqs;
	spinlock_t lock;
	struct list_head lists[FIRQ_LIST_COUNT];
	int counters[FIRQ_MAX_COUNT];
	struct kvm_s390_mchk_info mchk;
	struct kvm_s390_ext_info srv_signal;
	int next_rr_cpu;
	unsigned long idle_mask[BITS_TO_LONGS(KVM_MAX_VCPUS)];
};

struct kvm_hw_wp_info_arch {
	unsigned long addr;
	unsigned long phys_addr;
	int len;
	char *old_data;
};

struct kvm_hw_bp_info_arch {
	unsigned long addr;
	int len;
};

/*
 * Only the upper 16 bits of kvm_guest_debug->control are arch specific.
 * Further KVM_GUESTDBG flags which an be used from userspace can be found in
 * arch/s390/include/uapi/asm/kvm.h
 */
#define KVM_GUESTDBG_EXIT_PENDING 0x10000000

#define guestdbg_enabled(vcpu) \
		(vcpu->guest_debug & KVM_GUESTDBG_ENABLE)
#define guestdbg_sstep_enabled(vcpu) \
		(vcpu->guest_debug & KVM_GUESTDBG_SINGLESTEP)
#define guestdbg_hw_bp_enabled(vcpu) \
		(vcpu->guest_debug & KVM_GUESTDBG_USE_HW_BP)
#define guestdbg_exit_pending(vcpu) (guestdbg_enabled(vcpu) && \
		(vcpu->guest_debug & KVM_GUESTDBG_EXIT_PENDING))

struct kvm_guestdbg_info_arch {
	unsigned long cr0;
	unsigned long cr9;
	unsigned long cr10;
	unsigned long cr11;
	struct kvm_hw_bp_info_arch *hw_bp_info;
	struct kvm_hw_wp_info_arch *hw_wp_info;
	int nr_hw_bp;
	int nr_hw_wp;
	unsigned long last_bp;
};

struct kvm_vcpu_arch {
	struct kvm_s390_sie_block *sie_block;
	/* if vsie is active, currently executed shadow sie control block */
	struct kvm_s390_sie_block *vsie_block;
	unsigned int      host_acrs[NUM_ACRS];
	struct fpu	  host_fpregs;
	struct kvm_s390_local_interrupt local_int;
	struct hrtimer    ckc_timer;
	struct kvm_s390_pgm_info pgm;
	struct gmap *gmap;
	/* backup location for the currently enabled gmap when scheduled out */
	struct gmap *enabled_gmap;
	struct kvm_guestdbg_info_arch guestdbg;
	unsigned long pfault_token;
	unsigned long pfault_select;
	unsigned long pfault_compare;
	bool cputm_enabled;
	/*
	 * The seqcount protects updates to cputm_start and sie_block.cputm,
	 * this way we can have non-blocking reads with consistent values.
	 * Only the owning VCPU thread (vcpu->cpu) is allowed to change these
	 * values and to start/stop/enable/disable cpu timer accounting.
	 */
	seqcount_t cputm_seqcount;
	__u64 cputm_start;
};

struct kvm_vm_stat {
	ulong remote_tlb_flush;
};

struct kvm_arch_memory_slot {
};

struct s390_map_info {
	struct list_head list;
	__u64 guest_addr;
	__u64 addr;
	struct page *page;
};

struct s390_io_adapter {
	unsigned int id;
	int isc;
	bool maskable;
	bool masked;
	bool swap;
	struct rw_semaphore maps_lock;
	struct list_head maps;
	atomic_t nr_maps;
};

#define MAX_S390_IO_ADAPTERS ((MAX_ISC + 1) * 8)
#define MAX_S390_ADAPTER_MAPS 256

/* maximum size of facilities and facility mask is 2k bytes */
#define S390_ARCH_FAC_LIST_SIZE_BYTE (1<<11)
#define S390_ARCH_FAC_LIST_SIZE_U64 \
	(S390_ARCH_FAC_LIST_SIZE_BYTE / sizeof(u64))
#define S390_ARCH_FAC_MASK_SIZE_BYTE S390_ARCH_FAC_LIST_SIZE_BYTE
#define S390_ARCH_FAC_MASK_SIZE_U64 \
	(S390_ARCH_FAC_MASK_SIZE_BYTE / sizeof(u64))

struct kvm_s390_cpu_model {
	/* facility mask supported by kvm & hosting machine */
	__u64 fac_mask[S390_ARCH_FAC_LIST_SIZE_U64];
	/* facility list requested by guest (in dma page) */
	__u64 *fac_list;
	u64 cpuid;
	unsigned short ibc;
};

struct kvm_s390_crypto {
	struct kvm_s390_crypto_cb *crycb;
	__u32 crycbd;
	__u8 aes_kw;
	__u8 dea_kw;
};

struct kvm_s390_crypto_cb {
	__u8    reserved00[72];                 /* 0x0000 */
	__u8    dea_wrapping_key_mask[24];      /* 0x0048 */
	__u8    aes_wrapping_key_mask[32];      /* 0x0060 */
	__u8    reserved80[128];                /* 0x0080 */
};

/*
 * sie_page2 has to be allocated as DMA because fac_list and crycb need
 * 31bit addresses in the sie control block.
 */
struct sie_page2 {
	__u64 fac_list[S390_ARCH_FAC_LIST_SIZE_U64];	/* 0x0000 */
	struct kvm_s390_crypto_cb crycb;		/* 0x0800 */
	u8 reserved900[0x1000 - 0x900];			/* 0x0900 */
} __packed;

struct kvm_s390_vsie {
	struct mutex mutex;
	struct radix_tree_root addr_to_page;
	int page_count;
	int next;
	struct page *pages[KVM_MAX_VCPUS];
};

struct kvm_arch{
	void *sca;
	int use_esca;
	rwlock_t sca_lock;
	debug_info_t *dbf;
	struct kvm_s390_float_interrupt float_int;
	struct kvm_device *flic;
	struct gmap *gmap;
	unsigned long mem_limit;
	int css_support;
	int use_irqchip;
	int use_cmma;
	int user_cpu_state_ctrl;
	int user_sigp;
	int user_stsi;
	int user_instr0;
	struct s390_io_adapter *adapters[MAX_S390_IO_ADAPTERS];
	wait_queue_head_t ipte_wq;
	int ipte_lock_count;
	struct mutex ipte_mutex;
	struct ratelimit_state sthyi_limit;
	spinlock_t start_stop_lock;
	struct sie_page2 *sie_page2;
	struct kvm_s390_cpu_model model;
	struct kvm_s390_crypto crypto;
	struct kvm_s390_vsie vsie;
	u64 epoch;
	/* subset of available cpu features enabled by user space */
	DECLARE_BITMAP(cpu_feat, KVM_S390_VM_CPU_FEAT_NR_BITS);
};

#define KVM_HVA_ERR_BAD		(-1UL)
#define KVM_HVA_ERR_RO_BAD	(-2UL)

static inline bool kvm_is_error_hva(unsigned long addr)
{
	return IS_ERR_VALUE(addr);
}

#define ASYNC_PF_PER_VCPU	64
struct kvm_arch_async_pf {
	unsigned long pfault_token;
};

bool kvm_arch_can_inject_async_page_present(struct kvm_vcpu *vcpu);

void kvm_arch_async_page_ready(struct kvm_vcpu *vcpu,
			       struct kvm_async_pf *work);

void kvm_arch_async_page_not_present(struct kvm_vcpu *vcpu,
				     struct kvm_async_pf *work);

void kvm_arch_async_page_present(struct kvm_vcpu *vcpu,
				 struct kvm_async_pf *work);

extern int sie64a(struct kvm_s390_sie_block *, u64 *);
extern char sie_exit;

static inline void kvm_arch_hardware_disable(void) {}
static inline void kvm_arch_check_processor_compat(void *rtn) {}
static inline void kvm_arch_sync_events(struct kvm *kvm) {}
static inline void kvm_arch_vcpu_uninit(struct kvm_vcpu *vcpu) {}
static inline void kvm_arch_sched_in(struct kvm_vcpu *vcpu, int cpu) {}
static inline void kvm_arch_free_memslot(struct kvm *kvm,
		struct kvm_memory_slot *free, struct kvm_memory_slot *dont) {}
static inline void kvm_arch_memslots_updated(struct kvm *kvm, struct kvm_memslots *slots) {}
static inline void kvm_arch_flush_shadow_all(struct kvm *kvm) {}
static inline void kvm_arch_flush_shadow_memslot(struct kvm *kvm,
		struct kvm_memory_slot *slot) {}
static inline void kvm_arch_vcpu_blocking(struct kvm_vcpu *vcpu) {}
static inline void kvm_arch_vcpu_unblocking(struct kvm_vcpu *vcpu) {}

void kvm_arch_vcpu_block_finish(struct kvm_vcpu *vcpu);

#endif<|MERGE_RESOLUTION|>--- conflicted
+++ resolved
@@ -245,7 +245,6 @@
 } __packed;
 
 struct kvm_vcpu_stat {
-<<<<<<< HEAD
 	u64 exit_userspace;
 	u64 exit_null;
 	u64 exit_external_request;
@@ -264,6 +263,7 @@
 	u64 instruction_stctg;
 	u64 exit_program_interruption;
 	u64 exit_instr_and_program;
+	u64 exit_operation_exception;
 	u64 deliver_external_call;
 	u64 deliver_emergency_signal;
 	u64 deliver_service_signal;
@@ -286,7 +286,9 @@
 	u64 instruction_stsi;
 	u64 instruction_stfl;
 	u64 instruction_tprot;
+	u64 instruction_sie;
 	u64 instruction_essa;
+	u64 instruction_sthyi;
 	u64 instruction_sigp_sense;
 	u64 instruction_sigp_sense_running;
 	u64 instruction_sigp_external_call;
@@ -309,74 +311,6 @@
 	u64 diagnose_258;
 	u64 diagnose_308;
 	u64 diagnose_500;
-=======
-	u32 exit_userspace;
-	u32 exit_null;
-	u32 exit_external_request;
-	u32 exit_external_interrupt;
-	u32 exit_stop_request;
-	u32 exit_validity;
-	u32 exit_instruction;
-	u32 exit_pei;
-	u32 halt_successful_poll;
-	u32 halt_attempted_poll;
-	u32 halt_poll_invalid;
-	u32 halt_wakeup;
-	u32 instruction_lctl;
-	u32 instruction_lctlg;
-	u32 instruction_stctl;
-	u32 instruction_stctg;
-	u32 exit_program_interruption;
-	u32 exit_instr_and_program;
-	u32 exit_operation_exception;
-	u32 deliver_external_call;
-	u32 deliver_emergency_signal;
-	u32 deliver_service_signal;
-	u32 deliver_virtio_interrupt;
-	u32 deliver_stop_signal;
-	u32 deliver_prefix_signal;
-	u32 deliver_restart_signal;
-	u32 deliver_program_int;
-	u32 deliver_io_int;
-	u32 exit_wait_state;
-	u32 instruction_pfmf;
-	u32 instruction_stidp;
-	u32 instruction_spx;
-	u32 instruction_stpx;
-	u32 instruction_stap;
-	u32 instruction_storage_key;
-	u32 instruction_ipte_interlock;
-	u32 instruction_stsch;
-	u32 instruction_chsc;
-	u32 instruction_stsi;
-	u32 instruction_stfl;
-	u32 instruction_tprot;
-	u32 instruction_sie;
-	u32 instruction_essa;
-	u32 instruction_sthyi;
-	u32 instruction_sigp_sense;
-	u32 instruction_sigp_sense_running;
-	u32 instruction_sigp_external_call;
-	u32 instruction_sigp_emergency;
-	u32 instruction_sigp_cond_emergency;
-	u32 instruction_sigp_start;
-	u32 instruction_sigp_stop;
-	u32 instruction_sigp_stop_store_status;
-	u32 instruction_sigp_store_status;
-	u32 instruction_sigp_store_adtl_status;
-	u32 instruction_sigp_arch;
-	u32 instruction_sigp_prefix;
-	u32 instruction_sigp_restart;
-	u32 instruction_sigp_init_cpu_reset;
-	u32 instruction_sigp_cpu_reset;
-	u32 instruction_sigp_unknown;
-	u32 diagnose_10;
-	u32 diagnose_44;
-	u32 diagnose_9c;
-	u32 diagnose_258;
-	u32 diagnose_308;
-	u32 diagnose_500;
->>>>>>> c8d2bc9b
 };
 
 #define PGM_OPERATION			0x01
