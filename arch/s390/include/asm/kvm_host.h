--- conflicted
+++ resolved
@@ -251,10 +251,7 @@
 	u32 instruction_sigp_stop;
 	u32 instruction_sigp_stop_store_status;
 	u32 instruction_sigp_store_status;
-<<<<<<< HEAD
-=======
 	u32 instruction_sigp_store_adtl_status;
->>>>>>> afd2ff9b
 	u32 instruction_sigp_arch;
 	u32 instruction_sigp_prefix;
 	u32 instruction_sigp_restart;
@@ -355,14 +352,11 @@
 	IRQ_PEND_COUNT
 };
 
-<<<<<<< HEAD
-=======
 /* We have 2M for virtio device descriptor pages. Smallest amount of
  * memory per page is 24 bytes (1 queue), so (2048*1024) / 24 = 87381
  */
 #define KVM_S390_MAX_VIRTIO_IRQS 87381
 
->>>>>>> afd2ff9b
 /*
  * Repressible (non-floating) machine check interrupts
  * subclass bits in MCIC
@@ -430,25 +424,11 @@
 	struct kvm_s390_mchk_info mchk;
 };
 
-struct kvm_s390_irq_payload {
-	struct kvm_s390_io_info io;
-	struct kvm_s390_ext_info ext;
-	struct kvm_s390_pgm_info pgm;
-	struct kvm_s390_emerg_info emerg;
-	struct kvm_s390_extcall_info extcall;
-	struct kvm_s390_prefix_info prefix;
-	struct kvm_s390_mchk_info mchk;
-};
-
 struct kvm_s390_local_interrupt {
 	spinlock_t lock;
 	struct kvm_s390_float_interrupt *float_int;
 	wait_queue_head_t *wq;
 	atomic_t *cpuflags;
-<<<<<<< HEAD
-	unsigned int action_bits;
-=======
->>>>>>> afd2ff9b
 	DECLARE_BITMAP(sigp_emerg_pending, KVM_MAX_VCPUS);
 	struct kvm_s390_irq_payload irq;
 	unsigned long pending_irqs;
