/*
 *  Ptrace user space interface.
 *
 *    Copyright IBM Corp. 1999, 2010
 *    Author(s): Denis Joseph Barrow
 *               Martin Schwidefsky (schwidefsky@de.ibm.com)
 */

#include <linux/kernel.h>
#include <linux/sched.h>
#include <linux/mm.h>
#include <linux/smp.h>
#include <linux/errno.h>
#include <linux/ptrace.h>
#include <linux/user.h>
#include <linux/security.h>
#include <linux/audit.h>
#include <linux/signal.h>
#include <linux/elf.h>
#include <linux/regset.h>
#include <linux/tracehook.h>
#include <linux/seccomp.h>
#include <linux/compat.h>
#include <trace/syscall.h>
#include <asm/segment.h>
#include <asm/page.h>
#include <asm/pgtable.h>
#include <asm/pgalloc.h>
#include <asm/uaccess.h>
#include <asm/unistd.h>
#include <asm/switch_to.h>
#include "entry.h"

#ifdef CONFIG_COMPAT
#include "compat_ptrace.h"
#endif

#define CREATE_TRACE_POINTS
#include <trace/events/syscalls.h>

void update_cr_regs(struct task_struct *task)
{
	struct pt_regs *regs = task_pt_regs(task);
	struct thread_struct *thread = &task->thread;
	struct per_regs old, new;

#ifdef CONFIG_64BIT
	/* Take care of the enable/disable of transactional execution. */
	if (MACHINE_HAS_TE || MACHINE_HAS_VX) {
		unsigned long cr, cr_new;

		__ctl_store(cr, 0, 0);
		cr_new = cr;
		if (MACHINE_HAS_TE) {
			/* Set or clear transaction execution TXC bit 8. */
			cr_new |= (1UL << 55);
			if (task->thread.per_flags & PER_FLAG_NO_TE)
				cr_new &= ~(1UL << 55);
		}
		if (MACHINE_HAS_VX) {
			/* Enable/disable of vector extension */
			cr_new &= ~(1UL << 17);
			if (task->thread.vxrs)
				cr_new |= (1UL << 17);
		}
		if (cr_new != cr)
			__ctl_load(cr_new, 0, 0);
		if (MACHINE_HAS_TE) {
			/* Set/clear transaction execution TDC bits 62/63. */
			__ctl_store(cr, 2, 2);
			cr_new = cr & ~3UL;
			if (task->thread.per_flags & PER_FLAG_TE_ABORT_RAND) {
				if (task->thread.per_flags &
				    PER_FLAG_TE_ABORT_RAND_TEND)
					cr_new |= 1UL;
				else
					cr_new |= 2UL;
			}
			if (cr_new != cr)
				__ctl_load(cr_new, 2, 2);
		}
	}
#endif
	/* Copy user specified PER registers */
	new.control = thread->per_user.control;
	new.start = thread->per_user.start;
	new.end = thread->per_user.end;

	/* merge TIF_SINGLE_STEP into user specified PER registers. */
	if (test_tsk_thread_flag(task, TIF_SINGLE_STEP) ||
	    test_tsk_thread_flag(task, TIF_UPROBE_SINGLESTEP)) {
		if (test_tsk_thread_flag(task, TIF_BLOCK_STEP))
			new.control |= PER_EVENT_BRANCH;
		else
			new.control |= PER_EVENT_IFETCH;
#ifdef CONFIG_64BIT
		new.control |= PER_CONTROL_SUSPENSION;
		new.control |= PER_EVENT_TRANSACTION_END;
#endif
		if (test_tsk_thread_flag(task, TIF_UPROBE_SINGLESTEP))
			new.control |= PER_EVENT_IFETCH;
		new.start = 0;
		new.end = PSW_ADDR_INSN;
	}

	/* Take care of the PER enablement bit in the PSW. */
	if (!(new.control & PER_EVENT_MASK)) {
		regs->psw.mask &= ~PSW_MASK_PER;
		return;
	}
	regs->psw.mask |= PSW_MASK_PER;
	__ctl_store(old, 9, 11);
	if (memcmp(&new, &old, sizeof(struct per_regs)) != 0)
		__ctl_load(new, 9, 11);
}

void user_enable_single_step(struct task_struct *task)
{
	clear_tsk_thread_flag(task, TIF_BLOCK_STEP);
	set_tsk_thread_flag(task, TIF_SINGLE_STEP);
}

void user_disable_single_step(struct task_struct *task)
{
	clear_tsk_thread_flag(task, TIF_BLOCK_STEP);
	clear_tsk_thread_flag(task, TIF_SINGLE_STEP);
}

void user_enable_block_step(struct task_struct *task)
{
	set_tsk_thread_flag(task, TIF_SINGLE_STEP);
	set_tsk_thread_flag(task, TIF_BLOCK_STEP);
}

/*
 * Called by kernel/ptrace.c when detaching..
 *
 * Clear all debugging related fields.
 */
void ptrace_disable(struct task_struct *task)
{
	memset(&task->thread.per_user, 0, sizeof(task->thread.per_user));
	memset(&task->thread.per_event, 0, sizeof(task->thread.per_event));
	clear_tsk_thread_flag(task, TIF_SINGLE_STEP);
	clear_pt_regs_flag(task_pt_regs(task), PIF_PER_TRAP);
	task->thread.per_flags = 0;
}

#ifndef CONFIG_64BIT
# define __ADDR_MASK 3
#else
# define __ADDR_MASK 7
#endif

static inline unsigned long __peek_user_per(struct task_struct *child,
					    addr_t addr)
{
	struct per_struct_kernel *dummy = NULL;

	if (addr == (addr_t) &dummy->cr9)
		/* Control bits of the active per set. */
		return test_thread_flag(TIF_SINGLE_STEP) ?
			PER_EVENT_IFETCH : child->thread.per_user.control;
	else if (addr == (addr_t) &dummy->cr10)
		/* Start address of the active per set. */
		return test_thread_flag(TIF_SINGLE_STEP) ?
			0 : child->thread.per_user.start;
	else if (addr == (addr_t) &dummy->cr11)
		/* End address of the active per set. */
		return test_thread_flag(TIF_SINGLE_STEP) ?
			PSW_ADDR_INSN : child->thread.per_user.end;
	else if (addr == (addr_t) &dummy->bits)
		/* Single-step bit. */
		return test_thread_flag(TIF_SINGLE_STEP) ?
			(1UL << (BITS_PER_LONG - 1)) : 0;
	else if (addr == (addr_t) &dummy->starting_addr)
		/* Start address of the user specified per set. */
		return child->thread.per_user.start;
	else if (addr == (addr_t) &dummy->ending_addr)
		/* End address of the user specified per set. */
		return child->thread.per_user.end;
	else if (addr == (addr_t) &dummy->perc_atmid)
		/* PER code, ATMID and AI of the last PER trap */
		return (unsigned long)
			child->thread.per_event.cause << (BITS_PER_LONG - 16);
	else if (addr == (addr_t) &dummy->address)
		/* Address of the last PER trap */
		return child->thread.per_event.address;
	else if (addr == (addr_t) &dummy->access_id)
		/* Access id of the last PER trap */
		return (unsigned long)
			child->thread.per_event.paid << (BITS_PER_LONG - 8);
	return 0;
}

/*
 * Read the word at offset addr from the user area of a process. The
 * trouble here is that the information is littered over different
 * locations. The process registers are found on the kernel stack,
 * the floating point stuff and the trace settings are stored in
 * the task structure. In addition the different structures in
 * struct user contain pad bytes that should be read as zeroes.
 * Lovely...
 */
static unsigned long __peek_user(struct task_struct *child, addr_t addr)
{
	struct user *dummy = NULL;
	addr_t offset, tmp;

	if (addr < (addr_t) &dummy->regs.acrs) {
		/*
		 * psw and gprs are stored on the stack
		 */
		tmp = *(addr_t *)((addr_t) &task_pt_regs(child)->psw + addr);
		if (addr == (addr_t) &dummy->regs.psw.mask) {
			/* Return a clean psw mask. */
			tmp &= PSW_MASK_USER | PSW_MASK_RI;
			tmp |= PSW_USER_BITS;
		}

	} else if (addr < (addr_t) &dummy->regs.orig_gpr2) {
		/*
		 * access registers are stored in the thread structure
		 */
		offset = addr - (addr_t) &dummy->regs.acrs;
#ifdef CONFIG_64BIT
		/*
		 * Very special case: old & broken 64 bit gdb reading
		 * from acrs[15]. Result is a 64 bit value. Read the
		 * 32 bit acrs[15] value and shift it by 32. Sick...
		 */
		if (addr == (addr_t) &dummy->regs.acrs[15])
			tmp = ((unsigned long) child->thread.acrs[15]) << 32;
		else
#endif
		tmp = *(addr_t *)((addr_t) &child->thread.acrs + offset);

	} else if (addr == (addr_t) &dummy->regs.orig_gpr2) {
		/*
		 * orig_gpr2 is stored on the kernel stack
		 */
		tmp = (addr_t) task_pt_regs(child)->orig_gpr2;

	} else if (addr < (addr_t) &dummy->regs.fp_regs) {
		/*
		 * prevent reads of padding hole between
		 * orig_gpr2 and fp_regs on s390.
		 */
		tmp = 0;

	} else if (addr < (addr_t) (&dummy->regs.fp_regs + 1)) {
		/* 
		 * floating point regs. are stored in the thread structure
		 */
		offset = addr - (addr_t) &dummy->regs.fp_regs;
		tmp = *(addr_t *)((addr_t) &child->thread.fp_regs + offset);
		if (addr == (addr_t) &dummy->regs.fp_regs.fpc)
			tmp <<= BITS_PER_LONG - 32;

	} else if (addr < (addr_t) (&dummy->regs.per_info + 1)) {
		/*
		 * Handle access to the per_info structure.
		 */
		addr -= (addr_t) &dummy->regs.per_info;
		tmp = __peek_user_per(child, addr);

	} else
		tmp = 0;

	return tmp;
}

static int
peek_user(struct task_struct *child, addr_t addr, addr_t data)
{
	addr_t tmp, mask;

	/*
	 * Stupid gdb peeks/pokes the access registers in 64 bit with
	 * an alignment of 4. Programmers from hell...
	 */
	mask = __ADDR_MASK;
#ifdef CONFIG_64BIT
	if (addr >= (addr_t) &((struct user *) NULL)->regs.acrs &&
	    addr < (addr_t) &((struct user *) NULL)->regs.orig_gpr2)
		mask = 3;
#endif
	if ((addr & mask) || addr > sizeof(struct user) - __ADDR_MASK)
		return -EIO;

	tmp = __peek_user(child, addr);
	return put_user(tmp, (addr_t __user *) data);
}

static inline void __poke_user_per(struct task_struct *child,
				   addr_t addr, addr_t data)
{
	struct per_struct_kernel *dummy = NULL;

	/*
	 * There are only three fields in the per_info struct that the
	 * debugger user can write to.
	 * 1) cr9: the debugger wants to set a new PER event mask
	 * 2) starting_addr: the debugger wants to set a new starting
	 *    address to use with the PER event mask.
	 * 3) ending_addr: the debugger wants to set a new ending
	 *    address to use with the PER event mask.
	 * The user specified PER event mask and the start and end
	 * addresses are used only if single stepping is not in effect.
	 * Writes to any other field in per_info are ignored.
	 */
	if (addr == (addr_t) &dummy->cr9)
		/* PER event mask of the user specified per set. */
		child->thread.per_user.control =
			data & (PER_EVENT_MASK | PER_CONTROL_MASK);
	else if (addr == (addr_t) &dummy->starting_addr)
		/* Starting address of the user specified per set. */
		child->thread.per_user.start = data;
	else if (addr == (addr_t) &dummy->ending_addr)
		/* Ending address of the user specified per set. */
		child->thread.per_user.end = data;
}

/*
 * Write a word to the user area of a process at location addr. This
 * operation does have an additional problem compared to peek_user.
 * Stores to the program status word and on the floating point
 * control register needs to get checked for validity.
 */
static int __poke_user(struct task_struct *child, addr_t addr, addr_t data)
{
	struct user *dummy = NULL;
	addr_t offset;

	if (addr < (addr_t) &dummy->regs.acrs) {
		/*
		 * psw and gprs are stored on the stack
		 */
<<<<<<< HEAD
		if (addr == (addr_t) &dummy->regs.psw.mask &&
		    (((data^psw_user_bits) & ~PSW_MASK_USER) ||
		     (((data^psw_user_bits) & PSW_MASK_ASC) &&
		      ((data|psw_user_bits) & PSW_MASK_ASC) == PSW_MASK_ASC) ||
		     ((data & PSW_MASK_EA) && !(data & PSW_MASK_BA))))
			/* Invalid psw mask. */
			return -EINVAL;
=======
		if (addr == (addr_t) &dummy->regs.psw.mask) {
			unsigned long mask = PSW_MASK_USER;

			mask |= is_ri_task(child) ? PSW_MASK_RI : 0;
			if ((data ^ PSW_USER_BITS) & ~mask)
				/* Invalid psw mask. */
				return -EINVAL;
			if ((data & PSW_MASK_ASC) == PSW_ASC_HOME)
				/* Invalid address-space-control bits */
				return -EINVAL;
			if ((data & PSW_MASK_EA) && !(data & PSW_MASK_BA))
				/* Invalid addressing mode bits */
				return -EINVAL;
		}
>>>>>>> fc14f9c1
		*(addr_t *)((addr_t) &task_pt_regs(child)->psw + addr) = data;

	} else if (addr < (addr_t) (&dummy->regs.orig_gpr2)) {
		/*
		 * access registers are stored in the thread structure
		 */
		offset = addr - (addr_t) &dummy->regs.acrs;
#ifdef CONFIG_64BIT
		/*
		 * Very special case: old & broken 64 bit gdb writing
		 * to acrs[15] with a 64 bit value. Ignore the lower
		 * half of the value and write the upper 32 bit to
		 * acrs[15]. Sick...
		 */
		if (addr == (addr_t) &dummy->regs.acrs[15])
			child->thread.acrs[15] = (unsigned int) (data >> 32);
		else
#endif
		*(addr_t *)((addr_t) &child->thread.acrs + offset) = data;

	} else if (addr == (addr_t) &dummy->regs.orig_gpr2) {
		/*
		 * orig_gpr2 is stored on the kernel stack
		 */
		task_pt_regs(child)->orig_gpr2 = data;

	} else if (addr < (addr_t) &dummy->regs.fp_regs) {
		/*
		 * prevent writes of padding hole between
		 * orig_gpr2 and fp_regs on s390.
		 */
		return 0;

	} else if (addr < (addr_t) (&dummy->regs.fp_regs + 1)) {
		/*
		 * floating point regs. are stored in the thread structure
		 */
		if (addr == (addr_t) &dummy->regs.fp_regs.fpc)
			if ((unsigned int) data != 0 ||
			    test_fp_ctl(data >> (BITS_PER_LONG - 32)))
				return -EINVAL;
		offset = addr - (addr_t) &dummy->regs.fp_regs;
		*(addr_t *)((addr_t) &child->thread.fp_regs + offset) = data;

	} else if (addr < (addr_t) (&dummy->regs.per_info + 1)) {
		/*
		 * Handle access to the per_info structure.
		 */
		addr -= (addr_t) &dummy->regs.per_info;
		__poke_user_per(child, addr, data);

	}

	return 0;
}

static int poke_user(struct task_struct *child, addr_t addr, addr_t data)
{
	addr_t mask;

	/*
	 * Stupid gdb peeks/pokes the access registers in 64 bit with
	 * an alignment of 4. Programmers from hell indeed...
	 */
	mask = __ADDR_MASK;
#ifdef CONFIG_64BIT
	if (addr >= (addr_t) &((struct user *) NULL)->regs.acrs &&
	    addr < (addr_t) &((struct user *) NULL)->regs.orig_gpr2)
		mask = 3;
#endif
	if ((addr & mask) || addr > sizeof(struct user) - __ADDR_MASK)
		return -EIO;

	return __poke_user(child, addr, data);
}

long arch_ptrace(struct task_struct *child, long request,
		 unsigned long addr, unsigned long data)
{
	ptrace_area parea; 
	int copied, ret;

	switch (request) {
	case PTRACE_PEEKUSR:
		/* read the word at location addr in the USER area. */
		return peek_user(child, addr, data);

	case PTRACE_POKEUSR:
		/* write the word at location addr in the USER area */
		return poke_user(child, addr, data);

	case PTRACE_PEEKUSR_AREA:
	case PTRACE_POKEUSR_AREA:
		if (copy_from_user(&parea, (void __force __user *) addr,
							sizeof(parea)))
			return -EFAULT;
		addr = parea.kernel_addr;
		data = parea.process_addr;
		copied = 0;
		while (copied < parea.len) {
			if (request == PTRACE_PEEKUSR_AREA)
				ret = peek_user(child, addr, data);
			else {
				addr_t utmp;
				if (get_user(utmp,
					     (addr_t __force __user *) data))
					return -EFAULT;
				ret = poke_user(child, addr, utmp);
			}
			if (ret)
				return ret;
			addr += sizeof(unsigned long);
			data += sizeof(unsigned long);
			copied += sizeof(unsigned long);
		}
		return 0;
	case PTRACE_GET_LAST_BREAK:
		put_user(task_thread_info(child)->last_break,
			 (unsigned long __user *) data);
		return 0;
	case PTRACE_ENABLE_TE:
		if (!MACHINE_HAS_TE)
			return -EIO;
		child->thread.per_flags &= ~PER_FLAG_NO_TE;
		return 0;
	case PTRACE_DISABLE_TE:
		if (!MACHINE_HAS_TE)
			return -EIO;
		child->thread.per_flags |= PER_FLAG_NO_TE;
		child->thread.per_flags &= ~PER_FLAG_TE_ABORT_RAND;
		return 0;
	case PTRACE_TE_ABORT_RAND:
		if (!MACHINE_HAS_TE || (child->thread.per_flags & PER_FLAG_NO_TE))
			return -EIO;
		switch (data) {
		case 0UL:
			child->thread.per_flags &= ~PER_FLAG_TE_ABORT_RAND;
			break;
		case 1UL:
			child->thread.per_flags |= PER_FLAG_TE_ABORT_RAND;
			child->thread.per_flags |= PER_FLAG_TE_ABORT_RAND_TEND;
			break;
		case 2UL:
			child->thread.per_flags |= PER_FLAG_TE_ABORT_RAND;
			child->thread.per_flags &= ~PER_FLAG_TE_ABORT_RAND_TEND;
			break;
		default:
			return -EINVAL;
		}
		return 0;
	default:
		/* Removing high order bit from addr (only for 31 bit). */
		addr &= PSW_ADDR_INSN;
		return ptrace_request(child, request, addr, data);
	}
}

#ifdef CONFIG_COMPAT
/*
 * Now the fun part starts... a 31 bit program running in the
 * 31 bit emulation tracing another program. PTRACE_PEEKTEXT,
 * PTRACE_PEEKDATA, PTRACE_POKETEXT and PTRACE_POKEDATA are easy
 * to handle, the difference to the 64 bit versions of the requests
 * is that the access is done in multiples of 4 byte instead of
 * 8 bytes (sizeof(unsigned long) on 31/64 bit).
 * The ugly part are PTRACE_PEEKUSR, PTRACE_PEEKUSR_AREA,
 * PTRACE_POKEUSR and PTRACE_POKEUSR_AREA. If the traced program
 * is a 31 bit program too, the content of struct user can be
 * emulated. A 31 bit program peeking into the struct user of
 * a 64 bit program is a no-no.
 */

/*
 * Same as peek_user_per but for a 31 bit program.
 */
static inline __u32 __peek_user_per_compat(struct task_struct *child,
					   addr_t addr)
{
	struct compat_per_struct_kernel *dummy32 = NULL;

	if (addr == (addr_t) &dummy32->cr9)
		/* Control bits of the active per set. */
		return (__u32) test_thread_flag(TIF_SINGLE_STEP) ?
			PER_EVENT_IFETCH : child->thread.per_user.control;
	else if (addr == (addr_t) &dummy32->cr10)
		/* Start address of the active per set. */
		return (__u32) test_thread_flag(TIF_SINGLE_STEP) ?
			0 : child->thread.per_user.start;
	else if (addr == (addr_t) &dummy32->cr11)
		/* End address of the active per set. */
		return test_thread_flag(TIF_SINGLE_STEP) ?
			PSW32_ADDR_INSN : child->thread.per_user.end;
	else if (addr == (addr_t) &dummy32->bits)
		/* Single-step bit. */
		return (__u32) test_thread_flag(TIF_SINGLE_STEP) ?
			0x80000000 : 0;
	else if (addr == (addr_t) &dummy32->starting_addr)
		/* Start address of the user specified per set. */
		return (__u32) child->thread.per_user.start;
	else if (addr == (addr_t) &dummy32->ending_addr)
		/* End address of the user specified per set. */
		return (__u32) child->thread.per_user.end;
	else if (addr == (addr_t) &dummy32->perc_atmid)
		/* PER code, ATMID and AI of the last PER trap */
		return (__u32) child->thread.per_event.cause << 16;
	else if (addr == (addr_t) &dummy32->address)
		/* Address of the last PER trap */
		return (__u32) child->thread.per_event.address;
	else if (addr == (addr_t) &dummy32->access_id)
		/* Access id of the last PER trap */
		return (__u32) child->thread.per_event.paid << 24;
	return 0;
}

/*
 * Same as peek_user but for a 31 bit program.
 */
static u32 __peek_user_compat(struct task_struct *child, addr_t addr)
{
	struct compat_user *dummy32 = NULL;
	addr_t offset;
	__u32 tmp;

	if (addr < (addr_t) &dummy32->regs.acrs) {
		struct pt_regs *regs = task_pt_regs(child);
		/*
		 * psw and gprs are stored on the stack
		 */
		if (addr == (addr_t) &dummy32->regs.psw.mask) {
			/* Fake a 31 bit psw mask. */
			tmp = (__u32)(regs->psw.mask >> 32);
			tmp &= PSW32_MASK_USER | PSW32_MASK_RI;
			tmp |= PSW32_USER_BITS;
		} else if (addr == (addr_t) &dummy32->regs.psw.addr) {
			/* Fake a 31 bit psw address. */
			tmp = (__u32) regs->psw.addr |
				(__u32)(regs->psw.mask & PSW_MASK_BA);
		} else {
			/* gpr 0-15 */
			tmp = *(__u32 *)((addr_t) &regs->psw + addr*2 + 4);
		}
	} else if (addr < (addr_t) (&dummy32->regs.orig_gpr2)) {
		/*
		 * access registers are stored in the thread structure
		 */
		offset = addr - (addr_t) &dummy32->regs.acrs;
		tmp = *(__u32*)((addr_t) &child->thread.acrs + offset);

	} else if (addr == (addr_t) (&dummy32->regs.orig_gpr2)) {
		/*
		 * orig_gpr2 is stored on the kernel stack
		 */
		tmp = *(__u32*)((addr_t) &task_pt_regs(child)->orig_gpr2 + 4);

	} else if (addr < (addr_t) &dummy32->regs.fp_regs) {
		/*
		 * prevent reads of padding hole between
		 * orig_gpr2 and fp_regs on s390.
		 */
		tmp = 0;

	} else if (addr < (addr_t) (&dummy32->regs.fp_regs + 1)) {
		/*
		 * floating point regs. are stored in the thread structure 
		 */
	        offset = addr - (addr_t) &dummy32->regs.fp_regs;
		tmp = *(__u32 *)((addr_t) &child->thread.fp_regs + offset);

	} else if (addr < (addr_t) (&dummy32->regs.per_info + 1)) {
		/*
		 * Handle access to the per_info structure.
		 */
		addr -= (addr_t) &dummy32->regs.per_info;
		tmp = __peek_user_per_compat(child, addr);

	} else
		tmp = 0;

	return tmp;
}

static int peek_user_compat(struct task_struct *child,
			    addr_t addr, addr_t data)
{
	__u32 tmp;

	if (!is_compat_task() || (addr & 3) || addr > sizeof(struct user) - 3)
		return -EIO;

	tmp = __peek_user_compat(child, addr);
	return put_user(tmp, (__u32 __user *) data);
}

/*
 * Same as poke_user_per but for a 31 bit program.
 */
static inline void __poke_user_per_compat(struct task_struct *child,
					  addr_t addr, __u32 data)
{
	struct compat_per_struct_kernel *dummy32 = NULL;

	if (addr == (addr_t) &dummy32->cr9)
		/* PER event mask of the user specified per set. */
		child->thread.per_user.control =
			data & (PER_EVENT_MASK | PER_CONTROL_MASK);
	else if (addr == (addr_t) &dummy32->starting_addr)
		/* Starting address of the user specified per set. */
		child->thread.per_user.start = data;
	else if (addr == (addr_t) &dummy32->ending_addr)
		/* Ending address of the user specified per set. */
		child->thread.per_user.end = data;
}

/*
 * Same as poke_user but for a 31 bit program.
 */
static int __poke_user_compat(struct task_struct *child,
			      addr_t addr, addr_t data)
{
	struct compat_user *dummy32 = NULL;
	__u32 tmp = (__u32) data;
	addr_t offset;

	if (addr < (addr_t) &dummy32->regs.acrs) {
		struct pt_regs *regs = task_pt_regs(child);
		/*
		 * psw, gprs, acrs and orig_gpr2 are stored on the stack
		 */
		if (addr == (addr_t) &dummy32->regs.psw.mask) {
			__u32 mask = PSW32_MASK_USER;

			mask |= is_ri_task(child) ? PSW32_MASK_RI : 0;
			/* Build a 64 bit psw mask from 31 bit mask. */
<<<<<<< HEAD
			if (((tmp^psw32_user_bits) & ~PSW32_MASK_USER) ||
			    (((tmp^psw32_user_bits) & PSW32_MASK_ASC) &&
			     ((tmp|psw32_user_bits) & PSW32_MASK_ASC)
			     == PSW32_MASK_ASC))
=======
			if ((tmp ^ PSW32_USER_BITS) & ~mask)
>>>>>>> fc14f9c1
				/* Invalid psw mask. */
				return -EINVAL;
			if ((data & PSW32_MASK_ASC) == PSW32_ASC_HOME)
				/* Invalid address-space-control bits */
				return -EINVAL;
			regs->psw.mask = (regs->psw.mask & ~PSW_MASK_USER) |
				(regs->psw.mask & PSW_MASK_BA) |
				(__u64)(tmp & mask) << 32;
		} else if (addr == (addr_t) &dummy32->regs.psw.addr) {
			/* Build a 64 bit psw address from 31 bit address. */
			regs->psw.addr = (__u64) tmp & PSW32_ADDR_INSN;
			/* Transfer 31 bit amode bit to psw mask. */
			regs->psw.mask = (regs->psw.mask & ~PSW_MASK_BA) |
				(__u64)(tmp & PSW32_ADDR_AMODE);
		} else {
			/* gpr 0-15 */
			*(__u32*)((addr_t) &regs->psw + addr*2 + 4) = tmp;
		}
	} else if (addr < (addr_t) (&dummy32->regs.orig_gpr2)) {
		/*
		 * access registers are stored in the thread structure
		 */
		offset = addr - (addr_t) &dummy32->regs.acrs;
		*(__u32*)((addr_t) &child->thread.acrs + offset) = tmp;

	} else if (addr == (addr_t) (&dummy32->regs.orig_gpr2)) {
		/*
		 * orig_gpr2 is stored on the kernel stack
		 */
		*(__u32*)((addr_t) &task_pt_regs(child)->orig_gpr2 + 4) = tmp;

	} else if (addr < (addr_t) &dummy32->regs.fp_regs) {
		/*
		 * prevent writess of padding hole between
		 * orig_gpr2 and fp_regs on s390.
		 */
		return 0;

	} else if (addr < (addr_t) (&dummy32->regs.fp_regs + 1)) {
		/*
		 * floating point regs. are stored in the thread structure 
		 */
		if (addr == (addr_t) &dummy32->regs.fp_regs.fpc &&
		    test_fp_ctl(tmp))
			return -EINVAL;
	        offset = addr - (addr_t) &dummy32->regs.fp_regs;
		*(__u32 *)((addr_t) &child->thread.fp_regs + offset) = tmp;

	} else if (addr < (addr_t) (&dummy32->regs.per_info + 1)) {
		/*
		 * Handle access to the per_info structure.
		 */
		addr -= (addr_t) &dummy32->regs.per_info;
		__poke_user_per_compat(child, addr, data);
	}

	return 0;
}

static int poke_user_compat(struct task_struct *child,
			    addr_t addr, addr_t data)
{
	if (!is_compat_task() || (addr & 3) ||
	    addr > sizeof(struct compat_user) - 3)
		return -EIO;

	return __poke_user_compat(child, addr, data);
}

long compat_arch_ptrace(struct task_struct *child, compat_long_t request,
			compat_ulong_t caddr, compat_ulong_t cdata)
{
	unsigned long addr = caddr;
	unsigned long data = cdata;
	compat_ptrace_area parea;
	int copied, ret;

	switch (request) {
	case PTRACE_PEEKUSR:
		/* read the word at location addr in the USER area. */
		return peek_user_compat(child, addr, data);

	case PTRACE_POKEUSR:
		/* write the word at location addr in the USER area */
		return poke_user_compat(child, addr, data);

	case PTRACE_PEEKUSR_AREA:
	case PTRACE_POKEUSR_AREA:
		if (copy_from_user(&parea, (void __force __user *) addr,
							sizeof(parea)))
			return -EFAULT;
		addr = parea.kernel_addr;
		data = parea.process_addr;
		copied = 0;
		while (copied < parea.len) {
			if (request == PTRACE_PEEKUSR_AREA)
				ret = peek_user_compat(child, addr, data);
			else {
				__u32 utmp;
				if (get_user(utmp,
					     (__u32 __force __user *) data))
					return -EFAULT;
				ret = poke_user_compat(child, addr, utmp);
			}
			if (ret)
				return ret;
			addr += sizeof(unsigned int);
			data += sizeof(unsigned int);
			copied += sizeof(unsigned int);
		}
		return 0;
	case PTRACE_GET_LAST_BREAK:
		put_user(task_thread_info(child)->last_break,
			 (unsigned int __user *) data);
		return 0;
	}
	return compat_ptrace_request(child, request, addr, data);
}
#endif

asmlinkage long do_syscall_trace_enter(struct pt_regs *regs)
{
	long ret = 0;

	/* Do the secure computing check first. */
	if (secure_computing()) {
		/* seccomp failures shouldn't expose any additional code. */
		ret = -1;
		goto out;
	}

	/*
	 * The sysc_tracesys code in entry.S stored the system
	 * call number to gprs[2].
	 */
	if (test_thread_flag(TIF_SYSCALL_TRACE) &&
	    (tracehook_report_syscall_entry(regs) ||
	     regs->gprs[2] >= NR_syscalls)) {
		/*
		 * Tracing decided this syscall should not happen or the
		 * debugger stored an invalid system call number. Skip
		 * the system call and the system call restart handling.
		 */
		clear_pt_regs_flag(regs, PIF_SYSCALL);
		ret = -1;
	}

	if (unlikely(test_thread_flag(TIF_SYSCALL_TRACEPOINT)))
		trace_sys_enter(regs, regs->gprs[2]);

	audit_syscall_entry(regs->gprs[2], regs->orig_gpr2,
			    regs->gprs[3], regs->gprs[4],
			    regs->gprs[5]);
out:
	return ret ?: regs->gprs[2];
}

asmlinkage void do_syscall_trace_exit(struct pt_regs *regs)
{
	audit_syscall_exit(regs);

	if (unlikely(test_thread_flag(TIF_SYSCALL_TRACEPOINT)))
		trace_sys_exit(regs, regs->gprs[2]);

	if (test_thread_flag(TIF_SYSCALL_TRACE))
		tracehook_report_syscall_exit(regs, 0);
}

/*
 * user_regset definitions.
 */

static int s390_regs_get(struct task_struct *target,
			 const struct user_regset *regset,
			 unsigned int pos, unsigned int count,
			 void *kbuf, void __user *ubuf)
{
	if (target == current)
		save_access_regs(target->thread.acrs);

	if (kbuf) {
		unsigned long *k = kbuf;
		while (count > 0) {
			*k++ = __peek_user(target, pos);
			count -= sizeof(*k);
			pos += sizeof(*k);
		}
	} else {
		unsigned long __user *u = ubuf;
		while (count > 0) {
			if (__put_user(__peek_user(target, pos), u++))
				return -EFAULT;
			count -= sizeof(*u);
			pos += sizeof(*u);
		}
	}
	return 0;
}

static int s390_regs_set(struct task_struct *target,
			 const struct user_regset *regset,
			 unsigned int pos, unsigned int count,
			 const void *kbuf, const void __user *ubuf)
{
	int rc = 0;

	if (target == current)
		save_access_regs(target->thread.acrs);

	if (kbuf) {
		const unsigned long *k = kbuf;
		while (count > 0 && !rc) {
			rc = __poke_user(target, pos, *k++);
			count -= sizeof(*k);
			pos += sizeof(*k);
		}
	} else {
		const unsigned long  __user *u = ubuf;
		while (count > 0 && !rc) {
			unsigned long word;
			rc = __get_user(word, u++);
			if (rc)
				break;
			rc = __poke_user(target, pos, word);
			count -= sizeof(*u);
			pos += sizeof(*u);
		}
	}

	if (rc == 0 && target == current)
		restore_access_regs(target->thread.acrs);

	return rc;
}

static int s390_fpregs_get(struct task_struct *target,
			   const struct user_regset *regset, unsigned int pos,
			   unsigned int count, void *kbuf, void __user *ubuf)
{
	if (target == current) {
		save_fp_ctl(&target->thread.fp_regs.fpc);
		save_fp_regs(target->thread.fp_regs.fprs);
	}
#ifdef CONFIG_64BIT
	else if (target->thread.vxrs) {
		int i;

		for (i = 0; i < __NUM_VXRS_LOW; i++)
			target->thread.fp_regs.fprs[i] =
				*(freg_t *)(target->thread.vxrs + i);
	}
#endif
	return user_regset_copyout(&pos, &count, &kbuf, &ubuf,
				   &target->thread.fp_regs, 0, -1);
}

static int s390_fpregs_set(struct task_struct *target,
			   const struct user_regset *regset, unsigned int pos,
			   unsigned int count, const void *kbuf,
			   const void __user *ubuf)
{
	int rc = 0;

	if (target == current) {
		save_fp_ctl(&target->thread.fp_regs.fpc);
		save_fp_regs(target->thread.fp_regs.fprs);
	}

	/* If setting FPC, must validate it first. */
	if (count > 0 && pos < offsetof(s390_fp_regs, fprs)) {
		u32 ufpc[2] = { target->thread.fp_regs.fpc, 0 };
		rc = user_regset_copyin(&pos, &count, &kbuf, &ubuf, &ufpc,
					0, offsetof(s390_fp_regs, fprs));
		if (rc)
			return rc;
		if (ufpc[1] != 0 || test_fp_ctl(ufpc[0]))
			return -EINVAL;
		target->thread.fp_regs.fpc = ufpc[0];
	}

	if (rc == 0 && count > 0)
		rc = user_regset_copyin(&pos, &count, &kbuf, &ubuf,
					target->thread.fp_regs.fprs,
					offsetof(s390_fp_regs, fprs), -1);

	if (rc == 0) {
		if (target == current) {
			restore_fp_ctl(&target->thread.fp_regs.fpc);
			restore_fp_regs(target->thread.fp_regs.fprs);
		}
#ifdef CONFIG_64BIT
		else if (target->thread.vxrs) {
			int i;

			for (i = 0; i < __NUM_VXRS_LOW; i++)
				*(freg_t *)(target->thread.vxrs + i) =
					target->thread.fp_regs.fprs[i];
		}
#endif
	}

	return rc;
}

#ifdef CONFIG_64BIT

static int s390_last_break_get(struct task_struct *target,
			       const struct user_regset *regset,
			       unsigned int pos, unsigned int count,
			       void *kbuf, void __user *ubuf)
{
	if (count > 0) {
		if (kbuf) {
			unsigned long *k = kbuf;
			*k = task_thread_info(target)->last_break;
		} else {
			unsigned long  __user *u = ubuf;
			if (__put_user(task_thread_info(target)->last_break, u))
				return -EFAULT;
		}
	}
	return 0;
}

static int s390_last_break_set(struct task_struct *target,
			       const struct user_regset *regset,
			       unsigned int pos, unsigned int count,
			       const void *kbuf, const void __user *ubuf)
{
	return 0;
}

static int s390_tdb_get(struct task_struct *target,
			const struct user_regset *regset,
			unsigned int pos, unsigned int count,
			void *kbuf, void __user *ubuf)
{
	struct pt_regs *regs = task_pt_regs(target);
	unsigned char *data;

	if (!(regs->int_code & 0x200))
		return -ENODATA;
	data = target->thread.trap_tdb;
	return user_regset_copyout(&pos, &count, &kbuf, &ubuf, data, 0, 256);
}

static int s390_tdb_set(struct task_struct *target,
			const struct user_regset *regset,
			unsigned int pos, unsigned int count,
			const void *kbuf, const void __user *ubuf)
{
	return 0;
}

static int s390_vxrs_active(struct task_struct *target,
			      const struct user_regset *regset)
{
	return !!target->thread.vxrs;
}

static int s390_vxrs_low_get(struct task_struct *target,
			     const struct user_regset *regset,
			     unsigned int pos, unsigned int count,
			     void *kbuf, void __user *ubuf)
{
	__u64 vxrs[__NUM_VXRS_LOW];
	int i;

	if (target->thread.vxrs) {
		if (target == current)
			save_vx_regs(target->thread.vxrs);
		for (i = 0; i < __NUM_VXRS_LOW; i++)
			vxrs[i] = *((__u64 *)(target->thread.vxrs + i) + 1);
	} else
		memset(vxrs, 0, sizeof(vxrs));
	return user_regset_copyout(&pos, &count, &kbuf, &ubuf, vxrs, 0, -1);
}

static int s390_vxrs_low_set(struct task_struct *target,
			     const struct user_regset *regset,
			     unsigned int pos, unsigned int count,
			     const void *kbuf, const void __user *ubuf)
{
	__u64 vxrs[__NUM_VXRS_LOW];
	int i, rc;

	if (!target->thread.vxrs) {
		rc = alloc_vector_registers(target);
		if (rc)
			return rc;
	} else if (target == current)
		save_vx_regs(target->thread.vxrs);

	rc = user_regset_copyin(&pos, &count, &kbuf, &ubuf, vxrs, 0, -1);
	if (rc == 0) {
		for (i = 0; i < __NUM_VXRS_LOW; i++)
			*((__u64 *)(target->thread.vxrs + i) + 1) = vxrs[i];
		if (target == current)
			restore_vx_regs(target->thread.vxrs);
	}

	return rc;
}

static int s390_vxrs_high_get(struct task_struct *target,
			      const struct user_regset *regset,
			      unsigned int pos, unsigned int count,
			      void *kbuf, void __user *ubuf)
{
	__vector128 vxrs[__NUM_VXRS_HIGH];

	if (target->thread.vxrs) {
		if (target == current)
			save_vx_regs(target->thread.vxrs);
		memcpy(vxrs, target->thread.vxrs + __NUM_VXRS_LOW,
		       sizeof(vxrs));
	} else
		memset(vxrs, 0, sizeof(vxrs));
	return user_regset_copyout(&pos, &count, &kbuf, &ubuf, vxrs, 0, -1);
}

static int s390_vxrs_high_set(struct task_struct *target,
			      const struct user_regset *regset,
			      unsigned int pos, unsigned int count,
			      const void *kbuf, const void __user *ubuf)
{
	int rc;

	if (!target->thread.vxrs) {
		rc = alloc_vector_registers(target);
		if (rc)
			return rc;
	} else if (target == current)
		save_vx_regs(target->thread.vxrs);

	rc = user_regset_copyin(&pos, &count, &kbuf, &ubuf,
				target->thread.vxrs + __NUM_VXRS_LOW, 0, -1);
	if (rc == 0 && target == current)
		restore_vx_regs(target->thread.vxrs);

	return rc;
}

#endif

static int s390_system_call_get(struct task_struct *target,
				const struct user_regset *regset,
				unsigned int pos, unsigned int count,
				void *kbuf, void __user *ubuf)
{
	unsigned int *data = &task_thread_info(target)->system_call;
	return user_regset_copyout(&pos, &count, &kbuf, &ubuf,
				   data, 0, sizeof(unsigned int));
}

static int s390_system_call_set(struct task_struct *target,
				const struct user_regset *regset,
				unsigned int pos, unsigned int count,
				const void *kbuf, const void __user *ubuf)
{
	unsigned int *data = &task_thread_info(target)->system_call;
	return user_regset_copyin(&pos, &count, &kbuf, &ubuf,
				  data, 0, sizeof(unsigned int));
}

static const struct user_regset s390_regsets[] = {
	{
		.core_note_type = NT_PRSTATUS,
		.n = sizeof(s390_regs) / sizeof(long),
		.size = sizeof(long),
		.align = sizeof(long),
		.get = s390_regs_get,
		.set = s390_regs_set,
	},
	{
		.core_note_type = NT_PRFPREG,
		.n = sizeof(s390_fp_regs) / sizeof(long),
		.size = sizeof(long),
		.align = sizeof(long),
		.get = s390_fpregs_get,
		.set = s390_fpregs_set,
	},
	{
		.core_note_type = NT_S390_SYSTEM_CALL,
		.n = 1,
		.size = sizeof(unsigned int),
		.align = sizeof(unsigned int),
		.get = s390_system_call_get,
		.set = s390_system_call_set,
	},
#ifdef CONFIG_64BIT
	{
		.core_note_type = NT_S390_LAST_BREAK,
		.n = 1,
		.size = sizeof(long),
		.align = sizeof(long),
		.get = s390_last_break_get,
		.set = s390_last_break_set,
	},
	{
		.core_note_type = NT_S390_TDB,
		.n = 1,
		.size = 256,
		.align = 1,
		.get = s390_tdb_get,
		.set = s390_tdb_set,
	},
	{
		.core_note_type = NT_S390_VXRS_LOW,
		.n = __NUM_VXRS_LOW,
		.size = sizeof(__u64),
		.align = sizeof(__u64),
		.active = s390_vxrs_active,
		.get = s390_vxrs_low_get,
		.set = s390_vxrs_low_set,
	},
	{
		.core_note_type = NT_S390_VXRS_HIGH,
		.n = __NUM_VXRS_HIGH,
		.size = sizeof(__vector128),
		.align = sizeof(__vector128),
		.active = s390_vxrs_active,
		.get = s390_vxrs_high_get,
		.set = s390_vxrs_high_set,
	},
#endif
};

static const struct user_regset_view user_s390_view = {
	.name = UTS_MACHINE,
	.e_machine = EM_S390,
	.regsets = s390_regsets,
	.n = ARRAY_SIZE(s390_regsets)
};

#ifdef CONFIG_COMPAT
static int s390_compat_regs_get(struct task_struct *target,
				const struct user_regset *regset,
				unsigned int pos, unsigned int count,
				void *kbuf, void __user *ubuf)
{
	if (target == current)
		save_access_regs(target->thread.acrs);

	if (kbuf) {
		compat_ulong_t *k = kbuf;
		while (count > 0) {
			*k++ = __peek_user_compat(target, pos);
			count -= sizeof(*k);
			pos += sizeof(*k);
		}
	} else {
		compat_ulong_t __user *u = ubuf;
		while (count > 0) {
			if (__put_user(__peek_user_compat(target, pos), u++))
				return -EFAULT;
			count -= sizeof(*u);
			pos += sizeof(*u);
		}
	}
	return 0;
}

static int s390_compat_regs_set(struct task_struct *target,
				const struct user_regset *regset,
				unsigned int pos, unsigned int count,
				const void *kbuf, const void __user *ubuf)
{
	int rc = 0;

	if (target == current)
		save_access_regs(target->thread.acrs);

	if (kbuf) {
		const compat_ulong_t *k = kbuf;
		while (count > 0 && !rc) {
			rc = __poke_user_compat(target, pos, *k++);
			count -= sizeof(*k);
			pos += sizeof(*k);
		}
	} else {
		const compat_ulong_t  __user *u = ubuf;
		while (count > 0 && !rc) {
			compat_ulong_t word;
			rc = __get_user(word, u++);
			if (rc)
				break;
			rc = __poke_user_compat(target, pos, word);
			count -= sizeof(*u);
			pos += sizeof(*u);
		}
	}

	if (rc == 0 && target == current)
		restore_access_regs(target->thread.acrs);

	return rc;
}

static int s390_compat_regs_high_get(struct task_struct *target,
				     const struct user_regset *regset,
				     unsigned int pos, unsigned int count,
				     void *kbuf, void __user *ubuf)
{
	compat_ulong_t *gprs_high;

	gprs_high = (compat_ulong_t *)
		&task_pt_regs(target)->gprs[pos / sizeof(compat_ulong_t)];
	if (kbuf) {
		compat_ulong_t *k = kbuf;
		while (count > 0) {
			*k++ = *gprs_high;
			gprs_high += 2;
			count -= sizeof(*k);
		}
	} else {
		compat_ulong_t __user *u = ubuf;
		while (count > 0) {
			if (__put_user(*gprs_high, u++))
				return -EFAULT;
			gprs_high += 2;
			count -= sizeof(*u);
		}
	}
	return 0;
}

static int s390_compat_regs_high_set(struct task_struct *target,
				     const struct user_regset *regset,
				     unsigned int pos, unsigned int count,
				     const void *kbuf, const void __user *ubuf)
{
	compat_ulong_t *gprs_high;
	int rc = 0;

	gprs_high = (compat_ulong_t *)
		&task_pt_regs(target)->gprs[pos / sizeof(compat_ulong_t)];
	if (kbuf) {
		const compat_ulong_t *k = kbuf;
		while (count > 0) {
			*gprs_high = *k++;
			*gprs_high += 2;
			count -= sizeof(*k);
		}
	} else {
		const compat_ulong_t  __user *u = ubuf;
		while (count > 0 && !rc) {
			unsigned long word;
			rc = __get_user(word, u++);
			if (rc)
				break;
			*gprs_high = word;
			*gprs_high += 2;
			count -= sizeof(*u);
		}
	}

	return rc;
}

static int s390_compat_last_break_get(struct task_struct *target,
				      const struct user_regset *regset,
				      unsigned int pos, unsigned int count,
				      void *kbuf, void __user *ubuf)
{
	compat_ulong_t last_break;

	if (count > 0) {
		last_break = task_thread_info(target)->last_break;
		if (kbuf) {
			unsigned long *k = kbuf;
			*k = last_break;
		} else {
			unsigned long  __user *u = ubuf;
			if (__put_user(last_break, u))
				return -EFAULT;
		}
	}
	return 0;
}

static int s390_compat_last_break_set(struct task_struct *target,
				      const struct user_regset *regset,
				      unsigned int pos, unsigned int count,
				      const void *kbuf, const void __user *ubuf)
{
	return 0;
}

static const struct user_regset s390_compat_regsets[] = {
	{
		.core_note_type = NT_PRSTATUS,
		.n = sizeof(s390_compat_regs) / sizeof(compat_long_t),
		.size = sizeof(compat_long_t),
		.align = sizeof(compat_long_t),
		.get = s390_compat_regs_get,
		.set = s390_compat_regs_set,
	},
	{
		.core_note_type = NT_PRFPREG,
		.n = sizeof(s390_fp_regs) / sizeof(compat_long_t),
		.size = sizeof(compat_long_t),
		.align = sizeof(compat_long_t),
		.get = s390_fpregs_get,
		.set = s390_fpregs_set,
	},
	{
		.core_note_type = NT_S390_SYSTEM_CALL,
		.n = 1,
		.size = sizeof(compat_uint_t),
		.align = sizeof(compat_uint_t),
		.get = s390_system_call_get,
		.set = s390_system_call_set,
	},
	{
		.core_note_type = NT_S390_LAST_BREAK,
		.n = 1,
		.size = sizeof(long),
		.align = sizeof(long),
		.get = s390_compat_last_break_get,
		.set = s390_compat_last_break_set,
	},
	{
		.core_note_type = NT_S390_TDB,
		.n = 1,
		.size = 256,
		.align = 1,
		.get = s390_tdb_get,
		.set = s390_tdb_set,
	},
	{
		.core_note_type = NT_S390_VXRS_LOW,
		.n = __NUM_VXRS_LOW,
		.size = sizeof(__u64),
		.align = sizeof(__u64),
		.active = s390_vxrs_active,
		.get = s390_vxrs_low_get,
		.set = s390_vxrs_low_set,
	},
	{
		.core_note_type = NT_S390_VXRS_HIGH,
		.n = __NUM_VXRS_HIGH,
		.size = sizeof(__vector128),
		.align = sizeof(__vector128),
		.active = s390_vxrs_active,
		.get = s390_vxrs_high_get,
		.set = s390_vxrs_high_set,
	},
	{
		.core_note_type = NT_S390_HIGH_GPRS,
		.n = sizeof(s390_compat_regs_high) / sizeof(compat_long_t),
		.size = sizeof(compat_long_t),
		.align = sizeof(compat_long_t),
		.get = s390_compat_regs_high_get,
		.set = s390_compat_regs_high_set,
	},
};

static const struct user_regset_view user_s390_compat_view = {
	.name = "s390",
	.e_machine = EM_S390,
	.regsets = s390_compat_regsets,
	.n = ARRAY_SIZE(s390_compat_regsets)
};
#endif

const struct user_regset_view *task_user_regset_view(struct task_struct *task)
{
#ifdef CONFIG_COMPAT
	if (test_tsk_thread_flag(task, TIF_31BIT))
		return &user_s390_compat_view;
#endif
	return &user_s390_view;
}

static const char *gpr_names[NUM_GPRS] = {
	"r0", "r1",  "r2",  "r3",  "r4",  "r5",  "r6",  "r7",
	"r8", "r9", "r10", "r11", "r12", "r13", "r14", "r15",
};

unsigned long regs_get_register(struct pt_regs *regs, unsigned int offset)
{
	if (offset >= NUM_GPRS)
		return 0;
	return regs->gprs[offset];
}

int regs_query_register_offset(const char *name)
{
	unsigned long offset;

	if (!name || *name != 'r')
		return -EINVAL;
	if (kstrtoul(name + 1, 10, &offset))
		return -EINVAL;
	if (offset >= NUM_GPRS)
		return -EINVAL;
	return offset;
}

const char *regs_query_register_name(unsigned int offset)
{
	if (offset >= NUM_GPRS)
		return NULL;
	return gpr_names[offset];
}

static int regs_within_kernel_stack(struct pt_regs *regs, unsigned long addr)
{
	unsigned long ksp = kernel_stack_pointer(regs);

	return (addr & ~(THREAD_SIZE - 1)) == (ksp & ~(THREAD_SIZE - 1));
}

/**
 * regs_get_kernel_stack_nth() - get Nth entry of the stack
 * @regs:pt_regs which contains kernel stack pointer.
 * @n:stack entry number.
 *
 * regs_get_kernel_stack_nth() returns @n th entry of the kernel stack which
 * is specifined by @regs. If the @n th entry is NOT in the kernel stack,
 * this returns 0.
 */
unsigned long regs_get_kernel_stack_nth(struct pt_regs *regs, unsigned int n)
{
	unsigned long addr;

	addr = kernel_stack_pointer(regs) + n * sizeof(long);
	if (!regs_within_kernel_stack(regs, addr))
		return 0;
	return *(unsigned long *)addr;
}<|MERGE_RESOLUTION|>--- conflicted
+++ resolved
@@ -336,15 +336,6 @@
 		/*
 		 * psw and gprs are stored on the stack
 		 */
-<<<<<<< HEAD
-		if (addr == (addr_t) &dummy->regs.psw.mask &&
-		    (((data^psw_user_bits) & ~PSW_MASK_USER) ||
-		     (((data^psw_user_bits) & PSW_MASK_ASC) &&
-		      ((data|psw_user_bits) & PSW_MASK_ASC) == PSW_MASK_ASC) ||
-		     ((data & PSW_MASK_EA) && !(data & PSW_MASK_BA))))
-			/* Invalid psw mask. */
-			return -EINVAL;
-=======
 		if (addr == (addr_t) &dummy->regs.psw.mask) {
 			unsigned long mask = PSW_MASK_USER;
 
@@ -359,7 +350,6 @@
 				/* Invalid addressing mode bits */
 				return -EINVAL;
 		}
->>>>>>> fc14f9c1
 		*(addr_t *)((addr_t) &task_pt_regs(child)->psw + addr) = data;
 
 	} else if (addr < (addr_t) (&dummy->regs.orig_gpr2)) {
@@ -693,14 +683,7 @@
 
 			mask |= is_ri_task(child) ? PSW32_MASK_RI : 0;
 			/* Build a 64 bit psw mask from 31 bit mask. */
-<<<<<<< HEAD
-			if (((tmp^psw32_user_bits) & ~PSW32_MASK_USER) ||
-			    (((tmp^psw32_user_bits) & PSW32_MASK_ASC) &&
-			     ((tmp|psw32_user_bits) & PSW32_MASK_ASC)
-			     == PSW32_MASK_ASC))
-=======
 			if ((tmp ^ PSW32_USER_BITS) & ~mask)
->>>>>>> fc14f9c1
 				/* Invalid psw mask. */
 				return -EINVAL;
 			if ((data & PSW32_MASK_ASC) == PSW32_ASC_HOME)
