--- conflicted
+++ resolved
@@ -99,14 +99,11 @@
 	return cntkctl;
 }
 
-<<<<<<< HEAD
-=======
 static inline void arch_timer_set_cntkctl(u32 cntkctl)
 {
 	asm volatile("msr	cntkctl_el1, %0" : : "r" (cntkctl));
 }
 
->>>>>>> fc14f9c1
 static inline u64 arch_counter_get_cntvct(void)
 {
 	u64 cval;
