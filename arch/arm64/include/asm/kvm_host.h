/*
 * Copyright (C) 2012,2013 - ARM Ltd
 * Author: Marc Zyngier <marc.zyngier@arm.com>
 *
 * Derived from arch/arm/include/asm/kvm_host.h:
 * Copyright (C) 2012 - Virtual Open Systems and Columbia University
 * Author: Christoffer Dall <c.dall@virtualopensystems.com>
 *
 * This program is free software; you can redistribute it and/or modify
 * it under the terms of the GNU General Public License version 2 as
 * published by the Free Software Foundation.
 *
 * This program is distributed in the hope that it will be useful,
 * but WITHOUT ANY WARRANTY; without even the implied warranty of
 * MERCHANTABILITY or FITNESS FOR A PARTICULAR PURPOSE.  See the
 * GNU General Public License for more details.
 *
 * You should have received a copy of the GNU General Public License
 * along with this program.  If not, see <http://www.gnu.org/licenses/>.
 */

#ifndef __ARM64_KVM_HOST_H__
#define __ARM64_KVM_HOST_H__

#include <linux/types.h>
#include <linux/kvm_types.h>
#include <asm/kvm.h>
#include <asm/kvm_asm.h>
#include <asm/kvm_mmio.h>

#define __KVM_HAVE_ARCH_INTC_INITIALIZED

#define KVM_USER_MEM_SLOTS 32
#define KVM_PRIVATE_MEM_SLOTS 4
#define KVM_COALESCED_MMIO_PAGE_OFFSET 1
#define KVM_HALT_POLL_NS_DEFAULT 500000

#include <kvm/arm_vgic.h>
#include <kvm/arm_arch_timer.h>

#define KVM_MAX_VCPUS VGIC_V3_MAX_CPUS

#define KVM_VCPU_MAX_FEATURES 3

int __attribute_const__ kvm_target_cpu(void);
int kvm_reset_vcpu(struct kvm_vcpu *vcpu);
int kvm_arch_dev_ioctl_check_extension(long ext);

struct kvm_arch {
	/* The VMID generation used for the virt. memory system */
	u64    vmid_gen;
	u32    vmid;

	/* 1-level 2nd stage table and lock */
	spinlock_t pgd_lock;
	pgd_t *pgd;

	/* VTTBR value associated with above pgd and vmid */
	u64    vttbr;

	/* The maximum number of vCPUs depends on the used GIC model */
	int max_vcpus;

	/* Interrupt controller */
	struct vgic_dist	vgic;

	/* Timer */
	struct arch_timer_kvm	timer;
};

#define KVM_NR_MEM_OBJS     40

/*
 * We don't want allocation failures within the mmu code, so we preallocate
 * enough memory for a single page fault in a cache.
 */
struct kvm_mmu_memory_cache {
	int nobjs;
	void *objects[KVM_NR_MEM_OBJS];
};

struct kvm_vcpu_fault_info {
	u32 esr_el2;		/* Hyp Syndrom Register */
	u64 far_el2;		/* Hyp Fault Address Register */
	u64 hpfar_el2;		/* Hyp IPA Fault Address Register */
};

struct kvm_cpu_context {
	struct kvm_regs	gp_regs;
	union {
		u64 sys_regs[NR_SYS_REGS];
		u32 copro[NR_COPRO_REGS];
	};
};

typedef struct kvm_cpu_context kvm_cpu_context_t;

struct kvm_vcpu_arch {
	struct kvm_cpu_context ctxt;

	/* HYP configuration */
	u64 hcr_el2;
	u32 mdcr_el2;

	/* Exception Information */
	struct kvm_vcpu_fault_info fault;

	/* Guest debug state */
	u64 debug_flags;

	/*
	 * We maintain more than a single set of debug registers to support
	 * debugging the guest from the host and to maintain separate host and
	 * guest state during world switches. vcpu_debug_state are the debug
	 * registers of the vcpu as the guest sees them.  host_debug_state are
	 * the host registers which are saved and restored during
	 * world switches. external_debug_state contains the debug
	 * values we want to debug the guest. This is set via the
	 * KVM_SET_GUEST_DEBUG ioctl.
	 *
	 * debug_ptr points to the set of debug registers that should be loaded
	 * onto the hardware when running the guest.
	 */
	struct kvm_guest_debug_arch *debug_ptr;
	struct kvm_guest_debug_arch vcpu_debug_state;
	struct kvm_guest_debug_arch external_debug_state;

	/* Pointer to host CPU context */
	kvm_cpu_context_t *host_cpu_context;
	struct kvm_guest_debug_arch host_debug_state;

	/* VGIC state */
	struct vgic_cpu vgic_cpu;
	struct arch_timer_cpu timer_cpu;

	/*
	 * Anything that is not used directly from assembly code goes
	 * here.
	 */

	/*
	 * Guest registers we preserve during guest debugging.
	 *
	 * These shadow registers are updated by the kvm_handle_sys_reg
	 * trap handler if the guest accesses or updates them while we
	 * are using guest debug.
	 */
	struct {
		u32	mdscr_el1;
	} guest_debug_preserved;

	/* vcpu power-off state */
	bool power_off;

	/* Don't run the guest (internal implementation need) */
	bool pause;

	/* IO related fields */
	struct kvm_decode mmio_decode;

	/* Interrupt related fields */
	u64 irq_lines;		/* IRQ and FIQ levels */

	/* Cache some mmu pages needed inside spinlock regions */
	struct kvm_mmu_memory_cache mmu_page_cache;

	/* Target CPU and feature flags */
	int target;
	DECLARE_BITMAP(features, KVM_VCPU_MAX_FEATURES);

	/* Detect first run of a vcpu */
	bool has_run_once;
};

#define vcpu_gp_regs(v)		(&(v)->arch.ctxt.gp_regs)
#define vcpu_sys_reg(v,r)	((v)->arch.ctxt.sys_regs[(r)])
/*
 * CP14 and CP15 live in the same array, as they are backed by the
 * same system registers.
 */
#define vcpu_cp14(v,r)		((v)->arch.ctxt.copro[(r)])
#define vcpu_cp15(v,r)		((v)->arch.ctxt.copro[(r)])

#ifdef CONFIG_CPU_BIG_ENDIAN
#define vcpu_cp15_64_high(v,r)	vcpu_cp15((v),(r))
#define vcpu_cp15_64_low(v,r)	vcpu_cp15((v),(r) + 1)
#else
#define vcpu_cp15_64_high(v,r)	vcpu_cp15((v),(r) + 1)
#define vcpu_cp15_64_low(v,r)	vcpu_cp15((v),(r))
#endif

struct kvm_vm_stat {
	u32 remote_tlb_flush;
};

struct kvm_vcpu_stat {
	u32 halt_successful_poll;
	u32 halt_attempted_poll;
	u32 halt_wakeup;
};

int kvm_vcpu_preferred_target(struct kvm_vcpu_init *init);
unsigned long kvm_arm_num_regs(struct kvm_vcpu *vcpu);
int kvm_arm_copy_reg_indices(struct kvm_vcpu *vcpu, u64 __user *indices);
int kvm_arm_get_reg(struct kvm_vcpu *vcpu, const struct kvm_one_reg *reg);
int kvm_arm_set_reg(struct kvm_vcpu *vcpu, const struct kvm_one_reg *reg);

#define KVM_ARCH_WANT_MMU_NOTIFIER
int kvm_unmap_hva(struct kvm *kvm, unsigned long hva);
int kvm_unmap_hva_range(struct kvm *kvm,
			unsigned long start, unsigned long end);
void kvm_set_spte_hva(struct kvm *kvm, unsigned long hva, pte_t pte);
int kvm_age_hva(struct kvm *kvm, unsigned long start, unsigned long end);
int kvm_test_age_hva(struct kvm *kvm, unsigned long hva);

/* We do not have shadow page tables, hence the empty hooks */
static inline void kvm_arch_mmu_notifier_invalidate_page(struct kvm *kvm,
							 unsigned long address)
{
}

struct kvm_vcpu *kvm_arm_get_running_vcpu(void);
struct kvm_vcpu * __percpu *kvm_get_running_vcpus(void);

u64 kvm_call_hyp(void *hypfn, ...);
void force_vm_exit(const cpumask_t *mask);
<<<<<<< HEAD
=======
void kvm_mmu_wp_memory_region(struct kvm *kvm, int slot);
>>>>>>> afd2ff9b

int handle_exit(struct kvm_vcpu *vcpu, struct kvm_run *run,
		int exception_index);

int kvm_perf_init(void);
int kvm_perf_teardown(void);

struct kvm_vcpu *kvm_mpidr_to_vcpu(struct kvm *kvm, unsigned long mpidr);

static inline void __cpu_init_hyp_mode(phys_addr_t boot_pgd_ptr,
				       phys_addr_t pgd_ptr,
				       unsigned long hyp_stack_ptr,
				       unsigned long vector_ptr)
{
	/*
	 * Call initialization code, and switch to the full blown
	 * HYP code.
	 */
	kvm_call_hyp((void *)boot_pgd_ptr, pgd_ptr,
		     hyp_stack_ptr, vector_ptr);
}

static inline void kvm_arch_hardware_disable(void) {}
static inline void kvm_arch_hardware_unsetup(void) {}
static inline void kvm_arch_sync_events(struct kvm *kvm) {}
static inline void kvm_arch_vcpu_uninit(struct kvm_vcpu *vcpu) {}
static inline void kvm_arch_sched_in(struct kvm_vcpu *vcpu, int cpu) {}

void kvm_arm_init_debug(void);
void kvm_arm_setup_debug(struct kvm_vcpu *vcpu);
void kvm_arm_clear_debug(struct kvm_vcpu *vcpu);
void kvm_arm_reset_debug_ptr(struct kvm_vcpu *vcpu);

#endif /* __ARM64_KVM_HOST_H__ */<|MERGE_RESOLUTION|>--- conflicted
+++ resolved
@@ -224,10 +224,7 @@
 
 u64 kvm_call_hyp(void *hypfn, ...);
 void force_vm_exit(const cpumask_t *mask);
-<<<<<<< HEAD
-=======
 void kvm_mmu_wp_memory_region(struct kvm *kvm, int slot);
->>>>>>> afd2ff9b
 
 int handle_exit(struct kvm_vcpu *vcpu, struct kvm_run *run,
 		int exception_index);
