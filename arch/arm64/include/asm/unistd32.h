--- conflicted
+++ resolved
@@ -794,9 +794,6 @@
 #define __NR_memfd_create 385
 __SYSCALL(__NR_memfd_create, sys_memfd_create)
 #define __NR_bpf 386
-<<<<<<< HEAD
-__SYSCALL(__NR_bpf, sys_bpf)
-=======
 __SYSCALL(__NR_bpf, sys_bpf)
 #define __NR_execveat 387
 __SYSCALL(__NR_execveat, compat_sys_execveat)
@@ -808,5 +805,4 @@
 /*
  * Please add new compat syscalls above this comment and update
  * __NR_compat_syscalls in asm/unistd.h.
- */
->>>>>>> afd2ff9b
+ */