--- conflicted
+++ resolved
@@ -186,11 +186,7 @@
 		/* try section mapping first */
 		if (((addr | next | phys) & ~SECTION_MASK) == 0) {
 			pmd_t old_pmd =*pmd;
-<<<<<<< HEAD
-			set_pmd(pmd, __pmd(phys | prot_sect_kernel));
-=======
 			set_pmd(pmd, __pmd(phys | prot_sect));
->>>>>>> fc14f9c1
 			/*
 			 * Check for previous table entries created during
 			 * boot (__create_page_tables) and flush them.
@@ -198,12 +194,8 @@
 			if (!pmd_none(old_pmd))
 				flush_tlb_all();
 		} else {
-<<<<<<< HEAD
-			alloc_init_pte(pmd, addr, next, __phys_to_pfn(phys));
-=======
 			alloc_init_pte(pmd, addr, next, __phys_to_pfn(phys),
 				       prot_pte);
->>>>>>> fc14f9c1
 		}
 		phys += next - addr;
 	} while (pmd++, addr = next, addr != end);
