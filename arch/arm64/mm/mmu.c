/*
 * Based on arch/arm/mm/mmu.c
 *
 * Copyright (C) 1995-2005 Russell King
 * Copyright (C) 2012 ARM Ltd.
 *
 * This program is free software; you can redistribute it and/or modify
 * it under the terms of the GNU General Public License version 2 as
 * published by the Free Software Foundation.
 *
 * This program is distributed in the hope that it will be useful,
 * but WITHOUT ANY WARRANTY; without even the implied warranty of
 * MERCHANTABILITY or FITNESS FOR A PARTICULAR PURPOSE.  See the
 * GNU General Public License for more details.
 *
 * You should have received a copy of the GNU General Public License
 * along with this program.  If not, see <http://www.gnu.org/licenses/>.
 */

#include <linux/export.h>
#include <linux/kernel.h>
#include <linux/errno.h>
#include <linux/init.h>
#include <linux/libfdt.h>
#include <linux/mman.h>
#include <linux/nodemask.h>
#include <linux/memblock.h>
#include <linux/fs.h>
#include <linux/io.h>
#include <linux/slab.h>
#include <linux/stop_machine.h>

#include <asm/cputype.h>
#include <asm/fixmap.h>
#include <asm/kernel-pgtable.h>
#include <asm/sections.h>
#include <asm/setup.h>
#include <asm/sizes.h>
#include <asm/tlb.h>
#include <asm/memblock.h>
#include <asm/mmu_context.h>

#include "mm.h"

u64 idmap_t0sz = TCR_T0SZ(VA_BITS);

/*
 * Empty_zero_page is a special page that is used for zero-initialized data
 * and COW.
 */
struct page *empty_zero_page;
EXPORT_SYMBOL(empty_zero_page);

pgprot_t phys_mem_access_prot(struct file *file, unsigned long pfn,
			      unsigned long size, pgprot_t vma_prot)
{
	if (!pfn_valid(pfn))
		return pgprot_noncached(vma_prot);
	else if (file->f_flags & O_SYNC)
		return pgprot_writecombine(vma_prot);
	return vma_prot;
}
EXPORT_SYMBOL(phys_mem_access_prot);

static void __init *early_alloc(unsigned long sz)
{
	phys_addr_t phys;
	void *ptr;

	phys = memblock_alloc(sz, sz);
	BUG_ON(!phys);
	ptr = __va(phys);
	memset(ptr, 0, sz);
	return ptr;
}

/*
 * remap a PMD into pages
 */
static void split_pmd(pmd_t *pmd, pte_t *pte)
{
	unsigned long pfn = pmd_pfn(*pmd);
	int i = 0;

	do {
		/*
		 * Need to have the least restrictive permissions available
		 * permissions will be fixed up later
		 */
		set_pte(pte, pfn_pte(pfn, PAGE_KERNEL_EXEC));
		pfn++;
	} while (pte++, i++, i < PTRS_PER_PTE);
}

static void alloc_init_pte(pmd_t *pmd, unsigned long addr,
				  unsigned long end, unsigned long pfn,
				  pgprot_t prot,
				  void *(*alloc)(unsigned long size))
{
	pte_t *pte;

	if (pmd_none(*pmd) || pmd_sect(*pmd)) {
		pte = alloc(PTRS_PER_PTE * sizeof(pte_t));
		if (pmd_sect(*pmd))
			split_pmd(pmd, pte);
		__pmd_populate(pmd, __pa(pte), PMD_TYPE_TABLE);
		flush_tlb_all();
	}
	BUG_ON(pmd_bad(*pmd));

	pte = pte_offset_kernel(pmd, addr);
	do {
		set_pte(pte, pfn_pte(pfn, prot));
		pfn++;
	} while (pte++, addr += PAGE_SIZE, addr != end);
}

static void split_pud(pud_t *old_pud, pmd_t *pmd)
{
	unsigned long addr = pud_pfn(*old_pud) << PAGE_SHIFT;
	pgprot_t prot = __pgprot(pud_val(*old_pud) ^ addr);
	int i = 0;

	do {
		set_pmd(pmd, __pmd(addr | pgprot_val(prot)));
		addr += PMD_SIZE;
	} while (pmd++, i++, i < PTRS_PER_PMD);
}

static void alloc_init_pmd(struct mm_struct *mm, pud_t *pud,
				  unsigned long addr, unsigned long end,
				  phys_addr_t phys, pgprot_t prot,
				  void *(*alloc)(unsigned long size))
{
	pmd_t *pmd;
	unsigned long next;

	/*
	 * Check for initial section mappings in the pgd/pud and remove them.
	 */
	if (pud_none(*pud) || pud_sect(*pud)) {
		pmd = alloc(PTRS_PER_PMD * sizeof(pmd_t));
		if (pud_sect(*pud)) {
			/*
			 * need to have the 1G of mappings continue to be
			 * present
			 */
			split_pud(pud, pmd);
		}
		pud_populate(mm, pud, pmd);
		flush_tlb_all();
	}
	BUG_ON(pud_bad(*pud));

	pmd = pmd_offset(pud, addr);
	do {
		next = pmd_addr_end(addr, end);
		/* try section mapping first */
		if (((addr | next | phys) & ~SECTION_MASK) == 0) {
			pmd_t old_pmd =*pmd;
			set_pmd(pmd, __pmd(phys |
					   pgprot_val(mk_sect_prot(prot))));
			/*
			 * Check for previous table entries created during
			 * boot (__create_page_tables) and flush them.
			 */
			if (!pmd_none(old_pmd)) {
				flush_tlb_all();
				if (pmd_table(old_pmd)) {
					phys_addr_t table = __pa(pte_offset_map(&old_pmd, 0));
					if (!WARN_ON_ONCE(slab_is_available()))
						memblock_free(table, PAGE_SIZE);
				}
			}
		} else {
			alloc_init_pte(pmd, addr, next, __phys_to_pfn(phys),
				       prot, alloc);
		}
		phys += next - addr;
	} while (pmd++, addr = next, addr != end);
}

<<<<<<< HEAD
static void __init alloc_init_pud(pgd_t *pgd, unsigned long addr,
				  unsigned long end, phys_addr_t phys,
				  int map_io)
=======
static inline bool use_1G_block(unsigned long addr, unsigned long next,
			unsigned long phys)
{
	if (PAGE_SHIFT != 12)
		return false;

	if (((addr | next | phys) & ~PUD_MASK) != 0)
		return false;

	return true;
}

static void alloc_init_pud(struct mm_struct *mm, pgd_t *pgd,
				  unsigned long addr, unsigned long end,
				  phys_addr_t phys, pgprot_t prot,
				  void *(*alloc)(unsigned long size))
>>>>>>> afd2ff9b
{
	pud_t *pud;
	unsigned long next;

	if (pgd_none(*pgd)) {
		pud = alloc(PTRS_PER_PUD * sizeof(pud_t));
		pgd_populate(mm, pgd, pud);
	}
	BUG_ON(pgd_bad(*pgd));

	pud = pud_offset(pgd, addr);
	do {
		next = pud_addr_end(addr, end);

		/*
		 * For 4K granule only, attempt to put down a 1GB block
		 */
		if (use_1G_block(addr, next, phys)) {
			pud_t old_pud = *pud;
			set_pud(pud, __pud(phys |
					   pgprot_val(mk_sect_prot(prot))));

			/*
			 * If we have an old value for a pud, it will
			 * be pointing to a pmd table that we no longer
			 * need (from swapper_pg_dir).
			 *
			 * Look up the old pmd table and free it.
			 */
			if (!pud_none(old_pud)) {
				flush_tlb_all();
				if (pud_table(old_pud)) {
					phys_addr_t table = __pa(pmd_offset(&old_pud, 0));
					if (!WARN_ON_ONCE(slab_is_available()))
						memblock_free(table, PAGE_SIZE);
				}
			}
		} else {
			alloc_init_pmd(mm, pud, addr, next, phys, prot, alloc);
		}
		phys += next - addr;
	} while (pud++, addr = next, addr != end);
}

/*
 * Create the page directory entries and any necessary page tables for the
 * mapping specified by 'md'.
 */
static void  __create_mapping(struct mm_struct *mm, pgd_t *pgd,
				    phys_addr_t phys, unsigned long virt,
				    phys_addr_t size, pgprot_t prot,
				    void *(*alloc)(unsigned long size))
{
	unsigned long addr, length, end, next;

	addr = virt & PAGE_MASK;
	length = PAGE_ALIGN(size + (virt & ~PAGE_MASK));

	end = addr + length;
	do {
		next = pgd_addr_end(addr, end);
		alloc_init_pud(mm, pgd, addr, next, phys, prot, alloc);
		phys += next - addr;
	} while (pgd++, addr = next, addr != end);
}

static void *late_alloc(unsigned long size)
{
	void *ptr;

	BUG_ON(size > PAGE_SIZE);
	ptr = (void *)__get_free_page(PGALLOC_GFP);
	BUG_ON(!ptr);
	return ptr;
}

static void __init create_mapping(phys_addr_t phys, unsigned long virt,
				  phys_addr_t size, pgprot_t prot)
{
	if (virt < VMALLOC_START) {
		pr_warn("BUG: not creating mapping for %pa at 0x%016lx - outside kernel range\n",
			&phys, virt);
		return;
	}
	__create_mapping(&init_mm, pgd_offset_k(virt & PAGE_MASK), phys, virt,
			 size, prot, early_alloc);
}

void __init create_pgd_mapping(struct mm_struct *mm, phys_addr_t phys,
			       unsigned long virt, phys_addr_t size,
			       pgprot_t prot)
{
	__create_mapping(mm, pgd_offset(mm, virt), phys, virt, size, prot,
				late_alloc);
}

static void create_mapping_late(phys_addr_t phys, unsigned long virt,
				  phys_addr_t size, pgprot_t prot)
{
	if (virt < VMALLOC_START) {
		pr_warn("BUG: not creating mapping for %pa at 0x%016lx - outside kernel range\n",
			&phys, virt);
		return;
	}

	return __create_mapping(&init_mm, pgd_offset_k(virt & PAGE_MASK),
				phys, virt, size, prot, late_alloc);
}

#ifdef CONFIG_DEBUG_RODATA
static void __init __map_memblock(phys_addr_t start, phys_addr_t end)
{
	/*
	 * Set up the executable regions using the existing section mappings
	 * for now. This will get more fine grained later once all memory
	 * is mapped
	 */
	unsigned long kernel_x_start = round_down(__pa(_stext), SWAPPER_BLOCK_SIZE);
	unsigned long kernel_x_end = round_up(__pa(__init_end), SWAPPER_BLOCK_SIZE);

	if (end < kernel_x_start) {
		create_mapping(start, __phys_to_virt(start),
			end - start, PAGE_KERNEL);
	} else if (start >= kernel_x_end) {
		create_mapping(start, __phys_to_virt(start),
			end - start, PAGE_KERNEL);
	} else {
		if (start < kernel_x_start)
			create_mapping(start, __phys_to_virt(start),
				kernel_x_start - start,
				PAGE_KERNEL);
		create_mapping(kernel_x_start,
				__phys_to_virt(kernel_x_start),
				kernel_x_end - kernel_x_start,
				PAGE_KERNEL_EXEC);
		if (kernel_x_end < end)
			create_mapping(kernel_x_end,
				__phys_to_virt(kernel_x_end),
				end - kernel_x_end,
				PAGE_KERNEL);
	}

}
#else
static void __init __map_memblock(phys_addr_t start, phys_addr_t end)
{
	create_mapping(start, __phys_to_virt(start), end - start,
			PAGE_KERNEL_EXEC);
}
#endif

static void __init map_mem(void)
{
	struct memblock_region *reg;
	phys_addr_t limit;

	/*
	 * Temporarily limit the memblock range. We need to do this as
	 * create_mapping requires puds, pmds and ptes to be allocated from
	 * memory addressable from the initial direct kernel mapping.
	 *
	 * The initial direct kernel mapping, located at swapper_pg_dir, gives
	 * us PUD_SIZE (with SECTION maps) or PMD_SIZE (without SECTION maps,
	 * memory starting from PHYS_OFFSET (which must be aligned to 2MB as
	 * per Documentation/arm64/booting.txt).
	 */
	limit = PHYS_OFFSET + SWAPPER_INIT_MAP_SIZE;
	memblock_set_current_limit(limit);

	/* map all the memory banks */
	for_each_memblock(memory, reg) {
		phys_addr_t start = reg->base;
		phys_addr_t end = start + reg->size;

		if (start >= end)
			break;

		if (ARM64_SWAPPER_USES_SECTION_MAPS) {
			/*
			 * For the first memory bank align the start address and
			 * current memblock limit to prevent create_mapping() from
			 * allocating pte page tables from unmapped memory. With
			 * the section maps, if the first block doesn't end on section
			 * size boundary, create_mapping() will try to allocate a pte
			 * page, which may be returned from an unmapped area.
			 * When section maps are not used, the pte page table for the
			 * current limit is already present in swapper_pg_dir.
			 */
			if (start < limit)
				start = ALIGN(start, SECTION_SIZE);
			if (end < limit) {
				limit = end & SECTION_MASK;
				memblock_set_current_limit(limit);
			}
		}
		__map_memblock(start, end);
	}

	/* Limit no longer required. */
	memblock_set_current_limit(MEMBLOCK_ALLOC_ANYWHERE);
}

static void __init fixup_executable(void)
{
#ifdef CONFIG_DEBUG_RODATA
	/* now that we are actually fully mapped, make the start/end more fine grained */
	if (!IS_ALIGNED((unsigned long)_stext, SWAPPER_BLOCK_SIZE)) {
		unsigned long aligned_start = round_down(__pa(_stext),
							 SWAPPER_BLOCK_SIZE);

		create_mapping(aligned_start, __phys_to_virt(aligned_start),
				__pa(_stext) - aligned_start,
				PAGE_KERNEL);
	}

	if (!IS_ALIGNED((unsigned long)__init_end, SWAPPER_BLOCK_SIZE)) {
		unsigned long aligned_end = round_up(__pa(__init_end),
							  SWAPPER_BLOCK_SIZE);
		create_mapping(__pa(__init_end), (unsigned long)__init_end,
				aligned_end - __pa(__init_end),
				PAGE_KERNEL);
	}
#endif
}

#ifdef CONFIG_DEBUG_RODATA
void mark_rodata_ro(void)
{
	create_mapping_late(__pa(_stext), (unsigned long)_stext,
				(unsigned long)_etext - (unsigned long)_stext,
				PAGE_KERNEL_ROX);

}
#endif

void fixup_init(void)
{
	create_mapping_late(__pa(__init_begin), (unsigned long)__init_begin,
			(unsigned long)__init_end - (unsigned long)__init_begin,
			PAGE_KERNEL);
}

/*
 * paging_init() sets up the page tables, initialises the zone memory
 * maps and sets up the zero page.
 */
void __init paging_init(void)
{
	void *zero_page;

	map_mem();
	fixup_executable();

	/* allocate the zero page. */
	zero_page = early_alloc(PAGE_SIZE);

	bootmem_init();

	empty_zero_page = virt_to_page(zero_page);

	/*
	 * TTBR0 is only used for the identity mapping at this stage. Make it
	 * point to zero page to avoid speculatively fetching new entries.
	 */
	cpu_set_reserved_ttbr0();
	local_flush_tlb_all();
	cpu_set_default_tcr_t0sz();
}

/*
 * Check whether a kernel address is valid (derived from arch/x86/).
 */
int kern_addr_valid(unsigned long addr)
{
	pgd_t *pgd;
	pud_t *pud;
	pmd_t *pmd;
	pte_t *pte;

	if ((((long)addr) >> VA_BITS) != -1UL)
		return 0;

	pgd = pgd_offset_k(addr);
	if (pgd_none(*pgd))
		return 0;

	pud = pud_offset(pgd, addr);
	if (pud_none(*pud))
		return 0;

	if (pud_sect(*pud))
		return pfn_valid(pud_pfn(*pud));

	pmd = pmd_offset(pud, addr);
	if (pmd_none(*pmd))
		return 0;

	if (pmd_sect(*pmd))
		return pfn_valid(pmd_pfn(*pmd));

	pte = pte_offset_kernel(pmd, addr);
	if (pte_none(*pte))
		return 0;

	return pfn_valid(pte_pfn(*pte));
}
#ifdef CONFIG_SPARSEMEM_VMEMMAP
#if !ARM64_SWAPPER_USES_SECTION_MAPS
int __meminit vmemmap_populate(unsigned long start, unsigned long end, int node)
{
	return vmemmap_populate_basepages(start, end, node);
}
#else	/* !ARM64_SWAPPER_USES_SECTION_MAPS */
int __meminit vmemmap_populate(unsigned long start, unsigned long end, int node)
{
	unsigned long addr = start;
	unsigned long next;
	pgd_t *pgd;
	pud_t *pud;
	pmd_t *pmd;

	do {
		next = pmd_addr_end(addr, end);

		pgd = vmemmap_pgd_populate(addr, node);
		if (!pgd)
			return -ENOMEM;

		pud = vmemmap_pud_populate(pgd, addr, node);
		if (!pud)
			return -ENOMEM;

		pmd = pmd_offset(pud, addr);
		if (pmd_none(*pmd)) {
			void *p = NULL;

			p = vmemmap_alloc_block_buf(PMD_SIZE, node);
			if (!p)
				return -ENOMEM;

			set_pmd(pmd, __pmd(__pa(p) | PROT_SECT_NORMAL));
		} else
			vmemmap_verify((pte_t *)pmd, node, addr, next);
	} while (addr = next, addr != end);

	return 0;
}
#endif	/* CONFIG_ARM64_64K_PAGES */
void vmemmap_free(unsigned long start, unsigned long end)
{
}
#endif	/* CONFIG_SPARSEMEM_VMEMMAP */

static pte_t bm_pte[PTRS_PER_PTE] __page_aligned_bss;
#if CONFIG_PGTABLE_LEVELS > 2
static pmd_t bm_pmd[PTRS_PER_PMD] __page_aligned_bss;
#endif
#if CONFIG_PGTABLE_LEVELS > 3
static pud_t bm_pud[PTRS_PER_PUD] __page_aligned_bss;
#endif

static inline pud_t * fixmap_pud(unsigned long addr)
{
	pgd_t *pgd = pgd_offset_k(addr);

	BUG_ON(pgd_none(*pgd) || pgd_bad(*pgd));

	return pud_offset(pgd, addr);
}

static inline pmd_t * fixmap_pmd(unsigned long addr)
{
	pud_t *pud = fixmap_pud(addr);

	BUG_ON(pud_none(*pud) || pud_bad(*pud));

	return pmd_offset(pud, addr);
}

static inline pte_t * fixmap_pte(unsigned long addr)
{
	pmd_t *pmd = fixmap_pmd(addr);

	BUG_ON(pmd_none(*pmd) || pmd_bad(*pmd));

	return pte_offset_kernel(pmd, addr);
}

void __init early_fixmap_init(void)
{
	pgd_t *pgd;
	pud_t *pud;
	pmd_t *pmd;
	unsigned long addr = FIXADDR_START;

	pgd = pgd_offset_k(addr);
	pgd_populate(&init_mm, pgd, bm_pud);
	pud = pud_offset(pgd, addr);
	pud_populate(&init_mm, pud, bm_pmd);
	pmd = pmd_offset(pud, addr);
	pmd_populate_kernel(&init_mm, pmd, bm_pte);

	/*
	 * The boot-ioremap range spans multiple pmds, for which
	 * we are not preparted:
	 */
	BUILD_BUG_ON((__fix_to_virt(FIX_BTMAP_BEGIN) >> PMD_SHIFT)
		     != (__fix_to_virt(FIX_BTMAP_END) >> PMD_SHIFT));

	if ((pmd != fixmap_pmd(fix_to_virt(FIX_BTMAP_BEGIN)))
	     || pmd != fixmap_pmd(fix_to_virt(FIX_BTMAP_END))) {
		WARN_ON(1);
		pr_warn("pmd %p != %p, %p\n",
			pmd, fixmap_pmd(fix_to_virt(FIX_BTMAP_BEGIN)),
			fixmap_pmd(fix_to_virt(FIX_BTMAP_END)));
		pr_warn("fix_to_virt(FIX_BTMAP_BEGIN): %08lx\n",
			fix_to_virt(FIX_BTMAP_BEGIN));
		pr_warn("fix_to_virt(FIX_BTMAP_END):   %08lx\n",
			fix_to_virt(FIX_BTMAP_END));

		pr_warn("FIX_BTMAP_END:       %d\n", FIX_BTMAP_END);
		pr_warn("FIX_BTMAP_BEGIN:     %d\n", FIX_BTMAP_BEGIN);
	}
}

void __set_fixmap(enum fixed_addresses idx,
			       phys_addr_t phys, pgprot_t flags)
{
	unsigned long addr = __fix_to_virt(idx);
	pte_t *pte;

	BUG_ON(idx <= FIX_HOLE || idx >= __end_of_fixed_addresses);

	pte = fixmap_pte(addr);

	if (pgprot_val(flags)) {
		set_pte(pte, pfn_pte(phys >> PAGE_SHIFT, flags));
	} else {
		pte_clear(&init_mm, addr, pte);
		flush_tlb_kernel_range(addr, addr+PAGE_SIZE);
	}
}

void *__init fixmap_remap_fdt(phys_addr_t dt_phys)
{
	const u64 dt_virt_base = __fix_to_virt(FIX_FDT);
	pgprot_t prot = PAGE_KERNEL_RO;
	int size, offset;
	void *dt_virt;

	/*
	 * Check whether the physical FDT address is set and meets the minimum
	 * alignment requirement. Since we are relying on MIN_FDT_ALIGN to be
	 * at least 8 bytes so that we can always access the size field of the
	 * FDT header after mapping the first chunk, double check here if that
	 * is indeed the case.
	 */
	BUILD_BUG_ON(MIN_FDT_ALIGN < 8);
	if (!dt_phys || dt_phys % MIN_FDT_ALIGN)
		return NULL;

	/*
	 * Make sure that the FDT region can be mapped without the need to
	 * allocate additional translation table pages, so that it is safe
	 * to call create_mapping() this early.
	 *
	 * On 64k pages, the FDT will be mapped using PTEs, so we need to
	 * be in the same PMD as the rest of the fixmap.
	 * On 4k pages, we'll use section mappings for the FDT so we only
	 * have to be in the same PUD.
	 */
	BUILD_BUG_ON(dt_virt_base % SZ_2M);

	BUILD_BUG_ON(__fix_to_virt(FIX_FDT_END) >> SWAPPER_TABLE_SHIFT !=
		     __fix_to_virt(FIX_BTMAP_BEGIN) >> SWAPPER_TABLE_SHIFT);

	offset = dt_phys % SWAPPER_BLOCK_SIZE;
	dt_virt = (void *)dt_virt_base + offset;

	/* map the first chunk so we can read the size from the header */
	create_mapping(round_down(dt_phys, SWAPPER_BLOCK_SIZE), dt_virt_base,
		       SWAPPER_BLOCK_SIZE, prot);

	if (fdt_check_header(dt_virt) != 0)
		return NULL;

	size = fdt_totalsize(dt_virt);
	if (size > MAX_FDT_SIZE)
		return NULL;

	if (offset + size > SWAPPER_BLOCK_SIZE)
		create_mapping(round_down(dt_phys, SWAPPER_BLOCK_SIZE), dt_virt_base,
			       round_up(offset + size, SWAPPER_BLOCK_SIZE), prot);

	memblock_reserve(dt_phys, size);

	return dt_virt;
}<|MERGE_RESOLUTION|>--- conflicted
+++ resolved
@@ -180,11 +180,6 @@
 	} while (pmd++, addr = next, addr != end);
 }
 
-<<<<<<< HEAD
-static void __init alloc_init_pud(pgd_t *pgd, unsigned long addr,
-				  unsigned long end, phys_addr_t phys,
-				  int map_io)
-=======
 static inline bool use_1G_block(unsigned long addr, unsigned long next,
 			unsigned long phys)
 {
@@ -201,7 +196,6 @@
 				  unsigned long addr, unsigned long end,
 				  phys_addr_t phys, pgprot_t prot,
 				  void *(*alloc)(unsigned long size))
->>>>>>> afd2ff9b
 {
 	pud_t *pud;
 	unsigned long next;
