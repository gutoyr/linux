--- conflicted
+++ resolved
@@ -295,12 +295,8 @@
 		break;
 	};
 
-<<<<<<< HEAD
-	return -EINVAL;
-=======
 	/* Return a default generic target */
 	return KVM_ARM_TARGET_GENERIC_V8;
->>>>>>> afd2ff9b
 }
 
 int kvm_vcpu_preferred_target(struct kvm_vcpu_init *init)
