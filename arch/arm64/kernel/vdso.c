--- conflicted
+++ resolved
@@ -215,15 +215,9 @@
 	if (!use_syscall) {
 		vdso_data->cs_cycle_last	= tk->tkr.cycle_last;
 		vdso_data->xtime_clock_sec	= tk->xtime_sec;
-<<<<<<< HEAD
-		vdso_data->xtime_clock_nsec	= tk->xtime_nsec;
-		vdso_data->cs_mult		= tk->mult;
-		vdso_data->cs_shift		= tk->shift;
-=======
 		vdso_data->xtime_clock_nsec	= tk->tkr.xtime_nsec;
 		vdso_data->cs_mult		= tk->tkr.mult;
 		vdso_data->cs_shift		= tk->tkr.shift;
->>>>>>> fc14f9c1
 	}
 
 	smp_wmb();
