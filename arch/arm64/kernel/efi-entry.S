/*
 * EFI entry point.
 *
 * Copyright (C) 2013, 2014 Red Hat, Inc.
 * Author: Mark Salter <msalter@redhat.com>
 *
 * This program is free software; you can redistribute it and/or modify
 * it under the terms of the GNU General Public License version 2 as
 * published by the Free Software Foundation.
 *
 */
#include <linux/linkage.h>
#include <linux/init.h>

#include <asm/assembler.h>

#define EFI_LOAD_ERROR 0x8000000000000001

	__INIT

	/*
	 * We arrive here from the EFI boot manager with:
	 *
	 *    * CPU in little-endian mode
	 *    * MMU on with identity-mapped RAM
	 *    * Icache and Dcache on
	 *
	 * We will most likely be running from some place other than where
	 * we want to be. The kernel image wants to be placed at TEXT_OFFSET
	 * from start of RAM.
	 */
ENTRY(entry)
	/*
	 * Create a stack frame to save FP/LR with extra space
	 * for image_addr variable passed to efi_entry().
	 */
	stp	x29, x30, [sp, #-32]!

	/*
	 * Call efi_entry to do the real work.
	 * x0 and x1 are already set up by firmware. Current runtime
	 * address of image is calculated and passed via *image_addr.
	 *
	 * unsigned long efi_entry(void *handle,
	 *                         efi_system_table_t *sys_table,
	 *                         unsigned long *image_addr) ;
	 */
	adrp	x8, _text
	add	x8, x8, #:lo12:_text
	add	x2, sp, 16
	str	x8, [x2]
	bl	efi_entry
	cmn	x0, #1
	b.eq	efi_load_fail

	/*
	 * efi_entry() will have copied the kernel image if necessary and we
	 * return here with device tree address in x0 and the kernel entry
	 * point stored at *image_addr. Save those values in registers which
	 * are callee preserved.
	 */
	mov	x20, x0		// DTB address
	ldr	x0, [sp, #16]	// relocated _text address
	ldr	x21, =stext_offset
	add	x21, x0, x21

	/*
	 * Calculate size of the kernel Image (same for original and copy).
	 */
	adrp	x1, _text
	add	x1, x1, #:lo12:_text
	adrp	x2, _edata
	add	x2, x2, #:lo12:_edata
	sub	x1, x2, x1

	/*
	 * Flush the copied Image to the PoC, and ensure it is not shadowed by
	 * stale icache entries from before relocation.
	 */
	bl	__flush_dcache_area
	ic	ialluis

	/*
	 * Ensure that the rest of this function (in the original Image) is
	 * visible when the caches are disabled. The I-cache can't have stale
	 * entries for the VA range of the current image, so no maintenance is
	 * necessary.
	 */
<<<<<<< HEAD
	adr	x0, efi_stub_entry
	adr	x1, efi_stub_entry_end
=======
	adr	x0, entry
	adr	x1, entry_end
>>>>>>> afd2ff9b
	sub	x1, x1, x0
	bl	__flush_dcache_area

	/* Turn off Dcache and MMU */
	mrs	x0, CurrentEL
	cmp	x0, #CurrentEL_EL2
	b.ne	1f
	mrs	x0, sctlr_el2
	bic	x0, x0, #1 << 0	// clear SCTLR.M
	bic	x0, x0, #1 << 2	// clear SCTLR.C
	msr	sctlr_el2, x0
	isb
	b	2f
1:
	mrs	x0, sctlr_el1
	bic	x0, x0, #1 << 0	// clear SCTLR.M
	bic	x0, x0, #1 << 2	// clear SCTLR.C
	msr	sctlr_el1, x0
	isb
2:
	/* Jump to kernel entry point */
	mov	x0, x20
	mov	x1, xzr
	mov	x2, xzr
	mov	x3, xzr
	br	x21

efi_load_fail:
	mov	x0, #EFI_LOAD_ERROR
	ldp	x29, x30, [sp], #32
	ret

<<<<<<< HEAD
efi_stub_entry_end:
ENDPROC(efi_stub_entry)
=======
entry_end:
ENDPROC(entry)
>>>>>>> afd2ff9b
<|MERGE_RESOLUTION|>--- conflicted
+++ resolved
@@ -86,13 +86,8 @@
 	 * entries for the VA range of the current image, so no maintenance is
 	 * necessary.
 	 */
-<<<<<<< HEAD
-	adr	x0, efi_stub_entry
-	adr	x1, efi_stub_entry_end
-=======
 	adr	x0, entry
 	adr	x1, entry_end
->>>>>>> afd2ff9b
 	sub	x1, x1, x0
 	bl	__flush_dcache_area
 
@@ -125,10 +120,5 @@
 	ldp	x29, x30, [sp], #32
 	ret
 
-<<<<<<< HEAD
-efi_stub_entry_end:
-ENDPROC(efi_stub_entry)
-=======
 entry_end:
-ENDPROC(entry)
->>>>>>> afd2ff9b
+ENDPROC(entry)