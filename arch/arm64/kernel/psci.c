/*
 * This program is free software; you can redistribute it and/or modify
 * it under the terms of the GNU General Public License version 2 as
 * published by the Free Software Foundation.
 *
 * This program is distributed in the hope that it will be useful,
 * but WITHOUT ANY WARRANTY; without even the implied warranty of
 * MERCHANTABILITY or FITNESS FOR A PARTICULAR PURPOSE.  See the
 * GNU General Public License for more details.
 *
 * Copyright (C) 2013 ARM Limited
 *
 * Author: Will Deacon <will.deacon@arm.com>
 */

#define pr_fmt(fmt) "psci: " fmt

#include <linux/init.h>
#include <linux/of.h>
#include <linux/smp.h>
#include <linux/delay.h>
#include <linux/psci.h>
#include <linux/slab.h>

#include <uapi/linux/psci.h>

#include <asm/compiler.h>
#include <asm/cpu_ops.h>
#include <asm/errno.h>
#include <asm/smp_plat.h>
#include <asm/suspend.h>

static DEFINE_PER_CPU_READ_MOSTLY(u32 *, psci_power_state);

static int __maybe_unused cpu_psci_cpu_init_idle(unsigned int cpu)
{
	int i, ret, count = 0;
	u32 *psci_states;
	struct device_node *state_node, *cpu_node;

	cpu_node = of_get_cpu_node(cpu, NULL);
	if (!cpu_node)
		return -ENODEV;

	/*
	 * If the PSCI cpu_suspend function hook has not been initialized
	 * idle states must not be enabled, so bail out
	 */
	if (!psci_ops.cpu_suspend)
		return -EOPNOTSUPP;

	/* Count idle states */
	while ((state_node = of_parse_phandle(cpu_node, "cpu-idle-states",
					      count))) {
		count++;
		of_node_put(state_node);
	}

	if (!count)
		return -ENODEV;

	psci_states = kcalloc(count, sizeof(*psci_states), GFP_KERNEL);
	if (!psci_states)
		return -ENOMEM;

	for (i = 0; i < count; i++) {
		u32 state;

		state_node = of_parse_phandle(cpu_node, "cpu-idle-states", i);

		ret = of_property_read_u32(state_node,
					   "arm,psci-suspend-param",
					   &state);
		if (ret) {
			pr_warn(" * %s missing arm,psci-suspend-param property\n",
				state_node->full_name);
			of_node_put(state_node);
			goto free_mem;
		}

		of_node_put(state_node);
		pr_debug("psci-power-state %#x index %d\n", state, i);
		if (!psci_power_state_is_valid(state)) {
			pr_warn("Invalid PSCI power state %#x\n", state);
			ret = -EINVAL;
			goto free_mem;
		}
		psci_states[i] = state;
	}
	/* Idle states parsed correctly, initialize per-cpu pointer */
	per_cpu(psci_power_state, cpu) = psci_states;
	return 0;

free_mem:
	kfree(psci_states);
	return ret;
}

static int __init cpu_psci_cpu_init(unsigned int cpu)
{
	return 0;
}

static int __init cpu_psci_cpu_prepare(unsigned int cpu)
{
	if (!psci_ops.cpu_on) {
		pr_err("no cpu_on method, not booting CPU%d\n", cpu);
		return -ENODEV;
	}

	return 0;
}

static int cpu_psci_cpu_boot(unsigned int cpu)
{
	int err = psci_ops.cpu_on(cpu_logical_map(cpu), __pa(secondary_entry));
	if (err)
		pr_err("failed to boot CPU%d (%d)\n", cpu, err);

	return err;
}

#ifdef CONFIG_HOTPLUG_CPU
static int cpu_psci_cpu_disable(unsigned int cpu)
{
	/* Fail early if we don't have CPU_OFF support */
	if (!psci_ops.cpu_off)
		return -EOPNOTSUPP;

	/* Trusted OS will deny CPU_OFF */
	if (psci_tos_resident_on(cpu))
		return -EPERM;

	return 0;
}

static void cpu_psci_cpu_die(unsigned int cpu)
{
	int ret;
	/*
	 * There are no known implementations of PSCI actually using the
	 * power state field, pass a sensible default for now.
	 */
	u32 state = PSCI_POWER_STATE_TYPE_POWER_DOWN <<
		    PSCI_0_2_POWER_STATE_TYPE_SHIFT;

	ret = psci_ops.cpu_off(state);

	pr_crit("unable to power off CPU%u (%d)\n", cpu, ret);
}

static int cpu_psci_cpu_kill(unsigned int cpu)
{
	int err, i;

	if (!psci_ops.affinity_info)
		return 0;
	/*
	 * cpu_kill could race with cpu_die and we can
	 * potentially end up declaring this cpu undead
	 * while it is dying. So, try again a few times.
	 */

	for (i = 0; i < 10; i++) {
		err = psci_ops.affinity_info(cpu_logical_map(cpu), 0);
		if (err == PSCI_0_2_AFFINITY_LEVEL_OFF) {
			pr_info("CPU%d killed.\n", cpu);
			return 0;
		}

		msleep(10);
		pr_info("Retrying again to check for CPU kill\n");
	}

	pr_warn("CPU%d may not have shut down cleanly (AFFINITY_INFO reports %d)\n",
			cpu, err);
	return -ETIMEDOUT;
}
#endif

static int psci_suspend_finisher(unsigned long index)
{
	u32 *state = __this_cpu_read(psci_power_state);

	return psci_ops.cpu_suspend(state[index - 1],
				    virt_to_phys(cpu_resume));
}

static int __maybe_unused cpu_psci_cpu_suspend(unsigned long index)
{
	int ret;
	u32 *state = __this_cpu_read(psci_power_state);
	/*
	 * idle state index 0 corresponds to wfi, should never be called
	 * from the cpu_suspend operations
	 */
	if (WARN_ON_ONCE(!index))
		return -EINVAL;

<<<<<<< HEAD
	if (state[index - 1].type == PSCI_POWER_STATE_TYPE_STANDBY)
=======
	if (!psci_power_state_loses_context(state[index - 1]))
>>>>>>> afd2ff9b
		ret = psci_ops.cpu_suspend(state[index - 1], 0);
	else
		ret = cpu_suspend(index, psci_suspend_finisher);

	return ret;
}

const struct cpu_operations cpu_psci_ops = {
	.name		= "psci",
#ifdef CONFIG_CPU_IDLE
	.cpu_init_idle	= cpu_psci_cpu_init_idle,
	.cpu_suspend	= cpu_psci_cpu_suspend,
#endif
	.cpu_init	= cpu_psci_cpu_init,
	.cpu_prepare	= cpu_psci_cpu_prepare,
	.cpu_boot	= cpu_psci_cpu_boot,
#ifdef CONFIG_HOTPLUG_CPU
	.cpu_disable	= cpu_psci_cpu_disable,
	.cpu_die	= cpu_psci_cpu_die,
	.cpu_kill	= cpu_psci_cpu_kill,
#endif
};
<|MERGE_RESOLUTION|>--- conflicted
+++ resolved
@@ -197,11 +197,7 @@
 	if (WARN_ON_ONCE(!index))
 		return -EINVAL;
 
-<<<<<<< HEAD
-	if (state[index - 1].type == PSCI_POWER_STATE_TYPE_STANDBY)
-=======
 	if (!psci_power_state_loses_context(state[index - 1]))
->>>>>>> afd2ff9b
 		ret = psci_ops.cpu_suspend(state[index - 1], 0);
 	else
 		ret = cpu_suspend(index, psci_suspend_finisher);
