config 64BIT
	bool "64-bit kernel" if ARCH = "sparc"
	default ARCH = "sparc64"
	help
	  SPARC is a family of RISC microprocessors designed and marketed by
	  Sun Microsystems, incorporated.  They are very widely found in Sun
	  workstations and clones.

	  Say yes to build a 64-bit kernel - formerly known as sparc64
	  Say no to build a 32-bit kernel - formerly known as sparc

config SPARC
	bool
	default y
	select ARCH_MIGHT_HAVE_PC_PARPORT if SPARC64 && PCI
	select ARCH_MIGHT_HAVE_PC_SERIO
	select OF
	select OF_PROMTREE
	select HAVE_IDE
	select HAVE_OPROFILE
	select HAVE_ARCH_KGDB if !SMP || SPARC64
	select HAVE_ARCH_TRACEHOOK
	select SYSCTL_EXCEPTION_TRACE
	select ARCH_WANT_OPTIONAL_GPIOLIB
	select ARCH_HAS_ATOMIC64_DEC_IF_POSITIVE
	select RTC_CLASS
	select RTC_DRV_M48T59
	select HAVE_DMA_ATTRS
	select HAVE_DMA_API_DEBUG
	select HAVE_ARCH_JUMP_LABEL if SPARC64
<<<<<<< HEAD
	select HAVE_GENERIC_HARDIRQS
=======
>>>>>>> fc14f9c1
	select GENERIC_IRQ_SHOW
	select ARCH_WANT_IPC_PARSE_VERSION
	select GENERIC_PCI_IOMAP
	select HAVE_NMI_WATCHDOG if SPARC64
	select HAVE_BPF_JIT
	select HAVE_DEBUG_BUGVERBOSE
	select GENERIC_SMP_IDLE_THREAD
	select GENERIC_CMOS_UPDATE
	select GENERIC_CLOCKEVENTS
	select GENERIC_STRNCPY_FROM_USER
	select GENERIC_STRNLEN_USER
	select MODULES_USE_ELF_RELA
	select ODD_RT_SIGACTION
	select OLD_SIGSUSPEND
	select ARCH_HAS_SG_CHAIN

config SPARC32
	def_bool !64BIT
	select GENERIC_ATOMIC64
	select CLZ_TAB
	select HAVE_UID16
	select OLD_SIGACTION

config SPARC64
	def_bool 64BIT
	select HAVE_FUNCTION_TRACER
	select HAVE_FUNCTION_GRAPH_TRACER
	select HAVE_FUNCTION_GRAPH_FP_TEST
	select HAVE_KRETPROBES
	select HAVE_KPROBES
	select HAVE_RCU_TABLE_FREE if SMP
	select HAVE_MEMBLOCK
	select HAVE_MEMBLOCK_NODE_MAP
	select HAVE_ARCH_TRANSPARENT_HUGEPAGE
	select HAVE_DYNAMIC_FTRACE
	select HAVE_FTRACE_MCOUNT_RECORD
	select HAVE_SYSCALL_TRACEPOINTS
	select HAVE_CONTEXT_TRACKING
	select HAVE_DEBUG_KMEMLEAK
	select SPARSE_IRQ
	select RTC_DRV_CMOS
	select RTC_DRV_BQ4802
	select RTC_DRV_SUN4V
	select RTC_DRV_STARFIRE
	select HAVE_PERF_EVENTS
	select PERF_USE_VMALLOC
	select IRQ_PREFLOW_FASTEOI
	select ARCH_HAVE_NMI_SAFE_CMPXCHG
	select HAVE_C_RECORDMCOUNT
	select NO_BOOTMEM
<<<<<<< HEAD
=======
	select HAVE_ARCH_AUDITSYSCALL
>>>>>>> fc14f9c1
	select ARCH_SUPPORTS_ATOMIC_RMW

config ARCH_DEFCONFIG
	string
	default "arch/sparc/configs/sparc32_defconfig" if SPARC32
	default "arch/sparc/configs/sparc64_defconfig" if SPARC64

config IOMMU_HELPER
	bool
	default y if SPARC64

config STACKTRACE_SUPPORT
	bool
	default y if SPARC64

config LOCKDEP_SUPPORT
	bool
	default y if SPARC64

config HAVE_LATENCYTOP_SUPPORT
	bool
	default y if SPARC64

config ARCH_HIBERNATION_POSSIBLE
	def_bool y if SPARC64

config AUDIT_ARCH
	bool
	default y

config HAVE_SETUP_PER_CPU_AREA
	def_bool y if SPARC64

config NEED_PER_CPU_EMBED_FIRST_CHUNK
	def_bool y if SPARC64

config NEED_PER_CPU_PAGE_FIRST_CHUNK
	def_bool y if SPARC64

config MMU
	bool
	default y

config HIGHMEM
	bool
	default y if SPARC32

config ZONE_DMA
	bool
	default y if SPARC32

config NEED_DMA_MAP_STATE
	def_bool y

config NEED_SG_DMA_LENGTH
	def_bool y

config GENERIC_ISA_DMA
	bool
	default y if SPARC32

config ARCH_SUPPORTS_DEBUG_PAGEALLOC
	def_bool y if SPARC64

source "init/Kconfig"

source "kernel/Kconfig.freezer"

menu "Processor type and features"

config SMP
	bool "Symmetric multi-processing support"
	---help---
	  This enables support for systems with more than one CPU. If you have
	  a system with only one CPU, say N. If you have a system with more
	  than one CPU, say Y.

	  If you say N here, the kernel will run on uni- and multiprocessor
	  machines, but will use only one CPU of a multiprocessor machine. If
	  you say Y here, the kernel will run on many, but not all,
	  uniprocessor machines. On a uniprocessor machine, the kernel
	  will run faster if you say N here.

	  People using multiprocessor machines who say Y here should also say
	  Y to "Enhanced Real Time Clock Support", below. The "Advanced Power
	  Management" code will be disabled if you say Y here.

	  See also <file:Documentation/nmi_watchdog.txt> and the SMP-HOWTO
	  available at <http://www.tldp.org/docs.html#howto>.

	  If you don't know what to do here, say N.

config NR_CPUS
	int "Maximum number of CPUs"
	depends on SMP
	range 2 32 if SPARC32
	range 2 1024 if SPARC64
	default 32 if SPARC32
	default 64 if SPARC64

source kernel/Kconfig.hz

config RWSEM_GENERIC_SPINLOCK
	bool
	default y if SPARC32

config RWSEM_XCHGADD_ALGORITHM
	bool
	default y if SPARC64

config GENERIC_HWEIGHT
	bool
	default y

config GENERIC_CALIBRATE_DELAY
	bool
	default y

config ARCH_MAY_HAVE_PC_FDC
	bool
	default y

config EMULATED_CMPXCHG
	bool
	default y if SPARC32
	help
	  Sparc32 does not have a CAS instruction like sparc64. cmpxchg()
	  is emulated, and therefore it is not completely atomic.

# Makefile helpers
config SPARC32_SMP
	bool
	default y
	depends on SPARC32 && SMP

config SPARC64_SMP
	bool
	default y
	depends on SPARC64 && SMP

config EARLYFB
	bool "Support for early boot text console"
	default y
	depends on SPARC64
	help
	  Say Y here to enable a faster early framebuffer boot console.

config SECCOMP
	bool "Enable seccomp to safely compute untrusted bytecode"
	depends on SPARC64 && PROC_FS
	default y
	help
	  This kernel feature is useful for number crunching applications
	  that may need to compute untrusted bytecode during their
	  execution. By using pipes or other transports made available to
	  the process as file descriptors supporting the read/write
	  syscalls, it's possible to isolate those applications in
	  their own address space using seccomp. Once seccomp is
	  enabled via /proc/<pid>/seccomp, it cannot be disabled
	  and the task is only allowed to execute a few safe syscalls
	  defined by each seccomp mode.

	  If unsure, say Y. Only embedded should say N here.

config HOTPLUG_CPU
	bool "Support for hot-pluggable CPUs"
	depends on SPARC64 && SMP
	help
	  Say Y here to experiment with turning CPUs off and on.  CPUs
	  can be controlled through /sys/devices/system/cpu/cpu#.
	  Say N if you want to disable CPU hotplug.

if SPARC64
source "drivers/cpufreq/Kconfig"
endif

config US3_MC
	tristate "UltraSPARC-III Memory Controller driver"
	depends on SPARC64
	default y
	help
	  This adds a driver for the UltraSPARC-III memory controller.
	  Loading this driver allows exact mnemonic strings to be
	  printed in the event of a memory error, so that the faulty DIMM
	  on the motherboard can be matched to the error.

	  If in doubt, say Y, as this information can be very useful.

# Global things across all Sun machines.
config GENERIC_LOCKBREAK
	bool
	default y
	depends on SPARC64 && SMP && PREEMPT

config NUMA
	bool "NUMA support"
	depends on SPARC64 && SMP

config NODES_SHIFT
	int
	default "4"
	depends on NEED_MULTIPLE_NODES

# Some NUMA nodes have memory ranges that span
# other nodes.  Even though a pfn is valid and
# between a node's start and end pfns, it may not
# reside on that node.  See memmap_init_zone()
# for details.
config NODES_SPAN_OTHER_NODES
	def_bool y
	depends on NEED_MULTIPLE_NODES

config ARCH_SELECT_MEMORY_MODEL
	def_bool y if SPARC64

config ARCH_SPARSEMEM_ENABLE
	def_bool y if SPARC64
	select SPARSEMEM_VMEMMAP_ENABLE

config ARCH_SPARSEMEM_DEFAULT
	def_bool y if SPARC64

source "mm/Kconfig"

if SPARC64
source "kernel/power/Kconfig"
endif

config SCHED_SMT
	bool "SMT (Hyperthreading) scheduler support"
	depends on SPARC64 && SMP
	default y
	help
	  SMT scheduler support improves the CPU scheduler's decision making
	  when dealing with SPARC cpus at a cost of slightly increased overhead
	  in some places. If unsure say N here.

config SCHED_MC
	bool "Multi-core scheduler support"
	depends on SPARC64 && SMP
	default y
	help
	  Multi-core scheduler support improves the CPU scheduler's decision
	  making when dealing with multi-core CPU chips at a cost of slightly
	  increased overhead in some places. If unsure say N here.

source "kernel/Kconfig.preempt"

config CMDLINE_BOOL
	bool "Default bootloader kernel arguments"
	depends on SPARC64

config CMDLINE
	string "Initial kernel command string"
	depends on CMDLINE_BOOL
	default "console=ttyS0,9600 root=/dev/sda1"
	help
	  Say Y here if you want to be able to pass default arguments to
	  the kernel. This will be overridden by the bootloader, if you
	  use one (such as SILO). This is most useful if you want to boot
	  a kernel from TFTP, and want default options to be available
	  with having them passed on the command line.

	  NOTE: This option WILL override the PROM bootargs setting!

config SUN_PM
	bool
	default y if SPARC32
	help
	  Enable power management and CPU standby features on supported
	  SPARC platforms.

config SPARC_LED
	tristate "Sun4m LED driver"
	depends on SPARC32
	help
	  This driver toggles the front-panel LED on sun4m systems
	  in a user-specifiable manner.  Its state can be probed
	  by reading /proc/led and its blinking mode can be changed
	  via writes to /proc/led

config SERIAL_CONSOLE
	bool
	depends on SPARC32
	default y
	---help---
	  If you say Y here, it will be possible to use a serial port as the
	  system console (the system console is the device which receives all
	  kernel messages and warnings and which allows logins in single user
	  mode). This could be useful if some terminal or printer is connected
	  to that serial port.

	  Even if you say Y here, the currently visible virtual console
	  (/dev/tty0) will still be used as the system console by default, but
	  you can alter that using a kernel command line option such as
	  "console=ttyS1". (Try "man bootparam" or see the documentation of
	  your boot loader (silo) about how to pass options to the kernel at
	  boot time.)

	  If you don't have a graphics card installed and you say Y here, the
	  kernel will automatically use the first serial line, /dev/ttyS0, as
	  system console.

	  If unsure, say N.

config SPARC_LEON
	bool "Sparc Leon processor family"
	depends on SPARC32
	select USB_EHCI_BIG_ENDIAN_MMIO
	select USB_EHCI_BIG_ENDIAN_DESC
	---help---
	  If you say Y here if you are running on a SPARC-LEON processor.
	  The LEON processor is a synthesizable VHDL model of the
	  SPARC-v8 standard. LEON is  part of the GRLIB collection of
	  IP cores that are distributed under GPL. GRLIB can be downloaded
	  from www.gaisler.com. You can download a sparc-linux cross-compilation
	  toolchain at www.gaisler.com.

if SPARC_LEON
menu "U-Boot options"

config UBOOT_LOAD_ADDR
	hex "uImage Load Address"
	default 0x40004000
	---help---
	 U-Boot kernel load address, the address in physical address space
	 where u-boot will place the Linux kernel before booting it.
	 This address is normally the base address of main memory + 0x4000.

config UBOOT_FLASH_ADDR
	hex "uImage.o Load Address"
	default 0x00080000
	---help---
	 Optional setting only affecting the uImage.o ELF-image used to
	 download the uImage file to the target using a ELF-loader other than
	 U-Boot. It may for example be used to download an uImage to FLASH with
	 the GRMON utility before even starting u-boot.

config UBOOT_ENTRY_ADDR
	hex "uImage Entry Address"
	default 0xf0004000
	---help---
	 Do not change this unless you know what you're doing. This is
	 hardcoded by the SPARC32 and LEON port.

	 This is the virtual address u-boot jumps to when booting the Linux
	 Kernel.

endmenu
endif

endmenu

menu "Bus options (PCI etc.)"
config SBUS
	bool
	default y

config SBUSCHAR
	bool
	default y

config SUN_LDOMS
	bool "Sun Logical Domains support"
	depends on SPARC64
	help
	  Say Y here is you want to support virtual devices via
	  Logical Domains.

config PCI
	bool "Support for PCI and PS/2 keyboard/mouse"
	help
	  Find out whether your system includes a PCI bus. PCI is the name of
	  a bus system, i.e. the way the CPU talks to the other stuff inside
	  your box.  If you say Y here, the kernel will include drivers and
	  infrastructure code to support PCI bus devices.

	  CONFIG_PCI is needed for all JavaStation's (including MrCoffee),
	  CP-1200, JavaEngine-1, Corona, Red October, and Serengeti SGSC.
	  All of these platforms are extremely obscure, so say N if unsure.

config PCI_DOMAINS
	def_bool PCI if SPARC64

config PCI_SYSCALL
	def_bool PCI

config PCIC_PCI
	bool
	depends on PCI && SPARC32 && !SPARC_LEON
	default y

config LEON_PCI
	bool
	depends on PCI && SPARC_LEON
	default y

config SPARC_GRPCI1
	bool "GRPCI Host Bridge Support"
	depends on LEON_PCI
	default y
	help
	  Say Y here to include the GRPCI Host Bridge Driver. The GRPCI
	  PCI host controller is typically found in GRLIB SPARC32/LEON
	  systems. The driver has one property (all_pci_errors) controlled
	  from the bootloader that makes the GRPCI to generate interrupts
	  on detected PCI Parity and System errors.

config SPARC_GRPCI2
	bool "GRPCI2 Host Bridge Support"
	depends on LEON_PCI
	default y
	help
	  Say Y here to include the GRPCI2 Host Bridge Driver.

source "drivers/pci/Kconfig"

source "drivers/pcmcia/Kconfig"

config SUN_OPENPROMFS
	tristate "Openprom tree appears in /proc/openprom"
	help
	  If you say Y, the OpenPROM device tree will be available as a
	  virtual file system, which you can mount to /proc/openprom by "mount
	  -t openpromfs none /proc/openprom".

	  To compile the /proc/openprom support as a module, choose M here: the
	  module will be called openpromfs.

	  Only choose N if you know in advance that you will not need to modify
	  OpenPROM settings on the running system.

# Makefile helpers
config SPARC64_PCI
	bool
	default y
	depends on SPARC64 && PCI

config SPARC64_PCI_MSI
	bool
	default y
	depends on SPARC64_PCI && PCI_MSI

endmenu

menu "Executable file formats"

source "fs/Kconfig.binfmt"

config COMPAT
	bool
	depends on SPARC64
	default y
	select COMPAT_BINFMT_ELF
	select HAVE_UID16
	select ARCH_WANT_OLD_COMPAT_IPC
	select COMPAT_OLD_SIGACTION

config SYSVIPC_COMPAT
	bool
	depends on COMPAT && SYSVIPC
	default y

config KEYS_COMPAT
	def_bool y if COMPAT && KEYS

endmenu

source "net/Kconfig"

source "drivers/Kconfig"

source "drivers/sbus/char/Kconfig"

source "fs/Kconfig"

source "arch/sparc/Kconfig.debug"

source "security/Kconfig"

source "crypto/Kconfig"

source "lib/Kconfig"<|MERGE_RESOLUTION|>--- conflicted
+++ resolved
@@ -28,10 +28,6 @@
 	select HAVE_DMA_ATTRS
 	select HAVE_DMA_API_DEBUG
 	select HAVE_ARCH_JUMP_LABEL if SPARC64
-<<<<<<< HEAD
-	select HAVE_GENERIC_HARDIRQS
-=======
->>>>>>> fc14f9c1
 	select GENERIC_IRQ_SHOW
 	select ARCH_WANT_IPC_PARSE_VERSION
 	select GENERIC_PCI_IOMAP
@@ -82,10 +78,7 @@
 	select ARCH_HAVE_NMI_SAFE_CMPXCHG
 	select HAVE_C_RECORDMCOUNT
 	select NO_BOOTMEM
-<<<<<<< HEAD
-=======
 	select HAVE_ARCH_AUDITSYSCALL
->>>>>>> fc14f9c1
 	select ARCH_SUPPORTS_ATOMIC_RMW
 
 config ARCH_DEFCONFIG
