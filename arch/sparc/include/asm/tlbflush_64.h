#ifndef _SPARC64_TLBFLUSH_H
#define _SPARC64_TLBFLUSH_H

#include <asm/mmu_context.h>

/* TSB flush operations. */

#define TLB_BATCH_NR	192

struct tlb_batch {
	struct mm_struct *mm;
	unsigned long tlb_nr;
	unsigned long active;
	unsigned long vaddrs[TLB_BATCH_NR];
};

void flush_tsb_kernel_range(unsigned long start, unsigned long end);
void flush_tsb_user(struct tlb_batch *tb);
void flush_tsb_user_page(struct mm_struct *mm, unsigned long vaddr);

/* TLB flush operations. */

static inline void flush_tlb_mm(struct mm_struct *mm)
{
}

static inline void flush_tlb_page(struct vm_area_struct *vma,
				  unsigned long vmaddr)
{
}

static inline void flush_tlb_range(struct vm_area_struct *vma,
				   unsigned long start, unsigned long end)
{
}

void flush_tlb_kernel_range(unsigned long start, unsigned long end);

#define __HAVE_ARCH_ENTER_LAZY_MMU_MODE

void flush_tlb_pending(void);
void arch_enter_lazy_mmu_mode(void);
void arch_leave_lazy_mmu_mode(void);
#define arch_flush_lazy_mmu_mode()      do {} while (0)

/* Local cpu only.  */
void __flush_tlb_all(void);
void __flush_tlb_page(unsigned long context, unsigned long vaddr);
void __flush_tlb_kernel_range(unsigned long start, unsigned long end);

#ifndef CONFIG_SMP

static inline void global_flush_tlb_page(struct mm_struct *mm, unsigned long vaddr)
{
	__flush_tlb_page(CTX_HWBITS(mm->context), vaddr);
}

#else /* CONFIG_SMP */

<<<<<<< HEAD
extern void smp_flush_tlb_kernel_range(unsigned long start, unsigned long end);
extern void smp_flush_tlb_page(struct mm_struct *mm, unsigned long vaddr);
=======
void smp_flush_tlb_kernel_range(unsigned long start, unsigned long end);
void smp_flush_tlb_page(struct mm_struct *mm, unsigned long vaddr);
>>>>>>> fc14f9c1

#define global_flush_tlb_page(mm, vaddr) \
	smp_flush_tlb_page(mm, vaddr)

#endif /* ! CONFIG_SMP */

#endif /* _SPARC64_TLBFLUSH_H */<|MERGE_RESOLUTION|>--- conflicted
+++ resolved
@@ -57,13 +57,8 @@
 
 #else /* CONFIG_SMP */
 
-<<<<<<< HEAD
-extern void smp_flush_tlb_kernel_range(unsigned long start, unsigned long end);
-extern void smp_flush_tlb_page(struct mm_struct *mm, unsigned long vaddr);
-=======
 void smp_flush_tlb_kernel_range(unsigned long start, unsigned long end);
 void smp_flush_tlb_page(struct mm_struct *mm, unsigned long vaddr);
->>>>>>> fc14f9c1
 
 #define global_flush_tlb_page(mm, vaddr) \
 	smp_flush_tlb_page(mm, vaddr)
