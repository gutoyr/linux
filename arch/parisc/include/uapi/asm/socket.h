#ifndef _UAPI_ASM_SOCKET_H
#define _UAPI_ASM_SOCKET_H

#include <asm/sockios.h>

/* For setsockopt(2) */
#define SOL_SOCKET	0xffff

#define SO_DEBUG	0x0001
#define SO_REUSEADDR	0x0004
#define SO_KEEPALIVE	0x0008
#define SO_DONTROUTE	0x0010
#define SO_BROADCAST	0x0020
#define SO_LINGER	0x0080
#define SO_OOBINLINE	0x0100
#define SO_REUSEPORT	0x0200
#define SO_SNDBUF	0x1001
#define SO_RCVBUF	0x1002
#define SO_SNDBUFFORCE	0x100a
#define SO_RCVBUFFORCE	0x100b
#define SO_SNDLOWAT	0x1003
#define SO_RCVLOWAT	0x1004
#define SO_SNDTIMEO	0x1005
#define SO_RCVTIMEO	0x1006
#define SO_ERROR	0x1007
#define SO_TYPE		0x1008
#define SO_PROTOCOL	0x1028
#define SO_DOMAIN	0x1029
#define SO_PEERNAME	0x2000

#define SO_NO_CHECK	0x400b
#define SO_PRIORITY	0x400c
#define SO_BSDCOMPAT	0x400e
#define SO_PASSCRED	0x4010
#define SO_PEERCRED	0x4011
#define SO_TIMESTAMP	0x4012
#define SCM_TIMESTAMP	SO_TIMESTAMP
#define SO_TIMESTAMPNS	0x4013
#define SCM_TIMESTAMPNS	SO_TIMESTAMPNS

/* Security levels - as per NRL IPv6 - don't actually do anything */
#define SO_SECURITY_AUTHENTICATION		0x4016
#define SO_SECURITY_ENCRYPTION_TRANSPORT	0x4017
#define SO_SECURITY_ENCRYPTION_NETWORK		0x4018

#define SO_BINDTODEVICE	0x4019

/* Socket filtering */
#define SO_ATTACH_FILTER        0x401a
#define SO_DETACH_FILTER        0x401b
#define SO_GET_FILTER		SO_ATTACH_FILTER

#define SO_ACCEPTCONN		0x401c

#define SO_PEERSEC		0x401d
#define SO_PASSSEC		0x401e

#define SO_MARK			0x401f

#define SO_TIMESTAMPING		0x4020
#define SCM_TIMESTAMPING	SO_TIMESTAMPING

#define SO_RXQ_OVFL             0x4021

#define SO_WIFI_STATUS		0x4022
#define SCM_WIFI_STATUS		SO_WIFI_STATUS
#define SO_PEEK_OFF		0x4023

/* Instruct lower device to use last 4-bytes of skb data as FCS */
#define SO_NOFCS		0x4024

#define SO_LOCK_FILTER		0x4025

#define SO_SELECT_ERR_QUEUE	0x4026

<<<<<<< HEAD
=======
#define SO_BUSY_POLL		0x4027

#define SO_MAX_PACING_RATE	0x4028

#define SO_BPF_EXTENSIONS	0x4029

>>>>>>> fc14f9c1
#endif /* _UAPI_ASM_SOCKET_H */<|MERGE_RESOLUTION|>--- conflicted
+++ resolved
@@ -73,13 +73,10 @@
 
 #define SO_SELECT_ERR_QUEUE	0x4026
 
-<<<<<<< HEAD
-=======
 #define SO_BUSY_POLL		0x4027
 
 #define SO_MAX_PACING_RATE	0x4028
 
 #define SO_BPF_EXTENSIONS	0x4029
 
->>>>>>> fc14f9c1
 #endif /* _UAPI_ASM_SOCKET_H */