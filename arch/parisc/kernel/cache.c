--- conflicted
+++ resolved
@@ -581,72 +581,4 @@
 		flush_tlb_page(vma, vmaddr);
 		__flush_cache_page(vma, vmaddr, PFN_PHYS(pfn));
 	}
-<<<<<<< HEAD
-}
-
-#ifdef CONFIG_PARISC_TMPALIAS
-
-void clear_user_highpage(struct page *page, unsigned long vaddr)
-{
-	void *vto;
-	unsigned long flags;
-
-	/* Clear using TMPALIAS region.  The page doesn't need to
-	   be flushed but the kernel mapping needs to be purged.  */
-
-	vto = kmap_atomic(page);
-
-	/* The PA-RISC 2.0 Architecture book states on page F-6:
-	   "Before a write-capable translation is enabled, *all*
-	   non-equivalently-aliased translations must be removed
-	   from the page table and purged from the TLB.  (Note
-	   that the caches are not required to be flushed at this
-	   time.)  Before any non-equivalent aliased translation
-	   is re-enabled, the virtual address range for the writeable
-	   page (the entire page) must be flushed from the cache,
-	   and the write-capable translation removed from the page
-	   table and purged from the TLB."  */
-
-	purge_kernel_dcache_page_asm((unsigned long)vto);
-	purge_tlb_start(flags);
-	pdtlb_kernel(vto);
-	purge_tlb_end(flags);
-	preempt_disable();
-	clear_user_page_asm(vto, vaddr);
-	preempt_enable();
-
-	pagefault_enable();		/* kunmap_atomic(addr, KM_USER0); */
-}
-
-void copy_user_highpage(struct page *to, struct page *from,
-	unsigned long vaddr, struct vm_area_struct *vma)
-{
-	void *vfrom, *vto;
-	unsigned long flags;
-
-	/* Copy using TMPALIAS region.  This has the advantage
-	   that the `from' page doesn't need to be flushed.  However,
-	   the `to' page must be flushed in copy_user_page_asm since
-	   it can be used to bring in executable code.  */
-
-	vfrom = kmap_atomic(from);
-	vto = kmap_atomic(to);
-
-	purge_kernel_dcache_page_asm((unsigned long)vto);
-	purge_tlb_start(flags);
-	pdtlb_kernel(vto);
-	pdtlb_kernel(vfrom);
-	purge_tlb_end(flags);
-	preempt_disable();
-	copy_user_page_asm(vto, vfrom, vaddr);
-	flush_dcache_page_asm(__pa(vto), vaddr);
-	preempt_enable();
-
-	pagefault_enable();		/* kunmap_atomic(addr, KM_USER1); */
-	pagefault_enable();		/* kunmap_atomic(addr, KM_USER0); */
-}
-
-#endif /* CONFIG_PARISC_TMPALIAS */
-=======
-}
->>>>>>> fc14f9c1
+}