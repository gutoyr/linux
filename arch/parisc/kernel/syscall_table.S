/*    System Call Table
 *
 *    Copyright (C) 1999-2004 Matthew Wilcox <willy at parisc-linux.org>
 *    Copyright (C) 2000-2001 John Marvin <jsm at parisc-linux.org>
 *    Copyright (C) 2000 Alan Modra <amodra at parisc-linux.org>
 *    Copyright (C) 2000-2003 Paul Bame <bame at parisc-linux.org>
 *    Copyright (C) 2000 Philipp Rumpf <prumpf with tux.org>
 *    Copyright (C) 2000 Michael Ang <mang with subcarrier.org>
 *    Copyright (C) 2000 David Huggins-Daines <dhd with pobox.org>
 *    Copyright (C) 2000 Grant Grundler <grundler at parisc-linux.org>
 *    Copyright (C) 2001 Richard Hirst <rhirst with parisc-linux.org>
 *    Copyright (C) 2001-2002 Ryan Bradetich <rbrad at parisc-linux.org>
 *    Copyright (C) 2001-2007 Helge Deller <deller at parisc-linux.org>
 *    Copyright (C) 2000-2001 Thomas Bogendoerfer <tsbogend at parisc-linux.org>
 *    Copyright (C) 2002 Randolph Chung <tausq with parisc-linux.org>
 *    Copyright (C) 2005-2006 Kyle McMartin <kyle at parisc-linux.org>
 *
 *    This program is free software; you can redistribute it and/or modify
 *    it under the terms of the GNU General Public License as published by
 *    the Free Software Foundation; either version 2 of the License, or
 *    (at your option) any later version.
 *
 *    This program is distributed in the hope that it will be useful,
 *    but WITHOUT ANY WARRANTY; without even the implied warranty of
 *    MERCHANTABILITY or FITNESS FOR A PARTICULAR PURPOSE.  See the
 *    GNU General Public License for more details.
 *
 *    You should have received a copy of the GNU General Public License
 *    along with this program; if not, write to the Free Software
 *    Foundation, Inc., 59 Temple Place, Suite 330, Boston, MA  02111-1307  USA
 */

#if defined(CONFIG_64BIT) && !defined(SYSCALL_TABLE_64BIT)
/* Use ENTRY_SAME for 32-bit syscalls which are the same on wide and
 * narrow palinux.  Use ENTRY_DIFF for those where a 32-bit specific
 * implementation is required on wide palinux.  Use ENTRY_COMP where
 * the compatibility layer has a useful 32-bit implementation.
 */
#define ENTRY_SAME(_name_) .dword sys_##_name_
#define ENTRY_DIFF(_name_) .dword sys32_##_name_
#define ENTRY_UHOH(_name_) .dword sys32_##unimplemented
#define ENTRY_OURS(_name_) .dword parisc_##_name_
#define ENTRY_COMP(_name_) .dword compat_sys_##_name_
#elif defined(CONFIG_64BIT) && defined(SYSCALL_TABLE_64BIT)
#define ENTRY_SAME(_name_) .dword sys_##_name_
#define ENTRY_DIFF(_name_) .dword sys_##_name_
#define ENTRY_UHOH(_name_) .dword sys_##_name_
#define ENTRY_OURS(_name_) .dword sys_##_name_
#define ENTRY_COMP(_name_) .dword sys_##_name_
#else
#define ENTRY_SAME(_name_) .word sys_##_name_
#define ENTRY_DIFF(_name_) .word sys_##_name_
#define ENTRY_UHOH(_name_) .word sys_##_name_
#define ENTRY_OURS(_name_) .word parisc_##_name_
#define ENTRY_COMP(_name_) .word sys_##_name_
#endif

90:	ENTRY_SAME(restart_syscall)	/* 0 */
91:	ENTRY_SAME(exit)
	ENTRY_SAME(fork_wrapper)
	ENTRY_SAME(read)
	ENTRY_SAME(write)
	ENTRY_COMP(open)		/* 5 */
	ENTRY_SAME(close)
	ENTRY_SAME(waitpid)
	ENTRY_SAME(creat)
	ENTRY_SAME(link)
	ENTRY_SAME(unlink)		/* 10 */
	ENTRY_COMP(execve)
	ENTRY_SAME(chdir)
	/* See comments in kernel/time.c!!! Maybe we don't need this? */
	ENTRY_COMP(time)
	ENTRY_SAME(mknod)
	ENTRY_SAME(chmod)		/* 15 */
	ENTRY_SAME(lchown)
	ENTRY_SAME(socket)
	/* struct stat is MAYBE identical wide and narrow ?? */
	ENTRY_COMP(newstat)
	ENTRY_COMP(lseek)
	ENTRY_SAME(getpid)		/* 20 */
	/* the 'void * data' parameter may need re-packing in wide */
	ENTRY_COMP(mount)
	/* concerned about struct sockaddr in wide/narrow */
	/* ---> I think sockaddr is OK unless the compiler packs the struct */
	/*      differently to align the char array */
	ENTRY_SAME(bind)
	ENTRY_SAME(setuid)
	ENTRY_SAME(getuid)
	ENTRY_COMP(stime)		/* 25 */
	ENTRY_COMP(ptrace)
	ENTRY_SAME(alarm)
	/* see stat comment */
	ENTRY_COMP(newfstat)
	ENTRY_SAME(pause)
	/* struct utimbuf uses time_t which might vary */
	ENTRY_COMP(utime)		/* 30 */
	/* struct sockaddr... */
	ENTRY_SAME(connect)
	ENTRY_SAME(listen)
	ENTRY_SAME(access)
	ENTRY_SAME(nice)
	/* struct sockaddr... */
	ENTRY_SAME(accept)		/* 35 */
	ENTRY_SAME(sync)
	ENTRY_SAME(kill)
	ENTRY_SAME(rename)
	ENTRY_SAME(mkdir)
	ENTRY_SAME(rmdir)		/* 40 */
	ENTRY_SAME(dup)
	ENTRY_SAME(pipe)
	ENTRY_COMP(times)
	/* struct sockaddr... */
	ENTRY_SAME(getsockname)
	/* it seems possible brk() could return a >4G pointer... */
	ENTRY_SAME(brk)			/* 45 */
	ENTRY_SAME(setgid)
	ENTRY_SAME(getgid)
	ENTRY_SAME(signal)
	ENTRY_SAME(geteuid)
	ENTRY_SAME(getegid)		/* 50 */
	ENTRY_SAME(acct)
	ENTRY_SAME(umount)
	/* struct sockaddr... */
	ENTRY_SAME(getpeername)
	ENTRY_COMP(ioctl)
	ENTRY_COMP(fcntl)		/* 55 */
	ENTRY_SAME(socketpair)
	ENTRY_SAME(setpgid)
	ENTRY_SAME(send)
	ENTRY_SAME(newuname)
	ENTRY_SAME(umask)		/* 60 */
	ENTRY_SAME(chroot)
	ENTRY_COMP(ustat)
	ENTRY_SAME(dup2)
	ENTRY_SAME(getppid)
	ENTRY_SAME(getpgrp)		/* 65 */
	ENTRY_SAME(setsid)
	ENTRY_SAME(pivot_root)
	/* I don't like this */
	ENTRY_UHOH(sgetmask)
	ENTRY_UHOH(ssetmask)
	ENTRY_SAME(setreuid)		/* 70 */
	ENTRY_SAME(setregid)
	ENTRY_SAME(mincore)
	ENTRY_COMP(sigpending)
	ENTRY_SAME(sethostname)
	/* Following 3 have linux-common-code structs containing longs -( */
	ENTRY_COMP(setrlimit)		/* 75 */
	ENTRY_COMP(getrlimit)
	ENTRY_COMP(getrusage)
	/* struct timeval and timezone are maybe?? consistent wide and narrow */
	ENTRY_COMP(gettimeofday)
	ENTRY_COMP(settimeofday)
	ENTRY_SAME(getgroups)		/* 80 */
	ENTRY_SAME(setgroups)
	/* struct socketaddr... */
	ENTRY_SAME(sendto)
	ENTRY_SAME(symlink)
	/* see stat comment */
	ENTRY_COMP(newlstat)
	ENTRY_SAME(readlink)		/* 85 */
	ENTRY_SAME(ni_syscall)	/* was uselib */
	ENTRY_SAME(swapon)
	ENTRY_SAME(reboot)
	ENTRY_SAME(mmap2)
	ENTRY_SAME(mmap)		/* 90 */
	ENTRY_SAME(munmap)
	ENTRY_COMP(truncate)
	ENTRY_COMP(ftruncate)
	ENTRY_SAME(fchmod)
	ENTRY_SAME(fchown)		/* 95 */
	ENTRY_SAME(getpriority)
	ENTRY_SAME(setpriority)
	ENTRY_SAME(recv)
	ENTRY_COMP(statfs)
	ENTRY_COMP(fstatfs)		/* 100 */
	ENTRY_SAME(stat64)
	ENTRY_SAME(ni_syscall)	/* was socketcall */
	ENTRY_SAME(syslog)
	/* even though manpage says struct timeval contains longs, ours has
	 * time_t and suseconds_t -- both of which are safe wide/narrow */
	ENTRY_COMP(setitimer)
	ENTRY_COMP(getitimer)		/* 105 */
	ENTRY_SAME(capget)
	ENTRY_SAME(capset)
	ENTRY_OURS(pread64)
	ENTRY_OURS(pwrite64)
	ENTRY_SAME(getcwd)		/* 110 */
	ENTRY_SAME(vhangup)
	ENTRY_SAME(fstat64)
	ENTRY_SAME(vfork_wrapper)
	/* struct rusage contains longs... */
	ENTRY_COMP(wait4)
	ENTRY_SAME(swapoff)		/* 115 */
	ENTRY_COMP(sysinfo)
	ENTRY_SAME(shutdown)
	ENTRY_SAME(fsync)
	ENTRY_SAME(madvise)
	ENTRY_SAME(clone_wrapper)	/* 120 */
	ENTRY_SAME(setdomainname)
	ENTRY_COMP(sendfile)
	/* struct sockaddr... */
	ENTRY_SAME(recvfrom)
	/* struct timex contains longs */
	ENTRY_COMP(adjtimex)
	ENTRY_SAME(mprotect)		/* 125 */
	/* old_sigset_t forced to 32 bits.  Beware glibc sigset_t */
	ENTRY_COMP(sigprocmask)
	ENTRY_SAME(ni_syscall)	/* create_module */
	ENTRY_SAME(init_module)
	ENTRY_SAME(delete_module)
	ENTRY_SAME(ni_syscall)		/* 130: get_kernel_syms */
	/* time_t inside struct dqblk */
	ENTRY_SAME(quotactl)
	ENTRY_SAME(getpgid)
	ENTRY_SAME(fchdir)
	ENTRY_SAME(bdflush)
	ENTRY_SAME(sysfs)		/* 135 */
	ENTRY_OURS(personality)
	ENTRY_SAME(ni_syscall)	/* for afs_syscall */
	ENTRY_SAME(setfsuid)
	ENTRY_SAME(setfsgid)
	/* I think this might work */
	ENTRY_SAME(llseek)		/* 140 */
	ENTRY_COMP(getdents)
	/* it is POSSIBLE that select will be OK because even though fd_set
	 * contains longs, the macros and sizes are clever. */
	ENTRY_COMP(select)
	ENTRY_SAME(flock)
	ENTRY_SAME(msync)
	/* struct iovec contains pointers */
	ENTRY_COMP(readv)		/* 145 */
	ENTRY_COMP(writev)
	ENTRY_SAME(getsid)
	ENTRY_SAME(fdatasync)
	/* struct __sysctl_args is a mess */
	ENTRY_COMP(sysctl)
	ENTRY_SAME(mlock)		/* 150 */
	ENTRY_SAME(munlock)
	ENTRY_SAME(mlockall)
	ENTRY_SAME(munlockall)
	/* struct sched_param is ok for now */
	ENTRY_SAME(sched_setparam)
	ENTRY_SAME(sched_getparam)	/* 155 */
	ENTRY_SAME(sched_setscheduler)
	ENTRY_SAME(sched_getscheduler)
	ENTRY_SAME(sched_yield)
	ENTRY_SAME(sched_get_priority_max)
	ENTRY_SAME(sched_get_priority_min)	/* 160 */
	ENTRY_COMP(sched_rr_get_interval)
	ENTRY_COMP(nanosleep)
	ENTRY_SAME(mremap)
	ENTRY_SAME(setresuid)
	ENTRY_SAME(getresuid)		/* 165 */
	ENTRY_COMP(sigaltstack)
	ENTRY_SAME(ni_syscall)		/* query_module */
	ENTRY_SAME(poll)
	/* structs contain pointers and an in_addr... */
	ENTRY_SAME(ni_syscall)		/* was nfsservctl */
	ENTRY_SAME(setresgid)		/* 170 */
	ENTRY_SAME(getresgid)
	ENTRY_SAME(prctl)
	/* signals need a careful review */
	ENTRY_SAME(rt_sigreturn_wrapper)
	ENTRY_COMP(rt_sigaction)
	ENTRY_COMP(rt_sigprocmask)	/* 175 */
	ENTRY_COMP(rt_sigpending)
	ENTRY_COMP(rt_sigtimedwait)
	/* even though the struct siginfo_t is different, it appears like
	 * all the paths use values which should be same wide and narrow.
	 * Also the struct is padded to 128 bytes which means we don't have
	 * to worry about faulting trying to copy in a larger 64-bit
	 * struct from a 32-bit user-space app.
	 */
	ENTRY_COMP(rt_sigqueueinfo)
	ENTRY_COMP(rt_sigsuspend)
	ENTRY_SAME(chown)		/* 180 */
	/* setsockopt() used by iptables: SO_SET_REPLACE/SO_SET_ADD_COUNTERS */
	ENTRY_COMP(setsockopt)
	ENTRY_COMP(getsockopt)
	ENTRY_COMP(sendmsg)
	ENTRY_COMP(recvmsg)
	ENTRY_SAME(semop)		/* 185 */
	ENTRY_SAME(semget)
	ENTRY_COMP(semctl)
	ENTRY_COMP(msgsnd)
	ENTRY_COMP(msgrcv)
	ENTRY_SAME(msgget)		/* 190 */
	ENTRY_COMP(msgctl)
	ENTRY_COMP(shmat)
	ENTRY_SAME(shmdt)
	ENTRY_SAME(shmget)
	ENTRY_COMP(shmctl)		/* 195 */
	ENTRY_SAME(ni_syscall)		/* streams1 */
	ENTRY_SAME(ni_syscall)		/* streams2 */
	ENTRY_SAME(lstat64)
	ENTRY_OURS(truncate64)
	ENTRY_OURS(ftruncate64)		/* 200 */
	ENTRY_SAME(getdents64)
	ENTRY_COMP(fcntl64)
	ENTRY_SAME(ni_syscall)	/* attrctl -- dead */
	ENTRY_SAME(ni_syscall)	/* acl_get -- dead */
	ENTRY_SAME(ni_syscall)		/* 205 (acl_set -- dead) */
	ENTRY_SAME(gettid)
	ENTRY_OURS(readahead)
	ENTRY_SAME(tkill)
	ENTRY_COMP(sendfile64)
	ENTRY_COMP(futex)		/* 210 */
	ENTRY_COMP(sched_setaffinity)
	ENTRY_COMP(sched_getaffinity)
	ENTRY_SAME(ni_syscall)	/* set_thread_area */
	ENTRY_SAME(ni_syscall)	/* get_thread_area */
	ENTRY_COMP(io_setup)		/* 215 */
	ENTRY_SAME(io_destroy)
	ENTRY_COMP(io_getevents)
	ENTRY_COMP(io_submit)
	ENTRY_SAME(io_cancel)
	ENTRY_SAME(alloc_hugepages)	/* 220 */
	ENTRY_SAME(free_hugepages)
	ENTRY_SAME(exit_group)
	ENTRY_COMP(lookup_dcookie)
	ENTRY_SAME(epoll_create)
	ENTRY_SAME(epoll_ctl)		/* 225 */
	ENTRY_SAME(epoll_wait)
 	ENTRY_SAME(remap_file_pages)
	ENTRY_COMP(semtimedop)
	ENTRY_COMP(mq_open)
	ENTRY_SAME(mq_unlink)		/* 230 */
	ENTRY_COMP(mq_timedsend)
	ENTRY_COMP(mq_timedreceive)
	ENTRY_COMP(mq_notify)
	ENTRY_COMP(mq_getsetattr)
	ENTRY_COMP(waitid)		/* 235 */
	ENTRY_OURS(fadvise64_64)
	ENTRY_SAME(set_tid_address)
	ENTRY_SAME(setxattr)
	ENTRY_SAME(lsetxattr)
	ENTRY_SAME(fsetxattr)		/* 240 */
	ENTRY_SAME(getxattr)
	ENTRY_SAME(lgetxattr)
	ENTRY_SAME(fgetxattr)
	ENTRY_SAME(listxattr)
	ENTRY_SAME(llistxattr)		/* 245 */
	ENTRY_SAME(flistxattr)
	ENTRY_SAME(removexattr)
	ENTRY_SAME(lremovexattr)
	ENTRY_SAME(fremovexattr)
	ENTRY_COMP(timer_create)	/* 250 */
	ENTRY_COMP(timer_settime)
	ENTRY_COMP(timer_gettime)
	ENTRY_SAME(timer_getoverrun)
	ENTRY_SAME(timer_delete)
	ENTRY_COMP(clock_settime)	/* 255 */
	ENTRY_COMP(clock_gettime)
	ENTRY_COMP(clock_getres)
	ENTRY_COMP(clock_nanosleep)
	ENTRY_SAME(tgkill)
	ENTRY_COMP(mbind)		/* 260 */
	ENTRY_COMP(get_mempolicy)
	ENTRY_COMP(set_mempolicy)
	ENTRY_SAME(ni_syscall)	/* 263: reserved for vserver */
	ENTRY_SAME(add_key)
	ENTRY_SAME(request_key)		/* 265 */
	ENTRY_SAME(keyctl)
	ENTRY_SAME(ioprio_set)
	ENTRY_SAME(ioprio_get)
	ENTRY_SAME(inotify_init)
	ENTRY_SAME(inotify_add_watch)	/* 270 */
	ENTRY_SAME(inotify_rm_watch)
	ENTRY_SAME(migrate_pages)
	ENTRY_COMP(pselect6)
	ENTRY_COMP(ppoll)
	ENTRY_COMP(openat)		/* 275 */
	ENTRY_SAME(mkdirat)
	ENTRY_SAME(mknodat)
	ENTRY_SAME(fchownat)
	ENTRY_COMP(futimesat)
	ENTRY_SAME(fstatat64)		/* 280 */
	ENTRY_SAME(unlinkat)
	ENTRY_SAME(renameat)
	ENTRY_SAME(linkat)
	ENTRY_SAME(symlinkat)
	ENTRY_SAME(readlinkat)		/* 285 */
	ENTRY_SAME(fchmodat)
	ENTRY_SAME(faccessat)
	ENTRY_SAME(unshare)
	ENTRY_COMP(set_robust_list)
	ENTRY_COMP(get_robust_list)	/* 290 */
	ENTRY_SAME(splice)
	ENTRY_OURS(sync_file_range)
	ENTRY_SAME(tee)
	ENTRY_COMP(vmsplice)
	ENTRY_COMP(move_pages)		/* 295 */
	ENTRY_SAME(getcpu)
	ENTRY_COMP(epoll_pwait)
	ENTRY_COMP(statfs64)
	ENTRY_COMP(fstatfs64)
	ENTRY_COMP(kexec_load)		/* 300 */
	ENTRY_COMP(utimensat)
	ENTRY_COMP(signalfd)
	ENTRY_SAME(ni_syscall)		/* was timerfd */
	ENTRY_SAME(eventfd)
	ENTRY_OURS(fallocate)		/* 305 */
	ENTRY_SAME(timerfd_create)
	ENTRY_COMP(timerfd_settime)
	ENTRY_COMP(timerfd_gettime)
	ENTRY_COMP(signalfd4)
	ENTRY_SAME(eventfd2)		/* 310 */
	ENTRY_SAME(epoll_create1)
	ENTRY_SAME(dup3)
	ENTRY_SAME(pipe2)
	ENTRY_SAME(inotify_init1)
	ENTRY_COMP(preadv)		/* 315 */
	ENTRY_COMP(pwritev)
	ENTRY_COMP(rt_tgsigqueueinfo)
	ENTRY_SAME(perf_event_open)
	ENTRY_COMP(recvmmsg)
	ENTRY_SAME(accept4)		/* 320 */
	ENTRY_SAME(prlimit64)
	ENTRY_SAME(fanotify_init)
	ENTRY_DIFF(fanotify_mark)
	ENTRY_COMP(clock_adjtime)
	ENTRY_SAME(name_to_handle_at)	/* 325 */
	ENTRY_COMP(open_by_handle_at)
	ENTRY_SAME(syncfs)
	ENTRY_SAME(setns)
	ENTRY_COMP(sendmmsg)
	ENTRY_COMP(process_vm_readv)	/* 330 */
	ENTRY_COMP(process_vm_writev)
	ENTRY_SAME(kcmp)
	ENTRY_SAME(finit_module)
	ENTRY_SAME(sched_setattr)
	ENTRY_SAME(sched_getattr)	/* 335 */
	ENTRY_COMP(utimes)
	ENTRY_SAME(renameat2)
	ENTRY_SAME(seccomp)
	ENTRY_SAME(getrandom)
	ENTRY_SAME(memfd_create)	/* 340 */
	ENTRY_SAME(bpf)
<<<<<<< HEAD
=======
	ENTRY_COMP(execveat)
	ENTRY_SAME(membarrier)
	ENTRY_SAME(userfaultfd)
	ENTRY_SAME(mlock2)		/* 345 */
>>>>>>> afd2ff9b


.ifne (. - 90b) - (__NR_Linux_syscalls * (91b - 90b))
.error "size of syscall table does not fit value of __NR_Linux_syscalls"
.endif

#undef ENTRY_SAME
#undef ENTRY_DIFF
#undef ENTRY_UHOH
#undef ENTRY_COMP
#undef ENTRY_OURS<|MERGE_RESOLUTION|>--- conflicted
+++ resolved
@@ -437,13 +437,10 @@
 	ENTRY_SAME(getrandom)
 	ENTRY_SAME(memfd_create)	/* 340 */
 	ENTRY_SAME(bpf)
-<<<<<<< HEAD
-=======
 	ENTRY_COMP(execveat)
 	ENTRY_SAME(membarrier)
 	ENTRY_SAME(userfaultfd)
 	ENTRY_SAME(mlock2)		/* 345 */
->>>>>>> afd2ff9b
 
 
 .ifne (. - 90b) - (__NR_Linux_syscalls * (91b - 90b))
