/*
 *  linux/arch/x86_64/entry.S
 *
 *  Copyright (C) 1991, 1992  Linus Torvalds
 *  Copyright (C) 2000, 2001, 2002  Andi Kleen SuSE Labs
 *  Copyright (C) 2000  Pavel Machek <pavel@suse.cz>
 */

/*
 * entry.S contains the system-call and fault low-level handling routines.
 *
 * Some of this is documented in Documentation/x86/entry_64.txt
 *
 * NOTE: This code handles signal-recognition, which happens every time
 * after an interrupt and after each system call.
 *
 * Normal syscalls and interrupts don't save a full stack frame, this is
 * only done for syscall tracing, signals or fork/exec et.al.
 *
 * A note on terminology:
 * - top of stack: Architecture defined interrupt frame from SS to RIP
 * at the top of the kernel process stack.
 * - partial stack frame: partially saved registers up to R11.
 * - full stack frame: Like partial stack frame, but all register saved.
 *
 * Some macro usage:
 * - CFI macros are used to generate dwarf2 unwind information for better
 * backtraces. They don't change any code.
 * - SAVE_ALL/RESTORE_ALL - Save/restore all registers
 * - SAVE_ARGS/RESTORE_ARGS - Save/restore registers that C functions modify.
 * There are unfortunately lots of special cases where some registers
 * not touched. The macro is a big mess that should be cleaned up.
 * - SAVE_REST/RESTORE_REST - Handle the registers not saved by SAVE_ARGS.
 * Gives a full stack frame.
 * - ENTRY/END Define functions in the symbol table.
 * - FIXUP_TOP_OF_STACK/RESTORE_TOP_OF_STACK - Fix up the hardware stack
 * frame that is otherwise undefined after a SYSCALL
 * - TRACE_IRQ_* - Trace hard interrupt state for lock debugging.
 * - idtentry - Define exception entry points.
 */

#include <linux/linkage.h>
#include <asm/segment.h>
#include <asm/cache.h>
#include <asm/errno.h>
#include <asm/dwarf2.h>
#include <asm/calling.h>
#include <asm/asm-offsets.h>
#include <asm/msr.h>
#include <asm/unistd.h>
#include <asm/thread_info.h>
#include <asm/hw_irq.h>
#include <asm/page_types.h>
#include <asm/irqflags.h>
#include <asm/paravirt.h>
#include <asm/percpu.h>
#include <asm/asm.h>
#include <asm/context_tracking.h>
#include <asm/smap.h>
#include <asm/pgtable_types.h>
#include <linux/err.h>

/* Avoid __ASSEMBLER__'ifying <linux/audit.h> just for this.  */
#include <linux/elf-em.h>
#define AUDIT_ARCH_X86_64	(EM_X86_64|__AUDIT_ARCH_64BIT|__AUDIT_ARCH_LE)
#define __AUDIT_ARCH_64BIT 0x80000000
#define __AUDIT_ARCH_LE	   0x40000000

	.code64
	.section .entry.text, "ax"

<<<<<<< HEAD
#ifdef CONFIG_FUNCTION_TRACER

#ifdef CC_USING_FENTRY
# define function_hook	__fentry__
#else
# define function_hook	mcount
#endif

#ifdef CONFIG_DYNAMIC_FTRACE

ENTRY(function_hook)
	retq
END(function_hook)

/* skip is set if stack has been adjusted */
.macro ftrace_caller_setup skip=0
	MCOUNT_SAVE_FRAME \skip

	/* Load the ftrace_ops into the 3rd parameter */
	movq function_trace_op(%rip), %rdx

	/* Load ip into the first parameter */
	movq RIP(%rsp), %rdi
	subq $MCOUNT_INSN_SIZE, %rdi
	/* Load the parent_ip into the second parameter */
#ifdef CC_USING_FENTRY
	movq SS+16(%rsp), %rsi
#else
	movq 8(%rbp), %rsi
#endif
.endm

ENTRY(ftrace_caller)
	/* Check if tracing was disabled (quick check) */
	cmpl $0, function_trace_stop
	jne  ftrace_stub

	ftrace_caller_setup
	/* regs go into 4th parameter (but make it NULL) */
	movq $0, %rcx

GLOBAL(ftrace_call)
	call ftrace_stub

	MCOUNT_RESTORE_FRAME
ftrace_return:

#ifdef CONFIG_FUNCTION_GRAPH_TRACER
GLOBAL(ftrace_graph_call)
	jmp ftrace_stub
#endif

GLOBAL(ftrace_stub)
	retq
END(ftrace_caller)

ENTRY(ftrace_regs_caller)
	/* Save the current flags before compare (in SS location)*/
	pushfq

	/* Check if tracing was disabled (quick check) */
	cmpl $0, function_trace_stop
	jne  ftrace_restore_flags

	/* skip=8 to skip flags saved in SS */
	ftrace_caller_setup 8

	/* Save the rest of pt_regs */
	movq %r15, R15(%rsp)
	movq %r14, R14(%rsp)
	movq %r13, R13(%rsp)
	movq %r12, R12(%rsp)
	movq %r11, R11(%rsp)
	movq %r10, R10(%rsp)
	movq %rbp, RBP(%rsp)
	movq %rbx, RBX(%rsp)
	/* Copy saved flags */
	movq SS(%rsp), %rcx
	movq %rcx, EFLAGS(%rsp)
	/* Kernel segments */
	movq $__KERNEL_DS, %rcx
	movq %rcx, SS(%rsp)
	movq $__KERNEL_CS, %rcx
	movq %rcx, CS(%rsp)
	/* Stack - skipping return address */
	leaq SS+16(%rsp), %rcx
	movq %rcx, RSP(%rsp)

	/* regs go into 4th parameter */
	leaq (%rsp), %rcx

GLOBAL(ftrace_regs_call)
	call ftrace_stub

	/* Copy flags back to SS, to restore them */
	movq EFLAGS(%rsp), %rax
	movq %rax, SS(%rsp)

	/* Handlers can change the RIP */
	movq RIP(%rsp), %rax
	movq %rax, SS+8(%rsp)

	/* restore the rest of pt_regs */
	movq R15(%rsp), %r15
	movq R14(%rsp), %r14
	movq R13(%rsp), %r13
	movq R12(%rsp), %r12
	movq R10(%rsp), %r10
	movq RBP(%rsp), %rbp
	movq RBX(%rsp), %rbx

	/* skip=8 to skip flags saved in SS */
	MCOUNT_RESTORE_FRAME 8

	/* Restore flags */
	popfq

	jmp ftrace_return
ftrace_restore_flags:
	popfq
	jmp  ftrace_stub

END(ftrace_regs_caller)


#else /* ! CONFIG_DYNAMIC_FTRACE */

ENTRY(function_hook)
	cmpl $0, function_trace_stop
	jne  ftrace_stub

	cmpq $ftrace_stub, ftrace_trace_function
	jnz trace

#ifdef CONFIG_FUNCTION_GRAPH_TRACER
	cmpq $ftrace_stub, ftrace_graph_return
	jnz ftrace_graph_caller

	cmpq $ftrace_graph_entry_stub, ftrace_graph_entry
	jnz ftrace_graph_caller
#endif

GLOBAL(ftrace_stub)
	retq

trace:
	MCOUNT_SAVE_FRAME

	movq RIP(%rsp), %rdi
#ifdef CC_USING_FENTRY
	movq SS+16(%rsp), %rsi
#else
	movq 8(%rbp), %rsi
#endif
	subq $MCOUNT_INSN_SIZE, %rdi

	call   *ftrace_trace_function

	MCOUNT_RESTORE_FRAME

	jmp ftrace_stub
END(function_hook)
#endif /* CONFIG_DYNAMIC_FTRACE */
#endif /* CONFIG_FUNCTION_TRACER */

#ifdef CONFIG_FUNCTION_GRAPH_TRACER
ENTRY(ftrace_graph_caller)
	MCOUNT_SAVE_FRAME

#ifdef CC_USING_FENTRY
	leaq SS+16(%rsp), %rdi
	movq $0, %rdx	/* No framepointers needed */
#else
	leaq 8(%rbp), %rdi
	movq (%rbp), %rdx
#endif
	movq RIP(%rsp), %rsi
	subq $MCOUNT_INSN_SIZE, %rsi

	call	prepare_ftrace_return

	MCOUNT_RESTORE_FRAME

	retq
END(ftrace_graph_caller)

GLOBAL(return_to_handler)
	subq  $24, %rsp

	/* Save the return values */
	movq %rax, (%rsp)
	movq %rdx, 8(%rsp)
	movq %rbp, %rdi

	call ftrace_return_to_handler

	movq %rax, %rdi
	movq 8(%rsp), %rdx
	movq (%rsp), %rax
	addq $24, %rsp
	jmp *%rdi
#endif

=======
>>>>>>> fc14f9c1

#ifndef CONFIG_PREEMPT
#define retint_kernel retint_restore_args
#endif

#ifdef CONFIG_PARAVIRT
ENTRY(native_usergs_sysret64)
	swapgs
	sysretq
ENDPROC(native_usergs_sysret64)
#endif /* CONFIG_PARAVIRT */


.macro TRACE_IRQS_IRETQ offset=ARGOFFSET
#ifdef CONFIG_TRACE_IRQFLAGS
	bt   $9,EFLAGS-\offset(%rsp)	/* interrupts off? */
	jnc  1f
	TRACE_IRQS_ON
1:
#endif
.endm

/*
 * When dynamic function tracer is enabled it will add a breakpoint
 * to all locations that it is about to modify, sync CPUs, update
 * all the code, sync CPUs, then remove the breakpoints. In this time
 * if lockdep is enabled, it might jump back into the debug handler
 * outside the updating of the IST protection. (TRACE_IRQS_ON/OFF).
 *
 * We need to change the IDT table before calling TRACE_IRQS_ON/OFF to
 * make sure the stack pointer does not get reset back to the top
 * of the debug stack, and instead just reuses the current stack.
 */
#if defined(CONFIG_DYNAMIC_FTRACE) && defined(CONFIG_TRACE_IRQFLAGS)

.macro TRACE_IRQS_OFF_DEBUG
	call debug_stack_set_zero
	TRACE_IRQS_OFF
	call debug_stack_reset
.endm

.macro TRACE_IRQS_ON_DEBUG
	call debug_stack_set_zero
	TRACE_IRQS_ON
	call debug_stack_reset
.endm

.macro TRACE_IRQS_IRETQ_DEBUG offset=ARGOFFSET
	bt   $9,EFLAGS-\offset(%rsp)	/* interrupts off? */
	jnc  1f
	TRACE_IRQS_ON_DEBUG
1:
.endm

#else
# define TRACE_IRQS_OFF_DEBUG		TRACE_IRQS_OFF
# define TRACE_IRQS_ON_DEBUG		TRACE_IRQS_ON
# define TRACE_IRQS_IRETQ_DEBUG		TRACE_IRQS_IRETQ
#endif

/*
 * C code is not supposed to know about undefined top of stack. Every time
 * a C function with an pt_regs argument is called from the SYSCALL based
 * fast path FIXUP_TOP_OF_STACK is needed.
 * RESTORE_TOP_OF_STACK syncs the syscall state after any possible ptregs
 * manipulation.
 */

	/* %rsp:at FRAMEEND */
	.macro FIXUP_TOP_OF_STACK tmp offset=0
	movq PER_CPU_VAR(old_rsp),\tmp
	movq \tmp,RSP+\offset(%rsp)
	movq $__USER_DS,SS+\offset(%rsp)
	movq $__USER_CS,CS+\offset(%rsp)
	movq $-1,RCX+\offset(%rsp)
	movq R11+\offset(%rsp),\tmp  /* get eflags */
	movq \tmp,EFLAGS+\offset(%rsp)
	.endm

	.macro RESTORE_TOP_OF_STACK tmp offset=0
	movq RSP+\offset(%rsp),\tmp
	movq \tmp,PER_CPU_VAR(old_rsp)
	movq EFLAGS+\offset(%rsp),\tmp
	movq \tmp,R11+\offset(%rsp)
	.endm

	.macro FAKE_STACK_FRAME child_rip
	/* push in order ss, rsp, eflags, cs, rip */
	xorl %eax, %eax
	pushq_cfi $__KERNEL_DS /* ss */
	/*CFI_REL_OFFSET	ss,0*/
	pushq_cfi %rax /* rsp */
	CFI_REL_OFFSET	rsp,0
	pushq_cfi $(X86_EFLAGS_IF|X86_EFLAGS_FIXED) /* eflags - interrupts on */
	/*CFI_REL_OFFSET	rflags,0*/
	pushq_cfi $__KERNEL_CS /* cs */
	/*CFI_REL_OFFSET	cs,0*/
	pushq_cfi \child_rip /* rip */
	CFI_REL_OFFSET	rip,0
	pushq_cfi %rax /* orig rax */
	.endm

	.macro UNFAKE_STACK_FRAME
	addq $8*6, %rsp
	CFI_ADJUST_CFA_OFFSET	-(6*8)
	.endm

/*
 * initial frame state for interrupts (and exceptions without error code)
 */
	.macro EMPTY_FRAME start=1 offset=0
	.if \start
	CFI_STARTPROC simple
	CFI_SIGNAL_FRAME
	CFI_DEF_CFA rsp,8+\offset
	.else
	CFI_DEF_CFA_OFFSET 8+\offset
	.endif
	.endm

/*
 * initial frame state for interrupts (and exceptions without error code)
 */
	.macro INTR_FRAME start=1 offset=0
	EMPTY_FRAME \start, SS+8+\offset-RIP
	/*CFI_REL_OFFSET ss, SS+\offset-RIP*/
	CFI_REL_OFFSET rsp, RSP+\offset-RIP
	/*CFI_REL_OFFSET rflags, EFLAGS+\offset-RIP*/
	/*CFI_REL_OFFSET cs, CS+\offset-RIP*/
	CFI_REL_OFFSET rip, RIP+\offset-RIP
	.endm

/*
 * initial frame state for exceptions with error code (and interrupts
 * with vector already pushed)
 */
	.macro XCPT_FRAME start=1 offset=0
	INTR_FRAME \start, RIP+\offset-ORIG_RAX
	.endm

/*
 * frame that enables calling into C.
 */
	.macro PARTIAL_FRAME start=1 offset=0
	XCPT_FRAME \start, ORIG_RAX+\offset-ARGOFFSET
	CFI_REL_OFFSET rdi, RDI+\offset-ARGOFFSET
	CFI_REL_OFFSET rsi, RSI+\offset-ARGOFFSET
	CFI_REL_OFFSET rdx, RDX+\offset-ARGOFFSET
	CFI_REL_OFFSET rcx, RCX+\offset-ARGOFFSET
	CFI_REL_OFFSET rax, RAX+\offset-ARGOFFSET
	CFI_REL_OFFSET r8, R8+\offset-ARGOFFSET
	CFI_REL_OFFSET r9, R9+\offset-ARGOFFSET
	CFI_REL_OFFSET r10, R10+\offset-ARGOFFSET
	CFI_REL_OFFSET r11, R11+\offset-ARGOFFSET
	.endm

/*
 * frame that enables passing a complete pt_regs to a C function.
 */
	.macro DEFAULT_FRAME start=1 offset=0
	PARTIAL_FRAME \start, R11+\offset-R15
	CFI_REL_OFFSET rbx, RBX+\offset
	CFI_REL_OFFSET rbp, RBP+\offset
	CFI_REL_OFFSET r12, R12+\offset
	CFI_REL_OFFSET r13, R13+\offset
	CFI_REL_OFFSET r14, R14+\offset
	CFI_REL_OFFSET r15, R15+\offset
	.endm

/* save partial stack frame */
	.macro SAVE_ARGS_IRQ
	cld
	/* start from rbp in pt_regs and jump over */
	movq_cfi rdi, (RDI-RBP)
	movq_cfi rsi, (RSI-RBP)
	movq_cfi rdx, (RDX-RBP)
	movq_cfi rcx, (RCX-RBP)
	movq_cfi rax, (RAX-RBP)
	movq_cfi  r8,  (R8-RBP)
	movq_cfi  r9,  (R9-RBP)
	movq_cfi r10, (R10-RBP)
	movq_cfi r11, (R11-RBP)

	/* Save rbp so that we can unwind from get_irq_regs() */
	movq_cfi rbp, 0

	/* Save previous stack value */
	movq %rsp, %rsi

	leaq -RBP(%rsp),%rdi	/* arg1 for handler */
	testl $3, CS-RBP(%rsi)
	je 1f
	SWAPGS
	/*
	 * irq_count is used to check if a CPU is already on an interrupt stack
	 * or not. While this is essentially redundant with preempt_count it is
	 * a little cheaper to use a separate counter in the PDA (short of
	 * moving irq_enter into assembly, which would be too much work)
	 */
1:	incl PER_CPU_VAR(irq_count)
	cmovzq PER_CPU_VAR(irq_stack_ptr),%rsp
	CFI_DEF_CFA_REGISTER	rsi

	/* Store previous stack value */
	pushq %rsi
	CFI_ESCAPE	0x0f /* DW_CFA_def_cfa_expression */, 6, \
			0x77 /* DW_OP_breg7 */, 0, \
			0x06 /* DW_OP_deref */, \
			0x08 /* DW_OP_const1u */, SS+8-RBP, \
			0x22 /* DW_OP_plus */
	/* We entered an interrupt context - irqs are off: */
	TRACE_IRQS_OFF
	.endm

ENTRY(save_paranoid)
	XCPT_FRAME 1 RDI+8
	cld
	movq %rdi, RDI+8(%rsp)
	movq %rsi, RSI+8(%rsp)
	movq_cfi rdx, RDX+8
	movq_cfi rcx, RCX+8
	movq_cfi rax, RAX+8
	movq %r8, R8+8(%rsp)
	movq %r9, R9+8(%rsp)
	movq %r10, R10+8(%rsp)
	movq %r11, R11+8(%rsp)
	movq_cfi rbx, RBX+8
	movq %rbp, RBP+8(%rsp)
	movq %r12, R12+8(%rsp)
	movq %r13, R13+8(%rsp)
	movq %r14, R14+8(%rsp)
	movq %r15, R15+8(%rsp)
	movl $1,%ebx
	movl $MSR_GS_BASE,%ecx
	rdmsr
	testl %edx,%edx
	js 1f	/* negative -> in kernel */
	SWAPGS
	xorl %ebx,%ebx
1:	ret
	CFI_ENDPROC
END(save_paranoid)

/*
 * A newly forked process directly context switches into this address.
 *
 * rdi: prev task we switched from
 */
ENTRY(ret_from_fork)
	DEFAULT_FRAME

	LOCK ; btr $TIF_FORK,TI_flags(%r8)

	pushq_cfi $0x0002
	popfq_cfi				# reset kernel eflags

	call schedule_tail			# rdi: 'prev' task parameter

	GET_THREAD_INFO(%rcx)

	RESTORE_REST

	testl $3, CS-ARGOFFSET(%rsp)		# from kernel_thread?
	jz   1f

	testl $_TIF_IA32, TI_flags(%rcx)	# 32-bit compat task needs IRET
	jnz  int_ret_from_sys_call

	RESTORE_TOP_OF_STACK %rdi, -ARGOFFSET
	jmp ret_from_sys_call			# go to the SYSRET fastpath

1:
	subq $REST_SKIP, %rsp	# leave space for volatiles
	CFI_ADJUST_CFA_OFFSET	REST_SKIP
	movq %rbp, %rdi
	call *%rbx
	movl $0, RAX(%rsp)
	RESTORE_REST
	jmp int_ret_from_sys_call
	CFI_ENDPROC
END(ret_from_fork)

/*
 * System call entry. Up to 6 arguments in registers are supported.
 *
 * SYSCALL does not save anything on the stack and does not change the
 * stack pointer.  However, it does mask the flags register for us, so
 * CLD and CLAC are not needed.
 */

/*
 * Register setup:
 * rax  system call number
 * rdi  arg0
 * rcx  return address for syscall/sysret, C arg3
 * rsi  arg1
 * rdx  arg2
 * r10  arg3 	(--> moved to rcx for C)
 * r8   arg4
 * r9   arg5
 * r11  eflags for syscall/sysret, temporary for C
 * r12-r15,rbp,rbx saved by C code, not touched.
 *
 * Interrupts are off on entry.
 * Only called from user space.
 *
 * XXX	if we had a free scratch register we could save the RSP into the stack frame
 *      and report it properly in ps. Unfortunately we haven't.
 *
 * When user can change the frames always force IRET. That is because
 * it deals with uncanonical addresses better. SYSRET has trouble
 * with them due to bugs in both AMD and Intel CPUs.
 */

ENTRY(system_call)
	CFI_STARTPROC	simple
	CFI_SIGNAL_FRAME
	CFI_DEF_CFA	rsp,KERNEL_STACK_OFFSET
	CFI_REGISTER	rip,rcx
	/*CFI_REGISTER	rflags,r11*/
	SWAPGS_UNSAFE_STACK
	/*
	 * A hypervisor implementation might want to use a label
	 * after the swapgs, so that it can do the swapgs
	 * for the guest and jump here on syscall.
	 */
GLOBAL(system_call_after_swapgs)

	movq	%rsp,PER_CPU_VAR(old_rsp)
	movq	PER_CPU_VAR(kernel_stack),%rsp
	/*
	 * No need to follow this irqs off/on section - it's straight
	 * and short:
	 */
	ENABLE_INTERRUPTS(CLBR_NONE)
	SAVE_ARGS 8, 0, rax_enosys=1
	movq_cfi rax,(ORIG_RAX-ARGOFFSET)
	movq  %rcx,RIP-ARGOFFSET(%rsp)
	CFI_REL_OFFSET rip,RIP-ARGOFFSET
	testl $_TIF_WORK_SYSCALL_ENTRY,TI_flags+THREAD_INFO(%rsp,RIP-ARGOFFSET)
	jnz tracesys
system_call_fastpath:
#if __SYSCALL_MASK == ~0
	cmpq $__NR_syscall_max,%rax
#else
	andl $__SYSCALL_MASK,%eax
	cmpl $__NR_syscall_max,%eax
#endif
	ja ret_from_sys_call  /* and return regs->ax */
	movq %r10,%rcx
	call *sys_call_table(,%rax,8)  # XXX:	 rip relative
	movq %rax,RAX-ARGOFFSET(%rsp)
/*
 * Syscall return path ending with SYSRET (fast path)
 * Has incomplete stack frame and undefined top of stack.
 */
ret_from_sys_call:
	movl $_TIF_ALLWORK_MASK,%edi
	/* edi:	flagmask */
sysret_check:
	LOCKDEP_SYS_EXIT
	DISABLE_INTERRUPTS(CLBR_NONE)
	TRACE_IRQS_OFF
	movl TI_flags+THREAD_INFO(%rsp,RIP-ARGOFFSET),%edx
	andl %edi,%edx
	jnz  sysret_careful
	CFI_REMEMBER_STATE
	/*
	 * sysretq will re-enable interrupts:
	 */
	TRACE_IRQS_ON
	movq RIP-ARGOFFSET(%rsp),%rcx
	CFI_REGISTER	rip,rcx
	RESTORE_ARGS 1,-ARG_SKIP,0
	/*CFI_REGISTER	rflags,r11*/
	movq	PER_CPU_VAR(old_rsp), %rsp
	USERGS_SYSRET64

	CFI_RESTORE_STATE
	/* Handle reschedules */
	/* edx:	work, edi: workmask */
sysret_careful:
	bt $TIF_NEED_RESCHED,%edx
	jnc sysret_signal
	TRACE_IRQS_ON
	ENABLE_INTERRUPTS(CLBR_NONE)
	pushq_cfi %rdi
	SCHEDULE_USER
	popq_cfi %rdi
	jmp sysret_check

	/* Handle a signal */
sysret_signal:
	TRACE_IRQS_ON
	ENABLE_INTERRUPTS(CLBR_NONE)
#ifdef CONFIG_AUDITSYSCALL
	bt $TIF_SYSCALL_AUDIT,%edx
	jc sysret_audit
#endif
	/*
	 * We have a signal, or exit tracing or single-step.
	 * These all wind up with the iret return path anyway,
	 * so just join that path right now.
	 */
	FIXUP_TOP_OF_STACK %r11, -ARGOFFSET
	jmp int_check_syscall_exit_work

#ifdef CONFIG_AUDITSYSCALL
	/*
	 * Return fast path for syscall audit.  Call __audit_syscall_exit()
	 * directly and then jump back to the fast path with TIF_SYSCALL_AUDIT
	 * masked off.
	 */
sysret_audit:
	movq RAX-ARGOFFSET(%rsp),%rsi	/* second arg, syscall return value */
	cmpq $-MAX_ERRNO,%rsi	/* is it < -MAX_ERRNO? */
	setbe %al		/* 1 if so, 0 if not */
	movzbl %al,%edi		/* zero-extend that into %edi */
	call __audit_syscall_exit
	movl $(_TIF_ALLWORK_MASK & ~_TIF_SYSCALL_AUDIT),%edi
	jmp sysret_check
#endif	/* CONFIG_AUDITSYSCALL */

	/* Do syscall tracing */
tracesys:
	leaq -REST_SKIP(%rsp), %rdi
	movq $AUDIT_ARCH_X86_64, %rsi
	call syscall_trace_enter_phase1
	test %rax, %rax
	jnz tracesys_phase2		/* if needed, run the slow path */
	LOAD_ARGS 0			/* else restore clobbered regs */
	jmp system_call_fastpath	/*      and return to the fast path */

tracesys_phase2:
	SAVE_REST
	FIXUP_TOP_OF_STACK %rdi
	movq %rsp, %rdi
	movq $AUDIT_ARCH_X86_64, %rsi
	movq %rax,%rdx
	call syscall_trace_enter_phase2

	/*
	 * Reload arg registers from stack in case ptrace changed them.
	 * We don't reload %rax because syscall_trace_entry_phase2() returned
	 * the value it wants us to use in the table lookup.
	 */
	LOAD_ARGS ARGOFFSET, 1
	RESTORE_REST
#if __SYSCALL_MASK == ~0
	cmpq $__NR_syscall_max,%rax
#else
	andl $__SYSCALL_MASK,%eax
	cmpl $__NR_syscall_max,%eax
#endif
	ja   int_ret_from_sys_call	/* RAX(%rsp) is already set */
	movq %r10,%rcx	/* fixup for C */
	call *sys_call_table(,%rax,8)
	movq %rax,RAX-ARGOFFSET(%rsp)
	/* Use IRET because user could have changed frame */

/*
 * Syscall return path ending with IRET.
 * Has correct top of stack, but partial stack frame.
 */
GLOBAL(int_ret_from_sys_call)
	DISABLE_INTERRUPTS(CLBR_NONE)
	TRACE_IRQS_OFF
	movl $_TIF_ALLWORK_MASK,%edi
	/* edi:	mask to check */
GLOBAL(int_with_check)
	LOCKDEP_SYS_EXIT_IRQ
	GET_THREAD_INFO(%rcx)
	movl TI_flags(%rcx),%edx
	andl %edi,%edx
	jnz   int_careful
	andl    $~TS_COMPAT,TI_status(%rcx)
	jmp   retint_swapgs

	/* Either reschedule or signal or syscall exit tracking needed. */
	/* First do a reschedule test. */
	/* edx:	work, edi: workmask */
int_careful:
	bt $TIF_NEED_RESCHED,%edx
	jnc  int_very_careful
	TRACE_IRQS_ON
	ENABLE_INTERRUPTS(CLBR_NONE)
	pushq_cfi %rdi
	SCHEDULE_USER
	popq_cfi %rdi
	DISABLE_INTERRUPTS(CLBR_NONE)
	TRACE_IRQS_OFF
	jmp int_with_check

	/* handle signals and tracing -- both require a full stack frame */
int_very_careful:
	TRACE_IRQS_ON
	ENABLE_INTERRUPTS(CLBR_NONE)
int_check_syscall_exit_work:
	SAVE_REST
	/* Check for syscall exit trace */
	testl $_TIF_WORK_SYSCALL_EXIT,%edx
	jz int_signal
	pushq_cfi %rdi
	leaq 8(%rsp),%rdi	# &ptregs -> arg1
	call syscall_trace_leave
	popq_cfi %rdi
	andl $~(_TIF_WORK_SYSCALL_EXIT|_TIF_SYSCALL_EMU),%edi
	jmp int_restore_rest

int_signal:
	testl $_TIF_DO_NOTIFY_MASK,%edx
	jz 1f
	movq %rsp,%rdi		# &ptregs -> arg1
	xorl %esi,%esi		# oldset -> arg2
	call do_notify_resume
1:	movl $_TIF_WORK_MASK,%edi
int_restore_rest:
	RESTORE_REST
	DISABLE_INTERRUPTS(CLBR_NONE)
	TRACE_IRQS_OFF
	jmp int_with_check
	CFI_ENDPROC
END(system_call)

	.macro FORK_LIKE func
ENTRY(stub_\func)
	CFI_STARTPROC
	popq	%r11			/* save return address */
	PARTIAL_FRAME 0
	SAVE_REST
	pushq	%r11			/* put it back on stack */
	FIXUP_TOP_OF_STACK %r11, 8
	DEFAULT_FRAME 0 8		/* offset 8: return address */
	call sys_\func
	RESTORE_TOP_OF_STACK %r11, 8
	ret $REST_SKIP		/* pop extended registers */
	CFI_ENDPROC
END(stub_\func)
	.endm

	.macro FIXED_FRAME label,func
ENTRY(\label)
	CFI_STARTPROC
	PARTIAL_FRAME 0 8		/* offset 8: return address */
	FIXUP_TOP_OF_STACK %r11, 8-ARGOFFSET
	call \func
	RESTORE_TOP_OF_STACK %r11, 8-ARGOFFSET
	ret
	CFI_ENDPROC
END(\label)
	.endm

	FORK_LIKE  clone
	FORK_LIKE  fork
	FORK_LIKE  vfork
	FIXED_FRAME stub_iopl, sys_iopl

ENTRY(ptregscall_common)
	DEFAULT_FRAME 1 8	/* offset 8: return address */
	RESTORE_TOP_OF_STACK %r11, 8
	movq_cfi_restore R15+8, r15
	movq_cfi_restore R14+8, r14
	movq_cfi_restore R13+8, r13
	movq_cfi_restore R12+8, r12
	movq_cfi_restore RBP+8, rbp
	movq_cfi_restore RBX+8, rbx
	ret $REST_SKIP		/* pop extended registers */
	CFI_ENDPROC
END(ptregscall_common)

ENTRY(stub_execve)
	CFI_STARTPROC
	addq $8, %rsp
	PARTIAL_FRAME 0
	SAVE_REST
	FIXUP_TOP_OF_STACK %r11
	call sys_execve
	movq %rax,RAX(%rsp)
	RESTORE_REST
	jmp int_ret_from_sys_call
	CFI_ENDPROC
END(stub_execve)

/*
 * sigreturn is special because it needs to restore all registers on return.
 * This cannot be done with SYSRET, so use the IRET return path instead.
 */
ENTRY(stub_rt_sigreturn)
	CFI_STARTPROC
	addq $8, %rsp
	PARTIAL_FRAME 0
	SAVE_REST
	FIXUP_TOP_OF_STACK %r11
	call sys_rt_sigreturn
	movq %rax,RAX(%rsp) # fixme, this could be done at the higher layer
	RESTORE_REST
	jmp int_ret_from_sys_call
	CFI_ENDPROC
END(stub_rt_sigreturn)

#ifdef CONFIG_X86_X32_ABI
ENTRY(stub_x32_rt_sigreturn)
	CFI_STARTPROC
	addq $8, %rsp
	PARTIAL_FRAME 0
	SAVE_REST
	FIXUP_TOP_OF_STACK %r11
	call sys32_x32_rt_sigreturn
	movq %rax,RAX(%rsp) # fixme, this could be done at the higher layer
	RESTORE_REST
	jmp int_ret_from_sys_call
	CFI_ENDPROC
END(stub_x32_rt_sigreturn)

ENTRY(stub_x32_execve)
	CFI_STARTPROC
	addq $8, %rsp
	PARTIAL_FRAME 0
	SAVE_REST
	FIXUP_TOP_OF_STACK %r11
	call compat_sys_execve
	RESTORE_TOP_OF_STACK %r11
	movq %rax,RAX(%rsp)
	RESTORE_REST
	jmp int_ret_from_sys_call
	CFI_ENDPROC
END(stub_x32_execve)

#endif

/*
 * Build the entry stubs and pointer table with some assembler magic.
 * We pack 7 stubs into a single 32-byte chunk, which will fit in a
 * single cache line on all modern x86 implementations.
 */
	.section .init.rodata,"a"
ENTRY(interrupt)
	.section .entry.text
	.p2align 5
	.p2align CONFIG_X86_L1_CACHE_SHIFT
ENTRY(irq_entries_start)
	INTR_FRAME
vector=FIRST_EXTERNAL_VECTOR
.rept (NR_VECTORS-FIRST_EXTERNAL_VECTOR+6)/7
	.balign 32
  .rept	7
    .if vector < NR_VECTORS
      .if vector <> FIRST_EXTERNAL_VECTOR
	CFI_ADJUST_CFA_OFFSET -8
      .endif
1:	pushq_cfi $(~vector+0x80)	/* Note: always in signed byte range */
      .if ((vector-FIRST_EXTERNAL_VECTOR)%7) <> 6
	jmp 2f
      .endif
      .previous
	.quad 1b
      .section .entry.text
vector=vector+1
    .endif
  .endr
2:	jmp common_interrupt
.endr
	CFI_ENDPROC
END(irq_entries_start)

.previous
END(interrupt)
.previous

/*
 * Interrupt entry/exit.
 *
 * Interrupt entry points save only callee clobbered registers in fast path.
 *
 * Entry runs with interrupts off.
 */

/* 0(%rsp): ~(interrupt number) */
	.macro interrupt func
	/* reserve pt_regs for scratch regs and rbp */
	subq $ORIG_RAX-RBP, %rsp
	CFI_ADJUST_CFA_OFFSET ORIG_RAX-RBP
	SAVE_ARGS_IRQ
	call \func
	.endm

	/*
	 * The interrupt stubs push (~vector+0x80) onto the stack and
	 * then jump to common_interrupt.
	 */
	.p2align CONFIG_X86_L1_CACHE_SHIFT
common_interrupt:
	XCPT_FRAME
	ASM_CLAC
	addq $-0x80,(%rsp)		/* Adjust vector to [-256,-1] range */
	interrupt do_IRQ
	/* 0(%rsp): old_rsp-ARGOFFSET */
ret_from_intr:
	DISABLE_INTERRUPTS(CLBR_NONE)
	TRACE_IRQS_OFF
	decl PER_CPU_VAR(irq_count)

	/* Restore saved previous stack */
	popq %rsi
	CFI_DEF_CFA rsi,SS+8-RBP	/* reg/off reset after def_cfa_expr */
	leaq ARGOFFSET-RBP(%rsi), %rsp
	CFI_DEF_CFA_REGISTER	rsp
	CFI_ADJUST_CFA_OFFSET	RBP-ARGOFFSET

exit_intr:
	GET_THREAD_INFO(%rcx)
	testl $3,CS-ARGOFFSET(%rsp)
	je retint_kernel

	/* Interrupt came from user space */
	/*
	 * Has a correct top of stack, but a partial stack frame
	 * %rcx: thread info. Interrupts off.
	 */
retint_with_reschedule:
	movl $_TIF_WORK_MASK,%edi
retint_check:
	LOCKDEP_SYS_EXIT_IRQ
	movl TI_flags(%rcx),%edx
	andl %edi,%edx
	CFI_REMEMBER_STATE
	jnz  retint_careful

retint_swapgs:		/* return to user-space */
	/*
	 * The iretq could re-enable interrupts:
	 */
	DISABLE_INTERRUPTS(CLBR_ANY)
	TRACE_IRQS_IRETQ
	SWAPGS
	jmp restore_args

retint_restore_args:	/* return to kernel space */
	DISABLE_INTERRUPTS(CLBR_ANY)
	/*
	 * The iretq could re-enable interrupts:
	 */
	TRACE_IRQS_IRETQ
restore_args:
	RESTORE_ARGS 1,8,1

irq_return:
	INTERRUPT_RETURN

ENTRY(native_iret)
	/*
	 * Are we returning to a stack segment from the LDT?  Note: in
	 * 64-bit mode SS:RSP on the exception stack is always valid.
	 */
#ifdef CONFIG_X86_ESPFIX64
	testb $4,(SS-RIP)(%rsp)
	jnz native_irq_return_ldt
#endif

native_irq_return_iret:
	iretq
	_ASM_EXTABLE(native_irq_return_iret, bad_iret)

#ifdef CONFIG_X86_ESPFIX64
native_irq_return_ldt:
	pushq_cfi %rax
	pushq_cfi %rdi
	SWAPGS
	movq PER_CPU_VAR(espfix_waddr),%rdi
	movq %rax,(0*8)(%rdi)	/* RAX */
	movq (2*8)(%rsp),%rax	/* RIP */
	movq %rax,(1*8)(%rdi)
	movq (3*8)(%rsp),%rax	/* CS */
	movq %rax,(2*8)(%rdi)
	movq (4*8)(%rsp),%rax	/* RFLAGS */
	movq %rax,(3*8)(%rdi)
	movq (6*8)(%rsp),%rax	/* SS */
	movq %rax,(5*8)(%rdi)
	movq (5*8)(%rsp),%rax	/* RSP */
	movq %rax,(4*8)(%rdi)
	andl $0xffff0000,%eax
	popq_cfi %rdi
	orq PER_CPU_VAR(espfix_stack),%rax
	SWAPGS
	movq %rax,%rsp
	popq_cfi %rax
	jmp native_irq_return_iret
#endif

	.section .fixup,"ax"
bad_iret:
	/*
	 * The iret traps when the %cs or %ss being restored is bogus.
	 * We've lost the original trap vector and error code.
	 * #GPF is the most likely one to get for an invalid selector.
	 * So pretend we completed the iret and took the #GPF in user mode.
	 *
	 * We are now running with the kernel GS after exception recovery.
	 * But error_entry expects us to have user GS to match the user %cs,
	 * so swap back.
	 */
	pushq $0

	SWAPGS
	jmp general_protection

	.previous

	/* edi: workmask, edx: work */
retint_careful:
	CFI_RESTORE_STATE
	bt    $TIF_NEED_RESCHED,%edx
	jnc   retint_signal
	TRACE_IRQS_ON
	ENABLE_INTERRUPTS(CLBR_NONE)
	pushq_cfi %rdi
	SCHEDULE_USER
	popq_cfi %rdi
	GET_THREAD_INFO(%rcx)
	DISABLE_INTERRUPTS(CLBR_NONE)
	TRACE_IRQS_OFF
	jmp retint_check

retint_signal:
	testl $_TIF_DO_NOTIFY_MASK,%edx
	jz    retint_swapgs
	TRACE_IRQS_ON
	ENABLE_INTERRUPTS(CLBR_NONE)
	SAVE_REST
	movq $-1,ORIG_RAX(%rsp)
	xorl %esi,%esi		# oldset
	movq %rsp,%rdi		# &pt_regs
	call do_notify_resume
	RESTORE_REST
	DISABLE_INTERRUPTS(CLBR_NONE)
	TRACE_IRQS_OFF
	GET_THREAD_INFO(%rcx)
	jmp retint_with_reschedule

#ifdef CONFIG_PREEMPT
	/* Returning to kernel space. Check if we need preemption */
	/* rcx:	 threadinfo. interrupts off. */
ENTRY(retint_kernel)
	cmpl $0,PER_CPU_VAR(__preempt_count)
	jnz  retint_restore_args
	bt   $9,EFLAGS-ARGOFFSET(%rsp)	/* interrupts off? */
	jnc  retint_restore_args
	call preempt_schedule_irq
	jmp exit_intr
#endif
	CFI_ENDPROC
END(common_interrupt)

	/*
	 * If IRET takes a fault on the espfix stack, then we
	 * end up promoting it to a doublefault.  In that case,
	 * modify the stack to make it look like we just entered
	 * the #GP handler from user space, similar to bad_iret.
	 */
#ifdef CONFIG_X86_ESPFIX64
	ALIGN
__do_double_fault:
	XCPT_FRAME 1 RDI+8
	movq RSP(%rdi),%rax		/* Trap on the espfix stack? */
	sarq $PGDIR_SHIFT,%rax
	cmpl $ESPFIX_PGD_ENTRY,%eax
	jne do_double_fault		/* No, just deliver the fault */
	cmpl $__KERNEL_CS,CS(%rdi)
	jne do_double_fault
	movq RIP(%rdi),%rax
	cmpq $native_irq_return_iret,%rax
	jne do_double_fault		/* This shouldn't happen... */
	movq PER_CPU_VAR(kernel_stack),%rax
	subq $(6*8-KERNEL_STACK_OFFSET),%rax	/* Reset to original stack */
	movq %rax,RSP(%rdi)
	movq $0,(%rax)			/* Missing (lost) #GP error code */
	movq $general_protection,RIP(%rdi)
	retq
	CFI_ENDPROC
END(__do_double_fault)
#else
# define __do_double_fault do_double_fault
#endif
<<<<<<< HEAD

/*
 * End of kprobes section
 */
       .popsection
=======
>>>>>>> fc14f9c1

/*
 * APIC interrupts.
 */
.macro apicinterrupt3 num sym do_sym
ENTRY(\sym)
	INTR_FRAME
	ASM_CLAC
	pushq_cfi $~(\num)
.Lcommon_\sym:
	interrupt \do_sym
	jmp ret_from_intr
	CFI_ENDPROC
END(\sym)
.endm

#ifdef CONFIG_TRACING
#define trace(sym) trace_##sym
#define smp_trace(sym) smp_trace_##sym

.macro trace_apicinterrupt num sym
apicinterrupt3 \num trace(\sym) smp_trace(\sym)
.endm
#else
.macro trace_apicinterrupt num sym do_sym
.endm
#endif

.macro apicinterrupt num sym do_sym
apicinterrupt3 \num \sym \do_sym
trace_apicinterrupt \num \sym
.endm

#ifdef CONFIG_SMP
apicinterrupt3 IRQ_MOVE_CLEANUP_VECTOR \
	irq_move_cleanup_interrupt smp_irq_move_cleanup_interrupt
apicinterrupt3 REBOOT_VECTOR \
	reboot_interrupt smp_reboot_interrupt
#endif

#ifdef CONFIG_X86_UV
apicinterrupt3 UV_BAU_MESSAGE \
	uv_bau_message_intr1 uv_bau_message_interrupt
#endif
apicinterrupt LOCAL_TIMER_VECTOR \
	apic_timer_interrupt smp_apic_timer_interrupt
apicinterrupt X86_PLATFORM_IPI_VECTOR \
	x86_platform_ipi smp_x86_platform_ipi

#ifdef CONFIG_HAVE_KVM
apicinterrupt3 POSTED_INTR_VECTOR \
	kvm_posted_intr_ipi smp_kvm_posted_intr_ipi
#endif

#ifdef CONFIG_X86_MCE_THRESHOLD
apicinterrupt THRESHOLD_APIC_VECTOR \
	threshold_interrupt smp_threshold_interrupt
#endif

#ifdef CONFIG_X86_THERMAL_VECTOR
apicinterrupt THERMAL_APIC_VECTOR \
	thermal_interrupt smp_thermal_interrupt
#endif

#ifdef CONFIG_SMP
apicinterrupt CALL_FUNCTION_SINGLE_VECTOR \
	call_function_single_interrupt smp_call_function_single_interrupt
apicinterrupt CALL_FUNCTION_VECTOR \
	call_function_interrupt smp_call_function_interrupt
apicinterrupt RESCHEDULE_VECTOR \
	reschedule_interrupt smp_reschedule_interrupt
#endif

apicinterrupt ERROR_APIC_VECTOR \
	error_interrupt smp_error_interrupt
apicinterrupt SPURIOUS_APIC_VECTOR \
	spurious_interrupt smp_spurious_interrupt

#ifdef CONFIG_IRQ_WORK
apicinterrupt IRQ_WORK_VECTOR \
	irq_work_interrupt smp_irq_work_interrupt
#endif

/*
 * Exception entry points.
 */
#define INIT_TSS_IST(x) PER_CPU_VAR(init_tss) + (TSS_ist + ((x) - 1) * 8)

.macro idtentry sym do_sym has_error_code:req paranoid=0 shift_ist=-1
ENTRY(\sym)
	/* Sanity check */
	.if \shift_ist != -1 && \paranoid == 0
	.error "using shift_ist requires paranoid=1"
	.endif

	.if \has_error_code
	XCPT_FRAME
	.else
	INTR_FRAME
	.endif

	ASM_CLAC
	PARAVIRT_ADJUST_EXCEPTION_FRAME

	.ifeq \has_error_code
	pushq_cfi $-1			/* ORIG_RAX: no syscall to restart */
	.endif

	subq $ORIG_RAX-R15, %rsp
	CFI_ADJUST_CFA_OFFSET ORIG_RAX-R15

	.if \paranoid
	call save_paranoid
	.else
	call error_entry
	.endif

	DEFAULT_FRAME 0

	.if \paranoid
	.if \shift_ist != -1
	TRACE_IRQS_OFF_DEBUG		/* reload IDT in case of recursion */
	.else
	TRACE_IRQS_OFF
	.endif
	.endif

	movq %rsp,%rdi			/* pt_regs pointer */

	.if \has_error_code
	movq ORIG_RAX(%rsp),%rsi	/* get error code */
	movq $-1,ORIG_RAX(%rsp)		/* no syscall to restart */
	.else
	xorl %esi,%esi			/* no error code */
	.endif

	.if \shift_ist != -1
	subq $EXCEPTION_STKSZ, INIT_TSS_IST(\shift_ist)
	.endif

	call \do_sym

	.if \shift_ist != -1
	addq $EXCEPTION_STKSZ, INIT_TSS_IST(\shift_ist)
	.endif

	.if \paranoid
	jmp paranoid_exit		/* %ebx: no swapgs flag */
	.else
	jmp error_exit			/* %ebx: no swapgs flag */
	.endif

	CFI_ENDPROC
END(\sym)
.endm

<<<<<<< HEAD
zeroentry divide_error do_divide_error
zeroentry overflow do_overflow
zeroentry bounds do_bounds
zeroentry invalid_op do_invalid_op
zeroentry device_not_available do_device_not_available
paranoiderrorentry double_fault __do_double_fault
zeroentry coprocessor_segment_overrun do_coprocessor_segment_overrun
errorentry invalid_TSS do_invalid_TSS
errorentry segment_not_present do_segment_not_present
zeroentry spurious_interrupt_bug do_spurious_interrupt_bug
zeroentry coprocessor_error do_coprocessor_error
errorentry alignment_check do_alignment_check
zeroentry simd_coprocessor_error do_simd_coprocessor_error
=======
#ifdef CONFIG_TRACING
.macro trace_idtentry sym do_sym has_error_code:req
idtentry trace(\sym) trace(\do_sym) has_error_code=\has_error_code
idtentry \sym \do_sym has_error_code=\has_error_code
.endm
#else
.macro trace_idtentry sym do_sym has_error_code:req
idtentry \sym \do_sym has_error_code=\has_error_code
.endm
#endif

idtentry divide_error do_divide_error has_error_code=0
idtentry overflow do_overflow has_error_code=0
idtentry bounds do_bounds has_error_code=0
idtentry invalid_op do_invalid_op has_error_code=0
idtentry device_not_available do_device_not_available has_error_code=0
idtentry double_fault __do_double_fault has_error_code=1 paranoid=1
idtentry coprocessor_segment_overrun do_coprocessor_segment_overrun has_error_code=0
idtentry invalid_TSS do_invalid_TSS has_error_code=1
idtentry segment_not_present do_segment_not_present has_error_code=1
idtentry spurious_interrupt_bug do_spurious_interrupt_bug has_error_code=0
idtentry coprocessor_error do_coprocessor_error has_error_code=0
idtentry alignment_check do_alignment_check has_error_code=1
idtentry simd_coprocessor_error do_simd_coprocessor_error has_error_code=0
>>>>>>> fc14f9c1


	/* Reload gs selector with exception handling */
	/* edi:  new selector */
ENTRY(native_load_gs_index)
	CFI_STARTPROC
	pushfq_cfi
	DISABLE_INTERRUPTS(CLBR_ANY & ~CLBR_RDI)
	SWAPGS
gs_change:
	movl %edi,%gs
2:	mfence		/* workaround */
	SWAPGS
	popfq_cfi
	ret
	CFI_ENDPROC
END(native_load_gs_index)

	_ASM_EXTABLE(gs_change,bad_gs)
	.section .fixup,"ax"
	/* running with kernelgs */
bad_gs:
	SWAPGS			/* switch back to user gs */
	xorl %eax,%eax
	movl %eax,%gs
	jmp  2b
	.previous

/* Call softirq on interrupt stack. Interrupts are off. */
ENTRY(do_softirq_own_stack)
	CFI_STARTPROC
	pushq_cfi %rbp
	CFI_REL_OFFSET rbp,0
	mov  %rsp,%rbp
	CFI_DEF_CFA_REGISTER rbp
	incl PER_CPU_VAR(irq_count)
	cmove PER_CPU_VAR(irq_stack_ptr),%rsp
	push  %rbp			# backlink for old unwinder
	call __do_softirq
	leaveq
	CFI_RESTORE		rbp
	CFI_DEF_CFA_REGISTER	rsp
	CFI_ADJUST_CFA_OFFSET   -8
	decl PER_CPU_VAR(irq_count)
	ret
	CFI_ENDPROC
END(do_softirq_own_stack)

#ifdef CONFIG_XEN
idtentry xen_hypervisor_callback xen_do_hypervisor_callback has_error_code=0

/*
 * A note on the "critical region" in our callback handler.
 * We want to avoid stacking callback handlers due to events occurring
 * during handling of the last event. To do this, we keep events disabled
 * until we've done all processing. HOWEVER, we must enable events before
 * popping the stack frame (can't be done atomically) and so it would still
 * be possible to get enough handler activations to overflow the stack.
 * Although unlikely, bugs of that kind are hard to track down, so we'd
 * like to avoid the possibility.
 * So, on entry to the handler we detect whether we interrupted an
 * existing activation in its critical region -- if so, we pop the current
 * activation and restart the handler using the previous one.
 */
ENTRY(xen_do_hypervisor_callback)   # do_hypervisor_callback(struct *pt_regs)
	CFI_STARTPROC
/*
 * Since we don't modify %rdi, evtchn_do_upall(struct *pt_regs) will
 * see the correct pointer to the pt_regs
 */
	movq %rdi, %rsp            # we don't return, adjust the stack frame
	CFI_ENDPROC
	DEFAULT_FRAME
11:	incl PER_CPU_VAR(irq_count)
	movq %rsp,%rbp
	CFI_DEF_CFA_REGISTER rbp
	cmovzq PER_CPU_VAR(irq_stack_ptr),%rsp
	pushq %rbp			# backlink for old unwinder
	call xen_evtchn_do_upcall
	popq %rsp
	CFI_DEF_CFA_REGISTER rsp
	decl PER_CPU_VAR(irq_count)
	jmp  error_exit
	CFI_ENDPROC
END(xen_do_hypervisor_callback)

/*
 * Hypervisor uses this for application faults while it executes.
 * We get here for two reasons:
 *  1. Fault while reloading DS, ES, FS or GS
 *  2. Fault while executing IRET
 * Category 1 we do not need to fix up as Xen has already reloaded all segment
 * registers that could be reloaded and zeroed the others.
 * Category 2 we fix up by killing the current process. We cannot use the
 * normal Linux return path in this case because if we use the IRET hypercall
 * to pop the stack frame we end up in an infinite loop of failsafe callbacks.
 * We distinguish between categories by comparing each saved segment register
 * with its current contents: any discrepancy means we in category 1.
 */
ENTRY(xen_failsafe_callback)
	INTR_FRAME 1 (6*8)
	/*CFI_REL_OFFSET gs,GS*/
	/*CFI_REL_OFFSET fs,FS*/
	/*CFI_REL_OFFSET es,ES*/
	/*CFI_REL_OFFSET ds,DS*/
	CFI_REL_OFFSET r11,8
	CFI_REL_OFFSET rcx,0
	movw %ds,%cx
	cmpw %cx,0x10(%rsp)
	CFI_REMEMBER_STATE
	jne 1f
	movw %es,%cx
	cmpw %cx,0x18(%rsp)
	jne 1f
	movw %fs,%cx
	cmpw %cx,0x20(%rsp)
	jne 1f
	movw %gs,%cx
	cmpw %cx,0x28(%rsp)
	jne 1f
	/* All segments match their saved values => Category 2 (Bad IRET). */
	movq (%rsp),%rcx
	CFI_RESTORE rcx
	movq 8(%rsp),%r11
	CFI_RESTORE r11
	addq $0x30,%rsp
	CFI_ADJUST_CFA_OFFSET -0x30
	pushq_cfi $0	/* RIP */
	pushq_cfi %r11
	pushq_cfi %rcx
	jmp general_protection
	CFI_RESTORE_STATE
1:	/* Segment mismatch => Category 1 (Bad segment). Retry the IRET. */
	movq (%rsp),%rcx
	CFI_RESTORE rcx
	movq 8(%rsp),%r11
	CFI_RESTORE r11
	addq $0x30,%rsp
	CFI_ADJUST_CFA_OFFSET -0x30
	pushq_cfi $-1 /* orig_ax = -1 => not a system call */
	SAVE_ALL
	jmp error_exit
	CFI_ENDPROC
END(xen_failsafe_callback)

apicinterrupt3 HYPERVISOR_CALLBACK_VECTOR \
	xen_hvm_callback_vector xen_evtchn_do_upcall

#endif /* CONFIG_XEN */

#if IS_ENABLED(CONFIG_HYPERV)
apicinterrupt3 HYPERVISOR_CALLBACK_VECTOR \
	hyperv_callback_vector hyperv_vector_handler
#endif /* CONFIG_HYPERV */

idtentry debug do_debug has_error_code=0 paranoid=1 shift_ist=DEBUG_STACK
idtentry int3 do_int3 has_error_code=0 paranoid=1 shift_ist=DEBUG_STACK
idtentry stack_segment do_stack_segment has_error_code=1 paranoid=1
#ifdef CONFIG_XEN
idtentry xen_debug do_debug has_error_code=0
idtentry xen_int3 do_int3 has_error_code=0
idtentry xen_stack_segment do_stack_segment has_error_code=1
#endif
idtentry general_protection do_general_protection has_error_code=1
trace_idtentry page_fault do_page_fault has_error_code=1
#ifdef CONFIG_KVM_GUEST
idtentry async_page_fault do_async_page_fault has_error_code=1
#endif
#ifdef CONFIG_X86_MCE
idtentry machine_check has_error_code=0 paranoid=1 do_sym=*machine_check_vector(%rip)
#endif

	/*
	 * "Paranoid" exit path from exception stack.
	 * Paranoid because this is used by NMIs and cannot take
	 * any kernel state for granted.
	 * We don't do kernel preemption checks here, because only
	 * NMI should be common and it does not enable IRQs and
	 * cannot get reschedule ticks.
	 *
	 * "trace" is 0 for the NMI handler only, because irq-tracing
	 * is fundamentally NMI-unsafe. (we cannot change the soft and
	 * hard flags at once, atomically)
	 */

	/* ebx:	no swapgs flag */
ENTRY(paranoid_exit)
	DEFAULT_FRAME
	DISABLE_INTERRUPTS(CLBR_NONE)
	TRACE_IRQS_OFF_DEBUG
	testl %ebx,%ebx				/* swapgs needed? */
	jnz paranoid_restore
	testl $3,CS(%rsp)
	jnz   paranoid_userspace
paranoid_swapgs:
	TRACE_IRQS_IRETQ 0
	SWAPGS_UNSAFE_STACK
	RESTORE_ALL 8
	jmp irq_return
paranoid_restore:
	TRACE_IRQS_IRETQ_DEBUG 0
	RESTORE_ALL 8
	jmp irq_return
paranoid_userspace:
	GET_THREAD_INFO(%rcx)
	movl TI_flags(%rcx),%ebx
	andl $_TIF_WORK_MASK,%ebx
	jz paranoid_swapgs
	movq %rsp,%rdi			/* &pt_regs */
	call sync_regs
	movq %rax,%rsp			/* switch stack for scheduling */
	testl $_TIF_NEED_RESCHED,%ebx
	jnz paranoid_schedule
	movl %ebx,%edx			/* arg3: thread flags */
	TRACE_IRQS_ON
	ENABLE_INTERRUPTS(CLBR_NONE)
	xorl %esi,%esi 			/* arg2: oldset */
	movq %rsp,%rdi 			/* arg1: &pt_regs */
	call do_notify_resume
	DISABLE_INTERRUPTS(CLBR_NONE)
	TRACE_IRQS_OFF
	jmp paranoid_userspace
paranoid_schedule:
	TRACE_IRQS_ON
	ENABLE_INTERRUPTS(CLBR_ANY)
	SCHEDULE_USER
	DISABLE_INTERRUPTS(CLBR_ANY)
	TRACE_IRQS_OFF
	jmp paranoid_userspace
	CFI_ENDPROC
END(paranoid_exit)

/*
 * Exception entry point. This expects an error code/orig_rax on the stack.
 * returns in "no swapgs flag" in %ebx.
 */
ENTRY(error_entry)
	XCPT_FRAME
	CFI_ADJUST_CFA_OFFSET 15*8
	/* oldrax contains error code */
	cld
	movq %rdi, RDI+8(%rsp)
	movq %rsi, RSI+8(%rsp)
	movq %rdx, RDX+8(%rsp)
	movq %rcx, RCX+8(%rsp)
	movq %rax, RAX+8(%rsp)
	movq  %r8,  R8+8(%rsp)
	movq  %r9,  R9+8(%rsp)
	movq %r10, R10+8(%rsp)
	movq %r11, R11+8(%rsp)
	movq_cfi rbx, RBX+8
	movq %rbp, RBP+8(%rsp)
	movq %r12, R12+8(%rsp)
	movq %r13, R13+8(%rsp)
	movq %r14, R14+8(%rsp)
	movq %r15, R15+8(%rsp)
	xorl %ebx,%ebx
	testl $3,CS+8(%rsp)
	je error_kernelspace
error_swapgs:
	SWAPGS
error_sti:
	TRACE_IRQS_OFF
	ret

/*
 * There are two places in the kernel that can potentially fault with
 * usergs. Handle them here. The exception handlers after iret run with
 * kernel gs again, so don't set the user space flag. B stepping K8s
 * sometimes report an truncated RIP for IRET exceptions returning to
 * compat mode. Check for these here too.
 */
error_kernelspace:
	CFI_REL_OFFSET rcx, RCX+8
	incl %ebx
	leaq native_irq_return_iret(%rip),%rcx
	cmpq %rcx,RIP+8(%rsp)
	je error_swapgs
	movl %ecx,%eax	/* zero extend */
	cmpq %rax,RIP+8(%rsp)
	je bstep_iret
	cmpq $gs_change,RIP+8(%rsp)
	je error_swapgs
	jmp error_sti

bstep_iret:
	/* Fix truncated RIP */
	movq %rcx,RIP+8(%rsp)
	jmp error_swapgs
	CFI_ENDPROC
END(error_entry)


/* ebx:	no swapgs flag (1: don't need swapgs, 0: need it) */
ENTRY(error_exit)
	DEFAULT_FRAME
	movl %ebx,%eax
	RESTORE_REST
	DISABLE_INTERRUPTS(CLBR_NONE)
	TRACE_IRQS_OFF
	GET_THREAD_INFO(%rcx)
	testl %eax,%eax
	jne retint_kernel
	LOCKDEP_SYS_EXIT_IRQ
	movl TI_flags(%rcx),%edx
	movl $_TIF_WORK_MASK,%edi
	andl %edi,%edx
	jnz retint_careful
	jmp retint_swapgs
	CFI_ENDPROC
END(error_exit)

/*
 * Test if a given stack is an NMI stack or not.
 */
	.macro test_in_nmi reg stack nmi_ret normal_ret
	cmpq %\reg, \stack
	ja \normal_ret
	subq $EXCEPTION_STKSZ, %\reg
	cmpq %\reg, \stack
	jb \normal_ret
	jmp \nmi_ret
	.endm

	/* runs on exception stack */
ENTRY(nmi)
	INTR_FRAME
	PARAVIRT_ADJUST_EXCEPTION_FRAME
	/*
	 * We allow breakpoints in NMIs. If a breakpoint occurs, then
	 * the iretq it performs will take us out of NMI context.
	 * This means that we can have nested NMIs where the next
	 * NMI is using the top of the stack of the previous NMI. We
	 * can't let it execute because the nested NMI will corrupt the
	 * stack of the previous NMI. NMI handlers are not re-entrant
	 * anyway.
	 *
	 * To handle this case we do the following:
	 *  Check the a special location on the stack that contains
	 *  a variable that is set when NMIs are executing.
	 *  The interrupted task's stack is also checked to see if it
	 *  is an NMI stack.
	 *  If the variable is not set and the stack is not the NMI
	 *  stack then:
	 *    o Set the special variable on the stack
	 *    o Copy the interrupt frame into a "saved" location on the stack
	 *    o Copy the interrupt frame into a "copy" location on the stack
	 *    o Continue processing the NMI
	 *  If the variable is set or the previous stack is the NMI stack:
	 *    o Modify the "copy" location to jump to the repeate_nmi
	 *    o return back to the first NMI
	 *
	 * Now on exit of the first NMI, we first clear the stack variable
	 * The NMI stack will tell any nested NMIs at that point that it is
	 * nested. Then we pop the stack normally with iret, and if there was
	 * a nested NMI that updated the copy interrupt stack frame, a
	 * jump will be made to the repeat_nmi code that will handle the second
	 * NMI.
	 */

	/* Use %rdx as out temp variable throughout */
	pushq_cfi %rdx
	CFI_REL_OFFSET rdx, 0

	/*
	 * If %cs was not the kernel segment, then the NMI triggered in user
	 * space, which means it is definitely not nested.
	 */
	cmpl $__KERNEL_CS, 16(%rsp)
	jne first_nmi

	/*
	 * Check the special variable on the stack to see if NMIs are
	 * executing.
	 */
	cmpl $1, -8(%rsp)
	je nested_nmi

	/*
	 * Now test if the previous stack was an NMI stack.
	 * We need the double check. We check the NMI stack to satisfy the
	 * race when the first NMI clears the variable before returning.
	 * We check the variable because the first NMI could be in a
	 * breakpoint routine using a breakpoint stack.
	 */
	lea 6*8(%rsp), %rdx
	test_in_nmi rdx, 4*8(%rsp), nested_nmi, first_nmi
	CFI_REMEMBER_STATE

nested_nmi:
	/*
	 * Do nothing if we interrupted the fixup in repeat_nmi.
	 * It's about to repeat the NMI handler, so we are fine
	 * with ignoring this one.
	 */
	movq $repeat_nmi, %rdx
	cmpq 8(%rsp), %rdx
	ja 1f
	movq $end_repeat_nmi, %rdx
	cmpq 8(%rsp), %rdx
	ja nested_nmi_out

1:
	/* Set up the interrupted NMIs stack to jump to repeat_nmi */
	leaq -1*8(%rsp), %rdx
	movq %rdx, %rsp
	CFI_ADJUST_CFA_OFFSET 1*8
	leaq -10*8(%rsp), %rdx
	pushq_cfi $__KERNEL_DS
	pushq_cfi %rdx
	pushfq_cfi
	pushq_cfi $__KERNEL_CS
	pushq_cfi $repeat_nmi

	/* Put stack back */
	addq $(6*8), %rsp
	CFI_ADJUST_CFA_OFFSET -6*8

nested_nmi_out:
	popq_cfi %rdx
	CFI_RESTORE rdx

	/* No need to check faults here */
	INTERRUPT_RETURN

	CFI_RESTORE_STATE
first_nmi:
	/*
	 * Because nested NMIs will use the pushed location that we
	 * stored in rdx, we must keep that space available.
	 * Here's what our stack frame will look like:
	 * +-------------------------+
	 * | original SS             |
	 * | original Return RSP     |
	 * | original RFLAGS         |
	 * | original CS             |
	 * | original RIP            |
	 * +-------------------------+
	 * | temp storage for rdx    |
	 * +-------------------------+
	 * | NMI executing variable  |
	 * +-------------------------+
	 * | copied SS               |
	 * | copied Return RSP       |
	 * | copied RFLAGS           |
	 * | copied CS               |
	 * | copied RIP              |
	 * +-------------------------+
	 * | Saved SS                |
	 * | Saved Return RSP        |
	 * | Saved RFLAGS            |
	 * | Saved CS                |
	 * | Saved RIP               |
	 * +-------------------------+
	 * | pt_regs                 |
	 * +-------------------------+
	 *
	 * The saved stack frame is used to fix up the copied stack frame
	 * that a nested NMI may change to make the interrupted NMI iret jump
	 * to the repeat_nmi. The original stack frame and the temp storage
	 * is also used by nested NMIs and can not be trusted on exit.
	 */
	/* Do not pop rdx, nested NMIs will corrupt that part of the stack */
	movq (%rsp), %rdx
	CFI_RESTORE rdx

	/* Set the NMI executing variable on the stack. */
	pushq_cfi $1

	/*
	 * Leave room for the "copied" frame
	 */
	subq $(5*8), %rsp
	CFI_ADJUST_CFA_OFFSET 5*8

	/* Copy the stack frame to the Saved frame */
	.rept 5
	pushq_cfi 11*8(%rsp)
	.endr
	CFI_DEF_CFA_OFFSET SS+8-RIP

	/* Everything up to here is safe from nested NMIs */

	/*
	 * If there was a nested NMI, the first NMI's iret will return
	 * here. But NMIs are still enabled and we can take another
	 * nested NMI. The nested NMI checks the interrupted RIP to see
	 * if it is between repeat_nmi and end_repeat_nmi, and if so
	 * it will just return, as we are about to repeat an NMI anyway.
	 * This makes it safe to copy to the stack frame that a nested
	 * NMI will update.
	 */
repeat_nmi:
	/*
	 * Update the stack variable to say we are still in NMI (the update
	 * is benign for the non-repeat case, where 1 was pushed just above
	 * to this very stack slot).
	 */
	movq $1, 10*8(%rsp)

	/* Make another copy, this one may be modified by nested NMIs */
	addq $(10*8), %rsp
	CFI_ADJUST_CFA_OFFSET -10*8
	.rept 5
	pushq_cfi -6*8(%rsp)
	.endr
	subq $(5*8), %rsp
	CFI_DEF_CFA_OFFSET SS+8-RIP
end_repeat_nmi:

	/*
	 * Everything below this point can be preempted by a nested
	 * NMI if the first NMI took an exception and reset our iret stack
	 * so that we repeat another NMI.
	 */
	pushq_cfi $-1		/* ORIG_RAX: no syscall to restart */
	subq $ORIG_RAX-R15, %rsp
	CFI_ADJUST_CFA_OFFSET ORIG_RAX-R15
	/*
	 * Use save_paranoid to handle SWAPGS, but no need to use paranoid_exit
	 * as we should not be calling schedule in NMI context.
	 * Even with normal interrupts enabled. An NMI should not be
	 * setting NEED_RESCHED or anything that normal interrupts and
	 * exceptions might do.
	 */
	call save_paranoid
	DEFAULT_FRAME 0

	/*
	 * Save off the CR2 register. If we take a page fault in the NMI then
	 * it could corrupt the CR2 value. If the NMI preempts a page fault
	 * handler before it was able to read the CR2 register, and then the
	 * NMI itself takes a page fault, the page fault that was preempted
	 * will read the information from the NMI page fault and not the
	 * origin fault. Save it off and restore it if it changes.
	 * Use the r12 callee-saved register.
	 */
	movq %cr2, %r12

	/* paranoidentry do_nmi, 0; without TRACE_IRQS_OFF */
	movq %rsp,%rdi
	movq $-1,%rsi
	call do_nmi

	/* Did the NMI take a page fault? Restore cr2 if it did */
	movq %cr2, %rcx
	cmpq %rcx, %r12
	je 1f
	movq %r12, %cr2
1:
	
	testl %ebx,%ebx				/* swapgs needed? */
	jnz nmi_restore
nmi_swapgs:
	SWAPGS_UNSAFE_STACK
nmi_restore:
	/* Pop the extra iret frame at once */
	RESTORE_ALL 6*8

	/* Clear the NMI executing stack variable */
	movq $0, 5*8(%rsp)
	jmp irq_return
	CFI_ENDPROC
END(nmi)

ENTRY(ignore_sysret)
	CFI_STARTPROC
	mov $-ENOSYS,%eax
	sysret
	CFI_ENDPROC
END(ignore_sysret)
<|MERGE_RESOLUTION|>--- conflicted
+++ resolved
@@ -69,212 +69,6 @@
 	.code64
 	.section .entry.text, "ax"
 
-<<<<<<< HEAD
-#ifdef CONFIG_FUNCTION_TRACER
-
-#ifdef CC_USING_FENTRY
-# define function_hook	__fentry__
-#else
-# define function_hook	mcount
-#endif
-
-#ifdef CONFIG_DYNAMIC_FTRACE
-
-ENTRY(function_hook)
-	retq
-END(function_hook)
-
-/* skip is set if stack has been adjusted */
-.macro ftrace_caller_setup skip=0
-	MCOUNT_SAVE_FRAME \skip
-
-	/* Load the ftrace_ops into the 3rd parameter */
-	movq function_trace_op(%rip), %rdx
-
-	/* Load ip into the first parameter */
-	movq RIP(%rsp), %rdi
-	subq $MCOUNT_INSN_SIZE, %rdi
-	/* Load the parent_ip into the second parameter */
-#ifdef CC_USING_FENTRY
-	movq SS+16(%rsp), %rsi
-#else
-	movq 8(%rbp), %rsi
-#endif
-.endm
-
-ENTRY(ftrace_caller)
-	/* Check if tracing was disabled (quick check) */
-	cmpl $0, function_trace_stop
-	jne  ftrace_stub
-
-	ftrace_caller_setup
-	/* regs go into 4th parameter (but make it NULL) */
-	movq $0, %rcx
-
-GLOBAL(ftrace_call)
-	call ftrace_stub
-
-	MCOUNT_RESTORE_FRAME
-ftrace_return:
-
-#ifdef CONFIG_FUNCTION_GRAPH_TRACER
-GLOBAL(ftrace_graph_call)
-	jmp ftrace_stub
-#endif
-
-GLOBAL(ftrace_stub)
-	retq
-END(ftrace_caller)
-
-ENTRY(ftrace_regs_caller)
-	/* Save the current flags before compare (in SS location)*/
-	pushfq
-
-	/* Check if tracing was disabled (quick check) */
-	cmpl $0, function_trace_stop
-	jne  ftrace_restore_flags
-
-	/* skip=8 to skip flags saved in SS */
-	ftrace_caller_setup 8
-
-	/* Save the rest of pt_regs */
-	movq %r15, R15(%rsp)
-	movq %r14, R14(%rsp)
-	movq %r13, R13(%rsp)
-	movq %r12, R12(%rsp)
-	movq %r11, R11(%rsp)
-	movq %r10, R10(%rsp)
-	movq %rbp, RBP(%rsp)
-	movq %rbx, RBX(%rsp)
-	/* Copy saved flags */
-	movq SS(%rsp), %rcx
-	movq %rcx, EFLAGS(%rsp)
-	/* Kernel segments */
-	movq $__KERNEL_DS, %rcx
-	movq %rcx, SS(%rsp)
-	movq $__KERNEL_CS, %rcx
-	movq %rcx, CS(%rsp)
-	/* Stack - skipping return address */
-	leaq SS+16(%rsp), %rcx
-	movq %rcx, RSP(%rsp)
-
-	/* regs go into 4th parameter */
-	leaq (%rsp), %rcx
-
-GLOBAL(ftrace_regs_call)
-	call ftrace_stub
-
-	/* Copy flags back to SS, to restore them */
-	movq EFLAGS(%rsp), %rax
-	movq %rax, SS(%rsp)
-
-	/* Handlers can change the RIP */
-	movq RIP(%rsp), %rax
-	movq %rax, SS+8(%rsp)
-
-	/* restore the rest of pt_regs */
-	movq R15(%rsp), %r15
-	movq R14(%rsp), %r14
-	movq R13(%rsp), %r13
-	movq R12(%rsp), %r12
-	movq R10(%rsp), %r10
-	movq RBP(%rsp), %rbp
-	movq RBX(%rsp), %rbx
-
-	/* skip=8 to skip flags saved in SS */
-	MCOUNT_RESTORE_FRAME 8
-
-	/* Restore flags */
-	popfq
-
-	jmp ftrace_return
-ftrace_restore_flags:
-	popfq
-	jmp  ftrace_stub
-
-END(ftrace_regs_caller)
-
-
-#else /* ! CONFIG_DYNAMIC_FTRACE */
-
-ENTRY(function_hook)
-	cmpl $0, function_trace_stop
-	jne  ftrace_stub
-
-	cmpq $ftrace_stub, ftrace_trace_function
-	jnz trace
-
-#ifdef CONFIG_FUNCTION_GRAPH_TRACER
-	cmpq $ftrace_stub, ftrace_graph_return
-	jnz ftrace_graph_caller
-
-	cmpq $ftrace_graph_entry_stub, ftrace_graph_entry
-	jnz ftrace_graph_caller
-#endif
-
-GLOBAL(ftrace_stub)
-	retq
-
-trace:
-	MCOUNT_SAVE_FRAME
-
-	movq RIP(%rsp), %rdi
-#ifdef CC_USING_FENTRY
-	movq SS+16(%rsp), %rsi
-#else
-	movq 8(%rbp), %rsi
-#endif
-	subq $MCOUNT_INSN_SIZE, %rdi
-
-	call   *ftrace_trace_function
-
-	MCOUNT_RESTORE_FRAME
-
-	jmp ftrace_stub
-END(function_hook)
-#endif /* CONFIG_DYNAMIC_FTRACE */
-#endif /* CONFIG_FUNCTION_TRACER */
-
-#ifdef CONFIG_FUNCTION_GRAPH_TRACER
-ENTRY(ftrace_graph_caller)
-	MCOUNT_SAVE_FRAME
-
-#ifdef CC_USING_FENTRY
-	leaq SS+16(%rsp), %rdi
-	movq $0, %rdx	/* No framepointers needed */
-#else
-	leaq 8(%rbp), %rdi
-	movq (%rbp), %rdx
-#endif
-	movq RIP(%rsp), %rsi
-	subq $MCOUNT_INSN_SIZE, %rsi
-
-	call	prepare_ftrace_return
-
-	MCOUNT_RESTORE_FRAME
-
-	retq
-END(ftrace_graph_caller)
-
-GLOBAL(return_to_handler)
-	subq  $24, %rsp
-
-	/* Save the return values */
-	movq %rax, (%rsp)
-	movq %rdx, 8(%rsp)
-	movq %rbp, %rdi
-
-	call ftrace_return_to_handler
-
-	movq %rax, %rdi
-	movq 8(%rsp), %rdx
-	movq (%rsp), %rax
-	addq $24, %rsp
-	jmp *%rdi
-#endif
-
-=======
->>>>>>> fc14f9c1
 
 #ifndef CONFIG_PREEMPT
 #define retint_kernel retint_restore_args
@@ -1158,14 +952,6 @@
 #else
 # define __do_double_fault do_double_fault
 #endif
-<<<<<<< HEAD
-
-/*
- * End of kprobes section
- */
-       .popsection
-=======
->>>>>>> fc14f9c1
 
 /*
  * APIC interrupts.
@@ -1322,21 +1108,6 @@
 END(\sym)
 .endm
 
-<<<<<<< HEAD
-zeroentry divide_error do_divide_error
-zeroentry overflow do_overflow
-zeroentry bounds do_bounds
-zeroentry invalid_op do_invalid_op
-zeroentry device_not_available do_device_not_available
-paranoiderrorentry double_fault __do_double_fault
-zeroentry coprocessor_segment_overrun do_coprocessor_segment_overrun
-errorentry invalid_TSS do_invalid_TSS
-errorentry segment_not_present do_segment_not_present
-zeroentry spurious_interrupt_bug do_spurious_interrupt_bug
-zeroentry coprocessor_error do_coprocessor_error
-errorentry alignment_check do_alignment_check
-zeroentry simd_coprocessor_error do_simd_coprocessor_error
-=======
 #ifdef CONFIG_TRACING
 .macro trace_idtentry sym do_sym has_error_code:req
 idtentry trace(\sym) trace(\do_sym) has_error_code=\has_error_code
@@ -1361,7 +1132,6 @@
 idtentry coprocessor_error do_coprocessor_error has_error_code=0
 idtentry alignment_check do_alignment_check has_error_code=1
 idtentry simd_coprocessor_error do_simd_coprocessor_error has_error_code=0
->>>>>>> fc14f9c1
 
 
 	/* Reload gs selector with exception handling */
