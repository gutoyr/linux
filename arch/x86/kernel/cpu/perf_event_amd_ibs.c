--- conflicted
+++ resolved
@@ -895,11 +895,7 @@
 
 #endif
 
-<<<<<<< HEAD
-static int __cpuinit
-=======
 static int
->>>>>>> fc14f9c1
 perf_ibs_cpu_notifier(struct notifier_block *self, unsigned long action, void *hcpu)
 {
 	switch (action & ~CPU_TASKS_FROZEN) {
@@ -931,11 +927,7 @@
 		goto out;
 
 	perf_ibs_pm_init();
-<<<<<<< HEAD
-	get_online_cpus();
-=======
 	cpu_notifier_register_begin();
->>>>>>> fc14f9c1
 	ibs_caps = caps;
 	/* make ibs_caps visible to other cpus: */
 	smp_mb();
