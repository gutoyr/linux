/*
 * CPU Microcode Update Driver for Linux
 *
 * Copyright (C) 2000-2006 Tigran Aivazian <tigran@aivazian.fsnet.co.uk>
 *	      2006	Shaohua Li <shaohua.li@intel.com>
 *	      2013-2015	Borislav Petkov <bp@alien8.de>
 *
 * X86 CPU microcode early update for Linux:
 *
 *	Copyright (C) 2012 Fenghua Yu <fenghua.yu@intel.com>
 *			   H Peter Anvin" <hpa@zytor.com>
 *		  (C) 2015 Borislav Petkov <bp@alien8.de>
 *
 * This driver allows to upgrade microcode on x86 processors.
 *
 * This program is free software; you can redistribute it and/or
 * modify it under the terms of the GNU General Public License
 * as published by the Free Software Foundation; either version
 * 2 of the License, or (at your option) any later version.
 */

#define pr_fmt(fmt) "microcode: " fmt

#include <linux/platform_device.h>
#include <linux/syscore_ops.h>
#include <linux/miscdevice.h>
#include <linux/capability.h>
#include <linux/firmware.h>
#include <linux/kernel.h>
#include <linux/mutex.h>
#include <linux/cpu.h>
#include <linux/fs.h>
#include <linux/mm.h>

#include <asm/microcode_intel.h>
#include <asm/cpu_device_id.h>
#include <asm/microcode_amd.h>
#include <asm/perf_event.h>
#include <asm/microcode.h>
#include <asm/processor.h>
#include <asm/cmdline.h>

#define MICROCODE_VERSION	"2.01"

static struct microcode_ops	*microcode_ops;

static bool dis_ucode_ldr;

static int __init disable_loader(char *str)
{
	dis_ucode_ldr = true;
	return 1;
}
__setup("dis_ucode_ldr", disable_loader);

/*
 * Synchronization.
 *
 * All non cpu-hotplug-callback call sites use:
 *
 * - microcode_mutex to synchronize with each other;
 * - get/put_online_cpus() to synchronize with
 *   the cpu-hotplug-callback call sites.
 *
 * We guarantee that only a single cpu is being
 * updated at any particular moment of time.
 */
static DEFINE_MUTEX(microcode_mutex);

struct ucode_cpu_info		ucode_cpu_info[NR_CPUS];
EXPORT_SYMBOL_GPL(ucode_cpu_info);

/*
 * Operations that are run on a target cpu:
 */

struct cpu_info_ctx {
	struct cpu_signature	*cpu_sig;
	int			err;
};

static bool __init check_loader_disabled_bsp(void)
{
#ifdef CONFIG_X86_32
	const char *cmdline = (const char *)__pa_nodebug(boot_command_line);
	const char *opt	    = "dis_ucode_ldr";
	const char *option  = (const char *)__pa_nodebug(opt);
	bool *res = (bool *)__pa_nodebug(&dis_ucode_ldr);

#else /* CONFIG_X86_64 */
	const char *cmdline = boot_command_line;
	const char *option  = "dis_ucode_ldr";
	bool *res = &dis_ucode_ldr;
#endif

	if (cmdline_find_option_bool(cmdline, option))
		*res = true;

	return *res;
}

extern struct builtin_fw __start_builtin_fw[];
extern struct builtin_fw __end_builtin_fw[];

bool get_builtin_firmware(struct cpio_data *cd, const char *name)
{
#ifdef CONFIG_FW_LOADER
	struct builtin_fw *b_fw;

	for (b_fw = __start_builtin_fw; b_fw != __end_builtin_fw; b_fw++) {
		if (!strcmp(name, b_fw->name)) {
			cd->size = b_fw->size;
			cd->data = b_fw->data;
			return true;
		}
	}
#endif
	return false;
}

void __init load_ucode_bsp(void)
{
	int vendor;
	unsigned int family;

	if (check_loader_disabled_bsp())
		return;

	if (!have_cpuid_p())
		return;

	vendor = x86_vendor();
	family = x86_family();

	switch (vendor) {
	case X86_VENDOR_INTEL:
		if (family >= 6)
			load_ucode_intel_bsp();
		break;
	case X86_VENDOR_AMD:
		if (family >= 0x10)
			load_ucode_amd_bsp(family);
		break;
	default:
		break;
	}
}

static bool check_loader_disabled_ap(void)
{
#ifdef CONFIG_X86_32
	return *((bool *)__pa_nodebug(&dis_ucode_ldr));
#else
	return dis_ucode_ldr;
#endif
}

void load_ucode_ap(void)
{
	int vendor, family;

	if (check_loader_disabled_ap())
		return;

	if (!have_cpuid_p())
		return;

	vendor = x86_vendor();
	family = x86_family();

	switch (vendor) {
	case X86_VENDOR_INTEL:
		if (family >= 6)
			load_ucode_intel_ap();
		break;
	case X86_VENDOR_AMD:
		if (family >= 0x10)
			load_ucode_amd_ap();
		break;
	default:
		break;
	}
}

int __init save_microcode_in_initrd(void)
{
	struct cpuinfo_x86 *c = &boot_cpu_data;

	switch (c->x86_vendor) {
	case X86_VENDOR_INTEL:
		if (c->x86 >= 6)
			save_microcode_in_initrd_intel();
		break;
	case X86_VENDOR_AMD:
		if (c->x86 >= 0x10)
			save_microcode_in_initrd_amd();
		break;
	default:
		break;
	}

	return 0;
}

void reload_early_microcode(void)
{
	int vendor, family;

	vendor = x86_vendor();
	family = x86_family();

	switch (vendor) {
	case X86_VENDOR_INTEL:
		if (family >= 6)
			reload_ucode_intel();
		break;
	case X86_VENDOR_AMD:
		if (family >= 0x10)
			reload_ucode_amd();
		break;
	default:
		break;
	}
}

static void collect_cpu_info_local(void *arg)
{
	struct cpu_info_ctx *ctx = arg;

	ctx->err = microcode_ops->collect_cpu_info(smp_processor_id(),
						   ctx->cpu_sig);
}

static int collect_cpu_info_on_target(int cpu, struct cpu_signature *cpu_sig)
{
	struct cpu_info_ctx ctx = { .cpu_sig = cpu_sig, .err = 0 };
	int ret;

	ret = smp_call_function_single(cpu, collect_cpu_info_local, &ctx, 1);
	if (!ret)
		ret = ctx.err;

	return ret;
}

static int collect_cpu_info(int cpu)
{
	struct ucode_cpu_info *uci = ucode_cpu_info + cpu;
	int ret;

	memset(uci, 0, sizeof(*uci));

	ret = collect_cpu_info_on_target(cpu, &uci->cpu_sig);
	if (!ret)
		uci->valid = 1;

	return ret;
}

struct apply_microcode_ctx {
	int err;
};

static void apply_microcode_local(void *arg)
{
	struct apply_microcode_ctx *ctx = arg;

	ctx->err = microcode_ops->apply_microcode(smp_processor_id());
}

static int apply_microcode_on_target(int cpu)
{
	struct apply_microcode_ctx ctx = { .err = 0 };
	int ret;

	ret = smp_call_function_single(cpu, apply_microcode_local, &ctx, 1);
	if (!ret)
		ret = ctx.err;

	return ret;
}

#ifdef CONFIG_MICROCODE_OLD_INTERFACE
static int do_microcode_update(const void __user *buf, size_t size)
{
	int error = 0;
	int cpu;

	for_each_online_cpu(cpu) {
		struct ucode_cpu_info *uci = ucode_cpu_info + cpu;
		enum ucode_state ustate;

		if (!uci->valid)
			continue;

		ustate = microcode_ops->request_microcode_user(cpu, buf, size);
		if (ustate == UCODE_ERROR) {
			error = -1;
			break;
		} else if (ustate == UCODE_OK)
			apply_microcode_on_target(cpu);
	}

	return error;
}

static int microcode_open(struct inode *inode, struct file *file)
{
	return capable(CAP_SYS_RAWIO) ? nonseekable_open(inode, file) : -EPERM;
}

static ssize_t microcode_write(struct file *file, const char __user *buf,
			       size_t len, loff_t *ppos)
{
	ssize_t ret = -EINVAL;

	if ((len >> PAGE_SHIFT) > totalram_pages) {
		pr_err("too much data (max %ld pages)\n", totalram_pages);
		return ret;
	}

	get_online_cpus();
	mutex_lock(&microcode_mutex);

	if (do_microcode_update(buf, len) == 0)
		ret = (ssize_t)len;

	if (ret > 0)
		perf_check_microcode();

	mutex_unlock(&microcode_mutex);
	put_online_cpus();

	return ret;
}

static const struct file_operations microcode_fops = {
	.owner			= THIS_MODULE,
	.write			= microcode_write,
	.open			= microcode_open,
	.llseek		= no_llseek,
};

static struct miscdevice microcode_dev = {
	.minor			= MICROCODE_MINOR,
	.name			= "microcode",
	.nodename		= "cpu/microcode",
	.fops			= &microcode_fops,
};

static int __init microcode_dev_init(void)
{
	int error;

	error = misc_register(&microcode_dev);
	if (error) {
		pr_err("can't misc_register on minor=%d\n", MICROCODE_MINOR);
		return error;
	}

	return 0;
}

static void __exit microcode_dev_exit(void)
{
	misc_deregister(&microcode_dev);
}
#else
#define microcode_dev_init()	0
#define microcode_dev_exit()	do { } while (0)
#endif

/* fake device for request_firmware */
static struct platform_device	*microcode_pdev;

static int reload_for_cpu(int cpu)
{
	struct ucode_cpu_info *uci = ucode_cpu_info + cpu;
	enum ucode_state ustate;
	int err = 0;

	if (!uci->valid)
		return err;

	ustate = microcode_ops->request_microcode_fw(cpu, &microcode_pdev->dev, true);
	if (ustate == UCODE_OK)
		apply_microcode_on_target(cpu);
	else
		if (ustate == UCODE_ERROR)
			err = -EINVAL;
	return err;
}

static ssize_t reload_store(struct device *dev,
			    struct device_attribute *attr,
			    const char *buf, size_t size)
{
	unsigned long val;
	int cpu;
	ssize_t ret = 0, tmp_ret;

	ret = kstrtoul(buf, 0, &val);
	if (ret)
		return ret;

	if (val != 1)
		return size;

	get_online_cpus();
	mutex_lock(&microcode_mutex);
	for_each_online_cpu(cpu) {
		tmp_ret = reload_for_cpu(cpu);
		if (tmp_ret != 0)
			pr_warn("Error reloading microcode on CPU %d\n", cpu);

		/* save retval of the first encountered reload error */
		if (!ret)
			ret = tmp_ret;
	}
	if (!ret)
		perf_check_microcode();
	mutex_unlock(&microcode_mutex);
	put_online_cpus();

	if (!ret)
		ret = size;

	return ret;
}

static ssize_t version_show(struct device *dev,
			struct device_attribute *attr, char *buf)
{
	struct ucode_cpu_info *uci = ucode_cpu_info + dev->id;

	return sprintf(buf, "0x%x\n", uci->cpu_sig.rev);
}

static ssize_t pf_show(struct device *dev,
			struct device_attribute *attr, char *buf)
{
	struct ucode_cpu_info *uci = ucode_cpu_info + dev->id;

	return sprintf(buf, "0x%x\n", uci->cpu_sig.pf);
}

static DEVICE_ATTR(reload, 0200, NULL, reload_store);
static DEVICE_ATTR(version, 0400, version_show, NULL);
static DEVICE_ATTR(processor_flags, 0400, pf_show, NULL);

static struct attribute *mc_default_attrs[] = {
	&dev_attr_version.attr,
	&dev_attr_processor_flags.attr,
	NULL
};

static struct attribute_group mc_attr_group = {
	.attrs			= mc_default_attrs,
	.name			= "microcode",
};

static void microcode_fini_cpu(int cpu)
{
	microcode_ops->microcode_fini_cpu(cpu);
}

static enum ucode_state microcode_resume_cpu(int cpu)
{
	pr_debug("CPU%d updated upon resume\n", cpu);

	if (apply_microcode_on_target(cpu))
		return UCODE_ERROR;

	return UCODE_OK;
}

static enum ucode_state microcode_init_cpu(int cpu, bool refresh_fw)
{
	enum ucode_state ustate;
	struct ucode_cpu_info *uci = ucode_cpu_info + cpu;

	if (uci && uci->valid)
		return UCODE_OK;

	if (collect_cpu_info(cpu))
		return UCODE_ERROR;

	/* --dimm. Trigger a delayed update? */
	if (system_state != SYSTEM_RUNNING)
		return UCODE_NFOUND;

	ustate = microcode_ops->request_microcode_fw(cpu, &microcode_pdev->dev,
						     refresh_fw);

	if (ustate == UCODE_OK) {
		pr_debug("CPU%d updated upon init\n", cpu);
		apply_microcode_on_target(cpu);
	}

	return ustate;
}

static enum ucode_state microcode_update_cpu(int cpu)
{
	struct ucode_cpu_info *uci = ucode_cpu_info + cpu;

	if (uci->valid)
		return microcode_resume_cpu(cpu);

	return microcode_init_cpu(cpu, false);
}

static int mc_device_add(struct device *dev, struct subsys_interface *sif)
{
	int err, cpu = dev->id;

	if (!cpu_online(cpu))
		return 0;

	pr_debug("CPU%d added\n", cpu);

	err = sysfs_create_group(&dev->kobj, &mc_attr_group);
	if (err)
		return err;

	if (microcode_init_cpu(cpu, true) == UCODE_ERROR)
		return -EINVAL;

	return err;
}

static void mc_device_remove(struct device *dev, struct subsys_interface *sif)
{
	int cpu = dev->id;

	if (!cpu_online(cpu))
		return;

	pr_debug("CPU%d removed\n", cpu);
	microcode_fini_cpu(cpu);
	sysfs_remove_group(&dev->kobj, &mc_attr_group);
}

static struct subsys_interface mc_cpu_interface = {
	.name			= "microcode",
	.subsys			= &cpu_subsys,
	.add_dev		= mc_device_add,
	.remove_dev		= mc_device_remove,
};

/**
 * mc_bp_resume - Update boot CPU microcode during resume.
 */
static void mc_bp_resume(void)
{
	int cpu = smp_processor_id();
	struct ucode_cpu_info *uci = ucode_cpu_info + cpu;

	if (uci->valid && uci->mc)
		microcode_ops->apply_microcode(cpu);
<<<<<<< HEAD
#ifdef CONFIG_X86_64
	else if (!uci->mc)
		/*
		 * We might resume and not have applied late microcode but still
		 * have a newer patch stashed from the early loader. We don't
		 * have it in uci->mc so we have to load it the same way we're
		 * applying patches early on the APs.
		 */
		load_ucode_ap();
#endif
=======
	else if (!uci->mc)
		reload_early_microcode();
>>>>>>> afd2ff9b
}

static struct syscore_ops mc_syscore_ops = {
	.resume			= mc_bp_resume,
};

static int
mc_cpu_callback(struct notifier_block *nb, unsigned long action, void *hcpu)
{
	unsigned int cpu = (unsigned long)hcpu;
	struct device *dev;

	dev = get_cpu_device(cpu);

	switch (action & ~CPU_TASKS_FROZEN) {
	case CPU_ONLINE:
		microcode_update_cpu(cpu);
		pr_debug("CPU%d added\n", cpu);
		/*
		 * "break" is missing on purpose here because we want to fall
		 * through in order to create the sysfs group.
		 */

	case CPU_DOWN_FAILED:
		if (sysfs_create_group(&dev->kobj, &mc_attr_group))
			pr_err("Failed to create group for CPU%d\n", cpu);
		break;

	case CPU_DOWN_PREPARE:
		/* Suspend is in progress, only remove the interface */
		sysfs_remove_group(&dev->kobj, &mc_attr_group);
		pr_debug("CPU%d removed\n", cpu);
		break;

	/*
	 * case CPU_DEAD:
	 *
	 * When a CPU goes offline, don't free up or invalidate the copy of
	 * the microcode in kernel memory, so that we can reuse it when the
	 * CPU comes back online without unnecessarily requesting the userspace
	 * for it again.
	 */
	}

	/* The CPU refused to come up during a system resume */
	if (action == CPU_UP_CANCELED_FROZEN)
		microcode_fini_cpu(cpu);

	return NOTIFY_OK;
}

static struct notifier_block mc_cpu_notifier = {
	.notifier_call	= mc_cpu_callback,
};

static struct attribute *cpu_root_microcode_attrs[] = {
	&dev_attr_reload.attr,
	NULL
};

static struct attribute_group cpu_root_microcode_group = {
	.name  = "microcode",
	.attrs = cpu_root_microcode_attrs,
};

int __init microcode_init(void)
{
	struct cpuinfo_x86 *c = &boot_cpu_data;
	int error;

	if (paravirt_enabled() || dis_ucode_ldr)
		return -EINVAL;

	if (c->x86_vendor == X86_VENDOR_INTEL)
		microcode_ops = init_intel_microcode();
	else if (c->x86_vendor == X86_VENDOR_AMD)
		microcode_ops = init_amd_microcode();
	else
		pr_err("no support for this CPU vendor\n");

	if (!microcode_ops)
		return -ENODEV;

	microcode_pdev = platform_device_register_simple("microcode", -1,
							 NULL, 0);
	if (IS_ERR(microcode_pdev))
		return PTR_ERR(microcode_pdev);

	get_online_cpus();
	mutex_lock(&microcode_mutex);

	error = subsys_interface_register(&mc_cpu_interface);
	if (!error)
		perf_check_microcode();
	mutex_unlock(&microcode_mutex);
	put_online_cpus();

	if (error)
		goto out_pdev;

	error = sysfs_create_group(&cpu_subsys.dev_root->kobj,
				   &cpu_root_microcode_group);

	if (error) {
		pr_err("Error creating microcode group!\n");
		goto out_driver;
	}

	error = microcode_dev_init();
	if (error)
		goto out_ucode_group;

	register_syscore_ops(&mc_syscore_ops);
	register_hotcpu_notifier(&mc_cpu_notifier);

	pr_info("Microcode Update Driver: v" MICROCODE_VERSION
		" <tigran@aivazian.fsnet.co.uk>, Peter Oruba\n");

	return 0;

 out_ucode_group:
	sysfs_remove_group(&cpu_subsys.dev_root->kobj,
			   &cpu_root_microcode_group);

 out_driver:
	get_online_cpus();
	mutex_lock(&microcode_mutex);

	subsys_interface_unregister(&mc_cpu_interface);

	mutex_unlock(&microcode_mutex);
	put_online_cpus();

 out_pdev:
	platform_device_unregister(microcode_pdev);
	return error;

}
late_initcall(microcode_init);<|MERGE_RESOLUTION|>--- conflicted
+++ resolved
@@ -558,21 +558,8 @@
 
 	if (uci->valid && uci->mc)
 		microcode_ops->apply_microcode(cpu);
-<<<<<<< HEAD
-#ifdef CONFIG_X86_64
-	else if (!uci->mc)
-		/*
-		 * We might resume and not have applied late microcode but still
-		 * have a newer patch stashed from the early loader. We don't
-		 * have it in uci->mc so we have to load it the same way we're
-		 * applying patches early on the APs.
-		 */
-		load_ucode_ap();
-#endif
-=======
 	else if (!uci->mc)
 		reload_early_microcode();
->>>>>>> afd2ff9b
 }
 
 static struct syscore_ops mc_syscore_ops = {
