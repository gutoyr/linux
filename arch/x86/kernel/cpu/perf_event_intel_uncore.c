--- conflicted
+++ resolved
@@ -20,557 +20,8 @@
 struct event_constraint uncore_constraint_empty =
 	EVENT_CONSTRAINT(0, 0, 0);
 
-<<<<<<< HEAD
-#define __BITS_VALUE(x, i, n)  ((typeof(x))(((x) >> ((i) * (n))) & \
-				((1ULL << (n)) - 1)))
-
-DEFINE_UNCORE_FORMAT_ATTR(event, event, "config:0-7");
-DEFINE_UNCORE_FORMAT_ATTR(event_ext, event, "config:0-7,21");
-DEFINE_UNCORE_FORMAT_ATTR(umask, umask, "config:8-15");
-DEFINE_UNCORE_FORMAT_ATTR(edge, edge, "config:18");
-DEFINE_UNCORE_FORMAT_ATTR(tid_en, tid_en, "config:19");
-DEFINE_UNCORE_FORMAT_ATTR(inv, inv, "config:23");
-DEFINE_UNCORE_FORMAT_ATTR(cmask5, cmask, "config:24-28");
-DEFINE_UNCORE_FORMAT_ATTR(cmask8, cmask, "config:24-31");
-DEFINE_UNCORE_FORMAT_ATTR(thresh8, thresh, "config:24-31");
-DEFINE_UNCORE_FORMAT_ATTR(thresh5, thresh, "config:24-28");
-DEFINE_UNCORE_FORMAT_ATTR(occ_sel, occ_sel, "config:14-15");
-DEFINE_UNCORE_FORMAT_ATTR(occ_invert, occ_invert, "config:30");
-DEFINE_UNCORE_FORMAT_ATTR(occ_edge, occ_edge, "config:14-51");
-DEFINE_UNCORE_FORMAT_ATTR(filter_tid, filter_tid, "config1:0-4");
-DEFINE_UNCORE_FORMAT_ATTR(filter_link, filter_link, "config1:5-8");
-DEFINE_UNCORE_FORMAT_ATTR(filter_nid, filter_nid, "config1:10-17");
-DEFINE_UNCORE_FORMAT_ATTR(filter_nid2, filter_nid, "config1:32-47");
-DEFINE_UNCORE_FORMAT_ATTR(filter_state, filter_state, "config1:18-22");
-DEFINE_UNCORE_FORMAT_ATTR(filter_state2, filter_state, "config1:17-22");
-DEFINE_UNCORE_FORMAT_ATTR(filter_opc, filter_opc, "config1:23-31");
-DEFINE_UNCORE_FORMAT_ATTR(filter_opc2, filter_opc, "config1:52-60");
-DEFINE_UNCORE_FORMAT_ATTR(filter_band0, filter_band0, "config1:0-7");
-DEFINE_UNCORE_FORMAT_ATTR(filter_band1, filter_band1, "config1:8-15");
-DEFINE_UNCORE_FORMAT_ATTR(filter_band2, filter_band2, "config1:16-23");
-DEFINE_UNCORE_FORMAT_ATTR(filter_band3, filter_band3, "config1:24-31");
-
-static u64 uncore_msr_read_counter(struct intel_uncore_box *box, struct perf_event *event)
-{
-	u64 count;
-
-	rdmsrl(event->hw.event_base, count);
-
-	return count;
-}
-
-/*
- * generic get constraint function for shared match/mask registers.
- */
-static struct event_constraint *
-uncore_get_constraint(struct intel_uncore_box *box, struct perf_event *event)
-{
-	struct intel_uncore_extra_reg *er;
-	struct hw_perf_event_extra *reg1 = &event->hw.extra_reg;
-	struct hw_perf_event_extra *reg2 = &event->hw.branch_reg;
-	unsigned long flags;
-	bool ok = false;
-
-	/*
-	 * reg->alloc can be set due to existing state, so for fake box we
-	 * need to ignore this, otherwise we might fail to allocate proper
-	 * fake state for this extra reg constraint.
-	 */
-	if (reg1->idx == EXTRA_REG_NONE ||
-	    (!uncore_box_is_fake(box) && reg1->alloc))
-		return NULL;
-
-	er = &box->shared_regs[reg1->idx];
-	raw_spin_lock_irqsave(&er->lock, flags);
-	if (!atomic_read(&er->ref) ||
-	    (er->config1 == reg1->config && er->config2 == reg2->config)) {
-		atomic_inc(&er->ref);
-		er->config1 = reg1->config;
-		er->config2 = reg2->config;
-		ok = true;
-	}
-	raw_spin_unlock_irqrestore(&er->lock, flags);
-
-	if (ok) {
-		if (!uncore_box_is_fake(box))
-			reg1->alloc = 1;
-		return NULL;
-	}
-
-	return &constraint_empty;
-}
-
-static void uncore_put_constraint(struct intel_uncore_box *box, struct perf_event *event)
-{
-	struct intel_uncore_extra_reg *er;
-	struct hw_perf_event_extra *reg1 = &event->hw.extra_reg;
-
-	/*
-	 * Only put constraint if extra reg was actually allocated. Also
-	 * takes care of event which do not use an extra shared reg.
-	 *
-	 * Also, if this is a fake box we shouldn't touch any event state
-	 * (reg->alloc) and we don't care about leaving inconsistent box
-	 * state either since it will be thrown out.
-	 */
-	if (uncore_box_is_fake(box) || !reg1->alloc)
-		return;
-
-	er = &box->shared_regs[reg1->idx];
-	atomic_dec(&er->ref);
-	reg1->alloc = 0;
-}
-
-static u64 uncore_shared_reg_config(struct intel_uncore_box *box, int idx)
-{
-	struct intel_uncore_extra_reg *er;
-	unsigned long flags;
-	u64 config;
-
-	er = &box->shared_regs[idx];
-
-	raw_spin_lock_irqsave(&er->lock, flags);
-	config = er->config;
-	raw_spin_unlock_irqrestore(&er->lock, flags);
-
-	return config;
-}
-
-/* Sandy Bridge-EP uncore support */
-static struct intel_uncore_type snbep_uncore_cbox;
-static struct intel_uncore_type snbep_uncore_pcu;
-
-static void snbep_uncore_pci_disable_box(struct intel_uncore_box *box)
-{
-	struct pci_dev *pdev = box->pci_dev;
-	int box_ctl = uncore_pci_box_ctl(box);
-	u32 config = 0;
-
-	if (!pci_read_config_dword(pdev, box_ctl, &config)) {
-		config |= SNBEP_PMON_BOX_CTL_FRZ;
-		pci_write_config_dword(pdev, box_ctl, config);
-	}
-}
-
-static void snbep_uncore_pci_enable_box(struct intel_uncore_box *box)
-{
-	struct pci_dev *pdev = box->pci_dev;
-	int box_ctl = uncore_pci_box_ctl(box);
-	u32 config = 0;
-
-	if (!pci_read_config_dword(pdev, box_ctl, &config)) {
-		config &= ~SNBEP_PMON_BOX_CTL_FRZ;
-		pci_write_config_dword(pdev, box_ctl, config);
-	}
-}
-
-static void snbep_uncore_pci_enable_event(struct intel_uncore_box *box, struct perf_event *event)
-{
-	struct pci_dev *pdev = box->pci_dev;
-	struct hw_perf_event *hwc = &event->hw;
-
-	pci_write_config_dword(pdev, hwc->config_base, hwc->config | SNBEP_PMON_CTL_EN);
-}
-
-static void snbep_uncore_pci_disable_event(struct intel_uncore_box *box, struct perf_event *event)
-{
-	struct pci_dev *pdev = box->pci_dev;
-	struct hw_perf_event *hwc = &event->hw;
-
-	pci_write_config_dword(pdev, hwc->config_base, hwc->config);
-}
-
-static u64 snbep_uncore_pci_read_counter(struct intel_uncore_box *box, struct perf_event *event)
-{
-	struct pci_dev *pdev = box->pci_dev;
-	struct hw_perf_event *hwc = &event->hw;
-	u64 count = 0;
-
-	pci_read_config_dword(pdev, hwc->event_base, (u32 *)&count);
-	pci_read_config_dword(pdev, hwc->event_base + 4, (u32 *)&count + 1);
-
-	return count;
-}
-
-static void snbep_uncore_pci_init_box(struct intel_uncore_box *box)
-{
-	struct pci_dev *pdev = box->pci_dev;
-
-	pci_write_config_dword(pdev, SNBEP_PCI_PMON_BOX_CTL, SNBEP_PMON_BOX_CTL_INT);
-}
-
-static void snbep_uncore_msr_disable_box(struct intel_uncore_box *box)
-{
-	u64 config;
-	unsigned msr;
-
-	msr = uncore_msr_box_ctl(box);
-	if (msr) {
-		rdmsrl(msr, config);
-		config |= SNBEP_PMON_BOX_CTL_FRZ;
-		wrmsrl(msr, config);
-	}
-}
-
-static void snbep_uncore_msr_enable_box(struct intel_uncore_box *box)
-{
-	u64 config;
-	unsigned msr;
-
-	msr = uncore_msr_box_ctl(box);
-	if (msr) {
-		rdmsrl(msr, config);
-		config &= ~SNBEP_PMON_BOX_CTL_FRZ;
-		wrmsrl(msr, config);
-	}
-}
-
-static void snbep_uncore_msr_enable_event(struct intel_uncore_box *box, struct perf_event *event)
-{
-	struct hw_perf_event *hwc = &event->hw;
-	struct hw_perf_event_extra *reg1 = &hwc->extra_reg;
-
-	if (reg1->idx != EXTRA_REG_NONE)
-		wrmsrl(reg1->reg, uncore_shared_reg_config(box, 0));
-
-	wrmsrl(hwc->config_base, hwc->config | SNBEP_PMON_CTL_EN);
-}
-
-static void snbep_uncore_msr_disable_event(struct intel_uncore_box *box,
-					struct perf_event *event)
-{
-	struct hw_perf_event *hwc = &event->hw;
-
-	wrmsrl(hwc->config_base, hwc->config);
-}
-
-static void snbep_uncore_msr_init_box(struct intel_uncore_box *box)
-{
-	unsigned msr = uncore_msr_box_ctl(box);
-
-	if (msr)
-		wrmsrl(msr, SNBEP_PMON_BOX_CTL_INT);
-}
-
-static struct attribute *snbep_uncore_formats_attr[] = {
-	&format_attr_event.attr,
-	&format_attr_umask.attr,
-	&format_attr_edge.attr,
-	&format_attr_inv.attr,
-	&format_attr_thresh8.attr,
-	NULL,
-};
-
-static struct attribute *snbep_uncore_ubox_formats_attr[] = {
-	&format_attr_event.attr,
-	&format_attr_umask.attr,
-	&format_attr_edge.attr,
-	&format_attr_inv.attr,
-	&format_attr_thresh5.attr,
-	NULL,
-};
-
-static struct attribute *snbep_uncore_cbox_formats_attr[] = {
-	&format_attr_event.attr,
-	&format_attr_umask.attr,
-	&format_attr_edge.attr,
-	&format_attr_tid_en.attr,
-	&format_attr_inv.attr,
-	&format_attr_thresh8.attr,
-	&format_attr_filter_tid.attr,
-	&format_attr_filter_nid.attr,
-	&format_attr_filter_state.attr,
-	&format_attr_filter_opc.attr,
-	NULL,
-};
-
-static struct attribute *snbep_uncore_pcu_formats_attr[] = {
-	&format_attr_event.attr,
-	&format_attr_occ_sel.attr,
-	&format_attr_edge.attr,
-	&format_attr_inv.attr,
-	&format_attr_thresh5.attr,
-	&format_attr_occ_invert.attr,
-	&format_attr_occ_edge.attr,
-	&format_attr_filter_band0.attr,
-	&format_attr_filter_band1.attr,
-	&format_attr_filter_band2.attr,
-	&format_attr_filter_band3.attr,
-	NULL,
-};
-
-static struct attribute *snbep_uncore_qpi_formats_attr[] = {
-	&format_attr_event_ext.attr,
-	&format_attr_umask.attr,
-	&format_attr_edge.attr,
-	&format_attr_inv.attr,
-	&format_attr_thresh8.attr,
-	NULL,
-};
-
-static struct uncore_event_desc snbep_uncore_imc_events[] = {
-	INTEL_UNCORE_EVENT_DESC(clockticks,      "event=0xff,umask=0x00"),
-	INTEL_UNCORE_EVENT_DESC(cas_count_read,  "event=0x04,umask=0x03"),
-	INTEL_UNCORE_EVENT_DESC(cas_count_write, "event=0x04,umask=0x0c"),
-	{ /* end: all zeroes */ },
-};
-
-static struct uncore_event_desc snbep_uncore_qpi_events[] = {
-	INTEL_UNCORE_EVENT_DESC(clockticks,       "event=0x14"),
-	INTEL_UNCORE_EVENT_DESC(txl_flits_active, "event=0x00,umask=0x06"),
-	INTEL_UNCORE_EVENT_DESC(drs_data,         "event=0x102,umask=0x08"),
-	INTEL_UNCORE_EVENT_DESC(ncb_data,         "event=0x103,umask=0x04"),
-	{ /* end: all zeroes */ },
-};
-
-static struct attribute_group snbep_uncore_format_group = {
-	.name = "format",
-	.attrs = snbep_uncore_formats_attr,
-};
-
-static struct attribute_group snbep_uncore_ubox_format_group = {
-	.name = "format",
-	.attrs = snbep_uncore_ubox_formats_attr,
-};
-
-static struct attribute_group snbep_uncore_cbox_format_group = {
-	.name = "format",
-	.attrs = snbep_uncore_cbox_formats_attr,
-};
-
-static struct attribute_group snbep_uncore_pcu_format_group = {
-	.name = "format",
-	.attrs = snbep_uncore_pcu_formats_attr,
-};
-
-static struct attribute_group snbep_uncore_qpi_format_group = {
-	.name = "format",
-	.attrs = snbep_uncore_qpi_formats_attr,
-};
-
-#define SNBEP_UNCORE_MSR_OPS_COMMON_INIT()			\
-	.init_box	= snbep_uncore_msr_init_box,		\
-	.disable_box	= snbep_uncore_msr_disable_box,		\
-	.enable_box	= snbep_uncore_msr_enable_box,		\
-	.disable_event	= snbep_uncore_msr_disable_event,	\
-	.enable_event	= snbep_uncore_msr_enable_event,	\
-	.read_counter	= uncore_msr_read_counter
-
-static struct intel_uncore_ops snbep_uncore_msr_ops = {
-	SNBEP_UNCORE_MSR_OPS_COMMON_INIT(),
-};
-
-static struct intel_uncore_ops snbep_uncore_pci_ops = {
-	.init_box	= snbep_uncore_pci_init_box,
-	.disable_box	= snbep_uncore_pci_disable_box,
-	.enable_box	= snbep_uncore_pci_enable_box,
-	.disable_event	= snbep_uncore_pci_disable_event,
-	.enable_event	= snbep_uncore_pci_enable_event,
-	.read_counter	= snbep_uncore_pci_read_counter,
-};
-
-static struct event_constraint snbep_uncore_cbox_constraints[] = {
-	UNCORE_EVENT_CONSTRAINT(0x01, 0x1),
-	UNCORE_EVENT_CONSTRAINT(0x02, 0x3),
-	UNCORE_EVENT_CONSTRAINT(0x04, 0x3),
-	UNCORE_EVENT_CONSTRAINT(0x05, 0x3),
-	UNCORE_EVENT_CONSTRAINT(0x07, 0x3),
-	UNCORE_EVENT_CONSTRAINT(0x09, 0x3),
-	UNCORE_EVENT_CONSTRAINT(0x11, 0x1),
-	UNCORE_EVENT_CONSTRAINT(0x12, 0x3),
-	UNCORE_EVENT_CONSTRAINT(0x13, 0x3),
-	UNCORE_EVENT_CONSTRAINT(0x1b, 0xc),
-	UNCORE_EVENT_CONSTRAINT(0x1c, 0xc),
-	UNCORE_EVENT_CONSTRAINT(0x1d, 0xc),
-	UNCORE_EVENT_CONSTRAINT(0x1e, 0xc),
-	EVENT_CONSTRAINT_OVERLAP(0x1f, 0xe, 0xff),
-	UNCORE_EVENT_CONSTRAINT(0x21, 0x3),
-	UNCORE_EVENT_CONSTRAINT(0x23, 0x3),
-	UNCORE_EVENT_CONSTRAINT(0x31, 0x3),
-	UNCORE_EVENT_CONSTRAINT(0x32, 0x3),
-	UNCORE_EVENT_CONSTRAINT(0x33, 0x3),
-	UNCORE_EVENT_CONSTRAINT(0x34, 0x3),
-	UNCORE_EVENT_CONSTRAINT(0x35, 0x3),
-	UNCORE_EVENT_CONSTRAINT(0x36, 0x1),
-	UNCORE_EVENT_CONSTRAINT(0x37, 0x3),
-	UNCORE_EVENT_CONSTRAINT(0x38, 0x3),
-	UNCORE_EVENT_CONSTRAINT(0x39, 0x3),
-	UNCORE_EVENT_CONSTRAINT(0x3b, 0x1),
-	EVENT_CONSTRAINT_END
-};
-
-static struct event_constraint snbep_uncore_r2pcie_constraints[] = {
-	UNCORE_EVENT_CONSTRAINT(0x10, 0x3),
-	UNCORE_EVENT_CONSTRAINT(0x11, 0x3),
-	UNCORE_EVENT_CONSTRAINT(0x12, 0x1),
-	UNCORE_EVENT_CONSTRAINT(0x23, 0x3),
-	UNCORE_EVENT_CONSTRAINT(0x24, 0x3),
-	UNCORE_EVENT_CONSTRAINT(0x25, 0x3),
-	UNCORE_EVENT_CONSTRAINT(0x26, 0x3),
-	UNCORE_EVENT_CONSTRAINT(0x32, 0x3),
-	UNCORE_EVENT_CONSTRAINT(0x33, 0x3),
-	UNCORE_EVENT_CONSTRAINT(0x34, 0x3),
-	EVENT_CONSTRAINT_END
-};
-
-static struct event_constraint snbep_uncore_r3qpi_constraints[] = {
-	UNCORE_EVENT_CONSTRAINT(0x10, 0x3),
-	UNCORE_EVENT_CONSTRAINT(0x11, 0x3),
-	UNCORE_EVENT_CONSTRAINT(0x12, 0x3),
-	UNCORE_EVENT_CONSTRAINT(0x13, 0x1),
-	UNCORE_EVENT_CONSTRAINT(0x20, 0x3),
-	UNCORE_EVENT_CONSTRAINT(0x21, 0x3),
-	UNCORE_EVENT_CONSTRAINT(0x22, 0x3),
-	UNCORE_EVENT_CONSTRAINT(0x23, 0x3),
-	UNCORE_EVENT_CONSTRAINT(0x24, 0x3),
-	UNCORE_EVENT_CONSTRAINT(0x25, 0x3),
-	UNCORE_EVENT_CONSTRAINT(0x26, 0x3),
-	UNCORE_EVENT_CONSTRAINT(0x28, 0x3),
-	UNCORE_EVENT_CONSTRAINT(0x29, 0x3),
-	UNCORE_EVENT_CONSTRAINT(0x2a, 0x3),
-	UNCORE_EVENT_CONSTRAINT(0x2b, 0x3),
-	UNCORE_EVENT_CONSTRAINT(0x2c, 0x3),
-	UNCORE_EVENT_CONSTRAINT(0x2d, 0x3),
-	UNCORE_EVENT_CONSTRAINT(0x2e, 0x3),
-	UNCORE_EVENT_CONSTRAINT(0x2f, 0x3),
-	UNCORE_EVENT_CONSTRAINT(0x30, 0x3),
-	UNCORE_EVENT_CONSTRAINT(0x31, 0x3),
-	UNCORE_EVENT_CONSTRAINT(0x32, 0x3),
-	UNCORE_EVENT_CONSTRAINT(0x33, 0x3),
-	UNCORE_EVENT_CONSTRAINT(0x34, 0x3),
-	UNCORE_EVENT_CONSTRAINT(0x36, 0x3),
-	UNCORE_EVENT_CONSTRAINT(0x37, 0x3),
-	UNCORE_EVENT_CONSTRAINT(0x38, 0x3),
-	UNCORE_EVENT_CONSTRAINT(0x39, 0x3),
-	EVENT_CONSTRAINT_END
-};
-
-static struct intel_uncore_type snbep_uncore_ubox = {
-	.name		= "ubox",
-	.num_counters   = 2,
-	.num_boxes	= 1,
-	.perf_ctr_bits	= 44,
-	.fixed_ctr_bits	= 48,
-	.perf_ctr	= SNBEP_U_MSR_PMON_CTR0,
-	.event_ctl	= SNBEP_U_MSR_PMON_CTL0,
-	.event_mask	= SNBEP_U_MSR_PMON_RAW_EVENT_MASK,
-	.fixed_ctr	= SNBEP_U_MSR_PMON_UCLK_FIXED_CTR,
-	.fixed_ctl	= SNBEP_U_MSR_PMON_UCLK_FIXED_CTL,
-	.ops		= &snbep_uncore_msr_ops,
-	.format_group	= &snbep_uncore_ubox_format_group,
-};
-
-static struct extra_reg snbep_uncore_cbox_extra_regs[] = {
-	SNBEP_CBO_EVENT_EXTRA_REG(SNBEP_CBO_PMON_CTL_TID_EN,
-				  SNBEP_CBO_PMON_CTL_TID_EN, 0x1),
-	SNBEP_CBO_EVENT_EXTRA_REG(0x0334, 0xffff, 0x4),
-	SNBEP_CBO_EVENT_EXTRA_REG(0x0534, 0xffff, 0x4),
-	SNBEP_CBO_EVENT_EXTRA_REG(0x0934, 0xffff, 0x4),
-	SNBEP_CBO_EVENT_EXTRA_REG(0x4134, 0xffff, 0x6),
-	SNBEP_CBO_EVENT_EXTRA_REG(0x0135, 0xffff, 0x8),
-	SNBEP_CBO_EVENT_EXTRA_REG(0x0335, 0xffff, 0x8),
-	SNBEP_CBO_EVENT_EXTRA_REG(0x4135, 0xffff, 0xc),
-	SNBEP_CBO_EVENT_EXTRA_REG(0x4335, 0xffff, 0xc),
-	SNBEP_CBO_EVENT_EXTRA_REG(0x4435, 0xffff, 0x2),
-	SNBEP_CBO_EVENT_EXTRA_REG(0x4835, 0xffff, 0x2),
-	SNBEP_CBO_EVENT_EXTRA_REG(0x4a35, 0xffff, 0x2),
-	SNBEP_CBO_EVENT_EXTRA_REG(0x5035, 0xffff, 0x2),
-	SNBEP_CBO_EVENT_EXTRA_REG(0x0136, 0xffff, 0x8),
-	SNBEP_CBO_EVENT_EXTRA_REG(0x0336, 0xffff, 0x8),
-	SNBEP_CBO_EVENT_EXTRA_REG(0x4136, 0xffff, 0xc),
-	SNBEP_CBO_EVENT_EXTRA_REG(0x4336, 0xffff, 0xc),
-	SNBEP_CBO_EVENT_EXTRA_REG(0x4436, 0xffff, 0x2),
-	SNBEP_CBO_EVENT_EXTRA_REG(0x4836, 0xffff, 0x2),
-	SNBEP_CBO_EVENT_EXTRA_REG(0x4a36, 0xffff, 0x2),
-	SNBEP_CBO_EVENT_EXTRA_REG(0x4037, 0x40ff, 0x2),
-	EVENT_EXTRA_END
-};
-
-static void snbep_cbox_put_constraint(struct intel_uncore_box *box, struct perf_event *event)
-{
-	struct hw_perf_event_extra *reg1 = &event->hw.extra_reg;
-	struct intel_uncore_extra_reg *er = &box->shared_regs[0];
-	int i;
-
-	if (uncore_box_is_fake(box))
-		return;
-
-	for (i = 0; i < 5; i++) {
-		if (reg1->alloc & (0x1 << i))
-			atomic_sub(1 << (i * 6), &er->ref);
-	}
-	reg1->alloc = 0;
-}
-
-static struct event_constraint *
-__snbep_cbox_get_constraint(struct intel_uncore_box *box, struct perf_event *event,
-			    u64 (*cbox_filter_mask)(int fields))
-{
-	struct hw_perf_event_extra *reg1 = &event->hw.extra_reg;
-	struct intel_uncore_extra_reg *er = &box->shared_regs[0];
-	int i, alloc = 0;
-	unsigned long flags;
-	u64 mask;
-
-	if (reg1->idx == EXTRA_REG_NONE)
-		return NULL;
-
-	raw_spin_lock_irqsave(&er->lock, flags);
-	for (i = 0; i < 5; i++) {
-		if (!(reg1->idx & (0x1 << i)))
-			continue;
-		if (!uncore_box_is_fake(box) && (reg1->alloc & (0x1 << i)))
-			continue;
-
-		mask = cbox_filter_mask(0x1 << i);
-		if (!__BITS_VALUE(atomic_read(&er->ref), i, 6) ||
-		    !((reg1->config ^ er->config) & mask)) {
-			atomic_add(1 << (i * 6), &er->ref);
-			er->config &= ~mask;
-			er->config |= reg1->config & mask;
-			alloc |= (0x1 << i);
-		} else {
-			break;
-		}
-	}
-	raw_spin_unlock_irqrestore(&er->lock, flags);
-	if (i < 5)
-		goto fail;
-
-	if (!uncore_box_is_fake(box))
-		reg1->alloc |= alloc;
-
-	return 0;
-fail:
-	for (; i >= 0; i--) {
-		if (alloc & (0x1 << i))
-			atomic_sub(1 << (i * 6), &er->ref);
-	}
-	return &constraint_empty;
-}
-
-static u64 snbep_cbox_filter_mask(int fields)
-{
-	u64 mask = 0;
-
-	if (fields & 0x1)
-		mask |= SNBEP_CB0_MSR_PMON_BOX_FILTER_TID;
-	if (fields & 0x2)
-		mask |= SNBEP_CB0_MSR_PMON_BOX_FILTER_NID;
-	if (fields & 0x4)
-		mask |= SNBEP_CB0_MSR_PMON_BOX_FILTER_STATE;
-	if (fields & 0x8)
-		mask |= SNBEP_CB0_MSR_PMON_BOX_FILTER_OPC;
-
-	return mask;
-}
-
-static struct event_constraint *
-snbep_cbox_get_constraint(struct intel_uncore_box *box, struct perf_event *event)
-=======
 ssize_t uncore_event_show(struct kobject *kobj,
 			  struct kobj_attribute *attr, char *buf)
->>>>>>> fc14f9c1
 {
 	struct uncore_event_desc *event =
 		container_of(attr, struct uncore_event_desc, attr);
