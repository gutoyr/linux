#include <linux/bootmem.h>
#include <linux/linkage.h>
#include <linux/bitops.h>
#include <linux/kernel.h>
#include <linux/module.h>
#include <linux/percpu.h>
#include <linux/string.h>
#include <linux/ctype.h>
#include <linux/delay.h>
#include <linux/sched.h>
#include <linux/init.h>
#include <linux/kprobes.h>
#include <linux/kgdb.h>
#include <linux/smp.h>
#include <linux/io.h>
#include <linux/syscore_ops.h>

#include <asm/stackprotector.h>
#include <asm/perf_event.h>
#include <asm/mmu_context.h>
#include <asm/archrandom.h>
#include <asm/hypervisor.h>
#include <asm/processor.h>
#include <asm/tlbflush.h>
#include <asm/debugreg.h>
#include <asm/sections.h>
#include <asm/vsyscall.h>
#include <linux/topology.h>
#include <linux/cpumask.h>
#include <asm/pgtable.h>
#include <linux/atomic.h>
#include <asm/proto.h>
#include <asm/setup.h>
#include <asm/apic.h>
#include <asm/desc.h>
#include <asm/fpu/internal.h>
#include <asm/mtrr.h>
#include <linux/numa.h>
#include <asm/asm.h>
#include <asm/cpu.h>
#include <asm/mce.h>
#include <asm/msr.h>
#include <asm/pat.h>
#include <asm/microcode.h>
#include <asm/microcode_intel.h>

#ifdef CONFIG_X86_LOCAL_APIC
#include <asm/uv/uv.h>
#endif

#include "cpu.h"

/* all of these masks are initialized in setup_cpu_local_masks() */
cpumask_var_t cpu_initialized_mask;
cpumask_var_t cpu_callout_mask;
cpumask_var_t cpu_callin_mask;

/* representing cpus for which sibling maps can be computed */
cpumask_var_t cpu_sibling_setup_mask;

/* correctly size the local cpu masks */
void __init setup_cpu_local_masks(void)
{
	alloc_bootmem_cpumask_var(&cpu_initialized_mask);
	alloc_bootmem_cpumask_var(&cpu_callin_mask);
	alloc_bootmem_cpumask_var(&cpu_callout_mask);
	alloc_bootmem_cpumask_var(&cpu_sibling_setup_mask);
}

static void default_init(struct cpuinfo_x86 *c)
{
#ifdef CONFIG_X86_64
	cpu_detect_cache_sizes(c);
#else
	/* Not much we can do here... */
	/* Check if at least it has cpuid */
	if (c->cpuid_level == -1) {
		/* No cpuid. It must be an ancient CPU */
		if (c->x86 == 4)
			strcpy(c->x86_model_id, "486");
		else if (c->x86 == 3)
			strcpy(c->x86_model_id, "386");
	}
#endif
}

static const struct cpu_dev default_cpu = {
	.c_init		= default_init,
	.c_vendor	= "Unknown",
	.c_x86_vendor	= X86_VENDOR_UNKNOWN,
};

static const struct cpu_dev *this_cpu = &default_cpu;

DEFINE_PER_CPU_PAGE_ALIGNED(struct gdt_page, gdt_page) = { .gdt = {
#ifdef CONFIG_X86_64
	/*
	 * We need valid kernel segments for data and code in long mode too
	 * IRET will check the segment types  kkeil 2000/10/28
	 * Also sysret mandates a special GDT layout
	 *
	 * TLS descriptors are currently at a different place compared to i386.
	 * Hopefully nobody expects them at a fixed place (Wine?)
	 */
	[GDT_ENTRY_KERNEL32_CS]		= GDT_ENTRY_INIT(0xc09b, 0, 0xfffff),
	[GDT_ENTRY_KERNEL_CS]		= GDT_ENTRY_INIT(0xa09b, 0, 0xfffff),
	[GDT_ENTRY_KERNEL_DS]		= GDT_ENTRY_INIT(0xc093, 0, 0xfffff),
	[GDT_ENTRY_DEFAULT_USER32_CS]	= GDT_ENTRY_INIT(0xc0fb, 0, 0xfffff),
	[GDT_ENTRY_DEFAULT_USER_DS]	= GDT_ENTRY_INIT(0xc0f3, 0, 0xfffff),
	[GDT_ENTRY_DEFAULT_USER_CS]	= GDT_ENTRY_INIT(0xa0fb, 0, 0xfffff),
#else
	[GDT_ENTRY_KERNEL_CS]		= GDT_ENTRY_INIT(0xc09a, 0, 0xfffff),
	[GDT_ENTRY_KERNEL_DS]		= GDT_ENTRY_INIT(0xc092, 0, 0xfffff),
	[GDT_ENTRY_DEFAULT_USER_CS]	= GDT_ENTRY_INIT(0xc0fa, 0, 0xfffff),
	[GDT_ENTRY_DEFAULT_USER_DS]	= GDT_ENTRY_INIT(0xc0f2, 0, 0xfffff),
	/*
	 * Segments used for calling PnP BIOS have byte granularity.
	 * They code segments and data segments have fixed 64k limits,
	 * the transfer segment sizes are set at run time.
	 */
	/* 32-bit code */
	[GDT_ENTRY_PNPBIOS_CS32]	= GDT_ENTRY_INIT(0x409a, 0, 0xffff),
	/* 16-bit code */
	[GDT_ENTRY_PNPBIOS_CS16]	= GDT_ENTRY_INIT(0x009a, 0, 0xffff),
	/* 16-bit data */
	[GDT_ENTRY_PNPBIOS_DS]		= GDT_ENTRY_INIT(0x0092, 0, 0xffff),
	/* 16-bit data */
	[GDT_ENTRY_PNPBIOS_TS1]		= GDT_ENTRY_INIT(0x0092, 0, 0),
	/* 16-bit data */
	[GDT_ENTRY_PNPBIOS_TS2]		= GDT_ENTRY_INIT(0x0092, 0, 0),
	/*
	 * The APM segments have byte granularity and their bases
	 * are set at run time.  All have 64k limits.
	 */
	/* 32-bit code */
	[GDT_ENTRY_APMBIOS_BASE]	= GDT_ENTRY_INIT(0x409a, 0, 0xffff),
	/* 16-bit code */
	[GDT_ENTRY_APMBIOS_BASE+1]	= GDT_ENTRY_INIT(0x009a, 0, 0xffff),
	/* data */
	[GDT_ENTRY_APMBIOS_BASE+2]	= GDT_ENTRY_INIT(0x4092, 0, 0xffff),

	[GDT_ENTRY_ESPFIX_SS]		= GDT_ENTRY_INIT(0xc092, 0, 0xfffff),
	[GDT_ENTRY_PERCPU]		= GDT_ENTRY_INIT(0xc092, 0, 0xfffff),
	GDT_STACK_CANARY_INIT
#endif
} };
EXPORT_PER_CPU_SYMBOL_GPL(gdt_page);

static int __init x86_mpx_setup(char *s)
{
<<<<<<< HEAD
	if (strlen(s))
		return 0;
	setup_clear_cpu_cap(X86_FEATURE_XSAVE);
	setup_clear_cpu_cap(X86_FEATURE_XSAVEOPT);
	setup_clear_cpu_cap(X86_FEATURE_XSAVES);
	setup_clear_cpu_cap(X86_FEATURE_AVX);
	setup_clear_cpu_cap(X86_FEATURE_AVX2);
	return 1;
}
__setup("noxsave", x86_xsave_setup);
=======
	/* require an exact match without trailing characters */
	if (strlen(s))
		return 0;
>>>>>>> afd2ff9b

	/* do not emit a message if the feature is not present */
	if (!boot_cpu_has(X86_FEATURE_MPX))
		return 1;

	setup_clear_cpu_cap(X86_FEATURE_MPX);
	pr_info("nompx: Intel Memory Protection Extensions (MPX) disabled\n");
	return 1;
}
__setup("nompx", x86_mpx_setup);

#ifdef CONFIG_X86_32
static int cachesize_override = -1;
static int disable_x86_serial_nr = 1;

static int __init cachesize_setup(char *str)
{
	get_option(&str, &cachesize_override);
	return 1;
}
__setup("cachesize=", cachesize_setup);

static int __init x86_sep_setup(char *s)
{
	setup_clear_cpu_cap(X86_FEATURE_SEP);
	return 1;
}
__setup("nosep", x86_sep_setup);

/* Standard macro to see if a specific flag is changeable */
static inline int flag_is_changeable_p(u32 flag)
{
	u32 f1, f2;

	/*
	 * Cyrix and IDT cpus allow disabling of CPUID
	 * so the code below may return different results
	 * when it is executed before and after enabling
	 * the CPUID. Add "volatile" to not allow gcc to
	 * optimize the subsequent calls to this function.
	 */
	asm volatile ("pushfl		\n\t"
		      "pushfl		\n\t"
		      "popl %0		\n\t"
		      "movl %0, %1	\n\t"
		      "xorl %2, %0	\n\t"
		      "pushl %0		\n\t"
		      "popfl		\n\t"
		      "pushfl		\n\t"
		      "popl %0		\n\t"
		      "popfl		\n\t"

		      : "=&r" (f1), "=&r" (f2)
		      : "ir" (flag));

	return ((f1^f2) & flag) != 0;
}

/* Probe for the CPUID instruction */
int have_cpuid_p(void)
{
	return flag_is_changeable_p(X86_EFLAGS_ID);
}

static void squash_the_stupid_serial_number(struct cpuinfo_x86 *c)
{
	unsigned long lo, hi;

	if (!cpu_has(c, X86_FEATURE_PN) || !disable_x86_serial_nr)
		return;

	/* Disable processor serial number: */

	rdmsr(MSR_IA32_BBL_CR_CTL, lo, hi);
	lo |= 0x200000;
	wrmsr(MSR_IA32_BBL_CR_CTL, lo, hi);

	printk(KERN_NOTICE "CPU serial number disabled.\n");
	clear_cpu_cap(c, X86_FEATURE_PN);

	/* Disabling the serial number may affect the cpuid level */
	c->cpuid_level = cpuid_eax(0);
}

static int __init x86_serial_nr_setup(char *s)
{
	disable_x86_serial_nr = 0;
	return 1;
}
__setup("serialnumber", x86_serial_nr_setup);
#else
static inline int flag_is_changeable_p(u32 flag)
{
	return 1;
}
static inline void squash_the_stupid_serial_number(struct cpuinfo_x86 *c)
{
}
#endif

static __init int setup_disable_smep(char *arg)
{
	setup_clear_cpu_cap(X86_FEATURE_SMEP);
	return 1;
}
__setup("nosmep", setup_disable_smep);

static __always_inline void setup_smep(struct cpuinfo_x86 *c)
{
	if (cpu_has(c, X86_FEATURE_SMEP))
		cr4_set_bits(X86_CR4_SMEP);
}

static __init int setup_disable_smap(char *arg)
{
	setup_clear_cpu_cap(X86_FEATURE_SMAP);
	return 1;
}
__setup("nosmap", setup_disable_smap);

static __always_inline void setup_smap(struct cpuinfo_x86 *c)
{
	unsigned long eflags = native_save_fl();

	/* This should have been cleared long ago */
	BUG_ON(eflags & X86_EFLAGS_AC);

	if (cpu_has(c, X86_FEATURE_SMAP)) {
#ifdef CONFIG_X86_SMAP
		cr4_set_bits(X86_CR4_SMAP);
#else
		cr4_clear_bits(X86_CR4_SMAP);
#endif
	}
}

/*
 * Some CPU features depend on higher CPUID levels, which may not always
 * be available due to CPUID level capping or broken virtualization
 * software.  Add those features to this table to auto-disable them.
 */
struct cpuid_dependent_feature {
	u32 feature;
	u32 level;
};

static const struct cpuid_dependent_feature
cpuid_dependent_features[] = {
	{ X86_FEATURE_MWAIT,		0x00000005 },
	{ X86_FEATURE_DCA,		0x00000009 },
	{ X86_FEATURE_XSAVE,		0x0000000d },
	{ 0, 0 }
};

static void filter_cpuid_features(struct cpuinfo_x86 *c, bool warn)
{
	const struct cpuid_dependent_feature *df;

	for (df = cpuid_dependent_features; df->feature; df++) {

		if (!cpu_has(c, df->feature))
			continue;
		/*
		 * Note: cpuid_level is set to -1 if unavailable, but
		 * extended_extended_level is set to 0 if unavailable
		 * and the legitimate extended levels are all negative
		 * when signed; hence the weird messing around with
		 * signs here...
		 */
		if (!((s32)df->level < 0 ?
		     (u32)df->level > (u32)c->extended_cpuid_level :
		     (s32)df->level > (s32)c->cpuid_level))
			continue;

		clear_cpu_cap(c, df->feature);
		if (!warn)
			continue;

		printk(KERN_WARNING
		       "CPU: CPU feature " X86_CAP_FMT " disabled, no CPUID level 0x%x\n",
				x86_cap_flag(df->feature), df->level);
	}
}

/*
 * Naming convention should be: <Name> [(<Codename>)]
 * This table only is used unless init_<vendor>() below doesn't set it;
 * in particular, if CPUID levels 0x80000002..4 are supported, this
 * isn't used
 */

/* Look up CPU names by table lookup. */
static const char *table_lookup_model(struct cpuinfo_x86 *c)
{
#ifdef CONFIG_X86_32
	const struct legacy_cpu_model_info *info;

	if (c->x86_model >= 16)
		return NULL;	/* Range check */

	if (!this_cpu)
		return NULL;

	info = this_cpu->legacy_models;

	while (info->family) {
		if (info->family == c->x86)
			return info->model_names[c->x86_model];
		info++;
	}
#endif
	return NULL;		/* Not found */
}

__u32 cpu_caps_cleared[NCAPINTS];
__u32 cpu_caps_set[NCAPINTS];

void load_percpu_segment(int cpu)
{
#ifdef CONFIG_X86_32
	loadsegment(fs, __KERNEL_PERCPU);
#else
	loadsegment(gs, 0);
	wrmsrl(MSR_GS_BASE, (unsigned long)per_cpu(irq_stack_union.gs_base, cpu));
#endif
	load_stack_canary_segment();
}

/*
 * Current gdt points %fs at the "master" per-cpu area: after this,
 * it's on the real one.
 */
void switch_to_new_gdt(int cpu)
{
	struct desc_ptr gdt_descr;

	gdt_descr.address = (long)get_cpu_gdt_table(cpu);
	gdt_descr.size = GDT_SIZE - 1;
	load_gdt(&gdt_descr);
	/* Reload the per-cpu base */

	load_percpu_segment(cpu);
}

static const struct cpu_dev *cpu_devs[X86_VENDOR_NUM] = {};

static void get_model_name(struct cpuinfo_x86 *c)
{
	unsigned int *v;
	char *p, *q, *s;

	if (c->extended_cpuid_level < 0x80000004)
		return;

	v = (unsigned int *)c->x86_model_id;
	cpuid(0x80000002, &v[0], &v[1], &v[2], &v[3]);
	cpuid(0x80000003, &v[4], &v[5], &v[6], &v[7]);
	cpuid(0x80000004, &v[8], &v[9], &v[10], &v[11]);
	c->x86_model_id[48] = 0;

	/* Trim whitespace */
	p = q = s = &c->x86_model_id[0];

	while (*p == ' ')
		p++;

	while (*p) {
		/* Note the last non-whitespace index */
		if (!isspace(*p))
			s = q;

		*q++ = *p++;
	}

	*(s + 1) = '\0';
}

void cpu_detect_cache_sizes(struct cpuinfo_x86 *c)
{
	unsigned int n, dummy, ebx, ecx, edx, l2size;

	n = c->extended_cpuid_level;

	if (n >= 0x80000005) {
		cpuid(0x80000005, &dummy, &ebx, &ecx, &edx);
		c->x86_cache_size = (ecx>>24) + (edx>>24);
#ifdef CONFIG_X86_64
		/* On K8 L1 TLB is inclusive, so don't count it */
		c->x86_tlbsize = 0;
#endif
	}

	if (n < 0x80000006)	/* Some chips just has a large L1. */
		return;

	cpuid(0x80000006, &dummy, &ebx, &ecx, &edx);
	l2size = ecx >> 16;

#ifdef CONFIG_X86_64
	c->x86_tlbsize += ((ebx >> 16) & 0xfff) + (ebx & 0xfff);
#else
	/* do processor-specific cache resizing */
	if (this_cpu->legacy_cache_size)
		l2size = this_cpu->legacy_cache_size(c, l2size);

	/* Allow user to override all this if necessary. */
	if (cachesize_override != -1)
		l2size = cachesize_override;

	if (l2size == 0)
		return;		/* Again, no L2 cache is possible */
#endif

	c->x86_cache_size = l2size;
}

u16 __read_mostly tlb_lli_4k[NR_INFO];
u16 __read_mostly tlb_lli_2m[NR_INFO];
u16 __read_mostly tlb_lli_4m[NR_INFO];
u16 __read_mostly tlb_lld_4k[NR_INFO];
u16 __read_mostly tlb_lld_2m[NR_INFO];
u16 __read_mostly tlb_lld_4m[NR_INFO];
u16 __read_mostly tlb_lld_1g[NR_INFO];

static void cpu_detect_tlb(struct cpuinfo_x86 *c)
{
	if (this_cpu->c_detect_tlb)
		this_cpu->c_detect_tlb(c);

	pr_info("Last level iTLB entries: 4KB %d, 2MB %d, 4MB %d\n",
		tlb_lli_4k[ENTRIES], tlb_lli_2m[ENTRIES],
		tlb_lli_4m[ENTRIES]);

	pr_info("Last level dTLB entries: 4KB %d, 2MB %d, 4MB %d, 1GB %d\n",
		tlb_lld_4k[ENTRIES], tlb_lld_2m[ENTRIES],
		tlb_lld_4m[ENTRIES], tlb_lld_1g[ENTRIES]);
}

void detect_ht(struct cpuinfo_x86 *c)
{
#ifdef CONFIG_SMP
	u32 eax, ebx, ecx, edx;
	int index_msb, core_bits;
	static bool printed;

	if (!cpu_has(c, X86_FEATURE_HT))
		return;

	if (cpu_has(c, X86_FEATURE_CMP_LEGACY))
		goto out;

	if (cpu_has(c, X86_FEATURE_XTOPOLOGY))
		return;

	cpuid(1, &eax, &ebx, &ecx, &edx);

	smp_num_siblings = (ebx & 0xff0000) >> 16;

	if (smp_num_siblings == 1) {
		printk_once(KERN_INFO "CPU0: Hyper-Threading is disabled\n");
		goto out;
	}

	if (smp_num_siblings <= 1)
		goto out;

	index_msb = get_count_order(smp_num_siblings);
	c->phys_proc_id = apic->phys_pkg_id(c->initial_apicid, index_msb);

	smp_num_siblings = smp_num_siblings / c->x86_max_cores;

	index_msb = get_count_order(smp_num_siblings);

	core_bits = get_count_order(c->x86_max_cores);

	c->cpu_core_id = apic->phys_pkg_id(c->initial_apicid, index_msb) &
				       ((1 << core_bits) - 1);

out:
	if (!printed && (c->x86_max_cores * smp_num_siblings) > 1) {
		printk(KERN_INFO  "CPU: Physical Processor ID: %d\n",
		       c->phys_proc_id);
		printk(KERN_INFO  "CPU: Processor Core ID: %d\n",
		       c->cpu_core_id);
		printed = 1;
	}
#endif
}

static void get_cpu_vendor(struct cpuinfo_x86 *c)
{
	char *v = c->x86_vendor_id;
	int i;

	for (i = 0; i < X86_VENDOR_NUM; i++) {
		if (!cpu_devs[i])
			break;

		if (!strcmp(v, cpu_devs[i]->c_ident[0]) ||
		    (cpu_devs[i]->c_ident[1] &&
		     !strcmp(v, cpu_devs[i]->c_ident[1]))) {

			this_cpu = cpu_devs[i];
			c->x86_vendor = this_cpu->c_x86_vendor;
			return;
		}
	}

	printk_once(KERN_ERR
			"CPU: vendor_id '%s' unknown, using generic init.\n" \
			"CPU: Your system may be unstable.\n", v);

	c->x86_vendor = X86_VENDOR_UNKNOWN;
	this_cpu = &default_cpu;
}

void cpu_detect(struct cpuinfo_x86 *c)
{
	/* Get vendor name */
	cpuid(0x00000000, (unsigned int *)&c->cpuid_level,
	      (unsigned int *)&c->x86_vendor_id[0],
	      (unsigned int *)&c->x86_vendor_id[8],
	      (unsigned int *)&c->x86_vendor_id[4]);

	c->x86 = 4;
	/* Intel-defined flags: level 0x00000001 */
	if (c->cpuid_level >= 0x00000001) {
		u32 junk, tfms, cap0, misc;

		cpuid(0x00000001, &tfms, &misc, &junk, &cap0);
		c->x86 = (tfms >> 8) & 0xf;
		c->x86_model = (tfms >> 4) & 0xf;
		c->x86_mask = tfms & 0xf;

		if (c->x86 == 0xf)
			c->x86 += (tfms >> 20) & 0xff;
		if (c->x86 >= 0x6)
			c->x86_model += ((tfms >> 16) & 0xf) << 4;

		if (cap0 & (1<<19)) {
			c->x86_clflush_size = ((misc >> 8) & 0xff) * 8;
			c->x86_cache_alignment = c->x86_clflush_size;
		}
	}
}

void get_cpu_cap(struct cpuinfo_x86 *c)
{
	u32 tfms, xlvl;
	u32 ebx;

	/* Intel-defined flags: level 0x00000001 */
	if (c->cpuid_level >= 0x00000001) {
		u32 capability, excap;

		cpuid(0x00000001, &tfms, &ebx, &excap, &capability);
		c->x86_capability[0] = capability;
		c->x86_capability[4] = excap;
	}

	/* Additional Intel-defined flags: level 0x00000007 */
	if (c->cpuid_level >= 0x00000007) {
		u32 eax, ebx, ecx, edx;

		cpuid_count(0x00000007, 0, &eax, &ebx, &ecx, &edx);

		c->x86_capability[9] = ebx;
	}

	/* Extended state features: level 0x0000000d */
	if (c->cpuid_level >= 0x0000000d) {
		u32 eax, ebx, ecx, edx;

		cpuid_count(0x0000000d, 1, &eax, &ebx, &ecx, &edx);

		c->x86_capability[10] = eax;
	}

	/* Additional Intel-defined flags: level 0x0000000F */
	if (c->cpuid_level >= 0x0000000F) {
		u32 eax, ebx, ecx, edx;

		/* QoS sub-leaf, EAX=0Fh, ECX=0 */
		cpuid_count(0x0000000F, 0, &eax, &ebx, &ecx, &edx);
		c->x86_capability[11] = edx;
		if (cpu_has(c, X86_FEATURE_CQM_LLC)) {
			/* will be overridden if occupancy monitoring exists */
			c->x86_cache_max_rmid = ebx;

			/* QoS sub-leaf, EAX=0Fh, ECX=1 */
			cpuid_count(0x0000000F, 1, &eax, &ebx, &ecx, &edx);
			c->x86_capability[12] = edx;
			if (cpu_has(c, X86_FEATURE_CQM_OCCUP_LLC)) {
				c->x86_cache_max_rmid = ecx;
				c->x86_cache_occ_scale = ebx;
			}
		} else {
			c->x86_cache_max_rmid = -1;
			c->x86_cache_occ_scale = -1;
		}
	}

	/* AMD-defined flags: level 0x80000001 */
	xlvl = cpuid_eax(0x80000000);
	c->extended_cpuid_level = xlvl;

	if ((xlvl & 0xffff0000) == 0x80000000) {
		if (xlvl >= 0x80000001) {
			c->x86_capability[1] = cpuid_edx(0x80000001);
			c->x86_capability[6] = cpuid_ecx(0x80000001);
		}
	}

	if (c->extended_cpuid_level >= 0x80000008) {
		u32 eax = cpuid_eax(0x80000008);

		c->x86_virt_bits = (eax >> 8) & 0xff;
		c->x86_phys_bits = eax & 0xff;
		c->x86_capability[13] = cpuid_ebx(0x80000008);
	}
#ifdef CONFIG_X86_32
	else if (cpu_has(c, X86_FEATURE_PAE) || cpu_has(c, X86_FEATURE_PSE36))
		c->x86_phys_bits = 36;
#endif

	if (c->extended_cpuid_level >= 0x80000007)
		c->x86_power = cpuid_edx(0x80000007);

	init_scattered_cpuid_features(c);
}

static void identify_cpu_without_cpuid(struct cpuinfo_x86 *c)
{
#ifdef CONFIG_X86_32
	int i;

	/*
	 * First of all, decide if this is a 486 or higher
	 * It's a 486 if we can modify the AC flag
	 */
	if (flag_is_changeable_p(X86_EFLAGS_AC))
		c->x86 = 4;
	else
		c->x86 = 3;

	for (i = 0; i < X86_VENDOR_NUM; i++)
		if (cpu_devs[i] && cpu_devs[i]->c_identify) {
			c->x86_vendor_id[0] = 0;
			cpu_devs[i]->c_identify(c);
			if (c->x86_vendor_id[0]) {
				get_cpu_vendor(c);
				break;
			}
		}
#endif
}

/*
 * Do minimum CPU detection early.
 * Fields really needed: vendor, cpuid_level, family, model, mask,
 * cache alignment.
 * The others are not touched to avoid unwanted side effects.
 *
 * WARNING: this function is only called on the BP.  Don't add code here
 * that is supposed to run on all CPUs.
 */
static void __init early_identify_cpu(struct cpuinfo_x86 *c)
{
#ifdef CONFIG_X86_64
	c->x86_clflush_size = 64;
	c->x86_phys_bits = 36;
	c->x86_virt_bits = 48;
#else
	c->x86_clflush_size = 32;
	c->x86_phys_bits = 32;
	c->x86_virt_bits = 32;
#endif
	c->x86_cache_alignment = c->x86_clflush_size;

	memset(&c->x86_capability, 0, sizeof c->x86_capability);
	c->extended_cpuid_level = 0;

	if (!have_cpuid_p())
		identify_cpu_without_cpuid(c);

	/* cyrix could have cpuid enabled via c_identify()*/
	if (!have_cpuid_p())
		return;

	cpu_detect(c);
	get_cpu_vendor(c);
	get_cpu_cap(c);

	if (this_cpu->c_early_init)
		this_cpu->c_early_init(c);

	c->cpu_index = 0;
	filter_cpuid_features(c, false);

	if (this_cpu->c_bsp_init)
		this_cpu->c_bsp_init(c);

	setup_force_cpu_cap(X86_FEATURE_ALWAYS);
	fpu__init_system(c);
}

void __init early_cpu_init(void)
{
	const struct cpu_dev *const *cdev;
	int count = 0;

#ifdef CONFIG_PROCESSOR_SELECT
	printk(KERN_INFO "KERNEL supported cpus:\n");
#endif

	for (cdev = __x86_cpu_dev_start; cdev < __x86_cpu_dev_end; cdev++) {
		const struct cpu_dev *cpudev = *cdev;

		if (count >= X86_VENDOR_NUM)
			break;
		cpu_devs[count] = cpudev;
		count++;

#ifdef CONFIG_PROCESSOR_SELECT
		{
			unsigned int j;

			for (j = 0; j < 2; j++) {
				if (!cpudev->c_ident[j])
					continue;
				printk(KERN_INFO "  %s %s\n", cpudev->c_vendor,
					cpudev->c_ident[j]);
			}
		}
#endif
	}
	early_identify_cpu(&boot_cpu_data);
}

/*
 * The NOPL instruction is supposed to exist on all CPUs of family >= 6;
 * unfortunately, that's not true in practice because of early VIA
 * chips and (more importantly) broken virtualizers that are not easy
 * to detect. In the latter case it doesn't even *fail* reliably, so
 * probing for it doesn't even work. Disable it completely on 32-bit
 * unless we can find a reliable way to detect all the broken cases.
 * Enable it explicitly on 64-bit for non-constant inputs of cpu_has().
 */
static void detect_nopl(struct cpuinfo_x86 *c)
{
#ifdef CONFIG_X86_32
	clear_cpu_cap(c, X86_FEATURE_NOPL);
#else
	set_cpu_cap(c, X86_FEATURE_NOPL);
#endif
}

static void generic_identify(struct cpuinfo_x86 *c)
{
	c->extended_cpuid_level = 0;

	if (!have_cpuid_p())
		identify_cpu_without_cpuid(c);

	/* cyrix could have cpuid enabled via c_identify()*/
	if (!have_cpuid_p())
		return;

	cpu_detect(c);

	get_cpu_vendor(c);

	get_cpu_cap(c);

	if (c->cpuid_level >= 0x00000001) {
		c->initial_apicid = (cpuid_ebx(1) >> 24) & 0xFF;
#ifdef CONFIG_X86_32
# ifdef CONFIG_SMP
		c->apicid = apic->phys_pkg_id(c->initial_apicid, 0);
# else
		c->apicid = c->initial_apicid;
# endif
#endif
		c->phys_proc_id = c->initial_apicid;
	}

	get_model_name(c); /* Default name */

	detect_nopl(c);
}

static void x86_init_cache_qos(struct cpuinfo_x86 *c)
{
	/*
	 * The heavy lifting of max_rmid and cache_occ_scale are handled
	 * in get_cpu_cap().  Here we just set the max_rmid for the boot_cpu
	 * in case CQM bits really aren't there in this CPU.
	 */
	if (c != &boot_cpu_data) {
		boot_cpu_data.x86_cache_max_rmid =
			min(boot_cpu_data.x86_cache_max_rmid,
			    c->x86_cache_max_rmid);
	}
}

/*
 * This does the hard work of actually picking apart the CPU stuff...
 */
static void identify_cpu(struct cpuinfo_x86 *c)
{
	int i;

	c->loops_per_jiffy = loops_per_jiffy;
	c->x86_cache_size = -1;
	c->x86_vendor = X86_VENDOR_UNKNOWN;
	c->x86_model = c->x86_mask = 0;	/* So far unknown... */
	c->x86_vendor_id[0] = '\0'; /* Unset */
	c->x86_model_id[0] = '\0';  /* Unset */
	c->x86_max_cores = 1;
	c->x86_coreid_bits = 0;
#ifdef CONFIG_X86_64
	c->x86_clflush_size = 64;
	c->x86_phys_bits = 36;
	c->x86_virt_bits = 48;
#else
	c->cpuid_level = -1;	/* CPUID not detected */
	c->x86_clflush_size = 32;
	c->x86_phys_bits = 32;
	c->x86_virt_bits = 32;
#endif
	c->x86_cache_alignment = c->x86_clflush_size;
	memset(&c->x86_capability, 0, sizeof c->x86_capability);

	generic_identify(c);

	if (this_cpu->c_identify)
		this_cpu->c_identify(c);

	/* Clear/Set all flags overriden by options, after probe */
	for (i = 0; i < NCAPINTS; i++) {
		c->x86_capability[i] &= ~cpu_caps_cleared[i];
		c->x86_capability[i] |= cpu_caps_set[i];
	}

#ifdef CONFIG_X86_64
	c->apicid = apic->phys_pkg_id(c->initial_apicid, 0);
#endif

	/*
	 * Vendor-specific initialization.  In this section we
	 * canonicalize the feature flags, meaning if there are
	 * features a certain CPU supports which CPUID doesn't
	 * tell us, CPUID claiming incorrect flags, or other bugs,
	 * we handle them here.
	 *
	 * At the end of this section, c->x86_capability better
	 * indicate the features this CPU genuinely supports!
	 */
	if (this_cpu->c_init)
		this_cpu->c_init(c);

	/* Disable the PN if appropriate */
	squash_the_stupid_serial_number(c);

	/* Set up SMEP/SMAP */
	setup_smep(c);
	setup_smap(c);

	/*
	 * The vendor-specific functions might have changed features.
	 * Now we do "generic changes."
	 */

	/* Filter out anything that depends on CPUID levels we don't have */
	filter_cpuid_features(c, true);

	/* If the model name is still unset, do table lookup. */
	if (!c->x86_model_id[0]) {
		const char *p;
		p = table_lookup_model(c);
		if (p)
			strcpy(c->x86_model_id, p);
		else
			/* Last resort... */
			sprintf(c->x86_model_id, "%02x/%02x",
				c->x86, c->x86_model);
	}

#ifdef CONFIG_X86_64
	detect_ht(c);
#endif

	init_hypervisor(c);
	x86_init_rdrand(c);
	x86_init_cache_qos(c);

	/*
	 * Clear/Set all flags overriden by options, need do it
	 * before following smp all cpus cap AND.
	 */
	for (i = 0; i < NCAPINTS; i++) {
		c->x86_capability[i] &= ~cpu_caps_cleared[i];
		c->x86_capability[i] |= cpu_caps_set[i];
	}

	/*
	 * On SMP, boot_cpu_data holds the common feature set between
	 * all CPUs; so make sure that we indicate which features are
	 * common between the CPUs.  The first time this routine gets
	 * executed, c == &boot_cpu_data.
	 */
	if (c != &boot_cpu_data) {
		/* AND the already accumulated flags with these */
		for (i = 0; i < NCAPINTS; i++)
			boot_cpu_data.x86_capability[i] &= c->x86_capability[i];

		/* OR, i.e. replicate the bug flags */
		for (i = NCAPINTS; i < NCAPINTS + NBUGINTS; i++)
			c->x86_capability[i] |= boot_cpu_data.x86_capability[i];
	}

	/* Init Machine Check Exception if available. */
	mcheck_cpu_init(c);

	select_idle_routine(c);

#ifdef CONFIG_NUMA
	numa_add_cpu(smp_processor_id());
#endif
}

/*
 * Set up the CPU state needed to execute SYSENTER/SYSEXIT instructions
 * on 32-bit kernels:
 */
#ifdef CONFIG_X86_32
void enable_sep_cpu(void)
{
	struct tss_struct *tss;
	int cpu;

	cpu = get_cpu();
	tss = &per_cpu(cpu_tss, cpu);

	if (!boot_cpu_has(X86_FEATURE_SEP))
		goto out;

	/*
	 * We cache MSR_IA32_SYSENTER_CS's value in the TSS's ss1 field --
	 * see the big comment in struct x86_hw_tss's definition.
	 */

	tss->x86_tss.ss1 = __KERNEL_CS;
	wrmsr(MSR_IA32_SYSENTER_CS, tss->x86_tss.ss1, 0);

	wrmsr(MSR_IA32_SYSENTER_ESP,
	      (unsigned long)tss + offsetofend(struct tss_struct, SYSENTER_stack),
	      0);

	wrmsr(MSR_IA32_SYSENTER_EIP, (unsigned long)entry_SYSENTER_32, 0);

out:
	put_cpu();
}
#endif

void __init identify_boot_cpu(void)
{
	identify_cpu(&boot_cpu_data);
	init_amd_e400_c1e_mask();
#ifdef CONFIG_X86_32
	sysenter_setup();
	enable_sep_cpu();
#endif
	cpu_detect_tlb(&boot_cpu_data);
}

void identify_secondary_cpu(struct cpuinfo_x86 *c)
{
	BUG_ON(c == &boot_cpu_data);
	identify_cpu(c);
#ifdef CONFIG_X86_32
	enable_sep_cpu();
#endif
	mtrr_ap_init();
}

struct msr_range {
	unsigned	min;
	unsigned	max;
};

static const struct msr_range msr_range_array[] = {
	{ 0x00000000, 0x00000418},
	{ 0xc0000000, 0xc000040b},
	{ 0xc0010000, 0xc0010142},
	{ 0xc0011000, 0xc001103b},
};

static void __print_cpu_msr(void)
{
	unsigned index_min, index_max;
	unsigned index;
	u64 val;
	int i;

	for (i = 0; i < ARRAY_SIZE(msr_range_array); i++) {
		index_min = msr_range_array[i].min;
		index_max = msr_range_array[i].max;

		for (index = index_min; index < index_max; index++) {
			if (rdmsrl_safe(index, &val))
				continue;
			printk(KERN_INFO " MSR%08x: %016llx\n", index, val);
		}
	}
}

static int show_msr;

static __init int setup_show_msr(char *arg)
{
	int num;

	get_option(&arg, &num);

	if (num > 0)
		show_msr = num;
	return 1;
}
__setup("show_msr=", setup_show_msr);

static __init int setup_noclflush(char *arg)
{
	setup_clear_cpu_cap(X86_FEATURE_CLFLUSH);
	setup_clear_cpu_cap(X86_FEATURE_CLFLUSHOPT);
	return 1;
}
__setup("noclflush", setup_noclflush);

void print_cpu_info(struct cpuinfo_x86 *c)
{
	const char *vendor = NULL;

	if (c->x86_vendor < X86_VENDOR_NUM) {
		vendor = this_cpu->c_vendor;
	} else {
		if (c->cpuid_level >= 0)
			vendor = c->x86_vendor_id;
	}

	if (vendor && !strstr(c->x86_model_id, vendor))
		printk(KERN_CONT "%s ", vendor);

	if (c->x86_model_id[0])
		printk(KERN_CONT "%s", c->x86_model_id);
	else
		printk(KERN_CONT "%d86", c->x86);

	printk(KERN_CONT " (family: 0x%x, model: 0x%x", c->x86, c->x86_model);

	if (c->x86_mask || c->cpuid_level >= 0)
		printk(KERN_CONT ", stepping: 0x%x)\n", c->x86_mask);
	else
		printk(KERN_CONT ")\n");

	print_cpu_msr(c);
}

void print_cpu_msr(struct cpuinfo_x86 *c)
{
	if (c->cpu_index < show_msr)
		__print_cpu_msr();
}

static __init int setup_disablecpuid(char *arg)
{
	int bit;

	if (get_option(&arg, &bit) && bit < NCAPINTS*32)
		setup_clear_cpu_cap(bit);
	else
		return 0;

	return 1;
}
__setup("clearcpuid=", setup_disablecpuid);

#ifdef CONFIG_X86_64
struct desc_ptr idt_descr = { NR_VECTORS * 16 - 1, (unsigned long) idt_table };
struct desc_ptr debug_idt_descr = { NR_VECTORS * 16 - 1,
				    (unsigned long) debug_idt_table };

DEFINE_PER_CPU_FIRST(union irq_stack_union,
		     irq_stack_union) __aligned(PAGE_SIZE) __visible;

/*
 * The following percpu variables are hot.  Align current_task to
 * cacheline size such that they fall in the same cacheline.
 */
DEFINE_PER_CPU(struct task_struct *, current_task) ____cacheline_aligned =
	&init_task;
EXPORT_PER_CPU_SYMBOL(current_task);

DEFINE_PER_CPU(char *, irq_stack_ptr) =
	init_per_cpu_var(irq_stack_union.irq_stack) + IRQ_STACK_SIZE - 64;

DEFINE_PER_CPU(unsigned int, irq_count) __visible = -1;

DEFINE_PER_CPU(int, __preempt_count) = INIT_PREEMPT_COUNT;
EXPORT_PER_CPU_SYMBOL(__preempt_count);

/*
 * Special IST stacks which the CPU switches to when it calls
 * an IST-marked descriptor entry. Up to 7 stacks (hardware
 * limit), all of them are 4K, except the debug stack which
 * is 8K.
 */
static const unsigned int exception_stack_sizes[N_EXCEPTION_STACKS] = {
	  [0 ... N_EXCEPTION_STACKS - 1]	= EXCEPTION_STKSZ,
	  [DEBUG_STACK - 1]			= DEBUG_STKSZ
};

static DEFINE_PER_CPU_PAGE_ALIGNED(char, exception_stacks
	[(N_EXCEPTION_STACKS - 1) * EXCEPTION_STKSZ + DEBUG_STKSZ]);

/* May not be marked __init: used by software suspend */
void syscall_init(void)
{
	/*
	 * LSTAR and STAR live in a bit strange symbiosis.
	 * They both write to the same internal register. STAR allows to
	 * set CS/DS but only a 32bit target. LSTAR sets the 64bit rip.
	 */
	wrmsrl(MSR_STAR,  ((u64)__USER32_CS)<<48  | ((u64)__KERNEL_CS)<<32);
	wrmsrl(MSR_LSTAR, (unsigned long)entry_SYSCALL_64);

#ifdef CONFIG_IA32_EMULATION
	wrmsrl(MSR_CSTAR, (unsigned long)entry_SYSCALL_compat);
	/*
	 * This only works on Intel CPUs.
	 * On AMD CPUs these MSRs are 32-bit, CPU truncates MSR_IA32_SYSENTER_EIP.
	 * This does not cause SYSENTER to jump to the wrong location, because
	 * AMD doesn't allow SYSENTER in long mode (either 32- or 64-bit).
	 */
	wrmsrl_safe(MSR_IA32_SYSENTER_CS, (u64)__KERNEL_CS);
	wrmsrl_safe(MSR_IA32_SYSENTER_ESP, 0ULL);
	wrmsrl_safe(MSR_IA32_SYSENTER_EIP, (u64)entry_SYSENTER_compat);
#else
	wrmsrl(MSR_CSTAR, (unsigned long)ignore_sysret);
	wrmsrl_safe(MSR_IA32_SYSENTER_CS, (u64)GDT_ENTRY_INVALID_SEG);
	wrmsrl_safe(MSR_IA32_SYSENTER_ESP, 0ULL);
	wrmsrl_safe(MSR_IA32_SYSENTER_EIP, 0ULL);
#endif

	/* Flags to clear on syscall */
	wrmsrl(MSR_SYSCALL_MASK,
	       X86_EFLAGS_TF|X86_EFLAGS_DF|X86_EFLAGS_IF|
	       X86_EFLAGS_IOPL|X86_EFLAGS_AC|X86_EFLAGS_NT);
}

/*
 * Copies of the original ist values from the tss are only accessed during
 * debugging, no special alignment required.
 */
DEFINE_PER_CPU(struct orig_ist, orig_ist);

static DEFINE_PER_CPU(unsigned long, debug_stack_addr);
DEFINE_PER_CPU(int, debug_stack_usage);

int is_debug_stack(unsigned long addr)
{
	return __this_cpu_read(debug_stack_usage) ||
		(addr <= __this_cpu_read(debug_stack_addr) &&
		 addr > (__this_cpu_read(debug_stack_addr) - DEBUG_STKSZ));
}
NOKPROBE_SYMBOL(is_debug_stack);

DEFINE_PER_CPU(u32, debug_idt_ctr);

void debug_stack_set_zero(void)
{
	this_cpu_inc(debug_idt_ctr);
	load_current_idt();
}
NOKPROBE_SYMBOL(debug_stack_set_zero);

void debug_stack_reset(void)
{
	if (WARN_ON(!this_cpu_read(debug_idt_ctr)))
		return;
	if (this_cpu_dec_return(debug_idt_ctr) == 0)
		load_current_idt();
}
NOKPROBE_SYMBOL(debug_stack_reset);

#else	/* CONFIG_X86_64 */

DEFINE_PER_CPU(struct task_struct *, current_task) = &init_task;
EXPORT_PER_CPU_SYMBOL(current_task);
DEFINE_PER_CPU(int, __preempt_count) = INIT_PREEMPT_COUNT;
EXPORT_PER_CPU_SYMBOL(__preempt_count);

/*
 * On x86_32, vm86 modifies tss.sp0, so sp0 isn't a reliable way to find
 * the top of the kernel stack.  Use an extra percpu variable to track the
 * top of the kernel stack directly.
 */
DEFINE_PER_CPU(unsigned long, cpu_current_top_of_stack) =
	(unsigned long)&init_thread_union + THREAD_SIZE;
EXPORT_PER_CPU_SYMBOL(cpu_current_top_of_stack);

#ifdef CONFIG_CC_STACKPROTECTOR
DEFINE_PER_CPU_ALIGNED(struct stack_canary, stack_canary);
#endif

#endif	/* CONFIG_X86_64 */

/*
 * Clear all 6 debug registers:
 */
static void clear_all_debug_regs(void)
{
	int i;

	for (i = 0; i < 8; i++) {
		/* Ignore db4, db5 */
		if ((i == 4) || (i == 5))
			continue;

		set_debugreg(0, i);
	}
}

#ifdef CONFIG_KGDB
/*
 * Restore debug regs if using kgdbwait and you have a kernel debugger
 * connection established.
 */
static void dbg_restore_debug_regs(void)
{
	if (unlikely(kgdb_connected && arch_kgdb_ops.correct_hw_break))
		arch_kgdb_ops.correct_hw_break();
}
#else /* ! CONFIG_KGDB */
#define dbg_restore_debug_regs()
#endif /* ! CONFIG_KGDB */

static void wait_for_master_cpu(int cpu)
{
#ifdef CONFIG_SMP
	/*
	 * wait for ACK from master CPU before continuing
	 * with AP initialization
	 */
	WARN_ON(cpumask_test_and_set_cpu(cpu, cpu_initialized_mask));
	while (!cpumask_test_cpu(cpu, cpu_callout_mask))
		cpu_relax();
#endif
}

/*
 * cpu_init() initializes state that is per-CPU. Some data is already
 * initialized (naturally) in the bootstrap process, such as the GDT
 * and IDT. We reload them nevertheless, this function acts as a
 * 'CPU state barrier', nothing should get across.
 * A lot of state is already set up in PDA init for 64 bit
 */
#ifdef CONFIG_X86_64

void cpu_init(void)
{
	struct orig_ist *oist;
	struct task_struct *me;
	struct tss_struct *t;
	unsigned long v;
	int cpu = stack_smp_processor_id();
	int i;

	wait_for_master_cpu(cpu);

	/*
	 * Initialize the CR4 shadow before doing anything that could
	 * try to read it.
	 */
	cr4_init_shadow();

	/*
	 * Load microcode on this cpu if a valid microcode is available.
	 * This is early microcode loading procedure.
	 */
	load_ucode_ap();

	t = &per_cpu(cpu_tss, cpu);
	oist = &per_cpu(orig_ist, cpu);

#ifdef CONFIG_NUMA
	if (this_cpu_read(numa_node) == 0 &&
	    early_cpu_to_node(cpu) != NUMA_NO_NODE)
		set_numa_node(early_cpu_to_node(cpu));
#endif

	me = current;

	pr_debug("Initializing CPU#%d\n", cpu);

	cr4_clear_bits(X86_CR4_VME|X86_CR4_PVI|X86_CR4_TSD|X86_CR4_DE);

	/*
	 * Initialize the per-CPU GDT with the boot GDT,
	 * and set up the GDT descriptor:
	 */

	switch_to_new_gdt(cpu);
	loadsegment(fs, 0);

	load_current_idt();

	memset(me->thread.tls_array, 0, GDT_ENTRY_TLS_ENTRIES * 8);
	syscall_init();

	wrmsrl(MSR_FS_BASE, 0);
	wrmsrl(MSR_KERNEL_GS_BASE, 0);
	barrier();

	x86_configure_nx();
	x2apic_setup();

	/*
	 * set up and load the per-CPU TSS
	 */
	if (!oist->ist[0]) {
		char *estacks = per_cpu(exception_stacks, cpu);

		for (v = 0; v < N_EXCEPTION_STACKS; v++) {
			estacks += exception_stack_sizes[v];
			oist->ist[v] = t->x86_tss.ist[v] =
					(unsigned long)estacks;
			if (v == DEBUG_STACK-1)
				per_cpu(debug_stack_addr, cpu) = (unsigned long)estacks;
		}
	}

	t->x86_tss.io_bitmap_base = offsetof(struct tss_struct, io_bitmap);

	/*
	 * <= is required because the CPU will access up to
	 * 8 bits beyond the end of the IO permission bitmap.
	 */
	for (i = 0; i <= IO_BITMAP_LONGS; i++)
		t->io_bitmap[i] = ~0UL;

	atomic_inc(&init_mm.mm_count);
	me->active_mm = &init_mm;
	BUG_ON(me->mm);
	enter_lazy_tlb(&init_mm, me);

	load_sp0(t, &current->thread);
	set_tss_desc(cpu, t);
	load_TR_desc();
	load_mm_ldt(&init_mm);

	clear_all_debug_regs();
	dbg_restore_debug_regs();

	fpu__init_cpu();

	if (is_uv_system())
		uv_cpu_init();
}

#else

void cpu_init(void)
{
	int cpu = smp_processor_id();
	struct task_struct *curr = current;
	struct tss_struct *t = &per_cpu(cpu_tss, cpu);
	struct thread_struct *thread = &curr->thread;

	wait_for_master_cpu(cpu);

	/*
	 * Initialize the CR4 shadow before doing anything that could
	 * try to read it.
	 */
	cr4_init_shadow();

	show_ucode_info_early();

	printk(KERN_INFO "Initializing CPU#%d\n", cpu);

	if (cpu_feature_enabled(X86_FEATURE_VME) || cpu_has_tsc || cpu_has_de)
		cr4_clear_bits(X86_CR4_VME|X86_CR4_PVI|X86_CR4_TSD|X86_CR4_DE);

	load_current_idt();
	switch_to_new_gdt(cpu);

	/*
	 * Set up and load the per-CPU TSS and LDT
	 */
	atomic_inc(&init_mm.mm_count);
	curr->active_mm = &init_mm;
	BUG_ON(curr->mm);
	enter_lazy_tlb(&init_mm, curr);

	load_sp0(t, thread);
	set_tss_desc(cpu, t);
	load_TR_desc();
	load_mm_ldt(&init_mm);

	t->x86_tss.io_bitmap_base = offsetof(struct tss_struct, io_bitmap);

#ifdef CONFIG_DOUBLEFAULT
	/* Set up doublefault TSS pointer in the GDT */
	__set_tss_desc(cpu, GDT_ENTRY_DOUBLEFAULT_TSS, &doublefault_tss);
#endif

	clear_all_debug_regs();
	dbg_restore_debug_regs();

	fpu__init_cpu();
}
#endif

#ifdef CONFIG_X86_DEBUG_STATIC_CPU_HAS
void warn_pre_alternatives(void)
{
	WARN(1, "You're using static_cpu_has before alternatives have run!\n");
}
EXPORT_SYMBOL_GPL(warn_pre_alternatives);
#endif

inline bool __static_cpu_has_safe(u16 bit)
{
	return boot_cpu_has(bit);
}
EXPORT_SYMBOL_GPL(__static_cpu_has_safe);

static void bsp_resume(void)
{
	if (this_cpu->c_bsp_resume)
		this_cpu->c_bsp_resume(&boot_cpu_data);
}

static struct syscore_ops cpu_syscore_ops = {
	.resume		= bsp_resume,
};

static int __init init_cpu_syscore(void)
{
	register_syscore_ops(&cpu_syscore_ops);
	return 0;
}
core_initcall(init_cpu_syscore);<|MERGE_RESOLUTION|>--- conflicted
+++ resolved
@@ -148,22 +148,9 @@
 
 static int __init x86_mpx_setup(char *s)
 {
-<<<<<<< HEAD
-	if (strlen(s))
-		return 0;
-	setup_clear_cpu_cap(X86_FEATURE_XSAVE);
-	setup_clear_cpu_cap(X86_FEATURE_XSAVEOPT);
-	setup_clear_cpu_cap(X86_FEATURE_XSAVES);
-	setup_clear_cpu_cap(X86_FEATURE_AVX);
-	setup_clear_cpu_cap(X86_FEATURE_AVX2);
-	return 1;
-}
-__setup("noxsave", x86_xsave_setup);
-=======
 	/* require an exact match without trailing characters */
 	if (strlen(s))
 		return 0;
->>>>>>> afd2ff9b
 
 	/* do not emit a message if the feature is not present */
 	if (!boot_cpu_has(X86_FEATURE_MPX))
