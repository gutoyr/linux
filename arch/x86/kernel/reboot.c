--- conflicted
+++ resolved
@@ -396,26 +396,7 @@
 			DMI_MATCH(DMI_PRODUCT_NAME, "VGN-Z540N"),
 		},
 	},
-<<<<<<< HEAD
-	{	/* Handle problems with rebooting on the Dell PowerEdge C6100. */
-		.callback = set_pci_reboot,
-		.ident = "Dell PowerEdge C6100",
-		.matches = {
-			DMI_MATCH(DMI_SYS_VENDOR, "Dell Inc."),
-			DMI_MATCH(DMI_PRODUCT_NAME, "C6100"),
-		},
-	},
-	{	/* Some C6100 machines were shipped with vendor being 'Dell'. */
-		.callback = set_pci_reboot,
-		.ident = "Dell PowerEdge C6100",
-		.matches = {
-			DMI_MATCH(DMI_SYS_VENDOR, "Dell"),
-			DMI_MATCH(DMI_PRODUCT_NAME, "C6100"),
-		},
-	},
-=======
-
->>>>>>> fc14f9c1
+
 	{ }
 };
 
