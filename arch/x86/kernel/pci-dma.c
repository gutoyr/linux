--- conflicted
+++ resolved
@@ -101,10 +101,6 @@
 again:
 	page = NULL;
 	/* CMA can be used only in the context which permits sleeping */
-<<<<<<< HEAD
-	if (flag & __GFP_WAIT)
-		page = dma_alloc_from_contiguous(dev, count, get_order(size));
-=======
 	if (flag & __GFP_WAIT) {
 		page = dma_alloc_from_contiguous(dev, count, get_order(size));
 		if (page && page_to_phys(page) + size > dma_mask) {
@@ -112,7 +108,6 @@
 			page = NULL;
 		}
 	}
->>>>>>> fc14f9c1
 	/* fallback */
 	if (!page)
 		page = alloc_pages_node(dev_to_node(dev), flag, get_order(size));
