--- conflicted
+++ resolved
@@ -676,14 +676,6 @@
 syscall_badsys:
 	movl $-ENOSYS,%eax
 	jmp syscall_after_call
-<<<<<<< HEAD
-END(syscall_badsys)
-
-sysenter_badsys:
-	movl $-ENOSYS,%eax
-	jmp sysenter_after_call
-=======
->>>>>>> fc14f9c1
 END(syscall_badsys)
 
 sysenter_badsys:
