# Select 32 or 64 bit
config 64BIT
	bool "64-bit kernel" if ARCH = "x86"
	default ARCH != "i386"
	---help---
	  Say yes to build a 64-bit kernel - formerly known as x86_64
	  Say no to build a 32-bit kernel - formerly known as i386

config X86_32
	def_bool y
	depends on !64BIT
	select CLKSRC_I8253
	select HAVE_UID16

config X86_64
	def_bool y
	depends on 64BIT
	select X86_DEV_DMA_OPS
	select ARCH_USE_CMPXCHG_LOCKREF

### Arch settings
config X86
	def_bool y
	select ARCH_MIGHT_HAVE_ACPI_PDC if ACPI
	select ARCH_HAS_DEBUG_STRICT_USER_COPY_CHECKS
	select ARCH_HAS_FAST_MULTIPLIER
	select ARCH_MIGHT_HAVE_PC_PARPORT
	select ARCH_MIGHT_HAVE_PC_SERIO
	select HAVE_AOUT if X86_32
	select HAVE_UNSTABLE_SCHED_CLOCK
	select ARCH_SUPPORTS_NUMA_BALANCING if X86_64
	select ARCH_SUPPORTS_INT128 if X86_64
	select HAVE_IDE
	select HAVE_OPROFILE
	select HAVE_PCSPKR_PLATFORM
	select HAVE_PERF_EVENTS
	select HAVE_IOREMAP_PROT
	select HAVE_KPROBES
	select HAVE_MEMBLOCK
	select HAVE_MEMBLOCK_NODE_MAP
	select ARCH_DISCARD_MEMBLOCK
	select ARCH_WANT_OPTIONAL_GPIOLIB
	select ARCH_WANT_FRAME_POINTERS
	select HAVE_DMA_ATTRS
	select HAVE_DMA_CONTIGUOUS
	select HAVE_KRETPROBES
	select GENERIC_EARLY_IOREMAP
	select HAVE_OPTPROBES
	select HAVE_KPROBES_ON_FTRACE
	select HAVE_FTRACE_MCOUNT_RECORD
	select HAVE_FENTRY if X86_64
	select HAVE_C_RECORDMCOUNT
	select HAVE_DYNAMIC_FTRACE
	select HAVE_DYNAMIC_FTRACE_WITH_REGS
	select HAVE_FUNCTION_TRACER
	select HAVE_FUNCTION_GRAPH_TRACER
	select HAVE_FUNCTION_GRAPH_FP_TEST
	select HAVE_SYSCALL_TRACEPOINTS
	select SYSCTL_EXCEPTION_TRACE
	select HAVE_KVM
	select HAVE_ARCH_KGDB
	select HAVE_ARCH_TRACEHOOK
	select HAVE_GENERIC_DMA_COHERENT if X86_32
	select HAVE_EFFICIENT_UNALIGNED_ACCESS
	select USER_STACKTRACE_SUPPORT
	select HAVE_REGS_AND_STACK_ACCESS_API
	select HAVE_DMA_API_DEBUG
	select HAVE_KERNEL_GZIP
	select HAVE_KERNEL_BZIP2
	select HAVE_KERNEL_LZMA
	select HAVE_KERNEL_XZ
	select HAVE_KERNEL_LZO
	select HAVE_KERNEL_LZ4
	select HAVE_HW_BREAKPOINT
	select HAVE_MIXED_BREAKPOINTS_REGS
	select PERF_EVENTS
	select HAVE_PERF_EVENTS_NMI
	select HAVE_PERF_REGS
	select HAVE_PERF_USER_STACK_DUMP
	select HAVE_DEBUG_KMEMLEAK
	select ANON_INODES
	select HAVE_ALIGNED_STRUCT_PAGE if SLUB
	select HAVE_CMPXCHG_LOCAL
	select HAVE_CMPXCHG_DOUBLE
	select HAVE_ARCH_KMEMCHECK
	select HAVE_USER_RETURN_NOTIFIER
	select ARCH_BINFMT_ELF_RANDOMIZE_PIE
	select HAVE_ARCH_JUMP_LABEL
	select ARCH_HAS_ATOMIC64_DEC_IF_POSITIVE
	select SPARSE_IRQ
	select GENERIC_FIND_FIRST_BIT
	select GENERIC_IRQ_PROBE
	select GENERIC_PENDING_IRQ if SMP
	select GENERIC_IRQ_SHOW
	select GENERIC_CLOCKEVENTS_MIN_ADJUST
	select IRQ_FORCED_THREADING
	select HAVE_BPF_JIT if X86_64
	select HAVE_ARCH_TRANSPARENT_HUGEPAGE
	select ARCH_HAS_SG_CHAIN
	select CLKEVT_I8253
	select ARCH_HAVE_NMI_SAFE_CMPXCHG
	select GENERIC_IOMAP
	select DCACHE_WORD_ACCESS
	select GENERIC_SMP_IDLE_THREAD
	select ARCH_WANT_IPC_PARSE_VERSION if X86_32
	select HAVE_ARCH_SECCOMP_FILTER
	select BUILDTIME_EXTABLE_SORT
	select GENERIC_CMOS_UPDATE
	select HAVE_ARCH_SOFT_DIRTY if X86_64
	select CLOCKSOURCE_WATCHDOG
	select GENERIC_CLOCKEVENTS
	select ARCH_CLOCKSOURCE_DATA
	select CLOCKSOURCE_VALIDATE_LAST_CYCLE
	select GENERIC_CLOCKEVENTS_BROADCAST if X86_64 || (X86_32 && X86_LOCAL_APIC)
	select GENERIC_TIME_VSYSCALL
	select GENERIC_STRNCPY_FROM_USER
	select GENERIC_STRNLEN_USER
	select HAVE_CONTEXT_TRACKING if X86_64
	select HAVE_IRQ_TIME_ACCOUNTING
	select VIRT_TO_BUS
	select MODULES_USE_ELF_REL if X86_32
	select MODULES_USE_ELF_RELA if X86_64
	select CLONE_BACKWARDS if X86_32
	select ARCH_USE_BUILTIN_BSWAP
	select ARCH_USE_QUEUE_RWLOCK
	select OLD_SIGSUSPEND3 if X86_32 || IA32_EMULATION
	select OLD_SIGACTION if X86_32
	select COMPAT_OLD_SIGACTION if IA32_EMULATION
	select RTC_LIB
<<<<<<< HEAD
	select ARCH_SUPPORTS_ATOMIC_RMW
=======
	select HAVE_DEBUG_STACKOVERFLOW
	select HAVE_IRQ_EXIT_ON_IRQ_STACK if X86_64
	select HAVE_CC_STACKPROTECTOR
	select GENERIC_CPU_AUTOPROBE
	select HAVE_ARCH_AUDITSYSCALL
	select ARCH_SUPPORTS_ATOMIC_RMW
	select HAVE_ACPI_APEI if ACPI
	select HAVE_ACPI_APEI_NMI if ACPI
	select ACPI_LEGACY_TABLES_LOOKUP if ACPI
	select X86_FEATURE_NAMES if PROC_FS
>>>>>>> fc14f9c1

config INSTRUCTION_DECODER
	def_bool y
	depends on KPROBES || PERF_EVENTS || UPROBES

config PERF_EVENTS_INTEL_UNCORE
	def_bool y
	depends on PERF_EVENTS && SUP_SUP_INTEL && PCI

config OUTPUT_FORMAT
	string
	default "elf32-i386" if X86_32
	default "elf64-x86-64" if X86_64

config ARCH_DEFCONFIG
	string
	default "arch/x86/configs/i386_defconfig" if X86_32
	default "arch/x86/configs/x86_64_defconfig" if X86_64

config LOCKDEP_SUPPORT
	def_bool y

config STACKTRACE_SUPPORT
	def_bool y

config HAVE_LATENCYTOP_SUPPORT
	def_bool y

config MMU
	def_bool y

config SBUS
	bool

config NEED_DMA_MAP_STATE
	def_bool y
	depends on X86_64 || INTEL_IOMMU || DMA_API_DEBUG

config NEED_SG_DMA_LENGTH
	def_bool y

config GENERIC_ISA_DMA
	def_bool y
	depends on ISA_DMA_API

config GENERIC_BUG
	def_bool y
	depends on BUG
	select GENERIC_BUG_RELATIVE_POINTERS if X86_64

config GENERIC_BUG_RELATIVE_POINTERS
	bool

config GENERIC_HWEIGHT
	def_bool y

config ARCH_MAY_HAVE_PC_FDC
	def_bool y
	depends on ISA_DMA_API

config RWSEM_XCHGADD_ALGORITHM
	def_bool y

config GENERIC_CALIBRATE_DELAY
	def_bool y

config ARCH_HAS_CPU_RELAX
	def_bool y

config ARCH_HAS_CACHE_LINE_SIZE
	def_bool y

config HAVE_SETUP_PER_CPU_AREA
	def_bool y

config NEED_PER_CPU_EMBED_FIRST_CHUNK
	def_bool y

config NEED_PER_CPU_PAGE_FIRST_CHUNK
	def_bool y

config ARCH_HIBERNATION_POSSIBLE
	def_bool y

config ARCH_SUSPEND_POSSIBLE
	def_bool y

config ARCH_WANT_HUGE_PMD_SHARE
	def_bool y

config ARCH_WANT_GENERAL_HUGETLB
	def_bool y

config ZONE_DMA32
	bool
	default X86_64

config AUDIT_ARCH
	bool
	default X86_64

config ARCH_SUPPORTS_OPTIMIZED_INLINING
	def_bool y

config ARCH_SUPPORTS_DEBUG_PAGEALLOC
	def_bool y

config HAVE_INTEL_TXT
	def_bool y
	depends on INTEL_IOMMU && ACPI

config X86_32_SMP
	def_bool y
	depends on X86_32 && SMP

config X86_64_SMP
	def_bool y
	depends on X86_64 && SMP

config X86_HT
	def_bool y
	depends on SMP

config X86_32_LAZY_GS
	def_bool y
	depends on X86_32 && !CC_STACKPROTECTOR

config ARCH_HWEIGHT_CFLAGS
	string
	default "-fcall-saved-ecx -fcall-saved-edx" if X86_32
	default "-fcall-saved-rdi -fcall-saved-rsi -fcall-saved-rdx -fcall-saved-rcx -fcall-saved-r8 -fcall-saved-r9 -fcall-saved-r10 -fcall-saved-r11" if X86_64

config ARCH_SUPPORTS_UPROBES
	def_bool y

config FIX_EARLYCON_MEM
	def_bool y

source "init/Kconfig"
source "kernel/Kconfig.freezer"

menu "Processor type and features"

config ZONE_DMA
	bool "DMA memory allocation support" if EXPERT
	default y
	help
	  DMA memory allocation support allows devices with less than 32-bit
	  addressing to allocate within the first 16MB of address space.
	  Disable if no such devices will be used.

	  If unsure, say Y.

config SMP
	bool "Symmetric multi-processing support"
	---help---
	  This enables support for systems with more than one CPU. If you have
	  a system with only one CPU, say N. If you have a system with more
	  than one CPU, say Y.

	  If you say N here, the kernel will run on uni- and multiprocessor
	  machines, but will use only one CPU of a multiprocessor machine. If
	  you say Y here, the kernel will run on many, but not all,
	  uniprocessor machines. On a uniprocessor machine, the kernel
	  will run faster if you say N here.

	  Note that if you say Y here and choose architecture "586" or
	  "Pentium" under "Processor family", the kernel will not work on 486
	  architectures. Similarly, multiprocessor kernels for the "PPro"
	  architecture may not work on all Pentium based boards.

	  People using multiprocessor machines who say Y here should also say
	  Y to "Enhanced Real Time Clock Support", below. The "Advanced Power
	  Management" code will be disabled if you say Y here.

	  See also <file:Documentation/x86/i386/IO-APIC.txt>,
	  <file:Documentation/nmi_watchdog.txt> and the SMP-HOWTO available at
	  <http://www.tldp.org/docs.html#howto>.

	  If you don't know what to do here, say N.

config X86_FEATURE_NAMES
	bool "Processor feature human-readable names" if EMBEDDED
	default y
	---help---
	  This option compiles in a table of x86 feature bits and corresponding
	  names.  This is required to support /proc/cpuinfo and a few kernel
	  messages.  You can disable this to save space, at the expense of
	  making those few kernel messages show numeric feature bits instead.

	  If in doubt, say Y.

config X86_X2APIC
	bool "Support x2apic"
	depends on X86_LOCAL_APIC && X86_64 && IRQ_REMAP
	---help---
	  This enables x2apic support on CPUs that have this feature.

	  This allows 32-bit apic IDs (so it can support very large systems),
	  and accesses the local apic via MSRs not via mmio.

	  If you don't know what to do here, say N.

config X86_MPPARSE
	bool "Enable MPS table" if ACPI || SFI
	default y
	depends on X86_LOCAL_APIC
	---help---
	  For old smp systems that do not have proper acpi support. Newer systems
	  (esp with 64bit cpus) with acpi support, MADT and DSDT will override it

config X86_BIGSMP
	bool "Support for big SMP systems with more than 8 CPUs"
	depends on X86_32 && SMP
	---help---
	  This option is needed for the systems that have more than 8 CPUs

config GOLDFISH
       def_bool y
       depends on X86_GOLDFISH

if X86_32
config X86_EXTENDED_PLATFORM
	bool "Support for extended (non-PC) x86 platforms"
	default y
	---help---
	  If you disable this option then the kernel will only support
	  standard PC platforms. (which covers the vast majority of
	  systems out there.)

	  If you enable this option then you'll be able to select support
	  for the following (non-PC) 32 bit x86 platforms:
		Goldfish (Android emulator)
		AMD Elan
		RDC R-321x SoC
		SGI 320/540 (Visual Workstation)
		STA2X11-based (e.g. Northville)
		Moorestown MID devices

	  If you have one of these systems, or if you want to build a
	  generic distribution kernel, say Y here - otherwise say N.
endif

if X86_64
config X86_EXTENDED_PLATFORM
	bool "Support for extended (non-PC) x86 platforms"
	default y
	---help---
	  If you disable this option then the kernel will only support
	  standard PC platforms. (which covers the vast majority of
	  systems out there.)

	  If you enable this option then you'll be able to select support
	  for the following (non-PC) 64 bit x86 platforms:
		Numascale NumaChip
		ScaleMP vSMP
		SGI Ultraviolet

	  If you have one of these systems, or if you want to build a
	  generic distribution kernel, say Y here - otherwise say N.
endif
# This is an alphabetically sorted list of 64 bit extended platforms
# Please maintain the alphabetic order if and when there are additions
config X86_NUMACHIP
	bool "Numascale NumaChip"
	depends on X86_64
	depends on X86_EXTENDED_PLATFORM
	depends on NUMA
	depends on SMP
	depends on X86_X2APIC
	depends on PCI_MMCONFIG
	---help---
	  Adds support for Numascale NumaChip large-SMP systems. Needed to
	  enable more than ~168 cores.
	  If you don't have one of these, you should say N here.

config X86_VSMP
	bool "ScaleMP vSMP"
	select HYPERVISOR_GUEST
	select PARAVIRT
	depends on X86_64 && PCI
	depends on X86_EXTENDED_PLATFORM
	depends on SMP
	---help---
	  Support for ScaleMP vSMP systems.  Say 'Y' here if this kernel is
	  supposed to run on these EM64T-based machines.  Only choose this option
	  if you have one of these machines.

config X86_UV
	bool "SGI Ultraviolet"
	depends on X86_64
	depends on X86_EXTENDED_PLATFORM
	depends on NUMA
	depends on X86_X2APIC
	---help---
	  This option is needed in order to support SGI Ultraviolet systems.
	  If you don't have one of these, you should say N here.

# Following is an alphabetically sorted list of 32 bit extended platforms
# Please maintain the alphabetic order if and when there are additions

config X86_GOLDFISH
       bool "Goldfish (Virtual Platform)"
       depends on X86_EXTENDED_PLATFORM
       ---help---
	 Enable support for the Goldfish virtual platform used primarily
	 for Android development. Unless you are building for the Android
	 Goldfish emulator say N here.

config X86_INTEL_CE
	bool "CE4100 TV platform"
	depends on PCI
	depends on PCI_GODIRECT
	depends on X86_IO_APIC
	depends on X86_32
	depends on X86_EXTENDED_PLATFORM
	select X86_REBOOTFIXUPS
	select OF
	select OF_EARLY_FLATTREE
	select IRQ_DOMAIN
	---help---
	  Select for the Intel CE media processor (CE4100) SOC.
	  This option compiles in support for the CE4100 SOC for settop
	  boxes and media devices.

config X86_INTEL_MID
	bool "Intel MID platform support"
	depends on X86_32
	depends on X86_EXTENDED_PLATFORM
	depends on X86_PLATFORM_DEVICES
	depends on PCI
	depends on PCI_GOANY
	depends on X86_IO_APIC
	select SFI
	select I2C
	select DW_APB_TIMER
	select APB_TIMER
	select INTEL_SCU_IPC
	select MFD_INTEL_MSIC
	---help---
	  Select to build a kernel capable of supporting Intel MID (Mobile
	  Internet Device) platform systems which do not have the PCI legacy
	  interfaces. If you are building for a PC class system say N here.

	  Intel MID platforms are based on an Intel processor and chipset which
	  consume less power than most of the x86 derivatives.

config X86_INTEL_LPSS
	bool "Intel Low Power Subsystem Support"
	depends on ACPI
	select COMMON_CLK
	select PINCTRL
	---help---
	  Select to build support for Intel Low Power Subsystem such as
	  found on Intel Lynxpoint PCH. Selecting this option enables
	  things like clock tree (common clock framework) and pincontrol
	  which are needed by the LPSS peripheral drivers.

config IOSF_MBI
	tristate "Intel SoC IOSF Sideband support for SoC platforms"
	depends on PCI
	---help---
	  This option enables sideband register access support for Intel SoC
	  platforms. On these platforms the IOSF sideband is used in lieu of
	  MSR's for some register accesses, mostly but not limited to thermal
	  and power. Drivers may query the availability of this device to
	  determine if they need the sideband in order to work on these
	  platforms. The sideband is available on the following SoC products.
	  This list is not meant to be exclusive.
	   - BayTrail
	   - Braswell
	   - Quark

	  You should say Y if you are running a kernel on one of these SoC's.

config IOSF_MBI_DEBUG
	bool "Enable IOSF sideband access through debugfs"
	depends on IOSF_MBI && DEBUG_FS
	---help---
	  Select this option to expose the IOSF sideband access registers (MCR,
	  MDR, MCRX) through debugfs to write and read register information from
	  different units on the SoC. This is most useful for obtaining device
	  state information for debug and analysis. As this is a general access
	  mechanism, users of this option would have specific knowledge of the
	  device they want to access.

	  If you don't require the option or are in doubt, say N.

config X86_RDC321X
	bool "RDC R-321x SoC"
	depends on X86_32
	depends on X86_EXTENDED_PLATFORM
	select M486
	select X86_REBOOTFIXUPS
	---help---
	  This option is needed for RDC R-321x system-on-chip, also known
	  as R-8610-(G).
	  If you don't have one of these chips, you should say N here.

config X86_32_NON_STANDARD
	bool "Support non-standard 32-bit SMP architectures"
	depends on X86_32 && SMP
	depends on X86_EXTENDED_PLATFORM
	---help---
	  This option compiles in the bigsmp and STA2X11 default
	  subarchitectures.  It is intended for a generic binary
	  kernel. If you select them all, kernel will probe it one by
	  one and will fallback to default.

# Alphabetically sorted list of Non standard 32 bit platforms

config X86_SUPPORTS_MEMORY_FAILURE
	def_bool y
	# MCE code calls memory_failure():
	depends on X86_MCE
	# On 32-bit this adds too big of NODES_SHIFT and we run out of page flags:
	# On 32-bit SPARSEMEM adds too big of SECTIONS_WIDTH:
	depends on X86_64 || !SPARSEMEM
	select ARCH_SUPPORTS_MEMORY_FAILURE

config STA2X11
	bool "STA2X11 Companion Chip Support"
	depends on X86_32_NON_STANDARD && PCI
	select X86_DEV_DMA_OPS
	select X86_DMA_REMAP
	select SWIOTLB
	select MFD_STA2X11
	select ARCH_REQUIRE_GPIOLIB
	default n
	---help---
	  This adds support for boards based on the STA2X11 IO-Hub,
	  a.k.a. "ConneXt". The chip is used in place of the standard
	  PC chipset, so all "standard" peripherals are missing. If this
	  option is selected the kernel will still be able to boot on
	  standard PC machines.

config X86_32_IRIS
	tristate "Eurobraille/Iris poweroff module"
	depends on X86_32
	---help---
	  The Iris machines from EuroBraille do not have APM or ACPI support
	  to shut themselves down properly.  A special I/O sequence is
	  needed to do so, which is what this module does at
	  kernel shutdown.

	  This is only for Iris machines from EuroBraille.

	  If unused, say N.

config SCHED_OMIT_FRAME_POINTER
	def_bool y
	prompt "Single-depth WCHAN output"
	depends on X86
	---help---
	  Calculate simpler /proc/<PID>/wchan values. If this option
	  is disabled then wchan values will recurse back to the
	  caller function. This provides more accurate wchan values,
	  at the expense of slightly more scheduling overhead.

	  If in doubt, say "Y".

menuconfig HYPERVISOR_GUEST
	bool "Linux guest support"
	---help---
	  Say Y here to enable options for running Linux under various hyper-
	  visors. This option enables basic hypervisor detection and platform
	  setup.

	  If you say N, all options in this submenu will be skipped and
	  disabled, and Linux guest support won't be built in.

if HYPERVISOR_GUEST

config PARAVIRT
	bool "Enable paravirtualization code"
	---help---
	  This changes the kernel so it can modify itself when it is run
	  under a hypervisor, potentially improving performance significantly
	  over full virtualization.  However, when run without a hypervisor
	  the kernel is theoretically slower and slightly larger.

config PARAVIRT_DEBUG
	bool "paravirt-ops debugging"
	depends on PARAVIRT && DEBUG_KERNEL
	---help---
	  Enable to debug paravirt_ops internals.  Specifically, BUG if
	  a paravirt_op is missing when it is called.

config PARAVIRT_SPINLOCKS
	bool "Paravirtualization layer for spinlocks"
	depends on PARAVIRT && SMP
	select UNINLINE_SPIN_UNLOCK
	---help---
	  Paravirtualized spinlocks allow a pvops backend to replace the
	  spinlock implementation with something virtualization-friendly
	  (for example, block the virtual CPU rather than spinning).

	  It has a minimal impact on native kernels and gives a nice performance
	  benefit on paravirtualized KVM / Xen kernels.

	  If you are unsure how to answer this question, answer Y.

source "arch/x86/xen/Kconfig"

config KVM_GUEST
	bool "KVM Guest support (including kvmclock)"
	depends on PARAVIRT
	select PARAVIRT_CLOCK
	default y
	---help---
	  This option enables various optimizations for running under the KVM
	  hypervisor. It includes a paravirtualized clock, so that instead
	  of relying on a PIT (or probably other) emulation by the
	  underlying device model, the host provides the guest with
	  timing infrastructure such as time of day, and system time

config KVM_DEBUG_FS
	bool "Enable debug information for KVM Guests in debugfs"
	depends on KVM_GUEST && DEBUG_FS
	default n
	---help---
	  This option enables collection of various statistics for KVM guest.
	  Statistics are displayed in debugfs filesystem. Enabling this option
	  may incur significant overhead.

source "arch/x86/lguest/Kconfig"

config PARAVIRT_TIME_ACCOUNTING
	bool "Paravirtual steal time accounting"
	depends on PARAVIRT
	default n
	---help---
	  Select this option to enable fine granularity task steal time
	  accounting. Time spent executing other tasks in parallel with
	  the current vCPU is discounted from the vCPU power. To account for
	  that, there can be a small performance impact.

	  If in doubt, say N here.

config PARAVIRT_CLOCK
	bool

endif #HYPERVISOR_GUEST

config NO_BOOTMEM
	def_bool y

config MEMTEST
	bool "Memtest"
	---help---
	  This option adds a kernel parameter 'memtest', which allows memtest
	  to be set.
	        memtest=0, mean disabled; -- default
	        memtest=1, mean do 1 test pattern;
	        ...
	        memtest=4, mean do 4 test patterns.
	  If you are unsure how to answer this question, answer N.

source "arch/x86/Kconfig.cpu"

config HPET_TIMER
	def_bool X86_64
	prompt "HPET Timer Support" if X86_32
	---help---
	  Use the IA-PC HPET (High Precision Event Timer) to manage
	  time in preference to the PIT and RTC, if a HPET is
	  present.
	  HPET is the next generation timer replacing legacy 8254s.
	  The HPET provides a stable time base on SMP
	  systems, unlike the TSC, but it is more expensive to access,
	  as it is off-chip.  You can find the HPET spec at
	  <http://www.intel.com/hardwaredesign/hpetspec_1.pdf>.

	  You can safely choose Y here.  However, HPET will only be
	  activated if the platform and the BIOS support this feature.
	  Otherwise the 8254 will be used for timing services.

	  Choose N to continue using the legacy 8254 timer.

config HPET_EMULATE_RTC
	def_bool y
	depends on HPET_TIMER && (RTC=y || RTC=m || RTC_DRV_CMOS=m || RTC_DRV_CMOS=y)

config APB_TIMER
       def_bool y if X86_INTEL_MID
       prompt "Intel MID APB Timer Support" if X86_INTEL_MID
       select DW_APB_TIMER
       depends on X86_INTEL_MID && SFI
       help
         APB timer is the replacement for 8254, HPET on X86 MID platforms.
         The APBT provides a stable time base on SMP
         systems, unlike the TSC, but it is more expensive to access,
         as it is off-chip. APB timers are always running regardless of CPU
         C states, they are used as per CPU clockevent device when possible.

# Mark as expert because too many people got it wrong.
# The code disables itself when not needed.
config DMI
	default y
	select DMI_SCAN_MACHINE_NON_EFI_FALLBACK
	bool "Enable DMI scanning" if EXPERT
	---help---
	  Enabled scanning of DMI to identify machine quirks. Say Y
	  here unless you have verified that your setup is not
	  affected by entries in the DMI blacklist. Required by PNP
	  BIOS code.

config GART_IOMMU
	bool "Old AMD GART IOMMU support"
	select SWIOTLB
	depends on X86_64 && PCI && AMD_NB
	---help---
	  Provides a driver for older AMD Athlon64/Opteron/Turion/Sempron
	  GART based hardware IOMMUs.

	  The GART supports full DMA access for devices with 32-bit access
	  limitations, on systems with more than 3 GB. This is usually needed
	  for USB, sound, many IDE/SATA chipsets and some other devices.

	  Newer systems typically have a modern AMD IOMMU, supported via
	  the CONFIG_AMD_IOMMU=y config option.

	  In normal configurations this driver is only active when needed:
	  there's more than 3 GB of memory and the system contains a
	  32-bit limited device.

	  If unsure, say Y.

config CALGARY_IOMMU
	bool "IBM Calgary IOMMU support"
	select SWIOTLB
	depends on X86_64 && PCI
	---help---
	  Support for hardware IOMMUs in IBM's xSeries x366 and x460
	  systems. Needed to run systems with more than 3GB of memory
	  properly with 32-bit PCI devices that do not support DAC
	  (Double Address Cycle). Calgary also supports bus level
	  isolation, where all DMAs pass through the IOMMU.  This
	  prevents them from going anywhere except their intended
	  destination. This catches hard-to-find kernel bugs and
	  mis-behaving drivers and devices that do not use the DMA-API
	  properly to set up their DMA buffers.  The IOMMU can be
	  turned off at boot time with the iommu=off parameter.
	  Normally the kernel will make the right choice by itself.
	  If unsure, say Y.

config CALGARY_IOMMU_ENABLED_BY_DEFAULT
	def_bool y
	prompt "Should Calgary be enabled by default?"
	depends on CALGARY_IOMMU
	---help---
	  Should Calgary be enabled by default? if you choose 'y', Calgary
	  will be used (if it exists). If you choose 'n', Calgary will not be
	  used even if it exists. If you choose 'n' and would like to use
	  Calgary anyway, pass 'iommu=calgary' on the kernel command line.
	  If unsure, say Y.

# need this always selected by IOMMU for the VIA workaround
config SWIOTLB
	def_bool y if X86_64
	---help---
	  Support for software bounce buffers used on x86-64 systems
	  which don't have a hardware IOMMU. Using this PCI devices
	  which can only access 32-bits of memory can be used on systems
	  with more than 3 GB of memory.
	  If unsure, say Y.

config IOMMU_HELPER
	def_bool y
	depends on CALGARY_IOMMU || GART_IOMMU || SWIOTLB || AMD_IOMMU

config MAXSMP
	bool "Enable Maximum number of SMP Processors and NUMA Nodes"
	depends on X86_64 && SMP && DEBUG_KERNEL
	select CPUMASK_OFFSTACK
	---help---
	  Enable maximum number of CPUS and NUMA Nodes for this architecture.
	  If unsure, say N.

config NR_CPUS
	int "Maximum number of CPUs" if SMP && !MAXSMP
	range 2 8 if SMP && X86_32 && !X86_BIGSMP
	range 2 512 if SMP && !MAXSMP && !CPUMASK_OFFSTACK
	range 2 8192 if SMP && !MAXSMP && CPUMASK_OFFSTACK && X86_64
	default "1" if !SMP
	default "8192" if MAXSMP
	default "32" if SMP && X86_BIGSMP
	default "8" if SMP
	---help---
	  This allows you to specify the maximum number of CPUs which this
	  kernel will support.  If CPUMASK_OFFSTACK is enabled, the maximum
	  supported value is 4096, otherwise the maximum value is 512.  The
	  minimum value which makes sense is 2.

	  This is purely to save memory - each supported CPU adds
	  approximately eight kilobytes to the kernel image.

config SCHED_SMT
	bool "SMT (Hyperthreading) scheduler support"
	depends on X86_HT
	---help---
	  SMT scheduler support improves the CPU scheduler's decision making
	  when dealing with Intel Pentium 4 chips with HyperThreading at a
	  cost of slightly increased overhead in some places. If unsure say
	  N here.

config SCHED_MC
	def_bool y
	prompt "Multi-core scheduler support"
	depends on X86_HT
	---help---
	  Multi-core scheduler support improves the CPU scheduler's decision
	  making when dealing with multi-core CPU chips at a cost of slightly
	  increased overhead in some places. If unsure say N here.

source "kernel/Kconfig.preempt"

config X86_UP_APIC
	bool "Local APIC support on uniprocessors"
	depends on X86_32 && !SMP && !X86_32_NON_STANDARD && !PCI_MSI
	---help---
	  A local APIC (Advanced Programmable Interrupt Controller) is an
	  integrated interrupt controller in the CPU. If you have a single-CPU
	  system which has a processor with a local APIC, you can say Y here to
	  enable and use it. If you say Y here even though your machine doesn't
	  have a local APIC, then the kernel will still run with no slowdown at
	  all. The local APIC supports CPU-generated self-interrupts (timer,
	  performance counters), and the NMI watchdog which detects hard
	  lockups.

config X86_UP_IOAPIC
	bool "IO-APIC support on uniprocessors"
	depends on X86_UP_APIC
	---help---
	  An IO-APIC (I/O Advanced Programmable Interrupt Controller) is an
	  SMP-capable replacement for PC-style interrupt controllers. Most
	  SMP systems and many recent uniprocessor systems have one.

	  If you have a single-CPU system with an IO-APIC, you can say Y here
	  to use it. If you say Y here even though your machine doesn't have
	  an IO-APIC, then the kernel will still run with no slowdown at all.

config X86_LOCAL_APIC
	def_bool y
	depends on X86_64 || SMP || X86_32_NON_STANDARD || X86_UP_APIC || PCI_MSI

config X86_IO_APIC
	def_bool y
	depends on X86_64 || SMP || X86_32_NON_STANDARD || X86_UP_IOAPIC || PCI_MSI
	select GENERIC_IRQ_LEGACY_ALLOC_HWIRQ
	select IRQ_DOMAIN

config X86_REROUTE_FOR_BROKEN_BOOT_IRQS
	bool "Reroute for broken boot IRQs"
	depends on X86_IO_APIC
	---help---
	  This option enables a workaround that fixes a source of
	  spurious interrupts. This is recommended when threaded
	  interrupt handling is used on systems where the generation of
	  superfluous "boot interrupts" cannot be disabled.

	  Some chipsets generate a legacy INTx "boot IRQ" when the IRQ
	  entry in the chipset's IO-APIC is masked (as, e.g. the RT
	  kernel does during interrupt handling). On chipsets where this
	  boot IRQ generation cannot be disabled, this workaround keeps
	  the original IRQ line masked so that only the equivalent "boot
	  IRQ" is delivered to the CPUs. The workaround also tells the
	  kernel to set up the IRQ handler on the boot IRQ line. In this
	  way only one interrupt is delivered to the kernel. Otherwise
	  the spurious second interrupt may cause the kernel to bring
	  down (vital) interrupt lines.

	  Only affects "broken" chipsets. Interrupt sharing may be
	  increased on these systems.

config X86_MCE
	bool "Machine Check / overheating reporting"
	default y
	---help---
	  Machine Check support allows the processor to notify the
	  kernel if it detects a problem (e.g. overheating, data corruption).
	  The action the kernel takes depends on the severity of the problem,
	  ranging from warning messages to halting the machine.

config X86_MCE_INTEL
	def_bool y
	prompt "Intel MCE features"
	depends on X86_MCE && X86_LOCAL_APIC
	---help---
	   Additional support for intel specific MCE features such as
	   the thermal monitor.

config X86_MCE_AMD
	def_bool y
	prompt "AMD MCE features"
	depends on X86_MCE && X86_LOCAL_APIC
	---help---
	   Additional support for AMD specific MCE features such as
	   the DRAM Error Threshold.

config X86_ANCIENT_MCE
	bool "Support for old Pentium 5 / WinChip machine checks"
	depends on X86_32 && X86_MCE
	---help---
	  Include support for machine check handling on old Pentium 5 or WinChip
	  systems. These typically need to be enabled explicitly on the command
	  line.

config X86_MCE_THRESHOLD
	depends on X86_MCE_AMD || X86_MCE_INTEL
	def_bool y

config X86_MCE_INJECT
	depends on X86_MCE
	tristate "Machine check injector support"
	---help---
	  Provide support for injecting machine checks for testing purposes.
	  If you don't know what a machine check is and you don't do kernel
	  QA it is safe to say n.

config X86_THERMAL_VECTOR
	def_bool y
	depends on X86_MCE_INTEL

config VM86
	bool "Enable VM86 support" if EXPERT
	default y
	depends on X86_32
	---help---
	  This option is required by programs like DOSEMU to run
	  16-bit real mode legacy code on x86 processors. It also may
	  be needed by software like XFree86 to initialize some video
	  cards via BIOS. Disabling this option saves about 6K.

config X86_16BIT
	bool "Enable support for 16-bit segments" if EXPERT
	default y
	---help---
	  This option is required by programs like Wine to run 16-bit
	  protected mode legacy code on x86 processors.  Disabling
	  this option saves about 300 bytes on i386, or around 6K text
	  plus 16K runtime memory on x86-64,

config X86_ESPFIX32
	def_bool y
	depends on X86_16BIT && X86_32

config X86_ESPFIX64
	def_bool y
	depends on X86_16BIT && X86_64

config TOSHIBA
	tristate "Toshiba Laptop support"
	depends on X86_32
	---help---
	  This adds a driver to safely access the System Management Mode of
	  the CPU on Toshiba portables with a genuine Toshiba BIOS. It does
	  not work on models with a Phoenix BIOS. The System Management Mode
	  is used to set the BIOS and power saving options on Toshiba portables.

	  For information on utilities to make use of this driver see the
	  Toshiba Linux utilities web site at:
	  <http://www.buzzard.org.uk/toshiba/>.

	  Say Y if you intend to run this kernel on a Toshiba portable.
	  Say N otherwise.

config I8K
	tristate "Dell laptop support"
	select HWMON
	---help---
	  This adds a driver to safely access the System Management Mode
	  of the CPU on the Dell Inspiron 8000. The System Management Mode
	  is used to read cpu temperature and cooling fan status and to
	  control the fans on the I8K portables.

	  This driver has been tested only on the Inspiron 8000 but it may
	  also work with other Dell laptops. You can force loading on other
	  models by passing the parameter `force=1' to the module. Use at
	  your own risk.

	  For information on utilities to make use of this driver see the
	  I8K Linux utilities web site at:
	  <http://people.debian.org/~dz/i8k/>

	  Say Y if you intend to run this kernel on a Dell Inspiron 8000.
	  Say N otherwise.

config X86_REBOOTFIXUPS
	bool "Enable X86 board specific fixups for reboot"
	depends on X86_32
	---help---
	  This enables chipset and/or board specific fixups to be done
	  in order to get reboot to work correctly. This is only needed on
	  some combinations of hardware and BIOS. The symptom, for which
	  this config is intended, is when reboot ends with a stalled/hung
	  system.

	  Currently, the only fixup is for the Geode machines using
	  CS5530A and CS5536 chipsets and the RDC R-321x SoC.

	  Say Y if you want to enable the fixup. Currently, it's safe to
	  enable this option even if you don't need it.
	  Say N otherwise.

config MICROCODE
	tristate "CPU microcode loading support"
	depends on CPU_SUP_AMD || CPU_SUP_INTEL
	select FW_LOADER
	---help---

	  If you say Y here, you will be able to update the microcode on
	  certain Intel and AMD processors. The Intel support is for the
	  IA32 family, e.g. Pentium Pro, Pentium II, Pentium III, Pentium 4,
	  Xeon etc. The AMD support is for families 0x10 and later. You will
	  obviously need the actual microcode binary data itself which is not
	  shipped with the Linux kernel.

	  This option selects the general module only, you need to select
	  at least one vendor specific module as well.

	  To compile this driver as a module, choose M here: the module
	  will be called microcode.

config MICROCODE_INTEL
	bool "Intel microcode loading support"
	depends on MICROCODE
	default MICROCODE
	select FW_LOADER
	---help---
	  This options enables microcode patch loading support for Intel
	  processors.

	  For the current Intel microcode data package go to
	  <https://downloadcenter.intel.com> and search for
	  'Linux Processor Microcode Data File'.

config MICROCODE_AMD
	bool "AMD microcode loading support"
	depends on MICROCODE
	select FW_LOADER
	---help---
	  If you select this option, microcode patch loading support for AMD
	  processors will be enabled.

config MICROCODE_OLD_INTERFACE
	def_bool y
	depends on MICROCODE

config MICROCODE_INTEL_EARLY
	def_bool n

config MICROCODE_AMD_EARLY
	def_bool n

config MICROCODE_EARLY
	bool "Early load microcode"
	depends on MICROCODE=y && BLK_DEV_INITRD
	select MICROCODE_INTEL_EARLY if MICROCODE_INTEL
	select MICROCODE_AMD_EARLY if MICROCODE_AMD
	default y
	help
	  This option provides functionality to read additional microcode data
	  at the beginning of initrd image. The data tells kernel to load
	  microcode to CPU's as early as possible. No functional change if no
	  microcode data is glued to the initrd, therefore it's safe to say Y.

config X86_MSR
	tristate "/dev/cpu/*/msr - Model-specific register support"
	---help---
	  This device gives privileged processes access to the x86
	  Model-Specific Registers (MSRs).  It is a character device with
	  major 202 and minors 0 to 31 for /dev/cpu/0/msr to /dev/cpu/31/msr.
	  MSR accesses are directed to a specific CPU on multi-processor
	  systems.

config X86_CPUID
	tristate "/dev/cpu/*/cpuid - CPU information support"
	---help---
	  This device gives processes access to the x86 CPUID instruction to
	  be executed on a specific processor.  It is a character device
	  with major 203 and minors 0 to 31 for /dev/cpu/0/cpuid to
	  /dev/cpu/31/cpuid.

choice
	prompt "High Memory Support"
	default HIGHMEM4G
	depends on X86_32

config NOHIGHMEM
	bool "off"
	---help---
	  Linux can use up to 64 Gigabytes of physical memory on x86 systems.
	  However, the address space of 32-bit x86 processors is only 4
	  Gigabytes large. That means that, if you have a large amount of
	  physical memory, not all of it can be "permanently mapped" by the
	  kernel. The physical memory that's not permanently mapped is called
	  "high memory".

	  If you are compiling a kernel which will never run on a machine with
	  more than 1 Gigabyte total physical RAM, answer "off" here (default
	  choice and suitable for most users). This will result in a "3GB/1GB"
	  split: 3GB are mapped so that each process sees a 3GB virtual memory
	  space and the remaining part of the 4GB virtual memory space is used
	  by the kernel to permanently map as much physical memory as
	  possible.

	  If the machine has between 1 and 4 Gigabytes physical RAM, then
	  answer "4GB" here.

	  If more than 4 Gigabytes is used then answer "64GB" here. This
	  selection turns Intel PAE (Physical Address Extension) mode on.
	  PAE implements 3-level paging on IA32 processors. PAE is fully
	  supported by Linux, PAE mode is implemented on all recent Intel
	  processors (Pentium Pro and better). NOTE: If you say "64GB" here,
	  then the kernel will not boot on CPUs that don't support PAE!

	  The actual amount of total physical memory will either be
	  auto detected or can be forced by using a kernel command line option
	  such as "mem=256M". (Try "man bootparam" or see the documentation of
	  your boot loader (lilo or loadlin) about how to pass options to the
	  kernel at boot time.)

	  If unsure, say "off".

config HIGHMEM4G
	bool "4GB"
	---help---
	  Select this if you have a 32-bit processor and between 1 and 4
	  gigabytes of physical RAM.

config HIGHMEM64G
	bool "64GB"
	depends on !M486
	select X86_PAE
	---help---
	  Select this if you have a 32-bit processor and more than 4
	  gigabytes of physical RAM.

endchoice

choice
	prompt "Memory split" if EXPERT
	default VMSPLIT_3G
	depends on X86_32
	---help---
	  Select the desired split between kernel and user memory.

	  If the address range available to the kernel is less than the
	  physical memory installed, the remaining memory will be available
	  as "high memory". Accessing high memory is a little more costly
	  than low memory, as it needs to be mapped into the kernel first.
	  Note that increasing the kernel address space limits the range
	  available to user programs, making the address space there
	  tighter.  Selecting anything other than the default 3G/1G split
	  will also likely make your kernel incompatible with binary-only
	  kernel modules.

	  If you are not absolutely sure what you are doing, leave this
	  option alone!

	config VMSPLIT_3G
		bool "3G/1G user/kernel split"
	config VMSPLIT_3G_OPT
		depends on !X86_PAE
		bool "3G/1G user/kernel split (for full 1G low memory)"
	config VMSPLIT_2G
		bool "2G/2G user/kernel split"
	config VMSPLIT_2G_OPT
		depends on !X86_PAE
		bool "2G/2G user/kernel split (for full 2G low memory)"
	config VMSPLIT_1G
		bool "1G/3G user/kernel split"
endchoice

config PAGE_OFFSET
	hex
	default 0xB0000000 if VMSPLIT_3G_OPT
	default 0x80000000 if VMSPLIT_2G
	default 0x78000000 if VMSPLIT_2G_OPT
	default 0x40000000 if VMSPLIT_1G
	default 0xC0000000
	depends on X86_32

config HIGHMEM
	def_bool y
	depends on X86_32 && (HIGHMEM64G || HIGHMEM4G)

config X86_PAE
	bool "PAE (Physical Address Extension) Support"
	depends on X86_32 && !HIGHMEM4G
	---help---
	  PAE is required for NX support, and furthermore enables
	  larger swapspace support for non-overcommit purposes. It
	  has the cost of more pagetable lookup overhead, and also
	  consumes more pagetable space per process.

config ARCH_PHYS_ADDR_T_64BIT
	def_bool y
	depends on X86_64 || X86_PAE

config ARCH_DMA_ADDR_T_64BIT
	def_bool y
	depends on X86_64 || HIGHMEM64G

config DIRECT_GBPAGES
	bool "Enable 1GB pages for kernel pagetables" if EXPERT
	default y
	depends on X86_64
	---help---
	  Allow the kernel linear mapping to use 1GB pages on CPUs that
	  support it. This can improve the kernel's performance a tiny bit by
	  reducing TLB pressure. If in doubt, say "Y".

# Common NUMA Features
config NUMA
	bool "Numa Memory Allocation and Scheduler Support"
	depends on SMP
	depends on X86_64 || (X86_32 && HIGHMEM64G && X86_BIGSMP)
	default y if X86_BIGSMP
	---help---
	  Enable NUMA (Non Uniform Memory Access) support.

	  The kernel will try to allocate memory used by a CPU on the
	  local memory controller of the CPU and add some more
	  NUMA awareness to the kernel.

	  For 64-bit this is recommended if the system is Intel Core i7
	  (or later), AMD Opteron, or EM64T NUMA.

	  For 32-bit this is only needed if you boot a 32-bit
	  kernel on a 64-bit NUMA platform.

	  Otherwise, you should say N.

config AMD_NUMA
	def_bool y
	prompt "Old style AMD Opteron NUMA detection"
	depends on X86_64 && NUMA && PCI
	---help---
	  Enable AMD NUMA node topology detection.  You should say Y here if
	  you have a multi processor AMD system. This uses an old method to
	  read the NUMA configuration directly from the builtin Northbridge
	  of Opteron. It is recommended to use X86_64_ACPI_NUMA instead,
	  which also takes priority if both are compiled in.

config X86_64_ACPI_NUMA
	def_bool y
	prompt "ACPI NUMA detection"
	depends on X86_64 && NUMA && ACPI && PCI
	select ACPI_NUMA
	---help---
	  Enable ACPI SRAT based node topology detection.

# Some NUMA nodes have memory ranges that span
# other nodes.  Even though a pfn is valid and
# between a node's start and end pfns, it may not
# reside on that node.  See memmap_init_zone()
# for details.
config NODES_SPAN_OTHER_NODES
	def_bool y
	depends on X86_64_ACPI_NUMA

config NUMA_EMU
	bool "NUMA emulation"
	depends on NUMA
	---help---
	  Enable NUMA emulation. A flat machine will be split
	  into virtual nodes when booted with "numa=fake=N", where N is the
	  number of nodes. This is only useful for debugging.

config NODES_SHIFT
	int "Maximum NUMA Nodes (as a power of 2)" if !MAXSMP
	range 1 10
	default "10" if MAXSMP
	default "6" if X86_64
	default "3"
	depends on NEED_MULTIPLE_NODES
	---help---
	  Specify the maximum number of NUMA Nodes available on the target
	  system.  Increases memory reserved to accommodate various tables.

config ARCH_HAVE_MEMORY_PRESENT
	def_bool y
	depends on X86_32 && DISCONTIGMEM

config NEED_NODE_MEMMAP_SIZE
	def_bool y
	depends on X86_32 && (DISCONTIGMEM || SPARSEMEM)

config ARCH_FLATMEM_ENABLE
	def_bool y
	depends on X86_32 && !NUMA

config ARCH_DISCONTIGMEM_ENABLE
	def_bool y
	depends on NUMA && X86_32

config ARCH_DISCONTIGMEM_DEFAULT
	def_bool y
	depends on NUMA && X86_32

config ARCH_SPARSEMEM_ENABLE
	def_bool y
	depends on X86_64 || NUMA || X86_32 || X86_32_NON_STANDARD
	select SPARSEMEM_STATIC if X86_32
	select SPARSEMEM_VMEMMAP_ENABLE if X86_64

config ARCH_SPARSEMEM_DEFAULT
	def_bool y
	depends on X86_64

config ARCH_SELECT_MEMORY_MODEL
	def_bool y
	depends on ARCH_SPARSEMEM_ENABLE

config ARCH_MEMORY_PROBE
	bool "Enable sysfs memory/probe interface"
	depends on X86_64 && MEMORY_HOTPLUG
	help
	  This option enables a sysfs memory/probe interface for testing.
	  See Documentation/memory-hotplug.txt for more information.
	  If you are unsure how to answer this question, answer N.

config ARCH_PROC_KCORE_TEXT
	def_bool y
	depends on X86_64 && PROC_KCORE

config ILLEGAL_POINTER_VALUE
       hex
       default 0 if X86_32
       default 0xdead000000000000 if X86_64

source "mm/Kconfig"

config HIGHPTE
	bool "Allocate 3rd-level pagetables from highmem"
	depends on HIGHMEM
	---help---
	  The VM uses one page table entry for each page of physical memory.
	  For systems with a lot of RAM, this can be wasteful of precious
	  low memory.  Setting this option will put user-space page table
	  entries in high memory.

config X86_CHECK_BIOS_CORRUPTION
	bool "Check for low memory corruption"
	---help---
	  Periodically check for memory corruption in low memory, which
	  is suspected to be caused by BIOS.  Even when enabled in the
	  configuration, it is disabled at runtime.  Enable it by
	  setting "memory_corruption_check=1" on the kernel command
	  line.  By default it scans the low 64k of memory every 60
	  seconds; see the memory_corruption_check_size and
	  memory_corruption_check_period parameters in
	  Documentation/kernel-parameters.txt to adjust this.

	  When enabled with the default parameters, this option has
	  almost no overhead, as it reserves a relatively small amount
	  of memory and scans it infrequently.  It both detects corruption
	  and prevents it from affecting the running system.

	  It is, however, intended as a diagnostic tool; if repeatable
	  BIOS-originated corruption always affects the same memory,
	  you can use memmap= to prevent the kernel from using that
	  memory.

config X86_BOOTPARAM_MEMORY_CORRUPTION_CHECK
	bool "Set the default setting of memory_corruption_check"
	depends on X86_CHECK_BIOS_CORRUPTION
	default y
	---help---
	  Set whether the default state of memory_corruption_check is
	  on or off.

config X86_RESERVE_LOW
	int "Amount of low memory, in kilobytes, to reserve for the BIOS"
	default 64
	range 4 640
	---help---
	  Specify the amount of low memory to reserve for the BIOS.

	  The first page contains BIOS data structures that the kernel
	  must not use, so that page must always be reserved.

	  By default we reserve the first 64K of physical RAM, as a
	  number of BIOSes are known to corrupt that memory range
	  during events such as suspend/resume or monitor cable
	  insertion, so it must not be used by the kernel.

	  You can set this to 4 if you are absolutely sure that you
	  trust the BIOS to get all its memory reservations and usages
	  right.  If you know your BIOS have problems beyond the
	  default 64K area, you can set this to 640 to avoid using the
	  entire low memory range.

	  If you have doubts about the BIOS (e.g. suspend/resume does
	  not work or there's kernel crashes after certain hardware
	  hotplug events) then you might want to enable
	  X86_CHECK_BIOS_CORRUPTION=y to allow the kernel to check
	  typical corruption patterns.

	  Leave this to the default value of 64 if you are unsure.

config MATH_EMULATION
	bool
	prompt "Math emulation" if X86_32
	---help---
	  Linux can emulate a math coprocessor (used for floating point
	  operations) if you don't have one. 486DX and Pentium processors have
	  a math coprocessor built in, 486SX and 386 do not, unless you added
	  a 487DX or 387, respectively. (The messages during boot time can
	  give you some hints here ["man dmesg"].) Everyone needs either a
	  coprocessor or this emulation.

	  If you don't have a math coprocessor, you need to say Y here; if you
	  say Y here even though you have a coprocessor, the coprocessor will
	  be used nevertheless. (This behavior can be changed with the kernel
	  command line option "no387", which comes handy if your coprocessor
	  is broken. Try "man bootparam" or see the documentation of your boot
	  loader (lilo or loadlin) about how to pass options to the kernel at
	  boot time.) This means that it is a good idea to say Y here if you
	  intend to use this kernel on different machines.

	  More information about the internals of the Linux math coprocessor
	  emulation can be found in <file:arch/x86/math-emu/README>.

	  If you are not sure, say Y; apart from resulting in a 66 KB bigger
	  kernel, it won't hurt.

config MTRR
	def_bool y
	prompt "MTRR (Memory Type Range Register) support" if EXPERT
	---help---
	  On Intel P6 family processors (Pentium Pro, Pentium II and later)
	  the Memory Type Range Registers (MTRRs) may be used to control
	  processor access to memory ranges. This is most useful if you have
	  a video (VGA) card on a PCI or AGP bus. Enabling write-combining
	  allows bus write transfers to be combined into a larger transfer
	  before bursting over the PCI/AGP bus. This can increase performance
	  of image write operations 2.5 times or more. Saying Y here creates a
	  /proc/mtrr file which may be used to manipulate your processor's
	  MTRRs. Typically the X server should use this.

	  This code has a reasonably generic interface so that similar
	  control registers on other processors can be easily supported
	  as well:

	  The Cyrix 6x86, 6x86MX and M II processors have Address Range
	  Registers (ARRs) which provide a similar functionality to MTRRs. For
	  these, the ARRs are used to emulate the MTRRs.
	  The AMD K6-2 (stepping 8 and above) and K6-3 processors have two
	  MTRRs. The Centaur C6 (WinChip) has 8 MCRs, allowing
	  write-combining. All of these processors are supported by this code
	  and it makes sense to say Y here if you have one of them.

	  Saying Y here also fixes a problem with buggy SMP BIOSes which only
	  set the MTRRs for the boot CPU and not for the secondary CPUs. This
	  can lead to all sorts of problems, so it's good to say Y here.

	  You can safely say Y even if your machine doesn't have MTRRs, you'll
	  just add about 9 KB to your kernel.

	  See <file:Documentation/x86/mtrr.txt> for more information.

config MTRR_SANITIZER
	def_bool y
	prompt "MTRR cleanup support"
	depends on MTRR
	---help---
	  Convert MTRR layout from continuous to discrete, so X drivers can
	  add writeback entries.

	  Can be disabled with disable_mtrr_cleanup on the kernel command line.
	  The largest mtrr entry size for a continuous block can be set with
	  mtrr_chunk_size.

	  If unsure, say Y.

config MTRR_SANITIZER_ENABLE_DEFAULT
	int "MTRR cleanup enable value (0-1)"
	range 0 1
	default "0"
	depends on MTRR_SANITIZER
	---help---
	  Enable mtrr cleanup default value

config MTRR_SANITIZER_SPARE_REG_NR_DEFAULT
	int "MTRR cleanup spare reg num (0-7)"
	range 0 7
	default "1"
	depends on MTRR_SANITIZER
	---help---
	  mtrr cleanup spare entries default, it can be changed via
	  mtrr_spare_reg_nr=N on the kernel command line.

config X86_PAT
	def_bool y
	prompt "x86 PAT support" if EXPERT
	depends on MTRR
	---help---
	  Use PAT attributes to setup page level cache control.

	  PATs are the modern equivalents of MTRRs and are much more
	  flexible than MTRRs.

	  Say N here if you see bootup problems (boot crash, boot hang,
	  spontaneous reboots) or a non-working video driver.

	  If unsure, say Y.

config ARCH_USES_PG_UNCACHED
	def_bool y
	depends on X86_PAT

config ARCH_RANDOM
	def_bool y
	prompt "x86 architectural random number generator" if EXPERT
	---help---
	  Enable the x86 architectural RDRAND instruction
	  (Intel Bull Mountain technology) to generate random numbers.
	  If supported, this is a high bandwidth, cryptographically
	  secure hardware random number generator.

config X86_SMAP
	def_bool y
	prompt "Supervisor Mode Access Prevention" if EXPERT
	---help---
	  Supervisor Mode Access Prevention (SMAP) is a security
	  feature in newer Intel processors.  There is a small
	  performance cost if this enabled and turned on; there is
	  also a small increase in the kernel size if this is enabled.

	  If unsure, say Y.

config EFI
	bool "EFI runtime service support"
	depends on ACPI
	select UCS2_STRING
	select EFI_RUNTIME_WRAPPERS
	---help---
	  This enables the kernel to use EFI runtime services that are
	  available (such as the EFI variable services).

	  This option is only useful on systems that have EFI firmware.
	  In addition, you should use the latest ELILO loader available
	  at <http://elilo.sourceforge.net> in order to take advantage
	  of EFI runtime services. However, even with this option, the
	  resultant kernel should continue to boot on existing non-EFI
	  platforms.

config EFI_STUB
       bool "EFI stub support"
       depends on EFI && !X86_USE_3DNOW
       select RELOCATABLE
       ---help---
          This kernel feature allows a bzImage to be loaded directly
	  by EFI firmware without the use of a bootloader.

	  See Documentation/efi-stub.txt for more information.

config EFI_MIXED
	bool "EFI mixed-mode support"
	depends on EFI_STUB && X86_64
	---help---
	   Enabling this feature allows a 64-bit kernel to be booted
	   on a 32-bit firmware, provided that your CPU supports 64-bit
	   mode.

	   Note that it is not possible to boot a mixed-mode enabled
	   kernel via the EFI boot stub - a bootloader that supports
	   the EFI handover protocol must be used.

	   If unsure, say N.

config SECCOMP
	def_bool y
	prompt "Enable seccomp to safely compute untrusted bytecode"
	---help---
	  This kernel feature is useful for number crunching applications
	  that may need to compute untrusted bytecode during their
	  execution. By using pipes or other transports made available to
	  the process as file descriptors supporting the read/write
	  syscalls, it's possible to isolate those applications in
	  their own address space using seccomp. Once seccomp is
	  enabled via prctl(PR_SET_SECCOMP), it cannot be disabled
	  and the task is only allowed to execute a few safe syscalls
	  defined by each seccomp mode.

	  If unsure, say Y. Only embedded should say N here.

source kernel/Kconfig.hz

config KEXEC
	bool "kexec system call"
	---help---
	  kexec is a system call that implements the ability to shutdown your
	  current kernel, and to start another kernel.  It is like a reboot
	  but it is independent of the system firmware.   And like a reboot
	  you can start any kernel with it, not just Linux.

	  The name comes from the similarity to the exec system call.

	  It is an ongoing process to be certain the hardware in a machine
	  is properly shutdown, so do not be surprised if this code does not
	  initially work for you.  As of this writing the exact hardware
	  interface is strongly in flux, so no good recommendation can be
	  made.

config KEXEC_FILE
	bool "kexec file based system call"
	select BUILD_BIN2C
	depends on KEXEC
	depends on X86_64
	depends on CRYPTO=y
	depends on CRYPTO_SHA256=y
	---help---
	  This is new version of kexec system call. This system call is
	  file based and takes file descriptors as system call argument
	  for kernel and initramfs as opposed to list of segments as
	  accepted by previous system call.

config KEXEC_VERIFY_SIG
	bool "Verify kernel signature during kexec_file_load() syscall"
	depends on KEXEC_FILE
	---help---
	  This option makes kernel signature verification mandatory for
	  kexec_file_load() syscall. If kernel is signature can not be
	  verified, kexec_file_load() will fail.

	  This option enforces signature verification at generic level.
	  One needs to enable signature verification for type of kernel
	  image being loaded to make sure it works. For example, enable
	  bzImage signature verification option to be able to load and
	  verify signatures of bzImage. Otherwise kernel loading will fail.

config KEXEC_BZIMAGE_VERIFY_SIG
	bool "Enable bzImage signature verification support"
	depends on KEXEC_VERIFY_SIG
	depends on SIGNED_PE_FILE_VERIFICATION
	select SYSTEM_TRUSTED_KEYRING
	---help---
	  Enable bzImage signature verification support.

config CRASH_DUMP
	bool "kernel crash dumps"
	depends on X86_64 || (X86_32 && HIGHMEM)
	---help---
	  Generate crash dump after being started by kexec.
	  This should be normally only set in special crash dump kernels
	  which are loaded in the main kernel with kexec-tools into
	  a specially reserved region and then later executed after
	  a crash by kdump/kexec. The crash dump kernel must be compiled
	  to a memory address not used by the main kernel or BIOS using
	  PHYSICAL_START, or it must be built as a relocatable image
	  (CONFIG_RELOCATABLE=y).
	  For more details see Documentation/kdump/kdump.txt

config KEXEC_JUMP
	bool "kexec jump"
	depends on KEXEC && HIBERNATION
	---help---
	  Jump between original kernel and kexeced kernel and invoke
	  code in physical address mode via KEXEC

config PHYSICAL_START
	hex "Physical address where the kernel is loaded" if (EXPERT || CRASH_DUMP)
	default "0x1000000"
	---help---
	  This gives the physical address where the kernel is loaded.

	  If kernel is a not relocatable (CONFIG_RELOCATABLE=n) then
	  bzImage will decompress itself to above physical address and
	  run from there. Otherwise, bzImage will run from the address where
	  it has been loaded by the boot loader and will ignore above physical
	  address.

	  In normal kdump cases one does not have to set/change this option
	  as now bzImage can be compiled as a completely relocatable image
	  (CONFIG_RELOCATABLE=y) and be used to load and run from a different
	  address. This option is mainly useful for the folks who don't want
	  to use a bzImage for capturing the crash dump and want to use a
	  vmlinux instead. vmlinux is not relocatable hence a kernel needs
	  to be specifically compiled to run from a specific memory area
	  (normally a reserved region) and this option comes handy.

	  So if you are using bzImage for capturing the crash dump,
	  leave the value here unchanged to 0x1000000 and set
	  CONFIG_RELOCATABLE=y.  Otherwise if you plan to use vmlinux
	  for capturing the crash dump change this value to start of
	  the reserved region.  In other words, it can be set based on
	  the "X" value as specified in the "crashkernel=YM@XM"
	  command line boot parameter passed to the panic-ed
	  kernel. Please take a look at Documentation/kdump/kdump.txt
	  for more details about crash dumps.

	  Usage of bzImage for capturing the crash dump is recommended as
	  one does not have to build two kernels. Same kernel can be used
	  as production kernel and capture kernel. Above option should have
	  gone away after relocatable bzImage support is introduced. But it
	  is present because there are users out there who continue to use
	  vmlinux for dump capture. This option should go away down the
	  line.

	  Don't change this unless you know what you are doing.

config RELOCATABLE
	bool "Build a relocatable kernel"
	default y
	---help---
	  This builds a kernel image that retains relocation information
	  so it can be loaded someplace besides the default 1MB.
	  The relocations tend to make the kernel binary about 10% larger,
	  but are discarded at runtime.

	  One use is for the kexec on panic case where the recovery kernel
	  must live at a different physical address than the primary
	  kernel.

	  Note: If CONFIG_RELOCATABLE=y, then the kernel runs from the address
	  it has been loaded at and the compile time physical address
	  (CONFIG_PHYSICAL_START) is used as the minimum location.

config RANDOMIZE_BASE
	bool "Randomize the address of the kernel image"
	depends on RELOCATABLE
	default n
	---help---
	   Randomizes the physical and virtual address at which the
	   kernel image is decompressed, as a security feature that
	   deters exploit attempts relying on knowledge of the location
	   of kernel internals.

	   Entropy is generated using the RDRAND instruction if it is
	   supported. If RDTSC is supported, it is used as well. If
	   neither RDRAND nor RDTSC are supported, then randomness is
	   read from the i8254 timer.

	   The kernel will be offset by up to RANDOMIZE_BASE_MAX_OFFSET,
	   and aligned according to PHYSICAL_ALIGN. Since the kernel is
	   built using 2GiB addressing, and PHYSICAL_ALGIN must be at a
	   minimum of 2MiB, only 10 bits of entropy is theoretically
	   possible. At best, due to page table layouts, 64-bit can use
	   9 bits of entropy and 32-bit uses 8 bits.

	   If unsure, say N.

config RANDOMIZE_BASE_MAX_OFFSET
	hex "Maximum kASLR offset allowed" if EXPERT
	depends on RANDOMIZE_BASE
	range 0x0 0x20000000 if X86_32
	default "0x20000000" if X86_32
	range 0x0 0x40000000 if X86_64
	default "0x40000000" if X86_64
	---help---
	  The lesser of RANDOMIZE_BASE_MAX_OFFSET and available physical
	  memory is used to determine the maximal offset in bytes that will
	  be applied to the kernel when kernel Address Space Layout
	  Randomization (kASLR) is active. This must be a multiple of
	  PHYSICAL_ALIGN.

	  On 32-bit this is limited to 512MiB by page table layouts. The
	  default is 512MiB.

	  On 64-bit this is limited by how the kernel fixmap page table is
	  positioned, so this cannot be larger than 1GiB currently. Without
	  RANDOMIZE_BASE, there is a 512MiB to 1.5GiB split between kernel
	  and modules. When RANDOMIZE_BASE_MAX_OFFSET is above 512MiB, the
	  modules area will shrink to compensate, up to the current maximum
	  1GiB to 1GiB split. The default is 1GiB.

	  If unsure, leave at the default value.

# Relocation on x86 needs some additional build support
config X86_NEED_RELOCS
	def_bool y
	depends on RANDOMIZE_BASE || (X86_32 && RELOCATABLE)

config PHYSICAL_ALIGN
	hex "Alignment value to which kernel should be aligned"
	default "0x200000"
	range 0x2000 0x1000000 if X86_32
	range 0x200000 0x1000000 if X86_64
	---help---
	  This value puts the alignment restrictions on physical address
	  where kernel is loaded and run from. Kernel is compiled for an
	  address which meets above alignment restriction.

	  If bootloader loads the kernel at a non-aligned address and
	  CONFIG_RELOCATABLE is set, kernel will move itself to nearest
	  address aligned to above value and run from there.

	  If bootloader loads the kernel at a non-aligned address and
	  CONFIG_RELOCATABLE is not set, kernel will ignore the run time
	  load address and decompress itself to the address it has been
	  compiled for and run from there. The address for which kernel is
	  compiled already meets above alignment restrictions. Hence the
	  end result is that kernel runs from a physical address meeting
	  above alignment restrictions.

	  On 32-bit this value must be a multiple of 0x2000. On 64-bit
	  this value must be a multiple of 0x200000.

	  Don't change this unless you know what you are doing.

config HOTPLUG_CPU
	bool "Support for hot-pluggable CPUs"
	depends on SMP
	---help---
	  Say Y here to allow turning CPUs off and on. CPUs can be
	  controlled through /sys/devices/system/cpu.
	  ( Note: power management support will enable this option
	    automatically on SMP systems. )
	  Say N if you want to disable CPU hotplug.

config BOOTPARAM_HOTPLUG_CPU0
	bool "Set default setting of cpu0_hotpluggable"
	default n
	depends on HOTPLUG_CPU
	---help---
	  Set whether default state of cpu0_hotpluggable is on or off.

	  Say Y here to enable CPU0 hotplug by default. If this switch
	  is turned on, there is no need to give cpu0_hotplug kernel
	  parameter and the CPU0 hotplug feature is enabled by default.

	  Please note: there are two known CPU0 dependencies if you want
	  to enable the CPU0 hotplug feature either by this switch or by
	  cpu0_hotplug kernel parameter.

	  First, resume from hibernate or suspend always starts from CPU0.
	  So hibernate and suspend are prevented if CPU0 is offline.

	  Second dependency is PIC interrupts always go to CPU0. CPU0 can not
	  offline if any interrupt can not migrate out of CPU0. There may
	  be other CPU0 dependencies.

	  Please make sure the dependencies are under your control before
	  you enable this feature.

	  Say N if you don't want to enable CPU0 hotplug feature by default.
	  You still can enable the CPU0 hotplug feature at boot by kernel
	  parameter cpu0_hotplug.

config DEBUG_HOTPLUG_CPU0
	def_bool n
	prompt "Debug CPU0 hotplug"
	depends on HOTPLUG_CPU
	---help---
	  Enabling this option offlines CPU0 (if CPU0 can be offlined) as
	  soon as possible and boots up userspace with CPU0 offlined. User
	  can online CPU0 back after boot time.

	  To debug CPU0 hotplug, you need to enable CPU0 offline/online
	  feature by either turning on CONFIG_BOOTPARAM_HOTPLUG_CPU0 during
	  compilation or giving cpu0_hotplug kernel parameter at boot.

	  If unsure, say N.

config COMPAT_VDSO
	def_bool n
	prompt "Disable the 32-bit vDSO (needed for glibc 2.3.3)"
	depends on X86_32 || IA32_EMULATION
	---help---
	  Certain buggy versions of glibc will crash if they are
	  presented with a 32-bit vDSO that is not mapped at the address
	  indicated in its segment table.

	  The bug was introduced by f866314b89d56845f55e6f365e18b31ec978ec3a
	  and fixed by 3b3ddb4f7db98ec9e912ccdf54d35df4aa30e04a and
	  49ad572a70b8aeb91e57483a11dd1b77e31c4468.  Glibc 2.3.3 is
	  the only released version with the bug, but OpenSUSE 9
	  contains a buggy "glibc 2.3.2".

	  The symptom of the bug is that everything crashes on startup, saying:
	  dl_main: Assertion `(void *) ph->p_vaddr == _rtld_local._dl_sysinfo_dso' failed!

	  Saying Y here changes the default value of the vdso32 boot
	  option from 1 to 0, which turns off the 32-bit vDSO entirely.
	  This works around the glibc bug but hurts performance.

	  If unsure, say N: if you are compiling your own kernel, you
	  are unlikely to be using a buggy version of glibc.

config CMDLINE_BOOL
	bool "Built-in kernel command line"
	---help---
	  Allow for specifying boot arguments to the kernel at
	  build time.  On some systems (e.g. embedded ones), it is
	  necessary or convenient to provide some or all of the
	  kernel boot arguments with the kernel itself (that is,
	  to not rely on the boot loader to provide them.)

	  To compile command line arguments into the kernel,
	  set this option to 'Y', then fill in the
	  the boot arguments in CONFIG_CMDLINE.

	  Systems with fully functional boot loaders (i.e. non-embedded)
	  should leave this option set to 'N'.

config CMDLINE
	string "Built-in kernel command string"
	depends on CMDLINE_BOOL
	default ""
	---help---
	  Enter arguments here that should be compiled into the kernel
	  image and used at boot time.  If the boot loader provides a
	  command line at boot time, it is appended to this string to
	  form the full kernel command line, when the system boots.

	  However, you can use the CONFIG_CMDLINE_OVERRIDE option to
	  change this behavior.

	  In most cases, the command line (whether built-in or provided
	  by the boot loader) should specify the device for the root
	  file system.

config CMDLINE_OVERRIDE
	bool "Built-in command line overrides boot loader arguments"
	depends on CMDLINE_BOOL
	---help---
	  Set this option to 'Y' to have the kernel ignore the boot loader
	  command line, and use ONLY the built-in command line.

	  This is used to work around broken boot loaders.  This should
	  be set to 'N' under normal conditions.

endmenu

config ARCH_ENABLE_MEMORY_HOTPLUG
	def_bool y
	depends on X86_64 || (X86_32 && HIGHMEM)

config ARCH_ENABLE_MEMORY_HOTREMOVE
	def_bool y
	depends on MEMORY_HOTPLUG

config USE_PERCPU_NUMA_NODE_ID
	def_bool y
	depends on NUMA

config ARCH_ENABLE_SPLIT_PMD_PTLOCK
	def_bool y
	depends on X86_64 || X86_PAE

config ARCH_ENABLE_HUGEPAGE_MIGRATION
	def_bool y
	depends on X86_64 && HUGETLB_PAGE && MIGRATION

menu "Power management and ACPI options"

config ARCH_HIBERNATION_HEADER
	def_bool y
	depends on X86_64 && HIBERNATION

source "kernel/power/Kconfig"

source "drivers/acpi/Kconfig"

source "drivers/sfi/Kconfig"

config X86_APM_BOOT
	def_bool y
	depends on APM

menuconfig APM
	tristate "APM (Advanced Power Management) BIOS support"
	depends on X86_32 && PM_SLEEP
	---help---
	  APM is a BIOS specification for saving power using several different
	  techniques. This is mostly useful for battery powered laptops with
	  APM compliant BIOSes. If you say Y here, the system time will be
	  reset after a RESUME operation, the /proc/apm device will provide
	  battery status information, and user-space programs will receive
	  notification of APM "events" (e.g. battery status change).

	  If you select "Y" here, you can disable actual use of the APM
	  BIOS by passing the "apm=off" option to the kernel at boot time.

	  Note that the APM support is almost completely disabled for
	  machines with more than one CPU.

	  In order to use APM, you will need supporting software. For location
	  and more information, read <file:Documentation/power/apm-acpi.txt>
	  and the Battery Powered Linux mini-HOWTO, available from
	  <http://www.tldp.org/docs.html#howto>.

	  This driver does not spin down disk drives (see the hdparm(8)
	  manpage ("man 8 hdparm") for that), and it doesn't turn off
	  VESA-compliant "green" monitors.

	  This driver does not support the TI 4000M TravelMate and the ACER
	  486/DX4/75 because they don't have compliant BIOSes. Many "green"
	  desktop machines also don't have compliant BIOSes, and this driver
	  may cause those machines to panic during the boot phase.

	  Generally, if you don't have a battery in your machine, there isn't
	  much point in using this driver and you should say N. If you get
	  random kernel OOPSes or reboots that don't seem to be related to
	  anything, try disabling/enabling this option (or disabling/enabling
	  APM in your BIOS).

	  Some other things you should try when experiencing seemingly random,
	  "weird" problems:

	  1) make sure that you have enough swap space and that it is
	  enabled.
	  2) pass the "no-hlt" option to the kernel
	  3) switch on floating point emulation in the kernel and pass
	  the "no387" option to the kernel
	  4) pass the "floppy=nodma" option to the kernel
	  5) pass the "mem=4M" option to the kernel (thereby disabling
	  all but the first 4 MB of RAM)
	  6) make sure that the CPU is not over clocked.
	  7) read the sig11 FAQ at <http://www.bitwizard.nl/sig11/>
	  8) disable the cache from your BIOS settings
	  9) install a fan for the video card or exchange video RAM
	  10) install a better fan for the CPU
	  11) exchange RAM chips
	  12) exchange the motherboard.

	  To compile this driver as a module, choose M here: the
	  module will be called apm.

if APM

config APM_IGNORE_USER_SUSPEND
	bool "Ignore USER SUSPEND"
	---help---
	  This option will ignore USER SUSPEND requests. On machines with a
	  compliant APM BIOS, you want to say N. However, on the NEC Versa M
	  series notebooks, it is necessary to say Y because of a BIOS bug.

config APM_DO_ENABLE
	bool "Enable PM at boot time"
	---help---
	  Enable APM features at boot time. From page 36 of the APM BIOS
	  specification: "When disabled, the APM BIOS does not automatically
	  power manage devices, enter the Standby State, enter the Suspend
	  State, or take power saving steps in response to CPU Idle calls."
	  This driver will make CPU Idle calls when Linux is idle (unless this
	  feature is turned off -- see "Do CPU IDLE calls", below). This
	  should always save battery power, but more complicated APM features
	  will be dependent on your BIOS implementation. You may need to turn
	  this option off if your computer hangs at boot time when using APM
	  support, or if it beeps continuously instead of suspending. Turn
	  this off if you have a NEC UltraLite Versa 33/C or a Toshiba
	  T400CDT. This is off by default since most machines do fine without
	  this feature.

config APM_CPU_IDLE
	depends on CPU_IDLE
	bool "Make CPU Idle calls when idle"
	---help---
	  Enable calls to APM CPU Idle/CPU Busy inside the kernel's idle loop.
	  On some machines, this can activate improved power savings, such as
	  a slowed CPU clock rate, when the machine is idle. These idle calls
	  are made after the idle loop has run for some length of time (e.g.,
	  333 mS). On some machines, this will cause a hang at boot time or
	  whenever the CPU becomes idle. (On machines with more than one CPU,
	  this option does nothing.)

config APM_DISPLAY_BLANK
	bool "Enable console blanking using APM"
	---help---
	  Enable console blanking using the APM. Some laptops can use this to
	  turn off the LCD backlight when the screen blanker of the Linux
	  virtual console blanks the screen. Note that this is only used by
	  the virtual console screen blanker, and won't turn off the backlight
	  when using the X Window system. This also doesn't have anything to
	  do with your VESA-compliant power-saving monitor. Further, this
	  option doesn't work for all laptops -- it might not turn off your
	  backlight at all, or it might print a lot of errors to the console,
	  especially if you are using gpm.

config APM_ALLOW_INTS
	bool "Allow interrupts during APM BIOS calls"
	---help---
	  Normally we disable external interrupts while we are making calls to
	  the APM BIOS as a measure to lessen the effects of a badly behaving
	  BIOS implementation.  The BIOS should reenable interrupts if it
	  needs to.  Unfortunately, some BIOSes do not -- especially those in
	  many of the newer IBM Thinkpads.  If you experience hangs when you
	  suspend, try setting this to Y.  Otherwise, say N.

endif # APM

source "drivers/cpufreq/Kconfig"

source "drivers/cpuidle/Kconfig"

source "drivers/idle/Kconfig"

endmenu


menu "Bus options (PCI etc.)"

config PCI
	bool "PCI support"
	default y
	---help---
	  Find out whether you have a PCI motherboard. PCI is the name of a
	  bus system, i.e. the way the CPU talks to the other stuff inside
	  your box. Other bus systems are ISA, EISA, MicroChannel (MCA) or
	  VESA. If you have PCI, say Y, otherwise N.

choice
	prompt "PCI access mode"
	depends on X86_32 && PCI
	default PCI_GOANY
	---help---
	  On PCI systems, the BIOS can be used to detect the PCI devices and
	  determine their configuration. However, some old PCI motherboards
	  have BIOS bugs and may crash if this is done. Also, some embedded
	  PCI-based systems don't have any BIOS at all. Linux can also try to
	  detect the PCI hardware directly without using the BIOS.

	  With this option, you can specify how Linux should detect the
	  PCI devices. If you choose "BIOS", the BIOS will be used,
	  if you choose "Direct", the BIOS won't be used, and if you
	  choose "MMConfig", then PCI Express MMCONFIG will be used.
	  If you choose "Any", the kernel will try MMCONFIG, then the
	  direct access method and falls back to the BIOS if that doesn't
	  work. If unsure, go with the default, which is "Any".

config PCI_GOBIOS
	bool "BIOS"

config PCI_GOMMCONFIG
	bool "MMConfig"

config PCI_GODIRECT
	bool "Direct"

config PCI_GOOLPC
	bool "OLPC XO-1"
	depends on OLPC

config PCI_GOANY
	bool "Any"

endchoice

config PCI_BIOS
	def_bool y
	depends on X86_32 && PCI && (PCI_GOBIOS || PCI_GOANY)

# x86-64 doesn't support PCI BIOS access from long mode so always go direct.
config PCI_DIRECT
	def_bool y
	depends on PCI && (X86_64 || (PCI_GODIRECT || PCI_GOANY || PCI_GOOLPC || PCI_GOMMCONFIG))

config PCI_MMCONFIG
	def_bool y
	depends on X86_32 && PCI && (ACPI || SFI) && (PCI_GOMMCONFIG || PCI_GOANY)

config PCI_OLPC
	def_bool y
	depends on PCI && OLPC && (PCI_GOOLPC || PCI_GOANY)

config PCI_XEN
	def_bool y
	depends on PCI && XEN
	select SWIOTLB_XEN

config PCI_DOMAINS
	def_bool y
	depends on PCI

config PCI_MMCONFIG
	bool "Support mmconfig PCI config space access"
	depends on X86_64 && PCI && ACPI

config PCI_CNB20LE_QUIRK
	bool "Read CNB20LE Host Bridge Windows" if EXPERT
	depends on PCI
	help
	  Read the PCI windows out of the CNB20LE host bridge. This allows
	  PCI hotplug to work on systems with the CNB20LE chipset which do
	  not have ACPI.

	  There's no public spec for this chipset, and this functionality
	  is known to be incomplete.

	  You should say N unless you know you need this.

source "drivers/pci/pcie/Kconfig"

source "drivers/pci/Kconfig"

# x86_64 have no ISA slots, but can have ISA-style DMA.
config ISA_DMA_API
	bool "ISA-style DMA support" if (X86_64 && EXPERT)
	default y
	help
	  Enables ISA-style DMA support for devices requiring such controllers.
	  If unsure, say Y.

if X86_32

config ISA
	bool "ISA support"
	---help---
	  Find out whether you have ISA slots on your motherboard.  ISA is the
	  name of a bus system, i.e. the way the CPU talks to the other stuff
	  inside your box.  Other bus systems are PCI, EISA, MicroChannel
	  (MCA) or VESA.  ISA is an older system, now being displaced by PCI;
	  newer boards don't support it.  If you have ISA, say Y, otherwise N.

config EISA
	bool "EISA support"
	depends on ISA
	---help---
	  The Extended Industry Standard Architecture (EISA) bus was
	  developed as an open alternative to the IBM MicroChannel bus.

	  The EISA bus provided some of the features of the IBM MicroChannel
	  bus while maintaining backward compatibility with cards made for
	  the older ISA bus.  The EISA bus saw limited use between 1988 and
	  1995 when it was made obsolete by the PCI bus.

	  Say Y here if you are building a kernel for an EISA-based machine.

	  Otherwise, say N.

source "drivers/eisa/Kconfig"

config SCx200
	tristate "NatSemi SCx200 support"
	---help---
	  This provides basic support for National Semiconductor's
	  (now AMD's) Geode processors.  The driver probes for the
	  PCI-IDs of several on-chip devices, so its a good dependency
	  for other scx200_* drivers.

	  If compiled as a module, the driver is named scx200.

config SCx200HR_TIMER
	tristate "NatSemi SCx200 27MHz High-Resolution Timer Support"
	depends on SCx200
	default y
	---help---
	  This driver provides a clocksource built upon the on-chip
	  27MHz high-resolution timer.  Its also a workaround for
	  NSC Geode SC-1100's buggy TSC, which loses time when the
	  processor goes idle (as is done by the scheduler).  The
	  other workaround is idle=poll boot option.

config OLPC
	bool "One Laptop Per Child support"
	depends on !X86_PAE
	select GPIOLIB
	select OF
	select OF_PROMTREE
	select IRQ_DOMAIN
	---help---
	  Add support for detecting the unique features of the OLPC
	  XO hardware.

config OLPC_XO1_PM
	bool "OLPC XO-1 Power Management"
	depends on OLPC && MFD_CS5535 && PM_SLEEP
	select MFD_CORE
	---help---
	  Add support for poweroff and suspend of the OLPC XO-1 laptop.

config OLPC_XO1_RTC
	bool "OLPC XO-1 Real Time Clock"
	depends on OLPC_XO1_PM && RTC_DRV_CMOS
	---help---
	  Add support for the XO-1 real time clock, which can be used as a
	  programmable wakeup source.

config OLPC_XO1_SCI
	bool "OLPC XO-1 SCI extras"
	depends on OLPC && OLPC_XO1_PM
	depends on INPUT=y
	select POWER_SUPPLY
	select GPIO_CS5535
	select MFD_CORE
	---help---
	  Add support for SCI-based features of the OLPC XO-1 laptop:
	   - EC-driven system wakeups
	   - Power button
	   - Ebook switch
	   - Lid switch
	   - AC adapter status updates
	   - Battery status updates

config OLPC_XO15_SCI
	bool "OLPC XO-1.5 SCI extras"
	depends on OLPC && ACPI
	select POWER_SUPPLY
	---help---
	  Add support for SCI-based features of the OLPC XO-1.5 laptop:
	   - EC-driven system wakeups
	   - AC adapter status updates
	   - Battery status updates

config ALIX
	bool "PCEngines ALIX System Support (LED setup)"
	select GPIOLIB
	---help---
	  This option enables system support for the PCEngines ALIX.
	  At present this just sets up LEDs for GPIO control on
	  ALIX2/3/6 boards.  However, other system specific setup should
	  get added here.

	  Note: You must still enable the drivers for GPIO and LED support
	  (GPIO_CS5535 & LEDS_GPIO) to actually use the LEDs

	  Note: You have to set alix.force=1 for boards with Award BIOS.

config NET5501
	bool "Soekris Engineering net5501 System Support (LEDS, GPIO, etc)"
	select GPIOLIB
	---help---
	  This option enables system support for the Soekris Engineering net5501.

config GEOS
	bool "Traverse Technologies GEOS System Support (LEDS, GPIO, etc)"
	select GPIOLIB
	depends on DMI
	---help---
	  This option enables system support for the Traverse Technologies GEOS.

config TS5500
	bool "Technologic Systems TS-5500 platform support"
	depends on MELAN
	select CHECK_SIGNATURE
	select NEW_LEDS
	select LEDS_CLASS
	---help---
	  This option enables system support for the Technologic Systems TS-5500.

endif # X86_32

config AMD_NB
	def_bool y
	depends on CPU_SUP_AMD && PCI

source "drivers/pcmcia/Kconfig"

source "drivers/pci/hotplug/Kconfig"

config RAPIDIO
	tristate "RapidIO support"
	depends on PCI
	default n
	help
	  If enabled this option will include drivers and the core
	  infrastructure code to support RapidIO interconnect devices.

source "drivers/rapidio/Kconfig"

config X86_SYSFB
	bool "Mark VGA/VBE/EFI FB as generic system framebuffer"
	help
	  Firmwares often provide initial graphics framebuffers so the BIOS,
	  bootloader or kernel can show basic video-output during boot for
	  user-guidance and debugging. Historically, x86 used the VESA BIOS
	  Extensions and EFI-framebuffers for this, which are mostly limited
	  to x86.
	  This option, if enabled, marks VGA/VBE/EFI framebuffers as generic
	  framebuffers so the new generic system-framebuffer drivers can be
	  used on x86. If the framebuffer is not compatible with the generic
	  modes, it is adverticed as fallback platform framebuffer so legacy
	  drivers like efifb, vesafb and uvesafb can pick it up.
	  If this option is not selected, all system framebuffers are always
	  marked as fallback platform framebuffers as usual.

	  Note: Legacy fbdev drivers, including vesafb, efifb, uvesafb, will
	  not be able to pick up generic system framebuffers if this option
	  is selected. You are highly encouraged to enable simplefb as
	  replacement if you select this option. simplefb can correctly deal
	  with generic system framebuffers. But you should still keep vesafb
	  and others enabled as fallback if a system framebuffer is
	  incompatible with simplefb.

	  If unsure, say Y.

endmenu


menu "Executable file formats / Emulations"

source "fs/Kconfig.binfmt"

config IA32_EMULATION
	bool "IA32 Emulation"
	depends on X86_64
	select BINFMT_ELF
	select COMPAT_BINFMT_ELF
	select HAVE_UID16
	---help---
	  Include code to run legacy 32-bit programs under a
	  64-bit kernel. You should likely turn this on, unless you're
	  100% sure that you don't have any 32-bit programs left.

config IA32_AOUT
	tristate "IA32 a.out support"
	depends on IA32_EMULATION
	---help---
	  Support old a.out binaries in the 32bit emulation.

config X86_X32
	bool "x32 ABI for 64-bit mode"
	depends on X86_64 && IA32_EMULATION
	---help---
	  Include code to run binaries for the x32 native 32-bit ABI
	  for 64-bit processors.  An x32 process gets access to the
	  full 64-bit register file and wide data path while leaving
	  pointers at 32 bits for smaller memory footprint.

	  You will need a recent binutils (2.22 or later) with
	  elf32_x86_64 support enabled to compile a kernel with this
	  option set.

config COMPAT
	def_bool y
	depends on IA32_EMULATION || X86_X32
	select ARCH_WANT_OLD_COMPAT_IPC

if COMPAT
config COMPAT_FOR_U64_ALIGNMENT
	def_bool y

config SYSVIPC_COMPAT
	def_bool y
	depends on SYSVIPC

config KEYS_COMPAT
	def_bool y
	depends on KEYS
endif

endmenu


config HAVE_ATOMIC_IOMAP
	def_bool y
	depends on X86_32

config X86_DEV_DMA_OPS
	bool
	depends on X86_64 || STA2X11

config X86_DMA_REMAP
	bool
	depends on STA2X11

config PMC_ATOM
	def_bool y
        depends on PCI

source "net/Kconfig"

source "drivers/Kconfig"

source "drivers/firmware/Kconfig"

source "fs/Kconfig"

source "arch/x86/Kconfig.debug"

source "security/Kconfig"

source "crypto/Kconfig"

source "arch/x86/kvm/Kconfig"

source "lib/Kconfig"<|MERGE_RESOLUTION|>--- conflicted
+++ resolved
@@ -127,9 +127,6 @@
 	select OLD_SIGACTION if X86_32
 	select COMPAT_OLD_SIGACTION if IA32_EMULATION
 	select RTC_LIB
-<<<<<<< HEAD
-	select ARCH_SUPPORTS_ATOMIC_RMW
-=======
 	select HAVE_DEBUG_STACKOVERFLOW
 	select HAVE_IRQ_EXIT_ON_IRQ_STACK if X86_64
 	select HAVE_CC_STACKPROTECTOR
@@ -140,7 +137,6 @@
 	select HAVE_ACPI_APEI_NMI if ACPI
 	select ACPI_LEGACY_TABLES_LOOKUP if ACPI
 	select X86_FEATURE_NAMES if PROC_FS
->>>>>>> fc14f9c1
 
 config INSTRUCTION_DECODER
 	def_bool y
