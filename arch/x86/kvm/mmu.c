/*
 * Kernel-based Virtual Machine driver for Linux
 *
 * This module enables machines with Intel VT-x extensions to run virtual
 * machines without emulation or binary translation.
 *
 * MMU support
 *
 * Copyright (C) 2006 Qumranet, Inc.
 * Copyright 2010 Red Hat, Inc. and/or its affiliates.
 *
 * Authors:
 *   Yaniv Kamay  <yaniv@qumranet.com>
 *   Avi Kivity   <avi@qumranet.com>
 *
 * This work is licensed under the terms of the GNU GPL, version 2.  See
 * the COPYING file in the top-level directory.
 *
 */

#include "irq.h"
#include "mmu.h"
#include "x86.h"
#include "kvm_cache_regs.h"
#include "cpuid.h"

#include <linux/kvm_host.h>
#include <linux/types.h>
#include <linux/string.h>
#include <linux/mm.h>
#include <linux/highmem.h>
#include <linux/module.h>
#include <linux/swap.h>
#include <linux/hugetlb.h>
#include <linux/compiler.h>
#include <linux/srcu.h>
#include <linux/slab.h>
#include <linux/uaccess.h>

#include <asm/page.h>
#include <asm/cmpxchg.h>
#include <asm/io.h>
#include <asm/vmx.h>

/*
 * When setting this variable to true it enables Two-Dimensional-Paging
 * where the hardware walks 2 page tables:
 * 1. the guest-virtual to guest-physical
 * 2. while doing 1. it walks guest-physical to host-physical
 * If the hardware supports that we don't need to do shadow paging.
 */
bool tdp_enabled = false;

enum {
	AUDIT_PRE_PAGE_FAULT,
	AUDIT_POST_PAGE_FAULT,
	AUDIT_PRE_PTE_WRITE,
	AUDIT_POST_PTE_WRITE,
	AUDIT_PRE_SYNC,
	AUDIT_POST_SYNC
};

#undef MMU_DEBUG

#ifdef MMU_DEBUG

#define pgprintk(x...) do { if (dbg) printk(x); } while (0)
#define rmap_printk(x...) do { if (dbg) printk(x); } while (0)

#else

#define pgprintk(x...) do { } while (0)
#define rmap_printk(x...) do { } while (0)

#endif

#ifdef MMU_DEBUG
static bool dbg = 0;
module_param(dbg, bool, 0644);
#endif

#ifndef MMU_DEBUG
#define ASSERT(x) do { } while (0)
#else
#define ASSERT(x)							\
	if (!(x)) {							\
		printk(KERN_WARNING "assertion failed %s:%d: %s\n",	\
		       __FILE__, __LINE__, #x);				\
	}
#endif

#define PTE_PREFETCH_NUM		8

#define PT_FIRST_AVAIL_BITS_SHIFT 10
#define PT64_SECOND_AVAIL_BITS_SHIFT 52

#define PT64_LEVEL_BITS 9

#define PT64_LEVEL_SHIFT(level) \
		(PAGE_SHIFT + (level - 1) * PT64_LEVEL_BITS)

#define PT64_INDEX(address, level)\
	(((address) >> PT64_LEVEL_SHIFT(level)) & ((1 << PT64_LEVEL_BITS) - 1))


#define PT32_LEVEL_BITS 10

#define PT32_LEVEL_SHIFT(level) \
		(PAGE_SHIFT + (level - 1) * PT32_LEVEL_BITS)

#define PT32_LVL_OFFSET_MASK(level) \
	(PT32_BASE_ADDR_MASK & ((1ULL << (PAGE_SHIFT + (((level) - 1) \
						* PT32_LEVEL_BITS))) - 1))

#define PT32_INDEX(address, level)\
	(((address) >> PT32_LEVEL_SHIFT(level)) & ((1 << PT32_LEVEL_BITS) - 1))


#define PT64_BASE_ADDR_MASK (((1ULL << 52) - 1) & ~(u64)(PAGE_SIZE-1))
#define PT64_DIR_BASE_ADDR_MASK \
	(PT64_BASE_ADDR_MASK & ~((1ULL << (PAGE_SHIFT + PT64_LEVEL_BITS)) - 1))
#define PT64_LVL_ADDR_MASK(level) \
	(PT64_BASE_ADDR_MASK & ~((1ULL << (PAGE_SHIFT + (((level) - 1) \
						* PT64_LEVEL_BITS))) - 1))
#define PT64_LVL_OFFSET_MASK(level) \
	(PT64_BASE_ADDR_MASK & ((1ULL << (PAGE_SHIFT + (((level) - 1) \
						* PT64_LEVEL_BITS))) - 1))

#define PT32_BASE_ADDR_MASK PAGE_MASK
#define PT32_DIR_BASE_ADDR_MASK \
	(PAGE_MASK & ~((1ULL << (PAGE_SHIFT + PT32_LEVEL_BITS)) - 1))
#define PT32_LVL_ADDR_MASK(level) \
	(PAGE_MASK & ~((1ULL << (PAGE_SHIFT + (((level) - 1) \
					    * PT32_LEVEL_BITS))) - 1))

#define PT64_PERM_MASK (PT_PRESENT_MASK | PT_WRITABLE_MASK | shadow_user_mask \
			| shadow_x_mask | shadow_nx_mask)

#define ACC_EXEC_MASK    1
#define ACC_WRITE_MASK   PT_WRITABLE_MASK
#define ACC_USER_MASK    PT_USER_MASK
#define ACC_ALL          (ACC_EXEC_MASK | ACC_WRITE_MASK | ACC_USER_MASK)

#include <trace/events/kvm.h>

#define CREATE_TRACE_POINTS
#include "mmutrace.h"

#define SPTE_HOST_WRITEABLE	(1ULL << PT_FIRST_AVAIL_BITS_SHIFT)
#define SPTE_MMU_WRITEABLE	(1ULL << (PT_FIRST_AVAIL_BITS_SHIFT + 1))

#define SHADOW_PT_INDEX(addr, level) PT64_INDEX(addr, level)

/* make pte_list_desc fit well in cache line */
#define PTE_LIST_EXT 3

struct pte_list_desc {
	u64 *sptes[PTE_LIST_EXT];
	struct pte_list_desc *more;
};

struct kvm_shadow_walk_iterator {
	u64 addr;
	hpa_t shadow_addr;
	u64 *sptep;
	int level;
	unsigned index;
};

#define for_each_shadow_entry(_vcpu, _addr, _walker)    \
	for (shadow_walk_init(&(_walker), _vcpu, _addr);	\
	     shadow_walk_okay(&(_walker));			\
	     shadow_walk_next(&(_walker)))

#define for_each_shadow_entry_lockless(_vcpu, _addr, _walker, spte)	\
	for (shadow_walk_init(&(_walker), _vcpu, _addr);		\
	     shadow_walk_okay(&(_walker)) &&				\
		({ spte = mmu_spte_get_lockless(_walker.sptep); 1; });	\
	     __shadow_walk_next(&(_walker), spte))

static struct kmem_cache *pte_list_desc_cache;
static struct kmem_cache *mmu_page_header_cache;
static struct percpu_counter kvm_total_used_mmu_pages;

static u64 __read_mostly shadow_nx_mask;
static u64 __read_mostly shadow_x_mask;	/* mutual exclusive with nx_mask */
static u64 __read_mostly shadow_user_mask;
static u64 __read_mostly shadow_accessed_mask;
static u64 __read_mostly shadow_dirty_mask;
static u64 __read_mostly shadow_mmio_mask;

static void mmu_spte_set(u64 *sptep, u64 spte);
static void mmu_free_roots(struct kvm_vcpu *vcpu);

void kvm_mmu_set_mmio_spte_mask(u64 mmio_mask)
{
	shadow_mmio_mask = mmio_mask;
}
EXPORT_SYMBOL_GPL(kvm_mmu_set_mmio_spte_mask);

/*
 * the low bit of the generation number is always presumed to be zero.
 * This disables mmio caching during memslot updates.  The concept is
 * similar to a seqcount but instead of retrying the access we just punt
 * and ignore the cache.
 *
 * spte bits 3-11 are used as bits 1-9 of the generation number,
 * the bits 52-61 are used as bits 10-19 of the generation number.
 */
#define MMIO_SPTE_GEN_LOW_SHIFT		2
#define MMIO_SPTE_GEN_HIGH_SHIFT	52

#define MMIO_GEN_SHIFT			20
#define MMIO_GEN_LOW_SHIFT		10
#define MMIO_GEN_LOW_MASK		((1 << MMIO_GEN_LOW_SHIFT) - 2)
#define MMIO_GEN_MASK			((1 << MMIO_GEN_SHIFT) - 1)
#define MMIO_MAX_GEN			((1 << MMIO_GEN_SHIFT) - 1)

static u64 generation_mmio_spte_mask(unsigned int gen)
{
	u64 mask;

	WARN_ON(gen > MMIO_MAX_GEN);

	mask = (gen & MMIO_GEN_LOW_MASK) << MMIO_SPTE_GEN_LOW_SHIFT;
	mask |= ((u64)gen >> MMIO_GEN_LOW_SHIFT) << MMIO_SPTE_GEN_HIGH_SHIFT;
	return mask;
}

static unsigned int get_mmio_spte_generation(u64 spte)
{
	unsigned int gen;

	spte &= ~shadow_mmio_mask;

	gen = (spte >> MMIO_SPTE_GEN_LOW_SHIFT) & MMIO_GEN_LOW_MASK;
	gen |= (spte >> MMIO_SPTE_GEN_HIGH_SHIFT) << MMIO_GEN_LOW_SHIFT;
	return gen;
}

static unsigned int kvm_current_mmio_generation(struct kvm *kvm)
{
	return kvm_memslots(kvm)->generation & MMIO_GEN_MASK;
}

static void mark_mmio_spte(struct kvm *kvm, u64 *sptep, u64 gfn,
			   unsigned access)
{
	unsigned int gen = kvm_current_mmio_generation(kvm);
	u64 mask = generation_mmio_spte_mask(gen);

	access &= ACC_WRITE_MASK | ACC_USER_MASK;
	mask |= shadow_mmio_mask | access | gfn << PAGE_SHIFT;

	trace_mark_mmio_spte(sptep, gfn, access, gen);
	mmu_spte_set(sptep, mask);
}

static bool is_mmio_spte(u64 spte)
{
	return (spte & shadow_mmio_mask) == shadow_mmio_mask;
}

static gfn_t get_mmio_spte_gfn(u64 spte)
{
	u64 mask = generation_mmio_spte_mask(MMIO_MAX_GEN) | shadow_mmio_mask;
	return (spte & ~mask) >> PAGE_SHIFT;
}

static unsigned get_mmio_spte_access(u64 spte)
{
	u64 mask = generation_mmio_spte_mask(MMIO_MAX_GEN) | shadow_mmio_mask;
	return (spte & ~mask) & ~PAGE_MASK;
}

static bool set_mmio_spte(struct kvm *kvm, u64 *sptep, gfn_t gfn,
			  pfn_t pfn, unsigned access)
{
	if (unlikely(is_noslot_pfn(pfn))) {
		mark_mmio_spte(kvm, sptep, gfn, access);
		return true;
	}

	return false;
}

static bool check_mmio_spte(struct kvm *kvm, u64 spte)
{
	unsigned int kvm_gen, spte_gen;

	kvm_gen = kvm_current_mmio_generation(kvm);
	spte_gen = get_mmio_spte_generation(spte);

	trace_check_mmio_spte(spte, kvm_gen, spte_gen);
	return likely(kvm_gen == spte_gen);
}

void kvm_mmu_set_mask_ptes(u64 user_mask, u64 accessed_mask,
		u64 dirty_mask, u64 nx_mask, u64 x_mask)
{
	shadow_user_mask = user_mask;
	shadow_accessed_mask = accessed_mask;
	shadow_dirty_mask = dirty_mask;
	shadow_nx_mask = nx_mask;
	shadow_x_mask = x_mask;
}
EXPORT_SYMBOL_GPL(kvm_mmu_set_mask_ptes);

static int is_cpuid_PSE36(void)
{
	return 1;
}

static int is_nx(struct kvm_vcpu *vcpu)
{
	return vcpu->arch.efer & EFER_NX;
}

static int is_shadow_present_pte(u64 pte)
{
	return pte & PT_PRESENT_MASK && !is_mmio_spte(pte);
}

static int is_large_pte(u64 pte)
{
	return pte & PT_PAGE_SIZE_MASK;
}

static int is_rmap_spte(u64 pte)
{
	return is_shadow_present_pte(pte);
}

static int is_last_spte(u64 pte, int level)
{
	if (level == PT_PAGE_TABLE_LEVEL)
		return 1;
	if (is_large_pte(pte))
		return 1;
	return 0;
}

static pfn_t spte_to_pfn(u64 pte)
{
	return (pte & PT64_BASE_ADDR_MASK) >> PAGE_SHIFT;
}

static gfn_t pse36_gfn_delta(u32 gpte)
{
	int shift = 32 - PT32_DIR_PSE36_SHIFT - PAGE_SHIFT;

	return (gpte & PT32_DIR_PSE36_MASK) << shift;
}

#ifdef CONFIG_X86_64
static void __set_spte(u64 *sptep, u64 spte)
{
	*sptep = spte;
}

static void __update_clear_spte_fast(u64 *sptep, u64 spte)
{
	*sptep = spte;
}

static u64 __update_clear_spte_slow(u64 *sptep, u64 spte)
{
	return xchg(sptep, spte);
}

static u64 __get_spte_lockless(u64 *sptep)
{
	return ACCESS_ONCE(*sptep);
}

static bool __check_direct_spte_mmio_pf(u64 spte)
{
	/* It is valid if the spte is zapped. */
	return spte == 0ull;
}
#else
union split_spte {
	struct {
		u32 spte_low;
		u32 spte_high;
	};
	u64 spte;
};

static void count_spte_clear(u64 *sptep, u64 spte)
{
	struct kvm_mmu_page *sp =  page_header(__pa(sptep));

	if (is_shadow_present_pte(spte))
		return;

	/* Ensure the spte is completely set before we increase the count */
	smp_wmb();
	sp->clear_spte_count++;
}

static void __set_spte(u64 *sptep, u64 spte)
{
	union split_spte *ssptep, sspte;

	ssptep = (union split_spte *)sptep;
	sspte = (union split_spte)spte;

	ssptep->spte_high = sspte.spte_high;

	/*
	 * If we map the spte from nonpresent to present, We should store
	 * the high bits firstly, then set present bit, so cpu can not
	 * fetch this spte while we are setting the spte.
	 */
	smp_wmb();

	ssptep->spte_low = sspte.spte_low;
}

static void __update_clear_spte_fast(u64 *sptep, u64 spte)
{
	union split_spte *ssptep, sspte;

	ssptep = (union split_spte *)sptep;
	sspte = (union split_spte)spte;

	ssptep->spte_low = sspte.spte_low;

	/*
	 * If we map the spte from present to nonpresent, we should clear
	 * present bit firstly to avoid vcpu fetch the old high bits.
	 */
	smp_wmb();

	ssptep->spte_high = sspte.spte_high;
	count_spte_clear(sptep, spte);
}

static u64 __update_clear_spte_slow(u64 *sptep, u64 spte)
{
	union split_spte *ssptep, sspte, orig;

	ssptep = (union split_spte *)sptep;
	sspte = (union split_spte)spte;

	/* xchg acts as a barrier before the setting of the high bits */
	orig.spte_low = xchg(&ssptep->spte_low, sspte.spte_low);
	orig.spte_high = ssptep->spte_high;
	ssptep->spte_high = sspte.spte_high;
	count_spte_clear(sptep, spte);

	return orig.spte;
}

/*
 * The idea using the light way get the spte on x86_32 guest is from
 * gup_get_pte(arch/x86/mm/gup.c).
 *
 * An spte tlb flush may be pending, because kvm_set_pte_rmapp
 * coalesces them and we are running out of the MMU lock.  Therefore
 * we need to protect against in-progress updates of the spte.
 *
 * Reading the spte while an update is in progress may get the old value
 * for the high part of the spte.  The race is fine for a present->non-present
 * change (because the high part of the spte is ignored for non-present spte),
 * but for a present->present change we must reread the spte.
 *
 * All such changes are done in two steps (present->non-present and
 * non-present->present), hence it is enough to count the number of
 * present->non-present updates: if it changed while reading the spte,
 * we might have hit the race.  This is done using clear_spte_count.
 */
static u64 __get_spte_lockless(u64 *sptep)
{
	struct kvm_mmu_page *sp =  page_header(__pa(sptep));
	union split_spte spte, *orig = (union split_spte *)sptep;
	int count;

retry:
	count = sp->clear_spte_count;
	smp_rmb();

	spte.spte_low = orig->spte_low;
	smp_rmb();

	spte.spte_high = orig->spte_high;
	smp_rmb();

	if (unlikely(spte.spte_low != orig->spte_low ||
	      count != sp->clear_spte_count))
		goto retry;

	return spte.spte;
}

static bool __check_direct_spte_mmio_pf(u64 spte)
{
	union split_spte sspte = (union split_spte)spte;
	u32 high_mmio_mask = shadow_mmio_mask >> 32;

	/* It is valid if the spte is zapped. */
	if (spte == 0ull)
		return true;

	/* It is valid if the spte is being zapped. */
	if (sspte.spte_low == 0ull &&
	    (sspte.spte_high & high_mmio_mask) == high_mmio_mask)
		return true;

	return false;
}
#endif

static bool spte_is_locklessly_modifiable(u64 spte)
{
	return (spte & (SPTE_HOST_WRITEABLE | SPTE_MMU_WRITEABLE)) ==
		(SPTE_HOST_WRITEABLE | SPTE_MMU_WRITEABLE);
}

static bool spte_has_volatile_bits(u64 spte)
{
	/*
	 * Always atomicly update spte if it can be updated
	 * out of mmu-lock, it can ensure dirty bit is not lost,
	 * also, it can help us to get a stable is_writable_pte()
	 * to ensure tlb flush is not missed.
	 */
	if (spte_is_locklessly_modifiable(spte))
		return true;

	if (!shadow_accessed_mask)
		return false;

	if (!is_shadow_present_pte(spte))
		return false;

	if ((spte & shadow_accessed_mask) &&
	      (!is_writable_pte(spte) || (spte & shadow_dirty_mask)))
		return false;

	return true;
}

static bool spte_is_bit_cleared(u64 old_spte, u64 new_spte, u64 bit_mask)
{
	return (old_spte & bit_mask) && !(new_spte & bit_mask);
}

/* Rules for using mmu_spte_set:
 * Set the sptep from nonpresent to present.
 * Note: the sptep being assigned *must* be either not present
 * or in a state where the hardware will not attempt to update
 * the spte.
 */
static void mmu_spte_set(u64 *sptep, u64 new_spte)
{
	WARN_ON(is_shadow_present_pte(*sptep));
	__set_spte(sptep, new_spte);
}

/* Rules for using mmu_spte_update:
 * Update the state bits, it means the mapped pfn is not changged.
 *
 * Whenever we overwrite a writable spte with a read-only one we
 * should flush remote TLBs. Otherwise rmap_write_protect
 * will find a read-only spte, even though the writable spte
 * might be cached on a CPU's TLB, the return value indicates this
 * case.
 */
static bool mmu_spte_update(u64 *sptep, u64 new_spte)
{
	u64 old_spte = *sptep;
	bool ret = false;

	WARN_ON(!is_rmap_spte(new_spte));

	if (!is_shadow_present_pte(old_spte)) {
		mmu_spte_set(sptep, new_spte);
		return ret;
	}

	if (!spte_has_volatile_bits(old_spte))
		__update_clear_spte_fast(sptep, new_spte);
	else
		old_spte = __update_clear_spte_slow(sptep, new_spte);

	/*
	 * For the spte updated out of mmu-lock is safe, since
	 * we always atomicly update it, see the comments in
	 * spte_has_volatile_bits().
	 */
	if (spte_is_locklessly_modifiable(old_spte) &&
	      !is_writable_pte(new_spte))
		ret = true;

	if (!shadow_accessed_mask)
		return ret;

	if (spte_is_bit_cleared(old_spte, new_spte, shadow_accessed_mask))
		kvm_set_pfn_accessed(spte_to_pfn(old_spte));
	if (spte_is_bit_cleared(old_spte, new_spte, shadow_dirty_mask))
		kvm_set_pfn_dirty(spte_to_pfn(old_spte));

	return ret;
}

/*
 * Rules for using mmu_spte_clear_track_bits:
 * It sets the sptep from present to nonpresent, and track the
 * state bits, it is used to clear the last level sptep.
 */
static int mmu_spte_clear_track_bits(u64 *sptep)
{
	pfn_t pfn;
	u64 old_spte = *sptep;

	if (!spte_has_volatile_bits(old_spte))
		__update_clear_spte_fast(sptep, 0ull);
	else
		old_spte = __update_clear_spte_slow(sptep, 0ull);

	if (!is_rmap_spte(old_spte))
		return 0;

	pfn = spte_to_pfn(old_spte);

	/*
	 * KVM does not hold the refcount of the page used by
	 * kvm mmu, before reclaiming the page, we should
	 * unmap it from mmu first.
	 */
	WARN_ON(!kvm_is_mmio_pfn(pfn) && !page_count(pfn_to_page(pfn)));

	if (!shadow_accessed_mask || old_spte & shadow_accessed_mask)
		kvm_set_pfn_accessed(pfn);
	if (!shadow_dirty_mask || (old_spte & shadow_dirty_mask))
		kvm_set_pfn_dirty(pfn);
	return 1;
}

/*
 * Rules for using mmu_spte_clear_no_track:
 * Directly clear spte without caring the state bits of sptep,
 * it is used to set the upper level spte.
 */
static void mmu_spte_clear_no_track(u64 *sptep)
{
	__update_clear_spte_fast(sptep, 0ull);
}

static u64 mmu_spte_get_lockless(u64 *sptep)
{
	return __get_spte_lockless(sptep);
}

static void walk_shadow_page_lockless_begin(struct kvm_vcpu *vcpu)
{
	/*
	 * Prevent page table teardown by making any free-er wait during
	 * kvm_flush_remote_tlbs() IPI to all active vcpus.
	 */
	local_irq_disable();
	vcpu->mode = READING_SHADOW_PAGE_TABLES;
	/*
	 * Make sure a following spte read is not reordered ahead of the write
	 * to vcpu->mode.
	 */
	smp_mb();
}

static void walk_shadow_page_lockless_end(struct kvm_vcpu *vcpu)
{
	/*
	 * Make sure the write to vcpu->mode is not reordered in front of
	 * reads to sptes.  If it does, kvm_commit_zap_page() can see us
	 * OUTSIDE_GUEST_MODE and proceed to free the shadow page table.
	 */
	smp_mb();
	vcpu->mode = OUTSIDE_GUEST_MODE;
	local_irq_enable();
}

static int mmu_topup_memory_cache(struct kvm_mmu_memory_cache *cache,
				  struct kmem_cache *base_cache, int min)
{
	void *obj;

	if (cache->nobjs >= min)
		return 0;
	while (cache->nobjs < ARRAY_SIZE(cache->objects)) {
		obj = kmem_cache_zalloc(base_cache, GFP_KERNEL);
		if (!obj)
			return -ENOMEM;
		cache->objects[cache->nobjs++] = obj;
	}
	return 0;
}

static int mmu_memory_cache_free_objects(struct kvm_mmu_memory_cache *cache)
{
	return cache->nobjs;
}

static void mmu_free_memory_cache(struct kvm_mmu_memory_cache *mc,
				  struct kmem_cache *cache)
{
	while (mc->nobjs)
		kmem_cache_free(cache, mc->objects[--mc->nobjs]);
}

static int mmu_topup_memory_cache_page(struct kvm_mmu_memory_cache *cache,
				       int min)
{
	void *page;

	if (cache->nobjs >= min)
		return 0;
	while (cache->nobjs < ARRAY_SIZE(cache->objects)) {
		page = (void *)__get_free_page(GFP_KERNEL);
		if (!page)
			return -ENOMEM;
		cache->objects[cache->nobjs++] = page;
	}
	return 0;
}

static void mmu_free_memory_cache_page(struct kvm_mmu_memory_cache *mc)
{
	while (mc->nobjs)
		free_page((unsigned long)mc->objects[--mc->nobjs]);
}

static int mmu_topup_memory_caches(struct kvm_vcpu *vcpu)
{
	int r;

	r = mmu_topup_memory_cache(&vcpu->arch.mmu_pte_list_desc_cache,
				   pte_list_desc_cache, 8 + PTE_PREFETCH_NUM);
	if (r)
		goto out;
	r = mmu_topup_memory_cache_page(&vcpu->arch.mmu_page_cache, 8);
	if (r)
		goto out;
	r = mmu_topup_memory_cache(&vcpu->arch.mmu_page_header_cache,
				   mmu_page_header_cache, 4);
out:
	return r;
}

static void mmu_free_memory_caches(struct kvm_vcpu *vcpu)
{
	mmu_free_memory_cache(&vcpu->arch.mmu_pte_list_desc_cache,
				pte_list_desc_cache);
	mmu_free_memory_cache_page(&vcpu->arch.mmu_page_cache);
	mmu_free_memory_cache(&vcpu->arch.mmu_page_header_cache,
				mmu_page_header_cache);
}

static void *mmu_memory_cache_alloc(struct kvm_mmu_memory_cache *mc)
{
	void *p;

	BUG_ON(!mc->nobjs);
	p = mc->objects[--mc->nobjs];
	return p;
}

static struct pte_list_desc *mmu_alloc_pte_list_desc(struct kvm_vcpu *vcpu)
{
	return mmu_memory_cache_alloc(&vcpu->arch.mmu_pte_list_desc_cache);
}

static void mmu_free_pte_list_desc(struct pte_list_desc *pte_list_desc)
{
	kmem_cache_free(pte_list_desc_cache, pte_list_desc);
}

static gfn_t kvm_mmu_page_get_gfn(struct kvm_mmu_page *sp, int index)
{
	if (!sp->role.direct)
		return sp->gfns[index];

	return sp->gfn + (index << ((sp->role.level - 1) * PT64_LEVEL_BITS));
}

static void kvm_mmu_page_set_gfn(struct kvm_mmu_page *sp, int index, gfn_t gfn)
{
	if (sp->role.direct)
		BUG_ON(gfn != kvm_mmu_page_get_gfn(sp, index));
	else
		sp->gfns[index] = gfn;
}

/*
 * Return the pointer to the large page information for a given gfn,
 * handling slots that are not large page aligned.
 */
static struct kvm_lpage_info *lpage_info_slot(gfn_t gfn,
					      struct kvm_memory_slot *slot,
					      int level)
{
	unsigned long idx;

	idx = gfn_to_index(gfn, slot->base_gfn, level);
	return &slot->arch.lpage_info[level - 2][idx];
}

static void account_shadowed(struct kvm *kvm, gfn_t gfn)
{
	struct kvm_memory_slot *slot;
	struct kvm_lpage_info *linfo;
	int i;

	slot = gfn_to_memslot(kvm, gfn);
	for (i = PT_DIRECTORY_LEVEL;
	     i < PT_PAGE_TABLE_LEVEL + KVM_NR_PAGE_SIZES; ++i) {
		linfo = lpage_info_slot(gfn, slot, i);
		linfo->write_count += 1;
	}
	kvm->arch.indirect_shadow_pages++;
}

static void unaccount_shadowed(struct kvm *kvm, gfn_t gfn)
{
	struct kvm_memory_slot *slot;
	struct kvm_lpage_info *linfo;
	int i;

	slot = gfn_to_memslot(kvm, gfn);
	for (i = PT_DIRECTORY_LEVEL;
	     i < PT_PAGE_TABLE_LEVEL + KVM_NR_PAGE_SIZES; ++i) {
		linfo = lpage_info_slot(gfn, slot, i);
		linfo->write_count -= 1;
		WARN_ON(linfo->write_count < 0);
	}
	kvm->arch.indirect_shadow_pages--;
}

static int has_wrprotected_page(struct kvm *kvm,
				gfn_t gfn,
				int level)
{
	struct kvm_memory_slot *slot;
	struct kvm_lpage_info *linfo;

	slot = gfn_to_memslot(kvm, gfn);
	if (slot) {
		linfo = lpage_info_slot(gfn, slot, level);
		return linfo->write_count;
	}

	return 1;
}

static int host_mapping_level(struct kvm *kvm, gfn_t gfn)
{
	unsigned long page_size;
	int i, ret = 0;

	page_size = kvm_host_page_size(kvm, gfn);

	for (i = PT_PAGE_TABLE_LEVEL;
	     i < (PT_PAGE_TABLE_LEVEL + KVM_NR_PAGE_SIZES); ++i) {
		if (page_size >= KVM_HPAGE_SIZE(i))
			ret = i;
		else
			break;
	}

	return ret;
}

static struct kvm_memory_slot *
gfn_to_memslot_dirty_bitmap(struct kvm_vcpu *vcpu, gfn_t gfn,
			    bool no_dirty_log)
{
	struct kvm_memory_slot *slot;

	slot = gfn_to_memslot(vcpu->kvm, gfn);
	if (!slot || slot->flags & KVM_MEMSLOT_INVALID ||
	      (no_dirty_log && slot->dirty_bitmap))
		slot = NULL;

	return slot;
}

static bool mapping_level_dirty_bitmap(struct kvm_vcpu *vcpu, gfn_t large_gfn)
{
	return !gfn_to_memslot_dirty_bitmap(vcpu, large_gfn, true);
}

static int mapping_level(struct kvm_vcpu *vcpu, gfn_t large_gfn)
{
	int host_level, level, max_level;

	host_level = host_mapping_level(vcpu->kvm, large_gfn);

	if (host_level == PT_PAGE_TABLE_LEVEL)
		return host_level;

	max_level = min(kvm_x86_ops->get_lpage_level(), host_level);

	for (level = PT_DIRECTORY_LEVEL; level <= max_level; ++level)
		if (has_wrprotected_page(vcpu->kvm, large_gfn, level))
			break;

	return level - 1;
}

/*
 * Pte mapping structures:
 *
 * If pte_list bit zero is zero, then pte_list point to the spte.
 *
 * If pte_list bit zero is one, (then pte_list & ~1) points to a struct
 * pte_list_desc containing more mappings.
 *
 * Returns the number of pte entries before the spte was added or zero if
 * the spte was not added.
 *
 */
static int pte_list_add(struct kvm_vcpu *vcpu, u64 *spte,
			unsigned long *pte_list)
{
	struct pte_list_desc *desc;
	int i, count = 0;

	if (!*pte_list) {
		rmap_printk("pte_list_add: %p %llx 0->1\n", spte, *spte);
		*pte_list = (unsigned long)spte;
	} else if (!(*pte_list & 1)) {
		rmap_printk("pte_list_add: %p %llx 1->many\n", spte, *spte);
		desc = mmu_alloc_pte_list_desc(vcpu);
		desc->sptes[0] = (u64 *)*pte_list;
		desc->sptes[1] = spte;
		*pte_list = (unsigned long)desc | 1;
		++count;
	} else {
		rmap_printk("pte_list_add: %p %llx many->many\n", spte, *spte);
		desc = (struct pte_list_desc *)(*pte_list & ~1ul);
		while (desc->sptes[PTE_LIST_EXT-1] && desc->more) {
			desc = desc->more;
			count += PTE_LIST_EXT;
		}
		if (desc->sptes[PTE_LIST_EXT-1]) {
			desc->more = mmu_alloc_pte_list_desc(vcpu);
			desc = desc->more;
		}
		for (i = 0; desc->sptes[i]; ++i)
			++count;
		desc->sptes[i] = spte;
	}
	return count;
}

static void
pte_list_desc_remove_entry(unsigned long *pte_list, struct pte_list_desc *desc,
			   int i, struct pte_list_desc *prev_desc)
{
	int j;

	for (j = PTE_LIST_EXT - 1; !desc->sptes[j] && j > i; --j)
		;
	desc->sptes[i] = desc->sptes[j];
	desc->sptes[j] = NULL;
	if (j != 0)
		return;
	if (!prev_desc && !desc->more)
		*pte_list = (unsigned long)desc->sptes[0];
	else
		if (prev_desc)
			prev_desc->more = desc->more;
		else
			*pte_list = (unsigned long)desc->more | 1;
	mmu_free_pte_list_desc(desc);
}

static void pte_list_remove(u64 *spte, unsigned long *pte_list)
{
	struct pte_list_desc *desc;
	struct pte_list_desc *prev_desc;
	int i;

	if (!*pte_list) {
		printk(KERN_ERR "pte_list_remove: %p 0->BUG\n", spte);
		BUG();
	} else if (!(*pte_list & 1)) {
		rmap_printk("pte_list_remove:  %p 1->0\n", spte);
		if ((u64 *)*pte_list != spte) {
			printk(KERN_ERR "pte_list_remove:  %p 1->BUG\n", spte);
			BUG();
		}
		*pte_list = 0;
	} else {
		rmap_printk("pte_list_remove:  %p many->many\n", spte);
		desc = (struct pte_list_desc *)(*pte_list & ~1ul);
		prev_desc = NULL;
		while (desc) {
			for (i = 0; i < PTE_LIST_EXT && desc->sptes[i]; ++i)
				if (desc->sptes[i] == spte) {
					pte_list_desc_remove_entry(pte_list,
							       desc, i,
							       prev_desc);
					return;
				}
			prev_desc = desc;
			desc = desc->more;
		}
		pr_err("pte_list_remove: %p many->many\n", spte);
		BUG();
	}
}

typedef void (*pte_list_walk_fn) (u64 *spte);
static void pte_list_walk(unsigned long *pte_list, pte_list_walk_fn fn)
{
	struct pte_list_desc *desc;
	int i;

	if (!*pte_list)
		return;

	if (!(*pte_list & 1))
		return fn((u64 *)*pte_list);

	desc = (struct pte_list_desc *)(*pte_list & ~1ul);
	while (desc) {
		for (i = 0; i < PTE_LIST_EXT && desc->sptes[i]; ++i)
			fn(desc->sptes[i]);
		desc = desc->more;
	}
}

static unsigned long *__gfn_to_rmap(gfn_t gfn, int level,
				    struct kvm_memory_slot *slot)
{
	unsigned long idx;

	idx = gfn_to_index(gfn, slot->base_gfn, level);
	return &slot->arch.rmap[level - PT_PAGE_TABLE_LEVEL][idx];
}

/*
 * Take gfn and return the reverse mapping to it.
 */
static unsigned long *gfn_to_rmap(struct kvm *kvm, gfn_t gfn, int level)
{
	struct kvm_memory_slot *slot;

	slot = gfn_to_memslot(kvm, gfn);
	return __gfn_to_rmap(gfn, level, slot);
}

static bool rmap_can_add(struct kvm_vcpu *vcpu)
{
	struct kvm_mmu_memory_cache *cache;

	cache = &vcpu->arch.mmu_pte_list_desc_cache;
	return mmu_memory_cache_free_objects(cache);
}

static int rmap_add(struct kvm_vcpu *vcpu, u64 *spte, gfn_t gfn)
{
	struct kvm_mmu_page *sp;
	unsigned long *rmapp;

	sp = page_header(__pa(spte));
	kvm_mmu_page_set_gfn(sp, spte - sp->spt, gfn);
	rmapp = gfn_to_rmap(vcpu->kvm, gfn, sp->role.level);
	return pte_list_add(vcpu, spte, rmapp);
}

static void rmap_remove(struct kvm *kvm, u64 *spte)
{
	struct kvm_mmu_page *sp;
	gfn_t gfn;
	unsigned long *rmapp;

	sp = page_header(__pa(spte));
	gfn = kvm_mmu_page_get_gfn(sp, spte - sp->spt);
	rmapp = gfn_to_rmap(kvm, gfn, sp->role.level);
	pte_list_remove(spte, rmapp);
}

/*
 * Used by the following functions to iterate through the sptes linked by a
 * rmap.  All fields are private and not assumed to be used outside.
 */
struct rmap_iterator {
	/* private fields */
	struct pte_list_desc *desc;	/* holds the sptep if not NULL */
	int pos;			/* index of the sptep */
};

/*
 * Iteration must be started by this function.  This should also be used after
 * removing/dropping sptes from the rmap link because in such cases the
 * information in the itererator may not be valid.
 *
 * Returns sptep if found, NULL otherwise.
 */
static u64 *rmap_get_first(unsigned long rmap, struct rmap_iterator *iter)
{
	if (!rmap)
		return NULL;

	if (!(rmap & 1)) {
		iter->desc = NULL;
		return (u64 *)rmap;
	}

	iter->desc = (struct pte_list_desc *)(rmap & ~1ul);
	iter->pos = 0;
	return iter->desc->sptes[iter->pos];
}

/*
 * Must be used with a valid iterator: e.g. after rmap_get_first().
 *
 * Returns sptep if found, NULL otherwise.
 */
static u64 *rmap_get_next(struct rmap_iterator *iter)
{
	if (iter->desc) {
		if (iter->pos < PTE_LIST_EXT - 1) {
			u64 *sptep;

			++iter->pos;
			sptep = iter->desc->sptes[iter->pos];
			if (sptep)
				return sptep;
		}

		iter->desc = iter->desc->more;

		if (iter->desc) {
			iter->pos = 0;
			/* desc->sptes[0] cannot be NULL */
			return iter->desc->sptes[iter->pos];
		}
	}

	return NULL;
}

static void drop_spte(struct kvm *kvm, u64 *sptep)
{
	if (mmu_spte_clear_track_bits(sptep))
		rmap_remove(kvm, sptep);
}


static bool __drop_large_spte(struct kvm *kvm, u64 *sptep)
{
	if (is_large_pte(*sptep)) {
		WARN_ON(page_header(__pa(sptep))->role.level ==
			PT_PAGE_TABLE_LEVEL);
		drop_spte(kvm, sptep);
		--kvm->stat.lpages;
		return true;
	}

	return false;
}

static void drop_large_spte(struct kvm_vcpu *vcpu, u64 *sptep)
{
	if (__drop_large_spte(vcpu->kvm, sptep))
		kvm_flush_remote_tlbs(vcpu->kvm);
}

/*
 * Write-protect on the specified @sptep, @pt_protect indicates whether
 * spte write-protection is caused by protecting shadow page table.
 *
 * Note: write protection is difference between dirty logging and spte
 * protection:
 * - for dirty logging, the spte can be set to writable at anytime if
 *   its dirty bitmap is properly set.
 * - for spte protection, the spte can be writable only after unsync-ing
 *   shadow page.
 *
 * Return true if tlb need be flushed.
 */
static bool spte_write_protect(struct kvm *kvm, u64 *sptep, bool pt_protect)
{
	u64 spte = *sptep;

	if (!is_writable_pte(spte) &&
	      !(pt_protect && spte_is_locklessly_modifiable(spte)))
		return false;

	rmap_printk("rmap_write_protect: spte %p %llx\n", sptep, *sptep);

	if (pt_protect)
		spte &= ~SPTE_MMU_WRITEABLE;
	spte = spte & ~PT_WRITABLE_MASK;

	return mmu_spte_update(sptep, spte);
}

static bool __rmap_write_protect(struct kvm *kvm, unsigned long *rmapp,
				 bool pt_protect)
{
	u64 *sptep;
	struct rmap_iterator iter;
	bool flush = false;

	for (sptep = rmap_get_first(*rmapp, &iter); sptep;) {
		BUG_ON(!(*sptep & PT_PRESENT_MASK));

		flush |= spte_write_protect(kvm, sptep, pt_protect);
		sptep = rmap_get_next(&iter);
	}

	return flush;
}

/**
 * kvm_mmu_write_protect_pt_masked - write protect selected PT level pages
 * @kvm: kvm instance
 * @slot: slot to protect
 * @gfn_offset: start of the BITS_PER_LONG pages we care about
 * @mask: indicates which pages we should protect
 *
 * Used when we do not need to care about huge page mappings: e.g. during dirty
 * logging we do not have any such mappings.
 */
void kvm_mmu_write_protect_pt_masked(struct kvm *kvm,
				     struct kvm_memory_slot *slot,
				     gfn_t gfn_offset, unsigned long mask)
{
	unsigned long *rmapp;

	while (mask) {
		rmapp = __gfn_to_rmap(slot->base_gfn + gfn_offset + __ffs(mask),
				      PT_PAGE_TABLE_LEVEL, slot);
		__rmap_write_protect(kvm, rmapp, false);

		/* clear the first set bit */
		mask &= mask - 1;
	}
}

static bool rmap_write_protect(struct kvm *kvm, u64 gfn)
{
	struct kvm_memory_slot *slot;
	unsigned long *rmapp;
	int i;
	bool write_protected = false;

	slot = gfn_to_memslot(kvm, gfn);

	for (i = PT_PAGE_TABLE_LEVEL;
	     i < PT_PAGE_TABLE_LEVEL + KVM_NR_PAGE_SIZES; ++i) {
		rmapp = __gfn_to_rmap(gfn, i, slot);
		write_protected |= __rmap_write_protect(kvm, rmapp, true);
	}

	return write_protected;
}

static int kvm_unmap_rmapp(struct kvm *kvm, unsigned long *rmapp,
			   struct kvm_memory_slot *slot, gfn_t gfn, int level,
			   unsigned long data)
{
	u64 *sptep;
	struct rmap_iterator iter;
	int need_tlb_flush = 0;

	while ((sptep = rmap_get_first(*rmapp, &iter))) {
		BUG_ON(!(*sptep & PT_PRESENT_MASK));
		rmap_printk("kvm_rmap_unmap_hva: spte %p %llx gfn %llx (%d)\n",
			     sptep, *sptep, gfn, level);

		drop_spte(kvm, sptep);
		need_tlb_flush = 1;
	}

	return need_tlb_flush;
}

static int kvm_set_pte_rmapp(struct kvm *kvm, unsigned long *rmapp,
			     struct kvm_memory_slot *slot, gfn_t gfn, int level,
			     unsigned long data)
{
	u64 *sptep;
	struct rmap_iterator iter;
	int need_flush = 0;
	u64 new_spte;
	pte_t *ptep = (pte_t *)data;
	pfn_t new_pfn;

	WARN_ON(pte_huge(*ptep));
	new_pfn = pte_pfn(*ptep);

	for (sptep = rmap_get_first(*rmapp, &iter); sptep;) {
		BUG_ON(!is_shadow_present_pte(*sptep));
		rmap_printk("kvm_set_pte_rmapp: spte %p %llx gfn %llx (%d)\n",
			     sptep, *sptep, gfn, level);

		need_flush = 1;

		if (pte_write(*ptep)) {
			drop_spte(kvm, sptep);
			sptep = rmap_get_first(*rmapp, &iter);
		} else {
			new_spte = *sptep & ~PT64_BASE_ADDR_MASK;
			new_spte |= (u64)new_pfn << PAGE_SHIFT;

			new_spte &= ~PT_WRITABLE_MASK;
			new_spte &= ~SPTE_HOST_WRITEABLE;
			new_spte &= ~shadow_accessed_mask;

			mmu_spte_clear_track_bits(sptep);
			mmu_spte_set(sptep, new_spte);
			sptep = rmap_get_next(&iter);
		}
	}

	if (need_flush)
		kvm_flush_remote_tlbs(kvm);

	return 0;
}

static int kvm_handle_hva_range(struct kvm *kvm,
				unsigned long start,
				unsigned long end,
				unsigned long data,
				int (*handler)(struct kvm *kvm,
					       unsigned long *rmapp,
					       struct kvm_memory_slot *slot,
					       gfn_t gfn,
					       int level,
					       unsigned long data))
{
	int j;
	int ret = 0;
	struct kvm_memslots *slots;
	struct kvm_memory_slot *memslot;

	slots = kvm_memslots(kvm);

	kvm_for_each_memslot(memslot, slots) {
		unsigned long hva_start, hva_end;
		gfn_t gfn_start, gfn_end;

		hva_start = max(start, memslot->userspace_addr);
		hva_end = min(end, memslot->userspace_addr +
					(memslot->npages << PAGE_SHIFT));
		if (hva_start >= hva_end)
			continue;
		/*
		 * {gfn(page) | page intersects with [hva_start, hva_end)} =
		 * {gfn_start, gfn_start+1, ..., gfn_end-1}.
		 */
		gfn_start = hva_to_gfn_memslot(hva_start, memslot);
		gfn_end = hva_to_gfn_memslot(hva_end + PAGE_SIZE - 1, memslot);

		for (j = PT_PAGE_TABLE_LEVEL;
		     j < PT_PAGE_TABLE_LEVEL + KVM_NR_PAGE_SIZES; ++j) {
			unsigned long idx, idx_end;
			unsigned long *rmapp;
			gfn_t gfn = gfn_start;

			/*
			 * {idx(page_j) | page_j intersects with
			 *  [hva_start, hva_end)} = {idx, idx+1, ..., idx_end}.
			 */
			idx = gfn_to_index(gfn_start, memslot->base_gfn, j);
			idx_end = gfn_to_index(gfn_end - 1, memslot->base_gfn, j);

			rmapp = __gfn_to_rmap(gfn_start, j, memslot);

			for (; idx <= idx_end;
			       ++idx, gfn += (1UL << KVM_HPAGE_GFN_SHIFT(j)))
				ret |= handler(kvm, rmapp++, memslot,
					       gfn, j, data);
		}
	}

	return ret;
}

static int kvm_handle_hva(struct kvm *kvm, unsigned long hva,
			  unsigned long data,
			  int (*handler)(struct kvm *kvm, unsigned long *rmapp,
					 struct kvm_memory_slot *slot,
					 gfn_t gfn, int level,
					 unsigned long data))
{
	return kvm_handle_hva_range(kvm, hva, hva + 1, data, handler);
}

int kvm_unmap_hva(struct kvm *kvm, unsigned long hva)
{
	return kvm_handle_hva(kvm, hva, 0, kvm_unmap_rmapp);
}

int kvm_unmap_hva_range(struct kvm *kvm, unsigned long start, unsigned long end)
{
	return kvm_handle_hva_range(kvm, start, end, 0, kvm_unmap_rmapp);
}

void kvm_set_spte_hva(struct kvm *kvm, unsigned long hva, pte_t pte)
{
	kvm_handle_hva(kvm, hva, (unsigned long)&pte, kvm_set_pte_rmapp);
}

static int kvm_age_rmapp(struct kvm *kvm, unsigned long *rmapp,
			 struct kvm_memory_slot *slot, gfn_t gfn, int level,
			 unsigned long data)
{
	u64 *sptep;
	struct rmap_iterator uninitialized_var(iter);
	int young = 0;

	BUG_ON(!shadow_accessed_mask);

	for (sptep = rmap_get_first(*rmapp, &iter); sptep;
	     sptep = rmap_get_next(&iter)) {
		BUG_ON(!is_shadow_present_pte(*sptep));

		if (*sptep & shadow_accessed_mask) {
			young = 1;
			clear_bit((ffs(shadow_accessed_mask) - 1),
				 (unsigned long *)sptep);
		}
	}
	trace_kvm_age_page(gfn, level, slot, young);
	return young;
}

static int kvm_test_age_rmapp(struct kvm *kvm, unsigned long *rmapp,
			      struct kvm_memory_slot *slot, gfn_t gfn,
			      int level, unsigned long data)
{
	u64 *sptep;
	struct rmap_iterator iter;
	int young = 0;

	/*
	 * If there's no access bit in the secondary pte set by the
	 * hardware it's up to gup-fast/gup to set the access bit in
	 * the primary pte or in the page structure.
	 */
	if (!shadow_accessed_mask)
		goto out;

	for (sptep = rmap_get_first(*rmapp, &iter); sptep;
	     sptep = rmap_get_next(&iter)) {
		BUG_ON(!is_shadow_present_pte(*sptep));

		if (*sptep & shadow_accessed_mask) {
			young = 1;
			break;
		}
	}
out:
	return young;
}

#define RMAP_RECYCLE_THRESHOLD 1000

static void rmap_recycle(struct kvm_vcpu *vcpu, u64 *spte, gfn_t gfn)
{
	unsigned long *rmapp;
	struct kvm_mmu_page *sp;

	sp = page_header(__pa(spte));

	rmapp = gfn_to_rmap(vcpu->kvm, gfn, sp->role.level);

	kvm_unmap_rmapp(vcpu->kvm, rmapp, NULL, gfn, sp->role.level, 0);
	kvm_flush_remote_tlbs(vcpu->kvm);
}

int kvm_age_hva(struct kvm *kvm, unsigned long start, unsigned long end)
{
	/*
	 * In case of absence of EPT Access and Dirty Bits supports,
	 * emulate the accessed bit for EPT, by checking if this page has
	 * an EPT mapping, and clearing it if it does. On the next access,
	 * a new EPT mapping will be established.
	 * This has some overhead, but not as much as the cost of swapping
	 * out actively used pages or breaking up actively used hugepages.
	 */
	if (!shadow_accessed_mask) {
		/*
		 * We are holding the kvm->mmu_lock, and we are blowing up
		 * shadow PTEs. MMU notifier consumers need to be kept at bay.
		 * This is correct as long as we don't decouple the mmu_lock
		 * protected regions (like invalidate_range_start|end does).
		 */
		kvm->mmu_notifier_seq++;
		return kvm_handle_hva_range(kvm, start, end, 0,
					    kvm_unmap_rmapp);
	}

	return kvm_handle_hva_range(kvm, start, end, 0, kvm_age_rmapp);
}

int kvm_test_age_hva(struct kvm *kvm, unsigned long hva)
{
	return kvm_handle_hva(kvm, hva, 0, kvm_test_age_rmapp);
}

#ifdef MMU_DEBUG
static int is_empty_shadow_page(u64 *spt)
{
	u64 *pos;
	u64 *end;

	for (pos = spt, end = pos + PAGE_SIZE / sizeof(u64); pos != end; pos++)
		if (is_shadow_present_pte(*pos)) {
			printk(KERN_ERR "%s: %p %llx\n", __func__,
			       pos, *pos);
			return 0;
		}
	return 1;
}
#endif

/*
 * This value is the sum of all of the kvm instances's
 * kvm->arch.n_used_mmu_pages values.  We need a global,
 * aggregate version in order to make the slab shrinker
 * faster
 */
static inline void kvm_mod_used_mmu_pages(struct kvm *kvm, int nr)
{
	kvm->arch.n_used_mmu_pages += nr;
	percpu_counter_add(&kvm_total_used_mmu_pages, nr);
}

static void kvm_mmu_free_page(struct kvm_mmu_page *sp)
{
	ASSERT(is_empty_shadow_page(sp->spt));
	hlist_del(&sp->hash_link);
	list_del(&sp->link);
	free_page((unsigned long)sp->spt);
	if (!sp->role.direct)
		free_page((unsigned long)sp->gfns);
	kmem_cache_free(mmu_page_header_cache, sp);
}

static unsigned kvm_page_table_hashfn(gfn_t gfn)
{
	return gfn & ((1 << KVM_MMU_HASH_SHIFT) - 1);
}

static void mmu_page_add_parent_pte(struct kvm_vcpu *vcpu,
				    struct kvm_mmu_page *sp, u64 *parent_pte)
{
	if (!parent_pte)
		return;

	pte_list_add(vcpu, parent_pte, &sp->parent_ptes);
}

static void mmu_page_remove_parent_pte(struct kvm_mmu_page *sp,
				       u64 *parent_pte)
{
	pte_list_remove(parent_pte, &sp->parent_ptes);
}

static void drop_parent_pte(struct kvm_mmu_page *sp,
			    u64 *parent_pte)
{
	mmu_page_remove_parent_pte(sp, parent_pte);
	mmu_spte_clear_no_track(parent_pte);
}

static struct kvm_mmu_page *kvm_mmu_alloc_page(struct kvm_vcpu *vcpu,
					       u64 *parent_pte, int direct)
{
	struct kvm_mmu_page *sp;

	sp = mmu_memory_cache_alloc(&vcpu->arch.mmu_page_header_cache);
	sp->spt = mmu_memory_cache_alloc(&vcpu->arch.mmu_page_cache);
	if (!direct)
		sp->gfns = mmu_memory_cache_alloc(&vcpu->arch.mmu_page_cache);
	set_page_private(virt_to_page(sp->spt), (unsigned long)sp);

	/*
	 * The active_mmu_pages list is the FIFO list, do not move the
	 * page until it is zapped. kvm_zap_obsolete_pages depends on
	 * this feature. See the comments in kvm_zap_obsolete_pages().
	 */
	list_add(&sp->link, &vcpu->kvm->arch.active_mmu_pages);
	sp->parent_ptes = 0;
	mmu_page_add_parent_pte(vcpu, sp, parent_pte);
	kvm_mod_used_mmu_pages(vcpu->kvm, +1);
	return sp;
}

static void mark_unsync(u64 *spte);
static void kvm_mmu_mark_parents_unsync(struct kvm_mmu_page *sp)
{
	pte_list_walk(&sp->parent_ptes, mark_unsync);
}

static void mark_unsync(u64 *spte)
{
	struct kvm_mmu_page *sp;
	unsigned int index;

	sp = page_header(__pa(spte));
	index = spte - sp->spt;
	if (__test_and_set_bit(index, sp->unsync_child_bitmap))
		return;
	if (sp->unsync_children++)
		return;
	kvm_mmu_mark_parents_unsync(sp);
}

static int nonpaging_sync_page(struct kvm_vcpu *vcpu,
			       struct kvm_mmu_page *sp)
{
	return 1;
}

static void nonpaging_invlpg(struct kvm_vcpu *vcpu, gva_t gva)
{
}

static void nonpaging_update_pte(struct kvm_vcpu *vcpu,
				 struct kvm_mmu_page *sp, u64 *spte,
				 const void *pte)
{
	WARN_ON(1);
}

#define KVM_PAGE_ARRAY_NR 16

struct kvm_mmu_pages {
	struct mmu_page_and_offset {
		struct kvm_mmu_page *sp;
		unsigned int idx;
	} page[KVM_PAGE_ARRAY_NR];
	unsigned int nr;
};

static int mmu_pages_add(struct kvm_mmu_pages *pvec, struct kvm_mmu_page *sp,
			 int idx)
{
	int i;

	if (sp->unsync)
		for (i=0; i < pvec->nr; i++)
			if (pvec->page[i].sp == sp)
				return 0;

	pvec->page[pvec->nr].sp = sp;
	pvec->page[pvec->nr].idx = idx;
	pvec->nr++;
	return (pvec->nr == KVM_PAGE_ARRAY_NR);
}

static int __mmu_unsync_walk(struct kvm_mmu_page *sp,
			   struct kvm_mmu_pages *pvec)
{
	int i, ret, nr_unsync_leaf = 0;

	for_each_set_bit(i, sp->unsync_child_bitmap, 512) {
		struct kvm_mmu_page *child;
		u64 ent = sp->spt[i];

		if (!is_shadow_present_pte(ent) || is_large_pte(ent))
			goto clear_child_bitmap;

		child = page_header(ent & PT64_BASE_ADDR_MASK);

		if (child->unsync_children) {
			if (mmu_pages_add(pvec, child, i))
				return -ENOSPC;

			ret = __mmu_unsync_walk(child, pvec);
			if (!ret)
				goto clear_child_bitmap;
			else if (ret > 0)
				nr_unsync_leaf += ret;
			else
				return ret;
		} else if (child->unsync) {
			nr_unsync_leaf++;
			if (mmu_pages_add(pvec, child, i))
				return -ENOSPC;
		} else
			 goto clear_child_bitmap;

		continue;

clear_child_bitmap:
		__clear_bit(i, sp->unsync_child_bitmap);
		sp->unsync_children--;
		WARN_ON((int)sp->unsync_children < 0);
	}


	return nr_unsync_leaf;
}

static int mmu_unsync_walk(struct kvm_mmu_page *sp,
			   struct kvm_mmu_pages *pvec)
{
	if (!sp->unsync_children)
		return 0;

	mmu_pages_add(pvec, sp, 0);
	return __mmu_unsync_walk(sp, pvec);
}

static void kvm_unlink_unsync_page(struct kvm *kvm, struct kvm_mmu_page *sp)
{
	WARN_ON(!sp->unsync);
	trace_kvm_mmu_sync_page(sp);
	sp->unsync = 0;
	--kvm->stat.mmu_unsync;
}

static int kvm_mmu_prepare_zap_page(struct kvm *kvm, struct kvm_mmu_page *sp,
				    struct list_head *invalid_list);
static void kvm_mmu_commit_zap_page(struct kvm *kvm,
				    struct list_head *invalid_list);

/*
 * NOTE: we should pay more attention on the zapped-obsolete page
 * (is_obsolete_sp(sp) && sp->role.invalid) when you do hash list walk
 * since it has been deleted from active_mmu_pages but still can be found
 * at hast list.
 *
 * for_each_gfn_indirect_valid_sp has skipped that kind of page and
 * kvm_mmu_get_page(), the only user of for_each_gfn_sp(), has skipped
 * all the obsolete pages.
 */
#define for_each_gfn_sp(_kvm, _sp, _gfn)				\
	hlist_for_each_entry(_sp,					\
	  &(_kvm)->arch.mmu_page_hash[kvm_page_table_hashfn(_gfn)], hash_link) \
		if ((_sp)->gfn != (_gfn)) {} else

#define for_each_gfn_indirect_valid_sp(_kvm, _sp, _gfn)			\
	for_each_gfn_sp(_kvm, _sp, _gfn)				\
		if ((_sp)->role.direct || (_sp)->role.invalid) {} else

/* @sp->gfn should be write-protected at the call site */
static int __kvm_sync_page(struct kvm_vcpu *vcpu, struct kvm_mmu_page *sp,
			   struct list_head *invalid_list, bool clear_unsync)
{
	if (sp->role.cr4_pae != !!is_pae(vcpu)) {
		kvm_mmu_prepare_zap_page(vcpu->kvm, sp, invalid_list);
		return 1;
	}

	if (clear_unsync)
		kvm_unlink_unsync_page(vcpu->kvm, sp);

	if (vcpu->arch.mmu.sync_page(vcpu, sp)) {
		kvm_mmu_prepare_zap_page(vcpu->kvm, sp, invalid_list);
		return 1;
	}

	kvm_make_request(KVM_REQ_TLB_FLUSH, vcpu);
	return 0;
}

static int kvm_sync_page_transient(struct kvm_vcpu *vcpu,
				   struct kvm_mmu_page *sp)
{
	LIST_HEAD(invalid_list);
	int ret;

	ret = __kvm_sync_page(vcpu, sp, &invalid_list, false);
	if (ret)
		kvm_mmu_commit_zap_page(vcpu->kvm, &invalid_list);

	return ret;
}

#ifdef CONFIG_KVM_MMU_AUDIT
#include "mmu_audit.c"
#else
static void kvm_mmu_audit(struct kvm_vcpu *vcpu, int point) { }
static void mmu_audit_disable(void) { }
#endif

static int kvm_sync_page(struct kvm_vcpu *vcpu, struct kvm_mmu_page *sp,
			 struct list_head *invalid_list)
{
	return __kvm_sync_page(vcpu, sp, invalid_list, true);
}

/* @gfn should be write-protected at the call site */
static void kvm_sync_pages(struct kvm_vcpu *vcpu,  gfn_t gfn)
{
	struct kvm_mmu_page *s;
	LIST_HEAD(invalid_list);
	bool flush = false;

	for_each_gfn_indirect_valid_sp(vcpu->kvm, s, gfn) {
		if (!s->unsync)
			continue;

		WARN_ON(s->role.level != PT_PAGE_TABLE_LEVEL);
		kvm_unlink_unsync_page(vcpu->kvm, s);
		if ((s->role.cr4_pae != !!is_pae(vcpu)) ||
			(vcpu->arch.mmu.sync_page(vcpu, s))) {
			kvm_mmu_prepare_zap_page(vcpu->kvm, s, &invalid_list);
			continue;
		}
		flush = true;
	}

	kvm_mmu_commit_zap_page(vcpu->kvm, &invalid_list);
	if (flush)
		kvm_make_request(KVM_REQ_TLB_FLUSH, vcpu);
}

struct mmu_page_path {
	struct kvm_mmu_page *parent[PT64_ROOT_LEVEL-1];
	unsigned int idx[PT64_ROOT_LEVEL-1];
};

#define for_each_sp(pvec, sp, parents, i)			\
		for (i = mmu_pages_next(&pvec, &parents, -1),	\
			sp = pvec.page[i].sp;			\
			i < pvec.nr && ({ sp = pvec.page[i].sp; 1;});	\
			i = mmu_pages_next(&pvec, &parents, i))

static int mmu_pages_next(struct kvm_mmu_pages *pvec,
			  struct mmu_page_path *parents,
			  int i)
{
	int n;

	for (n = i+1; n < pvec->nr; n++) {
		struct kvm_mmu_page *sp = pvec->page[n].sp;

		if (sp->role.level == PT_PAGE_TABLE_LEVEL) {
			parents->idx[0] = pvec->page[n].idx;
			return n;
		}

		parents->parent[sp->role.level-2] = sp;
		parents->idx[sp->role.level-1] = pvec->page[n].idx;
	}

	return n;
}

static void mmu_pages_clear_parents(struct mmu_page_path *parents)
{
	struct kvm_mmu_page *sp;
	unsigned int level = 0;

	do {
		unsigned int idx = parents->idx[level];

		sp = parents->parent[level];
		if (!sp)
			return;

		--sp->unsync_children;
		WARN_ON((int)sp->unsync_children < 0);
		__clear_bit(idx, sp->unsync_child_bitmap);
		level++;
	} while (level < PT64_ROOT_LEVEL-1 && !sp->unsync_children);
}

static void kvm_mmu_pages_init(struct kvm_mmu_page *parent,
			       struct mmu_page_path *parents,
			       struct kvm_mmu_pages *pvec)
{
	parents->parent[parent->role.level-1] = NULL;
	pvec->nr = 0;
}

static void mmu_sync_children(struct kvm_vcpu *vcpu,
			      struct kvm_mmu_page *parent)
{
	int i;
	struct kvm_mmu_page *sp;
	struct mmu_page_path parents;
	struct kvm_mmu_pages pages;
	LIST_HEAD(invalid_list);

	kvm_mmu_pages_init(parent, &parents, &pages);
	while (mmu_unsync_walk(parent, &pages)) {
		bool protected = false;

		for_each_sp(pages, sp, parents, i)
			protected |= rmap_write_protect(vcpu->kvm, sp->gfn);

		if (protected)
			kvm_flush_remote_tlbs(vcpu->kvm);

		for_each_sp(pages, sp, parents, i) {
			kvm_sync_page(vcpu, sp, &invalid_list);
			mmu_pages_clear_parents(&parents);
		}
		kvm_mmu_commit_zap_page(vcpu->kvm, &invalid_list);
		cond_resched_lock(&vcpu->kvm->mmu_lock);
		kvm_mmu_pages_init(parent, &parents, &pages);
	}
}

static void init_shadow_page_table(struct kvm_mmu_page *sp)
{
	int i;

	for (i = 0; i < PT64_ENT_PER_PAGE; ++i)
		sp->spt[i] = 0ull;
}

static void __clear_sp_write_flooding_count(struct kvm_mmu_page *sp)
{
	sp->write_flooding_count = 0;
}

static void clear_sp_write_flooding_count(u64 *spte)
{
	struct kvm_mmu_page *sp =  page_header(__pa(spte));

	__clear_sp_write_flooding_count(sp);
}

static bool is_obsolete_sp(struct kvm *kvm, struct kvm_mmu_page *sp)
{
	return unlikely(sp->mmu_valid_gen != kvm->arch.mmu_valid_gen);
}

static struct kvm_mmu_page *kvm_mmu_get_page(struct kvm_vcpu *vcpu,
					     gfn_t gfn,
					     gva_t gaddr,
					     unsigned level,
					     int direct,
					     unsigned access,
					     u64 *parent_pte)
{
	union kvm_mmu_page_role role;
	unsigned quadrant;
	struct kvm_mmu_page *sp;
	bool need_sync = false;

	role = vcpu->arch.mmu.base_role;
	role.level = level;
	role.direct = direct;
	if (role.direct)
		role.cr4_pae = 0;
	role.access = access;
	if (!vcpu->arch.mmu.direct_map
	    && vcpu->arch.mmu.root_level <= PT32_ROOT_LEVEL) {
		quadrant = gaddr >> (PAGE_SHIFT + (PT64_PT_BITS * level));
		quadrant &= (1 << ((PT32_PT_BITS - PT64_PT_BITS) * level)) - 1;
		role.quadrant = quadrant;
	}
	for_each_gfn_sp(vcpu->kvm, sp, gfn) {
		if (is_obsolete_sp(vcpu->kvm, sp))
			continue;

		if (!need_sync && sp->unsync)
			need_sync = true;

		if (sp->role.word != role.word)
			continue;

		if (sp->unsync && kvm_sync_page_transient(vcpu, sp))
			break;

		mmu_page_add_parent_pte(vcpu, sp, parent_pte);
		if (sp->unsync_children) {
			kvm_make_request(KVM_REQ_MMU_SYNC, vcpu);
			kvm_mmu_mark_parents_unsync(sp);
		} else if (sp->unsync)
			kvm_mmu_mark_parents_unsync(sp);

		__clear_sp_write_flooding_count(sp);
		trace_kvm_mmu_get_page(sp, false);
		return sp;
	}
	++vcpu->kvm->stat.mmu_cache_miss;
	sp = kvm_mmu_alloc_page(vcpu, parent_pte, direct);
	if (!sp)
		return sp;
	sp->gfn = gfn;
	sp->role = role;
	hlist_add_head(&sp->hash_link,
		&vcpu->kvm->arch.mmu_page_hash[kvm_page_table_hashfn(gfn)]);
	if (!direct) {
		if (rmap_write_protect(vcpu->kvm, gfn))
			kvm_flush_remote_tlbs(vcpu->kvm);
		if (level > PT_PAGE_TABLE_LEVEL && need_sync)
			kvm_sync_pages(vcpu, gfn);

		account_shadowed(vcpu->kvm, gfn);
	}
	sp->mmu_valid_gen = vcpu->kvm->arch.mmu_valid_gen;
	init_shadow_page_table(sp);
	trace_kvm_mmu_get_page(sp, true);
	return sp;
}

static void shadow_walk_init(struct kvm_shadow_walk_iterator *iterator,
			     struct kvm_vcpu *vcpu, u64 addr)
{
	iterator->addr = addr;
	iterator->shadow_addr = vcpu->arch.mmu.root_hpa;
	iterator->level = vcpu->arch.mmu.shadow_root_level;

	if (iterator->level == PT64_ROOT_LEVEL &&
	    vcpu->arch.mmu.root_level < PT64_ROOT_LEVEL &&
	    !vcpu->arch.mmu.direct_map)
		--iterator->level;

	if (iterator->level == PT32E_ROOT_LEVEL) {
		iterator->shadow_addr
			= vcpu->arch.mmu.pae_root[(addr >> 30) & 3];
		iterator->shadow_addr &= PT64_BASE_ADDR_MASK;
		--iterator->level;
		if (!iterator->shadow_addr)
			iterator->level = 0;
	}
}

static bool shadow_walk_okay(struct kvm_shadow_walk_iterator *iterator)
{
	if (iterator->level < PT_PAGE_TABLE_LEVEL)
		return false;

	iterator->index = SHADOW_PT_INDEX(iterator->addr, iterator->level);
	iterator->sptep	= ((u64 *)__va(iterator->shadow_addr)) + iterator->index;
	return true;
}

static void __shadow_walk_next(struct kvm_shadow_walk_iterator *iterator,
			       u64 spte)
{
	if (is_last_spte(spte, iterator->level)) {
		iterator->level = 0;
		return;
	}

	iterator->shadow_addr = spte & PT64_BASE_ADDR_MASK;
	--iterator->level;
}

static void shadow_walk_next(struct kvm_shadow_walk_iterator *iterator)
{
	return __shadow_walk_next(iterator, *iterator->sptep);
}

static void link_shadow_page(u64 *sptep, struct kvm_mmu_page *sp, bool accessed)
{
	u64 spte;

	BUILD_BUG_ON(VMX_EPT_READABLE_MASK != PT_PRESENT_MASK ||
			VMX_EPT_WRITABLE_MASK != PT_WRITABLE_MASK);

	spte = __pa(sp->spt) | PT_PRESENT_MASK | PT_WRITABLE_MASK |
	       shadow_user_mask | shadow_x_mask;

	if (accessed)
		spte |= shadow_accessed_mask;

	mmu_spte_set(sptep, spte);
}

static void validate_direct_spte(struct kvm_vcpu *vcpu, u64 *sptep,
				   unsigned direct_access)
{
	if (is_shadow_present_pte(*sptep) && !is_large_pte(*sptep)) {
		struct kvm_mmu_page *child;

		/*
		 * For the direct sp, if the guest pte's dirty bit
		 * changed form clean to dirty, it will corrupt the
		 * sp's access: allow writable in the read-only sp,
		 * so we should update the spte at this point to get
		 * a new sp with the correct access.
		 */
		child = page_header(*sptep & PT64_BASE_ADDR_MASK);
		if (child->role.access == direct_access)
			return;

		drop_parent_pte(child, sptep);
		kvm_flush_remote_tlbs(vcpu->kvm);
	}
}

static bool mmu_page_zap_pte(struct kvm *kvm, struct kvm_mmu_page *sp,
			     u64 *spte)
{
	u64 pte;
	struct kvm_mmu_page *child;

	pte = *spte;
	if (is_shadow_present_pte(pte)) {
		if (is_last_spte(pte, sp->role.level)) {
			drop_spte(kvm, spte);
			if (is_large_pte(pte))
				--kvm->stat.lpages;
		} else {
			child = page_header(pte & PT64_BASE_ADDR_MASK);
			drop_parent_pte(child, spte);
		}
		return true;
	}

	if (is_mmio_spte(pte))
		mmu_spte_clear_no_track(spte);

	return false;
}

static void kvm_mmu_page_unlink_children(struct kvm *kvm,
					 struct kvm_mmu_page *sp)
{
	unsigned i;

	for (i = 0; i < PT64_ENT_PER_PAGE; ++i)
		mmu_page_zap_pte(kvm, sp, sp->spt + i);
}

static void kvm_mmu_put_page(struct kvm_mmu_page *sp, u64 *parent_pte)
{
	mmu_page_remove_parent_pte(sp, parent_pte);
}

static void kvm_mmu_unlink_parents(struct kvm *kvm, struct kvm_mmu_page *sp)
{
	u64 *sptep;
	struct rmap_iterator iter;

	while ((sptep = rmap_get_first(sp->parent_ptes, &iter)))
		drop_parent_pte(sp, sptep);
}

static int mmu_zap_unsync_children(struct kvm *kvm,
				   struct kvm_mmu_page *parent,
				   struct list_head *invalid_list)
{
	int i, zapped = 0;
	struct mmu_page_path parents;
	struct kvm_mmu_pages pages;

	if (parent->role.level == PT_PAGE_TABLE_LEVEL)
		return 0;

	kvm_mmu_pages_init(parent, &parents, &pages);
	while (mmu_unsync_walk(parent, &pages)) {
		struct kvm_mmu_page *sp;

		for_each_sp(pages, sp, parents, i) {
			kvm_mmu_prepare_zap_page(kvm, sp, invalid_list);
			mmu_pages_clear_parents(&parents);
			zapped++;
		}
		kvm_mmu_pages_init(parent, &parents, &pages);
	}

	return zapped;
}

static int kvm_mmu_prepare_zap_page(struct kvm *kvm, struct kvm_mmu_page *sp,
				    struct list_head *invalid_list)
{
	int ret;

	trace_kvm_mmu_prepare_zap_page(sp);
	++kvm->stat.mmu_shadow_zapped;
	ret = mmu_zap_unsync_children(kvm, sp, invalid_list);
	kvm_mmu_page_unlink_children(kvm, sp);
	kvm_mmu_unlink_parents(kvm, sp);

	if (!sp->role.invalid && !sp->role.direct)
		unaccount_shadowed(kvm, sp->gfn);

	if (sp->unsync)
		kvm_unlink_unsync_page(kvm, sp);
	if (!sp->root_count) {
		/* Count self */
		ret++;
		list_move(&sp->link, invalid_list);
		kvm_mod_used_mmu_pages(kvm, -1);
	} else {
		list_move(&sp->link, &kvm->arch.active_mmu_pages);

		/*
		 * The obsolete pages can not be used on any vcpus.
		 * See the comments in kvm_mmu_invalidate_zap_all_pages().
		 */
		if (!sp->role.invalid && !is_obsolete_sp(kvm, sp))
			kvm_reload_remote_mmus(kvm);
	}

	sp->role.invalid = 1;
	return ret;
}

static void kvm_mmu_commit_zap_page(struct kvm *kvm,
				    struct list_head *invalid_list)
{
	struct kvm_mmu_page *sp, *nsp;

	if (list_empty(invalid_list))
		return;

	/*
	 * wmb: make sure everyone sees our modifications to the page tables
	 * rmb: make sure we see changes to vcpu->mode
	 */
	smp_mb();

	/*
	 * Wait for all vcpus to exit guest mode and/or lockless shadow
	 * page table walks.
	 */
	kvm_flush_remote_tlbs(kvm);

	list_for_each_entry_safe(sp, nsp, invalid_list, link) {
		WARN_ON(!sp->role.invalid || sp->root_count);
		kvm_mmu_free_page(sp);
	}
}

static bool prepare_zap_oldest_mmu_page(struct kvm *kvm,
					struct list_head *invalid_list)
{
	struct kvm_mmu_page *sp;

	if (list_empty(&kvm->arch.active_mmu_pages))
		return false;

	sp = list_entry(kvm->arch.active_mmu_pages.prev,
			struct kvm_mmu_page, link);
	kvm_mmu_prepare_zap_page(kvm, sp, invalid_list);

	return true;
}

/*
 * Changing the number of mmu pages allocated to the vm
 * Note: if goal_nr_mmu_pages is too small, you will get dead lock
 */
void kvm_mmu_change_mmu_pages(struct kvm *kvm, unsigned int goal_nr_mmu_pages)
{
	LIST_HEAD(invalid_list);

	spin_lock(&kvm->mmu_lock);

	if (kvm->arch.n_used_mmu_pages > goal_nr_mmu_pages) {
		/* Need to free some mmu pages to achieve the goal. */
		while (kvm->arch.n_used_mmu_pages > goal_nr_mmu_pages)
			if (!prepare_zap_oldest_mmu_page(kvm, &invalid_list))
				break;

		kvm_mmu_commit_zap_page(kvm, &invalid_list);
		goal_nr_mmu_pages = kvm->arch.n_used_mmu_pages;
	}

	kvm->arch.n_max_mmu_pages = goal_nr_mmu_pages;

	spin_unlock(&kvm->mmu_lock);
}

int kvm_mmu_unprotect_page(struct kvm *kvm, gfn_t gfn)
{
	struct kvm_mmu_page *sp;
	LIST_HEAD(invalid_list);
	int r;

	pgprintk("%s: looking for gfn %llx\n", __func__, gfn);
	r = 0;
	spin_lock(&kvm->mmu_lock);
	for_each_gfn_indirect_valid_sp(kvm, sp, gfn) {
		pgprintk("%s: gfn %llx role %x\n", __func__, gfn,
			 sp->role.word);
		r = 1;
		kvm_mmu_prepare_zap_page(kvm, sp, &invalid_list);
	}
	kvm_mmu_commit_zap_page(kvm, &invalid_list);
	spin_unlock(&kvm->mmu_lock);

	return r;
}
EXPORT_SYMBOL_GPL(kvm_mmu_unprotect_page);

/*
 * The function is based on mtrr_type_lookup() in
 * arch/x86/kernel/cpu/mtrr/generic.c
 */
static int get_mtrr_type(struct mtrr_state_type *mtrr_state,
			 u64 start, u64 end)
{
	int i;
	u64 base, mask;
	u8 prev_match, curr_match;
	int num_var_ranges = KVM_NR_VAR_MTRR;

	if (!mtrr_state->enabled)
		return 0xFF;

	/* Make end inclusive end, instead of exclusive */
	end--;

	/* Look in fixed ranges. Just return the type as per start */
	if (mtrr_state->have_fixed && (start < 0x100000)) {
		int idx;

		if (start < 0x80000) {
			idx = 0;
			idx += (start >> 16);
			return mtrr_state->fixed_ranges[idx];
		} else if (start < 0xC0000) {
			idx = 1 * 8;
			idx += ((start - 0x80000) >> 14);
			return mtrr_state->fixed_ranges[idx];
		} else if (start < 0x1000000) {
			idx = 3 * 8;
			idx += ((start - 0xC0000) >> 12);
			return mtrr_state->fixed_ranges[idx];
		}
	}

	/*
	 * Look in variable ranges
	 * Look of multiple ranges matching this address and pick type
	 * as per MTRR precedence
	 */
	if (!(mtrr_state->enabled & 2))
		return mtrr_state->def_type;

	prev_match = 0xFF;
	for (i = 0; i < num_var_ranges; ++i) {
		unsigned short start_state, end_state;

		if (!(mtrr_state->var_ranges[i].mask_lo & (1 << 11)))
			continue;

		base = (((u64)mtrr_state->var_ranges[i].base_hi) << 32) +
		       (mtrr_state->var_ranges[i].base_lo & PAGE_MASK);
		mask = (((u64)mtrr_state->var_ranges[i].mask_hi) << 32) +
		       (mtrr_state->var_ranges[i].mask_lo & PAGE_MASK);

		start_state = ((start & mask) == (base & mask));
		end_state = ((end & mask) == (base & mask));
		if (start_state != end_state)
			return 0xFE;

		if ((start & mask) != (base & mask))
			continue;

		curr_match = mtrr_state->var_ranges[i].base_lo & 0xff;
		if (prev_match == 0xFF) {
			prev_match = curr_match;
			continue;
		}

		if (prev_match == MTRR_TYPE_UNCACHABLE ||
		    curr_match == MTRR_TYPE_UNCACHABLE)
			return MTRR_TYPE_UNCACHABLE;

		if ((prev_match == MTRR_TYPE_WRBACK &&
		     curr_match == MTRR_TYPE_WRTHROUGH) ||
		    (prev_match == MTRR_TYPE_WRTHROUGH &&
		     curr_match == MTRR_TYPE_WRBACK)) {
			prev_match = MTRR_TYPE_WRTHROUGH;
			curr_match = MTRR_TYPE_WRTHROUGH;
		}

		if (prev_match != curr_match)
			return MTRR_TYPE_UNCACHABLE;
	}

	if (prev_match != 0xFF)
		return prev_match;

	return mtrr_state->def_type;
}

u8 kvm_get_guest_memory_type(struct kvm_vcpu *vcpu, gfn_t gfn)
{
	u8 mtrr;

	mtrr = get_mtrr_type(&vcpu->arch.mtrr_state, gfn << PAGE_SHIFT,
			     (gfn << PAGE_SHIFT) + PAGE_SIZE);
	if (mtrr == 0xfe || mtrr == 0xff)
		mtrr = MTRR_TYPE_WRBACK;
	return mtrr;
}
EXPORT_SYMBOL_GPL(kvm_get_guest_memory_type);

static void __kvm_unsync_page(struct kvm_vcpu *vcpu, struct kvm_mmu_page *sp)
{
	trace_kvm_mmu_unsync_page(sp);
	++vcpu->kvm->stat.mmu_unsync;
	sp->unsync = 1;

	kvm_mmu_mark_parents_unsync(sp);
}

static void kvm_unsync_pages(struct kvm_vcpu *vcpu,  gfn_t gfn)
{
	struct kvm_mmu_page *s;

	for_each_gfn_indirect_valid_sp(vcpu->kvm, s, gfn) {
		if (s->unsync)
			continue;
		WARN_ON(s->role.level != PT_PAGE_TABLE_LEVEL);
		__kvm_unsync_page(vcpu, s);
	}
}

static int mmu_need_write_protect(struct kvm_vcpu *vcpu, gfn_t gfn,
				  bool can_unsync)
{
	struct kvm_mmu_page *s;
	bool need_unsync = false;

	for_each_gfn_indirect_valid_sp(vcpu->kvm, s, gfn) {
		if (!can_unsync)
			return 1;

		if (s->role.level != PT_PAGE_TABLE_LEVEL)
			return 1;

		if (!s->unsync)
			need_unsync = true;
	}
	if (need_unsync)
		kvm_unsync_pages(vcpu, gfn);
	return 0;
}

static int set_spte(struct kvm_vcpu *vcpu, u64 *sptep,
		    unsigned pte_access, int level,
		    gfn_t gfn, pfn_t pfn, bool speculative,
		    bool can_unsync, bool host_writable)
{
	u64 spte;
	int ret = 0;

	if (set_mmio_spte(vcpu->kvm, sptep, gfn, pfn, pte_access))
		return 0;

	spte = PT_PRESENT_MASK;
	if (!speculative)
		spte |= shadow_accessed_mask;

	if (pte_access & ACC_EXEC_MASK)
		spte |= shadow_x_mask;
	else
		spte |= shadow_nx_mask;

	if (pte_access & ACC_USER_MASK)
		spte |= shadow_user_mask;

	if (level > PT_PAGE_TABLE_LEVEL)
		spte |= PT_PAGE_SIZE_MASK;
	if (tdp_enabled)
		spte |= kvm_x86_ops->get_mt_mask(vcpu, gfn,
			kvm_is_mmio_pfn(pfn));

	if (host_writable)
		spte |= SPTE_HOST_WRITEABLE;
	else
		pte_access &= ~ACC_WRITE_MASK;

	spte |= (u64)pfn << PAGE_SHIFT;

	if (pte_access & ACC_WRITE_MASK) {

		/*
		 * Other vcpu creates new sp in the window between
		 * mapping_level() and acquiring mmu-lock. We can
		 * allow guest to retry the access, the mapping can
		 * be fixed if guest refault.
		 */
		if (level > PT_PAGE_TABLE_LEVEL &&
		    has_wrprotected_page(vcpu->kvm, gfn, level))
			goto done;

		spte |= PT_WRITABLE_MASK | SPTE_MMU_WRITEABLE;

		/*
		 * Optimization: for pte sync, if spte was writable the hash
		 * lookup is unnecessary (and expensive). Write protection
		 * is responsibility of mmu_get_page / kvm_sync_page.
		 * Same reasoning can be applied to dirty page accounting.
		 */
		if (!can_unsync && is_writable_pte(*sptep))
			goto set_pte;

		if (mmu_need_write_protect(vcpu, gfn, can_unsync)) {
			pgprintk("%s: found shadow page for %llx, marking ro\n",
				 __func__, gfn);
			ret = 1;
			pte_access &= ~ACC_WRITE_MASK;
			spte &= ~(PT_WRITABLE_MASK | SPTE_MMU_WRITEABLE);
		}
	}

	if (pte_access & ACC_WRITE_MASK)
		mark_page_dirty(vcpu->kvm, gfn);

set_pte:
	if (mmu_spte_update(sptep, spte))
		kvm_flush_remote_tlbs(vcpu->kvm);
done:
	return ret;
}

static void mmu_set_spte(struct kvm_vcpu *vcpu, u64 *sptep,
			 unsigned pte_access, int write_fault, int *emulate,
			 int level, gfn_t gfn, pfn_t pfn, bool speculative,
			 bool host_writable)
{
	int was_rmapped = 0;
	int rmap_count;

	pgprintk("%s: spte %llx write_fault %d gfn %llx\n", __func__,
		 *sptep, write_fault, gfn);

	if (is_rmap_spte(*sptep)) {
		/*
		 * If we overwrite a PTE page pointer with a 2MB PMD, unlink
		 * the parent of the now unreachable PTE.
		 */
		if (level > PT_PAGE_TABLE_LEVEL &&
		    !is_large_pte(*sptep)) {
			struct kvm_mmu_page *child;
			u64 pte = *sptep;

			child = page_header(pte & PT64_BASE_ADDR_MASK);
			drop_parent_pte(child, sptep);
			kvm_flush_remote_tlbs(vcpu->kvm);
		} else if (pfn != spte_to_pfn(*sptep)) {
			pgprintk("hfn old %llx new %llx\n",
				 spte_to_pfn(*sptep), pfn);
			drop_spte(vcpu->kvm, sptep);
			kvm_flush_remote_tlbs(vcpu->kvm);
		} else
			was_rmapped = 1;
	}

	if (set_spte(vcpu, sptep, pte_access, level, gfn, pfn, speculative,
	      true, host_writable)) {
		if (write_fault)
			*emulate = 1;
		kvm_make_request(KVM_REQ_TLB_FLUSH, vcpu);
	}

	if (unlikely(is_mmio_spte(*sptep) && emulate))
		*emulate = 1;

	pgprintk("%s: setting spte %llx\n", __func__, *sptep);
	pgprintk("instantiating %s PTE (%s) at %llx (%llx) addr %p\n",
		 is_large_pte(*sptep)? "2MB" : "4kB",
		 *sptep & PT_PRESENT_MASK ?"RW":"R", gfn,
		 *sptep, sptep);
	if (!was_rmapped && is_large_pte(*sptep))
		++vcpu->kvm->stat.lpages;

	if (is_shadow_present_pte(*sptep)) {
		if (!was_rmapped) {
			rmap_count = rmap_add(vcpu, sptep, gfn);
			if (rmap_count > RMAP_RECYCLE_THRESHOLD)
				rmap_recycle(vcpu, sptep, gfn);
		}
	}

	kvm_release_pfn_clean(pfn);
}

static pfn_t pte_prefetch_gfn_to_pfn(struct kvm_vcpu *vcpu, gfn_t gfn,
				     bool no_dirty_log)
{
	struct kvm_memory_slot *slot;

	slot = gfn_to_memslot_dirty_bitmap(vcpu, gfn, no_dirty_log);
	if (!slot)
		return KVM_PFN_ERR_FAULT;

	return gfn_to_pfn_memslot_atomic(slot, gfn);
}

static int direct_pte_prefetch_many(struct kvm_vcpu *vcpu,
				    struct kvm_mmu_page *sp,
				    u64 *start, u64 *end)
{
	struct page *pages[PTE_PREFETCH_NUM];
	unsigned access = sp->role.access;
	int i, ret;
	gfn_t gfn;

	gfn = kvm_mmu_page_get_gfn(sp, start - sp->spt);
	if (!gfn_to_memslot_dirty_bitmap(vcpu, gfn, access & ACC_WRITE_MASK))
		return -1;

	ret = gfn_to_page_many_atomic(vcpu->kvm, gfn, pages, end - start);
	if (ret <= 0)
		return -1;

	for (i = 0; i < ret; i++, gfn++, start++)
		mmu_set_spte(vcpu, start, access, 0, NULL,
			     sp->role.level, gfn, page_to_pfn(pages[i]),
			     true, true);

	return 0;
}

static void __direct_pte_prefetch(struct kvm_vcpu *vcpu,
				  struct kvm_mmu_page *sp, u64 *sptep)
{
	u64 *spte, *start = NULL;
	int i;

	WARN_ON(!sp->role.direct);

	i = (sptep - sp->spt) & ~(PTE_PREFETCH_NUM - 1);
	spte = sp->spt + i;

	for (i = 0; i < PTE_PREFETCH_NUM; i++, spte++) {
		if (is_shadow_present_pte(*spte) || spte == sptep) {
			if (!start)
				continue;
			if (direct_pte_prefetch_many(vcpu, sp, start, spte) < 0)
				break;
			start = NULL;
		} else if (!start)
			start = spte;
	}
}

static void direct_pte_prefetch(struct kvm_vcpu *vcpu, u64 *sptep)
{
	struct kvm_mmu_page *sp;

	/*
	 * Since it's no accessed bit on EPT, it's no way to
	 * distinguish between actually accessed translations
	 * and prefetched, so disable pte prefetch if EPT is
	 * enabled.
	 */
	if (!shadow_accessed_mask)
		return;

	sp = page_header(__pa(sptep));
	if (sp->role.level > PT_PAGE_TABLE_LEVEL)
		return;

	__direct_pte_prefetch(vcpu, sp, sptep);
}

static int __direct_map(struct kvm_vcpu *vcpu, gpa_t v, int write,
			int map_writable, int level, gfn_t gfn, pfn_t pfn,
			bool prefault)
{
	struct kvm_shadow_walk_iterator iterator;
	struct kvm_mmu_page *sp;
	int emulate = 0;
	gfn_t pseudo_gfn;

	if (!VALID_PAGE(vcpu->arch.mmu.root_hpa))
		return 0;

	for_each_shadow_entry(vcpu, (u64)gfn << PAGE_SHIFT, iterator) {
		if (iterator.level == level) {
			mmu_set_spte(vcpu, iterator.sptep, ACC_ALL,
				     write, &emulate, level, gfn, pfn,
				     prefault, map_writable);
			direct_pte_prefetch(vcpu, iterator.sptep);
			++vcpu->stat.pf_fixed;
			break;
		}

		drop_large_spte(vcpu, iterator.sptep);
		if (!is_shadow_present_pte(*iterator.sptep)) {
			u64 base_addr = iterator.addr;

			base_addr &= PT64_LVL_ADDR_MASK(iterator.level);
			pseudo_gfn = base_addr >> PAGE_SHIFT;
			sp = kvm_mmu_get_page(vcpu, pseudo_gfn, iterator.addr,
					      iterator.level - 1,
					      1, ACC_ALL, iterator.sptep);

			link_shadow_page(iterator.sptep, sp, true);
		}
	}
	return emulate;
}

static void kvm_send_hwpoison_signal(unsigned long address, struct task_struct *tsk)
{
	siginfo_t info;

	info.si_signo	= SIGBUS;
	info.si_errno	= 0;
	info.si_code	= BUS_MCEERR_AR;
	info.si_addr	= (void __user *)address;
	info.si_addr_lsb = PAGE_SHIFT;

	send_sig_info(SIGBUS, &info, tsk);
}

static int kvm_handle_bad_page(struct kvm_vcpu *vcpu, gfn_t gfn, pfn_t pfn)
{
	/*
	 * Do not cache the mmio info caused by writing the readonly gfn
	 * into the spte otherwise read access on readonly gfn also can
	 * caused mmio page fault and treat it as mmio access.
	 * Return 1 to tell kvm to emulate it.
	 */
	if (pfn == KVM_PFN_ERR_RO_FAULT)
		return 1;

	if (pfn == KVM_PFN_ERR_HWPOISON) {
		kvm_send_hwpoison_signal(gfn_to_hva(vcpu->kvm, gfn), current);
		return 0;
	}

	return -EFAULT;
}

static void transparent_hugepage_adjust(struct kvm_vcpu *vcpu,
					gfn_t *gfnp, pfn_t *pfnp, int *levelp)
{
	pfn_t pfn = *pfnp;
	gfn_t gfn = *gfnp;
	int level = *levelp;

	/*
	 * Check if it's a transparent hugepage. If this would be an
	 * hugetlbfs page, level wouldn't be set to
	 * PT_PAGE_TABLE_LEVEL and there would be no adjustment done
	 * here.
	 */
	if (!is_error_noslot_pfn(pfn) && !kvm_is_mmio_pfn(pfn) &&
	    level == PT_PAGE_TABLE_LEVEL &&
	    PageTransCompound(pfn_to_page(pfn)) &&
	    !has_wrprotected_page(vcpu->kvm, gfn, PT_DIRECTORY_LEVEL)) {
		unsigned long mask;
		/*
		 * mmu_notifier_retry was successful and we hold the
		 * mmu_lock here, so the pmd can't become splitting
		 * from under us, and in turn
		 * __split_huge_page_refcount() can't run from under
		 * us and we can safely transfer the refcount from
		 * PG_tail to PG_head as we switch the pfn to tail to
		 * head.
		 */
		*levelp = level = PT_DIRECTORY_LEVEL;
		mask = KVM_PAGES_PER_HPAGE(level) - 1;
		VM_BUG_ON((gfn & mask) != (pfn & mask));
		if (pfn & mask) {
			gfn &= ~mask;
			*gfnp = gfn;
			kvm_release_pfn_clean(pfn);
			pfn &= ~mask;
			kvm_get_pfn(pfn);
			*pfnp = pfn;
		}
	}
}

static bool handle_abnormal_pfn(struct kvm_vcpu *vcpu, gva_t gva, gfn_t gfn,
				pfn_t pfn, unsigned access, int *ret_val)
{
	bool ret = true;

	/* The pfn is invalid, report the error! */
	if (unlikely(is_error_pfn(pfn))) {
		*ret_val = kvm_handle_bad_page(vcpu, gfn, pfn);
		goto exit;
	}

	if (unlikely(is_noslot_pfn(pfn)))
		vcpu_cache_mmio_info(vcpu, gva, gfn, access);

	ret = false;
exit:
	return ret;
}

static bool page_fault_can_be_fast(u32 error_code)
{
	/*
	 * Do not fix the mmio spte with invalid generation number which
	 * need to be updated by slow page fault path.
	 */
	if (unlikely(error_code & PFERR_RSVD_MASK))
		return false;

	/*
	 * #PF can be fast only if the shadow page table is present and it
	 * is caused by write-protect, that means we just need change the
	 * W bit of the spte which can be done out of mmu-lock.
	 */
	if (!(error_code & PFERR_PRESENT_MASK) ||
	      !(error_code & PFERR_WRITE_MASK))
		return false;

	return true;
}

static bool
fast_pf_fix_direct_spte(struct kvm_vcpu *vcpu, struct kvm_mmu_page *sp,
			u64 *sptep, u64 spte)
{
	gfn_t gfn;

	WARN_ON(!sp->role.direct);

	/*
	 * The gfn of direct spte is stable since it is calculated
	 * by sp->gfn.
	 */
	gfn = kvm_mmu_page_get_gfn(sp, sptep - sp->spt);

	if (cmpxchg64(sptep, spte, spte | PT_WRITABLE_MASK) == spte)
		mark_page_dirty(vcpu->kvm, gfn);

	return true;
}

/*
 * Return value:
 * - true: let the vcpu to access on the same address again.
 * - false: let the real page fault path to fix it.
 */
static bool fast_page_fault(struct kvm_vcpu *vcpu, gva_t gva, int level,
			    u32 error_code)
{
	struct kvm_shadow_walk_iterator iterator;
	struct kvm_mmu_page *sp;
	bool ret = false;
	u64 spte = 0ull;

	if (!VALID_PAGE(vcpu->arch.mmu.root_hpa))
		return false;

<<<<<<< HEAD
	if (!page_fault_can_be_fast(vcpu, error_code))
=======
	if (!page_fault_can_be_fast(error_code))
>>>>>>> fc14f9c1
		return false;

	walk_shadow_page_lockless_begin(vcpu);
	for_each_shadow_entry_lockless(vcpu, gva, iterator, spte)
		if (!is_shadow_present_pte(spte) || iterator.level < level)
			break;

	/*
	 * If the mapping has been changed, let the vcpu fault on the
	 * same address again.
	 */
	if (!is_rmap_spte(spte)) {
		ret = true;
		goto exit;
	}

	sp = page_header(__pa(iterator.sptep));
	if (!is_last_spte(spte, sp->role.level))
		goto exit;

	/*
	 * Check if it is a spurious fault caused by TLB lazily flushed.
	 *
	 * Need not check the access of upper level table entries since
	 * they are always ACC_ALL.
	 */
	 if (is_writable_pte(spte)) {
		ret = true;
		goto exit;
	}

	/*
	 * Currently, to simplify the code, only the spte write-protected
	 * by dirty-log can be fast fixed.
	 */
	if (!spte_is_locklessly_modifiable(spte))
		goto exit;

	/*
	 * Do not fix write-permission on the large spte since we only dirty
	 * the first page into the dirty-bitmap in fast_pf_fix_direct_spte()
	 * that means other pages are missed if its slot is dirty-logged.
	 *
	 * Instead, we let the slow page fault path create a normal spte to
	 * fix the access.
	 *
	 * See the comments in kvm_arch_commit_memory_region().
	 */
	if (sp->role.level > PT_PAGE_TABLE_LEVEL)
		goto exit;

	/*
	 * Currently, fast page fault only works for direct mapping since
	 * the gfn is not stable for indirect shadow page.
	 * See Documentation/virtual/kvm/locking.txt to get more detail.
	 */
	ret = fast_pf_fix_direct_spte(vcpu, sp, iterator.sptep, spte);
exit:
	trace_fast_page_fault(vcpu, gva, error_code, iterator.sptep,
			      spte, ret);
	walk_shadow_page_lockless_end(vcpu);

	return ret;
}

static bool try_async_pf(struct kvm_vcpu *vcpu, bool prefault, gfn_t gfn,
			 gva_t gva, pfn_t *pfn, bool write, bool *writable);
static void make_mmu_pages_available(struct kvm_vcpu *vcpu);

static int nonpaging_map(struct kvm_vcpu *vcpu, gva_t v, u32 error_code,
			 gfn_t gfn, bool prefault)
{
	int r;
	int level;
	int force_pt_level;
	pfn_t pfn;
	unsigned long mmu_seq;
	bool map_writable, write = error_code & PFERR_WRITE_MASK;

	force_pt_level = mapping_level_dirty_bitmap(vcpu, gfn);
	if (likely(!force_pt_level)) {
		level = mapping_level(vcpu, gfn);
		/*
		 * This path builds a PAE pagetable - so we can map
		 * 2mb pages at maximum. Therefore check if the level
		 * is larger than that.
		 */
		if (level > PT_DIRECTORY_LEVEL)
			level = PT_DIRECTORY_LEVEL;

		gfn &= ~(KVM_PAGES_PER_HPAGE(level) - 1);
	} else
		level = PT_PAGE_TABLE_LEVEL;

	if (fast_page_fault(vcpu, v, level, error_code))
		return 0;

	mmu_seq = vcpu->kvm->mmu_notifier_seq;
	smp_rmb();

	if (try_async_pf(vcpu, prefault, gfn, v, &pfn, write, &map_writable))
		return 0;

	if (handle_abnormal_pfn(vcpu, v, gfn, pfn, ACC_ALL, &r))
		return r;

	spin_lock(&vcpu->kvm->mmu_lock);
	if (mmu_notifier_retry(vcpu->kvm, mmu_seq))
		goto out_unlock;
	make_mmu_pages_available(vcpu);
	if (likely(!force_pt_level))
		transparent_hugepage_adjust(vcpu, &gfn, &pfn, &level);
	r = __direct_map(vcpu, v, write, map_writable, level, gfn, pfn,
			 prefault);
	spin_unlock(&vcpu->kvm->mmu_lock);


	return r;

out_unlock:
	spin_unlock(&vcpu->kvm->mmu_lock);
	kvm_release_pfn_clean(pfn);
	return 0;
}


static void mmu_free_roots(struct kvm_vcpu *vcpu)
{
	int i;
	struct kvm_mmu_page *sp;
	LIST_HEAD(invalid_list);

	if (!VALID_PAGE(vcpu->arch.mmu.root_hpa))
		return;

	if (vcpu->arch.mmu.shadow_root_level == PT64_ROOT_LEVEL &&
	    (vcpu->arch.mmu.root_level == PT64_ROOT_LEVEL ||
	     vcpu->arch.mmu.direct_map)) {
		hpa_t root = vcpu->arch.mmu.root_hpa;

		spin_lock(&vcpu->kvm->mmu_lock);
		sp = page_header(root);
		--sp->root_count;
		if (!sp->root_count && sp->role.invalid) {
			kvm_mmu_prepare_zap_page(vcpu->kvm, sp, &invalid_list);
			kvm_mmu_commit_zap_page(vcpu->kvm, &invalid_list);
		}
		spin_unlock(&vcpu->kvm->mmu_lock);
		vcpu->arch.mmu.root_hpa = INVALID_PAGE;
		return;
	}

	spin_lock(&vcpu->kvm->mmu_lock);
	for (i = 0; i < 4; ++i) {
		hpa_t root = vcpu->arch.mmu.pae_root[i];

		if (root) {
			root &= PT64_BASE_ADDR_MASK;
			sp = page_header(root);
			--sp->root_count;
			if (!sp->root_count && sp->role.invalid)
				kvm_mmu_prepare_zap_page(vcpu->kvm, sp,
							 &invalid_list);
		}
		vcpu->arch.mmu.pae_root[i] = INVALID_PAGE;
	}
	kvm_mmu_commit_zap_page(vcpu->kvm, &invalid_list);
	spin_unlock(&vcpu->kvm->mmu_lock);
	vcpu->arch.mmu.root_hpa = INVALID_PAGE;
}

static int mmu_check_root(struct kvm_vcpu *vcpu, gfn_t root_gfn)
{
	int ret = 0;

	if (!kvm_is_visible_gfn(vcpu->kvm, root_gfn)) {
		kvm_make_request(KVM_REQ_TRIPLE_FAULT, vcpu);
		ret = 1;
	}

	return ret;
}

static int mmu_alloc_direct_roots(struct kvm_vcpu *vcpu)
{
	struct kvm_mmu_page *sp;
	unsigned i;

	if (vcpu->arch.mmu.shadow_root_level == PT64_ROOT_LEVEL) {
		spin_lock(&vcpu->kvm->mmu_lock);
		make_mmu_pages_available(vcpu);
		sp = kvm_mmu_get_page(vcpu, 0, 0, PT64_ROOT_LEVEL,
				      1, ACC_ALL, NULL);
		++sp->root_count;
		spin_unlock(&vcpu->kvm->mmu_lock);
		vcpu->arch.mmu.root_hpa = __pa(sp->spt);
	} else if (vcpu->arch.mmu.shadow_root_level == PT32E_ROOT_LEVEL) {
		for (i = 0; i < 4; ++i) {
			hpa_t root = vcpu->arch.mmu.pae_root[i];

			ASSERT(!VALID_PAGE(root));
			spin_lock(&vcpu->kvm->mmu_lock);
			make_mmu_pages_available(vcpu);
			sp = kvm_mmu_get_page(vcpu, i << (30 - PAGE_SHIFT),
					      i << 30,
					      PT32_ROOT_LEVEL, 1, ACC_ALL,
					      NULL);
			root = __pa(sp->spt);
			++sp->root_count;
			spin_unlock(&vcpu->kvm->mmu_lock);
			vcpu->arch.mmu.pae_root[i] = root | PT_PRESENT_MASK;
		}
		vcpu->arch.mmu.root_hpa = __pa(vcpu->arch.mmu.pae_root);
	} else
		BUG();

	return 0;
}

static int mmu_alloc_shadow_roots(struct kvm_vcpu *vcpu)
{
	struct kvm_mmu_page *sp;
	u64 pdptr, pm_mask;
	gfn_t root_gfn;
	int i;

	root_gfn = vcpu->arch.mmu.get_cr3(vcpu) >> PAGE_SHIFT;

	if (mmu_check_root(vcpu, root_gfn))
		return 1;

	/*
	 * Do we shadow a long mode page table? If so we need to
	 * write-protect the guests page table root.
	 */
	if (vcpu->arch.mmu.root_level == PT64_ROOT_LEVEL) {
		hpa_t root = vcpu->arch.mmu.root_hpa;

		ASSERT(!VALID_PAGE(root));

		spin_lock(&vcpu->kvm->mmu_lock);
		make_mmu_pages_available(vcpu);
		sp = kvm_mmu_get_page(vcpu, root_gfn, 0, PT64_ROOT_LEVEL,
				      0, ACC_ALL, NULL);
		root = __pa(sp->spt);
		++sp->root_count;
		spin_unlock(&vcpu->kvm->mmu_lock);
		vcpu->arch.mmu.root_hpa = root;
		return 0;
	}

	/*
	 * We shadow a 32 bit page table. This may be a legacy 2-level
	 * or a PAE 3-level page table. In either case we need to be aware that
	 * the shadow page table may be a PAE or a long mode page table.
	 */
	pm_mask = PT_PRESENT_MASK;
	if (vcpu->arch.mmu.shadow_root_level == PT64_ROOT_LEVEL)
		pm_mask |= PT_ACCESSED_MASK | PT_WRITABLE_MASK | PT_USER_MASK;

	for (i = 0; i < 4; ++i) {
		hpa_t root = vcpu->arch.mmu.pae_root[i];

		ASSERT(!VALID_PAGE(root));
		if (vcpu->arch.mmu.root_level == PT32E_ROOT_LEVEL) {
			pdptr = vcpu->arch.mmu.get_pdptr(vcpu, i);
			if (!is_present_gpte(pdptr)) {
				vcpu->arch.mmu.pae_root[i] = 0;
				continue;
			}
			root_gfn = pdptr >> PAGE_SHIFT;
			if (mmu_check_root(vcpu, root_gfn))
				return 1;
		}
		spin_lock(&vcpu->kvm->mmu_lock);
		make_mmu_pages_available(vcpu);
		sp = kvm_mmu_get_page(vcpu, root_gfn, i << 30,
				      PT32_ROOT_LEVEL, 0,
				      ACC_ALL, NULL);
		root = __pa(sp->spt);
		++sp->root_count;
		spin_unlock(&vcpu->kvm->mmu_lock);

		vcpu->arch.mmu.pae_root[i] = root | pm_mask;
	}
	vcpu->arch.mmu.root_hpa = __pa(vcpu->arch.mmu.pae_root);

	/*
	 * If we shadow a 32 bit page table with a long mode page
	 * table we enter this path.
	 */
	if (vcpu->arch.mmu.shadow_root_level == PT64_ROOT_LEVEL) {
		if (vcpu->arch.mmu.lm_root == NULL) {
			/*
			 * The additional page necessary for this is only
			 * allocated on demand.
			 */

			u64 *lm_root;

			lm_root = (void*)get_zeroed_page(GFP_KERNEL);
			if (lm_root == NULL)
				return 1;

			lm_root[0] = __pa(vcpu->arch.mmu.pae_root) | pm_mask;

			vcpu->arch.mmu.lm_root = lm_root;
		}

		vcpu->arch.mmu.root_hpa = __pa(vcpu->arch.mmu.lm_root);
	}

	return 0;
}

static int mmu_alloc_roots(struct kvm_vcpu *vcpu)
{
	if (vcpu->arch.mmu.direct_map)
		return mmu_alloc_direct_roots(vcpu);
	else
		return mmu_alloc_shadow_roots(vcpu);
}

static void mmu_sync_roots(struct kvm_vcpu *vcpu)
{
	int i;
	struct kvm_mmu_page *sp;

	if (vcpu->arch.mmu.direct_map)
		return;

	if (!VALID_PAGE(vcpu->arch.mmu.root_hpa))
		return;

	vcpu_clear_mmio_info(vcpu, MMIO_GVA_ANY);
	kvm_mmu_audit(vcpu, AUDIT_PRE_SYNC);
	if (vcpu->arch.mmu.root_level == PT64_ROOT_LEVEL) {
		hpa_t root = vcpu->arch.mmu.root_hpa;
		sp = page_header(root);
		mmu_sync_children(vcpu, sp);
		kvm_mmu_audit(vcpu, AUDIT_POST_SYNC);
		return;
	}
	for (i = 0; i < 4; ++i) {
		hpa_t root = vcpu->arch.mmu.pae_root[i];

		if (root && VALID_PAGE(root)) {
			root &= PT64_BASE_ADDR_MASK;
			sp = page_header(root);
			mmu_sync_children(vcpu, sp);
		}
	}
	kvm_mmu_audit(vcpu, AUDIT_POST_SYNC);
}

void kvm_mmu_sync_roots(struct kvm_vcpu *vcpu)
{
	spin_lock(&vcpu->kvm->mmu_lock);
	mmu_sync_roots(vcpu);
	spin_unlock(&vcpu->kvm->mmu_lock);
}
EXPORT_SYMBOL_GPL(kvm_mmu_sync_roots);

static gpa_t nonpaging_gva_to_gpa(struct kvm_vcpu *vcpu, gva_t vaddr,
				  u32 access, struct x86_exception *exception)
{
	if (exception)
		exception->error_code = 0;
	return vaddr;
}

static gpa_t nonpaging_gva_to_gpa_nested(struct kvm_vcpu *vcpu, gva_t vaddr,
					 u32 access,
					 struct x86_exception *exception)
{
	if (exception)
		exception->error_code = 0;
	return vcpu->arch.nested_mmu.translate_gpa(vcpu, vaddr, access, exception);
}

static bool quickly_check_mmio_pf(struct kvm_vcpu *vcpu, u64 addr, bool direct)
{
	if (direct)
		return vcpu_match_mmio_gpa(vcpu, addr);

	return vcpu_match_mmio_gva(vcpu, addr);
}


/*
 * On direct hosts, the last spte is only allows two states
 * for mmio page fault:
 *   - It is the mmio spte
 *   - It is zapped or it is being zapped.
 *
 * This function completely checks the spte when the last spte
 * is not the mmio spte.
 */
static bool check_direct_spte_mmio_pf(u64 spte)
{
	return __check_direct_spte_mmio_pf(spte);
}

static u64 walk_shadow_page_get_mmio_spte(struct kvm_vcpu *vcpu, u64 addr)
{
	struct kvm_shadow_walk_iterator iterator;
	u64 spte = 0ull;

	if (!VALID_PAGE(vcpu->arch.mmu.root_hpa))
		return spte;

	walk_shadow_page_lockless_begin(vcpu);
	for_each_shadow_entry_lockless(vcpu, addr, iterator, spte)
		if (!is_shadow_present_pte(spte))
			break;
	walk_shadow_page_lockless_end(vcpu);

	return spte;
}

int handle_mmio_page_fault_common(struct kvm_vcpu *vcpu, u64 addr, bool direct)
{
	u64 spte;

	if (quickly_check_mmio_pf(vcpu, addr, direct))
		return RET_MMIO_PF_EMULATE;

	spte = walk_shadow_page_get_mmio_spte(vcpu, addr);

	if (is_mmio_spte(spte)) {
		gfn_t gfn = get_mmio_spte_gfn(spte);
		unsigned access = get_mmio_spte_access(spte);

		if (!check_mmio_spte(vcpu->kvm, spte))
			return RET_MMIO_PF_INVALID;

		if (direct)
			addr = 0;

		trace_handle_mmio_page_fault(addr, gfn, access);
		vcpu_cache_mmio_info(vcpu, addr, gfn, access);
		return RET_MMIO_PF_EMULATE;
	}

	/*
	 * It's ok if the gva is remapped by other cpus on shadow guest,
	 * it's a BUG if the gfn is not a mmio page.
	 */
	if (direct && !check_direct_spte_mmio_pf(spte))
		return RET_MMIO_PF_BUG;

	/*
	 * If the page table is zapped by other cpus, let CPU fault again on
	 * the address.
	 */
	return RET_MMIO_PF_RETRY;
}
EXPORT_SYMBOL_GPL(handle_mmio_page_fault_common);

static int handle_mmio_page_fault(struct kvm_vcpu *vcpu, u64 addr,
				  u32 error_code, bool direct)
{
	int ret;

	ret = handle_mmio_page_fault_common(vcpu, addr, direct);
	WARN_ON(ret == RET_MMIO_PF_BUG);
	return ret;
}

static int nonpaging_page_fault(struct kvm_vcpu *vcpu, gva_t gva,
				u32 error_code, bool prefault)
{
	gfn_t gfn;
	int r;

	pgprintk("%s: gva %lx error %x\n", __func__, gva, error_code);

	if (unlikely(error_code & PFERR_RSVD_MASK)) {
		r = handle_mmio_page_fault(vcpu, gva, error_code, true);

		if (likely(r != RET_MMIO_PF_INVALID))
			return r;
	}

	r = mmu_topup_memory_caches(vcpu);
	if (r)
		return r;

	ASSERT(vcpu);
	ASSERT(VALID_PAGE(vcpu->arch.mmu.root_hpa));

	gfn = gva >> PAGE_SHIFT;

	return nonpaging_map(vcpu, gva & PAGE_MASK,
			     error_code, gfn, prefault);
}

static int kvm_arch_setup_async_pf(struct kvm_vcpu *vcpu, gva_t gva, gfn_t gfn)
{
	struct kvm_arch_async_pf arch;

	arch.token = (vcpu->arch.apf.id++ << 12) | vcpu->vcpu_id;
	arch.gfn = gfn;
	arch.direct_map = vcpu->arch.mmu.direct_map;
	arch.cr3 = vcpu->arch.mmu.get_cr3(vcpu);

	return kvm_setup_async_pf(vcpu, gva, gfn_to_hva(vcpu->kvm, gfn), &arch);
}

static bool can_do_async_pf(struct kvm_vcpu *vcpu)
{
	if (unlikely(!irqchip_in_kernel(vcpu->kvm) ||
		     kvm_event_needs_reinjection(vcpu)))
		return false;

	return kvm_x86_ops->interrupt_allowed(vcpu);
}

static bool try_async_pf(struct kvm_vcpu *vcpu, bool prefault, gfn_t gfn,
			 gva_t gva, pfn_t *pfn, bool write, bool *writable)
{
	bool async;

	*pfn = gfn_to_pfn_async(vcpu->kvm, gfn, &async, write, writable);

	if (!async)
		return false; /* *pfn has correct page already */

	if (!prefault && can_do_async_pf(vcpu)) {
		trace_kvm_try_async_get_page(gva, gfn);
		if (kvm_find_async_pf_gfn(vcpu, gfn)) {
			trace_kvm_async_pf_doublefault(gva, gfn);
			kvm_make_request(KVM_REQ_APF_HALT, vcpu);
			return true;
		} else if (kvm_arch_setup_async_pf(vcpu, gva, gfn))
			return true;
	}

	*pfn = gfn_to_pfn_prot(vcpu->kvm, gfn, write, writable);

	return false;
}

static int tdp_page_fault(struct kvm_vcpu *vcpu, gva_t gpa, u32 error_code,
			  bool prefault)
{
	pfn_t pfn;
	int r;
	int level;
	int force_pt_level;
	gfn_t gfn = gpa >> PAGE_SHIFT;
	unsigned long mmu_seq;
	int write = error_code & PFERR_WRITE_MASK;
	bool map_writable;

	ASSERT(vcpu);
	ASSERT(VALID_PAGE(vcpu->arch.mmu.root_hpa));

	if (unlikely(error_code & PFERR_RSVD_MASK)) {
		r = handle_mmio_page_fault(vcpu, gpa, error_code, true);

		if (likely(r != RET_MMIO_PF_INVALID))
			return r;
	}

	r = mmu_topup_memory_caches(vcpu);
	if (r)
		return r;

	force_pt_level = mapping_level_dirty_bitmap(vcpu, gfn);
	if (likely(!force_pt_level)) {
		level = mapping_level(vcpu, gfn);
		gfn &= ~(KVM_PAGES_PER_HPAGE(level) - 1);
	} else
		level = PT_PAGE_TABLE_LEVEL;

	if (fast_page_fault(vcpu, gpa, level, error_code))
		return 0;

	mmu_seq = vcpu->kvm->mmu_notifier_seq;
	smp_rmb();

	if (try_async_pf(vcpu, prefault, gfn, gpa, &pfn, write, &map_writable))
		return 0;

	if (handle_abnormal_pfn(vcpu, 0, gfn, pfn, ACC_ALL, &r))
		return r;

	spin_lock(&vcpu->kvm->mmu_lock);
	if (mmu_notifier_retry(vcpu->kvm, mmu_seq))
		goto out_unlock;
	make_mmu_pages_available(vcpu);
	if (likely(!force_pt_level))
		transparent_hugepage_adjust(vcpu, &gfn, &pfn, &level);
	r = __direct_map(vcpu, gpa, write, map_writable,
			 level, gfn, pfn, prefault);
	spin_unlock(&vcpu->kvm->mmu_lock);

	return r;

out_unlock:
	spin_unlock(&vcpu->kvm->mmu_lock);
	kvm_release_pfn_clean(pfn);
	return 0;
}

static void nonpaging_init_context(struct kvm_vcpu *vcpu,
				   struct kvm_mmu *context)
{
	context->page_fault = nonpaging_page_fault;
	context->gva_to_gpa = nonpaging_gva_to_gpa;
	context->sync_page = nonpaging_sync_page;
	context->invlpg = nonpaging_invlpg;
	context->update_pte = nonpaging_update_pte;
	context->root_level = 0;
	context->shadow_root_level = PT32E_ROOT_LEVEL;
	context->root_hpa = INVALID_PAGE;
	context->direct_map = true;
	context->nx = false;
}

void kvm_mmu_new_cr3(struct kvm_vcpu *vcpu)
{
	mmu_free_roots(vcpu);
}

static unsigned long get_cr3(struct kvm_vcpu *vcpu)
{
	return kvm_read_cr3(vcpu);
}

static void inject_page_fault(struct kvm_vcpu *vcpu,
			      struct x86_exception *fault)
{
	vcpu->arch.mmu.inject_page_fault(vcpu, fault);
}

static bool sync_mmio_spte(struct kvm *kvm, u64 *sptep, gfn_t gfn,
			   unsigned access, int *nr_present)
{
	if (unlikely(is_mmio_spte(*sptep))) {
		if (gfn != get_mmio_spte_gfn(*sptep)) {
			mmu_spte_clear_no_track(sptep);
			return true;
		}

		(*nr_present)++;
		mark_mmio_spte(kvm, sptep, gfn, access);
		return true;
	}

	return false;
}

static inline bool is_last_gpte(struct kvm_mmu *mmu, unsigned level, unsigned gpte)
{
	unsigned index;

	index = level - 1;
	index |= (gpte & PT_PAGE_SIZE_MASK) >> (PT_PAGE_SIZE_SHIFT - 2);
	return mmu->last_pte_bitmap & (1 << index);
}

#define PTTYPE_EPT 18 /* arbitrary */
#define PTTYPE PTTYPE_EPT
#include "paging_tmpl.h"
#undef PTTYPE

#define PTTYPE 64
#include "paging_tmpl.h"
#undef PTTYPE

#define PTTYPE 32
#include "paging_tmpl.h"
#undef PTTYPE

static void reset_rsvds_bits_mask(struct kvm_vcpu *vcpu,
				  struct kvm_mmu *context)
{
	int maxphyaddr = cpuid_maxphyaddr(vcpu);
	u64 exb_bit_rsvd = 0;
	u64 gbpages_bit_rsvd = 0;
	u64 nonleaf_bit8_rsvd = 0;

	context->bad_mt_xwr = 0;

	if (!context->nx)
		exb_bit_rsvd = rsvd_bits(63, 63);
	if (!guest_cpuid_has_gbpages(vcpu))
		gbpages_bit_rsvd = rsvd_bits(7, 7);

	/*
	 * Non-leaf PML4Es and PDPEs reserve bit 8 (which would be the G bit for
	 * leaf entries) on AMD CPUs only.
	 */
	if (guest_cpuid_is_amd(vcpu))
		nonleaf_bit8_rsvd = rsvd_bits(8, 8);

	switch (context->root_level) {
	case PT32_ROOT_LEVEL:
		/* no rsvd bits for 2 level 4K page table entries */
		context->rsvd_bits_mask[0][1] = 0;
		context->rsvd_bits_mask[0][0] = 0;
		context->rsvd_bits_mask[1][0] = context->rsvd_bits_mask[0][0];

		if (!is_pse(vcpu)) {
			context->rsvd_bits_mask[1][1] = 0;
			break;
		}

		if (is_cpuid_PSE36())
			/* 36bits PSE 4MB page */
			context->rsvd_bits_mask[1][1] = rsvd_bits(17, 21);
		else
			/* 32 bits PSE 4MB page */
			context->rsvd_bits_mask[1][1] = rsvd_bits(13, 21);
		break;
	case PT32E_ROOT_LEVEL:
		context->rsvd_bits_mask[0][2] =
			rsvd_bits(maxphyaddr, 63) |
			rsvd_bits(5, 8) | rsvd_bits(1, 2);	/* PDPTE */
		context->rsvd_bits_mask[0][1] = exb_bit_rsvd |
			rsvd_bits(maxphyaddr, 62);	/* PDE */
		context->rsvd_bits_mask[0][0] = exb_bit_rsvd |
			rsvd_bits(maxphyaddr, 62); 	/* PTE */
		context->rsvd_bits_mask[1][1] = exb_bit_rsvd |
			rsvd_bits(maxphyaddr, 62) |
			rsvd_bits(13, 20);		/* large page */
		context->rsvd_bits_mask[1][0] = context->rsvd_bits_mask[0][0];
		break;
	case PT64_ROOT_LEVEL:
		context->rsvd_bits_mask[0][3] = exb_bit_rsvd |
			nonleaf_bit8_rsvd | rsvd_bits(7, 7) | rsvd_bits(maxphyaddr, 51);
		context->rsvd_bits_mask[0][2] = exb_bit_rsvd |
			nonleaf_bit8_rsvd | gbpages_bit_rsvd | rsvd_bits(maxphyaddr, 51);
		context->rsvd_bits_mask[0][1] = exb_bit_rsvd |
			rsvd_bits(maxphyaddr, 51);
		context->rsvd_bits_mask[0][0] = exb_bit_rsvd |
			rsvd_bits(maxphyaddr, 51);
		context->rsvd_bits_mask[1][3] = context->rsvd_bits_mask[0][3];
		context->rsvd_bits_mask[1][2] = exb_bit_rsvd |
			gbpages_bit_rsvd | rsvd_bits(maxphyaddr, 51) |
			rsvd_bits(13, 29);
		context->rsvd_bits_mask[1][1] = exb_bit_rsvd |
			rsvd_bits(maxphyaddr, 51) |
			rsvd_bits(13, 20);		/* large page */
		context->rsvd_bits_mask[1][0] = context->rsvd_bits_mask[0][0];
		break;
	}
}

static void reset_rsvds_bits_mask_ept(struct kvm_vcpu *vcpu,
		struct kvm_mmu *context, bool execonly)
{
	int maxphyaddr = cpuid_maxphyaddr(vcpu);
	int pte;

	context->rsvd_bits_mask[0][3] =
		rsvd_bits(maxphyaddr, 51) | rsvd_bits(3, 7);
	context->rsvd_bits_mask[0][2] =
		rsvd_bits(maxphyaddr, 51) | rsvd_bits(3, 6);
	context->rsvd_bits_mask[0][1] =
		rsvd_bits(maxphyaddr, 51) | rsvd_bits(3, 6);
	context->rsvd_bits_mask[0][0] = rsvd_bits(maxphyaddr, 51);

	/* large page */
	context->rsvd_bits_mask[1][3] = context->rsvd_bits_mask[0][3];
	context->rsvd_bits_mask[1][2] =
		rsvd_bits(maxphyaddr, 51) | rsvd_bits(12, 29);
	context->rsvd_bits_mask[1][1] =
		rsvd_bits(maxphyaddr, 51) | rsvd_bits(12, 20);
	context->rsvd_bits_mask[1][0] = context->rsvd_bits_mask[0][0];

	for (pte = 0; pte < 64; pte++) {
		int rwx_bits = pte & 7;
		int mt = pte >> 3;
		if (mt == 0x2 || mt == 0x3 || mt == 0x7 ||
				rwx_bits == 0x2 || rwx_bits == 0x6 ||
				(rwx_bits == 0x4 && !execonly))
			context->bad_mt_xwr |= (1ull << pte);
	}
}

void update_permission_bitmask(struct kvm_vcpu *vcpu,
		struct kvm_mmu *mmu, bool ept)
{
	unsigned bit, byte, pfec;
	u8 map;
	bool fault, x, w, u, wf, uf, ff, smapf, cr4_smap, cr4_smep, smap = 0;

	cr4_smep = kvm_read_cr4_bits(vcpu, X86_CR4_SMEP);
	cr4_smap = kvm_read_cr4_bits(vcpu, X86_CR4_SMAP);
	for (byte = 0; byte < ARRAY_SIZE(mmu->permissions); ++byte) {
		pfec = byte << 1;
		map = 0;
		wf = pfec & PFERR_WRITE_MASK;
		uf = pfec & PFERR_USER_MASK;
		ff = pfec & PFERR_FETCH_MASK;
		/*
		 * PFERR_RSVD_MASK bit is set in PFEC if the access is not
		 * subject to SMAP restrictions, and cleared otherwise. The
		 * bit is only meaningful if the SMAP bit is set in CR4.
		 */
		smapf = !(pfec & PFERR_RSVD_MASK);
		for (bit = 0; bit < 8; ++bit) {
			x = bit & ACC_EXEC_MASK;
			w = bit & ACC_WRITE_MASK;
			u = bit & ACC_USER_MASK;

			if (!ept) {
				/* Not really needed: !nx will cause pte.nx to fault */
				x |= !mmu->nx;
				/* Allow supervisor writes if !cr0.wp */
				w |= !is_write_protection(vcpu) && !uf;
				/* Disallow supervisor fetches of user code if cr4.smep */
				x &= !(cr4_smep && u && !uf);

				/*
				 * SMAP:kernel-mode data accesses from user-mode
				 * mappings should fault. A fault is considered
				 * as a SMAP violation if all of the following
				 * conditions are ture:
				 *   - X86_CR4_SMAP is set in CR4
				 *   - An user page is accessed
				 *   - Page fault in kernel mode
				 *   - if CPL = 3 or X86_EFLAGS_AC is clear
				 *
				 *   Here, we cover the first three conditions.
				 *   The fourth is computed dynamically in
				 *   permission_fault() and is in smapf.
				 *
				 *   Also, SMAP does not affect instruction
				 *   fetches, add the !ff check here to make it
				 *   clearer.
				 */
				smap = cr4_smap && u && !uf && !ff;
			} else
				/* Not really needed: no U/S accesses on ept  */
				u = 1;

			fault = (ff && !x) || (uf && !u) || (wf && !w) ||
				(smapf && smap);
			map |= fault << bit;
		}
		mmu->permissions[byte] = map;
	}
}

static void update_last_pte_bitmap(struct kvm_vcpu *vcpu, struct kvm_mmu *mmu)
{
	u8 map;
	unsigned level, root_level = mmu->root_level;
	const unsigned ps_set_index = 1 << 2;  /* bit 2 of index: ps */

	if (root_level == PT32E_ROOT_LEVEL)
		--root_level;
	/* PT_PAGE_TABLE_LEVEL always terminates */
	map = 1 | (1 << ps_set_index);
	for (level = PT_DIRECTORY_LEVEL; level <= root_level; ++level) {
		if (level <= PT_PDPE_LEVEL
		    && (mmu->root_level >= PT32E_ROOT_LEVEL || is_pse(vcpu)))
			map |= 1 << (ps_set_index | (level - 1));
	}
	mmu->last_pte_bitmap = map;
}

static void paging64_init_context_common(struct kvm_vcpu *vcpu,
					 struct kvm_mmu *context,
					 int level)
{
	context->nx = is_nx(vcpu);
	context->root_level = level;

	reset_rsvds_bits_mask(vcpu, context);
	update_permission_bitmask(vcpu, context, false);
	update_last_pte_bitmap(vcpu, context);

	ASSERT(is_pae(vcpu));
	context->page_fault = paging64_page_fault;
	context->gva_to_gpa = paging64_gva_to_gpa;
	context->sync_page = paging64_sync_page;
	context->invlpg = paging64_invlpg;
	context->update_pte = paging64_update_pte;
	context->shadow_root_level = level;
	context->root_hpa = INVALID_PAGE;
	context->direct_map = false;
}

static void paging64_init_context(struct kvm_vcpu *vcpu,
				  struct kvm_mmu *context)
{
	paging64_init_context_common(vcpu, context, PT64_ROOT_LEVEL);
}

static void paging32_init_context(struct kvm_vcpu *vcpu,
				  struct kvm_mmu *context)
{
	context->nx = false;
	context->root_level = PT32_ROOT_LEVEL;

	reset_rsvds_bits_mask(vcpu, context);
	update_permission_bitmask(vcpu, context, false);
	update_last_pte_bitmap(vcpu, context);

	context->page_fault = paging32_page_fault;
	context->gva_to_gpa = paging32_gva_to_gpa;
	context->sync_page = paging32_sync_page;
	context->invlpg = paging32_invlpg;
	context->update_pte = paging32_update_pte;
	context->shadow_root_level = PT32E_ROOT_LEVEL;
	context->root_hpa = INVALID_PAGE;
	context->direct_map = false;
}

static void paging32E_init_context(struct kvm_vcpu *vcpu,
				   struct kvm_mmu *context)
{
	paging64_init_context_common(vcpu, context, PT32E_ROOT_LEVEL);
}

static void init_kvm_tdp_mmu(struct kvm_vcpu *vcpu)
{
	struct kvm_mmu *context = vcpu->arch.walk_mmu;

	context->base_role.word = 0;
	context->page_fault = tdp_page_fault;
	context->sync_page = nonpaging_sync_page;
	context->invlpg = nonpaging_invlpg;
	context->update_pte = nonpaging_update_pte;
	context->shadow_root_level = kvm_x86_ops->get_tdp_level();
	context->root_hpa = INVALID_PAGE;
	context->direct_map = true;
	context->set_cr3 = kvm_x86_ops->set_tdp_cr3;
	context->get_cr3 = get_cr3;
	context->get_pdptr = kvm_pdptr_read;
	context->inject_page_fault = kvm_inject_page_fault;

	if (!is_paging(vcpu)) {
		context->nx = false;
		context->gva_to_gpa = nonpaging_gva_to_gpa;
		context->root_level = 0;
	} else if (is_long_mode(vcpu)) {
		context->nx = is_nx(vcpu);
		context->root_level = PT64_ROOT_LEVEL;
		reset_rsvds_bits_mask(vcpu, context);
		context->gva_to_gpa = paging64_gva_to_gpa;
	} else if (is_pae(vcpu)) {
		context->nx = is_nx(vcpu);
		context->root_level = PT32E_ROOT_LEVEL;
		reset_rsvds_bits_mask(vcpu, context);
		context->gva_to_gpa = paging64_gva_to_gpa;
	} else {
		context->nx = false;
		context->root_level = PT32_ROOT_LEVEL;
		reset_rsvds_bits_mask(vcpu, context);
		context->gva_to_gpa = paging32_gva_to_gpa;
	}

	update_permission_bitmask(vcpu, context, false);
	update_last_pte_bitmap(vcpu, context);
}

void kvm_init_shadow_mmu(struct kvm_vcpu *vcpu, struct kvm_mmu *context)
{
	bool smep = kvm_read_cr4_bits(vcpu, X86_CR4_SMEP);
	ASSERT(vcpu);
	ASSERT(!VALID_PAGE(vcpu->arch.mmu.root_hpa));

	if (!is_paging(vcpu))
		nonpaging_init_context(vcpu, context);
	else if (is_long_mode(vcpu))
		paging64_init_context(vcpu, context);
	else if (is_pae(vcpu))
		paging32E_init_context(vcpu, context);
	else
		paging32_init_context(vcpu, context);

	vcpu->arch.mmu.base_role.nxe = is_nx(vcpu);
	vcpu->arch.mmu.base_role.cr4_pae = !!is_pae(vcpu);
	vcpu->arch.mmu.base_role.cr0_wp  = is_write_protection(vcpu);
	vcpu->arch.mmu.base_role.smep_andnot_wp
		= smep && !is_write_protection(vcpu);
}
EXPORT_SYMBOL_GPL(kvm_init_shadow_mmu);

void kvm_init_shadow_ept_mmu(struct kvm_vcpu *vcpu, struct kvm_mmu *context,
		bool execonly)
{
	ASSERT(vcpu);
	ASSERT(!VALID_PAGE(vcpu->arch.mmu.root_hpa));

	context->shadow_root_level = kvm_x86_ops->get_tdp_level();

	context->nx = true;
	context->page_fault = ept_page_fault;
	context->gva_to_gpa = ept_gva_to_gpa;
	context->sync_page = ept_sync_page;
	context->invlpg = ept_invlpg;
	context->update_pte = ept_update_pte;
	context->root_level = context->shadow_root_level;
	context->root_hpa = INVALID_PAGE;
	context->direct_map = false;

	update_permission_bitmask(vcpu, context, true);
	reset_rsvds_bits_mask_ept(vcpu, context, execonly);
}
EXPORT_SYMBOL_GPL(kvm_init_shadow_ept_mmu);

static void init_kvm_softmmu(struct kvm_vcpu *vcpu)
{
	kvm_init_shadow_mmu(vcpu, vcpu->arch.walk_mmu);
	vcpu->arch.walk_mmu->set_cr3           = kvm_x86_ops->set_cr3;
	vcpu->arch.walk_mmu->get_cr3           = get_cr3;
	vcpu->arch.walk_mmu->get_pdptr         = kvm_pdptr_read;
	vcpu->arch.walk_mmu->inject_page_fault = kvm_inject_page_fault;
}

static void init_kvm_nested_mmu(struct kvm_vcpu *vcpu)
{
	struct kvm_mmu *g_context = &vcpu->arch.nested_mmu;

	g_context->get_cr3           = get_cr3;
	g_context->get_pdptr         = kvm_pdptr_read;
	g_context->inject_page_fault = kvm_inject_page_fault;

	/*
	 * Note that arch.mmu.gva_to_gpa translates l2_gva to l1_gpa. The
	 * translation of l2_gpa to l1_gpa addresses is done using the
	 * arch.nested_mmu.gva_to_gpa function. Basically the gva_to_gpa
	 * functions between mmu and nested_mmu are swapped.
	 */
	if (!is_paging(vcpu)) {
		g_context->nx = false;
		g_context->root_level = 0;
		g_context->gva_to_gpa = nonpaging_gva_to_gpa_nested;
	} else if (is_long_mode(vcpu)) {
		g_context->nx = is_nx(vcpu);
		g_context->root_level = PT64_ROOT_LEVEL;
		reset_rsvds_bits_mask(vcpu, g_context);
		g_context->gva_to_gpa = paging64_gva_to_gpa_nested;
	} else if (is_pae(vcpu)) {
		g_context->nx = is_nx(vcpu);
		g_context->root_level = PT32E_ROOT_LEVEL;
		reset_rsvds_bits_mask(vcpu, g_context);
		g_context->gva_to_gpa = paging64_gva_to_gpa_nested;
	} else {
		g_context->nx = false;
		g_context->root_level = PT32_ROOT_LEVEL;
		reset_rsvds_bits_mask(vcpu, g_context);
		g_context->gva_to_gpa = paging32_gva_to_gpa_nested;
	}

	update_permission_bitmask(vcpu, g_context, false);
	update_last_pte_bitmap(vcpu, g_context);
}

static void init_kvm_mmu(struct kvm_vcpu *vcpu)
{
	if (mmu_is_nested(vcpu))
		return init_kvm_nested_mmu(vcpu);
	else if (tdp_enabled)
		return init_kvm_tdp_mmu(vcpu);
	else
		return init_kvm_softmmu(vcpu);
}

void kvm_mmu_reset_context(struct kvm_vcpu *vcpu)
{
	ASSERT(vcpu);

	kvm_mmu_unload(vcpu);
	init_kvm_mmu(vcpu);
}
EXPORT_SYMBOL_GPL(kvm_mmu_reset_context);

int kvm_mmu_load(struct kvm_vcpu *vcpu)
{
	int r;

	r = mmu_topup_memory_caches(vcpu);
	if (r)
		goto out;
	r = mmu_alloc_roots(vcpu);
	kvm_mmu_sync_roots(vcpu);
	if (r)
		goto out;
	/* set_cr3() should ensure TLB has been flushed */
	vcpu->arch.mmu.set_cr3(vcpu, vcpu->arch.mmu.root_hpa);
out:
	return r;
}
EXPORT_SYMBOL_GPL(kvm_mmu_load);

void kvm_mmu_unload(struct kvm_vcpu *vcpu)
{
	mmu_free_roots(vcpu);
	WARN_ON(VALID_PAGE(vcpu->arch.mmu.root_hpa));
}
EXPORT_SYMBOL_GPL(kvm_mmu_unload);

static void mmu_pte_write_new_pte(struct kvm_vcpu *vcpu,
				  struct kvm_mmu_page *sp, u64 *spte,
				  const void *new)
{
	if (sp->role.level != PT_PAGE_TABLE_LEVEL) {
		++vcpu->kvm->stat.mmu_pde_zapped;
		return;
        }

	++vcpu->kvm->stat.mmu_pte_updated;
	vcpu->arch.mmu.update_pte(vcpu, sp, spte, new);
}

static bool need_remote_flush(u64 old, u64 new)
{
	if (!is_shadow_present_pte(old))
		return false;
	if (!is_shadow_present_pte(new))
		return true;
	if ((old ^ new) & PT64_BASE_ADDR_MASK)
		return true;
	old ^= shadow_nx_mask;
	new ^= shadow_nx_mask;
	return (old & ~new & PT64_PERM_MASK) != 0;
}

static void mmu_pte_write_flush_tlb(struct kvm_vcpu *vcpu, bool zap_page,
				    bool remote_flush, bool local_flush)
{
	if (zap_page)
		return;

	if (remote_flush)
		kvm_flush_remote_tlbs(vcpu->kvm);
	else if (local_flush)
		kvm_make_request(KVM_REQ_TLB_FLUSH, vcpu);
}

static u64 mmu_pte_write_fetch_gpte(struct kvm_vcpu *vcpu, gpa_t *gpa,
				    const u8 *new, int *bytes)
{
	u64 gentry;
	int r;

	/*
	 * Assume that the pte write on a page table of the same type
	 * as the current vcpu paging mode since we update the sptes only
	 * when they have the same mode.
	 */
	if (is_pae(vcpu) && *bytes == 4) {
		/* Handle a 32-bit guest writing two halves of a 64-bit gpte */
		*gpa &= ~(gpa_t)7;
		*bytes = 8;
		r = kvm_read_guest(vcpu->kvm, *gpa, &gentry, 8);
		if (r)
			gentry = 0;
		new = (const u8 *)&gentry;
	}

	switch (*bytes) {
	case 4:
		gentry = *(const u32 *)new;
		break;
	case 8:
		gentry = *(const u64 *)new;
		break;
	default:
		gentry = 0;
		break;
	}

	return gentry;
}

/*
 * If we're seeing too many writes to a page, it may no longer be a page table,
 * or we may be forking, in which case it is better to unmap the page.
 */
static bool detect_write_flooding(struct kvm_mmu_page *sp)
{
	/*
	 * Skip write-flooding detected for the sp whose level is 1, because
	 * it can become unsync, then the guest page is not write-protected.
	 */
	if (sp->role.level == PT_PAGE_TABLE_LEVEL)
		return false;

	return ++sp->write_flooding_count >= 3;
}

/*
 * Misaligned accesses are too much trouble to fix up; also, they usually
 * indicate a page is not used as a page table.
 */
static bool detect_write_misaligned(struct kvm_mmu_page *sp, gpa_t gpa,
				    int bytes)
{
	unsigned offset, pte_size, misaligned;

	pgprintk("misaligned: gpa %llx bytes %d role %x\n",
		 gpa, bytes, sp->role.word);

	offset = offset_in_page(gpa);
	pte_size = sp->role.cr4_pae ? 8 : 4;

	/*
	 * Sometimes, the OS only writes the last one bytes to update status
	 * bits, for example, in linux, andb instruction is used in clear_bit().
	 */
	if (!(offset & (pte_size - 1)) && bytes == 1)
		return false;

	misaligned = (offset ^ (offset + bytes - 1)) & ~(pte_size - 1);
	misaligned |= bytes < 4;

	return misaligned;
}

static u64 *get_written_sptes(struct kvm_mmu_page *sp, gpa_t gpa, int *nspte)
{
	unsigned page_offset, quadrant;
	u64 *spte;
	int level;

	page_offset = offset_in_page(gpa);
	level = sp->role.level;
	*nspte = 1;
	if (!sp->role.cr4_pae) {
		page_offset <<= 1;	/* 32->64 */
		/*
		 * A 32-bit pde maps 4MB while the shadow pdes map
		 * only 2MB.  So we need to double the offset again
		 * and zap two pdes instead of one.
		 */
		if (level == PT32_ROOT_LEVEL) {
			page_offset &= ~7; /* kill rounding error */
			page_offset <<= 1;
			*nspte = 2;
		}
		quadrant = page_offset >> PAGE_SHIFT;
		page_offset &= ~PAGE_MASK;
		if (quadrant != sp->role.quadrant)
			return NULL;
	}

	spte = &sp->spt[page_offset / sizeof(*spte)];
	return spte;
}

void kvm_mmu_pte_write(struct kvm_vcpu *vcpu, gpa_t gpa,
		       const u8 *new, int bytes)
{
	gfn_t gfn = gpa >> PAGE_SHIFT;
	union kvm_mmu_page_role mask = { .word = 0 };
	struct kvm_mmu_page *sp;
	LIST_HEAD(invalid_list);
	u64 entry, gentry, *spte;
	int npte;
	bool remote_flush, local_flush, zap_page;

	/*
	 * If we don't have indirect shadow pages, it means no page is
	 * write-protected, so we can exit simply.
	 */
	if (!ACCESS_ONCE(vcpu->kvm->arch.indirect_shadow_pages))
		return;

	zap_page = remote_flush = local_flush = false;

	pgprintk("%s: gpa %llx bytes %d\n", __func__, gpa, bytes);

	gentry = mmu_pte_write_fetch_gpte(vcpu, &gpa, new, &bytes);

	/*
	 * No need to care whether allocation memory is successful
	 * or not since pte prefetch is skiped if it does not have
	 * enough objects in the cache.
	 */
	mmu_topup_memory_caches(vcpu);

	spin_lock(&vcpu->kvm->mmu_lock);
	++vcpu->kvm->stat.mmu_pte_write;
	kvm_mmu_audit(vcpu, AUDIT_PRE_PTE_WRITE);

	mask.cr0_wp = mask.cr4_pae = mask.nxe = 1;
	for_each_gfn_indirect_valid_sp(vcpu->kvm, sp, gfn) {
		if (detect_write_misaligned(sp, gpa, bytes) ||
		      detect_write_flooding(sp)) {
			zap_page |= !!kvm_mmu_prepare_zap_page(vcpu->kvm, sp,
						     &invalid_list);
			++vcpu->kvm->stat.mmu_flooded;
			continue;
		}

		spte = get_written_sptes(sp, gpa, &npte);
		if (!spte)
			continue;

		local_flush = true;
		while (npte--) {
			entry = *spte;
			mmu_page_zap_pte(vcpu->kvm, sp, spte);
			if (gentry &&
			      !((sp->role.word ^ vcpu->arch.mmu.base_role.word)
			      & mask.word) && rmap_can_add(vcpu))
				mmu_pte_write_new_pte(vcpu, sp, spte, &gentry);
			if (need_remote_flush(entry, *spte))
				remote_flush = true;
			++spte;
		}
	}
	mmu_pte_write_flush_tlb(vcpu, zap_page, remote_flush, local_flush);
	kvm_mmu_commit_zap_page(vcpu->kvm, &invalid_list);
	kvm_mmu_audit(vcpu, AUDIT_POST_PTE_WRITE);
	spin_unlock(&vcpu->kvm->mmu_lock);
}

int kvm_mmu_unprotect_page_virt(struct kvm_vcpu *vcpu, gva_t gva)
{
	gpa_t gpa;
	int r;

	if (vcpu->arch.mmu.direct_map)
		return 0;

	gpa = kvm_mmu_gva_to_gpa_read(vcpu, gva, NULL);

	r = kvm_mmu_unprotect_page(vcpu->kvm, gpa >> PAGE_SHIFT);

	return r;
}
EXPORT_SYMBOL_GPL(kvm_mmu_unprotect_page_virt);

static void make_mmu_pages_available(struct kvm_vcpu *vcpu)
{
	LIST_HEAD(invalid_list);

	if (likely(kvm_mmu_available_pages(vcpu->kvm) >= KVM_MIN_FREE_MMU_PAGES))
		return;

	while (kvm_mmu_available_pages(vcpu->kvm) < KVM_REFILL_PAGES) {
		if (!prepare_zap_oldest_mmu_page(vcpu->kvm, &invalid_list))
			break;

		++vcpu->kvm->stat.mmu_recycled;
	}
	kvm_mmu_commit_zap_page(vcpu->kvm, &invalid_list);
}

static bool is_mmio_page_fault(struct kvm_vcpu *vcpu, gva_t addr)
{
	if (vcpu->arch.mmu.direct_map || mmu_is_nested(vcpu))
		return vcpu_match_mmio_gpa(vcpu, addr);

	return vcpu_match_mmio_gva(vcpu, addr);
}

int kvm_mmu_page_fault(struct kvm_vcpu *vcpu, gva_t cr2, u32 error_code,
		       void *insn, int insn_len)
{
	int r, emulation_type = EMULTYPE_RETRY;
	enum emulation_result er;

	r = vcpu->arch.mmu.page_fault(vcpu, cr2, error_code, false);
	if (r < 0)
		goto out;

	if (!r) {
		r = 1;
		goto out;
	}

	if (is_mmio_page_fault(vcpu, cr2))
		emulation_type = 0;

	er = x86_emulate_instruction(vcpu, cr2, emulation_type, insn, insn_len);

	switch (er) {
	case EMULATE_DONE:
		return 1;
	case EMULATE_USER_EXIT:
		++vcpu->stat.mmio_exits;
		/* fall through */
	case EMULATE_FAIL:
		return 0;
	default:
		BUG();
	}
out:
	return r;
}
EXPORT_SYMBOL_GPL(kvm_mmu_page_fault);

void kvm_mmu_invlpg(struct kvm_vcpu *vcpu, gva_t gva)
{
	vcpu->arch.mmu.invlpg(vcpu, gva);
	kvm_make_request(KVM_REQ_TLB_FLUSH, vcpu);
	++vcpu->stat.invlpg;
}
EXPORT_SYMBOL_GPL(kvm_mmu_invlpg);

void kvm_enable_tdp(void)
{
	tdp_enabled = true;
}
EXPORT_SYMBOL_GPL(kvm_enable_tdp);

void kvm_disable_tdp(void)
{
	tdp_enabled = false;
}
EXPORT_SYMBOL_GPL(kvm_disable_tdp);

static void free_mmu_pages(struct kvm_vcpu *vcpu)
{
	free_page((unsigned long)vcpu->arch.mmu.pae_root);
	if (vcpu->arch.mmu.lm_root != NULL)
		free_page((unsigned long)vcpu->arch.mmu.lm_root);
}

static int alloc_mmu_pages(struct kvm_vcpu *vcpu)
{
	struct page *page;
	int i;

	ASSERT(vcpu);

	/*
	 * When emulating 32-bit mode, cr3 is only 32 bits even on x86_64.
	 * Therefore we need to allocate shadow page tables in the first
	 * 4GB of memory, which happens to fit the DMA32 zone.
	 */
	page = alloc_page(GFP_KERNEL | __GFP_DMA32);
	if (!page)
		return -ENOMEM;

	vcpu->arch.mmu.pae_root = page_address(page);
	for (i = 0; i < 4; ++i)
		vcpu->arch.mmu.pae_root[i] = INVALID_PAGE;

	return 0;
}

int kvm_mmu_create(struct kvm_vcpu *vcpu)
{
	ASSERT(vcpu);

	vcpu->arch.walk_mmu = &vcpu->arch.mmu;
	vcpu->arch.mmu.root_hpa = INVALID_PAGE;
	vcpu->arch.mmu.translate_gpa = translate_gpa;
	vcpu->arch.nested_mmu.translate_gpa = translate_nested_gpa;

	return alloc_mmu_pages(vcpu);
}

void kvm_mmu_setup(struct kvm_vcpu *vcpu)
{
	ASSERT(vcpu);
	ASSERT(!VALID_PAGE(vcpu->arch.mmu.root_hpa));

	init_kvm_mmu(vcpu);
}

void kvm_mmu_slot_remove_write_access(struct kvm *kvm, int slot)
{
	struct kvm_memory_slot *memslot;
	gfn_t last_gfn;
	int i;

	memslot = id_to_memslot(kvm->memslots, slot);
	last_gfn = memslot->base_gfn + memslot->npages - 1;

	spin_lock(&kvm->mmu_lock);

	for (i = PT_PAGE_TABLE_LEVEL;
	     i < PT_PAGE_TABLE_LEVEL + KVM_NR_PAGE_SIZES; ++i) {
		unsigned long *rmapp;
		unsigned long last_index, index;

		rmapp = memslot->arch.rmap[i - PT_PAGE_TABLE_LEVEL];
		last_index = gfn_to_index(last_gfn, memslot->base_gfn, i);

		for (index = 0; index <= last_index; ++index, ++rmapp) {
			if (*rmapp)
				__rmap_write_protect(kvm, rmapp, false);

			if (need_resched() || spin_needbreak(&kvm->mmu_lock))
				cond_resched_lock(&kvm->mmu_lock);
		}
	}

	spin_unlock(&kvm->mmu_lock);

	/*
	 * kvm_mmu_slot_remove_write_access() and kvm_vm_ioctl_get_dirty_log()
	 * which do tlb flush out of mmu-lock should be serialized by
	 * kvm->slots_lock otherwise tlb flush would be missed.
	 */
	lockdep_assert_held(&kvm->slots_lock);

	/*
	 * We can flush all the TLBs out of the mmu lock without TLB
	 * corruption since we just change the spte from writable to
	 * readonly so that we only need to care the case of changing
	 * spte from present to present (changing the spte from present
	 * to nonpresent will flush all the TLBs immediately), in other
	 * words, the only case we care is mmu_spte_update() where we
	 * haved checked SPTE_HOST_WRITEABLE | SPTE_MMU_WRITEABLE
	 * instead of PT_WRITABLE_MASK, that means it does not depend
	 * on PT_WRITABLE_MASK anymore.
	 */
	kvm_flush_remote_tlbs(kvm);
}

#define BATCH_ZAP_PAGES	10
static void kvm_zap_obsolete_pages(struct kvm *kvm)
{
	struct kvm_mmu_page *sp, *node;
	int batch = 0;

restart:
	list_for_each_entry_safe_reverse(sp, node,
	      &kvm->arch.active_mmu_pages, link) {
		int ret;

		/*
		 * No obsolete page exists before new created page since
		 * active_mmu_pages is the FIFO list.
		 */
		if (!is_obsolete_sp(kvm, sp))
			break;

		/*
		 * Since we are reversely walking the list and the invalid
		 * list will be moved to the head, skip the invalid page
		 * can help us to avoid the infinity list walking.
		 */
		if (sp->role.invalid)
			continue;

		/*
		 * Need not flush tlb since we only zap the sp with invalid
		 * generation number.
		 */
		if (batch >= BATCH_ZAP_PAGES &&
		      cond_resched_lock(&kvm->mmu_lock)) {
			batch = 0;
			goto restart;
		}

		ret = kvm_mmu_prepare_zap_page(kvm, sp,
				&kvm->arch.zapped_obsolete_pages);
		batch += ret;

		if (ret)
			goto restart;
	}

	/*
	 * Should flush tlb before free page tables since lockless-walking
	 * may use the pages.
	 */
	kvm_mmu_commit_zap_page(kvm, &kvm->arch.zapped_obsolete_pages);
}

/*
 * Fast invalidate all shadow pages and use lock-break technique
 * to zap obsolete pages.
 *
 * It's required when memslot is being deleted or VM is being
 * destroyed, in these cases, we should ensure that KVM MMU does
 * not use any resource of the being-deleted slot or all slots
 * after calling the function.
 */
void kvm_mmu_invalidate_zap_all_pages(struct kvm *kvm)
{
	spin_lock(&kvm->mmu_lock);
	trace_kvm_mmu_invalidate_zap_all_pages(kvm);
	kvm->arch.mmu_valid_gen++;

	/*
	 * Notify all vcpus to reload its shadow page table
	 * and flush TLB. Then all vcpus will switch to new
	 * shadow page table with the new mmu_valid_gen.
	 *
	 * Note: we should do this under the protection of
	 * mmu-lock, otherwise, vcpu would purge shadow page
	 * but miss tlb flush.
	 */
	kvm_reload_remote_mmus(kvm);

	kvm_zap_obsolete_pages(kvm);
	spin_unlock(&kvm->mmu_lock);
}

static bool kvm_has_zapped_obsolete_pages(struct kvm *kvm)
{
	return unlikely(!list_empty_careful(&kvm->arch.zapped_obsolete_pages));
}

void kvm_mmu_invalidate_mmio_sptes(struct kvm *kvm)
{
	/*
	 * The very rare case: if the generation-number is round,
	 * zap all shadow pages.
	 */
	if (unlikely(kvm_current_mmio_generation(kvm) == 0)) {
		printk_ratelimited(KERN_INFO "kvm: zapping shadow pages for mmio generation wraparound\n");
		kvm_mmu_invalidate_zap_all_pages(kvm);
	}
}

static unsigned long
mmu_shrink_scan(struct shrinker *shrink, struct shrink_control *sc)
{
	struct kvm *kvm;
	int nr_to_scan = sc->nr_to_scan;
	unsigned long freed = 0;

	spin_lock(&kvm_lock);

	list_for_each_entry(kvm, &vm_list, vm_list) {
		int idx;
		LIST_HEAD(invalid_list);

		/*
		 * Never scan more than sc->nr_to_scan VM instances.
		 * Will not hit this condition practically since we do not try
		 * to shrink more than one VM and it is very unlikely to see
		 * !n_used_mmu_pages so many times.
		 */
		if (!nr_to_scan--)
			break;
		/*
		 * n_used_mmu_pages is accessed without holding kvm->mmu_lock
		 * here. We may skip a VM instance errorneosly, but we do not
		 * want to shrink a VM that only started to populate its MMU
		 * anyway.
		 */
		if (!kvm->arch.n_used_mmu_pages &&
		      !kvm_has_zapped_obsolete_pages(kvm))
			continue;

		idx = srcu_read_lock(&kvm->srcu);
		spin_lock(&kvm->mmu_lock);

		if (kvm_has_zapped_obsolete_pages(kvm)) {
			kvm_mmu_commit_zap_page(kvm,
			      &kvm->arch.zapped_obsolete_pages);
			goto unlock;
		}

		if (prepare_zap_oldest_mmu_page(kvm, &invalid_list))
			freed++;
		kvm_mmu_commit_zap_page(kvm, &invalid_list);

unlock:
		spin_unlock(&kvm->mmu_lock);
		srcu_read_unlock(&kvm->srcu, idx);

		/*
		 * unfair on small ones
		 * per-vm shrinkers cry out
		 * sadness comes quickly
		 */
		list_move_tail(&kvm->vm_list, &vm_list);
		break;
	}

	spin_unlock(&kvm_lock);
	return freed;
}

static unsigned long
mmu_shrink_count(struct shrinker *shrink, struct shrink_control *sc)
{
	return percpu_counter_read_positive(&kvm_total_used_mmu_pages);
}

static struct shrinker mmu_shrinker = {
	.count_objects = mmu_shrink_count,
	.scan_objects = mmu_shrink_scan,
	.seeks = DEFAULT_SEEKS * 10,
};

static void mmu_destroy_caches(void)
{
	if (pte_list_desc_cache)
		kmem_cache_destroy(pte_list_desc_cache);
	if (mmu_page_header_cache)
		kmem_cache_destroy(mmu_page_header_cache);
}

int kvm_mmu_module_init(void)
{
	pte_list_desc_cache = kmem_cache_create("pte_list_desc",
					    sizeof(struct pte_list_desc),
					    0, 0, NULL);
	if (!pte_list_desc_cache)
		goto nomem;

	mmu_page_header_cache = kmem_cache_create("kvm_mmu_page_header",
						  sizeof(struct kvm_mmu_page),
						  0, 0, NULL);
	if (!mmu_page_header_cache)
		goto nomem;

	if (percpu_counter_init(&kvm_total_used_mmu_pages, 0, GFP_KERNEL))
		goto nomem;

	register_shrinker(&mmu_shrinker);

	return 0;

nomem:
	mmu_destroy_caches();
	return -ENOMEM;
}

/*
 * Caculate mmu pages needed for kvm.
 */
unsigned int kvm_mmu_calculate_mmu_pages(struct kvm *kvm)
{
	unsigned int nr_mmu_pages;
	unsigned int  nr_pages = 0;
	struct kvm_memslots *slots;
	struct kvm_memory_slot *memslot;

	slots = kvm_memslots(kvm);

	kvm_for_each_memslot(memslot, slots)
		nr_pages += memslot->npages;

	nr_mmu_pages = nr_pages * KVM_PERMILLE_MMU_PAGES / 1000;
	nr_mmu_pages = max(nr_mmu_pages,
			(unsigned int) KVM_MIN_ALLOC_MMU_PAGES);

	return nr_mmu_pages;
}

int kvm_mmu_get_spte_hierarchy(struct kvm_vcpu *vcpu, u64 addr, u64 sptes[4])
{
	struct kvm_shadow_walk_iterator iterator;
	u64 spte;
	int nr_sptes = 0;

	if (!VALID_PAGE(vcpu->arch.mmu.root_hpa))
		return nr_sptes;

	walk_shadow_page_lockless_begin(vcpu);
	for_each_shadow_entry_lockless(vcpu, addr, iterator, spte) {
		sptes[iterator.level-1] = spte;
		nr_sptes++;
		if (!is_shadow_present_pte(spte))
			break;
	}
	walk_shadow_page_lockless_end(vcpu);

	return nr_sptes;
}
EXPORT_SYMBOL_GPL(kvm_mmu_get_spte_hierarchy);

void kvm_mmu_destroy(struct kvm_vcpu *vcpu)
{
	ASSERT(vcpu);

	kvm_mmu_unload(vcpu);
	free_mmu_pages(vcpu);
	mmu_free_memory_caches(vcpu);
}

void kvm_mmu_module_exit(void)
{
	mmu_destroy_caches();
	percpu_counter_destroy(&kvm_total_used_mmu_pages);
	unregister_shrinker(&mmu_shrinker);
	mmu_audit_disable();
}<|MERGE_RESOLUTION|>--- conflicted
+++ resolved
@@ -2841,11 +2841,7 @@
 	if (!VALID_PAGE(vcpu->arch.mmu.root_hpa))
 		return false;
 
-<<<<<<< HEAD
-	if (!page_fault_can_be_fast(vcpu, error_code))
-=======
 	if (!page_fault_can_be_fast(error_code))
->>>>>>> fc14f9c1
 		return false;
 
 	walk_shadow_page_lockless_begin(vcpu);
