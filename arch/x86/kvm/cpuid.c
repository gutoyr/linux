/*
 * Kernel-based Virtual Machine driver for Linux
 * cpuid support routines
 *
 * derived from arch/x86/kvm/x86.c
 *
 * Copyright 2011 Red Hat, Inc. and/or its affiliates.
 * Copyright IBM Corporation, 2008
 *
 * This work is licensed under the terms of the GNU GPL, version 2.  See
 * the COPYING file in the top-level directory.
 *
 */

#include <linux/kvm_host.h>
#include <linux/module.h>
#include <linux/vmalloc.h>
#include <linux/uaccess.h>
#include <asm/user.h>
#include <asm/xsave.h>
#include "cpuid.h"
#include "lapic.h"
#include "mmu.h"
#include "trace.h"

static u32 xstate_required_size(u64 xstate_bv, bool compacted)
{
	int feature_bit = 0;
	u32 ret = XSAVE_HDR_SIZE + XSAVE_HDR_OFFSET;

	xstate_bv &= XSTATE_EXTEND_MASK;
	while (xstate_bv) {
		if (xstate_bv & 0x1) {
		        u32 eax, ebx, ecx, edx, offset;
		        cpuid_count(0xD, feature_bit, &eax, &ebx, &ecx, &edx);
			offset = compacted ? ret : ebx;
			ret = max(ret, offset + eax);
		}

		xstate_bv >>= 1;
		feature_bit++;
	}

	return ret;
}

u64 kvm_supported_xcr0(void)
{
	u64 xcr0 = KVM_SUPPORTED_XCR0 & host_xcr0;

	if (!kvm_x86_ops->mpx_supported())
		xcr0 &= ~(XSTATE_BNDREGS | XSTATE_BNDCSR);

	return xcr0;
}

#define F(x) bit(X86_FEATURE_##x)

int kvm_update_cpuid(struct kvm_vcpu *vcpu)
{
	struct kvm_cpuid_entry2 *best;
	struct kvm_lapic *apic = vcpu->arch.apic;

	best = kvm_find_cpuid_entry(vcpu, 1, 0);
	if (!best)
		return 0;

	/* Update OSXSAVE bit */
	if (cpu_has_xsave && best->function == 0x1) {
		best->ecx &= ~F(OSXSAVE);
		if (kvm_read_cr4_bits(vcpu, X86_CR4_OSXSAVE))
			best->ecx |= F(OSXSAVE);
	}

	if (apic) {
		if (best->ecx & F(TSC_DEADLINE_TIMER))
			apic->lapic_timer.timer_mode_mask = 3 << 17;
		else
			apic->lapic_timer.timer_mode_mask = 1 << 17;
	}

	best = kvm_find_cpuid_entry(vcpu, 0xD, 0);
	if (!best) {
		vcpu->arch.guest_supported_xcr0 = 0;
		vcpu->arch.guest_xstate_size = XSAVE_HDR_SIZE + XSAVE_HDR_OFFSET;
	} else {
		vcpu->arch.guest_supported_xcr0 =
			(best->eax | ((u64)best->edx << 32)) &
			kvm_supported_xcr0();
		vcpu->arch.guest_xstate_size = best->ebx =
			xstate_required_size(vcpu->arch.xcr0, false);
	}

	best = kvm_find_cpuid_entry(vcpu, 0xD, 1);
	if (best && (best->eax & (F(XSAVES) | F(XSAVEC))))
		best->ebx = xstate_required_size(vcpu->arch.xcr0, true);

	/*
	 * The existing code assumes virtual address is 48-bit in the canonical
	 * address checks; exit if it is ever changed.
	 */
	best = kvm_find_cpuid_entry(vcpu, 0x80000008, 0);
	if (best && ((best->eax & 0xff00) >> 8) != 48 &&
		((best->eax & 0xff00) >> 8) != 0)
		return -EINVAL;

	kvm_pmu_cpuid_update(vcpu);
	return 0;
}

static int is_efer_nx(void)
{
	unsigned long long efer = 0;

	rdmsrl_safe(MSR_EFER, &efer);
	return efer & EFER_NX;
}

static void cpuid_fix_nx_cap(struct kvm_vcpu *vcpu)
{
	int i;
	struct kvm_cpuid_entry2 *e, *entry;

	entry = NULL;
	for (i = 0; i < vcpu->arch.cpuid_nent; ++i) {
		e = &vcpu->arch.cpuid_entries[i];
		if (e->function == 0x80000001) {
			entry = e;
			break;
		}
	}
	if (entry && (entry->edx & F(NX)) && !is_efer_nx()) {
		entry->edx &= ~F(NX);
		printk(KERN_INFO "kvm: guest NX capability removed\n");
	}
}

/* when an old userspace process fills a new kernel module */
int kvm_vcpu_ioctl_set_cpuid(struct kvm_vcpu *vcpu,
			     struct kvm_cpuid *cpuid,
			     struct kvm_cpuid_entry __user *entries)
{
	int r, i;
	struct kvm_cpuid_entry *cpuid_entries;

	r = -E2BIG;
	if (cpuid->nent > KVM_MAX_CPUID_ENTRIES)
		goto out;
	r = -ENOMEM;
	cpuid_entries = vmalloc(sizeof(struct kvm_cpuid_entry) * cpuid->nent);
	if (!cpuid_entries)
		goto out;
	r = -EFAULT;
	if (copy_from_user(cpuid_entries, entries,
			   cpuid->nent * sizeof(struct kvm_cpuid_entry)))
		goto out_free;
	for (i = 0; i < cpuid->nent; i++) {
		vcpu->arch.cpuid_entries[i].function = cpuid_entries[i].function;
		vcpu->arch.cpuid_entries[i].eax = cpuid_entries[i].eax;
		vcpu->arch.cpuid_entries[i].ebx = cpuid_entries[i].ebx;
		vcpu->arch.cpuid_entries[i].ecx = cpuid_entries[i].ecx;
		vcpu->arch.cpuid_entries[i].edx = cpuid_entries[i].edx;
		vcpu->arch.cpuid_entries[i].index = 0;
		vcpu->arch.cpuid_entries[i].flags = 0;
		vcpu->arch.cpuid_entries[i].padding[0] = 0;
		vcpu->arch.cpuid_entries[i].padding[1] = 0;
		vcpu->arch.cpuid_entries[i].padding[2] = 0;
	}
	vcpu->arch.cpuid_nent = cpuid->nent;
	cpuid_fix_nx_cap(vcpu);
	kvm_apic_set_version(vcpu);
	kvm_x86_ops->cpuid_update(vcpu);
	r = kvm_update_cpuid(vcpu);

out_free:
	vfree(cpuid_entries);
out:
	return r;
}

int kvm_vcpu_ioctl_set_cpuid2(struct kvm_vcpu *vcpu,
			      struct kvm_cpuid2 *cpuid,
			      struct kvm_cpuid_entry2 __user *entries)
{
	int r;

	r = -E2BIG;
	if (cpuid->nent > KVM_MAX_CPUID_ENTRIES)
		goto out;
	r = -EFAULT;
	if (copy_from_user(&vcpu->arch.cpuid_entries, entries,
			   cpuid->nent * sizeof(struct kvm_cpuid_entry2)))
		goto out;
	vcpu->arch.cpuid_nent = cpuid->nent;
	kvm_apic_set_version(vcpu);
	kvm_x86_ops->cpuid_update(vcpu);
	r = kvm_update_cpuid(vcpu);
out:
	return r;
}

int kvm_vcpu_ioctl_get_cpuid2(struct kvm_vcpu *vcpu,
			      struct kvm_cpuid2 *cpuid,
			      struct kvm_cpuid_entry2 __user *entries)
{
	int r;

	r = -E2BIG;
	if (cpuid->nent < vcpu->arch.cpuid_nent)
		goto out;
	r = -EFAULT;
	if (copy_to_user(entries, &vcpu->arch.cpuid_entries,
			 vcpu->arch.cpuid_nent * sizeof(struct kvm_cpuid_entry2)))
		goto out;
	return 0;

out:
	cpuid->nent = vcpu->arch.cpuid_nent;
	return r;
}

static void cpuid_mask(u32 *word, int wordnum)
{
	*word &= boot_cpu_data.x86_capability[wordnum];
}

static void do_cpuid_1_ent(struct kvm_cpuid_entry2 *entry, u32 function,
			   u32 index)
{
	entry->function = function;
	entry->index = index;
	cpuid_count(entry->function, entry->index,
		    &entry->eax, &entry->ebx, &entry->ecx, &entry->edx);
	entry->flags = 0;
}

static int __do_cpuid_ent_emulated(struct kvm_cpuid_entry2 *entry,
				   u32 func, u32 index, int *nent, int maxnent)
{
	switch (func) {
	case 0:
		entry->eax = 1;		/* only one leaf currently */
		++*nent;
		break;
	case 1:
		entry->ecx = F(MOVBE);
		++*nent;
		break;
	default:
		break;
	}

	entry->function = func;
	entry->index = index;

	return 0;
}

static inline int __do_cpuid_ent(struct kvm_cpuid_entry2 *entry, u32 function,
				 u32 index, int *nent, int maxnent)
{
	int r;
	unsigned f_nx = is_efer_nx() ? F(NX) : 0;
#ifdef CONFIG_X86_64
	unsigned f_gbpages = (kvm_x86_ops->get_lpage_level() == PT_PDPE_LEVEL)
				? F(GBPAGES) : 0;
	unsigned f_lm = F(LM);
#else
	unsigned f_gbpages = 0;
	unsigned f_lm = 0;
#endif
	unsigned f_rdtscp = kvm_x86_ops->rdtscp_supported() ? F(RDTSCP) : 0;
	unsigned f_invpcid = kvm_x86_ops->invpcid_supported() ? F(INVPCID) : 0;
	unsigned f_mpx = kvm_x86_ops->mpx_supported() ? F(MPX) : 0;
	unsigned f_xsaves = kvm_x86_ops->xsaves_supported() ? F(XSAVES) : 0;

	/* cpuid 1.edx */
	const u32 kvm_supported_word0_x86_features =
		F(FPU) | F(VME) | F(DE) | F(PSE) |
		F(TSC) | F(MSR) | F(PAE) | F(MCE) |
		F(CX8) | F(APIC) | 0 /* Reserved */ | F(SEP) |
		F(MTRR) | F(PGE) | F(MCA) | F(CMOV) |
		F(PAT) | F(PSE36) | 0 /* PSN */ | F(CLFLUSH) |
		0 /* Reserved, DS, ACPI */ | F(MMX) |
		F(FXSR) | F(XMM) | F(XMM2) | F(SELFSNOOP) |
		0 /* HTT, TM, Reserved, PBE */;
	/* cpuid 0x80000001.edx */
	const u32 kvm_supported_word1_x86_features =
		F(FPU) | F(VME) | F(DE) | F(PSE) |
		F(TSC) | F(MSR) | F(PAE) | F(MCE) |
		F(CX8) | F(APIC) | 0 /* Reserved */ | F(SYSCALL) |
		F(MTRR) | F(PGE) | F(MCA) | F(CMOV) |
		F(PAT) | F(PSE36) | 0 /* Reserved */ |
		f_nx | 0 /* Reserved */ | F(MMXEXT) | F(MMX) |
		F(FXSR) | F(FXSR_OPT) | f_gbpages | f_rdtscp |
		0 /* Reserved */ | f_lm | F(3DNOWEXT) | F(3DNOW);
	/* cpuid 1.ecx */
	const u32 kvm_supported_word4_x86_features =
		/* NOTE: MONITOR (and MWAIT) are emulated as NOP,
		 * but *not* advertised to guests via CPUID ! */
		F(XMM3) | F(PCLMULQDQ) | 0 /* DTES64, MONITOR */ |
		0 /* DS-CPL, VMX, SMX, EST */ |
		0 /* TM2 */ | F(SSSE3) | 0 /* CNXT-ID */ | 0 /* Reserved */ |
		F(FMA) | F(CX16) | 0 /* xTPR Update, PDCM */ |
		F(PCID) | 0 /* Reserved, DCA */ | F(XMM4_1) |
		F(XMM4_2) | F(X2APIC) | F(MOVBE) | F(POPCNT) |
		0 /* Reserved*/ | F(AES) | F(XSAVE) | 0 /* OSXSAVE */ | F(AVX) |
		F(F16C) | F(RDRAND);
	/* cpuid 0x80000001.ecx */
	const u32 kvm_supported_word6_x86_features =
		F(LAHF_LM) | F(CMP_LEGACY) | 0 /*SVM*/ | 0 /* ExtApicSpace */ |
		F(CR8_LEGACY) | F(ABM) | F(SSE4A) | F(MISALIGNSSE) |
		F(3DNOWPREFETCH) | F(OSVW) | 0 /* IBS */ | F(XOP) |
		0 /* SKINIT, WDT, LWP */ | F(FMA4) | F(TBM);

	/* cpuid 0xC0000001.edx */
	const u32 kvm_supported_word5_x86_features =
		F(XSTORE) | F(XSTORE_EN) | F(XCRYPT) | F(XCRYPT_EN) |
		F(ACE2) | F(ACE2_EN) | F(PHE) | F(PHE_EN) |
		F(PMM) | F(PMM_EN);

	/* cpuid 7.0.ebx */
	const u32 kvm_supported_word9_x86_features =
		F(FSGSBASE) | F(BMI1) | F(HLE) | F(AVX2) | F(SMEP) |
		F(BMI2) | F(ERMS) | f_invpcid | F(RTM) | f_mpx | F(RDSEED) |
		F(ADX) | F(SMAP) | F(AVX512F) | F(AVX512PF) | F(AVX512ER) |
		F(AVX512CD);

	/* cpuid 0xD.1.eax */
	const u32 kvm_supported_word10_x86_features =
		F(XSAVEOPT) | F(XSAVEC) | F(XGETBV1) | f_xsaves;

	/* cpuid 0xD.1.eax */
	const u32 kvm_supported_word10_x86_features =
		F(XSAVEOPT) | F(XSAVEC) | F(XGETBV1);

	/* all calls to cpuid_count() should be made on the same cpu */
	get_cpu();

	r = -E2BIG;

	if (*nent >= maxnent)
		goto out;

	do_cpuid_1_ent(entry, function, index);
	++*nent;

	switch (function) {
	case 0:
		entry->eax = min(entry->eax, (u32)0xd);
		break;
	case 1:
		entry->edx &= kvm_supported_word0_x86_features;
		cpuid_mask(&entry->edx, 0);
		entry->ecx &= kvm_supported_word4_x86_features;
		cpuid_mask(&entry->ecx, 4);
		/* we support x2apic emulation even if host does not support
		 * it since we emulate x2apic in software */
		entry->ecx |= F(X2APIC);
		break;
	/* function 2 entries are STATEFUL. That is, repeated cpuid commands
	 * may return different values. This forces us to get_cpu() before
	 * issuing the first command, and also to emulate this annoying behavior
	 * in kvm_emulate_cpuid() using KVM_CPUID_FLAG_STATE_READ_NEXT */
	case 2: {
		int t, times = entry->eax & 0xff;

		entry->flags |= KVM_CPUID_FLAG_STATEFUL_FUNC;
		entry->flags |= KVM_CPUID_FLAG_STATE_READ_NEXT;
		for (t = 1; t < times; ++t) {
			if (*nent >= maxnent)
				goto out;

			do_cpuid_1_ent(&entry[t], function, 0);
			entry[t].flags |= KVM_CPUID_FLAG_STATEFUL_FUNC;
			++*nent;
		}
		break;
	}
	/* function 4 has additional index. */
	case 4: {
		int i, cache_type;

		entry->flags |= KVM_CPUID_FLAG_SIGNIFCANT_INDEX;
		/* read more entries until cache_type is zero */
		for (i = 1; ; ++i) {
			if (*nent >= maxnent)
				goto out;

			cache_type = entry[i - 1].eax & 0x1f;
			if (!cache_type)
				break;
			do_cpuid_1_ent(&entry[i], function, i);
			entry[i].flags |=
			       KVM_CPUID_FLAG_SIGNIFCANT_INDEX;
			++*nent;
		}
		break;
	}
	case 7: {
		entry->flags |= KVM_CPUID_FLAG_SIGNIFCANT_INDEX;
		/* Mask ebx against host capability word 9 */
		if (index == 0) {
			entry->ebx &= kvm_supported_word9_x86_features;
			cpuid_mask(&entry->ebx, 9);
			// TSC_ADJUST is emulated
			entry->ebx |= F(TSC_ADJUST);
		} else
			entry->ebx = 0;
		entry->eax = 0;
		entry->ecx = 0;
		entry->edx = 0;
		break;
	}
	case 9:
		break;
	case 0xa: { /* Architectural Performance Monitoring */
		struct x86_pmu_capability cap;
		union cpuid10_eax eax;
		union cpuid10_edx edx;

		perf_get_x86_pmu_capability(&cap);

		/*
		 * Only support guest architectural pmu on a host
		 * with architectural pmu.
		 */
		if (!cap.version)
			memset(&cap, 0, sizeof(cap));

		eax.split.version_id = min(cap.version, 2);
		eax.split.num_counters = cap.num_counters_gp;
		eax.split.bit_width = cap.bit_width_gp;
		eax.split.mask_length = cap.events_mask_len;

		edx.split.num_counters_fixed = cap.num_counters_fixed;
		edx.split.bit_width_fixed = cap.bit_width_fixed;
		edx.split.reserved = 0;

		entry->eax = eax.full;
		entry->ebx = cap.events_mask;
		entry->ecx = 0;
		entry->edx = edx.full;
		break;
	}
	/* function 0xb has additional index. */
	case 0xb: {
		int i, level_type;

		entry->flags |= KVM_CPUID_FLAG_SIGNIFCANT_INDEX;
		/* read more entries until level_type is zero */
		for (i = 1; ; ++i) {
			if (*nent >= maxnent)
				goto out;

			level_type = entry[i - 1].ecx & 0xff00;
			if (!level_type)
				break;
			do_cpuid_1_ent(&entry[i], function, i);
			entry[i].flags |=
			       KVM_CPUID_FLAG_SIGNIFCANT_INDEX;
			++*nent;
		}
		break;
	}
	case 0xd: {
		int idx, i;
		u64 supported = kvm_supported_xcr0();

		entry->eax &= supported;
		entry->ebx = xstate_required_size(supported, false);
		entry->ecx = entry->ebx;
		entry->edx &= supported >> 32;
		entry->flags |= KVM_CPUID_FLAG_SIGNIFCANT_INDEX;
		if (!supported)
			break;

		for (idx = 1, i = 1; idx < 64; ++idx) {
			u64 mask = ((u64)1 << idx);
			if (*nent >= maxnent)
				goto out;

			do_cpuid_1_ent(&entry[i], function, idx);
<<<<<<< HEAD
			if (idx == 1) {
				entry[i].eax &= kvm_supported_word10_x86_features;
				entry[i].ebx = 0;
				if (entry[i].eax & (F(XSAVES)|F(XSAVEC)))
					entry[i].ebx =
						xstate_required_size(supported,
								     true);
			} else {
				if (entry[i].eax == 0 || !(supported & mask))
					continue;
				if (WARN_ON_ONCE(entry[i].ecx & 1))
					continue;
			}
			entry[i].ecx = 0;
			entry[i].edx = 0;
=======
			if (idx == 1)
				entry[i].eax &= kvm_supported_word10_x86_features;
			else if (entry[i].eax == 0 || !(supported & mask))
				continue;
>>>>>>> 43f497a2
			entry[i].flags |=
			       KVM_CPUID_FLAG_SIGNIFCANT_INDEX;
			++*nent;
			++i;
		}
		break;
	}
	case KVM_CPUID_SIGNATURE: {
		static const char signature[12] = "KVMKVMKVM\0\0";
		const u32 *sigptr = (const u32 *)signature;
		entry->eax = KVM_CPUID_FEATURES;
		entry->ebx = sigptr[0];
		entry->ecx = sigptr[1];
		entry->edx = sigptr[2];
		break;
	}
	case KVM_CPUID_FEATURES:
		entry->eax = (1 << KVM_FEATURE_CLOCKSOURCE) |
			     (1 << KVM_FEATURE_NOP_IO_DELAY) |
			     (1 << KVM_FEATURE_CLOCKSOURCE2) |
			     (1 << KVM_FEATURE_ASYNC_PF) |
			     (1 << KVM_FEATURE_PV_EOI) |
			     (1 << KVM_FEATURE_CLOCKSOURCE_STABLE_BIT) |
			     (1 << KVM_FEATURE_PV_UNHALT);

		if (sched_info_on())
			entry->eax |= (1 << KVM_FEATURE_STEAL_TIME);

		entry->ebx = 0;
		entry->ecx = 0;
		entry->edx = 0;
		break;
	case 0x80000000:
		entry->eax = min(entry->eax, 0x8000001a);
		break;
	case 0x80000001:
		entry->edx &= kvm_supported_word1_x86_features;
		cpuid_mask(&entry->edx, 1);
		entry->ecx &= kvm_supported_word6_x86_features;
		cpuid_mask(&entry->ecx, 6);
		break;
	case 0x80000007: /* Advanced power management */
		/* invariant TSC is CPUID.80000007H:EDX[8] */
		entry->edx &= (1 << 8);
		/* mask against host */
		entry->edx &= boot_cpu_data.x86_power;
		entry->eax = entry->ebx = entry->ecx = 0;
		break;
	case 0x80000008: {
		unsigned g_phys_as = (entry->eax >> 16) & 0xff;
		unsigned virt_as = max((entry->eax >> 8) & 0xff, 48U);
		unsigned phys_as = entry->eax & 0xff;

		if (!g_phys_as)
			g_phys_as = phys_as;
		entry->eax = g_phys_as | (virt_as << 8);
		entry->ebx = entry->edx = 0;
		break;
	}
	case 0x80000019:
		entry->ecx = entry->edx = 0;
		break;
	case 0x8000001a:
		break;
	case 0x8000001d:
		break;
	/*Add support for Centaur's CPUID instruction*/
	case 0xC0000000:
		/*Just support up to 0xC0000004 now*/
		entry->eax = min(entry->eax, 0xC0000004);
		break;
	case 0xC0000001:
		entry->edx &= kvm_supported_word5_x86_features;
		cpuid_mask(&entry->edx, 5);
		break;
	case 3: /* Processor serial number */
	case 5: /* MONITOR/MWAIT */
	case 6: /* Thermal management */
	case 0xC0000002:
	case 0xC0000003:
	case 0xC0000004:
	default:
		entry->eax = entry->ebx = entry->ecx = entry->edx = 0;
		break;
	}

	kvm_x86_ops->set_supported_cpuid(function, entry);

	r = 0;

out:
	put_cpu();

	return r;
}

static int do_cpuid_ent(struct kvm_cpuid_entry2 *entry, u32 func,
			u32 idx, int *nent, int maxnent, unsigned int type)
{
	if (type == KVM_GET_EMULATED_CPUID)
		return __do_cpuid_ent_emulated(entry, func, idx, nent, maxnent);

	return __do_cpuid_ent(entry, func, idx, nent, maxnent);
}

#undef F

struct kvm_cpuid_param {
	u32 func;
	u32 idx;
	bool has_leaf_count;
	bool (*qualifier)(const struct kvm_cpuid_param *param);
};

static bool is_centaur_cpu(const struct kvm_cpuid_param *param)
{
	return boot_cpu_data.x86_vendor == X86_VENDOR_CENTAUR;
}

static bool sanity_check_entries(struct kvm_cpuid_entry2 __user *entries,
				 __u32 num_entries, unsigned int ioctl_type)
{
	int i;
	__u32 pad[3];

	if (ioctl_type != KVM_GET_EMULATED_CPUID)
		return false;

	/*
	 * We want to make sure that ->padding is being passed clean from
	 * userspace in case we want to use it for something in the future.
	 *
	 * Sadly, this wasn't enforced for KVM_GET_SUPPORTED_CPUID and so we
	 * have to give ourselves satisfied only with the emulated side. /me
	 * sheds a tear.
	 */
	for (i = 0; i < num_entries; i++) {
		if (copy_from_user(pad, entries[i].padding, sizeof(pad)))
			return true;

		if (pad[0] || pad[1] || pad[2])
			return true;
	}
	return false;
}

int kvm_dev_ioctl_get_cpuid(struct kvm_cpuid2 *cpuid,
			    struct kvm_cpuid_entry2 __user *entries,
			    unsigned int type)
{
	struct kvm_cpuid_entry2 *cpuid_entries;
	int limit, nent = 0, r = -E2BIG, i;
	u32 func;
	static const struct kvm_cpuid_param param[] = {
		{ .func = 0, .has_leaf_count = true },
		{ .func = 0x80000000, .has_leaf_count = true },
		{ .func = 0xC0000000, .qualifier = is_centaur_cpu, .has_leaf_count = true },
		{ .func = KVM_CPUID_SIGNATURE },
		{ .func = KVM_CPUID_FEATURES },
	};

	if (cpuid->nent < 1)
		goto out;
	if (cpuid->nent > KVM_MAX_CPUID_ENTRIES)
		cpuid->nent = KVM_MAX_CPUID_ENTRIES;

	if (sanity_check_entries(entries, cpuid->nent, type))
		return -EINVAL;

	r = -ENOMEM;
	cpuid_entries = vzalloc(sizeof(struct kvm_cpuid_entry2) * cpuid->nent);
	if (!cpuid_entries)
		goto out;

	r = 0;
	for (i = 0; i < ARRAY_SIZE(param); i++) {
		const struct kvm_cpuid_param *ent = &param[i];

		if (ent->qualifier && !ent->qualifier(ent))
			continue;

		r = do_cpuid_ent(&cpuid_entries[nent], ent->func, ent->idx,
				&nent, cpuid->nent, type);

		if (r)
			goto out_free;

		if (!ent->has_leaf_count)
			continue;

		limit = cpuid_entries[nent - 1].eax;
		for (func = ent->func + 1; func <= limit && nent < cpuid->nent && r == 0; ++func)
			r = do_cpuid_ent(&cpuid_entries[nent], func, ent->idx,
				     &nent, cpuid->nent, type);

		if (r)
			goto out_free;
	}

	r = -EFAULT;
	if (copy_to_user(entries, cpuid_entries,
			 nent * sizeof(struct kvm_cpuid_entry2)))
		goto out_free;
	cpuid->nent = nent;
	r = 0;

out_free:
	vfree(cpuid_entries);
out:
	return r;
}

static int move_to_next_stateful_cpuid_entry(struct kvm_vcpu *vcpu, int i)
{
	struct kvm_cpuid_entry2 *e = &vcpu->arch.cpuid_entries[i];
	int j, nent = vcpu->arch.cpuid_nent;

	e->flags &= ~KVM_CPUID_FLAG_STATE_READ_NEXT;
	/* when no next entry is found, the current entry[i] is reselected */
	for (j = i + 1; ; j = (j + 1) % nent) {
		struct kvm_cpuid_entry2 *ej = &vcpu->arch.cpuid_entries[j];
		if (ej->function == e->function) {
			ej->flags |= KVM_CPUID_FLAG_STATE_READ_NEXT;
			return j;
		}
	}
	return 0; /* silence gcc, even though control never reaches here */
}

/* find an entry with matching function, matching index (if needed), and that
 * should be read next (if it's stateful) */
static int is_matching_cpuid_entry(struct kvm_cpuid_entry2 *e,
	u32 function, u32 index)
{
	if (e->function != function)
		return 0;
	if ((e->flags & KVM_CPUID_FLAG_SIGNIFCANT_INDEX) && e->index != index)
		return 0;
	if ((e->flags & KVM_CPUID_FLAG_STATEFUL_FUNC) &&
	    !(e->flags & KVM_CPUID_FLAG_STATE_READ_NEXT))
		return 0;
	return 1;
}

struct kvm_cpuid_entry2 *kvm_find_cpuid_entry(struct kvm_vcpu *vcpu,
					      u32 function, u32 index)
{
	int i;
	struct kvm_cpuid_entry2 *best = NULL;

	for (i = 0; i < vcpu->arch.cpuid_nent; ++i) {
		struct kvm_cpuid_entry2 *e;

		e = &vcpu->arch.cpuid_entries[i];
		if (is_matching_cpuid_entry(e, function, index)) {
			if (e->flags & KVM_CPUID_FLAG_STATEFUL_FUNC)
				move_to_next_stateful_cpuid_entry(vcpu, i);
			best = e;
			break;
		}
	}
	return best;
}
EXPORT_SYMBOL_GPL(kvm_find_cpuid_entry);

int cpuid_maxphyaddr(struct kvm_vcpu *vcpu)
{
	struct kvm_cpuid_entry2 *best;

	best = kvm_find_cpuid_entry(vcpu, 0x80000000, 0);
	if (!best || best->eax < 0x80000008)
		goto not_found;
	best = kvm_find_cpuid_entry(vcpu, 0x80000008, 0);
	if (best)
		return best->eax & 0xff;
not_found:
	return 36;
}
EXPORT_SYMBOL_GPL(cpuid_maxphyaddr);

/*
 * If no match is found, check whether we exceed the vCPU's limit
 * and return the content of the highest valid _standard_ leaf instead.
 * This is to satisfy the CPUID specification.
 */
static struct kvm_cpuid_entry2* check_cpuid_limit(struct kvm_vcpu *vcpu,
                                                  u32 function, u32 index)
{
	struct kvm_cpuid_entry2 *maxlevel;

	maxlevel = kvm_find_cpuid_entry(vcpu, function & 0x80000000, 0);
	if (!maxlevel || maxlevel->eax >= function)
		return NULL;
	if (function & 0x80000000) {
		maxlevel = kvm_find_cpuid_entry(vcpu, 0, 0);
		if (!maxlevel)
			return NULL;
	}
	return kvm_find_cpuid_entry(vcpu, maxlevel->eax, index);
}

void kvm_cpuid(struct kvm_vcpu *vcpu, u32 *eax, u32 *ebx, u32 *ecx, u32 *edx)
{
	u32 function = *eax, index = *ecx;
	struct kvm_cpuid_entry2 *best;

	best = kvm_find_cpuid_entry(vcpu, function, index);

	if (!best)
		best = check_cpuid_limit(vcpu, function, index);

	/*
	 * Perfmon not yet supported for L2 guest.
	 */
	if (is_guest_mode(vcpu) && function == 0xa)
		best = NULL;

	if (best) {
		*eax = best->eax;
		*ebx = best->ebx;
		*ecx = best->ecx;
		*edx = best->edx;
	} else
		*eax = *ebx = *ecx = *edx = 0;
	trace_kvm_cpuid(function, *eax, *ebx, *ecx, *edx);
}
EXPORT_SYMBOL_GPL(kvm_cpuid);

void kvm_emulate_cpuid(struct kvm_vcpu *vcpu)
{
	u32 function, eax, ebx, ecx, edx;

	function = eax = kvm_register_read(vcpu, VCPU_REGS_RAX);
	ecx = kvm_register_read(vcpu, VCPU_REGS_RCX);
	kvm_cpuid(vcpu, &eax, &ebx, &ecx, &edx);
	kvm_register_write(vcpu, VCPU_REGS_RAX, eax);
	kvm_register_write(vcpu, VCPU_REGS_RBX, ebx);
	kvm_register_write(vcpu, VCPU_REGS_RCX, ecx);
	kvm_register_write(vcpu, VCPU_REGS_RDX, edx);
	kvm_x86_ops->skip_emulated_instruction(vcpu);
}
EXPORT_SYMBOL_GPL(kvm_emulate_cpuid);<|MERGE_RESOLUTION|>--- conflicted
+++ resolved
@@ -481,7 +481,6 @@
 				goto out;
 
 			do_cpuid_1_ent(&entry[i], function, idx);
-<<<<<<< HEAD
 			if (idx == 1) {
 				entry[i].eax &= kvm_supported_word10_x86_features;
 				entry[i].ebx = 0;
@@ -497,12 +496,6 @@
 			}
 			entry[i].ecx = 0;
 			entry[i].edx = 0;
-=======
-			if (idx == 1)
-				entry[i].eax &= kvm_supported_word10_x86_features;
-			else if (entry[i].eax == 0 || !(supported & mask))
-				continue;
->>>>>>> 43f497a2
 			entry[i].flags |=
 			       KVM_CPUID_FLAG_SIGNIFCANT_INDEX;
 			++*nent;
