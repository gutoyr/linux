/*
 * Kernel-based Virtual Machine driver for Linux
 * cpuid support routines
 *
 * derived from arch/x86/kvm/x86.c
 *
 * Copyright 2011 Red Hat, Inc. and/or its affiliates.
 * Copyright IBM Corporation, 2008
 *
 * This work is licensed under the terms of the GNU GPL, version 2.  See
 * the COPYING file in the top-level directory.
 *
 */

#include <linux/kvm_host.h>
#include <linux/module.h>
#include <linux/vmalloc.h>
#include <linux/uaccess.h>
#include <asm/i387.h> /* For use_eager_fpu.  Ugh! */
#include <asm/fpu-internal.h> /* For use_eager_fpu.  Ugh! */
#include <asm/user.h>
#include <asm/xsave.h>
#include "cpuid.h"
#include "lapic.h"
#include "mmu.h"
#include "trace.h"

static u32 xstate_required_size(u64 xstate_bv, bool compacted)
{
	int feature_bit = 0;
	u32 ret = XSAVE_HDR_SIZE + XSAVE_HDR_OFFSET;

	xstate_bv &= XSTATE_EXTEND_MASK;
	while (xstate_bv) {
		if (xstate_bv & 0x1) {
		        u32 eax, ebx, ecx, edx, offset;
		        cpuid_count(0xD, feature_bit, &eax, &ebx, &ecx, &edx);
			offset = compacted ? ret : ebx;
			ret = max(ret, offset + eax);
		}

		xstate_bv >>= 1;
		feature_bit++;
	}

	return ret;
}

u64 kvm_supported_xcr0(void)
{
	u64 xcr0 = KVM_SUPPORTED_XCR0 & host_xcr0;

	if (!kvm_x86_ops->mpx_supported())
		xcr0 &= ~(XSTATE_BNDREGS | XSTATE_BNDCSR);

	return xcr0;
}

#define F(x) bit(X86_FEATURE_##x)

int kvm_update_cpuid(struct kvm_vcpu *vcpu)
{
	struct kvm_cpuid_entry2 *best;
	struct kvm_lapic *apic = vcpu->arch.apic;

	best = kvm_find_cpuid_entry(vcpu, 1, 0);
	if (!best)
		return 0;

	/* Update OSXSAVE bit */
	if (cpu_has_xsave && best->function == 0x1) {
		best->ecx &= ~F(OSXSAVE);
		if (kvm_read_cr4_bits(vcpu, X86_CR4_OSXSAVE))
			best->ecx |= F(OSXSAVE);
	}

	if (apic) {
		if (best->ecx & F(TSC_DEADLINE_TIMER))
			apic->lapic_timer.timer_mode_mask = 3 << 17;
		else
			apic->lapic_timer.timer_mode_mask = 1 << 17;
	}

	best = kvm_find_cpuid_entry(vcpu, 0xD, 0);
	if (!best) {
		vcpu->arch.guest_supported_xcr0 = 0;
		vcpu->arch.guest_xstate_size = XSAVE_HDR_SIZE + XSAVE_HDR_OFFSET;
	} else {
		vcpu->arch.guest_supported_xcr0 =
			(best->eax | ((u64)best->edx << 32)) &
			kvm_supported_xcr0();
		vcpu->arch.guest_xstate_size = best->ebx =
			xstate_required_size(vcpu->arch.xcr0, false);
	}

<<<<<<< HEAD
	best = kvm_find_cpuid_entry(vcpu, 0xD, 1);
	if (best && (best->eax & (F(XSAVES) | F(XSAVEC))))
		best->ebx = xstate_required_size(vcpu->arch.xcr0, true);
=======
	vcpu->arch.eager_fpu = guest_cpuid_has_mpx(vcpu);
>>>>>>> ea5dd38e

	/*
	 * The existing code assumes virtual address is 48-bit in the canonical
	 * address checks; exit if it is ever changed.
	 */
	best = kvm_find_cpuid_entry(vcpu, 0x80000008, 0);
	if (best && ((best->eax & 0xff00) >> 8) != 48 &&
		((best->eax & 0xff00) >> 8) != 0)
		return -EINVAL;

	kvm_pmu_cpuid_update(vcpu);
	return 0;
}

static int is_efer_nx(void)
{
	unsigned long long efer = 0;

	rdmsrl_safe(MSR_EFER, &efer);
	return efer & EFER_NX;
}

static void cpuid_fix_nx_cap(struct kvm_vcpu *vcpu)
{
	int i;
	struct kvm_cpuid_entry2 *e, *entry;

	entry = NULL;
	for (i = 0; i < vcpu->arch.cpuid_nent; ++i) {
		e = &vcpu->arch.cpuid_entries[i];
		if (e->function == 0x80000001) {
			entry = e;
			break;
		}
	}
	if (entry && (entry->edx & F(NX)) && !is_efer_nx()) {
		entry->edx &= ~F(NX);
		printk(KERN_INFO "kvm: guest NX capability removed\n");
	}
}

/* when an old userspace process fills a new kernel module */
int kvm_vcpu_ioctl_set_cpuid(struct kvm_vcpu *vcpu,
			     struct kvm_cpuid *cpuid,
			     struct kvm_cpuid_entry __user *entries)
{
	int r, i;
	struct kvm_cpuid_entry *cpuid_entries;

	r = -E2BIG;
	if (cpuid->nent > KVM_MAX_CPUID_ENTRIES)
		goto out;
	r = -ENOMEM;
	cpuid_entries = vmalloc(sizeof(struct kvm_cpuid_entry) * cpuid->nent);
	if (!cpuid_entries)
		goto out;
	r = -EFAULT;
	if (copy_from_user(cpuid_entries, entries,
			   cpuid->nent * sizeof(struct kvm_cpuid_entry)))
		goto out_free;
	for (i = 0; i < cpuid->nent; i++) {
		vcpu->arch.cpuid_entries[i].function = cpuid_entries[i].function;
		vcpu->arch.cpuid_entries[i].eax = cpuid_entries[i].eax;
		vcpu->arch.cpuid_entries[i].ebx = cpuid_entries[i].ebx;
		vcpu->arch.cpuid_entries[i].ecx = cpuid_entries[i].ecx;
		vcpu->arch.cpuid_entries[i].edx = cpuid_entries[i].edx;
		vcpu->arch.cpuid_entries[i].index = 0;
		vcpu->arch.cpuid_entries[i].flags = 0;
		vcpu->arch.cpuid_entries[i].padding[0] = 0;
		vcpu->arch.cpuid_entries[i].padding[1] = 0;
		vcpu->arch.cpuid_entries[i].padding[2] = 0;
	}
	vcpu->arch.cpuid_nent = cpuid->nent;
	cpuid_fix_nx_cap(vcpu);
	kvm_apic_set_version(vcpu);
	kvm_x86_ops->cpuid_update(vcpu);
	r = kvm_update_cpuid(vcpu);

out_free:
	vfree(cpuid_entries);
out:
	return r;
}

int kvm_vcpu_ioctl_set_cpuid2(struct kvm_vcpu *vcpu,
			      struct kvm_cpuid2 *cpuid,
			      struct kvm_cpuid_entry2 __user *entries)
{
	int r;

	r = -E2BIG;
	if (cpuid->nent > KVM_MAX_CPUID_ENTRIES)
		goto out;
	r = -EFAULT;
	if (copy_from_user(&vcpu->arch.cpuid_entries, entries,
			   cpuid->nent * sizeof(struct kvm_cpuid_entry2)))
		goto out;
	vcpu->arch.cpuid_nent = cpuid->nent;
	kvm_apic_set_version(vcpu);
	kvm_x86_ops->cpuid_update(vcpu);
	r = kvm_update_cpuid(vcpu);
out:
	return r;
}

int kvm_vcpu_ioctl_get_cpuid2(struct kvm_vcpu *vcpu,
			      struct kvm_cpuid2 *cpuid,
			      struct kvm_cpuid_entry2 __user *entries)
{
	int r;

	r = -E2BIG;
	if (cpuid->nent < vcpu->arch.cpuid_nent)
		goto out;
	r = -EFAULT;
	if (copy_to_user(entries, &vcpu->arch.cpuid_entries,
			 vcpu->arch.cpuid_nent * sizeof(struct kvm_cpuid_entry2)))
		goto out;
	return 0;

out:
	cpuid->nent = vcpu->arch.cpuid_nent;
	return r;
}

static void cpuid_mask(u32 *word, int wordnum)
{
	*word &= boot_cpu_data.x86_capability[wordnum];
}

static void do_cpuid_1_ent(struct kvm_cpuid_entry2 *entry, u32 function,
			   u32 index)
{
	entry->function = function;
	entry->index = index;
	cpuid_count(entry->function, entry->index,
		    &entry->eax, &entry->ebx, &entry->ecx, &entry->edx);
	entry->flags = 0;
}

static int __do_cpuid_ent_emulated(struct kvm_cpuid_entry2 *entry,
				   u32 func, u32 index, int *nent, int maxnent)
{
	switch (func) {
	case 0:
		entry->eax = 1;		/* only one leaf currently */
		++*nent;
		break;
	case 1:
		entry->ecx = F(MOVBE);
		++*nent;
		break;
	default:
		break;
	}

	entry->function = func;
	entry->index = index;

	return 0;
}

static inline int __do_cpuid_ent(struct kvm_cpuid_entry2 *entry, u32 function,
				 u32 index, int *nent, int maxnent)
{
	int r;
	unsigned f_nx = is_efer_nx() ? F(NX) : 0;
#ifdef CONFIG_X86_64
	unsigned f_gbpages = (kvm_x86_ops->get_lpage_level() == PT_PDPE_LEVEL)
				? F(GBPAGES) : 0;
	unsigned f_lm = F(LM);
#else
	unsigned f_gbpages = 0;
	unsigned f_lm = 0;
#endif
	unsigned f_rdtscp = kvm_x86_ops->rdtscp_supported() ? F(RDTSCP) : 0;
	unsigned f_invpcid = kvm_x86_ops->invpcid_supported() ? F(INVPCID) : 0;
	unsigned f_mpx = kvm_x86_ops->mpx_supported() ? F(MPX) : 0;
	unsigned f_xsaves = kvm_x86_ops->xsaves_supported() ? F(XSAVES) : 0;

	/* cpuid 1.edx */
	const u32 kvm_supported_word0_x86_features =
		F(FPU) | F(VME) | F(DE) | F(PSE) |
		F(TSC) | F(MSR) | F(PAE) | F(MCE) |
		F(CX8) | F(APIC) | 0 /* Reserved */ | F(SEP) |
		F(MTRR) | F(PGE) | F(MCA) | F(CMOV) |
		F(PAT) | F(PSE36) | 0 /* PSN */ | F(CLFLUSH) |
		0 /* Reserved, DS, ACPI */ | F(MMX) |
		F(FXSR) | F(XMM) | F(XMM2) | F(SELFSNOOP) |
		0 /* HTT, TM, Reserved, PBE */;
	/* cpuid 0x80000001.edx */
	const u32 kvm_supported_word1_x86_features =
		F(FPU) | F(VME) | F(DE) | F(PSE) |
		F(TSC) | F(MSR) | F(PAE) | F(MCE) |
		F(CX8) | F(APIC) | 0 /* Reserved */ | F(SYSCALL) |
		F(MTRR) | F(PGE) | F(MCA) | F(CMOV) |
		F(PAT) | F(PSE36) | 0 /* Reserved */ |
		f_nx | 0 /* Reserved */ | F(MMXEXT) | F(MMX) |
		F(FXSR) | F(FXSR_OPT) | f_gbpages | f_rdtscp |
		0 /* Reserved */ | f_lm | F(3DNOWEXT) | F(3DNOW);
	/* cpuid 1.ecx */
	const u32 kvm_supported_word4_x86_features =
		/* NOTE: MONITOR (and MWAIT) are emulated as NOP,
		 * but *not* advertised to guests via CPUID ! */
		F(XMM3) | F(PCLMULQDQ) | 0 /* DTES64, MONITOR */ |
		0 /* DS-CPL, VMX, SMX, EST */ |
		0 /* TM2 */ | F(SSSE3) | 0 /* CNXT-ID */ | 0 /* Reserved */ |
		F(FMA) | F(CX16) | 0 /* xTPR Update, PDCM */ |
		F(PCID) | 0 /* Reserved, DCA */ | F(XMM4_1) |
		F(XMM4_2) | F(X2APIC) | F(MOVBE) | F(POPCNT) |
		0 /* Reserved*/ | F(AES) | F(XSAVE) | 0 /* OSXSAVE */ | F(AVX) |
		F(F16C) | F(RDRAND);
	/* cpuid 0x80000001.ecx */
	const u32 kvm_supported_word6_x86_features =
		F(LAHF_LM) | F(CMP_LEGACY) | 0 /*SVM*/ | 0 /* ExtApicSpace */ |
		F(CR8_LEGACY) | F(ABM) | F(SSE4A) | F(MISALIGNSSE) |
		F(3DNOWPREFETCH) | F(OSVW) | 0 /* IBS */ | F(XOP) |
		0 /* SKINIT, WDT, LWP */ | F(FMA4) | F(TBM);

	/* cpuid 0xC0000001.edx */
	const u32 kvm_supported_word5_x86_features =
		F(XSTORE) | F(XSTORE_EN) | F(XCRYPT) | F(XCRYPT_EN) |
		F(ACE2) | F(ACE2_EN) | F(PHE) | F(PHE_EN) |
		F(PMM) | F(PMM_EN);

	/* cpuid 7.0.ebx */
	const u32 kvm_supported_word9_x86_features =
		F(FSGSBASE) | F(BMI1) | F(HLE) | F(AVX2) | F(SMEP) |
		F(BMI2) | F(ERMS) | f_invpcid | F(RTM) | f_mpx | F(RDSEED) |
		F(ADX) | F(SMAP) | F(AVX512F) | F(AVX512PF) | F(AVX512ER) |
		F(AVX512CD);

	/* cpuid 0xD.1.eax */
	const u32 kvm_supported_word10_x86_features =
		F(XSAVEOPT) | F(XSAVEC) | F(XGETBV1) | f_xsaves;

	/* cpuid 0xD.1.eax */
	const u32 kvm_supported_word10_x86_features =
		F(XSAVEOPT) | F(XSAVEC) | F(XGETBV1);

	/* all calls to cpuid_count() should be made on the same cpu */
	get_cpu();

	r = -E2BIG;

	if (*nent >= maxnent)
		goto out;

	do_cpuid_1_ent(entry, function, index);
	++*nent;

	switch (function) {
	case 0:
		entry->eax = min(entry->eax, (u32)0xd);
		break;
	case 1:
		entry->edx &= kvm_supported_word0_x86_features;
		cpuid_mask(&entry->edx, 0);
		entry->ecx &= kvm_supported_word4_x86_features;
		cpuid_mask(&entry->ecx, 4);
		/* we support x2apic emulation even if host does not support
		 * it since we emulate x2apic in software */
		entry->ecx |= F(X2APIC);
		break;
	/* function 2 entries are STATEFUL. That is, repeated cpuid commands
	 * may return different values. This forces us to get_cpu() before
	 * issuing the first command, and also to emulate this annoying behavior
	 * in kvm_emulate_cpuid() using KVM_CPUID_FLAG_STATE_READ_NEXT */
	case 2: {
		int t, times = entry->eax & 0xff;

		entry->flags |= KVM_CPUID_FLAG_STATEFUL_FUNC;
		entry->flags |= KVM_CPUID_FLAG_STATE_READ_NEXT;
		for (t = 1; t < times; ++t) {
			if (*nent >= maxnent)
				goto out;

			do_cpuid_1_ent(&entry[t], function, 0);
			entry[t].flags |= KVM_CPUID_FLAG_STATEFUL_FUNC;
			++*nent;
		}
		break;
	}
	/* function 4 has additional index. */
	case 4: {
		int i, cache_type;

		entry->flags |= KVM_CPUID_FLAG_SIGNIFCANT_INDEX;
		/* read more entries until cache_type is zero */
		for (i = 1; ; ++i) {
			if (*nent >= maxnent)
				goto out;

			cache_type = entry[i - 1].eax & 0x1f;
			if (!cache_type)
				break;
			do_cpuid_1_ent(&entry[i], function, i);
			entry[i].flags |=
			       KVM_CPUID_FLAG_SIGNIFCANT_INDEX;
			++*nent;
		}
		break;
	}
	case 7: {
		entry->flags |= KVM_CPUID_FLAG_SIGNIFCANT_INDEX;
		/* Mask ebx against host capability word 9 */
		if (index == 0) {
			entry->ebx &= kvm_supported_word9_x86_features;
			cpuid_mask(&entry->ebx, 9);
			// TSC_ADJUST is emulated
			entry->ebx |= F(TSC_ADJUST);
		} else
			entry->ebx = 0;
		entry->eax = 0;
		entry->ecx = 0;
		entry->edx = 0;
		break;
	}
	case 9:
		break;
	case 0xa: { /* Architectural Performance Monitoring */
		struct x86_pmu_capability cap;
		union cpuid10_eax eax;
		union cpuid10_edx edx;

		perf_get_x86_pmu_capability(&cap);

		/*
		 * Only support guest architectural pmu on a host
		 * with architectural pmu.
		 */
		if (!cap.version)
			memset(&cap, 0, sizeof(cap));

		eax.split.version_id = min(cap.version, 2);
		eax.split.num_counters = cap.num_counters_gp;
		eax.split.bit_width = cap.bit_width_gp;
		eax.split.mask_length = cap.events_mask_len;

		edx.split.num_counters_fixed = cap.num_counters_fixed;
		edx.split.bit_width_fixed = cap.bit_width_fixed;
		edx.split.reserved = 0;

		entry->eax = eax.full;
		entry->ebx = cap.events_mask;
		entry->ecx = 0;
		entry->edx = edx.full;
		break;
	}
	/* function 0xb has additional index. */
	case 0xb: {
		int i, level_type;

		entry->flags |= KVM_CPUID_FLAG_SIGNIFCANT_INDEX;
		/* read more entries until level_type is zero */
		for (i = 1; ; ++i) {
			if (*nent >= maxnent)
				goto out;

			level_type = entry[i - 1].ecx & 0xff00;
			if (!level_type)
				break;
			do_cpuid_1_ent(&entry[i], function, i);
			entry[i].flags |=
			       KVM_CPUID_FLAG_SIGNIFCANT_INDEX;
			++*nent;
		}
		break;
	}
	case 0xd: {
		int idx, i;
		u64 supported = kvm_supported_xcr0();

		entry->eax &= supported;
		entry->ebx = xstate_required_size(supported, false);
		entry->ecx = entry->ebx;
		entry->edx &= supported >> 32;
		entry->flags |= KVM_CPUID_FLAG_SIGNIFCANT_INDEX;
		if (!supported)
			break;

		for (idx = 1, i = 1; idx < 64; ++idx) {
			u64 mask = ((u64)1 << idx);
			if (*nent >= maxnent)
				goto out;

			do_cpuid_1_ent(&entry[i], function, idx);
			if (idx == 1) {
				entry[i].eax &= kvm_supported_word10_x86_features;
				entry[i].ebx = 0;
				if (entry[i].eax & (F(XSAVES)|F(XSAVEC)))
					entry[i].ebx =
						xstate_required_size(supported,
								     true);
			} else {
				if (entry[i].eax == 0 || !(supported & mask))
					continue;
				if (WARN_ON_ONCE(entry[i].ecx & 1))
					continue;
			}
			entry[i].ecx = 0;
			entry[i].edx = 0;
			entry[i].flags |=
			       KVM_CPUID_FLAG_SIGNIFCANT_INDEX;
			++*nent;
			++i;
		}
		break;
	}
	case KVM_CPUID_SIGNATURE: {
		static const char signature[12] = "KVMKVMKVM\0\0";
		const u32 *sigptr = (const u32 *)signature;
		entry->eax = KVM_CPUID_FEATURES;
		entry->ebx = sigptr[0];
		entry->ecx = sigptr[1];
		entry->edx = sigptr[2];
		break;
	}
	case KVM_CPUID_FEATURES:
		entry->eax = (1 << KVM_FEATURE_CLOCKSOURCE) |
			     (1 << KVM_FEATURE_NOP_IO_DELAY) |
			     (1 << KVM_FEATURE_CLOCKSOURCE2) |
			     (1 << KVM_FEATURE_ASYNC_PF) |
			     (1 << KVM_FEATURE_PV_EOI) |
			     (1 << KVM_FEATURE_CLOCKSOURCE_STABLE_BIT) |
			     (1 << KVM_FEATURE_PV_UNHALT);

		if (sched_info_on())
			entry->eax |= (1 << KVM_FEATURE_STEAL_TIME);

		entry->ebx = 0;
		entry->ecx = 0;
		entry->edx = 0;
		break;
	case 0x80000000:
		entry->eax = min(entry->eax, 0x8000001a);
		break;
	case 0x80000001:
		entry->edx &= kvm_supported_word1_x86_features;
		cpuid_mask(&entry->edx, 1);
		entry->ecx &= kvm_supported_word6_x86_features;
		cpuid_mask(&entry->ecx, 6);
		break;
	case 0x80000007: /* Advanced power management */
		/* invariant TSC is CPUID.80000007H:EDX[8] */
		entry->edx &= (1 << 8);
		/* mask against host */
		entry->edx &= boot_cpu_data.x86_power;
		entry->eax = entry->ebx = entry->ecx = 0;
		break;
	case 0x80000008: {
		unsigned g_phys_as = (entry->eax >> 16) & 0xff;
		unsigned virt_as = max((entry->eax >> 8) & 0xff, 48U);
		unsigned phys_as = entry->eax & 0xff;

		if (!g_phys_as)
			g_phys_as = phys_as;
		entry->eax = g_phys_as | (virt_as << 8);
		entry->ebx = entry->edx = 0;
		break;
	}
	case 0x80000019:
		entry->ecx = entry->edx = 0;
		break;
	case 0x8000001a:
		break;
	case 0x8000001d:
		break;
	/*Add support for Centaur's CPUID instruction*/
	case 0xC0000000:
		/*Just support up to 0xC0000004 now*/
		entry->eax = min(entry->eax, 0xC0000004);
		break;
	case 0xC0000001:
		entry->edx &= kvm_supported_word5_x86_features;
		cpuid_mask(&entry->edx, 5);
		break;
	case 3: /* Processor serial number */
	case 5: /* MONITOR/MWAIT */
	case 6: /* Thermal management */
	case 0xC0000002:
	case 0xC0000003:
	case 0xC0000004:
	default:
		entry->eax = entry->ebx = entry->ecx = entry->edx = 0;
		break;
	}

	kvm_x86_ops->set_supported_cpuid(function, entry);

	r = 0;

out:
	put_cpu();

	return r;
}

static int do_cpuid_ent(struct kvm_cpuid_entry2 *entry, u32 func,
			u32 idx, int *nent, int maxnent, unsigned int type)
{
	if (type == KVM_GET_EMULATED_CPUID)
		return __do_cpuid_ent_emulated(entry, func, idx, nent, maxnent);

	return __do_cpuid_ent(entry, func, idx, nent, maxnent);
}

#undef F

struct kvm_cpuid_param {
	u32 func;
	u32 idx;
	bool has_leaf_count;
	bool (*qualifier)(const struct kvm_cpuid_param *param);
};

static bool is_centaur_cpu(const struct kvm_cpuid_param *param)
{
	return boot_cpu_data.x86_vendor == X86_VENDOR_CENTAUR;
}

static bool sanity_check_entries(struct kvm_cpuid_entry2 __user *entries,
				 __u32 num_entries, unsigned int ioctl_type)
{
	int i;
	__u32 pad[3];

	if (ioctl_type != KVM_GET_EMULATED_CPUID)
		return false;

	/*
	 * We want to make sure that ->padding is being passed clean from
	 * userspace in case we want to use it for something in the future.
	 *
	 * Sadly, this wasn't enforced for KVM_GET_SUPPORTED_CPUID and so we
	 * have to give ourselves satisfied only with the emulated side. /me
	 * sheds a tear.
	 */
	for (i = 0; i < num_entries; i++) {
		if (copy_from_user(pad, entries[i].padding, sizeof(pad)))
			return true;

		if (pad[0] || pad[1] || pad[2])
			return true;
	}
	return false;
}

int kvm_dev_ioctl_get_cpuid(struct kvm_cpuid2 *cpuid,
			    struct kvm_cpuid_entry2 __user *entries,
			    unsigned int type)
{
	struct kvm_cpuid_entry2 *cpuid_entries;
	int limit, nent = 0, r = -E2BIG, i;
	u32 func;
	static const struct kvm_cpuid_param param[] = {
		{ .func = 0, .has_leaf_count = true },
		{ .func = 0x80000000, .has_leaf_count = true },
		{ .func = 0xC0000000, .qualifier = is_centaur_cpu, .has_leaf_count = true },
		{ .func = KVM_CPUID_SIGNATURE },
		{ .func = KVM_CPUID_FEATURES },
	};

	if (cpuid->nent < 1)
		goto out;
	if (cpuid->nent > KVM_MAX_CPUID_ENTRIES)
		cpuid->nent = KVM_MAX_CPUID_ENTRIES;

	if (sanity_check_entries(entries, cpuid->nent, type))
		return -EINVAL;

	r = -ENOMEM;
	cpuid_entries = vzalloc(sizeof(struct kvm_cpuid_entry2) * cpuid->nent);
	if (!cpuid_entries)
		goto out;

	r = 0;
	for (i = 0; i < ARRAY_SIZE(param); i++) {
		const struct kvm_cpuid_param *ent = &param[i];

		if (ent->qualifier && !ent->qualifier(ent))
			continue;

		r = do_cpuid_ent(&cpuid_entries[nent], ent->func, ent->idx,
				&nent, cpuid->nent, type);

		if (r)
			goto out_free;

		if (!ent->has_leaf_count)
			continue;

		limit = cpuid_entries[nent - 1].eax;
		for (func = ent->func + 1; func <= limit && nent < cpuid->nent && r == 0; ++func)
			r = do_cpuid_ent(&cpuid_entries[nent], func, ent->idx,
				     &nent, cpuid->nent, type);

		if (r)
			goto out_free;
	}

	r = -EFAULT;
	if (copy_to_user(entries, cpuid_entries,
			 nent * sizeof(struct kvm_cpuid_entry2)))
		goto out_free;
	cpuid->nent = nent;
	r = 0;

out_free:
	vfree(cpuid_entries);
out:
	return r;
}

static int move_to_next_stateful_cpuid_entry(struct kvm_vcpu *vcpu, int i)
{
	struct kvm_cpuid_entry2 *e = &vcpu->arch.cpuid_entries[i];
	int j, nent = vcpu->arch.cpuid_nent;

	e->flags &= ~KVM_CPUID_FLAG_STATE_READ_NEXT;
	/* when no next entry is found, the current entry[i] is reselected */
	for (j = i + 1; ; j = (j + 1) % nent) {
		struct kvm_cpuid_entry2 *ej = &vcpu->arch.cpuid_entries[j];
		if (ej->function == e->function) {
			ej->flags |= KVM_CPUID_FLAG_STATE_READ_NEXT;
			return j;
		}
	}
	return 0; /* silence gcc, even though control never reaches here */
}

/* find an entry with matching function, matching index (if needed), and that
 * should be read next (if it's stateful) */
static int is_matching_cpuid_entry(struct kvm_cpuid_entry2 *e,
	u32 function, u32 index)
{
	if (e->function != function)
		return 0;
	if ((e->flags & KVM_CPUID_FLAG_SIGNIFCANT_INDEX) && e->index != index)
		return 0;
	if ((e->flags & KVM_CPUID_FLAG_STATEFUL_FUNC) &&
	    !(e->flags & KVM_CPUID_FLAG_STATE_READ_NEXT))
		return 0;
	return 1;
}

struct kvm_cpuid_entry2 *kvm_find_cpuid_entry(struct kvm_vcpu *vcpu,
					      u32 function, u32 index)
{
	int i;
	struct kvm_cpuid_entry2 *best = NULL;

	for (i = 0; i < vcpu->arch.cpuid_nent; ++i) {
		struct kvm_cpuid_entry2 *e;

		e = &vcpu->arch.cpuid_entries[i];
		if (is_matching_cpuid_entry(e, function, index)) {
			if (e->flags & KVM_CPUID_FLAG_STATEFUL_FUNC)
				move_to_next_stateful_cpuid_entry(vcpu, i);
			best = e;
			break;
		}
	}
	return best;
}
EXPORT_SYMBOL_GPL(kvm_find_cpuid_entry);

int cpuid_maxphyaddr(struct kvm_vcpu *vcpu)
{
	struct kvm_cpuid_entry2 *best;

	best = kvm_find_cpuid_entry(vcpu, 0x80000000, 0);
	if (!best || best->eax < 0x80000008)
		goto not_found;
	best = kvm_find_cpuid_entry(vcpu, 0x80000008, 0);
	if (best)
		return best->eax & 0xff;
not_found:
	return 36;
}
EXPORT_SYMBOL_GPL(cpuid_maxphyaddr);

/*
 * If no match is found, check whether we exceed the vCPU's limit
 * and return the content of the highest valid _standard_ leaf instead.
 * This is to satisfy the CPUID specification.
 */
static struct kvm_cpuid_entry2* check_cpuid_limit(struct kvm_vcpu *vcpu,
                                                  u32 function, u32 index)
{
	struct kvm_cpuid_entry2 *maxlevel;

	maxlevel = kvm_find_cpuid_entry(vcpu, function & 0x80000000, 0);
	if (!maxlevel || maxlevel->eax >= function)
		return NULL;
	if (function & 0x80000000) {
		maxlevel = kvm_find_cpuid_entry(vcpu, 0, 0);
		if (!maxlevel)
			return NULL;
	}
	return kvm_find_cpuid_entry(vcpu, maxlevel->eax, index);
}

void kvm_cpuid(struct kvm_vcpu *vcpu, u32 *eax, u32 *ebx, u32 *ecx, u32 *edx)
{
	u32 function = *eax, index = *ecx;
	struct kvm_cpuid_entry2 *best;

	best = kvm_find_cpuid_entry(vcpu, function, index);

	if (!best)
		best = check_cpuid_limit(vcpu, function, index);

	/*
	 * Perfmon not yet supported for L2 guest.
	 */
	if (is_guest_mode(vcpu) && function == 0xa)
		best = NULL;

	if (best) {
		*eax = best->eax;
		*ebx = best->ebx;
		*ecx = best->ecx;
		*edx = best->edx;
	} else
		*eax = *ebx = *ecx = *edx = 0;
	trace_kvm_cpuid(function, *eax, *ebx, *ecx, *edx);
}
EXPORT_SYMBOL_GPL(kvm_cpuid);

void kvm_emulate_cpuid(struct kvm_vcpu *vcpu)
{
	u32 function, eax, ebx, ecx, edx;

	function = eax = kvm_register_read(vcpu, VCPU_REGS_RAX);
	ecx = kvm_register_read(vcpu, VCPU_REGS_RCX);
	kvm_cpuid(vcpu, &eax, &ebx, &ecx, &edx);
	kvm_register_write(vcpu, VCPU_REGS_RAX, eax);
	kvm_register_write(vcpu, VCPU_REGS_RBX, ebx);
	kvm_register_write(vcpu, VCPU_REGS_RCX, ecx);
	kvm_register_write(vcpu, VCPU_REGS_RDX, edx);
	kvm_x86_ops->skip_emulated_instruction(vcpu);
}
EXPORT_SYMBOL_GPL(kvm_emulate_cpuid);<|MERGE_RESOLUTION|>--- conflicted
+++ resolved
@@ -93,13 +93,11 @@
 			xstate_required_size(vcpu->arch.xcr0, false);
 	}
 
-<<<<<<< HEAD
 	best = kvm_find_cpuid_entry(vcpu, 0xD, 1);
 	if (best && (best->eax & (F(XSAVES) | F(XSAVEC))))
 		best->ebx = xstate_required_size(vcpu->arch.xcr0, true);
-=======
+
 	vcpu->arch.eager_fpu = guest_cpuid_has_mpx(vcpu);
->>>>>>> ea5dd38e
 
 	/*
 	 * The existing code assumes virtual address is 48-bit in the canonical
