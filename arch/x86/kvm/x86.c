/*
 * Kernel-based Virtual Machine driver for Linux
 *
 * derived from drivers/kvm/kvm_main.c
 *
 * Copyright (C) 2006 Qumranet, Inc.
 * Copyright (C) 2008 Qumranet, Inc.
 * Copyright IBM Corporation, 2008
 * Copyright 2010 Red Hat, Inc. and/or its affiliates.
 *
 * Authors:
 *   Avi Kivity   <avi@qumranet.com>
 *   Yaniv Kamay  <yaniv@qumranet.com>
 *   Amit Shah    <amit.shah@qumranet.com>
 *   Ben-Ami Yassour <benami@il.ibm.com>
 *
 * This work is licensed under the terms of the GNU GPL, version 2.  See
 * the COPYING file in the top-level directory.
 *
 */

#include <linux/kvm_host.h>
#include "irq.h"
#include "mmu.h"
#include "i8254.h"
#include "tss.h"
#include "kvm_cache_regs.h"
#include "x86.h"
#include "cpuid.h"
#include "assigned-dev.h"
<<<<<<< HEAD
=======
#include "pmu.h"
#include "hyperv.h"
>>>>>>> afd2ff9b

#include <linux/clocksource.h>
#include <linux/interrupt.h>
#include <linux/kvm.h>
#include <linux/fs.h>
#include <linux/vmalloc.h>
#include <linux/module.h>
#include <linux/mman.h>
#include <linux/highmem.h>
#include <linux/iommu.h>
#include <linux/intel-iommu.h>
#include <linux/cpufreq.h>
#include <linux/user-return-notifier.h>
#include <linux/srcu.h>
#include <linux/slab.h>
#include <linux/perf_event.h>
#include <linux/uaccess.h>
#include <linux/hash.h>
#include <linux/pci.h>
#include <linux/timekeeper_internal.h>
#include <linux/pvclock_gtod.h>
#include <linux/kvm_irqfd.h>
#include <linux/irqbypass.h>
#include <trace/events/kvm.h>

#define CREATE_TRACE_POINTS
#include "trace.h"

#include <asm/debugreg.h>
#include <asm/msr.h>
#include <asm/desc.h>
#include <asm/mce.h>
#include <linux/kernel_stat.h>
#include <asm/fpu/internal.h> /* Ugh! */
#include <asm/pvclock.h>
#include <asm/div64.h>
#include <asm/irq_remapping.h>

#define MAX_IO_MSRS 256
#define KVM_MAX_MCE_BANKS 32
#define KVM_MCE_CAP_SUPPORTED (MCG_CTL_P | MCG_SER_P)

#define emul_to_vcpu(ctxt) \
	container_of(ctxt, struct kvm_vcpu, arch.emulate_ctxt)

/* EFER defaults:
 * - enable syscall per default because its emulated by KVM
 * - enable LME and LMA per default on 64 bit KVM
 */
#ifdef CONFIG_X86_64
static
u64 __read_mostly efer_reserved_bits = ~((u64)(EFER_SCE | EFER_LME | EFER_LMA));
#else
static u64 __read_mostly efer_reserved_bits = ~((u64)EFER_SCE);
#endif

#define VM_STAT(x) offsetof(struct kvm, stat.x), KVM_STAT_VM
#define VCPU_STAT(x) offsetof(struct kvm_vcpu, stat.x), KVM_STAT_VCPU

static void update_cr8_intercept(struct kvm_vcpu *vcpu);
static void process_nmi(struct kvm_vcpu *vcpu);
static void __kvm_set_rflags(struct kvm_vcpu *vcpu, unsigned long rflags);

struct kvm_x86_ops *kvm_x86_ops __read_mostly;
EXPORT_SYMBOL_GPL(kvm_x86_ops);

static bool __read_mostly ignore_msrs = 0;
module_param(ignore_msrs, bool, S_IRUGO | S_IWUSR);

unsigned int min_timer_period_us = 500;
module_param(min_timer_period_us, uint, S_IRUGO | S_IWUSR);

static bool __read_mostly kvmclock_periodic_sync = true;
module_param(kvmclock_periodic_sync, bool, S_IRUGO);

bool __read_mostly kvm_has_tsc_control;
EXPORT_SYMBOL_GPL(kvm_has_tsc_control);
u32  __read_mostly kvm_max_guest_tsc_khz;
EXPORT_SYMBOL_GPL(kvm_max_guest_tsc_khz);
u8   __read_mostly kvm_tsc_scaling_ratio_frac_bits;
EXPORT_SYMBOL_GPL(kvm_tsc_scaling_ratio_frac_bits);
u64  __read_mostly kvm_max_tsc_scaling_ratio;
EXPORT_SYMBOL_GPL(kvm_max_tsc_scaling_ratio);
static u64 __read_mostly kvm_default_tsc_scaling_ratio;

/* tsc tolerance in parts per million - default to 1/2 of the NTP threshold */
static u32 __read_mostly tsc_tolerance_ppm = 250;
module_param(tsc_tolerance_ppm, uint, S_IRUGO | S_IWUSR);

/* lapic timer advance (tscdeadline mode only) in nanoseconds */
unsigned int __read_mostly lapic_timer_advance_ns = 0;
module_param(lapic_timer_advance_ns, uint, S_IRUGO | S_IWUSR);

static bool __read_mostly backwards_tsc_observed = false;

#define KVM_NR_SHARED_MSRS 16

struct kvm_shared_msrs_global {
	int nr;
	u32 msrs[KVM_NR_SHARED_MSRS];
};

struct kvm_shared_msrs {
	struct user_return_notifier urn;
	bool registered;
	struct kvm_shared_msr_values {
		u64 host;
		u64 curr;
	} values[KVM_NR_SHARED_MSRS];
};

static struct kvm_shared_msrs_global __read_mostly shared_msrs_global;
static struct kvm_shared_msrs __percpu *shared_msrs;

struct kvm_stats_debugfs_item debugfs_entries[] = {
	{ "pf_fixed", VCPU_STAT(pf_fixed) },
	{ "pf_guest", VCPU_STAT(pf_guest) },
	{ "tlb_flush", VCPU_STAT(tlb_flush) },
	{ "invlpg", VCPU_STAT(invlpg) },
	{ "exits", VCPU_STAT(exits) },
	{ "io_exits", VCPU_STAT(io_exits) },
	{ "mmio_exits", VCPU_STAT(mmio_exits) },
	{ "signal_exits", VCPU_STAT(signal_exits) },
	{ "irq_window", VCPU_STAT(irq_window_exits) },
	{ "nmi_window", VCPU_STAT(nmi_window_exits) },
	{ "halt_exits", VCPU_STAT(halt_exits) },
	{ "halt_successful_poll", VCPU_STAT(halt_successful_poll) },
	{ "halt_attempted_poll", VCPU_STAT(halt_attempted_poll) },
	{ "halt_wakeup", VCPU_STAT(halt_wakeup) },
	{ "hypercalls", VCPU_STAT(hypercalls) },
	{ "request_irq", VCPU_STAT(request_irq_exits) },
	{ "irq_exits", VCPU_STAT(irq_exits) },
	{ "host_state_reload", VCPU_STAT(host_state_reload) },
	{ "efer_reload", VCPU_STAT(efer_reload) },
	{ "fpu_reload", VCPU_STAT(fpu_reload) },
	{ "insn_emulation", VCPU_STAT(insn_emulation) },
	{ "insn_emulation_fail", VCPU_STAT(insn_emulation_fail) },
	{ "irq_injections", VCPU_STAT(irq_injections) },
	{ "nmi_injections", VCPU_STAT(nmi_injections) },
	{ "mmu_shadow_zapped", VM_STAT(mmu_shadow_zapped) },
	{ "mmu_pte_write", VM_STAT(mmu_pte_write) },
	{ "mmu_pte_updated", VM_STAT(mmu_pte_updated) },
	{ "mmu_pde_zapped", VM_STAT(mmu_pde_zapped) },
	{ "mmu_flooded", VM_STAT(mmu_flooded) },
	{ "mmu_recycled", VM_STAT(mmu_recycled) },
	{ "mmu_cache_miss", VM_STAT(mmu_cache_miss) },
	{ "mmu_unsync", VM_STAT(mmu_unsync) },
	{ "remote_tlb_flush", VM_STAT(remote_tlb_flush) },
	{ "largepages", VM_STAT(lpages) },
	{ NULL }
};

u64 __read_mostly host_xcr0;

static int emulator_fix_hypercall(struct x86_emulate_ctxt *ctxt);

static inline void kvm_async_pf_hash_reset(struct kvm_vcpu *vcpu)
{
	int i;
	for (i = 0; i < roundup_pow_of_two(ASYNC_PF_PER_VCPU); i++)
		vcpu->arch.apf.gfns[i] = ~0;
}

static void kvm_on_user_return(struct user_return_notifier *urn)
{
	unsigned slot;
	struct kvm_shared_msrs *locals
		= container_of(urn, struct kvm_shared_msrs, urn);
	struct kvm_shared_msr_values *values;

	for (slot = 0; slot < shared_msrs_global.nr; ++slot) {
		values = &locals->values[slot];
		if (values->host != values->curr) {
			wrmsrl(shared_msrs_global.msrs[slot], values->host);
			values->curr = values->host;
		}
	}
	locals->registered = false;
	user_return_notifier_unregister(urn);
}

static void shared_msr_update(unsigned slot, u32 msr)
{
	u64 value;
	unsigned int cpu = smp_processor_id();
	struct kvm_shared_msrs *smsr = per_cpu_ptr(shared_msrs, cpu);

	/* only read, and nobody should modify it at this time,
	 * so don't need lock */
	if (slot >= shared_msrs_global.nr) {
		printk(KERN_ERR "kvm: invalid MSR slot!");
		return;
	}
	rdmsrl_safe(msr, &value);
	smsr->values[slot].host = value;
	smsr->values[slot].curr = value;
}

void kvm_define_shared_msr(unsigned slot, u32 msr)
{
	BUG_ON(slot >= KVM_NR_SHARED_MSRS);
	shared_msrs_global.msrs[slot] = msr;
	if (slot >= shared_msrs_global.nr)
		shared_msrs_global.nr = slot + 1;
}
EXPORT_SYMBOL_GPL(kvm_define_shared_msr);

static void kvm_shared_msr_cpu_online(void)
{
	unsigned i;

	for (i = 0; i < shared_msrs_global.nr; ++i)
		shared_msr_update(i, shared_msrs_global.msrs[i]);
}

int kvm_set_shared_msr(unsigned slot, u64 value, u64 mask)
{
	unsigned int cpu = smp_processor_id();
	struct kvm_shared_msrs *smsr = per_cpu_ptr(shared_msrs, cpu);
	int err;

	if (((value ^ smsr->values[slot].curr) & mask) == 0)
		return 0;
	smsr->values[slot].curr = value;
	err = wrmsrl_safe(shared_msrs_global.msrs[slot], value);
	if (err)
		return 1;

	if (!smsr->registered) {
		smsr->urn.on_user_return = kvm_on_user_return;
		user_return_notifier_register(&smsr->urn);
		smsr->registered = true;
	}
	return 0;
}
EXPORT_SYMBOL_GPL(kvm_set_shared_msr);

static void drop_user_return_notifiers(void)
{
	unsigned int cpu = smp_processor_id();
	struct kvm_shared_msrs *smsr = per_cpu_ptr(shared_msrs, cpu);

	if (smsr->registered)
		kvm_on_user_return(&smsr->urn);
}

u64 kvm_get_apic_base(struct kvm_vcpu *vcpu)
{
	return vcpu->arch.apic_base;
}
EXPORT_SYMBOL_GPL(kvm_get_apic_base);

int kvm_set_apic_base(struct kvm_vcpu *vcpu, struct msr_data *msr_info)
{
	u64 old_state = vcpu->arch.apic_base &
		(MSR_IA32_APICBASE_ENABLE | X2APIC_ENABLE);
	u64 new_state = msr_info->data &
		(MSR_IA32_APICBASE_ENABLE | X2APIC_ENABLE);
	u64 reserved_bits = ((~0ULL) << cpuid_maxphyaddr(vcpu)) |
		0x2ff | (guest_cpuid_has_x2apic(vcpu) ? 0 : X2APIC_ENABLE);

	if (!msr_info->host_initiated &&
	    ((msr_info->data & reserved_bits) != 0 ||
	     new_state == X2APIC_ENABLE ||
	     (new_state == MSR_IA32_APICBASE_ENABLE &&
	      old_state == (MSR_IA32_APICBASE_ENABLE | X2APIC_ENABLE)) ||
	     (new_state == (MSR_IA32_APICBASE_ENABLE | X2APIC_ENABLE) &&
	      old_state == 0)))
		return 1;

	kvm_lapic_set_base(vcpu, msr_info->data);
	return 0;
}
EXPORT_SYMBOL_GPL(kvm_set_apic_base);

asmlinkage __visible void kvm_spurious_fault(void)
{
	/* Fault while not rebooting.  We want the trace. */
	BUG();
}
EXPORT_SYMBOL_GPL(kvm_spurious_fault);

#define EXCPT_BENIGN		0
#define EXCPT_CONTRIBUTORY	1
#define EXCPT_PF		2

static int exception_class(int vector)
{
	switch (vector) {
	case PF_VECTOR:
		return EXCPT_PF;
	case DE_VECTOR:
	case TS_VECTOR:
	case NP_VECTOR:
	case SS_VECTOR:
	case GP_VECTOR:
		return EXCPT_CONTRIBUTORY;
	default:
		break;
	}
	return EXCPT_BENIGN;
}

#define EXCPT_FAULT		0
#define EXCPT_TRAP		1
#define EXCPT_ABORT		2
#define EXCPT_INTERRUPT		3

static int exception_type(int vector)
{
	unsigned int mask;

	if (WARN_ON(vector > 31 || vector == NMI_VECTOR))
		return EXCPT_INTERRUPT;

	mask = 1 << vector;

	/* #DB is trap, as instruction watchpoints are handled elsewhere */
	if (mask & ((1 << DB_VECTOR) | (1 << BP_VECTOR) | (1 << OF_VECTOR)))
		return EXCPT_TRAP;

	if (mask & ((1 << DF_VECTOR) | (1 << MC_VECTOR)))
		return EXCPT_ABORT;

	/* Reserved exceptions will result in fault */
	return EXCPT_FAULT;
}

static void kvm_multiple_exception(struct kvm_vcpu *vcpu,
		unsigned nr, bool has_error, u32 error_code,
		bool reinject)
{
	u32 prev_nr;
	int class1, class2;

	kvm_make_request(KVM_REQ_EVENT, vcpu);

	if (!vcpu->arch.exception.pending) {
	queue:
		if (has_error && !is_protmode(vcpu))
			has_error = false;
		vcpu->arch.exception.pending = true;
		vcpu->arch.exception.has_error_code = has_error;
		vcpu->arch.exception.nr = nr;
		vcpu->arch.exception.error_code = error_code;
		vcpu->arch.exception.reinject = reinject;
		return;
	}

	/* to check exception */
	prev_nr = vcpu->arch.exception.nr;
	if (prev_nr == DF_VECTOR) {
		/* triple fault -> shutdown */
		kvm_make_request(KVM_REQ_TRIPLE_FAULT, vcpu);
		return;
	}
	class1 = exception_class(prev_nr);
	class2 = exception_class(nr);
	if ((class1 == EXCPT_CONTRIBUTORY && class2 == EXCPT_CONTRIBUTORY)
		|| (class1 == EXCPT_PF && class2 != EXCPT_BENIGN)) {
		/* generate double fault per SDM Table 5-5 */
		vcpu->arch.exception.pending = true;
		vcpu->arch.exception.has_error_code = true;
		vcpu->arch.exception.nr = DF_VECTOR;
		vcpu->arch.exception.error_code = 0;
	} else
		/* replace previous exception with a new one in a hope
		   that instruction re-execution will regenerate lost
		   exception */
		goto queue;
}

void kvm_queue_exception(struct kvm_vcpu *vcpu, unsigned nr)
{
	kvm_multiple_exception(vcpu, nr, false, 0, false);
}
EXPORT_SYMBOL_GPL(kvm_queue_exception);

void kvm_requeue_exception(struct kvm_vcpu *vcpu, unsigned nr)
{
	kvm_multiple_exception(vcpu, nr, false, 0, true);
}
EXPORT_SYMBOL_GPL(kvm_requeue_exception);

void kvm_complete_insn_gp(struct kvm_vcpu *vcpu, int err)
{
	if (err)
		kvm_inject_gp(vcpu, 0);
	else
		kvm_x86_ops->skip_emulated_instruction(vcpu);
}
EXPORT_SYMBOL_GPL(kvm_complete_insn_gp);

void kvm_inject_page_fault(struct kvm_vcpu *vcpu, struct x86_exception *fault)
{
	++vcpu->stat.pf_guest;
	vcpu->arch.cr2 = fault->address;
	kvm_queue_exception_e(vcpu, PF_VECTOR, fault->error_code);
}
EXPORT_SYMBOL_GPL(kvm_inject_page_fault);

static bool kvm_propagate_fault(struct kvm_vcpu *vcpu, struct x86_exception *fault)
{
	if (mmu_is_nested(vcpu) && !fault->nested_page_fault)
		vcpu->arch.nested_mmu.inject_page_fault(vcpu, fault);
	else
		vcpu->arch.mmu.inject_page_fault(vcpu, fault);

	return fault->nested_page_fault;
}

void kvm_inject_nmi(struct kvm_vcpu *vcpu)
{
	atomic_inc(&vcpu->arch.nmi_queued);
	kvm_make_request(KVM_REQ_NMI, vcpu);
}
EXPORT_SYMBOL_GPL(kvm_inject_nmi);

void kvm_queue_exception_e(struct kvm_vcpu *vcpu, unsigned nr, u32 error_code)
{
	kvm_multiple_exception(vcpu, nr, true, error_code, false);
}
EXPORT_SYMBOL_GPL(kvm_queue_exception_e);

void kvm_requeue_exception_e(struct kvm_vcpu *vcpu, unsigned nr, u32 error_code)
{
	kvm_multiple_exception(vcpu, nr, true, error_code, true);
}
EXPORT_SYMBOL_GPL(kvm_requeue_exception_e);

/*
 * Checks if cpl <= required_cpl; if true, return true.  Otherwise queue
 * a #GP and return false.
 */
bool kvm_require_cpl(struct kvm_vcpu *vcpu, int required_cpl)
{
	if (kvm_x86_ops->get_cpl(vcpu) <= required_cpl)
		return true;
	kvm_queue_exception_e(vcpu, GP_VECTOR, 0);
	return false;
}
EXPORT_SYMBOL_GPL(kvm_require_cpl);

bool kvm_require_dr(struct kvm_vcpu *vcpu, int dr)
{
	if ((dr != 4 && dr != 5) || !kvm_read_cr4_bits(vcpu, X86_CR4_DE))
		return true;

	kvm_queue_exception(vcpu, UD_VECTOR);
	return false;
}
EXPORT_SYMBOL_GPL(kvm_require_dr);

/*
 * This function will be used to read from the physical memory of the currently
 * running guest. The difference to kvm_vcpu_read_guest_page is that this function
 * can read from guest physical or from the guest's guest physical memory.
 */
int kvm_read_guest_page_mmu(struct kvm_vcpu *vcpu, struct kvm_mmu *mmu,
			    gfn_t ngfn, void *data, int offset, int len,
			    u32 access)
{
	struct x86_exception exception;
	gfn_t real_gfn;
	gpa_t ngpa;

	ngpa     = gfn_to_gpa(ngfn);
	real_gfn = mmu->translate_gpa(vcpu, ngpa, access, &exception);
	if (real_gfn == UNMAPPED_GVA)
		return -EFAULT;

	real_gfn = gpa_to_gfn(real_gfn);

	return kvm_vcpu_read_guest_page(vcpu, real_gfn, data, offset, len);
}
EXPORT_SYMBOL_GPL(kvm_read_guest_page_mmu);

static int kvm_read_nested_guest_page(struct kvm_vcpu *vcpu, gfn_t gfn,
			       void *data, int offset, int len, u32 access)
{
	return kvm_read_guest_page_mmu(vcpu, vcpu->arch.walk_mmu, gfn,
				       data, offset, len, access);
}

/*
 * Load the pae pdptrs.  Return true is they are all valid.
 */
int load_pdptrs(struct kvm_vcpu *vcpu, struct kvm_mmu *mmu, unsigned long cr3)
{
	gfn_t pdpt_gfn = cr3 >> PAGE_SHIFT;
	unsigned offset = ((cr3 & (PAGE_SIZE-1)) >> 5) << 2;
	int i;
	int ret;
	u64 pdpte[ARRAY_SIZE(mmu->pdptrs)];

	ret = kvm_read_guest_page_mmu(vcpu, mmu, pdpt_gfn, pdpte,
				      offset * sizeof(u64), sizeof(pdpte),
				      PFERR_USER_MASK|PFERR_WRITE_MASK);
	if (ret < 0) {
		ret = 0;
		goto out;
	}
	for (i = 0; i < ARRAY_SIZE(pdpte); ++i) {
		if (is_present_gpte(pdpte[i]) &&
		    (pdpte[i] &
		     vcpu->arch.mmu.guest_rsvd_check.rsvd_bits_mask[0][2])) {
			ret = 0;
			goto out;
		}
	}
	ret = 1;

	memcpy(mmu->pdptrs, pdpte, sizeof(mmu->pdptrs));
	__set_bit(VCPU_EXREG_PDPTR,
		  (unsigned long *)&vcpu->arch.regs_avail);
	__set_bit(VCPU_EXREG_PDPTR,
		  (unsigned long *)&vcpu->arch.regs_dirty);
out:

	return ret;
}
EXPORT_SYMBOL_GPL(load_pdptrs);

static bool pdptrs_changed(struct kvm_vcpu *vcpu)
{
	u64 pdpte[ARRAY_SIZE(vcpu->arch.walk_mmu->pdptrs)];
	bool changed = true;
	int offset;
	gfn_t gfn;
	int r;

	if (is_long_mode(vcpu) || !is_pae(vcpu))
		return false;

	if (!test_bit(VCPU_EXREG_PDPTR,
		      (unsigned long *)&vcpu->arch.regs_avail))
		return true;

	gfn = (kvm_read_cr3(vcpu) & ~31u) >> PAGE_SHIFT;
	offset = (kvm_read_cr3(vcpu) & ~31u) & (PAGE_SIZE - 1);
	r = kvm_read_nested_guest_page(vcpu, gfn, pdpte, offset, sizeof(pdpte),
				       PFERR_USER_MASK | PFERR_WRITE_MASK);
	if (r < 0)
		goto out;
	changed = memcmp(pdpte, vcpu->arch.walk_mmu->pdptrs, sizeof(pdpte)) != 0;
out:

	return changed;
}

int kvm_set_cr0(struct kvm_vcpu *vcpu, unsigned long cr0)
{
	unsigned long old_cr0 = kvm_read_cr0(vcpu);
	unsigned long update_bits = X86_CR0_PG | X86_CR0_WP;

	cr0 |= X86_CR0_ET;

#ifdef CONFIG_X86_64
	if (cr0 & 0xffffffff00000000UL)
		return 1;
#endif

	cr0 &= ~CR0_RESERVED_BITS;

	if ((cr0 & X86_CR0_NW) && !(cr0 & X86_CR0_CD))
		return 1;

	if ((cr0 & X86_CR0_PG) && !(cr0 & X86_CR0_PE))
		return 1;

	if (!is_paging(vcpu) && (cr0 & X86_CR0_PG)) {
#ifdef CONFIG_X86_64
		if ((vcpu->arch.efer & EFER_LME)) {
			int cs_db, cs_l;

			if (!is_pae(vcpu))
				return 1;
			kvm_x86_ops->get_cs_db_l_bits(vcpu, &cs_db, &cs_l);
			if (cs_l)
				return 1;
		} else
#endif
		if (is_pae(vcpu) && !load_pdptrs(vcpu, vcpu->arch.walk_mmu,
						 kvm_read_cr3(vcpu)))
			return 1;
	}

	if (!(cr0 & X86_CR0_PG) && kvm_read_cr4_bits(vcpu, X86_CR4_PCIDE))
		return 1;

	kvm_x86_ops->set_cr0(vcpu, cr0);

	if ((cr0 ^ old_cr0) & X86_CR0_PG) {
		kvm_clear_async_pf_completion_queue(vcpu);
		kvm_async_pf_hash_reset(vcpu);
	}

	if ((cr0 ^ old_cr0) & update_bits)
		kvm_mmu_reset_context(vcpu);

	if (((cr0 ^ old_cr0) & X86_CR0_CD) &&
	    kvm_arch_has_noncoherent_dma(vcpu->kvm) &&
	    !kvm_check_has_quirk(vcpu->kvm, KVM_X86_QUIRK_CD_NW_CLEARED))
		kvm_zap_gfn_range(vcpu->kvm, 0, ~0ULL);

	return 0;
}
EXPORT_SYMBOL_GPL(kvm_set_cr0);

void kvm_lmsw(struct kvm_vcpu *vcpu, unsigned long msw)
{
	(void)kvm_set_cr0(vcpu, kvm_read_cr0_bits(vcpu, ~0x0eul) | (msw & 0x0f));
}
EXPORT_SYMBOL_GPL(kvm_lmsw);

static void kvm_load_guest_xcr0(struct kvm_vcpu *vcpu)
{
	if (kvm_read_cr4_bits(vcpu, X86_CR4_OSXSAVE) &&
			!vcpu->guest_xcr0_loaded) {
		/* kvm_set_xcr() also depends on this */
		xsetbv(XCR_XFEATURE_ENABLED_MASK, vcpu->arch.xcr0);
		vcpu->guest_xcr0_loaded = 1;
	}
}

static void kvm_put_guest_xcr0(struct kvm_vcpu *vcpu)
{
	if (vcpu->guest_xcr0_loaded) {
		if (vcpu->arch.xcr0 != host_xcr0)
			xsetbv(XCR_XFEATURE_ENABLED_MASK, host_xcr0);
		vcpu->guest_xcr0_loaded = 0;
	}
}

static int __kvm_set_xcr(struct kvm_vcpu *vcpu, u32 index, u64 xcr)
{
	u64 xcr0 = xcr;
	u64 old_xcr0 = vcpu->arch.xcr0;
	u64 valid_bits;

	/* Only support XCR_XFEATURE_ENABLED_MASK(xcr0) now  */
	if (index != XCR_XFEATURE_ENABLED_MASK)
		return 1;
	if (!(xcr0 & XFEATURE_MASK_FP))
		return 1;
	if ((xcr0 & XFEATURE_MASK_YMM) && !(xcr0 & XFEATURE_MASK_SSE))
		return 1;

	/*
	 * Do not allow the guest to set bits that we do not support
	 * saving.  However, xcr0 bit 0 is always set, even if the
	 * emulated CPU does not support XSAVE (see fx_init).
	 */
	valid_bits = vcpu->arch.guest_supported_xcr0 | XFEATURE_MASK_FP;
	if (xcr0 & ~valid_bits)
		return 1;

	if ((!(xcr0 & XFEATURE_MASK_BNDREGS)) !=
	    (!(xcr0 & XFEATURE_MASK_BNDCSR)))
		return 1;

<<<<<<< HEAD
	if (xcr0 & XSTATE_AVX512) {
		if (!(xcr0 & XSTATE_YMM))
			return 1;
		if ((xcr0 & XSTATE_AVX512) != XSTATE_AVX512)
=======
	if (xcr0 & XFEATURE_MASK_AVX512) {
		if (!(xcr0 & XFEATURE_MASK_YMM))
			return 1;
		if ((xcr0 & XFEATURE_MASK_AVX512) != XFEATURE_MASK_AVX512)
>>>>>>> afd2ff9b
			return 1;
	}
	kvm_put_guest_xcr0(vcpu);
	vcpu->arch.xcr0 = xcr0;

	if ((xcr0 ^ old_xcr0) & XFEATURE_MASK_EXTEND)
		kvm_update_cpuid(vcpu);
	return 0;
}

int kvm_set_xcr(struct kvm_vcpu *vcpu, u32 index, u64 xcr)
{
	if (kvm_x86_ops->get_cpl(vcpu) != 0 ||
	    __kvm_set_xcr(vcpu, index, xcr)) {
		kvm_inject_gp(vcpu, 0);
		return 1;
	}
	return 0;
}
EXPORT_SYMBOL_GPL(kvm_set_xcr);

int kvm_set_cr4(struct kvm_vcpu *vcpu, unsigned long cr4)
{
	unsigned long old_cr4 = kvm_read_cr4(vcpu);
	unsigned long pdptr_bits = X86_CR4_PGE | X86_CR4_PSE | X86_CR4_PAE |
				   X86_CR4_SMEP | X86_CR4_SMAP;

	if (cr4 & CR4_RESERVED_BITS)
		return 1;

	if (!guest_cpuid_has_xsave(vcpu) && (cr4 & X86_CR4_OSXSAVE))
		return 1;

	if (!guest_cpuid_has_smep(vcpu) && (cr4 & X86_CR4_SMEP))
		return 1;

	if (!guest_cpuid_has_smap(vcpu) && (cr4 & X86_CR4_SMAP))
		return 1;

	if (!guest_cpuid_has_fsgsbase(vcpu) && (cr4 & X86_CR4_FSGSBASE))
		return 1;

	if (is_long_mode(vcpu)) {
		if (!(cr4 & X86_CR4_PAE))
			return 1;
	} else if (is_paging(vcpu) && (cr4 & X86_CR4_PAE)
		   && ((cr4 ^ old_cr4) & pdptr_bits)
		   && !load_pdptrs(vcpu, vcpu->arch.walk_mmu,
				   kvm_read_cr3(vcpu)))
		return 1;

	if ((cr4 & X86_CR4_PCIDE) && !(old_cr4 & X86_CR4_PCIDE)) {
		if (!guest_cpuid_has_pcid(vcpu))
			return 1;

		/* PCID can not be enabled when cr3[11:0]!=000H or EFER.LMA=0 */
		if ((kvm_read_cr3(vcpu) & X86_CR3_PCID_MASK) || !is_long_mode(vcpu))
			return 1;
	}

	if (kvm_x86_ops->set_cr4(vcpu, cr4))
		return 1;

	if (((cr4 ^ old_cr4) & pdptr_bits) ||
	    (!(cr4 & X86_CR4_PCIDE) && (old_cr4 & X86_CR4_PCIDE)))
		kvm_mmu_reset_context(vcpu);

	if ((cr4 ^ old_cr4) & X86_CR4_OSXSAVE)
		kvm_update_cpuid(vcpu);

	return 0;
}
EXPORT_SYMBOL_GPL(kvm_set_cr4);

int kvm_set_cr3(struct kvm_vcpu *vcpu, unsigned long cr3)
{
#ifdef CONFIG_X86_64
	cr3 &= ~CR3_PCID_INVD;
#endif

	if (cr3 == kvm_read_cr3(vcpu) && !pdptrs_changed(vcpu)) {
		kvm_mmu_sync_roots(vcpu);
		kvm_make_request(KVM_REQ_TLB_FLUSH, vcpu);
		return 0;
	}

	if (is_long_mode(vcpu)) {
		if (cr3 & CR3_L_MODE_RESERVED_BITS)
			return 1;
	} else if (is_pae(vcpu) && is_paging(vcpu) &&
		   !load_pdptrs(vcpu, vcpu->arch.walk_mmu, cr3))
		return 1;

	vcpu->arch.cr3 = cr3;
	__set_bit(VCPU_EXREG_CR3, (ulong *)&vcpu->arch.regs_avail);
	kvm_mmu_new_cr3(vcpu);
	return 0;
}
EXPORT_SYMBOL_GPL(kvm_set_cr3);

int kvm_set_cr8(struct kvm_vcpu *vcpu, unsigned long cr8)
{
	if (cr8 & CR8_RESERVED_BITS)
		return 1;
	if (lapic_in_kernel(vcpu))
		kvm_lapic_set_tpr(vcpu, cr8);
	else
		vcpu->arch.cr8 = cr8;
	return 0;
}
EXPORT_SYMBOL_GPL(kvm_set_cr8);

unsigned long kvm_get_cr8(struct kvm_vcpu *vcpu)
{
	if (lapic_in_kernel(vcpu))
		return kvm_lapic_get_cr8(vcpu);
	else
		return vcpu->arch.cr8;
}
EXPORT_SYMBOL_GPL(kvm_get_cr8);

static void kvm_update_dr0123(struct kvm_vcpu *vcpu)
{
	int i;

	if (!(vcpu->guest_debug & KVM_GUESTDBG_USE_HW_BP)) {
		for (i = 0; i < KVM_NR_DB_REGS; i++)
			vcpu->arch.eff_db[i] = vcpu->arch.db[i];
		vcpu->arch.switch_db_regs |= KVM_DEBUGREG_RELOAD;
	}
}

static void kvm_update_dr6(struct kvm_vcpu *vcpu)
{
	if (!(vcpu->guest_debug & KVM_GUESTDBG_USE_HW_BP))
		kvm_x86_ops->set_dr6(vcpu, vcpu->arch.dr6);
}

static void kvm_update_dr7(struct kvm_vcpu *vcpu)
{
	unsigned long dr7;

	if (vcpu->guest_debug & KVM_GUESTDBG_USE_HW_BP)
		dr7 = vcpu->arch.guest_debug_dr7;
	else
		dr7 = vcpu->arch.dr7;
	kvm_x86_ops->set_dr7(vcpu, dr7);
	vcpu->arch.switch_db_regs &= ~KVM_DEBUGREG_BP_ENABLED;
	if (dr7 & DR7_BP_EN_MASK)
		vcpu->arch.switch_db_regs |= KVM_DEBUGREG_BP_ENABLED;
}

static u64 kvm_dr6_fixed(struct kvm_vcpu *vcpu)
{
	u64 fixed = DR6_FIXED_1;

	if (!guest_cpuid_has_rtm(vcpu))
		fixed |= DR6_RTM;
	return fixed;
}

static int __kvm_set_dr(struct kvm_vcpu *vcpu, int dr, unsigned long val)
{
	switch (dr) {
	case 0 ... 3:
		vcpu->arch.db[dr] = val;
		if (!(vcpu->guest_debug & KVM_GUESTDBG_USE_HW_BP))
			vcpu->arch.eff_db[dr] = val;
		break;
	case 4:
		/* fall through */
	case 6:
		if (val & 0xffffffff00000000ULL)
			return -1; /* #GP */
		vcpu->arch.dr6 = (val & DR6_VOLATILE) | kvm_dr6_fixed(vcpu);
		kvm_update_dr6(vcpu);
		break;
	case 5:
		/* fall through */
	default: /* 7 */
		if (val & 0xffffffff00000000ULL)
			return -1; /* #GP */
		vcpu->arch.dr7 = (val & DR7_VOLATILE) | DR7_FIXED_1;
		kvm_update_dr7(vcpu);
		break;
	}

	return 0;
}

int kvm_set_dr(struct kvm_vcpu *vcpu, int dr, unsigned long val)
{
	if (__kvm_set_dr(vcpu, dr, val)) {
		kvm_inject_gp(vcpu, 0);
		return 1;
	}
	return 0;
}
EXPORT_SYMBOL_GPL(kvm_set_dr);

int kvm_get_dr(struct kvm_vcpu *vcpu, int dr, unsigned long *val)
{
	switch (dr) {
	case 0 ... 3:
		*val = vcpu->arch.db[dr];
		break;
	case 4:
		/* fall through */
	case 6:
		if (vcpu->guest_debug & KVM_GUESTDBG_USE_HW_BP)
			*val = vcpu->arch.dr6;
		else
			*val = kvm_x86_ops->get_dr6(vcpu);
		break;
	case 5:
		/* fall through */
	default: /* 7 */
		*val = vcpu->arch.dr7;
		break;
	}
	return 0;
}
EXPORT_SYMBOL_GPL(kvm_get_dr);

bool kvm_rdpmc(struct kvm_vcpu *vcpu)
{
	u32 ecx = kvm_register_read(vcpu, VCPU_REGS_RCX);
	u64 data;
	int err;

	err = kvm_pmu_rdpmc(vcpu, ecx, &data);
	if (err)
		return err;
	kvm_register_write(vcpu, VCPU_REGS_RAX, (u32)data);
	kvm_register_write(vcpu, VCPU_REGS_RDX, data >> 32);
	return err;
}
EXPORT_SYMBOL_GPL(kvm_rdpmc);

/*
 * List of msr numbers which we expose to userspace through KVM_GET_MSRS
 * and KVM_SET_MSRS, and KVM_GET_MSR_INDEX_LIST.
 *
 * This list is modified at module load time to reflect the
 * capabilities of the host cpu. This capabilities test skips MSRs that are
 * kvm-specific. Those are put in emulated_msrs; filtering of emulated_msrs
 * may depend on host virtualization features rather than host cpu features.
 */

static u32 msrs_to_save[] = {
	MSR_IA32_SYSENTER_CS, MSR_IA32_SYSENTER_ESP, MSR_IA32_SYSENTER_EIP,
	MSR_STAR,
#ifdef CONFIG_X86_64
	MSR_CSTAR, MSR_KERNEL_GS_BASE, MSR_SYSCALL_MASK, MSR_LSTAR,
#endif
	MSR_IA32_TSC, MSR_IA32_CR_PAT, MSR_VM_HSAVE_PA,
	MSR_IA32_FEATURE_CONTROL, MSR_IA32_BNDCFGS
};

static unsigned num_msrs_to_save;

static u32 emulated_msrs[] = {
	MSR_KVM_SYSTEM_TIME, MSR_KVM_WALL_CLOCK,
	MSR_KVM_SYSTEM_TIME_NEW, MSR_KVM_WALL_CLOCK_NEW,
	HV_X64_MSR_GUEST_OS_ID, HV_X64_MSR_HYPERCALL,
	HV_X64_MSR_TIME_REF_COUNT, HV_X64_MSR_REFERENCE_TSC,
	HV_X64_MSR_CRASH_P0, HV_X64_MSR_CRASH_P1, HV_X64_MSR_CRASH_P2,
	HV_X64_MSR_CRASH_P3, HV_X64_MSR_CRASH_P4, HV_X64_MSR_CRASH_CTL,
	HV_X64_MSR_RESET,
	HV_X64_MSR_VP_INDEX,
	HV_X64_MSR_VP_RUNTIME,
	HV_X64_MSR_APIC_ASSIST_PAGE, MSR_KVM_ASYNC_PF_EN, MSR_KVM_STEAL_TIME,
	MSR_KVM_PV_EOI_EN,

	MSR_IA32_TSC_ADJUST,
	MSR_IA32_TSCDEADLINE,
	MSR_IA32_MISC_ENABLE,
	MSR_IA32_MCG_STATUS,
	MSR_IA32_MCG_CTL,
	MSR_IA32_SMBASE,
};

static unsigned num_emulated_msrs;

bool kvm_valid_efer(struct kvm_vcpu *vcpu, u64 efer)
{
	if (efer & efer_reserved_bits)
		return false;

	if (efer & EFER_FFXSR) {
		struct kvm_cpuid_entry2 *feat;

		feat = kvm_find_cpuid_entry(vcpu, 0x80000001, 0);
		if (!feat || !(feat->edx & bit(X86_FEATURE_FXSR_OPT)))
			return false;
	}

	if (efer & EFER_SVME) {
		struct kvm_cpuid_entry2 *feat;

		feat = kvm_find_cpuid_entry(vcpu, 0x80000001, 0);
		if (!feat || !(feat->ecx & bit(X86_FEATURE_SVM)))
			return false;
	}

	return true;
}
EXPORT_SYMBOL_GPL(kvm_valid_efer);

static int set_efer(struct kvm_vcpu *vcpu, u64 efer)
{
	u64 old_efer = vcpu->arch.efer;

	if (!kvm_valid_efer(vcpu, efer))
		return 1;

	if (is_paging(vcpu)
	    && (vcpu->arch.efer & EFER_LME) != (efer & EFER_LME))
		return 1;

	efer &= ~EFER_LMA;
	efer |= vcpu->arch.efer & EFER_LMA;

	kvm_x86_ops->set_efer(vcpu, efer);

	/* Update reserved bits */
	if ((efer ^ old_efer) & EFER_NX)
		kvm_mmu_reset_context(vcpu);

	return 0;
}

void kvm_enable_efer_bits(u64 mask)
{
       efer_reserved_bits &= ~mask;
}
EXPORT_SYMBOL_GPL(kvm_enable_efer_bits);

/*
 * Writes msr value into into the appropriate "register".
 * Returns 0 on success, non-0 otherwise.
 * Assumes vcpu_load() was already called.
 */
int kvm_set_msr(struct kvm_vcpu *vcpu, struct msr_data *msr)
{
	switch (msr->index) {
	case MSR_FS_BASE:
	case MSR_GS_BASE:
	case MSR_KERNEL_GS_BASE:
	case MSR_CSTAR:
	case MSR_LSTAR:
		if (is_noncanonical_address(msr->data))
			return 1;
		break;
	case MSR_IA32_SYSENTER_EIP:
	case MSR_IA32_SYSENTER_ESP:
		/*
		 * IA32_SYSENTER_ESP and IA32_SYSENTER_EIP cause #GP if
		 * non-canonical address is written on Intel but not on
		 * AMD (which ignores the top 32-bits, because it does
		 * not implement 64-bit SYSENTER).
		 *
		 * 64-bit code should hence be able to write a non-canonical
		 * value on AMD.  Making the address canonical ensures that
		 * vmentry does not fail on Intel after writing a non-canonical
		 * value, and that something deterministic happens if the guest
		 * invokes 64-bit SYSENTER.
		 */
		msr->data = get_canonical(msr->data);
	}
	return kvm_x86_ops->set_msr(vcpu, msr);
}
EXPORT_SYMBOL_GPL(kvm_set_msr);

/*
 * Adapt set_msr() to msr_io()'s calling convention
 */
static int do_get_msr(struct kvm_vcpu *vcpu, unsigned index, u64 *data)
{
	struct msr_data msr;
	int r;

	msr.index = index;
	msr.host_initiated = true;
	r = kvm_get_msr(vcpu, &msr);
	if (r)
		return r;

	*data = msr.data;
	return 0;
}

static int do_set_msr(struct kvm_vcpu *vcpu, unsigned index, u64 *data)
{
	struct msr_data msr;

	msr.data = *data;
	msr.index = index;
	msr.host_initiated = true;
	return kvm_set_msr(vcpu, &msr);
}

#ifdef CONFIG_X86_64
struct pvclock_gtod_data {
	seqcount_t	seq;

	struct { /* extract of a clocksource struct */
		int vclock_mode;
		cycle_t	cycle_last;
		cycle_t	mask;
		u32	mult;
		u32	shift;
	} clock;

	u64		boot_ns;
	u64		nsec_base;
};

static struct pvclock_gtod_data pvclock_gtod_data;

static void update_pvclock_gtod(struct timekeeper *tk)
{
	struct pvclock_gtod_data *vdata = &pvclock_gtod_data;
	u64 boot_ns;

	boot_ns = ktime_to_ns(ktime_add(tk->tkr_mono.base, tk->offs_boot));

	write_seqcount_begin(&vdata->seq);

	/* copy pvclock gtod data */
	vdata->clock.vclock_mode	= tk->tkr_mono.clock->archdata.vclock_mode;
	vdata->clock.cycle_last		= tk->tkr_mono.cycle_last;
	vdata->clock.mask		= tk->tkr_mono.mask;
	vdata->clock.mult		= tk->tkr_mono.mult;
	vdata->clock.shift		= tk->tkr_mono.shift;

	vdata->boot_ns			= boot_ns;
	vdata->nsec_base		= tk->tkr_mono.xtime_nsec;

	write_seqcount_end(&vdata->seq);
}
#endif

void kvm_set_pending_timer(struct kvm_vcpu *vcpu)
{
	/*
	 * Note: KVM_REQ_PENDING_TIMER is implicitly checked in
	 * vcpu_enter_guest.  This function is only called from
	 * the physical CPU that is running vcpu.
	 */
	kvm_make_request(KVM_REQ_PENDING_TIMER, vcpu);
}

static void kvm_write_wall_clock(struct kvm *kvm, gpa_t wall_clock)
{
	int version;
	int r;
	struct pvclock_wall_clock wc;
	struct timespec boot;

	if (!wall_clock)
		return;

	r = kvm_read_guest(kvm, wall_clock, &version, sizeof(version));
	if (r)
		return;

	if (version & 1)
		++version;  /* first time write, random junk */

	++version;

	kvm_write_guest(kvm, wall_clock, &version, sizeof(version));

	/*
	 * The guest calculates current wall clock time by adding
	 * system time (updated by kvm_guest_time_update below) to the
	 * wall clock specified here.  guest system time equals host
	 * system time for us, thus we must fill in host boot time here.
	 */
	getboottime(&boot);

	if (kvm->arch.kvmclock_offset) {
		struct timespec ts = ns_to_timespec(kvm->arch.kvmclock_offset);
		boot = timespec_sub(boot, ts);
	}
	wc.sec = boot.tv_sec;
	wc.nsec = boot.tv_nsec;
	wc.version = version;

	kvm_write_guest(kvm, wall_clock, &wc, sizeof(wc));

	version++;
	kvm_write_guest(kvm, wall_clock, &version, sizeof(version));
}

static uint32_t div_frac(uint32_t dividend, uint32_t divisor)
{
	uint32_t quotient, remainder;

	/* Don't try to replace with do_div(), this one calculates
	 * "(dividend << 32) / divisor" */
	__asm__ ( "divl %4"
		  : "=a" (quotient), "=d" (remainder)
		  : "0" (0), "1" (dividend), "r" (divisor) );
	return quotient;
}

static void kvm_get_time_scale(uint32_t scaled_khz, uint32_t base_khz,
			       s8 *pshift, u32 *pmultiplier)
{
	uint64_t scaled64;
	int32_t  shift = 0;
	uint64_t tps64;
	uint32_t tps32;

	tps64 = base_khz * 1000LL;
	scaled64 = scaled_khz * 1000LL;
	while (tps64 > scaled64*2 || tps64 & 0xffffffff00000000ULL) {
		tps64 >>= 1;
		shift--;
	}

	tps32 = (uint32_t)tps64;
	while (tps32 <= scaled64 || scaled64 & 0xffffffff00000000ULL) {
		if (scaled64 & 0xffffffff00000000ULL || tps32 & 0x80000000)
			scaled64 >>= 1;
		else
			tps32 <<= 1;
		shift++;
	}

	*pshift = shift;
	*pmultiplier = div_frac(scaled64, tps32);

	pr_debug("%s: base_khz %u => %u, shift %d, mul %u\n",
		 __func__, base_khz, scaled_khz, shift, *pmultiplier);
}

#ifdef CONFIG_X86_64
static atomic_t kvm_guest_has_master_clock = ATOMIC_INIT(0);
#endif

static DEFINE_PER_CPU(unsigned long, cpu_tsc_khz);
static unsigned long max_tsc_khz;

static inline u64 nsec_to_cycles(struct kvm_vcpu *vcpu, u64 nsec)
{
	return pvclock_scale_delta(nsec, vcpu->arch.virtual_tsc_mult,
				   vcpu->arch.virtual_tsc_shift);
}

static u32 adjust_tsc_khz(u32 khz, s32 ppm)
{
	u64 v = (u64)khz * (1000000 + ppm);
	do_div(v, 1000000);
	return v;
}

static int set_tsc_khz(struct kvm_vcpu *vcpu, u32 user_tsc_khz, bool scale)
{
	u64 ratio;

	/* Guest TSC same frequency as host TSC? */
	if (!scale) {
		vcpu->arch.tsc_scaling_ratio = kvm_default_tsc_scaling_ratio;
		return 0;
	}

	/* TSC scaling supported? */
	if (!kvm_has_tsc_control) {
		if (user_tsc_khz > tsc_khz) {
			vcpu->arch.tsc_catchup = 1;
			vcpu->arch.tsc_always_catchup = 1;
			return 0;
		} else {
			WARN(1, "user requested TSC rate below hardware speed\n");
			return -1;
		}
	}

	/* TSC scaling required  - calculate ratio */
	ratio = mul_u64_u32_div(1ULL << kvm_tsc_scaling_ratio_frac_bits,
				user_tsc_khz, tsc_khz);

	if (ratio == 0 || ratio >= kvm_max_tsc_scaling_ratio) {
		WARN_ONCE(1, "Invalid TSC scaling ratio - virtual-tsc-khz=%u\n",
			  user_tsc_khz);
		return -1;
	}

	vcpu->arch.tsc_scaling_ratio = ratio;
	return 0;
}

static int kvm_set_tsc_khz(struct kvm_vcpu *vcpu, u32 this_tsc_khz)
{
	u32 thresh_lo, thresh_hi;
	int use_scaling = 0;

	/* tsc_khz can be zero if TSC calibration fails */
	if (this_tsc_khz == 0) {
		/* set tsc_scaling_ratio to a safe value */
		vcpu->arch.tsc_scaling_ratio = kvm_default_tsc_scaling_ratio;
		return -1;
	}

	/* Compute a scale to convert nanoseconds in TSC cycles */
	kvm_get_time_scale(this_tsc_khz, NSEC_PER_SEC / 1000,
			   &vcpu->arch.virtual_tsc_shift,
			   &vcpu->arch.virtual_tsc_mult);
	vcpu->arch.virtual_tsc_khz = this_tsc_khz;

	/*
	 * Compute the variation in TSC rate which is acceptable
	 * within the range of tolerance and decide if the
	 * rate being applied is within that bounds of the hardware
	 * rate.  If so, no scaling or compensation need be done.
	 */
	thresh_lo = adjust_tsc_khz(tsc_khz, -tsc_tolerance_ppm);
	thresh_hi = adjust_tsc_khz(tsc_khz, tsc_tolerance_ppm);
	if (this_tsc_khz < thresh_lo || this_tsc_khz > thresh_hi) {
		pr_debug("kvm: requested TSC rate %u falls outside tolerance [%u,%u]\n", this_tsc_khz, thresh_lo, thresh_hi);
		use_scaling = 1;
	}
	return set_tsc_khz(vcpu, this_tsc_khz, use_scaling);
}

static u64 compute_guest_tsc(struct kvm_vcpu *vcpu, s64 kernel_ns)
{
	u64 tsc = pvclock_scale_delta(kernel_ns-vcpu->arch.this_tsc_nsec,
				      vcpu->arch.virtual_tsc_mult,
				      vcpu->arch.virtual_tsc_shift);
	tsc += vcpu->arch.this_tsc_write;
	return tsc;
}

static void kvm_track_tsc_matching(struct kvm_vcpu *vcpu)
{
#ifdef CONFIG_X86_64
	bool vcpus_matched;
	struct kvm_arch *ka = &vcpu->kvm->arch;
	struct pvclock_gtod_data *gtod = &pvclock_gtod_data;

	vcpus_matched = (ka->nr_vcpus_matched_tsc + 1 ==
			 atomic_read(&vcpu->kvm->online_vcpus));

	/*
	 * Once the masterclock is enabled, always perform request in
	 * order to update it.
	 *
	 * In order to enable masterclock, the host clocksource must be TSC
	 * and the vcpus need to have matched TSCs.  When that happens,
	 * perform request to enable masterclock.
	 */
	if (ka->use_master_clock ||
	    (gtod->clock.vclock_mode == VCLOCK_TSC && vcpus_matched))
		kvm_make_request(KVM_REQ_MASTERCLOCK_UPDATE, vcpu);

	trace_kvm_track_tsc(vcpu->vcpu_id, ka->nr_vcpus_matched_tsc,
			    atomic_read(&vcpu->kvm->online_vcpus),
		            ka->use_master_clock, gtod->clock.vclock_mode);
#endif
}

static void update_ia32_tsc_adjust_msr(struct kvm_vcpu *vcpu, s64 offset)
{
	u64 curr_offset = kvm_x86_ops->read_tsc_offset(vcpu);
	vcpu->arch.ia32_tsc_adjust_msr += offset - curr_offset;
}

/*
 * Multiply tsc by a fixed point number represented by ratio.
 *
 * The most significant 64-N bits (mult) of ratio represent the
 * integral part of the fixed point number; the remaining N bits
 * (frac) represent the fractional part, ie. ratio represents a fixed
 * point number (mult + frac * 2^(-N)).
 *
 * N equals to kvm_tsc_scaling_ratio_frac_bits.
 */
static inline u64 __scale_tsc(u64 ratio, u64 tsc)
{
	return mul_u64_u64_shr(tsc, ratio, kvm_tsc_scaling_ratio_frac_bits);
}

u64 kvm_scale_tsc(struct kvm_vcpu *vcpu, u64 tsc)
{
	u64 _tsc = tsc;
	u64 ratio = vcpu->arch.tsc_scaling_ratio;

	if (ratio != kvm_default_tsc_scaling_ratio)
		_tsc = __scale_tsc(ratio, tsc);

	return _tsc;
}
EXPORT_SYMBOL_GPL(kvm_scale_tsc);

static u64 kvm_compute_tsc_offset(struct kvm_vcpu *vcpu, u64 target_tsc)
{
	u64 tsc;

	tsc = kvm_scale_tsc(vcpu, rdtsc());

	return target_tsc - tsc;
}

u64 kvm_read_l1_tsc(struct kvm_vcpu *vcpu, u64 host_tsc)
{
	return kvm_x86_ops->read_l1_tsc(vcpu, kvm_scale_tsc(vcpu, host_tsc));
}
EXPORT_SYMBOL_GPL(kvm_read_l1_tsc);

void kvm_write_tsc(struct kvm_vcpu *vcpu, struct msr_data *msr)
{
	struct kvm *kvm = vcpu->kvm;
	u64 offset, ns, elapsed;
	unsigned long flags;
	s64 usdiff;
	bool matched;
	bool already_matched;
	u64 data = msr->data;

	raw_spin_lock_irqsave(&kvm->arch.tsc_write_lock, flags);
	offset = kvm_compute_tsc_offset(vcpu, data);
	ns = get_kernel_ns();
	elapsed = ns - kvm->arch.last_tsc_nsec;

	if (vcpu->arch.virtual_tsc_khz) {
		int faulted = 0;

		/* n.b - signed multiplication and division required */
		usdiff = data - kvm->arch.last_tsc_write;
#ifdef CONFIG_X86_64
		usdiff = (usdiff * 1000) / vcpu->arch.virtual_tsc_khz;
#else
		/* do_div() only does unsigned */
		asm("1: idivl %[divisor]\n"
		    "2: xor %%edx, %%edx\n"
		    "   movl $0, %[faulted]\n"
		    "3:\n"
		    ".section .fixup,\"ax\"\n"
		    "4: movl $1, %[faulted]\n"
		    "   jmp  3b\n"
		    ".previous\n"

		_ASM_EXTABLE(1b, 4b)

		: "=A"(usdiff), [faulted] "=r" (faulted)
		: "A"(usdiff * 1000), [divisor] "rm"(vcpu->arch.virtual_tsc_khz));

#endif
		do_div(elapsed, 1000);
		usdiff -= elapsed;
		if (usdiff < 0)
			usdiff = -usdiff;

		/* idivl overflow => difference is larger than USEC_PER_SEC */
		if (faulted)
			usdiff = USEC_PER_SEC;
	} else
		usdiff = USEC_PER_SEC; /* disable TSC match window below */

	/*
	 * Special case: TSC write with a small delta (1 second) of virtual
	 * cycle time against real time is interpreted as an attempt to
	 * synchronize the CPU.
         *
	 * For a reliable TSC, we can match TSC offsets, and for an unstable
	 * TSC, we add elapsed time in this computation.  We could let the
	 * compensation code attempt to catch up if we fall behind, but
	 * it's better to try to match offsets from the beginning.
         */
	if (usdiff < USEC_PER_SEC &&
	    vcpu->arch.virtual_tsc_khz == kvm->arch.last_tsc_khz) {
		if (!check_tsc_unstable()) {
			offset = kvm->arch.cur_tsc_offset;
			pr_debug("kvm: matched tsc offset for %llu\n", data);
		} else {
			u64 delta = nsec_to_cycles(vcpu, elapsed);
			data += delta;
			offset = kvm_compute_tsc_offset(vcpu, data);
			pr_debug("kvm: adjusted tsc offset by %llu\n", delta);
		}
		matched = true;
		already_matched = (vcpu->arch.this_tsc_generation == kvm->arch.cur_tsc_generation);
	} else {
		/*
		 * We split periods of matched TSC writes into generations.
		 * For each generation, we track the original measured
		 * nanosecond time, offset, and write, so if TSCs are in
		 * sync, we can match exact offset, and if not, we can match
		 * exact software computation in compute_guest_tsc()
		 *
		 * These values are tracked in kvm->arch.cur_xxx variables.
		 */
		kvm->arch.cur_tsc_generation++;
		kvm->arch.cur_tsc_nsec = ns;
		kvm->arch.cur_tsc_write = data;
		kvm->arch.cur_tsc_offset = offset;
		matched = false;
		pr_debug("kvm: new tsc generation %llu, clock %llu\n",
			 kvm->arch.cur_tsc_generation, data);
	}

	/*
	 * We also track th most recent recorded KHZ, write and time to
	 * allow the matching interval to be extended at each write.
	 */
	kvm->arch.last_tsc_nsec = ns;
	kvm->arch.last_tsc_write = data;
	kvm->arch.last_tsc_khz = vcpu->arch.virtual_tsc_khz;

	vcpu->arch.last_guest_tsc = data;

	/* Keep track of which generation this VCPU has synchronized to */
	vcpu->arch.this_tsc_generation = kvm->arch.cur_tsc_generation;
	vcpu->arch.this_tsc_nsec = kvm->arch.cur_tsc_nsec;
	vcpu->arch.this_tsc_write = kvm->arch.cur_tsc_write;

	if (guest_cpuid_has_tsc_adjust(vcpu) && !msr->host_initiated)
		update_ia32_tsc_adjust_msr(vcpu, offset);
	kvm_x86_ops->write_tsc_offset(vcpu, offset);
	raw_spin_unlock_irqrestore(&kvm->arch.tsc_write_lock, flags);

	spin_lock(&kvm->arch.pvclock_gtod_sync_lock);
	if (!matched) {
		kvm->arch.nr_vcpus_matched_tsc = 0;
	} else if (!already_matched) {
		kvm->arch.nr_vcpus_matched_tsc++;
	}

	kvm_track_tsc_matching(vcpu);
	spin_unlock(&kvm->arch.pvclock_gtod_sync_lock);
}

EXPORT_SYMBOL_GPL(kvm_write_tsc);

static inline void adjust_tsc_offset_guest(struct kvm_vcpu *vcpu,
					   s64 adjustment)
{
	kvm_x86_ops->adjust_tsc_offset_guest(vcpu, adjustment);
}

static inline void adjust_tsc_offset_host(struct kvm_vcpu *vcpu, s64 adjustment)
{
	if (vcpu->arch.tsc_scaling_ratio != kvm_default_tsc_scaling_ratio)
		WARN_ON(adjustment < 0);
	adjustment = kvm_scale_tsc(vcpu, (u64) adjustment);
	kvm_x86_ops->adjust_tsc_offset_guest(vcpu, adjustment);
}

#ifdef CONFIG_X86_64

static cycle_t read_tsc(void)
{
	cycle_t ret = (cycle_t)rdtsc_ordered();
	u64 last = pvclock_gtod_data.clock.cycle_last;

	if (likely(ret >= last))
		return ret;

	/*
	 * GCC likes to generate cmov here, but this branch is extremely
	 * predictable (it's just a funciton of time and the likely is
	 * very likely) and there's a data dependence, so force GCC
	 * to generate a branch instead.  I don't barrier() because
	 * we don't actually need a barrier, and if this function
	 * ever gets inlined it will generate worse code.
	 */
	asm volatile ("");
	return last;
}

static inline u64 vgettsc(cycle_t *cycle_now)
{
	long v;
	struct pvclock_gtod_data *gtod = &pvclock_gtod_data;

	*cycle_now = read_tsc();

	v = (*cycle_now - gtod->clock.cycle_last) & gtod->clock.mask;
	return v * gtod->clock.mult;
}

static int do_monotonic_boot(s64 *t, cycle_t *cycle_now)
{
	struct pvclock_gtod_data *gtod = &pvclock_gtod_data;
	unsigned long seq;
	int mode;
	u64 ns;

	do {
		seq = read_seqcount_begin(&gtod->seq);
		mode = gtod->clock.vclock_mode;
		ns = gtod->nsec_base;
		ns += vgettsc(cycle_now);
		ns >>= gtod->clock.shift;
		ns += gtod->boot_ns;
	} while (unlikely(read_seqcount_retry(&gtod->seq, seq)));
	*t = ns;

	return mode;
}

/* returns true if host is using tsc clocksource */
static bool kvm_get_time_and_clockread(s64 *kernel_ns, cycle_t *cycle_now)
{
	/* checked again under seqlock below */
	if (pvclock_gtod_data.clock.vclock_mode != VCLOCK_TSC)
		return false;

	return do_monotonic_boot(kernel_ns, cycle_now) == VCLOCK_TSC;
}
#endif

/*
 *
 * Assuming a stable TSC across physical CPUS, and a stable TSC
 * across virtual CPUs, the following condition is possible.
 * Each numbered line represents an event visible to both
 * CPUs at the next numbered event.
 *
 * "timespecX" represents host monotonic time. "tscX" represents
 * RDTSC value.
 *
 * 		VCPU0 on CPU0		|	VCPU1 on CPU1
 *
 * 1.  read timespec0,tsc0
 * 2.					| timespec1 = timespec0 + N
 * 					| tsc1 = tsc0 + M
 * 3. transition to guest		| transition to guest
 * 4. ret0 = timespec0 + (rdtsc - tsc0) |
 * 5.				        | ret1 = timespec1 + (rdtsc - tsc1)
 * 				        | ret1 = timespec0 + N + (rdtsc - (tsc0 + M))
 *
 * Since ret0 update is visible to VCPU1 at time 5, to obey monotonicity:
 *
 * 	- ret0 < ret1
 *	- timespec0 + (rdtsc - tsc0) < timespec0 + N + (rdtsc - (tsc0 + M))
 *		...
 *	- 0 < N - M => M < N
 *
 * That is, when timespec0 != timespec1, M < N. Unfortunately that is not
 * always the case (the difference between two distinct xtime instances
 * might be smaller then the difference between corresponding TSC reads,
 * when updating guest vcpus pvclock areas).
 *
 * To avoid that problem, do not allow visibility of distinct
 * system_timestamp/tsc_timestamp values simultaneously: use a master
 * copy of host monotonic time values. Update that master copy
 * in lockstep.
 *
 * Rely on synchronization of host TSCs and guest TSCs for monotonicity.
 *
 */

static void pvclock_update_vm_gtod_copy(struct kvm *kvm)
{
#ifdef CONFIG_X86_64
	struct kvm_arch *ka = &kvm->arch;
	int vclock_mode;
	bool host_tsc_clocksource, vcpus_matched;

	vcpus_matched = (ka->nr_vcpus_matched_tsc + 1 ==
			atomic_read(&kvm->online_vcpus));

	/*
	 * If the host uses TSC clock, then passthrough TSC as stable
	 * to the guest.
	 */
	host_tsc_clocksource = kvm_get_time_and_clockread(
					&ka->master_kernel_ns,
					&ka->master_cycle_now);

	ka->use_master_clock = host_tsc_clocksource && vcpus_matched
				&& !backwards_tsc_observed
				&& !ka->boot_vcpu_runs_old_kvmclock;

	if (ka->use_master_clock)
		atomic_set(&kvm_guest_has_master_clock, 1);

	vclock_mode = pvclock_gtod_data.clock.vclock_mode;
	trace_kvm_update_master_clock(ka->use_master_clock, vclock_mode,
					vcpus_matched);
#endif
}

static void kvm_gen_update_masterclock(struct kvm *kvm)
{
#ifdef CONFIG_X86_64
	int i;
	struct kvm_vcpu *vcpu;
	struct kvm_arch *ka = &kvm->arch;

	spin_lock(&ka->pvclock_gtod_sync_lock);
	kvm_make_mclock_inprogress_request(kvm);
	/* no guest entries from this point */
	pvclock_update_vm_gtod_copy(kvm);

	kvm_for_each_vcpu(i, vcpu, kvm)
		kvm_make_request(KVM_REQ_CLOCK_UPDATE, vcpu);

	/* guest entries allowed */
	kvm_for_each_vcpu(i, vcpu, kvm)
		clear_bit(KVM_REQ_MCLOCK_INPROGRESS, &vcpu->requests);

	spin_unlock(&ka->pvclock_gtod_sync_lock);
#endif
}

static int kvm_guest_time_update(struct kvm_vcpu *v)
{
	unsigned long flags, this_tsc_khz, tgt_tsc_khz;
	struct kvm_vcpu_arch *vcpu = &v->arch;
	struct kvm_arch *ka = &v->kvm->arch;
	s64 kernel_ns;
	u64 tsc_timestamp, host_tsc;
	struct pvclock_vcpu_time_info guest_hv_clock;
	u8 pvclock_flags;
	bool use_master_clock;

	kernel_ns = 0;
	host_tsc = 0;

	/*
	 * If the host uses TSC clock, then passthrough TSC as stable
	 * to the guest.
	 */
	spin_lock(&ka->pvclock_gtod_sync_lock);
	use_master_clock = ka->use_master_clock;
	if (use_master_clock) {
		host_tsc = ka->master_cycle_now;
		kernel_ns = ka->master_kernel_ns;
	}
	spin_unlock(&ka->pvclock_gtod_sync_lock);

	/* Keep irq disabled to prevent changes to the clock */
	local_irq_save(flags);
	this_tsc_khz = __this_cpu_read(cpu_tsc_khz);
	if (unlikely(this_tsc_khz == 0)) {
		local_irq_restore(flags);
		kvm_make_request(KVM_REQ_CLOCK_UPDATE, v);
		return 1;
	}
	if (!use_master_clock) {
		host_tsc = rdtsc();
		kernel_ns = get_kernel_ns();
	}

	tsc_timestamp = kvm_read_l1_tsc(v, host_tsc);

	/*
	 * We may have to catch up the TSC to match elapsed wall clock
	 * time for two reasons, even if kvmclock is used.
	 *   1) CPU could have been running below the maximum TSC rate
	 *   2) Broken TSC compensation resets the base at each VCPU
	 *      entry to avoid unknown leaps of TSC even when running
	 *      again on the same CPU.  This may cause apparent elapsed
	 *      time to disappear, and the guest to stand still or run
	 *	very slowly.
	 */
	if (vcpu->tsc_catchup) {
		u64 tsc = compute_guest_tsc(v, kernel_ns);
		if (tsc > tsc_timestamp) {
			adjust_tsc_offset_guest(v, tsc - tsc_timestamp);
			tsc_timestamp = tsc;
		}
	}

	local_irq_restore(flags);

	if (!vcpu->pv_time_enabled)
		return 0;

	if (unlikely(vcpu->hw_tsc_khz != this_tsc_khz)) {
		tgt_tsc_khz = kvm_has_tsc_control ?
			vcpu->virtual_tsc_khz : this_tsc_khz;
		kvm_get_time_scale(NSEC_PER_SEC / 1000, tgt_tsc_khz,
				   &vcpu->hv_clock.tsc_shift,
				   &vcpu->hv_clock.tsc_to_system_mul);
		vcpu->hw_tsc_khz = this_tsc_khz;
	}

	/* With all the info we got, fill in the values */
	vcpu->hv_clock.tsc_timestamp = tsc_timestamp;
	vcpu->hv_clock.system_time = kernel_ns + v->kvm->arch.kvmclock_offset;
	vcpu->last_guest_tsc = tsc_timestamp;

	if (unlikely(kvm_read_guest_cached(v->kvm, &vcpu->pv_time,
		&guest_hv_clock, sizeof(guest_hv_clock))))
		return 0;
<<<<<<< HEAD

	/*
	 * The interface expects us to write an even number signaling that the
	 * update is finished. Since the guest won't see the intermediate
	 * state, we just increase by 2 at the end.
	 */
	vcpu->hv_clock.version = guest_hv_clock.version + 2;
=======
>>>>>>> afd2ff9b

	/* This VCPU is paused, but it's legal for a guest to read another
	 * VCPU's kvmclock, so we really have to follow the specification where
	 * it says that version is odd if data is being modified, and even after
	 * it is consistent.
	 *
	 * Version field updates must be kept separate.  This is because
	 * kvm_write_guest_cached might use a "rep movs" instruction, and
	 * writes within a string instruction are weakly ordered.  So there
	 * are three writes overall.
	 *
	 * As a small optimization, only write the version field in the first
	 * and third write.  The vcpu->pv_time cache is still valid, because the
	 * version field is the first in the struct.
	 */
	BUILD_BUG_ON(offsetof(struct pvclock_vcpu_time_info, version) != 0);

	vcpu->hv_clock.version = guest_hv_clock.version + 1;
	kvm_write_guest_cached(v->kvm, &vcpu->pv_time,
				&vcpu->hv_clock,
				sizeof(vcpu->hv_clock.version));

	smp_wmb();

	/* retain PVCLOCK_GUEST_STOPPED if set in guest copy */
	pvclock_flags = (guest_hv_clock.flags & PVCLOCK_GUEST_STOPPED);

	if (vcpu->pvclock_set_guest_stopped_request) {
		pvclock_flags |= PVCLOCK_GUEST_STOPPED;
		vcpu->pvclock_set_guest_stopped_request = false;
	}

	/* If the host uses TSC clocksource, then it is stable */
	if (use_master_clock)
		pvclock_flags |= PVCLOCK_TSC_STABLE_BIT;

	vcpu->hv_clock.flags = pvclock_flags;

	trace_kvm_pvclock_update(v->vcpu_id, &vcpu->hv_clock);

	kvm_write_guest_cached(v->kvm, &vcpu->pv_time,
				&vcpu->hv_clock,
				sizeof(vcpu->hv_clock));

	smp_wmb();

	vcpu->hv_clock.version++;
	kvm_write_guest_cached(v->kvm, &vcpu->pv_time,
				&vcpu->hv_clock,
				sizeof(vcpu->hv_clock.version));
	return 0;
}

/*
 * kvmclock updates which are isolated to a given vcpu, such as
 * vcpu->cpu migration, should not allow system_timestamp from
 * the rest of the vcpus to remain static. Otherwise ntp frequency
 * correction applies to one vcpu's system_timestamp but not
 * the others.
 *
 * So in those cases, request a kvmclock update for all vcpus.
 * We need to rate-limit these requests though, as they can
 * considerably slow guests that have a large number of vcpus.
 * The time for a remote vcpu to update its kvmclock is bound
 * by the delay we use to rate-limit the updates.
 */

#define KVMCLOCK_UPDATE_DELAY msecs_to_jiffies(100)

static void kvmclock_update_fn(struct work_struct *work)
{
	int i;
	struct delayed_work *dwork = to_delayed_work(work);
	struct kvm_arch *ka = container_of(dwork, struct kvm_arch,
					   kvmclock_update_work);
	struct kvm *kvm = container_of(ka, struct kvm, arch);
	struct kvm_vcpu *vcpu;

	kvm_for_each_vcpu(i, vcpu, kvm) {
		kvm_make_request(KVM_REQ_CLOCK_UPDATE, vcpu);
		kvm_vcpu_kick(vcpu);
	}
}

static void kvm_gen_kvmclock_update(struct kvm_vcpu *v)
{
	struct kvm *kvm = v->kvm;

	kvm_make_request(KVM_REQ_CLOCK_UPDATE, v);
	schedule_delayed_work(&kvm->arch.kvmclock_update_work,
					KVMCLOCK_UPDATE_DELAY);
}

#define KVMCLOCK_SYNC_PERIOD (300 * HZ)

static void kvmclock_sync_fn(struct work_struct *work)
{
	struct delayed_work *dwork = to_delayed_work(work);
	struct kvm_arch *ka = container_of(dwork, struct kvm_arch,
					   kvmclock_sync_work);
	struct kvm *kvm = container_of(ka, struct kvm, arch);

	if (!kvmclock_periodic_sync)
		return;

	schedule_delayed_work(&kvm->arch.kvmclock_update_work, 0);
	schedule_delayed_work(&kvm->arch.kvmclock_sync_work,
					KVMCLOCK_SYNC_PERIOD);
}

static int set_msr_mce(struct kvm_vcpu *vcpu, u32 msr, u64 data)
{
	u64 mcg_cap = vcpu->arch.mcg_cap;
	unsigned bank_num = mcg_cap & 0xff;

	switch (msr) {
	case MSR_IA32_MCG_STATUS:
		vcpu->arch.mcg_status = data;
		break;
	case MSR_IA32_MCG_CTL:
		if (!(mcg_cap & MCG_CTL_P))
			return 1;
		if (data != 0 && data != ~(u64)0)
			return -1;
		vcpu->arch.mcg_ctl = data;
		break;
	default:
		if (msr >= MSR_IA32_MC0_CTL &&
		    msr < MSR_IA32_MCx_CTL(bank_num)) {
			u32 offset = msr - MSR_IA32_MC0_CTL;
			/* only 0 or all 1s can be written to IA32_MCi_CTL
			 * some Linux kernels though clear bit 10 in bank 4 to
			 * workaround a BIOS/GART TBL issue on AMD K8s, ignore
			 * this to avoid an uncatched #GP in the guest
			 */
			if ((offset & 0x3) == 0 &&
			    data != 0 && (data | (1 << 10)) != ~(u64)0)
				return -1;
			vcpu->arch.mce_banks[offset] = data;
			break;
		}
		return 1;
	}
	return 0;
}

static int xen_hvm_config(struct kvm_vcpu *vcpu, u64 data)
{
	struct kvm *kvm = vcpu->kvm;
	int lm = is_long_mode(vcpu);
	u8 *blob_addr = lm ? (u8 *)(long)kvm->arch.xen_hvm_config.blob_addr_64
		: (u8 *)(long)kvm->arch.xen_hvm_config.blob_addr_32;
	u8 blob_size = lm ? kvm->arch.xen_hvm_config.blob_size_64
		: kvm->arch.xen_hvm_config.blob_size_32;
	u32 page_num = data & ~PAGE_MASK;
	u64 page_addr = data & PAGE_MASK;
	u8 *page;
	int r;

	r = -E2BIG;
	if (page_num >= blob_size)
		goto out;
	r = -ENOMEM;
	page = memdup_user(blob_addr + (page_num * PAGE_SIZE), PAGE_SIZE);
	if (IS_ERR(page)) {
		r = PTR_ERR(page);
		goto out;
	}
	if (kvm_vcpu_write_guest(vcpu, page_addr, page, PAGE_SIZE))
		goto out_free;
	r = 0;
out_free:
	kfree(page);
out:
	return r;
}

static int kvm_pv_enable_async_pf(struct kvm_vcpu *vcpu, u64 data)
{
	gpa_t gpa = data & ~0x3f;

	/* Bits 2:5 are reserved, Should be zero */
	if (data & 0x3c)
		return 1;

	vcpu->arch.apf.msr_val = data;

	if (!(data & KVM_ASYNC_PF_ENABLED)) {
		kvm_clear_async_pf_completion_queue(vcpu);
		kvm_async_pf_hash_reset(vcpu);
		return 0;
	}

	if (kvm_gfn_to_hva_cache_init(vcpu->kvm, &vcpu->arch.apf.data, gpa,
					sizeof(u32)))
		return 1;

	vcpu->arch.apf.send_user_only = !(data & KVM_ASYNC_PF_SEND_ALWAYS);
	kvm_async_pf_wakeup_all(vcpu);
	return 0;
}

static void kvmclock_reset(struct kvm_vcpu *vcpu)
{
	vcpu->arch.pv_time_enabled = false;
}

static void accumulate_steal_time(struct kvm_vcpu *vcpu)
{
	u64 delta;

	if (!(vcpu->arch.st.msr_val & KVM_MSR_ENABLED))
		return;

	delta = current->sched_info.run_delay - vcpu->arch.st.last_steal;
	vcpu->arch.st.last_steal = current->sched_info.run_delay;
	vcpu->arch.st.accum_steal = delta;
}

static void record_steal_time(struct kvm_vcpu *vcpu)
{
	accumulate_steal_time(vcpu);

	if (!(vcpu->arch.st.msr_val & KVM_MSR_ENABLED))
		return;

	if (unlikely(kvm_read_guest_cached(vcpu->kvm, &vcpu->arch.st.stime,
		&vcpu->arch.st.steal, sizeof(struct kvm_steal_time))))
		return;

	vcpu->arch.st.steal.steal += vcpu->arch.st.accum_steal;
	vcpu->arch.st.steal.version += 2;
	vcpu->arch.st.accum_steal = 0;

	kvm_write_guest_cached(vcpu->kvm, &vcpu->arch.st.stime,
		&vcpu->arch.st.steal, sizeof(struct kvm_steal_time));
}

int kvm_set_msr_common(struct kvm_vcpu *vcpu, struct msr_data *msr_info)
{
	bool pr = false;
	u32 msr = msr_info->index;
	u64 data = msr_info->data;

	switch (msr) {
	case MSR_AMD64_NB_CFG:
	case MSR_IA32_UCODE_REV:
	case MSR_IA32_UCODE_WRITE:
	case MSR_VM_HSAVE_PA:
	case MSR_AMD64_PATCH_LOADER:
	case MSR_AMD64_BU_CFG2:
		break;

	case MSR_EFER:
		return set_efer(vcpu, data);
	case MSR_K7_HWCR:
		data &= ~(u64)0x40;	/* ignore flush filter disable */
		data &= ~(u64)0x100;	/* ignore ignne emulation enable */
		data &= ~(u64)0x8;	/* ignore TLB cache disable */
		data &= ~(u64)0x40000;  /* ignore Mc status write enable */
		if (data != 0) {
			vcpu_unimpl(vcpu, "unimplemented HWCR wrmsr: 0x%llx\n",
				    data);
			return 1;
		}
		break;
	case MSR_FAM10H_MMIO_CONF_BASE:
		if (data != 0) {
			vcpu_unimpl(vcpu, "unimplemented MMIO_CONF_BASE wrmsr: "
				    "0x%llx\n", data);
			return 1;
		}
		break;
	case MSR_IA32_DEBUGCTLMSR:
		if (!data) {
			/* We support the non-activated case already */
			break;
		} else if (data & ~(DEBUGCTLMSR_LBR | DEBUGCTLMSR_BTF)) {
			/* Values other than LBR and BTF are vendor-specific,
			   thus reserved and should throw a #GP */
			return 1;
		}
		vcpu_unimpl(vcpu, "%s: MSR_IA32_DEBUGCTLMSR 0x%llx, nop\n",
			    __func__, data);
		break;
	case 0x200 ... 0x2ff:
		return kvm_mtrr_set_msr(vcpu, msr, data);
	case MSR_IA32_APICBASE:
		return kvm_set_apic_base(vcpu, msr_info);
	case APIC_BASE_MSR ... APIC_BASE_MSR + 0x3ff:
		return kvm_x2apic_msr_write(vcpu, msr, data);
	case MSR_IA32_TSCDEADLINE:
		kvm_set_lapic_tscdeadline_msr(vcpu, data);
		break;
	case MSR_IA32_TSC_ADJUST:
		if (guest_cpuid_has_tsc_adjust(vcpu)) {
			if (!msr_info->host_initiated) {
				s64 adj = data - vcpu->arch.ia32_tsc_adjust_msr;
<<<<<<< HEAD
				kvm_x86_ops->adjust_tsc_offset(vcpu, adj, true);
=======
				adjust_tsc_offset_guest(vcpu, adj);
>>>>>>> afd2ff9b
			}
			vcpu->arch.ia32_tsc_adjust_msr = data;
		}
		break;
	case MSR_IA32_MISC_ENABLE:
		vcpu->arch.ia32_misc_enable_msr = data;
		break;
	case MSR_IA32_SMBASE:
		if (!msr_info->host_initiated)
			return 1;
		vcpu->arch.smbase = data;
		break;
	case MSR_KVM_WALL_CLOCK_NEW:
	case MSR_KVM_WALL_CLOCK:
		vcpu->kvm->arch.wall_clock = data;
		kvm_write_wall_clock(vcpu->kvm, data);
		break;
	case MSR_KVM_SYSTEM_TIME_NEW:
	case MSR_KVM_SYSTEM_TIME: {
		u64 gpa_offset;
		struct kvm_arch *ka = &vcpu->kvm->arch;

		kvmclock_reset(vcpu);

		if (vcpu->vcpu_id == 0 && !msr_info->host_initiated) {
			bool tmp = (msr == MSR_KVM_SYSTEM_TIME);

			if (ka->boot_vcpu_runs_old_kvmclock != tmp)
				set_bit(KVM_REQ_MASTERCLOCK_UPDATE,
					&vcpu->requests);

			ka->boot_vcpu_runs_old_kvmclock = tmp;
		}

		vcpu->arch.time = data;
		kvm_make_request(KVM_REQ_GLOBAL_CLOCK_UPDATE, vcpu);

		/* we verify if the enable bit is set... */
		if (!(data & 1))
			break;

		gpa_offset = data & ~(PAGE_MASK | 1);

		if (kvm_gfn_to_hva_cache_init(vcpu->kvm,
		     &vcpu->arch.pv_time, data & ~1ULL,
		     sizeof(struct pvclock_vcpu_time_info)))
			vcpu->arch.pv_time_enabled = false;
		else
			vcpu->arch.pv_time_enabled = true;

		break;
	}
	case MSR_KVM_ASYNC_PF_EN:
		if (kvm_pv_enable_async_pf(vcpu, data))
			return 1;
		break;
	case MSR_KVM_STEAL_TIME:

		if (unlikely(!sched_info_on()))
			return 1;

		if (data & KVM_STEAL_RESERVED_MASK)
			return 1;

		if (kvm_gfn_to_hva_cache_init(vcpu->kvm, &vcpu->arch.st.stime,
						data & KVM_STEAL_VALID_BITS,
						sizeof(struct kvm_steal_time)))
			return 1;

		vcpu->arch.st.msr_val = data;

		if (!(data & KVM_MSR_ENABLED))
			break;

		kvm_make_request(KVM_REQ_STEAL_UPDATE, vcpu);

		break;
	case MSR_KVM_PV_EOI_EN:
		if (kvm_lapic_enable_pv_eoi(vcpu, data))
			return 1;
		break;

	case MSR_IA32_MCG_CTL:
	case MSR_IA32_MCG_STATUS:
	case MSR_IA32_MC0_CTL ... MSR_IA32_MCx_CTL(KVM_MAX_MCE_BANKS) - 1:
		return set_msr_mce(vcpu, msr, data);

	case MSR_K7_PERFCTR0 ... MSR_K7_PERFCTR3:
	case MSR_P6_PERFCTR0 ... MSR_P6_PERFCTR1:
		pr = true; /* fall through */
	case MSR_K7_EVNTSEL0 ... MSR_K7_EVNTSEL3:
	case MSR_P6_EVNTSEL0 ... MSR_P6_EVNTSEL1:
		if (kvm_pmu_is_valid_msr(vcpu, msr))
			return kvm_pmu_set_msr(vcpu, msr_info);

		if (pr || data != 0)
			vcpu_unimpl(vcpu, "disabled perfctr wrmsr: "
				    "0x%x data 0x%llx\n", msr, data);
		break;
	case MSR_K7_CLK_CTL:
		/*
		 * Ignore all writes to this no longer documented MSR.
		 * Writes are only relevant for old K7 processors,
		 * all pre-dating SVM, but a recommended workaround from
		 * AMD for these chips. It is possible to specify the
		 * affected processor models on the command line, hence
		 * the need to ignore the workaround.
		 */
		break;
	case HV_X64_MSR_GUEST_OS_ID ... HV_X64_MSR_SINT15:
	case HV_X64_MSR_CRASH_P0 ... HV_X64_MSR_CRASH_P4:
	case HV_X64_MSR_CRASH_CTL:
		return kvm_hv_set_msr_common(vcpu, msr, data,
					     msr_info->host_initiated);
	case MSR_IA32_BBL_CR_CTL3:
		/* Drop writes to this legacy MSR -- see rdmsr
		 * counterpart for further detail.
		 */
		vcpu_unimpl(vcpu, "ignored wrmsr: 0x%x data %llx\n", msr, data);
		break;
	case MSR_AMD64_OSVW_ID_LENGTH:
		if (!guest_cpuid_has_osvw(vcpu))
			return 1;
		vcpu->arch.osvw.length = data;
		break;
	case MSR_AMD64_OSVW_STATUS:
		if (!guest_cpuid_has_osvw(vcpu))
			return 1;
		vcpu->arch.osvw.status = data;
		break;
	default:
		if (msr && (msr == vcpu->kvm->arch.xen_hvm_config.msr))
			return xen_hvm_config(vcpu, data);
		if (kvm_pmu_is_valid_msr(vcpu, msr))
			return kvm_pmu_set_msr(vcpu, msr_info);
		if (!ignore_msrs) {
			vcpu_unimpl(vcpu, "unhandled wrmsr: 0x%x data %llx\n",
				    msr, data);
			return 1;
		} else {
			vcpu_unimpl(vcpu, "ignored wrmsr: 0x%x data %llx\n",
				    msr, data);
			break;
		}
	}
	return 0;
}
EXPORT_SYMBOL_GPL(kvm_set_msr_common);


/*
 * Reads an msr value (of 'msr_index') into 'pdata'.
 * Returns 0 on success, non-0 otherwise.
 * Assumes vcpu_load() was already called.
 */
int kvm_get_msr(struct kvm_vcpu *vcpu, struct msr_data *msr)
{
	return kvm_x86_ops->get_msr(vcpu, msr);
}
EXPORT_SYMBOL_GPL(kvm_get_msr);

static int get_msr_mce(struct kvm_vcpu *vcpu, u32 msr, u64 *pdata)
{
	u64 data;
	u64 mcg_cap = vcpu->arch.mcg_cap;
	unsigned bank_num = mcg_cap & 0xff;

	switch (msr) {
	case MSR_IA32_P5_MC_ADDR:
	case MSR_IA32_P5_MC_TYPE:
		data = 0;
		break;
	case MSR_IA32_MCG_CAP:
		data = vcpu->arch.mcg_cap;
		break;
	case MSR_IA32_MCG_CTL:
		if (!(mcg_cap & MCG_CTL_P))
			return 1;
		data = vcpu->arch.mcg_ctl;
		break;
	case MSR_IA32_MCG_STATUS:
		data = vcpu->arch.mcg_status;
		break;
	default:
		if (msr >= MSR_IA32_MC0_CTL &&
		    msr < MSR_IA32_MCx_CTL(bank_num)) {
			u32 offset = msr - MSR_IA32_MC0_CTL;
			data = vcpu->arch.mce_banks[offset];
			break;
		}
		return 1;
	}
	*pdata = data;
	return 0;
}

int kvm_get_msr_common(struct kvm_vcpu *vcpu, struct msr_data *msr_info)
{
	switch (msr_info->index) {
	case MSR_IA32_PLATFORM_ID:
	case MSR_IA32_EBL_CR_POWERON:
	case MSR_IA32_DEBUGCTLMSR:
	case MSR_IA32_LASTBRANCHFROMIP:
	case MSR_IA32_LASTBRANCHTOIP:
	case MSR_IA32_LASTINTFROMIP:
	case MSR_IA32_LASTINTTOIP:
	case MSR_K8_SYSCFG:
	case MSR_K8_TSEG_ADDR:
	case MSR_K8_TSEG_MASK:
	case MSR_K7_HWCR:
	case MSR_VM_HSAVE_PA:
	case MSR_K8_INT_PENDING_MSG:
	case MSR_AMD64_NB_CFG:
	case MSR_FAM10H_MMIO_CONF_BASE:
	case MSR_AMD64_BU_CFG2:
		msr_info->data = 0;
		break;
	case MSR_K7_EVNTSEL0 ... MSR_K7_EVNTSEL3:
	case MSR_K7_PERFCTR0 ... MSR_K7_PERFCTR3:
	case MSR_P6_PERFCTR0 ... MSR_P6_PERFCTR1:
	case MSR_P6_EVNTSEL0 ... MSR_P6_EVNTSEL1:
		if (kvm_pmu_is_valid_msr(vcpu, msr_info->index))
			return kvm_pmu_get_msr(vcpu, msr_info->index, &msr_info->data);
		msr_info->data = 0;
		break;
	case MSR_IA32_UCODE_REV:
		msr_info->data = 0x100000000ULL;
		break;
	case MSR_MTRRcap:
	case 0x200 ... 0x2ff:
		return kvm_mtrr_get_msr(vcpu, msr_info->index, &msr_info->data);
	case 0xcd: /* fsb frequency */
		msr_info->data = 3;
		break;
		/*
		 * MSR_EBC_FREQUENCY_ID
		 * Conservative value valid for even the basic CPU models.
		 * Models 0,1: 000 in bits 23:21 indicating a bus speed of
		 * 100MHz, model 2 000 in bits 18:16 indicating 100MHz,
		 * and 266MHz for model 3, or 4. Set Core Clock
		 * Frequency to System Bus Frequency Ratio to 1 (bits
		 * 31:24) even though these are only valid for CPU
		 * models > 2, however guests may end up dividing or
		 * multiplying by zero otherwise.
		 */
	case MSR_EBC_FREQUENCY_ID:
		msr_info->data = 1 << 24;
		break;
	case MSR_IA32_APICBASE:
		msr_info->data = kvm_get_apic_base(vcpu);
		break;
	case APIC_BASE_MSR ... APIC_BASE_MSR + 0x3ff:
		return kvm_x2apic_msr_read(vcpu, msr_info->index, &msr_info->data);
		break;
	case MSR_IA32_TSCDEADLINE:
		msr_info->data = kvm_get_lapic_tscdeadline_msr(vcpu);
		break;
	case MSR_IA32_TSC_ADJUST:
		msr_info->data = (u64)vcpu->arch.ia32_tsc_adjust_msr;
		break;
	case MSR_IA32_MISC_ENABLE:
		msr_info->data = vcpu->arch.ia32_misc_enable_msr;
		break;
	case MSR_IA32_SMBASE:
		if (!msr_info->host_initiated)
			return 1;
		msr_info->data = vcpu->arch.smbase;
		break;
	case MSR_IA32_PERF_STATUS:
		/* TSC increment by tick */
		msr_info->data = 1000ULL;
		/* CPU multiplier */
		msr_info->data |= (((uint64_t)4ULL) << 40);
		break;
	case MSR_EFER:
		msr_info->data = vcpu->arch.efer;
		break;
	case MSR_KVM_WALL_CLOCK:
	case MSR_KVM_WALL_CLOCK_NEW:
		msr_info->data = vcpu->kvm->arch.wall_clock;
		break;
	case MSR_KVM_SYSTEM_TIME:
	case MSR_KVM_SYSTEM_TIME_NEW:
		msr_info->data = vcpu->arch.time;
		break;
	case MSR_KVM_ASYNC_PF_EN:
		msr_info->data = vcpu->arch.apf.msr_val;
		break;
	case MSR_KVM_STEAL_TIME:
		msr_info->data = vcpu->arch.st.msr_val;
		break;
	case MSR_KVM_PV_EOI_EN:
		msr_info->data = vcpu->arch.pv_eoi.msr_val;
		break;
	case MSR_IA32_P5_MC_ADDR:
	case MSR_IA32_P5_MC_TYPE:
	case MSR_IA32_MCG_CAP:
	case MSR_IA32_MCG_CTL:
	case MSR_IA32_MCG_STATUS:
	case MSR_IA32_MC0_CTL ... MSR_IA32_MCx_CTL(KVM_MAX_MCE_BANKS) - 1:
		return get_msr_mce(vcpu, msr_info->index, &msr_info->data);
	case MSR_K7_CLK_CTL:
		/*
		 * Provide expected ramp-up count for K7. All other
		 * are set to zero, indicating minimum divisors for
		 * every field.
		 *
		 * This prevents guest kernels on AMD host with CPU
		 * type 6, model 8 and higher from exploding due to
		 * the rdmsr failing.
		 */
		msr_info->data = 0x20000000;
		break;
	case HV_X64_MSR_GUEST_OS_ID ... HV_X64_MSR_SINT15:
	case HV_X64_MSR_CRASH_P0 ... HV_X64_MSR_CRASH_P4:
	case HV_X64_MSR_CRASH_CTL:
		return kvm_hv_get_msr_common(vcpu,
					     msr_info->index, &msr_info->data);
		break;
	case MSR_IA32_BBL_CR_CTL3:
		/* This legacy MSR exists but isn't fully documented in current
		 * silicon.  It is however accessed by winxp in very narrow
		 * scenarios where it sets bit #19, itself documented as
		 * a "reserved" bit.  Best effort attempt to source coherent
		 * read data here should the balance of the register be
		 * interpreted by the guest:
		 *
		 * L2 cache control register 3: 64GB range, 256KB size,
		 * enabled, latency 0x1, configured
		 */
		msr_info->data = 0xbe702111;
		break;
	case MSR_AMD64_OSVW_ID_LENGTH:
		if (!guest_cpuid_has_osvw(vcpu))
			return 1;
		msr_info->data = vcpu->arch.osvw.length;
		break;
	case MSR_AMD64_OSVW_STATUS:
		if (!guest_cpuid_has_osvw(vcpu))
			return 1;
		msr_info->data = vcpu->arch.osvw.status;
		break;
	default:
		if (kvm_pmu_is_valid_msr(vcpu, msr_info->index))
			return kvm_pmu_get_msr(vcpu, msr_info->index, &msr_info->data);
		if (!ignore_msrs) {
			vcpu_unimpl(vcpu, "unhandled rdmsr: 0x%x\n", msr_info->index);
			return 1;
		} else {
			vcpu_unimpl(vcpu, "ignored rdmsr: 0x%x\n", msr_info->index);
			msr_info->data = 0;
		}
		break;
	}
	return 0;
}
EXPORT_SYMBOL_GPL(kvm_get_msr_common);

/*
 * Read or write a bunch of msrs. All parameters are kernel addresses.
 *
 * @return number of msrs set successfully.
 */
static int __msr_io(struct kvm_vcpu *vcpu, struct kvm_msrs *msrs,
		    struct kvm_msr_entry *entries,
		    int (*do_msr)(struct kvm_vcpu *vcpu,
				  unsigned index, u64 *data))
{
	int i, idx;

	idx = srcu_read_lock(&vcpu->kvm->srcu);
	for (i = 0; i < msrs->nmsrs; ++i)
		if (do_msr(vcpu, entries[i].index, &entries[i].data))
			break;
	srcu_read_unlock(&vcpu->kvm->srcu, idx);

	return i;
}

/*
 * Read or write a bunch of msrs. Parameters are user addresses.
 *
 * @return number of msrs set successfully.
 */
static int msr_io(struct kvm_vcpu *vcpu, struct kvm_msrs __user *user_msrs,
		  int (*do_msr)(struct kvm_vcpu *vcpu,
				unsigned index, u64 *data),
		  int writeback)
{
	struct kvm_msrs msrs;
	struct kvm_msr_entry *entries;
	int r, n;
	unsigned size;

	r = -EFAULT;
	if (copy_from_user(&msrs, user_msrs, sizeof msrs))
		goto out;

	r = -E2BIG;
	if (msrs.nmsrs >= MAX_IO_MSRS)
		goto out;

	size = sizeof(struct kvm_msr_entry) * msrs.nmsrs;
	entries = memdup_user(user_msrs->entries, size);
	if (IS_ERR(entries)) {
		r = PTR_ERR(entries);
		goto out;
	}

	r = n = __msr_io(vcpu, &msrs, entries, do_msr);
	if (r < 0)
		goto out_free;

	r = -EFAULT;
	if (writeback && copy_to_user(user_msrs->entries, entries, size))
		goto out_free;

	r = n;

out_free:
	kfree(entries);
out:
	return r;
}

int kvm_vm_ioctl_check_extension(struct kvm *kvm, long ext)
{
	int r;

	switch (ext) {
	case KVM_CAP_IRQCHIP:
	case KVM_CAP_HLT:
	case KVM_CAP_MMU_SHADOW_CACHE_CONTROL:
	case KVM_CAP_SET_TSS_ADDR:
	case KVM_CAP_EXT_CPUID:
	case KVM_CAP_EXT_EMUL_CPUID:
	case KVM_CAP_CLOCKSOURCE:
	case KVM_CAP_PIT:
	case KVM_CAP_NOP_IO_DELAY:
	case KVM_CAP_MP_STATE:
	case KVM_CAP_SYNC_MMU:
	case KVM_CAP_USER_NMI:
	case KVM_CAP_REINJECT_CONTROL:
	case KVM_CAP_IRQ_INJECT_STATUS:
	case KVM_CAP_IOEVENTFD:
	case KVM_CAP_IOEVENTFD_NO_LENGTH:
	case KVM_CAP_PIT2:
	case KVM_CAP_PIT_STATE2:
	case KVM_CAP_SET_IDENTITY_MAP_ADDR:
	case KVM_CAP_XEN_HVM:
	case KVM_CAP_ADJUST_CLOCK:
	case KVM_CAP_VCPU_EVENTS:
	case KVM_CAP_HYPERV:
	case KVM_CAP_HYPERV_VAPIC:
	case KVM_CAP_HYPERV_SPIN:
	case KVM_CAP_PCI_SEGMENT:
	case KVM_CAP_DEBUGREGS:
	case KVM_CAP_X86_ROBUST_SINGLESTEP:
	case KVM_CAP_XSAVE:
	case KVM_CAP_ASYNC_PF:
	case KVM_CAP_GET_TSC_KHZ:
	case KVM_CAP_KVMCLOCK_CTRL:
	case KVM_CAP_READONLY_MEM:
	case KVM_CAP_HYPERV_TIME:
	case KVM_CAP_IOAPIC_POLARITY_IGNORED:
	case KVM_CAP_TSC_DEADLINE_TIMER:
	case KVM_CAP_ENABLE_CAP_VM:
	case KVM_CAP_DISABLE_QUIRKS:
	case KVM_CAP_SET_BOOT_CPU_ID:
 	case KVM_CAP_SPLIT_IRQCHIP:
#ifdef CONFIG_KVM_DEVICE_ASSIGNMENT
	case KVM_CAP_ASSIGN_DEV_IRQ:
	case KVM_CAP_PCI_2_3:
#endif
		r = 1;
		break;
	case KVM_CAP_X86_SMM:
		/* SMBASE is usually relocated above 1M on modern chipsets,
		 * and SMM handlers might indeed rely on 4G segment limits,
		 * so do not report SMM to be available if real mode is
		 * emulated via vm86 mode.  Still, do not go to great lengths
		 * to avoid userspace's usage of the feature, because it is a
		 * fringe case that is not enabled except via specific settings
		 * of the module parameters.
		 */
		r = kvm_x86_ops->cpu_has_high_real_mode_segbase();
		break;
	case KVM_CAP_COALESCED_MMIO:
		r = KVM_COALESCED_MMIO_PAGE_OFFSET;
		break;
	case KVM_CAP_VAPIC:
		r = !kvm_x86_ops->cpu_has_accelerated_tpr();
		break;
	case KVM_CAP_NR_VCPUS:
		r = KVM_SOFT_MAX_VCPUS;
		break;
	case KVM_CAP_MAX_VCPUS:
		r = KVM_MAX_VCPUS;
		break;
	case KVM_CAP_NR_MEMSLOTS:
		r = KVM_USER_MEM_SLOTS;
		break;
	case KVM_CAP_PV_MMU:	/* obsolete */
		r = 0;
		break;
#ifdef CONFIG_KVM_DEVICE_ASSIGNMENT
	case KVM_CAP_IOMMU:
		r = iommu_present(&pci_bus_type);
		break;
#endif
	case KVM_CAP_MCE:
		r = KVM_MAX_MCE_BANKS;
		break;
	case KVM_CAP_XCRS:
		r = cpu_has_xsave;
		break;
	case KVM_CAP_TSC_CONTROL:
		r = kvm_has_tsc_control;
		break;
	default:
		r = 0;
		break;
	}
	return r;

}

long kvm_arch_dev_ioctl(struct file *filp,
			unsigned int ioctl, unsigned long arg)
{
	void __user *argp = (void __user *)arg;
	long r;

	switch (ioctl) {
	case KVM_GET_MSR_INDEX_LIST: {
		struct kvm_msr_list __user *user_msr_list = argp;
		struct kvm_msr_list msr_list;
		unsigned n;

		r = -EFAULT;
		if (copy_from_user(&msr_list, user_msr_list, sizeof msr_list))
			goto out;
		n = msr_list.nmsrs;
		msr_list.nmsrs = num_msrs_to_save + num_emulated_msrs;
		if (copy_to_user(user_msr_list, &msr_list, sizeof msr_list))
			goto out;
		r = -E2BIG;
		if (n < msr_list.nmsrs)
			goto out;
		r = -EFAULT;
		if (copy_to_user(user_msr_list->indices, &msrs_to_save,
				 num_msrs_to_save * sizeof(u32)))
			goto out;
		if (copy_to_user(user_msr_list->indices + num_msrs_to_save,
				 &emulated_msrs,
				 num_emulated_msrs * sizeof(u32)))
			goto out;
		r = 0;
		break;
	}
	case KVM_GET_SUPPORTED_CPUID:
	case KVM_GET_EMULATED_CPUID: {
		struct kvm_cpuid2 __user *cpuid_arg = argp;
		struct kvm_cpuid2 cpuid;

		r = -EFAULT;
		if (copy_from_user(&cpuid, cpuid_arg, sizeof cpuid))
			goto out;

		r = kvm_dev_ioctl_get_cpuid(&cpuid, cpuid_arg->entries,
					    ioctl);
		if (r)
			goto out;

		r = -EFAULT;
		if (copy_to_user(cpuid_arg, &cpuid, sizeof cpuid))
			goto out;
		r = 0;
		break;
	}
	case KVM_X86_GET_MCE_CAP_SUPPORTED: {
		u64 mce_cap;

		mce_cap = KVM_MCE_CAP_SUPPORTED;
		r = -EFAULT;
		if (copy_to_user(argp, &mce_cap, sizeof mce_cap))
			goto out;
		r = 0;
		break;
	}
	default:
		r = -EINVAL;
	}
out:
	return r;
}

static void wbinvd_ipi(void *garbage)
{
	wbinvd();
}

static bool need_emulate_wbinvd(struct kvm_vcpu *vcpu)
{
	return kvm_arch_has_noncoherent_dma(vcpu->kvm);
}

void kvm_arch_vcpu_load(struct kvm_vcpu *vcpu, int cpu)
{
	/* Address WBINVD may be executed by guest */
	if (need_emulate_wbinvd(vcpu)) {
		if (kvm_x86_ops->has_wbinvd_exit())
			cpumask_set_cpu(cpu, vcpu->arch.wbinvd_dirty_mask);
		else if (vcpu->cpu != -1 && vcpu->cpu != cpu)
			smp_call_function_single(vcpu->cpu,
					wbinvd_ipi, NULL, 1);
	}

	kvm_x86_ops->vcpu_load(vcpu, cpu);

	/* Apply any externally detected TSC adjustments (due to suspend) */
	if (unlikely(vcpu->arch.tsc_offset_adjustment)) {
		adjust_tsc_offset_host(vcpu, vcpu->arch.tsc_offset_adjustment);
		vcpu->arch.tsc_offset_adjustment = 0;
		kvm_make_request(KVM_REQ_CLOCK_UPDATE, vcpu);
	}

	if (unlikely(vcpu->cpu != cpu) || check_tsc_unstable()) {
		s64 tsc_delta = !vcpu->arch.last_host_tsc ? 0 :
				rdtsc() - vcpu->arch.last_host_tsc;
		if (tsc_delta < 0)
			mark_tsc_unstable("KVM discovered backwards TSC");
		if (check_tsc_unstable()) {
			u64 offset = kvm_compute_tsc_offset(vcpu,
						vcpu->arch.last_guest_tsc);
			kvm_x86_ops->write_tsc_offset(vcpu, offset);
			vcpu->arch.tsc_catchup = 1;
		}
		/*
		 * On a host with synchronized TSC, there is no need to update
		 * kvmclock on vcpu->cpu migration
		 */
		if (!vcpu->kvm->arch.use_master_clock || vcpu->cpu == -1)
			kvm_make_request(KVM_REQ_GLOBAL_CLOCK_UPDATE, vcpu);
		if (vcpu->cpu != cpu)
			kvm_migrate_timers(vcpu);
		vcpu->cpu = cpu;
	}

	kvm_make_request(KVM_REQ_STEAL_UPDATE, vcpu);
}

void kvm_arch_vcpu_put(struct kvm_vcpu *vcpu)
{
	kvm_x86_ops->vcpu_put(vcpu);
	kvm_put_guest_fpu(vcpu);
	vcpu->arch.last_host_tsc = rdtsc();
}

static int kvm_vcpu_ioctl_get_lapic(struct kvm_vcpu *vcpu,
				    struct kvm_lapic_state *s)
{
	kvm_x86_ops->sync_pir_to_irr(vcpu);
	memcpy(s->regs, vcpu->arch.apic->regs, sizeof *s);

	return 0;
}

static int kvm_vcpu_ioctl_set_lapic(struct kvm_vcpu *vcpu,
				    struct kvm_lapic_state *s)
{
	kvm_apic_post_state_restore(vcpu, s);
	update_cr8_intercept(vcpu);

	return 0;
}

static int kvm_cpu_accept_dm_intr(struct kvm_vcpu *vcpu)
{
	return (!lapic_in_kernel(vcpu) ||
		kvm_apic_accept_pic_intr(vcpu));
}

/*
 * if userspace requested an interrupt window, check that the
 * interrupt window is open.
 *
 * No need to exit to userspace if we already have an interrupt queued.
 */
static int kvm_vcpu_ready_for_interrupt_injection(struct kvm_vcpu *vcpu)
{
	return kvm_arch_interrupt_allowed(vcpu) &&
		!kvm_cpu_has_interrupt(vcpu) &&
		!kvm_event_needs_reinjection(vcpu) &&
		kvm_cpu_accept_dm_intr(vcpu);
}

static int kvm_vcpu_ioctl_interrupt(struct kvm_vcpu *vcpu,
				    struct kvm_interrupt *irq)
{
	if (irq->irq >= KVM_NR_INTERRUPTS)
		return -EINVAL;

	if (!irqchip_in_kernel(vcpu->kvm)) {
		kvm_queue_interrupt(vcpu, irq->irq, false);
		kvm_make_request(KVM_REQ_EVENT, vcpu);
		return 0;
	}

	/*
	 * With in-kernel LAPIC, we only use this to inject EXTINT, so
	 * fail for in-kernel 8259.
	 */
	if (pic_in_kernel(vcpu->kvm))
		return -ENXIO;

	if (vcpu->arch.pending_external_vector != -1)
		return -EEXIST;

	vcpu->arch.pending_external_vector = irq->irq;
	kvm_make_request(KVM_REQ_EVENT, vcpu);
	return 0;
}

static int kvm_vcpu_ioctl_nmi(struct kvm_vcpu *vcpu)
{
	kvm_inject_nmi(vcpu);

	return 0;
}

static int kvm_vcpu_ioctl_smi(struct kvm_vcpu *vcpu)
{
	kvm_make_request(KVM_REQ_SMI, vcpu);

	return 0;
}

static int vcpu_ioctl_tpr_access_reporting(struct kvm_vcpu *vcpu,
					   struct kvm_tpr_access_ctl *tac)
{
	if (tac->flags)
		return -EINVAL;
	vcpu->arch.tpr_access_reporting = !!tac->enabled;
	return 0;
}

static int kvm_vcpu_ioctl_x86_setup_mce(struct kvm_vcpu *vcpu,
					u64 mcg_cap)
{
	int r;
	unsigned bank_num = mcg_cap & 0xff, bank;

	r = -EINVAL;
	if (!bank_num || bank_num >= KVM_MAX_MCE_BANKS)
		goto out;
	if (mcg_cap & ~(KVM_MCE_CAP_SUPPORTED | 0xff | 0xff0000))
		goto out;
	r = 0;
	vcpu->arch.mcg_cap = mcg_cap;
	/* Init IA32_MCG_CTL to all 1s */
	if (mcg_cap & MCG_CTL_P)
		vcpu->arch.mcg_ctl = ~(u64)0;
	/* Init IA32_MCi_CTL to all 1s */
	for (bank = 0; bank < bank_num; bank++)
		vcpu->arch.mce_banks[bank*4] = ~(u64)0;
out:
	return r;
}

static int kvm_vcpu_ioctl_x86_set_mce(struct kvm_vcpu *vcpu,
				      struct kvm_x86_mce *mce)
{
	u64 mcg_cap = vcpu->arch.mcg_cap;
	unsigned bank_num = mcg_cap & 0xff;
	u64 *banks = vcpu->arch.mce_banks;

	if (mce->bank >= bank_num || !(mce->status & MCI_STATUS_VAL))
		return -EINVAL;
	/*
	 * if IA32_MCG_CTL is not all 1s, the uncorrected error
	 * reporting is disabled
	 */
	if ((mce->status & MCI_STATUS_UC) && (mcg_cap & MCG_CTL_P) &&
	    vcpu->arch.mcg_ctl != ~(u64)0)
		return 0;
	banks += 4 * mce->bank;
	/*
	 * if IA32_MCi_CTL is not all 1s, the uncorrected error
	 * reporting is disabled for the bank
	 */
	if ((mce->status & MCI_STATUS_UC) && banks[0] != ~(u64)0)
		return 0;
	if (mce->status & MCI_STATUS_UC) {
		if ((vcpu->arch.mcg_status & MCG_STATUS_MCIP) ||
		    !kvm_read_cr4_bits(vcpu, X86_CR4_MCE)) {
			kvm_make_request(KVM_REQ_TRIPLE_FAULT, vcpu);
			return 0;
		}
		if (banks[1] & MCI_STATUS_VAL)
			mce->status |= MCI_STATUS_OVER;
		banks[2] = mce->addr;
		banks[3] = mce->misc;
		vcpu->arch.mcg_status = mce->mcg_status;
		banks[1] = mce->status;
		kvm_queue_exception(vcpu, MC_VECTOR);
	} else if (!(banks[1] & MCI_STATUS_VAL)
		   || !(banks[1] & MCI_STATUS_UC)) {
		if (banks[1] & MCI_STATUS_VAL)
			mce->status |= MCI_STATUS_OVER;
		banks[2] = mce->addr;
		banks[3] = mce->misc;
		banks[1] = mce->status;
	} else
		banks[1] |= MCI_STATUS_OVER;
	return 0;
}

static void kvm_vcpu_ioctl_x86_get_vcpu_events(struct kvm_vcpu *vcpu,
					       struct kvm_vcpu_events *events)
{
	process_nmi(vcpu);
	events->exception.injected =
		vcpu->arch.exception.pending &&
		!kvm_exception_is_soft(vcpu->arch.exception.nr);
	events->exception.nr = vcpu->arch.exception.nr;
	events->exception.has_error_code = vcpu->arch.exception.has_error_code;
	events->exception.pad = 0;
	events->exception.error_code = vcpu->arch.exception.error_code;

	events->interrupt.injected =
		vcpu->arch.interrupt.pending && !vcpu->arch.interrupt.soft;
	events->interrupt.nr = vcpu->arch.interrupt.nr;
	events->interrupt.soft = 0;
	events->interrupt.shadow = kvm_x86_ops->get_interrupt_shadow(vcpu);

	events->nmi.injected = vcpu->arch.nmi_injected;
	events->nmi.pending = vcpu->arch.nmi_pending != 0;
	events->nmi.masked = kvm_x86_ops->get_nmi_mask(vcpu);
	events->nmi.pad = 0;

	events->sipi_vector = 0; /* never valid when reporting to user space */

	events->smi.smm = is_smm(vcpu);
	events->smi.pending = vcpu->arch.smi_pending;
	events->smi.smm_inside_nmi =
		!!(vcpu->arch.hflags & HF_SMM_INSIDE_NMI_MASK);
	events->smi.latched_init = kvm_lapic_latched_init(vcpu);

	events->flags = (KVM_VCPUEVENT_VALID_NMI_PENDING
			 | KVM_VCPUEVENT_VALID_SHADOW
			 | KVM_VCPUEVENT_VALID_SMM);
	memset(&events->reserved, 0, sizeof(events->reserved));
}

static int kvm_vcpu_ioctl_x86_set_vcpu_events(struct kvm_vcpu *vcpu,
					      struct kvm_vcpu_events *events)
{
	if (events->flags & ~(KVM_VCPUEVENT_VALID_NMI_PENDING
			      | KVM_VCPUEVENT_VALID_SIPI_VECTOR
			      | KVM_VCPUEVENT_VALID_SHADOW
			      | KVM_VCPUEVENT_VALID_SMM))
		return -EINVAL;

	process_nmi(vcpu);
	vcpu->arch.exception.pending = events->exception.injected;
	vcpu->arch.exception.nr = events->exception.nr;
	vcpu->arch.exception.has_error_code = events->exception.has_error_code;
	vcpu->arch.exception.error_code = events->exception.error_code;

	vcpu->arch.interrupt.pending = events->interrupt.injected;
	vcpu->arch.interrupt.nr = events->interrupt.nr;
	vcpu->arch.interrupt.soft = events->interrupt.soft;
	if (events->flags & KVM_VCPUEVENT_VALID_SHADOW)
		kvm_x86_ops->set_interrupt_shadow(vcpu,
						  events->interrupt.shadow);

	vcpu->arch.nmi_injected = events->nmi.injected;
	if (events->flags & KVM_VCPUEVENT_VALID_NMI_PENDING)
		vcpu->arch.nmi_pending = events->nmi.pending;
	kvm_x86_ops->set_nmi_mask(vcpu, events->nmi.masked);

	if (events->flags & KVM_VCPUEVENT_VALID_SIPI_VECTOR &&
	    kvm_vcpu_has_lapic(vcpu))
		vcpu->arch.apic->sipi_vector = events->sipi_vector;

	if (events->flags & KVM_VCPUEVENT_VALID_SMM) {
		if (events->smi.smm)
			vcpu->arch.hflags |= HF_SMM_MASK;
		else
			vcpu->arch.hflags &= ~HF_SMM_MASK;
		vcpu->arch.smi_pending = events->smi.pending;
		if (events->smi.smm_inside_nmi)
			vcpu->arch.hflags |= HF_SMM_INSIDE_NMI_MASK;
		else
			vcpu->arch.hflags &= ~HF_SMM_INSIDE_NMI_MASK;
		if (kvm_vcpu_has_lapic(vcpu)) {
			if (events->smi.latched_init)
				set_bit(KVM_APIC_INIT, &vcpu->arch.apic->pending_events);
			else
				clear_bit(KVM_APIC_INIT, &vcpu->arch.apic->pending_events);
		}
	}

	kvm_make_request(KVM_REQ_EVENT, vcpu);

	return 0;
}

static void kvm_vcpu_ioctl_x86_get_debugregs(struct kvm_vcpu *vcpu,
					     struct kvm_debugregs *dbgregs)
{
	unsigned long val;

	memcpy(dbgregs->db, vcpu->arch.db, sizeof(vcpu->arch.db));
	kvm_get_dr(vcpu, 6, &val);
	dbgregs->dr6 = val;
	dbgregs->dr7 = vcpu->arch.dr7;
	dbgregs->flags = 0;
	memset(&dbgregs->reserved, 0, sizeof(dbgregs->reserved));
}

static int kvm_vcpu_ioctl_x86_set_debugregs(struct kvm_vcpu *vcpu,
					    struct kvm_debugregs *dbgregs)
{
	if (dbgregs->flags)
		return -EINVAL;

	memcpy(vcpu->arch.db, dbgregs->db, sizeof(vcpu->arch.db));
	kvm_update_dr0123(vcpu);
	vcpu->arch.dr6 = dbgregs->dr6;
	kvm_update_dr6(vcpu);
	vcpu->arch.dr7 = dbgregs->dr7;
	kvm_update_dr7(vcpu);

	return 0;
}

#define XSTATE_COMPACTION_ENABLED (1ULL << 63)

static void fill_xsave(u8 *dest, struct kvm_vcpu *vcpu)
{
<<<<<<< HEAD
	struct xsave_struct *xsave = &vcpu->arch.guest_fpu.state->xsave;
	u64 xstate_bv = xsave->xsave_hdr.xstate_bv;
=======
	struct xregs_state *xsave = &vcpu->arch.guest_fpu.state.xsave;
	u64 xstate_bv = xsave->header.xfeatures;
>>>>>>> afd2ff9b
	u64 valid;

	/*
	 * Copy legacy XSAVE area, to avoid complications with CPUID
	 * leaves 0 and 1 in the loop below.
	 */
	memcpy(dest, xsave, XSAVE_HDR_OFFSET);

	/* Set XSTATE_BV */
	*(u64 *)(dest + XSAVE_HDR_OFFSET) = xstate_bv;

	/*
	 * Copy each region from the possibly compacted offset to the
	 * non-compacted offset.
	 */
<<<<<<< HEAD
	valid = xstate_bv & ~XSTATE_FPSSE;
=======
	valid = xstate_bv & ~XFEATURE_MASK_FPSSE;
>>>>>>> afd2ff9b
	while (valid) {
		u64 feature = valid & -valid;
		int index = fls64(feature) - 1;
		void *src = get_xsave_addr(xsave, feature);

		if (src) {
			u32 size, offset, ecx, edx;
			cpuid_count(XSTATE_CPUID, index,
				    &size, &offset, &ecx, &edx);
			memcpy(dest + offset, src, size);
		}

		valid -= feature;
	}
}

static void load_xsave(struct kvm_vcpu *vcpu, u8 *src)
{
<<<<<<< HEAD
	struct xsave_struct *xsave = &vcpu->arch.guest_fpu.state->xsave;
=======
	struct xregs_state *xsave = &vcpu->arch.guest_fpu.state.xsave;
>>>>>>> afd2ff9b
	u64 xstate_bv = *(u64 *)(src + XSAVE_HDR_OFFSET);
	u64 valid;

	/*
	 * Copy legacy XSAVE area, to avoid complications with CPUID
	 * leaves 0 and 1 in the loop below.
	 */
	memcpy(xsave, src, XSAVE_HDR_OFFSET);

	/* Set XSTATE_BV and possibly XCOMP_BV.  */
<<<<<<< HEAD
	xsave->xsave_hdr.xstate_bv = xstate_bv;
	if (cpu_has_xsaves)
		xsave->xsave_hdr.xcomp_bv = host_xcr0 | XSTATE_COMPACTION_ENABLED;
=======
	xsave->header.xfeatures = xstate_bv;
	if (cpu_has_xsaves)
		xsave->header.xcomp_bv = host_xcr0 | XSTATE_COMPACTION_ENABLED;
>>>>>>> afd2ff9b

	/*
	 * Copy each region from the non-compacted offset to the
	 * possibly compacted offset.
	 */
<<<<<<< HEAD
	valid = xstate_bv & ~XSTATE_FPSSE;
=======
	valid = xstate_bv & ~XFEATURE_MASK_FPSSE;
>>>>>>> afd2ff9b
	while (valid) {
		u64 feature = valid & -valid;
		int index = fls64(feature) - 1;
		void *dest = get_xsave_addr(xsave, feature);

		if (dest) {
			u32 size, offset, ecx, edx;
			cpuid_count(XSTATE_CPUID, index,
				    &size, &offset, &ecx, &edx);
			memcpy(dest, src + offset, size);
<<<<<<< HEAD
		} else
			WARN_ON_ONCE(1);
=======
		}
>>>>>>> afd2ff9b

		valid -= feature;
	}
}

static void kvm_vcpu_ioctl_x86_get_xsave(struct kvm_vcpu *vcpu,
					 struct kvm_xsave *guest_xsave)
{
	if (cpu_has_xsave) {
		memset(guest_xsave, 0, sizeof(struct kvm_xsave));
		fill_xsave((u8 *) guest_xsave->region, vcpu);
	} else {
		memcpy(guest_xsave->region,
			&vcpu->arch.guest_fpu.state.fxsave,
			sizeof(struct fxregs_state));
		*(u64 *)&guest_xsave->region[XSAVE_HDR_OFFSET / sizeof(u32)] =
			XFEATURE_MASK_FPSSE;
	}
}

static int kvm_vcpu_ioctl_x86_set_xsave(struct kvm_vcpu *vcpu,
					struct kvm_xsave *guest_xsave)
{
	u64 xstate_bv =
		*(u64 *)&guest_xsave->region[XSAVE_HDR_OFFSET / sizeof(u32)];

	if (cpu_has_xsave) {
		/*
		 * Here we allow setting states that are not present in
		 * CPUID leaf 0xD, index 0, EDX:EAX.  This is for compatibility
		 * with old userspace.
		 */
		if (xstate_bv & ~kvm_supported_xcr0())
			return -EINVAL;
		load_xsave(vcpu, (u8 *)guest_xsave->region);
	} else {
		if (xstate_bv & ~XFEATURE_MASK_FPSSE)
			return -EINVAL;
		memcpy(&vcpu->arch.guest_fpu.state.fxsave,
			guest_xsave->region, sizeof(struct fxregs_state));
	}
	return 0;
}

static void kvm_vcpu_ioctl_x86_get_xcrs(struct kvm_vcpu *vcpu,
					struct kvm_xcrs *guest_xcrs)
{
	if (!cpu_has_xsave) {
		guest_xcrs->nr_xcrs = 0;
		return;
	}

	guest_xcrs->nr_xcrs = 1;
	guest_xcrs->flags = 0;
	guest_xcrs->xcrs[0].xcr = XCR_XFEATURE_ENABLED_MASK;
	guest_xcrs->xcrs[0].value = vcpu->arch.xcr0;
}

static int kvm_vcpu_ioctl_x86_set_xcrs(struct kvm_vcpu *vcpu,
				       struct kvm_xcrs *guest_xcrs)
{
	int i, r = 0;

	if (!cpu_has_xsave)
		return -EINVAL;

	if (guest_xcrs->nr_xcrs > KVM_MAX_XCRS || guest_xcrs->flags)
		return -EINVAL;

	for (i = 0; i < guest_xcrs->nr_xcrs; i++)
		/* Only support XCR0 currently */
		if (guest_xcrs->xcrs[i].xcr == XCR_XFEATURE_ENABLED_MASK) {
			r = __kvm_set_xcr(vcpu, XCR_XFEATURE_ENABLED_MASK,
				guest_xcrs->xcrs[i].value);
			break;
		}
	if (r)
		r = -EINVAL;
	return r;
}

/*
 * kvm_set_guest_paused() indicates to the guest kernel that it has been
 * stopped by the hypervisor.  This function will be called from the host only.
 * EINVAL is returned when the host attempts to set the flag for a guest that
 * does not support pv clocks.
 */
static int kvm_set_guest_paused(struct kvm_vcpu *vcpu)
{
	if (!vcpu->arch.pv_time_enabled)
		return -EINVAL;
	vcpu->arch.pvclock_set_guest_stopped_request = true;
	kvm_make_request(KVM_REQ_CLOCK_UPDATE, vcpu);
	return 0;
}

long kvm_arch_vcpu_ioctl(struct file *filp,
			 unsigned int ioctl, unsigned long arg)
{
	struct kvm_vcpu *vcpu = filp->private_data;
	void __user *argp = (void __user *)arg;
	int r;
	union {
		struct kvm_lapic_state *lapic;
		struct kvm_xsave *xsave;
		struct kvm_xcrs *xcrs;
		void *buffer;
	} u;

	u.buffer = NULL;
	switch (ioctl) {
	case KVM_GET_LAPIC: {
		r = -EINVAL;
		if (!vcpu->arch.apic)
			goto out;
		u.lapic = kzalloc(sizeof(struct kvm_lapic_state), GFP_KERNEL);

		r = -ENOMEM;
		if (!u.lapic)
			goto out;
		r = kvm_vcpu_ioctl_get_lapic(vcpu, u.lapic);
		if (r)
			goto out;
		r = -EFAULT;
		if (copy_to_user(argp, u.lapic, sizeof(struct kvm_lapic_state)))
			goto out;
		r = 0;
		break;
	}
	case KVM_SET_LAPIC: {
		r = -EINVAL;
		if (!vcpu->arch.apic)
			goto out;
		u.lapic = memdup_user(argp, sizeof(*u.lapic));
		if (IS_ERR(u.lapic))
			return PTR_ERR(u.lapic);

		r = kvm_vcpu_ioctl_set_lapic(vcpu, u.lapic);
		break;
	}
	case KVM_INTERRUPT: {
		struct kvm_interrupt irq;

		r = -EFAULT;
		if (copy_from_user(&irq, argp, sizeof irq))
			goto out;
		r = kvm_vcpu_ioctl_interrupt(vcpu, &irq);
		break;
	}
	case KVM_NMI: {
		r = kvm_vcpu_ioctl_nmi(vcpu);
		break;
	}
	case KVM_SMI: {
		r = kvm_vcpu_ioctl_smi(vcpu);
		break;
	}
	case KVM_SET_CPUID: {
		struct kvm_cpuid __user *cpuid_arg = argp;
		struct kvm_cpuid cpuid;

		r = -EFAULT;
		if (copy_from_user(&cpuid, cpuid_arg, sizeof cpuid))
			goto out;
		r = kvm_vcpu_ioctl_set_cpuid(vcpu, &cpuid, cpuid_arg->entries);
		break;
	}
	case KVM_SET_CPUID2: {
		struct kvm_cpuid2 __user *cpuid_arg = argp;
		struct kvm_cpuid2 cpuid;

		r = -EFAULT;
		if (copy_from_user(&cpuid, cpuid_arg, sizeof cpuid))
			goto out;
		r = kvm_vcpu_ioctl_set_cpuid2(vcpu, &cpuid,
					      cpuid_arg->entries);
		break;
	}
	case KVM_GET_CPUID2: {
		struct kvm_cpuid2 __user *cpuid_arg = argp;
		struct kvm_cpuid2 cpuid;

		r = -EFAULT;
		if (copy_from_user(&cpuid, cpuid_arg, sizeof cpuid))
			goto out;
		r = kvm_vcpu_ioctl_get_cpuid2(vcpu, &cpuid,
					      cpuid_arg->entries);
		if (r)
			goto out;
		r = -EFAULT;
		if (copy_to_user(cpuid_arg, &cpuid, sizeof cpuid))
			goto out;
		r = 0;
		break;
	}
	case KVM_GET_MSRS:
		r = msr_io(vcpu, argp, do_get_msr, 1);
		break;
	case KVM_SET_MSRS:
		r = msr_io(vcpu, argp, do_set_msr, 0);
		break;
	case KVM_TPR_ACCESS_REPORTING: {
		struct kvm_tpr_access_ctl tac;

		r = -EFAULT;
		if (copy_from_user(&tac, argp, sizeof tac))
			goto out;
		r = vcpu_ioctl_tpr_access_reporting(vcpu, &tac);
		if (r)
			goto out;
		r = -EFAULT;
		if (copy_to_user(argp, &tac, sizeof tac))
			goto out;
		r = 0;
		break;
	};
	case KVM_SET_VAPIC_ADDR: {
		struct kvm_vapic_addr va;

		r = -EINVAL;
		if (!lapic_in_kernel(vcpu))
			goto out;
		r = -EFAULT;
		if (copy_from_user(&va, argp, sizeof va))
			goto out;
		r = kvm_lapic_set_vapic_addr(vcpu, va.vapic_addr);
		break;
	}
	case KVM_X86_SETUP_MCE: {
		u64 mcg_cap;

		r = -EFAULT;
		if (copy_from_user(&mcg_cap, argp, sizeof mcg_cap))
			goto out;
		r = kvm_vcpu_ioctl_x86_setup_mce(vcpu, mcg_cap);
		break;
	}
	case KVM_X86_SET_MCE: {
		struct kvm_x86_mce mce;

		r = -EFAULT;
		if (copy_from_user(&mce, argp, sizeof mce))
			goto out;
		r = kvm_vcpu_ioctl_x86_set_mce(vcpu, &mce);
		break;
	}
	case KVM_GET_VCPU_EVENTS: {
		struct kvm_vcpu_events events;

		kvm_vcpu_ioctl_x86_get_vcpu_events(vcpu, &events);

		r = -EFAULT;
		if (copy_to_user(argp, &events, sizeof(struct kvm_vcpu_events)))
			break;
		r = 0;
		break;
	}
	case KVM_SET_VCPU_EVENTS: {
		struct kvm_vcpu_events events;

		r = -EFAULT;
		if (copy_from_user(&events, argp, sizeof(struct kvm_vcpu_events)))
			break;

		r = kvm_vcpu_ioctl_x86_set_vcpu_events(vcpu, &events);
		break;
	}
	case KVM_GET_DEBUGREGS: {
		struct kvm_debugregs dbgregs;

		kvm_vcpu_ioctl_x86_get_debugregs(vcpu, &dbgregs);

		r = -EFAULT;
		if (copy_to_user(argp, &dbgregs,
				 sizeof(struct kvm_debugregs)))
			break;
		r = 0;
		break;
	}
	case KVM_SET_DEBUGREGS: {
		struct kvm_debugregs dbgregs;

		r = -EFAULT;
		if (copy_from_user(&dbgregs, argp,
				   sizeof(struct kvm_debugregs)))
			break;

		r = kvm_vcpu_ioctl_x86_set_debugregs(vcpu, &dbgregs);
		break;
	}
	case KVM_GET_XSAVE: {
		u.xsave = kzalloc(sizeof(struct kvm_xsave), GFP_KERNEL);
		r = -ENOMEM;
		if (!u.xsave)
			break;

		kvm_vcpu_ioctl_x86_get_xsave(vcpu, u.xsave);

		r = -EFAULT;
		if (copy_to_user(argp, u.xsave, sizeof(struct kvm_xsave)))
			break;
		r = 0;
		break;
	}
	case KVM_SET_XSAVE: {
		u.xsave = memdup_user(argp, sizeof(*u.xsave));
		if (IS_ERR(u.xsave))
			return PTR_ERR(u.xsave);

		r = kvm_vcpu_ioctl_x86_set_xsave(vcpu, u.xsave);
		break;
	}
	case KVM_GET_XCRS: {
		u.xcrs = kzalloc(sizeof(struct kvm_xcrs), GFP_KERNEL);
		r = -ENOMEM;
		if (!u.xcrs)
			break;

		kvm_vcpu_ioctl_x86_get_xcrs(vcpu, u.xcrs);

		r = -EFAULT;
		if (copy_to_user(argp, u.xcrs,
				 sizeof(struct kvm_xcrs)))
			break;
		r = 0;
		break;
	}
	case KVM_SET_XCRS: {
		u.xcrs = memdup_user(argp, sizeof(*u.xcrs));
		if (IS_ERR(u.xcrs))
			return PTR_ERR(u.xcrs);

		r = kvm_vcpu_ioctl_x86_set_xcrs(vcpu, u.xcrs);
		break;
	}
	case KVM_SET_TSC_KHZ: {
		u32 user_tsc_khz;

		r = -EINVAL;
		user_tsc_khz = (u32)arg;

		if (user_tsc_khz >= kvm_max_guest_tsc_khz)
			goto out;

		if (user_tsc_khz == 0)
			user_tsc_khz = tsc_khz;

		if (!kvm_set_tsc_khz(vcpu, user_tsc_khz))
			r = 0;

		goto out;
	}
	case KVM_GET_TSC_KHZ: {
		r = vcpu->arch.virtual_tsc_khz;
		goto out;
	}
	case KVM_KVMCLOCK_CTRL: {
		r = kvm_set_guest_paused(vcpu);
		goto out;
	}
	default:
		r = -EINVAL;
	}
out:
	kfree(u.buffer);
	return r;
}

int kvm_arch_vcpu_fault(struct kvm_vcpu *vcpu, struct vm_fault *vmf)
{
	return VM_FAULT_SIGBUS;
}

static int kvm_vm_ioctl_set_tss_addr(struct kvm *kvm, unsigned long addr)
{
	int ret;

	if (addr > (unsigned int)(-3 * PAGE_SIZE))
		return -EINVAL;
	ret = kvm_x86_ops->set_tss_addr(kvm, addr);
	return ret;
}

static int kvm_vm_ioctl_set_identity_map_addr(struct kvm *kvm,
					      u64 ident_addr)
{
	kvm->arch.ept_identity_map_addr = ident_addr;
	return 0;
}

static int kvm_vm_ioctl_set_nr_mmu_pages(struct kvm *kvm,
					  u32 kvm_nr_mmu_pages)
{
	if (kvm_nr_mmu_pages < KVM_MIN_ALLOC_MMU_PAGES)
		return -EINVAL;

	mutex_lock(&kvm->slots_lock);

	kvm_mmu_change_mmu_pages(kvm, kvm_nr_mmu_pages);
	kvm->arch.n_requested_mmu_pages = kvm_nr_mmu_pages;

	mutex_unlock(&kvm->slots_lock);
	return 0;
}

static int kvm_vm_ioctl_get_nr_mmu_pages(struct kvm *kvm)
{
	return kvm->arch.n_max_mmu_pages;
}

static int kvm_vm_ioctl_get_irqchip(struct kvm *kvm, struct kvm_irqchip *chip)
{
	int r;

	r = 0;
	switch (chip->chip_id) {
	case KVM_IRQCHIP_PIC_MASTER:
		memcpy(&chip->chip.pic,
			&pic_irqchip(kvm)->pics[0],
			sizeof(struct kvm_pic_state));
		break;
	case KVM_IRQCHIP_PIC_SLAVE:
		memcpy(&chip->chip.pic,
			&pic_irqchip(kvm)->pics[1],
			sizeof(struct kvm_pic_state));
		break;
	case KVM_IRQCHIP_IOAPIC:
		r = kvm_get_ioapic(kvm, &chip->chip.ioapic);
		break;
	default:
		r = -EINVAL;
		break;
	}
	return r;
}

static int kvm_vm_ioctl_set_irqchip(struct kvm *kvm, struct kvm_irqchip *chip)
{
	int r;

	r = 0;
	switch (chip->chip_id) {
	case KVM_IRQCHIP_PIC_MASTER:
		spin_lock(&pic_irqchip(kvm)->lock);
		memcpy(&pic_irqchip(kvm)->pics[0],
			&chip->chip.pic,
			sizeof(struct kvm_pic_state));
		spin_unlock(&pic_irqchip(kvm)->lock);
		break;
	case KVM_IRQCHIP_PIC_SLAVE:
		spin_lock(&pic_irqchip(kvm)->lock);
		memcpy(&pic_irqchip(kvm)->pics[1],
			&chip->chip.pic,
			sizeof(struct kvm_pic_state));
		spin_unlock(&pic_irqchip(kvm)->lock);
		break;
	case KVM_IRQCHIP_IOAPIC:
		r = kvm_set_ioapic(kvm, &chip->chip.ioapic);
		break;
	default:
		r = -EINVAL;
		break;
	}
	kvm_pic_update_irq(pic_irqchip(kvm));
	return r;
}

static int kvm_vm_ioctl_get_pit(struct kvm *kvm, struct kvm_pit_state *ps)
{
	mutex_lock(&kvm->arch.vpit->pit_state.lock);
	memcpy(ps, &kvm->arch.vpit->pit_state, sizeof(struct kvm_pit_state));
	mutex_unlock(&kvm->arch.vpit->pit_state.lock);
	return 0;
}

static int kvm_vm_ioctl_set_pit(struct kvm *kvm, struct kvm_pit_state *ps)
{
	int i;
	mutex_lock(&kvm->arch.vpit->pit_state.lock);
	memcpy(&kvm->arch.vpit->pit_state, ps, sizeof(struct kvm_pit_state));
	for (i = 0; i < 3; i++)
		kvm_pit_load_count(kvm, i, ps->channels[i].count, 0);
	mutex_unlock(&kvm->arch.vpit->pit_state.lock);
	return 0;
}

static int kvm_vm_ioctl_get_pit2(struct kvm *kvm, struct kvm_pit_state2 *ps)
{
	mutex_lock(&kvm->arch.vpit->pit_state.lock);
	memcpy(ps->channels, &kvm->arch.vpit->pit_state.channels,
		sizeof(ps->channels));
	ps->flags = kvm->arch.vpit->pit_state.flags;
	mutex_unlock(&kvm->arch.vpit->pit_state.lock);
	memset(&ps->reserved, 0, sizeof(ps->reserved));
	return 0;
}

static int kvm_vm_ioctl_set_pit2(struct kvm *kvm, struct kvm_pit_state2 *ps)
{
	int start = 0;
	int i;
	u32 prev_legacy, cur_legacy;
	mutex_lock(&kvm->arch.vpit->pit_state.lock);
	prev_legacy = kvm->arch.vpit->pit_state.flags & KVM_PIT_FLAGS_HPET_LEGACY;
	cur_legacy = ps->flags & KVM_PIT_FLAGS_HPET_LEGACY;
	if (!prev_legacy && cur_legacy)
		start = 1;
	memcpy(&kvm->arch.vpit->pit_state.channels, &ps->channels,
	       sizeof(kvm->arch.vpit->pit_state.channels));
	kvm->arch.vpit->pit_state.flags = ps->flags;
	for (i = 0; i < 3; i++)
		kvm_pit_load_count(kvm, i, kvm->arch.vpit->pit_state.channels[i].count,
				   start && i == 0);
	mutex_unlock(&kvm->arch.vpit->pit_state.lock);
	return 0;
}

static int kvm_vm_ioctl_reinject(struct kvm *kvm,
				 struct kvm_reinject_control *control)
{
	if (!kvm->arch.vpit)
		return -ENXIO;
	mutex_lock(&kvm->arch.vpit->pit_state.lock);
	kvm->arch.vpit->pit_state.reinject = control->pit_reinject;
	mutex_unlock(&kvm->arch.vpit->pit_state.lock);
	return 0;
}

/**
 * kvm_vm_ioctl_get_dirty_log - get and clear the log of dirty pages in a slot
 * @kvm: kvm instance
 * @log: slot id and address to which we copy the log
 *
 * Steps 1-4 below provide general overview of dirty page logging. See
 * kvm_get_dirty_log_protect() function description for additional details.
 *
 * We call kvm_get_dirty_log_protect() to handle steps 1-3, upon return we
 * always flush the TLB (step 4) even if previous step failed  and the dirty
 * bitmap may be corrupt. Regardless of previous outcome the KVM logging API
 * does not preclude user space subsequent dirty log read. Flushing TLB ensures
 * writes will be marked dirty for next log read.
 *
 *   1. Take a snapshot of the bit and clear it if needed.
 *   2. Write protect the corresponding page.
 *   3. Copy the snapshot to the userspace.
 *   4. Flush TLB's if needed.
 */
int kvm_vm_ioctl_get_dirty_log(struct kvm *kvm, struct kvm_dirty_log *log)
{
	bool is_dirty = false;
	int r;

	mutex_lock(&kvm->slots_lock);

	/*
	 * Flush potentially hardware-cached dirty pages to dirty_bitmap.
	 */
	if (kvm_x86_ops->flush_log_dirty)
		kvm_x86_ops->flush_log_dirty(kvm);

	r = kvm_get_dirty_log_protect(kvm, log, &is_dirty);

	/*
	 * All the TLBs can be flushed out of mmu lock, see the comments in
	 * kvm_mmu_slot_remove_write_access().
	 */
	lockdep_assert_held(&kvm->slots_lock);
	if (is_dirty)
		kvm_flush_remote_tlbs(kvm);

	mutex_unlock(&kvm->slots_lock);
	return r;
}

int kvm_vm_ioctl_irq_line(struct kvm *kvm, struct kvm_irq_level *irq_event,
			bool line_status)
{
	if (!irqchip_in_kernel(kvm))
		return -ENXIO;

	irq_event->status = kvm_set_irq(kvm, KVM_USERSPACE_IRQ_SOURCE_ID,
					irq_event->irq, irq_event->level,
					line_status);
	return 0;
}

static int kvm_vm_ioctl_enable_cap(struct kvm *kvm,
				   struct kvm_enable_cap *cap)
{
	int r;

	if (cap->flags)
		return -EINVAL;

	switch (cap->cap) {
	case KVM_CAP_DISABLE_QUIRKS:
		kvm->arch.disabled_quirks = cap->args[0];
		r = 0;
		break;
	case KVM_CAP_SPLIT_IRQCHIP: {
		mutex_lock(&kvm->lock);
		r = -EINVAL;
		if (cap->args[0] > MAX_NR_RESERVED_IOAPIC_PINS)
			goto split_irqchip_unlock;
		r = -EEXIST;
		if (irqchip_in_kernel(kvm))
			goto split_irqchip_unlock;
		if (atomic_read(&kvm->online_vcpus))
			goto split_irqchip_unlock;
		r = kvm_setup_empty_irq_routing(kvm);
		if (r)
			goto split_irqchip_unlock;
		/* Pairs with irqchip_in_kernel. */
		smp_wmb();
		kvm->arch.irqchip_split = true;
		kvm->arch.nr_reserved_ioapic_pins = cap->args[0];
		r = 0;
split_irqchip_unlock:
		mutex_unlock(&kvm->lock);
		break;
	}
	default:
		r = -EINVAL;
		break;
	}
	return r;
}

long kvm_arch_vm_ioctl(struct file *filp,
		       unsigned int ioctl, unsigned long arg)
{
	struct kvm *kvm = filp->private_data;
	void __user *argp = (void __user *)arg;
	int r = -ENOTTY;
	/*
	 * This union makes it completely explicit to gcc-3.x
	 * that these two variables' stack usage should be
	 * combined, not added together.
	 */
	union {
		struct kvm_pit_state ps;
		struct kvm_pit_state2 ps2;
		struct kvm_pit_config pit_config;
	} u;

	switch (ioctl) {
	case KVM_SET_TSS_ADDR:
		r = kvm_vm_ioctl_set_tss_addr(kvm, arg);
		break;
	case KVM_SET_IDENTITY_MAP_ADDR: {
		u64 ident_addr;

		r = -EFAULT;
		if (copy_from_user(&ident_addr, argp, sizeof ident_addr))
			goto out;
		r = kvm_vm_ioctl_set_identity_map_addr(kvm, ident_addr);
		break;
	}
	case KVM_SET_NR_MMU_PAGES:
		r = kvm_vm_ioctl_set_nr_mmu_pages(kvm, arg);
		break;
	case KVM_GET_NR_MMU_PAGES:
		r = kvm_vm_ioctl_get_nr_mmu_pages(kvm);
		break;
	case KVM_CREATE_IRQCHIP: {
		struct kvm_pic *vpic;

		mutex_lock(&kvm->lock);
		r = -EEXIST;
		if (kvm->arch.vpic)
			goto create_irqchip_unlock;
		r = -EINVAL;
		if (atomic_read(&kvm->online_vcpus))
			goto create_irqchip_unlock;
		r = -ENOMEM;
		vpic = kvm_create_pic(kvm);
		if (vpic) {
			r = kvm_ioapic_init(kvm);
			if (r) {
				mutex_lock(&kvm->slots_lock);
				kvm_destroy_pic(vpic);
				mutex_unlock(&kvm->slots_lock);
				goto create_irqchip_unlock;
			}
		} else
			goto create_irqchip_unlock;
		r = kvm_setup_default_irq_routing(kvm);
		if (r) {
			mutex_lock(&kvm->slots_lock);
			mutex_lock(&kvm->irq_lock);
			kvm_ioapic_destroy(kvm);
			kvm_destroy_pic(vpic);
			mutex_unlock(&kvm->irq_lock);
			mutex_unlock(&kvm->slots_lock);
			goto create_irqchip_unlock;
		}
		/* Write kvm->irq_routing before kvm->arch.vpic.  */
		smp_wmb();
		kvm->arch.vpic = vpic;
	create_irqchip_unlock:
		mutex_unlock(&kvm->lock);
		break;
	}
	case KVM_CREATE_PIT:
		u.pit_config.flags = KVM_PIT_SPEAKER_DUMMY;
		goto create_pit;
	case KVM_CREATE_PIT2:
		r = -EFAULT;
		if (copy_from_user(&u.pit_config, argp,
				   sizeof(struct kvm_pit_config)))
			goto out;
	create_pit:
		mutex_lock(&kvm->slots_lock);
		r = -EEXIST;
		if (kvm->arch.vpit)
			goto create_pit_unlock;
		r = -ENOMEM;
		kvm->arch.vpit = kvm_create_pit(kvm, u.pit_config.flags);
		if (kvm->arch.vpit)
			r = 0;
	create_pit_unlock:
		mutex_unlock(&kvm->slots_lock);
		break;
	case KVM_GET_IRQCHIP: {
		/* 0: PIC master, 1: PIC slave, 2: IOAPIC */
		struct kvm_irqchip *chip;

		chip = memdup_user(argp, sizeof(*chip));
		if (IS_ERR(chip)) {
			r = PTR_ERR(chip);
			goto out;
		}

		r = -ENXIO;
		if (!irqchip_in_kernel(kvm) || irqchip_split(kvm))
			goto get_irqchip_out;
		r = kvm_vm_ioctl_get_irqchip(kvm, chip);
		if (r)
			goto get_irqchip_out;
		r = -EFAULT;
		if (copy_to_user(argp, chip, sizeof *chip))
			goto get_irqchip_out;
		r = 0;
	get_irqchip_out:
		kfree(chip);
		break;
	}
	case KVM_SET_IRQCHIP: {
		/* 0: PIC master, 1: PIC slave, 2: IOAPIC */
		struct kvm_irqchip *chip;

		chip = memdup_user(argp, sizeof(*chip));
		if (IS_ERR(chip)) {
			r = PTR_ERR(chip);
			goto out;
		}

		r = -ENXIO;
		if (!irqchip_in_kernel(kvm) || irqchip_split(kvm))
			goto set_irqchip_out;
		r = kvm_vm_ioctl_set_irqchip(kvm, chip);
		if (r)
			goto set_irqchip_out;
		r = 0;
	set_irqchip_out:
		kfree(chip);
		break;
	}
	case KVM_GET_PIT: {
		r = -EFAULT;
		if (copy_from_user(&u.ps, argp, sizeof(struct kvm_pit_state)))
			goto out;
		r = -ENXIO;
		if (!kvm->arch.vpit)
			goto out;
		r = kvm_vm_ioctl_get_pit(kvm, &u.ps);
		if (r)
			goto out;
		r = -EFAULT;
		if (copy_to_user(argp, &u.ps, sizeof(struct kvm_pit_state)))
			goto out;
		r = 0;
		break;
	}
	case KVM_SET_PIT: {
		r = -EFAULT;
		if (copy_from_user(&u.ps, argp, sizeof u.ps))
			goto out;
		r = -ENXIO;
		if (!kvm->arch.vpit)
			goto out;
		r = kvm_vm_ioctl_set_pit(kvm, &u.ps);
		break;
	}
	case KVM_GET_PIT2: {
		r = -ENXIO;
		if (!kvm->arch.vpit)
			goto out;
		r = kvm_vm_ioctl_get_pit2(kvm, &u.ps2);
		if (r)
			goto out;
		r = -EFAULT;
		if (copy_to_user(argp, &u.ps2, sizeof(u.ps2)))
			goto out;
		r = 0;
		break;
	}
	case KVM_SET_PIT2: {
		r = -EFAULT;
		if (copy_from_user(&u.ps2, argp, sizeof(u.ps2)))
			goto out;
		r = -ENXIO;
		if (!kvm->arch.vpit)
			goto out;
		r = kvm_vm_ioctl_set_pit2(kvm, &u.ps2);
		break;
	}
	case KVM_REINJECT_CONTROL: {
		struct kvm_reinject_control control;
		r =  -EFAULT;
		if (copy_from_user(&control, argp, sizeof(control)))
			goto out;
		r = kvm_vm_ioctl_reinject(kvm, &control);
		break;
	}
	case KVM_SET_BOOT_CPU_ID:
		r = 0;
		mutex_lock(&kvm->lock);
		if (atomic_read(&kvm->online_vcpus) != 0)
			r = -EBUSY;
		else
			kvm->arch.bsp_vcpu_id = arg;
		mutex_unlock(&kvm->lock);
		break;
	case KVM_XEN_HVM_CONFIG: {
		r = -EFAULT;
		if (copy_from_user(&kvm->arch.xen_hvm_config, argp,
				   sizeof(struct kvm_xen_hvm_config)))
			goto out;
		r = -EINVAL;
		if (kvm->arch.xen_hvm_config.flags)
			goto out;
		r = 0;
		break;
	}
	case KVM_SET_CLOCK: {
		struct kvm_clock_data user_ns;
		u64 now_ns;
		s64 delta;

		r = -EFAULT;
		if (copy_from_user(&user_ns, argp, sizeof(user_ns)))
			goto out;

		r = -EINVAL;
		if (user_ns.flags)
			goto out;

		r = 0;
		local_irq_disable();
		now_ns = get_kernel_ns();
		delta = user_ns.clock - now_ns;
		local_irq_enable();
		kvm->arch.kvmclock_offset = delta;
		kvm_gen_update_masterclock(kvm);
		break;
	}
	case KVM_GET_CLOCK: {
		struct kvm_clock_data user_ns;
		u64 now_ns;

		local_irq_disable();
		now_ns = get_kernel_ns();
		user_ns.clock = kvm->arch.kvmclock_offset + now_ns;
		local_irq_enable();
		user_ns.flags = 0;
		memset(&user_ns.pad, 0, sizeof(user_ns.pad));

		r = -EFAULT;
		if (copy_to_user(argp, &user_ns, sizeof(user_ns)))
			goto out;
		r = 0;
		break;
	}
	case KVM_ENABLE_CAP: {
		struct kvm_enable_cap cap;

		r = -EFAULT;
		if (copy_from_user(&cap, argp, sizeof(cap)))
			goto out;
		r = kvm_vm_ioctl_enable_cap(kvm, &cap);
		break;
	}
	default:
		r = kvm_vm_ioctl_assigned_device(kvm, ioctl, arg);
	}
out:
	return r;
}

static void kvm_init_msr_list(void)
{
	u32 dummy[2];
	unsigned i, j;

	for (i = j = 0; i < ARRAY_SIZE(msrs_to_save); i++) {
		if (rdmsr_safe(msrs_to_save[i], &dummy[0], &dummy[1]) < 0)
			continue;

		/*
		 * Even MSRs that are valid in the host may not be exposed
		 * to the guests in some cases.  We could work around this
		 * in VMX with the generic MSR save/load machinery, but it
		 * is not really worthwhile since it will really only
		 * happen with nested virtualization.
		 */
		switch (msrs_to_save[i]) {
		case MSR_IA32_BNDCFGS:
			if (!kvm_x86_ops->mpx_supported())
				continue;
			break;
		default:
			break;
		}

		if (j < i)
			msrs_to_save[j] = msrs_to_save[i];
		j++;
	}
	num_msrs_to_save = j;

	for (i = j = 0; i < ARRAY_SIZE(emulated_msrs); i++) {
		switch (emulated_msrs[i]) {
		case MSR_IA32_SMBASE:
			if (!kvm_x86_ops->cpu_has_high_real_mode_segbase())
				continue;
			break;
		default:
			break;
		}

		if (j < i)
			emulated_msrs[j] = emulated_msrs[i];
		j++;
	}
	num_emulated_msrs = j;
}

static int vcpu_mmio_write(struct kvm_vcpu *vcpu, gpa_t addr, int len,
			   const void *v)
{
	int handled = 0;
	int n;

	do {
		n = min(len, 8);
		if (!(vcpu->arch.apic &&
		      !kvm_iodevice_write(vcpu, &vcpu->arch.apic->dev, addr, n, v))
		    && kvm_io_bus_write(vcpu, KVM_MMIO_BUS, addr, n, v))
			break;
		handled += n;
		addr += n;
		len -= n;
		v += n;
	} while (len);

	return handled;
}

static int vcpu_mmio_read(struct kvm_vcpu *vcpu, gpa_t addr, int len, void *v)
{
	int handled = 0;
	int n;

	do {
		n = min(len, 8);
		if (!(vcpu->arch.apic &&
		      !kvm_iodevice_read(vcpu, &vcpu->arch.apic->dev,
					 addr, n, v))
		    && kvm_io_bus_read(vcpu, KVM_MMIO_BUS, addr, n, v))
			break;
		trace_kvm_mmio(KVM_TRACE_MMIO_READ, n, addr, *(u64 *)v);
		handled += n;
		addr += n;
		len -= n;
		v += n;
	} while (len);

	return handled;
}

static void kvm_set_segment(struct kvm_vcpu *vcpu,
			struct kvm_segment *var, int seg)
{
	kvm_x86_ops->set_segment(vcpu, var, seg);
}

void kvm_get_segment(struct kvm_vcpu *vcpu,
		     struct kvm_segment *var, int seg)
{
	kvm_x86_ops->get_segment(vcpu, var, seg);
}

gpa_t translate_nested_gpa(struct kvm_vcpu *vcpu, gpa_t gpa, u32 access,
			   struct x86_exception *exception)
{
	gpa_t t_gpa;

	BUG_ON(!mmu_is_nested(vcpu));

	/* NPT walks are always user-walks */
	access |= PFERR_USER_MASK;
	t_gpa  = vcpu->arch.mmu.gva_to_gpa(vcpu, gpa, access, exception);

	return t_gpa;
}

gpa_t kvm_mmu_gva_to_gpa_read(struct kvm_vcpu *vcpu, gva_t gva,
			      struct x86_exception *exception)
{
	u32 access = (kvm_x86_ops->get_cpl(vcpu) == 3) ? PFERR_USER_MASK : 0;
	return vcpu->arch.walk_mmu->gva_to_gpa(vcpu, gva, access, exception);
}

 gpa_t kvm_mmu_gva_to_gpa_fetch(struct kvm_vcpu *vcpu, gva_t gva,
				struct x86_exception *exception)
{
	u32 access = (kvm_x86_ops->get_cpl(vcpu) == 3) ? PFERR_USER_MASK : 0;
	access |= PFERR_FETCH_MASK;
	return vcpu->arch.walk_mmu->gva_to_gpa(vcpu, gva, access, exception);
}

gpa_t kvm_mmu_gva_to_gpa_write(struct kvm_vcpu *vcpu, gva_t gva,
			       struct x86_exception *exception)
{
	u32 access = (kvm_x86_ops->get_cpl(vcpu) == 3) ? PFERR_USER_MASK : 0;
	access |= PFERR_WRITE_MASK;
	return vcpu->arch.walk_mmu->gva_to_gpa(vcpu, gva, access, exception);
}

/* uses this to access any guest's mapped memory without checking CPL */
gpa_t kvm_mmu_gva_to_gpa_system(struct kvm_vcpu *vcpu, gva_t gva,
				struct x86_exception *exception)
{
	return vcpu->arch.walk_mmu->gva_to_gpa(vcpu, gva, 0, exception);
}

static int kvm_read_guest_virt_helper(gva_t addr, void *val, unsigned int bytes,
				      struct kvm_vcpu *vcpu, u32 access,
				      struct x86_exception *exception)
{
	void *data = val;
	int r = X86EMUL_CONTINUE;

	while (bytes) {
		gpa_t gpa = vcpu->arch.walk_mmu->gva_to_gpa(vcpu, addr, access,
							    exception);
		unsigned offset = addr & (PAGE_SIZE-1);
		unsigned toread = min(bytes, (unsigned)PAGE_SIZE - offset);
		int ret;

		if (gpa == UNMAPPED_GVA)
			return X86EMUL_PROPAGATE_FAULT;
		ret = kvm_vcpu_read_guest_page(vcpu, gpa >> PAGE_SHIFT, data,
					       offset, toread);
		if (ret < 0) {
			r = X86EMUL_IO_NEEDED;
			goto out;
		}

		bytes -= toread;
		data += toread;
		addr += toread;
	}
out:
	return r;
}

/* used for instruction fetching */
static int kvm_fetch_guest_virt(struct x86_emulate_ctxt *ctxt,
				gva_t addr, void *val, unsigned int bytes,
				struct x86_exception *exception)
{
	struct kvm_vcpu *vcpu = emul_to_vcpu(ctxt);
	u32 access = (kvm_x86_ops->get_cpl(vcpu) == 3) ? PFERR_USER_MASK : 0;
	unsigned offset;
	int ret;

	/* Inline kvm_read_guest_virt_helper for speed.  */
	gpa_t gpa = vcpu->arch.walk_mmu->gva_to_gpa(vcpu, addr, access|PFERR_FETCH_MASK,
						    exception);
	if (unlikely(gpa == UNMAPPED_GVA))
		return X86EMUL_PROPAGATE_FAULT;

	offset = addr & (PAGE_SIZE-1);
	if (WARN_ON(offset + bytes > PAGE_SIZE))
		bytes = (unsigned)PAGE_SIZE - offset;
	ret = kvm_vcpu_read_guest_page(vcpu, gpa >> PAGE_SHIFT, val,
				       offset, bytes);
	if (unlikely(ret < 0))
		return X86EMUL_IO_NEEDED;

	return X86EMUL_CONTINUE;
}

int kvm_read_guest_virt(struct x86_emulate_ctxt *ctxt,
			       gva_t addr, void *val, unsigned int bytes,
			       struct x86_exception *exception)
{
	struct kvm_vcpu *vcpu = emul_to_vcpu(ctxt);
	u32 access = (kvm_x86_ops->get_cpl(vcpu) == 3) ? PFERR_USER_MASK : 0;

	return kvm_read_guest_virt_helper(addr, val, bytes, vcpu, access,
					  exception);
}
EXPORT_SYMBOL_GPL(kvm_read_guest_virt);

static int kvm_read_guest_virt_system(struct x86_emulate_ctxt *ctxt,
				      gva_t addr, void *val, unsigned int bytes,
				      struct x86_exception *exception)
{
	struct kvm_vcpu *vcpu = emul_to_vcpu(ctxt);
	return kvm_read_guest_virt_helper(addr, val, bytes, vcpu, 0, exception);
}

static int kvm_read_guest_phys_system(struct x86_emulate_ctxt *ctxt,
		unsigned long addr, void *val, unsigned int bytes)
{
	struct kvm_vcpu *vcpu = emul_to_vcpu(ctxt);
	int r = kvm_vcpu_read_guest(vcpu, addr, val, bytes);

	return r < 0 ? X86EMUL_IO_NEEDED : X86EMUL_CONTINUE;
}

int kvm_write_guest_virt_system(struct x86_emulate_ctxt *ctxt,
				       gva_t addr, void *val,
				       unsigned int bytes,
				       struct x86_exception *exception)
{
	struct kvm_vcpu *vcpu = emul_to_vcpu(ctxt);
	void *data = val;
	int r = X86EMUL_CONTINUE;

	while (bytes) {
		gpa_t gpa =  vcpu->arch.walk_mmu->gva_to_gpa(vcpu, addr,
							     PFERR_WRITE_MASK,
							     exception);
		unsigned offset = addr & (PAGE_SIZE-1);
		unsigned towrite = min(bytes, (unsigned)PAGE_SIZE - offset);
		int ret;

		if (gpa == UNMAPPED_GVA)
			return X86EMUL_PROPAGATE_FAULT;
		ret = kvm_vcpu_write_guest(vcpu, gpa, data, towrite);
		if (ret < 0) {
			r = X86EMUL_IO_NEEDED;
			goto out;
		}

		bytes -= towrite;
		data += towrite;
		addr += towrite;
	}
out:
	return r;
}
EXPORT_SYMBOL_GPL(kvm_write_guest_virt_system);

static int vcpu_mmio_gva_to_gpa(struct kvm_vcpu *vcpu, unsigned long gva,
				gpa_t *gpa, struct x86_exception *exception,
				bool write)
{
	u32 access = ((kvm_x86_ops->get_cpl(vcpu) == 3) ? PFERR_USER_MASK : 0)
		| (write ? PFERR_WRITE_MASK : 0);

	if (vcpu_match_mmio_gva(vcpu, gva)
	    && !permission_fault(vcpu, vcpu->arch.walk_mmu,
				 vcpu->arch.access, access)) {
		*gpa = vcpu->arch.mmio_gfn << PAGE_SHIFT |
					(gva & (PAGE_SIZE - 1));
		trace_vcpu_match_mmio(gva, *gpa, write, false);
		return 1;
	}

	*gpa = vcpu->arch.walk_mmu->gva_to_gpa(vcpu, gva, access, exception);

	if (*gpa == UNMAPPED_GVA)
		return -1;

	/* For APIC access vmexit */
	if ((*gpa & PAGE_MASK) == APIC_DEFAULT_PHYS_BASE)
		return 1;

	if (vcpu_match_mmio_gpa(vcpu, *gpa)) {
		trace_vcpu_match_mmio(gva, *gpa, write, true);
		return 1;
	}

	return 0;
}

int emulator_write_phys(struct kvm_vcpu *vcpu, gpa_t gpa,
			const void *val, int bytes)
{
	int ret;

	ret = kvm_vcpu_write_guest(vcpu, gpa, val, bytes);
	if (ret < 0)
		return 0;
	kvm_mmu_pte_write(vcpu, gpa, val, bytes);
	return 1;
}

struct read_write_emulator_ops {
	int (*read_write_prepare)(struct kvm_vcpu *vcpu, void *val,
				  int bytes);
	int (*read_write_emulate)(struct kvm_vcpu *vcpu, gpa_t gpa,
				  void *val, int bytes);
	int (*read_write_mmio)(struct kvm_vcpu *vcpu, gpa_t gpa,
			       int bytes, void *val);
	int (*read_write_exit_mmio)(struct kvm_vcpu *vcpu, gpa_t gpa,
				    void *val, int bytes);
	bool write;
};

static int read_prepare(struct kvm_vcpu *vcpu, void *val, int bytes)
{
	if (vcpu->mmio_read_completed) {
		trace_kvm_mmio(KVM_TRACE_MMIO_READ, bytes,
			       vcpu->mmio_fragments[0].gpa, *(u64 *)val);
		vcpu->mmio_read_completed = 0;
		return 1;
	}

	return 0;
}

static int read_emulate(struct kvm_vcpu *vcpu, gpa_t gpa,
			void *val, int bytes)
{
	return !kvm_vcpu_read_guest(vcpu, gpa, val, bytes);
}

static int write_emulate(struct kvm_vcpu *vcpu, gpa_t gpa,
			 void *val, int bytes)
{
	return emulator_write_phys(vcpu, gpa, val, bytes);
}

static int write_mmio(struct kvm_vcpu *vcpu, gpa_t gpa, int bytes, void *val)
{
	trace_kvm_mmio(KVM_TRACE_MMIO_WRITE, bytes, gpa, *(u64 *)val);
	return vcpu_mmio_write(vcpu, gpa, bytes, val);
}

static int read_exit_mmio(struct kvm_vcpu *vcpu, gpa_t gpa,
			  void *val, int bytes)
{
	trace_kvm_mmio(KVM_TRACE_MMIO_READ_UNSATISFIED, bytes, gpa, 0);
	return X86EMUL_IO_NEEDED;
}

static int write_exit_mmio(struct kvm_vcpu *vcpu, gpa_t gpa,
			   void *val, int bytes)
{
	struct kvm_mmio_fragment *frag = &vcpu->mmio_fragments[0];

	memcpy(vcpu->run->mmio.data, frag->data, min(8u, frag->len));
	return X86EMUL_CONTINUE;
}

static const struct read_write_emulator_ops read_emultor = {
	.read_write_prepare = read_prepare,
	.read_write_emulate = read_emulate,
	.read_write_mmio = vcpu_mmio_read,
	.read_write_exit_mmio = read_exit_mmio,
};

static const struct read_write_emulator_ops write_emultor = {
	.read_write_emulate = write_emulate,
	.read_write_mmio = write_mmio,
	.read_write_exit_mmio = write_exit_mmio,
	.write = true,
};

static int emulator_read_write_onepage(unsigned long addr, void *val,
				       unsigned int bytes,
				       struct x86_exception *exception,
				       struct kvm_vcpu *vcpu,
				       const struct read_write_emulator_ops *ops)
{
	gpa_t gpa;
	int handled, ret;
	bool write = ops->write;
	struct kvm_mmio_fragment *frag;

	ret = vcpu_mmio_gva_to_gpa(vcpu, addr, &gpa, exception, write);

	if (ret < 0)
		return X86EMUL_PROPAGATE_FAULT;

	/* For APIC access vmexit */
	if (ret)
		goto mmio;

	if (ops->read_write_emulate(vcpu, gpa, val, bytes))
		return X86EMUL_CONTINUE;

mmio:
	/*
	 * Is this MMIO handled locally?
	 */
	handled = ops->read_write_mmio(vcpu, gpa, bytes, val);
	if (handled == bytes)
		return X86EMUL_CONTINUE;

	gpa += handled;
	bytes -= handled;
	val += handled;

	WARN_ON(vcpu->mmio_nr_fragments >= KVM_MAX_MMIO_FRAGMENTS);
	frag = &vcpu->mmio_fragments[vcpu->mmio_nr_fragments++];
	frag->gpa = gpa;
	frag->data = val;
	frag->len = bytes;
	return X86EMUL_CONTINUE;
}

static int emulator_read_write(struct x86_emulate_ctxt *ctxt,
			unsigned long addr,
			void *val, unsigned int bytes,
			struct x86_exception *exception,
			const struct read_write_emulator_ops *ops)
{
	struct kvm_vcpu *vcpu = emul_to_vcpu(ctxt);
	gpa_t gpa;
	int rc;

	if (ops->read_write_prepare &&
		  ops->read_write_prepare(vcpu, val, bytes))
		return X86EMUL_CONTINUE;

	vcpu->mmio_nr_fragments = 0;

	/* Crossing a page boundary? */
	if (((addr + bytes - 1) ^ addr) & PAGE_MASK) {
		int now;

		now = -addr & ~PAGE_MASK;
		rc = emulator_read_write_onepage(addr, val, now, exception,
						 vcpu, ops);

		if (rc != X86EMUL_CONTINUE)
			return rc;
		addr += now;
		if (ctxt->mode != X86EMUL_MODE_PROT64)
			addr = (u32)addr;
		val += now;
		bytes -= now;
	}

	rc = emulator_read_write_onepage(addr, val, bytes, exception,
					 vcpu, ops);
	if (rc != X86EMUL_CONTINUE)
		return rc;

	if (!vcpu->mmio_nr_fragments)
		return rc;

	gpa = vcpu->mmio_fragments[0].gpa;

	vcpu->mmio_needed = 1;
	vcpu->mmio_cur_fragment = 0;

	vcpu->run->mmio.len = min(8u, vcpu->mmio_fragments[0].len);
	vcpu->run->mmio.is_write = vcpu->mmio_is_write = ops->write;
	vcpu->run->exit_reason = KVM_EXIT_MMIO;
	vcpu->run->mmio.phys_addr = gpa;

	return ops->read_write_exit_mmio(vcpu, gpa, val, bytes);
}

static int emulator_read_emulated(struct x86_emulate_ctxt *ctxt,
				  unsigned long addr,
				  void *val,
				  unsigned int bytes,
				  struct x86_exception *exception)
{
	return emulator_read_write(ctxt, addr, val, bytes,
				   exception, &read_emultor);
}

static int emulator_write_emulated(struct x86_emulate_ctxt *ctxt,
			    unsigned long addr,
			    const void *val,
			    unsigned int bytes,
			    struct x86_exception *exception)
{
	return emulator_read_write(ctxt, addr, (void *)val, bytes,
				   exception, &write_emultor);
}

#define CMPXCHG_TYPE(t, ptr, old, new) \
	(cmpxchg((t *)(ptr), *(t *)(old), *(t *)(new)) == *(t *)(old))

#ifdef CONFIG_X86_64
#  define CMPXCHG64(ptr, old, new) CMPXCHG_TYPE(u64, ptr, old, new)
#else
#  define CMPXCHG64(ptr, old, new) \
	(cmpxchg64((u64 *)(ptr), *(u64 *)(old), *(u64 *)(new)) == *(u64 *)(old))
#endif

static int emulator_cmpxchg_emulated(struct x86_emulate_ctxt *ctxt,
				     unsigned long addr,
				     const void *old,
				     const void *new,
				     unsigned int bytes,
				     struct x86_exception *exception)
{
	struct kvm_vcpu *vcpu = emul_to_vcpu(ctxt);
	gpa_t gpa;
	struct page *page;
	char *kaddr;
	bool exchanged;

	/* guests cmpxchg8b have to be emulated atomically */
	if (bytes > 8 || (bytes & (bytes - 1)))
		goto emul_write;

	gpa = kvm_mmu_gva_to_gpa_write(vcpu, addr, NULL);

	if (gpa == UNMAPPED_GVA ||
	    (gpa & PAGE_MASK) == APIC_DEFAULT_PHYS_BASE)
		goto emul_write;

	if (((gpa + bytes - 1) & PAGE_MASK) != (gpa & PAGE_MASK))
		goto emul_write;

	page = kvm_vcpu_gfn_to_page(vcpu, gpa >> PAGE_SHIFT);
	if (is_error_page(page))
		goto emul_write;

	kaddr = kmap_atomic(page);
	kaddr += offset_in_page(gpa);
	switch (bytes) {
	case 1:
		exchanged = CMPXCHG_TYPE(u8, kaddr, old, new);
		break;
	case 2:
		exchanged = CMPXCHG_TYPE(u16, kaddr, old, new);
		break;
	case 4:
		exchanged = CMPXCHG_TYPE(u32, kaddr, old, new);
		break;
	case 8:
		exchanged = CMPXCHG64(kaddr, old, new);
		break;
	default:
		BUG();
	}
	kunmap_atomic(kaddr);
	kvm_release_page_dirty(page);

	if (!exchanged)
		return X86EMUL_CMPXCHG_FAILED;

	kvm_vcpu_mark_page_dirty(vcpu, gpa >> PAGE_SHIFT);
	kvm_mmu_pte_write(vcpu, gpa, new, bytes);

	return X86EMUL_CONTINUE;

emul_write:
	printk_once(KERN_WARNING "kvm: emulating exchange as write\n");

	return emulator_write_emulated(ctxt, addr, new, bytes, exception);
}

static int kernel_pio(struct kvm_vcpu *vcpu, void *pd)
{
	/* TODO: String I/O for in kernel device */
	int r;

	if (vcpu->arch.pio.in)
		r = kvm_io_bus_read(vcpu, KVM_PIO_BUS, vcpu->arch.pio.port,
				    vcpu->arch.pio.size, pd);
	else
		r = kvm_io_bus_write(vcpu, KVM_PIO_BUS,
				     vcpu->arch.pio.port, vcpu->arch.pio.size,
				     pd);
	return r;
}

static int emulator_pio_in_out(struct kvm_vcpu *vcpu, int size,
			       unsigned short port, void *val,
			       unsigned int count, bool in)
{
	vcpu->arch.pio.port = port;
	vcpu->arch.pio.in = in;
	vcpu->arch.pio.count  = count;
	vcpu->arch.pio.size = size;

	if (!kernel_pio(vcpu, vcpu->arch.pio_data)) {
		vcpu->arch.pio.count = 0;
		return 1;
	}

	vcpu->run->exit_reason = KVM_EXIT_IO;
	vcpu->run->io.direction = in ? KVM_EXIT_IO_IN : KVM_EXIT_IO_OUT;
	vcpu->run->io.size = size;
	vcpu->run->io.data_offset = KVM_PIO_PAGE_OFFSET * PAGE_SIZE;
	vcpu->run->io.count = count;
	vcpu->run->io.port = port;

	return 0;
}

static int emulator_pio_in_emulated(struct x86_emulate_ctxt *ctxt,
				    int size, unsigned short port, void *val,
				    unsigned int count)
{
	struct kvm_vcpu *vcpu = emul_to_vcpu(ctxt);
	int ret;

	if (vcpu->arch.pio.count)
		goto data_avail;

	ret = emulator_pio_in_out(vcpu, size, port, val, count, true);
	if (ret) {
data_avail:
		memcpy(val, vcpu->arch.pio_data, size * count);
		trace_kvm_pio(KVM_PIO_IN, port, size, count, vcpu->arch.pio_data);
		vcpu->arch.pio.count = 0;
		return 1;
	}

	return 0;
}

static int emulator_pio_out_emulated(struct x86_emulate_ctxt *ctxt,
				     int size, unsigned short port,
				     const void *val, unsigned int count)
{
	struct kvm_vcpu *vcpu = emul_to_vcpu(ctxt);

	memcpy(vcpu->arch.pio_data, val, size * count);
	trace_kvm_pio(KVM_PIO_OUT, port, size, count, vcpu->arch.pio_data);
	return emulator_pio_in_out(vcpu, size, port, (void *)val, count, false);
}

static unsigned long get_segment_base(struct kvm_vcpu *vcpu, int seg)
{
	return kvm_x86_ops->get_segment_base(vcpu, seg);
}

static void emulator_invlpg(struct x86_emulate_ctxt *ctxt, ulong address)
{
	kvm_mmu_invlpg(emul_to_vcpu(ctxt), address);
}

int kvm_emulate_wbinvd_noskip(struct kvm_vcpu *vcpu)
{
	if (!need_emulate_wbinvd(vcpu))
		return X86EMUL_CONTINUE;

	if (kvm_x86_ops->has_wbinvd_exit()) {
		int cpu = get_cpu();

		cpumask_set_cpu(cpu, vcpu->arch.wbinvd_dirty_mask);
		smp_call_function_many(vcpu->arch.wbinvd_dirty_mask,
				wbinvd_ipi, NULL, 1);
		put_cpu();
		cpumask_clear(vcpu->arch.wbinvd_dirty_mask);
	} else
		wbinvd();
	return X86EMUL_CONTINUE;
}

int kvm_emulate_wbinvd(struct kvm_vcpu *vcpu)
{
	kvm_x86_ops->skip_emulated_instruction(vcpu);
	return kvm_emulate_wbinvd_noskip(vcpu);
}
EXPORT_SYMBOL_GPL(kvm_emulate_wbinvd);



static void emulator_wbinvd(struct x86_emulate_ctxt *ctxt)
{
	kvm_emulate_wbinvd_noskip(emul_to_vcpu(ctxt));
}

static int emulator_get_dr(struct x86_emulate_ctxt *ctxt, int dr,
			   unsigned long *dest)
{
	return kvm_get_dr(emul_to_vcpu(ctxt), dr, dest);
}

static int emulator_set_dr(struct x86_emulate_ctxt *ctxt, int dr,
			   unsigned long value)
{

	return __kvm_set_dr(emul_to_vcpu(ctxt), dr, value);
}

static u64 mk_cr_64(u64 curr_cr, u32 new_val)
{
	return (curr_cr & ~((1ULL << 32) - 1)) | new_val;
}

static unsigned long emulator_get_cr(struct x86_emulate_ctxt *ctxt, int cr)
{
	struct kvm_vcpu *vcpu = emul_to_vcpu(ctxt);
	unsigned long value;

	switch (cr) {
	case 0:
		value = kvm_read_cr0(vcpu);
		break;
	case 2:
		value = vcpu->arch.cr2;
		break;
	case 3:
		value = kvm_read_cr3(vcpu);
		break;
	case 4:
		value = kvm_read_cr4(vcpu);
		break;
	case 8:
		value = kvm_get_cr8(vcpu);
		break;
	default:
		kvm_err("%s: unexpected cr %u\n", __func__, cr);
		return 0;
	}

	return value;
}

static int emulator_set_cr(struct x86_emulate_ctxt *ctxt, int cr, ulong val)
{
	struct kvm_vcpu *vcpu = emul_to_vcpu(ctxt);
	int res = 0;

	switch (cr) {
	case 0:
		res = kvm_set_cr0(vcpu, mk_cr_64(kvm_read_cr0(vcpu), val));
		break;
	case 2:
		vcpu->arch.cr2 = val;
		break;
	case 3:
		res = kvm_set_cr3(vcpu, val);
		break;
	case 4:
		res = kvm_set_cr4(vcpu, mk_cr_64(kvm_read_cr4(vcpu), val));
		break;
	case 8:
		res = kvm_set_cr8(vcpu, val);
		break;
	default:
		kvm_err("%s: unexpected cr %u\n", __func__, cr);
		res = -1;
	}

	return res;
}

static int emulator_get_cpl(struct x86_emulate_ctxt *ctxt)
{
	return kvm_x86_ops->get_cpl(emul_to_vcpu(ctxt));
}

static void emulator_get_gdt(struct x86_emulate_ctxt *ctxt, struct desc_ptr *dt)
{
	kvm_x86_ops->get_gdt(emul_to_vcpu(ctxt), dt);
}

static void emulator_get_idt(struct x86_emulate_ctxt *ctxt, struct desc_ptr *dt)
{
	kvm_x86_ops->get_idt(emul_to_vcpu(ctxt), dt);
}

static void emulator_set_gdt(struct x86_emulate_ctxt *ctxt, struct desc_ptr *dt)
{
	kvm_x86_ops->set_gdt(emul_to_vcpu(ctxt), dt);
}

static void emulator_set_idt(struct x86_emulate_ctxt *ctxt, struct desc_ptr *dt)
{
	kvm_x86_ops->set_idt(emul_to_vcpu(ctxt), dt);
}

static unsigned long emulator_get_cached_segment_base(
	struct x86_emulate_ctxt *ctxt, int seg)
{
	return get_segment_base(emul_to_vcpu(ctxt), seg);
}

static bool emulator_get_segment(struct x86_emulate_ctxt *ctxt, u16 *selector,
				 struct desc_struct *desc, u32 *base3,
				 int seg)
{
	struct kvm_segment var;

	kvm_get_segment(emul_to_vcpu(ctxt), &var, seg);
	*selector = var.selector;

	if (var.unusable) {
		memset(desc, 0, sizeof(*desc));
		return false;
	}

	if (var.g)
		var.limit >>= 12;
	set_desc_limit(desc, var.limit);
	set_desc_base(desc, (unsigned long)var.base);
#ifdef CONFIG_X86_64
	if (base3)
		*base3 = var.base >> 32;
#endif
	desc->type = var.type;
	desc->s = var.s;
	desc->dpl = var.dpl;
	desc->p = var.present;
	desc->avl = var.avl;
	desc->l = var.l;
	desc->d = var.db;
	desc->g = var.g;

	return true;
}

static void emulator_set_segment(struct x86_emulate_ctxt *ctxt, u16 selector,
				 struct desc_struct *desc, u32 base3,
				 int seg)
{
	struct kvm_vcpu *vcpu = emul_to_vcpu(ctxt);
	struct kvm_segment var;

	var.selector = selector;
	var.base = get_desc_base(desc);
#ifdef CONFIG_X86_64
	var.base |= ((u64)base3) << 32;
#endif
	var.limit = get_desc_limit(desc);
	if (desc->g)
		var.limit = (var.limit << 12) | 0xfff;
	var.type = desc->type;
	var.dpl = desc->dpl;
	var.db = desc->d;
	var.s = desc->s;
	var.l = desc->l;
	var.g = desc->g;
	var.avl = desc->avl;
	var.present = desc->p;
	var.unusable = !var.present;
	var.padding = 0;

	kvm_set_segment(vcpu, &var, seg);
	return;
}

static int emulator_get_msr(struct x86_emulate_ctxt *ctxt,
			    u32 msr_index, u64 *pdata)
{
	struct msr_data msr;
	int r;

	msr.index = msr_index;
	msr.host_initiated = false;
	r = kvm_get_msr(emul_to_vcpu(ctxt), &msr);
	if (r)
		return r;

	*pdata = msr.data;
	return 0;
}

static int emulator_set_msr(struct x86_emulate_ctxt *ctxt,
			    u32 msr_index, u64 data)
{
	struct msr_data msr;

	msr.data = data;
	msr.index = msr_index;
	msr.host_initiated = false;
	return kvm_set_msr(emul_to_vcpu(ctxt), &msr);
}

static u64 emulator_get_smbase(struct x86_emulate_ctxt *ctxt)
{
	struct kvm_vcpu *vcpu = emul_to_vcpu(ctxt);

	return vcpu->arch.smbase;
}

static void emulator_set_smbase(struct x86_emulate_ctxt *ctxt, u64 smbase)
{
	struct kvm_vcpu *vcpu = emul_to_vcpu(ctxt);

	vcpu->arch.smbase = smbase;
}

static int emulator_check_pmc(struct x86_emulate_ctxt *ctxt,
			      u32 pmc)
{
	return kvm_pmu_is_valid_msr_idx(emul_to_vcpu(ctxt), pmc);
}

static int emulator_read_pmc(struct x86_emulate_ctxt *ctxt,
			     u32 pmc, u64 *pdata)
{
	return kvm_pmu_rdpmc(emul_to_vcpu(ctxt), pmc, pdata);
}

static void emulator_halt(struct x86_emulate_ctxt *ctxt)
{
	emul_to_vcpu(ctxt)->arch.halt_request = 1;
}

static void emulator_get_fpu(struct x86_emulate_ctxt *ctxt)
{
	preempt_disable();
	kvm_load_guest_fpu(emul_to_vcpu(ctxt));
	/*
	 * CR0.TS may reference the host fpu state, not the guest fpu state,
	 * so it may be clear at this point.
	 */
	clts();
}

static void emulator_put_fpu(struct x86_emulate_ctxt *ctxt)
{
	preempt_enable();
}

static int emulator_intercept(struct x86_emulate_ctxt *ctxt,
			      struct x86_instruction_info *info,
			      enum x86_intercept_stage stage)
{
	return kvm_x86_ops->check_intercept(emul_to_vcpu(ctxt), info, stage);
}

static void emulator_get_cpuid(struct x86_emulate_ctxt *ctxt,
			       u32 *eax, u32 *ebx, u32 *ecx, u32 *edx)
{
	kvm_cpuid(emul_to_vcpu(ctxt), eax, ebx, ecx, edx);
}

static ulong emulator_read_gpr(struct x86_emulate_ctxt *ctxt, unsigned reg)
{
	return kvm_register_read(emul_to_vcpu(ctxt), reg);
}

static void emulator_write_gpr(struct x86_emulate_ctxt *ctxt, unsigned reg, ulong val)
{
	kvm_register_write(emul_to_vcpu(ctxt), reg, val);
}

static void emulator_set_nmi_mask(struct x86_emulate_ctxt *ctxt, bool masked)
{
	kvm_x86_ops->set_nmi_mask(emul_to_vcpu(ctxt), masked);
}

static const struct x86_emulate_ops emulate_ops = {
	.read_gpr            = emulator_read_gpr,
	.write_gpr           = emulator_write_gpr,
	.read_std            = kvm_read_guest_virt_system,
	.write_std           = kvm_write_guest_virt_system,
	.read_phys           = kvm_read_guest_phys_system,
	.fetch               = kvm_fetch_guest_virt,
	.read_emulated       = emulator_read_emulated,
	.write_emulated      = emulator_write_emulated,
	.cmpxchg_emulated    = emulator_cmpxchg_emulated,
	.invlpg              = emulator_invlpg,
	.pio_in_emulated     = emulator_pio_in_emulated,
	.pio_out_emulated    = emulator_pio_out_emulated,
	.get_segment         = emulator_get_segment,
	.set_segment         = emulator_set_segment,
	.get_cached_segment_base = emulator_get_cached_segment_base,
	.get_gdt             = emulator_get_gdt,
	.get_idt	     = emulator_get_idt,
	.set_gdt             = emulator_set_gdt,
	.set_idt	     = emulator_set_idt,
	.get_cr              = emulator_get_cr,
	.set_cr              = emulator_set_cr,
	.cpl                 = emulator_get_cpl,
	.get_dr              = emulator_get_dr,
	.set_dr              = emulator_set_dr,
	.get_smbase          = emulator_get_smbase,
	.set_smbase          = emulator_set_smbase,
	.set_msr             = emulator_set_msr,
	.get_msr             = emulator_get_msr,
	.check_pmc	     = emulator_check_pmc,
	.read_pmc            = emulator_read_pmc,
	.halt                = emulator_halt,
	.wbinvd              = emulator_wbinvd,
	.fix_hypercall       = emulator_fix_hypercall,
	.get_fpu             = emulator_get_fpu,
	.put_fpu             = emulator_put_fpu,
	.intercept           = emulator_intercept,
	.get_cpuid           = emulator_get_cpuid,
	.set_nmi_mask        = emulator_set_nmi_mask,
};

static void toggle_interruptibility(struct kvm_vcpu *vcpu, u32 mask)
{
	u32 int_shadow = kvm_x86_ops->get_interrupt_shadow(vcpu);
	/*
	 * an sti; sti; sequence only disable interrupts for the first
	 * instruction. So, if the last instruction, be it emulated or
	 * not, left the system with the INT_STI flag enabled, it
	 * means that the last instruction is an sti. We should not
	 * leave the flag on in this case. The same goes for mov ss
	 */
	if (int_shadow & mask)
		mask = 0;
	if (unlikely(int_shadow || mask)) {
		kvm_x86_ops->set_interrupt_shadow(vcpu, mask);
		if (!mask)
			kvm_make_request(KVM_REQ_EVENT, vcpu);
	}
}

static bool inject_emulated_exception(struct kvm_vcpu *vcpu)
{
	struct x86_emulate_ctxt *ctxt = &vcpu->arch.emulate_ctxt;
	if (ctxt->exception.vector == PF_VECTOR)
		return kvm_propagate_fault(vcpu, &ctxt->exception);

	if (ctxt->exception.error_code_valid)
		kvm_queue_exception_e(vcpu, ctxt->exception.vector,
				      ctxt->exception.error_code);
	else
		kvm_queue_exception(vcpu, ctxt->exception.vector);
	return false;
}

static void init_emulate_ctxt(struct kvm_vcpu *vcpu)
{
	struct x86_emulate_ctxt *ctxt = &vcpu->arch.emulate_ctxt;
	int cs_db, cs_l;

	kvm_x86_ops->get_cs_db_l_bits(vcpu, &cs_db, &cs_l);

	ctxt->eflags = kvm_get_rflags(vcpu);
	ctxt->eip = kvm_rip_read(vcpu);
	ctxt->mode = (!is_protmode(vcpu))		? X86EMUL_MODE_REAL :
		     (ctxt->eflags & X86_EFLAGS_VM)	? X86EMUL_MODE_VM86 :
		     (cs_l && is_long_mode(vcpu))	? X86EMUL_MODE_PROT64 :
		     cs_db				? X86EMUL_MODE_PROT32 :
							  X86EMUL_MODE_PROT16;
	BUILD_BUG_ON(HF_GUEST_MASK != X86EMUL_GUEST_MASK);
	BUILD_BUG_ON(HF_SMM_MASK != X86EMUL_SMM_MASK);
	BUILD_BUG_ON(HF_SMM_INSIDE_NMI_MASK != X86EMUL_SMM_INSIDE_NMI_MASK);
	ctxt->emul_flags = vcpu->arch.hflags;

	init_decode_cache(ctxt);
	vcpu->arch.emulate_regs_need_sync_from_vcpu = false;
}

int kvm_inject_realmode_interrupt(struct kvm_vcpu *vcpu, int irq, int inc_eip)
{
	struct x86_emulate_ctxt *ctxt = &vcpu->arch.emulate_ctxt;
	int ret;

	init_emulate_ctxt(vcpu);

	ctxt->op_bytes = 2;
	ctxt->ad_bytes = 2;
	ctxt->_eip = ctxt->eip + inc_eip;
	ret = emulate_int_real(ctxt, irq);

	if (ret != X86EMUL_CONTINUE)
		return EMULATE_FAIL;

	ctxt->eip = ctxt->_eip;
	kvm_rip_write(vcpu, ctxt->eip);
	kvm_set_rflags(vcpu, ctxt->eflags);

	if (irq == NMI_VECTOR)
		vcpu->arch.nmi_pending = 0;
	else
		vcpu->arch.interrupt.pending = false;

	return EMULATE_DONE;
}
EXPORT_SYMBOL_GPL(kvm_inject_realmode_interrupt);

static int handle_emulation_failure(struct kvm_vcpu *vcpu)
{
	int r = EMULATE_DONE;

	++vcpu->stat.insn_emulation_fail;
	trace_kvm_emulate_insn_failed(vcpu);
	if (!is_guest_mode(vcpu) && kvm_x86_ops->get_cpl(vcpu) == 0) {
		vcpu->run->exit_reason = KVM_EXIT_INTERNAL_ERROR;
		vcpu->run->internal.suberror = KVM_INTERNAL_ERROR_EMULATION;
		vcpu->run->internal.ndata = 0;
		r = EMULATE_FAIL;
	}
	kvm_queue_exception(vcpu, UD_VECTOR);

	return r;
}

static bool reexecute_instruction(struct kvm_vcpu *vcpu, gva_t cr2,
				  bool write_fault_to_shadow_pgtable,
				  int emulation_type)
{
	gpa_t gpa = cr2;
	pfn_t pfn;

	if (emulation_type & EMULTYPE_NO_REEXECUTE)
		return false;

	if (!vcpu->arch.mmu.direct_map) {
		/*
		 * Write permission should be allowed since only
		 * write access need to be emulated.
		 */
		gpa = kvm_mmu_gva_to_gpa_write(vcpu, cr2, NULL);

		/*
		 * If the mapping is invalid in guest, let cpu retry
		 * it to generate fault.
		 */
		if (gpa == UNMAPPED_GVA)
			return true;
	}

	/*
	 * Do not retry the unhandleable instruction if it faults on the
	 * readonly host memory, otherwise it will goto a infinite loop:
	 * retry instruction -> write #PF -> emulation fail -> retry
	 * instruction -> ...
	 */
	pfn = gfn_to_pfn(vcpu->kvm, gpa_to_gfn(gpa));

	/*
	 * If the instruction failed on the error pfn, it can not be fixed,
	 * report the error to userspace.
	 */
	if (is_error_noslot_pfn(pfn))
		return false;

	kvm_release_pfn_clean(pfn);

	/* The instructions are well-emulated on direct mmu. */
	if (vcpu->arch.mmu.direct_map) {
		unsigned int indirect_shadow_pages;

		spin_lock(&vcpu->kvm->mmu_lock);
		indirect_shadow_pages = vcpu->kvm->arch.indirect_shadow_pages;
		spin_unlock(&vcpu->kvm->mmu_lock);

		if (indirect_shadow_pages)
			kvm_mmu_unprotect_page(vcpu->kvm, gpa_to_gfn(gpa));

		return true;
	}

	/*
	 * if emulation was due to access to shadowed page table
	 * and it failed try to unshadow page and re-enter the
	 * guest to let CPU execute the instruction.
	 */
	kvm_mmu_unprotect_page(vcpu->kvm, gpa_to_gfn(gpa));

	/*
	 * If the access faults on its page table, it can not
	 * be fixed by unprotecting shadow page and it should
	 * be reported to userspace.
	 */
	return !write_fault_to_shadow_pgtable;
}

static bool retry_instruction(struct x86_emulate_ctxt *ctxt,
			      unsigned long cr2,  int emulation_type)
{
	struct kvm_vcpu *vcpu = emul_to_vcpu(ctxt);
	unsigned long last_retry_eip, last_retry_addr, gpa = cr2;

	last_retry_eip = vcpu->arch.last_retry_eip;
	last_retry_addr = vcpu->arch.last_retry_addr;

	/*
	 * If the emulation is caused by #PF and it is non-page_table
	 * writing instruction, it means the VM-EXIT is caused by shadow
	 * page protected, we can zap the shadow page and retry this
	 * instruction directly.
	 *
	 * Note: if the guest uses a non-page-table modifying instruction
	 * on the PDE that points to the instruction, then we will unmap
	 * the instruction and go to an infinite loop. So, we cache the
	 * last retried eip and the last fault address, if we meet the eip
	 * and the address again, we can break out of the potential infinite
	 * loop.
	 */
	vcpu->arch.last_retry_eip = vcpu->arch.last_retry_addr = 0;

	if (!(emulation_type & EMULTYPE_RETRY))
		return false;

	if (x86_page_table_writing_insn(ctxt))
		return false;

	if (ctxt->eip == last_retry_eip && last_retry_addr == cr2)
		return false;

	vcpu->arch.last_retry_eip = ctxt->eip;
	vcpu->arch.last_retry_addr = cr2;

	if (!vcpu->arch.mmu.direct_map)
		gpa = kvm_mmu_gva_to_gpa_write(vcpu, cr2, NULL);

	kvm_mmu_unprotect_page(vcpu->kvm, gpa_to_gfn(gpa));

	return true;
}

static int complete_emulated_mmio(struct kvm_vcpu *vcpu);
static int complete_emulated_pio(struct kvm_vcpu *vcpu);

static void kvm_smm_changed(struct kvm_vcpu *vcpu)
{
	if (!(vcpu->arch.hflags & HF_SMM_MASK)) {
		/* This is a good place to trace that we are exiting SMM.  */
		trace_kvm_enter_smm(vcpu->vcpu_id, vcpu->arch.smbase, false);

		if (unlikely(vcpu->arch.smi_pending)) {
			kvm_make_request(KVM_REQ_SMI, vcpu);
			vcpu->arch.smi_pending = 0;
		} else {
			/* Process a latched INIT, if any.  */
			kvm_make_request(KVM_REQ_EVENT, vcpu);
		}
	}

	kvm_mmu_reset_context(vcpu);
}

static void kvm_set_hflags(struct kvm_vcpu *vcpu, unsigned emul_flags)
{
	unsigned changed = vcpu->arch.hflags ^ emul_flags;

	vcpu->arch.hflags = emul_flags;

	if (changed & HF_SMM_MASK)
		kvm_smm_changed(vcpu);
}

static int kvm_vcpu_check_hw_bp(unsigned long addr, u32 type, u32 dr7,
				unsigned long *db)
{
	u32 dr6 = 0;
	int i;
	u32 enable, rwlen;

	enable = dr7;
	rwlen = dr7 >> 16;
	for (i = 0; i < 4; i++, enable >>= 2, rwlen >>= 4)
		if ((enable & 3) && (rwlen & 15) == type && db[i] == addr)
			dr6 |= (1 << i);
	return dr6;
}

static void kvm_vcpu_check_singlestep(struct kvm_vcpu *vcpu, unsigned long rflags, int *r)
{
	struct kvm_run *kvm_run = vcpu->run;

	/*
	 * rflags is the old, "raw" value of the flags.  The new value has
	 * not been saved yet.
	 *
	 * This is correct even for TF set by the guest, because "the
	 * processor will not generate this exception after the instruction
	 * that sets the TF flag".
	 */
	if (unlikely(rflags & X86_EFLAGS_TF)) {
		if (vcpu->guest_debug & KVM_GUESTDBG_SINGLESTEP) {
			kvm_run->debug.arch.dr6 = DR6_BS | DR6_FIXED_1 |
						  DR6_RTM;
			kvm_run->debug.arch.pc = vcpu->arch.singlestep_rip;
			kvm_run->debug.arch.exception = DB_VECTOR;
			kvm_run->exit_reason = KVM_EXIT_DEBUG;
			*r = EMULATE_USER_EXIT;
		} else {
			vcpu->arch.emulate_ctxt.eflags &= ~X86_EFLAGS_TF;
			/*
			 * "Certain debug exceptions may clear bit 0-3.  The
			 * remaining contents of the DR6 register are never
			 * cleared by the processor".
			 */
			vcpu->arch.dr6 &= ~15;
			vcpu->arch.dr6 |= DR6_BS | DR6_RTM;
			kvm_queue_exception(vcpu, DB_VECTOR);
		}
	}
}

static bool kvm_vcpu_check_breakpoint(struct kvm_vcpu *vcpu, int *r)
{
	if (unlikely(vcpu->guest_debug & KVM_GUESTDBG_USE_HW_BP) &&
	    (vcpu->arch.guest_debug_dr7 & DR7_BP_EN_MASK)) {
		struct kvm_run *kvm_run = vcpu->run;
		unsigned long eip = kvm_get_linear_rip(vcpu);
		u32 dr6 = kvm_vcpu_check_hw_bp(eip, 0,
					   vcpu->arch.guest_debug_dr7,
					   vcpu->arch.eff_db);

		if (dr6 != 0) {
			kvm_run->debug.arch.dr6 = dr6 | DR6_FIXED_1 | DR6_RTM;
			kvm_run->debug.arch.pc = eip;
			kvm_run->debug.arch.exception = DB_VECTOR;
			kvm_run->exit_reason = KVM_EXIT_DEBUG;
			*r = EMULATE_USER_EXIT;
			return true;
		}
	}

	if (unlikely(vcpu->arch.dr7 & DR7_BP_EN_MASK) &&
	    !(kvm_get_rflags(vcpu) & X86_EFLAGS_RF)) {
		unsigned long eip = kvm_get_linear_rip(vcpu);
		u32 dr6 = kvm_vcpu_check_hw_bp(eip, 0,
					   vcpu->arch.dr7,
					   vcpu->arch.db);

		if (dr6 != 0) {
			vcpu->arch.dr6 &= ~15;
			vcpu->arch.dr6 |= dr6 | DR6_RTM;
			kvm_queue_exception(vcpu, DB_VECTOR);
			*r = EMULATE_DONE;
			return true;
		}
	}

	return false;
}

int x86_emulate_instruction(struct kvm_vcpu *vcpu,
			    unsigned long cr2,
			    int emulation_type,
			    void *insn,
			    int insn_len)
{
	int r;
	struct x86_emulate_ctxt *ctxt = &vcpu->arch.emulate_ctxt;
	bool writeback = true;
	bool write_fault_to_spt = vcpu->arch.write_fault_to_shadow_pgtable;

	/*
	 * Clear write_fault_to_shadow_pgtable here to ensure it is
	 * never reused.
	 */
	vcpu->arch.write_fault_to_shadow_pgtable = false;
	kvm_clear_exception_queue(vcpu);

	if (!(emulation_type & EMULTYPE_NO_DECODE)) {
		init_emulate_ctxt(vcpu);

		/*
		 * We will reenter on the same instruction since
		 * we do not set complete_userspace_io.  This does not
		 * handle watchpoints yet, those would be handled in
		 * the emulate_ops.
		 */
		if (kvm_vcpu_check_breakpoint(vcpu, &r))
			return r;

		ctxt->interruptibility = 0;
		ctxt->have_exception = false;
		ctxt->exception.vector = -1;
		ctxt->perm_ok = false;

		ctxt->ud = emulation_type & EMULTYPE_TRAP_UD;

		r = x86_decode_insn(ctxt, insn, insn_len);

		trace_kvm_emulate_insn_start(vcpu);
		++vcpu->stat.insn_emulation;
		if (r != EMULATION_OK)  {
			if (emulation_type & EMULTYPE_TRAP_UD)
				return EMULATE_FAIL;
			if (reexecute_instruction(vcpu, cr2, write_fault_to_spt,
						emulation_type))
				return EMULATE_DONE;
			if (emulation_type & EMULTYPE_SKIP)
				return EMULATE_FAIL;
			return handle_emulation_failure(vcpu);
		}
	}

	if (emulation_type & EMULTYPE_SKIP) {
		kvm_rip_write(vcpu, ctxt->_eip);
		if (ctxt->eflags & X86_EFLAGS_RF)
			kvm_set_rflags(vcpu, ctxt->eflags & ~X86_EFLAGS_RF);
		return EMULATE_DONE;
	}

	if (retry_instruction(ctxt, cr2, emulation_type))
		return EMULATE_DONE;

	/* this is needed for vmware backdoor interface to work since it
	   changes registers values  during IO operation */
	if (vcpu->arch.emulate_regs_need_sync_from_vcpu) {
		vcpu->arch.emulate_regs_need_sync_from_vcpu = false;
		emulator_invalidate_register_cache(ctxt);
	}

restart:
	r = x86_emulate_insn(ctxt);

	if (r == EMULATION_INTERCEPTED)
		return EMULATE_DONE;

	if (r == EMULATION_FAILED) {
		if (reexecute_instruction(vcpu, cr2, write_fault_to_spt,
					emulation_type))
			return EMULATE_DONE;

		return handle_emulation_failure(vcpu);
	}

	if (ctxt->have_exception) {
		r = EMULATE_DONE;
		if (inject_emulated_exception(vcpu))
			return r;
	} else if (vcpu->arch.pio.count) {
		if (!vcpu->arch.pio.in) {
			/* FIXME: return into emulator if single-stepping.  */
			vcpu->arch.pio.count = 0;
		} else {
			writeback = false;
			vcpu->arch.complete_userspace_io = complete_emulated_pio;
		}
		r = EMULATE_USER_EXIT;
	} else if (vcpu->mmio_needed) {
		if (!vcpu->mmio_is_write)
			writeback = false;
		r = EMULATE_USER_EXIT;
		vcpu->arch.complete_userspace_io = complete_emulated_mmio;
	} else if (r == EMULATION_RESTART)
		goto restart;
	else
		r = EMULATE_DONE;

	if (writeback) {
		unsigned long rflags = kvm_x86_ops->get_rflags(vcpu);
		toggle_interruptibility(vcpu, ctxt->interruptibility);
		vcpu->arch.emulate_regs_need_sync_to_vcpu = false;
		if (vcpu->arch.hflags != ctxt->emul_flags)
			kvm_set_hflags(vcpu, ctxt->emul_flags);
		kvm_rip_write(vcpu, ctxt->eip);
		if (r == EMULATE_DONE)
			kvm_vcpu_check_singlestep(vcpu, rflags, &r);
		if (!ctxt->have_exception ||
		    exception_type(ctxt->exception.vector) == EXCPT_TRAP)
			__kvm_set_rflags(vcpu, ctxt->eflags);

		/*
		 * For STI, interrupts are shadowed; so KVM_REQ_EVENT will
		 * do nothing, and it will be requested again as soon as
		 * the shadow expires.  But we still need to check here,
		 * because POPF has no interrupt shadow.
		 */
		if (unlikely((ctxt->eflags & ~rflags) & X86_EFLAGS_IF))
			kvm_make_request(KVM_REQ_EVENT, vcpu);
	} else
		vcpu->arch.emulate_regs_need_sync_to_vcpu = true;

	return r;
}
EXPORT_SYMBOL_GPL(x86_emulate_instruction);

int kvm_fast_pio_out(struct kvm_vcpu *vcpu, int size, unsigned short port)
{
	unsigned long val = kvm_register_read(vcpu, VCPU_REGS_RAX);
	int ret = emulator_pio_out_emulated(&vcpu->arch.emulate_ctxt,
					    size, port, &val, 1);
	/* do not return to emulator after return from userspace */
	vcpu->arch.pio.count = 0;
	return ret;
}
EXPORT_SYMBOL_GPL(kvm_fast_pio_out);

static void tsc_bad(void *info)
{
	__this_cpu_write(cpu_tsc_khz, 0);
}

static void tsc_khz_changed(void *data)
{
	struct cpufreq_freqs *freq = data;
	unsigned long khz = 0;

	if (data)
		khz = freq->new;
	else if (!boot_cpu_has(X86_FEATURE_CONSTANT_TSC))
		khz = cpufreq_quick_get(raw_smp_processor_id());
	if (!khz)
		khz = tsc_khz;
	__this_cpu_write(cpu_tsc_khz, khz);
}

static int kvmclock_cpufreq_notifier(struct notifier_block *nb, unsigned long val,
				     void *data)
{
	struct cpufreq_freqs *freq = data;
	struct kvm *kvm;
	struct kvm_vcpu *vcpu;
	int i, send_ipi = 0;

	/*
	 * We allow guests to temporarily run on slowing clocks,
	 * provided we notify them after, or to run on accelerating
	 * clocks, provided we notify them before.  Thus time never
	 * goes backwards.
	 *
	 * However, we have a problem.  We can't atomically update
	 * the frequency of a given CPU from this function; it is
	 * merely a notifier, which can be called from any CPU.
	 * Changing the TSC frequency at arbitrary points in time
	 * requires a recomputation of local variables related to
	 * the TSC for each VCPU.  We must flag these local variables
	 * to be updated and be sure the update takes place with the
	 * new frequency before any guests proceed.
	 *
	 * Unfortunately, the combination of hotplug CPU and frequency
	 * change creates an intractable locking scenario; the order
	 * of when these callouts happen is undefined with respect to
	 * CPU hotplug, and they can race with each other.  As such,
	 * merely setting per_cpu(cpu_tsc_khz) = X during a hotadd is
	 * undefined; you can actually have a CPU frequency change take
	 * place in between the computation of X and the setting of the
	 * variable.  To protect against this problem, all updates of
	 * the per_cpu tsc_khz variable are done in an interrupt
	 * protected IPI, and all callers wishing to update the value
	 * must wait for a synchronous IPI to complete (which is trivial
	 * if the caller is on the CPU already).  This establishes the
	 * necessary total order on variable updates.
	 *
	 * Note that because a guest time update may take place
	 * anytime after the setting of the VCPU's request bit, the
	 * correct TSC value must be set before the request.  However,
	 * to ensure the update actually makes it to any guest which
	 * starts running in hardware virtualization between the set
	 * and the acquisition of the spinlock, we must also ping the
	 * CPU after setting the request bit.
	 *
	 */

	if (val == CPUFREQ_PRECHANGE && freq->old > freq->new)
		return 0;
	if (val == CPUFREQ_POSTCHANGE && freq->old < freq->new)
		return 0;

	smp_call_function_single(freq->cpu, tsc_khz_changed, freq, 1);

	spin_lock(&kvm_lock);
	list_for_each_entry(kvm, &vm_list, vm_list) {
		kvm_for_each_vcpu(i, vcpu, kvm) {
			if (vcpu->cpu != freq->cpu)
				continue;
			kvm_make_request(KVM_REQ_CLOCK_UPDATE, vcpu);
			if (vcpu->cpu != smp_processor_id())
				send_ipi = 1;
		}
	}
	spin_unlock(&kvm_lock);

	if (freq->old < freq->new && send_ipi) {
		/*
		 * We upscale the frequency.  Must make the guest
		 * doesn't see old kvmclock values while running with
		 * the new frequency, otherwise we risk the guest sees
		 * time go backwards.
		 *
		 * In case we update the frequency for another cpu
		 * (which might be in guest context) send an interrupt
		 * to kick the cpu out of guest context.  Next time
		 * guest context is entered kvmclock will be updated,
		 * so the guest will not see stale values.
		 */
		smp_call_function_single(freq->cpu, tsc_khz_changed, freq, 1);
	}
	return 0;
}

static struct notifier_block kvmclock_cpufreq_notifier_block = {
	.notifier_call  = kvmclock_cpufreq_notifier
};

static int kvmclock_cpu_notifier(struct notifier_block *nfb,
					unsigned long action, void *hcpu)
{
	unsigned int cpu = (unsigned long)hcpu;

	switch (action) {
		case CPU_ONLINE:
		case CPU_DOWN_FAILED:
			smp_call_function_single(cpu, tsc_khz_changed, NULL, 1);
			break;
		case CPU_DOWN_PREPARE:
			smp_call_function_single(cpu, tsc_bad, NULL, 1);
			break;
	}
	return NOTIFY_OK;
}

static struct notifier_block kvmclock_cpu_notifier_block = {
	.notifier_call  = kvmclock_cpu_notifier,
	.priority = -INT_MAX
};

static void kvm_timer_init(void)
{
	int cpu;

	max_tsc_khz = tsc_khz;

	cpu_notifier_register_begin();
	if (!boot_cpu_has(X86_FEATURE_CONSTANT_TSC)) {
#ifdef CONFIG_CPU_FREQ
		struct cpufreq_policy policy;
		memset(&policy, 0, sizeof(policy));
		cpu = get_cpu();
		cpufreq_get_policy(&policy, cpu);
		if (policy.cpuinfo.max_freq)
			max_tsc_khz = policy.cpuinfo.max_freq;
		put_cpu();
#endif
		cpufreq_register_notifier(&kvmclock_cpufreq_notifier_block,
					  CPUFREQ_TRANSITION_NOTIFIER);
	}
	pr_debug("kvm: max_tsc_khz = %ld\n", max_tsc_khz);
	for_each_online_cpu(cpu)
		smp_call_function_single(cpu, tsc_khz_changed, NULL, 1);

	__register_hotcpu_notifier(&kvmclock_cpu_notifier_block);
	cpu_notifier_register_done();

}

static DEFINE_PER_CPU(struct kvm_vcpu *, current_vcpu);

int kvm_is_in_guest(void)
{
	return __this_cpu_read(current_vcpu) != NULL;
}

static int kvm_is_user_mode(void)
{
	int user_mode = 3;

	if (__this_cpu_read(current_vcpu))
		user_mode = kvm_x86_ops->get_cpl(__this_cpu_read(current_vcpu));

	return user_mode != 0;
}

static unsigned long kvm_get_guest_ip(void)
{
	unsigned long ip = 0;

	if (__this_cpu_read(current_vcpu))
		ip = kvm_rip_read(__this_cpu_read(current_vcpu));

	return ip;
}

static struct perf_guest_info_callbacks kvm_guest_cbs = {
	.is_in_guest		= kvm_is_in_guest,
	.is_user_mode		= kvm_is_user_mode,
	.get_guest_ip		= kvm_get_guest_ip,
};

void kvm_before_handle_nmi(struct kvm_vcpu *vcpu)
{
	__this_cpu_write(current_vcpu, vcpu);
}
EXPORT_SYMBOL_GPL(kvm_before_handle_nmi);

void kvm_after_handle_nmi(struct kvm_vcpu *vcpu)
{
	__this_cpu_write(current_vcpu, NULL);
}
EXPORT_SYMBOL_GPL(kvm_after_handle_nmi);

static void kvm_set_mmio_spte_mask(void)
{
	u64 mask;
	int maxphyaddr = boot_cpu_data.x86_phys_bits;

	/*
	 * Set the reserved bits and the present bit of an paging-structure
	 * entry to generate page fault with PFER.RSV = 1.
	 */
	 /* Mask the reserved physical address bits. */
	mask = rsvd_bits(maxphyaddr, 51);

	/* Bit 62 is always reserved for 32bit host. */
	mask |= 0x3ull << 62;

	/* Set the present bit. */
	mask |= 1ull;

#ifdef CONFIG_X86_64
	/*
	 * If reserved bit is not supported, clear the present bit to disable
	 * mmio page fault.
	 */
	if (maxphyaddr == 52)
		mask &= ~1ull;
#endif

	kvm_mmu_set_mmio_spte_mask(mask);
}

#ifdef CONFIG_X86_64
static void pvclock_gtod_update_fn(struct work_struct *work)
{
	struct kvm *kvm;

	struct kvm_vcpu *vcpu;
	int i;

	spin_lock(&kvm_lock);
	list_for_each_entry(kvm, &vm_list, vm_list)
		kvm_for_each_vcpu(i, vcpu, kvm)
			kvm_make_request(KVM_REQ_MASTERCLOCK_UPDATE, vcpu);
	atomic_set(&kvm_guest_has_master_clock, 0);
	spin_unlock(&kvm_lock);
}

static DECLARE_WORK(pvclock_gtod_work, pvclock_gtod_update_fn);

/*
 * Notification about pvclock gtod data update.
 */
static int pvclock_gtod_notify(struct notifier_block *nb, unsigned long unused,
			       void *priv)
{
	struct pvclock_gtod_data *gtod = &pvclock_gtod_data;
	struct timekeeper *tk = priv;

	update_pvclock_gtod(tk);

	/* disable master clock if host does not trust, or does not
	 * use, TSC clocksource
	 */
	if (gtod->clock.vclock_mode != VCLOCK_TSC &&
	    atomic_read(&kvm_guest_has_master_clock) != 0)
		queue_work(system_long_wq, &pvclock_gtod_work);

	return 0;
}

static struct notifier_block pvclock_gtod_notifier = {
	.notifier_call = pvclock_gtod_notify,
};
#endif

int kvm_arch_init(void *opaque)
{
	int r;
	struct kvm_x86_ops *ops = opaque;

	if (kvm_x86_ops) {
		printk(KERN_ERR "kvm: already loaded the other module\n");
		r = -EEXIST;
		goto out;
	}

	if (!ops->cpu_has_kvm_support()) {
		printk(KERN_ERR "kvm: no hardware support\n");
		r = -EOPNOTSUPP;
		goto out;
	}
	if (ops->disabled_by_bios()) {
		printk(KERN_ERR "kvm: disabled by bios\n");
		r = -EOPNOTSUPP;
		goto out;
	}

	r = -ENOMEM;
	shared_msrs = alloc_percpu(struct kvm_shared_msrs);
	if (!shared_msrs) {
		printk(KERN_ERR "kvm: failed to allocate percpu kvm_shared_msrs\n");
		goto out;
	}

	r = kvm_mmu_module_init();
	if (r)
		goto out_free_percpu;

	kvm_set_mmio_spte_mask();

	kvm_x86_ops = ops;

	kvm_mmu_set_mask_ptes(PT_USER_MASK, PT_ACCESSED_MASK,
			PT_DIRTY_MASK, PT64_NX_MASK, 0);

	kvm_timer_init();

	perf_register_guest_info_callbacks(&kvm_guest_cbs);

	if (cpu_has_xsave)
		host_xcr0 = xgetbv(XCR_XFEATURE_ENABLED_MASK);

	kvm_lapic_init();
#ifdef CONFIG_X86_64
	pvclock_gtod_register_notifier(&pvclock_gtod_notifier);
#endif

	return 0;

out_free_percpu:
	free_percpu(shared_msrs);
out:
	return r;
}

void kvm_arch_exit(void)
{
	perf_unregister_guest_info_callbacks(&kvm_guest_cbs);

	if (!boot_cpu_has(X86_FEATURE_CONSTANT_TSC))
		cpufreq_unregister_notifier(&kvmclock_cpufreq_notifier_block,
					    CPUFREQ_TRANSITION_NOTIFIER);
	unregister_hotcpu_notifier(&kvmclock_cpu_notifier_block);
#ifdef CONFIG_X86_64
	pvclock_gtod_unregister_notifier(&pvclock_gtod_notifier);
#endif
	kvm_x86_ops = NULL;
	kvm_mmu_module_exit();
	free_percpu(shared_msrs);
}

int kvm_vcpu_halt(struct kvm_vcpu *vcpu)
{
	++vcpu->stat.halt_exits;
	if (lapic_in_kernel(vcpu)) {
		vcpu->arch.mp_state = KVM_MP_STATE_HALTED;
		return 1;
	} else {
		vcpu->run->exit_reason = KVM_EXIT_HLT;
		return 0;
	}
}
EXPORT_SYMBOL_GPL(kvm_vcpu_halt);

int kvm_emulate_halt(struct kvm_vcpu *vcpu)
{
	kvm_x86_ops->skip_emulated_instruction(vcpu);
	return kvm_vcpu_halt(vcpu);
}
EXPORT_SYMBOL_GPL(kvm_emulate_halt);

/*
 * kvm_pv_kick_cpu_op:  Kick a vcpu.
 *
 * @apicid - apicid of vcpu to be kicked.
 */
static void kvm_pv_kick_cpu_op(struct kvm *kvm, unsigned long flags, int apicid)
{
	struct kvm_lapic_irq lapic_irq;

	lapic_irq.shorthand = 0;
	lapic_irq.dest_mode = 0;
	lapic_irq.dest_id = apicid;
	lapic_irq.msi_redir_hint = false;

	lapic_irq.delivery_mode = APIC_DM_REMRD;
	kvm_irq_delivery_to_apic(kvm, NULL, &lapic_irq, NULL);
}

int kvm_emulate_hypercall(struct kvm_vcpu *vcpu)
{
	unsigned long nr, a0, a1, a2, a3, ret;
	int op_64_bit, r = 1;

	kvm_x86_ops->skip_emulated_instruction(vcpu);

	if (kvm_hv_hypercall_enabled(vcpu->kvm))
		return kvm_hv_hypercall(vcpu);

	nr = kvm_register_read(vcpu, VCPU_REGS_RAX);
	a0 = kvm_register_read(vcpu, VCPU_REGS_RBX);
	a1 = kvm_register_read(vcpu, VCPU_REGS_RCX);
	a2 = kvm_register_read(vcpu, VCPU_REGS_RDX);
	a3 = kvm_register_read(vcpu, VCPU_REGS_RSI);

	trace_kvm_hypercall(nr, a0, a1, a2, a3);

	op_64_bit = is_64_bit_mode(vcpu);
	if (!op_64_bit) {
		nr &= 0xFFFFFFFF;
		a0 &= 0xFFFFFFFF;
		a1 &= 0xFFFFFFFF;
		a2 &= 0xFFFFFFFF;
		a3 &= 0xFFFFFFFF;
	}

	if (kvm_x86_ops->get_cpl(vcpu) != 0) {
		ret = -KVM_EPERM;
		goto out;
	}

	switch (nr) {
	case KVM_HC_VAPIC_POLL_IRQ:
		ret = 0;
		break;
	case KVM_HC_KICK_CPU:
		kvm_pv_kick_cpu_op(vcpu->kvm, a0, a1);
		ret = 0;
		break;
	default:
		ret = -KVM_ENOSYS;
		break;
	}
out:
	if (!op_64_bit)
		ret = (u32)ret;
	kvm_register_write(vcpu, VCPU_REGS_RAX, ret);
	++vcpu->stat.hypercalls;
	return r;
}
EXPORT_SYMBOL_GPL(kvm_emulate_hypercall);

static int emulator_fix_hypercall(struct x86_emulate_ctxt *ctxt)
{
	struct kvm_vcpu *vcpu = emul_to_vcpu(ctxt);
	char instruction[3];
	unsigned long rip = kvm_rip_read(vcpu);

	kvm_x86_ops->patch_hypercall(vcpu, instruction);

	return emulator_write_emulated(ctxt, rip, instruction, 3, NULL);
}

static int dm_request_for_irq_injection(struct kvm_vcpu *vcpu)
{
	return vcpu->run->request_interrupt_window &&
		likely(!pic_in_kernel(vcpu->kvm));
}

static void post_kvm_run_save(struct kvm_vcpu *vcpu)
{
	struct kvm_run *kvm_run = vcpu->run;

	kvm_run->if_flag = (kvm_get_rflags(vcpu) & X86_EFLAGS_IF) != 0;
	kvm_run->flags = is_smm(vcpu) ? KVM_RUN_X86_SMM : 0;
	kvm_run->cr8 = kvm_get_cr8(vcpu);
	kvm_run->apic_base = kvm_get_apic_base(vcpu);
	kvm_run->ready_for_interrupt_injection =
		pic_in_kernel(vcpu->kvm) ||
		kvm_vcpu_ready_for_interrupt_injection(vcpu);
}

static void update_cr8_intercept(struct kvm_vcpu *vcpu)
{
	int max_irr, tpr;

	if (!kvm_x86_ops->update_cr8_intercept)
		return;

	if (!vcpu->arch.apic)
		return;

	if (!vcpu->arch.apic->vapic_addr)
		max_irr = kvm_lapic_find_highest_irr(vcpu);
	else
		max_irr = -1;

	if (max_irr != -1)
		max_irr >>= 4;

	tpr = kvm_lapic_get_cr8(vcpu);

	kvm_x86_ops->update_cr8_intercept(vcpu, tpr, max_irr);
}

static int inject_pending_event(struct kvm_vcpu *vcpu, bool req_int_win)
{
	int r;

	/* try to reinject previous events if any */
	if (vcpu->arch.exception.pending) {
		trace_kvm_inj_exception(vcpu->arch.exception.nr,
					vcpu->arch.exception.has_error_code,
					vcpu->arch.exception.error_code);

		if (exception_type(vcpu->arch.exception.nr) == EXCPT_FAULT)
			__kvm_set_rflags(vcpu, kvm_get_rflags(vcpu) |
					     X86_EFLAGS_RF);

		if (vcpu->arch.exception.nr == DB_VECTOR &&
		    (vcpu->arch.dr7 & DR7_GD)) {
			vcpu->arch.dr7 &= ~DR7_GD;
			kvm_update_dr7(vcpu);
		}

		kvm_x86_ops->queue_exception(vcpu, vcpu->arch.exception.nr,
					  vcpu->arch.exception.has_error_code,
					  vcpu->arch.exception.error_code,
					  vcpu->arch.exception.reinject);
		return 0;
	}

	if (vcpu->arch.nmi_injected) {
		kvm_x86_ops->set_nmi(vcpu);
		return 0;
	}

	if (vcpu->arch.interrupt.pending) {
		kvm_x86_ops->set_irq(vcpu);
		return 0;
	}

	if (is_guest_mode(vcpu) && kvm_x86_ops->check_nested_events) {
		r = kvm_x86_ops->check_nested_events(vcpu, req_int_win);
		if (r != 0)
			return r;
	}

	/* try to inject new event if pending */
	if (vcpu->arch.nmi_pending) {
		if (kvm_x86_ops->nmi_allowed(vcpu)) {
			--vcpu->arch.nmi_pending;
			vcpu->arch.nmi_injected = true;
			kvm_x86_ops->set_nmi(vcpu);
		}
	} else if (kvm_cpu_has_injectable_intr(vcpu)) {
		/*
		 * Because interrupts can be injected asynchronously, we are
		 * calling check_nested_events again here to avoid a race condition.
		 * See https://lkml.org/lkml/2014/7/2/60 for discussion about this
		 * proposal and current concerns.  Perhaps we should be setting
		 * KVM_REQ_EVENT only on certain events and not unconditionally?
		 */
		if (is_guest_mode(vcpu) && kvm_x86_ops->check_nested_events) {
			r = kvm_x86_ops->check_nested_events(vcpu, req_int_win);
			if (r != 0)
				return r;
		}
		if (kvm_x86_ops->interrupt_allowed(vcpu)) {
			kvm_queue_interrupt(vcpu, kvm_cpu_get_interrupt(vcpu),
					    false);
			kvm_x86_ops->set_irq(vcpu);
		}
	}
	return 0;
}

static void process_nmi(struct kvm_vcpu *vcpu)
{
	unsigned limit = 2;

	/*
	 * x86 is limited to one NMI running, and one NMI pending after it.
	 * If an NMI is already in progress, limit further NMIs to just one.
	 * Otherwise, allow two (and we'll inject the first one immediately).
	 */
	if (kvm_x86_ops->get_nmi_mask(vcpu) || vcpu->arch.nmi_injected)
		limit = 1;

	vcpu->arch.nmi_pending += atomic_xchg(&vcpu->arch.nmi_queued, 0);
	vcpu->arch.nmi_pending = min(vcpu->arch.nmi_pending, limit);
	kvm_make_request(KVM_REQ_EVENT, vcpu);
}

#define put_smstate(type, buf, offset, val)			  \
	*(type *)((buf) + (offset) - 0x7e00) = val

static u32 process_smi_get_segment_flags(struct kvm_segment *seg)
{
	u32 flags = 0;
	flags |= seg->g       << 23;
	flags |= seg->db      << 22;
	flags |= seg->l       << 21;
	flags |= seg->avl     << 20;
	flags |= seg->present << 15;
	flags |= seg->dpl     << 13;
	flags |= seg->s       << 12;
	flags |= seg->type    << 8;
	return flags;
}

static void process_smi_save_seg_32(struct kvm_vcpu *vcpu, char *buf, int n)
{
	struct kvm_segment seg;
	int offset;

	kvm_get_segment(vcpu, &seg, n);
	put_smstate(u32, buf, 0x7fa8 + n * 4, seg.selector);

	if (n < 3)
		offset = 0x7f84 + n * 12;
	else
		offset = 0x7f2c + (n - 3) * 12;

	put_smstate(u32, buf, offset + 8, seg.base);
	put_smstate(u32, buf, offset + 4, seg.limit);
	put_smstate(u32, buf, offset, process_smi_get_segment_flags(&seg));
}

#ifdef CONFIG_X86_64
static void process_smi_save_seg_64(struct kvm_vcpu *vcpu, char *buf, int n)
{
	struct kvm_segment seg;
	int offset;
	u16 flags;

	kvm_get_segment(vcpu, &seg, n);
	offset = 0x7e00 + n * 16;

	flags = process_smi_get_segment_flags(&seg) >> 8;
	put_smstate(u16, buf, offset, seg.selector);
	put_smstate(u16, buf, offset + 2, flags);
	put_smstate(u32, buf, offset + 4, seg.limit);
	put_smstate(u64, buf, offset + 8, seg.base);
}
#endif

static void process_smi_save_state_32(struct kvm_vcpu *vcpu, char *buf)
{
	struct desc_ptr dt;
	struct kvm_segment seg;
	unsigned long val;
	int i;

	put_smstate(u32, buf, 0x7ffc, kvm_read_cr0(vcpu));
	put_smstate(u32, buf, 0x7ff8, kvm_read_cr3(vcpu));
	put_smstate(u32, buf, 0x7ff4, kvm_get_rflags(vcpu));
	put_smstate(u32, buf, 0x7ff0, kvm_rip_read(vcpu));

	for (i = 0; i < 8; i++)
		put_smstate(u32, buf, 0x7fd0 + i * 4, kvm_register_read(vcpu, i));

	kvm_get_dr(vcpu, 6, &val);
	put_smstate(u32, buf, 0x7fcc, (u32)val);
	kvm_get_dr(vcpu, 7, &val);
	put_smstate(u32, buf, 0x7fc8, (u32)val);

	kvm_get_segment(vcpu, &seg, VCPU_SREG_TR);
	put_smstate(u32, buf, 0x7fc4, seg.selector);
	put_smstate(u32, buf, 0x7f64, seg.base);
	put_smstate(u32, buf, 0x7f60, seg.limit);
	put_smstate(u32, buf, 0x7f5c, process_smi_get_segment_flags(&seg));

	kvm_get_segment(vcpu, &seg, VCPU_SREG_LDTR);
	put_smstate(u32, buf, 0x7fc0, seg.selector);
	put_smstate(u32, buf, 0x7f80, seg.base);
	put_smstate(u32, buf, 0x7f7c, seg.limit);
	put_smstate(u32, buf, 0x7f78, process_smi_get_segment_flags(&seg));

	kvm_x86_ops->get_gdt(vcpu, &dt);
	put_smstate(u32, buf, 0x7f74, dt.address);
	put_smstate(u32, buf, 0x7f70, dt.size);

	kvm_x86_ops->get_idt(vcpu, &dt);
	put_smstate(u32, buf, 0x7f58, dt.address);
	put_smstate(u32, buf, 0x7f54, dt.size);

	for (i = 0; i < 6; i++)
		process_smi_save_seg_32(vcpu, buf, i);

	put_smstate(u32, buf, 0x7f14, kvm_read_cr4(vcpu));

	/* revision id */
	put_smstate(u32, buf, 0x7efc, 0x00020000);
	put_smstate(u32, buf, 0x7ef8, vcpu->arch.smbase);
}

static void process_smi_save_state_64(struct kvm_vcpu *vcpu, char *buf)
{
#ifdef CONFIG_X86_64
	struct desc_ptr dt;
	struct kvm_segment seg;
	unsigned long val;
	int i;

	for (i = 0; i < 16; i++)
		put_smstate(u64, buf, 0x7ff8 - i * 8, kvm_register_read(vcpu, i));

	put_smstate(u64, buf, 0x7f78, kvm_rip_read(vcpu));
	put_smstate(u32, buf, 0x7f70, kvm_get_rflags(vcpu));

	kvm_get_dr(vcpu, 6, &val);
	put_smstate(u64, buf, 0x7f68, val);
	kvm_get_dr(vcpu, 7, &val);
	put_smstate(u64, buf, 0x7f60, val);

	put_smstate(u64, buf, 0x7f58, kvm_read_cr0(vcpu));
	put_smstate(u64, buf, 0x7f50, kvm_read_cr3(vcpu));
	put_smstate(u64, buf, 0x7f48, kvm_read_cr4(vcpu));

	put_smstate(u32, buf, 0x7f00, vcpu->arch.smbase);

	/* revision id */
	put_smstate(u32, buf, 0x7efc, 0x00020064);

	put_smstate(u64, buf, 0x7ed0, vcpu->arch.efer);

	kvm_get_segment(vcpu, &seg, VCPU_SREG_TR);
	put_smstate(u16, buf, 0x7e90, seg.selector);
	put_smstate(u16, buf, 0x7e92, process_smi_get_segment_flags(&seg) >> 8);
	put_smstate(u32, buf, 0x7e94, seg.limit);
	put_smstate(u64, buf, 0x7e98, seg.base);

	kvm_x86_ops->get_idt(vcpu, &dt);
	put_smstate(u32, buf, 0x7e84, dt.size);
	put_smstate(u64, buf, 0x7e88, dt.address);

	kvm_get_segment(vcpu, &seg, VCPU_SREG_LDTR);
	put_smstate(u16, buf, 0x7e70, seg.selector);
	put_smstate(u16, buf, 0x7e72, process_smi_get_segment_flags(&seg) >> 8);
	put_smstate(u32, buf, 0x7e74, seg.limit);
	put_smstate(u64, buf, 0x7e78, seg.base);

	kvm_x86_ops->get_gdt(vcpu, &dt);
	put_smstate(u32, buf, 0x7e64, dt.size);
	put_smstate(u64, buf, 0x7e68, dt.address);

	for (i = 0; i < 6; i++)
		process_smi_save_seg_64(vcpu, buf, i);
#else
	WARN_ON_ONCE(1);
#endif
}

static void process_smi(struct kvm_vcpu *vcpu)
{
	struct kvm_segment cs, ds;
	struct desc_ptr dt;
	char buf[512];
	u32 cr0;

	if (is_smm(vcpu)) {
		vcpu->arch.smi_pending = true;
		return;
	}

	trace_kvm_enter_smm(vcpu->vcpu_id, vcpu->arch.smbase, true);
	vcpu->arch.hflags |= HF_SMM_MASK;
	memset(buf, 0, 512);
	if (guest_cpuid_has_longmode(vcpu))
		process_smi_save_state_64(vcpu, buf);
	else
		process_smi_save_state_32(vcpu, buf);

	kvm_vcpu_write_guest(vcpu, vcpu->arch.smbase + 0xfe00, buf, sizeof(buf));

	if (kvm_x86_ops->get_nmi_mask(vcpu))
		vcpu->arch.hflags |= HF_SMM_INSIDE_NMI_MASK;
	else
		kvm_x86_ops->set_nmi_mask(vcpu, true);

	kvm_set_rflags(vcpu, X86_EFLAGS_FIXED);
	kvm_rip_write(vcpu, 0x8000);

	cr0 = vcpu->arch.cr0 & ~(X86_CR0_PE | X86_CR0_EM | X86_CR0_TS | X86_CR0_PG);
	kvm_x86_ops->set_cr0(vcpu, cr0);
	vcpu->arch.cr0 = cr0;

	kvm_x86_ops->set_cr4(vcpu, 0);

	/* Undocumented: IDT limit is set to zero on entry to SMM.  */
	dt.address = dt.size = 0;
	kvm_x86_ops->set_idt(vcpu, &dt);

	__kvm_set_dr(vcpu, 7, DR7_FIXED_1);

	cs.selector = (vcpu->arch.smbase >> 4) & 0xffff;
	cs.base = vcpu->arch.smbase;

	ds.selector = 0;
	ds.base = 0;

	cs.limit    = ds.limit = 0xffffffff;
	cs.type     = ds.type = 0x3;
	cs.dpl      = ds.dpl = 0;
	cs.db       = ds.db = 0;
	cs.s        = ds.s = 1;
	cs.l        = ds.l = 0;
	cs.g        = ds.g = 1;
	cs.avl      = ds.avl = 0;
	cs.present  = ds.present = 1;
	cs.unusable = ds.unusable = 0;
	cs.padding  = ds.padding = 0;

	kvm_set_segment(vcpu, &cs, VCPU_SREG_CS);
	kvm_set_segment(vcpu, &ds, VCPU_SREG_DS);
	kvm_set_segment(vcpu, &ds, VCPU_SREG_ES);
	kvm_set_segment(vcpu, &ds, VCPU_SREG_FS);
	kvm_set_segment(vcpu, &ds, VCPU_SREG_GS);
	kvm_set_segment(vcpu, &ds, VCPU_SREG_SS);

	if (guest_cpuid_has_longmode(vcpu))
		kvm_x86_ops->set_efer(vcpu, 0);

	kvm_update_cpuid(vcpu);
	kvm_mmu_reset_context(vcpu);
}

static void vcpu_scan_ioapic(struct kvm_vcpu *vcpu)
{
	if (!kvm_apic_hw_enabled(vcpu->arch.apic))
		return;

	memset(vcpu->arch.eoi_exit_bitmap, 0, 256 / 8);

	if (irqchip_split(vcpu->kvm))
		kvm_scan_ioapic_routes(vcpu, vcpu->arch.eoi_exit_bitmap);
	else {
		kvm_x86_ops->sync_pir_to_irr(vcpu);
		kvm_ioapic_scan_entry(vcpu, vcpu->arch.eoi_exit_bitmap);
	}
	kvm_x86_ops->load_eoi_exitmap(vcpu);
}

static void kvm_vcpu_flush_tlb(struct kvm_vcpu *vcpu)
{
	++vcpu->stat.tlb_flush;
	kvm_x86_ops->tlb_flush(vcpu);
}

void kvm_vcpu_reload_apic_access_page(struct kvm_vcpu *vcpu)
{
	struct page *page = NULL;

	if (!lapic_in_kernel(vcpu))
		return;

	if (!kvm_x86_ops->set_apic_access_page_addr)
		return;

	page = gfn_to_page(vcpu->kvm, APIC_DEFAULT_PHYS_BASE >> PAGE_SHIFT);
	if (is_error_page(page))
		return;
	kvm_x86_ops->set_apic_access_page_addr(vcpu, page_to_phys(page));

	/*
	 * Do not pin apic access page in memory, the MMU notifier
	 * will call us again if it is migrated or swapped out.
	 */
	put_page(page);
}
EXPORT_SYMBOL_GPL(kvm_vcpu_reload_apic_access_page);

void kvm_arch_mmu_notifier_invalidate_page(struct kvm *kvm,
					   unsigned long address)
{
	/*
	 * The physical address of apic access page is stored in the VMCS.
	 * Update it when it becomes invalid.
	 */
	if (address == gfn_to_hva(kvm, APIC_DEFAULT_PHYS_BASE >> PAGE_SHIFT))
		kvm_make_all_cpus_request(kvm, KVM_REQ_APIC_PAGE_RELOAD);
}

/*
 * Returns 1 to let vcpu_run() continue the guest execution loop without
 * exiting to the userspace.  Otherwise, the value will be returned to the
 * userspace.
 */
static int vcpu_enter_guest(struct kvm_vcpu *vcpu)
{
	int r;
	bool req_int_win =
		dm_request_for_irq_injection(vcpu) &&
		kvm_cpu_accept_dm_intr(vcpu);

	bool req_immediate_exit = false;

	if (vcpu->requests) {
		if (kvm_check_request(KVM_REQ_MMU_RELOAD, vcpu))
			kvm_mmu_unload(vcpu);
		if (kvm_check_request(KVM_REQ_MIGRATE_TIMER, vcpu))
			__kvm_migrate_timers(vcpu);
		if (kvm_check_request(KVM_REQ_MASTERCLOCK_UPDATE, vcpu))
			kvm_gen_update_masterclock(vcpu->kvm);
		if (kvm_check_request(KVM_REQ_GLOBAL_CLOCK_UPDATE, vcpu))
			kvm_gen_kvmclock_update(vcpu);
		if (kvm_check_request(KVM_REQ_CLOCK_UPDATE, vcpu)) {
			r = kvm_guest_time_update(vcpu);
			if (unlikely(r))
				goto out;
		}
		if (kvm_check_request(KVM_REQ_MMU_SYNC, vcpu))
			kvm_mmu_sync_roots(vcpu);
		if (kvm_check_request(KVM_REQ_TLB_FLUSH, vcpu))
			kvm_vcpu_flush_tlb(vcpu);
		if (kvm_check_request(KVM_REQ_REPORT_TPR_ACCESS, vcpu)) {
			vcpu->run->exit_reason = KVM_EXIT_TPR_ACCESS;
			r = 0;
			goto out;
		}
		if (kvm_check_request(KVM_REQ_TRIPLE_FAULT, vcpu)) {
			vcpu->run->exit_reason = KVM_EXIT_SHUTDOWN;
			r = 0;
			goto out;
		}
		if (kvm_check_request(KVM_REQ_DEACTIVATE_FPU, vcpu)) {
			vcpu->fpu_active = 0;
			kvm_x86_ops->fpu_deactivate(vcpu);
		}
		if (kvm_check_request(KVM_REQ_APF_HALT, vcpu)) {
			/* Page is swapped out. Do synthetic halt */
			vcpu->arch.apf.halted = true;
			r = 1;
			goto out;
		}
		if (kvm_check_request(KVM_REQ_STEAL_UPDATE, vcpu))
			record_steal_time(vcpu);
		if (kvm_check_request(KVM_REQ_SMI, vcpu))
			process_smi(vcpu);
		if (kvm_check_request(KVM_REQ_NMI, vcpu))
			process_nmi(vcpu);
		if (kvm_check_request(KVM_REQ_PMU, vcpu))
			kvm_pmu_handle_event(vcpu);
		if (kvm_check_request(KVM_REQ_PMI, vcpu))
			kvm_pmu_deliver_pmi(vcpu);
		if (kvm_check_request(KVM_REQ_IOAPIC_EOI_EXIT, vcpu)) {
			BUG_ON(vcpu->arch.pending_ioapic_eoi > 255);
			if (test_bit(vcpu->arch.pending_ioapic_eoi,
				     (void *) vcpu->arch.eoi_exit_bitmap)) {
				vcpu->run->exit_reason = KVM_EXIT_IOAPIC_EOI;
				vcpu->run->eoi.vector =
						vcpu->arch.pending_ioapic_eoi;
				r = 0;
				goto out;
			}
		}
		if (kvm_check_request(KVM_REQ_SCAN_IOAPIC, vcpu))
			vcpu_scan_ioapic(vcpu);
		if (kvm_check_request(KVM_REQ_APIC_PAGE_RELOAD, vcpu))
			kvm_vcpu_reload_apic_access_page(vcpu);
		if (kvm_check_request(KVM_REQ_HV_CRASH, vcpu)) {
			vcpu->run->exit_reason = KVM_EXIT_SYSTEM_EVENT;
			vcpu->run->system_event.type = KVM_SYSTEM_EVENT_CRASH;
			r = 0;
			goto out;
		}
		if (kvm_check_request(KVM_REQ_HV_RESET, vcpu)) {
			vcpu->run->exit_reason = KVM_EXIT_SYSTEM_EVENT;
			vcpu->run->system_event.type = KVM_SYSTEM_EVENT_RESET;
			r = 0;
			goto out;
		}
	}

	/*
	 * KVM_REQ_EVENT is not set when posted interrupts are set by
	 * VT-d hardware, so we have to update RVI unconditionally.
	 */
	if (kvm_lapic_enabled(vcpu)) {
		/*
		 * Update architecture specific hints for APIC
		 * virtual interrupt delivery.
		 */
		if (kvm_x86_ops->hwapic_irr_update)
			kvm_x86_ops->hwapic_irr_update(vcpu,
				kvm_lapic_find_highest_irr(vcpu));
	}

	if (kvm_check_request(KVM_REQ_EVENT, vcpu) || req_int_win) {
		kvm_apic_accept_events(vcpu);
		if (vcpu->arch.mp_state == KVM_MP_STATE_INIT_RECEIVED) {
			r = 1;
			goto out;
		}

		if (inject_pending_event(vcpu, req_int_win) != 0)
			req_immediate_exit = true;
		/* enable NMI/IRQ window open exits if needed */
		else if (vcpu->arch.nmi_pending)
			kvm_x86_ops->enable_nmi_window(vcpu);
		else if (kvm_cpu_has_injectable_intr(vcpu) || req_int_win)
			kvm_x86_ops->enable_irq_window(vcpu);

		if (kvm_lapic_enabled(vcpu)) {
			update_cr8_intercept(vcpu);
			kvm_lapic_sync_to_vapic(vcpu);
		}
	}

	r = kvm_mmu_reload(vcpu);
	if (unlikely(r)) {
		goto cancel_injection;
	}

	preempt_disable();

	kvm_x86_ops->prepare_guest_switch(vcpu);
	if (vcpu->fpu_active)
		kvm_load_guest_fpu(vcpu);
	kvm_load_guest_xcr0(vcpu);

	vcpu->mode = IN_GUEST_MODE;

	srcu_read_unlock(&vcpu->kvm->srcu, vcpu->srcu_idx);

	/* We should set ->mode before check ->requests,
	 * see the comment in make_all_cpus_request.
	 */
	smp_mb__after_srcu_read_unlock();

	local_irq_disable();

	if (vcpu->mode == EXITING_GUEST_MODE || vcpu->requests
	    || need_resched() || signal_pending(current)) {
		vcpu->mode = OUTSIDE_GUEST_MODE;
		smp_wmb();
		local_irq_enable();
		preempt_enable();
		vcpu->srcu_idx = srcu_read_lock(&vcpu->kvm->srcu);
		r = 1;
		goto cancel_injection;
	}

	if (req_immediate_exit)
		smp_send_reschedule(vcpu->cpu);

	trace_kvm_entry(vcpu->vcpu_id);
	wait_lapic_expire(vcpu);
	__kvm_guest_enter();

	if (unlikely(vcpu->arch.switch_db_regs)) {
		set_debugreg(0, 7);
		set_debugreg(vcpu->arch.eff_db[0], 0);
		set_debugreg(vcpu->arch.eff_db[1], 1);
		set_debugreg(vcpu->arch.eff_db[2], 2);
		set_debugreg(vcpu->arch.eff_db[3], 3);
		set_debugreg(vcpu->arch.dr6, 6);
		vcpu->arch.switch_db_regs &= ~KVM_DEBUGREG_RELOAD;
	}

	kvm_x86_ops->run(vcpu);

	/*
	 * Do this here before restoring debug registers on the host.  And
	 * since we do this before handling the vmexit, a DR access vmexit
	 * can (a) read the correct value of the debug registers, (b) set
	 * KVM_DEBUGREG_WONT_EXIT again.
	 */
	if (unlikely(vcpu->arch.switch_db_regs & KVM_DEBUGREG_WONT_EXIT)) {
		int i;

		WARN_ON(vcpu->guest_debug & KVM_GUESTDBG_USE_HW_BP);
		kvm_x86_ops->sync_dirty_debug_regs(vcpu);
		for (i = 0; i < KVM_NR_DB_REGS; i++)
			vcpu->arch.eff_db[i] = vcpu->arch.db[i];
	}

	/*
	 * If the guest has used debug registers, at least dr7
	 * will be disabled while returning to the host.
	 * If we don't have active breakpoints in the host, we don't
	 * care about the messed up debug address registers. But if
	 * we have some of them active, restore the old state.
	 */
	if (hw_breakpoint_active())
		hw_breakpoint_restore();

	vcpu->arch.last_guest_tsc = kvm_read_l1_tsc(vcpu, rdtsc());

	vcpu->mode = OUTSIDE_GUEST_MODE;
	smp_wmb();

	/* Interrupt is enabled by handle_external_intr() */
	kvm_x86_ops->handle_external_intr(vcpu);

	++vcpu->stat.exits;

	/*
	 * We must have an instruction between local_irq_enable() and
	 * kvm_guest_exit(), so the timer interrupt isn't delayed by
	 * the interrupt shadow.  The stat.exits increment will do nicely.
	 * But we need to prevent reordering, hence this barrier():
	 */
	barrier();

	kvm_guest_exit();

	preempt_enable();

	vcpu->srcu_idx = srcu_read_lock(&vcpu->kvm->srcu);

	/*
	 * Profile KVM exit RIPs:
	 */
	if (unlikely(prof_on == KVM_PROFILING)) {
		unsigned long rip = kvm_rip_read(vcpu);
		profile_hit(KVM_PROFILING, (void *)rip);
	}

	if (unlikely(vcpu->arch.tsc_always_catchup))
		kvm_make_request(KVM_REQ_CLOCK_UPDATE, vcpu);

	if (vcpu->arch.apic_attention)
		kvm_lapic_sync_from_vapic(vcpu);

	r = kvm_x86_ops->handle_exit(vcpu);
	return r;

cancel_injection:
	kvm_x86_ops->cancel_injection(vcpu);
	if (unlikely(vcpu->arch.apic_attention))
		kvm_lapic_sync_from_vapic(vcpu);
out:
	return r;
}

static inline int vcpu_block(struct kvm *kvm, struct kvm_vcpu *vcpu)
{
	if (!kvm_arch_vcpu_runnable(vcpu) &&
	    (!kvm_x86_ops->pre_block || kvm_x86_ops->pre_block(vcpu) == 0)) {
		srcu_read_unlock(&kvm->srcu, vcpu->srcu_idx);
		kvm_vcpu_block(vcpu);
		vcpu->srcu_idx = srcu_read_lock(&kvm->srcu);

		if (kvm_x86_ops->post_block)
			kvm_x86_ops->post_block(vcpu);

		if (!kvm_check_request(KVM_REQ_UNHALT, vcpu))
			return 1;
	}

	kvm_apic_accept_events(vcpu);
	switch(vcpu->arch.mp_state) {
	case KVM_MP_STATE_HALTED:
		vcpu->arch.pv.pv_unhalted = false;
		vcpu->arch.mp_state =
			KVM_MP_STATE_RUNNABLE;
	case KVM_MP_STATE_RUNNABLE:
		vcpu->arch.apf.halted = false;
		break;
	case KVM_MP_STATE_INIT_RECEIVED:
		break;
	default:
		return -EINTR;
		break;
	}
	return 1;
}

static inline bool kvm_vcpu_running(struct kvm_vcpu *vcpu)
{
	return (vcpu->arch.mp_state == KVM_MP_STATE_RUNNABLE &&
		!vcpu->arch.apf.halted);
}

static int vcpu_run(struct kvm_vcpu *vcpu)
{
	int r;
	struct kvm *kvm = vcpu->kvm;

	vcpu->srcu_idx = srcu_read_lock(&kvm->srcu);

	for (;;) {
		if (kvm_vcpu_running(vcpu)) {
			r = vcpu_enter_guest(vcpu);
		} else {
			r = vcpu_block(kvm, vcpu);
		}

		if (r <= 0)
			break;

		clear_bit(KVM_REQ_PENDING_TIMER, &vcpu->requests);
		if (kvm_cpu_has_pending_timer(vcpu))
			kvm_inject_pending_timer_irqs(vcpu);

		if (dm_request_for_irq_injection(vcpu) &&
			kvm_vcpu_ready_for_interrupt_injection(vcpu)) {
			r = 0;
			vcpu->run->exit_reason = KVM_EXIT_IRQ_WINDOW_OPEN;
			++vcpu->stat.request_irq_exits;
			break;
		}

		kvm_check_async_pf_completion(vcpu);

		if (signal_pending(current)) {
			r = -EINTR;
			vcpu->run->exit_reason = KVM_EXIT_INTR;
			++vcpu->stat.signal_exits;
			break;
		}
		if (need_resched()) {
			srcu_read_unlock(&kvm->srcu, vcpu->srcu_idx);
			cond_resched();
			vcpu->srcu_idx = srcu_read_lock(&kvm->srcu);
		}
	}

	srcu_read_unlock(&kvm->srcu, vcpu->srcu_idx);

	return r;
}

static inline int complete_emulated_io(struct kvm_vcpu *vcpu)
{
	int r;
	vcpu->srcu_idx = srcu_read_lock(&vcpu->kvm->srcu);
	r = emulate_instruction(vcpu, EMULTYPE_NO_DECODE);
	srcu_read_unlock(&vcpu->kvm->srcu, vcpu->srcu_idx);
	if (r != EMULATE_DONE)
		return 0;
	return 1;
}

static int complete_emulated_pio(struct kvm_vcpu *vcpu)
{
	BUG_ON(!vcpu->arch.pio.count);

	return complete_emulated_io(vcpu);
}

/*
 * Implements the following, as a state machine:
 *
 * read:
 *   for each fragment
 *     for each mmio piece in the fragment
 *       write gpa, len
 *       exit
 *       copy data
 *   execute insn
 *
 * write:
 *   for each fragment
 *     for each mmio piece in the fragment
 *       write gpa, len
 *       copy data
 *       exit
 */
static int complete_emulated_mmio(struct kvm_vcpu *vcpu)
{
	struct kvm_run *run = vcpu->run;
	struct kvm_mmio_fragment *frag;
	unsigned len;

	BUG_ON(!vcpu->mmio_needed);

	/* Complete previous fragment */
	frag = &vcpu->mmio_fragments[vcpu->mmio_cur_fragment];
	len = min(8u, frag->len);
	if (!vcpu->mmio_is_write)
		memcpy(frag->data, run->mmio.data, len);

	if (frag->len <= 8) {
		/* Switch to the next fragment. */
		frag++;
		vcpu->mmio_cur_fragment++;
	} else {
		/* Go forward to the next mmio piece. */
		frag->data += len;
		frag->gpa += len;
		frag->len -= len;
	}

	if (vcpu->mmio_cur_fragment >= vcpu->mmio_nr_fragments) {
		vcpu->mmio_needed = 0;

		/* FIXME: return into emulator if single-stepping.  */
		if (vcpu->mmio_is_write)
			return 1;
		vcpu->mmio_read_completed = 1;
		return complete_emulated_io(vcpu);
	}

	run->exit_reason = KVM_EXIT_MMIO;
	run->mmio.phys_addr = frag->gpa;
	if (vcpu->mmio_is_write)
		memcpy(run->mmio.data, frag->data, min(8u, frag->len));
	run->mmio.len = min(8u, frag->len);
	run->mmio.is_write = vcpu->mmio_is_write;
	vcpu->arch.complete_userspace_io = complete_emulated_mmio;
	return 0;
}


int kvm_arch_vcpu_ioctl_run(struct kvm_vcpu *vcpu, struct kvm_run *kvm_run)
{
	struct fpu *fpu = &current->thread.fpu;
	int r;
	sigset_t sigsaved;

	fpu__activate_curr(fpu);

	if (vcpu->sigset_active)
		sigprocmask(SIG_SETMASK, &vcpu->sigset, &sigsaved);

	if (unlikely(vcpu->arch.mp_state == KVM_MP_STATE_UNINITIALIZED)) {
		kvm_vcpu_block(vcpu);
		kvm_apic_accept_events(vcpu);
		clear_bit(KVM_REQ_UNHALT, &vcpu->requests);
		r = -EAGAIN;
		goto out;
	}

	/* re-sync apic's tpr */
	if (!lapic_in_kernel(vcpu)) {
		if (kvm_set_cr8(vcpu, kvm_run->cr8) != 0) {
			r = -EINVAL;
			goto out;
		}
	}

	if (unlikely(vcpu->arch.complete_userspace_io)) {
		int (*cui)(struct kvm_vcpu *) = vcpu->arch.complete_userspace_io;
		vcpu->arch.complete_userspace_io = NULL;
		r = cui(vcpu);
		if (r <= 0)
			goto out;
	} else
		WARN_ON(vcpu->arch.pio.count || vcpu->mmio_needed);

	r = vcpu_run(vcpu);

out:
	post_kvm_run_save(vcpu);
	if (vcpu->sigset_active)
		sigprocmask(SIG_SETMASK, &sigsaved, NULL);

	return r;
}

int kvm_arch_vcpu_ioctl_get_regs(struct kvm_vcpu *vcpu, struct kvm_regs *regs)
{
	if (vcpu->arch.emulate_regs_need_sync_to_vcpu) {
		/*
		 * We are here if userspace calls get_regs() in the middle of
		 * instruction emulation. Registers state needs to be copied
		 * back from emulation context to vcpu. Userspace shouldn't do
		 * that usually, but some bad designed PV devices (vmware
		 * backdoor interface) need this to work
		 */
		emulator_writeback_register_cache(&vcpu->arch.emulate_ctxt);
		vcpu->arch.emulate_regs_need_sync_to_vcpu = false;
	}
	regs->rax = kvm_register_read(vcpu, VCPU_REGS_RAX);
	regs->rbx = kvm_register_read(vcpu, VCPU_REGS_RBX);
	regs->rcx = kvm_register_read(vcpu, VCPU_REGS_RCX);
	regs->rdx = kvm_register_read(vcpu, VCPU_REGS_RDX);
	regs->rsi = kvm_register_read(vcpu, VCPU_REGS_RSI);
	regs->rdi = kvm_register_read(vcpu, VCPU_REGS_RDI);
	regs->rsp = kvm_register_read(vcpu, VCPU_REGS_RSP);
	regs->rbp = kvm_register_read(vcpu, VCPU_REGS_RBP);
#ifdef CONFIG_X86_64
	regs->r8 = kvm_register_read(vcpu, VCPU_REGS_R8);
	regs->r9 = kvm_register_read(vcpu, VCPU_REGS_R9);
	regs->r10 = kvm_register_read(vcpu, VCPU_REGS_R10);
	regs->r11 = kvm_register_read(vcpu, VCPU_REGS_R11);
	regs->r12 = kvm_register_read(vcpu, VCPU_REGS_R12);
	regs->r13 = kvm_register_read(vcpu, VCPU_REGS_R13);
	regs->r14 = kvm_register_read(vcpu, VCPU_REGS_R14);
	regs->r15 = kvm_register_read(vcpu, VCPU_REGS_R15);
#endif

	regs->rip = kvm_rip_read(vcpu);
	regs->rflags = kvm_get_rflags(vcpu);

	return 0;
}

int kvm_arch_vcpu_ioctl_set_regs(struct kvm_vcpu *vcpu, struct kvm_regs *regs)
{
	vcpu->arch.emulate_regs_need_sync_from_vcpu = true;
	vcpu->arch.emulate_regs_need_sync_to_vcpu = false;

	kvm_register_write(vcpu, VCPU_REGS_RAX, regs->rax);
	kvm_register_write(vcpu, VCPU_REGS_RBX, regs->rbx);
	kvm_register_write(vcpu, VCPU_REGS_RCX, regs->rcx);
	kvm_register_write(vcpu, VCPU_REGS_RDX, regs->rdx);
	kvm_register_write(vcpu, VCPU_REGS_RSI, regs->rsi);
	kvm_register_write(vcpu, VCPU_REGS_RDI, regs->rdi);
	kvm_register_write(vcpu, VCPU_REGS_RSP, regs->rsp);
	kvm_register_write(vcpu, VCPU_REGS_RBP, regs->rbp);
#ifdef CONFIG_X86_64
	kvm_register_write(vcpu, VCPU_REGS_R8, regs->r8);
	kvm_register_write(vcpu, VCPU_REGS_R9, regs->r9);
	kvm_register_write(vcpu, VCPU_REGS_R10, regs->r10);
	kvm_register_write(vcpu, VCPU_REGS_R11, regs->r11);
	kvm_register_write(vcpu, VCPU_REGS_R12, regs->r12);
	kvm_register_write(vcpu, VCPU_REGS_R13, regs->r13);
	kvm_register_write(vcpu, VCPU_REGS_R14, regs->r14);
	kvm_register_write(vcpu, VCPU_REGS_R15, regs->r15);
#endif

	kvm_rip_write(vcpu, regs->rip);
	kvm_set_rflags(vcpu, regs->rflags);

	vcpu->arch.exception.pending = false;

	kvm_make_request(KVM_REQ_EVENT, vcpu);

	return 0;
}

void kvm_get_cs_db_l_bits(struct kvm_vcpu *vcpu, int *db, int *l)
{
	struct kvm_segment cs;

	kvm_get_segment(vcpu, &cs, VCPU_SREG_CS);
	*db = cs.db;
	*l = cs.l;
}
EXPORT_SYMBOL_GPL(kvm_get_cs_db_l_bits);

int kvm_arch_vcpu_ioctl_get_sregs(struct kvm_vcpu *vcpu,
				  struct kvm_sregs *sregs)
{
	struct desc_ptr dt;

	kvm_get_segment(vcpu, &sregs->cs, VCPU_SREG_CS);
	kvm_get_segment(vcpu, &sregs->ds, VCPU_SREG_DS);
	kvm_get_segment(vcpu, &sregs->es, VCPU_SREG_ES);
	kvm_get_segment(vcpu, &sregs->fs, VCPU_SREG_FS);
	kvm_get_segment(vcpu, &sregs->gs, VCPU_SREG_GS);
	kvm_get_segment(vcpu, &sregs->ss, VCPU_SREG_SS);

	kvm_get_segment(vcpu, &sregs->tr, VCPU_SREG_TR);
	kvm_get_segment(vcpu, &sregs->ldt, VCPU_SREG_LDTR);

	kvm_x86_ops->get_idt(vcpu, &dt);
	sregs->idt.limit = dt.size;
	sregs->idt.base = dt.address;
	kvm_x86_ops->get_gdt(vcpu, &dt);
	sregs->gdt.limit = dt.size;
	sregs->gdt.base = dt.address;

	sregs->cr0 = kvm_read_cr0(vcpu);
	sregs->cr2 = vcpu->arch.cr2;
	sregs->cr3 = kvm_read_cr3(vcpu);
	sregs->cr4 = kvm_read_cr4(vcpu);
	sregs->cr8 = kvm_get_cr8(vcpu);
	sregs->efer = vcpu->arch.efer;
	sregs->apic_base = kvm_get_apic_base(vcpu);

	memset(sregs->interrupt_bitmap, 0, sizeof sregs->interrupt_bitmap);

	if (vcpu->arch.interrupt.pending && !vcpu->arch.interrupt.soft)
		set_bit(vcpu->arch.interrupt.nr,
			(unsigned long *)sregs->interrupt_bitmap);

	return 0;
}

int kvm_arch_vcpu_ioctl_get_mpstate(struct kvm_vcpu *vcpu,
				    struct kvm_mp_state *mp_state)
{
	kvm_apic_accept_events(vcpu);
	if (vcpu->arch.mp_state == KVM_MP_STATE_HALTED &&
					vcpu->arch.pv.pv_unhalted)
		mp_state->mp_state = KVM_MP_STATE_RUNNABLE;
	else
		mp_state->mp_state = vcpu->arch.mp_state;

	return 0;
}

int kvm_arch_vcpu_ioctl_set_mpstate(struct kvm_vcpu *vcpu,
				    struct kvm_mp_state *mp_state)
{
	if (!kvm_vcpu_has_lapic(vcpu) &&
	    mp_state->mp_state != KVM_MP_STATE_RUNNABLE)
		return -EINVAL;

	if (mp_state->mp_state == KVM_MP_STATE_SIPI_RECEIVED) {
		vcpu->arch.mp_state = KVM_MP_STATE_INIT_RECEIVED;
		set_bit(KVM_APIC_SIPI, &vcpu->arch.apic->pending_events);
	} else
		vcpu->arch.mp_state = mp_state->mp_state;
	kvm_make_request(KVM_REQ_EVENT, vcpu);
	return 0;
}

int kvm_task_switch(struct kvm_vcpu *vcpu, u16 tss_selector, int idt_index,
		    int reason, bool has_error_code, u32 error_code)
{
	struct x86_emulate_ctxt *ctxt = &vcpu->arch.emulate_ctxt;
	int ret;

	init_emulate_ctxt(vcpu);

	ret = emulator_task_switch(ctxt, tss_selector, idt_index, reason,
				   has_error_code, error_code);

	if (ret)
		return EMULATE_FAIL;

	kvm_rip_write(vcpu, ctxt->eip);
	kvm_set_rflags(vcpu, ctxt->eflags);
	kvm_make_request(KVM_REQ_EVENT, vcpu);
	return EMULATE_DONE;
}
EXPORT_SYMBOL_GPL(kvm_task_switch);

int kvm_arch_vcpu_ioctl_set_sregs(struct kvm_vcpu *vcpu,
				  struct kvm_sregs *sregs)
{
	struct msr_data apic_base_msr;
	int mmu_reset_needed = 0;
	int pending_vec, max_bits, idx;
	struct desc_ptr dt;

	if (!guest_cpuid_has_xsave(vcpu) && (sregs->cr4 & X86_CR4_OSXSAVE))
		return -EINVAL;

	dt.size = sregs->idt.limit;
	dt.address = sregs->idt.base;
	kvm_x86_ops->set_idt(vcpu, &dt);
	dt.size = sregs->gdt.limit;
	dt.address = sregs->gdt.base;
	kvm_x86_ops->set_gdt(vcpu, &dt);

	vcpu->arch.cr2 = sregs->cr2;
	mmu_reset_needed |= kvm_read_cr3(vcpu) != sregs->cr3;
	vcpu->arch.cr3 = sregs->cr3;
	__set_bit(VCPU_EXREG_CR3, (ulong *)&vcpu->arch.regs_avail);

	kvm_set_cr8(vcpu, sregs->cr8);

	mmu_reset_needed |= vcpu->arch.efer != sregs->efer;
	kvm_x86_ops->set_efer(vcpu, sregs->efer);
	apic_base_msr.data = sregs->apic_base;
	apic_base_msr.host_initiated = true;
	kvm_set_apic_base(vcpu, &apic_base_msr);

	mmu_reset_needed |= kvm_read_cr0(vcpu) != sregs->cr0;
	kvm_x86_ops->set_cr0(vcpu, sregs->cr0);
	vcpu->arch.cr0 = sregs->cr0;

	mmu_reset_needed |= kvm_read_cr4(vcpu) != sregs->cr4;
	kvm_x86_ops->set_cr4(vcpu, sregs->cr4);
	if (sregs->cr4 & X86_CR4_OSXSAVE)
		kvm_update_cpuid(vcpu);

	idx = srcu_read_lock(&vcpu->kvm->srcu);
	if (!is_long_mode(vcpu) && is_pae(vcpu)) {
		load_pdptrs(vcpu, vcpu->arch.walk_mmu, kvm_read_cr3(vcpu));
		mmu_reset_needed = 1;
	}
	srcu_read_unlock(&vcpu->kvm->srcu, idx);

	if (mmu_reset_needed)
		kvm_mmu_reset_context(vcpu);

	max_bits = KVM_NR_INTERRUPTS;
	pending_vec = find_first_bit(
		(const unsigned long *)sregs->interrupt_bitmap, max_bits);
	if (pending_vec < max_bits) {
		kvm_queue_interrupt(vcpu, pending_vec, false);
		pr_debug("Set back pending irq %d\n", pending_vec);
	}

	kvm_set_segment(vcpu, &sregs->cs, VCPU_SREG_CS);
	kvm_set_segment(vcpu, &sregs->ds, VCPU_SREG_DS);
	kvm_set_segment(vcpu, &sregs->es, VCPU_SREG_ES);
	kvm_set_segment(vcpu, &sregs->fs, VCPU_SREG_FS);
	kvm_set_segment(vcpu, &sregs->gs, VCPU_SREG_GS);
	kvm_set_segment(vcpu, &sregs->ss, VCPU_SREG_SS);

	kvm_set_segment(vcpu, &sregs->tr, VCPU_SREG_TR);
	kvm_set_segment(vcpu, &sregs->ldt, VCPU_SREG_LDTR);

	update_cr8_intercept(vcpu);

	/* Older userspace won't unhalt the vcpu on reset. */
	if (kvm_vcpu_is_bsp(vcpu) && kvm_rip_read(vcpu) == 0xfff0 &&
	    sregs->cs.selector == 0xf000 && sregs->cs.base == 0xffff0000 &&
	    !is_protmode(vcpu))
		vcpu->arch.mp_state = KVM_MP_STATE_RUNNABLE;

	kvm_make_request(KVM_REQ_EVENT, vcpu);

	return 0;
}

int kvm_arch_vcpu_ioctl_set_guest_debug(struct kvm_vcpu *vcpu,
					struct kvm_guest_debug *dbg)
{
	unsigned long rflags;
	int i, r;

	if (dbg->control & (KVM_GUESTDBG_INJECT_DB | KVM_GUESTDBG_INJECT_BP)) {
		r = -EBUSY;
		if (vcpu->arch.exception.pending)
			goto out;
		if (dbg->control & KVM_GUESTDBG_INJECT_DB)
			kvm_queue_exception(vcpu, DB_VECTOR);
		else
			kvm_queue_exception(vcpu, BP_VECTOR);
	}

	/*
	 * Read rflags as long as potentially injected trace flags are still
	 * filtered out.
	 */
	rflags = kvm_get_rflags(vcpu);

	vcpu->guest_debug = dbg->control;
	if (!(vcpu->guest_debug & KVM_GUESTDBG_ENABLE))
		vcpu->guest_debug = 0;

	if (vcpu->guest_debug & KVM_GUESTDBG_USE_HW_BP) {
		for (i = 0; i < KVM_NR_DB_REGS; ++i)
			vcpu->arch.eff_db[i] = dbg->arch.debugreg[i];
		vcpu->arch.guest_debug_dr7 = dbg->arch.debugreg[7];
	} else {
		for (i = 0; i < KVM_NR_DB_REGS; i++)
			vcpu->arch.eff_db[i] = vcpu->arch.db[i];
	}
	kvm_update_dr7(vcpu);

	if (vcpu->guest_debug & KVM_GUESTDBG_SINGLESTEP)
		vcpu->arch.singlestep_rip = kvm_rip_read(vcpu) +
			get_segment_base(vcpu, VCPU_SREG_CS);

	/*
	 * Trigger an rflags update that will inject or remove the trace
	 * flags.
	 */
	kvm_set_rflags(vcpu, rflags);

	kvm_x86_ops->update_bp_intercept(vcpu);

	r = 0;

out:

	return r;
}

/*
 * Translate a guest virtual address to a guest physical address.
 */
int kvm_arch_vcpu_ioctl_translate(struct kvm_vcpu *vcpu,
				    struct kvm_translation *tr)
{
	unsigned long vaddr = tr->linear_address;
	gpa_t gpa;
	int idx;

	idx = srcu_read_lock(&vcpu->kvm->srcu);
	gpa = kvm_mmu_gva_to_gpa_system(vcpu, vaddr, NULL);
	srcu_read_unlock(&vcpu->kvm->srcu, idx);
	tr->physical_address = gpa;
	tr->valid = gpa != UNMAPPED_GVA;
	tr->writeable = 1;
	tr->usermode = 0;

	return 0;
}

int kvm_arch_vcpu_ioctl_get_fpu(struct kvm_vcpu *vcpu, struct kvm_fpu *fpu)
{
	struct fxregs_state *fxsave =
			&vcpu->arch.guest_fpu.state.fxsave;

	memcpy(fpu->fpr, fxsave->st_space, 128);
	fpu->fcw = fxsave->cwd;
	fpu->fsw = fxsave->swd;
	fpu->ftwx = fxsave->twd;
	fpu->last_opcode = fxsave->fop;
	fpu->last_ip = fxsave->rip;
	fpu->last_dp = fxsave->rdp;
	memcpy(fpu->xmm, fxsave->xmm_space, sizeof fxsave->xmm_space);

	return 0;
}

int kvm_arch_vcpu_ioctl_set_fpu(struct kvm_vcpu *vcpu, struct kvm_fpu *fpu)
{
	struct fxregs_state *fxsave =
			&vcpu->arch.guest_fpu.state.fxsave;

	memcpy(fxsave->st_space, fpu->fpr, 128);
	fxsave->cwd = fpu->fcw;
	fxsave->swd = fpu->fsw;
	fxsave->twd = fpu->ftwx;
	fxsave->fop = fpu->last_opcode;
	fxsave->rip = fpu->last_ip;
	fxsave->rdp = fpu->last_dp;
	memcpy(fxsave->xmm_space, fpu->xmm, sizeof fxsave->xmm_space);

	return 0;
}

static void fx_init(struct kvm_vcpu *vcpu)
{
<<<<<<< HEAD
	int err;

	err = fpu_alloc(&vcpu->arch.guest_fpu);
	if (err)
		return err;

	fpu_finit(&vcpu->arch.guest_fpu);
	if (cpu_has_xsaves)
		vcpu->arch.guest_fpu.state->xsave.xsave_hdr.xcomp_bv =
=======
	fpstate_init(&vcpu->arch.guest_fpu.state);
	if (cpu_has_xsaves)
		vcpu->arch.guest_fpu.state.xsave.header.xcomp_bv =
>>>>>>> afd2ff9b
			host_xcr0 | XSTATE_COMPACTION_ENABLED;

	/*
	 * Ensure guest xcr0 is valid for loading
	 */
	vcpu->arch.xcr0 = XFEATURE_MASK_FP;

	vcpu->arch.cr0 |= X86_CR0_ET;
}

void kvm_load_guest_fpu(struct kvm_vcpu *vcpu)
{
	if (vcpu->guest_fpu_loaded)
		return;

	/*
	 * Restore all possible states in the guest,
	 * and assume host would use all available bits.
	 * Guest xcr0 would be loaded later.
	 */
	kvm_put_guest_xcr0(vcpu);
	vcpu->guest_fpu_loaded = 1;
	__kernel_fpu_begin();
	__copy_kernel_to_fpregs(&vcpu->arch.guest_fpu.state);
	trace_kvm_fpu(1);
}

void kvm_put_guest_fpu(struct kvm_vcpu *vcpu)
{
	kvm_put_guest_xcr0(vcpu);

	if (!vcpu->guest_fpu_loaded) {
		vcpu->fpu_counter = 0;
		return;
	}

	vcpu->guest_fpu_loaded = 0;
	copy_fpregs_to_fpstate(&vcpu->arch.guest_fpu);
	__kernel_fpu_end();
	++vcpu->stat.fpu_reload;
	/*
	 * If using eager FPU mode, or if the guest is a frequent user
	 * of the FPU, just leave the FPU active for next time.
	 * Every 255 times fpu_counter rolls over to 0; a guest that uses
	 * the FPU in bursts will revert to loading it on demand.
	 */
	if (!vcpu->arch.eager_fpu) {
		if (++vcpu->fpu_counter < 5)
			kvm_make_request(KVM_REQ_DEACTIVATE_FPU, vcpu);
	}
	trace_kvm_fpu(0);
}

void kvm_arch_vcpu_free(struct kvm_vcpu *vcpu)
{
	kvmclock_reset(vcpu);

	free_cpumask_var(vcpu->arch.wbinvd_dirty_mask);
	kvm_x86_ops->vcpu_free(vcpu);
}

struct kvm_vcpu *kvm_arch_vcpu_create(struct kvm *kvm,
						unsigned int id)
{
	struct kvm_vcpu *vcpu;

	if (check_tsc_unstable() && atomic_read(&kvm->online_vcpus) != 0)
		printk_once(KERN_WARNING
		"kvm: SMP vm created on host with unstable TSC; "
		"guest TSC will not be reliable\n");

	vcpu = kvm_x86_ops->vcpu_create(kvm, id);

	return vcpu;
}

int kvm_arch_vcpu_setup(struct kvm_vcpu *vcpu)
{
	int r;

	kvm_vcpu_mtrr_init(vcpu);
	r = vcpu_load(vcpu);
	if (r)
		return r;
	kvm_vcpu_reset(vcpu, false);
	kvm_mmu_setup(vcpu);
	vcpu_put(vcpu);
	return r;
}

void kvm_arch_vcpu_postcreate(struct kvm_vcpu *vcpu)
{
	struct msr_data msr;
	struct kvm *kvm = vcpu->kvm;

	if (vcpu_load(vcpu))
		return;
	msr.data = 0x0;
	msr.index = MSR_IA32_TSC;
	msr.host_initiated = true;
	kvm_write_tsc(vcpu, &msr);
	vcpu_put(vcpu);

	if (!kvmclock_periodic_sync)
		return;

	schedule_delayed_work(&kvm->arch.kvmclock_sync_work,
					KVMCLOCK_SYNC_PERIOD);
}

void kvm_arch_vcpu_destroy(struct kvm_vcpu *vcpu)
{
	int r;
	vcpu->arch.apf.msr_val = 0;

	r = vcpu_load(vcpu);
	BUG_ON(r);
	kvm_mmu_unload(vcpu);
	vcpu_put(vcpu);

	kvm_x86_ops->vcpu_free(vcpu);
}

void kvm_vcpu_reset(struct kvm_vcpu *vcpu, bool init_event)
{
	vcpu->arch.hflags = 0;

	atomic_set(&vcpu->arch.nmi_queued, 0);
	vcpu->arch.nmi_pending = 0;
	vcpu->arch.nmi_injected = false;
	kvm_clear_interrupt_queue(vcpu);
	kvm_clear_exception_queue(vcpu);

	memset(vcpu->arch.db, 0, sizeof(vcpu->arch.db));
	kvm_update_dr0123(vcpu);
	vcpu->arch.dr6 = DR6_INIT;
	kvm_update_dr6(vcpu);
	vcpu->arch.dr7 = DR7_FIXED_1;
	kvm_update_dr7(vcpu);

	vcpu->arch.cr2 = 0;

	kvm_make_request(KVM_REQ_EVENT, vcpu);
	vcpu->arch.apf.msr_val = 0;
	vcpu->arch.st.msr_val = 0;

	kvmclock_reset(vcpu);

	kvm_clear_async_pf_completion_queue(vcpu);
	kvm_async_pf_hash_reset(vcpu);
	vcpu->arch.apf.halted = false;

	if (!init_event) {
		kvm_pmu_reset(vcpu);
		vcpu->arch.smbase = 0x30000;
	}

	memset(vcpu->arch.regs, 0, sizeof(vcpu->arch.regs));
	vcpu->arch.regs_avail = ~0;
	vcpu->arch.regs_dirty = ~0;

	kvm_x86_ops->vcpu_reset(vcpu, init_event);
}

void kvm_vcpu_deliver_sipi_vector(struct kvm_vcpu *vcpu, u8 vector)
{
	struct kvm_segment cs;

	kvm_get_segment(vcpu, &cs, VCPU_SREG_CS);
	cs.selector = vector << 8;
	cs.base = vector << 12;
	kvm_set_segment(vcpu, &cs, VCPU_SREG_CS);
	kvm_rip_write(vcpu, 0);
}

int kvm_arch_hardware_enable(void)
{
	struct kvm *kvm;
	struct kvm_vcpu *vcpu;
	int i;
	int ret;
	u64 local_tsc;
	u64 max_tsc = 0;
	bool stable, backwards_tsc = false;

	kvm_shared_msr_cpu_online();
	ret = kvm_x86_ops->hardware_enable();
	if (ret != 0)
		return ret;

	local_tsc = rdtsc();
	stable = !check_tsc_unstable();
	list_for_each_entry(kvm, &vm_list, vm_list) {
		kvm_for_each_vcpu(i, vcpu, kvm) {
			if (!stable && vcpu->cpu == smp_processor_id())
				kvm_make_request(KVM_REQ_CLOCK_UPDATE, vcpu);
			if (stable && vcpu->arch.last_host_tsc > local_tsc) {
				backwards_tsc = true;
				if (vcpu->arch.last_host_tsc > max_tsc)
					max_tsc = vcpu->arch.last_host_tsc;
			}
		}
	}

	/*
	 * Sometimes, even reliable TSCs go backwards.  This happens on
	 * platforms that reset TSC during suspend or hibernate actions, but
	 * maintain synchronization.  We must compensate.  Fortunately, we can
	 * detect that condition here, which happens early in CPU bringup,
	 * before any KVM threads can be running.  Unfortunately, we can't
	 * bring the TSCs fully up to date with real time, as we aren't yet far
	 * enough into CPU bringup that we know how much real time has actually
	 * elapsed; our helper function, get_kernel_ns() will be using boot
	 * variables that haven't been updated yet.
	 *
	 * So we simply find the maximum observed TSC above, then record the
	 * adjustment to TSC in each VCPU.  When the VCPU later gets loaded,
	 * the adjustment will be applied.  Note that we accumulate
	 * adjustments, in case multiple suspend cycles happen before some VCPU
	 * gets a chance to run again.  In the event that no KVM threads get a
	 * chance to run, we will miss the entire elapsed period, as we'll have
	 * reset last_host_tsc, so VCPUs will not have the TSC adjusted and may
	 * loose cycle time.  This isn't too big a deal, since the loss will be
	 * uniform across all VCPUs (not to mention the scenario is extremely
	 * unlikely). It is possible that a second hibernate recovery happens
	 * much faster than a first, causing the observed TSC here to be
	 * smaller; this would require additional padding adjustment, which is
	 * why we set last_host_tsc to the local tsc observed here.
	 *
	 * N.B. - this code below runs only on platforms with reliable TSC,
	 * as that is the only way backwards_tsc is set above.  Also note
	 * that this runs for ALL vcpus, which is not a bug; all VCPUs should
	 * have the same delta_cyc adjustment applied if backwards_tsc
	 * is detected.  Note further, this adjustment is only done once,
	 * as we reset last_host_tsc on all VCPUs to stop this from being
	 * called multiple times (one for each physical CPU bringup).
	 *
	 * Platforms with unreliable TSCs don't have to deal with this, they
	 * will be compensated by the logic in vcpu_load, which sets the TSC to
	 * catchup mode.  This will catchup all VCPUs to real time, but cannot
	 * guarantee that they stay in perfect synchronization.
	 */
	if (backwards_tsc) {
		u64 delta_cyc = max_tsc - local_tsc;
		backwards_tsc_observed = true;
		list_for_each_entry(kvm, &vm_list, vm_list) {
			kvm_for_each_vcpu(i, vcpu, kvm) {
				vcpu->arch.tsc_offset_adjustment += delta_cyc;
				vcpu->arch.last_host_tsc = local_tsc;
				kvm_make_request(KVM_REQ_MASTERCLOCK_UPDATE, vcpu);
			}

			/*
			 * We have to disable TSC offset matching.. if you were
			 * booting a VM while issuing an S4 host suspend....
			 * you may have some problem.  Solving this issue is
			 * left as an exercise to the reader.
			 */
			kvm->arch.last_tsc_nsec = 0;
			kvm->arch.last_tsc_write = 0;
		}

	}
	return 0;
}

void kvm_arch_hardware_disable(void)
{
	kvm_x86_ops->hardware_disable();
	drop_user_return_notifiers();
}

int kvm_arch_hardware_setup(void)
{
	int r;

	r = kvm_x86_ops->hardware_setup();
	if (r != 0)
		return r;

	if (kvm_has_tsc_control) {
		/*
		 * Make sure the user can only configure tsc_khz values that
		 * fit into a signed integer.
		 * A min value is not calculated needed because it will always
		 * be 1 on all machines.
		 */
		u64 max = min(0x7fffffffULL,
			      __scale_tsc(kvm_max_tsc_scaling_ratio, tsc_khz));
		kvm_max_guest_tsc_khz = max;

		kvm_default_tsc_scaling_ratio = 1ULL << kvm_tsc_scaling_ratio_frac_bits;
	}

	kvm_init_msr_list();
	return 0;
}

void kvm_arch_hardware_unsetup(void)
{
	kvm_x86_ops->hardware_unsetup();
}

void kvm_arch_check_processor_compat(void *rtn)
{
	kvm_x86_ops->check_processor_compatibility(rtn);
}

bool kvm_vcpu_is_reset_bsp(struct kvm_vcpu *vcpu)
{
	return vcpu->kvm->arch.bsp_vcpu_id == vcpu->vcpu_id;
}
EXPORT_SYMBOL_GPL(kvm_vcpu_is_reset_bsp);

bool kvm_vcpu_is_bsp(struct kvm_vcpu *vcpu)
{
	return (vcpu->arch.apic_base & MSR_IA32_APICBASE_BSP) != 0;
}

bool kvm_vcpu_compatible(struct kvm_vcpu *vcpu)
{
	return irqchip_in_kernel(vcpu->kvm) == lapic_in_kernel(vcpu);
}

struct static_key kvm_no_apic_vcpu __read_mostly;

int kvm_arch_vcpu_init(struct kvm_vcpu *vcpu)
{
	struct page *page;
	struct kvm *kvm;
	int r;

	BUG_ON(vcpu->kvm == NULL);
	kvm = vcpu->kvm;

	vcpu->arch.pv.pv_unhalted = false;
	vcpu->arch.emulate_ctxt.ops = &emulate_ops;
	if (!irqchip_in_kernel(kvm) || kvm_vcpu_is_reset_bsp(vcpu))
		vcpu->arch.mp_state = KVM_MP_STATE_RUNNABLE;
	else
		vcpu->arch.mp_state = KVM_MP_STATE_UNINITIALIZED;

	page = alloc_page(GFP_KERNEL | __GFP_ZERO);
	if (!page) {
		r = -ENOMEM;
		goto fail;
	}
	vcpu->arch.pio_data = page_address(page);

	kvm_set_tsc_khz(vcpu, max_tsc_khz);

	r = kvm_mmu_create(vcpu);
	if (r < 0)
		goto fail_free_pio_data;

	if (irqchip_in_kernel(kvm)) {
		r = kvm_create_lapic(vcpu);
		if (r < 0)
			goto fail_mmu_destroy;
	} else
		static_key_slow_inc(&kvm_no_apic_vcpu);

	vcpu->arch.mce_banks = kzalloc(KVM_MAX_MCE_BANKS * sizeof(u64) * 4,
				       GFP_KERNEL);
	if (!vcpu->arch.mce_banks) {
		r = -ENOMEM;
		goto fail_free_lapic;
	}
	vcpu->arch.mcg_cap = KVM_MAX_MCE_BANKS;

	if (!zalloc_cpumask_var(&vcpu->arch.wbinvd_dirty_mask, GFP_KERNEL)) {
		r = -ENOMEM;
		goto fail_free_mce_banks;
	}

	fx_init(vcpu);

	vcpu->arch.ia32_tsc_adjust_msr = 0x0;
	vcpu->arch.pv_time_enabled = false;

	vcpu->arch.guest_supported_xcr0 = 0;
	vcpu->arch.guest_xstate_size = XSAVE_HDR_SIZE + XSAVE_HDR_OFFSET;

	vcpu->arch.maxphyaddr = cpuid_query_maxphyaddr(vcpu);

	vcpu->arch.pat = MSR_IA32_CR_PAT_DEFAULT;

	kvm_async_pf_hash_reset(vcpu);
	kvm_pmu_init(vcpu);

	vcpu->arch.pending_external_vector = -1;

	return 0;

fail_free_mce_banks:
	kfree(vcpu->arch.mce_banks);
fail_free_lapic:
	kvm_free_lapic(vcpu);
fail_mmu_destroy:
	kvm_mmu_destroy(vcpu);
fail_free_pio_data:
	free_page((unsigned long)vcpu->arch.pio_data);
fail:
	return r;
}

void kvm_arch_vcpu_uninit(struct kvm_vcpu *vcpu)
{
	int idx;

	kvm_pmu_destroy(vcpu);
	kfree(vcpu->arch.mce_banks);
	kvm_free_lapic(vcpu);
	idx = srcu_read_lock(&vcpu->kvm->srcu);
	kvm_mmu_destroy(vcpu);
	srcu_read_unlock(&vcpu->kvm->srcu, idx);
	free_page((unsigned long)vcpu->arch.pio_data);
	if (!lapic_in_kernel(vcpu))
		static_key_slow_dec(&kvm_no_apic_vcpu);
}

void kvm_arch_sched_in(struct kvm_vcpu *vcpu, int cpu)
{
	kvm_x86_ops->sched_in(vcpu, cpu);
}

int kvm_arch_init_vm(struct kvm *kvm, unsigned long type)
{
	if (type)
		return -EINVAL;

	INIT_HLIST_HEAD(&kvm->arch.mask_notifier_list);
	INIT_LIST_HEAD(&kvm->arch.active_mmu_pages);
	INIT_LIST_HEAD(&kvm->arch.zapped_obsolete_pages);
	INIT_LIST_HEAD(&kvm->arch.assigned_dev_head);
	atomic_set(&kvm->arch.noncoherent_dma_count, 0);

	/* Reserve bit 0 of irq_sources_bitmap for userspace irq source */
	set_bit(KVM_USERSPACE_IRQ_SOURCE_ID, &kvm->arch.irq_sources_bitmap);
	/* Reserve bit 1 of irq_sources_bitmap for irqfd-resampler */
	set_bit(KVM_IRQFD_RESAMPLE_IRQ_SOURCE_ID,
		&kvm->arch.irq_sources_bitmap);

	raw_spin_lock_init(&kvm->arch.tsc_write_lock);
	mutex_init(&kvm->arch.apic_map_lock);
	spin_lock_init(&kvm->arch.pvclock_gtod_sync_lock);

	pvclock_update_vm_gtod_copy(kvm);

	INIT_DELAYED_WORK(&kvm->arch.kvmclock_update_work, kvmclock_update_fn);
	INIT_DELAYED_WORK(&kvm->arch.kvmclock_sync_work, kvmclock_sync_fn);

	return 0;
}

static void kvm_unload_vcpu_mmu(struct kvm_vcpu *vcpu)
{
	int r;
	r = vcpu_load(vcpu);
	BUG_ON(r);
	kvm_mmu_unload(vcpu);
	vcpu_put(vcpu);
}

static void kvm_free_vcpus(struct kvm *kvm)
{
	unsigned int i;
	struct kvm_vcpu *vcpu;

	/*
	 * Unpin any mmu pages first.
	 */
	kvm_for_each_vcpu(i, vcpu, kvm) {
		kvm_clear_async_pf_completion_queue(vcpu);
		kvm_unload_vcpu_mmu(vcpu);
	}
	kvm_for_each_vcpu(i, vcpu, kvm)
		kvm_arch_vcpu_free(vcpu);

	mutex_lock(&kvm->lock);
	for (i = 0; i < atomic_read(&kvm->online_vcpus); i++)
		kvm->vcpus[i] = NULL;

	atomic_set(&kvm->online_vcpus, 0);
	mutex_unlock(&kvm->lock);
}

void kvm_arch_sync_events(struct kvm *kvm)
{
	cancel_delayed_work_sync(&kvm->arch.kvmclock_sync_work);
	cancel_delayed_work_sync(&kvm->arch.kvmclock_update_work);
	kvm_free_all_assigned_devices(kvm);
	kvm_free_pit(kvm);
}

int __x86_set_memory_region(struct kvm *kvm, int id, gpa_t gpa, u32 size)
{
	int i, r;
	unsigned long hva;
	struct kvm_memslots *slots = kvm_memslots(kvm);
	struct kvm_memory_slot *slot, old;

	/* Called with kvm->slots_lock held.  */
	if (WARN_ON(id >= KVM_MEM_SLOTS_NUM))
		return -EINVAL;

	slot = id_to_memslot(slots, id);
	if (size) {
		if (WARN_ON(slot->npages))
			return -EEXIST;

		/*
		 * MAP_SHARED to prevent internal slot pages from being moved
		 * by fork()/COW.
		 */
		hva = vm_mmap(NULL, 0, size, PROT_READ | PROT_WRITE,
			      MAP_SHARED | MAP_ANONYMOUS, 0);
		if (IS_ERR((void *)hva))
			return PTR_ERR((void *)hva);
	} else {
		if (!slot->npages)
			return 0;

		hva = 0;
	}

	old = *slot;
	for (i = 0; i < KVM_ADDRESS_SPACE_NUM; i++) {
		struct kvm_userspace_memory_region m;

		m.slot = id | (i << 16);
		m.flags = 0;
		m.guest_phys_addr = gpa;
		m.userspace_addr = hva;
		m.memory_size = size;
		r = __kvm_set_memory_region(kvm, &m);
		if (r < 0)
			return r;
	}

	if (!size) {
		r = vm_munmap(old.userspace_addr, old.npages * PAGE_SIZE);
		WARN_ON(r < 0);
	}

	return 0;
}
EXPORT_SYMBOL_GPL(__x86_set_memory_region);

int x86_set_memory_region(struct kvm *kvm, int id, gpa_t gpa, u32 size)
{
	int r;

	mutex_lock(&kvm->slots_lock);
	r = __x86_set_memory_region(kvm, id, gpa, size);
	mutex_unlock(&kvm->slots_lock);

	return r;
}
EXPORT_SYMBOL_GPL(x86_set_memory_region);

void kvm_arch_destroy_vm(struct kvm *kvm)
{
	if (current->mm == kvm->mm) {
		/*
		 * Free memory regions allocated on behalf of userspace,
		 * unless the the memory map has changed due to process exit
		 * or fd copying.
		 */
		x86_set_memory_region(kvm, APIC_ACCESS_PAGE_PRIVATE_MEMSLOT, 0, 0);
		x86_set_memory_region(kvm, IDENTITY_PAGETABLE_PRIVATE_MEMSLOT, 0, 0);
		x86_set_memory_region(kvm, TSS_PRIVATE_MEMSLOT, 0, 0);
	}
	kvm_iommu_unmap_guest(kvm);
	kfree(kvm->arch.vpic);
	kfree(kvm->arch.vioapic);
	kvm_free_vcpus(kvm);
	kfree(rcu_dereference_check(kvm->arch.apic_map, 1));
}

void kvm_arch_free_memslot(struct kvm *kvm, struct kvm_memory_slot *free,
			   struct kvm_memory_slot *dont)
{
	int i;

	for (i = 0; i < KVM_NR_PAGE_SIZES; ++i) {
		if (!dont || free->arch.rmap[i] != dont->arch.rmap[i]) {
			kvfree(free->arch.rmap[i]);
			free->arch.rmap[i] = NULL;
		}
		if (i == 0)
			continue;

		if (!dont || free->arch.lpage_info[i - 1] !=
			     dont->arch.lpage_info[i - 1]) {
			kvfree(free->arch.lpage_info[i - 1]);
			free->arch.lpage_info[i - 1] = NULL;
		}
	}
}

int kvm_arch_create_memslot(struct kvm *kvm, struct kvm_memory_slot *slot,
			    unsigned long npages)
{
	int i;

	for (i = 0; i < KVM_NR_PAGE_SIZES; ++i) {
		unsigned long ugfn;
		int lpages;
		int level = i + 1;

		lpages = gfn_to_index(slot->base_gfn + npages - 1,
				      slot->base_gfn, level) + 1;

		slot->arch.rmap[i] =
			kvm_kvzalloc(lpages * sizeof(*slot->arch.rmap[i]));
		if (!slot->arch.rmap[i])
			goto out_free;
		if (i == 0)
			continue;

		slot->arch.lpage_info[i - 1] = kvm_kvzalloc(lpages *
					sizeof(*slot->arch.lpage_info[i - 1]));
		if (!slot->arch.lpage_info[i - 1])
			goto out_free;

		if (slot->base_gfn & (KVM_PAGES_PER_HPAGE(level) - 1))
			slot->arch.lpage_info[i - 1][0].write_count = 1;
		if ((slot->base_gfn + npages) & (KVM_PAGES_PER_HPAGE(level) - 1))
			slot->arch.lpage_info[i - 1][lpages - 1].write_count = 1;
		ugfn = slot->userspace_addr >> PAGE_SHIFT;
		/*
		 * If the gfn and userspace address are not aligned wrt each
		 * other, or if explicitly asked to, disable large page
		 * support for this slot
		 */
		if ((slot->base_gfn ^ ugfn) & (KVM_PAGES_PER_HPAGE(level) - 1) ||
		    !kvm_largepages_enabled()) {
			unsigned long j;

			for (j = 0; j < lpages; ++j)
				slot->arch.lpage_info[i - 1][j].write_count = 1;
		}
	}

	return 0;

out_free:
	for (i = 0; i < KVM_NR_PAGE_SIZES; ++i) {
		kvfree(slot->arch.rmap[i]);
		slot->arch.rmap[i] = NULL;
		if (i == 0)
			continue;

		kvfree(slot->arch.lpage_info[i - 1]);
		slot->arch.lpage_info[i - 1] = NULL;
	}
	return -ENOMEM;
}

void kvm_arch_memslots_updated(struct kvm *kvm, struct kvm_memslots *slots)
{
	/*
	 * memslots->generation has been incremented.
	 * mmio generation may have reached its maximum value.
	 */
	kvm_mmu_invalidate_mmio_sptes(kvm, slots);
}

int kvm_arch_prepare_memory_region(struct kvm *kvm,
				struct kvm_memory_slot *memslot,
				const struct kvm_userspace_memory_region *mem,
				enum kvm_mr_change change)
{
	return 0;
}

static void kvm_mmu_slot_apply_flags(struct kvm *kvm,
				     struct kvm_memory_slot *new)
{
	/* Still write protect RO slot */
	if (new->flags & KVM_MEM_READONLY) {
		kvm_mmu_slot_remove_write_access(kvm, new);
		return;
	}

	/*
	 * Call kvm_x86_ops dirty logging hooks when they are valid.
	 *
	 * kvm_x86_ops->slot_disable_log_dirty is called when:
	 *
	 *  - KVM_MR_CREATE with dirty logging is disabled
	 *  - KVM_MR_FLAGS_ONLY with dirty logging is disabled in new flag
	 *
	 * The reason is, in case of PML, we need to set D-bit for any slots
	 * with dirty logging disabled in order to eliminate unnecessary GPA
	 * logging in PML buffer (and potential PML buffer full VMEXT). This
	 * guarantees leaving PML enabled during guest's lifetime won't have
	 * any additonal overhead from PML when guest is running with dirty
	 * logging disabled for memory slots.
	 *
	 * kvm_x86_ops->slot_enable_log_dirty is called when switching new slot
	 * to dirty logging mode.
	 *
	 * If kvm_x86_ops dirty logging hooks are invalid, use write protect.
	 *
	 * In case of write protect:
	 *
	 * Write protect all pages for dirty logging.
	 *
	 * All the sptes including the large sptes which point to this
	 * slot are set to readonly. We can not create any new large
	 * spte on this slot until the end of the logging.
	 *
	 * See the comments in fast_page_fault().
	 */
	if (new->flags & KVM_MEM_LOG_DIRTY_PAGES) {
		if (kvm_x86_ops->slot_enable_log_dirty)
			kvm_x86_ops->slot_enable_log_dirty(kvm, new);
		else
			kvm_mmu_slot_remove_write_access(kvm, new);
	} else {
		if (kvm_x86_ops->slot_disable_log_dirty)
			kvm_x86_ops->slot_disable_log_dirty(kvm, new);
	}
}

void kvm_arch_commit_memory_region(struct kvm *kvm,
				const struct kvm_userspace_memory_region *mem,
				const struct kvm_memory_slot *old,
				const struct kvm_memory_slot *new,
				enum kvm_mr_change change)
{
	int nr_mmu_pages = 0;

	if (!kvm->arch.n_requested_mmu_pages)
		nr_mmu_pages = kvm_mmu_calculate_mmu_pages(kvm);

	if (nr_mmu_pages)
		kvm_mmu_change_mmu_pages(kvm, nr_mmu_pages);

	/*
	 * Dirty logging tracks sptes in 4k granularity, meaning that large
	 * sptes have to be split.  If live migration is successful, the guest
	 * in the source machine will be destroyed and large sptes will be
	 * created in the destination. However, if the guest continues to run
	 * in the source machine (for example if live migration fails), small
	 * sptes will remain around and cause bad performance.
	 *
	 * Scan sptes if dirty logging has been stopped, dropping those
	 * which can be collapsed into a single large-page spte.  Later
	 * page faults will create the large-page sptes.
	 */
	if ((change != KVM_MR_DELETE) &&
		(old->flags & KVM_MEM_LOG_DIRTY_PAGES) &&
		!(new->flags & KVM_MEM_LOG_DIRTY_PAGES))
		kvm_mmu_zap_collapsible_sptes(kvm, new);

	/*
	 * Set up write protection and/or dirty logging for the new slot.
	 *
	 * For KVM_MR_DELETE and KVM_MR_MOVE, the shadow pages of old slot have
	 * been zapped so no dirty logging staff is needed for old slot. For
	 * KVM_MR_FLAGS_ONLY, the old slot is essentially the same one as the
	 * new and it's also covered when dealing with the new slot.
	 *
	 * FIXME: const-ify all uses of struct kvm_memory_slot.
	 */
	if (change != KVM_MR_DELETE)
		kvm_mmu_slot_apply_flags(kvm, (struct kvm_memory_slot *) new);
}

void kvm_arch_flush_shadow_all(struct kvm *kvm)
{
	kvm_mmu_invalidate_zap_all_pages(kvm);
}

void kvm_arch_flush_shadow_memslot(struct kvm *kvm,
				   struct kvm_memory_slot *slot)
{
	kvm_mmu_invalidate_zap_all_pages(kvm);
}

static inline bool kvm_vcpu_has_events(struct kvm_vcpu *vcpu)
{
	if (!list_empty_careful(&vcpu->async_pf.done))
		return true;

	if (kvm_apic_has_events(vcpu))
		return true;

	if (vcpu->arch.pv.pv_unhalted)
		return true;

	if (atomic_read(&vcpu->arch.nmi_queued))
		return true;

	if (test_bit(KVM_REQ_SMI, &vcpu->requests))
		return true;

	if (kvm_arch_interrupt_allowed(vcpu) &&
	    kvm_cpu_has_interrupt(vcpu))
		return true;

	return false;
}

int kvm_arch_vcpu_runnable(struct kvm_vcpu *vcpu)
{
	if (is_guest_mode(vcpu) && kvm_x86_ops->check_nested_events)
		kvm_x86_ops->check_nested_events(vcpu, false);

	return kvm_vcpu_running(vcpu) || kvm_vcpu_has_events(vcpu);
}

int kvm_arch_vcpu_should_kick(struct kvm_vcpu *vcpu)
{
	return kvm_vcpu_exiting_guest_mode(vcpu) == IN_GUEST_MODE;
}

int kvm_arch_interrupt_allowed(struct kvm_vcpu *vcpu)
{
	return kvm_x86_ops->interrupt_allowed(vcpu);
}

unsigned long kvm_get_linear_rip(struct kvm_vcpu *vcpu)
{
	if (is_64_bit_mode(vcpu))
		return kvm_rip_read(vcpu);
	return (u32)(get_segment_base(vcpu, VCPU_SREG_CS) +
		     kvm_rip_read(vcpu));
}
EXPORT_SYMBOL_GPL(kvm_get_linear_rip);

bool kvm_is_linear_rip(struct kvm_vcpu *vcpu, unsigned long linear_rip)
{
	return kvm_get_linear_rip(vcpu) == linear_rip;
}
EXPORT_SYMBOL_GPL(kvm_is_linear_rip);

unsigned long kvm_get_rflags(struct kvm_vcpu *vcpu)
{
	unsigned long rflags;

	rflags = kvm_x86_ops->get_rflags(vcpu);
	if (vcpu->guest_debug & KVM_GUESTDBG_SINGLESTEP)
		rflags &= ~X86_EFLAGS_TF;
	return rflags;
}
EXPORT_SYMBOL_GPL(kvm_get_rflags);

static void __kvm_set_rflags(struct kvm_vcpu *vcpu, unsigned long rflags)
{
	if (vcpu->guest_debug & KVM_GUESTDBG_SINGLESTEP &&
	    kvm_is_linear_rip(vcpu, vcpu->arch.singlestep_rip))
		rflags |= X86_EFLAGS_TF;
	kvm_x86_ops->set_rflags(vcpu, rflags);
}

void kvm_set_rflags(struct kvm_vcpu *vcpu, unsigned long rflags)
{
	__kvm_set_rflags(vcpu, rflags);
	kvm_make_request(KVM_REQ_EVENT, vcpu);
}
EXPORT_SYMBOL_GPL(kvm_set_rflags);

void kvm_arch_async_page_ready(struct kvm_vcpu *vcpu, struct kvm_async_pf *work)
{
	int r;

	if ((vcpu->arch.mmu.direct_map != work->arch.direct_map) ||
	      work->wakeup_all)
		return;

	r = kvm_mmu_reload(vcpu);
	if (unlikely(r))
		return;

	if (!vcpu->arch.mmu.direct_map &&
	      work->arch.cr3 != vcpu->arch.mmu.get_cr3(vcpu))
		return;

	vcpu->arch.mmu.page_fault(vcpu, work->gva, 0, true);
}

static inline u32 kvm_async_pf_hash_fn(gfn_t gfn)
{
	return hash_32(gfn & 0xffffffff, order_base_2(ASYNC_PF_PER_VCPU));
}

static inline u32 kvm_async_pf_next_probe(u32 key)
{
	return (key + 1) & (roundup_pow_of_two(ASYNC_PF_PER_VCPU) - 1);
}

static void kvm_add_async_pf_gfn(struct kvm_vcpu *vcpu, gfn_t gfn)
{
	u32 key = kvm_async_pf_hash_fn(gfn);

	while (vcpu->arch.apf.gfns[key] != ~0)
		key = kvm_async_pf_next_probe(key);

	vcpu->arch.apf.gfns[key] = gfn;
}

static u32 kvm_async_pf_gfn_slot(struct kvm_vcpu *vcpu, gfn_t gfn)
{
	int i;
	u32 key = kvm_async_pf_hash_fn(gfn);

	for (i = 0; i < roundup_pow_of_two(ASYNC_PF_PER_VCPU) &&
		     (vcpu->arch.apf.gfns[key] != gfn &&
		      vcpu->arch.apf.gfns[key] != ~0); i++)
		key = kvm_async_pf_next_probe(key);

	return key;
}

bool kvm_find_async_pf_gfn(struct kvm_vcpu *vcpu, gfn_t gfn)
{
	return vcpu->arch.apf.gfns[kvm_async_pf_gfn_slot(vcpu, gfn)] == gfn;
}

static void kvm_del_async_pf_gfn(struct kvm_vcpu *vcpu, gfn_t gfn)
{
	u32 i, j, k;

	i = j = kvm_async_pf_gfn_slot(vcpu, gfn);
	while (true) {
		vcpu->arch.apf.gfns[i] = ~0;
		do {
			j = kvm_async_pf_next_probe(j);
			if (vcpu->arch.apf.gfns[j] == ~0)
				return;
			k = kvm_async_pf_hash_fn(vcpu->arch.apf.gfns[j]);
			/*
			 * k lies cyclically in ]i,j]
			 * |    i.k.j |
			 * |....j i.k.| or  |.k..j i...|
			 */
		} while ((i <= j) ? (i < k && k <= j) : (i < k || k <= j));
		vcpu->arch.apf.gfns[i] = vcpu->arch.apf.gfns[j];
		i = j;
	}
}

static int apf_put_user(struct kvm_vcpu *vcpu, u32 val)
{

	return kvm_write_guest_cached(vcpu->kvm, &vcpu->arch.apf.data, &val,
				      sizeof(val));
}

void kvm_arch_async_page_not_present(struct kvm_vcpu *vcpu,
				     struct kvm_async_pf *work)
{
	struct x86_exception fault;

	trace_kvm_async_pf_not_present(work->arch.token, work->gva);
	kvm_add_async_pf_gfn(vcpu, work->arch.gfn);

	if (!(vcpu->arch.apf.msr_val & KVM_ASYNC_PF_ENABLED) ||
	    (vcpu->arch.apf.send_user_only &&
	     kvm_x86_ops->get_cpl(vcpu) == 0))
		kvm_make_request(KVM_REQ_APF_HALT, vcpu);
	else if (!apf_put_user(vcpu, KVM_PV_REASON_PAGE_NOT_PRESENT)) {
		fault.vector = PF_VECTOR;
		fault.error_code_valid = true;
		fault.error_code = 0;
		fault.nested_page_fault = false;
		fault.address = work->arch.token;
		kvm_inject_page_fault(vcpu, &fault);
	}
}

void kvm_arch_async_page_present(struct kvm_vcpu *vcpu,
				 struct kvm_async_pf *work)
{
	struct x86_exception fault;

	trace_kvm_async_pf_ready(work->arch.token, work->gva);
	if (work->wakeup_all)
		work->arch.token = ~0; /* broadcast wakeup */
	else
		kvm_del_async_pf_gfn(vcpu, work->arch.gfn);

	if ((vcpu->arch.apf.msr_val & KVM_ASYNC_PF_ENABLED) &&
	    !apf_put_user(vcpu, KVM_PV_REASON_PAGE_READY)) {
		fault.vector = PF_VECTOR;
		fault.error_code_valid = true;
		fault.error_code = 0;
		fault.nested_page_fault = false;
		fault.address = work->arch.token;
		kvm_inject_page_fault(vcpu, &fault);
	}
	vcpu->arch.apf.halted = false;
	vcpu->arch.mp_state = KVM_MP_STATE_RUNNABLE;
}

bool kvm_arch_can_inject_async_page_present(struct kvm_vcpu *vcpu)
{
	if (!(vcpu->arch.apf.msr_val & KVM_ASYNC_PF_ENABLED))
		return true;
	else
		return !kvm_event_needs_reinjection(vcpu) &&
			kvm_x86_ops->interrupt_allowed(vcpu);
}

void kvm_arch_start_assignment(struct kvm *kvm)
{
	atomic_inc(&kvm->arch.assigned_device_count);
}
EXPORT_SYMBOL_GPL(kvm_arch_start_assignment);

void kvm_arch_end_assignment(struct kvm *kvm)
{
	atomic_dec(&kvm->arch.assigned_device_count);
}
EXPORT_SYMBOL_GPL(kvm_arch_end_assignment);

bool kvm_arch_has_assigned_device(struct kvm *kvm)
{
	return atomic_read(&kvm->arch.assigned_device_count);
}
EXPORT_SYMBOL_GPL(kvm_arch_has_assigned_device);

void kvm_arch_register_noncoherent_dma(struct kvm *kvm)
{
	atomic_inc(&kvm->arch.noncoherent_dma_count);
}
EXPORT_SYMBOL_GPL(kvm_arch_register_noncoherent_dma);

void kvm_arch_unregister_noncoherent_dma(struct kvm *kvm)
{
	atomic_dec(&kvm->arch.noncoherent_dma_count);
}
EXPORT_SYMBOL_GPL(kvm_arch_unregister_noncoherent_dma);

bool kvm_arch_has_noncoherent_dma(struct kvm *kvm)
{
	return atomic_read(&kvm->arch.noncoherent_dma_count);
}
EXPORT_SYMBOL_GPL(kvm_arch_has_noncoherent_dma);

int kvm_arch_irq_bypass_add_producer(struct irq_bypass_consumer *cons,
				      struct irq_bypass_producer *prod)
{
	struct kvm_kernel_irqfd *irqfd =
		container_of(cons, struct kvm_kernel_irqfd, consumer);

	if (kvm_x86_ops->update_pi_irte) {
		irqfd->producer = prod;
		return kvm_x86_ops->update_pi_irte(irqfd->kvm,
				prod->irq, irqfd->gsi, 1);
	}

	return -EINVAL;
}

void kvm_arch_irq_bypass_del_producer(struct irq_bypass_consumer *cons,
				      struct irq_bypass_producer *prod)
{
	int ret;
	struct kvm_kernel_irqfd *irqfd =
		container_of(cons, struct kvm_kernel_irqfd, consumer);

	if (!kvm_x86_ops->update_pi_irte) {
		WARN_ON(irqfd->producer != NULL);
		return;
	}

	WARN_ON(irqfd->producer != prod);
	irqfd->producer = NULL;

	/*
	 * When producer of consumer is unregistered, we change back to
	 * remapped mode, so we can re-use the current implementation
	 * when the irq is masked/disabed or the consumer side (KVM
	 * int this case doesn't want to receive the interrupts.
	*/
	ret = kvm_x86_ops->update_pi_irte(irqfd->kvm, prod->irq, irqfd->gsi, 0);
	if (ret)
		printk(KERN_INFO "irq bypass consumer (token %p) unregistration"
		       " fails: %d\n", irqfd->consumer.token, ret);
}

int kvm_arch_update_irqfd_routing(struct kvm *kvm, unsigned int host_irq,
				   uint32_t guest_irq, bool set)
{
	if (!kvm_x86_ops->update_pi_irte)
		return -EINVAL;

	return kvm_x86_ops->update_pi_irte(kvm, host_irq, guest_irq, set);
}

EXPORT_TRACEPOINT_SYMBOL_GPL(kvm_exit);
EXPORT_TRACEPOINT_SYMBOL_GPL(kvm_fast_mmio);
EXPORT_TRACEPOINT_SYMBOL_GPL(kvm_inj_virq);
EXPORT_TRACEPOINT_SYMBOL_GPL(kvm_page_fault);
EXPORT_TRACEPOINT_SYMBOL_GPL(kvm_msr);
EXPORT_TRACEPOINT_SYMBOL_GPL(kvm_cr);
EXPORT_TRACEPOINT_SYMBOL_GPL(kvm_nested_vmrun);
EXPORT_TRACEPOINT_SYMBOL_GPL(kvm_nested_vmexit);
EXPORT_TRACEPOINT_SYMBOL_GPL(kvm_nested_vmexit_inject);
EXPORT_TRACEPOINT_SYMBOL_GPL(kvm_nested_intr_vmexit);
EXPORT_TRACEPOINT_SYMBOL_GPL(kvm_invlpga);
EXPORT_TRACEPOINT_SYMBOL_GPL(kvm_skinit);
EXPORT_TRACEPOINT_SYMBOL_GPL(kvm_nested_intercepts);
EXPORT_TRACEPOINT_SYMBOL_GPL(kvm_write_tsc_offset);
EXPORT_TRACEPOINT_SYMBOL_GPL(kvm_ple_window);
EXPORT_TRACEPOINT_SYMBOL_GPL(kvm_pml_full);
EXPORT_TRACEPOINT_SYMBOL_GPL(kvm_pi_irte_update);<|MERGE_RESOLUTION|>--- conflicted
+++ resolved
@@ -28,11 +28,8 @@
 #include "x86.h"
 #include "cpuid.h"
 #include "assigned-dev.h"
-<<<<<<< HEAD
-=======
 #include "pmu.h"
 #include "hyperv.h"
->>>>>>> afd2ff9b
 
 #include <linux/clocksource.h>
 #include <linux/interrupt.h>
@@ -694,17 +691,10 @@
 	    (!(xcr0 & XFEATURE_MASK_BNDCSR)))
 		return 1;
 
-<<<<<<< HEAD
-	if (xcr0 & XSTATE_AVX512) {
-		if (!(xcr0 & XSTATE_YMM))
-			return 1;
-		if ((xcr0 & XSTATE_AVX512) != XSTATE_AVX512)
-=======
 	if (xcr0 & XFEATURE_MASK_AVX512) {
 		if (!(xcr0 & XFEATURE_MASK_YMM))
 			return 1;
 		if ((xcr0 & XFEATURE_MASK_AVX512) != XFEATURE_MASK_AVX512)
->>>>>>> afd2ff9b
 			return 1;
 	}
 	kvm_put_guest_xcr0(vcpu);
@@ -1797,16 +1787,6 @@
 	if (unlikely(kvm_read_guest_cached(v->kvm, &vcpu->pv_time,
 		&guest_hv_clock, sizeof(guest_hv_clock))))
 		return 0;
-<<<<<<< HEAD
-
-	/*
-	 * The interface expects us to write an even number signaling that the
-	 * update is finished. Since the guest won't see the intermediate
-	 * state, we just increase by 2 at the end.
-	 */
-	vcpu->hv_clock.version = guest_hv_clock.version + 2;
-=======
->>>>>>> afd2ff9b
 
 	/* This VCPU is paused, but it's legal for a guest to read another
 	 * VCPU's kvmclock, so we really have to follow the specification where
@@ -2105,11 +2085,7 @@
 		if (guest_cpuid_has_tsc_adjust(vcpu)) {
 			if (!msr_info->host_initiated) {
 				s64 adj = data - vcpu->arch.ia32_tsc_adjust_msr;
-<<<<<<< HEAD
-				kvm_x86_ops->adjust_tsc_offset(vcpu, adj, true);
-=======
 				adjust_tsc_offset_guest(vcpu, adj);
->>>>>>> afd2ff9b
 			}
 			vcpu->arch.ia32_tsc_adjust_msr = data;
 		}
@@ -3052,13 +3028,8 @@
 
 static void fill_xsave(u8 *dest, struct kvm_vcpu *vcpu)
 {
-<<<<<<< HEAD
-	struct xsave_struct *xsave = &vcpu->arch.guest_fpu.state->xsave;
-	u64 xstate_bv = xsave->xsave_hdr.xstate_bv;
-=======
 	struct xregs_state *xsave = &vcpu->arch.guest_fpu.state.xsave;
 	u64 xstate_bv = xsave->header.xfeatures;
->>>>>>> afd2ff9b
 	u64 valid;
 
 	/*
@@ -3074,11 +3045,7 @@
 	 * Copy each region from the possibly compacted offset to the
 	 * non-compacted offset.
 	 */
-<<<<<<< HEAD
-	valid = xstate_bv & ~XSTATE_FPSSE;
-=======
 	valid = xstate_bv & ~XFEATURE_MASK_FPSSE;
->>>>>>> afd2ff9b
 	while (valid) {
 		u64 feature = valid & -valid;
 		int index = fls64(feature) - 1;
@@ -3097,11 +3064,7 @@
 
 static void load_xsave(struct kvm_vcpu *vcpu, u8 *src)
 {
-<<<<<<< HEAD
-	struct xsave_struct *xsave = &vcpu->arch.guest_fpu.state->xsave;
-=======
 	struct xregs_state *xsave = &vcpu->arch.guest_fpu.state.xsave;
->>>>>>> afd2ff9b
 	u64 xstate_bv = *(u64 *)(src + XSAVE_HDR_OFFSET);
 	u64 valid;
 
@@ -3112,25 +3075,15 @@
 	memcpy(xsave, src, XSAVE_HDR_OFFSET);
 
 	/* Set XSTATE_BV and possibly XCOMP_BV.  */
-<<<<<<< HEAD
-	xsave->xsave_hdr.xstate_bv = xstate_bv;
-	if (cpu_has_xsaves)
-		xsave->xsave_hdr.xcomp_bv = host_xcr0 | XSTATE_COMPACTION_ENABLED;
-=======
 	xsave->header.xfeatures = xstate_bv;
 	if (cpu_has_xsaves)
 		xsave->header.xcomp_bv = host_xcr0 | XSTATE_COMPACTION_ENABLED;
->>>>>>> afd2ff9b
 
 	/*
 	 * Copy each region from the non-compacted offset to the
 	 * possibly compacted offset.
 	 */
-<<<<<<< HEAD
-	valid = xstate_bv & ~XSTATE_FPSSE;
-=======
 	valid = xstate_bv & ~XFEATURE_MASK_FPSSE;
->>>>>>> afd2ff9b
 	while (valid) {
 		u64 feature = valid & -valid;
 		int index = fls64(feature) - 1;
@@ -3141,12 +3094,7 @@
 			cpuid_count(XSTATE_CPUID, index,
 				    &size, &offset, &ecx, &edx);
 			memcpy(dest, src + offset, size);
-<<<<<<< HEAD
-		} else
-			WARN_ON_ONCE(1);
-=======
 		}
->>>>>>> afd2ff9b
 
 		valid -= feature;
 	}
@@ -7242,21 +7190,9 @@
 
 static void fx_init(struct kvm_vcpu *vcpu)
 {
-<<<<<<< HEAD
-	int err;
-
-	err = fpu_alloc(&vcpu->arch.guest_fpu);
-	if (err)
-		return err;
-
-	fpu_finit(&vcpu->arch.guest_fpu);
-	if (cpu_has_xsaves)
-		vcpu->arch.guest_fpu.state->xsave.xsave_hdr.xcomp_bv =
-=======
 	fpstate_init(&vcpu->arch.guest_fpu.state);
 	if (cpu_has_xsaves)
 		vcpu->arch.guest_fpu.state.xsave.header.xcomp_bv =
->>>>>>> afd2ff9b
 			host_xcr0 | XSTATE_COMPACTION_ENABLED;
 
 	/*
