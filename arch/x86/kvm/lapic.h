#ifndef __KVM_X86_LAPIC_H
#define __KVM_X86_LAPIC_H

#include <kvm/iodev.h>

#include <linux/kvm_host.h>

#define KVM_APIC_INIT		0
#define KVM_APIC_SIPI		1

struct kvm_timer {
	struct hrtimer timer;
	s64 period; 				/* unit: ns */
	u32 timer_mode;
	u32 timer_mode_mask;
	u64 tscdeadline;
	u64 expired_tscdeadline;
	atomic_t pending;			/* accumulated triggered timers */
};

struct kvm_lapic {
	unsigned long base_address;
	struct kvm_io_device dev;
	struct kvm_timer lapic_timer;
	u32 divide_count;
	struct kvm_vcpu *vcpu;
	bool sw_enabled;
	bool irr_pending;
	bool lvt0_in_nmi_mode;
	/* Number of bits set in ISR. */
	s16 isr_count;
	/* The highest vector set in ISR; if -1 - invalid, must scan ISR. */
	int highest_isr_cache;
	/**
	 * APIC register page.  The layout matches the register layout seen by
	 * the guest 1:1, because it is accessed by the vmx microcode.
	 * Note: Only one register, the TPR, is used by the microcode.
	 */
	void *regs;
	gpa_t vapic_addr;
	struct gfn_to_hva_cache vapic_cache;
	unsigned long pending_events;
	unsigned int sipi_vector;
};
int kvm_create_lapic(struct kvm_vcpu *vcpu);
void kvm_free_lapic(struct kvm_vcpu *vcpu);

int kvm_apic_has_interrupt(struct kvm_vcpu *vcpu);
int kvm_apic_accept_pic_intr(struct kvm_vcpu *vcpu);
int kvm_get_apic_interrupt(struct kvm_vcpu *vcpu);
void kvm_apic_accept_events(struct kvm_vcpu *vcpu);
void kvm_lapic_reset(struct kvm_vcpu *vcpu, bool init_event);
u64 kvm_lapic_get_cr8(struct kvm_vcpu *vcpu);
void kvm_lapic_set_tpr(struct kvm_vcpu *vcpu, unsigned long cr8);
void kvm_lapic_set_eoi(struct kvm_vcpu *vcpu);
void kvm_lapic_set_base(struct kvm_vcpu *vcpu, u64 value);
u64 kvm_lapic_get_base(struct kvm_vcpu *vcpu);
void kvm_apic_set_version(struct kvm_vcpu *vcpu);

void __kvm_apic_update_irr(u32 *pir, void *regs);
void kvm_apic_update_irr(struct kvm_vcpu *vcpu, u32 *pir);
<<<<<<< HEAD
int kvm_apic_match_physical_addr(struct kvm_lapic *apic, u32 dest);
int kvm_apic_match_logical_addr(struct kvm_lapic *apic, u32 mda);
=======
>>>>>>> afd2ff9b
int kvm_apic_set_irq(struct kvm_vcpu *vcpu, struct kvm_lapic_irq *irq,
		unsigned long *dest_map);
int kvm_apic_local_deliver(struct kvm_lapic *apic, int lvt_type);

bool kvm_irq_delivery_to_apic_fast(struct kvm *kvm, struct kvm_lapic *src,
		struct kvm_lapic_irq *irq, int *r, unsigned long *dest_map);

u64 kvm_get_apic_base(struct kvm_vcpu *vcpu);
int kvm_set_apic_base(struct kvm_vcpu *vcpu, struct msr_data *msr_info);
void kvm_apic_post_state_restore(struct kvm_vcpu *vcpu,
		struct kvm_lapic_state *s);
int kvm_lapic_find_highest_irr(struct kvm_vcpu *vcpu);

u64 kvm_get_lapic_tscdeadline_msr(struct kvm_vcpu *vcpu);
void kvm_set_lapic_tscdeadline_msr(struct kvm_vcpu *vcpu, u64 data);

void kvm_apic_write_nodecode(struct kvm_vcpu *vcpu, u32 offset);
void kvm_apic_set_eoi_accelerated(struct kvm_vcpu *vcpu, int vector);

int kvm_lapic_set_vapic_addr(struct kvm_vcpu *vcpu, gpa_t vapic_addr);
void kvm_lapic_sync_from_vapic(struct kvm_vcpu *vcpu);
void kvm_lapic_sync_to_vapic(struct kvm_vcpu *vcpu);

int kvm_x2apic_msr_write(struct kvm_vcpu *vcpu, u32 msr, u64 data);
int kvm_x2apic_msr_read(struct kvm_vcpu *vcpu, u32 msr, u64 *data);

int kvm_hv_vapic_msr_write(struct kvm_vcpu *vcpu, u32 msr, u64 data);
int kvm_hv_vapic_msr_read(struct kvm_vcpu *vcpu, u32 msr, u64 *data);

static inline bool kvm_hv_vapic_assist_page_enabled(struct kvm_vcpu *vcpu)
{
	return vcpu->arch.hyperv.hv_vapic & HV_X64_MSR_APIC_ASSIST_PAGE_ENABLE;
}

int kvm_lapic_enable_pv_eoi(struct kvm_vcpu *vcpu, u64 data);
void kvm_lapic_init(void);

static inline u32 kvm_apic_get_reg(struct kvm_lapic *apic, int reg_off)
{
	        return *((u32 *) (apic->regs + reg_off));
}

extern struct static_key kvm_no_apic_vcpu;

static inline bool kvm_vcpu_has_lapic(struct kvm_vcpu *vcpu)
{
	if (static_key_false(&kvm_no_apic_vcpu))
		return vcpu->arch.apic;
	return true;
}

extern struct static_key_deferred apic_hw_disabled;

static inline int kvm_apic_hw_enabled(struct kvm_lapic *apic)
{
	if (static_key_false(&apic_hw_disabled.key))
		return apic->vcpu->arch.apic_base & MSR_IA32_APICBASE_ENABLE;
	return MSR_IA32_APICBASE_ENABLE;
}

extern struct static_key_deferred apic_sw_disabled;

static inline bool kvm_apic_sw_enabled(struct kvm_lapic *apic)
{
	if (static_key_false(&apic_sw_disabled.key))
		return apic->sw_enabled;
	return true;
}

static inline bool kvm_apic_present(struct kvm_vcpu *vcpu)
{
	return kvm_vcpu_has_lapic(vcpu) && kvm_apic_hw_enabled(vcpu->arch.apic);
}

static inline int kvm_lapic_enabled(struct kvm_vcpu *vcpu)
{
	return kvm_apic_present(vcpu) && kvm_apic_sw_enabled(vcpu->arch.apic);
}

static inline int apic_x2apic_mode(struct kvm_lapic *apic)
{
	return apic->vcpu->arch.apic_base & X2APIC_ENABLE;
}

static inline bool kvm_vcpu_apic_vid_enabled(struct kvm_vcpu *vcpu)
{
	return kvm_x86_ops->cpu_uses_apicv(vcpu);
}

static inline bool kvm_apic_has_events(struct kvm_vcpu *vcpu)
{
<<<<<<< HEAD
	u16 cid;
	ldr >>= 32 - map->ldr_bits;
	cid = (ldr >> map->cid_shift) & map->cid_mask;

	return cid;
=======
	return kvm_vcpu_has_lapic(vcpu) && vcpu->arch.apic->pending_events;
>>>>>>> afd2ff9b
}

static inline bool kvm_lowest_prio_delivery(struct kvm_lapic_irq *irq)
{
	return (irq->delivery_mode == APIC_DM_LOWEST ||
			irq->msi_redir_hint);
}

static inline int kvm_lapic_latched_init(struct kvm_vcpu *vcpu)
{
	return kvm_vcpu_has_lapic(vcpu) && test_bit(KVM_APIC_INIT, &vcpu->arch.apic->pending_events);
}

bool kvm_apic_pending_eoi(struct kvm_vcpu *vcpu, int vector);

void wait_lapic_expire(struct kvm_vcpu *vcpu);

bool kvm_intr_is_single_vcpu_fast(struct kvm *kvm, struct kvm_lapic_irq *irq,
			struct kvm_vcpu **dest_vcpu);
#endif<|MERGE_RESOLUTION|>--- conflicted
+++ resolved
@@ -59,11 +59,6 @@
 
 void __kvm_apic_update_irr(u32 *pir, void *regs);
 void kvm_apic_update_irr(struct kvm_vcpu *vcpu, u32 *pir);
-<<<<<<< HEAD
-int kvm_apic_match_physical_addr(struct kvm_lapic *apic, u32 dest);
-int kvm_apic_match_logical_addr(struct kvm_lapic *apic, u32 mda);
-=======
->>>>>>> afd2ff9b
 int kvm_apic_set_irq(struct kvm_vcpu *vcpu, struct kvm_lapic_irq *irq,
 		unsigned long *dest_map);
 int kvm_apic_local_deliver(struct kvm_lapic *apic, int lvt_type);
@@ -155,15 +150,7 @@
 
 static inline bool kvm_apic_has_events(struct kvm_vcpu *vcpu)
 {
-<<<<<<< HEAD
-	u16 cid;
-	ldr >>= 32 - map->ldr_bits;
-	cid = (ldr >> map->cid_shift) & map->cid_mask;
-
-	return cid;
-=======
 	return kvm_vcpu_has_lapic(vcpu) && vcpu->arch.apic->pending_events;
->>>>>>> afd2ff9b
 }
 
 static inline bool kvm_lowest_prio_delivery(struct kvm_lapic_irq *irq)
