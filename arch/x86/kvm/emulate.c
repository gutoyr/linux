--- conflicted
+++ resolved
@@ -126,10 +126,7 @@
 #define RMExt       (4<<15)     /* Opcode extension in ModRM r/m if mod == 3 */
 #define Escape      (5<<15)     /* Escape to coprocessor instruction */
 #define InstrDual   (6<<15)     /* Alternate instruction decoding of mod == 3 */
-<<<<<<< HEAD
-=======
 #define ModeDual    (7<<15)     /* Different instruction for 32/64 bit */
->>>>>>> afd2ff9b
 #define Sse         (1<<18)     /* SSE Vector instruction */
 /* Generic ModRM decode. */
 #define ModRM       (1<<19)
@@ -174,10 +171,7 @@
 #define PrivUD      ((u64)1 << 51)  /* #UD instead of #GP on CPL > 0 */
 #define NearBranch  ((u64)1 << 52)  /* Near branches */
 #define No16	    ((u64)1 << 53)  /* No 16 bit operand */
-<<<<<<< HEAD
-=======
 #define IncSP       ((u64)1 << 54)  /* SP is incremented before ModRM calc */
->>>>>>> afd2ff9b
 
 #define DstXacc     (DstAccLo | SrcAccHi | SrcWrite)
 
@@ -222,10 +216,7 @@
 		const struct gprefix *gprefix;
 		const struct escape *esc;
 		const struct instr_dual *idual;
-<<<<<<< HEAD
-=======
 		const struct mode_dual *mdual;
->>>>>>> afd2ff9b
 		void (*fastop)(struct fastop *fake);
 	} u;
 	int (*check_perm)(struct x86_emulate_ctxt *ctxt);
@@ -253,31 +244,10 @@
 	struct opcode mod3;
 };
 
-<<<<<<< HEAD
-/* EFLAGS bit definitions. */
-#define EFLG_ID (1<<21)
-#define EFLG_VIP (1<<20)
-#define EFLG_VIF (1<<19)
-#define EFLG_AC (1<<18)
-#define EFLG_VM (1<<17)
-#define EFLG_RF (1<<16)
-#define EFLG_IOPL (3<<12)
-#define EFLG_NT (1<<14)
-#define EFLG_OF (1<<11)
-#define EFLG_DF (1<<10)
-#define EFLG_IF (1<<9)
-#define EFLG_TF (1<<8)
-#define EFLG_SF (1<<7)
-#define EFLG_ZF (1<<6)
-#define EFLG_AF (1<<4)
-#define EFLG_PF (1<<2)
-#define EFLG_CF (1<<0)
-=======
 struct mode_dual {
 	struct opcode mode32;
 	struct opcode mode64;
 };
->>>>>>> afd2ff9b
 
 #define EFLG_RESERVED_ZEROS_MASK 0xffc0802a
 
@@ -556,15 +526,7 @@
 {
 	ulong *preg = reg_rmw(ctxt, reg);
 
-<<<<<<< HEAD
-	if (ctxt->ad_bytes == sizeof(unsigned long))
-		mask = ~0UL;
-	else
-		mask = ad_mask(ctxt);
-	masked_increment(reg_rmw(ctxt, reg), mask, inc);
-=======
 	assign_register(preg, *preg + inc, ctxt->ad_bytes);
->>>>>>> afd2ff9b
 }
 
 static void rsp_increment(struct x86_emulate_ctxt *ctxt, int inc)
@@ -719,12 +681,6 @@
 			lim = desc.d ? 0xffffffff : 0xffff;
 		}
 		if (addr.ea > lim)
-<<<<<<< HEAD
-			goto bad;
-		*max_size = min_t(u64, ~0u, (u64)lim + 1 - addr.ea);
-		if (size > *max_size)
-			goto bad;
-=======
 			goto bad;
 		if (lim == 0xffffffff)
 			*max_size = ~0u;
@@ -733,7 +689,6 @@
 			if (size > *max_size)
 				goto bad;
 		}
->>>>>>> afd2ff9b
 		la &= (u32)-1;
 		break;
 	}
@@ -755,51 +710,6 @@
 	unsigned max_size;
 	return __linearize(ctxt, addr, &max_size, size, write, false,
 			   ctxt->mode, linear);
-<<<<<<< HEAD
-}
-
-static inline int assign_eip(struct x86_emulate_ctxt *ctxt, ulong dst,
-			     enum x86emul_mode mode)
-{
-	ulong linear;
-	int rc;
-	unsigned max_size;
-	struct segmented_address addr = { .seg = VCPU_SREG_CS,
-					   .ea = dst };
-
-	if (ctxt->op_bytes != sizeof(unsigned long))
-		addr.ea = dst & ((1UL << (ctxt->op_bytes << 3)) - 1);
-	rc = __linearize(ctxt, addr, &max_size, 1, false, true, mode, &linear);
-	if (rc == X86EMUL_CONTINUE)
-		ctxt->_eip = addr.ea;
-	return rc;
-}
-
-static inline int assign_eip_near(struct x86_emulate_ctxt *ctxt, ulong dst)
-{
-	return assign_eip(ctxt, dst, ctxt->mode);
-}
-
-static int assign_eip_far(struct x86_emulate_ctxt *ctxt, ulong dst,
-			  const struct desc_struct *cs_desc)
-{
-	enum x86emul_mode mode = ctxt->mode;
-
-#ifdef CONFIG_X86_64
-	if (ctxt->mode >= X86EMUL_MODE_PROT32 && cs_desc->l) {
-		u64 efer = 0;
-
-		ctxt->ops->get_msr(ctxt, MSR_EFER, &efer);
-		if (efer & EFER_LMA)
-			mode = X86EMUL_MODE_PROT64;
-	}
-#endif
-	if (mode == X86EMUL_MODE_PROT16 || mode == X86EMUL_MODE_PROT32)
-		mode = cs_desc->d ? X86EMUL_MODE_PROT32 : X86EMUL_MODE_PROT16;
-	return assign_eip(ctxt, dst, mode);
-}
-
-=======
 }
 
 static inline int assign_eip(struct x86_emulate_ctxt *ctxt, ulong dst,
@@ -850,7 +760,6 @@
 	return rc;
 }
 
->>>>>>> afd2ff9b
 static inline int jmp_rel(struct x86_emulate_ctxt *ctxt, int rel)
 {
 	return assign_eip_near(ctxt, ctxt->_eip + rel);
@@ -1031,8 +940,6 @@
 
 FASTOP2R(cmp, cmp_r);
 
-<<<<<<< HEAD
-=======
 static int em_bsf_c(struct x86_emulate_ctxt *ctxt)
 {
 	/* If src is zero, do not writeback, but update flags */
@@ -1049,7 +956,6 @@
 	return fastop(ctxt, em_bsr);
 }
 
->>>>>>> afd2ff9b
 static u8 test_cc(unsigned int condition, unsigned long flags)
 {
 	u8 rc;
@@ -2013,11 +1919,7 @@
 
 static int em_pushf(struct x86_emulate_ctxt *ctxt)
 {
-<<<<<<< HEAD
-	ctxt->src.val = (unsigned long)ctxt->eflags & ~EFLG_VM;
-=======
 	ctxt->src.val = (unsigned long)ctxt->eflags & ~X86_EFLAGS_VM;
->>>>>>> afd2ff9b
 	return em_push(ctxt);
 }
 
@@ -2293,12 +2195,8 @@
 	/* Outer-privilege level return is not implemented */
 	if (ctxt->mode >= X86EMUL_MODE_PROT16 && (cs & 3) > cpl)
 		return X86EMUL_UNHANDLEABLE;
-<<<<<<< HEAD
-	rc = __load_segment_descriptor(ctxt, (u16)cs, VCPU_SREG_CS, cpl, false,
-=======
 	rc = __load_segment_descriptor(ctxt, (u16)cs, VCPU_SREG_CS, cpl,
 				       X86_TRANSFER_RET,
->>>>>>> afd2ff9b
 				       &new_desc);
 	if (rc != X86EMUL_CONTINUE)
 		return rc;
@@ -2766,11 +2664,7 @@
 
 		ops->get_msr(ctxt, MSR_SYSCALL_MASK, &msr_data);
 		ctxt->eflags &= ~msr_data;
-<<<<<<< HEAD
-		ctxt->eflags |= EFLG_RESERVED_ONE_MASK;
-=======
 		ctxt->eflags |= X86_EFLAGS_FIXED;
->>>>>>> afd2ff9b
 #endif
 	} else {
 		/* legacy mode */
@@ -3805,14 +3699,6 @@
 }
 
 static int em_lgdt(struct x86_emulate_ctxt *ctxt)
-<<<<<<< HEAD
-{
-	return em_lgdt_lidt(ctxt, true);
-}
-
-static int em_vmmcall(struct x86_emulate_ctxt *ctxt)
-=======
->>>>>>> afd2ff9b
 {
 	return em_lgdt_lidt(ctxt, true);
 }
@@ -4157,10 +4043,7 @@
 #define G(_f, _g) { .flags = ((_f) | Group | ModRM), .u.group = (_g) }
 #define GD(_f, _g) { .flags = ((_f) | GroupDual | ModRM), .u.gdual = (_g) }
 #define ID(_f, _i) { .flags = ((_f) | InstrDual | ModRM), .u.idual = (_i) }
-<<<<<<< HEAD
-=======
 #define MD(_f, _m) { .flags = ((_f) | ModeDual), .u.mdual = (_m) }
->>>>>>> afd2ff9b
 #define E(_f, _e) { .flags = ((_f) | Escape | ModRM), .u.esc = (_e) }
 #define I(_f, _e) { .flags = (_f), .u.execute = (_e) }
 #define F(_f, _e) { .flags = (_f) | Fastop, .u.fastop = (_e) }
@@ -4258,11 +4141,7 @@
 	F(DstMem | SrcNone | Lock,		em_inc),
 	F(DstMem | SrcNone | Lock,		em_dec),
 	I(SrcMem | NearBranch,			em_call_near_abs),
-<<<<<<< HEAD
-	I(SrcMemFAddr | ImplicitOps | Stack,	em_call_far),
-=======
 	I(SrcMemFAddr | ImplicitOps,		em_call_far),
->>>>>>> afd2ff9b
 	I(SrcMem | NearBranch,			em_jmp_abs),
 	I(SrcMemFAddr | ImplicitOps,		em_jmp_far),
 	I(SrcMem | Stack,			em_push), D(Undefined),
@@ -4409,13 +4288,10 @@
 	I(DstMem | SrcReg | ModRM | No16 | Mov, em_mov), N
 };
 
-<<<<<<< HEAD
-=======
 static const struct mode_dual mode_dual_63 = {
 	N, I(DstReg | SrcMem32 | ModRM | Mov, em_movsxd)
 };
 
->>>>>>> afd2ff9b
 static const struct opcode opcode_table[256] = {
 	/* 0x00 - 0x07 */
 	F6ALU(Lock, em_add),
@@ -5062,15 +4938,12 @@
 			else
 				opcode = opcode.u.idual->mod012;
 			break;
-<<<<<<< HEAD
-=======
 		case ModeDual:
 			if (ctxt->mode == X86EMUL_MODE_PROT64)
 				opcode = opcode.u.mdual->mode64;
 			else
 				opcode = opcode.u.mdual->mode32;
 			break;
->>>>>>> afd2ff9b
 		default:
 			return EMULATION_FAILED;
 		}
