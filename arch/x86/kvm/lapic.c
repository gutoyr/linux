
/*
 * Local APIC virtualization
 *
 * Copyright (C) 2006 Qumranet, Inc.
 * Copyright (C) 2007 Novell
 * Copyright (C) 2007 Intel
 * Copyright 2009 Red Hat, Inc. and/or its affiliates.
 *
 * Authors:
 *   Dor Laor <dor.laor@qumranet.com>
 *   Gregory Haskins <ghaskins@novell.com>
 *   Yaozu (Eddie) Dong <eddie.dong@intel.com>
 *
 * Based on Xen 3.1 code, Copyright (c) 2004, Intel Corporation.
 *
 * This work is licensed under the terms of the GNU GPL, version 2.  See
 * the COPYING file in the top-level directory.
 */

#include <linux/kvm_host.h>
#include <linux/kvm.h>
#include <linux/mm.h>
#include <linux/highmem.h>
#include <linux/smp.h>
#include <linux/hrtimer.h>
#include <linux/io.h>
#include <linux/module.h>
#include <linux/math64.h>
#include <linux/slab.h>
#include <asm/processor.h>
#include <asm/msr.h>
#include <asm/page.h>
#include <asm/current.h>
#include <asm/apicdef.h>
#include <linux/atomic.h>
#include <linux/jump_label.h>
#include "kvm_cache_regs.h"
#include "irq.h"
#include "trace.h"
#include "x86.h"
#include "cpuid.h"

#ifndef CONFIG_X86_64
#define mod_64(x, y) ((x) - (y) * div64_u64(x, y))
#else
#define mod_64(x, y) ((x) % (y))
#endif

#define PRId64 "d"
#define PRIx64 "llx"
#define PRIu64 "u"
#define PRIo64 "o"

#define APIC_BUS_CYCLE_NS 1

/* #define apic_debug(fmt,arg...) printk(KERN_WARNING fmt,##arg) */
#define apic_debug(fmt, arg...)

#define APIC_LVT_NUM			6
/* 14 is the version for Xeon and Pentium 8.4.8*/
#define APIC_VERSION			(0x14UL | ((APIC_LVT_NUM - 1) << 16))
#define LAPIC_MMIO_LENGTH		(1 << 12)
/* followed define is not in apicdef.h */
#define APIC_SHORT_MASK			0xc0000
#define APIC_DEST_NOSHORT		0x0
#define APIC_DEST_MASK			0x800
#define MAX_APIC_VECTOR			256
#define APIC_VECTORS_PER_REG		32

#define VEC_POS(v) ((v) & (32 - 1))
#define REG_POS(v) (((v) >> 5) << 4)

static inline void apic_set_reg(struct kvm_lapic *apic, int reg_off, u32 val)
{
	*((u32 *) (apic->regs + reg_off)) = val;
}

static inline int apic_test_vector(int vec, void *bitmap)
{
	return test_bit(VEC_POS(vec), (bitmap) + REG_POS(vec));
}

bool kvm_apic_pending_eoi(struct kvm_vcpu *vcpu, int vector)
{
	struct kvm_lapic *apic = vcpu->arch.apic;

	return apic_test_vector(vector, apic->regs + APIC_ISR) ||
		apic_test_vector(vector, apic->regs + APIC_IRR);
}

static inline void apic_set_vector(int vec, void *bitmap)
{
	set_bit(VEC_POS(vec), (bitmap) + REG_POS(vec));
}

static inline void apic_clear_vector(int vec, void *bitmap)
{
	clear_bit(VEC_POS(vec), (bitmap) + REG_POS(vec));
}

static inline int __apic_test_and_set_vector(int vec, void *bitmap)
{
	return __test_and_set_bit(VEC_POS(vec), (bitmap) + REG_POS(vec));
}

static inline int __apic_test_and_clear_vector(int vec, void *bitmap)
{
	return __test_and_clear_bit(VEC_POS(vec), (bitmap) + REG_POS(vec));
}

struct static_key_deferred apic_hw_disabled __read_mostly;
struct static_key_deferred apic_sw_disabled __read_mostly;

static inline int apic_enabled(struct kvm_lapic *apic)
{
	return kvm_apic_sw_enabled(apic) &&	kvm_apic_hw_enabled(apic);
}

#define LVT_MASK	\
	(APIC_LVT_MASKED | APIC_SEND_PENDING | APIC_VECTOR_MASK)

#define LINT_MASK	\
	(LVT_MASK | APIC_MODE_MASK | APIC_INPUT_POLARITY | \
	 APIC_LVT_REMOTE_IRR | APIC_LVT_LEVEL_TRIGGER)

static inline int kvm_apic_id(struct kvm_lapic *apic)
{
	return (kvm_apic_get_reg(apic, APIC_ID) >> 24) & 0xff;
}

#define KVM_X2APIC_CID_BITS 0

static void recalculate_apic_map(struct kvm *kvm)
{
	struct kvm_apic_map *new, *old = NULL;
	struct kvm_vcpu *vcpu;
	int i;

	new = kzalloc(sizeof(struct kvm_apic_map), GFP_KERNEL);

	mutex_lock(&kvm->arch.apic_map_lock);

	if (!new)
		goto out;

	new->ldr_bits = 8;
	/* flat mode is default */
	new->cid_shift = 8;
	new->cid_mask = 0;
	new->lid_mask = 0xff;

	kvm_for_each_vcpu(i, vcpu, kvm) {
		struct kvm_lapic *apic = vcpu->arch.apic;
		u16 cid, lid;
		u32 ldr;

		if (!kvm_apic_present(vcpu))
			continue;

		/*
		 * All APICs have to be configured in the same mode by an OS.
		 * We take advatage of this while building logical id loockup
		 * table. After reset APICs are in xapic/flat mode, so if we
		 * find apic with different setting we assume this is the mode
		 * OS wants all apics to be in; build lookup table accordingly.
		 */
		if (apic_x2apic_mode(apic)) {
			new->ldr_bits = 32;
			new->cid_shift = 16;
			new->cid_mask = (1 << KVM_X2APIC_CID_BITS) - 1;
			new->lid_mask = 0xffff;
		} else if (kvm_apic_sw_enabled(apic) &&
				!new->cid_mask /* flat mode */ &&
				kvm_apic_get_reg(apic, APIC_DFR) == APIC_DFR_CLUSTER) {
			new->cid_shift = 4;
			new->cid_mask = 0xf;
			new->lid_mask = 0xf;
		}

		new->phys_map[kvm_apic_id(apic)] = apic;

		ldr = kvm_apic_get_reg(apic, APIC_LDR);
		cid = apic_cluster_id(new, ldr);
		lid = apic_logical_id(new, ldr);

		if (lid)
			new->logical_map[cid][ffs(lid) - 1] = apic;
	}
out:
	old = rcu_dereference_protected(kvm->arch.apic_map,
			lockdep_is_held(&kvm->arch.apic_map_lock));
	rcu_assign_pointer(kvm->arch.apic_map, new);
	mutex_unlock(&kvm->arch.apic_map_lock);

	if (old)
		kfree_rcu(old, rcu);

	kvm_vcpu_request_scan_ioapic(kvm);
}

static inline void apic_set_spiv(struct kvm_lapic *apic, u32 val)
{
	u32 prev = kvm_apic_get_reg(apic, APIC_SPIV);

	apic_set_reg(apic, APIC_SPIV, val);
	if ((prev ^ val) & APIC_SPIV_APIC_ENABLED) {
		if (val & APIC_SPIV_APIC_ENABLED) {
			static_key_slow_dec_deferred(&apic_sw_disabled);
			recalculate_apic_map(apic->vcpu->kvm);
		} else
			static_key_slow_inc(&apic_sw_disabled.key);
	}
}

static inline void kvm_apic_set_id(struct kvm_lapic *apic, u8 id)
{
	apic_set_reg(apic, APIC_ID, id << 24);
	recalculate_apic_map(apic->vcpu->kvm);
}

static inline void kvm_apic_set_ldr(struct kvm_lapic *apic, u32 id)
{
	apic_set_reg(apic, APIC_LDR, id);
	recalculate_apic_map(apic->vcpu->kvm);
}

static inline int apic_lvt_enabled(struct kvm_lapic *apic, int lvt_type)
{
	return !(kvm_apic_get_reg(apic, lvt_type) & APIC_LVT_MASKED);
}

static inline int apic_lvt_vector(struct kvm_lapic *apic, int lvt_type)
{
	return kvm_apic_get_reg(apic, lvt_type) & APIC_VECTOR_MASK;
}

static inline int apic_lvtt_oneshot(struct kvm_lapic *apic)
{
	return ((kvm_apic_get_reg(apic, APIC_LVTT) &
		apic->lapic_timer.timer_mode_mask) == APIC_LVT_TIMER_ONESHOT);
}

static inline int apic_lvtt_period(struct kvm_lapic *apic)
{
	return ((kvm_apic_get_reg(apic, APIC_LVTT) &
		apic->lapic_timer.timer_mode_mask) == APIC_LVT_TIMER_PERIODIC);
}

static inline int apic_lvtt_tscdeadline(struct kvm_lapic *apic)
{
	return ((kvm_apic_get_reg(apic, APIC_LVTT) &
		apic->lapic_timer.timer_mode_mask) ==
			APIC_LVT_TIMER_TSCDEADLINE);
}

static inline int apic_lvt_nmi_mode(u32 lvt_val)
{
	return (lvt_val & (APIC_MODE_MASK | APIC_LVT_MASKED)) == APIC_DM_NMI;
}

void kvm_apic_set_version(struct kvm_vcpu *vcpu)
{
	struct kvm_lapic *apic = vcpu->arch.apic;
	struct kvm_cpuid_entry2 *feat;
	u32 v = APIC_VERSION;

	if (!kvm_vcpu_has_lapic(vcpu))
		return;

	feat = kvm_find_cpuid_entry(apic->vcpu, 0x1, 0);
	if (feat && (feat->ecx & (1 << (X86_FEATURE_X2APIC & 31))))
		v |= APIC_LVR_DIRECTED_EOI;
	apic_set_reg(apic, APIC_LVR, v);
}

static const unsigned int apic_lvt_mask[APIC_LVT_NUM] = {
	LVT_MASK ,      /* part LVTT mask, timer mode mask added at runtime */
	LVT_MASK | APIC_MODE_MASK,	/* LVTTHMR */
	LVT_MASK | APIC_MODE_MASK,	/* LVTPC */
	LINT_MASK, LINT_MASK,	/* LVT0-1 */
	LVT_MASK		/* LVTERR */
};

static int find_highest_vector(void *bitmap)
{
	int vec;
	u32 *reg;

	for (vec = MAX_APIC_VECTOR - APIC_VECTORS_PER_REG;
	     vec >= 0; vec -= APIC_VECTORS_PER_REG) {
		reg = bitmap + REG_POS(vec);
		if (*reg)
			return fls(*reg) - 1 + vec;
	}

	return -1;
}

static u8 count_vectors(void *bitmap)
{
	int vec;
	u32 *reg;
	u8 count = 0;

	for (vec = 0; vec < MAX_APIC_VECTOR; vec += APIC_VECTORS_PER_REG) {
		reg = bitmap + REG_POS(vec);
		count += hweight32(*reg);
	}

	return count;
}

void kvm_apic_update_irr(struct kvm_vcpu *vcpu, u32 *pir)
{
	u32 i, pir_val;
	struct kvm_lapic *apic = vcpu->arch.apic;

	for (i = 0; i <= 7; i++) {
		pir_val = xchg(&pir[i], 0);
		if (pir_val)
			*((u32 *)(apic->regs + APIC_IRR + i * 0x10)) |= pir_val;
	}
}
EXPORT_SYMBOL_GPL(kvm_apic_update_irr);

static inline void apic_set_irr(int vec, struct kvm_lapic *apic)
{
	apic->irr_pending = true;
	apic_set_vector(vec, apic->regs + APIC_IRR);
}

static inline int apic_search_irr(struct kvm_lapic *apic)
{
	return find_highest_vector(apic->regs + APIC_IRR);
}

static inline int apic_find_highest_irr(struct kvm_lapic *apic)
{
	int result;

	/*
	 * Note that irr_pending is just a hint. It will be always
	 * true with virtual interrupt delivery enabled.
	 */
	if (!apic->irr_pending)
		return -1;

	kvm_x86_ops->sync_pir_to_irr(apic->vcpu);
	result = apic_search_irr(apic);
	ASSERT(result == -1 || result >= 16);

	return result;
}

static inline void apic_clear_irr(int vec, struct kvm_lapic *apic)
{
	struct kvm_vcpu *vcpu;

	vcpu = apic->vcpu;

	apic_clear_vector(vec, apic->regs + APIC_IRR);
	if (unlikely(kvm_apic_vid_enabled(vcpu->kvm)))
		/* try to update RVI */
		kvm_make_request(KVM_REQ_EVENT, vcpu);
	else {
		vec = apic_search_irr(apic);
		apic->irr_pending = (vec != -1);
	}
}

static inline void apic_set_isr(int vec, struct kvm_lapic *apic)
{
<<<<<<< HEAD
	/* Note that we never get here with APIC virtualization enabled.  */

	if (!__apic_test_and_set_vector(vec, apic->regs + APIC_ISR))
=======
	struct kvm_vcpu *vcpu;

	if (__apic_test_and_set_vector(vec, apic->regs + APIC_ISR))
		return;

	vcpu = apic->vcpu;

	/*
	 * With APIC virtualization enabled, all caching is disabled
	 * because the processor can modify ISR under the hood.  Instead
	 * just set SVI.
	 */
	if (unlikely(kvm_apic_vid_enabled(vcpu->kvm)))
		kvm_x86_ops->hwapic_isr_update(vcpu->kvm, vec);
	else {
>>>>>>> fc14f9c1
		++apic->isr_count;
		BUG_ON(apic->isr_count > MAX_APIC_VECTOR);
		/*
		 * ISR (in service register) bit is set when injecting an interrupt.
		 * The highest vector is injected. Thus the latest bit set matches
		 * the highest bit in ISR.
		 */
		apic->highest_isr_cache = vec;
	}
}

static inline int apic_find_highest_isr(struct kvm_lapic *apic)
{
	int result;

	/*
	 * Note that isr_count is always 1, and highest_isr_cache
	 * is always -1, with APIC virtualization enabled.
	 */
	if (!apic->isr_count)
		return -1;
	if (likely(apic->highest_isr_cache != -1))
		return apic->highest_isr_cache;

	result = find_highest_vector(apic->regs + APIC_ISR);
	ASSERT(result == -1 || result >= 16);

	return result;
}

static inline int apic_find_highest_isr(struct kvm_lapic *apic)
{
	int result;

	/*
	 * Note that isr_count is always 1, and highest_isr_cache
	 * is always -1, with APIC virtualization enabled.
	 */
	if (!apic->isr_count)
		return -1;
	if (likely(apic->highest_isr_cache != -1))
		return apic->highest_isr_cache;

	result = find_highest_vector(apic->regs + APIC_ISR);
	ASSERT(result == -1 || result >= 16);

	return result;
}

static inline void apic_clear_isr(int vec, struct kvm_lapic *apic)
{
	struct kvm_vcpu *vcpu;
	if (!__apic_test_and_clear_vector(vec, apic->regs + APIC_ISR))
		return;

	vcpu = apic->vcpu;

	/*
	 * We do get here for APIC virtualization enabled if the guest
	 * uses the Hyper-V APIC enlightenment.  In this case we may need
	 * to trigger a new interrupt delivery by writing the SVI field;
	 * on the other hand isr_count and highest_isr_cache are unused
	 * and must be left alone.
	 */
	if (unlikely(kvm_apic_vid_enabled(vcpu->kvm)))
		kvm_x86_ops->hwapic_isr_update(vcpu->kvm,
					       apic_find_highest_isr(apic));
	else {
		--apic->isr_count;
		BUG_ON(apic->isr_count < 0);
		apic->highest_isr_cache = -1;
	}
}

int kvm_lapic_find_highest_irr(struct kvm_vcpu *vcpu)
{
	int highest_irr;

	/* This may race with setting of irr in __apic_accept_irq() and
	 * value returned may be wrong, but kvm_vcpu_kick() in __apic_accept_irq
	 * will cause vmexit immediately and the value will be recalculated
	 * on the next vmentry.
	 */
	if (!kvm_vcpu_has_lapic(vcpu))
		return 0;
	highest_irr = apic_find_highest_irr(vcpu->arch.apic);

	return highest_irr;
}

static int __apic_accept_irq(struct kvm_lapic *apic, int delivery_mode,
			     int vector, int level, int trig_mode,
			     unsigned long *dest_map);

int kvm_apic_set_irq(struct kvm_vcpu *vcpu, struct kvm_lapic_irq *irq,
		unsigned long *dest_map)
{
	struct kvm_lapic *apic = vcpu->arch.apic;

	return __apic_accept_irq(apic, irq->delivery_mode, irq->vector,
			irq->level, irq->trig_mode, dest_map);
}

static int pv_eoi_put_user(struct kvm_vcpu *vcpu, u8 val)
{

	return kvm_write_guest_cached(vcpu->kvm, &vcpu->arch.pv_eoi.data, &val,
				      sizeof(val));
}

static int pv_eoi_get_user(struct kvm_vcpu *vcpu, u8 *val)
{

	return kvm_read_guest_cached(vcpu->kvm, &vcpu->arch.pv_eoi.data, val,
				      sizeof(*val));
}

static inline bool pv_eoi_enabled(struct kvm_vcpu *vcpu)
{
	return vcpu->arch.pv_eoi.msr_val & KVM_MSR_ENABLED;
}

static bool pv_eoi_get_pending(struct kvm_vcpu *vcpu)
{
	u8 val;
	if (pv_eoi_get_user(vcpu, &val) < 0)
		apic_debug("Can't read EOI MSR value: 0x%llx\n",
			   (unsigned long long)vcpu->arch.pv_eoi.msr_val);
	return val & 0x1;
}

static void pv_eoi_set_pending(struct kvm_vcpu *vcpu)
{
	if (pv_eoi_put_user(vcpu, KVM_PV_EOI_ENABLED) < 0) {
		apic_debug("Can't set EOI MSR value: 0x%llx\n",
			   (unsigned long long)vcpu->arch.pv_eoi.msr_val);
		return;
	}
	__set_bit(KVM_APIC_PV_EOI_PENDING, &vcpu->arch.apic_attention);
}

static void pv_eoi_clr_pending(struct kvm_vcpu *vcpu)
{
	if (pv_eoi_put_user(vcpu, KVM_PV_EOI_DISABLED) < 0) {
		apic_debug("Can't clear EOI MSR value: 0x%llx\n",
			   (unsigned long long)vcpu->arch.pv_eoi.msr_val);
		return;
	}
	__clear_bit(KVM_APIC_PV_EOI_PENDING, &vcpu->arch.apic_attention);
}

void kvm_apic_update_tmr(struct kvm_vcpu *vcpu, u32 *tmr)
{
	struct kvm_lapic *apic = vcpu->arch.apic;
	int i;

	for (i = 0; i < 8; i++)
		apic_set_reg(apic, APIC_TMR + 0x10 * i, tmr[i]);
}

static void apic_update_ppr(struct kvm_lapic *apic)
{
	u32 tpr, isrv, ppr, old_ppr;
	int isr;

	old_ppr = kvm_apic_get_reg(apic, APIC_PROCPRI);
	tpr = kvm_apic_get_reg(apic, APIC_TASKPRI);
	isr = apic_find_highest_isr(apic);
	isrv = (isr != -1) ? isr : 0;

	if ((tpr & 0xf0) >= (isrv & 0xf0))
		ppr = tpr & 0xff;
	else
		ppr = isrv & 0xf0;

	apic_debug("vlapic %p, ppr 0x%x, isr 0x%x, isrv 0x%x",
		   apic, ppr, isr, isrv);

	if (old_ppr != ppr) {
		apic_set_reg(apic, APIC_PROCPRI, ppr);
		if (ppr < old_ppr)
			kvm_make_request(KVM_REQ_EVENT, apic->vcpu);
	}
}

static void apic_set_tpr(struct kvm_lapic *apic, u32 tpr)
{
	apic_set_reg(apic, APIC_TASKPRI, tpr);
	apic_update_ppr(apic);
}

int kvm_apic_match_physical_addr(struct kvm_lapic *apic, u16 dest)
{
	return dest == 0xff || kvm_apic_id(apic) == dest;
}

int kvm_apic_match_logical_addr(struct kvm_lapic *apic, u8 mda)
{
	int result = 0;
	u32 logical_id;

	if (apic_x2apic_mode(apic)) {
		logical_id = kvm_apic_get_reg(apic, APIC_LDR);
		return logical_id & mda;
	}

	logical_id = GET_APIC_LOGICAL_ID(kvm_apic_get_reg(apic, APIC_LDR));

	switch (kvm_apic_get_reg(apic, APIC_DFR)) {
	case APIC_DFR_FLAT:
		if (logical_id & mda)
			result = 1;
		break;
	case APIC_DFR_CLUSTER:
		if (((logical_id >> 4) == (mda >> 0x4))
		    && (logical_id & mda & 0xf))
			result = 1;
		break;
	default:
		apic_debug("Bad DFR vcpu %d: %08x\n",
			   apic->vcpu->vcpu_id, kvm_apic_get_reg(apic, APIC_DFR));
		break;
	}

	return result;
}

int kvm_apic_match_dest(struct kvm_vcpu *vcpu, struct kvm_lapic *source,
			   int short_hand, int dest, int dest_mode)
{
	int result = 0;
	struct kvm_lapic *target = vcpu->arch.apic;

	apic_debug("target %p, source %p, dest 0x%x, "
		   "dest_mode 0x%x, short_hand 0x%x\n",
		   target, source, dest, dest_mode, short_hand);

	ASSERT(target);
	switch (short_hand) {
	case APIC_DEST_NOSHORT:
		if (dest_mode == 0)
			/* Physical mode. */
			result = kvm_apic_match_physical_addr(target, dest);
		else
			/* Logical mode. */
			result = kvm_apic_match_logical_addr(target, dest);
		break;
	case APIC_DEST_SELF:
		result = (target == source);
		break;
	case APIC_DEST_ALLINC:
		result = 1;
		break;
	case APIC_DEST_ALLBUT:
		result = (target != source);
		break;
	default:
		apic_debug("kvm: apic: Bad dest shorthand value %x\n",
			   short_hand);
		break;
	}

	return result;
}

bool kvm_irq_delivery_to_apic_fast(struct kvm *kvm, struct kvm_lapic *src,
		struct kvm_lapic_irq *irq, int *r, unsigned long *dest_map)
{
	struct kvm_apic_map *map;
	unsigned long bitmap = 1;
	struct kvm_lapic **dst;
	int i;
	bool ret = false;

	*r = -1;

	if (irq->shorthand == APIC_DEST_SELF) {
		*r = kvm_apic_set_irq(src->vcpu, irq, dest_map);
		return true;
	}

	if (irq->shorthand)
		return false;

	rcu_read_lock();
	map = rcu_dereference(kvm->arch.apic_map);

	if (!map)
		goto out;

	if (irq->dest_mode == 0) { /* physical mode */
		if (irq->delivery_mode == APIC_DM_LOWEST ||
				irq->dest_id == 0xff)
			goto out;
		dst = &map->phys_map[irq->dest_id & 0xff];
	} else {
		u32 mda = irq->dest_id << (32 - map->ldr_bits);

		dst = map->logical_map[apic_cluster_id(map, mda)];

		bitmap = apic_logical_id(map, mda);

		if (irq->delivery_mode == APIC_DM_LOWEST) {
			int l = -1;
			for_each_set_bit(i, &bitmap, 16) {
				if (!dst[i])
					continue;
				if (l < 0)
					l = i;
				else if (kvm_apic_compare_prio(dst[i]->vcpu, dst[l]->vcpu) < 0)
					l = i;
			}

			bitmap = (l >= 0) ? 1 << l : 0;
		}
	}

	for_each_set_bit(i, &bitmap, 16) {
		if (!dst[i])
			continue;
		if (*r < 0)
			*r = 0;
		*r += kvm_apic_set_irq(dst[i]->vcpu, irq, dest_map);
	}

	ret = true;
out:
	rcu_read_unlock();
	return ret;
}

/*
 * Add a pending IRQ into lapic.
 * Return 1 if successfully added and 0 if discarded.
 */
static int __apic_accept_irq(struct kvm_lapic *apic, int delivery_mode,
			     int vector, int level, int trig_mode,
			     unsigned long *dest_map)
{
	int result = 0;
	struct kvm_vcpu *vcpu = apic->vcpu;

	trace_kvm_apic_accept_irq(vcpu->vcpu_id, delivery_mode,
				  trig_mode, vector);
	switch (delivery_mode) {
	case APIC_DM_LOWEST:
		vcpu->arch.apic_arb_prio++;
	case APIC_DM_FIXED:
		/* FIXME add logic for vcpu on reset */
		if (unlikely(!apic_enabled(apic)))
			break;

		result = 1;

		if (dest_map)
			__set_bit(vcpu->vcpu_id, dest_map);

		if (kvm_x86_ops->deliver_posted_interrupt)
			kvm_x86_ops->deliver_posted_interrupt(vcpu, vector);
		else {
			apic_set_irr(vector, apic);

			kvm_make_request(KVM_REQ_EVENT, vcpu);
			kvm_vcpu_kick(vcpu);
		}
		break;

	case APIC_DM_REMRD:
		result = 1;
		vcpu->arch.pv.pv_unhalted = 1;
		kvm_make_request(KVM_REQ_EVENT, vcpu);
		kvm_vcpu_kick(vcpu);
		break;

	case APIC_DM_SMI:
		apic_debug("Ignoring guest SMI\n");
		break;

	case APIC_DM_NMI:
		result = 1;
		kvm_inject_nmi(vcpu);
		kvm_vcpu_kick(vcpu);
		break;

	case APIC_DM_INIT:
		if (!trig_mode || level) {
			result = 1;
			/* assumes that there are only KVM_APIC_INIT/SIPI */
			apic->pending_events = (1UL << KVM_APIC_INIT);
			/* make sure pending_events is visible before sending
			 * the request */
			smp_wmb();
			kvm_make_request(KVM_REQ_EVENT, vcpu);
			kvm_vcpu_kick(vcpu);
		} else {
			apic_debug("Ignoring de-assert INIT to vcpu %d\n",
				   vcpu->vcpu_id);
		}
		break;

	case APIC_DM_STARTUP:
		apic_debug("SIPI to vcpu %d vector 0x%02x\n",
			   vcpu->vcpu_id, vector);
		result = 1;
		apic->sipi_vector = vector;
		/* make sure sipi_vector is visible for the receiver */
		smp_wmb();
		set_bit(KVM_APIC_SIPI, &apic->pending_events);
		kvm_make_request(KVM_REQ_EVENT, vcpu);
		kvm_vcpu_kick(vcpu);
		break;

	case APIC_DM_EXTINT:
		/*
		 * Should only be called by kvm_apic_local_deliver() with LVT0,
		 * before NMI watchdog was enabled. Already handled by
		 * kvm_apic_accept_pic_intr().
		 */
		break;

	default:
		printk(KERN_ERR "TODO: unsupported delivery mode %x\n",
		       delivery_mode);
		break;
	}
	return result;
}

int kvm_apic_compare_prio(struct kvm_vcpu *vcpu1, struct kvm_vcpu *vcpu2)
{
	return vcpu1->arch.apic_arb_prio - vcpu2->arch.apic_arb_prio;
}

static void kvm_ioapic_send_eoi(struct kvm_lapic *apic, int vector)
{
	if (!(kvm_apic_get_reg(apic, APIC_SPIV) & APIC_SPIV_DIRECTED_EOI) &&
	    kvm_ioapic_handles_vector(apic->vcpu->kvm, vector)) {
		int trigger_mode;
		if (apic_test_vector(vector, apic->regs + APIC_TMR))
			trigger_mode = IOAPIC_LEVEL_TRIG;
		else
			trigger_mode = IOAPIC_EDGE_TRIG;
		kvm_ioapic_update_eoi(apic->vcpu, vector, trigger_mode);
	}
}

static int apic_set_eoi(struct kvm_lapic *apic)
{
	int vector = apic_find_highest_isr(apic);

	trace_kvm_eoi(apic, vector);

	/*
	 * Not every write EOI will has corresponding ISR,
	 * one example is when Kernel check timer on setup_IO_APIC
	 */
	if (vector == -1)
		return vector;

	apic_clear_isr(vector, apic);
	apic_update_ppr(apic);

	kvm_ioapic_send_eoi(apic, vector);
	kvm_make_request(KVM_REQ_EVENT, apic->vcpu);
	return vector;
}

/*
 * this interface assumes a trap-like exit, which has already finished
 * desired side effect including vISR and vPPR update.
 */
void kvm_apic_set_eoi_accelerated(struct kvm_vcpu *vcpu, int vector)
{
	struct kvm_lapic *apic = vcpu->arch.apic;

	trace_kvm_eoi(apic, vector);

	kvm_ioapic_send_eoi(apic, vector);
	kvm_make_request(KVM_REQ_EVENT, apic->vcpu);
}
EXPORT_SYMBOL_GPL(kvm_apic_set_eoi_accelerated);

static void apic_send_ipi(struct kvm_lapic *apic)
{
	u32 icr_low = kvm_apic_get_reg(apic, APIC_ICR);
	u32 icr_high = kvm_apic_get_reg(apic, APIC_ICR2);
	struct kvm_lapic_irq irq;

	irq.vector = icr_low & APIC_VECTOR_MASK;
	irq.delivery_mode = icr_low & APIC_MODE_MASK;
	irq.dest_mode = icr_low & APIC_DEST_MASK;
	irq.level = icr_low & APIC_INT_ASSERT;
	irq.trig_mode = icr_low & APIC_INT_LEVELTRIG;
	irq.shorthand = icr_low & APIC_SHORT_MASK;
	if (apic_x2apic_mode(apic))
		irq.dest_id = icr_high;
	else
		irq.dest_id = GET_APIC_DEST_FIELD(icr_high);

	trace_kvm_apic_ipi(icr_low, irq.dest_id);

	apic_debug("icr_high 0x%x, icr_low 0x%x, "
		   "short_hand 0x%x, dest 0x%x, trig_mode 0x%x, level 0x%x, "
		   "dest_mode 0x%x, delivery_mode 0x%x, vector 0x%x\n",
		   icr_high, icr_low, irq.shorthand, irq.dest_id,
		   irq.trig_mode, irq.level, irq.dest_mode, irq.delivery_mode,
		   irq.vector);

	kvm_irq_delivery_to_apic(apic->vcpu->kvm, apic, &irq, NULL);
}

static u32 apic_get_tmcct(struct kvm_lapic *apic)
{
	ktime_t remaining;
	s64 ns;
	u32 tmcct;

	ASSERT(apic != NULL);

	/* if initial count is 0, current count should also be 0 */
	if (kvm_apic_get_reg(apic, APIC_TMICT) == 0 ||
		apic->lapic_timer.period == 0)
		return 0;

	remaining = hrtimer_get_remaining(&apic->lapic_timer.timer);
	if (ktime_to_ns(remaining) < 0)
		remaining = ktime_set(0, 0);

	ns = mod_64(ktime_to_ns(remaining), apic->lapic_timer.period);
	tmcct = div64_u64(ns,
			 (APIC_BUS_CYCLE_NS * apic->divide_count));

	return tmcct;
}

static void __report_tpr_access(struct kvm_lapic *apic, bool write)
{
	struct kvm_vcpu *vcpu = apic->vcpu;
	struct kvm_run *run = vcpu->run;

	kvm_make_request(KVM_REQ_REPORT_TPR_ACCESS, vcpu);
	run->tpr_access.rip = kvm_rip_read(vcpu);
	run->tpr_access.is_write = write;
}

static inline void report_tpr_access(struct kvm_lapic *apic, bool write)
{
	if (apic->vcpu->arch.tpr_access_reporting)
		__report_tpr_access(apic, write);
}

static u32 __apic_read(struct kvm_lapic *apic, unsigned int offset)
{
	u32 val = 0;

	if (offset >= LAPIC_MMIO_LENGTH)
		return 0;

	switch (offset) {
	case APIC_ID:
		if (apic_x2apic_mode(apic))
			val = kvm_apic_id(apic);
		else
			val = kvm_apic_id(apic) << 24;
		break;
	case APIC_ARBPRI:
		apic_debug("Access APIC ARBPRI register which is for P6\n");
		break;

	case APIC_TMCCT:	/* Timer CCR */
		if (apic_lvtt_tscdeadline(apic))
			return 0;

		val = apic_get_tmcct(apic);
		break;
	case APIC_PROCPRI:
		apic_update_ppr(apic);
		val = kvm_apic_get_reg(apic, offset);
		break;
	case APIC_TASKPRI:
		report_tpr_access(apic, false);
		/* fall thru */
	default:
		val = kvm_apic_get_reg(apic, offset);
		break;
	}

	return val;
}

static inline struct kvm_lapic *to_lapic(struct kvm_io_device *dev)
{
	return container_of(dev, struct kvm_lapic, dev);
}

static int apic_reg_read(struct kvm_lapic *apic, u32 offset, int len,
		void *data)
{
	unsigned char alignment = offset & 0xf;
	u32 result;
	/* this bitmask has a bit cleared for each reserved register */
	static const u64 rmask = 0x43ff01ffffffe70cULL;

	if ((alignment + len) > 4) {
		apic_debug("KVM_APIC_READ: alignment error %x %d\n",
			   offset, len);
		return 1;
	}

	if (offset > 0x3f0 || !(rmask & (1ULL << (offset >> 4)))) {
		apic_debug("KVM_APIC_READ: read reserved register %x\n",
			   offset);
		return 1;
	}

	result = __apic_read(apic, offset & ~0xf);

	trace_kvm_apic_read(offset, result);

	switch (len) {
	case 1:
	case 2:
	case 4:
		memcpy(data, (char *)&result + alignment, len);
		break;
	default:
		printk(KERN_ERR "Local APIC read with len = %x, "
		       "should be 1,2, or 4 instead\n", len);
		break;
	}
	return 0;
}

static int apic_mmio_in_range(struct kvm_lapic *apic, gpa_t addr)
{
	return kvm_apic_hw_enabled(apic) &&
	    addr >= apic->base_address &&
	    addr < apic->base_address + LAPIC_MMIO_LENGTH;
}

static int apic_mmio_read(struct kvm_io_device *this,
			   gpa_t address, int len, void *data)
{
	struct kvm_lapic *apic = to_lapic(this);
	u32 offset = address - apic->base_address;

	if (!apic_mmio_in_range(apic, address))
		return -EOPNOTSUPP;

	apic_reg_read(apic, offset, len, data);

	return 0;
}

static void update_divide_count(struct kvm_lapic *apic)
{
	u32 tmp1, tmp2, tdcr;

	tdcr = kvm_apic_get_reg(apic, APIC_TDCR);
	tmp1 = tdcr & 0xf;
	tmp2 = ((tmp1 & 0x3) | ((tmp1 & 0x8) >> 1)) + 1;
	apic->divide_count = 0x1 << (tmp2 & 0x7);

	apic_debug("timer divide count is 0x%x\n",
				   apic->divide_count);
}

static void start_apic_timer(struct kvm_lapic *apic)
{
	ktime_t now;
	atomic_set(&apic->lapic_timer.pending, 0);

	if (apic_lvtt_period(apic) || apic_lvtt_oneshot(apic)) {
		/* lapic timer in oneshot or periodic mode */
		now = apic->lapic_timer.timer.base->get_time();
		apic->lapic_timer.period = (u64)kvm_apic_get_reg(apic, APIC_TMICT)
			    * APIC_BUS_CYCLE_NS * apic->divide_count;

		if (!apic->lapic_timer.period)
			return;
		/*
		 * Do not allow the guest to program periodic timers with small
		 * interval, since the hrtimers are not throttled by the host
		 * scheduler.
		 */
		if (apic_lvtt_period(apic)) {
			s64 min_period = min_timer_period_us * 1000LL;

			if (apic->lapic_timer.period < min_period) {
				pr_info_ratelimited(
				    "kvm: vcpu %i: requested %lld ns "
				    "lapic timer period limited to %lld ns\n",
				    apic->vcpu->vcpu_id,
				    apic->lapic_timer.period, min_period);
				apic->lapic_timer.period = min_period;
			}
		}

		hrtimer_start(&apic->lapic_timer.timer,
			      ktime_add_ns(now, apic->lapic_timer.period),
			      HRTIMER_MODE_ABS);

		apic_debug("%s: bus cycle is %" PRId64 "ns, now 0x%016"
			   PRIx64 ", "
			   "timer initial count 0x%x, period %lldns, "
			   "expire @ 0x%016" PRIx64 ".\n", __func__,
			   APIC_BUS_CYCLE_NS, ktime_to_ns(now),
			   kvm_apic_get_reg(apic, APIC_TMICT),
			   apic->lapic_timer.period,
			   ktime_to_ns(ktime_add_ns(now,
					apic->lapic_timer.period)));
	} else if (apic_lvtt_tscdeadline(apic)) {
		/* lapic timer in tsc deadline mode */
		u64 guest_tsc, tscdeadline = apic->lapic_timer.tscdeadline;
		u64 ns = 0;
		struct kvm_vcpu *vcpu = apic->vcpu;
		unsigned long this_tsc_khz = vcpu->arch.virtual_tsc_khz;
		unsigned long flags;

		if (unlikely(!tscdeadline || !this_tsc_khz))
			return;

		local_irq_save(flags);

		now = apic->lapic_timer.timer.base->get_time();
		guest_tsc = kvm_x86_ops->read_l1_tsc(vcpu, native_read_tsc());
		if (likely(tscdeadline > guest_tsc)) {
			ns = (tscdeadline - guest_tsc) * 1000000ULL;
			do_div(ns, this_tsc_khz);
		}
		hrtimer_start(&apic->lapic_timer.timer,
			ktime_add_ns(now, ns), HRTIMER_MODE_ABS);

		local_irq_restore(flags);
	}
}

static void apic_manage_nmi_watchdog(struct kvm_lapic *apic, u32 lvt0_val)
{
	int nmi_wd_enabled = apic_lvt_nmi_mode(kvm_apic_get_reg(apic, APIC_LVT0));

	if (apic_lvt_nmi_mode(lvt0_val)) {
		if (!nmi_wd_enabled) {
			apic_debug("Receive NMI setting on APIC_LVT0 "
				   "for cpu %d\n", apic->vcpu->vcpu_id);
			apic->vcpu->kvm->arch.vapics_in_nmi_mode++;
		}
	} else if (nmi_wd_enabled)
		apic->vcpu->kvm->arch.vapics_in_nmi_mode--;
}

static int apic_reg_write(struct kvm_lapic *apic, u32 reg, u32 val)
{
	int ret = 0;

	trace_kvm_apic_write(reg, val);

	switch (reg) {
	case APIC_ID:		/* Local APIC ID */
		if (!apic_x2apic_mode(apic))
			kvm_apic_set_id(apic, val >> 24);
		else
			ret = 1;
		break;

	case APIC_TASKPRI:
		report_tpr_access(apic, true);
		apic_set_tpr(apic, val & 0xff);
		break;

	case APIC_EOI:
		apic_set_eoi(apic);
		break;

	case APIC_LDR:
		if (!apic_x2apic_mode(apic))
			kvm_apic_set_ldr(apic, val & APIC_LDR_MASK);
		else
			ret = 1;
		break;

	case APIC_DFR:
		if (!apic_x2apic_mode(apic)) {
			apic_set_reg(apic, APIC_DFR, val | 0x0FFFFFFF);
			recalculate_apic_map(apic->vcpu->kvm);
		} else
			ret = 1;
		break;

	case APIC_SPIV: {
		u32 mask = 0x3ff;
		if (kvm_apic_get_reg(apic, APIC_LVR) & APIC_LVR_DIRECTED_EOI)
			mask |= APIC_SPIV_DIRECTED_EOI;
		apic_set_spiv(apic, val & mask);
		if (!(val & APIC_SPIV_APIC_ENABLED)) {
			int i;
			u32 lvt_val;

			for (i = 0; i < APIC_LVT_NUM; i++) {
				lvt_val = kvm_apic_get_reg(apic,
						       APIC_LVTT + 0x10 * i);
				apic_set_reg(apic, APIC_LVTT + 0x10 * i,
					     lvt_val | APIC_LVT_MASKED);
			}
			atomic_set(&apic->lapic_timer.pending, 0);

		}
		break;
	}
	case APIC_ICR:
		/* No delay here, so we always clear the pending bit */
		apic_set_reg(apic, APIC_ICR, val & ~(1 << 12));
		apic_send_ipi(apic);
		break;

	case APIC_ICR2:
		if (!apic_x2apic_mode(apic))
			val &= 0xff000000;
		apic_set_reg(apic, APIC_ICR2, val);
		break;

	case APIC_LVT0:
		apic_manage_nmi_watchdog(apic, val);
	case APIC_LVTTHMR:
	case APIC_LVTPC:
	case APIC_LVT1:
	case APIC_LVTERR:
		/* TODO: Check vector */
		if (!kvm_apic_sw_enabled(apic))
			val |= APIC_LVT_MASKED;

		val &= apic_lvt_mask[(reg - APIC_LVTT) >> 4];
		apic_set_reg(apic, reg, val);

		break;

	case APIC_LVTT:
		if ((kvm_apic_get_reg(apic, APIC_LVTT) &
		    apic->lapic_timer.timer_mode_mask) !=
		   (val & apic->lapic_timer.timer_mode_mask))
			hrtimer_cancel(&apic->lapic_timer.timer);

		if (!kvm_apic_sw_enabled(apic))
			val |= APIC_LVT_MASKED;
		val &= (apic_lvt_mask[0] | apic->lapic_timer.timer_mode_mask);
		apic_set_reg(apic, APIC_LVTT, val);
		break;

	case APIC_TMICT:
		if (apic_lvtt_tscdeadline(apic))
			break;

		hrtimer_cancel(&apic->lapic_timer.timer);
		apic_set_reg(apic, APIC_TMICT, val);
		start_apic_timer(apic);
		break;

	case APIC_TDCR:
		if (val & 4)
			apic_debug("KVM_WRITE:TDCR %x\n", val);
		apic_set_reg(apic, APIC_TDCR, val);
		update_divide_count(apic);
		break;

	case APIC_ESR:
		if (apic_x2apic_mode(apic) && val != 0) {
			apic_debug("KVM_WRITE:ESR not zero %x\n", val);
			ret = 1;
		}
		break;

	case APIC_SELF_IPI:
		if (apic_x2apic_mode(apic)) {
			apic_reg_write(apic, APIC_ICR, 0x40000 | (val & 0xff));
		} else
			ret = 1;
		break;
	default:
		ret = 1;
		break;
	}
	if (ret)
		apic_debug("Local APIC Write to read-only register %x\n", reg);
	return ret;
}

static int apic_mmio_write(struct kvm_io_device *this,
			    gpa_t address, int len, const void *data)
{
	struct kvm_lapic *apic = to_lapic(this);
	unsigned int offset = address - apic->base_address;
	u32 val;

	if (!apic_mmio_in_range(apic, address))
		return -EOPNOTSUPP;

	/*
	 * APIC register must be aligned on 128-bits boundary.
	 * 32/64/128 bits registers must be accessed thru 32 bits.
	 * Refer SDM 8.4.1
	 */
	if (len != 4 || (offset & 0xf)) {
		/* Don't shout loud, $infamous_os would cause only noise. */
		apic_debug("apic write: bad size=%d %lx\n", len, (long)address);
		return 0;
	}

	val = *(u32*)data;

	/* too common printing */
	if (offset != APIC_EOI)
		apic_debug("%s: offset 0x%x with length 0x%x, and value is "
			   "0x%x\n", __func__, offset, len, val);

	apic_reg_write(apic, offset & 0xff0, val);

	return 0;
}

void kvm_lapic_set_eoi(struct kvm_vcpu *vcpu)
{
	if (kvm_vcpu_has_lapic(vcpu))
		apic_reg_write(vcpu->arch.apic, APIC_EOI, 0);
}
EXPORT_SYMBOL_GPL(kvm_lapic_set_eoi);

/* emulate APIC access in a trap manner */
void kvm_apic_write_nodecode(struct kvm_vcpu *vcpu, u32 offset)
{
	u32 val = 0;

	/* hw has done the conditional check and inst decode */
	offset &= 0xff0;

	apic_reg_read(vcpu->arch.apic, offset, 4, &val);

	/* TODO: optimize to just emulate side effect w/o one more write */
	apic_reg_write(vcpu->arch.apic, offset, val);
}
EXPORT_SYMBOL_GPL(kvm_apic_write_nodecode);

void kvm_free_lapic(struct kvm_vcpu *vcpu)
{
	struct kvm_lapic *apic = vcpu->arch.apic;

	if (!vcpu->arch.apic)
		return;

	hrtimer_cancel(&apic->lapic_timer.timer);

	if (!(vcpu->arch.apic_base & MSR_IA32_APICBASE_ENABLE))
		static_key_slow_dec_deferred(&apic_hw_disabled);

	if (!(kvm_apic_get_reg(apic, APIC_SPIV) & APIC_SPIV_APIC_ENABLED))
		static_key_slow_dec_deferred(&apic_sw_disabled);

	if (apic->regs)
		free_page((unsigned long)apic->regs);

	kfree(apic);
}

/*
 *----------------------------------------------------------------------
 * LAPIC interface
 *----------------------------------------------------------------------
 */

u64 kvm_get_lapic_tscdeadline_msr(struct kvm_vcpu *vcpu)
{
	struct kvm_lapic *apic = vcpu->arch.apic;

	if (!kvm_vcpu_has_lapic(vcpu) || apic_lvtt_oneshot(apic) ||
			apic_lvtt_period(apic))
		return 0;

	return apic->lapic_timer.tscdeadline;
}

void kvm_set_lapic_tscdeadline_msr(struct kvm_vcpu *vcpu, u64 data)
{
	struct kvm_lapic *apic = vcpu->arch.apic;

	if (!kvm_vcpu_has_lapic(vcpu) || apic_lvtt_oneshot(apic) ||
			apic_lvtt_period(apic))
		return;

	hrtimer_cancel(&apic->lapic_timer.timer);
	/* Inject here so clearing tscdeadline won't override new value */
	if (apic_has_pending_timer(vcpu))
		kvm_inject_apic_timer_irqs(vcpu);
	apic->lapic_timer.tscdeadline = data;
	start_apic_timer(apic);
}

void kvm_lapic_set_tpr(struct kvm_vcpu *vcpu, unsigned long cr8)
{
	struct kvm_lapic *apic = vcpu->arch.apic;

	if (!kvm_vcpu_has_lapic(vcpu))
		return;

	apic_set_tpr(apic, ((cr8 & 0x0f) << 4)
		     | (kvm_apic_get_reg(apic, APIC_TASKPRI) & 4));
}

u64 kvm_lapic_get_cr8(struct kvm_vcpu *vcpu)
{
	u64 tpr;

	if (!kvm_vcpu_has_lapic(vcpu))
		return 0;

	tpr = (u64) kvm_apic_get_reg(vcpu->arch.apic, APIC_TASKPRI);

	return (tpr & 0xf0) >> 4;
}

void kvm_lapic_set_base(struct kvm_vcpu *vcpu, u64 value)
{
	u64 old_value = vcpu->arch.apic_base;
	struct kvm_lapic *apic = vcpu->arch.apic;

	if (!apic) {
		value |= MSR_IA32_APICBASE_BSP;
		vcpu->arch.apic_base = value;
		return;
	}

	if (!kvm_vcpu_is_bsp(apic->vcpu))
		value &= ~MSR_IA32_APICBASE_BSP;
	vcpu->arch.apic_base = value;

	/* update jump label if enable bit changes */
	if ((old_value ^ value) & MSR_IA32_APICBASE_ENABLE) {
		if (value & MSR_IA32_APICBASE_ENABLE)
			static_key_slow_dec_deferred(&apic_hw_disabled);
		else
			static_key_slow_inc(&apic_hw_disabled.key);
		recalculate_apic_map(vcpu->kvm);
	}

	if ((old_value ^ value) & X2APIC_ENABLE) {
		if (value & X2APIC_ENABLE) {
			u32 id = kvm_apic_id(apic);
			u32 ldr = ((id >> 4) << 16) | (1 << (id & 0xf));
			kvm_apic_set_ldr(apic, ldr);
			kvm_x86_ops->set_virtual_x2apic_mode(vcpu, true);
		} else
			kvm_x86_ops->set_virtual_x2apic_mode(vcpu, false);
	}

	apic->base_address = apic->vcpu->arch.apic_base &
			     MSR_IA32_APICBASE_BASE;

	/* with FSB delivery interrupt, we can restart APIC functionality */
	apic_debug("apic base msr is 0x%016" PRIx64 ", and base address is "
		   "0x%lx.\n", apic->vcpu->arch.apic_base, apic->base_address);

}

void kvm_lapic_reset(struct kvm_vcpu *vcpu)
{
	struct kvm_lapic *apic;
	int i;

	apic_debug("%s\n", __func__);

	ASSERT(vcpu);
	apic = vcpu->arch.apic;
	ASSERT(apic != NULL);

	/* Stop the timer in case it's a reset to an active apic */
	hrtimer_cancel(&apic->lapic_timer.timer);

	kvm_apic_set_id(apic, vcpu->vcpu_id);
	kvm_apic_set_version(apic->vcpu);

	for (i = 0; i < APIC_LVT_NUM; i++)
		apic_set_reg(apic, APIC_LVTT + 0x10 * i, APIC_LVT_MASKED);
	apic_set_reg(apic, APIC_LVT0,
		     SET_APIC_DELIVERY_MODE(0, APIC_MODE_EXTINT));

	apic_set_reg(apic, APIC_DFR, 0xffffffffU);
	apic_set_spiv(apic, 0xff);
	apic_set_reg(apic, APIC_TASKPRI, 0);
	kvm_apic_set_ldr(apic, 0);
	apic_set_reg(apic, APIC_ESR, 0);
	apic_set_reg(apic, APIC_ICR, 0);
	apic_set_reg(apic, APIC_ICR2, 0);
	apic_set_reg(apic, APIC_TDCR, 0);
	apic_set_reg(apic, APIC_TMICT, 0);
	for (i = 0; i < 8; i++) {
		apic_set_reg(apic, APIC_IRR + 0x10 * i, 0);
		apic_set_reg(apic, APIC_ISR + 0x10 * i, 0);
		apic_set_reg(apic, APIC_TMR + 0x10 * i, 0);
	}
	apic->irr_pending = kvm_apic_vid_enabled(vcpu->kvm);
	apic->isr_count = kvm_apic_vid_enabled(vcpu->kvm);
	apic->highest_isr_cache = -1;
	update_divide_count(apic);
	atomic_set(&apic->lapic_timer.pending, 0);
	if (kvm_vcpu_is_bsp(vcpu))
		kvm_lapic_set_base(vcpu,
				vcpu->arch.apic_base | MSR_IA32_APICBASE_BSP);
	vcpu->arch.pv_eoi.msr_val = 0;
	apic_update_ppr(apic);

	vcpu->arch.apic_arb_prio = 0;
	vcpu->arch.apic_attention = 0;

	apic_debug("%s: vcpu=%p, id=%d, base_msr="
		   "0x%016" PRIx64 ", base_address=0x%0lx.\n", __func__,
		   vcpu, kvm_apic_id(apic),
		   vcpu->arch.apic_base, apic->base_address);
}

/*
 *----------------------------------------------------------------------
 * timer interface
 *----------------------------------------------------------------------
 */

static bool lapic_is_periodic(struct kvm_lapic *apic)
{
	return apic_lvtt_period(apic);
}

int apic_has_pending_timer(struct kvm_vcpu *vcpu)
{
	struct kvm_lapic *apic = vcpu->arch.apic;

	if (kvm_vcpu_has_lapic(vcpu) && apic_enabled(apic) &&
			apic_lvt_enabled(apic, APIC_LVTT))
		return atomic_read(&apic->lapic_timer.pending);

	return 0;
}

int kvm_apic_local_deliver(struct kvm_lapic *apic, int lvt_type)
{
	u32 reg = kvm_apic_get_reg(apic, lvt_type);
	int vector, mode, trig_mode;

	if (kvm_apic_hw_enabled(apic) && !(reg & APIC_LVT_MASKED)) {
		vector = reg & APIC_VECTOR_MASK;
		mode = reg & APIC_MODE_MASK;
		trig_mode = reg & APIC_LVT_LEVEL_TRIGGER;
		return __apic_accept_irq(apic, mode, vector, 1, trig_mode,
					NULL);
	}
	return 0;
}

void kvm_apic_nmi_wd_deliver(struct kvm_vcpu *vcpu)
{
	struct kvm_lapic *apic = vcpu->arch.apic;

	if (apic)
		kvm_apic_local_deliver(apic, APIC_LVT0);
}

static const struct kvm_io_device_ops apic_mmio_ops = {
	.read     = apic_mmio_read,
	.write    = apic_mmio_write,
};

static enum hrtimer_restart apic_timer_fn(struct hrtimer *data)
{
	struct kvm_timer *ktimer = container_of(data, struct kvm_timer, timer);
	struct kvm_lapic *apic = container_of(ktimer, struct kvm_lapic, lapic_timer);
	struct kvm_vcpu *vcpu = apic->vcpu;
	wait_queue_head_t *q = &vcpu->wq;

	/*
	 * There is a race window between reading and incrementing, but we do
	 * not care about potentially losing timer events in the !reinject
	 * case anyway. Note: KVM_REQ_PENDING_TIMER is implicitly checked
	 * in vcpu_enter_guest.
	 */
	if (!atomic_read(&ktimer->pending)) {
		atomic_inc(&ktimer->pending);
		/* FIXME: this code should not know anything about vcpus */
		kvm_make_request(KVM_REQ_PENDING_TIMER, vcpu);
	}

	if (waitqueue_active(q))
		wake_up_interruptible(q);

	if (lapic_is_periodic(apic)) {
		hrtimer_add_expires_ns(&ktimer->timer, ktimer->period);
		return HRTIMER_RESTART;
	} else
		return HRTIMER_NORESTART;
}

int kvm_create_lapic(struct kvm_vcpu *vcpu)
{
	struct kvm_lapic *apic;

	ASSERT(vcpu != NULL);
	apic_debug("apic_init %d\n", vcpu->vcpu_id);

	apic = kzalloc(sizeof(*apic), GFP_KERNEL);
	if (!apic)
		goto nomem;

	vcpu->arch.apic = apic;

	apic->regs = (void *)get_zeroed_page(GFP_KERNEL);
	if (!apic->regs) {
		printk(KERN_ERR "malloc apic regs error for vcpu %x\n",
		       vcpu->vcpu_id);
		goto nomem_free_apic;
	}
	apic->vcpu = vcpu;

	hrtimer_init(&apic->lapic_timer.timer, CLOCK_MONOTONIC,
		     HRTIMER_MODE_ABS);
	apic->lapic_timer.timer.function = apic_timer_fn;

	/*
	 * APIC is created enabled. This will prevent kvm_lapic_set_base from
	 * thinking that APIC satet has changed.
	 */
	vcpu->arch.apic_base = MSR_IA32_APICBASE_ENABLE;
	kvm_lapic_set_base(vcpu,
			APIC_DEFAULT_PHYS_BASE | MSR_IA32_APICBASE_ENABLE);

	static_key_slow_inc(&apic_sw_disabled.key); /* sw disabled at reset */
	kvm_lapic_reset(vcpu);
	kvm_iodevice_init(&apic->dev, &apic_mmio_ops);

	return 0;
nomem_free_apic:
	kfree(apic);
nomem:
	return -ENOMEM;
}

int kvm_apic_has_interrupt(struct kvm_vcpu *vcpu)
{
	struct kvm_lapic *apic = vcpu->arch.apic;
	int highest_irr;

	if (!kvm_vcpu_has_lapic(vcpu) || !apic_enabled(apic))
		return -1;

	apic_update_ppr(apic);
	highest_irr = apic_find_highest_irr(apic);
	if ((highest_irr == -1) ||
	    ((highest_irr & 0xF0) <= kvm_apic_get_reg(apic, APIC_PROCPRI)))
		return -1;
	return highest_irr;
}

int kvm_apic_accept_pic_intr(struct kvm_vcpu *vcpu)
{
	u32 lvt0 = kvm_apic_get_reg(vcpu->arch.apic, APIC_LVT0);
	int r = 0;

	if (!kvm_apic_hw_enabled(vcpu->arch.apic))
		r = 1;
	if ((lvt0 & APIC_LVT_MASKED) == 0 &&
	    GET_APIC_DELIVERY_MODE(lvt0) == APIC_MODE_EXTINT)
		r = 1;
	return r;
}

void kvm_inject_apic_timer_irqs(struct kvm_vcpu *vcpu)
{
	struct kvm_lapic *apic = vcpu->arch.apic;

	if (!kvm_vcpu_has_lapic(vcpu))
		return;

	if (atomic_read(&apic->lapic_timer.pending) > 0) {
		kvm_apic_local_deliver(apic, APIC_LVTT);
		if (apic_lvtt_tscdeadline(apic))
			apic->lapic_timer.tscdeadline = 0;
		atomic_set(&apic->lapic_timer.pending, 0);
	}
}

int kvm_get_apic_interrupt(struct kvm_vcpu *vcpu)
{
	int vector = kvm_apic_has_interrupt(vcpu);
	struct kvm_lapic *apic = vcpu->arch.apic;

	/* Note that we never get here with APIC virtualization enabled.  */

	if (vector == -1)
		return -1;

	/*
	 * We get here even with APIC virtualization enabled, if doing
	 * nested virtualization and L1 runs with the "acknowledge interrupt
	 * on exit" mode.  Then we cannot inject the interrupt via RVI,
	 * because the process would deliver it through the IDT.
	 */

	apic_set_isr(vector, apic);
	apic_update_ppr(apic);
	apic_clear_irr(vector, apic);
	return vector;
}

void kvm_apic_post_state_restore(struct kvm_vcpu *vcpu,
		struct kvm_lapic_state *s)
{
	struct kvm_lapic *apic = vcpu->arch.apic;

	kvm_lapic_set_base(vcpu, vcpu->arch.apic_base);
	/* set SPIV separately to get count of SW disabled APICs right */
	apic_set_spiv(apic, *((u32 *)(s->regs + APIC_SPIV)));
	memcpy(vcpu->arch.apic->regs, s->regs, sizeof *s);
	/* call kvm_apic_set_id() to put apic into apic_map */
	kvm_apic_set_id(apic, kvm_apic_id(apic));
	kvm_apic_set_version(vcpu);

	apic_update_ppr(apic);
	hrtimer_cancel(&apic->lapic_timer.timer);
	update_divide_count(apic);
	start_apic_timer(apic);
	apic->irr_pending = true;
	apic->isr_count = kvm_apic_vid_enabled(vcpu->kvm) ?
				1 : count_vectors(apic->regs + APIC_ISR);
	apic->highest_isr_cache = -1;
	kvm_x86_ops->hwapic_isr_update(vcpu->kvm, apic_find_highest_isr(apic));
	kvm_make_request(KVM_REQ_EVENT, vcpu);
	kvm_rtc_eoi_tracking_restore_one(vcpu);
}

void __kvm_migrate_apic_timer(struct kvm_vcpu *vcpu)
{
	struct hrtimer *timer;

	if (!kvm_vcpu_has_lapic(vcpu))
		return;

	timer = &vcpu->arch.apic->lapic_timer.timer;
	if (hrtimer_cancel(timer))
		hrtimer_start_expires(timer, HRTIMER_MODE_ABS);
}

/*
 * apic_sync_pv_eoi_from_guest - called on vmexit or cancel interrupt
 *
 * Detect whether guest triggered PV EOI since the
 * last entry. If yes, set EOI on guests's behalf.
 * Clear PV EOI in guest memory in any case.
 */
static void apic_sync_pv_eoi_from_guest(struct kvm_vcpu *vcpu,
					struct kvm_lapic *apic)
{
	bool pending;
	int vector;
	/*
	 * PV EOI state is derived from KVM_APIC_PV_EOI_PENDING in host
	 * and KVM_PV_EOI_ENABLED in guest memory as follows:
	 *
	 * KVM_APIC_PV_EOI_PENDING is unset:
	 * 	-> host disabled PV EOI.
	 * KVM_APIC_PV_EOI_PENDING is set, KVM_PV_EOI_ENABLED is set:
	 * 	-> host enabled PV EOI, guest did not execute EOI yet.
	 * KVM_APIC_PV_EOI_PENDING is set, KVM_PV_EOI_ENABLED is unset:
	 * 	-> host enabled PV EOI, guest executed EOI.
	 */
	BUG_ON(!pv_eoi_enabled(vcpu));
	pending = pv_eoi_get_pending(vcpu);
	/*
	 * Clear pending bit in any case: it will be set again on vmentry.
	 * While this might not be ideal from performance point of view,
	 * this makes sure pv eoi is only enabled when we know it's safe.
	 */
	pv_eoi_clr_pending(vcpu);
	if (pending)
		return;
	vector = apic_set_eoi(apic);
	trace_kvm_pv_eoi(apic, vector);
}

void kvm_lapic_sync_from_vapic(struct kvm_vcpu *vcpu)
{
	u32 data;

	if (test_bit(KVM_APIC_PV_EOI_PENDING, &vcpu->arch.apic_attention))
		apic_sync_pv_eoi_from_guest(vcpu, vcpu->arch.apic);

	if (!test_bit(KVM_APIC_CHECK_VAPIC, &vcpu->arch.apic_attention))
		return;

	kvm_read_guest_cached(vcpu->kvm, &vcpu->arch.apic->vapic_cache, &data,
				sizeof(u32));

	apic_set_tpr(vcpu->arch.apic, data & 0xff);
}

/*
 * apic_sync_pv_eoi_to_guest - called before vmentry
 *
 * Detect whether it's safe to enable PV EOI and
 * if yes do so.
 */
static void apic_sync_pv_eoi_to_guest(struct kvm_vcpu *vcpu,
					struct kvm_lapic *apic)
{
	if (!pv_eoi_enabled(vcpu) ||
	    /* IRR set or many bits in ISR: could be nested. */
	    apic->irr_pending ||
	    /* Cache not set: could be safe but we don't bother. */
	    apic->highest_isr_cache == -1 ||
	    /* Need EOI to update ioapic. */
	    kvm_ioapic_handles_vector(vcpu->kvm, apic->highest_isr_cache)) {
		/*
		 * PV EOI was disabled by apic_sync_pv_eoi_from_guest
		 * so we need not do anything here.
		 */
		return;
	}

	pv_eoi_set_pending(apic->vcpu);
}

void kvm_lapic_sync_to_vapic(struct kvm_vcpu *vcpu)
{
	u32 data, tpr;
	int max_irr, max_isr;
	struct kvm_lapic *apic = vcpu->arch.apic;

	apic_sync_pv_eoi_to_guest(vcpu, apic);

	if (!test_bit(KVM_APIC_CHECK_VAPIC, &vcpu->arch.apic_attention))
		return;

	tpr = kvm_apic_get_reg(apic, APIC_TASKPRI) & 0xff;
	max_irr = apic_find_highest_irr(apic);
	if (max_irr < 0)
		max_irr = 0;
	max_isr = apic_find_highest_isr(apic);
	if (max_isr < 0)
		max_isr = 0;
	data = (tpr & 0xff) | ((max_isr & 0xf0) << 8) | (max_irr << 24);

	kvm_write_guest_cached(vcpu->kvm, &vcpu->arch.apic->vapic_cache, &data,
				sizeof(u32));
}

int kvm_lapic_set_vapic_addr(struct kvm_vcpu *vcpu, gpa_t vapic_addr)
{
	if (vapic_addr) {
		if (kvm_gfn_to_hva_cache_init(vcpu->kvm,
					&vcpu->arch.apic->vapic_cache,
					vapic_addr, sizeof(u32)))
			return -EINVAL;
		__set_bit(KVM_APIC_CHECK_VAPIC, &vcpu->arch.apic_attention);
	} else {
		__clear_bit(KVM_APIC_CHECK_VAPIC, &vcpu->arch.apic_attention);
	}

	vcpu->arch.apic->vapic_addr = vapic_addr;
	return 0;
}

int kvm_x2apic_msr_write(struct kvm_vcpu *vcpu, u32 msr, u64 data)
{
	struct kvm_lapic *apic = vcpu->arch.apic;
	u32 reg = (msr - APIC_BASE_MSR) << 4;

	if (!irqchip_in_kernel(vcpu->kvm) || !apic_x2apic_mode(apic))
		return 1;

	/* if this is ICR write vector before command */
	if (msr == 0x830)
		apic_reg_write(apic, APIC_ICR2, (u32)(data >> 32));
	return apic_reg_write(apic, reg, (u32)data);
}

int kvm_x2apic_msr_read(struct kvm_vcpu *vcpu, u32 msr, u64 *data)
{
	struct kvm_lapic *apic = vcpu->arch.apic;
	u32 reg = (msr - APIC_BASE_MSR) << 4, low, high = 0;

	if (!irqchip_in_kernel(vcpu->kvm) || !apic_x2apic_mode(apic))
		return 1;

	if (apic_reg_read(apic, reg, 4, &low))
		return 1;
	if (msr == 0x830)
		apic_reg_read(apic, APIC_ICR2, 4, &high);

	*data = (((u64)high) << 32) | low;

	return 0;
}

int kvm_hv_vapic_msr_write(struct kvm_vcpu *vcpu, u32 reg, u64 data)
{
	struct kvm_lapic *apic = vcpu->arch.apic;

	if (!kvm_vcpu_has_lapic(vcpu))
		return 1;

	/* if this is ICR write vector before command */
	if (reg == APIC_ICR)
		apic_reg_write(apic, APIC_ICR2, (u32)(data >> 32));
	return apic_reg_write(apic, reg, (u32)data);
}

int kvm_hv_vapic_msr_read(struct kvm_vcpu *vcpu, u32 reg, u64 *data)
{
	struct kvm_lapic *apic = vcpu->arch.apic;
	u32 low, high = 0;

	if (!kvm_vcpu_has_lapic(vcpu))
		return 1;

	if (apic_reg_read(apic, reg, 4, &low))
		return 1;
	if (reg == APIC_ICR)
		apic_reg_read(apic, APIC_ICR2, 4, &high);

	*data = (((u64)high) << 32) | low;

	return 0;
}

int kvm_lapic_enable_pv_eoi(struct kvm_vcpu *vcpu, u64 data)
{
	u64 addr = data & ~KVM_MSR_ENABLED;
	if (!IS_ALIGNED(addr, 4))
		return 1;

	vcpu->arch.pv_eoi.msr_val = data;
	if (!pv_eoi_enabled(vcpu))
		return 0;
	return kvm_gfn_to_hva_cache_init(vcpu->kvm, &vcpu->arch.pv_eoi.data,
					 addr, sizeof(u8));
}

void kvm_apic_accept_events(struct kvm_vcpu *vcpu)
{
	struct kvm_lapic *apic = vcpu->arch.apic;
	unsigned int sipi_vector;
	unsigned long pe;

	if (!kvm_vcpu_has_lapic(vcpu) || !apic->pending_events)
		return;

	pe = xchg(&apic->pending_events, 0);

	if (test_bit(KVM_APIC_INIT, &pe)) {
		kvm_lapic_reset(vcpu);
		kvm_vcpu_reset(vcpu);
		if (kvm_vcpu_is_bsp(apic->vcpu))
			vcpu->arch.mp_state = KVM_MP_STATE_RUNNABLE;
		else
			vcpu->arch.mp_state = KVM_MP_STATE_INIT_RECEIVED;
	}
	if (test_bit(KVM_APIC_SIPI, &pe) &&
	    vcpu->arch.mp_state == KVM_MP_STATE_INIT_RECEIVED) {
		/* evaluate pending_events before reading the vector */
		smp_rmb();
		sipi_vector = apic->sipi_vector;
		apic_debug("vcpu %d received sipi with vector # %x\n",
			 vcpu->vcpu_id, sipi_vector);
		kvm_vcpu_deliver_sipi_vector(vcpu, sipi_vector);
		vcpu->arch.mp_state = KVM_MP_STATE_RUNNABLE;
	}
}

void kvm_lapic_init(void)
{
	/* do not patch jump label more than once per second */
	jump_label_rate_limit(&apic_hw_disabled, HZ);
	jump_label_rate_limit(&apic_sw_disabled, HZ);
}<|MERGE_RESOLUTION|>--- conflicted
+++ resolved
@@ -371,11 +371,6 @@
 
 static inline void apic_set_isr(int vec, struct kvm_lapic *apic)
 {
-<<<<<<< HEAD
-	/* Note that we never get here with APIC virtualization enabled.  */
-
-	if (!__apic_test_and_set_vector(vec, apic->regs + APIC_ISR))
-=======
 	struct kvm_vcpu *vcpu;
 
 	if (__apic_test_and_set_vector(vec, apic->regs + APIC_ISR))
@@ -391,7 +386,6 @@
 	if (unlikely(kvm_apic_vid_enabled(vcpu->kvm)))
 		kvm_x86_ops->hwapic_isr_update(vcpu->kvm, vec);
 	else {
->>>>>>> fc14f9c1
 		++apic->isr_count;
 		BUG_ON(apic->isr_count > MAX_APIC_VECTOR);
 		/*
@@ -401,25 +395,6 @@
 		 */
 		apic->highest_isr_cache = vec;
 	}
-}
-
-static inline int apic_find_highest_isr(struct kvm_lapic *apic)
-{
-	int result;
-
-	/*
-	 * Note that isr_count is always 1, and highest_isr_cache
-	 * is always -1, with APIC virtualization enabled.
-	 */
-	if (!apic->isr_count)
-		return -1;
-	if (likely(apic->highest_isr_cache != -1))
-		return apic->highest_isr_cache;
-
-	result = find_highest_vector(apic->regs + APIC_ISR);
-	ASSERT(result == -1 || result >= 16);
-
-	return result;
 }
 
 static inline int apic_find_highest_isr(struct kvm_lapic *apic)
@@ -1680,8 +1655,6 @@
 {
 	int vector = kvm_apic_has_interrupt(vcpu);
 	struct kvm_lapic *apic = vcpu->arch.apic;
-
-	/* Note that we never get here with APIC virtualization enabled.  */
 
 	if (vector == -1)
 		return -1;
