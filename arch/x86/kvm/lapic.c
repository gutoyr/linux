--- conflicted
+++ resolved
@@ -133,8 +133,6 @@
 	return (kvm_apic_get_reg(apic, APIC_ID) >> 24) & 0xff;
 }
 
-<<<<<<< HEAD
-=======
 /* The logical map is definitely wrong if we have multiple
  * modes at the same time.  (Physical map is always right.)
  */
@@ -157,7 +155,6 @@
 	*lid = dest_id & ((1 << lid_bits) - 1);
 }
 
->>>>>>> afd2ff9b
 static void recalculate_apic_map(struct kvm *kvm)
 {
 	struct kvm_apic_map *new, *old = NULL;
@@ -171,69 +168,14 @@
 	if (!new)
 		goto out;
 
-<<<<<<< HEAD
-	new->ldr_bits = 8;
-	/* flat mode is default */
-	new->cid_shift = 8;
-	new->cid_mask = 0;
-	new->lid_mask = 0xff;
-	new->broadcast = APIC_BROADCAST;
-
-	kvm_for_each_vcpu(i, vcpu, kvm) {
-		struct kvm_lapic *apic = vcpu->arch.apic;
-=======
 	kvm_for_each_vcpu(i, vcpu, kvm) {
 		struct kvm_lapic *apic = vcpu->arch.apic;
 		u16 cid, lid;
 		u32 ldr, aid;
->>>>>>> afd2ff9b
 
 		if (!kvm_apic_present(vcpu))
 			continue;
 
-<<<<<<< HEAD
-		if (apic_x2apic_mode(apic)) {
-			new->ldr_bits = 32;
-			new->cid_shift = 16;
-			new->cid_mask = new->lid_mask = 0xffff;
-			new->broadcast = X2APIC_BROADCAST;
-		} else if (kvm_apic_get_reg(apic, APIC_LDR)) {
-			if (kvm_apic_get_reg(apic, APIC_DFR) ==
-							APIC_DFR_CLUSTER) {
-				new->cid_shift = 4;
-				new->cid_mask = 0xf;
-				new->lid_mask = 0xf;
-			} else {
-				new->cid_shift = 8;
-				new->cid_mask = 0;
-				new->lid_mask = 0xff;
-			}
-		}
-
-		/*
-		 * All APICs have to be configured in the same mode by an OS.
-		 * We take advatage of this while building logical id loockup
-		 * table. After reset APICs are in software disabled mode, so if
-		 * we find apic with different setting we assume this is the mode
-		 * OS wants all apics to be in; build lookup table accordingly.
-		 */
-		if (kvm_apic_sw_enabled(apic))
-			break;
-	}
-
-	kvm_for_each_vcpu(i, vcpu, kvm) {
-		struct kvm_lapic *apic = vcpu->arch.apic;
-		u16 cid, lid;
-		u32 ldr, aid;
-
-		aid = kvm_apic_id(apic);
-		ldr = kvm_apic_get_reg(apic, APIC_LDR);
-		cid = apic_cluster_id(new, ldr);
-		lid = apic_logical_id(new, ldr);
-
-		if (aid < ARRAY_SIZE(new->phys_map))
-			new->phys_map[aid] = apic;
-=======
 		aid = kvm_apic_id(apic);
 		ldr = kvm_apic_get_reg(apic, APIC_LDR);
 
@@ -255,7 +197,6 @@
 
 		apic_logical_id(new, ldr, &cid, &lid);
 
->>>>>>> afd2ff9b
 		if (lid && cid < ARRAY_SIZE(new->logical_map))
 			new->logical_map[cid][ffs(lid) - 1] = apic;
 	}
@@ -451,11 +392,7 @@
 
 	vcpu = apic->vcpu;
 
-<<<<<<< HEAD
-	if (unlikely(kvm_apic_vid_enabled(vcpu->kvm))) {
-=======
 	if (unlikely(kvm_vcpu_apic_vid_enabled(vcpu))) {
->>>>>>> afd2ff9b
 		/* try to update RVI */
 		apic_clear_vector(vec, apic->regs + APIC_IRR);
 		kvm_make_request(KVM_REQ_EVENT, vcpu);
@@ -647,20 +584,6 @@
 	apic_update_ppr(apic);
 }
 
-<<<<<<< HEAD
-static int kvm_apic_broadcast(struct kvm_lapic *apic, u32 dest)
-{
-	return dest == (apic_x2apic_mode(apic) ?
-			X2APIC_BROADCAST : APIC_BROADCAST);
-}
-
-int kvm_apic_match_physical_addr(struct kvm_lapic *apic, u32 dest)
-{
-	return kvm_apic_id(apic) == dest || kvm_apic_broadcast(apic, dest);
-}
-
-int kvm_apic_match_logical_addr(struct kvm_lapic *apic, u32 mda)
-=======
 static bool kvm_apic_broadcast(struct kvm_lapic *apic, u32 mda)
 {
 	if (apic_x2apic_mode(apic))
@@ -681,19 +604,10 @@
 }
 
 static bool kvm_apic_match_logical_addr(struct kvm_lapic *apic, u32 mda)
->>>>>>> afd2ff9b
 {
 	u32 logical_id;
 
 	if (kvm_apic_broadcast(apic, mda))
-<<<<<<< HEAD
-		return 1;
-
-	if (apic_x2apic_mode(apic)) {
-		logical_id = kvm_apic_get_reg(apic, APIC_LDR);
-		return logical_id & mda;
-	}
-=======
 		return true;
 
 	logical_id = kvm_apic_get_reg(apic, APIC_LDR);
@@ -701,7 +615,6 @@
 	if (apic_x2apic_mode(apic))
 		return ((logical_id >> 16) == (mda >> 16))
 		       && (logical_id & mda & 0xffff) != 0;
->>>>>>> afd2ff9b
 
 	logical_id = GET_APIC_LOGICAL_ID(logical_id);
 	mda = GET_APIC_DEST_FIELD(mda);
@@ -735,11 +648,7 @@
 	return x2apic_mda ? dest_id : SET_APIC_DEST_FIELD(dest_id);
 }
 
-<<<<<<< HEAD
-int kvm_apic_match_dest(struct kvm_vcpu *vcpu, struct kvm_lapic *source,
-=======
 bool kvm_apic_match_dest(struct kvm_vcpu *vcpu, struct kvm_lapic *source,
->>>>>>> afd2ff9b
 			   int short_hand, unsigned int dest, int dest_mode)
 {
 	struct kvm_lapic *target = vcpu->arch.apic;
@@ -801,30 +710,12 @@
 		goto out;
 	}
 
-<<<<<<< HEAD
-	if (irq->dest_id == map->broadcast)
-		goto out;
-
-	ret = true;
-
-	if (irq->dest_mode == 0) { /* physical mode */
-=======
 	if (irq->dest_mode == APIC_DEST_PHYSICAL) {
->>>>>>> afd2ff9b
 		if (irq->dest_id >= ARRAY_SIZE(map->phys_map))
 			goto out;
 
 		dst = &map->phys_map[irq->dest_id];
 	} else {
-<<<<<<< HEAD
-		u32 mda = irq->dest_id << (32 - map->ldr_bits);
-		u16 cid = apic_cluster_id(map, mda);
-
-		if (cid >= ARRAY_SIZE(map->logical_map))
-			goto out;
-
-		dst = map->logical_map[cid];
-=======
 		u16 cid;
 
 		if (!kvm_apic_logical_map_valid(map)) {
@@ -836,7 +727,6 @@
 
 		if (cid >= ARRAY_SIZE(map->logical_map))
 			goto out;
->>>>>>> afd2ff9b
 
 		dst = map->logical_map[cid];
 
@@ -862,8 +752,6 @@
 			*r = 0;
 		*r += kvm_apic_set_irq(dst[i]->vcpu, irq, dest_map);
 	}
-<<<<<<< HEAD
-=======
 out:
 	rcu_read_unlock();
 	return ret;
@@ -923,7 +811,6 @@
 	}
 
 	ret = true;
->>>>>>> afd2ff9b
 out:
 	rcu_read_unlock();
 	return ret;
@@ -1294,8 +1181,6 @@
 				   apic->divide_count);
 }
 
-<<<<<<< HEAD
-=======
 static void apic_update_lvtt(struct kvm_lapic *apic)
 {
 	u32 timer_mode = kvm_apic_get_reg(apic, APIC_LVTT) &
@@ -1307,32 +1192,16 @@
 	}
 }
 
->>>>>>> afd2ff9b
 static void apic_timer_expired(struct kvm_lapic *apic)
 {
 	struct kvm_vcpu *vcpu = apic->vcpu;
 	wait_queue_head_t *q = &vcpu->wq;
-<<<<<<< HEAD
-
-	/*
-	 * Note: KVM_REQ_PENDING_TIMER is implicitly checked in
-	 * vcpu_enter_guest.
-	 */
-=======
 	struct kvm_timer *ktimer = &apic->lapic_timer;
 
->>>>>>> afd2ff9b
 	if (atomic_read(&apic->lapic_timer.pending))
 		return;
 
 	atomic_inc(&apic->lapic_timer.pending);
-<<<<<<< HEAD
-	/* FIXME: this code should not know anything about vcpus */
-	kvm_make_request(KVM_REQ_PENDING_TIMER, vcpu);
-
-	if (waitqueue_active(q))
-		wake_up_interruptible(q);
-=======
 	kvm_set_pending_timer(vcpu);
 
 	if (waitqueue_active(q))
@@ -1387,7 +1256,6 @@
 	/* __delay is delay_tsc whenever the hardware has TSC, thus always.  */
 	if (guest_tsc < tsc_deadline)
 		__delay(tsc_deadline - guest_tsc);
->>>>>>> afd2ff9b
 }
 
 static void start_apic_timer(struct kvm_lapic *apic)
@@ -1454,15 +1322,10 @@
 		if (likely(tscdeadline > guest_tsc)) {
 			ns = (tscdeadline - guest_tsc) * 1000000ULL;
 			do_div(ns, this_tsc_khz);
-<<<<<<< HEAD
-			hrtimer_start(&apic->lapic_timer.timer,
-				ktime_add_ns(now, ns), HRTIMER_MODE_ABS);
-=======
 			expire = ktime_add_ns(now, ns);
 			expire = ktime_sub_ns(expire, lapic_timer_advance_ns);
 			hrtimer_start(&apic->lapic_timer.timer,
 				      expire, HRTIMER_MODE_ABS);
->>>>>>> afd2ff9b
 		} else
 			apic_timer_expired(apic);
 
@@ -1571,25 +1434,13 @@
 
 		break;
 
-<<<<<<< HEAD
-	case APIC_LVTT: {
-		u32 timer_mode = val & apic->lapic_timer.timer_mode_mask;
-
-		if (apic->lapic_timer.timer_mode != timer_mode) {
-			apic->lapic_timer.timer_mode = timer_mode;
-			hrtimer_cancel(&apic->lapic_timer.timer);
-		}
-
-=======
 	case APIC_LVTT:
->>>>>>> afd2ff9b
 		if (!kvm_apic_sw_enabled(apic))
 			val |= APIC_LVT_MASKED;
 		val &= (apic_lvt_mask[0] | apic->lapic_timer.timer_mode_mask);
 		apic_set_reg(apic, APIC_LVTT, val);
 		apic_update_lvtt(apic);
 		break;
-	}
 
 	case APIC_TMICT:
 		if (apic_lvtt_tscdeadline(apic))
@@ -1821,17 +1672,11 @@
 
 	for (i = 0; i < APIC_LVT_NUM; i++)
 		apic_set_reg(apic, APIC_LVTT + 0x10 * i, APIC_LVT_MASKED);
-<<<<<<< HEAD
-	apic->lapic_timer.timer_mode = 0;
-	apic_set_reg(apic, APIC_LVT0,
-		     SET_APIC_DELIVERY_MODE(0, APIC_MODE_EXTINT));
-=======
 	apic_update_lvtt(apic);
 	if (kvm_check_has_quirk(vcpu->kvm, KVM_X86_QUIRK_LINT0_REENABLED))
 		apic_set_reg(apic, APIC_LVT0,
 			     SET_APIC_DELIVERY_MODE(0, APIC_MODE_EXTINT));
 	apic_manage_nmi_watchdog(apic, kvm_apic_get_reg(apic, APIC_LVT0));
->>>>>>> afd2ff9b
 
 	apic_set_reg(apic, APIC_DFR, 0xffffffffU);
 	apic_set_spiv(apic, 0xff);
@@ -2067,13 +1912,9 @@
 	if (kvm_x86_ops->hwapic_irr_update)
 		kvm_x86_ops->hwapic_irr_update(vcpu,
 				apic_find_highest_irr(apic));
-<<<<<<< HEAD
-	kvm_x86_ops->hwapic_isr_update(vcpu->kvm, apic_find_highest_isr(apic));
-=======
 	if (unlikely(kvm_x86_ops->hwapic_isr_update))
 		kvm_x86_ops->hwapic_isr_update(vcpu->kvm,
 				apic_find_highest_isr(apic));
->>>>>>> afd2ff9b
 	kvm_make_request(KVM_REQ_EVENT, vcpu);
 	if (ioapic_in_kernel(vcpu->kvm))
 		kvm_rtc_eoi_tracking_restore_one(vcpu);
@@ -2224,9 +2065,6 @@
 	if (reg == APIC_ICR2)
 		return 1;
 
-	if (reg == APIC_ICR2)
-		return 1;
-
 	/* if this is ICR write vector before command */
 	if (reg == APIC_ICR)
 		apic_reg_write(apic, APIC_ICR2, (u32)(data >> 32));
