#ifndef ARCH_X86_KVM_X86_H
#define ARCH_X86_KVM_X86_H

#include <linux/kvm_host.h>
#include "kvm_cache_regs.h"

static inline void kvm_clear_exception_queue(struct kvm_vcpu *vcpu)
{
	vcpu->arch.exception.pending = false;
}

static inline void kvm_queue_interrupt(struct kvm_vcpu *vcpu, u8 vector,
	bool soft)
{
	vcpu->arch.interrupt.pending = true;
	vcpu->arch.interrupt.soft = soft;
	vcpu->arch.interrupt.nr = vector;
}

static inline void kvm_clear_interrupt_queue(struct kvm_vcpu *vcpu)
{
	vcpu->arch.interrupt.pending = false;
}

static inline bool kvm_event_needs_reinjection(struct kvm_vcpu *vcpu)
{
	return vcpu->arch.exception.pending || vcpu->arch.interrupt.pending ||
		vcpu->arch.nmi_injected;
}

static inline bool kvm_exception_is_soft(unsigned int nr)
{
	return (nr == BP_VECTOR) || (nr == OF_VECTOR);
}

static inline bool is_protmode(struct kvm_vcpu *vcpu)
{
	return kvm_read_cr0_bits(vcpu, X86_CR0_PE);
}

static inline int is_long_mode(struct kvm_vcpu *vcpu)
{
#ifdef CONFIG_X86_64
	return vcpu->arch.efer & EFER_LMA;
#else
	return 0;
#endif
}

static inline bool is_64_bit_mode(struct kvm_vcpu *vcpu)
{
	int cs_db, cs_l;

	if (!is_long_mode(vcpu))
		return false;
	kvm_x86_ops->get_cs_db_l_bits(vcpu, &cs_db, &cs_l);
	return cs_l;
}

static inline bool mmu_is_nested(struct kvm_vcpu *vcpu)
{
	return vcpu->arch.walk_mmu == &vcpu->arch.nested_mmu;
}

static inline int is_pae(struct kvm_vcpu *vcpu)
{
	return kvm_read_cr4_bits(vcpu, X86_CR4_PAE);
}

static inline int is_pse(struct kvm_vcpu *vcpu)
{
	return kvm_read_cr4_bits(vcpu, X86_CR4_PSE);
}

static inline int is_paging(struct kvm_vcpu *vcpu)
{
	return likely(kvm_read_cr0_bits(vcpu, X86_CR0_PG));
}

static inline u32 bit(int bitno)
{
	return 1 << (bitno & 31);
}

static inline void vcpu_cache_mmio_info(struct kvm_vcpu *vcpu,
					gva_t gva, gfn_t gfn, unsigned access)
{
	vcpu->arch.mmio_gva = gva & PAGE_MASK;
	vcpu->arch.access = access;
	vcpu->arch.mmio_gfn = gfn;
	vcpu->arch.mmio_gen = kvm_memslots(vcpu->kvm)->generation;
}

static inline bool vcpu_match_mmio_gen(struct kvm_vcpu *vcpu)
{
	return vcpu->arch.mmio_gen == kvm_memslots(vcpu->kvm)->generation;
}

/*
 * Clear the mmio cache info for the given gva. If gva is MMIO_GVA_ANY, we
 * clear all mmio cache info.
 */
#define MMIO_GVA_ANY (~(gva_t)0)

static inline void vcpu_clear_mmio_info(struct kvm_vcpu *vcpu, gva_t gva)
{
	if (gva != MMIO_GVA_ANY && vcpu->arch.mmio_gva != (gva & PAGE_MASK))
		return;

	vcpu->arch.mmio_gva = 0;
}

static inline bool vcpu_match_mmio_gva(struct kvm_vcpu *vcpu, unsigned long gva)
{
	if (vcpu_match_mmio_gen(vcpu) && vcpu->arch.mmio_gva &&
	      vcpu->arch.mmio_gva == (gva & PAGE_MASK))
		return true;

	return false;
}

static inline bool vcpu_match_mmio_gpa(struct kvm_vcpu *vcpu, gpa_t gpa)
{
	if (vcpu_match_mmio_gen(vcpu) && vcpu->arch.mmio_gfn &&
	      vcpu->arch.mmio_gfn == gpa >> PAGE_SHIFT)
		return true;

	return false;
}

static inline unsigned long kvm_register_readl(struct kvm_vcpu *vcpu,
					       enum kvm_reg reg)
{
	unsigned long val = kvm_register_read(vcpu, reg);

	return is_64_bit_mode(vcpu) ? val : (u32)val;
}

static inline void kvm_register_writel(struct kvm_vcpu *vcpu,
				       enum kvm_reg reg,
				       unsigned long val)
{
	if (!is_64_bit_mode(vcpu))
		val = (u32)val;
	return kvm_register_write(vcpu, reg, val);
}

void kvm_before_handle_nmi(struct kvm_vcpu *vcpu);
void kvm_after_handle_nmi(struct kvm_vcpu *vcpu);
int kvm_inject_realmode_interrupt(struct kvm_vcpu *vcpu, int irq, int inc_eip);

void kvm_write_tsc(struct kvm_vcpu *vcpu, struct msr_data *msr);

int kvm_read_guest_virt(struct x86_emulate_ctxt *ctxt,
	gva_t addr, void *val, unsigned int bytes,
	struct x86_exception *exception);

int kvm_write_guest_virt_system(struct x86_emulate_ctxt *ctxt,
	gva_t addr, void *val, unsigned int bytes,
	struct x86_exception *exception);

bool kvm_mtrr_valid(struct kvm_vcpu *vcpu, u32 msr, u64 data);

#define KVM_SUPPORTED_XCR0     (XSTATE_FP | XSTATE_SSE | XSTATE_YMM \
				| XSTATE_BNDREGS | XSTATE_BNDCSR)
extern u64 host_xcr0;

<<<<<<< HEAD
=======
extern u64 kvm_supported_xcr0(void);

>>>>>>> fc14f9c1
extern unsigned int min_timer_period_us;

extern struct static_key kvm_no_apic_vcpu;
#endif<|MERGE_RESOLUTION|>--- conflicted
+++ resolved
@@ -165,11 +165,8 @@
 				| XSTATE_BNDREGS | XSTATE_BNDCSR)
 extern u64 host_xcr0;
 
-<<<<<<< HEAD
-=======
 extern u64 kvm_supported_xcr0(void);
 
->>>>>>> fc14f9c1
 extern unsigned int min_timer_period_us;
 
 extern struct static_key kvm_no_apic_vcpu;
