#ifndef ARCH_X86_KVM_X86_H
#define ARCH_X86_KVM_X86_H

#include <linux/kvm_host.h>
#include "kvm_cache_regs.h"

#define MSR_IA32_CR_PAT_DEFAULT  0x0007040600070406ULL

static inline void kvm_clear_exception_queue(struct kvm_vcpu *vcpu)
{
	vcpu->arch.exception.pending = false;
}

static inline void kvm_queue_interrupt(struct kvm_vcpu *vcpu, u8 vector,
	bool soft)
{
	vcpu->arch.interrupt.pending = true;
	vcpu->arch.interrupt.soft = soft;
	vcpu->arch.interrupt.nr = vector;
}

static inline void kvm_clear_interrupt_queue(struct kvm_vcpu *vcpu)
{
	vcpu->arch.interrupt.pending = false;
}

static inline bool kvm_event_needs_reinjection(struct kvm_vcpu *vcpu)
{
	return vcpu->arch.exception.pending || vcpu->arch.interrupt.pending ||
		vcpu->arch.nmi_injected;
}

static inline bool kvm_exception_is_soft(unsigned int nr)
{
	return (nr == BP_VECTOR) || (nr == OF_VECTOR);
}

static inline bool is_protmode(struct kvm_vcpu *vcpu)
{
	return kvm_read_cr0_bits(vcpu, X86_CR0_PE);
}

static inline int is_long_mode(struct kvm_vcpu *vcpu)
{
#ifdef CONFIG_X86_64
	return vcpu->arch.efer & EFER_LMA;
#else
	return 0;
#endif
}

static inline bool is_64_bit_mode(struct kvm_vcpu *vcpu)
{
	int cs_db, cs_l;

	if (!is_long_mode(vcpu))
		return false;
	kvm_x86_ops->get_cs_db_l_bits(vcpu, &cs_db, &cs_l);
	return cs_l;
}

static inline bool mmu_is_nested(struct kvm_vcpu *vcpu)
{
	return vcpu->arch.walk_mmu == &vcpu->arch.nested_mmu;
}

static inline int is_pae(struct kvm_vcpu *vcpu)
{
	return kvm_read_cr4_bits(vcpu, X86_CR4_PAE);
}

static inline int is_pse(struct kvm_vcpu *vcpu)
{
	return kvm_read_cr4_bits(vcpu, X86_CR4_PSE);
}

static inline int is_paging(struct kvm_vcpu *vcpu)
{
	return likely(kvm_read_cr0_bits(vcpu, X86_CR0_PG));
}

static inline u32 bit(int bitno)
{
	return 1 << (bitno & 31);
}

static inline void vcpu_cache_mmio_info(struct kvm_vcpu *vcpu,
					gva_t gva, gfn_t gfn, unsigned access)
{
	vcpu->arch.mmio_gva = gva & PAGE_MASK;
	vcpu->arch.access = access;
	vcpu->arch.mmio_gfn = gfn;
	vcpu->arch.mmio_gen = kvm_memslots(vcpu->kvm)->generation;
}

static inline bool vcpu_match_mmio_gen(struct kvm_vcpu *vcpu)
{
	return vcpu->arch.mmio_gen == kvm_memslots(vcpu->kvm)->generation;
}

/*
 * Clear the mmio cache info for the given gva. If gva is MMIO_GVA_ANY, we
 * clear all mmio cache info.
 */
#define MMIO_GVA_ANY (~(gva_t)0)

static inline void vcpu_clear_mmio_info(struct kvm_vcpu *vcpu, gva_t gva)
{
	if (gva != MMIO_GVA_ANY && vcpu->arch.mmio_gva != (gva & PAGE_MASK))
		return;

	vcpu->arch.mmio_gva = 0;
}

static inline bool vcpu_match_mmio_gva(struct kvm_vcpu *vcpu, unsigned long gva)
{
	if (vcpu_match_mmio_gen(vcpu) && vcpu->arch.mmio_gva &&
	      vcpu->arch.mmio_gva == (gva & PAGE_MASK))
		return true;

	return false;
}

static inline bool vcpu_match_mmio_gpa(struct kvm_vcpu *vcpu, gpa_t gpa)
{
	if (vcpu_match_mmio_gen(vcpu) && vcpu->arch.mmio_gfn &&
	      vcpu->arch.mmio_gfn == gpa >> PAGE_SHIFT)
		return true;

	return false;
}

static inline unsigned long kvm_register_readl(struct kvm_vcpu *vcpu,
					       enum kvm_reg reg)
{
	unsigned long val = kvm_register_read(vcpu, reg);

	return is_64_bit_mode(vcpu) ? val : (u32)val;
}

static inline void kvm_register_writel(struct kvm_vcpu *vcpu,
				       enum kvm_reg reg,
				       unsigned long val)
{
	if (!is_64_bit_mode(vcpu))
		val = (u32)val;
	return kvm_register_write(vcpu, reg, val);
}

static inline u64 get_kernel_ns(void)
{
	return ktime_get_boot_ns();
}

static inline bool kvm_check_has_quirk(struct kvm *kvm, u64 quirk)
{
	return !(kvm->arch.disabled_quirks & quirk);
}

void kvm_before_handle_nmi(struct kvm_vcpu *vcpu);
void kvm_after_handle_nmi(struct kvm_vcpu *vcpu);
void kvm_set_pending_timer(struct kvm_vcpu *vcpu);
int kvm_inject_realmode_interrupt(struct kvm_vcpu *vcpu, int irq, int inc_eip);

void kvm_write_tsc(struct kvm_vcpu *vcpu, struct msr_data *msr);

int kvm_read_guest_virt(struct x86_emulate_ctxt *ctxt,
	gva_t addr, void *val, unsigned int bytes,
	struct x86_exception *exception);

int kvm_write_guest_virt_system(struct x86_emulate_ctxt *ctxt,
	gva_t addr, void *val, unsigned int bytes,
	struct x86_exception *exception);

void kvm_vcpu_mtrr_init(struct kvm_vcpu *vcpu);
u8 kvm_mtrr_get_guest_memory_type(struct kvm_vcpu *vcpu, gfn_t gfn);
bool kvm_mtrr_valid(struct kvm_vcpu *vcpu, u32 msr, u64 data);
<<<<<<< HEAD

#define KVM_SUPPORTED_XCR0     (XSTATE_FP | XSTATE_SSE | XSTATE_YMM \
				| XSTATE_BNDREGS | XSTATE_BNDCSR \
				| XSTATE_AVX512)
=======
int kvm_mtrr_set_msr(struct kvm_vcpu *vcpu, u32 msr, u64 data);
int kvm_mtrr_get_msr(struct kvm_vcpu *vcpu, u32 msr, u64 *pdata);
bool kvm_mtrr_check_gfn_range_consistency(struct kvm_vcpu *vcpu, gfn_t gfn,
					  int page_num);

#define KVM_SUPPORTED_XCR0     (XFEATURE_MASK_FP | XFEATURE_MASK_SSE \
				| XFEATURE_MASK_YMM | XFEATURE_MASK_BNDREGS \
				| XFEATURE_MASK_BNDCSR | XFEATURE_MASK_AVX512)
>>>>>>> afd2ff9b
extern u64 host_xcr0;

extern u64 kvm_supported_xcr0(void);

extern unsigned int min_timer_period_us;

extern unsigned int lapic_timer_advance_ns;

extern struct static_key kvm_no_apic_vcpu;
#endif<|MERGE_RESOLUTION|>--- conflicted
+++ resolved
@@ -175,12 +175,6 @@
 void kvm_vcpu_mtrr_init(struct kvm_vcpu *vcpu);
 u8 kvm_mtrr_get_guest_memory_type(struct kvm_vcpu *vcpu, gfn_t gfn);
 bool kvm_mtrr_valid(struct kvm_vcpu *vcpu, u32 msr, u64 data);
-<<<<<<< HEAD
-
-#define KVM_SUPPORTED_XCR0     (XSTATE_FP | XSTATE_SSE | XSTATE_YMM \
-				| XSTATE_BNDREGS | XSTATE_BNDCSR \
-				| XSTATE_AVX512)
-=======
 int kvm_mtrr_set_msr(struct kvm_vcpu *vcpu, u32 msr, u64 data);
 int kvm_mtrr_get_msr(struct kvm_vcpu *vcpu, u32 msr, u64 *pdata);
 bool kvm_mtrr_check_gfn_range_consistency(struct kvm_vcpu *vcpu, gfn_t gfn,
@@ -189,7 +183,6 @@
 #define KVM_SUPPORTED_XCR0     (XFEATURE_MASK_FP | XFEATURE_MASK_SSE \
 				| XFEATURE_MASK_YMM | XFEATURE_MASK_BNDREGS \
 				| XFEATURE_MASK_BNDCSR | XFEATURE_MASK_AVX512)
->>>>>>> afd2ff9b
 extern u64 host_xcr0;
 
 extern u64 kvm_supported_xcr0(void);
