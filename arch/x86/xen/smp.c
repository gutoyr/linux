--- conflicted
+++ resolved
@@ -301,19 +301,6 @@
 		loadsegment(es, __USER_DS);
 #endif
 
-<<<<<<< HEAD
-#ifdef CONFIG_X86_32
-	/*
-	 * Xen starts us with XEN_FLAT_RING1_DS, but linux code
-	 * expects __USER_DS
-	 */
-	loadsegment(ds, __USER_DS);
-	loadsegment(es, __USER_DS);
-#endif
-
-	xen_filter_cpu_maps();
-	xen_setup_vcpu_info_placement();
-=======
 		xen_filter_cpu_maps();
 		xen_setup_vcpu_info_placement();
 	}
@@ -324,7 +311,6 @@
 	 * modules patched but not core code.
 	 */
 	xen_init_spinlocks();
->>>>>>> fc14f9c1
 }
 
 static void __init xen_smp_prepare_cpus(unsigned int max_cpus)
@@ -770,8 +756,6 @@
 	WARN_ON(rc);
 	if (!rc)
 		rc =  native_cpu_up(cpu, tidle);
-<<<<<<< HEAD
-=======
 
 	/*
 	 * We must initialize the slowpath CPU kicker _after_ the native
@@ -781,7 +765,6 @@
 	 * is checked when IPIs are sent (on HVM at least).
 	 */
 	xen_init_lock_cpu(cpu);
->>>>>>> fc14f9c1
 	return rc;
 }
 
