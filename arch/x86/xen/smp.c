--- conflicted
+++ resolved
@@ -525,20 +525,12 @@
 		schedule_timeout(HZ/10);
 	}
 
-<<<<<<< HEAD
-	cpu_die_common(cpu);
-
-	xen_smp_intr_free(cpu);
-	xen_uninit_lock_cpu(cpu);
-	xen_teardown_timer(cpu);
-=======
 	if (common_cpu_die(cpu) == 0) {
 		xen_smp_intr_free(cpu);
 		xen_uninit_lock_cpu(cpu);
 		xen_teardown_timer(cpu);
 		xen_pmu_finish(cpu);
 	}
->>>>>>> afd2ff9b
 }
 
 static void xen_play_dead(void) /* used only with HOTPLUG_CPU */
