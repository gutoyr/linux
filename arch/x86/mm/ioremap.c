--- conflicted
+++ resolved
@@ -109,14 +109,6 @@
 	/*
 	 * Don't allow anybody to remap normal RAM that we're using..
 	 */
-<<<<<<< HEAD
-	pfn      = phys_addr >> PAGE_SHIFT;
-	last_pfn = last_addr >> PAGE_SHIFT;
-	if (walk_system_ram_range(pfn, last_pfn - pfn + 1, NULL,
-				  __ioremap_check_ram) == 1)
-		return NULL;
-
-=======
 	/* First check if whole region can be identified as RAM or not */
 	ram_region = region_is_ram(phys_addr, size);
 	if (ram_region > 0) {
@@ -134,7 +126,6 @@
 					  __ioremap_check_ram) == 1)
 			return NULL;
 	}
->>>>>>> fc14f9c1
 	/*
 	 * Mappings have to be page-aligned
 	 */
