--- conflicted
+++ resolved
@@ -1132,11 +1132,7 @@
 	 * has been zapped already via cleanup_highmem().
 	 */
 	all_end = roundup((unsigned long)_brk_end, PMD_SIZE);
-<<<<<<< HEAD
-	set_memory_nx(rodata_start, (all_end - rodata_start) >> PAGE_SHIFT);
-=======
 	set_memory_nx(text_end, (all_end - text_end) >> PAGE_SHIFT);
->>>>>>> afd2ff9b
 
 	rodata_test();
 
