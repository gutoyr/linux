--- conflicted
+++ resolved
@@ -31,10 +31,7 @@
 	unsigned long current_address;
 	const struct addr_marker *marker;
 	unsigned long lines;
-<<<<<<< HEAD
-=======
 	bool to_dmesg;
->>>>>>> fc14f9c1
 };
 
 struct addr_marker {
@@ -51,13 +48,9 @@
 	LOW_KERNEL_NR,
 	VMALLOC_START_NR,
 	VMEMMAP_START_NR,
-<<<<<<< HEAD
-	ESPFIX_START_NR,
-=======
 # ifdef CONFIG_X86_ESPFIX64
 	ESPFIX_START_NR,
 # endif
->>>>>>> fc14f9c1
 	HIGH_KERNEL_NR,
 	MODULES_VADDR_NR,
 	MODULES_END_NR,
@@ -80,13 +73,9 @@
 	{ PAGE_OFFSET,		"Low Kernel Mapping" },
 	{ VMALLOC_START,        "vmalloc() Area" },
 	{ VMEMMAP_START,        "Vmemmap" },
-<<<<<<< HEAD
-	{ ESPFIX_BASE_ADDR,	"ESPfix Area", 16 },
-=======
 # ifdef CONFIG_X86_ESPFIX64
 	{ ESPFIX_BASE_ADDR,	"ESPfix Area", 16 },
 # endif
->>>>>>> fc14f9c1
 	{ __START_KERNEL_map,   "High Kernel Mapping" },
 	{ MODULES_VADDR,        "Modules" },
 	{ MODULES_END,          "End Modules" },
@@ -217,12 +206,8 @@
 		st->level = level;
 		st->marker = address_markers;
 		st->lines = 0;
-<<<<<<< HEAD
-		seq_printf(m, "---[ %s ]---\n", st->marker->name);
-=======
 		pt_dump_seq_printf(m, st->to_dmesg, "---[ %s ]---\n",
 				   st->marker->name);
->>>>>>> fc14f9c1
 	} else if (prot != cur || level != st->level ||
 		   st->current_address >= st->marker[1].start_address) {
 		const char *unit = units;
@@ -234,33 +219,20 @@
 		 */
 		if (!st->marker->max_lines ||
 		    st->lines < st->marker->max_lines) {
-<<<<<<< HEAD
-			seq_printf(m, "0x%0*lx-0x%0*lx   ",
-				   width, st->start_address,
-				   width, st->current_address);
-
-			delta = (st->current_address - st->start_address);
-=======
 			pt_dump_seq_printf(m, st->to_dmesg,
 					   "0x%0*lx-0x%0*lx   ",
 					   width, st->start_address,
 					   width, st->current_address);
 
 			delta = st->current_address - st->start_address;
->>>>>>> fc14f9c1
 			while (!(delta & 1023) && unit[1]) {
 				delta >>= 10;
 				unit++;
 			}
-<<<<<<< HEAD
-			seq_printf(m, "%9lu%c ", delta, *unit);
-			printk_prot(m, st->current_prot, st->level);
-=======
 			pt_dump_cont_printf(m, st->to_dmesg, "%9lu%c ",
 					    delta, *unit);
 			printk_prot(m, st->current_prot, st->level,
 				    st->to_dmesg);
->>>>>>> fc14f9c1
 		}
 		st->lines++;
 
@@ -274,14 +246,6 @@
 			    st->lines > st->marker->max_lines) {
 				unsigned long nskip =
 					st->lines - st->marker->max_lines;
-<<<<<<< HEAD
-				seq_printf(m, "... %lu entr%s skipped ... \n",
-					   nskip, nskip == 1 ? "y" : "ies");
-			}
-			st->marker++;
-			st->lines = 0;
-			seq_printf(m, "---[ %s ]---\n", st->marker->name);
-=======
 				pt_dump_seq_printf(m, st->to_dmesg,
 						   "... %lu entr%s skipped ... \n",
 						   nskip,
@@ -291,7 +255,6 @@
 			st->lines = 0;
 			pt_dump_seq_printf(m, st->to_dmesg, "---[ %s ]---\n",
 					   st->marker->name);
->>>>>>> fc14f9c1
 		}
 
 		st->start_address = st->current_address;
