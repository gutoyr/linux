--- conflicted
+++ resolved
@@ -433,201 +433,6 @@
 				EMIT1_off32(0xE9, jmp_offset);
 			}
 
-<<<<<<< HEAD
-			switch (filter[i].code) {
-			case BPF_S_ALU_ADD_X: /* A += X; */
-				seen |= SEEN_XREG;
-				EMIT2(0x01, 0xd8);		/* add %ebx,%eax */
-				break;
-			case BPF_S_ALU_ADD_K: /* A += K; */
-				if (!K)
-					break;
-				if (is_imm8(K))
-					EMIT3(0x83, 0xc0, K);	/* add imm8,%eax */
-				else
-					EMIT1_off32(0x05, K);	/* add imm32,%eax */
-				break;
-			case BPF_S_ALU_SUB_X: /* A -= X; */
-				seen |= SEEN_XREG;
-				EMIT2(0x29, 0xd8);		/* sub    %ebx,%eax */
-				break;
-			case BPF_S_ALU_SUB_K: /* A -= K */
-				if (!K)
-					break;
-				if (is_imm8(K))
-					EMIT3(0x83, 0xe8, K); /* sub imm8,%eax */
-				else
-					EMIT1_off32(0x2d, K); /* sub imm32,%eax */
-				break;
-			case BPF_S_ALU_MUL_X: /* A *= X; */
-				seen |= SEEN_XREG;
-				EMIT3(0x0f, 0xaf, 0xc3);	/* imul %ebx,%eax */
-				break;
-			case BPF_S_ALU_MUL_K: /* A *= K */
-				if (is_imm8(K))
-					EMIT3(0x6b, 0xc0, K); /* imul imm8,%eax,%eax */
-				else {
-					EMIT2(0x69, 0xc0);		/* imul imm32,%eax */
-					EMIT(K, 4);
-				}
-				break;
-			case BPF_S_ALU_DIV_X: /* A /= X; */
-				seen |= SEEN_XREG;
-				EMIT2(0x85, 0xdb);	/* test %ebx,%ebx */
-				if (pc_ret0 > 0) {
-					/* addrs[pc_ret0 - 1] is start address of target
-					 * (addrs[i] - 4) is the address following this jmp
-					 * ("xor %edx,%edx; div %ebx" being 4 bytes long)
-					 */
-					EMIT_COND_JMP(X86_JE, addrs[pc_ret0 - 1] -
-								(addrs[i] - 4));
-				} else {
-					EMIT_COND_JMP(X86_JNE, 2 + 5);
-					CLEAR_A();
-					EMIT1_off32(0xe9, cleanup_addr - (addrs[i] - 4)); /* jmp .+off32 */
-				}
-				EMIT4(0x31, 0xd2, 0xf7, 0xf3); /* xor %edx,%edx; div %ebx */
-				break;
-			case BPF_S_ALU_MOD_X: /* A %= X; */
-				seen |= SEEN_XREG;
-				EMIT2(0x85, 0xdb);	/* test %ebx,%ebx */
-				if (pc_ret0 > 0) {
-					/* addrs[pc_ret0 - 1] is start address of target
-					 * (addrs[i] - 6) is the address following this jmp
-					 * ("xor %edx,%edx; div %ebx;mov %edx,%eax" being 6 bytes long)
-					 */
-					EMIT_COND_JMP(X86_JE, addrs[pc_ret0 - 1] -
-								(addrs[i] - 6));
-				} else {
-					EMIT_COND_JMP(X86_JNE, 2 + 5);
-					CLEAR_A();
-					EMIT1_off32(0xe9, cleanup_addr - (addrs[i] - 6)); /* jmp .+off32 */
-				}
-				EMIT2(0x31, 0xd2);	/* xor %edx,%edx */
-				EMIT2(0xf7, 0xf3);	/* div %ebx */
-				EMIT2(0x89, 0xd0);	/* mov %edx,%eax */
-				break;
-			case BPF_S_ALU_MOD_K: /* A %= K; */
-				if (K == 1) {
-					CLEAR_A();
-					break;
-				}
-				EMIT2(0x31, 0xd2);	/* xor %edx,%edx */
-				EMIT1(0xb9);EMIT(K, 4);	/* mov imm32,%ecx */
-				EMIT2(0xf7, 0xf1);	/* div %ecx */
-				EMIT2(0x89, 0xd0);	/* mov %edx,%eax */
-				break;
-			case BPF_S_ALU_DIV_K: /* A /= K */
-				if (K == 1)
-					break;
-				EMIT2(0x31, 0xd2);	/* xor %edx,%edx */
-				EMIT1(0xb9);EMIT(K, 4);	/* mov imm32,%ecx */
-				EMIT2(0xf7, 0xf1);	/* div %ecx */
-				break;
-			case BPF_S_ALU_AND_X:
-				seen |= SEEN_XREG;
-				EMIT2(0x21, 0xd8);		/* and %ebx,%eax */
-				break;
-			case BPF_S_ALU_AND_K:
-				if (K >= 0xFFFFFF00) {
-					EMIT2(0x24, K & 0xFF); /* and imm8,%al */
-				} else if (K >= 0xFFFF0000) {
-					EMIT2(0x66, 0x25);	/* and imm16,%ax */
-					EMIT(K, 2);
-				} else {
-					EMIT1_off32(0x25, K);	/* and imm32,%eax */
-				}
-				break;
-			case BPF_S_ALU_OR_X:
-				seen |= SEEN_XREG;
-				EMIT2(0x09, 0xd8);		/* or %ebx,%eax */
-				break;
-			case BPF_S_ALU_OR_K:
-				if (is_imm8(K))
-					EMIT3(0x83, 0xc8, K); /* or imm8,%eax */
-				else
-					EMIT1_off32(0x0d, K);	/* or imm32,%eax */
-				break;
-			case BPF_S_ANC_ALU_XOR_X: /* A ^= X; */
-			case BPF_S_ALU_XOR_X:
-				seen |= SEEN_XREG;
-				EMIT2(0x31, 0xd8);		/* xor %ebx,%eax */
-				break;
-			case BPF_S_ALU_XOR_K: /* A ^= K; */
-				if (K == 0)
-					break;
-				if (is_imm8(K))
-					EMIT3(0x83, 0xf0, K);	/* xor imm8,%eax */
-				else
-					EMIT1_off32(0x35, K);	/* xor imm32,%eax */
-				break;
-			case BPF_S_ALU_LSH_X: /* A <<= X; */
-				seen |= SEEN_XREG;
-				EMIT4(0x89, 0xd9, 0xd3, 0xe0);	/* mov %ebx,%ecx; shl %cl,%eax */
-				break;
-			case BPF_S_ALU_LSH_K:
-				if (K == 0)
-					break;
-				else if (K == 1)
-					EMIT2(0xd1, 0xe0); /* shl %eax */
-				else
-					EMIT3(0xc1, 0xe0, K);
-				break;
-			case BPF_S_ALU_RSH_X: /* A >>= X; */
-				seen |= SEEN_XREG;
-				EMIT4(0x89, 0xd9, 0xd3, 0xe8);	/* mov %ebx,%ecx; shr %cl,%eax */
-				break;
-			case BPF_S_ALU_RSH_K: /* A >>= K; */
-				if (K == 0)
-					break;
-				else if (K == 1)
-					EMIT2(0xd1, 0xe8); /* shr %eax */
-				else
-					EMIT3(0xc1, 0xe8, K);
-				break;
-			case BPF_S_ALU_NEG:
-				EMIT2(0xf7, 0xd8);		/* neg %eax */
-				break;
-			case BPF_S_RET_K:
-				if (!K) {
-					if (pc_ret0 == -1)
-						pc_ret0 = i;
-					CLEAR_A();
-				} else {
-					EMIT1_off32(0xb8, K);	/* mov $imm32,%eax */
-				}
-				/* fallinto */
-			case BPF_S_RET_A:
-				if (seen_or_pass0) {
-					if (i != flen - 1) {
-						EMIT_JMP(cleanup_addr - addrs[i]);
-						break;
-					}
-					if (seen_or_pass0 & SEEN_XREG)
-						EMIT4(0x48, 0x8b, 0x5d, 0xf8);  /* mov  -8(%rbp),%rbx */
-					EMIT1(0xc9);		/* leaveq */
-				}
-				EMIT1(0xc3);		/* ret */
-				break;
-			case BPF_S_MISC_TAX: /* X = A */
-				seen |= SEEN_XREG;
-				EMIT2(0x89, 0xc3);	/* mov    %eax,%ebx */
-				break;
-			case BPF_S_MISC_TXA: /* A = X */
-				seen |= SEEN_XREG;
-				EMIT2(0x89, 0xd8);	/* mov    %ebx,%eax */
-				break;
-			case BPF_S_LD_IMM: /* A = K */
-				if (!K)
-					CLEAR_A();
-				else
-					EMIT1_off32(0xb8, K); /* mov $imm32,%eax */
-				break;
-			case BPF_S_LDX_IMM: /* X = K */
-				seen |= SEEN_XREG;
-				if (!K)
-					CLEAR_X();
-=======
 			if (BPF_CLASS(insn->code) == BPF_ALU64)
 				/* div r11 */
 				EMIT3(0x49, 0xF7, 0xF3);
@@ -758,7 +563,6 @@
 				/* emit 'bswap eax' to swap lower 4 bytes */
 				if (is_ereg(dst_reg))
 					EMIT2(0x41, 0x0F);
->>>>>>> fc14f9c1
 				else
 					EMIT1(0x0F);
 				EMIT1(add_1reg(0xC8, dst_reg));
