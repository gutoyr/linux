/* -----------------------------------------------------------------------
 *
 *   Copyright 2011 Intel Corporation; author Matt Fleming
 *
 *   This file is part of the Linux kernel, and is made available under
 *   the terms of the GNU General Public License version 2.
 *
 * ----------------------------------------------------------------------- */

#include <linux/efi.h>
#include <linux/pci.h>
#include <asm/efi.h>
#include <asm/setup.h>
#include <asm/desc.h>

#undef memcpy			/* Use memcpy from misc.c */

#include "eboot.h"

static efi_system_table_t *sys_table;

static struct efi_config *efi_early;

#define efi_call_early(f, ...)						\
	efi_early->call(efi_early->f, __VA_ARGS__);

#define BOOT_SERVICES(bits)						\
static void setup_boot_services##bits(struct efi_config *c)		\
{									\
	efi_system_table_##bits##_t *table;				\
	efi_boot_services_##bits##_t *bt;				\
									\
	table = (typeof(table))sys_table;				\
									\
	c->text_output = table->con_out;				\
									\
	bt = (typeof(bt))(unsigned long)(table->boottime);		\
									\
	c->allocate_pool = bt->allocate_pool;				\
	c->allocate_pages = bt->allocate_pages;				\
	c->get_memory_map = bt->get_memory_map;				\
	c->free_pool = bt->free_pool;					\
	c->free_pages = bt->free_pages;					\
	c->locate_handle = bt->locate_handle;				\
	c->handle_protocol = bt->handle_protocol;			\
	c->exit_boot_services = bt->exit_boot_services;			\
}
BOOT_SERVICES(32);
BOOT_SERVICES(64);

void efi_char16_printk(efi_system_table_t *, efi_char16_t *);

static efi_status_t
__file_size32(void *__fh, efi_char16_t *filename_16,
	      void **handle, u64 *file_sz)
{
	efi_file_handle_32_t *h, *fh = __fh;
	efi_file_info_t *info;
	efi_status_t status;
	efi_guid_t info_guid = EFI_FILE_INFO_ID;
	u32 info_sz;

	status = efi_early->call((unsigned long)fh->open, fh, &h, filename_16,
				 EFI_FILE_MODE_READ, (u64)0);
	if (status != EFI_SUCCESS) {
		efi_printk(sys_table, "Failed to open file: ");
		efi_char16_printk(sys_table, filename_16);
		efi_printk(sys_table, "\n");
		return status;
	}

	*handle = h;

	info_sz = 0;
	status = efi_early->call((unsigned long)h->get_info, h, &info_guid,
				 &info_sz, NULL);
	if (status != EFI_BUFFER_TOO_SMALL) {
		efi_printk(sys_table, "Failed to get file info size\n");
		return status;
	}

grow:
	status = efi_call_early(allocate_pool, EFI_LOADER_DATA,
				info_sz, (void **)&info);
	if (status != EFI_SUCCESS) {
		efi_printk(sys_table, "Failed to alloc mem for file info\n");
		return status;
	}

	status = efi_early->call((unsigned long)h->get_info, h, &info_guid,
				 &info_sz, info);
	if (status == EFI_BUFFER_TOO_SMALL) {
		efi_call_early(free_pool, info);
		goto grow;
	}

	*file_sz = info->file_size;
	efi_call_early(free_pool, info);

	if (status != EFI_SUCCESS)
		efi_printk(sys_table, "Failed to get initrd info\n");

	return status;
}

static efi_status_t
__file_size64(void *__fh, efi_char16_t *filename_16,
	      void **handle, u64 *file_sz)
{
	efi_file_handle_64_t *h, *fh = __fh;
	efi_file_info_t *info;
	efi_status_t status;
	efi_guid_t info_guid = EFI_FILE_INFO_ID;
	u64 info_sz;

	status = efi_early->call((unsigned long)fh->open, fh, &h, filename_16,
				 EFI_FILE_MODE_READ, (u64)0);
	if (status != EFI_SUCCESS) {
		efi_printk(sys_table, "Failed to open file: ");
		efi_char16_printk(sys_table, filename_16);
		efi_printk(sys_table, "\n");
		return status;
	}

	*handle = h;

	info_sz = 0;
	status = efi_early->call((unsigned long)h->get_info, h, &info_guid,
				 &info_sz, NULL);
	if (status != EFI_BUFFER_TOO_SMALL) {
		efi_printk(sys_table, "Failed to get file info size\n");
		return status;
	}

grow:
	status = efi_call_early(allocate_pool, EFI_LOADER_DATA,
				info_sz, (void **)&info);
	if (status != EFI_SUCCESS) {
		efi_printk(sys_table, "Failed to alloc mem for file info\n");
		return status;
	}

	status = efi_early->call((unsigned long)h->get_info, h, &info_guid,
				 &info_sz, info);
	if (status == EFI_BUFFER_TOO_SMALL) {
		efi_call_early(free_pool, info);
		goto grow;
	}

	*file_sz = info->file_size;
	efi_call_early(free_pool, info);

	if (status != EFI_SUCCESS)
		efi_printk(sys_table, "Failed to get initrd info\n");

	return status;
}
efi_status_t
efi_file_size(efi_system_table_t *sys_table, void *__fh,
	      efi_char16_t *filename_16, void **handle, u64 *file_sz)
{
	if (efi_early->is64)
		return __file_size64(__fh, filename_16, handle, file_sz);

	return __file_size32(__fh, filename_16, handle, file_sz);
}

efi_status_t
efi_file_read(void *handle, unsigned long *size, void *addr)
{
	unsigned long func;

	if (efi_early->is64) {
		efi_file_handle_64_t *fh = handle;

		func = (unsigned long)fh->read;
		return efi_early->call(func, handle, size, addr);
	} else {
		efi_file_handle_32_t *fh = handle;

		func = (unsigned long)fh->read;
		return efi_early->call(func, handle, size, addr);
	}
}

efi_status_t efi_file_close(void *handle)
{
	if (efi_early->is64) {
		efi_file_handle_64_t *fh = handle;

		return efi_early->call((unsigned long)fh->close, handle);
	} else {
		efi_file_handle_32_t *fh = handle;

		return efi_early->call((unsigned long)fh->close, handle);
	}
}

static inline efi_status_t __open_volume32(void *__image, void **__fh)
{
	efi_file_io_interface_t *io;
	efi_loaded_image_32_t *image = __image;
	efi_file_handle_32_t *fh;
	efi_guid_t fs_proto = EFI_FILE_SYSTEM_GUID;
	efi_status_t status;
	void *handle = (void *)(unsigned long)image->device_handle;
	unsigned long func;

	status = efi_call_early(handle_protocol, handle,
				&fs_proto, (void **)&io);
	if (status != EFI_SUCCESS) {
		efi_printk(sys_table, "Failed to handle fs_proto\n");
		return status;
	}

	func = (unsigned long)io->open_volume;
	status = efi_early->call(func, io, &fh);
	if (status != EFI_SUCCESS)
		efi_printk(sys_table, "Failed to open volume\n");

	*__fh = fh;
	return status;
}

static inline efi_status_t __open_volume64(void *__image, void **__fh)
{
	efi_file_io_interface_t *io;
	efi_loaded_image_64_t *image = __image;
	efi_file_handle_64_t *fh;
	efi_guid_t fs_proto = EFI_FILE_SYSTEM_GUID;
	efi_status_t status;
	void *handle = (void *)(unsigned long)image->device_handle;
	unsigned long func;

	status = efi_call_early(handle_protocol, handle,
				&fs_proto, (void **)&io);
	if (status != EFI_SUCCESS) {
		efi_printk(sys_table, "Failed to handle fs_proto\n");
		return status;
	}

	func = (unsigned long)io->open_volume;
	status = efi_early->call(func, io, &fh);
	if (status != EFI_SUCCESS)
		efi_printk(sys_table, "Failed to open volume\n");

	*__fh = fh;
	return status;
}

efi_status_t
efi_open_volume(efi_system_table_t *sys_table, void *__image, void **__fh)
{
	if (efi_early->is64)
		return __open_volume64(__image, __fh);

	return __open_volume32(__image, __fh);
}

void efi_char16_printk(efi_system_table_t *table, efi_char16_t *str)
{
	unsigned long output_string;
	size_t offset;

	if (efi_early->is64) {
		struct efi_simple_text_output_protocol_64 *out;
		u64 *func;

		offset = offsetof(typeof(*out), output_string);
		output_string = efi_early->text_output + offset;
		out = (typeof(out))(unsigned long)efi_early->text_output;
		func = (u64 *)output_string;

		efi_early->call(*func, out, str);
	} else {
		struct efi_simple_text_output_protocol_32 *out;
		u32 *func;

		offset = offsetof(typeof(*out), output_string);
		output_string = efi_early->text_output + offset;
		out = (typeof(out))(unsigned long)efi_early->text_output;
		func = (u32 *)output_string;

		efi_early->call(*func, out, str);
	}
}

#include "../../../../drivers/firmware/efi/libstub/efi-stub-helper.c"

static void find_bits(unsigned long mask, u8 *pos, u8 *size)
{
	u8 first, len;

	first = 0;
	len = 0;

	if (mask) {
		while (!(mask & 0x1)) {
			mask = mask >> 1;
			first++;
		}

		while (mask & 0x1) {
			mask = mask >> 1;
			len++;
		}
	}

	*pos = first;
	*size = len;
}

static efi_status_t
__setup_efi_pci32(efi_pci_io_protocol_32 *pci, struct pci_setup_rom **__rom)
{
	struct pci_setup_rom *rom = NULL;
	efi_status_t status;
	unsigned long size;
	uint64_t attributes;

	status = efi_early->call(pci->attributes, pci,
				 EfiPciIoAttributeOperationGet, 0, 0,
				 &attributes);
	if (status != EFI_SUCCESS)
		return status;

	if (!pci->romimage || !pci->romsize)
		return EFI_INVALID_PARAMETER;

	size = pci->romsize + sizeof(*rom);

	status = efi_call_early(allocate_pool, EFI_LOADER_DATA, size, &rom);
	if (status != EFI_SUCCESS) {
		efi_printk(sys_table, "Failed to alloc mem for rom\n");
		return status;
	}

	memset(rom, 0, sizeof(*rom));

	rom->data.type = SETUP_PCI;
	rom->data.len = size - sizeof(struct setup_data);
	rom->data.next = 0;
	rom->pcilen = pci->romsize;
	*__rom = rom;

	status = efi_early->call(pci->pci.read, pci, EfiPciIoWidthUint16,
				 PCI_VENDOR_ID, 1, &(rom->vendor));

	if (status != EFI_SUCCESS) {
		efi_printk(sys_table, "Failed to read rom->vendor\n");
		goto free_struct;
	}

	status = efi_early->call(pci->pci.read, pci, EfiPciIoWidthUint16,
				 PCI_DEVICE_ID, 1, &(rom->devid));

	if (status != EFI_SUCCESS) {
		efi_printk(sys_table, "Failed to read rom->devid\n");
		goto free_struct;
	}

	status = efi_early->call(pci->get_location, pci, &(rom->segment),
				 &(rom->bus), &(rom->device), &(rom->function));

	if (status != EFI_SUCCESS)
		goto free_struct;

	memcpy(rom->romdata, pci->romimage, pci->romsize);
	return status;

free_struct:
	efi_call_early(free_pool, rom);
	return status;
}

static void
setup_efi_pci32(struct boot_params *params, void **pci_handle,
		unsigned long size)
{
	efi_pci_io_protocol_32 *pci = NULL;
	efi_guid_t pci_proto = EFI_PCI_IO_PROTOCOL_GUID;
	u32 *handles = (u32 *)(unsigned long)pci_handle;
	efi_status_t status;
	unsigned long nr_pci;
	struct setup_data *data;
	int i;

	data = (struct setup_data *)(unsigned long)params->hdr.setup_data;

	while (data && data->next)
		data = (struct setup_data *)(unsigned long)data->next;

	nr_pci = size / sizeof(u32);
	for (i = 0; i < nr_pci; i++) {
		struct pci_setup_rom *rom = NULL;
		u32 h = handles[i];

		status = efi_call_early(handle_protocol, h,
					&pci_proto, (void **)&pci);

		if (status != EFI_SUCCESS)
			continue;

		if (!pci)
			continue;

		status = __setup_efi_pci32(pci, &rom);
		if (status != EFI_SUCCESS)
			continue;

		if (data)
			data->next = (unsigned long)rom;
		else
			params->hdr.setup_data = (unsigned long)rom;

		data = (struct setup_data *)rom;

	}
}

static efi_status_t
__setup_efi_pci64(efi_pci_io_protocol_64 *pci, struct pci_setup_rom **__rom)
{
	struct pci_setup_rom *rom;
	efi_status_t status;
	unsigned long size;
	uint64_t attributes;

	status = efi_early->call(pci->attributes, pci,
				 EfiPciIoAttributeOperationGet, 0,
				 &attributes);
	if (status != EFI_SUCCESS)
		return status;

	if (!pci->romimage || !pci->romsize)
		return EFI_INVALID_PARAMETER;

	size = pci->romsize + sizeof(*rom);

	status = efi_call_early(allocate_pool, EFI_LOADER_DATA, size, &rom);
	if (status != EFI_SUCCESS) {
		efi_printk(sys_table, "Failed to alloc mem for rom\n");
		return status;
	}

	rom->data.type = SETUP_PCI;
	rom->data.len = size - sizeof(struct setup_data);
	rom->data.next = 0;
	rom->pcilen = pci->romsize;
	*__rom = rom;

	status = efi_early->call(pci->pci.read, pci, EfiPciIoWidthUint16,
				 PCI_VENDOR_ID, 1, &(rom->vendor));

	if (status != EFI_SUCCESS) {
		efi_printk(sys_table, "Failed to read rom->vendor\n");
		goto free_struct;
	}

	status = efi_early->call(pci->pci.read, pci, EfiPciIoWidthUint16,
				 PCI_DEVICE_ID, 1, &(rom->devid));

	if (status != EFI_SUCCESS) {
		efi_printk(sys_table, "Failed to read rom->devid\n");
		goto free_struct;
	}

	status = efi_early->call(pci->get_location, pci, &(rom->segment),
				 &(rom->bus), &(rom->device), &(rom->function));

	if (status != EFI_SUCCESS)
		goto free_struct;

	memcpy(rom->romdata, pci->romimage, pci->romsize);
	return status;

free_struct:
	efi_call_early(free_pool, rom);
	return status;

}

static void
setup_efi_pci64(struct boot_params *params, void **pci_handle,
		unsigned long size)
{
	efi_pci_io_protocol_64 *pci = NULL;
	efi_guid_t pci_proto = EFI_PCI_IO_PROTOCOL_GUID;
	u64 *handles = (u64 *)(unsigned long)pci_handle;
	efi_status_t status;
	unsigned long nr_pci;
	struct setup_data *data;
	int i;

	data = (struct setup_data *)(unsigned long)params->hdr.setup_data;

	while (data && data->next)
		data = (struct setup_data *)(unsigned long)data->next;

	nr_pci = size / sizeof(u64);
	for (i = 0; i < nr_pci; i++) {
		struct pci_setup_rom *rom = NULL;
		u64 h = handles[i];

		status = efi_call_early(handle_protocol, h,
					&pci_proto, (void **)&pci);

		if (status != EFI_SUCCESS)
			continue;

		if (!pci)
			continue;

		status = __setup_efi_pci64(pci, &rom);
		if (status != EFI_SUCCESS)
			continue;

		if (data)
			data->next = (unsigned long)rom;
		else
			params->hdr.setup_data = (unsigned long)rom;

		data = (struct setup_data *)rom;

	}
}

/*
 * There's no way to return an informative status from this function,
 * because any analysis (and printing of error messages) needs to be
 * done directly at the EFI function call-site.
 *
 * For example, EFI_INVALID_PARAMETER could indicate a bug or maybe we
 * just didn't find any PCI devices, but there's no way to tell outside
 * the context of the call.
 */
static void setup_efi_pci(struct boot_params *params)
{
	efi_status_t status;
	void **pci_handle = NULL;
	efi_guid_t pci_proto = EFI_PCI_IO_PROTOCOL_GUID;
	unsigned long size = 0;

	status = efi_call_early(locate_handle,
				EFI_LOCATE_BY_PROTOCOL,
				&pci_proto, NULL, &size, pci_handle);

	if (status == EFI_BUFFER_TOO_SMALL) {
		status = efi_call_early(allocate_pool,
					EFI_LOADER_DATA,
					size, (void **)&pci_handle);

		if (status != EFI_SUCCESS) {
			efi_printk(sys_table, "Failed to alloc mem for pci_handle\n");
			return;
		}

		status = efi_call_early(locate_handle,
					EFI_LOCATE_BY_PROTOCOL, &pci_proto,
					NULL, &size, pci_handle);
	}

	if (status != EFI_SUCCESS)
		goto free_handle;

	if (efi_early->is64)
		setup_efi_pci64(params, pci_handle, size);
	else
		setup_efi_pci32(params, pci_handle, size);

free_handle:
	efi_call_early(free_pool, pci_handle);
}

static void
setup_pixel_info(struct screen_info *si, u32 pixels_per_scan_line,
		 struct efi_pixel_bitmask pixel_info, int pixel_format)
{
	if (pixel_format == PIXEL_RGB_RESERVED_8BIT_PER_COLOR) {
		si->lfb_depth = 32;
		si->lfb_linelength = pixels_per_scan_line * 4;
		si->red_size = 8;
		si->red_pos = 0;
		si->green_size = 8;
		si->green_pos = 8;
		si->blue_size = 8;
		si->blue_pos = 16;
		si->rsvd_size = 8;
		si->rsvd_pos = 24;
	} else if (pixel_format == PIXEL_BGR_RESERVED_8BIT_PER_COLOR) {
		si->lfb_depth = 32;
		si->lfb_linelength = pixels_per_scan_line * 4;
		si->red_size = 8;
		si->red_pos = 16;
		si->green_size = 8;
		si->green_pos = 8;
		si->blue_size = 8;
		si->blue_pos = 0;
		si->rsvd_size = 8;
		si->rsvd_pos = 24;
	} else if (pixel_format == PIXEL_BIT_MASK) {
		find_bits(pixel_info.red_mask, &si->red_pos, &si->red_size);
		find_bits(pixel_info.green_mask, &si->green_pos,
			  &si->green_size);
		find_bits(pixel_info.blue_mask, &si->blue_pos, &si->blue_size);
		find_bits(pixel_info.reserved_mask, &si->rsvd_pos,
			  &si->rsvd_size);
		si->lfb_depth = si->red_size + si->green_size +
			si->blue_size + si->rsvd_size;
		si->lfb_linelength = (pixels_per_scan_line * si->lfb_depth) / 8;
	} else {
		si->lfb_depth = 4;
		si->lfb_linelength = si->lfb_width / 2;
		si->red_size = 0;
		si->red_pos = 0;
		si->green_size = 0;
		si->green_pos = 0;
		si->blue_size = 0;
		si->blue_pos = 0;
		si->rsvd_size = 0;
		si->rsvd_pos = 0;
	}
}

static efi_status_t
__gop_query32(struct efi_graphics_output_protocol_32 *gop32,
	      struct efi_graphics_output_mode_info **info,
	      unsigned long *size, u32 *fb_base)
{
	struct efi_graphics_output_protocol_mode_32 *mode;
	efi_status_t status;
	unsigned long m;

	m = gop32->mode;
	mode = (struct efi_graphics_output_protocol_mode_32 *)m;

	status = efi_early->call(gop32->query_mode, gop32,
				 mode->mode, size, info);
	if (status != EFI_SUCCESS)
		return status;

	*fb_base = mode->frame_buffer_base;
	return status;
}

static efi_status_t
setup_gop32(struct screen_info *si, efi_guid_t *proto,
	    unsigned long size, void **gop_handle)
{
	struct efi_graphics_output_protocol_32 *gop32, *first_gop;
	unsigned long nr_gops;
	u16 width, height;
	u32 pixels_per_scan_line;
	u32 fb_base;
	struct efi_pixel_bitmask pixel_info;
	int pixel_format;
	efi_status_t status;
	u32 *handles = (u32 *)(unsigned long)gop_handle;
	int i;

	first_gop = NULL;
	gop32 = NULL;

	nr_gops = size / sizeof(u32);
	for (i = 0; i < nr_gops; i++) {
		struct efi_graphics_output_mode_info *info = NULL;
		efi_guid_t conout_proto = EFI_CONSOLE_OUT_DEVICE_GUID;
		bool conout_found = false;
		void *dummy = NULL;
		u32 h = handles[i];

		status = efi_call_early(handle_protocol, h,
					proto, (void **)&gop32);
		if (status != EFI_SUCCESS)
			continue;

		status = efi_call_early(handle_protocol, h,
					&conout_proto, &dummy);
		if (status == EFI_SUCCESS)
			conout_found = true;

		status = __gop_query32(gop32, &info, &size, &fb_base);
		if (status == EFI_SUCCESS && (!first_gop || conout_found)) {
			/*
			 * Systems that use the UEFI Console Splitter may
			 * provide multiple GOP devices, not all of which are
			 * backed by real hardware. The workaround is to search
			 * for a GOP implementing the ConOut protocol, and if
			 * one isn't found, to just fall back to the first GOP.
			 */
			width = info->horizontal_resolution;
			height = info->vertical_resolution;
			pixel_format = info->pixel_format;
			pixel_info = info->pixel_information;
			pixels_per_scan_line = info->pixels_per_scan_line;

			/*
			 * Once we've found a GOP supporting ConOut,
			 * don't bother looking any further.
			 */
			first_gop = gop32;
			if (conout_found)
				break;
		}
	}

	/* Did we find any GOPs? */
	if (!first_gop)
		goto out;

	/* EFI framebuffer */
	si->orig_video_isVGA = VIDEO_TYPE_EFI;

	si->lfb_width = width;
	si->lfb_height = height;
	si->lfb_base = fb_base;
	si->pages = 1;

	setup_pixel_info(si, pixels_per_scan_line, pixel_info, pixel_format);

	si->lfb_size = si->lfb_linelength * si->lfb_height;

	si->capabilities |= VIDEO_CAPABILITY_SKIP_QUIRKS;
out:
	return status;
}

static efi_status_t
__gop_query64(struct efi_graphics_output_protocol_64 *gop64,
	      struct efi_graphics_output_mode_info **info,
	      unsigned long *size, u32 *fb_base)
{
	struct efi_graphics_output_protocol_mode_64 *mode;
	efi_status_t status;
	unsigned long m;

	m = gop64->mode;
	mode = (struct efi_graphics_output_protocol_mode_64 *)m;

	status = efi_early->call(gop64->query_mode, gop64,
				 mode->mode, size, info);
	if (status != EFI_SUCCESS)
		return status;

	*fb_base = mode->frame_buffer_base;
	return status;
}

static efi_status_t
setup_gop64(struct screen_info *si, efi_guid_t *proto,
	    unsigned long size, void **gop_handle)
{
	struct efi_graphics_output_protocol_64 *gop64, *first_gop;
	unsigned long nr_gops;
	u16 width, height;
	u32 pixels_per_scan_line;
	u32 fb_base;
	struct efi_pixel_bitmask pixel_info;
	int pixel_format;
	efi_status_t status;
	u64 *handles = (u64 *)(unsigned long)gop_handle;
	int i;

	first_gop = NULL;
	gop64 = NULL;

	nr_gops = size / sizeof(u64);
	for (i = 0; i < nr_gops; i++) {
		struct efi_graphics_output_mode_info *info = NULL;
		efi_guid_t conout_proto = EFI_CONSOLE_OUT_DEVICE_GUID;
		bool conout_found = false;
		void *dummy = NULL;
		u64 h = handles[i];

		status = efi_call_early(handle_protocol, h,
					proto, (void **)&gop64);
		if (status != EFI_SUCCESS)
			continue;

		status = efi_call_early(handle_protocol, h,
					&conout_proto, &dummy);
		if (status == EFI_SUCCESS)
			conout_found = true;

		status = __gop_query64(gop64, &info, &size, &fb_base);
		if (status == EFI_SUCCESS && (!first_gop || conout_found)) {
			/*
			 * Systems that use the UEFI Console Splitter may
			 * provide multiple GOP devices, not all of which are
			 * backed by real hardware. The workaround is to search
			 * for a GOP implementing the ConOut protocol, and if
			 * one isn't found, to just fall back to the first GOP.
			 */
			width = info->horizontal_resolution;
			height = info->vertical_resolution;
			pixel_format = info->pixel_format;
			pixel_info = info->pixel_information;
			pixels_per_scan_line = info->pixels_per_scan_line;

			/*
			 * Once we've found a GOP supporting ConOut,
			 * don't bother looking any further.
			 */
			first_gop = gop64;
			if (conout_found)
				break;
		}
	}

	/* Did we find any GOPs? */
	if (!first_gop)
		goto out;

	/* EFI framebuffer */
	si->orig_video_isVGA = VIDEO_TYPE_EFI;

	si->lfb_width = width;
	si->lfb_height = height;
	si->lfb_base = fb_base;
	si->pages = 1;

	setup_pixel_info(si, pixels_per_scan_line, pixel_info, pixel_format);

	si->lfb_size = si->lfb_linelength * si->lfb_height;

	si->capabilities |= VIDEO_CAPABILITY_SKIP_QUIRKS;
out:
	return status;
}

/*
 * See if we have Graphics Output Protocol
 */
static efi_status_t setup_gop(struct screen_info *si, efi_guid_t *proto,
			      unsigned long size)
{
	efi_status_t status;
	void **gop_handle = NULL;

	status = efi_call_early(allocate_pool, EFI_LOADER_DATA,
				size, (void **)&gop_handle);
	if (status != EFI_SUCCESS)
		return status;

	status = efi_call_early(locate_handle,
				EFI_LOCATE_BY_PROTOCOL,
				proto, NULL, &size, gop_handle);
	if (status != EFI_SUCCESS)
		goto free_handle;

	if (efi_early->is64)
		status = setup_gop64(si, proto, size, gop_handle);
	else
		status = setup_gop32(si, proto, size, gop_handle);

free_handle:
	efi_call_early(free_pool, gop_handle);
	return status;
}

static efi_status_t
setup_uga32(void **uga_handle, unsigned long size, u32 *width, u32 *height)
{
	struct efi_uga_draw_protocol *uga = NULL, *first_uga;
	efi_guid_t uga_proto = EFI_UGA_PROTOCOL_GUID;
	unsigned long nr_ugas;
	u32 *handles = (u32 *)uga_handle;;
	efi_status_t status;
	int i;

	first_uga = NULL;
	nr_ugas = size / sizeof(u32);
	for (i = 0; i < nr_ugas; i++) {
		efi_guid_t pciio_proto = EFI_PCI_IO_PROTOCOL_GUID;
		u32 w, h, depth, refresh;
		void *pciio;
		u32 handle = handles[i];

		status = efi_call_early(handle_protocol, handle,
					&uga_proto, (void **)&uga);
		if (status != EFI_SUCCESS)
			continue;

		efi_call_early(handle_protocol, handle, &pciio_proto, &pciio);

		status = efi_early->call((unsigned long)uga->get_mode, uga,
					 &w, &h, &depth, &refresh);
		if (status == EFI_SUCCESS && (!first_uga || pciio)) {
			*width = w;
			*height = h;

			/*
			 * Once we've found a UGA supporting PCIIO,
			 * don't bother looking any further.
			 */
			if (pciio)
				break;

			first_uga = uga;
		}
	}

	return status;
}

static efi_status_t
setup_uga64(void **uga_handle, unsigned long size, u32 *width, u32 *height)
{
	struct efi_uga_draw_protocol *uga = NULL, *first_uga;
	efi_guid_t uga_proto = EFI_UGA_PROTOCOL_GUID;
	unsigned long nr_ugas;
	u64 *handles = (u64 *)uga_handle;;
	efi_status_t status;
	int i;

	first_uga = NULL;
	nr_ugas = size / sizeof(u64);
	for (i = 0; i < nr_ugas; i++) {
		efi_guid_t pciio_proto = EFI_PCI_IO_PROTOCOL_GUID;
		u32 w, h, depth, refresh;
		void *pciio;
		u64 handle = handles[i];

		status = efi_call_early(handle_protocol, handle,
					&uga_proto, (void **)&uga);
		if (status != EFI_SUCCESS)
			continue;

		efi_call_early(handle_protocol, handle, &pciio_proto, &pciio);

		status = efi_early->call((unsigned long)uga->get_mode, uga,
					 &w, &h, &depth, &refresh);
		if (status == EFI_SUCCESS && (!first_uga || pciio)) {
			*width = w;
			*height = h;

			/*
			 * Once we've found a UGA supporting PCIIO,
			 * don't bother looking any further.
			 */
			if (pciio)
				break;

			first_uga = uga;
		}
	}

	return status;
}

/*
 * See if we have Universal Graphics Adapter (UGA) protocol
 */
static efi_status_t setup_uga(struct screen_info *si, efi_guid_t *uga_proto,
			      unsigned long size)
{
	efi_status_t status;
	u32 width, height;
	void **uga_handle = NULL;

	status = efi_call_early(allocate_pool, EFI_LOADER_DATA,
				size, (void **)&uga_handle);
	if (status != EFI_SUCCESS)
		return status;

	status = efi_call_early(locate_handle,
				EFI_LOCATE_BY_PROTOCOL,
				uga_proto, NULL, &size, uga_handle);
	if (status != EFI_SUCCESS)
		goto free_handle;

	height = 0;
	width = 0;

	if (efi_early->is64)
		status = setup_uga64(uga_handle, size, &width, &height);
	else
		status = setup_uga32(uga_handle, size, &width, &height);

	if (!width && !height)
		goto free_handle;

	/* EFI framebuffer */
	si->orig_video_isVGA = VIDEO_TYPE_EFI;

	si->lfb_depth = 32;
	si->lfb_width = width;
	si->lfb_height = height;

	si->red_size = 8;
	si->red_pos = 16;
	si->green_size = 8;
	si->green_pos = 8;
	si->blue_size = 8;
	si->blue_pos = 0;
	si->rsvd_size = 8;
	si->rsvd_pos = 24;

free_handle:
	efi_call_early(free_pool, uga_handle);
	return status;
}

void setup_graphics(struct boot_params *boot_params)
{
	efi_guid_t graphics_proto = EFI_GRAPHICS_OUTPUT_PROTOCOL_GUID;
	struct screen_info *si;
	efi_guid_t uga_proto = EFI_UGA_PROTOCOL_GUID;
	efi_status_t status;
	unsigned long size;
	void **gop_handle = NULL;
	void **uga_handle = NULL;

	si = &boot_params->screen_info;
	memset(si, 0, sizeof(*si));

	size = 0;
	status = efi_call_early(locate_handle,
				EFI_LOCATE_BY_PROTOCOL,
				&graphics_proto, NULL, &size, gop_handle);
	if (status == EFI_BUFFER_TOO_SMALL)
		status = setup_gop(si, &graphics_proto, size);

	if (status != EFI_SUCCESS) {
		size = 0;
		status = efi_call_early(locate_handle,
					EFI_LOCATE_BY_PROTOCOL,
					&uga_proto, NULL, &size, uga_handle);
		if (status == EFI_BUFFER_TOO_SMALL)
			setup_uga(si, &uga_proto, size);
	}
}

/*
 * Because the x86 boot code expects to be passed a boot_params we
 * need to create one ourselves (usually the bootloader would create
 * one for us).
 *
 * The caller is responsible for filling out ->code32_start in the
 * returned boot_params.
 */
struct boot_params *make_boot_params(struct efi_config *c)
{
	struct boot_params *boot_params;
	struct sys_desc_table *sdt;
	struct apm_bios_info *bi;
	struct setup_header *hdr;
	struct efi_info *efi;
	efi_loaded_image_t *image;
	void *options, *handle;
	efi_guid_t proto = LOADED_IMAGE_PROTOCOL_GUID;
	int options_size = 0;
	efi_status_t status;
	char *cmdline_ptr;
	u16 *s2;
	u8 *s1;
	int i;
	unsigned long ramdisk_addr;
	unsigned long ramdisk_size;

	efi_early = c;
	sys_table = (efi_system_table_t *)(unsigned long)efi_early->table;
	handle = (void *)(unsigned long)efi_early->image_handle;

	/* Check if we were booted by the EFI firmware */
	if (sys_table->hdr.signature != EFI_SYSTEM_TABLE_SIGNATURE)
		return NULL;

	if (efi_early->is64)
		setup_boot_services64(efi_early);
	else
		setup_boot_services32(efi_early);

	status = efi_call_early(handle_protocol, handle,
				&proto, (void *)&image);
	if (status != EFI_SUCCESS) {
		efi_printk(sys_table, "Failed to get handle for LOADED_IMAGE_PROTOCOL\n");
		return NULL;
	}

	status = efi_low_alloc(sys_table, 0x4000, 1,
			       (unsigned long *)&boot_params);
	if (status != EFI_SUCCESS) {
		efi_printk(sys_table, "Failed to alloc lowmem for boot params\n");
		return NULL;
	}

	memset(boot_params, 0x0, 0x4000);

	hdr = &boot_params->hdr;
	efi = &boot_params->efi_info;
	bi = &boot_params->apm_bios_info;
	sdt = &boot_params->sys_desc_table;

	/* Copy the second sector to boot_params */
	memcpy(&hdr->jump, image->image_base + 512, 512);

	/*
	 * Fill out some of the header fields ourselves because the
	 * EFI firmware loader doesn't load the first sector.
	 */
	hdr->root_flags = 1;
	hdr->vid_mode = 0xffff;
	hdr->boot_flag = 0xAA55;

	hdr->type_of_loader = 0x21;

	/* Convert unicode cmdline to ascii */
	cmdline_ptr = efi_convert_cmdline(sys_table, image, &options_size);
	if (!cmdline_ptr)
		goto fail;
	hdr->cmd_line_ptr = (unsigned long)cmdline_ptr;

	hdr->ramdisk_image = 0;
	hdr->ramdisk_size = 0;

	/* Clear APM BIOS info */
	memset(bi, 0, sizeof(*bi));

	memset(sdt, 0, sizeof(*sdt));

	status = efi_parse_options(cmdline_ptr);
	if (status != EFI_SUCCESS)
		goto fail2;

	status = handle_cmdline_files(sys_table, image,
				      (char *)(unsigned long)hdr->cmd_line_ptr,
				      "initrd=", hdr->initrd_addr_max,
				      &ramdisk_addr, &ramdisk_size);

	if (status != EFI_SUCCESS &&
	    hdr->xloadflags & XLF_CAN_BE_LOADED_ABOVE_4G) {
		efi_printk(sys_table, "Trying to load files to higher address\n");
		status = handle_cmdline_files(sys_table, image,
				      (char *)(unsigned long)hdr->cmd_line_ptr,
				      "initrd=", -1UL,
				      &ramdisk_addr, &ramdisk_size);
	}

	if (status != EFI_SUCCESS)
		goto fail2;
	hdr->ramdisk_image = ramdisk_addr & 0xffffffff;
	hdr->ramdisk_size  = ramdisk_size & 0xffffffff;
	boot_params->ext_ramdisk_image = (u64)ramdisk_addr >> 32;
	boot_params->ext_ramdisk_size  = (u64)ramdisk_size >> 32;

	return boot_params;
fail2:
	efi_free(sys_table, options_size, hdr->cmd_line_ptr);
fail:
	efi_free(sys_table, 0x4000, (unsigned long)boot_params);
	return NULL;
}

static void add_e820ext(struct boot_params *params,
			struct setup_data *e820ext, u32 nr_entries)
{
	struct setup_data *data;
	efi_status_t status;
<<<<<<< HEAD
	__u32 desc_version;
	bool called_exit = false;
	u8 nr_entries;
	int i;

	size = sizeof(*mem_map) * 32;

again:
	size += sizeof(*mem_map) * 2;
	_size = size;
	status = low_alloc(size, 1, (unsigned long *)&mem_map);
	if (status != EFI_SUCCESS)
		return status;

get_map:
	status = efi_call_phys5(sys_table->boottime->get_memory_map, &size,
				mem_map, &key, &desc_size, &desc_version);
	if (status == EFI_BUFFER_TOO_SMALL) {
		low_free(_size, (unsigned long)mem_map);
		goto again;
	}
=======
	unsigned long size;
>>>>>>> fc14f9c1

	e820ext->type = SETUP_E820_EXT;
	e820ext->len = nr_entries * sizeof(struct e820entry);
	e820ext->next = 0;

	data = (struct setup_data *)(unsigned long)params->hdr.setup_data;

	while (data && data->next)
		data = (struct setup_data *)(unsigned long)data->next;

<<<<<<< HEAD
	/* Might as well exit boot services now */
	status = efi_call_phys2(sys_table->boottime->exit_boot_services,
				handle, key);
	if (status != EFI_SUCCESS) {
		/*
		 * ExitBootServices() will fail if any of the event
		 * handlers change the memory map. In which case, we
		 * must be prepared to retry, but only once so that
		 * we're guaranteed to exit on repeated failures instead
		 * of spinning forever.
		 */
		if (called_exit)
			goto free_mem_map;

		called_exit = true;
		goto get_map;
	}
=======
	if (data)
		data->next = (unsigned long)e820ext;
	else
		params->hdr.setup_data = (unsigned long)e820ext;
}
>>>>>>> fc14f9c1

static efi_status_t setup_e820(struct boot_params *params,
			       struct setup_data *e820ext, u32 e820ext_size)
{
	struct e820entry *e820_map = &params->e820_map[0];
	struct efi_info *efi = &params->efi_info;
	struct e820entry *prev = NULL;
	u32 nr_entries;
	u32 nr_desc;
	int i;

	nr_entries = 0;
	nr_desc = efi->efi_memmap_size / efi->efi_memdesc_size;

	for (i = 0; i < nr_desc; i++) {
		efi_memory_desc_t *d;
		unsigned int e820_type = 0;
		unsigned long m = efi->efi_memmap;

		d = (efi_memory_desc_t *)(m + (i * efi->efi_memdesc_size));
		switch (d->type) {
		case EFI_RESERVED_TYPE:
		case EFI_RUNTIME_SERVICES_CODE:
		case EFI_RUNTIME_SERVICES_DATA:
		case EFI_MEMORY_MAPPED_IO:
		case EFI_MEMORY_MAPPED_IO_PORT_SPACE:
		case EFI_PAL_CODE:
			e820_type = E820_RESERVED;
			break;

		case EFI_UNUSABLE_MEMORY:
			e820_type = E820_UNUSABLE;
			break;

		case EFI_ACPI_RECLAIM_MEMORY:
			e820_type = E820_ACPI;
			break;

		case EFI_LOADER_CODE:
		case EFI_LOADER_DATA:
		case EFI_BOOT_SERVICES_CODE:
		case EFI_BOOT_SERVICES_DATA:
		case EFI_CONVENTIONAL_MEMORY:
			e820_type = E820_RAM;
			break;

		case EFI_ACPI_MEMORY_NVS:
			e820_type = E820_NVS;
			break;

		default:
			continue;
		}

		/* Merge adjacent mappings */
		if (prev && prev->type == e820_type &&
		    (prev->addr + prev->size) == d->phys_addr) {
			prev->size += d->num_pages << 12;
			continue;
		}

		if (nr_entries == ARRAY_SIZE(params->e820_map)) {
			u32 need = (nr_desc - i) * sizeof(struct e820entry) +
				   sizeof(struct setup_data);

			if (!e820ext || e820ext_size < need)
				return EFI_BUFFER_TOO_SMALL;

			/* boot_params map full, switch to e820 extended */
			e820_map = (struct e820entry *)e820ext->data;
		}

		e820_map->addr = d->phys_addr;
		e820_map->size = d->num_pages << PAGE_SHIFT;
		e820_map->type = e820_type;
		prev = e820_map++;
		nr_entries++;
	}

	if (nr_entries > ARRAY_SIZE(params->e820_map)) {
		u32 nr_e820ext = nr_entries - ARRAY_SIZE(params->e820_map);

		add_e820ext(params, e820ext, nr_e820ext);
		nr_entries -= nr_e820ext;
	}

	params->e820_entries = (u8)nr_entries;

	return EFI_SUCCESS;
}

static efi_status_t alloc_e820ext(u32 nr_desc, struct setup_data **e820ext,
				  u32 *e820ext_size)
{
	efi_status_t status;
	unsigned long size;

	size = sizeof(struct setup_data) +
		sizeof(struct e820entry) * nr_desc;

	if (*e820ext) {
		efi_call_early(free_pool, *e820ext);
		*e820ext = NULL;
		*e820ext_size = 0;
	}

	status = efi_call_early(allocate_pool, EFI_LOADER_DATA,
				size, (void **)e820ext);
	if (status == EFI_SUCCESS)
		*e820ext_size = size;

	return status;
}

static efi_status_t exit_boot(struct boot_params *boot_params,
			      void *handle, bool is64)
{
	struct efi_info *efi = &boot_params->efi_info;
	unsigned long map_sz, key, desc_size;
	efi_memory_desc_t *mem_map;
	struct setup_data *e820ext;
	const char *signature;
	__u32 e820ext_size;
	__u32 nr_desc, prev_nr_desc;
	efi_status_t status;
	__u32 desc_version;
	bool called_exit = false;
	u8 nr_entries;
	int i;

	nr_desc = 0;
	e820ext = NULL;
	e820ext_size = 0;

get_map:
	status = efi_get_memory_map(sys_table, &mem_map, &map_sz, &desc_size,
				    &desc_version, &key);

	if (status != EFI_SUCCESS)
		return status;

	prev_nr_desc = nr_desc;
	nr_desc = map_sz / desc_size;
	if (nr_desc > prev_nr_desc &&
	    nr_desc > ARRAY_SIZE(boot_params->e820_map)) {
		u32 nr_e820ext = nr_desc - ARRAY_SIZE(boot_params->e820_map);

		status = alloc_e820ext(nr_e820ext, &e820ext, &e820ext_size);
		if (status != EFI_SUCCESS)
			goto free_mem_map;

		efi_call_early(free_pool, mem_map);
		goto get_map; /* Allocated memory, get map again */
	}

	signature = is64 ? EFI64_LOADER_SIGNATURE : EFI32_LOADER_SIGNATURE;
	memcpy(&efi->efi_loader_signature, signature, sizeof(__u32));

	efi->efi_systab = (unsigned long)sys_table;
	efi->efi_memdesc_size = desc_size;
	efi->efi_memdesc_version = desc_version;
	efi->efi_memmap = (unsigned long)mem_map;
	efi->efi_memmap_size = map_sz;

#ifdef CONFIG_X86_64
	efi->efi_systab_hi = (unsigned long)sys_table >> 32;
	efi->efi_memmap_hi = (unsigned long)mem_map >> 32;
#endif

	/* Might as well exit boot services now */
	status = efi_call_early(exit_boot_services, handle, key);
	if (status != EFI_SUCCESS) {
		/*
		 * ExitBootServices() will fail if any of the event
		 * handlers change the memory map. In which case, we
		 * must be prepared to retry, but only once so that
		 * we're guaranteed to exit on repeated failures instead
		 * of spinning forever.
		 */
		if (called_exit)
			goto free_mem_map;

		called_exit = true;
		efi_call_early(free_pool, mem_map);
		goto get_map;
	}

	/* Historic? */
	boot_params->alt_mem_k = 32 * 1024;

	status = setup_e820(boot_params, e820ext, e820ext_size);
	if (status != EFI_SUCCESS)
		return status;

	return EFI_SUCCESS;

free_mem_map:
	efi_call_early(free_pool, mem_map);
	return status;
}

/*
 * On success we return a pointer to a boot_params structure, and NULL
 * on failure.
 */
struct boot_params *efi_main(struct efi_config *c,
			     struct boot_params *boot_params)
{
	struct desc_ptr *gdt = NULL;
	efi_loaded_image_t *image;
	struct setup_header *hdr = &boot_params->hdr;
	efi_status_t status;
	struct desc_struct *desc;
	void *handle;
	efi_system_table_t *_table;
	bool is64;

	efi_early = c;

	_table = (efi_system_table_t *)(unsigned long)efi_early->table;
	handle = (void *)(unsigned long)efi_early->image_handle;
	is64 = efi_early->is64;

	sys_table = _table;

	/* Check if we were booted by the EFI firmware */
	if (sys_table->hdr.signature != EFI_SYSTEM_TABLE_SIGNATURE)
		goto fail;

	if (is64)
		setup_boot_services64(efi_early);
	else
		setup_boot_services32(efi_early);

	setup_graphics(boot_params);

	setup_efi_pci(boot_params);

	status = efi_call_early(allocate_pool, EFI_LOADER_DATA,
				sizeof(*gdt), (void **)&gdt);
	if (status != EFI_SUCCESS) {
		efi_printk(sys_table, "Failed to alloc mem for gdt structure\n");
		goto fail;
	}

	gdt->size = 0x800;
	status = efi_low_alloc(sys_table, gdt->size, 8,
			   (unsigned long *)&gdt->address);
	if (status != EFI_SUCCESS) {
		efi_printk(sys_table, "Failed to alloc mem for gdt\n");
		goto fail;
	}

	/*
	 * If the kernel isn't already loaded at the preferred load
	 * address, relocate it.
	 */
	if (hdr->pref_address != hdr->code32_start) {
		unsigned long bzimage_addr = hdr->code32_start;
		status = efi_relocate_kernel(sys_table, &bzimage_addr,
					     hdr->init_size, hdr->init_size,
					     hdr->pref_address,
					     hdr->kernel_alignment);
		if (status != EFI_SUCCESS) {
			efi_printk(sys_table, "efi_relocate_kernel() failed!\n");
			goto fail;
		}

		hdr->pref_address = hdr->code32_start;
		hdr->code32_start = bzimage_addr;
	}

	status = exit_boot(boot_params, handle, is64);
	if (status != EFI_SUCCESS) {
		efi_printk(sys_table, "exit_boot() failed!\n");
		goto fail;
	}

	memset((char *)gdt->address, 0x0, gdt->size);
	desc = (struct desc_struct *)gdt->address;

	/* The first GDT is a dummy and the second is unused. */
	desc += 2;

	desc->limit0 = 0xffff;
	desc->base0 = 0x0000;
	desc->base1 = 0x0000;
	desc->type = SEG_TYPE_CODE | SEG_TYPE_EXEC_READ;
	desc->s = DESC_TYPE_CODE_DATA;
	desc->dpl = 0;
	desc->p = 1;
	desc->limit = 0xf;
	desc->avl = 0;
	desc->l = 0;
	desc->d = SEG_OP_SIZE_32BIT;
	desc->g = SEG_GRANULARITY_4KB;
	desc->base2 = 0x00;

	desc++;
	desc->limit0 = 0xffff;
	desc->base0 = 0x0000;
	desc->base1 = 0x0000;
	desc->type = SEG_TYPE_DATA | SEG_TYPE_READ_WRITE;
	desc->s = DESC_TYPE_CODE_DATA;
	desc->dpl = 0;
	desc->p = 1;
	desc->limit = 0xf;
	desc->avl = 0;
	desc->l = 0;
	desc->d = SEG_OP_SIZE_32BIT;
	desc->g = SEG_GRANULARITY_4KB;
	desc->base2 = 0x00;

#ifdef CONFIG_X86_64
	/* Task segment value */
	desc++;
	desc->limit0 = 0x0000;
	desc->base0 = 0x0000;
	desc->base1 = 0x0000;
	desc->type = SEG_TYPE_TSS;
	desc->s = 0;
	desc->dpl = 0;
	desc->p = 1;
	desc->limit = 0x0;
	desc->avl = 0;
	desc->l = 0;
	desc->d = 0;
	desc->g = SEG_GRANULARITY_4KB;
	desc->base2 = 0x00;
#endif /* CONFIG_X86_64 */

	asm volatile("cli");
	asm volatile ("lgdt %0" : : "m" (*gdt));

	return boot_params;
fail:
	efi_printk(sys_table, "efi_main() failed!\n");
	return NULL;
}<|MERGE_RESOLUTION|>--- conflicted
+++ resolved
@@ -1157,31 +1157,7 @@
 {
 	struct setup_data *data;
 	efi_status_t status;
-<<<<<<< HEAD
-	__u32 desc_version;
-	bool called_exit = false;
-	u8 nr_entries;
-	int i;
-
-	size = sizeof(*mem_map) * 32;
-
-again:
-	size += sizeof(*mem_map) * 2;
-	_size = size;
-	status = low_alloc(size, 1, (unsigned long *)&mem_map);
-	if (status != EFI_SUCCESS)
-		return status;
-
-get_map:
-	status = efi_call_phys5(sys_table->boottime->get_memory_map, &size,
-				mem_map, &key, &desc_size, &desc_version);
-	if (status == EFI_BUFFER_TOO_SMALL) {
-		low_free(_size, (unsigned long)mem_map);
-		goto again;
-	}
-=======
 	unsigned long size;
->>>>>>> fc14f9c1
 
 	e820ext->type = SETUP_E820_EXT;
 	e820ext->len = nr_entries * sizeof(struct e820entry);
@@ -1192,31 +1168,11 @@
 	while (data && data->next)
 		data = (struct setup_data *)(unsigned long)data->next;
 
-<<<<<<< HEAD
-	/* Might as well exit boot services now */
-	status = efi_call_phys2(sys_table->boottime->exit_boot_services,
-				handle, key);
-	if (status != EFI_SUCCESS) {
-		/*
-		 * ExitBootServices() will fail if any of the event
-		 * handlers change the memory map. In which case, we
-		 * must be prepared to retry, but only once so that
-		 * we're guaranteed to exit on repeated failures instead
-		 * of spinning forever.
-		 */
-		if (called_exit)
-			goto free_mem_map;
-
-		called_exit = true;
-		goto get_map;
-	}
-=======
 	if (data)
 		data->next = (unsigned long)e820ext;
 	else
 		params->hdr.setup_data = (unsigned long)e820ext;
 }
->>>>>>> fc14f9c1
 
 static efi_status_t setup_e820(struct boot_params *params,
 			       struct setup_data *e820ext, u32 e820ext_size)
