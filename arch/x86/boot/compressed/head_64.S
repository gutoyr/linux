--- conflicted
+++ resolved
@@ -259,14 +259,6 @@
 	movq	%rax, %rdi
 	call	make_boot_params
 	cmpq	$0,%rax
-<<<<<<< HEAD
-	je	1f
-	mov	%rax, %rdx
-	leaq	startup_32(%rip), %rax
-	movl	%eax, BP_code32_start(%rdx)
-	popq	%rsi
-	popq	%rdi
-=======
 	je	fail
 	mov	%rax, %rsi
 	leaq	startup_32(%rip), %rax
@@ -277,7 +269,6 @@
 	call	1f
 1:	popq	%rbp
 	subq	$1b, %rbp
->>>>>>> fc14f9c1
 
 	/*
 	 * Relocate efi_config->call().
