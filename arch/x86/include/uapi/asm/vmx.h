/*
 * vmx.h: VMX Architecture related definitions
 * Copyright (c) 2004, Intel Corporation.
 *
 * This program is free software; you can redistribute it and/or modify it
 * under the terms and conditions of the GNU General Public License,
 * version 2, as published by the Free Software Foundation.
 *
 * This program is distributed in the hope it will be useful, but WITHOUT
 * ANY WARRANTY; without even the implied warranty of MERCHANTABILITY or
 * FITNESS FOR A PARTICULAR PURPOSE.  See the GNU General Public License for
 * more details.
 *
 * You should have received a copy of the GNU General Public License along with
 * this program; if not, write to the Free Software Foundation, Inc., 59 Temple
 * Place - Suite 330, Boston, MA 02111-1307 USA.
 *
 * A few random additions are:
 * Copyright (C) 2006 Qumranet
 *    Avi Kivity <avi@qumranet.com>
 *    Yaniv Kamay <yaniv@qumranet.com>
 *
 */
#ifndef _UAPIVMX_H
#define _UAPIVMX_H


#define VMX_EXIT_REASONS_FAILED_VMENTRY         0x80000000

#define EXIT_REASON_EXCEPTION_NMI       0
#define EXIT_REASON_EXTERNAL_INTERRUPT  1
#define EXIT_REASON_TRIPLE_FAULT        2

#define EXIT_REASON_PENDING_INTERRUPT   7
#define EXIT_REASON_NMI_WINDOW          8
#define EXIT_REASON_TASK_SWITCH         9
#define EXIT_REASON_CPUID               10
#define EXIT_REASON_HLT                 12
#define EXIT_REASON_INVD                13
#define EXIT_REASON_INVLPG              14
#define EXIT_REASON_RDPMC               15
#define EXIT_REASON_RDTSC               16
#define EXIT_REASON_VMCALL              18
#define EXIT_REASON_VMCLEAR             19
#define EXIT_REASON_VMLAUNCH            20
#define EXIT_REASON_VMPTRLD             21
#define EXIT_REASON_VMPTRST             22
#define EXIT_REASON_VMREAD              23
#define EXIT_REASON_VMRESUME            24
#define EXIT_REASON_VMWRITE             25
#define EXIT_REASON_VMOFF               26
#define EXIT_REASON_VMON                27
#define EXIT_REASON_CR_ACCESS           28
#define EXIT_REASON_DR_ACCESS           29
#define EXIT_REASON_IO_INSTRUCTION      30
#define EXIT_REASON_MSR_READ            31
#define EXIT_REASON_MSR_WRITE           32
#define EXIT_REASON_INVALID_STATE       33
#define EXIT_REASON_MSR_LOAD_FAIL       34
#define EXIT_REASON_MWAIT_INSTRUCTION   36
#define EXIT_REASON_MONITOR_TRAP_FLAG   37
#define EXIT_REASON_MONITOR_INSTRUCTION 39
#define EXIT_REASON_PAUSE_INSTRUCTION   40
#define EXIT_REASON_MCE_DURING_VMENTRY  41
#define EXIT_REASON_TPR_BELOW_THRESHOLD 43
#define EXIT_REASON_APIC_ACCESS         44
#define EXIT_REASON_EOI_INDUCED         45
#define EXIT_REASON_EPT_VIOLATION       48
#define EXIT_REASON_EPT_MISCONFIG       49
#define EXIT_REASON_INVEPT              50
#define EXIT_REASON_RDTSCP              51
#define EXIT_REASON_PREEMPTION_TIMER    52
#define EXIT_REASON_INVVPID             53
#define EXIT_REASON_WBINVD              54
#define EXIT_REASON_XSETBV              55
#define EXIT_REASON_APIC_WRITE          56
#define EXIT_REASON_INVPCID             58
<<<<<<< HEAD
#define EXIT_REASON_XSAVES              63
#define EXIT_REASON_XRSTORS             64
=======
#define EXIT_REASON_PML_FULL            62
#define EXIT_REASON_XSAVES              63
#define EXIT_REASON_XRSTORS             64
#define EXIT_REASON_PCOMMIT             65
>>>>>>> afd2ff9b

#define VMX_EXIT_REASONS \
	{ EXIT_REASON_EXCEPTION_NMI,         "EXCEPTION_NMI" }, \
	{ EXIT_REASON_EXTERNAL_INTERRUPT,    "EXTERNAL_INTERRUPT" }, \
	{ EXIT_REASON_TRIPLE_FAULT,          "TRIPLE_FAULT" }, \
	{ EXIT_REASON_PENDING_INTERRUPT,     "PENDING_INTERRUPT" }, \
	{ EXIT_REASON_NMI_WINDOW,            "NMI_WINDOW" }, \
	{ EXIT_REASON_TASK_SWITCH,           "TASK_SWITCH" }, \
	{ EXIT_REASON_CPUID,                 "CPUID" }, \
	{ EXIT_REASON_HLT,                   "HLT" }, \
	{ EXIT_REASON_INVLPG,                "INVLPG" }, \
	{ EXIT_REASON_RDPMC,                 "RDPMC" }, \
	{ EXIT_REASON_RDTSC,                 "RDTSC" }, \
	{ EXIT_REASON_VMCALL,                "VMCALL" }, \
	{ EXIT_REASON_VMCLEAR,               "VMCLEAR" }, \
	{ EXIT_REASON_VMLAUNCH,              "VMLAUNCH" }, \
	{ EXIT_REASON_VMPTRLD,               "VMPTRLD" }, \
	{ EXIT_REASON_VMPTRST,               "VMPTRST" }, \
	{ EXIT_REASON_VMREAD,                "VMREAD" }, \
	{ EXIT_REASON_VMRESUME,              "VMRESUME" }, \
	{ EXIT_REASON_VMWRITE,               "VMWRITE" }, \
	{ EXIT_REASON_VMOFF,                 "VMOFF" }, \
	{ EXIT_REASON_VMON,                  "VMON" }, \
	{ EXIT_REASON_CR_ACCESS,             "CR_ACCESS" }, \
	{ EXIT_REASON_DR_ACCESS,             "DR_ACCESS" }, \
	{ EXIT_REASON_IO_INSTRUCTION,        "IO_INSTRUCTION" }, \
	{ EXIT_REASON_MSR_READ,              "MSR_READ" }, \
	{ EXIT_REASON_MSR_WRITE,             "MSR_WRITE" }, \
	{ EXIT_REASON_MWAIT_INSTRUCTION,     "MWAIT_INSTRUCTION" }, \
	{ EXIT_REASON_MONITOR_TRAP_FLAG,     "MONITOR_TRAP_FLAG" }, \
	{ EXIT_REASON_MONITOR_INSTRUCTION,   "MONITOR_INSTRUCTION" }, \
	{ EXIT_REASON_PAUSE_INSTRUCTION,     "PAUSE_INSTRUCTION" }, \
	{ EXIT_REASON_MCE_DURING_VMENTRY,    "MCE_DURING_VMENTRY" }, \
	{ EXIT_REASON_TPR_BELOW_THRESHOLD,   "TPR_BELOW_THRESHOLD" }, \
	{ EXIT_REASON_APIC_ACCESS,           "APIC_ACCESS" }, \
	{ EXIT_REASON_EPT_VIOLATION,         "EPT_VIOLATION" }, \
	{ EXIT_REASON_EPT_MISCONFIG,         "EPT_MISCONFIG" }, \
	{ EXIT_REASON_INVEPT,                "INVEPT" }, \
	{ EXIT_REASON_PREEMPTION_TIMER,      "PREEMPTION_TIMER" }, \
	{ EXIT_REASON_WBINVD,                "WBINVD" }, \
	{ EXIT_REASON_APIC_WRITE,            "APIC_WRITE" }, \
	{ EXIT_REASON_EOI_INDUCED,           "EOI_INDUCED" }, \
	{ EXIT_REASON_INVALID_STATE,         "INVALID_STATE" }, \
	{ EXIT_REASON_MSR_LOAD_FAIL,         "MSR_LOAD_FAIL" }, \
	{ EXIT_REASON_INVD,                  "INVD" }, \
	{ EXIT_REASON_INVVPID,               "INVVPID" }, \
	{ EXIT_REASON_INVPCID,               "INVPCID" }, \
	{ EXIT_REASON_XSAVES,                "XSAVES" }, \
<<<<<<< HEAD
	{ EXIT_REASON_XRSTORS,               "XRSTORS" }
=======
	{ EXIT_REASON_XRSTORS,               "XRSTORS" }, \
	{ EXIT_REASON_PCOMMIT,               "PCOMMIT" }

#define VMX_ABORT_SAVE_GUEST_MSR_FAIL        1
#define VMX_ABORT_LOAD_HOST_MSR_FAIL         4
>>>>>>> afd2ff9b

#endif /* _UAPIVMX_H */<|MERGE_RESOLUTION|>--- conflicted
+++ resolved
@@ -75,15 +75,10 @@
 #define EXIT_REASON_XSETBV              55
 #define EXIT_REASON_APIC_WRITE          56
 #define EXIT_REASON_INVPCID             58
-<<<<<<< HEAD
-#define EXIT_REASON_XSAVES              63
-#define EXIT_REASON_XRSTORS             64
-=======
 #define EXIT_REASON_PML_FULL            62
 #define EXIT_REASON_XSAVES              63
 #define EXIT_REASON_XRSTORS             64
 #define EXIT_REASON_PCOMMIT             65
->>>>>>> afd2ff9b
 
 #define VMX_EXIT_REASONS \
 	{ EXIT_REASON_EXCEPTION_NMI,         "EXCEPTION_NMI" }, \
@@ -132,14 +127,10 @@
 	{ EXIT_REASON_INVVPID,               "INVVPID" }, \
 	{ EXIT_REASON_INVPCID,               "INVPCID" }, \
 	{ EXIT_REASON_XSAVES,                "XSAVES" }, \
-<<<<<<< HEAD
-	{ EXIT_REASON_XRSTORS,               "XRSTORS" }
-=======
 	{ EXIT_REASON_XRSTORS,               "XRSTORS" }, \
 	{ EXIT_REASON_PCOMMIT,               "PCOMMIT" }
 
 #define VMX_ABORT_SAVE_GUEST_MSR_FAIL        1
 #define VMX_ABORT_LOAD_HOST_MSR_FAIL         4
->>>>>>> afd2ff9b
 
 #endif /* _UAPIVMX_H */