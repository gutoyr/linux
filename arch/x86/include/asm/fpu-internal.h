--- conflicted
+++ resolved
@@ -293,11 +293,7 @@
 	/* AMD K7/K8 CPUs don't save/restore FDP/FIP/FOP unless an exception
 	   is pending.  Clear the x87 state here by setting it to fixed
 	   values. "m" is a random variable that should be in L1 */
-<<<<<<< HEAD
-	if (unlikely(static_cpu_has(X86_FEATURE_FXSAVE_LEAK))) {
-=======
 	if (unlikely(static_cpu_has_bug_safe(X86_BUG_FXSAVE_LEAK))) {
->>>>>>> fc14f9c1
 		asm volatile(
 			"fnclex\n\t"
 			"emms\n\t"
