--- conflicted
+++ resolved
@@ -19,11 +19,7 @@
 static __always_inline bool arch_static_branch(struct static_key *key)
 {
 	asm_volatile_goto("1:"
-<<<<<<< HEAD
-		STATIC_KEY_INITIAL_NOP
-=======
 		".byte " __stringify(STATIC_KEY_INIT_NOP) "\n\t"
->>>>>>> fc14f9c1
 		".pushsection __jump_table,  \"aw\" \n\t"
 		_ASM_ALIGN "\n\t"
 		_ASM_PTR "1b, %l[l_yes], %c0 \n\t"
