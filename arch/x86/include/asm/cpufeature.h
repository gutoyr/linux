--- conflicted
+++ resolved
@@ -395,9 +395,6 @@
  */
 static __always_inline __pure bool __static_cpu_has(u16 bit)
 {
-<<<<<<< HEAD
-#if __GNUC__ > 4 || __GNUC_MINOR__ >= 5
-=======
 #ifdef CC_HAVE_ASM_GOTO
 
 #ifdef CONFIG_X86_DEBUG_STATIC_CPU_HAS
@@ -420,7 +417,6 @@
 
 #endif
 
->>>>>>> fc14f9c1
 		asm_volatile_goto("1: jmp %l[t_no]\n"
 			 "2:\n"
 			 ".section .altinstructions,\"a\"\n"
