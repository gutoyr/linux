/*
 * Kernel-based Virtual Machine driver for Linux
 *
 * This header defines architecture specific interfaces, x86 version
 *
 * This work is licensed under the terms of the GNU GPL, version 2.  See
 * the COPYING file in the top-level directory.
 *
 */

#ifndef _ASM_X86_KVM_HOST_H
#define _ASM_X86_KVM_HOST_H

#include <linux/types.h>
#include <linux/mm.h>
#include <linux/mmu_notifier.h>
#include <linux/tracepoint.h>
#include <linux/cpumask.h>
#include <linux/irq_work.h>

#include <linux/kvm.h>
#include <linux/kvm_para.h>
#include <linux/kvm_types.h>
#include <linux/perf_event.h>
#include <linux/pvclock_gtod.h>
#include <linux/clocksource.h>
#include <linux/irqbypass.h>

#include <asm/pvclock-abi.h>
#include <asm/desc.h>
#include <asm/mtrr.h>
#include <asm/msr-index.h>
#include <asm/asm.h>

#define KVM_MAX_VCPUS 255
#define KVM_SOFT_MAX_VCPUS 160
#define KVM_USER_MEM_SLOTS 509
/* memory slots that are not exposed to userspace */
#define KVM_PRIVATE_MEM_SLOTS 3
#define KVM_MEM_SLOTS_NUM (KVM_USER_MEM_SLOTS + KVM_PRIVATE_MEM_SLOTS)

#define KVM_PIO_PAGE_OFFSET 1
#define KVM_COALESCED_MMIO_PAGE_OFFSET 2
#define KVM_HALT_POLL_NS_DEFAULT 500000

#define KVM_IRQCHIP_NUM_PINS  KVM_IOAPIC_NUM_PINS

#define CR0_RESERVED_BITS                                               \
	(~(unsigned long)(X86_CR0_PE | X86_CR0_MP | X86_CR0_EM | X86_CR0_TS \
			  | X86_CR0_ET | X86_CR0_NE | X86_CR0_WP | X86_CR0_AM \
			  | X86_CR0_NW | X86_CR0_CD | X86_CR0_PG))

#define CR3_L_MODE_RESERVED_BITS 0xFFFFFF0000000000ULL
<<<<<<< HEAD
#define CR3_PCID_INVD		 (1UL << 63)
=======
#define CR3_PCID_INVD		 BIT_64(63)
>>>>>>> afd2ff9b
#define CR4_RESERVED_BITS                                               \
	(~(unsigned long)(X86_CR4_VME | X86_CR4_PVI | X86_CR4_TSD | X86_CR4_DE\
			  | X86_CR4_PSE | X86_CR4_PAE | X86_CR4_MCE     \
			  | X86_CR4_PGE | X86_CR4_PCE | X86_CR4_OSFXSR | X86_CR4_PCIDE \
			  | X86_CR4_OSXSAVE | X86_CR4_SMEP | X86_CR4_FSGSBASE \
			  | X86_CR4_OSXMMEXCPT | X86_CR4_VMXE | X86_CR4_SMAP))

#define CR8_RESERVED_BITS (~(unsigned long)X86_CR8_TPR)



#define INVALID_PAGE (~(hpa_t)0)
#define VALID_PAGE(x) ((x) != INVALID_PAGE)

#define UNMAPPED_GVA (~(gpa_t)0)

/* KVM Hugepage definitions for x86 */
#define KVM_NR_PAGE_SIZES	3
#define KVM_HPAGE_GFN_SHIFT(x)	(((x) - 1) * 9)
#define KVM_HPAGE_SHIFT(x)	(PAGE_SHIFT + KVM_HPAGE_GFN_SHIFT(x))
#define KVM_HPAGE_SIZE(x)	(1UL << KVM_HPAGE_SHIFT(x))
#define KVM_HPAGE_MASK(x)	(~(KVM_HPAGE_SIZE(x) - 1))
#define KVM_PAGES_PER_HPAGE(x)	(KVM_HPAGE_SIZE(x) / PAGE_SIZE)

static inline gfn_t gfn_to_index(gfn_t gfn, gfn_t base_gfn, int level)
{
	/* KVM_HPAGE_GFN_SHIFT(PT_PAGE_TABLE_LEVEL) must be 0. */
	return (gfn >> KVM_HPAGE_GFN_SHIFT(level)) -
		(base_gfn >> KVM_HPAGE_GFN_SHIFT(level));
}

#define KVM_PERMILLE_MMU_PAGES 20
#define KVM_MIN_ALLOC_MMU_PAGES 64
#define KVM_MMU_HASH_SHIFT 10
#define KVM_NUM_MMU_PAGES (1 << KVM_MMU_HASH_SHIFT)
#define KVM_MIN_FREE_MMU_PAGES 5
#define KVM_REFILL_PAGES 25
#define KVM_MAX_CPUID_ENTRIES 80
#define KVM_NR_FIXED_MTRR_REGION 88
#define KVM_NR_VAR_MTRR 8

#define ASYNC_PF_PER_VCPU 64

enum kvm_reg {
	VCPU_REGS_RAX = 0,
	VCPU_REGS_RCX = 1,
	VCPU_REGS_RDX = 2,
	VCPU_REGS_RBX = 3,
	VCPU_REGS_RSP = 4,
	VCPU_REGS_RBP = 5,
	VCPU_REGS_RSI = 6,
	VCPU_REGS_RDI = 7,
#ifdef CONFIG_X86_64
	VCPU_REGS_R8 = 8,
	VCPU_REGS_R9 = 9,
	VCPU_REGS_R10 = 10,
	VCPU_REGS_R11 = 11,
	VCPU_REGS_R12 = 12,
	VCPU_REGS_R13 = 13,
	VCPU_REGS_R14 = 14,
	VCPU_REGS_R15 = 15,
#endif
	VCPU_REGS_RIP,
	NR_VCPU_REGS
};

enum kvm_reg_ex {
	VCPU_EXREG_PDPTR = NR_VCPU_REGS,
	VCPU_EXREG_CR3,
	VCPU_EXREG_RFLAGS,
	VCPU_EXREG_SEGMENTS,
};

enum {
	VCPU_SREG_ES,
	VCPU_SREG_CS,
	VCPU_SREG_SS,
	VCPU_SREG_DS,
	VCPU_SREG_FS,
	VCPU_SREG_GS,
	VCPU_SREG_TR,
	VCPU_SREG_LDTR,
};

#include <asm/kvm_emulate.h>

#define KVM_NR_MEM_OBJS 40

#define KVM_NR_DB_REGS	4

#define DR6_BD		(1 << 13)
#define DR6_BS		(1 << 14)
#define DR6_RTM		(1 << 16)
#define DR6_FIXED_1	0xfffe0ff0
#define DR6_INIT	0xffff0ff0
#define DR6_VOLATILE	0x0001e00f

#define DR7_BP_EN_MASK	0x000000ff
#define DR7_GE		(1 << 9)
#define DR7_GD		(1 << 13)
#define DR7_FIXED_1	0x00000400
#define DR7_VOLATILE	0xffff2bff

#define PFERR_PRESENT_BIT 0
#define PFERR_WRITE_BIT 1
#define PFERR_USER_BIT 2
#define PFERR_RSVD_BIT 3
#define PFERR_FETCH_BIT 4

#define PFERR_PRESENT_MASK (1U << PFERR_PRESENT_BIT)
#define PFERR_WRITE_MASK (1U << PFERR_WRITE_BIT)
#define PFERR_USER_MASK (1U << PFERR_USER_BIT)
#define PFERR_RSVD_MASK (1U << PFERR_RSVD_BIT)
#define PFERR_FETCH_MASK (1U << PFERR_FETCH_BIT)

/* apic attention bits */
#define KVM_APIC_CHECK_VAPIC	0
/*
 * The following bit is set with PV-EOI, unset on EOI.
 * We detect PV-EOI changes by guest by comparing
 * this bit with PV-EOI in guest memory.
 * See the implementation in apic_update_pv_eoi.
 */
#define KVM_APIC_PV_EOI_PENDING	1

struct kvm_kernel_irq_routing_entry;

/*
 * We don't want allocation failures within the mmu code, so we preallocate
 * enough memory for a single page fault in a cache.
 */
struct kvm_mmu_memory_cache {
	int nobjs;
	void *objects[KVM_NR_MEM_OBJS];
};

union kvm_mmu_page_role {
	unsigned word;
	struct {
		unsigned level:4;
		unsigned cr4_pae:1;
		unsigned quadrant:2;
		unsigned direct:1;
		unsigned access:3;
		unsigned invalid:1;
		unsigned nxe:1;
		unsigned cr0_wp:1;
		unsigned smep_andnot_wp:1;
		unsigned smap_andnot_wp:1;
		unsigned :8;

		/*
		 * This is left at the top of the word so that
		 * kvm_memslots_for_spte_role can extract it with a
		 * simple shift.  While there is room, give it a whole
		 * byte so it is also faster to load it from memory.
		 */
		unsigned smm:8;
	};
};

struct kvm_mmu_page {
	struct list_head link;
	struct hlist_node hash_link;

	/*
	 * The following two entries are used to key the shadow page in the
	 * hash table.
	 */
	gfn_t gfn;
	union kvm_mmu_page_role role;

	u64 *spt;
	/* hold the gfn of each spte inside spt */
	gfn_t *gfns;
	bool unsync;
	int root_count;          /* Currently serving as active root */
	unsigned int unsync_children;
	unsigned long parent_ptes;	/* Reverse mapping for parent_pte */

	/* The page is obsolete if mmu_valid_gen != kvm->arch.mmu_valid_gen.  */
	unsigned long mmu_valid_gen;

	DECLARE_BITMAP(unsync_child_bitmap, 512);

#ifdef CONFIG_X86_32
	/*
	 * Used out of the mmu-lock to avoid reading spte values while an
	 * update is in progress; see the comments in __get_spte_lockless().
	 */
	int clear_spte_count;
#endif

	/* Number of writes since the last time traversal visited this page.  */
	int write_flooding_count;
};

struct kvm_pio_request {
	unsigned long count;
	int in;
	int port;
	int size;
};

struct rsvd_bits_validate {
	u64 rsvd_bits_mask[2][4];
	u64 bad_mt_xwr;
};

/*
 * x86 supports 3 paging modes (4-level 64-bit, 3-level 64-bit, and 2-level
 * 32-bit).  The kvm_mmu structure abstracts the details of the current mmu
 * mode.
 */
struct kvm_mmu {
	void (*set_cr3)(struct kvm_vcpu *vcpu, unsigned long root);
	unsigned long (*get_cr3)(struct kvm_vcpu *vcpu);
	u64 (*get_pdptr)(struct kvm_vcpu *vcpu, int index);
	int (*page_fault)(struct kvm_vcpu *vcpu, gva_t gva, u32 err,
			  bool prefault);
	void (*inject_page_fault)(struct kvm_vcpu *vcpu,
				  struct x86_exception *fault);
	gpa_t (*gva_to_gpa)(struct kvm_vcpu *vcpu, gva_t gva, u32 access,
			    struct x86_exception *exception);
	gpa_t (*translate_gpa)(struct kvm_vcpu *vcpu, gpa_t gpa, u32 access,
			       struct x86_exception *exception);
	int (*sync_page)(struct kvm_vcpu *vcpu,
			 struct kvm_mmu_page *sp);
	void (*invlpg)(struct kvm_vcpu *vcpu, gva_t gva);
	void (*update_pte)(struct kvm_vcpu *vcpu, struct kvm_mmu_page *sp,
			   u64 *spte, const void *pte);
	hpa_t root_hpa;
	int root_level;
	int shadow_root_level;
	union kvm_mmu_page_role base_role;
	bool direct_map;

	/*
	 * Bitmap; bit set = permission fault
	 * Byte index: page fault error code [4:1]
	 * Bit index: pte permissions in ACC_* format
	 */
	u8 permissions[16];

	u64 *pae_root;
	u64 *lm_root;

	/*
	 * check zero bits on shadow page table entries, these
	 * bits include not only hardware reserved bits but also
	 * the bits spte never used.
	 */
	struct rsvd_bits_validate shadow_zero_check;

	struct rsvd_bits_validate guest_rsvd_check;

	/*
	 * Bitmap: bit set = last pte in walk
	 * index[0:1]: level (zero-based)
	 * index[2]: pte.ps
	 */
	u8 last_pte_bitmap;

	bool nx;

	u64 pdptrs[4]; /* pae */
};

enum pmc_type {
	KVM_PMC_GP = 0,
	KVM_PMC_FIXED,
};

struct kvm_pmc {
	enum pmc_type type;
	u8 idx;
	u64 counter;
	u64 eventsel;
	struct perf_event *perf_event;
	struct kvm_vcpu *vcpu;
};

struct kvm_pmu {
	unsigned nr_arch_gp_counters;
	unsigned nr_arch_fixed_counters;
	unsigned available_event_types;
	u64 fixed_ctr_ctrl;
	u64 global_ctrl;
	u64 global_status;
	u64 global_ovf_ctrl;
	u64 counter_bitmask[2];
	u64 global_ctrl_mask;
	u64 reserved_bits;
	u8 version;
	struct kvm_pmc gp_counters[INTEL_PMC_MAX_GENERIC];
	struct kvm_pmc fixed_counters[INTEL_PMC_MAX_FIXED];
	struct irq_work irq_work;
	u64 reprogram_pmi;
};

struct kvm_pmu_ops;

enum {
	KVM_DEBUGREG_BP_ENABLED = 1,
	KVM_DEBUGREG_WONT_EXIT = 2,
	KVM_DEBUGREG_RELOAD = 4,
};

struct kvm_mtrr_range {
	u64 base;
	u64 mask;
	struct list_head node;
};

struct kvm_mtrr {
	struct kvm_mtrr_range var_ranges[KVM_NR_VAR_MTRR];
	mtrr_type fixed_ranges[KVM_NR_FIXED_MTRR_REGION];
	u64 deftype;

	struct list_head head;
};

/* Hyper-V per vcpu emulation context */
struct kvm_vcpu_hv {
	u64 hv_vapic;
	s64 runtime_offset;
};

struct kvm_vcpu_arch {
	/*
	 * rip and regs accesses must go through
	 * kvm_{register,rip}_{read,write} functions.
	 */
	unsigned long regs[NR_VCPU_REGS];
	u32 regs_avail;
	u32 regs_dirty;

	unsigned long cr0;
	unsigned long cr0_guest_owned_bits;
	unsigned long cr2;
	unsigned long cr3;
	unsigned long cr4;
	unsigned long cr4_guest_owned_bits;
	unsigned long cr8;
	u32 hflags;
	u64 efer;
	u64 apic_base;
	struct kvm_lapic *apic;    /* kernel irqchip context */
	u64 eoi_exit_bitmap[4];
	unsigned long apic_attention;
	int32_t apic_arb_prio;
	int mp_state;
	u64 ia32_misc_enable_msr;
	u64 smbase;
	bool tpr_access_reporting;
	u64 ia32_xss;

	/*
	 * Paging state of the vcpu
	 *
	 * If the vcpu runs in guest mode with two level paging this still saves
	 * the paging mode of the l1 guest. This context is always used to
	 * handle faults.
	 */
	struct kvm_mmu mmu;

	/*
	 * Paging state of an L2 guest (used for nested npt)
	 *
	 * This context will save all necessary information to walk page tables
	 * of the an L2 guest. This context is only initialized for page table
	 * walking and not for faulting since we never handle l2 page faults on
	 * the host.
	 */
	struct kvm_mmu nested_mmu;

	/*
	 * Pointer to the mmu context currently used for
	 * gva_to_gpa translations.
	 */
	struct kvm_mmu *walk_mmu;

	struct kvm_mmu_memory_cache mmu_pte_list_desc_cache;
	struct kvm_mmu_memory_cache mmu_page_cache;
	struct kvm_mmu_memory_cache mmu_page_header_cache;

	struct fpu guest_fpu;
	bool eager_fpu;
	u64 xcr0;
	u64 guest_supported_xcr0;
	u32 guest_xstate_size;

	struct kvm_pio_request pio;
	void *pio_data;

	u8 event_exit_inst_len;

	struct kvm_queued_exception {
		bool pending;
		bool has_error_code;
		bool reinject;
		u8 nr;
		u32 error_code;
	} exception;

	struct kvm_queued_interrupt {
		bool pending;
		bool soft;
		u8 nr;
	} interrupt;

	int halt_request; /* real mode on Intel only */

	int cpuid_nent;
	struct kvm_cpuid_entry2 cpuid_entries[KVM_MAX_CPUID_ENTRIES];

	int maxphyaddr;

	/* emulate context */

	struct x86_emulate_ctxt emulate_ctxt;
	bool emulate_regs_need_sync_to_vcpu;
	bool emulate_regs_need_sync_from_vcpu;
	int (*complete_userspace_io)(struct kvm_vcpu *vcpu);

	gpa_t time;
	struct pvclock_vcpu_time_info hv_clock;
	unsigned int hw_tsc_khz;
	struct gfn_to_hva_cache pv_time;
	bool pv_time_enabled;
	/* set guest stopped flag in pvclock flags field */
	bool pvclock_set_guest_stopped_request;

	struct {
		u64 msr_val;
		u64 last_steal;
		u64 accum_steal;
		struct gfn_to_hva_cache stime;
		struct kvm_steal_time steal;
	} st;

	u64 last_guest_tsc;
	u64 last_host_tsc;
	u64 tsc_offset_adjustment;
	u64 this_tsc_nsec;
	u64 this_tsc_write;
	u64 this_tsc_generation;
	bool tsc_catchup;
	bool tsc_always_catchup;
	s8 virtual_tsc_shift;
	u32 virtual_tsc_mult;
	u32 virtual_tsc_khz;
	s64 ia32_tsc_adjust_msr;
	u64 tsc_scaling_ratio;

	atomic_t nmi_queued;  /* unprocessed asynchronous NMIs */
	unsigned nmi_pending; /* NMI queued after currently running handler */
	bool nmi_injected;    /* Trying to inject an NMI this entry */
	bool smi_pending;    /* SMI queued after currently running handler */

	struct kvm_mtrr mtrr_state;
	u64 pat;

	unsigned switch_db_regs;
	unsigned long db[KVM_NR_DB_REGS];
	unsigned long dr6;
	unsigned long dr7;
	unsigned long eff_db[KVM_NR_DB_REGS];
	unsigned long guest_debug_dr7;

	u64 mcg_cap;
	u64 mcg_status;
	u64 mcg_ctl;
	u64 *mce_banks;

	/* Cache MMIO info */
	u64 mmio_gva;
	unsigned access;
	gfn_t mmio_gfn;
	u64 mmio_gen;

	struct kvm_pmu pmu;

	/* used for guest single stepping over the given code position */
	unsigned long singlestep_rip;

	struct kvm_vcpu_hv hyperv;

	cpumask_var_t wbinvd_dirty_mask;

	unsigned long last_retry_eip;
	unsigned long last_retry_addr;

	struct {
		bool halted;
		gfn_t gfns[roundup_pow_of_two(ASYNC_PF_PER_VCPU)];
		struct gfn_to_hva_cache data;
		u64 msr_val;
		u32 id;
		bool send_user_only;
	} apf;

	/* OSVW MSRs (AMD only) */
	struct {
		u64 length;
		u64 status;
	} osvw;

	struct {
		u64 msr_val;
		struct gfn_to_hva_cache data;
	} pv_eoi;

	/*
	 * Indicate whether the access faults on its page table in guest
	 * which is set when fix page fault and used to detect unhandeable
	 * instruction.
	 */
	bool write_fault_to_shadow_pgtable;

	/* set at EPT violation at this point */
	unsigned long exit_qualification;

	/* pv related host specific info */
	struct {
		bool pv_unhalted;
	} pv;

	int pending_ioapic_eoi;
	int pending_external_vector;
};

struct kvm_lpage_info {
	int write_count;
};

struct kvm_arch_memory_slot {
	unsigned long *rmap[KVM_NR_PAGE_SIZES];
	struct kvm_lpage_info *lpage_info[KVM_NR_PAGE_SIZES - 1];
};

/*
 * We use as the mode the number of bits allocated in the LDR for the
 * logical processor ID.  It happens that these are all powers of two.
 * This makes it is very easy to detect cases where the APICs are
 * configured for multiple modes; in that case, we cannot use the map and
 * hence cannot use kvm_irq_delivery_to_apic_fast either.
 */
#define KVM_APIC_MODE_XAPIC_CLUSTER          4
#define KVM_APIC_MODE_XAPIC_FLAT             8
#define KVM_APIC_MODE_X2APIC                16

struct kvm_apic_map {
	struct rcu_head rcu;
<<<<<<< HEAD
	u8 ldr_bits;
	/* fields bellow are used to decode ldr values in different modes */
	u32 cid_shift, cid_mask, lid_mask, broadcast;
=======
	u8 mode;
>>>>>>> afd2ff9b
	struct kvm_lapic *phys_map[256];
	/* first index is cluster id second is cpu id in a cluster */
	struct kvm_lapic *logical_map[16][16];
};

/* Hyper-V emulation context */
struct kvm_hv {
	u64 hv_guest_os_id;
	u64 hv_hypercall;
	u64 hv_tsc_page;

	/* Hyper-v based guest crash (NT kernel bugcheck) parameters */
	u64 hv_crash_param[HV_X64_MSR_CRASH_PARAMS];
	u64 hv_crash_ctl;
};

struct kvm_arch {
	unsigned int n_used_mmu_pages;
	unsigned int n_requested_mmu_pages;
	unsigned int n_max_mmu_pages;
	unsigned int indirect_shadow_pages;
	unsigned long mmu_valid_gen;
	struct hlist_head mmu_page_hash[KVM_NUM_MMU_PAGES];
	/*
	 * Hash table of struct kvm_mmu_page.
	 */
	struct list_head active_mmu_pages;
	struct list_head zapped_obsolete_pages;

	struct list_head assigned_dev_head;
	struct iommu_domain *iommu_domain;
	bool iommu_noncoherent;
#define __KVM_HAVE_ARCH_NONCOHERENT_DMA
	atomic_t noncoherent_dma_count;
#define __KVM_HAVE_ARCH_ASSIGNED_DEVICE
	atomic_t assigned_device_count;
	struct kvm_pic *vpic;
	struct kvm_ioapic *vioapic;
	struct kvm_pit *vpit;
	atomic_t vapics_in_nmi_mode;
	struct mutex apic_map_lock;
	struct kvm_apic_map *apic_map;

	unsigned int tss_addr;
	bool apic_access_page_done;

	gpa_t wall_clock;

	bool ept_identity_pagetable_done;
	gpa_t ept_identity_map_addr;

	unsigned long irq_sources_bitmap;
	s64 kvmclock_offset;
	raw_spinlock_t tsc_write_lock;
	u64 last_tsc_nsec;
	u64 last_tsc_write;
	u32 last_tsc_khz;
	u64 cur_tsc_nsec;
	u64 cur_tsc_write;
	u64 cur_tsc_offset;
	u64 cur_tsc_generation;
	int nr_vcpus_matched_tsc;

	spinlock_t pvclock_gtod_sync_lock;
	bool use_master_clock;
	u64 master_kernel_ns;
	cycle_t master_cycle_now;
	struct delayed_work kvmclock_update_work;
	struct delayed_work kvmclock_sync_work;

	struct kvm_xen_hvm_config xen_hvm_config;

	/* reads protected by irq_srcu, writes by irq_lock */
	struct hlist_head mask_notifier_list;

<<<<<<< HEAD
	/* fields used by HYPER-V emulation */
	u64 hv_guest_os_id;
	u64 hv_hypercall;
	u64 hv_tsc_page;
=======
	struct kvm_hv hyperv;
>>>>>>> afd2ff9b

	#ifdef CONFIG_KVM_MMU_AUDIT
	int audit_point;
	#endif

	bool boot_vcpu_runs_old_kvmclock;
	u32 bsp_vcpu_id;

	u64 disabled_quirks;

	bool irqchip_split;
	u8 nr_reserved_ioapic_pins;
};

struct kvm_vm_stat {
	u32 mmu_shadow_zapped;
	u32 mmu_pte_write;
	u32 mmu_pte_updated;
	u32 mmu_pde_zapped;
	u32 mmu_flooded;
	u32 mmu_recycled;
	u32 mmu_cache_miss;
	u32 mmu_unsync;
	u32 remote_tlb_flush;
	u32 lpages;
};

struct kvm_vcpu_stat {
	u32 pf_fixed;
	u32 pf_guest;
	u32 tlb_flush;
	u32 invlpg;

	u32 exits;
	u32 io_exits;
	u32 mmio_exits;
	u32 signal_exits;
	u32 irq_window_exits;
	u32 nmi_window_exits;
	u32 halt_exits;
	u32 halt_successful_poll;
	u32 halt_attempted_poll;
	u32 halt_wakeup;
	u32 request_irq_exits;
	u32 irq_exits;
	u32 host_state_reload;
	u32 efer_reload;
	u32 fpu_reload;
	u32 insn_emulation;
	u32 insn_emulation_fail;
	u32 hypercalls;
	u32 irq_injections;
	u32 nmi_injections;
};

struct x86_instruction_info;

struct msr_data {
	bool host_initiated;
	u32 index;
	u64 data;
};

struct kvm_lapic_irq {
	u32 vector;
<<<<<<< HEAD
	u32 delivery_mode;
	u32 dest_mode;
	u32 level;
	u32 trig_mode;
	u32 shorthand;
	u32 dest_id;
=======
	u16 delivery_mode;
	u16 dest_mode;
	bool level;
	u16 trig_mode;
	u32 shorthand;
	u32 dest_id;
	bool msi_redir_hint;
>>>>>>> afd2ff9b
};

struct kvm_x86_ops {
	int (*cpu_has_kvm_support)(void);          /* __init */
	int (*disabled_by_bios)(void);             /* __init */
	int (*hardware_enable)(void);
	void (*hardware_disable)(void);
	void (*check_processor_compatibility)(void *rtn);
	int (*hardware_setup)(void);               /* __init */
	void (*hardware_unsetup)(void);            /* __exit */
	bool (*cpu_has_accelerated_tpr)(void);
	bool (*cpu_has_high_real_mode_segbase)(void);
	void (*cpuid_update)(struct kvm_vcpu *vcpu);

	/* Create, but do not attach this VCPU */
	struct kvm_vcpu *(*vcpu_create)(struct kvm *kvm, unsigned id);
	void (*vcpu_free)(struct kvm_vcpu *vcpu);
	void (*vcpu_reset)(struct kvm_vcpu *vcpu, bool init_event);

	void (*prepare_guest_switch)(struct kvm_vcpu *vcpu);
	void (*vcpu_load)(struct kvm_vcpu *vcpu, int cpu);
	void (*vcpu_put)(struct kvm_vcpu *vcpu);

	void (*update_bp_intercept)(struct kvm_vcpu *vcpu);
	int (*get_msr)(struct kvm_vcpu *vcpu, struct msr_data *msr);
	int (*set_msr)(struct kvm_vcpu *vcpu, struct msr_data *msr);
	u64 (*get_segment_base)(struct kvm_vcpu *vcpu, int seg);
	void (*get_segment)(struct kvm_vcpu *vcpu,
			    struct kvm_segment *var, int seg);
	int (*get_cpl)(struct kvm_vcpu *vcpu);
	void (*set_segment)(struct kvm_vcpu *vcpu,
			    struct kvm_segment *var, int seg);
	void (*get_cs_db_l_bits)(struct kvm_vcpu *vcpu, int *db, int *l);
	void (*decache_cr0_guest_bits)(struct kvm_vcpu *vcpu);
	void (*decache_cr3)(struct kvm_vcpu *vcpu);
	void (*decache_cr4_guest_bits)(struct kvm_vcpu *vcpu);
	void (*set_cr0)(struct kvm_vcpu *vcpu, unsigned long cr0);
	void (*set_cr3)(struct kvm_vcpu *vcpu, unsigned long cr3);
	int (*set_cr4)(struct kvm_vcpu *vcpu, unsigned long cr4);
	void (*set_efer)(struct kvm_vcpu *vcpu, u64 efer);
	void (*get_idt)(struct kvm_vcpu *vcpu, struct desc_ptr *dt);
	void (*set_idt)(struct kvm_vcpu *vcpu, struct desc_ptr *dt);
	void (*get_gdt)(struct kvm_vcpu *vcpu, struct desc_ptr *dt);
	void (*set_gdt)(struct kvm_vcpu *vcpu, struct desc_ptr *dt);
	u64 (*get_dr6)(struct kvm_vcpu *vcpu);
	void (*set_dr6)(struct kvm_vcpu *vcpu, unsigned long value);
	void (*sync_dirty_debug_regs)(struct kvm_vcpu *vcpu);
	void (*set_dr7)(struct kvm_vcpu *vcpu, unsigned long value);
	void (*cache_reg)(struct kvm_vcpu *vcpu, enum kvm_reg reg);
	unsigned long (*get_rflags)(struct kvm_vcpu *vcpu);
	void (*set_rflags)(struct kvm_vcpu *vcpu, unsigned long rflags);
	void (*fpu_activate)(struct kvm_vcpu *vcpu);
	void (*fpu_deactivate)(struct kvm_vcpu *vcpu);

	void (*tlb_flush)(struct kvm_vcpu *vcpu);

	void (*run)(struct kvm_vcpu *vcpu);
	int (*handle_exit)(struct kvm_vcpu *vcpu);
	void (*skip_emulated_instruction)(struct kvm_vcpu *vcpu);
	void (*set_interrupt_shadow)(struct kvm_vcpu *vcpu, int mask);
	u32 (*get_interrupt_shadow)(struct kvm_vcpu *vcpu);
	void (*patch_hypercall)(struct kvm_vcpu *vcpu,
				unsigned char *hypercall_addr);
	void (*set_irq)(struct kvm_vcpu *vcpu);
	void (*set_nmi)(struct kvm_vcpu *vcpu);
	void (*queue_exception)(struct kvm_vcpu *vcpu, unsigned nr,
				bool has_error_code, u32 error_code,
				bool reinject);
	void (*cancel_injection)(struct kvm_vcpu *vcpu);
	int (*interrupt_allowed)(struct kvm_vcpu *vcpu);
	int (*nmi_allowed)(struct kvm_vcpu *vcpu);
	bool (*get_nmi_mask)(struct kvm_vcpu *vcpu);
	void (*set_nmi_mask)(struct kvm_vcpu *vcpu, bool masked);
	void (*enable_nmi_window)(struct kvm_vcpu *vcpu);
	void (*enable_irq_window)(struct kvm_vcpu *vcpu);
	void (*update_cr8_intercept)(struct kvm_vcpu *vcpu, int tpr, int irr);
	int (*cpu_uses_apicv)(struct kvm_vcpu *vcpu);
	void (*hwapic_irr_update)(struct kvm_vcpu *vcpu, int max_irr);
	void (*hwapic_isr_update)(struct kvm *kvm, int isr);
	void (*load_eoi_exitmap)(struct kvm_vcpu *vcpu);
	void (*set_virtual_x2apic_mode)(struct kvm_vcpu *vcpu, bool set);
	void (*set_apic_access_page_addr)(struct kvm_vcpu *vcpu, hpa_t hpa);
	void (*deliver_posted_interrupt)(struct kvm_vcpu *vcpu, int vector);
	void (*sync_pir_to_irr)(struct kvm_vcpu *vcpu);
	int (*set_tss_addr)(struct kvm *kvm, unsigned int addr);
	int (*get_tdp_level)(void);
	u64 (*get_mt_mask)(struct kvm_vcpu *vcpu, gfn_t gfn, bool is_mmio);
	int (*get_lpage_level)(void);
	bool (*rdtscp_supported)(void);
	bool (*invpcid_supported)(void);
	void (*adjust_tsc_offset_guest)(struct kvm_vcpu *vcpu, s64 adjustment);

	void (*set_tdp_cr3)(struct kvm_vcpu *vcpu, unsigned long cr3);

	void (*set_supported_cpuid)(u32 func, struct kvm_cpuid_entry2 *entry);

	bool (*has_wbinvd_exit)(void);

	u64 (*read_tsc_offset)(struct kvm_vcpu *vcpu);
	void (*write_tsc_offset)(struct kvm_vcpu *vcpu, u64 offset);

	u64 (*read_l1_tsc)(struct kvm_vcpu *vcpu, u64 host_tsc);

	void (*get_exit_info)(struct kvm_vcpu *vcpu, u64 *info1, u64 *info2);

	int (*check_intercept)(struct kvm_vcpu *vcpu,
			       struct x86_instruction_info *info,
			       enum x86_intercept_stage stage);
	void (*handle_external_intr)(struct kvm_vcpu *vcpu);
	bool (*mpx_supported)(void);
	bool (*xsaves_supported)(void);

	int (*check_nested_events)(struct kvm_vcpu *vcpu, bool external_intr);

	void (*sched_in)(struct kvm_vcpu *kvm, int cpu);

	/*
	 * Arch-specific dirty logging hooks. These hooks are only supposed to
	 * be valid if the specific arch has hardware-accelerated dirty logging
	 * mechanism. Currently only for PML on VMX.
	 *
	 *  - slot_enable_log_dirty:
	 *	called when enabling log dirty mode for the slot.
	 *  - slot_disable_log_dirty:
	 *	called when disabling log dirty mode for the slot.
	 *	also called when slot is created with log dirty disabled.
	 *  - flush_log_dirty:
	 *	called before reporting dirty_bitmap to userspace.
	 *  - enable_log_dirty_pt_masked:
	 *	called when reenabling log dirty for the GFNs in the mask after
	 *	corresponding bits are cleared in slot->dirty_bitmap.
	 */
	void (*slot_enable_log_dirty)(struct kvm *kvm,
				      struct kvm_memory_slot *slot);
	void (*slot_disable_log_dirty)(struct kvm *kvm,
				       struct kvm_memory_slot *slot);
	void (*flush_log_dirty)(struct kvm *kvm);
	void (*enable_log_dirty_pt_masked)(struct kvm *kvm,
					   struct kvm_memory_slot *slot,
					   gfn_t offset, unsigned long mask);
	/* pmu operations of sub-arch */
	const struct kvm_pmu_ops *pmu_ops;

	/*
	 * Architecture specific hooks for vCPU blocking due to
	 * HLT instruction.
	 * Returns for .pre_block():
	 *    - 0 means continue to block the vCPU.
	 *    - 1 means we cannot block the vCPU since some event
	 *        happens during this period, such as, 'ON' bit in
	 *        posted-interrupts descriptor is set.
	 */
	int (*pre_block)(struct kvm_vcpu *vcpu);
	void (*post_block)(struct kvm_vcpu *vcpu);
	int (*update_pi_irte)(struct kvm *kvm, unsigned int host_irq,
			      uint32_t guest_irq, bool set);
};

struct kvm_arch_async_pf {
	u32 token;
	gfn_t gfn;
	unsigned long cr3;
	bool direct_map;
};

extern struct kvm_x86_ops *kvm_x86_ops;

int kvm_mmu_module_init(void);
void kvm_mmu_module_exit(void);

void kvm_mmu_destroy(struct kvm_vcpu *vcpu);
int kvm_mmu_create(struct kvm_vcpu *vcpu);
void kvm_mmu_setup(struct kvm_vcpu *vcpu);
void kvm_mmu_set_mask_ptes(u64 user_mask, u64 accessed_mask,
		u64 dirty_mask, u64 nx_mask, u64 x_mask);

void kvm_mmu_reset_context(struct kvm_vcpu *vcpu);
void kvm_mmu_slot_remove_write_access(struct kvm *kvm,
				      struct kvm_memory_slot *memslot);
void kvm_mmu_zap_collapsible_sptes(struct kvm *kvm,
				   const struct kvm_memory_slot *memslot);
void kvm_mmu_slot_leaf_clear_dirty(struct kvm *kvm,
				   struct kvm_memory_slot *memslot);
void kvm_mmu_slot_largepage_remove_write_access(struct kvm *kvm,
					struct kvm_memory_slot *memslot);
void kvm_mmu_slot_set_dirty(struct kvm *kvm,
			    struct kvm_memory_slot *memslot);
void kvm_mmu_clear_dirty_pt_masked(struct kvm *kvm,
				   struct kvm_memory_slot *slot,
				   gfn_t gfn_offset, unsigned long mask);
void kvm_mmu_zap_all(struct kvm *kvm);
void kvm_mmu_invalidate_mmio_sptes(struct kvm *kvm, struct kvm_memslots *slots);
unsigned int kvm_mmu_calculate_mmu_pages(struct kvm *kvm);
void kvm_mmu_change_mmu_pages(struct kvm *kvm, unsigned int kvm_nr_mmu_pages);

int load_pdptrs(struct kvm_vcpu *vcpu, struct kvm_mmu *mmu, unsigned long cr3);

int emulator_write_phys(struct kvm_vcpu *vcpu, gpa_t gpa,
			  const void *val, int bytes);

struct kvm_irq_mask_notifier {
	void (*func)(struct kvm_irq_mask_notifier *kimn, bool masked);
	int irq;
	struct hlist_node link;
};

void kvm_register_irq_mask_notifier(struct kvm *kvm, int irq,
				    struct kvm_irq_mask_notifier *kimn);
void kvm_unregister_irq_mask_notifier(struct kvm *kvm, int irq,
				      struct kvm_irq_mask_notifier *kimn);
void kvm_fire_mask_notifiers(struct kvm *kvm, unsigned irqchip, unsigned pin,
			     bool mask);

struct kvm_irq_mask_notifier {
	void (*func)(struct kvm_irq_mask_notifier *kimn, bool masked);
	int irq;
	struct hlist_node link;
};

void kvm_register_irq_mask_notifier(struct kvm *kvm, int irq,
				    struct kvm_irq_mask_notifier *kimn);
void kvm_unregister_irq_mask_notifier(struct kvm *kvm, int irq,
				      struct kvm_irq_mask_notifier *kimn);
void kvm_fire_mask_notifiers(struct kvm *kvm, unsigned irqchip, unsigned pin,
			     bool mask);

extern bool tdp_enabled;

u64 vcpu_tsc_khz(struct kvm_vcpu *vcpu);

/* control of guest tsc rate supported? */
extern bool kvm_has_tsc_control;
/* maximum supported tsc_khz for guests */
extern u32  kvm_max_guest_tsc_khz;
/* number of bits of the fractional part of the TSC scaling ratio */
extern u8   kvm_tsc_scaling_ratio_frac_bits;
/* maximum allowed value of TSC scaling ratio */
extern u64  kvm_max_tsc_scaling_ratio;

enum emulation_result {
	EMULATE_DONE,         /* no further processing */
	EMULATE_USER_EXIT,    /* kvm_run ready for userspace exit */
	EMULATE_FAIL,         /* can't emulate this instruction */
};

#define EMULTYPE_NO_DECODE	    (1 << 0)
#define EMULTYPE_TRAP_UD	    (1 << 1)
#define EMULTYPE_SKIP		    (1 << 2)
#define EMULTYPE_RETRY		    (1 << 3)
#define EMULTYPE_NO_REEXECUTE	    (1 << 4)
int x86_emulate_instruction(struct kvm_vcpu *vcpu, unsigned long cr2,
			    int emulation_type, void *insn, int insn_len);

static inline int emulate_instruction(struct kvm_vcpu *vcpu,
			int emulation_type)
{
	return x86_emulate_instruction(vcpu, 0, emulation_type, NULL, 0);
}

void kvm_enable_efer_bits(u64);
bool kvm_valid_efer(struct kvm_vcpu *vcpu, u64 efer);
int kvm_get_msr(struct kvm_vcpu *vcpu, struct msr_data *msr);
int kvm_set_msr(struct kvm_vcpu *vcpu, struct msr_data *msr);

struct x86_emulate_ctxt;

int kvm_fast_pio_out(struct kvm_vcpu *vcpu, int size, unsigned short port);
void kvm_emulate_cpuid(struct kvm_vcpu *vcpu);
int kvm_emulate_halt(struct kvm_vcpu *vcpu);
int kvm_vcpu_halt(struct kvm_vcpu *vcpu);
int kvm_emulate_wbinvd(struct kvm_vcpu *vcpu);

void kvm_get_segment(struct kvm_vcpu *vcpu, struct kvm_segment *var, int seg);
int kvm_load_segment_descriptor(struct kvm_vcpu *vcpu, u16 selector, int seg);
void kvm_vcpu_deliver_sipi_vector(struct kvm_vcpu *vcpu, u8 vector);

int kvm_task_switch(struct kvm_vcpu *vcpu, u16 tss_selector, int idt_index,
		    int reason, bool has_error_code, u32 error_code);

int kvm_set_cr0(struct kvm_vcpu *vcpu, unsigned long cr0);
int kvm_set_cr3(struct kvm_vcpu *vcpu, unsigned long cr3);
int kvm_set_cr4(struct kvm_vcpu *vcpu, unsigned long cr4);
int kvm_set_cr8(struct kvm_vcpu *vcpu, unsigned long cr8);
int kvm_set_dr(struct kvm_vcpu *vcpu, int dr, unsigned long val);
int kvm_get_dr(struct kvm_vcpu *vcpu, int dr, unsigned long *val);
unsigned long kvm_get_cr8(struct kvm_vcpu *vcpu);
void kvm_lmsw(struct kvm_vcpu *vcpu, unsigned long msw);
void kvm_get_cs_db_l_bits(struct kvm_vcpu *vcpu, int *db, int *l);
int kvm_set_xcr(struct kvm_vcpu *vcpu, u32 index, u64 xcr);

int kvm_get_msr_common(struct kvm_vcpu *vcpu, struct msr_data *msr);
int kvm_set_msr_common(struct kvm_vcpu *vcpu, struct msr_data *msr);

unsigned long kvm_get_rflags(struct kvm_vcpu *vcpu);
void kvm_set_rflags(struct kvm_vcpu *vcpu, unsigned long rflags);
bool kvm_rdpmc(struct kvm_vcpu *vcpu);

void kvm_queue_exception(struct kvm_vcpu *vcpu, unsigned nr);
void kvm_queue_exception_e(struct kvm_vcpu *vcpu, unsigned nr, u32 error_code);
void kvm_requeue_exception(struct kvm_vcpu *vcpu, unsigned nr);
void kvm_requeue_exception_e(struct kvm_vcpu *vcpu, unsigned nr, u32 error_code);
void kvm_inject_page_fault(struct kvm_vcpu *vcpu, struct x86_exception *fault);
int kvm_read_guest_page_mmu(struct kvm_vcpu *vcpu, struct kvm_mmu *mmu,
			    gfn_t gfn, void *data, int offset, int len,
			    u32 access);
bool kvm_require_cpl(struct kvm_vcpu *vcpu, int required_cpl);
bool kvm_require_dr(struct kvm_vcpu *vcpu, int dr);

static inline int __kvm_irq_line_state(unsigned long *irq_state,
				       int irq_source_id, int level)
{
	/* Logical OR for level trig interrupt */
	if (level)
		__set_bit(irq_source_id, irq_state);
	else
		__clear_bit(irq_source_id, irq_state);

	return !!(*irq_state);
}

int kvm_pic_set_irq(struct kvm_pic *pic, int irq, int irq_source_id, int level);
void kvm_pic_clear_all(struct kvm_pic *pic, int irq_source_id);

void kvm_inject_nmi(struct kvm_vcpu *vcpu);

void kvm_mmu_pte_write(struct kvm_vcpu *vcpu, gpa_t gpa,
		       const u8 *new, int bytes);
int kvm_mmu_unprotect_page(struct kvm *kvm, gfn_t gfn);
int kvm_mmu_unprotect_page_virt(struct kvm_vcpu *vcpu, gva_t gva);
void __kvm_mmu_free_some_pages(struct kvm_vcpu *vcpu);
int kvm_mmu_load(struct kvm_vcpu *vcpu);
void kvm_mmu_unload(struct kvm_vcpu *vcpu);
void kvm_mmu_sync_roots(struct kvm_vcpu *vcpu);
gpa_t translate_nested_gpa(struct kvm_vcpu *vcpu, gpa_t gpa, u32 access,
			   struct x86_exception *exception);
gpa_t kvm_mmu_gva_to_gpa_read(struct kvm_vcpu *vcpu, gva_t gva,
			      struct x86_exception *exception);
gpa_t kvm_mmu_gva_to_gpa_fetch(struct kvm_vcpu *vcpu, gva_t gva,
			       struct x86_exception *exception);
gpa_t kvm_mmu_gva_to_gpa_write(struct kvm_vcpu *vcpu, gva_t gva,
			       struct x86_exception *exception);
gpa_t kvm_mmu_gva_to_gpa_system(struct kvm_vcpu *vcpu, gva_t gva,
				struct x86_exception *exception);

int kvm_emulate_hypercall(struct kvm_vcpu *vcpu);

int kvm_mmu_page_fault(struct kvm_vcpu *vcpu, gva_t gva, u32 error_code,
		       void *insn, int insn_len);
void kvm_mmu_invlpg(struct kvm_vcpu *vcpu, gva_t gva);
void kvm_mmu_new_cr3(struct kvm_vcpu *vcpu);

void kvm_enable_tdp(void);
void kvm_disable_tdp(void);

static inline gpa_t translate_gpa(struct kvm_vcpu *vcpu, gpa_t gpa, u32 access,
				  struct x86_exception *exception)
{
	return gpa;
}

static inline struct kvm_mmu_page *page_header(hpa_t shadow_page)
{
	struct page *page = pfn_to_page(shadow_page >> PAGE_SHIFT);

	return (struct kvm_mmu_page *)page_private(page);
}

static inline u16 kvm_read_ldt(void)
{
	u16 ldt;
	asm("sldt %0" : "=g"(ldt));
	return ldt;
}

static inline void kvm_load_ldt(u16 sel)
{
	asm("lldt %0" : : "rm"(sel));
}

#ifdef CONFIG_X86_64
static inline unsigned long read_msr(unsigned long msr)
{
	u64 value;

	rdmsrl(msr, value);
	return value;
}
#endif

static inline u32 get_rdx_init_val(void)
{
	return 0x600; /* P6 family */
}

static inline void kvm_inject_gp(struct kvm_vcpu *vcpu, u32 error_code)
{
	kvm_queue_exception_e(vcpu, GP_VECTOR, error_code);
}

static inline u64 get_canonical(u64 la)
{
	return ((int64_t)la << 16) >> 16;
}

static inline bool is_noncanonical_address(u64 la)
{
#ifdef CONFIG_X86_64
	return get_canonical(la) != la;
#else
	return false;
#endif
}

#define TSS_IOPB_BASE_OFFSET 0x66
#define TSS_BASE_SIZE 0x68
#define TSS_IOPB_SIZE (65536 / 8)
#define TSS_REDIRECTION_SIZE (256 / 8)
#define RMODE_TSS_SIZE							\
	(TSS_BASE_SIZE + TSS_REDIRECTION_SIZE + TSS_IOPB_SIZE + 1)

enum {
	TASK_SWITCH_CALL = 0,
	TASK_SWITCH_IRET = 1,
	TASK_SWITCH_JMP = 2,
	TASK_SWITCH_GATE = 3,
};

#define HF_GIF_MASK		(1 << 0)
#define HF_HIF_MASK		(1 << 1)
#define HF_VINTR_MASK		(1 << 2)
#define HF_NMI_MASK		(1 << 3)
#define HF_IRET_MASK		(1 << 4)
#define HF_GUEST_MASK		(1 << 5) /* VCPU is in guest-mode */
#define HF_SMM_MASK		(1 << 6)
#define HF_SMM_INSIDE_NMI_MASK	(1 << 7)

#define __KVM_VCPU_MULTIPLE_ADDRESS_SPACE
#define KVM_ADDRESS_SPACE_NUM 2

#define kvm_arch_vcpu_memslots_id(vcpu) ((vcpu)->arch.hflags & HF_SMM_MASK ? 1 : 0)
#define kvm_memslots_for_spte_role(kvm, role) __kvm_memslots(kvm, (role).smm)

/*
 * Hardware virtualization extension instructions may fault if a
 * reboot turns off virtualization while processes are running.
 * Trap the fault and ignore the instruction if that happens.
 */
asmlinkage void kvm_spurious_fault(void);

#define ____kvm_handle_fault_on_reboot(insn, cleanup_insn)	\
	"666: " insn "\n\t" \
	"668: \n\t"                           \
	".pushsection .fixup, \"ax\" \n" \
	"667: \n\t" \
	cleanup_insn "\n\t"		      \
	"cmpb $0, kvm_rebooting \n\t"	      \
	"jne 668b \n\t"      		      \
	__ASM_SIZE(push) " $666b \n\t"	      \
	"call kvm_spurious_fault \n\t"	      \
	".popsection \n\t" \
	_ASM_EXTABLE(666b, 667b)

#define __kvm_handle_fault_on_reboot(insn)		\
	____kvm_handle_fault_on_reboot(insn, "")

#define KVM_ARCH_WANT_MMU_NOTIFIER
int kvm_unmap_hva(struct kvm *kvm, unsigned long hva);
int kvm_unmap_hva_range(struct kvm *kvm, unsigned long start, unsigned long end);
int kvm_age_hva(struct kvm *kvm, unsigned long start, unsigned long end);
int kvm_test_age_hva(struct kvm *kvm, unsigned long hva);
void kvm_set_spte_hva(struct kvm *kvm, unsigned long hva, pte_t pte);
int kvm_cpu_has_injectable_intr(struct kvm_vcpu *v);
int kvm_cpu_has_interrupt(struct kvm_vcpu *vcpu);
int kvm_arch_interrupt_allowed(struct kvm_vcpu *vcpu);
int kvm_cpu_get_interrupt(struct kvm_vcpu *v);
void kvm_vcpu_reset(struct kvm_vcpu *vcpu, bool init_event);
void kvm_vcpu_reload_apic_access_page(struct kvm_vcpu *vcpu);
void kvm_arch_mmu_notifier_invalidate_page(struct kvm *kvm,
					   unsigned long address);

void kvm_define_shared_msr(unsigned index, u32 msr);
int kvm_set_shared_msr(unsigned index, u64 val, u64 mask);

<<<<<<< HEAD
=======
u64 kvm_scale_tsc(struct kvm_vcpu *vcpu, u64 tsc);
u64 kvm_read_l1_tsc(struct kvm_vcpu *vcpu, u64 host_tsc);

>>>>>>> afd2ff9b
unsigned long kvm_get_linear_rip(struct kvm_vcpu *vcpu);
bool kvm_is_linear_rip(struct kvm_vcpu *vcpu, unsigned long linear_rip);

void kvm_arch_async_page_not_present(struct kvm_vcpu *vcpu,
				     struct kvm_async_pf *work);
void kvm_arch_async_page_present(struct kvm_vcpu *vcpu,
				 struct kvm_async_pf *work);
void kvm_arch_async_page_ready(struct kvm_vcpu *vcpu,
			       struct kvm_async_pf *work);
bool kvm_arch_can_inject_async_page_present(struct kvm_vcpu *vcpu);
extern bool kvm_find_async_pf_gfn(struct kvm_vcpu *vcpu, gfn_t gfn);

void kvm_complete_insn_gp(struct kvm_vcpu *vcpu, int err);

int kvm_is_in_guest(void);

int __x86_set_memory_region(struct kvm *kvm, int id, gpa_t gpa, u32 size);
int x86_set_memory_region(struct kvm *kvm, int id, gpa_t gpa, u32 size);
bool kvm_vcpu_is_reset_bsp(struct kvm_vcpu *vcpu);
bool kvm_vcpu_is_bsp(struct kvm_vcpu *vcpu);

bool kvm_intr_is_single_vcpu(struct kvm *kvm, struct kvm_lapic_irq *irq,
			     struct kvm_vcpu **dest_vcpu);

void kvm_set_msi_irq(struct kvm_kernel_irq_routing_entry *e,
		     struct kvm_lapic_irq *irq);

static inline void kvm_arch_vcpu_blocking(struct kvm_vcpu *vcpu) {}
static inline void kvm_arch_vcpu_unblocking(struct kvm_vcpu *vcpu) {}

#endif /* _ASM_X86_KVM_HOST_H */<|MERGE_RESOLUTION|>--- conflicted
+++ resolved
@@ -51,11 +51,7 @@
 			  | X86_CR0_NW | X86_CR0_CD | X86_CR0_PG))
 
 #define CR3_L_MODE_RESERVED_BITS 0xFFFFFF0000000000ULL
-<<<<<<< HEAD
-#define CR3_PCID_INVD		 (1UL << 63)
-=======
 #define CR3_PCID_INVD		 BIT_64(63)
->>>>>>> afd2ff9b
 #define CR4_RESERVED_BITS                                               \
 	(~(unsigned long)(X86_CR4_VME | X86_CR4_PVI | X86_CR4_TSD | X86_CR4_DE\
 			  | X86_CR4_PSE | X86_CR4_PAE | X86_CR4_MCE     \
@@ -610,13 +606,7 @@
 
 struct kvm_apic_map {
 	struct rcu_head rcu;
-<<<<<<< HEAD
-	u8 ldr_bits;
-	/* fields bellow are used to decode ldr values in different modes */
-	u32 cid_shift, cid_mask, lid_mask, broadcast;
-=======
 	u8 mode;
->>>>>>> afd2ff9b
 	struct kvm_lapic *phys_map[256];
 	/* first index is cluster id second is cpu id in a cluster */
 	struct kvm_lapic *logical_map[16][16];
@@ -692,14 +682,7 @@
 	/* reads protected by irq_srcu, writes by irq_lock */
 	struct hlist_head mask_notifier_list;
 
-<<<<<<< HEAD
-	/* fields used by HYPER-V emulation */
-	u64 hv_guest_os_id;
-	u64 hv_hypercall;
-	u64 hv_tsc_page;
-=======
 	struct kvm_hv hyperv;
->>>>>>> afd2ff9b
 
 	#ifdef CONFIG_KVM_MMU_AUDIT
 	int audit_point;
@@ -765,14 +748,6 @@
 
 struct kvm_lapic_irq {
 	u32 vector;
-<<<<<<< HEAD
-	u32 delivery_mode;
-	u32 dest_mode;
-	u32 level;
-	u32 trig_mode;
-	u32 shorthand;
-	u32 dest_id;
-=======
 	u16 delivery_mode;
 	u16 dest_mode;
 	bool level;
@@ -780,7 +755,6 @@
 	u32 shorthand;
 	u32 dest_id;
 	bool msi_redir_hint;
->>>>>>> afd2ff9b
 };
 
 struct kvm_x86_ops {
@@ -994,19 +968,6 @@
 void kvm_fire_mask_notifiers(struct kvm *kvm, unsigned irqchip, unsigned pin,
 			     bool mask);
 
-struct kvm_irq_mask_notifier {
-	void (*func)(struct kvm_irq_mask_notifier *kimn, bool masked);
-	int irq;
-	struct hlist_node link;
-};
-
-void kvm_register_irq_mask_notifier(struct kvm *kvm, int irq,
-				    struct kvm_irq_mask_notifier *kimn);
-void kvm_unregister_irq_mask_notifier(struct kvm *kvm, int irq,
-				      struct kvm_irq_mask_notifier *kimn);
-void kvm_fire_mask_notifiers(struct kvm *kvm, unsigned irqchip, unsigned pin,
-			     bool mask);
-
 extern bool tdp_enabled;
 
 u64 vcpu_tsc_khz(struct kvm_vcpu *vcpu);
@@ -1264,12 +1225,9 @@
 void kvm_define_shared_msr(unsigned index, u32 msr);
 int kvm_set_shared_msr(unsigned index, u64 val, u64 mask);
 
-<<<<<<< HEAD
-=======
 u64 kvm_scale_tsc(struct kvm_vcpu *vcpu, u64 tsc);
 u64 kvm_read_l1_tsc(struct kvm_vcpu *vcpu, u64 host_tsc);
 
->>>>>>> afd2ff9b
 unsigned long kvm_get_linear_rip(struct kvm_vcpu *vcpu);
 bool kvm_is_linear_rip(struct kvm_vcpu *vcpu, unsigned long linear_rip);
 
