/*
 * This file is part of the Linux kernel.
 *
 * Copyright (c) 2011-2014, Intel Corporation
 * Authors: Fenghua Yu <fenghua.yu@intel.com>,
 *          H. Peter Anvin <hpa@linux.intel.com>
 *
 * This program is free software; you can redistribute it and/or modify it
 * under the terms and conditions of the GNU General Public License,
 * version 2, as published by the Free Software Foundation.
 *
 * This program is distributed in the hope it will be useful, but WITHOUT
 * ANY WARRANTY; without even the implied warranty of MERCHANTABILITY or
 * FITNESS FOR A PARTICULAR PURPOSE.  See the GNU General Public License for
 * more details.
 *
 * You should have received a copy of the GNU General Public License along with
 * this program; if not, write to the Free Software Foundation, Inc.,
 * 51 Franklin St - Fifth Floor, Boston, MA 02110-1301 USA.
 *
 */

#ifndef ASM_X86_ARCHRANDOM_H
#define ASM_X86_ARCHRANDOM_H

#include <asm/processor.h>
#include <asm/cpufeature.h>
#include <asm/alternative.h>
#include <asm/nops.h>

#define RDRAND_RETRY_LOOPS	10

#define RDRAND_INT	".byte 0x0f,0xc7,0xf0"
#define RDSEED_INT	".byte 0x0f,0xc7,0xf8"
#ifdef CONFIG_X86_64
# define RDRAND_LONG	".byte 0x48,0x0f,0xc7,0xf0"
# define RDSEED_LONG	".byte 0x48,0x0f,0xc7,0xf8"
#else
# define RDRAND_LONG	RDRAND_INT
# define RDSEED_LONG	RDSEED_INT
#endif

#ifdef CONFIG_ARCH_RANDOM

<<<<<<< HEAD
=======
/* Instead of arch_get_random_long() when alternatives haven't run. */
static inline int rdrand_long(unsigned long *v)
{
	int ok;
	asm volatile("1: " RDRAND_LONG "\n\t"
		     "jc 2f\n\t"
		     "decl %0\n\t"
		     "jnz 1b\n\t"
		     "2:"
		     : "=r" (ok), "=a" (*v)
		     : "0" (RDRAND_RETRY_LOOPS));
	return ok;
}

>>>>>>> fc14f9c1
/* A single attempt at RDSEED */
static inline bool rdseed_long(unsigned long *v)
{
	unsigned char ok;
	asm volatile(RDSEED_LONG "\n\t"
		     "setc %0"
		     : "=qm" (ok), "=a" (*v));
	return ok;
}

#define GET_RANDOM(name, type, rdrand, nop)			\
static inline int name(type *v)					\
{								\
	int ok;							\
	alternative_io("movl $0, %0\n\t"			\
		       nop,					\
		       "\n1: " rdrand "\n\t"			\
		       "jc 2f\n\t"				\
		       "decl %0\n\t"                            \
		       "jnz 1b\n\t"                             \
		       "2:",                                    \
		       X86_FEATURE_RDRAND,                      \
		       ASM_OUTPUT2("=r" (ok), "=a" (*v)),       \
		       "0" (RDRAND_RETRY_LOOPS));		\
	return ok;						\
}

#define GET_SEED(name, type, rdseed, nop)			\
static inline int name(type *v)					\
{								\
	unsigned char ok;					\
	alternative_io("movb $0, %0\n\t"			\
		       nop,					\
		       rdseed "\n\t"				\
		       "setc %0",				\
		       X86_FEATURE_RDSEED,                      \
		       ASM_OUTPUT2("=q" (ok), "=a" (*v)));	\
	return ok;						\
}

#ifdef CONFIG_X86_64

GET_RANDOM(arch_get_random_long, unsigned long, RDRAND_LONG, ASM_NOP5);
GET_RANDOM(arch_get_random_int, unsigned int, RDRAND_INT, ASM_NOP4);

GET_SEED(arch_get_random_seed_long, unsigned long, RDSEED_LONG, ASM_NOP5);
GET_SEED(arch_get_random_seed_int, unsigned int, RDSEED_INT, ASM_NOP4);

#else

GET_RANDOM(arch_get_random_long, unsigned long, RDRAND_LONG, ASM_NOP3);
GET_RANDOM(arch_get_random_int, unsigned int, RDRAND_INT, ASM_NOP3);

GET_SEED(arch_get_random_seed_long, unsigned long, RDSEED_LONG, ASM_NOP4);
GET_SEED(arch_get_random_seed_int, unsigned int, RDSEED_INT, ASM_NOP4);

#endif /* CONFIG_X86_64 */

<<<<<<< HEAD
=======
#define arch_has_random()	static_cpu_has(X86_FEATURE_RDRAND)
#define arch_has_random_seed()	static_cpu_has(X86_FEATURE_RDSEED)

#else

static inline int rdrand_long(unsigned long *v)
{
	return 0;
}

>>>>>>> fc14f9c1
static inline bool rdseed_long(unsigned long *v)
{
	return 0;
}

#endif  /* CONFIG_ARCH_RANDOM */

extern void x86_init_rdrand(struct cpuinfo_x86 *c);

#endif /* ASM_X86_ARCHRANDOM_H */<|MERGE_RESOLUTION|>--- conflicted
+++ resolved
@@ -42,8 +42,6 @@
 
 #ifdef CONFIG_ARCH_RANDOM
 
-<<<<<<< HEAD
-=======
 /* Instead of arch_get_random_long() when alternatives haven't run. */
 static inline int rdrand_long(unsigned long *v)
 {
@@ -58,7 +56,6 @@
 	return ok;
 }
 
->>>>>>> fc14f9c1
 /* A single attempt at RDSEED */
 static inline bool rdseed_long(unsigned long *v)
 {
@@ -117,8 +114,6 @@
 
 #endif /* CONFIG_X86_64 */
 
-<<<<<<< HEAD
-=======
 #define arch_has_random()	static_cpu_has(X86_FEATURE_RDRAND)
 #define arch_has_random_seed()	static_cpu_has(X86_FEATURE_RDSEED)
 
@@ -129,7 +124,6 @@
 	return 0;
 }
 
->>>>>>> fc14f9c1
 static inline bool rdseed_long(unsigned long *v)
 {
 	return 0;
