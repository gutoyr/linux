/*
 * Accelerated GHASH implementation with Intel PCLMULQDQ-NI
 * instructions. This file contains glue code.
 *
 * Copyright (c) 2009 Intel Corp.
 *   Author: Huang Ying <ying.huang@intel.com>
 *
 * This program is free software; you can redistribute it and/or modify it
 * under the terms of the GNU General Public License version 2 as published
 * by the Free Software Foundation.
 */

#include <linux/err.h>
#include <linux/module.h>
#include <linux/init.h>
#include <linux/kernel.h>
#include <linux/crypto.h>
#include <crypto/algapi.h>
#include <crypto/cryptd.h>
#include <crypto/gf128mul.h>
#include <crypto/internal/hash.h>
#include <asm/i387.h>
#include <asm/cpu_device_id.h>

#define GHASH_BLOCK_SIZE	16
#define GHASH_DIGEST_SIZE	16

void clmul_ghash_mul(char *dst, const u128 *shash);

void clmul_ghash_update(char *dst, const char *src, unsigned int srclen,
<<<<<<< HEAD
			const be128 *shash);
=======
			const u128 *shash);
>>>>>>> fc14f9c1

struct ghash_async_ctx {
	struct cryptd_ahash *cryptd_tfm;
};

struct ghash_ctx {
	u128 shash;
};

struct ghash_desc_ctx {
	u8 buffer[GHASH_BLOCK_SIZE];
	u32 bytes;
};

static int ghash_init(struct shash_desc *desc)
{
	struct ghash_desc_ctx *dctx = shash_desc_ctx(desc);

	memset(dctx, 0, sizeof(*dctx));

	return 0;
}

static int ghash_setkey(struct crypto_shash *tfm,
			const u8 *key, unsigned int keylen)
{
	struct ghash_ctx *ctx = crypto_shash_ctx(tfm);
	be128 *x = (be128 *)key;
	u64 a, b;

	if (keylen != GHASH_BLOCK_SIZE) {
		crypto_shash_set_flags(tfm, CRYPTO_TFM_RES_BAD_KEY_LEN);
		return -EINVAL;
	}

	/* perform multiplication by 'x' in GF(2^128) */
	a = be64_to_cpu(x->a);
	b = be64_to_cpu(x->b);

<<<<<<< HEAD
	ctx->shash.a = (__be64)((b << 1) | (a >> 63));
	ctx->shash.b = (__be64)((a << 1) | (b >> 63));

	if (a >> 63)
		ctx->shash.b ^= cpu_to_be64(0xc2);
=======
	ctx->shash.a = (b << 1) | (a >> 63);
	ctx->shash.b = (a << 1) | (b >> 63);

	if (a >> 63)
		ctx->shash.b ^= ((u64)0xc2) << 56;
>>>>>>> fc14f9c1

	return 0;
}

static int ghash_update(struct shash_desc *desc,
			 const u8 *src, unsigned int srclen)
{
	struct ghash_desc_ctx *dctx = shash_desc_ctx(desc);
	struct ghash_ctx *ctx = crypto_shash_ctx(desc->tfm);
	u8 *dst = dctx->buffer;

	kernel_fpu_begin();
	if (dctx->bytes) {
		int n = min(srclen, dctx->bytes);
		u8 *pos = dst + (GHASH_BLOCK_SIZE - dctx->bytes);

		dctx->bytes -= n;
		srclen -= n;

		while (n--)
			*pos++ ^= *src++;

		if (!dctx->bytes)
			clmul_ghash_mul(dst, &ctx->shash);
	}

	clmul_ghash_update(dst, src, srclen, &ctx->shash);
	kernel_fpu_end();

	if (srclen & 0xf) {
		src += srclen - (srclen & 0xf);
		srclen &= 0xf;
		dctx->bytes = GHASH_BLOCK_SIZE - srclen;
		while (srclen--)
			*dst++ ^= *src++;
	}

	return 0;
}

static void ghash_flush(struct ghash_ctx *ctx, struct ghash_desc_ctx *dctx)
{
	u8 *dst = dctx->buffer;

	if (dctx->bytes) {
		u8 *tmp = dst + (GHASH_BLOCK_SIZE - dctx->bytes);

		while (dctx->bytes--)
			*tmp++ ^= 0;

		kernel_fpu_begin();
		clmul_ghash_mul(dst, &ctx->shash);
		kernel_fpu_end();
	}

	dctx->bytes = 0;
}

static int ghash_final(struct shash_desc *desc, u8 *dst)
{
	struct ghash_desc_ctx *dctx = shash_desc_ctx(desc);
	struct ghash_ctx *ctx = crypto_shash_ctx(desc->tfm);
	u8 *buf = dctx->buffer;

	ghash_flush(ctx, dctx);
	memcpy(dst, buf, GHASH_BLOCK_SIZE);

	return 0;
}

static struct shash_alg ghash_alg = {
	.digestsize	= GHASH_DIGEST_SIZE,
	.init		= ghash_init,
	.update		= ghash_update,
	.final		= ghash_final,
	.setkey		= ghash_setkey,
	.descsize	= sizeof(struct ghash_desc_ctx),
	.base		= {
		.cra_name		= "__ghash",
		.cra_driver_name	= "__ghash-pclmulqdqni",
		.cra_priority		= 0,
		.cra_flags		= CRYPTO_ALG_TYPE_SHASH,
		.cra_blocksize		= GHASH_BLOCK_SIZE,
		.cra_ctxsize		= sizeof(struct ghash_ctx),
		.cra_module		= THIS_MODULE,
	},
};

static int ghash_async_init(struct ahash_request *req)
{
	struct crypto_ahash *tfm = crypto_ahash_reqtfm(req);
	struct ghash_async_ctx *ctx = crypto_ahash_ctx(tfm);
	struct ahash_request *cryptd_req = ahash_request_ctx(req);
	struct cryptd_ahash *cryptd_tfm = ctx->cryptd_tfm;

	if (!irq_fpu_usable()) {
		memcpy(cryptd_req, req, sizeof(*req));
		ahash_request_set_tfm(cryptd_req, &cryptd_tfm->base);
		return crypto_ahash_init(cryptd_req);
	} else {
		struct shash_desc *desc = cryptd_shash_desc(cryptd_req);
		struct crypto_shash *child = cryptd_ahash_child(cryptd_tfm);

		desc->tfm = child;
		desc->flags = req->base.flags;
		return crypto_shash_init(desc);
	}
}

static int ghash_async_update(struct ahash_request *req)
{
	struct ahash_request *cryptd_req = ahash_request_ctx(req);

	if (!irq_fpu_usable()) {
		struct crypto_ahash *tfm = crypto_ahash_reqtfm(req);
		struct ghash_async_ctx *ctx = crypto_ahash_ctx(tfm);
		struct cryptd_ahash *cryptd_tfm = ctx->cryptd_tfm;

		memcpy(cryptd_req, req, sizeof(*req));
		ahash_request_set_tfm(cryptd_req, &cryptd_tfm->base);
		return crypto_ahash_update(cryptd_req);
	} else {
		struct shash_desc *desc = cryptd_shash_desc(cryptd_req);
		return shash_ahash_update(req, desc);
	}
}

static int ghash_async_final(struct ahash_request *req)
{
	struct ahash_request *cryptd_req = ahash_request_ctx(req);

	if (!irq_fpu_usable()) {
		struct crypto_ahash *tfm = crypto_ahash_reqtfm(req);
		struct ghash_async_ctx *ctx = crypto_ahash_ctx(tfm);
		struct cryptd_ahash *cryptd_tfm = ctx->cryptd_tfm;

		memcpy(cryptd_req, req, sizeof(*req));
		ahash_request_set_tfm(cryptd_req, &cryptd_tfm->base);
		return crypto_ahash_final(cryptd_req);
	} else {
		struct shash_desc *desc = cryptd_shash_desc(cryptd_req);
		return crypto_shash_final(desc, req->result);
	}
}

static int ghash_async_digest(struct ahash_request *req)
{
	struct crypto_ahash *tfm = crypto_ahash_reqtfm(req);
	struct ghash_async_ctx *ctx = crypto_ahash_ctx(tfm);
	struct ahash_request *cryptd_req = ahash_request_ctx(req);
	struct cryptd_ahash *cryptd_tfm = ctx->cryptd_tfm;

	if (!irq_fpu_usable()) {
		memcpy(cryptd_req, req, sizeof(*req));
		ahash_request_set_tfm(cryptd_req, &cryptd_tfm->base);
		return crypto_ahash_digest(cryptd_req);
	} else {
		struct shash_desc *desc = cryptd_shash_desc(cryptd_req);
		struct crypto_shash *child = cryptd_ahash_child(cryptd_tfm);

		desc->tfm = child;
		desc->flags = req->base.flags;
		return shash_ahash_digest(req, desc);
	}
}

static int ghash_async_setkey(struct crypto_ahash *tfm, const u8 *key,
			      unsigned int keylen)
{
	struct ghash_async_ctx *ctx = crypto_ahash_ctx(tfm);
	struct crypto_ahash *child = &ctx->cryptd_tfm->base;
	int err;

	crypto_ahash_clear_flags(child, CRYPTO_TFM_REQ_MASK);
	crypto_ahash_set_flags(child, crypto_ahash_get_flags(tfm)
			       & CRYPTO_TFM_REQ_MASK);
	err = crypto_ahash_setkey(child, key, keylen);
	crypto_ahash_set_flags(tfm, crypto_ahash_get_flags(child)
			       & CRYPTO_TFM_RES_MASK);

	return err;
}

static int ghash_async_init_tfm(struct crypto_tfm *tfm)
{
	struct cryptd_ahash *cryptd_tfm;
	struct ghash_async_ctx *ctx = crypto_tfm_ctx(tfm);

	cryptd_tfm = cryptd_alloc_ahash("__ghash-pclmulqdqni", 0, 0);
	if (IS_ERR(cryptd_tfm))
		return PTR_ERR(cryptd_tfm);
	ctx->cryptd_tfm = cryptd_tfm;
	crypto_ahash_set_reqsize(__crypto_ahash_cast(tfm),
				 sizeof(struct ahash_request) +
				 crypto_ahash_reqsize(&cryptd_tfm->base));

	return 0;
}

static void ghash_async_exit_tfm(struct crypto_tfm *tfm)
{
	struct ghash_async_ctx *ctx = crypto_tfm_ctx(tfm);

	cryptd_free_ahash(ctx->cryptd_tfm);
}

static struct ahash_alg ghash_async_alg = {
	.init		= ghash_async_init,
	.update		= ghash_async_update,
	.final		= ghash_async_final,
	.setkey		= ghash_async_setkey,
	.digest		= ghash_async_digest,
	.halg = {
		.digestsize	= GHASH_DIGEST_SIZE,
		.base = {
			.cra_name		= "ghash",
			.cra_driver_name	= "ghash-clmulni",
			.cra_priority		= 400,
			.cra_flags		= CRYPTO_ALG_TYPE_AHASH | CRYPTO_ALG_ASYNC,
			.cra_blocksize		= GHASH_BLOCK_SIZE,
			.cra_type		= &crypto_ahash_type,
			.cra_module		= THIS_MODULE,
			.cra_init		= ghash_async_init_tfm,
			.cra_exit		= ghash_async_exit_tfm,
		},
	},
};

static const struct x86_cpu_id pcmul_cpu_id[] = {
	X86_FEATURE_MATCH(X86_FEATURE_PCLMULQDQ), /* Pickle-Mickle-Duck */
	{}
};
MODULE_DEVICE_TABLE(x86cpu, pcmul_cpu_id);

static int __init ghash_pclmulqdqni_mod_init(void)
{
	int err;

	if (!x86_match_cpu(pcmul_cpu_id))
		return -ENODEV;

	err = crypto_register_shash(&ghash_alg);
	if (err)
		goto err_out;
	err = crypto_register_ahash(&ghash_async_alg);
	if (err)
		goto err_shash;

	return 0;

err_shash:
	crypto_unregister_shash(&ghash_alg);
err_out:
	return err;
}

static void __exit ghash_pclmulqdqni_mod_exit(void)
{
	crypto_unregister_ahash(&ghash_async_alg);
	crypto_unregister_shash(&ghash_alg);
}

module_init(ghash_pclmulqdqni_mod_init);
module_exit(ghash_pclmulqdqni_mod_exit);

MODULE_LICENSE("GPL");
MODULE_DESCRIPTION("GHASH Message Digest Algorithm, "
		   "acclerated by PCLMULQDQ-NI");
MODULE_ALIAS("ghash");<|MERGE_RESOLUTION|>--- conflicted
+++ resolved
@@ -28,11 +28,7 @@
 void clmul_ghash_mul(char *dst, const u128 *shash);
 
 void clmul_ghash_update(char *dst, const char *src, unsigned int srclen,
-<<<<<<< HEAD
-			const be128 *shash);
-=======
 			const u128 *shash);
->>>>>>> fc14f9c1
 
 struct ghash_async_ctx {
 	struct cryptd_ahash *cryptd_tfm;
@@ -72,19 +68,11 @@
 	a = be64_to_cpu(x->a);
 	b = be64_to_cpu(x->b);
 
-<<<<<<< HEAD
-	ctx->shash.a = (__be64)((b << 1) | (a >> 63));
-	ctx->shash.b = (__be64)((a << 1) | (b >> 63));
-
-	if (a >> 63)
-		ctx->shash.b ^= cpu_to_be64(0xc2);
-=======
 	ctx->shash.a = (b << 1) | (a >> 63);
 	ctx->shash.b = (a << 1) | (b >> 63);
 
 	if (a >> 63)
 		ctx->shash.b ^= ((u64)0xc2) << 56;
->>>>>>> fc14f9c1
 
 	return 0;
 }
