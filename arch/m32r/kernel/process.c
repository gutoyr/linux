/*
 *  linux/arch/m32r/kernel/process.c
 *
 *  Copyright (c) 2001, 2002  Hiroyuki Kondo, Hirokazu Takata,
 *                            Hitoshi Yamamoto
 *  Taken from sh version.
 *    Copyright (C) 1995  Linus Torvalds
 *    SuperH version:  Copyright (C) 1999, 2000  Niibe Yutaka & Kaz Kojima
 */

#undef DEBUG_PROCESS
#ifdef DEBUG_PROCESS
#define DPRINTK(fmt, args...)  printk("%s:%d:%s: " fmt, __FILE__, __LINE__, \
  __func__, ##args)
#else
#define DPRINTK(fmt, args...)
#endif

/*
 * This file handles the architecture-dependent parts of process handling..
 */

#include <linux/fs.h>
#include <linux/slab.h>
#include <linux/module.h>
#include <linux/ptrace.h>
#include <linux/unistd.h>
#include <linux/hardirq.h>

#include <asm/io.h>
#include <asm/uaccess.h>
#include <asm/mmu_context.h>
#include <asm/elf.h>
#include <asm/m32r.h>

#include <linux/err.h>

/*
 * Return saved PC of a blocked thread.
 */
unsigned long thread_saved_pc(struct task_struct *tsk)
{
	return tsk->thread.lr;
}

/*
 * Powermanagement idle function, if any..
 */
static void (*pm_idle)(void) = NULL;

void (*pm_power_off)(void) = NULL;
EXPORT_SYMBOL(pm_power_off);

/*
 * We use this is we don't have any better
 * idle routine..
 */
static void default_idle(void)
{
	/* M32R_FIXME: Please use "cpu_sleep" mode.  */
	cpu_relax();
}

/*
 * On SMP it's slightly faster (but much more power-consuming!)
 * to poll the ->work.need_resched flag instead of waiting for the
 * cross-CPU IPI to arrive. Use this option with caution.
 */
static void poll_idle (void)
{
	/* M32R_FIXME */
	cpu_relax();
}

/*
 * The idle thread. There's no useful work to be
 * done, so just try to conserve power and have a
 * low exit latency (ie sit in a loop waiting for
 * somebody to say that they'd like to reschedule)
 */
void cpu_idle (void)
{
	/* endless idle loop with no priority at all */
	while (1) {
		while (!need_resched()) {
			void (*idle)(void) = pm_idle;

			if (!idle)
				idle = default_idle;

			idle();
		}
		preempt_enable_no_resched();
		schedule();
		preempt_disable();
	}
}

void machine_restart(char *__unused)
{
#if defined(CONFIG_PLAT_MAPPI3)
	outw(1, (unsigned long)PLD_REBOOT);
#endif

	printk("Please push reset button!\n");
	while (1)
		cpu_relax();
}

void machine_halt(void)
{
	printk("Please push reset button!\n");
	while (1)
		cpu_relax();
}

void machine_power_off(void)
{
	/* M32R_FIXME */
}

static int __init idle_setup (char *str)
{
	if (!strncmp(str, "poll", 4)) {
		printk("using poll in idle threads.\n");
		pm_idle = poll_idle;
	} else if (!strncmp(str, "sleep", 4)) {
		printk("using sleep in idle threads.\n");
		pm_idle = default_idle;
	}

	return 1;
}

__setup("idle=", idle_setup);

void show_regs(struct pt_regs * regs)
{
	printk("\n");
	printk("BPC[%08lx]:PSW[%08lx]:LR [%08lx]:FP [%08lx]\n", \
	  regs->bpc, regs->psw, regs->lr, regs->fp);
	printk("BBPC[%08lx]:BBPSW[%08lx]:SPU[%08lx]:SPI[%08lx]\n", \
	  regs->bbpc, regs->bbpsw, regs->spu, regs->spi);
	printk("R0 [%08lx]:R1 [%08lx]:R2 [%08lx]:R3 [%08lx]\n", \
	  regs->r0, regs->r1, regs->r2, regs->r3);
	printk("R4 [%08lx]:R5 [%08lx]:R6 [%08lx]:R7 [%08lx]\n", \
	  regs->r4, regs->r5, regs->r6, regs->r7);
	printk("R8 [%08lx]:R9 [%08lx]:R10[%08lx]:R11[%08lx]\n", \
	  regs->r8, regs->r9, regs->r10, regs->r11);
	printk("R12[%08lx]\n", \
	  regs->r12);

#if defined(CONFIG_ISA_M32R2) && defined(CONFIG_ISA_DSP_LEVEL2)
	printk("ACC0H[%08lx]:ACC0L[%08lx]\n", \
	  regs->acc0h, regs->acc0l);
	printk("ACC1H[%08lx]:ACC1L[%08lx]\n", \
	  regs->acc1h, regs->acc1l);
#elif defined(CONFIG_ISA_M32R2) || defined(CONFIG_ISA_M32R)
	printk("ACCH[%08lx]:ACCL[%08lx]\n", \
	  regs->acc0h, regs->acc0l);
#else
#error unknown isa configuration
#endif
}

/*
 * Create a kernel thread
 */

/*
 * This is the mechanism for creating a new kernel thread.
 *
 * NOTE! Only a kernel-only process(ie the swapper or direct descendants
 * who haven't done an "execve()") should use this: it will work within
 * a system call from a "real" process, but the process memory space will
 * not be free'd until both the parent and the child have exited.
 */
static void kernel_thread_helper(void *nouse, int (*fn)(void *), void *arg)
{
	fn(arg);
	do_exit(-1);
}

int kernel_thread(int (*fn)(void *), void *arg, unsigned long flags)
{
	struct pt_regs regs;

	memset(&regs, 0, sizeof (regs));
	regs.r1 = (unsigned long)fn;
	regs.r2 = (unsigned long)arg;

	regs.bpc = (unsigned long)kernel_thread_helper;

	regs.psw = M32R_PSW_BIE;

	/* Ok, create the new process. */
	return do_fork(flags | CLONE_VM | CLONE_UNTRACED, 0, &regs, 0, NULL,
		NULL);
}

/*
 * Free current thread data structures etc..
 */
void exit_thread(void)
{
	/* Nothing to do. */
	DPRINTK("pid = %d\n", current->pid);
}

void flush_thread(void)
{
	DPRINTK("pid = %d\n", current->pid);
	memset(&current->thread.debug_trap, 0, sizeof(struct debug_trap));
}

void release_thread(struct task_struct *dead_task)
{
	/* do nothing */
	DPRINTK("pid = %d\n", dead_task->pid);
}

/* Fill in the fpu structure for a core dump.. */
int dump_fpu(struct pt_regs *regs, elf_fpregset_t *fpu)
{
	return 0; /* Task didn't use the fpu at all. */
}

int copy_thread(unsigned long clone_flags, unsigned long spu,
	unsigned long unused, struct task_struct *tsk, struct pt_regs *regs)
{
	struct pt_regs *childregs = task_pt_regs(tsk);
	extern void ret_from_fork(void);

	/* Copy registers */
	*childregs = *regs;

	childregs->spu = spu;
	childregs->r0 = 0;	/* Child gets zero as return value */
	regs->r0 = tsk->pid;
	tsk->thread.sp = (unsigned long)childregs;
	tsk->thread.lr = (unsigned long)ret_from_fork;

	return 0;
}

asmlinkage int sys_fork(unsigned long r0, unsigned long r1, unsigned long r2,
	unsigned long r3, unsigned long r4, unsigned long r5, unsigned long r6,
	struct pt_regs regs)
{
#ifdef CONFIG_MMU
	return do_fork(SIGCHLD, regs.spu, &regs, 0, NULL, NULL);
#else
	return -EINVAL;
#endif /* CONFIG_MMU */
}

asmlinkage int sys_clone(unsigned long clone_flags, unsigned long newsp,
			 unsigned long parent_tidptr,
			 unsigned long child_tidptr,
			 unsigned long r4, unsigned long r5, unsigned long r6,
			 struct pt_regs regs)
{
	if (!newsp)
		newsp = regs.spu;

	return do_fork(clone_flags, newsp, &regs, 0,
		       (int __user *)parent_tidptr, (int __user *)child_tidptr);
}

/*
 * This is trivial, and on the face of it looks like it
 * could equally well be done in user mode.
 *
 * Not so, for quite unobvious reasons - register pressure.
 * In user mode vfork() cannot have a stack frame, and if
 * done by calling the "clone()" system call directly, you
 * do not have enough call-clobbered registers to hold all
 * the information you need.
 */
asmlinkage int sys_vfork(unsigned long r0, unsigned long r1, unsigned long r2,
	unsigned long r3, unsigned long r4, unsigned long r5, unsigned long r6,
	struct pt_regs regs)
{
	return do_fork(CLONE_VFORK | CLONE_VM | SIGCHLD, regs.spu, &regs, 0,
			NULL, NULL);
}

/*
 * sys_execve() executes a new program.
 */
asmlinkage int sys_execve(const char __user *ufilename,
<<<<<<< HEAD
			  char __user * __user *uargv,
			  char __user * __user *uenvp,
=======
			  const char __user *const __user *uargv,
			  const char __user *const __user *uenvp,
>>>>>>> 053d8f66
			  unsigned long r3, unsigned long r4, unsigned long r5,
			  unsigned long r6, struct pt_regs regs)
{
	int error;
	char *filename;

	filename = getname(ufilename);
	error = PTR_ERR(filename);
	if (IS_ERR(filename))
		goto out;

	error = do_execve(filename, uargv, uenvp, &regs);
	putname(filename);
out:
	return error;
}

/*
 * These bracket the sleeping functions..
 */
#define first_sched	((unsigned long) scheduling_functions_start_here)
#define last_sched	((unsigned long) scheduling_functions_end_here)

unsigned long get_wchan(struct task_struct *p)
{
	/* M32R_FIXME */
	return (0);
}<|MERGE_RESOLUTION|>--- conflicted
+++ resolved
@@ -289,13 +289,8 @@
  * sys_execve() executes a new program.
  */
 asmlinkage int sys_execve(const char __user *ufilename,
-<<<<<<< HEAD
-			  char __user * __user *uargv,
-			  char __user * __user *uenvp,
-=======
 			  const char __user *const __user *uargv,
 			  const char __user *const __user *uenvp,
->>>>>>> 053d8f66
 			  unsigned long r3, unsigned long r4, unsigned long r5,
 			  unsigned long r6, struct pt_regs regs)
 {
