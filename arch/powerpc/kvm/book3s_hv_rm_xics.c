--- conflicted
+++ resolved
@@ -426,10 +426,6 @@
 		icp->rm_action |= XICS_RM_NOTIFY_EOI;
 		icp->rm_eoied_irq = irq;
 	}
-<<<<<<< HEAD
-
-=======
->>>>>>> fc14f9c1
  bail:
 	return check_too_hard(xics, icp);
 }