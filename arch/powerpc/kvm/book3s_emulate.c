--- conflicted
+++ resolved
@@ -285,11 +285,7 @@
 			r = kvmppc_st(vcpu, &addr, 32, zeros, true);
 			if ((r == -ENOENT) || (r == -EPERM)) {
 				*advance = 0;
-<<<<<<< HEAD
-				vcpu->arch.shared->dar = vaddr;
-=======
 				kvmppc_set_dar(vcpu, vaddr);
->>>>>>> fc14f9c1
 				vcpu->arch.fault_dar = vaddr;
 
 				dsisr = DSISR_ISSTORE;
@@ -298,11 +294,7 @@
 				else if (r == -EPERM)
 					dsisr |= DSISR_PROTFAULT;
 
-<<<<<<< HEAD
-				vcpu->arch.shared->dsisr = dsisr;
-=======
 				kvmppc_set_dsisr(vcpu, dsisr);
->>>>>>> fc14f9c1
 				vcpu->arch.fault_dsisr = dsisr;
 
 				kvmppc_book3s_queue_irqprio(vcpu,
@@ -457,17 +449,10 @@
 	case SPRN_GQR7:
 		to_book3s(vcpu)->gqr[sprn - SPRN_GQR0] = spr_val;
 		break;
-<<<<<<< HEAD
-	case SPRN_FSCR:
-		vcpu->arch.fscr = spr_val;
-		break;
-#ifdef CONFIG_PPC_BOOK3S_64
-=======
 #ifdef CONFIG_PPC_BOOK3S_64
 	case SPRN_FSCR:
 		kvmppc_set_fscr(vcpu, spr_val);
 		break;
->>>>>>> fc14f9c1
 	case SPRN_BESCR:
 		vcpu->arch.bescr = spr_val;
 		break;
@@ -505,10 +490,7 @@
 	case SPRN_PMC4_GEKKO:
 	case SPRN_WPAR_GEKKO:
 	case SPRN_MSSSR0:
-<<<<<<< HEAD
-=======
 	case SPRN_DABR:
->>>>>>> fc14f9c1
 #ifdef CONFIG_PPC_BOOK3S_64
 	case SPRN_MMCRS:
 	case SPRN_MMCRA:
@@ -613,17 +595,10 @@
 	case SPRN_GQR7:
 		*spr_val = to_book3s(vcpu)->gqr[sprn - SPRN_GQR0];
 		break;
-<<<<<<< HEAD
-	case SPRN_FSCR:
-		*spr_val = vcpu->arch.fscr;
-		break;
-#ifdef CONFIG_PPC_BOOK3S_64
-=======
 #ifdef CONFIG_PPC_BOOK3S_64
 	case SPRN_FSCR:
 		*spr_val = vcpu->arch.fscr;
 		break;
->>>>>>> fc14f9c1
 	case SPRN_BESCR:
 		*spr_val = vcpu->arch.bescr;
 		break;
@@ -659,10 +634,7 @@
 	case SPRN_PMC4_GEKKO:
 	case SPRN_WPAR_GEKKO:
 	case SPRN_MSSSR0:
-<<<<<<< HEAD
-=======
 	case SPRN_DABR:
->>>>>>> fc14f9c1
 #ifdef CONFIG_PPC_BOOK3S_64
 	case SPRN_MMCRS:
 	case SPRN_MMCRA:
@@ -690,18 +662,11 @@
 
 u32 kvmppc_alignment_dsisr(struct kvm_vcpu *vcpu, unsigned int inst)
 {
-<<<<<<< HEAD
-	return vcpu->arch.fault_dsisr;
-=======
 	return make_dsisr(inst);
->>>>>>> fc14f9c1
 }
 
 ulong kvmppc_alignment_dar(struct kvm_vcpu *vcpu, unsigned int inst)
 {
-<<<<<<< HEAD
-	return vcpu->arch.fault_dar;
-=======
 #ifdef CONFIG_PPC_BOOK3S_64
 	/*
 	 * Linux's fix_alignment() assumes that DAR is valid, so can we
@@ -733,5 +698,4 @@
 
 	return dar;
 #endif
->>>>>>> fc14f9c1
 }