--- conflicted
+++ resolved
@@ -943,11 +943,8 @@
 	t_check_resend = 0;
 	t_reject = 0;
 
-<<<<<<< HEAD
 	xics_debugfs_irqmap(m, kvm->arch.pmap);
 
-=======
->>>>>>> afd2ff9b
 	seq_printf(m, "=========\nICP state\n=========\n");
 
 	kvm_for_each_vcpu(i, vcpu, kvm) {
