/*
 * Copyright 2012 Michael Ellerman, IBM Corporation.
 * Copyright 2012 Benjamin Herrenschmidt, IBM Corporation.
 *
 * This program is free software; you can redistribute it and/or modify
 * it under the terms of the GNU General Public License, version 2, as
 * published by the Free Software Foundation.
 */

#include <linux/kernel.h>
#include <linux/kvm_host.h>
#include <linux/err.h>
#include <linux/gfp.h>
#include <linux/anon_inodes.h>

#include <asm/uaccess.h>
#include <asm/kvm_book3s.h>
#include <asm/kvm_ppc.h>
#include <asm/hvcall.h>
#include <asm/xics.h>
#include <asm/debug.h>
#include <asm/time.h>

#include <linux/debugfs.h>
#include <linux/seq_file.h>

#include "book3s_xics.h"

#if 1
#define XICS_DBG(fmt...) do { } while (0)
#else
#define XICS_DBG(fmt...) trace_printk(fmt)
#endif

#define ENABLE_REALMODE	true
#define DEBUG_REALMODE	false

static int xics_set_irq(struct kvm_kernel_irq_routing_entry *e,
			struct kvm *kvm, int irq_source_id, int level,
			bool line_status);

/*
 * LOCKING
 * =======
 *
 * Each ICS has a mutex protecting the information about the IRQ
 * sources and avoiding simultaneous deliveries if the same interrupt.
 *
 * ICP operations are done via a single compare & swap transaction
 * (most ICP state fits in the union kvmppc_icp_state)
 */

/*
 * TODO
 * ====
 *
 * - To speed up resends, keep a bitmap of "resend" set bits in the
 *   ICS
 *
 * - Speed up server# -> ICP lookup (array ? hash table ?)
 *
 * - Make ICS lockless as well, or at least a per-interrupt lock or hashed
 *   locks array to improve scalability
 */

/* -- ICS routines -- */

static void icp_deliver_irq(struct kvmppc_xics *xics, struct kvmppc_icp *icp,
			    u32 new_irq);

<<<<<<< HEAD
=======
/*
 * Return value ideally indicates how the interrupt was handled, but no
 * callers look at it (given that we don't implement KVM_IRQ_LINE_STATUS),
 * so just return 0.
 */
>>>>>>> fc14f9c1
static int ics_deliver_irq(struct kvmppc_xics *xics, u32 irq, u32 level)
{
	struct ics_irq_state *state;
	struct kvmppc_ics *ics;
	u16 src;

	XICS_DBG("ics deliver %#x (level: %d)\n", irq, level);

	ics = kvmppc_xics_find_ics(xics, irq, &src);
	if (!ics) {
		XICS_DBG("ics_deliver_irq: IRQ 0x%06x not found !\n", irq);
		return -EINVAL;
	}
	state = &ics->irq_state[src];
	if (!state->exists)
		return -EINVAL;

	/*
	 * We set state->asserted locklessly. This should be fine as
	 * we are the only setter, thus concurrent access is undefined
	 * to begin with.
	 */
	if (level == 1 || level == KVM_INTERRUPT_SET_LEVEL)
		state->asserted = 1;
	else if (level == 0 || level == KVM_INTERRUPT_UNSET) {
		state->asserted = 0;
		return 0;
	}

	/* Attempt delivery */
	icp_deliver_irq(xics, NULL, irq);

	return 0;
}

static void ics_check_resend(struct kvmppc_xics *xics, struct kvmppc_ics *ics,
			     struct kvmppc_icp *icp)
{
	int i;

	mutex_lock(&ics->lock);

	for (i = 0; i < KVMPPC_XICS_IRQ_PER_ICS; i++) {
		struct ics_irq_state *state = &ics->irq_state[i];

		if (!state->resend)
			continue;

		XICS_DBG("resend %#x prio %#x\n", state->number,
			      state->priority);

		mutex_unlock(&ics->lock);
		icp_deliver_irq(xics, icp, state->number);
		mutex_lock(&ics->lock);
	}

	mutex_unlock(&ics->lock);
}

static bool write_xive(struct kvmppc_xics *xics, struct kvmppc_ics *ics,
		       struct ics_irq_state *state,
		       u32 server, u32 priority, u32 saved_priority)
{
	bool deliver;

	mutex_lock(&ics->lock);

	state->server = server;
	state->priority = priority;
	state->saved_priority = saved_priority;
	deliver = false;
	if ((state->masked_pending || state->resend) && priority != MASKED) {
		state->masked_pending = 0;
		deliver = true;
	}

	mutex_unlock(&ics->lock);

	return deliver;
}

int kvmppc_xics_set_xive(struct kvm *kvm, u32 irq, u32 server, u32 priority)
{
	struct kvmppc_xics *xics = kvm->arch.xics;
	struct kvmppc_icp *icp;
	struct kvmppc_ics *ics;
	struct ics_irq_state *state;
	u16 src;

	if (!xics)
		return -ENODEV;

	ics = kvmppc_xics_find_ics(xics, irq, &src);
	if (!ics)
		return -EINVAL;
	state = &ics->irq_state[src];

	icp = kvmppc_xics_find_server(kvm, server);
	if (!icp)
		return -EINVAL;

	XICS_DBG("set_xive %#x server %#x prio %#x MP:%d RS:%d\n",
		 irq, server, priority,
		 state->masked_pending, state->resend);

	if (write_xive(xics, ics, state, server, priority, priority))
		icp_deliver_irq(xics, icp, irq);

	return 0;
}

int kvmppc_xics_get_xive(struct kvm *kvm, u32 irq, u32 *server, u32 *priority)
{
	struct kvmppc_xics *xics = kvm->arch.xics;
	struct kvmppc_ics *ics;
	struct ics_irq_state *state;
	u16 src;

	if (!xics)
		return -ENODEV;

	ics = kvmppc_xics_find_ics(xics, irq, &src);
	if (!ics)
		return -EINVAL;
	state = &ics->irq_state[src];

	mutex_lock(&ics->lock);
	*server = state->server;
	*priority = state->priority;
	mutex_unlock(&ics->lock);

	return 0;
}

int kvmppc_xics_int_on(struct kvm *kvm, u32 irq)
{
	struct kvmppc_xics *xics = kvm->arch.xics;
	struct kvmppc_icp *icp;
	struct kvmppc_ics *ics;
	struct ics_irq_state *state;
	u16 src;

	if (!xics)
		return -ENODEV;

	ics = kvmppc_xics_find_ics(xics, irq, &src);
	if (!ics)
		return -EINVAL;
	state = &ics->irq_state[src];

	icp = kvmppc_xics_find_server(kvm, state->server);
	if (!icp)
		return -EINVAL;

	if (write_xive(xics, ics, state, state->server, state->saved_priority,
		       state->saved_priority))
		icp_deliver_irq(xics, icp, irq);

	return 0;
}

int kvmppc_xics_int_off(struct kvm *kvm, u32 irq)
{
	struct kvmppc_xics *xics = kvm->arch.xics;
	struct kvmppc_ics *ics;
	struct ics_irq_state *state;
	u16 src;

	if (!xics)
		return -ENODEV;

	ics = kvmppc_xics_find_ics(xics, irq, &src);
	if (!ics)
		return -EINVAL;
	state = &ics->irq_state[src];

	write_xive(xics, ics, state, state->server, MASKED, state->priority);

	return 0;
}

/* -- ICP routines, including hcalls -- */

static inline bool icp_try_update(struct kvmppc_icp *icp,
				  union kvmppc_icp_state old,
				  union kvmppc_icp_state new,
				  bool change_self)
{
	bool success;

	/* Calculate new output value */
	new.out_ee = (new.xisr && (new.pending_pri < new.cppr));

	/* Attempt atomic update */
	success = cmpxchg64(&icp->state.raw, old.raw, new.raw) == old.raw;
	if (!success)
		goto bail;

	XICS_DBG("UPD [%04x] - C:%02x M:%02x PP: %02x PI:%06x R:%d O:%d\n",
		 icp->server_num,
		 old.cppr, old.mfrr, old.pending_pri, old.xisr,
		 old.need_resend, old.out_ee);
	XICS_DBG("UPD        - C:%02x M:%02x PP: %02x PI:%06x R:%d O:%d\n",
		 new.cppr, new.mfrr, new.pending_pri, new.xisr,
		 new.need_resend, new.out_ee);
	/*
	 * Check for output state update
	 *
	 * Note that this is racy since another processor could be updating
	 * the state already. This is why we never clear the interrupt output
	 * here, we only ever set it. The clear only happens prior to doing
	 * an update and only by the processor itself. Currently we do it
	 * in Accept (H_XIRR) and Up_Cppr (H_XPPR).
	 *
	 * We also do not try to figure out whether the EE state has changed,
	 * we unconditionally set it if the new state calls for it. The reason
	 * for that is that we opportunistically remove the pending interrupt
	 * flag when raising CPPR, so we need to set it back here if an
	 * interrupt is still pending.
	 */
	if (new.out_ee) {
		kvmppc_book3s_queue_irqprio(icp->vcpu,
					    BOOK3S_INTERRUPT_EXTERNAL_LEVEL);
		if (!change_self)
			kvmppc_fast_vcpu_kick(icp->vcpu);
	}
 bail:
	return success;
}

static void icp_check_resend(struct kvmppc_xics *xics,
			     struct kvmppc_icp *icp)
{
	u32 icsid;

	/* Order this load with the test for need_resend in the caller */
	smp_rmb();
	for_each_set_bit(icsid, icp->resend_map, xics->max_icsid + 1) {
		struct kvmppc_ics *ics = xics->ics[icsid];

		if (!test_and_clear_bit(icsid, icp->resend_map))
			continue;
		if (!ics)
			continue;
		ics_check_resend(xics, ics, icp);
	}
}

static bool icp_try_to_deliver(struct kvmppc_icp *icp, u32 irq, u8 priority,
			       u32 *reject)
{
	union kvmppc_icp_state old_state, new_state;
	bool success;

	XICS_DBG("try deliver %#x(P:%#x) to server %#x\n", irq, priority,
		 icp->server_num);

	do {
		old_state = new_state = ACCESS_ONCE(icp->state);

		*reject = 0;

		/* See if we can deliver */
		success = new_state.cppr > priority &&
			new_state.mfrr > priority &&
			new_state.pending_pri > priority;

		/*
		 * If we can, check for a rejection and perform the
		 * delivery
		 */
		if (success) {
			*reject = new_state.xisr;
			new_state.xisr = irq;
			new_state.pending_pri = priority;
		} else {
			/*
			 * If we failed to deliver we set need_resend
			 * so a subsequent CPPR state change causes us
			 * to try a new delivery.
			 */
			new_state.need_resend = true;
		}

	} while (!icp_try_update(icp, old_state, new_state, false));

	return success;
}

static void icp_deliver_irq(struct kvmppc_xics *xics, struct kvmppc_icp *icp,
			    u32 new_irq)
{
	struct ics_irq_state *state;
	struct kvmppc_ics *ics;
	u32 reject;
	u16 src;

	/*
	 * This is used both for initial delivery of an interrupt and
	 * for subsequent rejection.
	 *
	 * Rejection can be racy vs. resends. We have evaluated the
	 * rejection in an atomic ICP transaction which is now complete,
	 * so potentially the ICP can already accept the interrupt again.
	 *
	 * So we need to retry the delivery. Essentially the reject path
	 * boils down to a failed delivery. Always.
	 *
	 * Now the interrupt could also have moved to a different target,
	 * thus we may need to re-do the ICP lookup as well
	 */

 again:
	/* Get the ICS state and lock it */
	ics = kvmppc_xics_find_ics(xics, new_irq, &src);
	if (!ics) {
		XICS_DBG("icp_deliver_irq: IRQ 0x%06x not found !\n", new_irq);
		return;
	}
	state = &ics->irq_state[src];

	/* Get a lock on the ICS */
	mutex_lock(&ics->lock);

	/* Get our server */
	if (!icp || state->server != icp->server_num) {
		icp = kvmppc_xics_find_server(xics->kvm, state->server);
		if (!icp) {
			pr_warn("icp_deliver_irq: IRQ 0x%06x server 0x%x not found !\n",
				new_irq, state->server);
			goto out;
		}
	}

	/* Clear the resend bit of that interrupt */
	state->resend = 0;

	/*
	 * If masked, bail out
	 *
	 * Note: PAPR doesn't mention anything about masked pending
	 * when doing a resend, only when doing a delivery.
	 *
	 * However that would have the effect of losing a masked
	 * interrupt that was rejected and isn't consistent with
	 * the whole masked_pending business which is about not
	 * losing interrupts that occur while masked.
	 *
	 * I don't differenciate normal deliveries and resends, this
	 * implementation will differ from PAPR and not lose such
	 * interrupts.
	 */
	if (state->priority == MASKED) {
		XICS_DBG("irq %#x masked pending\n", new_irq);
		state->masked_pending = 1;
		goto out;
	}

	/*
	 * Try the delivery, this will set the need_resend flag
	 * in the ICP as part of the atomic transaction if the
	 * delivery is not possible.
	 *
	 * Note that if successful, the new delivery might have itself
	 * rejected an interrupt that was "delivered" before we took the
	 * icp mutex.
	 *
	 * In this case we do the whole sequence all over again for the
	 * new guy. We cannot assume that the rejected interrupt is less
	 * favored than the new one, and thus doesn't need to be delivered,
	 * because by the time we exit icp_try_to_deliver() the target
	 * processor may well have alrady consumed & completed it, and thus
	 * the rejected interrupt might actually be already acceptable.
	 */
	if (icp_try_to_deliver(icp, new_irq, state->priority, &reject)) {
		/*
		 * Delivery was successful, did we reject somebody else ?
		 */
		if (reject && reject != XICS_IPI) {
			mutex_unlock(&ics->lock);
			new_irq = reject;
			goto again;
		}
	} else {
		/*
		 * We failed to deliver the interrupt we need to set the
		 * resend map bit and mark the ICS state as needing a resend
		 */
		set_bit(ics->icsid, icp->resend_map);
		state->resend = 1;

		/*
		 * If the need_resend flag got cleared in the ICP some time
		 * between icp_try_to_deliver() atomic update and now, then
		 * we know it might have missed the resend_map bit. So we
		 * retry
		 */
		smp_mb();
		if (!icp->state.need_resend) {
			mutex_unlock(&ics->lock);
			goto again;
		}
	}
 out:
	mutex_unlock(&ics->lock);
}

static void icp_down_cppr(struct kvmppc_xics *xics, struct kvmppc_icp *icp,
			  u8 new_cppr)
{
	union kvmppc_icp_state old_state, new_state;
	bool resend;

	/*
	 * This handles several related states in one operation:
	 *
	 * ICP State: Down_CPPR
	 *
	 * Load CPPR with new value and if the XISR is 0
	 * then check for resends:
	 *
	 * ICP State: Resend
	 *
	 * If MFRR is more favored than CPPR, check for IPIs
	 * and notify ICS of a potential resend. This is done
	 * asynchronously (when used in real mode, we will have
	 * to exit here).
	 *
	 * We do not handle the complete Check_IPI as documented
	 * here. In the PAPR, this state will be used for both
	 * Set_MFRR and Down_CPPR. However, we know that we aren't
	 * changing the MFRR state here so we don't need to handle
	 * the case of an MFRR causing a reject of a pending irq,
	 * this will have been handled when the MFRR was set in the
	 * first place.
	 *
	 * Thus we don't have to handle rejects, only resends.
	 *
	 * When implementing real mode for HV KVM, resend will lead to
	 * a H_TOO_HARD return and the whole transaction will be handled
	 * in virtual mode.
	 */
	do {
		old_state = new_state = ACCESS_ONCE(icp->state);

		/* Down_CPPR */
		new_state.cppr = new_cppr;

		/*
		 * Cut down Resend / Check_IPI / IPI
		 *
		 * The logic is that we cannot have a pending interrupt
		 * trumped by an IPI at this point (see above), so we
		 * know that either the pending interrupt is already an
		 * IPI (in which case we don't care to override it) or
		 * it's either more favored than us or non existent
		 */
		if (new_state.mfrr < new_cppr &&
		    new_state.mfrr <= new_state.pending_pri) {
			WARN_ON(new_state.xisr != XICS_IPI &&
				new_state.xisr != 0);
			new_state.pending_pri = new_state.mfrr;
			new_state.xisr = XICS_IPI;
		}

		/* Latch/clear resend bit */
		resend = new_state.need_resend;
		new_state.need_resend = 0;

	} while (!icp_try_update(icp, old_state, new_state, true));

	/*
	 * Now handle resend checks. Those are asynchronous to the ICP
	 * state update in HW (ie bus transactions) so we can handle them
	 * separately here too
	 */
	if (resend)
		icp_check_resend(xics, icp);
}

static noinline unsigned long kvmppc_h_xirr(struct kvm_vcpu *vcpu)
{
	union kvmppc_icp_state old_state, new_state;
	struct kvmppc_icp *icp = vcpu->arch.icp;
	u32 xirr;

	/* First, remove EE from the processor */
	kvmppc_book3s_dequeue_irqprio(icp->vcpu,
				      BOOK3S_INTERRUPT_EXTERNAL_LEVEL);

	/*
	 * ICP State: Accept_Interrupt
	 *
	 * Return the pending interrupt (if any) along with the
	 * current CPPR, then clear the XISR & set CPPR to the
	 * pending priority
	 */
	do {
		old_state = new_state = ACCESS_ONCE(icp->state);

		xirr = old_state.xisr | (((u32)old_state.cppr) << 24);
		if (!old_state.xisr)
			break;
		new_state.cppr = new_state.pending_pri;
		new_state.pending_pri = 0xff;
		new_state.xisr = 0;

	} while (!icp_try_update(icp, old_state, new_state, true));

	XICS_DBG("h_xirr vcpu %d xirr %#x\n", vcpu->vcpu_id, xirr);

	return xirr;
}

static noinline int kvmppc_h_ipi(struct kvm_vcpu *vcpu, unsigned long server,
				 unsigned long mfrr)
{
	union kvmppc_icp_state old_state, new_state;
	struct kvmppc_xics *xics = vcpu->kvm->arch.xics;
	struct kvmppc_icp *icp;
	u32 reject;
	bool resend;
	bool local;

	XICS_DBG("h_ipi vcpu %d to server %lu mfrr %#lx\n",
		 vcpu->vcpu_id, server, mfrr);

	icp = vcpu->arch.icp;
	local = icp->server_num == server;
	if (!local) {
		icp = kvmppc_xics_find_server(vcpu->kvm, server);
		if (!icp)
			return H_PARAMETER;
	}

	/*
	 * ICP state: Set_MFRR
	 *
	 * If the CPPR is more favored than the new MFRR, then
	 * nothing needs to be rejected as there can be no XISR to
	 * reject.  If the MFRR is being made less favored then
	 * there might be a previously-rejected interrupt needing
	 * to be resent.
	 *
	 * ICP state: Check_IPI
	 *
	 * If the CPPR is less favored, then we might be replacing
	 * an interrupt, and thus need to possibly reject it.
	 *
	 * ICP State: IPI
	 *
	 * Besides rejecting any pending interrupts, we also
	 * update XISR and pending_pri to mark IPI as pending.
	 *
	 * PAPR does not describe this state, but if the MFRR is being
	 * made less favored than its earlier value, there might be
	 * a previously-rejected interrupt needing to be resent.
	 * Ideally, we would want to resend only if
	 *	prio(pending_interrupt) < mfrr &&
	 *	prio(pending_interrupt) < cppr
	 * where pending interrupt is the one that was rejected. But
	 * we don't have that state, so we simply trigger a resend
	 * whenever the MFRR is made less favored.
	 */
	do {
		old_state = new_state = ACCESS_ONCE(icp->state);

		/* Set_MFRR */
		new_state.mfrr = mfrr;

		/* Check_IPI */
		reject = 0;
		resend = false;
		if (mfrr < new_state.cppr) {
			/* Reject a pending interrupt if not an IPI */
			if (mfrr <= new_state.pending_pri) {
				reject = new_state.xisr;
				new_state.pending_pri = mfrr;
				new_state.xisr = XICS_IPI;
			}
		}

		if (mfrr > old_state.mfrr) {
			resend = new_state.need_resend;
			new_state.need_resend = 0;
		}
	} while (!icp_try_update(icp, old_state, new_state, local));

	/* Handle reject */
	if (reject && reject != XICS_IPI)
		icp_deliver_irq(xics, icp, reject);

	/* Handle resend */
	if (resend)
		icp_check_resend(xics, icp);

	return H_SUCCESS;
}

static int kvmppc_h_ipoll(struct kvm_vcpu *vcpu, unsigned long server)
{
	union kvmppc_icp_state state;
	struct kvmppc_icp *icp;

	icp = vcpu->arch.icp;
	if (icp->server_num != server) {
		icp = kvmppc_xics_find_server(vcpu->kvm, server);
		if (!icp)
			return H_PARAMETER;
	}
	state = ACCESS_ONCE(icp->state);
	kvmppc_set_gpr(vcpu, 4, ((u32)state.cppr << 24) | state.xisr);
	kvmppc_set_gpr(vcpu, 5, state.mfrr);
	return H_SUCCESS;
}

static noinline void kvmppc_h_cppr(struct kvm_vcpu *vcpu, unsigned long cppr)
{
	union kvmppc_icp_state old_state, new_state;
	struct kvmppc_xics *xics = vcpu->kvm->arch.xics;
	struct kvmppc_icp *icp = vcpu->arch.icp;
	u32 reject;

	XICS_DBG("h_cppr vcpu %d cppr %#lx\n", vcpu->vcpu_id, cppr);

	/*
	 * ICP State: Set_CPPR
	 *
	 * We can safely compare the new value with the current
	 * value outside of the transaction as the CPPR is only
	 * ever changed by the processor on itself
	 */
	if (cppr > icp->state.cppr)
		icp_down_cppr(xics, icp, cppr);
	else if (cppr == icp->state.cppr)
		return;

	/*
	 * ICP State: Up_CPPR
	 *
	 * The processor is raising its priority, this can result
	 * in a rejection of a pending interrupt:
	 *
	 * ICP State: Reject_Current
	 *
	 * We can remove EE from the current processor, the update
	 * transaction will set it again if needed
	 */
	kvmppc_book3s_dequeue_irqprio(icp->vcpu,
				      BOOK3S_INTERRUPT_EXTERNAL_LEVEL);

	do {
		old_state = new_state = ACCESS_ONCE(icp->state);

		reject = 0;
		new_state.cppr = cppr;

		if (cppr <= new_state.pending_pri) {
			reject = new_state.xisr;
			new_state.xisr = 0;
			new_state.pending_pri = 0xff;
		}

	} while (!icp_try_update(icp, old_state, new_state, true));

	/*
	 * Check for rejects. They are handled by doing a new delivery
	 * attempt (see comments in icp_deliver_irq).
	 */
	if (reject && reject != XICS_IPI)
		icp_deliver_irq(xics, icp, reject);
}

static noinline int kvmppc_h_eoi(struct kvm_vcpu *vcpu, unsigned long xirr)
{
	struct kvmppc_xics *xics = vcpu->kvm->arch.xics;
	struct kvmppc_icp *icp = vcpu->arch.icp;
	struct kvmppc_ics *ics;
	struct ics_irq_state *state;
	u32 irq = xirr & 0x00ffffff;
	u16 src;

	XICS_DBG("h_eoi vcpu %d eoi %#lx\n", vcpu->vcpu_id, xirr);

	/*
	 * ICP State: EOI
	 *
	 * Note: If EOI is incorrectly used by SW to lower the CPPR
	 * value (ie more favored), we do not check for rejection of
	 * a pending interrupt, this is a SW error and PAPR sepcifies
	 * that we don't have to deal with it.
	 *
	 * The sending of an EOI to the ICS is handled after the
	 * CPPR update
	 *
	 * ICP State: Down_CPPR which we handle
	 * in a separate function as it's shared with H_CPPR.
	 */
	icp_down_cppr(xics, icp, xirr >> 24);

	/* IPIs have no EOI */
	if (irq == XICS_IPI)
		return H_SUCCESS;
	/*
	 * EOI handling: If the interrupt is still asserted, we need to
	 * resend it. We can take a lockless "peek" at the ICS state here.
	 *
	 * "Message" interrupts will never have "asserted" set
	 */
	ics = kvmppc_xics_find_ics(xics, irq, &src);
	if (!ics) {
		XICS_DBG("h_eoi: IRQ 0x%06x not found !\n", irq);
		return H_PARAMETER;
	}
	state = &ics->irq_state[src];

	/* Still asserted, resend it */
	if (state->asserted)
		icp_deliver_irq(xics, icp, irq);

	kvm_notify_acked_irq(vcpu->kvm, 0, irq);

	return H_SUCCESS;
}

static noinline int kvmppc_xics_rm_complete(struct kvm_vcpu *vcpu, u32 hcall)
{
	struct kvmppc_xics *xics = vcpu->kvm->arch.xics;
	struct kvmppc_icp *icp = vcpu->arch.icp;

	XICS_DBG("XICS_RM: H_%x completing, act: %x state: %lx tgt: %p\n",
		 hcall, icp->rm_action, icp->rm_dbgstate.raw, icp->rm_dbgtgt);

	if (icp->rm_action & XICS_RM_KICK_VCPU)
		kvmppc_fast_vcpu_kick(icp->rm_kick_target);
	if (icp->rm_action & XICS_RM_CHECK_RESEND)
		icp_check_resend(xics, icp->rm_resend_icp);
	if (icp->rm_action & XICS_RM_REJECT)
		icp_deliver_irq(xics, icp, icp->rm_reject);
	if (icp->rm_action & XICS_RM_NOTIFY_EOI)
		kvm_notify_acked_irq(vcpu->kvm, 0, icp->rm_eoied_irq);

	icp->rm_action = 0;

	return H_SUCCESS;
}

int kvmppc_xics_hcall(struct kvm_vcpu *vcpu, u32 req)
{
	struct kvmppc_xics *xics = vcpu->kvm->arch.xics;
	unsigned long res;
	int rc = H_SUCCESS;

	/* Check if we have an ICP */
	if (!xics || !vcpu->arch.icp)
		return H_HARDWARE;

	/* These requests don't have real-mode implementations at present */
	switch (req) {
	case H_XIRR_X:
		res = kvmppc_h_xirr(vcpu);
		kvmppc_set_gpr(vcpu, 4, res);
		kvmppc_set_gpr(vcpu, 5, get_tb());
		return rc;
	case H_IPOLL:
		rc = kvmppc_h_ipoll(vcpu, kvmppc_get_gpr(vcpu, 4));
		return rc;
	}

	/* Check for real mode returning too hard */
	if (xics->real_mode && is_kvmppc_hv_enabled(vcpu->kvm))
		return kvmppc_xics_rm_complete(vcpu, req);

	switch (req) {
	case H_XIRR:
		res = kvmppc_h_xirr(vcpu);
		kvmppc_set_gpr(vcpu, 4, res);
		break;
	case H_CPPR:
		kvmppc_h_cppr(vcpu, kvmppc_get_gpr(vcpu, 4));
		break;
	case H_EOI:
		rc = kvmppc_h_eoi(vcpu, kvmppc_get_gpr(vcpu, 4));
		break;
	case H_IPI:
		rc = kvmppc_h_ipi(vcpu, kvmppc_get_gpr(vcpu, 4),
				  kvmppc_get_gpr(vcpu, 5));
		break;
	}

	return rc;
}
EXPORT_SYMBOL_GPL(kvmppc_xics_hcall);


/* -- Initialisation code etc. -- */

static int xics_debug_show(struct seq_file *m, void *private)
{
	struct kvmppc_xics *xics = m->private;
	struct kvm *kvm = xics->kvm;
	struct kvm_vcpu *vcpu;
	int icsid, i;

	if (!kvm)
		return 0;

	seq_printf(m, "=========\nICP state\n=========\n");

	kvm_for_each_vcpu(i, vcpu, kvm) {
		struct kvmppc_icp *icp = vcpu->arch.icp;
		union kvmppc_icp_state state;

		if (!icp)
			continue;

		state.raw = ACCESS_ONCE(icp->state.raw);
		seq_printf(m, "cpu server %#lx XIRR:%#x PPRI:%#x CPPR:%#x MFRR:%#x OUT:%d NR:%d\n",
			   icp->server_num, state.xisr,
			   state.pending_pri, state.cppr, state.mfrr,
			   state.out_ee, state.need_resend);
	}

	for (icsid = 0; icsid <= KVMPPC_XICS_MAX_ICS_ID; icsid++) {
		struct kvmppc_ics *ics = xics->ics[icsid];

		if (!ics)
			continue;

		seq_printf(m, "=========\nICS state for ICS 0x%x\n=========\n",
			   icsid);

		mutex_lock(&ics->lock);

		for (i = 0; i < KVMPPC_XICS_IRQ_PER_ICS; i++) {
			struct ics_irq_state *irq = &ics->irq_state[i];

			seq_printf(m, "irq 0x%06x: server %#x prio %#x save prio %#x asserted %d resend %d masked pending %d\n",
				   irq->number, irq->server, irq->priority,
				   irq->saved_priority, irq->asserted,
				   irq->resend, irq->masked_pending);

		}
		mutex_unlock(&ics->lock);
	}
	return 0;
}

static int xics_debug_open(struct inode *inode, struct file *file)
{
	return single_open(file, xics_debug_show, inode->i_private);
}

static const struct file_operations xics_debug_fops = {
	.open = xics_debug_open,
	.read = seq_read,
	.llseek = seq_lseek,
	.release = single_release,
};

static void xics_debugfs_init(struct kvmppc_xics *xics)
{
	char *name;

	name = kasprintf(GFP_KERNEL, "kvm-xics-%p", xics);
	if (!name) {
		pr_err("%s: no memory for name\n", __func__);
		return;
	}

	xics->dentry = debugfs_create_file(name, S_IRUGO, powerpc_debugfs_root,
					   xics, &xics_debug_fops);

	pr_debug("%s: created %s\n", __func__, name);
	kfree(name);
}

static struct kvmppc_ics *kvmppc_xics_create_ics(struct kvm *kvm,
					struct kvmppc_xics *xics, int irq)
{
	struct kvmppc_ics *ics;
	int i, icsid;

	icsid = irq >> KVMPPC_XICS_ICS_SHIFT;

	mutex_lock(&kvm->lock);

	/* ICS already exists - somebody else got here first */
	if (xics->ics[icsid])
		goto out;

	/* Create the ICS */
	ics = kzalloc(sizeof(struct kvmppc_ics), GFP_KERNEL);
	if (!ics)
		goto out;

	mutex_init(&ics->lock);
	ics->icsid = icsid;

	for (i = 0; i < KVMPPC_XICS_IRQ_PER_ICS; i++) {
		ics->irq_state[i].number = (icsid << KVMPPC_XICS_ICS_SHIFT) | i;
		ics->irq_state[i].priority = MASKED;
		ics->irq_state[i].saved_priority = MASKED;
	}
	smp_wmb();
	xics->ics[icsid] = ics;

	if (icsid > xics->max_icsid)
		xics->max_icsid = icsid;

 out:
	mutex_unlock(&kvm->lock);
	return xics->ics[icsid];
}

int kvmppc_xics_create_icp(struct kvm_vcpu *vcpu, unsigned long server_num)
{
	struct kvmppc_icp *icp;

	if (!vcpu->kvm->arch.xics)
		return -ENODEV;

	if (kvmppc_xics_find_server(vcpu->kvm, server_num))
		return -EEXIST;

	icp = kzalloc(sizeof(struct kvmppc_icp), GFP_KERNEL);
	if (!icp)
		return -ENOMEM;

	icp->vcpu = vcpu;
	icp->server_num = server_num;
	icp->state.mfrr = MASKED;
	icp->state.pending_pri = MASKED;
	vcpu->arch.icp = icp;

	XICS_DBG("created server for vcpu %d\n", vcpu->vcpu_id);

	return 0;
}

u64 kvmppc_xics_get_icp(struct kvm_vcpu *vcpu)
{
	struct kvmppc_icp *icp = vcpu->arch.icp;
	union kvmppc_icp_state state;

	if (!icp)
		return 0;
	state = icp->state;
	return ((u64)state.cppr << KVM_REG_PPC_ICP_CPPR_SHIFT) |
		((u64)state.xisr << KVM_REG_PPC_ICP_XISR_SHIFT) |
		((u64)state.mfrr << KVM_REG_PPC_ICP_MFRR_SHIFT) |
		((u64)state.pending_pri << KVM_REG_PPC_ICP_PPRI_SHIFT);
}

int kvmppc_xics_set_icp(struct kvm_vcpu *vcpu, u64 icpval)
{
	struct kvmppc_icp *icp = vcpu->arch.icp;
	struct kvmppc_xics *xics = vcpu->kvm->arch.xics;
	union kvmppc_icp_state old_state, new_state;
	struct kvmppc_ics *ics;
	u8 cppr, mfrr, pending_pri;
	u32 xisr;
	u16 src;
	bool resend;

	if (!icp || !xics)
		return -ENOENT;

	cppr = icpval >> KVM_REG_PPC_ICP_CPPR_SHIFT;
	xisr = (icpval >> KVM_REG_PPC_ICP_XISR_SHIFT) &
		KVM_REG_PPC_ICP_XISR_MASK;
	mfrr = icpval >> KVM_REG_PPC_ICP_MFRR_SHIFT;
	pending_pri = icpval >> KVM_REG_PPC_ICP_PPRI_SHIFT;

	/* Require the new state to be internally consistent */
	if (xisr == 0) {
		if (pending_pri != 0xff)
			return -EINVAL;
	} else if (xisr == XICS_IPI) {
		if (pending_pri != mfrr || pending_pri >= cppr)
			return -EINVAL;
	} else {
		if (pending_pri >= mfrr || pending_pri >= cppr)
			return -EINVAL;
		ics = kvmppc_xics_find_ics(xics, xisr, &src);
		if (!ics)
			return -EINVAL;
	}

	new_state.raw = 0;
	new_state.cppr = cppr;
	new_state.xisr = xisr;
	new_state.mfrr = mfrr;
	new_state.pending_pri = pending_pri;

	/*
	 * Deassert the CPU interrupt request.
	 * icp_try_update will reassert it if necessary.
	 */
	kvmppc_book3s_dequeue_irqprio(icp->vcpu,
				      BOOK3S_INTERRUPT_EXTERNAL_LEVEL);

	/*
	 * Note that if we displace an interrupt from old_state.xisr,
	 * we don't mark it as rejected.  We expect userspace to set
	 * the state of the interrupt sources to be consistent with
	 * the ICP states (either before or afterwards, which doesn't
	 * matter).  We do handle resends due to CPPR becoming less
	 * favoured because that is necessary to end up with a
	 * consistent state in the situation where userspace restores
	 * the ICS states before the ICP states.
	 */
	do {
		old_state = ACCESS_ONCE(icp->state);

		if (new_state.mfrr <= old_state.mfrr) {
			resend = false;
			new_state.need_resend = old_state.need_resend;
		} else {
			resend = old_state.need_resend;
			new_state.need_resend = 0;
		}
	} while (!icp_try_update(icp, old_state, new_state, false));

	if (resend)
		icp_check_resend(xics, icp);

	return 0;
}

static int xics_get_source(struct kvmppc_xics *xics, long irq, u64 addr)
{
	int ret;
	struct kvmppc_ics *ics;
	struct ics_irq_state *irqp;
	u64 __user *ubufp = (u64 __user *) addr;
	u16 idx;
	u64 val, prio;

	ics = kvmppc_xics_find_ics(xics, irq, &idx);
	if (!ics)
		return -ENOENT;

	irqp = &ics->irq_state[idx];
	mutex_lock(&ics->lock);
	ret = -ENOENT;
	if (irqp->exists) {
		val = irqp->server;
		prio = irqp->priority;
		if (prio == MASKED) {
			val |= KVM_XICS_MASKED;
			prio = irqp->saved_priority;
		}
		val |= prio << KVM_XICS_PRIORITY_SHIFT;
		if (irqp->asserted)
			val |= KVM_XICS_LEVEL_SENSITIVE | KVM_XICS_PENDING;
		else if (irqp->masked_pending || irqp->resend)
			val |= KVM_XICS_PENDING;
		ret = 0;
	}
	mutex_unlock(&ics->lock);

	if (!ret && put_user(val, ubufp))
		ret = -EFAULT;

	return ret;
}

static int xics_set_source(struct kvmppc_xics *xics, long irq, u64 addr)
{
	struct kvmppc_ics *ics;
	struct ics_irq_state *irqp;
	u64 __user *ubufp = (u64 __user *) addr;
	u16 idx;
	u64 val;
	u8 prio;
	u32 server;

	if (irq < KVMPPC_XICS_FIRST_IRQ || irq >= KVMPPC_XICS_NR_IRQS)
		return -ENOENT;

	ics = kvmppc_xics_find_ics(xics, irq, &idx);
	if (!ics) {
		ics = kvmppc_xics_create_ics(xics->kvm, xics, irq);
		if (!ics)
			return -ENOMEM;
	}
	irqp = &ics->irq_state[idx];
	if (get_user(val, ubufp))
		return -EFAULT;

	server = val & KVM_XICS_DESTINATION_MASK;
	prio = val >> KVM_XICS_PRIORITY_SHIFT;
	if (prio != MASKED &&
	    kvmppc_xics_find_server(xics->kvm, server) == NULL)
		return -EINVAL;

	mutex_lock(&ics->lock);
	irqp->server = server;
	irqp->saved_priority = prio;
	if (val & KVM_XICS_MASKED)
		prio = MASKED;
	irqp->priority = prio;
	irqp->resend = 0;
	irqp->masked_pending = 0;
	irqp->asserted = 0;
	if ((val & KVM_XICS_PENDING) && (val & KVM_XICS_LEVEL_SENSITIVE))
		irqp->asserted = 1;
	irqp->exists = 1;
	mutex_unlock(&ics->lock);

	if (val & KVM_XICS_PENDING)
		icp_deliver_irq(xics, NULL, irqp->number);

	return 0;
}

<<<<<<< HEAD
=======
int kvm_set_irq(struct kvm *kvm, int irq_source_id, u32 irq, int level,
		bool line_status)
{
	struct kvmppc_xics *xics = kvm->arch.xics;

	return ics_deliver_irq(xics, irq, level);
}

int kvm_set_msi(struct kvm_kernel_irq_routing_entry *irq_entry, struct kvm *kvm,
		int irq_source_id, int level, bool line_status)
{
	if (!level)
		return -1;
	return kvm_set_irq(kvm, irq_source_id, irq_entry->gsi,
			   level, line_status);
}

>>>>>>> fc14f9c1
static int xics_set_attr(struct kvm_device *dev, struct kvm_device_attr *attr)
{
	struct kvmppc_xics *xics = dev->private;

	switch (attr->group) {
	case KVM_DEV_XICS_GRP_SOURCES:
		return xics_set_source(xics, attr->attr, attr->addr);
	}
	return -ENXIO;
}

static int xics_get_attr(struct kvm_device *dev, struct kvm_device_attr *attr)
{
	struct kvmppc_xics *xics = dev->private;

	switch (attr->group) {
	case KVM_DEV_XICS_GRP_SOURCES:
		return xics_get_source(xics, attr->attr, attr->addr);
	}
	return -ENXIO;
}

static int xics_has_attr(struct kvm_device *dev, struct kvm_device_attr *attr)
{
	switch (attr->group) {
	case KVM_DEV_XICS_GRP_SOURCES:
		if (attr->attr >= KVMPPC_XICS_FIRST_IRQ &&
		    attr->attr < KVMPPC_XICS_NR_IRQS)
			return 0;
		break;
	}
	return -ENXIO;
}

static void kvmppc_xics_free(struct kvm_device *dev)
{
	struct kvmppc_xics *xics = dev->private;
	int i;
	struct kvm *kvm = xics->kvm;

	debugfs_remove(xics->dentry);

	if (kvm)
		kvm->arch.xics = NULL;

	for (i = 0; i <= xics->max_icsid; i++)
		kfree(xics->ics[i]);
	kfree(xics);
	kfree(dev);
}

static int kvmppc_xics_create(struct kvm_device *dev, u32 type)
{
	struct kvmppc_xics *xics;
	struct kvm *kvm = dev->kvm;
	int ret = 0;

	xics = kzalloc(sizeof(*xics), GFP_KERNEL);
	if (!xics)
		return -ENOMEM;

	dev->private = xics;
	xics->dev = dev;
	xics->kvm = kvm;

	/* Already there ? */
	mutex_lock(&kvm->lock);
	if (kvm->arch.xics)
		ret = -EEXIST;
	else
		kvm->arch.xics = xics;
	mutex_unlock(&kvm->lock);

	if (ret) {
		kfree(xics);
		return ret;
	}

	kvm->default_irq_route.type = KVM_IRQ_ROUTING_IRQCHIP;
	kvm->default_irq_route.set = xics_set_irq;
	kvm->default_irq_route.irqchip.irqchip = 0;

	xics_debugfs_init(xics);

#ifdef CONFIG_KVM_BOOK3S_HV_POSSIBLE
	if (cpu_has_feature(CPU_FTR_ARCH_206)) {
		/* Enable real mode support */
		xics->real_mode = ENABLE_REALMODE;
		xics->real_mode_dbg = DEBUG_REALMODE;
	}
#endif /* CONFIG_KVM_BOOK3S_HV_POSSIBLE */

	return 0;
}

struct kvm_device_ops kvm_xics_ops = {
	.name = "kvm-xics",
	.create = kvmppc_xics_create,
	.destroy = kvmppc_xics_free,
	.set_attr = xics_set_attr,
	.get_attr = xics_get_attr,
	.has_attr = xics_has_attr,
};

int kvmppc_xics_connect_vcpu(struct kvm_device *dev, struct kvm_vcpu *vcpu,
			     u32 xcpu)
{
	struct kvmppc_xics *xics = dev->private;
	int r = -EBUSY;

	if (dev->ops != &kvm_xics_ops)
		return -EPERM;
	if (xics->kvm != vcpu->kvm)
		return -EPERM;
	if (vcpu->arch.irq_type)
		return -EBUSY;

	r = kvmppc_xics_create_icp(vcpu, xcpu);
	if (!r)
		vcpu->arch.irq_type = KVMPPC_IRQ_XICS;

	return r;
}

void kvmppc_xics_free_icp(struct kvm_vcpu *vcpu)
{
	if (!vcpu->arch.icp)
		return;
	kfree(vcpu->arch.icp);
	vcpu->arch.icp = NULL;
	vcpu->arch.irq_type = KVMPPC_IRQ_DEFAULT;
}

<<<<<<< HEAD
/*
 * Return value ideally indicates how the interrupt was handled, but no
 * callers look at it (given that we don't implement KVM_IRQ_LINE_STATUS),
 * so just return 0.
 */
=======
>>>>>>> fc14f9c1
static int xics_set_irq(struct kvm_kernel_irq_routing_entry *e,
			struct kvm *kvm, int irq_source_id, int level,
			bool line_status)
{
<<<<<<< HEAD
	struct kvmppc_xics *xics = kvm->arch.xics;
	u32 irq = e->irqchip.pin;

	return ics_deliver_irq(xics, irq, level);
}

int kvm_set_msi(struct kvm_kernel_irq_routing_entry *e,
		struct kvm *kvm, int irq_source_id, int level, bool line_status)
{
	return -EINVAL;
}

int kvm_set_routing_entry(struct kvm_irq_routing_table *rt,
			  struct kvm_kernel_irq_routing_entry *e,
			  const struct kvm_irq_routing_entry *ue)
{
	int r = -EINVAL;

	switch (ue->type) {
	case KVM_IRQ_ROUTING_IRQCHIP:
		e->set = xics_set_irq;
		e->irqchip.irqchip = ue->u.irqchip.irqchip;
		e->irqchip.pin = ue->u.irqchip.pin;
		if (e->irqchip.pin >= KVM_IRQCHIP_NUM_PINS)
			goto out;
		rt->chip[ue->u.irqchip.irqchip][e->irqchip.pin] = ue->gsi;
		break;
	case KVM_IRQ_ROUTING_MSI:
		/* No MSI support for now */
		goto out;
	default:
		goto out;
	}

	r = 0;
out:
	return r;
=======
	return kvm_set_irq(kvm, irq_source_id, e->gsi, level, line_status);
}

int kvm_irq_map_gsi(struct kvm *kvm,
		    struct kvm_kernel_irq_routing_entry *entries, int gsi)
{
	entries->gsi = gsi;
	entries->type = KVM_IRQ_ROUTING_IRQCHIP;
	entries->set = xics_set_irq;
	entries->irqchip.irqchip = 0;
	entries->irqchip.pin = gsi;
	return 1;
}

int kvm_irq_map_chip_pin(struct kvm *kvm, unsigned irqchip, unsigned pin)
{
	return pin;
>>>>>>> fc14f9c1
}<|MERGE_RESOLUTION|>--- conflicted
+++ resolved
@@ -34,10 +34,6 @@
 
 #define ENABLE_REALMODE	true
 #define DEBUG_REALMODE	false
-
-static int xics_set_irq(struct kvm_kernel_irq_routing_entry *e,
-			struct kvm *kvm, int irq_source_id, int level,
-			bool line_status);
 
 /*
  * LOCKING
@@ -68,14 +64,11 @@
 static void icp_deliver_irq(struct kvmppc_xics *xics, struct kvmppc_icp *icp,
 			    u32 new_irq);
 
-<<<<<<< HEAD
-=======
 /*
  * Return value ideally indicates how the interrupt was handled, but no
  * callers look at it (given that we don't implement KVM_IRQ_LINE_STATUS),
  * so just return 0.
  */
->>>>>>> fc14f9c1
 static int ics_deliver_irq(struct kvmppc_xics *xics, u32 irq, u32 level)
 {
 	struct ics_irq_state *state;
@@ -1193,8 +1186,6 @@
 	return 0;
 }
 
-<<<<<<< HEAD
-=======
 int kvm_set_irq(struct kvm *kvm, int irq_source_id, u32 irq, int level,
 		bool line_status)
 {
@@ -1212,7 +1203,6 @@
 			   level, line_status);
 }
 
->>>>>>> fc14f9c1
 static int xics_set_attr(struct kvm_device *dev, struct kvm_device_attr *attr)
 {
 	struct kvmppc_xics *xics = dev->private;
@@ -1290,10 +1280,6 @@
 		kfree(xics);
 		return ret;
 	}
-
-	kvm->default_irq_route.type = KVM_IRQ_ROUTING_IRQCHIP;
-	kvm->default_irq_route.set = xics_set_irq;
-	kvm->default_irq_route.irqchip.irqchip = 0;
 
 	xics_debugfs_init(xics);
 
@@ -1346,57 +1332,10 @@
 	vcpu->arch.irq_type = KVMPPC_IRQ_DEFAULT;
 }
 
-<<<<<<< HEAD
-/*
- * Return value ideally indicates how the interrupt was handled, but no
- * callers look at it (given that we don't implement KVM_IRQ_LINE_STATUS),
- * so just return 0.
- */
-=======
->>>>>>> fc14f9c1
 static int xics_set_irq(struct kvm_kernel_irq_routing_entry *e,
 			struct kvm *kvm, int irq_source_id, int level,
 			bool line_status)
 {
-<<<<<<< HEAD
-	struct kvmppc_xics *xics = kvm->arch.xics;
-	u32 irq = e->irqchip.pin;
-
-	return ics_deliver_irq(xics, irq, level);
-}
-
-int kvm_set_msi(struct kvm_kernel_irq_routing_entry *e,
-		struct kvm *kvm, int irq_source_id, int level, bool line_status)
-{
-	return -EINVAL;
-}
-
-int kvm_set_routing_entry(struct kvm_irq_routing_table *rt,
-			  struct kvm_kernel_irq_routing_entry *e,
-			  const struct kvm_irq_routing_entry *ue)
-{
-	int r = -EINVAL;
-
-	switch (ue->type) {
-	case KVM_IRQ_ROUTING_IRQCHIP:
-		e->set = xics_set_irq;
-		e->irqchip.irqchip = ue->u.irqchip.irqchip;
-		e->irqchip.pin = ue->u.irqchip.pin;
-		if (e->irqchip.pin >= KVM_IRQCHIP_NUM_PINS)
-			goto out;
-		rt->chip[ue->u.irqchip.irqchip][e->irqchip.pin] = ue->gsi;
-		break;
-	case KVM_IRQ_ROUTING_MSI:
-		/* No MSI support for now */
-		goto out;
-	default:
-		goto out;
-	}
-
-	r = 0;
-out:
-	return r;
-=======
 	return kvm_set_irq(kvm, irq_source_id, e->gsi, level, line_status);
 }
 
@@ -1414,5 +1353,4 @@
 int kvm_irq_map_chip_pin(struct kvm *kvm, unsigned irqchip, unsigned pin)
 {
 	return pin;
->>>>>>> fc14f9c1
 }