--- conflicted
+++ resolved
@@ -61,11 +61,7 @@
 
 ifdef CONFIG_KVM_BOOK3S_PR_POSSIBLE
 kvm-book3s_64-module-objs := \
-<<<<<<< HEAD
-	../../../virt/kvm/coalesced_mmio.o
-=======
 	$(KVM)/coalesced_mmio.o
->>>>>>> fc14f9c1
 
 kvm-book3s_64-builtin-objs-$(CONFIG_KVM_BOOK3S_64_HANDLER) += \
 	book3s_rmhandlers.o
@@ -85,25 +81,18 @@
 	book3s_hv_rm_mmu.o \
 	book3s_hv_ras.o \
 	book3s_hv_builtin.o \
-	book3s_hv_cma.o \
 	$(kvm-book3s_64-builtin-xics-objs-y)
 endif
 
 kvm-book3s_64-objs-$(CONFIG_KVM_XICS) += \
 	book3s_xics.o
 
-<<<<<<< HEAD
 kvm-book3s_64-objs-$(CONFIG_KVM_VFIO) += \
-	$(addprefix ../../../virt/kvm/, vfio.o)
+	$(KVM)/vfio.o
 
-kvm-book3s_64-module-objs += \
-	../../../virt/kvm/kvm_main.o \
-	../../../virt/kvm/eventfd.o \
-=======
 kvm-book3s_64-module-objs += \
 	$(KVM)/kvm_main.o \
 	$(KVM)/eventfd.o \
->>>>>>> fc14f9c1
 	powerpc.o \
 	emulate_loadstore.o \
 	book3s.o \
