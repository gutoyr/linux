--- conflicted
+++ resolved
@@ -1902,11 +1902,7 @@
 	.long	0		/* 0x10 - H_CLEAR_MOD */
 	.long	0		/* 0x14 - H_CLEAR_REF */
 	.long	DOTSYM(kvmppc_h_protect) - hcall_real_table
-<<<<<<< HEAD
-	.long	0
-=======
 	.long	DOTSYM(kvmppc_h_get_tce) - hcall_real_table
->>>>>>> bb1d2670
 	.long	DOTSYM(kvmppc_rm_h_put_tce) - hcall_real_table
 	.long	0		/* 0x24 - H_SET_SPRG0 */
 	.long	DOTSYM(kvmppc_h_set_dabr) - hcall_real_table
@@ -1987,7 +1983,6 @@
 	.long	DOTSYM(kvmppc_h_set_xdabr) - hcall_real_table
 	.long	DOTSYM(kvmppc_rm_h_stuff_tce) - hcall_real_table
 	.long	DOTSYM(kvmppc_rm_h_put_tce_indirect) - hcall_real_table
-<<<<<<< HEAD
 	.long	0		/* 0x140 */
 	.long	0		/* 0x144 */
 	.long	0		/* 0x148 */
@@ -2101,8 +2096,6 @@
 	.long	0		/* 0x2f8 */
 	.long	0		/* 0x2fc */
 	.long	DOTSYM(kvmppc_h_random) - hcall_real_table
-=======
->>>>>>> bb1d2670
 	.globl	hcall_real_table_end
 hcall_real_table_end:
 
