--- conflicted
+++ resolved
@@ -22,26 +22,6 @@
 #include <asm/synch.h>
 #include <asm/ppc-opcode.h>
 
-<<<<<<< HEAD
-=======
-/* Translate address of a vmalloc'd thing to a linear map address */
-static void *real_vmalloc_addr(void *x)
-{
-	unsigned long addr = (unsigned long) x;
-	pte_t *p;
-	/*
-	 * assume we don't have huge pages in vmalloc space...
-	 * So don't worry about THP collapse/split. Called
-	 * Only in realmode, hence won't need irq_save/restore.
-	 */
-	p = __find_linux_pte_or_hugepte(swapper_pg_dir, addr, NULL, NULL);
-	if (!p || !pte_present(*p))
-		return NULL;
-	addr = (pte_pfn(*p) << PAGE_SHIFT) | (addr & ~PAGE_MASK);
-	return __va(addr);
-}
-
->>>>>>> afd2ff9b
 /* Return 1 if we need to do a global tlbie, 0 if we can use tlbiel */
 static int global_invalidates(struct kvm *kvm, unsigned long flags)
 {
@@ -224,16 +204,6 @@
 	 * retry via mmu_notifier_retry.
 	 */
 	if (realmode)
-<<<<<<< HEAD
-		ptep = __find_linux_pte_or_hugepte(pgdir, hva, &hpage_shift);
-	else {
-		local_irq_save(irq_flags);
-		ptep = find_linux_pte_or_hugepte(pgdir, hva, &hpage_shift);
-	}
-	if (ptep) {
-		pte_t pte;
-		unsigned long host_pte_size;
-=======
 		ptep = __find_linux_pte_or_hugepte(pgdir, hva, NULL,
 						   &hpage_shift);
 	else {
@@ -244,7 +214,6 @@
 	if (ptep) {
 		pte_t pte;
 		unsigned int host_pte_size;
->>>>>>> afd2ff9b
 
 		if (hpage_shift)
 			host_pte_size = 1ul << hpage_shift;
@@ -259,14 +228,8 @@
 				local_irq_restore(flags);
 			return H_PARAMETER;
 		}
-<<<<<<< HEAD
-
-		pte = kvmppc_read_update_linux_pte(ptep, writing);
-		if (pte_present(pte) && !pte_numa(pte)) {
-=======
 		pte = kvmppc_read_update_linux_pte(ptep, writing);
 		if (pte_present(pte) && !pte_protnone(pte)) {
->>>>>>> afd2ff9b
 			if (writing && !pte_write(pte))
 				/* make the actual HPTE be read-only */
 				ptel = hpte_make_readonly(ptel);
@@ -276,11 +239,8 @@
 			pa |= gpa & ~PAGE_MASK;
 		}
 	}
-<<<<<<< HEAD
-=======
 	if (!realmode)
 		local_irq_restore(irq_flags);
->>>>>>> afd2ff9b
 
 	ptel &= ~(HPTE_R_PP0 - psize);
 	ptel |= pa;
@@ -353,8 +313,6 @@
 				return H_PTEG_FULL;
 			}
 		}
-		if (!realmode)
-			local_irq_restore(irq_flags);
 	}
 
 	/* Save away the guest's idea of the second HPTE dword */
@@ -481,9 +439,6 @@
 		hpte[0] &= ~cpu_to_be64(HPTE_V_VALID);
 		rb = compute_tlbie_rb(v, be64_to_cpu(hpte[1]), pte_index);
 		do_tlbies(kvm, &rb, 1, global_invalidates(kvm, flags), true);
-<<<<<<< HEAD
-		/* Read PTE low word after tlbie to get final R/C values */
-=======
 		/*
 		 * The reference (R) and change (C) bits in a HPT
 		 * entry can be set by hardware at any time up until
@@ -493,7 +448,6 @@
 		 * the invalidation sequence has completed in order to
 		 * obtain reliable values of R and C.
 		 */
->>>>>>> afd2ff9b
 		remove_revmap_chain(kvm, pte_index, rev, v,
 				    be64_to_cpu(hpte[1]));
 	}
