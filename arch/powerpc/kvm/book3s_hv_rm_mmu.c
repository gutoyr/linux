/*
 * This program is free software; you can redistribute it and/or modify
 * it under the terms of the GNU General Public License, version 2, as
 * published by the Free Software Foundation.
 *
 * Copyright 2010-2011 Paul Mackerras, IBM Corp. <paulus@au1.ibm.com>
 */

#include <linux/types.h>
#include <linux/string.h>
#include <linux/kvm.h>
#include <linux/kvm_host.h>
#include <linux/hugetlb.h>
#include <linux/module.h>

#include <asm/tlbflush.h>
#include <asm/kvm_ppc.h>
#include <asm/kvm_book3s.h>
#include <asm/mmu-hash64.h>
#include <asm/hvcall.h>
#include <asm/synch.h>
#include <asm/ppc-opcode.h>

/* Translate address of a vmalloc'd thing to a linear map address */
static void *real_vmalloc_addr(void *x)
{
	unsigned long addr = (unsigned long) x;
	pte_t *p;

	p = find_linux_pte_or_hugepte(swapper_pg_dir, addr, NULL);
	if (!p || !pte_present(*p))
		return NULL;
	/* assume we don't have huge pages in vmalloc space... */
	addr = (pte_pfn(*p) << PAGE_SHIFT) | (addr & ~PAGE_MASK);
	return __va(addr);
}

/* Return 1 if we need to do a global tlbie, 0 if we can use tlbiel */
static int global_invalidates(struct kvm *kvm, unsigned long flags)
{
	int global;

	/*
	 * If there is only one vcore, and it's currently running,
	 * as indicated by local_paca->kvm_hstate.kvm_vcpu being set,
	 * we can use tlbiel as long as we mark all other physical
	 * cores as potentially having stale TLB entries for this lpid.
	 * If we're not using MMU notifiers, we never take pages away
	 * from the guest, so we can use tlbiel if requested.
	 * Otherwise, don't use tlbiel.
	 */
	if (kvm->arch.online_vcores == 1 && local_paca->kvm_hstate.kvm_vcpu)
		global = 0;
	else if (kvm->arch.using_mmu_notifiers)
		global = 1;
	else
		global = !(flags & H_LOCAL);

	if (!global) {
		/* any other core might now have stale TLB entries... */
		smp_wmb();
		cpumask_setall(&kvm->arch.need_tlb_flush);
		cpumask_clear_cpu(local_paca->kvm_hstate.kvm_vcore->pcpu,
				  &kvm->arch.need_tlb_flush);
	}

	return global;
}

/*
 * Add this HPTE into the chain for the real page.
 * Must be called with the chain locked; it unlocks the chain.
 */
void kvmppc_add_revmap_chain(struct kvm *kvm, struct revmap_entry *rev,
			     unsigned long *rmap, long pte_index, int realmode)
{
	struct revmap_entry *head, *tail;
	unsigned long i;

	if (*rmap & KVMPPC_RMAP_PRESENT) {
		i = *rmap & KVMPPC_RMAP_INDEX;
		head = &kvm->arch.revmap[i];
		if (realmode)
			head = real_vmalloc_addr(head);
		tail = &kvm->arch.revmap[head->back];
		if (realmode)
			tail = real_vmalloc_addr(tail);
		rev->forw = i;
		rev->back = head->back;
		tail->forw = pte_index;
		head->back = pte_index;
	} else {
		rev->forw = rev->back = pte_index;
		*rmap = (*rmap & ~KVMPPC_RMAP_INDEX) |
			pte_index | KVMPPC_RMAP_PRESENT;
	}
	unlock_rmap(rmap);
}
EXPORT_SYMBOL_GPL(kvmppc_add_revmap_chain);

/* Remove this HPTE from the chain for a real page */
static void remove_revmap_chain(struct kvm *kvm, long pte_index,
				struct revmap_entry *rev,
				unsigned long hpte_v, unsigned long hpte_r)
{
	struct revmap_entry *next, *prev;
	unsigned long gfn, ptel, head;
	struct kvm_memory_slot *memslot;
	unsigned long *rmap;
	unsigned long rcbits;

	rcbits = hpte_r & (HPTE_R_R | HPTE_R_C);
	ptel = rev->guest_rpte |= rcbits;
	gfn = hpte_rpn(ptel, hpte_page_size(hpte_v, ptel));
	memslot = __gfn_to_memslot(kvm_memslots_raw(kvm), gfn);
	if (!memslot)
		return;

	rmap = real_vmalloc_addr(&memslot->arch.rmap[gfn - memslot->base_gfn]);
	lock_rmap(rmap);

	head = *rmap & KVMPPC_RMAP_INDEX;
	next = real_vmalloc_addr(&kvm->arch.revmap[rev->forw]);
	prev = real_vmalloc_addr(&kvm->arch.revmap[rev->back]);
	next->back = rev->back;
	prev->forw = rev->forw;
	if (head == pte_index) {
		head = rev->forw;
		if (head == pte_index)
			*rmap &= ~(KVMPPC_RMAP_PRESENT | KVMPPC_RMAP_INDEX);
		else
			*rmap = (*rmap & ~KVMPPC_RMAP_INDEX) | head;
	}
	*rmap |= rcbits << KVMPPC_RMAP_RC_SHIFT;
	unlock_rmap(rmap);
}

static pte_t lookup_linux_pte_and_update(pgd_t *pgdir, unsigned long hva,
			      int writing, unsigned long *pte_sizep)
{
	pte_t *ptep;
	unsigned long ps = *pte_sizep;
	unsigned int hugepage_shift;

	ptep = find_linux_pte_or_hugepte(pgdir, hva, &hugepage_shift);
	if (!ptep)
		return __pte(0);
	if (hugepage_shift)
		*pte_sizep = 1ul << hugepage_shift;
	else
		*pte_sizep = PAGE_SIZE;
	if (ps > *pte_sizep)
		return __pte(0);
	return kvmppc_read_update_linux_pte(ptep, writing, hugepage_shift);
}

static inline void unlock_hpte(__be64 *hpte, unsigned long hpte_v)
{
	asm volatile(PPC_RELEASE_BARRIER "" : : : "memory");
	hpte[0] = cpu_to_be64(hpte_v);
}

long kvmppc_do_h_enter(struct kvm *kvm, unsigned long flags,
		       long pte_index, unsigned long pteh, unsigned long ptel,
		       pgd_t *pgdir, bool realmode, unsigned long *pte_idx_ret)
{
	unsigned long i, pa, gpa, gfn, psize;
	unsigned long slot_fn, hva;
	__be64 *hpte;
	struct revmap_entry *rev;
	unsigned long g_ptel;
	struct kvm_memory_slot *memslot;
	unsigned long *physp, pte_size;
	unsigned long is_io;
	unsigned long *rmap;
	pte_t pte;
	unsigned int writing;
	unsigned long mmu_seq;
	unsigned long rcbits;

	psize = hpte_page_size(pteh, ptel);
	if (!psize)
		return H_PARAMETER;
	writing = hpte_is_writable(ptel);
	pteh &= ~(HPTE_V_HVLOCK | HPTE_V_ABSENT | HPTE_V_VALID);
	ptel &= ~HPTE_GR_RESERVED;
	g_ptel = ptel;

	/* used later to detect if we might have been invalidated */
	mmu_seq = kvm->mmu_notifier_seq;
	smp_rmb();

	/* Find the memslot (if any) for this address */
	gpa = (ptel & HPTE_R_RPN) & ~(psize - 1);
	gfn = gpa >> PAGE_SHIFT;
	memslot = __gfn_to_memslot(kvm_memslots_raw(kvm), gfn);
	pa = 0;
	is_io = ~0ul;
	rmap = NULL;
	if (!(memslot && !(memslot->flags & KVM_MEMSLOT_INVALID))) {
		/* PPC970 can't do emulated MMIO */
		if (!cpu_has_feature(CPU_FTR_ARCH_206))
			return H_PARAMETER;
		/* Emulated MMIO - mark this with key=31 */
		pteh |= HPTE_V_ABSENT;
		ptel |= HPTE_R_KEY_HI | HPTE_R_KEY_LO;
		goto do_insert;
	}

	/* Check if the requested page fits entirely in the memslot. */
	if (!slot_is_aligned(memslot, psize))
		return H_PARAMETER;
	slot_fn = gfn - memslot->base_gfn;
	rmap = &memslot->arch.rmap[slot_fn];

	if (!kvm->arch.using_mmu_notifiers) {
		physp = memslot->arch.slot_phys;
		if (!physp)
			return H_PARAMETER;
		physp += slot_fn;
		if (realmode)
			physp = real_vmalloc_addr(physp);
		pa = *physp;
		if (!pa)
			return H_TOO_HARD;
		is_io = pa & (HPTE_R_I | HPTE_R_W);
		pte_size = PAGE_SIZE << (pa & KVMPPC_PAGE_ORDER_MASK);
		pa &= PAGE_MASK;
		pa |= gpa & ~PAGE_MASK;
	} else {
		/* Translate to host virtual address */
		hva = __gfn_to_hva_memslot(memslot, gfn);

		/* Look up the Linux PTE for the backing page */
		pte_size = psize;
		pte = lookup_linux_pte_and_update(pgdir, hva, writing,
						  &pte_size);
		if (pte_present(pte) && !pte_numa(pte)) {
			if (writing && !pte_write(pte))
				/* make the actual HPTE be read-only */
				ptel = hpte_make_readonly(ptel);
			is_io = hpte_cache_bits(pte_val(pte));
			pa = pte_pfn(pte) << PAGE_SHIFT;
			pa |= hva & (pte_size - 1);
			pa |= gpa & ~PAGE_MASK;
		}
	}

	if (pte_size < psize)
		return H_PARAMETER;

	ptel &= ~(HPTE_R_PP0 - psize);
	ptel |= pa;

	if (pa)
		pteh |= HPTE_V_VALID;
	else
		pteh |= HPTE_V_ABSENT;

	/* Check WIMG */
	if (is_io != ~0ul && !hpte_cache_flags_ok(ptel, is_io)) {
		if (is_io)
			return H_PARAMETER;
		/*
		 * Allow guest to map emulated device memory as
		 * uncacheable, but actually make it cacheable.
		 */
		ptel &= ~(HPTE_R_W|HPTE_R_I|HPTE_R_G);
		ptel |= HPTE_R_M;
	}

	/* Find and lock the HPTEG slot to use */
 do_insert:
	if (pte_index >= kvm->arch.hpt_npte)
		return H_PARAMETER;
	if (likely((flags & H_EXACT) == 0)) {
		pte_index &= ~7UL;
		hpte = (__be64 *)(kvm->arch.hpt_virt + (pte_index << 4));
		for (i = 0; i < 8; ++i) {
			if ((be64_to_cpu(*hpte) & HPTE_V_VALID) == 0 &&
			    try_lock_hpte(hpte, HPTE_V_HVLOCK | HPTE_V_VALID |
					  HPTE_V_ABSENT))
				break;
			hpte += 2;
		}
		if (i == 8) {
			/*
			 * Since try_lock_hpte doesn't retry (not even stdcx.
			 * failures), it could be that there is a free slot
			 * but we transiently failed to lock it.  Try again,
			 * actually locking each slot and checking it.
			 */
			hpte -= 16;
			for (i = 0; i < 8; ++i) {
				u64 pte;
				while (!try_lock_hpte(hpte, HPTE_V_HVLOCK))
					cpu_relax();
				pte = be64_to_cpu(*hpte);
				if (!(pte & (HPTE_V_VALID | HPTE_V_ABSENT)))
					break;
				*hpte &= ~cpu_to_be64(HPTE_V_HVLOCK);
				hpte += 2;
			}
			if (i == 8)
				return H_PTEG_FULL;
		}
		pte_index += i;
	} else {
		hpte = (__be64 *)(kvm->arch.hpt_virt + (pte_index << 4));
		if (!try_lock_hpte(hpte, HPTE_V_HVLOCK | HPTE_V_VALID |
				   HPTE_V_ABSENT)) {
			/* Lock the slot and check again */
			u64 pte;

			while (!try_lock_hpte(hpte, HPTE_V_HVLOCK))
				cpu_relax();
			pte = be64_to_cpu(*hpte);
			if (pte & (HPTE_V_VALID | HPTE_V_ABSENT)) {
				*hpte &= ~cpu_to_be64(HPTE_V_HVLOCK);
				return H_PTEG_FULL;
			}
		}
	}

	/* Save away the guest's idea of the second HPTE dword */
	rev = &kvm->arch.revmap[pte_index];
	if (realmode)
		rev = real_vmalloc_addr(rev);
	if (rev) {
		rev->guest_rpte = g_ptel;
		note_hpte_modification(kvm, rev);
	}

	/* Link HPTE into reverse-map chain */
	if (pteh & HPTE_V_VALID) {
		if (realmode)
			rmap = real_vmalloc_addr(rmap);
		lock_rmap(rmap);
		/* Check for pending invalidations under the rmap chain lock */
		if (kvm->arch.using_mmu_notifiers &&
		    mmu_notifier_retry(kvm, mmu_seq)) {
			/* inval in progress, write a non-present HPTE */
			pteh |= HPTE_V_ABSENT;
			pteh &= ~HPTE_V_VALID;
			unlock_rmap(rmap);
		} else {
			kvmppc_add_revmap_chain(kvm, rev, rmap, pte_index,
						realmode);
			/* Only set R/C in real HPTE if already set in *rmap */
			rcbits = *rmap >> KVMPPC_RMAP_RC_SHIFT;
			ptel &= rcbits | ~(HPTE_R_R | HPTE_R_C);
		}
	}

	hpte[1] = cpu_to_be64(ptel);

	/* Write the first HPTE dword, unlocking the HPTE and making it valid */
	eieio();
	hpte[0] = cpu_to_be64(pteh);
	asm volatile("ptesync" : : : "memory");

	*pte_idx_ret = pte_index;
	return H_SUCCESS;
}
EXPORT_SYMBOL_GPL(kvmppc_do_h_enter);

long kvmppc_h_enter(struct kvm_vcpu *vcpu, unsigned long flags,
		    long pte_index, unsigned long pteh, unsigned long ptel)
{
	return kvmppc_do_h_enter(vcpu->kvm, flags, pte_index, pteh, ptel,
				 vcpu->arch.pgdir, true, &vcpu->arch.gpr[4]);
}

#ifdef __BIG_ENDIAN__
#define LOCK_TOKEN	(*(u32 *)(&get_paca()->lock_token))
#else
#define LOCK_TOKEN	(*(u32 *)(&get_paca()->paca_index))
#endif

static inline int try_lock_tlbie(unsigned int *lock)
{
	unsigned int tmp, old;
	unsigned int token = LOCK_TOKEN;

	asm volatile("1:lwarx	%1,0,%2\n"
		     "	cmpwi	cr0,%1,0\n"
		     "	bne	2f\n"
		     "  stwcx.	%3,0,%2\n"
		     "	bne-	1b\n"
		     "  isync\n"
		     "2:"
		     : "=&r" (tmp), "=&r" (old)
		     : "r" (lock), "r" (token)
		     : "cc", "memory");
	return old == 0;
}

/*
 * tlbie/tlbiel is a bit different on the PPC970 compared to later
 * processors such as POWER7; the large page bit is in the instruction
 * not RB, and the top 16 bits and the bottom 12 bits of the VA
 * in RB must be 0.
 */
static void do_tlbies_970(struct kvm *kvm, unsigned long *rbvalues,
			  long npages, int global, bool need_sync)
{
	long i;

	if (global) {
		while (!try_lock_tlbie(&kvm->arch.tlbie_lock))
			cpu_relax();
		if (need_sync)
			asm volatile("ptesync" : : : "memory");
		for (i = 0; i < npages; ++i) {
			unsigned long rb = rbvalues[i];

			if (rb & 1)		/* large page */
				asm volatile("tlbie %0,1" : :
					     "r" (rb & 0x0000fffffffff000ul));
			else
				asm volatile("tlbie %0,0" : :
					     "r" (rb & 0x0000fffffffff000ul));
		}
		asm volatile("eieio; tlbsync; ptesync" : : : "memory");
		kvm->arch.tlbie_lock = 0;
	} else {
		if (need_sync)
			asm volatile("ptesync" : : : "memory");
		for (i = 0; i < npages; ++i) {
			unsigned long rb = rbvalues[i];

			if (rb & 1)		/* large page */
				asm volatile("tlbiel %0,1" : :
					     "r" (rb & 0x0000fffffffff000ul));
			else
				asm volatile("tlbiel %0,0" : :
					     "r" (rb & 0x0000fffffffff000ul));
		}
		asm volatile("ptesync" : : : "memory");
	}
}

static void do_tlbies(struct kvm *kvm, unsigned long *rbvalues,
		      long npages, int global, bool need_sync)
{
	long i;

	if (cpu_has_feature(CPU_FTR_ARCH_201)) {
		/* PPC970 tlbie instruction is a bit different */
		do_tlbies_970(kvm, rbvalues, npages, global, need_sync);
		return;
	}
	if (global) {
		while (!try_lock_tlbie(&kvm->arch.tlbie_lock))
			cpu_relax();
		if (need_sync)
			asm volatile("ptesync" : : : "memory");
		for (i = 0; i < npages; ++i)
			asm volatile(PPC_TLBIE(%1,%0) : :
				     "r" (rbvalues[i]), "r" (kvm->arch.lpid));
		asm volatile("eieio; tlbsync; ptesync" : : : "memory");
		kvm->arch.tlbie_lock = 0;
	} else {
		if (need_sync)
			asm volatile("ptesync" : : : "memory");
		for (i = 0; i < npages; ++i)
			asm volatile("tlbiel %0" : : "r" (rbvalues[i]));
		asm volatile("ptesync" : : : "memory");
	}
}

long kvmppc_do_h_remove(struct kvm *kvm, unsigned long flags,
			unsigned long pte_index, unsigned long avpn,
			unsigned long *hpret)
{
	__be64 *hpte;
	unsigned long v, r, rb;
	struct revmap_entry *rev;
	u64 pte;

	if (pte_index >= kvm->arch.hpt_npte)
		return H_PARAMETER;
	hpte = (__be64 *)(kvm->arch.hpt_virt + (pte_index << 4));
	while (!try_lock_hpte(hpte, HPTE_V_HVLOCK))
		cpu_relax();
	pte = be64_to_cpu(hpte[0]);
	if ((pte & (HPTE_V_ABSENT | HPTE_V_VALID)) == 0 ||
	    ((flags & H_AVPN) && (pte & ~0x7fUL) != avpn) ||
	    ((flags & H_ANDCOND) && (pte & avpn) != 0)) {
		hpte[0] &= ~cpu_to_be64(HPTE_V_HVLOCK);
		return H_NOT_FOUND;
	}

	rev = real_vmalloc_addr(&kvm->arch.revmap[pte_index]);
	v = pte & ~HPTE_V_HVLOCK;
	if (v & HPTE_V_VALID) {
<<<<<<< HEAD
		hpte[0] &= ~HPTE_V_VALID;
		rb = compute_tlbie_rb(v, hpte[1], pte_index);
=======
		u64 pte1;

		pte1 = be64_to_cpu(hpte[1]);
		hpte[0] &= ~cpu_to_be64(HPTE_V_VALID);
		rb = compute_tlbie_rb(v, pte1, pte_index);
>>>>>>> fc14f9c1
		do_tlbies(kvm, &rb, 1, global_invalidates(kvm, flags), true);
		/* Read PTE low word after tlbie to get final R/C values */
		remove_revmap_chain(kvm, pte_index, rev, v, pte1);
	}
	r = rev->guest_rpte & ~HPTE_GR_RESERVED;
	note_hpte_modification(kvm, rev);
	unlock_hpte(hpte, 0);

	hpret[0] = v;
	hpret[1] = r;
	return H_SUCCESS;
}
EXPORT_SYMBOL_GPL(kvmppc_do_h_remove);

long kvmppc_h_remove(struct kvm_vcpu *vcpu, unsigned long flags,
		     unsigned long pte_index, unsigned long avpn)
{
	return kvmppc_do_h_remove(vcpu->kvm, flags, pte_index, avpn,
				  &vcpu->arch.gpr[4]);
}

long kvmppc_h_bulk_remove(struct kvm_vcpu *vcpu)
{
	struct kvm *kvm = vcpu->kvm;
	unsigned long *args = &vcpu->arch.gpr[4];
	__be64 *hp, *hptes[4];
	unsigned long tlbrb[4];
	long int i, j, k, n, found, indexes[4];
	unsigned long flags, req, pte_index, rcbits;
	int global;
	long int ret = H_SUCCESS;
	struct revmap_entry *rev, *revs[4];
	u64 hp0;

	global = global_invalidates(kvm, 0);
	for (i = 0; i < 4 && ret == H_SUCCESS; ) {
		n = 0;
		for (; i < 4; ++i) {
			j = i * 2;
			pte_index = args[j];
			flags = pte_index >> 56;
			pte_index &= ((1ul << 56) - 1);
			req = flags >> 6;
			flags &= 3;
			if (req == 3) {		/* no more requests */
				i = 4;
				break;
			}
			if (req != 1 || flags == 3 ||
			    pte_index >= kvm->arch.hpt_npte) {
				/* parameter error */
				args[j] = ((0xa0 | flags) << 56) + pte_index;
				ret = H_PARAMETER;
				break;
			}
			hp = (__be64 *) (kvm->arch.hpt_virt + (pte_index << 4));
			/* to avoid deadlock, don't spin except for first */
			if (!try_lock_hpte(hp, HPTE_V_HVLOCK)) {
				if (n)
					break;
				while (!try_lock_hpte(hp, HPTE_V_HVLOCK))
					cpu_relax();
			}
			found = 0;
			hp0 = be64_to_cpu(hp[0]);
			if (hp0 & (HPTE_V_ABSENT | HPTE_V_VALID)) {
				switch (flags & 3) {
				case 0:		/* absolute */
					found = 1;
					break;
				case 1:		/* andcond */
					if (!(hp0 & args[j + 1]))
						found = 1;
					break;
				case 2:		/* AVPN */
					if ((hp0 & ~0x7fUL) == args[j + 1])
						found = 1;
					break;
				}
			}
			if (!found) {
				hp[0] &= ~cpu_to_be64(HPTE_V_HVLOCK);
				args[j] = ((0x90 | flags) << 56) + pte_index;
				continue;
			}

			args[j] = ((0x80 | flags) << 56) + pte_index;
			rev = real_vmalloc_addr(&kvm->arch.revmap[pte_index]);
			note_hpte_modification(kvm, rev);

			if (!(hp0 & HPTE_V_VALID)) {
				/* insert R and C bits from PTE */
				rcbits = rev->guest_rpte & (HPTE_R_R|HPTE_R_C);
				args[j] |= rcbits << (56 - 5);
				hp[0] = 0;
				continue;
			}

			/* leave it locked */
			hp[0] &= ~cpu_to_be64(HPTE_V_VALID);
			tlbrb[n] = compute_tlbie_rb(be64_to_cpu(hp[0]),
				be64_to_cpu(hp[1]), pte_index);
			indexes[n] = j;
			hptes[n] = hp;
			revs[n] = rev;
			++n;
		}

		if (!n)
			break;

		/* Now that we've collected a batch, do the tlbies */
		do_tlbies(kvm, tlbrb, n, global, true);

		/* Read PTE low words after tlbie to get final R/C values */
		for (k = 0; k < n; ++k) {
			j = indexes[k];
			pte_index = args[j] & ((1ul << 56) - 1);
			hp = hptes[k];
			rev = revs[k];
			remove_revmap_chain(kvm, pte_index, rev,
				be64_to_cpu(hp[0]), be64_to_cpu(hp[1]));
			rcbits = rev->guest_rpte & (HPTE_R_R|HPTE_R_C);
			args[j] |= rcbits << (56 - 5);
			hp[0] = 0;
		}
	}

	return ret;
}

long kvmppc_h_protect(struct kvm_vcpu *vcpu, unsigned long flags,
		      unsigned long pte_index, unsigned long avpn,
		      unsigned long va)
{
	struct kvm *kvm = vcpu->kvm;
	__be64 *hpte;
	struct revmap_entry *rev;
	unsigned long v, r, rb, mask, bits;
	u64 pte;

	if (pte_index >= kvm->arch.hpt_npte)
		return H_PARAMETER;

	hpte = (__be64 *)(kvm->arch.hpt_virt + (pte_index << 4));
	while (!try_lock_hpte(hpte, HPTE_V_HVLOCK))
		cpu_relax();
	pte = be64_to_cpu(hpte[0]);
	if ((pte & (HPTE_V_ABSENT | HPTE_V_VALID)) == 0 ||
	    ((flags & H_AVPN) && (pte & ~0x7fUL) != avpn)) {
		hpte[0] &= ~cpu_to_be64(HPTE_V_HVLOCK);
		return H_NOT_FOUND;
	}

	v = pte;
	bits = (flags << 55) & HPTE_R_PP0;
	bits |= (flags << 48) & HPTE_R_KEY_HI;
	bits |= flags & (HPTE_R_PP | HPTE_R_N | HPTE_R_KEY_LO);

	/* Update guest view of 2nd HPTE dword */
	mask = HPTE_R_PP0 | HPTE_R_PP | HPTE_R_N |
		HPTE_R_KEY_HI | HPTE_R_KEY_LO;
	rev = real_vmalloc_addr(&kvm->arch.revmap[pte_index]);
	if (rev) {
		r = (rev->guest_rpte & ~mask) | bits;
		rev->guest_rpte = r;
		note_hpte_modification(kvm, rev);
	}
<<<<<<< HEAD

	/* Update HPTE */
	if (v & HPTE_V_VALID) {
=======
	r = (be64_to_cpu(hpte[1]) & ~mask) | bits;

	/* Update HPTE */
	if (v & HPTE_V_VALID) {
		rb = compute_tlbie_rb(v, r, pte_index);
		hpte[0] = cpu_to_be64(v & ~HPTE_V_VALID);
		do_tlbies(kvm, &rb, 1, global_invalidates(kvm, flags), true);
>>>>>>> fc14f9c1
		/*
		 * If the page is valid, don't let it transition from
		 * readonly to writable.  If it should be writable, we'll
		 * take a trap and let the page fault code sort it out.
		 */
<<<<<<< HEAD
		r = (hpte[1] & ~mask) | bits;
		if (hpte_is_writable(r) && kvm->arch.using_mmu_notifiers &&
		    !hpte_is_writable(hpte[1]))
			r = hpte_make_readonly(r);
		/* If the PTE is changing, invalidate it first */
		if (r != hpte[1]) {
			rb = compute_tlbie_rb(v, r, pte_index);
			hpte[0] = (v & ~HPTE_V_VALID) | HPTE_V_ABSENT;
			do_tlbies(kvm, &rb, 1, global_invalidates(kvm, flags),
				  true);
			hpte[1] = r;
		}
	}
	unlock_hpte(hpte, v & ~HPTE_V_HVLOCK);
=======
		if (hpte_is_writable(r) && kvm->arch.using_mmu_notifiers) {
			unsigned long psize, gfn, hva;
			struct kvm_memory_slot *memslot;
			pgd_t *pgdir = vcpu->arch.pgdir;
			pte_t pte;

			psize = hpte_page_size(v, r);
			gfn = ((r & HPTE_R_RPN) & ~(psize - 1)) >> PAGE_SHIFT;
			memslot = __gfn_to_memslot(kvm_memslots_raw(kvm), gfn);
			if (memslot) {
				hva = __gfn_to_hva_memslot(memslot, gfn);
				pte = lookup_linux_pte_and_update(pgdir, hva,
								  1, &psize);
				if (pte_present(pte) && !pte_write(pte))
					r = hpte_make_readonly(r);
			}
		}
	}
	hpte[1] = cpu_to_be64(r);
	eieio();
	hpte[0] = cpu_to_be64(v & ~HPTE_V_HVLOCK);
>>>>>>> fc14f9c1
	asm volatile("ptesync" : : : "memory");
	return H_SUCCESS;
}

long kvmppc_h_read(struct kvm_vcpu *vcpu, unsigned long flags,
		   unsigned long pte_index)
{
	struct kvm *kvm = vcpu->kvm;
	__be64 *hpte;
	unsigned long v, r;
	int i, n = 1;
	struct revmap_entry *rev = NULL;

	if (pte_index >= kvm->arch.hpt_npte)
		return H_PARAMETER;
	if (flags & H_READ_4) {
		pte_index &= ~3;
		n = 4;
	}
	rev = real_vmalloc_addr(&kvm->arch.revmap[pte_index]);
	for (i = 0; i < n; ++i, ++pte_index) {
		hpte = (__be64 *)(kvm->arch.hpt_virt + (pte_index << 4));
		v = be64_to_cpu(hpte[0]) & ~HPTE_V_HVLOCK;
		r = be64_to_cpu(hpte[1]);
		if (v & HPTE_V_ABSENT) {
			v &= ~HPTE_V_ABSENT;
			v |= HPTE_V_VALID;
		}
		if (v & HPTE_V_VALID) {
			r = rev[i].guest_rpte | (r & (HPTE_R_R | HPTE_R_C));
			r &= ~HPTE_GR_RESERVED;
		}
		vcpu->arch.gpr[4 + i * 2] = v;
		vcpu->arch.gpr[5 + i * 2] = r;
	}
	return H_SUCCESS;
}

void kvmppc_invalidate_hpte(struct kvm *kvm, __be64 *hptep,
			unsigned long pte_index)
{
	unsigned long rb;

<<<<<<< HEAD
	hptep[0] &= ~HPTE_V_VALID;
	rb = compute_tlbie_rb(hptep[0], hptep[1], pte_index);
=======
	hptep[0] &= ~cpu_to_be64(HPTE_V_VALID);
	rb = compute_tlbie_rb(be64_to_cpu(hptep[0]), be64_to_cpu(hptep[1]),
			      pte_index);
>>>>>>> fc14f9c1
	do_tlbies(kvm, &rb, 1, 1, true);
}
EXPORT_SYMBOL_GPL(kvmppc_invalidate_hpte);

void kvmppc_clear_ref_hpte(struct kvm *kvm, __be64 *hptep,
			   unsigned long pte_index)
{
	unsigned long rb;
	unsigned char rbyte;

	rb = compute_tlbie_rb(be64_to_cpu(hptep[0]), be64_to_cpu(hptep[1]),
			      pte_index);
	rbyte = (be64_to_cpu(hptep[1]) & ~HPTE_R_R) >> 8;
	/* modify only the second-last byte, which contains the ref bit */
	*((char *)hptep + 14) = rbyte;
	do_tlbies(kvm, &rb, 1, 1, false);
}
EXPORT_SYMBOL_GPL(kvmppc_clear_ref_hpte);

static int slb_base_page_shift[4] = {
	24,	/* 16M */
	16,	/* 64k */
	34,	/* 16G */
	20,	/* 1M, unsupported */
};

/* When called from virtmode, this func should be protected by
 * preempt_disable(), otherwise, the holding of HPTE_V_HVLOCK
 * can trigger deadlock issue.
 */
long kvmppc_hv_find_lock_hpte(struct kvm *kvm, gva_t eaddr, unsigned long slb_v,
			      unsigned long valid)
{
	unsigned int i;
	unsigned int pshift;
	unsigned long somask;
	unsigned long vsid, hash;
	unsigned long avpn;
	__be64 *hpte;
	unsigned long mask, val;
	unsigned long v, r;

	/* Get page shift, work out hash and AVPN etc. */
	mask = SLB_VSID_B | HPTE_V_AVPN | HPTE_V_SECONDARY;
	val = 0;
	pshift = 12;
	if (slb_v & SLB_VSID_L) {
		mask |= HPTE_V_LARGE;
		val |= HPTE_V_LARGE;
		pshift = slb_base_page_shift[(slb_v & SLB_VSID_LP) >> 4];
	}
	if (slb_v & SLB_VSID_B_1T) {
		somask = (1UL << 40) - 1;
		vsid = (slb_v & ~SLB_VSID_B) >> SLB_VSID_SHIFT_1T;
		vsid ^= vsid << 25;
	} else {
		somask = (1UL << 28) - 1;
		vsid = (slb_v & ~SLB_VSID_B) >> SLB_VSID_SHIFT;
	}
	hash = (vsid ^ ((eaddr & somask) >> pshift)) & kvm->arch.hpt_mask;
	avpn = slb_v & ~(somask >> 16);	/* also includes B */
	avpn |= (eaddr & somask) >> 16;

	if (pshift >= 24)
		avpn &= ~((1UL << (pshift - 16)) - 1);
	else
		avpn &= ~0x7fUL;
	val |= avpn;

	for (;;) {
		hpte = (__be64 *)(kvm->arch.hpt_virt + (hash << 7));

		for (i = 0; i < 16; i += 2) {
			/* Read the PTE racily */
			v = be64_to_cpu(hpte[i]) & ~HPTE_V_HVLOCK;

			/* Check valid/absent, hash, segment size and AVPN */
			if (!(v & valid) || (v & mask) != val)
				continue;

			/* Lock the PTE and read it under the lock */
			while (!try_lock_hpte(&hpte[i], HPTE_V_HVLOCK))
				cpu_relax();
			v = be64_to_cpu(hpte[i]) & ~HPTE_V_HVLOCK;
			r = be64_to_cpu(hpte[i+1]);

			/*
			 * Check the HPTE again, including base page size
			 */
			if ((v & valid) && (v & mask) == val &&
			    hpte_base_page_size(v, r) == (1ul << pshift))
				/* Return with the HPTE still locked */
				return (hash << 3) + (i >> 1);

			/* Unlock and move on */
			hpte[i] = cpu_to_be64(v);
		}

		if (val & HPTE_V_SECONDARY)
			break;
		val |= HPTE_V_SECONDARY;
		hash = hash ^ kvm->arch.hpt_mask;
	}
	return -1;
}
EXPORT_SYMBOL(kvmppc_hv_find_lock_hpte);

/*
 * Called in real mode to check whether an HPTE not found fault
 * is due to accessing a paged-out page or an emulated MMIO page,
 * or if a protection fault is due to accessing a page that the
 * guest wanted read/write access to but which we made read-only.
 * Returns a possibly modified status (DSISR) value if not
 * (i.e. pass the interrupt to the guest),
 * -1 to pass the fault up to host kernel mode code, -2 to do that
 * and also load the instruction word (for MMIO emulation),
 * or 0 if we should make the guest retry the access.
 */
long kvmppc_hpte_hv_fault(struct kvm_vcpu *vcpu, unsigned long addr,
			  unsigned long slb_v, unsigned int status, bool data)
{
	struct kvm *kvm = vcpu->kvm;
	long int index;
	unsigned long v, r, gr;
	__be64 *hpte;
	unsigned long valid;
	struct revmap_entry *rev;
	unsigned long pp, key;

	/* For protection fault, expect to find a valid HPTE */
	valid = HPTE_V_VALID;
	if (status & DSISR_NOHPTE)
		valid |= HPTE_V_ABSENT;

	index = kvmppc_hv_find_lock_hpte(kvm, addr, slb_v, valid);
	if (index < 0) {
		if (status & DSISR_NOHPTE)
			return status;	/* there really was no HPTE */
		return 0;		/* for prot fault, HPTE disappeared */
	}
	hpte = (__be64 *)(kvm->arch.hpt_virt + (index << 4));
	v = be64_to_cpu(hpte[0]) & ~HPTE_V_HVLOCK;
	r = be64_to_cpu(hpte[1]);
	rev = real_vmalloc_addr(&kvm->arch.revmap[index]);
	gr = rev->guest_rpte;

	unlock_hpte(hpte, v);

	/* For not found, if the HPTE is valid by now, retry the instruction */
	if ((status & DSISR_NOHPTE) && (v & HPTE_V_VALID))
		return 0;

	/* Check access permissions to the page */
	pp = gr & (HPTE_R_PP0 | HPTE_R_PP);
	key = (vcpu->arch.shregs.msr & MSR_PR) ? SLB_VSID_KP : SLB_VSID_KS;
	status &= ~DSISR_NOHPTE;	/* DSISR_NOHPTE == SRR1_ISI_NOPT */
	if (!data) {
		if (gr & (HPTE_R_N | HPTE_R_G))
			return status | SRR1_ISI_N_OR_G;
		if (!hpte_read_permission(pp, slb_v & key))
			return status | SRR1_ISI_PROT;
	} else if (status & DSISR_ISSTORE) {
		/* check write permission */
		if (!hpte_write_permission(pp, slb_v & key))
			return status | DSISR_PROTFAULT;
	} else {
		if (!hpte_read_permission(pp, slb_v & key))
			return status | DSISR_PROTFAULT;
	}

	/* Check storage key, if applicable */
	if (data && (vcpu->arch.shregs.msr & MSR_DR)) {
		unsigned int perm = hpte_get_skey_perm(gr, vcpu->arch.amr);
		if (status & DSISR_ISSTORE)
			perm >>= 1;
		if (perm & 1)
			return status | DSISR_KEYFAULT;
	}

	/* Save HPTE info for virtual-mode handler */
	vcpu->arch.pgfault_addr = addr;
	vcpu->arch.pgfault_index = index;
	vcpu->arch.pgfault_hpte[0] = v;
	vcpu->arch.pgfault_hpte[1] = r;

	/* Check the storage key to see if it is possibly emulated MMIO */
	if (data && (vcpu->arch.shregs.msr & MSR_IR) &&
	    (r & (HPTE_R_KEY_HI | HPTE_R_KEY_LO)) ==
	    (HPTE_R_KEY_HI | HPTE_R_KEY_LO))
		return -2;	/* MMIO emulation - load instr word */

	return -1;		/* send fault up to host kernel mode */
}<|MERGE_RESOLUTION|>--- conflicted
+++ resolved
@@ -494,16 +494,11 @@
 	rev = real_vmalloc_addr(&kvm->arch.revmap[pte_index]);
 	v = pte & ~HPTE_V_HVLOCK;
 	if (v & HPTE_V_VALID) {
-<<<<<<< HEAD
-		hpte[0] &= ~HPTE_V_VALID;
-		rb = compute_tlbie_rb(v, hpte[1], pte_index);
-=======
 		u64 pte1;
 
 		pte1 = be64_to_cpu(hpte[1]);
 		hpte[0] &= ~cpu_to_be64(HPTE_V_VALID);
 		rb = compute_tlbie_rb(v, pte1, pte_index);
->>>>>>> fc14f9c1
 		do_tlbies(kvm, &rb, 1, global_invalidates(kvm, flags), true);
 		/* Read PTE low word after tlbie to get final R/C values */
 		remove_revmap_chain(kvm, pte_index, rev, v, pte1);
@@ -672,62 +667,29 @@
 		rev->guest_rpte = r;
 		note_hpte_modification(kvm, rev);
 	}
-<<<<<<< HEAD
 
 	/* Update HPTE */
 	if (v & HPTE_V_VALID) {
-=======
-	r = (be64_to_cpu(hpte[1]) & ~mask) | bits;
-
-	/* Update HPTE */
-	if (v & HPTE_V_VALID) {
-		rb = compute_tlbie_rb(v, r, pte_index);
-		hpte[0] = cpu_to_be64(v & ~HPTE_V_VALID);
-		do_tlbies(kvm, &rb, 1, global_invalidates(kvm, flags), true);
->>>>>>> fc14f9c1
 		/*
 		 * If the page is valid, don't let it transition from
 		 * readonly to writable.  If it should be writable, we'll
 		 * take a trap and let the page fault code sort it out.
 		 */
-<<<<<<< HEAD
-		r = (hpte[1] & ~mask) | bits;
+		r = (be64_to_cpu(hpte[1]) & ~mask) | bits;
 		if (hpte_is_writable(r) && kvm->arch.using_mmu_notifiers &&
-		    !hpte_is_writable(hpte[1]))
+		    !hpte_is_writable(be64_to_cpu(hpte[1])))
 			r = hpte_make_readonly(r);
 		/* If the PTE is changing, invalidate it first */
-		if (r != hpte[1]) {
+		if (r != be64_to_cpu(hpte[1])) {
 			rb = compute_tlbie_rb(v, r, pte_index);
-			hpte[0] = (v & ~HPTE_V_VALID) | HPTE_V_ABSENT;
+			hpte[0] = cpu_to_be64((v & ~HPTE_V_VALID)
+					      | HPTE_V_ABSENT);
 			do_tlbies(kvm, &rb, 1, global_invalidates(kvm, flags),
 				  true);
-			hpte[1] = r;
+			hpte[1] = cpu_to_be64(r);
 		}
 	}
 	unlock_hpte(hpte, v & ~HPTE_V_HVLOCK);
-=======
-		if (hpte_is_writable(r) && kvm->arch.using_mmu_notifiers) {
-			unsigned long psize, gfn, hva;
-			struct kvm_memory_slot *memslot;
-			pgd_t *pgdir = vcpu->arch.pgdir;
-			pte_t pte;
-
-			psize = hpte_page_size(v, r);
-			gfn = ((r & HPTE_R_RPN) & ~(psize - 1)) >> PAGE_SHIFT;
-			memslot = __gfn_to_memslot(kvm_memslots_raw(kvm), gfn);
-			if (memslot) {
-				hva = __gfn_to_hva_memslot(memslot, gfn);
-				pte = lookup_linux_pte_and_update(pgdir, hva,
-								  1, &psize);
-				if (pte_present(pte) && !pte_write(pte))
-					r = hpte_make_readonly(r);
-			}
-		}
-	}
-	hpte[1] = cpu_to_be64(r);
-	eieio();
-	hpte[0] = cpu_to_be64(v & ~HPTE_V_HVLOCK);
->>>>>>> fc14f9c1
 	asm volatile("ptesync" : : : "memory");
 	return H_SUCCESS;
 }
@@ -771,14 +733,9 @@
 {
 	unsigned long rb;
 
-<<<<<<< HEAD
-	hptep[0] &= ~HPTE_V_VALID;
-	rb = compute_tlbie_rb(hptep[0], hptep[1], pte_index);
-=======
 	hptep[0] &= ~cpu_to_be64(HPTE_V_VALID);
 	rb = compute_tlbie_rb(be64_to_cpu(hptep[0]), be64_to_cpu(hptep[1]),
 			      pte_index);
->>>>>>> fc14f9c1
 	do_tlbies(kvm, &rb, 1, 1, true);
 }
 EXPORT_SYMBOL_GPL(kvmppc_invalidate_hpte);
