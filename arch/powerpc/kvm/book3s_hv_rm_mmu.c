/*
 * This program is free software; you can redistribute it and/or modify
 * it under the terms of the GNU General Public License, version 2, as
 * published by the Free Software Foundation.
 *
 * Copyright 2010-2011 Paul Mackerras, IBM Corp. <paulus@au1.ibm.com>
 */

#include <linux/types.h>
#include <linux/string.h>
#include <linux/kvm.h>
#include <linux/kvm_host.h>
#include <linux/hugetlb.h>
#include <linux/module.h>

#include <asm/tlbflush.h>
#include <asm/kvm_ppc.h>
#include <asm/kvm_book3s.h>
#include <asm/mmu-hash64.h>
#include <asm/hvcall.h>
#include <asm/synch.h>
#include <asm/ppc-opcode.h>

/* Translate address of a vmalloc'd thing to a linear map address */
static void *real_vmalloc_addr(void *x)
{
	unsigned long addr = (unsigned long) x;
	pte_t *p;

	p = find_linux_pte_or_hugepte(swapper_pg_dir, addr, NULL);
	if (!p || !pte_present(*p))
		return NULL;
	/* assume we don't have huge pages in vmalloc space... */
	addr = (pte_pfn(*p) << PAGE_SHIFT) | (addr & ~PAGE_MASK);
	return __va(addr);
}

/* Return 1 if we need to do a global tlbie, 0 if we can use tlbiel */
static int global_invalidates(struct kvm *kvm, unsigned long flags)
{
	int global;

	/*
	 * If there is only one vcore, and it's currently running,
	 * as indicated by local_paca->kvm_hstate.kvm_vcpu being set,
	 * we can use tlbiel as long as we mark all other physical
	 * cores as potentially having stale TLB entries for this lpid.
	 * Otherwise, don't use tlbiel.
	 */
	if (kvm->arch.online_vcores == 1 && local_paca->kvm_hstate.kvm_vcpu)
		global = 0;
	else
		global = 1;

	if (!global) {
		/* any other core might now have stale TLB entries... */
		smp_wmb();
		cpumask_setall(&kvm->arch.need_tlb_flush);
		cpumask_clear_cpu(local_paca->kvm_hstate.kvm_vcore->pcpu,
				  &kvm->arch.need_tlb_flush);
	}

	return global;
}

/*
 * Add this HPTE into the chain for the real page.
 * Must be called with the chain locked; it unlocks the chain.
 */
void kvmppc_add_revmap_chain(struct kvm *kvm, struct revmap_entry *rev,
			     unsigned long *rmap, long pte_index, int realmode)
{
	struct revmap_entry *head, *tail;
	unsigned long i;

	if (*rmap & KVMPPC_RMAP_PRESENT) {
		i = *rmap & KVMPPC_RMAP_INDEX;
		head = &kvm->arch.revmap[i];
		if (realmode)
			head = real_vmalloc_addr(head);
		tail = &kvm->arch.revmap[head->back];
		if (realmode)
			tail = real_vmalloc_addr(tail);
		rev->forw = i;
		rev->back = head->back;
		tail->forw = pte_index;
		head->back = pte_index;
	} else {
		rev->forw = rev->back = pte_index;
		*rmap = (*rmap & ~KVMPPC_RMAP_INDEX) |
			pte_index | KVMPPC_RMAP_PRESENT;
	}
	unlock_rmap(rmap);
}
EXPORT_SYMBOL_GPL(kvmppc_add_revmap_chain);

/* Remove this HPTE from the chain for a real page */
static void remove_revmap_chain(struct kvm *kvm, long pte_index,
				struct revmap_entry *rev,
				unsigned long hpte_v, unsigned long hpte_r)
{
	struct revmap_entry *next, *prev;
	unsigned long gfn, ptel, head;
	struct kvm_memory_slot *memslot;
	unsigned long *rmap;
	unsigned long rcbits;

	rcbits = hpte_r & (HPTE_R_R | HPTE_R_C);
	ptel = rev->guest_rpte |= rcbits;
	gfn = hpte_rpn(ptel, hpte_page_size(hpte_v, ptel));
	memslot = __gfn_to_memslot(kvm_memslots_raw(kvm), gfn);
	if (!memslot)
		return;

	rmap = real_vmalloc_addr(&memslot->arch.rmap[gfn - memslot->base_gfn]);
	lock_rmap(rmap);

	head = *rmap & KVMPPC_RMAP_INDEX;
	next = real_vmalloc_addr(&kvm->arch.revmap[rev->forw]);
	prev = real_vmalloc_addr(&kvm->arch.revmap[rev->back]);
	next->back = rev->back;
	prev->forw = rev->forw;
	if (head == pte_index) {
		head = rev->forw;
		if (head == pte_index)
			*rmap &= ~(KVMPPC_RMAP_PRESENT | KVMPPC_RMAP_INDEX);
		else
			*rmap = (*rmap & ~KVMPPC_RMAP_INDEX) | head;
	}
	*rmap |= rcbits << KVMPPC_RMAP_RC_SHIFT;
	unlock_rmap(rmap);
}

static pte_t lookup_linux_pte_and_update(pgd_t *pgdir, unsigned long hva,
			      int writing, unsigned long *pte_sizep)
{
	pte_t *ptep;
	unsigned long ps = *pte_sizep;
	unsigned int hugepage_shift;

	ptep = find_linux_pte_or_hugepte(pgdir, hva, &hugepage_shift);
	if (!ptep)
		return __pte(0);
	if (hugepage_shift)
		*pte_sizep = 1ul << hugepage_shift;
	else
		*pte_sizep = PAGE_SIZE;
	if (ps > *pte_sizep)
		return __pte(0);
	return kvmppc_read_update_linux_pte(ptep, writing, hugepage_shift);
}

static inline void unlock_hpte(__be64 *hpte, unsigned long hpte_v)
{
	asm volatile(PPC_RELEASE_BARRIER "" : : : "memory");
	hpte[0] = cpu_to_be64(hpte_v);
}

long kvmppc_do_h_enter(struct kvm *kvm, unsigned long flags,
		       long pte_index, unsigned long pteh, unsigned long ptel,
		       pgd_t *pgdir, bool realmode, unsigned long *pte_idx_ret)
{
	unsigned long i, pa, gpa, gfn, psize;
	unsigned long slot_fn, hva;
	__be64 *hpte;
	struct revmap_entry *rev;
	unsigned long g_ptel;
	struct kvm_memory_slot *memslot;
	unsigned long pte_size;
	unsigned long is_io;
	unsigned long *rmap;
	pte_t pte;
	unsigned int writing;
	unsigned long mmu_seq;
	unsigned long rcbits;

	psize = hpte_page_size(pteh, ptel);
	if (!psize)
		return H_PARAMETER;
	writing = hpte_is_writable(ptel);
	pteh &= ~(HPTE_V_HVLOCK | HPTE_V_ABSENT | HPTE_V_VALID);
	ptel &= ~HPTE_GR_RESERVED;
	g_ptel = ptel;

	/* used later to detect if we might have been invalidated */
	mmu_seq = kvm->mmu_notifier_seq;
	smp_rmb();

	/* Find the memslot (if any) for this address */
	gpa = (ptel & HPTE_R_RPN) & ~(psize - 1);
	gfn = gpa >> PAGE_SHIFT;
	memslot = __gfn_to_memslot(kvm_memslots_raw(kvm), gfn);
	pa = 0;
	is_io = ~0ul;
	rmap = NULL;
	if (!(memslot && !(memslot->flags & KVM_MEMSLOT_INVALID))) {
		/* Emulated MMIO - mark this with key=31 */
		pteh |= HPTE_V_ABSENT;
		ptel |= HPTE_R_KEY_HI | HPTE_R_KEY_LO;
		goto do_insert;
	}

	/* Check if the requested page fits entirely in the memslot. */
	if (!slot_is_aligned(memslot, psize))
		return H_PARAMETER;
	slot_fn = gfn - memslot->base_gfn;
	rmap = &memslot->arch.rmap[slot_fn];

	/* Translate to host virtual address */
	hva = __gfn_to_hva_memslot(memslot, gfn);

	/* Look up the Linux PTE for the backing page */
	pte_size = psize;
	pte = lookup_linux_pte_and_update(pgdir, hva, writing, &pte_size);
	if (pte_present(pte) && !pte_numa(pte)) {
		if (writing && !pte_write(pte))
			/* make the actual HPTE be read-only */
			ptel = hpte_make_readonly(ptel);
		is_io = hpte_cache_bits(pte_val(pte));
		pa = pte_pfn(pte) << PAGE_SHIFT;
		pa |= hva & (pte_size - 1);
		pa |= gpa & ~PAGE_MASK;
	}

	if (pte_size < psize)
		return H_PARAMETER;

	ptel &= ~(HPTE_R_PP0 - psize);
	ptel |= pa;

	if (pa)
		pteh |= HPTE_V_VALID;
	else
		pteh |= HPTE_V_ABSENT;

	/* Check WIMG */
	if (is_io != ~0ul && !hpte_cache_flags_ok(ptel, is_io)) {
		if (is_io)
			return H_PARAMETER;
		/*
		 * Allow guest to map emulated device memory as
		 * uncacheable, but actually make it cacheable.
		 */
		ptel &= ~(HPTE_R_W|HPTE_R_I|HPTE_R_G);
		ptel |= HPTE_R_M;
	}

	/* Find and lock the HPTEG slot to use */
 do_insert:
	if (pte_index >= kvm->arch.hpt_npte)
		return H_PARAMETER;
	if (likely((flags & H_EXACT) == 0)) {
		pte_index &= ~7UL;
		hpte = (__be64 *)(kvm->arch.hpt_virt + (pte_index << 4));
		for (i = 0; i < 8; ++i) {
			if ((be64_to_cpu(*hpte) & HPTE_V_VALID) == 0 &&
			    try_lock_hpte(hpte, HPTE_V_HVLOCK | HPTE_V_VALID |
					  HPTE_V_ABSENT))
				break;
			hpte += 2;
		}
		if (i == 8) {
			/*
			 * Since try_lock_hpte doesn't retry (not even stdcx.
			 * failures), it could be that there is a free slot
			 * but we transiently failed to lock it.  Try again,
			 * actually locking each slot and checking it.
			 */
			hpte -= 16;
			for (i = 0; i < 8; ++i) {
				u64 pte;
				while (!try_lock_hpte(hpte, HPTE_V_HVLOCK))
					cpu_relax();
				pte = be64_to_cpu(*hpte);
				if (!(pte & (HPTE_V_VALID | HPTE_V_ABSENT)))
					break;
				*hpte &= ~cpu_to_be64(HPTE_V_HVLOCK);
				hpte += 2;
			}
			if (i == 8)
				return H_PTEG_FULL;
		}
		pte_index += i;
	} else {
		hpte = (__be64 *)(kvm->arch.hpt_virt + (pte_index << 4));
		if (!try_lock_hpte(hpte, HPTE_V_HVLOCK | HPTE_V_VALID |
				   HPTE_V_ABSENT)) {
			/* Lock the slot and check again */
			u64 pte;

			while (!try_lock_hpte(hpte, HPTE_V_HVLOCK))
				cpu_relax();
			pte = be64_to_cpu(*hpte);
			if (pte & (HPTE_V_VALID | HPTE_V_ABSENT)) {
				*hpte &= ~cpu_to_be64(HPTE_V_HVLOCK);
				return H_PTEG_FULL;
			}
		}
	}

	/* Save away the guest's idea of the second HPTE dword */
	rev = &kvm->arch.revmap[pte_index];
	if (realmode)
		rev = real_vmalloc_addr(rev);
	if (rev) {
		rev->guest_rpte = g_ptel;
		note_hpte_modification(kvm, rev);
	}

	/* Link HPTE into reverse-map chain */
	if (pteh & HPTE_V_VALID) {
		if (realmode)
			rmap = real_vmalloc_addr(rmap);
		lock_rmap(rmap);
		/* Check for pending invalidations under the rmap chain lock */
		if (mmu_notifier_retry(kvm, mmu_seq)) {
			/* inval in progress, write a non-present HPTE */
			pteh |= HPTE_V_ABSENT;
			pteh &= ~HPTE_V_VALID;
			unlock_rmap(rmap);
		} else {
			kvmppc_add_revmap_chain(kvm, rev, rmap, pte_index,
						realmode);
			/* Only set R/C in real HPTE if already set in *rmap */
			rcbits = *rmap >> KVMPPC_RMAP_RC_SHIFT;
			ptel &= rcbits | ~(HPTE_R_R | HPTE_R_C);
		}
	}

	hpte[1] = cpu_to_be64(ptel);

	/* Write the first HPTE dword, unlocking the HPTE and making it valid */
	eieio();
	hpte[0] = cpu_to_be64(pteh);
	asm volatile("ptesync" : : : "memory");

	*pte_idx_ret = pte_index;
	return H_SUCCESS;
}
EXPORT_SYMBOL_GPL(kvmppc_do_h_enter);

long kvmppc_h_enter(struct kvm_vcpu *vcpu, unsigned long flags,
		    long pte_index, unsigned long pteh, unsigned long ptel)
{
	return kvmppc_do_h_enter(vcpu->kvm, flags, pte_index, pteh, ptel,
				 vcpu->arch.pgdir, true, &vcpu->arch.gpr[4]);
}

#ifdef __BIG_ENDIAN__
#define LOCK_TOKEN	(*(u32 *)(&get_paca()->lock_token))
#else
#define LOCK_TOKEN	(*(u32 *)(&get_paca()->paca_index))
#endif

static inline int try_lock_tlbie(unsigned int *lock)
{
	unsigned int tmp, old;
	unsigned int token = LOCK_TOKEN;

	asm volatile("1:lwarx	%1,0,%2\n"
		     "	cmpwi	cr0,%1,0\n"
		     "	bne	2f\n"
		     "  stwcx.	%3,0,%2\n"
		     "	bne-	1b\n"
		     "  isync\n"
		     "2:"
		     : "=&r" (tmp), "=&r" (old)
		     : "r" (lock), "r" (token)
		     : "cc", "memory");
	return old == 0;
}

static void do_tlbies(struct kvm *kvm, unsigned long *rbvalues,
		      long npages, int global, bool need_sync)
{
	long i;

	if (global) {
		while (!try_lock_tlbie(&kvm->arch.tlbie_lock))
			cpu_relax();
		if (need_sync)
			asm volatile("ptesync" : : : "memory");
		for (i = 0; i < npages; ++i)
			asm volatile(PPC_TLBIE(%1,%0) : :
				     "r" (rbvalues[i]), "r" (kvm->arch.lpid));
		asm volatile("eieio; tlbsync; ptesync" : : : "memory");
		kvm->arch.tlbie_lock = 0;
	} else {
		if (need_sync)
			asm volatile("ptesync" : : : "memory");
		for (i = 0; i < npages; ++i)
			asm volatile("tlbiel %0" : : "r" (rbvalues[i]));
		asm volatile("ptesync" : : : "memory");
	}
}

long kvmppc_do_h_remove(struct kvm *kvm, unsigned long flags,
			unsigned long pte_index, unsigned long avpn,
			unsigned long *hpret)
{
	__be64 *hpte;
	unsigned long v, r, rb;
	struct revmap_entry *rev;
	u64 pte;

	if (pte_index >= kvm->arch.hpt_npte)
		return H_PARAMETER;
	hpte = (__be64 *)(kvm->arch.hpt_virt + (pte_index << 4));
	while (!try_lock_hpte(hpte, HPTE_V_HVLOCK))
		cpu_relax();
	pte = be64_to_cpu(hpte[0]);
	if ((pte & (HPTE_V_ABSENT | HPTE_V_VALID)) == 0 ||
	    ((flags & H_AVPN) && (pte & ~0x7fUL) != avpn) ||
	    ((flags & H_ANDCOND) && (pte & avpn) != 0)) {
		hpte[0] &= ~cpu_to_be64(HPTE_V_HVLOCK);
		return H_NOT_FOUND;
	}

	rev = real_vmalloc_addr(&kvm->arch.revmap[pte_index]);
	v = pte & ~HPTE_V_HVLOCK;
	if (v & HPTE_V_VALID) {
		u64 pte1;

		pte1 = be64_to_cpu(hpte[1]);
		hpte[0] &= ~cpu_to_be64(HPTE_V_VALID);
		rb = compute_tlbie_rb(v, pte1, pte_index);
		do_tlbies(kvm, &rb, 1, global_invalidates(kvm, flags), true);
		/* Read PTE low word after tlbie to get final R/C values */
		remove_revmap_chain(kvm, pte_index, rev, v, pte1);
	}
	r = rev->guest_rpte & ~HPTE_GR_RESERVED;
	note_hpte_modification(kvm, rev);
	unlock_hpte(hpte, 0);

	hpret[0] = v;
	hpret[1] = r;
	return H_SUCCESS;
}
EXPORT_SYMBOL_GPL(kvmppc_do_h_remove);

long kvmppc_h_remove(struct kvm_vcpu *vcpu, unsigned long flags,
		     unsigned long pte_index, unsigned long avpn)
{
	return kvmppc_do_h_remove(vcpu->kvm, flags, pte_index, avpn,
				  &vcpu->arch.gpr[4]);
}

long kvmppc_h_bulk_remove(struct kvm_vcpu *vcpu)
{
	struct kvm *kvm = vcpu->kvm;
	unsigned long *args = &vcpu->arch.gpr[4];
	__be64 *hp, *hptes[4];
	unsigned long tlbrb[4];
	long int i, j, k, n, found, indexes[4];
	unsigned long flags, req, pte_index, rcbits;
	int global;
	long int ret = H_SUCCESS;
	struct revmap_entry *rev, *revs[4];
	u64 hp0;

	global = global_invalidates(kvm, 0);
	for (i = 0; i < 4 && ret == H_SUCCESS; ) {
		n = 0;
		for (; i < 4; ++i) {
			j = i * 2;
			pte_index = args[j];
			flags = pte_index >> 56;
			pte_index &= ((1ul << 56) - 1);
			req = flags >> 6;
			flags &= 3;
			if (req == 3) {		/* no more requests */
				i = 4;
				break;
			}
			if (req != 1 || flags == 3 ||
			    pte_index >= kvm->arch.hpt_npte) {
				/* parameter error */
				args[j] = ((0xa0 | flags) << 56) + pte_index;
				ret = H_PARAMETER;
				break;
			}
			hp = (__be64 *) (kvm->arch.hpt_virt + (pte_index << 4));
			/* to avoid deadlock, don't spin except for first */
			if (!try_lock_hpte(hp, HPTE_V_HVLOCK)) {
				if (n)
					break;
				while (!try_lock_hpte(hp, HPTE_V_HVLOCK))
					cpu_relax();
			}
			found = 0;
			hp0 = be64_to_cpu(hp[0]);
			if (hp0 & (HPTE_V_ABSENT | HPTE_V_VALID)) {
				switch (flags & 3) {
				case 0:		/* absolute */
					found = 1;
					break;
				case 1:		/* andcond */
					if (!(hp0 & args[j + 1]))
						found = 1;
					break;
				case 2:		/* AVPN */
					if ((hp0 & ~0x7fUL) == args[j + 1])
						found = 1;
					break;
				}
			}
			if (!found) {
				hp[0] &= ~cpu_to_be64(HPTE_V_HVLOCK);
				args[j] = ((0x90 | flags) << 56) + pte_index;
				continue;
			}

			args[j] = ((0x80 | flags) << 56) + pte_index;
			rev = real_vmalloc_addr(&kvm->arch.revmap[pte_index]);
			note_hpte_modification(kvm, rev);

			if (!(hp0 & HPTE_V_VALID)) {
				/* insert R and C bits from PTE */
				rcbits = rev->guest_rpte & (HPTE_R_R|HPTE_R_C);
				args[j] |= rcbits << (56 - 5);
				hp[0] = 0;
				continue;
			}

			/* leave it locked */
			hp[0] &= ~cpu_to_be64(HPTE_V_VALID);
			tlbrb[n] = compute_tlbie_rb(be64_to_cpu(hp[0]),
				be64_to_cpu(hp[1]), pte_index);
			indexes[n] = j;
			hptes[n] = hp;
			revs[n] = rev;
			++n;
		}

		if (!n)
			break;

		/* Now that we've collected a batch, do the tlbies */
		do_tlbies(kvm, tlbrb, n, global, true);

		/* Read PTE low words after tlbie to get final R/C values */
		for (k = 0; k < n; ++k) {
			j = indexes[k];
			pte_index = args[j] & ((1ul << 56) - 1);
			hp = hptes[k];
			rev = revs[k];
			remove_revmap_chain(kvm, pte_index, rev,
				be64_to_cpu(hp[0]), be64_to_cpu(hp[1]));
			rcbits = rev->guest_rpte & (HPTE_R_R|HPTE_R_C);
			args[j] |= rcbits << (56 - 5);
			hp[0] = 0;
		}
	}

	return ret;
}

long kvmppc_h_protect(struct kvm_vcpu *vcpu, unsigned long flags,
		      unsigned long pte_index, unsigned long avpn,
		      unsigned long va)
{
	struct kvm *kvm = vcpu->kvm;
	__be64 *hpte;
	struct revmap_entry *rev;
	unsigned long v, r, rb, mask, bits;
	u64 pte;

	if (pte_index >= kvm->arch.hpt_npte)
		return H_PARAMETER;

	hpte = (__be64 *)(kvm->arch.hpt_virt + (pte_index << 4));
	while (!try_lock_hpte(hpte, HPTE_V_HVLOCK))
		cpu_relax();
	pte = be64_to_cpu(hpte[0]);
	if ((pte & (HPTE_V_ABSENT | HPTE_V_VALID)) == 0 ||
	    ((flags & H_AVPN) && (pte & ~0x7fUL) != avpn)) {
		hpte[0] &= ~cpu_to_be64(HPTE_V_HVLOCK);
		return H_NOT_FOUND;
	}

	v = pte;
	bits = (flags << 55) & HPTE_R_PP0;
	bits |= (flags << 48) & HPTE_R_KEY_HI;
	bits |= flags & (HPTE_R_PP | HPTE_R_N | HPTE_R_KEY_LO);

	/* Update guest view of 2nd HPTE dword */
	mask = HPTE_R_PP0 | HPTE_R_PP | HPTE_R_N |
		HPTE_R_KEY_HI | HPTE_R_KEY_LO;
	rev = real_vmalloc_addr(&kvm->arch.revmap[pte_index]);
	if (rev) {
		r = (rev->guest_rpte & ~mask) | bits;
		rev->guest_rpte = r;
		note_hpte_modification(kvm, rev);
	}

	/* Update HPTE */
	if (v & HPTE_V_VALID) {
		/*
		 * If the page is valid, don't let it transition from
		 * readonly to writable.  If it should be writable, we'll
		 * take a trap and let the page fault code sort it out.
		 */
<<<<<<< HEAD
		r = (be64_to_cpu(hpte[1]) & ~mask) | bits;
		if (hpte_is_writable(r) && kvm->arch.using_mmu_notifiers &&
		    !hpte_is_writable(be64_to_cpu(hpte[1])))
			r = hpte_make_readonly(r);
		/* If the PTE is changing, invalidate it first */
		if (r != be64_to_cpu(hpte[1])) {
			rb = compute_tlbie_rb(v, r, pte_index);
			hpte[0] = cpu_to_be64((v & ~HPTE_V_VALID)
					      | HPTE_V_ABSENT);
=======
		pte = be64_to_cpu(hpte[1]);
		r = (pte & ~mask) | bits;
		if (hpte_is_writable(r) && !hpte_is_writable(pte))
			r = hpte_make_readonly(r);
		/* If the PTE is changing, invalidate it first */
		if (r != pte) {
			rb = compute_tlbie_rb(v, r, pte_index);
			hpte[0] = cpu_to_be64((v & ~HPTE_V_VALID) |
					      HPTE_V_ABSENT);
>>>>>>> 2c4aa55a
			do_tlbies(kvm, &rb, 1, global_invalidates(kvm, flags),
				  true);
			hpte[1] = cpu_to_be64(r);
		}
	}
	unlock_hpte(hpte, v & ~HPTE_V_HVLOCK);
	asm volatile("ptesync" : : : "memory");
	return H_SUCCESS;
}

long kvmppc_h_read(struct kvm_vcpu *vcpu, unsigned long flags,
		   unsigned long pte_index)
{
	struct kvm *kvm = vcpu->kvm;
	__be64 *hpte;
	unsigned long v, r;
	int i, n = 1;
	struct revmap_entry *rev = NULL;

	if (pte_index >= kvm->arch.hpt_npte)
		return H_PARAMETER;
	if (flags & H_READ_4) {
		pte_index &= ~3;
		n = 4;
	}
	rev = real_vmalloc_addr(&kvm->arch.revmap[pte_index]);
	for (i = 0; i < n; ++i, ++pte_index) {
		hpte = (__be64 *)(kvm->arch.hpt_virt + (pte_index << 4));
		v = be64_to_cpu(hpte[0]) & ~HPTE_V_HVLOCK;
		r = be64_to_cpu(hpte[1]);
		if (v & HPTE_V_ABSENT) {
			v &= ~HPTE_V_ABSENT;
			v |= HPTE_V_VALID;
		}
		if (v & HPTE_V_VALID) {
			r = rev[i].guest_rpte | (r & (HPTE_R_R | HPTE_R_C));
			r &= ~HPTE_GR_RESERVED;
		}
		vcpu->arch.gpr[4 + i * 2] = v;
		vcpu->arch.gpr[5 + i * 2] = r;
	}
	return H_SUCCESS;
}

void kvmppc_invalidate_hpte(struct kvm *kvm, __be64 *hptep,
			unsigned long pte_index)
{
	unsigned long rb;

	hptep[0] &= ~cpu_to_be64(HPTE_V_VALID);
	rb = compute_tlbie_rb(be64_to_cpu(hptep[0]), be64_to_cpu(hptep[1]),
			      pte_index);
	do_tlbies(kvm, &rb, 1, 1, true);
}
EXPORT_SYMBOL_GPL(kvmppc_invalidate_hpte);

void kvmppc_clear_ref_hpte(struct kvm *kvm, __be64 *hptep,
			   unsigned long pte_index)
{
	unsigned long rb;
	unsigned char rbyte;

	rb = compute_tlbie_rb(be64_to_cpu(hptep[0]), be64_to_cpu(hptep[1]),
			      pte_index);
	rbyte = (be64_to_cpu(hptep[1]) & ~HPTE_R_R) >> 8;
	/* modify only the second-last byte, which contains the ref bit */
	*((char *)hptep + 14) = rbyte;
	do_tlbies(kvm, &rb, 1, 1, false);
}
EXPORT_SYMBOL_GPL(kvmppc_clear_ref_hpte);

static int slb_base_page_shift[4] = {
	24,	/* 16M */
	16,	/* 64k */
	34,	/* 16G */
	20,	/* 1M, unsupported */
};

/* When called from virtmode, this func should be protected by
 * preempt_disable(), otherwise, the holding of HPTE_V_HVLOCK
 * can trigger deadlock issue.
 */
long kvmppc_hv_find_lock_hpte(struct kvm *kvm, gva_t eaddr, unsigned long slb_v,
			      unsigned long valid)
{
	unsigned int i;
	unsigned int pshift;
	unsigned long somask;
	unsigned long vsid, hash;
	unsigned long avpn;
	__be64 *hpte;
	unsigned long mask, val;
	unsigned long v, r;

	/* Get page shift, work out hash and AVPN etc. */
	mask = SLB_VSID_B | HPTE_V_AVPN | HPTE_V_SECONDARY;
	val = 0;
	pshift = 12;
	if (slb_v & SLB_VSID_L) {
		mask |= HPTE_V_LARGE;
		val |= HPTE_V_LARGE;
		pshift = slb_base_page_shift[(slb_v & SLB_VSID_LP) >> 4];
	}
	if (slb_v & SLB_VSID_B_1T) {
		somask = (1UL << 40) - 1;
		vsid = (slb_v & ~SLB_VSID_B) >> SLB_VSID_SHIFT_1T;
		vsid ^= vsid << 25;
	} else {
		somask = (1UL << 28) - 1;
		vsid = (slb_v & ~SLB_VSID_B) >> SLB_VSID_SHIFT;
	}
	hash = (vsid ^ ((eaddr & somask) >> pshift)) & kvm->arch.hpt_mask;
	avpn = slb_v & ~(somask >> 16);	/* also includes B */
	avpn |= (eaddr & somask) >> 16;

	if (pshift >= 24)
		avpn &= ~((1UL << (pshift - 16)) - 1);
	else
		avpn &= ~0x7fUL;
	val |= avpn;

	for (;;) {
		hpte = (__be64 *)(kvm->arch.hpt_virt + (hash << 7));

		for (i = 0; i < 16; i += 2) {
			/* Read the PTE racily */
			v = be64_to_cpu(hpte[i]) & ~HPTE_V_HVLOCK;

			/* Check valid/absent, hash, segment size and AVPN */
			if (!(v & valid) || (v & mask) != val)
				continue;

			/* Lock the PTE and read it under the lock */
			while (!try_lock_hpte(&hpte[i], HPTE_V_HVLOCK))
				cpu_relax();
			v = be64_to_cpu(hpte[i]) & ~HPTE_V_HVLOCK;
			r = be64_to_cpu(hpte[i+1]);

			/*
			 * Check the HPTE again, including base page size
			 */
			if ((v & valid) && (v & mask) == val &&
			    hpte_base_page_size(v, r) == (1ul << pshift))
				/* Return with the HPTE still locked */
				return (hash << 3) + (i >> 1);

			/* Unlock and move on */
			hpte[i] = cpu_to_be64(v);
		}

		if (val & HPTE_V_SECONDARY)
			break;
		val |= HPTE_V_SECONDARY;
		hash = hash ^ kvm->arch.hpt_mask;
	}
	return -1;
}
EXPORT_SYMBOL(kvmppc_hv_find_lock_hpte);

/*
 * Called in real mode to check whether an HPTE not found fault
 * is due to accessing a paged-out page or an emulated MMIO page,
 * or if a protection fault is due to accessing a page that the
 * guest wanted read/write access to but which we made read-only.
 * Returns a possibly modified status (DSISR) value if not
 * (i.e. pass the interrupt to the guest),
 * -1 to pass the fault up to host kernel mode code, -2 to do that
 * and also load the instruction word (for MMIO emulation),
 * or 0 if we should make the guest retry the access.
 */
long kvmppc_hpte_hv_fault(struct kvm_vcpu *vcpu, unsigned long addr,
			  unsigned long slb_v, unsigned int status, bool data)
{
	struct kvm *kvm = vcpu->kvm;
	long int index;
	unsigned long v, r, gr;
	__be64 *hpte;
	unsigned long valid;
	struct revmap_entry *rev;
	unsigned long pp, key;

	/* For protection fault, expect to find a valid HPTE */
	valid = HPTE_V_VALID;
	if (status & DSISR_NOHPTE)
		valid |= HPTE_V_ABSENT;

	index = kvmppc_hv_find_lock_hpte(kvm, addr, slb_v, valid);
	if (index < 0) {
		if (status & DSISR_NOHPTE)
			return status;	/* there really was no HPTE */
		return 0;		/* for prot fault, HPTE disappeared */
	}
	hpte = (__be64 *)(kvm->arch.hpt_virt + (index << 4));
	v = be64_to_cpu(hpte[0]) & ~HPTE_V_HVLOCK;
	r = be64_to_cpu(hpte[1]);
	rev = real_vmalloc_addr(&kvm->arch.revmap[index]);
	gr = rev->guest_rpte;

	unlock_hpte(hpte, v);

	/* For not found, if the HPTE is valid by now, retry the instruction */
	if ((status & DSISR_NOHPTE) && (v & HPTE_V_VALID))
		return 0;

	/* Check access permissions to the page */
	pp = gr & (HPTE_R_PP0 | HPTE_R_PP);
	key = (vcpu->arch.shregs.msr & MSR_PR) ? SLB_VSID_KP : SLB_VSID_KS;
	status &= ~DSISR_NOHPTE;	/* DSISR_NOHPTE == SRR1_ISI_NOPT */
	if (!data) {
		if (gr & (HPTE_R_N | HPTE_R_G))
			return status | SRR1_ISI_N_OR_G;
		if (!hpte_read_permission(pp, slb_v & key))
			return status | SRR1_ISI_PROT;
	} else if (status & DSISR_ISSTORE) {
		/* check write permission */
		if (!hpte_write_permission(pp, slb_v & key))
			return status | DSISR_PROTFAULT;
	} else {
		if (!hpte_read_permission(pp, slb_v & key))
			return status | DSISR_PROTFAULT;
	}

	/* Check storage key, if applicable */
	if (data && (vcpu->arch.shregs.msr & MSR_DR)) {
		unsigned int perm = hpte_get_skey_perm(gr, vcpu->arch.amr);
		if (status & DSISR_ISSTORE)
			perm >>= 1;
		if (perm & 1)
			return status | DSISR_KEYFAULT;
	}

	/* Save HPTE info for virtual-mode handler */
	vcpu->arch.pgfault_addr = addr;
	vcpu->arch.pgfault_index = index;
	vcpu->arch.pgfault_hpte[0] = v;
	vcpu->arch.pgfault_hpte[1] = r;

	/* Check the storage key to see if it is possibly emulated MMIO */
	if (data && (vcpu->arch.shregs.msr & MSR_IR) &&
	    (r & (HPTE_R_KEY_HI | HPTE_R_KEY_LO)) ==
	    (HPTE_R_KEY_HI | HPTE_R_KEY_LO))
		return -2;	/* MMIO emulation - load instr word */

	return -1;		/* send fault up to host kernel mode */
}<|MERGE_RESOLUTION|>--- conflicted
+++ resolved
@@ -600,17 +600,6 @@
 		 * readonly to writable.  If it should be writable, we'll
 		 * take a trap and let the page fault code sort it out.
 		 */
-<<<<<<< HEAD
-		r = (be64_to_cpu(hpte[1]) & ~mask) | bits;
-		if (hpte_is_writable(r) && kvm->arch.using_mmu_notifiers &&
-		    !hpte_is_writable(be64_to_cpu(hpte[1])))
-			r = hpte_make_readonly(r);
-		/* If the PTE is changing, invalidate it first */
-		if (r != be64_to_cpu(hpte[1])) {
-			rb = compute_tlbie_rb(v, r, pte_index);
-			hpte[0] = cpu_to_be64((v & ~HPTE_V_VALID)
-					      | HPTE_V_ABSENT);
-=======
 		pte = be64_to_cpu(hpte[1]);
 		r = (pte & ~mask) | bits;
 		if (hpte_is_writable(r) && !hpte_is_writable(pte))
@@ -620,7 +609,6 @@
 			rb = compute_tlbie_rb(v, r, pte_index);
 			hpte[0] = cpu_to_be64((v & ~HPTE_V_VALID) |
 					      HPTE_V_ABSENT);
->>>>>>> 2c4aa55a
 			do_tlbies(kvm, &rb, 1, global_invalidates(kvm, flags),
 				  true);
 			hpte[1] = cpu_to_be64(r);
