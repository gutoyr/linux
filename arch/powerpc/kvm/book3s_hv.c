--- conflicted
+++ resolved
@@ -1538,18 +1538,10 @@
 	vcpu->cpu = vc->pcpu;
 	smp_wmb();
 #if defined(CONFIG_PPC_ICP_NATIVE) && defined(CONFIG_SMP)
-<<<<<<< HEAD
 	if (cpu != smp_processor_id()) {
 		xics_wake_cpu(cpu);
 		if (vcpu->arch.ptid)
 			++vc->n_woken;
-=======
-	if (vcpu->arch.ptid) {
-#ifdef CONFIG_KVM_XICS
-		xics_wake_cpu(cpu);
-#endif
-		++vc->n_woken;
->>>>>>> c2f7eb80
 	}
 #endif
 }
