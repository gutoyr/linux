/*
 * Copyright 2011 Paul Mackerras, IBM Corp. <paulus@au1.ibm.com>
 * Copyright (C) 2009. SUSE Linux Products GmbH. All rights reserved.
 *
 * Authors:
 *    Paul Mackerras <paulus@au1.ibm.com>
 *    Alexander Graf <agraf@suse.de>
 *    Kevin Wolf <mail@kevin-wolf.de>
 *
 * Description: KVM functions specific to running on Book 3S
 * processors in hypervisor mode (specifically POWER7 and later).
 *
 * This file is derived from arch/powerpc/kvm/book3s.c,
 * by Alexander Graf <agraf@suse.de>.
 *
 * This program is free software; you can redistribute it and/or modify
 * it under the terms of the GNU General Public License, version 2, as
 * published by the Free Software Foundation.
 */

#include <linux/kvm_host.h>
#include <linux/err.h>
#include <linux/slab.h>
#include <linux/preempt.h>
#include <linux/sched.h>
#include <linux/delay.h>
#include <linux/export.h>
#include <linux/fs.h>
#include <linux/anon_inodes.h>
#include <linux/cpumask.h>
#include <linux/spinlock.h>
#include <linux/page-flags.h>
#include <linux/srcu.h>
#include <linux/miscdevice.h>
#include <linux/debugfs.h>

#include <asm/reg.h>
#include <asm/cputable.h>
#include <asm/cacheflush.h>
#include <asm/tlbflush.h>
#include <asm/uaccess.h>
#include <asm/io.h>
#include <asm/kvm_ppc.h>
#include <asm/kvm_book3s.h>
#include <asm/mmu_context.h>
#include <asm/lppaca.h>
#include <asm/processor.h>
#include <asm/cputhreads.h>
#include <asm/page.h>
#include <asm/hvcall.h>
#include <asm/switch_to.h>
#include <asm/smp.h>
#include <asm/dbell.h>
#include <linux/gfp.h>
#include <linux/vmalloc.h>
#include <linux/highmem.h>
#include <linux/hugetlb.h>
#include <linux/kvm_irqfd.h>
#include <linux/irqbypass.h>
#include <linux/module.h>

#include "book3s.h"

#define CREATE_TRACE_POINTS
#include "trace_hv.h"

/* #define EXIT_DEBUG */
/* #define EXIT_DEBUG_SIMPLE */
/* #define EXIT_DEBUG_INT */

/* Used to indicate that a guest page fault needs to be handled */
#define RESUME_PAGE_FAULT	(RESUME_GUEST | RESUME_FLAG_ARCH1)
/* Used to indicate that a guest passthrough interrupt needs to be handled */
#define RESUME_PASSTHROUGH	(RESUME_GUEST | RESUME_FLAG_ARCH2)

/* Used as a "null" value for timebase values */
#define TB_NIL	(~(u64)0)

static DECLARE_BITMAP(default_enabled_hcalls, MAX_HCALL_OPCODE/4 + 1);

static int dynamic_mt_modes = 6;
module_param(dynamic_mt_modes, int, S_IRUGO | S_IWUSR);
<<<<<<< HEAD
MODULE_PARM_DESC(dynamic_mt_modes, "Set of allowed dynamic micro-threading modes");
static int target_smt_mode;
module_param(target_smt_mode, int, S_IRUGO | S_IWUSR);
MODULE_PARM_DESC(target_smt_mode, "Target threads per core (0 = max)");

static struct kernel_param_ops module_param_ops = {
	.set = param_set_int,
	.get = param_get_int,
};

module_param_cb(kvm_irq_bypass, &module_param_ops, &kvm_irq_bypass,
							S_IRUGO | S_IWUSR);
MODULE_PARM_DESC(kvm_irq_bypass, "Bypass passthrough interrupt optimization");

module_param_cb(h_ipi_redirect, &module_param_ops, &h_ipi_redirect,
							S_IRUGO | S_IWUSR);
MODULE_PARM_DESC(h_ipi_redirect, "Redirect H_IPI wakeup to a free host core");
=======
MODULE_PARM_DESC(dynamic_mt_modes, "Set of allowed dynamic micro-threading modes: 0 (= none), 2, 4, or 6 (= 2 or 4)");
static int target_smt_mode;
module_param(target_smt_mode, int, S_IRUGO | S_IWUSR);
MODULE_PARM_DESC(target_smt_mode, "Target threads per core (0 = max)");
>>>>>>> afd2ff9b

static void kvmppc_end_cede(struct kvm_vcpu *vcpu);
static int kvmppc_hv_setup_htab_rma(struct kvm_vcpu *vcpu);

static bool kvmppc_ipi_thread(int cpu)
{
	/* On POWER8 for IPIs to threads in the same core, use msgsnd */
	if (cpu_has_feature(CPU_FTR_ARCH_207S)) {
		preempt_disable();
		if (cpu_first_thread_sibling(cpu) ==
		    cpu_first_thread_sibling(smp_processor_id())) {
			unsigned long msg = PPC_DBELL_TYPE(PPC_DBELL_SERVER);
			msg |= cpu_thread_in_core(cpu);
			smp_mb();
			__asm__ __volatile__ (PPC_MSGSND(%0) : : "r" (msg));
			preempt_enable();
			return true;
		}
		preempt_enable();
	}

#if defined(CONFIG_PPC_ICP_NATIVE) && defined(CONFIG_SMP)
	if (cpu >= 0 && cpu < nr_cpu_ids && paca[cpu].kvm_hstate.xics_phys) {
		xics_wake_cpu(cpu);
		return true;
	}
#endif

	return false;
}

static void kvmppc_fast_vcpu_kick_hv(struct kvm_vcpu *vcpu)
{
	int cpu;
	wait_queue_head_t *wqp;

	wqp = kvm_arch_vcpu_wq(vcpu);
	if (waitqueue_active(wqp)) {
		wake_up_interruptible(wqp);
		++vcpu->stat.halt_wakeup;
	}

	if (kvmppc_ipi_thread(vcpu->arch.thread_cpu))
		return;

	/* CPU points to the first thread of the core */
	cpu = vcpu->cpu;
	if (cpu >= 0 && cpu < nr_cpu_ids && cpu_online(cpu))
		smp_send_reschedule(cpu);
}

/*
 * We use the vcpu_load/put functions to measure stolen time.
 * Stolen time is counted as time when either the vcpu is able to
 * run as part of a virtual core, but the task running the vcore
 * is preempted or sleeping, or when the vcpu needs something done
 * in the kernel by the task running the vcpu, but that task is
 * preempted or sleeping.  Those two things have to be counted
 * separately, since one of the vcpu tasks will take on the job
 * of running the core, and the other vcpu tasks in the vcore will
 * sleep waiting for it to do that, but that sleep shouldn't count
 * as stolen time.
 *
 * Hence we accumulate stolen time when the vcpu can run as part of
 * a vcore using vc->stolen_tb, and the stolen time when the vcpu
 * needs its task to do other things in the kernel (for example,
 * service a page fault) in busy_stolen.  We don't accumulate
 * stolen time for a vcore when it is inactive, or for a vcpu
 * when it is in state RUNNING or NOTREADY.  NOTREADY is a bit of
 * a misnomer; it means that the vcpu task is not executing in
 * the KVM_VCPU_RUN ioctl, i.e. it is in userspace or elsewhere in
 * the kernel.  We don't have any way of dividing up that time
 * between time that the vcpu is genuinely stopped, time that
 * the task is actively working on behalf of the vcpu, and time
 * that the task is preempted, so we don't count any of it as
 * stolen.
 *
 * Updates to busy_stolen are protected by arch.tbacct_lock;
 * updates to vc->stolen_tb are protected by the vcore->stoltb_lock
 * lock.  The stolen times are measured in units of timebase ticks.
 * (Note that the != TB_NIL checks below are purely defensive;
 * they should never fail.)
 */

static void kvmppc_core_start_stolen(struct kvmppc_vcore *vc)
{
	unsigned long flags;

	spin_lock_irqsave(&vc->stoltb_lock, flags);
	vc->preempt_tb = mftb();
	spin_unlock_irqrestore(&vc->stoltb_lock, flags);
}

static void kvmppc_core_end_stolen(struct kvmppc_vcore *vc)
{
	unsigned long flags;

	spin_lock_irqsave(&vc->stoltb_lock, flags);
	if (vc->preempt_tb != TB_NIL) {
		vc->stolen_tb += mftb() - vc->preempt_tb;
		vc->preempt_tb = TB_NIL;
	}
	spin_unlock_irqrestore(&vc->stoltb_lock, flags);
}

static void kvmppc_core_vcpu_load_hv(struct kvm_vcpu *vcpu, int cpu)
{
	struct kvmppc_vcore *vc = vcpu->arch.vcore;
	unsigned long flags;

	/*
	 * We can test vc->runner without taking the vcore lock,
	 * because only this task ever sets vc->runner to this
	 * vcpu, and once it is set to this vcpu, only this task
	 * ever sets it to NULL.
	 */
	if (vc->runner == vcpu && vc->vcore_state >= VCORE_SLEEPING)
		kvmppc_core_end_stolen(vc);

	spin_lock_irqsave(&vcpu->arch.tbacct_lock, flags);
	if (vcpu->arch.state == KVMPPC_VCPU_BUSY_IN_HOST &&
	    vcpu->arch.busy_preempt != TB_NIL) {
		vcpu->arch.busy_stolen += mftb() - vcpu->arch.busy_preempt;
		vcpu->arch.busy_preempt = TB_NIL;
	}
	spin_unlock_irqrestore(&vcpu->arch.tbacct_lock, flags);
}

static void kvmppc_core_vcpu_put_hv(struct kvm_vcpu *vcpu)
{
	struct kvmppc_vcore *vc = vcpu->arch.vcore;
	unsigned long flags;

	if (vc->runner == vcpu && vc->vcore_state >= VCORE_SLEEPING)
		kvmppc_core_start_stolen(vc);

	spin_lock_irqsave(&vcpu->arch.tbacct_lock, flags);
	if (vcpu->arch.state == KVMPPC_VCPU_BUSY_IN_HOST)
		vcpu->arch.busy_preempt = mftb();
	spin_unlock_irqrestore(&vcpu->arch.tbacct_lock, flags);
}

static void kvmppc_set_msr_hv(struct kvm_vcpu *vcpu, u64 msr)
{
	/*
	 * Check for illegal transactional state bit combination
	 * and if we find it, force the TS field to a safe state.
	 */
	if ((msr & MSR_TS_MASK) == MSR_TS_MASK)
		msr &= ~MSR_TS_MASK;
	vcpu->arch.shregs.msr = msr;
	kvmppc_end_cede(vcpu);
}

static void kvmppc_set_pvr_hv(struct kvm_vcpu *vcpu, u32 pvr)
{
	vcpu->arch.pvr = pvr;
}

static int kvmppc_set_arch_compat(struct kvm_vcpu *vcpu, u32 arch_compat)
{
	unsigned long pcr = 0;
	struct kvmppc_vcore *vc = vcpu->arch.vcore;

	if (arch_compat) {
		switch (arch_compat) {
		case PVR_ARCH_205:
			/*
			 * If an arch bit is set in PCR, all the defined
			 * higher-order arch bits also have to be set.
			 */
			pcr = PCR_ARCH_206 | PCR_ARCH_205;
			break;
		case PVR_ARCH_206:
		case PVR_ARCH_206p:
			pcr = PCR_ARCH_206;
			break;
		case PVR_ARCH_207:
			break;
		default:
			return -EINVAL;
		}

		if (!cpu_has_feature(CPU_FTR_ARCH_207S)) {
			/* POWER7 can't emulate POWER8 */
			if (!(pcr & PCR_ARCH_206))
				return -EINVAL;
			pcr &= ~PCR_ARCH_206;
		}
	}

	spin_lock(&vc->lock);
	vc->arch_compat = arch_compat;
	vc->pcr = pcr;
	spin_unlock(&vc->lock);

	return 0;
}

static void kvmppc_dump_regs(struct kvm_vcpu *vcpu)
{
	int r;

	pr_err("vcpu %p (%d):\n", vcpu, vcpu->vcpu_id);
	pr_err("pc  = %.16lx  msr = %.16llx  trap = %x\n",
	       vcpu->arch.pc, vcpu->arch.shregs.msr, vcpu->arch.trap);
	for (r = 0; r < 16; ++r)
		pr_err("r%2d = %.16lx  r%d = %.16lx\n",
		       r, kvmppc_get_gpr(vcpu, r),
		       r+16, kvmppc_get_gpr(vcpu, r+16));
	pr_err("ctr = %.16lx  lr  = %.16lx\n",
	       vcpu->arch.ctr, vcpu->arch.lr);
	pr_err("srr0 = %.16llx srr1 = %.16llx\n",
	       vcpu->arch.shregs.srr0, vcpu->arch.shregs.srr1);
	pr_err("sprg0 = %.16llx sprg1 = %.16llx\n",
	       vcpu->arch.shregs.sprg0, vcpu->arch.shregs.sprg1);
	pr_err("sprg2 = %.16llx sprg3 = %.16llx\n",
	       vcpu->arch.shregs.sprg2, vcpu->arch.shregs.sprg3);
	pr_err("cr = %.8x  xer = %.16lx  dsisr = %.8x\n",
	       vcpu->arch.cr, vcpu->arch.xer, vcpu->arch.shregs.dsisr);
	pr_err("dar = %.16llx\n", vcpu->arch.shregs.dar);
	pr_err("fault dar = %.16lx dsisr = %.8x\n",
	       vcpu->arch.fault_dar, vcpu->arch.fault_dsisr);
	pr_err("SLB (%d entries):\n", vcpu->arch.slb_max);
	for (r = 0; r < vcpu->arch.slb_max; ++r)
		pr_err("  ESID = %.16llx VSID = %.16llx\n",
		       vcpu->arch.slb[r].orige, vcpu->arch.slb[r].origv);
	pr_err("lpcr = %.16lx sdr1 = %.16lx last_inst = %.8x\n",
	       vcpu->arch.vcore->lpcr, vcpu->kvm->arch.sdr1,
	       vcpu->arch.last_inst);
}

static struct kvm_vcpu *kvmppc_find_vcpu(struct kvm *kvm, int id)
{
	int r;
	struct kvm_vcpu *v, *ret = NULL;

	mutex_lock(&kvm->lock);
	kvm_for_each_vcpu(r, v, kvm) {
		if (v->vcpu_id == id) {
			ret = v;
			break;
		}
	}
	mutex_unlock(&kvm->lock);
	return ret;
}

static void init_vpa(struct kvm_vcpu *vcpu, struct lppaca *vpa)
{
	vpa->__old_status |= LPPACA_OLD_SHARED_PROC;
	vpa->yield_count = cpu_to_be32(1);
}

static int set_vpa(struct kvm_vcpu *vcpu, struct kvmppc_vpa *v,
		   unsigned long addr, unsigned long len)
{
	/* check address is cacheline aligned */
	if (addr & (L1_CACHE_BYTES - 1))
		return -EINVAL;
	spin_lock(&vcpu->arch.vpa_update_lock);
	if (v->next_gpa != addr || v->len != len) {
		v->next_gpa = addr;
		v->len = addr ? len : 0;
		v->update_pending = 1;
	}
	spin_unlock(&vcpu->arch.vpa_update_lock);
	return 0;
}

/* Length for a per-processor buffer is passed in at offset 4 in the buffer */
struct reg_vpa {
	u32 dummy;
	union {
		__be16 hword;
		__be32 word;
	} length;
};

static int vpa_is_registered(struct kvmppc_vpa *vpap)
{
	if (vpap->update_pending)
		return vpap->next_gpa != 0;
	return vpap->pinned_addr != NULL;
}

static unsigned long do_h_register_vpa(struct kvm_vcpu *vcpu,
				       unsigned long flags,
				       unsigned long vcpuid, unsigned long vpa)
{
	struct kvm *kvm = vcpu->kvm;
	unsigned long len, nb;
	void *va;
	struct kvm_vcpu *tvcpu;
	int err;
	int subfunc;
	struct kvmppc_vpa *vpap;

	tvcpu = kvmppc_find_vcpu(kvm, vcpuid);
	if (!tvcpu)
		return H_PARAMETER;

	subfunc = (flags >> H_VPA_FUNC_SHIFT) & H_VPA_FUNC_MASK;
	if (subfunc == H_VPA_REG_VPA || subfunc == H_VPA_REG_DTL ||
	    subfunc == H_VPA_REG_SLB) {
		/* Registering new area - address must be cache-line aligned */
		if ((vpa & (L1_CACHE_BYTES - 1)) || !vpa)
			return H_PARAMETER;

		/* convert logical addr to kernel addr and read length */
		va = kvmppc_pin_guest_page(kvm, vpa, &nb);
		if (va == NULL)
			return H_PARAMETER;
		if (subfunc == H_VPA_REG_VPA)
			len = be16_to_cpu(((struct reg_vpa *)va)->length.hword);
		else
			len = be32_to_cpu(((struct reg_vpa *)va)->length.word);
		kvmppc_unpin_guest_page(kvm, va, vpa, false);

		/* Check length */
		if (len > nb || len < sizeof(struct reg_vpa))
			return H_PARAMETER;
	} else {
		vpa = 0;
		len = 0;
	}

	err = H_PARAMETER;
	vpap = NULL;
	spin_lock(&tvcpu->arch.vpa_update_lock);

	switch (subfunc) {
	case H_VPA_REG_VPA:		/* register VPA */
		if (len < sizeof(struct lppaca))
			break;
		vpap = &tvcpu->arch.vpa;
		err = 0;
		break;

	case H_VPA_REG_DTL:		/* register DTL */
		if (len < sizeof(struct dtl_entry))
			break;
		len -= len % sizeof(struct dtl_entry);

		/* Check that they have previously registered a VPA */
		err = H_RESOURCE;
		if (!vpa_is_registered(&tvcpu->arch.vpa))
			break;

		vpap = &tvcpu->arch.dtl;
		err = 0;
		break;

	case H_VPA_REG_SLB:		/* register SLB shadow buffer */
		/* Check that they have previously registered a VPA */
		err = H_RESOURCE;
		if (!vpa_is_registered(&tvcpu->arch.vpa))
			break;

		vpap = &tvcpu->arch.slb_shadow;
		err = 0;
		break;

	case H_VPA_DEREG_VPA:		/* deregister VPA */
		/* Check they don't still have a DTL or SLB buf registered */
		err = H_RESOURCE;
		if (vpa_is_registered(&tvcpu->arch.dtl) ||
		    vpa_is_registered(&tvcpu->arch.slb_shadow))
			break;

		vpap = &tvcpu->arch.vpa;
		err = 0;
		break;

	case H_VPA_DEREG_DTL:		/* deregister DTL */
		vpap = &tvcpu->arch.dtl;
		err = 0;
		break;

	case H_VPA_DEREG_SLB:		/* deregister SLB shadow buffer */
		vpap = &tvcpu->arch.slb_shadow;
		err = 0;
		break;
	}

	if (vpap) {
		vpap->next_gpa = vpa;
		vpap->len = len;
		vpap->update_pending = 1;
	}

	spin_unlock(&tvcpu->arch.vpa_update_lock);

	return err;
}

static void kvmppc_update_vpa(struct kvm_vcpu *vcpu, struct kvmppc_vpa *vpap)
{
	struct kvm *kvm = vcpu->kvm;
	void *va;
	unsigned long nb;
	unsigned long gpa;

	/*
	 * We need to pin the page pointed to by vpap->next_gpa,
	 * but we can't call kvmppc_pin_guest_page under the lock
	 * as it does get_user_pages() and down_read().  So we
	 * have to drop the lock, pin the page, then get the lock
	 * again and check that a new area didn't get registered
	 * in the meantime.
	 */
	for (;;) {
		gpa = vpap->next_gpa;
		spin_unlock(&vcpu->arch.vpa_update_lock);
		va = NULL;
		nb = 0;
		if (gpa)
			va = kvmppc_pin_guest_page(kvm, gpa, &nb);
		spin_lock(&vcpu->arch.vpa_update_lock);
		if (gpa == vpap->next_gpa)
			break;
		/* sigh... unpin that one and try again */
		if (va)
			kvmppc_unpin_guest_page(kvm, va, gpa, false);
	}

	vpap->update_pending = 0;
	if (va && nb < vpap->len) {
		/*
		 * If it's now too short, it must be that userspace
		 * has changed the mappings underlying guest memory,
		 * so unregister the region.
		 */
		kvmppc_unpin_guest_page(kvm, va, gpa, false);
		va = NULL;
	}
	if (vpap->pinned_addr)
		kvmppc_unpin_guest_page(kvm, vpap->pinned_addr, vpap->gpa,
					vpap->dirty);
	vpap->gpa = gpa;
	vpap->pinned_addr = va;
	vpap->dirty = false;
	if (va)
		vpap->pinned_end = va + vpap->len;
}

static void kvmppc_update_vpas(struct kvm_vcpu *vcpu)
{
	if (!(vcpu->arch.vpa.update_pending ||
	      vcpu->arch.slb_shadow.update_pending ||
	      vcpu->arch.dtl.update_pending))
		return;

	spin_lock(&vcpu->arch.vpa_update_lock);
	if (vcpu->arch.vpa.update_pending) {
		kvmppc_update_vpa(vcpu, &vcpu->arch.vpa);
		if (vcpu->arch.vpa.pinned_addr)
			init_vpa(vcpu, vcpu->arch.vpa.pinned_addr);
	}
	if (vcpu->arch.dtl.update_pending) {
		kvmppc_update_vpa(vcpu, &vcpu->arch.dtl);
		vcpu->arch.dtl_ptr = vcpu->arch.dtl.pinned_addr;
		vcpu->arch.dtl_index = 0;
	}
	if (vcpu->arch.slb_shadow.update_pending)
		kvmppc_update_vpa(vcpu, &vcpu->arch.slb_shadow);
	spin_unlock(&vcpu->arch.vpa_update_lock);
}

/*
 * Return the accumulated stolen time for the vcore up until `now'.
 * The caller should hold the vcore lock.
 */
static u64 vcore_stolen_time(struct kvmppc_vcore *vc, u64 now)
{
	u64 p;
	unsigned long flags;

	spin_lock_irqsave(&vc->stoltb_lock, flags);
	p = vc->stolen_tb;
	if (vc->vcore_state != VCORE_INACTIVE &&
	    vc->preempt_tb != TB_NIL)
		p += now - vc->preempt_tb;
	spin_unlock_irqrestore(&vc->stoltb_lock, flags);
	return p;
}

static void kvmppc_create_dtl_entry(struct kvm_vcpu *vcpu,
				    struct kvmppc_vcore *vc)
{
	struct dtl_entry *dt;
	struct lppaca *vpa;
	unsigned long stolen;
	unsigned long core_stolen;
	u64 now;

	dt = vcpu->arch.dtl_ptr;
	vpa = vcpu->arch.vpa.pinned_addr;
	now = mftb();
	core_stolen = vcore_stolen_time(vc, now);
	stolen = core_stolen - vcpu->arch.stolen_logged;
	vcpu->arch.stolen_logged = core_stolen;
	spin_lock_irq(&vcpu->arch.tbacct_lock);
	stolen += vcpu->arch.busy_stolen;
	vcpu->arch.busy_stolen = 0;
	spin_unlock_irq(&vcpu->arch.tbacct_lock);
	if (!dt || !vpa)
		return;
	memset(dt, 0, sizeof(struct dtl_entry));
	dt->dispatch_reason = 7;
	dt->processor_id = cpu_to_be16(vc->pcpu + vcpu->arch.ptid);
	dt->timebase = cpu_to_be64(now + vc->tb_offset);
	dt->enqueue_to_dispatch_time = cpu_to_be32(stolen);
	dt->srr0 = cpu_to_be64(kvmppc_get_pc(vcpu));
	dt->srr1 = cpu_to_be64(vcpu->arch.shregs.msr);
	++dt;
	if (dt == vcpu->arch.dtl.pinned_end)
		dt = vcpu->arch.dtl.pinned_addr;
	vcpu->arch.dtl_ptr = dt;
	/* order writing *dt vs. writing vpa->dtl_idx */
	smp_wmb();
	vpa->dtl_idx = cpu_to_be64(++vcpu->arch.dtl_index);
	vcpu->arch.dtl.dirty = true;
}

static bool kvmppc_power8_compatible(struct kvm_vcpu *vcpu)
{
	if (vcpu->arch.vcore->arch_compat >= PVR_ARCH_207)
		return true;
	if ((!vcpu->arch.vcore->arch_compat) &&
	    cpu_has_feature(CPU_FTR_ARCH_207S))
		return true;
	return false;
}

static int kvmppc_h_set_mode(struct kvm_vcpu *vcpu, unsigned long mflags,
			     unsigned long resource, unsigned long value1,
			     unsigned long value2)
{
	switch (resource) {
	case H_SET_MODE_RESOURCE_SET_CIABR:
		if (!kvmppc_power8_compatible(vcpu))
			return H_P2;
		if (value2)
			return H_P4;
		if (mflags)
			return H_UNSUPPORTED_FLAG_START;
		/* Guests can't breakpoint the hypervisor */
		if ((value1 & CIABR_PRIV) == CIABR_PRIV_HYPER)
			return H_P3;
		vcpu->arch.ciabr  = value1;
		return H_SUCCESS;
	case H_SET_MODE_RESOURCE_SET_DAWR:
		if (!kvmppc_power8_compatible(vcpu))
			return H_P2;
		if (mflags)
			return H_UNSUPPORTED_FLAG_START;
		if (value2 & DABRX_HYP)
			return H_P4;
		vcpu->arch.dawr  = value1;
		vcpu->arch.dawrx = value2;
		return H_SUCCESS;
	default:
		return H_TOO_HARD;
	}
}

static int kvm_arch_vcpu_yield_to(struct kvm_vcpu *target)
{
	struct kvmppc_vcore *vcore = target->arch.vcore;

	/*
	 * We expect to have been called by the real mode handler
	 * (kvmppc_rm_h_confer()) which would have directly returned
	 * H_SUCCESS if the source vcore wasn't idle (e.g. if it may
	 * have useful work to do and should not confer) so we don't
	 * recheck that here.
	 */

	spin_lock(&vcore->lock);
	if (target->arch.state == KVMPPC_VCPU_RUNNABLE &&
	    vcore->vcore_state != VCORE_INACTIVE &&
	    vcore->runner)
		target = vcore->runner;
	spin_unlock(&vcore->lock);

	return kvm_vcpu_yield_to(target);
}

static int kvmppc_get_yield_count(struct kvm_vcpu *vcpu)
{
	int yield_count = 0;
	struct lppaca *lppaca;

	spin_lock(&vcpu->arch.vpa_update_lock);
	lppaca = (struct lppaca *)vcpu->arch.vpa.pinned_addr;
	if (lppaca)
		yield_count = be32_to_cpu(lppaca->yield_count);
	spin_unlock(&vcpu->arch.vpa_update_lock);
	return yield_count;
}

int kvmppc_pseries_do_hcall(struct kvm_vcpu *vcpu)
{
	unsigned long req = kvmppc_get_gpr(vcpu, 3);
	unsigned long target, ret = H_SUCCESS;
	int yield_count;
	struct kvm_vcpu *tvcpu;
	int idx, rc;

	if (req <= MAX_HCALL_OPCODE &&
	    !test_bit(req/4, vcpu->kvm->arch.enabled_hcalls))
		return RESUME_HOST;

	switch (req) {
	case H_CEDE:
		break;
	case H_PROD:
		target = kvmppc_get_gpr(vcpu, 4);
		tvcpu = kvmppc_find_vcpu(vcpu->kvm, target);
		if (!tvcpu) {
			ret = H_PARAMETER;
			break;
		}
		tvcpu->arch.prodded = 1;
		smp_mb();
		if (vcpu->arch.ceded) {
			if (waitqueue_active(&vcpu->wq)) {
				wake_up_interruptible(&vcpu->wq);
				vcpu->stat.halt_wakeup++;
			}
		}
		break;
	case H_CONFER:
		target = kvmppc_get_gpr(vcpu, 4);
		if (target == -1)
			break;
		tvcpu = kvmppc_find_vcpu(vcpu->kvm, target);
		if (!tvcpu) {
			ret = H_PARAMETER;
			break;
		}
		yield_count = kvmppc_get_gpr(vcpu, 5);
		if (kvmppc_get_yield_count(tvcpu) != yield_count)
			break;
		kvm_arch_vcpu_yield_to(tvcpu);
		break;
	case H_REGISTER_VPA:
		ret = do_h_register_vpa(vcpu, kvmppc_get_gpr(vcpu, 4),
					kvmppc_get_gpr(vcpu, 5),
					kvmppc_get_gpr(vcpu, 6));
		break;
	case H_RTAS:
		if (list_empty(&vcpu->kvm->arch.rtas_tokens))
			return RESUME_HOST;

		idx = srcu_read_lock(&vcpu->kvm->srcu);
		rc = kvmppc_rtas_hcall(vcpu);
		srcu_read_unlock(&vcpu->kvm->srcu, idx);

		if (rc == -ENOENT)
			return RESUME_HOST;
		else if (rc == 0)
			break;

		/* Send the error out to userspace via KVM_RUN */
		return rc;
	case H_LOGICAL_CI_LOAD:
		ret = kvmppc_h_logical_ci_load(vcpu);
		if (ret == H_TOO_HARD)
			return RESUME_HOST;
		break;
	case H_LOGICAL_CI_STORE:
		ret = kvmppc_h_logical_ci_store(vcpu);
		if (ret == H_TOO_HARD)
			return RESUME_HOST;
		break;
	case H_SET_MODE:
		ret = kvmppc_h_set_mode(vcpu, kvmppc_get_gpr(vcpu, 4),
					kvmppc_get_gpr(vcpu, 5),
					kvmppc_get_gpr(vcpu, 6),
					kvmppc_get_gpr(vcpu, 7));
		if (ret == H_TOO_HARD)
			return RESUME_HOST;
		break;
	case H_XIRR:
	case H_CPPR:
	case H_EOI:
	case H_IPI:
	case H_IPOLL:
	case H_XIRR_X:
		if (kvmppc_xics_enabled(vcpu)) {
			ret = kvmppc_xics_hcall(vcpu, req);
			break;
		}
		return RESUME_HOST;
	case H_PUT_TCE:
		ret = kvmppc_h_put_tce(vcpu, kvmppc_get_gpr(vcpu, 4),
						kvmppc_get_gpr(vcpu, 5),
						kvmppc_get_gpr(vcpu, 6));
		if (ret == H_TOO_HARD)
			return RESUME_HOST;
		break;
	case H_PUT_TCE_INDIRECT:
		ret = kvmppc_h_put_tce_indirect(vcpu, kvmppc_get_gpr(vcpu, 4),
						kvmppc_get_gpr(vcpu, 5),
						kvmppc_get_gpr(vcpu, 6),
						kvmppc_get_gpr(vcpu, 7));
		if (ret == H_TOO_HARD)
			return RESUME_HOST;
		break;
	case H_STUFF_TCE:
		ret = kvmppc_h_stuff_tce(vcpu, kvmppc_get_gpr(vcpu, 4),
						kvmppc_get_gpr(vcpu, 5),
						kvmppc_get_gpr(vcpu, 6),
						kvmppc_get_gpr(vcpu, 7));
		if (ret == H_TOO_HARD)
			return RESUME_HOST;
		break;
	default:
		return RESUME_HOST;
	}
	kvmppc_set_gpr(vcpu, 3, ret);
	vcpu->arch.hcall_needed = 0;
	return RESUME_GUEST;
}

static int kvmppc_hcall_impl_hv(unsigned long cmd)
{
	switch (cmd) {
	case H_CEDE:
	case H_PROD:
	case H_CONFER:
	case H_REGISTER_VPA:
	case H_SET_MODE:
	case H_LOGICAL_CI_LOAD:
	case H_LOGICAL_CI_STORE:
#ifdef CONFIG_KVM_XICS
	case H_XIRR:
	case H_CPPR:
	case H_EOI:
	case H_IPI:
	case H_IPOLL:
	case H_XIRR_X:
#endif
		return 1;
	}

	/* See if it's in the real-mode table */
	return kvmppc_hcall_impl_hv_realmode(cmd);
}

static int kvmppc_emulate_debug_inst(struct kvm_run *run,
					struct kvm_vcpu *vcpu)
{
	u32 last_inst;

	if (kvmppc_get_last_inst(vcpu, INST_GENERIC, &last_inst) !=
					EMULATE_DONE) {
		/*
		 * Fetch failed, so return to guest and
		 * try executing it again.
		 */
		return RESUME_GUEST;
	}

	if (last_inst == KVMPPC_INST_SW_BREAKPOINT) {
		run->exit_reason = KVM_EXIT_DEBUG;
		run->debug.arch.address = kvmppc_get_pc(vcpu);
		return RESUME_HOST;
	} else {
		kvmppc_core_queue_program(vcpu, SRR1_PROGILL);
		return RESUME_GUEST;
	}
}

static int kvmppc_handle_exit_hv(struct kvm_run *run, struct kvm_vcpu *vcpu,
				 struct task_struct *tsk)
{
	int r = RESUME_HOST;

	vcpu->stat.sum_exits++;

	run->exit_reason = KVM_EXIT_UNKNOWN;
	run->ready_for_interrupt_injection = 1;
	switch (vcpu->arch.trap) {
	/* We're good on these - the host merely wanted to get our attention */
	case BOOK3S_INTERRUPT_HV_DECREMENTER:
		vcpu->stat.dec_exits++;
		r = RESUME_GUEST;
		break;
	case BOOK3S_INTERRUPT_EXTERNAL:
	case BOOK3S_INTERRUPT_H_DOORBELL:
		vcpu->stat.ext_intr_exits++;
		r = RESUME_GUEST;
		break;
	/* HMI is hypervisor interrupt and host has handled it. Resume guest.*/
	case BOOK3S_INTERRUPT_HMI:
	case BOOK3S_INTERRUPT_PERFMON:
		r = RESUME_GUEST;
		break;
	case BOOK3S_INTERRUPT_MACHINE_CHECK:
		/*
		 * Deliver a machine check interrupt to the guest.
		 * We have to do this, even if the host has handled the
		 * machine check, because machine checks use SRR0/1 and
		 * the interrupt might have trashed guest state in them.
		 */
		kvmppc_book3s_queue_irqprio(vcpu,
					    BOOK3S_INTERRUPT_MACHINE_CHECK);
		r = RESUME_GUEST;
		break;
	case BOOK3S_INTERRUPT_PROGRAM:
	{
		ulong flags;
		/*
		 * Normally program interrupts are delivered directly
		 * to the guest by the hardware, but we can get here
		 * as a result of a hypervisor emulation interrupt
		 * (e40) getting turned into a 700 by BML RTAS.
		 */
		flags = vcpu->arch.shregs.msr & 0x1f0000ull;
		kvmppc_core_queue_program(vcpu, flags);
		r = RESUME_GUEST;
		break;
	}
	case BOOK3S_INTERRUPT_SYSCALL:
	{
		/* hcall - punt to userspace */
		int i;

		/* hypercall with MSR_PR has already been handled in rmode,
		 * and never reaches here.
		 */

		run->papr_hcall.nr = kvmppc_get_gpr(vcpu, 3);
		for (i = 0; i < 9; ++i)
			run->papr_hcall.args[i] = kvmppc_get_gpr(vcpu, 4 + i);
		run->exit_reason = KVM_EXIT_PAPR_HCALL;
		vcpu->arch.hcall_needed = 1;
		r = RESUME_HOST;
		break;
	}
	/*
	 * We get these next two if the guest accesses a page which it thinks
	 * it has mapped but which is not actually present, either because
	 * it is for an emulated I/O device or because the corresonding
	 * host page has been paged out.  Any other HDSI/HISI interrupts
	 * have been handled already.
	 */
	case BOOK3S_INTERRUPT_H_DATA_STORAGE:
		r = RESUME_PAGE_FAULT;
		break;
	case BOOK3S_INTERRUPT_H_INST_STORAGE:
		vcpu->arch.fault_dar = kvmppc_get_pc(vcpu);
		vcpu->arch.fault_dsisr = 0;
		r = RESUME_PAGE_FAULT;
		break;
	/*
	 * This occurs if the guest executes an illegal instruction.
	 * If the guest debug is disabled, generate a program interrupt
	 * to the guest. If guest debug is enabled, we need to check
	 * whether the instruction is a software breakpoint instruction.
	 * Accordingly return to Guest or Host.
	 */
	case BOOK3S_INTERRUPT_H_EMUL_ASSIST:
		if (vcpu->arch.emul_inst != KVM_INST_FETCH_FAILED)
			vcpu->arch.last_inst = kvmppc_need_byteswap(vcpu) ?
				swab32(vcpu->arch.emul_inst) :
				vcpu->arch.emul_inst;
		if (vcpu->guest_debug & KVM_GUESTDBG_USE_SW_BP) {
			r = kvmppc_emulate_debug_inst(run, vcpu);
		} else {
			kvmppc_core_queue_program(vcpu, SRR1_PROGILL);
			r = RESUME_GUEST;
		}
		break;
	/*
	 * This occurs if the guest (kernel or userspace), does something that
	 * is prohibited by HFSCR.  We just generate a program interrupt to
	 * the guest.
	 */
	case BOOK3S_INTERRUPT_H_FAC_UNAVAIL:
		kvmppc_core_queue_program(vcpu, SRR1_PROGILL);
		r = RESUME_GUEST;
		break;
	case BOOK3S_INTERRUPT_HV_RM_HARD:
		r = RESUME_PASSTHROUGH;
		break;
	default:
		kvmppc_dump_regs(vcpu);
		printk(KERN_EMERG "trap=0x%x | pc=0x%lx | msr=0x%llx\n",
			vcpu->arch.trap, kvmppc_get_pc(vcpu),
			vcpu->arch.shregs.msr);
		run->hw.hardware_exit_reason = vcpu->arch.trap;
		r = RESUME_HOST;
		break;
	}

	return r;
}

static int kvm_arch_vcpu_ioctl_get_sregs_hv(struct kvm_vcpu *vcpu,
					    struct kvm_sregs *sregs)
{
	int i;

	memset(sregs, 0, sizeof(struct kvm_sregs));
	sregs->pvr = vcpu->arch.pvr;
	for (i = 0; i < vcpu->arch.slb_max; i++) {
		sregs->u.s.ppc64.slb[i].slbe = vcpu->arch.slb[i].orige;
		sregs->u.s.ppc64.slb[i].slbv = vcpu->arch.slb[i].origv;
	}

	return 0;
}

static int kvm_arch_vcpu_ioctl_set_sregs_hv(struct kvm_vcpu *vcpu,
					    struct kvm_sregs *sregs)
{
	int i, j;

	/* Only accept the same PVR as the host's, since we can't spoof it */
	if (sregs->pvr != vcpu->arch.pvr)
		return -EINVAL;

	j = 0;
	for (i = 0; i < vcpu->arch.slb_nr; i++) {
		if (sregs->u.s.ppc64.slb[i].slbe & SLB_ESID_V) {
			vcpu->arch.slb[j].orige = sregs->u.s.ppc64.slb[i].slbe;
			vcpu->arch.slb[j].origv = sregs->u.s.ppc64.slb[i].slbv;
			++j;
		}
	}
	vcpu->arch.slb_max = j;

	return 0;
}

static void kvmppc_set_lpcr(struct kvm_vcpu *vcpu, u64 new_lpcr,
		bool preserve_top32)
{
	struct kvm *kvm = vcpu->kvm;
	struct kvmppc_vcore *vc = vcpu->arch.vcore;
	u64 mask;

	mutex_lock(&kvm->lock);
	spin_lock(&vc->lock);
	/*
	 * If ILE (interrupt little-endian) has changed, update the
	 * MSR_LE bit in the intr_msr for each vcpu in this vcore.
	 */
	if ((new_lpcr & LPCR_ILE) != (vc->lpcr & LPCR_ILE)) {
		struct kvm_vcpu *vcpu;
		int i;

		kvm_for_each_vcpu(i, vcpu, kvm) {
			if (vcpu->arch.vcore != vc)
				continue;
			if (new_lpcr & LPCR_ILE)
				vcpu->arch.intr_msr |= MSR_LE;
			else
				vcpu->arch.intr_msr &= ~MSR_LE;
		}
	}

	/*
	 * Userspace can only modify DPFD (default prefetch depth),
	 * ILE (interrupt little-endian) and TC (translation control).
	 * On POWER8 userspace can also modify AIL (alt. interrupt loc.)
	 */
	mask = LPCR_DPFD | LPCR_ILE | LPCR_TC;
	if (cpu_has_feature(CPU_FTR_ARCH_207S))
		mask |= LPCR_AIL;

	/* Broken 32-bit version of LPCR must not clear top bits */
	if (preserve_top32)
		mask &= 0xFFFFFFFF;
	vc->lpcr = (vc->lpcr & ~mask) | (new_lpcr & mask);
	spin_unlock(&vc->lock);
	mutex_unlock(&kvm->lock);
}

static int kvmppc_get_one_reg_hv(struct kvm_vcpu *vcpu, u64 id,
				 union kvmppc_one_reg *val)
{
	int r = 0;
	long int i;

	switch (id) {
	case KVM_REG_PPC_DEBUG_INST:
		*val = get_reg_val(id, KVMPPC_INST_SW_BREAKPOINT);
		break;
	case KVM_REG_PPC_HIOR:
		*val = get_reg_val(id, 0);
		break;
	case KVM_REG_PPC_DABR:
		*val = get_reg_val(id, vcpu->arch.dabr);
		break;
	case KVM_REG_PPC_DABRX:
		*val = get_reg_val(id, vcpu->arch.dabrx);
		break;
	case KVM_REG_PPC_DSCR:
		*val = get_reg_val(id, vcpu->arch.dscr);
		break;
	case KVM_REG_PPC_PURR:
		*val = get_reg_val(id, vcpu->arch.purr);
		break;
	case KVM_REG_PPC_SPURR:
		*val = get_reg_val(id, vcpu->arch.spurr);
		break;
	case KVM_REG_PPC_AMR:
		*val = get_reg_val(id, vcpu->arch.amr);
		break;
	case KVM_REG_PPC_UAMOR:
		*val = get_reg_val(id, vcpu->arch.uamor);
		break;
	case KVM_REG_PPC_MMCR0 ... KVM_REG_PPC_MMCRS:
		i = id - KVM_REG_PPC_MMCR0;
		*val = get_reg_val(id, vcpu->arch.mmcr[i]);
		break;
	case KVM_REG_PPC_PMC1 ... KVM_REG_PPC_PMC8:
		i = id - KVM_REG_PPC_PMC1;
		*val = get_reg_val(id, vcpu->arch.pmc[i]);
		break;
	case KVM_REG_PPC_SPMC1 ... KVM_REG_PPC_SPMC2:
		i = id - KVM_REG_PPC_SPMC1;
		*val = get_reg_val(id, vcpu->arch.spmc[i]);
		break;
	case KVM_REG_PPC_SIAR:
		*val = get_reg_val(id, vcpu->arch.siar);
		break;
	case KVM_REG_PPC_SDAR:
		*val = get_reg_val(id, vcpu->arch.sdar);
		break;
	case KVM_REG_PPC_SIER:
		*val = get_reg_val(id, vcpu->arch.sier);
		break;
	case KVM_REG_PPC_IAMR:
		*val = get_reg_val(id, vcpu->arch.iamr);
		break;
	case KVM_REG_PPC_PSPB:
		*val = get_reg_val(id, vcpu->arch.pspb);
		break;
	case KVM_REG_PPC_DPDES:
		*val = get_reg_val(id, vcpu->arch.vcore->dpdes);
		break;
	case KVM_REG_PPC_DAWR:
		*val = get_reg_val(id, vcpu->arch.dawr);
		break;
	case KVM_REG_PPC_DAWRX:
		*val = get_reg_val(id, vcpu->arch.dawrx);
		break;
	case KVM_REG_PPC_CIABR:
		*val = get_reg_val(id, vcpu->arch.ciabr);
		break;
	case KVM_REG_PPC_CSIGR:
		*val = get_reg_val(id, vcpu->arch.csigr);
		break;
	case KVM_REG_PPC_TACR:
		*val = get_reg_val(id, vcpu->arch.tacr);
		break;
	case KVM_REG_PPC_TCSCR:
		*val = get_reg_val(id, vcpu->arch.tcscr);
		break;
	case KVM_REG_PPC_PID:
		*val = get_reg_val(id, vcpu->arch.pid);
		break;
	case KVM_REG_PPC_ACOP:
		*val = get_reg_val(id, vcpu->arch.acop);
		break;
	case KVM_REG_PPC_WORT:
		*val = get_reg_val(id, vcpu->arch.wort);
		break;
	case KVM_REG_PPC_VPA_ADDR:
		spin_lock(&vcpu->arch.vpa_update_lock);
		*val = get_reg_val(id, vcpu->arch.vpa.next_gpa);
		spin_unlock(&vcpu->arch.vpa_update_lock);
		break;
	case KVM_REG_PPC_VPA_SLB:
		spin_lock(&vcpu->arch.vpa_update_lock);
		val->vpaval.addr = vcpu->arch.slb_shadow.next_gpa;
		val->vpaval.length = vcpu->arch.slb_shadow.len;
		spin_unlock(&vcpu->arch.vpa_update_lock);
		break;
	case KVM_REG_PPC_VPA_DTL:
		spin_lock(&vcpu->arch.vpa_update_lock);
		val->vpaval.addr = vcpu->arch.dtl.next_gpa;
		val->vpaval.length = vcpu->arch.dtl.len;
		spin_unlock(&vcpu->arch.vpa_update_lock);
		break;
	case KVM_REG_PPC_TB_OFFSET:
		*val = get_reg_val(id, vcpu->arch.vcore->tb_offset);
		break;
	case KVM_REG_PPC_LPCR:
	case KVM_REG_PPC_LPCR_64:
		*val = get_reg_val(id, vcpu->arch.vcore->lpcr);
		break;
	case KVM_REG_PPC_PPR:
		*val = get_reg_val(id, vcpu->arch.ppr);
		break;
#ifdef CONFIG_PPC_TRANSACTIONAL_MEM
	case KVM_REG_PPC_TFHAR:
		*val = get_reg_val(id, vcpu->arch.tfhar);
		break;
	case KVM_REG_PPC_TFIAR:
		*val = get_reg_val(id, vcpu->arch.tfiar);
		break;
	case KVM_REG_PPC_TEXASR:
		*val = get_reg_val(id, vcpu->arch.texasr);
		break;
	case KVM_REG_PPC_TM_GPR0 ... KVM_REG_PPC_TM_GPR31:
		i = id - KVM_REG_PPC_TM_GPR0;
		*val = get_reg_val(id, vcpu->arch.gpr_tm[i]);
		break;
	case KVM_REG_PPC_TM_VSR0 ... KVM_REG_PPC_TM_VSR63:
	{
		int j;
		i = id - KVM_REG_PPC_TM_VSR0;
		if (i < 32)
			for (j = 0; j < TS_FPRWIDTH; j++)
				val->vsxval[j] = vcpu->arch.fp_tm.fpr[i][j];
		else {
			if (cpu_has_feature(CPU_FTR_ALTIVEC))
				val->vval = vcpu->arch.vr_tm.vr[i-32];
			else
				r = -ENXIO;
		}
		break;
	}
	case KVM_REG_PPC_TM_CR:
		*val = get_reg_val(id, vcpu->arch.cr_tm);
		break;
	case KVM_REG_PPC_TM_LR:
		*val = get_reg_val(id, vcpu->arch.lr_tm);
		break;
	case KVM_REG_PPC_TM_CTR:
		*val = get_reg_val(id, vcpu->arch.ctr_tm);
		break;
	case KVM_REG_PPC_TM_FPSCR:
		*val = get_reg_val(id, vcpu->arch.fp_tm.fpscr);
		break;
	case KVM_REG_PPC_TM_AMR:
		*val = get_reg_val(id, vcpu->arch.amr_tm);
		break;
	case KVM_REG_PPC_TM_PPR:
		*val = get_reg_val(id, vcpu->arch.ppr_tm);
		break;
	case KVM_REG_PPC_TM_VRSAVE:
		*val = get_reg_val(id, vcpu->arch.vrsave_tm);
		break;
	case KVM_REG_PPC_TM_VSCR:
		if (cpu_has_feature(CPU_FTR_ALTIVEC))
			*val = get_reg_val(id, vcpu->arch.vr_tm.vscr.u[3]);
		else
			r = -ENXIO;
		break;
	case KVM_REG_PPC_TM_DSCR:
		*val = get_reg_val(id, vcpu->arch.dscr_tm);
		break;
	case KVM_REG_PPC_TM_TAR:
		*val = get_reg_val(id, vcpu->arch.tar_tm);
		break;
#endif
	case KVM_REG_PPC_ARCH_COMPAT:
		*val = get_reg_val(id, vcpu->arch.vcore->arch_compat);
		break;
	default:
		r = -EINVAL;
		break;
	}

	return r;
}

static int kvmppc_set_one_reg_hv(struct kvm_vcpu *vcpu, u64 id,
				 union kvmppc_one_reg *val)
{
	int r = 0;
	long int i;
	unsigned long addr, len;

	switch (id) {
	case KVM_REG_PPC_HIOR:
		/* Only allow this to be set to zero */
		if (set_reg_val(id, *val))
			r = -EINVAL;
		break;
	case KVM_REG_PPC_DABR:
		vcpu->arch.dabr = set_reg_val(id, *val);
		break;
	case KVM_REG_PPC_DABRX:
		vcpu->arch.dabrx = set_reg_val(id, *val) & ~DABRX_HYP;
		break;
	case KVM_REG_PPC_DSCR:
		vcpu->arch.dscr = set_reg_val(id, *val);
		break;
	case KVM_REG_PPC_PURR:
		vcpu->arch.purr = set_reg_val(id, *val);
		break;
	case KVM_REG_PPC_SPURR:
		vcpu->arch.spurr = set_reg_val(id, *val);
		break;
	case KVM_REG_PPC_AMR:
		vcpu->arch.amr = set_reg_val(id, *val);
		break;
	case KVM_REG_PPC_UAMOR:
		vcpu->arch.uamor = set_reg_val(id, *val);
		break;
	case KVM_REG_PPC_MMCR0 ... KVM_REG_PPC_MMCRS:
		i = id - KVM_REG_PPC_MMCR0;
		vcpu->arch.mmcr[i] = set_reg_val(id, *val);
		break;
	case KVM_REG_PPC_PMC1 ... KVM_REG_PPC_PMC8:
		i = id - KVM_REG_PPC_PMC1;
		vcpu->arch.pmc[i] = set_reg_val(id, *val);
		break;
	case KVM_REG_PPC_SPMC1 ... KVM_REG_PPC_SPMC2:
		i = id - KVM_REG_PPC_SPMC1;
		vcpu->arch.spmc[i] = set_reg_val(id, *val);
		break;
	case KVM_REG_PPC_SIAR:
		vcpu->arch.siar = set_reg_val(id, *val);
		break;
	case KVM_REG_PPC_SDAR:
		vcpu->arch.sdar = set_reg_val(id, *val);
		break;
	case KVM_REG_PPC_SIER:
		vcpu->arch.sier = set_reg_val(id, *val);
		break;
	case KVM_REG_PPC_IAMR:
		vcpu->arch.iamr = set_reg_val(id, *val);
		break;
	case KVM_REG_PPC_PSPB:
		vcpu->arch.pspb = set_reg_val(id, *val);
		break;
	case KVM_REG_PPC_DPDES:
		vcpu->arch.vcore->dpdes = set_reg_val(id, *val);
		break;
	case KVM_REG_PPC_DAWR:
		vcpu->arch.dawr = set_reg_val(id, *val);
		break;
	case KVM_REG_PPC_DAWRX:
		vcpu->arch.dawrx = set_reg_val(id, *val) & ~DAWRX_HYP;
		break;
	case KVM_REG_PPC_CIABR:
		vcpu->arch.ciabr = set_reg_val(id, *val);
		/* Don't allow setting breakpoints in hypervisor code */
		if ((vcpu->arch.ciabr & CIABR_PRIV) == CIABR_PRIV_HYPER)
			vcpu->arch.ciabr &= ~CIABR_PRIV;	/* disable */
		break;
	case KVM_REG_PPC_CSIGR:
		vcpu->arch.csigr = set_reg_val(id, *val);
		break;
	case KVM_REG_PPC_TACR:
		vcpu->arch.tacr = set_reg_val(id, *val);
		break;
	case KVM_REG_PPC_TCSCR:
		vcpu->arch.tcscr = set_reg_val(id, *val);
		break;
	case KVM_REG_PPC_PID:
		vcpu->arch.pid = set_reg_val(id, *val);
		break;
	case KVM_REG_PPC_ACOP:
		vcpu->arch.acop = set_reg_val(id, *val);
		break;
	case KVM_REG_PPC_WORT:
		vcpu->arch.wort = set_reg_val(id, *val);
		break;
	case KVM_REG_PPC_VPA_ADDR:
		addr = set_reg_val(id, *val);
		r = -EINVAL;
		if (!addr && (vcpu->arch.slb_shadow.next_gpa ||
			      vcpu->arch.dtl.next_gpa))
			break;
		r = set_vpa(vcpu, &vcpu->arch.vpa, addr, sizeof(struct lppaca));
		break;
	case KVM_REG_PPC_VPA_SLB:
		addr = val->vpaval.addr;
		len = val->vpaval.length;
		r = -EINVAL;
		if (addr && !vcpu->arch.vpa.next_gpa)
			break;
		r = set_vpa(vcpu, &vcpu->arch.slb_shadow, addr, len);
		break;
	case KVM_REG_PPC_VPA_DTL:
		addr = val->vpaval.addr;
		len = val->vpaval.length;
		r = -EINVAL;
		if (addr && (len < sizeof(struct dtl_entry) ||
			     !vcpu->arch.vpa.next_gpa))
			break;
		len -= len % sizeof(struct dtl_entry);
		r = set_vpa(vcpu, &vcpu->arch.dtl, addr, len);
		break;
	case KVM_REG_PPC_TB_OFFSET:
		/* round up to multiple of 2^24 */
		vcpu->arch.vcore->tb_offset =
			ALIGN(set_reg_val(id, *val), 1UL << 24);
		break;
	case KVM_REG_PPC_LPCR:
		kvmppc_set_lpcr(vcpu, set_reg_val(id, *val), true);
		break;
	case KVM_REG_PPC_LPCR_64:
		kvmppc_set_lpcr(vcpu, set_reg_val(id, *val), false);
		break;
	case KVM_REG_PPC_PPR:
		vcpu->arch.ppr = set_reg_val(id, *val);
		break;
#ifdef CONFIG_PPC_TRANSACTIONAL_MEM
	case KVM_REG_PPC_TFHAR:
		vcpu->arch.tfhar = set_reg_val(id, *val);
		break;
	case KVM_REG_PPC_TFIAR:
		vcpu->arch.tfiar = set_reg_val(id, *val);
		break;
	case KVM_REG_PPC_TEXASR:
		vcpu->arch.texasr = set_reg_val(id, *val);
		break;
	case KVM_REG_PPC_TM_GPR0 ... KVM_REG_PPC_TM_GPR31:
		i = id - KVM_REG_PPC_TM_GPR0;
		vcpu->arch.gpr_tm[i] = set_reg_val(id, *val);
		break;
	case KVM_REG_PPC_TM_VSR0 ... KVM_REG_PPC_TM_VSR63:
	{
		int j;
		i = id - KVM_REG_PPC_TM_VSR0;
		if (i < 32)
			for (j = 0; j < TS_FPRWIDTH; j++)
				vcpu->arch.fp_tm.fpr[i][j] = val->vsxval[j];
		else
			if (cpu_has_feature(CPU_FTR_ALTIVEC))
				vcpu->arch.vr_tm.vr[i-32] = val->vval;
			else
				r = -ENXIO;
		break;
	}
	case KVM_REG_PPC_TM_CR:
		vcpu->arch.cr_tm = set_reg_val(id, *val);
		break;
	case KVM_REG_PPC_TM_LR:
		vcpu->arch.lr_tm = set_reg_val(id, *val);
		break;
	case KVM_REG_PPC_TM_CTR:
		vcpu->arch.ctr_tm = set_reg_val(id, *val);
		break;
	case KVM_REG_PPC_TM_FPSCR:
		vcpu->arch.fp_tm.fpscr = set_reg_val(id, *val);
		break;
	case KVM_REG_PPC_TM_AMR:
		vcpu->arch.amr_tm = set_reg_val(id, *val);
		break;
	case KVM_REG_PPC_TM_PPR:
		vcpu->arch.ppr_tm = set_reg_val(id, *val);
		break;
	case KVM_REG_PPC_TM_VRSAVE:
		vcpu->arch.vrsave_tm = set_reg_val(id, *val);
		break;
	case KVM_REG_PPC_TM_VSCR:
		if (cpu_has_feature(CPU_FTR_ALTIVEC))
			vcpu->arch.vr.vscr.u[3] = set_reg_val(id, *val);
		else
			r = - ENXIO;
		break;
	case KVM_REG_PPC_TM_DSCR:
		vcpu->arch.dscr_tm = set_reg_val(id, *val);
		break;
	case KVM_REG_PPC_TM_TAR:
		vcpu->arch.tar_tm = set_reg_val(id, *val);
		break;
#endif
	case KVM_REG_PPC_ARCH_COMPAT:
		r = kvmppc_set_arch_compat(vcpu, set_reg_val(id, *val));
		break;
	default:
		r = -EINVAL;
		break;
	}

	return r;
}

static struct kvmppc_vcore *kvmppc_vcore_create(struct kvm *kvm, int core)
{
	struct kvmppc_vcore *vcore;

	vcore = kzalloc(sizeof(struct kvmppc_vcore), GFP_KERNEL);

	if (vcore == NULL)
		return NULL;

	INIT_LIST_HEAD(&vcore->runnable_threads);
	spin_lock_init(&vcore->lock);
	spin_lock_init(&vcore->stoltb_lock);
	init_waitqueue_head(&vcore->wq);
	vcore->preempt_tb = TB_NIL;
	vcore->lpcr = kvm->arch.lpcr;
	vcore->first_vcpuid = core * threads_per_subcore;
	vcore->kvm = kvm;
	INIT_LIST_HEAD(&vcore->preempt_list);

	return vcore;
}

#ifdef CONFIG_KVM_BOOK3S_HV_EXIT_TIMING
static struct debugfs_timings_element {
	const char *name;
	size_t offset;
} timings[] = {
	{"rm_entry",	offsetof(struct kvm_vcpu, arch.rm_entry)},
	{"rm_intr",	offsetof(struct kvm_vcpu, arch.rm_intr)},
	{"rm_exit",	offsetof(struct kvm_vcpu, arch.rm_exit)},
	{"guest",	offsetof(struct kvm_vcpu, arch.guest_time)},
	{"cede",	offsetof(struct kvm_vcpu, arch.cede_time)},
};

#define N_TIMINGS	(sizeof(timings) / sizeof(timings[0]))

struct debugfs_timings_state {
	struct kvm_vcpu	*vcpu;
	unsigned int	buflen;
	char		buf[N_TIMINGS * 100];
};

static int debugfs_timings_open(struct inode *inode, struct file *file)
{
	struct kvm_vcpu *vcpu = inode->i_private;
	struct debugfs_timings_state *p;

	p = kzalloc(sizeof(*p), GFP_KERNEL);
	if (!p)
		return -ENOMEM;

	kvm_get_kvm(vcpu->kvm);
	p->vcpu = vcpu;
	file->private_data = p;

	return nonseekable_open(inode, file);
}

static int debugfs_timings_release(struct inode *inode, struct file *file)
{
	struct debugfs_timings_state *p = file->private_data;

	kvm_put_kvm(p->vcpu->kvm);
	kfree(p);
	return 0;
}

static ssize_t debugfs_timings_read(struct file *file, char __user *buf,
				    size_t len, loff_t *ppos)
{
	struct debugfs_timings_state *p = file->private_data;
	struct kvm_vcpu *vcpu = p->vcpu;
	char *s, *buf_end;
	struct kvmhv_tb_accumulator tb;
	u64 count;
	loff_t pos;
	ssize_t n;
	int i, loops;
	bool ok;

	if (!p->buflen) {
		s = p->buf;
		buf_end = s + sizeof(p->buf);
		for (i = 0; i < N_TIMINGS; ++i) {
			struct kvmhv_tb_accumulator *acc;

			acc = (struct kvmhv_tb_accumulator *)
				((unsigned long)vcpu + timings[i].offset);
			ok = false;
			for (loops = 0; loops < 1000; ++loops) {
				count = acc->seqcount;
				if (!(count & 1)) {
					smp_rmb();
					tb = *acc;
					smp_rmb();
					if (count == acc->seqcount) {
						ok = true;
						break;
					}
				}
				udelay(1);
			}
			if (!ok)
				snprintf(s, buf_end - s, "%s: stuck\n",
					timings[i].name);
			else
				snprintf(s, buf_end - s,
					"%s: %llu %llu %llu %llu\n",
					timings[i].name, count / 2,
					tb_to_ns(tb.tb_total),
					tb_to_ns(tb.tb_min),
					tb_to_ns(tb.tb_max));
			s += strlen(s);
		}
		p->buflen = s - p->buf;
	}

	pos = *ppos;
	if (pos >= p->buflen)
		return 0;
	if (len > p->buflen - pos)
		len = p->buflen - pos;
	n = copy_to_user(buf, p->buf + pos, len);
	if (n) {
		if (n == len)
			return -EFAULT;
		len -= n;
	}
	*ppos = pos + len;
	return len;
}

static ssize_t debugfs_timings_write(struct file *file, const char __user *buf,
				     size_t len, loff_t *ppos)
{
	return -EACCES;
}

static const struct file_operations debugfs_timings_ops = {
	.owner	 = THIS_MODULE,
	.open	 = debugfs_timings_open,
	.release = debugfs_timings_release,
	.read	 = debugfs_timings_read,
	.write	 = debugfs_timings_write,
	.llseek	 = generic_file_llseek,
};

/* Create a debugfs directory for the vcpu */
static void debugfs_vcpu_init(struct kvm_vcpu *vcpu, unsigned int id)
{
	char buf[16];
	struct kvm *kvm = vcpu->kvm;

	snprintf(buf, sizeof(buf), "vcpu%u", id);
	if (IS_ERR_OR_NULL(kvm->arch.debugfs_dir))
		return;
	vcpu->arch.debugfs_dir = debugfs_create_dir(buf, kvm->arch.debugfs_dir);
	if (IS_ERR_OR_NULL(vcpu->arch.debugfs_dir))
		return;
	vcpu->arch.debugfs_timings =
		debugfs_create_file("timings", 0444, vcpu->arch.debugfs_dir,
				    vcpu, &debugfs_timings_ops);
}

#else /* CONFIG_KVM_BOOK3S_HV_EXIT_TIMING */
static void debugfs_vcpu_init(struct kvm_vcpu *vcpu, unsigned int id)
{
}
#endif /* CONFIG_KVM_BOOK3S_HV_EXIT_TIMING */

static struct kvm_vcpu *kvmppc_core_vcpu_create_hv(struct kvm *kvm,
						   unsigned int id)
{
	struct kvm_vcpu *vcpu;
	int err = -EINVAL;
	int core;
	struct kvmppc_vcore *vcore;

	core = id / threads_per_subcore;
	if (core >= KVM_MAX_VCORES)
		goto out;

	err = -ENOMEM;
	vcpu = kmem_cache_zalloc(kvm_vcpu_cache, GFP_KERNEL);
	if (!vcpu)
		goto out;

	err = kvm_vcpu_init(vcpu, kvm, id);
	if (err)
		goto free_vcpu;

	vcpu->arch.shared = &vcpu->arch.shregs;
#ifdef CONFIG_KVM_BOOK3S_PR_POSSIBLE
	/*
	 * The shared struct is never shared on HV,
	 * so we can always use host endianness
	 */
#ifdef __BIG_ENDIAN__
	vcpu->arch.shared_big_endian = true;
#else
	vcpu->arch.shared_big_endian = false;
#endif
#endif
	vcpu->arch.mmcr[0] = MMCR0_FC;
	vcpu->arch.ctrl = CTRL_RUNLATCH;
	/* default to host PVR, since we can't spoof it */
	kvmppc_set_pvr_hv(vcpu, mfspr(SPRN_PVR));
	spin_lock_init(&vcpu->arch.vpa_update_lock);
	spin_lock_init(&vcpu->arch.tbacct_lock);
	vcpu->arch.busy_preempt = TB_NIL;
	vcpu->arch.intr_msr = MSR_SF | MSR_ME;

	kvmppc_mmu_book3s_hv_init(vcpu);

	vcpu->arch.state = KVMPPC_VCPU_NOTREADY;

	init_waitqueue_head(&vcpu->arch.cpu_run);

	mutex_lock(&kvm->lock);
	vcore = kvm->arch.vcores[core];
	if (!vcore) {
		vcore = kvmppc_vcore_create(kvm, core);
		kvm->arch.vcores[core] = vcore;
		kvm->arch.online_vcores++;
	}
	mutex_unlock(&kvm->lock);

	if (!vcore)
		goto free_vcpu;

	spin_lock(&vcore->lock);
	++vcore->num_threads;
	spin_unlock(&vcore->lock);
	vcpu->arch.vcore = vcore;
	vcpu->arch.ptid = vcpu->vcpu_id - vcore->first_vcpuid;
	vcpu->arch.thread_cpu = -1;

	vcpu->arch.cpu_type = KVM_CPU_3S_64;
	kvmppc_sanity_check(vcpu);

	debugfs_vcpu_init(vcpu, id);

	return vcpu;

free_vcpu:
	kmem_cache_free(kvm_vcpu_cache, vcpu);
out:
	return ERR_PTR(err);
}

static void unpin_vpa(struct kvm *kvm, struct kvmppc_vpa *vpa)
{
	if (vpa->pinned_addr)
		kvmppc_unpin_guest_page(kvm, vpa->pinned_addr, vpa->gpa,
					vpa->dirty);
}

static void kvmppc_core_vcpu_free_hv(struct kvm_vcpu *vcpu)
{
	spin_lock(&vcpu->arch.vpa_update_lock);
	unpin_vpa(vcpu->kvm, &vcpu->arch.dtl);
	unpin_vpa(vcpu->kvm, &vcpu->arch.slb_shadow);
	unpin_vpa(vcpu->kvm, &vcpu->arch.vpa);
	spin_unlock(&vcpu->arch.vpa_update_lock);
	kvm_vcpu_uninit(vcpu);
	kmem_cache_free(kvm_vcpu_cache, vcpu);
}

static int kvmppc_core_check_requests_hv(struct kvm_vcpu *vcpu)
{
	/* Indicate we want to get back into the guest */
	return 1;
}

static void kvmppc_set_timer(struct kvm_vcpu *vcpu)
{
	unsigned long dec_nsec, now;

	now = get_tb();
	if (now > vcpu->arch.dec_expires) {
		/* decrementer has already gone negative */
		kvmppc_core_queue_dec(vcpu);
		kvmppc_core_prepare_to_enter(vcpu);
		return;
	}
	dec_nsec = (vcpu->arch.dec_expires - now) * NSEC_PER_SEC
		   / tb_ticks_per_sec;
	hrtimer_start(&vcpu->arch.dec_timer, ktime_set(0, dec_nsec),
		      HRTIMER_MODE_REL);
	vcpu->arch.timer_running = 1;
}

static void kvmppc_end_cede(struct kvm_vcpu *vcpu)
{
	vcpu->arch.ceded = 0;
	if (vcpu->arch.timer_running) {
		hrtimer_try_to_cancel(&vcpu->arch.dec_timer);
		vcpu->arch.timer_running = 0;
	}
}

extern void __kvmppc_vcore_entry(void);

static void kvmppc_remove_runnable(struct kvmppc_vcore *vc,
				   struct kvm_vcpu *vcpu)
{
	u64 now;

	if (vcpu->arch.state != KVMPPC_VCPU_RUNNABLE)
		return;
	spin_lock_irq(&vcpu->arch.tbacct_lock);
	now = mftb();
	vcpu->arch.busy_stolen += vcore_stolen_time(vc, now) -
		vcpu->arch.stolen_logged;
	vcpu->arch.busy_preempt = now;
	vcpu->arch.state = KVMPPC_VCPU_BUSY_IN_HOST;
	spin_unlock_irq(&vcpu->arch.tbacct_lock);
	--vc->n_runnable;
	list_del(&vcpu->arch.run_list);
}

static int kvmppc_grab_hwthread(int cpu)
{
	struct paca_struct *tpaca;
	long timeout = 10000;

	tpaca = &paca[cpu];

	/* Ensure the thread won't go into the kernel if it wakes */
	tpaca->kvm_hstate.kvm_vcpu = NULL;
	tpaca->kvm_hstate.kvm_vcore = NULL;
	tpaca->kvm_hstate.napping = 0;
	smp_wmb();
	tpaca->kvm_hstate.hwthread_req = 1;

	/*
	 * If the thread is already executing in the kernel (e.g. handling
	 * a stray interrupt), wait for it to get back to nap mode.
	 * The smp_mb() is to ensure that our setting of hwthread_req
	 * is visible before we look at hwthread_state, so if this
	 * races with the code at system_reset_pSeries and the thread
	 * misses our setting of hwthread_req, we are sure to see its
	 * setting of hwthread_state, and vice versa.
	 */
	smp_mb();
	while (tpaca->kvm_hstate.hwthread_state == KVM_HWTHREAD_IN_KERNEL) {
		if (--timeout <= 0) {
			pr_err("KVM: couldn't grab cpu %d\n", cpu);
			return -EBUSY;
		}
		udelay(1);
	}
	return 0;
}

static void kvmppc_release_hwthread(int cpu)
{
	struct paca_struct *tpaca;

	tpaca = &paca[cpu];
	tpaca->kvm_hstate.hwthread_req = 0;
	tpaca->kvm_hstate.kvm_vcpu = NULL;
	tpaca->kvm_hstate.kvm_vcore = NULL;
	tpaca->kvm_hstate.kvm_split_mode = NULL;
}

static void kvmppc_start_thread(struct kvm_vcpu *vcpu, struct kvmppc_vcore *vc)
{
	int cpu;
	struct paca_struct *tpaca;
	struct kvmppc_vcore *mvc = vc->master_vcore;

	cpu = vc->pcpu;
	if (vcpu) {
		if (vcpu->arch.timer_running) {
			hrtimer_try_to_cancel(&vcpu->arch.dec_timer);
			vcpu->arch.timer_running = 0;
		}
		cpu += vcpu->arch.ptid;
		vcpu->cpu = mvc->pcpu;
		vcpu->arch.thread_cpu = cpu;
	}
	tpaca = &paca[cpu];
	tpaca->kvm_hstate.kvm_vcpu = vcpu;
	tpaca->kvm_hstate.ptid = cpu - mvc->pcpu;
	/* Order stores to hstate.kvm_vcpu etc. before store to kvm_vcore */
	smp_wmb();
	tpaca->kvm_hstate.kvm_vcore = mvc;
	if (cpu != smp_processor_id())
		kvmppc_ipi_thread(cpu);
}

static void kvmppc_wait_for_nap(void)
{
	int cpu = smp_processor_id();
	int i, loops;

	for (loops = 0; loops < 1000000; ++loops) {
		/*
		 * Check if all threads are finished.
		 * We set the vcore pointer when starting a thread
		 * and the thread clears it when finished, so we look
		 * for any threads that still have a non-NULL vcore ptr.
		 */
		for (i = 1; i < threads_per_subcore; ++i)
			if (paca[cpu + i].kvm_hstate.kvm_vcore)
				break;
		if (i == threads_per_subcore) {
			HMT_medium();
			return;
		}
		HMT_low();
	}
	HMT_medium();
	for (i = 1; i < threads_per_subcore; ++i)
		if (paca[cpu + i].kvm_hstate.kvm_vcore)
			pr_err("KVM: CPU %d seems to be stuck\n", cpu + i);
}

/*
 * Check that we are on thread 0 and that any other threads in
 * this core are off-line.  Then grab the threads so they can't
 * enter the kernel.
 */
static int on_primary_thread(void)
{
	int cpu = smp_processor_id();
	int thr;

	/* Are we on a primary subcore? */
	if (cpu_thread_in_subcore(cpu))
		return 0;

	thr = 0;
	while (++thr < threads_per_subcore)
		if (cpu_online(cpu + thr))
			return 0;

	/* Grab all hw threads so they can't go into the kernel */
	for (thr = 1; thr < threads_per_subcore; ++thr) {
		if (kvmppc_grab_hwthread(cpu + thr)) {
			/* Couldn't grab one; let the others go */
			do {
				kvmppc_release_hwthread(cpu + thr);
			} while (--thr > 0);
			return 0;
		}
	}
	return 1;
}

/*
 * A list of virtual cores for each physical CPU.
 * These are vcores that could run but their runner VCPU tasks are
 * (or may be) preempted.
 */
struct preempted_vcore_list {
	struct list_head	list;
	spinlock_t		lock;
};
<<<<<<< HEAD

static DEFINE_PER_CPU(struct preempted_vcore_list, preempted_vcores);

static void init_vcore_lists(void)
{
	int cpu;

	for_each_possible_cpu(cpu) {
		struct preempted_vcore_list *lp = &per_cpu(preempted_vcores, cpu);
		spin_lock_init(&lp->lock);
		INIT_LIST_HEAD(&lp->list);
	}
}

static void kvmppc_vcore_preempt(struct kvmppc_vcore *vc)
{
	struct preempted_vcore_list *lp = this_cpu_ptr(&preempted_vcores);

	vc->vcore_state = VCORE_PREEMPT;
	vc->pcpu = smp_processor_id();
	if (vc->num_threads < threads_per_subcore) {
		spin_lock(&lp->lock);
		list_add_tail(&vc->preempt_list, &lp->list);
		spin_unlock(&lp->lock);
	}

	/* Start accumulating stolen time */
	kvmppc_core_start_stolen(vc);
}

static void kvmppc_vcore_end_preempt(struct kvmppc_vcore *vc)
{
	struct preempted_vcore_list *lp;

	kvmppc_core_end_stolen(vc);
	if (!list_empty(&vc->preempt_list)) {
		lp = &per_cpu(preempted_vcores, vc->pcpu);
		spin_lock(&lp->lock);
		list_del_init(&vc->preempt_list);
		spin_unlock(&lp->lock);
	}
	vc->vcore_state = VCORE_INACTIVE;
}

/*
 * POWER8 supports 1, 2 or 4 subcores per core, with a total of 8 threads.
 */
#define MAX_SUBCORES	4
#define MAX_THREADS	8

struct core_info {
	int		n_subcores;
	int		max_subcore_threads;
	int		total_threads;
	int		subcore_threads[MAX_SUBCORES];
	struct kvm	*subcore_vm[MAX_SUBCORES];
	struct list_head vcs[MAX_SUBCORES];
};

/*
 * This mapping means subcores 0 and 1 can use threads 0-3 and 4-7
 * respectively in 2-way split mode.
 */
static int subcore_thread_map[MAX_SUBCORES] = { 0, 4, 2, 6 };

static void init_core_info(struct core_info *cip, struct kvmppc_vcore *vc)
{
	int sub;

	memset(cip, 0, sizeof(*cip));
	cip->n_subcores = 1;
	cip->max_subcore_threads = vc->num_threads;
	cip->total_threads = vc->num_threads;
	cip->subcore_threads[0] = vc->num_threads;
	cip->subcore_vm[0] = vc->kvm;
	for (sub = 0; sub < MAX_SUBCORES; ++sub)
		INIT_LIST_HEAD(&cip->vcs[sub]);
	list_add_tail(&vc->preempt_list, &cip->vcs[0]);
}

static bool subcore_config_ok(int n_subcores, int n_threads)
{
	/* Can only dynamically split if unsplit to begin with */
	if (n_subcores > 1 && threads_per_subcore < MAX_THREADS)
		return false;
	if (n_subcores > MAX_SUBCORES)
		return false;
	if (n_subcores > 1) {
		if (!(dynamic_mt_modes & 2))
			n_subcores = 4;
		if (n_subcores > 2 && !(dynamic_mt_modes & 4))
			return false;
=======

static DEFINE_PER_CPU(struct preempted_vcore_list, preempted_vcores);

static void init_vcore_lists(void)
{
	int cpu;

	for_each_possible_cpu(cpu) {
		struct preempted_vcore_list *lp = &per_cpu(preempted_vcores, cpu);
		spin_lock_init(&lp->lock);
		INIT_LIST_HEAD(&lp->list);
	}
}

static void kvmppc_vcore_preempt(struct kvmppc_vcore *vc)
{
	struct preempted_vcore_list *lp = this_cpu_ptr(&preempted_vcores);

	vc->vcore_state = VCORE_PREEMPT;
	vc->pcpu = smp_processor_id();
	if (vc->num_threads < threads_per_subcore) {
		spin_lock(&lp->lock);
		list_add_tail(&vc->preempt_list, &lp->list);
		spin_unlock(&lp->lock);
	}

	/* Start accumulating stolen time */
	kvmppc_core_start_stolen(vc);
}

static void kvmppc_vcore_end_preempt(struct kvmppc_vcore *vc)
{
	struct preempted_vcore_list *lp;

	kvmppc_core_end_stolen(vc);
	if (!list_empty(&vc->preempt_list)) {
		lp = &per_cpu(preempted_vcores, vc->pcpu);
		spin_lock(&lp->lock);
		list_del_init(&vc->preempt_list);
		spin_unlock(&lp->lock);
	}
	vc->vcore_state = VCORE_INACTIVE;
}

/*
 * This stores information about the virtual cores currently
 * assigned to a physical core.
 */
struct core_info {
	int		n_subcores;
	int		max_subcore_threads;
	int		total_threads;
	int		subcore_threads[MAX_SUBCORES];
	struct kvm	*subcore_vm[MAX_SUBCORES];
	struct list_head vcs[MAX_SUBCORES];
};

/*
 * This mapping means subcores 0 and 1 can use threads 0-3 and 4-7
 * respectively in 2-way micro-threading (split-core) mode.
 */
static int subcore_thread_map[MAX_SUBCORES] = { 0, 4, 2, 6 };

static void init_core_info(struct core_info *cip, struct kvmppc_vcore *vc)
{
	int sub;

	memset(cip, 0, sizeof(*cip));
	cip->n_subcores = 1;
	cip->max_subcore_threads = vc->num_threads;
	cip->total_threads = vc->num_threads;
	cip->subcore_threads[0] = vc->num_threads;
	cip->subcore_vm[0] = vc->kvm;
	for (sub = 0; sub < MAX_SUBCORES; ++sub)
		INIT_LIST_HEAD(&cip->vcs[sub]);
	list_add_tail(&vc->preempt_list, &cip->vcs[0]);
}

static bool subcore_config_ok(int n_subcores, int n_threads)
{
	/* Can only dynamically split if unsplit to begin with */
	if (n_subcores > 1 && threads_per_subcore < MAX_SMT_THREADS)
		return false;
	if (n_subcores > MAX_SUBCORES)
		return false;
	if (n_subcores > 1) {
		if (!(dynamic_mt_modes & 2))
			n_subcores = 4;
		if (n_subcores > 2 && !(dynamic_mt_modes & 4))
			return false;
	}

	return n_subcores * roundup_pow_of_two(n_threads) <= MAX_SMT_THREADS;
}

static void init_master_vcore(struct kvmppc_vcore *vc)
{
	vc->master_vcore = vc;
	vc->entry_exit_map = 0;
	vc->in_guest = 0;
	vc->napping_threads = 0;
	vc->conferring_threads = 0;
}

/*
 * See if the existing subcores can be split into 3 (or fewer) subcores
 * of at most two threads each, so we can fit in another vcore.  This
 * assumes there are at most two subcores and at most 6 threads in total.
 */
static bool can_split_piggybacked_subcores(struct core_info *cip)
{
	int sub, new_sub;
	int large_sub = -1;
	int thr;
	int n_subcores = cip->n_subcores;
	struct kvmppc_vcore *vc, *vcnext;
	struct kvmppc_vcore *master_vc = NULL;

	for (sub = 0; sub < cip->n_subcores; ++sub) {
		if (cip->subcore_threads[sub] <= 2)
			continue;
		if (large_sub >= 0)
			return false;
		large_sub = sub;
		vc = list_first_entry(&cip->vcs[sub], struct kvmppc_vcore,
				      preempt_list);
		if (vc->num_threads > 2)
			return false;
		n_subcores += (cip->subcore_threads[sub] - 1) >> 1;
	}
	if (large_sub < 0 || !subcore_config_ok(n_subcores + 1, 2))
		return false;

	/*
	 * Seems feasible, so go through and move vcores to new subcores.
	 * Note that when we have two or more vcores in one subcore,
	 * all those vcores must have only one thread each.
	 */
	new_sub = cip->n_subcores;
	thr = 0;
	sub = large_sub;
	list_for_each_entry_safe(vc, vcnext, &cip->vcs[sub], preempt_list) {
		if (thr >= 2) {
			list_del(&vc->preempt_list);
			list_add_tail(&vc->preempt_list, &cip->vcs[new_sub]);
			/* vc->num_threads must be 1 */
			if (++cip->subcore_threads[new_sub] == 1) {
				cip->subcore_vm[new_sub] = vc->kvm;
				init_master_vcore(vc);
				master_vc = vc;
				++cip->n_subcores;
			} else {
				vc->master_vcore = master_vc;
				++new_sub;
			}
		}
		thr += vc->num_threads;
	}
	cip->subcore_threads[large_sub] = 2;
	cip->max_subcore_threads = 2;

	return true;
}

static bool can_dynamic_split(struct kvmppc_vcore *vc, struct core_info *cip)
{
	int n_threads = vc->num_threads;
	int sub;

	if (!cpu_has_feature(CPU_FTR_ARCH_207S))
		return false;

	if (n_threads < cip->max_subcore_threads)
		n_threads = cip->max_subcore_threads;
	if (subcore_config_ok(cip->n_subcores + 1, n_threads)) {
		cip->max_subcore_threads = n_threads;
	} else if (cip->n_subcores <= 2 && cip->total_threads <= 6 &&
		   vc->num_threads <= 2) {
		/*
		 * We may be able to fit another subcore in by
		 * splitting an existing subcore with 3 or 4
		 * threads into two 2-thread subcores, or one
		 * with 5 or 6 threads into three subcores.
		 * We can only do this if those subcores have
		 * piggybacked virtual cores.
		 */
		if (!can_split_piggybacked_subcores(cip))
			return false;
	} else {
		return false;
	}

	sub = cip->n_subcores;
	++cip->n_subcores;
	cip->total_threads += vc->num_threads;
	cip->subcore_threads[sub] = vc->num_threads;
	cip->subcore_vm[sub] = vc->kvm;
	init_master_vcore(vc);
	list_del(&vc->preempt_list);
	list_add_tail(&vc->preempt_list, &cip->vcs[sub]);

	return true;
}

static bool can_piggyback_subcore(struct kvmppc_vcore *pvc,
				  struct core_info *cip, int sub)
{
	struct kvmppc_vcore *vc;
	int n_thr;

	vc = list_first_entry(&cip->vcs[sub], struct kvmppc_vcore,
			      preempt_list);

	/* require same VM and same per-core reg values */
	if (pvc->kvm != vc->kvm ||
	    pvc->tb_offset != vc->tb_offset ||
	    pvc->pcr != vc->pcr ||
	    pvc->lpcr != vc->lpcr)
		return false;

	/* P8 guest with > 1 thread per core would see wrong TIR value */
	if (cpu_has_feature(CPU_FTR_ARCH_207S) &&
	    (vc->num_threads > 1 || pvc->num_threads > 1))
		return false;

	n_thr = cip->subcore_threads[sub] + pvc->num_threads;
	if (n_thr > cip->max_subcore_threads) {
		if (!subcore_config_ok(cip->n_subcores, n_thr))
			return false;
		cip->max_subcore_threads = n_thr;
	}

	cip->total_threads += pvc->num_threads;
	cip->subcore_threads[sub] = n_thr;
	pvc->master_vcore = vc;
	list_del(&pvc->preempt_list);
	list_add_tail(&pvc->preempt_list, &cip->vcs[sub]);

	return true;
}

/*
 * Work out whether it is possible to piggyback the execution of
 * vcore *pvc onto the execution of the other vcores described in *cip.
 */
static bool can_piggyback(struct kvmppc_vcore *pvc, struct core_info *cip,
			  int target_threads)
{
	int sub;

	if (cip->total_threads + pvc->num_threads > target_threads)
		return false;
	for (sub = 0; sub < cip->n_subcores; ++sub)
		if (cip->subcore_threads[sub] &&
		    can_piggyback_subcore(pvc, cip, sub))
			return true;

	if (can_dynamic_split(pvc, cip))
		return true;

	return false;
}

static void prepare_threads(struct kvmppc_vcore *vc)
{
	struct kvm_vcpu *vcpu, *vnext;

	list_for_each_entry_safe(vcpu, vnext, &vc->runnable_threads,
				 arch.run_list) {
		if (signal_pending(vcpu->arch.run_task))
			vcpu->arch.ret = -EINTR;
		else if (vcpu->arch.vpa.update_pending ||
			 vcpu->arch.slb_shadow.update_pending ||
			 vcpu->arch.dtl.update_pending)
			vcpu->arch.ret = RESUME_GUEST;
		else
			continue;
		kvmppc_remove_runnable(vc, vcpu);
		wake_up(&vcpu->arch.cpu_run);
>>>>>>> afd2ff9b
	}
}

static void collect_piggybacks(struct core_info *cip, int target_threads)
{
	struct preempted_vcore_list *lp = this_cpu_ptr(&preempted_vcores);
	struct kvmppc_vcore *pvc, *vcnext;

	spin_lock(&lp->lock);
	list_for_each_entry_safe(pvc, vcnext, &lp->list, preempt_list) {
		if (!spin_trylock(&pvc->lock))
			continue;
		prepare_threads(pvc);
		if (!pvc->n_runnable) {
			list_del_init(&pvc->preempt_list);
			if (pvc->runner == NULL) {
				pvc->vcore_state = VCORE_INACTIVE;
				kvmppc_core_end_stolen(pvc);
			}
			spin_unlock(&pvc->lock);
			continue;
		}
		if (!can_piggyback(pvc, cip, target_threads)) {
			spin_unlock(&pvc->lock);
			continue;
		}
		kvmppc_core_end_stolen(pvc);
		pvc->vcore_state = VCORE_PIGGYBACK;
		if (cip->total_threads >= target_threads)
			break;
	}
	spin_unlock(&lp->lock);
}

static void post_guest_process(struct kvmppc_vcore *vc, bool is_master)
{
	int still_running = 0;
	u64 now;
	long ret;
	struct kvm_vcpu *vcpu, *vnext;

	spin_lock(&vc->lock);
	now = get_tb();
	list_for_each_entry_safe(vcpu, vnext, &vc->runnable_threads,
				 arch.run_list) {
		/* cancel pending dec exception if dec is positive */
		if (now < vcpu->arch.dec_expires &&
		    kvmppc_core_pending_dec(vcpu))
			kvmppc_core_dequeue_dec(vcpu);

		trace_kvm_guest_exit(vcpu);

		ret = RESUME_GUEST;
		if (vcpu->arch.trap)
			ret = kvmppc_handle_exit_hv(vcpu->arch.kvm_run, vcpu,
						    vcpu->arch.run_task);

		vcpu->arch.ret = ret;
		vcpu->arch.trap = 0;

		if (is_kvmppc_resume_guest(vcpu->arch.ret)) {
			if (vcpu->arch.pending_exceptions)
				kvmppc_core_prepare_to_enter(vcpu);
			if (vcpu->arch.ceded)
				kvmppc_set_timer(vcpu);
			else
				++still_running;
		} else {
			kvmppc_remove_runnable(vc, vcpu);
			wake_up(&vcpu->arch.cpu_run);
		}
	}
	list_del_init(&vc->preempt_list);
	if (!is_master) {
		if (still_running > 0) {
			kvmppc_vcore_preempt(vc);
		} else if (vc->runner) {
			vc->vcore_state = VCORE_PREEMPT;
			kvmppc_core_start_stolen(vc);
		} else {
			vc->vcore_state = VCORE_INACTIVE;
		}
		if (vc->n_runnable > 0 && vc->runner == NULL) {
			/* make sure there's a candidate runner awake */
			vcpu = list_first_entry(&vc->runnable_threads,
						struct kvm_vcpu, arch.run_list);
			wake_up(&vcpu->arch.cpu_run);
		}
	}
	spin_unlock(&vc->lock);
}

/*
 * Run a set of guest threads on a physical core.
 * Called with vc->lock held.
 */
static noinline void kvmppc_run_core(struct kvmppc_vcore *vc)
{
	struct kvm_vcpu *vcpu, *vnext;
	int i;
	int srcu_idx;
	struct core_info core_info;
	struct kvmppc_vcore *pvc, *vcnext;
	struct kvm_split_mode split_info, *sip;
	int split, subcore_size, active;
	int sub;
	bool thr0_done;
	unsigned long cmd_bit, stat_bit;
	int pcpu, thr;
	int target_threads;

<<<<<<< HEAD
	return n_subcores * roundup_pow_of_two(n_threads) <= MAX_THREADS;
}

static void init_master_vcore(struct kvmppc_vcore *vc)
{
	vc->master_vcore = vc;
	vc->entry_exit_map = 0;
	vc->in_guest = 0;
	vc->napping_threads = 0;
	vc->conferring_threads = 0;
}

/*
 * See if the existing subcores can be split into 3 (or fewer) subcores
 * of at most two threads each, so we can fit in another vcore.  This
 * assumes there are at most two subcores and at most 6 threads in total.
 */
static bool can_split_piggybacked_subcores(struct core_info *cip)
{
	int sub, new_sub;
	int large_sub = -1;
	int thr;
	int n_subcores = cip->n_subcores;
	struct kvmppc_vcore *vc, *vcnext;
	struct kvmppc_vcore *master_vc = NULL;

	for (sub = 0; sub < cip->n_subcores; ++sub) {
		if (cip->subcore_threads[sub] <= 2)
			continue;
		if (large_sub >= 0)
			return false;
		large_sub = sub;
		vc = list_first_entry(&cip->vcs[sub], struct kvmppc_vcore,
				      preempt_list);
		if (vc->num_threads > 2)
			return false;
		n_subcores += (cip->subcore_threads[sub] - 1) >> 1;
	}
	if (large_sub < 0 || !subcore_config_ok(n_subcores + 1, 2))
		return false;
=======
	/*
	 * Remove from the list any threads that have a signal pending
	 * or need a VPA update done
	 */
	prepare_threads(vc);

	/* if the runner is no longer runnable, let the caller pick a new one */
	if (vc->runner->arch.state != KVMPPC_VCPU_RUNNABLE)
		return;

	/*
	 * Initialize *vc.
	 */
	init_master_vcore(vc);
	vc->preempt_tb = TB_NIL;
>>>>>>> afd2ff9b

	/*
	 * Seems feasible, so go through and move vcores to new subcores.
	 * Note that when we have two or more vcores in one subcore,
	 * all those vcores must have only one thread each.
	 */
<<<<<<< HEAD
	new_sub = cip->n_subcores;
	thr = 0;
	sub = large_sub;
	list_for_each_entry_safe(vc, vcnext, &cip->vcs[sub], preempt_list) {
		if (thr >= 2) {
			list_del(&vc->preempt_list);
			list_add_tail(&vc->preempt_list, &cip->vcs[new_sub]);
			/* vc->num_threads must be 1 */
			if (++cip->subcore_threads[new_sub] == 1) {
				cip->subcore_vm[new_sub] = vc->kvm;
				init_master_vcore(vc);
				master_vc = vc;
				++cip->n_subcores;
			} else {
				vc->master_vcore = master_vc;
				++new_sub;
			}
		}
		thr += vc->num_threads;
=======
	if ((threads_per_core > 1) &&
	    ((vc->num_threads > threads_per_subcore) || !on_primary_thread())) {
		list_for_each_entry_safe(vcpu, vnext, &vc->runnable_threads,
					 arch.run_list) {
			vcpu->arch.ret = -EBUSY;
			kvmppc_remove_runnable(vc, vcpu);
			wake_up(&vcpu->arch.cpu_run);
		}
		goto out;
>>>>>>> afd2ff9b
	}
	cip->subcore_threads[large_sub] = 2;
	cip->max_subcore_threads = 2;

<<<<<<< HEAD
	return true;
}

static bool can_dynamic_split(struct kvmppc_vcore *vc, struct core_info *cip)
{
	int n_threads = vc->num_threads;
	int sub;

	if (!cpu_has_feature(CPU_FTR_ARCH_207S))
		return false;

	if (n_threads < cip->max_subcore_threads)
		n_threads = cip->max_subcore_threads;
	if (subcore_config_ok(cip->n_subcores + 1, n_threads)) {
		cip->max_subcore_threads = n_threads;
	} else if (cip->n_subcores <= 2 && cip->total_threads <= 6 &&
		   vc->num_threads <= 2) {
		/*
		 * We may be able to fit another subcore in by
		 * splitting an existing subcore with 3 or 4
		 * threads into two 2-thread subcores, or one
		 * with 5 or 6 threads into three subcores.
		 * We can only do this if those subcores have
		 * piggybacked virtual cores.
		 */
		if (!can_split_piggybacked_subcores(cip))
			return false;
	} else {
		return false;
	}
=======
	/*
	 * See if we could run any other vcores on the physical core
	 * along with this one.
	 */
	init_core_info(&core_info, vc);
	pcpu = smp_processor_id();
	target_threads = threads_per_subcore;
	if (target_smt_mode && target_smt_mode < target_threads)
		target_threads = target_smt_mode;
	if (vc->num_threads < target_threads)
		collect_piggybacks(&core_info, target_threads);

	/* Decide on micro-threading (split-core) mode */
	subcore_size = threads_per_subcore;
	cmd_bit = stat_bit = 0;
	split = core_info.n_subcores;
	sip = NULL;
	if (split > 1) {
		/* threads_per_subcore must be MAX_SMT_THREADS (8) here */
		if (split == 2 && (dynamic_mt_modes & 2)) {
			cmd_bit = HID0_POWER8_1TO2LPAR;
			stat_bit = HID0_POWER8_2LPARMODE;
		} else {
			split = 4;
			cmd_bit = HID0_POWER8_1TO4LPAR;
			stat_bit = HID0_POWER8_4LPARMODE;
		}
		subcore_size = MAX_SMT_THREADS / split;
		sip = &split_info;
		memset(&split_info, 0, sizeof(split_info));
		split_info.rpr = mfspr(SPRN_RPR);
		split_info.pmmar = mfspr(SPRN_PMMAR);
		split_info.ldbar = mfspr(SPRN_LDBAR);
		split_info.subcore_size = subcore_size;
		for (sub = 0; sub < core_info.n_subcores; ++sub)
			split_info.master_vcs[sub] =
				list_first_entry(&core_info.vcs[sub],
					struct kvmppc_vcore, preempt_list);
		/* order writes to split_info before kvm_split_mode pointer */
		smp_wmb();
	}
	pcpu = smp_processor_id();
	for (thr = 0; thr < threads_per_subcore; ++thr)
		paca[pcpu + thr].kvm_hstate.kvm_split_mode = sip;

	/* Initiate micro-threading (split-core) if required */
	if (cmd_bit) {
		unsigned long hid0 = mfspr(SPRN_HID0);

		hid0 |= cmd_bit | HID0_POWER8_DYNLPARDIS;
		mb();
		mtspr(SPRN_HID0, hid0);
		isync();
		for (;;) {
			hid0 = mfspr(SPRN_HID0);
			if (hid0 & stat_bit)
				break;
			cpu_relax();
		}
	}

	/* Start all the threads */
	active = 0;
	for (sub = 0; sub < core_info.n_subcores; ++sub) {
		thr = subcore_thread_map[sub];
		thr0_done = false;
		active |= 1 << thr;
		list_for_each_entry(pvc, &core_info.vcs[sub], preempt_list) {
			pvc->pcpu = pcpu + thr;
			list_for_each_entry(vcpu, &pvc->runnable_threads,
					    arch.run_list) {
				kvmppc_start_thread(vcpu, pvc);
				kvmppc_create_dtl_entry(vcpu, pvc);
				trace_kvm_guest_enter(vcpu);
				if (!vcpu->arch.ptid)
					thr0_done = true;
				active |= 1 << (thr + vcpu->arch.ptid);
			}
			/*
			 * We need to start the first thread of each subcore
			 * even if it doesn't have a vcpu.
			 */
			if (pvc->master_vcore == pvc && !thr0_done)
				kvmppc_start_thread(NULL, pvc);
			thr += pvc->num_threads;
		}
	}

	/*
	 * Ensure that split_info.do_nap is set after setting
	 * the vcore pointer in the PACA of the secondaries.
	 */
	smp_mb();
	if (cmd_bit)
		split_info.do_nap = 1;	/* ask secondaries to nap when done */

	/*
	 * When doing micro-threading, poke the inactive threads as well.
	 * This gets them to the nap instruction after kvm_do_nap,
	 * which reduces the time taken to unsplit later.
	 */
	if (split > 1)
		for (thr = 1; thr < threads_per_subcore; ++thr)
			if (!(active & (1 << thr)))
				kvmppc_ipi_thread(pcpu + thr);

	vc->vcore_state = VCORE_RUNNING;
	preempt_disable();

	trace_kvmppc_run_core(vc, 0);

	for (sub = 0; sub < core_info.n_subcores; ++sub)
		list_for_each_entry(pvc, &core_info.vcs[sub], preempt_list)
			spin_unlock(&pvc->lock);
>>>>>>> afd2ff9b

	sub = cip->n_subcores;
	++cip->n_subcores;
	cip->total_threads += vc->num_threads;
	cip->subcore_threads[sub] = vc->num_threads;
	cip->subcore_vm[sub] = vc->kvm;
	init_master_vcore(vc);
	list_del(&vc->preempt_list);
	list_add_tail(&vc->preempt_list, &cip->vcs[sub]);

	return true;
}

<<<<<<< HEAD
static bool can_piggyback_subcore(struct kvmppc_vcore *pvc,
				  struct core_info *cip, int sub)
{
	struct kvmppc_vcore *vc;
	int n_thr;

	vc = list_first_entry(&cip->vcs[sub], struct kvmppc_vcore,
			      preempt_list);

	/* require same VM and same per-core reg values */
	if (pvc->kvm != vc->kvm ||
	    pvc->tb_offset != vc->tb_offset ||
	    pvc->pcr != vc->pcr ||
	    pvc->lpcr != vc->lpcr)
		return false;

	/* P8 guest with > 1 thread per core would see wrong TIR value */
	if (cpu_has_feature(CPU_FTR_ARCH_207S) &&
	    (vc->num_threads > 1 || pvc->num_threads > 1))
		return false;

	n_thr = cip->subcore_threads[sub] + pvc->num_threads;
	if (n_thr > cip->max_subcore_threads) {
		if (!subcore_config_ok(cip->n_subcores, n_thr))
			return false;
		cip->max_subcore_threads = n_thr;
	}

	cip->total_threads += pvc->num_threads;
	cip->subcore_threads[sub] = n_thr;
	pvc->master_vcore = vc;
	list_del(&pvc->preempt_list);
	list_add_tail(&pvc->preempt_list, &cip->vcs[sub]);
=======
	__kvmppc_vcore_entry();

	srcu_read_unlock(&vc->kvm->srcu, srcu_idx);

	spin_lock(&vc->lock);
	/* prevent other vcpu threads from doing kvmppc_start_thread() now */
	vc->vcore_state = VCORE_EXITING;

	/* wait for secondary threads to finish writing their state to memory */
	kvmppc_wait_for_nap();

	/* Return to whole-core mode if we split the core earlier */
	if (split > 1) {
		unsigned long hid0 = mfspr(SPRN_HID0);
		unsigned long loops = 0;

		hid0 &= ~HID0_POWER8_DYNLPARDIS;
		stat_bit = HID0_POWER8_2LPARMODE | HID0_POWER8_4LPARMODE;
		mb();
		mtspr(SPRN_HID0, hid0);
		isync();
		for (;;) {
			hid0 = mfspr(SPRN_HID0);
			if (!(hid0 & stat_bit))
				break;
			cpu_relax();
			++loops;
		}
		split_info.do_nap = 0;
	}

	/* Let secondaries go back to the offline loop */
	for (i = 0; i < threads_per_subcore; ++i) {
		kvmppc_release_hwthread(pcpu + i);
		if (sip && sip->napped[i])
			kvmppc_ipi_thread(pcpu + i);
	}

	spin_unlock(&vc->lock);
>>>>>>> afd2ff9b

	return true;
}

<<<<<<< HEAD
/*
 * Work out whether it is possible to piggyback the execution of
 * vcore *pvc onto the execution of the other vcores described in *cip.
 */
static bool can_piggyback(struct kvmppc_vcore *pvc, struct core_info *cip,
			  int target_threads)
{
	int sub;

	if (cip->total_threads + pvc->num_threads > target_threads)
		return false;
	for (sub = 0; sub < cip->n_subcores; ++sub)
		if (cip->subcore_threads[sub] &&
		    can_piggyback_subcore(pvc, cip, sub))
			return true;

	if (can_dynamic_split(pvc, cip))
		return true;

	return false;
}

static void prepare_threads(struct kvmppc_vcore *vc)
{
	struct kvm_vcpu *vcpu, *vnext;

	list_for_each_entry_safe(vcpu, vnext, &vc->runnable_threads,
				 arch.run_list) {
		if (signal_pending(vcpu->arch.run_task))
			vcpu->arch.ret = -EINTR;
		else if (vcpu->arch.vpa.update_pending ||
			 vcpu->arch.slb_shadow.update_pending ||
			 vcpu->arch.dtl.update_pending)
			vcpu->arch.ret = RESUME_GUEST;
		else
			continue;
		kvmppc_remove_runnable(vc, vcpu);
		wake_up(&vcpu->arch.cpu_run);
	}
}

static void collect_piggybacks(struct core_info *cip, int target_threads)
{
	struct preempted_vcore_list *lp = this_cpu_ptr(&preempted_vcores);
	struct kvmppc_vcore *pvc, *vcnext;

	spin_lock(&lp->lock);
	list_for_each_entry_safe(pvc, vcnext, &lp->list, preempt_list) {
		if (!spin_trylock(&pvc->lock))
			continue;
		prepare_threads(pvc);
		if (!pvc->n_runnable) {
			list_del_init(&pvc->preempt_list);
			if (pvc->runner == NULL) {
				pvc->vcore_state = VCORE_INACTIVE;
				kvmppc_core_end_stolen(pvc);
			}
			spin_unlock(&pvc->lock);
			continue;
		}
		if (!can_piggyback(pvc, cip, target_threads)) {
			spin_unlock(&pvc->lock);
			continue;
		}
		kvmppc_core_end_stolen(pvc);
		pvc->vcore_state = VCORE_PIGGYBACK;
		if (cip->total_threads >= target_threads)
			break;
	}
	spin_unlock(&lp->lock);
}

static void post_guest_process(struct kvmppc_vcore *vc, bool is_master)
{
	int still_running = 0;
	u64 now;
	long ret;
	struct kvm_vcpu *vcpu, *vnext;

	spin_lock(&vc->lock);
	now = get_tb();
	list_for_each_entry_safe(vcpu, vnext, &vc->runnable_threads,
				 arch.run_list) {
		/* cancel pending dec exception if dec is positive */
		if (now < vcpu->arch.dec_expires &&
		    kvmppc_core_pending_dec(vcpu))
			kvmppc_core_dequeue_dec(vcpu);

		trace_kvm_guest_exit(vcpu);

		ret = RESUME_GUEST;
		if (vcpu->arch.trap)
			ret = kvmppc_handle_exit_hv(vcpu->arch.kvm_run, vcpu,
						    vcpu->arch.run_task);

		vcpu->arch.ret = ret;
		vcpu->arch.trap = 0;

		if (is_kvmppc_resume_guest(vcpu->arch.ret)) {
			if (vcpu->arch.pending_exceptions)
				kvmppc_core_prepare_to_enter(vcpu);
			if (vcpu->arch.ceded)
				kvmppc_set_timer(vcpu);
			else
				++still_running;
		} else {
			kvmppc_remove_runnable(vc, vcpu);
			wake_up(&vcpu->arch.cpu_run);
		}
	}
	list_del_init(&vc->preempt_list);
	if (!is_master) {
		if (still_running > 0) {
			kvmppc_vcore_preempt(vc);
		} else if (vc->runner) {
			vc->vcore_state = VCORE_PREEMPT;
			kvmppc_core_start_stolen(vc);
		} else {
			vc->vcore_state = VCORE_INACTIVE;
		}
		if (vc->n_runnable > 0 && vc->runner == NULL) {
			/* make sure there's a candidate runner awake */
			vcpu = list_first_entry(&vc->runnable_threads,
						struct kvm_vcpu, arch.run_list);
			wake_up(&vcpu->arch.cpu_run);
		}
	}
	spin_unlock(&vc->lock);
}

/*
 * Clear core from the list of active host cores as we are about to
 * enter the guest.
 */
static inline void kvmppc_clear_host_core(int cpu)
{
	int core;

	if (!kvmppc_host_rm_ops_hv || cpu_thread_in_core(cpu))
		return;
	/*
	 * Memory barrier can be omitted here as we will do a smp_wmb()
	 * later in kvmppc_start_thread and we need ensure that state is
	 * visible to other CPUs only after we enter guest.
	 */
	core = cpu >> threads_shift;
	kvmppc_host_rm_ops_hv->rm_core[core].rm_state.in_host = 0;
}

/*
 * Advertise this core as an active host core since we exited the guest
 */
static inline void kvmppc_set_host_core(int cpu)
{
	int core;

	if (!kvmppc_host_rm_ops_hv || cpu_thread_in_core(cpu))
		return;

	/*
	 * Memory barrier can be omitted here because we do a spin_unlock
	 * immediately after this which provides the memory barrier.
	 */
	core = cpu >> threads_shift;
	kvmppc_host_rm_ops_hv->rm_core[core].rm_state.in_host = 1;
}

/*
 * Run a set of guest threads on a physical core.
 * Called with vc->lock held.
 */
static noinline void kvmppc_run_core(struct kvmppc_vcore *vc)
{
	struct kvm_vcpu *vcpu, *vnext;
	int i;
	int srcu_idx;
	struct core_info core_info;
	struct kvmppc_vcore *pvc, *vcnext;
	struct kvm_split_mode split_info, *sip;
	int split, subcore_size, active;
	int sub;
	bool thr0_done;
	unsigned long cmd_bit, stat_bit;
	int pcpu, thr;
	int target_threads;

	/*
	 * Remove from the list any threads that have a signal pending
	 * or need a VPA update done
	 */
	prepare_threads(vc);

	/* if the runner is no longer runnable, let the caller pick a new one */
	if (vc->runner->arch.state != KVMPPC_VCPU_RUNNABLE)
		return;

	/*
	 * Initialize *vc.
	 */
	init_master_vcore(vc);
	vc->preempt_tb = TB_NIL;

	/*
	 * Make sure we are running on primary threads, and that secondary
	 * threads are offline.  Also check if the number of threads in this
	 * guest are greater than the current system threads per guest.
	 */
	if ((threads_per_core > 1) &&
	    ((vc->num_threads > threads_per_subcore) || !on_primary_thread())) {
		list_for_each_entry_safe(vcpu, vnext, &vc->runnable_threads,
					 arch.run_list) {
			vcpu->arch.ret = -EBUSY;
			kvmppc_remove_runnable(vc, vcpu);
			wake_up(&vcpu->arch.cpu_run);
		}
		goto out;
	}

	/*
	 * See if we could run any other vcores on the physical core
	 * along with this one.
	 */
	init_core_info(&core_info, vc);
	pcpu = smp_processor_id();
	target_threads = threads_per_subcore;
	if (target_smt_mode && target_smt_mode < target_threads)
		target_threads = target_smt_mode;
	if (vc->num_threads < target_threads)
		collect_piggybacks(&core_info, target_threads);

	/* Decide on micro-threading (split-core) mode */
	subcore_size = threads_per_subcore;
	cmd_bit = stat_bit = 0;
	split = core_info.n_subcores;
	sip = NULL;
	if (split > 1) {
		/* threads_per_subcore must be MAX_THREADS (8) here */
		if (split == 2 && (dynamic_mt_modes & 2)) {
			cmd_bit = HID0_POWER8_1TO2LPAR;
			stat_bit = HID0_POWER8_2LPARMODE;
		} else {
			split = 4;
			cmd_bit = HID0_POWER8_1TO4LPAR;
			stat_bit = HID0_POWER8_4LPARMODE;
		}
		subcore_size = MAX_THREADS / split;
		sip = &split_info;
		memset(&split_info, 0, sizeof(split_info));
		split_info.rpr = mfspr(SPRN_RPR);
		split_info.pmmar = mfspr(SPRN_PMMAR);
		split_info.ldbar = mfspr(SPRN_LDBAR);
		split_info.subcore_size = subcore_size;
		for (sub = 0; sub < core_info.n_subcores; ++sub)
			split_info.master_vcs[sub] =
				list_first_entry(&core_info.vcs[sub],
					struct kvmppc_vcore, preempt_list);
		/* order writes to split_info before kvm_split_mode pointer */
		smp_wmb();
	}
	pcpu = smp_processor_id();
	for (thr = 0; thr < threads_per_subcore; ++thr)
		paca[pcpu + thr].kvm_hstate.kvm_split_mode = sip;

	/* Initiate micro-threading (split-core) if required */
	if (cmd_bit) {
		unsigned long hid0 = mfspr(SPRN_HID0);

		hid0 |= cmd_bit | HID0_POWER8_DYNLPARDIS;

		local_irq_disable();
		update_power8_hid0(hid0);
		for (;;) {
			hid0 = mfspr(SPRN_HID0);
			if (hid0 & stat_bit)
				break;
			cpu_relax();
		}
		local_irq_enable();
	}

	kvmppc_clear_host_core(pcpu);

	/* Start all the threads */
	active = 0;
	for (sub = 0; sub < core_info.n_subcores; ++sub) {
		thr = subcore_thread_map[sub];
		thr0_done = false;
		active |= 1 << thr;
		list_for_each_entry(pvc, &core_info.vcs[sub], preempt_list) {
			pvc->pcpu = pcpu + thr;
			list_for_each_entry(vcpu, &pvc->runnable_threads,
					    arch.run_list) {
				kvmppc_start_thread(vcpu, pvc);
				kvmppc_create_dtl_entry(vcpu, pvc);
				trace_kvm_guest_enter(vcpu);
				if (!vcpu->arch.ptid)
					thr0_done = true;
				active |= 1 << (thr + vcpu->arch.ptid);
			}
			/*
			 * We need to start the first thread of each subcore
			 * even if it doesn't have a vcpu.
			 */
			if (pvc->master_vcore == pvc && !thr0_done)
				kvmppc_start_thread(NULL, pvc);
			thr += pvc->num_threads;
		}
	}

	/*
	 * Ensure that split_info.do_nap is set after setting
	 * the vcore pointer in the PACA of the secondaries.
	 */
	mb();
	if (cmd_bit)
		split_info.do_nap = 1;	/* ask secondaries to nap when done */

	/*
	 * When doing micro-threading, poke the inactive threads as well.
	 * This gets them to the nap instruction after kvm_do_nap,
	 * which reduces the time taken to unsplit later.
	 */
	if (split > 1)
		for (thr = 1; thr < threads_per_subcore; ++thr)
			if (!(active & (1 << thr)))
				kvmppc_ipi_thread(pcpu + thr);

	vc->vcore_state = VCORE_RUNNING;
	preempt_disable();

	trace_kvmppc_run_core(vc, 0);

	for (sub = 0; sub < core_info.n_subcores; ++sub)
		list_for_each_entry(pvc, &core_info.vcs[sub], preempt_list)
			spin_unlock(&pvc->lock);

	kvm_guest_enter();

	srcu_idx = srcu_read_lock(&vc->kvm->srcu);

	__kvmppc_vcore_entry();

	srcu_read_unlock(&vc->kvm->srcu, srcu_idx);

	spin_lock(&vc->lock);
	/* prevent other vcpu threads from doing kvmppc_start_thread() now */
	vc->vcore_state = VCORE_EXITING;

	/* wait for secondary threads to finish writing their state to memory */
	kvmppc_wait_for_nap();

	/* Return to whole-core mode if we split the core earlier */
	if (split > 1) {
		unsigned long hid0 = mfspr(SPRN_HID0);
		unsigned long loops = 0;

		hid0 &= ~HID0_POWER8_DYNLPARDIS;
		stat_bit = HID0_POWER8_2LPARMODE | HID0_POWER8_4LPARMODE;

		local_irq_disable();
		update_power8_hid0(hid0);
		for (;;) {
			hid0 = mfspr(SPRN_HID0);
			if (!(hid0 & stat_bit))
				break;
			cpu_relax();
			++loops;
		}
		local_irq_enable();

		split_info.do_nap = 0;
	}

	/* Let secondaries go back to the offline loop */
	for (i = 0; i < threads_per_subcore; ++i) {
		kvmppc_release_hwthread(pcpu + i);
		if (sip && sip->napped[i])
			kvmppc_ipi_thread(pcpu + i);
	}

	kvmppc_set_host_core(pcpu);

	spin_unlock(&vc->lock);

	/* make sure updates to secondary vcpu structs are visible now */
	smp_mb();
	kvm_guest_exit();

	for (sub = 0; sub < core_info.n_subcores; ++sub)
		list_for_each_entry_safe(pvc, vcnext, &core_info.vcs[sub],
					 preempt_list)
			post_guest_process(pvc, pvc == vc);

	spin_lock(&vc->lock);
	preempt_enable();

=======
	for (sub = 0; sub < core_info.n_subcores; ++sub)
		list_for_each_entry_safe(pvc, vcnext, &core_info.vcs[sub],
					 preempt_list)
			post_guest_process(pvc, pvc == vc);

	spin_lock(&vc->lock);
	preempt_enable();

>>>>>>> afd2ff9b
 out:
	vc->vcore_state = VCORE_INACTIVE;
	trace_kvmppc_run_core(vc, 1);
}

/*
 * Wait for some other vcpu thread to execute us, and
 * wake us up when we need to handle something in the host.
 */
static void kvmppc_wait_for_exec(struct kvmppc_vcore *vc,
				 struct kvm_vcpu *vcpu, int wait_state)
{
	DEFINE_WAIT(wait);

	prepare_to_wait(&vcpu->arch.cpu_run, &wait, wait_state);
	if (vcpu->arch.state == KVMPPC_VCPU_RUNNABLE) {
		spin_unlock(&vc->lock);
		schedule();
		spin_lock(&vc->lock);
	}
	finish_wait(&vcpu->arch.cpu_run, &wait);
}

/*
 * All the vcpus in this vcore are idle, so wait for a decrementer
 * or external interrupt to one of the vcpus.  vc->lock is held.
 */
static void kvmppc_vcore_blocked(struct kvmppc_vcore *vc)
{
	struct kvm_vcpu *vcpu;
	int do_sleep = 1;

	DEFINE_WAIT(wait);

	prepare_to_wait(&vc->wq, &wait, TASK_INTERRUPTIBLE);

	/*
	 * Check one last time for pending exceptions and ceded state after
	 * we put ourselves on the wait queue
	 */
	list_for_each_entry(vcpu, &vc->runnable_threads, arch.run_list) {
		if (vcpu->arch.pending_exceptions || !vcpu->arch.ceded) {
			do_sleep = 0;
			break;
		}
	}

	if (!do_sleep) {
		finish_wait(&vc->wq, &wait);
		return;
	}

	vc->vcore_state = VCORE_SLEEPING;
	trace_kvmppc_vcore_blocked(vc, 0);
	spin_unlock(&vc->lock);
	schedule();
	finish_wait(&vc->wq, &wait);
	spin_lock(&vc->lock);
	vc->vcore_state = VCORE_INACTIVE;
	trace_kvmppc_vcore_blocked(vc, 1);
}

static int kvmppc_run_vcpu(struct kvm_run *kvm_run, struct kvm_vcpu *vcpu)
{
	int n_ceded;
	struct kvmppc_vcore *vc;
	struct kvm_vcpu *v, *vn;

	trace_kvmppc_run_vcpu_enter(vcpu);

	kvm_run->exit_reason = 0;
	vcpu->arch.ret = RESUME_GUEST;
	vcpu->arch.trap = 0;
	kvmppc_update_vpas(vcpu);

	/*
	 * Synchronize with other threads in this virtual core
	 */
	vc = vcpu->arch.vcore;
	spin_lock(&vc->lock);
	vcpu->arch.ceded = 0;
	vcpu->arch.run_task = current;
	vcpu->arch.kvm_run = kvm_run;
	vcpu->arch.stolen_logged = vcore_stolen_time(vc, mftb());
	vcpu->arch.state = KVMPPC_VCPU_RUNNABLE;
	vcpu->arch.busy_preempt = TB_NIL;
	list_add_tail(&vcpu->arch.run_list, &vc->runnable_threads);
	++vc->n_runnable;

	/*
	 * This happens the first time this is called for a vcpu.
	 * If the vcore is already running, we may be able to start
	 * this thread straight away and have it join in.
	 */
	if (!signal_pending(current)) {
		if (vc->vcore_state == VCORE_PIGGYBACK) {
			struct kvmppc_vcore *mvc = vc->master_vcore;
			if (spin_trylock(&mvc->lock)) {
				if (mvc->vcore_state == VCORE_RUNNING &&
				    !VCORE_IS_EXITING(mvc)) {
					kvmppc_create_dtl_entry(vcpu, vc);
					kvmppc_start_thread(vcpu, vc);
					trace_kvm_guest_enter(vcpu);
				}
				spin_unlock(&mvc->lock);
			}
		} else if (vc->vcore_state == VCORE_RUNNING &&
			   !VCORE_IS_EXITING(vc)) {
			kvmppc_create_dtl_entry(vcpu, vc);
			kvmppc_start_thread(vcpu, vc);
			trace_kvm_guest_enter(vcpu);
		} else if (vc->vcore_state == VCORE_SLEEPING) {
			wake_up(&vc->wq);
		}

	}

	while (vcpu->arch.state == KVMPPC_VCPU_RUNNABLE &&
	       !signal_pending(current)) {
		if (vc->vcore_state == VCORE_PREEMPT && vc->runner == NULL)
			kvmppc_vcore_end_preempt(vc);

		if (vc->vcore_state != VCORE_INACTIVE) {
			kvmppc_wait_for_exec(vc, vcpu, TASK_INTERRUPTIBLE);
			continue;
		}
		list_for_each_entry_safe(v, vn, &vc->runnable_threads,
					 arch.run_list) {
			kvmppc_core_prepare_to_enter(v);
			if (signal_pending(v->arch.run_task)) {
				kvmppc_remove_runnable(vc, v);
				v->stat.signal_exits++;
				v->arch.kvm_run->exit_reason = KVM_EXIT_INTR;
				v->arch.ret = -EINTR;
				wake_up(&v->arch.cpu_run);
			}
		}
		if (!vc->n_runnable || vcpu->arch.state != KVMPPC_VCPU_RUNNABLE)
			break;
		n_ceded = 0;
		list_for_each_entry(v, &vc->runnable_threads, arch.run_list) {
			if (!v->arch.pending_exceptions)
				n_ceded += v->arch.ceded;
			else
				v->arch.ceded = 0;
		}
		vc->runner = vcpu;
		if (n_ceded == vc->n_runnable) {
			kvmppc_vcore_blocked(vc);
<<<<<<< HEAD
		} else if (should_resched()) {
=======
		} else if (need_resched()) {
>>>>>>> afd2ff9b
			kvmppc_vcore_preempt(vc);
			/* Let something else run */
			cond_resched_lock(&vc->lock);
			if (vc->vcore_state == VCORE_PREEMPT)
				kvmppc_vcore_end_preempt(vc);
		} else {
			kvmppc_run_core(vc);
		}
		vc->runner = NULL;
	}

	while (vcpu->arch.state == KVMPPC_VCPU_RUNNABLE &&
	       (vc->vcore_state == VCORE_RUNNING ||
		vc->vcore_state == VCORE_EXITING ||
		vc->vcore_state == VCORE_PIGGYBACK))
		kvmppc_wait_for_exec(vc, vcpu, TASK_UNINTERRUPTIBLE);

	if (vc->vcore_state == VCORE_PREEMPT && vc->runner == NULL)
		kvmppc_vcore_end_preempt(vc);

	if (vcpu->arch.state == KVMPPC_VCPU_RUNNABLE) {
		kvmppc_remove_runnable(vc, vcpu);
		vcpu->stat.signal_exits++;
		kvm_run->exit_reason = KVM_EXIT_INTR;
		vcpu->arch.ret = -EINTR;
	}

	if (vc->n_runnable && vc->vcore_state == VCORE_INACTIVE) {
		/* Wake up some vcpu to run the core */
		v = list_first_entry(&vc->runnable_threads,
				     struct kvm_vcpu, arch.run_list);
		wake_up(&v->arch.cpu_run);
	}

	trace_kvmppc_run_vcpu_exit(vcpu, kvm_run);
	spin_unlock(&vc->lock);
	return vcpu->arch.ret;
}

static int kvmppc_vcpu_run_hv(struct kvm_run *run, struct kvm_vcpu *vcpu)
{
	int r;
	int srcu_idx;

	if (!vcpu->arch.sane) {
		run->exit_reason = KVM_EXIT_INTERNAL_ERROR;
		return -EINVAL;
	}

	kvmppc_core_prepare_to_enter(vcpu);

	/* No need to go into the guest when all we'll do is come back out */
	if (signal_pending(current)) {
		run->exit_reason = KVM_EXIT_INTR;
		return -EINTR;
	}

	atomic_inc(&vcpu->kvm->arch.vcpus_running);
	/* Order vcpus_running vs. hpte_setup_done, see kvmppc_alloc_reset_hpt */
	smp_mb();

	/* On the first time here, set up HTAB and VRMA */
	if (!vcpu->kvm->arch.hpte_setup_done) {
		r = kvmppc_hv_setup_htab_rma(vcpu);
		if (r)
			goto out;
	}

	flush_fp_to_thread(current);
	flush_altivec_to_thread(current);
	flush_vsx_to_thread(current);
	vcpu->arch.wqp = &vcpu->arch.vcore->wq;
	vcpu->arch.pgdir = current->mm->pgd;
	vcpu->arch.state = KVMPPC_VCPU_BUSY_IN_HOST;

	do {
		r = kvmppc_run_vcpu(run, vcpu);

		if (run->exit_reason == KVM_EXIT_PAPR_HCALL &&
		    !(vcpu->arch.shregs.msr & MSR_PR)) {
			trace_kvm_hcall_enter(vcpu);
			r = kvmppc_pseries_do_hcall(vcpu);
			trace_kvm_hcall_exit(vcpu, r);
			kvmppc_core_prepare_to_enter(vcpu);
		} else if (r == RESUME_PAGE_FAULT) {
			srcu_idx = srcu_read_lock(&vcpu->kvm->srcu);
			r = kvmppc_book3s_hv_page_fault(run, vcpu,
				vcpu->arch.fault_dar, vcpu->arch.fault_dsisr);
			srcu_read_unlock(&vcpu->kvm->srcu, srcu_idx);
		} else if (r == RESUME_PASSTHROUGH)
			r = kvmppc_xics_rm_complete(vcpu, 0);
	} while (is_kvmppc_resume_guest(r));

 out:
	vcpu->arch.state = KVMPPC_VCPU_NOTREADY;
	atomic_dec(&vcpu->kvm->arch.vcpus_running);
	return r;
}

static void kvmppc_add_seg_page_size(struct kvm_ppc_one_seg_page_size **sps,
				     int linux_psize)
{
	struct mmu_psize_def *def = &mmu_psize_defs[linux_psize];

	if (!def->shift)
		return;
	(*sps)->page_shift = def->shift;
	(*sps)->slb_enc = def->sllp;
	(*sps)->enc[0].page_shift = def->shift;
	(*sps)->enc[0].pte_enc = def->penc[linux_psize];
	/*
	 * Add 16MB MPSS support if host supports it
	 */
	if (linux_psize != MMU_PAGE_16M && def->penc[MMU_PAGE_16M] != -1) {
		(*sps)->enc[1].page_shift = 24;
		(*sps)->enc[1].pte_enc = def->penc[MMU_PAGE_16M];
	}
	(*sps)++;
}

static int kvm_vm_ioctl_get_smmu_info_hv(struct kvm *kvm,
					 struct kvm_ppc_smmu_info *info)
{
	struct kvm_ppc_one_seg_page_size *sps;

	info->flags = KVM_PPC_PAGE_SIZES_REAL;
	if (mmu_has_feature(MMU_FTR_1T_SEGMENT))
		info->flags |= KVM_PPC_1T_SEGMENTS;
	info->slb_size = mmu_slb_size;

	/* We only support these sizes for now, and no muti-size segments */
	sps = &info->sps[0];
	kvmppc_add_seg_page_size(&sps, MMU_PAGE_4K);
	kvmppc_add_seg_page_size(&sps, MMU_PAGE_64K);
	kvmppc_add_seg_page_size(&sps, MMU_PAGE_16M);

	return 0;
}

/*
 * Get (and clear) the dirty memory log for a memory slot.
 */
static int kvm_vm_ioctl_get_dirty_log_hv(struct kvm *kvm,
					 struct kvm_dirty_log *log)
{
	struct kvm_memslots *slots;
	struct kvm_memory_slot *memslot;
	int r;
	unsigned long n;

	mutex_lock(&kvm->slots_lock);

	r = -EINVAL;
	if (log->slot >= KVM_USER_MEM_SLOTS)
		goto out;

	slots = kvm_memslots(kvm);
	memslot = id_to_memslot(slots, log->slot);
	r = -ENOENT;
	if (!memslot->dirty_bitmap)
		goto out;

	n = kvm_dirty_bitmap_bytes(memslot);
	memset(memslot->dirty_bitmap, 0, n);

	r = kvmppc_hv_get_dirty_log(kvm, memslot, memslot->dirty_bitmap);
	if (r)
		goto out;

	r = -EFAULT;
	if (copy_to_user(log->dirty_bitmap, memslot->dirty_bitmap, n))
		goto out;

	r = 0;
out:
	mutex_unlock(&kvm->slots_lock);
	return r;
}

static void kvmppc_core_free_memslot_hv(struct kvm_memory_slot *free,
					struct kvm_memory_slot *dont)
{
	if (!dont || free->arch.rmap != dont->arch.rmap) {
		vfree(free->arch.rmap);
		free->arch.rmap = NULL;
	}
}

static int kvmppc_core_create_memslot_hv(struct kvm_memory_slot *slot,
					 unsigned long npages)
{
	slot->arch.rmap = vzalloc(npages * sizeof(*slot->arch.rmap));
	if (!slot->arch.rmap)
		return -ENOMEM;

	return 0;
}

static int kvmppc_core_prepare_memory_region_hv(struct kvm *kvm,
					struct kvm_memory_slot *memslot,
					const struct kvm_userspace_memory_region *mem)
{
	return 0;
}

static void kvmppc_core_commit_memory_region_hv(struct kvm *kvm,
				const struct kvm_userspace_memory_region *mem,
				const struct kvm_memory_slot *old,
				const struct kvm_memory_slot *new)
{
	unsigned long npages = mem->memory_size >> PAGE_SHIFT;
	struct kvm_memslots *slots;
	struct kvm_memory_slot *memslot;

	if (npages && old->npages) {
		/*
		 * If modifying a memslot, reset all the rmap dirty bits.
		 * If this is a new memslot, we don't need to do anything
		 * since the rmap array starts out as all zeroes,
		 * i.e. no pages are dirty.
		 */
		slots = kvm_memslots(kvm);
		memslot = id_to_memslot(slots, mem->slot);
		kvmppc_hv_get_dirty_log(kvm, memslot, NULL);
	}
}

/*
 * Update LPCR values in kvm->arch and in vcores.
 * Caller must hold kvm->lock.
 */
void kvmppc_update_lpcr(struct kvm *kvm, unsigned long lpcr, unsigned long mask)
{
	long int i;
	u32 cores_done = 0;

	if ((kvm->arch.lpcr & mask) == lpcr)
		return;

	kvm->arch.lpcr = (kvm->arch.lpcr & ~mask) | lpcr;

	for (i = 0; i < KVM_MAX_VCORES; ++i) {
		struct kvmppc_vcore *vc = kvm->arch.vcores[i];
		if (!vc)
			continue;
		spin_lock(&vc->lock);
		vc->lpcr = (vc->lpcr & ~mask) | lpcr;
		spin_unlock(&vc->lock);
		if (++cores_done >= kvm->arch.online_vcores)
			break;
	}
}

static void kvmppc_mmu_destroy_hv(struct kvm_vcpu *vcpu)
{
	return;
}

static int kvmppc_hv_setup_htab_rma(struct kvm_vcpu *vcpu)
{
	int err = 0;
	struct kvm *kvm = vcpu->kvm;
	unsigned long hva;
	struct kvm_memory_slot *memslot;
	struct vm_area_struct *vma;
	unsigned long lpcr = 0, senc;
	unsigned long psize, porder;
	int srcu_idx;

	mutex_lock(&kvm->lock);
	if (kvm->arch.hpte_setup_done)
		goto out;	/* another vcpu beat us to it */

	/* Allocate hashed page table (if not done already) and reset it */
	if (!kvm->arch.hpt_virt) {
		err = kvmppc_alloc_hpt(kvm, NULL);
		if (err) {
			pr_err("KVM: Couldn't alloc HPT\n");
			goto out;
		}
	}

	/* Look up the memslot for guest physical address 0 */
	srcu_idx = srcu_read_lock(&kvm->srcu);
	memslot = gfn_to_memslot(kvm, 0);

	/* We must have some memory at 0 by now */
	err = -EINVAL;
	if (!memslot || (memslot->flags & KVM_MEMSLOT_INVALID))
		goto out_srcu;

	/* Look up the VMA for the start of this memory slot */
	hva = memslot->userspace_addr;
	down_read(&current->mm->mmap_sem);
	vma = find_vma(current->mm, hva);
	if (!vma || vma->vm_start > hva || (vma->vm_flags & VM_IO))
		goto up_out;

	psize = vma_kernel_pagesize(vma);
	porder = __ilog2(psize);

	up_read(&current->mm->mmap_sem);

	/* We can handle 4k, 64k or 16M pages in the VRMA */
	err = -EINVAL;
	if (!(psize == 0x1000 || psize == 0x10000 ||
	      psize == 0x1000000))
		goto out_srcu;
<<<<<<< HEAD

	/* Update VRMASD field in the LPCR */
	senc = slb_pgsize_encoding(psize);
	kvm->arch.vrma_slb_v = senc | SLB_VSID_B_1T |
		(VRMA_VSID << SLB_VSID_SHIFT_1T);
	/* the -4 is to account for senc values starting at 0x10 */
	lpcr = senc << (LPCR_VRMASD_SH - 4);

	/* Create HPTEs in the hash page table for the VRMA */
	kvmppc_map_vrma(vcpu, memslot, porder);

	kvmppc_update_lpcr(kvm, lpcr, LPCR_VRMASD);

=======

	/* Update VRMASD field in the LPCR */
	senc = slb_pgsize_encoding(psize);
	kvm->arch.vrma_slb_v = senc | SLB_VSID_B_1T |
		(VRMA_VSID << SLB_VSID_SHIFT_1T);
	/* the -4 is to account for senc values starting at 0x10 */
	lpcr = senc << (LPCR_VRMASD_SH - 4);

	/* Create HPTEs in the hash page table for the VRMA */
	kvmppc_map_vrma(vcpu, memslot, porder);

	kvmppc_update_lpcr(kvm, lpcr, LPCR_VRMASD);

>>>>>>> afd2ff9b
	/* Order updates to kvm->arch.lpcr etc. vs. hpte_setup_done */
	smp_wmb();
	kvm->arch.hpte_setup_done = 1;
	err = 0;
 out_srcu:
	srcu_read_unlock(&kvm->srcu, srcu_idx);
 out:
	mutex_unlock(&kvm->lock);
	return err;

 up_out:
	up_read(&current->mm->mmap_sem);
	goto out_srcu;
}

#ifdef CONFIG_KVM_XICS
static int kvmppc_cpu_notify(struct notifier_block *self, unsigned long action,
			void *hcpu)
{
	unsigned long cpu = (long)hcpu;

	switch (action) {
	case CPU_UP_PREPARE:
	case CPU_UP_PREPARE_FROZEN:
		kvmppc_set_host_core(cpu);
		break;

#ifdef CONFIG_HOTPLUG_CPU
	case CPU_DEAD:
	case CPU_DEAD_FROZEN:
	case CPU_UP_CANCELED:
	case CPU_UP_CANCELED_FROZEN:
		kvmppc_clear_host_core(cpu);
		break;
#endif
	default:
		break;
	}

	return NOTIFY_OK;
}

static struct notifier_block kvmppc_cpu_notifier = {
	    .notifier_call = kvmppc_cpu_notify,
};

/*
 * Allocate a per-core structure for managing state about which cores are
 * running in the host versus the guest and for exchanging data between
 * real mode KVM and CPU running in the host.
 * This is only done for the first VM.
 * The allocated structure stays even if all VMs have stopped.
 * It is only freed when the kvm-hv module is unloaded.
 * It's OK for this routine to fail, we just don't support host
 * core operations like redirecting H_IPI wakeups.
 */
void kvmppc_alloc_host_rm_ops(void)
{
	struct kvmppc_host_rm_ops *ops;
	unsigned long l_ops;
	int cpu, core;
	int size;

	/* Not the first time here ? */
	if (kvmppc_host_rm_ops_hv != NULL)
		return;

	ops = kzalloc(sizeof(struct kvmppc_host_rm_ops), GFP_KERNEL);
	if (!ops)
		return;

	size = cpu_nr_cores() * sizeof(struct kvmppc_host_rm_core);
	ops->rm_core = kzalloc(size, GFP_KERNEL);

	if (!ops->rm_core) {
		kfree(ops);
		return;
	}

	get_online_cpus();

	for (cpu = 0; cpu < nr_cpu_ids; cpu += threads_per_core) {
		if (!cpu_online(cpu))
			continue;

		core = cpu >> threads_shift;
		ops->rm_core[core].rm_state.in_host = 1;
	}

	ops->vcpu_kick = kvmppc_fast_vcpu_kick_hv;

	/*
	 * Make the contents of the kvmppc_host_rm_ops structure visible
	 * to other CPUs before we assign it to the global variable.
	 * Do an atomic assignment (no locks used here), but if someone
	 * beats us to it, just free our copy and return.
	 */
	smp_wmb();
	l_ops = (unsigned long) ops;

	if (cmpxchg64((unsigned long *)&kvmppc_host_rm_ops_hv, 0, l_ops)) {
		put_online_cpus();
		kfree(ops->rm_core);
		kfree(ops);
		return;
	}

	register_cpu_notifier(&kvmppc_cpu_notifier);

	put_online_cpus();
}

void kvmppc_free_host_rm_ops(void)
{
	if (kvmppc_host_rm_ops_hv) {
		unregister_cpu_notifier(&kvmppc_cpu_notifier);
		kfree(kvmppc_host_rm_ops_hv->rm_core);
		kfree(kvmppc_host_rm_ops_hv);
		kvmppc_host_rm_ops_hv = NULL;
	}
}
#endif

static int kvmppc_core_init_vm_hv(struct kvm *kvm)
{
	unsigned long lpcr, lpid;
	char buf[32];

	/* Allocate the guest's logical partition ID */

	lpid = kvmppc_alloc_lpid();
	if ((long)lpid < 0)
		return -ENOMEM;
	kvm->arch.lpid = lpid;

	kvmppc_alloc_host_rm_ops();

	/*
	 * Since we don't flush the TLB when tearing down a VM,
	 * and this lpid might have previously been used,
	 * make sure we flush on each core before running the new VM.
	 */
	cpumask_setall(&kvm->arch.need_tlb_flush);

	/* Start out with the default set of hcalls enabled */
	memcpy(kvm->arch.enabled_hcalls, default_enabled_hcalls,
	       sizeof(kvm->arch.enabled_hcalls));

	kvm->arch.host_sdr1 = mfspr(SPRN_SDR1);

	/* Init LPCR for virtual RMA mode */
	kvm->arch.host_lpid = mfspr(SPRN_LPID);
	kvm->arch.host_lpcr = lpcr = mfspr(SPRN_LPCR);
	lpcr &= LPCR_PECE | LPCR_LPES;
	lpcr |= (4UL << LPCR_DPFD_SH) | LPCR_HDICE |
		LPCR_VPM0 | LPCR_VPM1;
	kvm->arch.vrma_slb_v = SLB_VSID_B_1T |
		(VRMA_VSID << SLB_VSID_SHIFT_1T);
	/* On POWER8 turn on online bit to enable PURR/SPURR */
	if (cpu_has_feature(CPU_FTR_ARCH_207S))
		lpcr |= LPCR_ONL;
	kvm->arch.lpcr = lpcr;

	/*
	 * Track that we now have a HV mode VM active. This blocks secondary
	 * CPU threads from coming online.
	 */
	kvm_hv_vm_activated();

	/*
	 * Create a debugfs directory for the VM
	 */
	snprintf(buf, sizeof(buf), "vm%d", current->pid);
	kvm->arch.debugfs_dir = debugfs_create_dir(buf, kvm_debugfs_dir);
	if (!IS_ERR_OR_NULL(kvm->arch.debugfs_dir))
		kvmppc_mmu_debugfs_init(kvm);

	return 0;
}

static void kvmppc_free_vcores(struct kvm *kvm)
{
	long int i;

	for (i = 0; i < KVM_MAX_VCORES; ++i)
		kfree(kvm->arch.vcores[i]);
	kvm->arch.online_vcores = 0;
}

static void kvmppc_core_destroy_vm_hv(struct kvm *kvm)
{
	debugfs_remove_recursive(kvm->arch.debugfs_dir);

	kvm_hv_vm_deactivated();

	kvmppc_free_vcores(kvm);

	kvmppc_free_hpt(kvm);

	kvmppc_free_pmap(kvm);
}

/* We don't need to emulate any privileged instructions or dcbz */
static int kvmppc_core_emulate_op_hv(struct kvm_run *run, struct kvm_vcpu *vcpu,
				     unsigned int inst, int *advance)
{
	return EMULATE_FAIL;
}

static int kvmppc_core_emulate_mtspr_hv(struct kvm_vcpu *vcpu, int sprn,
					ulong spr_val)
{
	return EMULATE_FAIL;
}

static int kvmppc_core_emulate_mfspr_hv(struct kvm_vcpu *vcpu, int sprn,
					ulong *spr_val)
{
	return EMULATE_FAIL;
}

static int kvmppc_core_check_processor_compat_hv(void)
{
	if (!cpu_has_feature(CPU_FTR_HVMODE) ||
	    !cpu_has_feature(CPU_FTR_ARCH_206))
<<<<<<< HEAD
		return -EIO;
	return 0;
}

#ifdef CONFIG_KVM_XICS

void kvmppc_free_pmap(struct kvm *kvm)
{
	kfree(kvm->arch.pmap);
}

static struct kvmppc_passthru_map* kvmppc_alloc_pmap(struct irq_desc *desc)
{
	struct kvmppc_passthru_map *pmap;

	pmap = kzalloc(sizeof(struct kvmppc_passthru_map), GFP_KERNEL);
	if (pmap != NULL)
		pmap->irq_chip = irq_data_get_irq_chip(&desc->irq_data);

	return pmap;
}

/*
 * Map a passthrough IRQ
 * This is accomplished by copying the IRQ details from the
 * all_irq array to the map_irq_array
 *
 * Return:
 *	0:  if this was accomplished successfully
 *	1:  if the map could not be done
 */
static int kvmppc_map_passthru_irq_hv(struct kvm *kvm, int irq)
{
	struct kvmppc_passthru_map *pmap;
	int map_idx, all_idx;

	if (!kvm_irq_bypass)
		return 1;

	mutex_lock(&kvm->lock);

	if (kvm->arch.pmap == NULL)
		goto err_out;

	pmap = kvm->arch.pmap;

	/* Look for first empty slot */
	for (map_idx = 0; map_idx < KVMPPC_PIRQ_MAPS; map_idx++)
		if (pmap->irq_map[map_idx].r_hwirq == 0)
			break;

	/* Out of empty slots */
	if (map_idx == KVMPPC_PIRQ_MAPS)
		goto err_out;

	/* Find entry in the irq_all map */
	for (all_idx = 0; all_idx < pmap->n_all_irq; all_idx++) {
		if (irq == pmap->irq_all[all_idx].v_hwirq)
			break;
	}

	/* IRQ not found */
	if (all_idx == pmap->n_all_irq)
		goto err_out;

	if (pmap->irq_all[all_idx].r_hwirq == 0)
		/* Someone beat us to mapping the IRQ */
		goto err_out;

	pmap->irq_map[map_idx].v_hwirq = pmap->irq_all[all_idx].v_hwirq;

	/*
	 * Order the above store before the next to serialize with
	 * the KVM real mode handler.
	 */
	smp_wmb();
	pmap->irq_map[map_idx].r_hwirq = pmap->irq_all[all_idx].r_hwirq;

	if (map_idx >= pmap->n_map_irq)
		pmap->n_map_irq = map_idx + 1;

	/* r_hwirq == 0 in irq_all to indicate a mapped IRQ */
	pmap->irq_all[all_idx].r_hwirq = 0;

	mutex_unlock(&kvm->lock);
	return 0;

err_out:
	mutex_unlock(&kvm->lock);
	return 1;
}

/* Called with kvm->lock already acquired */
static void unmap_passthru_irq(struct kvmppc_passthru_map *pmap, int irq)
{
	int i;

	for (i = 0; i < pmap->n_map_irq; i++) {
		if (irq == pmap->irq_map[i].v_hwirq) {

			/*
			 * Zero out the IRQ being unmapped.
			 * No barriers needed since the IRQ must
			 * be disabled/unmasked before it is unmapped,
			 * so real mode code cannot possibly be
			 * searching for this IRQ in the map.
			 */
			pmap->irq_map[i].r_hwirq = 0;
			pmap->irq_map[i].v_hwirq = 0;

			/*
			 * Only need to decrement maximum mapped count if
			 * this is the highest entry being unmapped.
			 */
			if (i + 1 == pmap->n_map_irq)
				pmap->n_map_irq--;
			/*
			 * Ensure that all readers have exited any
			 * critical sections in real mode KVM and
			 * come back to the host at least once. This
			 * guarantees that they cannot see any stale
			 * values for the HW IRQ being unmapped. This
			 * is required to handle Hot plug re-adding
			 * this function/device and passing through
			 * the HW IRQ with a different guest GSI.
			 */
			kick_all_cpus_sync();
			return;
		}
	}

}

static int kvmppc_set_passthru_irq(struct kvm *kvm, int host_irq, int guest_gsi)
{
	struct irq_desc *desc;
	struct kvmppc_irq_map *irq_all;
	struct kvmppc_passthru_map *pmap;
	int i;

	if (!kvm_irq_bypass)
		return 0;

	desc = irq_to_desc(host_irq);
	if (!desc)
=======
>>>>>>> afd2ff9b
		return -EIO;

	mutex_lock(&kvm->lock);

	if (kvm->arch.pmap == NULL) {
		/* First call, allocate structure to hold IRQ map */
		pmap = kvmppc_alloc_pmap(desc);
		if (pmap == NULL) {
			mutex_unlock(&kvm->lock);
			return -ENOMEM;
		}
	} else
		pmap = kvm->arch.pmap;

	/*
	 * For now, we support only a single IRQ chip
	 */
	if (irq_data_get_irq_chip(&desc->irq_data) != pmap->irq_chip) {
		pr_warn("kvmppc_set_passthru_irq: Could not assign IRQ map for (%d,%d)\n",
			host_irq, guest_gsi);
		mutex_unlock(&kvm->lock);
		return -ENOENT;
	}

	if (pmap->n_all_irq == KVMPPC_PIRQ_ALL) {
		mutex_unlock(&kvm->lock);
		return -EAGAIN;
	}

	for (i = 0; i < pmap->n_all_irq; i++) {
		if (guest_gsi == pmap->irq_all[i].v_hwirq) {
			mutex_unlock(&kvm->lock);
			return -EINVAL;
		}
	}

	irq_all = &pmap->irq_all[pmap->n_all_irq];

	irq_all->v_hwirq = guest_gsi;
	irq_all->r_hwirq = desc->irq_data.hwirq;

	pmap->n_all_irq++;

	kvmppc_xics_set_passthru(kvm, guest_gsi);

	if (!kvm->arch.pmap)
		kvm->arch.pmap = pmap;

	mutex_unlock(&kvm->lock);

	return 0;
}

static int kvmppc_clr_passthru_irq(struct kvm *kvm, int host_irq, int guest_gsi)
{
	struct irq_desc *desc;
	struct kvmppc_passthru_map *pmap;
	int i;

	if (!kvm_irq_bypass)
		return 0;

	desc = irq_to_desc(host_irq);
	if (!desc)
		return -EIO;

	mutex_lock(&kvm->lock);

	if (kvm->arch.pmap == NULL) {
		mutex_unlock(&kvm->lock);
		return 0;
	}
	pmap = kvm->arch.pmap;

	WARN_ON(pmap->n_all_irq < 1);

	for (i = 0; i < pmap->n_all_irq; i++) {
		if (guest_gsi == pmap->irq_all[i].v_hwirq)
			break;
	}

	if (i == pmap->n_all_irq) {
		mutex_unlock(&kvm->lock);
		return -ENODEV;
	}

	/*
	 * If this is a mapped IRQ, remove it from the mapped array also
	 */
	if (!pmap->irq_all[i].r_hwirq)
		unmap_passthru_irq(pmap, guest_gsi);

	/*
	 * Replace irq_all entry to be cleared with highest entry (unless
	 * this is already the highest) so as to not leave any holes in
	 * the array of irq_all.
	 */
	pmap->n_all_irq--;
	if (i != pmap->n_all_irq)
		pmap->irq_all[i] = pmap->irq_all[pmap->n_all_irq];

	kvmppc_xics_clr_passthru(kvm, guest_gsi);

	/*
	 * We don't free this structure even when the count goes to
	 * zero. The structure is freed when we destroy the VM.
	 */

	mutex_unlock(&kvm->lock);
	return 0;
}

int kvmppc_irq_bypass_add_producer_hv(struct irq_bypass_consumer *cons,
				      struct irq_bypass_producer *prod)
{
	int ret = 0;
	struct kvm_kernel_irqfd *irqfd =
		container_of(cons, struct kvm_kernel_irqfd, consumer);

	irqfd->producer = prod;

	ret = kvmppc_set_passthru_irq(irqfd->kvm, prod->irq, irqfd->gsi);
	if (ret)
		pr_info("kvmppc_set_passthru_irq (irq %d, gsi %d) fails: %d\n",
			prod->irq, irqfd->gsi, ret);

	return ret;
}

void kvmppc_irq_bypass_del_producer_hv(struct irq_bypass_consumer *cons,
				      struct irq_bypass_producer *prod)
{
	int ret;
	struct kvm_kernel_irqfd *irqfd =
		container_of(cons, struct kvm_kernel_irqfd, consumer);

	irqfd->producer = NULL;

	/*
	 * When producer of consumer is unregistered, we change back to
	 * default external interrupt handling mode - KVM real mode
	 * will switch back to host.
	 */
	ret = kvmppc_clr_passthru_irq(irqfd->kvm, prod->irq, irqfd->gsi);
	if (ret)
		pr_warn("kvmppc_clr_passthru_irq (irq %d, gsi %d) fails: %d\n",
			prod->irq, irqfd->gsi, ret);
}
#endif

static long kvm_arch_vm_ioctl_hv(struct file *filp,
				 unsigned int ioctl, unsigned long arg)
{
	struct kvm *kvm __maybe_unused = filp->private_data;
	void __user *argp = (void __user *)arg;
	long r;

	switch (ioctl) {

	case KVM_PPC_ALLOCATE_HTAB: {
		u32 htab_order;

		r = -EFAULT;
		if (get_user(htab_order, (u32 __user *)argp))
			break;
		r = kvmppc_alloc_reset_hpt(kvm, &htab_order);
		if (r)
			break;
		r = -EFAULT;
		if (put_user(htab_order, (u32 __user *)argp))
			break;
		r = 0;
		break;
	}

	case KVM_PPC_GET_HTAB_FD: {
		struct kvm_get_htab_fd ghf;

		r = -EFAULT;
		if (copy_from_user(&ghf, argp, sizeof(ghf)))
			break;
		r = kvm_vm_ioctl_get_htab_fd(kvm, &ghf);
		break;
	}

	default:
		r = -ENOTTY;
	}

	return r;
}

/*
 * List of hcall numbers to enable by default.
 * For compatibility with old userspace, we enable by default
 * all hcalls that were implemented before the hcall-enabling
 * facility was added.  Note this list should not include H_RTAS.
 */
static unsigned int default_hcall_list[] = {
	H_REMOVE,
	H_ENTER,
	H_READ,
	H_CLEAR_MOD,
	H_CLEAR_REF,
	H_PROTECT,
	H_BULK_REMOVE,
	H_PUT_TCE,
	H_SET_DABR,
	H_SET_XDABR,
	H_CEDE,
	H_PROD,
	H_CONFER,
	H_REGISTER_VPA,
#ifdef CONFIG_KVM_XICS
	H_EOI,
	H_CPPR,
	H_IPI,
	H_IPOLL,
	H_XIRR,
	H_XIRR_X,
#endif
	0
};

static void init_default_hcalls(void)
{
	int i;
	unsigned int hcall;

	for (i = 0; default_hcall_list[i]; ++i) {
		hcall = default_hcall_list[i];
		WARN_ON(!kvmppc_hcall_impl_hv(hcall));
		__set_bit(hcall / 4, default_enabled_hcalls);
	}
}

static struct kvmppc_ops kvm_ops_hv = {
	.get_sregs = kvm_arch_vcpu_ioctl_get_sregs_hv,
	.set_sregs = kvm_arch_vcpu_ioctl_set_sregs_hv,
	.get_one_reg = kvmppc_get_one_reg_hv,
	.set_one_reg = kvmppc_set_one_reg_hv,
	.vcpu_load   = kvmppc_core_vcpu_load_hv,
	.vcpu_put    = kvmppc_core_vcpu_put_hv,
	.set_msr     = kvmppc_set_msr_hv,
	.vcpu_run    = kvmppc_vcpu_run_hv,
	.vcpu_create = kvmppc_core_vcpu_create_hv,
	.vcpu_free   = kvmppc_core_vcpu_free_hv,
	.check_requests = kvmppc_core_check_requests_hv,
	.get_dirty_log  = kvm_vm_ioctl_get_dirty_log_hv,
	.flush_memslot  = kvmppc_core_flush_memslot_hv,
	.prepare_memory_region = kvmppc_core_prepare_memory_region_hv,
	.commit_memory_region  = kvmppc_core_commit_memory_region_hv,
	.unmap_hva = kvm_unmap_hva_hv,
	.unmap_hva_range = kvm_unmap_hva_range_hv,
	.age_hva  = kvm_age_hva_hv,
	.test_age_hva = kvm_test_age_hva_hv,
	.set_spte_hva = kvm_set_spte_hva_hv,
	.mmu_destroy  = kvmppc_mmu_destroy_hv,
	.free_memslot = kvmppc_core_free_memslot_hv,
	.create_memslot = kvmppc_core_create_memslot_hv,
	.init_vm =  kvmppc_core_init_vm_hv,
	.destroy_vm = kvmppc_core_destroy_vm_hv,
	.get_smmu_info = kvm_vm_ioctl_get_smmu_info_hv,
	.emulate_op = kvmppc_core_emulate_op_hv,
	.emulate_mtspr = kvmppc_core_emulate_mtspr_hv,
	.emulate_mfspr = kvmppc_core_emulate_mfspr_hv,
	.fast_vcpu_kick = kvmppc_fast_vcpu_kick_hv,
	.arch_vm_ioctl  = kvm_arch_vm_ioctl_hv,
	.hcall_implemented = kvmppc_hcall_impl_hv,
#ifdef CONFIG_KVM_XICS
	.irq_bypass_add_producer = kvmppc_irq_bypass_add_producer_hv,
	.irq_bypass_del_producer = kvmppc_irq_bypass_del_producer_hv,
	.map_passthru_irq = kvmppc_map_passthru_irq_hv,
#endif
};

static int kvmppc_book3s_init_hv(void)
{
	int r;
	/*
	 * FIXME!! Do we need to check on all cpus ?
	 */
	r = kvmppc_core_check_processor_compat_hv();
	if (r < 0)
		return -ENODEV;

	kvm_ops_hv.owner = THIS_MODULE;
	kvmppc_hv_ops = &kvm_ops_hv;

	init_default_hcalls();

	init_vcore_lists();

	r = kvmppc_mmu_hv_init();
	return r;
}

static void kvmppc_book3s_exit_hv(void)
{
	kvmppc_free_host_rm_ops();
	kvmppc_hv_ops = NULL;

}

module_init(kvmppc_book3s_init_hv);
module_exit(kvmppc_book3s_exit_hv);
MODULE_LICENSE("GPL");
MODULE_ALIAS_MISCDEV(KVM_MINOR);
MODULE_ALIAS("devname:kvm");<|MERGE_RESOLUTION|>--- conflicted
+++ resolved
@@ -80,8 +80,7 @@
 
 static int dynamic_mt_modes = 6;
 module_param(dynamic_mt_modes, int, S_IRUGO | S_IWUSR);
-<<<<<<< HEAD
-MODULE_PARM_DESC(dynamic_mt_modes, "Set of allowed dynamic micro-threading modes");
+MODULE_PARM_DESC(dynamic_mt_modes, "Set of allowed dynamic micro-threading modes: 0 (= none), 2, 4, or 6 (= 2 or 4)");
 static int target_smt_mode;
 module_param(target_smt_mode, int, S_IRUGO | S_IWUSR);
 MODULE_PARM_DESC(target_smt_mode, "Target threads per core (0 = max)");
@@ -98,12 +97,6 @@
 module_param_cb(h_ipi_redirect, &module_param_ops, &h_ipi_redirect,
 							S_IRUGO | S_IWUSR);
 MODULE_PARM_DESC(h_ipi_redirect, "Redirect H_IPI wakeup to a free host core");
-=======
-MODULE_PARM_DESC(dynamic_mt_modes, "Set of allowed dynamic micro-threading modes: 0 (= none), 2, 4, or 6 (= 2 or 4)");
-static int target_smt_mode;
-module_param(target_smt_mode, int, S_IRUGO | S_IWUSR);
-MODULE_PARM_DESC(target_smt_mode, "Target threads per core (0 = max)");
->>>>>>> afd2ff9b
 
 static void kvmppc_end_cede(struct kvm_vcpu *vcpu);
 static int kvmppc_hv_setup_htab_rma(struct kvm_vcpu *vcpu);
@@ -1946,100 +1939,6 @@
 	struct list_head	list;
 	spinlock_t		lock;
 };
-<<<<<<< HEAD
-
-static DEFINE_PER_CPU(struct preempted_vcore_list, preempted_vcores);
-
-static void init_vcore_lists(void)
-{
-	int cpu;
-
-	for_each_possible_cpu(cpu) {
-		struct preempted_vcore_list *lp = &per_cpu(preempted_vcores, cpu);
-		spin_lock_init(&lp->lock);
-		INIT_LIST_HEAD(&lp->list);
-	}
-}
-
-static void kvmppc_vcore_preempt(struct kvmppc_vcore *vc)
-{
-	struct preempted_vcore_list *lp = this_cpu_ptr(&preempted_vcores);
-
-	vc->vcore_state = VCORE_PREEMPT;
-	vc->pcpu = smp_processor_id();
-	if (vc->num_threads < threads_per_subcore) {
-		spin_lock(&lp->lock);
-		list_add_tail(&vc->preempt_list, &lp->list);
-		spin_unlock(&lp->lock);
-	}
-
-	/* Start accumulating stolen time */
-	kvmppc_core_start_stolen(vc);
-}
-
-static void kvmppc_vcore_end_preempt(struct kvmppc_vcore *vc)
-{
-	struct preempted_vcore_list *lp;
-
-	kvmppc_core_end_stolen(vc);
-	if (!list_empty(&vc->preempt_list)) {
-		lp = &per_cpu(preempted_vcores, vc->pcpu);
-		spin_lock(&lp->lock);
-		list_del_init(&vc->preempt_list);
-		spin_unlock(&lp->lock);
-	}
-	vc->vcore_state = VCORE_INACTIVE;
-}
-
-/*
- * POWER8 supports 1, 2 or 4 subcores per core, with a total of 8 threads.
- */
-#define MAX_SUBCORES	4
-#define MAX_THREADS	8
-
-struct core_info {
-	int		n_subcores;
-	int		max_subcore_threads;
-	int		total_threads;
-	int		subcore_threads[MAX_SUBCORES];
-	struct kvm	*subcore_vm[MAX_SUBCORES];
-	struct list_head vcs[MAX_SUBCORES];
-};
-
-/*
- * This mapping means subcores 0 and 1 can use threads 0-3 and 4-7
- * respectively in 2-way split mode.
- */
-static int subcore_thread_map[MAX_SUBCORES] = { 0, 4, 2, 6 };
-
-static void init_core_info(struct core_info *cip, struct kvmppc_vcore *vc)
-{
-	int sub;
-
-	memset(cip, 0, sizeof(*cip));
-	cip->n_subcores = 1;
-	cip->max_subcore_threads = vc->num_threads;
-	cip->total_threads = vc->num_threads;
-	cip->subcore_threads[0] = vc->num_threads;
-	cip->subcore_vm[0] = vc->kvm;
-	for (sub = 0; sub < MAX_SUBCORES; ++sub)
-		INIT_LIST_HEAD(&cip->vcs[sub]);
-	list_add_tail(&vc->preempt_list, &cip->vcs[0]);
-}
-
-static bool subcore_config_ok(int n_subcores, int n_threads)
-{
-	/* Can only dynamically split if unsplit to begin with */
-	if (n_subcores > 1 && threads_per_subcore < MAX_THREADS)
-		return false;
-	if (n_subcores > MAX_SUBCORES)
-		return false;
-	if (n_subcores > 1) {
-		if (!(dynamic_mt_modes & 2))
-			n_subcores = 4;
-		if (n_subcores > 2 && !(dynamic_mt_modes & 4))
-			return false;
-=======
 
 static DEFINE_PER_CPU(struct preempted_vcore_list, preempted_vcores);
 
@@ -2319,7 +2218,6 @@
 			continue;
 		kvmppc_remove_runnable(vc, vcpu);
 		wake_up(&vcpu->arch.cpu_run);
->>>>>>> afd2ff9b
 	}
 }
 
@@ -2413,6 +2311,43 @@
 }
 
 /*
+ * Clear core from the list of active host cores as we are about to
+ * enter the guest.
+ */
+static inline void kvmppc_clear_host_core(int cpu)
+{
+	int core;
+
+	if (!kvmppc_host_rm_ops_hv || cpu_thread_in_core(cpu))
+		return;
+	/*
+	 * Memory barrier can be omitted here as we will do a smp_wmb()
+	 * later in kvmppc_start_thread and we need ensure that state is
+	 * visible to other CPUs only after we enter guest.
+	 */
+	core = cpu >> threads_shift;
+	kvmppc_host_rm_ops_hv->rm_core[core].rm_state.in_host = 0;
+}
+
+/*
+ * Advertise this core as an active host core since we exited the guest
+ */
+static inline void kvmppc_set_host_core(int cpu)
+{
+	int core;
+
+	if (!kvmppc_host_rm_ops_hv || cpu_thread_in_core(cpu))
+		return;
+
+	/*
+	 * Memory barrier can be omitted here because we do a spin_unlock
+	 * immediately after this which provides the memory barrier.
+	 */
+	core = cpu >> threads_shift;
+	kvmppc_host_rm_ops_hv->rm_core[core].rm_state.in_host = 1;
+}
+
+/*
  * Run a set of guest threads on a physical core.
  * Called with vc->lock held.
  */
@@ -2431,48 +2366,6 @@
 	int pcpu, thr;
 	int target_threads;
 
-<<<<<<< HEAD
-	return n_subcores * roundup_pow_of_two(n_threads) <= MAX_THREADS;
-}
-
-static void init_master_vcore(struct kvmppc_vcore *vc)
-{
-	vc->master_vcore = vc;
-	vc->entry_exit_map = 0;
-	vc->in_guest = 0;
-	vc->napping_threads = 0;
-	vc->conferring_threads = 0;
-}
-
-/*
- * See if the existing subcores can be split into 3 (or fewer) subcores
- * of at most two threads each, so we can fit in another vcore.  This
- * assumes there are at most two subcores and at most 6 threads in total.
- */
-static bool can_split_piggybacked_subcores(struct core_info *cip)
-{
-	int sub, new_sub;
-	int large_sub = -1;
-	int thr;
-	int n_subcores = cip->n_subcores;
-	struct kvmppc_vcore *vc, *vcnext;
-	struct kvmppc_vcore *master_vc = NULL;
-
-	for (sub = 0; sub < cip->n_subcores; ++sub) {
-		if (cip->subcore_threads[sub] <= 2)
-			continue;
-		if (large_sub >= 0)
-			return false;
-		large_sub = sub;
-		vc = list_first_entry(&cip->vcs[sub], struct kvmppc_vcore,
-				      preempt_list);
-		if (vc->num_threads > 2)
-			return false;
-		n_subcores += (cip->subcore_threads[sub] - 1) >> 1;
-	}
-	if (large_sub < 0 || !subcore_config_ok(n_subcores + 1, 2))
-		return false;
-=======
 	/*
 	 * Remove from the list any threads that have a signal pending
 	 * or need a VPA update done
@@ -2488,34 +2381,12 @@
 	 */
 	init_master_vcore(vc);
 	vc->preempt_tb = TB_NIL;
->>>>>>> afd2ff9b
 
 	/*
-	 * Seems feasible, so go through and move vcores to new subcores.
-	 * Note that when we have two or more vcores in one subcore,
-	 * all those vcores must have only one thread each.
+	 * Make sure we are running on primary threads, and that secondary
+	 * threads are offline.  Also check if the number of threads in this
+	 * guest are greater than the current system threads per guest.
 	 */
-<<<<<<< HEAD
-	new_sub = cip->n_subcores;
-	thr = 0;
-	sub = large_sub;
-	list_for_each_entry_safe(vc, vcnext, &cip->vcs[sub], preempt_list) {
-		if (thr >= 2) {
-			list_del(&vc->preempt_list);
-			list_add_tail(&vc->preempt_list, &cip->vcs[new_sub]);
-			/* vc->num_threads must be 1 */
-			if (++cip->subcore_threads[new_sub] == 1) {
-				cip->subcore_vm[new_sub] = vc->kvm;
-				init_master_vcore(vc);
-				master_vc = vc;
-				++cip->n_subcores;
-			} else {
-				vc->master_vcore = master_vc;
-				++new_sub;
-			}
-		}
-		thr += vc->num_threads;
-=======
 	if ((threads_per_core > 1) &&
 	    ((vc->num_threads > threads_per_subcore) || !on_primary_thread())) {
 		list_for_each_entry_safe(vcpu, vnext, &vc->runnable_threads,
@@ -2525,43 +2396,8 @@
 			wake_up(&vcpu->arch.cpu_run);
 		}
 		goto out;
->>>>>>> afd2ff9b
-	}
-	cip->subcore_threads[large_sub] = 2;
-	cip->max_subcore_threads = 2;
-
-<<<<<<< HEAD
-	return true;
-}
-
-static bool can_dynamic_split(struct kvmppc_vcore *vc, struct core_info *cip)
-{
-	int n_threads = vc->num_threads;
-	int sub;
-
-	if (!cpu_has_feature(CPU_FTR_ARCH_207S))
-		return false;
-
-	if (n_threads < cip->max_subcore_threads)
-		n_threads = cip->max_subcore_threads;
-	if (subcore_config_ok(cip->n_subcores + 1, n_threads)) {
-		cip->max_subcore_threads = n_threads;
-	} else if (cip->n_subcores <= 2 && cip->total_threads <= 6 &&
-		   vc->num_threads <= 2) {
-		/*
-		 * We may be able to fit another subcore in by
-		 * splitting an existing subcore with 3 or 4
-		 * threads into two 2-thread subcores, or one
-		 * with 5 or 6 threads into three subcores.
-		 * We can only do this if those subcores have
-		 * piggybacked virtual cores.
-		 */
-		if (!can_split_piggybacked_subcores(cip))
-			return false;
-	} else {
-		return false;
-	}
-=======
+	}
+
 	/*
 	 * See if we could run any other vcores on the physical core
 	 * along with this one.
@@ -2612,16 +2448,19 @@
 		unsigned long hid0 = mfspr(SPRN_HID0);
 
 		hid0 |= cmd_bit | HID0_POWER8_DYNLPARDIS;
-		mb();
-		mtspr(SPRN_HID0, hid0);
-		isync();
+
+		local_irq_disable();
+		update_power8_hid0(hid0);
 		for (;;) {
 			hid0 = mfspr(SPRN_HID0);
 			if (hid0 & stat_bit)
 				break;
 			cpu_relax();
 		}
-	}
+		local_irq_enable();
+	}
+
+	kvmppc_clear_host_core(pcpu);
 
 	/* Start all the threads */
 	active = 0;
@@ -2654,435 +2493,6 @@
 	 * Ensure that split_info.do_nap is set after setting
 	 * the vcore pointer in the PACA of the secondaries.
 	 */
-	smp_mb();
-	if (cmd_bit)
-		split_info.do_nap = 1;	/* ask secondaries to nap when done */
-
-	/*
-	 * When doing micro-threading, poke the inactive threads as well.
-	 * This gets them to the nap instruction after kvm_do_nap,
-	 * which reduces the time taken to unsplit later.
-	 */
-	if (split > 1)
-		for (thr = 1; thr < threads_per_subcore; ++thr)
-			if (!(active & (1 << thr)))
-				kvmppc_ipi_thread(pcpu + thr);
-
-	vc->vcore_state = VCORE_RUNNING;
-	preempt_disable();
-
-	trace_kvmppc_run_core(vc, 0);
-
-	for (sub = 0; sub < core_info.n_subcores; ++sub)
-		list_for_each_entry(pvc, &core_info.vcs[sub], preempt_list)
-			spin_unlock(&pvc->lock);
->>>>>>> afd2ff9b
-
-	sub = cip->n_subcores;
-	++cip->n_subcores;
-	cip->total_threads += vc->num_threads;
-	cip->subcore_threads[sub] = vc->num_threads;
-	cip->subcore_vm[sub] = vc->kvm;
-	init_master_vcore(vc);
-	list_del(&vc->preempt_list);
-	list_add_tail(&vc->preempt_list, &cip->vcs[sub]);
-
-	return true;
-}
-
-<<<<<<< HEAD
-static bool can_piggyback_subcore(struct kvmppc_vcore *pvc,
-				  struct core_info *cip, int sub)
-{
-	struct kvmppc_vcore *vc;
-	int n_thr;
-
-	vc = list_first_entry(&cip->vcs[sub], struct kvmppc_vcore,
-			      preempt_list);
-
-	/* require same VM and same per-core reg values */
-	if (pvc->kvm != vc->kvm ||
-	    pvc->tb_offset != vc->tb_offset ||
-	    pvc->pcr != vc->pcr ||
-	    pvc->lpcr != vc->lpcr)
-		return false;
-
-	/* P8 guest with > 1 thread per core would see wrong TIR value */
-	if (cpu_has_feature(CPU_FTR_ARCH_207S) &&
-	    (vc->num_threads > 1 || pvc->num_threads > 1))
-		return false;
-
-	n_thr = cip->subcore_threads[sub] + pvc->num_threads;
-	if (n_thr > cip->max_subcore_threads) {
-		if (!subcore_config_ok(cip->n_subcores, n_thr))
-			return false;
-		cip->max_subcore_threads = n_thr;
-	}
-
-	cip->total_threads += pvc->num_threads;
-	cip->subcore_threads[sub] = n_thr;
-	pvc->master_vcore = vc;
-	list_del(&pvc->preempt_list);
-	list_add_tail(&pvc->preempt_list, &cip->vcs[sub]);
-=======
-	__kvmppc_vcore_entry();
-
-	srcu_read_unlock(&vc->kvm->srcu, srcu_idx);
-
-	spin_lock(&vc->lock);
-	/* prevent other vcpu threads from doing kvmppc_start_thread() now */
-	vc->vcore_state = VCORE_EXITING;
-
-	/* wait for secondary threads to finish writing their state to memory */
-	kvmppc_wait_for_nap();
-
-	/* Return to whole-core mode if we split the core earlier */
-	if (split > 1) {
-		unsigned long hid0 = mfspr(SPRN_HID0);
-		unsigned long loops = 0;
-
-		hid0 &= ~HID0_POWER8_DYNLPARDIS;
-		stat_bit = HID0_POWER8_2LPARMODE | HID0_POWER8_4LPARMODE;
-		mb();
-		mtspr(SPRN_HID0, hid0);
-		isync();
-		for (;;) {
-			hid0 = mfspr(SPRN_HID0);
-			if (!(hid0 & stat_bit))
-				break;
-			cpu_relax();
-			++loops;
-		}
-		split_info.do_nap = 0;
-	}
-
-	/* Let secondaries go back to the offline loop */
-	for (i = 0; i < threads_per_subcore; ++i) {
-		kvmppc_release_hwthread(pcpu + i);
-		if (sip && sip->napped[i])
-			kvmppc_ipi_thread(pcpu + i);
-	}
-
-	spin_unlock(&vc->lock);
->>>>>>> afd2ff9b
-
-	return true;
-}
-
-<<<<<<< HEAD
-/*
- * Work out whether it is possible to piggyback the execution of
- * vcore *pvc onto the execution of the other vcores described in *cip.
- */
-static bool can_piggyback(struct kvmppc_vcore *pvc, struct core_info *cip,
-			  int target_threads)
-{
-	int sub;
-
-	if (cip->total_threads + pvc->num_threads > target_threads)
-		return false;
-	for (sub = 0; sub < cip->n_subcores; ++sub)
-		if (cip->subcore_threads[sub] &&
-		    can_piggyback_subcore(pvc, cip, sub))
-			return true;
-
-	if (can_dynamic_split(pvc, cip))
-		return true;
-
-	return false;
-}
-
-static void prepare_threads(struct kvmppc_vcore *vc)
-{
-	struct kvm_vcpu *vcpu, *vnext;
-
-	list_for_each_entry_safe(vcpu, vnext, &vc->runnable_threads,
-				 arch.run_list) {
-		if (signal_pending(vcpu->arch.run_task))
-			vcpu->arch.ret = -EINTR;
-		else if (vcpu->arch.vpa.update_pending ||
-			 vcpu->arch.slb_shadow.update_pending ||
-			 vcpu->arch.dtl.update_pending)
-			vcpu->arch.ret = RESUME_GUEST;
-		else
-			continue;
-		kvmppc_remove_runnable(vc, vcpu);
-		wake_up(&vcpu->arch.cpu_run);
-	}
-}
-
-static void collect_piggybacks(struct core_info *cip, int target_threads)
-{
-	struct preempted_vcore_list *lp = this_cpu_ptr(&preempted_vcores);
-	struct kvmppc_vcore *pvc, *vcnext;
-
-	spin_lock(&lp->lock);
-	list_for_each_entry_safe(pvc, vcnext, &lp->list, preempt_list) {
-		if (!spin_trylock(&pvc->lock))
-			continue;
-		prepare_threads(pvc);
-		if (!pvc->n_runnable) {
-			list_del_init(&pvc->preempt_list);
-			if (pvc->runner == NULL) {
-				pvc->vcore_state = VCORE_INACTIVE;
-				kvmppc_core_end_stolen(pvc);
-			}
-			spin_unlock(&pvc->lock);
-			continue;
-		}
-		if (!can_piggyback(pvc, cip, target_threads)) {
-			spin_unlock(&pvc->lock);
-			continue;
-		}
-		kvmppc_core_end_stolen(pvc);
-		pvc->vcore_state = VCORE_PIGGYBACK;
-		if (cip->total_threads >= target_threads)
-			break;
-	}
-	spin_unlock(&lp->lock);
-}
-
-static void post_guest_process(struct kvmppc_vcore *vc, bool is_master)
-{
-	int still_running = 0;
-	u64 now;
-	long ret;
-	struct kvm_vcpu *vcpu, *vnext;
-
-	spin_lock(&vc->lock);
-	now = get_tb();
-	list_for_each_entry_safe(vcpu, vnext, &vc->runnable_threads,
-				 arch.run_list) {
-		/* cancel pending dec exception if dec is positive */
-		if (now < vcpu->arch.dec_expires &&
-		    kvmppc_core_pending_dec(vcpu))
-			kvmppc_core_dequeue_dec(vcpu);
-
-		trace_kvm_guest_exit(vcpu);
-
-		ret = RESUME_GUEST;
-		if (vcpu->arch.trap)
-			ret = kvmppc_handle_exit_hv(vcpu->arch.kvm_run, vcpu,
-						    vcpu->arch.run_task);
-
-		vcpu->arch.ret = ret;
-		vcpu->arch.trap = 0;
-
-		if (is_kvmppc_resume_guest(vcpu->arch.ret)) {
-			if (vcpu->arch.pending_exceptions)
-				kvmppc_core_prepare_to_enter(vcpu);
-			if (vcpu->arch.ceded)
-				kvmppc_set_timer(vcpu);
-			else
-				++still_running;
-		} else {
-			kvmppc_remove_runnable(vc, vcpu);
-			wake_up(&vcpu->arch.cpu_run);
-		}
-	}
-	list_del_init(&vc->preempt_list);
-	if (!is_master) {
-		if (still_running > 0) {
-			kvmppc_vcore_preempt(vc);
-		} else if (vc->runner) {
-			vc->vcore_state = VCORE_PREEMPT;
-			kvmppc_core_start_stolen(vc);
-		} else {
-			vc->vcore_state = VCORE_INACTIVE;
-		}
-		if (vc->n_runnable > 0 && vc->runner == NULL) {
-			/* make sure there's a candidate runner awake */
-			vcpu = list_first_entry(&vc->runnable_threads,
-						struct kvm_vcpu, arch.run_list);
-			wake_up(&vcpu->arch.cpu_run);
-		}
-	}
-	spin_unlock(&vc->lock);
-}
-
-/*
- * Clear core from the list of active host cores as we are about to
- * enter the guest.
- */
-static inline void kvmppc_clear_host_core(int cpu)
-{
-	int core;
-
-	if (!kvmppc_host_rm_ops_hv || cpu_thread_in_core(cpu))
-		return;
-	/*
-	 * Memory barrier can be omitted here as we will do a smp_wmb()
-	 * later in kvmppc_start_thread and we need ensure that state is
-	 * visible to other CPUs only after we enter guest.
-	 */
-	core = cpu >> threads_shift;
-	kvmppc_host_rm_ops_hv->rm_core[core].rm_state.in_host = 0;
-}
-
-/*
- * Advertise this core as an active host core since we exited the guest
- */
-static inline void kvmppc_set_host_core(int cpu)
-{
-	int core;
-
-	if (!kvmppc_host_rm_ops_hv || cpu_thread_in_core(cpu))
-		return;
-
-	/*
-	 * Memory barrier can be omitted here because we do a spin_unlock
-	 * immediately after this which provides the memory barrier.
-	 */
-	core = cpu >> threads_shift;
-	kvmppc_host_rm_ops_hv->rm_core[core].rm_state.in_host = 1;
-}
-
-/*
- * Run a set of guest threads on a physical core.
- * Called with vc->lock held.
- */
-static noinline void kvmppc_run_core(struct kvmppc_vcore *vc)
-{
-	struct kvm_vcpu *vcpu, *vnext;
-	int i;
-	int srcu_idx;
-	struct core_info core_info;
-	struct kvmppc_vcore *pvc, *vcnext;
-	struct kvm_split_mode split_info, *sip;
-	int split, subcore_size, active;
-	int sub;
-	bool thr0_done;
-	unsigned long cmd_bit, stat_bit;
-	int pcpu, thr;
-	int target_threads;
-
-	/*
-	 * Remove from the list any threads that have a signal pending
-	 * or need a VPA update done
-	 */
-	prepare_threads(vc);
-
-	/* if the runner is no longer runnable, let the caller pick a new one */
-	if (vc->runner->arch.state != KVMPPC_VCPU_RUNNABLE)
-		return;
-
-	/*
-	 * Initialize *vc.
-	 */
-	init_master_vcore(vc);
-	vc->preempt_tb = TB_NIL;
-
-	/*
-	 * Make sure we are running on primary threads, and that secondary
-	 * threads are offline.  Also check if the number of threads in this
-	 * guest are greater than the current system threads per guest.
-	 */
-	if ((threads_per_core > 1) &&
-	    ((vc->num_threads > threads_per_subcore) || !on_primary_thread())) {
-		list_for_each_entry_safe(vcpu, vnext, &vc->runnable_threads,
-					 arch.run_list) {
-			vcpu->arch.ret = -EBUSY;
-			kvmppc_remove_runnable(vc, vcpu);
-			wake_up(&vcpu->arch.cpu_run);
-		}
-		goto out;
-	}
-
-	/*
-	 * See if we could run any other vcores on the physical core
-	 * along with this one.
-	 */
-	init_core_info(&core_info, vc);
-	pcpu = smp_processor_id();
-	target_threads = threads_per_subcore;
-	if (target_smt_mode && target_smt_mode < target_threads)
-		target_threads = target_smt_mode;
-	if (vc->num_threads < target_threads)
-		collect_piggybacks(&core_info, target_threads);
-
-	/* Decide on micro-threading (split-core) mode */
-	subcore_size = threads_per_subcore;
-	cmd_bit = stat_bit = 0;
-	split = core_info.n_subcores;
-	sip = NULL;
-	if (split > 1) {
-		/* threads_per_subcore must be MAX_THREADS (8) here */
-		if (split == 2 && (dynamic_mt_modes & 2)) {
-			cmd_bit = HID0_POWER8_1TO2LPAR;
-			stat_bit = HID0_POWER8_2LPARMODE;
-		} else {
-			split = 4;
-			cmd_bit = HID0_POWER8_1TO4LPAR;
-			stat_bit = HID0_POWER8_4LPARMODE;
-		}
-		subcore_size = MAX_THREADS / split;
-		sip = &split_info;
-		memset(&split_info, 0, sizeof(split_info));
-		split_info.rpr = mfspr(SPRN_RPR);
-		split_info.pmmar = mfspr(SPRN_PMMAR);
-		split_info.ldbar = mfspr(SPRN_LDBAR);
-		split_info.subcore_size = subcore_size;
-		for (sub = 0; sub < core_info.n_subcores; ++sub)
-			split_info.master_vcs[sub] =
-				list_first_entry(&core_info.vcs[sub],
-					struct kvmppc_vcore, preempt_list);
-		/* order writes to split_info before kvm_split_mode pointer */
-		smp_wmb();
-	}
-	pcpu = smp_processor_id();
-	for (thr = 0; thr < threads_per_subcore; ++thr)
-		paca[pcpu + thr].kvm_hstate.kvm_split_mode = sip;
-
-	/* Initiate micro-threading (split-core) if required */
-	if (cmd_bit) {
-		unsigned long hid0 = mfspr(SPRN_HID0);
-
-		hid0 |= cmd_bit | HID0_POWER8_DYNLPARDIS;
-
-		local_irq_disable();
-		update_power8_hid0(hid0);
-		for (;;) {
-			hid0 = mfspr(SPRN_HID0);
-			if (hid0 & stat_bit)
-				break;
-			cpu_relax();
-		}
-		local_irq_enable();
-	}
-
-	kvmppc_clear_host_core(pcpu);
-
-	/* Start all the threads */
-	active = 0;
-	for (sub = 0; sub < core_info.n_subcores; ++sub) {
-		thr = subcore_thread_map[sub];
-		thr0_done = false;
-		active |= 1 << thr;
-		list_for_each_entry(pvc, &core_info.vcs[sub], preempt_list) {
-			pvc->pcpu = pcpu + thr;
-			list_for_each_entry(vcpu, &pvc->runnable_threads,
-					    arch.run_list) {
-				kvmppc_start_thread(vcpu, pvc);
-				kvmppc_create_dtl_entry(vcpu, pvc);
-				trace_kvm_guest_enter(vcpu);
-				if (!vcpu->arch.ptid)
-					thr0_done = true;
-				active |= 1 << (thr + vcpu->arch.ptid);
-			}
-			/*
-			 * We need to start the first thread of each subcore
-			 * even if it doesn't have a vcpu.
-			 */
-			if (pvc->master_vcore == pvc && !thr0_done)
-				kvmppc_start_thread(NULL, pvc);
-			thr += pvc->num_threads;
-		}
-	}
-
-	/*
-	 * Ensure that split_info.do_nap is set after setting
-	 * the vcore pointer in the PACA of the secondaries.
-	 */
 	mb();
 	if (cmd_bit)
 		split_info.do_nap = 1;	/* ask secondaries to nap when done */
@@ -3166,16 +2576,6 @@
 	spin_lock(&vc->lock);
 	preempt_enable();
 
-=======
-	for (sub = 0; sub < core_info.n_subcores; ++sub)
-		list_for_each_entry_safe(pvc, vcnext, &core_info.vcs[sub],
-					 preempt_list)
-			post_guest_process(pvc, pvc == vc);
-
-	spin_lock(&vc->lock);
-	preempt_enable();
-
->>>>>>> afd2ff9b
  out:
 	vc->vcore_state = VCORE_INACTIVE;
 	trace_kvmppc_run_core(vc, 1);
@@ -3325,11 +2725,7 @@
 		vc->runner = vcpu;
 		if (n_ceded == vc->n_runnable) {
 			kvmppc_vcore_blocked(vc);
-<<<<<<< HEAD
-		} else if (should_resched()) {
-=======
 		} else if (need_resched()) {
->>>>>>> afd2ff9b
 			kvmppc_vcore_preempt(vc);
 			/* Let something else run */
 			cond_resched_lock(&vc->lock);
@@ -3638,7 +3034,6 @@
 	if (!(psize == 0x1000 || psize == 0x10000 ||
 	      psize == 0x1000000))
 		goto out_srcu;
-<<<<<<< HEAD
 
 	/* Update VRMASD field in the LPCR */
 	senc = slb_pgsize_encoding(psize);
@@ -3652,21 +3047,6 @@
 
 	kvmppc_update_lpcr(kvm, lpcr, LPCR_VRMASD);
 
-=======
-
-	/* Update VRMASD field in the LPCR */
-	senc = slb_pgsize_encoding(psize);
-	kvm->arch.vrma_slb_v = senc | SLB_VSID_B_1T |
-		(VRMA_VSID << SLB_VSID_SHIFT_1T);
-	/* the -4 is to account for senc values starting at 0x10 */
-	lpcr = senc << (LPCR_VRMASD_SH - 4);
-
-	/* Create HPTEs in the hash page table for the VRMA */
-	kvmppc_map_vrma(vcpu, memslot, porder);
-
-	kvmppc_update_lpcr(kvm, lpcr, LPCR_VRMASD);
-
->>>>>>> afd2ff9b
 	/* Order updates to kvm->arch.lpcr etc. vs. hpte_setup_done */
 	smp_wmb();
 	kvm->arch.hpte_setup_done = 1;
@@ -3892,7 +3272,6 @@
 {
 	if (!cpu_has_feature(CPU_FTR_HVMODE) ||
 	    !cpu_has_feature(CPU_FTR_ARCH_206))
-<<<<<<< HEAD
 		return -EIO;
 	return 0;
 }
@@ -4038,8 +3417,6 @@
 
 	desc = irq_to_desc(host_irq);
 	if (!desc)
-=======
->>>>>>> afd2ff9b
 		return -EIO;
 
 	mutex_lock(&kvm->lock);
