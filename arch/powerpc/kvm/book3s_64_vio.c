/*
 * This program is free software; you can redistribute it and/or modify
 * it under the terms of the GNU General Public License, version 2, as
 * published by the Free Software Foundation.
 *
 * This program is distributed in the hope that it will be useful,
 * but WITHOUT ANY WARRANTY; without even the implied warranty of
 * MERCHANTABILITY or FITNESS FOR A PARTICULAR PURPOSE.  See the
 * GNU General Public License for more details.
 *
 * You should have received a copy of the GNU General Public License
 * along with this program; if not, write to the Free Software
 * Foundation, 51 Franklin Street, Fifth Floor, Boston, MA  02110-1301, USA.
 *
 * Copyright 2010 Paul Mackerras, IBM Corp. <paulus@au1.ibm.com>
 * Copyright 2011 David Gibson, IBM Corporation <dwg@au1.ibm.com>
 * Copyright 2013 Alexey Kardashevskiy, IBM Corporation <aik@au1.ibm.com>
 */

#include <linux/types.h>
#include <linux/string.h>
#include <linux/kvm.h>
#include <linux/kvm_host.h>
#include <linux/highmem.h>
#include <linux/gfp.h>
#include <linux/slab.h>
#include <linux/hugetlb.h>
#include <linux/list.h>
#include <linux/anon_inodes.h>
<<<<<<< HEAD
#include <linux/module.h>
#include <linux/iommu.h>
#include <linux/file.h>
=======
#include <linux/iommu.h>
>>>>>>> bb1d2670

#include <asm/tlbflush.h>
#include <asm/kvm_ppc.h>
#include <asm/kvm_book3s.h>
#include <asm/mmu-hash64.h>
#include <asm/mmu_context.h>
#include <asm/hvcall.h>
#include <asm/synch.h>
#include <asm/ppc-opcode.h>
#include <asm/kvm_host.h>
#include <asm/udbg.h>
#include <asm/iommu.h>
#include <asm/tce.h>

<<<<<<< HEAD
#define ERROR_ADDR      ((void *)~(unsigned long)0x0)

void kvmppc_iommu_iommu_grp_init(struct kvm_arch *ka)
{
	spin_lock_init(&ka->iommu_grp_write_lock);
	hash_init(ka->iommu_grp_hash_tab);
}
EXPORT_SYMBOL_GPL(kvmppc_iommu_iommu_grp_init);

static void free_kvm_group(struct kvmppc_spapr_iommu_grp *kgrp)
{
	hlist_del_rcu(&kgrp->hash_node);
	iommu_group_put(kgrp->grp);
	kfree(kgrp);
}

void kvmppc_iommu_iommu_grp_cleanup(struct kvm_arch *ka)
{
	int bkt;
	struct kvmppc_spapr_iommu_grp *kgrp;
	struct hlist_node *tmp;

	spin_lock(&ka->iommu_grp_write_lock);
	hash_for_each_safe(ka->iommu_grp_hash_tab, bkt, tmp, kgrp, hash_node) {
		free_kvm_group(kgrp);
	}
	spin_unlock(&ka->iommu_grp_write_lock);
}
EXPORT_SYMBOL_GPL(kvmppc_iommu_iommu_grp_cleanup);

static void kvmdev_release_group_callback(struct kvm *kvm, unsigned long liobn)
{
	struct kvm_arch *ka = &kvm->arch;
	int bkt;
	struct kvmppc_spapr_iommu_grp *kgrp;
	struct hlist_node *tmp;

	spin_lock(&ka->iommu_grp_write_lock);
	hash_for_each_safe(ka->iommu_grp_hash_tab, bkt, tmp, kgrp, hash_node) {
		if (kgrp->liobn == liobn) {
			free_kvm_group(kgrp);
			break;
		}
	}
	spin_unlock(&ka->iommu_grp_write_lock);
}

struct iommu_group *find_group_by_liobn(struct kvm *kvm, unsigned long liobn)
{
	struct iommu_group *grp;
	struct kvmppc_spapr_iommu_grp *kgrp;
	const unsigned key = KVMPPC_SPAPR_IOMMU_GRP_HASH(liobn);

	hash_for_each_possible_rcu_notrace(kvm->arch.iommu_grp_hash_tab, kgrp,
			hash_node, key) {
		if (kgrp->liobn == liobn)
			return kgrp->grp;
	}

	grp = kvm_vfio_find_group_by_liobn(kvm, liobn,
			kvmdev_release_group_callback);
	if (IS_ERR(grp))
		return NULL;

	kgrp = kzalloc(sizeof(*kgrp), GFP_KERNEL);
	if (!kgrp)
		return NULL;

	kgrp->liobn = liobn;
	kgrp->grp = grp;
	hash_add_rcu(kvm->arch.iommu_grp_hash_tab, &kgrp->hash_node, key);

	return grp;
=======
static long kvmppc_stt_npages(unsigned long size)
{
	return ALIGN(size * sizeof(u64), PAGE_SIZE) / PAGE_SIZE;
>>>>>>> bb1d2670
}

static long kvmppc_account_memlimit(long npages, bool inc)
{
	long ret = 0;
	const long bytes = sizeof(struct kvmppc_spapr_tce_table) +
			(abs(npages) * sizeof(struct page *));
	const long stt_pages = ALIGN(bytes, PAGE_SIZE) / PAGE_SIZE;

	if (!current || !current->mm)
		return ret; /* process exited */

	npages += stt_pages;

	down_write(&current->mm->mmap_sem);

	if (inc) {
		long locked, lock_limit;

		locked = current->mm->locked_vm + npages;
		lock_limit = rlimit(RLIMIT_MEMLOCK) >> PAGE_SHIFT;
		if (locked > lock_limit && !capable(CAP_IPC_LOCK))
			ret = -ENOMEM;
		else
			current->mm->locked_vm += npages;
	} else {
		if (npages > current->mm->locked_vm)
			npages = current->mm->locked_vm;

		current->mm->locked_vm -= npages;
	}

	pr_debug("[%d] RLIMIT_MEMLOCK KVM %c%ld %ld/%ld%s\n", current->pid,
			inc ? '+' : '-',
			npages << PAGE_SHIFT,
			current->mm->locked_vm << PAGE_SHIFT,
			rlimit(RLIMIT_MEMLOCK),
			ret ? " - exceeded" : "");

	up_write(&current->mm->mmap_sem);

	return ret;
}

<<<<<<< HEAD
static long kvmppc_account_memlimit(long npages, bool inc)
{
	long stt_pages = ALIGN(sizeof(struct kvmppc_spapr_tce_table) +
			(abs(npages) * sizeof(struct page *)), PAGE_SIZE) /
			PAGE_SIZE;

	npages += stt_pages;
	if (inc)
		return try_increment_locked_vm(npages);

	decrement_locked_vm(npages);

	return 0;
}

static void release_spapr_tce_table(struct kvmppc_spapr_tce_table *stt)
{
	struct kvm *kvm = stt->kvm;
	int i;
	long npages = kvmppc_stt_npages(stt->window_size);

	mutex_lock(&kvm->lock);
	list_del(&stt->list);
=======
static void release_spapr_tce_table(struct rcu_head *head)
{
	struct kvmppc_spapr_tce_table *stt = container_of(head,
			struct kvmppc_spapr_tce_table, rcu);
	long i, npages = kvmppc_stt_npages(stt->size);
	struct kvmppc_spapr_tce_group *kg;

>>>>>>> bb1d2670
	for (i = 0; i < npages; i++)
		__free_page(stt->pages[i]);

<<<<<<< HEAD
	kvm_put_kvm(kvm);

	kvmppc_account_memlimit(npages, false);
=======
	while (!list_empty(&stt->groups)) {
		kg = list_first_entry(&stt->groups,
				struct kvmppc_spapr_tce_group, next);
		list_del(&kg->next);
		kfree(kg);
	}

	kfree(stt);
>>>>>>> bb1d2670
}

static int kvm_spapr_tce_fault(struct vm_area_struct *vma, struct vm_fault *vmf)
{
	struct kvmppc_spapr_tce_table *stt = vma->vm_file->private_data;
	struct page *page;

	if (vmf->pgoff >= kvmppc_stt_npages(stt->size))
		return VM_FAULT_SIGBUS;

	page = stt->pages[vmf->pgoff];
	get_page(page);
	vmf->page = page;
	return 0;
}

static const struct vm_operations_struct kvm_spapr_tce_vm_ops = {
	.fault = kvm_spapr_tce_fault,
};

static int kvm_spapr_tce_mmap(struct file *file, struct vm_area_struct *vma)
{
	vma->vm_ops = &kvm_spapr_tce_vm_ops;
	return 0;
}

static int kvm_spapr_tce_release(struct inode *inode, struct file *filp)
{
	struct kvmppc_spapr_tce_table *stt = filp->private_data;
	struct kvmppc_spapr_tce_group *kg;

	list_del_rcu(&stt->list);

	list_for_each_entry_rcu(kg, &stt->groups, next)	{
		iommu_group_put(kg->refgrp);
		kg->refgrp = NULL;
	}

	kvm_put_kvm(stt->kvm);

	kvmppc_account_memlimit(kvmppc_stt_npages(stt->size), false);
	call_rcu(&stt->rcu, release_spapr_tce_table);

	return 0;
}

static const struct file_operations kvm_spapr_tce_fops = {
	.mmap           = kvm_spapr_tce_mmap,
	.release	= kvm_spapr_tce_release,
};

extern long kvm_spapr_tce_attach_iommu_group(struct kvm *kvm,
				unsigned long liobn,
				phys_addr_t start_addr,
				struct iommu_group *grp)
{
	struct kvmppc_spapr_tce_table *stt = NULL;
	struct iommu_table_group *table_group;
	long i;
	bool found = false;
	struct kvmppc_spapr_tce_group *kg;
	struct iommu_table *tbltmp;

	/* Check this LIOBN hasn't been previously allocated */
	list_for_each_entry_rcu(stt, &kvm->arch.spapr_tce_tables, list) {
		if (stt->liobn == liobn) {
			if ((stt->offset << stt->page_shift) != start_addr)
				return -EINVAL;

			found = true;
			break;
		}
	}

	if (!found)
		return -ENODEV;

	/* Find IOMMU group and table at @start_addr */
	table_group = iommu_group_get_iommudata(grp);
	if (!table_group)
		return -EFAULT;

	tbltmp = NULL;
	for (i = 0; i < IOMMU_TABLE_GROUP_MAX_TABLES; ++i) {
		struct iommu_table *tbl = &table_group->tables[i];

		if ((tbl->it_page_shift == stt->page_shift) &&
				(tbl->it_offset == stt->offset)) {
			tbltmp = tbl;
			break;
		}
	}
	if (!tbltmp)
		return -ENODEV;

	list_for_each_entry_rcu(kg, &stt->groups, next) {
		if (kg->refgrp == grp)
			return -EBUSY;
		/*
		 * Check if the table is in the list already.
		 * We might be dealing with 2 cases here:
		 * 1) shared IOMMU table for IODA2 - all groups will have
		 * the same actual table which only needs to be updated once
		 * so @stt must have tbl==NULL
		 * 2) invidual IOMMU tables (IODA1, P5IOC2) - each group has
		 * its own table.
		 */
		if (kg->tbl && (kg->tbl->it_base == tbltmp->it_base))
			tbltmp = NULL;
	}

	kg = kzalloc(sizeof(*kg), GFP_KERNEL);
	kg->refgrp = grp;
	kg->tbl = tbltmp;
	list_add_rcu(&kg->next, &stt->groups);

	return 0;
}

long kvm_vm_ioctl_create_spapr_tce(struct kvm *kvm,
				   struct kvm_create_spapr_tce_64 *args)
{
	struct kvmppc_spapr_tce_table *stt = NULL;
	long npages, size;
	int ret = -ENOMEM;
	int i;

	if (!args->size)
		return -EINVAL;

	/* Check this LIOBN hasn't been previously allocated */
	struct iommu_group *grp = NULL;
	grp = find_group_by_liobn(kvm, args->liobn);
	if (grp)
		return -EBUSY;

<<<<<<< HEAD
	npages = kvmppc_stt_npages(args->window_size);
	ret = kvmppc_account_memlimit(npages, true);
	if (ret)
		goto fail;
=======
	size = args->size;
	npages = kvmppc_stt_npages(size);
	ret = kvmppc_account_memlimit(npages, true);
	if (ret) {
		stt = NULL;
		goto fail;
	}
>>>>>>> bb1d2670

	stt = kzalloc(sizeof(*stt) + npages * sizeof(struct page *),
		      GFP_KERNEL);
	if (!stt)
		goto fail;

	stt->type = KVMPPC_TCET_EMULATED;
	stt->liobn = args->liobn;
	stt->page_shift = args->page_shift;
	stt->offset = args->offset;
	stt->size = size;
	stt->kvm = kvm;
	INIT_LIST_HEAD_RCU(&stt->groups);

	for (i = 0; i < npages; i++) {
		stt->pages[i] = alloc_page(GFP_KERNEL | __GFP_ZERO);
		if (!stt->pages[i])
			goto fail;
	}

	kvm_get_kvm(kvm);

	mutex_lock(&kvm->lock);
	list_add_rcu(&stt->list, &kvm->arch.spapr_tce_tables);

	mutex_unlock(&kvm->lock);

	return anon_inode_getfd("kvm-spapr-tce", &kvm_spapr_tce_fops,
				stt, O_RDWR | O_CLOEXEC);

fail:
	if (stt) {
		for (i = 0; i < npages; i++)
			if (stt->pages[i])
				__free_page(stt->pages[i]);

		kfree(stt);
	}
	return ret;
}

<<<<<<< HEAD
/*
 * Converts guest physical address to host virtual address.
 * Also returns host physical address which is to put to TCE table.
 */
static void __user *kvmppc_gpa_to_hva_and_get(struct kvm_vcpu *vcpu,
		unsigned long gpa, struct page **pg, unsigned long *phpa)
{
	unsigned long hva, gfn = gpa >> PAGE_SHIFT;
	struct kvm_memory_slot *memslot;
	const int is_write = !!(gpa & TCE_PCI_WRITE);
	int idx = srcu_read_lock(&vcpu->kvm->srcu);

	memslot = search_memslots(kvm_memslots(vcpu->kvm), gfn);
	if (!memslot) {
		srcu_read_unlock(&vcpu->kvm->srcu, idx);
		return ERROR_ADDR;
	}

	hva = __gfn_to_hva_memslot(memslot, gfn) | (gpa & ~PAGE_MASK);
	srcu_read_unlock(&vcpu->kvm->srcu, idx);

	if (get_user_pages_fast(hva & PAGE_MASK, 1, is_write, pg) != 1)
		return ERROR_ADDR;

	if (phpa)
		*phpa = __pa((unsigned long) page_address(*pg)) |
				(hva & ~PAGE_MASK);

	return (void *) hva;
}

long kvmppc_h_put_tce_iommu(struct kvm_vcpu *vcpu,
		struct iommu_group *grp,
		unsigned long liobn, unsigned long ioba,
		unsigned long tce)
{
	struct page *pg = NULL;
	unsigned long hpa;
	void __user *hva;
	struct iommu_table *tbl = iommu_group_get_iommudata(grp);

	if (!tbl)
		return H_RESCINDED;
=======
static long kvmppc_tce_iommu_mapped_dec(struct iommu_table *tbl,
		unsigned long entry)
{
	struct mm_iommu_table_group_mem_t *mem = NULL;
	const unsigned long pgsize = 1ULL << tbl->it_page_shift;
	unsigned long *pua = IOMMU_TABLE_USERSPACE_ENTRY(tbl, entry);

	if (!pua)
		return H_HARDWARE;

	mem = mm_iommu_lookup(*pua, pgsize);
	if (!mem)
		return H_HARDWARE;

	if (mm_iommu_mapped_update(mem, false) < 0)
		return H_HARDWARE;

	*pua = 0;

	return H_SUCCESS;
}

static long kvmppc_tce_iommu_unmap(struct iommu_table *tbl,
		unsigned long entry)
{
	enum dma_data_direction dir = DMA_NONE;
	unsigned long hpa = 0;

	if (iommu_tce_xchg_rm(tbl, entry, &hpa, &dir))
		return H_HARDWARE;

	if (dir == DMA_NONE)
		return H_SUCCESS;

	return kvmppc_tce_iommu_mapped_dec(tbl, entry);
}

long kvmppc_tce_iommu_map(struct kvm *kvm, struct iommu_table *tbl,
		unsigned long entry, unsigned long tce)
{
	unsigned long hpa, ua;
	enum dma_data_direction dir = DMA_NONE;
	struct mm_iommu_table_group_mem_t *mem;
	long ret;
	unsigned long *pua = IOMMU_TABLE_USERSPACE_ENTRY(tbl, entry);

	if (!pua)
		return H_HARDWARE;

	if (kvmppc_gpa_to_ua(kvm, tce, &ua, NULL))
		return H_HARDWARE;

	mem = mm_iommu_lookup(ua, 1ULL << tbl->it_page_shift);
	if (!mem)
		return H_HARDWARE;

	if (mm_iommu_ua_to_hpa(mem, ua, &hpa))
		return H_HARDWARE;

	dir = iommu_tce_direction(tce);
	ret = iommu_tce_xchg(tbl, entry, &hpa, &dir);
	if (ret)
		return H_TOO_HARD;

	if (dir != DMA_NONE)
		kvmppc_tce_iommu_mapped_dec(tbl, entry);

	*pua = ua;

	return mm_iommu_mapped_update(mem, true);
}

long kvmppc_h_put_tce_iommu(struct kvm_vcpu *vcpu,
		struct iommu_table *tbl,
		unsigned long liobn, unsigned long ioba,
		unsigned long tce)
{
	unsigned long hpa;
	long idx, ret = H_HARDWARE;
	enum dma_data_direction dir = DMA_NONE;
	const unsigned long entry = ioba >> tbl->it_page_shift;
>>>>>>> bb1d2670

	/* Clear TCE */
	if (!(tce & (TCE_PCI_READ | TCE_PCI_WRITE))) {
		if (iommu_tce_clear_param_check(tbl, ioba, 0, 1))
			return H_PARAMETER;

<<<<<<< HEAD
		if (iommu_free_tces(tbl, ioba >> IOMMU_PAGE_SHIFT_4K,
				1, false))
=======
		hpa = 0;
		if (iommu_tce_xchg(tbl, entry, &hpa, &dir))
>>>>>>> bb1d2670
			return H_HARDWARE;

		return H_SUCCESS;
	}

	/* Put TCE */
<<<<<<< HEAD

	/* Real mode referenced the page but hpte changed during this operation */
	if (vcpu->arch.tce_rm_fail == TCERM_GETPAGE) {
		put_page(pfn_to_page(vcpu->arch.tce_tmp_hpas[0] >> PAGE_SHIFT));
		/* And try again */
	}
	vcpu->arch.tce_rm_fail = TCERM_NONE;

	if (iommu_tce_put_param_check(tbl, ioba, tce))
		return H_PARAMETER;

	hva = kvmppc_gpa_to_hva_and_get(vcpu, tce, &pg, &hpa);
	if (hva == ERROR_ADDR)
		return H_HARDWARE;

	if (!iommu_tce_build(tbl, ioba >> IOMMU_PAGE_SHIFT_4K, &hpa, 1, false))
		return H_SUCCESS;

	if (pg)
		put_page(pg);

	return H_HARDWARE;
}

static long kvmppc_h_put_tce_indirect_iommu(struct kvm_vcpu *vcpu,
		struct iommu_group *grp, unsigned long ioba,
		unsigned long __user *tces, unsigned long npages)
{
	long i;
	struct iommu_table *tbl = iommu_group_get_iommudata(grp);

	if (!tbl)
		return H_RESCINDED;

	if (vcpu->arch.tce_rm_fail == TCERM_GETPAGE) {
		unsigned long tmp;
		if (get_user(tmp, tces + vcpu->arch.tce_tmp_num))
			return H_HARDWARE;
		put_page(pfn_to_page(tmp >> PAGE_SHIFT));
	}

	for (i = vcpu->arch.tce_tmp_num; i < npages; ++i) {
		struct page *pg = NULL;
		unsigned long gpa;
		void __user *hva;

		if (get_user(gpa, tces + i))
			return H_HARDWARE;

		if (iommu_tce_put_param_check(tbl, ioba +
					(i << IOMMU_PAGE_SHIFT_4K), gpa))
			return H_PARAMETER;

		hva = kvmppc_gpa_to_hva_and_get(vcpu, gpa, &pg,
				&vcpu->arch.tce_tmp_hpas[i]);
		if (hva == ERROR_ADDR)
			goto putpages_flush_exit;
	}

	if (!iommu_tce_build(tbl, ioba >> IOMMU_PAGE_SHIFT_4K,
			vcpu->arch.tce_tmp_hpas, npages, false))
		return H_SUCCESS;

putpages_flush_exit:
	for (--i; i >= 0; --i) {
		struct page *pg;
		pg = pfn_to_page(vcpu->arch.tce_tmp_hpas[i] >> PAGE_SHIFT);
		if (pg)
			put_page(pg);
	}

	return H_HARDWARE;
}

long kvmppc_h_stuff_tce_iommu(struct kvm_vcpu *vcpu,
		struct iommu_group *grp,
		unsigned long liobn, unsigned long ioba,
		unsigned long tce_value, unsigned long npages)
{
	struct iommu_table *tbl = iommu_group_get_iommudata(grp);
	unsigned long entry = ioba >> IOMMU_PAGE_SHIFT_4K;

	if (!tbl)
		return H_RESCINDED;
=======
	if (iommu_tce_put_param_check(tbl, ioba, tce))
		return H_PARAMETER;

	idx = srcu_read_lock(&vcpu->kvm->srcu);
	ret = kvmppc_tce_iommu_map(vcpu->kvm, tbl, entry, tce);
	srcu_read_unlock(&vcpu->kvm->srcu, idx);

	return ret;
}

static long kvmppc_h_put_tce_indirect_iommu(struct kvm_vcpu *vcpu,
		struct iommu_table *tbl, unsigned long ioba,
		u64 __user *tces, unsigned long npages)
{
	int i, ret;
	const unsigned long entry = ioba >> tbl->it_page_shift;

	for (i = 0; i < npages; ++i) {
		if (iommu_tce_put_param_check(tbl, ioba +
				(i << tbl->it_page_shift),
				be64_to_cpu(tces[i])))
			return H_PARAMETER;
	}

	for (i = 0; i < npages; ++i) {
		ret = kvmppc_tce_iommu_map(vcpu->kvm, tbl, entry + i,
				be64_to_cpu(tces[i]));
		if (ret)
			return ret;
	}

	return H_SUCCESS;
}

long kvmppc_h_stuff_tce_iommu(struct kvm_vcpu *vcpu,
		struct iommu_table *tbl,
		unsigned long liobn, unsigned long ioba,
		unsigned long tce_value, unsigned long npages)
{
	unsigned long i;
	const unsigned long entry = ioba >> tbl->it_page_shift;
>>>>>>> bb1d2670

	if (iommu_tce_clear_param_check(tbl, ioba, tce_value, npages))
		return H_PARAMETER;

<<<<<<< HEAD
	if (iommu_free_tces(tbl, entry, npages, false))
		return H_HARDWARE;
=======
	for (i = 0; i < npages; ++i)
		kvmppc_tce_iommu_unmap(tbl, entry + i);
>>>>>>> bb1d2670

	return H_SUCCESS;
}

long kvmppc_h_put_tce(struct kvm_vcpu *vcpu,
		unsigned long liobn, unsigned long ioba,
		unsigned long tce)
{
	long ret;
<<<<<<< HEAD
	struct kvmppc_spapr_tce_table *tt;
	struct iommu_group *grp = NULL;

	tt = kvmppc_find_tce_table(vcpu->kvm, liobn);
	if (!tt) {
		grp = find_group_by_liobn(vcpu->kvm, liobn);
		if (!grp)
			return H_TOO_HARD;
	}

	if (grp)
		return kvmppc_h_put_tce_iommu(vcpu, grp, liobn, ioba, tce);

	/* Emulated IO */
	if (ioba >= tt->window_size)
		return H_PARAMETER;

	ret = kvmppc_tce_validate(tce);
	if (ret)
		return ret;

	kvmppc_tce_put(tt, ioba, tce);
=======
	struct kvmppc_spapr_tce_table *stt;
	struct kvmppc_spapr_tce_group *kg;

	stt = kvmppc_find_table(vcpu, liobn);
	if (!stt)
		return H_TOO_HARD;

	ret = kvmppc_ioba_validate(stt, ioba, 1);
	if (ret)
		return ret;

	ret = kvmppc_tce_validate(stt, tce);
	if (ret)
		return ret;

	list_for_each_entry_rcu_notrace(kg, &stt->groups, next) {
		if (!kg->tbl)
			continue;
		ret = kvmppc_h_put_tce_iommu(vcpu, kg->tbl, liobn, ioba, tce);
		if (ret)
			return ret;
	}

	kvmppc_tce_put(stt, ioba >> stt->page_shift, tce);
>>>>>>> bb1d2670

	return H_SUCCESS;
}
EXPORT_SYMBOL_GPL(kvmppc_h_put_tce);

long kvmppc_h_put_tce_indirect(struct kvm_vcpu *vcpu,
		unsigned long liobn, unsigned long ioba,
		unsigned long tce_list, unsigned long npages)
{
<<<<<<< HEAD
	struct kvmppc_spapr_tce_table *tt;
	long i, ret = H_SUCCESS;
	unsigned long __user *tces;
	struct page *pg = NULL;
	struct iommu_group *grp = NULL;

	tt = kvmppc_find_tce_table(vcpu->kvm, liobn);
	if (!tt) {
		grp = find_group_by_liobn(vcpu->kvm, liobn);
		if (!grp)
			return H_TOO_HARD;
	}

	/*
	 * The spec says that the maximum size of the list is 512 TCEs
	 * so the whole table addressed resides in 4K page
=======
	struct kvmppc_spapr_tce_table *stt;
	long i, ret = H_SUCCESS, idx;
	unsigned long entry, ua = 0;
	u64 __user *tces, tce;
	struct kvmppc_spapr_tce_group *kg;

	stt = kvmppc_find_table(vcpu, liobn);
	if (!stt)
		return H_TOO_HARD;

	entry = ioba >> stt->page_shift;
	/*
	 * SPAPR spec says that the maximum size of the list is 512 TCEs
	 * so the whole table fits in 4K page
>>>>>>> bb1d2670
	 */
	if (npages > 512)
		return H_PARAMETER;

	if (tce_list & ~IOMMU_PAGE_MASK_4K)
		return H_PARAMETER;

<<<<<<< HEAD
	if (tt && ((ioba + (npages << IOMMU_PAGE_SHIFT_4K)) > tt->window_size))
		return H_PARAMETER;

	tces = kvmppc_gpa_to_hva_and_get(vcpu, tce_list, &pg, NULL);
	if (tces == ERROR_ADDR)
		return H_TOO_HARD;

	if ((vcpu->arch.tce_rm_fail != TCERM_NONE) && pg)
		put_page(pg);

	if (vcpu->arch.tce_rm_fail == TCERM_PUTLISTPAGE)
		goto put_list_page_exit;

	if (grp) {
		ret = kvmppc_h_put_tce_indirect_iommu(vcpu,
				grp, ioba, tces, npages);
		goto put_list_page_exit;
	}

	/* Emulated IO */
	for (i = 0; i < npages; ++i) {
		if (get_user(vcpu->arch.tce_tmp_hpas[i], tces + i)) {
			ret = H_PARAMETER;
			goto put_list_page_exit;
		}

		ret = kvmppc_tce_validate(vcpu->arch.tce_tmp_hpas[i]);
		if (ret)
			goto put_list_page_exit;
	}

	for (i = 0; i < npages; ++i)
		kvmppc_tce_put(tt, ioba + (i << IOMMU_PAGE_SHIFT_4K),
				vcpu->arch.tce_tmp_hpas[i]);
put_list_page_exit:
	if (pg)
		put_page(pg);
=======
	ret = kvmppc_ioba_validate(stt, ioba, npages);
	if (ret)
		return ret;

	idx = srcu_read_lock(&vcpu->kvm->srcu);
	if (kvmppc_gpa_to_ua(vcpu->kvm, tce_list, &ua, NULL)) {
		ret = H_TOO_HARD;
		goto unlock_exit;
	}
	tces = (u64 *) ua;

	list_for_each_entry_rcu_notrace(kg, &stt->groups, next) {
		if (!kg->tbl)
			continue;
		ret = kvmppc_h_put_tce_indirect_iommu(vcpu,
				kg->tbl, ioba, tces, npages);
		if (ret)
			goto unlock_exit;
	}

	for (i = 0; i < npages; ++i) {
		if (get_user(tce, tces + i)) {
			ret = H_PARAMETER;
			goto unlock_exit;
		}
		tce = be64_to_cpu(tce);

		ret = kvmppc_tce_validate(stt, tce);
		if (ret)
			goto unlock_exit;

		kvmppc_tce_put(stt, entry + i, tce);
	}

unlock_exit:
	srcu_read_unlock(&vcpu->kvm->srcu, idx);
>>>>>>> bb1d2670

	return ret;
}
EXPORT_SYMBOL_GPL(kvmppc_h_put_tce_indirect);

long kvmppc_h_stuff_tce(struct kvm_vcpu *vcpu,
		unsigned long liobn, unsigned long ioba,
		unsigned long tce_value, unsigned long npages)
{
<<<<<<< HEAD
	struct kvmppc_spapr_tce_table *tt;
	long i, ret;
	struct iommu_group *grp = NULL;

	tt = kvmppc_find_tce_table(vcpu->kvm, liobn);
	if (!tt) {
		grp = find_group_by_liobn(vcpu->kvm, liobn);
		if (!grp)
			return H_TOO_HARD;
	}

	if (grp)
		return kvmppc_h_stuff_tce_iommu(vcpu, grp, liobn, ioba,
				tce_value, npages);

	/* Emulated IO */
	if ((ioba + (npages << IOMMU_PAGE_SHIFT_4K)) > tt->window_size)
		return H_PARAMETER;

	ret = kvmppc_tce_validate(tce_value);
	if (ret || (tce_value & (TCE_PCI_WRITE | TCE_PCI_READ)))
		return H_PARAMETER;

	for (i = 0; i < npages; ++i, ioba += IOMMU_PAGE_SIZE_4K)
		kvmppc_tce_put(tt, ioba, tce_value);
=======
	struct kvmppc_spapr_tce_table *stt;
	long i, ret;
	struct kvmppc_spapr_tce_group *kg;

	stt = kvmppc_find_table(vcpu, liobn);
	if (!stt)
		return H_TOO_HARD;

	ret = kvmppc_ioba_validate(stt, ioba, npages);
	if (ret)
		return ret;

	ret = kvmppc_tce_validate(stt, tce_value);
	if (ret || (tce_value & (TCE_PCI_WRITE | TCE_PCI_READ)))
		return H_PARAMETER;

	list_for_each_entry_rcu_notrace(kg, &stt->groups, next) {
		if (!kg->tbl)
			continue;
		ret = kvmppc_h_stuff_tce_iommu(vcpu, kg->tbl, liobn, ioba,
				tce_value, npages);
		if (ret)
			return ret;
	}

	for (i = 0; i < npages; ++i, ioba += (1 << stt->page_shift))
		kvmppc_tce_put(stt, ioba >> stt->page_shift, tce_value);
>>>>>>> bb1d2670

	return H_SUCCESS;
}
EXPORT_SYMBOL_GPL(kvmppc_h_stuff_tce);<|MERGE_RESOLUTION|>--- conflicted
+++ resolved
@@ -27,13 +27,7 @@
 #include <linux/hugetlb.h>
 #include <linux/list.h>
 #include <linux/anon_inodes.h>
-<<<<<<< HEAD
-#include <linux/module.h>
 #include <linux/iommu.h>
-#include <linux/file.h>
-=======
-#include <linux/iommu.h>
->>>>>>> bb1d2670
 
 #include <asm/tlbflush.h>
 #include <asm/kvm_ppc.h>
@@ -48,85 +42,9 @@
 #include <asm/iommu.h>
 #include <asm/tce.h>
 
-<<<<<<< HEAD
-#define ERROR_ADDR      ((void *)~(unsigned long)0x0)
-
-void kvmppc_iommu_iommu_grp_init(struct kvm_arch *ka)
-{
-	spin_lock_init(&ka->iommu_grp_write_lock);
-	hash_init(ka->iommu_grp_hash_tab);
-}
-EXPORT_SYMBOL_GPL(kvmppc_iommu_iommu_grp_init);
-
-static void free_kvm_group(struct kvmppc_spapr_iommu_grp *kgrp)
-{
-	hlist_del_rcu(&kgrp->hash_node);
-	iommu_group_put(kgrp->grp);
-	kfree(kgrp);
-}
-
-void kvmppc_iommu_iommu_grp_cleanup(struct kvm_arch *ka)
-{
-	int bkt;
-	struct kvmppc_spapr_iommu_grp *kgrp;
-	struct hlist_node *tmp;
-
-	spin_lock(&ka->iommu_grp_write_lock);
-	hash_for_each_safe(ka->iommu_grp_hash_tab, bkt, tmp, kgrp, hash_node) {
-		free_kvm_group(kgrp);
-	}
-	spin_unlock(&ka->iommu_grp_write_lock);
-}
-EXPORT_SYMBOL_GPL(kvmppc_iommu_iommu_grp_cleanup);
-
-static void kvmdev_release_group_callback(struct kvm *kvm, unsigned long liobn)
-{
-	struct kvm_arch *ka = &kvm->arch;
-	int bkt;
-	struct kvmppc_spapr_iommu_grp *kgrp;
-	struct hlist_node *tmp;
-
-	spin_lock(&ka->iommu_grp_write_lock);
-	hash_for_each_safe(ka->iommu_grp_hash_tab, bkt, tmp, kgrp, hash_node) {
-		if (kgrp->liobn == liobn) {
-			free_kvm_group(kgrp);
-			break;
-		}
-	}
-	spin_unlock(&ka->iommu_grp_write_lock);
-}
-
-struct iommu_group *find_group_by_liobn(struct kvm *kvm, unsigned long liobn)
-{
-	struct iommu_group *grp;
-	struct kvmppc_spapr_iommu_grp *kgrp;
-	const unsigned key = KVMPPC_SPAPR_IOMMU_GRP_HASH(liobn);
-
-	hash_for_each_possible_rcu_notrace(kvm->arch.iommu_grp_hash_tab, kgrp,
-			hash_node, key) {
-		if (kgrp->liobn == liobn)
-			return kgrp->grp;
-	}
-
-	grp = kvm_vfio_find_group_by_liobn(kvm, liobn,
-			kvmdev_release_group_callback);
-	if (IS_ERR(grp))
-		return NULL;
-
-	kgrp = kzalloc(sizeof(*kgrp), GFP_KERNEL);
-	if (!kgrp)
-		return NULL;
-
-	kgrp->liobn = liobn;
-	kgrp->grp = grp;
-	hash_add_rcu(kvm->arch.iommu_grp_hash_tab, &kgrp->hash_node, key);
-
-	return grp;
-=======
 static long kvmppc_stt_npages(unsigned long size)
 {
 	return ALIGN(size * sizeof(u64), PAGE_SIZE) / PAGE_SIZE;
->>>>>>> bb1d2670
 }
 
 static long kvmppc_account_memlimit(long npages, bool inc)
@@ -171,31 +89,6 @@
 	return ret;
 }
 
-<<<<<<< HEAD
-static long kvmppc_account_memlimit(long npages, bool inc)
-{
-	long stt_pages = ALIGN(sizeof(struct kvmppc_spapr_tce_table) +
-			(abs(npages) * sizeof(struct page *)), PAGE_SIZE) /
-			PAGE_SIZE;
-
-	npages += stt_pages;
-	if (inc)
-		return try_increment_locked_vm(npages);
-
-	decrement_locked_vm(npages);
-
-	return 0;
-}
-
-static void release_spapr_tce_table(struct kvmppc_spapr_tce_table *stt)
-{
-	struct kvm *kvm = stt->kvm;
-	int i;
-	long npages = kvmppc_stt_npages(stt->window_size);
-
-	mutex_lock(&kvm->lock);
-	list_del(&stt->list);
-=======
 static void release_spapr_tce_table(struct rcu_head *head)
 {
 	struct kvmppc_spapr_tce_table *stt = container_of(head,
@@ -203,15 +96,9 @@
 	long i, npages = kvmppc_stt_npages(stt->size);
 	struct kvmppc_spapr_tce_group *kg;
 
->>>>>>> bb1d2670
 	for (i = 0; i < npages; i++)
 		__free_page(stt->pages[i]);
 
-<<<<<<< HEAD
-	kvm_put_kvm(kvm);
-
-	kvmppc_account_memlimit(npages, false);
-=======
 	while (!list_empty(&stt->groups)) {
 		kg = list_first_entry(&stt->groups,
 				struct kvmppc_spapr_tce_group, next);
@@ -220,7 +107,6 @@
 	}
 
 	kfree(stt);
->>>>>>> bb1d2670
 }
 
 static int kvm_spapr_tce_fault(struct vm_area_struct *vma, struct vm_fault *vmf)
@@ -352,17 +238,11 @@
 		return -EINVAL;
 
 	/* Check this LIOBN hasn't been previously allocated */
-	struct iommu_group *grp = NULL;
-	grp = find_group_by_liobn(kvm, args->liobn);
-	if (grp)
-		return -EBUSY;
-
-<<<<<<< HEAD
-	npages = kvmppc_stt_npages(args->window_size);
-	ret = kvmppc_account_memlimit(npages, true);
-	if (ret)
-		goto fail;
-=======
+	list_for_each_entry(stt, &kvm->arch.spapr_tce_tables, list) {
+		if (stt->liobn == args->liobn)
+			return -EBUSY;
+	}
+
 	size = args->size;
 	npages = kvmppc_stt_npages(size);
 	ret = kvmppc_account_memlimit(npages, true);
@@ -370,14 +250,12 @@
 		stt = NULL;
 		goto fail;
 	}
->>>>>>> bb1d2670
 
 	stt = kzalloc(sizeof(*stt) + npages * sizeof(struct page *),
 		      GFP_KERNEL);
 	if (!stt)
 		goto fail;
 
-	stt->type = KVMPPC_TCET_EMULATED;
 	stt->liobn = args->liobn;
 	stt->page_shift = args->page_shift;
 	stt->offset = args->offset;
@@ -412,51 +290,6 @@
 	return ret;
 }
 
-<<<<<<< HEAD
-/*
- * Converts guest physical address to host virtual address.
- * Also returns host physical address which is to put to TCE table.
- */
-static void __user *kvmppc_gpa_to_hva_and_get(struct kvm_vcpu *vcpu,
-		unsigned long gpa, struct page **pg, unsigned long *phpa)
-{
-	unsigned long hva, gfn = gpa >> PAGE_SHIFT;
-	struct kvm_memory_slot *memslot;
-	const int is_write = !!(gpa & TCE_PCI_WRITE);
-	int idx = srcu_read_lock(&vcpu->kvm->srcu);
-
-	memslot = search_memslots(kvm_memslots(vcpu->kvm), gfn);
-	if (!memslot) {
-		srcu_read_unlock(&vcpu->kvm->srcu, idx);
-		return ERROR_ADDR;
-	}
-
-	hva = __gfn_to_hva_memslot(memslot, gfn) | (gpa & ~PAGE_MASK);
-	srcu_read_unlock(&vcpu->kvm->srcu, idx);
-
-	if (get_user_pages_fast(hva & PAGE_MASK, 1, is_write, pg) != 1)
-		return ERROR_ADDR;
-
-	if (phpa)
-		*phpa = __pa((unsigned long) page_address(*pg)) |
-				(hva & ~PAGE_MASK);
-
-	return (void *) hva;
-}
-
-long kvmppc_h_put_tce_iommu(struct kvm_vcpu *vcpu,
-		struct iommu_group *grp,
-		unsigned long liobn, unsigned long ioba,
-		unsigned long tce)
-{
-	struct page *pg = NULL;
-	unsigned long hpa;
-	void __user *hva;
-	struct iommu_table *tbl = iommu_group_get_iommudata(grp);
-
-	if (!tbl)
-		return H_RESCINDED;
-=======
 static long kvmppc_tce_iommu_mapped_dec(struct iommu_table *tbl,
 		unsigned long entry)
 {
@@ -538,112 +371,20 @@
 	long idx, ret = H_HARDWARE;
 	enum dma_data_direction dir = DMA_NONE;
 	const unsigned long entry = ioba >> tbl->it_page_shift;
->>>>>>> bb1d2670
 
 	/* Clear TCE */
 	if (!(tce & (TCE_PCI_READ | TCE_PCI_WRITE))) {
 		if (iommu_tce_clear_param_check(tbl, ioba, 0, 1))
 			return H_PARAMETER;
 
-<<<<<<< HEAD
-		if (iommu_free_tces(tbl, ioba >> IOMMU_PAGE_SHIFT_4K,
-				1, false))
-=======
 		hpa = 0;
 		if (iommu_tce_xchg(tbl, entry, &hpa, &dir))
->>>>>>> bb1d2670
 			return H_HARDWARE;
 
 		return H_SUCCESS;
 	}
 
 	/* Put TCE */
-<<<<<<< HEAD
-
-	/* Real mode referenced the page but hpte changed during this operation */
-	if (vcpu->arch.tce_rm_fail == TCERM_GETPAGE) {
-		put_page(pfn_to_page(vcpu->arch.tce_tmp_hpas[0] >> PAGE_SHIFT));
-		/* And try again */
-	}
-	vcpu->arch.tce_rm_fail = TCERM_NONE;
-
-	if (iommu_tce_put_param_check(tbl, ioba, tce))
-		return H_PARAMETER;
-
-	hva = kvmppc_gpa_to_hva_and_get(vcpu, tce, &pg, &hpa);
-	if (hva == ERROR_ADDR)
-		return H_HARDWARE;
-
-	if (!iommu_tce_build(tbl, ioba >> IOMMU_PAGE_SHIFT_4K, &hpa, 1, false))
-		return H_SUCCESS;
-
-	if (pg)
-		put_page(pg);
-
-	return H_HARDWARE;
-}
-
-static long kvmppc_h_put_tce_indirect_iommu(struct kvm_vcpu *vcpu,
-		struct iommu_group *grp, unsigned long ioba,
-		unsigned long __user *tces, unsigned long npages)
-{
-	long i;
-	struct iommu_table *tbl = iommu_group_get_iommudata(grp);
-
-	if (!tbl)
-		return H_RESCINDED;
-
-	if (vcpu->arch.tce_rm_fail == TCERM_GETPAGE) {
-		unsigned long tmp;
-		if (get_user(tmp, tces + vcpu->arch.tce_tmp_num))
-			return H_HARDWARE;
-		put_page(pfn_to_page(tmp >> PAGE_SHIFT));
-	}
-
-	for (i = vcpu->arch.tce_tmp_num; i < npages; ++i) {
-		struct page *pg = NULL;
-		unsigned long gpa;
-		void __user *hva;
-
-		if (get_user(gpa, tces + i))
-			return H_HARDWARE;
-
-		if (iommu_tce_put_param_check(tbl, ioba +
-					(i << IOMMU_PAGE_SHIFT_4K), gpa))
-			return H_PARAMETER;
-
-		hva = kvmppc_gpa_to_hva_and_get(vcpu, gpa, &pg,
-				&vcpu->arch.tce_tmp_hpas[i]);
-		if (hva == ERROR_ADDR)
-			goto putpages_flush_exit;
-	}
-
-	if (!iommu_tce_build(tbl, ioba >> IOMMU_PAGE_SHIFT_4K,
-			vcpu->arch.tce_tmp_hpas, npages, false))
-		return H_SUCCESS;
-
-putpages_flush_exit:
-	for (--i; i >= 0; --i) {
-		struct page *pg;
-		pg = pfn_to_page(vcpu->arch.tce_tmp_hpas[i] >> PAGE_SHIFT);
-		if (pg)
-			put_page(pg);
-	}
-
-	return H_HARDWARE;
-}
-
-long kvmppc_h_stuff_tce_iommu(struct kvm_vcpu *vcpu,
-		struct iommu_group *grp,
-		unsigned long liobn, unsigned long ioba,
-		unsigned long tce_value, unsigned long npages)
-{
-	struct iommu_table *tbl = iommu_group_get_iommudata(grp);
-	unsigned long entry = ioba >> IOMMU_PAGE_SHIFT_4K;
-
-	if (!tbl)
-		return H_RESCINDED;
-=======
 	if (iommu_tce_put_param_check(tbl, ioba, tce))
 		return H_PARAMETER;
 
@@ -685,18 +426,12 @@
 {
 	unsigned long i;
 	const unsigned long entry = ioba >> tbl->it_page_shift;
->>>>>>> bb1d2670
 
 	if (iommu_tce_clear_param_check(tbl, ioba, tce_value, npages))
 		return H_PARAMETER;
 
-<<<<<<< HEAD
-	if (iommu_free_tces(tbl, entry, npages, false))
-		return H_HARDWARE;
-=======
 	for (i = 0; i < npages; ++i)
 		kvmppc_tce_iommu_unmap(tbl, entry + i);
->>>>>>> bb1d2670
 
 	return H_SUCCESS;
 }
@@ -706,30 +441,6 @@
 		unsigned long tce)
 {
 	long ret;
-<<<<<<< HEAD
-	struct kvmppc_spapr_tce_table *tt;
-	struct iommu_group *grp = NULL;
-
-	tt = kvmppc_find_tce_table(vcpu->kvm, liobn);
-	if (!tt) {
-		grp = find_group_by_liobn(vcpu->kvm, liobn);
-		if (!grp)
-			return H_TOO_HARD;
-	}
-
-	if (grp)
-		return kvmppc_h_put_tce_iommu(vcpu, grp, liobn, ioba, tce);
-
-	/* Emulated IO */
-	if (ioba >= tt->window_size)
-		return H_PARAMETER;
-
-	ret = kvmppc_tce_validate(tce);
-	if (ret)
-		return ret;
-
-	kvmppc_tce_put(tt, ioba, tce);
-=======
 	struct kvmppc_spapr_tce_table *stt;
 	struct kvmppc_spapr_tce_group *kg;
 
@@ -754,7 +465,6 @@
 	}
 
 	kvmppc_tce_put(stt, ioba >> stt->page_shift, tce);
->>>>>>> bb1d2670
 
 	return H_SUCCESS;
 }
@@ -764,24 +474,6 @@
 		unsigned long liobn, unsigned long ioba,
 		unsigned long tce_list, unsigned long npages)
 {
-<<<<<<< HEAD
-	struct kvmppc_spapr_tce_table *tt;
-	long i, ret = H_SUCCESS;
-	unsigned long __user *tces;
-	struct page *pg = NULL;
-	struct iommu_group *grp = NULL;
-
-	tt = kvmppc_find_tce_table(vcpu->kvm, liobn);
-	if (!tt) {
-		grp = find_group_by_liobn(vcpu->kvm, liobn);
-		if (!grp)
-			return H_TOO_HARD;
-	}
-
-	/*
-	 * The spec says that the maximum size of the list is 512 TCEs
-	 * so the whole table addressed resides in 4K page
-=======
 	struct kvmppc_spapr_tce_table *stt;
 	long i, ret = H_SUCCESS, idx;
 	unsigned long entry, ua = 0;
@@ -796,7 +488,6 @@
 	/*
 	 * SPAPR spec says that the maximum size of the list is 512 TCEs
 	 * so the whole table fits in 4K page
->>>>>>> bb1d2670
 	 */
 	if (npages > 512)
 		return H_PARAMETER;
@@ -804,45 +495,6 @@
 	if (tce_list & ~IOMMU_PAGE_MASK_4K)
 		return H_PARAMETER;
 
-<<<<<<< HEAD
-	if (tt && ((ioba + (npages << IOMMU_PAGE_SHIFT_4K)) > tt->window_size))
-		return H_PARAMETER;
-
-	tces = kvmppc_gpa_to_hva_and_get(vcpu, tce_list, &pg, NULL);
-	if (tces == ERROR_ADDR)
-		return H_TOO_HARD;
-
-	if ((vcpu->arch.tce_rm_fail != TCERM_NONE) && pg)
-		put_page(pg);
-
-	if (vcpu->arch.tce_rm_fail == TCERM_PUTLISTPAGE)
-		goto put_list_page_exit;
-
-	if (grp) {
-		ret = kvmppc_h_put_tce_indirect_iommu(vcpu,
-				grp, ioba, tces, npages);
-		goto put_list_page_exit;
-	}
-
-	/* Emulated IO */
-	for (i = 0; i < npages; ++i) {
-		if (get_user(vcpu->arch.tce_tmp_hpas[i], tces + i)) {
-			ret = H_PARAMETER;
-			goto put_list_page_exit;
-		}
-
-		ret = kvmppc_tce_validate(vcpu->arch.tce_tmp_hpas[i]);
-		if (ret)
-			goto put_list_page_exit;
-	}
-
-	for (i = 0; i < npages; ++i)
-		kvmppc_tce_put(tt, ioba + (i << IOMMU_PAGE_SHIFT_4K),
-				vcpu->arch.tce_tmp_hpas[i]);
-put_list_page_exit:
-	if (pg)
-		put_page(pg);
-=======
 	ret = kvmppc_ioba_validate(stt, ioba, npages);
 	if (ret)
 		return ret;
@@ -879,7 +531,6 @@
 
 unlock_exit:
 	srcu_read_unlock(&vcpu->kvm->srcu, idx);
->>>>>>> bb1d2670
 
 	return ret;
 }
@@ -889,33 +540,6 @@
 		unsigned long liobn, unsigned long ioba,
 		unsigned long tce_value, unsigned long npages)
 {
-<<<<<<< HEAD
-	struct kvmppc_spapr_tce_table *tt;
-	long i, ret;
-	struct iommu_group *grp = NULL;
-
-	tt = kvmppc_find_tce_table(vcpu->kvm, liobn);
-	if (!tt) {
-		grp = find_group_by_liobn(vcpu->kvm, liobn);
-		if (!grp)
-			return H_TOO_HARD;
-	}
-
-	if (grp)
-		return kvmppc_h_stuff_tce_iommu(vcpu, grp, liobn, ioba,
-				tce_value, npages);
-
-	/* Emulated IO */
-	if ((ioba + (npages << IOMMU_PAGE_SHIFT_4K)) > tt->window_size)
-		return H_PARAMETER;
-
-	ret = kvmppc_tce_validate(tce_value);
-	if (ret || (tce_value & (TCE_PCI_WRITE | TCE_PCI_READ)))
-		return H_PARAMETER;
-
-	for (i = 0; i < npages; ++i, ioba += IOMMU_PAGE_SIZE_4K)
-		kvmppc_tce_put(tt, ioba, tce_value);
-=======
 	struct kvmppc_spapr_tce_table *stt;
 	long i, ret;
 	struct kvmppc_spapr_tce_group *kg;
@@ -943,7 +567,6 @@
 
 	for (i = 0; i < npages; ++i, ioba += (1 << stt->page_shift))
 		kvmppc_tce_put(stt, ioba >> stt->page_shift, tce_value);
->>>>>>> bb1d2670
 
 	return H_SUCCESS;
 }
