--- conflicted
+++ resolved
@@ -62,13 +62,9 @@
 	depends on PPC_BOOK3S_64
 	select KVM_BOOK3S_64_HANDLER
 	select KVM
-<<<<<<< HEAD
 	select SPAPR_TCE_IOMMU if IOMMU_SUPPORT
 	select KVM_BOOK3S_PR_POSSIBLE if !KVM_BOOK3S_HV_POSSIBLE
 	select KVM_VFIO if VFIO
-=======
-	select KVM_BOOK3S_PR_POSSIBLE if !KVM_BOOK3S_HV_POSSIBLE
->>>>>>> fc14f9c1
 	---help---
 	  Support running unmodified book3s_64 and book3s_32 guest kernels
 	  in virtual machines on book3s_64 host processors.
@@ -103,29 +99,6 @@
 	tristate "KVM support without using hypervisor mode in host"
 	depends on KVM_BOOK3S_64
 	select KVM_BOOK3S_PR_POSSIBLE
-<<<<<<< HEAD
-	---help---
-	  Support running guest kernels in virtual machines on processors
-	  without using hypervisor mode in the host, by running the
-	  guest in user mode (problem state) and emulating all
-	  privileged instructions and registers.
-
-	  This is not as fast as using hypervisor mode, but works on
-	  machines where hypervisor mode is not available or not usable,
-	  and can emulate processors that are different from the host
-	  processor, including emulating 32-bit processors on a 64-bit
-	  host.
-
-config KVM_BOOKE_HV
-	bool
-
-config KVM_440
-	bool "KVM support for PowerPC 440 processors"
-	depends on 44x
-	select KVM
-	select KVM_MMIO
-=======
->>>>>>> fc14f9c1
 	---help---
 	  Support running guest kernels in virtual machines on processors
 	  without using hypervisor mode in the host, by running the
@@ -200,11 +173,7 @@
 	bool "KVM in-kernel XICS emulation"
 	depends on KVM_BOOK3S_64 && !KVM_MPIC
 	select HAVE_KVM_IRQCHIP
-<<<<<<< HEAD
-	select HAVE_KVM_IRQ_ROUTING
-=======
 	select HAVE_KVM_IRQFD
->>>>>>> fc14f9c1
 	---help---
 	  Include support for the XICS (eXternal Interrupt Controller
 	  Specification) interrupt controller architecture used on
