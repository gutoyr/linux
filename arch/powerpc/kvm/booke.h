--- conflicted
+++ resolved
@@ -105,16 +105,6 @@
 
 void kvmppc_set_pending_interrupt(struct kvm_vcpu *vcpu, enum int_class type);
 
-<<<<<<< HEAD
-extern void kvmppc_mmu_destroy_44x(struct kvm_vcpu *vcpu);
-extern int kvmppc_core_emulate_op_44x(struct kvm_run *run, struct kvm_vcpu *vcpu,
-				      unsigned int inst, int *advance);
-extern int kvmppc_core_emulate_mtspr_44x(struct kvm_vcpu *vcpu, int sprn,
-					 ulong spr_val);
-extern int kvmppc_core_emulate_mfspr_44x(struct kvm_vcpu *vcpu, int sprn,
-					 ulong *spr_val);
-=======
->>>>>>> fc14f9c1
 extern void kvmppc_mmu_destroy_e500(struct kvm_vcpu *vcpu);
 extern int kvmppc_core_emulate_op_e500(struct kvm_run *run,
 				       struct kvm_vcpu *vcpu,
@@ -132,43 +122,8 @@
 extern int kvmppc_core_emulate_mfspr_e500(struct kvm_vcpu *vcpu, int sprn,
 					  ulong *spr_val);
 
-<<<<<<< HEAD
-/*
- * Load up guest vcpu FP state if it's needed.
- * It also set the MSR_FP in thread so that host know
- * we're holding FPU, and then host can help to save
- * guest vcpu FP state if other threads require to use FPU.
- * This simulates an FP unavailable fault.
- *
- * It requires to be called with preemption disabled.
- */
-static inline void kvmppc_load_guest_fp(struct kvm_vcpu *vcpu)
-{
-#ifdef CONFIG_PPC_FPU
-	if (vcpu->fpu_active && !(current->thread.regs->msr & MSR_FP)) {
-		enable_kernel_fp();
-		load_fp_state(&vcpu->arch.fp);
-		current->thread.fp_save_area = &vcpu->arch.fp;
-		current->thread.regs->msr |= MSR_FP;
-	}
-#endif
-}
-
-/*
- * Save guest vcpu FP state into thread.
- * It requires to be called with preemption disabled.
- */
-static inline void kvmppc_save_guest_fp(struct kvm_vcpu *vcpu)
-{
-#ifdef CONFIG_PPC_FPU
-	if (vcpu->fpu_active && (current->thread.regs->msr & MSR_FP))
-		giveup_fpu(current);
-	current->thread.fp_save_area = NULL;
-#endif
-=======
 static inline void kvmppc_clear_dbsr(void)
 {
 	mtspr(SPRN_DBSR, mfspr(SPRN_DBSR));
->>>>>>> fc14f9c1
 }
 #endif /* __KVM_BOOKE_H__ */