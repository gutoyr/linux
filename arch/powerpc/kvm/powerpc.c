/*
 * This program is free software; you can redistribute it and/or modify
 * it under the terms of the GNU General Public License, version 2, as
 * published by the Free Software Foundation.
 *
 * This program is distributed in the hope that it will be useful,
 * but WITHOUT ANY WARRANTY; without even the implied warranty of
 * MERCHANTABILITY or FITNESS FOR A PARTICULAR PURPOSE.  See the
 * GNU General Public License for more details.
 *
 * You should have received a copy of the GNU General Public License
 * along with this program; if not, write to the Free Software
 * Foundation, 51 Franklin Street, Fifth Floor, Boston, MA  02110-1301, USA.
 *
 * Copyright IBM Corp. 2007
 *
 * Authors: Hollis Blanchard <hollisb@us.ibm.com>
 *          Christian Ehrhardt <ehrhardt@linux.vnet.ibm.com>
 */

#include <linux/errno.h>
#include <linux/err.h>
#include <linux/kvm_host.h>
#include <linux/vmalloc.h>
#include <linux/hrtimer.h>
#include <linux/fs.h>
#include <linux/slab.h>
#include <linux/file.h>
#include <linux/module.h>
#include <asm/cputable.h>
#include <asm/uaccess.h>
#include <asm/kvm_ppc.h>
#include <asm/tlbflush.h>
#include <asm/cputhreads.h>
#include <asm/irqflags.h>
#include "timing.h"
#include "irq.h"
#include "../mm/mmu_decl.h"

#define CREATE_TRACE_POINTS
#include "trace.h"

struct kvmppc_ops *kvmppc_hv_ops;
EXPORT_SYMBOL_GPL(kvmppc_hv_ops);
struct kvmppc_ops *kvmppc_pr_ops;
EXPORT_SYMBOL_GPL(kvmppc_pr_ops);


int kvm_arch_vcpu_runnable(struct kvm_vcpu *v)
{
	return !!(v->arch.pending_exceptions) ||
	       v->requests;
}

int kvm_arch_vcpu_should_kick(struct kvm_vcpu *vcpu)
{
	return 1;
}

/*
 * Common checks before entering the guest world.  Call with interrupts
 * disabled.
 *
 * returns:
 *
 * == 1 if we're ready to go into guest state
 * <= 0 if we need to go back to the host with return value
 */
int kvmppc_prepare_to_enter(struct kvm_vcpu *vcpu)
{
	int r;

	WARN_ON(irqs_disabled());
	hard_irq_disable();

	while (true) {
		if (need_resched()) {
			local_irq_enable();
			cond_resched();
			hard_irq_disable();
			continue;
		}

		if (signal_pending(current)) {
			kvmppc_account_exit(vcpu, SIGNAL_EXITS);
			vcpu->run->exit_reason = KVM_EXIT_INTR;
			r = -EINTR;
			break;
		}

		vcpu->mode = IN_GUEST_MODE;

		/*
		 * Reading vcpu->requests must happen after setting vcpu->mode,
		 * so we don't miss a request because the requester sees
		 * OUTSIDE_GUEST_MODE and assumes we'll be checking requests
		 * before next entering the guest (and thus doesn't IPI).
		 */
		smp_mb();

		if (vcpu->requests) {
			/* Make sure we process requests preemptable */
			local_irq_enable();
			trace_kvm_check_requests(vcpu);
			r = kvmppc_core_check_requests(vcpu);
			hard_irq_disable();
			if (r > 0)
				continue;
			break;
		}

		if (kvmppc_core_prepare_to_enter(vcpu)) {
			/* interrupts got enabled in between, so we
			   are back at square 1 */
			continue;
		}

<<<<<<< HEAD
#ifdef CONFIG_PPC64
		/* lazy EE magic */
		hard_irq_disable();
		if (lazy_irq_pending()) {
			/* Got an interrupt in between, try again */
			local_irq_enable();
			local_irq_disable();
			kvm_guest_exit();
			continue;
		}
#endif

=======
>>>>>>> fc14f9c1
		kvm_guest_enter();
		return 1;
	}

	/* return to host */
	local_irq_enable();
	return r;
}
EXPORT_SYMBOL_GPL(kvmppc_prepare_to_enter);
<<<<<<< HEAD
=======

#if defined(CONFIG_PPC_BOOK3S_64) && defined(CONFIG_KVM_BOOK3S_PR_POSSIBLE)
static void kvmppc_swab_shared(struct kvm_vcpu *vcpu)
{
	struct kvm_vcpu_arch_shared *shared = vcpu->arch.shared;
	int i;

	shared->sprg0 = swab64(shared->sprg0);
	shared->sprg1 = swab64(shared->sprg1);
	shared->sprg2 = swab64(shared->sprg2);
	shared->sprg3 = swab64(shared->sprg3);
	shared->srr0 = swab64(shared->srr0);
	shared->srr1 = swab64(shared->srr1);
	shared->dar = swab64(shared->dar);
	shared->msr = swab64(shared->msr);
	shared->dsisr = swab32(shared->dsisr);
	shared->int_pending = swab32(shared->int_pending);
	for (i = 0; i < ARRAY_SIZE(shared->sr); i++)
		shared->sr[i] = swab32(shared->sr[i]);
}
#endif
>>>>>>> fc14f9c1

int kvmppc_kvm_pv(struct kvm_vcpu *vcpu)
{
	int nr = kvmppc_get_gpr(vcpu, 11);
	int r;
	unsigned long __maybe_unused param1 = kvmppc_get_gpr(vcpu, 3);
	unsigned long __maybe_unused param2 = kvmppc_get_gpr(vcpu, 4);
	unsigned long __maybe_unused param3 = kvmppc_get_gpr(vcpu, 5);
	unsigned long __maybe_unused param4 = kvmppc_get_gpr(vcpu, 6);
	unsigned long r2 = 0;

	if (!(kvmppc_get_msr(vcpu) & MSR_SF)) {
		/* 32 bit mode */
		param1 &= 0xffffffff;
		param2 &= 0xffffffff;
		param3 &= 0xffffffff;
		param4 &= 0xffffffff;
	}

	switch (nr) {
	case KVM_HCALL_TOKEN(KVM_HC_PPC_MAP_MAGIC_PAGE):
	{
#if defined(CONFIG_PPC_BOOK3S_64) && defined(CONFIG_KVM_BOOK3S_PR_POSSIBLE)
		/* Book3S can be little endian, find it out here */
		int shared_big_endian = true;
		if (vcpu->arch.intr_msr & MSR_LE)
			shared_big_endian = false;
		if (shared_big_endian != vcpu->arch.shared_big_endian)
			kvmppc_swab_shared(vcpu);
		vcpu->arch.shared_big_endian = shared_big_endian;
#endif

		if (!(param2 & MAGIC_PAGE_FLAG_NOT_MAPPED_NX)) {
			/*
			 * Older versions of the Linux magic page code had
			 * a bug where they would map their trampoline code
			 * NX. If that's the case, remove !PR NX capability.
			 */
			vcpu->arch.disable_kernel_nx = true;
			kvm_make_request(KVM_REQ_TLB_FLUSH, vcpu);
		}

		vcpu->arch.magic_page_pa = param1 & ~0xfffULL;
		vcpu->arch.magic_page_ea = param2 & ~0xfffULL;

#ifdef CONFIG_PPC_64K_PAGES
		/*
		 * Make sure our 4k magic page is in the same window of a 64k
		 * page within the guest and within the host's page.
		 */
		if ((vcpu->arch.magic_page_pa & 0xf000) !=
		    ((ulong)vcpu->arch.shared & 0xf000)) {
			void *old_shared = vcpu->arch.shared;
			ulong shared = (ulong)vcpu->arch.shared;
			void *new_shared;

			shared &= PAGE_MASK;
			shared |= vcpu->arch.magic_page_pa & 0xf000;
			new_shared = (void*)shared;
			memcpy(new_shared, old_shared, 0x1000);
			vcpu->arch.shared = new_shared;
		}
#endif

		r2 = KVM_MAGIC_FEAT_SR | KVM_MAGIC_FEAT_MAS0_TO_SPRG7;

		r = EV_SUCCESS;
		break;
	}
	case KVM_HCALL_TOKEN(KVM_HC_FEATURES):
		r = EV_SUCCESS;
#if defined(CONFIG_PPC_BOOK3S) || defined(CONFIG_KVM_E500V2)
		r2 |= (1 << KVM_FEATURE_MAGIC_PAGE);
#endif

		/* Second return value is in r4 */
		break;
	case EV_HCALL_TOKEN(EV_IDLE):
		r = EV_SUCCESS;
		kvm_vcpu_block(vcpu);
		clear_bit(KVM_REQ_UNHALT, &vcpu->requests);
		break;
	default:
		r = EV_UNIMPLEMENTED;
		break;
	}

	kvmppc_set_gpr(vcpu, 4, r2);

	return r;
}
EXPORT_SYMBOL_GPL(kvmppc_kvm_pv);

int kvmppc_sanity_check(struct kvm_vcpu *vcpu)
{
	int r = false;

	/* We have to know what CPU to virtualize */
	if (!vcpu->arch.pvr)
		goto out;

	/* PAPR only works with book3s_64 */
	if ((vcpu->arch.cpu_type != KVM_CPU_3S_64) && vcpu->arch.papr_enabled)
		goto out;

	/* HV KVM can only do PAPR mode for now */
	if (!vcpu->arch.papr_enabled && is_kvmppc_hv_enabled(vcpu->kvm))
		goto out;

#ifdef CONFIG_KVM_BOOKE_HV
	if (!cpu_has_feature(CPU_FTR_EMB_HV))
		goto out;
#endif

	r = true;

out:
	vcpu->arch.sane = r;
	return r ? 0 : -EINVAL;
}
EXPORT_SYMBOL_GPL(kvmppc_sanity_check);

int kvmppc_emulate_mmio(struct kvm_run *run, struct kvm_vcpu *vcpu)
{
	enum emulation_result er;
	int r;

	er = kvmppc_emulate_loadstore(vcpu);
	switch (er) {
	case EMULATE_DONE:
		/* Future optimization: only reload non-volatiles if they were
		 * actually modified. */
		r = RESUME_GUEST_NV;
		break;
	case EMULATE_AGAIN:
		r = RESUME_GUEST;
		break;
	case EMULATE_DO_MMIO:
		run->exit_reason = KVM_EXIT_MMIO;
		/* We must reload nonvolatiles because "update" load/store
		 * instructions modify register state. */
		/* Future optimization: only reload non-volatiles if they were
		 * actually modified. */
		r = RESUME_HOST_NV;
		break;
	case EMULATE_FAIL:
	{
		u32 last_inst;

		kvmppc_get_last_inst(vcpu, INST_GENERIC, &last_inst);
		/* XXX Deliver Program interrupt to guest. */
		pr_emerg("%s: emulation failed (%08x)\n", __func__, last_inst);
		r = RESUME_HOST;
		break;
	}
	default:
		WARN_ON(1);
		r = RESUME_GUEST;
	}

	return r;
}
EXPORT_SYMBOL_GPL(kvmppc_emulate_mmio);

int kvmppc_st(struct kvm_vcpu *vcpu, ulong *eaddr, int size, void *ptr,
	      bool data)
{
	ulong mp_pa = vcpu->arch.magic_page_pa & KVM_PAM & PAGE_MASK;
	struct kvmppc_pte pte;
	int r;

	vcpu->stat.st++;

	r = kvmppc_xlate(vcpu, *eaddr, data ? XLATE_DATA : XLATE_INST,
			 XLATE_WRITE, &pte);
	if (r < 0)
		return r;

	*eaddr = pte.raddr;

	if (!pte.may_write)
		return -EPERM;

	/* Magic page override */
	if (kvmppc_supports_magic_page(vcpu) && mp_pa &&
	    ((pte.raddr & KVM_PAM & PAGE_MASK) == mp_pa) &&
	    !(kvmppc_get_msr(vcpu) & MSR_PR)) {
		void *magic = vcpu->arch.shared;
		magic += pte.eaddr & 0xfff;
		memcpy(magic, ptr, size);
		return EMULATE_DONE;
	}

	if (kvm_write_guest(vcpu->kvm, pte.raddr, ptr, size))
		return EMULATE_DO_MMIO;

	return EMULATE_DONE;
}
EXPORT_SYMBOL_GPL(kvmppc_st);

int kvmppc_ld(struct kvm_vcpu *vcpu, ulong *eaddr, int size, void *ptr,
		      bool data)
{
	ulong mp_pa = vcpu->arch.magic_page_pa & KVM_PAM & PAGE_MASK;
	struct kvmppc_pte pte;
	int rc;

	vcpu->stat.ld++;

	rc = kvmppc_xlate(vcpu, *eaddr, data ? XLATE_DATA : XLATE_INST,
			  XLATE_READ, &pte);
	if (rc)
		return rc;

	*eaddr = pte.raddr;

	if (!pte.may_read)
		return -EPERM;

	if (!data && !pte.may_execute)
		return -ENOEXEC;

	/* Magic page override */
	if (kvmppc_supports_magic_page(vcpu) && mp_pa &&
	    ((pte.raddr & KVM_PAM & PAGE_MASK) == mp_pa) &&
	    !(kvmppc_get_msr(vcpu) & MSR_PR)) {
		void *magic = vcpu->arch.shared;
		magic += pte.eaddr & 0xfff;
		memcpy(ptr, magic, size);
		return EMULATE_DONE;
	}

	if (kvm_read_guest(vcpu->kvm, pte.raddr, ptr, size))
		return EMULATE_DO_MMIO;

	return EMULATE_DONE;
}
EXPORT_SYMBOL_GPL(kvmppc_ld);

int kvm_arch_hardware_enable(void)
{
	return 0;
}

int kvm_arch_hardware_setup(void)
{
	return 0;
}

void kvm_arch_check_processor_compat(void *rtn)
{
	*(int *)rtn = kvmppc_core_check_processor_compat();
}

int kvm_arch_init_vm(struct kvm *kvm, unsigned long type)
{
	struct kvmppc_ops *kvm_ops = NULL;
	/*
	 * if we have both HV and PR enabled, default is HV
	 */
	if (type == 0) {
		if (kvmppc_hv_ops)
			kvm_ops = kvmppc_hv_ops;
		else
			kvm_ops = kvmppc_pr_ops;
		if (!kvm_ops)
			goto err_out;
	} else	if (type == KVM_VM_PPC_HV) {
		if (!kvmppc_hv_ops)
			goto err_out;
		kvm_ops = kvmppc_hv_ops;
	} else if (type == KVM_VM_PPC_PR) {
		if (!kvmppc_pr_ops)
			goto err_out;
		kvm_ops = kvmppc_pr_ops;
	} else
		goto err_out;

	if (kvm_ops->owner && !try_module_get(kvm_ops->owner))
		return -ENOENT;

	kvm->arch.kvm_ops = kvm_ops;
	return kvmppc_core_init_vm(kvm);
err_out:
	return -EINVAL;
}

void kvm_arch_destroy_vm(struct kvm *kvm)
{
	unsigned int i;
	struct kvm_vcpu *vcpu;

	kvm_for_each_vcpu(i, vcpu, kvm)
		kvm_arch_vcpu_free(vcpu);

	mutex_lock(&kvm->lock);
	for (i = 0; i < atomic_read(&kvm->online_vcpus); i++)
		kvm->vcpus[i] = NULL;

	atomic_set(&kvm->online_vcpus, 0);

	kvmppc_core_destroy_vm(kvm);

	mutex_unlock(&kvm->lock);
<<<<<<< HEAD

	/* drop the module reference */
	module_put(kvm->arch.kvm_ops->owner);
}
=======
>>>>>>> fc14f9c1

	/* drop the module reference */
	module_put(kvm->arch.kvm_ops->owner);
}

int kvm_vm_ioctl_check_extension(struct kvm *kvm, long ext)
{
	int r;
<<<<<<< HEAD
	/* FIXME!!
	 * Should some of this be vm ioctl ? is it possible now ?
	 */
	int hv_enabled = kvmppc_hv_ops ? 1 : 0;
=======
	/* Assume we're using HV mode when the HV module is loaded */
	int hv_enabled = kvmppc_hv_ops ? 1 : 0;

	if (kvm) {
		/*
		 * Hooray - we know which VM type we're running on. Depend on
		 * that rather than the guess above.
		 */
		hv_enabled = is_kvmppc_hv_enabled(kvm);
	}
>>>>>>> fc14f9c1

	switch (ext) {
#ifdef CONFIG_BOOKE
	case KVM_CAP_PPC_BOOKE_SREGS:
	case KVM_CAP_PPC_BOOKE_WATCHDOG:
	case KVM_CAP_PPC_EPR:
#else
	case KVM_CAP_PPC_SEGSTATE:
	case KVM_CAP_PPC_HIOR:
	case KVM_CAP_PPC_PAPR:
#endif
	case KVM_CAP_PPC_UNSET_IRQ:
	case KVM_CAP_PPC_IRQ_LEVEL:
	case KVM_CAP_ENABLE_CAP:
	case KVM_CAP_ENABLE_CAP_VM:
	case KVM_CAP_ONE_REG:
	case KVM_CAP_IOEVENTFD:
	case KVM_CAP_DEVICE_CTRL:
		r = 1;
		break;
	case KVM_CAP_PPC_PAIRED_SINGLES:
	case KVM_CAP_PPC_OSI:
	case KVM_CAP_PPC_GET_PVINFO:
#if defined(CONFIG_KVM_E500V2) || defined(CONFIG_KVM_E500MC)
	case KVM_CAP_SW_TLB:
#endif
		/* We support this only for PR */
		r = !hv_enabled;
		break;
#ifdef CONFIG_KVM_MMIO
	case KVM_CAP_COALESCED_MMIO:
		r = KVM_COALESCED_MMIO_PAGE_OFFSET;
		break;
#endif
#ifdef CONFIG_KVM_MPIC
	case KVM_CAP_IRQ_MPIC:
		r = 1;
		break;
#endif

#ifdef CONFIG_PPC_BOOK3S_64
	case KVM_CAP_SPAPR_TCE:
	case KVM_CAP_PPC_ALLOC_HTAB:
	case KVM_CAP_PPC_RTAS:
	case KVM_CAP_PPC_FIXUP_HCALL:
	case KVM_CAP_PPC_ENABLE_HCALL:
#ifdef CONFIG_KVM_XICS
	case KVM_CAP_IRQ_XICS:
#endif
		r = 1;
		break;
#endif /* CONFIG_PPC_BOOK3S_64 */
#ifdef CONFIG_KVM_BOOK3S_HV_POSSIBLE
	case KVM_CAP_PPC_SMT:
		if (hv_enabled)
			r = threads_per_subcore;
		else
			r = 0;
		break;
	case KVM_CAP_PPC_RMA:
		r = hv_enabled;
		/* PPC970 requires an RMA */
		if (r && cpu_has_feature(CPU_FTR_ARCH_201))
			r = 2;
		break;
	case KVM_CAP_PPC_HWRNG:
		r = kvmppc_hwrng_present();
		break;
#endif
	case KVM_CAP_SYNC_MMU:
#ifdef CONFIG_KVM_BOOK3S_HV_POSSIBLE
		if (hv_enabled)
			r = cpu_has_feature(CPU_FTR_ARCH_206) ? 1 : 0;
		else
			r = 0;
#elif defined(KVM_ARCH_WANT_MMU_NOTIFIER)
		r = 1;
#else
		r = 0;
#endif
		break;
#ifdef CONFIG_KVM_BOOK3S_HV_POSSIBLE
	case KVM_CAP_PPC_HTAB_FD:
		r = hv_enabled;
		break;
#endif
	case KVM_CAP_NR_VCPUS:
		/*
		 * Recommending a number of CPUs is somewhat arbitrary; we
		 * return the number of present CPUs for -HV (since a host
		 * will have secondary threads "offline"), and for other KVM
		 * implementations just count online CPUs.
		 */
		if (hv_enabled)
			r = num_present_cpus();
		else
			r = num_online_cpus();
		break;
	case KVM_CAP_MAX_VCPUS:
		r = KVM_MAX_VCPUS;
		break;
#ifdef CONFIG_PPC_BOOK3S_64
	case KVM_CAP_PPC_GET_SMMU_INFO:
		r = 1;
		break;
	case KVM_CAP_SPAPR_MULTITCE:
		r = 1;
		break;
#endif
	default:
		r = 0;
		break;
	}
	return r;

}

long kvm_arch_dev_ioctl(struct file *filp,
                        unsigned int ioctl, unsigned long arg)
{
	return -EINVAL;
}

void kvm_arch_free_memslot(struct kvm *kvm, struct kvm_memory_slot *free,
			   struct kvm_memory_slot *dont)
{
	kvmppc_core_free_memslot(kvm, free, dont);
}

int kvm_arch_create_memslot(struct kvm *kvm, struct kvm_memory_slot *slot,
			    unsigned long npages)
{
	return kvmppc_core_create_memslot(kvm, slot, npages);
}

int kvm_arch_prepare_memory_region(struct kvm *kvm,
				   struct kvm_memory_slot *memslot,
				   struct kvm_userspace_memory_region *mem,
				   enum kvm_mr_change change)
{
	return kvmppc_core_prepare_memory_region(kvm, memslot, mem);
}

void kvm_arch_commit_memory_region(struct kvm *kvm,
				   struct kvm_userspace_memory_region *mem,
				   const struct kvm_memory_slot *old,
				   enum kvm_mr_change change)
{
	kvmppc_core_commit_memory_region(kvm, mem, old);
}

void kvm_arch_flush_shadow_memslot(struct kvm *kvm,
				   struct kvm_memory_slot *slot)
{
	kvmppc_core_flush_memslot(kvm, slot);
}

struct kvm_vcpu *kvm_arch_vcpu_create(struct kvm *kvm, unsigned int id)
{
	struct kvm_vcpu *vcpu;
	vcpu = kvmppc_core_vcpu_create(kvm, id);
	if (!IS_ERR(vcpu)) {
		vcpu->arch.wqp = &vcpu->wq;
		kvmppc_create_vcpu_debugfs(vcpu, id);
	}
	return vcpu;
}

int kvm_arch_vcpu_postcreate(struct kvm_vcpu *vcpu)
{
	return 0;
}

void kvm_arch_vcpu_free(struct kvm_vcpu *vcpu)
{
	/* Make sure we're not using the vcpu anymore */
	hrtimer_cancel(&vcpu->arch.dec_timer);

	kvmppc_remove_vcpu_debugfs(vcpu);

	switch (vcpu->arch.irq_type) {
	case KVMPPC_IRQ_MPIC:
		kvmppc_mpic_disconnect_vcpu(vcpu->arch.mpic, vcpu);
		break;
	case KVMPPC_IRQ_XICS:
		kvmppc_xics_free_icp(vcpu);
		break;
	}

	kvmppc_core_vcpu_free(vcpu);
}

void kvm_arch_vcpu_destroy(struct kvm_vcpu *vcpu)
{
	kvm_arch_vcpu_free(vcpu);
}

int kvm_cpu_has_pending_timer(struct kvm_vcpu *vcpu)
{
	return kvmppc_core_pending_dec(vcpu);
}

enum hrtimer_restart kvmppc_decrementer_wakeup(struct hrtimer *timer)
{
	struct kvm_vcpu *vcpu;

	vcpu = container_of(timer, struct kvm_vcpu, arch.dec_timer);
	kvmppc_decrementer_func(vcpu);

	return HRTIMER_NORESTART;
}

int kvm_arch_vcpu_init(struct kvm_vcpu *vcpu)
{
	int ret;

	hrtimer_init(&vcpu->arch.dec_timer, CLOCK_REALTIME, HRTIMER_MODE_ABS);
	vcpu->arch.dec_timer.function = kvmppc_decrementer_wakeup;
	vcpu->arch.dec_expires = ~(u64)0;

#ifdef CONFIG_KVM_EXIT_TIMING
	mutex_init(&vcpu->arch.exit_timing_lock);
#endif
	ret = kvmppc_subarch_vcpu_init(vcpu);
	return ret;
}

void kvm_arch_vcpu_uninit(struct kvm_vcpu *vcpu)
{
	kvmppc_mmu_destroy(vcpu);
	kvmppc_subarch_vcpu_uninit(vcpu);
}

void kvm_arch_vcpu_load(struct kvm_vcpu *vcpu, int cpu)
{
#ifdef CONFIG_BOOKE
	/*
	 * vrsave (formerly usprg0) isn't used by Linux, but may
	 * be used by the guest.
	 *
	 * On non-booke this is associated with Altivec and
	 * is handled by code in book3s.c.
	 */
	mtspr(SPRN_VRSAVE, vcpu->arch.vrsave);
#endif
	kvmppc_core_vcpu_load(vcpu, cpu);
}

void kvm_arch_vcpu_put(struct kvm_vcpu *vcpu)
{
	kvmppc_core_vcpu_put(vcpu);
#ifdef CONFIG_BOOKE
	vcpu->arch.vrsave = mfspr(SPRN_VRSAVE);
#endif
}

static void kvmppc_complete_mmio_load(struct kvm_vcpu *vcpu,
                                      struct kvm_run *run)
{
	u64 uninitialized_var(gpr);

	if (run->mmio.len > sizeof(gpr)) {
		printk(KERN_ERR "bad MMIO length: %d\n", run->mmio.len);
		return;
	}

	if (vcpu->arch.mmio_is_bigendian) {
		switch (run->mmio.len) {
		case 8: gpr = *(u64 *)run->mmio.data; break;
		case 4: gpr = *(u32 *)run->mmio.data; break;
		case 2: gpr = *(u16 *)run->mmio.data; break;
		case 1: gpr = *(u8 *)run->mmio.data; break;
		}
	} else {
		/* Convert BE data from userland back to LE. */
		switch (run->mmio.len) {
		case 4: gpr = ld_le32((u32 *)run->mmio.data); break;
		case 2: gpr = ld_le16((u16 *)run->mmio.data); break;
		case 1: gpr = *(u8 *)run->mmio.data; break;
		}
	}

	if (vcpu->arch.mmio_sign_extend) {
		switch (run->mmio.len) {
#ifdef CONFIG_PPC64
		case 4:
			gpr = (s64)(s32)gpr;
			break;
#endif
		case 2:
			gpr = (s64)(s16)gpr;
			break;
		case 1:
			gpr = (s64)(s8)gpr;
			break;
		}
	}

	kvmppc_set_gpr(vcpu, vcpu->arch.io_gpr, gpr);

	switch (vcpu->arch.io_gpr & KVM_MMIO_REG_EXT_MASK) {
	case KVM_MMIO_REG_GPR:
		kvmppc_set_gpr(vcpu, vcpu->arch.io_gpr, gpr);
		break;
	case KVM_MMIO_REG_FPR:
		VCPU_FPR(vcpu, vcpu->arch.io_gpr & KVM_MMIO_REG_MASK) = gpr;
		break;
#ifdef CONFIG_PPC_BOOK3S
	case KVM_MMIO_REG_QPR:
		vcpu->arch.qpr[vcpu->arch.io_gpr & KVM_MMIO_REG_MASK] = gpr;
		break;
	case KVM_MMIO_REG_FQPR:
		VCPU_FPR(vcpu, vcpu->arch.io_gpr & KVM_MMIO_REG_MASK) = gpr;
		vcpu->arch.qpr[vcpu->arch.io_gpr & KVM_MMIO_REG_MASK] = gpr;
		break;
#endif
	default:
		BUG();
	}
}

int kvmppc_handle_load(struct kvm_run *run, struct kvm_vcpu *vcpu,
<<<<<<< HEAD
			unsigned int rt, unsigned int bytes, int not_reverse)
{
	int idx, ret;
	int is_bigendian = not_reverse;

	if (!kvmppc_is_bigendian(vcpu))
		is_bigendian = !not_reverse;
=======
		       unsigned int rt, unsigned int bytes,
		       int is_default_endian)
{
	int idx, ret;
	int is_bigendian;

	if (kvmppc_need_byteswap(vcpu)) {
		/* Default endianness is "little endian". */
		is_bigendian = !is_default_endian;
	} else {
		/* Default endianness is "big endian". */
		is_bigendian = is_default_endian;
	}
>>>>>>> fc14f9c1

	if (bytes > sizeof(run->mmio.data)) {
		printk(KERN_ERR "%s: bad MMIO length: %d\n", __func__,
		       run->mmio.len);
	}

	run->mmio.phys_addr = vcpu->arch.paddr_accessed;
	run->mmio.len = bytes;
	run->mmio.is_write = 0;

	vcpu->arch.io_gpr = rt;
	vcpu->arch.mmio_is_bigendian = is_bigendian;
	vcpu->mmio_needed = 1;
	vcpu->mmio_is_write = 0;
	vcpu->arch.mmio_sign_extend = 0;

	idx = srcu_read_lock(&vcpu->kvm->srcu);

	ret = kvm_io_bus_read(vcpu->kvm, KVM_MMIO_BUS, run->mmio.phys_addr,
			      bytes, &run->mmio.data);

	srcu_read_unlock(&vcpu->kvm->srcu, idx);

	if (!ret) {
		kvmppc_complete_mmio_load(vcpu, run);
		vcpu->mmio_needed = 0;
		return EMULATE_DONE;
	}

	return EMULATE_DO_MMIO;
}
EXPORT_SYMBOL_GPL(kvmppc_handle_load);

/* Same as above, but sign extends */
int kvmppc_handle_loads(struct kvm_run *run, struct kvm_vcpu *vcpu,
<<<<<<< HEAD
			unsigned int rt, unsigned int bytes, int not_reverse)
=======
			unsigned int rt, unsigned int bytes,
			int is_default_endian)
>>>>>>> fc14f9c1
{
	int r;

	vcpu->arch.mmio_sign_extend = 1;
<<<<<<< HEAD
	r = kvmppc_handle_load(run, vcpu, rt, bytes, not_reverse);
=======
	r = kvmppc_handle_load(run, vcpu, rt, bytes, is_default_endian);
>>>>>>> fc14f9c1

	return r;
}

int kvmppc_handle_store(struct kvm_run *run, struct kvm_vcpu *vcpu,
<<<<<<< HEAD
			u64 val, unsigned int bytes, int not_reverse)
{
	void *data = run->mmio.data;
	int idx, ret;
	int is_bigendian = not_reverse;

	if (!kvmppc_is_bigendian(vcpu))
		is_bigendian = !not_reverse;
=======
			u64 val, unsigned int bytes, int is_default_endian)
{
	void *data = run->mmio.data;
	int idx, ret;
	int is_bigendian;

	if (kvmppc_need_byteswap(vcpu)) {
		/* Default endianness is "little endian". */
		is_bigendian = !is_default_endian;
	} else {
		/* Default endianness is "big endian". */
		is_bigendian = is_default_endian;
	}
>>>>>>> fc14f9c1

	if (bytes > sizeof(run->mmio.data)) {
		printk(KERN_ERR "%s: bad MMIO length: %d\n", __func__,
		       run->mmio.len);
	}

	run->mmio.phys_addr = vcpu->arch.paddr_accessed;
	run->mmio.len = bytes;
	run->mmio.is_write = 1;
	vcpu->mmio_needed = 1;
	vcpu->mmio_is_write = 1;

	/* Store the value at the lowest bytes in 'data'. */
	if (is_bigendian) {
		switch (bytes) {
		case 8: *(u64 *)data = val; break;
		case 4: *(u32 *)data = val; break;
		case 2: *(u16 *)data = val; break;
		case 1: *(u8  *)data = val; break;
		}
	} else {
		/* Store LE value into 'data'. */
		switch (bytes) {
		case 4: st_le32(data, val); break;
		case 2: st_le16(data, val); break;
		case 1: *(u8 *)data = val; break;
		}
	}

	idx = srcu_read_lock(&vcpu->kvm->srcu);

	ret = kvm_io_bus_write(vcpu->kvm, KVM_MMIO_BUS, run->mmio.phys_addr,
			       bytes, &run->mmio.data);

	srcu_read_unlock(&vcpu->kvm->srcu, idx);

	if (!ret) {
		vcpu->mmio_needed = 0;
		return EMULATE_DONE;
	}

	return EMULATE_DO_MMIO;
}
EXPORT_SYMBOL_GPL(kvmppc_handle_store);
<<<<<<< HEAD
=======

int kvm_vcpu_ioctl_get_one_reg(struct kvm_vcpu *vcpu, struct kvm_one_reg *reg)
{
	int r = 0;
	union kvmppc_one_reg val;
	int size;

	size = one_reg_size(reg->id);
	if (size > sizeof(val))
		return -EINVAL;

	r = kvmppc_get_one_reg(vcpu, reg->id, &val);
	if (r == -EINVAL) {
		r = 0;
		switch (reg->id) {
#ifdef CONFIG_ALTIVEC
		case KVM_REG_PPC_VR0 ... KVM_REG_PPC_VR31:
			if (!cpu_has_feature(CPU_FTR_ALTIVEC)) {
				r = -ENXIO;
				break;
			}
			vcpu->arch.vr.vr[reg->id - KVM_REG_PPC_VR0] = val.vval;
			break;
		case KVM_REG_PPC_VSCR:
			if (!cpu_has_feature(CPU_FTR_ALTIVEC)) {
				r = -ENXIO;
				break;
			}
			vcpu->arch.vr.vscr.u[3] = set_reg_val(reg->id, val);
			break;
		case KVM_REG_PPC_VRSAVE:
			if (!cpu_has_feature(CPU_FTR_ALTIVEC)) {
				r = -ENXIO;
				break;
			}
			vcpu->arch.vrsave = set_reg_val(reg->id, val);
			break;
#endif /* CONFIG_ALTIVEC */
		default:
			r = -EINVAL;
			break;
		}
	}

	if (r)
		return r;

	if (copy_to_user((char __user *)(unsigned long)reg->addr, &val, size))
		r = -EFAULT;

	return r;
}

int kvm_vcpu_ioctl_set_one_reg(struct kvm_vcpu *vcpu, struct kvm_one_reg *reg)
{
	int r;
	union kvmppc_one_reg val;
	int size;

	size = one_reg_size(reg->id);
	if (size > sizeof(val))
		return -EINVAL;

	if (copy_from_user(&val, (char __user *)(unsigned long)reg->addr, size))
		return -EFAULT;

	r = kvmppc_set_one_reg(vcpu, reg->id, &val);
	if (r == -EINVAL) {
		r = 0;
		switch (reg->id) {
#ifdef CONFIG_ALTIVEC
		case KVM_REG_PPC_VR0 ... KVM_REG_PPC_VR31:
			if (!cpu_has_feature(CPU_FTR_ALTIVEC)) {
				r = -ENXIO;
				break;
			}
			val.vval = vcpu->arch.vr.vr[reg->id - KVM_REG_PPC_VR0];
			break;
		case KVM_REG_PPC_VSCR:
			if (!cpu_has_feature(CPU_FTR_ALTIVEC)) {
				r = -ENXIO;
				break;
			}
			val = get_reg_val(reg->id, vcpu->arch.vr.vscr.u[3]);
			break;
		case KVM_REG_PPC_VRSAVE:
			val = get_reg_val(reg->id, vcpu->arch.vrsave);
			break;
#endif /* CONFIG_ALTIVEC */
		default:
			r = -EINVAL;
			break;
		}
	}

	return r;
}
>>>>>>> fc14f9c1

int kvm_arch_vcpu_ioctl_run(struct kvm_vcpu *vcpu, struct kvm_run *run)
{
	int r;
	sigset_t sigsaved;

	if (vcpu->sigset_active)
		sigprocmask(SIG_SETMASK, &vcpu->sigset, &sigsaved);

	if (vcpu->mmio_needed) {
		if (!vcpu->mmio_is_write)
			kvmppc_complete_mmio_load(vcpu, run);
		vcpu->mmio_needed = 0;
	} else if (vcpu->arch.osi_needed) {
		u64 *gprs = run->osi.gprs;
		int i;

		for (i = 0; i < 32; i++)
			kvmppc_set_gpr(vcpu, i, gprs[i]);
		vcpu->arch.osi_needed = 0;
	} else if (vcpu->arch.hcall_needed) {
		int i;

		kvmppc_set_gpr(vcpu, 3, run->papr_hcall.ret);
		for (i = 0; i < 9; ++i)
			kvmppc_set_gpr(vcpu, 4 + i, run->papr_hcall.args[i]);
		vcpu->arch.hcall_needed = 0;
#ifdef CONFIG_BOOKE
	} else if (vcpu->arch.epr_needed) {
		kvmppc_set_epr(vcpu, run->epr.epr);
		vcpu->arch.epr_needed = 0;
#endif
	}

	r = kvmppc_vcpu_run(run, vcpu);

	if (vcpu->sigset_active)
		sigprocmask(SIG_SETMASK, &sigsaved, NULL);

	return r;
}

int kvm_vcpu_ioctl_interrupt(struct kvm_vcpu *vcpu, struct kvm_interrupt *irq)
{
	if (irq->irq == KVM_INTERRUPT_UNSET) {
		kvmppc_core_dequeue_external(vcpu);
		return 0;
	}

	kvmppc_core_queue_external(vcpu, irq);

	kvm_vcpu_kick(vcpu);

	return 0;
}

static int kvm_vcpu_ioctl_enable_cap(struct kvm_vcpu *vcpu,
				     struct kvm_enable_cap *cap)
{
	int r;

	if (cap->flags)
		return -EINVAL;

	switch (cap->cap) {
	case KVM_CAP_PPC_OSI:
		r = 0;
		vcpu->arch.osi_enabled = true;
		break;
	case KVM_CAP_PPC_PAPR:
		r = 0;
		vcpu->arch.papr_enabled = true;
		break;
	case KVM_CAP_PPC_EPR:
		r = 0;
		if (cap->args[0])
			vcpu->arch.epr_flags |= KVMPPC_EPR_USER;
		else
			vcpu->arch.epr_flags &= ~KVMPPC_EPR_USER;
		break;
#ifdef CONFIG_BOOKE
	case KVM_CAP_PPC_BOOKE_WATCHDOG:
		r = 0;
		vcpu->arch.watchdog_enabled = true;
		break;
#endif
#if defined(CONFIG_KVM_E500V2) || defined(CONFIG_KVM_E500MC)
	case KVM_CAP_SW_TLB: {
		struct kvm_config_tlb cfg;
		void __user *user_ptr = (void __user *)(uintptr_t)cap->args[0];

		r = -EFAULT;
		if (copy_from_user(&cfg, user_ptr, sizeof(cfg)))
			break;

		r = kvm_vcpu_ioctl_config_tlb(vcpu, &cfg);
		break;
	}
#endif
#ifdef CONFIG_KVM_MPIC
	case KVM_CAP_IRQ_MPIC: {
		struct fd f;
		struct kvm_device *dev;

		r = -EBADF;
		f = fdget(cap->args[0]);
		if (!f.file)
			break;

		r = -EPERM;
		dev = kvm_device_from_filp(f.file);
		if (dev)
			r = kvmppc_mpic_connect_vcpu(dev, vcpu, cap->args[1]);

		fdput(f);
		break;
	}
#endif
#ifdef CONFIG_KVM_XICS
	case KVM_CAP_IRQ_XICS: {
		struct fd f;
		struct kvm_device *dev;

		r = -EBADF;
		f = fdget(cap->args[0]);
		if (!f.file)
			break;

		r = -EPERM;
		dev = kvm_device_from_filp(f.file);
		if (dev)
			r = kvmppc_xics_connect_vcpu(dev, vcpu, cap->args[1]);

		fdput(f);
		break;
	}
#endif /* CONFIG_KVM_XICS */
	default:
		r = -EINVAL;
		break;
	}

	if (!r)
		r = kvmppc_sanity_check(vcpu);

	return r;
}

int kvm_arch_vcpu_ioctl_get_mpstate(struct kvm_vcpu *vcpu,
                                    struct kvm_mp_state *mp_state)
{
	return -EINVAL;
}

int kvm_arch_vcpu_ioctl_set_mpstate(struct kvm_vcpu *vcpu,
                                    struct kvm_mp_state *mp_state)
{
	return -EINVAL;
}

long kvm_arch_vcpu_ioctl(struct file *filp,
                         unsigned int ioctl, unsigned long arg)
{
	struct kvm_vcpu *vcpu = filp->private_data;
	void __user *argp = (void __user *)arg;
	long r;

	switch (ioctl) {
	case KVM_INTERRUPT: {
		struct kvm_interrupt irq;
		r = -EFAULT;
		if (copy_from_user(&irq, argp, sizeof(irq)))
			goto out;
		r = kvm_vcpu_ioctl_interrupt(vcpu, &irq);
		goto out;
	}

	case KVM_ENABLE_CAP:
	{
		struct kvm_enable_cap cap;
		r = -EFAULT;
		if (copy_from_user(&cap, argp, sizeof(cap)))
			goto out;
		r = kvm_vcpu_ioctl_enable_cap(vcpu, &cap);
		break;
	}

	case KVM_SET_ONE_REG:
	case KVM_GET_ONE_REG:
	{
		struct kvm_one_reg reg;
		r = -EFAULT;
		if (copy_from_user(&reg, argp, sizeof(reg)))
			goto out;
		if (ioctl == KVM_SET_ONE_REG)
			r = kvm_vcpu_ioctl_set_one_reg(vcpu, &reg);
		else
			r = kvm_vcpu_ioctl_get_one_reg(vcpu, &reg);
		break;
	}

#if defined(CONFIG_KVM_E500V2) || defined(CONFIG_KVM_E500MC)
	case KVM_DIRTY_TLB: {
		struct kvm_dirty_tlb dirty;
		r = -EFAULT;
		if (copy_from_user(&dirty, argp, sizeof(dirty)))
			goto out;
		r = kvm_vcpu_ioctl_dirty_tlb(vcpu, &dirty);
		break;
	}
#endif
	default:
		r = -EINVAL;
	}

out:
	return r;
}

int kvm_arch_vcpu_fault(struct kvm_vcpu *vcpu, struct vm_fault *vmf)
{
	return VM_FAULT_SIGBUS;
}

static int kvm_vm_ioctl_get_pvinfo(struct kvm_ppc_pvinfo *pvinfo)
{
	u32 inst_nop = 0x60000000;
#ifdef CONFIG_KVM_BOOKE_HV
	u32 inst_sc1 = 0x44000022;
	pvinfo->hcall[0] = cpu_to_be32(inst_sc1);
	pvinfo->hcall[1] = cpu_to_be32(inst_nop);
	pvinfo->hcall[2] = cpu_to_be32(inst_nop);
	pvinfo->hcall[3] = cpu_to_be32(inst_nop);
#else
	u32 inst_lis = 0x3c000000;
	u32 inst_ori = 0x60000000;
	u32 inst_sc = 0x44000002;
	u32 inst_imm_mask = 0xffff;

	/*
	 * The hypercall to get into KVM from within guest context is as
	 * follows:
	 *
	 *    lis r0, r0, KVM_SC_MAGIC_R0@h
	 *    ori r0, KVM_SC_MAGIC_R0@l
	 *    sc
	 *    nop
	 */
	pvinfo->hcall[0] = cpu_to_be32(inst_lis | ((KVM_SC_MAGIC_R0 >> 16) & inst_imm_mask));
	pvinfo->hcall[1] = cpu_to_be32(inst_ori | (KVM_SC_MAGIC_R0 & inst_imm_mask));
	pvinfo->hcall[2] = cpu_to_be32(inst_sc);
	pvinfo->hcall[3] = cpu_to_be32(inst_nop);
#endif

	pvinfo->flags = KVM_PPC_PVINFO_FLAGS_EV_IDLE;

	return 0;
}

int kvm_vm_ioctl_irq_line(struct kvm *kvm, struct kvm_irq_level *irq_event,
			  bool line_status)
{
	if (!irqchip_in_kernel(kvm))
		return -ENXIO;

	irq_event->status = kvm_set_irq(kvm, KVM_USERSPACE_IRQ_SOURCE_ID,
					irq_event->irq, irq_event->level,
					line_status);
	return 0;
}


static int kvm_vm_ioctl_enable_cap(struct kvm *kvm,
				   struct kvm_enable_cap *cap)
{
	int r;

	if (cap->flags)
		return -EINVAL;

	switch (cap->cap) {
#ifdef CONFIG_KVM_BOOK3S_64_HANDLER
	case KVM_CAP_PPC_ENABLE_HCALL: {
		unsigned long hcall = cap->args[0];

		r = -EINVAL;
		if (hcall > MAX_HCALL_OPCODE || (hcall & 3) ||
		    cap->args[1] > 1)
			break;
		if (!kvmppc_book3s_hcall_implemented(kvm, hcall))
			break;
		if (cap->args[1])
			set_bit(hcall / 4, kvm->arch.enabled_hcalls);
		else
			clear_bit(hcall / 4, kvm->arch.enabled_hcalls);
		r = 0;
		break;
	}
#endif
	default:
		r = -EINVAL;
		break;
	}

	return r;
}

long kvm_arch_vm_ioctl(struct file *filp,
                       unsigned int ioctl, unsigned long arg)
{
	struct kvm *kvm __maybe_unused = filp->private_data;
	void __user *argp = (void __user *)arg;
	long r;

	switch (ioctl) {
	case KVM_PPC_GET_PVINFO: {
		struct kvm_ppc_pvinfo pvinfo;
		memset(&pvinfo, 0, sizeof(pvinfo));
		r = kvm_vm_ioctl_get_pvinfo(&pvinfo);
		if (copy_to_user(argp, &pvinfo, sizeof(pvinfo))) {
			r = -EFAULT;
			goto out;
		}

		break;
	}
	case KVM_ENABLE_CAP:
	{
		struct kvm_enable_cap cap;
		r = -EFAULT;
		if (copy_from_user(&cap, argp, sizeof(cap)))
			goto out;
		r = kvm_vm_ioctl_enable_cap(kvm, &cap);
		break;
	}
#ifdef CONFIG_PPC_BOOK3S_64
	case KVM_CREATE_SPAPR_TCE: {
		struct kvm_create_spapr_tce create_tce;

		r = -EFAULT;
		if (copy_from_user(&create_tce, argp, sizeof(create_tce)))
			goto out;
		r = kvm_vm_ioctl_create_spapr_tce(kvm, &create_tce);
		goto out;
	}
	case KVM_PPC_GET_SMMU_INFO: {
		struct kvm_ppc_smmu_info info;
		struct kvm *kvm = filp->private_data;

		memset(&info, 0, sizeof(info));
		r = kvm->arch.kvm_ops->get_smmu_info(kvm, &info);
		if (r >= 0 && copy_to_user(argp, &info, sizeof(info)))
			r = -EFAULT;
		break;
	}
	case KVM_PPC_RTAS_DEFINE_TOKEN: {
		struct kvm *kvm = filp->private_data;

		r = kvm_vm_ioctl_rtas_define_token(kvm, argp);
		break;
	}
	default: {
		struct kvm *kvm = filp->private_data;
		r = kvm->arch.kvm_ops->arch_vm_ioctl(filp, ioctl, arg);
	}
#else /* CONFIG_PPC_BOOK3S_64 */
	default:
		r = -ENOTTY;
#endif
	}
out:
	return r;
}

static unsigned long lpid_inuse[BITS_TO_LONGS(KVMPPC_NR_LPIDS)];
static unsigned long nr_lpids;

long kvmppc_alloc_lpid(void)
{
	long lpid;

	do {
		lpid = find_first_zero_bit(lpid_inuse, KVMPPC_NR_LPIDS);
		if (lpid >= nr_lpids) {
			pr_err("%s: No LPIDs free\n", __func__);
			return -ENOMEM;
		}
	} while (test_and_set_bit(lpid, lpid_inuse));

	return lpid;
}
EXPORT_SYMBOL_GPL(kvmppc_alloc_lpid);

void kvmppc_claim_lpid(long lpid)
{
	set_bit(lpid, lpid_inuse);
}
EXPORT_SYMBOL_GPL(kvmppc_claim_lpid);

void kvmppc_free_lpid(long lpid)
{
	clear_bit(lpid, lpid_inuse);
}
EXPORT_SYMBOL_GPL(kvmppc_free_lpid);

void kvmppc_init_lpid(unsigned long nr_lpids_param)
{
	nr_lpids = min_t(unsigned long, KVMPPC_NR_LPIDS, nr_lpids_param);
	memset(lpid_inuse, 0, sizeof(lpid_inuse));
}
EXPORT_SYMBOL_GPL(kvmppc_init_lpid);

int kvm_arch_init(void *opaque)
{
	return 0;
}

<<<<<<< HEAD
void kvm_arch_exit(void)
{

}
=======
EXPORT_TRACEPOINT_SYMBOL_GPL(kvm_ppc_instr);
>>>>>>> fc14f9c1
<|MERGE_RESOLUTION|>--- conflicted
+++ resolved
@@ -115,21 +115,6 @@
 			continue;
 		}
 
-<<<<<<< HEAD
-#ifdef CONFIG_PPC64
-		/* lazy EE magic */
-		hard_irq_disable();
-		if (lazy_irq_pending()) {
-			/* Got an interrupt in between, try again */
-			local_irq_enable();
-			local_irq_disable();
-			kvm_guest_exit();
-			continue;
-		}
-#endif
-
-=======
->>>>>>> fc14f9c1
 		kvm_guest_enter();
 		return 1;
 	}
@@ -139,8 +124,6 @@
 	return r;
 }
 EXPORT_SYMBOL_GPL(kvmppc_prepare_to_enter);
-<<<<<<< HEAD
-=======
 
 #if defined(CONFIG_PPC_BOOK3S_64) && defined(CONFIG_KVM_BOOK3S_PR_POSSIBLE)
 static void kvmppc_swab_shared(struct kvm_vcpu *vcpu)
@@ -162,7 +145,6 @@
 		shared->sr[i] = swab32(shared->sr[i]);
 }
 #endif
->>>>>>> fc14f9c1
 
 int kvmppc_kvm_pv(struct kvm_vcpu *vcpu)
 {
@@ -467,27 +449,14 @@
 	kvmppc_core_destroy_vm(kvm);
 
 	mutex_unlock(&kvm->lock);
-<<<<<<< HEAD
 
 	/* drop the module reference */
 	module_put(kvm->arch.kvm_ops->owner);
 }
-=======
->>>>>>> fc14f9c1
-
-	/* drop the module reference */
-	module_put(kvm->arch.kvm_ops->owner);
-}
 
 int kvm_vm_ioctl_check_extension(struct kvm *kvm, long ext)
 {
 	int r;
-<<<<<<< HEAD
-	/* FIXME!!
-	 * Should some of this be vm ioctl ? is it possible now ?
-	 */
-	int hv_enabled = kvmppc_hv_ops ? 1 : 0;
-=======
 	/* Assume we're using HV mode when the HV module is loaded */
 	int hv_enabled = kvmppc_hv_ops ? 1 : 0;
 
@@ -498,7 +467,6 @@
 		 */
 		hv_enabled = is_kvmppc_hv_enabled(kvm);
 	}
->>>>>>> fc14f9c1
 
 	switch (ext) {
 #ifdef CONFIG_BOOKE
@@ -821,15 +789,6 @@
 }
 
 int kvmppc_handle_load(struct kvm_run *run, struct kvm_vcpu *vcpu,
-<<<<<<< HEAD
-			unsigned int rt, unsigned int bytes, int not_reverse)
-{
-	int idx, ret;
-	int is_bigendian = not_reverse;
-
-	if (!kvmppc_is_bigendian(vcpu))
-		is_bigendian = !not_reverse;
-=======
 		       unsigned int rt, unsigned int bytes,
 		       int is_default_endian)
 {
@@ -843,7 +802,6 @@
 		/* Default endianness is "big endian". */
 		is_bigendian = is_default_endian;
 	}
->>>>>>> fc14f9c1
 
 	if (bytes > sizeof(run->mmio.data)) {
 		printk(KERN_ERR "%s: bad MMIO length: %d\n", __func__,
@@ -879,36 +837,18 @@
 
 /* Same as above, but sign extends */
 int kvmppc_handle_loads(struct kvm_run *run, struct kvm_vcpu *vcpu,
-<<<<<<< HEAD
-			unsigned int rt, unsigned int bytes, int not_reverse)
-=======
 			unsigned int rt, unsigned int bytes,
 			int is_default_endian)
->>>>>>> fc14f9c1
 {
 	int r;
 
 	vcpu->arch.mmio_sign_extend = 1;
-<<<<<<< HEAD
-	r = kvmppc_handle_load(run, vcpu, rt, bytes, not_reverse);
-=======
 	r = kvmppc_handle_load(run, vcpu, rt, bytes, is_default_endian);
->>>>>>> fc14f9c1
 
 	return r;
 }
 
 int kvmppc_handle_store(struct kvm_run *run, struct kvm_vcpu *vcpu,
-<<<<<<< HEAD
-			u64 val, unsigned int bytes, int not_reverse)
-{
-	void *data = run->mmio.data;
-	int idx, ret;
-	int is_bigendian = not_reverse;
-
-	if (!kvmppc_is_bigendian(vcpu))
-		is_bigendian = !not_reverse;
-=======
 			u64 val, unsigned int bytes, int is_default_endian)
 {
 	void *data = run->mmio.data;
@@ -922,7 +862,6 @@
 		/* Default endianness is "big endian". */
 		is_bigendian = is_default_endian;
 	}
->>>>>>> fc14f9c1
 
 	if (bytes > sizeof(run->mmio.data)) {
 		printk(KERN_ERR "%s: bad MMIO length: %d\n", __func__,
@@ -967,8 +906,6 @@
 	return EMULATE_DO_MMIO;
 }
 EXPORT_SYMBOL_GPL(kvmppc_handle_store);
-<<<<<<< HEAD
-=======
 
 int kvm_vcpu_ioctl_get_one_reg(struct kvm_vcpu *vcpu, struct kvm_one_reg *reg)
 {
@@ -1066,7 +1003,6 @@
 
 	return r;
 }
->>>>>>> fc14f9c1
 
 int kvm_arch_vcpu_ioctl_run(struct kvm_vcpu *vcpu, struct kvm_run *run)
 {
@@ -1484,11 +1420,4 @@
 	return 0;
 }
 
-<<<<<<< HEAD
-void kvm_arch_exit(void)
-{
-
-}
-=======
-EXPORT_TRACEPOINT_SYMBOL_GPL(kvm_ppc_instr);
->>>>>>> fc14f9c1
+EXPORT_TRACEPOINT_SYMBOL_GPL(kvm_ppc_instr);