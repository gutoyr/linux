--- conflicted
+++ resolved
@@ -29,10 +29,7 @@
 #define FUNC(name) 		name
 #else
 #define FUNC(name) 		GLUE(.,name)
-<<<<<<< HEAD
-=======
 #endif
->>>>>>> fc14f9c1
 #define GET_SHADOW_VCPU(reg)    addi	reg, r13, PACA_SVCPU
 
 #elif defined(CONFIG_PPC_BOOK3S_32)
@@ -111,10 +108,6 @@
 	stb	r3, HSTATE_RESTORE_HID5(r13)
 
 	/* Load up guest SPRG3 value, since it's user readable */
-<<<<<<< HEAD
-	ld	r3, VCPU_SHARED(r4)
-	ld	r3, VCPU_SHARED_SPRG3(r3)
-=======
 	lwz	r3, VCPU_SHAREDBE(r4)
 	cmpwi	r3, 0
 	ld	r5, VCPU_SHARED(r4)
@@ -136,7 +129,6 @@
 #endif
 
 after_sprg3_load:
->>>>>>> fc14f9c1
 	mtspr	SPRN_SPRG3, r3
 #endif /* CONFIG_PPC_BOOK3S_64 */
 
@@ -164,11 +156,6 @@
 	 *
 	 */
 
-<<<<<<< HEAD
-	/* Transfer reg values from shadow vcpu back to vcpu struct */
-	/* On 64-bit, interrupts are still off at this point */
-	PPC_LL	r3, GPR4(r1)		/* vcpu pointer */
-=======
 	PPC_LL	r3, GPR4(r1)		/* vcpu pointer */
 
 	/*
@@ -180,32 +167,17 @@
 	/* Transfer reg values from shadow vcpu back to vcpu struct */
 	/* On 64-bit, interrupts are still off at this point */
 
->>>>>>> fc14f9c1
 	GET_SHADOW_VCPU(r4)
 	bl	FUNC(kvmppc_copy_from_svcpu)
 	nop
 
 #ifdef CONFIG_PPC_BOOK3S_64
-<<<<<<< HEAD
-	/* Re-enable interrupts */
-	ld	r3, HSTATE_HOST_MSR(r13)
-	ori	r3, r3, MSR_EE
-	MTMSR_EERI(r3)
-
-=======
->>>>>>> fc14f9c1
 	/*
 	 * Reload kernel SPRG3 value.
 	 * No need to save guest value as usermode can't modify SPRG3.
 	 */
-<<<<<<< HEAD
-	ld	r3, PACA_SPRG3(r13)
-	mtspr	SPRN_SPRG3, r3
-
-=======
 	ld	r3, PACA_SPRG_VDSO(r13)
 	mtspr	SPRN_SPRG_VDSO_WRITE, r3
->>>>>>> fc14f9c1
 #endif /* CONFIG_PPC_BOOK3S_64 */
 
 	/* R7 = vcpu */
