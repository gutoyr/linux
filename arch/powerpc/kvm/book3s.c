--- conflicted
+++ resolved
@@ -72,8 +72,6 @@
 {
 }
 
-<<<<<<< HEAD
-=======
 void kvmppc_unfixup_split_real(struct kvm_vcpu *vcpu)
 {
 	if (vcpu->arch.hflags & BOOK3S_HFLAG_SPLIT_HACK) {
@@ -85,7 +83,6 @@
 }
 EXPORT_SYMBOL_GPL(kvmppc_unfixup_split_real);
 
->>>>>>> fc14f9c1
 static inline unsigned long kvmppc_interrupt_offset(struct kvm_vcpu *vcpu)
 {
 	if (!is_kvmppc_hv_enabled(vcpu->kvm))
@@ -99,15 +96,9 @@
 	if (is_kvmppc_hv_enabled(vcpu->kvm))
 		return;
 	if (pending_now)
-<<<<<<< HEAD
-		vcpu->arch.shared->int_pending = 1;
-	else if (old_pending)
-		vcpu->arch.shared->int_pending = 0;
-=======
 		kvmppc_set_int_pending(vcpu, 1);
 	else if (old_pending)
 		kvmppc_set_int_pending(vcpu, 0);
->>>>>>> fc14f9c1
 }
 
 static inline bool kvmppc_critical_section(struct kvm_vcpu *vcpu)
@@ -119,19 +110,11 @@
 	if (is_kvmppc_hv_enabled(vcpu->kvm))
 		return false;
 
-<<<<<<< HEAD
-	crit_raw = vcpu->arch.shared->critical;
-	crit_r1 = kvmppc_get_gpr(vcpu, 1);
-
-	/* Truncate crit indicators in 32 bit mode */
-	if (!(vcpu->arch.shared->msr & MSR_SF)) {
-=======
 	crit_raw = kvmppc_get_critical(vcpu);
 	crit_r1 = kvmppc_get_gpr(vcpu, 1);
 
 	/* Truncate crit indicators in 32 bit mode */
 	if (!(kvmppc_get_msr(vcpu) & MSR_SF)) {
->>>>>>> fc14f9c1
 		crit_raw &= 0xffffffff;
 		crit_r1 &= 0xffffffff;
 	}
@@ -139,11 +122,7 @@
 	/* Critical section when crit == r1 */
 	crit = (crit_raw == crit_r1);
 	/* ... and we're in supervisor mode */
-<<<<<<< HEAD
-	crit = crit && !(vcpu->arch.shared->msr & MSR_PR);
-=======
 	crit = crit && !(kvmppc_get_msr(vcpu) & MSR_PR);
->>>>>>> fc14f9c1
 
 	return crit;
 }
@@ -392,11 +371,7 @@
 }
 EXPORT_SYMBOL_GPL(kvmppc_core_prepare_to_enter);
 
-<<<<<<< HEAD
-pfn_t kvmppc_gfn_to_pfn(struct kvm_vcpu *vcpu, gfn_t gfn, bool writing,
-=======
 pfn_t kvmppc_gpa_to_pfn(struct kvm_vcpu *vcpu, gpa_t gpa, bool writing,
->>>>>>> fc14f9c1
 			bool *writable)
 {
 	ulong mp_pa = vcpu->arch.magic_page_pa & KVM_PAM;
@@ -420,17 +395,10 @@
 
 	return gfn_to_pfn_prot(vcpu->kvm, gfn, writing, writable);
 }
-<<<<<<< HEAD
-EXPORT_SYMBOL_GPL(kvmppc_gfn_to_pfn);
-
-static int kvmppc_xlate(struct kvm_vcpu *vcpu, ulong eaddr, bool data,
-			bool iswrite, struct kvmppc_pte *pte)
-=======
 EXPORT_SYMBOL_GPL(kvmppc_gpa_to_pfn);
 
 int kvmppc_xlate(struct kvm_vcpu *vcpu, ulong eaddr, enum xlate_instdata xlid,
 		 enum xlate_readwrite xlrw, struct kvmppc_pte *pte)
->>>>>>> fc14f9c1
 {
 	bool data = (xlid == XLATE_DATA);
 	bool iswrite = (xlrw == XLATE_WRITE);
@@ -478,77 +446,16 @@
 
 int kvm_arch_vcpu_setup(struct kvm_vcpu *vcpu)
 {
-<<<<<<< HEAD
-	struct kvmppc_pte pte;
-
-	vcpu->stat.st++;
-
-	if (kvmppc_xlate(vcpu, *eaddr, data, true, &pte))
-		return -ENOENT;
-
-	*eaddr = pte.raddr;
-
-	if (!pte.may_write)
-		return -EPERM;
-
-	if (kvm_write_guest(vcpu->kvm, pte.raddr, ptr, size))
-		return EMULATE_DO_MMIO;
-
-	return EMULATE_DONE;
-=======
 	return 0;
->>>>>>> fc14f9c1
-}
-EXPORT_SYMBOL_GPL(kvmppc_st);
+}
 
 int kvmppc_subarch_vcpu_init(struct kvm_vcpu *vcpu)
 {
-<<<<<<< HEAD
-	struct kvmppc_pte pte;
-	hva_t hva = *eaddr;
-
-	vcpu->stat.ld++;
-
-	if (kvmppc_xlate(vcpu, *eaddr, data, false, &pte))
-		goto nopte;
-
-	*eaddr = pte.raddr;
-
-	hva = kvmppc_pte_to_hva(vcpu, &pte, true);
-	if (kvm_is_error_hva(hva))
-		goto mmio;
-
-	if (copy_from_user(ptr, (void __user *)hva, size)) {
-		printk(KERN_INFO "kvmppc_ld at 0x%lx failed\n", hva);
-		goto mmio;
-	}
-
-	return EMULATE_DONE;
-
-nopte:
-	return -ENOENT;
-mmio:
-	return EMULATE_DO_MMIO;
-=======
 	return 0;
->>>>>>> fc14f9c1
-}
-EXPORT_SYMBOL_GPL(kvmppc_ld);
+}
 
 void kvmppc_subarch_vcpu_uninit(struct kvm_vcpu *vcpu)
 {
-}
-
-int kvm_arch_vcpu_ioctl_get_sregs(struct kvm_vcpu *vcpu,
-				  struct kvm_sregs *sregs)
-{
-	return vcpu->kvm->arch.kvm_ops->get_sregs(vcpu, sregs);
-}
-
-int kvm_arch_vcpu_ioctl_set_sregs(struct kvm_vcpu *vcpu,
-				  struct kvm_sregs *sregs)
-{
-	return vcpu->kvm->arch.kvm_ops->set_sregs(vcpu, sregs);
 }
 
 int kvm_arch_vcpu_ioctl_get_sregs(struct kvm_vcpu *vcpu,
@@ -634,15 +541,7 @@
 	int r = 0;
 	long int i;
 
-<<<<<<< HEAD
-	size = one_reg_size(reg->id);
-	if (size > sizeof(val))
-		return -EINVAL;
-
-	r = vcpu->kvm->arch.kvm_ops->get_one_reg(vcpu, reg->id, &val);
-=======
 	r = vcpu->kvm->arch.kvm_ops->get_one_reg(vcpu, id, val);
->>>>>>> fc14f9c1
 	if (r == -EINVAL) {
 		r = 0;
 		switch (id) {
@@ -653,27 +552,11 @@
 			*val = get_reg_val(id, kvmppc_get_dsisr(vcpu));
 			break;
 		case KVM_REG_PPC_FPR0 ... KVM_REG_PPC_FPR31:
-<<<<<<< HEAD
-			i = reg->id - KVM_REG_PPC_FPR0;
-			val = get_reg_val(reg->id, VCPU_FPR(vcpu, i));
-			break;
-		case KVM_REG_PPC_FPSCR:
-			val = get_reg_val(reg->id, vcpu->arch.fp.fpscr);
-			break;
-#ifdef CONFIG_ALTIVEC
-		case KVM_REG_PPC_VR0 ... KVM_REG_PPC_VR31:
-			if (!cpu_has_feature(CPU_FTR_ALTIVEC)) {
-				r = -ENXIO;
-				break;
-			}
-			val.vval = vcpu->arch.vr.vr[reg->id - KVM_REG_PPC_VR0];
-=======
 			i = id - KVM_REG_PPC_FPR0;
 			*val = get_reg_val(id, VCPU_FPR(vcpu, i));
 			break;
 		case KVM_REG_PPC_FPSCR:
 			*val = get_reg_val(id, vcpu->arch.fp.fpscr);
->>>>>>> fc14f9c1
 			break;
 #ifdef CONFIG_VSX
 		case KVM_REG_PPC_VSR0 ... KVM_REG_PPC_VSR31:
@@ -684,34 +567,10 @@
 			} else {
 				r = -ENXIO;
 			}
-<<<<<<< HEAD
-			val = get_reg_val(reg->id, vcpu->arch.vr.vscr.u[3]);
-			break;
-		case KVM_REG_PPC_VRSAVE:
-			val = get_reg_val(reg->id, vcpu->arch.vrsave);
-			break;
-#endif /* CONFIG_ALTIVEC */
-#ifdef CONFIG_VSX
-		case KVM_REG_PPC_VSR0 ... KVM_REG_PPC_VSR31:
-			if (cpu_has_feature(CPU_FTR_VSX)) {
-				long int i = reg->id - KVM_REG_PPC_VSR0;
-				val.vsxval[0] = vcpu->arch.fp.fpr[i][0];
-				val.vsxval[1] = vcpu->arch.fp.fpr[i][1];
-			} else {
-				r = -ENXIO;
-			}
-			break;
-#endif /* CONFIG_VSX */
-		case KVM_REG_PPC_DEBUG_INST: {
-			u32 opcode = INS_TW;
-			r = copy_to_user((u32 __user *)(long)reg->addr,
-					 &opcode, sizeof(u32));
-=======
 			break;
 #endif /* CONFIG_VSX */
 		case KVM_REG_PPC_DEBUG_INST:
 			*val = get_reg_val(id, INS_TW);
->>>>>>> fc14f9c1
 			break;
 #ifdef CONFIG_KVM_XICS
 		case KVM_REG_PPC_ICP_STATE:
@@ -723,27 +582,6 @@
 			break;
 #endif /* CONFIG_KVM_XICS */
 		case KVM_REG_PPC_FSCR:
-<<<<<<< HEAD
-			val = get_reg_val(reg->id, vcpu->arch.fscr);
-			break;
-		case KVM_REG_PPC_TAR:
-			val = get_reg_val(reg->id, vcpu->arch.tar);
-			break;
-		case KVM_REG_PPC_EBBHR:
-			val = get_reg_val(reg->id, vcpu->arch.ebbhr);
-			break;
-		case KVM_REG_PPC_EBBRR:
-			val = get_reg_val(reg->id, vcpu->arch.ebbrr);
-			break;
-		case KVM_REG_PPC_BESCR:
-			val = get_reg_val(reg->id, vcpu->arch.bescr);
-			break;
-		case KVM_REG_PPC_VTB:
-			val = get_reg_val(reg->id, vcpu->arch.vtb);
-			break;
-		case KVM_REG_PPC_IC:
-			val = get_reg_val(reg->id, vcpu->arch.ic);
-=======
 			*val = get_reg_val(id, vcpu->arch.fscr);
 			break;
 		case KVM_REG_PPC_TAR:
@@ -763,7 +601,6 @@
 			break;
 		case KVM_REG_PPC_IC:
 			*val = get_reg_val(id, vcpu->arch.ic);
->>>>>>> fc14f9c1
 			break;
 		default:
 			r = -EINVAL;
@@ -780,18 +617,7 @@
 	int r = 0;
 	long int i;
 
-<<<<<<< HEAD
-	size = one_reg_size(reg->id);
-	if (size > sizeof(val))
-		return -EINVAL;
-
-	if (copy_from_user(&val, (char __user *)(unsigned long)reg->addr, size))
-		return -EFAULT;
-
-	r = vcpu->kvm->arch.kvm_ops->set_one_reg(vcpu, reg->id, &val);
-=======
 	r = vcpu->kvm->arch.kvm_ops->set_one_reg(vcpu, id, val);
->>>>>>> fc14f9c1
 	if (r == -EINVAL) {
 		r = 0;
 		switch (id) {
@@ -802,19 +628,11 @@
 			kvmppc_set_dsisr(vcpu, set_reg_val(id, *val));
 			break;
 		case KVM_REG_PPC_FPR0 ... KVM_REG_PPC_FPR31:
-<<<<<<< HEAD
-			i = reg->id - KVM_REG_PPC_FPR0;
-			VCPU_FPR(vcpu, i) = set_reg_val(reg->id, val);
-			break;
-		case KVM_REG_PPC_FPSCR:
-			vcpu->arch.fp.fpscr = set_reg_val(reg->id, val);
-=======
 			i = id - KVM_REG_PPC_FPR0;
 			VCPU_FPR(vcpu, i) = set_reg_val(id, *val);
 			break;
 		case KVM_REG_PPC_FPSCR:
 			vcpu->arch.fp.fpscr = set_reg_val(id, *val);
->>>>>>> fc14f9c1
 			break;
 #ifdef CONFIG_VSX
 		case KVM_REG_PPC_VSR0 ... KVM_REG_PPC_VSR31:
@@ -824,40 +642,8 @@
 				vcpu->arch.fp.fpr[i][1] = val->vsxval[1];
 			} else {
 				r = -ENXIO;
-<<<<<<< HEAD
-				break;
 			}
-			vcpu->arch.vr.vr[reg->id - KVM_REG_PPC_VR0] = val.vval;
-			break;
-		case KVM_REG_PPC_VSCR:
-			if (!cpu_has_feature(CPU_FTR_ALTIVEC)) {
-				r = -ENXIO;
-				break;
-			}
-			vcpu->arch.vr.vscr.u[3] = set_reg_val(reg->id, val);
-			break;
-		case KVM_REG_PPC_VRSAVE:
-			if (!cpu_has_feature(CPU_FTR_ALTIVEC)) {
-				r = -ENXIO;
-				break;
-			}
-			vcpu->arch.vrsave = set_reg_val(reg->id, val);
-			break;
-#endif /* CONFIG_ALTIVEC */
-#ifdef CONFIG_VSX
-		case KVM_REG_PPC_VSR0 ... KVM_REG_PPC_VSR31:
-			if (cpu_has_feature(CPU_FTR_VSX)) {
-				long int i = reg->id - KVM_REG_PPC_VSR0;
-				vcpu->arch.fp.fpr[i][0] = val.vsxval[0];
-				vcpu->arch.fp.fpr[i][1] = val.vsxval[1];
-			} else {
-				r = -ENXIO;
-			}
-			break;
-=======
-			}
-			break;
->>>>>>> fc14f9c1
+			break;
 #endif /* CONFIG_VSX */
 #ifdef CONFIG_KVM_XICS
 		case KVM_REG_PPC_ICP_STATE:
@@ -870,27 +656,6 @@
 			break;
 #endif /* CONFIG_KVM_XICS */
 		case KVM_REG_PPC_FSCR:
-<<<<<<< HEAD
-			vcpu->arch.fscr = set_reg_val(reg->id, val);
-			break;
-		case KVM_REG_PPC_TAR:
-			vcpu->arch.tar = set_reg_val(reg->id, val);
-			break;
-		case KVM_REG_PPC_EBBHR:
-			vcpu->arch.ebbhr = set_reg_val(reg->id, val);
-			break;
-		case KVM_REG_PPC_EBBRR:
-			vcpu->arch.ebbrr = set_reg_val(reg->id, val);
-			break;
-		case KVM_REG_PPC_BESCR:
-			vcpu->arch.bescr = set_reg_val(reg->id, val);
-			break;
-		case KVM_REG_PPC_VTB:
-			vcpu->arch.vtb = set_reg_val(reg->id, val);
-			break;
-		case KVM_REG_PPC_IC:
-			vcpu->arch.ic = set_reg_val(reg->id, val);
-=======
 			vcpu->arch.fscr = set_reg_val(id, *val);
 			break;
 		case KVM_REG_PPC_TAR:
@@ -910,7 +675,6 @@
 			break;
 		case KVM_REG_PPC_IC:
 			vcpu->arch.ic = set_reg_val(id, *val);
->>>>>>> fc14f9c1
 			break;
 		default:
 			r = -EINVAL;
@@ -963,7 +727,6 @@
 
 struct kvm_vcpu *kvmppc_core_vcpu_create(struct kvm *kvm, unsigned int id)
 {
-<<<<<<< HEAD
 	struct kvm_vcpu *vcpu;
 
 #ifdef CONFIG_PPC64
@@ -993,19 +756,13 @@
 #endif
 
 	return vcpu;
-=======
-	return kvm->arch.kvm_ops->vcpu_create(kvm, id);
->>>>>>> fc14f9c1
 }
 
 void kvmppc_core_vcpu_free(struct kvm_vcpu *vcpu)
 {
-<<<<<<< HEAD
 #ifdef CONFIG_PPC64
 	kfree(vcpu->arch.tce_tmp_hpas);
 #endif
-=======
->>>>>>> fc14f9c1
 	vcpu->kvm->arch.kvm_ops->vcpu_free(vcpu);
 }
 
@@ -1061,15 +818,9 @@
 	return kvm->arch.kvm_ops->unmap_hva_range(kvm, start, end);
 }
 
-<<<<<<< HEAD
-int kvm_age_hva(struct kvm *kvm, unsigned long hva)
-{
-	return kvm->arch.kvm_ops->age_hva(kvm, hva);
-=======
 int kvm_age_hva(struct kvm *kvm, unsigned long start, unsigned long end)
 {
 	return kvm->arch.kvm_ops->age_hva(kvm, start, end);
->>>>>>> fc14f9c1
 }
 
 int kvm_test_age_hva(struct kvm *kvm, unsigned long hva)
@@ -1093,10 +844,7 @@
 #ifdef CONFIG_PPC64
 	INIT_LIST_HEAD(&kvm->arch.spapr_tce_tables);
 	INIT_LIST_HEAD(&kvm->arch.rtas_tokens);
-<<<<<<< HEAD
 	kvmppc_iommu_iommu_grp_init(&kvm->arch);
-=======
->>>>>>> fc14f9c1
 #endif
 
 	return kvm->arch.kvm_ops->init_vm(kvm);
@@ -1107,10 +855,7 @@
 	kvm->arch.kvm_ops->destroy_vm(kvm);
 
 #ifdef CONFIG_PPC64
-<<<<<<< HEAD
 	kvmppc_iommu_iommu_grp_cleanup(&kvm->arch);
-=======
->>>>>>> fc14f9c1
 	kvmppc_rtas_tokens_free(kvm);
 	WARN_ON(!list_empty(&kvm->arch.spapr_tce_tables));
 #endif
@@ -1126,14 +871,11 @@
 	return 0;
 }
 
-<<<<<<< HEAD
-=======
 int kvmppc_book3s_hcall_implemented(struct kvm *kvm, unsigned long hcall)
 {
 	return kvm->arch.kvm_ops->hcall_implemented(hcall);
 }
 
->>>>>>> fc14f9c1
 static int kvmppc_book3s_init(void)
 {
 	int r;
@@ -1141,11 +883,7 @@
 	r = kvm_init(NULL, sizeof(struct kvm_vcpu), 0, THIS_MODULE);
 	if (r)
 		return r;
-<<<<<<< HEAD
-#ifdef CONFIG_KVM_BOOK3S_32
-=======
 #ifdef CONFIG_KVM_BOOK3S_32_HANDLER
->>>>>>> fc14f9c1
 	r = kvmppc_book3s_init_pr();
 #endif
 	return r;
@@ -1154,25 +892,17 @@
 
 static void kvmppc_book3s_exit(void)
 {
-<<<<<<< HEAD
-#ifdef CONFIG_KVM_BOOK3S_32
-=======
 #ifdef CONFIG_KVM_BOOK3S_32_HANDLER
->>>>>>> fc14f9c1
 	kvmppc_book3s_exit_pr();
 #endif
 	kvm_exit();
 }
 
 module_init(kvmppc_book3s_init);
-<<<<<<< HEAD
-module_exit(kvmppc_book3s_exit);
-=======
 module_exit(kvmppc_book3s_exit);
 
 /* On 32bit this is our one and only kernel module */
 #ifdef CONFIG_KVM_BOOK3S_32_HANDLER
 MODULE_ALIAS_MISCDEV(KVM_MINOR);
 MODULE_ALIAS("devname:kvm");
-#endif
->>>>>>> fc14f9c1
+#endif