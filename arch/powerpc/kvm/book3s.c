/*
 * Copyright (C) 2009. SUSE Linux Products GmbH. All rights reserved.
 *
 * Authors:
 *    Alexander Graf <agraf@suse.de>
 *    Kevin Wolf <mail@kevin-wolf.de>
 *
 * Description:
 * This file is derived from arch/powerpc/kvm/44x.c,
 * by Hollis Blanchard <hollisb@us.ibm.com>.
 *
 * This program is free software; you can redistribute it and/or modify
 * it under the terms of the GNU General Public License, version 2, as
 * published by the Free Software Foundation.
 */

#include <linux/kvm_host.h>
#include <linux/err.h>
#include <linux/export.h>
#include <linux/slab.h>
#include <linux/module.h>
#include <linux/miscdevice.h>

#include <asm/reg.h>
#include <asm/cputable.h>
#include <asm/cacheflush.h>
#include <asm/tlbflush.h>
#include <asm/uaccess.h>
#include <asm/io.h>
#include <asm/kvm_ppc.h>
#include <asm/kvm_book3s.h>
#include <asm/mmu_context.h>
#include <asm/page.h>
#include <linux/gfp.h>
#include <linux/sched.h>
#include <linux/vmalloc.h>
#include <linux/highmem.h>
#include <linux/kvm_irqfd.h>

#include "book3s.h"
#include "trace.h"

#define VCPU_STAT(x) offsetof(struct kvm_vcpu, stat.x), KVM_STAT_VCPU

/* #define EXIT_DEBUG */

struct kvm_stats_debugfs_item debugfs_entries[] = {
	{ "exits",       VCPU_STAT(sum_exits) },
	{ "mmio",        VCPU_STAT(mmio_exits) },
	{ "sig",         VCPU_STAT(signal_exits) },
	{ "sysc",        VCPU_STAT(syscall_exits) },
	{ "inst_emu",    VCPU_STAT(emulated_inst_exits) },
	{ "dec",         VCPU_STAT(dec_exits) },
	{ "ext_intr",    VCPU_STAT(ext_intr_exits) },
	{ "queue_intr",  VCPU_STAT(queue_intr) },
	{ "halt_successful_poll", VCPU_STAT(halt_successful_poll), },
	{ "halt_attempted_poll", VCPU_STAT(halt_attempted_poll), },
	{ "halt_wakeup", VCPU_STAT(halt_wakeup) },
	{ "pf_storage",  VCPU_STAT(pf_storage) },
	{ "sp_storage",  VCPU_STAT(sp_storage) },
	{ "pf_instruc",  VCPU_STAT(pf_instruc) },
	{ "sp_instruc",  VCPU_STAT(sp_instruc) },
	{ "ld",          VCPU_STAT(ld) },
	{ "ld_slow",     VCPU_STAT(ld_slow) },
	{ "st",          VCPU_STAT(st) },
	{ "st_slow",     VCPU_STAT(st_slow) },
	{ NULL }
};

void kvmppc_unfixup_split_real(struct kvm_vcpu *vcpu)
{
	if (vcpu->arch.hflags & BOOK3S_HFLAG_SPLIT_HACK) {
		ulong pc = kvmppc_get_pc(vcpu);
		if ((pc & SPLIT_HACK_MASK) == SPLIT_HACK_OFFS)
			kvmppc_set_pc(vcpu, pc & ~SPLIT_HACK_MASK);
		vcpu->arch.hflags &= ~BOOK3S_HFLAG_SPLIT_HACK;
	}
}
EXPORT_SYMBOL_GPL(kvmppc_unfixup_split_real);

static inline unsigned long kvmppc_interrupt_offset(struct kvm_vcpu *vcpu)
{
	if (!is_kvmppc_hv_enabled(vcpu->kvm))
		return to_book3s(vcpu)->hior;
	return 0;
}

static inline void kvmppc_update_int_pending(struct kvm_vcpu *vcpu,
			unsigned long pending_now, unsigned long old_pending)
{
	if (is_kvmppc_hv_enabled(vcpu->kvm))
		return;
	if (pending_now)
		kvmppc_set_int_pending(vcpu, 1);
	else if (old_pending)
		kvmppc_set_int_pending(vcpu, 0);
}

static inline bool kvmppc_critical_section(struct kvm_vcpu *vcpu)
{
	ulong crit_raw;
	ulong crit_r1;
	bool crit;

	if (is_kvmppc_hv_enabled(vcpu->kvm))
		return false;

	crit_raw = kvmppc_get_critical(vcpu);
	crit_r1 = kvmppc_get_gpr(vcpu, 1);

	/* Truncate crit indicators in 32 bit mode */
	if (!(kvmppc_get_msr(vcpu) & MSR_SF)) {
		crit_raw &= 0xffffffff;
		crit_r1 &= 0xffffffff;
	}

	/* Critical section when crit == r1 */
	crit = (crit_raw == crit_r1);
	/* ... and we're in supervisor mode */
	crit = crit && !(kvmppc_get_msr(vcpu) & MSR_PR);

	return crit;
}

void kvmppc_inject_interrupt(struct kvm_vcpu *vcpu, int vec, u64 flags)
{
	kvmppc_unfixup_split_real(vcpu);
	kvmppc_set_srr0(vcpu, kvmppc_get_pc(vcpu));
	kvmppc_set_srr1(vcpu, kvmppc_get_msr(vcpu) | flags);
	kvmppc_set_pc(vcpu, kvmppc_interrupt_offset(vcpu) + vec);
	vcpu->arch.mmu.reset_msr(vcpu);
}

static int kvmppc_book3s_vec2irqprio(unsigned int vec)
{
	unsigned int prio;

	switch (vec) {
	case 0x100: prio = BOOK3S_IRQPRIO_SYSTEM_RESET;		break;
	case 0x200: prio = BOOK3S_IRQPRIO_MACHINE_CHECK;	break;
	case 0x300: prio = BOOK3S_IRQPRIO_DATA_STORAGE;		break;
	case 0x380: prio = BOOK3S_IRQPRIO_DATA_SEGMENT;		break;
	case 0x400: prio = BOOK3S_IRQPRIO_INST_STORAGE;		break;
	case 0x480: prio = BOOK3S_IRQPRIO_INST_SEGMENT;		break;
	case 0x500: prio = BOOK3S_IRQPRIO_EXTERNAL;		break;
	case 0x501: prio = BOOK3S_IRQPRIO_EXTERNAL_LEVEL;	break;
	case 0x600: prio = BOOK3S_IRQPRIO_ALIGNMENT;		break;
	case 0x700: prio = BOOK3S_IRQPRIO_PROGRAM;		break;
	case 0x800: prio = BOOK3S_IRQPRIO_FP_UNAVAIL;		break;
	case 0x900: prio = BOOK3S_IRQPRIO_DECREMENTER;		break;
	case 0xc00: prio = BOOK3S_IRQPRIO_SYSCALL;		break;
	case 0xd00: prio = BOOK3S_IRQPRIO_DEBUG;		break;
	case 0xf20: prio = BOOK3S_IRQPRIO_ALTIVEC;		break;
	case 0xf40: prio = BOOK3S_IRQPRIO_VSX;			break;
	case 0xf60: prio = BOOK3S_IRQPRIO_FAC_UNAVAIL;		break;
	default:    prio = BOOK3S_IRQPRIO_MAX;			break;
	}

	return prio;
}

void kvmppc_book3s_dequeue_irqprio(struct kvm_vcpu *vcpu,
					  unsigned int vec)
{
	unsigned long old_pending = vcpu->arch.pending_exceptions;

	clear_bit(kvmppc_book3s_vec2irqprio(vec),
		  &vcpu->arch.pending_exceptions);

	kvmppc_update_int_pending(vcpu, vcpu->arch.pending_exceptions,
				  old_pending);
}

void kvmppc_book3s_queue_irqprio(struct kvm_vcpu *vcpu, unsigned int vec)
{
	vcpu->stat.queue_intr++;

	set_bit(kvmppc_book3s_vec2irqprio(vec),
		&vcpu->arch.pending_exceptions);
#ifdef EXIT_DEBUG
	printk(KERN_INFO "Queueing interrupt %x\n", vec);
#endif
}
EXPORT_SYMBOL_GPL(kvmppc_book3s_queue_irqprio);

void kvmppc_core_queue_program(struct kvm_vcpu *vcpu, ulong flags)
{
	/* might as well deliver this straight away */
	kvmppc_inject_interrupt(vcpu, BOOK3S_INTERRUPT_PROGRAM, flags);
}
EXPORT_SYMBOL_GPL(kvmppc_core_queue_program);

void kvmppc_core_queue_dec(struct kvm_vcpu *vcpu)
{
	kvmppc_book3s_queue_irqprio(vcpu, BOOK3S_INTERRUPT_DECREMENTER);
}
EXPORT_SYMBOL_GPL(kvmppc_core_queue_dec);

int kvmppc_core_pending_dec(struct kvm_vcpu *vcpu)
{
	return test_bit(BOOK3S_IRQPRIO_DECREMENTER, &vcpu->arch.pending_exceptions);
}
EXPORT_SYMBOL_GPL(kvmppc_core_pending_dec);

void kvmppc_core_dequeue_dec(struct kvm_vcpu *vcpu)
{
	kvmppc_book3s_dequeue_irqprio(vcpu, BOOK3S_INTERRUPT_DECREMENTER);
}
EXPORT_SYMBOL_GPL(kvmppc_core_dequeue_dec);

void kvmppc_core_queue_external(struct kvm_vcpu *vcpu,
                                struct kvm_interrupt *irq)
{
	unsigned int vec = BOOK3S_INTERRUPT_EXTERNAL;

	if (irq->irq == KVM_INTERRUPT_SET_LEVEL)
		vec = BOOK3S_INTERRUPT_EXTERNAL_LEVEL;

	kvmppc_book3s_queue_irqprio(vcpu, vec);
}

void kvmppc_core_dequeue_external(struct kvm_vcpu *vcpu)
{
	kvmppc_book3s_dequeue_irqprio(vcpu, BOOK3S_INTERRUPT_EXTERNAL);
	kvmppc_book3s_dequeue_irqprio(vcpu, BOOK3S_INTERRUPT_EXTERNAL_LEVEL);
}

void kvmppc_core_queue_data_storage(struct kvm_vcpu *vcpu, ulong dar,
				    ulong flags)
{
	kvmppc_set_dar(vcpu, dar);
	kvmppc_set_dsisr(vcpu, flags);
	kvmppc_book3s_queue_irqprio(vcpu, BOOK3S_INTERRUPT_DATA_STORAGE);
}

void kvmppc_core_queue_inst_storage(struct kvm_vcpu *vcpu, ulong flags)
{
	u64 msr = kvmppc_get_msr(vcpu);
	msr &= ~(SRR1_ISI_NOPT | SRR1_ISI_N_OR_G | SRR1_ISI_PROT);
	msr |= flags & (SRR1_ISI_NOPT | SRR1_ISI_N_OR_G | SRR1_ISI_PROT);
	kvmppc_set_msr_fast(vcpu, msr);
	kvmppc_book3s_queue_irqprio(vcpu, BOOK3S_INTERRUPT_INST_STORAGE);
}

static int kvmppc_book3s_irqprio_deliver(struct kvm_vcpu *vcpu,
					 unsigned int priority)
{
	int deliver = 1;
	int vec = 0;
	bool crit = kvmppc_critical_section(vcpu);

	switch (priority) {
	case BOOK3S_IRQPRIO_DECREMENTER:
		deliver = (kvmppc_get_msr(vcpu) & MSR_EE) && !crit;
		vec = BOOK3S_INTERRUPT_DECREMENTER;
		break;
	case BOOK3S_IRQPRIO_EXTERNAL:
	case BOOK3S_IRQPRIO_EXTERNAL_LEVEL:
		deliver = (kvmppc_get_msr(vcpu) & MSR_EE) && !crit;
		vec = BOOK3S_INTERRUPT_EXTERNAL;
		break;
	case BOOK3S_IRQPRIO_SYSTEM_RESET:
		vec = BOOK3S_INTERRUPT_SYSTEM_RESET;
		break;
	case BOOK3S_IRQPRIO_MACHINE_CHECK:
		vec = BOOK3S_INTERRUPT_MACHINE_CHECK;
		break;
	case BOOK3S_IRQPRIO_DATA_STORAGE:
		vec = BOOK3S_INTERRUPT_DATA_STORAGE;
		break;
	case BOOK3S_IRQPRIO_INST_STORAGE:
		vec = BOOK3S_INTERRUPT_INST_STORAGE;
		break;
	case BOOK3S_IRQPRIO_DATA_SEGMENT:
		vec = BOOK3S_INTERRUPT_DATA_SEGMENT;
		break;
	case BOOK3S_IRQPRIO_INST_SEGMENT:
		vec = BOOK3S_INTERRUPT_INST_SEGMENT;
		break;
	case BOOK3S_IRQPRIO_ALIGNMENT:
		vec = BOOK3S_INTERRUPT_ALIGNMENT;
		break;
	case BOOK3S_IRQPRIO_PROGRAM:
		vec = BOOK3S_INTERRUPT_PROGRAM;
		break;
	case BOOK3S_IRQPRIO_VSX:
		vec = BOOK3S_INTERRUPT_VSX;
		break;
	case BOOK3S_IRQPRIO_ALTIVEC:
		vec = BOOK3S_INTERRUPT_ALTIVEC;
		break;
	case BOOK3S_IRQPRIO_FP_UNAVAIL:
		vec = BOOK3S_INTERRUPT_FP_UNAVAIL;
		break;
	case BOOK3S_IRQPRIO_SYSCALL:
		vec = BOOK3S_INTERRUPT_SYSCALL;
		break;
	case BOOK3S_IRQPRIO_DEBUG:
		vec = BOOK3S_INTERRUPT_TRACE;
		break;
	case BOOK3S_IRQPRIO_PERFORMANCE_MONITOR:
		vec = BOOK3S_INTERRUPT_PERFMON;
		break;
	case BOOK3S_IRQPRIO_FAC_UNAVAIL:
		vec = BOOK3S_INTERRUPT_FAC_UNAVAIL;
		break;
	default:
		deliver = 0;
		printk(KERN_ERR "KVM: Unknown interrupt: 0x%x\n", priority);
		break;
	}

#if 0
	printk(KERN_INFO "Deliver interrupt 0x%x? %x\n", vec, deliver);
#endif

	if (deliver)
		kvmppc_inject_interrupt(vcpu, vec, 0);

	return deliver;
}

/*
 * This function determines if an irqprio should be cleared once issued.
 */
static bool clear_irqprio(struct kvm_vcpu *vcpu, unsigned int priority)
{
	switch (priority) {
		case BOOK3S_IRQPRIO_DECREMENTER:
			/* DEC interrupts get cleared by mtdec */
			return false;
		case BOOK3S_IRQPRIO_EXTERNAL_LEVEL:
			/* External interrupts get cleared by userspace */
			return false;
	}

	return true;
}

int kvmppc_core_prepare_to_enter(struct kvm_vcpu *vcpu)
{
	unsigned long *pending = &vcpu->arch.pending_exceptions;
	unsigned long old_pending = vcpu->arch.pending_exceptions;
	unsigned int priority;

#ifdef EXIT_DEBUG
	if (vcpu->arch.pending_exceptions)
		printk(KERN_EMERG "KVM: Check pending: %lx\n", vcpu->arch.pending_exceptions);
#endif
	priority = __ffs(*pending);
	while (priority < BOOK3S_IRQPRIO_MAX) {
		if (kvmppc_book3s_irqprio_deliver(vcpu, priority) &&
		    clear_irqprio(vcpu, priority)) {
			clear_bit(priority, &vcpu->arch.pending_exceptions);
			break;
		}

		priority = find_next_bit(pending,
					 BITS_PER_BYTE * sizeof(*pending),
					 priority + 1);
	}

	/* Tell the guest about our interrupt status */
	kvmppc_update_int_pending(vcpu, *pending, old_pending);

	return 0;
}
EXPORT_SYMBOL_GPL(kvmppc_core_prepare_to_enter);

pfn_t kvmppc_gpa_to_pfn(struct kvm_vcpu *vcpu, gpa_t gpa, bool writing,
			bool *writable)
{
	ulong mp_pa = vcpu->arch.magic_page_pa & KVM_PAM;
	gfn_t gfn = gpa >> PAGE_SHIFT;

	if (!(kvmppc_get_msr(vcpu) & MSR_SF))
		mp_pa = (uint32_t)mp_pa;

	/* Magic page override */
	gpa &= ~0xFFFULL;
	if (unlikely(mp_pa) && unlikely((gpa & KVM_PAM) == mp_pa)) {
		ulong shared_page = ((ulong)vcpu->arch.shared) & PAGE_MASK;
		pfn_t pfn;

		pfn = (pfn_t)virt_to_phys((void*)shared_page) >> PAGE_SHIFT;
		get_page(pfn_to_page(pfn));
		if (writable)
			*writable = true;
		return pfn;
	}

	return gfn_to_pfn_prot(vcpu->kvm, gfn, writing, writable);
}
EXPORT_SYMBOL_GPL(kvmppc_gpa_to_pfn);

int kvmppc_xlate(struct kvm_vcpu *vcpu, ulong eaddr, enum xlate_instdata xlid,
		 enum xlate_readwrite xlrw, struct kvmppc_pte *pte)
{
	bool data = (xlid == XLATE_DATA);
	bool iswrite = (xlrw == XLATE_WRITE);
	int relocated = (kvmppc_get_msr(vcpu) & (data ? MSR_DR : MSR_IR));
	int r;

	if (relocated) {
		r = vcpu->arch.mmu.xlate(vcpu, eaddr, pte, data, iswrite);
	} else {
		pte->eaddr = eaddr;
		pte->raddr = eaddr & KVM_PAM;
		pte->vpage = VSID_REAL | eaddr >> 12;
		pte->may_read = true;
		pte->may_write = true;
		pte->may_execute = true;
		r = 0;

		if ((kvmppc_get_msr(vcpu) & (MSR_IR | MSR_DR)) == MSR_DR &&
		    !data) {
			if ((vcpu->arch.hflags & BOOK3S_HFLAG_SPLIT_HACK) &&
			    ((eaddr & SPLIT_HACK_MASK) == SPLIT_HACK_OFFS))
			pte->raddr &= ~SPLIT_HACK_MASK;
		}
	}

	return r;
}

int kvmppc_load_last_inst(struct kvm_vcpu *vcpu, enum instruction_type type,
					 u32 *inst)
{
	ulong pc = kvmppc_get_pc(vcpu);
	int r;

	if (type == INST_SC)
		pc -= 4;

	r = kvmppc_ld(vcpu, &pc, sizeof(u32), inst, false);
	if (r == EMULATE_DONE)
		return r;
	else
		return EMULATE_AGAIN;
}
EXPORT_SYMBOL_GPL(kvmppc_load_last_inst);

int kvm_arch_vcpu_setup(struct kvm_vcpu *vcpu)
{
	return 0;
}

int kvmppc_subarch_vcpu_init(struct kvm_vcpu *vcpu)
{
	return 0;
}

void kvmppc_subarch_vcpu_uninit(struct kvm_vcpu *vcpu)
{
}

int kvm_arch_vcpu_ioctl_get_sregs(struct kvm_vcpu *vcpu,
				  struct kvm_sregs *sregs)
{
	return vcpu->kvm->arch.kvm_ops->get_sregs(vcpu, sregs);
}

int kvm_arch_vcpu_ioctl_set_sregs(struct kvm_vcpu *vcpu,
				  struct kvm_sregs *sregs)
{
	return vcpu->kvm->arch.kvm_ops->set_sregs(vcpu, sregs);
}

int kvm_arch_vcpu_ioctl_get_regs(struct kvm_vcpu *vcpu, struct kvm_regs *regs)
{
	int i;

	regs->pc = kvmppc_get_pc(vcpu);
	regs->cr = kvmppc_get_cr(vcpu);
	regs->ctr = kvmppc_get_ctr(vcpu);
	regs->lr = kvmppc_get_lr(vcpu);
	regs->xer = kvmppc_get_xer(vcpu);
	regs->msr = kvmppc_get_msr(vcpu);
	regs->srr0 = kvmppc_get_srr0(vcpu);
	regs->srr1 = kvmppc_get_srr1(vcpu);
	regs->pid = vcpu->arch.pid;
	regs->sprg0 = kvmppc_get_sprg0(vcpu);
	regs->sprg1 = kvmppc_get_sprg1(vcpu);
	regs->sprg2 = kvmppc_get_sprg2(vcpu);
	regs->sprg3 = kvmppc_get_sprg3(vcpu);
	regs->sprg4 = kvmppc_get_sprg4(vcpu);
	regs->sprg5 = kvmppc_get_sprg5(vcpu);
	regs->sprg6 = kvmppc_get_sprg6(vcpu);
	regs->sprg7 = kvmppc_get_sprg7(vcpu);

	for (i = 0; i < ARRAY_SIZE(regs->gpr); i++)
		regs->gpr[i] = kvmppc_get_gpr(vcpu, i);

	return 0;
}

int kvm_arch_vcpu_ioctl_set_regs(struct kvm_vcpu *vcpu, struct kvm_regs *regs)
{
	int i;

	kvmppc_set_pc(vcpu, regs->pc);
	kvmppc_set_cr(vcpu, regs->cr);
	kvmppc_set_ctr(vcpu, regs->ctr);
	kvmppc_set_lr(vcpu, regs->lr);
	kvmppc_set_xer(vcpu, regs->xer);
	kvmppc_set_msr(vcpu, regs->msr);
	kvmppc_set_srr0(vcpu, regs->srr0);
	kvmppc_set_srr1(vcpu, regs->srr1);
	kvmppc_set_sprg0(vcpu, regs->sprg0);
	kvmppc_set_sprg1(vcpu, regs->sprg1);
	kvmppc_set_sprg2(vcpu, regs->sprg2);
	kvmppc_set_sprg3(vcpu, regs->sprg3);
	kvmppc_set_sprg4(vcpu, regs->sprg4);
	kvmppc_set_sprg5(vcpu, regs->sprg5);
	kvmppc_set_sprg6(vcpu, regs->sprg6);
	kvmppc_set_sprg7(vcpu, regs->sprg7);

	for (i = 0; i < ARRAY_SIZE(regs->gpr); i++)
		kvmppc_set_gpr(vcpu, i, regs->gpr[i]);

	return 0;
}

int kvm_arch_vcpu_ioctl_get_fpu(struct kvm_vcpu *vcpu, struct kvm_fpu *fpu)
{
	return -ENOTSUPP;
}

int kvm_arch_vcpu_ioctl_set_fpu(struct kvm_vcpu *vcpu, struct kvm_fpu *fpu)
{
	return -ENOTSUPP;
}

int kvmppc_get_one_reg(struct kvm_vcpu *vcpu, u64 id,
			union kvmppc_one_reg *val)
{
	int r = 0;
	long int i;

	r = vcpu->kvm->arch.kvm_ops->get_one_reg(vcpu, id, val);
	if (r == -EINVAL) {
		r = 0;
		switch (id) {
		case KVM_REG_PPC_DAR:
			*val = get_reg_val(id, kvmppc_get_dar(vcpu));
			break;
		case KVM_REG_PPC_DSISR:
			*val = get_reg_val(id, kvmppc_get_dsisr(vcpu));
			break;
		case KVM_REG_PPC_FPR0 ... KVM_REG_PPC_FPR31:
			i = id - KVM_REG_PPC_FPR0;
			*val = get_reg_val(id, VCPU_FPR(vcpu, i));
			break;
		case KVM_REG_PPC_FPSCR:
			*val = get_reg_val(id, vcpu->arch.fp.fpscr);
			break;
#ifdef CONFIG_VSX
		case KVM_REG_PPC_VSR0 ... KVM_REG_PPC_VSR31:
			if (cpu_has_feature(CPU_FTR_VSX)) {
				i = id - KVM_REG_PPC_VSR0;
				val->vsxval[0] = vcpu->arch.fp.fpr[i][0];
				val->vsxval[1] = vcpu->arch.fp.fpr[i][1];
			} else {
				r = -ENXIO;
			}
			break;
#endif /* CONFIG_VSX */
		case KVM_REG_PPC_DEBUG_INST:
			*val = get_reg_val(id, INS_TW);
			break;
#ifdef CONFIG_KVM_XICS
		case KVM_REG_PPC_ICP_STATE:
			if (!vcpu->arch.icp) {
				r = -ENXIO;
				break;
			}
			*val = get_reg_val(id, kvmppc_xics_get_icp(vcpu));
			break;
#endif /* CONFIG_KVM_XICS */
		case KVM_REG_PPC_FSCR:
			*val = get_reg_val(id, vcpu->arch.fscr);
			break;
		case KVM_REG_PPC_TAR:
			*val = get_reg_val(id, vcpu->arch.tar);
			break;
		case KVM_REG_PPC_EBBHR:
			*val = get_reg_val(id, vcpu->arch.ebbhr);
			break;
		case KVM_REG_PPC_EBBRR:
			*val = get_reg_val(id, vcpu->arch.ebbrr);
			break;
		case KVM_REG_PPC_BESCR:
			*val = get_reg_val(id, vcpu->arch.bescr);
			break;
		case KVM_REG_PPC_VTB:
			*val = get_reg_val(id, vcpu->arch.vtb);
			break;
		case KVM_REG_PPC_IC:
			*val = get_reg_val(id, vcpu->arch.ic);
			break;
		default:
			r = -EINVAL;
			break;
		}
	}

	return r;
}

int kvmppc_set_one_reg(struct kvm_vcpu *vcpu, u64 id,
			union kvmppc_one_reg *val)
{
	int r = 0;
	long int i;

	r = vcpu->kvm->arch.kvm_ops->set_one_reg(vcpu, id, val);
	if (r == -EINVAL) {
		r = 0;
		switch (id) {
		case KVM_REG_PPC_DAR:
			kvmppc_set_dar(vcpu, set_reg_val(id, *val));
			break;
		case KVM_REG_PPC_DSISR:
			kvmppc_set_dsisr(vcpu, set_reg_val(id, *val));
			break;
		case KVM_REG_PPC_FPR0 ... KVM_REG_PPC_FPR31:
			i = id - KVM_REG_PPC_FPR0;
			VCPU_FPR(vcpu, i) = set_reg_val(id, *val);
			break;
		case KVM_REG_PPC_FPSCR:
			vcpu->arch.fp.fpscr = set_reg_val(id, *val);
			break;
#ifdef CONFIG_VSX
		case KVM_REG_PPC_VSR0 ... KVM_REG_PPC_VSR31:
			if (cpu_has_feature(CPU_FTR_VSX)) {
				i = id - KVM_REG_PPC_VSR0;
				vcpu->arch.fp.fpr[i][0] = val->vsxval[0];
				vcpu->arch.fp.fpr[i][1] = val->vsxval[1];
			} else {
				r = -ENXIO;
			}
			break;
#endif /* CONFIG_VSX */
#ifdef CONFIG_KVM_XICS
		case KVM_REG_PPC_ICP_STATE:
			if (!vcpu->arch.icp) {
				r = -ENXIO;
				break;
			}
			r = kvmppc_xics_set_icp(vcpu,
						set_reg_val(id, *val));
			break;
#endif /* CONFIG_KVM_XICS */
		case KVM_REG_PPC_FSCR:
			vcpu->arch.fscr = set_reg_val(id, *val);
			break;
		case KVM_REG_PPC_TAR:
			vcpu->arch.tar = set_reg_val(id, *val);
			break;
		case KVM_REG_PPC_EBBHR:
			vcpu->arch.ebbhr = set_reg_val(id, *val);
			break;
		case KVM_REG_PPC_EBBRR:
			vcpu->arch.ebbrr = set_reg_val(id, *val);
			break;
		case KVM_REG_PPC_BESCR:
			vcpu->arch.bescr = set_reg_val(id, *val);
			break;
		case KVM_REG_PPC_VTB:
			vcpu->arch.vtb = set_reg_val(id, *val);
			break;
		case KVM_REG_PPC_IC:
			vcpu->arch.ic = set_reg_val(id, *val);
			break;
		default:
			r = -EINVAL;
			break;
		}
	}

	return r;
}

void kvmppc_core_vcpu_load(struct kvm_vcpu *vcpu, int cpu)
{
	vcpu->kvm->arch.kvm_ops->vcpu_load(vcpu, cpu);
}

void kvmppc_core_vcpu_put(struct kvm_vcpu *vcpu)
{
	vcpu->kvm->arch.kvm_ops->vcpu_put(vcpu);
}

void kvmppc_set_msr(struct kvm_vcpu *vcpu, u64 msr)
{
	vcpu->kvm->arch.kvm_ops->set_msr(vcpu, msr);
}
EXPORT_SYMBOL_GPL(kvmppc_set_msr);

int kvmppc_vcpu_run(struct kvm_run *kvm_run, struct kvm_vcpu *vcpu)
{
	return vcpu->kvm->arch.kvm_ops->vcpu_run(kvm_run, vcpu);
}

int kvm_arch_vcpu_ioctl_translate(struct kvm_vcpu *vcpu,
                                  struct kvm_translation *tr)
{
	return 0;
}

int kvm_arch_vcpu_ioctl_set_guest_debug(struct kvm_vcpu *vcpu,
					struct kvm_guest_debug *dbg)
{
	vcpu->guest_debug = dbg->control;
	return 0;
}

void kvmppc_decrementer_func(struct kvm_vcpu *vcpu)
{
	kvmppc_core_queue_dec(vcpu);
	kvm_vcpu_kick(vcpu);
}

struct kvm_vcpu *kvmppc_core_vcpu_create(struct kvm *kvm, unsigned int id)
{
	struct kvm_vcpu *vcpu;

	vcpu = kvm->arch.kvm_ops->vcpu_create(kvm, id);

#ifdef CONFIG_PPC64
	if (IS_ERR_OR_NULL(vcpu))
		return vcpu;
#endif

	return vcpu;
}

void kvmppc_core_vcpu_free(struct kvm_vcpu *vcpu)
{
	vcpu->kvm->arch.kvm_ops->vcpu_free(vcpu);
}

int kvmppc_core_check_requests(struct kvm_vcpu *vcpu)
{
	return vcpu->kvm->arch.kvm_ops->check_requests(vcpu);
}

int kvm_vm_ioctl_get_dirty_log(struct kvm *kvm, struct kvm_dirty_log *log)
{
	return kvm->arch.kvm_ops->get_dirty_log(kvm, log);
}

void kvmppc_core_free_memslot(struct kvm *kvm, struct kvm_memory_slot *free,
			      struct kvm_memory_slot *dont)
{
	kvm->arch.kvm_ops->free_memslot(free, dont);
}

int kvmppc_core_create_memslot(struct kvm *kvm, struct kvm_memory_slot *slot,
			       unsigned long npages)
{
	return kvm->arch.kvm_ops->create_memslot(slot, npages);
}

void kvmppc_core_flush_memslot(struct kvm *kvm, struct kvm_memory_slot *memslot)
{
	kvm->arch.kvm_ops->flush_memslot(kvm, memslot);
}

int kvmppc_core_prepare_memory_region(struct kvm *kvm,
				struct kvm_memory_slot *memslot,
				const struct kvm_userspace_memory_region *mem)
{
	return kvm->arch.kvm_ops->prepare_memory_region(kvm, memslot, mem);
}

void kvmppc_core_commit_memory_region(struct kvm *kvm,
				const struct kvm_userspace_memory_region *mem,
				const struct kvm_memory_slot *old,
				const struct kvm_memory_slot *new)
{
	kvm->arch.kvm_ops->commit_memory_region(kvm, mem, old, new);
}

int kvm_unmap_hva(struct kvm *kvm, unsigned long hva)
{
	return kvm->arch.kvm_ops->unmap_hva(kvm, hva);
}
EXPORT_SYMBOL_GPL(kvm_unmap_hva);

int kvm_unmap_hva_range(struct kvm *kvm, unsigned long start, unsigned long end)
{
	return kvm->arch.kvm_ops->unmap_hva_range(kvm, start, end);
}

int kvm_age_hva(struct kvm *kvm, unsigned long start, unsigned long end)
{
	return kvm->arch.kvm_ops->age_hva(kvm, start, end);
}

int kvm_test_age_hva(struct kvm *kvm, unsigned long hva)
{
	return kvm->arch.kvm_ops->test_age_hva(kvm, hva);
}

void kvm_set_spte_hva(struct kvm *kvm, unsigned long hva, pte_t pte)
{
	kvm->arch.kvm_ops->set_spte_hva(kvm, hva, pte);
}

void kvmppc_mmu_destroy(struct kvm_vcpu *vcpu)
{
	vcpu->kvm->arch.kvm_ops->mmu_destroy(vcpu);
}

int kvmppc_core_init_vm(struct kvm *kvm)
{

#ifdef CONFIG_PPC64
	INIT_LIST_HEAD_RCU(&kvm->arch.spapr_tce_tables);
	INIT_LIST_HEAD(&kvm->arch.rtas_tokens);
#endif

	return kvm->arch.kvm_ops->init_vm(kvm);
}

void kvmppc_core_destroy_vm(struct kvm *kvm)
{
	kvm->arch.kvm_ops->destroy_vm(kvm);

#ifdef CONFIG_PPC64
	kvmppc_rtas_tokens_free(kvm);
	WARN_ON(!list_empty(&kvm->arch.spapr_tce_tables));
#endif
}

int kvmppc_h_logical_ci_load(struct kvm_vcpu *vcpu)
{
	unsigned long size = kvmppc_get_gpr(vcpu, 4);
	unsigned long addr = kvmppc_get_gpr(vcpu, 5);
	u64 buf;
	int srcu_idx;
	int ret;

	if (!is_power_of_2(size) || (size > sizeof(buf)))
		return H_TOO_HARD;

	srcu_idx = srcu_read_lock(&vcpu->kvm->srcu);
<<<<<<< HEAD
	ret = kvm_io_bus_read(vcpu->kvm, KVM_MMIO_BUS, addr, size, &buf);
=======
	ret = kvm_io_bus_read(vcpu, KVM_MMIO_BUS, addr, size, &buf);
>>>>>>> afd2ff9b
	srcu_read_unlock(&vcpu->kvm->srcu, srcu_idx);
	if (ret != 0)
		return H_TOO_HARD;

	switch (size) {
	case 1:
		kvmppc_set_gpr(vcpu, 4, *(u8 *)&buf);
		break;

	case 2:
		kvmppc_set_gpr(vcpu, 4, be16_to_cpu(*(__be16 *)&buf));
		break;

	case 4:
		kvmppc_set_gpr(vcpu, 4, be32_to_cpu(*(__be32 *)&buf));
		break;

	case 8:
		kvmppc_set_gpr(vcpu, 4, be64_to_cpu(*(__be64 *)&buf));
		break;

	default:
		BUG();
	}

	return H_SUCCESS;
}
EXPORT_SYMBOL_GPL(kvmppc_h_logical_ci_load);

int kvmppc_h_logical_ci_store(struct kvm_vcpu *vcpu)
{
	unsigned long size = kvmppc_get_gpr(vcpu, 4);
	unsigned long addr = kvmppc_get_gpr(vcpu, 5);
	unsigned long val = kvmppc_get_gpr(vcpu, 6);
	u64 buf;
	int srcu_idx;
	int ret;

	switch (size) {
	case 1:
		*(u8 *)&buf = val;
		break;

	case 2:
		*(__be16 *)&buf = cpu_to_be16(val);
		break;

	case 4:
		*(__be32 *)&buf = cpu_to_be32(val);
		break;

	case 8:
		*(__be64 *)&buf = cpu_to_be64(val);
		break;

	default:
		return H_TOO_HARD;
	}

	srcu_idx = srcu_read_lock(&vcpu->kvm->srcu);
<<<<<<< HEAD
	ret = kvm_io_bus_write(vcpu->kvm, KVM_MMIO_BUS, addr, size, &buf);
=======
	ret = kvm_io_bus_write(vcpu, KVM_MMIO_BUS, addr, size, &buf);
>>>>>>> afd2ff9b
	srcu_read_unlock(&vcpu->kvm->srcu, srcu_idx);
	if (ret != 0)
		return H_TOO_HARD;

	return H_SUCCESS;
}
EXPORT_SYMBOL_GPL(kvmppc_h_logical_ci_store);

int kvmppc_core_check_processor_compat(void)
{
	/*
	 * We always return 0 for book3s. We check
	 * for compatibility while loading the HV
	 * or PR module
	 */
	return 0;
}

int kvmppc_book3s_hcall_implemented(struct kvm *kvm, unsigned long hcall)
{
	return kvm->arch.kvm_ops->hcall_implemented(hcall);
}

/*
 * irq_bypass_add_producer and irq_bypass_del_producer are only
 * useful if the architecture supports PCI passthrough.
 * irq_bypass_stop and irq_bypass_start are not needed and so
 * kvm_ops are not defined for them.
 */
int kvm_arch_irq_bypass_add_producer(struct irq_bypass_consumer *cons,
				     struct irq_bypass_producer *prod)
{
	struct kvm_kernel_irqfd *irqfd =
		container_of(cons, struct kvm_kernel_irqfd, consumer);
	struct kvm *kvm = irqfd->kvm;

	if (kvm->arch.kvm_ops->irq_bypass_add_producer)
		return kvm->arch.kvm_ops->irq_bypass_add_producer(cons, prod);

	return 0;
}

void kvm_arch_irq_bypass_del_producer(struct irq_bypass_consumer *cons,
				      struct irq_bypass_producer *prod)
{
	struct kvm_kernel_irqfd *irqfd =
		container_of(cons, struct kvm_kernel_irqfd, consumer);
	struct kvm *kvm = irqfd->kvm;

	if (kvm->arch.kvm_ops->irq_bypass_del_producer)
		kvm->arch.kvm_ops->irq_bypass_del_producer(cons, prod);
}

void kvm_arch_irq_bypass_stop(struct irq_bypass_consumer *cons)
{
}
void kvm_arch_irq_bypass_start(struct irq_bypass_consumer *cons)
{
}

int kvmppc_map_passthru_irq(struct kvm *kvm, int irq)
{
	int r = 0;

	if (kvm->arch.kvm_ops->map_passthru_irq)
		r = kvm->arch.kvm_ops->map_passthru_irq(kvm, irq);

	return r;
}

static int kvmppc_book3s_init(void)
{
	int r;

	r = kvm_init(NULL, sizeof(struct kvm_vcpu), 0, THIS_MODULE);
	if (r)
		return r;
#ifdef CONFIG_KVM_BOOK3S_32_HANDLER
	r = kvmppc_book3s_init_pr();
#endif
	return r;

}

static void kvmppc_book3s_exit(void)
{
#ifdef CONFIG_KVM_BOOK3S_32_HANDLER
	kvmppc_book3s_exit_pr();
#endif
	kvm_exit();
}

module_init(kvmppc_book3s_init);
module_exit(kvmppc_book3s_exit);

/* On 32bit this is our one and only kernel module */
#ifdef CONFIG_KVM_BOOK3S_32_HANDLER
MODULE_ALIAS_MISCDEV(KVM_MINOR);
MODULE_ALIAS("devname:kvm");
#endif<|MERGE_RESOLUTION|>--- conflicted
+++ resolved
@@ -846,11 +846,7 @@
 		return H_TOO_HARD;
 
 	srcu_idx = srcu_read_lock(&vcpu->kvm->srcu);
-<<<<<<< HEAD
-	ret = kvm_io_bus_read(vcpu->kvm, KVM_MMIO_BUS, addr, size, &buf);
-=======
 	ret = kvm_io_bus_read(vcpu, KVM_MMIO_BUS, addr, size, &buf);
->>>>>>> afd2ff9b
 	srcu_read_unlock(&vcpu->kvm->srcu, srcu_idx);
 	if (ret != 0)
 		return H_TOO_HARD;
@@ -911,11 +907,7 @@
 	}
 
 	srcu_idx = srcu_read_lock(&vcpu->kvm->srcu);
-<<<<<<< HEAD
-	ret = kvm_io_bus_write(vcpu->kvm, KVM_MMIO_BUS, addr, size, &buf);
-=======
 	ret = kvm_io_bus_write(vcpu, KVM_MMIO_BUS, addr, size, &buf);
->>>>>>> afd2ff9b
 	srcu_read_unlock(&vcpu->kvm->srcu, srcu_idx);
 	if (ret != 0)
 		return H_TOO_HARD;
