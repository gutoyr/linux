/*
 * Copyright (C) 2010 SUSE Linux Products GmbH. All rights reserved.
 *
 * Authors:
 *     Alexander Graf <agraf@suse.de>
 *
 * This program is free software; you can redistribute it and/or modify
 * it under the terms of the GNU General Public License, version 2, as
 * published by the Free Software Foundation.
 *
 * This program is distributed in the hope that it will be useful,
 * but WITHOUT ANY WARRANTY; without even the implied warranty of
 * MERCHANTABILITY or FITNESS FOR A PARTICULAR PURPOSE.  See the
 * GNU General Public License for more details.
 *
 * You should have received a copy of the GNU General Public License
 * along with this program; if not, write to the Free Software
 * Foundation, 51 Franklin Street, Fifth Floor, Boston, MA  02110-1301, USA.
 */

#include <linux/kvm_host.h>

#include <asm/kvm_ppc.h>
#include <asm/kvm_book3s.h>
#include <asm/mmu-hash32.h>
#include <asm/machdep.h>
#include <asm/mmu_context.h>
#include <asm/hw_irq.h>

/* #define DEBUG_MMU */
/* #define DEBUG_SR */

#ifdef DEBUG_MMU
#define dprintk_mmu(a, ...) printk(KERN_INFO a, __VA_ARGS__)
#else
#define dprintk_mmu(a, ...) do { } while(0)
#endif

#ifdef DEBUG_SR
#define dprintk_sr(a, ...) printk(KERN_INFO a, __VA_ARGS__)
#else
#define dprintk_sr(a, ...) do { } while(0)
#endif

#if PAGE_SHIFT != 12
#error Unknown page size
#endif

#ifdef CONFIG_SMP
#error XXX need to grab mmu_hash_lock
#endif

#ifdef CONFIG_PTE_64BIT
#error Only 32 bit pages are supported for now
#endif

static ulong htab;
static u32 htabmask;

void kvmppc_mmu_invalidate_pte(struct kvm_vcpu *vcpu, struct hpte_cache *pte)
{
	volatile u32 *pteg;

	/* Remove from host HTAB */
	pteg = (u32*)pte->slot;
	pteg[0] = 0;

	/* And make sure it's gone from the TLB too */
	asm volatile ("sync");
	asm volatile ("tlbie %0" : : "r" (pte->pte.eaddr) : "memory");
	asm volatile ("sync");
	asm volatile ("tlbsync");
}

/* We keep 512 gvsid->hvsid entries, mapping the guest ones to the array using
 * a hash, so we don't waste cycles on looping */
static u16 kvmppc_sid_hash(struct kvm_vcpu *vcpu, u64 gvsid)
{
	return (u16)(((gvsid >> (SID_MAP_BITS * 7)) & SID_MAP_MASK) ^
		     ((gvsid >> (SID_MAP_BITS * 6)) & SID_MAP_MASK) ^
		     ((gvsid >> (SID_MAP_BITS * 5)) & SID_MAP_MASK) ^
		     ((gvsid >> (SID_MAP_BITS * 4)) & SID_MAP_MASK) ^
		     ((gvsid >> (SID_MAP_BITS * 3)) & SID_MAP_MASK) ^
		     ((gvsid >> (SID_MAP_BITS * 2)) & SID_MAP_MASK) ^
		     ((gvsid >> (SID_MAP_BITS * 1)) & SID_MAP_MASK) ^
		     ((gvsid >> (SID_MAP_BITS * 0)) & SID_MAP_MASK));
}


static struct kvmppc_sid_map *find_sid_vsid(struct kvm_vcpu *vcpu, u64 gvsid)
{
	struct kvmppc_sid_map *map;
	u16 sid_map_mask;

	if (kvmppc_get_msr(vcpu) & MSR_PR)
		gvsid |= VSID_PR;

	sid_map_mask = kvmppc_sid_hash(vcpu, gvsid);
	map = &to_book3s(vcpu)->sid_map[sid_map_mask];
	if (map->guest_vsid == gvsid) {
		dprintk_sr("SR: Searching 0x%llx -> 0x%llx\n",
			    gvsid, map->host_vsid);
		return map;
	}

	map = &to_book3s(vcpu)->sid_map[SID_MAP_MASK - sid_map_mask];
	if (map->guest_vsid == gvsid) {
		dprintk_sr("SR: Searching 0x%llx -> 0x%llx\n",
			    gvsid, map->host_vsid);
		return map;
	}

	dprintk_sr("SR: Searching 0x%llx -> not found\n", gvsid);
	return NULL;
}

static u32 *kvmppc_mmu_get_pteg(struct kvm_vcpu *vcpu, u32 vsid, u32 eaddr,
				bool primary)
{
	u32 page, hash;
	ulong pteg = htab;

	page = (eaddr & ~ESID_MASK) >> 12;

	hash = ((vsid ^ page) << 6);
	if (!primary)
		hash = ~hash;

	hash &= htabmask;

	pteg |= hash;

	dprintk_mmu("htab: %lx | hash: %x | htabmask: %x | pteg: %lx\n",
		htab, hash, htabmask, pteg);

	return (u32*)pteg;
}

extern char etext[];

int kvmppc_mmu_map_page(struct kvm_vcpu *vcpu, struct kvmppc_pte *orig_pte,
			bool iswrite)
{
	pfn_t hpaddr;
	u64 vpn;
	u64 vsid;
	struct kvmppc_sid_map *map;
	volatile u32 *pteg;
	u32 eaddr = orig_pte->eaddr;
	u32 pteg0, pteg1;
	register int rr = 0;
	bool primary = false;
	bool evict = false;
	struct hpte_cache *pte;
	int r = 0;
	bool writable;

	/* Get host physical address for gpa */
<<<<<<< HEAD
	hpaddr = kvmppc_gfn_to_pfn(vcpu, orig_pte->raddr >> PAGE_SHIFT,
				   iswrite, &writable);
=======
	hpaddr = kvmppc_gpa_to_pfn(vcpu, orig_pte->raddr, iswrite, &writable);
>>>>>>> fc14f9c1
	if (is_error_noslot_pfn(hpaddr)) {
		printk(KERN_INFO "Couldn't get guest page for gpa %lx!\n",
				 orig_pte->raddr);
		r = -EINVAL;
		goto out;
	}
	hpaddr <<= PAGE_SHIFT;

	/* and write the mapping ea -> hpa into the pt */
	vcpu->arch.mmu.esid_to_vsid(vcpu, orig_pte->eaddr >> SID_SHIFT, &vsid);
	map = find_sid_vsid(vcpu, vsid);
	if (!map) {
		kvmppc_mmu_map_segment(vcpu, eaddr);
		map = find_sid_vsid(vcpu, vsid);
	}
	BUG_ON(!map);

	vsid = map->host_vsid;
	vpn = (vsid << (SID_SHIFT - VPN_SHIFT)) |
		((eaddr & ~ESID_MASK) >> VPN_SHIFT);
next_pteg:
	if (rr == 16) {
		primary = !primary;
		evict = true;
		rr = 0;
	}

	pteg = kvmppc_mmu_get_pteg(vcpu, vsid, eaddr, primary);

	/* not evicting yet */
	if (!evict && (pteg[rr] & PTE_V)) {
		rr += 2;
		goto next_pteg;
	}

	dprintk_mmu("KVM: old PTEG: %p (%d)\n", pteg, rr);
	dprintk_mmu("KVM:   %08x - %08x\n", pteg[0], pteg[1]);
	dprintk_mmu("KVM:   %08x - %08x\n", pteg[2], pteg[3]);
	dprintk_mmu("KVM:   %08x - %08x\n", pteg[4], pteg[5]);
	dprintk_mmu("KVM:   %08x - %08x\n", pteg[6], pteg[7]);
	dprintk_mmu("KVM:   %08x - %08x\n", pteg[8], pteg[9]);
	dprintk_mmu("KVM:   %08x - %08x\n", pteg[10], pteg[11]);
	dprintk_mmu("KVM:   %08x - %08x\n", pteg[12], pteg[13]);
	dprintk_mmu("KVM:   %08x - %08x\n", pteg[14], pteg[15]);

	pteg0 = ((eaddr & 0x0fffffff) >> 22) | (vsid << 7) | PTE_V |
		(primary ? 0 : PTE_SEC);
	pteg1 = hpaddr | PTE_M | PTE_R | PTE_C;

	if (orig_pte->may_write && writable) {
		pteg1 |= PP_RWRW;
		mark_page_dirty(vcpu->kvm, orig_pte->raddr >> PAGE_SHIFT);
	} else {
		pteg1 |= PP_RWRX;
	}

	if (orig_pte->may_execute)
		kvmppc_mmu_flush_icache(hpaddr >> PAGE_SHIFT);

	local_irq_disable();

	if (pteg[rr]) {
		pteg[rr] = 0;
		asm volatile ("sync");
	}
	pteg[rr + 1] = pteg1;
	pteg[rr] = pteg0;
	asm volatile ("sync");

	local_irq_enable();

	dprintk_mmu("KVM: new PTEG: %p\n", pteg);
	dprintk_mmu("KVM:   %08x - %08x\n", pteg[0], pteg[1]);
	dprintk_mmu("KVM:   %08x - %08x\n", pteg[2], pteg[3]);
	dprintk_mmu("KVM:   %08x - %08x\n", pteg[4], pteg[5]);
	dprintk_mmu("KVM:   %08x - %08x\n", pteg[6], pteg[7]);
	dprintk_mmu("KVM:   %08x - %08x\n", pteg[8], pteg[9]);
	dprintk_mmu("KVM:   %08x - %08x\n", pteg[10], pteg[11]);
	dprintk_mmu("KVM:   %08x - %08x\n", pteg[12], pteg[13]);
	dprintk_mmu("KVM:   %08x - %08x\n", pteg[14], pteg[15]);


	/* Now tell our Shadow PTE code about the new page */

	pte = kvmppc_mmu_hpte_cache_next(vcpu);
	if (!pte) {
		kvm_release_pfn_clean(hpaddr >> PAGE_SHIFT);
		r = -EAGAIN;
		goto out;
	}

	dprintk_mmu("KVM: %c%c Map 0x%llx: [%lx] 0x%llx (0x%llx) -> %lx\n",
		    orig_pte->may_write ? 'w' : '-',
		    orig_pte->may_execute ? 'x' : '-',
		    orig_pte->eaddr, (ulong)pteg, vpn,
		    orig_pte->vpage, hpaddr);

	pte->slot = (ulong)&pteg[rr];
	pte->host_vpn = vpn;
	pte->pte = *orig_pte;
	pte->pfn = hpaddr >> PAGE_SHIFT;

	kvmppc_mmu_hpte_cache_map(vcpu, pte);

	kvm_release_pfn_clean(hpaddr >> PAGE_SHIFT);
out:
	return r;
}

void kvmppc_mmu_unmap_page(struct kvm_vcpu *vcpu, struct kvmppc_pte *pte)
{
	kvmppc_mmu_pte_vflush(vcpu, pte->vpage, 0xfffffffffULL);
}

static struct kvmppc_sid_map *create_sid_map(struct kvm_vcpu *vcpu, u64 gvsid)
{
	struct kvmppc_sid_map *map;
	struct kvmppc_vcpu_book3s *vcpu_book3s = to_book3s(vcpu);
	u16 sid_map_mask;
	static int backwards_map = 0;

	if (kvmppc_get_msr(vcpu) & MSR_PR)
		gvsid |= VSID_PR;

	/* We might get collisions that trap in preceding order, so let's
	   map them differently */

	sid_map_mask = kvmppc_sid_hash(vcpu, gvsid);
	if (backwards_map)
		sid_map_mask = SID_MAP_MASK - sid_map_mask;

	map = &to_book3s(vcpu)->sid_map[sid_map_mask];

	/* Make sure we're taking the other map next time */
	backwards_map = !backwards_map;

	/* Uh-oh ... out of mappings. Let's flush! */
	if (vcpu_book3s->vsid_next >= VSID_POOL_SIZE) {
		vcpu_book3s->vsid_next = 0;
		memset(vcpu_book3s->sid_map, 0,
		       sizeof(struct kvmppc_sid_map) * SID_MAP_NUM);
		kvmppc_mmu_pte_flush(vcpu, 0, 0);
		kvmppc_mmu_flush_segments(vcpu);
	}
	map->host_vsid = vcpu_book3s->vsid_pool[vcpu_book3s->vsid_next];
	vcpu_book3s->vsid_next++;

	map->guest_vsid = gvsid;
	map->valid = true;

	return map;
}

int kvmppc_mmu_map_segment(struct kvm_vcpu *vcpu, ulong eaddr)
{
	u32 esid = eaddr >> SID_SHIFT;
	u64 gvsid;
	u32 sr;
	struct kvmppc_sid_map *map;
	struct kvmppc_book3s_shadow_vcpu *svcpu = svcpu_get(vcpu);
	int r = 0;

	if (vcpu->arch.mmu.esid_to_vsid(vcpu, esid, &gvsid)) {
		/* Invalidate an entry */
		svcpu->sr[esid] = SR_INVALID;
		r = -ENOENT;
		goto out;
	}

	map = find_sid_vsid(vcpu, gvsid);
	if (!map)
		map = create_sid_map(vcpu, gvsid);

	map->guest_esid = esid;
	sr = map->host_vsid | SR_KP;
	svcpu->sr[esid] = sr;

	dprintk_sr("MMU: mtsr %d, 0x%x\n", esid, sr);

out:
	svcpu_put(svcpu);
	return r;
}

void kvmppc_mmu_flush_segments(struct kvm_vcpu *vcpu)
{
	int i;
	struct kvmppc_book3s_shadow_vcpu *svcpu = svcpu_get(vcpu);

	dprintk_sr("MMU: flushing all segments (%d)\n", ARRAY_SIZE(svcpu->sr));
	for (i = 0; i < ARRAY_SIZE(svcpu->sr); i++)
		svcpu->sr[i] = SR_INVALID;

	svcpu_put(svcpu);
}

void kvmppc_mmu_destroy_pr(struct kvm_vcpu *vcpu)
{
	int i;

	kvmppc_mmu_hpte_destroy(vcpu);
	preempt_disable();
	for (i = 0; i < SID_CONTEXTS; i++)
		__destroy_context(to_book3s(vcpu)->context_id[i]);
	preempt_enable();
}

/* From mm/mmu_context_hash32.c */
#define CTX_TO_VSID(c, id)	((((c) * (897 * 16)) + (id * 0x111)) & 0xffffff)

int kvmppc_mmu_init(struct kvm_vcpu *vcpu)
{
	struct kvmppc_vcpu_book3s *vcpu3s = to_book3s(vcpu);
	int err;
	ulong sdr1;
	int i;
	int j;

	for (i = 0; i < SID_CONTEXTS; i++) {
		err = __init_new_context();
		if (err < 0)
			goto init_fail;
		vcpu3s->context_id[i] = err;

		/* Remember context id for this combination */
		for (j = 0; j < 16; j++)
			vcpu3s->vsid_pool[(i * 16) + j] = CTX_TO_VSID(err, j);
	}

	vcpu3s->vsid_next = 0;

	/* Remember where the HTAB is */
	asm ( "mfsdr1 %0" : "=r"(sdr1) );
	htabmask = ((sdr1 & 0x1FF) << 16) | 0xFFC0;
	htab = (ulong)__va(sdr1 & 0xffff0000);

	kvmppc_mmu_hpte_init(vcpu);

	return 0;

init_fail:
	for (j = 0; j < i; j++) {
		if (!vcpu3s->context_id[j])
			continue;

		__destroy_context(to_book3s(vcpu)->context_id[j]);
	}

	return -1;
}<|MERGE_RESOLUTION|>--- conflicted
+++ resolved
@@ -156,12 +156,7 @@
 	bool writable;
 
 	/* Get host physical address for gpa */
-<<<<<<< HEAD
-	hpaddr = kvmppc_gfn_to_pfn(vcpu, orig_pte->raddr >> PAGE_SHIFT,
-				   iswrite, &writable);
-=======
 	hpaddr = kvmppc_gpa_to_pfn(vcpu, orig_pte->raddr, iswrite, &writable);
->>>>>>> fc14f9c1
 	if (is_error_noslot_pfn(hpaddr)) {
 		printk(KERN_INFO "Couldn't get guest page for gpa %lx!\n",
 				 orig_pte->raddr);
