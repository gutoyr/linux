/*
 * This program is free software; you can redistribute it and/or modify
 * it under the terms of the GNU General Public License, version 2, as
 * published by the Free Software Foundation.
 *
 * Copyright 2012 Paul Mackerras, IBM Corp. <paulus@au1.ibm.com>
 */

#include <linux/types.h>
#include <linux/string.h>
#include <linux/kvm.h>
#include <linux/kvm_host.h>
#include <linux/kernel.h>
#include <asm/opal.h>
#include <asm/mce.h>
#include <asm/machdep.h>
#include <asm/cputhreads.h>
#include <asm/hmi.h>

/* SRR1 bits for machine check on POWER7 */
#define SRR1_MC_LDSTERR		(1ul << (63-42))
#define SRR1_MC_IFETCH_SH	(63-45)
#define SRR1_MC_IFETCH_MASK	0x7
#define SRR1_MC_IFETCH_SLBPAR		2	/* SLB parity error */
#define SRR1_MC_IFETCH_SLBMULTI		3	/* SLB multi-hit */
#define SRR1_MC_IFETCH_SLBPARMULTI	4	/* SLB parity + multi-hit */
#define SRR1_MC_IFETCH_TLBMULTI		5	/* I-TLB multi-hit */

/* DSISR bits for machine check on POWER7 */
#define DSISR_MC_DERAT_MULTI	0x800		/* D-ERAT multi-hit */
#define DSISR_MC_TLB_MULTI	0x400		/* D-TLB multi-hit */
#define DSISR_MC_SLB_PARITY	0x100		/* SLB parity error */
#define DSISR_MC_SLB_MULTI	0x080		/* SLB multi-hit */
#define DSISR_MC_SLB_PARMULTI	0x040		/* SLB parity + multi-hit */

/* POWER7 SLB flush and reload */
static void reload_slb(struct kvm_vcpu *vcpu)
{
	struct slb_shadow *slb;
	unsigned long i, n;

	/* First clear out SLB */
	asm volatile("slbmte %0,%0; slbia" : : "r" (0));

	/* Do they have an SLB shadow buffer registered? */
	slb = vcpu->arch.slb_shadow.pinned_addr;
	if (!slb)
		return;

	/* Sanity check */
	n = min_t(u32, be32_to_cpu(slb->persistent), SLB_MIN_SIZE);
	if ((void *) &slb->save_area[n] > vcpu->arch.slb_shadow.pinned_end)
		return;

	/* Load up the SLB from that */
	for (i = 0; i < n; ++i) {
		unsigned long rb = be64_to_cpu(slb->save_area[i].esid);
		unsigned long rs = be64_to_cpu(slb->save_area[i].vsid);

		rb = (rb & ~0xFFFul) | i;	/* insert entry number */
		asm volatile("slbmte %0,%1" : : "r" (rs), "r" (rb));
	}
}

/*
 * On POWER7, see if we can handle a machine check that occurred inside
 * the guest in real mode, without switching to the host partition.
 *
 * Returns: 0 => exit guest, 1 => deliver machine check to guest
 */
static long kvmppc_realmode_mc_power7(struct kvm_vcpu *vcpu)
{
	unsigned long srr1 = vcpu->arch.shregs.msr;
	struct machine_check_event mce_evt;
	long handled = 1;

	if (srr1 & SRR1_MC_LDSTERR) {
		/* error on load/store */
		unsigned long dsisr = vcpu->arch.shregs.dsisr;

		if (dsisr & (DSISR_MC_SLB_PARMULTI | DSISR_MC_SLB_MULTI |
			     DSISR_MC_SLB_PARITY | DSISR_MC_DERAT_MULTI)) {
			/* flush and reload SLB; flushes D-ERAT too */
			reload_slb(vcpu);
			dsisr &= ~(DSISR_MC_SLB_PARMULTI | DSISR_MC_SLB_MULTI |
				   DSISR_MC_SLB_PARITY | DSISR_MC_DERAT_MULTI);
		}
		if (dsisr & DSISR_MC_TLB_MULTI) {
			if (cur_cpu_spec && cur_cpu_spec->flush_tlb)
<<<<<<< HEAD
				cur_cpu_spec->flush_tlb(FLUSH_TLB_LPID);
=======
				cur_cpu_spec->flush_tlb(TLB_INVAL_SCOPE_LPID);
>>>>>>> afd2ff9b
			dsisr &= ~DSISR_MC_TLB_MULTI;
		}
		/* Any other errors we don't understand? */
		if (dsisr & 0xffffffffUL)
			handled = 0;
	}

	switch ((srr1 >> SRR1_MC_IFETCH_SH) & SRR1_MC_IFETCH_MASK) {
	case 0:
		break;
	case SRR1_MC_IFETCH_SLBPAR:
	case SRR1_MC_IFETCH_SLBMULTI:
	case SRR1_MC_IFETCH_SLBPARMULTI:
		reload_slb(vcpu);
		break;
	case SRR1_MC_IFETCH_TLBMULTI:
		if (cur_cpu_spec && cur_cpu_spec->flush_tlb)
<<<<<<< HEAD
			cur_cpu_spec->flush_tlb(FLUSH_TLB_LPID);
=======
			cur_cpu_spec->flush_tlb(TLB_INVAL_SCOPE_LPID);
>>>>>>> afd2ff9b
		break;
	default:
		handled = 0;
	}

	/*
	 * See if we have already handled the condition in the linux host.
	 * We assume that if the condition is recovered then linux host
	 * will have generated an error log event that we will pick
	 * up and log later.
	 * Don't release mce event now. We will queue up the event so that
	 * we can log the MCE event info on host console.
	 */
	if (!get_mce_event(&mce_evt, MCE_EVENT_DONTRELEASE))
		goto out;

	if (mce_evt.version == MCE_V1 &&
	    (mce_evt.severity == MCE_SEV_NO_ERROR ||
	     mce_evt.disposition == MCE_DISPOSITION_RECOVERED))
		handled = 1;

out:
	/*
	 * We are now going enter guest either through machine check
	 * interrupt (for unhandled errors) or will continue from
	 * current HSRR0 (for handled errors) in guest. Hence
	 * queue up the event so that we can log it from host console later.
	 */
	machine_check_queue_event();

	return handled;
}

long kvmppc_realmode_machine_check(struct kvm_vcpu *vcpu)
{
	return kvmppc_realmode_mc_power7(vcpu);
<<<<<<< HEAD
}

/* Check if dynamic split is in force and return subcore size accordingly. */
static inline int kvmppc_cur_subcore_size(void)
{
	if (local_paca->kvm_hstate.kvm_split_mode)
		return local_paca->kvm_hstate.kvm_split_mode->subcore_size;

	return threads_per_subcore;
}

void kvmppc_subcore_enter_guest(void)
{
	int thread_id, subcore_id;

	thread_id = cpu_thread_in_core(local_paca->paca_index);
	subcore_id = thread_id / kvmppc_cur_subcore_size();

	set_bit(subcore_id, local_paca->sibling_subcore_state);
}

void kvmppc_subcore_exit_guest(void)
{
	int thread_id, subcore_id;

	thread_id = cpu_thread_in_core(local_paca->paca_index);
	subcore_id = thread_id / kvmppc_cur_subcore_size();

	clear_bit(subcore_id, local_paca->sibling_subcore_state);
}

static bool kvmppc_tb_resync_required(void)
{
	if (test_and_set_bit(CORE_TB_RESYNC_REQ_BIT,
				local_paca->sibling_subcore_state))
		return false;

	return true;
}

static void kvmppc_tb_resync_done(void)
{
	clear_bit(CORE_TB_RESYNC_REQ_BIT, local_paca->sibling_subcore_state);
}

/*
 * kvmppc_realmode_hmi_handler() is called only by primary thread during
 * guest exit path.
 *
 * There are multiple reasons why HMI could occur, one of them is
 * Timebase (TB) error. If this HMI is due to TB error, then TB would
 * have been in stopped state. The opal hmi handler Will fix it and
 * restore the TB value with host timebase value. For HMI caused due
 * to non-TB errors, opal hmi handler will not touch/restore TB register
 * and hence there won't be any change in TB value.
 *
 * Since we are not sure about the cause of this HMI, we can't be sure
 * about the content of TB register whether it holds guest or host timebase
 * value. Hence the idea is to resync the TB on every HMI, so that we
 * know about the exact state of the TB value. Resync TB call will
 * restore TB to host timebase.
 *
 * Things to consider:
 * - On TB error, HMI interrupt is reported on all the threads of the core
 *   that has encountered TB error irrespective of split-core mode.
 * - The very first thread on the core that get chance to fix TB error
 *   would rsync the TB with local chipTOD value.
 * - The resync TB is a core level action i.e. it will sync all the TBs
 *   in that core independent of split-core mode. This means if we trigger
 *   TB sync from a thread from one subcore, it would affect TB values of
 *   sibling subcores of the same core.
 *
 * All threads need to co-ordinate before making opal hmi handler.
 * All threads will use unsigned long subcore state bitmap (shared by all
 * threads in the core) in paca which holds information about whether
 * sibling subcores are in Guest mode or host mode. Bits 0-3 will be used
 * as subcore status bits, one for each subcore. Bit number represents
 * subcore id. Primary threads from each subcore is responsible to
 * set/unset its designated bit while entering/exiting the guset.
 *
 * After making opal hmi handler one of the thread will need to resync
 * the TB. Bit 63 from subcore state bitmap will be used to co-ordinate
 * between primary threads to decide who takes up the responsibility.
 *
 * This is what we do:
 * - Primary thread from each subcore tries to set resync required bit[63].
 * - The first primary thread that is able to set the flag takes the
 *   responsibility of TB resync. (Let us call it as thread leader)
 * - All other threads which are in host will call
 *   wait_for_subcore_guest_exit() and wait for bits 0-3 from
 *   subcore state bitmap to get cleared.
 * - All the primary thread will clear its subcore status bit from subcore
 *   state bitmap.
 * - Once all lower 4 bits becomes zero, all threads except the secondary
 *   threads on subcore that was in guest will invoke opal hmi handler.
 * - Now all threads will wait for TB resync to complete by invoking
 *   wait_for_tb_resync() except the thread leader.
 * - Thread leader will do a TB resync by invoking opal_resync_timebase()
 *   call and the it will clear the resync required bit.
 * - All other threads will now come out of resync wait loop and proceed
 *   with individual execution.
 * - On return of this function, primary thread will signal all
 *   secondary threads to proceed.
 * - All secondary threads will eventually call opal hmi handler on
 *   their exit path.
 */

long kvmppc_realmode_hmi_handler(struct kvm_vcpu *vcpu)
{
	int ptid = local_paca->kvm_hstate.ptid;
	bool resync_req;

	/* This is only called on primary thread. */
	BUG_ON(ptid != 0);
	__this_cpu_inc(irq_stat.hmi_exceptions);

	/*
	 * By now primary thread has already completed guest->host
	 * partition switch but haven't signaled secondaries yet.
	 * All the secondary threads on this subcore is waiting
	 * for primary thread to signal them to go ahead.
	 *
	 * For threads from subcore which isn't in guest, they all will
	 * wait until all other subcores on this core exit the guest.
	 *
	 * Now set the resync required bit. If you are the first to
	 * set this bit then kvmppc_tb_resync_required() function will
	 * return true. For rest all other subcores
	 * kvmppc_tb_resync_required() will return false.
	 *
	 * If resync_req == true, then this thread is responsible to
	 * initiate TB resync after hmi handler has completed.
	 * All other threads on this core will wait until this thread
	 * clears the resync required bit flag.
	 */
	resync_req = kvmppc_tb_resync_required();

	/* Reset the subcore status bit to indicate it has exited guest */
	kvmppc_subcore_exit_guest();

	/*
	 * Wait for other subcores on this core to exit the guest.
	 * All the primary threads and threads from subcore that are
	 * not in guest will wait here until all subcores are out
	 * of guest context.
	 */
	wait_for_subcore_guest_exit();

	/*
	 * At this point we are sure that primary threads from each
	 * subcore on this core have completed guest->host partition
	 * switch. Now it is safe to call HMI handler.
	 */
	if (ppc_md.hmi_exception_early)
		ppc_md.hmi_exception_early(NULL);

	/*
	 * Check if this thread is responsible to resync TB.
	 * All other threads will wait until this thread completes the
	 * TB resync.
	 */
	if (resync_req) {
		opal_resync_timebase();
		/* Reset TB resync req bit */
		kvmppc_tb_resync_done();
	} else {
		wait_for_tb_resync();
	}
	return 0;
=======
>>>>>>> afd2ff9b
}<|MERGE_RESOLUTION|>--- conflicted
+++ resolved
@@ -87,11 +87,7 @@
 		}
 		if (dsisr & DSISR_MC_TLB_MULTI) {
 			if (cur_cpu_spec && cur_cpu_spec->flush_tlb)
-<<<<<<< HEAD
-				cur_cpu_spec->flush_tlb(FLUSH_TLB_LPID);
-=======
 				cur_cpu_spec->flush_tlb(TLB_INVAL_SCOPE_LPID);
->>>>>>> afd2ff9b
 			dsisr &= ~DSISR_MC_TLB_MULTI;
 		}
 		/* Any other errors we don't understand? */
@@ -109,11 +105,7 @@
 		break;
 	case SRR1_MC_IFETCH_TLBMULTI:
 		if (cur_cpu_spec && cur_cpu_spec->flush_tlb)
-<<<<<<< HEAD
-			cur_cpu_spec->flush_tlb(FLUSH_TLB_LPID);
-=======
 			cur_cpu_spec->flush_tlb(TLB_INVAL_SCOPE_LPID);
->>>>>>> afd2ff9b
 		break;
 	default:
 		handled = 0;
@@ -150,7 +142,6 @@
 long kvmppc_realmode_machine_check(struct kvm_vcpu *vcpu)
 {
 	return kvmppc_realmode_mc_power7(vcpu);
-<<<<<<< HEAD
 }
 
 /* Check if dynamic split is in force and return subcore size accordingly. */
@@ -320,6 +311,4 @@
 		wait_for_tb_resync();
 	}
 	return 0;
-=======
->>>>>>> afd2ff9b
 }