--- conflicted
+++ resolved
@@ -84,11 +84,7 @@
 		}
 		if (dsisr & DSISR_MC_TLB_MULTI) {
 			if (cur_cpu_spec && cur_cpu_spec->flush_tlb)
-<<<<<<< HEAD
 				cur_cpu_spec->flush_tlb(FLUSH_TLB_LPID);
-=======
-				cur_cpu_spec->flush_tlb(TLBIEL_INVAL_SET_LPID);
->>>>>>> fc14f9c1
 			dsisr &= ~DSISR_MC_TLB_MULTI;
 		}
 		/* Any other errors we don't understand? */
@@ -106,11 +102,7 @@
 		break;
 	case SRR1_MC_IFETCH_TLBMULTI:
 		if (cur_cpu_spec && cur_cpu_spec->flush_tlb)
-<<<<<<< HEAD
 			cur_cpu_spec->flush_tlb(FLUSH_TLB_LPID);
-=======
-			cur_cpu_spec->flush_tlb(TLBIEL_INVAL_SET_LPID);
->>>>>>> fc14f9c1
 		break;
 	default:
 		handled = 0;
