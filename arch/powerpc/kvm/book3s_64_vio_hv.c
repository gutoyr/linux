/*
 * This program is free software; you can redistribute it and/or modify
 * it under the terms of the GNU General Public License, version 2, as
 * published by the Free Software Foundation.
 *
 * This program is distributed in the hope that it will be useful,
 * but WITHOUT ANY WARRANTY; without even the implied warranty of
 * MERCHANTABILITY or FITNESS FOR A PARTICULAR PURPOSE.  See the
 * GNU General Public License for more details.
 *
 * You should have received a copy of the GNU General Public License
 * along with this program; if not, write to the Free Software
 * Foundation, 51 Franklin Street, Fifth Floor, Boston, MA  02110-1301, USA.
 *
 * Copyright 2010 Paul Mackerras, IBM Corp. <paulus@au1.ibm.com>
 * Copyright 2011 David Gibson, IBM Corporation <dwg@au1.ibm.com>
 * Copyright 2013 Alexey Kardashevskiy, IBM Corporation <aik@au1.ibm.com>
 */

#include <linux/types.h>
#include <linux/string.h>
#include <linux/kvm.h>
#include <linux/kvm_host.h>
#include <linux/highmem.h>
#include <linux/gfp.h>
#include <linux/slab.h>
#include <linux/hugetlb.h>
#include <linux/list.h>
#include <linux/iommu.h>

#include <asm/tlbflush.h>
#include <asm/kvm_ppc.h>
#include <asm/kvm_book3s.h>
#include <asm/mmu-hash64.h>
#include <asm/mmu_context.h>
#include <asm/hvcall.h>
#include <asm/synch.h>
#include <asm/ppc-opcode.h>
#include <asm/kvm_host.h>
#include <asm/udbg.h>
#include <asm/iommu.h>
#include <asm/tce.h>
<<<<<<< HEAD
=======
#include <asm/iommu.h>
>>>>>>> bb1d2670

#define TCES_PER_PAGE	(PAGE_SIZE / sizeof(u64))
#define ERROR_ADDR      (~(unsigned long)0x0)

<<<<<<< HEAD
/* Finds a TCE table descriptor by LIOBN.
=======
/*
 * Finds a TCE table descriptor by LIOBN.
>>>>>>> bb1d2670
 *
 * WARNING: This will be called in real or virtual mode on HV KVM and virtual
 *          mode on PR KVM
 */
<<<<<<< HEAD
static struct iommu_group *find_group_by_liobn_rm(struct kvm *kvm, unsigned long liobn)
{
	struct kvmppc_spapr_iommu_grp *kvmgrp;
	const unsigned key = KVMPPC_SPAPR_IOMMU_GRP_HASH(liobn);

	hash_for_each_possible_rcu_notrace(kvm->arch.iommu_grp_hash_tab, kvmgrp,
			hash_node, key) {
		if (kvmgrp->liobn == liobn)
			return kvmgrp->grp;
	}

	return NULL;
}

struct kvmppc_spapr_tce_table *kvmppc_find_tce_table(struct kvm *kvm,
		unsigned long liobn)
{
	struct kvmppc_spapr_tce_table *tt;

	list_for_each_entry(tt, &kvm->arch.spapr_tce_tables, list) {
		if (tt->liobn == liobn)
			return tt;
	}

	return NULL;
}
EXPORT_SYMBOL_GPL(kvmppc_find_tce_table);

/*
 * Validates TCE address.
 * At the moment only flags are validated.
=======
struct kvmppc_spapr_tce_table *kvmppc_find_table(struct kvm_vcpu *vcpu,
		unsigned long liobn)
{
	struct kvm *kvm = vcpu->kvm;
	struct kvmppc_spapr_tce_table *stt;

	list_for_each_entry_rcu_notrace(stt, &kvm->arch.spapr_tce_tables, list)
		if (stt->liobn == liobn)
			return stt;

	return NULL;
}
EXPORT_SYMBOL_GPL(kvmppc_find_table);

/*
 * Validates IO address.
 *
 * WARNING: This will be called in real-mode on HV KVM and virtual
 *          mode on PR KVM
 */
long kvmppc_ioba_validate(struct kvmppc_spapr_tce_table *stt,
		unsigned long ioba, unsigned long npages)
{
	unsigned long mask = (1 << stt->page_shift) - 1;
	unsigned long idx = ioba >> stt->page_shift;

	if ((ioba & mask) || (idx < stt->offset) ||
			(stt->offset + stt->size + npages <= idx))
		return H_PARAMETER;

	return H_SUCCESS;
}
EXPORT_SYMBOL_GPL(kvmppc_ioba_validate);

/*
 * Validates TCE address.
 * At the moment flags and page mask are validated.
>>>>>>> bb1d2670
 * As the host kernel does not access those addresses (just puts them
 * to the table and user space is supposed to process them), we can skip
 * checking other things (such as TCE is a guest RAM address or the page
 * was actually allocated).
 *
 * WARNING: This will be called in real-mode on HV KVM and virtual
 *          mode on PR KVM
 */
<<<<<<< HEAD
long kvmppc_tce_validate(unsigned long tce)
{
	if (tce & ~(IOMMU_PAGE_MASK_4K | TCE_PCI_WRITE | TCE_PCI_READ))
=======
long kvmppc_tce_validate(struct kvmppc_spapr_tce_table *stt, unsigned long tce)
{
	unsigned long mask = ((1 << stt->page_shift) - 1) &
			~(TCE_PCI_WRITE | TCE_PCI_READ);

	if (tce & mask)
>>>>>>> bb1d2670
		return H_PARAMETER;

	return H_SUCCESS;
}
EXPORT_SYMBOL_GPL(kvmppc_tce_validate);

/* Note on the use of page_address() in real mode,
 *
 * It is safe to use page_address() in real mode on ppc64 because
 * page_address() is always defined as lowmem_page_address()
 * which returns __va(PFN_PHYS(page_to_pfn(page))) which is arithmetial
 * operation and does not access page struct.
 *
 * Theoretically page_address() could be defined different
 * but either WANT_PAGE_VIRTUAL or HASHED_PAGE_VIRTUAL
 * should be enabled.
 * WANT_PAGE_VIRTUAL is never enabled on ppc32/ppc64,
 * HASHED_PAGE_VIRTUAL could be enabled for ppc32 only and only
 * if CONFIG_HIGHMEM is defined. As CONFIG_SPARSEMEM_VMEMMAP
 * is not expected to be enabled on ppc32, page_address()
 * is safe for ppc32 as well.
 *
 * WARNING: This will be called in real-mode on HV KVM and virtual
 *          mode on PR KVM
 */
static u64 *kvmppc_page_address(struct page *page)
{
#if defined(HASHED_PAGE_VIRTUAL) || defined(WANT_PAGE_VIRTUAL)
#error TODO: fix to avoid page_address() here
#endif
	return (u64 *) page_address(page);
}

/*
 * Handles TCE requests for emulated devices.
 * Puts guest TCE values to the table and expects user space to convert them.
 * Called in both real and virtual modes.
 * Cannot fail so kvmppc_tce_validate must be called before it.
 *
 * WARNING: This will be called in real-mode on HV KVM and virtual
 *          mode on PR KVM
 */
<<<<<<< HEAD
void kvmppc_tce_put(struct kvmppc_spapr_tce_table *tt,
		unsigned long ioba, unsigned long tce)
{
	unsigned long idx = ioba >> SPAPR_TCE_SHIFT;
	struct page *page;
	u64 *tbl;

	page = tt->pages[idx / TCES_PER_PAGE];
=======
void kvmppc_tce_put(struct kvmppc_spapr_tce_table *stt,
		unsigned long idx, unsigned long tce)
{
	struct page *page;
	u64 *tbl;

	idx -= stt->offset;
	page = stt->pages[idx / TCES_PER_PAGE];
>>>>>>> bb1d2670
	tbl = kvmppc_page_address(page);

	tbl[idx % TCES_PER_PAGE] = tce;
}
EXPORT_SYMBOL_GPL(kvmppc_tce_put);

<<<<<<< HEAD
#ifdef CONFIG_KVM_BOOK3S_HV_POSSIBLE
/*
 * Converts guest physical address to host physical address.
 *
 * Tries to increase page counter via get_page_unless_zero() and
 * returns ERROR_ADDR if failed.
 *
 * Returns ERROR_ADDR if the page has gone before we increased
 * page use counter. *pg may not be NULL if put_page_unless_one()
 * failed to put the page.
 */
static unsigned long kvmppc_rm_gpa_to_hpa_and_get(struct kvm_vcpu *vcpu,
		unsigned long gpa, struct page **pg)
{
	struct kvm_memory_slot *memslot;
	pte_t *ptep, pte;
	unsigned long hva, hpa = ERROR_ADDR;
	unsigned long gfn = gpa >> PAGE_SHIFT;
	unsigned shift = 0;

	memslot = search_memslots(kvm_memslots_raw(vcpu->kvm), gfn);
	if (!memslot)
		return ERROR_ADDR;

	hva = __gfn_to_hva_memslot(memslot, gfn);

	ptep = find_linux_pte_or_hugepte(vcpu->arch.pgdir, hva, &shift);
	if (!ptep || !pte_present(*ptep))
		return ERROR_ADDR;
	pte = *ptep;

	if (!shift)
		shift = PAGE_SHIFT;

	/* Avoid handling anything potentially complicated in realmode */
	if (shift > PAGE_SHIFT)
		return ERROR_ADDR;

	if ((gpa & TCE_PCI_WRITE) && !(pte_write(pte) && pte_dirty(pte)))
		return ERROR_ADDR;

	if (!pte_young(pte))
		return ERROR_ADDR;

	/* Increase page counter */
	*pg = realmode_pfn_to_page(pte_pfn(pte));
	if (!*pg || PageCompound(*pg) || !get_page_unless_zero(*pg)) {
		*pg = NULL;
		return ERROR_ADDR;
	}

	hpa = (pte_pfn(pte) << PAGE_SHIFT) + (gpa & ((1 << shift) - 1));

	/*
	 * Page has gone since we got pte, safer to put
	 * the request to virt mode
	 */
	if (unlikely(pte_val(pte) != pte_val(*ptep))) {
		hpa = ERROR_ADDR;
		/* Try drop the page, if failed, let virtmode do that */
		if (put_page_unless_one(*pg))
			*pg = NULL;
	}

	return hpa;
}

static long kvmppc_rm_h_put_tce_iommu(struct kvm_vcpu *vcpu,
		struct iommu_group *grp, unsigned long liobn,
		unsigned long ioba, unsigned long tce)
{
	int ret = 0;
	struct iommu_table *tbl = iommu_group_get_iommudata(grp);
	unsigned long hpa;
	struct page *pg = NULL;

	if (!tbl)
		return H_RESCINDED;
=======
long kvmppc_gpa_to_ua(struct kvm *kvm, unsigned long gpa,
		unsigned long *ua, unsigned long **prmap)
{
	unsigned long gfn = gpa >> PAGE_SHIFT;
	struct kvm_memory_slot *memslot;

	memslot = search_memslots(kvm_memslots(kvm), gfn);
	if (!memslot)
		return -EINVAL;

	*ua = __gfn_to_hva_memslot(memslot, gfn) |
		(gpa & ~(PAGE_MASK | TCE_PCI_READ | TCE_PCI_WRITE));

#ifdef CONFIG_KVM_BOOK3S_HV_POSSIBLE
	if (prmap)
		*prmap = real_vmalloc_addr(&memslot->arch.rmap[
				gfn - memslot->base_gfn]);
#endif

	return 0;
}
EXPORT_SYMBOL_GPL(kvmppc_gpa_to_ua);

#ifdef CONFIG_KVM_BOOK3S_HV_POSSIBLE
static long kvmppc_rm_tce_iommu_mapped_dec(struct iommu_table *tbl,
		unsigned long entry)
{
	struct mm_iommu_table_group_mem_t *mem = NULL;
	const unsigned long pgsize = 1ULL << tbl->it_page_shift;
	unsigned long *pua = IOMMU_TABLE_USERSPACE_ENTRY(tbl, entry);

	if (!pua)
		return H_SUCCESS;

	pua = real_vmalloc_addr(pua);
	if (!pua)
		return H_SUCCESS;

	mem = mm_iommu_lookup(*pua, pgsize);
	if (!mem)
		return H_HARDWARE;

	if (mm_iommu_mapped_update(mem, false) < 0)
		return H_HARDWARE;

	*pua = 0;

	return H_SUCCESS;
}

static long kvmppc_rm_tce_iommu_unmap(struct iommu_table *tbl,
		unsigned long entry)
{
	enum dma_data_direction dir = DMA_NONE;
	unsigned long hpa = 0;

	if (iommu_tce_xchg_rm(tbl, entry, &hpa, &dir))
		return H_HARDWARE;

	if (dir == DMA_NONE)
		return H_SUCCESS;

	return kvmppc_rm_tce_iommu_mapped_dec(tbl, entry);
}

long kvmppc_rm_tce_iommu_map(struct kvm *kvm, struct iommu_table *tbl,
		unsigned long entry, unsigned long tce)
{
	unsigned long hpa, ua;
	enum dma_data_direction dir = DMA_NONE;
	struct mm_iommu_table_group_mem_t *mem;
	unsigned long *pua = IOMMU_TABLE_USERSPACE_ENTRY(tbl, entry);
	long ret;

	if (kvmppc_gpa_to_ua(kvm, tce, &ua, NULL))
		return H_HARDWARE;

	mem = mm_iommu_lookup(ua, 1ULL << tbl->it_page_shift);
	if (!mem)
		return H_HARDWARE;

	if (mm_iommu_rm_ua_to_hpa(mem, ua, &hpa))
		return H_HARDWARE;

	dir = iommu_tce_direction(tce);
	ret = iommu_tce_xchg_rm(tbl, entry, &hpa, &dir);
	if (ret)
		return H_TOO_HARD;

	if (dir != DMA_NONE)
		kvmppc_rm_tce_iommu_mapped_dec(tbl, entry);

	pua = real_vmalloc_addr(pua);
	if (!pua)
		return H_HARDWARE;

	*pua = ua;

	return mm_iommu_mapped_update(mem, true);
}
EXPORT_SYMBOL_GPL(kvmppc_rm_tce_iommu_map);

static long kvmppc_rm_h_put_tce_iommu(struct kvm_vcpu *vcpu,
		struct iommu_table *tbl, unsigned long liobn,
		unsigned long ioba, unsigned long tce)
{
	const unsigned long entry = ioba >> tbl->it_page_shift;
>>>>>>> bb1d2670

	/* Clear TCE */
	if (!(tce & (TCE_PCI_READ | TCE_PCI_WRITE))) {
		if (iommu_tce_clear_param_check(tbl, ioba, 0, 1))
			return H_PARAMETER;

<<<<<<< HEAD
		if (iommu_free_tces(tbl, ioba >> IOMMU_PAGE_SHIFT_4K, 1, true))
			return H_TOO_HARD;

		return H_SUCCESS;
=======
		return kvmppc_rm_tce_iommu_unmap(tbl, entry);
>>>>>>> bb1d2670
	}

	/* Put TCE */
	if (iommu_tce_put_param_check(tbl, ioba, tce))
		return H_PARAMETER;

<<<<<<< HEAD
	hpa = kvmppc_rm_gpa_to_hpa_and_get(vcpu, tce, &pg);

	if (hpa == ERROR_ADDR) {
		vcpu->arch.tce_tmp_hpas[0] = hpa;
		vcpu->arch.tce_rm_fail = pg ? TCERM_GETPAGE : TCERM_NONE;
		return H_TOO_HARD;
	}

	ret = iommu_tce_build(tbl, ioba >> IOMMU_PAGE_SHIFT_4K,
			      &hpa, 1, true);

	if (ret) {
		vcpu->arch.tce_tmp_hpas[0] = hpa;
		vcpu->arch.tce_rm_fail = pg ? TCERM_GETPAGE : TCERM_NONE;
		return H_TOO_HARD;
	}

	return H_SUCCESS;
}

static long kvmppc_rm_h_put_tce_indirect_iommu(struct kvm_vcpu *vcpu,
		struct iommu_group *grp, unsigned long ioba,
		unsigned long *tces, unsigned long npages)
{
	int i, ret;
	unsigned long hpa;
	struct iommu_table *tbl = iommu_group_get_iommudata(grp);

	if (!tbl)
		return H_RESCINDED;

	/* Check all TCEs */
	for (i = 0; i < npages; ++i) {
		if (iommu_tce_put_param_check(tbl, ioba +
				(i << IOMMU_PAGE_SHIFT_4K), tces[i]))
			return H_PARAMETER;
	}

	/* Translate TCEs and go get_page() */
	for (i = 0; i < npages; ++i) {
		struct page *pg = NULL;

		hpa = kvmppc_rm_gpa_to_hpa_and_get(vcpu, tces[i], &pg);
		if (hpa == ERROR_ADDR) {
			vcpu->arch.tce_tmp_hpas[i] = 0xBAADF00D; /* poison */
			vcpu->arch.tce_tmp_num = i;
			vcpu->arch.tce_rm_fail = pg ?
					TCERM_GETPAGE : TCERM_NONE;
			return H_TOO_HARD;
=======
	return kvmppc_rm_tce_iommu_map(vcpu->kvm, tbl, entry, tce);
}

static long kvmppc_rm_h_put_tce_indirect_iommu(struct kvm_vcpu *vcpu,
		struct iommu_table *tbl, unsigned long ioba,
		u64 *tces, unsigned long npages)
{
	int i, ret;
	const unsigned long entry = ioba >> tbl->it_page_shift;

	for (i = 0; i < npages; ++i) {
		if (iommu_tce_put_param_check(tbl, ioba +
				(i << tbl->it_page_shift),
				be64_to_cpu(tces[i])))
			return H_PARAMETER;
	}

	for (i = 0; i < npages; ++i) {
		ret = kvmppc_rm_tce_iommu_map(vcpu->kvm, tbl, entry + i,
				be64_to_cpu(tces[i]));
		if (ret)
			return ret;
	}

	return H_SUCCESS;
}

static long kvmppc_rm_h_stuff_tce_iommu(struct kvm_vcpu *vcpu,
		struct iommu_table *tbl,
		unsigned long liobn, unsigned long ioba,
		unsigned long tce_value, unsigned long npages)
{
	unsigned long i;
	const unsigned long entry = ioba >> tbl->it_page_shift;

	if (iommu_tce_clear_param_check(tbl, ioba, tce_value, npages))
		return H_PARAMETER;

	for (i = 0; i < npages; ++i)
		kvmppc_rm_tce_iommu_unmap(tbl, entry + i);

	return H_SUCCESS;
}

long kvmppc_rm_h_put_tce(struct kvm_vcpu *vcpu, unsigned long liobn,
		unsigned long ioba, unsigned long tce)
{
	struct kvmppc_spapr_tce_table *stt = kvmppc_find_table(vcpu, liobn);
	long ret = H_TOO_HARD;
	struct kvmppc_spapr_tce_group *kg;

	/* udbg_printf("H_PUT_TCE(): liobn=0x%lx ioba=0x%lx, tce=0x%lx\n", */
	/* 	    liobn, ioba, tce); */

	if (!stt)
		return H_TOO_HARD;

	ret = kvmppc_ioba_validate(stt, ioba, 1);
	if (ret)
		return ret;

	ret = kvmppc_tce_validate(stt, tce);
	if (ret)
		return ret;

	list_for_each_entry_rcu_notrace(kg, &stt->groups, next) {
		if (!kg->tbl)
			continue;
		ret = kvmppc_rm_h_put_tce_iommu(vcpu, kg->tbl,
				liobn, ioba, tce);
		if (ret)
			return ret;
	}

	kvmppc_tce_put(stt, ioba >> stt->page_shift, tce);

	return ret;
}

static long kvmppc_rm_ua_to_hpa(struct kvm_vcpu *vcpu,
		unsigned long ua, unsigned long *phpa)
{
	pte_t *ptep, pte;
	unsigned shift = 0;

	ptep = find_linux_pte_or_hugepte(vcpu->arch.pgdir, ua, &shift);
	if (!ptep || !pte_present(*ptep))
		return -ENXIO;
	pte = *ptep;

	if (!shift)
		shift = PAGE_SHIFT;

	/* Avoid handling anything potentially complicated in realmode */
	if (shift > PAGE_SHIFT)
		return -EAGAIN;

	if (!pte_young(pte))
		return -EAGAIN;

	*phpa = (pte_pfn(pte) << PAGE_SHIFT) | (ua & ((1 << shift) - 1)) |
			(ua & ~PAGE_MASK);

	return 0;
}

long kvmppc_rm_h_put_tce_indirect(struct kvm_vcpu *vcpu,
		unsigned long liobn, unsigned long ioba,
		unsigned long tce_list,	unsigned long npages)
{
	struct kvmppc_spapr_tce_table *stt;
	long i, ret = H_SUCCESS;
	unsigned long tces, entry, ua = 0;
	unsigned long *rmap = NULL;

	stt = kvmppc_find_table(vcpu, liobn);
	if (!stt)
		return H_TOO_HARD;

	entry = ioba >> stt->page_shift;
	/*
	 * The spec says that the maximum size of the list is 512 TCEs
	 * so the whole table addressed resides in 4K page
	 */
	if (npages > 512)
		return H_PARAMETER;

	if (tce_list & ~IOMMU_PAGE_MASK_4K)
		return H_PARAMETER;

	ret = kvmppc_ioba_validate(stt, ioba, npages);
	if (ret)
		return ret;

	if (mm_iommu_preregistered()) {
		/*
		 * We get here if guest memory was pre-registered which
		 * is normally VFIO case and gpa->hpa translation does not
		 * depend on hpt.
		 */
		struct mm_iommu_table_group_mem_t *mem;
		struct kvmppc_spapr_tce_group *kg;

		if (kvmppc_gpa_to_ua(vcpu->kvm, tce_list, &ua, NULL))
			return H_TOO_HARD;

		mem = mm_iommu_lookup(ua, IOMMU_PAGE_SIZE_4K);
		if (!mem || mm_iommu_rm_ua_to_hpa(mem, ua, &tces))
			return H_TOO_HARD;


		list_for_each_entry_rcu_notrace(kg, &stt->groups, next) {
			if (!kg->tbl)
				continue;
			ret = kvmppc_rm_h_put_tce_indirect_iommu(vcpu,
					kg->tbl, ioba, (u64 *)tces, npages);
			if (ret)
				return ret;
		}
	} else {
		/*
		 * This is emulated devices case.
		 * We do not require memory to be preregistered in this case
		 * so lock rmap and do find_linux_pte_or_hugepte().
		 */
		if (kvmppc_gpa_to_ua(vcpu->kvm, tce_list, &ua, &rmap))
			return H_TOO_HARD;

		lock_rmap(rmap);
		if (kvmppc_rm_ua_to_hpa(vcpu, ua, &tces)) {
			ret = H_TOO_HARD;
			goto unlock_exit;
		}
	}

	for (i = 0; i < npages; ++i) {
		unsigned long tce = be64_to_cpu(((u64 *)tces)[i]);

		ret = kvmppc_tce_validate(stt, tce);
		if (ret)
			goto unlock_exit;

		kvmppc_tce_put(stt, entry + i, tce);
	}

unlock_exit:
	if (rmap)
		unlock_rmap(rmap);

	return ret;
}

long kvmppc_rm_h_stuff_tce(struct kvm_vcpu *vcpu,
		unsigned long liobn, unsigned long ioba,
		unsigned long tce_value, unsigned long npages)
{
	struct kvmppc_spapr_tce_table *stt;
	struct kvmppc_spapr_tce_group *kg;
	long i, ret;

	stt = kvmppc_find_table(vcpu, liobn);
	if (!stt)
		return H_TOO_HARD;

	ret = kvmppc_ioba_validate(stt, ioba, npages);
	if (ret)
		return ret;

	ret = kvmppc_tce_validate(stt, tce_value);
	if (ret || (tce_value & (TCE_PCI_WRITE | TCE_PCI_READ)))
		return H_PARAMETER;


	list_for_each_entry_rcu_notrace(kg, &stt->groups, next) {
		if (!kg->tbl)
			continue;
		ret = kvmppc_rm_h_stuff_tce_iommu(vcpu, kg->tbl, liobn, ioba,
				tce_value, npages);
		if (ret)
			return ret;
	}

	for (i = 0; i < npages; ++i, ioba += (1 << stt->page_shift))
		kvmppc_tce_put(stt, ioba >> stt->page_shift, tce_value);

	return H_SUCCESS;
}

long kvmppc_h_get_tce(struct kvm_vcpu *vcpu, unsigned long liobn,
		      unsigned long ioba)
{
	struct kvmppc_spapr_tce_table *stt = kvmppc_find_table(vcpu, liobn);
	long ret = H_TOO_HARD;


	if (stt) {
		ret = kvmppc_ioba_validate(stt, ioba, 1);
		if (!ret) {
			unsigned long idx = (ioba >> stt->page_shift) -
				stt->offset;
			struct page *page = stt->pages[idx / TCES_PER_PAGE];
			u64 *tbl = (u64 *)page_address(page);

			vcpu->arch.gpr[4] = tbl[idx % TCES_PER_PAGE];
>>>>>>> bb1d2670
		}
		vcpu->arch.tce_tmp_hpas[i] = hpa;
	}

	/* Put TCEs to the table */
	ret = iommu_tce_build(tbl, (ioba >> IOMMU_PAGE_SHIFT_4K),
			vcpu->arch.tce_tmp_hpas, npages, true);
	if (ret == -EAGAIN) {
		vcpu->arch.tce_rm_fail = TCERM_PUTTCE;
		return H_TOO_HARD;
	} else if (ret) {
		return H_HARDWARE;
	}

	return H_SUCCESS;
}

static long kvmppc_rm_h_stuff_tce_iommu(struct kvm_vcpu *vcpu,
		struct iommu_group *grp,
		unsigned long liobn, unsigned long ioba,
		unsigned long tce_value, unsigned long npages)
{
	struct iommu_table *tbl = iommu_group_get_iommudata(grp);

	if (!tbl)
		return H_RESCINDED;

	if (iommu_tce_clear_param_check(tbl, ioba, tce_value, npages))
		return H_PARAMETER;

	if (iommu_free_tces(tbl, ioba >> IOMMU_PAGE_SHIFT_4K, npages, true))
		return H_TOO_HARD;

	return H_SUCCESS;
}

long kvmppc_rm_h_put_tce(struct kvm_vcpu *vcpu, unsigned long liobn,
		unsigned long ioba, unsigned long tce)
{
	long ret;
	struct kvmppc_spapr_tce_table *tt;
	struct iommu_group *grp = NULL;

	vcpu->arch.tce_rm_fail = TCERM_NONE;
	vcpu->arch.tce_tmp_num = 0;

	tt = kvmppc_find_tce_table(vcpu->kvm, liobn);
	if (!tt) {
		grp = find_group_by_liobn_rm(vcpu->kvm, liobn);
		if (!grp)
			return H_TOO_HARD;
	}

	if (grp)
		return kvmppc_rm_h_put_tce_iommu(vcpu, grp, liobn, ioba, tce);

	/* Emulated IO */
	if (ioba >= tt->window_size)
		return H_PARAMETER;

	ret = kvmppc_tce_validate(tce);
	if (!ret)
		kvmppc_tce_put(tt, ioba, tce);

	return ret;
}

long kvmppc_rm_h_put_tce_indirect(struct kvm_vcpu *vcpu,
		unsigned long liobn, unsigned long ioba,
		unsigned long tce_list,	unsigned long npages)
{
	struct kvmppc_spapr_tce_table *tt;
	long i, ret = H_SUCCESS;
	unsigned long tces;
	struct page *pg = NULL;
	struct iommu_group *grp = NULL;

	vcpu->arch.tce_rm_fail = TCERM_NONE;
	vcpu->arch.tce_tmp_num = 0;

	tt = kvmppc_find_tce_table(vcpu->kvm, liobn);
	if (!tt) {
		grp = find_group_by_liobn_rm(vcpu->kvm, liobn);
		if (!grp)
			return H_TOO_HARD;
	}

	/*
	 * The spec says that the maximum size of the list is 512 TCEs
	 * so the whole table addressed resides in 4K page
	 */
	if (npages > 512)
		return H_PARAMETER;

	if (tce_list & ~IOMMU_PAGE_MASK_4K)
		return H_PARAMETER;

	if (tt && ((ioba + (npages << IOMMU_PAGE_SHIFT_4K)) > tt->window_size))
		return H_PARAMETER;

	tces = kvmppc_rm_gpa_to_hpa_and_get(vcpu, tce_list, &pg);
	if (tces == ERROR_ADDR) {
		vcpu->arch.tce_rm_fail = pg ? TCERM_GETLISTPAGE : TCERM_NONE;
		return H_TOO_HARD;
	}

	if (grp) {
		ret = kvmppc_rm_h_put_tce_indirect_iommu(vcpu,
				grp, ioba, (unsigned long *)tces, npages);
		if (ret == H_TOO_HARD)
			return ret;

		goto put_page_exit;
	}

<<<<<<< HEAD
	/* Emulated IO */
	for (i = 0; i < npages; ++i) {
		ret = kvmppc_tce_validate(((unsigned long *)tces)[i]);
		if (ret)
			goto put_page_exit;
	}

	for (i = 0; i < npages; ++i)
		kvmppc_tce_put(tt, ioba + (i << IOMMU_PAGE_SHIFT_4K),
				((unsigned long *)tces)[i]);

put_page_exit:
	if (pg && !put_page_unless_one(pg)) {
		vcpu->arch.tce_rm_fail = TCERM_PUTLISTPAGE;
		ret = H_TOO_HARD;
	}

	return ret;
}

long kvmppc_rm_h_stuff_tce(struct kvm_vcpu *vcpu,
		unsigned long liobn, unsigned long ioba,
		unsigned long tce_value, unsigned long npages)
{
	struct kvmppc_spapr_tce_table *tt;
	long i, ret;
	struct iommu_group *grp = NULL;

	tt = kvmppc_find_tce_table(vcpu->kvm, liobn);
	if (!tt) {
		grp = find_group_by_liobn_rm(vcpu->kvm, liobn);
		if (!grp)
			return H_TOO_HARD;
	}

	if (grp)
		return kvmppc_rm_h_stuff_tce_iommu(vcpu, grp, liobn, ioba,
				tce_value, npages);

	/* Emulated IO */
	if ((ioba + (npages << IOMMU_PAGE_SHIFT_4K)) > tt->window_size)
		return H_PARAMETER;

	ret = kvmppc_tce_validate(tce_value);
	if (ret || (tce_value & (TCE_PCI_WRITE | TCE_PCI_READ)))
		return H_PARAMETER;

	for (i = 0; i < npages; ++i, ioba += IOMMU_PAGE_SIZE_4K)
		kvmppc_tce_put(tt, ioba, tce_value);

	return H_SUCCESS;
}
=======

	return ret;
}
EXPORT_SYMBOL_GPL(kvmppc_h_get_tce);

>>>>>>> bb1d2670
#endif /* KVM_BOOK3S_HV_POSSIBLE */<|MERGE_RESOLUTION|>--- conflicted
+++ resolved
@@ -40,57 +40,15 @@
 #include <asm/udbg.h>
 #include <asm/iommu.h>
 #include <asm/tce.h>
-<<<<<<< HEAD
-=======
 #include <asm/iommu.h>
->>>>>>> bb1d2670
 
 #define TCES_PER_PAGE	(PAGE_SIZE / sizeof(u64))
-#define ERROR_ADDR      (~(unsigned long)0x0)
-
-<<<<<<< HEAD
+
 /* Finds a TCE table descriptor by LIOBN.
-=======
-/*
- * Finds a TCE table descriptor by LIOBN.
->>>>>>> bb1d2670
  *
  * WARNING: This will be called in real or virtual mode on HV KVM and virtual
  *          mode on PR KVM
  */
-<<<<<<< HEAD
-static struct iommu_group *find_group_by_liobn_rm(struct kvm *kvm, unsigned long liobn)
-{
-	struct kvmppc_spapr_iommu_grp *kvmgrp;
-	const unsigned key = KVMPPC_SPAPR_IOMMU_GRP_HASH(liobn);
-
-	hash_for_each_possible_rcu_notrace(kvm->arch.iommu_grp_hash_tab, kvmgrp,
-			hash_node, key) {
-		if (kvmgrp->liobn == liobn)
-			return kvmgrp->grp;
-	}
-
-	return NULL;
-}
-
-struct kvmppc_spapr_tce_table *kvmppc_find_tce_table(struct kvm *kvm,
-		unsigned long liobn)
-{
-	struct kvmppc_spapr_tce_table *tt;
-
-	list_for_each_entry(tt, &kvm->arch.spapr_tce_tables, list) {
-		if (tt->liobn == liobn)
-			return tt;
-	}
-
-	return NULL;
-}
-EXPORT_SYMBOL_GPL(kvmppc_find_tce_table);
-
-/*
- * Validates TCE address.
- * At the moment only flags are validated.
-=======
 struct kvmppc_spapr_tce_table *kvmppc_find_table(struct kvm_vcpu *vcpu,
 		unsigned long liobn)
 {
@@ -128,7 +86,6 @@
 /*
  * Validates TCE address.
  * At the moment flags and page mask are validated.
->>>>>>> bb1d2670
  * As the host kernel does not access those addresses (just puts them
  * to the table and user space is supposed to process them), we can skip
  * checking other things (such as TCE is a guest RAM address or the page
@@ -137,18 +94,12 @@
  * WARNING: This will be called in real-mode on HV KVM and virtual
  *          mode on PR KVM
  */
-<<<<<<< HEAD
-long kvmppc_tce_validate(unsigned long tce)
-{
-	if (tce & ~(IOMMU_PAGE_MASK_4K | TCE_PCI_WRITE | TCE_PCI_READ))
-=======
 long kvmppc_tce_validate(struct kvmppc_spapr_tce_table *stt, unsigned long tce)
 {
 	unsigned long mask = ((1 << stt->page_shift) - 1) &
 			~(TCE_PCI_WRITE | TCE_PCI_READ);
 
 	if (tce & mask)
->>>>>>> bb1d2670
 		return H_PARAMETER;
 
 	return H_SUCCESS;
@@ -191,111 +142,20 @@
  * WARNING: This will be called in real-mode on HV KVM and virtual
  *          mode on PR KVM
  */
-<<<<<<< HEAD
-void kvmppc_tce_put(struct kvmppc_spapr_tce_table *tt,
-		unsigned long ioba, unsigned long tce)
-{
-	unsigned long idx = ioba >> SPAPR_TCE_SHIFT;
+void kvmppc_tce_put(struct kvmppc_spapr_tce_table *stt,
+		unsigned long idx, unsigned long tce)
+{
 	struct page *page;
 	u64 *tbl;
 
-	page = tt->pages[idx / TCES_PER_PAGE];
-=======
-void kvmppc_tce_put(struct kvmppc_spapr_tce_table *stt,
-		unsigned long idx, unsigned long tce)
-{
-	struct page *page;
-	u64 *tbl;
-
 	idx -= stt->offset;
 	page = stt->pages[idx / TCES_PER_PAGE];
->>>>>>> bb1d2670
 	tbl = kvmppc_page_address(page);
 
 	tbl[idx % TCES_PER_PAGE] = tce;
 }
 EXPORT_SYMBOL_GPL(kvmppc_tce_put);
 
-<<<<<<< HEAD
-#ifdef CONFIG_KVM_BOOK3S_HV_POSSIBLE
-/*
- * Converts guest physical address to host physical address.
- *
- * Tries to increase page counter via get_page_unless_zero() and
- * returns ERROR_ADDR if failed.
- *
- * Returns ERROR_ADDR if the page has gone before we increased
- * page use counter. *pg may not be NULL if put_page_unless_one()
- * failed to put the page.
- */
-static unsigned long kvmppc_rm_gpa_to_hpa_and_get(struct kvm_vcpu *vcpu,
-		unsigned long gpa, struct page **pg)
-{
-	struct kvm_memory_slot *memslot;
-	pte_t *ptep, pte;
-	unsigned long hva, hpa = ERROR_ADDR;
-	unsigned long gfn = gpa >> PAGE_SHIFT;
-	unsigned shift = 0;
-
-	memslot = search_memslots(kvm_memslots_raw(vcpu->kvm), gfn);
-	if (!memslot)
-		return ERROR_ADDR;
-
-	hva = __gfn_to_hva_memslot(memslot, gfn);
-
-	ptep = find_linux_pte_or_hugepte(vcpu->arch.pgdir, hva, &shift);
-	if (!ptep || !pte_present(*ptep))
-		return ERROR_ADDR;
-	pte = *ptep;
-
-	if (!shift)
-		shift = PAGE_SHIFT;
-
-	/* Avoid handling anything potentially complicated in realmode */
-	if (shift > PAGE_SHIFT)
-		return ERROR_ADDR;
-
-	if ((gpa & TCE_PCI_WRITE) && !(pte_write(pte) && pte_dirty(pte)))
-		return ERROR_ADDR;
-
-	if (!pte_young(pte))
-		return ERROR_ADDR;
-
-	/* Increase page counter */
-	*pg = realmode_pfn_to_page(pte_pfn(pte));
-	if (!*pg || PageCompound(*pg) || !get_page_unless_zero(*pg)) {
-		*pg = NULL;
-		return ERROR_ADDR;
-	}
-
-	hpa = (pte_pfn(pte) << PAGE_SHIFT) + (gpa & ((1 << shift) - 1));
-
-	/*
-	 * Page has gone since we got pte, safer to put
-	 * the request to virt mode
-	 */
-	if (unlikely(pte_val(pte) != pte_val(*ptep))) {
-		hpa = ERROR_ADDR;
-		/* Try drop the page, if failed, let virtmode do that */
-		if (put_page_unless_one(*pg))
-			*pg = NULL;
-	}
-
-	return hpa;
-}
-
-static long kvmppc_rm_h_put_tce_iommu(struct kvm_vcpu *vcpu,
-		struct iommu_group *grp, unsigned long liobn,
-		unsigned long ioba, unsigned long tce)
-{
-	int ret = 0;
-	struct iommu_table *tbl = iommu_group_get_iommudata(grp);
-	unsigned long hpa;
-	struct page *pg = NULL;
-
-	if (!tbl)
-		return H_RESCINDED;
-=======
 long kvmppc_gpa_to_ua(struct kvm *kvm, unsigned long gpa,
 		unsigned long *ua, unsigned long **prmap)
 {
@@ -403,78 +263,19 @@
 		unsigned long ioba, unsigned long tce)
 {
 	const unsigned long entry = ioba >> tbl->it_page_shift;
->>>>>>> bb1d2670
 
 	/* Clear TCE */
 	if (!(tce & (TCE_PCI_READ | TCE_PCI_WRITE))) {
 		if (iommu_tce_clear_param_check(tbl, ioba, 0, 1))
 			return H_PARAMETER;
 
-<<<<<<< HEAD
-		if (iommu_free_tces(tbl, ioba >> IOMMU_PAGE_SHIFT_4K, 1, true))
-			return H_TOO_HARD;
-
-		return H_SUCCESS;
-=======
 		return kvmppc_rm_tce_iommu_unmap(tbl, entry);
->>>>>>> bb1d2670
 	}
 
 	/* Put TCE */
 	if (iommu_tce_put_param_check(tbl, ioba, tce))
 		return H_PARAMETER;
 
-<<<<<<< HEAD
-	hpa = kvmppc_rm_gpa_to_hpa_and_get(vcpu, tce, &pg);
-
-	if (hpa == ERROR_ADDR) {
-		vcpu->arch.tce_tmp_hpas[0] = hpa;
-		vcpu->arch.tce_rm_fail = pg ? TCERM_GETPAGE : TCERM_NONE;
-		return H_TOO_HARD;
-	}
-
-	ret = iommu_tce_build(tbl, ioba >> IOMMU_PAGE_SHIFT_4K,
-			      &hpa, 1, true);
-
-	if (ret) {
-		vcpu->arch.tce_tmp_hpas[0] = hpa;
-		vcpu->arch.tce_rm_fail = pg ? TCERM_GETPAGE : TCERM_NONE;
-		return H_TOO_HARD;
-	}
-
-	return H_SUCCESS;
-}
-
-static long kvmppc_rm_h_put_tce_indirect_iommu(struct kvm_vcpu *vcpu,
-		struct iommu_group *grp, unsigned long ioba,
-		unsigned long *tces, unsigned long npages)
-{
-	int i, ret;
-	unsigned long hpa;
-	struct iommu_table *tbl = iommu_group_get_iommudata(grp);
-
-	if (!tbl)
-		return H_RESCINDED;
-
-	/* Check all TCEs */
-	for (i = 0; i < npages; ++i) {
-		if (iommu_tce_put_param_check(tbl, ioba +
-				(i << IOMMU_PAGE_SHIFT_4K), tces[i]))
-			return H_PARAMETER;
-	}
-
-	/* Translate TCEs and go get_page() */
-	for (i = 0; i < npages; ++i) {
-		struct page *pg = NULL;
-
-		hpa = kvmppc_rm_gpa_to_hpa_and_get(vcpu, tces[i], &pg);
-		if (hpa == ERROR_ADDR) {
-			vcpu->arch.tce_tmp_hpas[i] = 0xBAADF00D; /* poison */
-			vcpu->arch.tce_tmp_num = i;
-			vcpu->arch.tce_rm_fail = pg ?
-					TCERM_GETPAGE : TCERM_NONE;
-			return H_TOO_HARD;
-=======
 	return kvmppc_rm_tce_iommu_map(vcpu->kvm, tbl, entry, tce);
 }
 
@@ -719,180 +520,12 @@
 			u64 *tbl = (u64 *)page_address(page);
 
 			vcpu->arch.gpr[4] = tbl[idx % TCES_PER_PAGE];
->>>>>>> bb1d2670
 		}
-		vcpu->arch.tce_tmp_hpas[i] = hpa;
-	}
-
-	/* Put TCEs to the table */
-	ret = iommu_tce_build(tbl, (ioba >> IOMMU_PAGE_SHIFT_4K),
-			vcpu->arch.tce_tmp_hpas, npages, true);
-	if (ret == -EAGAIN) {
-		vcpu->arch.tce_rm_fail = TCERM_PUTTCE;
-		return H_TOO_HARD;
-	} else if (ret) {
-		return H_HARDWARE;
-	}
-
-	return H_SUCCESS;
-}
-
-static long kvmppc_rm_h_stuff_tce_iommu(struct kvm_vcpu *vcpu,
-		struct iommu_group *grp,
-		unsigned long liobn, unsigned long ioba,
-		unsigned long tce_value, unsigned long npages)
-{
-	struct iommu_table *tbl = iommu_group_get_iommudata(grp);
-
-	if (!tbl)
-		return H_RESCINDED;
-
-	if (iommu_tce_clear_param_check(tbl, ioba, tce_value, npages))
-		return H_PARAMETER;
-
-	if (iommu_free_tces(tbl, ioba >> IOMMU_PAGE_SHIFT_4K, npages, true))
-		return H_TOO_HARD;
-
-	return H_SUCCESS;
-}
-
-long kvmppc_rm_h_put_tce(struct kvm_vcpu *vcpu, unsigned long liobn,
-		unsigned long ioba, unsigned long tce)
-{
-	long ret;
-	struct kvmppc_spapr_tce_table *tt;
-	struct iommu_group *grp = NULL;
-
-	vcpu->arch.tce_rm_fail = TCERM_NONE;
-	vcpu->arch.tce_tmp_num = 0;
-
-	tt = kvmppc_find_tce_table(vcpu->kvm, liobn);
-	if (!tt) {
-		grp = find_group_by_liobn_rm(vcpu->kvm, liobn);
-		if (!grp)
-			return H_TOO_HARD;
-	}
-
-	if (grp)
-		return kvmppc_rm_h_put_tce_iommu(vcpu, grp, liobn, ioba, tce);
-
-	/* Emulated IO */
-	if (ioba >= tt->window_size)
-		return H_PARAMETER;
-
-	ret = kvmppc_tce_validate(tce);
-	if (!ret)
-		kvmppc_tce_put(tt, ioba, tce);
+	}
+
 
 	return ret;
 }
-
-long kvmppc_rm_h_put_tce_indirect(struct kvm_vcpu *vcpu,
-		unsigned long liobn, unsigned long ioba,
-		unsigned long tce_list,	unsigned long npages)
-{
-	struct kvmppc_spapr_tce_table *tt;
-	long i, ret = H_SUCCESS;
-	unsigned long tces;
-	struct page *pg = NULL;
-	struct iommu_group *grp = NULL;
-
-	vcpu->arch.tce_rm_fail = TCERM_NONE;
-	vcpu->arch.tce_tmp_num = 0;
-
-	tt = kvmppc_find_tce_table(vcpu->kvm, liobn);
-	if (!tt) {
-		grp = find_group_by_liobn_rm(vcpu->kvm, liobn);
-		if (!grp)
-			return H_TOO_HARD;
-	}
-
-	/*
-	 * The spec says that the maximum size of the list is 512 TCEs
-	 * so the whole table addressed resides in 4K page
-	 */
-	if (npages > 512)
-		return H_PARAMETER;
-
-	if (tce_list & ~IOMMU_PAGE_MASK_4K)
-		return H_PARAMETER;
-
-	if (tt && ((ioba + (npages << IOMMU_PAGE_SHIFT_4K)) > tt->window_size))
-		return H_PARAMETER;
-
-	tces = kvmppc_rm_gpa_to_hpa_and_get(vcpu, tce_list, &pg);
-	if (tces == ERROR_ADDR) {
-		vcpu->arch.tce_rm_fail = pg ? TCERM_GETLISTPAGE : TCERM_NONE;
-		return H_TOO_HARD;
-	}
-
-	if (grp) {
-		ret = kvmppc_rm_h_put_tce_indirect_iommu(vcpu,
-				grp, ioba, (unsigned long *)tces, npages);
-		if (ret == H_TOO_HARD)
-			return ret;
-
-		goto put_page_exit;
-	}
-
-<<<<<<< HEAD
-	/* Emulated IO */
-	for (i = 0; i < npages; ++i) {
-		ret = kvmppc_tce_validate(((unsigned long *)tces)[i]);
-		if (ret)
-			goto put_page_exit;
-	}
-
-	for (i = 0; i < npages; ++i)
-		kvmppc_tce_put(tt, ioba + (i << IOMMU_PAGE_SHIFT_4K),
-				((unsigned long *)tces)[i]);
-
-put_page_exit:
-	if (pg && !put_page_unless_one(pg)) {
-		vcpu->arch.tce_rm_fail = TCERM_PUTLISTPAGE;
-		ret = H_TOO_HARD;
-	}
-
-	return ret;
-}
-
-long kvmppc_rm_h_stuff_tce(struct kvm_vcpu *vcpu,
-		unsigned long liobn, unsigned long ioba,
-		unsigned long tce_value, unsigned long npages)
-{
-	struct kvmppc_spapr_tce_table *tt;
-	long i, ret;
-	struct iommu_group *grp = NULL;
-
-	tt = kvmppc_find_tce_table(vcpu->kvm, liobn);
-	if (!tt) {
-		grp = find_group_by_liobn_rm(vcpu->kvm, liobn);
-		if (!grp)
-			return H_TOO_HARD;
-	}
-
-	if (grp)
-		return kvmppc_rm_h_stuff_tce_iommu(vcpu, grp, liobn, ioba,
-				tce_value, npages);
-
-	/* Emulated IO */
-	if ((ioba + (npages << IOMMU_PAGE_SHIFT_4K)) > tt->window_size)
-		return H_PARAMETER;
-
-	ret = kvmppc_tce_validate(tce_value);
-	if (ret || (tce_value & (TCE_PCI_WRITE | TCE_PCI_READ)))
-		return H_PARAMETER;
-
-	for (i = 0; i < npages; ++i, ioba += IOMMU_PAGE_SIZE_4K)
-		kvmppc_tce_put(tt, ioba, tce_value);
-
-	return H_SUCCESS;
-}
-=======
-
-	return ret;
-}
 EXPORT_SYMBOL_GPL(kvmppc_h_get_tce);
 
->>>>>>> bb1d2670
 #endif /* KVM_BOOK3S_HV_POSSIBLE */