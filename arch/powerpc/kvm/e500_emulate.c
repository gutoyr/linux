/*
 * Copyright (C) 2008-2011 Freescale Semiconductor, Inc. All rights reserved.
 *
 * Author: Yu Liu, <yu.liu@freescale.com>
 *
 * Description:
 * This file is derived from arch/powerpc/kvm/44x_emulate.c,
 * by Hollis Blanchard <hollisb@us.ibm.com>.
 *
 * This program is free software; you can redistribute it and/or modify
 * it under the terms of the GNU General Public License, version 2, as
 * published by the Free Software Foundation.
 */

#include <asm/kvm_ppc.h>
#include <asm/disassemble.h>
#include <asm/dbell.h>

#include "booke.h"
#include "e500.h"

#define XOP_DCBTLS  166
#define XOP_MSGSND  206
#define XOP_MSGCLR  238
#define XOP_TLBIVAX 786
#define XOP_TLBSX   914
#define XOP_TLBRE   946
#define XOP_TLBWE   978
#define XOP_TLBILX  18
#define XOP_EHPRIV  270

#ifdef CONFIG_KVM_E500MC
static int dbell2prio(ulong param)
{
	int msg = param & PPC_DBELL_TYPE_MASK;
	int prio = -1;

	switch (msg) {
	case PPC_DBELL_TYPE(PPC_DBELL):
		prio = BOOKE_IRQPRIO_DBELL;
		break;
	case PPC_DBELL_TYPE(PPC_DBELL_CRIT):
		prio = BOOKE_IRQPRIO_DBELL_CRIT;
		break;
	default:
		break;
	}

	return prio;
}

static int kvmppc_e500_emul_msgclr(struct kvm_vcpu *vcpu, int rb)
{
	ulong param = vcpu->arch.gpr[rb];
	int prio = dbell2prio(param);

	if (prio < 0)
		return EMULATE_FAIL;

	clear_bit(prio, &vcpu->arch.pending_exceptions);
	return EMULATE_DONE;
}

static int kvmppc_e500_emul_msgsnd(struct kvm_vcpu *vcpu, int rb)
{
	ulong param = vcpu->arch.gpr[rb];
	int prio = dbell2prio(rb);
	int pir = param & PPC_DBELL_PIR_MASK;
	int i;
	struct kvm_vcpu *cvcpu;

	if (prio < 0)
		return EMULATE_FAIL;

	kvm_for_each_vcpu(i, cvcpu, vcpu->kvm) {
		int cpir = cvcpu->arch.shared->pir;
		if ((param & PPC_DBELL_MSG_BRDCAST) || (cpir == pir)) {
			set_bit(prio, &cvcpu->arch.pending_exceptions);
			kvm_vcpu_kick(cvcpu);
		}
	}

	return EMULATE_DONE;
}
#endif

<<<<<<< HEAD
=======
static int kvmppc_e500_emul_ehpriv(struct kvm_run *run, struct kvm_vcpu *vcpu,
				   unsigned int inst, int *advance)
{
	int emulated = EMULATE_DONE;

	switch (get_oc(inst)) {
	case EHPRIV_OC_DEBUG:
		run->exit_reason = KVM_EXIT_DEBUG;
		run->debug.arch.address = vcpu->arch.pc;
		run->debug.arch.status = 0;
		kvmppc_account_exit(vcpu, DEBUG_EXITS);
		emulated = EMULATE_EXIT_USER;
		*advance = 0;
		break;
	default:
		emulated = EMULATE_FAIL;
	}
	return emulated;
}

static int kvmppc_e500_emul_dcbtls(struct kvm_vcpu *vcpu)
{
	struct kvmppc_vcpu_e500 *vcpu_e500 = to_e500(vcpu);

	/* Always fail to lock the cache */
	vcpu_e500->l1csr0 |= L1CSR0_CUL;
	return EMULATE_DONE;
}

>>>>>>> fc14f9c1
int kvmppc_core_emulate_op_e500(struct kvm_run *run, struct kvm_vcpu *vcpu,
				unsigned int inst, int *advance)
{
	int emulated = EMULATE_DONE;
	int ra = get_ra(inst);
	int rb = get_rb(inst);
	int rt = get_rt(inst);
	gva_t ea;

	switch (get_op(inst)) {
	case 31:
		switch (get_xop(inst)) {

		case XOP_DCBTLS:
			emulated = kvmppc_e500_emul_dcbtls(vcpu);
			break;

#ifdef CONFIG_KVM_E500MC
		case XOP_MSGSND:
			emulated = kvmppc_e500_emul_msgsnd(vcpu, rb);
			break;

		case XOP_MSGCLR:
			emulated = kvmppc_e500_emul_msgclr(vcpu, rb);
			break;
#endif

		case XOP_TLBRE:
			emulated = kvmppc_e500_emul_tlbre(vcpu);
			break;

		case XOP_TLBWE:
			emulated = kvmppc_e500_emul_tlbwe(vcpu);
			break;

		case XOP_TLBSX:
			ea = kvmppc_get_ea_indexed(vcpu, ra, rb);
			emulated = kvmppc_e500_emul_tlbsx(vcpu, ea);
			break;

		case XOP_TLBILX: {
			int type = rt & 0x3;
			ea = kvmppc_get_ea_indexed(vcpu, ra, rb);
			emulated = kvmppc_e500_emul_tlbilx(vcpu, type, ea);
			break;
		}

		case XOP_TLBIVAX:
			ea = kvmppc_get_ea_indexed(vcpu, ra, rb);
			emulated = kvmppc_e500_emul_tlbivax(vcpu, ea);
			break;

		case XOP_EHPRIV:
			emulated = kvmppc_e500_emul_ehpriv(run, vcpu, inst,
							   advance);
			break;

		default:
			emulated = EMULATE_FAIL;
		}

		break;

	default:
		emulated = EMULATE_FAIL;
	}

	if (emulated == EMULATE_FAIL)
		emulated = kvmppc_booke_emulate_op(run, vcpu, inst, advance);

	return emulated;
}

int kvmppc_core_emulate_mtspr_e500(struct kvm_vcpu *vcpu, int sprn, ulong spr_val)
{
	struct kvmppc_vcpu_e500 *vcpu_e500 = to_e500(vcpu);
	int emulated = EMULATE_DONE;

	switch (sprn) {
#ifndef CONFIG_KVM_BOOKE_HV
	case SPRN_PID:
		kvmppc_set_pid(vcpu, spr_val);
		break;
	case SPRN_PID1:
		if (spr_val != 0)
			return EMULATE_FAIL;
		vcpu_e500->pid[1] = spr_val;
		break;
	case SPRN_PID2:
		if (spr_val != 0)
			return EMULATE_FAIL;
		vcpu_e500->pid[2] = spr_val;
		break;
	case SPRN_MAS0:
		vcpu->arch.shared->mas0 = spr_val;
		break;
	case SPRN_MAS1:
		vcpu->arch.shared->mas1 = spr_val;
		break;
	case SPRN_MAS2:
		vcpu->arch.shared->mas2 = spr_val;
		break;
	case SPRN_MAS3:
		vcpu->arch.shared->mas7_3 &= ~(u64)0xffffffff;
		vcpu->arch.shared->mas7_3 |= spr_val;
		break;
	case SPRN_MAS4:
		vcpu->arch.shared->mas4 = spr_val;
		break;
	case SPRN_MAS6:
		vcpu->arch.shared->mas6 = spr_val;
		break;
	case SPRN_MAS7:
		vcpu->arch.shared->mas7_3 &= (u64)0xffffffff;
		vcpu->arch.shared->mas7_3 |= (u64)spr_val << 32;
		break;
#endif
	case SPRN_L1CSR0:
		vcpu_e500->l1csr0 = spr_val;
		vcpu_e500->l1csr0 &= ~(L1CSR0_DCFI | L1CSR0_CLFC);
		break;
	case SPRN_L1CSR1:
		vcpu_e500->l1csr1 = spr_val;
		vcpu_e500->l1csr1 &= ~(L1CSR1_ICFI | L1CSR1_ICLFR);
		break;
	case SPRN_HID0:
		vcpu_e500->hid0 = spr_val;
		break;
	case SPRN_HID1:
		vcpu_e500->hid1 = spr_val;
		break;

	case SPRN_MMUCSR0:
		emulated = kvmppc_e500_emul_mt_mmucsr0(vcpu_e500,
				spr_val);
		break;

	case SPRN_PWRMGTCR0:
		/*
		 * Guest relies on host power management configurations
		 * Treat the request as a general store
		 */
		vcpu->arch.pwrmgtcr0 = spr_val;
		break;

	/* extra exceptions */
#ifdef CONFIG_SPE_POSSIBLE
	case SPRN_IVOR32:
		vcpu->arch.ivor[BOOKE_IRQPRIO_SPE_UNAVAIL] = spr_val;
		break;
	case SPRN_IVOR33:
		vcpu->arch.ivor[BOOKE_IRQPRIO_SPE_FP_DATA] = spr_val;
		break;
	case SPRN_IVOR34:
		vcpu->arch.ivor[BOOKE_IRQPRIO_SPE_FP_ROUND] = spr_val;
		break;
#endif
#ifdef CONFIG_ALTIVEC
	case SPRN_IVOR32:
		vcpu->arch.ivor[BOOKE_IRQPRIO_ALTIVEC_UNAVAIL] = spr_val;
		break;
	case SPRN_IVOR33:
		vcpu->arch.ivor[BOOKE_IRQPRIO_ALTIVEC_ASSIST] = spr_val;
		break;
#endif
	case SPRN_IVOR35:
		vcpu->arch.ivor[BOOKE_IRQPRIO_PERFORMANCE_MONITOR] = spr_val;
		break;
#ifdef CONFIG_KVM_BOOKE_HV
	case SPRN_IVOR36:
		vcpu->arch.ivor[BOOKE_IRQPRIO_DBELL] = spr_val;
		break;
	case SPRN_IVOR37:
		vcpu->arch.ivor[BOOKE_IRQPRIO_DBELL_CRIT] = spr_val;
		break;
#endif
	default:
		emulated = kvmppc_booke_emulate_mtspr(vcpu, sprn, spr_val);
	}

	return emulated;
}

int kvmppc_core_emulate_mfspr_e500(struct kvm_vcpu *vcpu, int sprn, ulong *spr_val)
{
	struct kvmppc_vcpu_e500 *vcpu_e500 = to_e500(vcpu);
	int emulated = EMULATE_DONE;

	switch (sprn) {
#ifndef CONFIG_KVM_BOOKE_HV
	case SPRN_PID:
		*spr_val = vcpu_e500->pid[0];
		break;
	case SPRN_PID1:
		*spr_val = vcpu_e500->pid[1];
		break;
	case SPRN_PID2:
		*spr_val = vcpu_e500->pid[2];
		break;
	case SPRN_MAS0:
		*spr_val = vcpu->arch.shared->mas0;
		break;
	case SPRN_MAS1:
		*spr_val = vcpu->arch.shared->mas1;
		break;
	case SPRN_MAS2:
		*spr_val = vcpu->arch.shared->mas2;
		break;
	case SPRN_MAS3:
		*spr_val = (u32)vcpu->arch.shared->mas7_3;
		break;
	case SPRN_MAS4:
		*spr_val = vcpu->arch.shared->mas4;
		break;
	case SPRN_MAS6:
		*spr_val = vcpu->arch.shared->mas6;
		break;
	case SPRN_MAS7:
		*spr_val = vcpu->arch.shared->mas7_3 >> 32;
		break;
#endif
	case SPRN_DECAR:
		*spr_val = vcpu->arch.decar;
		break;
	case SPRN_TLB0CFG:
		*spr_val = vcpu->arch.tlbcfg[0];
		break;
	case SPRN_TLB1CFG:
		*spr_val = vcpu->arch.tlbcfg[1];
		break;
	case SPRN_TLB0PS:
		if (!has_feature(vcpu, VCPU_FTR_MMU_V2))
			return EMULATE_FAIL;
		*spr_val = vcpu->arch.tlbps[0];
		break;
	case SPRN_TLB1PS:
		if (!has_feature(vcpu, VCPU_FTR_MMU_V2))
			return EMULATE_FAIL;
		*spr_val = vcpu->arch.tlbps[1];
		break;
	case SPRN_L1CSR0:
		*spr_val = vcpu_e500->l1csr0;
		break;
	case SPRN_L1CSR1:
		*spr_val = vcpu_e500->l1csr1;
		break;
	case SPRN_HID0:
		*spr_val = vcpu_e500->hid0;
		break;
	case SPRN_HID1:
		*spr_val = vcpu_e500->hid1;
		break;
	case SPRN_SVR:
		*spr_val = vcpu_e500->svr;
		break;

	case SPRN_MMUCSR0:
		*spr_val = 0;
		break;

	case SPRN_MMUCFG:
		*spr_val = vcpu->arch.mmucfg;
		break;
	case SPRN_EPTCFG:
		if (!has_feature(vcpu, VCPU_FTR_MMU_V2))
			return EMULATE_FAIL;
		/*
		 * Legacy Linux guests access EPTCFG register even if the E.PT
		 * category is disabled in the VM. Give them a chance to live.
		 */
		*spr_val = vcpu->arch.eptcfg;
		break;

	case SPRN_PWRMGTCR0:
		*spr_val = vcpu->arch.pwrmgtcr0;
		break;

	/* extra exceptions */
#ifdef CONFIG_SPE_POSSIBLE
	case SPRN_IVOR32:
		*spr_val = vcpu->arch.ivor[BOOKE_IRQPRIO_SPE_UNAVAIL];
		break;
	case SPRN_IVOR33:
		*spr_val = vcpu->arch.ivor[BOOKE_IRQPRIO_SPE_FP_DATA];
		break;
	case SPRN_IVOR34:
		*spr_val = vcpu->arch.ivor[BOOKE_IRQPRIO_SPE_FP_ROUND];
		break;
#endif
#ifdef CONFIG_ALTIVEC
	case SPRN_IVOR32:
		*spr_val = vcpu->arch.ivor[BOOKE_IRQPRIO_ALTIVEC_UNAVAIL];
		break;
	case SPRN_IVOR33:
		*spr_val = vcpu->arch.ivor[BOOKE_IRQPRIO_ALTIVEC_ASSIST];
		break;
#endif
	case SPRN_IVOR35:
		*spr_val = vcpu->arch.ivor[BOOKE_IRQPRIO_PERFORMANCE_MONITOR];
		break;
#ifdef CONFIG_KVM_BOOKE_HV
	case SPRN_IVOR36:
		*spr_val = vcpu->arch.ivor[BOOKE_IRQPRIO_DBELL];
		break;
	case SPRN_IVOR37:
		*spr_val = vcpu->arch.ivor[BOOKE_IRQPRIO_DBELL_CRIT];
		break;
#endif
	default:
		emulated = kvmppc_booke_emulate_mfspr(vcpu, sprn, spr_val);
	}

	return emulated;
}
<|MERGE_RESOLUTION|>--- conflicted
+++ resolved
@@ -84,8 +84,6 @@
 }
 #endif
 
-<<<<<<< HEAD
-=======
 static int kvmppc_e500_emul_ehpriv(struct kvm_run *run, struct kvm_vcpu *vcpu,
 				   unsigned int inst, int *advance)
 {
@@ -115,7 +113,6 @@
 	return EMULATE_DONE;
 }
 
->>>>>>> fc14f9c1
 int kvmppc_core_emulate_op_e500(struct kvm_run *run, struct kvm_vcpu *vcpu,
 				unsigned int inst, int *advance)
 {
