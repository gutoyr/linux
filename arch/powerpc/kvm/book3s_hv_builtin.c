/*
 * Copyright 2011 Paul Mackerras, IBM Corp. <paulus@au1.ibm.com>
 *
 * This program is free software; you can redistribute it and/or modify
 * it under the terms of the GNU General Public License, version 2, as
 * published by the Free Software Foundation.
 */

#include <linux/cpu.h>
#include <linux/kvm_host.h>
#include <linux/preempt.h>
#include <linux/export.h>
#include <linux/sched.h>
#include <linux/spinlock.h>
#include <linux/bootmem.h>
#include <linux/init.h>
#include <linux/memblock.h>
#include <linux/sizes.h>
<<<<<<< HEAD
#include <linux/bitops.h>
=======
#include <linux/cma.h>
>>>>>>> fc14f9c1

#include <asm/cputable.h>
#include <asm/kvm_ppc.h>
#include <asm/kvm_book3s.h>
#include <asm/archrandom.h>

<<<<<<< HEAD
#include "book3s_hv_cma.h"
/*
 * Hash page table alignment on newer cpus(CPU_FTR_ARCH_206)
 * should be power of 2.
 */
#define HPT_ALIGN_PAGES		((1 << 18) >> PAGE_SHIFT) /* 256k */
/*
 * By default we reserve 3% of memory for hash pagetable allocation.
 * Each guest's HPT will be sized at between 1/128 and 1/64 of its
 * memory, i.e. up to 1.56%, and allowing for about a 2x memory
 * overcommit factor gets us to about 3%.
 */
static unsigned long kvm_cma_resv_ratio = 3;
/*
=======
#define KVM_CMA_CHUNK_ORDER	18

/*
 * Hash page table alignment on newer cpus(CPU_FTR_ARCH_206)
 * should be power of 2.
 */
#define HPT_ALIGN_PAGES		((1 << 18) >> PAGE_SHIFT) /* 256k */
/*
 * By default we reserve 5% of memory for hash pagetable allocation.
 */
static unsigned long kvm_cma_resv_ratio = 5;
/*
>>>>>>> fc14f9c1
 * We allocate RMAs (real mode areas) for KVM guests from the KVM CMA area.
 * Each RMA has to be physically contiguous and of a size that the
 * hardware supports.  PPC970 and POWER7 support 64MB, 128MB and 256MB,
 * and other larger sizes.  Since we are unlikely to be allocate that
 * much physically contiguous memory after the system is up and running,
 * we preallocate a set of RMAs in early boot using CMA.
 * should be power of 2.
 */
unsigned long kvm_rma_pages = (1 << 27) >> PAGE_SHIFT;	/* 128MB */
EXPORT_SYMBOL_GPL(kvm_rma_pages);
<<<<<<< HEAD
=======

static struct cma *kvm_cma;
>>>>>>> fc14f9c1

/* Work out RMLS (real mode limit selector) field value for a given RMA size.
   Assumes POWER7 or PPC970. */
static inline int lpcr_rmls(unsigned long rma_size)
{
	switch (rma_size) {
	case 32ul << 20:	/* 32 MB */
		if (cpu_has_feature(CPU_FTR_ARCH_206))
			return 8;	/* only supported on POWER7 */
		return -1;
	case 64ul << 20:	/* 64 MB */
		return 3;
	case 128ul << 20:	/* 128 MB */
		return 7;
	case 256ul << 20:	/* 256 MB */
		return 4;
	case 1ul << 30:		/* 1 GB */
		return 2;
	case 16ul << 30:	/* 16 GB */
		return 1;
	case 256ul << 30:	/* 256 GB */
		return 0;
	default:
		return -1;
	}
}

static int __init early_parse_rma_size(char *p)
{
	unsigned long kvm_rma_size;

	pr_debug("%s(%s)\n", __func__, p);
	if (!p)
		return -EINVAL;
	kvm_rma_size = memparse(p, &p);
	/*
	 * Check that the requested size is one supported in hardware
	 */
	if (lpcr_rmls(kvm_rma_size) < 0) {
		pr_err("RMA size of 0x%lx not supported\n", kvm_rma_size);
		return -EINVAL;
	}
	kvm_rma_pages = kvm_rma_size >> PAGE_SHIFT;
	return 0;
}
early_param("kvm_rma_size", early_parse_rma_size);

struct kvm_rma_info *kvm_alloc_rma()
{
	struct page *page;
	struct kvm_rma_info *ri;

	ri = kmalloc(sizeof(struct kvm_rma_info), GFP_KERNEL);
	if (!ri)
		return NULL;
<<<<<<< HEAD
	page = kvm_alloc_cma(kvm_rma_pages, kvm_rma_pages);
=======
	page = cma_alloc(kvm_cma, kvm_rma_pages, order_base_2(kvm_rma_pages));
>>>>>>> fc14f9c1
	if (!page)
		goto err_out;
	atomic_set(&ri->use_count, 1);
	ri->base_pfn = page_to_pfn(page);
	return ri;
err_out:
	kfree(ri);
	return NULL;
}
EXPORT_SYMBOL_GPL(kvm_alloc_rma);

void kvm_release_rma(struct kvm_rma_info *ri)
{
	if (atomic_dec_and_test(&ri->use_count)) {
<<<<<<< HEAD
		kvm_release_cma(pfn_to_page(ri->base_pfn), kvm_rma_pages);
=======
		cma_release(kvm_cma, pfn_to_page(ri->base_pfn), kvm_rma_pages);
>>>>>>> fc14f9c1
		kfree(ri);
	}
}
EXPORT_SYMBOL_GPL(kvm_release_rma);

static int __init early_parse_kvm_cma_resv(char *p)
{
	pr_debug("%s(%s)\n", __func__, p);
	if (!p)
		return -EINVAL;
	return kstrtoul(p, 0, &kvm_cma_resv_ratio);
}
early_param("kvm_cma_resv_ratio", early_parse_kvm_cma_resv);

struct page *kvm_alloc_hpt(unsigned long nr_pages)
{
	unsigned long align_pages = HPT_ALIGN_PAGES;

<<<<<<< HEAD
	/* Old CPUs require HPT aligned on a multiple of its size */
	if (!cpu_has_feature(CPU_FTR_ARCH_206))
		align_pages = nr_pages;
	return kvm_alloc_cma(nr_pages, align_pages);
=======
	VM_BUG_ON(order_base_2(nr_pages) < KVM_CMA_CHUNK_ORDER - PAGE_SHIFT);

	/* Old CPUs require HPT aligned on a multiple of its size */
	if (!cpu_has_feature(CPU_FTR_ARCH_206))
		align_pages = nr_pages;
	return cma_alloc(kvm_cma, nr_pages, order_base_2(align_pages));
>>>>>>> fc14f9c1
}
EXPORT_SYMBOL_GPL(kvm_alloc_hpt);

void kvm_release_hpt(struct page *page, unsigned long nr_pages)
{
<<<<<<< HEAD
	kvm_release_cma(page, nr_pages);
=======
	cma_release(kvm_cma, page, nr_pages);
>>>>>>> fc14f9c1
}
EXPORT_SYMBOL_GPL(kvm_release_hpt);

/**
 * kvm_cma_reserve() - reserve area for kvm hash pagetable
 *
 * This function reserves memory from early allocator. It should be
 * called by arch specific code once the early allocator (memblock or bootmem)
 * has been activated and all other subsystems have already allocated/reserved
 * memory.
 */
void __init kvm_cma_reserve(void)
<<<<<<< HEAD
{
	unsigned long align_size;
	struct memblock_region *reg;
	phys_addr_t selected_size = 0;
	/*
	 * We cannot use memblock_phys_mem_size() here, because
	 * memblock_analyze() has not been called yet.
	 */
	for_each_memblock(memory, reg)
		selected_size += memblock_region_memory_end_pfn(reg) -
				 memblock_region_memory_base_pfn(reg);

	selected_size = (selected_size * kvm_cma_resv_ratio / 100) << PAGE_SHIFT;
	if (selected_size) {
		pr_debug("%s: reserving %ld MiB for global area\n", __func__,
			 (unsigned long)selected_size / SZ_1M);
		/*
		 * Old CPUs require HPT aligned on a multiple of its size. So for them
		 * make the alignment as max size we could request.
		 */
		if (!cpu_has_feature(CPU_FTR_ARCH_206))
			align_size = __rounddown_pow_of_two(selected_size);
		else
			align_size = HPT_ALIGN_PAGES << PAGE_SHIFT;

		align_size = max(kvm_rma_pages << PAGE_SHIFT, align_size);
		kvm_cma_declare_contiguous(selected_size, align_size);
	}
}

/*
 * Real-mode H_CONFER implementation.
 * We check if we are the only vcpu out of this virtual core
 * still running in the guest and not ceded.  If so, we pop up
 * to the virtual-mode implementation; if not, just return to
 * the guest.
 */
long int kvmppc_rm_h_confer(struct kvm_vcpu *vcpu, int target,
			    unsigned int yield_count)
{
	struct kvmppc_vcore *vc = vcpu->arch.vcore;
	int threads_running;
	int threads_ceded;
	int threads_conferring;
	u64 stop = get_tb() + 10 * tb_ticks_per_usec;
	int rv = H_SUCCESS; /* => don't yield */

	set_bit(vcpu->arch.ptid, &vc->conferring_threads);
	while ((get_tb() < stop) && (VCORE_EXIT_COUNT(vc) == 0)) {
		threads_running = VCORE_ENTRY_COUNT(vc);
		threads_ceded = hweight32(vc->napping_threads);
		threads_conferring = hweight32(vc->conferring_threads);
		if (threads_ceded + threads_conferring >= threads_running) {
			rv = H_TOO_HARD; /* => do yield */
			break;
		}
=======
{
	unsigned long align_size;
	struct memblock_region *reg;
	phys_addr_t selected_size = 0;

	/*
	 * We need CMA reservation only when we are in HV mode
	 */
	if (!cpu_has_feature(CPU_FTR_HVMODE))
		return;
	/*
	 * We cannot use memblock_phys_mem_size() here, because
	 * memblock_analyze() has not been called yet.
	 */
	for_each_memblock(memory, reg)
		selected_size += memblock_region_memory_end_pfn(reg) -
				 memblock_region_memory_base_pfn(reg);

	selected_size = (selected_size * kvm_cma_resv_ratio / 100) << PAGE_SHIFT;
	if (selected_size) {
		pr_debug("%s: reserving %ld MiB for global area\n", __func__,
			 (unsigned long)selected_size / SZ_1M);
		/*
		 * Old CPUs require HPT aligned on a multiple of its size. So for them
		 * make the alignment as max size we could request.
		 */
		if (!cpu_has_feature(CPU_FTR_ARCH_206))
			align_size = __rounddown_pow_of_two(selected_size);
		else
			align_size = HPT_ALIGN_PAGES << PAGE_SHIFT;

		align_size = max(kvm_rma_pages << PAGE_SHIFT, align_size);
		cma_declare_contiguous(0, selected_size, 0, align_size,
			KVM_CMA_CHUNK_ORDER - PAGE_SHIFT, false, &kvm_cma);
>>>>>>> fc14f9c1
	}
	clear_bit(vcpu->arch.ptid, &vc->conferring_threads);
	return rv;
}

<<<<<<< HEAD
int kvmppc_hwrng_present(void)
{
	return powernv_hwrng_present();
}
EXPORT_SYMBOL_GPL(kvmppc_hwrng_present);

long kvmppc_h_random(struct kvm_vcpu *vcpu)
{
	if (powernv_get_random_real_mode(&vcpu->arch.gpr[4]))
		return H_SUCCESS;

	return H_HARDWARE;
=======
/*
 * When running HV mode KVM we need to block certain operations while KVM VMs
 * exist in the system. We use a counter of VMs to track this.
 *
 * One of the operations we need to block is onlining of secondaries, so we
 * protect hv_vm_count with get/put_online_cpus().
 */
static atomic_t hv_vm_count;

void kvm_hv_vm_activated(void)
{
	get_online_cpus();
	atomic_inc(&hv_vm_count);
	put_online_cpus();
}
EXPORT_SYMBOL_GPL(kvm_hv_vm_activated);

void kvm_hv_vm_deactivated(void)
{
	get_online_cpus();
	atomic_dec(&hv_vm_count);
	put_online_cpus();
>>>>>>> fc14f9c1
}
EXPORT_SYMBOL_GPL(kvm_hv_vm_deactivated);

<<<<<<< HEAD
/*
 * When running HV mode KVM we need to block certain operations while KVM VMs
 * exist in the system. We use a counter of VMs to track this.
 *
 * One of the operations we need to block is onlining of secondaries, so we
 * protect hv_vm_count with get/put_online_cpus().
 */
static atomic_t hv_vm_count;

void kvm_hv_vm_activated(void)
{
	get_online_cpus();
	atomic_inc(&hv_vm_count);
	put_online_cpus();
}
EXPORT_SYMBOL_GPL(kvm_hv_vm_activated);

void kvm_hv_vm_deactivated(void)
{
	get_online_cpus();
	atomic_dec(&hv_vm_count);
	put_online_cpus();
}
EXPORT_SYMBOL_GPL(kvm_hv_vm_deactivated);

bool kvm_hv_mode_active(void)
{
	return atomic_read(&hv_vm_count) != 0;
}
=======
bool kvm_hv_mode_active(void)
{
	return atomic_read(&hv_vm_count) != 0;
}

extern int hcall_real_table[], hcall_real_table_end[];

int kvmppc_hcall_impl_hv_realmode(unsigned long cmd)
{
	cmd /= 4;
	if (cmd < hcall_real_table_end - hcall_real_table &&
	    hcall_real_table[cmd])
		return 1;

	return 0;
}
EXPORT_SYMBOL_GPL(kvmppc_hcall_impl_hv_realmode);
>>>>>>> fc14f9c1
<|MERGE_RESOLUTION|>--- conflicted
+++ resolved
@@ -16,19 +16,15 @@
 #include <linux/init.h>
 #include <linux/memblock.h>
 #include <linux/sizes.h>
-<<<<<<< HEAD
-#include <linux/bitops.h>
-=======
 #include <linux/cma.h>
->>>>>>> fc14f9c1
 
 #include <asm/cputable.h>
 #include <asm/kvm_ppc.h>
 #include <asm/kvm_book3s.h>
 #include <asm/archrandom.h>
 
-<<<<<<< HEAD
-#include "book3s_hv_cma.h"
+#define KVM_CMA_CHUNK_ORDER	18
+
 /*
  * Hash page table alignment on newer cpus(CPU_FTR_ARCH_206)
  * should be power of 2.
@@ -42,20 +38,6 @@
  */
 static unsigned long kvm_cma_resv_ratio = 3;
 /*
-=======
-#define KVM_CMA_CHUNK_ORDER	18
-
-/*
- * Hash page table alignment on newer cpus(CPU_FTR_ARCH_206)
- * should be power of 2.
- */
-#define HPT_ALIGN_PAGES		((1 << 18) >> PAGE_SHIFT) /* 256k */
-/*
- * By default we reserve 5% of memory for hash pagetable allocation.
- */
-static unsigned long kvm_cma_resv_ratio = 5;
-/*
->>>>>>> fc14f9c1
  * We allocate RMAs (real mode areas) for KVM guests from the KVM CMA area.
  * Each RMA has to be physically contiguous and of a size that the
  * hardware supports.  PPC970 and POWER7 support 64MB, 128MB and 256MB,
@@ -66,11 +48,8 @@
  */
 unsigned long kvm_rma_pages = (1 << 27) >> PAGE_SHIFT;	/* 128MB */
 EXPORT_SYMBOL_GPL(kvm_rma_pages);
-<<<<<<< HEAD
-=======
 
 static struct cma *kvm_cma;
->>>>>>> fc14f9c1
 
 /* Work out RMLS (real mode limit selector) field value for a given RMA size.
    Assumes POWER7 or PPC970. */
@@ -126,11 +105,7 @@
 	ri = kmalloc(sizeof(struct kvm_rma_info), GFP_KERNEL);
 	if (!ri)
 		return NULL;
-<<<<<<< HEAD
-	page = kvm_alloc_cma(kvm_rma_pages, kvm_rma_pages);
-=======
 	page = cma_alloc(kvm_cma, kvm_rma_pages, order_base_2(kvm_rma_pages));
->>>>>>> fc14f9c1
 	if (!page)
 		goto err_out;
 	atomic_set(&ri->use_count, 1);
@@ -145,11 +120,7 @@
 void kvm_release_rma(struct kvm_rma_info *ri)
 {
 	if (atomic_dec_and_test(&ri->use_count)) {
-<<<<<<< HEAD
-		kvm_release_cma(pfn_to_page(ri->base_pfn), kvm_rma_pages);
-=======
 		cma_release(kvm_cma, pfn_to_page(ri->base_pfn), kvm_rma_pages);
->>>>>>> fc14f9c1
 		kfree(ri);
 	}
 }
@@ -168,29 +139,18 @@
 {
 	unsigned long align_pages = HPT_ALIGN_PAGES;
 
-<<<<<<< HEAD
-	/* Old CPUs require HPT aligned on a multiple of its size */
-	if (!cpu_has_feature(CPU_FTR_ARCH_206))
-		align_pages = nr_pages;
-	return kvm_alloc_cma(nr_pages, align_pages);
-=======
 	VM_BUG_ON(order_base_2(nr_pages) < KVM_CMA_CHUNK_ORDER - PAGE_SHIFT);
 
 	/* Old CPUs require HPT aligned on a multiple of its size */
 	if (!cpu_has_feature(CPU_FTR_ARCH_206))
 		align_pages = nr_pages;
 	return cma_alloc(kvm_cma, nr_pages, order_base_2(align_pages));
->>>>>>> fc14f9c1
 }
 EXPORT_SYMBOL_GPL(kvm_alloc_hpt);
 
 void kvm_release_hpt(struct page *page, unsigned long nr_pages)
 {
-<<<<<<< HEAD
-	kvm_release_cma(page, nr_pages);
-=======
 	cma_release(kvm_cma, page, nr_pages);
->>>>>>> fc14f9c1
 }
 EXPORT_SYMBOL_GPL(kvm_release_hpt);
 
@@ -203,11 +163,16 @@
  * memory.
  */
 void __init kvm_cma_reserve(void)
-<<<<<<< HEAD
 {
 	unsigned long align_size;
 	struct memblock_region *reg;
 	phys_addr_t selected_size = 0;
+
+	/*
+	 * We need CMA reservation only when we are in HV mode
+	 */
+	if (!cpu_has_feature(CPU_FTR_HVMODE))
+		return;
 	/*
 	 * We cannot use memblock_phys_mem_size() here, because
 	 * memblock_analyze() has not been called yet.
@@ -230,7 +195,8 @@
 			align_size = HPT_ALIGN_PAGES << PAGE_SHIFT;
 
 		align_size = max(kvm_rma_pages << PAGE_SHIFT, align_size);
-		kvm_cma_declare_contiguous(selected_size, align_size);
+		cma_declare_contiguous(0, selected_size, 0, align_size,
+			KVM_CMA_CHUNK_ORDER - PAGE_SHIFT, false, &kvm_cma);
 	}
 }
 
@@ -260,48 +226,11 @@
 			rv = H_TOO_HARD; /* => do yield */
 			break;
 		}
-=======
-{
-	unsigned long align_size;
-	struct memblock_region *reg;
-	phys_addr_t selected_size = 0;
-
-	/*
-	 * We need CMA reservation only when we are in HV mode
-	 */
-	if (!cpu_has_feature(CPU_FTR_HVMODE))
-		return;
-	/*
-	 * We cannot use memblock_phys_mem_size() here, because
-	 * memblock_analyze() has not been called yet.
-	 */
-	for_each_memblock(memory, reg)
-		selected_size += memblock_region_memory_end_pfn(reg) -
-				 memblock_region_memory_base_pfn(reg);
-
-	selected_size = (selected_size * kvm_cma_resv_ratio / 100) << PAGE_SHIFT;
-	if (selected_size) {
-		pr_debug("%s: reserving %ld MiB for global area\n", __func__,
-			 (unsigned long)selected_size / SZ_1M);
-		/*
-		 * Old CPUs require HPT aligned on a multiple of its size. So for them
-		 * make the alignment as max size we could request.
-		 */
-		if (!cpu_has_feature(CPU_FTR_ARCH_206))
-			align_size = __rounddown_pow_of_two(selected_size);
-		else
-			align_size = HPT_ALIGN_PAGES << PAGE_SHIFT;
-
-		align_size = max(kvm_rma_pages << PAGE_SHIFT, align_size);
-		cma_declare_contiguous(0, selected_size, 0, align_size,
-			KVM_CMA_CHUNK_ORDER - PAGE_SHIFT, false, &kvm_cma);
->>>>>>> fc14f9c1
 	}
 	clear_bit(vcpu->arch.ptid, &vc->conferring_threads);
 	return rv;
 }
 
-<<<<<<< HEAD
 int kvmppc_hwrng_present(void)
 {
 	return powernv_hwrng_present();
@@ -314,7 +243,8 @@
 		return H_SUCCESS;
 
 	return H_HARDWARE;
-=======
+}
+
 /*
  * When running HV mode KVM we need to block certain operations while KVM VMs
  * exist in the system. We use a counter of VMs to track this.
@@ -337,41 +267,9 @@
 	get_online_cpus();
 	atomic_dec(&hv_vm_count);
 	put_online_cpus();
->>>>>>> fc14f9c1
 }
 EXPORT_SYMBOL_GPL(kvm_hv_vm_deactivated);
 
-<<<<<<< HEAD
-/*
- * When running HV mode KVM we need to block certain operations while KVM VMs
- * exist in the system. We use a counter of VMs to track this.
- *
- * One of the operations we need to block is onlining of secondaries, so we
- * protect hv_vm_count with get/put_online_cpus().
- */
-static atomic_t hv_vm_count;
-
-void kvm_hv_vm_activated(void)
-{
-	get_online_cpus();
-	atomic_inc(&hv_vm_count);
-	put_online_cpus();
-}
-EXPORT_SYMBOL_GPL(kvm_hv_vm_activated);
-
-void kvm_hv_vm_deactivated(void)
-{
-	get_online_cpus();
-	atomic_dec(&hv_vm_count);
-	put_online_cpus();
-}
-EXPORT_SYMBOL_GPL(kvm_hv_vm_deactivated);
-
-bool kvm_hv_mode_active(void)
-{
-	return atomic_read(&hv_vm_count) != 0;
-}
-=======
 bool kvm_hv_mode_active(void)
 {
 	return atomic_read(&hv_vm_count) != 0;
@@ -388,5 +286,4 @@
 
 	return 0;
 }
-EXPORT_SYMBOL_GPL(kvmppc_hcall_impl_hv_realmode);
->>>>>>> fc14f9c1
+EXPORT_SYMBOL_GPL(kvmppc_hcall_impl_hv_realmode);