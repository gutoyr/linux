--- conflicted
+++ resolved
@@ -36,22 +36,7 @@
  * memory, i.e. up to 1.56%, and allowing for about a 2x memory
  * overcommit factor gets us to about 3%.
  */
-<<<<<<< HEAD
 static unsigned long kvm_cma_resv_ratio = 3;
-/*
- * We allocate RMAs (real mode areas) for KVM guests from the KVM CMA area.
- * Each RMA has to be physically contiguous and of a size that the
- * hardware supports.  PPC970 and POWER7 support 64MB, 128MB and 256MB,
- * and other larger sizes.  Since we are unlikely to be allocate that
- * much physically contiguous memory after the system is up and running,
- * we preallocate a set of RMAs in early boot using CMA.
- * should be power of 2.
- */
-unsigned long kvm_rma_pages = (1 << 27) >> PAGE_SHIFT;	/* 128MB */
-EXPORT_SYMBOL_GPL(kvm_rma_pages);
-=======
-static unsigned long kvm_cma_resv_ratio = 5;
->>>>>>> 2c4aa55a
 
 static struct cma *kvm_cma;
 
@@ -146,7 +131,6 @@
 	return rv;
 }
 
-<<<<<<< HEAD
 int kvmppc_hwrng_present(void)
 {
 	return powernv_hwrng_present();
@@ -161,8 +145,6 @@
 	return H_HARDWARE;
 }
 
-=======
->>>>>>> 2c4aa55a
 /*
  * When running HV mode KVM we need to block certain operations while KVM VMs
  * exist in the system. We use a counter of VMs to track this.
