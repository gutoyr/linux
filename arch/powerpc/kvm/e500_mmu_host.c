--- conflicted
+++ resolved
@@ -476,15 +476,9 @@
 	 * can't run hence pfn won't change.
 	 */
 	local_irq_save(flags);
-<<<<<<< HEAD
-	ptep = find_linux_pte_or_hugepte(pgdir, hva, NULL);
-	if (ptep) {
-		pte_t pte = ACCESS_ONCE(*ptep);
-=======
 	ptep = find_linux_pte_or_hugepte(pgdir, hva, NULL, NULL);
 	if (ptep) {
 		pte_t pte = READ_ONCE(*ptep);
->>>>>>> afd2ff9b
 
 		if (pte_present(pte)) {
 			wimg = (pte_val(pte) >> PTE_WIMGE_SHIFT) &
