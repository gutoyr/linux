--- conflicted
+++ resolved
@@ -412,9 +412,6 @@
 	if (r)
 		goto err_out;
 
-<<<<<<< HEAD
-	kvmppc_init_lpid(64);
-=======
 	/*
 	 * Use two lpids per VM on dual threaded processors like e6500
 	 * to workarround the lack of tlb write conditional instruction.
@@ -422,7 +419,6 @@
 	 * allocator.
 	 */
 	kvmppc_init_lpid(KVMPPC_NR_LPIDS/threads_per_core);
->>>>>>> fc14f9c1
 	kvmppc_claim_lpid(0); /* host */
 
 	r = kvm_init(NULL, sizeof(struct kvmppc_vcpu_e500), 0, THIS_MODULE);
