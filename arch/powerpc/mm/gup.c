--- conflicted
+++ resolved
@@ -197,7 +197,6 @@
 
 	return nr;
 }
-<<<<<<< HEAD
 
 int get_user_pages_fast(unsigned long start, int nr_pages, int write,
 			struct page **pages)
@@ -205,15 +204,6 @@
 	struct mm_struct *mm = current->mm;
 	int nr, ret;
 
-=======
-
-int get_user_pages_fast(unsigned long start, int nr_pages, int write,
-			struct page **pages)
-{
-	struct mm_struct *mm = current->mm;
-	int nr, ret;
-
->>>>>>> fc14f9c1
 	start &= PAGE_MASK;
 	nr = __get_user_pages_fast(start, nr_pages, write, pages);
 	ret = nr;
