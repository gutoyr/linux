--- conflicted
+++ resolved
@@ -1069,11 +1069,7 @@
 #endif /* CONFIG_PPC_64K_PAGES */
 
 	/* Get PTE and page size from page tables */
-<<<<<<< HEAD
-	ptep = __find_linux_pte_or_hugepte(pgdir, ea, &hugeshift);
-=======
 	ptep = __find_linux_pte_or_hugepte(pgdir, ea, &is_thp, &hugeshift);
->>>>>>> afd2ff9b
 	if (ptep == NULL || !pte_present(*ptep)) {
 		DBG_LOW(" no PTE !\n");
 		rc = 1;
@@ -1573,7 +1569,7 @@
 	 * So don't worry about THP collapse/split. Called
 	 * Only in realmode, hence won't need irq_save/restore.
 	 */
-	p = __find_linux_pte_or_hugepte(swapper_pg_dir, addr, NULL);
+	p = __find_linux_pte_or_hugepte(swapper_pg_dir, addr, NULL, NULL);
 	if (!p || !pte_present(*p))
 		return NULL;
 	addr = (pte_pfn(*p) << PAGE_SHIFT) | (addr & ~PAGE_MASK);
