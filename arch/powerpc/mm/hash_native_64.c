--- conflicted
+++ resolved
@@ -296,12 +296,7 @@
 
 	native_lock_hpte(hptep);
 
-<<<<<<< HEAD
-	hpte_v = hptep->v;
-
-=======
 	hpte_v = be64_to_cpu(hptep->v);
->>>>>>> fc14f9c1
 	/*
 	 * We need to invalidate the TLB always because hpte_remove doesn't do
 	 * a tlb invalidate. If a hash bucket gets full, we "evict" a more/less
@@ -309,11 +304,7 @@
 	 * (hpte_remove) because we assume the old translation is still
 	 * technically "valid".
 	 */
-<<<<<<< HEAD
-	if (!(hptep->v & HPTE_V_VALID) || !HPTE_V_COMPARE(hpte_v, want_v)) {
-=======
 	if (!HPTE_V_COMPARE(hpte_v, want_v) || !(hpte_v & HPTE_V_VALID)) {
->>>>>>> fc14f9c1
 		DBG_LOW(" -> miss\n");
 		ret = -1;
 	} else {
@@ -325,11 +316,7 @@
 	native_unlock_hpte(hptep);
 
 	/* Ensure it is out of the tlb too. */
-<<<<<<< HEAD
-	tlbie(vpn, psize, psize, ssize, local);
-=======
 	tlbie(vpn, bpsize, apsize, ssize, local);
->>>>>>> fc14f9c1
 
 	return ret;
 }
@@ -417,20 +404,13 @@
 	 * (hpte_remove) because we assume the old translation is still
 	 * technically "valid".
 	 */
-<<<<<<< HEAD
-	if (!(hptep->v & HPTE_V_VALID) || !HPTE_V_COMPARE(hpte_v, want_v))
-=======
 	if (!HPTE_V_COMPARE(hpte_v, want_v) || !(hpte_v & HPTE_V_VALID))
->>>>>>> fc14f9c1
 		native_unlock_hpte(hptep);
 	else
 		/* Invalidate the hpte. NOTE: this also unlocks it */
 		hptep->v = 0;
 
 	/* Invalidate the TLB */
-<<<<<<< HEAD
-	tlbie(vpn, psize, psize, ssize, local);
-=======
 	tlbie(vpn, bpsize, apsize, ssize, local);
 
 	local_irq_restore(flags);
@@ -487,7 +467,6 @@
 		 */
 		tlbie(vpn, psize, actual_psize, ssize, 0);
 	}
->>>>>>> fc14f9c1
 	local_irq_restore(flags);
 }
 
