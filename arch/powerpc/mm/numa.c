/*
 * pSeries NUMA support
 *
 * Copyright (C) 2002 Anton Blanchard <anton@au.ibm.com>, IBM
 *
 * This program is free software; you can redistribute it and/or
 * modify it under the terms of the GNU General Public License
 * as published by the Free Software Foundation; either version
 * 2 of the License, or (at your option) any later version.
 */
#define pr_fmt(fmt) "numa: " fmt

#include <linux/threads.h>
#include <linux/bootmem.h>
#include <linux/init.h>
#include <linux/mm.h>
#include <linux/mmzone.h>
#include <linux/export.h>
#include <linux/nodemask.h>
#include <linux/cpu.h>
#include <linux/notifier.h>
#include <linux/memblock.h>
#include <linux/of.h>
#include <linux/pfn.h>
#include <linux/cpuset.h>
#include <linux/node.h>
#include <linux/stop_machine.h>
#include <linux/proc_fs.h>
#include <linux/seq_file.h>
#include <linux/uaccess.h>
#include <linux/slab.h>
#include <asm/cputhreads.h>
#include <asm/sparsemem.h>
#include <asm/prom.h>
#include <asm/smp.h>
#include <asm/cputhreads.h>
#include <asm/topology.h>
#include <asm/firmware.h>
#include <asm/paca.h>
#include <asm/hvcall.h>
#include <asm/setup.h>
#include <asm/vdso.h>

static int numa_enabled = 1;

static char *cmdline __initdata;

static int numa_debug;
#define dbg(args...) if (numa_debug) { printk(KERN_INFO args); }

int numa_cpu_lookup_table[NR_CPUS];
cpumask_var_t node_to_cpumask_map[MAX_NUMNODES];
struct pglist_data *node_data[MAX_NUMNODES];

EXPORT_SYMBOL(numa_cpu_lookup_table);
EXPORT_SYMBOL(node_to_cpumask_map);
EXPORT_SYMBOL(node_data);

static int min_common_depth;
static int n_mem_addr_cells, n_mem_size_cells;
static int form1_affinity;

#define MAX_DISTANCE_REF_POINTS 4
static int distance_ref_points_depth;
static const __be32 *distance_ref_points;
static int distance_lookup_table[MAX_NUMNODES][MAX_DISTANCE_REF_POINTS];

/*
 * Allocate node_to_cpumask_map based on number of available nodes
 * Requires node_possible_map to be valid.
 *
 * Note: cpumask_of_node() is not valid until after this is done.
 */
static void __init setup_node_to_cpumask_map(void)
{
	unsigned int node;

	/* setup nr_node_ids if not done yet */
	if (nr_node_ids == MAX_NUMNODES)
		setup_nr_node_ids();

	/* allocate the map */
	for (node = 0; node < nr_node_ids; node++)
		alloc_bootmem_cpumask_var(&node_to_cpumask_map[node]);

	/* cpumask_of_node() will now work */
	dbg("Node to cpumask map for %d nodes\n", nr_node_ids);
}

static int __init fake_numa_create_new_node(unsigned long end_pfn,
						unsigned int *nid)
{
	unsigned long long mem;
	char *p = cmdline;
	static unsigned int fake_nid;
	static unsigned long long curr_boundary;

	/*
	 * Modify node id, iff we started creating NUMA nodes
	 * We want to continue from where we left of the last time
	 */
	if (fake_nid)
		*nid = fake_nid;
	/*
	 * In case there are no more arguments to parse, the
	 * node_id should be the same as the last fake node id
	 * (we've handled this above).
	 */
	if (!p)
		return 0;

	mem = memparse(p, &p);
	if (!mem)
		return 0;

	if (mem < curr_boundary)
		return 0;

	curr_boundary = mem;

	if ((end_pfn << PAGE_SHIFT) > mem) {
		/*
		 * Skip commas and spaces
		 */
		while (*p == ',' || *p == ' ' || *p == '\t')
			p++;

		cmdline = p;
		fake_nid++;
		*nid = fake_nid;
		dbg("created new fake_node with id %d\n", fake_nid);
		return 1;
	}
	return 0;
}

/*
 * get_node_active_region - Return active region containing pfn
 * Active range returned is empty if none found.
 * @pfn: The page to return the region for
 * @node_ar: Returned set to the active region containing @pfn
 */
static void __init get_node_active_region(unsigned long pfn,
					  struct node_active_region *node_ar)
{
	unsigned long start_pfn, end_pfn;
	int i, nid;

	for_each_mem_pfn_range(i, MAX_NUMNODES, &start_pfn, &end_pfn, &nid) {
		if (pfn >= start_pfn && pfn < end_pfn) {
			node_ar->nid = nid;
			node_ar->start_pfn = start_pfn;
			node_ar->end_pfn = end_pfn;
			break;
		}
	}
}

static void reset_numa_cpu_lookup_table(void)
{
	unsigned int cpu;

	for_each_possible_cpu(cpu)
		numa_cpu_lookup_table[cpu] = -1;
}

static void update_numa_cpu_lookup_table(unsigned int cpu, int node)
{
	numa_cpu_lookup_table[cpu] = node;
}

static void map_cpu_to_node(int cpu, int node)
{
	update_numa_cpu_lookup_table(cpu, node);

	dbg("adding cpu %d to node %d\n", cpu, node);

	if (!(cpumask_test_cpu(cpu, node_to_cpumask_map[node])))
		cpumask_set_cpu(cpu, node_to_cpumask_map[node]);
}

#if defined(CONFIG_HOTPLUG_CPU) || defined(CONFIG_PPC_SPLPAR)
static void unmap_cpu_from_node(unsigned long cpu)
{
	int node = numa_cpu_lookup_table[cpu];

	dbg("removing cpu %lu from node %d\n", cpu, node);

	if (cpumask_test_cpu(cpu, node_to_cpumask_map[node])) {
		cpumask_clear_cpu(cpu, node_to_cpumask_map[node]);
	} else {
		printk(KERN_ERR "WARNING: cpu %lu not found in node %d\n",
		       cpu, node);
	}
}
#endif /* CONFIG_HOTPLUG_CPU || CONFIG_PPC_SPLPAR */

/* must hold reference to node during call */
static const __be32 *of_get_associativity(struct device_node *dev)
{
	return of_get_property(dev, "ibm,associativity", NULL);
}

/*
 * Returns the property linux,drconf-usable-memory if
 * it exists (the property exists only in kexec/kdump kernels,
 * added by kexec-tools)
 */
static const __be32 *of_get_usable_memory(struct device_node *memory)
{
	const __be32 *prop;
	u32 len;
	prop = of_get_property(memory, "linux,drconf-usable-memory", &len);
	if (!prop || len < sizeof(unsigned int))
		return NULL;
	return prop;
}

int __node_distance(int a, int b)
{
	int i;
	int distance = LOCAL_DISTANCE;

	if (!form1_affinity)
		return ((a == b) ? LOCAL_DISTANCE : REMOTE_DISTANCE);

	for (i = 0; i < distance_ref_points_depth; i++) {
		if (distance_lookup_table[a][i] == distance_lookup_table[b][i])
			break;

		/* Double the distance for each NUMA level */
		distance *= 2;
	}

	return distance;
}
EXPORT_SYMBOL(__node_distance);

static void initialize_distance_lookup_table(int nid,
		const __be32 *associativity)
{
	int i;

	if (!form1_affinity)
		return;

	for (i = 0; i < distance_ref_points_depth; i++) {
		const __be32 *entry;

		entry = &associativity[be32_to_cpu(distance_ref_points[i])];
		distance_lookup_table[nid][i] = of_read_number(entry, 1);
	}
}

/* Returns nid in the range [0..MAX_NUMNODES-1], or -1 if no useful numa
 * info is found.
 */
static int associativity_to_nid(const __be32 *associativity)
{
	int nid = -1;

	if (min_common_depth == -1)
		goto out;

	if (of_read_number(associativity, 1) >= min_common_depth)
		nid = of_read_number(&associativity[min_common_depth], 1);

	/* POWER4 LPAR uses 0xffff as invalid node */
	if (nid == 0xffff || nid >= MAX_NUMNODES)
		nid = -1;

	if (nid > 0 &&
	    of_read_number(associativity, 1) >= distance_ref_points_depth)
		initialize_distance_lookup_table(nid, associativity);

out:
	return nid;
}

/* Returns the nid associated with the given device tree node,
 * or -1 if not found.
 */
static int of_node_to_nid_single(struct device_node *device)
{
	int nid = -1;
	const __be32 *tmp;

	tmp = of_get_associativity(device);
	if (tmp)
		nid = associativity_to_nid(tmp);
	return nid;
}

/* Walk the device tree upwards, looking for an associativity id */
int of_node_to_nid(struct device_node *device)
{
	struct device_node *tmp;
	int nid = -1;

	of_node_get(device);
	while (device) {
		nid = of_node_to_nid_single(device);
		if (nid != -1)
			break;

	        tmp = device;
		device = of_get_parent(tmp);
		of_node_put(tmp);
	}
	of_node_put(device);

	return nid;
}
EXPORT_SYMBOL_GPL(of_node_to_nid);

static int __init find_min_common_depth(void)
{
	int depth;
	struct device_node *root;

	if (firmware_has_feature(FW_FEATURE_OPAL))
		root = of_find_node_by_path("/ibm,opal");
	else
		root = of_find_node_by_path("/rtas");
	if (!root)
		root = of_find_node_by_path("/");

	/*
	 * This property is a set of 32-bit integers, each representing
	 * an index into the ibm,associativity nodes.
	 *
	 * With form 0 affinity the first integer is for an SMP configuration
	 * (should be all 0's) and the second is for a normal NUMA
	 * configuration. We have only one level of NUMA.
	 *
	 * With form 1 affinity the first integer is the most significant
	 * NUMA boundary and the following are progressively less significant
	 * boundaries. There can be more than one level of NUMA.
	 */
	distance_ref_points = of_get_property(root,
					"ibm,associativity-reference-points",
					&distance_ref_points_depth);

	if (!distance_ref_points) {
		dbg("NUMA: ibm,associativity-reference-points not found.\n");
		goto err;
	}

	distance_ref_points_depth /= sizeof(int);

	if (firmware_has_feature(FW_FEATURE_OPAL) ||
	    firmware_has_feature(FW_FEATURE_TYPE1_AFFINITY)) {
		dbg("Using form 1 affinity\n");
		form1_affinity = 1;
	}

	if (form1_affinity) {
		depth = of_read_number(distance_ref_points, 1);
	} else {
		if (distance_ref_points_depth < 2) {
			printk(KERN_WARNING "NUMA: "
				"short ibm,associativity-reference-points\n");
			goto err;
		}

		depth = of_read_number(&distance_ref_points[1], 1);
	}

	/*
	 * Warn and cap if the hardware supports more than
	 * MAX_DISTANCE_REF_POINTS domains.
	 */
	if (distance_ref_points_depth > MAX_DISTANCE_REF_POINTS) {
		printk(KERN_WARNING "NUMA: distance array capped at "
			"%d entries\n", MAX_DISTANCE_REF_POINTS);
		distance_ref_points_depth = MAX_DISTANCE_REF_POINTS;
	}

	of_node_put(root);
	return depth;

err:
	of_node_put(root);
	return -1;
}

static void __init get_n_mem_cells(int *n_addr_cells, int *n_size_cells)
{
	struct device_node *memory = NULL;

	memory = of_find_node_by_type(memory, "memory");
	if (!memory)
		panic("numa.c: No memory nodes found!");

	*n_addr_cells = of_n_addr_cells(memory);
	*n_size_cells = of_n_size_cells(memory);
	of_node_put(memory);
}

static unsigned long read_n_cells(int n, const __be32 **buf)
{
	unsigned long result = 0;

	while (n--) {
		result = (result << 32) | of_read_number(*buf, 1);
		(*buf)++;
	}
	return result;
}

/*
 * Read the next memblock list entry from the ibm,dynamic-memory property
 * and return the information in the provided of_drconf_cell structure.
 */
static void read_drconf_cell(struct of_drconf_cell *drmem, const __be32 **cellp)
{
	const __be32 *cp;

	drmem->base_addr = read_n_cells(n_mem_addr_cells, cellp);

	cp = *cellp;
	drmem->drc_index = of_read_number(cp, 1);
	drmem->reserved = of_read_number(&cp[1], 1);
	drmem->aa_index = of_read_number(&cp[2], 1);
	drmem->flags = of_read_number(&cp[3], 1);

	*cellp = cp + 4;
}

/*
 * Retrieve and validate the ibm,dynamic-memory property of the device tree.
 *
 * The layout of the ibm,dynamic-memory property is a number N of memblock
 * list entries followed by N memblock list entries.  Each memblock list entry
 * contains information as laid out in the of_drconf_cell struct above.
 */
static int of_get_drconf_memory(struct device_node *memory, const __be32 **dm)
{
	const __be32 *prop;
	u32 len, entries;

	prop = of_get_property(memory, "ibm,dynamic-memory", &len);
	if (!prop || len < sizeof(unsigned int))
		return 0;

	entries = of_read_number(prop++, 1);

	/* Now that we know the number of entries, revalidate the size
	 * of the property read in to ensure we have everything
	 */
	if (len < (entries * (n_mem_addr_cells + 4) + 1) * sizeof(unsigned int))
		return 0;

	*dm = prop;
	return entries;
}

/*
 * Retrieve and validate the ibm,lmb-size property for drconf memory
 * from the device tree.
 */
static u64 of_get_lmb_size(struct device_node *memory)
{
	const __be32 *prop;
	u32 len;

	prop = of_get_property(memory, "ibm,lmb-size", &len);
	if (!prop || len < sizeof(unsigned int))
		return 0;

	return read_n_cells(n_mem_size_cells, &prop);
}

struct assoc_arrays {
	u32	n_arrays;
	u32	array_sz;
	const __be32 *arrays;
};

/*
 * Retrieve and validate the list of associativity arrays for drconf
 * memory from the ibm,associativity-lookup-arrays property of the
 * device tree..
 *
 * The layout of the ibm,associativity-lookup-arrays property is a number N
 * indicating the number of associativity arrays, followed by a number M
 * indicating the size of each associativity array, followed by a list
 * of N associativity arrays.
 */
static int of_get_assoc_arrays(struct device_node *memory,
			       struct assoc_arrays *aa)
{
	const __be32 *prop;
	u32 len;

	prop = of_get_property(memory, "ibm,associativity-lookup-arrays", &len);
	if (!prop || len < 2 * sizeof(unsigned int))
		return -1;

	aa->n_arrays = of_read_number(prop++, 1);
	aa->array_sz = of_read_number(prop++, 1);

	/* Now that we know the number of arrays and size of each array,
	 * revalidate the size of the property read in.
	 */
	if (len < (aa->n_arrays * aa->array_sz + 2) * sizeof(unsigned int))
		return -1;

	aa->arrays = prop;
	return 0;
}

/*
 * This is like of_node_to_nid_single() for memory represented in the
 * ibm,dynamic-reconfiguration-memory node.
 */
static int of_drconf_to_nid_single(struct of_drconf_cell *drmem,
				   struct assoc_arrays *aa)
{
	int default_nid = 0;
	int nid = default_nid;
	int index;

	if (min_common_depth > 0 && min_common_depth <= aa->array_sz &&
	    !(drmem->flags & DRCONF_MEM_AI_INVALID) &&
	    drmem->aa_index < aa->n_arrays) {
		index = drmem->aa_index * aa->array_sz + min_common_depth - 1;
		nid = of_read_number(&aa->arrays[index], 1);

		if (nid == 0xffff || nid >= MAX_NUMNODES)
			nid = default_nid;
	}

	return nid;
}

/*
 * Figure out to which domain a cpu belongs and stick it there.
 * Return the id of the domain used.
 */
static int numa_setup_cpu(unsigned long lcpu)
{
<<<<<<< HEAD
	int nid;
=======
	int nid = -1;
>>>>>>> fc14f9c1
	struct device_node *cpu;

	/*
	 * If a valid cpu-to-node mapping is already available, use it
	 * directly instead of querying the firmware, since it represents
	 * the most recent mapping notified to us by the platform (eg: VPHN).
	 */
	if ((nid = numa_cpu_lookup_table[lcpu]) >= 0) {
		map_cpu_to_node(lcpu, nid);
		return nid;
	}

	cpu = of_get_cpu_node(lcpu, NULL);

	if (!cpu) {
		WARN_ON(1);
<<<<<<< HEAD
		nid = 0;
		goto out;
=======
		if (cpu_present(lcpu))
			goto out_present;
		else
			goto out;
>>>>>>> fc14f9c1
	}

	nid = of_node_to_nid_single(cpu);

out_present:
	if (nid < 0 || !node_online(nid))
		nid = first_online_node;

	map_cpu_to_node(lcpu, nid);
	of_node_put(cpu);
out:
	return nid;
}

static void verify_cpu_node_mapping(int cpu, int node)
{
	int base, sibling, i;

	/* Verify that all the threads in the core belong to the same node */
	base = cpu_first_thread_sibling(cpu);

	for (i = 0; i < threads_per_core; i++) {
		sibling = base + i;

		if (sibling == cpu || cpu_is_offline(sibling))
			continue;

		if (cpu_to_node(sibling) != node) {
			WARN(1, "CPU thread siblings %d and %d don't belong"
				" to the same node!\n", cpu, sibling);
			break;
		}
	}
}

<<<<<<< HEAD
static int __cpuinit cpu_numa_callback(struct notifier_block *nfb,
			     unsigned long action,
=======
static int cpu_numa_callback(struct notifier_block *nfb, unsigned long action,
>>>>>>> fc14f9c1
			     void *hcpu)
{
	unsigned long lcpu = (unsigned long)hcpu;
	int ret = NOTIFY_DONE, nid;

	switch (action) {
	case CPU_UP_PREPARE:
	case CPU_UP_PREPARE_FROZEN:
		nid = numa_setup_cpu(lcpu);
		verify_cpu_node_mapping((int)lcpu, nid);
		ret = NOTIFY_OK;
		break;
#ifdef CONFIG_HOTPLUG_CPU
	case CPU_DEAD:
	case CPU_DEAD_FROZEN:
	case CPU_UP_CANCELED:
	case CPU_UP_CANCELED_FROZEN:
		unmap_cpu_from_node(lcpu);
		ret = NOTIFY_OK;
		break;
#endif
	}
	return ret;
}

/*
 * Check and possibly modify a memory region to enforce the memory limit.
 *
 * Returns the size the region should have to enforce the memory limit.
 * This will either be the original value of size, a truncated value,
 * or zero. If the returned value of size is 0 the region should be
 * discarded as it lies wholly above the memory limit.
 */
static unsigned long __init numa_enforce_memory_limit(unsigned long start,
						      unsigned long size)
{
	/*
	 * We use memblock_end_of_DRAM() in here instead of memory_limit because
	 * we've already adjusted it for the limit and it takes care of
	 * having memory holes below the limit.  Also, in the case of
	 * iommu_is_off, memory_limit is not set but is implicitly enforced.
	 */

	if (start + size <= memblock_end_of_DRAM())
		return size;

	if (start >= memblock_end_of_DRAM())
		return 0;

	return memblock_end_of_DRAM() - start;
}

/*
 * Reads the counter for a given entry in
 * linux,drconf-usable-memory property
 */
static inline int __init read_usm_ranges(const __be32 **usm)
{
	/*
	 * For each lmb in ibm,dynamic-memory a corresponding
	 * entry in linux,drconf-usable-memory property contains
	 * a counter followed by that many (base, size) duple.
	 * read the counter from linux,drconf-usable-memory
	 */
	return read_n_cells(n_mem_size_cells, usm);
}

/*
 * Extract NUMA information from the ibm,dynamic-reconfiguration-memory
 * node.  This assumes n_mem_{addr,size}_cells have been set.
 */
static void __init parse_drconf_memory(struct device_node *memory)
{
	const __be32 *uninitialized_var(dm), *usm;
	unsigned int n, rc, ranges, is_kexec_kdump = 0;
	unsigned long lmb_size, base, size, sz;
	int nid;
	struct assoc_arrays aa = { .arrays = NULL };

	n = of_get_drconf_memory(memory, &dm);
	if (!n)
		return;

	lmb_size = of_get_lmb_size(memory);
	if (!lmb_size)
		return;

	rc = of_get_assoc_arrays(memory, &aa);
	if (rc)
		return;

	/* check if this is a kexec/kdump kernel */
	usm = of_get_usable_memory(memory);
	if (usm != NULL)
		is_kexec_kdump = 1;

	for (; n != 0; --n) {
		struct of_drconf_cell drmem;

		read_drconf_cell(&drmem, &dm);

		/* skip this block if the reserved bit is set in flags (0x80)
		   or if the block is not assigned to this partition (0x8) */
		if ((drmem.flags & DRCONF_MEM_RESERVED)
		    || !(drmem.flags & DRCONF_MEM_ASSIGNED))
			continue;

		base = drmem.base_addr;
		size = lmb_size;
		ranges = 1;

		if (is_kexec_kdump) {
			ranges = read_usm_ranges(&usm);
			if (!ranges) /* there are no (base, size) duple */
				continue;
		}
		do {
			if (is_kexec_kdump) {
				base = read_n_cells(n_mem_addr_cells, &usm);
				size = read_n_cells(n_mem_size_cells, &usm);
			}
			nid = of_drconf_to_nid_single(&drmem, &aa);
			fake_numa_create_new_node(
				((base + size) >> PAGE_SHIFT),
					   &nid);
			node_set_online(nid);
			sz = numa_enforce_memory_limit(base, size);
			if (sz)
				memblock_set_node(base, sz,
						  &memblock.memory, nid);
		} while (--ranges);
	}
}

static int __init parse_numa_properties(void)
{
	struct device_node *memory;
	int default_nid = 0;
	unsigned long i;

	if (numa_enabled == 0) {
		printk(KERN_WARNING "NUMA disabled by user\n");
		return -1;
	}

	min_common_depth = find_min_common_depth();

	if (min_common_depth < 0)
		return min_common_depth;

	dbg("NUMA associativity depth for CPU/Memory: %d\n", min_common_depth);

	/*
	 * Even though we connect cpus to numa domains later in SMP
	 * init, we need to know the node ids now. This is because
	 * each node to be onlined must have NODE_DATA etc backing it.
	 */
	for_each_present_cpu(i) {
		struct device_node *cpu;
		int nid;

		cpu = of_get_cpu_node(i, NULL);
		BUG_ON(!cpu);
		nid = of_node_to_nid_single(cpu);
		of_node_put(cpu);

		/*
		 * Don't fall back to default_nid yet -- we will plug
		 * cpus into nodes once the memory scan has discovered
		 * the topology.
		 */
		if (nid < 0)
			continue;
		node_set_online(nid);
	}

	get_n_mem_cells(&n_mem_addr_cells, &n_mem_size_cells);

	for_each_node_by_type(memory, "memory") {
		unsigned long start;
		unsigned long size;
		int nid;
		int ranges;
		const __be32 *memcell_buf;
		unsigned int len;

		memcell_buf = of_get_property(memory,
			"linux,usable-memory", &len);
		if (!memcell_buf || len <= 0)
			memcell_buf = of_get_property(memory, "reg", &len);
		if (!memcell_buf || len <= 0)
			continue;

		/* ranges in cell */
		ranges = (len >> 2) / (n_mem_addr_cells + n_mem_size_cells);
new_range:
		/* these are order-sensitive, and modify the buffer pointer */
		start = read_n_cells(n_mem_addr_cells, &memcell_buf);
		size = read_n_cells(n_mem_size_cells, &memcell_buf);

		/*
		 * Assumption: either all memory nodes or none will
		 * have associativity properties.  If none, then
		 * everything goes to default_nid.
		 */
		nid = of_node_to_nid_single(memory);
		if (nid < 0)
			nid = default_nid;

		fake_numa_create_new_node(((start + size) >> PAGE_SHIFT), &nid);
		node_set_online(nid);

		if (!(size = numa_enforce_memory_limit(start, size))) {
			if (--ranges)
				goto new_range;
			else
				continue;
		}

		memblock_set_node(start, size, &memblock.memory, nid);

		if (--ranges)
			goto new_range;
	}

	/*
	 * Now do the same thing for each MEMBLOCK listed in the
	 * ibm,dynamic-memory property in the
	 * ibm,dynamic-reconfiguration-memory node.
	 */
	memory = of_find_node_by_path("/ibm,dynamic-reconfiguration-memory");
	if (memory)
		parse_drconf_memory(memory);

	return 0;
}

static void __init setup_nonnuma(void)
{
	unsigned long top_of_ram = memblock_end_of_DRAM();
	unsigned long total_ram = memblock_phys_mem_size();
	unsigned long start_pfn, end_pfn;
	unsigned int nid = 0;
	struct memblock_region *reg;

	printk(KERN_DEBUG "Top of RAM: 0x%lx, Total RAM: 0x%lx\n",
	       top_of_ram, total_ram);
	printk(KERN_DEBUG "Memory hole size: %ldMB\n",
	       (top_of_ram - total_ram) >> 20);

	for_each_memblock(memory, reg) {
		start_pfn = memblock_region_memory_base_pfn(reg);
		end_pfn = memblock_region_memory_end_pfn(reg);

		fake_numa_create_new_node(end_pfn, &nid);
		memblock_set_node(PFN_PHYS(start_pfn),
				  PFN_PHYS(end_pfn - start_pfn),
				  &memblock.memory, nid);
		node_set_online(nid);
	}
}

void __init dump_numa_cpu_topology(void)
{
	unsigned int node;
	unsigned int cpu, count;

	if (min_common_depth == -1 || !numa_enabled)
		return;

	for_each_online_node(node) {
		printk(KERN_DEBUG "Node %d CPUs:", node);

		count = 0;
		/*
		 * If we used a CPU iterator here we would miss printing
		 * the holes in the cpumap.
		 */
		for (cpu = 0; cpu < nr_cpu_ids; cpu++) {
			if (cpumask_test_cpu(cpu,
					node_to_cpumask_map[node])) {
				if (count == 0)
					printk(" %u", cpu);
				++count;
			} else {
				if (count > 1)
					printk("-%u", cpu - 1);
				count = 0;
			}
		}

		if (count > 1)
			printk("-%u", nr_cpu_ids - 1);
		printk("\n");
	}
}

static void __init dump_numa_memory_topology(void)
{
	unsigned int node;
	unsigned int count;

	if (min_common_depth == -1 || !numa_enabled)
		return;

	for_each_online_node(node) {
		unsigned long i;

		printk(KERN_DEBUG "Node %d Memory:", node);

		count = 0;

		for (i = 0; i < memblock_end_of_DRAM();
		     i += (1 << SECTION_SIZE_BITS)) {
			if (early_pfn_to_nid(i >> PAGE_SHIFT) == node) {
				if (count == 0)
					printk(" 0x%lx", i);
				++count;
			} else {
				if (count > 0)
					printk("-0x%lx", i);
				count = 0;
			}
		}

		if (count > 0)
			printk("-0x%lx", i);
		printk("\n");
	}
}

/*
 * Allocate some memory, satisfying the memblock or bootmem allocator where
 * required. nid is the preferred node and end is the physical address of
 * the highest address in the node.
 *
 * Returns the virtual address of the memory.
 */
static void __init *careful_zallocation(int nid, unsigned long size,
				       unsigned long align,
				       unsigned long end_pfn)
{
	void *ret;
	int new_nid;
	unsigned long ret_paddr;

	ret_paddr = __memblock_alloc_base(size, align, end_pfn << PAGE_SHIFT);

	/* retry over all memory */
	if (!ret_paddr)
		ret_paddr = __memblock_alloc_base(size, align, memblock_end_of_DRAM());

	if (!ret_paddr)
		panic("numa.c: cannot allocate %lu bytes for node %d",
		      size, nid);

	ret = __va(ret_paddr);

	/*
	 * We initialize the nodes in numeric order: 0, 1, 2...
	 * and hand over control from the MEMBLOCK allocator to the
	 * bootmem allocator.  If this function is called for
	 * node 5, then we know that all nodes <5 are using the
	 * bootmem allocator instead of the MEMBLOCK allocator.
	 *
	 * So, check the nid from which this allocation came
	 * and double check to see if we need to use bootmem
	 * instead of the MEMBLOCK.  We don't free the MEMBLOCK memory
	 * since it would be useless.
	 */
	new_nid = early_pfn_to_nid(ret_paddr >> PAGE_SHIFT);
	if (new_nid < nid) {
		ret = __alloc_bootmem_node(NODE_DATA(new_nid),
				size, align, 0);

		dbg("alloc_bootmem %p %lx\n", ret, size);
	}

	memset(ret, 0, size);
	return ret;
}

static struct notifier_block ppc64_numa_nb = {
	.notifier_call = cpu_numa_callback,
	.priority = 1 /* Must run before sched domains notifier. */
};

static void __init mark_reserved_regions_for_nid(int nid)
{
	struct pglist_data *node = NODE_DATA(nid);
	struct memblock_region *reg;

	for_each_memblock(reserved, reg) {
		unsigned long physbase = reg->base;
		unsigned long size = reg->size;
		unsigned long start_pfn = physbase >> PAGE_SHIFT;
		unsigned long end_pfn = PFN_UP(physbase + size);
		struct node_active_region node_ar;
		unsigned long node_end_pfn = pgdat_end_pfn(node);

		/*
		 * Check to make sure that this memblock.reserved area is
		 * within the bounds of the node that we care about.
		 * Checking the nid of the start and end points is not
		 * sufficient because the reserved area could span the
		 * entire node.
		 */
		if (end_pfn <= node->node_start_pfn ||
		    start_pfn >= node_end_pfn)
			continue;

		get_node_active_region(start_pfn, &node_ar);
		while (start_pfn < end_pfn &&
			node_ar.start_pfn < node_ar.end_pfn) {
			unsigned long reserve_size = size;
			/*
			 * if reserved region extends past active region
			 * then trim size to active region
			 */
			if (end_pfn > node_ar.end_pfn)
				reserve_size = (node_ar.end_pfn << PAGE_SHIFT)
					- physbase;
			/*
			 * Only worry about *this* node, others may not
			 * yet have valid NODE_DATA().
			 */
			if (node_ar.nid == nid) {
				dbg("reserve_bootmem %lx %lx nid=%d\n",
					physbase, reserve_size, node_ar.nid);
				reserve_bootmem_node(NODE_DATA(node_ar.nid),
						physbase, reserve_size,
						BOOTMEM_DEFAULT);
			}
			/*
			 * if reserved region is contained in the active region
			 * then done.
			 */
			if (end_pfn <= node_ar.end_pfn)
				break;

			/*
			 * reserved region extends past the active region
			 *   get next active region that contains this
			 *   reserved region
			 */
			start_pfn = node_ar.end_pfn;
			physbase = start_pfn << PAGE_SHIFT;
			size = size - reserve_size;
			get_node_active_region(start_pfn, &node_ar);
		}
	}
}


void __init do_init_bootmem(void)
{
	int nid, cpu;

	min_low_pfn = 0;
	max_low_pfn = memblock_end_of_DRAM() >> PAGE_SHIFT;
	max_pfn = max_low_pfn;

	if (parse_numa_properties())
		setup_nonnuma();
	else
		dump_numa_memory_topology();

	for_each_online_node(nid) {
		unsigned long start_pfn, end_pfn;
		void *bootmem_vaddr;
		unsigned long bootmap_pages;

		get_pfn_range_for_nid(nid, &start_pfn, &end_pfn);

		/*
		 * Allocate the node structure node local if possible
		 *
		 * Be careful moving this around, as it relies on all
		 * previous nodes' bootmem to be initialized and have
		 * all reserved areas marked.
		 */
		NODE_DATA(nid) = careful_zallocation(nid,
					sizeof(struct pglist_data),
					SMP_CACHE_BYTES, end_pfn);

  		dbg("node %d\n", nid);
		dbg("NODE_DATA() = %p\n", NODE_DATA(nid));

		NODE_DATA(nid)->bdata = &bootmem_node_data[nid];
		NODE_DATA(nid)->node_start_pfn = start_pfn;
		NODE_DATA(nid)->node_spanned_pages = end_pfn - start_pfn;

		if (NODE_DATA(nid)->node_spanned_pages == 0)
  			continue;

  		dbg("start_paddr = %lx\n", start_pfn << PAGE_SHIFT);
  		dbg("end_paddr = %lx\n", end_pfn << PAGE_SHIFT);

		bootmap_pages = bootmem_bootmap_pages(end_pfn - start_pfn);
		bootmem_vaddr = careful_zallocation(nid,
					bootmap_pages << PAGE_SHIFT,
					PAGE_SIZE, end_pfn);

		dbg("bootmap_vaddr = %p\n", bootmem_vaddr);

		init_bootmem_node(NODE_DATA(nid),
				  __pa(bootmem_vaddr) >> PAGE_SHIFT,
				  start_pfn, end_pfn);

		free_bootmem_with_active_regions(nid, end_pfn);
		/*
		 * Be very careful about moving this around.  Future
		 * calls to careful_zallocation() depend on this getting
		 * done correctly.
		 */
		mark_reserved_regions_for_nid(nid);
		sparse_memory_present_with_active_regions(nid);
	}

	init_bootmem_done = 1;

	/*
	 * Now bootmem is initialised we can create the node to cpumask
	 * lookup tables and setup the cpu callback to populate them.
	 */
	setup_node_to_cpumask_map();

	reset_numa_cpu_lookup_table();
	register_cpu_notifier(&ppc64_numa_nb);
	/*
	 * We need the numa_cpu_lookup_table to be accurate for all CPUs,
	 * even before we online them, so that we can use cpu_to_{node,mem}
	 * early in boot, cf. smp_prepare_cpus().
	 */
	for_each_present_cpu(cpu) {
		numa_setup_cpu((unsigned long)cpu);
	}
}

static int __init early_numa(char *p)
{
	if (!p)
		return 0;

	if (strstr(p, "off"))
		numa_enabled = 0;

	if (strstr(p, "debug"))
		numa_debug = 1;

	p = strstr(p, "fake=");
	if (p)
		cmdline = p + strlen("fake=");

	return 0;
}
early_param("numa", early_numa);

static bool topology_updates_enabled = true;

static int __init early_topology_updates(char *p)
{
	if (!p)
		return 0;

	if (!strcmp(p, "off")) {
		pr_info("Disabling topology updates\n");
		topology_updates_enabled = false;
	}

	return 0;
}
early_param("topology_updates", early_topology_updates);

#ifdef CONFIG_MEMORY_HOTPLUG
/*
 * Find the node associated with a hot added memory section for
 * memory represented in the device tree by the property
 * ibm,dynamic-reconfiguration-memory/ibm,dynamic-memory.
 */
static int hot_add_drconf_scn_to_nid(struct device_node *memory,
				     unsigned long scn_addr)
{
	const __be32 *dm;
	unsigned int drconf_cell_cnt, rc;
	unsigned long lmb_size;
	struct assoc_arrays aa;
	int nid = -1;

	drconf_cell_cnt = of_get_drconf_memory(memory, &dm);
	if (!drconf_cell_cnt)
		return -1;

	lmb_size = of_get_lmb_size(memory);
	if (!lmb_size)
		return -1;

	rc = of_get_assoc_arrays(memory, &aa);
	if (rc)
		return -1;

	for (; drconf_cell_cnt != 0; --drconf_cell_cnt) {
		struct of_drconf_cell drmem;

		read_drconf_cell(&drmem, &dm);

		/* skip this block if it is reserved or not assigned to
		 * this partition */
		if ((drmem.flags & DRCONF_MEM_RESERVED)
		    || !(drmem.flags & DRCONF_MEM_ASSIGNED))
			continue;

		if ((scn_addr < drmem.base_addr)
		    || (scn_addr >= (drmem.base_addr + lmb_size)))
			continue;

		nid = of_drconf_to_nid_single(&drmem, &aa);
		break;
	}

	return nid;
}

/*
 * Find the node associated with a hot added memory section for memory
 * represented in the device tree as a node (i.e. memory@XXXX) for
 * each memblock.
 */
static int hot_add_node_scn_to_nid(unsigned long scn_addr)
{
	struct device_node *memory;
	int nid = -1;

	for_each_node_by_type(memory, "memory") {
		unsigned long start, size;
		int ranges;
		const __be32 *memcell_buf;
		unsigned int len;

		memcell_buf = of_get_property(memory, "reg", &len);
		if (!memcell_buf || len <= 0)
			continue;

		/* ranges in cell */
		ranges = (len >> 2) / (n_mem_addr_cells + n_mem_size_cells);

		while (ranges--) {
			start = read_n_cells(n_mem_addr_cells, &memcell_buf);
			size = read_n_cells(n_mem_size_cells, &memcell_buf);

			if ((scn_addr < start) || (scn_addr >= (start + size)))
				continue;

			nid = of_node_to_nid_single(memory);
			break;
		}

		if (nid >= 0)
			break;
	}

	of_node_put(memory);

	return nid;
}

/*
 * Find the node associated with a hot added memory section.  Section
 * corresponds to a SPARSEMEM section, not an MEMBLOCK.  It is assumed that
 * sections are fully contained within a single MEMBLOCK.
 */
int hot_add_scn_to_nid(unsigned long scn_addr)
{
	struct device_node *memory = NULL;
	int nid, found = 0;

	if (!numa_enabled || (min_common_depth < 0))
		return first_online_node;

	memory = of_find_node_by_path("/ibm,dynamic-reconfiguration-memory");
	if (memory) {
		nid = hot_add_drconf_scn_to_nid(memory, scn_addr);
		of_node_put(memory);
	} else {
		nid = hot_add_node_scn_to_nid(scn_addr);
	}

	if (nid < 0 || !node_online(nid))
		nid = first_online_node;

	if (NODE_DATA(nid)->node_spanned_pages)
		return nid;

	for_each_online_node(nid) {
		if (NODE_DATA(nid)->node_spanned_pages) {
			found = 1;
			break;
		}
	}

	BUG_ON(!found);
	return nid;
}

static u64 hot_add_drconf_memory_max(void)
{
        struct device_node *memory = NULL;
        unsigned int drconf_cell_cnt = 0;
        u64 lmb_size = 0;
	const __be32 *dm = NULL;

        memory = of_find_node_by_path("/ibm,dynamic-reconfiguration-memory");
        if (memory) {
                drconf_cell_cnt = of_get_drconf_memory(memory, &dm);
                lmb_size = of_get_lmb_size(memory);
                of_node_put(memory);
        }
        return lmb_size * drconf_cell_cnt;
}

/*
 * memory_hotplug_max - return max address of memory that may be added
 *
 * This is currently only used on systems that support drconfig memory
 * hotplug.
 */
u64 memory_hotplug_max(void)
{
        return max(hot_add_drconf_memory_max(), memblock_end_of_DRAM());
}
#endif /* CONFIG_MEMORY_HOTPLUG */

/* Virtual Processor Home Node (VPHN) support */
#ifdef CONFIG_PPC_SPLPAR
struct topology_update_data {
	struct topology_update_data *next;
	unsigned int cpu;
	int old_nid;
	int new_nid;
};

static u8 vphn_cpu_change_counts[NR_CPUS][MAX_DISTANCE_REF_POINTS];
static cpumask_t cpu_associativity_changes_mask;
static int vphn_enabled;
static int prrn_enabled;
static void reset_topology_timer(void);

/*
 * Store the current values of the associativity change counters in the
 * hypervisor.
 */
static void setup_cpu_associativity_change_counters(void)
{
	int cpu;

	/* The VPHN feature supports a maximum of 8 reference points */
	BUILD_BUG_ON(MAX_DISTANCE_REF_POINTS > 8);

	for_each_possible_cpu(cpu) {
		int i;
		u8 *counts = vphn_cpu_change_counts[cpu];
		volatile u8 *hypervisor_counts = lppaca[cpu].vphn_assoc_counts;

		for (i = 0; i < distance_ref_points_depth; i++)
			counts[i] = hypervisor_counts[i];
	}
}

/*
 * The hypervisor maintains a set of 8 associativity change counters in
 * the VPA of each cpu that correspond to the associativity levels in the
 * ibm,associativity-reference-points property. When an associativity
 * level changes, the corresponding counter is incremented.
 *
 * Set a bit in cpu_associativity_changes_mask for each cpu whose home
 * node associativity levels have changed.
 *
 * Returns the number of cpus with unhandled associativity changes.
 */
static int update_cpu_associativity_changes_mask(void)
{
	int cpu;
	cpumask_t *changes = &cpu_associativity_changes_mask;

	for_each_possible_cpu(cpu) {
		int i, changed = 0;
		u8 *counts = vphn_cpu_change_counts[cpu];
		volatile u8 *hypervisor_counts = lppaca[cpu].vphn_assoc_counts;

		for (i = 0; i < distance_ref_points_depth; i++) {
			if (hypervisor_counts[i] != counts[i]) {
				counts[i] = hypervisor_counts[i];
				changed = 1;
			}
		}
		if (changed) {
			cpumask_or(changes, changes, cpu_sibling_mask(cpu));
			cpu = cpu_last_thread_sibling(cpu);
		}
	}

	return cpumask_weight(changes);
}

/*
 * 6 64-bit registers unpacked into 12 32-bit associativity values. To form
 * the complete property we have to add the length in the first cell.
 */
#define VPHN_ASSOC_BUFSIZE (6*sizeof(u64)/sizeof(u32) + 1)

/*
 * Convert the associativity domain numbers returned from the hypervisor
 * to the sequence they would appear in the ibm,associativity property.
 */
static int vphn_unpack_associativity(const long *packed, __be32 *unpacked)
{
	int i, nr_assoc_doms = 0;
	const __be16 *field = (const __be16 *) packed;

#define VPHN_FIELD_UNUSED	(0xffff)
#define VPHN_FIELD_MSB		(0x8000)
#define VPHN_FIELD_MASK		(~VPHN_FIELD_MSB)

	for (i = 1; i < VPHN_ASSOC_BUFSIZE; i++) {
		if (be16_to_cpup(field) == VPHN_FIELD_UNUSED) {
			/* All significant fields processed, and remaining
			 * fields contain the reserved value of all 1's.
			 * Just store them.
			 */
			unpacked[i] = *((__be32 *)field);
			field += 2;
		} else if (be16_to_cpup(field) & VPHN_FIELD_MSB) {
			/* Data is in the lower 15 bits of this field */
			unpacked[i] = cpu_to_be32(
				be16_to_cpup(field) & VPHN_FIELD_MASK);
			field++;
			nr_assoc_doms++;
		} else {
			/* Data is in the lower 15 bits of this field
			 * concatenated with the next 16 bit field
			 */
			unpacked[i] = *((__be32 *)field);
			field += 2;
			nr_assoc_doms++;
		}
	}

	/* The first cell contains the length of the property */
	unpacked[0] = cpu_to_be32(nr_assoc_doms);

	return nr_assoc_doms;
}

/*
 * Retrieve the new associativity information for a virtual processor's
 * home node.
 */
static long hcall_vphn(unsigned long cpu, __be32 *associativity)
{
	long rc;
	long retbuf[PLPAR_HCALL9_BUFSIZE] = {0};
	u64 flags = 1;
	int hwcpu = get_hard_smp_processor_id(cpu);
	int i;

	rc = plpar_hcall9(H_HOME_NODE_ASSOCIATIVITY, retbuf, flags, hwcpu);
	for (i = 0; i < 6; i++)
		retbuf[i] = cpu_to_be64(retbuf[i]);
	vphn_unpack_associativity(retbuf, associativity);

	return rc;
}

static long vphn_get_associativity(unsigned long cpu,
					__be32 *associativity)
{
	long rc;

	rc = hcall_vphn(cpu, associativity);

	switch (rc) {
	case H_FUNCTION:
		printk(KERN_INFO
			"VPHN is not supported. Disabling polling...\n");
		stop_topology_update();
		break;
	case H_HARDWARE:
		printk(KERN_ERR
			"hcall_vphn() experienced a hardware fault "
			"preventing VPHN. Disabling polling...\n");
		stop_topology_update();
	}

	return rc;
}

/*
 * Update the CPU maps and sysfs entries for a single CPU when its NUMA
 * characteristics change. This function doesn't perform any locking and is
 * only safe to call from stop_machine().
 */
static int update_cpu_topology(void *data)
{
	struct topology_update_data *update;
	unsigned long cpu;

	if (!data)
		return -EINVAL;

	cpu = smp_processor_id();

	for (update = data; update; update = update->next) {
		int new_nid = update->new_nid;
		if (cpu != update->cpu)
			continue;

<<<<<<< HEAD
		unmap_cpu_from_node(update->cpu);
		map_cpu_to_node(update->cpu, update->new_nid);
=======
		unmap_cpu_from_node(cpu);
		map_cpu_to_node(cpu, new_nid);
		set_cpu_numa_node(cpu, new_nid);
		set_cpu_numa_mem(cpu, local_memory_node(new_nid));
>>>>>>> fc14f9c1
		vdso_getcpu_init();
	}

	return 0;
}

static int update_lookup_table(void *data)
{
	struct topology_update_data *update;

	if (!data)
		return -EINVAL;

	/*
	 * Upon topology update, the numa-cpu lookup table needs to be updated
	 * for all threads in the core, including offline CPUs, to ensure that
	 * future hotplug operations respect the cpu-to-node associativity
	 * properly.
	 */
	for (update = data; update; update = update->next) {
		int nid, base, j;

		nid = update->new_nid;
		base = cpu_first_thread_sibling(update->cpu);

		for (j = 0; j < threads_per_core; j++) {
			update_numa_cpu_lookup_table(base + j, nid);
		}
	}

	return 0;
}

/*
 * Update the node maps and sysfs entries for each cpu whose home node
 * has changed. Returns 1 when the topology has changed, and 0 otherwise.
 */
int arch_update_cpu_topology(void)
{
	unsigned int cpu, sibling, changed = 0;
	struct topology_update_data *updates, *ud;
	__be32 associativity[VPHN_ASSOC_BUFSIZE] = {0};
	cpumask_t updated_cpus;
	struct device *dev;
	int weight, new_nid, i = 0;
<<<<<<< HEAD
=======

	if (!prrn_enabled && !vphn_enabled)
		return 0;
>>>>>>> fc14f9c1

	weight = cpumask_weight(&cpu_associativity_changes_mask);
	if (!weight)
		return 0;

	updates = kzalloc(weight * (sizeof(*updates)), GFP_KERNEL);
	if (!updates)
		return 0;

	cpumask_clear(&updated_cpus);

	for_each_cpu(cpu, &cpu_associativity_changes_mask) {
		/*
		 * If siblings aren't flagged for changes, updates list
		 * will be too short. Skip on this update and set for next
		 * update.
		 */
		if (!cpumask_subset(cpu_sibling_mask(cpu),
					&cpu_associativity_changes_mask)) {
			pr_info("Sibling bits not set for associativity "
					"change, cpu%d\n", cpu);
			cpumask_or(&cpu_associativity_changes_mask,
					&cpu_associativity_changes_mask,
					cpu_sibling_mask(cpu));
			cpu = cpu_last_thread_sibling(cpu);
			continue;
		}
<<<<<<< HEAD

		/* Use associativity from first thread for all siblings */
		vphn_get_associativity(cpu, associativity);
		new_nid = associativity_to_nid(associativity);
		if (new_nid < 0 || !node_online(new_nid))
			new_nid = first_online_node;

		if (new_nid == numa_cpu_lookup_table[cpu]) {
			cpumask_andnot(&cpu_associativity_changes_mask,
					&cpu_associativity_changes_mask,
					cpu_sibling_mask(cpu));
			cpu = cpu_last_thread_sibling(cpu);
			continue;
		}

		for_each_cpu(sibling, cpu_sibling_mask(cpu)) {
			ud = &updates[i++];
			ud->cpu = sibling;
			ud->new_nid = new_nid;
			ud->old_nid = numa_cpu_lookup_table[sibling];
			cpumask_set_cpu(sibling, &updated_cpus);
			if (i < weight)
				ud->next = &updates[i];
		}
		cpu = cpu_last_thread_sibling(cpu);
=======

		/* Use associativity from first thread for all siblings */
		vphn_get_associativity(cpu, associativity);
		new_nid = associativity_to_nid(associativity);
		if (new_nid < 0 || !node_online(new_nid))
			new_nid = first_online_node;

		if (new_nid == numa_cpu_lookup_table[cpu]) {
			cpumask_andnot(&cpu_associativity_changes_mask,
					&cpu_associativity_changes_mask,
					cpu_sibling_mask(cpu));
			cpu = cpu_last_thread_sibling(cpu);
			continue;
		}

		for_each_cpu(sibling, cpu_sibling_mask(cpu)) {
			ud = &updates[i++];
			ud->cpu = sibling;
			ud->new_nid = new_nid;
			ud->old_nid = numa_cpu_lookup_table[sibling];
			cpumask_set_cpu(sibling, &updated_cpus);
			if (i < weight)
				ud->next = &updates[i];
		}
		cpu = cpu_last_thread_sibling(cpu);
	}

	pr_debug("Topology update for the following CPUs:\n");
	if (cpumask_weight(&updated_cpus)) {
		for (ud = &updates[0]; ud; ud = ud->next) {
			pr_debug("cpu %d moving from node %d "
					  "to %d\n", ud->cpu,
					  ud->old_nid, ud->new_nid);
		}
>>>>>>> fc14f9c1
	}

	/*
	 * In cases where we have nothing to update (because the updates list
	 * is too short or because the new topology is same as the old one),
	 * skip invoking update_cpu_topology() via stop-machine(). This is
	 * necessary (and not just a fast-path optimization) since stop-machine
	 * can end up electing a random CPU to run update_cpu_topology(), and
	 * thus trick us into setting up incorrect cpu-node mappings (since
	 * 'updates' is kzalloc()'ed).
	 *
	 * And for the similar reason, we will skip all the following updating.
	 */
	if (!cpumask_weight(&updated_cpus))
		goto out;

	stop_machine(update_cpu_topology, &updates[0], &updated_cpus);

	/*
	 * Update the numa-cpu lookup table with the new mappings, even for
	 * offline CPUs. It is best to perform this update from the stop-
	 * machine context.
	 */
	stop_machine(update_lookup_table, &updates[0],
					cpumask_of(raw_smp_processor_id()));

	for (ud = &updates[0]; ud; ud = ud->next) {
		unregister_cpu_under_node(ud->cpu, ud->old_nid);
		register_cpu_under_node(ud->cpu, ud->new_nid);

		dev = get_cpu_device(ud->cpu);
		if (dev)
			kobject_uevent(&dev->kobj, KOBJ_CHANGE);
		cpumask_clear_cpu(ud->cpu, &cpu_associativity_changes_mask);
		changed = 1;
	}

out:
	kfree(updates);
	return changed;
}

static void topology_work_fn(struct work_struct *work)
{
	rebuild_sched_domains();
}
static DECLARE_WORK(topology_work, topology_work_fn);

static void topology_schedule_update(void)
{
	schedule_work(&topology_work);
}

static void topology_timer_fn(unsigned long ignored)
{
	if (prrn_enabled && cpumask_weight(&cpu_associativity_changes_mask))
		topology_schedule_update();
	else if (vphn_enabled) {
		if (update_cpu_associativity_changes_mask() > 0)
			topology_schedule_update();
		reset_topology_timer();
	}
}
static struct timer_list topology_timer =
	TIMER_INITIALIZER(topology_timer_fn, 0, 0);

static void reset_topology_timer(void)
{
	topology_timer.data = 0;
	topology_timer.expires = jiffies + 60 * HZ;
	mod_timer(&topology_timer, topology_timer.expires);
}

#ifdef CONFIG_SMP

static void stage_topology_update(int core_id)
{
	cpumask_or(&cpu_associativity_changes_mask,
		&cpu_associativity_changes_mask, cpu_sibling_mask(core_id));
	reset_topology_timer();
}

static int dt_update_callback(struct notifier_block *nb,
				unsigned long action, void *data)
{
	struct of_prop_reconfig *update;
	int rc = NOTIFY_DONE;

	switch (action) {
	case OF_RECONFIG_UPDATE_PROPERTY:
		update = (struct of_prop_reconfig *)data;
		if (!of_prop_cmp(update->dn->type, "cpu") &&
		    !of_prop_cmp(update->prop->name, "ibm,associativity")) {
			u32 core_id;
			of_property_read_u32(update->dn, "reg", &core_id);
			stage_topology_update(core_id);
			rc = NOTIFY_OK;
		}
		break;
	}

	return rc;
}

static struct notifier_block dt_update_nb = {
	.notifier_call = dt_update_callback,
};

#endif

/*
 * Start polling for associativity changes.
 */
int start_topology_update(void)
{
	int rc = 0;

	if (firmware_has_feature(FW_FEATURE_PRRN)) {
		if (!prrn_enabled) {
			prrn_enabled = 1;
			vphn_enabled = 0;
#ifdef CONFIG_SMP
			rc = of_reconfig_notifier_register(&dt_update_nb);
#endif
		}
	} else if (firmware_has_feature(FW_FEATURE_VPHN) &&
		   lppaca_shared_proc(get_lppaca())) {
		if (!vphn_enabled) {
			prrn_enabled = 0;
			vphn_enabled = 1;
			setup_cpu_associativity_change_counters();
			init_timer_deferrable(&topology_timer);
			reset_topology_timer();
		}
	}

	return rc;
}

/*
 * Disable polling for VPHN associativity changes.
 */
int stop_topology_update(void)
{
	int rc = 0;

	if (prrn_enabled) {
		prrn_enabled = 0;
#ifdef CONFIG_SMP
		rc = of_reconfig_notifier_unregister(&dt_update_nb);
#endif
	} else if (vphn_enabled) {
		vphn_enabled = 0;
		rc = del_timer_sync(&topology_timer);
	}

	return rc;
}

int prrn_is_enabled(void)
{
	return prrn_enabled;
}

static int topology_read(struct seq_file *file, void *v)
{
	if (vphn_enabled || prrn_enabled)
		seq_puts(file, "on\n");
	else
		seq_puts(file, "off\n");

	return 0;
}

static int topology_open(struct inode *inode, struct file *file)
{
	return single_open(file, topology_read, NULL);
}

static ssize_t topology_write(struct file *file, const char __user *buf,
			      size_t count, loff_t *off)
{
	char kbuf[4]; /* "on" or "off" plus null. */
	int read_len;

	read_len = count < 3 ? count : 3;
	if (copy_from_user(kbuf, buf, read_len))
		return -EINVAL;

	kbuf[read_len] = '\0';

	if (!strncmp(kbuf, "on", 2))
		start_topology_update();
	else if (!strncmp(kbuf, "off", 3))
		stop_topology_update();
	else
		return -EINVAL;

	return count;
}

static const struct file_operations topology_ops = {
	.read = seq_read,
	.write = topology_write,
	.open = topology_open,
	.release = single_release
};

static int topology_update_init(void)
{
	/* Do not poll for changes if disabled at boot */
	if (topology_updates_enabled)
		start_topology_update();

	if (!proc_create("powerpc/topology_updates", 0644, NULL, &topology_ops))
		return -ENOMEM;

	return 0;
}
device_initcall(topology_update_init);
#endif /* CONFIG_PPC_SPLPAR */<|MERGE_RESOLUTION|>--- conflicted
+++ resolved
@@ -540,11 +540,7 @@
  */
 static int numa_setup_cpu(unsigned long lcpu)
 {
-<<<<<<< HEAD
-	int nid;
-=======
 	int nid = -1;
->>>>>>> fc14f9c1
 	struct device_node *cpu;
 
 	/*
@@ -561,15 +557,10 @@
 
 	if (!cpu) {
 		WARN_ON(1);
-<<<<<<< HEAD
-		nid = 0;
-		goto out;
-=======
 		if (cpu_present(lcpu))
 			goto out_present;
 		else
 			goto out;
->>>>>>> fc14f9c1
 	}
 
 	nid = of_node_to_nid_single(cpu);
@@ -605,12 +596,7 @@
 	}
 }
 
-<<<<<<< HEAD
-static int __cpuinit cpu_numa_callback(struct notifier_block *nfb,
-			     unsigned long action,
-=======
 static int cpu_numa_callback(struct notifier_block *nfb, unsigned long action,
->>>>>>> fc14f9c1
 			     void *hcpu)
 {
 	unsigned long lcpu = (unsigned long)hcpu;
@@ -1527,15 +1513,10 @@
 		if (cpu != update->cpu)
 			continue;
 
-<<<<<<< HEAD
-		unmap_cpu_from_node(update->cpu);
-		map_cpu_to_node(update->cpu, update->new_nid);
-=======
 		unmap_cpu_from_node(cpu);
 		map_cpu_to_node(cpu, new_nid);
 		set_cpu_numa_node(cpu, new_nid);
 		set_cpu_numa_mem(cpu, local_memory_node(new_nid));
->>>>>>> fc14f9c1
 		vdso_getcpu_init();
 	}
 
@@ -1581,12 +1562,9 @@
 	cpumask_t updated_cpus;
 	struct device *dev;
 	int weight, new_nid, i = 0;
-<<<<<<< HEAD
-=======
 
 	if (!prrn_enabled && !vphn_enabled)
 		return 0;
->>>>>>> fc14f9c1
 
 	weight = cpumask_weight(&cpu_associativity_changes_mask);
 	if (!weight)
@@ -1614,7 +1592,6 @@
 			cpu = cpu_last_thread_sibling(cpu);
 			continue;
 		}
-<<<<<<< HEAD
 
 		/* Use associativity from first thread for all siblings */
 		vphn_get_associativity(cpu, associativity);
@@ -1640,32 +1617,6 @@
 				ud->next = &updates[i];
 		}
 		cpu = cpu_last_thread_sibling(cpu);
-=======
-
-		/* Use associativity from first thread for all siblings */
-		vphn_get_associativity(cpu, associativity);
-		new_nid = associativity_to_nid(associativity);
-		if (new_nid < 0 || !node_online(new_nid))
-			new_nid = first_online_node;
-
-		if (new_nid == numa_cpu_lookup_table[cpu]) {
-			cpumask_andnot(&cpu_associativity_changes_mask,
-					&cpu_associativity_changes_mask,
-					cpu_sibling_mask(cpu));
-			cpu = cpu_last_thread_sibling(cpu);
-			continue;
-		}
-
-		for_each_cpu(sibling, cpu_sibling_mask(cpu)) {
-			ud = &updates[i++];
-			ud->cpu = sibling;
-			ud->new_nid = new_nid;
-			ud->old_nid = numa_cpu_lookup_table[sibling];
-			cpumask_set_cpu(sibling, &updated_cpus);
-			if (i < weight)
-				ud->next = &updates[i];
-		}
-		cpu = cpu_last_thread_sibling(cpu);
 	}
 
 	pr_debug("Topology update for the following CPUs:\n");
@@ -1675,7 +1626,6 @@
 					  "to %d\n", ud->cpu,
 					  ud->old_nid, ud->new_nid);
 		}
->>>>>>> fc14f9c1
 	}
 
 	/*
