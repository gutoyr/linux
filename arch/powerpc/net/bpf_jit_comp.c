--- conflicted
+++ resolved
@@ -180,11 +180,7 @@
 				PPC_MUL(r_A, r_A, r_scratch1);
 			}
 			break;
-<<<<<<< HEAD
-		case BPF_S_ALU_MOD_X: /* A %= X; */
-=======
 		case BPF_ALU | BPF_MOD | BPF_X: /* A %= X; */
->>>>>>> fc14f9c1
 			ctx->seen |= SEEN_XREG;
 			PPC_CMPWI(r_X, 0);
 			if (ctx->pc_ret0 != -1) {
@@ -198,21 +194,13 @@
 			PPC_MUL(r_scratch1, r_X, r_scratch1);
 			PPC_SUB(r_A, r_A, r_scratch1);
 			break;
-<<<<<<< HEAD
-		case BPF_S_ALU_MOD_K: /* A %= K; */
-=======
 		case BPF_ALU | BPF_MOD | BPF_K: /* A %= K; */
->>>>>>> fc14f9c1
 			PPC_LI32(r_scratch2, K);
 			PPC_DIVWU(r_scratch1, r_A, r_scratch2);
 			PPC_MUL(r_scratch1, r_scratch2, r_scratch1);
 			PPC_SUB(r_A, r_A, r_scratch1);
 			break;
-<<<<<<< HEAD
-		case BPF_S_ALU_DIV_X: /* A /= X; */
-=======
 		case BPF_ALU | BPF_DIV | BPF_X: /* A /= X; */
->>>>>>> fc14f9c1
 			ctx->seen |= SEEN_XREG;
 			PPC_CMPWI(r_X, 0);
 			if (ctx->pc_ret0 != -1) {
@@ -228,11 +216,7 @@
 			}
 			PPC_DIVWU(r_A, r_A, r_X);
 			break;
-<<<<<<< HEAD
-		case BPF_S_ALU_DIV_K: /* A /= K */
-=======
 		case BPF_ALU | BPF_DIV | BPF_K: /* A /= K */
->>>>>>> fc14f9c1
 			if (K == 1)
 				break;
 			PPC_LI32(r_scratch1, K);
