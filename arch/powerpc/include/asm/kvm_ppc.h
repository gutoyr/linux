--- conflicted
+++ resolved
@@ -164,23 +164,6 @@
 			struct kvm_memory_slot *memslot, unsigned long porder);
 extern int kvmppc_pseries_do_hcall(struct kvm_vcpu *vcpu);
 
-<<<<<<< HEAD
-extern void kvmppc_iommu_iommu_grp_init(struct kvm_arch *ka);
-extern void kvmppc_iommu_iommu_grp_cleanup(struct kvm_arch *ka);
-
-extern long kvm_vm_ioctl_create_spapr_tce(struct kvm *kvm,
-				struct kvm_create_spapr_tce *args);
-extern struct kvmppc_spapr_tce_table *kvmppc_find_tce_table(
-		struct kvm *kvm, unsigned long liobn);
-extern struct kvmppc_spapr_tce_table *kvmppc_find_iommu_tce_table(
-		struct kvm *kvm, unsigned long liobn);
-extern long kvmppc_tce_validate(unsigned long tce);
-extern void kvmppc_tce_put(struct kvmppc_spapr_tce_table *tt,
-		unsigned long ioba, unsigned long tce);
-extern long kvmppc_h_put_tce(struct kvm_vcpu *vcpu,
-		unsigned long liobn, unsigned long ioba,
-		unsigned long tce);
-=======
 extern long kvm_spapr_tce_attach_iommu_group(struct kvm *kvm,
 				unsigned long liobn,
 				phys_addr_t start_addr,
@@ -199,20 +182,16 @@
 		unsigned long idx, unsigned long tce);
 extern long kvmppc_h_put_tce(struct kvm_vcpu *vcpu, unsigned long liobn,
 			     unsigned long ioba, unsigned long tce);
->>>>>>> bb1d2670
 extern long kvmppc_h_put_tce_indirect(struct kvm_vcpu *vcpu,
 		unsigned long liobn, unsigned long ioba,
 		unsigned long tce_list, unsigned long npages);
 extern long kvmppc_h_stuff_tce(struct kvm_vcpu *vcpu,
 		unsigned long liobn, unsigned long ioba,
 		unsigned long tce_value, unsigned long npages);
-<<<<<<< HEAD
-=======
 extern long kvmppc_h_get_tce(struct kvm_vcpu *vcpu, unsigned long liobn,
 			     unsigned long ioba);
 extern struct kvm_rma_info *kvm_alloc_rma(void);
 extern void kvm_release_rma(struct kvm_rma_info *ri);
->>>>>>> bb1d2670
 extern struct page *kvm_alloc_hpt(unsigned long nr_pages);
 extern void kvm_release_hpt(struct page *page, unsigned long nr_pages);
 extern int kvmppc_core_init_vm(struct kvm *kvm);
