#ifndef _ASM_POWERPC_HVCALL_H
#define _ASM_POWERPC_HVCALL_H
#ifdef __KERNEL__

#define HVSC			.long 0x44000022

#define H_SUCCESS	0
#define H_BUSY		1	/* Hardware busy -- retry later */
#define H_CLOSED	2	/* Resource closed */
#define H_NOT_AVAILABLE 3
#define H_CONSTRAINED	4	/* Resource request constrained to max allowed */
#define H_PARTIAL       5
#define H_IN_PROGRESS	14	/* Kind of like busy */
#define H_PAGE_REGISTERED 15
#define H_PARTIAL_STORE   16
#define H_PENDING	17	/* returned from H_POLL_PENDING */
#define H_CONTINUE	18	/* Returned from H_Join on success */
#define H_LONG_BUSY_START_RANGE		9900  /* Start of long busy range */
#define H_LONG_BUSY_ORDER_1_MSEC	9900  /* Long busy, hint that 1msec \
						 is a good time to retry */
#define H_LONG_BUSY_ORDER_10_MSEC	9901  /* Long busy, hint that 10msec \
						 is a good time to retry */
#define H_LONG_BUSY_ORDER_100_MSEC 	9902  /* Long busy, hint that 100msec \
						 is a good time to retry */
#define H_LONG_BUSY_ORDER_1_SEC		9903  /* Long busy, hint that 1sec \
						 is a good time to retry */
#define H_LONG_BUSY_ORDER_10_SEC	9904  /* Long busy, hint that 10sec \
						 is a good time to retry */
#define H_LONG_BUSY_ORDER_100_SEC	9905  /* Long busy, hint that 100sec \
						 is a good time to retry */
#define H_LONG_BUSY_END_RANGE		9905  /* End of long busy range */

/* Internal value used in book3s_hv kvm support; not returned to guests */
#define H_TOO_HARD	9999

#define H_HARDWARE	-1	/* Hardware error */
#define H_FUNCTION	-2	/* Function not supported */
#define H_PRIVILEGE	-3	/* Caller not privileged */
#define H_PARAMETER	-4	/* Parameter invalid, out-of-range or conflicting */
#define H_BAD_MODE	-5	/* Illegal msr value */
#define H_PTEG_FULL	-6	/* PTEG is full */
#define H_NOT_FOUND	-7	/* PTE was not found" */
#define H_RESERVED_DABR	-8	/* DABR address is reserved by the hypervisor on this processor" */
#define H_NO_MEM	-9
#define H_AUTHORITY	-10
#define H_PERMISSION	-11
#define H_DROPPED	-12
#define H_SOURCE_PARM	-13
#define H_DEST_PARM	-14
#define H_REMOTE_PARM	-15
#define H_RESOURCE	-16
#define H_ADAPTER_PARM  -17
#define H_RH_PARM       -18
#define H_RCQ_PARM      -19
#define H_SCQ_PARM      -20
#define H_EQ_PARM       -21
#define H_RT_PARM       -22
#define H_ST_PARM       -23
#define H_SIGT_PARM     -24
#define H_TOKEN_PARM    -25
#define H_MLENGTH_PARM  -27
#define H_MEM_PARM      -28
#define H_MEM_ACCESS_PARM -29
#define H_ATTR_PARM     -30
#define H_PORT_PARM     -31
#define H_MCG_PARM      -32
#define H_VL_PARM       -33
#define H_TSIZE_PARM    -34
#define H_TRACE_PARM    -35

#define H_MASK_PARM     -37
#define H_MCG_FULL      -38
#define H_ALIAS_EXIST   -39
#define H_P_COUNTER     -40
#define H_TABLE_FULL    -41
#define H_ALT_TABLE     -42
#define H_MR_CONDITION  -43
#define H_NOT_ENOUGH_RESOURCES -44
#define H_R_STATE       -45
#define H_RESCINDED     -46
#define H_P2		-55
#define H_P3		-56
#define H_P4		-57
#define H_P5		-58
#define H_P6		-59
#define H_P7		-60
#define H_P8		-61
#define H_P9		-62
#define H_TOO_BIG	-64
#define H_OVERLAP	-68
#define H_INTERRUPT	-69
#define H_BAD_DATA	-70
#define H_NOT_ACTIVE	-71
#define H_SG_LIST	-72
#define H_OP_MODE	-73
#define H_COP_HW	-74
#define H_UNSUPPORTED_FLAG_START	-256
#define H_UNSUPPORTED_FLAG_END		-511
#define H_MULTI_THREADS_ACTIVE	-9005
#define H_OUTSTANDING_COP_OPS	-9006


/* Long Busy is a condition that can be returned by the firmware
 * when a call cannot be completed now, but the identical call
 * should be retried later.  This prevents calls blocking in the
 * firmware for long periods of time.  Annoyingly the firmware can return
 * a range of return codes, hinting at how long we should wait before
 * retrying.  If you don't care for the hint, the macro below is a good
 * way to check for the long_busy return codes
 */
#define H_IS_LONG_BUSY(x)  ((x >= H_LONG_BUSY_START_RANGE) \
			     && (x <= H_LONG_BUSY_END_RANGE))

/* Flags */
#define H_LARGE_PAGE		(1UL<<(63-16))
#define H_EXACT			(1UL<<(63-24))	/* Use exact PTE or return H_PTEG_FULL */
#define H_R_XLATE		(1UL<<(63-25))	/* include a valid logical page num in the pte if the valid bit is set */
#define H_READ_4		(1UL<<(63-26))	/* Return 4 PTEs */
#define H_PAGE_STATE_CHANGE	(1UL<<(63-28))
#define H_PAGE_UNUSED		((1UL<<(63-29)) | (1UL<<(63-30)))
#define H_PAGE_SET_UNUSED	(H_PAGE_STATE_CHANGE | H_PAGE_UNUSED)
#define H_PAGE_SET_LOANED	(H_PAGE_SET_UNUSED | (1UL<<(63-31)))
#define H_PAGE_SET_ACTIVE	H_PAGE_STATE_CHANGE
#define H_AVPN			(1UL<<(63-32))	/* An avpn is provided as a sanity test */
#define H_ANDCOND		(1UL<<(63-33))
#define H_LOCAL			(1UL<<(63-35))
#define H_ICACHE_INVALIDATE	(1UL<<(63-40))	/* icbi, etc.  (ignored for IO pages) */
#define H_ICACHE_SYNCHRONIZE	(1UL<<(63-41))	/* dcbst, icbi, etc (ignored for IO pages */
#define H_COALESCE_CAND	(1UL<<(63-42))	/* page is a good candidate for coalescing */
#define H_ZERO_PAGE		(1UL<<(63-48))	/* zero the page before mapping (ignored for IO pages) */
#define H_COPY_PAGE		(1UL<<(63-49))
#define H_N			(1UL<<(63-61))
#define H_PP1			(1UL<<(63-62))
#define H_PP2			(1UL<<(63-63))

/* Flags for H_REGISTER_VPA subfunction field */
#define H_VPA_FUNC_SHIFT	(63-18)	/* Bit posn of subfunction code */
#define H_VPA_FUNC_MASK		7UL
#define H_VPA_REG_VPA		1UL	/* Register Virtual Processor Area */
#define H_VPA_REG_DTL		2UL	/* Register Dispatch Trace Log */
#define H_VPA_REG_SLB		3UL	/* Register SLB shadow buffer */
#define H_VPA_DEREG_VPA		5UL	/* Deregister Virtual Processor Area */
#define H_VPA_DEREG_DTL		6UL	/* Deregister Dispatch Trace Log */
#define H_VPA_DEREG_SLB		7UL	/* Deregister SLB shadow buffer */

/* VASI States */
#define H_VASI_INVALID          0
#define H_VASI_ENABLED          1
#define H_VASI_ABORTED          2
#define H_VASI_SUSPENDING       3
#define H_VASI_SUSPENDED        4
#define H_VASI_RESUMED          5
#define H_VASI_COMPLETED        6

/* Each control block has to be on a 4K boundary */
#define H_CB_ALIGNMENT          4096

/* pSeries hypervisor opcodes */
#define H_REMOVE		0x04
#define H_ENTER			0x08
#define H_READ			0x0c
#define H_CLEAR_MOD		0x10
#define H_CLEAR_REF		0x14
#define H_PROTECT		0x18
#define H_GET_TCE		0x1c
#define H_PUT_TCE		0x20
#define H_SET_SPRG0		0x24
#define H_SET_DABR		0x28
#define H_PAGE_INIT		0x2c
#define H_SET_ASR		0x30
#define H_ASR_ON		0x34
#define H_ASR_OFF		0x38
#define H_LOGICAL_CI_LOAD	0x3c
#define H_LOGICAL_CI_STORE	0x40
#define H_LOGICAL_CACHE_LOAD	0x44
#define H_LOGICAL_CACHE_STORE	0x48
#define H_LOGICAL_ICBI		0x4c
#define H_LOGICAL_DCBF		0x50
#define H_GET_TERM_CHAR		0x54
#define H_PUT_TERM_CHAR		0x58
#define H_REAL_TO_LOGICAL	0x5c
#define H_HYPERVISOR_DATA	0x60
#define H_EOI			0x64
#define H_CPPR			0x68
#define H_IPI			0x6c
#define H_IPOLL			0x70
#define H_XIRR			0x74
#define H_PERFMON		0x7c
#define H_MIGRATE_DMA		0x78
#define H_REGISTER_VPA		0xDC
#define H_CEDE			0xE0
#define H_CONFER		0xE4
#define H_PROD			0xE8
#define H_GET_PPP		0xEC
#define H_SET_PPP		0xF0
#define H_PURR			0xF4
#define H_PIC			0xF8
#define H_REG_CRQ		0xFC
#define H_FREE_CRQ		0x100
#define H_VIO_SIGNAL		0x104
#define H_SEND_CRQ		0x108
#define H_COPY_RDMA		0x110
#define H_REGISTER_LOGICAL_LAN	0x114
#define H_FREE_LOGICAL_LAN	0x118
#define H_ADD_LOGICAL_LAN_BUFFER 0x11C
#define H_SEND_LOGICAL_LAN	0x120
#define H_BULK_REMOVE		0x124
#define H_MULTICAST_CTRL	0x130
#define H_SET_XDABR		0x134
#define H_STUFF_TCE		0x138
#define H_PUT_TCE_INDIRECT	0x13C
#define H_CHANGE_LOGICAL_LAN_MAC 0x14C
#define H_VTERM_PARTNER_INFO	0x150
#define H_REGISTER_VTERM	0x154
#define H_FREE_VTERM		0x158
#define H_RESET_EVENTS          0x15C
#define H_ALLOC_RESOURCE        0x160
#define H_FREE_RESOURCE         0x164
#define H_MODIFY_QP             0x168
#define H_QUERY_QP              0x16C
#define H_REREGISTER_PMR        0x170
#define H_REGISTER_SMR          0x174
#define H_QUERY_MR              0x178
#define H_QUERY_MW              0x17C
#define H_QUERY_HCA             0x180
#define H_QUERY_PORT            0x184
#define H_MODIFY_PORT           0x188
#define H_DEFINE_AQP1           0x18C
#define H_GET_TRACE_BUFFER      0x190
#define H_DEFINE_AQP0           0x194
#define H_RESIZE_MR             0x198
#define H_ATTACH_MCQP           0x19C
#define H_DETACH_MCQP           0x1A0
#define H_CREATE_RPT            0x1A4
#define H_REMOVE_RPT            0x1A8
#define H_REGISTER_RPAGES       0x1AC
#define H_DISABLE_AND_GETC      0x1B0
#define H_ERROR_DATA            0x1B4
#define H_GET_HCA_INFO          0x1B8
#define H_GET_PERF_COUNT        0x1BC
#define H_MANAGE_TRACE          0x1C0
#define H_FREE_LOGICAL_LAN_BUFFER 0x1D4
#define H_QUERY_INT_STATE       0x1E4
#define H_POLL_PENDING		0x1D8
#define H_ILLAN_ATTRIBUTES	0x244
#define H_MODIFY_HEA_QP		0x250
#define H_QUERY_HEA_QP		0x254
#define H_QUERY_HEA		0x258
#define H_QUERY_HEA_PORT	0x25C
#define H_MODIFY_HEA_PORT	0x260
#define H_REG_BCMC		0x264
#define H_DEREG_BCMC		0x268
#define H_REGISTER_HEA_RPAGES	0x26C
#define H_DISABLE_AND_GET_HEA	0x270
#define H_GET_HEA_INFO		0x274
#define H_ALLOC_HEA_RESOURCE	0x278
#define H_ADD_CONN		0x284
#define H_DEL_CONN		0x288
#define H_JOIN			0x298
#define H_VASI_STATE            0x2A4
#define H_ENABLE_CRQ		0x2B0
#define H_GET_EM_PARMS		0x2B8
#define H_SET_MPP		0x2D0
#define H_GET_MPP		0x2D4
#define H_HOME_NODE_ASSOCIATIVITY 0x2EC
#define H_BEST_ENERGY		0x2F4
#define H_XIRR_X		0x2FC
#define H_RANDOM		0x300
#define H_COP			0x304
#define H_GET_MPP_X		0x314
#define H_SET_MODE		0x31C
#define MAX_HCALL_OPCODE	H_SET_MODE

/* Platform specific hcalls, used by KVM */
#define H_RTAS			0xf000

<<<<<<< HEAD
=======
/* "Platform specific hcalls", provided by PHYP */
#define H_GET_24X7_CATALOG_PAGE	0xF078
#define H_GET_24X7_DATA		0xF07C
#define H_GET_PERF_COUNTER_INFO	0xF080

>>>>>>> fc14f9c1
/* Values for 2nd argument to H_SET_MODE */
#define H_SET_MODE_RESOURCE_SET_CIABR		1
#define H_SET_MODE_RESOURCE_SET_DAWR		2
#define H_SET_MODE_RESOURCE_ADDR_TRANS_MODE	3
#define H_SET_MODE_RESOURCE_LE			4

#ifndef __ASSEMBLY__

/**
 * plpar_hcall_norets: - Make a pseries hypervisor call with no return arguments
 * @opcode: The hypervisor call to make.
 *
 * This call supports up to 7 arguments and only returns the status of
 * the hcall. Use this version where possible, its slightly faster than
 * the other plpar_hcalls.
 */
long plpar_hcall_norets(unsigned long opcode, ...);

/**
 * plpar_hcall: - Make a pseries hypervisor call
 * @opcode: The hypervisor call to make.
 * @retbuf: Buffer to store up to 4 return arguments in.
 *
 * This call supports up to 6 arguments and 4 return arguments. Use
 * PLPAR_HCALL_BUFSIZE to size the return argument buffer.
 *
 * Used for all but the craziest of phyp interfaces (see plpar_hcall9)
 */
#define PLPAR_HCALL_BUFSIZE 4
long plpar_hcall(unsigned long opcode, unsigned long *retbuf, ...);

/**
 * plpar_hcall_raw: - Make a hypervisor call without calculating hcall stats
 * @opcode: The hypervisor call to make.
 * @retbuf: Buffer to store up to 4 return arguments in.
 *
 * This call supports up to 6 arguments and 4 return arguments. Use
 * PLPAR_HCALL_BUFSIZE to size the return argument buffer.
 *
 * Used when phyp interface needs to be called in real mode. Similar to
 * plpar_hcall, but plpar_hcall_raw works in real mode and does not
 * calculate hypervisor call statistics.
 */
long plpar_hcall_raw(unsigned long opcode, unsigned long *retbuf, ...);

/**
 * plpar_hcall9: - Make a pseries hypervisor call with up to 9 return arguments
 * @opcode: The hypervisor call to make.
 * @retbuf: Buffer to store up to 9 return arguments in.
 *
 * This call supports up to 9 arguments and 9 return arguments. Use
 * PLPAR_HCALL9_BUFSIZE to size the return argument buffer.
 */
#define PLPAR_HCALL9_BUFSIZE 9
long plpar_hcall9(unsigned long opcode, unsigned long *retbuf, ...);
long plpar_hcall9_raw(unsigned long opcode, unsigned long *retbuf, ...);

/* For hcall instrumentation.  One structure per-hcall, per-CPU */
struct hcall_stats {
	unsigned long	num_calls;	/* number of calls (on this CPU) */
	unsigned long	tb_total;	/* total wall time (mftb) of calls. */
	unsigned long	purr_total;	/* total cpu time (PURR) of calls. */
	unsigned long	tb_start;
	unsigned long	purr_start;
};
#define HCALL_STAT_ARRAY_SIZE	((MAX_HCALL_OPCODE >> 2) + 1)

struct hvcall_mpp_data {
	unsigned long entitled_mem;
	unsigned long mapped_mem;
	unsigned short group_num;
	unsigned short pool_num;
	unsigned char mem_weight;
	unsigned char unallocated_mem_weight;
	unsigned long unallocated_entitlement;  /* value in bytes */
	unsigned long pool_size;
	signed long loan_request;
	unsigned long backing_mem;
};

int h_get_mpp(struct hvcall_mpp_data *);

struct hvcall_mpp_x_data {
	unsigned long coalesced_bytes;
	unsigned long pool_coalesced_bytes;
	unsigned long pool_purr_cycles;
	unsigned long pool_spurr_cycles;
	unsigned long reserved[3];
};

int h_get_mpp_x(struct hvcall_mpp_x_data *mpp_x_data);

static inline unsigned int get_longbusy_msecs(int longbusy_rc)
{
	switch (longbusy_rc) {
	case H_LONG_BUSY_ORDER_1_MSEC:
		return 1;
	case H_LONG_BUSY_ORDER_10_MSEC:
		return 10;
	case H_LONG_BUSY_ORDER_100_MSEC:
		return 100;
	case H_LONG_BUSY_ORDER_1_SEC:
		return 1000;
	case H_LONG_BUSY_ORDER_10_SEC:
		return 10000;
	case H_LONG_BUSY_ORDER_100_SEC:
		return 100000;
	default:
		return 1;
	}
}

#ifdef CONFIG_PPC_PSERIES
extern int CMO_PrPSP;
extern int CMO_SecPSP;
extern unsigned long CMO_PageSize;

static inline int cmo_get_primary_psp(void)
{
	return CMO_PrPSP;
}

static inline int cmo_get_secondary_psp(void)
{
	return CMO_SecPSP;
}

static inline unsigned long cmo_get_page_size(void)
{
	return CMO_PageSize;
}

extern long pSeries_enable_reloc_on_exc(void);
extern long pSeries_disable_reloc_on_exc(void);

extern long pseries_big_endian_exceptions(void);

#else

#define pSeries_enable_reloc_on_exc()  do {} while (0)
#define pSeries_disable_reloc_on_exc() do {} while (0)

#endif /* CONFIG_PPC_PSERIES */

#endif /* __ASSEMBLY__ */
#endif /* __KERNEL__ */
#endif /* _ASM_POWERPC_HVCALL_H */<|MERGE_RESOLUTION|>--- conflicted
+++ resolved
@@ -274,14 +274,11 @@
 /* Platform specific hcalls, used by KVM */
 #define H_RTAS			0xf000
 
-<<<<<<< HEAD
-=======
 /* "Platform specific hcalls", provided by PHYP */
 #define H_GET_24X7_CATALOG_PAGE	0xF078
 #define H_GET_24X7_DATA		0xF07C
 #define H_GET_PERF_COUNTER_INFO	0xF080
 
->>>>>>> fc14f9c1
 /* Values for 2nd argument to H_SET_MODE */
 #define H_SET_MODE_RESOURCE_SET_CIABR		1
 #define H_SET_MODE_RESOURCE_SET_DAWR		2
