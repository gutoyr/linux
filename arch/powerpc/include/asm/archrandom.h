--- conflicted
+++ resolved
@@ -13,8 +13,6 @@
 static inline int arch_get_random_int(unsigned int *v)
 {
 	return 0;
-<<<<<<< HEAD
-=======
 }
 
 static inline int arch_get_random_seed_long(unsigned long *v)
@@ -34,45 +32,16 @@
 		*v = val;
 
 	return rc;
->>>>>>> afd2ff9b
 }
 
 static inline int arch_has_random(void)
 {
-<<<<<<< HEAD
-	return !!ppc_md.get_random_long;
-}
-
-static inline int arch_get_random_seed_long(unsigned long *v)
-{
-	if (ppc_md.get_random_long)
-		return ppc_md.get_random_long(v);
-
 	return 0;
-}
-
-static inline int arch_get_random_seed_int(unsigned int *v)
-{
-	unsigned long val;
-	int rc;
-
-	rc = arch_get_random_long(&val);
-	if (rc)
-		*v = val;
-
-	return rc;
-=======
-	return 0;
->>>>>>> afd2ff9b
 }
 
 static inline int arch_has_random_seed(void)
 {
-<<<<<<< HEAD
-	return !!ppc_md.get_random_long;
-=======
 	return !!ppc_md.get_random_seed;
->>>>>>> afd2ff9b
 }
 #endif /* CONFIG_ARCH_RANDOM */
 
