--- conflicted
+++ resolved
@@ -16,19 +16,6 @@
 extern struct task_struct *_switch(struct thread_struct *prev,
 				   struct thread_struct *next);
 #ifdef CONFIG_PPC_BOOK3S_64
-<<<<<<< HEAD
-static inline void save_tar(struct thread_struct *prev)
-{
-	if (cpu_has_feature(CPU_FTR_ARCH_207S))
-		prev->tar = mfspr(SPRN_TAR);
-}
-#else
-static inline void save_tar(struct thread_struct *prev) {}
-#endif
-
-extern void giveup_fpu(struct task_struct *);
-extern void disable_kernel_fp(void);
-=======
 static inline void save_early_sprs(struct thread_struct *prev)
 {
 	if (cpu_has_feature(CPU_FTR_ARCH_207S))
@@ -40,7 +27,6 @@
 static inline void save_early_sprs(struct thread_struct *prev) {}
 #endif
 
->>>>>>> fc14f9c1
 extern void enable_kernel_fp(void);
 extern void enable_kernel_altivec(void);
 extern int emulate_altivec(struct pt_regs *);
