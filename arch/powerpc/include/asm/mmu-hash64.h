--- conflicted
+++ resolved
@@ -114,13 +114,6 @@
 
 #define POWER7_TLB_SETS		128	/* # sets in POWER7 TLB */
 #define POWER8_TLB_SETS		512	/* # sets in POWER8 TLB */
-<<<<<<< HEAD
-
-/* TLB flush actions. Used as argument to cpu_spec.flush_tlb() hook */
-#define FLUSH_TLB_ALL		0	/* invalidate all TLBs */
-#define FLUSH_TLB_LPID		1	/* invalidate TLBs for current LPID */
-=======
->>>>>>> afd2ff9b
 
 #ifndef __ASSEMBLY__
 
