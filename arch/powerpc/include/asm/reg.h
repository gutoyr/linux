/*
 * Contains the definition of registers common to all PowerPC variants.
 * If a register definition has been changed in a different PowerPC
 * variant, we will case it in #ifndef XXX ... #endif, and have the
 * number used in the Programming Environments Manual For 32-Bit
 * Implementations of the PowerPC Architecture (a.k.a. Green Book) here.
 */

#ifndef _ASM_POWERPC_REG_H
#define _ASM_POWERPC_REG_H
#ifdef __KERNEL__

#include <linux/stringify.h>
#include <asm/cputable.h>

/* Pickup Book E specific registers. */
#if defined(CONFIG_BOOKE) || defined(CONFIG_40x)
#include <asm/reg_booke.h>
#endif /* CONFIG_BOOKE || CONFIG_40x */

#ifdef CONFIG_FSL_EMB_PERFMON
#include <asm/reg_fsl_emb.h>
#endif

#ifdef CONFIG_8xx
#include <asm/reg_8xx.h>
#endif /* CONFIG_8xx */

#define MSR_SF_LG	63              /* Enable 64 bit mode */
#define MSR_ISF_LG	61              /* Interrupt 64b mode valid on 630 */
#define MSR_HV_LG 	60              /* Hypervisor state */
#define MSR_TS_T_LG	34		/* Trans Mem state: Transactional */
#define MSR_TS_S_LG	33		/* Trans Mem state: Suspended */
#define MSR_TS_LG	33		/* Trans Mem state (2 bits) */
#define MSR_TM_LG	32		/* Trans Mem Available */
#define MSR_VEC_LG	25	        /* Enable AltiVec */
#define MSR_VSX_LG	23		/* Enable VSX */
#define MSR_POW_LG	18		/* Enable Power Management */
#define MSR_WE_LG	18		/* Wait State Enable */
#define MSR_TGPR_LG	17		/* TLB Update registers in use */
#define MSR_CE_LG	17		/* Critical Interrupt Enable */
#define MSR_ILE_LG	16		/* Interrupt Little Endian */
#define MSR_EE_LG	15		/* External Interrupt Enable */
#define MSR_PR_LG	14		/* Problem State / Privilege Level */
#define MSR_FP_LG	13		/* Floating Point enable */
#define MSR_ME_LG	12		/* Machine Check Enable */
#define MSR_FE0_LG	11		/* Floating Exception mode 0 */
#define MSR_SE_LG	10		/* Single Step */
#define MSR_BE_LG	9		/* Branch Trace */
#define MSR_DE_LG	9 		/* Debug Exception Enable */
#define MSR_FE1_LG	8		/* Floating Exception mode 1 */
#define MSR_IP_LG	6		/* Exception prefix 0x000/0xFFF */
#define MSR_IR_LG	5 		/* Instruction Relocate */
#define MSR_DR_LG	4 		/* Data Relocate */
#define MSR_PE_LG	3		/* Protection Enable */
#define MSR_PX_LG	2		/* Protection Exclusive Mode */
#define MSR_PMM_LG	2		/* Performance monitor */
#define MSR_RI_LG	1		/* Recoverable Exception */
#define MSR_LE_LG	0 		/* Little Endian */

#ifdef __ASSEMBLY__
#define __MASK(X)	(1<<(X))
#else
#define __MASK(X)	(1UL<<(X))
#endif

#ifdef CONFIG_PPC64
#define MSR_SF		__MASK(MSR_SF_LG)	/* Enable 64 bit mode */
#define MSR_ISF		__MASK(MSR_ISF_LG)	/* Interrupt 64b mode valid on 630 */
#define MSR_HV 		__MASK(MSR_HV_LG)	/* Hypervisor state */
#else
/* so tests for these bits fail on 32-bit */
#define MSR_SF		0
#define MSR_ISF		0
#define MSR_HV		0
#endif

#define MSR_VEC		__MASK(MSR_VEC_LG)	/* Enable AltiVec */
#define MSR_VSX		__MASK(MSR_VSX_LG)	/* Enable VSX */
#define MSR_POW		__MASK(MSR_POW_LG)	/* Enable Power Management */
#define MSR_WE		__MASK(MSR_WE_LG)	/* Wait State Enable */
#define MSR_TGPR	__MASK(MSR_TGPR_LG)	/* TLB Update registers in use */
#define MSR_CE		__MASK(MSR_CE_LG)	/* Critical Interrupt Enable */
#define MSR_ILE		__MASK(MSR_ILE_LG)	/* Interrupt Little Endian */
#define MSR_EE		__MASK(MSR_EE_LG)	/* External Interrupt Enable */
#define MSR_PR		__MASK(MSR_PR_LG)	/* Problem State / Privilege Level */
#define MSR_FP		__MASK(MSR_FP_LG)	/* Floating Point enable */
#define MSR_ME		__MASK(MSR_ME_LG)	/* Machine Check Enable */
#define MSR_FE0		__MASK(MSR_FE0_LG)	/* Floating Exception mode 0 */
#define MSR_SE		__MASK(MSR_SE_LG)	/* Single Step */
#define MSR_BE		__MASK(MSR_BE_LG)	/* Branch Trace */
#define MSR_DE		__MASK(MSR_DE_LG)	/* Debug Exception Enable */
#define MSR_FE1		__MASK(MSR_FE1_LG)	/* Floating Exception mode 1 */
#define MSR_IP		__MASK(MSR_IP_LG)	/* Exception prefix 0x000/0xFFF */
#define MSR_IR		__MASK(MSR_IR_LG)	/* Instruction Relocate */
#define MSR_DR		__MASK(MSR_DR_LG)	/* Data Relocate */
#define MSR_PE		__MASK(MSR_PE_LG)	/* Protection Enable */
#define MSR_PX		__MASK(MSR_PX_LG)	/* Protection Exclusive Mode */
#ifndef MSR_PMM
#define MSR_PMM		__MASK(MSR_PMM_LG)	/* Performance monitor */
#endif
#define MSR_RI		__MASK(MSR_RI_LG)	/* Recoverable Exception */
#define MSR_LE		__MASK(MSR_LE_LG)	/* Little Endian */

#define MSR_TM		__MASK(MSR_TM_LG)	/* Transactional Mem Available */
#define MSR_TS_N	0			/*  Non-transactional */
#define MSR_TS_S	__MASK(MSR_TS_S_LG)	/*  Transaction Suspended */
#define MSR_TS_T	__MASK(MSR_TS_T_LG)	/*  Transaction Transactional */
#define MSR_TS_MASK	(MSR_TS_T | MSR_TS_S)   /* Transaction State bits */
#define MSR_TM_ACTIVE(x) (((x) & MSR_TS_MASK) != 0) /* Transaction active? */
#define MSR_TM_RESV(x) (((x) & MSR_TS_MASK) == MSR_TS_MASK) /* Reserved */
#define MSR_TM_TRANSACTIONAL(x)	(((x) & MSR_TS_MASK) == MSR_TS_T)
#define MSR_TM_SUSPENDED(x)	(((x) & MSR_TS_MASK) == MSR_TS_S)

#if defined(CONFIG_PPC_BOOK3S_64)
#define MSR_64BIT	MSR_SF

/* Server variant */
#define __MSR		(MSR_ME | MSR_RI | MSR_IR | MSR_DR | MSR_ISF |MSR_HV)
#ifdef __BIG_ENDIAN__
#define MSR_		__MSR
#define MSR_IDLE	(MSR_ME | MSR_SF | MSR_HV)
#else
#define MSR_		(__MSR | MSR_LE)
#define MSR_IDLE	(MSR_ME | MSR_SF | MSR_HV | MSR_LE)
#endif
#define MSR_KERNEL	(MSR_ | MSR_64BIT)
#define MSR_USER32	(MSR_ | MSR_PR | MSR_EE)
#define MSR_USER64	(MSR_USER32 | MSR_64BIT)
#elif defined(CONFIG_PPC_BOOK3S_32) || defined(CONFIG_8xx)
/* Default MSR for kernel mode. */
#define MSR_KERNEL	(MSR_ME|MSR_RI|MSR_IR|MSR_DR)
#define MSR_USER	(MSR_KERNEL|MSR_PR|MSR_EE)
#endif

#ifndef MSR_64BIT
#define MSR_64BIT	0
#endif

/* Floating Point Status and Control Register (FPSCR) Fields */
#define FPSCR_FX	0x80000000	/* FPU exception summary */
#define FPSCR_FEX	0x40000000	/* FPU enabled exception summary */
#define FPSCR_VX	0x20000000	/* Invalid operation summary */
#define FPSCR_OX	0x10000000	/* Overflow exception summary */
#define FPSCR_UX	0x08000000	/* Underflow exception summary */
#define FPSCR_ZX	0x04000000	/* Zero-divide exception summary */
#define FPSCR_XX	0x02000000	/* Inexact exception summary */
#define FPSCR_VXSNAN	0x01000000	/* Invalid op for SNaN */
#define FPSCR_VXISI	0x00800000	/* Invalid op for Inv - Inv */
#define FPSCR_VXIDI	0x00400000	/* Invalid op for Inv / Inv */
#define FPSCR_VXZDZ	0x00200000	/* Invalid op for Zero / Zero */
#define FPSCR_VXIMZ	0x00100000	/* Invalid op for Inv * Zero */
#define FPSCR_VXVC	0x00080000	/* Invalid op for Compare */
#define FPSCR_FR	0x00040000	/* Fraction rounded */
#define FPSCR_FI	0x00020000	/* Fraction inexact */
#define FPSCR_FPRF	0x0001f000	/* FPU Result Flags */
#define FPSCR_FPCC	0x0000f000	/* FPU Condition Codes */
#define FPSCR_VXSOFT	0x00000400	/* Invalid op for software request */
#define FPSCR_VXSQRT	0x00000200	/* Invalid op for square root */
#define FPSCR_VXCVI	0x00000100	/* Invalid op for integer convert */
#define FPSCR_VE	0x00000080	/* Invalid op exception enable */
#define FPSCR_OE	0x00000040	/* IEEE overflow exception enable */
#define FPSCR_UE	0x00000020	/* IEEE underflow exception enable */
#define FPSCR_ZE	0x00000010	/* IEEE zero divide exception enable */
#define FPSCR_XE	0x00000008	/* FP inexact exception enable */
#define FPSCR_NI	0x00000004	/* FPU non IEEE-Mode */
#define FPSCR_RN	0x00000003	/* FPU rounding control */

/* Bit definitions for SPEFSCR. */
#define SPEFSCR_SOVH	0x80000000	/* Summary integer overflow high */
#define SPEFSCR_OVH	0x40000000	/* Integer overflow high */
#define SPEFSCR_FGH	0x20000000	/* Embedded FP guard bit high */
#define SPEFSCR_FXH	0x10000000	/* Embedded FP sticky bit high */
#define SPEFSCR_FINVH	0x08000000	/* Embedded FP invalid operation high */
#define SPEFSCR_FDBZH	0x04000000	/* Embedded FP div by zero high */
#define SPEFSCR_FUNFH	0x02000000	/* Embedded FP underflow high */
#define SPEFSCR_FOVFH	0x01000000	/* Embedded FP overflow high */
#define SPEFSCR_FINXS	0x00200000	/* Embedded FP inexact sticky */
#define SPEFSCR_FINVS	0x00100000	/* Embedded FP invalid op. sticky */
#define SPEFSCR_FDBZS	0x00080000	/* Embedded FP div by zero sticky */
#define SPEFSCR_FUNFS	0x00040000	/* Embedded FP underflow sticky */
#define SPEFSCR_FOVFS	0x00020000	/* Embedded FP overflow sticky */
#define SPEFSCR_MODE	0x00010000	/* Embedded FP mode */
#define SPEFSCR_SOV	0x00008000	/* Integer summary overflow */
#define SPEFSCR_OV	0x00004000	/* Integer overflow */
#define SPEFSCR_FG	0x00002000	/* Embedded FP guard bit */
#define SPEFSCR_FX	0x00001000	/* Embedded FP sticky bit */
#define SPEFSCR_FINV	0x00000800	/* Embedded FP invalid operation */
#define SPEFSCR_FDBZ	0x00000400	/* Embedded FP div by zero */
#define SPEFSCR_FUNF	0x00000200	/* Embedded FP underflow */
#define SPEFSCR_FOVF	0x00000100	/* Embedded FP overflow */
#define SPEFSCR_FINXE	0x00000040	/* Embedded FP inexact enable */
#define SPEFSCR_FINVE	0x00000020	/* Embedded FP invalid op. enable */
#define SPEFSCR_FDBZE	0x00000010	/* Embedded FP div by zero enable */
#define SPEFSCR_FUNFE	0x00000008	/* Embedded FP underflow enable */
#define SPEFSCR_FOVFE	0x00000004	/* Embedded FP overflow enable */
#define SPEFSCR_FRMC 	0x00000003	/* Embedded FP rounding mode control */

/* Special Purpose Registers (SPRNs)*/

#ifdef CONFIG_40x
#define SPRN_PID	0x3B1	/* Process ID */
#else
#define SPRN_PID	0x030	/* Process ID */
#ifdef CONFIG_BOOKE
#define SPRN_PID0	SPRN_PID/* Process ID Register 0 */
#endif
#endif

#define SPRN_CTR	0x009	/* Count Register */
#define SPRN_DSCR	0x11
#define SPRN_CFAR	0x1c	/* Come From Address Register */
#define SPRN_AMR	0x1d	/* Authority Mask Register */
#define SPRN_UAMOR	0x9d	/* User Authority Mask Override Register */
#define SPRN_AMOR	0x15d	/* Authority Mask Override Register */
#define SPRN_ACOP	0x1F	/* Available Coprocessor Register */
#define SPRN_TFIAR	0x81	/* Transaction Failure Inst Addr   */
#define SPRN_TEXASR	0x82	/* Transaction EXception & Summary */
#define SPRN_TEXASRU	0x83	/* ''	   ''	   ''	 Upper 32  */
#define   TEXASR_FS	__MASK(63-36) /* TEXASR Failure Summary */
#define SPRN_TFHAR	0x80	/* Transaction Failure Handler Addr */
#define SPRN_CTRLF	0x088
#define SPRN_CTRLT	0x098
#define   CTRL_CT	0xc0000000	/* current thread */
#define   CTRL_CT0	0x80000000	/* thread 0 */
#define   CTRL_CT1	0x40000000	/* thread 1 */
#define   CTRL_TE	0x00c00000	/* thread enable */
#define   CTRL_RUNLATCH	0x1
#define SPRN_DAWR	0xB4
#define SPRN_RPR	0xBA	/* Relative Priority Register */
#define SPRN_CIABR	0xBB
#define   CIABR_PRIV		0x3
#define   CIABR_PRIV_USER	1
#define   CIABR_PRIV_SUPER	2
#define   CIABR_PRIV_HYPER	3
#define SPRN_DAWRX	0xBC
#define   DAWRX_USER	__MASK(0)
#define   DAWRX_KERNEL	__MASK(1)
#define   DAWRX_HYP	__MASK(2)
#define   DAWRX_WTI	__MASK(3)
#define   DAWRX_WT	__MASK(4)
#define   DAWRX_DR	__MASK(5)
#define   DAWRX_DW	__MASK(6)
#define SPRN_DABR	0x3F5	/* Data Address Breakpoint Register */
#define SPRN_DABR2	0x13D	/* e300 */
#define SPRN_DABRX	0x3F7	/* Data Address Breakpoint Register Extension */
#define   DABRX_USER	__MASK(0)
#define   DABRX_KERNEL	__MASK(1)
#define   DABRX_HYP	__MASK(2)
#define   DABRX_BTI	__MASK(3)
#define   DABRX_ALL     (DABRX_BTI | DABRX_HYP | DABRX_KERNEL | DABRX_USER)
#define SPRN_DAR	0x013	/* Data Address Register */
#define SPRN_DBCR	0x136	/* e300 Data Breakpoint Control Reg */
#define SPRN_DSISR	0x012	/* Data Storage Interrupt Status Register */
#define   DSISR_NOHPTE		0x40000000	/* no translation found */
#define   DSISR_PROTFAULT	0x08000000	/* protection fault */
#define   DSISR_ISSTORE		0x02000000	/* access was a store */
#define   DSISR_DABRMATCH	0x00400000	/* hit data breakpoint */
#define   DSISR_NOSEGMENT	0x00200000	/* SLB miss */
#define   DSISR_KEYFAULT	0x00200000	/* Key fault */
#define SPRN_TBRL	0x10C	/* Time Base Read Lower Register (user, R/O) */
#define SPRN_TBRU	0x10D	/* Time Base Read Upper Register (user, R/O) */
#define SPRN_TBWL	0x11C	/* Time Base Lower Register (super, R/W) */
#define SPRN_TBWU	0x11D	/* Time Base Upper Register (super, R/W) */
#define SPRN_TBU40	0x11E	/* Timebase upper 40 bits (hyper, R/W) */
#define SPRN_SPURR	0x134	/* Scaled PURR */
#define SPRN_HSPRG0	0x130	/* Hypervisor Scratch 0 */
#define SPRN_HSPRG1	0x131	/* Hypervisor Scratch 1 */
#define SPRN_HDSISR     0x132
#define SPRN_HDAR       0x133
#define SPRN_HDEC	0x136	/* Hypervisor Decrementer */
#define SPRN_HIOR	0x137	/* 970 Hypervisor interrupt offset */
#define SPRN_RMOR	0x138	/* Real mode offset register */
#define SPRN_HRMOR	0x139	/* Real mode offset register */
#define SPRN_HSRR0	0x13A	/* Hypervisor Save/Restore 0 */
#define SPRN_HSRR1	0x13B	/* Hypervisor Save/Restore 1 */
#define SPRN_IC		0x350	/* Virtual Instruction Count */
#define SPRN_VTB	0x351	/* Virtual Time Base */
#define SPRN_LDBAR	0x352	/* LD Base Address Register */
#define SPRN_PMICR	0x354   /* Power Management Idle Control Reg */
#define SPRN_PMSR	0x355   /* Power Management Status Reg */
#define SPRN_PMMAR	0x356	/* Power Management Memory Activity Register */
#define SPRN_PMCR	0x374	/* Power Management Control Register */

/* HFSCR and FSCR bit numbers are the same */
#define FSCR_TAR_LG	8	/* Enable Target Address Register */
#define FSCR_EBB_LG	7	/* Enable Event Based Branching */
#define FSCR_TM_LG	5	/* Enable Transactional Memory */
#define FSCR_BHRB_LG	4	/* Enable Branch History Rolling Buffer*/
#define FSCR_PM_LG	3	/* Enable prob/priv access to PMU SPRs */
#define FSCR_DSCR_LG	2	/* Enable Data Stream Control Register */
#define FSCR_VECVSX_LG	1	/* Enable VMX/VSX  */
#define FSCR_FP_LG	0	/* Enable Floating Point */
#define SPRN_FSCR	0x099	/* Facility Status & Control Register */
#define   FSCR_TAR	__MASK(FSCR_TAR_LG)
#define   FSCR_EBB	__MASK(FSCR_EBB_LG)
#define   FSCR_DSCR	__MASK(FSCR_DSCR_LG)
#define SPRN_HFSCR	0xbe	/* HV=1 Facility Status & Control Register */
#define   HFSCR_TAR	__MASK(FSCR_TAR_LG)
#define   HFSCR_EBB	__MASK(FSCR_EBB_LG)
#define   HFSCR_TM	__MASK(FSCR_TM_LG)
#define   HFSCR_PM	__MASK(FSCR_PM_LG)
#define   HFSCR_BHRB	__MASK(FSCR_BHRB_LG)
#define   HFSCR_DSCR	__MASK(FSCR_DSCR_LG)
#define   HFSCR_VECVSX	__MASK(FSCR_VECVSX_LG)
#define   HFSCR_FP	__MASK(FSCR_FP_LG)
#define SPRN_TAR	0x32f	/* Target Address Register */
#define SPRN_LPCR	0x13E	/* LPAR Control Register */
#define   LPCR_VPM0	(1ul << (63-0))
#define   LPCR_VPM1	(1ul << (63-1))
#define   LPCR_ISL	(1ul << (63-2))
#define   LPCR_VC_SH	(63-2)
#define   LPCR_DPFD_SH	(63-11)
#define   LPCR_DPFD	(7ul << LPCR_DPFD_SH)
#define   LPCR_VRMASD	(0x1ful << (63-16))
#define   LPCR_VRMA_L	(1ul << (63-12))
#define   LPCR_VRMA_LP0	(1ul << (63-15))
#define   LPCR_VRMA_LP1	(1ul << (63-16))
#define   LPCR_VRMASD_SH (63-16)
#define   LPCR_RMLS    0x1C000000      /* impl dependent rmo limit sel */
#define	  LPCR_RMLS_SH	(63-37)
#define   LPCR_ILE     0x02000000      /* !HV irqs set MSR:LE */
#define   LPCR_AIL	0x01800000	/* Alternate interrupt location */
#define   LPCR_AIL_0	0x00000000	/* MMU off exception offset 0x0 */
#define   LPCR_AIL_3	0x01800000	/* MMU on exception offset 0xc00...4xxx */
#define   LPCR_ONL	0x00040000	/* online - PURR/SPURR count */
#define   LPCR_PECE	0x0001f000	/* powersave exit cause enable */
#define     LPCR_PECEDP	0x00010000	/* directed priv dbells cause exit */
#define     LPCR_PECEDH	0x00008000	/* directed hyp dbells cause exit */
#define     LPCR_PECE0	0x00004000	/* ext. exceptions can cause exit */
#define     LPCR_PECE1	0x00002000	/* decrementer can cause exit */
#define     LPCR_PECE2	0x00001000	/* machine check etc can cause exit */
#define   LPCR_MER	0x00000800	/* Mediated External Exception */
#define   LPCR_MER_SH	11
#define   LPCR_TC      0x00000200	/* Translation control */
#define   LPCR_LPES    0x0000000c
#define   LPCR_LPES0   0x00000008      /* LPAR Env selector 0 */
#define   LPCR_LPES1   0x00000004      /* LPAR Env selector 1 */
#define   LPCR_LPES_SH	2
#define   LPCR_RMI     0x00000002      /* real mode is cache inhibit */
#define   LPCR_HDICE   0x00000001      /* Hyp Decr enable (HV,PR,EE) */
#ifndef SPRN_LPID
#define SPRN_LPID	0x13F	/* Logical Partition Identifier */
#endif
#define   LPID_RSVD	0x3ff		/* Reserved LPID for partn switching */
#define	SPRN_HMER	0x150	/* Hardware m? error recovery */
#define	SPRN_HMEER	0x151	/* Hardware m? enable error recovery */
#define SPRN_PCR	0x152	/* Processor compatibility register */
#define   PCR_VEC_DIS	(1ul << (63-0))	/* Vec. disable (bit NA since POWER8) */
#define   PCR_VSX_DIS	(1ul << (63-1))	/* VSX disable (bit NA since POWER8) */
#define   PCR_TM_DIS	(1ul << (63-2))	/* Trans. memory disable (POWER8) */
#define   PCR_ARCH_206	0x4		/* Architecture 2.06 */
#define   PCR_ARCH_205	0x2		/* Architecture 2.05 */
#define	SPRN_HEIR	0x153	/* Hypervisor Emulated Instruction Register */
#define SPRN_TLBINDEXR	0x154	/* P7 TLB control register */
#define SPRN_TLBVPNR	0x155	/* P7 TLB control register */
#define SPRN_TLBRPNR	0x156	/* P7 TLB control register */
#define SPRN_TLBLPIDR	0x157	/* P7 TLB control register */
#define SPRN_DBAT0L	0x219	/* Data BAT 0 Lower Register */
#define SPRN_DBAT0U	0x218	/* Data BAT 0 Upper Register */
#define SPRN_DBAT1L	0x21B	/* Data BAT 1 Lower Register */
#define SPRN_DBAT1U	0x21A	/* Data BAT 1 Upper Register */
#define SPRN_DBAT2L	0x21D	/* Data BAT 2 Lower Register */
#define SPRN_DBAT2U	0x21C	/* Data BAT 2 Upper Register */
#define SPRN_DBAT3L	0x21F	/* Data BAT 3 Lower Register */
#define SPRN_DBAT3U	0x21E	/* Data BAT 3 Upper Register */
#define SPRN_DBAT4L	0x239	/* Data BAT 4 Lower Register */
#define SPRN_DBAT4U	0x238	/* Data BAT 4 Upper Register */
#define SPRN_DBAT5L	0x23B	/* Data BAT 5 Lower Register */
#define SPRN_DBAT5U	0x23A	/* Data BAT 5 Upper Register */
#define SPRN_DBAT6L	0x23D	/* Data BAT 6 Lower Register */
#define SPRN_DBAT6U	0x23C	/* Data BAT 6 Upper Register */
#define SPRN_DBAT7L	0x23F	/* Data BAT 7 Lower Register */
#define SPRN_DBAT7U	0x23E	/* Data BAT 7 Upper Register */
#define SPRN_PPR	0x380	/* SMT Thread status Register */
#define SPRN_TSCR	0x399	/* Thread Switch Control Register */

#define SPRN_DEC	0x016		/* Decrement Register */
#define SPRN_DER	0x095		/* Debug Enable Regsiter */
#define DER_RSTE	0x40000000	/* Reset Interrupt */
#define DER_CHSTPE	0x20000000	/* Check Stop */
#define DER_MCIE	0x10000000	/* Machine Check Interrupt */
#define DER_EXTIE	0x02000000	/* External Interrupt */
#define DER_ALIE	0x01000000	/* Alignment Interrupt */
#define DER_PRIE	0x00800000	/* Program Interrupt */
#define DER_FPUVIE	0x00400000	/* FP Unavailable Interrupt */
#define DER_DECIE	0x00200000	/* Decrementer Interrupt */
#define DER_SYSIE	0x00040000	/* System Call Interrupt */
#define DER_TRE		0x00020000	/* Trace Interrupt */
#define DER_SEIE	0x00004000	/* FP SW Emulation Interrupt */
#define DER_ITLBMSE	0x00002000	/* Imp. Spec. Instruction TLB Miss */
#define DER_ITLBERE	0x00001000	/* Imp. Spec. Instruction TLB Error */
#define DER_DTLBMSE	0x00000800	/* Imp. Spec. Data TLB Miss */
#define DER_DTLBERE	0x00000400	/* Imp. Spec. Data TLB Error */
#define DER_LBRKE	0x00000008	/* Load/Store Breakpoint Interrupt */
#define DER_IBRKE	0x00000004	/* Instruction Breakpoint Interrupt */
#define DER_EBRKE	0x00000002	/* External Breakpoint Interrupt */
#define DER_DPIE	0x00000001	/* Dev. Port Nonmaskable Request */
#define SPRN_DMISS	0x3D0		/* Data TLB Miss Register */
#define SPRN_DHDES	0x0B1		/* Directed Hyp. Doorbell Exc. State */
#define SPRN_DPDES	0x0B0		/* Directed Priv. Doorbell Exc. State */
#define SPRN_EAR	0x11A		/* External Address Register */
#define SPRN_HASH1	0x3D2		/* Primary Hash Address Register */
#define SPRN_HASH2	0x3D3		/* Secondary Hash Address Resgister */
#define SPRN_HID0	0x3F0		/* Hardware Implementation Register 0 */
#define HID0_HDICE_SH	(63 - 23)	/* 970 HDEC interrupt enable */
#define HID0_EMCP	(1<<31)		/* Enable Machine Check pin */
#define HID0_EBA	(1<<29)		/* Enable Bus Address Parity */
#define HID0_EBD	(1<<28)		/* Enable Bus Data Parity */
#define HID0_SBCLK	(1<<27)
#define HID0_EICE	(1<<26)
#define HID0_TBEN	(1<<26)		/* Timebase enable - 745x */
#define HID0_ECLK	(1<<25)
#define HID0_PAR	(1<<24)
#define HID0_STEN	(1<<24)		/* Software table search enable - 745x */
#define HID0_HIGH_BAT	(1<<23)		/* Enable high BATs - 7455 */
#define HID0_DOZE	(1<<23)
#define HID0_NAP	(1<<22)
#define HID0_SLEEP	(1<<21)
#define HID0_DPM	(1<<20)
#define HID0_BHTCLR	(1<<18)		/* Clear branch history table - 7450 */
#define HID0_XAEN	(1<<17)		/* Extended addressing enable - 7450 */
#define HID0_NHR	(1<<16)		/* Not hard reset (software bit-7450)*/
#define HID0_ICE	(1<<15)		/* Instruction Cache Enable */
#define HID0_DCE	(1<<14)		/* Data Cache Enable */
#define HID0_ILOCK	(1<<13)		/* Instruction Cache Lock */
#define HID0_DLOCK	(1<<12)		/* Data Cache Lock */
#define HID0_ICFI	(1<<11)		/* Instr. Cache Flash Invalidate */
#define HID0_DCI	(1<<10)		/* Data Cache Invalidate */
#define HID0_SPD	(1<<9)		/* Speculative disable */
#define HID0_DAPUEN	(1<<8)		/* Debug APU enable */
#define HID0_SGE	(1<<7)		/* Store Gathering Enable */
#define HID0_SIED	(1<<7)		/* Serial Instr. Execution [Disable] */
#define HID0_DCFA	(1<<6)		/* Data Cache Flush Assist */
#define HID0_LRSTK	(1<<4)		/* Link register stack - 745x */
#define HID0_BTIC	(1<<5)		/* Branch Target Instr Cache Enable */
#define HID0_ABE	(1<<3)		/* Address Broadcast Enable */
#define HID0_FOLD	(1<<3)		/* Branch Folding enable - 745x */
#define HID0_BHTE	(1<<2)		/* Branch History Table Enable */
#define HID0_BTCD	(1<<1)		/* Branch target cache disable */
#define HID0_NOPDST	(1<<1)		/* No-op dst, dstt, etc. instr. */
#define HID0_NOPTI	(1<<0)		/* No-op dcbt and dcbst instr. */
/* POWER8 HID0 bits */
#define HID0_POWER8_4LPARMODE	__MASK(61)
#define HID0_POWER8_2LPARMODE	__MASK(57)
#define HID0_POWER8_1TO2LPAR	__MASK(52)
#define HID0_POWER8_1TO4LPAR	__MASK(51)
#define HID0_POWER8_DYNLPARDIS	__MASK(48)

#define SPRN_HID1	0x3F1		/* Hardware Implementation Register 1 */
#ifdef CONFIG_6xx
#define HID1_EMCP	(1<<31)		/* 7450 Machine Check Pin Enable */
#define HID1_DFS	(1<<22)		/* 7447A Dynamic Frequency Scaling */
#define HID1_PC0	(1<<16)		/* 7450 PLL_CFG[0] */
#define HID1_PC1	(1<<15)		/* 7450 PLL_CFG[1] */
#define HID1_PC2	(1<<14)		/* 7450 PLL_CFG[2] */
#define HID1_PC3	(1<<13)		/* 7450 PLL_CFG[3] */
#define HID1_SYNCBE	(1<<11)		/* 7450 ABE for sync, eieio */
#define HID1_ABE	(1<<10)		/* 7450 Address Broadcast Enable */
#define HID1_PS		(1<<16)		/* 750FX PLL selection */
#endif
#define SPRN_HID2	0x3F8		/* Hardware Implementation Register 2 */
#define SPRN_HID2_GEKKO	0x398		/* Gekko HID2 Register */
#define SPRN_IABR	0x3F2	/* Instruction Address Breakpoint Register */
#define SPRN_IABR2	0x3FA		/* 83xx */
#define SPRN_IBCR	0x135		/* 83xx Insn Breakpoint Control Reg */
#define SPRN_IAMR	0x03D		/* Instr. Authority Mask Reg */
#define SPRN_HID4	0x3F4		/* 970 HID4 */
#define  HID4_LPES0	 (1ul << (63-0)) /* LPAR env. sel. bit 0 */
#define	 HID4_RMLS2_SH	 (63 - 2)	/* Real mode limit bottom 2 bits */
#define	 HID4_LPID5_SH	 (63 - 6)	/* partition ID bottom 4 bits */
#define	 HID4_RMOR_SH	 (63 - 22)	/* real mode offset (16 bits) */
#define  HID4_RMOR	 (0xFFFFul << HID4_RMOR_SH)
#define  HID4_LPES1	 (1 << (63-57))	/* LPAR env. sel. bit 1 */
#define  HID4_RMLS0_SH	 (63 - 58)	/* Real mode limit top bit */
#define	 HID4_LPID1_SH	 0		/* partition ID top 2 bits */
#define SPRN_HID4_GEKKO	0x3F3		/* Gekko HID4 */
#define SPRN_HID5	0x3F6		/* 970 HID5 */
#define SPRN_HID6	0x3F9	/* BE HID 6 */
#define   HID6_LB	(0x0F<<12) /* Concurrent Large Page Modes */
#define   HID6_DLP	(1<<20)	/* Disable all large page modes (4K only) */
#define SPRN_TSC_CELL	0x399	/* Thread switch control on Cell */
#define   TSC_CELL_DEC_ENABLE_0	0x400000 /* Decrementer Interrupt */
#define   TSC_CELL_DEC_ENABLE_1	0x200000 /* Decrementer Interrupt */
#define   TSC_CELL_EE_ENABLE	0x100000 /* External Interrupt */
#define   TSC_CELL_EE_BOOST	0x080000 /* External Interrupt Boost */
#define SPRN_TSC 	0x3FD	/* Thread switch control on others */
#define SPRN_TST 	0x3FC	/* Thread switch timeout on others */
#if !defined(SPRN_IAC1) && !defined(SPRN_IAC2)
#define SPRN_IAC1	0x3F4		/* Instruction Address Compare 1 */
#define SPRN_IAC2	0x3F5		/* Instruction Address Compare 2 */
#endif
#define SPRN_IBAT0L	0x211		/* Instruction BAT 0 Lower Register */
#define SPRN_IBAT0U	0x210		/* Instruction BAT 0 Upper Register */
#define SPRN_IBAT1L	0x213		/* Instruction BAT 1 Lower Register */
#define SPRN_IBAT1U	0x212		/* Instruction BAT 1 Upper Register */
#define SPRN_IBAT2L	0x215		/* Instruction BAT 2 Lower Register */
#define SPRN_IBAT2U	0x214		/* Instruction BAT 2 Upper Register */
#define SPRN_IBAT3L	0x217		/* Instruction BAT 3 Lower Register */
#define SPRN_IBAT3U	0x216		/* Instruction BAT 3 Upper Register */
#define SPRN_IBAT4L	0x231		/* Instruction BAT 4 Lower Register */
#define SPRN_IBAT4U	0x230		/* Instruction BAT 4 Upper Register */
#define SPRN_IBAT5L	0x233		/* Instruction BAT 5 Lower Register */
#define SPRN_IBAT5U	0x232		/* Instruction BAT 5 Upper Register */
#define SPRN_IBAT6L	0x235		/* Instruction BAT 6 Lower Register */
#define SPRN_IBAT6U	0x234		/* Instruction BAT 6 Upper Register */
#define SPRN_IBAT7L	0x237		/* Instruction BAT 7 Lower Register */
#define SPRN_IBAT7U	0x236		/* Instruction BAT 7 Upper Register */
#define SPRN_ICMP	0x3D5		/* Instruction TLB Compare Register */
#define SPRN_ICTC	0x3FB	/* Instruction Cache Throttling Control Reg */
#define SPRN_ICTRL	0x3F3	/* 1011 7450 icache and interrupt ctrl */
#define ICTRL_EICE	0x08000000	/* enable icache parity errs */
#define ICTRL_EDC	0x04000000	/* enable dcache parity errs */
#define ICTRL_EICP	0x00000100	/* enable icache par. check */
#define SPRN_IMISS	0x3D4		/* Instruction TLB Miss Register */
#define SPRN_IMMR	0x27E		/* Internal Memory Map Register */
#define SPRN_L2CR	0x3F9		/* Level 2 Cache Control Regsiter */
#define SPRN_L2CR2	0x3f8
#define L2CR_L2E		0x80000000	/* L2 enable */
#define L2CR_L2PE		0x40000000	/* L2 parity enable */
#define L2CR_L2SIZ_MASK		0x30000000	/* L2 size mask */
#define L2CR_L2SIZ_256KB	0x10000000	/* L2 size 256KB */
#define L2CR_L2SIZ_512KB	0x20000000	/* L2 size 512KB */
#define L2CR_L2SIZ_1MB		0x30000000	/* L2 size 1MB */
#define L2CR_L2CLK_MASK		0x0e000000	/* L2 clock mask */
#define L2CR_L2CLK_DISABLED	0x00000000	/* L2 clock disabled */
#define L2CR_L2CLK_DIV1		0x02000000	/* L2 clock / 1 */
#define L2CR_L2CLK_DIV1_5	0x04000000	/* L2 clock / 1.5 */
#define L2CR_L2CLK_DIV2		0x08000000	/* L2 clock / 2 */
#define L2CR_L2CLK_DIV2_5	0x0a000000	/* L2 clock / 2.5 */
#define L2CR_L2CLK_DIV3		0x0c000000	/* L2 clock / 3 */
#define L2CR_L2RAM_MASK		0x01800000	/* L2 RAM type mask */
#define L2CR_L2RAM_FLOW		0x00000000	/* L2 RAM flow through */
#define L2CR_L2RAM_PIPE		0x01000000	/* L2 RAM pipelined */
#define L2CR_L2RAM_PIPE_LW	0x01800000	/* L2 RAM pipelined latewr */
#define L2CR_L2DO		0x00400000	/* L2 data only */
#define L2CR_L2I		0x00200000	/* L2 global invalidate */
#define L2CR_L2CTL		0x00100000	/* L2 RAM control */
#define L2CR_L2WT		0x00080000	/* L2 write-through */
#define L2CR_L2TS		0x00040000	/* L2 test support */
#define L2CR_L2OH_MASK		0x00030000	/* L2 output hold mask */
#define L2CR_L2OH_0_5		0x00000000	/* L2 output hold 0.5 ns */
#define L2CR_L2OH_1_0		0x00010000	/* L2 output hold 1.0 ns */
#define L2CR_L2SL		0x00008000	/* L2 DLL slow */
#define L2CR_L2DF		0x00004000	/* L2 differential clock */
#define L2CR_L2BYP		0x00002000	/* L2 DLL bypass */
#define L2CR_L2IP		0x00000001	/* L2 GI in progress */
#define L2CR_L2IO_745x		0x00100000	/* L2 instr. only (745x) */
#define L2CR_L2DO_745x		0x00010000	/* L2 data only (745x) */
#define L2CR_L2REP_745x		0x00001000	/* L2 repl. algorithm (745x) */
#define L2CR_L2HWF_745x		0x00000800	/* L2 hardware flush (745x) */
#define SPRN_L3CR		0x3FA	/* Level 3 Cache Control Regsiter */
#define L3CR_L3E		0x80000000	/* L3 enable */
#define L3CR_L3PE		0x40000000	/* L3 data parity enable */
#define L3CR_L3APE		0x20000000	/* L3 addr parity enable */
#define L3CR_L3SIZ		0x10000000	/* L3 size */
#define L3CR_L3CLKEN		0x08000000	/* L3 clock enable */
#define L3CR_L3RES		0x04000000	/* L3 special reserved bit */
#define L3CR_L3CLKDIV		0x03800000	/* L3 clock divisor */
#define L3CR_L3IO		0x00400000	/* L3 instruction only */
#define L3CR_L3SPO		0x00040000	/* L3 sample point override */
#define L3CR_L3CKSP		0x00030000	/* L3 clock sample point */
#define L3CR_L3PSP		0x0000e000	/* L3 P-clock sample point */
#define L3CR_L3REP		0x00001000	/* L3 replacement algorithm */
#define L3CR_L3HWF		0x00000800	/* L3 hardware flush */
#define L3CR_L3I		0x00000400	/* L3 global invalidate */
#define L3CR_L3RT		0x00000300	/* L3 SRAM type */
#define L3CR_L3NIRCA		0x00000080	/* L3 non-integer ratio clock adj. */
#define L3CR_L3DO		0x00000040	/* L3 data only mode */
#define L3CR_PMEN		0x00000004	/* L3 private memory enable */
#define L3CR_PMSIZ		0x00000001	/* L3 private memory size */

#define SPRN_MSSCR0	0x3f6	/* Memory Subsystem Control Register 0 */
#define SPRN_MSSSR0	0x3f7	/* Memory Subsystem Status Register 1 */
#define SPRN_LDSTCR	0x3f8	/* Load/Store control register */
#define SPRN_LDSTDB	0x3f4	/* */
#define SPRN_LR		0x008	/* Link Register */
#ifndef SPRN_PIR
#define SPRN_PIR	0x3FF	/* Processor Identification Register */
#endif
#define SPRN_TIR	0x1BE	/* Thread Identification Register */
#define SPRN_PSPB	0x09F	/* Problem State Priority Boost reg */
#define SPRN_PTEHI	0x3D5	/* 981 7450 PTE HI word (S/W TLB load) */
#define SPRN_PTELO	0x3D6	/* 982 7450 PTE LO word (S/W TLB load) */
#define SPRN_PURR	0x135	/* Processor Utilization of Resources Reg */
#define SPRN_PVR	0x11F	/* Processor Version Register */
#define SPRN_RPA	0x3D6	/* Required Physical Address Register */
#define SPRN_SDA	0x3BF	/* Sampled Data Address Register */
#define SPRN_SDR1	0x019	/* MMU Hash Base Register */
#define SPRN_ASR	0x118   /* Address Space Register */
#define SPRN_SIA	0x3BB	/* Sampled Instruction Address Register */
#define SPRN_SPRG0	0x110	/* Special Purpose Register General 0 */
#define SPRN_SPRG1	0x111	/* Special Purpose Register General 1 */
#define SPRN_SPRG2	0x112	/* Special Purpose Register General 2 */
#define SPRN_SPRG3	0x113	/* Special Purpose Register General 3 */
#define SPRN_USPRG3	0x103	/* SPRG3 userspace read */
#define SPRN_SPRG4	0x114	/* Special Purpose Register General 4 */
#define SPRN_USPRG4	0x104	/* SPRG4 userspace read */
#define SPRN_SPRG5	0x115	/* Special Purpose Register General 5 */
#define SPRN_USPRG5	0x105	/* SPRG5 userspace read */
#define SPRN_SPRG6	0x116	/* Special Purpose Register General 6 */
#define SPRN_USPRG6	0x106	/* SPRG6 userspace read */
#define SPRN_SPRG7	0x117	/* Special Purpose Register General 7 */
#define SPRN_USPRG7	0x107	/* SPRG7 userspace read */
#define SPRN_SRR0	0x01A	/* Save/Restore Register 0 */
#define SPRN_SRR1	0x01B	/* Save/Restore Register 1 */
#define   SRR1_ISI_NOPT		0x40000000 /* ISI: Not found in hash */
#define   SRR1_ISI_N_OR_G	0x10000000 /* ISI: Access is no-exec or G */
#define   SRR1_ISI_PROT		0x08000000 /* ISI: Other protection fault */
#define   SRR1_WAKEMASK		0x00380000 /* reason for wakeup */
#define   SRR1_WAKEMASK_P8	0x003c0000 /* reason for wakeup on POWER8 */
#define   SRR1_WAKESYSERR	0x00300000 /* System error */
#define   SRR1_WAKEEE		0x00200000 /* External interrupt */
#define   SRR1_WAKEMT		0x00280000 /* mtctrl */
#define	  SRR1_WAKEHMI		0x00280000 /* Hypervisor maintenance */
#define   SRR1_WAKEDEC		0x00180000 /* Decrementer interrupt */
#define   SRR1_WAKEDBELL	0x00140000 /* Privileged doorbell on P8 */
#define   SRR1_WAKETHERM	0x00100000 /* Thermal management interrupt */
#define	  SRR1_WAKERESET	0x00100000 /* System reset */
#define   SRR1_WAKEHDBELL	0x000c0000 /* Hypervisor doorbell on P8 */
#define	  SRR1_WAKESTATE	0x00030000 /* Powersave exit mask [46:47] */
#define	  SRR1_WS_DEEPEST	0x00030000 /* Some resources not maintained,
					  * may not be recoverable */
#define	  SRR1_WS_DEEPER	0x00020000 /* Some resources not maintained */
#define	  SRR1_WS_DEEP		0x00010000 /* All resources maintained */
#define   SRR1_PROGFPE		0x00100000 /* Floating Point Enabled */
#define   SRR1_PROGILL		0x00080000 /* Illegal instruction */
#define   SRR1_PROGPRIV		0x00040000 /* Privileged instruction */
#define   SRR1_PROGTRAP		0x00020000 /* Trap */
#define   SRR1_PROGADDR		0x00010000 /* SRR0 contains subsequent addr */

#define SPRN_HSRR0	0x13A	/* Save/Restore Register 0 */
#define SPRN_HSRR1	0x13B	/* Save/Restore Register 1 */
#define   HSRR1_DENORM		0x00100000 /* Denorm exception */

#define SPRN_TBCTL	0x35f	/* PA6T Timebase control register */
#define   TBCTL_FREEZE		0x0000000000000000ull /* Freeze all tbs */
#define   TBCTL_RESTART		0x0000000100000000ull /* Restart all tbs */
#define   TBCTL_UPDATE_UPPER	0x0000000200000000ull /* Set upper 32 bits */
#define   TBCTL_UPDATE_LOWER	0x0000000300000000ull /* Set lower 32 bits */

#ifndef SPRN_SVR
#define SPRN_SVR	0x11E	/* System Version Register */
#endif
#define SPRN_THRM1	0x3FC		/* Thermal Management Register 1 */
/* these bits were defined in inverted endian sense originally, ugh, confusing */
#define THRM1_TIN	(1 << 31)
#define THRM1_TIV	(1 << 30)
#define THRM1_THRES(x)	((x&0x7f)<<23)
#define THRM3_SITV(x)	((x&0x3fff)<<1)
#define THRM1_TID	(1<<2)
#define THRM1_TIE	(1<<1)
#define THRM1_V		(1<<0)
#define SPRN_THRM2	0x3FD		/* Thermal Management Register 2 */
#define SPRN_THRM3	0x3FE		/* Thermal Management Register 3 */
#define THRM3_E		(1<<0)
#define SPRN_TLBMISS	0x3D4		/* 980 7450 TLB Miss Register */
#define SPRN_UMMCR0	0x3A8	/* User Monitor Mode Control Register 0 */
#define SPRN_UMMCR1	0x3AC	/* User Monitor Mode Control Register 0 */
#define SPRN_UPMC1	0x3A9	/* User Performance Counter Register 1 */
#define SPRN_UPMC2	0x3AA	/* User Performance Counter Register 2 */
#define SPRN_UPMC3	0x3AD	/* User Performance Counter Register 3 */
#define SPRN_UPMC4	0x3AE	/* User Performance Counter Register 4 */
#define SPRN_USIA	0x3AB	/* User Sampled Instruction Address Register */
#define SPRN_VRSAVE	0x100	/* Vector Register Save Register */
#define SPRN_XER	0x001	/* Fixed Point Exception Register */

#define SPRN_MMCR0_GEKKO 0x3B8 /* Gekko Monitor Mode Control Register 0 */
#define SPRN_MMCR1_GEKKO 0x3BC /* Gekko Monitor Mode Control Register 1 */
#define SPRN_PMC1_GEKKO  0x3B9 /* Gekko Performance Monitor Control 1 */
#define SPRN_PMC2_GEKKO  0x3BA /* Gekko Performance Monitor Control 2 */
#define SPRN_PMC3_GEKKO  0x3BD /* Gekko Performance Monitor Control 3 */
#define SPRN_PMC4_GEKKO  0x3BE /* Gekko Performance Monitor Control 4 */
#define SPRN_WPAR_GEKKO  0x399 /* Gekko Write Pipe Address Register */

#define SPRN_SCOMC	0x114	/* SCOM Access Control */
#define SPRN_SCOMD	0x115	/* SCOM Access DATA */

/* Performance monitor SPRs */
#ifdef CONFIG_PPC64
#define SPRN_MMCR0	795
#define   MMCR0_FC	0x80000000UL /* freeze counters */
#define   MMCR0_FCS	0x40000000UL /* freeze in supervisor state */
#define   MMCR0_KERNEL_DISABLE MMCR0_FCS
#define   MMCR0_FCP	0x20000000UL /* freeze in problem state */
#define   MMCR0_PROBLEM_DISABLE MMCR0_FCP
#define   MMCR0_FCM1	0x10000000UL /* freeze counters while MSR mark = 1 */
#define   MMCR0_FCM0	0x08000000UL /* freeze counters while MSR mark = 0 */
#define   MMCR0_PMXE	ASM_CONST(0x04000000) /* perf mon exception enable */
#define   MMCR0_FCECE	ASM_CONST(0x02000000) /* freeze ctrs on enabled cond or event */
#define   MMCR0_TBEE	0x00400000UL /* time base exception enable */
#define   MMCR0_BHRBA	0x00200000UL /* BHRB Access allowed in userspace */
#define   MMCR0_EBE	0x00100000UL /* Event based branch enable */
#define   MMCR0_PMCC	0x000c0000UL /* PMC control */
#define   MMCR0_PMCC_U6	0x00080000UL /* PMC1-6 are R/W by user (PR) */
#define   MMCR0_PMC1CE	0x00008000UL /* PMC1 count enable*/
#define   MMCR0_PMCjCE	ASM_CONST(0x00004000) /* PMCj count enable*/
#define   MMCR0_TRIGGER	0x00002000UL /* TRIGGER enable */
#define   MMCR0_PMAO_SYNC ASM_CONST(0x00000800) /* PMU intr is synchronous */
#define   MMCR0_C56RUN	ASM_CONST(0x00000100) /* PMC5/6 count when RUN=0 */
/* performance monitor alert has occurred, set to 0 after handling exception */
#define   MMCR0_PMAO	ASM_CONST(0x00000080)
#define   MMCR0_SHRFC	0x00000040UL /* SHRre freeze conditions between threads */
#define   MMCR0_FC56	0x00000010UL /* freeze counters 5 and 6 */
#define   MMCR0_FCTI	0x00000008UL /* freeze counters in tags inactive mode */
#define   MMCR0_FCTA	0x00000004UL /* freeze counters in tags active mode */
#define   MMCR0_FCWAIT	0x00000002UL /* freeze counter in WAIT state */
#define   MMCR0_FCHV	0x00000001UL /* freeze conditions in hypervisor mode */
#define SPRN_MMCR1	798
#define SPRN_MMCR2	769
#define SPRN_MMCRA	0x312
#define   MMCRA_SDSYNC	0x80000000UL /* SDAR synced with SIAR */
#define   MMCRA_SDAR_DCACHE_MISS 0x40000000UL
#define   MMCRA_SDAR_ERAT_MISS   0x20000000UL
#define   MMCRA_SIHV	0x10000000UL /* state of MSR HV when SIAR set */
#define   MMCRA_SIPR	0x08000000UL /* state of MSR PR when SIAR set */
#define   MMCRA_SLOT	0x07000000UL /* SLOT bits (37-39) */
#define   MMCRA_SLOT_SHIFT	24
#define   MMCRA_SAMPLE_ENABLE 0x00000001UL /* enable sampling */
#define   POWER6_MMCRA_SDSYNC 0x0000080000000000ULL	/* SDAR/SIAR synced */
#define   POWER6_MMCRA_SIHV   0x0000040000000000ULL
#define   POWER6_MMCRA_SIPR   0x0000020000000000ULL
#define   POWER6_MMCRA_THRM	0x00000020UL
#define   POWER6_MMCRA_OTHER	0x0000000EUL

#define   POWER7P_MMCRA_SIAR_VALID 0x10000000	/* P7+ SIAR contents valid */
#define   POWER7P_MMCRA_SDAR_VALID 0x08000000	/* P7+ SDAR contents valid */

#define SPRN_MMCRH	316	/* Hypervisor monitor mode control register */
#define SPRN_MMCRS	894	/* Supervisor monitor mode control register */
#define SPRN_MMCRC	851	/* Core monitor mode control register */
#define SPRN_EBBHR	804	/* Event based branch handler register */
#define SPRN_EBBRR	805	/* Event based branch return register */
#define SPRN_BESCR	806	/* Branch event status and control register */
#define   BESCR_GE	0x8000000000000000ULL /* Global Enable */
#define SPRN_WORT	895	/* Workload optimization register - thread */
#define SPRN_WORC	863	/* Workload optimization register - core */

#define SPRN_PMC1	787
#define SPRN_PMC2	788
#define SPRN_PMC3	789
#define SPRN_PMC4	790
#define SPRN_PMC5	791
#define SPRN_PMC6	792
#define SPRN_PMC7	793
#define SPRN_PMC8	794
#define SPRN_SIAR	780
#define SPRN_SDAR	781
#define SPRN_SIER	784
#define   SIER_SIPR		0x2000000	/* Sampled MSR_PR */
#define   SIER_SIHV		0x1000000	/* Sampled MSR_HV */
#define   SIER_SIAR_VALID	0x0400000	/* SIAR contents valid */
#define   SIER_SDAR_VALID	0x0200000	/* SDAR contents valid */
#define SPRN_TACR	888
#define SPRN_TCSCR	889
#define SPRN_CSIGR	890
#define SPRN_SPMC1	892
#define SPRN_SPMC2	893

/* When EBB is enabled, some of MMCR0/MMCR2/SIER are user accessible */
#define MMCR0_USER_MASK	(MMCR0_FC | MMCR0_PMXE | MMCR0_PMAO)
#define MMCR2_USER_MASK	0x4020100804020000UL /* (FC1P|FC2P|FC3P|FC4P|FC5P|FC6P) */
#define SIER_USER_MASK	0x7fffffUL

#define SPRN_PA6T_MMCR0 795
#define   PA6T_MMCR0_EN0	0x0000000000000001UL
#define   PA6T_MMCR0_EN1	0x0000000000000002UL
#define   PA6T_MMCR0_EN2	0x0000000000000004UL
#define   PA6T_MMCR0_EN3	0x0000000000000008UL
#define   PA6T_MMCR0_EN4	0x0000000000000010UL
#define   PA6T_MMCR0_EN5	0x0000000000000020UL
#define   PA6T_MMCR0_SUPEN	0x0000000000000040UL
#define   PA6T_MMCR0_PREN	0x0000000000000080UL
#define   PA6T_MMCR0_HYPEN	0x0000000000000100UL
#define   PA6T_MMCR0_FCM0	0x0000000000000200UL
#define   PA6T_MMCR0_FCM1	0x0000000000000400UL
#define   PA6T_MMCR0_INTGEN	0x0000000000000800UL
#define   PA6T_MMCR0_INTEN0	0x0000000000001000UL
#define   PA6T_MMCR0_INTEN1	0x0000000000002000UL
#define   PA6T_MMCR0_INTEN2	0x0000000000004000UL
#define   PA6T_MMCR0_INTEN3	0x0000000000008000UL
#define   PA6T_MMCR0_INTEN4	0x0000000000010000UL
#define   PA6T_MMCR0_INTEN5	0x0000000000020000UL
#define   PA6T_MMCR0_DISCNT	0x0000000000040000UL
#define   PA6T_MMCR0_UOP	0x0000000000080000UL
#define   PA6T_MMCR0_TRG	0x0000000000100000UL
#define   PA6T_MMCR0_TRGEN	0x0000000000200000UL
#define   PA6T_MMCR0_TRGREG	0x0000000001600000UL
#define   PA6T_MMCR0_SIARLOG	0x0000000002000000UL
#define   PA6T_MMCR0_SDARLOG	0x0000000004000000UL
#define   PA6T_MMCR0_PROEN	0x0000000008000000UL
#define   PA6T_MMCR0_PROLOG	0x0000000010000000UL
#define   PA6T_MMCR0_DAMEN2	0x0000000020000000UL
#define   PA6T_MMCR0_DAMEN3	0x0000000040000000UL
#define   PA6T_MMCR0_DAMEN4	0x0000000080000000UL
#define   PA6T_MMCR0_DAMEN5	0x0000000100000000UL
#define   PA6T_MMCR0_DAMSEL2	0x0000000200000000UL
#define   PA6T_MMCR0_DAMSEL3	0x0000000400000000UL
#define   PA6T_MMCR0_DAMSEL4	0x0000000800000000UL
#define   PA6T_MMCR0_DAMSEL5	0x0000001000000000UL
#define   PA6T_MMCR0_HANDDIS	0x0000002000000000UL
#define   PA6T_MMCR0_PCTEN	0x0000004000000000UL
#define   PA6T_MMCR0_SOCEN	0x0000008000000000UL
#define   PA6T_MMCR0_SOCMOD	0x0000010000000000UL

#define SPRN_PA6T_MMCR1 798
#define   PA6T_MMCR1_ES2	0x00000000000000ffUL
#define   PA6T_MMCR1_ES3	0x000000000000ff00UL
#define   PA6T_MMCR1_ES4	0x0000000000ff0000UL
#define   PA6T_MMCR1_ES5	0x00000000ff000000UL

#define SPRN_PA6T_UPMC0 771	/* User PerfMon Counter 0 */
#define SPRN_PA6T_UPMC1 772	/* ... */
#define SPRN_PA6T_UPMC2 773
#define SPRN_PA6T_UPMC3 774
#define SPRN_PA6T_UPMC4 775
#define SPRN_PA6T_UPMC5 776
#define SPRN_PA6T_UMMCR0 779	/* User Monitor Mode Control Register 0 */
#define SPRN_PA6T_SIAR	780	/* Sampled Instruction Address */
#define SPRN_PA6T_UMMCR1 782	/* User Monitor Mode Control Register 1 */
#define SPRN_PA6T_SIER	785	/* Sampled Instruction Event Register */
#define SPRN_PA6T_PMC0	787
#define SPRN_PA6T_PMC1	788
#define SPRN_PA6T_PMC2	789
#define SPRN_PA6T_PMC3	790
#define SPRN_PA6T_PMC4	791
#define SPRN_PA6T_PMC5	792
#define SPRN_PA6T_TSR0	793	/* Timestamp Register 0 */
#define SPRN_PA6T_TSR1	794	/* Timestamp Register 1 */
#define SPRN_PA6T_TSR2	799	/* Timestamp Register 2 */
#define SPRN_PA6T_TSR3	784	/* Timestamp Register 3 */

#define SPRN_PA6T_IER	981	/* Icache Error Register */
#define SPRN_PA6T_DER	982	/* Dcache Error Register */
#define SPRN_PA6T_BER	862	/* BIU Error Address Register */
#define SPRN_PA6T_MER	849	/* MMU Error Register */

#define SPRN_PA6T_IMA0	880	/* Instruction Match Array 0 */
#define SPRN_PA6T_IMA1	881	/* ... */
#define SPRN_PA6T_IMA2	882
#define SPRN_PA6T_IMA3	883
#define SPRN_PA6T_IMA4	884
#define SPRN_PA6T_IMA5	885
#define SPRN_PA6T_IMA6	886
#define SPRN_PA6T_IMA7	887
#define SPRN_PA6T_IMA8	888
#define SPRN_PA6T_IMA9	889
#define SPRN_PA6T_BTCR	978	/* Breakpoint and Tagging Control Register */
#define SPRN_PA6T_IMAAT	979	/* Instruction Match Array Action Table */
#define SPRN_PA6T_PCCR	1019	/* Power Counter Control Register */
#define SPRN_BKMK	1020	/* Cell Bookmark Register */
#define SPRN_PA6T_RPCCR	1021	/* Retire PC Trace Control Register */


#else /* 32-bit */
#define SPRN_MMCR0	952	/* Monitor Mode Control Register 0 */
#define   MMCR0_FC	0x80000000UL /* freeze counters */
#define   MMCR0_FCS	0x40000000UL /* freeze in supervisor state */
#define   MMCR0_FCP	0x20000000UL /* freeze in problem state */
#define   MMCR0_FCM1	0x10000000UL /* freeze counters while MSR mark = 1 */
#define   MMCR0_FCM0	0x08000000UL /* freeze counters while MSR mark = 0 */
#define   MMCR0_PMXE	0x04000000UL /* performance monitor exception enable */
#define   MMCR0_FCECE	0x02000000UL /* freeze ctrs on enabled cond or event */
#define   MMCR0_TBEE	0x00400000UL /* time base exception enable */
#define   MMCR0_PMC1CE	0x00008000UL /* PMC1 count enable*/
#define   MMCR0_PMCnCE	0x00004000UL /* count enable for all but PMC 1*/
#define   MMCR0_TRIGGER	0x00002000UL /* TRIGGER enable */
#define   MMCR0_PMC1SEL	0x00001fc0UL /* PMC 1 Event */
#define   MMCR0_PMC2SEL	0x0000003fUL /* PMC 2 Event */

#define SPRN_MMCR1	956
#define   MMCR1_PMC3SEL	0xf8000000UL /* PMC 3 Event */
#define   MMCR1_PMC4SEL	0x07c00000UL /* PMC 4 Event */
#define   MMCR1_PMC5SEL	0x003e0000UL /* PMC 5 Event */
#define   MMCR1_PMC6SEL 0x0001f800UL /* PMC 6 Event */
#define SPRN_MMCR2	944
#define SPRN_PMC1	953	/* Performance Counter Register 1 */
#define SPRN_PMC2	954	/* Performance Counter Register 2 */
#define SPRN_PMC3	957	/* Performance Counter Register 3 */
#define SPRN_PMC4	958	/* Performance Counter Register 4 */
#define SPRN_PMC5	945	/* Performance Counter Register 5 */
#define SPRN_PMC6	946	/* Performance Counter Register 6 */

#define SPRN_SIAR	955	/* Sampled Instruction Address Register */

/* Bit definitions for MMCR0 and PMC1 / PMC2. */
#define MMCR0_PMC1_CYCLES	(1 << 7)
#define MMCR0_PMC1_ICACHEMISS	(5 << 7)
#define MMCR0_PMC1_DTLB		(6 << 7)
#define MMCR0_PMC2_DCACHEMISS	0x6
#define MMCR0_PMC2_CYCLES	0x1
#define MMCR0_PMC2_ITLB		0x7
#define MMCR0_PMC2_LOADMISSTIME	0x5
#endif

/*
 * SPRG usage:
 *
 * All 64-bit:
 *	- SPRG1 stores PACA pointer except 64-bit server in
 *        HV mode in which case it is HSPRG0
 *
 * 64-bit server:
 *	- SPRG0 scratch for TM recheckpoint/reclaim (reserved for HV on Power4)
 *	- SPRG2 scratch for exception vectors
 *	- SPRG3 CPU and NUMA node for VDSO getcpu (user visible)
 *      - HSPRG0 stores PACA in HV mode
 *      - HSPRG1 scratch for "HV" exceptions
 *
 * 64-bit embedded
 *	- SPRG0 generic exception scratch
 *	- SPRG2 TLB exception stack
 *	- SPRG3 critical exception scratch (user visible, sorry!)
 *	- SPRG4 unused (user visible)
 *	- SPRG6 TLB miss scratch (user visible, sorry !)
 *	- SPRG7 CPU and NUMA node for VDSO getcpu (user visible)
 *	- SPRG8 machine check exception scratch
 *	- SPRG9 debug exception scratch
 *
 * All 32-bit:
 *	- SPRG3 current thread_info pointer
 *        (virtual on BookE, physical on others)
 *
 * 32-bit classic:
 *	- SPRG0 scratch for exception vectors
 *	- SPRG1 scratch for exception vectors
 *	- SPRG2 indicator that we are in RTAS
 *	- SPRG4 (603 only) pseudo TLB LRU data
 *
 * 32-bit 40x:
 *	- SPRG0 scratch for exception vectors
 *	- SPRG1 scratch for exception vectors
 *	- SPRG2 scratch for exception vectors
 *	- SPRG4 scratch for exception vectors (not 403)
 *	- SPRG5 scratch for exception vectors (not 403)
 *	- SPRG6 scratch for exception vectors (not 403)
 *	- SPRG7 scratch for exception vectors (not 403)
 *
 * 32-bit 440 and FSL BookE:
 *	- SPRG0 scratch for exception vectors
 *	- SPRG1 scratch for exception vectors (*)
 *	- SPRG2 scratch for crit interrupts handler
 *	- SPRG4 scratch for exception vectors
 *	- SPRG5 scratch for exception vectors
 *	- SPRG6 scratch for machine check handler
 *	- SPRG7 scratch for exception vectors
 *	- SPRG9 scratch for debug vectors (e500 only)
 *
 *      Additionally, BookE separates "read" and "write"
 *      of those registers. That allows to use the userspace
 *      readable variant for reads, which can avoid a fault
 *      with KVM type virtualization.
 *
 * 32-bit 8xx:
 *	- SPRG0 scratch for exception vectors
 *	- SPRG1 scratch for exception vectors
 *	- SPRG2 scratch for exception vectors
 *
 */
#ifdef CONFIG_PPC64
#define SPRN_SPRG_PACA 		SPRN_SPRG1
#else
#define SPRN_SPRG_THREAD 	SPRN_SPRG3
#endif

#ifdef CONFIG_PPC_BOOK3S_64
#define SPRN_SPRG_SCRATCH0	SPRN_SPRG2
#define SPRN_SPRG_HPACA		SPRN_HSPRG0
#define SPRN_SPRG_HSCRATCH0	SPRN_HSPRG1
#define SPRN_SPRG_VDSO_READ	SPRN_USPRG3
#define SPRN_SPRG_VDSO_WRITE	SPRN_SPRG3

#define GET_PACA(rX)					\
	BEGIN_FTR_SECTION_NESTED(66);			\
	mfspr	rX,SPRN_SPRG_PACA;			\
	FTR_SECTION_ELSE_NESTED(66);			\
	mfspr	rX,SPRN_SPRG_HPACA;			\
	ALT_FTR_SECTION_END_NESTED_IFCLR(CPU_FTR_HVMODE, 66)

#define SET_PACA(rX)					\
	BEGIN_FTR_SECTION_NESTED(66);			\
	mtspr	SPRN_SPRG_PACA,rX;			\
	FTR_SECTION_ELSE_NESTED(66);			\
	mtspr	SPRN_SPRG_HPACA,rX;			\
	ALT_FTR_SECTION_END_NESTED_IFCLR(CPU_FTR_HVMODE, 66)

#define GET_SCRATCH0(rX)				\
	BEGIN_FTR_SECTION_NESTED(66);			\
	mfspr	rX,SPRN_SPRG_SCRATCH0;			\
	FTR_SECTION_ELSE_NESTED(66);			\
	mfspr	rX,SPRN_SPRG_HSCRATCH0;			\
	ALT_FTR_SECTION_END_NESTED_IFCLR(CPU_FTR_HVMODE, 66)

#define SET_SCRATCH0(rX)				\
	BEGIN_FTR_SECTION_NESTED(66);			\
	mtspr	SPRN_SPRG_SCRATCH0,rX;			\
	FTR_SECTION_ELSE_NESTED(66);			\
	mtspr	SPRN_SPRG_HSCRATCH0,rX;			\
	ALT_FTR_SECTION_END_NESTED_IFCLR(CPU_FTR_HVMODE, 66)

#else /* CONFIG_PPC_BOOK3S_64 */
#define GET_SCRATCH0(rX)	mfspr	rX,SPRN_SPRG_SCRATCH0
#define SET_SCRATCH0(rX)	mtspr	SPRN_SPRG_SCRATCH0,rX

#endif

#ifdef CONFIG_PPC_BOOK3E_64
#define SPRN_SPRG_MC_SCRATCH	SPRN_SPRG8
#define SPRN_SPRG_CRIT_SCRATCH	SPRN_SPRG3
#define SPRN_SPRG_DBG_SCRATCH	SPRN_SPRG9
#define SPRN_SPRG_TLB_EXFRAME	SPRN_SPRG2
#define SPRN_SPRG_TLB_SCRATCH	SPRN_SPRG6
#define SPRN_SPRG_GEN_SCRATCH	SPRN_SPRG0
#define SPRN_SPRG_GDBELL_SCRATCH SPRN_SPRG_GEN_SCRATCH
#define SPRN_SPRG_VDSO_READ	SPRN_USPRG7
#define SPRN_SPRG_VDSO_WRITE	SPRN_SPRG7

#define SET_PACA(rX)	mtspr	SPRN_SPRG_PACA,rX
#define GET_PACA(rX)	mfspr	rX,SPRN_SPRG_PACA

#endif

#ifdef CONFIG_PPC_BOOK3S_32
#define SPRN_SPRG_SCRATCH0	SPRN_SPRG0
#define SPRN_SPRG_SCRATCH1	SPRN_SPRG1
#define SPRN_SPRG_RTAS		SPRN_SPRG2
#define SPRN_SPRG_603_LRU	SPRN_SPRG4
#endif

#ifdef CONFIG_40x
#define SPRN_SPRG_SCRATCH0	SPRN_SPRG0
#define SPRN_SPRG_SCRATCH1	SPRN_SPRG1
#define SPRN_SPRG_SCRATCH2	SPRN_SPRG2
#define SPRN_SPRG_SCRATCH3	SPRN_SPRG4
#define SPRN_SPRG_SCRATCH4	SPRN_SPRG5
#define SPRN_SPRG_SCRATCH5	SPRN_SPRG6
#define SPRN_SPRG_SCRATCH6	SPRN_SPRG7
#endif

#ifdef CONFIG_BOOKE
#define SPRN_SPRG_RSCRATCH0	SPRN_SPRG0
#define SPRN_SPRG_WSCRATCH0	SPRN_SPRG0
#define SPRN_SPRG_RSCRATCH1	SPRN_SPRG1
#define SPRN_SPRG_WSCRATCH1	SPRN_SPRG1
#define SPRN_SPRG_RSCRATCH_CRIT	SPRN_SPRG2
#define SPRN_SPRG_WSCRATCH_CRIT	SPRN_SPRG2
#define SPRN_SPRG_RSCRATCH2	SPRN_SPRG4R
#define SPRN_SPRG_WSCRATCH2	SPRN_SPRG4W
#define SPRN_SPRG_RSCRATCH3	SPRN_SPRG5R
#define SPRN_SPRG_WSCRATCH3	SPRN_SPRG5W
#define SPRN_SPRG_RSCRATCH_MC	SPRN_SPRG1
#define SPRN_SPRG_WSCRATCH_MC	SPRN_SPRG1
#define SPRN_SPRG_RSCRATCH4	SPRN_SPRG7R
#define SPRN_SPRG_WSCRATCH4	SPRN_SPRG7W
#ifdef CONFIG_E200
#define SPRN_SPRG_RSCRATCH_DBG	SPRN_SPRG6R
#define SPRN_SPRG_WSCRATCH_DBG	SPRN_SPRG6W
#else
#define SPRN_SPRG_RSCRATCH_DBG	SPRN_SPRG9
#define SPRN_SPRG_WSCRATCH_DBG	SPRN_SPRG9
#endif
#endif

#ifdef CONFIG_8xx
#define SPRN_SPRG_SCRATCH0	SPRN_SPRG0
#define SPRN_SPRG_SCRATCH1	SPRN_SPRG1
#define SPRN_SPRG_SCRATCH2	SPRN_SPRG2
#endif



/*
 * An mtfsf instruction with the L bit set. On CPUs that support this a
 * full 64bits of FPSCR is restored and on other CPUs the L bit is ignored.
 *
 * Until binutils gets the new form of mtfsf, hardwire the instruction.
 */
#ifdef CONFIG_PPC64
#define MTFSF_L(REG) \
	.long (0xfc00058e | ((0xff) << 17) | ((REG) << 11) | (1 << 25))
#else
#define MTFSF_L(REG)	mtfsf	0xff, (REG)
#endif

/* Processor Version Register (PVR) field extraction */

#define PVR_VER(pvr)	(((pvr) >>  16) & 0xFFFF)	/* Version field */
#define PVR_REV(pvr)	(((pvr) >>   0) & 0xFFFF)	/* Revison field */

#define pvr_version_is(pvr)	(PVR_VER(mfspr(SPRN_PVR)) == (pvr))

/*
 * IBM has further subdivided the standard PowerPC 16-bit version and
 * revision subfields of the PVR for the PowerPC 403s into the following:
 */

#define PVR_FAM(pvr)	(((pvr) >> 20) & 0xFFF)	/* Family field */
#define PVR_MEM(pvr)	(((pvr) >> 16) & 0xF)	/* Member field */
#define PVR_CORE(pvr)	(((pvr) >> 12) & 0xF)	/* Core field */
#define PVR_CFG(pvr)	(((pvr) >>  8) & 0xF)	/* Configuration field */
#define PVR_MAJ(pvr)	(((pvr) >>  4) & 0xF)	/* Major revision field */
#define PVR_MIN(pvr)	(((pvr) >>  0) & 0xF)	/* Minor revision field */

/* Processor Version Numbers */

#define PVR_403GA	0x00200000
#define PVR_403GB	0x00200100
#define PVR_403GC	0x00200200
#define PVR_403GCX	0x00201400
#define PVR_405GP	0x40110000
#define PVR_476		0x11a52000
#define PVR_476FPE	0x7ff50000
#define PVR_STB03XXX	0x40310000
#define PVR_NP405H	0x41410000
#define PVR_NP405L	0x41610000
#define PVR_601		0x00010000
#define PVR_602		0x00050000
#define PVR_603		0x00030000
#define PVR_603e	0x00060000
#define PVR_603ev	0x00070000
#define PVR_603r	0x00071000
#define PVR_604		0x00040000
#define PVR_604e	0x00090000
#define PVR_604r	0x000A0000
#define PVR_620		0x00140000
#define PVR_740		0x00080000
#define PVR_750		PVR_740
#define PVR_740P	0x10080000
#define PVR_750P	PVR_740P
#define PVR_7400	0x000C0000
#define PVR_7410	0x800C0000
#define PVR_7450	0x80000000
#define PVR_8540	0x80200000
#define PVR_8560	0x80200000
#define PVR_VER_E500V1	0x8020
#define PVR_VER_E500V2	0x8021
#define PVR_VER_E500MC	0x8023
#define PVR_VER_E5500	0x8024
#define PVR_VER_E6500	0x8040

/*
 * For the 8xx processors, all of them report the same PVR family for
 * the PowerPC core. The various versions of these processors must be
 * differentiated by the version number in the Communication Processor
 * Module (CPM).
 */
#define PVR_821		0x00500000
#define PVR_823		PVR_821
#define PVR_850		PVR_821
#define PVR_860		PVR_821
#define PVR_8240	0x00810100
#define PVR_8245	0x80811014
#define PVR_8260	PVR_8240

/* 476 Simulator seems to currently have the PVR of the 602... */
#define PVR_476_ISS	0x00052000

/* 64-bit processors */
#define PVR_NORTHSTAR	0x0033
#define PVR_PULSAR	0x0034
#define PVR_POWER4	0x0035
#define PVR_ICESTAR	0x0036
#define PVR_SSTAR	0x0037
#define PVR_POWER4p	0x0038
#define PVR_970		0x0039
#define PVR_POWER5	0x003A
#define PVR_POWER5p	0x003B
#define PVR_970FX	0x003C
#define PVR_POWER6	0x003E
#define PVR_POWER7	0x003F
#define PVR_630		0x0040
#define PVR_630p	0x0041
#define PVR_970MP	0x0044
#define PVR_970GX	0x0045
#define PVR_POWER7p	0x004A
#define PVR_POWER8E	0x004B
#define PVR_POWER8	0x004D
#define PVR_BE		0x0070
#define PVR_PA6T	0x0090

/* "Logical" PVR values defined in PAPR, representing architecture levels */
#define PVR_ARCH_204	0x0f000001
#define PVR_ARCH_205	0x0f000002
#define PVR_ARCH_206	0x0f000003
#define PVR_ARCH_206p	0x0f100003
#define PVR_ARCH_207	0x0f000004

/* Macros for setting and retrieving special purpose registers */
#ifndef __ASSEMBLY__
#define mfmsr()		({unsigned long rval; \
			asm volatile("mfmsr %0" : "=r" (rval) : \
						: "memory"); rval;})
#ifdef CONFIG_PPC_BOOK3S_64
#define __mtmsrd(v, l)	asm volatile("mtmsrd %0," __stringify(l) \
				     : : "r" (v) : "memory")
#define mtmsr(v)	__mtmsrd((v), 0)
#else
#define mtmsr(v)	asm volatile("mtmsr %0" : \
				     : "r" ((unsigned long)(v)) \
				     : "memory")
#endif

#define mfspr(rn)	({unsigned long rval; \
			asm volatile("mfspr %0," __stringify(rn) \
				: "=r" (rval)); rval;})
#define mtspr(rn, v)	asm volatile("mtspr " __stringify(rn) ",%0" : \
				     : "r" ((unsigned long)(v)) \
				     : "memory")

static inline unsigned long mfvtb (void)
{
#ifdef CONFIG_PPC_BOOK3S_64
	if (cpu_has_feature(CPU_FTR_ARCH_207S))
		return mfspr(SPRN_VTB);
#endif
	return 0;
}

#ifdef __powerpc64__
#if defined(CONFIG_PPC_CELL) || defined(CONFIG_PPC_FSL_BOOK3E)
#define mftb()		({unsigned long rval;				\
			asm volatile(					\
				"90:	mfspr %0, %2;\n"		\
				"97:	cmpwi %0,0;\n"			\
				"	beq- 90b;\n"			\
				"99:\n"					\
				".section __ftr_fixup,\"a\"\n"		\
				".align 3\n"				\
				"98:\n"					\
				"	.llong %1\n"			\
				"	.llong %1\n"			\
				"	.llong 97b-98b\n"		\
				"	.llong 99b-98b\n"		\
				"	.llong 0\n"			\
				"	.llong 0\n"			\
				".previous"				\
			: "=r" (rval) \
			: "i" (CPU_FTR_CELL_TB_BUG), "i" (SPRN_TBRL)); \
			rval;})
#else
#define mftb()		({unsigned long rval;	\
			asm volatile("mfspr %0, %1" : \
				     "=r" (rval) : "i" (SPRN_TBRL)); rval;})
#endif /* !CONFIG_PPC_CELL */

#else /* __powerpc64__ */

#if defined(CONFIG_8xx)
#define mftbl()		({unsigned long rval;	\
			asm volatile("mftbl %0" : "=r" (rval)); rval;})
#define mftbu()		({unsigned long rval;	\
			asm volatile("mftbu %0" : "=r" (rval)); rval;})
#else
#define mftbl()		({unsigned long rval;	\
			asm volatile("mfspr %0, %1" : "=r" (rval) : \
				"i" (SPRN_TBRL)); rval;})
#define mftbu()		({unsigned long rval;	\
			asm volatile("mfspr %0, %1" : "=r" (rval) : \
				"i" (SPRN_TBRU)); rval;})
#endif
#endif /* !__powerpc64__ */

#define mttbl(v)	asm volatile("mttbl %0":: "r"(v))
#define mttbu(v)	asm volatile("mttbu %0":: "r"(v))

#ifdef CONFIG_PPC32
#define mfsrin(v)	({unsigned int rval; \
			asm volatile("mfsrin %0,%1" : "=r" (rval) : "r" (v)); \
					rval;})
#endif

#define proc_trap()	asm volatile("trap")

extern unsigned long current_stack_pointer(void);

extern unsigned long scom970_read(unsigned int address);
extern void scom970_write(unsigned int address, unsigned long value);

struct pt_regs;

extern void ppc_save_regs(struct pt_regs *regs);

static inline void update_power8_hid0(unsigned long hid0)
{
	/*
	 *  The HID0 update on Power8 should at the very least be
	 *  preceded by a a SYNC instruction followed by an ISYNC
	 *  instruction
	 */
<<<<<<< HEAD
	asm volatile("sync; mtspr %0,%1; isync" : : "i"(SPRN_HID0), "r"(hid0));
=======
	asm volatile("sync; mtspr %0,%1; isync":: "i"(SPRN_HID0), "r"(hid0));
>>>>>>> afd2ff9b
}
#endif /* __ASSEMBLY__ */
#endif /* __KERNEL__ */
#endif /* _ASM_POWERPC_REG_H */<|MERGE_RESOLUTION|>--- conflicted
+++ resolved
@@ -1287,11 +1287,7 @@
 	 *  preceded by a a SYNC instruction followed by an ISYNC
 	 *  instruction
 	 */
-<<<<<<< HEAD
-	asm volatile("sync; mtspr %0,%1; isync" : : "i"(SPRN_HID0), "r"(hid0));
-=======
 	asm volatile("sync; mtspr %0,%1; isync":: "i"(SPRN_HID0), "r"(hid0));
->>>>>>> afd2ff9b
 }
 #endif /* __ASSEMBLY__ */
 #endif /* __KERNEL__ */
