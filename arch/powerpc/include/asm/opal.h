--- conflicted
+++ resolved
@@ -419,7 +419,6 @@
 	uint8_t		data[];
 };
 
-<<<<<<< HEAD
 /*
  * EPOW status sharing (OPAL and the host)
  *
@@ -460,56 +459,6 @@
 	OPAL_SYSCOOL_INSF	= 0x0001, /* System insufficient cooling */
 };
 
-struct opal_machine_check_event {
-	enum OpalMCE_Version	version:8;	/* 0x00 */
-	uint8_t			in_use;		/* 0x01 */
-	enum OpalMCE_Severity	severity:8;	/* 0x02 */
-	enum OpalMCE_Initiator	initiator:8;	/* 0x03 */
-	enum OpalMCE_ErrorType	error_type:8;	/* 0x04 */
-	enum OpalMCE_Disposition disposition:8; /* 0x05 */
-	uint8_t			reserved_1[2];	/* 0x06 */
-	uint64_t		gpr3;		/* 0x08 */
-	uint64_t		srr0;		/* 0x10 */
-	uint64_t		srr1;		/* 0x18 */
-	union {					/* 0x20 */
-		struct {
-			enum OpalMCE_UeErrorType ue_error_type:8;
-			uint8_t		effective_address_provided;
-			uint8_t		physical_address_provided;
-			uint8_t		reserved_1[5];
-			uint64_t	effective_address;
-			uint64_t	physical_address;
-			uint8_t		reserved_2[8];
-		} ue_error;
-
-		struct {
-			enum OpalMCE_SlbErrorType slb_error_type:8;
-			uint8_t		effective_address_provided;
-			uint8_t		reserved_1[6];
-			uint64_t	effective_address;
-			uint8_t		reserved_2[16];
-		} slb_error;
-
-		struct {
-			enum OpalMCE_EratErrorType erat_error_type:8;
-			uint8_t		effective_address_provided;
-			uint8_t		reserved_1[6];
-			uint64_t	effective_address;
-			uint8_t		reserved_2[16];
-		} erat_error;
-
-		struct {
-			enum OpalMCE_TlbErrorType tlb_error_type:8;
-			uint8_t		effective_address_provided;
-			uint8_t		reserved_1[6];
-			uint64_t	effective_address;
-			uint8_t		reserved_2[16];
-		} tlb_error;
-	} u;
-};
-
-=======
->>>>>>> abb90ee7
 /* FSP memory errors handling */
 enum OpalMemErr_Version {
 	OpalMemErr_V1 = 1,
