/*
 * PowerNV OPAL definitions.
 *
 * Copyright 2011 IBM Corp.
 *
 * This program is free software; you can redistribute it and/or
 * modify it under the terms of the GNU General Public License
 * as published by the Free Software Foundation; either version
 * 2 of the License, or (at your option) any later version.
 */

#ifndef __OPAL_H
#define __OPAL_H

#ifndef __ASSEMBLY__
/*
 * SG entry
 *
 * WARNING: The current implementation requires each entry
 * to represent a block that is 4k aligned *and* each block
 * size except the last one in the list to be as well.
 */
struct opal_sg_entry {
	__be64 data;
	__be64 length;
};

<<<<<<< HEAD
/*
 * SG entry
 *
 * WARNING: The current implementation requires each entry
 * to represent a block that is 4k aligned *and* each block
 * size except the last one in the list to be as well.
 */
struct opal_sg_entry {
	void    *data;
	long    length;
};

/* sg list */
struct opal_sg_list {
	unsigned long num_entries;
	struct opal_sg_list *next;
	struct opal_sg_entry entry[];
};

/* We calculate number of sg entries based on PAGE_SIZE */
#define SG_ENTRIES_PER_NODE ((PAGE_SIZE - 16) / sizeof(struct opal_sg_entry))

extern long opal_query_takeover(u64 *hal_size, u64 *hal_align);

extern long opal_do_takeover(struct opal_takeover_args *args);
=======
/* SG list */
struct opal_sg_list {
	__be64 length;
	__be64 next;
	struct opal_sg_entry entry[];
};
>>>>>>> fc14f9c1

/* We calculate number of sg entries based on PAGE_SIZE */
#define SG_ENTRIES_PER_NODE ((PAGE_SIZE - 16) / sizeof(struct opal_sg_entry))

#endif /* __ASSEMBLY__ */

/****** OPAL APIs ******/

/* Return codes */
#define OPAL_SUCCESS 		0
#define OPAL_PARAMETER		-1
#define OPAL_BUSY		-2
#define OPAL_PARTIAL		-3
#define OPAL_CONSTRAINED	-4
#define OPAL_CLOSED		-5
#define OPAL_HARDWARE		-6
#define OPAL_UNSUPPORTED	-7
#define OPAL_PERMISSION		-8
#define OPAL_NO_MEM		-9
#define OPAL_RESOURCE		-10
#define OPAL_INTERNAL_ERROR	-11
#define OPAL_BUSY_EVENT		-12
#define OPAL_HARDWARE_FROZEN	-13
#define OPAL_WRONG_STATE	-14
#define OPAL_ASYNC_COMPLETION	-15

/* API Tokens (in r0) */
#define OPAL_INVALID_CALL			-1
#define OPAL_CONSOLE_WRITE			1
#define OPAL_CONSOLE_READ			2
#define OPAL_RTC_READ				3
#define OPAL_RTC_WRITE				4
#define OPAL_CEC_POWER_DOWN			5
#define OPAL_CEC_REBOOT				6
#define OPAL_READ_NVRAM				7
#define OPAL_WRITE_NVRAM			8
#define OPAL_HANDLE_INTERRUPT			9
#define OPAL_POLL_EVENTS			10
#define OPAL_PCI_SET_HUB_TCE_MEMORY		11
#define OPAL_PCI_SET_PHB_TCE_MEMORY		12
#define OPAL_PCI_CONFIG_READ_BYTE		13
#define OPAL_PCI_CONFIG_READ_HALF_WORD  	14
#define OPAL_PCI_CONFIG_READ_WORD		15
#define OPAL_PCI_CONFIG_WRITE_BYTE		16
#define OPAL_PCI_CONFIG_WRITE_HALF_WORD		17
#define OPAL_PCI_CONFIG_WRITE_WORD		18
#define OPAL_SET_XIVE				19
#define OPAL_GET_XIVE				20
#define OPAL_GET_COMPLETION_TOKEN_STATUS	21 /* obsolete */
#define OPAL_REGISTER_OPAL_EXCEPTION_HANDLER	22
#define OPAL_PCI_EEH_FREEZE_STATUS		23
#define OPAL_PCI_SHPC				24
#define OPAL_CONSOLE_WRITE_BUFFER_SPACE		25
#define OPAL_PCI_EEH_FREEZE_CLEAR		26
#define OPAL_PCI_PHB_MMIO_ENABLE		27
#define OPAL_PCI_SET_PHB_MEM_WINDOW		28
#define OPAL_PCI_MAP_PE_MMIO_WINDOW		29
#define OPAL_PCI_SET_PHB_TABLE_MEMORY		30
#define OPAL_PCI_SET_PE				31
#define OPAL_PCI_SET_PELTV			32
#define OPAL_PCI_SET_MVE			33
#define OPAL_PCI_SET_MVE_ENABLE			34
#define OPAL_PCI_GET_XIVE_REISSUE		35
#define OPAL_PCI_SET_XIVE_REISSUE		36
#define OPAL_PCI_SET_XIVE_PE			37
#define OPAL_GET_XIVE_SOURCE			38
#define OPAL_GET_MSI_32				39
#define OPAL_GET_MSI_64				40
#define OPAL_START_CPU				41
#define OPAL_QUERY_CPU_STATUS			42
#define OPAL_WRITE_OPPANEL			43
#define OPAL_PCI_MAP_PE_DMA_WINDOW		44
#define OPAL_PCI_MAP_PE_DMA_WINDOW_REAL		45
#define OPAL_PCI_RESET				49
#define OPAL_PCI_GET_HUB_DIAG_DATA		50
#define OPAL_PCI_GET_PHB_DIAG_DATA		51
#define OPAL_PCI_FENCE_PHB			52
#define OPAL_PCI_REINIT				53
#define OPAL_PCI_MASK_PE_ERROR			54
#define OPAL_SET_SLOT_LED_STATUS		55
#define OPAL_GET_EPOW_STATUS			56
#define OPAL_SET_SYSTEM_ATTENTION_LED		57
#define OPAL_RESERVED1				58
#define OPAL_RESERVED2				59
#define OPAL_PCI_NEXT_ERROR			60
#define OPAL_PCI_EEH_FREEZE_STATUS2		61
#define OPAL_PCI_POLL				62
#define OPAL_PCI_MSI_EOI			63
#define OPAL_PCI_GET_PHB_DIAG_DATA2		64
#define OPAL_XSCOM_READ				65
#define OPAL_XSCOM_WRITE			66
#define OPAL_LPC_READ				67
#define OPAL_LPC_WRITE				68
#define OPAL_RETURN_CPU				69
<<<<<<< HEAD
=======
#define OPAL_REINIT_CPUS			70
>>>>>>> fc14f9c1
#define OPAL_ELOG_READ				71
#define OPAL_ELOG_WRITE				72
#define OPAL_ELOG_ACK				73
#define OPAL_ELOG_RESEND			74
#define OPAL_ELOG_SIZE				75
#define OPAL_FLASH_VALIDATE			76
#define OPAL_FLASH_MANAGE			77
#define OPAL_FLASH_UPDATE			78
#define OPAL_RESYNC_TIMEBASE			79
#define OPAL_CHECK_TOKEN			80
#define OPAL_DUMP_INIT				81
#define OPAL_DUMP_INFO				82
#define OPAL_DUMP_READ				83
#define OPAL_DUMP_ACK				84
#define OPAL_GET_MSG				85
#define OPAL_CHECK_ASYNC_COMPLETION		86
#define OPAL_SYNC_HOST_REBOOT			87
#define OPAL_SENSOR_READ			88
#define OPAL_GET_PARAM				89
#define OPAL_SET_PARAM				90
#define OPAL_DUMP_RESEND			91
<<<<<<< HEAD
#define OPAL_DUMP_INFO2				94
#define OPAL_PCI_ERR_INJCT			96
#define OPAL_PCI_EEH_FREEZE_SET			97
#define OPAL_HANDLE_HMI				98
#define OPAL_CONFIG_IDLE_STATE			99
#define OPAL_SLW_SET_REG			100
#define OPAL_REGISTER_DUMP_REGION		101
#define OPAL_UNREGISTER_DUMP_REGION		102
#define OPAL_WRITE_TPO				103
#define OPAL_READ_TPO				104
#define OPAL_GET_DPO_STATUS			105
=======
#define OPAL_PCI_SET_PHB_CXL_MODE		93
#define OPAL_DUMP_INFO2				94
#define OPAL_PCI_ERR_INJECT			96
#define OPAL_PCI_EEH_FREEZE_SET			97
#define OPAL_HANDLE_HMI				98
#define OPAL_REGISTER_DUMP_REGION		101
#define OPAL_UNREGISTER_DUMP_REGION		102
>>>>>>> fc14f9c1

#ifndef __ASSEMBLY__

#include <linux/notifier.h>

/* Other enums */
enum OpalVendorApiTokens {
	OPAL_START_VENDOR_API_RANGE = 1000, OPAL_END_VENDOR_API_RANGE = 1999
};

enum OpalFreezeState {
	OPAL_EEH_STOPPED_NOT_FROZEN = 0,
	OPAL_EEH_STOPPED_MMIO_FREEZE = 1,
	OPAL_EEH_STOPPED_DMA_FREEZE = 2,
	OPAL_EEH_STOPPED_MMIO_DMA_FREEZE = 3,
	OPAL_EEH_STOPPED_RESET = 4,
	OPAL_EEH_STOPPED_TEMP_UNAVAIL = 5,
	OPAL_EEH_STOPPED_PERM_UNAVAIL = 6
};

enum OpalEehFreezeActionToken {
	OPAL_EEH_ACTION_CLEAR_FREEZE_MMIO = 1,
	OPAL_EEH_ACTION_CLEAR_FREEZE_DMA = 2,
	OPAL_EEH_ACTION_CLEAR_FREEZE_ALL = 3,

	OPAL_EEH_ACTION_SET_FREEZE_MMIO = 1,
	OPAL_EEH_ACTION_SET_FREEZE_DMA  = 2,
	OPAL_EEH_ACTION_SET_FREEZE_ALL  = 3
};

enum OpalPciStatusToken {
	OPAL_EEH_NO_ERROR	= 0,
	OPAL_EEH_IOC_ERROR	= 1,
	OPAL_EEH_PHB_ERROR	= 2,
	OPAL_EEH_PE_ERROR	= 3,
	OPAL_EEH_PE_MMIO_ERROR	= 4,
	OPAL_EEH_PE_DMA_ERROR	= 5
<<<<<<< HEAD
};

enum OpalPciErrorSeverity {
	OPAL_EEH_SEV_NO_ERROR	= 0,
	OPAL_EEH_SEV_IOC_DEAD	= 1,
	OPAL_EEH_SEV_PHB_DEAD	= 2,
	OPAL_EEH_SEV_PHB_FENCED	= 3,
	OPAL_EEH_SEV_PE_ER	= 4,
	OPAL_EEH_SEV_INF	= 5
};

enum OpalErrinjctType {
	OpalErrinjctTypeIoaBusError	= 0,
	OpalErrinjctTypeIoaBusError64	= 1,

	/* IoaBusError & IoaBusError64 */
	OpalEjtIoaLoadMemAddr		= 0,
	OpalEjtIoaLoadMemData		= 1,
	OpalEjtIoaLoadIoAddr		= 2,
	OpalEjtIoaLoadIoData		= 3,
	OpalEjtIoaLoadConfigAddr	= 4,
	OpalEjtIoaLoadConfigData	= 5,
	OpalEjtIoaStoreMemAddr		= 6,
	OpalEjtIoaStoreMemData		= 7,
	OpalEjtIoaStoreIoAddr		= 8,
	OpalEjtIoaStoreIoData		= 9,
	OpalEjtIoaStoreConfigAddr	= 10,
	OpalEjtIoaStoreConfigData	= 11,
	OpalEjtIoaDmaReadMemAddr	= 12,
	OpalEjtIoaDmaReadMemData	= 13,
	OpalEjtIoaDmaReadMemMaster	= 14,
	OpalEjtIoaDmaReadMemTarget	= 15,
	OpalEjtIoaDmaWriteMemAddr	= 16,
	OpalEjtIoaDmaWriteMemData	= 17,
	OpalEjtIoaDmaWriteMemMaster	= 18,
	OpalEjtIoaDmaWriteMemTarget	= 19,
};

=======
};

enum OpalPciErrorSeverity {
	OPAL_EEH_SEV_NO_ERROR	= 0,
	OPAL_EEH_SEV_IOC_DEAD	= 1,
	OPAL_EEH_SEV_PHB_DEAD	= 2,
	OPAL_EEH_SEV_PHB_FENCED	= 3,
	OPAL_EEH_SEV_PE_ER	= 4,
	OPAL_EEH_SEV_INF	= 5
};

enum OpalErrinjectType {
	OPAL_ERR_INJECT_TYPE_IOA_BUS_ERR	= 0,
	OPAL_ERR_INJECT_TYPE_IOA_BUS_ERR64	= 1,
};

enum OpalErrinjectFunc {
	/* IOA bus specific errors */
	OPAL_ERR_INJECT_FUNC_IOA_LD_MEM_ADDR	= 0,
	OPAL_ERR_INJECT_FUNC_IOA_LD_MEM_DATA	= 1,
	OPAL_ERR_INJECT_FUNC_IOA_LD_IO_ADDR	= 2,
	OPAL_ERR_INJECT_FUNC_IOA_LD_IO_DATA	= 3,
	OPAL_ERR_INJECT_FUNC_IOA_LD_CFG_ADDR	= 4,
	OPAL_ERR_INJECT_FUNC_IOA_LD_CFG_DATA	= 5,
	OPAL_ERR_INJECT_FUNC_IOA_ST_MEM_ADDR	= 6,
	OPAL_ERR_INJECT_FUNC_IOA_ST_MEM_DATA	= 7,
	OPAL_ERR_INJECT_FUNC_IOA_ST_IO_ADDR	= 8,
	OPAL_ERR_INJECT_FUNC_IOA_ST_IO_DATA	= 9,
	OPAL_ERR_INJECT_FUNC_IOA_ST_CFG_ADDR	= 10,
	OPAL_ERR_INJECT_FUNC_IOA_ST_CFG_DATA	= 11,
	OPAL_ERR_INJECT_FUNC_IOA_DMA_RD_ADDR	= 12,
	OPAL_ERR_INJECT_FUNC_IOA_DMA_RD_DATA	= 13,
	OPAL_ERR_INJECT_FUNC_IOA_DMA_RD_MASTER	= 14,
	OPAL_ERR_INJECT_FUNC_IOA_DMA_RD_TARGET	= 15,
	OPAL_ERR_INJECT_FUNC_IOA_DMA_WR_ADDR	= 16,
	OPAL_ERR_INJECT_FUNC_IOA_DMA_WR_DATA	= 17,
	OPAL_ERR_INJECT_FUNC_IOA_DMA_WR_MASTER	= 18,
	OPAL_ERR_INJECT_FUNC_IOA_DMA_WR_TARGET	= 19,
};

>>>>>>> fc14f9c1
enum OpalShpcAction {
	OPAL_SHPC_GET_LINK_STATE = 0,
	OPAL_SHPC_GET_SLOT_STATE = 1
};

enum OpalShpcLinkState {
	OPAL_SHPC_LINK_DOWN = 0,
	OPAL_SHPC_LINK_UP = 1
};

enum OpalMmioWindowType {
	OPAL_M32_WINDOW_TYPE = 1,
	OPAL_M64_WINDOW_TYPE = 2,
	OPAL_IO_WINDOW_TYPE = 3
};

enum OpalShpcSlotState {
	OPAL_SHPC_DEV_NOT_PRESENT = 0,
	OPAL_SHPC_DEV_PRESENT = 1
};

enum OpalExceptionHandler {
	OPAL_MACHINE_CHECK_HANDLER = 1,
	OPAL_HYPERVISOR_MAINTENANCE_HANDLER = 2,
	OPAL_SOFTPATCH_HANDLER = 3
};

enum OpalPendingState {
	OPAL_EVENT_OPAL_INTERNAL	= 0x1,
	OPAL_EVENT_NVRAM		= 0x2,
	OPAL_EVENT_RTC			= 0x4,
	OPAL_EVENT_CONSOLE_OUTPUT	= 0x8,
	OPAL_EVENT_CONSOLE_INPUT	= 0x10,
	OPAL_EVENT_ERROR_LOG_AVAIL	= 0x20,
	OPAL_EVENT_ERROR_LOG		= 0x40,
	OPAL_EVENT_EPOW			= 0x80,
	OPAL_EVENT_LED_STATUS		= 0x100,
	OPAL_EVENT_PCI_ERROR		= 0x200,
	OPAL_EVENT_DUMP_AVAIL		= 0x400,
	OPAL_EVENT_MSG_PENDING		= 0x800,
};

enum OpalMessageType {
	OPAL_MSG_ASYNC_COMP = 0,	/* params[0] = token, params[1] = rc,
					 * additional params function-specific
					 */
	OPAL_MSG_MEM_ERR,
	OPAL_MSG_EPOW,
	OPAL_MSG_SHUTDOWN,
	OPAL_MSG_HMI_EVT,
<<<<<<< HEAD
	OPAL_MSG_DPO,
=======
>>>>>>> fc14f9c1
	OPAL_MSG_TYPE_MAX,
};

/* Machine check related definitions */
enum OpalMCE_Version {
	OpalMCE_V1 = 1,
};

enum OpalMCE_Severity {
	OpalMCE_SEV_NO_ERROR = 0,
	OpalMCE_SEV_WARNING = 1,
	OpalMCE_SEV_ERROR_SYNC = 2,
	OpalMCE_SEV_FATAL = 3,
};

enum OpalMCE_Disposition {
	OpalMCE_DISPOSITION_RECOVERED = 0,
	OpalMCE_DISPOSITION_NOT_RECOVERED = 1,
};

enum OpalMCE_Initiator {
	OpalMCE_INITIATOR_UNKNOWN = 0,
	OpalMCE_INITIATOR_CPU = 1,
};

enum OpalMCE_ErrorType {
	OpalMCE_ERROR_TYPE_UNKNOWN = 0,
	OpalMCE_ERROR_TYPE_UE = 1,
	OpalMCE_ERROR_TYPE_SLB = 2,
	OpalMCE_ERROR_TYPE_ERAT = 3,
	OpalMCE_ERROR_TYPE_TLB = 4,
};

enum OpalMCE_UeErrorType {
	OpalMCE_UE_ERROR_INDETERMINATE = 0,
	OpalMCE_UE_ERROR_IFETCH = 1,
	OpalMCE_UE_ERROR_PAGE_TABLE_WALK_IFETCH = 2,
	OpalMCE_UE_ERROR_LOAD_STORE = 3,
	OpalMCE_UE_ERROR_PAGE_TABLE_WALK_LOAD_STORE = 4,
};

enum OpalMCE_SlbErrorType {
	OpalMCE_SLB_ERROR_INDETERMINATE = 0,
	OpalMCE_SLB_ERROR_PARITY = 1,
	OpalMCE_SLB_ERROR_MULTIHIT = 2,
};

enum OpalMCE_EratErrorType {
	OpalMCE_ERAT_ERROR_INDETERMINATE = 0,
	OpalMCE_ERAT_ERROR_PARITY = 1,
	OpalMCE_ERAT_ERROR_MULTIHIT = 2,
};

enum OpalMCE_TlbErrorType {
	OpalMCE_TLB_ERROR_INDETERMINATE = 0,
	OpalMCE_TLB_ERROR_PARITY = 1,
	OpalMCE_TLB_ERROR_MULTIHIT = 2,
};

enum OpalThreadStatus {
	OPAL_THREAD_INACTIVE = 0x0,
	OPAL_THREAD_STARTED = 0x1,
	OPAL_THREAD_UNAVAILABLE = 0x2 /* opal-v3 */
};

enum OpalPciBusCompare {
	OpalPciBusAny	= 0,	/* Any bus number match */
	OpalPciBus3Bits	= 2,	/* Match top 3 bits of bus number */
	OpalPciBus4Bits	= 3,	/* Match top 4 bits of bus number */
	OpalPciBus5Bits	= 4,	/* Match top 5 bits of bus number */
	OpalPciBus6Bits	= 5,	/* Match top 6 bits of bus number */
	OpalPciBus7Bits	= 6,	/* Match top 7 bits of bus number */
	OpalPciBusAll	= 7,	/* Match bus number exactly */
};

enum OpalDeviceCompare {
	OPAL_IGNORE_RID_DEVICE_NUMBER = 0,
	OPAL_COMPARE_RID_DEVICE_NUMBER = 1
};

enum OpalFuncCompare {
	OPAL_IGNORE_RID_FUNCTION_NUMBER = 0,
	OPAL_COMPARE_RID_FUNCTION_NUMBER = 1
};

enum OpalPeAction {
	OPAL_UNMAP_PE = 0,
	OPAL_MAP_PE = 1
};

enum OpalPeltvAction {
	OPAL_REMOVE_PE_FROM_DOMAIN = 0,
	OPAL_ADD_PE_TO_DOMAIN = 1
};

enum OpalMveEnableAction {
	OPAL_DISABLE_MVE = 0,
	OPAL_ENABLE_MVE = 1
};

enum OpalM64EnableAction {
	OPAL_DISABLE_M64 = 0,
	OPAL_ENABLE_M64_SPLIT = 1,
	OPAL_ENABLE_M64_NON_SPLIT = 2
};

enum OpalPciResetScope {
	OPAL_RESET_PHB_COMPLETE		= 1,
	OPAL_RESET_PCI_LINK		= 2,
	OPAL_RESET_PHB_ERROR		= 3,
	OPAL_RESET_PCI_HOT		= 4,
	OPAL_RESET_PCI_FUNDAMENTAL	= 5,
	OPAL_RESET_PCI_IODA_TABLE	= 6
};

enum OpalPciReinitScope {
	OPAL_REINIT_PCI_DEV = 1000
};

enum OpalPciResetState {
	OPAL_DEASSERT_RESET = 0,
	OPAL_ASSERT_RESET = 1
};

enum OpalPciMaskAction {
	OPAL_UNMASK_ERROR_TYPE = 0,
	OPAL_MASK_ERROR_TYPE = 1
};

enum OpalSlotLedType {
	OPAL_SLOT_LED_ID_TYPE = 0,
	OPAL_SLOT_LED_FAULT_TYPE = 1
};

enum OpalLedAction {
	OPAL_TURN_OFF_LED = 0,
	OPAL_TURN_ON_LED = 1,
	OPAL_QUERY_LED_STATE_AFTER_BUSY = 2
};

enum OpalEpowStatus {
	OPAL_EPOW_NONE = 0,
	OPAL_EPOW_UPS = 1,
	OPAL_EPOW_OVER_AMBIENT_TEMP = 2,
	OPAL_EPOW_OVER_INTERNAL_TEMP = 3
};

<<<<<<< HEAD
enum OpalCheckTokenStatus {
       OPAL_TOKEN_ABSENT = 0,
       OPAL_TOKEN_PRESENT = 1
};

=======
>>>>>>> fc14f9c1
/*
 * Address cycle types for LPC accesses. These also correspond
 * to the content of the first cell of the "reg" property for
 * device nodes on the LPC bus
 */
enum OpalLPCAddressType {
	OPAL_LPC_MEM	= 0,
	OPAL_LPC_IO	= 1,
	OPAL_LPC_FW	= 2,
};

/* System parameter permission */
enum OpalSysparamPerm {
<<<<<<< HEAD
	OPAL_SYSPARAM_READ 	= 0x1,
	OPAL_SYSPARAM_WRITE	= 0x2,
	OPAL_SYSPARAM_RW	= (OPAL_SYSPARAM_READ | OPAL_SYSPARAM_WRITE),
};

struct opal_msg {
	uint32_t msg_type;
	uint32_t reserved;
	uint64_t params[8];
};

/*
 * EPOW status sharing (OPAL and the host)
 *
 * The host will pass on OPAL, a buffer of length OPAL_SYSEPOW_MAX
 * with individual elements being 16 bits wide to fetch the system
 * wide EPOW status. Each element in the buffer will contain the
 * EPOW status in it's bit representation for a particular EPOW sub
 * class as defiend here. So multiple detailed EPOW status bits
 * specific for any sub class can be represented in a single buffer
 * element as it's bit representation.
 */

/* System EPOW type */
enum OpalSysEpow {
	OPAL_SYSEPOW_POWER	= 0,	/* Power EPOW */
	OPAL_SYSEPOW_TEMP	= 1,	/* Temperature EPOW */
	OPAL_SYSEPOW_COOLING	= 2,	/* Cooling EPOW */
	OPAL_SYSEPOW_MAX	= 3,	/* Max EPOW categories */
};

/* Power EPOW */
enum OpalSysPower {
	OPAL_SYSPOWER_UPS	= 0x0001, /* System on UPS power */
	OPAL_SYSPOWER_CHNG	= 0x0002, /* System power config change */
	OPAL_SYSPOWER_FAIL	= 0x0004, /* System impending power failure */
	OPAL_SYSPOWER_INCL	= 0x0008, /* System incomplete power */
};

/* Temperature EPOW */
enum OpalSysTemp {
	OPAL_SYSTEMP_AMB	= 0x0001, /* System over ambient temperature */
	OPAL_SYSTEMP_INT	= 0x0002, /* System over internal temperature */
	OPAL_SYSTEMP_HMD	= 0x0004, /* System over ambient humidity */
};

/* Cooling EPOW */
enum OpalSysCooling {
	OPAL_SYSCOOL_INSF	= 0x0001, /* System insufficient cooling */
=======
	OPAL_SYSPARAM_READ      = 0x1,
	OPAL_SYSPARAM_WRITE     = 0x2,
	OPAL_SYSPARAM_RW        = (OPAL_SYSPARAM_READ | OPAL_SYSPARAM_WRITE),
};

struct opal_msg {
	__be32 msg_type;
	__be32 reserved;
	__be64 params[8];
>>>>>>> fc14f9c1
};

struct opal_machine_check_event {
	enum OpalMCE_Version	version:8;	/* 0x00 */
	uint8_t			in_use;		/* 0x01 */
	enum OpalMCE_Severity	severity:8;	/* 0x02 */
	enum OpalMCE_Initiator	initiator:8;	/* 0x03 */
	enum OpalMCE_ErrorType	error_type:8;	/* 0x04 */
	enum OpalMCE_Disposition disposition:8; /* 0x05 */
	uint8_t			reserved_1[2];	/* 0x06 */
	uint64_t		gpr3;		/* 0x08 */
	uint64_t		srr0;		/* 0x10 */
	uint64_t		srr1;		/* 0x18 */
	union {					/* 0x20 */
		struct {
			enum OpalMCE_UeErrorType ue_error_type:8;
			uint8_t		effective_address_provided;
			uint8_t		physical_address_provided;
			uint8_t		reserved_1[5];
			uint64_t	effective_address;
			uint64_t	physical_address;
			uint8_t		reserved_2[8];
		} ue_error;

		struct {
			enum OpalMCE_SlbErrorType slb_error_type:8;
			uint8_t		effective_address_provided;
			uint8_t		reserved_1[6];
			uint64_t	effective_address;
			uint8_t		reserved_2[16];
		} slb_error;

		struct {
			enum OpalMCE_EratErrorType erat_error_type:8;
			uint8_t		effective_address_provided;
			uint8_t		reserved_1[6];
			uint64_t	effective_address;
			uint8_t		reserved_2[16];
		} erat_error;

		struct {
			enum OpalMCE_TlbErrorType tlb_error_type:8;
			uint8_t		effective_address_provided;
			uint8_t		reserved_1[6];
			uint64_t	effective_address;
			uint8_t		reserved_2[16];
		} tlb_error;
	} u;
};

/* FSP memory errors handling */
enum OpalMemErr_Version {
	OpalMemErr_V1 = 1,
};

enum OpalMemErrType {
	OPAL_MEM_ERR_TYPE_RESILIENCE	= 0,
	OPAL_MEM_ERR_TYPE_DYN_DALLOC,
	OPAL_MEM_ERR_TYPE_SCRUB,
};

/* Memory Reilience error type */
enum OpalMemErr_ResilErrType {
	OPAL_MEM_RESILIENCE_CE		= 0,
	OPAL_MEM_RESILIENCE_UE,
	OPAL_MEM_RESILIENCE_UE_SCRUB,
};

/* Dynamic Memory Deallocation type */
enum OpalMemErr_DynErrType {
	OPAL_MEM_DYNAMIC_DEALLOC	= 0,
};

/* OpalMemoryErrorData->flags */
#define OPAL_MEM_CORRECTED_ERROR	0x0001
#define OPAL_MEM_THRESHOLD_EXCEEDED	0x0002
#define OPAL_MEM_ACK_REQUIRED		0x8000

struct OpalMemoryErrorData {
	enum OpalMemErr_Version	version:8;	/* 0x00 */
	enum OpalMemErrType	type:8;		/* 0x01 */
<<<<<<< HEAD
	uint16_t		flags;		/* 0x02 */
=======
	__be16			flags;		/* 0x02 */
>>>>>>> fc14f9c1
	uint8_t			reserved_1[4];	/* 0x04 */

	union {
		/* Memory Resilience corrected/uncorrected error info */
		struct {
			enum OpalMemErr_ResilErrType resil_err_type:8;
			uint8_t		reserved_1[7];
<<<<<<< HEAD
			uint64_t	physical_address_start;
			uint64_t	physical_address_end;
=======
			__be64		physical_address_start;
			__be64		physical_address_end;
>>>>>>> fc14f9c1
		} resilience;
		/* Dynamic memory deallocation error info */
		struct {
			enum OpalMemErr_DynErrType dyn_err_type:8;
			uint8_t		reserved_1[7];
<<<<<<< HEAD
			uint64_t	physical_address_start;
			uint64_t	physical_address_end;
=======
			__be64		physical_address_start;
			__be64		physical_address_end;
>>>>>>> fc14f9c1
		} dyn_dealloc;
	} u;
};

/* HMI interrupt event */
enum OpalHMI_Version {
	OpalHMIEvt_V1 = 1,
};

enum OpalHMI_Severity {
	OpalHMI_SEV_NO_ERROR = 0,
	OpalHMI_SEV_WARNING = 1,
	OpalHMI_SEV_ERROR_SYNC = 2,
	OpalHMI_SEV_FATAL = 3,
};

enum OpalHMI_Disposition {
	OpalHMI_DISPOSITION_RECOVERED = 0,
	OpalHMI_DISPOSITION_NOT_RECOVERED = 1,
};

enum OpalHMI_ErrType {
	OpalHMI_ERROR_MALFUNC_ALERT	= 0,
	OpalHMI_ERROR_PROC_RECOV_DONE,
	OpalHMI_ERROR_PROC_RECOV_DONE_AGAIN,
	OpalHMI_ERROR_PROC_RECOV_MASKED,
	OpalHMI_ERROR_TFAC,
	OpalHMI_ERROR_TFMR_PARITY,
	OpalHMI_ERROR_HA_OVERFLOW_WARN,
	OpalHMI_ERROR_XSCOM_FAIL,
	OpalHMI_ERROR_XSCOM_DONE,
	OpalHMI_ERROR_SCOM_FIR,
	OpalHMI_ERROR_DEBUG_TRIG_FIR,
	OpalHMI_ERROR_HYP_RESOURCE,
};

struct OpalHMIEvent {
	uint8_t		version;	/* 0x00 */
	uint8_t		severity;	/* 0x01 */
	uint8_t		type;		/* 0x02 */
	uint8_t		disposition;	/* 0x03 */
	uint8_t		reserved_1[4];	/* 0x04 */

	__be64		hmer;
	/* TFMR register. Valid only for TFAC and TFMR_PARITY error type. */
	__be64		tfmr;
};

enum {
	OPAL_P7IOC_DIAG_TYPE_NONE	= 0,
	OPAL_P7IOC_DIAG_TYPE_RGC	= 1,
	OPAL_P7IOC_DIAG_TYPE_BI		= 2,
	OPAL_P7IOC_DIAG_TYPE_CI		= 3,
	OPAL_P7IOC_DIAG_TYPE_MISC	= 4,
	OPAL_P7IOC_DIAG_TYPE_I2C	= 5,
	OPAL_P7IOC_DIAG_TYPE_LAST	= 6
};

struct OpalIoP7IOCErrorData {
	__be16 type;

	/* GEM */
	__be64 gemXfir;
	__be64 gemRfir;
	__be64 gemRirqfir;
	__be64 gemMask;
	__be64 gemRwof;

	/* LEM */
	__be64 lemFir;
	__be64 lemErrMask;
	__be64 lemAction0;
	__be64 lemAction1;
	__be64 lemWof;

	union {
		struct OpalIoP7IOCRgcErrorData {
			__be64 rgcStatus;	/* 3E1C10 */
			__be64 rgcLdcp;		/* 3E1C18 */
		}rgc;
		struct OpalIoP7IOCBiErrorData {
			__be64 biLdcp0;		/* 3C0100, 3C0118 */
			__be64 biLdcp1;		/* 3C0108, 3C0120 */
			__be64 biLdcp2;		/* 3C0110, 3C0128 */
			__be64 biFenceStatus;	/* 3C0130, 3C0130 */

			    u8 biDownbound;	/* BI Downbound or Upbound */
		}bi;
		struct OpalIoP7IOCCiErrorData {
			__be64 ciPortStatus;	/* 3Dn008 */
			__be64 ciPortLdcp;	/* 3Dn010 */

			    u8 ciPort;		/* Index of CI port: 0/1 */
		}ci;
	};
};

/**
 * This structure defines the overlay which will be used to store PHB error
 * data upon request.
 */
enum {
	OPAL_PHB_ERROR_DATA_VERSION_1 = 1,
};

enum {
	OPAL_PHB_ERROR_DATA_TYPE_P7IOC = 1,
	OPAL_PHB_ERROR_DATA_TYPE_PHB3 = 2
};

enum {
	OPAL_P7IOC_NUM_PEST_REGS = 128,
	OPAL_PHB3_NUM_PEST_REGS = 256
};

struct OpalIoPhbErrorCommon {
<<<<<<< HEAD
	uint32_t version;
	uint32_t ioType;
	uint32_t len;
=======
	__be32 version;
	__be32 ioType;
	__be32 len;
>>>>>>> fc14f9c1
};

struct OpalIoP7IOCPhbErrorData {
	struct OpalIoPhbErrorCommon common;

	__be32 brdgCtl;

	// P7IOC utl regs
	__be32 portStatusReg;
	__be32 rootCmplxStatus;
	__be32 busAgentStatus;
<<<<<<< HEAD

	// P7IOC cfg regs
	__be32 deviceStatus;
	__be32 slotStatus;
	__be32 linkStatus;
	__be32 devCmdStatus;
	__be32 devSecStatus;

	// cfg AER regs
	__be32 rootErrorStatus;
	__be32 uncorrErrorStatus;
	__be32 corrErrorStatus;
	__be32 tlpHdr1;
	__be32 tlpHdr2;
	__be32 tlpHdr3;
	__be32 tlpHdr4;
	__be32 sourceId;

	__be32 rsv3;

	// Record data about the call to allocate a buffer.
	__be64 errorClass;
	__be64 correlator;

	//P7IOC MMIO Error Regs
	__be64 p7iocPlssr;                // n120
	__be64 p7iocCsr;                  // n110
	__be64 lemFir;                    // nC00
	__be64 lemErrorMask;              // nC18
	__be64 lemWOF;                    // nC40
	__be64 phbErrorStatus;            // nC80
	__be64 phbFirstErrorStatus;       // nC88
	__be64 phbErrorLog0;              // nCC0
	__be64 phbErrorLog1;              // nCC8
	__be64 mmioErrorStatus;           // nD00
	__be64 mmioFirstErrorStatus;      // nD08
	__be64 mmioErrorLog0;             // nD40
	__be64 mmioErrorLog1;             // nD48
	__be64 dma0ErrorStatus;           // nD80
	__be64 dma0FirstErrorStatus;      // nD88
	__be64 dma0ErrorLog0;             // nDC0
	__be64 dma0ErrorLog1;             // nDC8
	__be64 dma1ErrorStatus;           // nE00
	__be64 dma1FirstErrorStatus;      // nE08
	__be64 dma1ErrorLog0;             // nE40
	__be64 dma1ErrorLog1;             // nE48
	__be64 pestA[OPAL_P7IOC_NUM_PEST_REGS];
	__be64 pestB[OPAL_P7IOC_NUM_PEST_REGS];
};

struct OpalIoPhb3ErrorData {
	struct OpalIoPhbErrorCommon common;

	uint32_t brdgCtl;

	/* PHB3 UTL regs */
	uint32_t portStatusReg;
	uint32_t rootCmplxStatus;
	uint32_t busAgentStatus;

	/* PHB3 cfg regs */
	uint32_t deviceStatus;
	uint32_t slotStatus;
	uint32_t linkStatus;
	uint32_t devCmdStatus;
	uint32_t devSecStatus;

	/* cfg AER regs */
	uint32_t rootErrorStatus;
	uint32_t uncorrErrorStatus;
	uint32_t corrErrorStatus;
	uint32_t tlpHdr1;
	uint32_t tlpHdr2;
	uint32_t tlpHdr3;
	uint32_t tlpHdr4;
	uint32_t sourceId;
=======

	// P7IOC cfg regs
	__be32 deviceStatus;
	__be32 slotStatus;
	__be32 linkStatus;
	__be32 devCmdStatus;
	__be32 devSecStatus;

	// cfg AER regs
	__be32 rootErrorStatus;
	__be32 uncorrErrorStatus;
	__be32 corrErrorStatus;
	__be32 tlpHdr1;
	__be32 tlpHdr2;
	__be32 tlpHdr3;
	__be32 tlpHdr4;
	__be32 sourceId;
>>>>>>> fc14f9c1

	__be32 rsv3;

<<<<<<< HEAD
	/* Record data about the call to allocate a buffer */
	uint64_t errorClass;
	uint64_t correlator;

	uint64_t nFir;			/* 000 */
	uint64_t nFirMask;		/* 003 */
	uint64_t nFirWOF;		/* 008 */

	/* PHB3 MMIO Error Regs */
	uint64_t phbPlssr;		/* 120 */
	uint64_t phbCsr;		/* 110 */
	uint64_t lemFir;		/* C00 */
	uint64_t lemErrorMask;		/* C18 */
	uint64_t lemWOF;		/* C40 */
	uint64_t phbErrorStatus;	/* C80 */
	uint64_t phbFirstErrorStatus;	/* C88 */
	uint64_t phbErrorLog0;		/* CC0 */
	uint64_t phbErrorLog1;		/* CC8 */
	uint64_t mmioErrorStatus;	/* D00 */
	uint64_t mmioFirstErrorStatus;	/* D08 */
	uint64_t mmioErrorLog0;		/* D40 */
	uint64_t mmioErrorLog1;		/* D48 */
	uint64_t dma0ErrorStatus;	/* D80 */
	uint64_t dma0FirstErrorStatus;	/* D88 */
	uint64_t dma0ErrorLog0;		/* DC0 */
	uint64_t dma0ErrorLog1;		/* DC8 */
	uint64_t dma1ErrorStatus;	/* E00 */
	uint64_t dma1FirstErrorStatus;	/* E08 */
	uint64_t dma1ErrorLog0;		/* E40 */
	uint64_t dma1ErrorLog1;		/* E48 */
	uint64_t pestA[OPAL_PHB3_NUM_PEST_REGS];
	uint64_t pestB[OPAL_PHB3_NUM_PEST_REGS];
=======
	// Record data about the call to allocate a buffer.
	__be64 errorClass;
	__be64 correlator;

	//P7IOC MMIO Error Regs
	__be64 p7iocPlssr;                // n120
	__be64 p7iocCsr;                  // n110
	__be64 lemFir;                    // nC00
	__be64 lemErrorMask;              // nC18
	__be64 lemWOF;                    // nC40
	__be64 phbErrorStatus;            // nC80
	__be64 phbFirstErrorStatus;       // nC88
	__be64 phbErrorLog0;              // nCC0
	__be64 phbErrorLog1;              // nCC8
	__be64 mmioErrorStatus;           // nD00
	__be64 mmioFirstErrorStatus;      // nD08
	__be64 mmioErrorLog0;             // nD40
	__be64 mmioErrorLog1;             // nD48
	__be64 dma0ErrorStatus;           // nD80
	__be64 dma0FirstErrorStatus;      // nD88
	__be64 dma0ErrorLog0;             // nDC0
	__be64 dma0ErrorLog1;             // nDC8
	__be64 dma1ErrorStatus;           // nE00
	__be64 dma1FirstErrorStatus;      // nE08
	__be64 dma1ErrorLog0;             // nE40
	__be64 dma1ErrorLog1;             // nE48
	__be64 pestA[OPAL_P7IOC_NUM_PEST_REGS];
	__be64 pestB[OPAL_P7IOC_NUM_PEST_REGS];
};

struct OpalIoPhb3ErrorData {
	struct OpalIoPhbErrorCommon common;

	__be32 brdgCtl;

	/* PHB3 UTL regs */
	__be32 portStatusReg;
	__be32 rootCmplxStatus;
	__be32 busAgentStatus;

	/* PHB3 cfg regs */
	__be32 deviceStatus;
	__be32 slotStatus;
	__be32 linkStatus;
	__be32 devCmdStatus;
	__be32 devSecStatus;

	/* cfg AER regs */
	__be32 rootErrorStatus;
	__be32 uncorrErrorStatus;
	__be32 corrErrorStatus;
	__be32 tlpHdr1;
	__be32 tlpHdr2;
	__be32 tlpHdr3;
	__be32 tlpHdr4;
	__be32 sourceId;

	__be32 rsv3;

	/* Record data about the call to allocate a buffer */
	__be64 errorClass;
	__be64 correlator;

	__be64 nFir;			/* 000 */
	__be64 nFirMask;		/* 003 */
	__be64 nFirWOF;		/* 008 */

	/* PHB3 MMIO Error Regs */
	__be64 phbPlssr;		/* 120 */
	__be64 phbCsr;		/* 110 */
	__be64 lemFir;		/* C00 */
	__be64 lemErrorMask;		/* C18 */
	__be64 lemWOF;		/* C40 */
	__be64 phbErrorStatus;	/* C80 */
	__be64 phbFirstErrorStatus;	/* C88 */
	__be64 phbErrorLog0;		/* CC0 */
	__be64 phbErrorLog1;		/* CC8 */
	__be64 mmioErrorStatus;	/* D00 */
	__be64 mmioFirstErrorStatus;	/* D08 */
	__be64 mmioErrorLog0;		/* D40 */
	__be64 mmioErrorLog1;		/* D48 */
	__be64 dma0ErrorStatus;	/* D80 */
	__be64 dma0FirstErrorStatus;	/* D88 */
	__be64 dma0ErrorLog0;		/* DC0 */
	__be64 dma0ErrorLog1;		/* DC8 */
	__be64 dma1ErrorStatus;	/* E00 */
	__be64 dma1FirstErrorStatus;	/* E08 */
	__be64 dma1ErrorLog0;		/* E40 */
	__be64 dma1ErrorLog1;		/* E48 */
	__be64 pestA[OPAL_PHB3_NUM_PEST_REGS];
	__be64 pestB[OPAL_PHB3_NUM_PEST_REGS];
};

enum {
	OPAL_REINIT_CPUS_HILE_BE	= (1 << 0),
	OPAL_REINIT_CPUS_HILE_LE	= (1 << 1),
>>>>>>> fc14f9c1
};

typedef struct oppanel_line {
	const char * 	line;
	uint64_t 	line_len;
} oppanel_line_t;

/* /sys/firmware/opal */
extern struct kobject *opal_kobj;

/* /ibm,opal */
extern struct device_node *opal_node;

<<<<<<< HEAD
/* Flags used for idle state discovery from the device tree */
#define IDLE_INST_NAP		0x00010000 /* nap instruction can be used */
#define IDLE_INST_SLEEP		0x00020000 /* sleep instruction can be used */
#define IDLE_INST_SLEEP_ER1	0x00080000 /* Use sleep instruction with work around*/
#define IDLE_INST_WINKLE       0x00040000 /* winkle instruction can be used */

=======
>>>>>>> fc14f9c1
/* API functions */
int64_t opal_invalid_call(void);
int64_t opal_console_write(int64_t term_number, __be64 *length,
			   const uint8_t *buffer);
int64_t opal_console_read(int64_t term_number, __be64 *length,
			  uint8_t *buffer);
int64_t opal_console_write_buffer_space(int64_t term_number,
					__be64 *length);
int64_t opal_rtc_read(__be32 *year_month_day,
		      __be64 *hour_minute_second_millisecond);
int64_t opal_rtc_write(uint32_t year_month_day,
		       uint64_t hour_minute_second_millisecond);
int64_t opal_tpo_read(uint64_t token, __be32 *year_mon_day, __be32 *hour_min);
int64_t opal_tpo_write(uint64_t token, uint32_t year_mon_day,
		       uint32_t hour_min);
int64_t opal_cec_power_down(uint64_t request);
int64_t opal_cec_reboot(void);
int64_t opal_read_nvram(uint64_t buffer, uint64_t size, uint64_t offset);
int64_t opal_write_nvram(uint64_t buffer, uint64_t size, uint64_t offset);
int64_t opal_handle_interrupt(uint64_t isn, __be64 *outstanding_event_mask);
int64_t opal_poll_events(__be64 *outstanding_event_mask);
int64_t opal_pci_set_hub_tce_memory(uint64_t hub_id, uint64_t tce_mem_addr,
				    uint64_t tce_mem_size);
int64_t opal_pci_set_phb_tce_memory(uint64_t phb_id, uint64_t tce_mem_addr,
				    uint64_t tce_mem_size);
int64_t opal_pci_config_read_byte(uint64_t phb_id, uint64_t bus_dev_func,
				  uint64_t offset, uint8_t *data);
int64_t opal_pci_config_read_half_word(uint64_t phb_id, uint64_t bus_dev_func,
				       uint64_t offset, __be16 *data);
int64_t opal_pci_config_read_word(uint64_t phb_id, uint64_t bus_dev_func,
				  uint64_t offset, __be32 *data);
int64_t opal_pci_config_write_byte(uint64_t phb_id, uint64_t bus_dev_func,
				   uint64_t offset, uint8_t data);
int64_t opal_pci_config_write_half_word(uint64_t phb_id, uint64_t bus_dev_func,
					uint64_t offset, uint16_t data);
int64_t opal_pci_config_write_word(uint64_t phb_id, uint64_t bus_dev_func,
				   uint64_t offset, uint32_t data);
int64_t opal_set_xive(uint32_t isn, uint16_t server, uint8_t priority);
int64_t opal_get_xive(uint32_t isn, __be16 *server, uint8_t *priority);
int64_t opal_register_exception_handler(uint64_t opal_exception,
					uint64_t handler_address,
					uint64_t glue_cache_line);
int64_t opal_pci_eeh_freeze_status(uint64_t phb_id, uint64_t pe_number,
				   uint8_t *freeze_state,
				   __be16 *pci_error_type,
				   __be64 *phb_status);
int64_t opal_pci_eeh_freeze_clear(uint64_t phb_id, uint64_t pe_number,
				  uint64_t eeh_action_token);
int64_t opal_pci_eeh_freeze_set(uint64_t phb_id, uint64_t pe_number,
				uint64_t eeh_action_token);
int64_t opal_pci_err_inject(uint64_t phb_id, uint32_t pe_no, uint32_t type,
<<<<<<< HEAD
			    uint32_t function, uint64_t addr, uint64_t mask);
=======
			    uint32_t func, uint64_t addr, uint64_t mask);
>>>>>>> fc14f9c1
int64_t opal_pci_shpc(uint64_t phb_id, uint64_t shpc_action, uint8_t *state);



int64_t opal_pci_phb_mmio_enable(uint64_t phb_id, uint16_t window_type,
				 uint16_t window_num, uint16_t enable);
int64_t opal_pci_set_phb_mem_window(uint64_t phb_id, uint16_t window_type,
				    uint16_t window_num,
				    uint64_t starting_real_address,
				    uint64_t starting_pci_address,
				    uint64_t size);
int64_t opal_pci_map_pe_mmio_window(uint64_t phb_id, uint16_t pe_number,
				    uint16_t window_type, uint16_t window_num,
				    uint16_t segment_num);
int64_t opal_pci_set_phb_table_memory(uint64_t phb_id, uint64_t rtt_addr,
				      uint64_t ivt_addr, uint64_t ivt_len,
				      uint64_t reject_array_addr,
				      uint64_t peltv_addr);
int64_t opal_pci_set_pe(uint64_t phb_id, uint64_t pe_number, uint64_t bus_dev_func,
			uint8_t bus_compare, uint8_t dev_compare, uint8_t func_compare,
			uint8_t pe_action);
int64_t opal_pci_set_peltv(uint64_t phb_id, uint32_t parent_pe, uint32_t child_pe,
			   uint8_t state);
int64_t opal_pci_set_mve(uint64_t phb_id, uint32_t mve_number, uint32_t pe_number);
int64_t opal_pci_set_mve_enable(uint64_t phb_id, uint32_t mve_number,
				uint32_t state);
int64_t opal_pci_get_xive_reissue(uint64_t phb_id, uint32_t xive_number,
				  uint8_t *p_bit, uint8_t *q_bit);
int64_t opal_pci_set_xive_reissue(uint64_t phb_id, uint32_t xive_number,
				  uint8_t p_bit, uint8_t q_bit);
int64_t opal_pci_msi_eoi(uint64_t phb_id, uint32_t hw_irq);
int64_t opal_pci_set_xive_pe(uint64_t phb_id, uint32_t pe_number,
			     uint32_t xive_num);
int64_t opal_get_xive_source(uint64_t phb_id, uint32_t xive_num,
			     __be32 *interrupt_source_number);
int64_t opal_get_msi_32(uint64_t phb_id, uint32_t mve_number, uint32_t xive_num,
			uint8_t msi_range, __be32 *msi_address,
			__be32 *message_data);
int64_t opal_get_msi_64(uint64_t phb_id, uint32_t mve_number,
			uint32_t xive_num, uint8_t msi_range,
			__be64 *msi_address, __be32 *message_data);
int64_t opal_start_cpu(uint64_t thread_number, uint64_t start_address);
int64_t opal_query_cpu_status(uint64_t thread_number, uint8_t *thread_status);
int64_t opal_write_oppanel(oppanel_line_t *lines, uint64_t num_lines);
int64_t opal_pci_map_pe_dma_window(uint64_t phb_id, uint16_t pe_number, uint16_t window_id,
				   uint16_t tce_levels, uint64_t tce_table_addr,
				   uint64_t tce_table_size, uint64_t tce_page_size);
int64_t opal_pci_map_pe_dma_window_real(uint64_t phb_id, uint16_t pe_number,
					uint16_t dma_window_number, uint64_t pci_start_addr,
					uint64_t pci_mem_size);
int64_t opal_pci_reset(uint64_t phb_id, uint8_t reset_scope, uint8_t assert_state);

int64_t opal_pci_get_hub_diag_data(uint64_t hub_id, void *diag_buffer,
				   uint64_t diag_buffer_len);
int64_t opal_pci_get_phb_diag_data(uint64_t phb_id, void *diag_buffer,
				   uint64_t diag_buffer_len);
int64_t opal_pci_get_phb_diag_data2(uint64_t phb_id, void *diag_buffer,
				    uint64_t diag_buffer_len);
int64_t opal_pci_fence_phb(uint64_t phb_id);
int64_t opal_pci_reinit(uint64_t phb_id, uint64_t reinit_scope, uint64_t data);
int64_t opal_pci_mask_pe_error(uint64_t phb_id, uint16_t pe_number, uint8_t error_type, uint8_t mask_action);
int64_t opal_set_slot_led_status(uint64_t phb_id, uint64_t slot_id, uint8_t led_type, uint8_t led_action);
<<<<<<< HEAD
int64_t opal_get_epow_status(uint16_t *status, uint16_t *length);
int64_t opal_set_system_attention_led(uint8_t led_action);
int64_t opal_pci_next_error(uint64_t phb_id, uint64_t *first_frozen_pe,
			    uint16_t *pci_error_type, uint16_t *severity);
int64_t opal_pci_poll(uint64_t phb_id);
int64_t opal_return_cpu(void);
int64_t opal_resync_timebase(void);
int64_t opal_slw_set_reg(uint64_t cpu_pir, uint64_t sprn, uint64_t val);
int64_t opal_config_idle_state(uint64_t state, uint64_t enter);

int64_t opal_check_token(uint64_t token);

int64_t opal_xscom_read(uint32_t gcid, uint32_t pcb_addr, uint64_t *val);
int64_t opal_xscom_write(uint32_t gcid, uint32_t pcb_addr, uint64_t val);
=======
int64_t opal_get_epow_status(__be64 *status);
int64_t opal_set_system_attention_led(uint8_t led_action);
int64_t opal_pci_next_error(uint64_t phb_id, __be64 *first_frozen_pe,
			    __be16 *pci_error_type, __be16 *severity);
int64_t opal_pci_poll(uint64_t phb_id);
int64_t opal_return_cpu(void);
int64_t opal_check_token(uint64_t token);
int64_t opal_reinit_cpus(uint64_t flags);

int64_t opal_xscom_read(uint32_t gcid, uint64_t pcb_addr, __be64 *val);
int64_t opal_xscom_write(uint32_t gcid, uint64_t pcb_addr, uint64_t val);
>>>>>>> fc14f9c1

int64_t opal_lpc_write(uint32_t chip_id, enum OpalLPCAddressType addr_type,
		       uint32_t addr, uint32_t data, uint32_t sz);
int64_t opal_lpc_read(uint32_t chip_id, enum OpalLPCAddressType addr_type,
<<<<<<< HEAD
		      uint32_t addr, uint32_t *data, uint32_t sz);
int64_t opal_read_elog(uint64_t buffer, size_t size, uint64_t log_id);
int64_t opal_get_elog_size(uint64_t *log_id, size_t *size, uint64_t *elog_type);
int64_t opal_write_elog(uint64_t buffer, uint64_t size, uint64_t offset);
int64_t opal_send_ack_elog(uint64_t log_id);
void opal_resend_pending_logs(void);
=======
		      uint32_t addr, __be32 *data, uint32_t sz);

int64_t opal_read_elog(uint64_t buffer, uint64_t size, uint64_t log_id);
int64_t opal_get_elog_size(__be64 *log_id, __be64 *size, __be64 *elog_type);
int64_t opal_write_elog(uint64_t buffer, uint64_t size, uint64_t offset);
int64_t opal_send_ack_elog(uint64_t log_id);
void opal_resend_pending_logs(void);

>>>>>>> fc14f9c1
int64_t opal_validate_flash(uint64_t buffer, uint32_t *size, uint32_t *result);
int64_t opal_manage_flash(uint8_t op);
int64_t opal_update_flash(uint64_t blk_list);
int64_t opal_dump_init(uint8_t dump_type);
<<<<<<< HEAD
int64_t opal_dump_info(uint32_t *dump_id, uint32_t *dump_size);
int64_t opal_dump_read(uint32_t dump_id, uint64_t buffer);
int64_t opal_dump_ack(uint32_t dump_id);
int64_t opal_dump_resend_notification(void);
int64_t opal_dump_info2(uint32_t *dump_id, uint32_t *dump_size, uint32_t *dump_type);
int64_t opal_get_msg(uint64_t buffer, size_t size);
int64_t opal_check_completion(uint64_t buffer, size_t size, uint64_t token);
int64_t opal_sync_host_reboot(void);
int64_t opal_get_param(uint64_t token, uint32_t param_id, uint64_t buffer,
		size_t length);
int64_t opal_set_param(uint64_t token, uint32_t param_id, uint64_t buffer,
		size_t length);
int64_t opal_sensor_read(uint32_t sensor_hndl, int token,
		uint32_t *sensor_data);
int64_t opal_register_dump_region(uint32_t id, uint64_t start, uint64_t end);
int64_t opal_unregister_dump_region(uint32_t id);
int64_t opal_invalid_call(void);
int64_t opal_handle_hmi(void);
int64_t opal_get_dpo_status(int64_t *dpo_timeout);

/* Internal functions */
extern int early_init_dt_scan_opal(unsigned long node, const char *uname, int depth, void *data);
=======
int64_t opal_dump_info(__be32 *dump_id, __be32 *dump_size);
int64_t opal_dump_info2(__be32 *dump_id, __be32 *dump_size, __be32 *dump_type);
int64_t opal_dump_read(uint32_t dump_id, uint64_t buffer);
int64_t opal_dump_ack(uint32_t dump_id);
int64_t opal_dump_resend_notification(void);

int64_t opal_get_msg(uint64_t buffer, uint64_t size);
int64_t opal_check_completion(uint64_t buffer, uint64_t size, uint64_t token);
int64_t opal_sync_host_reboot(void);
int64_t opal_get_param(uint64_t token, uint32_t param_id, uint64_t buffer,
		uint64_t length);
int64_t opal_set_param(uint64_t token, uint32_t param_id, uint64_t buffer,
		uint64_t length);
int64_t opal_sensor_read(uint32_t sensor_hndl, int token, __be32 *sensor_data);
int64_t opal_handle_hmi(void);
int64_t opal_register_dump_region(uint32_t id, uint64_t start, uint64_t end);
int64_t opal_unregister_dump_region(uint32_t id);
int64_t opal_pci_set_phb_cxl_mode(uint64_t phb_id, uint64_t mode, uint64_t pe_number);

/* Internal functions */
extern int early_init_dt_scan_opal(unsigned long node, const char *uname,
				   int depth, void *data);
>>>>>>> fc14f9c1
extern int early_init_dt_scan_recoverable_ranges(unsigned long node,
				 const char *uname, int depth, void *data);

extern int opal_get_chars(uint32_t vtermno, char *buf, int count);
extern int opal_put_chars(uint32_t vtermno, const char *buf, int total_len);

extern void hvc_opal_init_early(void);

extern int opal_notifier_register(struct notifier_block *nb);
extern int opal_notifier_unregister(struct notifier_block *nb);

<<<<<<< HEAD
extern int opal_notifier_register(struct notifier_block *nb);
extern int opal_notifier_unregister(struct notifier_block *nb);

=======
>>>>>>> fc14f9c1
extern int opal_message_notifier_register(enum OpalMessageType msg_type,
						struct notifier_block *nb);
extern void opal_notifier_enable(void);
extern void opal_notifier_disable(void);
extern void opal_notifier_update_evt(uint64_t evt_mask, uint64_t evt_val);
<<<<<<< HEAD

extern int opal_get_chars(uint32_t vtermno, char *buf, int count);
extern int opal_put_chars(uint32_t vtermno, const char *buf, int total_len);
=======
>>>>>>> fc14f9c1

extern int __opal_async_get_token(void);
extern int opal_async_get_token_interruptible(void);
extern int __opal_async_release_token(int token);
extern int opal_async_release_token(int token);
extern int opal_async_wait_response(uint64_t token, struct opal_msg *msg);
extern int opal_get_sensor_data(u32 sensor_hndl, u32 *sensor_data);
<<<<<<< HEAD

extern void hvc_opal_init_early(void);
=======
>>>>>>> fc14f9c1

struct rtc_time;
extern unsigned long opal_get_boot_time(void);
extern void opal_nvram_init(void);
<<<<<<< HEAD
extern int opal_elog_register_init(void);
=======
>>>>>>> fc14f9c1
extern void opal_flash_init(void);
extern void opal_flash_term_callback(void);
extern int opal_elog_init(void);
extern void opal_platform_dump_init(void);
extern void opal_sys_param_init(void);
extern void opal_msglog_init(void);

extern int opal_machine_check(struct pt_regs *regs);
extern bool opal_mce_check_early_recovery(struct pt_regs *regs);
extern int opal_hmi_exception_early(struct pt_regs *regs);
extern int opal_handle_hmi_exception(struct pt_regs *regs);

extern void opal_shutdown(void);
extern int opal_resync_timebase(void);

extern void opal_lpc_init(void);

struct opal_sg_list *opal_vmalloc_to_sg_list(void *vmalloc_addr,
					     unsigned long vmalloc_size);
void opal_free_sg_list(struct opal_sg_list *sg);

/*
 * Dump region ID range usable by the OS
 */
#define OPAL_DUMP_REGION_HOST_START		0x80
#define OPAL_DUMP_REGION_LOG_BUF		0x80
#define OPAL_DUMP_REGION_HOST_END		0xFF

extern void opal_lpc_init(void);

/*
 * Dump region ID range usable by the OS
 */
#define OPAL_DUMP_REGION_HOST_START		0x80
#define OPAL_DUMP_REGION_LOG_BUF		0x80
#define OPAL_DUMP_REGION_HOST_END		0xFF

#endif /* __ASSEMBLY__ */

#endif /* __OPAL_H */<|MERGE_RESOLUTION|>--- conflicted
+++ resolved
@@ -25,40 +25,12 @@
 	__be64 length;
 };
 
-<<<<<<< HEAD
-/*
- * SG entry
- *
- * WARNING: The current implementation requires each entry
- * to represent a block that is 4k aligned *and* each block
- * size except the last one in the list to be as well.
- */
-struct opal_sg_entry {
-	void    *data;
-	long    length;
-};
-
-/* sg list */
-struct opal_sg_list {
-	unsigned long num_entries;
-	struct opal_sg_list *next;
-	struct opal_sg_entry entry[];
-};
-
-/* We calculate number of sg entries based on PAGE_SIZE */
-#define SG_ENTRIES_PER_NODE ((PAGE_SIZE - 16) / sizeof(struct opal_sg_entry))
-
-extern long opal_query_takeover(u64 *hal_size, u64 *hal_align);
-
-extern long opal_do_takeover(struct opal_takeover_args *args);
-=======
 /* SG list */
 struct opal_sg_list {
 	__be64 length;
 	__be64 next;
 	struct opal_sg_entry entry[];
 };
->>>>>>> fc14f9c1
 
 /* We calculate number of sg entries based on PAGE_SIZE */
 #define SG_ENTRIES_PER_NODE ((PAGE_SIZE - 16) / sizeof(struct opal_sg_entry))
@@ -153,10 +125,7 @@
 #define OPAL_LPC_READ				67
 #define OPAL_LPC_WRITE				68
 #define OPAL_RETURN_CPU				69
-<<<<<<< HEAD
-=======
 #define OPAL_REINIT_CPUS			70
->>>>>>> fc14f9c1
 #define OPAL_ELOG_READ				71
 #define OPAL_ELOG_WRITE				72
 #define OPAL_ELOG_ACK				73
@@ -178,9 +147,9 @@
 #define OPAL_GET_PARAM				89
 #define OPAL_SET_PARAM				90
 #define OPAL_DUMP_RESEND			91
-<<<<<<< HEAD
+#define OPAL_PCI_SET_PHB_CXL_MODE		93
 #define OPAL_DUMP_INFO2				94
-#define OPAL_PCI_ERR_INJCT			96
+#define OPAL_PCI_ERR_INJECT			96
 #define OPAL_PCI_EEH_FREEZE_SET			97
 #define OPAL_HANDLE_HMI				98
 #define OPAL_CONFIG_IDLE_STATE			99
@@ -190,15 +159,6 @@
 #define OPAL_WRITE_TPO				103
 #define OPAL_READ_TPO				104
 #define OPAL_GET_DPO_STATUS			105
-=======
-#define OPAL_PCI_SET_PHB_CXL_MODE		93
-#define OPAL_DUMP_INFO2				94
-#define OPAL_PCI_ERR_INJECT			96
-#define OPAL_PCI_EEH_FREEZE_SET			97
-#define OPAL_HANDLE_HMI				98
-#define OPAL_REGISTER_DUMP_REGION		101
-#define OPAL_UNREGISTER_DUMP_REGION		102
->>>>>>> fc14f9c1
 
 #ifndef __ASSEMBLY__
 
@@ -236,46 +196,6 @@
 	OPAL_EEH_PE_ERROR	= 3,
 	OPAL_EEH_PE_MMIO_ERROR	= 4,
 	OPAL_EEH_PE_DMA_ERROR	= 5
-<<<<<<< HEAD
-};
-
-enum OpalPciErrorSeverity {
-	OPAL_EEH_SEV_NO_ERROR	= 0,
-	OPAL_EEH_SEV_IOC_DEAD	= 1,
-	OPAL_EEH_SEV_PHB_DEAD	= 2,
-	OPAL_EEH_SEV_PHB_FENCED	= 3,
-	OPAL_EEH_SEV_PE_ER	= 4,
-	OPAL_EEH_SEV_INF	= 5
-};
-
-enum OpalErrinjctType {
-	OpalErrinjctTypeIoaBusError	= 0,
-	OpalErrinjctTypeIoaBusError64	= 1,
-
-	/* IoaBusError & IoaBusError64 */
-	OpalEjtIoaLoadMemAddr		= 0,
-	OpalEjtIoaLoadMemData		= 1,
-	OpalEjtIoaLoadIoAddr		= 2,
-	OpalEjtIoaLoadIoData		= 3,
-	OpalEjtIoaLoadConfigAddr	= 4,
-	OpalEjtIoaLoadConfigData	= 5,
-	OpalEjtIoaStoreMemAddr		= 6,
-	OpalEjtIoaStoreMemData		= 7,
-	OpalEjtIoaStoreIoAddr		= 8,
-	OpalEjtIoaStoreIoData		= 9,
-	OpalEjtIoaStoreConfigAddr	= 10,
-	OpalEjtIoaStoreConfigData	= 11,
-	OpalEjtIoaDmaReadMemAddr	= 12,
-	OpalEjtIoaDmaReadMemData	= 13,
-	OpalEjtIoaDmaReadMemMaster	= 14,
-	OpalEjtIoaDmaReadMemTarget	= 15,
-	OpalEjtIoaDmaWriteMemAddr	= 16,
-	OpalEjtIoaDmaWriteMemData	= 17,
-	OpalEjtIoaDmaWriteMemMaster	= 18,
-	OpalEjtIoaDmaWriteMemTarget	= 19,
-};
-
-=======
 };
 
 enum OpalPciErrorSeverity {
@@ -316,7 +236,6 @@
 	OPAL_ERR_INJECT_FUNC_IOA_DMA_WR_TARGET	= 19,
 };
 
->>>>>>> fc14f9c1
 enum OpalShpcAction {
 	OPAL_SHPC_GET_LINK_STATE = 0,
 	OPAL_SHPC_GET_SLOT_STATE = 1
@@ -367,10 +286,7 @@
 	OPAL_MSG_EPOW,
 	OPAL_MSG_SHUTDOWN,
 	OPAL_MSG_HMI_EVT,
-<<<<<<< HEAD
 	OPAL_MSG_DPO,
-=======
->>>>>>> fc14f9c1
 	OPAL_MSG_TYPE_MAX,
 };
 
@@ -518,14 +434,11 @@
 	OPAL_EPOW_OVER_INTERNAL_TEMP = 3
 };
 
-<<<<<<< HEAD
 enum OpalCheckTokenStatus {
        OPAL_TOKEN_ABSENT = 0,
        OPAL_TOKEN_PRESENT = 1
 };
 
-=======
->>>>>>> fc14f9c1
 /*
  * Address cycle types for LPC accesses. These also correspond
  * to the content of the first cell of the "reg" property for
@@ -539,16 +452,15 @@
 
 /* System parameter permission */
 enum OpalSysparamPerm {
-<<<<<<< HEAD
-	OPAL_SYSPARAM_READ 	= 0x1,
-	OPAL_SYSPARAM_WRITE	= 0x2,
-	OPAL_SYSPARAM_RW	= (OPAL_SYSPARAM_READ | OPAL_SYSPARAM_WRITE),
+	OPAL_SYSPARAM_READ      = 0x1,
+	OPAL_SYSPARAM_WRITE     = 0x2,
+	OPAL_SYSPARAM_RW        = (OPAL_SYSPARAM_READ | OPAL_SYSPARAM_WRITE),
 };
 
 struct opal_msg {
-	uint32_t msg_type;
-	uint32_t reserved;
-	uint64_t params[8];
+	__be32 msg_type;
+	__be32 reserved;
+	__be64 params[8];
 };
 
 /*
@@ -589,17 +501,6 @@
 /* Cooling EPOW */
 enum OpalSysCooling {
 	OPAL_SYSCOOL_INSF	= 0x0001, /* System insufficient cooling */
-=======
-	OPAL_SYSPARAM_READ      = 0x1,
-	OPAL_SYSPARAM_WRITE     = 0x2,
-	OPAL_SYSPARAM_RW        = (OPAL_SYSPARAM_READ | OPAL_SYSPARAM_WRITE),
-};
-
-struct opal_msg {
-	__be32 msg_type;
-	__be32 reserved;
-	__be64 params[8];
->>>>>>> fc14f9c1
 };
 
 struct opal_machine_check_event {
@@ -681,11 +582,7 @@
 struct OpalMemoryErrorData {
 	enum OpalMemErr_Version	version:8;	/* 0x00 */
 	enum OpalMemErrType	type:8;		/* 0x01 */
-<<<<<<< HEAD
-	uint16_t		flags;		/* 0x02 */
-=======
 	__be16			flags;		/* 0x02 */
->>>>>>> fc14f9c1
 	uint8_t			reserved_1[4];	/* 0x04 */
 
 	union {
@@ -693,25 +590,15 @@
 		struct {
 			enum OpalMemErr_ResilErrType resil_err_type:8;
 			uint8_t		reserved_1[7];
-<<<<<<< HEAD
-			uint64_t	physical_address_start;
-			uint64_t	physical_address_end;
-=======
 			__be64		physical_address_start;
 			__be64		physical_address_end;
->>>>>>> fc14f9c1
 		} resilience;
 		/* Dynamic memory deallocation error info */
 		struct {
 			enum OpalMemErr_DynErrType dyn_err_type:8;
 			uint8_t		reserved_1[7];
-<<<<<<< HEAD
-			uint64_t	physical_address_start;
-			uint64_t	physical_address_end;
-=======
 			__be64		physical_address_start;
 			__be64		physical_address_end;
->>>>>>> fc14f9c1
 		} dyn_dealloc;
 	} u;
 };
@@ -828,15 +715,9 @@
 };
 
 struct OpalIoPhbErrorCommon {
-<<<<<<< HEAD
-	uint32_t version;
-	uint32_t ioType;
-	uint32_t len;
-=======
 	__be32 version;
 	__be32 ioType;
 	__be32 len;
->>>>>>> fc14f9c1
 };
 
 struct OpalIoP7IOCPhbErrorData {
@@ -848,7 +729,6 @@
 	__be32 portStatusReg;
 	__be32 rootCmplxStatus;
 	__be32 busAgentStatus;
-<<<<<<< HEAD
 
 	// P7IOC cfg regs
 	__be32 deviceStatus;
@@ -902,118 +782,6 @@
 struct OpalIoPhb3ErrorData {
 	struct OpalIoPhbErrorCommon common;
 
-	uint32_t brdgCtl;
-
-	/* PHB3 UTL regs */
-	uint32_t portStatusReg;
-	uint32_t rootCmplxStatus;
-	uint32_t busAgentStatus;
-
-	/* PHB3 cfg regs */
-	uint32_t deviceStatus;
-	uint32_t slotStatus;
-	uint32_t linkStatus;
-	uint32_t devCmdStatus;
-	uint32_t devSecStatus;
-
-	/* cfg AER regs */
-	uint32_t rootErrorStatus;
-	uint32_t uncorrErrorStatus;
-	uint32_t corrErrorStatus;
-	uint32_t tlpHdr1;
-	uint32_t tlpHdr2;
-	uint32_t tlpHdr3;
-	uint32_t tlpHdr4;
-	uint32_t sourceId;
-=======
-
-	// P7IOC cfg regs
-	__be32 deviceStatus;
-	__be32 slotStatus;
-	__be32 linkStatus;
-	__be32 devCmdStatus;
-	__be32 devSecStatus;
-
-	// cfg AER regs
-	__be32 rootErrorStatus;
-	__be32 uncorrErrorStatus;
-	__be32 corrErrorStatus;
-	__be32 tlpHdr1;
-	__be32 tlpHdr2;
-	__be32 tlpHdr3;
-	__be32 tlpHdr4;
-	__be32 sourceId;
->>>>>>> fc14f9c1
-
-	__be32 rsv3;
-
-<<<<<<< HEAD
-	/* Record data about the call to allocate a buffer */
-	uint64_t errorClass;
-	uint64_t correlator;
-
-	uint64_t nFir;			/* 000 */
-	uint64_t nFirMask;		/* 003 */
-	uint64_t nFirWOF;		/* 008 */
-
-	/* PHB3 MMIO Error Regs */
-	uint64_t phbPlssr;		/* 120 */
-	uint64_t phbCsr;		/* 110 */
-	uint64_t lemFir;		/* C00 */
-	uint64_t lemErrorMask;		/* C18 */
-	uint64_t lemWOF;		/* C40 */
-	uint64_t phbErrorStatus;	/* C80 */
-	uint64_t phbFirstErrorStatus;	/* C88 */
-	uint64_t phbErrorLog0;		/* CC0 */
-	uint64_t phbErrorLog1;		/* CC8 */
-	uint64_t mmioErrorStatus;	/* D00 */
-	uint64_t mmioFirstErrorStatus;	/* D08 */
-	uint64_t mmioErrorLog0;		/* D40 */
-	uint64_t mmioErrorLog1;		/* D48 */
-	uint64_t dma0ErrorStatus;	/* D80 */
-	uint64_t dma0FirstErrorStatus;	/* D88 */
-	uint64_t dma0ErrorLog0;		/* DC0 */
-	uint64_t dma0ErrorLog1;		/* DC8 */
-	uint64_t dma1ErrorStatus;	/* E00 */
-	uint64_t dma1FirstErrorStatus;	/* E08 */
-	uint64_t dma1ErrorLog0;		/* E40 */
-	uint64_t dma1ErrorLog1;		/* E48 */
-	uint64_t pestA[OPAL_PHB3_NUM_PEST_REGS];
-	uint64_t pestB[OPAL_PHB3_NUM_PEST_REGS];
-=======
-	// Record data about the call to allocate a buffer.
-	__be64 errorClass;
-	__be64 correlator;
-
-	//P7IOC MMIO Error Regs
-	__be64 p7iocPlssr;                // n120
-	__be64 p7iocCsr;                  // n110
-	__be64 lemFir;                    // nC00
-	__be64 lemErrorMask;              // nC18
-	__be64 lemWOF;                    // nC40
-	__be64 phbErrorStatus;            // nC80
-	__be64 phbFirstErrorStatus;       // nC88
-	__be64 phbErrorLog0;              // nCC0
-	__be64 phbErrorLog1;              // nCC8
-	__be64 mmioErrorStatus;           // nD00
-	__be64 mmioFirstErrorStatus;      // nD08
-	__be64 mmioErrorLog0;             // nD40
-	__be64 mmioErrorLog1;             // nD48
-	__be64 dma0ErrorStatus;           // nD80
-	__be64 dma0FirstErrorStatus;      // nD88
-	__be64 dma0ErrorLog0;             // nDC0
-	__be64 dma0ErrorLog1;             // nDC8
-	__be64 dma1ErrorStatus;           // nE00
-	__be64 dma1FirstErrorStatus;      // nE08
-	__be64 dma1ErrorLog0;             // nE40
-	__be64 dma1ErrorLog1;             // nE48
-	__be64 pestA[OPAL_P7IOC_NUM_PEST_REGS];
-	__be64 pestB[OPAL_P7IOC_NUM_PEST_REGS];
-};
-
-struct OpalIoPhb3ErrorData {
-	struct OpalIoPhbErrorCommon common;
-
 	__be32 brdgCtl;
 
 	/* PHB3 UTL regs */
@@ -1077,7 +845,6 @@
 enum {
 	OPAL_REINIT_CPUS_HILE_BE	= (1 << 0),
 	OPAL_REINIT_CPUS_HILE_LE	= (1 << 1),
->>>>>>> fc14f9c1
 };
 
 typedef struct oppanel_line {
@@ -1091,15 +858,12 @@
 /* /ibm,opal */
 extern struct device_node *opal_node;
 
-<<<<<<< HEAD
 /* Flags used for idle state discovery from the device tree */
 #define IDLE_INST_NAP		0x00010000 /* nap instruction can be used */
 #define IDLE_INST_SLEEP		0x00020000 /* sleep instruction can be used */
 #define IDLE_INST_SLEEP_ER1	0x00080000 /* Use sleep instruction with work around*/
 #define IDLE_INST_WINKLE       0x00040000 /* winkle instruction can be used */
 
-=======
->>>>>>> fc14f9c1
 /* API functions */
 int64_t opal_invalid_call(void);
 int64_t opal_console_write(int64_t term_number, __be64 *length,
@@ -1151,11 +915,7 @@
 int64_t opal_pci_eeh_freeze_set(uint64_t phb_id, uint64_t pe_number,
 				uint64_t eeh_action_token);
 int64_t opal_pci_err_inject(uint64_t phb_id, uint32_t pe_no, uint32_t type,
-<<<<<<< HEAD
-			    uint32_t function, uint64_t addr, uint64_t mask);
-=======
 			    uint32_t func, uint64_t addr, uint64_t mask);
->>>>>>> fc14f9c1
 int64_t opal_pci_shpc(uint64_t phb_id, uint64_t shpc_action, uint8_t *state);
 
 
@@ -1218,46 +978,23 @@
 int64_t opal_pci_reinit(uint64_t phb_id, uint64_t reinit_scope, uint64_t data);
 int64_t opal_pci_mask_pe_error(uint64_t phb_id, uint16_t pe_number, uint8_t error_type, uint8_t mask_action);
 int64_t opal_set_slot_led_status(uint64_t phb_id, uint64_t slot_id, uint8_t led_type, uint8_t led_action);
-<<<<<<< HEAD
-int64_t opal_get_epow_status(uint16_t *status, uint16_t *length);
-int64_t opal_set_system_attention_led(uint8_t led_action);
-int64_t opal_pci_next_error(uint64_t phb_id, uint64_t *first_frozen_pe,
-			    uint16_t *pci_error_type, uint16_t *severity);
-int64_t opal_pci_poll(uint64_t phb_id);
-int64_t opal_return_cpu(void);
-int64_t opal_resync_timebase(void);
-int64_t opal_slw_set_reg(uint64_t cpu_pir, uint64_t sprn, uint64_t val);
-int64_t opal_config_idle_state(uint64_t state, uint64_t enter);
-
-int64_t opal_check_token(uint64_t token);
-
-int64_t opal_xscom_read(uint32_t gcid, uint32_t pcb_addr, uint64_t *val);
-int64_t opal_xscom_write(uint32_t gcid, uint32_t pcb_addr, uint64_t val);
-=======
 int64_t opal_get_epow_status(__be64 *status);
 int64_t opal_set_system_attention_led(uint8_t led_action);
 int64_t opal_pci_next_error(uint64_t phb_id, __be64 *first_frozen_pe,
 			    __be16 *pci_error_type, __be16 *severity);
 int64_t opal_pci_poll(uint64_t phb_id);
 int64_t opal_return_cpu(void);
+int64_t opal_slw_set_reg(uint64_t cpu_pir, uint64_t sprn, uint64_t val);
+int64_t opal_config_idle_state(uint64_t state, uint64_t enter);
 int64_t opal_check_token(uint64_t token);
 int64_t opal_reinit_cpus(uint64_t flags);
 
 int64_t opal_xscom_read(uint32_t gcid, uint64_t pcb_addr, __be64 *val);
 int64_t opal_xscom_write(uint32_t gcid, uint64_t pcb_addr, uint64_t val);
->>>>>>> fc14f9c1
 
 int64_t opal_lpc_write(uint32_t chip_id, enum OpalLPCAddressType addr_type,
 		       uint32_t addr, uint32_t data, uint32_t sz);
 int64_t opal_lpc_read(uint32_t chip_id, enum OpalLPCAddressType addr_type,
-<<<<<<< HEAD
-		      uint32_t addr, uint32_t *data, uint32_t sz);
-int64_t opal_read_elog(uint64_t buffer, size_t size, uint64_t log_id);
-int64_t opal_get_elog_size(uint64_t *log_id, size_t *size, uint64_t *elog_type);
-int64_t opal_write_elog(uint64_t buffer, uint64_t size, uint64_t offset);
-int64_t opal_send_ack_elog(uint64_t log_id);
-void opal_resend_pending_logs(void);
-=======
 		      uint32_t addr, __be32 *data, uint32_t sz);
 
 int64_t opal_read_elog(uint64_t buffer, uint64_t size, uint64_t log_id);
@@ -1266,35 +1003,10 @@
 int64_t opal_send_ack_elog(uint64_t log_id);
 void opal_resend_pending_logs(void);
 
->>>>>>> fc14f9c1
 int64_t opal_validate_flash(uint64_t buffer, uint32_t *size, uint32_t *result);
 int64_t opal_manage_flash(uint8_t op);
 int64_t opal_update_flash(uint64_t blk_list);
 int64_t opal_dump_init(uint8_t dump_type);
-<<<<<<< HEAD
-int64_t opal_dump_info(uint32_t *dump_id, uint32_t *dump_size);
-int64_t opal_dump_read(uint32_t dump_id, uint64_t buffer);
-int64_t opal_dump_ack(uint32_t dump_id);
-int64_t opal_dump_resend_notification(void);
-int64_t opal_dump_info2(uint32_t *dump_id, uint32_t *dump_size, uint32_t *dump_type);
-int64_t opal_get_msg(uint64_t buffer, size_t size);
-int64_t opal_check_completion(uint64_t buffer, size_t size, uint64_t token);
-int64_t opal_sync_host_reboot(void);
-int64_t opal_get_param(uint64_t token, uint32_t param_id, uint64_t buffer,
-		size_t length);
-int64_t opal_set_param(uint64_t token, uint32_t param_id, uint64_t buffer,
-		size_t length);
-int64_t opal_sensor_read(uint32_t sensor_hndl, int token,
-		uint32_t *sensor_data);
-int64_t opal_register_dump_region(uint32_t id, uint64_t start, uint64_t end);
-int64_t opal_unregister_dump_region(uint32_t id);
-int64_t opal_invalid_call(void);
-int64_t opal_handle_hmi(void);
-int64_t opal_get_dpo_status(int64_t *dpo_timeout);
-
-/* Internal functions */
-extern int early_init_dt_scan_opal(unsigned long node, const char *uname, int depth, void *data);
-=======
 int64_t opal_dump_info(__be32 *dump_id, __be32 *dump_size);
 int64_t opal_dump_info2(__be32 *dump_id, __be32 *dump_size, __be32 *dump_type);
 int64_t opal_dump_read(uint32_t dump_id, uint64_t buffer);
@@ -1313,11 +1025,11 @@
 int64_t opal_register_dump_region(uint32_t id, uint64_t start, uint64_t end);
 int64_t opal_unregister_dump_region(uint32_t id);
 int64_t opal_pci_set_phb_cxl_mode(uint64_t phb_id, uint64_t mode, uint64_t pe_number);
+int64_t opal_get_dpo_status(int64_t *dpo_timeout);
 
 /* Internal functions */
 extern int early_init_dt_scan_opal(unsigned long node, const char *uname,
 				   int depth, void *data);
->>>>>>> fc14f9c1
 extern int early_init_dt_scan_recoverable_ranges(unsigned long node,
 				 const char *uname, int depth, void *data);
 
@@ -1329,23 +1041,11 @@
 extern int opal_notifier_register(struct notifier_block *nb);
 extern int opal_notifier_unregister(struct notifier_block *nb);
 
-<<<<<<< HEAD
-extern int opal_notifier_register(struct notifier_block *nb);
-extern int opal_notifier_unregister(struct notifier_block *nb);
-
-=======
->>>>>>> fc14f9c1
 extern int opal_message_notifier_register(enum OpalMessageType msg_type,
 						struct notifier_block *nb);
 extern void opal_notifier_enable(void);
 extern void opal_notifier_disable(void);
 extern void opal_notifier_update_evt(uint64_t evt_mask, uint64_t evt_val);
-<<<<<<< HEAD
-
-extern int opal_get_chars(uint32_t vtermno, char *buf, int count);
-extern int opal_put_chars(uint32_t vtermno, const char *buf, int total_len);
-=======
->>>>>>> fc14f9c1
 
 extern int __opal_async_get_token(void);
 extern int opal_async_get_token_interruptible(void);
@@ -1353,19 +1053,11 @@
 extern int opal_async_release_token(int token);
 extern int opal_async_wait_response(uint64_t token, struct opal_msg *msg);
 extern int opal_get_sensor_data(u32 sensor_hndl, u32 *sensor_data);
-<<<<<<< HEAD
-
-extern void hvc_opal_init_early(void);
-=======
->>>>>>> fc14f9c1
 
 struct rtc_time;
 extern unsigned long opal_get_boot_time(void);
 extern void opal_nvram_init(void);
-<<<<<<< HEAD
 extern int opal_elog_register_init(void);
-=======
->>>>>>> fc14f9c1
 extern void opal_flash_init(void);
 extern void opal_flash_term_callback(void);
 extern int opal_elog_init(void);
@@ -1394,15 +1086,6 @@
 #define OPAL_DUMP_REGION_LOG_BUF		0x80
 #define OPAL_DUMP_REGION_HOST_END		0xFF
 
-extern void opal_lpc_init(void);
-
-/*
- * Dump region ID range usable by the OS
- */
-#define OPAL_DUMP_REGION_HOST_START		0x80
-#define OPAL_DUMP_REGION_LOG_BUF		0x80
-#define OPAL_DUMP_REGION_HOST_END		0xFF
-
 #endif /* __ASSEMBLY__ */
 
 #endif /* __OPAL_H */