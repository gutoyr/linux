/*
 * This program is free software; you can redistribute it and/or modify
 * it under the terms of the GNU General Public License, version 2, as
 * published by the Free Software Foundation.
 *
 * This program is distributed in the hope that it will be useful,
 * but WITHOUT ANY WARRANTY; without even the implied warranty of
 * MERCHANTABILITY or FITNESS FOR A PARTICULAR PURPOSE.  See the
 * GNU General Public License for more details.
 *
 * You should have received a copy of the GNU General Public License
 * along with this program; if not, write to the Free Software
 * Foundation, 51 Franklin Street, Fifth Floor, Boston, MA  02110-1301, USA.
 *
 * Copyright IBM Corp. 2007
 *
 * Authors: Hollis Blanchard <hollisb@us.ibm.com>
 */

#ifndef __POWERPC_KVM_HOST_H__
#define __POWERPC_KVM_HOST_H__

#include <linux/mutex.h>
#include <linux/hrtimer.h>
#include <linux/interrupt.h>
#include <linux/types.h>
#include <linux/kvm_types.h>
#include <linux/threads.h>
#include <linux/spinlock.h>
#include <linux/kvm_para.h>
#include <linux/list.h>
#include <linux/atomic.h>
#include <linux/tracepoint.h>
#include <linux/hashtable.h>
#include <asm/kvm_asm.h>
#include <asm/processor.h>
#include <asm/page.h>
#include <asm/cacheflush.h>
#include <asm/hvcall.h>

#define KVM_MAX_VCPUS		NR_CPUS
#define KVM_MAX_VCORES		NR_CPUS
#define KVM_USER_MEM_SLOTS 32
#define KVM_MEM_SLOTS_NUM KVM_USER_MEM_SLOTS

#ifdef CONFIG_KVM_MMIO
#define KVM_COALESCED_MMIO_PAGE_OFFSET 1
#endif

/* These values are internal and can be increased later */
#define KVM_NR_IRQCHIPS          1
#define KVM_IRQCHIP_NUM_PINS     256

#include <linux/mmu_notifier.h>

#define KVM_ARCH_WANT_MMU_NOTIFIER

extern int kvm_unmap_hva(struct kvm *kvm, unsigned long hva);
extern int kvm_unmap_hva_range(struct kvm *kvm,
			       unsigned long start, unsigned long end);
extern int kvm_age_hva(struct kvm *kvm, unsigned long start, unsigned long end);
extern int kvm_test_age_hva(struct kvm *kvm, unsigned long hva);
extern void kvm_set_spte_hva(struct kvm *kvm, unsigned long hva, pte_t pte);

static inline void kvm_arch_mmu_notifier_invalidate_page(struct kvm *kvm,
							 unsigned long address)
{
}

#define HPTEG_CACHE_NUM			(1 << 15)
#define HPTEG_HASH_BITS_PTE		13
#define HPTEG_HASH_BITS_PTE_LONG	12
#define HPTEG_HASH_BITS_VPTE		13
#define HPTEG_HASH_BITS_VPTE_LONG	5
#define HPTEG_HASH_BITS_VPTE_64K	11
#define HPTEG_HASH_NUM_PTE		(1 << HPTEG_HASH_BITS_PTE)
#define HPTEG_HASH_NUM_PTE_LONG		(1 << HPTEG_HASH_BITS_PTE_LONG)
#define HPTEG_HASH_NUM_VPTE		(1 << HPTEG_HASH_BITS_VPTE)
#define HPTEG_HASH_NUM_VPTE_LONG	(1 << HPTEG_HASH_BITS_VPTE_LONG)
#define HPTEG_HASH_NUM_VPTE_64K		(1 << HPTEG_HASH_BITS_VPTE_64K)

/* Physical Address Mask - allowed range of real mode RAM access */
#define KVM_PAM			0x0fffffffffffffffULL

struct lppaca;
struct slb_shadow;
struct dtl_entry;

struct kvmppc_vcpu_book3s;
struct kvmppc_book3s_shadow_vcpu;

struct kvm_vm_stat {
	u32 remote_tlb_flush;
};

struct kvm_vcpu_stat {
	u32 sum_exits;
	u32 mmio_exits;
	u32 signal_exits;
	u32 light_exits;
	/* Account for special types of light exits: */
	u32 itlb_real_miss_exits;
	u32 itlb_virt_miss_exits;
	u32 dtlb_real_miss_exits;
	u32 dtlb_virt_miss_exits;
	u32 syscall_exits;
	u32 isi_exits;
	u32 dsi_exits;
	u32 emulated_inst_exits;
	u32 dec_exits;
	u32 ext_intr_exits;
	u32 halt_wakeup;
	u32 dbell_exits;
	u32 gdbell_exits;
	u32 ld;
	u32 st;
#ifdef CONFIG_PPC_BOOK3S
	u32 pf_storage;
	u32 pf_instruc;
	u32 sp_storage;
	u32 sp_instruc;
	u32 queue_intr;
	u32 ld_slow;
	u32 st_slow;
#endif
};

enum kvm_exit_types {
	MMIO_EXITS,
	SIGNAL_EXITS,
	ITLB_REAL_MISS_EXITS,
	ITLB_VIRT_MISS_EXITS,
	DTLB_REAL_MISS_EXITS,
	DTLB_VIRT_MISS_EXITS,
	SYSCALL_EXITS,
	ISI_EXITS,
	DSI_EXITS,
	EMULATED_INST_EXITS,
	EMULATED_MTMSRWE_EXITS,
	EMULATED_WRTEE_EXITS,
	EMULATED_MTSPR_EXITS,
	EMULATED_MFSPR_EXITS,
	EMULATED_MTMSR_EXITS,
	EMULATED_MFMSR_EXITS,
	EMULATED_TLBSX_EXITS,
	EMULATED_TLBWE_EXITS,
	EMULATED_RFI_EXITS,
	EMULATED_RFCI_EXITS,
	EMULATED_RFDI_EXITS,
	DEC_EXITS,
	EXT_INTR_EXITS,
	HALT_WAKEUP,
	USR_PR_INST,
	FP_UNAVAIL,
	DEBUG_EXITS,
	TIMEINGUEST,
	DBELL_EXITS,
	GDBELL_EXITS,
	__NUMBER_OF_KVM_EXIT_TYPES
};

/* allow access to big endian 32bit upper/lower parts and 64bit var */
struct kvmppc_exit_timing {
	union {
		u64 tv64;
		struct {
			u32 tbu, tbl;
		} tv32;
	};
};

struct kvmppc_pginfo {
	unsigned long pfn;
	atomic_t refcnt;
};

struct kvmppc_spapr_tce_table {
	struct list_head list;
	u64 liobn;
	u32 window_size;
	enum { KVMPPC_TCET_EMULATED, KVMPPC_TCET_IOMMU } type;
	union {
		/* KVMPPC_TCET_EMULATED */
		struct {
			struct kvm *kvm;
		};
		/* KVMPPC_TCET_IOMMU */
		struct {
			struct iommu_group *grp;
			struct vfio_group *vfio_grp;
		};
	};
	struct page *pages[0]; /* KVMPPC_TCET_EMULATED */
};

struct kvmppc_spapr_tce_iommu_device {
	struct list_head tables;
};

#define KVMPPC_SPAPR_IOMMU_GRP_HASH(liobn)	hash_32(liobn, 32)

struct kvmppc_spapr_iommu_grp {
	struct hlist_node hash_node;
	unsigned long liobn;
	struct iommu_group *grp;
};

/* XICS components, defined in book3s_xics.c */
struct kvmppc_xics;
struct kvmppc_icp;

/*
 * The reverse mapping array has one entry for each HPTE,
 * which stores the guest's view of the second word of the HPTE
 * (including the guest physical address of the mapping),
 * plus forward and backward pointers in a doubly-linked ring
 * of HPTEs that map the same host page.  The pointers in this
 * ring are 32-bit HPTE indexes, to save space.
 */
struct revmap_entry {
	unsigned long guest_rpte;
	unsigned int forw, back;
};

/*
 * We use the top bit of each memslot->arch.rmap entry as a lock bit,
 * and bit 32 as a present flag.  The bottom 32 bits are the
 * index in the guest HPT of a HPTE that points to the page.
 */
#define KVMPPC_RMAP_LOCK_BIT	63
#define KVMPPC_RMAP_RC_SHIFT	32
#define KVMPPC_RMAP_REFERENCED	(HPTE_R_R << KVMPPC_RMAP_RC_SHIFT)
#define KVMPPC_RMAP_CHANGED	(HPTE_R_C << KVMPPC_RMAP_RC_SHIFT)
#define KVMPPC_RMAP_PRESENT	0x100000000ul
#define KVMPPC_RMAP_INDEX	0xfffffffful

struct kvm_arch_memory_slot {
#ifdef CONFIG_KVM_BOOK3S_HV_POSSIBLE
	unsigned long *rmap;
#endif /* CONFIG_KVM_BOOK3S_HV_POSSIBLE */
};

struct kvm_arch {
	unsigned int lpid;
#ifdef CONFIG_KVM_BOOK3S_HV_POSSIBLE
	unsigned long hpt_virt;
	struct revmap_entry *revmap;
	unsigned int host_lpid;
	unsigned long host_lpcr;
	unsigned long sdr1;
	unsigned long host_sdr1;
	int tlbie_lock;
	unsigned long lpcr;
	unsigned long rmor;
	struct kvm_rma_info *rma;
	unsigned long vrma_slb_v;
	int rma_setup_done;
	u32 hpt_order;
	atomic_t vcpus_running;
	u32 online_vcores;
	unsigned long hpt_npte;
	unsigned long hpt_mask;
	atomic_t hpte_mod_interest;
	cpumask_t need_tlb_flush;
	int hpt_cma_alloc;
	struct dentry *debugfs_dir;
	struct dentry *htab_dentry;
#endif /* CONFIG_KVM_BOOK3S_HV_POSSIBLE */
#ifdef CONFIG_KVM_BOOK3S_PR_POSSIBLE
	struct mutex hpt_mutex;
#endif
#ifdef CONFIG_PPC_BOOK3S_64
	struct list_head spapr_tce_tables;
	struct kvmppc_spapr_tce_iommu_device *tcedev;
	struct list_head rtas_tokens;
	DECLARE_HASHTABLE(iommu_grp_hash_tab, ilog2(4));
	spinlock_t iommu_grp_write_lock;
	DECLARE_BITMAP(enabled_hcalls, MAX_HCALL_OPCODE/4 + 1);
#endif
#ifdef CONFIG_KVM_MPIC
	struct openpic *mpic;
#endif
#ifdef CONFIG_KVM_XICS
	struct kvmppc_xics *xics;
#endif
	struct kvmppc_ops *kvm_ops;
#ifdef CONFIG_KVM_BOOK3S_HV_POSSIBLE
	/* This array can grow quite large, keep it at the end */
	struct kvmppc_vcore *vcores[KVM_MAX_VCORES];
#endif
};

/*
 * Struct for a virtual core.
 * Note: entry_exit_count combines an entry count in the bottom 8 bits
 * and an exit count in the next 8 bits.  This is so that we can
 * atomically increment the entry count iff the exit count is 0
 * without taking the lock.
 */
struct kvmppc_vcore {
	int n_runnable;
	int n_busy;
	int num_threads;
	int entry_exit_count;
	int n_woken;
	int nap_count;
	int napping_threads;
	int first_vcpuid;
	u16 pcpu;
	u16 last_cpu;
	u8 vcore_state;
	u8 in_guest;
	struct list_head runnable_threads;
	spinlock_t lock;
	wait_queue_head_t wq;
	spinlock_t stoltb_lock;	/* protects stolen_tb and preempt_tb */
	u64 stolen_tb;
	u64 preempt_tb;
	struct kvm_vcpu *runner;
	struct kvm *kvm;
	u64 tb_offset;		/* guest timebase - host timebase */
	ulong lpcr;
	u32 arch_compat;
	ulong pcr;
	ulong dpdes;		/* doorbell state (POWER8) */
	void *mpp_buffer; /* Micro Partition Prefetch buffer */
	bool mpp_buffer_is_valid;
	ulong conferring_threads;
};

#define VCORE_ENTRY_COUNT(vc)	((vc)->entry_exit_count & 0xff)
#define VCORE_EXIT_COUNT(vc)	((vc)->entry_exit_count >> 8)

/* Values for vcore_state */
#define VCORE_INACTIVE	0
#define VCORE_SLEEPING	1
#define VCORE_STARTING	2
#define VCORE_RUNNING	3
#define VCORE_EXITING	4

/*
 * Struct used to manage memory for a virtual processor area
 * registered by a PAPR guest.  There are three types of area
 * that a guest can register.
 */
struct kvmppc_vpa {
	unsigned long gpa;	/* Current guest phys addr */
	void *pinned_addr;	/* Address in kernel linear mapping */
	void *pinned_end;	/* End of region */
	unsigned long next_gpa;	/* Guest phys addr for update */
	unsigned long len;	/* Number of bytes required */
	u8 update_pending;	/* 1 => update pinned_addr from next_gpa */
	bool dirty;		/* true => area has been modified by kernel */
};

struct kvmppc_pte {
	ulong eaddr;
	u64 vpage;
	ulong raddr;
	bool may_read		: 1;
	bool may_write		: 1;
	bool may_execute	: 1;
	u8 page_size;		/* MMU_PAGE_xxx */
};

struct kvmppc_mmu {
	/* book3s_64 only */
	void (*slbmte)(struct kvm_vcpu *vcpu, u64 rb, u64 rs);
	u64  (*slbmfee)(struct kvm_vcpu *vcpu, u64 slb_nr);
	u64  (*slbmfev)(struct kvm_vcpu *vcpu, u64 slb_nr);
	void (*slbie)(struct kvm_vcpu *vcpu, u64 slb_nr);
	void (*slbia)(struct kvm_vcpu *vcpu);
	/* book3s */
	void (*mtsrin)(struct kvm_vcpu *vcpu, u32 srnum, ulong value);
	u32  (*mfsrin)(struct kvm_vcpu *vcpu, u32 srnum);
	int  (*xlate)(struct kvm_vcpu *vcpu, gva_t eaddr,
		      struct kvmppc_pte *pte, bool data, bool iswrite);
	void (*reset_msr)(struct kvm_vcpu *vcpu);
	void (*tlbie)(struct kvm_vcpu *vcpu, ulong addr, bool large);
	int  (*esid_to_vsid)(struct kvm_vcpu *vcpu, ulong esid, u64 *vsid);
	u64  (*ea_to_vp)(struct kvm_vcpu *vcpu, gva_t eaddr, bool data);
	bool (*is_dcbz32)(struct kvm_vcpu *vcpu);
};

struct kvmppc_slb {
	u64 esid;
	u64 vsid;
	u64 orige;
	u64 origv;
	bool valid	: 1;
	bool Ks		: 1;
	bool Kp		: 1;
	bool nx		: 1;
	bool large	: 1;	/* PTEs are 16MB */
	bool tb		: 1;	/* 1TB segment */
	bool class	: 1;
	u8 base_page_size;	/* MMU_PAGE_xxx */
};

# ifdef CONFIG_PPC_FSL_BOOK3E
#define KVMPPC_BOOKE_IAC_NUM	2
#define KVMPPC_BOOKE_DAC_NUM	2
# else
#define KVMPPC_BOOKE_IAC_NUM	4
#define KVMPPC_BOOKE_DAC_NUM	2
# endif
#define KVMPPC_BOOKE_MAX_IAC	4
#define KVMPPC_BOOKE_MAX_DAC	2

/* KVMPPC_EPR_USER takes precedence over KVMPPC_EPR_KERNEL */
#define KVMPPC_EPR_NONE		0 /* EPR not supported */
#define KVMPPC_EPR_USER		1 /* exit to userspace to fill EPR */
#define KVMPPC_EPR_KERNEL	2 /* in-kernel irqchip */

#define KVMPPC_IRQ_DEFAULT	0
#define KVMPPC_IRQ_MPIC		1
#define KVMPPC_IRQ_XICS		2

struct openpic;

struct kvm_vcpu_arch {
	ulong host_stack;
	u32 host_pid;
#ifdef CONFIG_PPC_BOOK3S
	struct kvmppc_slb slb[64];
	int slb_max;		/* 1 + index of last valid entry in slb[] */
	int slb_nr;		/* total number of entries in SLB */
	struct kvmppc_mmu mmu;
	struct kvmppc_vcpu_book3s *book3s;
#endif
#ifdef CONFIG_PPC_BOOK3S_32
	struct kvmppc_book3s_shadow_vcpu *shadow_vcpu;
#endif

	ulong gpr[32];

	struct thread_fp_state fp;

#ifdef CONFIG_SPE
	ulong evr[32];
	ulong spefscr;
	ulong host_spefscr;
	u64 acc;
#endif
#ifdef CONFIG_ALTIVEC
	struct thread_vr_state vr;
#endif

#ifdef CONFIG_KVM_BOOKE_HV
	u32 host_mas4;
	u32 host_mas6;
	u32 shadow_epcr;
	u32 shadow_msrp;
	u32 eplc;
	u32 epsc;
	u32 oldpir;
#endif

#if defined(CONFIG_BOOKE)
#if defined(CONFIG_KVM_BOOKE_HV) || defined(CONFIG_64BIT)
	u32 epcr;
#endif
#endif

#ifdef CONFIG_PPC_BOOK3S
	/* For Gekko paired singles */
	u32 qpr[32];
#endif

	ulong pc;
	ulong ctr;
	ulong lr;
#ifdef CONFIG_PPC_BOOK3S
	ulong tar;
#endif

	ulong xer;
	u32 cr;

#ifdef CONFIG_PPC_BOOK3S
	ulong hflags;
	ulong guest_owned_ext;
	ulong purr;
	ulong spurr;
	ulong ic;
	ulong vtb;
	ulong dscr;
	ulong amr;
	ulong uamor;
	ulong iamr;
	u32 ctrl;
	u32 dabrx;
	ulong dabr;
	ulong dawr;
	ulong dawrx;
	ulong ciabr;
	ulong cfar;
	ulong ppr;
	ulong pspb;
	ulong fscr;
	ulong shadow_fscr;
	ulong ebbhr;
	ulong ebbrr;
	ulong bescr;
	ulong csigr;
	ulong tacr;
	ulong tcscr;
	ulong acop;
	ulong wort;
	ulong shadow_srr1;
#endif
	u32 vrsave; /* also USPRG0 */
	u32 mmucr;
	/* shadow_msr is unused for BookE HV */
	ulong shadow_msr;
	ulong csrr0;
	ulong csrr1;
	ulong dsrr0;
	ulong dsrr1;
	ulong mcsrr0;
	ulong mcsrr1;
	ulong mcsr;
	u32 dec;
#ifdef CONFIG_BOOKE
	u32 decar;
#endif
	/* Time base value when we entered the guest */
	u64 entry_tb;
	u64 entry_vtb;
	u64 entry_ic;
	u32 tcr;
	ulong tsr; /* we need to perform set/clr_bits() which requires ulong */
	u32 ivor[64];
	ulong ivpr;
	u32 pvr;
	u32 pvr_arch;
	u32 compat_arch;

	u32 shadow_pid;
	u32 shadow_pid1;
	u32 pid;
	u32 swap_pid;

	u32 ccr0;
	u32 ccr1;
	u32 dbsr;

	u64 mmcr[5];
	u32 pmc[8];
	u32 spmc[2];
	u64 siar;
	u64 sdar;
	u64 sier;
#ifdef CONFIG_PPC_TRANSACTIONAL_MEM
	u64 tfhar;
	u64 texasr;
	u64 tfiar;

	u32 cr_tm;
	u64 lr_tm;
	u64 ctr_tm;
	u64 amr_tm;
	u64 ppr_tm;
	u64 dscr_tm;
	u64 tar_tm;

	ulong gpr_tm[32];

	struct thread_fp_state fp_tm;

	struct thread_vr_state vr_tm;
	u32 vrsave_tm; /* also USPRG0 */

#endif

#ifdef CONFIG_KVM_EXIT_TIMING
	struct mutex exit_timing_lock;
	struct kvmppc_exit_timing timing_exit;
	struct kvmppc_exit_timing timing_last_enter;
	u32 last_exit_type;
	u32 timing_count_type[__NUMBER_OF_KVM_EXIT_TYPES];
	u64 timing_sum_duration[__NUMBER_OF_KVM_EXIT_TYPES];
	u64 timing_sum_quad_duration[__NUMBER_OF_KVM_EXIT_TYPES];
	u64 timing_min_duration[__NUMBER_OF_KVM_EXIT_TYPES];
	u64 timing_max_duration[__NUMBER_OF_KVM_EXIT_TYPES];
	u64 timing_last_exit;
	struct dentry *debugfs_exit_timing;
#endif

#ifdef CONFIG_PPC_BOOK3S
	ulong fault_dar;
	u32 fault_dsisr;
	unsigned long intr_msr;
#endif

#ifdef CONFIG_BOOKE
	ulong fault_dear;
	ulong fault_esr;
	ulong queued_dear;
	ulong queued_esr;
	spinlock_t wdt_lock;
	struct timer_list wdt_timer;
	u32 tlbcfg[4];
	u32 tlbps[4];
	u32 mmucfg;
	u32 eptcfg;
	u32 epr;
	u64 sprg9;
	u32 pwrmgtcr0;
	u32 crit_save;
	/* guest debug registers*/
	struct debug_reg dbg_reg;
#endif
	gpa_t paddr_accessed;
	gva_t vaddr_accessed;
	pgd_t *pgdir;

	u8 io_gpr; /* GPR used as IO source/target */
	u8 mmio_is_bigendian;
	u8 mmio_sign_extend;
	u8 osi_needed;
	u8 osi_enabled;
	u8 papr_enabled;
	u8 watchdog_enabled;
	u8 sane;
	u8 cpu_type;
	u8 hcall_needed;
	u8 epr_flags; /* KVMPPC_EPR_xxx */
	u8 epr_needed;

	u32 cpr0_cfgaddr; /* holds the last set cpr0_cfgaddr */

	struct hrtimer dec_timer;
	u64 dec_jiffies;
	u64 dec_expires;
	unsigned long pending_exceptions;
	u8 ceded;
	u8 prodded;
	u32 last_inst;

	wait_queue_head_t *wqp;
	struct kvmppc_vcore *vcore;
	int ret;
	int trap;
	int state;
	int ptid;
	bool timer_running;
	wait_queue_head_t cpu_run;

	struct kvm_vcpu_arch_shared *shared;
#if defined(CONFIG_PPC_BOOK3S_64) && defined(CONFIG_KVM_BOOK3S_PR_POSSIBLE)
	bool shared_big_endian;
#endif
	unsigned long magic_page_pa; /* phys addr to map the magic page to */
	unsigned long magic_page_ea; /* effect. addr to map the magic page to */
	bool disable_kernel_nx;

	int irq_type;		/* one of KVM_IRQ_* */
	int irq_cpu_id;
	struct openpic *mpic;	/* KVM_IRQ_MPIC */
#ifdef CONFIG_KVM_XICS
	struct kvmppc_icp *icp; /* XICS presentation controller */
#endif

#ifdef CONFIG_KVM_BOOK3S_HV_POSSIBLE
	struct kvm_vcpu_arch_shared shregs;

	unsigned long pgfault_addr;
	long pgfault_index;
	unsigned long pgfault_hpte[2];

	struct list_head run_list;
	struct task_struct *run_task;
	struct kvm_run *kvm_run;

	spinlock_t vpa_update_lock;
	struct kvmppc_vpa vpa;
	struct kvmppc_vpa dtl;
	struct dtl_entry *dtl_ptr;
	unsigned long dtl_index;
	u64 stolen_logged;
	struct kvmppc_vpa slb_shadow;

	spinlock_t tbacct_lock;
	u64 busy_stolen;
	u64 busy_preempt;

	u32 emul_inst;
<<<<<<< HEAD
#endif
#ifdef CONFIG_KVM_BOOK3S_64_HANDLER
	unsigned long *tce_tmp_hpas;	/* TCE cache for TCE_PUT_INDIRECT */
	/*
	 * Number of handled TCEs in cache,
	 * valid for TCERM_GETPAGE and TCERM_NONE
	 */
	unsigned long tce_tmp_num;
	enum {
		/* Continue handling request from tce_tmp_num in virtmode */
		TCERM_NONE,
		/* get_page() got a wrong page, undo this in virtmode and try again */
		TCERM_GETPAGE,
		/* get_page(tce_list) got a wrong page, undo this in virtmode and try again */
		TCERM_GETLISTPAGE,
		/* tce_build() failed, retry in virtmode (for PUT_INDIRECT only) */
		TCERM_PUTTCE,
		/* put_page(tce_list) failed, do put_page in virtmode */
		TCERM_PUTLISTPAGE,
		/*
		 * Realmode does not specifically signal for failed put_page(tce)
		 * as it clears TCEs which it managed to put so virtmode
		 * can just put remaining non-zero TCEs
		 */
	} tce_rm_fail;			/* failed stage of request processing */
=======
>>>>>>> 2c4aa55a
#endif
};

#define VCPU_FPR(vcpu, i)	(vcpu)->arch.fp.fpr[i][TS_FPROFFSET]

/* Values for vcpu->arch.state */
#define KVMPPC_VCPU_NOTREADY		0
#define KVMPPC_VCPU_RUNNABLE		1
#define KVMPPC_VCPU_BUSY_IN_HOST	2

/* Values for vcpu->arch.io_gpr */
#define KVM_MMIO_REG_MASK	0x001f
#define KVM_MMIO_REG_EXT_MASK	0xffe0
#define KVM_MMIO_REG_GPR	0x0000
#define KVM_MMIO_REG_FPR	0x0020
#define KVM_MMIO_REG_QPR	0x0040
#define KVM_MMIO_REG_FQPR	0x0060

#define __KVM_HAVE_ARCH_WQP
#define __KVM_HAVE_CREATE_DEVICE

static inline void kvm_arch_hardware_disable(void) {}
static inline void kvm_arch_hardware_unsetup(void) {}
static inline void kvm_arch_sync_events(struct kvm *kvm) {}
static inline void kvm_arch_memslots_updated(struct kvm *kvm) {}
static inline void kvm_arch_flush_shadow_all(struct kvm *kvm) {}
static inline void kvm_arch_sched_in(struct kvm_vcpu *vcpu, int cpu) {}
static inline void kvm_arch_exit(void) {}

#endif /* __POWERPC_KVM_HOST_H__ */<|MERGE_RESOLUTION|>--- conflicted
+++ resolved
@@ -686,7 +686,6 @@
 	u64 busy_preempt;
 
 	u32 emul_inst;
-<<<<<<< HEAD
 #endif
 #ifdef CONFIG_KVM_BOOK3S_64_HANDLER
 	unsigned long *tce_tmp_hpas;	/* TCE cache for TCE_PUT_INDIRECT */
@@ -712,8 +711,6 @@
 		 * can just put remaining non-zero TCEs
 		 */
 	} tce_rm_fail;			/* failed stage of request processing */
-=======
->>>>>>> 2c4aa55a
 #endif
 };
 
