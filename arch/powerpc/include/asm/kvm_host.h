--- conflicted
+++ resolved
@@ -319,17 +319,10 @@
 #define VCORE_ENTRY_MAP(vc)	((vc)->entry_exit_map & 0xff)
 #define VCORE_EXIT_MAP(vc)	((vc)->entry_exit_map >> 8)
 #define VCORE_IS_EXITING(vc)	(VCORE_EXIT_MAP(vc) != 0)
-<<<<<<< HEAD
 
 /* This bit is used when a vcore exit is triggered from outside the vcore */
 #define VCORE_EXIT_REQ		0x10000
 
-=======
-
-/* This bit is used when a vcore exit is triggered from outside the vcore */
-#define VCORE_EXIT_REQ		0x10000
-
->>>>>>> afd2ff9b
 /*
  * Values for vcore_state.
  * Note that these are arranged such that lower values
@@ -410,7 +403,6 @@
 	u64	tb_max;		/* max time */
 };
 
-<<<<<<< HEAD
 #ifdef CONFIG_PPC_BOOK3S_64
 struct kvmppc_irq_map {
 	u32	r_hwirq;
@@ -428,8 +420,6 @@
 };
 #endif
 
-=======
->>>>>>> afd2ff9b
 # ifdef CONFIG_PPC_FSL_BOOK3E
 #define KVMPPC_BOOKE_IAC_NUM	2
 #define KVMPPC_BOOKE_DAC_NUM	2
