--- conflicted
+++ resolved
@@ -26,11 +26,7 @@
 #define XICS_IPI		2	/* interrupt source # for IPIs */
 
 /* Maximum number of threads per physical core */
-<<<<<<< HEAD
-#define MAX_THREADS		8
-=======
 #define MAX_SMT_THREADS		8
->>>>>>> afd2ff9b
 
 /* Maximum number of subcores per physical core */
 #define MAX_SUBCORES		4
@@ -77,22 +73,14 @@
 
 struct kvmppc_vcore;
 
-<<<<<<< HEAD
-/* Struct used for coordinating split-code mode changes on POWER8 */
-=======
 /* Struct used for coordinating micro-threading (split-core) mode changes */
->>>>>>> afd2ff9b
 struct kvm_split_mode {
 	unsigned long	rpr;
 	unsigned long	pmmar;
 	unsigned long	ldbar;
 	u8		subcore_size;
 	u8		do_nap;
-<<<<<<< HEAD
-	u8		napped[MAX_THREADS];
-=======
 	u8		napped[MAX_SMT_THREADS];
->>>>>>> afd2ff9b
 	struct kvmppc_vcore *master_vcs[MAX_SUBCORES];
 };
 
