--- conflicted
+++ resolved
@@ -41,7 +41,6 @@
 #ifndef __ASSEMBLY__
 #include <linux/compiler.h>
 #include <linux/cache.h>
-#include <asm/percpu.h>
 #include <asm/ptrace.h>
 #include <asm/types.h>
 #include <asm/hw_breakpoint.h>
@@ -153,27 +152,8 @@
 	unsigned long seg;
 } mm_segment_t;
 
-<<<<<<< HEAD
-#define TS_FPROFFSET 0
-#define TS_VSRLOWOFFSET 1
 #define TS_FPR(i) fp_state.fpr[i][TS_FPROFFSET]
 #define TS_TRANS_FPR(i) transact_fp.fpr[i][TS_FPROFFSET]
-
-/* FP and VSX 0-31 register set */
-struct thread_fp_state {
-	u64	fpr[32][TS_FPRWIDTH] __attribute__((aligned(16)));
-	u64	fpscr;		/* Floating point status */
-};
-
-/* Complete AltiVec register set including VSCR */
-struct thread_vr_state {
-	vector128	vr[32] __attribute__((aligned(16)));
-	vector128	vscr __attribute__((aligned(16)));
-};
-=======
-#define TS_FPR(i) fp_state.fpr[i][TS_FPROFFSET]
-#define TS_TRANS_FPR(i) transact_fp.fpr[i][TS_FPROFFSET]
->>>>>>> fc14f9c1
 
 /* FP and VSX 0-31 register set */
 struct thread_fp_state {
@@ -224,8 +204,6 @@
 	unsigned long	dvc2;
 #endif
 #endif
-<<<<<<< HEAD
-=======
 };
 
 struct thread_struct {
@@ -246,7 +224,6 @@
 #endif
 	/* Debug Registers */
 	struct debug_reg debug;
->>>>>>> fc14f9c1
 	struct thread_fp_state	fp_state;
 	struct thread_fp_state	*fp_save_area;
 	int		fpexc_mode;	/* floating-point exception mode */
@@ -400,11 +377,8 @@
 extern int get_unalign_ctl(struct task_struct *tsk, unsigned long adr);
 extern int set_unalign_ctl(struct task_struct *tsk, unsigned int val);
 
-<<<<<<< HEAD
-=======
 extern void fp_enable(void);
 extern void vec_enable(void);
->>>>>>> fc14f9c1
 extern void load_fp_state(struct thread_fp_state *fp);
 extern void store_fp_state(struct thread_fp_state *fp);
 extern void load_vr_state(struct thread_vr_state *vr);
@@ -476,7 +450,6 @@
 extern unsigned long cpuidle_disable;
 enum idle_boot_override {IDLE_NO_OVERRIDE = 0, IDLE_POWERSAVE_OFF};
 extern int powersave_nap;	/* set if nap mode can be used in idle loop */
-<<<<<<< HEAD
 extern void arch_setup_idle(void);
 extern unsigned long power7_nap(void);
 extern unsigned long power7_forced_nap(void);
@@ -490,10 +463,6 @@
 static inline void update_smt_snooze_delay(int cpu, int residency) {}
 #endif
 
-=======
-extern void power7_nap(int check_irq);
-extern void power7_sleep(void);
->>>>>>> fc14f9c1
 extern void flush_instruction_cache(void);
 extern void hard_reset_now(void);
 extern void poweroff_now(void);
