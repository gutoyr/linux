--- conflicted
+++ resolved
@@ -105,7 +105,6 @@
 }
 
 extern int cpu_to_core_id(int cpu);
-extern int cpu_to_chip_id(int cpu);
 
 /* Since OpenPIC has only 4 IPIs, we use slightly different message numbers.
  *
@@ -113,11 +112,7 @@
  * in /proc/interrupts will be wrong!!! --Troy */
 #define PPC_MSG_CALL_FUNCTION   0
 #define PPC_MSG_RESCHEDULE      1
-<<<<<<< HEAD
-#define PPC_MSG_TIMER		2
-=======
 #define PPC_MSG_TICK_BROADCAST	2
->>>>>>> fc14f9c1
 #define PPC_MSG_DEBUGGER_BREAK  3
 
 /* for irq controllers that have dedicated ipis per message (4) */
@@ -194,7 +189,6 @@
 
 extern void arch_send_call_function_single_ipi(int cpu);
 extern void arch_send_call_function_ipi_mask(const struct cpumask *mask);
-extern void arch_send_tick_broadcast(const struct cpumask *mask);
 
 /* Definitions relative to the secondary CPU spin loop
  * and entry point. Not all of them exist on both 32 and
