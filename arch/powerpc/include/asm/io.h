--- conflicted
+++ resolved
@@ -113,11 +113,7 @@
 
 /* gcc 4.0 and older doesn't have 'Z' constraint */
 #if __GNUC__ < 4 || (__GNUC__ == 4 && __GNUC_MINOR__ == 0)
-<<<<<<< HEAD
-#define DEF_MMIO_IN_XFORM(name, size, insn)				\
-=======
 #define DEF_MMIO_IN_X(name, size, insn)				\
->>>>>>> fc14f9c1
 static inline u##size name(const volatile u##size __iomem *addr)	\
 {									\
 	u##size ret;							\
@@ -126,11 +122,7 @@
 	return ret;							\
 }
 
-<<<<<<< HEAD
-#define DEF_MMIO_OUT_XFORM(name, size, insn) 				\
-=======
 #define DEF_MMIO_OUT_X(name, size, insn)				\
->>>>>>> fc14f9c1
 static inline void name(volatile u##size __iomem *addr, u##size val)	\
 {									\
 	__asm__ __volatile__("sync;"#insn" %1,0,%2"			\
@@ -138,11 +130,7 @@
 	IO_SET_SYNC_FLAG();						\
 }
 #else /* newer gcc */
-<<<<<<< HEAD
-#define DEF_MMIO_IN_XFORM(name, size, insn)				\
-=======
 #define DEF_MMIO_IN_X(name, size, insn)				\
->>>>>>> fc14f9c1
 static inline u##size name(const volatile u##size __iomem *addr)	\
 {									\
 	u##size ret;							\
@@ -151,11 +139,7 @@
 	return ret;							\
 }
 
-<<<<<<< HEAD
-#define DEF_MMIO_OUT_XFORM(name, size, insn) 				\
-=======
 #define DEF_MMIO_OUT_X(name, size, insn)				\
->>>>>>> fc14f9c1
 static inline void name(volatile u##size __iomem *addr, u##size val)	\
 {									\
 	__asm__ __volatile__("sync;"#insn" %1,%y0"			\
@@ -164,11 +148,7 @@
 }
 #endif
 
-<<<<<<< HEAD
-#define DEF_MMIO_IN_DFORM(name, size, insn)				\
-=======
 #define DEF_MMIO_IN_D(name, size, insn)				\
->>>>>>> fc14f9c1
 static inline u##size name(const volatile u##size __iomem *addr)	\
 {									\
 	u##size ret;							\
@@ -177,11 +157,7 @@
 	return ret;							\
 }
 
-<<<<<<< HEAD
-#define DEF_MMIO_OUT_DFORM(name, size, insn)				\
-=======
 #define DEF_MMIO_OUT_D(name, size, insn)				\
->>>>>>> fc14f9c1
 static inline void name(volatile u##size __iomem *addr, u##size val)	\
 {									\
 	__asm__ __volatile__("sync;"#insn"%U0%X0 %1,%0"			\
@@ -208,46 +184,16 @@
 DEF_MMIO_IN_D(in_le16, 16, lhz);
 DEF_MMIO_IN_D(in_le32, 32, lwz);
 
-<<<<<<< HEAD
-DEF_MMIO_IN_DFORM(in_8,     8, lbz);
-DEF_MMIO_IN_DFORM(in_be16, 16, lhz);
-DEF_MMIO_IN_DFORM(in_be32, 32, lwz);
-DEF_MMIO_IN_XFORM(in_le16, 16, lhbrx);
-DEF_MMIO_IN_XFORM(in_le32, 32, lwbrx);
-
-DEF_MMIO_OUT_DFORM(out_8,     8, stb);
-DEF_MMIO_OUT_DFORM(out_be16, 16, sth);
-DEF_MMIO_OUT_DFORM(out_be32, 32, stw);
-DEF_MMIO_OUT_XFORM(out_le16, 16, sthbrx);
-DEF_MMIO_OUT_XFORM(out_le32, 32, stwbrx);
-=======
 DEF_MMIO_OUT_X(out_be16, 16, sthbrx);
 DEF_MMIO_OUT_X(out_be32, 32, stwbrx);
 DEF_MMIO_OUT_D(out_le16, 16, sth);
 DEF_MMIO_OUT_D(out_le32, 32, stw);
 
 #endif /* __BIG_ENDIAN */
->>>>>>> fc14f9c1
 
 /*
  * Cache inhibitied accessors for use in real mode, you don't want to use these
  * unless you know what you're doing.
-<<<<<<< HEAD
- */
-DEF_MMIO_OUT_XFORM(out_rm8,   8, stbcix);
-DEF_MMIO_OUT_XFORM(out_rm16, 16, sthcix);
-DEF_MMIO_OUT_XFORM(out_rm32, 32, stwcix);
-DEF_MMIO_IN_XFORM(in_rm8,   8, lbzcix);
-DEF_MMIO_IN_XFORM(in_rm16, 16, lhzcix);
-DEF_MMIO_IN_XFORM(in_rm32, 32, lwzcix);
-
-#ifdef __powerpc64__
-DEF_MMIO_OUT_DFORM(out_be64, 64, std);
-DEF_MMIO_IN_DFORM(in_be64, 64, ld);
-
-DEF_MMIO_OUT_XFORM(out_rm64, 64, stdcix);
-DEF_MMIO_IN_XFORM(in_rm64, 64, ldcix);
-=======
  *
  * NB. These use the cpu byte ordering.
  */
@@ -266,7 +212,6 @@
 #ifdef __BIG_ENDIAN__
 DEF_MMIO_OUT_D(out_be64, 64, std);
 DEF_MMIO_IN_D(in_be64, 64, ld);
->>>>>>> fc14f9c1
 
 /* There is no asm instructions for 64 bits reverse loads and stores */
 static inline u64 in_le64(const volatile u64 __iomem *addr)
