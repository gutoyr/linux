#ifndef _ASM_POWERPC_PCI_BRIDGE_H
#define _ASM_POWERPC_PCI_BRIDGE_H
#ifdef __KERNEL__
/*
 * This program is free software; you can redistribute it and/or
 * modify it under the terms of the GNU General Public License
 * as published by the Free Software Foundation; either version
 * 2 of the License, or (at your option) any later version.
 */
#include <linux/pci.h>
#include <linux/list.h>
#include <linux/ioport.h>
#include <asm-generic/pci-bridge.h>

struct device_node;

/*
 * Structure of a PCI controller (host bridge)
 */
struct pci_controller {
	struct pci_bus *bus;
	char is_dynamic;
#ifdef CONFIG_PPC64
	int node;
#endif
	struct device_node *dn;
	struct list_head list_node;
	struct device *parent;

	int first_busno;
	int last_busno;
	int self_busno;
	struct resource busn;

	void __iomem *io_base_virt;
#ifdef CONFIG_PPC64
	void *io_base_alloc;
#endif
	resource_size_t io_base_phys;
	resource_size_t pci_io_size;

	/* Some machines have a special region to forward the ISA
	 * "memory" cycles such as VGA memory regions. Left to 0
	 * if unsupported
	 */
	resource_size_t	isa_mem_phys;
	resource_size_t	isa_mem_size;

	struct pci_ops *ops;
	unsigned int __iomem *cfg_addr;
	void __iomem *cfg_data;

	/*
	 * Used for variants of PCI indirect handling and possible quirks:
	 *  SET_CFG_TYPE - used on 4xx or any PHB that does explicit type0/1
	 *  EXT_REG - provides access to PCI-e extended registers
	 *  SURPRESS_PRIMARY_BUS - we suppress the setting of PCI_PRIMARY_BUS
	 *   on Freescale PCI-e controllers since they used the PCI_PRIMARY_BUS
	 *   to determine which bus number to match on when generating type0
	 *   config cycles
	 *  NO_PCIE_LINK - the Freescale PCI-e controllers have issues with
	 *   hanging if we don't have link and try to do config cycles to
	 *   anything but the PHB.  Only allow talking to the PHB if this is
	 *   set.
	 *  BIG_ENDIAN - cfg_addr is a big endian register
	 *  BROKEN_MRM - the 440EPx/GRx chips have an errata that causes hangs on
	 *   the PLB4.  Effectively disable MRM commands by setting this.
	 *  FSL_CFG_REG_LINK - Freescale controller version in which the PCIe
	 *   link status is in a RC PCIe cfg register (vs being a SoC register)
	 */
#define PPC_INDIRECT_TYPE_SET_CFG_TYPE		0x00000001
#define PPC_INDIRECT_TYPE_EXT_REG		0x00000002
#define PPC_INDIRECT_TYPE_SURPRESS_PRIMARY_BUS	0x00000004
#define PPC_INDIRECT_TYPE_NO_PCIE_LINK		0x00000008
#define PPC_INDIRECT_TYPE_BIG_ENDIAN		0x00000010
#define PPC_INDIRECT_TYPE_BROKEN_MRM		0x00000020
#define PPC_INDIRECT_TYPE_FSL_CFG_REG_LINK	0x00000040
	u32 indirect_type;
	/* Currently, we limit ourselves to 1 IO range and 3 mem
	 * ranges since the common pci_bus structure can't handle more
	 */
	struct resource	io_resource;
	struct resource mem_resources[3];
	resource_size_t mem_offset[3];
	int global_number;		/* PCI domain number */

	resource_size_t dma_window_base_cur;
	resource_size_t dma_window_size;

#ifdef CONFIG_PPC64
	unsigned long buid;
	void *firmware_data;
#endif	/* CONFIG_PPC64 */

	void *private_data;
};

/* These are used for config access before all the PCI probing
   has been done. */
extern int early_read_config_byte(struct pci_controller *hose, int bus,
			int dev_fn, int where, u8 *val);
extern int early_read_config_word(struct pci_controller *hose, int bus,
			int dev_fn, int where, u16 *val);
extern int early_read_config_dword(struct pci_controller *hose, int bus,
			int dev_fn, int where, u32 *val);
extern int early_write_config_byte(struct pci_controller *hose, int bus,
			int dev_fn, int where, u8 val);
extern int early_write_config_word(struct pci_controller *hose, int bus,
			int dev_fn, int where, u16 val);
extern int early_write_config_dword(struct pci_controller *hose, int bus,
			int dev_fn, int where, u32 val);

extern int early_find_capability(struct pci_controller *hose, int bus,
				 int dev_fn, int cap);

extern void setup_indirect_pci(struct pci_controller* hose,
			       resource_size_t cfg_addr,
			       resource_size_t cfg_data, u32 flags);

extern int indirect_read_config(struct pci_bus *bus, unsigned int devfn,
				int offset, int len, u32 *val);

extern int indirect_write_config(struct pci_bus *bus, unsigned int devfn,
				 int offset, int len, u32 val);

static inline struct pci_controller *pci_bus_to_host(const struct pci_bus *bus)
{
	return bus->sysdata;
}

#ifndef CONFIG_PPC64

extern int pci_device_from_OF_node(struct device_node *node,
				   u8 *bus, u8 *devfn);
extern void pci_create_OF_bus_map(void);

static inline int isa_vaddr_is_ioport(void __iomem *address)
{
	/* No specific ISA handling on ppc32 at this stage, it
	 * all goes through PCI
	 */
	return 0;
}

#else	/* CONFIG_PPC64 */

/*
 * PCI stuff, for nodes representing PCI devices, pointed to
 * by device_node->data.
 */
struct iommu_table;

struct pci_dn {
	int     flags;
#define PCI_DN_FLAG_IOV_VF     0x01

	int	busno;			/* pci bus number */
	int	devfn;			/* pci device and function number */

	struct  pci_dn *parent;
	struct  pci_controller *phb;	/* for pci devices */
	struct	iommu_table *iommu_table;	/* for phb's or bridges */
	struct	device_node *node;	/* back-pointer to the device_node */

	int	pci_ext_config_space;	/* for pci devices */

<<<<<<< HEAD
	bool	force_32bit_msi;

=======
	struct	pci_dev *pcidev;	/* back-pointer to the pci device */
>>>>>>> 009d0431
#ifdef CONFIG_EEH
	struct eeh_dev *edev;		/* eeh device */
#endif
#define IODA_INVALID_PE		(-1)
#ifdef CONFIG_PPC_POWERNV
	int	pe_number;
#ifdef CONFIG_PCI_IOV
	u16     vfs;			/* number of VFs IOV BAR expended */
	u16     vf_pes;
	int     offset;
#define M64_PER_IOV 4
	int     m64_per_iov;
#define IODA_INVALID_M64        (-1)
	int     m64_wins[PCI_SRIOV_NUM_BARS][M64_PER_IOV];
#endif /* CONFIG_PCI_IOV */
#endif
	struct list_head child_list;
	struct list_head list;
};

/* Get the pointer to a device_node's pci_dn */
#define PCI_DN(dn)	((struct pci_dn *) (dn)->data)

extern struct pci_dn *pci_get_pdn_by_devfn(struct pci_bus *bus,
					   int devfn);
extern struct pci_dn *pci_get_pdn(struct pci_dev *pdev);
extern struct pci_dn *add_dev_pci_info(struct pci_dev *pdev);
extern void remove_dev_pci_info(struct pci_dev *pdev);
extern void *update_dn_pci_info(struct device_node *dn, void *data);

static inline int pci_device_from_OF_node(struct device_node *np,
					  u8 *bus, u8 *devfn)
{
	if (!PCI_DN(np))
		return -ENODEV;
	*bus = PCI_DN(np)->busno;
	*devfn = PCI_DN(np)->devfn;
	return 0;
}

#if defined(CONFIG_EEH)
static inline struct eeh_dev *of_node_to_eeh_dev(struct device_node *dn)
{
	/*
	 * For those OF nodes whose parent isn't PCI bridge, they
	 * don't have PCI_DN actually. So we have to skip them for
	 * any EEH operations.
	 */
	if (!dn || !PCI_DN(dn))
		return NULL;

	return PCI_DN(dn)->edev;
}
#else
#define of_node_to_eeh_dev(x) (NULL)
#endif

/** Find the bus corresponding to the indicated device node */
extern struct pci_bus *pcibios_find_pci_bus(struct device_node *dn);

/** Remove all of the PCI devices under this bus */
extern void pcibios_remove_pci_devices(struct pci_bus *bus);

/** Discover new pci devices under this bus, and add them */
extern void pcibios_add_pci_devices(struct pci_bus *bus);


extern void isa_bridge_find_early(struct pci_controller *hose);

static inline int isa_vaddr_is_ioport(void __iomem *address)
{
	/* Check if address hits the reserved legacy IO range */
	unsigned long ea = (unsigned long)address;
	return ea >= ISA_IO_BASE && ea < ISA_IO_END;
}

extern int pcibios_unmap_io_space(struct pci_bus *bus);
extern int pcibios_map_io_space(struct pci_bus *bus);

#ifdef CONFIG_NUMA
#define PHB_SET_NODE(PHB, NODE)		((PHB)->node = (NODE))
#else
#define PHB_SET_NODE(PHB, NODE)		((PHB)->node = -1)
#endif

#endif	/* CONFIG_PPC64 */

/* Get the PCI host controller for an OF device */
extern struct pci_controller *pci_find_hose_for_OF_device(
			struct device_node* node);

/* Fill up host controller resources from the OF node */
extern void pci_process_bridge_OF_ranges(struct pci_controller *hose,
			struct device_node *dev, int primary);

/* Allocate & free a PCI host bridge structure */
extern struct pci_controller *pcibios_alloc_controller(struct device_node *dev);
extern void pcibios_free_controller(struct pci_controller *phb);

#ifdef CONFIG_PCI
extern int pcibios_vaddr_is_ioport(void __iomem *address);
#else
static inline int pcibios_vaddr_is_ioport(void __iomem *address)
{
	return 0;
}
#endif	/* CONFIG_PCI */

#endif	/* __KERNEL__ */
#endif	/* _ASM_POWERPC_PCI_BRIDGE_H */<|MERGE_RESOLUTION|>--- conflicted
+++ resolved
@@ -164,12 +164,6 @@
 
 	int	pci_ext_config_space;	/* for pci devices */
 
-<<<<<<< HEAD
-	bool	force_32bit_msi;
-
-=======
-	struct	pci_dev *pcidev;	/* back-pointer to the pci device */
->>>>>>> 009d0431
 #ifdef CONFIG_EEH
 	struct eeh_dev *edev;		/* eeh device */
 #endif
