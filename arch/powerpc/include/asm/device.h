/*
 * Arch specific extensions to struct device
 *
 * This file is released under the GPLv2
 */
#ifndef _ASM_POWERPC_DEVICE_H
#define _ASM_POWERPC_DEVICE_H

struct dma_map_ops;
struct device_node;
#ifdef CONFIG_PPC64
struct pci_dn;
<<<<<<< HEAD
=======
struct iommu_table;
>>>>>>> afd2ff9b
#endif

/*
 * Arch extensions to struct device.
 *
 * When adding fields, consider macio_add_one_device in
 * drivers/macintosh/macio_asic.c
 */
struct dev_archdata {
	/* DMA operations on that device */
	struct dma_map_ops	*dma_ops;

	/*
	 * These two used to be a union. However, with the hybrid ops we need
	 * both so here we store both a DMA offset for direct mappings and
	 * an iommu_table for remapped DMA.
	 */
	dma_addr_t		dma_offset;

#ifdef CONFIG_PPC64
	struct iommu_table	*iommu_table_base;
#endif

#ifdef CONFIG_IOMMU_API
	void			*iommu_domain;
#endif
#ifdef CONFIG_SWIOTLB
	dma_addr_t		max_direct_dma_addr;
#endif
#ifdef CONFIG_PPC64
	struct pci_dn		*pci_data;
#endif
#ifdef CONFIG_EEH
	struct eeh_dev		*edev;
#endif
#ifdef CONFIG_FAIL_IOMMU
	int fail_iommu;
#endif
#ifdef CONFIG_CXL_BASE
	struct cxl_context	*cxl_ctx;
#endif
};

struct pdev_archdata {
	u64 dma_mask;
};

#define ARCH_HAS_DMA_GET_REQUIRED_MASK

#endif /* _ASM_POWERPC_DEVICE_H */<|MERGE_RESOLUTION|>--- conflicted
+++ resolved
@@ -10,10 +10,7 @@
 struct device_node;
 #ifdef CONFIG_PPC64
 struct pci_dn;
-<<<<<<< HEAD
-=======
 struct iommu_table;
->>>>>>> afd2ff9b
 #endif
 
 /*
