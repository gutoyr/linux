#ifndef _ASM_POWERPC_PGTABLE_PPC64_H_
#define _ASM_POWERPC_PGTABLE_PPC64_H_
/*
 * This file contains the functions and defines necessary to modify and use
 * the ppc64 hashed page table.
 */

#ifdef CONFIG_PPC_64K_PAGES
#include <asm/pgtable-ppc64-64k.h>
#else
#include <asm/pgtable-ppc64-4k.h>
#endif
#include <asm/barrier.h>

#define FIRST_USER_ADDRESS	0

/*
 * Size of EA range mapped by our pagetables.
 */
#define PGTABLE_EADDR_SIZE (PTE_INDEX_SIZE + PMD_INDEX_SIZE + \
                	    PUD_INDEX_SIZE + PGD_INDEX_SIZE + PAGE_SHIFT)
#define PGTABLE_RANGE (ASM_CONST(1) << PGTABLE_EADDR_SIZE)

#ifdef CONFIG_TRANSPARENT_HUGEPAGE
#define PMD_CACHE_INDEX	(PMD_INDEX_SIZE + 1)
#else
#define PMD_CACHE_INDEX	PMD_INDEX_SIZE
#endif
/*
 * Define the address range of the kernel non-linear virtual area
 */

#ifdef CONFIG_PPC_BOOK3E
#define KERN_VIRT_START ASM_CONST(0x8000000000000000)
#else
#define KERN_VIRT_START ASM_CONST(0xD000000000000000)
#endif
#define KERN_VIRT_SIZE	ASM_CONST(0x0000100000000000)

/*
 * The vmalloc space starts at the beginning of that region, and
 * occupies half of it on hash CPUs and a quarter of it on Book3E
 * (we keep a quarter for the virtual memmap)
 */
#define VMALLOC_START	KERN_VIRT_START
#ifdef CONFIG_PPC_BOOK3E
#define VMALLOC_SIZE	(KERN_VIRT_SIZE >> 2)
#else
#define VMALLOC_SIZE	(KERN_VIRT_SIZE >> 1)
#endif
#define VMALLOC_END	(VMALLOC_START + VMALLOC_SIZE)

/*
 * The second half of the kernel virtual space is used for IO mappings,
 * it's itself carved into the PIO region (ISA and PHB IO space) and
 * the ioremap space
 *
 *  ISA_IO_BASE = KERN_IO_START, 64K reserved area
 *  PHB_IO_BASE = ISA_IO_BASE + 64K to ISA_IO_BASE + 2G, PHB IO spaces
 * IOREMAP_BASE = ISA_IO_BASE + 2G to VMALLOC_START + PGTABLE_RANGE
 */
#define KERN_IO_START	(KERN_VIRT_START + (KERN_VIRT_SIZE >> 1))
#define FULL_IO_SIZE	0x80000000ul
#define  ISA_IO_BASE	(KERN_IO_START)
#define  ISA_IO_END	(KERN_IO_START + 0x10000ul)
#define  PHB_IO_BASE	(ISA_IO_END)
#define  PHB_IO_END	(KERN_IO_START + FULL_IO_SIZE)
#define IOREMAP_BASE	(PHB_IO_END)
#define IOREMAP_END	(KERN_VIRT_START + KERN_VIRT_SIZE)


/*
 * Region IDs
 */
#define REGION_SHIFT		60UL
#define REGION_MASK		(0xfUL << REGION_SHIFT)
#define REGION_ID(ea)		(((unsigned long)(ea)) >> REGION_SHIFT)

#define VMALLOC_REGION_ID	(REGION_ID(VMALLOC_START))
#define KERNEL_REGION_ID	(REGION_ID(PAGE_OFFSET))
#define VMEMMAP_REGION_ID	(0xfUL)	/* Server only */
#define USER_REGION_ID		(0UL)

/*
 * Defines the address of the vmemap area, in its own region on
 * hash table CPUs and after the vmalloc space on Book3E
 */
#ifdef CONFIG_PPC_BOOK3E
#define VMEMMAP_BASE		VMALLOC_END
#define VMEMMAP_END		KERN_IO_START
#else
#define VMEMMAP_BASE		(VMEMMAP_REGION_ID << REGION_SHIFT)
#endif
#define vmemmap			((struct page *)VMEMMAP_BASE)


/*
 * Include the PTE bits definitions
 */
#ifdef CONFIG_PPC_BOOK3S
#include <asm/pte-hash64.h>
#else
#include <asm/pte-book3e.h>
#endif
#include <asm/pte-common.h>

#ifdef CONFIG_PPC_MM_SLICES
#define HAVE_ARCH_UNMAPPED_AREA
#define HAVE_ARCH_UNMAPPED_AREA_TOPDOWN
#endif /* CONFIG_PPC_MM_SLICES */

#ifndef __ASSEMBLY__

/*
 * This is the default implementation of various PTE accessors, it's
 * used in all cases except Book3S with 64K pages where we have a
 * concept of sub-pages
 */
#ifndef __real_pte

#ifdef STRICT_MM_TYPECHECKS
#define __real_pte(e,p)		((real_pte_t){(e)})
#define __rpte_to_pte(r)	((r).pte)
#else
#define __real_pte(e,p)		(e)
#define __rpte_to_pte(r)	(__pte(r))
#endif
#define __rpte_to_hidx(r,index)	(pte_val(__rpte_to_pte(r)) >> 12)

#define pte_iterate_hashed_subpages(rpte, psize, va, index, shift)       \
	do {							         \
		index = 0;					         \
		shift = mmu_psize_defs[psize].shift;		         \

#define pte_iterate_hashed_end() } while(0)

#ifdef CONFIG_PPC_HAS_HASH_64K
#define pte_pagesize_index(mm, addr, pte)	get_slice_psize(mm, addr)
#else
#define pte_pagesize_index(mm, addr, pte)	MMU_PAGE_4K
#endif

#endif /* __real_pte */


/* pte_clear moved to later in this file */

#define PMD_BAD_BITS		(PTE_TABLE_SIZE-1)
#define PUD_BAD_BITS		(PMD_TABLE_SIZE-1)

#define pmd_set(pmdp, pmdval) 	(pmd_val(*(pmdp)) = (pmdval))
#define pmd_none(pmd)		(!pmd_val(pmd))
#define	pmd_bad(pmd)		(!is_kernel_addr(pmd_val(pmd)) \
				 || (pmd_val(pmd) & PMD_BAD_BITS))
#define	pmd_present(pmd)	(pmd_val(pmd) != 0)
#define	pmd_clear(pmdp)		(pmd_val(*(pmdp)) = 0)
#define pmd_page_vaddr(pmd)	(pmd_val(pmd) & ~PMD_MASKED_BITS)
extern struct page *pmd_page(pmd_t pmd);

#define pud_set(pudp, pudval)	(pud_val(*(pudp)) = (pudval))
#define pud_none(pud)		(!pud_val(pud))
#define	pud_bad(pud)		(!is_kernel_addr(pud_val(pud)) \
				 || (pud_val(pud) & PUD_BAD_BITS))
#define pud_present(pud)	(pud_val(pud) != 0)
#define pud_clear(pudp)		(pud_val(*(pudp)) = 0)
#define pud_page_vaddr(pud)	(pud_val(pud) & ~PUD_MASKED_BITS)
#define pud_page(pud)		virt_to_page(pud_page_vaddr(pud))

#define pgd_set(pgdp, pudp)	({pgd_val(*(pgdp)) = (unsigned long)(pudp);})

/*
 * Find an entry in a page-table-directory.  We combine the address region
 * (the high order N bits) and the pgd portion of the address.
 */
#define pgd_index(address) (((address) >> (PGDIR_SHIFT)) & (PTRS_PER_PGD - 1))

#define pgd_offset(mm, address)	 ((mm)->pgd + pgd_index(address))

#define pmd_offset(pudp,addr) \
  (((pmd_t *) pud_page_vaddr(*(pudp))) + (((addr) >> PMD_SHIFT) & (PTRS_PER_PMD - 1)))

#define pte_offset_kernel(dir,addr) \
  (((pte_t *) pmd_page_vaddr(*(dir))) + (((addr) >> PAGE_SHIFT) & (PTRS_PER_PTE - 1)))

#define pte_offset_map(dir,addr)	pte_offset_kernel((dir), (addr))
#define pte_unmap(pte)			do { } while(0)

/* to find an entry in a kernel page-table-directory */
/* This now only contains the vmalloc pages */
#define pgd_offset_k(address) pgd_offset(&init_mm, address)
extern void hpte_need_flush(struct mm_struct *mm, unsigned long addr,
			    pte_t *ptep, unsigned long pte, int huge);

/* Atomic PTE updates */
static inline unsigned long pte_update(struct mm_struct *mm,
				       unsigned long addr,
				       pte_t *ptep, unsigned long clr,
				       unsigned long set,
				       int huge)
{
#ifdef PTE_ATOMIC_UPDATES
	unsigned long old, tmp;

	__asm__ __volatile__(
	"1:	ldarx	%0,0,%3		# pte_update\n\
	andi.	%1,%0,%6\n\
	bne-	1b \n\
	andc	%1,%0,%4 \n\
	or	%1,%1,%7\n\
	stdcx.	%1,0,%3 \n\
	bne-	1b"
	: "=&r" (old), "=&r" (tmp), "=m" (*ptep)
	: "r" (ptep), "r" (clr), "m" (*ptep), "i" (_PAGE_BUSY), "r" (set)
	: "cc" );
#else
	unsigned long old = pte_val(*ptep);
	*ptep = __pte((old & ~clr) | set);
#endif
	/* huge pages use the old page table lock */
	if (!huge)
		assert_pte_locked(mm, addr);

#ifdef CONFIG_PPC_STD_MMU_64
	if (old & _PAGE_HASHPTE)
		hpte_need_flush(mm, addr, ptep, old, huge);
#endif

	return old;
}

static inline int __ptep_test_and_clear_young(struct mm_struct *mm,
					      unsigned long addr, pte_t *ptep)
{
	unsigned long old;

	if ((pte_val(*ptep) & (_PAGE_ACCESSED | _PAGE_HASHPTE)) == 0)
		return 0;
	old = pte_update(mm, addr, ptep, _PAGE_ACCESSED, 0, 0);
	return (old & _PAGE_ACCESSED) != 0;
}
#define __HAVE_ARCH_PTEP_TEST_AND_CLEAR_YOUNG
#define ptep_test_and_clear_young(__vma, __addr, __ptep)		   \
({									   \
	int __r;							   \
	__r = __ptep_test_and_clear_young((__vma)->vm_mm, __addr, __ptep); \
	__r;								   \
})

#define __HAVE_ARCH_PTEP_SET_WRPROTECT
static inline void ptep_set_wrprotect(struct mm_struct *mm, unsigned long addr,
				      pte_t *ptep)
{

	if ((pte_val(*ptep) & _PAGE_RW) == 0)
		return;

	pte_update(mm, addr, ptep, _PAGE_RW, 0, 0);
}

static inline void huge_ptep_set_wrprotect(struct mm_struct *mm,
					   unsigned long addr, pte_t *ptep)
{
	if ((pte_val(*ptep) & _PAGE_RW) == 0)
		return;

	pte_update(mm, addr, ptep, _PAGE_RW, 0, 1);
}

/*
 * We currently remove entries from the hashtable regardless of whether
 * the entry was young or dirty. The generic routines only flush if the
 * entry was young or dirty which is not good enough.
 *
 * We should be more intelligent about this but for the moment we override
 * these functions and force a tlb flush unconditionally
 */
#define __HAVE_ARCH_PTEP_CLEAR_YOUNG_FLUSH
#define ptep_clear_flush_young(__vma, __address, __ptep)		\
({									\
	int __young = __ptep_test_and_clear_young((__vma)->vm_mm, __address, \
						  __ptep);		\
	__young;							\
})

#define __HAVE_ARCH_PTEP_GET_AND_CLEAR
static inline pte_t ptep_get_and_clear(struct mm_struct *mm,
				       unsigned long addr, pte_t *ptep)
{
	unsigned long old = pte_update(mm, addr, ptep, ~0UL, 0, 0);
	return __pte(old);
}

static inline void pte_clear(struct mm_struct *mm, unsigned long addr,
			     pte_t * ptep)
{
	pte_update(mm, addr, ptep, ~0UL, 0, 0);
}


/* Set the dirty and/or accessed bits atomically in a linux PTE, this
 * function doesn't need to flush the hash entry
 */
static inline void __ptep_set_access_flags(pte_t *ptep, pte_t entry)
{
	unsigned long bits = pte_val(entry) &
		(_PAGE_DIRTY | _PAGE_ACCESSED | _PAGE_RW | _PAGE_EXEC);

#ifdef PTE_ATOMIC_UPDATES
	unsigned long old, tmp;

	__asm__ __volatile__(
	"1:	ldarx	%0,0,%4\n\
		andi.	%1,%0,%6\n\
		bne-	1b \n\
		or	%0,%3,%0\n\
		stdcx.	%0,0,%4\n\
		bne-	1b"
	:"=&r" (old), "=&r" (tmp), "=m" (*ptep)
	:"r" (bits), "r" (ptep), "m" (*ptep), "i" (_PAGE_BUSY)
	:"cc");
#else
	unsigned long old = pte_val(*ptep);
	*ptep = __pte(old | bits);
#endif
}

#define __HAVE_ARCH_PTE_SAME
#define pte_same(A,B)	(((pte_val(A) ^ pte_val(B)) & ~_PAGE_HPTEFLAGS) == 0)

#define pte_ERROR(e) \
	pr_err("%s:%d: bad pte %08lx.\n", __FILE__, __LINE__, pte_val(e))
#define pmd_ERROR(e) \
	pr_err("%s:%d: bad pmd %08lx.\n", __FILE__, __LINE__, pmd_val(e))
#define pgd_ERROR(e) \
	pr_err("%s:%d: bad pgd %08lx.\n", __FILE__, __LINE__, pgd_val(e))

/* Encode and de-code a swap entry */
#define __swp_type(entry)	(((entry).val >> 1) & 0x3f)
#define __swp_offset(entry)	((entry).val >> 8)
#define __swp_entry(type, offset) ((swp_entry_t){((type)<< 1)|((offset)<<8)})
#define __pte_to_swp_entry(pte)	((swp_entry_t){pte_val(pte) >> PTE_RPN_SHIFT})
#define __swp_entry_to_pte(x)	((pte_t) { (x).val << PTE_RPN_SHIFT })
#define pte_to_pgoff(pte)	(pte_val(pte) >> PTE_RPN_SHIFT)
#define pgoff_to_pte(off)	((pte_t) {((off) << PTE_RPN_SHIFT)|_PAGE_FILE})
#define PTE_FILE_MAX_BITS	(BITS_PER_LONG - PTE_RPN_SHIFT)

void pgtable_cache_add(unsigned shift, void (*ctor)(void *));
void pgtable_cache_init(void);
#endif /* __ASSEMBLY__ */

/*
 * THP pages can't be special. So use the _PAGE_SPECIAL
 */
#define _PAGE_SPLITTING _PAGE_SPECIAL

/*
 * We need to differentiate between explicit huge page and THP huge
 * page, since THP huge page also need to track real subpage details
 */
#define _PAGE_THP_HUGE  _PAGE_4K_PFN

/*
 * set of bits not changed in pmd_modify.
 */
#define _HPAGE_CHG_MASK (PTE_RPN_MASK | _PAGE_HPTEFLAGS |		\
			 _PAGE_DIRTY | _PAGE_ACCESSED | _PAGE_SPLITTING | \
			 _PAGE_THP_HUGE)

#ifndef __ASSEMBLY__
/*
 * The linux hugepage PMD now include the pmd entries followed by the address
 * to the stashed pgtable_t. The stashed pgtable_t contains the hpte bits.
 * [ 1 bit secondary | 3 bit hidx | 1 bit valid | 000]. We use one byte per
 * each HPTE entry. With 16MB hugepage and 64K HPTE we need 256 entries and
 * with 4K HPTE we need 4096 entries. Both will fit in a 4K pgtable_t.
 *
 * The last three bits are intentionally left to zero. This memory location
 * are also used as normal page PTE pointers. So if we have any pointers
 * left around while we collapse a hugepage, we need to make sure
 * _PAGE_PRESENT and _PAGE_FILE bits of that are zero when we look at them
 */
static inline unsigned int hpte_valid(unsigned char *hpte_slot_array, int index)
{
	return (hpte_slot_array[index] >> 3) & 0x1;
}

static inline unsigned int hpte_hash_index(unsigned char *hpte_slot_array,
					   int index)
{
	return hpte_slot_array[index] >> 4;
}

<<<<<<< HEAD
struct page *realmode_pfn_to_page(unsigned long pfn);

#endif /* __ASSEMBLY__ */
=======
static inline void mark_hpte_slot_valid(unsigned char *hpte_slot_array,
					unsigned int index, unsigned int hidx)
{
	hpte_slot_array[index] = hidx << 4 | 0x1 << 3;
}

struct page *realmode_pfn_to_page(unsigned long pfn);

static inline char *get_hpte_slot_array(pmd_t *pmdp)
{
	/*
	 * The hpte hindex is stored in the pgtable whose address is in the
	 * second half of the PMD
	 *
	 * Order this load with the test for pmd_trans_huge in the caller
	 */
	smp_rmb();
	return *(char **)(pmdp + PTRS_PER_PMD);


}

extern void hpte_do_hugepage_flush(struct mm_struct *mm, unsigned long addr,
				   pmd_t *pmdp, unsigned long old_pmd);
#ifdef CONFIG_TRANSPARENT_HUGEPAGE
extern pmd_t pfn_pmd(unsigned long pfn, pgprot_t pgprot);
extern pmd_t mk_pmd(struct page *page, pgprot_t pgprot);
extern pmd_t pmd_modify(pmd_t pmd, pgprot_t newprot);
extern void set_pmd_at(struct mm_struct *mm, unsigned long addr,
		       pmd_t *pmdp, pmd_t pmd);
extern void update_mmu_cache_pmd(struct vm_area_struct *vma, unsigned long addr,
				 pmd_t *pmd);

static inline int pmd_trans_huge(pmd_t pmd)
{
	/*
	 * leaf pte for huge page, bottom two bits != 00
	 */
	return (pmd_val(pmd) & 0x3) && (pmd_val(pmd) & _PAGE_THP_HUGE);
}

static inline int pmd_large(pmd_t pmd)
{
	/*
	 * leaf pte for huge page, bottom two bits != 00
	 */
	if (pmd_trans_huge(pmd))
		return pmd_val(pmd) & _PAGE_PRESENT;
	return 0;
}

static inline int pmd_trans_splitting(pmd_t pmd)
{
	if (pmd_trans_huge(pmd))
		return pmd_val(pmd) & _PAGE_SPLITTING;
	return 0;
}

extern int has_transparent_hugepage(void);
#endif /* CONFIG_TRANSPARENT_HUGEPAGE */

static inline pte_t pmd_pte(pmd_t pmd)
{
	return __pte(pmd_val(pmd));
}

static inline pmd_t pte_pmd(pte_t pte)
{
	return __pmd(pte_val(pte));
}
>>>>>>> fc14f9c1

static inline pte_t *pmdp_ptep(pmd_t *pmd)
{
	return (pte_t *)pmd;
}

#define pmd_pfn(pmd)		pte_pfn(pmd_pte(pmd))
#define pmd_young(pmd)		pte_young(pmd_pte(pmd))
#define pmd_mkold(pmd)		pte_pmd(pte_mkold(pmd_pte(pmd)))
#define pmd_wrprotect(pmd)	pte_pmd(pte_wrprotect(pmd_pte(pmd)))
#define pmd_mkdirty(pmd)	pte_pmd(pte_mkdirty(pmd_pte(pmd)))
#define pmd_mkyoung(pmd)	pte_pmd(pte_mkyoung(pmd_pte(pmd)))
#define pmd_mkwrite(pmd)	pte_pmd(pte_mkwrite(pmd_pte(pmd)))

#define __HAVE_ARCH_PMD_WRITE
#define pmd_write(pmd)		pte_write(pmd_pte(pmd))

static inline pmd_t pmd_mkhuge(pmd_t pmd)
{
	/* Do nothing, mk_pmd() does this part.  */
	return pmd;
}

static inline pmd_t pmd_mknotpresent(pmd_t pmd)
{
	pmd_val(pmd) &= ~_PAGE_PRESENT;
	return pmd;
}

static inline pmd_t pmd_mksplitting(pmd_t pmd)
{
	pmd_val(pmd) |= _PAGE_SPLITTING;
	return pmd;
}

#define __HAVE_ARCH_PMD_SAME
static inline int pmd_same(pmd_t pmd_a, pmd_t pmd_b)
{
	return (((pmd_val(pmd_a) ^ pmd_val(pmd_b)) & ~_PAGE_HPTEFLAGS) == 0);
}

#define __HAVE_ARCH_PMDP_SET_ACCESS_FLAGS
extern int pmdp_set_access_flags(struct vm_area_struct *vma,
				 unsigned long address, pmd_t *pmdp,
				 pmd_t entry, int dirty);

extern unsigned long pmd_hugepage_update(struct mm_struct *mm,
					 unsigned long addr,
					 pmd_t *pmdp,
					 unsigned long clr,
					 unsigned long set);

static inline int __pmdp_test_and_clear_young(struct mm_struct *mm,
					      unsigned long addr, pmd_t *pmdp)
{
	unsigned long old;

	if ((pmd_val(*pmdp) & (_PAGE_ACCESSED | _PAGE_HASHPTE)) == 0)
		return 0;
	old = pmd_hugepage_update(mm, addr, pmdp, _PAGE_ACCESSED, 0);
	return ((old & _PAGE_ACCESSED) != 0);
}

#define __HAVE_ARCH_PMDP_TEST_AND_CLEAR_YOUNG
extern int pmdp_test_and_clear_young(struct vm_area_struct *vma,
				     unsigned long address, pmd_t *pmdp);
#define __HAVE_ARCH_PMDP_CLEAR_YOUNG_FLUSH
extern int pmdp_clear_flush_young(struct vm_area_struct *vma,
				  unsigned long address, pmd_t *pmdp);

#define __HAVE_ARCH_PMDP_GET_AND_CLEAR
extern pmd_t pmdp_get_and_clear(struct mm_struct *mm,
				unsigned long addr, pmd_t *pmdp);

#define __HAVE_ARCH_PMDP_CLEAR_FLUSH
extern pmd_t pmdp_clear_flush(struct vm_area_struct *vma, unsigned long address,
			      pmd_t *pmdp);

#define __HAVE_ARCH_PMDP_SET_WRPROTECT
static inline void pmdp_set_wrprotect(struct mm_struct *mm, unsigned long addr,
				      pmd_t *pmdp)
{

	if ((pmd_val(*pmdp) & _PAGE_RW) == 0)
		return;

	pmd_hugepage_update(mm, addr, pmdp, _PAGE_RW, 0);
}

#define __HAVE_ARCH_PMDP_SPLITTING_FLUSH
extern void pmdp_splitting_flush(struct vm_area_struct *vma,
				 unsigned long address, pmd_t *pmdp);

#define __HAVE_ARCH_PGTABLE_DEPOSIT
extern void pgtable_trans_huge_deposit(struct mm_struct *mm, pmd_t *pmdp,
				       pgtable_t pgtable);
#define __HAVE_ARCH_PGTABLE_WITHDRAW
extern pgtable_t pgtable_trans_huge_withdraw(struct mm_struct *mm, pmd_t *pmdp);

#define __HAVE_ARCH_PMDP_INVALIDATE
extern void pmdp_invalidate(struct vm_area_struct *vma, unsigned long address,
			    pmd_t *pmdp);

#define pmd_move_must_withdraw pmd_move_must_withdraw
struct spinlock;
static inline int pmd_move_must_withdraw(struct spinlock *new_pmd_ptl,
					 struct spinlock *old_pmd_ptl)
{
	/*
	 * Archs like ppc64 use pgtable to store per pmd
	 * specific information. So when we switch the pmd,
	 * we should also withdraw and deposit the pgtable
	 */
	return true;
}

#endif /* __ASSEMBLY__ */
#endif /* _ASM_POWERPC_PGTABLE_PPC64_H_ */<|MERGE_RESOLUTION|>--- conflicted
+++ resolved
@@ -390,11 +390,6 @@
 	return hpte_slot_array[index] >> 4;
 }
 
-<<<<<<< HEAD
-struct page *realmode_pfn_to_page(unsigned long pfn);
-
-#endif /* __ASSEMBLY__ */
-=======
 static inline void mark_hpte_slot_valid(unsigned char *hpte_slot_array,
 					unsigned int index, unsigned int hidx)
 {
@@ -465,7 +460,6 @@
 {
 	return __pmd(pte_val(pte));
 }
->>>>>>> fc14f9c1
 
 static inline pte_t *pmdp_ptep(pmd_t *pmd)
 {
