--- conflicted
+++ resolved
@@ -63,14 +63,11 @@
 			long index,
 			unsigned long *hpa,
 			enum dma_data_direction *direction);
-<<<<<<< HEAD
 	/* Real mode */
 	int (*exchange_rm)(struct iommu_table *tbl,
 			long index,
 			unsigned long *hpa,
 			enum dma_data_direction *direction);
-=======
->>>>>>> 078b8a5d
 #endif
 	void (*clear)(struct iommu_table *tbl,
 			long index, long npages);
@@ -151,7 +148,6 @@
 }
 
 /* Frees table for an individual device node */
-extern void iommu_reset_table(struct iommu_table *tbl, const char *node_name);
 extern void iommu_free_table(struct iommu_table *tbl, const char *node_name);
 
 /* Initializes an iommu_table based in values set in the passed-in
@@ -210,16 +206,10 @@
 				 int pci_domain_number, unsigned long pe_num);
 extern int iommu_add_device(struct device *dev);
 extern void iommu_del_device(struct device *dev);
-<<<<<<< HEAD
-extern int __init tce_iommu_bus_notifier_init(void);
 extern long iommu_tce_xchg(struct iommu_table *tbl, unsigned long entry,
 		unsigned long *hpa, enum dma_data_direction *direction);
 extern long iommu_tce_xchg_rm(struct iommu_table *tbl, unsigned long entry,
 		unsigned long *hpa, enum dma_data_direction *direction);
-=======
-extern long iommu_tce_xchg(struct iommu_table *tbl, unsigned long entry,
-		unsigned long *hpa, enum dma_data_direction *direction);
->>>>>>> 078b8a5d
 #else
 static inline void iommu_register_group(struct iommu_table_group *table_group,
 					int pci_domain_number,
@@ -235,12 +225,8 @@
 static inline void iommu_del_device(struct device *dev)
 {
 }
-
-<<<<<<< HEAD
 #endif /* !CONFIG_IOMMU_API */
 
-=======
->>>>>>> 078b8a5d
 extern int iommu_map_sg(struct device *dev, struct iommu_table *tbl,
 			struct scatterlist *sglist, int nelems,
 			unsigned long mask, enum dma_data_direction direction,
