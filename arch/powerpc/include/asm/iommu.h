--- conflicted
+++ resolved
@@ -43,7 +43,6 @@
 extern int iommu_is_off;
 extern int iommu_force_on;
 
-<<<<<<< HEAD
 struct iommu_table_ops {
 	int (*set)(struct iommu_table *tbl,
 			long index, long npages,
@@ -85,8 +84,6 @@
 extern struct iommu_table_ops iommu_table_lpar_multi_ops;
 extern struct iommu_table_ops iommu_table_pseries_ops;
 
-=======
->>>>>>> fc14f9c1
 /*
  * IOMAP_MAX_ORDER defines the largest contiguous block
  * of dma space we can get.  IOMAP_MAX_ORDER = 13
@@ -120,14 +117,9 @@
 	unsigned long  it_page_shift;/* table iommu page size */
 #ifdef CONFIG_IOMMU_API
 	struct iommu_group *it_group;
-<<<<<<< HEAD
 	arch_spinlock_t it_rm_lock;
 #endif
 	struct iommu_table_ops *it_ops;
-=======
-#endif
-	void (*set_bypass)(struct iommu_table *tbl, bool enable);
->>>>>>> fc14f9c1
 };
 
 /* Pure 2^n version of get_order */
@@ -157,7 +149,6 @@
  * structure
  */
 extern struct iommu_table *iommu_init_table(struct iommu_table * tbl,
-<<<<<<< HEAD
 					    int nid,
 					    struct iommu_table_ops *ops);
 
@@ -166,21 +157,13 @@
 extern void iommu_register_group(struct iommu_table *tbl,
 				 void *iommu_owner,
 				 struct spapr_tce_iommu_ops *ops,
-=======
-					    int nid);
-#ifdef CONFIG_IOMMU_API
-extern void iommu_register_group(struct iommu_table *tbl,
->>>>>>> fc14f9c1
 				 int pci_domain_number, unsigned long pe_num);
 extern int iommu_add_device(struct device *dev);
 extern void iommu_del_device(struct device *dev);
 #else
 static inline void iommu_register_group(struct iommu_table *tbl,
-<<<<<<< HEAD
 					void *iommu_owner,
 					struct spapr_tce_iommu_ops *ops,
-=======
->>>>>>> fc14f9c1
 					int pci_domain_number,
 					unsigned long pe_num)
 {
@@ -251,15 +234,9 @@
 extern int iommu_tce_put_param_check(struct iommu_table *tbl,
 		unsigned long ioba, unsigned long tce);
 extern int iommu_tce_build(struct iommu_table *tbl, unsigned long entry,
-<<<<<<< HEAD
 		unsigned long *hpas, unsigned long npages, bool rm);
 extern int iommu_free_tces(struct iommu_table *tbl, unsigned long entry,
 		unsigned long npages, bool rm);
-=======
-		unsigned long hwaddr, enum dma_data_direction direction);
-extern unsigned long iommu_clear_tce(struct iommu_table *tbl,
-		unsigned long entry);
->>>>>>> fc14f9c1
 extern int iommu_clear_tces_and_put_pages(struct iommu_table *tbl,
 		unsigned long entry, unsigned long pages);
 extern int iommu_put_tce_user_mode(struct iommu_table *tbl,
@@ -269,10 +246,7 @@
 extern int iommu_take_ownership(struct iommu_table *tbl);
 extern void iommu_release_ownership(struct iommu_table *tbl);
 
-<<<<<<< HEAD
-=======
 extern enum dma_data_direction iommu_tce_direction(unsigned long tce);
 
->>>>>>> fc14f9c1
 #endif /* __KERNEL__ */
 #endif /* _ASM_IOMMU_H */