--- conflicted
+++ resolved
@@ -303,11 +303,7 @@
 		/*
 		 * Make sure we don't reload from ptep
 		 */
-<<<<<<< HEAD
-		old_pte = ACCESS_ONCE(*ptep);
-=======
 		old_pte = READ_ONCE(*ptep);
->>>>>>> afd2ff9b
 		/*
 		 * wait until _PAGE_BUSY is clear then set it atomically
 		 */
