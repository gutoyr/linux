#ifndef _ASM_POWERPC_PGTABLE_H
#define _ASM_POWERPC_PGTABLE_H
#ifdef __KERNEL__

#ifndef __ASSEMBLY__
#include <linux/mmdebug.h>
#include <linux/mmzone.h>
#include <asm/processor.h>		/* For TASK_SIZE */
#include <asm/mmu.h>
#include <asm/page.h>

struct mm_struct;

#endif /* !__ASSEMBLY__ */

#if defined(CONFIG_PPC64)
#  include <asm/pgtable-ppc64.h>
#else
#  include <asm/pgtable-ppc32.h>
#endif

/*
 * We save the slot number & secondary bit in the second half of the
 * PTE page. We use the 8 bytes per each pte entry.
 */
#define PTE_PAGE_HIDX_OFFSET (PTRS_PER_PTE * 8)

#ifndef __ASSEMBLY__

#include <asm/tlbflush.h>

/* Generic accessors to PTE bits */
static inline int pte_write(pte_t pte)
{	return (pte_val(pte) & (_PAGE_RW | _PAGE_RO)) != _PAGE_RO; }
static inline int pte_dirty(pte_t pte)		{ return pte_val(pte) & _PAGE_DIRTY; }
static inline int pte_young(pte_t pte)		{ return pte_val(pte) & _PAGE_ACCESSED; }
static inline int pte_special(pte_t pte)	{ return pte_val(pte) & _PAGE_SPECIAL; }
static inline int pte_none(pte_t pte)		{ return (pte_val(pte) & ~_PTE_NONE_MASK) == 0; }
static inline pgprot_t pte_pgprot(pte_t pte)	{ return __pgprot(pte_val(pte) & PAGE_PROT_BITS); }

#ifdef CONFIG_NUMA_BALANCING
/*
 * These work without NUMA balancing but the kernel does not care. See the
 * comment in include/asm-generic/pgtable.h . On powerpc, this will only
 * work for user pages and always return true for kernel pages.
 */
static inline int pte_protnone(pte_t pte)
{
	return (pte_val(pte) &
		(_PAGE_PRESENT | _PAGE_USER)) == _PAGE_PRESENT;
}

static inline int pmd_protnone(pmd_t pmd)
{
	return pte_protnone(pmd_pte(pmd));
}
#endif /* CONFIG_NUMA_BALANCING */

static inline int pte_present(pte_t pte)
{
	return pte_val(pte) & _PAGE_PRESENT;
}

/* Conversion functions: convert a page and protection to a page entry,
 * and a page entry and page directory to the page they refer to.
 *
 * Even if PTEs can be unsigned long long, a PFN is always an unsigned
 * long for now.
 */
static inline pte_t pfn_pte(unsigned long pfn, pgprot_t pgprot) {
	return __pte(((pte_basic_t)(pfn) << PTE_RPN_SHIFT) |
		     pgprot_val(pgprot)); }
static inline unsigned long pte_pfn(pte_t pte)	{
	return pte_val(pte) >> PTE_RPN_SHIFT; }

/* Keep these as a macros to avoid include dependency mess */
#define pte_page(x)		pfn_to_page(pte_pfn(x))
#define mk_pte(page, pgprot)	pfn_pte(page_to_pfn(page), (pgprot))

/* Generic modifiers for PTE bits */
static inline pte_t pte_wrprotect(pte_t pte) {
	pte_val(pte) &= ~(_PAGE_RW | _PAGE_HWWRITE);
	pte_val(pte) |= _PAGE_RO; return pte; }
static inline pte_t pte_mkclean(pte_t pte) {
	pte_val(pte) &= ~(_PAGE_DIRTY | _PAGE_HWWRITE); return pte; }
static inline pte_t pte_mkold(pte_t pte) {
	pte_val(pte) &= ~_PAGE_ACCESSED; return pte; }
static inline pte_t pte_mkwrite(pte_t pte) {
	pte_val(pte) &= ~_PAGE_RO;
	pte_val(pte) |= _PAGE_RW; return pte; }
static inline pte_t pte_mkdirty(pte_t pte) {
	pte_val(pte) |= _PAGE_DIRTY; return pte; }
static inline pte_t pte_mkyoung(pte_t pte) {
	pte_val(pte) |= _PAGE_ACCESSED; return pte; }
static inline pte_t pte_mkspecial(pte_t pte) {
	pte_val(pte) |= _PAGE_SPECIAL; return pte; }
static inline pte_t pte_mkhuge(pte_t pte) {
	return pte; }
static inline pte_t pte_modify(pte_t pte, pgprot_t newprot)
{
	pte_val(pte) = (pte_val(pte) & _PAGE_CHG_MASK) | pgprot_val(newprot);
	return pte;
}


/* Insert a PTE, top-level function is out of line. It uses an inline
 * low level function in the respective pgtable-* files
 */
extern void set_pte_at(struct mm_struct *mm, unsigned long addr, pte_t *ptep,
		       pte_t pte);

/* This low level function performs the actual PTE insertion
 * Setting the PTE depends on the MMU type and other factors. It's
 * an horrible mess that I'm not going to try to clean up now but
 * I'm keeping it in one place rather than spread around
 */
static inline void __set_pte_at(struct mm_struct *mm, unsigned long addr,
				pte_t *ptep, pte_t pte, int percpu)
{
#if defined(CONFIG_PPC_STD_MMU_32) && defined(CONFIG_SMP) && !defined(CONFIG_PTE_64BIT)
	/* First case is 32-bit Hash MMU in SMP mode with 32-bit PTEs. We use the
	 * helper pte_update() which does an atomic update. We need to do that
	 * because a concurrent invalidation can clear _PAGE_HASHPTE. If it's a
	 * per-CPU PTE such as a kmap_atomic, we do a simple update preserving
	 * the hash bits instead (ie, same as the non-SMP case)
	 */
	if (percpu)
		*ptep = __pte((pte_val(*ptep) & _PAGE_HASHPTE)
			      | (pte_val(pte) & ~_PAGE_HASHPTE));
	else
		pte_update(ptep, ~_PAGE_HASHPTE, pte_val(pte));

#elif defined(CONFIG_PPC32) && defined(CONFIG_PTE_64BIT)
	/* Second case is 32-bit with 64-bit PTE.  In this case, we
	 * can just store as long as we do the two halves in the right order
	 * with a barrier in between. This is possible because we take care,
	 * in the hash code, to pre-invalidate if the PTE was already hashed,
	 * which synchronizes us with any concurrent invalidation.
	 * In the percpu case, we also fallback to the simple update preserving
	 * the hash bits
	 */
	if (percpu) {
		*ptep = __pte((pte_val(*ptep) & _PAGE_HASHPTE)
			      | (pte_val(pte) & ~_PAGE_HASHPTE));
		return;
	}
#if _PAGE_HASHPTE != 0
	if (pte_val(*ptep) & _PAGE_HASHPTE)
		flush_hash_entry(mm, ptep, addr);
#endif
	__asm__ __volatile__("\
		stw%U0%X0 %2,%0\n\
		eieio\n\
		stw%U0%X0 %L2,%1"
	: "=m" (*ptep), "=m" (*((unsigned char *)ptep+4))
	: "r" (pte) : "memory");

#elif defined(CONFIG_PPC_STD_MMU_32)
	/* Third case is 32-bit hash table in UP mode, we need to preserve
	 * the _PAGE_HASHPTE bit since we may not have invalidated the previous
	 * translation in the hash yet (done in a subsequent flush_tlb_xxx())
	 * and see we need to keep track that this PTE needs invalidating
	 */
	*ptep = __pte((pte_val(*ptep) & _PAGE_HASHPTE)
		      | (pte_val(pte) & ~_PAGE_HASHPTE));

#else
	/* Anything else just stores the PTE normally. That covers all 64-bit
	 * cases, and 32-bit non-hash with 32-bit PTEs.
	 */
	*ptep = pte;

#ifdef CONFIG_PPC_BOOK3E_64
	/*
	 * With hardware tablewalk, a sync is needed to ensure that
	 * subsequent accesses see the PTE we just wrote.  Unlike userspace
	 * mappings, we can't tolerate spurious faults, so make sure
	 * the new PTE will be seen the first time.
	 */
	if (is_kernel_addr(addr))
		mb();
#endif
#endif
}


#define __HAVE_ARCH_PTEP_SET_ACCESS_FLAGS
extern int ptep_set_access_flags(struct vm_area_struct *vma, unsigned long address,
				 pte_t *ptep, pte_t entry, int dirty);

/*
 * Macro to mark a page protection value as "uncacheable".
 */

#define _PAGE_CACHE_CTL	(_PAGE_COHERENT | _PAGE_GUARDED | _PAGE_NO_CACHE | \
			 _PAGE_WRITETHRU)

#define pgprot_noncached(prot)	  (__pgprot((pgprot_val(prot) & ~_PAGE_CACHE_CTL) | \
				            _PAGE_NO_CACHE | _PAGE_GUARDED))

#define pgprot_noncached_wc(prot) (__pgprot((pgprot_val(prot) & ~_PAGE_CACHE_CTL) | \
				            _PAGE_NO_CACHE))

#define pgprot_cached(prot)       (__pgprot((pgprot_val(prot) & ~_PAGE_CACHE_CTL) | \
				            _PAGE_COHERENT))

#define pgprot_cached_wthru(prot) (__pgprot((pgprot_val(prot) & ~_PAGE_CACHE_CTL) | \
				            _PAGE_COHERENT | _PAGE_WRITETHRU))

#define pgprot_cached_noncoherent(prot) \
		(__pgprot(pgprot_val(prot) & ~_PAGE_CACHE_CTL))

#define pgprot_writecombine pgprot_noncached_wc

struct file;
extern pgprot_t phys_mem_access_prot(struct file *file, unsigned long pfn,
				     unsigned long size, pgprot_t vma_prot);
#define __HAVE_PHYS_MEM_ACCESS_PROT

/*
 * ZERO_PAGE is a global shared page that is always zero: used
 * for zero-mapped memory areas etc..
 */
extern unsigned long empty_zero_page[];
#define ZERO_PAGE(vaddr) (virt_to_page(empty_zero_page))

extern pgd_t swapper_pg_dir[];

void limit_zone_pfn(enum zone_type zone, unsigned long max_pfn);
int dma_pfn_limit_to_zone(u64 pfn_limit);
extern void paging_init(void);

/*
 * kern_addr_valid is intended to indicate whether an address is a valid
 * kernel address.  Most 32-bit archs define it as always true (like this)
 * but most 64-bit archs actually perform a test.  What should we do here?
 */
#define kern_addr_valid(addr)	(1)

#include <asm-generic/pgtable.h>


/*
 * This gets called at the end of handling a page fault, when
 * the kernel has put a new PTE into the page table for the process.
 * We use it to ensure coherency between the i-cache and d-cache
 * for the page which has just been mapped in.
 * On machines which use an MMU hash table, we use this to put a
 * corresponding HPTE into the hash table ahead of time, instead of
 * waiting for the inevitable extra hash-table miss exception.
 */
extern void update_mmu_cache(struct vm_area_struct *, unsigned long, pte_t *);

extern int gup_hugepte(pte_t *ptep, unsigned long sz, unsigned long addr,
		       unsigned long end, int write,
		       struct page **pages, int *nr);
#ifndef CONFIG_TRANSPARENT_HUGEPAGE
#define pmd_large(pmd)		0
#define has_transparent_hugepage() 0
#endif
pte_t *__find_linux_pte_or_hugepte(pgd_t *pgdir, unsigned long ea,
<<<<<<< HEAD
				 unsigned *shift);
static inline pte_t *find_linux_pte_or_hugepte(pgd_t *pgdir, unsigned long ea,
					       unsigned *shift)
=======
				   bool *is_thp, unsigned *shift);
static inline pte_t *find_linux_pte_or_hugepte(pgd_t *pgdir, unsigned long ea,
					       bool *is_thp, unsigned *shift)
>>>>>>> afd2ff9b
{
	if (!arch_irqs_disabled()) {
		pr_info("%s called with irq enabled\n", __func__);
		dump_stack();
	}
<<<<<<< HEAD
	return __find_linux_pte_or_hugepte(pgdir, ea, shift);
=======
	return __find_linux_pte_or_hugepte(pgdir, ea, is_thp, shift);
>>>>>>> afd2ff9b
}
#endif /* __ASSEMBLY__ */

#endif /* __KERNEL__ */
#endif /* _ASM_POWERPC_PGTABLE_H */<|MERGE_RESOLUTION|>--- conflicted
+++ resolved
@@ -259,25 +259,15 @@
 #define has_transparent_hugepage() 0
 #endif
 pte_t *__find_linux_pte_or_hugepte(pgd_t *pgdir, unsigned long ea,
-<<<<<<< HEAD
-				 unsigned *shift);
-static inline pte_t *find_linux_pte_or_hugepte(pgd_t *pgdir, unsigned long ea,
-					       unsigned *shift)
-=======
 				   bool *is_thp, unsigned *shift);
 static inline pte_t *find_linux_pte_or_hugepte(pgd_t *pgdir, unsigned long ea,
 					       bool *is_thp, unsigned *shift)
->>>>>>> afd2ff9b
 {
 	if (!arch_irqs_disabled()) {
 		pr_info("%s called with irq enabled\n", __func__);
 		dump_stack();
 	}
-<<<<<<< HEAD
-	return __find_linux_pte_or_hugepte(pgdir, ea, shift);
-=======
 	return __find_linux_pte_or_hugepte(pgdir, ea, is_thp, shift);
->>>>>>> afd2ff9b
 }
 #endif /* __ASSEMBLY__ */
 
