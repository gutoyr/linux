--- conflicted
+++ resolved
@@ -132,12 +132,8 @@
 	select GENERIC_CMOS_UPDATE
 	select GENERIC_TIME_VSYSCALL_OLD
 	select GENERIC_CLOCKEVENTS
-<<<<<<< HEAD
-	select GENERIC_CLOCKEVENTS_BROADCAST
-=======
 	select GENERIC_CLOCKEVENTS_BROADCAST if SMP
 	select ARCH_HAS_TICK_BROADCAST if GENERIC_CLOCKEVENTS_BROADCAST
->>>>>>> fc14f9c1
 	select GENERIC_STRNCPY_FROM_USER
 	select GENERIC_STRNLEN_USER
 	select HAVE_MOD_ARCH_SPECIFIC
@@ -146,9 +142,6 @@
 	select ARCH_USE_BUILTIN_BSWAP
 	select OLD_SIGSUSPEND
 	select OLD_SIGACTION if PPC32
-<<<<<<< HEAD
-	select ARCH_SUPPORTS_ATOMIC_RMW
-=======
 	select HAVE_DEBUG_STACKOVERFLOW
 	select HAVE_IRQ_EXIT_ON_IRQ_STACK
 	select ARCH_USE_CMPXCHG_LOCKREF if PPC64
@@ -158,7 +151,6 @@
 
 config GENERIC_CSUM
 	def_bool CPU_LITTLE_ENDIAN
->>>>>>> fc14f9c1
 
 config EARLY_PRINTK
 	bool
