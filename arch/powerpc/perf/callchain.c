/*
 * Performance counter callchain support - powerpc architecture code
 *
 * Copyright © 2009 Paul Mackerras, IBM Corporation.
 *
 * This program is free software; you can redistribute it and/or
 * modify it under the terms of the GNU General Public License
 * as published by the Free Software Foundation; either version
 * 2 of the License, or (at your option) any later version.
 */
#include <linux/kernel.h>
#include <linux/sched.h>
#include <linux/perf_event.h>
#include <linux/percpu.h>
#include <linux/uaccess.h>
#include <linux/mm.h>
#include <asm/ptrace.h>
#include <asm/pgtable.h>
#include <asm/sigcontext.h>
#include <asm/ucontext.h>
#include <asm/vdso.h>
#ifdef CONFIG_PPC64
#include "../kernel/ppc32.h"
#endif


/*
 * Is sp valid as the address of the next kernel stack frame after prev_sp?
 * The next frame may be in a different stack area but should not go
 * back down in the same stack area.
 */
static int valid_next_sp(unsigned long sp, unsigned long prev_sp)
{
	if (sp & 0xf)
		return 0;		/* must be 16-byte aligned */
	if (!validate_sp(sp, current, STACK_FRAME_OVERHEAD))
		return 0;
	if (sp >= prev_sp + STACK_FRAME_MIN_SIZE)
		return 1;
	/*
	 * sp could decrease when we jump off an interrupt stack
	 * back to the regular process stack.
	 */
	if ((sp & ~(THREAD_SIZE - 1)) != (prev_sp & ~(THREAD_SIZE - 1)))
		return 1;
	return 0;
}

void
perf_callchain_kernel(struct perf_callchain_entry *entry, struct pt_regs *regs)
{
	unsigned long sp, next_sp;
	unsigned long next_ip;
	unsigned long lr;
	long level = 0;
	unsigned long *fp;

	lr = regs->link;
	sp = regs->gpr[1];
	perf_callchain_store(entry, perf_instruction_pointer(regs));

	if (!validate_sp(sp, current, STACK_FRAME_OVERHEAD))
		return;

	for (;;) {
		fp = (unsigned long *) sp;
		next_sp = fp[0];

		if (next_sp == sp + STACK_INT_FRAME_SIZE &&
		    fp[STACK_FRAME_MARKER] == STACK_FRAME_REGS_MARKER) {
			/*
			 * This looks like an interrupt frame for an
			 * interrupt that occurred in the kernel
			 */
			regs = (struct pt_regs *)(sp + STACK_FRAME_OVERHEAD);
			next_ip = regs->nip;
			lr = regs->link;
			level = 0;
			perf_callchain_store(entry, PERF_CONTEXT_KERNEL);

		} else {
			if (level == 0)
				next_ip = lr;
			else
				next_ip = fp[STACK_FRAME_LR_SAVE];

			/*
			 * We can't tell which of the first two addresses
			 * we get are valid, but we can filter out the
			 * obviously bogus ones here.  We replace them
			 * with 0 rather than removing them entirely so
			 * that userspace can tell which is which.
			 */
			if ((level == 1 && next_ip == lr) ||
			    (level <= 1 && !kernel_text_address(next_ip)))
				next_ip = 0;

			++level;
		}

		perf_callchain_store(entry, next_ip);
		if (!valid_next_sp(next_sp, sp))
			return;
		sp = next_sp;
	}
}

#ifdef CONFIG_PPC64
/*
 * On 64-bit we don't want to invoke hash_page on user addresses from
 * interrupt context, so if the access faults, we read the page tables
 * to find which page (if any) is mapped and access it directly.
 */
static int read_user_stack_slow(void __user *ptr, void *buf, int nb)
{
	int ret = -EFAULT;
	pgd_t *pgdir;
	pte_t *ptep, pte;
	unsigned shift;
	unsigned long addr = (unsigned long) ptr;
	unsigned long offset;
	unsigned long pfn, flags;
	void *kaddr;

	pgdir = current->mm->pgd;
	if (!pgdir)
		return -EFAULT;

	local_irq_save(flags);
<<<<<<< HEAD
	ptep = find_linux_pte_or_hugepte(pgdir, addr, &shift);
=======
	ptep = find_linux_pte_or_hugepte(pgdir, addr, NULL, &shift);
>>>>>>> afd2ff9b
	if (!ptep)
		goto err_out;
	if (!shift)
		shift = PAGE_SHIFT;

	/* align address to page boundary */
	offset = addr & ((1UL << shift) - 1);

<<<<<<< HEAD
	pte = ACCESS_ONCE(*ptep);
=======
	pte = READ_ONCE(*ptep);
>>>>>>> afd2ff9b
	if (!pte_present(pte) || !(pte_val(pte) & _PAGE_USER))
		goto err_out;
	pfn = pte_pfn(pte);
	if (!page_is_ram(pfn))
		goto err_out;

	/* no highmem to worry about here */
	kaddr = pfn_to_kaddr(pfn);
	memcpy(buf, kaddr + offset, nb);
	ret = 0;
err_out:
	local_irq_restore(flags);
	return ret;
}

static int read_user_stack_64(unsigned long __user *ptr, unsigned long *ret)
{
	if ((unsigned long)ptr > TASK_SIZE - sizeof(unsigned long) ||
	    ((unsigned long)ptr & 7))
		return -EFAULT;

	pagefault_disable();
	if (!__get_user_inatomic(*ret, ptr)) {
		pagefault_enable();
		return 0;
	}
	pagefault_enable();

	return read_user_stack_slow(ptr, ret, 8);
}

static int read_user_stack_32(unsigned int __user *ptr, unsigned int *ret)
{
	if ((unsigned long)ptr > TASK_SIZE - sizeof(unsigned int) ||
	    ((unsigned long)ptr & 3))
		return -EFAULT;

	pagefault_disable();
	if (!__get_user_inatomic(*ret, ptr)) {
		pagefault_enable();
		return 0;
	}
	pagefault_enable();

	return read_user_stack_slow(ptr, ret, 4);
}

static inline int valid_user_sp(unsigned long sp, int is_64)
{
	if (!sp || (sp & 7) || sp > (is_64 ? TASK_SIZE : 0x100000000UL) - 32)
		return 0;
	return 1;
}

/*
 * 64-bit user processes use the same stack frame for RT and non-RT signals.
 */
struct signal_frame_64 {
	char		dummy[__SIGNAL_FRAMESIZE];
	struct ucontext	uc;
	unsigned long	unused[2];
	unsigned int	tramp[6];
	struct siginfo	*pinfo;
	void		*puc;
	struct siginfo	info;
	char		abigap[288];
};

static int is_sigreturn_64_address(unsigned long nip, unsigned long fp)
{
	if (nip == fp + offsetof(struct signal_frame_64, tramp))
		return 1;
	if (vdso64_rt_sigtramp && current->mm->context.vdso_base &&
	    nip == current->mm->context.vdso_base + vdso64_rt_sigtramp)
		return 1;
	return 0;
}

/*
 * Do some sanity checking on the signal frame pointed to by sp.
 * We check the pinfo and puc pointers in the frame.
 */
static int sane_signal_64_frame(unsigned long sp)
{
	struct signal_frame_64 __user *sf;
	unsigned long pinfo, puc;

	sf = (struct signal_frame_64 __user *) sp;
	if (read_user_stack_64((unsigned long __user *) &sf->pinfo, &pinfo) ||
	    read_user_stack_64((unsigned long __user *) &sf->puc, &puc))
		return 0;
	return pinfo == (unsigned long) &sf->info &&
		puc == (unsigned long) &sf->uc;
}

static void perf_callchain_user_64(struct perf_callchain_entry *entry,
				   struct pt_regs *regs)
{
	unsigned long sp, next_sp;
	unsigned long next_ip;
	unsigned long lr;
	long level = 0;
	struct signal_frame_64 __user *sigframe;
	unsigned long __user *fp, *uregs;

	next_ip = perf_instruction_pointer(regs);
	lr = regs->link;
	sp = regs->gpr[1];
	perf_callchain_store(entry, next_ip);

	while (entry->nr < PERF_MAX_STACK_DEPTH) {
		fp = (unsigned long __user *) sp;
		if (!valid_user_sp(sp, 1) || read_user_stack_64(fp, &next_sp))
			return;
		if (level > 0 && read_user_stack_64(&fp[2], &next_ip))
			return;

		/*
		 * Note: the next_sp - sp >= signal frame size check
		 * is true when next_sp < sp, which can happen when
		 * transitioning from an alternate signal stack to the
		 * normal stack.
		 */
		if (next_sp - sp >= sizeof(struct signal_frame_64) &&
		    (is_sigreturn_64_address(next_ip, sp) ||
		     (level <= 1 && is_sigreturn_64_address(lr, sp))) &&
		    sane_signal_64_frame(sp)) {
			/*
			 * This looks like an signal frame
			 */
			sigframe = (struct signal_frame_64 __user *) sp;
			uregs = sigframe->uc.uc_mcontext.gp_regs;
			if (read_user_stack_64(&uregs[PT_NIP], &next_ip) ||
			    read_user_stack_64(&uregs[PT_LNK], &lr) ||
			    read_user_stack_64(&uregs[PT_R1], &sp))
				return;
			level = 0;
			perf_callchain_store(entry, PERF_CONTEXT_USER);
			perf_callchain_store(entry, next_ip);
			continue;
		}

		if (level == 0)
			next_ip = lr;
		perf_callchain_store(entry, next_ip);
		++level;
		sp = next_sp;
	}
}

static inline int current_is_64bit(void)
{
	/*
	 * We can't use test_thread_flag() here because we may be on an
	 * interrupt stack, and the thread flags don't get copied over
	 * from the thread_info on the main stack to the interrupt stack.
	 */
	return !test_ti_thread_flag(task_thread_info(current), TIF_32BIT);
}

#else  /* CONFIG_PPC64 */
/*
 * On 32-bit we just access the address and let hash_page create a
 * HPTE if necessary, so there is no need to fall back to reading
 * the page tables.  Since this is called at interrupt level,
 * do_page_fault() won't treat a DSI as a page fault.
 */
static int read_user_stack_32(unsigned int __user *ptr, unsigned int *ret)
{
	int rc;

	if ((unsigned long)ptr > TASK_SIZE - sizeof(unsigned int) ||
	    ((unsigned long)ptr & 3))
		return -EFAULT;

	pagefault_disable();
	rc = __get_user_inatomic(*ret, ptr);
	pagefault_enable();

	return rc;
}

static inline void perf_callchain_user_64(struct perf_callchain_entry *entry,
					  struct pt_regs *regs)
{
}

static inline int current_is_64bit(void)
{
	return 0;
}

static inline int valid_user_sp(unsigned long sp, int is_64)
{
	if (!sp || (sp & 7) || sp > TASK_SIZE - 32)
		return 0;
	return 1;
}

#define __SIGNAL_FRAMESIZE32	__SIGNAL_FRAMESIZE
#define sigcontext32		sigcontext
#define mcontext32		mcontext
#define ucontext32		ucontext
#define compat_siginfo_t	struct siginfo

#endif /* CONFIG_PPC64 */

/*
 * Layout for non-RT signal frames
 */
struct signal_frame_32 {
	char			dummy[__SIGNAL_FRAMESIZE32];
	struct sigcontext32	sctx;
	struct mcontext32	mctx;
	int			abigap[56];
};

/*
 * Layout for RT signal frames
 */
struct rt_signal_frame_32 {
	char			dummy[__SIGNAL_FRAMESIZE32 + 16];
	compat_siginfo_t	info;
	struct ucontext32	uc;
	int			abigap[56];
};

static int is_sigreturn_32_address(unsigned int nip, unsigned int fp)
{
	if (nip == fp + offsetof(struct signal_frame_32, mctx.mc_pad))
		return 1;
	if (vdso32_sigtramp && current->mm->context.vdso_base &&
	    nip == current->mm->context.vdso_base + vdso32_sigtramp)
		return 1;
	return 0;
}

static int is_rt_sigreturn_32_address(unsigned int nip, unsigned int fp)
{
	if (nip == fp + offsetof(struct rt_signal_frame_32,
				 uc.uc_mcontext.mc_pad))
		return 1;
	if (vdso32_rt_sigtramp && current->mm->context.vdso_base &&
	    nip == current->mm->context.vdso_base + vdso32_rt_sigtramp)
		return 1;
	return 0;
}

static int sane_signal_32_frame(unsigned int sp)
{
	struct signal_frame_32 __user *sf;
	unsigned int regs;

	sf = (struct signal_frame_32 __user *) (unsigned long) sp;
	if (read_user_stack_32((unsigned int __user *) &sf->sctx.regs, &regs))
		return 0;
	return regs == (unsigned long) &sf->mctx;
}

static int sane_rt_signal_32_frame(unsigned int sp)
{
	struct rt_signal_frame_32 __user *sf;
	unsigned int regs;

	sf = (struct rt_signal_frame_32 __user *) (unsigned long) sp;
	if (read_user_stack_32((unsigned int __user *) &sf->uc.uc_regs, &regs))
		return 0;
	return regs == (unsigned long) &sf->uc.uc_mcontext;
}

static unsigned int __user *signal_frame_32_regs(unsigned int sp,
				unsigned int next_sp, unsigned int next_ip)
{
	struct mcontext32 __user *mctx = NULL;
	struct signal_frame_32 __user *sf;
	struct rt_signal_frame_32 __user *rt_sf;

	/*
	 * Note: the next_sp - sp >= signal frame size check
	 * is true when next_sp < sp, for example, when
	 * transitioning from an alternate signal stack to the
	 * normal stack.
	 */
	if (next_sp - sp >= sizeof(struct signal_frame_32) &&
	    is_sigreturn_32_address(next_ip, sp) &&
	    sane_signal_32_frame(sp)) {
		sf = (struct signal_frame_32 __user *) (unsigned long) sp;
		mctx = &sf->mctx;
	}

	if (!mctx && next_sp - sp >= sizeof(struct rt_signal_frame_32) &&
	    is_rt_sigreturn_32_address(next_ip, sp) &&
	    sane_rt_signal_32_frame(sp)) {
		rt_sf = (struct rt_signal_frame_32 __user *) (unsigned long) sp;
		mctx = &rt_sf->uc.uc_mcontext;
	}

	if (!mctx)
		return NULL;
	return mctx->mc_gregs;
}

static void perf_callchain_user_32(struct perf_callchain_entry *entry,
				   struct pt_regs *regs)
{
	unsigned int sp, next_sp;
	unsigned int next_ip;
	unsigned int lr;
	long level = 0;
	unsigned int __user *fp, *uregs;

	next_ip = perf_instruction_pointer(regs);
	lr = regs->link;
	sp = regs->gpr[1];
	perf_callchain_store(entry, next_ip);

	while (entry->nr < PERF_MAX_STACK_DEPTH) {
		fp = (unsigned int __user *) (unsigned long) sp;
		if (!valid_user_sp(sp, 0) || read_user_stack_32(fp, &next_sp))
			return;
		if (level > 0 && read_user_stack_32(&fp[1], &next_ip))
			return;

		uregs = signal_frame_32_regs(sp, next_sp, next_ip);
		if (!uregs && level <= 1)
			uregs = signal_frame_32_regs(sp, next_sp, lr);
		if (uregs) {
			/*
			 * This looks like an signal frame, so restart
			 * the stack trace with the values in it.
			 */
			if (read_user_stack_32(&uregs[PT_NIP], &next_ip) ||
			    read_user_stack_32(&uregs[PT_LNK], &lr) ||
			    read_user_stack_32(&uregs[PT_R1], &sp))
				return;
			level = 0;
			perf_callchain_store(entry, PERF_CONTEXT_USER);
			perf_callchain_store(entry, next_ip);
			continue;
		}

		if (level == 0)
			next_ip = lr;
		perf_callchain_store(entry, next_ip);
		++level;
		sp = next_sp;
	}
}

void
perf_callchain_user(struct perf_callchain_entry *entry, struct pt_regs *regs)
{
	if (current_is_64bit())
		perf_callchain_user_64(entry, regs);
	else
		perf_callchain_user_32(entry, regs);
}<|MERGE_RESOLUTION|>--- conflicted
+++ resolved
@@ -127,11 +127,7 @@
 		return -EFAULT;
 
 	local_irq_save(flags);
-<<<<<<< HEAD
-	ptep = find_linux_pte_or_hugepte(pgdir, addr, &shift);
-=======
 	ptep = find_linux_pte_or_hugepte(pgdir, addr, NULL, &shift);
->>>>>>> afd2ff9b
 	if (!ptep)
 		goto err_out;
 	if (!shift)
@@ -140,11 +136,7 @@
 	/* align address to page boundary */
 	offset = addr & ((1UL << shift) - 1);
 
-<<<<<<< HEAD
-	pte = ACCESS_ONCE(*ptep);
-=======
 	pte = READ_ONCE(*ptep);
->>>>>>> afd2ff9b
 	if (!pte_present(pte) || !(pte_val(pte) & _PAGE_USER))
 		goto err_out;
 	pfn = pte_pfn(pte);
