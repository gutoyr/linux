/*
 *  PS3 SMP routines.
 *
 *  Copyright (C) 2006 Sony Computer Entertainment Inc.
 *  Copyright 2006 Sony Corp.
 *
 *  This program is free software; you can redistribute it and/or modify
 *  it under the terms of the GNU General Public License as published by
 *  the Free Software Foundation; version 2 of the License.
 *
 *  This program is distributed in the hope that it will be useful,
 *  but WITHOUT ANY WARRANTY; without even the implied warranty of
 *  MERCHANTABILITY or FITNESS FOR A PARTICULAR PURPOSE.  See the
 *  GNU General Public License for more details.
 *
 *  You should have received a copy of the GNU General Public License
 *  along with this program; if not, write to the Free Software
 *  Foundation, Inc., 59 Temple Place, Suite 330, Boston, MA  02111-1307  USA
 */

#include <linux/kernel.h>
#include <linux/smp.h>

#include <asm/machdep.h>
#include <asm/udbg.h>

#include "platform.h"

#if defined(DEBUG)
#define DBG udbg_printf
#else
#define DBG pr_debug
#endif

/**
  * ps3_ipi_virqs - a per cpu array of virqs for ipi use
  */

#define MSG_COUNT 4
static DEFINE_PER_CPU(unsigned int [MSG_COUNT], ps3_ipi_virqs);

static void ps3_smp_message_pass(int cpu, int msg)
{
	int result;
	unsigned int virq;

	if (msg >= MSG_COUNT) {
		DBG("%s:%d: bad msg: %d\n", __func__, __LINE__, msg);
		return;
	}

	virq = per_cpu(ps3_ipi_virqs, cpu)[msg];
	result = ps3_send_event_locally(virq);

	if (result)
		DBG("%s:%d: ps3_send_event_locally(%d, %d) failed"
			" (%d)\n", __func__, __LINE__, cpu, msg, result);
}

static int __init ps3_smp_probe(void)
{
	int cpu;

	for (cpu = 0; cpu < 2; cpu++) {
		int result;
		unsigned int *virqs = per_cpu(ps3_ipi_virqs, cpu);
		int i;

		DBG(" -> %s:%d: (%d)\n", __func__, __LINE__, cpu);

		/*
		* Check assumptions on ps3_ipi_virqs[] indexing. If this
		* check fails, then a different mapping of PPC_MSG_
		* to index needs to be setup.
		*/

		BUILD_BUG_ON(PPC_MSG_CALL_FUNCTION    != 0);
		BUILD_BUG_ON(PPC_MSG_RESCHEDULE       != 1);
<<<<<<< HEAD
		BUILD_BUG_ON(PPC_MSG_TIMER	      != 2);
=======
		BUILD_BUG_ON(PPC_MSG_TICK_BROADCAST   != 2);
>>>>>>> fc14f9c1
		BUILD_BUG_ON(PPC_MSG_DEBUGGER_BREAK   != 3);

		for (i = 0; i < MSG_COUNT; i++) {
			result = ps3_event_receive_port_setup(cpu, &virqs[i]);

			if (result)
				continue;

			DBG("%s:%d: (%d, %d) => virq %u\n",
				__func__, __LINE__, cpu, i, virqs[i]);

			result = smp_request_message_ipi(virqs[i], i);

			if (result)
				virqs[i] = NO_IRQ;
			else
				ps3_register_ipi_irq(cpu, virqs[i]);
		}

		ps3_register_ipi_debug_brk(cpu, virqs[PPC_MSG_DEBUGGER_BREAK]);

		DBG(" <- %s:%d: (%d)\n", __func__, __LINE__, cpu);
	}

	return 2;
}

void ps3_smp_cleanup_cpu(int cpu)
{
	unsigned int *virqs = per_cpu(ps3_ipi_virqs, cpu);
	int i;

	DBG(" -> %s:%d: (%d)\n", __func__, __LINE__, cpu);

	for (i = 0; i < MSG_COUNT; i++) {
		/* Can't call free_irq from interrupt context. */
		ps3_event_receive_port_destroy(virqs[i]);
		virqs[i] = NO_IRQ;
	}

	DBG(" <- %s:%d: (%d)\n", __func__, __LINE__, cpu);
}

static struct smp_ops_t ps3_smp_ops = {
	.probe		= ps3_smp_probe,
	.message_pass	= ps3_smp_message_pass,
	.kick_cpu	= smp_generic_kick_cpu,
};

void smp_init_ps3(void)
{
	DBG(" -> %s\n", __func__);
	smp_ops = &ps3_smp_ops;
	DBG(" <- %s\n", __func__);
}<|MERGE_RESOLUTION|>--- conflicted
+++ resolved
@@ -76,11 +76,7 @@
 
 		BUILD_BUG_ON(PPC_MSG_CALL_FUNCTION    != 0);
 		BUILD_BUG_ON(PPC_MSG_RESCHEDULE       != 1);
-<<<<<<< HEAD
-		BUILD_BUG_ON(PPC_MSG_TIMER	      != 2);
-=======
 		BUILD_BUG_ON(PPC_MSG_TICK_BROADCAST   != 2);
->>>>>>> fc14f9c1
 		BUILD_BUG_ON(PPC_MSG_DEBUGGER_BREAK   != 3);
 
 		for (i = 0; i < MSG_COUNT; i++) {
