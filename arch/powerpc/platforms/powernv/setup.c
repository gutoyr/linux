--- conflicted
+++ resolved
@@ -270,171 +270,6 @@
 	ppc_md.handle_hmi_exception = opal_handle_hmi_exception;
 }
 
-<<<<<<< HEAD
-static u32 supported_cpuidle_states;
-
-int pnv_save_sprs_for_winkle(void)
-{
-	int cpu;
-	int rc;
-
-	/*
-	 * hid0, hid1, hid4, hid5, hmeer and lpcr values are symmetric accross
-	 * all cpus at boot. Get these reg values of current cpu and use the
-	 * same accross all cpus.
-	 */
-	uint64_t lpcr_val = mfspr(SPRN_LPCR) & ~(u64)LPCR_PECE1;
-	uint64_t hid0_val = mfspr(SPRN_HID0);
-	uint64_t hid1_val = mfspr(SPRN_HID1);
-	uint64_t hid4_val = mfspr(SPRN_HID4);
-	uint64_t hid5_val = mfspr(SPRN_HID5);
-	uint64_t hmeer_val = mfspr(SPRN_HMEER);
-
-	for_each_possible_cpu(cpu) {
-		uint64_t pir = get_hard_smp_processor_id(cpu);
-		uint64_t hsprg0_val = (uint64_t)&paca[cpu];
-
-		/*
-		 * HSPRG0 is used to store the cpu's pointer to paca. Hence last
-		 * 3 bits are guaranteed to be 0. Program slw to restore HSPRG0
-		 * with 63rd bit set, so that when a thread wakes up at 0x100 we
-		 * can use this bit to distinguish between fastsleep and
-		 * deep winkle.
-		 */
-		hsprg0_val |= 1;
-
-		rc = opal_slw_set_reg(pir, SPRN_HSPRG0, hsprg0_val);
-		if (rc != 0)
-			return rc;
-
-		rc = opal_slw_set_reg(pir, SPRN_LPCR, lpcr_val);
-		if (rc != 0)
-			return rc;
-
-		/* HIDs are per core registers */
-		if (cpu_thread_in_core(cpu) == 0) {
-
-			rc = opal_slw_set_reg(pir, SPRN_HMEER, hmeer_val);
-			if (rc != 0)
-				return rc;
-
-			rc = opal_slw_set_reg(pir, SPRN_HID0, hid0_val);
-			if (rc != 0)
-				return rc;
-
-			rc = opal_slw_set_reg(pir, SPRN_HID1, hid1_val);
-			if (rc != 0)
-				return rc;
-
-			rc = opal_slw_set_reg(pir, SPRN_HID4, hid4_val);
-			if (rc != 0)
-				return rc;
-
-			rc = opal_slw_set_reg(pir, SPRN_HID5, hid5_val);
-			if (rc != 0)
-				return rc;
-		}
-	}
-
-	return 0;
-}
-
-static void pnv_alloc_idle_core_states(void)
-{
-	int i, j;
-	int nr_cores = cpu_nr_cores();
-	u32 *core_idle_state;
-
-	/*
-	 * core_idle_state - First 8 bits track the idle state of each thread
-	 * of the core. The 8th bit is the lock bit. Initially all thread bits
-	 * are set. They are cleared when the thread enters deep idle state
-	 * like sleep and winkle. Initially the lock bit is cleared.
-	 * The lock bit has 2 purposes
-	 * a. While the first thread is restoring core state, it prevents
-	 * other threads in the core from switching to process context.
-	 * b. While the last thread in the core is saving the core state, it
-	 * prevents a different thread from waking up.
-	 */
-	for (i = 0; i < nr_cores; i++) {
-		int first_cpu = i * threads_per_core;
-		int node = cpu_to_node(first_cpu);
-
-		core_idle_state = kmalloc_node(sizeof(u32), GFP_KERNEL, node);
-		*core_idle_state = PNV_CORE_IDLE_THREAD_BITS;
-
-		for (j = 0; j < threads_per_core; j++) {
-			int cpu = first_cpu + j;
-
-			paca[cpu].core_idle_state_ptr = core_idle_state;
-			paca[cpu].thread_idle_state = PNV_THREAD_RUNNING;
-			paca[cpu].thread_mask = 1 << j;
-		}
-	}
-
-	update_subcore_sibling_mask();
-
-	if (supported_cpuidle_states & OPAL_PM_WINKLE_ENABLED)
-		pnv_save_sprs_for_winkle();
-}
-
-u32 pnv_get_supported_cpuidle_states(void)
-{
-	return supported_cpuidle_states;
-}
-EXPORT_SYMBOL_GPL(pnv_get_supported_cpuidle_states);
-
-static int __init pnv_init_idle_states(void)
-{
-	struct device_node *power_mgt;
-	int dt_idle_states;
-	const __be32 *idle_state_flags;
-	u32 len_flags, flags;
-	int i;
-
-	supported_cpuidle_states = 0;
-
-	if (cpuidle_disable != IDLE_NO_OVERRIDE)
-		return 0;
-
-	if (!firmware_has_feature(FW_FEATURE_OPALv3))
-		return 0;
-
-	power_mgt = of_find_node_by_path("/ibm,opal/power-mgt");
-	if (!power_mgt) {
-		pr_warn("opal: PowerMgmt Node not found\n");
-		return 0;
-	}
-
-	idle_state_flags = of_get_property(power_mgt,
-			"ibm,cpu-idle-state-flags", &len_flags);
-	if (!idle_state_flags) {
-		pr_warn("DT-PowerMgmt: missing ibm,cpu-idle-state-flags\n");
-		return 0;
-	}
-
-	dt_idle_states = len_flags / sizeof(u32);
-
-	for (i = 0; i < dt_idle_states; i++) {
-		flags = be32_to_cpu(idle_state_flags[i]);
-		supported_cpuidle_states |= flags;
-	}
-	if (!(supported_cpuidle_states & OPAL_PM_SLEEP_ENABLED_ER1)) {
-		patch_instruction(
-			(unsigned int *)pnv_fastsleep_workaround_at_entry,
-			PPC_INST_NOP);
-		patch_instruction(
-			(unsigned int *)pnv_fastsleep_workaround_at_exit,
-			PPC_INST_NOP);
-	}
-	pnv_alloc_idle_core_states();
-	return 0;
-}
-
-subsys_initcall(pnv_init_idle_states);
-
-=======
->>>>>>> afd2ff9b
 static int __init pnv_probe(void)
 {
 	unsigned long root = of_get_flat_dt_root();
