--- conflicted
+++ resolved
@@ -26,10 +26,7 @@
 #include <linux/of_fdt.h>
 #include <linux/interrupt.h>
 #include <linux/bug.h>
-<<<<<<< HEAD
 #include <linux/cpuidle.h>
-=======
->>>>>>> fc14f9c1
 #include <linux/pci.h>
 #include <linux/cpufreq.h>
 
@@ -39,11 +36,8 @@
 #include <asm/rtas.h>
 #include <asm/opal.h>
 #include <asm/kexec.h>
-<<<<<<< HEAD
 #include <asm/cputhreads.h>
-=======
 #include <asm/smp.h>
->>>>>>> fc14f9c1
 
 #include "powernv.h"
 
@@ -272,18 +266,6 @@
 	}
 }
 #endif /* CONFIG_KEXEC */
-
-<<<<<<< HEAD
-/* PowerNV idle routines */
-void powernv_idle(void)
-{
-	/* Hook to cpuidle framework if available, else
-	 * call on default platform idle code
-	 */
-	if (cpuidle_idle_call()) {
-		power7_idle();
-	}
-}
 
 static unsigned int supported_cpuidle_states = 0;
 static int need_fastsleep_workaround = 0;
@@ -482,14 +464,12 @@
 	return srr1;
 }
 
-=======
 #ifdef CONFIG_MEMORY_HOTPLUG_SPARSE
 static unsigned long pnv_memory_block_size(void)
 {
 	return 256UL * 1024 * 1024;
 }
 #endif
->>>>>>> fc14f9c1
 
 static void __init pnv_setup_machdep_opal(void)
 {
@@ -501,12 +481,9 @@
 	ppc_md.mce_check_early_recovery = opal_mce_check_early_recovery;
 	ppc_md.hmi_exception_early = opal_hmi_exception_early;
 	ppc_md.handle_hmi_exception = opal_handle_hmi_exception;
-<<<<<<< HEAD
 	ppc_md.setup_idle = pnv_setup_idle;
 	ppc_md.power7_sleep = pnv_power7_sleep;
 	ppc_md.power7_winkle = pnv_power7_winkle;
-=======
->>>>>>> fc14f9c1
 }
 
 #ifdef CONFIG_PPC_POWERNV_RTAS
@@ -548,11 +525,7 @@
  * Returns the cpu frequency for 'cpu' in Hz. This is used by
  * /proc/cpuinfo
  */
-<<<<<<< HEAD
-unsigned long pnv_get_proc_freq(unsigned int cpu)
-=======
 static unsigned long pnv_get_proc_freq(unsigned int cpu)
->>>>>>> fc14f9c1
 {
 	unsigned long ret_freq;
 
@@ -577,7 +550,7 @@
 	.get_proc_freq          = pnv_get_proc_freq,
 	.progress		= pnv_progress,
 	.machine_shutdown	= pnv_shutdown,
-	.power_save             = powernv_idle,
+	.power_save             = power7_idle,
 	.calibrate_decr		= generic_calibrate_decr,
 	.dma_set_mask		= pnv_dma_set_mask,
 	.dma_get_required_mask	= pnv_dma_get_required_mask,
