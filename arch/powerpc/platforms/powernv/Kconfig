--- conflicted
+++ resolved
@@ -7,21 +7,10 @@
 	select PPC_P7_NAP
 	select PPC_PCI_CHOICE if EMBEDDED
 	select EPAPR_BOOT
-<<<<<<< HEAD
-	select ARCH_RANDOM
-=======
->>>>>>> fc14f9c1
 	select PPC_INDIRECT_PIO
 	select PPC_UDBG_16550
 	select PPC_SCOM
 	select ARCH_RANDOM
-<<<<<<< HEAD
-	default y
-
-config POWERNV_MSI
-	bool "Support PCI MSI on PowerNV platform"
-	depends on PCI_MSI
-=======
 	select CPU_FREQ
 	select CPU_FREQ_GOV_PERFORMANCE
 	select CPU_FREQ_GOV_POWERSAVE
@@ -29,7 +18,6 @@
 	select CPU_FREQ_GOV_ONDEMAND
 	select CPU_FREQ_GOV_CONSERVATIVE
 	select PPC_DOORBELL
->>>>>>> fc14f9c1
 	default y
 
 config PPC_POWERNV_RTAS
