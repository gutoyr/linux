--- conflicted
+++ resolved
@@ -96,20 +96,12 @@
 static void pnv_pci_p5ioc2_dma_dev_setup(struct pnv_phb *phb,
 					 struct pci_dev *pdev)
 {
-<<<<<<< HEAD
-	if (phb->p5ioc2.iommu_table.it_map == NULL) {
-		iommu_init_table(&phb->p5ioc2.iommu_table, phb->hose->node,
-				&pnv_iommu_ops);
-		iommu_register_group(&phb->p5ioc2.iommu_table,
-				NULL, NULL,
-=======
 	if (phb->p5ioc2.table_group.tables[0].it_map == NULL) {
 		phb->p5ioc2.table_group.tables[0].it_ops =
 				&pnv_p5ioc2_iommu_ops;
 		iommu_init_table(&phb->p5ioc2.table_group.tables[0],
 				phb->hose->node);
 		iommu_register_group(&phb->p5ioc2.table_group,
->>>>>>> bb1d2670
 				pci_domain_nr(phb->hose->bus), phb->opal_id);
 	}
 
