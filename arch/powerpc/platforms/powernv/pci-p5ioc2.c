/*
 * Support PCI/PCIe on PowerNV platforms
 *
 * Currently supports only P5IOC2
 *
 * Copyright 2011 Benjamin Herrenschmidt, IBM Corp.
 *
 * This program is free software; you can redistribute it and/or
 * modify it under the terms of the GNU General Public License
 * as published by the Free Software Foundation; either version
 * 2 of the License, or (at your option) any later version.
 */

#include <linux/kernel.h>
#include <linux/pci.h>
#include <linux/delay.h>
#include <linux/string.h>
#include <linux/init.h>
#include <linux/bootmem.h>
#include <linux/irq.h>
#include <linux/io.h>
#include <linux/msi.h>

#include <asm/sections.h>
#include <asm/io.h>
#include <asm/prom.h>
#include <asm/pci-bridge.h>
#include <asm/machdep.h>
#include <asm/msi_bitmap.h>
#include <asm/ppc-pci.h>
#include <asm/opal.h>
#include <asm/iommu.h>
#include <asm/tce.h>

#include "powernv.h"
#include "pci.h"

/* For now, use a fixed amount of TCE memory for each p5ioc2
 * hub, 16M will do
 */
#define P5IOC2_TCE_MEMORY	0x01000000

#ifdef CONFIG_PCI_MSI
static int pnv_pci_p5ioc2_msi_setup(struct pnv_phb *phb, struct pci_dev *dev,
				    unsigned int hwirq, unsigned int virq,
				    unsigned int is_64, struct msi_msg *msg)
{
	if (WARN_ON(!is_64))
		return -ENXIO;
	msg->data = hwirq - phb->msi_base;
	msg->address_hi = 0x10000000;
	msg->address_lo = 0;

	return 0;
}

static void pnv_pci_init_p5ioc2_msis(struct pnv_phb *phb)
{
	unsigned int count;
	const __be32 *prop = of_get_property(phb->hose->dn,
					     "ibm,opal-msi-ranges", NULL);
	if (!prop)
		return;

	/* Don't do MSI's on p5ioc2 PCI-X are they are not properly
	 * verified in HW
	 */
	if (of_device_is_compatible(phb->hose->dn, "ibm,p5ioc2-pcix"))
		return;
	phb->msi_base = be32_to_cpup(prop);
	count = be32_to_cpup(prop + 1);
	if (msi_bitmap_alloc(&phb->msi_bmp, count, phb->hose->dn)) {
		pr_err("PCI %d: Failed to allocate MSI bitmap !\n",
		       phb->hose->global_number);
		return;
	}
	phb->msi_setup = pnv_pci_p5ioc2_msi_setup;
	phb->msi32_support = 0;
	pr_info(" Allocated bitmap for %d MSIs (base IRQ 0x%x)\n",
		count, phb->msi_base);
}
#else
static void pnv_pci_init_p5ioc2_msis(struct pnv_phb *phb) { }
#endif /* CONFIG_PCI_MSI */

static void pnv_pci_p5ioc2_dma_dev_setup(struct pnv_phb *phb,
					 struct pci_dev *pdev)
{
	if (phb->p5ioc2.iommu_table.it_map == NULL) {
<<<<<<< HEAD
		iommu_init_table(&phb->p5ioc2.iommu_table, phb->hose->node,
				&pnv_iommu_ops);
		iommu_register_group(&phb->p5ioc2.iommu_table,
				NULL, NULL,
=======
		iommu_init_table(&phb->p5ioc2.iommu_table, phb->hose->node);
		iommu_register_group(&phb->p5ioc2.iommu_table,
>>>>>>> fc14f9c1
				pci_domain_nr(phb->hose->bus), phb->opal_id);
	}

	set_iommu_table_base_and_group(&pdev->dev, &phb->p5ioc2.iommu_table);
}

static void __init pnv_pci_init_p5ioc2_phb(struct device_node *np, u64 hub_id,
					   void *tce_mem, u64 tce_size)
{
	struct pnv_phb *phb;
	const __be64 *prop64;
	u64 phb_id;
	int64_t rc;
	static int primary = 1;

	pr_info(" Initializing p5ioc2 PHB %s\n", np->full_name);

	prop64 = of_get_property(np, "ibm,opal-phbid", NULL);
	if (!prop64) {
		pr_err("  Missing \"ibm,opal-phbid\" property !\n");
		return;
	}
	phb_id = be64_to_cpup(prop64);
	pr_devel("  PHB-ID  : 0x%016llx\n", phb_id);
	pr_devel("  TCE AT  : 0x%016lx\n", __pa(tce_mem));
	pr_devel("  TCE SZ  : 0x%016llx\n", tce_size);

	rc = opal_pci_set_phb_tce_memory(phb_id, __pa(tce_mem), tce_size);
	if (rc != OPAL_SUCCESS) {
		pr_err("  Failed to set TCE memory, OPAL error %lld\n", rc);
		return;
	}

	phb = alloc_bootmem(sizeof(struct pnv_phb));
	if (phb) {
		memset(phb, 0, sizeof(struct pnv_phb));
		phb->hose = pcibios_alloc_controller(np);
	}
	if (!phb || !phb->hose) {
		pr_err("  Failed to allocate PCI controller\n");
		return;
	}

	spin_lock_init(&phb->lock);
	phb->hose->first_busno = 0;
	phb->hose->last_busno = 0xff;
	phb->hose->private_data = phb;
	phb->hub_id = hub_id;
	phb->opal_id = phb_id;
	phb->type = PNV_PHB_P5IOC2;
	phb->model = PNV_PHB_MODEL_P5IOC2;

	phb->regs = of_iomap(np, 0);

	if (phb->regs == NULL)
		pr_err("  Failed to map registers !\n");
	else {
		pr_devel("  P_BUID     = 0x%08x\n", in_be32(phb->regs + 0x100));
		pr_devel("  P_IOSZ     = 0x%08x\n", in_be32(phb->regs + 0x1b0));
		pr_devel("  P_IO_ST    = 0x%08x\n", in_be32(phb->regs + 0x1e0));
		pr_devel("  P_MEM1_H   = 0x%08x\n", in_be32(phb->regs + 0x1a0));
		pr_devel("  P_MEM1_L   = 0x%08x\n", in_be32(phb->regs + 0x190));
		pr_devel("  P_MSZ1_L   = 0x%08x\n", in_be32(phb->regs + 0x1c0));
		pr_devel("  P_MEM_ST   = 0x%08x\n", in_be32(phb->regs + 0x1d0));
		pr_devel("  P_MEM2_H   = 0x%08x\n", in_be32(phb->regs + 0x2c0));
		pr_devel("  P_MEM2_L   = 0x%08x\n", in_be32(phb->regs + 0x2b0));
		pr_devel("  P_MSZ2_H   = 0x%08x\n", in_be32(phb->regs + 0x2d0));
		pr_devel("  P_MSZ2_L   = 0x%08x\n", in_be32(phb->regs + 0x2e0));
	}

	/* Interpret the "ranges" property */
	/* This also maps the I/O region and sets isa_io/mem_base */
	pci_process_bridge_OF_ranges(phb->hose, np, primary);
	primary = 0;

	phb->hose->ops = &pnv_pci_ops;

	/* Setup MSI support */
	pnv_pci_init_p5ioc2_msis(phb);

	/* Setup TCEs */
	phb->dma_dev_setup = pnv_pci_p5ioc2_dma_dev_setup;
	pnv_pci_setup_iommu_table(&phb->p5ioc2.iommu_table,
				  tce_mem, tce_size, 0,
				  IOMMU_PAGE_SHIFT_4K);
}

void __init pnv_pci_init_p5ioc2_hub(struct device_node *np)
{
	struct device_node *phbn;
	const __be64 *prop64;
	u64 hub_id;
	void *tce_mem;
	uint64_t tce_per_phb;
	int64_t rc;
	int phb_count = 0;

	pr_info("Probing p5ioc2 IO-Hub %s\n", np->full_name);

	prop64 = of_get_property(np, "ibm,opal-hubid", NULL);
	if (!prop64) {
		pr_err(" Missing \"ibm,opal-hubid\" property !\n");
		return;
	}
	hub_id = be64_to_cpup(prop64);
	pr_info(" HUB-ID : 0x%016llx\n", hub_id);

	/* Currently allocate 16M of TCE memory for every Hub
	 *
	 * XXX TODO: Make it chip local if possible
	 */
	tce_mem = __alloc_bootmem(P5IOC2_TCE_MEMORY, P5IOC2_TCE_MEMORY,
				  __pa(MAX_DMA_ADDRESS));
	if (!tce_mem) {
		pr_err(" Failed to allocate TCE Memory !\n");
		return;
	}
	pr_debug(" TCE    : 0x%016lx..0x%016lx\n",
		__pa(tce_mem), __pa(tce_mem) + P5IOC2_TCE_MEMORY - 1);
	rc = opal_pci_set_hub_tce_memory(hub_id, __pa(tce_mem),
					P5IOC2_TCE_MEMORY);
	if (rc != OPAL_SUCCESS) {
		pr_err(" Failed to allocate TCE memory, OPAL error %lld\n", rc);
		return;
	}

	/* Count child PHBs */
	for_each_child_of_node(np, phbn) {
		if (of_device_is_compatible(phbn, "ibm,p5ioc2-pcix") ||
		    of_device_is_compatible(phbn, "ibm,p5ioc2-pciex"))
			phb_count++;
	}

	/* Calculate how much TCE space we can give per PHB */
	tce_per_phb = __rounddown_pow_of_two(P5IOC2_TCE_MEMORY / phb_count);
	pr_info(" Allocating %lld MB of TCE memory per PHB\n",
		tce_per_phb >> 20);

	/* Initialize PHBs */
	for_each_child_of_node(np, phbn) {
		if (of_device_is_compatible(phbn, "ibm,p5ioc2-pcix") ||
		    of_device_is_compatible(phbn, "ibm,p5ioc2-pciex")) {
			pnv_pci_init_p5ioc2_phb(phbn, hub_id,
					tce_mem, tce_per_phb);
			tce_mem += tce_per_phb;
		}
	}
}<|MERGE_RESOLUTION|>--- conflicted
+++ resolved
@@ -87,15 +87,10 @@
 					 struct pci_dev *pdev)
 {
 	if (phb->p5ioc2.iommu_table.it_map == NULL) {
-<<<<<<< HEAD
 		iommu_init_table(&phb->p5ioc2.iommu_table, phb->hose->node,
 				&pnv_iommu_ops);
 		iommu_register_group(&phb->p5ioc2.iommu_table,
 				NULL, NULL,
-=======
-		iommu_init_table(&phb->p5ioc2.iommu_table, phb->hose->node);
-		iommu_register_group(&phb->p5ioc2.iommu_table,
->>>>>>> fc14f9c1
 				pci_domain_nr(phb->hose->bus), phb->opal_id);
 	}
 
