<<<<<<< HEAD
obj-y			+= setup.o opal-takeover.o opal-wrappers.o opal.o opal-async.o
obj-y			+= opal-rtc.o opal-nvram.o opal-lpc.o opal-flash.o opal-sysparam.o
obj-y			+= rng.o opal-dump.o opal-elog.o opal-sensor.o opal-msglog.o
obj-y			+= subcore.o subcore-asm.o opal-hmi.o opal-platform-events.o

obj-$(CONFIG_SMP)	+= smp.o
obj-$(CONFIG_PCI)	+= pci.o pci-p5ioc2.o pci-ioda.o
obj-$(CONFIG_EEH)	+= eeh-ioda.o eeh-powernv.o
obj-$(CONFIG_PPC_SCOM)	+= opal-xscom.o
obj-$(CONFIG_MEMORY_FAILURE)	+= opal-memory-errors.o
=======
obj-y			+= setup.o opal-wrappers.o opal.o opal-async.o
obj-y			+= opal-rtc.o opal-nvram.o opal-lpc.o opal-flash.o
obj-y			+= rng.o opal-elog.o opal-dump.o opal-sysparam.o opal-sensor.o
obj-y			+= opal-msglog.o opal-hmi.o

obj-$(CONFIG_SMP)	+= smp.o subcore.o subcore-asm.o
obj-$(CONFIG_PCI)	+= pci.o pci-p5ioc2.o pci-ioda.o
obj-$(CONFIG_EEH)	+= eeh-ioda.o eeh-powernv.o
obj-$(CONFIG_PPC_SCOM)	+= opal-xscom.o
obj-$(CONFIG_MEMORY_FAILURE)	+= opal-memory-errors.o
obj-$(CONFIG_TRACEPOINTS)	+= opal-tracepoints.o
>>>>>>> fc14f9c1
<|MERGE_RESOLUTION|>--- conflicted
+++ resolved
@@ -1,15 +1,3 @@
-<<<<<<< HEAD
-obj-y			+= setup.o opal-takeover.o opal-wrappers.o opal.o opal-async.o
-obj-y			+= opal-rtc.o opal-nvram.o opal-lpc.o opal-flash.o opal-sysparam.o
-obj-y			+= rng.o opal-dump.o opal-elog.o opal-sensor.o opal-msglog.o
-obj-y			+= subcore.o subcore-asm.o opal-hmi.o opal-platform-events.o
-
-obj-$(CONFIG_SMP)	+= smp.o
-obj-$(CONFIG_PCI)	+= pci.o pci-p5ioc2.o pci-ioda.o
-obj-$(CONFIG_EEH)	+= eeh-ioda.o eeh-powernv.o
-obj-$(CONFIG_PPC_SCOM)	+= opal-xscom.o
-obj-$(CONFIG_MEMORY_FAILURE)	+= opal-memory-errors.o
-=======
 obj-y			+= setup.o opal-wrappers.o opal.o opal-async.o
 obj-y			+= opal-rtc.o opal-nvram.o opal-lpc.o opal-flash.o
 obj-y			+= rng.o opal-elog.o opal-dump.o opal-sysparam.o opal-sensor.o
@@ -20,5 +8,4 @@
 obj-$(CONFIG_EEH)	+= eeh-ioda.o eeh-powernv.o
 obj-$(CONFIG_PPC_SCOM)	+= opal-xscom.o
 obj-$(CONFIG_MEMORY_FAILURE)	+= opal-memory-errors.o
-obj-$(CONFIG_TRACEPOINTS)	+= opal-tracepoints.o
->>>>>>> fc14f9c1
+obj-$(CONFIG_TRACEPOINTS)	+= opal-tracepoints.o