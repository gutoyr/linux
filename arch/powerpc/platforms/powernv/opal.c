/*
 * PowerNV OPAL high level interfaces
 *
 * Copyright 2011 IBM Corp.
 *
 * This program is free software; you can redistribute it and/or
 * modify it under the terms of the GNU General Public License
 * as published by the Free Software Foundation; either version
 * 2 of the License, or (at your option) any later version.
 */

#define pr_fmt(fmt)	"opal: " fmt

#include <linux/printk.h>
#include <linux/types.h>
#include <linux/of.h>
#include <linux/of_fdt.h>
#include <linux/of_platform.h>
#include <linux/interrupt.h>
#include <linux/notifier.h>
#include <linux/slab.h>
#include <linux/sched.h>
#include <linux/kobject.h>
#include <linux/uaccess.h>
#include <linux/delay.h>
#include <linux/memblock.h>
#include <linux/kthread.h>
#include <linux/freezer.h>

#include <asm/machdep.h>
#include <asm/opal.h>
#include <asm/firmware.h>
#include <asm/mce.h>

#include "powernv.h"

/* /sys/firmware/opal */
struct kobject *opal_kobj;

struct opal {
	u64 base;
	u64 entry;
	u64 size;
} opal;

struct mcheck_recoverable_range {
	u64 start_addr;
	u64 end_addr;
	u64 recover_addr;
};

static struct mcheck_recoverable_range *mc_recoverable_range;
static int mc_recoverable_range_len;

struct device_node *opal_node;
static DEFINE_SPINLOCK(opal_write_lock);
static struct atomic_notifier_head opal_msg_notifier_head[OPAL_MSG_TYPE_MAX];
<<<<<<< HEAD
static DEFINE_SPINLOCK(opal_notifier_lock);
static uint64_t last_notified_mask = 0x0ul;
static atomic_t opal_notifier_hold = ATOMIC_INIT(0);
=======
>>>>>>> afd2ff9b
static uint32_t opal_heartbeat;

static void opal_reinit_cores(void)
{
	/* Do the actual re-init, This will clobber all FPRs, VRs, etc...
	 *
	 * It will preserve non volatile GPRs and HSPRG0/1. It will
	 * also restore HIDs and other SPRs to their original value
	 * but it might clobber a bunch.
	 */
#ifdef __BIG_ENDIAN__
	opal_reinit_cpus(OPAL_REINIT_CPUS_HILE_BE);
#else
	opal_reinit_cpus(OPAL_REINIT_CPUS_HILE_LE);
#endif
}

int __init early_init_dt_scan_opal(unsigned long node,
				   const char *uname, int depth, void *data)
{
	const void *basep, *entryp, *sizep;
	int basesz, entrysz, runtimesz;

	if (depth != 1 || strcmp(uname, "ibm,opal") != 0)
		return 0;

	basep  = of_get_flat_dt_prop(node, "opal-base-address", &basesz);
	entryp = of_get_flat_dt_prop(node, "opal-entry-address", &entrysz);
	sizep = of_get_flat_dt_prop(node, "opal-runtime-size", &runtimesz);

	if (!basep || !entryp || !sizep)
		return 1;

	opal.base = of_read_number(basep, basesz/4);
	opal.entry = of_read_number(entryp, entrysz/4);
	opal.size = of_read_number(sizep, runtimesz/4);

	pr_debug("OPAL Base  = 0x%llx (basep=%p basesz=%d)\n",
		 opal.base, basep, basesz);
	pr_debug("OPAL Entry = 0x%llx (entryp=%p basesz=%d)\n",
		 opal.entry, entryp, entrysz);
	pr_debug("OPAL Entry = 0x%llx (sizep=%p runtimesz=%d)\n",
		 opal.size, sizep, runtimesz);

	powerpc_firmware_features |= FW_FEATURE_OPAL;
	if (of_flat_dt_is_compatible(node, "ibm,opal-v3")) {
		powerpc_firmware_features |= FW_FEATURE_OPALv2;
		powerpc_firmware_features |= FW_FEATURE_OPALv3;
		pr_info("OPAL V3 detected !\n");
	} else if (of_flat_dt_is_compatible(node, "ibm,opal-v2")) {
		powerpc_firmware_features |= FW_FEATURE_OPALv2;
		pr_info("OPAL V2 detected !\n");
	} else {
		pr_info("OPAL V1 detected !\n");
	}

	/* Reinit all cores with the right endian */
	opal_reinit_cores();

	/* Restore some bits */
	if (cur_cpu_spec->cpu_restore)
		cur_cpu_spec->cpu_restore();

	return 1;
}

int __init early_init_dt_scan_recoverable_ranges(unsigned long node,
				   const char *uname, int depth, void *data)
{
	int i, psize, size;
	const __be32 *prop;

	if (depth != 1 || strcmp(uname, "ibm,opal") != 0)
		return 0;

	prop = of_get_flat_dt_prop(node, "mcheck-recoverable-ranges", &psize);

	if (!prop)
		return 1;

	pr_debug("Found machine check recoverable ranges.\n");

	/*
	 * Calculate number of available entries.
	 *
	 * Each recoverable address range entry is (start address, len,
	 * recovery address), 2 cells each for start and recovery address,
	 * 1 cell for len, totalling 5 cells per entry.
	 */
	mc_recoverable_range_len = psize / (sizeof(*prop) * 5);

	/* Sanity check */
	if (!mc_recoverable_range_len)
		return 1;

	/* Size required to hold all the entries. */
	size = mc_recoverable_range_len *
			sizeof(struct mcheck_recoverable_range);

	/*
	 * Allocate a buffer to hold the MC recoverable ranges. We would be
	 * accessing them in real mode, hence it needs to be within
	 * RMO region.
	 */
	mc_recoverable_range =__va(memblock_alloc_base(size, __alignof__(u64),
							ppc64_rma_size));
	memset(mc_recoverable_range, 0, size);

	for (i = 0; i < mc_recoverable_range_len; i++) {
		mc_recoverable_range[i].start_addr =
					of_read_number(prop + (i * 5) + 0, 2);
		mc_recoverable_range[i].end_addr =
					mc_recoverable_range[i].start_addr +
					of_read_number(prop + (i * 5) + 2, 1);
		mc_recoverable_range[i].recover_addr =
					of_read_number(prop + (i * 5) + 3, 2);

		pr_debug("Machine check recoverable range: %llx..%llx: %llx\n",
				mc_recoverable_range[i].start_addr,
				mc_recoverable_range[i].end_addr,
				mc_recoverable_range[i].recover_addr);
	}
	return 1;
}

static int __init opal_register_exception_handlers(void)
{
#ifdef __BIG_ENDIAN__
	u64 glue;

	if (!(powerpc_firmware_features & FW_FEATURE_OPAL))
		return -ENODEV;

	/* Hookup some exception handlers except machine check. We use the
	 * fwnmi area at 0x7000 to provide the glue space to OPAL
	 */
	glue = 0x7000;

	/*
	 * Check if we are running on newer firmware that exports
	 * OPAL_HANDLE_HMI token. If yes, then don't ask OPAL to patch
	 * the HMI interrupt and we catch it directly in Linux.
	 *
	 * For older firmware (i.e currently released POWER8 System Firmware
	 * as of today <= SV810_087), we fallback to old behavior and let OPAL
	 * patch the HMI vector and handle it inside OPAL firmware.
	 *
	 * For newer firmware (in development/yet to be released) we will
	 * start catching/handling HMI directly in Linux.
	 */
	if (!opal_check_token(OPAL_HANDLE_HMI)) {
		pr_info("Old firmware detected, OPAL handles HMIs.\n");
		opal_register_exception_handler(
				OPAL_HYPERVISOR_MAINTENANCE_HANDLER,
				0, glue);
		glue += 128;
	}

	opal_register_exception_handler(OPAL_SOFTPATCH_HANDLER, 0, glue);
#endif

	return 0;
}
machine_early_initcall(powernv, opal_register_exception_handlers);

/*
 * Opal message notifier based on message type. Allow subscribers to get
 * notified for specific messgae type.
 */
int opal_message_notifier_register(enum opal_msg_type msg_type,
					struct notifier_block *nb)
{
	if (!nb || msg_type >= OPAL_MSG_TYPE_MAX) {
		pr_warning("%s: Invalid arguments, msg_type:%d\n",
			   __func__, msg_type);
		return -EINVAL;
	}

	return atomic_notifier_chain_register(
				&opal_msg_notifier_head[msg_type], nb);
}
EXPORT_SYMBOL_GPL(opal_message_notifier_register);

<<<<<<< HEAD
int opal_message_notifier_unregister(enum OpalMessageType msg_type,
=======
int opal_message_notifier_unregister(enum opal_msg_type msg_type,
>>>>>>> afd2ff9b
				     struct notifier_block *nb)
{
	return atomic_notifier_chain_unregister(
			&opal_msg_notifier_head[msg_type], nb);
}
EXPORT_SYMBOL_GPL(opal_message_notifier_unregister);

static void opal_message_do_notify(uint32_t msg_type, void *msg)
{
	/* notify subscribers */
	atomic_notifier_call_chain(&opal_msg_notifier_head[msg_type],
					msg_type, msg);
}

static void opal_handle_message(void)
{
	s64 ret;
	/*
	 * TODO: pre-allocate a message buffer depending on opal-msg-size
	 * value in /proc/device-tree.
	 */
	static struct opal_msg msg;
	u32 type;

	ret = opal_get_msg(__pa(&msg), sizeof(msg));
	/* No opal message pending. */
	if (ret == OPAL_RESOURCE)
		return;

	/* check for errors. */
	if (ret) {
		pr_warning("%s: Failed to retrieve opal message, err=%lld\n",
				__func__, ret);
		return;
	}

	type = be32_to_cpu(msg.msg_type);

	/* Sanity check */
	if (type >= OPAL_MSG_TYPE_MAX) {
		pr_warn_once("%s: Unknown message type: %u\n", __func__, type);
		return;
	}
	opal_message_do_notify(type, (void *)&msg);
}

static irqreturn_t opal_message_notify(int irq, void *data)
{
	opal_handle_message();
	return IRQ_HANDLED;
}

static int __init opal_message_init(void)
{
	int ret, i, irq;

	for (i = 0; i < OPAL_MSG_TYPE_MAX; i++)
		ATOMIC_INIT_NOTIFIER_HEAD(&opal_msg_notifier_head[i]);

	irq = opal_event_request(ilog2(OPAL_EVENT_MSG_PENDING));
	if (!irq) {
		pr_err("%s: Can't register OPAL event irq (%d)\n",
		       __func__, irq);
		return irq;
	}

	ret = request_irq(irq, opal_message_notify,
			IRQ_TYPE_LEVEL_HIGH, "opal-msg", NULL);
	if (ret) {
		pr_err("%s: Can't request OPAL event irq (%d)\n",
		       __func__, ret);
		return ret;
	}

	return 0;
}

int opal_get_chars(uint32_t vtermno, char *buf, int count)
{
	s64 rc;
	__be64 evt, len;

	if (!opal.entry)
		return -ENODEV;
	opal_poll_events(&evt);
	if ((be64_to_cpu(evt) & OPAL_EVENT_CONSOLE_INPUT) == 0)
		return 0;
	len = cpu_to_be64(count);
	rc = opal_console_read(vtermno, &len, buf);
	if (rc == OPAL_SUCCESS)
		return be64_to_cpu(len);
	return 0;
}

int opal_put_chars(uint32_t vtermno, const char *data, int total_len)
{
	int written = 0;
	__be64 olen;
	s64 len, rc;
	unsigned long flags;
	__be64 evt;

	if (!opal.entry)
		return -ENODEV;

	/* We want put_chars to be atomic to avoid mangling of hvsi
	 * packets. To do that, we first test for room and return
	 * -EAGAIN if there isn't enough.
	 *
	 * Unfortunately, opal_console_write_buffer_space() doesn't
	 * appear to work on opal v1, so we just assume there is
	 * enough room and be done with it
	 */
	spin_lock_irqsave(&opal_write_lock, flags);
	if (firmware_has_feature(FW_FEATURE_OPALv2)) {
		rc = opal_console_write_buffer_space(vtermno, &olen);
		len = be64_to_cpu(olen);
		if (rc || len < total_len) {
			spin_unlock_irqrestore(&opal_write_lock, flags);
			/* Closed -> drop characters */
			if (rc)
				return total_len;
			opal_poll_events(NULL);
			return -EAGAIN;
		}
	}

	/* We still try to handle partial completions, though they
	 * should no longer happen.
	 */
	rc = OPAL_BUSY;
	while(total_len > 0 && (rc == OPAL_BUSY ||
				rc == OPAL_BUSY_EVENT || rc == OPAL_SUCCESS)) {
		olen = cpu_to_be64(total_len);
		rc = opal_console_write(vtermno, &olen, data);
		len = be64_to_cpu(olen);

		/* Closed or other error drop */
		if (rc != OPAL_SUCCESS && rc != OPAL_BUSY &&
		    rc != OPAL_BUSY_EVENT) {
			written = total_len;
			break;
		}
		if (rc == OPAL_SUCCESS) {
			total_len -= len;
			data += len;
			written += len;
		}
		/* This is a bit nasty but we need that for the console to
		 * flush when there aren't any interrupts. We will clean
		 * things a bit later to limit that to synchronous path
		 * such as the kernel console and xmon/udbg
		 */
		do
			opal_poll_events(&evt);
		while(rc == OPAL_SUCCESS &&
			(be64_to_cpu(evt) & OPAL_EVENT_CONSOLE_OUTPUT));
	}
	spin_unlock_irqrestore(&opal_write_lock, flags);
	return written;
}

static int opal_recover_mce(struct pt_regs *regs,
					struct machine_check_event *evt)
{
	int recovered = 0;
	uint64_t ea = get_mce_fault_addr(evt);

	if (!(regs->msr & MSR_RI)) {
		/* If MSR_RI isn't set, we cannot recover */
		recovered = 0;
	} else if (evt->disposition == MCE_DISPOSITION_RECOVERED) {
		/* Platform corrected itself */
		recovered = 1;
	} else if (ea && !is_kernel_addr(ea)) {
		/*
		 * Faulting address is not in kernel text. We should be fine.
		 * We need to find which process uses this address.
		 * For now, kill the task if we have received exception when
		 * in userspace.
		 *
		 * TODO: Queue up this address for hwpoisioning later.
		 */
		if (user_mode(regs) && !is_global_init(current)) {
			_exception(SIGBUS, regs, BUS_MCEERR_AR, regs->nip);
			recovered = 1;
		} else
			recovered = 0;
	} else if (user_mode(regs) && !is_global_init(current) &&
		evt->severity == MCE_SEV_ERROR_SYNC) {
		/*
		 * If we have received a synchronous error when in userspace
		 * kill the task.
		 */
		_exception(SIGBUS, regs, BUS_MCEERR_AR, regs->nip);
		recovered = 1;
	}
	return recovered;
}

int opal_machine_check(struct pt_regs *regs)
{
	struct machine_check_event evt;
	int ret;

	if (!get_mce_event(&evt, MCE_EVENT_RELEASE))
		return 0;

	/* Print things out */
	if (evt.version != MCE_V1) {
		pr_err("Machine Check Exception, Unknown event version %d !\n",
		       evt.version);
		return 0;
	}
	machine_check_print_event_info(&evt);

	if (opal_recover_mce(regs, &evt))
		return 1;

	/*
	 * Unrecovered machine check, we are heading to panic path.
	 *
	 * We may have hit this MCE in very early stage of kernel
	 * initialization even before opal-prd has started running. If
	 * this is the case then this MCE error may go un-noticed or
	 * un-analyzed if we go down panic path. We need to inform
	 * BMC/OCC about this error so that they can collect relevant
	 * data for error analysis before rebooting.
	 * Use opal_cec_reboot2(OPAL_REBOOT_PLATFORM_ERROR) to do so.
	 * This function may not return on BMC based system.
	 */
	ret = opal_cec_reboot2(OPAL_REBOOT_PLATFORM_ERROR,
			"Unrecoverable Machine Check exception");
	if (ret == OPAL_UNSUPPORTED) {
		pr_emerg("Reboot type %d not supported\n",
					OPAL_REBOOT_PLATFORM_ERROR);
	}

	/*
	 * We reached here. There can be three possibilities:
	 * 1. We are running on a firmware level that do not support
	 *    opal_cec_reboot2()
	 * 2. We are running on a firmware level that do not support
	 *    OPAL_REBOOT_PLATFORM_ERROR reboot type.
	 * 3. We are running on FSP based system that does not need opal
	 *    to trigger checkstop explicitly for error analysis. The FSP
	 *    PRD component would have already got notified about this
	 *    error through other channels.
	 *
<<<<<<< HEAD
	 * In any case, let us just fall through. We anyway heading
	 * down to panic path.
	 */
=======
	 * If hardware marked this as an unrecoverable MCE, we are
	 * going to panic anyway. Even if it didn't, it's not safe to
	 * continue at this point, so we should explicitly panic.
	 */

	panic("PowerNV Unrecovered Machine Check");
>>>>>>> afd2ff9b
	return 0;
}

/* Early hmi handler called in real mode. */
int opal_hmi_exception_early(struct pt_regs *regs)
{
	s64 rc;

	/*
	 * call opal hmi handler. Pass paca address as token.
	 * The return value OPAL_SUCCESS is an indication that there is
	 * an HMI event generated waiting to pull by Linux.
	 */
	rc = opal_handle_hmi();
	if (rc == OPAL_SUCCESS) {
		local_paca->hmi_event_available = 1;
		return 1;
	}
	return 0;
}

/* HMI exception handler called in virtual mode during check_irq_replay. */
int opal_handle_hmi_exception(struct pt_regs *regs)
{
	s64 rc;
	__be64 evt = 0;

	/*
	 * Check if HMI event is available.
	 * if Yes, then call opal_poll_events to pull opal messages and
	 * process them.
	 */
	if (!local_paca->hmi_event_available)
		return 0;

	local_paca->hmi_event_available = 0;
	rc = opal_poll_events(&evt);
	if (rc == OPAL_SUCCESS && evt)
		opal_handle_events(be64_to_cpu(evt));

	return 1;
}

static uint64_t find_recovery_address(uint64_t nip)
{
	int i;

	for (i = 0; i < mc_recoverable_range_len; i++)
		if ((nip >= mc_recoverable_range[i].start_addr) &&
		    (nip < mc_recoverable_range[i].end_addr))
		    return mc_recoverable_range[i].recover_addr;
	return 0;
}

bool opal_mce_check_early_recovery(struct pt_regs *regs)
{
	uint64_t recover_addr = 0;

	if (!opal.base || !opal.size)
		goto out;

	if ((regs->nip >= opal.base) &&
			(regs->nip <= (opal.base + opal.size)))
		recover_addr = find_recovery_address(regs->nip);

	/*
	 * Setup regs->nip to rfi into fixup address.
	 */
	if (recover_addr)
		regs->nip = recover_addr;

out:
	return !!recover_addr;
}

static int opal_sysfs_init(void)
{
	opal_kobj = kobject_create_and_add("opal", firmware_kobj);
	if (!opal_kobj) {
		pr_warn("kobject_create_and_add opal failed\n");
		return -ENOMEM;
	}

	return 0;
}

static ssize_t symbol_map_read(struct file *fp, struct kobject *kobj,
			       struct bin_attribute *bin_attr,
			       char *buf, loff_t off, size_t count)
{
	return memory_read_from_buffer(buf, count, &off, bin_attr->private,
				       bin_attr->size);
}

static BIN_ATTR_RO(symbol_map, 0);

static void opal_export_symmap(void)
{
	const __be64 *syms;
	unsigned int size;
	struct device_node *fw;
	int rc;

	fw = of_find_node_by_path("/ibm,opal/firmware");
	if (!fw)
		return;
	syms = of_get_property(fw, "symbol-map", &size);
	if (!syms || size != 2 * sizeof(__be64))
		return;

	/* Setup attributes */
	bin_attr_symbol_map.private = __va(be64_to_cpu(syms[0]));
	bin_attr_symbol_map.size = be64_to_cpu(syms[1]);

	rc = sysfs_create_bin_file(opal_kobj, &bin_attr_symbol_map);
	if (rc)
		pr_warn("Error %d creating OPAL symbols file\n", rc);
}

static void __init opal_dump_region_init(void)
{
	void *addr;
	uint64_t size;
	int rc;

	if (!opal_check_token(OPAL_REGISTER_DUMP_REGION))
		return;

	/* Register kernel log buffer */
	addr = log_buf_addr_get();
	if (addr == NULL)
		return;

	size = log_buf_len_get();
	if (size == 0)
		return;

	rc = opal_register_dump_region(OPAL_DUMP_REGION_LOG_BUF,
				       __pa(addr), size);
	/* Don't warn if this is just an older OPAL that doesn't
	 * know about that call
	 */
	if (rc && rc != OPAL_UNSUPPORTED)
		pr_warn("DUMP: Failed to register kernel log buffer. "
			"rc = %d\n", rc);
}

static void opal_pdev_init(struct device_node *opal_node,
		const char *compatible)
{
	struct device_node *np;

	for_each_child_of_node(opal_node, np)
		if (of_device_is_compatible(np, compatible))
			of_platform_device_create(np, NULL, NULL);
}

static void opal_i2c_create_devs(void)
{
	struct device_node *np;

	for_each_compatible_node(np, NULL, "ibm,opal-i2c")
		of_platform_device_create(np, NULL, NULL);
}

<<<<<<< HEAD
static void __init opal_irq_init(struct device_node *dn)
{
	const __be32 *irqs;
	int i, irqlen;

	/* Get interrupt property */
	irqs = of_get_property(opal_node, "opal-interrupts", &irqlen);
	pr_debug("Found %d interrupts reserved for OPAL\n",
		 irqs ? (irqlen / 4) : 0);

	/* Install interrupt handlers */
	opal_irq_count = irqlen / 4;
	opal_irqs = kzalloc(opal_irq_count * sizeof(unsigned int), GFP_KERNEL);
	for (i = 0; irqs && i < opal_irq_count; i++, irqs++) {
		unsigned int irq, virq;
		int rc;

		/* Get hardware and virtual IRQ */
		irq = be32_to_cpup(irqs);
		virq = irq_create_mapping(NULL, irq);
		if (virq == NO_IRQ) {
			pr_warn("Failed to map irq 0x%x\n", irq);
			continue;
		}

		/* Install interrupt handler */
		rc = request_irq(virq, opal_interrupt, 0, "opal", NULL);
		if (rc) {
			irq_dispose_mapping(virq);
			pr_warn("Error %d requesting irq %d (0x%x)\n",
				 rc, virq, irq);
			continue;
		}

		/* Cache IRQ */
		opal_irqs[i] = virq;
	}
}

static int kopald(void *unused)
{
	set_freezable();
	do {
		try_to_freeze();
		opal_poll_events(NULL);
		msleep_interruptible(opal_heartbeat);
	} while (!kthread_should_stop());

	return 0;
}

static void opal_init_heartbeat(void)
{
	/* Old firwmware, we assume the HVC heartbeat is sufficient */
	if (of_property_read_u32(opal_node, "ibm,heartbeat-ms",
				 &opal_heartbeat) != 0)
		opal_heartbeat = 0;

	if (opal_heartbeat)
		kthread_run(kopald, NULL, "kopald");
}

static int __init opal_init(void)
{
	struct device_node *np, *consoles, *epow, *leds;
=======
static int kopald(void *unused)
{
	__be64 events;

	set_freezable();
	do {
		try_to_freeze();
		opal_poll_events(&events);
		opal_handle_events(be64_to_cpu(events));
		msleep_interruptible(opal_heartbeat);
	} while (!kthread_should_stop());

	return 0;
}

static void opal_init_heartbeat(void)
{
	/* Old firwmware, we assume the HVC heartbeat is sufficient */
	if (of_property_read_u32(opal_node, "ibm,heartbeat-ms",
				 &opal_heartbeat) != 0)
		opal_heartbeat = 0;

	if (opal_heartbeat)
		kthread_run(kopald, NULL, "kopald");
}

static int __init opal_init(void)
{
	struct device_node *np, *consoles, *leds;
>>>>>>> afd2ff9b
	int rc;

	opal_node = of_find_node_by_path("/ibm,opal");
	if (!opal_node) {
		pr_warn("Device node not found\n");
		return -ENODEV;
	}

	/* Register OPAL consoles if any ports */
	if (firmware_has_feature(FW_FEATURE_OPALv2))
		consoles = of_find_node_by_path("/ibm,opal/consoles");
	else
		consoles = of_node_get(opal_node);
	if (consoles) {
		for_each_child_of_node(consoles, np) {
			if (strcmp(np->name, "serial"))
				continue;
			of_platform_device_create(np, NULL, NULL);
		}
		of_node_put(consoles);
	}

<<<<<<< HEAD
	epow = of_find_node_by_path("/ibm,opal/epow");
	if (epow) {
		of_platform_device_create(epow, "opal_event", NULL);
		of_node_put(epow);
	}
=======
	/* Initialise OPAL messaging system */
	opal_message_init();

	/* Initialise OPAL asynchronous completion interface */
	opal_async_comp_init();

	/* Initialise OPAL sensor interface */
	opal_sensor_init();

	/* Initialise OPAL hypervisor maintainence interrupt handling */
	opal_hmi_handler_init();
>>>>>>> afd2ff9b

	/* Create i2c platform devices */
	opal_i2c_create_devs();

	/* Setup a heatbeat thread if requested by OPAL */
	opal_init_heartbeat();

<<<<<<< HEAD
	/* Find all OPAL interrupts and request them */
	opal_irq_init(opal_node);

=======
>>>>>>> afd2ff9b
	/* Create leds platform devices */
	leds = of_find_node_by_path("/ibm,opal/leds");
	if (leds) {
		of_platform_device_create(leds, "opal_leds", NULL);
		of_node_put(leds);
	}

	/* Create "opal" kobject under /sys/firmware */
	rc = opal_sysfs_init();
	if (rc == 0) {
		/* Export symbol map to userspace */
		opal_export_symmap();
		/* Setup dump region interface */
		opal_dump_region_init();
		/* Setup error log interface */
		rc = opal_elog_init();
		/* Setup code update interface */
		opal_flash_update_init();
		/* Setup platform dump extract interface */
		opal_platform_dump_init();
		/* Setup system parameters interface */
		opal_sys_param_init();
		/* Setup message log interface. */
		opal_msglog_init();
	}

	/* Initialize platform devices: IPMI backend, PRD & flash interface */
	opal_pdev_init(opal_node, "ibm,opal-ipmi");
	opal_pdev_init(opal_node, "ibm,opal-flash");
	opal_pdev_init(opal_node, "ibm,opal-prd");

	return 0;
}
machine_subsys_initcall(powernv, opal_init);

void opal_shutdown(void)
{
	long rc = OPAL_BUSY;

	opal_event_shutdown();

	/*
	 * Then sync with OPAL which ensure anything that can
	 * potentially write to our memory has completed such
	 * as an ongoing dump retrieval
	 */
	while (rc == OPAL_BUSY || rc == OPAL_BUSY_EVENT) {
		rc = opal_sync_host_reboot();
		if (rc == OPAL_BUSY)
			opal_poll_events(NULL);
		else
			mdelay(10);
	}

	/* Unregister memory dump region */
	if (opal_check_token(OPAL_UNREGISTER_DUMP_REGION))
		opal_unregister_dump_region(OPAL_DUMP_REGION_LOG_BUF);
}

/* Export this so that test modules can use it */
EXPORT_SYMBOL_GPL(opal_invalid_call);
EXPORT_SYMBOL_GPL(opal_xscom_read);
EXPORT_SYMBOL_GPL(opal_xscom_write);
EXPORT_SYMBOL_GPL(opal_ipmi_send);
EXPORT_SYMBOL_GPL(opal_ipmi_recv);
EXPORT_SYMBOL_GPL(opal_flash_read);
EXPORT_SYMBOL_GPL(opal_flash_write);
EXPORT_SYMBOL_GPL(opal_flash_erase);
EXPORT_SYMBOL_GPL(opal_prd_msg);

/* Convert a region of vmalloc memory to an opal sg list */
struct opal_sg_list *opal_vmalloc_to_sg_list(void *vmalloc_addr,
					     unsigned long vmalloc_size)
{
	struct opal_sg_list *sg, *first = NULL;
	unsigned long i = 0;

	sg = kzalloc(PAGE_SIZE, GFP_KERNEL);
	if (!sg)
		goto nomem;

	first = sg;

	while (vmalloc_size > 0) {
		uint64_t data = vmalloc_to_pfn(vmalloc_addr) << PAGE_SHIFT;
		uint64_t length = min(vmalloc_size, PAGE_SIZE);

		sg->entry[i].data = cpu_to_be64(data);
		sg->entry[i].length = cpu_to_be64(length);
		i++;

		if (i >= SG_ENTRIES_PER_NODE) {
			struct opal_sg_list *next;

			next = kzalloc(PAGE_SIZE, GFP_KERNEL);
			if (!next)
				goto nomem;

			sg->length = cpu_to_be64(
					i * sizeof(struct opal_sg_entry) + 16);
			i = 0;
			sg->next = cpu_to_be64(__pa(next));
			sg = next;
		}

		vmalloc_addr += length;
		vmalloc_size -= length;
	}

	sg->length = cpu_to_be64(i * sizeof(struct opal_sg_entry) + 16);

	return first;

nomem:
	pr_err("%s : Failed to allocate memory\n", __func__);
	opal_free_sg_list(first);
	return NULL;
}

void opal_free_sg_list(struct opal_sg_list *sg)
{
	while (sg) {
		uint64_t next = be64_to_cpu(sg->next);

		kfree(sg);

		if (next)
			sg = __va(next);
		else
			sg = NULL;
	}
}

int opal_error_code(int rc)
{
	switch (rc) {
	case OPAL_SUCCESS:		return 0;

	case OPAL_PARAMETER:		return -EINVAL;
	case OPAL_ASYNC_COMPLETION:	return -EINPROGRESS;
	case OPAL_BUSY_EVENT:		return -EBUSY;
	case OPAL_NO_MEM:		return -ENOMEM;
	case OPAL_PERMISSION:		return -EPERM;

	case OPAL_UNSUPPORTED:		return -EIO;
	case OPAL_HARDWARE:		return -EIO;
	case OPAL_INTERNAL_ERROR:	return -EIO;
	default:
		pr_err("%s: unexpected OPAL error %d\n", __func__, rc);
		return -EIO;
	}
}

EXPORT_SYMBOL_GPL(opal_poll_events);
EXPORT_SYMBOL_GPL(opal_rtc_read);
EXPORT_SYMBOL_GPL(opal_rtc_write);
EXPORT_SYMBOL_GPL(opal_tpo_read);
EXPORT_SYMBOL_GPL(opal_tpo_write);
EXPORT_SYMBOL_GPL(opal_i2c_request);
/* Export these symbols for PowerNV LED class driver */
EXPORT_SYMBOL_GPL(opal_leds_get_ind);
EXPORT_SYMBOL_GPL(opal_leds_set_ind);<|MERGE_RESOLUTION|>--- conflicted
+++ resolved
@@ -21,7 +21,6 @@
 #include <linux/slab.h>
 #include <linux/sched.h>
 #include <linux/kobject.h>
-#include <linux/uaccess.h>
 #include <linux/delay.h>
 #include <linux/memblock.h>
 #include <linux/kthread.h>
@@ -55,12 +54,6 @@
 struct device_node *opal_node;
 static DEFINE_SPINLOCK(opal_write_lock);
 static struct atomic_notifier_head opal_msg_notifier_head[OPAL_MSG_TYPE_MAX];
-<<<<<<< HEAD
-static DEFINE_SPINLOCK(opal_notifier_lock);
-static uint64_t last_notified_mask = 0x0ul;
-static atomic_t opal_notifier_hold = ATOMIC_INIT(0);
-=======
->>>>>>> afd2ff9b
 static uint32_t opal_heartbeat;
 
 static void opal_reinit_cores(void)
@@ -244,11 +237,7 @@
 }
 EXPORT_SYMBOL_GPL(opal_message_notifier_register);
 
-<<<<<<< HEAD
-int opal_message_notifier_unregister(enum OpalMessageType msg_type,
-=======
 int opal_message_notifier_unregister(enum opal_msg_type msg_type,
->>>>>>> afd2ff9b
 				     struct notifier_block *nb)
 {
 	return atomic_notifier_chain_unregister(
@@ -498,18 +487,12 @@
 	 *    PRD component would have already got notified about this
 	 *    error through other channels.
 	 *
-<<<<<<< HEAD
-	 * In any case, let us just fall through. We anyway heading
-	 * down to panic path.
-	 */
-=======
 	 * If hardware marked this as an unrecoverable MCE, we are
 	 * going to panic anyway. Even if it didn't, it's not safe to
 	 * continue at this point, so we should explicitly panic.
 	 */
 
 	panic("PowerNV Unrecovered Machine Check");
->>>>>>> afd2ff9b
 	return 0;
 }
 
@@ -675,73 +658,6 @@
 		of_platform_device_create(np, NULL, NULL);
 }
 
-<<<<<<< HEAD
-static void __init opal_irq_init(struct device_node *dn)
-{
-	const __be32 *irqs;
-	int i, irqlen;
-
-	/* Get interrupt property */
-	irqs = of_get_property(opal_node, "opal-interrupts", &irqlen);
-	pr_debug("Found %d interrupts reserved for OPAL\n",
-		 irqs ? (irqlen / 4) : 0);
-
-	/* Install interrupt handlers */
-	opal_irq_count = irqlen / 4;
-	opal_irqs = kzalloc(opal_irq_count * sizeof(unsigned int), GFP_KERNEL);
-	for (i = 0; irqs && i < opal_irq_count; i++, irqs++) {
-		unsigned int irq, virq;
-		int rc;
-
-		/* Get hardware and virtual IRQ */
-		irq = be32_to_cpup(irqs);
-		virq = irq_create_mapping(NULL, irq);
-		if (virq == NO_IRQ) {
-			pr_warn("Failed to map irq 0x%x\n", irq);
-			continue;
-		}
-
-		/* Install interrupt handler */
-		rc = request_irq(virq, opal_interrupt, 0, "opal", NULL);
-		if (rc) {
-			irq_dispose_mapping(virq);
-			pr_warn("Error %d requesting irq %d (0x%x)\n",
-				 rc, virq, irq);
-			continue;
-		}
-
-		/* Cache IRQ */
-		opal_irqs[i] = virq;
-	}
-}
-
-static int kopald(void *unused)
-{
-	set_freezable();
-	do {
-		try_to_freeze();
-		opal_poll_events(NULL);
-		msleep_interruptible(opal_heartbeat);
-	} while (!kthread_should_stop());
-
-	return 0;
-}
-
-static void opal_init_heartbeat(void)
-{
-	/* Old firwmware, we assume the HVC heartbeat is sufficient */
-	if (of_property_read_u32(opal_node, "ibm,heartbeat-ms",
-				 &opal_heartbeat) != 0)
-		opal_heartbeat = 0;
-
-	if (opal_heartbeat)
-		kthread_run(kopald, NULL, "kopald");
-}
-
-static int __init opal_init(void)
-{
-	struct device_node *np, *consoles, *epow, *leds;
-=======
 static int kopald(void *unused)
 {
 	__be64 events;
@@ -771,7 +687,6 @@
 static int __init opal_init(void)
 {
 	struct device_node *np, *consoles, *leds;
->>>>>>> afd2ff9b
 	int rc;
 
 	opal_node = of_find_node_by_path("/ibm,opal");
@@ -794,13 +709,6 @@
 		of_node_put(consoles);
 	}
 
-<<<<<<< HEAD
-	epow = of_find_node_by_path("/ibm,opal/epow");
-	if (epow) {
-		of_platform_device_create(epow, "opal_event", NULL);
-		of_node_put(epow);
-	}
-=======
 	/* Initialise OPAL messaging system */
 	opal_message_init();
 
@@ -812,7 +720,6 @@
 
 	/* Initialise OPAL hypervisor maintainence interrupt handling */
 	opal_hmi_handler_init();
->>>>>>> afd2ff9b
 
 	/* Create i2c platform devices */
 	opal_i2c_create_devs();
@@ -820,12 +727,6 @@
 	/* Setup a heatbeat thread if requested by OPAL */
 	opal_init_heartbeat();
 
-<<<<<<< HEAD
-	/* Find all OPAL interrupts and request them */
-	opal_irq_init(opal_node);
-
-=======
->>>>>>> afd2ff9b
 	/* Create leds platform devices */
 	leds = of_find_node_by_path("/ibm,opal/leds");
 	if (leds) {
