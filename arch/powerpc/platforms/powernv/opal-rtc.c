/*
 * PowerNV Real Time Clock.
 *
 * Copyright 2011 IBM Corp.
 *
 * This program is free software; you can redistribute it and/or
 * modify it under the terms of the GNU General Public License
 * as published by the Free Software Foundation; either version
 * 2 of the License, or (at your option) any later version.
 */


#include <linux/kernel.h>
#include <linux/time.h>
#include <linux/bcd.h>
#include <linux/rtc.h>
#include <linux/delay.h>
#include <linux/platform_device.h>
#include <linux/of_platform.h>

#include <asm/opal.h>
#include <asm/firmware.h>
#include <asm/machdep.h>

static void opal_to_tm(u32 y_m_d, u64 h_m_s_ms, struct rtc_time *tm)
{
	tm->tm_year	= ((bcd2bin(y_m_d >> 24) * 100) +
			   bcd2bin((y_m_d >> 16) & 0xff)) - 1900;
	tm->tm_mon	= bcd2bin((y_m_d >> 8) & 0xff) - 1;
	tm->tm_mday	= bcd2bin(y_m_d & 0xff);
	tm->tm_hour	= bcd2bin((h_m_s_ms >> 56) & 0xff);
	tm->tm_min	= bcd2bin((h_m_s_ms >> 48) & 0xff);
	tm->tm_sec	= bcd2bin((h_m_s_ms >> 40) & 0xff);

        GregorianDay(tm);
}

unsigned long __init opal_get_boot_time(void)
{
	struct rtc_time tm;
	u32 y_m_d;
	u64 h_m_s_ms;
	__be32 __y_m_d;
	__be64 __h_m_s_ms;
	long rc = OPAL_BUSY;

	if (!opal_check_token(OPAL_RTC_READ))
		return 0;

	while (rc == OPAL_BUSY || rc == OPAL_BUSY_EVENT) {
		rc = opal_rtc_read(&__y_m_d, &__h_m_s_ms);
		if (rc == OPAL_BUSY_EVENT)
			opal_poll_events(NULL);
		else
			mdelay(10);
	}
	if (rc != OPAL_SUCCESS)
		return 0;

	y_m_d = be32_to_cpu(__y_m_d);
	h_m_s_ms = be64_to_cpu(__h_m_s_ms);
	opal_to_tm(y_m_d, h_m_s_ms, &tm);
	return mktime(tm.tm_year + 1900, tm.tm_mon + 1, tm.tm_mday,
		      tm.tm_hour, tm.tm_min, tm.tm_sec);
}

<<<<<<< HEAD
static int __init opal_time_init(void)
=======
static __init int opal_time_init(void)
>>>>>>> e39f223f
{
	struct platform_device *pdev;
	struct device_node *rtc;

	rtc = of_find_node_by_path("/ibm,opal/rtc");
	if (rtc) {
		pdev = of_platform_device_create(rtc, "opal-rtc", NULL);
		of_node_put(rtc);
	} else {
<<<<<<< HEAD
		if (opal_check_token(OPAL_RTC_READ) == OPAL_TOKEN_PRESENT ||
		    opal_check_token(OPAL_READ_TPO) == OPAL_TOKEN_PRESENT)
=======
		if (opal_check_token(OPAL_RTC_READ) ||
		    opal_check_token(OPAL_READ_TPO))
>>>>>>> e39f223f
			pdev = platform_device_register_simple("opal-rtc", -1,
							       NULL, 0);
		else
			return -ENODEV;
	}

<<<<<<< HEAD
	return PTR_RET(pdev);
=======
	return PTR_ERR_OR_ZERO(pdev);
>>>>>>> e39f223f
}
machine_subsys_initcall(powernv, opal_time_init);<|MERGE_RESOLUTION|>--- conflicted
+++ resolved
@@ -64,11 +64,7 @@
 		      tm.tm_hour, tm.tm_min, tm.tm_sec);
 }
 
-<<<<<<< HEAD
-static int __init opal_time_init(void)
-=======
 static __init int opal_time_init(void)
->>>>>>> e39f223f
 {
 	struct platform_device *pdev;
 	struct device_node *rtc;
@@ -78,23 +74,14 @@
 		pdev = of_platform_device_create(rtc, "opal-rtc", NULL);
 		of_node_put(rtc);
 	} else {
-<<<<<<< HEAD
-		if (opal_check_token(OPAL_RTC_READ) == OPAL_TOKEN_PRESENT ||
-		    opal_check_token(OPAL_READ_TPO) == OPAL_TOKEN_PRESENT)
-=======
 		if (opal_check_token(OPAL_RTC_READ) ||
 		    opal_check_token(OPAL_READ_TPO))
->>>>>>> e39f223f
 			pdev = platform_device_register_simple("opal-rtc", -1,
 							       NULL, 0);
 		else
 			return -ENODEV;
 	}
 
-<<<<<<< HEAD
-	return PTR_RET(pdev);
-=======
 	return PTR_ERR_OR_ZERO(pdev);
->>>>>>> e39f223f
 }
 machine_subsys_initcall(powernv, opal_time_init);