--- conflicted
+++ resolved
@@ -14,7 +14,6 @@
 #include <linux/kernel.h>
 #include <linux/pci.h>
 #include <linux/crash_dump.h>
-#include <linux/pci_regs.h>
 #include <linux/debugfs.h>
 #include <linux/delay.h>
 #include <linux/string.h>
@@ -80,11 +79,7 @@
 			pci_domain_nr(pe->parent_dev->bus),
 			(pe->rid & 0xff00) >> 8,
 			PCI_SLOT(pe->rid), PCI_FUNC(pe->rid));
-<<<<<<< HEAD
-#endif /* CONFIG_PCI_IOV */
-=======
 #endif /* CONFIG_PCI_IOV*/
->>>>>>> 078b8a5d
 
 	printk("%spci %s: [PE# %.3d] %pV",
 	       level, pfix, pe->pe_number, &vaf);
@@ -548,99 +543,6 @@
 }
 #endif /* CONFIG_PCI_MSI */
 
-#ifdef CONFIG_PCI_IOV
-static int pnv_ioda_deconfigure_pe(struct pnv_phb *phb, struct pnv_ioda_pe *pe)
-{
-	struct pci_dev *parent;
-	uint8_t bcomp, dcomp, fcomp;
-	int64_t rc;
-	long rid_end, rid;
-
-	/* Currently, we just deconfigure VF PE. Bus PE will always there.*/
-	if (pe->pbus) {
-		int count;
-
-		dcomp = OPAL_IGNORE_RID_DEVICE_NUMBER;
-		fcomp = OPAL_IGNORE_RID_FUNCTION_NUMBER;
-		parent = pe->pbus->self;
-		if (pe->flags & PNV_IODA_PE_BUS_ALL)
-			count = pe->pbus->busn_res.end - pe->pbus->busn_res.start + 1;
-		else
-			count = 1;
-
-		switch(count) {
-		case  1: bcomp = OpalPciBusAll;         break;
-		case  2: bcomp = OpalPciBus7Bits;       break;
-		case  4: bcomp = OpalPciBus6Bits;       break;
-		case  8: bcomp = OpalPciBus5Bits;       break;
-		case 16: bcomp = OpalPciBus4Bits;       break;
-		case 32: bcomp = OpalPciBus3Bits;       break;
-		default:
-			pr_err("%s: Number of subordinate busses %d"
-			       " unsupported\n",
-			       pci_is_root_bus(pe->pbus)?"root bus":pci_name(pe->pbus->self),
-			       count);
-			/* Do an exact match only */
-			bcomp = OpalPciBusAll;
-		}
-		rid_end = pe->rid + (count << 8);
-	} else {
-		if (pe->flags & PNV_IODA_PE_VF)
-			parent = pe->parent_dev;
-		else
-			parent = pe->pdev->bus->self;
-		bcomp = OpalPciBusAll;
-		dcomp = OPAL_COMPARE_RID_DEVICE_NUMBER;
-		fcomp = OPAL_COMPARE_RID_FUNCTION_NUMBER;
-		rid_end = pe->rid + 1;
-	}
-
-	/* Disable MVT on IODA1 */
-	if (phb->type == PNV_PHB_IODA1) {
-		rc = opal_pci_set_mve_enable(phb->opal_id,
-					     pe->mve_number, OPAL_DISABLE_MVE);
-		if (rc) {
-			pe_err(pe, "OPAL error %ld enabling MVE %d\n",
-			       rc, pe->mve_number);
-			pe->mve_number = -1;
-		}
-	}
-	/* Clear the reverse map */
-	for (rid = pe->rid; rid < rid_end; rid++)
-		phb->ioda.pe_rmap[rid] = 0;
-
-	/* Release from all parents PELT-V */
-	while (parent) {
-		struct pci_dn *pdn = pci_get_pdn(parent);
-		if (pdn && pdn->pe_number != IODA_INVALID_PE) {
-			rc = opal_pci_set_peltv(phb->opal_id, pdn->pe_number,
-						pe->pe_number, OPAL_REMOVE_PE_FROM_DOMAIN);
-			/* XXX What to do in case of error ? */
-		}
-		parent = parent->bus->self;
-	}
-
-	opal_pci_eeh_freeze_set(phb->opal_id, pe->pe_number,
-				  OPAL_EEH_ACTION_CLEAR_FREEZE_ALL);
-
-	/* Dissociate PE in PELT */
-	rc = opal_pci_set_peltv(phb->opal_id, pe->pe_number,
-				pe->pe_number, OPAL_REMOVE_PE_FROM_DOMAIN);
-	if (rc)
-		pe_warn(pe, "OPAL error %ld remove self from PELTV\n", rc);
-	rc = opal_pci_set_pe(phb->opal_id, pe->pe_number, pe->rid,
-			     bcomp, dcomp, fcomp, OPAL_UNMAP_PE);
-	if (rc)
-		pe_err(pe, "OPAL error %ld trying to setup PELT table\n", rc);
-
-	pe->pbus = NULL;
-	pe->pdev = NULL;
-	pe->parent_dev = NULL;
-
-	return 0;
-}
-#endif /* CONFIG_PCI_IOV */
-
 static int pnv_ioda_set_one_peltv(struct pnv_phb *phb,
 				  struct pnv_ioda_pe *parent,
 				  struct pnv_ioda_pe *child,
@@ -850,29 +752,13 @@
 		case 16: bcomp = OpalPciBus4Bits;	break;
 		case 32: bcomp = OpalPciBus3Bits;	break;
 		default:
-<<<<<<< HEAD
-			pr_err("%s: Number of subordinate busses %d"
-			       " unsupported\n",
-			       pci_is_root_bus(pe->pbus)?"root bus":pci_name(pe->pbus->self),
-			       count);
-=======
 			dev_err(&pe->pbus->dev, "Number of subordinate buses %d unsupported\n",
 			        count);
->>>>>>> 078b8a5d
 			/* Do an exact match only */
 			bcomp = OpalPciBusAll;
 		}
 		rid_end = pe->rid + (count << 8);
 	} else {
-<<<<<<< HEAD
-=======
-#ifdef CONFIG_PCI_IOV
-		if (pe->flags & PNV_IODA_PE_VF)
-			parent = pe->parent_dev;
-		else
-#endif /* CONFIG_PCI_IOV */
-			parent = pe->pdev->bus->self;
->>>>>>> 078b8a5d
 		bcomp = OpalPciBusAll;
 		dcomp = OPAL_COMPARE_RID_DEVICE_NUMBER;
 		fcomp = OPAL_COMPARE_RID_FUNCTION_NUMBER;
@@ -964,20 +850,6 @@
 }
 
 #ifdef CONFIG_PCI_IOV
-<<<<<<< HEAD
-static void pnv_pci_vf_resource_shift(struct pci_dev *dev, int offset)
-{
-	struct pci_dn *pdn = pci_get_pdn(dev);
-	int i;
-	struct resource *res;
-	resource_size_t size;
-
-	if (!dev->is_physfn)
-		return;
-
-	for (i = 0; i < PCI_SRIOV_NUM_BARS; i++) {
-		res = dev->resource + PCI_IOV_RESOURCES + i;
-=======
 static int pnv_pci_vf_resource_shift(struct pci_dev *dev, int offset)
 {
 	struct pci_dn *pdn = pci_get_pdn(dev);
@@ -1000,23 +872,12 @@
 	num_vfs = pdn->num_vfs;
 	for (i = 0; i < PCI_SRIOV_NUM_BARS; i++) {
 		res = &dev->resource[i + PCI_IOV_RESOURCES];
->>>>>>> 078b8a5d
 		if (!res->flags || !res->parent)
 			continue;
 
 		if (!pnv_pci_is_mem_pref_64(res->flags))
 			continue;
 
-<<<<<<< HEAD
-		dev_dbg(&dev->dev, "PowerNV: Shifting VF BAR %pR to\n", res);
-		size = pnv_pci_sriov_resource_size(dev, PCI_IOV_RESOURCES + i);
-		res->start += size*offset;
-
-		dev_dbg(&dev->dev, "                         %pR\n", res);
-		pci_update_resource(dev, PCI_IOV_RESOURCES + i);
-	}
-	pdn->vfs -= offset;
-=======
 		/*
 		 * The actual IOV BAR range is determined by the start address
 		 * and the actual size for num_vfs VFs BAR.  This check is to
@@ -1057,7 +918,6 @@
 		pci_update_resource(dev, i + PCI_IOV_RESOURCES);
 	}
 	return 0;
->>>>>>> 078b8a5d
 }
 #endif /* CONFIG_PCI_IOV */
 
@@ -1287,11 +1147,7 @@
 	return 0;
 }
 
-<<<<<<< HEAD
-static int pnv_pci_vf_assign_m64(struct pci_dev *pdev, u16 vf_num)
-=======
 static int pnv_pci_vf_assign_m64(struct pci_dev *pdev, u16 num_vfs)
->>>>>>> 078b8a5d
 {
 	struct pci_bus        *bus;
 	struct pci_controller *hose;
@@ -1319,26 +1175,16 @@
 			pdn->m64_wins[i][j] = IODA_INVALID_M64;
 
 	if (pdn->m64_per_iov == M64_PER_IOV) {
-<<<<<<< HEAD
-		vf_groups = (vf_num <= M64_PER_IOV) ? vf_num: M64_PER_IOV;
-		vf_per_group = (vf_num <= M64_PER_IOV)? 1:
-			__roundup_pow_of_two(vf_num) / pdn->m64_per_iov;
-=======
 		vf_groups = (num_vfs <= M64_PER_IOV) ? num_vfs: M64_PER_IOV;
 		vf_per_group = (num_vfs <= M64_PER_IOV)? 1:
 			roundup_pow_of_two(num_vfs) / pdn->m64_per_iov;
->>>>>>> 078b8a5d
 	} else {
 		vf_groups = 1;
 		vf_per_group = 1;
 	}
 
 	for (i = 0; i < PCI_SRIOV_NUM_BARS; i++) {
-<<<<<<< HEAD
-		res = pdev->resource + PCI_IOV_RESOURCES + i;
-=======
 		res = &pdev->resource[i + PCI_IOV_RESOURCES];
->>>>>>> 078b8a5d
 		if (!res->flags || !res->parent)
 			continue;
 
@@ -1357,13 +1203,8 @@
 			pdn->m64_wins[i][j] = win;
 
 			if (pdn->m64_per_iov == M64_PER_IOV) {
-<<<<<<< HEAD
-				size = pnv_pci_sriov_resource_size(pdev,
-								   PCI_IOV_RESOURCES + i);
-=======
 				size = pci_iov_resource_size(pdev,
 							PCI_IOV_RESOURCES + i);
->>>>>>> 078b8a5d
 				size = size * vf_per_group;
 				start = res->start + size * j;
 			} else {
@@ -1388,13 +1229,8 @@
 
 
 			if (rc != OPAL_SUCCESS) {
-<<<<<<< HEAD
-				pr_err("Failed to set M64 BAR #%d: %lld\n",
-						win, rc);
-=======
 				dev_err(&pdev->dev, "Failed to map M64 window #%d: %lld\n",
 					win, rc);
->>>>>>> 078b8a5d
 				goto m64_failed;
 			}
 
@@ -1406,13 +1242,8 @@
 				     OPAL_M64_WINDOW_TYPE, pdn->m64_wins[i][j], 1);
 
 			if (rc != OPAL_SUCCESS) {
-<<<<<<< HEAD
-				pr_err("Failed to enable M64 BAR #%d: %llx\n",
-						win, rc);
-=======
 				dev_err(&pdev->dev, "Failed to enable M64 window #%d: %llx\n",
 					win, rc);
->>>>>>> 078b8a5d
 				goto m64_failed;
 			}
 		}
@@ -1448,11 +1279,7 @@
 	iommu_free_table(tbl, of_node_full_name(dev->dev.of_node));
 }
 
-<<<<<<< HEAD
-static void pnv_ioda_release_vf_PE(struct pci_dev *pdev, u16 vf_num)
-=======
 static void pnv_ioda_release_vf_PE(struct pci_dev *pdev, u16 num_vfs)
->>>>>>> 078b8a5d
 {
 	struct pci_bus        *bus;
 	struct pci_controller *hose;
@@ -1470,37 +1297,21 @@
 	if (!pdev->is_physfn)
 		return;
 
-<<<<<<< HEAD
-	if (pdn->m64_per_iov == M64_PER_IOV && vf_num > M64_PER_IOV) {
-=======
 	if (pdn->m64_per_iov == M64_PER_IOV && num_vfs > M64_PER_IOV) {
->>>>>>> 078b8a5d
 		int   vf_group;
 		int   vf_per_group;
 		int   vf_index1;
 
-<<<<<<< HEAD
-		vf_per_group = __roundup_pow_of_two(vf_num) / pdn->m64_per_iov;
-=======
 		vf_per_group = roundup_pow_of_two(num_vfs) / pdn->m64_per_iov;
->>>>>>> 078b8a5d
 
 		for (vf_group = 0; vf_group < M64_PER_IOV; vf_group++)
 			for (vf_index = vf_group * vf_per_group;
 				vf_index < (vf_group + 1) * vf_per_group &&
-<<<<<<< HEAD
-				vf_index < vf_num;
-				vf_index++)
-				for (vf_index1 = vf_group * vf_per_group;
-					vf_index1 < (vf_group + 1) * vf_per_group &&
-					vf_index1 < vf_num;
-=======
 				vf_index < num_vfs;
 				vf_index++)
 				for (vf_index1 = vf_group * vf_per_group;
 					vf_index1 < (vf_group + 1) * vf_per_group &&
 					vf_index1 < num_vfs;
->>>>>>> 078b8a5d
 					vf_index1++){
 
 					rc = opal_pci_set_peltv(phb->opal_id,
@@ -1509,21 +1320,12 @@
 						OPAL_REMOVE_PE_FROM_DOMAIN);
 
 					if (rc)
-<<<<<<< HEAD
-					    pr_warn("%s: Failed to unlink same"
-						" group PE#%d(%lld)\n", __func__,
-=======
 					    dev_warn(&pdev->dev, "%s: Failed to unlink same group PE#%d(%lld)\n",
 						__func__,
->>>>>>> 078b8a5d
 						pdn->offset + vf_index1, rc);
 				}
 	}
 
-<<<<<<< HEAD
-	pdn = pci_get_pdn(pdev);
-=======
->>>>>>> 078b8a5d
 	list_for_each_entry_safe(pe, pe_n, &phb->ioda.pe_list, list) {
 		if (pe->parent_dev != pdev)
 			continue;
@@ -1548,44 +1350,22 @@
 	struct pnv_phb        *phb;
 	struct pci_dn         *pdn;
 	struct pci_sriov      *iov;
-<<<<<<< HEAD
-	u16 vf_num;
-=======
 	u16 num_vfs;
->>>>>>> 078b8a5d
 
 	bus = pdev->bus;
 	hose = pci_bus_to_host(bus);
 	phb = hose->private_data;
 	pdn = pci_get_pdn(pdev);
 	iov = pdev->sriov;
-<<<<<<< HEAD
-	vf_num = pdn->vf_pes;
-
-	/* Release VF PEs */
-	pnv_ioda_release_vf_PE(pdev, vf_num);
-=======
 	num_vfs = pdn->num_vfs;
 
 	/* Release VF PEs */
 	pnv_ioda_release_vf_PE(pdev, num_vfs);
->>>>>>> 078b8a5d
 
 	if (phb->type == PNV_PHB_IODA2) {
 		if (pdn->m64_per_iov == 1)
 			pnv_pci_vf_resource_shift(pdev, -pdn->offset);
 
-<<<<<<< HEAD
-		/* Release M64 BARs */
-		pnv_pci_vf_release_m64(pdev);
-
-		/* Release PE numbers */
-		bitmap_clear(phb->ioda.pe_alloc, pdn->offset, vf_num);
-		pdn->offset = 0;
-	}
-
-	return;
-=======
 		/* Release M64 windows */
 		pnv_pci_vf_release_m64(pdev);
 
@@ -1593,16 +1373,11 @@
 		bitmap_clear(phb->ioda.pe_alloc, pdn->offset, num_vfs);
 		pdn->offset = 0;
 	}
->>>>>>> 078b8a5d
 }
 
 static void pnv_pci_ioda2_setup_dma_pe(struct pnv_phb *phb,
 				       struct pnv_ioda_pe *pe);
-<<<<<<< HEAD
-static void pnv_ioda_setup_vf_PE(struct pci_dev *pdev, u16 vf_num)
-=======
 static void pnv_ioda_setup_vf_PE(struct pci_dev *pdev, u16 num_vfs)
->>>>>>> 078b8a5d
 {
 	struct pci_bus        *bus;
 	struct pci_controller *hose;
@@ -1622,11 +1397,7 @@
 		return;
 
 	/* Reserve PE for each VF */
-<<<<<<< HEAD
-	for (vf_index = 0; vf_index < vf_num; vf_index++) {
-=======
 	for (vf_index = 0; vf_index < num_vfs; vf_index++) {
->>>>>>> 078b8a5d
 		pe_num = pdn->offset + vf_index;
 
 		pe = &phb->ioda.pe_array[pe_num];
@@ -1661,28 +1432,11 @@
 		pnv_pci_ioda2_setup_dma_pe(phb, pe);
 	}
 
-<<<<<<< HEAD
-	if (pdn->m64_per_iov == M64_PER_IOV && vf_num > M64_PER_IOV) {
-=======
 	if (pdn->m64_per_iov == M64_PER_IOV && num_vfs > M64_PER_IOV) {
->>>>>>> 078b8a5d
 		int   vf_group;
 		int   vf_per_group;
 		int   vf_index1;
 
-<<<<<<< HEAD
-		vf_per_group = __roundup_pow_of_two(vf_num) / pdn->m64_per_iov;
-
-		for (vf_group = 0; vf_group < M64_PER_IOV; vf_group++)
-			for (vf_index = vf_group * vf_per_group;
-				vf_index < (vf_group + 1) * vf_per_group &&
-				vf_index < vf_num;
-				vf_index++)
-				for (vf_index1 = vf_group * vf_per_group;
-					vf_index1 < (vf_group + 1) * vf_per_group &&
-					vf_index1 < vf_num;
-					vf_index1++) {
-=======
 		vf_per_group = roundup_pow_of_two(num_vfs) / pdn->m64_per_iov;
 
 		for (vf_group = 0; vf_group < M64_PER_IOV; vf_group++) {
@@ -1694,7 +1448,6 @@
 				     vf_index1 < (vf_group + 1) * vf_per_group &&
 				     vf_index1 < num_vfs;
 				     vf_index1++) {
->>>>>>> 078b8a5d
 
 					rc = opal_pci_set_peltv(phb->opal_id,
 						pdn->offset + vf_index,
@@ -1702,17 +1455,6 @@
 						OPAL_ADD_PE_TO_DOMAIN);
 
 					if (rc)
-<<<<<<< HEAD
-					    pr_err("%s: Failed to link same "
-						"group PE#%d(%lld)\n",
-						__func__,
-						pdn->offset + vf_index1, rc);
-			}
-	}
-}
-
-int pnv_pci_sriov_enable(struct pci_dev *pdev, u16 vf_num)
-=======
 					    dev_warn(&pdev->dev, "%s: Failed to link same group PE#%d(%lld)\n",
 						__func__,
 						pdn->offset + vf_index1, rc);
@@ -1723,7 +1465,6 @@
 }
 
 int pnv_pci_sriov_enable(struct pci_dev *pdev, u16 num_vfs)
->>>>>>> 078b8a5d
 {
 	struct pci_bus        *bus;
 	struct pci_controller *hose;
@@ -1739,40 +1480,6 @@
 	if (phb->type == PNV_PHB_IODA2) {
 		/* Calculate available PE for required VFs */
 		mutex_lock(&phb->ioda.pe_alloc_mutex);
-<<<<<<< HEAD
-try_again:
-		pdn->offset = bitmap_find_next_zero_area(
-			phb->ioda.pe_alloc, phb->ioda.total_pe,
-			0, vf_num, 0);
-		if (pdn->offset >= phb->ioda.total_pe) {
-			vf_num--;
-			if (vf_num)
-				goto try_again;
-
-			mutex_unlock(&phb->ioda.pe_alloc_mutex);
-			pr_err("Failed to enable VF\n");
-			pdn->offset = 0;
-			return -EBUSY;
-		}
-		bitmap_set(phb->ioda.pe_alloc, pdn->offset, vf_num);
-		pdn->vf_pes = vf_num;
-		mutex_unlock(&phb->ioda.pe_alloc_mutex);
-
-		/* Assign M64 BAR accordingly */
-		ret = pnv_pci_vf_assign_m64(pdev, vf_num);
-		if (ret) {
-			pr_err("No enough M64 resource\n");
-			goto m64_failed;
-		}
-
-		/* Do some magic shift */
-		if (pdn->m64_per_iov == 1)
-			pnv_pci_vf_resource_shift(pdev, pdn->offset);
-	}
-
-	/* Setup VF PEs */
-	pnv_ioda_setup_vf_PE(pdev, vf_num);
-=======
 		pdn->offset = bitmap_find_next_zero_area(
 			phb->ioda.pe_alloc, phb->ioda.total_pe,
 			0, num_vfs, 0);
@@ -1807,22 +1514,15 @@
 
 	/* Setup VF PEs */
 	pnv_ioda_setup_vf_PE(pdev, num_vfs);
->>>>>>> 078b8a5d
 
 	return 0;
 
 m64_failed:
-<<<<<<< HEAD
-	bitmap_clear(phb->ioda.pe_alloc, pdn->offset, vf_num);
-=======
 	bitmap_clear(phb->ioda.pe_alloc, pdn->offset, num_vfs);
->>>>>>> 078b8a5d
 	pdn->offset = 0;
 
 	return ret;
 }
-<<<<<<< HEAD
-=======
 
 int pcibios_sriov_disable(struct pci_dev *pdev)
 {
@@ -1841,7 +1541,6 @@
 	pnv_pci_sriov_enable(pdev, num_vfs);
 	return 0;
 }
->>>>>>> 078b8a5d
 #endif /* CONFIG_PCI_IOV */
 
 static void pnv_pci_ioda_dma_dev_setup(struct pnv_phb *phb, struct pci_dev *pdev)
@@ -2012,7 +1711,6 @@
 
 	return ret;
 }
-<<<<<<< HEAD
 
 static int pnv_ioda1_tce_xchg_rm(struct iommu_table *tbl, long index,
 		unsigned long *hpa, enum dma_data_direction *direction)
@@ -2025,8 +1723,6 @@
 
 	return ret;
 }
-=======
->>>>>>> 078b8a5d
 #endif
 
 static void pnv_ioda1_tce_free(struct iommu_table *tbl, long index,
@@ -2042,10 +1738,7 @@
 	.set = pnv_ioda1_tce_build,
 #ifdef CONFIG_IOMMU_API
 	.exchange = pnv_ioda1_tce_xchg,
-<<<<<<< HEAD
 	.exchange_rm = pnv_ioda1_tce_xchg_rm,
-=======
->>>>>>> 078b8a5d
 #endif
 	.clear = pnv_ioda1_tce_free,
 	.get = pnv_tce_get,
@@ -2094,11 +1787,7 @@
 {
 	struct iommu_table_group_link *tgl;
 
-<<<<<<< HEAD
 	list_for_each_entry_rcu_notrace(tgl, &tbl->it_group_list, next) {
-=======
-	list_for_each_entry_rcu(tgl, &tbl->it_group_list, next) {
->>>>>>> 078b8a5d
 		struct pnv_ioda_pe *pe = container_of(tgl->table_group,
 				struct pnv_ioda_pe, table_group);
 		__be64 __iomem *invalidate = rm ?
@@ -2137,7 +1826,6 @@
 
 	return ret;
 }
-<<<<<<< HEAD
 
 static int pnv_ioda2_tce_xchg_rm(struct iommu_table *tbl, long index,
 		unsigned long *hpa, enum dma_data_direction *direction)
@@ -2150,8 +1838,6 @@
 
 	return ret;
 }
-=======
->>>>>>> 078b8a5d
 #endif
 
 static void pnv_ioda2_tce_free(struct iommu_table *tbl, long index,
@@ -2173,10 +1859,7 @@
 	.set = pnv_ioda2_tce_build,
 #ifdef CONFIG_IOMMU_API
 	.exchange = pnv_ioda2_tce_xchg,
-<<<<<<< HEAD
 	.exchange_rm = pnv_ioda2_tce_xchg_rm,
-=======
->>>>>>> 078b8a5d
 #endif
 	.clear = pnv_ioda2_tce_free,
 	.get = pnv_tce_get,
@@ -2383,7 +2066,6 @@
 	table_shift = entries_shift + 3;
 	table_shift = max_t(unsigned, table_shift, PAGE_SHIFT);
 	direct_table_size =  1UL << table_shift;
-<<<<<<< HEAD
 
 	for ( ; levels; --levels) {
 		bytes += _ALIGN_UP(tce_table_size, direct_table_size);
@@ -2432,56 +2114,6 @@
 	return 0;
 }
 
-=======
-
-	for ( ; levels; --levels) {
-		bytes += _ALIGN_UP(tce_table_size, direct_table_size);
-
-		tce_table_size /= direct_table_size;
-		tce_table_size <<= 3;
-		tce_table_size = _ALIGN_UP(tce_table_size, direct_table_size);
-	}
-
-	return bytes;
-}
-
-static long pnv_pci_ioda2_table_alloc_pages(int nid, __u64 bus_offset,
-		__u32 page_shift, __u64 window_size, __u32 levels,
-		struct iommu_table *tbl);
-
-static long pnv_pci_ioda2_create_table(struct iommu_table_group *table_group,
-		int num, __u32 page_shift, __u64 window_size, __u32 levels,
-		struct iommu_table **ptbl)
-{
-	struct pnv_ioda_pe *pe = container_of(table_group, struct pnv_ioda_pe,
-			table_group);
-	int nid = pe->phb->hose->node;
-	__u64 bus_offset = num ? pe->tce_bypass_base : table_group->tce32_start;
-	long ret;
-	struct iommu_table *tbl;
-
-	tbl = pnv_pci_table_alloc(nid);
-	if (!tbl)
-		return -ENOMEM;
-
-	ret = pnv_pci_ioda2_table_alloc_pages(nid,
-			bus_offset, page_shift, window_size,
-			levels, tbl);
-	if (ret) {
-		iommu_free_table(tbl, "pnv");
-		return ret;
-	}
-
-	tbl->it_ops = &pnv_ioda2_iommu_ops;
-	if (pe->tce_inval_reg)
-		tbl->it_type |= (TCE_PCI_SWINV_CREATE | TCE_PCI_SWINV_FREE);
-
-	*ptbl = tbl;
-
-	return 0;
-}
-
->>>>>>> 078b8a5d
 static long pnv_pci_ioda2_unset_window(struct iommu_table_group *table_group,
 		int num)
 {
@@ -3116,36 +2748,12 @@
 	phb = hose->private_data;
 
 	pdn = pci_get_pdn(pdev);
-<<<<<<< HEAD
-	pdn->vfs = 0;
-=======
 	pdn->vfs_expanded = 0;
->>>>>>> 078b8a5d
 
 	total_vfs = pci_sriov_get_totalvfs(pdev);
 	pdn->m64_per_iov = 1;
 	mul = phb->ioda.total_pe;
 
-<<<<<<< HEAD
-	for (i = PCI_IOV_RESOURCES; i <= PCI_IOV_RESOURCE_END; i++) {
-		res = &pdev->resource[i];
-		if (!res->flags || res->parent)
-			continue;
-		if (!pnv_pci_is_mem_pref_64(res->flags)) {
-			dev_warn(&pdev->dev, " non M64 IOV BAR %pR on %s\n",
-					res, pci_name(pdev));
-			continue;
-		}
-
-		size = pnv_pci_sriov_resource_size(pdev, i);
-
-		/* bigger than 64M */
-		if (size > (1 << 26)) {
-			dev_info(&pdev->dev, "PowerNV: VF BAR[%d] size "
-					"is bigger than 64M, roundup power2\n", i);
-			pdn->m64_per_iov = M64_PER_IOV;
-			mul = __roundup_pow_of_two(total_vfs);
-=======
 	for (i = 0; i < PCI_SRIOV_NUM_BARS; i++) {
 		res = &pdev->resource[i + PCI_IOV_RESOURCES];
 		if (!res->flags || res->parent)
@@ -3164,45 +2772,10 @@
 				 i, res);
 			pdn->m64_per_iov = M64_PER_IOV;
 			mul = roundup_pow_of_two(total_vfs);
->>>>>>> 078b8a5d
 			break;
 		}
 	}
 
-<<<<<<< HEAD
-	for (i = PCI_IOV_RESOURCES; i <= PCI_IOV_RESOURCE_END; i++) {
-		res = &pdev->resource[i];
-		if (!res->flags || res->parent)
-			continue;
-		if (!pnv_pci_is_mem_pref_64(res->flags)) {
-			dev_warn(&pdev->dev, " non M64 IOV BAR %pR on %s\n",
-				 res, pci_name(pdev));
-			continue;
-		}
-
-		dev_dbg(&pdev->dev, "PowerNV: Fixing VF BAR[%d] %pR to\n",
-				i, res);
-		size = pnv_pci_sriov_resource_size(pdev, i);
-		res->end = res->start + size * mul - 1;
-		dev_dbg(&pdev->dev, "                       %pR\n", res);
-	}
-	pdn->vfs = mul;
-}
-
-static void pnv_pci_ioda_fixup_sriov(struct pci_bus *bus)
-{
-	struct pci_dev *pdev;
-	struct pci_bus *b;
-
-	list_for_each_entry(pdev, &bus->devices, bus_list) {
-		b = pdev->subordinate;
-
-		if (b)
-			pnv_pci_ioda_fixup_sriov(b);
-
-		pnv_pci_ioda_fixup_iov_resources(pdev);
-	}
-=======
 	for (i = 0; i < PCI_SRIOV_NUM_BARS; i++) {
 		res = &pdev->resource[i + PCI_IOV_RESOURCES];
 		if (!res->flags || res->parent)
@@ -3221,7 +2794,6 @@
 			 i, res, mul);
 	}
 	pdn->vfs_expanded = mul;
->>>>>>> 078b8a5d
 }
 #endif /* CONFIG_PCI_IOV */
 
@@ -3402,67 +2974,20 @@
 	return phb->ioda.io_segsize;
 }
 
-<<<<<<< HEAD
-/*
- * Allocate firmware data for VF, which doesn't have corresponding
- * device node. So we have to extend device's archdata.
- */
-#ifdef CONFIG_PCI_IOV
-static resource_size_t pnv_pcibios_sriov_resource_size(struct pci_dev *pdev, int resno)
-{
-	struct pci_dn *pdn = pci_get_pdn(pdev);
-	resource_size_t size = 0;
-
-	if (!pdn->vfs)
-		return size;
-
-	size = resource_size(pdev->resource + resno);
-	do_div(size, pdn->vfs);
-
-	return size;
-}
-
-resource_size_t pnv_pci_sriov_resource_size(struct pci_dev *pdev, int resno)
-{
-	resource_size_t size;
-
-	size = pnv_pcibios_sriov_resource_size(pdev, resno);
-	if (size != 0)
-		return size;
-
-	size = resource_size(pdev->resource + resno);
-	do_div(size, pci_sriov_get_totalvfs(pdev));
-
-	return size;
-}
-
-static resource_size_t pnv_pcibios_sriov_resource_alignment(struct pci_dev *pdev,
-							    int resno,
-							    resource_size_t align)
-{
-	struct pci_dn *pdn = pci_get_pdn(pdev);
-	resource_size_t iov_align;
-=======
 #ifdef CONFIG_PCI_IOV
 static resource_size_t pnv_pci_iov_resource_alignment(struct pci_dev *pdev,
 						      int resno)
 {
 	struct pci_dn *pdn = pci_get_pdn(pdev);
 	resource_size_t align, iov_align;
->>>>>>> 078b8a5d
 
 	iov_align = resource_size(&pdev->resource[resno]);
 	if (iov_align)
 		return iov_align;
 
-<<<<<<< HEAD
-	if (pdn->vfs)
-		return pdn->vfs * align;
-=======
 	align = pci_iov_resource_size(pdev, resno);
 	if (pdn->vfs_expanded)
 		return pdn->vfs_expanded * align;
->>>>>>> 078b8a5d
 
 	return align;
 }
@@ -3489,20 +3014,7 @@
 	if (!pdn || pdn->pe_number == IODA_INVALID_PE)
 		return -EINVAL;
 
-#ifdef CONFIG_PCI_IOV
-	if (dev->is_physfn)
-		pnv_pci_sriov_enable(dev, pci_sriov_get_totalvfs(dev));
-#endif
-
 	return 0;
-}
-
-static void pnv_pci_disable_device_hook(struct pci_dev *dev)
-{
-#ifdef CONFIG_PCI_IOV
-	if (dev->is_physfn)
-		pnv_pci_sriov_disable(dev);
-#endif
 }
 
 static u32 pnv_ioda_bdfn_to_pe(struct pnv_phb *phb, struct pci_bus *bus,
@@ -3678,17 +3190,11 @@
 	 */
 	ppc_md.pcibios_fixup = pnv_pci_ioda_fixup;
 	ppc_md.pcibios_enable_device_hook = pnv_pci_enable_device_hook;
-	ppc_md.pcibios_disable_device_hook = pnv_pci_disable_device_hook;
 	ppc_md.pcibios_window_alignment = pnv_pci_window_alignment;
 	ppc_md.pcibios_reset_secondary_bus = pnv_pci_reset_secondary_bus;
 #ifdef CONFIG_PCI_IOV
-<<<<<<< HEAD
-	ppc_md.pcibios_fixup_sriov = pnv_pci_ioda_fixup_sriov;
-	ppc_md.pcibios_sriov_resource_alignment = pnv_pcibios_sriov_resource_alignment;
-=======
 	ppc_md.pcibios_fixup_sriov = pnv_pci_ioda_fixup_iov_resources;
 	ppc_md.pcibios_iov_resource_alignment = pnv_pci_iov_resource_alignment;
->>>>>>> 078b8a5d
 #endif /* CONFIG_PCI_IOV */
 	pci_add_flags(PCI_REASSIGN_ALL_RSRC);
 
@@ -3704,13 +3210,8 @@
 	 */
 	if (is_kdump_kernel()) {
 		pr_info("  Issue PHB reset ...\n");
-<<<<<<< HEAD
-		ioda_eeh_phb_reset(hose, EEH_RESET_FUNDAMENTAL);
-		ioda_eeh_phb_reset(hose, EEH_RESET_DEACTIVATE);
-=======
 		pnv_eeh_phb_reset(hose, EEH_RESET_FUNDAMENTAL);
 		pnv_eeh_phb_reset(hose, EEH_RESET_DEACTIVATE);
->>>>>>> 078b8a5d
 	}
 
 	/* Remove M64 resource if we can't configure it successfully */
