/*
 * Support PCI/PCIe on PowerNV platforms
 *
 * Copyright 2011 Benjamin Herrenschmidt, IBM Corp.
 *
 * This program is free software; you can redistribute it and/or
 * modify it under the terms of the GNU General Public License
 * as published by the Free Software Foundation; either version
 * 2 of the License, or (at your option) any later version.
 */

#undef DEBUG

#include <linux/kernel.h>
#include <linux/pci.h>
#include <linux/crash_dump.h>
<<<<<<< HEAD
#include <linux/pci_regs.h>
=======
>>>>>>> fc14f9c1
#include <linux/debugfs.h>
#include <linux/delay.h>
#include <linux/string.h>
#include <linux/init.h>
#include <linux/bootmem.h>
#include <linux/irq.h>
#include <linux/io.h>
#include <linux/msi.h>
#include <linux/memblock.h>
<<<<<<< HEAD
#include <linux/iommu.h>
=======
>>>>>>> fc14f9c1

#include <asm/sections.h>
#include <asm/io.h>
#include <asm/prom.h>
#include <asm/pci-bridge.h>
#include <asm/machdep.h>
#include <asm/msi_bitmap.h>
#include <asm/ppc-pci.h>
#include <asm/opal.h>
#include <asm/iommu.h>
#include <asm/tce.h>
#include <asm/xics.h>
#include <asm/debug.h>
#include <asm/firmware.h>
<<<<<<< HEAD
=======
#include <asm/pnv-pci.h>

#include <misc/cxl.h>
>>>>>>> fc14f9c1

#include "powernv.h"
#include "pci.h"

<<<<<<< HEAD
/* 256M DMA window, 4K TCE pages, 8 bytes TCE */
#define TCE32_TABLE_SIZE	((0x10000000 / 0x1000) * 8)

#ifdef CONFIG_PCI_IOV
#define VF_PE_LOG						\
	else if (pe->flags & PNV_IODA_PE_VF)                    \
		sprintf(pfix, "%04x:%02x:%2x.%d",               \
			pci_domain_nr(pe->parent_dev->bus),     \
			(pe->rid & 0xff00) >> 8,                \
			PCI_SLOT(pe->rid), PCI_FUNC(pe->rid));
#else  /* CONFIG_PCI_IOV*/
#define VF_PE_LOG
#endif /* CONFIG_PCI_IOV*/

#define define_pe_printk_level(func, kern_level)		\
static int func(const struct pnv_ioda_pe *pe, const char *fmt, ...)	\
{								\
	struct va_format vaf;					\
	va_list args;						\
	char pfix[32];						\
	int r;							\
								\
	va_start(args, fmt);					\
								\
	vaf.fmt = fmt;						\
	vaf.va = &args;						\
								\
	if (pe->flags & PNV_IODA_PE_DEV)			\
		strlcpy(pfix, dev_name(&pe->pdev->dev),		\
			sizeof(pfix));				\
	else if (pe->flags & (PNV_IODA_PE_BUS | PNV_IODA_PE_BUS_ALL)) \
		sprintf(pfix, "%04x:%02x     ",			\
			pci_domain_nr(pe->pbus),		\
			pe->pbus->number);			\
	VF_PE_LOG						\
	r = printk(kern_level "pci %s: [PE# %.3d] %pV",		\
		   pfix, pe->pe_number, &vaf);			\
								\
	va_end(args);						\
								\
	return r;						\
}								\

define_pe_printk_level(pe_err, KERN_ERR);
define_pe_printk_level(pe_warn, KERN_WARNING);
define_pe_printk_level(pe_info, KERN_INFO);
=======
static void pe_level_printk(const struct pnv_ioda_pe *pe, const char *level,
			    const char *fmt, ...)
{
	struct va_format vaf;
	va_list args;
	char pfix[32];

	va_start(args, fmt);

	vaf.fmt = fmt;
	vaf.va = &args;

	if (pe->pdev)
		strlcpy(pfix, dev_name(&pe->pdev->dev), sizeof(pfix));
	else
		sprintf(pfix, "%04x:%02x     ",
			pci_domain_nr(pe->pbus), pe->pbus->number);

	printk("%spci %s: [PE# %.3d] %pV",
	       level, pfix, pe->pe_number, &vaf);

	va_end(args);
}

#define pe_err(pe, fmt, ...)					\
	pe_level_printk(pe, KERN_ERR, fmt, ##__VA_ARGS__)
#define pe_warn(pe, fmt, ...)					\
	pe_level_printk(pe, KERN_WARNING, fmt, ##__VA_ARGS__)
#define pe_info(pe, fmt, ...)					\
	pe_level_printk(pe, KERN_INFO, fmt, ##__VA_ARGS__)

/*
 * stdcix is only supposed to be used in hypervisor real mode as per
 * the architecture spec
 */
static inline void __raw_rm_writeq(u64 val, volatile void __iomem *paddr)
{
	__asm__ __volatile__("stdcix %0,0,%1"
		: : "r" (val), "r" (paddr) : "memory");
}

static inline bool pnv_pci_is_mem_pref_64(unsigned long flags)
{
	return ((flags & (IORESOURCE_MEM_64 | IORESOURCE_PREFETCH)) ==
		(IORESOURCE_MEM_64 | IORESOURCE_PREFETCH));
}
>>>>>>> fc14f9c1

/*
 * stdcix is only supposed to be used in hypervisor real mode as per
 * the architecture spec
 */
static inline void __raw_rm_writeq(u64 val, volatile void __iomem *paddr)
{
	__asm__ __volatile__("stdcix %0,0,%1"
		: : "r" (val), "r" (paddr) : "memory");
}

static inline bool pnv_pci_is_mem_pref_64(unsigned long flags)
{
	return ((flags & (IORESOURCE_MEM_64 | IORESOURCE_PREFETCH)) ==
		(IORESOURCE_MEM_64 | IORESOURCE_PREFETCH));
}

static int pnv_ioda_alloc_pe(struct pnv_phb *phb)
{
	unsigned long pe;

	do {
		pe = find_next_zero_bit(phb->ioda.pe_alloc,
					phb->ioda.total_pe, 0);
		if (pe >= phb->ioda.total_pe)
			return IODA_INVALID_PE;
	} while(test_and_set_bit(pe, phb->ioda.pe_alloc));

	phb->ioda.pe_array[pe].phb = phb;
	phb->ioda.pe_array[pe].pe_number = pe;
	return pe;
}

static void pnv_ioda_free_pe(struct pnv_phb *phb, int pe)
{
	WARN_ON(phb->ioda.pe_array[pe].pdev);

	memset(&phb->ioda.pe_array[pe], 0, sizeof(struct pnv_ioda_pe));
	clear_bit(pe, phb->ioda.pe_alloc);
}

/* The default M64 BAR is shared by all PEs */
static int pnv_ioda2_init_m64(struct pnv_phb *phb)
{
	const char *desc;
	struct resource *r;
	s64 rc;

	/* Configure the default M64 BAR */
	rc = opal_pci_set_phb_mem_window(phb->opal_id,
					 OPAL_M64_WINDOW_TYPE,
					 phb->ioda.m64_bar_idx,
					 phb->ioda.m64_base,
					 0, /* unused */
					 phb->ioda.m64_size);
	if (rc != OPAL_SUCCESS) {
		desc = "configuring";
		goto fail;
	}

	/* Enable the default M64 BAR */
	rc = opal_pci_phb_mmio_enable(phb->opal_id,
				      OPAL_M64_WINDOW_TYPE,
				      phb->ioda.m64_bar_idx,
				      OPAL_ENABLE_M64_SPLIT);
	if (rc != OPAL_SUCCESS) {
		desc = "enabling";
		goto fail;
	}

	/* Mark the M64 BAR assigned */
	set_bit(phb->ioda.m64_bar_idx, &phb->ioda.m64_bar_alloc);

	/*
	 * Strip off the segment used by the reserved PE, which is
	 * expected to be 0 or last one of PE capabicity.
	 */
	r = &phb->hose->mem_resources[1];
	if (phb->ioda.reserved_pe == 0)
		r->start += phb->ioda.m64_segsize;
	else if (phb->ioda.reserved_pe == (phb->ioda.total_pe - 1))
		r->end -= phb->ioda.m64_segsize;
	else
		pr_warn("  Cannot strip M64 segment for reserved PE#%d\n",
			phb->ioda.reserved_pe);

	return 0;

fail:
	pr_warn("  Failure %lld %s M64 BAR#%d\n",
		rc, desc, phb->ioda.m64_bar_idx);
	opal_pci_phb_mmio_enable(phb->opal_id,
				 OPAL_M64_WINDOW_TYPE,
				 phb->ioda.m64_bar_idx,
				 OPAL_DISABLE_M64);
	return -EIO;
}

static void pnv_ioda2_alloc_m64_pe(struct pnv_phb *phb)
{
	resource_size_t sgsz = phb->ioda.m64_segsize;
	struct pci_dev *pdev;
	struct resource *r;
	int base, step, i;

	/*
	 * Root bus always has full M64 range and root port has
	 * M64 range used in reality. So we're checking root port
	 * instead of root bus.
	 */
	list_for_each_entry(pdev, &phb->hose->bus->devices, bus_list) {
		for (i = PCI_BRIDGE_RESOURCES;
		     i <= PCI_BRIDGE_RESOURCE_END; i++) {
			r = &pdev->resource[i];
			if (!r->parent ||
			    !pnv_pci_is_mem_pref_64(r->flags))
				continue;

			base = (r->start - phb->ioda.m64_base) / sgsz;
			for (step = 0; step < resource_size(r) / sgsz; step++)
				set_bit(base + step, phb->ioda.pe_alloc);
		}
	}
}

static int pnv_ioda2_pick_m64_pe(struct pnv_phb *phb,
				 struct pci_bus *bus, int all)
{
	resource_size_t segsz = phb->ioda.m64_segsize;
	struct pci_dev *pdev;
	struct resource *r;
	struct pnv_ioda_pe *master_pe, *pe;
	unsigned long size, *pe_alloc;
	bool found;
	int start, i, j;

	/* Root bus shouldn't use M64 */
	if (pci_is_root_bus(bus))
		return IODA_INVALID_PE;

	/* We support only one M64 window on each bus */
	found = false;
	pci_bus_for_each_resource(bus, r, i) {
		if (r && r->parent &&
		    pnv_pci_is_mem_pref_64(r->flags)) {
			found = true;
			break;
		}
	}

	/* No M64 window found ? */
	if (!found)
		return IODA_INVALID_PE;

	/* Allocate bitmap */
	size = _ALIGN_UP(phb->ioda.total_pe / 8, sizeof(unsigned long));
	pe_alloc = kzalloc(size, GFP_KERNEL);
	if (!pe_alloc) {
		pr_warn("%s: Out of memory !\n",
			__func__);
		return IODA_INVALID_PE;
	}

	/*
	 * Figure out reserved PE numbers by the PE
	 * the its child PEs.
	 */
	start = (r->start - phb->ioda.m64_base) / segsz;
	for (i = 0; i < resource_size(r) / segsz; i++)
		set_bit(start + i, pe_alloc);

	if (all)
		goto done;

	/*
	 * If the PE doesn't cover all subordinate buses,
	 * we need subtract from reserved PEs for children.
	 */
	list_for_each_entry(pdev, &bus->devices, bus_list) {
		if (!pdev->subordinate)
			continue;

		pci_bus_for_each_resource(pdev->subordinate, r, i) {
			if (!r || !r->parent ||
			    !pnv_pci_is_mem_pref_64(r->flags))
				continue;

			start = (r->start - phb->ioda.m64_base) / segsz;
			for (j = 0; j < resource_size(r) / segsz ; j++)
				clear_bit(start + j, pe_alloc);
                }
        }

	/*
	 * the current bus might not own M64 window and that's all
	 * contributed by its child buses. For the case, we needn't
	 * pick M64 dependent PE#.
	 */
	if (bitmap_empty(pe_alloc, phb->ioda.total_pe)) {
		kfree(pe_alloc);
		return IODA_INVALID_PE;
	}

	/*
	 * Figure out the master PE and put all slave PEs to master
	 * PE's list to form compound PE.
	 */
done:
	master_pe = NULL;
	i = -1;
	while ((i = find_next_bit(pe_alloc, phb->ioda.total_pe, i + 1)) <
		phb->ioda.total_pe) {
		pe = &phb->ioda.pe_array[i];
		pe->phb = phb;
		pe->pe_number = i;

		if (!master_pe) {
			pe->flags |= PNV_IODA_PE_MASTER;
			INIT_LIST_HEAD(&pe->slaves);
			master_pe = pe;
		} else {
			pe->flags |= PNV_IODA_PE_SLAVE;
			pe->master = master_pe;
			list_add_tail(&pe->list, &master_pe->slaves);
		}
	}

	kfree(pe_alloc);
	return master_pe->pe_number;
}

static void __init pnv_ioda_parse_m64_window(struct pnv_phb *phb)
{
	struct pci_controller *hose = phb->hose;
	struct device_node *dn = hose->dn;
	struct resource *res;
	const u32 *r;
	u64 pci_addr;

	if (!firmware_has_feature(FW_FEATURE_OPALv3)) {
		pr_info("  Firmware too old to support M64 window\n");
		return;
	}

	r = of_get_property(dn, "ibm,opal-m64-window", NULL);
	if (!r) {
		pr_info("  No <ibm,opal-m64-window> on %s\n",
			dn->full_name);
		return;
	}

	/* FIXME: Support M64 for P7IOC */
	if (phb->type != PNV_PHB_IODA2) {
		pr_info("  Not support M64 window\n");
		return;
	}

	res = &hose->mem_resources[1];
	res->start = of_translate_address(dn, r + 2);
	res->end = res->start + of_read_number(r + 4, 2) - 1;
	res->flags = (IORESOURCE_MEM | IORESOURCE_MEM_64 | IORESOURCE_PREFETCH);
	pci_addr = of_read_number(r, 2);
	hose->mem_offset[1] = res->start - pci_addr;

	phb->ioda.m64_size = resource_size(res);
	phb->ioda.m64_segsize = phb->ioda.m64_size / phb->ioda.total_pe;
	phb->ioda.m64_base = pci_addr;

	/* Use last M64 BAR to cover M64 window */
	phb->ioda.m64_bar_idx = 15;
	phb->init_m64 = pnv_ioda2_init_m64;
	phb->alloc_m64_pe = pnv_ioda2_alloc_m64_pe;
	phb->pick_m64_pe = pnv_ioda2_pick_m64_pe;
}

static void pnv_ioda_freeze_pe(struct pnv_phb *phb, int pe_no)
{
	struct pnv_ioda_pe *pe = &phb->ioda.pe_array[pe_no];
	struct pnv_ioda_pe *slave;
	s64 rc;

	/* Fetch master PE */
	if (pe->flags & PNV_IODA_PE_SLAVE) {
		pe = pe->master;
		WARN_ON(!pe || !(pe->flags & PNV_IODA_PE_MASTER));
		pe_no = pe->pe_number;
	}

	/* Freeze master PE */
	rc = opal_pci_eeh_freeze_set(phb->opal_id,
				     pe_no,
				     OPAL_EEH_ACTION_SET_FREEZE_ALL);
	if (rc != OPAL_SUCCESS) {
		pr_warn("%s: Failure %lld freezing PHB#%x-PE#%x\n",
			__func__, rc, phb->hose->global_number, pe_no);
		return;
	}

	/* Freeze slave PEs */
	if (!(pe->flags & PNV_IODA_PE_MASTER))
		return;

	list_for_each_entry(slave, &pe->slaves, list) {
		rc = opal_pci_eeh_freeze_set(phb->opal_id,
					     slave->pe_number,
					     OPAL_EEH_ACTION_SET_FREEZE_ALL);
		if (rc != OPAL_SUCCESS)
			pr_warn("%s: Failure %lld freezing PHB#%x-PE#%x\n",
				__func__, rc, phb->hose->global_number,
				slave->pe_number);
	}
}

<<<<<<< HEAD
int pnv_ioda_unfreeze_pe(struct pnv_phb *phb, int pe_no, int opt)
=======
static int pnv_ioda_unfreeze_pe(struct pnv_phb *phb, int pe_no, int opt)
>>>>>>> fc14f9c1
{
	struct pnv_ioda_pe *pe, *slave;
	s64 rc;

	/* Find master PE */
	pe = &phb->ioda.pe_array[pe_no];
	if (pe->flags & PNV_IODA_PE_SLAVE) {
		pe = pe->master;
		WARN_ON(!pe || !(pe->flags & PNV_IODA_PE_MASTER));
		pe_no = pe->pe_number;
	}

	/* Clear frozen state for master PE */
	rc = opal_pci_eeh_freeze_clear(phb->opal_id, pe_no, opt);
	if (rc != OPAL_SUCCESS) {
		pr_warn("%s: Failure %lld clear %d on PHB#%x-PE#%x\n",
			__func__, rc, opt, phb->hose->global_number, pe_no);
		return -EIO;
	}

	if (!(pe->flags & PNV_IODA_PE_MASTER))
		return 0;

	/* Clear frozen state for slave PEs */
	list_for_each_entry(slave, &pe->slaves, list) {
		rc = opal_pci_eeh_freeze_clear(phb->opal_id,
					     slave->pe_number,
					     opt);
		if (rc != OPAL_SUCCESS) {
			pr_warn("%s: Failure %lld clear %d on PHB#%x-PE#%x\n",
				__func__, rc, opt, phb->hose->global_number,
				slave->pe_number);
			return -EIO;
		}
	}

	return 0;
}

static int pnv_ioda_get_pe_state(struct pnv_phb *phb, int pe_no)
{
	struct pnv_ioda_pe *slave, *pe;
	u8 fstate, state;
	__be16 pcierr;
	s64 rc;

	/* Sanity check on PE number */
	if (pe_no < 0 || pe_no >= phb->ioda.total_pe)
		return OPAL_EEH_STOPPED_PERM_UNAVAIL;

	/*
	 * Fetch the master PE and the PE instance might be
	 * not initialized yet.
	 */
	pe = &phb->ioda.pe_array[pe_no];
	if (pe->flags & PNV_IODA_PE_SLAVE) {
		pe = pe->master;
		WARN_ON(!pe || !(pe->flags & PNV_IODA_PE_MASTER));
		pe_no = pe->pe_number;
	}

	/* Check the master PE */
	rc = opal_pci_eeh_freeze_status(phb->opal_id, pe_no,
					&state, &pcierr, NULL);
	if (rc != OPAL_SUCCESS) {
		pr_warn("%s: Failure %lld getting "
			"PHB#%x-PE#%x state\n",
			__func__, rc,
			phb->hose->global_number, pe_no);
		return OPAL_EEH_STOPPED_TEMP_UNAVAIL;
	}

	/* Check the slave PE */
	if (!(pe->flags & PNV_IODA_PE_MASTER))
		return state;

	list_for_each_entry(slave, &pe->slaves, list) {
		rc = opal_pci_eeh_freeze_status(phb->opal_id,
						slave->pe_number,
						&fstate,
						&pcierr,
						NULL);
		if (rc != OPAL_SUCCESS) {
			pr_warn("%s: Failure %lld getting "
				"PHB#%x-PE#%x state\n",
				__func__, rc,
				phb->hose->global_number, slave->pe_number);
			return OPAL_EEH_STOPPED_TEMP_UNAVAIL;
		}

		/*
		 * Override the result based on the ascending
		 * priority.
		 */
		if (fstate > state)
			state = fstate;
	}

	return state;
}

/* Currently those 2 are only used when MSIs are enabled, this will change
 * but in the meantime, we need to protect them to avoid warnings
 */
#ifdef CONFIG_PCI_MSI
static struct pnv_ioda_pe *pnv_ioda_get_pe(struct pci_dev *dev)
{
	struct pci_controller *hose = pci_bus_to_host(dev->bus);
	struct pnv_phb *phb = hose->private_data;
	struct pci_dn *pdn = pci_get_pdn(dev);

	if (!pdn)
		return NULL;
	if (pdn->pe_number == IODA_INVALID_PE)
		return NULL;
	return &phb->ioda.pe_array[pdn->pe_number];
}
#endif /* CONFIG_PCI_MSI */

#ifdef CONFIG_PCI_IOV
static int pnv_ioda_deconfigure_pe(struct pnv_phb *phb, struct pnv_ioda_pe *pe)
{
	struct pci_dev *parent;
	uint8_t bcomp, dcomp, fcomp;
	int64_t rc;
	long rid_end, rid;

	/* Currently, we just deconfigure VF PE. Bus PE will always there.*/
	if (pe->pbus) {
		int count;

		dcomp = OPAL_IGNORE_RID_DEVICE_NUMBER;
		fcomp = OPAL_IGNORE_RID_FUNCTION_NUMBER;
		parent = pe->pbus->self;
		if (pe->flags & PNV_IODA_PE_BUS_ALL)
			count = pe->pbus->busn_res.end - pe->pbus->busn_res.start + 1;
		else
			count = 1;

		switch(count) {
		case  1: bcomp = OpalPciBusAll;         break;
		case  2: bcomp = OpalPciBus7Bits;       break;
		case  4: bcomp = OpalPciBus6Bits;       break;
		case  8: bcomp = OpalPciBus5Bits;       break;
		case 16: bcomp = OpalPciBus4Bits;       break;
		case 32: bcomp = OpalPciBus3Bits;       break;
		default:
			pr_err("%s: Number of subordinate busses %d"
			       " unsupported\n",
			       pci_is_root_bus(pe->pbus)?"root bus":pci_name(pe->pbus->self),
			       count);
			/* Do an exact match only */
			bcomp = OpalPciBusAll;
		}
		rid_end = pe->rid + (count << 8);
	} else {
		if (pe->flags & PNV_IODA_PE_VF)
			parent = pe->parent_dev;
		else
			parent = pe->pdev->bus->self;
		bcomp = OpalPciBusAll;
		dcomp = OPAL_COMPARE_RID_DEVICE_NUMBER;
		fcomp = OPAL_COMPARE_RID_FUNCTION_NUMBER;
		rid_end = pe->rid + 1;
	}

	/* Disable MVT on IODA1 */
	if (phb->type == PNV_PHB_IODA1) {
		rc = opal_pci_set_mve_enable(phb->opal_id,
					     pe->mve_number, OPAL_DISABLE_MVE);
		if (rc) {
			pe_err(pe, "OPAL error %ld enabling MVE %d\n",
			       rc, pe->mve_number);
			pe->mve_number = -1;
		}
	}
	/* Clear the reverse map */
	for (rid = pe->rid; rid < rid_end; rid++)
		phb->ioda.pe_rmap[rid] = 0;

	/* Release from all parents PELT-V */
	while (parent) {
		struct pci_dn *pdn = pci_get_pdn(parent);
		if (pdn && pdn->pe_number != IODA_INVALID_PE) {
			rc = opal_pci_set_peltv(phb->opal_id, pdn->pe_number,
						pe->pe_number, OPAL_REMOVE_PE_FROM_DOMAIN);
			/* XXX What to do in case of error ? */
		}
		parent = parent->bus->self;
	}

	opal_pci_eeh_freeze_set(phb->opal_id, pe->pe_number,
				  OPAL_EEH_ACTION_CLEAR_FREEZE_ALL);

	/* Dissociate PE in PELT */
	rc = opal_pci_set_peltv(phb->opal_id, pe->pe_number,
				pe->pe_number, OPAL_REMOVE_PE_FROM_DOMAIN);
	if (rc)
		pe_warn(pe, "OPAL error %ld remove self from PELTV\n", rc);
	rc = opal_pci_set_pe(phb->opal_id, pe->pe_number, pe->rid,
			     bcomp, dcomp, fcomp, OPAL_UNMAP_PE);
	if (rc)
		pe_err(pe, "OPAL error %ld trying to setup PELT table\n", rc);

	pe->pbus = NULL;
	pe->pdev = NULL;
	pe->parent_dev = NULL;

	return 0;
}
#endif /* CONFIG_PCI_IOV */

static int pnv_ioda_configure_pe(struct pnv_phb *phb, struct pnv_ioda_pe *pe)
{
	struct pci_dev *parent;
	uint8_t bcomp, dcomp, fcomp;
	long rc, rid_end, rid;

	/* Bus validation ? */
	if (pe->pbus) {
		int count;

		dcomp = OPAL_IGNORE_RID_DEVICE_NUMBER;
		fcomp = OPAL_IGNORE_RID_FUNCTION_NUMBER;
		parent = pe->pbus->self;
		if (pe->flags & PNV_IODA_PE_BUS_ALL)
			count = pe->pbus->busn_res.end - pe->pbus->busn_res.start + 1;
		else
			count = 1;

		switch(count) {
		case  1: bcomp = OpalPciBusAll;		break;
		case  2: bcomp = OpalPciBus7Bits;	break;
		case  4: bcomp = OpalPciBus6Bits;	break;
		case  8: bcomp = OpalPciBus5Bits;	break;
		case 16: bcomp = OpalPciBus4Bits;	break;
		case 32: bcomp = OpalPciBus3Bits;	break;
		default:
			pr_err("%s: Number of subordinate busses %d"
			       " unsupported\n",
			       pci_is_root_bus(pe->pbus)?"root bus":pci_name(pe->pbus->self),
			       count);
			/* Do an exact match only */
			bcomp = OpalPciBusAll;
		}
		rid_end = pe->rid + (count << 8);
	} else {
#ifdef CONFIG_PCI_IOV
		if (pe->flags & PNV_IODA_PE_VF)
			parent = pe->parent_dev;
		else
#endif /* CONFIG_PCI_IOV */
			parent = pe->pdev->bus->self;
		bcomp = OpalPciBusAll;
		dcomp = OPAL_COMPARE_RID_DEVICE_NUMBER;
		fcomp = OPAL_COMPARE_RID_FUNCTION_NUMBER;
		rid_end = pe->rid + 1;
	}

	/*
	 * Associate PE in PELT. We need add the PE into the
	 * corresponding PELT-V as well. Otherwise, the error
	 * originated from the PE might contribute to other
	 * PEs.
	 */
	rc = opal_pci_set_pe(phb->opal_id, pe->pe_number, pe->rid,
			     bcomp, dcomp, fcomp, OPAL_MAP_PE);
	if (rc) {
		pe_err(pe, "OPAL error %ld trying to setup PELT table\n", rc);
		return -ENXIO;
	}

	rc = opal_pci_set_peltv(phb->opal_id, pe->pe_number,
				pe->pe_number, OPAL_ADD_PE_TO_DOMAIN);
	if (rc)
		pe_warn(pe, "OPAL error %d adding self to PELTV\n", rc);
	opal_pci_eeh_freeze_clear(phb->opal_id, pe->pe_number,
				  OPAL_EEH_ACTION_CLEAR_FREEZE_ALL);

	/* Add to all parents PELT-V */
	while (parent) {
		struct pci_dn *pdn = pci_get_pdn(parent);
		if (pdn && pdn->pe_number != IODA_INVALID_PE) {
			rc = opal_pci_set_peltv(phb->opal_id, pdn->pe_number,
						pe->pe_number, OPAL_ADD_PE_TO_DOMAIN);
			/* XXX What to do in case of error ? */
		}
		parent = parent->bus->self;
	}
	/* Setup reverse map */
	for (rid = pe->rid; rid < rid_end; rid++)
		phb->ioda.pe_rmap[rid] = pe->pe_number;

	/* Setup one MVTs on IODA1 */
	if (phb->type == PNV_PHB_IODA1) {
		pe->mve_number = pe->pe_number;
		rc = opal_pci_set_mve(phb->opal_id, pe->mve_number,
				      pe->pe_number);
		if (rc) {
			pe_err(pe, "OPAL error %ld setting up MVE %d\n",
			       rc, pe->mve_number);
			pe->mve_number = -1;
		} else {
			rc = opal_pci_set_mve_enable(phb->opal_id,
						     pe->mve_number, OPAL_ENABLE_MVE);
			if (rc) {
				pe_err(pe, "OPAL error %ld enabling MVE %d\n",
				       rc, pe->mve_number);
				pe->mve_number = -1;
			}
		}
	} else if (phb->type == PNV_PHB_IODA2)
		pe->mve_number = 0;

	return 0;
}

static void pnv_ioda_link_pe_by_weight(struct pnv_phb *phb,
				       struct pnv_ioda_pe *pe)
{
	struct pnv_ioda_pe *lpe;

	list_for_each_entry(lpe, &phb->ioda.pe_dma_list, dma_link) {
		if (lpe->dma_weight < pe->dma_weight) {
			list_add_tail(&pe->dma_link, &lpe->dma_link);
			return;
		}
	}
	list_add_tail(&pe->dma_link, &phb->ioda.pe_dma_list);
}

static unsigned int pnv_ioda_dma_weight(struct pci_dev *dev)
{
	/* This is quite simplistic. The "base" weight of a device
	 * is 10. 0 means no DMA is to be accounted for it.
	 */

	/* If it's a bridge, no DMA */
	if (dev->hdr_type != PCI_HEADER_TYPE_NORMAL)
		return 0;

	/* Reduce the weight of slow USB controllers */
	if (dev->class == PCI_CLASS_SERIAL_USB_UHCI ||
	    dev->class == PCI_CLASS_SERIAL_USB_OHCI ||
	    dev->class == PCI_CLASS_SERIAL_USB_EHCI)
		return 3;

	/* Increase the weight of RAID (includes Obsidian) */
	if ((dev->class >> 8) == PCI_CLASS_STORAGE_RAID)
		return 15;

	/* Default */
	return 10;
}

#ifdef CONFIG_PCI_IOV
static void pnv_pci_vf_resource_shift(struct pci_dev *dev, int offset)
{
	struct pci_dn *pdn = pci_get_pdn(dev);
	int i;
	struct resource *res;
	resource_size_t size;

	if (!dev->is_physfn)
		return;

	for (i = 0; i < PCI_SRIOV_NUM_BARS; i++) {
		res = dev->resource + PCI_IOV_RESOURCES + i;
		if (!res->flags || !res->parent)
			continue;

		if (!pnv_pci_is_mem_pref_64(res->flags))
			continue;

		dev_info(&dev->dev, "PowerNV: Shifting VF BAR %pR to\n", res);
		size = pnv_pci_sriov_resource_size(dev, PCI_IOV_RESOURCES + i);
		res->start += size*offset;

		dev_info(&dev->dev, "                         %pR\n", res);
		pci_update_resource(dev, PCI_IOV_RESOURCES + i);
	}
	pdn->vfs -= offset;
}
#endif /* CONFIG_PCI_IOV */

#if 0
static struct pnv_ioda_pe *pnv_ioda_setup_dev_PE(struct pci_dev *dev)
{
	struct pci_controller *hose = pci_bus_to_host(dev->bus);
	struct pnv_phb *phb = hose->private_data;
	struct pci_dn *pdn = pci_get_pdn(dev);
	struct pnv_ioda_pe *pe;
	int pe_num;

	if (!pdn) {
		pr_err("%s: Device tree node not associated properly\n",
			   pci_name(dev));
		return NULL;
	}
	if (pdn->pe_number != IODA_INVALID_PE)
		return NULL;

	/* PE#0 has been pre-set */
	if (dev->bus->number == 0)
		pe_num = 0;
	else
		pe_num = pnv_ioda_alloc_pe(phb);
	if (pe_num == IODA_INVALID_PE) {
		pr_warning("%s: Not enough PE# available, disabling device\n",
			   pci_name(dev));
		return NULL;
	}

	/* NOTE: We get only one ref to the pci_dev for the pdn, not for the
	 * pointer in the PE data structure, both should be destroyed at the
	 * same time. However, this needs to be looked at more closely again
	 * once we actually start removing things (Hotplug, SR-IOV, ...)
	 *
	 * At some point we want to remove the PDN completely anyways
	 */
	pe = &phb->ioda.pe_array[pe_num];
	pci_dev_get(dev);
	pdn->pcidev = dev;
	pdn->pe_number = pe_num;
	pe->pdev = dev;
	pe->pbus = NULL;
	pe->tce32_seg = -1;
	pe->mve_number = -1;
	pe->rid = dev->bus->number << 8 | pdn->devfn;

	pe_info(pe, "Associated device to PE\n");

	if (pnv_ioda_configure_pe(phb, pe)) {
		/* XXX What do we do here ? */
		if (pe_num)
			pnv_ioda_free_pe(phb, pe_num);
		pdn->pe_number = IODA_INVALID_PE;
		pe->pdev = NULL;
		pci_dev_put(dev);
		return NULL;
	}

	/* Assign a DMA weight to the device */
	pe->dma_weight = pnv_ioda_dma_weight(dev);
	if (pe->dma_weight != 0) {
		phb->ioda.dma_weight += pe->dma_weight;
		phb->ioda.dma_pe_count++;
	}

	/* Link the PE */
	pnv_ioda_link_pe_by_weight(phb, pe);

	return pe;
}
#endif /* Useful for SRIOV case */

static void pnv_ioda_setup_same_PE(struct pci_bus *bus, struct pnv_ioda_pe *pe)
{
	struct pci_dev *dev;

	list_for_each_entry(dev, &bus->devices, bus_list) {
		struct pci_dn *pdn = pci_get_pdn(dev);

		if (pdn == NULL) {
			pr_warn("%s: No device node associated with device !\n",
				pci_name(dev));
			continue;
		}
<<<<<<< HEAD
=======
		pdn->pcidev = dev;
>>>>>>> fc14f9c1
		pdn->pe_number = pe->pe_number;
		pe->dma_weight += pnv_ioda_dma_weight(dev);
		if ((pe->flags & PNV_IODA_PE_BUS_ALL) && dev->subordinate)
			pnv_ioda_setup_same_PE(dev->subordinate, pe);
	}
}

/*
 * There're 2 types of PCI bus sensitive PEs: One that is compromised of
 * single PCI bus. Another one that contains the primary PCI bus and its
 * subordinate PCI devices and buses. The second type of PE is normally
 * orgiriated by PCIe-to-PCI bridge or PLX switch downstream ports.
 */
static void pnv_ioda_setup_bus_PE(struct pci_bus *bus, int all)
{
	struct pci_controller *hose = pci_bus_to_host(bus);
	struct pnv_phb *phb = hose->private_data;
	struct pnv_ioda_pe *pe;
	int pe_num = IODA_INVALID_PE;

	/* Check if PE is determined by M64 */
	if (phb->pick_m64_pe)
		pe_num = phb->pick_m64_pe(phb, bus, all);

	/* The PE number isn't pinned by M64 */
	if (pe_num == IODA_INVALID_PE)
		pe_num = pnv_ioda_alloc_pe(phb);

	if (pe_num == IODA_INVALID_PE) {
		pr_warning("%s: Not enough PE# available for PCI bus %04x:%02x\n",
			__func__, pci_domain_nr(bus), bus->number);
		return;
	}

	pe = &phb->ioda.pe_array[pe_num];
	pe->flags |= (all ? PNV_IODA_PE_BUS_ALL : PNV_IODA_PE_BUS);
	pe->pbus = bus;
	pe->pdev = NULL;
	pe->tce32_seg = -1;
	pe->mve_number = -1;
	pe->rid = bus->busn_res.start << 8;
	pe->dma_weight = 0;

	if (all)
		pe_info(pe, "Secondary bus %d..%d associated with PE#%d\n",
			bus->busn_res.start, bus->busn_res.end, pe_num);
	else
		pe_info(pe, "Secondary bus %d associated with PE#%d\n",
			bus->busn_res.start, pe_num);

	if (pnv_ioda_configure_pe(phb, pe)) {
		/* XXX What do we do here ? */
		if (pe_num)
			pnv_ioda_free_pe(phb, pe_num);
		pe->pbus = NULL;
		return;
	}

	/* Associate it with all child devices */
	pnv_ioda_setup_same_PE(bus, pe);

	/* Put PE to the list */
	list_add_tail(&pe->list, &phb->ioda.pe_list);

	/* Account for one DMA PE if at least one DMA capable device exist
	 * below the bridge
	 */
	if (pe->dma_weight != 0) {
		phb->ioda.dma_weight += pe->dma_weight;
		phb->ioda.dma_pe_count++;
	}

	/* Link the PE */
	pnv_ioda_link_pe_by_weight(phb, pe);
}

static void pnv_ioda_setup_PEs(struct pci_bus *bus)
{
	struct pci_dev *dev;

	pnv_ioda_setup_bus_PE(bus, 0);

	list_for_each_entry(dev, &bus->devices, bus_list) {
		if (dev->subordinate) {
			if (pci_pcie_type(dev) == PCI_EXP_TYPE_PCI_BRIDGE)
				pnv_ioda_setup_bus_PE(dev->subordinate, 1);
			else
				pnv_ioda_setup_PEs(dev->subordinate);
		}
	}
}

/*
 * Configure PEs so that the downstream PCI buses and devices
 * could have their associated PE#. Unfortunately, we didn't
 * figure out the way to identify the PLX bridge yet. So we
 * simply put the PCI bus and the subordinate behind the root
 * port to PE# here. The game rule here is expected to be changed
 * as soon as we can detected PLX bridge correctly.
 */
static void pnv_pci_ioda_setup_PEs(void)
{
	struct pci_controller *hose, *tmp;
	struct pnv_phb *phb;

	list_for_each_entry_safe(hose, tmp, &hose_list, list_node) {
		phb = hose->private_data;

		/* M64 layout might affect PE allocation */
		if (phb->alloc_m64_pe)
			phb->alloc_m64_pe(phb);

		pnv_ioda_setup_PEs(hose->bus);
	}
}

#ifdef CONFIG_PCI_IOV
static int pnv_pci_vf_release_m64(struct pci_dev *pdev)
{
	struct pci_bus        *bus;
	struct pci_controller *hose;
	struct pnv_phb        *phb;
	struct pci_dn         *pdn;
	int                    i, j;

	bus = pdev->bus;
	hose = pci_bus_to_host(bus);
	phb = hose->private_data;
	pdn = pci_get_pdn(pdev);

	for (i = 0; i < PCI_SRIOV_NUM_BARS; i++)
		for (j = 0; j < M64_PER_IOV; j++) {
			if (pdn->m64_wins[i][j] == IODA_INVALID_M64)
				continue;
			opal_pci_phb_mmio_enable(phb->opal_id,
				OPAL_M64_WINDOW_TYPE, pdn->m64_wins[i][j], 0);
			clear_bit(pdn->m64_wins[i][j], &phb->ioda.m64_bar_alloc);
			pdn->m64_wins[i][j] = IODA_INVALID_M64;
		}

	return 0;
}

static int pnv_pci_vf_assign_m64(struct pci_dev *pdev, u16 vf_num)
{
	struct pci_bus        *bus;
	struct pci_controller *hose;
	struct pnv_phb        *phb;
	struct pci_dn         *pdn;
	unsigned int           win;
	struct resource       *res;
	int                    i, j;
	int64_t                rc;
	int                    total_vfs;
	resource_size_t        size, start;
	int                    pe_num;
	int                    vf_groups;
	int                    vf_per_group;

	bus = pdev->bus;
	hose = pci_bus_to_host(bus);
	phb = hose->private_data;
	pdn = pci_get_pdn(pdev);
	total_vfs = pci_sriov_get_totalvfs(pdev);

	/* Initialize the m64_wins to IODA_INVALID_M64 */
	for (i = 0; i < PCI_SRIOV_NUM_BARS; i++)
		for (j = 0; j < M64_PER_IOV; j++)
			pdn->m64_wins[i][j] = IODA_INVALID_M64;

	if (pdn->m64_per_iov == M64_PER_IOV) {
		vf_groups = (vf_num <= M64_PER_IOV) ? vf_num: M64_PER_IOV;
		vf_per_group = (vf_num <= M64_PER_IOV)? 1:
			__roundup_pow_of_two(vf_num) / pdn->m64_per_iov;
	} else {
		vf_groups = 1;
		vf_per_group = 1;
	}

	for (i = 0; i < PCI_SRIOV_NUM_BARS; i++) {
		res = pdev->resource + PCI_IOV_RESOURCES + i;
		if (!res->flags || !res->parent)
			continue;

		if (!pnv_pci_is_mem_pref_64(res->flags))
			continue;

		for (j = 0; j < vf_groups; j++) {
			do {
				win = find_next_zero_bit(&phb->ioda.m64_bar_alloc,
						phb->ioda.m64_bar_idx + 1, 0);

				if (win >= phb->ioda.m64_bar_idx + 1)
					goto m64_failed;
			} while (test_and_set_bit(win, &phb->ioda.m64_bar_alloc));

			pdn->m64_wins[i][j] = win;

			if (pdn->m64_per_iov == M64_PER_IOV) {
				size = pnv_pci_sriov_resource_size(pdev,
								   PCI_IOV_RESOURCES + i);
				size = size * vf_per_group;
				start = res->start + size * j;
			} else {
				size = resource_size(res);
				start = res->start;
			}

			/* Map the M64 here */
			if (pdn->m64_per_iov == M64_PER_IOV) {
				pe_num = pdn->offset + j;
				rc = opal_pci_map_pe_mmio_window(phb->opal_id,
						pe_num, OPAL_M64_WINDOW_TYPE,
						pdn->m64_wins[i][j], 0);
			}

			rc = opal_pci_set_phb_mem_window(phb->opal_id,
						 OPAL_M64_WINDOW_TYPE,
						 pdn->m64_wins[i][j],
						 start,
						 0, /* unused */
						 size);


			if (rc != OPAL_SUCCESS) {
				pr_err("Failed to set M64 BAR #%d: %lld\n",
						win, rc);
				goto m64_failed;
			}

			if (pdn->m64_per_iov == M64_PER_IOV)
				rc = opal_pci_phb_mmio_enable(phb->opal_id,
				     OPAL_M64_WINDOW_TYPE, pdn->m64_wins[i][j], 2);
			else
				rc = opal_pci_phb_mmio_enable(phb->opal_id,
				     OPAL_M64_WINDOW_TYPE, pdn->m64_wins[i][j], 1);

			if (rc != OPAL_SUCCESS) {
				pr_err("Failed to enable M64 BAR #%d: %llx\n",
						win, rc);
				goto m64_failed;
			}
		}
	}
	return 0;

m64_failed:
	pnv_pci_vf_release_m64(pdev);
	return -EBUSY;
}

static void pnv_pci_ioda2_release_dma_pe(struct pci_dev *dev, struct pnv_ioda_pe *pe)
{
	struct pci_bus        *bus;
	struct pci_controller *hose;
	struct pnv_phb        *phb;
	struct iommu_table    *tbl;
	unsigned long         addr;

	bus = dev->bus;
	hose = pci_bus_to_host(bus);
	phb = hose->private_data;
	tbl = &pe->tce32.table;
	addr = tbl->it_base;

	opal_pci_map_pe_dma_window(phb->opal_id, pe->pe_number,
				   pe->pe_number << 1, 1, __pa(addr),
				   0, 0x1000);

	opal_pci_map_pe_dma_window_real(pe->phb->opal_id,
				        pe->pe_number,
				        (pe->pe_number << 1) + 1,
				        pe->tce_bypass_base,
				        0);

	//iommu_free_table(tbl, of_node_full_name(dev->dev.of_node));
	iommu_clear_tces_and_put_pages(tbl, tbl->it_offset, tbl->it_size);
	free_pages(addr, get_order(TCE32_TABLE_SIZE));
}

static void pnv_ioda_release_vf_PE(struct pci_dev *pdev, u16 vf_num)
{
	struct pci_bus        *bus;
	struct pci_controller *hose;
	struct pnv_phb        *phb;
	struct pnv_ioda_pe    *pe, *pe_n;
	struct pci_dn         *pdn;
	u16                    vf_index;
	int64_t                rc;

	bus = pdev->bus;
	hose = pci_bus_to_host(bus);
	phb = hose->private_data;
	pdn = pci_get_pdn(pdev);

	if (!pdev->is_physfn)
		return;

	if (pdn->m64_per_iov == M64_PER_IOV && vf_num > M64_PER_IOV) {
		int   vf_group;
		int   vf_per_group;
		int   vf_index1;

		vf_per_group = __roundup_pow_of_two(vf_num) / pdn->m64_per_iov;

		for (vf_group = 0; vf_group < M64_PER_IOV; vf_group++)
			for (vf_index = vf_group * vf_per_group;
				vf_index < (vf_group + 1) * vf_per_group &&
				vf_index < vf_num;
				vf_index++)
				for (vf_index1 = vf_group * vf_per_group;
					vf_index1 < (vf_group + 1) * vf_per_group &&
					vf_index1 < vf_num;
					vf_index1++){

					rc = opal_pci_set_peltv(phb->opal_id,
						pdn->offset + vf_index,
						pdn->offset + vf_index1,
						OPAL_REMOVE_PE_FROM_DOMAIN);

					if (rc)
					    pr_warn("%s: Failed to unlink same"
						" group PE#%d(%lld)\n", __func__,
						pdn->offset + vf_index1, rc);
				}
	}

	pdn = pci_get_pdn(pdev);
	list_for_each_entry_safe(pe, pe_n, &phb->ioda.pe_list, list) {
		if (pe->parent_dev != pdev)
			continue;

		pnv_pci_ioda2_release_dma_pe(pdev, pe);

		/* Remove from list */
		mutex_lock(&phb->ioda.pe_list_mutex);
		list_del(&pe->list);
		mutex_unlock(&phb->ioda.pe_list_mutex);

		pnv_ioda_deconfigure_pe(phb, pe);

		pnv_ioda_free_pe(phb, pe->pe_number);
	}
}

void pnv_pci_sriov_disable(struct pci_dev *pdev)
{
	struct pci_bus        *bus;
	struct pci_controller *hose;
	struct pnv_phb        *phb;
	struct pci_dn         *pdn;
	struct pci_sriov      *iov;
	u16 vf_num;

	bus = pdev->bus;
	hose = pci_bus_to_host(bus);
	phb = hose->private_data;
	pdn = pci_get_pdn(pdev);
	iov = pdev->sriov;
	vf_num = pdn->vf_pes;

	/* Release VF PEs */
	pnv_ioda_release_vf_PE(pdev, vf_num);

	if (phb->type == PNV_PHB_IODA2) {
		if (pdn->m64_per_iov == 1)
			pnv_pci_vf_resource_shift(pdev, -pdn->offset);

		/* Release M64 BARs */
		pnv_pci_vf_release_m64(pdev);

		/* Release PE numbers */
		bitmap_clear(phb->ioda.pe_alloc, pdn->offset, vf_num);
		pdn->offset = 0;
	}

	return;
}

static void pnv_pci_ioda2_setup_dma_pe(struct pnv_phb *phb,
				       struct pnv_ioda_pe *pe);
static void pnv_ioda_setup_vf_PE(struct pci_dev *pdev, u16 vf_num)
{
	struct pci_bus        *bus;
	struct pci_controller *hose;
	struct pnv_phb        *phb;
	struct pnv_ioda_pe    *pe;
	int                    pe_num;
	u16                    vf_index;
	struct pci_dn         *pdn;
	int64_t                rc;

	bus = pdev->bus;
	hose = pci_bus_to_host(bus);
	phb = hose->private_data;
	pdn = pci_get_pdn(pdev);

	if (!pdev->is_physfn)
		return;

	/* Reserve PE for each VF */
	for (vf_index = 0; vf_index < vf_num; vf_index++) {
		pe_num = pdn->offset + vf_index;

		pe = &phb->ioda.pe_array[pe_num];
		pe->pe_number = pe_num;
		pe->phb = phb;
		pe->flags = PNV_IODA_PE_VF;
		pe->pbus = NULL;
		pe->parent_dev = pdev;
		pe->tce32_seg = -1;
		pe->mve_number = -1;
		pe->rid = (pci_iov_virtfn_bus(pdev, vf_index) << 8) |
			   pci_iov_virtfn_devfn(pdev, vf_index);

		pe_info(pe, "VF %04d:%02d:%02d.%d associated with PE#%d\n",
			hose->global_number, pdev->bus->number,
			PCI_SLOT(pci_iov_virtfn_devfn(pdev, vf_index)),
			PCI_FUNC(pci_iov_virtfn_devfn(pdev, vf_index)), pe_num);

		if (pnv_ioda_configure_pe(phb, pe)) {
			/* XXX What do we do here ? */
			if (pe_num)
				pnv_ioda_free_pe(phb, pe_num);
			pe->pdev = NULL;
			continue;
		}

		/* Put PE to the list */
		mutex_lock(&phb->ioda.pe_list_mutex);
		list_add_tail(&pe->list, &phb->ioda.pe_list);
		mutex_unlock(&phb->ioda.pe_list_mutex);

		pnv_pci_ioda2_setup_dma_pe(phb, pe);
	}

	if (pdn->m64_per_iov == M64_PER_IOV && vf_num > M64_PER_IOV) {
		int   vf_group;
		int   vf_per_group;
		int   vf_index1;

		vf_per_group = __roundup_pow_of_two(vf_num) / pdn->m64_per_iov;

		for (vf_group = 0; vf_group < M64_PER_IOV; vf_group++)
			for (vf_index = vf_group * vf_per_group;
				vf_index < (vf_group + 1) * vf_per_group &&
				vf_index < vf_num;
				vf_index++)
				for (vf_index1 = vf_group * vf_per_group;
					vf_index1 < (vf_group + 1) * vf_per_group &&
					vf_index1 < vf_num;
					vf_index1++) {

					rc = opal_pci_set_peltv(phb->opal_id,
						pdn->offset + vf_index,
						pdn->offset + vf_index1,
						OPAL_ADD_PE_TO_DOMAIN);

					if (rc)
					    pr_warn("%s: Failed to link same "
						"group PE#%d(%lld)\n",
						__func__,
						pdn->offset + vf_index1, rc);
			}
	}
}

int pnv_pci_sriov_enable(struct pci_dev *pdev, u16 vf_num)
{
<<<<<<< HEAD
	struct pci_bus        *bus;
	struct pci_controller *hose;
	struct pnv_phb        *phb;
	struct pci_dn         *pdn;
	int                    ret;

	bus = pdev->bus;
	hose = pci_bus_to_host(bus);
	phb = hose->private_data;
	pdn = pci_get_pdn(pdev);

	if (phb->type == PNV_PHB_IODA2) {
		/* Calculate available PE for required VFs */
		mutex_lock(&phb->ioda.pe_alloc_mutex);
try_again:
		pdn->offset = bitmap_find_next_zero_area(
			phb->ioda.pe_alloc, phb->ioda.total_pe,
			0, vf_num, 0);
		if (pdn->offset >= phb->ioda.total_pe) {
			vf_num--;
			if (vf_num)
				goto try_again;

			mutex_unlock(&phb->ioda.pe_alloc_mutex);
			pr_info("Failed to enable VF\n");
			pdn->offset = 0;
			return -EBUSY;
		}
		bitmap_set(phb->ioda.pe_alloc, pdn->offset, vf_num);
		pdn->vf_pes = vf_num;
		mutex_unlock(&phb->ioda.pe_alloc_mutex);

		/* Assign M64 BAR accordingly */
		ret = pnv_pci_vf_assign_m64(pdev, vf_num);
		if (ret) {
			pr_info("No enough M64 resource\n");
			goto m64_failed;
		}

		/* Do some magic shift */
		if (pdn->m64_per_iov == 1)
			pnv_pci_vf_resource_shift(pdev, pdn->offset);
=======
	struct pci_controller *hose, *tmp;
	struct pnv_phb *phb;

	list_for_each_entry_safe(hose, tmp, &hose_list, list_node) {
		phb = hose->private_data;

		/* M64 layout might affect PE allocation */
		if (phb->alloc_m64_pe)
			phb->alloc_m64_pe(phb);

		pnv_ioda_setup_PEs(hose->bus);
>>>>>>> fc14f9c1
	}

	/* Setup VF PEs */
	pnv_ioda_setup_vf_PE(pdev, vf_num);

	return 0;

m64_failed:
	bitmap_clear(phb->ioda.pe_alloc, pdn->offset, vf_num);
	pdn->offset = 0;

	return ret;
}
#endif /* CONFIG_PCI_IOV */

static void pnv_pci_ioda_dma_dev_setup(struct pnv_phb *phb, struct pci_dev *pdev)
{
	struct pci_dn *pdn = pci_get_pdn(pdev);
	struct pnv_ioda_pe *pe;

	/*
	 * The function can be called while the PE#
	 * hasn't been assigned. Do nothing for the
	 * case.
	 */
	if (!pdn || pdn->pe_number == IODA_INVALID_PE)
		return;

	pe = &phb->ioda.pe_array[pdn->pe_number];
	WARN_ON(get_dma_ops(&pdev->dev) != &dma_iommu_ops);
<<<<<<< HEAD
	set_iommu_table_base_and_group(&pdev->dev, &pe->tce32.table);
=======
	set_iommu_table_base_and_group(&pdev->dev, &pe->tce32_table);
>>>>>>> fc14f9c1
}

static int pnv_pci_ioda_dma_set_mask(struct pnv_phb *phb,
				     struct pci_dev *pdev, u64 dma_mask)
{
	struct pci_dn *pdn = pci_get_pdn(pdev);
	struct pnv_ioda_pe *pe;
	uint64_t top;
	bool bypass = false;

	if (WARN_ON(!pdn || pdn->pe_number == IODA_INVALID_PE))
		return -ENODEV;;

	pe = &phb->ioda.pe_array[pdn->pe_number];
	if (pe->tce_bypass_enabled) {
		top = pe->tce_bypass_base + memblock_end_of_DRAM() - 1;
		bypass = (dma_mask >= top);
	}

	if (bypass) {
		dev_info(&pdev->dev, "Using 64-bit DMA iommu bypass\n");
		set_dma_ops(&pdev->dev, &dma_direct_ops);
		set_dma_offset(&pdev->dev, pe->tce_bypass_base);
	} else {
		dev_info(&pdev->dev, "Using 32-bit DMA via iommu\n");
		set_dma_ops(&pdev->dev, &dma_iommu_ops);
<<<<<<< HEAD
		set_iommu_table_base(&pdev->dev, &pe->tce32.table);
	}
=======
		set_iommu_table_base(&pdev->dev, &pe->tce32_table);
	}
	*pdev->dev.dma_mask = dma_mask;
>>>>>>> fc14f9c1
	return 0;
}

static u64 pnv_pci_ioda_dma_get_required_mask(struct pnv_phb *phb,
					      struct pci_dev *pdev)
{
	struct pci_dn *pdn = pci_get_pdn(pdev);
	struct pnv_ioda_pe *pe;
	u64 end, mask;

	if (WARN_ON(!pdn || pdn->pe_number == IODA_INVALID_PE))
		return 0;

	pe = &phb->ioda.pe_array[pdn->pe_number];
	if (!pe->tce_bypass_enabled)
		return __dma_get_required_mask(&pdev->dev);


	end = pe->tce_bypass_base + memblock_end_of_DRAM();
	mask = 1ULL << (fls64(end) - 1);
	mask += mask - 1;

	return mask;
<<<<<<< HEAD
}

static void pnv_ioda_setup_bus_dma(struct pnv_ioda_pe *pe,
				   struct pci_bus *bus,
				   bool add_to_iommu_group)
{
	struct pci_dev *dev;

	list_for_each_entry(dev, &bus->devices, bus_list) {
		if (add_to_iommu_group)
			set_iommu_table_base_and_group(&dev->dev,
						       &pe->tce32.table);
		else
			set_iommu_table_base(&dev->dev, &pe->tce32.table);

		if (dev->subordinate)
			pnv_ioda_setup_bus_dma(pe, dev->subordinate,
					       add_to_iommu_group);
	}
}

static void pnv_pci_ioda1_tce_invalidate(struct pnv_ioda_pe *pe,
					 struct iommu_table *tbl,
					 u64 *startp, u64 *endp, bool rm)
{
	__be64 __iomem *invalidate = rm?
		(__be64 __iomem *)pe->tce_inval_reg_phys:
=======
}

static void pnv_ioda_setup_bus_dma(struct pnv_ioda_pe *pe,
				   struct pci_bus *bus,
				   bool add_to_iommu_group)
{
	struct pci_dev *dev;

	list_for_each_entry(dev, &bus->devices, bus_list) {
		if (add_to_iommu_group)
			set_iommu_table_base_and_group(&dev->dev,
						       &pe->tce32_table);
		else
			set_iommu_table_base(&dev->dev, &pe->tce32_table);

		if (dev->subordinate)
			pnv_ioda_setup_bus_dma(pe, dev->subordinate,
					       add_to_iommu_group);
	}
}

static void pnv_pci_ioda1_tce_invalidate(struct pnv_ioda_pe *pe,
					 struct iommu_table *tbl,
					 __be64 *startp, __be64 *endp, bool rm)
{
	__be64 __iomem *invalidate = rm ?
		(__be64 __iomem *)pe->tce_inval_reg_phys :
>>>>>>> fc14f9c1
		(__be64 __iomem *)tbl->it_index;
	unsigned long start, end, inc;
	const unsigned shift = tbl->it_page_shift;

	start = __pa(startp);
	end = __pa(endp);

	/* BML uses this case for p6/p7/galaxy2: Shift addr and put in node */
	if (tbl->it_busno) {
		start <<= shift;
		end <<= shift;
		inc = 128ull << shift;
		start |= tbl->it_busno;
		end |= tbl->it_busno;
	} else if (tbl->it_type & TCE_PCI_SWINV_PAIR) {
		/* p7ioc-style invalidation, 2 TCEs per write */
		start |= (1ull << 63);
		end |= (1ull << 63);
		inc = 16;
        } else {
		/* Default (older HW) */
                inc = 128;
	}

        end |= inc - 1;	/* round up end to be different than start */

        mb(); /* Ensure above stores are visible */
        while (start <= end) {
		if (rm)
			__raw_rm_writeq(cpu_to_be64(start), invalidate);
		else
			__raw_writeq(cpu_to_be64(start), invalidate);
                start += inc;
        }

	/*
	 * The iommu layer will do another mb() for us on build()
	 * and we don't care on free()
	 */
}

static void pnv_pci_ioda2_tce_invalidate(struct pnv_ioda_pe *pe,
					 struct iommu_table *tbl,
<<<<<<< HEAD
					 u64 *startp, u64 *endp, bool rm)
{
	unsigned long start, end, inc;
	__be64 __iomem *invalidate = rm?
		(__be64 __iomem *)pe->tce_inval_reg_phys:
=======
					 __be64 *startp, __be64 *endp, bool rm)
{
	unsigned long start, end, inc;
	__be64 __iomem *invalidate = rm ?
		(__be64 __iomem *)pe->tce_inval_reg_phys :
>>>>>>> fc14f9c1
		(__be64 __iomem *)tbl->it_index;
	const unsigned shift = tbl->it_page_shift;

	/* We'll invalidate DMA address in PE scope */
	start = 0x2ull << 60;
	start |= (pe->pe_number & 0xFF);
	end = start;

	/* Figure out the start, end and step */
	inc = tbl->it_offset + (((u64)startp - tbl->it_base) / sizeof(u64));
	start |= (inc << shift);
	inc = tbl->it_offset + (((u64)endp - tbl->it_base) / sizeof(u64));
	end |= (inc << shift);
	inc = (0x1ull << shift);
	mb();

	while (start <= end) {
		if (rm)
			__raw_rm_writeq(cpu_to_be64(start), invalidate);
		else
			__raw_writeq(cpu_to_be64(start), invalidate);
		start += inc;
	}
}

<<<<<<< HEAD
static bool pnv_pci_ioda_check_addr(struct iommu_table *tbl, __u64 start_addr)
=======
void pnv_pci_ioda_tce_invalidate(struct iommu_table *tbl,
				 __be64 *startp, __be64 *endp, bool rm)
>>>>>>> fc14f9c1
{
	unsigned long entry = start_addr >> tbl->it_page_shift;
	unsigned long start = tbl->it_offset;
	unsigned long end = start + tbl->it_size;

<<<<<<< HEAD
	return (start <= entry) && (entry < end);
}

static struct iommu_table *pnv_ioda1_iommu_get_table(
		struct spapr_tce_iommu_group *data,
		phys_addr_t addr)
{
	struct pnv_ioda_pe *pe = data->iommu_owner;

	if (addr == TCE_DEFAULT_WINDOW)
		return &pe->tce32.table;

	if (pnv_pci_ioda_check_addr(&pe->tce32.table, addr))
		return &pe->tce32.table;

	return NULL;
=======
	if (phb->type == PNV_PHB_IODA1)
		pnv_pci_ioda1_tce_invalidate(pe, tbl, startp, endp, rm);
	else
		pnv_pci_ioda2_tce_invalidate(pe, tbl, startp, endp, rm);
>>>>>>> fc14f9c1
}

static struct spapr_tce_iommu_ops pnv_pci_ioda1_ops = {
	.get_table = pnv_ioda1_iommu_get_table,
};

static void pnv_pci_ioda_setup_dma_pe(struct pnv_phb *phb,
				      struct pnv_ioda_pe *pe, unsigned int base,
				      unsigned int segs)
{

	struct page *tce_mem = NULL;
	const __be64 *swinvp;
	struct iommu_table *tbl;
	unsigned int i;
	int64_t rc;
	void *addr;

	/* XXX FIXME: Handle 64-bit only DMA devices */
	/* XXX FIXME: Provide 64-bit DMA facilities & non-4K TCE tables etc.. */
	/* XXX FIXME: Allocate multi-level tables on PHB3 */

	/* We shouldn't already have a 32-bit DMA associated */
	if (WARN_ON(pe->tce32_seg >= 0))
		return;

	/* Grab a 32-bit TCE table */
	pe->tce32_seg = base;
	pe_info(pe, " Setting up 32-bit TCE table at %08x..%08x\n",
		(base << 28), ((base + segs) << 28) - 1);

	/* XXX Currently, we allocate one big contiguous table for the
	 * TCEs. We only really need one chunk per 256M of TCE space
	 * (ie per segment) but that's an optimization for later, it
	 * requires some added smarts with our get/put_tce implementation
	 */
	tce_mem = alloc_pages_node(phb->hose->node, GFP_KERNEL,
				   get_order(TCE32_TABLE_SIZE * segs));
	if (!tce_mem) {
		pe_err(pe, " Failed to allocate a 32-bit TCE memory\n");
		goto fail;
	}
	addr = page_address(tce_mem);
	memset(addr, 0, TCE32_TABLE_SIZE * segs);

	/* Configure HW */
	for (i = 0; i < segs; i++) {
		rc = opal_pci_map_pe_dma_window(phb->opal_id,
					      pe->pe_number,
					      base + i, 1,
					      __pa(addr) + TCE32_TABLE_SIZE * i,
					      TCE32_TABLE_SIZE, 0x1000);
		if (rc) {
			pe_err(pe, " Failed to configure 32-bit TCE table,"
			       " err %ld\n", rc);
			goto fail;
		}
	}

	/* Setup linux iommu table */
	tbl = &pe->tce32.table;
	pnv_pci_setup_iommu_table(tbl, addr, TCE32_TABLE_SIZE * segs,
				  base << 28, IOMMU_PAGE_SHIFT_4K);
<<<<<<< HEAD
	pe->tce32.pe = pe;
	pe->tce_invalidate = pnv_pci_ioda1_tce_invalidate;
=======
>>>>>>> fc14f9c1

	/* OPAL variant of P7IOC SW invalidated TCEs */
	swinvp = of_get_property(phb->hose->dn, "ibm,opal-tce-kill", NULL);
	if (swinvp) {
		/* We need a couple more fields -- an address and a data
		 * to or.  Since the bus is only printed out on table free
		 * errors, and on the first pass the data will be a relative
		 * bus number, print that out instead.
		 */
<<<<<<< HEAD
		tbl->it_busno = 0;
		pe->tce_inval_reg_phys = be64_to_cpup(swinvp);
		tbl->it_index = (unsigned long)ioremap(pe->tce_inval_reg_phys, 8);
		tbl->it_type = TCE_PCI_SWINV_CREATE | TCE_PCI_SWINV_FREE |
			       TCE_PCI_SWINV_PAIR;
	}
	iommu_init_table(tbl, phb->hose->node, &pnv_iommu_ops);

	if (pe->flags & PNV_IODA_PE_DEV) {
		iommu_register_group(tbl, pe, &pnv_pci_ioda1_ops,
				phb->hose->global_number, pe->pe_number);
		set_iommu_table_base_and_group(&pe->pdev->dev, tbl);
	} else if (pe->flags & (PNV_IODA_PE_BUS | PNV_IODA_PE_BUS_ALL)) {
		iommu_register_group(tbl, pe, &pnv_pci_ioda1_ops,
				phb->hose->global_number, pe->pe_number);
		pnv_ioda_setup_bus_dma(pe, pe->pbus, true);
	} else if (pe->flags & PNV_IODA_PE_VF) {
		iommu_register_group(tbl, pe, &pnv_pci_ioda1_ops,
				phb->hose->global_number, pe->pe_number);
	}
=======
		pe->tce_inval_reg_phys = be64_to_cpup(swinvp);
		tbl->it_index = (unsigned long)ioremap(pe->tce_inval_reg_phys,
				8);
		tbl->it_type |= (TCE_PCI_SWINV_CREATE |
				 TCE_PCI_SWINV_FREE   |
				 TCE_PCI_SWINV_PAIR);
	}
	iommu_init_table(tbl, phb->hose->node);
	iommu_register_group(tbl, phb->hose->global_number, pe->pe_number);

	if (pe->pdev)
		set_iommu_table_base_and_group(&pe->pdev->dev, tbl);
	else
		pnv_ioda_setup_bus_dma(pe, pe->pbus, true);
>>>>>>> fc14f9c1

	return;
 fail:
	/* XXX Failure: Try to fallback to 64-bit only ? */
	if (pe->tce32_seg >= 0)
		pe->tce32_seg = -1;
	if (tce_mem)
		__free_pages(tce_mem, get_order(TCE32_TABLE_SIZE * segs));
}

<<<<<<< HEAD
static void pnv_pci_ioda2_set_bypass(struct pnv_ioda_pe *pe, bool enable)
{
=======
static void pnv_pci_ioda2_set_bypass(struct iommu_table *tbl, bool enable)
{
	struct pnv_ioda_pe *pe = container_of(tbl, struct pnv_ioda_pe,
					      tce32_table);
>>>>>>> fc14f9c1
	uint16_t window_id = (pe->pe_number << 1 ) + 1;
	int64_t rc;

	pe_info(pe, "%sabling 64-bit DMA bypass\n", enable ? "En" : "Dis");
	if (enable) {
		phys_addr_t top = memblock_end_of_DRAM();

		top = roundup_pow_of_two(top);
		rc = opal_pci_map_pe_dma_window_real(pe->phb->opal_id,
						     pe->pe_number,
						     window_id,
						     pe->tce_bypass_base,
						     top);
	} else {
		rc = opal_pci_map_pe_dma_window_real(pe->phb->opal_id,
						     pe->pe_number,
						     window_id,
						     pe->tce_bypass_base,
						     0);

		/*
		 * EEH needs the mapping between IOMMU table and group
		 * of those VFIO/KVM pass-through devices. We can postpone
		 * resetting DMA ops until the DMA mask is configured in
		 * host side.
		 */
		if (pe->pdev)
<<<<<<< HEAD
			set_iommu_table_base(&pe->pdev->dev, &pe->tce32.table);
=======
			set_iommu_table_base(&pe->pdev->dev, tbl);
>>>>>>> fc14f9c1
		else
			pnv_ioda_setup_bus_dma(pe, pe->pbus, false);
	}
	if (rc)
		pe_err(pe, "OPAL error %lld configuring bypass window\n", rc);
	else
		pe->tce_bypass_enabled = enable;
}

static void pnv_pci_ioda2_setup_bypass_pe(struct pnv_phb *phb,
					  struct pnv_ioda_pe *pe)
{
	/* TVE #1 is selected by PCI address bit 59 */
	pe->tce_bypass_base = 1ull << 59;

<<<<<<< HEAD
	/* Enable bypass by default */
	pnv_pci_ioda2_set_bypass(pe, true);
}

static struct iommu_table *pnv_ioda2_iommu_get_table(
		struct spapr_tce_iommu_group *data,
		phys_addr_t addr)
{
	struct pnv_ioda_pe *pe = data->iommu_owner;

	if (addr == TCE_DEFAULT_WINDOW)
		return &pe->tce32.table;

	if (pnv_pci_ioda_check_addr(&pe->tce64.table, addr))
		return &pe->tce64.table;

	if (pnv_pci_ioda_check_addr(&pe->tce32.table, addr))
		return &pe->tce32.table;

	return NULL;
}

static void pnv_ioda2_take_ownership(struct spapr_tce_iommu_group *data,
				     bool enable)
{
	struct pnv_ioda_pe *pe = data->iommu_owner;

	pnv_pci_ioda2_set_bypass(pe, !enable);
}

static long pnv_pci_ioda2_ddw_query(struct spapr_tce_iommu_group *data,
		__u32 *windows_available, __u32 *page_size_mask)
{
	struct pnv_ioda_pe *pe = data->iommu_owner;

	if (pe->tce64_active) {
		*page_size_mask = 0;
		*windows_available = 0;
	} else {
		*page_size_mask =
			DDW_PGSIZE_4K |
			DDW_PGSIZE_64K |
			DDW_PGSIZE_16M;
		*windows_available = 1;
	}

	return 0;
}

static long pnv_pci_ioda2_ddw_create(struct spapr_tce_iommu_group *data,
		__u32 page_shift, __u32 window_shift,
		struct iommu_table **ptbl)
{
	struct pnv_ioda_pe *pe = data->iommu_owner;
	struct pnv_phb *phb = pe->phb;
	struct page *tce_mem = NULL;
	void *addr;
	long ret;
	unsigned long tce_table_size =
			(1ULL << (window_shift - page_shift)) * 8;
	unsigned order;
	struct iommu_table *tbl64 = &pe->tce64.table;

	if ((page_shift != 12) && (page_shift != 16) && (page_shift != 24))
		return -EINVAL;

	if (window_shift > (memory_hotplug_max() >> page_shift))
		return -EINVAL;

	if (pe->tce64_active)
		return -EBUSY;

	tce_table_size = max(0x1000UL, tce_table_size);
	order = get_order(tce_table_size);

	pe_info(pe, "Setting up DDW at %llx..%llx ws=0x%x ps=0x%x table_size=0x%lx order=0x%x\n",
			pe->tce_bypass_base,
			pe->tce_bypass_base + (1ULL << window_shift) - 1,
			window_shift, page_shift, tce_table_size, order);

	tce_mem = alloc_pages_node(phb->hose->node, GFP_KERNEL, order);
	if (!tce_mem) {
		pe_err(pe, " Failed to allocate a DDW\n");
		return -EFAULT;
	}
	addr = page_address(tce_mem);
	memset(addr, 0, tce_table_size);

	/* Configure HW */
	ret = opal_pci_map_pe_dma_window(phb->opal_id,
			pe->pe_number,
			(pe->pe_number << 1) + 1, /* Window number */
			1,
			__pa(addr),
			tce_table_size,
			1 << page_shift);
	if (ret) {
		pe_err(pe, " Failed to configure 32-bit TCE table, err %ld\n",
				ret);
		return -EFAULT;
	}

	/* Setup linux iommu table */
	pnv_pci_setup_iommu_table(tbl64, addr, tce_table_size,
			pe->tce_bypass_base, page_shift);
	pe->tce64.pe = pe;

	/* Copy "invalidate" register address */
	tbl64->it_index = pe->tce32.table.it_index;
	tbl64->it_group = pe->tce32.table.it_group;
	tbl64->it_type = TCE_PCI_SWINV_CREATE | TCE_PCI_SWINV_FREE |
			TCE_PCI_SWINV_PAIR;
	tbl64->it_map = (void *) 0xDEADBEEF; /* poison */
	tbl64->it_ops = pe->tce32.table.it_ops;

	*ptbl = tbl64;

	pe->tce64_active = true;

	return 0;
}

static long pnv_pci_ioda2_ddw_remove(struct spapr_tce_iommu_group *data,
		struct iommu_table *tbl)
{
	struct pnv_ioda_pe *pe = data->iommu_owner;
	struct pnv_phb *phb = pe->phb;
	long ret;

	/* Only additional 64bit window removal is supported */
	if ((tbl != &pe->tce64.table) || !pe->tce64_active)
		return -EFAULT;

	pe_info(pe, "Removing huge 64bit DMA window\n");

	iommu_clear_tces_and_put_pages(tbl, tbl->it_offset, tbl->it_size);

	pe->tce64_active = false;

	ret = opal_pci_map_pe_dma_window(phb->opal_id,
			pe->pe_number,
			(pe->pe_number << 1) + 1,
			0/* levels */, 0/* table address */,
			0/* table size */, 0/* page size */);
	if (ret)
		pe_warn(pe, "Unmapping failed, ret = %ld\n", ret);

	free_pages(tbl->it_base, get_order(tbl->it_size << 3));
	memset(&pe->tce64, 0, sizeof(pe->tce64));

	return ret;
}

static long pnv_pci_ioda2_ddw_reset(struct spapr_tce_iommu_group *data)
{
	struct pnv_ioda_pe *pe = data->iommu_owner;

	pe_info(pe, "Reset DMA windows\n");

	if (!pe->tce64_active)
		return 0;

	return pnv_pci_ioda2_ddw_remove(data, &pe->tce64.table);
}

static struct spapr_tce_iommu_ops pnv_pci_ioda2_ops = {
	.get_table = pnv_ioda2_iommu_get_table,
	.take_ownership = pnv_ioda2_take_ownership,
	.query = pnv_pci_ioda2_ddw_query,
	.create = pnv_pci_ioda2_ddw_create,
	.remove = pnv_pci_ioda2_ddw_remove,
	.reset = pnv_pci_ioda2_ddw_reset
};

=======
	/* Install set_bypass callback for VFIO */
	pe->tce32_table.set_bypass = pnv_pci_ioda2_set_bypass;

	/* Enable bypass by default */
	pnv_pci_ioda2_set_bypass(&pe->tce32_table, true);
}

>>>>>>> fc14f9c1
static void pnv_pci_ioda2_setup_dma_pe(struct pnv_phb *phb,
				       struct pnv_ioda_pe *pe)
{
	struct page *tce_mem = NULL;
	void *addr;
	const __be64 *swinvp;
	struct iommu_table *tbl;
	unsigned int tce_table_size, end;
	int64_t rc;

	/* We shouldn't already have a 32-bit DMA associated */
	if (WARN_ON(pe->tce32_seg >= 0))
		return;

	/* The PE will reserve all possible 32-bits space */
	pe->tce32_seg = 0;
	end = (1 << ilog2(phb->ioda.m32_pci_base));
	tce_table_size = (end / 0x1000) * 8;
	pe_info(pe, "Setting up 32-bit TCE table at 0..%08x\n",
		end);

	/* Allocate TCE table */
	tce_mem = alloc_pages_node(phb->hose->node, GFP_KERNEL,
				   get_order(tce_table_size));
	if (!tce_mem) {
		pe_err(pe, "Failed to allocate a 32-bit TCE memory\n");
		goto fail;
	}
	addr = page_address(tce_mem);
	memset(addr, 0, tce_table_size);

	/*
	 * Map TCE table through TVT. The TVE index is the PE number
	 * shifted by 1 bit for 32-bits DMA space.
	 */
	rc = opal_pci_map_pe_dma_window(phb->opal_id, pe->pe_number,
					pe->pe_number << 1, 1, __pa(addr),
					tce_table_size, 0x1000);
	if (rc) {
		pe_err(pe, "Failed to configure 32-bit TCE table,"
		       " err %ld\n", rc);
		goto fail;
	}

	/* Setup linux iommu table */
<<<<<<< HEAD
	tbl = &pe->tce32.table;
	pnv_pci_setup_iommu_table(tbl, addr, tce_table_size, 0,
			IOMMU_PAGE_SHIFT_4K);
	pe->tce32.pe = pe;
	pe->tce_invalidate = pnv_pci_ioda2_tce_invalidate;
=======
	tbl = &pe->tce32_table;
	pnv_pci_setup_iommu_table(tbl, addr, tce_table_size, 0,
			IOMMU_PAGE_SHIFT_4K);
>>>>>>> fc14f9c1

	/* OPAL variant of PHB3 invalidated TCEs */
	swinvp = of_get_property(phb->hose->dn, "ibm,opal-tce-kill", NULL);
	if (swinvp) {
		/* We need a couple more fields -- an address and a data
		 * to or.  Since the bus is only printed out on table free
		 * errors, and on the first pass the data will be a relative
		 * bus number, print that out instead.
		 */
<<<<<<< HEAD
		tbl->it_busno = 0;
		pe->tce_inval_reg_phys = be64_to_cpup(swinvp);
		tbl->it_index = (unsigned long)ioremap(pe->tce_inval_reg_phys, 8);
		tbl->it_type = TCE_PCI_SWINV_CREATE | TCE_PCI_SWINV_FREE;
	}
	iommu_init_table(tbl, phb->hose->node, &pnv_iommu_ops);

	if (pe->flags & PNV_IODA_PE_DEV) {
		iommu_register_group(tbl, pe, &pnv_pci_ioda2_ops,
				phb->hose->global_number, pe->pe_number);
		set_iommu_table_base_and_group(&pe->pdev->dev, tbl);
	} else if (pe->flags & (PNV_IODA_PE_BUS | PNV_IODA_PE_BUS_ALL)) {
		iommu_register_group(tbl, pe, &pnv_pci_ioda2_ops,
				phb->hose->global_number, pe->pe_number);
		pnv_ioda_setup_bus_dma(pe, pe->pbus, true);
	} else if (pe->flags & PNV_IODA_PE_VF) {
		iommu_register_group(tbl, pe, &pnv_pci_ioda2_ops,
				phb->hose->global_number, pe->pe_number);
	}

=======
		pe->tce_inval_reg_phys = be64_to_cpup(swinvp);
		tbl->it_index = (unsigned long)ioremap(pe->tce_inval_reg_phys,
				8);
		tbl->it_type |= (TCE_PCI_SWINV_CREATE | TCE_PCI_SWINV_FREE);
	}
	iommu_init_table(tbl, phb->hose->node);
	iommu_register_group(tbl, phb->hose->global_number, pe->pe_number);

	if (pe->pdev)
		set_iommu_table_base_and_group(&pe->pdev->dev, tbl);
	else
		pnv_ioda_setup_bus_dma(pe, pe->pbus, true);

>>>>>>> fc14f9c1
	/* Also create a bypass window */
	pnv_pci_ioda2_setup_bypass_pe(phb, pe);
	return;
fail:
	if (pe->tce32_seg >= 0)
		pe->tce32_seg = -1;
	if (tce_mem)
		__free_pages(tce_mem, get_order(tce_table_size));
}

static void pnv_ioda_setup_dma(struct pnv_phb *phb)
{
	struct pci_controller *hose = phb->hose;
	unsigned int residual, remaining, segs, tw, base;
	struct pnv_ioda_pe *pe;

	/* If we have more PE# than segments available, hand out one
	 * per PE until we run out and let the rest fail. If not,
	 * then we assign at least one segment per PE, plus more based
	 * on the amount of devices under that PE
	 */
	if (phb->ioda.dma_pe_count > phb->ioda.tce32_count)
		residual = 0;
	else
		residual = phb->ioda.tce32_count -
			phb->ioda.dma_pe_count;

	pr_info("PCI: Domain %04x has %ld available 32-bit DMA segments\n",
		hose->global_number, phb->ioda.tce32_count);
	pr_info("PCI: %d PE# for a total weight of %d\n",
		phb->ioda.dma_pe_count, phb->ioda.dma_weight);

	/* Walk our PE list and configure their DMA segments, hand them
	 * out one base segment plus any residual segments based on
	 * weight
	 */
	remaining = phb->ioda.tce32_count;
	tw = phb->ioda.dma_weight;
	base = 0;
	list_for_each_entry(pe, &phb->ioda.pe_dma_list, dma_link) {
		if (!pe->dma_weight)
			continue;
		if (!remaining) {
			pe_warn(pe, "No DMA32 resources available\n");
			continue;
		}
		segs = 1;
		if (residual) {
			segs += ((pe->dma_weight * residual)  + (tw / 2)) / tw;
			if (segs > remaining)
				segs = remaining;
		}

		/*
		 * For IODA2 compliant PHB3, we needn't care about the weight.
		 * The all available 32-bits DMA space will be assigned to
		 * the specific PE.
		 */
		if (phb->type == PNV_PHB_IODA1) {
			pe_info(pe, "DMA weight %d, assigned %d DMA32 segments\n",
				pe->dma_weight, segs);
			pnv_pci_ioda_setup_dma_pe(phb, pe, base, segs);
		} else {
			pe_info(pe, "Assign DMA32 space\n");
			segs = 0;
			pnv_pci_ioda2_setup_dma_pe(phb, pe);
		}

		remaining -= segs;
		base += segs;
	}
}

#ifdef CONFIG_PCI_MSI
static void pnv_ioda2_msi_eoi(struct irq_data *d)
{
	unsigned int hw_irq = (unsigned int)irqd_to_hwirq(d);
	struct irq_chip *chip = irq_data_get_irq_chip(d);
	struct pnv_phb *phb = container_of(chip, struct pnv_phb,
					   ioda.irq_chip);
	int64_t rc;

	rc = opal_pci_msi_eoi(phb->opal_id, hw_irq);
	WARN_ON_ONCE(rc);

	icp_native_eoi(d);
}


static void set_msi_irq_chip(struct pnv_phb *phb, unsigned int virq)
{
	struct irq_data *idata;
	struct irq_chip *ichip;

	if (phb->type != PNV_PHB_IODA2)
		return;

	if (!phb->ioda.irq_chip_init) {
		/*
		 * First time we setup an MSI IRQ, we need to setup the
		 * corresponding IRQ chip to route correctly.
		 */
		idata = irq_get_irq_data(virq);
		ichip = irq_data_get_irq_chip(idata);
		phb->ioda.irq_chip_init = 1;
		phb->ioda.irq_chip = *ichip;
		phb->ioda.irq_chip.irq_eoi = pnv_ioda2_msi_eoi;
	}
	irq_set_chip(virq, &phb->ioda.irq_chip);
}

#ifdef CONFIG_CXL_BASE

struct device_node *pnv_pci_to_phb_node(struct pci_dev *dev)
{
	struct pci_controller *hose = pci_bus_to_host(dev->bus);

	return hose->dn;
}
EXPORT_SYMBOL(pnv_pci_to_phb_node);

int pnv_phb_to_cxl(struct pci_dev *dev)
{
	struct pci_controller *hose = pci_bus_to_host(dev->bus);
	struct pnv_phb *phb = hose->private_data;
	struct pnv_ioda_pe *pe;
	int rc;

	pe = pnv_ioda_get_pe(dev);
	if (!pe)
		return -ENODEV;

	pe_info(pe, "Switching PHB to CXL\n");

	rc = opal_pci_set_phb_cxl_mode(phb->opal_id, 1, pe->pe_number);
	if (rc)
		dev_err(&dev->dev, "opal_pci_set_phb_cxl_mode failed: %i\n", rc);

	return rc;
}
EXPORT_SYMBOL(pnv_phb_to_cxl);

/* Find PHB for cxl dev and allocate MSI hwirqs?
 * Returns the absolute hardware IRQ number
 */
int pnv_cxl_alloc_hwirqs(struct pci_dev *dev, int num)
{
	struct pci_controller *hose = pci_bus_to_host(dev->bus);
	struct pnv_phb *phb = hose->private_data;
	int hwirq = msi_bitmap_alloc_hwirqs(&phb->msi_bmp, num);

	if (hwirq < 0) {
		dev_warn(&dev->dev, "Failed to find a free MSI\n");
		return -ENOSPC;
	}

	return phb->msi_base + hwirq;
}
EXPORT_SYMBOL(pnv_cxl_alloc_hwirqs);

void pnv_cxl_release_hwirqs(struct pci_dev *dev, int hwirq, int num)
{
	struct pci_controller *hose = pci_bus_to_host(dev->bus);
	struct pnv_phb *phb = hose->private_data;

	msi_bitmap_free_hwirqs(&phb->msi_bmp, hwirq - phb->msi_base, num);
}
EXPORT_SYMBOL(pnv_cxl_release_hwirqs);

void pnv_cxl_release_hwirq_ranges(struct cxl_irq_ranges *irqs,
				  struct pci_dev *dev)
{
	struct pci_controller *hose = pci_bus_to_host(dev->bus);
	struct pnv_phb *phb = hose->private_data;
	int i, hwirq;

	for (i = 1; i < CXL_IRQ_RANGES; i++) {
		if (!irqs->range[i])
			continue;
		pr_devel("cxl release irq range 0x%x: offset: 0x%lx  limit: %ld\n",
			 i, irqs->offset[i],
			 irqs->range[i]);
		hwirq = irqs->offset[i] - phb->msi_base;
		msi_bitmap_free_hwirqs(&phb->msi_bmp, hwirq,
				       irqs->range[i]);
	}
}
EXPORT_SYMBOL(pnv_cxl_release_hwirq_ranges);

int pnv_cxl_alloc_hwirq_ranges(struct cxl_irq_ranges *irqs,
			       struct pci_dev *dev, int num)
{
	struct pci_controller *hose = pci_bus_to_host(dev->bus);
	struct pnv_phb *phb = hose->private_data;
	int i, hwirq, try;

	memset(irqs, 0, sizeof(struct cxl_irq_ranges));

	/* 0 is reserved for the multiplexed PSL DSI interrupt */
	for (i = 1; i < CXL_IRQ_RANGES && num; i++) {
		try = num;
		while (try) {
			hwirq = msi_bitmap_alloc_hwirqs(&phb->msi_bmp, try);
			if (hwirq >= 0)
				break;
			try /= 2;
		}
		if (!try)
			goto fail;

		irqs->offset[i] = phb->msi_base + hwirq;
		irqs->range[i] = try;
		pr_devel("cxl alloc irq range 0x%x: offset: 0x%lx  limit: %li\n",
			 i, irqs->offset[i], irqs->range[i]);
		num -= try;
	}
	if (num)
		goto fail;

	return 0;
fail:
	pnv_cxl_release_hwirq_ranges(irqs, dev);
	return -ENOSPC;
}
EXPORT_SYMBOL(pnv_cxl_alloc_hwirq_ranges);

int pnv_cxl_get_irq_count(struct pci_dev *dev)
{
	struct pci_controller *hose = pci_bus_to_host(dev->bus);
	struct pnv_phb *phb = hose->private_data;

	return phb->msi_bmp.irq_count;
}
EXPORT_SYMBOL(pnv_cxl_get_irq_count);

int pnv_cxl_ioda_msi_setup(struct pci_dev *dev, unsigned int hwirq,
			   unsigned int virq)
{
	struct pci_controller *hose = pci_bus_to_host(dev->bus);
	struct pnv_phb *phb = hose->private_data;
	unsigned int xive_num = hwirq - phb->msi_base;
	struct pnv_ioda_pe *pe;
	int rc;

	if (!(pe = pnv_ioda_get_pe(dev)))
		return -ENODEV;

	/* Assign XIVE to PE */
	rc = opal_pci_set_xive_pe(phb->opal_id, pe->pe_number, xive_num);
	if (rc) {
		pe_warn(pe, "%s: OPAL error %d setting msi_base 0x%x "
			"hwirq 0x%x XIVE 0x%x PE\n",
			pci_name(dev), rc, phb->msi_base, hwirq, xive_num);
		return -EIO;
	}
	set_msi_irq_chip(phb, virq);

	return 0;
}
EXPORT_SYMBOL(pnv_cxl_ioda_msi_setup);
#endif

static int pnv_pci_ioda_msi_setup(struct pnv_phb *phb, struct pci_dev *dev,
				  unsigned int hwirq, unsigned int virq,
				  unsigned int is_64, struct msi_msg *msg)
{
	struct pnv_ioda_pe *pe = pnv_ioda_get_pe(dev);
	struct pci_dn *pdn = pci_get_pdn(dev);
	unsigned int xive_num = hwirq - phb->msi_base;
	__be32 data;
	int rc;

	/* No PE assigned ? bail out ... no MSI for you ! */
	if (pe == NULL)
		return -ENXIO;

	/* Check if we have an MVE */
	if (pe->mve_number < 0)
		return -ENXIO;

	/* Force 32-bit MSI on some broken devices */
	if (pdn && pdn->force_32bit_msi)
		is_64 = 0;

	/* Assign XIVE to PE */
	rc = opal_pci_set_xive_pe(phb->opal_id, pe->pe_number, xive_num);
	if (rc) {
		pr_warn("%s: OPAL error %d setting XIVE %d PE\n",
			pci_name(dev), rc, xive_num);
		return -EIO;
	}

	if (is_64) {
		__be64 addr64;

		rc = opal_get_msi_64(phb->opal_id, pe->mve_number, xive_num, 1,
				     &addr64, &data);
		if (rc) {
			pr_warn("%s: OPAL error %d getting 64-bit MSI data\n",
				pci_name(dev), rc);
			return -EIO;
		}
		msg->address_hi = be64_to_cpu(addr64) >> 32;
		msg->address_lo = be64_to_cpu(addr64) & 0xfffffffful;
	} else {
		__be32 addr32;

		rc = opal_get_msi_32(phb->opal_id, pe->mve_number, xive_num, 1,
				     &addr32, &data);
		if (rc) {
			pr_warn("%s: OPAL error %d getting 32-bit MSI data\n",
				pci_name(dev), rc);
			return -EIO;
		}
		msg->address_hi = 0;
		msg->address_lo = be32_to_cpu(addr32);
	}
	msg->data = be32_to_cpu(data);

	set_msi_irq_chip(phb, virq);

	pr_devel("%s: %s-bit MSI on hwirq %x (xive #%d),"
		 " address=%x_%08x data=%x PE# %d\n",
		 pci_name(dev), is_64 ? "64" : "32", hwirq, xive_num,
		 msg->address_hi, msg->address_lo, data, pe->pe_number);

	return 0;
}

static void pnv_pci_init_ioda_msis(struct pnv_phb *phb)
{
	unsigned int count;
	const __be32 *prop = of_get_property(phb->hose->dn,
					     "ibm,opal-msi-ranges", NULL);
	if (!prop) {
		/* BML Fallback */
		prop = of_get_property(phb->hose->dn, "msi-ranges", NULL);
	}
	if (!prop)
		return;

	phb->msi_base = be32_to_cpup(prop);
	count = be32_to_cpup(prop + 1);
	if (msi_bitmap_alloc(&phb->msi_bmp, count, phb->hose->dn)) {
		pr_err("PCI %d: Failed to allocate MSI bitmap !\n",
		       phb->hose->global_number);
		return;
	}

	phb->msi_setup = pnv_pci_ioda_msi_setup;
	phb->msi32_support = 1;
	pr_info("  Allocated bitmap for %d MSIs (base IRQ 0x%x)\n",
		count, phb->msi_base);
}
#else
static void pnv_pci_init_ioda_msis(struct pnv_phb *phb) { }
#endif /* CONFIG_PCI_MSI */

#ifdef CONFIG_PCI_IOV
static void pnv_pci_ioda_fixup_iov_resources(struct pci_dev *pdev)
{
	struct pci_controller *hose;
	struct pnv_phb *phb;
	struct resource *res;
	int i;
	resource_size_t size;
	struct pci_dn *pdn;
	int mul, total_vfs;

	if (!pdev->is_physfn || pdev->is_added)
		return;

	hose = pci_bus_to_host(pdev->bus);
	phb = hose->private_data;

	pdn = pci_get_pdn(pdev);
	pdn->vfs = 0;

	total_vfs = pci_sriov_get_totalvfs(pdev);
	pdn->m64_per_iov = 1;
	mul = phb->ioda.total_pe;

	for (i = PCI_IOV_RESOURCES; i <= PCI_IOV_RESOURCE_END; i++) {
		res = &pdev->resource[i];
		if (!res->flags || res->parent)
			continue;
		if (!pnv_pci_is_mem_pref_64(res->flags)) {
			dev_warn(&pdev->dev, " non M64 IOV BAR %pR on %s\n",
					res, pci_name(pdev));
			continue;
		}

		size = pnv_pci_sriov_resource_size(pdev, i);

		/* bigger than 64M */
		if (size > (1 << 26)) {
			dev_info(&pdev->dev, "PowerNV: VF BAR[%d] size "
					"is bigger than 64M, roundup power2\n", i);
			pdn->m64_per_iov = M64_PER_IOV;
			mul = __roundup_pow_of_two(total_vfs);
			break;
		}
	}

	for (i = PCI_IOV_RESOURCES; i <= PCI_IOV_RESOURCE_END; i++) {
		res = &pdev->resource[i];
		if (!res->flags || res->parent)
			continue;
		if (!pnv_pci_is_mem_pref_64(res->flags)) {
			dev_warn(&pdev->dev, " non M64 IOV BAR %pR on %s\n",
				 res, pci_name(pdev));
			continue;
		}

		dev_dbg(&pdev->dev, "PowerNV: Fixing VF BAR[%d] %pR to\n",
				i, res);
		size = pnv_pci_sriov_resource_size(pdev, i);
		res->end = res->start + size * mul - 1;
		dev_dbg(&pdev->dev, "                       %pR\n", res);
	}
	pdn->vfs = mul;
}

static void pnv_pci_ioda_fixup_sriov(struct pci_bus *bus)
{
	struct pci_dev *pdev;
	struct pci_bus *b;

	list_for_each_entry(pdev, &bus->devices, bus_list) {
		b = pdev->subordinate;

		if (b)
			pnv_pci_ioda_fixup_sriov(b);

		pnv_pci_ioda_fixup_iov_resources(pdev);
	}
}
#endif /* CONFIG_PCI_IOV */

/*
 * This function is supposed to be called on basis of PE from top
 * to bottom style. So the the I/O or MMIO segment assigned to
 * parent PE could be overrided by its child PEs if necessary.
 */
static void pnv_ioda_setup_pe_seg(struct pci_controller *hose,
				  struct pnv_ioda_pe *pe)
{
	struct pnv_phb *phb = hose->private_data;
	struct pci_bus_region region;
	struct resource *res;
	int i, index;
	int rc;

	/*
	 * NOTE: We only care PCI bus based PE for now. For PCI
	 * device based PE, for example SRIOV sensitive VF should
	 * be figured out later.
	 */
	BUG_ON(!(pe->flags & (PNV_IODA_PE_BUS | PNV_IODA_PE_BUS_ALL)));

	pci_bus_for_each_resource(pe->pbus, res, i) {
		if (!res || !res->flags ||
		    res->start > res->end)
			continue;

		if (res->flags & IORESOURCE_IO) {
			region.start = res->start - phb->ioda.io_pci_base;
			region.end   = res->end - phb->ioda.io_pci_base;
			index = region.start / phb->ioda.io_segsize;

			while (index < phb->ioda.total_pe &&
			       region.start <= region.end) {
				phb->ioda.io_segmap[index] = pe->pe_number;
				rc = opal_pci_map_pe_mmio_window(phb->opal_id,
					pe->pe_number, OPAL_IO_WINDOW_TYPE, 0, index);
				if (rc != OPAL_SUCCESS) {
					pr_err("%s: OPAL error %d when mapping IO "
					       "segment #%d to PE#%d\n",
					       __func__, rc, index, pe->pe_number);
					break;
				}

				region.start += phb->ioda.io_segsize;
				index++;
			}
		} else if (res->flags & IORESOURCE_MEM) {
			region.start = res->start -
				       hose->mem_offset[0] -
				       phb->ioda.m32_pci_base;
			region.end   = res->end -
				       hose->mem_offset[0] -
				       phb->ioda.m32_pci_base;
			index = region.start / phb->ioda.m32_segsize;

			while (index < phb->ioda.total_pe &&
			       region.start <= region.end) {
				phb->ioda.m32_segmap[index] = pe->pe_number;
				rc = opal_pci_map_pe_mmio_window(phb->opal_id,
					pe->pe_number, OPAL_M32_WINDOW_TYPE, 0, index);
				if (rc != OPAL_SUCCESS) {
					pr_err("%s: OPAL error %d when mapping M32 "
					       "segment#%d to PE#%d",
					       __func__, rc, index, pe->pe_number);
					break;
				}

				region.start += phb->ioda.m32_segsize;
				index++;
			}
		}
	}
}

static void pnv_pci_ioda_setup_seg(void)
{
	struct pci_controller *tmp, *hose;
	struct pnv_phb *phb;
	struct pnv_ioda_pe *pe;

	list_for_each_entry_safe(hose, tmp, &hose_list, list_node) {
		phb = hose->private_data;
		list_for_each_entry(pe, &phb->ioda.pe_list, list) {
			pnv_ioda_setup_pe_seg(hose, pe);
		}
	}
}

static void pnv_pci_ioda_setup_DMA(void)
{
	struct pci_controller *hose, *tmp;
	struct pnv_phb *phb;

	list_for_each_entry_safe(hose, tmp, &hose_list, list_node) {
		pnv_ioda_setup_dma(hose->private_data);

		/* Mark the PHB initialization done */
		phb = hose->private_data;
		phb->initialized = 1;
	}
}

static void pnv_pci_ioda_create_dbgfs(void)
{
#ifdef CONFIG_DEBUG_FS
	struct pci_controller *hose, *tmp;
	struct pnv_phb *phb;
	char name[16];

	list_for_each_entry_safe(hose, tmp, &hose_list, list_node) {
		phb = hose->private_data;

		sprintf(name, "PCI%04x", hose->global_number);
		phb->dbgfs = debugfs_create_dir(name, powerpc_debugfs_root);
		if (!phb->dbgfs)
			pr_warning("%s: Error on creating debugfs on PHB#%x\n",
				__func__, hose->global_number);
	}
#endif /* CONFIG_DEBUG_FS */
}

static void pnv_pci_ioda_fixup(void)
{
	pnv_pci_ioda_setup_PEs();
	pnv_pci_ioda_setup_seg();
	pnv_pci_ioda_setup_DMA();

	pnv_pci_ioda_create_dbgfs();

#ifdef CONFIG_EEH
	eeh_init();
	eeh_addr_cache_build();
#endif
}

/*
 * Returns the alignment for I/O or memory windows for P2P
 * bridges. That actually depends on how PEs are segmented.
 * For now, we return I/O or M32 segment size for PE sensitive
 * P2P bridges. Otherwise, the default values (4KiB for I/O,
 * 1MiB for memory) will be returned.
 *
 * The current PCI bus might be put into one PE, which was
 * create against the parent PCI bridge. For that case, we
 * needn't enlarge the alignment so that we can save some
 * resources.
 */
static resource_size_t pnv_pci_window_alignment(struct pci_bus *bus,
						unsigned long type)
{
	struct pci_dev *bridge;
	struct pci_controller *hose = pci_bus_to_host(bus);
	struct pnv_phb *phb = hose->private_data;
	int num_pci_bridges = 0;

	bridge = bus->self;
	while (bridge) {
		if (pci_pcie_type(bridge) == PCI_EXP_TYPE_PCI_BRIDGE) {
			num_pci_bridges++;
			if (num_pci_bridges >= 2)
				return 1;
		}

		bridge = bridge->bus->self;
	}

	/* We fail back to M32 if M64 isn't supported */
	if (phb->ioda.m64_segsize &&
	    pnv_pci_is_mem_pref_64(type))
		return phb->ioda.m64_segsize;
	if (type & IORESOURCE_MEM)
		return phb->ioda.m32_segsize;

	return phb->ioda.io_segsize;
}

/*
 * Allocate firmware data for VF, which doesn't have corresponding
 * device node. So we have to extend device's archdata.
 */
#ifdef CONFIG_PCI_IOV
static resource_size_t pnv_pcibios_sriov_resource_size(struct pci_dev *pdev, int resno)
{
	struct pci_dn *pdn = pci_get_pdn(pdev);
	resource_size_t size = 0;

	if (!pdn->vfs)
		return size;

	size = resource_size(pdev->resource + resno);
	do_div(size, pdn->vfs);

	return size;
}

resource_size_t pnv_pci_sriov_resource_size(struct pci_dev *pdev, int resno)
{
	resource_size_t size;

	size = pnv_pcibios_sriov_resource_size(pdev, resno);
	if (size != 0)
		return size;

	size = resource_size(pdev->resource + resno);
	do_div(size, pci_sriov_get_totalvfs(pdev));

	return size;
}

static resource_size_t pnv_pcibios_sriov_resource_alignment(struct pci_dev *pdev,
							    int resno,
							    resource_size_t align)
{
	struct pci_dn *pdn = pci_get_pdn(pdev);
	resource_size_t iov_align;

	iov_align = resource_size(&pdev->resource[resno]);
	if (iov_align)
		return iov_align;

	if (pdn->vfs)
		return pdn->vfs * align;

	return align;
}
#endif /* CONFIG_PCI_IOV */

/* Prevent enabling devices for which we couldn't properly
 * assign a PE
 */
static int pnv_pci_enable_device_hook(struct pci_dev *dev)
{
	struct pci_controller *hose = pci_bus_to_host(dev->bus);
	struct pnv_phb *phb = hose->private_data;
	struct pci_dn *pdn;

	/* The function is probably called while the PEs have
	 * not be created yet. For example, resource reassignment
	 * during PCI probe period. We just skip the check if
	 * PEs isn't ready.
	 */
	if (!phb->initialized)
		return 0;

	pdn = pci_get_pdn(dev);
	if (!pdn || pdn->pe_number == IODA_INVALID_PE)
		return -EINVAL;

#ifdef CONFIG_PCI_IOV
	if (dev->is_physfn)
		pnv_pci_sriov_enable(dev, pci_sriov_get_totalvfs(dev));
#endif

	return 0;
}

static void pnv_pci_disable_device_hook(struct pci_dev *dev)
{
#ifdef CONFIG_PCI_IOV
	if (dev->is_physfn)
		pnv_pci_sriov_disable(dev);
#endif
}

static u32 pnv_ioda_bdfn_to_pe(struct pnv_phb *phb, struct pci_bus *bus,
			       u32 devfn)
{
	return phb->ioda.pe_rmap[(bus->number << 8) | devfn];
}

static void pnv_pci_ioda_shutdown(struct pnv_phb *phb)
{
	opal_pci_reset(phb->opal_id, OPAL_RESET_PCI_IODA_TABLE,
		       OPAL_ASSERT_RESET);
}

<<<<<<< HEAD
void __init pnv_pci_init_ioda_phb(struct device_node *np,
				  u64 hub_id, int ioda_type)
=======
static void __init pnv_pci_init_ioda_phb(struct device_node *np,
					 u64 hub_id, int ioda_type)
>>>>>>> fc14f9c1
{
	struct pci_controller *hose;
	struct pnv_phb *phb;
	unsigned long size, m32map_off, pemap_off, iomap_off = 0;
	const __be64 *prop64;
	const __be32 *prop32;
	int len;
	u64 phb_id;
	void *aux;
	long rc;

	pr_info("Initializing IODA%d OPAL PHB %s\n", ioda_type, np->full_name);

	prop64 = of_get_property(np, "ibm,opal-phbid", NULL);
	if (!prop64) {
		pr_err("  Missing \"ibm,opal-phbid\" property !\n");
		return;
	}
	phb_id = be64_to_cpup(prop64);
	pr_debug("  PHB-ID  : 0x%016llx\n", phb_id);

	phb = alloc_bootmem(sizeof(struct pnv_phb));
	if (!phb) {
		pr_err("  Out of memory !\n");
		return;
	}

	/* Allocate PCI controller */
	memset(phb, 0, sizeof(struct pnv_phb));
	phb->hose = hose = pcibios_alloc_controller(np);
	if (!phb->hose) {
		pr_err("  Can't allocate PCI controller for %s\n",
		       np->full_name);
		free_bootmem((unsigned long)phb, sizeof(struct pnv_phb));
		return;
	}

	spin_lock_init(&phb->lock);
	prop32 = of_get_property(np, "bus-range", &len);
	if (prop32 && len == 8) {
		hose->first_busno = be32_to_cpu(prop32[0]);
		hose->last_busno = be32_to_cpu(prop32[1]);
	} else {
		pr_warn("  Broken <bus-range> on %s\n", np->full_name);
		hose->first_busno = 0;
		hose->last_busno = 0xff;
	}
	hose->private_data = phb;
	phb->hub_id = hub_id;
	phb->opal_id = phb_id;
	phb->type = ioda_type;
	mutex_init(&phb->ioda.pe_alloc_mutex);

	/* Detect specific models for error handling */
	if (of_device_is_compatible(np, "ibm,p7ioc-pciex"))
		phb->model = PNV_PHB_MODEL_P7IOC;
	else if (of_device_is_compatible(np, "ibm,power8-pciex"))
		phb->model = PNV_PHB_MODEL_PHB3;
	else
		phb->model = PNV_PHB_MODEL_UNKNOWN;

	/* Parse 32-bit and IO ranges (if any) */
	pci_process_bridge_OF_ranges(hose, np, !hose->global_number);

	/* Get registers */
	phb->regs = of_iomap(np, 0);
	if (phb->regs == NULL)
		pr_err("  Failed to map registers !\n");

	/* Initialize more IODA stuff */
	phb->ioda.total_pe = 1;
	prop32 = of_get_property(np, "ibm,opal-num-pes", NULL);
	if (prop32)
		phb->ioda.total_pe = be32_to_cpup(prop32);
	prop32 = of_get_property(np, "ibm,opal-reserved-pe", NULL);
	if (prop32)
		phb->ioda.reserved_pe = be32_to_cpup(prop32);

	/* Parse 64-bit MMIO range */
	pnv_ioda_parse_m64_window(phb);

	phb->ioda.m32_size = resource_size(&hose->mem_resources[0]);
	/* FW Has already off top 64k of M32 space (MSI space) */
	phb->ioda.m32_size += 0x10000;

	phb->ioda.m32_segsize = phb->ioda.m32_size / phb->ioda.total_pe;
	phb->ioda.m32_pci_base = hose->mem_resources[0].start - hose->mem_offset[0];
	phb->ioda.io_size = hose->pci_io_size;
	phb->ioda.io_segsize = phb->ioda.io_size / phb->ioda.total_pe;
	phb->ioda.io_pci_base = 0; /* XXX calculate this ? */

	/* Allocate aux data & arrays. We don't have IO ports on PHB3 */
	size = _ALIGN_UP(phb->ioda.total_pe / 8, sizeof(unsigned long));
	m32map_off = size;
	size += phb->ioda.total_pe * sizeof(phb->ioda.m32_segmap[0]);
	if (phb->type == PNV_PHB_IODA1) {
		iomap_off = size;
		size += phb->ioda.total_pe * sizeof(phb->ioda.io_segmap[0]);
	}
	pemap_off = size;
	size += phb->ioda.total_pe * sizeof(struct pnv_ioda_pe);
	aux = alloc_bootmem(size);
	memset(aux, 0, size);
	phb->ioda.pe_alloc = aux;
	phb->ioda.m32_segmap = aux + m32map_off;
	if (phb->type == PNV_PHB_IODA1)
		phb->ioda.io_segmap = aux + iomap_off;
	phb->ioda.pe_array = aux + pemap_off;
	set_bit(phb->ioda.reserved_pe, phb->ioda.pe_alloc);

	INIT_LIST_HEAD(&phb->ioda.pe_dma_list);
	INIT_LIST_HEAD(&phb->ioda.pe_list);
	mutex_init(&phb->ioda.pe_list_mutex);

	/* Calculate how many 32-bit TCE segments we have */
	phb->ioda.tce32_count = phb->ioda.m32_pci_base >> 28;

#if 0 /* We should really do that ... */
	rc = opal_pci_set_phb_mem_window(opal->phb_id,
					 window_type,
					 window_num,
					 starting_real_address,
					 starting_pci_address,
					 segment_size);
#endif

	pr_info("  %03d (%03d) PE's M32: 0x%x [segment=0x%x]\n",
		phb->ioda.total_pe, phb->ioda.reserved_pe,
		phb->ioda.m32_size, phb->ioda.m32_segsize);
	if (phb->ioda.m64_size)
		pr_info("                 M64: 0x%lx [segment=0x%lx]\n",
			phb->ioda.m64_size, phb->ioda.m64_segsize);
	if (phb->ioda.io_size)
		pr_info("                  IO: 0x%x [segment=0x%x]\n",
			phb->ioda.io_size, phb->ioda.io_segsize);


	phb->hose->ops = &pnv_pci_ops;
	phb->get_pe_state = pnv_ioda_get_pe_state;
	phb->freeze_pe = pnv_ioda_freeze_pe;
	phb->unfreeze_pe = pnv_ioda_unfreeze_pe;
#ifdef CONFIG_EEH
	phb->eeh_ops = &ioda_eeh_ops;
#endif

	/* Setup RID -> PE mapping function */
	phb->bdfn_to_pe = pnv_ioda_bdfn_to_pe;

	/* Setup TCEs */
	phb->dma_dev_setup = pnv_pci_ioda_dma_dev_setup;
	phb->dma_set_mask = pnv_pci_ioda_dma_set_mask;
	phb->dma_get_required_mask = pnv_pci_ioda_dma_get_required_mask;

	/* Setup shutdown function for kexec */
	phb->shutdown = pnv_pci_ioda_shutdown;

	/* Setup MSI support */
	pnv_pci_init_ioda_msis(phb);

	/*
	 * We pass the PCI probe flag PCI_REASSIGN_ALL_RSRC here
	 * to let the PCI core do resource assignment. It's supposed
	 * that the PCI core will do correct I/O and MMIO alignment
	 * for the P2P bridge bars so that each PCI bus (excluding
	 * the child P2P bridges) can form individual PE.
	 */
	ppc_md.pcibios_fixup = pnv_pci_ioda_fixup;
	ppc_md.pcibios_enable_device_hook = pnv_pci_enable_device_hook;
	ppc_md.pcibios_disable_device_hook = pnv_pci_disable_device_hook;
	ppc_md.pcibios_window_alignment = pnv_pci_window_alignment;
	ppc_md.pcibios_reset_secondary_bus = pnv_pci_reset_secondary_bus;
<<<<<<< HEAD
#ifdef CONFIG_PCI_IOV
	ppc_md.pcibios_fixup_sriov = pnv_pci_ioda_fixup_sriov;
	ppc_md.pcibios_sriov_resource_alignment = pnv_pcibios_sriov_resource_alignment;
#endif /* CONFIG_PCI_IOV */
=======
>>>>>>> fc14f9c1
	pci_add_flags(PCI_REASSIGN_ALL_RSRC);

	/* Reset IODA tables to a clean state */
	rc = opal_pci_reset(phb_id, OPAL_RESET_PCI_IODA_TABLE, OPAL_ASSERT_RESET);
	if (rc)
		pr_warning("  OPAL Error %ld performing IODA table reset !\n", rc);

	/* If we're running in kdump kerenl, the previous kerenl never
	 * shutdown PCI devices correctly. We already got IODA table
	 * cleaned out. So we have to issue PHB reset to stop all PCI
	 * transactions from previous kerenl.
	 */
	if (is_kdump_kernel()) {
		pr_info("  Issue PHB reset ...\n");
		ioda_eeh_phb_reset(hose, EEH_RESET_FUNDAMENTAL);
		ioda_eeh_phb_reset(hose, OPAL_DEASSERT_RESET);
	}

	/* Configure M64 window */
	if (phb->init_m64 && phb->init_m64(phb))
		hose->mem_resources[1].flags = 0;
}

void __init pnv_pci_init_ioda2_phb(struct device_node *np)
{
	pnv_pci_init_ioda_phb(np, 0, PNV_PHB_IODA2);
}

void __init pnv_pci_init_ioda_hub(struct device_node *np)
{
	struct device_node *phbn;
	const __be64 *prop64;
	u64 hub_id;

	pr_info("Probing IODA IO-Hub %s\n", np->full_name);

	prop64 = of_get_property(np, "ibm,opal-hubid", NULL);
	if (!prop64) {
		pr_err(" Missing \"ibm,opal-hubid\" property !\n");
		return;
	}
	hub_id = be64_to_cpup(prop64);
	pr_devel(" HUB-ID : 0x%016llx\n", hub_id);

	/* Count child PHBs */
	for_each_child_of_node(np, phbn) {
		/* Look for IODA1 PHBs */
		if (of_device_is_compatible(phbn, "ibm,ioda-phb"))
			pnv_pci_init_ioda_phb(phbn, hub_id, PNV_PHB_IODA1);
	}
}<|MERGE_RESOLUTION|>--- conflicted
+++ resolved
@@ -14,10 +14,7 @@
 #include <linux/kernel.h>
 #include <linux/pci.h>
 #include <linux/crash_dump.h>
-<<<<<<< HEAD
 #include <linux/pci_regs.h>
-=======
->>>>>>> fc14f9c1
 #include <linux/debugfs.h>
 #include <linux/delay.h>
 #include <linux/string.h>
@@ -27,10 +24,7 @@
 #include <linux/io.h>
 #include <linux/msi.h>
 #include <linux/memblock.h>
-<<<<<<< HEAD
 #include <linux/iommu.h>
-=======
->>>>>>> fc14f9c1
 
 #include <asm/sections.h>
 #include <asm/io.h>
@@ -45,17 +39,13 @@
 #include <asm/xics.h>
 #include <asm/debug.h>
 #include <asm/firmware.h>
-<<<<<<< HEAD
-=======
 #include <asm/pnv-pci.h>
 
 #include <misc/cxl.h>
->>>>>>> fc14f9c1
 
 #include "powernv.h"
 #include "pci.h"
 
-<<<<<<< HEAD
 /* 256M DMA window, 4K TCE pages, 8 bytes TCE */
 #define TCE32_TABLE_SIZE	((0x10000000 / 0x1000) * 8)
 
@@ -70,39 +60,6 @@
 #define VF_PE_LOG
 #endif /* CONFIG_PCI_IOV*/
 
-#define define_pe_printk_level(func, kern_level)		\
-static int func(const struct pnv_ioda_pe *pe, const char *fmt, ...)	\
-{								\
-	struct va_format vaf;					\
-	va_list args;						\
-	char pfix[32];						\
-	int r;							\
-								\
-	va_start(args, fmt);					\
-								\
-	vaf.fmt = fmt;						\
-	vaf.va = &args;						\
-								\
-	if (pe->flags & PNV_IODA_PE_DEV)			\
-		strlcpy(pfix, dev_name(&pe->pdev->dev),		\
-			sizeof(pfix));				\
-	else if (pe->flags & (PNV_IODA_PE_BUS | PNV_IODA_PE_BUS_ALL)) \
-		sprintf(pfix, "%04x:%02x     ",			\
-			pci_domain_nr(pe->pbus),		\
-			pe->pbus->number);			\
-	VF_PE_LOG						\
-	r = printk(kern_level "pci %s: [PE# %.3d] %pV",		\
-		   pfix, pe->pe_number, &vaf);			\
-								\
-	va_end(args);						\
-								\
-	return r;						\
-}								\
-
-define_pe_printk_level(pe_err, KERN_ERR);
-define_pe_printk_level(pe_warn, KERN_WARNING);
-define_pe_printk_level(pe_info, KERN_INFO);
-=======
 static void pe_level_printk(const struct pnv_ioda_pe *pe, const char *level,
 			    const char *fmt, ...)
 {
@@ -133,23 +90,6 @@
 	pe_level_printk(pe, KERN_WARNING, fmt, ##__VA_ARGS__)
 #define pe_info(pe, fmt, ...)					\
 	pe_level_printk(pe, KERN_INFO, fmt, ##__VA_ARGS__)
-
-/*
- * stdcix is only supposed to be used in hypervisor real mode as per
- * the architecture spec
- */
-static inline void __raw_rm_writeq(u64 val, volatile void __iomem *paddr)
-{
-	__asm__ __volatile__("stdcix %0,0,%1"
-		: : "r" (val), "r" (paddr) : "memory");
-}
-
-static inline bool pnv_pci_is_mem_pref_64(unsigned long flags)
-{
-	return ((flags & (IORESOURCE_MEM_64 | IORESOURCE_PREFETCH)) ==
-		(IORESOURCE_MEM_64 | IORESOURCE_PREFETCH));
-}
->>>>>>> fc14f9c1
 
 /*
  * stdcix is only supposed to be used in hypervisor real mode as per
@@ -463,11 +403,7 @@
 	}
 }
 
-<<<<<<< HEAD
-int pnv_ioda_unfreeze_pe(struct pnv_phb *phb, int pe_no, int opt)
-=======
 static int pnv_ioda_unfreeze_pe(struct pnv_phb *phb, int pe_no, int opt)
->>>>>>> fc14f9c1
 {
 	struct pnv_ioda_pe *pe, *slave;
 	s64 rc;
@@ -936,10 +872,6 @@
 				pci_name(dev));
 			continue;
 		}
-<<<<<<< HEAD
-=======
-		pdn->pcidev = dev;
->>>>>>> fc14f9c1
 		pdn->pe_number = pe->pe_number;
 		pe->dma_weight += pnv_ioda_dma_weight(dev);
 		if ((pe->flags & PNV_IODA_PE_BUS_ALL) && dev->subordinate)
@@ -1409,7 +1341,6 @@
 
 int pnv_pci_sriov_enable(struct pci_dev *pdev, u16 vf_num)
 {
-<<<<<<< HEAD
 	struct pci_bus        *bus;
 	struct pci_controller *hose;
 	struct pnv_phb        *phb;
@@ -1452,19 +1383,6 @@
 		/* Do some magic shift */
 		if (pdn->m64_per_iov == 1)
 			pnv_pci_vf_resource_shift(pdev, pdn->offset);
-=======
-	struct pci_controller *hose, *tmp;
-	struct pnv_phb *phb;
-
-	list_for_each_entry_safe(hose, tmp, &hose_list, list_node) {
-		phb = hose->private_data;
-
-		/* M64 layout might affect PE allocation */
-		if (phb->alloc_m64_pe)
-			phb->alloc_m64_pe(phb);
-
-		pnv_ioda_setup_PEs(hose->bus);
->>>>>>> fc14f9c1
 	}
 
 	/* Setup VF PEs */
@@ -1495,11 +1413,7 @@
 
 	pe = &phb->ioda.pe_array[pdn->pe_number];
 	WARN_ON(get_dma_ops(&pdev->dev) != &dma_iommu_ops);
-<<<<<<< HEAD
 	set_iommu_table_base_and_group(&pdev->dev, &pe->tce32.table);
-=======
-	set_iommu_table_base_and_group(&pdev->dev, &pe->tce32_table);
->>>>>>> fc14f9c1
 }
 
 static int pnv_pci_ioda_dma_set_mask(struct pnv_phb *phb,
@@ -1526,14 +1440,9 @@
 	} else {
 		dev_info(&pdev->dev, "Using 32-bit DMA via iommu\n");
 		set_dma_ops(&pdev->dev, &dma_iommu_ops);
-<<<<<<< HEAD
 		set_iommu_table_base(&pdev->dev, &pe->tce32.table);
 	}
-=======
-		set_iommu_table_base(&pdev->dev, &pe->tce32_table);
-	}
 	*pdev->dev.dma_mask = dma_mask;
->>>>>>> fc14f9c1
 	return 0;
 }
 
@@ -1557,7 +1466,6 @@
 	mask += mask - 1;
 
 	return mask;
-<<<<<<< HEAD
 }
 
 static void pnv_ioda_setup_bus_dma(struct pnv_ioda_pe *pe,
@@ -1581,39 +1489,10 @@
 
 static void pnv_pci_ioda1_tce_invalidate(struct pnv_ioda_pe *pe,
 					 struct iommu_table *tbl,
-					 u64 *startp, u64 *endp, bool rm)
-{
-	__be64 __iomem *invalidate = rm?
-		(__be64 __iomem *)pe->tce_inval_reg_phys:
-=======
-}
-
-static void pnv_ioda_setup_bus_dma(struct pnv_ioda_pe *pe,
-				   struct pci_bus *bus,
-				   bool add_to_iommu_group)
-{
-	struct pci_dev *dev;
-
-	list_for_each_entry(dev, &bus->devices, bus_list) {
-		if (add_to_iommu_group)
-			set_iommu_table_base_and_group(&dev->dev,
-						       &pe->tce32_table);
-		else
-			set_iommu_table_base(&dev->dev, &pe->tce32_table);
-
-		if (dev->subordinate)
-			pnv_ioda_setup_bus_dma(pe, dev->subordinate,
-					       add_to_iommu_group);
-	}
-}
-
-static void pnv_pci_ioda1_tce_invalidate(struct pnv_ioda_pe *pe,
-					 struct iommu_table *tbl,
 					 __be64 *startp, __be64 *endp, bool rm)
 {
 	__be64 __iomem *invalidate = rm ?
 		(__be64 __iomem *)pe->tce_inval_reg_phys :
->>>>>>> fc14f9c1
 		(__be64 __iomem *)tbl->it_index;
 	unsigned long start, end, inc;
 	const unsigned shift = tbl->it_page_shift;
@@ -1657,19 +1536,11 @@
 
 static void pnv_pci_ioda2_tce_invalidate(struct pnv_ioda_pe *pe,
 					 struct iommu_table *tbl,
-<<<<<<< HEAD
-					 u64 *startp, u64 *endp, bool rm)
-{
-	unsigned long start, end, inc;
-	__be64 __iomem *invalidate = rm?
-		(__be64 __iomem *)pe->tce_inval_reg_phys:
-=======
 					 __be64 *startp, __be64 *endp, bool rm)
 {
 	unsigned long start, end, inc;
 	__be64 __iomem *invalidate = rm ?
 		(__be64 __iomem *)pe->tce_inval_reg_phys :
->>>>>>> fc14f9c1
 		(__be64 __iomem *)tbl->it_index;
 	const unsigned shift = tbl->it_page_shift;
 
@@ -1695,18 +1566,12 @@
 	}
 }
 
-<<<<<<< HEAD
 static bool pnv_pci_ioda_check_addr(struct iommu_table *tbl, __u64 start_addr)
-=======
-void pnv_pci_ioda_tce_invalidate(struct iommu_table *tbl,
-				 __be64 *startp, __be64 *endp, bool rm)
->>>>>>> fc14f9c1
 {
 	unsigned long entry = start_addr >> tbl->it_page_shift;
 	unsigned long start = tbl->it_offset;
 	unsigned long end = start + tbl->it_size;
 
-<<<<<<< HEAD
 	return (start <= entry) && (entry < end);
 }
 
@@ -1723,12 +1588,6 @@
 		return &pe->tce32.table;
 
 	return NULL;
-=======
-	if (phb->type == PNV_PHB_IODA1)
-		pnv_pci_ioda1_tce_invalidate(pe, tbl, startp, endp, rm);
-	else
-		pnv_pci_ioda2_tce_invalidate(pe, tbl, startp, endp, rm);
->>>>>>> fc14f9c1
 }
 
 static struct spapr_tce_iommu_ops pnv_pci_ioda1_ops = {
@@ -1792,11 +1651,8 @@
 	tbl = &pe->tce32.table;
 	pnv_pci_setup_iommu_table(tbl, addr, TCE32_TABLE_SIZE * segs,
 				  base << 28, IOMMU_PAGE_SHIFT_4K);
-<<<<<<< HEAD
 	pe->tce32.pe = pe;
 	pe->tce_invalidate = pnv_pci_ioda1_tce_invalidate;
-=======
->>>>>>> fc14f9c1
 
 	/* OPAL variant of P7IOC SW invalidated TCEs */
 	swinvp = of_get_property(phb->hose->dn, "ibm,opal-tce-kill", NULL);
@@ -1806,10 +1662,10 @@
 		 * errors, and on the first pass the data will be a relative
 		 * bus number, print that out instead.
 		 */
-<<<<<<< HEAD
 		tbl->it_busno = 0;
 		pe->tce_inval_reg_phys = be64_to_cpup(swinvp);
-		tbl->it_index = (unsigned long)ioremap(pe->tce_inval_reg_phys, 8);
+		tbl->it_index = (unsigned long)ioremap(pe->tce_inval_reg_phys,
+				8);
 		tbl->it_type = TCE_PCI_SWINV_CREATE | TCE_PCI_SWINV_FREE |
 			       TCE_PCI_SWINV_PAIR;
 	}
@@ -1827,22 +1683,6 @@
 		iommu_register_group(tbl, pe, &pnv_pci_ioda1_ops,
 				phb->hose->global_number, pe->pe_number);
 	}
-=======
-		pe->tce_inval_reg_phys = be64_to_cpup(swinvp);
-		tbl->it_index = (unsigned long)ioremap(pe->tce_inval_reg_phys,
-				8);
-		tbl->it_type |= (TCE_PCI_SWINV_CREATE |
-				 TCE_PCI_SWINV_FREE   |
-				 TCE_PCI_SWINV_PAIR);
-	}
-	iommu_init_table(tbl, phb->hose->node);
-	iommu_register_group(tbl, phb->hose->global_number, pe->pe_number);
-
-	if (pe->pdev)
-		set_iommu_table_base_and_group(&pe->pdev->dev, tbl);
-	else
-		pnv_ioda_setup_bus_dma(pe, pe->pbus, true);
->>>>>>> fc14f9c1
 
 	return;
  fail:
@@ -1853,15 +1693,8 @@
 		__free_pages(tce_mem, get_order(TCE32_TABLE_SIZE * segs));
 }
 
-<<<<<<< HEAD
 static void pnv_pci_ioda2_set_bypass(struct pnv_ioda_pe *pe, bool enable)
 {
-=======
-static void pnv_pci_ioda2_set_bypass(struct iommu_table *tbl, bool enable)
-{
-	struct pnv_ioda_pe *pe = container_of(tbl, struct pnv_ioda_pe,
-					      tce32_table);
->>>>>>> fc14f9c1
 	uint16_t window_id = (pe->pe_number << 1 ) + 1;
 	int64_t rc;
 
@@ -1889,11 +1722,7 @@
 		 * host side.
 		 */
 		if (pe->pdev)
-<<<<<<< HEAD
 			set_iommu_table_base(&pe->pdev->dev, &pe->tce32.table);
-=======
-			set_iommu_table_base(&pe->pdev->dev, tbl);
->>>>>>> fc14f9c1
 		else
 			pnv_ioda_setup_bus_dma(pe, pe->pbus, false);
 	}
@@ -1909,7 +1738,6 @@
 	/* TVE #1 is selected by PCI address bit 59 */
 	pe->tce_bypass_base = 1ull << 59;
 
-<<<<<<< HEAD
 	/* Enable bypass by default */
 	pnv_pci_ioda2_set_bypass(pe, true);
 }
@@ -2084,15 +1912,6 @@
 	.reset = pnv_pci_ioda2_ddw_reset
 };
 
-=======
-	/* Install set_bypass callback for VFIO */
-	pe->tce32_table.set_bypass = pnv_pci_ioda2_set_bypass;
-
-	/* Enable bypass by default */
-	pnv_pci_ioda2_set_bypass(&pe->tce32_table, true);
-}
-
->>>>>>> fc14f9c1
 static void pnv_pci_ioda2_setup_dma_pe(struct pnv_phb *phb,
 				       struct pnv_ioda_pe *pe)
 {
@@ -2138,17 +1957,11 @@
 	}
 
 	/* Setup linux iommu table */
-<<<<<<< HEAD
 	tbl = &pe->tce32.table;
 	pnv_pci_setup_iommu_table(tbl, addr, tce_table_size, 0,
 			IOMMU_PAGE_SHIFT_4K);
 	pe->tce32.pe = pe;
 	pe->tce_invalidate = pnv_pci_ioda2_tce_invalidate;
-=======
-	tbl = &pe->tce32_table;
-	pnv_pci_setup_iommu_table(tbl, addr, tce_table_size, 0,
-			IOMMU_PAGE_SHIFT_4K);
->>>>>>> fc14f9c1
 
 	/* OPAL variant of PHB3 invalidated TCEs */
 	swinvp = of_get_property(phb->hose->dn, "ibm,opal-tce-kill", NULL);
@@ -2158,10 +1971,10 @@
 		 * errors, and on the first pass the data will be a relative
 		 * bus number, print that out instead.
 		 */
-<<<<<<< HEAD
 		tbl->it_busno = 0;
 		pe->tce_inval_reg_phys = be64_to_cpup(swinvp);
-		tbl->it_index = (unsigned long)ioremap(pe->tce_inval_reg_phys, 8);
+		tbl->it_index = (unsigned long)ioremap(pe->tce_inval_reg_phys,
+						       8);
 		tbl->it_type = TCE_PCI_SWINV_CREATE | TCE_PCI_SWINV_FREE;
 	}
 	iommu_init_table(tbl, phb->hose->node, &pnv_iommu_ops);
@@ -2179,21 +1992,6 @@
 				phb->hose->global_number, pe->pe_number);
 	}
 
-=======
-		pe->tce_inval_reg_phys = be64_to_cpup(swinvp);
-		tbl->it_index = (unsigned long)ioremap(pe->tce_inval_reg_phys,
-				8);
-		tbl->it_type |= (TCE_PCI_SWINV_CREATE | TCE_PCI_SWINV_FREE);
-	}
-	iommu_init_table(tbl, phb->hose->node);
-	iommu_register_group(tbl, phb->hose->global_number, pe->pe_number);
-
-	if (pe->pdev)
-		set_iommu_table_base_and_group(&pe->pdev->dev, tbl);
-	else
-		pnv_ioda_setup_bus_dma(pe, pe->pbus, true);
-
->>>>>>> fc14f9c1
 	/* Also create a bypass window */
 	pnv_pci_ioda2_setup_bypass_pe(phb, pe);
 	return;
@@ -2909,13 +2707,8 @@
 		       OPAL_ASSERT_RESET);
 }
 
-<<<<<<< HEAD
-void __init pnv_pci_init_ioda_phb(struct device_node *np,
-				  u64 hub_id, int ioda_type)
-=======
 static void __init pnv_pci_init_ioda_phb(struct device_node *np,
 					 u64 hub_id, int ioda_type)
->>>>>>> fc14f9c1
 {
 	struct pci_controller *hose;
 	struct pnv_phb *phb;
@@ -3087,13 +2880,10 @@
 	ppc_md.pcibios_disable_device_hook = pnv_pci_disable_device_hook;
 	ppc_md.pcibios_window_alignment = pnv_pci_window_alignment;
 	ppc_md.pcibios_reset_secondary_bus = pnv_pci_reset_secondary_bus;
-<<<<<<< HEAD
 #ifdef CONFIG_PCI_IOV
 	ppc_md.pcibios_fixup_sriov = pnv_pci_ioda_fixup_sriov;
 	ppc_md.pcibios_sriov_resource_alignment = pnv_pcibios_sriov_resource_alignment;
 #endif /* CONFIG_PCI_IOV */
-=======
->>>>>>> fc14f9c1
 	pci_add_flags(PCI_REASSIGN_ALL_RSRC);
 
 	/* Reset IODA tables to a clean state */
