--- conflicted
+++ resolved
@@ -540,7 +540,6 @@
 }
 #endif /* CONFIG_PCI_MSI */
 
-<<<<<<< HEAD
 #ifdef CONFIG_PCI_IOV
 static int pnv_ioda_deconfigure_pe(struct pnv_phb *phb, struct pnv_ioda_pe *pe)
 {
@@ -633,7 +632,7 @@
 	return 0;
 }
 #endif /* CONFIG_PCI_IOV */
-=======
+
 static int pnv_ioda_set_one_peltv(struct pnv_phb *phb,
 				  struct pnv_ioda_pe *parent,
 				  struct pnv_ioda_pe *child,
@@ -733,7 +732,6 @@
 
 	return 0;
 }
->>>>>>> e39f223f
 
 static int pnv_ioda_configure_pe(struct pnv_phb *phb, struct pnv_ioda_pe *pe)
 {
