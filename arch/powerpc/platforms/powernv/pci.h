--- conflicted
+++ resolved
@@ -151,10 +151,7 @@
 
 			/* PE allocation bitmap */
 			unsigned long		*pe_alloc;
-<<<<<<< HEAD
-=======
 			/* PE allocation mutex */
->>>>>>> 078b8a5d
 			struct mutex		pe_alloc_mutex;
 
 			/* M32 & IO segment maps */
@@ -205,22 +202,12 @@
 };
 
 extern struct pci_ops pnv_pci_ops;
-<<<<<<< HEAD
-#ifdef CONFIG_EEH
-extern struct pnv_eeh_ops ioda_eeh_ops;
-#endif
-=======
->>>>>>> 078b8a5d
 extern int pnv_tce_build(struct iommu_table *tbl, long index, long npages,
 		unsigned long uaddr, enum dma_data_direction direction,
 		struct dma_attrs *attrs);
 extern void pnv_tce_free(struct iommu_table *tbl, long index, long npages);
 extern int pnv_tce_xchg(struct iommu_table *tbl, long index,
-<<<<<<< HEAD
-		unsigned long *tce, enum dma_data_direction *direction);
-=======
 		unsigned long *hpa, enum dma_data_direction *direction);
->>>>>>> 078b8a5d
 extern unsigned long pnv_tce_get(struct iommu_table *tbl, long index);
 
 void pnv_pci_dump_phb_diag_data(struct pci_controller *hose,
@@ -244,9 +231,6 @@
 extern void pnv_pci_init_ioda2_phb(struct device_node *np);
 extern void pnv_pci_ioda_tce_invalidate(struct iommu_table *tbl,
 					__be64 *startp, __be64 *endp, bool rm);
-#ifdef CONFIG_PCI_IOV
-resource_size_t pnv_pci_sriov_resource_size(struct pci_dev *pdev, int resno);
-#endif
 extern void pnv_pci_reset_secondary_bus(struct pci_dev *dev);
 extern int pnv_eeh_phb_reset(struct pci_controller *hose, int option);
 
