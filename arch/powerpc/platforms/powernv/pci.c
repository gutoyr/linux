--- conflicted
+++ resolved
@@ -20,9 +20,7 @@
 #include <linux/io.h>
 #include <linux/msi.h>
 #include <linux/iommu.h>
-#include <linux/memblock.h>
-
-#include <asm/mmzone.h>
+
 #include <asm/sections.h>
 #include <asm/io.h>
 #include <asm/prom.h>
@@ -557,11 +555,7 @@
 	pdn = pci_get_pdn_by_devfn(bus, devfn);
 	if (!pdn)
 		return PCIBIOS_DEVICE_NOT_FOUND;
-<<<<<<< HEAD
- 
-=======
-
->>>>>>> 078b8a5d
+
 	if (!pnv_pci_cfg_check(pdn))
 		return PCIBIOS_DEVICE_NOT_FOUND;
 
@@ -878,21 +872,30 @@
 #endif
 }
 
-#ifdef CONFIG_PCI_IOV
-static void pnv_sriov_final_fixup(struct pci_dev *dev)
-{
-	struct resource *res;
-	int i;
-
-	if (!dev->is_physfn)
-		return;
-
-	for (i = 0; i < PCI_SRIOV_NUM_BARS; i++) {
-		res = dev->resource + PCI_IOV_RESOURCES + i;
-		if (!res->flags)
-			continue;
-		res->flags |= IORESOURCE_ARCH;
-	}
-}
-DECLARE_PCI_FIXUP_FINAL(PCI_ANY_ID, PCI_ANY_ID, pnv_sriov_final_fixup);
-#endif /* CONFIG_PCI_IOV */+static int tce_iommu_bus_notifier(struct notifier_block *nb,
+		unsigned long action, void *data)
+{
+	struct device *dev = data;
+
+	switch (action) {
+	case BUS_NOTIFY_ADD_DEVICE:
+		return iommu_add_device(dev);
+	case BUS_NOTIFY_DEL_DEVICE:
+		if (dev->iommu_group)
+			iommu_del_device(dev);
+		return 0;
+	default:
+		return 0;
+	}
+}
+
+static struct notifier_block tce_iommu_bus_nb = {
+	.notifier_call = tce_iommu_bus_notifier,
+};
+
+static int __init tce_iommu_bus_notifier_init(void)
+{
+	bus_register_notifier(&pci_bus_type, &tce_iommu_bus_nb);
+	return 0;
+}
+machine_subsys_initcall_sync(powernv, tce_iommu_bus_notifier_init);