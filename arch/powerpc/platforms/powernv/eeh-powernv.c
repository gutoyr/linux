/*
 * The file intends to implement the platform dependent EEH operations on
 * powernv platform. Actually, the powernv was created in order to fully
 * hypervisor support.
 *
 * Copyright Benjamin Herrenschmidt & Gavin Shan, IBM Corporation 2013.
 *
 * This program is free software; you can redistribute it and/or modify
 * it under the terms of the GNU General Public License as published by
 * the Free Software Foundation; either version 2 of the License, or
 * (at your option) any later version.
 */

#include <linux/atomic.h>
#include <linux/debugfs.h>
#include <linux/delay.h>
#include <linux/export.h>
#include <linux/init.h>
#include <linux/list.h>
#include <linux/msi.h>
#include <linux/of.h>
#include <linux/pci.h>
#include <linux/proc_fs.h>
#include <linux/rbtree.h>
#include <linux/sched.h>
#include <linux/seq_file.h>
#include <linux/spinlock.h>

#include <asm/eeh.h>
#include <asm/eeh_event.h>
#include <asm/firmware.h>
#include <asm/io.h>
#include <asm/iommu.h>
#include <asm/machdep.h>
#include <asm/msi_bitmap.h>
#include <asm/opal.h>
#include <asm/ppc-pci.h>

#include "powernv.h"
#include "pci.h"

static bool pnv_eeh_nb_init = false;

/**
 * pnv_eeh_init - EEH platform dependent initialization
 *
 * EEH platform dependent initialization on powernv
 */
static int pnv_eeh_init(void)
{
	struct pci_controller *hose;
	struct pnv_phb *phb;

	/* We require OPALv3 */
	if (!firmware_has_feature(FW_FEATURE_OPALv3)) {
		pr_warn("%s: OPALv3 is required !\n",
			__func__);
		return -EINVAL;
	}

	/* Set probe mode */
	eeh_add_flag(EEH_PROBE_MODE_DEV);

	/*
	 * P7IOC blocks PCI config access to frozen PE, but PHB3
	 * doesn't do that. So we have to selectively enable I/O
	 * prior to collecting error log.
	 */
	list_for_each_entry(hose, &hose_list, list_node) {
		phb = hose->private_data;

		if (phb->model == PNV_PHB_MODEL_P7IOC)
			eeh_add_flag(EEH_ENABLE_IO_FOR_LOG);

		/*
		 * PE#0 should be regarded as valid by EEH core
		 * if it's not the reserved one. Currently, we
		 * have the reserved PE#0 and PE#127 for PHB3
		 * and P7IOC separately. So we should regard
		 * PE#0 as valid for P7IOC.
		 */
		if (phb->ioda.reserved_pe != 0)
			eeh_add_flag(EEH_VALID_PE_ZERO);

		break;
	}

	return 0;
}

static int pnv_eeh_event(struct notifier_block *nb,
			 unsigned long events, void *change)
{
	uint64_t changed_evts = (uint64_t)change;

	/*
	 * We simply send special EEH event if EEH has
	 * been enabled, or clear pending events in
	 * case that we enable EEH soon
	 */
	if (!(changed_evts & OPAL_EVENT_PCI_ERROR) ||
	    !(events & OPAL_EVENT_PCI_ERROR))
		return 0;

	if (eeh_enabled())
		eeh_send_failure_event(NULL);
	else
		opal_notifier_update_evt(OPAL_EVENT_PCI_ERROR, 0x0ul);

	return 0;
}

static struct notifier_block pnv_eeh_nb = {
	.notifier_call	= pnv_eeh_event,
	.next		= NULL,
	.priority	= 0
};

#ifdef CONFIG_DEBUG_FS
static ssize_t pnv_eeh_ei_write(struct file *filp,
				const char __user *user_buf,
				size_t count, loff_t *ppos)
{
	struct pci_controller *hose = filp->private_data;
	struct eeh_dev *edev;
	struct eeh_pe *pe;
	int pe_no, type, func;
	unsigned long addr, mask;
	char buf[50];
	int ret;

	if (!eeh_ops || !eeh_ops->err_inject)
		return -ENXIO;

	/* Copy over argument buffer */
	ret = simple_write_to_buffer(buf, sizeof(buf), ppos, user_buf, count);
	if (!ret)
		return -EFAULT;

	/* Retrieve parameters */
	ret = sscanf(buf, "%x:%x:%x:%lx:%lx",
		     &pe_no, &type, &func, &addr, &mask);
	if (ret != 5)
		return -EINVAL;

	/* Retrieve PE */
	edev = kzalloc(sizeof(*edev), GFP_KERNEL);
	if (!edev)
		return -ENOMEM;
	edev->phb = hose;
	edev->pe_config_addr = pe_no;
	pe = eeh_pe_get(edev);
	kfree(edev);
	if (!pe)
		return -ENODEV;

	/* Do error injection */
	ret = eeh_ops->err_inject(pe, type, func, addr, mask);
	return ret < 0 ? ret : count;
}

static const struct file_operations pnv_eeh_ei_fops = {
	.open	= simple_open,
	.llseek	= no_llseek,
	.write	= pnv_eeh_ei_write,
};

static int pnv_eeh_dbgfs_set(void *data, int offset, u64 val)
{
	struct pci_controller *hose = data;
	struct pnv_phb *phb = hose->private_data;

	out_be64(phb->regs + offset, val);
	return 0;
}

static int pnv_eeh_dbgfs_get(void *data, int offset, u64 *val)
{
	struct pci_controller *hose = data;
	struct pnv_phb *phb = hose->private_data;

	*val = in_be64(phb->regs + offset);
	return 0;
}

static int pnv_eeh_outb_dbgfs_set(void *data, u64 val)
{
	return pnv_eeh_dbgfs_set(data, 0xD10, val);
}

static int pnv_eeh_outb_dbgfs_get(void *data, u64 *val)
{
	return pnv_eeh_dbgfs_get(data, 0xD10, val);
}

static int pnv_eeh_inbA_dbgfs_set(void *data, u64 val)
{
	return pnv_eeh_dbgfs_set(data, 0xD90, val);
}

static int pnv_eeh_inbA_dbgfs_get(void *data, u64 *val)
{
	return pnv_eeh_dbgfs_get(data, 0xD90, val);
}

static int pnv_eeh_inbB_dbgfs_set(void *data, u64 val)
{
	return pnv_eeh_dbgfs_set(data, 0xE10, val);
}

static int pnv_eeh_inbB_dbgfs_get(void *data, u64 *val)
{
	return pnv_eeh_dbgfs_get(data, 0xE10, val);
}

DEFINE_SIMPLE_ATTRIBUTE(pnv_eeh_outb_dbgfs_ops, pnv_eeh_outb_dbgfs_get,
			pnv_eeh_outb_dbgfs_set, "0x%llx\n");
DEFINE_SIMPLE_ATTRIBUTE(pnv_eeh_inbA_dbgfs_ops, pnv_eeh_inbA_dbgfs_get,
			pnv_eeh_inbA_dbgfs_set, "0x%llx\n");
DEFINE_SIMPLE_ATTRIBUTE(pnv_eeh_inbB_dbgfs_ops, pnv_eeh_inbB_dbgfs_get,
			pnv_eeh_inbB_dbgfs_set, "0x%llx\n");
#endif /* CONFIG_DEBUG_FS */

/**
 * pnv_eeh_post_init - EEH platform dependent post initialization
 *
 * EEH platform dependent post initialization on powernv. When
 * the function is called, the EEH PEs and devices should have
 * been built. If the I/O cache staff has been built, EEH is
 * ready to supply service.
 */
static int pnv_eeh_post_init(void)
{
	struct pci_controller *hose;
	struct pnv_phb *phb;
	int ret = 0;

	/* Register OPAL event notifier */
	if (!pnv_eeh_nb_init) {
		ret = opal_notifier_register(&pnv_eeh_nb);
		if (ret) {
			pr_warn("%s: Can't register OPAL event notifier (%d)\n",
				__func__, ret);
			return ret;
		}

		pnv_eeh_nb_init = true;
	}

	list_for_each_entry(hose, &hose_list, list_node) {
		phb = hose->private_data;

		/*
		 * If EEH is enabled, we're going to rely on that.
		 * Otherwise, we restore to conventional mechanism
		 * to clear frozen PE during PCI config access.
		 */
		if (eeh_enabled())
			phb->flags |= PNV_PHB_FLAG_EEH;
		else
			phb->flags &= ~PNV_PHB_FLAG_EEH;

		/* Create debugfs entries */
#ifdef CONFIG_DEBUG_FS
		if (phb->has_dbgfs || !phb->dbgfs)
			continue;

		phb->has_dbgfs = 1;
		debugfs_create_file("err_injct", 0200,
				    phb->dbgfs, hose,
				    &pnv_eeh_ei_fops);

		debugfs_create_file("err_injct_outbound", 0600,
				    phb->dbgfs, hose,
				    &pnv_eeh_outb_dbgfs_ops);
		debugfs_create_file("err_injct_inboundA", 0600,
				    phb->dbgfs, hose,
				    &pnv_eeh_inbA_dbgfs_ops);
		debugfs_create_file("err_injct_inboundB", 0600,
				    phb->dbgfs, hose,
				    &pnv_eeh_inbB_dbgfs_ops);
#endif /* CONFIG_DEBUG_FS */
	}


	return ret;
}

static int pnv_eeh_cap_start(struct pci_dn *pdn)
{
	u32 status;

	if (!pdn)
		return 0;

	pnv_pci_cfg_read(pdn, PCI_STATUS, 2, &status);
	if (!(status & PCI_STATUS_CAP_LIST))
		return 0;

	return PCI_CAPABILITY_LIST;
}

static int pnv_eeh_find_cap(struct pci_dn *pdn, int cap)
{
	int pos = pnv_eeh_cap_start(pdn);
	int cnt = 48;   /* Maximal number of capabilities */
	u32 id;

	if (!pos)
		return 0;

	while (cnt--) {
		pnv_pci_cfg_read(pdn, pos, 1, &pos);
		if (pos < 0x40)
			break;

		pos &= ~3;
		pnv_pci_cfg_read(pdn, pos + PCI_CAP_LIST_ID, 1, &id);
		if (id == 0xff)
			break;

		/* Found */
		if (id == cap)
			return pos;

		/* Next one */
		pos += PCI_CAP_LIST_NEXT;
	}

	return 0;
}

static int pnv_eeh_find_ecap(struct pci_dn *pdn, int cap)
{
	struct eeh_dev *edev = pdn_to_eeh_dev(pdn);
	u32 header;
	int pos = 256, ttl = (4096 - 256) / 8;

	if (!edev || !edev->pcie_cap)
		return 0;
	if (pnv_pci_cfg_read(pdn, pos, 4, &header) != PCIBIOS_SUCCESSFUL)
		return 0;
	else if (!header)
		return 0;

	while (ttl-- > 0) {
		if (PCI_EXT_CAP_ID(header) == cap && pos)
			return pos;

		pos = PCI_EXT_CAP_NEXT(header);
		if (pos < 256)
			break;

		if (pnv_pci_cfg_read(pdn, pos, 4, &header) != PCIBIOS_SUCCESSFUL)
			break;
	}

	return 0;
}

/**
 * pnv_eeh_probe - Do probe on PCI device
 * @pdn: PCI device node
 * @data: unused
 *
 * When EEH module is installed during system boot, all PCI devices
 * are checked one by one to see if it supports EEH. The function
 * is introduced for the purpose. By default, EEH has been enabled
 * on all PCI devices. That's to say, we only need do necessary
 * initialization on the corresponding eeh device and create PE
 * accordingly.
 *
 * It's notable that's unsafe to retrieve the EEH device through
 * the corresponding PCI device. During the PCI device hotplug, which
 * was possiblly triggered by EEH core, the binding between EEH device
 * and the PCI device isn't built yet.
 */
static void *pnv_eeh_probe(struct pci_dn *pdn, void *data)
{
	struct pci_controller *hose = pdn->phb;
	struct pnv_phb *phb = hose->private_data;
	struct eeh_dev *edev = pdn_to_eeh_dev(pdn);
	uint32_t pcie_flags;
	int ret;

	/*
	 * When probing the root bridge, which doesn't have any
	 * subordinate PCI devices. We don't have OF node for
	 * the root bridge. So it's not reasonable to continue
	 * the probing.
	 */
	if (!edev || edev->pe)
		return NULL;

	/* Skip for PCI-ISA bridge */
	if ((pdn->class_code >> 8) == PCI_CLASS_BRIDGE_ISA)
		return NULL;

	/* Initialize eeh device */
	edev->class_code = pdn->class_code;
	edev->mode	&= 0xFFFFFF00;
	edev->pcix_cap = pnv_eeh_find_cap(pdn, PCI_CAP_ID_PCIX);
	edev->pcie_cap = pnv_eeh_find_cap(pdn, PCI_CAP_ID_EXP);
	edev->aer_cap  = pnv_eeh_find_ecap(pdn, PCI_EXT_CAP_ID_ERR);
	if ((edev->class_code >> 8) == PCI_CLASS_BRIDGE_PCI) {
		edev->mode |= EEH_DEV_BRIDGE;
		if (edev->pcie_cap) {
			pnv_pci_cfg_read(pdn, edev->pcie_cap + PCI_EXP_FLAGS,
					 2, &pcie_flags);
			pcie_flags = (pcie_flags & PCI_EXP_FLAGS_TYPE) >> 4;
			if (pcie_flags == PCI_EXP_TYPE_ROOT_PORT)
				edev->mode |= EEH_DEV_ROOT_PORT;
			else if (pcie_flags == PCI_EXP_TYPE_DOWNSTREAM)
				edev->mode |= EEH_DEV_DS_PORT;
		}
	}

	edev->config_addr    = (pdn->busno << 8) | (pdn->devfn);
	edev->pe_config_addr = phb->ioda.pe_rmap[edev->config_addr];

	/* Create PE */
	ret = eeh_add_to_parent_pe(edev);
	if (ret) {
		pr_warn("%s: Can't add PCI dev %04x:%02x:%02x.%01x to parent PE (%d)\n",
			__func__, hose->global_number, pdn->busno,
			PCI_SLOT(pdn->devfn), PCI_FUNC(pdn->devfn), ret);
		return NULL;
	}

	/*
	 * If the PE contains any one of following adapters, the
	 * PCI config space can't be accessed when dumping EEH log.
	 * Otherwise, we will run into fenced PHB caused by shortage
	 * of outbound credits in the adapter. The PCI config access
	 * should be blocked until PE reset. MMIO access is dropped
	 * by hardware certainly. In order to drop PCI config requests,
	 * one more flag (EEH_PE_CFG_RESTRICTED) is introduced, which
	 * will be checked in the backend for PE state retrival. If
	 * the PE becomes frozen for the first time and the flag has
	 * been set for the PE, we will set EEH_PE_CFG_BLOCKED for
	 * that PE to block its config space.
	 *
	 * Broadcom Austin 4-ports NICs (14e4:1657)
	 * Broadcom Shiner 2-ports 10G NICs (14e4:168e)
	 */
	if ((pdn->vendor_id == PCI_VENDOR_ID_BROADCOM &&
	     pdn->device_id == 0x1657) ||
	    (pdn->vendor_id == PCI_VENDOR_ID_BROADCOM &&
	     pdn->device_id == 0x168e))
		edev->pe->state |= EEH_PE_CFG_RESTRICTED;

	/*
	 * Cache the PE primary bus, which can't be fetched when
	 * full hotplug is in progress. In that case, all child
	 * PCI devices of the PE are expected to be removed prior
	 * to PE reset.
	 */
	if (!edev->pe->bus)
		edev->pe->bus = pci_find_bus(hose->global_number,
					     pdn->busno);

	/*
	 * Enable EEH explicitly so that we will do EEH check
	 * while accessing I/O stuff
	 */
	eeh_add_flag(EEH_ENABLED);

	/* Save memory bars */
	eeh_save_bars(edev);

	return NULL;
}

/**
 * pnv_eeh_set_option - Initialize EEH or MMIO/DMA reenable
 * @pe: EEH PE
 * @option: operation to be issued
 *
 * The function is used to control the EEH functionality globally.
 * Currently, following options are support according to PAPR:
 * Enable EEH, Disable EEH, Enable MMIO and Enable DMA
 */
static int pnv_eeh_set_option(struct eeh_pe *pe, int option)
{
	struct pci_controller *hose = pe->phb;
	struct pnv_phb *phb = hose->private_data;
	bool freeze_pe = false;
	int opt, ret = 0;
	s64 rc;

	/* Sanity check on option */
	switch (option) {
	case EEH_OPT_DISABLE:
		return -EPERM;
	case EEH_OPT_ENABLE:
		return 0;
	case EEH_OPT_THAW_MMIO:
		opt = OPAL_EEH_ACTION_CLEAR_FREEZE_MMIO;
		break;
	case EEH_OPT_THAW_DMA:
		opt = OPAL_EEH_ACTION_CLEAR_FREEZE_DMA;
		break;
	case EEH_OPT_FREEZE_PE:
		freeze_pe = true;
		opt = OPAL_EEH_ACTION_SET_FREEZE_ALL;
		break;
	default:
		pr_warn("%s: Invalid option %d\n", __func__, option);
		return -EINVAL;
	}

	/* If PHB supports compound PE, to handle it */
	if (freeze_pe) {
		if (phb->freeze_pe) {
			phb->freeze_pe(phb, pe->addr);
		} else {
			rc = opal_pci_eeh_freeze_set(phb->opal_id,
						     pe->addr, opt);
			if (rc != OPAL_SUCCESS) {
				pr_warn("%s: Failure %lld freezing "
					"PHB#%x-PE#%x\n",
					__func__, rc,
					phb->hose->global_number, pe->addr);
				ret = -EIO;
			}
		}
	} else {
		if (phb->unfreeze_pe) {
			ret = phb->unfreeze_pe(phb, pe->addr, opt);
		} else {
			rc = opal_pci_eeh_freeze_clear(phb->opal_id,
						       pe->addr, opt);
			if (rc != OPAL_SUCCESS) {
				pr_warn("%s: Failure %lld enable %d "
					"for PHB#%x-PE#%x\n",
					__func__, rc, option,
					phb->hose->global_number, pe->addr);
				ret = -EIO;
			}
		}
	}

	return ret;
}

/**
 * pnv_eeh_get_pe_addr - Retrieve PE address
 * @pe: EEH PE
 *
 * Retrieve the PE address according to the given tranditional
 * PCI BDF (Bus/Device/Function) address.
 */
static int pnv_eeh_get_pe_addr(struct eeh_pe *pe)
{
	return pe->addr;
}

static void pnv_eeh_get_phb_diag(struct eeh_pe *pe)
{
	struct pnv_phb *phb = pe->phb->private_data;
	s64 rc;

	rc = opal_pci_get_phb_diag_data2(phb->opal_id, pe->data,
					 PNV_PCI_DIAG_BUF_SIZE);
	if (rc != OPAL_SUCCESS)
		pr_warn("%s: Failure %lld getting PHB#%x diag-data\n",
			__func__, rc, pe->phb->global_number);
}

static int pnv_eeh_get_phb_state(struct eeh_pe *pe)
{
	struct pnv_phb *phb = pe->phb->private_data;
	u8 fstate;
	__be16 pcierr;
	s64 rc;
	int result = 0;

	rc = opal_pci_eeh_freeze_status(phb->opal_id,
					pe->addr,
					&fstate,
					&pcierr,
					NULL);
	if (rc != OPAL_SUCCESS) {
		pr_warn("%s: Failure %lld getting PHB#%x state\n",
			__func__, rc, phb->hose->global_number);
		return EEH_STATE_NOT_SUPPORT;
	}

	/*
	 * Check PHB state. If the PHB is frozen for the
	 * first time, to dump the PHB diag-data.
	 */
	if (be16_to_cpu(pcierr) != OPAL_EEH_PHB_ERROR) {
		result = (EEH_STATE_MMIO_ACTIVE  |
			  EEH_STATE_DMA_ACTIVE   |
			  EEH_STATE_MMIO_ENABLED |
			  EEH_STATE_DMA_ENABLED);
	} else if (!(pe->state & EEH_PE_ISOLATED)) {
		eeh_pe_state_mark(pe, EEH_PE_ISOLATED);
		pnv_eeh_get_phb_diag(pe);

		if (eeh_has_flag(EEH_EARLY_DUMP_LOG))
			pnv_pci_dump_phb_diag_data(pe->phb, pe->data);
	}

	return result;
}

static int pnv_eeh_get_pe_state(struct eeh_pe *pe)
{
	struct pnv_phb *phb = pe->phb->private_data;
	u8 fstate;
	__be16 pcierr;
	s64 rc;
	int result;

	/*
	 * We don't clobber hardware frozen state until PE
	 * reset is completed. In order to keep EEH core
	 * moving forward, we have to return operational
	 * state during PE reset.
	 */
	if (pe->state & EEH_PE_RESET) {
		result = (EEH_STATE_MMIO_ACTIVE  |
			  EEH_STATE_DMA_ACTIVE   |
			  EEH_STATE_MMIO_ENABLED |
			  EEH_STATE_DMA_ENABLED);
		return result;
	}

	/*
	 * Fetch PE state from hardware. If the PHB
	 * supports compound PE, let it handle that.
	 */
	if (phb->get_pe_state) {
		fstate = phb->get_pe_state(phb, pe->addr);
	} else {
		rc = opal_pci_eeh_freeze_status(phb->opal_id,
						pe->addr,
						&fstate,
						&pcierr,
						NULL);
		if (rc != OPAL_SUCCESS) {
			pr_warn("%s: Failure %lld getting PHB#%x-PE%x state\n",
				__func__, rc, phb->hose->global_number,
				pe->addr);
			return EEH_STATE_NOT_SUPPORT;
		}
	}

	/* Figure out state */
	switch (fstate) {
	case OPAL_EEH_STOPPED_NOT_FROZEN:
		result = (EEH_STATE_MMIO_ACTIVE  |
			  EEH_STATE_DMA_ACTIVE   |
			  EEH_STATE_MMIO_ENABLED |
			  EEH_STATE_DMA_ENABLED);
		break;
	case OPAL_EEH_STOPPED_MMIO_FREEZE:
		result = (EEH_STATE_DMA_ACTIVE |
			  EEH_STATE_DMA_ENABLED);
		break;
	case OPAL_EEH_STOPPED_DMA_FREEZE:
		result = (EEH_STATE_MMIO_ACTIVE |
			  EEH_STATE_MMIO_ENABLED);
		break;
	case OPAL_EEH_STOPPED_MMIO_DMA_FREEZE:
		result = 0;
		break;
	case OPAL_EEH_STOPPED_RESET:
		result = EEH_STATE_RESET_ACTIVE;
		break;
	case OPAL_EEH_STOPPED_TEMP_UNAVAIL:
		result = EEH_STATE_UNAVAILABLE;
		break;
	case OPAL_EEH_STOPPED_PERM_UNAVAIL:
		result = EEH_STATE_NOT_SUPPORT;
		break;
	default:
		result = EEH_STATE_NOT_SUPPORT;
		pr_warn("%s: Invalid PHB#%x-PE#%x state %x\n",
			__func__, phb->hose->global_number,
			pe->addr, fstate);
	}

	/*
	 * If PHB supports compound PE, to freeze all
	 * slave PEs for consistency.
	 *
	 * If the PE is switching to frozen state for the
	 * first time, to dump the PHB diag-data.
	 */
	if (!(result & EEH_STATE_NOT_SUPPORT) &&
	    !(result & EEH_STATE_UNAVAILABLE) &&
	    !(result & EEH_STATE_MMIO_ACTIVE) &&
	    !(result & EEH_STATE_DMA_ACTIVE)  &&
	    !(pe->state & EEH_PE_ISOLATED)) {
		if (phb->freeze_pe)
			phb->freeze_pe(phb, pe->addr);

		eeh_pe_state_mark(pe, EEH_PE_ISOLATED);
		pnv_eeh_get_phb_diag(pe);

		if (eeh_has_flag(EEH_EARLY_DUMP_LOG))
			pnv_pci_dump_phb_diag_data(pe->phb, pe->data);
	}

	return result;
}

/**
 * pnv_eeh_get_state - Retrieve PE state
 * @pe: EEH PE
 * @delay: delay while PE state is temporarily unavailable
 *
 * Retrieve the state of the specified PE. For IODA-compitable
 * platform, it should be retrieved from IODA table. Therefore,
 * we prefer passing down to hardware implementation to handle
 * it.
 */
static int pnv_eeh_get_state(struct eeh_pe *pe, int *delay)
{
	int ret;

	if (pe->type & EEH_PE_PHB)
		ret = pnv_eeh_get_phb_state(pe);
	else
		ret = pnv_eeh_get_pe_state(pe);

	if (!delay)
		return ret;

	/*
	 * If the PE state is temporarily unavailable,
	 * to inform the EEH core delay for default
	 * period (1 second)
	 */
	*delay = 0;
	if (ret & EEH_STATE_UNAVAILABLE)
		*delay = 1000;

	return ret;
}

static s64 pnv_eeh_phb_poll(struct pnv_phb *phb)
{
	s64 rc = OPAL_HARDWARE;

	while (1) {
		rc = opal_pci_poll(phb->opal_id);
		if (rc <= 0)
			break;

		if (system_state < SYSTEM_RUNNING)
			udelay(1000 * rc);
		else
			msleep(rc);
	}

	return rc;
}

int pnv_eeh_phb_reset(struct pci_controller *hose, int option)
{
	struct pnv_phb *phb = hose->private_data;
	s64 rc = OPAL_HARDWARE;

	pr_debug("%s: Reset PHB#%x, option=%d\n",
		 __func__, hose->global_number, option);

	/* Issue PHB complete reset request */
	if (option == EEH_RESET_FUNDAMENTAL ||
	    option == EEH_RESET_HOT)
		rc = opal_pci_reset(phb->opal_id,
				    OPAL_RESET_PHB_COMPLETE,
				    OPAL_ASSERT_RESET);
	else if (option == EEH_RESET_DEACTIVATE)
		rc = opal_pci_reset(phb->opal_id,
				    OPAL_RESET_PHB_COMPLETE,
				    OPAL_DEASSERT_RESET);
	if (rc < 0)
		goto out;

	/*
	 * Poll state of the PHB until the request is done
	 * successfully. The PHB reset is usually PHB complete
	 * reset followed by hot reset on root bus. So we also
	 * need the PCI bus settlement delay.
	 */
	rc = pnv_eeh_phb_poll(phb);
	if (option == EEH_RESET_DEACTIVATE) {
		if (system_state < SYSTEM_RUNNING)
			udelay(1000 * EEH_PE_RST_SETTLE_TIME);
		else
			msleep(EEH_PE_RST_SETTLE_TIME);
	}
out:
	if (rc != OPAL_SUCCESS)
		return -EIO;

	return 0;
}

static int pnv_eeh_root_reset(struct pci_controller *hose, int option)
{
	struct pnv_phb *phb = hose->private_data;
	s64 rc = OPAL_HARDWARE;

	pr_debug("%s: Reset PHB#%x, option=%d\n",
		 __func__, hose->global_number, option);

	/*
	 * During the reset deassert time, we needn't care
	 * the reset scope because the firmware does nothing
	 * for fundamental or hot reset during deassert phase.
	 */
	if (option == EEH_RESET_FUNDAMENTAL)
		rc = opal_pci_reset(phb->opal_id,
				    OPAL_RESET_PCI_FUNDAMENTAL,
				    OPAL_ASSERT_RESET);
	else if (option == EEH_RESET_HOT)
		rc = opal_pci_reset(phb->opal_id,
				    OPAL_RESET_PCI_HOT,
				    OPAL_ASSERT_RESET);
	else if (option == EEH_RESET_DEACTIVATE)
		rc = opal_pci_reset(phb->opal_id,
				    OPAL_RESET_PCI_HOT,
				    OPAL_DEASSERT_RESET);
	if (rc < 0)
		goto out;

	/* Poll state of the PHB until the request is done */
	rc = pnv_eeh_phb_poll(phb);
	if (option == EEH_RESET_DEACTIVATE)
		msleep(EEH_PE_RST_SETTLE_TIME);
out:
	if (rc != OPAL_SUCCESS)
		return -EIO;

	return 0;
}

static int pnv_eeh_bridge_reset(struct pci_dev *dev, int option)
{
	struct pci_dn *pdn = pci_get_pdn_by_devfn(dev->bus, dev->devfn);
	struct eeh_dev *edev = pdn_to_eeh_dev(pdn);
	int aer = edev ? edev->aer_cap : 0;
	u32 ctrl;

	pr_debug("%s: Reset PCI bus %04x:%02x with option %d\n",
		 __func__, pci_domain_nr(dev->bus),
		 dev->bus->number, option);

	switch (option) {
	case EEH_RESET_FUNDAMENTAL:
	case EEH_RESET_HOT:
		/* Don't report linkDown event */
		if (aer) {
			eeh_ops->read_config(pdn, aer + PCI_ERR_UNCOR_MASK,
					     4, &ctrl);
			ctrl |= PCI_ERR_UNC_SURPDN;
			eeh_ops->write_config(pdn, aer + PCI_ERR_UNCOR_MASK,
					      4, ctrl);
		}

		eeh_ops->read_config(pdn, PCI_BRIDGE_CONTROL, 2, &ctrl);
		ctrl |= PCI_BRIDGE_CTL_BUS_RESET;
		eeh_ops->write_config(pdn, PCI_BRIDGE_CONTROL, 2, ctrl);

		msleep(EEH_PE_RST_HOLD_TIME);
		break;
	case EEH_RESET_DEACTIVATE:
		eeh_ops->read_config(pdn, PCI_BRIDGE_CONTROL, 2, &ctrl);
		ctrl &= ~PCI_BRIDGE_CTL_BUS_RESET;
		eeh_ops->write_config(pdn, PCI_BRIDGE_CONTROL, 2, ctrl);

		msleep(EEH_PE_RST_SETTLE_TIME);

		/* Continue reporting linkDown event */
		if (aer) {
			eeh_ops->read_config(pdn, aer + PCI_ERR_UNCOR_MASK,
					     4, &ctrl);
			ctrl &= ~PCI_ERR_UNC_SURPDN;
			eeh_ops->write_config(pdn, aer + PCI_ERR_UNCOR_MASK,
					      4, ctrl);
		}

		break;
	}

	return 0;
}

void pnv_pci_reset_secondary_bus(struct pci_dev *dev)
{
	struct pci_controller *hose;

	if (pci_is_root_bus(dev->bus)) {
		hose = pci_bus_to_host(dev->bus);
		pnv_eeh_root_reset(hose, EEH_RESET_HOT);
		pnv_eeh_root_reset(hose, EEH_RESET_DEACTIVATE);
	} else {
		pnv_eeh_bridge_reset(dev, EEH_RESET_HOT);
		pnv_eeh_bridge_reset(dev, EEH_RESET_DEACTIVATE);
	}
}

/**
 * pnv_eeh_reset - Reset the specified PE
 * @pe: EEH PE
 * @option: reset option
 *
 * Do reset on the indicated PE. For PCI bus sensitive PE,
 * we need to reset the parent p2p bridge. The PHB has to
 * be reinitialized if the p2p bridge is root bridge. For
 * PCI device sensitive PE, we will try to reset the device
 * through FLR. For now, we don't have OPAL APIs to do HARD
 * reset yet, so all reset would be SOFT (HOT) reset.
 */
static int pnv_eeh_reset(struct eeh_pe *pe, int option)
{
	struct pci_controller *hose = pe->phb;
	struct pci_bus *bus;
	int ret;

	/*
	 * For PHB reset, we always have complete reset. For those PEs whose
	 * primary bus derived from root complex (root bus) or root port
	 * (usually bus#1), we apply hot or fundamental reset on the root port.
	 * For other PEs, we always have hot reset on the PE primary bus.
	 *
	 * Here, we have different design to pHyp, which always clear the
	 * frozen state during PE reset. However, the good idea here from
	 * benh is to keep frozen state before we get PE reset done completely
	 * (until BAR restore). With the frozen state, HW drops illegal IO
	 * or MMIO access, which can incur recrusive frozen PE during PE
	 * reset. The side effect is that EEH core has to clear the frozen
	 * state explicitly after BAR restore.
	 */
	if (pe->type & EEH_PE_PHB) {
		ret = pnv_eeh_phb_reset(hose, option);
	} else {
		struct pnv_phb *phb;
		s64 rc;

		/*
		 * The frozen PE might be caused by PAPR error injection
		 * registers, which are expected to be cleared after hitting
		 * frozen PE as stated in the hardware spec. Unfortunately,
		 * that's not true on P7IOC. So we have to clear it manually
		 * to avoid recursive EEH errors during recovery.
		 */
		phb = hose->private_data;
		if (phb->model == PNV_PHB_MODEL_P7IOC &&
		    (option == EEH_RESET_HOT ||
		    option == EEH_RESET_FUNDAMENTAL)) {
			rc = opal_pci_reset(phb->opal_id,
					    OPAL_RESET_PHB_ERROR,
					    OPAL_ASSERT_RESET);
			if (rc != OPAL_SUCCESS) {
				pr_warn("%s: Failure %lld clearing "
					"error injection registers\n",
					__func__, rc);
				return -EIO;
			}
		}

		bus = eeh_pe_bus_get(pe);
		if (pci_is_root_bus(bus) ||
			pci_is_root_bus(bus->parent))
			ret = pnv_eeh_root_reset(hose, option);
		else
			ret = pnv_eeh_bridge_reset(bus->self, option);
	}

	return ret;
}

/**
 * pnv_eeh_wait_state - Wait for PE state
 * @pe: EEH PE
 * @max_wait: maximal period in microsecond
 *
 * Wait for the state of associated PE. It might take some time
 * to retrieve the PE's state.
 */
static int pnv_eeh_wait_state(struct eeh_pe *pe, int max_wait)
{
	int ret;
	int mwait;

	while (1) {
		ret = pnv_eeh_get_state(pe, &mwait);

		/*
		 * If the PE's state is temporarily unavailable,
		 * we have to wait for the specified time. Otherwise,
		 * the PE's state will be returned immediately.
		 */
		if (ret != EEH_STATE_UNAVAILABLE)
			return ret;

		max_wait -= mwait;
		if (max_wait <= 0) {
			pr_warn("%s: Timeout getting PE#%x's state (%d)\n",
				__func__, pe->addr, max_wait);
			return EEH_STATE_NOT_SUPPORT;
		}

		msleep(mwait);
	}

	return EEH_STATE_NOT_SUPPORT;
}

/**
 * pnv_eeh_get_log - Retrieve error log
 * @pe: EEH PE
 * @severity: temporary or permanent error log
 * @drv_log: driver log to be combined with retrieved error log
 * @len: length of driver log
 *
 * Retrieve the temporary or permanent error from the PE.
 */
static int pnv_eeh_get_log(struct eeh_pe *pe, int severity,
			   char *drv_log, unsigned long len)
{
	if (!eeh_has_flag(EEH_EARLY_DUMP_LOG))
		pnv_pci_dump_phb_diag_data(pe->phb, pe->data);

	return 0;
}

/**
 * pnv_eeh_configure_bridge - Configure PCI bridges in the indicated PE
 * @pe: EEH PE
 *
 * The function will be called to reconfigure the bridges included
 * in the specified PE so that the mulfunctional PE would be recovered
 * again.
 */
static int pnv_eeh_configure_bridge(struct eeh_pe *pe)
{
	return 0;
}

/**
 * pnv_pe_err_inject - Inject specified error to the indicated PE
 * @pe: the indicated PE
 * @type: error type
 * @func: specific error type
 * @addr: address
 * @mask: address mask
 *
 * The routine is called to inject specified error, which is
 * determined by @type and @func, to the indicated PE for
 * testing purpose.
 */
static int pnv_eeh_err_inject(struct eeh_pe *pe, int type, int func,
			      unsigned long addr, unsigned long mask)
{
	struct pci_controller *hose = pe->phb;
	struct pnv_phb *phb = hose->private_data;
	s64 rc;

	/* Sanity check on error type */
	if (type != OPAL_ERR_INJECT_TYPE_IOA_BUS_ERR &&
	    type != OPAL_ERR_INJECT_TYPE_IOA_BUS_ERR64) {
		pr_warn("%s: Invalid error type %d\n",
			__func__, type);
		return -ERANGE;
	}

	if (func < OPAL_ERR_INJECT_FUNC_IOA_LD_MEM_ADDR ||
	    func > OPAL_ERR_INJECT_FUNC_IOA_DMA_WR_TARGET) {
		pr_warn("%s: Invalid error function %d\n",
			__func__, func);
		return -ERANGE;
	}

	/* Firmware supports error injection ? */
	if (!opal_check_token(OPAL_PCI_ERR_INJECT)) {
		pr_warn("%s: Firmware doesn't support error injection\n",
			__func__);
		return -ENXIO;
	}

	/* Do error injection */
	rc = opal_pci_err_inject(phb->opal_id, pe->addr,
				 type, func, addr, mask);
	if (rc != OPAL_SUCCESS) {
		pr_warn("%s: Failure %lld injecting error "
			"%d-%d to PHB#%x-PE#%x\n",
			__func__, rc, type, func,
			hose->global_number, pe->addr);
		return -EIO;
	}

	return 0;
}

static inline bool pnv_eeh_cfg_blocked(struct pci_dn *pdn)
{
	struct eeh_dev *edev = pdn_to_eeh_dev(pdn);

	if (!edev || !edev->pe)
		return false;

	if (edev->pe->state & EEH_PE_CFG_BLOCKED)
		return true;

	return false;
}

static int pnv_eeh_read_config(struct pci_dn *pdn,
			       int where, int size, u32 *val)
{
<<<<<<< HEAD
	*val = 0xFFFFFFFF;

	if (!dn || !PCI_DN(dn))
		return PCIBIOS_DEVICE_NOT_FOUND;

	if (powernv_eeh_cfg_blocked(dn))
=======
	if (!pdn)
		return PCIBIOS_DEVICE_NOT_FOUND;

	if (pnv_eeh_cfg_blocked(pdn)) {
		*val = 0xFFFFFFFF;
>>>>>>> 078b8a5d
		return PCIBIOS_SET_FAILED;

<<<<<<< HEAD
	return pnv_pci_cfg_read(PCI_DN(dn), where, size, val);
=======
	return pnv_pci_cfg_read(pdn, where, size, val);
>>>>>>> 078b8a5d
}

static int pnv_eeh_write_config(struct pci_dn *pdn,
				int where, int size, u32 val)
{
<<<<<<< HEAD
	if (!dn || !PCI_DN(dn))
		return PCIBIOS_DEVICE_NOT_FOUND;

	if (powernv_eeh_cfg_blocked(dn))
		return PCIBIOS_SET_FAILED;

	return pnv_pci_cfg_write(PCI_DN(dn), where, size, val);
=======
	if (!pdn)
		return PCIBIOS_DEVICE_NOT_FOUND;

	if (pnv_eeh_cfg_blocked(pdn))
		return PCIBIOS_SET_FAILED;

	return pnv_pci_cfg_write(pdn, where, size, val);
}

static void pnv_eeh_dump_hub_diag_common(struct OpalIoP7IOCErrorData *data)
{
	/* GEM */
	if (data->gemXfir || data->gemRfir ||
	    data->gemRirqfir || data->gemMask || data->gemRwof)
		pr_info("  GEM: %016llx %016llx %016llx %016llx %016llx\n",
			be64_to_cpu(data->gemXfir),
			be64_to_cpu(data->gemRfir),
			be64_to_cpu(data->gemRirqfir),
			be64_to_cpu(data->gemMask),
			be64_to_cpu(data->gemRwof));

	/* LEM */
	if (data->lemFir || data->lemErrMask ||
	    data->lemAction0 || data->lemAction1 || data->lemWof)
		pr_info("  LEM: %016llx %016llx %016llx %016llx %016llx\n",
			be64_to_cpu(data->lemFir),
			be64_to_cpu(data->lemErrMask),
			be64_to_cpu(data->lemAction0),
			be64_to_cpu(data->lemAction1),
			be64_to_cpu(data->lemWof));
}

static void pnv_eeh_get_and_dump_hub_diag(struct pci_controller *hose)
{
	struct pnv_phb *phb = hose->private_data;
	struct OpalIoP7IOCErrorData *data = &phb->diag.hub_diag;
	long rc;

	rc = opal_pci_get_hub_diag_data(phb->hub_id, data, sizeof(*data));
	if (rc != OPAL_SUCCESS) {
		pr_warn("%s: Failed to get HUB#%llx diag-data (%ld)\n",
			__func__, phb->hub_id, rc);
		return;
	}

	switch (data->type) {
	case OPAL_P7IOC_DIAG_TYPE_RGC:
		pr_info("P7IOC diag-data for RGC\n\n");
		pnv_eeh_dump_hub_diag_common(data);
		if (data->rgc.rgcStatus || data->rgc.rgcLdcp)
			pr_info("  RGC: %016llx %016llx\n",
				be64_to_cpu(data->rgc.rgcStatus),
				be64_to_cpu(data->rgc.rgcLdcp));
		break;
	case OPAL_P7IOC_DIAG_TYPE_BI:
		pr_info("P7IOC diag-data for BI %s\n\n",
			data->bi.biDownbound ? "Downbound" : "Upbound");
		pnv_eeh_dump_hub_diag_common(data);
		if (data->bi.biLdcp0 || data->bi.biLdcp1 ||
		    data->bi.biLdcp2 || data->bi.biFenceStatus)
			pr_info("  BI:  %016llx %016llx %016llx %016llx\n",
				be64_to_cpu(data->bi.biLdcp0),
				be64_to_cpu(data->bi.biLdcp1),
				be64_to_cpu(data->bi.biLdcp2),
				be64_to_cpu(data->bi.biFenceStatus));
		break;
	case OPAL_P7IOC_DIAG_TYPE_CI:
		pr_info("P7IOC diag-data for CI Port %d\n\n",
			data->ci.ciPort);
		pnv_eeh_dump_hub_diag_common(data);
		if (data->ci.ciPortStatus || data->ci.ciPortLdcp)
			pr_info("  CI:  %016llx %016llx\n",
				be64_to_cpu(data->ci.ciPortStatus),
				be64_to_cpu(data->ci.ciPortLdcp));
		break;
	case OPAL_P7IOC_DIAG_TYPE_MISC:
		pr_info("P7IOC diag-data for MISC\n\n");
		pnv_eeh_dump_hub_diag_common(data);
		break;
	case OPAL_P7IOC_DIAG_TYPE_I2C:
		pr_info("P7IOC diag-data for I2C\n\n");
		pnv_eeh_dump_hub_diag_common(data);
		break;
	default:
		pr_warn("%s: Invalid type of HUB#%llx diag-data (%d)\n",
			__func__, phb->hub_id, data->type);
	}
}

static int pnv_eeh_get_pe(struct pci_controller *hose,
			  u16 pe_no, struct eeh_pe **pe)
{
	struct pnv_phb *phb = hose->private_data;
	struct pnv_ioda_pe *pnv_pe;
	struct eeh_pe *dev_pe;
	struct eeh_dev edev;

	/*
	 * If PHB supports compound PE, to fetch
	 * the master PE because slave PE is invisible
	 * to EEH core.
	 */
	pnv_pe = &phb->ioda.pe_array[pe_no];
	if (pnv_pe->flags & PNV_IODA_PE_SLAVE) {
		pnv_pe = pnv_pe->master;
		WARN_ON(!pnv_pe ||
			!(pnv_pe->flags & PNV_IODA_PE_MASTER));
		pe_no = pnv_pe->pe_number;
	}

	/* Find the PE according to PE# */
	memset(&edev, 0, sizeof(struct eeh_dev));
	edev.phb = hose;
	edev.pe_config_addr = pe_no;
	dev_pe = eeh_pe_get(&edev);
	if (!dev_pe)
		return -EEXIST;

	/* Freeze the (compound) PE */
	*pe = dev_pe;
	if (!(dev_pe->state & EEH_PE_ISOLATED))
		phb->freeze_pe(phb, pe_no);

	/*
	 * At this point, we're sure the (compound) PE should
	 * have been frozen. However, we still need poke until
	 * hitting the frozen PE on top level.
	 */
	dev_pe = dev_pe->parent;
	while (dev_pe && !(dev_pe->type & EEH_PE_PHB)) {
		int ret;
		int active_flags = (EEH_STATE_MMIO_ACTIVE |
				    EEH_STATE_DMA_ACTIVE);

		ret = eeh_ops->get_state(dev_pe, NULL);
		if (ret <= 0 || (ret & active_flags) == active_flags) {
			dev_pe = dev_pe->parent;
			continue;
		}

		/* Frozen parent PE */
		*pe = dev_pe;
		if (!(dev_pe->state & EEH_PE_ISOLATED))
			phb->freeze_pe(phb, dev_pe->addr);

		/* Next one */
		dev_pe = dev_pe->parent;
	}

	return 0;
>>>>>>> 078b8a5d
}

/**
 * pnv_eeh_next_error - Retrieve next EEH error to handle
 * @pe: Affected PE
 *
 * The function is expected to be called by EEH core while it gets
 * special EEH event (without binding PE). The function calls to
 * OPAL APIs for next error to handle. The informational error is
 * handled internally by platform. However, the dead IOC, dead PHB,
 * fenced PHB and frozen PE should be handled by EEH core eventually.
 */
static int pnv_eeh_next_error(struct eeh_pe **pe)
{
	struct pci_controller *hose;
	struct pnv_phb *phb;
	struct eeh_pe *phb_pe, *parent_pe;
	__be64 frozen_pe_no;
	__be16 err_type, severity;
	int active_flags = (EEH_STATE_MMIO_ACTIVE | EEH_STATE_DMA_ACTIVE);
	long rc;
	int state, ret = EEH_NEXT_ERR_NONE;

	/*
	 * While running here, it's safe to purge the event queue.
	 * And we should keep the cached OPAL notifier event sychronized
	 * between the kernel and firmware.
	 */
	eeh_remove_event(NULL, false);
	opal_notifier_update_evt(OPAL_EVENT_PCI_ERROR, 0x0ul);

	list_for_each_entry(hose, &hose_list, list_node) {
		/*
		 * If the subordinate PCI buses of the PHB has been
		 * removed or is exactly under error recovery, we
		 * needn't take care of it any more.
		 */
		phb = hose->private_data;
		phb_pe = eeh_phb_pe_get(hose);
		if (!phb_pe || (phb_pe->state & EEH_PE_ISOLATED))
			continue;

		rc = opal_pci_next_error(phb->opal_id,
					 &frozen_pe_no, &err_type, &severity);
		if (rc != OPAL_SUCCESS) {
			pr_devel("%s: Invalid return value on "
				 "PHB#%x (0x%lx) from opal_pci_next_error",
				 __func__, hose->global_number, rc);
			continue;
		}

		/* If the PHB doesn't have error, stop processing */
		if (be16_to_cpu(err_type) == OPAL_EEH_NO_ERROR ||
		    be16_to_cpu(severity) == OPAL_EEH_SEV_NO_ERROR) {
			pr_devel("%s: No error found on PHB#%x\n",
				 __func__, hose->global_number);
			continue;
		}

		/*
		 * Processing the error. We're expecting the error with
		 * highest priority reported upon multiple errors on the
		 * specific PHB.
		 */
		pr_devel("%s: Error (%d, %d, %llu) on PHB#%x\n",
			__func__, be16_to_cpu(err_type),
			be16_to_cpu(severity), be64_to_cpu(frozen_pe_no),
			hose->global_number);
		switch (be16_to_cpu(err_type)) {
		case OPAL_EEH_IOC_ERROR:
			if (be16_to_cpu(severity) == OPAL_EEH_SEV_IOC_DEAD) {
				pr_err("EEH: dead IOC detected\n");
				ret = EEH_NEXT_ERR_DEAD_IOC;
			} else if (be16_to_cpu(severity) == OPAL_EEH_SEV_INF) {
				pr_info("EEH: IOC informative error "
					"detected\n");
				pnv_eeh_get_and_dump_hub_diag(hose);
				ret = EEH_NEXT_ERR_NONE;
			}

			break;
		case OPAL_EEH_PHB_ERROR:
			if (be16_to_cpu(severity) == OPAL_EEH_SEV_PHB_DEAD) {
				*pe = phb_pe;
				pr_err("EEH: dead PHB#%x detected, "
				       "location: %s\n",
					hose->global_number,
					eeh_pe_loc_get(phb_pe));
				ret = EEH_NEXT_ERR_DEAD_PHB;
			} else if (be16_to_cpu(severity) ==
				   OPAL_EEH_SEV_PHB_FENCED) {
				*pe = phb_pe;
				pr_err("EEH: Fenced PHB#%x detected, "
				       "location: %s\n",
					hose->global_number,
					eeh_pe_loc_get(phb_pe));
				ret = EEH_NEXT_ERR_FENCED_PHB;
			} else if (be16_to_cpu(severity) == OPAL_EEH_SEV_INF) {
				pr_info("EEH: PHB#%x informative error "
					"detected, location: %s\n",
					hose->global_number,
					eeh_pe_loc_get(phb_pe));
				pnv_eeh_get_phb_diag(phb_pe);
				pnv_pci_dump_phb_diag_data(hose, phb_pe->data);
				ret = EEH_NEXT_ERR_NONE;
			}

			break;
		case OPAL_EEH_PE_ERROR:
			/*
			 * If we can't find the corresponding PE, we
			 * just try to unfreeze.
			 */
			if (pnv_eeh_get_pe(hose,
				be64_to_cpu(frozen_pe_no), pe)) {
				/* Try best to clear it */
				pr_info("EEH: Clear non-existing PHB#%x-PE#%llx\n",
					hose->global_number, frozen_pe_no);
				pr_info("EEH: PHB location: %s\n",
					eeh_pe_loc_get(phb_pe));
				opal_pci_eeh_freeze_clear(phb->opal_id,
					frozen_pe_no,
					OPAL_EEH_ACTION_CLEAR_FREEZE_ALL);
				ret = EEH_NEXT_ERR_NONE;
			} else if ((*pe)->state & EEH_PE_ISOLATED ||
				   eeh_pe_passed(*pe)) {
				ret = EEH_NEXT_ERR_NONE;
			} else {
				pr_err("EEH: Frozen PE#%x "
				       "on PHB#%x detected\n",
				       (*pe)->addr,
					(*pe)->phb->global_number);
				pr_err("EEH: PE location: %s, "
				       "PHB location: %s\n",
				       eeh_pe_loc_get(*pe),
				       eeh_pe_loc_get(phb_pe));
				ret = EEH_NEXT_ERR_FROZEN_PE;
			}

			break;
		default:
			pr_warn("%s: Unexpected error type %d\n",
				__func__, be16_to_cpu(err_type));
		}

		/*
		 * EEH core will try recover from fenced PHB or
		 * frozen PE. In the time for frozen PE, EEH core
		 * enable IO path for that before collecting logs,
		 * but it ruins the site. So we have to dump the
		 * log in advance here.
		 */
		if ((ret == EEH_NEXT_ERR_FROZEN_PE  ||
		    ret == EEH_NEXT_ERR_FENCED_PHB) &&
		    !((*pe)->state & EEH_PE_ISOLATED)) {
			eeh_pe_state_mark(*pe, EEH_PE_ISOLATED);
			pnv_eeh_get_phb_diag(*pe);

			if (eeh_has_flag(EEH_EARLY_DUMP_LOG))
				pnv_pci_dump_phb_diag_data((*pe)->phb,
							   (*pe)->data);
		}

		/*
		 * We probably have the frozen parent PE out there and
		 * we need have to handle frozen parent PE firstly.
		 */
		if (ret == EEH_NEXT_ERR_FROZEN_PE) {
			parent_pe = (*pe)->parent;
			while (parent_pe) {
				/* Hit the ceiling ? */
				if (parent_pe->type & EEH_PE_PHB)
					break;

				/* Frozen parent PE ? */
				state = eeh_ops->get_state(parent_pe, NULL);
				if (state > 0 &&
				    (state & active_flags) != active_flags)
					*pe = parent_pe;

				/* Next parent level */
				parent_pe = parent_pe->parent;
			}

			/* We possibly migrate to another PE */
			eeh_pe_state_mark(*pe, EEH_PE_ISOLATED);
		}

		/*
		 * If we have no errors on the specific PHB or only
		 * informative error there, we continue poking it.
		 * Otherwise, we need actions to be taken by upper
		 * layer.
		 */
		if (ret > EEH_NEXT_ERR_INF)
			break;
	}

	return ret;
}

static int pnv_eeh_restore_config(struct pci_dn *pdn)
{
	struct eeh_dev *edev = pdn_to_eeh_dev(pdn);
	struct pnv_phb *phb;
	s64 ret;

	if (!edev)
		return -EEXIST;

	phb = edev->phb->private_data;
	ret = opal_pci_reinit(phb->opal_id,
			      OPAL_REINIT_PCI_DEV, edev->config_addr);
	if (ret) {
		pr_warn("%s: Can't reinit PCI dev 0x%x (%lld)\n",
			__func__, edev->config_addr, ret);
		return -EIO;
	}

	return 0;
}

static struct eeh_ops pnv_eeh_ops = {
	.name                   = "powernv",
	.init                   = pnv_eeh_init,
	.post_init              = pnv_eeh_post_init,
	.probe			= pnv_eeh_probe,
	.set_option             = pnv_eeh_set_option,
	.get_pe_addr            = pnv_eeh_get_pe_addr,
	.get_state              = pnv_eeh_get_state,
	.reset                  = pnv_eeh_reset,
	.wait_state             = pnv_eeh_wait_state,
	.get_log                = pnv_eeh_get_log,
	.configure_bridge       = pnv_eeh_configure_bridge,
	.err_inject		= pnv_eeh_err_inject,
	.read_config            = pnv_eeh_read_config,
	.write_config           = pnv_eeh_write_config,
	.next_error		= pnv_eeh_next_error,
	.restore_config		= pnv_eeh_restore_config
};

/**
 * eeh_powernv_init - Register platform dependent EEH operations
 *
 * EEH initialization on powernv platform. This function should be
 * called before any EEH related functions.
 */
static int __init eeh_powernv_init(void)
{
	int ret = -EINVAL;

	eeh_set_pe_aux_size(PNV_PCI_DIAG_BUF_SIZE);
	ret = eeh_ops_register(&pnv_eeh_ops);
	if (!ret)
		pr_info("EEH: PowerNV platform initialized\n");
	else
		pr_info("EEH: Failed to initialize PowerNV platform (%d)\n", ret);

	return ret;
}
machine_early_initcall(powernv, eeh_powernv_init);<|MERGE_RESOLUTION|>--- conflicted
+++ resolved
@@ -1115,41 +1115,20 @@
 static int pnv_eeh_read_config(struct pci_dn *pdn,
 			       int where, int size, u32 *val)
 {
-<<<<<<< HEAD
-	*val = 0xFFFFFFFF;
-
-	if (!dn || !PCI_DN(dn))
-		return PCIBIOS_DEVICE_NOT_FOUND;
-
-	if (powernv_eeh_cfg_blocked(dn))
-=======
 	if (!pdn)
 		return PCIBIOS_DEVICE_NOT_FOUND;
 
 	if (pnv_eeh_cfg_blocked(pdn)) {
 		*val = 0xFFFFFFFF;
->>>>>>> 078b8a5d
 		return PCIBIOS_SET_FAILED;
-
-<<<<<<< HEAD
-	return pnv_pci_cfg_read(PCI_DN(dn), where, size, val);
-=======
+	}
+
 	return pnv_pci_cfg_read(pdn, where, size, val);
->>>>>>> 078b8a5d
 }
 
 static int pnv_eeh_write_config(struct pci_dn *pdn,
 				int where, int size, u32 val)
 {
-<<<<<<< HEAD
-	if (!dn || !PCI_DN(dn))
-		return PCIBIOS_DEVICE_NOT_FOUND;
-
-	if (powernv_eeh_cfg_blocked(dn))
-		return PCIBIOS_SET_FAILED;
-
-	return pnv_pci_cfg_write(PCI_DN(dn), where, size, val);
-=======
 	if (!pdn)
 		return PCIBIOS_DEVICE_NOT_FOUND;
 
@@ -1300,7 +1279,6 @@
 	}
 
 	return 0;
->>>>>>> 078b8a5d
 }
 
 /**
