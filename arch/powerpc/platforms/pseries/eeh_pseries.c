--- conflicted
+++ resolved
@@ -204,14 +204,9 @@
 	struct eeh_dev *edev;
 	struct eeh_pe pe;
 	struct pci_dn *pdn = PCI_DN(dn);
-<<<<<<< HEAD
-	const u32 *class_code, *vendor_id, *device_id;
-	const u32 *regs;
-=======
 	const __be32 *classp, *vendorp, *devicep;
 	u32 class_code;
 	const __be32 *regs;
->>>>>>> fc14f9c1
 	u32 pcie_flags;
 	int enable = 0;
 	int ret;
@@ -232,21 +227,14 @@
 	if (dn->type && !strcmp(dn->type, "isa"))
 		return NULL;
 
-<<<<<<< HEAD
-=======
 	class_code = of_read_number(classp, 1);
 
->>>>>>> fc14f9c1
 	/*
 	 * Update class code and mode of eeh device. We need
 	 * correctly reflects that current device is root port
 	 * or PCIe switch downstream port.
 	 */
-<<<<<<< HEAD
-	edev->class_code = *class_code;
-=======
 	edev->class_code = class_code;
->>>>>>> fc14f9c1
 	edev->pcix_cap = pseries_eeh_find_cap(dn, PCI_CAP_ID_PCIX);
 	edev->pcie_cap = pseries_eeh_find_cap(dn, PCI_CAP_ID_EXP);
 	edev->aer_cap = pseries_eeh_find_ecap(dn, PCI_EXT_CAP_ID_ERR);
