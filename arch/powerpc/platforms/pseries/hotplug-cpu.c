/*
 * pseries CPU Hotplug infrastructure.
 *
 * Split out from arch/powerpc/platforms/pseries/setup.c
 *  arch/powerpc/kernel/rtas.c, and arch/powerpc/platforms/pseries/smp.c
 *
 * Peter Bergner, IBM	March 2001.
 * Copyright (C) 2001 IBM.
 * Dave Engebretsen, Peter Bergner, and
 * Mike Corrigan {engebret|bergner|mikec}@us.ibm.com
 * Plus various changes from other IBM teams...
 *
 * Copyright (C) 2006 Michael Ellerman, IBM Corporation
 *
 *      This program is free software; you can redistribute it and/or
 *      modify it under the terms of the GNU General Public License
 *      as published by the Free Software Foundation; either version
 *      2 of the License, or (at your option) any later version.
 */

#include <linux/kernel.h>
#include <linux/interrupt.h>
#include <linux/delay.h>
#include <linux/sched.h>	/* for idle_task_exit */
#include <linux/cpu.h>
#include <linux/of.h>
#include <asm/prom.h>
#include <asm/rtas.h>
#include <asm/firmware.h>
#include <asm/machdep.h>
#include <asm/vdso_datapage.h>
#include <asm/xics.h>
#include <asm/plpar_wrappers.h>

#include "offline_states.h"

/* This version can't take the spinlock, because it never returns */
static int rtas_stop_self_token = RTAS_UNKNOWN_SERVICE;

static DEFINE_PER_CPU(enum cpu_state_vals, preferred_offline_state) =
							CPU_STATE_OFFLINE;
static DEFINE_PER_CPU(enum cpu_state_vals, current_state) = CPU_STATE_OFFLINE;

static enum cpu_state_vals default_offline_state = CPU_STATE_OFFLINE;

static int cede_offline_enabled __read_mostly = 1;

/*
 * Enable/disable cede_offline when available.
 */
static int __init setup_cede_offline(char *str)
{
	if (!strcmp(str, "off"))
		cede_offline_enabled = 0;
	else if (!strcmp(str, "on"))
		cede_offline_enabled = 1;
	else
		return 0;
	return 1;
}

__setup("cede_offline=", setup_cede_offline);

enum cpu_state_vals get_cpu_current_state(int cpu)
{
	return per_cpu(current_state, cpu);
}

void set_cpu_current_state(int cpu, enum cpu_state_vals state)
{
	per_cpu(current_state, cpu) = state;
}

enum cpu_state_vals get_preferred_offline_state(int cpu)
{
	return per_cpu(preferred_offline_state, cpu);
}

void set_preferred_offline_state(int cpu, enum cpu_state_vals state)
{
	per_cpu(preferred_offline_state, cpu) = state;
}

void set_default_offline_state(int cpu)
{
	per_cpu(preferred_offline_state, cpu) = default_offline_state;
}

static void rtas_stop_self(void)
{
<<<<<<< HEAD
	struct rtas_args args = {
		.token = cpu_to_be32(rtas_stop_self_token),
		.nargs = 0,
		.nret = 1,
		.rets = &args.args[0],
	};
=======
	static struct rtas_args args = {
		.nargs = 0,
		.nret = cpu_to_be32(1),
		.rets = &args.args[0],
	};

	args.token = cpu_to_be32(rtas_stop_self_token);
>>>>>>> fc14f9c1

	local_irq_disable();

	BUG_ON(rtas_stop_self_token == RTAS_UNKNOWN_SERVICE);

	printk("cpu %u (hwid %u) Ready to die...\n",
	       smp_processor_id(), hard_smp_processor_id());
	enter_rtas(__pa(&args));

	panic("Alas, I survived.\n");
}

static void pseries_mach_cpu_die(void)
{
	unsigned int cpu = smp_processor_id();
	unsigned int hwcpu = hard_smp_processor_id();
	u8 cede_latency_hint = 0;

	local_irq_disable();
	idle_task_exit();
	xics_teardown_cpu();

	if (get_preferred_offline_state(cpu) == CPU_STATE_INACTIVE) {
		set_cpu_current_state(cpu, CPU_STATE_INACTIVE);
		if (ppc_md.suspend_disable_cpu)
			ppc_md.suspend_disable_cpu();

		cede_latency_hint = 2;

		get_lppaca()->idle = 1;
		if (!lppaca_shared_proc(get_lppaca()))
			get_lppaca()->donate_dedicated_cpu = 1;

		while (get_preferred_offline_state(cpu) == CPU_STATE_INACTIVE) {
			while (!prep_irq_for_idle()) {
				local_irq_enable();
				local_irq_disable();
			}

			extended_cede_processor(cede_latency_hint);
		}

		local_irq_disable();

		if (!lppaca_shared_proc(get_lppaca()))
			get_lppaca()->donate_dedicated_cpu = 0;
		get_lppaca()->idle = 0;

		if (get_preferred_offline_state(cpu) == CPU_STATE_ONLINE) {
			unregister_slb_shadow(hwcpu);

			hard_irq_disable();
			/*
			 * Call to start_secondary_resume() will not return.
			 * Kernel stack will be reset and start_secondary()
			 * will be called to continue the online operation.
			 */
			start_secondary_resume();
		}
	}

	/* Requested state is CPU_STATE_OFFLINE at this point */
	WARN_ON(get_preferred_offline_state(cpu) != CPU_STATE_OFFLINE);

	set_cpu_current_state(cpu, CPU_STATE_OFFLINE);
	unregister_slb_shadow(hwcpu);
	rtas_stop_self();

	/* Should never get here... */
	BUG();
	for(;;);
}

static int pseries_cpu_disable(void)
{
	int cpu = smp_processor_id();

	set_cpu_online(cpu, false);
	vdso_data->processorCount--;

	/*fix boot_cpuid here*/
	if (cpu == boot_cpuid)
		boot_cpuid = cpumask_any(cpu_online_mask);

	/* FIXME: abstract this to not be platform specific later on */
	xics_migrate_irqs_away();
	return 0;
}

/*
 * pseries_cpu_die: Wait for the cpu to die.
 * @cpu: logical processor id of the CPU whose death we're awaiting.
 *
 * This function is called from the context of the thread which is performing
 * the cpu-offline. Here we wait for long enough to allow the cpu in question
 * to self-destroy so that the cpu-offline thread can send the CPU_DEAD
 * notifications.
 *
 * OTOH, pseries_mach_cpu_die() is called by the @cpu when it wants to
 * self-destruct.
 */
static void pseries_cpu_die(unsigned int cpu)
{
	int tries;
	int cpu_status = 1;
	unsigned int pcpu = get_hard_smp_processor_id(cpu);

	if (get_preferred_offline_state(cpu) == CPU_STATE_INACTIVE) {
		cpu_status = 1;
		for (tries = 0; tries < 5000; tries++) {
			if (get_cpu_current_state(cpu) == CPU_STATE_INACTIVE) {
				cpu_status = 0;
				break;
			}
			msleep(1);
		}
	} else if (get_preferred_offline_state(cpu) == CPU_STATE_OFFLINE) {

		for (tries = 0; tries < 25; tries++) {
			cpu_status = smp_query_cpu_stopped(pcpu);
			if (cpu_status == QCSS_STOPPED ||
			    cpu_status == QCSS_HARDWARE_ERROR)
				break;
			cpu_relax();
		}
	}

	if (cpu_status != 0) {
		printk("Querying DEAD? cpu %i (%i) shows %i\n",
		       cpu, pcpu, cpu_status);
	}

	/* Isolation and deallocation are definitely done by
	 * drslot_chrp_cpu.  If they were not they would be
	 * done here.  Change isolate state to Isolate and
	 * change allocation-state to Unusable.
	 */
	paca[cpu].cpu_start = 0;
}

/*
 * Update cpu_present_mask and paca(s) for a new cpu node.  The wrinkle
 * here is that a cpu device node may represent up to two logical cpus
 * in the SMT case.  We must honor the assumption in other code that
 * the logical ids for sibling SMT threads x and y are adjacent, such
 * that x^1 == y and y^1 == x.
 */
static int pseries_add_processor(struct device_node *np)
{
	unsigned int cpu;
	cpumask_var_t candidate_mask, tmp;
	int err = -ENOSPC, len, nthreads, i;
	const __be32 *intserv;

	intserv = of_get_property(np, "ibm,ppc-interrupt-server#s", &len);
	if (!intserv)
		return 0;

	zalloc_cpumask_var(&candidate_mask, GFP_KERNEL);
	zalloc_cpumask_var(&tmp, GFP_KERNEL);

	nthreads = len / sizeof(u32);
	for (i = 0; i < nthreads; i++)
		cpumask_set_cpu(i, tmp);

	cpu_maps_update_begin();

	BUG_ON(!cpumask_subset(cpu_present_mask, cpu_possible_mask));

	/* Get a bitmap of unoccupied slots. */
	cpumask_xor(candidate_mask, cpu_possible_mask, cpu_present_mask);
	if (cpumask_empty(candidate_mask)) {
		/* If we get here, it most likely means that NR_CPUS is
		 * less than the partition's max processors setting.
		 */
		printk(KERN_ERR "Cannot add cpu %s; this system configuration"
		       " supports %d logical cpus.\n", np->full_name,
		       cpumask_weight(cpu_possible_mask));
		goto out_unlock;
	}

	while (!cpumask_empty(tmp))
		if (cpumask_subset(tmp, candidate_mask))
			/* Found a range where we can insert the new cpu(s) */
			break;
		else
			cpumask_shift_left(tmp, tmp, nthreads);

	if (cpumask_empty(tmp)) {
		printk(KERN_ERR "Unable to find space in cpu_present_mask for"
		       " processor %s with %d thread(s)\n", np->name,
		       nthreads);
		goto out_unlock;
	}

	for_each_cpu(cpu, tmp) {
		BUG_ON(cpu_present(cpu));
		set_cpu_present(cpu, true);
		set_hard_smp_processor_id(cpu, be32_to_cpu(*intserv++));
	}
	err = 0;
out_unlock:
	cpu_maps_update_done();
	free_cpumask_var(candidate_mask);
	free_cpumask_var(tmp);
	return err;
}

/*
 * Update the present map for a cpu node which is going away, and set
 * the hard id in the paca(s) to -1 to be consistent with boot time
 * convention for non-present cpus.
 */
static void pseries_remove_processor(struct device_node *np)
{
	unsigned int cpu;
	int len, nthreads, i;
	const __be32 *intserv;
	u32 thread;

	intserv = of_get_property(np, "ibm,ppc-interrupt-server#s", &len);
	if (!intserv)
		return;

	nthreads = len / sizeof(u32);

	cpu_maps_update_begin();
	for (i = 0; i < nthreads; i++) {
		thread = be32_to_cpu(intserv[i]);
		for_each_present_cpu(cpu) {
			if (get_hard_smp_processor_id(cpu) != thread)
				continue;
			BUG_ON(cpu_online(cpu));
			set_cpu_present(cpu, false);
			set_hard_smp_processor_id(cpu, -1);
			break;
		}
		if (cpu >= nr_cpu_ids)
			printk(KERN_WARNING "Could not find cpu to remove "
			       "with physical id 0x%x\n", thread);
	}
	cpu_maps_update_done();
}

static int pseries_smp_notifier(struct notifier_block *nb,
				unsigned long action, void *node)
{
	int err = 0;

	switch (action) {
	case OF_RECONFIG_ATTACH_NODE:
		err = pseries_add_processor(node);
		break;
	case OF_RECONFIG_DETACH_NODE:
		pseries_remove_processor(node);
		break;
	}
	return notifier_from_errno(err);
}

static struct notifier_block pseries_smp_nb = {
	.notifier_call = pseries_smp_notifier,
};

#define MAX_CEDE_LATENCY_LEVELS		4
#define	CEDE_LATENCY_PARAM_LENGTH	10
#define CEDE_LATENCY_PARAM_MAX_LENGTH	\
	(MAX_CEDE_LATENCY_LEVELS * CEDE_LATENCY_PARAM_LENGTH * sizeof(char))
#define CEDE_LATENCY_TOKEN		45

static char cede_parameters[CEDE_LATENCY_PARAM_MAX_LENGTH];

static int parse_cede_parameters(void)
{
	memset(cede_parameters, 0, CEDE_LATENCY_PARAM_MAX_LENGTH);
	return rtas_call(rtas_token("ibm,get-system-parameter"), 3, 1,
			 NULL,
			 CEDE_LATENCY_TOKEN,
			 __pa(cede_parameters),
			 CEDE_LATENCY_PARAM_MAX_LENGTH);
}

static int __init pseries_cpu_hotplug_init(void)
{
	struct device_node *np;
	const char *typep;
	int cpu;
	int qcss_tok;

	for_each_node_by_name(np, "interrupt-controller") {
		typep = of_get_property(np, "compatible", NULL);
		if (strstr(typep, "open-pic")) {
			of_node_put(np);

			printk(KERN_INFO "CPU Hotplug not supported on "
				"systems using MPIC\n");
			return 0;
		}
	}

	rtas_stop_self_token = rtas_token("stop-self");
	qcss_tok = rtas_token("query-cpu-stopped-state");

	if (rtas_stop_self_token == RTAS_UNKNOWN_SERVICE ||
			qcss_tok == RTAS_UNKNOWN_SERVICE) {
		printk(KERN_INFO "CPU Hotplug not supported by firmware "
				"- disabling.\n");
		return 0;
	}

	ppc_md.cpu_die = pseries_mach_cpu_die;
	smp_ops->cpu_disable = pseries_cpu_disable;
	smp_ops->cpu_die = pseries_cpu_die;

	/* Processors can be added/removed only on LPAR */
	if (firmware_has_feature(FW_FEATURE_LPAR)) {
		of_reconfig_notifier_register(&pseries_smp_nb);
		cpu_maps_update_begin();
		if (cede_offline_enabled && parse_cede_parameters() == 0) {
			default_offline_state = CPU_STATE_INACTIVE;
			for_each_online_cpu(cpu)
				set_default_offline_state(cpu);
		}
		cpu_maps_update_done();
	}

	return 0;
}
machine_arch_initcall(pseries, pseries_cpu_hotplug_init);<|MERGE_RESOLUTION|>--- conflicted
+++ resolved
@@ -88,14 +88,6 @@
 
 static void rtas_stop_self(void)
 {
-<<<<<<< HEAD
-	struct rtas_args args = {
-		.token = cpu_to_be32(rtas_stop_self_token),
-		.nargs = 0,
-		.nret = 1,
-		.rets = &args.args[0],
-	};
-=======
 	static struct rtas_args args = {
 		.nargs = 0,
 		.nret = cpu_to_be32(1),
@@ -103,7 +95,6 @@
 	};
 
 	args.token = cpu_to_be32(rtas_stop_self_token);
->>>>>>> fc14f9c1
 
 	local_irq_disable();
 
